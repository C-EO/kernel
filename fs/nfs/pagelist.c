/*
 * linux/fs/nfs/pagelist.c
 *
 * A set of helper functions for managing NFS read and write requests.
 * The main purpose of these routines is to provide support for the
 * coalescing of several requests into a single RPC call.
 *
 * Copyright 2000, 2001 (c) Trond Myklebust <trond.myklebust@fys.uio.no>
 *
 */

#include <linux/slab.h>
#include <linux/file.h>
#include <linux/sched.h>
#include <linux/sunrpc/clnt.h>
#include <linux/nfs.h>
#include <linux/nfs3.h>
#include <linux/nfs4.h>
#include <linux/nfs_page.h>
#include <linux/nfs_fs.h>
#include <linux/nfs_mount.h>
#include <linux/export.h>

#include "internal.h"
#include "pnfs.h"

#define NFSDBG_FACILITY		NFSDBG_PAGECACHE

static struct kmem_cache *nfs_page_cachep;
static const struct rpc_call_ops nfs_pgio_common_ops;

struct nfs_pgio_mirror *
nfs_pgio_current_mirror(struct nfs_pageio_descriptor *desc)
{
	return nfs_pgio_has_mirroring(desc) ?
		&desc->pg_mirrors[desc->pg_mirror_idx] :
		&desc->pg_mirrors[0];
}
EXPORT_SYMBOL_GPL(nfs_pgio_current_mirror);

void nfs_pgheader_init(struct nfs_pageio_descriptor *desc,
		       struct nfs_pgio_header *hdr,
		       void (*release)(struct nfs_pgio_header *hdr))
{
	struct nfs_pgio_mirror *mirror = nfs_pgio_current_mirror(desc);


	hdr->req = nfs_list_entry(mirror->pg_list.next);
	hdr->inode = desc->pg_inode;
	hdr->cred = hdr->req->wb_context->cred;
	hdr->io_start = req_offset(hdr->req);
	hdr->good_bytes = mirror->pg_count;
	hdr->io_completion = desc->pg_io_completion;
	hdr->dreq = desc->pg_dreq;
	hdr->release = release;
	hdr->completion_ops = desc->pg_completion_ops;
	if (hdr->completion_ops->init_hdr)
		hdr->completion_ops->init_hdr(hdr);

	hdr->pgio_mirror_idx = desc->pg_mirror_idx;
}
EXPORT_SYMBOL_GPL(nfs_pgheader_init);

void nfs_set_pgio_error(struct nfs_pgio_header *hdr, int error, loff_t pos)
{
	unsigned int new = pos - hdr->io_start;

	if (hdr->good_bytes > new) {
		hdr->good_bytes = new;
		clear_bit(NFS_IOHDR_EOF, &hdr->flags);
		if (!test_and_set_bit(NFS_IOHDR_ERROR, &hdr->flags))
			hdr->error = error;
	}
}

static inline struct nfs_page *
nfs_page_alloc(void)
{
	struct nfs_page	*p = kmem_cache_zalloc(nfs_page_cachep, GFP_NOIO);
	if (p)
		INIT_LIST_HEAD(&p->wb_list);
	return p;
}

static inline void
nfs_page_free(struct nfs_page *p)
{
	kmem_cache_free(nfs_page_cachep, p);
}

/**
 * nfs_iocounter_wait - wait for i/o to complete
 * @l_ctx: nfs_lock_context with io_counter to use
 *
 * returns -ERESTARTSYS if interrupted by a fatal signal.
 * Otherwise returns 0 once the io_count hits 0.
 */
int
nfs_iocounter_wait(struct nfs_lock_context *l_ctx)
{
	return wait_var_event_killable(&l_ctx->io_count,
				       !atomic_read(&l_ctx->io_count));
}

/**
 * nfs_async_iocounter_wait - wait on a rpc_waitqueue for I/O
 * to complete
 * @task: the rpc_task that should wait
 * @l_ctx: nfs_lock_context with io_counter to check
 *
 * Returns true if there is outstanding I/O to wait on and the
 * task has been put to sleep.
 */
bool
nfs_async_iocounter_wait(struct rpc_task *task, struct nfs_lock_context *l_ctx)
{
	struct inode *inode = d_inode(l_ctx->open_context->dentry);
	bool ret = false;

	if (atomic_read(&l_ctx->io_count) > 0) {
		rpc_sleep_on(&NFS_SERVER(inode)->uoc_rpcwaitq, task, NULL);
		ret = true;
	}

	if (atomic_read(&l_ctx->io_count) == 0) {
		rpc_wake_up_queued_task(&NFS_SERVER(inode)->uoc_rpcwaitq, task);
		ret = false;
	}

	return ret;
}
EXPORT_SYMBOL_GPL(nfs_async_iocounter_wait);

/*
 * nfs_page_group_lock - lock the head of the page group
 * @req - request in group that is to be locked
 *
 * this lock must be held when traversing or modifying the page
 * group list
 *
 * return 0 on success, < 0 on error
 */
int
nfs_page_group_lock(struct nfs_page *req)
{
	struct nfs_page *head = req->wb_head;

	WARN_ON_ONCE(head != head->wb_head);

	if (!test_and_set_bit(PG_HEADLOCK, &head->wb_flags))
		return 0;

	set_bit(PG_CONTENDED1, &head->wb_flags);
	smp_mb__after_atomic();
	return wait_on_bit_lock(&head->wb_flags, PG_HEADLOCK,
				TASK_UNINTERRUPTIBLE);
}

/*
 * nfs_page_group_unlock - unlock the head of the page group
 * @req - request in group that is to be unlocked
 */
void
nfs_page_group_unlock(struct nfs_page *req)
{
	struct nfs_page *head = req->wb_head;

	WARN_ON_ONCE(head != head->wb_head);

	smp_mb__before_atomic();
	clear_bit(PG_HEADLOCK, &head->wb_flags);
	smp_mb__after_atomic();
	if (!test_bit(PG_CONTENDED1, &head->wb_flags))
		return;
	wake_up_bit(&head->wb_flags, PG_HEADLOCK);
}

/*
 * nfs_page_group_sync_on_bit_locked
 *
 * must be called with page group lock held
 */
static bool
nfs_page_group_sync_on_bit_locked(struct nfs_page *req, unsigned int bit)
{
	struct nfs_page *head = req->wb_head;
	struct nfs_page *tmp;

	WARN_ON_ONCE(!test_bit(PG_HEADLOCK, &head->wb_flags));
	WARN_ON_ONCE(test_and_set_bit(bit, &req->wb_flags));

	tmp = req->wb_this_page;
	while (tmp != req) {
		if (!test_bit(bit, &tmp->wb_flags))
			return false;
		tmp = tmp->wb_this_page;
	}

	/* true! reset all bits */
	tmp = req;
	do {
		clear_bit(bit, &tmp->wb_flags);
		tmp = tmp->wb_this_page;
	} while (tmp != req);

	return true;
}

/*
 * nfs_page_group_sync_on_bit - set bit on current request, but only
 *   return true if the bit is set for all requests in page group
 * @req - request in page group
 * @bit - PG_* bit that is used to sync page group
 */
bool nfs_page_group_sync_on_bit(struct nfs_page *req, unsigned int bit)
{
	bool ret;

	nfs_page_group_lock(req);
	ret = nfs_page_group_sync_on_bit_locked(req, bit);
	nfs_page_group_unlock(req);

	return ret;
}

/*
 * nfs_page_group_init - Initialize the page group linkage for @req
 * @req - a new nfs request
 * @prev - the previous request in page group, or NULL if @req is the first
 *         or only request in the group (the head).
 */
static inline void
nfs_page_group_init(struct nfs_page *req, struct nfs_page *prev)
{
	struct inode *inode;
	WARN_ON_ONCE(prev == req);

	if (!prev) {
		/* a head request */
		req->wb_head = req;
		req->wb_this_page = req;
	} else {
		/* a subrequest */
		WARN_ON_ONCE(prev->wb_this_page != prev->wb_head);
		WARN_ON_ONCE(!test_bit(PG_HEADLOCK, &prev->wb_head->wb_flags));
		req->wb_head = prev->wb_head;
		req->wb_this_page = prev->wb_this_page;
		prev->wb_this_page = req;

		/* All subrequests take a ref on the head request until
		 * nfs_page_group_destroy is called */
		kref_get(&req->wb_head->wb_kref);

		/* grab extra ref and bump the request count if head request
		 * has extra ref from the write/commit path to handle handoff
		 * between write and commit lists. */
		if (test_bit(PG_INODE_REF, &prev->wb_head->wb_flags)) {
			inode = page_file_mapping(req->wb_page)->host;
			set_bit(PG_INODE_REF, &req->wb_flags);
			kref_get(&req->wb_kref);
			atomic_long_inc(&NFS_I(inode)->nrequests);
		}
	}
}

/*
 * nfs_page_group_destroy - sync the destruction of page groups
 * @req - request that no longer needs the page group
 *
 * releases the page group reference from each member once all
 * members have called this function.
 */
static void
nfs_page_group_destroy(struct kref *kref)
{
	struct nfs_page *req = container_of(kref, struct nfs_page, wb_kref);
	struct nfs_page *head = req->wb_head;
	struct nfs_page *tmp, *next;

	if (!nfs_page_group_sync_on_bit(req, PG_TEARDOWN))
		goto out;

	tmp = req;
	do {
		next = tmp->wb_this_page;
		/* unlink and free */
		tmp->wb_this_page = tmp;
		tmp->wb_head = tmp;
		nfs_free_request(tmp);
		tmp = next;
	} while (tmp != req);
out:
	/* subrequests must release the ref on the head request */
	if (head != req)
		nfs_release_request(head);
}

/**
 * nfs_create_request - Create an NFS read/write request.
 * @ctx: open context to use
 * @page: page to write
 * @last: last nfs request created for this page group or NULL if head
 * @offset: starting offset within the page for the write
 * @count: number of bytes to read/write
 *
 * The page must be locked by the caller. This makes sure we never
 * create two different requests for the same page.
 * User should ensure it is safe to sleep in this function.
 */
struct nfs_page *
nfs_create_request(struct nfs_open_context *ctx, struct page *page,
		   struct nfs_page *last, unsigned int offset,
		   unsigned int count)
{
	struct nfs_page		*req;
	struct nfs_lock_context *l_ctx;

	if (test_bit(NFS_CONTEXT_BAD, &ctx->flags))
		return ERR_PTR(-EBADF);
	/* try to allocate the request struct */
	req = nfs_page_alloc();
	if (req == NULL)
		return ERR_PTR(-ENOMEM);

	/* get lock context early so we can deal with alloc failures */
	l_ctx = nfs_get_lock_context(ctx);
	if (IS_ERR(l_ctx)) {
		nfs_page_free(req);
		return ERR_CAST(l_ctx);
	}
	req->wb_lock_context = l_ctx;
	atomic_inc(&l_ctx->io_count);

	/* Initialize the request struct. Initially, we assume a
	 * long write-back delay. This will be adjusted in
	 * update_nfs_request below if the region is not locked. */
	req->wb_page    = page;
	if (page) {
		req->wb_index = page_index(page);
		get_page(page);
	}
	req->wb_offset  = offset;
	req->wb_pgbase	= offset;
	req->wb_bytes   = count;
	req->wb_context = get_nfs_open_context(ctx);
	kref_init(&req->wb_kref);
	nfs_page_group_init(req, last);
	return req;
}

/**
 * nfs_unlock_request - Unlock request and wake up sleepers.
 * @req:
 */
void nfs_unlock_request(struct nfs_page *req)
{
	if (!NFS_WBACK_BUSY(req)) {
		printk(KERN_ERR "NFS: Invalid unlock attempted\n");
		BUG();
	}
	smp_mb__before_atomic();
	clear_bit(PG_BUSY, &req->wb_flags);
	smp_mb__after_atomic();
	if (!test_bit(PG_CONTENDED2, &req->wb_flags))
		return;
	wake_up_bit(&req->wb_flags, PG_BUSY);
}

/**
 * nfs_unlock_and_release_request - Unlock request and release the nfs_page
 * @req:
 */
void nfs_unlock_and_release_request(struct nfs_page *req)
{
	nfs_unlock_request(req);
	nfs_release_request(req);
}

/*
 * nfs_clear_request - Free up all resources allocated to the request
 * @req:
 *
 * Release page and open context resources associated with a read/write
 * request after it has completed.
 */
static void nfs_clear_request(struct nfs_page *req)
{
	struct page *page = req->wb_page;
	struct nfs_open_context *ctx = req->wb_context;
	struct nfs_lock_context *l_ctx = req->wb_lock_context;

	if (page != NULL) {
		put_page(page);
		req->wb_page = NULL;
	}
	if (l_ctx != NULL) {
		if (atomic_dec_and_test(&l_ctx->io_count)) {
			wake_up_var(&l_ctx->io_count);
			if (test_bit(NFS_CONTEXT_UNLOCK, &ctx->flags))
				rpc_wake_up(&NFS_SERVER(d_inode(ctx->dentry))->uoc_rpcwaitq);
		}
		nfs_put_lock_context(l_ctx);
		req->wb_lock_context = NULL;
	}
	if (ctx != NULL) {
		put_nfs_open_context(ctx);
		req->wb_context = NULL;
	}
}

/**
 * nfs_release_request - Release the count on an NFS read/write request
 * @req: request to release
 *
 * Note: Should never be called with the spinlock held!
 */
void nfs_free_request(struct nfs_page *req)
{
	WARN_ON_ONCE(req->wb_this_page != req);

	/* extra debug: make sure no sync bits are still set */
	WARN_ON_ONCE(test_bit(PG_TEARDOWN, &req->wb_flags));
	WARN_ON_ONCE(test_bit(PG_UNLOCKPAGE, &req->wb_flags));
	WARN_ON_ONCE(test_bit(PG_UPTODATE, &req->wb_flags));
	WARN_ON_ONCE(test_bit(PG_WB_END, &req->wb_flags));
	WARN_ON_ONCE(test_bit(PG_REMOVE, &req->wb_flags));

	/* Release struct file and open context */
	nfs_clear_request(req);
	nfs_page_free(req);
}

void nfs_release_request(struct nfs_page *req)
{
	kref_put(&req->wb_kref, nfs_page_group_destroy);
}
EXPORT_SYMBOL_GPL(nfs_release_request);

/**
 * nfs_wait_on_request - Wait for a request to complete.
 * @req: request to wait upon.
 *
 * Interruptible by fatal signals only.
 * The user is responsible for holding a count on the request.
 */
int
nfs_wait_on_request(struct nfs_page *req)
{
	if (!test_bit(PG_BUSY, &req->wb_flags))
		return 0;
	set_bit(PG_CONTENDED2, &req->wb_flags);
	smp_mb__after_atomic();
	return wait_on_bit_io(&req->wb_flags, PG_BUSY,
			      TASK_UNINTERRUPTIBLE);
}
EXPORT_SYMBOL_GPL(nfs_wait_on_request);

/*
 * nfs_generic_pg_test - determine if requests can be coalesced
 * @desc: pointer to descriptor
 * @prev: previous request in desc, or NULL
 * @req: this request
 *
 * Returns zero if @req can be coalesced into @desc, otherwise it returns
 * the size of the request.
 */
size_t nfs_generic_pg_test(struct nfs_pageio_descriptor *desc,
			   struct nfs_page *prev, struct nfs_page *req)
{
	struct nfs_pgio_mirror *mirror = nfs_pgio_current_mirror(desc);


	if (mirror->pg_count > mirror->pg_bsize) {
		/* should never happen */
		WARN_ON_ONCE(1);
		return 0;
	}

	/*
	 * Limit the request size so that we can still allocate a page array
	 * for it without upsetting the slab allocator.
	 */
	if (((mirror->pg_count + req->wb_bytes) >> PAGE_SHIFT) *
			sizeof(struct page *) > PAGE_SIZE)
		return 0;

	return min(mirror->pg_bsize - mirror->pg_count, (size_t)req->wb_bytes);
}
EXPORT_SYMBOL_GPL(nfs_generic_pg_test);

struct nfs_pgio_header *nfs_pgio_header_alloc(const struct nfs_rw_ops *ops)
{
	struct nfs_pgio_header *hdr = ops->rw_alloc_header();

	if (hdr) {
		INIT_LIST_HEAD(&hdr->pages);
		hdr->rw_ops = ops;
	}
	return hdr;
}
EXPORT_SYMBOL_GPL(nfs_pgio_header_alloc);

/**
 * nfs_pgio_data_destroy - make @hdr suitable for reuse
 *
 * Frees memory and releases refs from nfs_generic_pgio, so that it may
 * be called again.
 *
 * @hdr: A header that has had nfs_generic_pgio called
 */
static void nfs_pgio_data_destroy(struct nfs_pgio_header *hdr)
{
	if (hdr->args.context)
		put_nfs_open_context(hdr->args.context);
	if (hdr->page_array.pagevec != hdr->page_array.page_array)
		kfree(hdr->page_array.pagevec);
}

/*
 * nfs_pgio_header_free - Free a read or write header
 * @hdr: The header to free
 */
void nfs_pgio_header_free(struct nfs_pgio_header *hdr)
{
	nfs_pgio_data_destroy(hdr);
	hdr->rw_ops->rw_free_header(hdr);
}
EXPORT_SYMBOL_GPL(nfs_pgio_header_free);

/**
 * nfs_pgio_rpcsetup - Set up arguments for a pageio call
 * @hdr: The pageio hdr
 * @count: Number of bytes to read
 * @offset: Initial offset
 * @how: How to commit data (writes only)
 * @cinfo: Commit information for the call (writes only)
 */
static void nfs_pgio_rpcsetup(struct nfs_pgio_header *hdr,
			      unsigned int count,
			      int how, struct nfs_commit_info *cinfo)
{
	struct nfs_page *req = hdr->req;

	/* Set up the RPC argument and reply structs
	 * NB: take care not to mess about with hdr->commit et al. */

	hdr->args.fh     = NFS_FH(hdr->inode);
	hdr->args.offset = req_offset(req);
	/* pnfs_set_layoutcommit needs this */
	hdr->mds_offset = hdr->args.offset;
	hdr->args.pgbase = req->wb_pgbase;
	hdr->args.pages  = hdr->page_array.pagevec;
	hdr->args.count  = count;
	hdr->args.context = get_nfs_open_context(req->wb_context);
	hdr->args.lock_context = req->wb_lock_context;
	hdr->args.stable  = NFS_UNSTABLE;
	switch (how & (FLUSH_STABLE | FLUSH_COND_STABLE)) {
	case 0:
		break;
	case FLUSH_COND_STABLE:
		if (nfs_reqs_to_commit(cinfo))
			break;
		/* fall through */
	default:
		hdr->args.stable = NFS_FILE_SYNC;
	}

	hdr->res.fattr   = &hdr->fattr;
	hdr->res.count   = count;
	hdr->res.eof     = 0;
	hdr->res.verf    = &hdr->verf;
	nfs_fattr_init(&hdr->fattr);
}

/**
 * nfs_pgio_prepare - Prepare pageio hdr to go over the wire
 * @task: The current task
 * @calldata: pageio header to prepare
 */
static void nfs_pgio_prepare(struct rpc_task *task, void *calldata)
{
	struct nfs_pgio_header *hdr = calldata;
	int err;
	err = NFS_PROTO(hdr->inode)->pgio_rpc_prepare(task, hdr);
	if (err)
		rpc_exit(task, err);
}

int nfs_initiate_pgio(struct rpc_clnt *clnt, struct nfs_pgio_header *hdr,
		      struct rpc_cred *cred, const struct nfs_rpc_ops *rpc_ops,
		      const struct rpc_call_ops *call_ops, int how, int flags)
{
	struct rpc_task *task;
	struct rpc_message msg = {
		.rpc_argp = &hdr->args,
		.rpc_resp = &hdr->res,
		.rpc_cred = cred,
	};
	struct rpc_task_setup task_setup_data = {
		.rpc_client = clnt,
		.task = &hdr->task,
		.rpc_message = &msg,
		.callback_ops = call_ops,
		.callback_data = hdr,
		.workqueue = nfsiod_workqueue,
		.flags = RPC_TASK_ASYNC | flags,
	};
	int ret = 0;

	hdr->rw_ops->rw_initiate(hdr, &msg, rpc_ops, &task_setup_data, how);

	dprintk("NFS: initiated pgio call "
		"(req %s/%llu, %u bytes @ offset %llu)\n",
		hdr->inode->i_sb->s_id,
		(unsigned long long)NFS_FILEID(hdr->inode),
		hdr->args.count,
		(unsigned long long)hdr->args.offset);

	task = rpc_run_task(&task_setup_data);
	if (IS_ERR(task)) {
		ret = PTR_ERR(task);
		goto out;
	}
	if (how & FLUSH_SYNC) {
		ret = rpc_wait_for_completion_task(task);
		if (ret == 0)
			ret = task->tk_status;
	}
	rpc_put_task(task);
out:
	return ret;
}
EXPORT_SYMBOL_GPL(nfs_initiate_pgio);

/**
 * nfs_pgio_error - Clean up from a pageio error
 * @desc: IO descriptor
 * @hdr: pageio header
 */
static void nfs_pgio_error(struct nfs_pgio_header *hdr)
{
	set_bit(NFS_IOHDR_REDO, &hdr->flags);
	hdr->completion_ops->completion(hdr);
}

/**
 * nfs_pgio_release - Release pageio data
 * @calldata: The pageio header to release
 */
static void nfs_pgio_release(void *calldata)
{
	struct nfs_pgio_header *hdr = calldata;
	hdr->completion_ops->completion(hdr);
}

static void nfs_pageio_mirror_init(struct nfs_pgio_mirror *mirror,
				   unsigned int bsize)
{
	INIT_LIST_HEAD(&mirror->pg_list);
	mirror->pg_bytes_written = 0;
	mirror->pg_count = 0;
	mirror->pg_bsize = bsize;
	mirror->pg_base = 0;
	mirror->pg_recoalesce = 0;
}

/**
 * nfs_pageio_init - initialise a page io descriptor
 * @desc: pointer to descriptor
 * @inode: pointer to inode
 * @pg_ops: pointer to pageio operations
 * @compl_ops: pointer to pageio completion operations
 * @rw_ops: pointer to nfs read/write operations
 * @bsize: io block size
 * @io_flags: extra parameters for the io function
 */
void nfs_pageio_init(struct nfs_pageio_descriptor *desc,
		     struct inode *inode,
		     const struct nfs_pageio_ops *pg_ops,
		     const struct nfs_pgio_completion_ops *compl_ops,
		     const struct nfs_rw_ops *rw_ops,
		     size_t bsize,
		     int io_flags)
{
	desc->pg_moreio = 0;
	desc->pg_inode = inode;
	desc->pg_ops = pg_ops;
	desc->pg_completion_ops = compl_ops;
	desc->pg_rw_ops = rw_ops;
	desc->pg_ioflags = io_flags;
	desc->pg_error = 0;
	desc->pg_lseg = NULL;
	desc->pg_io_completion = NULL;
	desc->pg_dreq = NULL;
	desc->pg_bsize = bsize;

	desc->pg_mirror_count = 1;
	desc->pg_mirror_idx = 0;

	desc->pg_mirrors_dynamic = NULL;
	desc->pg_mirrors = desc->pg_mirrors_static;
	nfs_pageio_mirror_init(&desc->pg_mirrors[0], bsize);
}

/**
 * nfs_pgio_result - Basic pageio error handling
 * @task: The task that ran
 * @calldata: Pageio header to check
 */
static void nfs_pgio_result(struct rpc_task *task, void *calldata)
{
	struct nfs_pgio_header *hdr = calldata;
	struct inode *inode = hdr->inode;

	dprintk("NFS: %s: %5u, (status %d)\n", __func__,
		task->tk_pid, task->tk_status);

	if (hdr->rw_ops->rw_done(task, hdr, inode) != 0)
		return;
	if (task->tk_status < 0)
		nfs_set_pgio_error(hdr, task->tk_status, hdr->args.offset);
	else
		hdr->rw_ops->rw_result(task, hdr);
}

/*
 * Create an RPC task for the given read or write request and kick it.
 * The page must have been locked by the caller.
 *
 * It may happen that the page we're passed is not marked dirty.
 * This is the case if nfs_updatepage detects a conflicting request
 * that has been written but not committed.
 */
int nfs_generic_pgio(struct nfs_pageio_descriptor *desc,
		     struct nfs_pgio_header *hdr)
{
	struct nfs_pgio_mirror *mirror = nfs_pgio_current_mirror(desc);

	struct nfs_page		*req;
	struct page		**pages,
				*last_page;
	struct list_head *head = &mirror->pg_list;
	struct nfs_commit_info cinfo;
	struct nfs_page_array *pg_array = &hdr->page_array;
	unsigned int pagecount, pageused;
	gfp_t gfp_flags = GFP_KERNEL;

	pagecount = nfs_page_array_len(mirror->pg_base, mirror->pg_count);
	pg_array->npages = pagecount;

	if (pagecount <= ARRAY_SIZE(pg_array->page_array))
		pg_array->pagevec = pg_array->page_array;
	else {
		if (hdr->rw_mode == FMODE_WRITE)
			gfp_flags = GFP_NOIO;
		pg_array->pagevec = kcalloc(pagecount, sizeof(struct page *), gfp_flags);
		if (!pg_array->pagevec) {
			pg_array->npages = 0;
			nfs_pgio_error(hdr);
			desc->pg_error = -ENOMEM;
			return desc->pg_error;
		}
	}

	nfs_init_cinfo(&cinfo, desc->pg_inode, desc->pg_dreq);
	pages = hdr->page_array.pagevec;
	last_page = NULL;
	pageused = 0;
	while (!list_empty(head)) {
		req = nfs_list_entry(head->next);
		nfs_list_remove_request(req);
		nfs_list_add_request(req, &hdr->pages);

		if (!last_page || last_page != req->wb_page) {
			pageused++;
			if (pageused > pagecount)
				break;
			*pages++ = last_page = req->wb_page;
		}
	}
	if (WARN_ON_ONCE(pageused != pagecount)) {
		nfs_pgio_error(hdr);
		desc->pg_error = -EINVAL;
		return desc->pg_error;
	}

	if ((desc->pg_ioflags & FLUSH_COND_STABLE) &&
	    (desc->pg_moreio || nfs_reqs_to_commit(&cinfo)))
		desc->pg_ioflags &= ~FLUSH_COND_STABLE;

	/* Set up the argument struct */
	nfs_pgio_rpcsetup(hdr, mirror->pg_count, desc->pg_ioflags, &cinfo);
	desc->pg_rpc_callops = &nfs_pgio_common_ops;
	return 0;
}
EXPORT_SYMBOL_GPL(nfs_generic_pgio);

static int nfs_generic_pg_pgios(struct nfs_pageio_descriptor *desc)
{
	struct nfs_pgio_header *hdr;
	int ret;

	hdr = nfs_pgio_header_alloc(desc->pg_rw_ops);
	if (!hdr) {
		desc->pg_error = -ENOMEM;
		return desc->pg_error;
	}
	nfs_pgheader_init(desc, hdr, nfs_pgio_header_free);
	ret = nfs_generic_pgio(desc, hdr);
	if (ret == 0)
		ret = nfs_initiate_pgio(NFS_CLIENT(hdr->inode),
					hdr,
					hdr->cred,
					NFS_PROTO(hdr->inode),
					desc->pg_rpc_callops,
					desc->pg_ioflags, 0);
	return ret;
}

static struct nfs_pgio_mirror *
nfs_pageio_alloc_mirrors(struct nfs_pageio_descriptor *desc,
		unsigned int mirror_count)
{
	struct nfs_pgio_mirror *ret;
	unsigned int i;

	kfree(desc->pg_mirrors_dynamic);
	desc->pg_mirrors_dynamic = NULL;
	if (mirror_count == 1)
		return desc->pg_mirrors_static;
	ret = kmalloc_array(mirror_count, sizeof(*ret), GFP_NOFS);
	if (ret != NULL) {
		for (i = 0; i < mirror_count; i++)
			nfs_pageio_mirror_init(&ret[i], desc->pg_bsize);
		desc->pg_mirrors_dynamic = ret;
	}
	return ret;
}

/*
 * nfs_pageio_setup_mirroring - determine if mirroring is to be used
 *				by calling the pg_get_mirror_count op
 */
static void nfs_pageio_setup_mirroring(struct nfs_pageio_descriptor *pgio,
				       struct nfs_page *req)
{
	unsigned int mirror_count = 1;

	if (pgio->pg_ops->pg_get_mirror_count)
		mirror_count = pgio->pg_ops->pg_get_mirror_count(pgio, req);
	if (mirror_count == pgio->pg_mirror_count || pgio->pg_error < 0)
		return;

	if (!mirror_count || mirror_count > NFS_PAGEIO_DESCRIPTOR_MIRROR_MAX) {
		pgio->pg_error = -EINVAL;
		return;
	}

	pgio->pg_mirrors = nfs_pageio_alloc_mirrors(pgio, mirror_count);
	if (pgio->pg_mirrors == NULL) {
		pgio->pg_error = -ENOMEM;
		pgio->pg_mirrors = pgio->pg_mirrors_static;
		mirror_count = 1;
	}
	pgio->pg_mirror_count = mirror_count;
}

/*
 * nfs_pageio_stop_mirroring - stop using mirroring (set mirror count to 1)
 */
void nfs_pageio_stop_mirroring(struct nfs_pageio_descriptor *pgio)
{
	pgio->pg_mirror_count = 1;
	pgio->pg_mirror_idx = 0;
}

static void nfs_pageio_cleanup_mirroring(struct nfs_pageio_descriptor *pgio)
{
	pgio->pg_mirror_count = 1;
	pgio->pg_mirror_idx = 0;
	pgio->pg_mirrors = pgio->pg_mirrors_static;
	kfree(pgio->pg_mirrors_dynamic);
	pgio->pg_mirrors_dynamic = NULL;
}

static bool nfs_match_lock_context(const struct nfs_lock_context *l1,
		const struct nfs_lock_context *l2)
{
	return l1->lockowner == l2->lockowner;
}

/**
 * nfs_can_coalesce_requests - test two requests for compatibility
 * @prev: pointer to nfs_page
 * @req: pointer to nfs_page
 *
 * The nfs_page structures 'prev' and 'req' are compared to ensure that the
 * page data area they describe is contiguous, and that their RPC
 * credentials, NFSv4 open state, and lockowners are the same.
 *
 * Return 'true' if this is the case, else return 'false'.
 */
static bool nfs_can_coalesce_requests(struct nfs_page *prev,
				      struct nfs_page *req,
				      struct nfs_pageio_descriptor *pgio)
{
	size_t size;
	struct file_lock_context *flctx;

	if (prev) {
		if (!nfs_match_open_context(req->wb_context, prev->wb_context))
			return false;
		flctx = d_inode(req->wb_context->dentry)->i_flctx;
		if (flctx != NULL &&
		    !(list_empty_careful(&flctx->flc_posix) &&
		      list_empty_careful(&flctx->flc_flock)) &&
		    !nfs_match_lock_context(req->wb_lock_context,
					    prev->wb_lock_context))
			return false;
		if (req_offset(req) != req_offset(prev) + prev->wb_bytes)
			return false;
		if (req->wb_page == prev->wb_page) {
			if (req->wb_pgbase != prev->wb_pgbase + prev->wb_bytes)
				return false;
		} else {
			if (req->wb_pgbase != 0 ||
			    prev->wb_pgbase + prev->wb_bytes != PAGE_SIZE)
				return false;
		}
	}
	size = pgio->pg_ops->pg_test(pgio, prev, req);
	WARN_ON_ONCE(size > req->wb_bytes);
	if (size && size < req->wb_bytes)
		req->wb_bytes = size;
	return size > 0;
}

/**
 * nfs_pageio_do_add_request - Attempt to coalesce a request into a page list.
 * @desc: destination io descriptor
 * @req: request
 *
 * Returns true if the request 'req' was successfully coalesced into the
 * existing list of pages 'desc'.
 */
static int nfs_pageio_do_add_request(struct nfs_pageio_descriptor *desc,
				     struct nfs_page *req)
{
	struct nfs_pgio_mirror *mirror = nfs_pgio_current_mirror(desc);

	struct nfs_page *prev = NULL;

	if (mirror->pg_count != 0) {
		prev = nfs_list_entry(mirror->pg_list.prev);
	} else {
		if (desc->pg_ops->pg_init)
			desc->pg_ops->pg_init(desc, req);
		if (desc->pg_error < 0)
			return 0;
		mirror->pg_base = req->wb_pgbase;
	}
	if (!nfs_can_coalesce_requests(prev, req, desc))
		return 0;
	nfs_list_remove_request(req);
	nfs_list_add_request(req, &mirror->pg_list);
	mirror->pg_count += req->wb_bytes;
	return 1;
}

/*
 * Helper for nfs_pageio_add_request and nfs_pageio_complete
 */
static void nfs_pageio_doio(struct nfs_pageio_descriptor *desc)
{
	struct nfs_pgio_mirror *mirror = nfs_pgio_current_mirror(desc);


	if (!list_empty(&mirror->pg_list)) {
		int error = desc->pg_ops->pg_doio(desc);
		if (error < 0)
			desc->pg_error = error;
		else
			mirror->pg_bytes_written += mirror->pg_count;
	}
	if (list_empty(&mirror->pg_list)) {
		mirror->pg_count = 0;
		mirror->pg_base = 0;
	}
}

/**
 * nfs_pageio_add_request - Attempt to coalesce a request into a page list.
 * @desc: destination io descriptor
 * @req: request
 *
 * This may split a request into subrequests which are all part of the
 * same page group.
 *
 * Returns true if the request 'req' was successfully coalesced into the
 * existing list of pages 'desc'.
 */
static int __nfs_pageio_add_request(struct nfs_pageio_descriptor *desc,
			   struct nfs_page *req)
{
	struct nfs_pgio_mirror *mirror = nfs_pgio_current_mirror(desc);

	struct nfs_page *subreq;
	unsigned int bytes_left = 0;
	unsigned int offset, pgbase;

	nfs_page_group_lock(req);

	subreq = req;
	bytes_left = subreq->wb_bytes;
	offset = subreq->wb_offset;
	pgbase = subreq->wb_pgbase;

	do {
		if (!nfs_pageio_do_add_request(desc, subreq)) {
			/* make sure pg_test call(s) did nothing */
			WARN_ON_ONCE(subreq->wb_bytes != bytes_left);
			WARN_ON_ONCE(subreq->wb_offset != offset);
			WARN_ON_ONCE(subreq->wb_pgbase != pgbase);

			nfs_page_group_unlock(req);
			desc->pg_moreio = 1;
			nfs_pageio_doio(desc);
			if (desc->pg_error < 0)
				return 0;
			if (mirror->pg_recoalesce)
				return 0;
			/* retry add_request for this subreq */
			nfs_page_group_lock(req);
			continue;
		}

		/* check for buggy pg_test call(s) */
		WARN_ON_ONCE(subreq->wb_bytes + subreq->wb_pgbase > PAGE_SIZE);
		WARN_ON_ONCE(subreq->wb_bytes > bytes_left);
		WARN_ON_ONCE(subreq->wb_bytes == 0);

		bytes_left -= subreq->wb_bytes;
		offset += subreq->wb_bytes;
		pgbase += subreq->wb_bytes;

		if (bytes_left) {
			subreq = nfs_create_request(req->wb_context,
					req->wb_page,
					subreq, pgbase, bytes_left);
			if (IS_ERR(subreq))
				goto err_ptr;
			nfs_lock_request(subreq);
			subreq->wb_offset  = offset;
			subreq->wb_index = req->wb_index;
		}
	} while (bytes_left > 0);

	nfs_page_group_unlock(req);
	return 1;
err_ptr:
	desc->pg_error = PTR_ERR(subreq);
	nfs_page_group_unlock(req);
	return 0;
}

static int nfs_do_recoalesce(struct nfs_pageio_descriptor *desc)
{
	struct nfs_pgio_mirror *mirror = nfs_pgio_current_mirror(desc);
	LIST_HEAD(head);

	do {
		list_splice_init(&mirror->pg_list, &head);
		mirror->pg_bytes_written -= mirror->pg_count;
		mirror->pg_count = 0;
		mirror->pg_base = 0;
		mirror->pg_recoalesce = 0;

		while (!list_empty(&head)) {
			struct nfs_page *req;

			req = list_first_entry(&head, struct nfs_page, wb_list);
			nfs_list_remove_request(req);
			if (__nfs_pageio_add_request(desc, req))
				continue;
			if (desc->pg_error < 0) {
				list_splice_tail(&head, &mirror->pg_list);
				mirror->pg_recoalesce = 1;
				return 0;
			}
			break;
		}
	} while (mirror->pg_recoalesce);
	return 1;
}

static int nfs_pageio_add_request_mirror(struct nfs_pageio_descriptor *desc,
		struct nfs_page *req)
{
	int ret;

	do {
		ret = __nfs_pageio_add_request(desc, req);
		if (ret)
			break;
		if (desc->pg_error < 0)
			break;
		ret = nfs_do_recoalesce(desc);
	} while (ret);

	return ret;
}

static void nfs_pageio_error_cleanup(struct nfs_pageio_descriptor *desc)
{
	u32 midx;
	struct nfs_pgio_mirror *mirror;

	if (!desc->pg_error)
		return;

	for (midx = 0; midx < desc->pg_mirror_count; midx++) {
		mirror = &desc->pg_mirrors[midx];
		desc->pg_completion_ops->error_cleanup(&mirror->pg_list);
	}
}

int nfs_pageio_add_request(struct nfs_pageio_descriptor *desc,
			   struct nfs_page *req)
{
	u32 midx;
	unsigned int pgbase, offset, bytes;
	struct nfs_page *dupreq, *lastreq;

	pgbase = req->wb_pgbase;
	offset = req->wb_offset;
	bytes = req->wb_bytes;

	nfs_pageio_setup_mirroring(desc, req);
	if (desc->pg_error < 0)
		goto out_failed;

	for (midx = 0; midx < desc->pg_mirror_count; midx++) {
		if (midx) {
			nfs_page_group_lock(req);

			/* find the last request */
			for (lastreq = req->wb_head;
			     lastreq->wb_this_page != req->wb_head;
			     lastreq = lastreq->wb_this_page)
				;

			dupreq = nfs_create_request(req->wb_context,
					req->wb_page, lastreq, pgbase, bytes);

			if (IS_ERR(dupreq)) {
				nfs_page_group_unlock(req);
				desc->pg_error = PTR_ERR(dupreq);
				goto out_failed;
			}

			nfs_lock_request(dupreq);
			nfs_page_group_unlock(req);
			dupreq->wb_offset = offset;
			dupreq->wb_index = req->wb_index;
		} else
			dupreq = req;

		if (nfs_pgio_has_mirroring(desc))
			desc->pg_mirror_idx = midx;
		if (!nfs_pageio_add_request_mirror(desc, dupreq))
			goto out_failed;
	}

	return 1;

out_failed:
<<<<<<< HEAD
	/* remember fatal errors */
	if (nfs_error_is_fatal(desc->pg_error))
		nfs_context_set_write_error(req->wb_context,
						desc->pg_error);
=======
>>>>>>> e2afa97a
	nfs_pageio_error_cleanup(desc);
	return 0;
}

/*
 * nfs_pageio_complete_mirror - Complete I/O on the current mirror of an
 *				nfs_pageio_descriptor
 * @desc: pointer to io descriptor
 * @mirror_idx: pointer to mirror index
 */
static void nfs_pageio_complete_mirror(struct nfs_pageio_descriptor *desc,
				       u32 mirror_idx)
{
	struct nfs_pgio_mirror *mirror = &desc->pg_mirrors[mirror_idx];
	u32 restore_idx = desc->pg_mirror_idx;

	if (nfs_pgio_has_mirroring(desc))
		desc->pg_mirror_idx = mirror_idx;
	for (;;) {
		nfs_pageio_doio(desc);
		if (!mirror->pg_recoalesce)
			break;
		if (!nfs_do_recoalesce(desc))
			break;
	}
	desc->pg_mirror_idx = restore_idx;
}

/*
 * nfs_pageio_resend - Transfer requests to new descriptor and resend
 * @hdr - the pgio header to move request from
 * @desc - the pageio descriptor to add requests to
 *
 * Try to move each request (nfs_page) from @hdr to @desc then attempt
 * to send them.
 *
 * Returns 0 on success and < 0 on error.
 */
int nfs_pageio_resend(struct nfs_pageio_descriptor *desc,
		      struct nfs_pgio_header *hdr)
{
	LIST_HEAD(failed);

	desc->pg_io_completion = hdr->io_completion;
	desc->pg_dreq = hdr->dreq;
	while (!list_empty(&hdr->pages)) {
		struct nfs_page *req = nfs_list_entry(hdr->pages.next);

		nfs_list_remove_request(req);
		if (!nfs_pageio_add_request(desc, req))
			nfs_list_add_request(req, &failed);
	}
	nfs_pageio_complete(desc);
	if (!list_empty(&failed)) {
		list_move(&failed, &hdr->pages);
		return desc->pg_error < 0 ? desc->pg_error : -EIO;
	}
	return 0;
}
EXPORT_SYMBOL_GPL(nfs_pageio_resend);

/**
 * nfs_pageio_complete - Complete I/O then cleanup an nfs_pageio_descriptor
 * @desc: pointer to io descriptor
 */
void nfs_pageio_complete(struct nfs_pageio_descriptor *desc)
{
	u32 midx;

	for (midx = 0; midx < desc->pg_mirror_count; midx++)
		nfs_pageio_complete_mirror(desc, midx);

	if (desc->pg_error < 0)
		nfs_pageio_error_cleanup(desc);
	if (desc->pg_ops->pg_cleanup)
		desc->pg_ops->pg_cleanup(desc);
	nfs_pageio_cleanup_mirroring(desc);
}

/**
 * nfs_pageio_cond_complete - Conditional I/O completion
 * @desc: pointer to io descriptor
 * @index: page index
 *
 * It is important to ensure that processes don't try to take locks
 * on non-contiguous ranges of pages as that might deadlock. This
 * function should be called before attempting to wait on a locked
 * nfs_page. It will complete the I/O if the page index 'index'
 * is not contiguous with the existing list of pages in 'desc'.
 */
void nfs_pageio_cond_complete(struct nfs_pageio_descriptor *desc, pgoff_t index)
{
	struct nfs_pgio_mirror *mirror;
	struct nfs_page *prev;
	u32 midx;

	for (midx = 0; midx < desc->pg_mirror_count; midx++) {
		mirror = &desc->pg_mirrors[midx];
		if (!list_empty(&mirror->pg_list)) {
			prev = nfs_list_entry(mirror->pg_list.prev);
			if (index != prev->wb_index + 1) {
				nfs_pageio_complete(desc);
				break;
			}
		}
	}
}

int __init nfs_init_nfspagecache(void)
{
	nfs_page_cachep = kmem_cache_create("nfs_page",
					    sizeof(struct nfs_page),
					    0, SLAB_HWCACHE_ALIGN,
					    NULL);
	if (nfs_page_cachep == NULL)
		return -ENOMEM;

	return 0;
}

void nfs_destroy_nfspagecache(void)
{
	kmem_cache_destroy(nfs_page_cachep);
}

static const struct rpc_call_ops nfs_pgio_common_ops = {
	.rpc_call_prepare = nfs_pgio_prepare,
	.rpc_call_done = nfs_pgio_result,
	.rpc_release = nfs_pgio_release,
};

const struct nfs_pageio_ops nfs_pgio_rw_ops = {
	.pg_test = nfs_generic_pg_test,
	.pg_doio = nfs_generic_pg_pgios,
};<|MERGE_RESOLUTION|>--- conflicted
+++ resolved
@@ -1174,13 +1174,6 @@
 	return 1;
 
 out_failed:
-<<<<<<< HEAD
-	/* remember fatal errors */
-	if (nfs_error_is_fatal(desc->pg_error))
-		nfs_context_set_write_error(req->wb_context,
-						desc->pg_error);
-=======
->>>>>>> e2afa97a
 	nfs_pageio_error_cleanup(desc);
 	return 0;
 }
