/*
 * Common NFS I/O  operations for the pnfs file based
 * layout drivers.
 *
 * Copyright (c) 2014, Primary Data, Inc. All rights reserved.
 *
 * Tom Haynes <loghyr@primarydata.com>
 */

#include <linux/nfs_fs.h>
#include <linux/nfs_page.h>
#include <linux/sunrpc/addr.h>
#include <linux/module.h>

#include "nfs4session.h"
#include "internal.h"
#include "pnfs.h"

#define NFSDBG_FACILITY		NFSDBG_PNFS

void pnfs_generic_rw_release(void *data)
{
	struct nfs_pgio_header *hdr = data;

	nfs_put_client(hdr->ds_clp);
	hdr->mds_ops->rpc_release(data);
}
EXPORT_SYMBOL_GPL(pnfs_generic_rw_release);

/* Fake up some data that will cause nfs_commit_release to retry the writes. */
void pnfs_generic_prepare_to_resend_writes(struct nfs_commit_data *data)
{
	struct nfs_page *first = nfs_list_entry(data->pages.next);

	data->task.tk_status = 0;
	memcpy(&data->verf.verifier, &first->wb_verf,
	       sizeof(data->verf.verifier));
	data->verf.verifier.data[0]++; /* ensure verifier mismatch */
}
EXPORT_SYMBOL_GPL(pnfs_generic_prepare_to_resend_writes);

void pnfs_generic_write_commit_done(struct rpc_task *task, void *data)
{
	struct nfs_commit_data *wdata = data;

	/* Note this may cause RPC to be resent */
	wdata->mds_ops->rpc_call_done(task, data);
}
EXPORT_SYMBOL_GPL(pnfs_generic_write_commit_done);

void pnfs_generic_commit_release(void *calldata)
{
	struct nfs_commit_data *data = calldata;

	data->completion_ops->completion(data);
	pnfs_put_lseg(data->lseg);
	nfs_put_client(data->ds_clp);
	nfs_commitdata_release(data);
}
EXPORT_SYMBOL_GPL(pnfs_generic_commit_release);

/* The generic layer is about to remove the req from the commit list.
 * If this will make the bucket empty, it will need to put the lseg reference.
 * Note this must be called holding i_lock
 */
void
pnfs_generic_clear_request_commit(struct nfs_page *req,
				  struct nfs_commit_info *cinfo)
{
	struct pnfs_layout_segment *freeme = NULL;

	if (!test_and_clear_bit(PG_COMMIT_TO_DS, &req->wb_flags))
		goto out;
	cinfo->ds->nwritten--;
	if (list_is_singular(&req->wb_list)) {
		struct pnfs_commit_bucket *bucket;

		bucket = list_first_entry(&req->wb_list,
					  struct pnfs_commit_bucket,
					  written);
		freeme = bucket->wlseg;
		bucket->wlseg = NULL;
	}
out:
	nfs_request_remove_commit_list(req, cinfo);
	pnfs_put_lseg_locked(freeme);
}
EXPORT_SYMBOL_GPL(pnfs_generic_clear_request_commit);

static int
pnfs_generic_transfer_commit_list(struct list_head *src, struct list_head *dst,
				  struct nfs_commit_info *cinfo, int max)
{
	struct nfs_page *req, *tmp;
	int ret = 0;

	list_for_each_entry_safe(req, tmp, src, wb_list) {
		if (!nfs_lock_request(req))
			continue;
		kref_get(&req->wb_kref);
		if (cond_resched_lock(&cinfo->inode->i_lock))
			list_safe_reset_next(req, tmp, wb_list);
		nfs_request_remove_commit_list(req, cinfo);
		clear_bit(PG_COMMIT_TO_DS, &req->wb_flags);
		nfs_list_add_request(req, dst);
		ret++;
		if ((ret == max) && !cinfo->dreq)
			break;
	}
	return ret;
}

static int
pnfs_generic_scan_ds_commit_list(struct pnfs_commit_bucket *bucket,
				 struct nfs_commit_info *cinfo,
				 int max)
{
	struct list_head *src = &bucket->written;
	struct list_head *dst = &bucket->committing;
	int ret;

	lockdep_assert_held(&cinfo->inode->i_lock);
	ret = pnfs_generic_transfer_commit_list(src, dst, cinfo, max);
	if (ret) {
		cinfo->ds->nwritten -= ret;
		cinfo->ds->ncommitting += ret;
		if (bucket->clseg == NULL)
			bucket->clseg = pnfs_get_lseg(bucket->wlseg);
		if (list_empty(src)) {
			pnfs_put_lseg_locked(bucket->wlseg);
			bucket->wlseg = NULL;
		}
	}
	return ret;
}

/* Move reqs from written to committing lists, returning count
 * of number moved.
 */
int pnfs_generic_scan_commit_lists(struct nfs_commit_info *cinfo,
				   int max)
{
	int i, rv = 0, cnt;

	lockdep_assert_held(&cinfo->inode->i_lock);
	for (i = 0; i < cinfo->ds->nbuckets && max != 0; i++) {
		cnt = pnfs_generic_scan_ds_commit_list(&cinfo->ds->buckets[i],
						       cinfo, max);
		max -= cnt;
		rv += cnt;
	}
	return rv;
}
EXPORT_SYMBOL_GPL(pnfs_generic_scan_commit_lists);

/* Pull everything off the committing lists and dump into @dst.  */
void pnfs_generic_recover_commit_reqs(struct list_head *dst,
				      struct nfs_commit_info *cinfo)
{
	struct pnfs_commit_bucket *b;
	struct pnfs_layout_segment *freeme;
	int i;

	lockdep_assert_held(&cinfo->inode->i_lock);
restart:
	for (i = 0, b = cinfo->ds->buckets; i < cinfo->ds->nbuckets; i++, b++) {
		if (pnfs_generic_transfer_commit_list(&b->written, dst,
						      cinfo, 0)) {
			freeme = b->wlseg;
			b->wlseg = NULL;
			spin_unlock(&cinfo->inode->i_lock);
			pnfs_put_lseg(freeme);
			spin_lock(&cinfo->inode->i_lock);
			goto restart;
		}
	}
	cinfo->ds->nwritten = 0;
}
EXPORT_SYMBOL_GPL(pnfs_generic_recover_commit_reqs);

static void pnfs_generic_retry_commit(struct nfs_commit_info *cinfo, int idx)
{
	struct pnfs_ds_commit_info *fl_cinfo = cinfo->ds;
	struct pnfs_commit_bucket *bucket;
	struct pnfs_layout_segment *freeme;
	LIST_HEAD(pages);
	int i;

	spin_lock(&cinfo->inode->i_lock);
	for (i = idx; i < fl_cinfo->nbuckets; i++) {
		bucket = &fl_cinfo->buckets[i];
		if (list_empty(&bucket->committing))
			continue;
		freeme = bucket->clseg;
		bucket->clseg = NULL;
		list_splice_init(&bucket->committing, &pages);
		spin_unlock(&cinfo->inode->i_lock);
		nfs_retry_commit(&pages, freeme, cinfo, i);
		pnfs_put_lseg(freeme);
		spin_lock(&cinfo->inode->i_lock);
	}
	spin_unlock(&cinfo->inode->i_lock);
}

static unsigned int
pnfs_generic_alloc_ds_commits(struct nfs_commit_info *cinfo,
			      struct list_head *list)
{
	struct pnfs_ds_commit_info *fl_cinfo;
	struct pnfs_commit_bucket *bucket;
	struct nfs_commit_data *data;
	int i;
	unsigned int nreq = 0;

	fl_cinfo = cinfo->ds;
	bucket = fl_cinfo->buckets;
	for (i = 0; i < fl_cinfo->nbuckets; i++, bucket++) {
		if (list_empty(&bucket->committing))
			continue;
		data = nfs_commitdata_alloc();
		if (!data)
			break;
		data->ds_commit_index = i;
		list_add(&data->pages, list);
		nreq++;
	}

	/* Clean up on error */
	pnfs_generic_retry_commit(cinfo, i);
	return nreq;
}

static inline
void pnfs_fetch_commit_bucket_list(struct list_head *pages,
		struct nfs_commit_data *data,
		struct nfs_commit_info *cinfo)
{
	struct pnfs_commit_bucket *bucket;

	bucket = &cinfo->ds->buckets[data->ds_commit_index];
	spin_lock(&cinfo->inode->i_lock);
	list_splice_init(&bucket->committing, pages);
	data->lseg = bucket->clseg;
	bucket->clseg = NULL;
	spin_unlock(&cinfo->inode->i_lock);

}

/* Helper function for pnfs_generic_commit_pagelist to catch an empty
<<<<<<< HEAD
 * page list. This can happen when two commits race. */
=======
 * page list. This can happen when two commits race.
 *
 * This must be called instead of nfs_init_commit - call one or the other, but
 * not both!
 */
>>>>>>> a9cdd8e3
static bool
pnfs_generic_commit_cancel_empty_pagelist(struct list_head *pages,
					  struct nfs_commit_data *data,
					  struct nfs_commit_info *cinfo)
{
	if (list_empty(pages)) {
		if (atomic_dec_and_test(&cinfo->mds->rpcs_out))
			wake_up_atomic_t(&cinfo->mds->rpcs_out);
<<<<<<< HEAD
		nfs_commitdata_release(data);
=======
		/* don't call nfs_commitdata_release - it tries to put
		 * the open_context which is not acquired until nfs_init_commit
		 * which has not been called on @data */
		WARN_ON_ONCE(data->context);
		nfs_commit_free(data);
>>>>>>> a9cdd8e3
		return true;
	}

	return false;
}

/* This follows nfs_commit_list pretty closely */
int
pnfs_generic_commit_pagelist(struct inode *inode, struct list_head *mds_pages,
			     int how, struct nfs_commit_info *cinfo,
			     int (*initiate_commit)(struct nfs_commit_data *data,
						    int how))
{
	struct nfs_commit_data *data, *tmp;
	LIST_HEAD(list);
	unsigned int nreq = 0;

	if (!list_empty(mds_pages)) {
		data = nfs_commitdata_alloc();
		if (data != NULL) {
			data->ds_commit_index = -1;
			list_add(&data->pages, &list);
			nreq++;
		} else {
			nfs_retry_commit(mds_pages, NULL, cinfo, 0);
			pnfs_generic_retry_commit(cinfo, 0);
			return -ENOMEM;
		}
	}

	nreq += pnfs_generic_alloc_ds_commits(cinfo, &list);

	if (nreq == 0)
		goto out;

	atomic_add(nreq, &cinfo->mds->rpcs_out);

	list_for_each_entry_safe(data, tmp, &list, pages) {
		list_del_init(&data->pages);
		if (data->ds_commit_index < 0) {
			/* another commit raced with us */
			if (pnfs_generic_commit_cancel_empty_pagelist(mds_pages,
				data, cinfo))
				continue;

			nfs_init_commit(data, mds_pages, NULL, cinfo);
			nfs_initiate_commit(NFS_CLIENT(inode), data,
					    NFS_PROTO(data->inode),
					    data->mds_ops, how, 0);
		} else {
			LIST_HEAD(pages);

			pnfs_fetch_commit_bucket_list(&pages, data, cinfo);

			/* another commit raced with us */
			if (pnfs_generic_commit_cancel_empty_pagelist(&pages,
				data, cinfo))
				continue;

			nfs_init_commit(data, &pages, data->lseg, cinfo);
			initiate_commit(data, how);
		}
	}
out:
	cinfo->ds->ncommitting = 0;
	return PNFS_ATTEMPTED;
}
EXPORT_SYMBOL_GPL(pnfs_generic_commit_pagelist);

/*
 * Data server cache
 *
 * Data servers can be mapped to different device ids.
 * nfs4_pnfs_ds reference counting
 *   - set to 1 on allocation
 *   - incremented when a device id maps a data server already in the cache.
 *   - decremented when deviceid is removed from the cache.
 */
static DEFINE_SPINLOCK(nfs4_ds_cache_lock);
static LIST_HEAD(nfs4_data_server_cache);

/* Debug routines */
static void
print_ds(struct nfs4_pnfs_ds *ds)
{
	if (ds == NULL) {
		printk(KERN_WARNING "%s NULL device\n", __func__);
		return;
	}
	printk(KERN_WARNING "        ds %s\n"
		"        ref count %d\n"
		"        client %p\n"
		"        cl_exchange_flags %x\n",
		ds->ds_remotestr,
		atomic_read(&ds->ds_count), ds->ds_clp,
		ds->ds_clp ? ds->ds_clp->cl_exchange_flags : 0);
}

static bool
same_sockaddr(struct sockaddr *addr1, struct sockaddr *addr2)
{
	struct sockaddr_in *a, *b;
	struct sockaddr_in6 *a6, *b6;

	if (addr1->sa_family != addr2->sa_family)
		return false;

	switch (addr1->sa_family) {
	case AF_INET:
		a = (struct sockaddr_in *)addr1;
		b = (struct sockaddr_in *)addr2;

		if (a->sin_addr.s_addr == b->sin_addr.s_addr &&
		    a->sin_port == b->sin_port)
			return true;
		break;

	case AF_INET6:
		a6 = (struct sockaddr_in6 *)addr1;
		b6 = (struct sockaddr_in6 *)addr2;

		/* LINKLOCAL addresses must have matching scope_id */
		if (ipv6_addr_src_scope(&a6->sin6_addr) ==
		    IPV6_ADDR_SCOPE_LINKLOCAL &&
		    a6->sin6_scope_id != b6->sin6_scope_id)
			return false;

		if (ipv6_addr_equal(&a6->sin6_addr, &b6->sin6_addr) &&
		    a6->sin6_port == b6->sin6_port)
			return true;
		break;

	default:
		dprintk("%s: unhandled address family: %u\n",
			__func__, addr1->sa_family);
		return false;
	}

	return false;
}

/*
 * Checks if 'dsaddrs1' contains a subset of 'dsaddrs2'. If it does,
 * declare a match.
 */
static bool
_same_data_server_addrs_locked(const struct list_head *dsaddrs1,
			       const struct list_head *dsaddrs2)
{
	struct nfs4_pnfs_ds_addr *da1, *da2;
	struct sockaddr *sa1, *sa2;
	bool match = false;

	list_for_each_entry(da1, dsaddrs1, da_node) {
		sa1 = (struct sockaddr *)&da1->da_addr;
		match = false;
		list_for_each_entry(da2, dsaddrs2, da_node) {
			sa2 = (struct sockaddr *)&da2->da_addr;
			match = same_sockaddr(sa1, sa2);
			if (match)
				break;
		}
		if (!match)
			break;
	}
	return match;
}

/*
 * Lookup DS by addresses.  nfs4_ds_cache_lock is held
 */
static struct nfs4_pnfs_ds *
_data_server_lookup_locked(const struct list_head *dsaddrs)
{
	struct nfs4_pnfs_ds *ds;

	list_for_each_entry(ds, &nfs4_data_server_cache, ds_node)
		if (_same_data_server_addrs_locked(&ds->ds_addrs, dsaddrs))
			return ds;
	return NULL;
}

static void destroy_ds(struct nfs4_pnfs_ds *ds)
{
	struct nfs4_pnfs_ds_addr *da;

	dprintk("--> %s\n", __func__);
	ifdebug(FACILITY)
		print_ds(ds);

	nfs_put_client(ds->ds_clp);

	while (!list_empty(&ds->ds_addrs)) {
		da = list_first_entry(&ds->ds_addrs,
				      struct nfs4_pnfs_ds_addr,
				      da_node);
		list_del_init(&da->da_node);
		kfree(da->da_remotestr);
		kfree(da);
	}

	kfree(ds->ds_remotestr);
	kfree(ds);
}

void nfs4_pnfs_ds_put(struct nfs4_pnfs_ds *ds)
{
	if (atomic_dec_and_lock(&ds->ds_count,
				&nfs4_ds_cache_lock)) {
		list_del_init(&ds->ds_node);
		spin_unlock(&nfs4_ds_cache_lock);
		destroy_ds(ds);
	}
}
EXPORT_SYMBOL_GPL(nfs4_pnfs_ds_put);

/*
 * Create a string with a human readable address and port to avoid
 * complicated setup around many dprinks.
 */
static char *
nfs4_pnfs_remotestr(struct list_head *dsaddrs, gfp_t gfp_flags)
{
	struct nfs4_pnfs_ds_addr *da;
	char *remotestr;
	size_t len;
	char *p;

	len = 3;        /* '{', '}' and eol */
	list_for_each_entry(da, dsaddrs, da_node) {
		len += strlen(da->da_remotestr) + 1;    /* string plus comma */
	}

	remotestr = kzalloc(len, gfp_flags);
	if (!remotestr)
		return NULL;

	p = remotestr;
	*(p++) = '{';
	len--;
	list_for_each_entry(da, dsaddrs, da_node) {
		size_t ll = strlen(da->da_remotestr);

		if (ll > len)
			goto out_err;

		memcpy(p, da->da_remotestr, ll);
		p += ll;
		len -= ll;

		if (len < 1)
			goto out_err;
		(*p++) = ',';
		len--;
	}
	if (len < 2)
		goto out_err;
	*(p++) = '}';
	*p = '\0';
	return remotestr;
out_err:
	kfree(remotestr);
	return NULL;
}

/*
 * Given a list of multipath struct nfs4_pnfs_ds_addr, add it to ds cache if
 * uncached and return cached struct nfs4_pnfs_ds.
 */
struct nfs4_pnfs_ds *
nfs4_pnfs_ds_add(struct list_head *dsaddrs, gfp_t gfp_flags)
{
	struct nfs4_pnfs_ds *tmp_ds, *ds = NULL;
	char *remotestr;

	if (list_empty(dsaddrs)) {
		dprintk("%s: no addresses defined\n", __func__);
		goto out;
	}

	ds = kzalloc(sizeof(*ds), gfp_flags);
	if (!ds)
		goto out;

	/* this is only used for debugging, so it's ok if its NULL */
	remotestr = nfs4_pnfs_remotestr(dsaddrs, gfp_flags);

	spin_lock(&nfs4_ds_cache_lock);
	tmp_ds = _data_server_lookup_locked(dsaddrs);
	if (tmp_ds == NULL) {
		INIT_LIST_HEAD(&ds->ds_addrs);
		list_splice_init(dsaddrs, &ds->ds_addrs);
		ds->ds_remotestr = remotestr;
		atomic_set(&ds->ds_count, 1);
		INIT_LIST_HEAD(&ds->ds_node);
		ds->ds_clp = NULL;
		list_add(&ds->ds_node, &nfs4_data_server_cache);
		dprintk("%s add new data server %s\n", __func__,
			ds->ds_remotestr);
	} else {
		kfree(remotestr);
		kfree(ds);
		atomic_inc(&tmp_ds->ds_count);
		dprintk("%s data server %s found, inc'ed ds_count to %d\n",
			__func__, tmp_ds->ds_remotestr,
			atomic_read(&tmp_ds->ds_count));
		ds = tmp_ds;
	}
	spin_unlock(&nfs4_ds_cache_lock);
out:
	return ds;
}
EXPORT_SYMBOL_GPL(nfs4_pnfs_ds_add);

static void nfs4_wait_ds_connect(struct nfs4_pnfs_ds *ds)
{
	might_sleep();
	wait_on_bit(&ds->ds_state, NFS4DS_CONNECTING,
			TASK_KILLABLE);
}

static void nfs4_clear_ds_conn_bit(struct nfs4_pnfs_ds *ds)
{
	smp_mb__before_atomic();
	clear_bit(NFS4DS_CONNECTING, &ds->ds_state);
	smp_mb__after_atomic();
	wake_up_bit(&ds->ds_state, NFS4DS_CONNECTING);
}

static struct nfs_client *(*get_v3_ds_connect)(
			struct nfs_client *mds_clp,
			const struct sockaddr *ds_addr,
			int ds_addrlen,
			int ds_proto,
			unsigned int ds_timeo,
			unsigned int ds_retrans,
			rpc_authflavor_t au_flavor);

static bool load_v3_ds_connect(void)
{
	if (!get_v3_ds_connect) {
		get_v3_ds_connect = symbol_request(nfs3_set_ds_client);
		WARN_ON_ONCE(!get_v3_ds_connect);
	}

	return(get_v3_ds_connect != NULL);
}

void nfs4_pnfs_v3_ds_connect_unload(void)
{
	if (get_v3_ds_connect) {
		symbol_put(nfs3_set_ds_client);
		get_v3_ds_connect = NULL;
	}
}
EXPORT_SYMBOL_GPL(nfs4_pnfs_v3_ds_connect_unload);

static int _nfs4_pnfs_v3_ds_connect(struct nfs_server *mds_srv,
				 struct nfs4_pnfs_ds *ds,
				 unsigned int timeo,
				 unsigned int retrans,
				 rpc_authflavor_t au_flavor)
{
	struct nfs_client *clp = ERR_PTR(-EIO);
	struct nfs4_pnfs_ds_addr *da;
	int status = 0;

	dprintk("--> %s DS %s au_flavor %d\n", __func__,
		ds->ds_remotestr, au_flavor);

	if (!load_v3_ds_connect())
		goto out;

	list_for_each_entry(da, &ds->ds_addrs, da_node) {
		dprintk("%s: DS %s: trying address %s\n",
			__func__, ds->ds_remotestr, da->da_remotestr);

		if (!IS_ERR(clp)) {
			struct xprt_create xprt_args = {
				.ident = XPRT_TRANSPORT_TCP,
				.net = clp->cl_net,
				.dstaddr = (struct sockaddr *)&da->da_addr,
				.addrlen = da->da_addrlen,
				.servername = clp->cl_hostname,
			};
			/* Add this address as an alias */
			rpc_clnt_add_xprt(clp->cl_rpcclient, &xprt_args,
					rpc_clnt_test_and_add_xprt, NULL);
		} else
			clp = get_v3_ds_connect(mds_srv->nfs_client,
					(struct sockaddr *)&da->da_addr,
					da->da_addrlen, IPPROTO_TCP,
					timeo, retrans, au_flavor);
	}

	if (IS_ERR(clp)) {
		status = PTR_ERR(clp);
		goto out;
	}

	smp_wmb();
	ds->ds_clp = clp;
	dprintk("%s [new] addr: %s\n", __func__, ds->ds_remotestr);
out:
	return status;
}

static int _nfs4_pnfs_v4_ds_connect(struct nfs_server *mds_srv,
				 struct nfs4_pnfs_ds *ds,
				 unsigned int timeo,
				 unsigned int retrans,
				 u32 minor_version,
				 rpc_authflavor_t au_flavor)
{
	struct nfs_client *clp = ERR_PTR(-EIO);
	struct nfs4_pnfs_ds_addr *da;
	int status = 0;

	dprintk("--> %s DS %s au_flavor %d\n", __func__, ds->ds_remotestr,
		au_flavor);

	list_for_each_entry(da, &ds->ds_addrs, da_node) {
		dprintk("%s: DS %s: trying address %s\n",
			__func__, ds->ds_remotestr, da->da_remotestr);

		clp = nfs4_set_ds_client(mds_srv->nfs_client,
					(struct sockaddr *)&da->da_addr,
					da->da_addrlen, IPPROTO_TCP,
					timeo, retrans, minor_version,
					au_flavor);
		if (!IS_ERR(clp))
			break;
	}

	if (IS_ERR(clp)) {
		status = PTR_ERR(clp);
		goto out;
	}

	status = nfs4_init_ds_session(clp, mds_srv->nfs_client->cl_lease_time);
	if (status)
		goto out_put;

	smp_wmb();
	ds->ds_clp = clp;
	dprintk("%s [new] addr: %s\n", __func__, ds->ds_remotestr);
out:
	return status;
out_put:
	nfs_put_client(clp);
	goto out;
}

/*
 * Create an rpc connection to the nfs4_pnfs_ds data server.
 * Currently only supports IPv4 and IPv6 addresses.
 * If connection fails, make devid unavailable.
 */
void nfs4_pnfs_ds_connect(struct nfs_server *mds_srv, struct nfs4_pnfs_ds *ds,
			  struct nfs4_deviceid_node *devid, unsigned int timeo,
			  unsigned int retrans, u32 version,
			  u32 minor_version, rpc_authflavor_t au_flavor)
{
	if (test_and_set_bit(NFS4DS_CONNECTING, &ds->ds_state) == 0) {
		int err = 0;

		if (version == 3) {
			err = _nfs4_pnfs_v3_ds_connect(mds_srv, ds, timeo,
						       retrans, au_flavor);
		} else if (version == 4) {
			err = _nfs4_pnfs_v4_ds_connect(mds_srv, ds, timeo,
						       retrans, minor_version,
						       au_flavor);
		} else {
			dprintk("%s: unsupported DS version %d\n", __func__,
				version);
			err = -EPROTONOSUPPORT;
		}

		if (err)
			nfs4_mark_deviceid_unavailable(devid);
		nfs4_clear_ds_conn_bit(ds);
	} else {
		nfs4_wait_ds_connect(ds);
	}
}
EXPORT_SYMBOL_GPL(nfs4_pnfs_ds_connect);

/*
 * Currently only supports ipv4, ipv6 and one multi-path address.
 */
struct nfs4_pnfs_ds_addr *
nfs4_decode_mp_ds_addr(struct net *net, struct xdr_stream *xdr, gfp_t gfp_flags)
{
	struct nfs4_pnfs_ds_addr *da = NULL;
	char *buf, *portstr;
	__be16 port;
	int nlen, rlen;
	int tmp[2];
	__be32 *p;
	char *netid, *match_netid;
	size_t len, match_netid_len;
	char *startsep = "";
	char *endsep = "";


	/* r_netid */
	p = xdr_inline_decode(xdr, 4);
	if (unlikely(!p))
		goto out_err;
	nlen = be32_to_cpup(p++);

	p = xdr_inline_decode(xdr, nlen);
	if (unlikely(!p))
		goto out_err;

	netid = kmalloc(nlen+1, gfp_flags);
	if (unlikely(!netid))
		goto out_err;

	netid[nlen] = '\0';
	memcpy(netid, p, nlen);

	/* r_addr: ip/ip6addr with port in dec octets - see RFC 5665 */
	p = xdr_inline_decode(xdr, 4);
	if (unlikely(!p))
		goto out_free_netid;
	rlen = be32_to_cpup(p);

	p = xdr_inline_decode(xdr, rlen);
	if (unlikely(!p))
		goto out_free_netid;

	/* port is ".ABC.DEF", 8 chars max */
	if (rlen > INET6_ADDRSTRLEN + IPV6_SCOPE_ID_LEN + 8) {
		dprintk("%s: Invalid address, length %d\n", __func__,
			rlen);
		goto out_free_netid;
	}
	buf = kmalloc(rlen + 1, gfp_flags);
	if (!buf) {
		dprintk("%s: Not enough memory\n", __func__);
		goto out_free_netid;
	}
	buf[rlen] = '\0';
	memcpy(buf, p, rlen);

	/* replace port '.' with '-' */
	portstr = strrchr(buf, '.');
	if (!portstr) {
		dprintk("%s: Failed finding expected dot in port\n",
			__func__);
		goto out_free_buf;
	}
	*portstr = '-';

	/* find '.' between address and port */
	portstr = strrchr(buf, '.');
	if (!portstr) {
		dprintk("%s: Failed finding expected dot between address and "
			"port\n", __func__);
		goto out_free_buf;
	}
	*portstr = '\0';

	da = kzalloc(sizeof(*da), gfp_flags);
	if (unlikely(!da))
		goto out_free_buf;

	INIT_LIST_HEAD(&da->da_node);

	if (!rpc_pton(net, buf, portstr-buf, (struct sockaddr *)&da->da_addr,
		      sizeof(da->da_addr))) {
		dprintk("%s: error parsing address %s\n", __func__, buf);
		goto out_free_da;
	}

	portstr++;
	sscanf(portstr, "%d-%d", &tmp[0], &tmp[1]);
	port = htons((tmp[0] << 8) | (tmp[1]));

	switch (da->da_addr.ss_family) {
	case AF_INET:
		((struct sockaddr_in *)&da->da_addr)->sin_port = port;
		da->da_addrlen = sizeof(struct sockaddr_in);
		match_netid = "tcp";
		match_netid_len = 3;
		break;

	case AF_INET6:
		((struct sockaddr_in6 *)&da->da_addr)->sin6_port = port;
		da->da_addrlen = sizeof(struct sockaddr_in6);
		match_netid = "tcp6";
		match_netid_len = 4;
		startsep = "[";
		endsep = "]";
		break;

	default:
		dprintk("%s: unsupported address family: %u\n",
			__func__, da->da_addr.ss_family);
		goto out_free_da;
	}

	if (nlen != match_netid_len || strncmp(netid, match_netid, nlen)) {
		dprintk("%s: ERROR: r_netid \"%s\" != \"%s\"\n",
			__func__, netid, match_netid);
		goto out_free_da;
	}

	/* save human readable address */
	len = strlen(startsep) + strlen(buf) + strlen(endsep) + 7;
	da->da_remotestr = kzalloc(len, gfp_flags);

	/* NULL is ok, only used for dprintk */
	if (da->da_remotestr)
		snprintf(da->da_remotestr, len, "%s%s%s:%u", startsep,
			 buf, endsep, ntohs(port));

	dprintk("%s: Parsed DS addr %s\n", __func__, da->da_remotestr);
	kfree(buf);
	kfree(netid);
	return da;

out_free_da:
	kfree(da);
out_free_buf:
	dprintk("%s: Error parsing DS addr: %s\n", __func__, buf);
	kfree(buf);
out_free_netid:
	kfree(netid);
out_err:
	return NULL;
}
EXPORT_SYMBOL_GPL(nfs4_decode_mp_ds_addr);

void
pnfs_layout_mark_request_commit(struct nfs_page *req,
				struct pnfs_layout_segment *lseg,
				struct nfs_commit_info *cinfo,
				u32 ds_commit_idx)
{
	struct list_head *list;
	struct pnfs_commit_bucket *buckets;

	spin_lock(&cinfo->inode->i_lock);
	buckets = cinfo->ds->buckets;
	list = &buckets[ds_commit_idx].written;
	if (list_empty(list)) {
		if (!pnfs_is_valid_lseg(lseg)) {
			spin_unlock(&cinfo->inode->i_lock);
			cinfo->completion_ops->resched_write(cinfo, req);
			return;
		}
		/* Non-empty buckets hold a reference on the lseg.  That ref
		 * is normally transferred to the COMMIT call and released
		 * there.  It could also be released if the last req is pulled
		 * off due to a rewrite, in which case it will be done in
		 * pnfs_common_clear_request_commit
		 */
		WARN_ON_ONCE(buckets[ds_commit_idx].wlseg != NULL);
		buckets[ds_commit_idx].wlseg = pnfs_get_lseg(lseg);
	}
	set_bit(PG_COMMIT_TO_DS, &req->wb_flags);
	cinfo->ds->nwritten++;

	nfs_request_add_commit_list_locked(req, list, cinfo);
	spin_unlock(&cinfo->inode->i_lock);
	nfs_mark_page_unstable(req->wb_page, cinfo);
}
EXPORT_SYMBOL_GPL(pnfs_layout_mark_request_commit);

int
pnfs_nfs_generic_sync(struct inode *inode, bool datasync)
{
	if (datasync)
		return 0;
	return pnfs_layoutcommit_inode(inode, true);
}
EXPORT_SYMBOL_GPL(pnfs_nfs_generic_sync);
<|MERGE_RESOLUTION|>--- conflicted
+++ resolved
@@ -247,15 +247,11 @@
 }
 
 /* Helper function for pnfs_generic_commit_pagelist to catch an empty
-<<<<<<< HEAD
- * page list. This can happen when two commits race. */
-=======
  * page list. This can happen when two commits race.
  *
  * This must be called instead of nfs_init_commit - call one or the other, but
  * not both!
  */
->>>>>>> a9cdd8e3
 static bool
 pnfs_generic_commit_cancel_empty_pagelist(struct list_head *pages,
 					  struct nfs_commit_data *data,
@@ -264,15 +260,11 @@
 	if (list_empty(pages)) {
 		if (atomic_dec_and_test(&cinfo->mds->rpcs_out))
 			wake_up_atomic_t(&cinfo->mds->rpcs_out);
-<<<<<<< HEAD
-		nfs_commitdata_release(data);
-=======
 		/* don't call nfs_commitdata_release - it tries to put
 		 * the open_context which is not acquired until nfs_init_commit
 		 * which has not been called on @data */
 		WARN_ON_ONCE(data->context);
 		nfs_commit_free(data);
->>>>>>> a9cdd8e3
 		return true;
 	}
 
