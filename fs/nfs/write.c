--- conflicted
+++ resolved
@@ -303,15 +303,9 @@
 	nfs_zap_mapping(mapping->host, mapping);
 	/* Force file size revalidation */
 	spin_lock(&inode->i_lock);
-<<<<<<< HEAD
-	NFS_I(inode)->cache_validity |= NFS_INO_REVAL_FORCED |
-					NFS_INO_REVAL_PAGECACHE |
-					NFS_INO_INVALID_SIZE;
-=======
 	nfs_set_cache_invalid(inode, NFS_INO_REVAL_FORCED |
 					     NFS_INO_REVAL_PAGECACHE |
 					     NFS_INO_INVALID_SIZE);
->>>>>>> 7d2a07b7
 	spin_unlock(&inode->i_lock);
 }
 
@@ -597,10 +591,7 @@
 
 static void nfs_write_error(struct nfs_page *req, int error)
 {
-<<<<<<< HEAD
-=======
 	trace_nfs_write_error(req, error);
->>>>>>> 7d2a07b7
 	nfs_mapping_set_error(req->wb_page, error);
 	nfs_inode_remove_request(req);
 	nfs_end_page_writeback(req);
@@ -1010,10 +1001,7 @@
 		nfs_list_remove_request(req);
 		if (test_bit(NFS_IOHDR_ERROR, &hdr->flags) &&
 		    (hdr->good_bytes < bytes)) {
-<<<<<<< HEAD
-=======
 			trace_nfs_comp_error(req, hdr->error);
->>>>>>> 7d2a07b7
 			nfs_mapping_set_error(req->wb_page, hdr->error);
 			goto remove_req;
 		}
@@ -1886,12 +1874,7 @@
 
 		/* Okay, COMMIT succeeded, apparently. Check the verifier
 		 * returned by the server against all stored verfs. */
-<<<<<<< HEAD
-		if (verf->committed > NFS_UNSTABLE &&
-		    !nfs_write_verifier_cmp(&req->wb_verf, &verf->verifier)) {
-=======
 		if (nfs_write_match_verf(verf, req)) {
->>>>>>> 7d2a07b7
 			/* We have a match */
 			if (req->wb_page)
 				nfs_inode_remove_request(req);
