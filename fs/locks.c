// SPDX-License-Identifier: GPL-2.0-only
/*
 *  linux/fs/locks.c
 *
 * We implement four types of file locks: BSD locks, posix locks, open
 * file description locks, and leases.  For details about BSD locks,
 * see the flock(2) man page; for details about the other three, see
 * fcntl(2).
 *
 *
 * Locking conflicts and dependencies:
 * If multiple threads attempt to lock the same byte (or flock the same file)
 * only one can be granted the lock, and other must wait their turn.
 * The first lock has been "applied" or "granted", the others are "waiting"
 * and are "blocked" by the "applied" lock..
 *
 * Waiting and applied locks are all kept in trees whose properties are:
 *
 *	- the root of a tree may be an applied or waiting lock.
 *	- every other node in the tree is a waiting lock that
 *	  conflicts with every ancestor of that node.
 *
 * Every such tree begins life as a waiting singleton which obviously
 * satisfies the above properties.
 *
 * The only ways we modify trees preserve these properties:
 *
 *	1. We may add a new leaf node, but only after first verifying that it
 *	   conflicts with all of its ancestors.
 *	2. We may remove the root of a tree, creating a new singleton
 *	   tree from the root and N new trees rooted in the immediate
 *	   children.
 *	3. If the root of a tree is not currently an applied lock, we may
 *	   apply it (if possible).
 *	4. We may upgrade the root of the tree (either extend its range,
 *	   or upgrade its entire range from read to write).
 *
 * When an applied lock is modified in a way that reduces or downgrades any
 * part of its range, we remove all its children (2 above).  This particularly
 * happens when a lock is unlocked.
 *
 * For each of those child trees we "wake up" the thread which is
 * waiting for the lock so it can continue handling as follows: if the
 * root of the tree applies, we do so (3).  If it doesn't, it must
 * conflict with some applied lock.  We remove (wake up) all of its children
 * (2), and add it is a new leaf to the tree rooted in the applied
 * lock (1).  We then repeat the process recursively with those
 * children.
 *
 */
#include <linux/capability.h>
#include <linux/file.h>
#include <linux/fdtable.h>
#include <linux/filelock.h>
#include <linux/fs.h>
#include <linux/init.h>
#include <linux/security.h>
#include <linux/slab.h>
#include <linux/syscalls.h>
#include <linux/time.h>
#include <linux/rcupdate.h>
#include <linux/pid_namespace.h>
#include <linux/hashtable.h>
#include <linux/percpu.h>
#include <linux/sysctl.h>

#define CREATE_TRACE_POINTS
#include <trace/events/filelock.h>

#include <linux/uaccess.h>

static struct file_lock *file_lock(struct file_lock_core *flc)
{
	return container_of(flc, struct file_lock, c);
}

static struct file_lease *file_lease(struct file_lock_core *flc)
{
	return container_of(flc, struct file_lease, c);
}

static bool lease_breaking(struct file_lease *fl)
{
	return fl->c.flc_flags & (FL_UNLOCK_PENDING | FL_DOWNGRADE_PENDING);
}

static int target_leasetype(struct file_lease *fl)
{
	if (fl->c.flc_flags & FL_UNLOCK_PENDING)
		return F_UNLCK;
	if (fl->c.flc_flags & FL_DOWNGRADE_PENDING)
		return F_RDLCK;
	return fl->c.flc_type;
}

static int leases_enable = 1;
static int lease_break_time = 45;

#ifdef CONFIG_SYSCTL
static struct ctl_table locks_sysctls[] = {
	{
		.procname	= "leases-enable",
		.data		= &leases_enable,
		.maxlen		= sizeof(int),
		.mode		= 0644,
		.proc_handler	= proc_dointvec,
	},
#ifdef CONFIG_MMU
	{
		.procname	= "lease-break-time",
		.data		= &lease_break_time,
		.maxlen		= sizeof(int),
		.mode		= 0644,
		.proc_handler	= proc_dointvec,
	},
#endif /* CONFIG_MMU */
};

static int __init init_fs_locks_sysctls(void)
{
	register_sysctl_init("fs", locks_sysctls);
	return 0;
}
early_initcall(init_fs_locks_sysctls);
#endif /* CONFIG_SYSCTL */

/*
 * The global file_lock_list is only used for displaying /proc/locks, so we
 * keep a list on each CPU, with each list protected by its own spinlock.
 * Global serialization is done using file_rwsem.
 *
 * Note that alterations to the list also require that the relevant flc_lock is
 * held.
 */
struct file_lock_list_struct {
	spinlock_t		lock;
	struct hlist_head	hlist;
};
static DEFINE_PER_CPU(struct file_lock_list_struct, file_lock_list);
DEFINE_STATIC_PERCPU_RWSEM(file_rwsem);


/*
 * The blocked_hash is used to find POSIX lock loops for deadlock detection.
 * It is protected by blocked_lock_lock.
 *
 * We hash locks by lockowner in order to optimize searching for the lock a
 * particular lockowner is waiting on.
 *
 * FIXME: make this value scale via some heuristic? We generally will want more
 * buckets when we have more lockowners holding locks, but that's a little
 * difficult to determine without knowing what the workload will look like.
 */
#define BLOCKED_HASH_BITS	7
static DEFINE_HASHTABLE(blocked_hash, BLOCKED_HASH_BITS);

/*
 * This lock protects the blocked_hash. Generally, if you're accessing it, you
 * want to be holding this lock.
 *
 * In addition, it also protects the fl->fl_blocked_requests list, and the
 * fl->fl_blocker pointer for file_lock structures that are acting as lock
 * requests (in contrast to those that are acting as records of acquired locks).
 *
 * Note that when we acquire this lock in order to change the above fields,
 * we often hold the flc_lock as well. In certain cases, when reading the fields
 * protected by this lock, we can skip acquiring it iff we already hold the
 * flc_lock.
 */
static DEFINE_SPINLOCK(blocked_lock_lock);

static struct kmem_cache *flctx_cache __ro_after_init;
static struct kmem_cache *filelock_cache __ro_after_init;
static struct kmem_cache *filelease_cache __ro_after_init;

static struct file_lock_context *
locks_get_lock_context(struct inode *inode, int type)
{
	struct file_lock_context *ctx;

	/* paired with cmpxchg() below */
	ctx = locks_inode_context(inode);
	if (likely(ctx) || type == F_UNLCK)
		goto out;

	ctx = kmem_cache_alloc(flctx_cache, GFP_KERNEL);
	if (!ctx)
		goto out;

	spin_lock_init(&ctx->flc_lock);
	INIT_LIST_HEAD(&ctx->flc_flock);
	INIT_LIST_HEAD(&ctx->flc_posix);
	INIT_LIST_HEAD(&ctx->flc_lease);

	/*
	 * Assign the pointer if it's not already assigned. If it is, then
	 * free the context we just allocated.
	 */
	if (cmpxchg(&inode->i_flctx, NULL, ctx)) {
		kmem_cache_free(flctx_cache, ctx);
		ctx = locks_inode_context(inode);
	}
out:
	trace_locks_get_lock_context(inode, type, ctx);
	return ctx;
}

static void
locks_dump_ctx_list(struct list_head *list, char *list_type)
{
	struct file_lock_core *flc;

	list_for_each_entry(flc, list, flc_list)
		pr_warn("%s: fl_owner=%p fl_flags=0x%x fl_type=0x%x fl_pid=%u\n",
			list_type, flc->flc_owner, flc->flc_flags,
			flc->flc_type, flc->flc_pid);
}

static void
locks_check_ctx_lists(struct inode *inode)
{
	struct file_lock_context *ctx = inode->i_flctx;
	dev_t dev = inode_get_dev(inode);

	if (unlikely(!list_empty(&ctx->flc_flock) ||
		     !list_empty(&ctx->flc_posix) ||
		     !list_empty(&ctx->flc_lease))) {
		pr_warn("Leaked locks on dev=0x%x:0x%x ino=0x%lx:\n",
			MAJOR(dev), MINOR(dev),
			inode->i_ino);
		locks_dump_ctx_list(&ctx->flc_flock, "FLOCK");
		locks_dump_ctx_list(&ctx->flc_posix, "POSIX");
		locks_dump_ctx_list(&ctx->flc_lease, "LEASE");
	}
}

static void
locks_check_ctx_file_list(struct file *filp, struct list_head *list, char *list_type)
{
	struct file_lock_core *flc;
	struct inode *inode = file_inode(filp);
	dev_t dev = inode_get_dev(inode);

	list_for_each_entry(flc, list, flc_list)
		if (flc->flc_file == filp)
			pr_warn("Leaked %s lock on dev=0x%x:0x%x ino=0x%lx "
				" fl_owner=%p fl_flags=0x%x fl_type=0x%x fl_pid=%u\n",
<<<<<<< HEAD
				list_type, MAJOR(dev),
				MINOR(dev), inode->i_ino,
				fl->fl_owner, fl->fl_flags, fl->fl_type, fl->fl_pid);
=======
				list_type, MAJOR(inode->i_sb->s_dev),
				MINOR(inode->i_sb->s_dev), inode->i_ino,
				flc->flc_owner, flc->flc_flags,
				flc->flc_type, flc->flc_pid);
>>>>>>> 4cece764
}

void
locks_free_lock_context(struct inode *inode)
{
	struct file_lock_context *ctx = locks_inode_context(inode);

	if (unlikely(ctx)) {
		locks_check_ctx_lists(inode);
		kmem_cache_free(flctx_cache, ctx);
	}
}

static void locks_init_lock_heads(struct file_lock_core *flc)
{
	INIT_HLIST_NODE(&flc->flc_link);
	INIT_LIST_HEAD(&flc->flc_list);
	INIT_LIST_HEAD(&flc->flc_blocked_requests);
	INIT_LIST_HEAD(&flc->flc_blocked_member);
	init_waitqueue_head(&flc->flc_wait);
}

/* Allocate an empty lock structure. */
struct file_lock *locks_alloc_lock(void)
{
	struct file_lock *fl = kmem_cache_zalloc(filelock_cache, GFP_KERNEL);

	if (fl)
		locks_init_lock_heads(&fl->c);

	return fl;
}
EXPORT_SYMBOL_GPL(locks_alloc_lock);

/* Allocate an empty lock structure. */
struct file_lease *locks_alloc_lease(void)
{
	struct file_lease *fl = kmem_cache_zalloc(filelease_cache, GFP_KERNEL);

	if (fl)
		locks_init_lock_heads(&fl->c);

	return fl;
}
EXPORT_SYMBOL_GPL(locks_alloc_lease);

void locks_release_private(struct file_lock *fl)
{
	struct file_lock_core *flc = &fl->c;

	BUG_ON(waitqueue_active(&flc->flc_wait));
	BUG_ON(!list_empty(&flc->flc_list));
	BUG_ON(!list_empty(&flc->flc_blocked_requests));
	BUG_ON(!list_empty(&flc->flc_blocked_member));
	BUG_ON(!hlist_unhashed(&flc->flc_link));

	if (fl->fl_ops) {
		if (fl->fl_ops->fl_release_private)
			fl->fl_ops->fl_release_private(fl);
		fl->fl_ops = NULL;
	}

	if (fl->fl_lmops) {
		if (fl->fl_lmops->lm_put_owner) {
			fl->fl_lmops->lm_put_owner(flc->flc_owner);
			flc->flc_owner = NULL;
		}
		fl->fl_lmops = NULL;
	}
}
EXPORT_SYMBOL_GPL(locks_release_private);

/**
 * locks_owner_has_blockers - Check for blocking lock requests
 * @flctx: file lock context
 * @owner: lock owner
 *
 * Return values:
 *   %true: @owner has at least one blocker
 *   %false: @owner has no blockers
 */
bool locks_owner_has_blockers(struct file_lock_context *flctx, fl_owner_t owner)
{
	struct file_lock_core *flc;

	spin_lock(&flctx->flc_lock);
	list_for_each_entry(flc, &flctx->flc_posix, flc_list) {
		if (flc->flc_owner != owner)
			continue;
		if (!list_empty(&flc->flc_blocked_requests)) {
			spin_unlock(&flctx->flc_lock);
			return true;
		}
	}
	spin_unlock(&flctx->flc_lock);
	return false;
}
EXPORT_SYMBOL_GPL(locks_owner_has_blockers);

/* Free a lock which is not in use. */
void locks_free_lock(struct file_lock *fl)
{
	locks_release_private(fl);
	kmem_cache_free(filelock_cache, fl);
}
EXPORT_SYMBOL(locks_free_lock);

/* Free a lease which is not in use. */
void locks_free_lease(struct file_lease *fl)
{
	kmem_cache_free(filelease_cache, fl);
}
EXPORT_SYMBOL(locks_free_lease);

static void
locks_dispose_list(struct list_head *dispose)
{
	struct file_lock_core *flc;

	while (!list_empty(dispose)) {
		flc = list_first_entry(dispose, struct file_lock_core, flc_list);
		list_del_init(&flc->flc_list);
		if (flc->flc_flags & (FL_LEASE|FL_DELEG|FL_LAYOUT))
			locks_free_lease(file_lease(flc));
		else
			locks_free_lock(file_lock(flc));
	}
}

void locks_init_lock(struct file_lock *fl)
{
	memset(fl, 0, sizeof(struct file_lock));
	locks_init_lock_heads(&fl->c);
}
EXPORT_SYMBOL(locks_init_lock);

void locks_init_lease(struct file_lease *fl)
{
	memset(fl, 0, sizeof(*fl));
	locks_init_lock_heads(&fl->c);
}
EXPORT_SYMBOL(locks_init_lease);

/*
 * Initialize a new lock from an existing file_lock structure.
 */
void locks_copy_conflock(struct file_lock *new, struct file_lock *fl)
{
	new->c.flc_owner = fl->c.flc_owner;
	new->c.flc_pid = fl->c.flc_pid;
	new->c.flc_file = NULL;
	new->c.flc_flags = fl->c.flc_flags;
	new->c.flc_type = fl->c.flc_type;
	new->fl_start = fl->fl_start;
	new->fl_end = fl->fl_end;
	new->fl_lmops = fl->fl_lmops;
	new->fl_ops = NULL;

	if (fl->fl_lmops) {
		if (fl->fl_lmops->lm_get_owner)
			fl->fl_lmops->lm_get_owner(fl->c.flc_owner);
	}
}
EXPORT_SYMBOL(locks_copy_conflock);

void locks_copy_lock(struct file_lock *new, struct file_lock *fl)
{
	/* "new" must be a freshly-initialized lock */
	WARN_ON_ONCE(new->fl_ops);

	locks_copy_conflock(new, fl);

	new->c.flc_file = fl->c.flc_file;
	new->fl_ops = fl->fl_ops;

	if (fl->fl_ops) {
		if (fl->fl_ops->fl_copy_lock)
			fl->fl_ops->fl_copy_lock(new, fl);
	}
}
EXPORT_SYMBOL(locks_copy_lock);

static void locks_move_blocks(struct file_lock *new, struct file_lock *fl)
{
	struct file_lock *f;

	/*
	 * As ctx->flc_lock is held, new requests cannot be added to
	 * ->flc_blocked_requests, so we don't need a lock to check if it
	 * is empty.
	 */
	if (list_empty(&fl->c.flc_blocked_requests))
		return;
	spin_lock(&blocked_lock_lock);
	list_splice_init(&fl->c.flc_blocked_requests,
			 &new->c.flc_blocked_requests);
	list_for_each_entry(f, &new->c.flc_blocked_requests,
			    c.flc_blocked_member)
		f->c.flc_blocker = &new->c;
	spin_unlock(&blocked_lock_lock);
}

static inline int flock_translate_cmd(int cmd) {
	switch (cmd) {
	case LOCK_SH:
		return F_RDLCK;
	case LOCK_EX:
		return F_WRLCK;
	case LOCK_UN:
		return F_UNLCK;
	}
	return -EINVAL;
}

/* Fill in a file_lock structure with an appropriate FLOCK lock. */
static void flock_make_lock(struct file *filp, struct file_lock *fl, int type)
{
	locks_init_lock(fl);

	fl->c.flc_file = filp;
	fl->c.flc_owner = filp;
	fl->c.flc_pid = current->tgid;
	fl->c.flc_flags = FL_FLOCK;
	fl->c.flc_type = type;
	fl->fl_end = OFFSET_MAX;
}

static int assign_type(struct file_lock_core *flc, int type)
{
	switch (type) {
	case F_RDLCK:
	case F_WRLCK:
	case F_UNLCK:
		flc->flc_type = type;
		break;
	default:
		return -EINVAL;
	}
	return 0;
}

static int flock64_to_posix_lock(struct file *filp, struct file_lock *fl,
				 struct flock64 *l)
{
	switch (l->l_whence) {
	case SEEK_SET:
		fl->fl_start = 0;
		break;
	case SEEK_CUR:
		fl->fl_start = filp->f_pos;
		break;
	case SEEK_END:
		fl->fl_start = i_size_read(file_inode(filp));
		break;
	default:
		return -EINVAL;
	}
	if (l->l_start > OFFSET_MAX - fl->fl_start)
		return -EOVERFLOW;
	fl->fl_start += l->l_start;
	if (fl->fl_start < 0)
		return -EINVAL;

	/* POSIX-1996 leaves the case l->l_len < 0 undefined;
	   POSIX-2001 defines it. */
	if (l->l_len > 0) {
		if (l->l_len - 1 > OFFSET_MAX - fl->fl_start)
			return -EOVERFLOW;
		fl->fl_end = fl->fl_start + (l->l_len - 1);

	} else if (l->l_len < 0) {
		if (fl->fl_start + l->l_len < 0)
			return -EINVAL;
		fl->fl_end = fl->fl_start - 1;
		fl->fl_start += l->l_len;
	} else
		fl->fl_end = OFFSET_MAX;

	fl->c.flc_owner = current->files;
	fl->c.flc_pid = current->tgid;
	fl->c.flc_file = filp;
	fl->c.flc_flags = FL_POSIX;
	fl->fl_ops = NULL;
	fl->fl_lmops = NULL;

	return assign_type(&fl->c, l->l_type);
}

/* Verify a "struct flock" and copy it to a "struct file_lock" as a POSIX
 * style lock.
 */
static int flock_to_posix_lock(struct file *filp, struct file_lock *fl,
			       struct flock *l)
{
	struct flock64 ll = {
		.l_type = l->l_type,
		.l_whence = l->l_whence,
		.l_start = l->l_start,
		.l_len = l->l_len,
	};

	return flock64_to_posix_lock(filp, fl, &ll);
}

/* default lease lock manager operations */
static bool
lease_break_callback(struct file_lease *fl)
{
	kill_fasync(&fl->fl_fasync, SIGIO, POLL_MSG);
	return false;
}

static void
lease_setup(struct file_lease *fl, void **priv)
{
	struct file *filp = fl->c.flc_file;
	struct fasync_struct *fa = *priv;

	/*
	 * fasync_insert_entry() returns the old entry if any. If there was no
	 * old entry, then it used "priv" and inserted it into the fasync list.
	 * Clear the pointer to indicate that it shouldn't be freed.
	 */
	if (!fasync_insert_entry(fa->fa_fd, filp, &fl->fl_fasync, fa))
		*priv = NULL;

	__f_setown(filp, task_pid(current), PIDTYPE_TGID, 0);
}

static const struct lease_manager_operations lease_manager_ops = {
	.lm_break = lease_break_callback,
	.lm_change = lease_modify,
	.lm_setup = lease_setup,
};

/*
 * Initialize a lease, use the default lock manager operations
 */
static int lease_init(struct file *filp, int type, struct file_lease *fl)
{
	if (assign_type(&fl->c, type) != 0)
		return -EINVAL;

	fl->c.flc_owner = filp;
	fl->c.flc_pid = current->tgid;

	fl->c.flc_file = filp;
	fl->c.flc_flags = FL_LEASE;
	fl->fl_lmops = &lease_manager_ops;
	return 0;
}

/* Allocate a file_lock initialised to this type of lease */
static struct file_lease *lease_alloc(struct file *filp, int type)
{
	struct file_lease *fl = locks_alloc_lease();
	int error = -ENOMEM;

	if (fl == NULL)
		return ERR_PTR(error);

	error = lease_init(filp, type, fl);
	if (error) {
		locks_free_lease(fl);
		return ERR_PTR(error);
	}
	return fl;
}

/* Check if two locks overlap each other.
 */
static inline int locks_overlap(struct file_lock *fl1, struct file_lock *fl2)
{
	return ((fl1->fl_end >= fl2->fl_start) &&
		(fl2->fl_end >= fl1->fl_start));
}

/*
 * Check whether two locks have the same owner.
 */
static int posix_same_owner(struct file_lock_core *fl1, struct file_lock_core *fl2)
{
	return fl1->flc_owner == fl2->flc_owner;
}

/* Must be called with the flc_lock held! */
static void locks_insert_global_locks(struct file_lock_core *flc)
{
	struct file_lock_list_struct *fll = this_cpu_ptr(&file_lock_list);

	percpu_rwsem_assert_held(&file_rwsem);

	spin_lock(&fll->lock);
	flc->flc_link_cpu = smp_processor_id();
	hlist_add_head(&flc->flc_link, &fll->hlist);
	spin_unlock(&fll->lock);
}

/* Must be called with the flc_lock held! */
static void locks_delete_global_locks(struct file_lock_core *flc)
{
	struct file_lock_list_struct *fll;

	percpu_rwsem_assert_held(&file_rwsem);

	/*
	 * Avoid taking lock if already unhashed. This is safe since this check
	 * is done while holding the flc_lock, and new insertions into the list
	 * also require that it be held.
	 */
	if (hlist_unhashed(&flc->flc_link))
		return;

	fll = per_cpu_ptr(&file_lock_list, flc->flc_link_cpu);
	spin_lock(&fll->lock);
	hlist_del_init(&flc->flc_link);
	spin_unlock(&fll->lock);
}

static unsigned long
posix_owner_key(struct file_lock_core *flc)
{
	return (unsigned long) flc->flc_owner;
}

static void locks_insert_global_blocked(struct file_lock_core *waiter)
{
	lockdep_assert_held(&blocked_lock_lock);

	hash_add(blocked_hash, &waiter->flc_link, posix_owner_key(waiter));
}

static void locks_delete_global_blocked(struct file_lock_core *waiter)
{
	lockdep_assert_held(&blocked_lock_lock);

	hash_del(&waiter->flc_link);
}

/* Remove waiter from blocker's block list.
 * When blocker ends up pointing to itself then the list is empty.
 *
 * Must be called with blocked_lock_lock held.
 */
static void __locks_unlink_block(struct file_lock_core *waiter)
{
	locks_delete_global_blocked(waiter);
	list_del_init(&waiter->flc_blocked_member);
}

static void __locks_wake_up_blocks(struct file_lock_core *blocker)
{
	while (!list_empty(&blocker->flc_blocked_requests)) {
		struct file_lock_core *waiter;
		struct file_lock *fl;

		waiter = list_first_entry(&blocker->flc_blocked_requests,
					  struct file_lock_core, flc_blocked_member);

		fl = file_lock(waiter);
		__locks_unlink_block(waiter);
		if ((waiter->flc_flags & (FL_POSIX | FL_FLOCK)) &&
		    fl->fl_lmops && fl->fl_lmops->lm_notify)
			fl->fl_lmops->lm_notify(fl);
		else
			locks_wake_up(fl);

		/*
		 * The setting of flc_blocker to NULL marks the "done"
		 * point in deleting a block. Paired with acquire at the top
		 * of locks_delete_block().
		 */
		smp_store_release(&waiter->flc_blocker, NULL);
	}
}

static int __locks_delete_block(struct file_lock_core *waiter)
{
	int status = -ENOENT;

	/*
	 * If fl_blocker is NULL, it won't be set again as this thread "owns"
	 * the lock and is the only one that might try to claim the lock.
	 *
	 * We use acquire/release to manage fl_blocker so that we can
	 * optimize away taking the blocked_lock_lock in many cases.
	 *
	 * The smp_load_acquire guarantees two things:
	 *
	 * 1/ that fl_blocked_requests can be tested locklessly. If something
	 * was recently added to that list it must have been in a locked region
	 * *before* the locked region when fl_blocker was set to NULL.
	 *
	 * 2/ that no other thread is accessing 'waiter', so it is safe to free
	 * it.  __locks_wake_up_blocks is careful not to touch waiter after
	 * fl_blocker is released.
	 *
	 * If a lockless check of fl_blocker shows it to be NULL, we know that
	 * no new locks can be inserted into its fl_blocked_requests list, and
	 * can avoid doing anything further if the list is empty.
	 */
	if (!smp_load_acquire(&waiter->flc_blocker) &&
	    list_empty(&waiter->flc_blocked_requests))
		return status;

	spin_lock(&blocked_lock_lock);
	if (waiter->flc_blocker)
		status = 0;
	__locks_wake_up_blocks(waiter);
	__locks_unlink_block(waiter);

	/*
	 * The setting of fl_blocker to NULL marks the "done" point in deleting
	 * a block. Paired with acquire at the top of this function.
	 */
	smp_store_release(&waiter->flc_blocker, NULL);
	spin_unlock(&blocked_lock_lock);
	return status;
}

/**
 *	locks_delete_block - stop waiting for a file lock
 *	@waiter: the lock which was waiting
 *
 *	lockd/nfsd need to disconnect the lock while working on it.
 */
int locks_delete_block(struct file_lock *waiter)
{
	return __locks_delete_block(&waiter->c);
}
EXPORT_SYMBOL(locks_delete_block);

/* Insert waiter into blocker's block list.
 * We use a circular list so that processes can be easily woken up in
 * the order they blocked. The documentation doesn't require this but
 * it seems like the reasonable thing to do.
 *
 * Must be called with both the flc_lock and blocked_lock_lock held. The
 * fl_blocked_requests list itself is protected by the blocked_lock_lock,
 * but by ensuring that the flc_lock is also held on insertions we can avoid
 * taking the blocked_lock_lock in some cases when we see that the
 * fl_blocked_requests list is empty.
 *
 * Rather than just adding to the list, we check for conflicts with any existing
 * waiters, and add beneath any waiter that blocks the new waiter.
 * Thus wakeups don't happen until needed.
 */
static void __locks_insert_block(struct file_lock_core *blocker,
				 struct file_lock_core *waiter,
				 bool conflict(struct file_lock_core *,
					       struct file_lock_core *))
{
	struct file_lock_core *flc;

	BUG_ON(!list_empty(&waiter->flc_blocked_member));
new_blocker:
	list_for_each_entry(flc, &blocker->flc_blocked_requests, flc_blocked_member)
		if (conflict(flc, waiter)) {
			blocker =  flc;
			goto new_blocker;
		}
	waiter->flc_blocker = blocker;
	list_add_tail(&waiter->flc_blocked_member,
		      &blocker->flc_blocked_requests);

	if ((blocker->flc_flags & (FL_POSIX|FL_OFDLCK)) == FL_POSIX)
		locks_insert_global_blocked(waiter);

	/* The requests in waiter->flc_blocked are known to conflict with
	 * waiter, but might not conflict with blocker, or the requests
	 * and lock which block it.  So they all need to be woken.
	 */
	__locks_wake_up_blocks(waiter);
}

/* Must be called with flc_lock held. */
static void locks_insert_block(struct file_lock_core *blocker,
			       struct file_lock_core *waiter,
			       bool conflict(struct file_lock_core *,
					     struct file_lock_core *))
{
	spin_lock(&blocked_lock_lock);
	__locks_insert_block(blocker, waiter, conflict);
	spin_unlock(&blocked_lock_lock);
}

/*
 * Wake up processes blocked waiting for blocker.
 *
 * Must be called with the inode->flc_lock held!
 */
static void locks_wake_up_blocks(struct file_lock_core *blocker)
{
	/*
	 * Avoid taking global lock if list is empty. This is safe since new
	 * blocked requests are only added to the list under the flc_lock, and
	 * the flc_lock is always held here. Note that removal from the
	 * fl_blocked_requests list does not require the flc_lock, so we must
	 * recheck list_empty() after acquiring the blocked_lock_lock.
	 */
	if (list_empty(&blocker->flc_blocked_requests))
		return;

	spin_lock(&blocked_lock_lock);
	__locks_wake_up_blocks(blocker);
	spin_unlock(&blocked_lock_lock);
}

static void
locks_insert_lock_ctx(struct file_lock_core *fl, struct list_head *before)
{
	list_add_tail(&fl->flc_list, before);
	locks_insert_global_locks(fl);
}

static void
locks_unlink_lock_ctx(struct file_lock_core *fl)
{
	locks_delete_global_locks(fl);
	list_del_init(&fl->flc_list);
	locks_wake_up_blocks(fl);
}

static void
locks_delete_lock_ctx(struct file_lock_core *fl, struct list_head *dispose)
{
	locks_unlink_lock_ctx(fl);
	if (dispose)
		list_add(&fl->flc_list, dispose);
	else
		locks_free_lock(file_lock(fl));
}

/* Determine if lock sys_fl blocks lock caller_fl. Common functionality
 * checks for shared/exclusive status of overlapping locks.
 */
static bool locks_conflict(struct file_lock_core *caller_flc,
			   struct file_lock_core *sys_flc)
{
	if (sys_flc->flc_type == F_WRLCK)
		return true;
	if (caller_flc->flc_type == F_WRLCK)
		return true;
	return false;
}

/* Determine if lock sys_fl blocks lock caller_fl. POSIX specific
 * checking before calling the locks_conflict().
 */
static bool posix_locks_conflict(struct file_lock_core *caller_flc,
				 struct file_lock_core *sys_flc)
{
	struct file_lock *caller_fl = file_lock(caller_flc);
	struct file_lock *sys_fl = file_lock(sys_flc);

	/* POSIX locks owned by the same process do not conflict with
	 * each other.
	 */
	if (posix_same_owner(caller_flc, sys_flc))
		return false;

	/* Check whether they overlap */
	if (!locks_overlap(caller_fl, sys_fl))
		return false;

	return locks_conflict(caller_flc, sys_flc);
}

/* Determine if lock sys_fl blocks lock caller_fl. Used on xx_GETLK
 * path so checks for additional GETLK-specific things like F_UNLCK.
 */
static bool posix_test_locks_conflict(struct file_lock *caller_fl,
				      struct file_lock *sys_fl)
{
	struct file_lock_core *caller = &caller_fl->c;
	struct file_lock_core *sys = &sys_fl->c;

	/* F_UNLCK checks any locks on the same fd. */
	if (lock_is_unlock(caller_fl)) {
		if (!posix_same_owner(caller, sys))
			return false;
		return locks_overlap(caller_fl, sys_fl);
	}
	return posix_locks_conflict(caller, sys);
}

/* Determine if lock sys_fl blocks lock caller_fl. FLOCK specific
 * checking before calling the locks_conflict().
 */
static bool flock_locks_conflict(struct file_lock_core *caller_flc,
				 struct file_lock_core *sys_flc)
{
	/* FLOCK locks referring to the same filp do not conflict with
	 * each other.
	 */
	if (caller_flc->flc_file == sys_flc->flc_file)
		return false;

	return locks_conflict(caller_flc, sys_flc);
}

void
posix_test_lock(struct file *filp, struct file_lock *fl)
{
	struct file_lock *cfl;
	struct file_lock_context *ctx;
	struct inode *inode = file_inode(filp);
	void *owner;
	void (*func)(void);

	ctx = locks_inode_context(inode);
	if (!ctx || list_empty_careful(&ctx->flc_posix)) {
		fl->c.flc_type = F_UNLCK;
		return;
	}

retry:
	spin_lock(&ctx->flc_lock);
	list_for_each_entry(cfl, &ctx->flc_posix, c.flc_list) {
		if (!posix_test_locks_conflict(fl, cfl))
			continue;
		if (cfl->fl_lmops && cfl->fl_lmops->lm_lock_expirable
			&& (*cfl->fl_lmops->lm_lock_expirable)(cfl)) {
			owner = cfl->fl_lmops->lm_mod_owner;
			func = cfl->fl_lmops->lm_expire_lock;
			__module_get(owner);
			spin_unlock(&ctx->flc_lock);
			(*func)();
			module_put(owner);
			goto retry;
		}
		locks_copy_conflock(fl, cfl);
		goto out;
	}
	fl->c.flc_type = F_UNLCK;
out:
	spin_unlock(&ctx->flc_lock);
	return;
}
EXPORT_SYMBOL(posix_test_lock);

/*
 * Deadlock detection:
 *
 * We attempt to detect deadlocks that are due purely to posix file
 * locks.
 *
 * We assume that a task can be waiting for at most one lock at a time.
 * So for any acquired lock, the process holding that lock may be
 * waiting on at most one other lock.  That lock in turns may be held by
 * someone waiting for at most one other lock.  Given a requested lock
 * caller_fl which is about to wait for a conflicting lock block_fl, we
 * follow this chain of waiters to ensure we are not about to create a
 * cycle.
 *
 * Since we do this before we ever put a process to sleep on a lock, we
 * are ensured that there is never a cycle; that is what guarantees that
 * the while() loop in posix_locks_deadlock() eventually completes.
 *
 * Note: the above assumption may not be true when handling lock
 * requests from a broken NFS client. It may also fail in the presence
 * of tasks (such as posix threads) sharing the same open file table.
 * To handle those cases, we just bail out after a few iterations.
 *
 * For FL_OFDLCK locks, the owner is the filp, not the files_struct.
 * Because the owner is not even nominally tied to a thread of
 * execution, the deadlock detection below can't reasonably work well. Just
 * skip it for those.
 *
 * In principle, we could do a more limited deadlock detection on FL_OFDLCK
 * locks that just checks for the case where two tasks are attempting to
 * upgrade from read to write locks on the same inode.
 */

#define MAX_DEADLK_ITERATIONS 10

/* Find a lock that the owner of the given @blocker is blocking on. */
static struct file_lock_core *what_owner_is_waiting_for(struct file_lock_core *blocker)
{
	struct file_lock_core *flc;

	hash_for_each_possible(blocked_hash, flc, flc_link, posix_owner_key(blocker)) {
		if (posix_same_owner(flc, blocker)) {
			while (flc->flc_blocker)
				flc = flc->flc_blocker;
			return flc;
		}
	}
	return NULL;
}

/* Must be called with the blocked_lock_lock held! */
static bool posix_locks_deadlock(struct file_lock *caller_fl,
				 struct file_lock *block_fl)
{
	struct file_lock_core *caller = &caller_fl->c;
	struct file_lock_core *blocker = &block_fl->c;
	int i = 0;

	lockdep_assert_held(&blocked_lock_lock);

	/*
	 * This deadlock detector can't reasonably detect deadlocks with
	 * FL_OFDLCK locks, since they aren't owned by a process, per-se.
	 */
	if (caller->flc_flags & FL_OFDLCK)
		return false;

	while ((blocker = what_owner_is_waiting_for(blocker))) {
		if (i++ > MAX_DEADLK_ITERATIONS)
			return false;
		if (posix_same_owner(caller, blocker))
			return true;
	}
	return false;
}

/* Try to create a FLOCK lock on filp. We always insert new FLOCK locks
 * after any leases, but before any posix locks.
 *
 * Note that if called with an FL_EXISTS argument, the caller may determine
 * whether or not a lock was successfully freed by testing the return
 * value for -ENOENT.
 */
static int flock_lock_inode(struct inode *inode, struct file_lock *request)
{
	struct file_lock *new_fl = NULL;
	struct file_lock *fl;
	struct file_lock_context *ctx;
	int error = 0;
	bool found = false;
	LIST_HEAD(dispose);

	ctx = locks_get_lock_context(inode, request->c.flc_type);
	if (!ctx) {
		if (request->c.flc_type != F_UNLCK)
			return -ENOMEM;
		return (request->c.flc_flags & FL_EXISTS) ? -ENOENT : 0;
	}

	if (!(request->c.flc_flags & FL_ACCESS) && (request->c.flc_type != F_UNLCK)) {
		new_fl = locks_alloc_lock();
		if (!new_fl)
			return -ENOMEM;
	}

	percpu_down_read(&file_rwsem);
	spin_lock(&ctx->flc_lock);
	if (request->c.flc_flags & FL_ACCESS)
		goto find_conflict;

	list_for_each_entry(fl, &ctx->flc_flock, c.flc_list) {
		if (request->c.flc_file != fl->c.flc_file)
			continue;
		if (request->c.flc_type == fl->c.flc_type)
			goto out;
		found = true;
		locks_delete_lock_ctx(&fl->c, &dispose);
		break;
	}

	if (lock_is_unlock(request)) {
		if ((request->c.flc_flags & FL_EXISTS) && !found)
			error = -ENOENT;
		goto out;
	}

find_conflict:
	list_for_each_entry(fl, &ctx->flc_flock, c.flc_list) {
		if (!flock_locks_conflict(&request->c, &fl->c))
			continue;
		error = -EAGAIN;
		if (!(request->c.flc_flags & FL_SLEEP))
			goto out;
		error = FILE_LOCK_DEFERRED;
		locks_insert_block(&fl->c, &request->c, flock_locks_conflict);
		goto out;
	}
	if (request->c.flc_flags & FL_ACCESS)
		goto out;
	locks_copy_lock(new_fl, request);
	locks_move_blocks(new_fl, request);
	locks_insert_lock_ctx(&new_fl->c, &ctx->flc_flock);
	new_fl = NULL;
	error = 0;

out:
	spin_unlock(&ctx->flc_lock);
	percpu_up_read(&file_rwsem);
	if (new_fl)
		locks_free_lock(new_fl);
	locks_dispose_list(&dispose);
	trace_flock_lock_inode(inode, request, error);
	return error;
}

static int posix_lock_inode(struct inode *inode, struct file_lock *request,
			    struct file_lock *conflock)
{
	struct file_lock *fl, *tmp;
	struct file_lock *new_fl = NULL;
	struct file_lock *new_fl2 = NULL;
	struct file_lock *left = NULL;
	struct file_lock *right = NULL;
	struct file_lock_context *ctx;
	int error;
	bool added = false;
	LIST_HEAD(dispose);
	void *owner;
	void (*func)(void);

	ctx = locks_get_lock_context(inode, request->c.flc_type);
	if (!ctx)
		return lock_is_unlock(request) ? 0 : -ENOMEM;

	/*
	 * We may need two file_lock structures for this operation,
	 * so we get them in advance to avoid races.
	 *
	 * In some cases we can be sure, that no new locks will be needed
	 */
	if (!(request->c.flc_flags & FL_ACCESS) &&
	    (request->c.flc_type != F_UNLCK ||
	     request->fl_start != 0 || request->fl_end != OFFSET_MAX)) {
		new_fl = locks_alloc_lock();
		new_fl2 = locks_alloc_lock();
	}

retry:
	percpu_down_read(&file_rwsem);
	spin_lock(&ctx->flc_lock);
	/*
	 * New lock request. Walk all POSIX locks and look for conflicts. If
	 * there are any, either return error or put the request on the
	 * blocker's list of waiters and the global blocked_hash.
	 */
	if (request->c.flc_type != F_UNLCK) {
		list_for_each_entry(fl, &ctx->flc_posix, c.flc_list) {
			if (!posix_locks_conflict(&request->c, &fl->c))
				continue;
			if (fl->fl_lmops && fl->fl_lmops->lm_lock_expirable
				&& (*fl->fl_lmops->lm_lock_expirable)(fl)) {
				owner = fl->fl_lmops->lm_mod_owner;
				func = fl->fl_lmops->lm_expire_lock;
				__module_get(owner);
				spin_unlock(&ctx->flc_lock);
				percpu_up_read(&file_rwsem);
				(*func)();
				module_put(owner);
				goto retry;
			}
			if (conflock)
				locks_copy_conflock(conflock, fl);
			error = -EAGAIN;
			if (!(request->c.flc_flags & FL_SLEEP))
				goto out;
			/*
			 * Deadlock detection and insertion into the blocked
			 * locks list must be done while holding the same lock!
			 */
			error = -EDEADLK;
			spin_lock(&blocked_lock_lock);
			/*
			 * Ensure that we don't find any locks blocked on this
			 * request during deadlock detection.
			 */
			__locks_wake_up_blocks(&request->c);
			if (likely(!posix_locks_deadlock(request, fl))) {
				error = FILE_LOCK_DEFERRED;
				__locks_insert_block(&fl->c, &request->c,
						     posix_locks_conflict);
			}
			spin_unlock(&blocked_lock_lock);
			goto out;
		}
	}

	/* If we're just looking for a conflict, we're done. */
	error = 0;
	if (request->c.flc_flags & FL_ACCESS)
		goto out;

	/* Find the first old lock with the same owner as the new lock */
	list_for_each_entry(fl, &ctx->flc_posix, c.flc_list) {
		if (posix_same_owner(&request->c, &fl->c))
			break;
	}

	/* Process locks with this owner. */
	list_for_each_entry_safe_from(fl, tmp, &ctx->flc_posix, c.flc_list) {
		if (!posix_same_owner(&request->c, &fl->c))
			break;

		/* Detect adjacent or overlapping regions (if same lock type) */
		if (request->c.flc_type == fl->c.flc_type) {
			/* In all comparisons of start vs end, use
			 * "start - 1" rather than "end + 1". If end
			 * is OFFSET_MAX, end + 1 will become negative.
			 */
			if (fl->fl_end < request->fl_start - 1)
				continue;
			/* If the next lock in the list has entirely bigger
			 * addresses than the new one, insert the lock here.
			 */
			if (fl->fl_start - 1 > request->fl_end)
				break;

			/* If we come here, the new and old lock are of the
			 * same type and adjacent or overlapping. Make one
			 * lock yielding from the lower start address of both
			 * locks to the higher end address.
			 */
			if (fl->fl_start > request->fl_start)
				fl->fl_start = request->fl_start;
			else
				request->fl_start = fl->fl_start;
			if (fl->fl_end < request->fl_end)
				fl->fl_end = request->fl_end;
			else
				request->fl_end = fl->fl_end;
			if (added) {
				locks_delete_lock_ctx(&fl->c, &dispose);
				continue;
			}
			request = fl;
			added = true;
		} else {
			/* Processing for different lock types is a bit
			 * more complex.
			 */
			if (fl->fl_end < request->fl_start)
				continue;
			if (fl->fl_start > request->fl_end)
				break;
			if (lock_is_unlock(request))
				added = true;
			if (fl->fl_start < request->fl_start)
				left = fl;
			/* If the next lock in the list has a higher end
			 * address than the new one, insert the new one here.
			 */
			if (fl->fl_end > request->fl_end) {
				right = fl;
				break;
			}
			if (fl->fl_start >= request->fl_start) {
				/* The new lock completely replaces an old
				 * one (This may happen several times).
				 */
				if (added) {
					locks_delete_lock_ctx(&fl->c, &dispose);
					continue;
				}
				/*
				 * Replace the old lock with new_fl, and
				 * remove the old one. It's safe to do the
				 * insert here since we know that we won't be
				 * using new_fl later, and that the lock is
				 * just replacing an existing lock.
				 */
				error = -ENOLCK;
				if (!new_fl)
					goto out;
				locks_copy_lock(new_fl, request);
				locks_move_blocks(new_fl, request);
				request = new_fl;
				new_fl = NULL;
				locks_insert_lock_ctx(&request->c,
						      &fl->c.flc_list);
				locks_delete_lock_ctx(&fl->c, &dispose);
				added = true;
			}
		}
	}

	/*
	 * The above code only modifies existing locks in case of merging or
	 * replacing. If new lock(s) need to be inserted all modifications are
	 * done below this, so it's safe yet to bail out.
	 */
	error = -ENOLCK; /* "no luck" */
	if (right && left == right && !new_fl2)
		goto out;

	error = 0;
	if (!added) {
		if (lock_is_unlock(request)) {
			if (request->c.flc_flags & FL_EXISTS)
				error = -ENOENT;
			goto out;
		}

		if (!new_fl) {
			error = -ENOLCK;
			goto out;
		}
		locks_copy_lock(new_fl, request);
		locks_move_blocks(new_fl, request);
		locks_insert_lock_ctx(&new_fl->c, &fl->c.flc_list);
		fl = new_fl;
		new_fl = NULL;
	}
	if (right) {
		if (left == right) {
			/* The new lock breaks the old one in two pieces,
			 * so we have to use the second new lock.
			 */
			left = new_fl2;
			new_fl2 = NULL;
			locks_copy_lock(left, right);
			locks_insert_lock_ctx(&left->c, &fl->c.flc_list);
		}
		right->fl_start = request->fl_end + 1;
		locks_wake_up_blocks(&right->c);
	}
	if (left) {
		left->fl_end = request->fl_start - 1;
		locks_wake_up_blocks(&left->c);
	}
 out:
	spin_unlock(&ctx->flc_lock);
	percpu_up_read(&file_rwsem);
	trace_posix_lock_inode(inode, request, error);
	/*
	 * Free any unused locks.
	 */
	if (new_fl)
		locks_free_lock(new_fl);
	if (new_fl2)
		locks_free_lock(new_fl2);
	locks_dispose_list(&dispose);

	return error;
}

/**
 * posix_lock_file - Apply a POSIX-style lock to a file
 * @filp: The file to apply the lock to
 * @fl: The lock to be applied
 * @conflock: Place to return a copy of the conflicting lock, if found.
 *
 * Add a POSIX style lock to a file.
 * We merge adjacent & overlapping locks whenever possible.
 * POSIX locks are sorted by owner task, then by starting address
 *
 * Note that if called with an FL_EXISTS argument, the caller may determine
 * whether or not a lock was successfully freed by testing the return
 * value for -ENOENT.
 */
int posix_lock_file(struct file *filp, struct file_lock *fl,
			struct file_lock *conflock)
{
	return posix_lock_inode(file_inode(filp), fl, conflock);
}
EXPORT_SYMBOL(posix_lock_file);

/**
 * posix_lock_inode_wait - Apply a POSIX-style lock to a file
 * @inode: inode of file to which lock request should be applied
 * @fl: The lock to be applied
 *
 * Apply a POSIX style lock request to an inode.
 */
static int posix_lock_inode_wait(struct inode *inode, struct file_lock *fl)
{
	int error;
	might_sleep ();
	for (;;) {
		error = posix_lock_inode(inode, fl, NULL);
		if (error != FILE_LOCK_DEFERRED)
			break;
		error = wait_event_interruptible(fl->c.flc_wait,
						 list_empty(&fl->c.flc_blocked_member));
		if (error)
			break;
	}
	locks_delete_block(fl);
	return error;
}

static void lease_clear_pending(struct file_lease *fl, int arg)
{
	switch (arg) {
	case F_UNLCK:
		fl->c.flc_flags &= ~FL_UNLOCK_PENDING;
		fallthrough;
	case F_RDLCK:
		fl->c.flc_flags &= ~FL_DOWNGRADE_PENDING;
	}
}

/* We already had a lease on this file; just change its type */
int lease_modify(struct file_lease *fl, int arg, struct list_head *dispose)
{
	int error = assign_type(&fl->c, arg);

	if (error)
		return error;
	lease_clear_pending(fl, arg);
	locks_wake_up_blocks(&fl->c);
	if (arg == F_UNLCK) {
		struct file *filp = fl->c.flc_file;

		f_delown(filp);
		filp->f_owner.signum = 0;
		fasync_helper(0, fl->c.flc_file, 0, &fl->fl_fasync);
		if (fl->fl_fasync != NULL) {
			printk(KERN_ERR "locks_delete_lock: fasync == %p\n", fl->fl_fasync);
			fl->fl_fasync = NULL;
		}
		locks_delete_lock_ctx(&fl->c, dispose);
	}
	return 0;
}
EXPORT_SYMBOL(lease_modify);

static bool past_time(unsigned long then)
{
	if (!then)
		/* 0 is a special value meaning "this never expires": */
		return false;
	return time_after(jiffies, then);
}

static void time_out_leases(struct inode *inode, struct list_head *dispose)
{
	struct file_lock_context *ctx = inode->i_flctx;
	struct file_lease *fl, *tmp;

	lockdep_assert_held(&ctx->flc_lock);

	list_for_each_entry_safe(fl, tmp, &ctx->flc_lease, c.flc_list) {
		trace_time_out_leases(inode, fl);
		if (past_time(fl->fl_downgrade_time))
			lease_modify(fl, F_RDLCK, dispose);
		if (past_time(fl->fl_break_time))
			lease_modify(fl, F_UNLCK, dispose);
	}
}

static bool leases_conflict(struct file_lock_core *lc, struct file_lock_core *bc)
{
	bool rc;
	struct file_lease *lease = file_lease(lc);
	struct file_lease *breaker = file_lease(bc);

	if (lease->fl_lmops->lm_breaker_owns_lease
			&& lease->fl_lmops->lm_breaker_owns_lease(lease))
		return false;
	if ((bc->flc_flags & FL_LAYOUT) != (lc->flc_flags & FL_LAYOUT)) {
		rc = false;
		goto trace;
	}
	if ((bc->flc_flags & FL_DELEG) && (lc->flc_flags & FL_LEASE)) {
		rc = false;
		goto trace;
	}

	rc = locks_conflict(bc, lc);
trace:
	trace_leases_conflict(rc, lease, breaker);
	return rc;
}

static bool
any_leases_conflict(struct inode *inode, struct file_lease *breaker)
{
	struct file_lock_context *ctx = inode->i_flctx;
	struct file_lock_core *flc;

	lockdep_assert_held(&ctx->flc_lock);

	list_for_each_entry(flc, &ctx->flc_lease, flc_list) {
		if (leases_conflict(flc, &breaker->c))
			return true;
	}
	return false;
}

/**
 *	__break_lease	-	revoke all outstanding leases on file
 *	@inode: the inode of the file to return
 *	@mode: O_RDONLY: break only write leases; O_WRONLY or O_RDWR:
 *	    break all leases
 *	@type: FL_LEASE: break leases and delegations; FL_DELEG: break
 *	    only delegations
 *
 *	break_lease (inlined for speed) has checked there already is at least
 *	some kind of lock (maybe a lease) on this file.  Leases are broken on
 *	a call to open() or truncate().  This function can sleep unless you
 *	specified %O_NONBLOCK to your open().
 */
int __break_lease(struct inode *inode, unsigned int mode, unsigned int type)
{
	int error = 0;
	struct file_lock_context *ctx;
	struct file_lease *new_fl, *fl, *tmp;
	unsigned long break_time;
	int want_write = (mode & O_ACCMODE) != O_RDONLY;
	LIST_HEAD(dispose);

	new_fl = lease_alloc(NULL, want_write ? F_WRLCK : F_RDLCK);
	if (IS_ERR(new_fl))
		return PTR_ERR(new_fl);
	new_fl->c.flc_flags = type;

	/* typically we will check that ctx is non-NULL before calling */
	ctx = locks_inode_context(inode);
	if (!ctx) {
		WARN_ON_ONCE(1);
		goto free_lock;
	}

	percpu_down_read(&file_rwsem);
	spin_lock(&ctx->flc_lock);

	time_out_leases(inode, &dispose);

	if (!any_leases_conflict(inode, new_fl))
		goto out;

	break_time = 0;
	if (lease_break_time > 0) {
		break_time = jiffies + lease_break_time * HZ;
		if (break_time == 0)
			break_time++;	/* so that 0 means no break time */
	}

	list_for_each_entry_safe(fl, tmp, &ctx->flc_lease, c.flc_list) {
		if (!leases_conflict(&fl->c, &new_fl->c))
			continue;
		if (want_write) {
			if (fl->c.flc_flags & FL_UNLOCK_PENDING)
				continue;
			fl->c.flc_flags |= FL_UNLOCK_PENDING;
			fl->fl_break_time = break_time;
		} else {
			if (lease_breaking(fl))
				continue;
			fl->c.flc_flags |= FL_DOWNGRADE_PENDING;
			fl->fl_downgrade_time = break_time;
		}
		if (fl->fl_lmops->lm_break(fl))
			locks_delete_lock_ctx(&fl->c, &dispose);
	}

	if (list_empty(&ctx->flc_lease))
		goto out;

	if (mode & O_NONBLOCK) {
		trace_break_lease_noblock(inode, new_fl);
		error = -EWOULDBLOCK;
		goto out;
	}

restart:
	fl = list_first_entry(&ctx->flc_lease, struct file_lease, c.flc_list);
	break_time = fl->fl_break_time;
	if (break_time != 0)
		break_time -= jiffies;
	if (break_time == 0)
		break_time++;
	locks_insert_block(&fl->c, &new_fl->c, leases_conflict);
	trace_break_lease_block(inode, new_fl);
	spin_unlock(&ctx->flc_lock);
	percpu_up_read(&file_rwsem);

	locks_dispose_list(&dispose);
	error = wait_event_interruptible_timeout(new_fl->c.flc_wait,
						 list_empty(&new_fl->c.flc_blocked_member),
						 break_time);

	percpu_down_read(&file_rwsem);
	spin_lock(&ctx->flc_lock);
	trace_break_lease_unblock(inode, new_fl);
	__locks_delete_block(&new_fl->c);
	if (error >= 0) {
		/*
		 * Wait for the next conflicting lease that has not been
		 * broken yet
		 */
		if (error == 0)
			time_out_leases(inode, &dispose);
		if (any_leases_conflict(inode, new_fl))
			goto restart;
		error = 0;
	}
out:
	spin_unlock(&ctx->flc_lock);
	percpu_up_read(&file_rwsem);
	locks_dispose_list(&dispose);
free_lock:
	locks_free_lease(new_fl);
	return error;
}
EXPORT_SYMBOL(__break_lease);

/**
 *	lease_get_mtime - update modified time of an inode with exclusive lease
 *	@inode: the inode
 *      @time:  pointer to a timespec which contains the last modified time
 *
 * This is to force NFS clients to flush their caches for files with
 * exclusive leases.  The justification is that if someone has an
 * exclusive lease, then they could be modifying it.
 */
void lease_get_mtime(struct inode *inode, struct timespec64 *time)
{
	bool has_lease = false;
	struct file_lock_context *ctx;
	struct file_lock_core *flc;

	ctx = locks_inode_context(inode);
	if (ctx && !list_empty_careful(&ctx->flc_lease)) {
		spin_lock(&ctx->flc_lock);
		flc = list_first_entry_or_null(&ctx->flc_lease,
					       struct file_lock_core, flc_list);
		if (flc && flc->flc_type == F_WRLCK)
			has_lease = true;
		spin_unlock(&ctx->flc_lock);
	}

	if (has_lease)
		*time = current_time(inode);
}
EXPORT_SYMBOL(lease_get_mtime);

/**
 *	fcntl_getlease - Enquire what lease is currently active
 *	@filp: the file
 *
 *	The value returned by this function will be one of
 *	(if no lease break is pending):
 *
 *	%F_RDLCK to indicate a shared lease is held.
 *
 *	%F_WRLCK to indicate an exclusive lease is held.
 *
 *	%F_UNLCK to indicate no lease is held.
 *
 *	(if a lease break is pending):
 *
 *	%F_RDLCK to indicate an exclusive lease needs to be
 *		changed to a shared lease (or removed).
 *
 *	%F_UNLCK to indicate the lease needs to be removed.
 *
 *	XXX: sfr & willy disagree over whether F_INPROGRESS
 *	should be returned to userspace.
 */
int fcntl_getlease(struct file *filp)
{
	struct file_lease *fl;
	struct inode *inode = file_inode(filp);
	struct file_lock_context *ctx;
	int type = F_UNLCK;
	LIST_HEAD(dispose);

	ctx = locks_inode_context(inode);
	if (ctx && !list_empty_careful(&ctx->flc_lease)) {
		percpu_down_read(&file_rwsem);
		spin_lock(&ctx->flc_lock);
		time_out_leases(inode, &dispose);
		list_for_each_entry(fl, &ctx->flc_lease, c.flc_list) {
			if (fl->c.flc_file != filp)
				continue;
			type = target_leasetype(fl);
			break;
		}
		spin_unlock(&ctx->flc_lock);
		percpu_up_read(&file_rwsem);

		locks_dispose_list(&dispose);
	}
	return type;
}

/**
 * check_conflicting_open - see if the given file points to an inode that has
 *			    an existing open that would conflict with the
 *			    desired lease.
 * @filp:	file to check
 * @arg:	type of lease that we're trying to acquire
 * @flags:	current lock flags
 *
 * Check to see if there's an existing open fd on this file that would
 * conflict with the lease we're trying to set.
 */
static int
check_conflicting_open(struct file *filp, const int arg, int flags)
{
	struct inode *inode = file_inode(filp);
	int self_wcount = 0, self_rcount = 0;

	if (flags & FL_LAYOUT)
		return 0;
	if (flags & FL_DELEG)
		/* We leave these checks to the caller */
		return 0;

	if (arg == F_RDLCK)
		return inode_is_open_for_write(inode) ? -EAGAIN : 0;
	else if (arg != F_WRLCK)
		return 0;

	/*
	 * Make sure that only read/write count is from lease requestor.
	 * Note that this will result in denying write leases when i_writecount
	 * is negative, which is what we want.  (We shouldn't grant write leases
	 * on files open for execution.)
	 */
	if (filp->f_mode & FMODE_WRITE)
		self_wcount = 1;
	else if (filp->f_mode & FMODE_READ)
		self_rcount = 1;

	if (atomic_read(&inode->i_writecount) != self_wcount ||
	    atomic_read(&inode->i_readcount) != self_rcount)
		return -EAGAIN;

	return 0;
}

static int
generic_add_lease(struct file *filp, int arg, struct file_lease **flp, void **priv)
{
	struct file_lease *fl, *my_fl = NULL, *lease;
	struct inode *inode = file_inode(filp);
	struct file_lock_context *ctx;
	bool is_deleg = (*flp)->c.flc_flags & FL_DELEG;
	int error;
	LIST_HEAD(dispose);

	lease = *flp;
	trace_generic_add_lease(inode, lease);

	/* Note that arg is never F_UNLCK here */
	ctx = locks_get_lock_context(inode, arg);
	if (!ctx)
		return -ENOMEM;

	/*
	 * In the delegation case we need mutual exclusion with
	 * a number of operations that take the i_mutex.  We trylock
	 * because delegations are an optional optimization, and if
	 * there's some chance of a conflict--we'd rather not
	 * bother, maybe that's a sign this just isn't a good file to
	 * hand out a delegation on.
	 */
	if (is_deleg && !inode_trylock(inode))
		return -EAGAIN;

	percpu_down_read(&file_rwsem);
	spin_lock(&ctx->flc_lock);
	time_out_leases(inode, &dispose);
	error = check_conflicting_open(filp, arg, lease->c.flc_flags);
	if (error)
		goto out;

	/*
	 * At this point, we know that if there is an exclusive
	 * lease on this file, then we hold it on this filp
	 * (otherwise our open of this file would have blocked).
	 * And if we are trying to acquire an exclusive lease,
	 * then the file is not open by anyone (including us)
	 * except for this filp.
	 */
	error = -EAGAIN;
	list_for_each_entry(fl, &ctx->flc_lease, c.flc_list) {
		if (fl->c.flc_file == filp &&
		    fl->c.flc_owner == lease->c.flc_owner) {
			my_fl = fl;
			continue;
		}

		/*
		 * No exclusive leases if someone else has a lease on
		 * this file:
		 */
		if (arg == F_WRLCK)
			goto out;
		/*
		 * Modifying our existing lease is OK, but no getting a
		 * new lease if someone else is opening for write:
		 */
		if (fl->c.flc_flags & FL_UNLOCK_PENDING)
			goto out;
	}

	if (my_fl != NULL) {
		lease = my_fl;
		error = lease->fl_lmops->lm_change(lease, arg, &dispose);
		if (error)
			goto out;
		goto out_setup;
	}

	error = -EINVAL;
	if (!leases_enable)
		goto out;

	locks_insert_lock_ctx(&lease->c, &ctx->flc_lease);
	/*
	 * The check in break_lease() is lockless. It's possible for another
	 * open to race in after we did the earlier check for a conflicting
	 * open but before the lease was inserted. Check again for a
	 * conflicting open and cancel the lease if there is one.
	 *
	 * We also add a barrier here to ensure that the insertion of the lock
	 * precedes these checks.
	 */
	smp_mb();
	error = check_conflicting_open(filp, arg, lease->c.flc_flags);
	if (error) {
		locks_unlink_lock_ctx(&lease->c);
		goto out;
	}

out_setup:
	if (lease->fl_lmops->lm_setup)
		lease->fl_lmops->lm_setup(lease, priv);
out:
	spin_unlock(&ctx->flc_lock);
	percpu_up_read(&file_rwsem);
	locks_dispose_list(&dispose);
	if (is_deleg)
		inode_unlock(inode);
	if (!error && !my_fl)
		*flp = NULL;
	return error;
}

static int generic_delete_lease(struct file *filp, void *owner)
{
	int error = -EAGAIN;
	struct file_lease *fl, *victim = NULL;
	struct inode *inode = file_inode(filp);
	struct file_lock_context *ctx;
	LIST_HEAD(dispose);

	ctx = locks_inode_context(inode);
	if (!ctx) {
		trace_generic_delete_lease(inode, NULL);
		return error;
	}

	percpu_down_read(&file_rwsem);
	spin_lock(&ctx->flc_lock);
	list_for_each_entry(fl, &ctx->flc_lease, c.flc_list) {
		if (fl->c.flc_file == filp &&
		    fl->c.flc_owner == owner) {
			victim = fl;
			break;
		}
	}
	trace_generic_delete_lease(inode, victim);
	if (victim)
		error = fl->fl_lmops->lm_change(victim, F_UNLCK, &dispose);
	spin_unlock(&ctx->flc_lock);
	percpu_up_read(&file_rwsem);
	locks_dispose_list(&dispose);
	return error;
}

/**
 *	generic_setlease	-	sets a lease on an open file
 *	@filp:	file pointer
 *	@arg:	type of lease to obtain
 *	@flp:	input - file_lock to use, output - file_lock inserted
 *	@priv:	private data for lm_setup (may be NULL if lm_setup
 *		doesn't require it)
 *
 *	The (input) flp->fl_lmops->lm_break function is required
 *	by break_lease().
 */
int generic_setlease(struct file *filp, int arg, struct file_lease **flp,
			void **priv)
{
	switch (arg) {
	case F_UNLCK:
		return generic_delete_lease(filp, *priv);
	case F_RDLCK:
	case F_WRLCK:
		if (!(*flp)->fl_lmops->lm_break) {
			WARN_ON_ONCE(1);
			return -ENOLCK;
		}

		return generic_add_lease(filp, arg, flp, priv);
	default:
		return -EINVAL;
	}
}
EXPORT_SYMBOL(generic_setlease);

/*
 * Kernel subsystems can register to be notified on any attempt to set
 * a new lease with the lease_notifier_chain. This is used by (e.g.) nfsd
 * to close files that it may have cached when there is an attempt to set a
 * conflicting lease.
 */
static struct srcu_notifier_head lease_notifier_chain;

static inline void
lease_notifier_chain_init(void)
{
	srcu_init_notifier_head(&lease_notifier_chain);
}

static inline void
setlease_notifier(int arg, struct file_lease *lease)
{
	if (arg != F_UNLCK)
		srcu_notifier_call_chain(&lease_notifier_chain, arg, lease);
}

int lease_register_notifier(struct notifier_block *nb)
{
	return srcu_notifier_chain_register(&lease_notifier_chain, nb);
}
EXPORT_SYMBOL_GPL(lease_register_notifier);

void lease_unregister_notifier(struct notifier_block *nb)
{
	srcu_notifier_chain_unregister(&lease_notifier_chain, nb);
}
EXPORT_SYMBOL_GPL(lease_unregister_notifier);


int
kernel_setlease(struct file *filp, int arg, struct file_lease **lease, void **priv)
{
	if (lease)
		setlease_notifier(arg, *lease);
	if (filp->f_op->setlease)
		return filp->f_op->setlease(filp, arg, lease, priv);
	else
		return generic_setlease(filp, arg, lease, priv);
}
EXPORT_SYMBOL_GPL(kernel_setlease);

/**
 * vfs_setlease        -       sets a lease on an open file
 * @filp:	file pointer
 * @arg:	type of lease to obtain
 * @lease:	file_lock to use when adding a lease
 * @priv:	private info for lm_setup when adding a lease (may be
 *		NULL if lm_setup doesn't require it)
 *
 * Call this to establish a lease on the file. The "lease" argument is not
 * used for F_UNLCK requests and may be NULL. For commands that set or alter
 * an existing lease, the ``(*lease)->fl_lmops->lm_break`` operation must be
 * set; if not, this function will return -ENOLCK (and generate a scary-looking
 * stack trace).
 *
 * The "priv" pointer is passed directly to the lm_setup function as-is. It
 * may be NULL if the lm_setup operation doesn't require it.
 */
int
vfs_setlease(struct file *filp, int arg, struct file_lease **lease, void **priv)
{
	struct inode *inode = file_inode(filp);
	vfsuid_t vfsuid = i_uid_into_vfsuid(file_mnt_idmap(filp), inode);
	int error;

	if ((!vfsuid_eq_kuid(vfsuid, current_fsuid())) && !capable(CAP_LEASE))
		return -EACCES;
	if (!S_ISREG(inode->i_mode))
		return -EINVAL;
	error = security_file_lock(filp, arg);
	if (error)
		return error;
	return kernel_setlease(filp, arg, lease, priv);
}
EXPORT_SYMBOL_GPL(vfs_setlease);

static int do_fcntl_add_lease(unsigned int fd, struct file *filp, int arg)
{
	struct file_lease *fl;
	struct fasync_struct *new;
	int error;

	fl = lease_alloc(filp, arg);
	if (IS_ERR(fl))
		return PTR_ERR(fl);

	new = fasync_alloc();
	if (!new) {
		locks_free_lease(fl);
		return -ENOMEM;
	}
	new->fa_fd = fd;

	error = vfs_setlease(filp, arg, &fl, (void **)&new);
	if (fl)
		locks_free_lease(fl);
	if (new)
		fasync_free(new);
	return error;
}

/**
 *	fcntl_setlease	-	sets a lease on an open file
 *	@fd: open file descriptor
 *	@filp: file pointer
 *	@arg: type of lease to obtain
 *
 *	Call this fcntl to establish a lease on the file.
 *	Note that you also need to call %F_SETSIG to
 *	receive a signal when the lease is broken.
 */
int fcntl_setlease(unsigned int fd, struct file *filp, int arg)
{
	if (arg == F_UNLCK)
		return vfs_setlease(filp, F_UNLCK, NULL, (void **)&filp);
	return do_fcntl_add_lease(fd, filp, arg);
}

/**
 * flock_lock_inode_wait - Apply a FLOCK-style lock to a file
 * @inode: inode of the file to apply to
 * @fl: The lock to be applied
 *
 * Apply a FLOCK style lock request to an inode.
 */
static int flock_lock_inode_wait(struct inode *inode, struct file_lock *fl)
{
	int error;
	might_sleep();
	for (;;) {
		error = flock_lock_inode(inode, fl);
		if (error != FILE_LOCK_DEFERRED)
			break;
		error = wait_event_interruptible(fl->c.flc_wait,
						 list_empty(&fl->c.flc_blocked_member));
		if (error)
			break;
	}
	locks_delete_block(fl);
	return error;
}

/**
 * locks_lock_inode_wait - Apply a lock to an inode
 * @inode: inode of the file to apply to
 * @fl: The lock to be applied
 *
 * Apply a POSIX or FLOCK style lock request to an inode.
 */
int locks_lock_inode_wait(struct inode *inode, struct file_lock *fl)
{
	int res = 0;
	switch (fl->c.flc_flags & (FL_POSIX|FL_FLOCK)) {
		case FL_POSIX:
			res = posix_lock_inode_wait(inode, fl);
			break;
		case FL_FLOCK:
			res = flock_lock_inode_wait(inode, fl);
			break;
		default:
			BUG();
	}
	return res;
}
EXPORT_SYMBOL(locks_lock_inode_wait);

/**
 *	sys_flock: - flock() system call.
 *	@fd: the file descriptor to lock.
 *	@cmd: the type of lock to apply.
 *
 *	Apply a %FL_FLOCK style lock to an open file descriptor.
 *	The @cmd can be one of:
 *
 *	- %LOCK_SH -- a shared lock.
 *	- %LOCK_EX -- an exclusive lock.
 *	- %LOCK_UN -- remove an existing lock.
 *	- %LOCK_MAND -- a 'mandatory' flock. (DEPRECATED)
 *
 *	%LOCK_MAND support has been removed from the kernel.
 */
SYSCALL_DEFINE2(flock, unsigned int, fd, unsigned int, cmd)
{
	int can_sleep, error, type;
	struct file_lock fl;
	struct fd f;

	/*
	 * LOCK_MAND locks were broken for a long time in that they never
	 * conflicted with one another and didn't prevent any sort of open,
	 * read or write activity.
	 *
	 * Just ignore these requests now, to preserve legacy behavior, but
	 * throw a warning to let people know that they don't actually work.
	 */
	if (cmd & LOCK_MAND) {
		pr_warn_once("%s(%d): Attempt to set a LOCK_MAND lock via flock(2). This support has been removed and the request ignored.\n", current->comm, current->pid);
		return 0;
	}

	type = flock_translate_cmd(cmd & ~LOCK_NB);
	if (type < 0)
		return type;

	error = -EBADF;
	f = fdget(fd);
	if (!f.file)
		return error;

	if (type != F_UNLCK && !(f.file->f_mode & (FMODE_READ | FMODE_WRITE)))
		goto out_putf;

	flock_make_lock(f.file, &fl, type);

	error = security_file_lock(f.file, fl.c.flc_type);
	if (error)
		goto out_putf;

	can_sleep = !(cmd & LOCK_NB);
	if (can_sleep)
		fl.c.flc_flags |= FL_SLEEP;

	if (f.file->f_op->flock)
		error = f.file->f_op->flock(f.file,
					    (can_sleep) ? F_SETLKW : F_SETLK,
					    &fl);
	else
		error = locks_lock_file_wait(f.file, &fl);

	locks_release_private(&fl);
 out_putf:
	fdput(f);

	return error;
}

/**
 * vfs_test_lock - test file byte range lock
 * @filp: The file to test lock for
 * @fl: The lock to test; also used to hold result
 *
 * Returns -ERRNO on failure.  Indicates presence of conflicting lock by
 * setting conf->fl_type to something other than F_UNLCK.
 */
int vfs_test_lock(struct file *filp, struct file_lock *fl)
{
	WARN_ON_ONCE(filp != fl->c.flc_file);
	if (filp->f_op->lock)
		return filp->f_op->lock(filp, F_GETLK, fl);
	posix_test_lock(filp, fl);
	return 0;
}
EXPORT_SYMBOL_GPL(vfs_test_lock);

/**
 * locks_translate_pid - translate a file_lock's fl_pid number into a namespace
 * @fl: The file_lock who's fl_pid should be translated
 * @ns: The namespace into which the pid should be translated
 *
 * Used to translate a fl_pid into a namespace virtual pid number
 */
static pid_t locks_translate_pid(struct file_lock_core *fl, struct pid_namespace *ns)
{
	pid_t vnr;
	struct pid *pid;

	if (fl->flc_flags & FL_OFDLCK)
		return -1;

	/* Remote locks report a negative pid value */
	if (fl->flc_pid <= 0)
		return fl->flc_pid;

	/*
	 * If the flock owner process is dead and its pid has been already
	 * freed, the translation below won't work, but we still want to show
	 * flock owner pid number in init pidns.
	 */
	if (ns == &init_pid_ns)
		return (pid_t) fl->flc_pid;

	rcu_read_lock();
	pid = find_pid_ns(fl->flc_pid, &init_pid_ns);
	vnr = pid_nr_ns(pid, ns);
	rcu_read_unlock();
	return vnr;
}

static int posix_lock_to_flock(struct flock *flock, struct file_lock *fl)
{
	flock->l_pid = locks_translate_pid(&fl->c, task_active_pid_ns(current));
#if BITS_PER_LONG == 32
	/*
	 * Make sure we can represent the posix lock via
	 * legacy 32bit flock.
	 */
	if (fl->fl_start > OFFT_OFFSET_MAX)
		return -EOVERFLOW;
	if (fl->fl_end != OFFSET_MAX && fl->fl_end > OFFT_OFFSET_MAX)
		return -EOVERFLOW;
#endif
	flock->l_start = fl->fl_start;
	flock->l_len = fl->fl_end == OFFSET_MAX ? 0 :
		fl->fl_end - fl->fl_start + 1;
	flock->l_whence = 0;
	flock->l_type = fl->c.flc_type;
	return 0;
}

#if BITS_PER_LONG == 32
static void posix_lock_to_flock64(struct flock64 *flock, struct file_lock *fl)
{
	flock->l_pid = locks_translate_pid(&fl->c, task_active_pid_ns(current));
	flock->l_start = fl->fl_start;
	flock->l_len = fl->fl_end == OFFSET_MAX ? 0 :
		fl->fl_end - fl->fl_start + 1;
	flock->l_whence = 0;
	flock->l_type = fl->c.flc_type;
}
#endif

/* Report the first existing lock that would conflict with l.
 * This implements the F_GETLK command of fcntl().
 */
int fcntl_getlk(struct file *filp, unsigned int cmd, struct flock *flock)
{
	struct file_lock *fl;
	int error;

	fl = locks_alloc_lock();
	if (fl == NULL)
		return -ENOMEM;
	error = -EINVAL;
	if (cmd != F_OFD_GETLK && flock->l_type != F_RDLCK
			&& flock->l_type != F_WRLCK)
		goto out;

	error = flock_to_posix_lock(filp, fl, flock);
	if (error)
		goto out;

	if (cmd == F_OFD_GETLK) {
		error = -EINVAL;
		if (flock->l_pid != 0)
			goto out;

		fl->c.flc_flags |= FL_OFDLCK;
		fl->c.flc_owner = filp;
	}

	error = vfs_test_lock(filp, fl);
	if (error)
		goto out;

	flock->l_type = fl->c.flc_type;
	if (fl->c.flc_type != F_UNLCK) {
		error = posix_lock_to_flock(flock, fl);
		if (error)
			goto out;
	}
out:
	locks_free_lock(fl);
	return error;
}

/**
 * vfs_lock_file - file byte range lock
 * @filp: The file to apply the lock to
 * @cmd: type of locking operation (F_SETLK, F_GETLK, etc.)
 * @fl: The lock to be applied
 * @conf: Place to return a copy of the conflicting lock, if found.
 *
 * A caller that doesn't care about the conflicting lock may pass NULL
 * as the final argument.
 *
 * If the filesystem defines a private ->lock() method, then @conf will
 * be left unchanged; so a caller that cares should initialize it to
 * some acceptable default.
 *
 * To avoid blocking kernel daemons, such as lockd, that need to acquire POSIX
 * locks, the ->lock() interface may return asynchronously, before the lock has
 * been granted or denied by the underlying filesystem, if (and only if)
 * lm_grant is set. Additionally EXPORT_OP_ASYNC_LOCK in export_operations
 * flags need to be set.
 *
 * Callers expecting ->lock() to return asynchronously will only use F_SETLK,
 * not F_SETLKW; they will set FL_SLEEP if (and only if) the request is for a
 * blocking lock. When ->lock() does return asynchronously, it must return
 * FILE_LOCK_DEFERRED, and call ->lm_grant() when the lock request completes.
 * If the request is for non-blocking lock the file system should return
 * FILE_LOCK_DEFERRED then try to get the lock and call the callback routine
 * with the result. If the request timed out the callback routine will return a
 * nonzero return code and the file system should release the lock. The file
 * system is also responsible to keep a corresponding posix lock when it
 * grants a lock so the VFS can find out which locks are locally held and do
 * the correct lock cleanup when required.
 * The underlying filesystem must not drop the kernel lock or call
 * ->lm_grant() before returning to the caller with a FILE_LOCK_DEFERRED
 * return code.
 */
int vfs_lock_file(struct file *filp, unsigned int cmd, struct file_lock *fl, struct file_lock *conf)
{
	WARN_ON_ONCE(filp != fl->c.flc_file);
	if (filp->f_op->lock)
		return filp->f_op->lock(filp, cmd, fl);
	else
		return posix_lock_file(filp, fl, conf);
}
EXPORT_SYMBOL_GPL(vfs_lock_file);

static int do_lock_file_wait(struct file *filp, unsigned int cmd,
			     struct file_lock *fl)
{
	int error;

	error = security_file_lock(filp, fl->c.flc_type);
	if (error)
		return error;

	for (;;) {
		error = vfs_lock_file(filp, cmd, fl, NULL);
		if (error != FILE_LOCK_DEFERRED)
			break;
		error = wait_event_interruptible(fl->c.flc_wait,
						 list_empty(&fl->c.flc_blocked_member));
		if (error)
			break;
	}
	locks_delete_block(fl);

	return error;
}

/* Ensure that fl->fl_file has compatible f_mode for F_SETLK calls */
static int
check_fmode_for_setlk(struct file_lock *fl)
{
	switch (fl->c.flc_type) {
	case F_RDLCK:
		if (!(fl->c.flc_file->f_mode & FMODE_READ))
			return -EBADF;
		break;
	case F_WRLCK:
		if (!(fl->c.flc_file->f_mode & FMODE_WRITE))
			return -EBADF;
	}
	return 0;
}

/* Apply the lock described by l to an open file descriptor.
 * This implements both the F_SETLK and F_SETLKW commands of fcntl().
 */
int fcntl_setlk(unsigned int fd, struct file *filp, unsigned int cmd,
		struct flock *flock)
{
	struct file_lock *file_lock = locks_alloc_lock();
	struct inode *inode = file_inode(filp);
	struct file *f;
	int error;

	if (file_lock == NULL)
		return -ENOLCK;

	error = flock_to_posix_lock(filp, file_lock, flock);
	if (error)
		goto out;

	error = check_fmode_for_setlk(file_lock);
	if (error)
		goto out;

	/*
	 * If the cmd is requesting file-private locks, then set the
	 * FL_OFDLCK flag and override the owner.
	 */
	switch (cmd) {
	case F_OFD_SETLK:
		error = -EINVAL;
		if (flock->l_pid != 0)
			goto out;

		cmd = F_SETLK;
		file_lock->c.flc_flags |= FL_OFDLCK;
		file_lock->c.flc_owner = filp;
		break;
	case F_OFD_SETLKW:
		error = -EINVAL;
		if (flock->l_pid != 0)
			goto out;

		cmd = F_SETLKW;
		file_lock->c.flc_flags |= FL_OFDLCK;
		file_lock->c.flc_owner = filp;
		fallthrough;
	case F_SETLKW:
		file_lock->c.flc_flags |= FL_SLEEP;
	}

	error = do_lock_file_wait(filp, cmd, file_lock);

	/*
	 * Attempt to detect a close/fcntl race and recover by releasing the
	 * lock that was just acquired. There is no need to do that when we're
	 * unlocking though, or for OFD locks.
	 */
	if (!error && file_lock->c.flc_type != F_UNLCK &&
	    !(file_lock->c.flc_flags & FL_OFDLCK)) {
		struct files_struct *files = current->files;
		/*
		 * We need that spin_lock here - it prevents reordering between
		 * update of i_flctx->flc_posix and check for it done in
		 * close(). rcu_read_lock() wouldn't do.
		 */
		spin_lock(&files->file_lock);
		f = files_lookup_fd_locked(files, fd);
		spin_unlock(&files->file_lock);
		if (f != filp) {
			file_lock->c.flc_type = F_UNLCK;
			error = do_lock_file_wait(filp, cmd, file_lock);
			WARN_ON_ONCE(error);
			error = -EBADF;
		}
	}
out:
	trace_fcntl_setlk(inode, file_lock, error);
	locks_free_lock(file_lock);
	return error;
}

#if BITS_PER_LONG == 32
/* Report the first existing lock that would conflict with l.
 * This implements the F_GETLK command of fcntl().
 */
int fcntl_getlk64(struct file *filp, unsigned int cmd, struct flock64 *flock)
{
	struct file_lock *fl;
	int error;

	fl = locks_alloc_lock();
	if (fl == NULL)
		return -ENOMEM;

	error = -EINVAL;
	if (cmd != F_OFD_GETLK && flock->l_type != F_RDLCK
			&& flock->l_type != F_WRLCK)
		goto out;

	error = flock64_to_posix_lock(filp, fl, flock);
	if (error)
		goto out;

	if (cmd == F_OFD_GETLK) {
		error = -EINVAL;
		if (flock->l_pid != 0)
			goto out;

		fl->c.flc_flags |= FL_OFDLCK;
		fl->c.flc_owner = filp;
	}

	error = vfs_test_lock(filp, fl);
	if (error)
		goto out;

	flock->l_type = fl->c.flc_type;
	if (fl->c.flc_type != F_UNLCK)
		posix_lock_to_flock64(flock, fl);

out:
	locks_free_lock(fl);
	return error;
}

/* Apply the lock described by l to an open file descriptor.
 * This implements both the F_SETLK and F_SETLKW commands of fcntl().
 */
int fcntl_setlk64(unsigned int fd, struct file *filp, unsigned int cmd,
		struct flock64 *flock)
{
	struct file_lock *file_lock = locks_alloc_lock();
	struct file *f;
	int error;

	if (file_lock == NULL)
		return -ENOLCK;

	error = flock64_to_posix_lock(filp, file_lock, flock);
	if (error)
		goto out;

	error = check_fmode_for_setlk(file_lock);
	if (error)
		goto out;

	/*
	 * If the cmd is requesting file-private locks, then set the
	 * FL_OFDLCK flag and override the owner.
	 */
	switch (cmd) {
	case F_OFD_SETLK:
		error = -EINVAL;
		if (flock->l_pid != 0)
			goto out;

		cmd = F_SETLK64;
		file_lock->c.flc_flags |= FL_OFDLCK;
		file_lock->c.flc_owner = filp;
		break;
	case F_OFD_SETLKW:
		error = -EINVAL;
		if (flock->l_pid != 0)
			goto out;

		cmd = F_SETLKW64;
		file_lock->c.flc_flags |= FL_OFDLCK;
		file_lock->c.flc_owner = filp;
		fallthrough;
	case F_SETLKW64:
		file_lock->c.flc_flags |= FL_SLEEP;
	}

	error = do_lock_file_wait(filp, cmd, file_lock);

	/*
	 * Attempt to detect a close/fcntl race and recover by releasing the
	 * lock that was just acquired. There is no need to do that when we're
	 * unlocking though, or for OFD locks.
	 */
	if (!error && file_lock->c.flc_type != F_UNLCK &&
	    !(file_lock->c.flc_flags & FL_OFDLCK)) {
		struct files_struct *files = current->files;
		/*
		 * We need that spin_lock here - it prevents reordering between
		 * update of i_flctx->flc_posix and check for it done in
		 * close(). rcu_read_lock() wouldn't do.
		 */
		spin_lock(&files->file_lock);
		f = files_lookup_fd_locked(files, fd);
		spin_unlock(&files->file_lock);
		if (f != filp) {
			file_lock->c.flc_type = F_UNLCK;
			error = do_lock_file_wait(filp, cmd, file_lock);
			WARN_ON_ONCE(error);
			error = -EBADF;
		}
	}
out:
	locks_free_lock(file_lock);
	return error;
}
#endif /* BITS_PER_LONG == 32 */

/*
 * This function is called when the file is being removed
 * from the task's fd array.  POSIX locks belonging to this task
 * are deleted at this time.
 */
void locks_remove_posix(struct file *filp, fl_owner_t owner)
{
	int error;
	struct inode *inode = file_inode(filp);
	struct file_lock lock;
	struct file_lock_context *ctx;

	/*
	 * If there are no locks held on this file, we don't need to call
	 * posix_lock_file().  Another process could be setting a lock on this
	 * file at the same time, but we wouldn't remove that lock anyway.
	 */
	ctx = locks_inode_context(inode);
	if (!ctx || list_empty(&ctx->flc_posix))
		return;

	locks_init_lock(&lock);
	lock.c.flc_type = F_UNLCK;
	lock.c.flc_flags = FL_POSIX | FL_CLOSE;
	lock.fl_start = 0;
	lock.fl_end = OFFSET_MAX;
	lock.c.flc_owner = owner;
	lock.c.flc_pid = current->tgid;
	lock.c.flc_file = filp;
	lock.fl_ops = NULL;
	lock.fl_lmops = NULL;

	error = vfs_lock_file(filp, F_SETLK, &lock, NULL);

	if (lock.fl_ops && lock.fl_ops->fl_release_private)
		lock.fl_ops->fl_release_private(&lock);
	trace_locks_remove_posix(inode, &lock, error);
}
EXPORT_SYMBOL(locks_remove_posix);

/* The i_flctx must be valid when calling into here */
static void
locks_remove_flock(struct file *filp, struct file_lock_context *flctx)
{
	struct file_lock fl;
	struct inode *inode = file_inode(filp);

	if (list_empty(&flctx->flc_flock))
		return;

	flock_make_lock(filp, &fl, F_UNLCK);
	fl.c.flc_flags |= FL_CLOSE;

	if (filp->f_op->flock)
		filp->f_op->flock(filp, F_SETLKW, &fl);
	else
		flock_lock_inode(inode, &fl);

	if (fl.fl_ops && fl.fl_ops->fl_release_private)
		fl.fl_ops->fl_release_private(&fl);
}

/* The i_flctx must be valid when calling into here */
static void
locks_remove_lease(struct file *filp, struct file_lock_context *ctx)
{
	struct file_lease *fl, *tmp;
	LIST_HEAD(dispose);

	if (list_empty(&ctx->flc_lease))
		return;

	percpu_down_read(&file_rwsem);
	spin_lock(&ctx->flc_lock);
	list_for_each_entry_safe(fl, tmp, &ctx->flc_lease, c.flc_list)
		if (filp == fl->c.flc_file)
			lease_modify(fl, F_UNLCK, &dispose);
	spin_unlock(&ctx->flc_lock);
	percpu_up_read(&file_rwsem);

	locks_dispose_list(&dispose);
}

/*
 * This function is called on the last close of an open file.
 */
void locks_remove_file(struct file *filp)
{
	struct file_lock_context *ctx;

	ctx = locks_inode_context(file_inode(filp));
	if (!ctx)
		return;

	/* remove any OFD locks */
	locks_remove_posix(filp, filp);

	/* remove flock locks */
	locks_remove_flock(filp, ctx);

	/* remove any leases */
	locks_remove_lease(filp, ctx);

	spin_lock(&ctx->flc_lock);
	locks_check_ctx_file_list(filp, &ctx->flc_posix, "POSIX");
	locks_check_ctx_file_list(filp, &ctx->flc_flock, "FLOCK");
	locks_check_ctx_file_list(filp, &ctx->flc_lease, "LEASE");
	spin_unlock(&ctx->flc_lock);
}

/**
 * vfs_cancel_lock - file byte range unblock lock
 * @filp: The file to apply the unblock to
 * @fl: The lock to be unblocked
 *
 * Used by lock managers to cancel blocked requests
 */
int vfs_cancel_lock(struct file *filp, struct file_lock *fl)
{
	WARN_ON_ONCE(filp != fl->c.flc_file);
	if (filp->f_op->lock)
		return filp->f_op->lock(filp, F_CANCELLK, fl);
	return 0;
}
EXPORT_SYMBOL_GPL(vfs_cancel_lock);

/**
 * vfs_inode_has_locks - are any file locks held on @inode?
 * @inode: inode to check for locks
 *
 * Return true if there are any FL_POSIX or FL_FLOCK locks currently
 * set on @inode.
 */
bool vfs_inode_has_locks(struct inode *inode)
{
	struct file_lock_context *ctx;
	bool ret;

	ctx = locks_inode_context(inode);
	if (!ctx)
		return false;

	spin_lock(&ctx->flc_lock);
	ret = !list_empty(&ctx->flc_posix) || !list_empty(&ctx->flc_flock);
	spin_unlock(&ctx->flc_lock);
	return ret;
}
EXPORT_SYMBOL_GPL(vfs_inode_has_locks);

#ifdef CONFIG_PROC_FS
#include <linux/proc_fs.h>
#include <linux/seq_file.h>

struct locks_iterator {
	int	li_cpu;
	loff_t	li_pos;
};

static void lock_get_status(struct seq_file *f, struct file_lock_core *flc,
			    loff_t id, char *pfx, int repeat)
{
	struct inode *inode = NULL;
	unsigned int pid;
	struct pid_namespace *proc_pidns = proc_pid_ns(file_inode(f->file)->i_sb);
	int type = flc->flc_type;
	struct file_lock *fl = file_lock(flc);

	pid = locks_translate_pid(flc, proc_pidns);

	/*
	 * If lock owner is dead (and pid is freed) or not visible in current
	 * pidns, zero is shown as a pid value. Check lock info from
	 * init_pid_ns to get saved lock pid value.
	 */
	if (flc->flc_file != NULL)
		inode = file_inode(flc->flc_file);

	seq_printf(f, "%lld: ", id);

	if (repeat)
		seq_printf(f, "%*s", repeat - 1 + (int)strlen(pfx), pfx);

	if (flc->flc_flags & FL_POSIX) {
		if (flc->flc_flags & FL_ACCESS)
			seq_puts(f, "ACCESS");
		else if (flc->flc_flags & FL_OFDLCK)
			seq_puts(f, "OFDLCK");
		else
			seq_puts(f, "POSIX ");

		seq_printf(f, " %s ",
			     (inode == NULL) ? "*NOINODE*" : "ADVISORY ");
	} else if (flc->flc_flags & FL_FLOCK) {
		seq_puts(f, "FLOCK  ADVISORY  ");
	} else if (flc->flc_flags & (FL_LEASE|FL_DELEG|FL_LAYOUT)) {
		struct file_lease *lease = file_lease(flc);

		type = target_leasetype(lease);

		if (flc->flc_flags & FL_DELEG)
			seq_puts(f, "DELEG  ");
		else
			seq_puts(f, "LEASE  ");

		if (lease_breaking(lease))
			seq_puts(f, "BREAKING  ");
		else if (flc->flc_file)
			seq_puts(f, "ACTIVE    ");
		else
			seq_puts(f, "BREAKER   ");
	} else {
		seq_puts(f, "UNKNOWN UNKNOWN  ");
	}

	seq_printf(f, "%s ", (type == F_WRLCK) ? "WRITE" :
			     (type == F_RDLCK) ? "READ" : "UNLCK");
	if (inode) {
		/* userspace relies on this representation of dev_t */
<<<<<<< HEAD
		seq_printf(f, "%d %02x:%02x:%lu ", fl_pid,
				MAJOR(inode_get_dev(inode)),
				MINOR(inode_get_dev(inode)), inode->i_ino);
=======
		seq_printf(f, "%d %02x:%02x:%lu ", pid,
				MAJOR(inode->i_sb->s_dev),
				MINOR(inode->i_sb->s_dev), inode->i_ino);
>>>>>>> 4cece764
	} else {
		seq_printf(f, "%d <none>:0 ", pid);
	}
	if (flc->flc_flags & FL_POSIX) {
		if (fl->fl_end == OFFSET_MAX)
			seq_printf(f, "%Ld EOF\n", fl->fl_start);
		else
			seq_printf(f, "%Ld %Ld\n", fl->fl_start, fl->fl_end);
	} else {
		seq_puts(f, "0 EOF\n");
	}
}

static struct file_lock_core *get_next_blocked_member(struct file_lock_core *node)
{
	struct file_lock_core *tmp;

	/* NULL node or root node */
	if (node == NULL || node->flc_blocker == NULL)
		return NULL;

	/* Next member in the linked list could be itself */
	tmp = list_next_entry(node, flc_blocked_member);
	if (list_entry_is_head(tmp, &node->flc_blocker->flc_blocked_requests,
			       flc_blocked_member)
		|| tmp == node) {
		return NULL;
	}

	return tmp;
}

static int locks_show(struct seq_file *f, void *v)
{
	struct locks_iterator *iter = f->private;
	struct file_lock_core *cur, *tmp;
	struct pid_namespace *proc_pidns = proc_pid_ns(file_inode(f->file)->i_sb);
	int level = 0;

	cur = hlist_entry(v, struct file_lock_core, flc_link);

	if (locks_translate_pid(cur, proc_pidns) == 0)
		return 0;

	/* View this crossed linked list as a binary tree, the first member of flc_blocked_requests
	 * is the left child of current node, the next silibing in flc_blocked_member is the
	 * right child, we can alse get the parent of current node from flc_blocker, so this
	 * question becomes traversal of a binary tree
	 */
	while (cur != NULL) {
		if (level)
			lock_get_status(f, cur, iter->li_pos, "-> ", level);
		else
			lock_get_status(f, cur, iter->li_pos, "", level);

		if (!list_empty(&cur->flc_blocked_requests)) {
			/* Turn left */
			cur = list_first_entry_or_null(&cur->flc_blocked_requests,
						       struct file_lock_core,
						       flc_blocked_member);
			level++;
		} else {
			/* Turn right */
			tmp = get_next_blocked_member(cur);
			/* Fall back to parent node */
			while (tmp == NULL && cur->flc_blocker != NULL) {
				cur = cur->flc_blocker;
				level--;
				tmp = get_next_blocked_member(cur);
			}
			cur = tmp;
		}
	}

	return 0;
}

static void __show_fd_locks(struct seq_file *f,
			struct list_head *head, int *id,
			struct file *filp, struct files_struct *files)
{
	struct file_lock_core *fl;

	list_for_each_entry(fl, head, flc_list) {

		if (filp != fl->flc_file)
			continue;
		if (fl->flc_owner != files && fl->flc_owner != filp)
			continue;

		(*id)++;
		seq_puts(f, "lock:\t");
		lock_get_status(f, fl, *id, "", 0);
	}
}

void show_fd_locks(struct seq_file *f,
		  struct file *filp, struct files_struct *files)
{
	struct inode *inode = file_inode(filp);
	struct file_lock_context *ctx;
	int id = 0;

	ctx = locks_inode_context(inode);
	if (!ctx)
		return;

	spin_lock(&ctx->flc_lock);
	__show_fd_locks(f, &ctx->flc_flock, &id, filp, files);
	__show_fd_locks(f, &ctx->flc_posix, &id, filp, files);
	__show_fd_locks(f, &ctx->flc_lease, &id, filp, files);
	spin_unlock(&ctx->flc_lock);
}

static void *locks_start(struct seq_file *f, loff_t *pos)
	__acquires(&blocked_lock_lock)
{
	struct locks_iterator *iter = f->private;

	iter->li_pos = *pos + 1;
	percpu_down_write(&file_rwsem);
	spin_lock(&blocked_lock_lock);
	return seq_hlist_start_percpu(&file_lock_list.hlist, &iter->li_cpu, *pos);
}

static void *locks_next(struct seq_file *f, void *v, loff_t *pos)
{
	struct locks_iterator *iter = f->private;

	++iter->li_pos;
	return seq_hlist_next_percpu(v, &file_lock_list.hlist, &iter->li_cpu, pos);
}

static void locks_stop(struct seq_file *f, void *v)
	__releases(&blocked_lock_lock)
{
	spin_unlock(&blocked_lock_lock);
	percpu_up_write(&file_rwsem);
}

static const struct seq_operations locks_seq_operations = {
	.start	= locks_start,
	.next	= locks_next,
	.stop	= locks_stop,
	.show	= locks_show,
};

static int __init proc_locks_init(void)
{
	proc_create_seq_private("locks", 0, NULL, &locks_seq_operations,
			sizeof(struct locks_iterator), NULL);
	return 0;
}
fs_initcall(proc_locks_init);
#endif

static int __init filelock_init(void)
{
	int i;

	flctx_cache = kmem_cache_create("file_lock_ctx",
			sizeof(struct file_lock_context), 0, SLAB_PANIC, NULL);

	filelock_cache = kmem_cache_create("file_lock_cache",
			sizeof(struct file_lock), 0, SLAB_PANIC, NULL);

	filelease_cache = kmem_cache_create("file_lock_cache",
			sizeof(struct file_lease), 0, SLAB_PANIC, NULL);

	for_each_possible_cpu(i) {
		struct file_lock_list_struct *fll = per_cpu_ptr(&file_lock_list, i);

		spin_lock_init(&fll->lock);
		INIT_HLIST_HEAD(&fll->hlist);
	}

	lease_notifier_chain_init();
	return 0;
}
core_initcall(filelock_init);<|MERGE_RESOLUTION|>--- conflicted
+++ resolved
@@ -245,16 +245,10 @@
 		if (flc->flc_file == filp)
 			pr_warn("Leaked %s lock on dev=0x%x:0x%x ino=0x%lx "
 				" fl_owner=%p fl_flags=0x%x fl_type=0x%x fl_pid=%u\n",
-<<<<<<< HEAD
 				list_type, MAJOR(dev),
 				MINOR(dev), inode->i_ino,
-				fl->fl_owner, fl->fl_flags, fl->fl_type, fl->fl_pid);
-=======
-				list_type, MAJOR(inode->i_sb->s_dev),
-				MINOR(inode->i_sb->s_dev), inode->i_ino,
 				flc->flc_owner, flc->flc_flags,
 				flc->flc_type, flc->flc_pid);
->>>>>>> 4cece764
 }
 
 void
@@ -2825,15 +2819,9 @@
 			     (type == F_RDLCK) ? "READ" : "UNLCK");
 	if (inode) {
 		/* userspace relies on this representation of dev_t */
-<<<<<<< HEAD
-		seq_printf(f, "%d %02x:%02x:%lu ", fl_pid,
+		seq_printf(f, "%d %02x:%02x:%lu ", pid,
 				MAJOR(inode_get_dev(inode)),
 				MINOR(inode_get_dev(inode)), inode->i_ino);
-=======
-		seq_printf(f, "%d %02x:%02x:%lu ", pid,
-				MAJOR(inode->i_sb->s_dev),
-				MINOR(inode->i_sb->s_dev), inode->i_ino);
->>>>>>> 4cece764
 	} else {
 		seq_printf(f, "%d <none>:0 ", pid);
 	}
