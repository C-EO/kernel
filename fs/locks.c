--- conflicted
+++ resolved
@@ -235,12 +235,8 @@
 				char *list_type)
 {
 	struct file_lock *fl;
-<<<<<<< HEAD
-	struct inode *inode = locks_inode(filp);
+	struct inode *inode = file_inode(filp);
 	dev_t dev = inode_get_dev(inode);
-=======
-	struct inode *inode = file_inode(filp);
->>>>>>> fe15c26e
 
 	list_for_each_entry(fl, list, fl_list)
 		if (fl->fl_file == filp)
