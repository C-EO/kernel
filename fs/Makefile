--- conflicted
+++ resolved
@@ -96,11 +96,7 @@
 obj-$(CONFIG_NLS)		+= nls/
 obj-$(CONFIG_UNICODE)		+= unicode/
 obj-$(CONFIG_SYSV_FS)		+= sysv/
-<<<<<<< HEAD
-obj-$(CONFIG_CIFS_COMMON)	+= cifs_common/
-=======
 obj-$(CONFIG_SMBFS_COMMON)	+= smbfs_common/
->>>>>>> 6880fa6c
 obj-$(CONFIG_CIFS)		+= cifs/
 obj-$(CONFIG_SMB_SERVER)	+= ksmbd/
 obj-$(CONFIG_HPFS_FS)		+= hpfs/
