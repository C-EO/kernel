--- conflicted
+++ resolved
@@ -375,11 +375,7 @@
 	/*
 	 * Start a kernel thread to update the MMP block periodically.
 	 */
-<<<<<<< HEAD
-	EXT4_SB(sb)->s_mmp_tsk = kthread_run(kmmpd, mmpd_data, "kmmpd-%.*s",
-=======
 	EXT4_SB(sb)->s_mmp_tsk = kthread_run(kmmpd, sb, "kmmpd-%.*s",
->>>>>>> 7d2a07b7
 					     (int)sizeof(mmp->mmp_bdevname),
 					     bdevname(bh->b_bdev,
 						      mmp->mmp_bdevname));
