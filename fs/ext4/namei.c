/*
 *  linux/fs/ext4/namei.c
 *
 * Copyright (C) 1992, 1993, 1994, 1995
 * Remy Card (card@masi.ibp.fr)
 * Laboratoire MASI - Institut Blaise Pascal
 * Universite Pierre et Marie Curie (Paris VI)
 *
 *  from
 *
 *  linux/fs/minix/namei.c
 *
 *  Copyright (C) 1991, 1992  Linus Torvalds
 *
 *  Big-endian to little-endian byte-swapping/bitmaps by
 *        David S. Miller (davem@caip.rutgers.edu), 1995
 *  Directory entry file type support and forward compatibility hooks
 *	for B-tree directories by Theodore Ts'o (tytso@mit.edu), 1998
 *  Hash Tree Directory indexing (c)
 *	Daniel Phillips, 2001
 *  Hash Tree Directory indexing porting
 *	Christopher Li, 2002
 *  Hash Tree Directory indexing cleanup
 *	Theodore Ts'o, 2002
 */

#include <linux/fs.h>
#include <linux/pagemap.h>
#include <linux/jbd2.h>
#include <linux/time.h>
#include <linux/fcntl.h>
#include <linux/stat.h>
#include <linux/string.h>
#include <linux/quotaops.h>
#include <linux/buffer_head.h>
#include <linux/bio.h>
#include "ext4.h"
#include "ext4_jbd2.h"

#include "xattr.h"
#include "acl.h"
#include "richacl.h"

#include <trace/events/ext4.h>
/*
 * define how far ahead to read directories while searching them.
 */
#define NAMEI_RA_CHUNKS  2
#define NAMEI_RA_BLOCKS  4
#define NAMEI_RA_SIZE	     (NAMEI_RA_CHUNKS * NAMEI_RA_BLOCKS)
#define NAMEI_RA_INDEX(c,b)  (((c) * NAMEI_RA_BLOCKS) + (b))

static struct buffer_head *ext4_append(handle_t *handle,
					struct inode *inode,
					ext4_lblk_t *block, int *err)
{
	struct buffer_head *bh;

	*block = inode->i_size >> inode->i_sb->s_blocksize_bits;

	bh = ext4_bread(handle, inode, *block, 1, err);
	if (bh) {
		inode->i_size += inode->i_sb->s_blocksize;
		EXT4_I(inode)->i_disksize = inode->i_size;
		*err = ext4_journal_get_write_access(handle, bh);
		if (*err) {
			brelse(bh);
			bh = NULL;
		}
	}
	return bh;
}

#ifndef assert
#define assert(test) J_ASSERT(test)
#endif

#ifdef DX_DEBUG
#define dxtrace(command) command
#else
#define dxtrace(command)
#endif

struct fake_dirent
{
	__le32 inode;
	__le16 rec_len;
	u8 name_len;
	u8 file_type;
};

struct dx_countlimit
{
	__le16 limit;
	__le16 count;
};

struct dx_entry
{
	__le32 hash;
	__le32 block;
};

/*
 * dx_root_info is laid out so that if it should somehow get overlaid by a
 * dirent the two low bits of the hash version will be zero.  Therefore, the
 * hash version mod 4 should never be 0.  Sincerely, the paranoia department.
 */

struct dx_root
{
	struct fake_dirent dot;
	char dot_name[4];
	struct fake_dirent dotdot;
	char dotdot_name[4];
	struct dx_root_info
	{
		__le32 reserved_zero;
		u8 hash_version;
		u8 info_length; /* 8 */
		u8 indirect_levels;
		u8 unused_flags;
	}
	info;
	struct dx_entry	entries[0];
};

struct dx_node
{
	struct fake_dirent fake;
	struct dx_entry	entries[0];
};


struct dx_frame
{
	struct buffer_head *bh;
	struct dx_entry *entries;
	struct dx_entry *at;
};

struct dx_map_entry
{
	u32 hash;
	u16 offs;
	u16 size;
};

static inline ext4_lblk_t dx_get_block(struct dx_entry *entry);
static void dx_set_block(struct dx_entry *entry, ext4_lblk_t value);
static inline unsigned dx_get_hash(struct dx_entry *entry);
static void dx_set_hash(struct dx_entry *entry, unsigned value);
static unsigned dx_get_count(struct dx_entry *entries);
static unsigned dx_get_limit(struct dx_entry *entries);
static void dx_set_count(struct dx_entry *entries, unsigned value);
static void dx_set_limit(struct dx_entry *entries, unsigned value);
static unsigned dx_root_limit(struct inode *dir, unsigned infosize);
static unsigned dx_node_limit(struct inode *dir);
static struct dx_frame *dx_probe(const struct qstr *d_name,
				 struct inode *dir,
				 struct dx_hash_info *hinfo,
				 struct dx_frame *frame,
				 int *err);
static void dx_release(struct dx_frame *frames);
static int dx_make_map(struct ext4_dir_entry_2 *de, unsigned blocksize,
		       struct dx_hash_info *hinfo, struct dx_map_entry map[]);
static void dx_sort_map(struct dx_map_entry *map, unsigned count);
static struct ext4_dir_entry_2 *dx_move_dirents(char *from, char *to,
		struct dx_map_entry *offsets, int count, unsigned blocksize);
static struct ext4_dir_entry_2* dx_pack_dirents(char *base, unsigned blocksize);
static void dx_insert_block(struct dx_frame *frame,
					u32 hash, ext4_lblk_t block);
static int ext4_htree_next_block(struct inode *dir, __u32 hash,
				 struct dx_frame *frame,
				 struct dx_frame *frames,
				 __u32 *start_hash);
static struct buffer_head * ext4_dx_find_entry(struct inode *dir,
		const struct qstr *d_name,
		struct ext4_dir_entry_2 **res_dir,
		int *err);
static int ext4_dx_add_entry(handle_t *handle, struct dentry *dentry,
			     struct inode *inode);

/*
 * p is at least 6 bytes before the end of page
 */
static inline struct ext4_dir_entry_2 *
ext4_next_entry(struct ext4_dir_entry_2 *p, unsigned long blocksize)
{
	return (struct ext4_dir_entry_2 *)((char *)p +
		ext4_rec_len_from_disk(p->rec_len, blocksize));
}

/*
 * Future: use high four bits of block for coalesce-on-delete flags
 * Mask them off for now.
 */

static inline ext4_lblk_t dx_get_block(struct dx_entry *entry)
{
	return le32_to_cpu(entry->block) & 0x00ffffff;
}

static inline void dx_set_block(struct dx_entry *entry, ext4_lblk_t value)
{
	entry->block = cpu_to_le32(value);
}

static inline unsigned dx_get_hash(struct dx_entry *entry)
{
	return le32_to_cpu(entry->hash);
}

static inline void dx_set_hash(struct dx_entry *entry, unsigned value)
{
	entry->hash = cpu_to_le32(value);
}

static inline unsigned dx_get_count(struct dx_entry *entries)
{
	return le16_to_cpu(((struct dx_countlimit *) entries)->count);
}

static inline unsigned dx_get_limit(struct dx_entry *entries)
{
	return le16_to_cpu(((struct dx_countlimit *) entries)->limit);
}

static inline void dx_set_count(struct dx_entry *entries, unsigned value)
{
	((struct dx_countlimit *) entries)->count = cpu_to_le16(value);
}

static inline void dx_set_limit(struct dx_entry *entries, unsigned value)
{
	((struct dx_countlimit *) entries)->limit = cpu_to_le16(value);
}

static inline unsigned dx_root_limit(struct inode *dir, unsigned infosize)
{
	unsigned entry_space = dir->i_sb->s_blocksize - EXT4_DIR_REC_LEN(1) -
		EXT4_DIR_REC_LEN(2) - infosize;
	return entry_space / sizeof(struct dx_entry);
}

static inline unsigned dx_node_limit(struct inode *dir)
{
	unsigned entry_space = dir->i_sb->s_blocksize - EXT4_DIR_REC_LEN(0);
	return entry_space / sizeof(struct dx_entry);
}

/*
 * Debug
 */
#ifdef DX_DEBUG
static void dx_show_index(char * label, struct dx_entry *entries)
{
	int i, n = dx_get_count (entries);
	printk(KERN_DEBUG "%s index ", label);
	for (i = 0; i < n; i++) {
		printk("%x->%lu ", i ? dx_get_hash(entries + i) :
				0, (unsigned long)dx_get_block(entries + i));
	}
	printk("\n");
}

struct stats
{
	unsigned names;
	unsigned space;
	unsigned bcount;
};

static struct stats dx_show_leaf(struct dx_hash_info *hinfo, struct ext4_dir_entry_2 *de,
				 int size, int show_names)
{
	unsigned names = 0, space = 0;
	char *base = (char *) de;
	struct dx_hash_info h = *hinfo;

	printk("names: ");
	while ((char *) de < base + size)
	{
		if (de->inode)
		{
			if (show_names)
			{
				int len = de->name_len;
				char *name = de->name;
				while (len--) printk("%c", *name++);
				ext4fs_dirhash(de->name, de->name_len, &h);
				printk(":%x.%u ", h.hash,
				       (unsigned) ((char *) de - base));
			}
			space += EXT4_DIR_REC_LEN(de->name_len);
			names++;
		}
		de = ext4_next_entry(de, size);
	}
	printk("(%i)\n", names);
	return (struct stats) { names, space, 1 };
}

struct stats dx_show_entries(struct dx_hash_info *hinfo, struct inode *dir,
			     struct dx_entry *entries, int levels)
{
	unsigned blocksize = dir->i_sb->s_blocksize;
	unsigned count = dx_get_count(entries), names = 0, space = 0, i;
	unsigned bcount = 0;
	struct buffer_head *bh;
	int err;
	printk("%i indexed blocks...\n", count);
	for (i = 0; i < count; i++, entries++)
	{
		ext4_lblk_t block = dx_get_block(entries);
		ext4_lblk_t hash  = i ? dx_get_hash(entries): 0;
		u32 range = i < count - 1? (dx_get_hash(entries + 1) - hash): ~hash;
		struct stats stats;
		printk("%s%3u:%03u hash %8x/%8x ",levels?"":"   ", i, block, hash, range);
		if (!(bh = ext4_bread (NULL,dir, block, 0,&err))) continue;
		stats = levels?
		   dx_show_entries(hinfo, dir, ((struct dx_node *) bh->b_data)->entries, levels - 1):
		   dx_show_leaf(hinfo, (struct ext4_dir_entry_2 *) bh->b_data, blocksize, 0);
		names += stats.names;
		space += stats.space;
		bcount += stats.bcount;
		brelse(bh);
	}
	if (bcount)
		printk(KERN_DEBUG "%snames %u, fullness %u (%u%%)\n",
		       levels ? "" : "   ", names, space/bcount,
		       (space/bcount)*100/blocksize);
	return (struct stats) { names, space, bcount};
}
#endif /* DX_DEBUG */

/*
 * Probe for a directory leaf block to search.
 *
 * dx_probe can return ERR_BAD_DX_DIR, which means there was a format
 * error in the directory index, and the caller should fall back to
 * searching the directory normally.  The callers of dx_probe **MUST**
 * check for this error code, and make sure it never gets reflected
 * back to userspace.
 */
static struct dx_frame *
dx_probe(const struct qstr *d_name, struct inode *dir,
	 struct dx_hash_info *hinfo, struct dx_frame *frame_in, int *err)
{
	unsigned count, indirect;
	struct dx_entry *at, *entries, *p, *q, *m;
	struct dx_root *root;
	struct buffer_head *bh;
	struct dx_frame *frame = frame_in;
	u32 hash;

	frame->bh = NULL;
	if (!(bh = ext4_bread (NULL,dir, 0, 0, err)))
		goto fail;
	root = (struct dx_root *) bh->b_data;
	if (root->info.hash_version != DX_HASH_TEA &&
	    root->info.hash_version != DX_HASH_HALF_MD4 &&
	    root->info.hash_version != DX_HASH_LEGACY) {
		ext4_warning(dir->i_sb, "Unrecognised inode hash code %d",
			     root->info.hash_version);
		brelse(bh);
		*err = ERR_BAD_DX_DIR;
		goto fail;
	}
	hinfo->hash_version = root->info.hash_version;
	if (hinfo->hash_version <= DX_HASH_TEA)
		hinfo->hash_version += EXT4_SB(dir->i_sb)->s_hash_unsigned;
	hinfo->seed = EXT4_SB(dir->i_sb)->s_hash_seed;
	if (d_name)
		ext4fs_dirhash(d_name->name, d_name->len, hinfo);
	hash = hinfo->hash;

	if (root->info.unused_flags & 1) {
		ext4_warning(dir->i_sb, "Unimplemented inode hash flags: %#06x",
			     root->info.unused_flags);
		brelse(bh);
		*err = ERR_BAD_DX_DIR;
		goto fail;
	}

	if ((indirect = root->info.indirect_levels) > 1) {
		ext4_warning(dir->i_sb, "Unimplemented inode hash depth: %#06x",
			     root->info.indirect_levels);
		brelse(bh);
		*err = ERR_BAD_DX_DIR;
		goto fail;
	}

	entries = (struct dx_entry *) (((char *)&root->info) +
				       root->info.info_length);

	if (dx_get_limit(entries) != dx_root_limit(dir,
						   root->info.info_length)) {
		ext4_warning(dir->i_sb, "dx entry: limit != root limit");
		brelse(bh);
		*err = ERR_BAD_DX_DIR;
		goto fail;
	}

	dxtrace(printk("Look up %x", hash));
	while (1)
	{
		count = dx_get_count(entries);
		if (!count || count > dx_get_limit(entries)) {
			ext4_warning(dir->i_sb,
				     "dx entry: no count or count > limit");
			brelse(bh);
			*err = ERR_BAD_DX_DIR;
			goto fail2;
		}

		p = entries + 1;
		q = entries + count - 1;
		while (p <= q)
		{
			m = p + (q - p)/2;
			dxtrace(printk("."));
			if (dx_get_hash(m) > hash)
				q = m - 1;
			else
				p = m + 1;
		}

		if (0) // linear search cross check
		{
			unsigned n = count - 1;
			at = entries;
			while (n--)
			{
				dxtrace(printk(","));
				if (dx_get_hash(++at) > hash)
				{
					at--;
					break;
				}
			}
			assert (at == p - 1);
		}

		at = p - 1;
		dxtrace(printk(" %x->%u\n", at == entries? 0: dx_get_hash(at), dx_get_block(at)));
		frame->bh = bh;
		frame->entries = entries;
		frame->at = at;
		if (!indirect--) return frame;
		if (!(bh = ext4_bread (NULL,dir, dx_get_block(at), 0, err)))
			goto fail2;
		at = entries = ((struct dx_node *) bh->b_data)->entries;
		if (dx_get_limit(entries) != dx_node_limit (dir)) {
			ext4_warning(dir->i_sb,
				     "dx entry: limit != node limit");
			brelse(bh);
			*err = ERR_BAD_DX_DIR;
			goto fail2;
		}
		frame++;
		frame->bh = NULL;
	}
fail2:
	while (frame >= frame_in) {
		brelse(frame->bh);
		frame--;
	}
fail:
	if (*err == ERR_BAD_DX_DIR)
		ext4_warning(dir->i_sb,
			     "Corrupt dir inode %ld, running e2fsck is "
			     "recommended.", dir->i_ino);
	return NULL;
}

static void dx_release (struct dx_frame *frames)
{
	if (frames[0].bh == NULL)
		return;

	if (((struct dx_root *) frames[0].bh->b_data)->info.indirect_levels)
		brelse(frames[1].bh);
	brelse(frames[0].bh);
}

/*
 * This function increments the frame pointer to search the next leaf
 * block, and reads in the necessary intervening nodes if the search
 * should be necessary.  Whether or not the search is necessary is
 * controlled by the hash parameter.  If the hash value is even, then
 * the search is only continued if the next block starts with that
 * hash value.  This is used if we are searching for a specific file.
 *
 * If the hash value is HASH_NB_ALWAYS, then always go to the next block.
 *
 * This function returns 1 if the caller should continue to search,
 * or 0 if it should not.  If there is an error reading one of the
 * index blocks, it will a negative error code.
 *
 * If start_hash is non-null, it will be filled in with the starting
 * hash of the next page.
 */
static int ext4_htree_next_block(struct inode *dir, __u32 hash,
				 struct dx_frame *frame,
				 struct dx_frame *frames,
				 __u32 *start_hash)
{
	struct dx_frame *p;
	struct buffer_head *bh;
	int err, num_frames = 0;
	__u32 bhash;

	p = frame;
	/*
	 * Find the next leaf page by incrementing the frame pointer.
	 * If we run out of entries in the interior node, loop around and
	 * increment pointer in the parent node.  When we break out of
	 * this loop, num_frames indicates the number of interior
	 * nodes need to be read.
	 */
	while (1) {
		if (++(p->at) < p->entries + dx_get_count(p->entries))
			break;
		if (p == frames)
			return 0;
		num_frames++;
		p--;
	}

	/*
	 * If the hash is 1, then continue only if the next page has a
	 * continuation hash of any value.  This is used for readdir
	 * handling.  Otherwise, check to see if the hash matches the
	 * desired contiuation hash.  If it doesn't, return since
	 * there's no point to read in the successive index pages.
	 */
	bhash = dx_get_hash(p->at);
	if (start_hash)
		*start_hash = bhash;
	if ((hash & 1) == 0) {
		if ((bhash & ~1) != hash)
			return 0;
	}
	/*
	 * If the hash is HASH_NB_ALWAYS, we always go to the next
	 * block so no check is necessary
	 */
	while (num_frames--) {
		if (!(bh = ext4_bread(NULL, dir, dx_get_block(p->at),
				      0, &err)))
			return err; /* Failure */
		p++;
		brelse(p->bh);
		p->bh = bh;
		p->at = p->entries = ((struct dx_node *) bh->b_data)->entries;
	}
	return 1;
}


/*
 * This function fills a red-black tree with information from a
 * directory block.  It returns the number directory entries loaded
 * into the tree.  If there is an error it is returned in err.
 */
static int htree_dirblock_to_tree(struct file *dir_file,
				  struct inode *dir, ext4_lblk_t block,
				  struct dx_hash_info *hinfo,
				  __u32 start_hash, __u32 start_minor_hash)
{
	struct buffer_head *bh;
	struct ext4_dir_entry_2 *de, *top;
	int err, count = 0;

	dxtrace(printk(KERN_INFO "In htree dirblock_to_tree: block %lu\n",
							(unsigned long)block));
	if (!(bh = ext4_bread (NULL, dir, block, 0, &err)))
		return err;

	de = (struct ext4_dir_entry_2 *) bh->b_data;
	top = (struct ext4_dir_entry_2 *) ((char *) de +
					   dir->i_sb->s_blocksize -
					   EXT4_DIR_REC_LEN(0));
	for (; de < top; de = ext4_next_entry(de, dir->i_sb->s_blocksize)) {
		if (ext4_check_dir_entry(dir, NULL, de, bh,
				(block<<EXT4_BLOCK_SIZE_BITS(dir->i_sb))
					 + ((char *)de - bh->b_data))) {
			/* On error, skip the f_pos to the next block. */
			dir_file->f_pos = (dir_file->f_pos |
					(dir->i_sb->s_blocksize - 1)) + 1;
			brelse(bh);
			return count;
		}
		ext4fs_dirhash(de->name, de->name_len, hinfo);
		if ((hinfo->hash < start_hash) ||
		    ((hinfo->hash == start_hash) &&
		     (hinfo->minor_hash < start_minor_hash)))
			continue;
		if (de->inode == 0)
			continue;
		if ((err = ext4_htree_store_dirent(dir_file,
				   hinfo->hash, hinfo->minor_hash, de)) != 0) {
			brelse(bh);
			return err;
		}
		count++;
	}
	brelse(bh);
	return count;
}


/*
 * This function fills a red-black tree with information from a
 * directory.  We start scanning the directory in hash order, starting
 * at start_hash and start_minor_hash.
 *
 * This function returns the number of entries inserted into the tree,
 * or a negative error code.
 */
int ext4_htree_fill_tree(struct file *dir_file, __u32 start_hash,
			 __u32 start_minor_hash, __u32 *next_hash)
{
	struct dx_hash_info hinfo;
	struct ext4_dir_entry_2 *de;
	struct dx_frame frames[2], *frame;
	struct inode *dir;
	ext4_lblk_t block;
	int count = 0;
	int ret, err;
	__u32 hashval;

	dxtrace(printk(KERN_DEBUG "In htree_fill_tree, start hash: %x:%x\n",
		       start_hash, start_minor_hash));
	dir = dir_file->f_path.dentry->d_inode;
	if (!(ext4_test_inode_flag(dir, EXT4_INODE_INDEX))) {
		hinfo.hash_version = EXT4_SB(dir->i_sb)->s_def_hash_version;
		if (hinfo.hash_version <= DX_HASH_TEA)
			hinfo.hash_version +=
				EXT4_SB(dir->i_sb)->s_hash_unsigned;
		hinfo.seed = EXT4_SB(dir->i_sb)->s_hash_seed;
		count = htree_dirblock_to_tree(dir_file, dir, 0, &hinfo,
					       start_hash, start_minor_hash);
		*next_hash = ~0;
		return count;
	}
	hinfo.hash = start_hash;
	hinfo.minor_hash = 0;
	frame = dx_probe(NULL, dir, &hinfo, frames, &err);
	if (!frame)
		return err;

	/* Add '.' and '..' from the htree header */
	if (!start_hash && !start_minor_hash) {
		de = (struct ext4_dir_entry_2 *) frames[0].bh->b_data;
		if ((err = ext4_htree_store_dirent(dir_file, 0, 0, de)) != 0)
			goto errout;
		count++;
	}
	if (start_hash < 2 || (start_hash ==2 && start_minor_hash==0)) {
		de = (struct ext4_dir_entry_2 *) frames[0].bh->b_data;
		de = ext4_next_entry(de, dir->i_sb->s_blocksize);
		if ((err = ext4_htree_store_dirent(dir_file, 2, 0, de)) != 0)
			goto errout;
		count++;
	}

	while (1) {
		block = dx_get_block(frame->at);
		ret = htree_dirblock_to_tree(dir_file, dir, block, &hinfo,
					     start_hash, start_minor_hash);
		if (ret < 0) {
			err = ret;
			goto errout;
		}
		count += ret;
		hashval = ~0;
		ret = ext4_htree_next_block(dir, HASH_NB_ALWAYS,
					    frame, frames, &hashval);
		*next_hash = hashval;
		if (ret < 0) {
			err = ret;
			goto errout;
		}
		/*
		 * Stop if:  (a) there are no more entries, or
		 * (b) we have inserted at least one entry and the
		 * next hash value is not a continuation
		 */
		if ((ret == 0) ||
		    (count && ((hashval & 1) == 0)))
			break;
	}
	dx_release(frames);
	dxtrace(printk(KERN_DEBUG "Fill tree: returned %d entries, "
		       "next hash: %x\n", count, *next_hash));
	return count;
errout:
	dx_release(frames);
	return (err);
}


/*
 * Directory block splitting, compacting
 */

/*
 * Create map of hash values, offsets, and sizes, stored at end of block.
 * Returns number of entries mapped.
 */
static int dx_make_map(struct ext4_dir_entry_2 *de, unsigned blocksize,
		       struct dx_hash_info *hinfo,
		       struct dx_map_entry *map_tail)
{
	int count = 0;
	char *base = (char *) de;
	struct dx_hash_info h = *hinfo;

	while ((char *) de < base + blocksize) {
		if (de->name_len && de->inode) {
			ext4fs_dirhash(de->name, de->name_len, &h);
			map_tail--;
			map_tail->hash = h.hash;
			map_tail->offs = ((char *) de - base)>>2;
			map_tail->size = le16_to_cpu(de->rec_len);
			count++;
			cond_resched();
		}
		/* XXX: do we need to check rec_len == 0 case? -Chris */
		de = ext4_next_entry(de, blocksize);
	}
	return count;
}

/* Sort map by hash value */
static void dx_sort_map (struct dx_map_entry *map, unsigned count)
{
	struct dx_map_entry *p, *q, *top = map + count - 1;
	int more;
	/* Combsort until bubble sort doesn't suck */
	while (count > 2) {
		count = count*10/13;
		if (count - 9 < 2) /* 9, 10 -> 11 */
			count = 11;
		for (p = top, q = p - count; q >= map; p--, q--)
			if (p->hash < q->hash)
				swap(*p, *q);
	}
	/* Garden variety bubble sort */
	do {
		more = 0;
		q = top;
		while (q-- > map) {
			if (q[1].hash >= q[0].hash)
				continue;
			swap(*(q+1), *q);
			more = 1;
		}
	} while(more);
}

static void dx_insert_block(struct dx_frame *frame, u32 hash, ext4_lblk_t block)
{
	struct dx_entry *entries = frame->entries;
	struct dx_entry *old = frame->at, *new = old + 1;
	int count = dx_get_count(entries);

	assert(count < dx_get_limit(entries));
	assert(old < entries + count);
	memmove(new + 1, new, (char *)(entries + count) - (char *)(new));
	dx_set_hash(new, hash);
	dx_set_block(new, block);
	dx_set_count(entries, count + 1);
}

static void ext4_update_dx_flag(struct inode *inode)
{
	if (!EXT4_HAS_COMPAT_FEATURE(inode->i_sb,
				     EXT4_FEATURE_COMPAT_DIR_INDEX))
		ext4_clear_inode_flag(inode, EXT4_INODE_INDEX);
}

/*
 * NOTE! unlike strncmp, ext4_match returns 1 for success, 0 for failure.
 *
 * `len <= EXT4_NAME_LEN' is guaranteed by caller.
 * `de != NULL' is guaranteed by caller.
 */
static inline int ext4_match (int len, const char * const name,
			      struct ext4_dir_entry_2 * de)
{
	if (len != de->name_len)
		return 0;
	if (!de->inode)
		return 0;
	return !memcmp(name, de->name, len);
}

/*
 * Returns 0 if not found, -1 on failure, and 1 on success
 */
static inline int search_dirblock(struct buffer_head *bh,
				  struct inode *dir,
				  const struct qstr *d_name,
				  unsigned int offset,
				  struct ext4_dir_entry_2 ** res_dir)
{
	struct ext4_dir_entry_2 * de;
	char * dlimit;
	int de_len;
	const char *name = d_name->name;
	int namelen = d_name->len;

	de = (struct ext4_dir_entry_2 *) bh->b_data;
	dlimit = bh->b_data + dir->i_sb->s_blocksize;
	while ((char *) de < dlimit) {
		/* this code is executed quadratically often */
		/* do minimal checking `by hand' */

		if ((char *) de + namelen <= dlimit &&
		    ext4_match (namelen, name, de)) {
			/* found a match - just to be sure, do a full check */
			if (ext4_check_dir_entry(dir, NULL, de, bh, offset))
				return -1;
			*res_dir = de;
			return 1;
		}
		/* prevent looping on a bad block */
		de_len = ext4_rec_len_from_disk(de->rec_len,
						dir->i_sb->s_blocksize);
		if (de_len <= 0)
			return -1;
		offset += de_len;
		de = (struct ext4_dir_entry_2 *) ((char *) de + de_len);
	}
	return 0;
}


/*
 *	ext4_find_entry()
 *
 * finds an entry in the specified directory with the wanted name. It
 * returns the cache buffer in which the entry was found, and the entry
 * itself (as a parameter - res_dir). It does NOT read the inode of the
 * entry - you'll have to do that yourself if you want to.
 *
 * The returned buffer_head has ->b_count elevated.  The caller is expected
 * to brelse() it when appropriate.
 */
static struct buffer_head * ext4_find_entry (struct inode *dir,
					const struct qstr *d_name,
					struct ext4_dir_entry_2 ** res_dir)
{
	struct super_block *sb;
	struct buffer_head *bh_use[NAMEI_RA_SIZE];
	struct buffer_head *bh, *ret = NULL;
	ext4_lblk_t start, block, b;
	const u8 *name = d_name->name;
	int ra_max = 0;		/* Number of bh's in the readahead
				   buffer, bh_use[] */
	int ra_ptr = 0;		/* Current index into readahead
				   buffer */
	int num = 0;
	ext4_lblk_t  nblocks;
	int i, err;
	int namelen;

	*res_dir = NULL;
	sb = dir->i_sb;
	namelen = d_name->len;
	if (namelen > EXT4_NAME_LEN)
		return NULL;
	if ((namelen <= 2) && (name[0] == '.') &&
	    (name[1] == '.' || name[1] == '\0')) {
		/*
		 * "." or ".." will only be in the first block
		 * NFS may look up ".."; "." should be handled by the VFS
		 */
		block = start = 0;
		nblocks = 1;
		goto restart;
	}
	if (is_dx(dir)) {
		bh = ext4_dx_find_entry(dir, d_name, res_dir, &err);
		/*
		 * On success, or if the error was file not found,
		 * return.  Otherwise, fall back to doing a search the
		 * old fashioned way.
		 */
		if (bh || (err != ERR_BAD_DX_DIR))
			return bh;
		dxtrace(printk(KERN_DEBUG "ext4_find_entry: dx failed, "
			       "falling back\n"));
	}
	nblocks = dir->i_size >> EXT4_BLOCK_SIZE_BITS(sb);
	start = EXT4_I(dir)->i_dir_start_lookup;
	if (start >= nblocks)
		start = 0;
	block = start;
restart:
	do {
		/*
		 * We deal with the read-ahead logic here.
		 */
		if (ra_ptr >= ra_max) {
			/* Refill the readahead buffer */
			ra_ptr = 0;
			b = block;
			for (ra_max = 0; ra_max < NAMEI_RA_SIZE; ra_max++) {
				/*
				 * Terminate if we reach the end of the
				 * directory and must wrap, or if our
				 * search has finished at this block.
				 */
				if (b >= nblocks || (num && block == start)) {
					bh_use[ra_max] = NULL;
					break;
				}
				num++;
				bh = ext4_getblk(NULL, dir, b++, 0, &err);
				bh_use[ra_max] = bh;
				if (bh)
					ll_rw_block(READ_META, 1, &bh);
			}
		}
		if ((bh = bh_use[ra_ptr++]) == NULL)
			goto next;
		wait_on_buffer(bh);
		if (!buffer_uptodate(bh)) {
			/* read error, skip block & hope for the best */
			EXT4_ERROR_INODE(dir, "reading directory lblock %lu",
					 (unsigned long) block);
			brelse(bh);
			goto next;
		}
		i = search_dirblock(bh, dir, d_name,
			    block << EXT4_BLOCK_SIZE_BITS(sb), res_dir);
		if (i == 1) {
			EXT4_I(dir)->i_dir_start_lookup = block;
			ret = bh;
			goto cleanup_and_exit;
		} else {
			brelse(bh);
			if (i < 0)
				goto cleanup_and_exit;
		}
	next:
		if (++block >= nblocks)
			block = 0;
	} while (block != start);

	/*
	 * If the directory has grown while we were searching, then
	 * search the last part of the directory before giving up.
	 */
	block = nblocks;
	nblocks = dir->i_size >> EXT4_BLOCK_SIZE_BITS(sb);
	if (block < nblocks) {
		start = 0;
		goto restart;
	}

cleanup_and_exit:
	/* Clean up the read-ahead blocks */
	for (; ra_ptr < ra_max; ra_ptr++)
		brelse(bh_use[ra_ptr]);
	return ret;
}

static struct buffer_head * ext4_dx_find_entry(struct inode *dir, const struct qstr *d_name,
		       struct ext4_dir_entry_2 **res_dir, int *err)
{
	struct super_block * sb = dir->i_sb;
	struct dx_hash_info	hinfo;
	struct dx_frame frames[2], *frame;
	struct buffer_head *bh;
	ext4_lblk_t block;
	int retval;

	if (!(frame = dx_probe(d_name, dir, &hinfo, frames, err)))
		return NULL;
	do {
		block = dx_get_block(frame->at);
		if (!(bh = ext4_bread(NULL, dir, block, 0, err)))
			goto errout;

		retval = search_dirblock(bh, dir, d_name,
					 block << EXT4_BLOCK_SIZE_BITS(sb),
					 res_dir);
		if (retval == 1) { 	/* Success! */
			dx_release(frames);
			return bh;
		}
		brelse(bh);
		if (retval == -1) {
			*err = ERR_BAD_DX_DIR;
			goto errout;
		}

		/* Check to see if we should continue to search */
		retval = ext4_htree_next_block(dir, hinfo.hash, frame,
					       frames, NULL);
		if (retval < 0) {
			ext4_warning(sb,
			     "error reading index page in directory #%lu",
			     dir->i_ino);
			*err = retval;
			goto errout;
		}
	} while (retval == 1);

	*err = -ENOENT;
errout:
	dxtrace(printk(KERN_DEBUG "%s not found\n", d_name->name));
	dx_release (frames);
	return NULL;
}

static struct dentry *ext4_lookup(struct inode *dir, struct dentry *dentry, struct nameidata *nd)
{
	struct inode *inode;
	struct ext4_dir_entry_2 *de;
	struct buffer_head *bh;

	if (dentry->d_name.len > EXT4_NAME_LEN)
		return ERR_PTR(-ENAMETOOLONG);

	bh = ext4_find_entry(dir, &dentry->d_name, &de);
	inode = NULL;
	if (bh) {
		__u32 ino = le32_to_cpu(de->inode);
		brelse(bh);
		if (!ext4_valid_inum(dir->i_sb, ino)) {
			EXT4_ERROR_INODE(dir, "bad inode number: %u", ino);
			return ERR_PTR(-EIO);
		}
		inode = ext4_iget(dir->i_sb, ino);
		if (inode == ERR_PTR(-ESTALE)) {
			EXT4_ERROR_INODE(dir,
					 "deleted inode referenced: %u",
					 ino);
			return ERR_PTR(-EIO);
		}
	}
	return d_splice_alias(inode, dentry);
}


struct dentry *ext4_get_parent(struct dentry *child)
{
	__u32 ino;
	static const struct qstr dotdot = {
		.name = "..",
		.len = 2,
	};
	struct ext4_dir_entry_2 * de;
	struct buffer_head *bh;

	bh = ext4_find_entry(child->d_inode, &dotdot, &de);
	if (!bh)
		return ERR_PTR(-ENOENT);
	ino = le32_to_cpu(de->inode);
	brelse(bh);

	if (!ext4_valid_inum(child->d_inode->i_sb, ino)) {
		EXT4_ERROR_INODE(child->d_inode,
				 "bad parent inode number: %u", ino);
		return ERR_PTR(-EIO);
	}

	return d_obtain_alias(ext4_iget(child->d_inode->i_sb, ino));
}

#define S_SHIFT 12
static unsigned char ext4_type_by_mode[S_IFMT >> S_SHIFT] = {
	[S_IFREG >> S_SHIFT]	= EXT4_FT_REG_FILE,
	[S_IFDIR >> S_SHIFT]	= EXT4_FT_DIR,
	[S_IFCHR >> S_SHIFT]	= EXT4_FT_CHRDEV,
	[S_IFBLK >> S_SHIFT]	= EXT4_FT_BLKDEV,
	[S_IFIFO >> S_SHIFT]	= EXT4_FT_FIFO,
	[S_IFSOCK >> S_SHIFT]	= EXT4_FT_SOCK,
	[S_IFLNK >> S_SHIFT]	= EXT4_FT_SYMLINK,
};

static inline void ext4_set_de_type(struct super_block *sb,
				struct ext4_dir_entry_2 *de,
				umode_t mode) {
	if (EXT4_HAS_INCOMPAT_FEATURE(sb, EXT4_FEATURE_INCOMPAT_FILETYPE))
		de->file_type = ext4_type_by_mode[(mode & S_IFMT)>>S_SHIFT];
}

/*
 * Move count entries from end of map between two memory locations.
 * Returns pointer to last entry moved.
 */
static struct ext4_dir_entry_2 *
dx_move_dirents(char *from, char *to, struct dx_map_entry *map, int count,
		unsigned blocksize)
{
	unsigned rec_len = 0;

	while (count--) {
		struct ext4_dir_entry_2 *de = (struct ext4_dir_entry_2 *)
						(from + (map->offs<<2));
		rec_len = EXT4_DIR_REC_LEN(de->name_len);
		memcpy (to, de, rec_len);
		((struct ext4_dir_entry_2 *) to)->rec_len =
				ext4_rec_len_to_disk(rec_len, blocksize);
		de->inode = 0;
		map++;
		to += rec_len;
	}
	return (struct ext4_dir_entry_2 *) (to - rec_len);
}

/*
 * Compact each dir entry in the range to the minimal rec_len.
 * Returns pointer to last entry in range.
 */
static struct ext4_dir_entry_2* dx_pack_dirents(char *base, unsigned blocksize)
{
	struct ext4_dir_entry_2 *next, *to, *prev, *de = (struct ext4_dir_entry_2 *) base;
	unsigned rec_len = 0;

	prev = to = de;
	while ((char*)de < base + blocksize) {
		next = ext4_next_entry(de, blocksize);
		if (de->inode && de->name_len) {
			rec_len = EXT4_DIR_REC_LEN(de->name_len);
			if (de > to)
				memmove(to, de, rec_len);
			to->rec_len = ext4_rec_len_to_disk(rec_len, blocksize);
			prev = to;
			to = (struct ext4_dir_entry_2 *) (((char *) to) + rec_len);
		}
		de = next;
	}
	return prev;
}

/*
 * Split a full leaf block to make room for a new dir entry.
 * Allocate a new block, and move entries so that they are approx. equally full.
 * Returns pointer to de in block into which the new entry will be inserted.
 */
static struct ext4_dir_entry_2 *do_split(handle_t *handle, struct inode *dir,
			struct buffer_head **bh,struct dx_frame *frame,
			struct dx_hash_info *hinfo, int *error)
{
	unsigned blocksize = dir->i_sb->s_blocksize;
	unsigned count, continued;
	struct buffer_head *bh2;
	ext4_lblk_t newblock;
	u32 hash2;
	struct dx_map_entry *map;
	char *data1 = (*bh)->b_data, *data2;
	unsigned split, move, size;
	struct ext4_dir_entry_2 *de = NULL, *de2;
	int	err = 0, i;

	bh2 = ext4_append (handle, dir, &newblock, &err);
	if (!(bh2)) {
		brelse(*bh);
		*bh = NULL;
		goto errout;
	}

	BUFFER_TRACE(*bh, "get_write_access");
	err = ext4_journal_get_write_access(handle, *bh);
	if (err)
		goto journal_error;

	BUFFER_TRACE(frame->bh, "get_write_access");
	err = ext4_journal_get_write_access(handle, frame->bh);
	if (err)
		goto journal_error;

	data2 = bh2->b_data;

	/* create map in the end of data2 block */
	map = (struct dx_map_entry *) (data2 + blocksize);
	count = dx_make_map((struct ext4_dir_entry_2 *) data1,
			     blocksize, hinfo, map);
	map -= count;
	dx_sort_map(map, count);
	/* Split the existing block in the middle, size-wise */
	size = 0;
	move = 0;
	for (i = count-1; i >= 0; i--) {
		/* is more than half of this entry in 2nd half of the block? */
		if (size + map[i].size/2 > blocksize/2)
			break;
		size += map[i].size;
		move++;
	}
	/* map index at which we will split */
	split = count - move;
	hash2 = map[split].hash;
	continued = hash2 == map[split - 1].hash;
	dxtrace(printk(KERN_INFO "Split block %lu at %x, %i/%i\n",
			(unsigned long)dx_get_block(frame->at),
					hash2, split, count-split));

	/* Fancy dance to stay within two buffers */
	de2 = dx_move_dirents(data1, data2, map + split, count - split, blocksize);
	de = dx_pack_dirents(data1, blocksize);
	de->rec_len = ext4_rec_len_to_disk(data1 + blocksize - (char *) de,
					   blocksize);
	de2->rec_len = ext4_rec_len_to_disk(data2 + blocksize - (char *) de2,
					    blocksize);
	dxtrace(dx_show_leaf (hinfo, (struct ext4_dir_entry_2 *) data1, blocksize, 1));
	dxtrace(dx_show_leaf (hinfo, (struct ext4_dir_entry_2 *) data2, blocksize, 1));

	/* Which block gets the new entry? */
	if (hinfo->hash >= hash2)
	{
		swap(*bh, bh2);
		de = de2;
	}
	dx_insert_block(frame, hash2 + continued, newblock);
	err = ext4_handle_dirty_metadata(handle, dir, bh2);
	if (err)
		goto journal_error;
	err = ext4_handle_dirty_metadata(handle, dir, frame->bh);
	if (err)
		goto journal_error;
	brelse(bh2);
	dxtrace(dx_show_index("frame", frame->entries));
	return de;

journal_error:
	brelse(*bh);
	brelse(bh2);
	*bh = NULL;
	ext4_std_error(dir->i_sb, err);
errout:
	*error = err;
	return NULL;
}

/*
 * Add a new entry into a directory (leaf) block.  If de is non-NULL,
 * it points to a directory entry which is guaranteed to be large
 * enough for new directory entry.  If de is NULL, then
 * add_dirent_to_buf will attempt search the directory block for
 * space.  It will return -ENOSPC if no space is available, and -EIO
 * and -EEXIST if directory entry already exists.
 */
static int add_dirent_to_buf(handle_t *handle, struct dentry *dentry,
			     struct inode *inode, struct ext4_dir_entry_2 *de,
			     struct buffer_head *bh)
{
	struct inode	*dir = dentry->d_parent->d_inode;
	const char	*name = dentry->d_name.name;
	int		namelen = dentry->d_name.len;
	unsigned int	offset = 0;
	unsigned int	blocksize = dir->i_sb->s_blocksize;
	unsigned short	reclen;
	int		nlen, rlen, err;
	char		*top;

	reclen = EXT4_DIR_REC_LEN(namelen);
	if (!de) {
		de = (struct ext4_dir_entry_2 *)bh->b_data;
		top = bh->b_data + blocksize - reclen;
		while ((char *) de <= top) {
			if (ext4_check_dir_entry(dir, NULL, de, bh, offset))
				return -EIO;
			if (ext4_match(namelen, name, de))
				return -EEXIST;
			nlen = EXT4_DIR_REC_LEN(de->name_len);
			rlen = ext4_rec_len_from_disk(de->rec_len, blocksize);
			if ((de->inode? rlen - nlen: rlen) >= reclen)
				break;
			de = (struct ext4_dir_entry_2 *)((char *)de + rlen);
			offset += rlen;
		}
		if ((char *) de > top)
			return -ENOSPC;
	}
	BUFFER_TRACE(bh, "get_write_access");
	err = ext4_journal_get_write_access(handle, bh);
	if (err) {
		ext4_std_error(dir->i_sb, err);
		return err;
	}

	/* By now the buffer is marked for journaling */
	nlen = EXT4_DIR_REC_LEN(de->name_len);
	rlen = ext4_rec_len_from_disk(de->rec_len, blocksize);
	if (de->inode) {
		struct ext4_dir_entry_2 *de1 = (struct ext4_dir_entry_2 *)((char *)de + nlen);
		de1->rec_len = ext4_rec_len_to_disk(rlen - nlen, blocksize);
		de->rec_len = ext4_rec_len_to_disk(nlen, blocksize);
		de = de1;
	}
	de->file_type = EXT4_FT_UNKNOWN;
	if (inode) {
		de->inode = cpu_to_le32(inode->i_ino);
		ext4_set_de_type(dir->i_sb, de, inode->i_mode);
	} else
		de->inode = 0;
	de->name_len = namelen;
	memcpy(de->name, name, namelen);
	/*
	 * XXX shouldn't update any times until successful
	 * completion of syscall, but too many callers depend
	 * on this.
	 *
	 * XXX similarly, too many callers depend on
	 * ext4_new_inode() setting the times, but error
	 * recovery deletes the inode, so the worst that can
	 * happen is that the times are slightly out of date
	 * and/or different from the directory change time.
	 */
	dir->i_mtime = dir->i_ctime = ext4_current_time(dir);
	ext4_update_dx_flag(dir);
	dir->i_version++;
	ext4_mark_inode_dirty(handle, dir);
	BUFFER_TRACE(bh, "call ext4_handle_dirty_metadata");
	err = ext4_handle_dirty_metadata(handle, dir, bh);
	if (err)
		ext4_std_error(dir->i_sb, err);
	return 0;
}

/*
 * This converts a one block unindexed directory to a 3 block indexed
 * directory, and adds the dentry to the indexed directory.
 */
static int make_indexed_dir(handle_t *handle, struct dentry *dentry,
			    struct inode *inode, struct buffer_head *bh)
{
	struct inode	*dir = dentry->d_parent->d_inode;
	const char	*name = dentry->d_name.name;
	int		namelen = dentry->d_name.len;
	struct buffer_head *bh2;
	struct dx_root	*root;
	struct dx_frame	frames[2], *frame;
	struct dx_entry *entries;
	struct ext4_dir_entry_2	*de, *de2;
	char		*data1, *top;
	unsigned	len;
	int		retval;
	unsigned	blocksize;
	struct dx_hash_info hinfo;
	ext4_lblk_t  block;
	struct fake_dirent *fde;

	blocksize =  dir->i_sb->s_blocksize;
	dxtrace(printk(KERN_DEBUG "Creating index: inode %lu\n", dir->i_ino));
	retval = ext4_journal_get_write_access(handle, bh);
	if (retval) {
		ext4_std_error(dir->i_sb, retval);
		brelse(bh);
		return retval;
	}
	root = (struct dx_root *) bh->b_data;

	/* The 0th block becomes the root, move the dirents out */
	fde = &root->dotdot;
	de = (struct ext4_dir_entry_2 *)((char *)fde +
		ext4_rec_len_from_disk(fde->rec_len, blocksize));
	if ((char *) de >= (((char *) root) + blocksize)) {
		EXT4_ERROR_INODE(dir, "invalid rec_len for '..'");
		brelse(bh);
		return -EIO;
	}
	len = ((char *) root) + blocksize - (char *) de;

	/* Allocate new block for the 0th block's dirents */
	bh2 = ext4_append(handle, dir, &block, &retval);
	if (!(bh2)) {
		brelse(bh);
		return retval;
	}
	ext4_set_inode_flag(dir, EXT4_INODE_INDEX);
	data1 = bh2->b_data;

	memcpy (data1, de, len);
	de = (struct ext4_dir_entry_2 *) data1;
	top = data1 + len;
	while ((char *)(de2 = ext4_next_entry(de, blocksize)) < top)
		de = de2;
	de->rec_len = ext4_rec_len_to_disk(data1 + blocksize - (char *) de,
					   blocksize);
	/* Initialize the root; the dot dirents already exist */
	de = (struct ext4_dir_entry_2 *) (&root->dotdot);
	de->rec_len = ext4_rec_len_to_disk(blocksize - EXT4_DIR_REC_LEN(2),
					   blocksize);
	memset (&root->info, 0, sizeof(root->info));
	root->info.info_length = sizeof(root->info);
	root->info.hash_version = EXT4_SB(dir->i_sb)->s_def_hash_version;
	entries = root->entries;
	dx_set_block(entries, 1);
	dx_set_count(entries, 1);
	dx_set_limit(entries, dx_root_limit(dir, sizeof(root->info)));

	/* Initialize as for dx_probe */
	hinfo.hash_version = root->info.hash_version;
	if (hinfo.hash_version <= DX_HASH_TEA)
		hinfo.hash_version += EXT4_SB(dir->i_sb)->s_hash_unsigned;
	hinfo.seed = EXT4_SB(dir->i_sb)->s_hash_seed;
	ext4fs_dirhash(name, namelen, &hinfo);
	frame = frames;
	frame->entries = entries;
	frame->at = entries;
	frame->bh = bh;
	bh = bh2;

	ext4_handle_dirty_metadata(handle, dir, frame->bh);
	ext4_handle_dirty_metadata(handle, dir, bh);

	de = do_split(handle,dir, &bh, frame, &hinfo, &retval);
	if (!de) {
		/*
		 * Even if the block split failed, we have to properly write
		 * out all the changes we did so far. Otherwise we can end up
		 * with corrupted filesystem.
		 */
		ext4_mark_inode_dirty(handle, dir);
		dx_release(frames);
		return retval;
	}
	dx_release(frames);

	retval = add_dirent_to_buf(handle, dentry, inode, de, bh);
	brelse(bh);
	return retval;
}

/*
 *	ext4_add_entry()
 *
 * adds a file entry to the specified directory, using the same
 * semantics as ext4_find_entry(). It returns NULL if it failed.
 *
 * NOTE!! The inode part of 'de' is left at 0 - which means you
 * may not sleep between calling this and putting something into
 * the entry, as someone else might have used it while you slept.
 */
static int ext4_add_entry(handle_t *handle, struct dentry *dentry,
			  struct inode *inode)
{
	struct inode *dir = dentry->d_parent->d_inode;
	struct buffer_head *bh;
	struct ext4_dir_entry_2 *de;
	struct super_block *sb;
	int	retval;
	int	dx_fallback=0;
	unsigned blocksize;
	ext4_lblk_t block, blocks;

	sb = dir->i_sb;
	blocksize = sb->s_blocksize;
	if (!dentry->d_name.len)
		return -EINVAL;
	if (is_dx(dir)) {
		retval = ext4_dx_add_entry(handle, dentry, inode);
		if (!retval || (retval != ERR_BAD_DX_DIR))
			return retval;
		ext4_clear_inode_flag(dir, EXT4_INODE_INDEX);
		dx_fallback++;
		ext4_mark_inode_dirty(handle, dir);
	}
	blocks = dir->i_size >> sb->s_blocksize_bits;
	for (block = 0; block < blocks; block++) {
		bh = ext4_bread(handle, dir, block, 0, &retval);
		if(!bh)
			return retval;
		retval = add_dirent_to_buf(handle, dentry, inode, NULL, bh);
		if (retval != -ENOSPC) {
			brelse(bh);
			return retval;
		}

		if (blocks == 1 && !dx_fallback &&
		    EXT4_HAS_COMPAT_FEATURE(sb, EXT4_FEATURE_COMPAT_DIR_INDEX))
			return make_indexed_dir(handle, dentry, inode, bh);
		brelse(bh);
	}
	bh = ext4_append(handle, dir, &block, &retval);
	if (!bh)
		return retval;
	de = (struct ext4_dir_entry_2 *) bh->b_data;
	de->inode = 0;
	de->rec_len = ext4_rec_len_to_disk(blocksize, blocksize);
	retval = add_dirent_to_buf(handle, dentry, inode, de, bh);
	brelse(bh);
	if (retval == 0)
		ext4_set_inode_state(inode, EXT4_STATE_NEWENTRY);
	return retval;
}

/*
 * Returns 0 for success, or a negative error value
 */
static int ext4_dx_add_entry(handle_t *handle, struct dentry *dentry,
			     struct inode *inode)
{
	struct dx_frame frames[2], *frame;
	struct dx_entry *entries, *at;
	struct dx_hash_info hinfo;
	struct buffer_head *bh;
	struct inode *dir = dentry->d_parent->d_inode;
	struct super_block *sb = dir->i_sb;
	struct ext4_dir_entry_2 *de;
	int err;

	frame = dx_probe(&dentry->d_name, dir, &hinfo, frames, &err);
	if (!frame)
		return err;
	entries = frame->entries;
	at = frame->at;

	if (!(bh = ext4_bread(handle,dir, dx_get_block(frame->at), 0, &err)))
		goto cleanup;

	BUFFER_TRACE(bh, "get_write_access");
	err = ext4_journal_get_write_access(handle, bh);
	if (err)
		goto journal_error;

	err = add_dirent_to_buf(handle, dentry, inode, NULL, bh);
	if (err != -ENOSPC)
		goto cleanup;

	/* Block full, should compress but for now just split */
	dxtrace(printk(KERN_DEBUG "using %u of %u node entries\n",
		       dx_get_count(entries), dx_get_limit(entries)));
	/* Need to split index? */
	if (dx_get_count(entries) == dx_get_limit(entries)) {
		ext4_lblk_t newblock;
		unsigned icount = dx_get_count(entries);
		int levels = frame - frames;
		struct dx_entry *entries2;
		struct dx_node *node2;
		struct buffer_head *bh2;

		if (levels && (dx_get_count(frames->entries) ==
			       dx_get_limit(frames->entries))) {
			ext4_warning(sb, "Directory index full!");
			err = -ENOSPC;
			goto cleanup;
		}
		bh2 = ext4_append (handle, dir, &newblock, &err);
		if (!(bh2))
			goto cleanup;
		node2 = (struct dx_node *)(bh2->b_data);
		entries2 = node2->entries;
		memset(&node2->fake, 0, sizeof(struct fake_dirent));
		node2->fake.rec_len = ext4_rec_len_to_disk(sb->s_blocksize,
							   sb->s_blocksize);
		BUFFER_TRACE(frame->bh, "get_write_access");
		err = ext4_journal_get_write_access(handle, frame->bh);
		if (err)
			goto journal_error;
		if (levels) {
			unsigned icount1 = icount/2, icount2 = icount - icount1;
			unsigned hash2 = dx_get_hash(entries + icount1);
			dxtrace(printk(KERN_DEBUG "Split index %i/%i\n",
				       icount1, icount2));

			BUFFER_TRACE(frame->bh, "get_write_access"); /* index root */
			err = ext4_journal_get_write_access(handle,
							     frames[0].bh);
			if (err)
				goto journal_error;

			memcpy((char *) entries2, (char *) (entries + icount1),
			       icount2 * sizeof(struct dx_entry));
			dx_set_count(entries, icount1);
			dx_set_count(entries2, icount2);
			dx_set_limit(entries2, dx_node_limit(dir));

			/* Which index block gets the new entry? */
			if (at - entries >= icount1) {
				frame->at = at = at - entries - icount1 + entries2;
				frame->entries = entries = entries2;
				swap(frame->bh, bh2);
			}
			dx_insert_block(frames + 0, hash2, newblock);
			dxtrace(dx_show_index("node", frames[1].entries));
			dxtrace(dx_show_index("node",
			       ((struct dx_node *) bh2->b_data)->entries));
			err = ext4_handle_dirty_metadata(handle, inode, bh2);
			if (err)
				goto journal_error;
			brelse (bh2);
		} else {
			dxtrace(printk(KERN_DEBUG
				       "Creating second level index...\n"));
			memcpy((char *) entries2, (char *) entries,
			       icount * sizeof(struct dx_entry));
			dx_set_limit(entries2, dx_node_limit(dir));

			/* Set up root */
			dx_set_count(entries, 1);
			dx_set_block(entries + 0, newblock);
			((struct dx_root *) frames[0].bh->b_data)->info.indirect_levels = 1;

			/* Add new access path frame */
			frame = frames + 1;
			frame->at = at = at - entries + entries2;
			frame->entries = entries = entries2;
			frame->bh = bh2;
			err = ext4_journal_get_write_access(handle,
							     frame->bh);
			if (err)
				goto journal_error;
		}
		err = ext4_handle_dirty_metadata(handle, inode, frames[0].bh);
		if (err) {
			ext4_std_error(inode->i_sb, err);
			goto cleanup;
		}
	}
	de = do_split(handle, dir, &bh, frame, &hinfo, &err);
	if (!de)
		goto cleanup;
	err = add_dirent_to_buf(handle, dentry, inode, de, bh);
	goto cleanup;

journal_error:
	ext4_std_error(dir->i_sb, err);
cleanup:
	if (bh)
		brelse(bh);
	dx_release(frames);
	return err;
}

/*
 * ext4_delete_entry deletes a directory entry by merging it with the
 * previous entry
 */
static int ext4_delete_entry(handle_t *handle,
			     struct inode *dir,
			     struct ext4_dir_entry_2 *de_del,
			     struct buffer_head *bh)
{
	struct ext4_dir_entry_2 *de, *pde;
	unsigned int blocksize = dir->i_sb->s_blocksize;
	int i, err;

	i = 0;
	pde = NULL;
	de = (struct ext4_dir_entry_2 *) bh->b_data;
	while (i < bh->b_size) {
		if (ext4_check_dir_entry(dir, NULL, de, bh, i))
			return -EIO;
		if (de == de_del)  {
			BUFFER_TRACE(bh, "get_write_access");
			err = ext4_journal_get_write_access(handle, bh);
			if (unlikely(err)) {
				ext4_std_error(dir->i_sb, err);
				return err;
			}
			if (pde)
				pde->rec_len = ext4_rec_len_to_disk(
					ext4_rec_len_from_disk(pde->rec_len,
							       blocksize) +
					ext4_rec_len_from_disk(de->rec_len,
							       blocksize),
					blocksize);
			else
				de->inode = 0;
			dir->i_version++;
			BUFFER_TRACE(bh, "call ext4_handle_dirty_metadata");
			err = ext4_handle_dirty_metadata(handle, dir, bh);
			if (unlikely(err)) {
				ext4_std_error(dir->i_sb, err);
				return err;
			}
			return 0;
		}
		i += ext4_rec_len_from_disk(de->rec_len, blocksize);
		pde = de;
		de = ext4_next_entry(de, blocksize);
	}
	return -ENOENT;
}

/*
 * DIR_NLINK feature is set if 1) nlinks > EXT4_LINK_MAX or 2) nlinks == 2,
 * since this indicates that nlinks count was previously 1.
 */
static void ext4_inc_count(handle_t *handle, struct inode *inode)
{
	inc_nlink(inode);
	if (is_dx(inode) && inode->i_nlink > 1) {
		/* limit is 16-bit i_links_count */
		if (inode->i_nlink >= EXT4_LINK_MAX || inode->i_nlink == 2) {
			inode->i_nlink = 1;
			EXT4_SET_RO_COMPAT_FEATURE(inode->i_sb,
					      EXT4_FEATURE_RO_COMPAT_DIR_NLINK);
		}
	}
}

/*
 * If a directory had nlink == 1, then we should let it be 1. This indicates
 * directory has >EXT4_LINK_MAX subdirs.
 */
static void ext4_dec_count(handle_t *handle, struct inode *inode)
{
	drop_nlink(inode);
	if (S_ISDIR(inode->i_mode) && inode->i_nlink == 0)
		inc_nlink(inode);
}


static int ext4_add_nondir(handle_t *handle,
		struct dentry *dentry, struct inode *inode)
{
	int err = ext4_add_entry(handle, dentry, inode);
	if (!err) {
		ext4_mark_inode_dirty(handle, inode);
		d_instantiate(dentry, inode);
		unlock_new_inode(inode);
		return 0;
	}
	drop_nlink(inode);
	unlock_new_inode(inode);
	iput(inode);
	return err;
}

/*
 * By the time this is called, we already have created
 * the directory cache entry for the new file, but it
 * is so far negative - it has no inode.
 *
 * If the create succeeds, we fill in the inode information
 * with d_instantiate().
 */
static int ext4_create(struct inode *dir, struct dentry *dentry, int mode,
		       struct nameidata *nd)
{
	handle_t *handle;
	struct inode *inode;
	int err, retries = 0;

	dquot_initialize(dir);

retry:
	handle = ext4_journal_start(dir, EXT4_DATA_TRANS_BLOCKS(dir->i_sb) +
					EXT4_INDEX_EXTRA_TRANS_BLOCKS + 3 +
					EXT4_MAXQUOTAS_INIT_BLOCKS(dir->i_sb));
	if (IS_ERR(handle))
		return PTR_ERR(handle);

	if (IS_DIRSYNC(dir))
		ext4_handle_sync(handle);

	inode = ext4_new_inode(handle, dir, mode, &dentry->d_name, 0);
	err = PTR_ERR(inode);
	if (!IS_ERR(inode)) {
		inode->i_op = &ext4_file_inode_operations;
		inode->i_fop = &ext4_file_operations;
		ext4_set_aops(inode);
		err = ext4_add_nondir(handle, dentry, inode);
	}
	ext4_journal_stop(handle);
	if (err == -ENOSPC && ext4_should_retry_alloc(dir->i_sb, &retries))
		goto retry;
	return err;
}

static int ext4_mknod(struct inode *dir, struct dentry *dentry,
		      int mode, dev_t rdev)
{
	handle_t *handle;
	struct inode *inode;
	int err, retries = 0;

	if (!new_valid_dev(rdev))
		return -EINVAL;

	dquot_initialize(dir);

retry:
	handle = ext4_journal_start(dir, EXT4_DATA_TRANS_BLOCKS(dir->i_sb) +
					EXT4_INDEX_EXTRA_TRANS_BLOCKS + 3 +
					EXT4_MAXQUOTAS_INIT_BLOCKS(dir->i_sb));
	if (IS_ERR(handle))
		return PTR_ERR(handle);

	if (IS_DIRSYNC(dir))
		ext4_handle_sync(handle);

	inode = ext4_new_inode(handle, dir, mode, &dentry->d_name, 0);
	err = PTR_ERR(inode);
	if (!IS_ERR(inode)) {
		init_special_inode(inode, inode->i_mode, rdev);
#ifdef CONFIG_EXT4_FS_XATTR
		inode->i_op = &ext4_special_inode_operations;
#endif
		err = ext4_add_nondir(handle, dentry, inode);
	}
	ext4_journal_stop(handle);
	if (err == -ENOSPC && ext4_should_retry_alloc(dir->i_sb, &retries))
		goto retry;
	return err;
}

static int ext4_mkdir(struct inode *dir, struct dentry *dentry, int mode)
{
	handle_t *handle;
	struct inode *inode;
	struct buffer_head *dir_block = NULL;
	struct ext4_dir_entry_2 *de;
	unsigned int blocksize = dir->i_sb->s_blocksize;
	int err, retries = 0;

	if (EXT4_DIR_LINK_MAX(dir))
		return -EMLINK;

	dquot_initialize(dir);

retry:
	handle = ext4_journal_start(dir, EXT4_DATA_TRANS_BLOCKS(dir->i_sb) +
					EXT4_INDEX_EXTRA_TRANS_BLOCKS + 3 +
					EXT4_MAXQUOTAS_INIT_BLOCKS(dir->i_sb));
	if (IS_ERR(handle))
		return PTR_ERR(handle);

	if (IS_DIRSYNC(dir))
		ext4_handle_sync(handle);

	inode = ext4_new_inode(handle, dir, S_IFDIR | mode,
			       &dentry->d_name, 0);
	err = PTR_ERR(inode);
	if (IS_ERR(inode))
		goto out_stop;

	inode->i_op = &ext4_dir_inode_operations;
	inode->i_fop = &ext4_dir_operations;
	inode->i_size = EXT4_I(inode)->i_disksize = inode->i_sb->s_blocksize;
	dir_block = ext4_bread(handle, inode, 0, 1, &err);
	if (!dir_block)
		goto out_clear_inode;
	BUFFER_TRACE(dir_block, "get_write_access");
	err = ext4_journal_get_write_access(handle, dir_block);
	if (err)
		goto out_clear_inode;
	de = (struct ext4_dir_entry_2 *) dir_block->b_data;
	de->inode = cpu_to_le32(inode->i_ino);
	de->name_len = 1;
	de->rec_len = ext4_rec_len_to_disk(EXT4_DIR_REC_LEN(de->name_len),
					   blocksize);
	strcpy(de->name, ".");
	ext4_set_de_type(dir->i_sb, de, S_IFDIR);
	de = ext4_next_entry(de, blocksize);
	de->inode = cpu_to_le32(dir->i_ino);
	de->rec_len = ext4_rec_len_to_disk(blocksize - EXT4_DIR_REC_LEN(1),
					   blocksize);
	de->name_len = 2;
	strcpy(de->name, "..");
	ext4_set_de_type(dir->i_sb, de, S_IFDIR);
	inode->i_nlink = 2;
	BUFFER_TRACE(dir_block, "call ext4_handle_dirty_metadata");
	err = ext4_handle_dirty_metadata(handle, dir, dir_block);
	if (err)
		goto out_clear_inode;
	err = ext4_mark_inode_dirty(handle, inode);
	if (!err)
		err = ext4_add_entry(handle, dentry, inode);
	if (err) {
out_clear_inode:
		clear_nlink(inode);
		unlock_new_inode(inode);
		ext4_mark_inode_dirty(handle, inode);
		iput(inode);
		goto out_stop;
	}
	ext4_inc_count(handle, dir);
	ext4_update_dx_flag(dir);
	err = ext4_mark_inode_dirty(handle, dir);
	if (err)
		goto out_clear_inode;
	d_instantiate(dentry, inode);
	unlock_new_inode(inode);
out_stop:
	brelse(dir_block);
	ext4_journal_stop(handle);
	if (err == -ENOSPC && ext4_should_retry_alloc(dir->i_sb, &retries))
		goto retry;
	return err;
}

/*
 * routine to check that the specified directory is empty (for rmdir)
 */
static int empty_dir(struct inode *inode)
{
	unsigned int offset;
	struct buffer_head *bh;
	struct ext4_dir_entry_2 *de, *de1;
	struct super_block *sb;
	int err = 0;

	sb = inode->i_sb;
	if (inode->i_size < EXT4_DIR_REC_LEN(1) + EXT4_DIR_REC_LEN(2) ||
	    !(bh = ext4_bread(NULL, inode, 0, 0, &err))) {
		if (err)
			EXT4_ERROR_INODE(inode,
				"error %d reading directory lblock 0", err);
		else
			ext4_warning(inode->i_sb,
				     "bad directory (dir #%lu) - no data block",
				     inode->i_ino);
		return 1;
	}
	de = (struct ext4_dir_entry_2 *) bh->b_data;
	de1 = ext4_next_entry(de, sb->s_blocksize);
	if (le32_to_cpu(de->inode) != inode->i_ino ||
			!le32_to_cpu(de1->inode) ||
			strcmp(".", de->name) ||
			strcmp("..", de1->name)) {
		ext4_warning(inode->i_sb,
			     "bad directory (dir #%lu) - no `.' or `..'",
			     inode->i_ino);
		brelse(bh);
		return 1;
	}
	offset = ext4_rec_len_from_disk(de->rec_len, sb->s_blocksize) +
		 ext4_rec_len_from_disk(de1->rec_len, sb->s_blocksize);
	de = ext4_next_entry(de1, sb->s_blocksize);
	while (offset < inode->i_size) {
		if (!bh ||
		    (void *) de >= (void *) (bh->b_data+sb->s_blocksize)) {
			unsigned int lblock;
			err = 0;
			brelse(bh);
			lblock = offset >> EXT4_BLOCK_SIZE_BITS(sb);
			bh = ext4_bread(NULL, inode, lblock, 0, &err);
			if (!bh) {
				if (err)
					EXT4_ERROR_INODE(inode,
						"error %d reading directory "
						"lblock %u", err, lblock);
				offset += sb->s_blocksize;
				continue;
			}
			de = (struct ext4_dir_entry_2 *) bh->b_data;
		}
		if (ext4_check_dir_entry(inode, NULL, de, bh, offset)) {
			de = (struct ext4_dir_entry_2 *)(bh->b_data +
							 sb->s_blocksize);
			offset = (offset | (sb->s_blocksize - 1)) + 1;
			continue;
		}
		if (le32_to_cpu(de->inode)) {
			brelse(bh);
			return 0;
		}
		offset += ext4_rec_len_from_disk(de->rec_len, sb->s_blocksize);
		de = ext4_next_entry(de, sb->s_blocksize);
	}
	brelse(bh);
	return 1;
}

/* ext4_orphan_add() links an unlinked or truncated inode into a list of
 * such inodes, starting at the superblock, in case we crash before the
 * file is closed/deleted, or in case the inode truncate spans multiple
 * transactions and the last transaction is not recovered after a crash.
 *
 * At filesystem recovery time, we walk this list deleting unlinked
 * inodes and truncating linked inodes in ext4_orphan_cleanup().
 */
int ext4_orphan_add(handle_t *handle, struct inode *inode)
{
	struct super_block *sb = inode->i_sb;
	struct ext4_iloc iloc;
	int err = 0, rc;

	if (!ext4_handle_valid(handle))
		return 0;

	mutex_lock(&EXT4_SB(sb)->s_orphan_lock);
	if (!list_empty(&EXT4_I(inode)->i_orphan))
		goto out_unlock;

	/*
	 * Orphan handling is only valid for files with data blocks
	 * being truncated, or files being unlinked. Note that we either
	 * hold i_mutex, or the inode can not be referenced from outside,
	 * so i_nlink should not be bumped due to race
	 */
	J_ASSERT((S_ISREG(inode->i_mode) || S_ISDIR(inode->i_mode) ||
		  S_ISLNK(inode->i_mode)) || inode->i_nlink == 0);

	BUFFER_TRACE(EXT4_SB(sb)->s_sbh, "get_write_access");
	err = ext4_journal_get_write_access(handle, EXT4_SB(sb)->s_sbh);
	if (err)
		goto out_unlock;

	err = ext4_reserve_inode_write(handle, inode, &iloc);
	if (err)
		goto out_unlock;
	/*
	 * Due to previous errors inode may be already a part of on-disk
	 * orphan list. If so skip on-disk list modification.
	 */
	if (NEXT_ORPHAN(inode) && NEXT_ORPHAN(inode) <=
		(le32_to_cpu(EXT4_SB(sb)->s_es->s_inodes_count)))
			goto mem_insert;

	/* Insert this inode at the head of the on-disk orphan list... */
	NEXT_ORPHAN(inode) = le32_to_cpu(EXT4_SB(sb)->s_es->s_last_orphan);
	EXT4_SB(sb)->s_es->s_last_orphan = cpu_to_le32(inode->i_ino);
	err = ext4_handle_dirty_metadata(handle, NULL, EXT4_SB(sb)->s_sbh);
	rc = ext4_mark_iloc_dirty(handle, inode, &iloc);
	if (!err)
		err = rc;

	/* Only add to the head of the in-memory list if all the
	 * previous operations succeeded.  If the orphan_add is going to
	 * fail (possibly taking the journal offline), we can't risk
	 * leaving the inode on the orphan list: stray orphan-list
	 * entries can cause panics at unmount time.
	 *
	 * This is safe: on error we're going to ignore the orphan list
	 * anyway on the next recovery. */
mem_insert:
	if (!err)
		list_add(&EXT4_I(inode)->i_orphan, &EXT4_SB(sb)->s_orphan);

	jbd_debug(4, "superblock will point to %lu\n", inode->i_ino);
	jbd_debug(4, "orphan inode %lu will point to %d\n",
			inode->i_ino, NEXT_ORPHAN(inode));
out_unlock:
	mutex_unlock(&EXT4_SB(sb)->s_orphan_lock);
	ext4_std_error(inode->i_sb, err);
	return err;
}

/*
 * ext4_orphan_del() removes an unlinked or truncated inode from the list
 * of such inodes stored on disk, because it is finally being cleaned up.
 */
int ext4_orphan_del(handle_t *handle, struct inode *inode)
{
	struct list_head *prev;
	struct ext4_inode_info *ei = EXT4_I(inode);
	struct ext4_sb_info *sbi;
	__u32 ino_next;
	struct ext4_iloc iloc;
	int err = 0;

	/* ext4_handle_valid() assumes a valid handle_t pointer */
	if (handle && !ext4_handle_valid(handle))
		return 0;

	mutex_lock(&EXT4_SB(inode->i_sb)->s_orphan_lock);
	if (list_empty(&ei->i_orphan))
		goto out;

	ino_next = NEXT_ORPHAN(inode);
	prev = ei->i_orphan.prev;
	sbi = EXT4_SB(inode->i_sb);

	jbd_debug(4, "remove inode %lu from orphan list\n", inode->i_ino);

	list_del_init(&ei->i_orphan);

	/* If we're on an error path, we may not have a valid
	 * transaction handle with which to update the orphan list on
	 * disk, but we still need to remove the inode from the linked
	 * list in memory. */
	if (sbi->s_journal && !handle)
		goto out;

	err = ext4_reserve_inode_write(handle, inode, &iloc);
	if (err)
		goto out_err;

	if (prev == &sbi->s_orphan) {
		jbd_debug(4, "superblock will point to %u\n", ino_next);
		BUFFER_TRACE(sbi->s_sbh, "get_write_access");
		err = ext4_journal_get_write_access(handle, sbi->s_sbh);
		if (err)
			goto out_brelse;
		sbi->s_es->s_last_orphan = cpu_to_le32(ino_next);
		err = ext4_handle_dirty_metadata(handle, NULL, sbi->s_sbh);
	} else {
		struct ext4_iloc iloc2;
		struct inode *i_prev =
			&list_entry(prev, struct ext4_inode_info, i_orphan)->vfs_inode;

		jbd_debug(4, "orphan inode %lu will point to %u\n",
			  i_prev->i_ino, ino_next);
		err = ext4_reserve_inode_write(handle, i_prev, &iloc2);
		if (err)
			goto out_brelse;
		NEXT_ORPHAN(i_prev) = ino_next;
		err = ext4_mark_iloc_dirty(handle, i_prev, &iloc2);
	}
	if (err)
		goto out_brelse;
	NEXT_ORPHAN(inode) = 0;
	err = ext4_mark_iloc_dirty(handle, inode, &iloc);

out_err:
	ext4_std_error(inode->i_sb, err);
out:
	mutex_unlock(&EXT4_SB(inode->i_sb)->s_orphan_lock);
	return err;

out_brelse:
	brelse(iloc.bh);
	goto out_err;
}

static int ext4_rmdir(struct inode *dir, struct dentry *dentry)
{
	int retval;
	struct inode *inode;
	struct buffer_head *bh;
	struct ext4_dir_entry_2 *de;
	handle_t *handle;

	/* Initialize quotas before so that eventual writes go in
	 * separate transaction */
	dquot_initialize(dir);
	dquot_initialize(dentry->d_inode);

	handle = ext4_journal_start(dir, EXT4_DELETE_TRANS_BLOCKS(dir->i_sb));
	if (IS_ERR(handle))
		return PTR_ERR(handle);

	retval = -ENOENT;
	bh = ext4_find_entry(dir, &dentry->d_name, &de);
	if (!bh)
		goto end_rmdir;

	if (IS_DIRSYNC(dir))
		ext4_handle_sync(handle);

	inode = dentry->d_inode;

	retval = -EIO;
	if (le32_to_cpu(de->inode) != inode->i_ino)
		goto end_rmdir;

	retval = -ENOTEMPTY;
	if (!empty_dir(inode))
		goto end_rmdir;

	retval = ext4_delete_entry(handle, dir, de, bh);
	if (retval)
		goto end_rmdir;
	if (!EXT4_DIR_LINK_EMPTY(inode))
		ext4_warning(inode->i_sb,
			     "empty directory has too many links (%d)",
			     inode->i_nlink);
	inode->i_version++;
	clear_nlink(inode);
	/* There's no need to set i_disksize: the fact that i_nlink is
	 * zero will ensure that the right thing happens during any
	 * recovery. */
	inode->i_size = 0;
	ext4_orphan_add(handle, inode);
	inode->i_ctime = dir->i_ctime = dir->i_mtime = ext4_current_time(inode);
	ext4_mark_inode_dirty(handle, inode);
	ext4_dec_count(handle, dir);
	ext4_update_dx_flag(dir);
	ext4_mark_inode_dirty(handle, dir);

end_rmdir:
	ext4_journal_stop(handle);
	brelse(bh);
	return retval;
}

static int ext4_unlink(struct inode *dir, struct dentry *dentry)
{
	int retval;
	struct inode *inode;
	struct buffer_head *bh;
	struct ext4_dir_entry_2 *de;
	handle_t *handle;

	trace_ext4_unlink_enter(dir, dentry);
	/* Initialize quotas before so that eventual writes go
	 * in separate transaction */
	dquot_initialize(dir);
	dquot_initialize(dentry->d_inode);

	handle = ext4_journal_start(dir, EXT4_DELETE_TRANS_BLOCKS(dir->i_sb));
	if (IS_ERR(handle))
		return PTR_ERR(handle);

	if (IS_DIRSYNC(dir))
		ext4_handle_sync(handle);

	retval = -ENOENT;
	bh = ext4_find_entry(dir, &dentry->d_name, &de);
	if (!bh)
		goto end_unlink;

	inode = dentry->d_inode;

	retval = -EIO;
	if (le32_to_cpu(de->inode) != inode->i_ino)
		goto end_unlink;

	if (!inode->i_nlink) {
		ext4_warning(inode->i_sb,
			     "Deleting nonexistent file (%lu), %d",
			     inode->i_ino, inode->i_nlink);
		inode->i_nlink = 1;
	}
	retval = ext4_delete_entry(handle, dir, de, bh);
	if (retval)
		goto end_unlink;
	dir->i_ctime = dir->i_mtime = ext4_current_time(dir);
	ext4_update_dx_flag(dir);
	ext4_mark_inode_dirty(handle, dir);
	drop_nlink(inode);
	if (!inode->i_nlink)
		ext4_orphan_add(handle, inode);
	inode->i_ctime = ext4_current_time(inode);
	ext4_mark_inode_dirty(handle, inode);
	retval = 0;

end_unlink:
	ext4_journal_stop(handle);
	brelse(bh);
	trace_ext4_unlink_exit(dentry, retval);
	return retval;
}

static int ext4_symlink(struct inode *dir,
			struct dentry *dentry, const char *symname)
{
	handle_t *handle;
	struct inode *inode;
	int l, err, retries = 0;
	int credits;

	l = strlen(symname)+1;
	if (l > dir->i_sb->s_blocksize)
		return -ENAMETOOLONG;

	dquot_initialize(dir);

	if (l > EXT4_N_BLOCKS * 4) {
		/*
		 * For non-fast symlinks, we just allocate inode and put it on
		 * orphan list in the first transaction => we need bitmap,
		 * group descriptor, sb, inode block, quota blocks, and
		 * possibly selinux xattr blocks.
		 */
		credits = 4 + EXT4_MAXQUOTAS_INIT_BLOCKS(dir->i_sb) +
			  EXT4_XATTR_TRANS_BLOCKS;
	} else {
		/*
		 * Fast symlink. We have to add entry to directory
		 * (EXT4_DATA_TRANS_BLOCKS + EXT4_INDEX_EXTRA_TRANS_BLOCKS),
		 * allocate new inode (bitmap, group descriptor, inode block,
		 * quota blocks, sb is already counted in previous macros).
		 */
		credits = EXT4_DATA_TRANS_BLOCKS(dir->i_sb) +
			  EXT4_INDEX_EXTRA_TRANS_BLOCKS + 3 +
			  EXT4_MAXQUOTAS_INIT_BLOCKS(dir->i_sb);
	}
retry:
	handle = ext4_journal_start(dir, credits);
	if (IS_ERR(handle))
		return PTR_ERR(handle);

	if (IS_DIRSYNC(dir))
		ext4_handle_sync(handle);

	inode = ext4_new_inode(handle, dir, S_IFLNK|S_IRWXUGO,
			       &dentry->d_name, 0);
	err = PTR_ERR(inode);
	if (IS_ERR(inode))
		goto out_stop;

	if (l > EXT4_N_BLOCKS * 4) {
		inode->i_op = &ext4_symlink_inode_operations;
		ext4_set_aops(inode);
		/*
		 * We cannot call page_symlink() with transaction started
		 * because it calls into ext4_write_begin() which can wait
		 * for transaction commit if we are running out of space
		 * and thus we deadlock. So we have to stop transaction now
		 * and restart it when symlink contents is written.
		 * 
		 * To keep fs consistent in case of crash, we have to put inode
		 * to orphan list in the mean time.
		 */
		drop_nlink(inode);
		err = ext4_orphan_add(handle, inode);
		ext4_journal_stop(handle);
		if (err)
			goto err_drop_inode;
		err = __page_symlink(inode, symname, l, 1);
		if (err)
			goto err_drop_inode;
		/*
		 * Now inode is being linked into dir (EXT4_DATA_TRANS_BLOCKS
		 * + EXT4_INDEX_EXTRA_TRANS_BLOCKS), inode is also modified
		 */
		handle = ext4_journal_start(dir,
				EXT4_DATA_TRANS_BLOCKS(dir->i_sb) +
				EXT4_INDEX_EXTRA_TRANS_BLOCKS + 1);
		if (IS_ERR(handle)) {
			err = PTR_ERR(handle);
			goto err_drop_inode;
		}
		inc_nlink(inode);
		err = ext4_orphan_del(handle, inode);
		if (err) {
			ext4_journal_stop(handle);
			clear_nlink(inode);
			goto err_drop_inode;
		}
	} else {
		/* clear the extent format for fast symlink */
		ext4_clear_inode_flag(inode, EXT4_INODE_EXTENTS);
		inode->i_op = &ext4_fast_symlink_inode_operations;
		memcpy((char *)&EXT4_I(inode)->i_data, symname, l);
		inode->i_size = l-1;
	}
	EXT4_I(inode)->i_disksize = inode->i_size;
	err = ext4_add_nondir(handle, dentry, inode);
out_stop:
	ext4_journal_stop(handle);
	if (err == -ENOSPC && ext4_should_retry_alloc(dir->i_sb, &retries))
		goto retry;
	return err;
err_drop_inode:
	unlock_new_inode(inode);
	iput(inode);
	return err;
}

static int ext4_link(struct dentry *old_dentry,
		     struct inode *dir, struct dentry *dentry)
{
	handle_t *handle;
	struct inode *inode = old_dentry->d_inode;
	int err, retries = 0;

	if (inode->i_nlink >= EXT4_LINK_MAX)
		return -EMLINK;

	dquot_initialize(dir);

retry:
	handle = ext4_journal_start(dir, EXT4_DATA_TRANS_BLOCKS(dir->i_sb) +
					EXT4_INDEX_EXTRA_TRANS_BLOCKS);
	if (IS_ERR(handle))
		return PTR_ERR(handle);

	if (IS_DIRSYNC(dir))
		ext4_handle_sync(handle);

	inode->i_ctime = ext4_current_time(inode);
	ext4_inc_count(handle, inode);
	ihold(inode);

	err = ext4_add_entry(handle, dentry, inode);
	if (!err) {
		ext4_mark_inode_dirty(handle, inode);
		d_instantiate(dentry, inode);
	} else {
		drop_nlink(inode);
		iput(inode);
	}
	ext4_journal_stop(handle);
	if (err == -ENOSPC && ext4_should_retry_alloc(dir->i_sb, &retries))
		goto retry;
	return err;
}

#define PARENT_INO(buffer, size) \
	(ext4_next_entry((struct ext4_dir_entry_2 *)(buffer), size)->inode)

/*
 * Anybody can rename anything with this: the permission checks are left to the
 * higher-level routines.
 */
static int ext4_rename(struct inode *old_dir, struct dentry *old_dentry,
		       struct inode *new_dir, struct dentry *new_dentry)
{
	handle_t *handle;
	struct inode *old_inode, *new_inode;
	struct buffer_head *old_bh, *new_bh, *dir_bh;
	struct ext4_dir_entry_2 *old_de, *new_de;
	int retval, force_da_alloc = 0;

	dquot_initialize(old_dir);
	dquot_initialize(new_dir);

	old_bh = new_bh = dir_bh = NULL;

	/* Initialize quotas before so that eventual writes go
	 * in separate transaction */
	if (new_dentry->d_inode)
		dquot_initialize(new_dentry->d_inode);
	handle = ext4_journal_start(old_dir, 2 *
					EXT4_DATA_TRANS_BLOCKS(old_dir->i_sb) +
					EXT4_INDEX_EXTRA_TRANS_BLOCKS + 2);
	if (IS_ERR(handle))
		return PTR_ERR(handle);

	if (IS_DIRSYNC(old_dir) || IS_DIRSYNC(new_dir))
		ext4_handle_sync(handle);

	old_bh = ext4_find_entry(old_dir, &old_dentry->d_name, &old_de);
	/*
	 *  Check for inode number is _not_ due to possible IO errors.
	 *  We might rmdir the source, keep it as pwd of some process
	 *  and merrily kill the link to whatever was created under the
	 *  same name. Goodbye sticky bit ;-<
	 */
	old_inode = old_dentry->d_inode;
	retval = -ENOENT;
	if (!old_bh || le32_to_cpu(old_de->inode) != old_inode->i_ino)
		goto end_rename;

	new_inode = new_dentry->d_inode;
	new_bh = ext4_find_entry(new_dir, &new_dentry->d_name, &new_de);
	if (new_bh) {
		if (!new_inode) {
			brelse(new_bh);
			new_bh = NULL;
		}
	}
	if (S_ISDIR(old_inode->i_mode)) {
		if (new_inode) {
			retval = -ENOTEMPTY;
			if (!empty_dir(new_inode))
				goto end_rename;
		}
		retval = -EIO;
		dir_bh = ext4_bread(handle, old_inode, 0, 0, &retval);
		if (!dir_bh)
			goto end_rename;
		if (le32_to_cpu(PARENT_INO(dir_bh->b_data,
				old_dir->i_sb->s_blocksize)) != old_dir->i_ino)
			goto end_rename;
		retval = -EMLINK;
		if (!new_inode && new_dir != old_dir &&
		    EXT4_DIR_LINK_MAX(new_dir))
			goto end_rename;
		BUFFER_TRACE(dir_bh, "get_write_access");
		retval = ext4_journal_get_write_access(handle, dir_bh);
		if (retval)
			goto end_rename;
	}
	if (!new_bh) {
		retval = ext4_add_entry(handle, new_dentry, old_inode);
		if (retval)
			goto end_rename;
	} else {
		BUFFER_TRACE(new_bh, "get write access");
		retval = ext4_journal_get_write_access(handle, new_bh);
		if (retval)
			goto end_rename;
		new_de->inode = cpu_to_le32(old_inode->i_ino);
		if (EXT4_HAS_INCOMPAT_FEATURE(new_dir->i_sb,
					      EXT4_FEATURE_INCOMPAT_FILETYPE))
			new_de->file_type = old_de->file_type;
		new_dir->i_version++;
		new_dir->i_ctime = new_dir->i_mtime =
					ext4_current_time(new_dir);
		ext4_mark_inode_dirty(handle, new_dir);
		BUFFER_TRACE(new_bh, "call ext4_handle_dirty_metadata");
		retval = ext4_handle_dirty_metadata(handle, new_dir, new_bh);
		if (unlikely(retval)) {
			ext4_std_error(new_dir->i_sb, retval);
			goto end_rename;
		}
		brelse(new_bh);
		new_bh = NULL;
	}

	/*
	 * Like most other Unix systems, set the ctime for inodes on a
	 * rename.
	 */
	old_inode->i_ctime = ext4_current_time(old_inode);
	ext4_mark_inode_dirty(handle, old_inode);

	/*
	 * ok, that's it
	 */
	if (le32_to_cpu(old_de->inode) != old_inode->i_ino ||
	    old_de->name_len != old_dentry->d_name.len ||
	    strncmp(old_de->name, old_dentry->d_name.name, old_de->name_len) ||
	    (retval = ext4_delete_entry(handle, old_dir,
					old_de, old_bh)) == -ENOENT) {
		/* old_de could have moved from under us during htree split, so
		 * make sure that we are deleting the right entry.  We might
		 * also be pointing to a stale entry in the unused part of
		 * old_bh so just checking inum and the name isn't enough. */
		struct buffer_head *old_bh2;
		struct ext4_dir_entry_2 *old_de2;

		old_bh2 = ext4_find_entry(old_dir, &old_dentry->d_name, &old_de2);
		if (old_bh2) {
			retval = ext4_delete_entry(handle, old_dir,
						   old_de2, old_bh2);
			brelse(old_bh2);
		}
	}
	if (retval) {
		ext4_warning(old_dir->i_sb,
				"Deleting old file (%lu), %d, error=%d",
				old_dir->i_ino, old_dir->i_nlink, retval);
	}

	if (new_inode) {
		ext4_dec_count(handle, new_inode);
		new_inode->i_ctime = ext4_current_time(new_inode);
	}
	old_dir->i_ctime = old_dir->i_mtime = ext4_current_time(old_dir);
	ext4_update_dx_flag(old_dir);
	if (dir_bh) {
		PARENT_INO(dir_bh->b_data, new_dir->i_sb->s_blocksize) =
						cpu_to_le32(new_dir->i_ino);
		BUFFER_TRACE(dir_bh, "call ext4_handle_dirty_metadata");
		retval = ext4_handle_dirty_metadata(handle, old_dir, dir_bh);
		if (retval) {
			ext4_std_error(old_dir->i_sb, retval);
			goto end_rename;
		}
		ext4_dec_count(handle, old_dir);
		if (new_inode) {
			/* checked empty_dir above, can't have another parent,
			 * ext4_dec_count() won't work for many-linked dirs */
			new_inode->i_nlink = 0;
		} else {
			ext4_inc_count(handle, new_dir);
			ext4_update_dx_flag(new_dir);
			ext4_mark_inode_dirty(handle, new_dir);
		}
	}
	ext4_mark_inode_dirty(handle, old_dir);
	if (new_inode) {
		ext4_mark_inode_dirty(handle, new_inode);
		if (!new_inode->i_nlink)
			ext4_orphan_add(handle, new_inode);
		if (!test_opt(new_dir->i_sb, NO_AUTO_DA_ALLOC))
			force_da_alloc = 1;
	}
	retval = 0;

end_rename:
	brelse(dir_bh);
	brelse(old_bh);
	brelse(new_bh);
	ext4_journal_stop(handle);
	if (retval == 0 && force_da_alloc)
		ext4_alloc_da_blocks(old_inode);
	return retval;
}

/*
 * directories can handle most operations...
 */
const struct inode_operations ext4_dir_inode_operations = {
	.create		= ext4_create,
	.lookup		= ext4_lookup,
	.link		= ext4_link,
	.unlink		= ext4_unlink,
	.symlink	= ext4_symlink,
	.mkdir		= ext4_mkdir,
	.rmdir		= ext4_rmdir,
	.mknod		= ext4_mknod,
	.rename		= ext4_rename,
	.setattr	= ext4_setattr,
#ifdef CONFIG_EXT4_FS_XATTR
	.setxattr	= generic_setxattr,
	.getxattr	= generic_getxattr,
	.listxattr	= ext4_listxattr,
	.removexattr	= generic_removexattr,
#endif
	.get_acl	= ext4_get_acl,
	.fiemap         = ext4_fiemap,
	.permission	= ext4_permission,
	.may_create	= ext4_may_create,
	.may_delete	= ext4_may_delete,
};

const struct inode_operations ext4_special_inode_operations = {
	.setattr	= ext4_setattr,
#ifdef CONFIG_EXT4_FS_XATTR
	.setxattr	= generic_setxattr,
	.getxattr	= generic_getxattr,
	.listxattr	= ext4_listxattr,
	.removexattr	= generic_removexattr,
#endif
<<<<<<< HEAD
	.check_acl	= ext4_check_acl,
	.permission	= ext4_permission,
	.may_create	= ext4_may_create,
	.may_delete	= ext4_may_delete,
=======
	.get_acl	= ext4_get_acl,
>>>>>>> fcb8ce5c
};<|MERGE_RESOLUTION|>--- conflicted
+++ resolved
@@ -2601,12 +2601,8 @@
 	.listxattr	= ext4_listxattr,
 	.removexattr	= generic_removexattr,
 #endif
-<<<<<<< HEAD
-	.check_acl	= ext4_check_acl,
+	.get_acl	= ext4_get_acl,
 	.permission	= ext4_permission,
 	.may_create	= ext4_may_create,
 	.may_delete	= ext4_may_delete,
-=======
-	.get_acl	= ext4_get_acl,
->>>>>>> fcb8ce5c
 };