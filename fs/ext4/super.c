--- conflicted
+++ resolved
@@ -4879,17 +4879,6 @@
 	if ((old_opts.s_mount_opt & EXT4_MOUNT_JOURNAL_CHECKSUM) ^
 	    test_opt(sb, JOURNAL_CHECKSUM)) {
 		ext4_msg(sb, KERN_ERR, "changing journal_checksum "
-<<<<<<< HEAD
-			 "during remount not supported");
-		err = -EINVAL;
-		goto restore_opts;
-	}
-
-	if ((old_opts.s_mount_opt & EXT4_MOUNT_JOURNAL_CHECKSUM) ^
-	    test_opt(sb, JOURNAL_CHECKSUM)) {
-		ext4_msg(sb, KERN_ERR, "changing journal_checksum "
-=======
->>>>>>> 4e467d03
 			 "during remount not supported; ignoring");
 		sbi->s_mount_opt ^= EXT4_MOUNT_JOURNAL_CHECKSUM;
 	}
