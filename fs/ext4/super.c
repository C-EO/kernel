// SPDX-License-Identifier: GPL-2.0
/*
 *  linux/fs/ext4/super.c
 *
 * Copyright (C) 1992, 1993, 1994, 1995
 * Remy Card (card@masi.ibp.fr)
 * Laboratoire MASI - Institut Blaise Pascal
 * Universite Pierre et Marie Curie (Paris VI)
 *
 *  from
 *
 *  linux/fs/minix/inode.c
 *
 *  Copyright (C) 1991, 1992  Linus Torvalds
 *
 *  Big-endian to little-endian byte-swapping/bitmaps by
 *        David S. Miller (davem@caip.rutgers.edu), 1995
 */

#include <linux/module.h>
#include <linux/string.h>
#include <linux/fs.h>
#include <linux/time.h>
#include <linux/vmalloc.h>
#include <linux/slab.h>
#include <linux/init.h>
#include <linux/blkdev.h>
#include <linux/backing-dev.h>
#include <linux/parser.h>
#include <linux/buffer_head.h>
#include <linux/exportfs.h>
#include <linux/vfs.h>
#include <linux/random.h>
#include <linux/mount.h>
#include <linux/namei.h>
#include <linux/quotaops.h>
#include <linux/seq_file.h>
#include <linux/ctype.h>
#include <linux/log2.h>
#include <linux/crc16.h>
#include <linux/dax.h>
#include <linux/cleancache.h>
#include <linux/uaccess.h>
#include <linux/iversion.h>
#include <linux/unicode.h>

#include <linux/kthread.h>
#include <linux/freezer.h>

#include "ext4.h"
#include "ext4_extents.h"	/* Needed for trace points definition */
#include "ext4_jbd2.h"
#include "xattr.h"
#include "acl.h"
#include "mballoc.h"
#include "fsmap.h"

#define CREATE_TRACE_POINTS
#include <trace/events/ext4.h>

static struct ext4_lazy_init *ext4_li_info;
static struct mutex ext4_li_mtx;
static struct ratelimit_state ext4_mount_msg_ratelimit;

static int ext4_load_journal(struct super_block *, struct ext4_super_block *,
			     unsigned long journal_devnum);
static int ext4_show_options(struct seq_file *seq, struct dentry *root);
static int ext4_commit_super(struct super_block *sb, int sync);
static void ext4_mark_recovery_complete(struct super_block *sb,
					struct ext4_super_block *es);
static void ext4_clear_journal_err(struct super_block *sb,
				   struct ext4_super_block *es);
static int ext4_sync_fs(struct super_block *sb, int wait);
static int ext4_remount(struct super_block *sb, int *flags, char *data);
static int ext4_statfs(struct dentry *dentry, struct kstatfs *buf);
static int ext4_unfreeze(struct super_block *sb);
static int ext4_freeze(struct super_block *sb);
static struct dentry *ext4_mount(struct file_system_type *fs_type, int flags,
		       const char *dev_name, void *data);
static inline int ext2_feature_set_ok(struct super_block *sb);
static inline int ext3_feature_set_ok(struct super_block *sb);
static int ext4_feature_set_ok(struct super_block *sb, int readonly);
static void ext4_destroy_lazyinit_thread(void);
static void ext4_unregister_li_request(struct super_block *sb);
static void ext4_clear_request_list(void);
static struct inode *ext4_get_journal_inode(struct super_block *sb,
					    unsigned int journal_inum);

/*
 * Lock ordering
 *
 * Note the difference between i_mmap_sem (EXT4_I(inode)->i_mmap_sem) and
 * i_mmap_rwsem (inode->i_mmap_rwsem)!
 *
 * page fault path:
 * mmap_sem -> sb_start_pagefault -> i_mmap_sem (r) -> transaction start ->
 *   page lock -> i_data_sem (rw)
 *
 * buffered write path:
 * sb_start_write -> i_mutex -> mmap_sem
 * sb_start_write -> i_mutex -> transaction start -> page lock ->
 *   i_data_sem (rw)
 *
 * truncate:
 * sb_start_write -> i_mutex -> i_mmap_sem (w) -> i_mmap_rwsem (w) -> page lock
 * sb_start_write -> i_mutex -> i_mmap_sem (w) -> transaction start ->
 *   i_data_sem (rw)
 *
 * direct IO:
 * sb_start_write -> i_mutex -> mmap_sem
 * sb_start_write -> i_mutex -> transaction start -> i_data_sem (rw)
 *
 * writepages:
 * transaction start -> page lock(s) -> i_data_sem (rw)
 */

#if !defined(CONFIG_EXT2_FS) && !defined(CONFIG_EXT2_FS_MODULE) && defined(CONFIG_EXT4_USE_FOR_EXT2)
static struct file_system_type ext2_fs_type = {
	.owner		= THIS_MODULE,
	.name		= "ext2",
	.mount		= ext4_mount,
	.kill_sb	= kill_block_super,
	.fs_flags	= FS_REQUIRES_DEV,
};
MODULE_ALIAS_FS("ext2");
MODULE_ALIAS("ext2");
#define IS_EXT2_SB(sb) ((sb)->s_bdev->bd_holder == &ext2_fs_type)
#else
#define IS_EXT2_SB(sb) (0)
#endif


static struct file_system_type ext3_fs_type = {
	.owner		= THIS_MODULE,
	.name		= "ext3",
	.mount		= ext4_mount,
	.kill_sb	= kill_block_super,
	.fs_flags	= FS_REQUIRES_DEV,
};
MODULE_ALIAS_FS("ext3");
MODULE_ALIAS("ext3");
#define IS_EXT3_SB(sb) ((sb)->s_bdev->bd_holder == &ext3_fs_type)

/*
 * This works like sb_bread() except it uses ERR_PTR for error
 * returns.  Currently with sb_bread it's impossible to distinguish
 * between ENOMEM and EIO situations (since both result in a NULL
 * return.
 */
struct buffer_head *
ext4_sb_bread(struct super_block *sb, sector_t block, int op_flags)
{
	struct buffer_head *bh = sb_getblk(sb, block);

	if (bh == NULL)
		return ERR_PTR(-ENOMEM);
	if (ext4_buffer_uptodate(bh))
		return bh;
	ll_rw_block(REQ_OP_READ, REQ_META | op_flags, 1, &bh);
	wait_on_buffer(bh);
	if (buffer_uptodate(bh))
		return bh;
	put_bh(bh);
	return ERR_PTR(-EIO);
}

static int ext4_verify_csum_type(struct super_block *sb,
				 struct ext4_super_block *es)
{
	if (!ext4_has_feature_metadata_csum(sb))
		return 1;

	return es->s_checksum_type == EXT4_CRC32C_CHKSUM;
}

static __le32 ext4_superblock_csum(struct super_block *sb,
				   struct ext4_super_block *es)
{
	struct ext4_sb_info *sbi = EXT4_SB(sb);
	int offset = offsetof(struct ext4_super_block, s_checksum);
	__u32 csum;

	csum = ext4_chksum(sbi, ~0, (char *)es, offset);

	return cpu_to_le32(csum);
}

static int ext4_superblock_csum_verify(struct super_block *sb,
				       struct ext4_super_block *es)
{
	if (!ext4_has_metadata_csum(sb))
		return 1;

	return es->s_checksum == ext4_superblock_csum(sb, es);
}

void ext4_superblock_csum_set(struct super_block *sb)
{
	struct ext4_super_block *es = EXT4_SB(sb)->s_es;

	if (!ext4_has_metadata_csum(sb))
		return;

	es->s_checksum = ext4_superblock_csum(sb, es);
}

ext4_fsblk_t ext4_block_bitmap(struct super_block *sb,
			       struct ext4_group_desc *bg)
{
	return le32_to_cpu(bg->bg_block_bitmap_lo) |
		(EXT4_DESC_SIZE(sb) >= EXT4_MIN_DESC_SIZE_64BIT ?
		 (ext4_fsblk_t)le32_to_cpu(bg->bg_block_bitmap_hi) << 32 : 0);
}

ext4_fsblk_t ext4_inode_bitmap(struct super_block *sb,
			       struct ext4_group_desc *bg)
{
	return le32_to_cpu(bg->bg_inode_bitmap_lo) |
		(EXT4_DESC_SIZE(sb) >= EXT4_MIN_DESC_SIZE_64BIT ?
		 (ext4_fsblk_t)le32_to_cpu(bg->bg_inode_bitmap_hi) << 32 : 0);
}

ext4_fsblk_t ext4_inode_table(struct super_block *sb,
			      struct ext4_group_desc *bg)
{
	return le32_to_cpu(bg->bg_inode_table_lo) |
		(EXT4_DESC_SIZE(sb) >= EXT4_MIN_DESC_SIZE_64BIT ?
		 (ext4_fsblk_t)le32_to_cpu(bg->bg_inode_table_hi) << 32 : 0);
}

__u32 ext4_free_group_clusters(struct super_block *sb,
			       struct ext4_group_desc *bg)
{
	return le16_to_cpu(bg->bg_free_blocks_count_lo) |
		(EXT4_DESC_SIZE(sb) >= EXT4_MIN_DESC_SIZE_64BIT ?
		 (__u32)le16_to_cpu(bg->bg_free_blocks_count_hi) << 16 : 0);
}

__u32 ext4_free_inodes_count(struct super_block *sb,
			      struct ext4_group_desc *bg)
{
	return le16_to_cpu(bg->bg_free_inodes_count_lo) |
		(EXT4_DESC_SIZE(sb) >= EXT4_MIN_DESC_SIZE_64BIT ?
		 (__u32)le16_to_cpu(bg->bg_free_inodes_count_hi) << 16 : 0);
}

__u32 ext4_used_dirs_count(struct super_block *sb,
			      struct ext4_group_desc *bg)
{
	return le16_to_cpu(bg->bg_used_dirs_count_lo) |
		(EXT4_DESC_SIZE(sb) >= EXT4_MIN_DESC_SIZE_64BIT ?
		 (__u32)le16_to_cpu(bg->bg_used_dirs_count_hi) << 16 : 0);
}

__u32 ext4_itable_unused_count(struct super_block *sb,
			      struct ext4_group_desc *bg)
{
	return le16_to_cpu(bg->bg_itable_unused_lo) |
		(EXT4_DESC_SIZE(sb) >= EXT4_MIN_DESC_SIZE_64BIT ?
		 (__u32)le16_to_cpu(bg->bg_itable_unused_hi) << 16 : 0);
}

void ext4_block_bitmap_set(struct super_block *sb,
			   struct ext4_group_desc *bg, ext4_fsblk_t blk)
{
	bg->bg_block_bitmap_lo = cpu_to_le32((u32)blk);
	if (EXT4_DESC_SIZE(sb) >= EXT4_MIN_DESC_SIZE_64BIT)
		bg->bg_block_bitmap_hi = cpu_to_le32(blk >> 32);
}

void ext4_inode_bitmap_set(struct super_block *sb,
			   struct ext4_group_desc *bg, ext4_fsblk_t blk)
{
	bg->bg_inode_bitmap_lo  = cpu_to_le32((u32)blk);
	if (EXT4_DESC_SIZE(sb) >= EXT4_MIN_DESC_SIZE_64BIT)
		bg->bg_inode_bitmap_hi = cpu_to_le32(blk >> 32);
}

void ext4_inode_table_set(struct super_block *sb,
			  struct ext4_group_desc *bg, ext4_fsblk_t blk)
{
	bg->bg_inode_table_lo = cpu_to_le32((u32)blk);
	if (EXT4_DESC_SIZE(sb) >= EXT4_MIN_DESC_SIZE_64BIT)
		bg->bg_inode_table_hi = cpu_to_le32(blk >> 32);
}

void ext4_free_group_clusters_set(struct super_block *sb,
				  struct ext4_group_desc *bg, __u32 count)
{
	bg->bg_free_blocks_count_lo = cpu_to_le16((__u16)count);
	if (EXT4_DESC_SIZE(sb) >= EXT4_MIN_DESC_SIZE_64BIT)
		bg->bg_free_blocks_count_hi = cpu_to_le16(count >> 16);
}

void ext4_free_inodes_set(struct super_block *sb,
			  struct ext4_group_desc *bg, __u32 count)
{
	bg->bg_free_inodes_count_lo = cpu_to_le16((__u16)count);
	if (EXT4_DESC_SIZE(sb) >= EXT4_MIN_DESC_SIZE_64BIT)
		bg->bg_free_inodes_count_hi = cpu_to_le16(count >> 16);
}

void ext4_used_dirs_set(struct super_block *sb,
			  struct ext4_group_desc *bg, __u32 count)
{
	bg->bg_used_dirs_count_lo = cpu_to_le16((__u16)count);
	if (EXT4_DESC_SIZE(sb) >= EXT4_MIN_DESC_SIZE_64BIT)
		bg->bg_used_dirs_count_hi = cpu_to_le16(count >> 16);
}

void ext4_itable_unused_set(struct super_block *sb,
			  struct ext4_group_desc *bg, __u32 count)
{
	bg->bg_itable_unused_lo = cpu_to_le16((__u16)count);
	if (EXT4_DESC_SIZE(sb) >= EXT4_MIN_DESC_SIZE_64BIT)
		bg->bg_itable_unused_hi = cpu_to_le16(count >> 16);
}

static void __ext4_update_tstamp(__le32 *lo, __u8 *hi)
{
	time64_t now = ktime_get_real_seconds();

	now = clamp_val(now, 0, (1ull << 40) - 1);

	*lo = cpu_to_le32(lower_32_bits(now));
	*hi = upper_32_bits(now);
}

static time64_t __ext4_get_tstamp(__le32 *lo, __u8 *hi)
{
	return ((time64_t)(*hi) << 32) + le32_to_cpu(*lo);
}
#define ext4_update_tstamp(es, tstamp) \
	__ext4_update_tstamp(&(es)->tstamp, &(es)->tstamp ## _hi)
#define ext4_get_tstamp(es, tstamp) \
	__ext4_get_tstamp(&(es)->tstamp, &(es)->tstamp ## _hi)

static void __save_error_info(struct super_block *sb, const char *func,
			    unsigned int line)
{
	struct ext4_super_block *es = EXT4_SB(sb)->s_es;

	EXT4_SB(sb)->s_mount_state |= EXT4_ERROR_FS;
	if (bdev_read_only(sb->s_bdev))
		return;
	es->s_state |= cpu_to_le16(EXT4_ERROR_FS);
	ext4_update_tstamp(es, s_last_error_time);
	strncpy(es->s_last_error_func, func, sizeof(es->s_last_error_func));
	es->s_last_error_line = cpu_to_le32(line);
	if (es->s_last_error_errcode == 0)
		es->s_last_error_errcode = EXT4_ERR_EFSCORRUPTED;
	if (!es->s_first_error_time) {
		es->s_first_error_time = es->s_last_error_time;
		es->s_first_error_time_hi = es->s_last_error_time_hi;
		strncpy(es->s_first_error_func, func,
			sizeof(es->s_first_error_func));
		es->s_first_error_line = cpu_to_le32(line);
		es->s_first_error_ino = es->s_last_error_ino;
		es->s_first_error_block = es->s_last_error_block;
		es->s_first_error_errcode = es->s_last_error_errcode;
	}
	/*
	 * Start the daily error reporting function if it hasn't been
	 * started already
	 */
	if (!es->s_error_count)
		mod_timer(&EXT4_SB(sb)->s_err_report, jiffies + 24*60*60*HZ);
	le32_add_cpu(&es->s_error_count, 1);
}

static void save_error_info(struct super_block *sb, const char *func,
			    unsigned int line)
{
	__save_error_info(sb, func, line);
	ext4_commit_super(sb, 1);
}

/*
 * The del_gendisk() function uninitializes the disk-specific data
 * structures, including the bdi structure, without telling anyone
 * else.  Once this happens, any attempt to call mark_buffer_dirty()
 * (for example, by ext4_commit_super), will cause a kernel OOPS.
 * This is a kludge to prevent these oops until we can put in a proper
 * hook in del_gendisk() to inform the VFS and file system layers.
 */
static int block_device_ejected(struct super_block *sb)
{
	struct inode *bd_inode = sb->s_bdev->bd_inode;
	struct backing_dev_info *bdi = inode_to_bdi(bd_inode);

	return bdi->dev == NULL;
}

static void ext4_journal_commit_callback(journal_t *journal, transaction_t *txn)
{
	struct super_block		*sb = journal->j_private;
	struct ext4_sb_info		*sbi = EXT4_SB(sb);
	int				error = is_journal_aborted(journal);
	struct ext4_journal_cb_entry	*jce;

	BUG_ON(txn->t_state == T_FINISHED);

	ext4_process_freed_data(sb, txn->t_tid);

	spin_lock(&sbi->s_md_lock);
	while (!list_empty(&txn->t_private_list)) {
		jce = list_entry(txn->t_private_list.next,
				 struct ext4_journal_cb_entry, jce_list);
		list_del_init(&jce->jce_list);
		spin_unlock(&sbi->s_md_lock);
		jce->jce_func(sb, jce, error);
		spin_lock(&sbi->s_md_lock);
	}
	spin_unlock(&sbi->s_md_lock);
}

static bool system_going_down(void)
{
	return system_state == SYSTEM_HALT || system_state == SYSTEM_POWER_OFF
		|| system_state == SYSTEM_RESTART;
}

/* Deal with the reporting of failure conditions on a filesystem such as
 * inconsistencies detected or read IO failures.
 *
 * On ext2, we can store the error state of the filesystem in the
 * superblock.  That is not possible on ext4, because we may have other
 * write ordering constraints on the superblock which prevent us from
 * writing it out straight away; and given that the journal is about to
 * be aborted, we can't rely on the current, or future, transactions to
 * write out the superblock safely.
 *
 * We'll just use the jbd2_journal_abort() error code to record an error in
 * the journal instead.  On recovery, the journal will complain about
 * that error until we've noted it down and cleared it.
 */

static void ext4_handle_error(struct super_block *sb)
{
	if (test_opt(sb, WARN_ON_ERROR))
		WARN_ON_ONCE(1);

	if (sb_rdonly(sb))
		return;

	if (!test_opt(sb, ERRORS_CONT)) {
		journal_t *journal = EXT4_SB(sb)->s_journal;

		EXT4_SB(sb)->s_mount_flags |= EXT4_MF_FS_ABORTED;
		if (journal)
			jbd2_journal_abort(journal, -EIO);
	}
	/*
	 * We force ERRORS_RO behavior when system is rebooting. Otherwise we
	 * could panic during 'reboot -f' as the underlying device got already
	 * disabled.
	 */
	if (test_opt(sb, ERRORS_RO) || system_going_down()) {
		ext4_msg(sb, KERN_CRIT, "Remounting filesystem read-only");
		/*
		 * Make sure updated value of ->s_mount_flags will be visible
		 * before ->s_flags update
		 */
		smp_wmb();
		sb->s_flags |= SB_RDONLY;
	} else if (test_opt(sb, ERRORS_PANIC)) {
		if (EXT4_SB(sb)->s_journal &&
		  !(EXT4_SB(sb)->s_journal->j_flags & JBD2_REC_ERR))
			return;
		panic("EXT4-fs (device %s): panic forced after error\n",
			sb->s_id);
	}
}

#define ext4_error_ratelimit(sb)					\
		___ratelimit(&(EXT4_SB(sb)->s_err_ratelimit_state),	\
			     "EXT4-fs error")

void __ext4_error(struct super_block *sb, const char *function,
		  unsigned int line, const char *fmt, ...)
{
	struct va_format vaf;
	va_list args;

	if (unlikely(ext4_forced_shutdown(EXT4_SB(sb))))
		return;

	trace_ext4_error(sb, function, line);
	if (ext4_error_ratelimit(sb)) {
		va_start(args, fmt);
		vaf.fmt = fmt;
		vaf.va = &args;
		printk(KERN_CRIT
		       "EXT4-fs error (device %s): %s:%d: comm %s: %pV\n",
		       sb->s_id, function, line, current->comm, &vaf);
		va_end(args);
	}
	save_error_info(sb, function, line);
	ext4_handle_error(sb);
}

void __ext4_error_inode(struct inode *inode, const char *function,
			unsigned int line, ext4_fsblk_t block,
			const char *fmt, ...)
{
	va_list args;
	struct va_format vaf;
	struct ext4_super_block *es = EXT4_SB(inode->i_sb)->s_es;

	if (unlikely(ext4_forced_shutdown(EXT4_SB(inode->i_sb))))
		return;

	trace_ext4_error(inode->i_sb, function, line);
	es->s_last_error_ino = cpu_to_le32(inode->i_ino);
	es->s_last_error_block = cpu_to_le64(block);
	if (ext4_error_ratelimit(inode->i_sb)) {
		va_start(args, fmt);
		vaf.fmt = fmt;
		vaf.va = &args;
		if (block)
			printk(KERN_CRIT "EXT4-fs error (device %s): %s:%d: "
			       "inode #%lu: block %llu: comm %s: %pV\n",
			       inode->i_sb->s_id, function, line, inode->i_ino,
			       block, current->comm, &vaf);
		else
			printk(KERN_CRIT "EXT4-fs error (device %s): %s:%d: "
			       "inode #%lu: comm %s: %pV\n",
			       inode->i_sb->s_id, function, line, inode->i_ino,
			       current->comm, &vaf);
		va_end(args);
	}
	save_error_info(inode->i_sb, function, line);
	ext4_handle_error(inode->i_sb);
}

void __ext4_error_file(struct file *file, const char *function,
		       unsigned int line, ext4_fsblk_t block,
		       const char *fmt, ...)
{
	va_list args;
	struct va_format vaf;
	struct ext4_super_block *es;
	struct inode *inode = file_inode(file);
	char pathname[80], *path;

	if (unlikely(ext4_forced_shutdown(EXT4_SB(inode->i_sb))))
		return;

	trace_ext4_error(inode->i_sb, function, line);
	es = EXT4_SB(inode->i_sb)->s_es;
	es->s_last_error_ino = cpu_to_le32(inode->i_ino);
	if (ext4_error_ratelimit(inode->i_sb)) {
		path = file_path(file, pathname, sizeof(pathname));
		if (IS_ERR(path))
			path = "(unknown)";
		va_start(args, fmt);
		vaf.fmt = fmt;
		vaf.va = &args;
		if (block)
			printk(KERN_CRIT
			       "EXT4-fs error (device %s): %s:%d: inode #%lu: "
			       "block %llu: comm %s: path %s: %pV\n",
			       inode->i_sb->s_id, function, line, inode->i_ino,
			       block, current->comm, path, &vaf);
		else
			printk(KERN_CRIT
			       "EXT4-fs error (device %s): %s:%d: inode #%lu: "
			       "comm %s: path %s: %pV\n",
			       inode->i_sb->s_id, function, line, inode->i_ino,
			       current->comm, path, &vaf);
		va_end(args);
	}
	save_error_info(inode->i_sb, function, line);
	ext4_handle_error(inode->i_sb);
}

const char *ext4_decode_error(struct super_block *sb, int errno,
			      char nbuf[16])
{
	char *errstr = NULL;

	switch (errno) {
	case -EFSCORRUPTED:
		errstr = "Corrupt filesystem";
		break;
	case -EFSBADCRC:
		errstr = "Filesystem failed CRC";
		break;
	case -EIO:
		errstr = "IO failure";
		break;
	case -ENOMEM:
		errstr = "Out of memory";
		break;
	case -EROFS:
		if (!sb || (EXT4_SB(sb)->s_journal &&
			    EXT4_SB(sb)->s_journal->j_flags & JBD2_ABORT))
			errstr = "Journal has aborted";
		else
			errstr = "Readonly filesystem";
		break;
	default:
		/* If the caller passed in an extra buffer for unknown
		 * errors, textualise them now.  Else we just return
		 * NULL. */
		if (nbuf) {
			/* Check for truncated error codes... */
			if (snprintf(nbuf, 16, "error %d", -errno) >= 0)
				errstr = nbuf;
		}
		break;
	}

	return errstr;
}

void ext4_set_errno(struct super_block *sb, int err)
{
	if (err < 0)
		err = -err;

	switch (err) {
	case EIO:
		err = EXT4_ERR_EIO;
		break;
	case ENOMEM:
		err = EXT4_ERR_ENOMEM;
		break;
	case EFSBADCRC:
		err = EXT4_ERR_EFSBADCRC;
		break;
	case EFSCORRUPTED:
		err = EXT4_ERR_EFSCORRUPTED;
		break;
	case ENOSPC:
		err = EXT4_ERR_ENOSPC;
		break;
	case ENOKEY:
		err = EXT4_ERR_ENOKEY;
		break;
	case EROFS:
		err = EXT4_ERR_EROFS;
		break;
	case EFBIG:
		err = EXT4_ERR_EFBIG;
		break;
	case EEXIST:
		err = EXT4_ERR_EEXIST;
		break;
	case ERANGE:
		err = EXT4_ERR_ERANGE;
		break;
	case EOVERFLOW:
		err = EXT4_ERR_EOVERFLOW;
		break;
	case EBUSY:
		err = EXT4_ERR_EBUSY;
		break;
	case ENOTDIR:
		err = EXT4_ERR_ENOTDIR;
		break;
	case ENOTEMPTY:
		err = EXT4_ERR_ENOTEMPTY;
		break;
	case ESHUTDOWN:
		err = EXT4_ERR_ESHUTDOWN;
		break;
	case EFAULT:
		err = EXT4_ERR_EFAULT;
		break;
	default:
		err = EXT4_ERR_UNKNOWN;
	}
	EXT4_SB(sb)->s_es->s_last_error_errcode = err;
}

/* __ext4_std_error decodes expected errors from journaling functions
 * automatically and invokes the appropriate error response.  */

void __ext4_std_error(struct super_block *sb, const char *function,
		      unsigned int line, int errno)
{
	char nbuf[16];
	const char *errstr;

	if (unlikely(ext4_forced_shutdown(EXT4_SB(sb))))
		return;

	/* Special case: if the error is EROFS, and we're not already
	 * inside a transaction, then there's really no point in logging
	 * an error. */
	if (errno == -EROFS && journal_current_handle() == NULL && sb_rdonly(sb))
		return;

	if (ext4_error_ratelimit(sb)) {
		errstr = ext4_decode_error(sb, errno, nbuf);
		printk(KERN_CRIT "EXT4-fs error (device %s) in %s:%d: %s\n",
		       sb->s_id, function, line, errstr);
	}

	ext4_set_errno(sb, -errno);
	save_error_info(sb, function, line);
	ext4_handle_error(sb);
}

/*
 * ext4_abort is a much stronger failure handler than ext4_error.  The
 * abort function may be used to deal with unrecoverable failures such
 * as journal IO errors or ENOMEM at a critical moment in log management.
 *
 * We unconditionally force the filesystem into an ABORT|READONLY state,
 * unless the error response on the fs has been set to panic in which
 * case we take the easy way out and panic immediately.
 */

void __ext4_abort(struct super_block *sb, const char *function,
		unsigned int line, const char *fmt, ...)
{
	struct va_format vaf;
	va_list args;

	if (unlikely(ext4_forced_shutdown(EXT4_SB(sb))))
		return;

	save_error_info(sb, function, line);
	va_start(args, fmt);
	vaf.fmt = fmt;
	vaf.va = &args;
	printk(KERN_CRIT "EXT4-fs error (device %s): %s:%d: %pV\n",
	       sb->s_id, function, line, &vaf);
	va_end(args);

	if (sb_rdonly(sb) == 0) {
		ext4_msg(sb, KERN_CRIT, "Remounting filesystem read-only");
		EXT4_SB(sb)->s_mount_flags |= EXT4_MF_FS_ABORTED;
		/*
		 * Make sure updated value of ->s_mount_flags will be visible
		 * before ->s_flags update
		 */
		smp_wmb();
		sb->s_flags |= SB_RDONLY;
		if (EXT4_SB(sb)->s_journal)
			jbd2_journal_abort(EXT4_SB(sb)->s_journal, -EIO);
		save_error_info(sb, function, line);
	}
	if (test_opt(sb, ERRORS_PANIC) && !system_going_down()) {
		if (EXT4_SB(sb)->s_journal &&
		  !(EXT4_SB(sb)->s_journal->j_flags & JBD2_REC_ERR))
			return;
		panic("EXT4-fs panic from previous error\n");
	}
}

void __ext4_msg(struct super_block *sb,
		const char *prefix, const char *fmt, ...)
{
	struct va_format vaf;
	va_list args;

	if (!___ratelimit(&(EXT4_SB(sb)->s_msg_ratelimit_state), "EXT4-fs"))
		return;

	va_start(args, fmt);
	vaf.fmt = fmt;
	vaf.va = &args;
	printk("%sEXT4-fs (%s): %pV\n", prefix, sb->s_id, &vaf);
	va_end(args);
}

#define ext4_warning_ratelimit(sb)					\
		___ratelimit(&(EXT4_SB(sb)->s_warning_ratelimit_state),	\
			     "EXT4-fs warning")

void __ext4_warning(struct super_block *sb, const char *function,
		    unsigned int line, const char *fmt, ...)
{
	struct va_format vaf;
	va_list args;

	if (!ext4_warning_ratelimit(sb))
		return;

	va_start(args, fmt);
	vaf.fmt = fmt;
	vaf.va = &args;
	printk(KERN_WARNING "EXT4-fs warning (device %s): %s:%d: %pV\n",
	       sb->s_id, function, line, &vaf);
	va_end(args);
}

void __ext4_warning_inode(const struct inode *inode, const char *function,
			  unsigned int line, const char *fmt, ...)
{
	struct va_format vaf;
	va_list args;

	if (!ext4_warning_ratelimit(inode->i_sb))
		return;

	va_start(args, fmt);
	vaf.fmt = fmt;
	vaf.va = &args;
	printk(KERN_WARNING "EXT4-fs warning (device %s): %s:%d: "
	       "inode #%lu: comm %s: %pV\n", inode->i_sb->s_id,
	       function, line, inode->i_ino, current->comm, &vaf);
	va_end(args);
}

void __ext4_grp_locked_error(const char *function, unsigned int line,
			     struct super_block *sb, ext4_group_t grp,
			     unsigned long ino, ext4_fsblk_t block,
			     const char *fmt, ...)
__releases(bitlock)
__acquires(bitlock)
{
	struct va_format vaf;
	va_list args;
	struct ext4_super_block *es = EXT4_SB(sb)->s_es;

	if (unlikely(ext4_forced_shutdown(EXT4_SB(sb))))
		return;

	trace_ext4_error(sb, function, line);
	es->s_last_error_ino = cpu_to_le32(ino);
	es->s_last_error_block = cpu_to_le64(block);
	__save_error_info(sb, function, line);

	if (ext4_error_ratelimit(sb)) {
		va_start(args, fmt);
		vaf.fmt = fmt;
		vaf.va = &args;
		printk(KERN_CRIT "EXT4-fs error (device %s): %s:%d: group %u, ",
		       sb->s_id, function, line, grp);
		if (ino)
			printk(KERN_CONT "inode %lu: ", ino);
		if (block)
			printk(KERN_CONT "block %llu:",
			       (unsigned long long) block);
		printk(KERN_CONT "%pV\n", &vaf);
		va_end(args);
	}

	if (test_opt(sb, WARN_ON_ERROR))
		WARN_ON_ONCE(1);

	if (test_opt(sb, ERRORS_CONT)) {
		ext4_commit_super(sb, 0);
		return;
	}

	ext4_unlock_group(sb, grp);
	ext4_commit_super(sb, 1);
	ext4_handle_error(sb);
	/*
	 * We only get here in the ERRORS_RO case; relocking the group
	 * may be dangerous, but nothing bad will happen since the
	 * filesystem will have already been marked read/only and the
	 * journal has been aborted.  We return 1 as a hint to callers
	 * who might what to use the return value from
	 * ext4_grp_locked_error() to distinguish between the
	 * ERRORS_CONT and ERRORS_RO case, and perhaps return more
	 * aggressively from the ext4 function in question, with a
	 * more appropriate error code.
	 */
	ext4_lock_group(sb, grp);
	return;
}

void ext4_mark_group_bitmap_corrupted(struct super_block *sb,
				     ext4_group_t group,
				     unsigned int flags)
{
	struct ext4_sb_info *sbi = EXT4_SB(sb);
	struct ext4_group_info *grp = ext4_get_group_info(sb, group);
	struct ext4_group_desc *gdp = ext4_get_group_desc(sb, group, NULL);
	int ret;

	if (flags & EXT4_GROUP_INFO_BBITMAP_CORRUPT) {
		ret = ext4_test_and_set_bit(EXT4_GROUP_INFO_BBITMAP_CORRUPT_BIT,
					    &grp->bb_state);
		if (!ret)
			percpu_counter_sub(&sbi->s_freeclusters_counter,
					   grp->bb_free);
	}

	if (flags & EXT4_GROUP_INFO_IBITMAP_CORRUPT) {
		ret = ext4_test_and_set_bit(EXT4_GROUP_INFO_IBITMAP_CORRUPT_BIT,
					    &grp->bb_state);
		if (!ret && gdp) {
			int count;

			count = ext4_free_inodes_count(sb, gdp);
			percpu_counter_sub(&sbi->s_freeinodes_counter,
					   count);
		}
	}
}

void ext4_update_dynamic_rev(struct super_block *sb)
{
	struct ext4_super_block *es = EXT4_SB(sb)->s_es;

	if (le32_to_cpu(es->s_rev_level) > EXT4_GOOD_OLD_REV)
		return;

	ext4_warning(sb,
		     "updating to rev %d because of new feature flag, "
		     "running e2fsck is recommended",
		     EXT4_DYNAMIC_REV);

	es->s_first_ino = cpu_to_le32(EXT4_GOOD_OLD_FIRST_INO);
	es->s_inode_size = cpu_to_le16(EXT4_GOOD_OLD_INODE_SIZE);
	es->s_rev_level = cpu_to_le32(EXT4_DYNAMIC_REV);
	/* leave es->s_feature_*compat flags alone */
	/* es->s_uuid will be set by e2fsck if empty */

	/*
	 * The rest of the superblock fields should be zero, and if not it
	 * means they are likely already in use, so leave them alone.  We
	 * can leave it up to e2fsck to clean up any inconsistencies there.
	 */
}

/*
 * Open the external journal device
 */
static struct block_device *ext4_blkdev_get(dev_t dev, struct super_block *sb)
{
	struct block_device *bdev;
	char b[BDEVNAME_SIZE];

	bdev = blkdev_get_by_dev(dev, FMODE_READ|FMODE_WRITE|FMODE_EXCL, sb);
	if (IS_ERR(bdev))
		goto fail;
	return bdev;

fail:
	ext4_msg(sb, KERN_ERR, "failed to open journal device %s: %ld",
			__bdevname(dev, b), PTR_ERR(bdev));
	return NULL;
}

/*
 * Release the journal device
 */
static void ext4_blkdev_put(struct block_device *bdev)
{
	blkdev_put(bdev, FMODE_READ|FMODE_WRITE|FMODE_EXCL);
}

static void ext4_blkdev_remove(struct ext4_sb_info *sbi)
{
	struct block_device *bdev;
	bdev = sbi->journal_bdev;
	if (bdev) {
		ext4_blkdev_put(bdev);
		sbi->journal_bdev = NULL;
	}
}

static inline struct inode *orphan_list_entry(struct list_head *l)
{
	return &list_entry(l, struct ext4_inode_info, i_orphan)->vfs_inode;
}

static void dump_orphan_list(struct super_block *sb, struct ext4_sb_info *sbi)
{
	struct list_head *l;

	ext4_msg(sb, KERN_ERR, "sb orphan head is %d",
		 le32_to_cpu(sbi->s_es->s_last_orphan));

	printk(KERN_ERR "sb_info orphan list:\n");
	list_for_each(l, &sbi->s_orphan) {
		struct inode *inode = orphan_list_entry(l);
		printk(KERN_ERR "  "
		       "inode %s:%lu at %p: mode %o, nlink %d, next %d\n",
		       inode->i_sb->s_id, inode->i_ino, inode,
		       inode->i_mode, inode->i_nlink,
		       NEXT_ORPHAN(inode));
	}
}

#ifdef CONFIG_QUOTA
static int ext4_quota_off(struct super_block *sb, int type);

static inline void ext4_quota_off_umount(struct super_block *sb)
{
	int type;

	/* Use our quota_off function to clear inode flags etc. */
	for (type = 0; type < EXT4_MAXQUOTAS; type++)
		ext4_quota_off(sb, type);
}

/*
 * This is a helper function which is used in the mount/remount
 * codepaths (which holds s_umount) to fetch the quota file name.
 */
static inline char *get_qf_name(struct super_block *sb,
				struct ext4_sb_info *sbi,
				int type)
{
	return rcu_dereference_protected(sbi->s_qf_names[type],
					 lockdep_is_held(&sb->s_umount));
}
#else
static inline void ext4_quota_off_umount(struct super_block *sb)
{
}
#endif

static void ext4_put_super(struct super_block *sb)
{
	struct ext4_sb_info *sbi = EXT4_SB(sb);
	struct ext4_super_block *es = sbi->s_es;
	struct buffer_head **group_desc;
	struct flex_groups **flex_groups;
	int aborted = 0;
	int i, err;

	ext4_unregister_li_request(sb);
	ext4_quota_off_umount(sb);

	destroy_workqueue(sbi->rsv_conversion_wq);

	if (sbi->s_journal) {
		aborted = is_journal_aborted(sbi->s_journal);
		err = jbd2_journal_destroy(sbi->s_journal);
		sbi->s_journal = NULL;
		if ((err < 0) && !aborted) {
			ext4_set_errno(sb, -err);
			ext4_abort(sb, "Couldn't clean up the journal");
		}
	}

	ext4_unregister_sysfs(sb);
	ext4_es_unregister_shrinker(sbi);
	del_timer_sync(&sbi->s_err_report);
	ext4_release_system_zone(sb);
	ext4_mb_release(sb);
	ext4_ext_release(sb);

	if (!sb_rdonly(sb) && !aborted) {
		ext4_clear_feature_journal_needs_recovery(sb);
		es->s_state = cpu_to_le16(sbi->s_mount_state);
	}
	if (!sb_rdonly(sb))
		ext4_commit_super(sb, 1);

	rcu_read_lock();
	group_desc = rcu_dereference(sbi->s_group_desc);
	for (i = 0; i < sbi->s_gdb_count; i++)
		brelse(group_desc[i]);
	kvfree(group_desc);
	flex_groups = rcu_dereference(sbi->s_flex_groups);
	if (flex_groups) {
		for (i = 0; i < sbi->s_flex_groups_allocated; i++)
			kvfree(flex_groups[i]);
		kvfree(flex_groups);
	}
	rcu_read_unlock();
	percpu_counter_destroy(&sbi->s_freeclusters_counter);
	percpu_counter_destroy(&sbi->s_freeinodes_counter);
	percpu_counter_destroy(&sbi->s_dirs_counter);
	percpu_counter_destroy(&sbi->s_dirtyclusters_counter);
	percpu_free_rwsem(&sbi->s_writepages_rwsem);
#ifdef CONFIG_QUOTA
	for (i = 0; i < EXT4_MAXQUOTAS; i++)
		kfree(get_qf_name(sb, sbi, i));
#endif

	/* Debugging code just in case the in-memory inode orphan list
	 * isn't empty.  The on-disk one can be non-empty if we've
	 * detected an error and taken the fs readonly, but the
	 * in-memory list had better be clean by this point. */
	if (!list_empty(&sbi->s_orphan))
		dump_orphan_list(sb, sbi);
	J_ASSERT(list_empty(&sbi->s_orphan));

	sync_blockdev(sb->s_bdev);
	invalidate_bdev(sb->s_bdev);
	if (sbi->journal_bdev && sbi->journal_bdev != sb->s_bdev) {
		/*
		 * Invalidate the journal device's buffers.  We don't want them
		 * floating about in memory - the physical journal device may
		 * hotswapped, and it breaks the `ro-after' testing code.
		 */
		sync_blockdev(sbi->journal_bdev);
		invalidate_bdev(sbi->journal_bdev);
		ext4_blkdev_remove(sbi);
	}

	ext4_xattr_destroy_cache(sbi->s_ea_inode_cache);
	sbi->s_ea_inode_cache = NULL;

	ext4_xattr_destroy_cache(sbi->s_ea_block_cache);
	sbi->s_ea_block_cache = NULL;

	if (sbi->s_mmp_tsk)
		kthread_stop(sbi->s_mmp_tsk);
	brelse(sbi->s_sbh);
	sb->s_fs_info = NULL;
	/*
	 * Now that we are completely done shutting down the
	 * superblock, we need to actually destroy the kobject.
	 */
	kobject_put(&sbi->s_kobj);
	wait_for_completion(&sbi->s_kobj_unregister);
	if (sbi->s_chksum_driver)
		crypto_free_shash(sbi->s_chksum_driver);
	kfree(sbi->s_blockgroup_lock);
	fs_put_dax(sbi->s_daxdev);
#ifdef CONFIG_UNICODE
	utf8_unload(sbi->s_encoding);
#endif
	kfree(sbi);
}

static struct kmem_cache *ext4_inode_cachep;

/*
 * Called inside transaction, so use GFP_NOFS
 */
static struct inode *ext4_alloc_inode(struct super_block *sb)
{
	struct ext4_inode_info *ei;

	ei = kmem_cache_alloc(ext4_inode_cachep, GFP_NOFS);
	if (!ei)
		return NULL;

	inode_set_iversion(&ei->vfs_inode, 1);
	spin_lock_init(&ei->i_raw_lock);
	INIT_LIST_HEAD(&ei->i_prealloc_list);
	spin_lock_init(&ei->i_prealloc_lock);
	ext4_es_init_tree(&ei->i_es_tree);
	rwlock_init(&ei->i_es_lock);
	INIT_LIST_HEAD(&ei->i_es_list);
	ei->i_es_all_nr = 0;
	ei->i_es_shk_nr = 0;
	ei->i_es_shrink_lblk = 0;
	ei->i_reserved_data_blocks = 0;
	spin_lock_init(&(ei->i_block_reservation_lock));
	ext4_init_pending_tree(&ei->i_pending_tree);
#ifdef CONFIG_QUOTA
	ei->i_reserved_quota = 0;
	memset(&ei->i_dquot, 0, sizeof(ei->i_dquot));
#endif
	ei->jinode = NULL;
	INIT_LIST_HEAD(&ei->i_rsv_conversion_list);
	spin_lock_init(&ei->i_completed_io_lock);
	ei->i_sync_tid = 0;
	ei->i_datasync_tid = 0;
	atomic_set(&ei->i_unwritten, 0);
	INIT_WORK(&ei->i_rsv_conversion_work, ext4_end_io_rsv_work);
	return &ei->vfs_inode;
}

static int ext4_drop_inode(struct inode *inode)
{
	int drop = generic_drop_inode(inode);

	if (!drop)
		drop = fscrypt_drop_inode(inode);

	trace_ext4_drop_inode(inode, drop);
	return drop;
}

static void ext4_free_in_core_inode(struct inode *inode)
{
	fscrypt_free_inode(inode);
	kmem_cache_free(ext4_inode_cachep, EXT4_I(inode));
}

static void ext4_destroy_inode(struct inode *inode)
{
	if (!list_empty(&(EXT4_I(inode)->i_orphan))) {
		ext4_msg(inode->i_sb, KERN_ERR,
			 "Inode %lu (%p): orphan list check failed!",
			 inode->i_ino, EXT4_I(inode));
		print_hex_dump(KERN_INFO, "", DUMP_PREFIX_ADDRESS, 16, 4,
				EXT4_I(inode), sizeof(struct ext4_inode_info),
				true);
		dump_stack();
	}
}

static void init_once(void *foo)
{
	struct ext4_inode_info *ei = (struct ext4_inode_info *) foo;

	INIT_LIST_HEAD(&ei->i_orphan);
	init_rwsem(&ei->xattr_sem);
	init_rwsem(&ei->i_data_sem);
	init_rwsem(&ei->i_mmap_sem);
	inode_init_once(&ei->vfs_inode);
}

static int __init init_inodecache(void)
{
	ext4_inode_cachep = kmem_cache_create_usercopy("ext4_inode_cache",
				sizeof(struct ext4_inode_info), 0,
				(SLAB_RECLAIM_ACCOUNT|SLAB_MEM_SPREAD|
					SLAB_ACCOUNT),
				offsetof(struct ext4_inode_info, i_data),
				sizeof_field(struct ext4_inode_info, i_data),
				init_once);
	if (ext4_inode_cachep == NULL)
		return -ENOMEM;
	return 0;
}

static void destroy_inodecache(void)
{
	/*
	 * Make sure all delayed rcu free inodes are flushed before we
	 * destroy cache.
	 */
	rcu_barrier();
	kmem_cache_destroy(ext4_inode_cachep);
}

void ext4_clear_inode(struct inode *inode)
{
	invalidate_inode_buffers(inode);
	clear_inode(inode);
	ext4_discard_preallocations(inode);
	ext4_es_remove_extent(inode, 0, EXT_MAX_BLOCKS);
	dquot_drop(inode);
	if (EXT4_I(inode)->jinode) {
		jbd2_journal_release_jbd_inode(EXT4_JOURNAL(inode),
					       EXT4_I(inode)->jinode);
		jbd2_free_inode(EXT4_I(inode)->jinode);
		EXT4_I(inode)->jinode = NULL;
	}
	fscrypt_put_encryption_info(inode);
	fsverity_cleanup_inode(inode);
}

static struct inode *ext4_nfs_get_inode(struct super_block *sb,
					u64 ino, u32 generation)
{
	struct inode *inode;

	/*
	 * Currently we don't know the generation for parent directory, so
	 * a generation of 0 means "accept any"
	 */
	inode = ext4_iget(sb, ino, EXT4_IGET_HANDLE);
	if (IS_ERR(inode))
		return ERR_CAST(inode);
	if (generation && inode->i_generation != generation) {
		iput(inode);
		return ERR_PTR(-ESTALE);
	}

	return inode;
}

static struct dentry *ext4_fh_to_dentry(struct super_block *sb, struct fid *fid,
					int fh_len, int fh_type)
{
	return generic_fh_to_dentry(sb, fid, fh_len, fh_type,
				    ext4_nfs_get_inode);
}

static struct dentry *ext4_fh_to_parent(struct super_block *sb, struct fid *fid,
					int fh_len, int fh_type)
{
	return generic_fh_to_parent(sb, fid, fh_len, fh_type,
				    ext4_nfs_get_inode);
}

static int ext4_nfs_commit_metadata(struct inode *inode)
{
	struct writeback_control wbc = {
		.sync_mode = WB_SYNC_ALL
	};

	trace_ext4_nfs_commit_metadata(inode);
	return ext4_write_inode(inode, &wbc);
}

/*
 * Try to release metadata pages (indirect blocks, directories) which are
 * mapped via the block device.  Since these pages could have journal heads
 * which would prevent try_to_free_buffers() from freeing them, we must use
 * jbd2 layer's try_to_free_buffers() function to release them.
 */
static int bdev_try_to_free_page(struct super_block *sb, struct page *page,
				 gfp_t wait)
{
	journal_t *journal = EXT4_SB(sb)->s_journal;

	WARN_ON(PageChecked(page));
	if (!page_has_buffers(page))
		return 0;
	if (journal)
		return jbd2_journal_try_to_free_buffers(journal, page,
						wait & ~__GFP_DIRECT_RECLAIM);
	return try_to_free_buffers(page);
}

#ifdef CONFIG_FS_ENCRYPTION
static int ext4_get_context(struct inode *inode, void *ctx, size_t len)
{
	return ext4_xattr_get(inode, EXT4_XATTR_INDEX_ENCRYPTION,
				 EXT4_XATTR_NAME_ENCRYPTION_CONTEXT, ctx, len);
}

static int ext4_set_context(struct inode *inode, const void *ctx, size_t len,
							void *fs_data)
{
	handle_t *handle = fs_data;
	int res, res2, credits, retries = 0;

	/*
	 * Encrypting the root directory is not allowed because e2fsck expects
	 * lost+found to exist and be unencrypted, and encrypting the root
	 * directory would imply encrypting the lost+found directory as well as
	 * the filename "lost+found" itself.
	 */
	if (inode->i_ino == EXT4_ROOT_INO)
		return -EPERM;

	if (WARN_ON_ONCE(IS_DAX(inode) && i_size_read(inode)))
		return -EINVAL;

	res = ext4_convert_inline_data(inode);
	if (res)
		return res;

	/*
	 * If a journal handle was specified, then the encryption context is
	 * being set on a new inode via inheritance and is part of a larger
	 * transaction to create the inode.  Otherwise the encryption context is
	 * being set on an existing inode in its own transaction.  Only in the
	 * latter case should the "retry on ENOSPC" logic be used.
	 */

	if (handle) {
		res = ext4_xattr_set_handle(handle, inode,
					    EXT4_XATTR_INDEX_ENCRYPTION,
					    EXT4_XATTR_NAME_ENCRYPTION_CONTEXT,
					    ctx, len, 0);
		if (!res) {
			ext4_set_inode_flag(inode, EXT4_INODE_ENCRYPT);
			ext4_clear_inode_state(inode,
					EXT4_STATE_MAY_INLINE_DATA);
			/*
			 * Update inode->i_flags - S_ENCRYPTED will be enabled,
			 * S_DAX may be disabled
			 */
			ext4_set_inode_flags(inode);
		}
		return res;
	}

	res = dquot_initialize(inode);
	if (res)
		return res;
retry:
	res = ext4_xattr_set_credits(inode, len, false /* is_create */,
				     &credits);
	if (res)
		return res;

	handle = ext4_journal_start(inode, EXT4_HT_MISC, credits);
	if (IS_ERR(handle))
		return PTR_ERR(handle);

	res = ext4_xattr_set_handle(handle, inode, EXT4_XATTR_INDEX_ENCRYPTION,
				    EXT4_XATTR_NAME_ENCRYPTION_CONTEXT,
				    ctx, len, 0);
	if (!res) {
		ext4_set_inode_flag(inode, EXT4_INODE_ENCRYPT);
		/*
		 * Update inode->i_flags - S_ENCRYPTED will be enabled,
		 * S_DAX may be disabled
		 */
		ext4_set_inode_flags(inode);
		res = ext4_mark_inode_dirty(handle, inode);
		if (res)
			EXT4_ERROR_INODE(inode, "Failed to mark inode dirty");
	}
	res2 = ext4_journal_stop(handle);

	if (res == -ENOSPC && ext4_should_retry_alloc(inode->i_sb, &retries))
		goto retry;
	if (!res)
		res = res2;
	return res;
}

static bool ext4_dummy_context(struct inode *inode)
{
	return DUMMY_ENCRYPTION_ENABLED(EXT4_SB(inode->i_sb));
}

static bool ext4_has_stable_inodes(struct super_block *sb)
{
	return ext4_has_feature_stable_inodes(sb);
}

static void ext4_get_ino_and_lblk_bits(struct super_block *sb,
				       int *ino_bits_ret, int *lblk_bits_ret)
{
	*ino_bits_ret = 8 * sizeof(EXT4_SB(sb)->s_es->s_inodes_count);
	*lblk_bits_ret = 8 * sizeof(ext4_lblk_t);
}

static const struct fscrypt_operations ext4_cryptops = {
	.key_prefix		= "ext4:",
	.get_context		= ext4_get_context,
	.set_context		= ext4_set_context,
	.dummy_context		= ext4_dummy_context,
	.empty_dir		= ext4_empty_dir,
	.max_namelen		= EXT4_NAME_LEN,
	.has_stable_inodes	= ext4_has_stable_inodes,
	.get_ino_and_lblk_bits	= ext4_get_ino_and_lblk_bits,
};
#endif

#ifdef CONFIG_QUOTA
static const char * const quotatypes[] = INITQFNAMES;
#define QTYPE2NAME(t) (quotatypes[t])

static int ext4_write_dquot(struct dquot *dquot);
static int ext4_acquire_dquot(struct dquot *dquot);
static int ext4_release_dquot(struct dquot *dquot);
static int ext4_mark_dquot_dirty(struct dquot *dquot);
static int ext4_write_info(struct super_block *sb, int type);
static int ext4_quota_on(struct super_block *sb, int type, int format_id,
			 const struct path *path);
static int ext4_quota_on_mount(struct super_block *sb, int type);
static ssize_t ext4_quota_read(struct super_block *sb, int type, char *data,
			       size_t len, loff_t off);
static ssize_t ext4_quota_write(struct super_block *sb, int type,
				const char *data, size_t len, loff_t off);
static int ext4_quota_enable(struct super_block *sb, int type, int format_id,
			     unsigned int flags);
static int ext4_enable_quotas(struct super_block *sb);

static struct dquot **ext4_get_dquots(struct inode *inode)
{
	return EXT4_I(inode)->i_dquot;
}

static const struct dquot_operations ext4_quota_operations = {
	.get_reserved_space	= ext4_get_reserved_space,
	.write_dquot		= ext4_write_dquot,
	.acquire_dquot		= ext4_acquire_dquot,
	.release_dquot		= ext4_release_dquot,
	.mark_dirty		= ext4_mark_dquot_dirty,
	.write_info		= ext4_write_info,
	.alloc_dquot		= dquot_alloc,
	.destroy_dquot		= dquot_destroy,
	.get_projid		= ext4_get_projid,
	.get_inode_usage	= ext4_get_inode_usage,
	.get_next_id		= dquot_get_next_id,
};

static const struct quotactl_ops ext4_qctl_operations = {
	.quota_on	= ext4_quota_on,
	.quota_off	= ext4_quota_off,
	.quota_sync	= dquot_quota_sync,
	.get_state	= dquot_get_state,
	.set_info	= dquot_set_dqinfo,
	.get_dqblk	= dquot_get_dqblk,
	.set_dqblk	= dquot_set_dqblk,
	.get_nextdqblk	= dquot_get_next_dqblk,
};
#endif

static const struct super_operations ext4_sops = {
	.alloc_inode	= ext4_alloc_inode,
	.free_inode	= ext4_free_in_core_inode,
	.destroy_inode	= ext4_destroy_inode,
	.write_inode	= ext4_write_inode,
	.dirty_inode	= ext4_dirty_inode,
	.drop_inode	= ext4_drop_inode,
	.evict_inode	= ext4_evict_inode,
	.put_super	= ext4_put_super,
	.sync_fs	= ext4_sync_fs,
	.freeze_fs	= ext4_freeze,
	.unfreeze_fs	= ext4_unfreeze,
	.statfs		= ext4_statfs,
	.remount_fs	= ext4_remount,
	.show_options	= ext4_show_options,
#ifdef CONFIG_QUOTA
	.quota_read	= ext4_quota_read,
	.quota_write	= ext4_quota_write,
	.get_dquots	= ext4_get_dquots,
#endif
	.bdev_try_to_free_page = bdev_try_to_free_page,
};

static const struct export_operations ext4_export_ops = {
	.fh_to_dentry = ext4_fh_to_dentry,
	.fh_to_parent = ext4_fh_to_parent,
	.get_parent = ext4_get_parent,
	.commit_metadata = ext4_nfs_commit_metadata,
};

enum {
	Opt_bsd_df, Opt_minix_df, Opt_grpid, Opt_nogrpid,
	Opt_resgid, Opt_resuid, Opt_sb, Opt_err_cont, Opt_err_panic, Opt_err_ro,
	Opt_nouid32, Opt_debug, Opt_removed,
	Opt_user_xattr, Opt_nouser_xattr, Opt_acl, Opt_noacl,
	Opt_auto_da_alloc, Opt_noauto_da_alloc, Opt_noload,
	Opt_commit, Opt_min_batch_time, Opt_max_batch_time, Opt_journal_dev,
	Opt_journal_path, Opt_journal_checksum, Opt_journal_async_commit,
	Opt_abort, Opt_data_journal, Opt_data_ordered, Opt_data_writeback,
	Opt_data_err_abort, Opt_data_err_ignore, Opt_test_dummy_encryption,
	Opt_usrjquota, Opt_grpjquota, Opt_offusrjquota, Opt_offgrpjquota,
	Opt_jqfmt_vfsold, Opt_jqfmt_vfsv0, Opt_jqfmt_vfsv1, Opt_quota,
	Opt_noquota, Opt_barrier, Opt_nobarrier, Opt_err,
	Opt_usrquota, Opt_grpquota, Opt_prjquota, Opt_i_version, Opt_dax,
	Opt_stripe, Opt_delalloc, Opt_nodelalloc, Opt_warn_on_error,
	Opt_nowarn_on_error, Opt_mblk_io_submit,
	Opt_lazytime, Opt_nolazytime, Opt_debug_want_extra_isize,
	Opt_nomblk_io_submit, Opt_block_validity, Opt_noblock_validity,
	Opt_inode_readahead_blks, Opt_journal_ioprio,
	Opt_dioread_nolock, Opt_dioread_lock,
	Opt_discard, Opt_nodiscard, Opt_init_itable, Opt_noinit_itable,
	Opt_max_dir_size_kb, Opt_nojournal_checksum, Opt_nombcache,
};

static const match_table_t tokens = {
	{Opt_bsd_df, "bsddf"},
	{Opt_minix_df, "minixdf"},
	{Opt_grpid, "grpid"},
	{Opt_grpid, "bsdgroups"},
	{Opt_nogrpid, "nogrpid"},
	{Opt_nogrpid, "sysvgroups"},
	{Opt_resgid, "resgid=%u"},
	{Opt_resuid, "resuid=%u"},
	{Opt_sb, "sb=%u"},
	{Opt_err_cont, "errors=continue"},
	{Opt_err_panic, "errors=panic"},
	{Opt_err_ro, "errors=remount-ro"},
	{Opt_nouid32, "nouid32"},
	{Opt_debug, "debug"},
	{Opt_removed, "oldalloc"},
	{Opt_removed, "orlov"},
	{Opt_user_xattr, "user_xattr"},
	{Opt_nouser_xattr, "nouser_xattr"},
	{Opt_acl, "acl"},
	{Opt_noacl, "noacl"},
	{Opt_noload, "norecovery"},
	{Opt_noload, "noload"},
	{Opt_removed, "nobh"},
	{Opt_removed, "bh"},
	{Opt_commit, "commit=%u"},
	{Opt_min_batch_time, "min_batch_time=%u"},
	{Opt_max_batch_time, "max_batch_time=%u"},
	{Opt_journal_dev, "journal_dev=%u"},
	{Opt_journal_path, "journal_path=%s"},
	{Opt_journal_checksum, "journal_checksum"},
	{Opt_nojournal_checksum, "nojournal_checksum"},
	{Opt_journal_async_commit, "journal_async_commit"},
	{Opt_abort, "abort"},
	{Opt_data_journal, "data=journal"},
	{Opt_data_ordered, "data=ordered"},
	{Opt_data_writeback, "data=writeback"},
	{Opt_data_err_abort, "data_err=abort"},
	{Opt_data_err_ignore, "data_err=ignore"},
	{Opt_offusrjquota, "usrjquota="},
	{Opt_usrjquota, "usrjquota=%s"},
	{Opt_offgrpjquota, "grpjquota="},
	{Opt_grpjquota, "grpjquota=%s"},
	{Opt_jqfmt_vfsold, "jqfmt=vfsold"},
	{Opt_jqfmt_vfsv0, "jqfmt=vfsv0"},
	{Opt_jqfmt_vfsv1, "jqfmt=vfsv1"},
	{Opt_grpquota, "grpquota"},
	{Opt_noquota, "noquota"},
	{Opt_quota, "quota"},
	{Opt_usrquota, "usrquota"},
	{Opt_prjquota, "prjquota"},
	{Opt_barrier, "barrier=%u"},
	{Opt_barrier, "barrier"},
	{Opt_nobarrier, "nobarrier"},
	{Opt_i_version, "i_version"},
	{Opt_dax, "dax"},
	{Opt_stripe, "stripe=%u"},
	{Opt_delalloc, "delalloc"},
	{Opt_warn_on_error, "warn_on_error"},
	{Opt_nowarn_on_error, "nowarn_on_error"},
	{Opt_lazytime, "lazytime"},
	{Opt_nolazytime, "nolazytime"},
	{Opt_debug_want_extra_isize, "debug_want_extra_isize=%u"},
	{Opt_nodelalloc, "nodelalloc"},
	{Opt_removed, "mblk_io_submit"},
	{Opt_removed, "nomblk_io_submit"},
	{Opt_block_validity, "block_validity"},
	{Opt_noblock_validity, "noblock_validity"},
	{Opt_inode_readahead_blks, "inode_readahead_blks=%u"},
	{Opt_journal_ioprio, "journal_ioprio=%u"},
	{Opt_auto_da_alloc, "auto_da_alloc=%u"},
	{Opt_auto_da_alloc, "auto_da_alloc"},
	{Opt_noauto_da_alloc, "noauto_da_alloc"},
	{Opt_dioread_nolock, "dioread_nolock"},
	{Opt_dioread_lock, "nodioread_nolock"},
	{Opt_dioread_lock, "dioread_lock"},
	{Opt_discard, "discard"},
	{Opt_nodiscard, "nodiscard"},
	{Opt_init_itable, "init_itable=%u"},
	{Opt_init_itable, "init_itable"},
	{Opt_noinit_itable, "noinit_itable"},
	{Opt_max_dir_size_kb, "max_dir_size_kb=%u"},
	{Opt_test_dummy_encryption, "test_dummy_encryption"},
	{Opt_nombcache, "nombcache"},
	{Opt_nombcache, "no_mbcache"},	/* for backward compatibility */
	{Opt_removed, "check=none"},	/* mount option from ext2/3 */
	{Opt_removed, "nocheck"},	/* mount option from ext2/3 */
	{Opt_removed, "reservation"},	/* mount option from ext2/3 */
	{Opt_removed, "noreservation"}, /* mount option from ext2/3 */
	{Opt_removed, "journal=%u"},	/* mount option from ext2/3 */
	{Opt_err, NULL},
};

static ext4_fsblk_t get_sb_block(void **data)
{
	ext4_fsblk_t	sb_block;
	char		*options = (char *) *data;

	if (!options || strncmp(options, "sb=", 3) != 0)
		return 1;	/* Default location */

	options += 3;
	/* TODO: use simple_strtoll with >32bit ext4 */
	sb_block = simple_strtoul(options, &options, 0);
	if (*options && *options != ',') {
		printk(KERN_ERR "EXT4-fs: Invalid sb specification: %s\n",
		       (char *) *data);
		return 1;
	}
	if (*options == ',')
		options++;
	*data = (void *) options;

	return sb_block;
}

#define DEFAULT_JOURNAL_IOPRIO (IOPRIO_PRIO_VALUE(IOPRIO_CLASS_BE, 3))
static const char deprecated_msg[] =
	"Mount option \"%s\" will be removed by %s\n"
	"Contact linux-ext4@vger.kernel.org if you think we should keep it.\n";

#ifdef CONFIG_QUOTA
static int set_qf_name(struct super_block *sb, int qtype, substring_t *args)
{
	struct ext4_sb_info *sbi = EXT4_SB(sb);
	char *qname, *old_qname = get_qf_name(sb, sbi, qtype);
	int ret = -1;

	if (sb_any_quota_loaded(sb) && !old_qname) {
		ext4_msg(sb, KERN_ERR,
			"Cannot change journaled "
			"quota options when quota turned on");
		return -1;
	}
	if (ext4_has_feature_quota(sb)) {
		ext4_msg(sb, KERN_INFO, "Journaled quota options "
			 "ignored when QUOTA feature is enabled");
		return 1;
	}
	qname = match_strdup(args);
	if (!qname) {
		ext4_msg(sb, KERN_ERR,
			"Not enough memory for storing quotafile name");
		return -1;
	}
	if (old_qname) {
		if (strcmp(old_qname, qname) == 0)
			ret = 1;
		else
			ext4_msg(sb, KERN_ERR,
				 "%s quota file already specified",
				 QTYPE2NAME(qtype));
		goto errout;
	}
	if (strchr(qname, '/')) {
		ext4_msg(sb, KERN_ERR,
			"quotafile must be on filesystem root");
		goto errout;
	}
	rcu_assign_pointer(sbi->s_qf_names[qtype], qname);
	set_opt(sb, QUOTA);
	return 1;
errout:
	kfree(qname);
	return ret;
}

static int clear_qf_name(struct super_block *sb, int qtype)
{

	struct ext4_sb_info *sbi = EXT4_SB(sb);
	char *old_qname = get_qf_name(sb, sbi, qtype);

	if (sb_any_quota_loaded(sb) && old_qname) {
		ext4_msg(sb, KERN_ERR, "Cannot change journaled quota options"
			" when quota turned on");
		return -1;
	}
	rcu_assign_pointer(sbi->s_qf_names[qtype], NULL);
	synchronize_rcu();
	kfree(old_qname);
	return 1;
}
#endif

#define MOPT_SET	0x0001
#define MOPT_CLEAR	0x0002
#define MOPT_NOSUPPORT	0x0004
#define MOPT_EXPLICIT	0x0008
#define MOPT_CLEAR_ERR	0x0010
#define MOPT_GTE0	0x0020
#ifdef CONFIG_QUOTA
#define MOPT_Q		0
#define MOPT_QFMT	0x0040
#else
#define MOPT_Q		MOPT_NOSUPPORT
#define MOPT_QFMT	MOPT_NOSUPPORT
#endif
#define MOPT_DATAJ	0x0080
#define MOPT_NO_EXT2	0x0100
#define MOPT_NO_EXT3	0x0200
#define MOPT_EXT4_ONLY	(MOPT_NO_EXT2 | MOPT_NO_EXT3)
#define MOPT_STRING	0x0400

static const struct mount_opts {
	int	token;
	int	mount_opt;
	int	flags;
} ext4_mount_opts[] = {
	{Opt_minix_df, EXT4_MOUNT_MINIX_DF, MOPT_SET},
	{Opt_bsd_df, EXT4_MOUNT_MINIX_DF, MOPT_CLEAR},
	{Opt_grpid, EXT4_MOUNT_GRPID, MOPT_SET},
	{Opt_nogrpid, EXT4_MOUNT_GRPID, MOPT_CLEAR},
	{Opt_block_validity, EXT4_MOUNT_BLOCK_VALIDITY, MOPT_SET},
	{Opt_noblock_validity, EXT4_MOUNT_BLOCK_VALIDITY, MOPT_CLEAR},
	{Opt_dioread_nolock, EXT4_MOUNT_DIOREAD_NOLOCK,
	 MOPT_EXT4_ONLY | MOPT_SET},
	{Opt_dioread_lock, EXT4_MOUNT_DIOREAD_NOLOCK,
	 MOPT_EXT4_ONLY | MOPT_CLEAR},
	{Opt_discard, EXT4_MOUNT_DISCARD, MOPT_SET},
	{Opt_nodiscard, EXT4_MOUNT_DISCARD, MOPT_CLEAR},
	{Opt_delalloc, EXT4_MOUNT_DELALLOC,
	 MOPT_EXT4_ONLY | MOPT_SET | MOPT_EXPLICIT},
	{Opt_nodelalloc, EXT4_MOUNT_DELALLOC,
	 MOPT_EXT4_ONLY | MOPT_CLEAR},
	{Opt_warn_on_error, EXT4_MOUNT_WARN_ON_ERROR, MOPT_SET},
	{Opt_nowarn_on_error, EXT4_MOUNT_WARN_ON_ERROR, MOPT_CLEAR},
	{Opt_nojournal_checksum, EXT4_MOUNT_JOURNAL_CHECKSUM,
	 MOPT_EXT4_ONLY | MOPT_CLEAR},
	{Opt_journal_checksum, EXT4_MOUNT_JOURNAL_CHECKSUM,
	 MOPT_EXT4_ONLY | MOPT_SET | MOPT_EXPLICIT},
	{Opt_journal_async_commit, (EXT4_MOUNT_JOURNAL_ASYNC_COMMIT |
				    EXT4_MOUNT_JOURNAL_CHECKSUM),
	 MOPT_EXT4_ONLY | MOPT_SET | MOPT_EXPLICIT},
	{Opt_noload, EXT4_MOUNT_NOLOAD, MOPT_NO_EXT2 | MOPT_SET},
	{Opt_err_panic, EXT4_MOUNT_ERRORS_PANIC, MOPT_SET | MOPT_CLEAR_ERR},
	{Opt_err_ro, EXT4_MOUNT_ERRORS_RO, MOPT_SET | MOPT_CLEAR_ERR},
	{Opt_err_cont, EXT4_MOUNT_ERRORS_CONT, MOPT_SET | MOPT_CLEAR_ERR},
	{Opt_data_err_abort, EXT4_MOUNT_DATA_ERR_ABORT,
	 MOPT_NO_EXT2},
	{Opt_data_err_ignore, EXT4_MOUNT_DATA_ERR_ABORT,
	 MOPT_NO_EXT2},
	{Opt_barrier, EXT4_MOUNT_BARRIER, MOPT_SET},
	{Opt_nobarrier, EXT4_MOUNT_BARRIER, MOPT_CLEAR},
	{Opt_noauto_da_alloc, EXT4_MOUNT_NO_AUTO_DA_ALLOC, MOPT_SET},
	{Opt_auto_da_alloc, EXT4_MOUNT_NO_AUTO_DA_ALLOC, MOPT_CLEAR},
	{Opt_noinit_itable, EXT4_MOUNT_INIT_INODE_TABLE, MOPT_CLEAR},
	{Opt_commit, 0, MOPT_GTE0},
	{Opt_max_batch_time, 0, MOPT_GTE0},
	{Opt_min_batch_time, 0, MOPT_GTE0},
	{Opt_inode_readahead_blks, 0, MOPT_GTE0},
	{Opt_init_itable, 0, MOPT_GTE0},
	{Opt_dax, EXT4_MOUNT_DAX, MOPT_SET},
	{Opt_stripe, 0, MOPT_GTE0},
	{Opt_resuid, 0, MOPT_GTE0},
	{Opt_resgid, 0, MOPT_GTE0},
	{Opt_journal_dev, 0, MOPT_NO_EXT2 | MOPT_GTE0},
	{Opt_journal_path, 0, MOPT_NO_EXT2 | MOPT_STRING},
	{Opt_journal_ioprio, 0, MOPT_NO_EXT2 | MOPT_GTE0},
	{Opt_data_journal, EXT4_MOUNT_JOURNAL_DATA, MOPT_NO_EXT2 | MOPT_DATAJ},
	{Opt_data_ordered, EXT4_MOUNT_ORDERED_DATA, MOPT_NO_EXT2 | MOPT_DATAJ},
	{Opt_data_writeback, EXT4_MOUNT_WRITEBACK_DATA,
	 MOPT_NO_EXT2 | MOPT_DATAJ},
	{Opt_user_xattr, EXT4_MOUNT_XATTR_USER, MOPT_SET},
	{Opt_nouser_xattr, EXT4_MOUNT_XATTR_USER, MOPT_CLEAR},
#ifdef CONFIG_EXT4_FS_POSIX_ACL
	{Opt_acl, EXT4_MOUNT_POSIX_ACL, MOPT_SET},
	{Opt_noacl, EXT4_MOUNT_POSIX_ACL, MOPT_CLEAR},
#else
	{Opt_acl, 0, MOPT_NOSUPPORT},
	{Opt_noacl, 0, MOPT_NOSUPPORT},
#endif
	{Opt_nouid32, EXT4_MOUNT_NO_UID32, MOPT_SET},
	{Opt_debug, EXT4_MOUNT_DEBUG, MOPT_SET},
	{Opt_debug_want_extra_isize, 0, MOPT_GTE0},
	{Opt_quota, EXT4_MOUNT_QUOTA | EXT4_MOUNT_USRQUOTA, MOPT_SET | MOPT_Q},
	{Opt_usrquota, EXT4_MOUNT_QUOTA | EXT4_MOUNT_USRQUOTA,
							MOPT_SET | MOPT_Q},
	{Opt_grpquota, EXT4_MOUNT_QUOTA | EXT4_MOUNT_GRPQUOTA,
							MOPT_SET | MOPT_Q},
	{Opt_prjquota, EXT4_MOUNT_QUOTA | EXT4_MOUNT_PRJQUOTA,
							MOPT_SET | MOPT_Q},
	{Opt_noquota, (EXT4_MOUNT_QUOTA | EXT4_MOUNT_USRQUOTA |
		       EXT4_MOUNT_GRPQUOTA | EXT4_MOUNT_PRJQUOTA),
							MOPT_CLEAR | MOPT_Q},
	{Opt_usrjquota, 0, MOPT_Q},
	{Opt_grpjquota, 0, MOPT_Q},
	{Opt_offusrjquota, 0, MOPT_Q},
	{Opt_offgrpjquota, 0, MOPT_Q},
	{Opt_jqfmt_vfsold, QFMT_VFS_OLD, MOPT_QFMT},
	{Opt_jqfmt_vfsv0, QFMT_VFS_V0, MOPT_QFMT},
	{Opt_jqfmt_vfsv1, QFMT_VFS_V1, MOPT_QFMT},
	{Opt_max_dir_size_kb, 0, MOPT_GTE0},
	{Opt_test_dummy_encryption, 0, MOPT_GTE0},
	{Opt_nombcache, EXT4_MOUNT_NO_MBCACHE, MOPT_SET},
	{Opt_err, 0, 0}
};

#ifdef CONFIG_UNICODE
static const struct ext4_sb_encodings {
	__u16 magic;
	char *name;
	char *version;
} ext4_sb_encoding_map[] = {
	{EXT4_ENC_UTF8_12_1, "utf8", "12.1.0"},
};

static int ext4_sb_read_encoding(const struct ext4_super_block *es,
				 const struct ext4_sb_encodings **encoding,
				 __u16 *flags)
{
	__u16 magic = le16_to_cpu(es->s_encoding);
	int i;

	for (i = 0; i < ARRAY_SIZE(ext4_sb_encoding_map); i++)
		if (magic == ext4_sb_encoding_map[i].magic)
			break;

	if (i >= ARRAY_SIZE(ext4_sb_encoding_map))
		return -EINVAL;

	*encoding = &ext4_sb_encoding_map[i];
	*flags = le16_to_cpu(es->s_encoding_flags);

	return 0;
}
#endif

static int handle_mount_opt(struct super_block *sb, char *opt, int token,
			    substring_t *args, unsigned long *journal_devnum,
			    unsigned int *journal_ioprio, int is_remount)
{
	struct ext4_sb_info *sbi = EXT4_SB(sb);
	const struct mount_opts *m;
	kuid_t uid;
	kgid_t gid;
	int arg = 0;

#ifdef CONFIG_QUOTA
	if (token == Opt_usrjquota)
		return set_qf_name(sb, USRQUOTA, &args[0]);
	else if (token == Opt_grpjquota)
		return set_qf_name(sb, GRPQUOTA, &args[0]);
	else if (token == Opt_offusrjquota)
		return clear_qf_name(sb, USRQUOTA);
	else if (token == Opt_offgrpjquota)
		return clear_qf_name(sb, GRPQUOTA);
#endif
	switch (token) {
	case Opt_noacl:
	case Opt_nouser_xattr:
		ext4_msg(sb, KERN_WARNING, deprecated_msg, opt, "3.5");
		break;
	case Opt_sb:
		return 1;	/* handled by get_sb_block() */
	case Opt_removed:
		ext4_msg(sb, KERN_WARNING, "Ignoring removed %s option", opt);
		return 1;
	case Opt_abort:
		sbi->s_mount_flags |= EXT4_MF_FS_ABORTED;
		return 1;
	case Opt_i_version:
		sb->s_flags |= SB_I_VERSION;
		return 1;
	case Opt_lazytime:
		sb->s_flags |= SB_LAZYTIME;
		return 1;
	case Opt_nolazytime:
		sb->s_flags &= ~SB_LAZYTIME;
		return 1;
	}

	for (m = ext4_mount_opts; m->token != Opt_err; m++)
		if (token == m->token)
			break;

	if (m->token == Opt_err) {
		ext4_msg(sb, KERN_ERR, "Unrecognized mount option \"%s\" "
			 "or missing value", opt);
		return -1;
	}

	if ((m->flags & MOPT_NO_EXT2) && IS_EXT2_SB(sb)) {
		ext4_msg(sb, KERN_ERR,
			 "Mount option \"%s\" incompatible with ext2", opt);
		return -1;
	}
	if ((m->flags & MOPT_NO_EXT3) && IS_EXT3_SB(sb)) {
		ext4_msg(sb, KERN_ERR,
			 "Mount option \"%s\" incompatible with ext3", opt);
		return -1;
	}

	if (args->from && !(m->flags & MOPT_STRING) && match_int(args, &arg))
		return -1;
	if (args->from && (m->flags & MOPT_GTE0) && (arg < 0))
		return -1;
	if (m->flags & MOPT_EXPLICIT) {
		if (m->mount_opt & EXT4_MOUNT_DELALLOC) {
			set_opt2(sb, EXPLICIT_DELALLOC);
		} else if (m->mount_opt & EXT4_MOUNT_JOURNAL_CHECKSUM) {
			set_opt2(sb, EXPLICIT_JOURNAL_CHECKSUM);
		} else
			return -1;
	}
	if (m->flags & MOPT_CLEAR_ERR)
		clear_opt(sb, ERRORS_MASK);
	if (token == Opt_noquota && sb_any_quota_loaded(sb)) {
		ext4_msg(sb, KERN_ERR, "Cannot change quota "
			 "options when quota turned on");
		return -1;
	}

	if (m->flags & MOPT_NOSUPPORT) {
		ext4_msg(sb, KERN_ERR, "%s option not supported", opt);
	} else if (token == Opt_commit) {
		if (arg == 0)
			arg = JBD2_DEFAULT_MAX_COMMIT_AGE;
		else if (arg > INT_MAX / HZ) {
			ext4_msg(sb, KERN_ERR,
				 "Invalid commit interval %d, "
				 "must be smaller than %d",
				 arg, INT_MAX / HZ);
			return -1;
		}
		sbi->s_commit_interval = HZ * arg;
	} else if (token == Opt_debug_want_extra_isize) {
		if ((arg & 1) ||
		    (arg < 4) ||
		    (arg > (sbi->s_inode_size - EXT4_GOOD_OLD_INODE_SIZE))) {
			ext4_msg(sb, KERN_ERR,
				 "Invalid want_extra_isize %d", arg);
			return -1;
		}
		sbi->s_want_extra_isize = arg;
	} else if (token == Opt_max_batch_time) {
		sbi->s_max_batch_time = arg;
	} else if (token == Opt_min_batch_time) {
		sbi->s_min_batch_time = arg;
	} else if (token == Opt_inode_readahead_blks) {
		if (arg && (arg > (1 << 30) || !is_power_of_2(arg))) {
			ext4_msg(sb, KERN_ERR,
				 "EXT4-fs: inode_readahead_blks must be "
				 "0 or a power of 2 smaller than 2^31");
			return -1;
		}
		sbi->s_inode_readahead_blks = arg;
	} else if (token == Opt_init_itable) {
		set_opt(sb, INIT_INODE_TABLE);
		if (!args->from)
			arg = EXT4_DEF_LI_WAIT_MULT;
		sbi->s_li_wait_mult = arg;
	} else if (token == Opt_max_dir_size_kb) {
		sbi->s_max_dir_size_kb = arg;
	} else if (token == Opt_stripe) {
		sbi->s_stripe = arg;
	} else if (token == Opt_resuid) {
		uid = make_kuid(current_user_ns(), arg);
		if (!uid_valid(uid)) {
			ext4_msg(sb, KERN_ERR, "Invalid uid value %d", arg);
			return -1;
		}
		sbi->s_resuid = uid;
	} else if (token == Opt_resgid) {
		gid = make_kgid(current_user_ns(), arg);
		if (!gid_valid(gid)) {
			ext4_msg(sb, KERN_ERR, "Invalid gid value %d", arg);
			return -1;
		}
		sbi->s_resgid = gid;
	} else if (token == Opt_journal_dev) {
		if (is_remount) {
			ext4_msg(sb, KERN_ERR,
				 "Cannot specify journal on remount");
			return -1;
		}
		*journal_devnum = arg;
	} else if (token == Opt_journal_path) {
		char *journal_path;
		struct inode *journal_inode;
		struct path path;
		int error;

		if (is_remount) {
			ext4_msg(sb, KERN_ERR,
				 "Cannot specify journal on remount");
			return -1;
		}
		journal_path = match_strdup(&args[0]);
		if (!journal_path) {
			ext4_msg(sb, KERN_ERR, "error: could not dup "
				"journal device string");
			return -1;
		}

		error = kern_path(journal_path, LOOKUP_FOLLOW, &path);
		if (error) {
			ext4_msg(sb, KERN_ERR, "error: could not find "
				"journal device path: error %d", error);
			kfree(journal_path);
			return -1;
		}

		journal_inode = d_inode(path.dentry);
		if (!S_ISBLK(journal_inode->i_mode)) {
			ext4_msg(sb, KERN_ERR, "error: journal path %s "
				"is not a block device", journal_path);
			path_put(&path);
			kfree(journal_path);
			return -1;
		}

		*journal_devnum = new_encode_dev(journal_inode->i_rdev);
		path_put(&path);
		kfree(journal_path);
	} else if (token == Opt_journal_ioprio) {
		if (arg > 7) {
			ext4_msg(sb, KERN_ERR, "Invalid journal IO priority"
				 " (must be 0-7)");
			return -1;
		}
		*journal_ioprio =
			IOPRIO_PRIO_VALUE(IOPRIO_CLASS_BE, arg);
	} else if (token == Opt_test_dummy_encryption) {
#ifdef CONFIG_FS_ENCRYPTION
		sbi->s_mount_flags |= EXT4_MF_TEST_DUMMY_ENCRYPTION;
		ext4_msg(sb, KERN_WARNING,
			 "Test dummy encryption mode enabled");
#else
		ext4_msg(sb, KERN_WARNING,
			 "Test dummy encryption mount option ignored");
#endif
	} else if (m->flags & MOPT_DATAJ) {
		if (is_remount) {
			if (!sbi->s_journal)
				ext4_msg(sb, KERN_WARNING, "Remounting file system with no journal so ignoring journalled data option");
			else if (test_opt(sb, DATA_FLAGS) != m->mount_opt) {
				ext4_msg(sb, KERN_ERR,
					 "Cannot change data mode on remount");
				return -1;
			}
		} else {
			clear_opt(sb, DATA_FLAGS);
			sbi->s_mount_opt |= m->mount_opt;
		}
#ifdef CONFIG_QUOTA
	} else if (m->flags & MOPT_QFMT) {
		if (sb_any_quota_loaded(sb) &&
		    sbi->s_jquota_fmt != m->mount_opt) {
			ext4_msg(sb, KERN_ERR, "Cannot change journaled "
				 "quota options when quota turned on");
			return -1;
		}
		if (ext4_has_feature_quota(sb)) {
			ext4_msg(sb, KERN_INFO,
				 "Quota format mount options ignored "
				 "when QUOTA feature is enabled");
			return 1;
		}
		sbi->s_jquota_fmt = m->mount_opt;
#endif
	} else if (token == Opt_dax) {
#ifdef CONFIG_FS_DAX
		ext4_msg(sb, KERN_WARNING,
		"DAX enabled. Warning: EXPERIMENTAL, use at your own risk");
		sbi->s_mount_opt |= m->mount_opt;
#else
		ext4_msg(sb, KERN_INFO, "dax option not supported");
		return -1;
#endif
	} else if (token == Opt_data_err_abort) {
		sbi->s_mount_opt |= m->mount_opt;
	} else if (token == Opt_data_err_ignore) {
		sbi->s_mount_opt &= ~m->mount_opt;
	} else {
		if (!args->from)
			arg = 1;
		if (m->flags & MOPT_CLEAR)
			arg = !arg;
		else if (unlikely(!(m->flags & MOPT_SET))) {
			ext4_msg(sb, KERN_WARNING,
				 "buggy handling of option %s", opt);
			WARN_ON(1);
			return -1;
		}
		if (arg != 0)
			sbi->s_mount_opt |= m->mount_opt;
		else
			sbi->s_mount_opt &= ~m->mount_opt;
	}
	return 1;
}

static int parse_options(char *options, struct super_block *sb,
			 unsigned long *journal_devnum,
			 unsigned int *journal_ioprio,
			 int is_remount)
{
	struct ext4_sb_info __maybe_unused *sbi = EXT4_SB(sb);
	char *p, __maybe_unused *usr_qf_name, __maybe_unused *grp_qf_name;
	substring_t args[MAX_OPT_ARGS];
	int token;

	if (!options)
		return 1;

	while ((p = strsep(&options, ",")) != NULL) {
		if (!*p)
			continue;
		/*
		 * Initialize args struct so we know whether arg was
		 * found; some options take optional arguments.
		 */
		args[0].to = args[0].from = NULL;
		token = match_token(p, tokens, args);
		if (handle_mount_opt(sb, p, token, args, journal_devnum,
				     journal_ioprio, is_remount) < 0)
			return 0;
	}
#ifdef CONFIG_QUOTA
	/*
	 * We do the test below only for project quotas. 'usrquota' and
	 * 'grpquota' mount options are allowed even without quota feature
	 * to support legacy quotas in quota files.
	 */
	if (test_opt(sb, PRJQUOTA) && !ext4_has_feature_project(sb)) {
		ext4_msg(sb, KERN_ERR, "Project quota feature not enabled. "
			 "Cannot enable project quota enforcement.");
		return 0;
	}
	usr_qf_name = get_qf_name(sb, sbi, USRQUOTA);
	grp_qf_name = get_qf_name(sb, sbi, GRPQUOTA);
	if (usr_qf_name || grp_qf_name) {
		if (test_opt(sb, USRQUOTA) && usr_qf_name)
			clear_opt(sb, USRQUOTA);

		if (test_opt(sb, GRPQUOTA) && grp_qf_name)
			clear_opt(sb, GRPQUOTA);

		if (test_opt(sb, GRPQUOTA) || test_opt(sb, USRQUOTA)) {
			ext4_msg(sb, KERN_ERR, "old and new quota "
					"format mixing");
			return 0;
		}

		if (!sbi->s_jquota_fmt) {
			ext4_msg(sb, KERN_ERR, "journaled quota format "
					"not specified");
			return 0;
		}
	}
#endif
	return 1;
}

static inline void ext4_show_quota_options(struct seq_file *seq,
					   struct super_block *sb)
{
#if defined(CONFIG_QUOTA)
	struct ext4_sb_info *sbi = EXT4_SB(sb);
	char *usr_qf_name, *grp_qf_name;

	if (sbi->s_jquota_fmt) {
		char *fmtname = "";

		switch (sbi->s_jquota_fmt) {
		case QFMT_VFS_OLD:
			fmtname = "vfsold";
			break;
		case QFMT_VFS_V0:
			fmtname = "vfsv0";
			break;
		case QFMT_VFS_V1:
			fmtname = "vfsv1";
			break;
		}
		seq_printf(seq, ",jqfmt=%s", fmtname);
	}

	rcu_read_lock();
	usr_qf_name = rcu_dereference(sbi->s_qf_names[USRQUOTA]);
	grp_qf_name = rcu_dereference(sbi->s_qf_names[GRPQUOTA]);
	if (usr_qf_name)
		seq_show_option(seq, "usrjquota", usr_qf_name);
	if (grp_qf_name)
		seq_show_option(seq, "grpjquota", grp_qf_name);
	rcu_read_unlock();
#endif
}

static const char *token2str(int token)
{
	const struct match_token *t;

	for (t = tokens; t->token != Opt_err; t++)
		if (t->token == token && !strchr(t->pattern, '='))
			break;
	return t->pattern;
}

/*
 * Show an option if
 *  - it's set to a non-default value OR
 *  - if the per-sb default is different from the global default
 */
static int _ext4_show_options(struct seq_file *seq, struct super_block *sb,
			      int nodefs)
{
	struct ext4_sb_info *sbi = EXT4_SB(sb);
	struct ext4_super_block *es = sbi->s_es;
	int def_errors, def_mount_opt = sbi->s_def_mount_opt;
	const struct mount_opts *m;
	char sep = nodefs ? '\n' : ',';

#define SEQ_OPTS_PUTS(str) seq_printf(seq, "%c" str, sep)
#define SEQ_OPTS_PRINT(str, arg) seq_printf(seq, "%c" str, sep, arg)

	if (sbi->s_sb_block != 1)
		SEQ_OPTS_PRINT("sb=%llu", sbi->s_sb_block);

	for (m = ext4_mount_opts; m->token != Opt_err; m++) {
		int want_set = m->flags & MOPT_SET;
		if (((m->flags & (MOPT_SET|MOPT_CLEAR)) == 0) ||
		    (m->flags & MOPT_CLEAR_ERR))
			continue;
		if (!nodefs && !(m->mount_opt & (sbi->s_mount_opt ^ def_mount_opt)))
			continue; /* skip if same as the default */
		if ((want_set &&
		     (sbi->s_mount_opt & m->mount_opt) != m->mount_opt) ||
		    (!want_set && (sbi->s_mount_opt & m->mount_opt)))
			continue; /* select Opt_noFoo vs Opt_Foo */
		SEQ_OPTS_PRINT("%s", token2str(m->token));
	}

	if (nodefs || !uid_eq(sbi->s_resuid, make_kuid(&init_user_ns, EXT4_DEF_RESUID)) ||
	    le16_to_cpu(es->s_def_resuid) != EXT4_DEF_RESUID)
		SEQ_OPTS_PRINT("resuid=%u",
				from_kuid_munged(&init_user_ns, sbi->s_resuid));
	if (nodefs || !gid_eq(sbi->s_resgid, make_kgid(&init_user_ns, EXT4_DEF_RESGID)) ||
	    le16_to_cpu(es->s_def_resgid) != EXT4_DEF_RESGID)
		SEQ_OPTS_PRINT("resgid=%u",
				from_kgid_munged(&init_user_ns, sbi->s_resgid));
	def_errors = nodefs ? -1 : le16_to_cpu(es->s_errors);
	if (test_opt(sb, ERRORS_RO) && def_errors != EXT4_ERRORS_RO)
		SEQ_OPTS_PUTS("errors=remount-ro");
	if (test_opt(sb, ERRORS_CONT) && def_errors != EXT4_ERRORS_CONTINUE)
		SEQ_OPTS_PUTS("errors=continue");
	if (test_opt(sb, ERRORS_PANIC) && def_errors != EXT4_ERRORS_PANIC)
		SEQ_OPTS_PUTS("errors=panic");
	if (nodefs || sbi->s_commit_interval != JBD2_DEFAULT_MAX_COMMIT_AGE*HZ)
		SEQ_OPTS_PRINT("commit=%lu", sbi->s_commit_interval / HZ);
	if (nodefs || sbi->s_min_batch_time != EXT4_DEF_MIN_BATCH_TIME)
		SEQ_OPTS_PRINT("min_batch_time=%u", sbi->s_min_batch_time);
	if (nodefs || sbi->s_max_batch_time != EXT4_DEF_MAX_BATCH_TIME)
		SEQ_OPTS_PRINT("max_batch_time=%u", sbi->s_max_batch_time);
	if (sb->s_flags & SB_I_VERSION)
		SEQ_OPTS_PUTS("i_version");
	if (nodefs || sbi->s_stripe)
		SEQ_OPTS_PRINT("stripe=%lu", sbi->s_stripe);
	if (nodefs || EXT4_MOUNT_DATA_FLAGS &
			(sbi->s_mount_opt ^ def_mount_opt)) {
		if (test_opt(sb, DATA_FLAGS) == EXT4_MOUNT_JOURNAL_DATA)
			SEQ_OPTS_PUTS("data=journal");
		else if (test_opt(sb, DATA_FLAGS) == EXT4_MOUNT_ORDERED_DATA)
			SEQ_OPTS_PUTS("data=ordered");
		else if (test_opt(sb, DATA_FLAGS) == EXT4_MOUNT_WRITEBACK_DATA)
			SEQ_OPTS_PUTS("data=writeback");
	}
	if (nodefs ||
	    sbi->s_inode_readahead_blks != EXT4_DEF_INODE_READAHEAD_BLKS)
		SEQ_OPTS_PRINT("inode_readahead_blks=%u",
			       sbi->s_inode_readahead_blks);

	if (test_opt(sb, INIT_INODE_TABLE) && (nodefs ||
		       (sbi->s_li_wait_mult != EXT4_DEF_LI_WAIT_MULT)))
		SEQ_OPTS_PRINT("init_itable=%u", sbi->s_li_wait_mult);
	if (nodefs || sbi->s_max_dir_size_kb)
		SEQ_OPTS_PRINT("max_dir_size_kb=%u", sbi->s_max_dir_size_kb);
	if (test_opt(sb, DATA_ERR_ABORT))
		SEQ_OPTS_PUTS("data_err=abort");
	if (DUMMY_ENCRYPTION_ENABLED(sbi))
		SEQ_OPTS_PUTS("test_dummy_encryption");

	ext4_show_quota_options(seq, sb);
	return 0;
}

static int ext4_show_options(struct seq_file *seq, struct dentry *root)
{
	return _ext4_show_options(seq, root->d_sb, 0);
}

int ext4_seq_options_show(struct seq_file *seq, void *offset)
{
	struct super_block *sb = seq->private;
	int rc;

	seq_puts(seq, sb_rdonly(sb) ? "ro" : "rw");
	rc = _ext4_show_options(seq, sb, 1);
	seq_puts(seq, "\n");
	return rc;
}

static int ext4_setup_super(struct super_block *sb, struct ext4_super_block *es,
			    int read_only)
{
	struct ext4_sb_info *sbi = EXT4_SB(sb);
	int err = 0;

	if (le32_to_cpu(es->s_rev_level) > EXT4_MAX_SUPP_REV) {
		ext4_msg(sb, KERN_ERR, "revision level too high, "
			 "forcing read-only mode");
		err = -EROFS;
	}
	if (read_only)
		goto done;
	if (!(sbi->s_mount_state & EXT4_VALID_FS))
		ext4_msg(sb, KERN_WARNING, "warning: mounting unchecked fs, "
			 "running e2fsck is recommended");
	else if (sbi->s_mount_state & EXT4_ERROR_FS)
		ext4_msg(sb, KERN_WARNING,
			 "warning: mounting fs with errors, "
			 "running e2fsck is recommended");
	else if ((__s16) le16_to_cpu(es->s_max_mnt_count) > 0 &&
		 le16_to_cpu(es->s_mnt_count) >=
		 (unsigned short) (__s16) le16_to_cpu(es->s_max_mnt_count))
		ext4_msg(sb, KERN_WARNING,
			 "warning: maximal mount count reached, "
			 "running e2fsck is recommended");
	else if (le32_to_cpu(es->s_checkinterval) &&
		 (ext4_get_tstamp(es, s_lastcheck) +
		  le32_to_cpu(es->s_checkinterval) <= ktime_get_real_seconds()))
		ext4_msg(sb, KERN_WARNING,
			 "warning: checktime reached, "
			 "running e2fsck is recommended");
	if (!sbi->s_journal)
		es->s_state &= cpu_to_le16(~EXT4_VALID_FS);
	if (!(__s16) le16_to_cpu(es->s_max_mnt_count))
		es->s_max_mnt_count = cpu_to_le16(EXT4_DFL_MAX_MNT_COUNT);
	le16_add_cpu(&es->s_mnt_count, 1);
	ext4_update_tstamp(es, s_mtime);
	if (sbi->s_journal)
		ext4_set_feature_journal_needs_recovery(sb);

	err = ext4_commit_super(sb, 1);
done:
	if (test_opt(sb, DEBUG))
		printk(KERN_INFO "[EXT4 FS bs=%lu, gc=%u, "
				"bpg=%lu, ipg=%lu, mo=%04x, mo2=%04x]\n",
			sb->s_blocksize,
			sbi->s_groups_count,
			EXT4_BLOCKS_PER_GROUP(sb),
			EXT4_INODES_PER_GROUP(sb),
			sbi->s_mount_opt, sbi->s_mount_opt2);

	cleancache_init_fs(sb);
	return err;
}

int ext4_alloc_flex_bg_array(struct super_block *sb, ext4_group_t ngroup)
{
	struct ext4_sb_info *sbi = EXT4_SB(sb);
	struct flex_groups **old_groups, **new_groups;
	int size, i, j;

	if (!sbi->s_log_groups_per_flex)
		return 0;

	size = ext4_flex_group(sbi, ngroup - 1) + 1;
	if (size <= sbi->s_flex_groups_allocated)
		return 0;

	new_groups = kvzalloc(roundup_pow_of_two(size *
			      sizeof(*sbi->s_flex_groups)), GFP_KERNEL);
	if (!new_groups) {
		ext4_msg(sb, KERN_ERR,
			 "not enough memory for %d flex group pointers", size);
		return -ENOMEM;
	}
	for (i = sbi->s_flex_groups_allocated; i < size; i++) {
		new_groups[i] = kvzalloc(roundup_pow_of_two(
					 sizeof(struct flex_groups)),
					 GFP_KERNEL);
		if (!new_groups[i]) {
			for (j = sbi->s_flex_groups_allocated; j < i; j++)
				kvfree(new_groups[j]);
			kvfree(new_groups);
			ext4_msg(sb, KERN_ERR,
				 "not enough memory for %d flex groups", size);
			return -ENOMEM;
		}
	}
	rcu_read_lock();
	old_groups = rcu_dereference(sbi->s_flex_groups);
	if (old_groups)
		memcpy(new_groups, old_groups,
		       (sbi->s_flex_groups_allocated *
			sizeof(struct flex_groups *)));
	rcu_read_unlock();
	rcu_assign_pointer(sbi->s_flex_groups, new_groups);
	sbi->s_flex_groups_allocated = size;
	if (old_groups)
		ext4_kvfree_array_rcu(old_groups);
	return 0;
}

static int ext4_fill_flex_info(struct super_block *sb)
{
	struct ext4_sb_info *sbi = EXT4_SB(sb);
	struct ext4_group_desc *gdp = NULL;
	struct flex_groups *fg;
	ext4_group_t flex_group;
	int i, err;

	sbi->s_log_groups_per_flex = sbi->s_es->s_log_groups_per_flex;
	if (sbi->s_log_groups_per_flex < 1 || sbi->s_log_groups_per_flex > 31) {
		sbi->s_log_groups_per_flex = 0;
		return 1;
	}

	err = ext4_alloc_flex_bg_array(sb, sbi->s_groups_count);
	if (err)
		goto failed;

	for (i = 0; i < sbi->s_groups_count; i++) {
		gdp = ext4_get_group_desc(sb, i, NULL);

		flex_group = ext4_flex_group(sbi, i);
		fg = sbi_array_rcu_deref(sbi, s_flex_groups, flex_group);
		atomic_add(ext4_free_inodes_count(sb, gdp), &fg->free_inodes);
		atomic64_add(ext4_free_group_clusters(sb, gdp),
			     &fg->free_clusters);
		atomic_add(ext4_used_dirs_count(sb, gdp), &fg->used_dirs);
	}

	return 1;
failed:
	return 0;
}

static __le16 ext4_group_desc_csum(struct super_block *sb, __u32 block_group,
				   struct ext4_group_desc *gdp)
{
	int offset = offsetof(struct ext4_group_desc, bg_checksum);
	__u16 crc = 0;
	__le32 le_group = cpu_to_le32(block_group);
	struct ext4_sb_info *sbi = EXT4_SB(sb);

	if (ext4_has_metadata_csum(sbi->s_sb)) {
		/* Use new metadata_csum algorithm */
		__u32 csum32;
		__u16 dummy_csum = 0;

		csum32 = ext4_chksum(sbi, sbi->s_csum_seed, (__u8 *)&le_group,
				     sizeof(le_group));
		csum32 = ext4_chksum(sbi, csum32, (__u8 *)gdp, offset);
		csum32 = ext4_chksum(sbi, csum32, (__u8 *)&dummy_csum,
				     sizeof(dummy_csum));
		offset += sizeof(dummy_csum);
		if (offset < sbi->s_desc_size)
			csum32 = ext4_chksum(sbi, csum32, (__u8 *)gdp + offset,
					     sbi->s_desc_size - offset);

		crc = csum32 & 0xFFFF;
		goto out;
	}

	/* old crc16 code */
	if (!ext4_has_feature_gdt_csum(sb))
		return 0;

	crc = crc16(~0, sbi->s_es->s_uuid, sizeof(sbi->s_es->s_uuid));
	crc = crc16(crc, (__u8 *)&le_group, sizeof(le_group));
	crc = crc16(crc, (__u8 *)gdp, offset);
	offset += sizeof(gdp->bg_checksum); /* skip checksum */
	/* for checksum of struct ext4_group_desc do the rest...*/
	if (ext4_has_feature_64bit(sb) &&
	    offset < le16_to_cpu(sbi->s_es->s_desc_size))
		crc = crc16(crc, (__u8 *)gdp + offset,
			    le16_to_cpu(sbi->s_es->s_desc_size) -
				offset);

out:
	return cpu_to_le16(crc);
}

int ext4_group_desc_csum_verify(struct super_block *sb, __u32 block_group,
				struct ext4_group_desc *gdp)
{
	if (ext4_has_group_desc_csum(sb) &&
	    (gdp->bg_checksum != ext4_group_desc_csum(sb, block_group, gdp)))
		return 0;

	return 1;
}

void ext4_group_desc_csum_set(struct super_block *sb, __u32 block_group,
			      struct ext4_group_desc *gdp)
{
	if (!ext4_has_group_desc_csum(sb))
		return;
	gdp->bg_checksum = ext4_group_desc_csum(sb, block_group, gdp);
}

/* Called at mount-time, super-block is locked */
static int ext4_check_descriptors(struct super_block *sb,
				  ext4_fsblk_t sb_block,
				  ext4_group_t *first_not_zeroed)
{
	struct ext4_sb_info *sbi = EXT4_SB(sb);
	ext4_fsblk_t first_block = le32_to_cpu(sbi->s_es->s_first_data_block);
	ext4_fsblk_t last_block;
	ext4_fsblk_t last_bg_block = sb_block + ext4_bg_num_gdb(sb, 0);
	ext4_fsblk_t block_bitmap;
	ext4_fsblk_t inode_bitmap;
	ext4_fsblk_t inode_table;
	int flexbg_flag = 0;
	ext4_group_t i, grp = sbi->s_groups_count;

	if (ext4_has_feature_flex_bg(sb))
		flexbg_flag = 1;

	ext4_debug("Checking group descriptors");

	for (i = 0; i < sbi->s_groups_count; i++) {
		struct ext4_group_desc *gdp = ext4_get_group_desc(sb, i, NULL);

		if (i == sbi->s_groups_count - 1 || flexbg_flag)
			last_block = ext4_blocks_count(sbi->s_es) - 1;
		else
			last_block = first_block +
				(EXT4_BLOCKS_PER_GROUP(sb) - 1);

		if ((grp == sbi->s_groups_count) &&
		   !(gdp->bg_flags & cpu_to_le16(EXT4_BG_INODE_ZEROED)))
			grp = i;

		block_bitmap = ext4_block_bitmap(sb, gdp);
		if (block_bitmap == sb_block) {
			ext4_msg(sb, KERN_ERR, "ext4_check_descriptors: "
				 "Block bitmap for group %u overlaps "
				 "superblock", i);
			if (!sb_rdonly(sb))
				return 0;
		}
		if (block_bitmap >= sb_block + 1 &&
		    block_bitmap <= last_bg_block) {
			ext4_msg(sb, KERN_ERR, "ext4_check_descriptors: "
				 "Block bitmap for group %u overlaps "
				 "block group descriptors", i);
			if (!sb_rdonly(sb))
				return 0;
		}
		if (block_bitmap < first_block || block_bitmap > last_block) {
			ext4_msg(sb, KERN_ERR, "ext4_check_descriptors: "
			       "Block bitmap for group %u not in group "
			       "(block %llu)!", i, block_bitmap);
			return 0;
		}
		inode_bitmap = ext4_inode_bitmap(sb, gdp);
		if (inode_bitmap == sb_block) {
			ext4_msg(sb, KERN_ERR, "ext4_check_descriptors: "
				 "Inode bitmap for group %u overlaps "
				 "superblock", i);
			if (!sb_rdonly(sb))
				return 0;
		}
		if (inode_bitmap >= sb_block + 1 &&
		    inode_bitmap <= last_bg_block) {
			ext4_msg(sb, KERN_ERR, "ext4_check_descriptors: "
				 "Inode bitmap for group %u overlaps "
				 "block group descriptors", i);
			if (!sb_rdonly(sb))
				return 0;
		}
		if (inode_bitmap < first_block || inode_bitmap > last_block) {
			ext4_msg(sb, KERN_ERR, "ext4_check_descriptors: "
			       "Inode bitmap for group %u not in group "
			       "(block %llu)!", i, inode_bitmap);
			return 0;
		}
		inode_table = ext4_inode_table(sb, gdp);
		if (inode_table == sb_block) {
			ext4_msg(sb, KERN_ERR, "ext4_check_descriptors: "
				 "Inode table for group %u overlaps "
				 "superblock", i);
			if (!sb_rdonly(sb))
				return 0;
		}
		if (inode_table >= sb_block + 1 &&
		    inode_table <= last_bg_block) {
			ext4_msg(sb, KERN_ERR, "ext4_check_descriptors: "
				 "Inode table for group %u overlaps "
				 "block group descriptors", i);
			if (!sb_rdonly(sb))
				return 0;
		}
		if (inode_table < first_block ||
		    inode_table + sbi->s_itb_per_group - 1 > last_block) {
			ext4_msg(sb, KERN_ERR, "ext4_check_descriptors: "
			       "Inode table for group %u not in group "
			       "(block %llu)!", i, inode_table);
			return 0;
		}
		ext4_lock_group(sb, i);
		if (!ext4_group_desc_csum_verify(sb, i, gdp)) {
			ext4_msg(sb, KERN_ERR, "ext4_check_descriptors: "
				 "Checksum for group %u failed (%u!=%u)",
				 i, le16_to_cpu(ext4_group_desc_csum(sb, i,
				     gdp)), le16_to_cpu(gdp->bg_checksum));
			if (!sb_rdonly(sb)) {
				ext4_unlock_group(sb, i);
				return 0;
			}
		}
		ext4_unlock_group(sb, i);
		if (!flexbg_flag)
			first_block += EXT4_BLOCKS_PER_GROUP(sb);
	}
	if (NULL != first_not_zeroed)
		*first_not_zeroed = grp;
	return 1;
}

/* ext4_orphan_cleanup() walks a singly-linked list of inodes (starting at
 * the superblock) which were deleted from all directories, but held open by
 * a process at the time of a crash.  We walk the list and try to delete these
 * inodes at recovery time (only with a read-write filesystem).
 *
 * In order to keep the orphan inode chain consistent during traversal (in
 * case of crash during recovery), we link each inode into the superblock
 * orphan list_head and handle it the same way as an inode deletion during
 * normal operation (which journals the operations for us).
 *
 * We only do an iget() and an iput() on each inode, which is very safe if we
 * accidentally point at an in-use or already deleted inode.  The worst that
 * can happen in this case is that we get a "bit already cleared" message from
 * ext4_free_inode().  The only reason we would point at a wrong inode is if
 * e2fsck was run on this filesystem, and it must have already done the orphan
 * inode cleanup for us, so we can safely abort without any further action.
 */
static void ext4_orphan_cleanup(struct super_block *sb,
				struct ext4_super_block *es)
{
	unsigned int s_flags = sb->s_flags;
	int ret, nr_orphans = 0, nr_truncates = 0;
#ifdef CONFIG_QUOTA
	int quota_update = 0;
	int i;
#endif
	if (!es->s_last_orphan) {
		jbd_debug(4, "no orphan inodes to clean up\n");
		return;
	}

	if (bdev_read_only(sb->s_bdev)) {
		ext4_msg(sb, KERN_ERR, "write access "
			"unavailable, skipping orphan cleanup");
		return;
	}

	/* Check if feature set would not allow a r/w mount */
	if (!ext4_feature_set_ok(sb, 0)) {
		ext4_msg(sb, KERN_INFO, "Skipping orphan cleanup due to "
			 "unknown ROCOMPAT features");
		return;
	}

	if (EXT4_SB(sb)->s_mount_state & EXT4_ERROR_FS) {
		/* don't clear list on RO mount w/ errors */
		if (es->s_last_orphan && !(s_flags & SB_RDONLY)) {
			ext4_msg(sb, KERN_INFO, "Errors on filesystem, "
				  "clearing orphan list.\n");
			es->s_last_orphan = 0;
		}
		jbd_debug(1, "Skipping orphan recovery on fs with errors.\n");
		return;
	}

	if (s_flags & SB_RDONLY) {
		ext4_msg(sb, KERN_INFO, "orphan cleanup on readonly fs");
		sb->s_flags &= ~SB_RDONLY;
	}
#ifdef CONFIG_QUOTA
	/* Needed for iput() to work correctly and not trash data */
	sb->s_flags |= SB_ACTIVE;

	/*
	 * Turn on quotas which were not enabled for read-only mounts if
	 * filesystem has quota feature, so that they are updated correctly.
	 */
	if (ext4_has_feature_quota(sb) && (s_flags & SB_RDONLY)) {
		int ret = ext4_enable_quotas(sb);

		if (!ret)
			quota_update = 1;
		else
			ext4_msg(sb, KERN_ERR,
				"Cannot turn on quotas: error %d", ret);
	}

	/* Turn on journaled quotas used for old sytle */
	for (i = 0; i < EXT4_MAXQUOTAS; i++) {
		if (EXT4_SB(sb)->s_qf_names[i]) {
			int ret = ext4_quota_on_mount(sb, i);

			if (!ret)
				quota_update = 1;
			else
				ext4_msg(sb, KERN_ERR,
					"Cannot turn on journaled "
					"quota: type %d: error %d", i, ret);
		}
	}
#endif

	while (es->s_last_orphan) {
		struct inode *inode;

		/*
		 * We may have encountered an error during cleanup; if
		 * so, skip the rest.
		 */
		if (EXT4_SB(sb)->s_mount_state & EXT4_ERROR_FS) {
			jbd_debug(1, "Skipping orphan recovery on fs with errors.\n");
			es->s_last_orphan = 0;
			break;
		}

		inode = ext4_orphan_get(sb, le32_to_cpu(es->s_last_orphan));
		if (IS_ERR(inode)) {
			es->s_last_orphan = 0;
			break;
		}

		list_add(&EXT4_I(inode)->i_orphan, &EXT4_SB(sb)->s_orphan);
		dquot_initialize(inode);
		if (inode->i_nlink) {
			if (test_opt(sb, DEBUG))
				ext4_msg(sb, KERN_DEBUG,
					"%s: truncating inode %lu to %lld bytes",
					__func__, inode->i_ino, inode->i_size);
			jbd_debug(2, "truncating inode %lu to %lld bytes\n",
				  inode->i_ino, inode->i_size);
			inode_lock(inode);
			truncate_inode_pages(inode->i_mapping, inode->i_size);
			ret = ext4_truncate(inode);
			if (ret)
				ext4_std_error(inode->i_sb, ret);
			inode_unlock(inode);
			nr_truncates++;
		} else {
			if (test_opt(sb, DEBUG))
				ext4_msg(sb, KERN_DEBUG,
					"%s: deleting unreferenced inode %lu",
					__func__, inode->i_ino);
			jbd_debug(2, "deleting unreferenced inode %lu\n",
				  inode->i_ino);
			nr_orphans++;
		}
		iput(inode);  /* The delete magic happens here! */
	}

#define PLURAL(x) (x), ((x) == 1) ? "" : "s"

	if (nr_orphans)
		ext4_msg(sb, KERN_INFO, "%d orphan inode%s deleted",
		       PLURAL(nr_orphans));
	if (nr_truncates)
		ext4_msg(sb, KERN_INFO, "%d truncate%s cleaned up",
		       PLURAL(nr_truncates));
#ifdef CONFIG_QUOTA
	/* Turn off quotas if they were enabled for orphan cleanup */
	if (quota_update) {
		for (i = 0; i < EXT4_MAXQUOTAS; i++) {
			if (sb_dqopt(sb)->files[i])
				dquot_quota_off(sb, i);
		}
	}
#endif
	sb->s_flags = s_flags; /* Restore SB_RDONLY status */
}

/*
 * Maximal extent format file size.
 * Resulting logical blkno at s_maxbytes must fit in our on-disk
 * extent format containers, within a sector_t, and within i_blocks
 * in the vfs.  ext4 inode has 48 bits of i_block in fsblock units,
 * so that won't be a limiting factor.
 *
 * However there is other limiting factor. We do store extents in the form
 * of starting block and length, hence the resulting length of the extent
 * covering maximum file size must fit into on-disk format containers as
 * well. Given that length is always by 1 unit bigger than max unit (because
 * we count 0 as well) we have to lower the s_maxbytes by one fs block.
 *
 * Note, this does *not* consider any metadata overhead for vfs i_blocks.
 */
static loff_t ext4_max_size(int blkbits, int has_huge_files)
{
	loff_t res;
	loff_t upper_limit = MAX_LFS_FILESIZE;

	BUILD_BUG_ON(sizeof(blkcnt_t) < sizeof(u64));

	if (!has_huge_files) {
		upper_limit = (1LL << 32) - 1;

		/* total blocks in file system block size */
		upper_limit >>= (blkbits - 9);
		upper_limit <<= blkbits;
	}

	/*
	 * 32-bit extent-start container, ee_block. We lower the maxbytes
	 * by one fs block, so ee_len can cover the extent of maximum file
	 * size
	 */
	res = (1LL << 32) - 1;
	res <<= blkbits;

	/* Sanity check against vm- & vfs- imposed limits */
	if (res > upper_limit)
		res = upper_limit;

	return res;
}

/*
 * Maximal bitmap file size.  There is a direct, and {,double-,triple-}indirect
 * block limit, and also a limit of (2^48 - 1) 512-byte sectors in i_blocks.
 * We need to be 1 filesystem block less than the 2^48 sector limit.
 */
static loff_t ext4_max_bitmap_size(int bits, int has_huge_files)
{
	loff_t res = EXT4_NDIR_BLOCKS;
	int meta_blocks;
	loff_t upper_limit;
	/* This is calculated to be the largest file size for a dense, block
	 * mapped file such that the file's total number of 512-byte sectors,
	 * including data and all indirect blocks, does not exceed (2^48 - 1).
	 *
	 * __u32 i_blocks_lo and _u16 i_blocks_high represent the total
	 * number of 512-byte sectors of the file.
	 */

	if (!has_huge_files) {
		/*
		 * !has_huge_files or implies that the inode i_block field
		 * represents total file blocks in 2^32 512-byte sectors ==
		 * size of vfs inode i_blocks * 8
		 */
		upper_limit = (1LL << 32) - 1;

		/* total blocks in file system block size */
		upper_limit >>= (bits - 9);

	} else {
		/*
		 * We use 48 bit ext4_inode i_blocks
		 * With EXT4_HUGE_FILE_FL set the i_blocks
		 * represent total number of blocks in
		 * file system block size
		 */
		upper_limit = (1LL << 48) - 1;

	}

	/* indirect blocks */
	meta_blocks = 1;
	/* double indirect blocks */
	meta_blocks += 1 + (1LL << (bits-2));
	/* tripple indirect blocks */
	meta_blocks += 1 + (1LL << (bits-2)) + (1LL << (2*(bits-2)));

	upper_limit -= meta_blocks;
	upper_limit <<= bits;

	res += 1LL << (bits-2);
	res += 1LL << (2*(bits-2));
	res += 1LL << (3*(bits-2));
	res <<= bits;
	if (res > upper_limit)
		res = upper_limit;

	if (res > MAX_LFS_FILESIZE)
		res = MAX_LFS_FILESIZE;

	return res;
}

static ext4_fsblk_t descriptor_loc(struct super_block *sb,
				   ext4_fsblk_t logical_sb_block, int nr)
{
	struct ext4_sb_info *sbi = EXT4_SB(sb);
	ext4_group_t bg, first_meta_bg;
	int has_super = 0;

	first_meta_bg = le32_to_cpu(sbi->s_es->s_first_meta_bg);

	if (!ext4_has_feature_meta_bg(sb) || nr < first_meta_bg)
		return logical_sb_block + nr + 1;
	bg = sbi->s_desc_per_block * nr;
	if (ext4_bg_has_super(sb, bg))
		has_super = 1;

	/*
	 * If we have a meta_bg fs with 1k blocks, group 0's GDT is at
	 * block 2, not 1.  If s_first_data_block == 0 (bigalloc is enabled
	 * on modern mke2fs or blksize > 1k on older mke2fs) then we must
	 * compensate.
	 */
	if (sb->s_blocksize == 1024 && nr == 0 &&
	    le32_to_cpu(sbi->s_es->s_first_data_block) == 0)
		has_super++;

	return (has_super + ext4_group_first_block_no(sb, bg));
}

/**
 * ext4_get_stripe_size: Get the stripe size.
 * @sbi: In memory super block info
 *
 * If we have specified it via mount option, then
 * use the mount option value. If the value specified at mount time is
 * greater than the blocks per group use the super block value.
 * If the super block value is greater than blocks per group return 0.
 * Allocator needs it be less than blocks per group.
 *
 */
static unsigned long ext4_get_stripe_size(struct ext4_sb_info *sbi)
{
	unsigned long stride = le16_to_cpu(sbi->s_es->s_raid_stride);
	unsigned long stripe_width =
			le32_to_cpu(sbi->s_es->s_raid_stripe_width);
	int ret;

	if (sbi->s_stripe && sbi->s_stripe <= sbi->s_blocks_per_group)
		ret = sbi->s_stripe;
	else if (stripe_width && stripe_width <= sbi->s_blocks_per_group)
		ret = stripe_width;
	else if (stride && stride <= sbi->s_blocks_per_group)
		ret = stride;
	else
		ret = 0;

	/*
	 * If the stripe width is 1, this makes no sense and
	 * we set it to 0 to turn off stripe handling code.
	 */
	if (ret <= 1)
		ret = 0;

	return ret;
}

/*
 * Check whether this filesystem can be mounted based on
 * the features present and the RDONLY/RDWR mount requested.
 * Returns 1 if this filesystem can be mounted as requested,
 * 0 if it cannot be.
 */
static int ext4_feature_set_ok(struct super_block *sb, int readonly)
{
	if (ext4_has_unknown_ext4_incompat_features(sb)) {
		ext4_msg(sb, KERN_ERR,
			"Couldn't mount because of "
			"unsupported optional features (%x)",
			(le32_to_cpu(EXT4_SB(sb)->s_es->s_feature_incompat) &
			~EXT4_FEATURE_INCOMPAT_SUPP));
		return 0;
	}

#ifndef CONFIG_UNICODE
	if (ext4_has_feature_casefold(sb)) {
		ext4_msg(sb, KERN_ERR,
			 "Filesystem with casefold feature cannot be "
			 "mounted without CONFIG_UNICODE");
		return 0;
	}
#endif

	if (readonly)
		return 1;

	if (ext4_has_feature_readonly(sb)) {
		ext4_msg(sb, KERN_INFO, "filesystem is read-only");
		sb->s_flags |= SB_RDONLY;
		return 1;
	}

	/* Check that feature set is OK for a read-write mount */
	if (ext4_has_unknown_ext4_ro_compat_features(sb)) {
		ext4_msg(sb, KERN_ERR, "couldn't mount RDWR because of "
			 "unsupported optional features (%x)",
			 (le32_to_cpu(EXT4_SB(sb)->s_es->s_feature_ro_compat) &
				~EXT4_FEATURE_RO_COMPAT_SUPP));
		return 0;
	}
	if (ext4_has_feature_bigalloc(sb) && !ext4_has_feature_extents(sb)) {
		ext4_msg(sb, KERN_ERR,
			 "Can't support bigalloc feature without "
			 "extents feature\n");
		return 0;
	}

#if !IS_ENABLED(CONFIG_QUOTA) || !IS_ENABLED(CONFIG_QFMT_V2)
	if (!readonly && (ext4_has_feature_quota(sb) ||
			  ext4_has_feature_project(sb))) {
		ext4_msg(sb, KERN_ERR,
			 "The kernel was not built with CONFIG_QUOTA and CONFIG_QFMT_V2");
		return 0;
	}
#endif  /* CONFIG_QUOTA */
	return 1;
}

/*
 * This function is called once a day if we have errors logged
 * on the file system
 */
static void print_daily_error_info(struct timer_list *t)
{
	struct ext4_sb_info *sbi = from_timer(sbi, t, s_err_report);
	struct super_block *sb = sbi->s_sb;
	struct ext4_super_block *es = sbi->s_es;

	if (es->s_error_count)
		/* fsck newer than v1.41.13 is needed to clean this condition. */
		ext4_msg(sb, KERN_NOTICE, "error count since last fsck: %u",
			 le32_to_cpu(es->s_error_count));
	if (es->s_first_error_time) {
		printk(KERN_NOTICE "EXT4-fs (%s): initial error at time %llu: %.*s:%d",
		       sb->s_id,
		       ext4_get_tstamp(es, s_first_error_time),
		       (int) sizeof(es->s_first_error_func),
		       es->s_first_error_func,
		       le32_to_cpu(es->s_first_error_line));
		if (es->s_first_error_ino)
			printk(KERN_CONT ": inode %u",
			       le32_to_cpu(es->s_first_error_ino));
		if (es->s_first_error_block)
			printk(KERN_CONT ": block %llu", (unsigned long long)
			       le64_to_cpu(es->s_first_error_block));
		printk(KERN_CONT "\n");
	}
	if (es->s_last_error_time) {
		printk(KERN_NOTICE "EXT4-fs (%s): last error at time %llu: %.*s:%d",
		       sb->s_id,
		       ext4_get_tstamp(es, s_last_error_time),
		       (int) sizeof(es->s_last_error_func),
		       es->s_last_error_func,
		       le32_to_cpu(es->s_last_error_line));
		if (es->s_last_error_ino)
			printk(KERN_CONT ": inode %u",
			       le32_to_cpu(es->s_last_error_ino));
		if (es->s_last_error_block)
			printk(KERN_CONT ": block %llu", (unsigned long long)
			       le64_to_cpu(es->s_last_error_block));
		printk(KERN_CONT "\n");
	}
	mod_timer(&sbi->s_err_report, jiffies + 24*60*60*HZ);  /* Once a day */
}

/* Find next suitable group and run ext4_init_inode_table */
static int ext4_run_li_request(struct ext4_li_request *elr)
{
	struct ext4_group_desc *gdp = NULL;
	ext4_group_t group, ngroups;
	struct super_block *sb;
	unsigned long timeout = 0;
	int ret = 0;

	sb = elr->lr_super;
	ngroups = EXT4_SB(sb)->s_groups_count;

	for (group = elr->lr_next_group; group < ngroups; group++) {
		gdp = ext4_get_group_desc(sb, group, NULL);
		if (!gdp) {
			ret = 1;
			break;
		}

		if (!(gdp->bg_flags & cpu_to_le16(EXT4_BG_INODE_ZEROED)))
			break;
	}

	if (group >= ngroups)
		ret = 1;

	if (!ret) {
		timeout = jiffies;
		ret = ext4_init_inode_table(sb, group,
					    elr->lr_timeout ? 0 : 1);
		if (elr->lr_timeout == 0) {
			timeout = (jiffies - timeout) *
				  elr->lr_sbi->s_li_wait_mult;
			elr->lr_timeout = timeout;
		}
		elr->lr_next_sched = jiffies + elr->lr_timeout;
		elr->lr_next_group = group + 1;
	}
	return ret;
}

/*
 * Remove lr_request from the list_request and free the
 * request structure. Should be called with li_list_mtx held
 */
static void ext4_remove_li_request(struct ext4_li_request *elr)
{
	struct ext4_sb_info *sbi;

	if (!elr)
		return;

	sbi = elr->lr_sbi;

	list_del(&elr->lr_request);
	sbi->s_li_request = NULL;
	kfree(elr);
}

static void ext4_unregister_li_request(struct super_block *sb)
{
	mutex_lock(&ext4_li_mtx);
	if (!ext4_li_info) {
		mutex_unlock(&ext4_li_mtx);
		return;
	}

	mutex_lock(&ext4_li_info->li_list_mtx);
	ext4_remove_li_request(EXT4_SB(sb)->s_li_request);
	mutex_unlock(&ext4_li_info->li_list_mtx);
	mutex_unlock(&ext4_li_mtx);
}

static struct task_struct *ext4_lazyinit_task;

/*
 * This is the function where ext4lazyinit thread lives. It walks
 * through the request list searching for next scheduled filesystem.
 * When such a fs is found, run the lazy initialization request
 * (ext4_rn_li_request) and keep track of the time spend in this
 * function. Based on that time we compute next schedule time of
 * the request. When walking through the list is complete, compute
 * next waking time and put itself into sleep.
 */
static int ext4_lazyinit_thread(void *arg)
{
	struct ext4_lazy_init *eli = (struct ext4_lazy_init *)arg;
	struct list_head *pos, *n;
	struct ext4_li_request *elr;
	unsigned long next_wakeup, cur;

	BUG_ON(NULL == eli);

cont_thread:
	while (true) {
		next_wakeup = MAX_JIFFY_OFFSET;

		mutex_lock(&eli->li_list_mtx);
		if (list_empty(&eli->li_request_list)) {
			mutex_unlock(&eli->li_list_mtx);
			goto exit_thread;
		}
		list_for_each_safe(pos, n, &eli->li_request_list) {
			int err = 0;
			int progress = 0;
			elr = list_entry(pos, struct ext4_li_request,
					 lr_request);

			if (time_before(jiffies, elr->lr_next_sched)) {
				if (time_before(elr->lr_next_sched, next_wakeup))
					next_wakeup = elr->lr_next_sched;
				continue;
			}
			if (down_read_trylock(&elr->lr_super->s_umount)) {
				if (sb_start_write_trylock(elr->lr_super)) {
					progress = 1;
					/*
					 * We hold sb->s_umount, sb can not
					 * be removed from the list, it is
					 * now safe to drop li_list_mtx
					 */
					mutex_unlock(&eli->li_list_mtx);
					err = ext4_run_li_request(elr);
					sb_end_write(elr->lr_super);
					mutex_lock(&eli->li_list_mtx);
					n = pos->next;
				}
				up_read((&elr->lr_super->s_umount));
			}
			/* error, remove the lazy_init job */
			if (err) {
				ext4_remove_li_request(elr);
				continue;
			}
			if (!progress) {
				elr->lr_next_sched = jiffies +
					(prandom_u32()
					 % (EXT4_DEF_LI_MAX_START_DELAY * HZ));
			}
			if (time_before(elr->lr_next_sched, next_wakeup))
				next_wakeup = elr->lr_next_sched;
		}
		mutex_unlock(&eli->li_list_mtx);

		try_to_freeze();

		cur = jiffies;
		if ((time_after_eq(cur, next_wakeup)) ||
		    (MAX_JIFFY_OFFSET == next_wakeup)) {
			cond_resched();
			continue;
		}

		schedule_timeout_interruptible(next_wakeup - cur);

		if (kthread_should_stop()) {
			ext4_clear_request_list();
			goto exit_thread;
		}
	}

exit_thread:
	/*
	 * It looks like the request list is empty, but we need
	 * to check it under the li_list_mtx lock, to prevent any
	 * additions into it, and of course we should lock ext4_li_mtx
	 * to atomically free the list and ext4_li_info, because at
	 * this point another ext4 filesystem could be registering
	 * new one.
	 */
	mutex_lock(&ext4_li_mtx);
	mutex_lock(&eli->li_list_mtx);
	if (!list_empty(&eli->li_request_list)) {
		mutex_unlock(&eli->li_list_mtx);
		mutex_unlock(&ext4_li_mtx);
		goto cont_thread;
	}
	mutex_unlock(&eli->li_list_mtx);
	kfree(ext4_li_info);
	ext4_li_info = NULL;
	mutex_unlock(&ext4_li_mtx);

	return 0;
}

static void ext4_clear_request_list(void)
{
	struct list_head *pos, *n;
	struct ext4_li_request *elr;

	mutex_lock(&ext4_li_info->li_list_mtx);
	list_for_each_safe(pos, n, &ext4_li_info->li_request_list) {
		elr = list_entry(pos, struct ext4_li_request,
				 lr_request);
		ext4_remove_li_request(elr);
	}
	mutex_unlock(&ext4_li_info->li_list_mtx);
}

static int ext4_run_lazyinit_thread(void)
{
	ext4_lazyinit_task = kthread_run(ext4_lazyinit_thread,
					 ext4_li_info, "ext4lazyinit");
	if (IS_ERR(ext4_lazyinit_task)) {
		int err = PTR_ERR(ext4_lazyinit_task);
		ext4_clear_request_list();
		kfree(ext4_li_info);
		ext4_li_info = NULL;
		printk(KERN_CRIT "EXT4-fs: error %d creating inode table "
				 "initialization thread\n",
				 err);
		return err;
	}
	ext4_li_info->li_state |= EXT4_LAZYINIT_RUNNING;
	return 0;
}

/*
 * Check whether it make sense to run itable init. thread or not.
 * If there is at least one uninitialized inode table, return
 * corresponding group number, else the loop goes through all
 * groups and return total number of groups.
 */
static ext4_group_t ext4_has_uninit_itable(struct super_block *sb)
{
	ext4_group_t group, ngroups = EXT4_SB(sb)->s_groups_count;
	struct ext4_group_desc *gdp = NULL;

	if (!ext4_has_group_desc_csum(sb))
		return ngroups;

	for (group = 0; group < ngroups; group++) {
		gdp = ext4_get_group_desc(sb, group, NULL);
		if (!gdp)
			continue;

		if (!(gdp->bg_flags & cpu_to_le16(EXT4_BG_INODE_ZEROED)))
			break;
	}

	return group;
}

static int ext4_li_info_new(void)
{
	struct ext4_lazy_init *eli = NULL;

	eli = kzalloc(sizeof(*eli), GFP_KERNEL);
	if (!eli)
		return -ENOMEM;

	INIT_LIST_HEAD(&eli->li_request_list);
	mutex_init(&eli->li_list_mtx);

	eli->li_state |= EXT4_LAZYINIT_QUIT;

	ext4_li_info = eli;

	return 0;
}

static struct ext4_li_request *ext4_li_request_new(struct super_block *sb,
					    ext4_group_t start)
{
	struct ext4_sb_info *sbi = EXT4_SB(sb);
	struct ext4_li_request *elr;

	elr = kzalloc(sizeof(*elr), GFP_KERNEL);
	if (!elr)
		return NULL;

	elr->lr_super = sb;
	elr->lr_sbi = sbi;
	elr->lr_next_group = start;

	/*
	 * Randomize first schedule time of the request to
	 * spread the inode table initialization requests
	 * better.
	 */
	elr->lr_next_sched = jiffies + (prandom_u32() %
				(EXT4_DEF_LI_MAX_START_DELAY * HZ));
	return elr;
}

int ext4_register_li_request(struct super_block *sb,
			     ext4_group_t first_not_zeroed)
{
	struct ext4_sb_info *sbi = EXT4_SB(sb);
	struct ext4_li_request *elr = NULL;
	ext4_group_t ngroups = sbi->s_groups_count;
	int ret = 0;

	mutex_lock(&ext4_li_mtx);
	if (sbi->s_li_request != NULL) {
		/*
		 * Reset timeout so it can be computed again, because
		 * s_li_wait_mult might have changed.
		 */
		sbi->s_li_request->lr_timeout = 0;
		goto out;
	}

	if (first_not_zeroed == ngroups || sb_rdonly(sb) ||
	    !test_opt(sb, INIT_INODE_TABLE))
		goto out;

	elr = ext4_li_request_new(sb, first_not_zeroed);
	if (!elr) {
		ret = -ENOMEM;
		goto out;
	}

	if (NULL == ext4_li_info) {
		ret = ext4_li_info_new();
		if (ret)
			goto out;
	}

	mutex_lock(&ext4_li_info->li_list_mtx);
	list_add(&elr->lr_request, &ext4_li_info->li_request_list);
	mutex_unlock(&ext4_li_info->li_list_mtx);

	sbi->s_li_request = elr;
	/*
	 * set elr to NULL here since it has been inserted to
	 * the request_list and the removal and free of it is
	 * handled by ext4_clear_request_list from now on.
	 */
	elr = NULL;

	if (!(ext4_li_info->li_state & EXT4_LAZYINIT_RUNNING)) {
		ret = ext4_run_lazyinit_thread();
		if (ret)
			goto out;
	}
out:
	mutex_unlock(&ext4_li_mtx);
	if (ret)
		kfree(elr);
	return ret;
}

/*
 * We do not need to lock anything since this is called on
 * module unload.
 */
static void ext4_destroy_lazyinit_thread(void)
{
	/*
	 * If thread exited earlier
	 * there's nothing to be done.
	 */
	if (!ext4_li_info || !ext4_lazyinit_task)
		return;

	kthread_stop(ext4_lazyinit_task);
}

static int set_journal_csum_feature_set(struct super_block *sb)
{
	int ret = 1;
	int compat, incompat;
	struct ext4_sb_info *sbi = EXT4_SB(sb);

	if (ext4_has_metadata_csum(sb)) {
		/* journal checksum v3 */
		compat = 0;
		incompat = JBD2_FEATURE_INCOMPAT_CSUM_V3;
	} else {
		/* journal checksum v1 */
		compat = JBD2_FEATURE_COMPAT_CHECKSUM;
		incompat = 0;
	}

	jbd2_journal_clear_features(sbi->s_journal,
			JBD2_FEATURE_COMPAT_CHECKSUM, 0,
			JBD2_FEATURE_INCOMPAT_CSUM_V3 |
			JBD2_FEATURE_INCOMPAT_CSUM_V2);
	if (test_opt(sb, JOURNAL_ASYNC_COMMIT)) {
		ret = jbd2_journal_set_features(sbi->s_journal,
				compat, 0,
				JBD2_FEATURE_INCOMPAT_ASYNC_COMMIT |
				incompat);
	} else if (test_opt(sb, JOURNAL_CHECKSUM)) {
		ret = jbd2_journal_set_features(sbi->s_journal,
				compat, 0,
				incompat);
		jbd2_journal_clear_features(sbi->s_journal, 0, 0,
				JBD2_FEATURE_INCOMPAT_ASYNC_COMMIT);
	} else {
		jbd2_journal_clear_features(sbi->s_journal, 0, 0,
				JBD2_FEATURE_INCOMPAT_ASYNC_COMMIT);
	}

	return ret;
}

/*
 * Note: calculating the overhead so we can be compatible with
 * historical BSD practice is quite difficult in the face of
 * clusters/bigalloc.  This is because multiple metadata blocks from
 * different block group can end up in the same allocation cluster.
 * Calculating the exact overhead in the face of clustered allocation
 * requires either O(all block bitmaps) in memory or O(number of block
 * groups**2) in time.  We will still calculate the superblock for
 * older file systems --- and if we come across with a bigalloc file
 * system with zero in s_overhead_clusters the estimate will be close to
 * correct especially for very large cluster sizes --- but for newer
 * file systems, it's better to calculate this figure once at mkfs
 * time, and store it in the superblock.  If the superblock value is
 * present (even for non-bigalloc file systems), we will use it.
 */
static int count_overhead(struct super_block *sb, ext4_group_t grp,
			  char *buf)
{
	struct ext4_sb_info	*sbi = EXT4_SB(sb);
	struct ext4_group_desc	*gdp;
	ext4_fsblk_t		first_block, last_block, b;
	ext4_group_t		i, ngroups = ext4_get_groups_count(sb);
	int			s, j, count = 0;

	if (!ext4_has_feature_bigalloc(sb))
		return (ext4_bg_has_super(sb, grp) + ext4_bg_num_gdb(sb, grp) +
			sbi->s_itb_per_group + 2);

	first_block = le32_to_cpu(sbi->s_es->s_first_data_block) +
		(grp * EXT4_BLOCKS_PER_GROUP(sb));
	last_block = first_block + EXT4_BLOCKS_PER_GROUP(sb) - 1;
	for (i = 0; i < ngroups; i++) {
		gdp = ext4_get_group_desc(sb, i, NULL);
		b = ext4_block_bitmap(sb, gdp);
		if (b >= first_block && b <= last_block) {
			ext4_set_bit(EXT4_B2C(sbi, b - first_block), buf);
			count++;
		}
		b = ext4_inode_bitmap(sb, gdp);
		if (b >= first_block && b <= last_block) {
			ext4_set_bit(EXT4_B2C(sbi, b - first_block), buf);
			count++;
		}
		b = ext4_inode_table(sb, gdp);
		if (b >= first_block && b + sbi->s_itb_per_group <= last_block)
			for (j = 0; j < sbi->s_itb_per_group; j++, b++) {
				int c = EXT4_B2C(sbi, b - first_block);
				ext4_set_bit(c, buf);
				count++;
			}
		if (i != grp)
			continue;
		s = 0;
		if (ext4_bg_has_super(sb, grp)) {
			ext4_set_bit(s++, buf);
			count++;
		}
		j = ext4_bg_num_gdb(sb, grp);
		if (s + j > EXT4_BLOCKS_PER_GROUP(sb)) {
			ext4_error(sb, "Invalid number of block group "
				   "descriptor blocks: %d", j);
			j = EXT4_BLOCKS_PER_GROUP(sb) - s;
		}
		count += j;
		for (; j > 0; j--)
			ext4_set_bit(EXT4_B2C(sbi, s++), buf);
	}
	if (!count)
		return 0;
	return EXT4_CLUSTERS_PER_GROUP(sb) -
		ext4_count_free(buf, EXT4_CLUSTERS_PER_GROUP(sb) / 8);
}

/*
 * Compute the overhead and stash it in sbi->s_overhead
 */
int ext4_calculate_overhead(struct super_block *sb)
{
	struct ext4_sb_info *sbi = EXT4_SB(sb);
	struct ext4_super_block *es = sbi->s_es;
	struct inode *j_inode;
	unsigned int j_blocks, j_inum = le32_to_cpu(es->s_journal_inum);
	ext4_group_t i, ngroups = ext4_get_groups_count(sb);
	ext4_fsblk_t overhead = 0;
	char *buf = (char *) get_zeroed_page(GFP_NOFS);

	if (!buf)
		return -ENOMEM;

	/*
	 * Compute the overhead (FS structures).  This is constant
	 * for a given filesystem unless the number of block groups
	 * changes so we cache the previous value until it does.
	 */

	/*
	 * All of the blocks before first_data_block are overhead
	 */
	overhead = EXT4_B2C(sbi, le32_to_cpu(es->s_first_data_block));

	/*
	 * Add the overhead found in each block group
	 */
	for (i = 0; i < ngroups; i++) {
		int blks;

		blks = count_overhead(sb, i, buf);
		overhead += blks;
		if (blks)
			memset(buf, 0, PAGE_SIZE);
		cond_resched();
	}

	/*
	 * Add the internal journal blocks whether the journal has been
	 * loaded or not
	 */
	if (sbi->s_journal && !sbi->journal_bdev)
		overhead += EXT4_NUM_B2C(sbi, sbi->s_journal->j_maxlen);
	else if (ext4_has_feature_journal(sb) && !sbi->s_journal) {
		j_inode = ext4_get_journal_inode(sb, j_inum);
		if (j_inode) {
			j_blocks = j_inode->i_size >> sb->s_blocksize_bits;
			overhead += EXT4_NUM_B2C(sbi, j_blocks);
			iput(j_inode);
		} else {
			ext4_msg(sb, KERN_ERR, "can't get journal size");
		}
	}
	sbi->s_overhead = overhead;
	smp_wmb();
	free_page((unsigned long) buf);
	return 0;
}

static void ext4_set_resv_clusters(struct super_block *sb)
{
	ext4_fsblk_t resv_clusters;
	struct ext4_sb_info *sbi = EXT4_SB(sb);

	/*
	 * There's no need to reserve anything when we aren't using extents.
	 * The space estimates are exact, there are no unwritten extents,
	 * hole punching doesn't need new metadata... This is needed especially
	 * to keep ext2/3 backward compatibility.
	 */
	if (!ext4_has_feature_extents(sb))
		return;
	/*
	 * By default we reserve 2% or 4096 clusters, whichever is smaller.
	 * This should cover the situations where we can not afford to run
	 * out of space like for example punch hole, or converting
	 * unwritten extents in delalloc path. In most cases such
	 * allocation would require 1, or 2 blocks, higher numbers are
	 * very rare.
	 */
	resv_clusters = (ext4_blocks_count(sbi->s_es) >>
			 sbi->s_cluster_bits);

	do_div(resv_clusters, 50);
	resv_clusters = min_t(ext4_fsblk_t, resv_clusters, 4096);

	atomic64_set(&sbi->s_resv_clusters, resv_clusters);
}

static int ext4_fill_super(struct super_block *sb, void *data, int silent)
{
	struct dax_device *dax_dev = fs_dax_get_by_bdev(sb->s_bdev);
	char *orig_data = kstrdup(data, GFP_KERNEL);
	struct buffer_head *bh, **group_desc;
	struct ext4_super_block *es = NULL;
	struct ext4_sb_info *sbi = kzalloc(sizeof(*sbi), GFP_KERNEL);
	struct flex_groups **flex_groups;
	ext4_fsblk_t block;
	ext4_fsblk_t sb_block = get_sb_block(&data);
	ext4_fsblk_t logical_sb_block;
	unsigned long offset = 0;
	unsigned long journal_devnum = 0;
	unsigned long def_mount_opts;
	struct inode *root;
	const char *descr;
	int ret = -ENOMEM;
	int blocksize, clustersize;
	unsigned int db_count;
	unsigned int i;
	int needs_recovery, has_huge_files, has_bigalloc;
	__u64 blocks_count;
	int err = 0;
	unsigned int journal_ioprio = DEFAULT_JOURNAL_IOPRIO;
	ext4_group_t first_not_zeroed;

	if ((data && !orig_data) || !sbi)
		goto out_free_base;

	sbi->s_daxdev = dax_dev;
	sbi->s_blockgroup_lock =
		kzalloc(sizeof(struct blockgroup_lock), GFP_KERNEL);
	if (!sbi->s_blockgroup_lock)
		goto out_free_base;

	sb->s_fs_info = sbi;
	sbi->s_sb = sb;
	sbi->s_inode_readahead_blks = EXT4_DEF_INODE_READAHEAD_BLKS;
	sbi->s_sb_block = sb_block;
	if (sb->s_bdev->bd_part)
		sbi->s_sectors_written_start =
			part_stat_read(sb->s_bdev->bd_part, sectors[STAT_WRITE]);

	/* Cleanup superblock name */
	strreplace(sb->s_id, '/', '!');

	/* -EINVAL is default */
	ret = -EINVAL;
	blocksize = sb_min_blocksize(sb, EXT4_MIN_BLOCK_SIZE);
	if (!blocksize) {
		ext4_msg(sb, KERN_ERR, "unable to set blocksize");
		goto out_fail;
	}

	/*
	 * The ext4 superblock will not be buffer aligned for other than 1kB
	 * block sizes.  We need to calculate the offset from buffer start.
	 */
	if (blocksize != EXT4_MIN_BLOCK_SIZE) {
		logical_sb_block = sb_block * EXT4_MIN_BLOCK_SIZE;
		offset = do_div(logical_sb_block, blocksize);
	} else {
		logical_sb_block = sb_block;
	}

	if (!(bh = sb_bread_unmovable(sb, logical_sb_block))) {
		ext4_msg(sb, KERN_ERR, "unable to read superblock");
		goto out_fail;
	}
	/*
	 * Note: s_es must be initialized as soon as possible because
	 *       some ext4 macro-instructions depend on its value
	 */
	es = (struct ext4_super_block *) (bh->b_data + offset);
	sbi->s_es = es;
	sb->s_magic = le16_to_cpu(es->s_magic);
	if (sb->s_magic != EXT4_SUPER_MAGIC)
		goto cantfind_ext4;
	sbi->s_kbytes_written = le64_to_cpu(es->s_kbytes_written);

	/* Warn if metadata_csum and gdt_csum are both set. */
	if (ext4_has_feature_metadata_csum(sb) &&
	    ext4_has_feature_gdt_csum(sb))
		ext4_warning(sb, "metadata_csum and uninit_bg are "
			     "redundant flags; please run fsck.");

	/* Check for a known checksum algorithm */
	if (!ext4_verify_csum_type(sb, es)) {
		ext4_msg(sb, KERN_ERR, "VFS: Found ext4 filesystem with "
			 "unknown checksum algorithm.");
		silent = 1;
		goto cantfind_ext4;
	}

	/* Load the checksum driver */
	sbi->s_chksum_driver = crypto_alloc_shash("crc32c", 0, 0);
	if (IS_ERR(sbi->s_chksum_driver)) {
		ext4_msg(sb, KERN_ERR, "Cannot load crc32c driver.");
		ret = PTR_ERR(sbi->s_chksum_driver);
		sbi->s_chksum_driver = NULL;
		goto failed_mount;
	}

	/* Check superblock checksum */
	if (!ext4_superblock_csum_verify(sb, es)) {
		ext4_msg(sb, KERN_ERR, "VFS: Found ext4 filesystem with "
			 "invalid superblock checksum.  Run e2fsck?");
		silent = 1;
		ret = -EFSBADCRC;
		goto cantfind_ext4;
	}

	/* Precompute checksum seed for all metadata */
	if (ext4_has_feature_csum_seed(sb))
		sbi->s_csum_seed = le32_to_cpu(es->s_checksum_seed);
	else if (ext4_has_metadata_csum(sb) || ext4_has_feature_ea_inode(sb))
		sbi->s_csum_seed = ext4_chksum(sbi, ~0, es->s_uuid,
					       sizeof(es->s_uuid));

	/* Set defaults before we parse the mount options */
	def_mount_opts = le32_to_cpu(es->s_default_mount_opts);
	set_opt(sb, INIT_INODE_TABLE);
	if (def_mount_opts & EXT4_DEFM_DEBUG)
		set_opt(sb, DEBUG);
	if (def_mount_opts & EXT4_DEFM_BSDGROUPS)
		set_opt(sb, GRPID);
	if (def_mount_opts & EXT4_DEFM_UID16)
		set_opt(sb, NO_UID32);
	/* xattr user namespace & acls are now defaulted on */
	set_opt(sb, XATTR_USER);
	set_opt(sb, DIOREAD_NOLOCK);
#ifdef CONFIG_EXT4_FS_POSIX_ACL
	set_opt(sb, POSIX_ACL);
#endif
	/* don't forget to enable journal_csum when metadata_csum is enabled. */
	if (ext4_has_metadata_csum(sb))
		set_opt(sb, JOURNAL_CHECKSUM);

	if ((def_mount_opts & EXT4_DEFM_JMODE) == EXT4_DEFM_JMODE_DATA)
		set_opt(sb, JOURNAL_DATA);
	else if ((def_mount_opts & EXT4_DEFM_JMODE) == EXT4_DEFM_JMODE_ORDERED)
		set_opt(sb, ORDERED_DATA);
	else if ((def_mount_opts & EXT4_DEFM_JMODE) == EXT4_DEFM_JMODE_WBACK)
		set_opt(sb, WRITEBACK_DATA);

	if (le16_to_cpu(sbi->s_es->s_errors) == EXT4_ERRORS_PANIC)
		set_opt(sb, ERRORS_PANIC);
	else if (le16_to_cpu(sbi->s_es->s_errors) == EXT4_ERRORS_CONTINUE)
		set_opt(sb, ERRORS_CONT);
	else
		set_opt(sb, ERRORS_RO);
	/* block_validity enabled by default; disable with noblock_validity */
	set_opt(sb, BLOCK_VALIDITY);
	if (def_mount_opts & EXT4_DEFM_DISCARD)
		set_opt(sb, DISCARD);

	sbi->s_resuid = make_kuid(&init_user_ns, le16_to_cpu(es->s_def_resuid));
	sbi->s_resgid = make_kgid(&init_user_ns, le16_to_cpu(es->s_def_resgid));
	sbi->s_commit_interval = JBD2_DEFAULT_MAX_COMMIT_AGE * HZ;
	sbi->s_min_batch_time = EXT4_DEF_MIN_BATCH_TIME;
	sbi->s_max_batch_time = EXT4_DEF_MAX_BATCH_TIME;

	if ((def_mount_opts & EXT4_DEFM_NOBARRIER) == 0)
		set_opt(sb, BARRIER);

	/*
	 * enable delayed allocation by default
	 * Use -o nodelalloc to turn it off
	 */
	if (!IS_EXT3_SB(sb) && !IS_EXT2_SB(sb) &&
	    ((def_mount_opts & EXT4_DEFM_NODELALLOC) == 0))
		set_opt(sb, DELALLOC);

	/*
	 * set default s_li_wait_mult for lazyinit, for the case there is
	 * no mount option specified.
	 */
	sbi->s_li_wait_mult = EXT4_DEF_LI_WAIT_MULT;

	blocksize = BLOCK_SIZE << le32_to_cpu(es->s_log_block_size);
	if (blocksize < EXT4_MIN_BLOCK_SIZE ||
	    blocksize > EXT4_MAX_BLOCK_SIZE) {
		ext4_msg(sb, KERN_ERR,
		       "Unsupported filesystem blocksize %d (%d log_block_size)",
			 blocksize, le32_to_cpu(es->s_log_block_size));
		goto failed_mount;
	}

	if (le32_to_cpu(es->s_rev_level) == EXT4_GOOD_OLD_REV) {
		sbi->s_inode_size = EXT4_GOOD_OLD_INODE_SIZE;
		sbi->s_first_ino = EXT4_GOOD_OLD_FIRST_INO;
	} else {
		sbi->s_inode_size = le16_to_cpu(es->s_inode_size);
		sbi->s_first_ino = le32_to_cpu(es->s_first_ino);
		if (sbi->s_first_ino < EXT4_GOOD_OLD_FIRST_INO) {
			ext4_msg(sb, KERN_ERR, "invalid first ino: %u",
				 sbi->s_first_ino);
			goto failed_mount;
		}
		if ((sbi->s_inode_size < EXT4_GOOD_OLD_INODE_SIZE) ||
		    (!is_power_of_2(sbi->s_inode_size)) ||
		    (sbi->s_inode_size > blocksize)) {
			ext4_msg(sb, KERN_ERR,
			       "unsupported inode size: %d",
			       sbi->s_inode_size);
			ext4_msg(sb, KERN_ERR, "blocksize: %d", blocksize);
			goto failed_mount;
		}
		/*
		 * i_atime_extra is the last extra field available for
		 * [acm]times in struct ext4_inode. Checking for that
		 * field should suffice to ensure we have extra space
		 * for all three.
		 */
		if (sbi->s_inode_size >= offsetof(struct ext4_inode, i_atime_extra) +
			sizeof(((struct ext4_inode *)0)->i_atime_extra)) {
			sb->s_time_gran = 1;
			sb->s_time_max = EXT4_EXTRA_TIMESTAMP_MAX;
		} else {
			sb->s_time_gran = NSEC_PER_SEC;
			sb->s_time_max = EXT4_NON_EXTRA_TIMESTAMP_MAX;
		}
		sb->s_time_min = EXT4_TIMESTAMP_MIN;
	}
	if (sbi->s_inode_size > EXT4_GOOD_OLD_INODE_SIZE) {
		sbi->s_want_extra_isize = sizeof(struct ext4_inode) -
			EXT4_GOOD_OLD_INODE_SIZE;
		if (ext4_has_feature_extra_isize(sb)) {
			unsigned v, max = (sbi->s_inode_size -
					   EXT4_GOOD_OLD_INODE_SIZE);

			v = le16_to_cpu(es->s_want_extra_isize);
			if (v > max) {
				ext4_msg(sb, KERN_ERR,
					 "bad s_want_extra_isize: %d", v);
				goto failed_mount;
			}
			if (sbi->s_want_extra_isize < v)
				sbi->s_want_extra_isize = v;

			v = le16_to_cpu(es->s_min_extra_isize);
			if (v > max) {
				ext4_msg(sb, KERN_ERR,
					 "bad s_min_extra_isize: %d", v);
				goto failed_mount;
			}
			if (sbi->s_want_extra_isize < v)
				sbi->s_want_extra_isize = v;
		}
	}

	if (sbi->s_es->s_mount_opts[0]) {
		char *s_mount_opts = kstrndup(sbi->s_es->s_mount_opts,
					      sizeof(sbi->s_es->s_mount_opts),
					      GFP_KERNEL);
		if (!s_mount_opts)
			goto failed_mount;
		if (!parse_options(s_mount_opts, sb, &journal_devnum,
				   &journal_ioprio, 0)) {
			ext4_msg(sb, KERN_WARNING,
				 "failed to parse options in superblock: %s",
				 s_mount_opts);
		}
		kfree(s_mount_opts);
	}
	sbi->s_def_mount_opt = sbi->s_mount_opt;
	if (!parse_options((char *) data, sb, &journal_devnum,
			   &journal_ioprio, 0))
		goto failed_mount;

#ifdef CONFIG_UNICODE
	if (ext4_has_feature_casefold(sb) && !sbi->s_encoding) {
		const struct ext4_sb_encodings *encoding_info;
		struct unicode_map *encoding;
		__u16 encoding_flags;

		if (ext4_has_feature_encrypt(sb)) {
			ext4_msg(sb, KERN_ERR,
				 "Can't mount with encoding and encryption");
			goto failed_mount;
		}

		if (ext4_sb_read_encoding(es, &encoding_info,
					  &encoding_flags)) {
			ext4_msg(sb, KERN_ERR,
				 "Encoding requested by superblock is unknown");
			goto failed_mount;
		}

		encoding = utf8_load(encoding_info->version);
		if (IS_ERR(encoding)) {
			ext4_msg(sb, KERN_ERR,
				 "can't mount with superblock charset: %s-%s "
				 "not supported by the kernel. flags: 0x%x.",
				 encoding_info->name, encoding_info->version,
				 encoding_flags);
			goto failed_mount;
		}
		ext4_msg(sb, KERN_INFO,"Using encoding defined by superblock: "
			 "%s-%s with flags 0x%hx", encoding_info->name,
			 encoding_info->version?:"\b", encoding_flags);

		sbi->s_encoding = encoding;
		sbi->s_encoding_flags = encoding_flags;
	}
#endif

	if (test_opt(sb, DATA_FLAGS) == EXT4_MOUNT_JOURNAL_DATA) {
		printk_once(KERN_WARNING "EXT4-fs: Warning: mounting with data=journal disables delayed allocation, dioread_nolock, and O_DIRECT support!\n");
		clear_opt(sb, DIOREAD_NOLOCK);
		if (test_opt2(sb, EXPLICIT_DELALLOC)) {
			ext4_msg(sb, KERN_ERR, "can't mount with "
				 "both data=journal and delalloc");
			goto failed_mount;
		}
		if (test_opt(sb, DIOREAD_NOLOCK)) {
			ext4_msg(sb, KERN_ERR, "can't mount with "
				 "both data=journal and dioread_nolock");
			goto failed_mount;
		}
		if (test_opt(sb, DAX)) {
			ext4_msg(sb, KERN_ERR, "can't mount with "
				 "both data=journal and dax");
			goto failed_mount;
		}
		if (ext4_has_feature_encrypt(sb)) {
			ext4_msg(sb, KERN_WARNING,
				 "encrypted files will use data=ordered "
				 "instead of data journaling mode");
		}
		if (test_opt(sb, DELALLOC))
			clear_opt(sb, DELALLOC);
	} else {
		sb->s_iflags |= SB_I_CGROUPWB;
	}

	sb->s_flags = (sb->s_flags & ~SB_POSIXACL) |
		(test_opt(sb, POSIX_ACL) ? SB_POSIXACL : 0);

	if (le32_to_cpu(es->s_rev_level) == EXT4_GOOD_OLD_REV &&
	    (ext4_has_compat_features(sb) ||
	     ext4_has_ro_compat_features(sb) ||
	     ext4_has_incompat_features(sb)))
		ext4_msg(sb, KERN_WARNING,
		       "feature flags set on rev 0 fs, "
		       "running e2fsck is recommended");

	if (es->s_creator_os == cpu_to_le32(EXT4_OS_HURD)) {
		set_opt2(sb, HURD_COMPAT);
		if (ext4_has_feature_64bit(sb)) {
			ext4_msg(sb, KERN_ERR,
				 "The Hurd can't support 64-bit file systems");
			goto failed_mount;
		}

		/*
		 * ea_inode feature uses l_i_version field which is not
		 * available in HURD_COMPAT mode.
		 */
		if (ext4_has_feature_ea_inode(sb)) {
			ext4_msg(sb, KERN_ERR,
				 "ea_inode feature is not supported for Hurd");
			goto failed_mount;
		}
	}

	if (IS_EXT2_SB(sb)) {
		if (ext2_feature_set_ok(sb))
			ext4_msg(sb, KERN_INFO, "mounting ext2 file system "
				 "using the ext4 subsystem");
		else {
			/*
			 * If we're probing be silent, if this looks like
			 * it's actually an ext[34] filesystem.
			 */
			if (silent && ext4_feature_set_ok(sb, sb_rdonly(sb)))
				goto failed_mount;
			ext4_msg(sb, KERN_ERR, "couldn't mount as ext2 due "
				 "to feature incompatibilities");
			goto failed_mount;
		}
	}

	if (IS_EXT3_SB(sb)) {
		if (ext3_feature_set_ok(sb))
			ext4_msg(sb, KERN_INFO, "mounting ext3 file system "
				 "using the ext4 subsystem");
		else {
			/*
			 * If we're probing be silent, if this looks like
			 * it's actually an ext4 filesystem.
			 */
			if (silent && ext4_feature_set_ok(sb, sb_rdonly(sb)))
				goto failed_mount;
			ext4_msg(sb, KERN_ERR, "couldn't mount as ext3 due "
				 "to feature incompatibilities");
			goto failed_mount;
		}
	}

	/*
	 * Check feature flags regardless of the revision level, since we
	 * previously didn't change the revision level when setting the flags,
	 * so there is a chance incompat flags are set on a rev 0 filesystem.
	 */
	if (!ext4_feature_set_ok(sb, (sb_rdonly(sb))))
		goto failed_mount;

	if (le32_to_cpu(es->s_log_block_size) >
	    (EXT4_MAX_BLOCK_LOG_SIZE - EXT4_MIN_BLOCK_LOG_SIZE)) {
		ext4_msg(sb, KERN_ERR,
			 "Invalid log block size: %u",
			 le32_to_cpu(es->s_log_block_size));
		goto failed_mount;
	}
	if (le32_to_cpu(es->s_log_cluster_size) >
	    (EXT4_MAX_CLUSTER_LOG_SIZE - EXT4_MIN_BLOCK_LOG_SIZE)) {
		ext4_msg(sb, KERN_ERR,
			 "Invalid log cluster size: %u",
			 le32_to_cpu(es->s_log_cluster_size));
		goto failed_mount;
	}

	if (le16_to_cpu(sbi->s_es->s_reserved_gdt_blocks) > (blocksize / 4)) {
		ext4_msg(sb, KERN_ERR,
			 "Number of reserved GDT blocks insanely large: %d",
			 le16_to_cpu(sbi->s_es->s_reserved_gdt_blocks));
		goto failed_mount;
	}

	if (sbi->s_mount_opt & EXT4_MOUNT_DAX) {
		if (ext4_has_feature_inline_data(sb)) {
			ext4_msg(sb, KERN_ERR, "Cannot use DAX on a filesystem"
					" that may contain inline data");
			goto failed_mount;
		}
		if (!bdev_dax_supported(sb->s_bdev, blocksize)) {
			ext4_msg(sb, KERN_ERR,
				"DAX unsupported by block device.");
			goto failed_mount;
		}
	}

	if (ext4_has_feature_encrypt(sb) && es->s_encryption_level) {
		ext4_msg(sb, KERN_ERR, "Unsupported encryption level %d",
			 es->s_encryption_level);
		goto failed_mount;
	}

	if (sb->s_blocksize != blocksize) {
		/* Validate the filesystem blocksize */
		if (!sb_set_blocksize(sb, blocksize)) {
			ext4_msg(sb, KERN_ERR, "bad block size %d",
					blocksize);
			goto failed_mount;
		}

		brelse(bh);
		logical_sb_block = sb_block * EXT4_MIN_BLOCK_SIZE;
		offset = do_div(logical_sb_block, blocksize);
		bh = sb_bread_unmovable(sb, logical_sb_block);
		if (!bh) {
			ext4_msg(sb, KERN_ERR,
			       "Can't read superblock on 2nd try");
			goto failed_mount;
		}
		es = (struct ext4_super_block *)(bh->b_data + offset);
		sbi->s_es = es;
		if (es->s_magic != cpu_to_le16(EXT4_SUPER_MAGIC)) {
			ext4_msg(sb, KERN_ERR,
			       "Magic mismatch, very weird!");
			goto failed_mount;
		}
	}

	has_huge_files = ext4_has_feature_huge_file(sb);
	sbi->s_bitmap_maxbytes = ext4_max_bitmap_size(sb->s_blocksize_bits,
						      has_huge_files);
	sb->s_maxbytes = ext4_max_size(sb->s_blocksize_bits, has_huge_files);

	sbi->s_desc_size = le16_to_cpu(es->s_desc_size);
	if (ext4_has_feature_64bit(sb)) {
		if (sbi->s_desc_size < EXT4_MIN_DESC_SIZE_64BIT ||
		    sbi->s_desc_size > EXT4_MAX_DESC_SIZE ||
		    !is_power_of_2(sbi->s_desc_size)) {
			ext4_msg(sb, KERN_ERR,
			       "unsupported descriptor size %lu",
			       sbi->s_desc_size);
			goto failed_mount;
		}
	} else
		sbi->s_desc_size = EXT4_MIN_DESC_SIZE;

	sbi->s_blocks_per_group = le32_to_cpu(es->s_blocks_per_group);
	sbi->s_inodes_per_group = le32_to_cpu(es->s_inodes_per_group);

	sbi->s_inodes_per_block = blocksize / EXT4_INODE_SIZE(sb);
	if (sbi->s_inodes_per_block == 0)
		goto cantfind_ext4;
	if (sbi->s_inodes_per_group < sbi->s_inodes_per_block ||
	    sbi->s_inodes_per_group > blocksize * 8) {
		ext4_msg(sb, KERN_ERR, "invalid inodes per group: %lu\n",
			 sbi->s_blocks_per_group);
		goto failed_mount;
	}
	sbi->s_itb_per_group = sbi->s_inodes_per_group /
					sbi->s_inodes_per_block;
	sbi->s_desc_per_block = blocksize / EXT4_DESC_SIZE(sb);
	sbi->s_sbh = bh;
	sbi->s_mount_state = le16_to_cpu(es->s_state);
	sbi->s_addr_per_block_bits = ilog2(EXT4_ADDR_PER_BLOCK(sb));
	sbi->s_desc_per_block_bits = ilog2(EXT4_DESC_PER_BLOCK(sb));

	for (i = 0; i < 4; i++)
		sbi->s_hash_seed[i] = le32_to_cpu(es->s_hash_seed[i]);
	sbi->s_def_hash_version = es->s_def_hash_version;
	if (ext4_has_feature_dir_index(sb)) {
		i = le32_to_cpu(es->s_flags);
		if (i & EXT2_FLAGS_UNSIGNED_HASH)
			sbi->s_hash_unsigned = 3;
		else if ((i & EXT2_FLAGS_SIGNED_HASH) == 0) {
#ifdef __CHAR_UNSIGNED__
			if (!sb_rdonly(sb))
				es->s_flags |=
					cpu_to_le32(EXT2_FLAGS_UNSIGNED_HASH);
			sbi->s_hash_unsigned = 3;
#else
			if (!sb_rdonly(sb))
				es->s_flags |=
					cpu_to_le32(EXT2_FLAGS_SIGNED_HASH);
#endif
		}
	}

	/* Handle clustersize */
	clustersize = BLOCK_SIZE << le32_to_cpu(es->s_log_cluster_size);
	has_bigalloc = ext4_has_feature_bigalloc(sb);
	if (has_bigalloc) {
		if (clustersize < blocksize) {
			ext4_msg(sb, KERN_ERR,
				 "cluster size (%d) smaller than "
				 "block size (%d)", clustersize, blocksize);
			goto failed_mount;
		}
		sbi->s_cluster_bits = le32_to_cpu(es->s_log_cluster_size) -
			le32_to_cpu(es->s_log_block_size);
		sbi->s_clusters_per_group =
			le32_to_cpu(es->s_clusters_per_group);
		if (sbi->s_clusters_per_group > blocksize * 8) {
			ext4_msg(sb, KERN_ERR,
				 "#clusters per group too big: %lu",
				 sbi->s_clusters_per_group);
			goto failed_mount;
		}
		if (sbi->s_blocks_per_group !=
		    (sbi->s_clusters_per_group * (clustersize / blocksize))) {
			ext4_msg(sb, KERN_ERR, "blocks per group (%lu) and "
				 "clusters per group (%lu) inconsistent",
				 sbi->s_blocks_per_group,
				 sbi->s_clusters_per_group);
			goto failed_mount;
		}
	} else {
		if (clustersize != blocksize) {
			ext4_msg(sb, KERN_ERR,
				 "fragment/cluster size (%d) != "
				 "block size (%d)", clustersize, blocksize);
			goto failed_mount;
		}
		if (sbi->s_blocks_per_group > blocksize * 8) {
			ext4_msg(sb, KERN_ERR,
				 "#blocks per group too big: %lu",
				 sbi->s_blocks_per_group);
			goto failed_mount;
		}
		sbi->s_clusters_per_group = sbi->s_blocks_per_group;
		sbi->s_cluster_bits = 0;
	}
	sbi->s_cluster_ratio = clustersize / blocksize;

	/* Do we have standard group size of clustersize * 8 blocks ? */
	if (sbi->s_blocks_per_group == clustersize << 3)
		set_opt2(sb, STD_GROUP_SIZE);

	/*
	 * Test whether we have more sectors than will fit in sector_t,
	 * and whether the max offset is addressable by the page cache.
	 */
	err = generic_check_addressable(sb->s_blocksize_bits,
					ext4_blocks_count(es));
	if (err) {
		ext4_msg(sb, KERN_ERR, "filesystem"
			 " too large to mount safely on this system");
		goto failed_mount;
	}

	if (EXT4_BLOCKS_PER_GROUP(sb) == 0)
		goto cantfind_ext4;

	/* check blocks count against device size */
	blocks_count = sb->s_bdev->bd_inode->i_size >> sb->s_blocksize_bits;
	if (blocks_count && ext4_blocks_count(es) > blocks_count) {
		ext4_msg(sb, KERN_WARNING, "bad geometry: block count %llu "
		       "exceeds size of device (%llu blocks)",
		       ext4_blocks_count(es), blocks_count);
		goto failed_mount;
	}

	/*
	 * It makes no sense for the first data block to be beyond the end
	 * of the filesystem.
	 */
	if (le32_to_cpu(es->s_first_data_block) >= ext4_blocks_count(es)) {
		ext4_msg(sb, KERN_WARNING, "bad geometry: first data "
			 "block %u is beyond end of filesystem (%llu)",
			 le32_to_cpu(es->s_first_data_block),
			 ext4_blocks_count(es));
		goto failed_mount;
	}
	if ((es->s_first_data_block == 0) && (es->s_log_block_size == 0) &&
	    (sbi->s_cluster_ratio == 1)) {
		ext4_msg(sb, KERN_WARNING, "bad geometry: first data "
			 "block is 0 with a 1k block and cluster size");
		goto failed_mount;
	}

	blocks_count = (ext4_blocks_count(es) -
			le32_to_cpu(es->s_first_data_block) +
			EXT4_BLOCKS_PER_GROUP(sb) - 1);
	do_div(blocks_count, EXT4_BLOCKS_PER_GROUP(sb));
	if (blocks_count > ((uint64_t)1<<32) - EXT4_DESC_PER_BLOCK(sb)) {
		ext4_msg(sb, KERN_WARNING, "groups count too large: %u "
		       "(block count %llu, first data block %u, "
		       "blocks per group %lu)", sbi->s_groups_count,
		       ext4_blocks_count(es),
		       le32_to_cpu(es->s_first_data_block),
		       EXT4_BLOCKS_PER_GROUP(sb));
		goto failed_mount;
	}
	sbi->s_groups_count = blocks_count;
	sbi->s_blockfile_groups = min_t(ext4_group_t, sbi->s_groups_count,
			(EXT4_MAX_BLOCK_FILE_PHYS / EXT4_BLOCKS_PER_GROUP(sb)));
	if (((u64)sbi->s_groups_count * sbi->s_inodes_per_group) !=
	    le32_to_cpu(es->s_inodes_count)) {
		ext4_msg(sb, KERN_ERR, "inodes count not valid: %u vs %llu",
			 le32_to_cpu(es->s_inodes_count),
			 ((u64)sbi->s_groups_count * sbi->s_inodes_per_group));
		ret = -EINVAL;
		goto failed_mount;
	}
	db_count = (sbi->s_groups_count + EXT4_DESC_PER_BLOCK(sb) - 1) /
		   EXT4_DESC_PER_BLOCK(sb);
	if (ext4_has_feature_meta_bg(sb)) {
		if (le32_to_cpu(es->s_first_meta_bg) > db_count) {
			ext4_msg(sb, KERN_WARNING,
				 "first meta block group too large: %u "
				 "(group descriptor block count %u)",
				 le32_to_cpu(es->s_first_meta_bg), db_count);
			goto failed_mount;
		}
	}
	rcu_assign_pointer(sbi->s_group_desc,
			   kvmalloc_array(db_count,
					  sizeof(struct buffer_head *),
					  GFP_KERNEL));
	if (sbi->s_group_desc == NULL) {
		ext4_msg(sb, KERN_ERR, "not enough memory");
		ret = -ENOMEM;
		goto failed_mount;
	}

	bgl_lock_init(sbi->s_blockgroup_lock);

	/* Pre-read the descriptors into the buffer cache */
	for (i = 0; i < db_count; i++) {
		block = descriptor_loc(sb, logical_sb_block, i);
		sb_breadahead(sb, block);
	}

	for (i = 0; i < db_count; i++) {
		struct buffer_head *bh;

		block = descriptor_loc(sb, logical_sb_block, i);
		bh = sb_bread_unmovable(sb, block);
		if (!bh) {
			ext4_msg(sb, KERN_ERR,
			       "can't read group descriptor %d", i);
			db_count = i;
			goto failed_mount2;
		}
		rcu_read_lock();
		rcu_dereference(sbi->s_group_desc)[i] = bh;
		rcu_read_unlock();
	}
	sbi->s_gdb_count = db_count;
	if (!ext4_check_descriptors(sb, logical_sb_block, &first_not_zeroed)) {
		ext4_msg(sb, KERN_ERR, "group descriptors corrupted!");
		ret = -EFSCORRUPTED;
		goto failed_mount2;
	}

	timer_setup(&sbi->s_err_report, print_daily_error_info, 0);

	/* Register extent status tree shrinker */
	if (ext4_es_register_shrinker(sbi))
		goto failed_mount3;

	sbi->s_stripe = ext4_get_stripe_size(sbi);
	sbi->s_extent_max_zeroout_kb = 32;

	/*
	 * set up enough so that it can read an inode
	 */
	sb->s_op = &ext4_sops;
	sb->s_export_op = &ext4_export_ops;
	sb->s_xattr = ext4_xattr_handlers;
#ifdef CONFIG_FS_ENCRYPTION
	sb->s_cop = &ext4_cryptops;
#endif
#ifdef CONFIG_FS_VERITY
	sb->s_vop = &ext4_verityops;
#endif
#ifdef CONFIG_QUOTA
	sb->dq_op = &ext4_quota_operations;
	if (ext4_has_feature_quota(sb))
		sb->s_qcop = &dquot_quotactl_sysfile_ops;
	else
		sb->s_qcop = &ext4_qctl_operations;
	sb->s_quota_types = QTYPE_MASK_USR | QTYPE_MASK_GRP | QTYPE_MASK_PRJ;
#endif
	memcpy(&sb->s_uuid, es->s_uuid, sizeof(es->s_uuid));

	INIT_LIST_HEAD(&sbi->s_orphan); /* unlinked but open files */
	mutex_init(&sbi->s_orphan_lock);

	sb->s_root = NULL;

	needs_recovery = (es->s_last_orphan != 0 ||
			  ext4_has_feature_journal_needs_recovery(sb));

	if (ext4_has_feature_mmp(sb) && !sb_rdonly(sb))
		if (ext4_multi_mount_protect(sb, le64_to_cpu(es->s_mmp_block)))
			goto failed_mount3a;

	/*
	 * The first inode we look at is the journal inode.  Don't try
	 * root first: it may be modified in the journal!
	 */
	if (!test_opt(sb, NOLOAD) && ext4_has_feature_journal(sb)) {
		err = ext4_load_journal(sb, es, journal_devnum);
		if (err)
			goto failed_mount3a;
	} else if (test_opt(sb, NOLOAD) && !sb_rdonly(sb) &&
		   ext4_has_feature_journal_needs_recovery(sb)) {
		ext4_msg(sb, KERN_ERR, "required journal recovery "
		       "suppressed and not mounted read-only");
		goto failed_mount_wq;
	} else {
		/* Nojournal mode, all journal mount options are illegal */
		if (test_opt2(sb, EXPLICIT_JOURNAL_CHECKSUM)) {
			ext4_msg(sb, KERN_ERR, "can't mount with "
				 "journal_checksum, fs mounted w/o journal");
			goto failed_mount_wq;
		}
		if (test_opt(sb, JOURNAL_ASYNC_COMMIT)) {
			ext4_msg(sb, KERN_ERR, "can't mount with "
				 "journal_async_commit, fs mounted w/o journal");
			goto failed_mount_wq;
		}
		if (sbi->s_commit_interval != JBD2_DEFAULT_MAX_COMMIT_AGE*HZ) {
			ext4_msg(sb, KERN_ERR, "can't mount with "
				 "commit=%lu, fs mounted w/o journal",
				 sbi->s_commit_interval / HZ);
			goto failed_mount_wq;
		}
		if (EXT4_MOUNT_DATA_FLAGS &
		    (sbi->s_mount_opt ^ sbi->s_def_mount_opt)) {
			ext4_msg(sb, KERN_ERR, "can't mount with "
				 "data=, fs mounted w/o journal");
			goto failed_mount_wq;
		}
		sbi->s_def_mount_opt &= ~EXT4_MOUNT_JOURNAL_CHECKSUM;
		clear_opt(sb, JOURNAL_CHECKSUM);
		clear_opt(sb, DATA_FLAGS);
		sbi->s_journal = NULL;
		needs_recovery = 0;
		goto no_journal;
	}

	if (ext4_has_feature_64bit(sb) &&
	    !jbd2_journal_set_features(EXT4_SB(sb)->s_journal, 0, 0,
				       JBD2_FEATURE_INCOMPAT_64BIT)) {
		ext4_msg(sb, KERN_ERR, "Failed to set 64-bit journal feature");
		goto failed_mount_wq;
	}

	if (!set_journal_csum_feature_set(sb)) {
		ext4_msg(sb, KERN_ERR, "Failed to set journal checksum "
			 "feature set");
		goto failed_mount_wq;
	}

	/* We have now updated the journal if required, so we can
	 * validate the data journaling mode. */
	switch (test_opt(sb, DATA_FLAGS)) {
	case 0:
		/* No mode set, assume a default based on the journal
		 * capabilities: ORDERED_DATA if the journal can
		 * cope, else JOURNAL_DATA
		 */
		if (jbd2_journal_check_available_features
		    (sbi->s_journal, 0, 0, JBD2_FEATURE_INCOMPAT_REVOKE)) {
			set_opt(sb, ORDERED_DATA);
			sbi->s_def_mount_opt |= EXT4_MOUNT_ORDERED_DATA;
		} else {
			set_opt(sb, JOURNAL_DATA);
			sbi->s_def_mount_opt |= EXT4_MOUNT_JOURNAL_DATA;
		}
		break;

	case EXT4_MOUNT_ORDERED_DATA:
	case EXT4_MOUNT_WRITEBACK_DATA:
		if (!jbd2_journal_check_available_features
		    (sbi->s_journal, 0, 0, JBD2_FEATURE_INCOMPAT_REVOKE)) {
			ext4_msg(sb, KERN_ERR, "Journal does not support "
			       "requested data journaling mode");
			goto failed_mount_wq;
		}
	default:
		break;
	}

	if (test_opt(sb, DATA_FLAGS) == EXT4_MOUNT_ORDERED_DATA &&
	    test_opt(sb, JOURNAL_ASYNC_COMMIT)) {
		ext4_msg(sb, KERN_ERR, "can't mount with "
			"journal_async_commit in data=ordered mode");
		goto failed_mount_wq;
	}

	set_task_ioprio(sbi->s_journal->j_task, journal_ioprio);

	sbi->s_journal->j_commit_callback = ext4_journal_commit_callback;

no_journal:
	if (!test_opt(sb, NO_MBCACHE)) {
		sbi->s_ea_block_cache = ext4_xattr_create_cache();
		if (!sbi->s_ea_block_cache) {
			ext4_msg(sb, KERN_ERR,
				 "Failed to create ea_block_cache");
			goto failed_mount_wq;
		}

		if (ext4_has_feature_ea_inode(sb)) {
			sbi->s_ea_inode_cache = ext4_xattr_create_cache();
			if (!sbi->s_ea_inode_cache) {
				ext4_msg(sb, KERN_ERR,
					 "Failed to create ea_inode_cache");
				goto failed_mount_wq;
			}
		}
	}

	if (ext4_has_feature_verity(sb) && blocksize != PAGE_SIZE) {
		ext4_msg(sb, KERN_ERR, "Unsupported blocksize for fs-verity");
		goto failed_mount_wq;
	}

	if (DUMMY_ENCRYPTION_ENABLED(sbi) && !sb_rdonly(sb) &&
	    !ext4_has_feature_encrypt(sb)) {
		ext4_set_feature_encrypt(sb);
		ext4_commit_super(sb, 1);
	}

	/*
	 * Get the # of file system overhead blocks from the
	 * superblock if present.
	 */
	if (es->s_overhead_clusters)
		sbi->s_overhead = le32_to_cpu(es->s_overhead_clusters);
	else {
		err = ext4_calculate_overhead(sb);
		if (err)
			goto failed_mount_wq;
	}

	/*
	 * The maximum number of concurrent works can be high and
	 * concurrency isn't really necessary.  Limit it to 1.
	 */
	EXT4_SB(sb)->rsv_conversion_wq =
		alloc_workqueue("ext4-rsv-conversion", WQ_MEM_RECLAIM | WQ_UNBOUND, 1);
	if (!EXT4_SB(sb)->rsv_conversion_wq) {
		printk(KERN_ERR "EXT4-fs: failed to create workqueue\n");
		ret = -ENOMEM;
		goto failed_mount4;
	}

	/*
	 * The jbd2_journal_load will have done any necessary log recovery,
	 * so we can safely mount the rest of the filesystem now.
	 */

	root = ext4_iget(sb, EXT4_ROOT_INO, EXT4_IGET_SPECIAL);
	if (IS_ERR(root)) {
		ext4_msg(sb, KERN_ERR, "get root inode failed");
		ret = PTR_ERR(root);
		root = NULL;
		goto failed_mount4;
	}
	if (!S_ISDIR(root->i_mode) || !root->i_blocks || !root->i_size) {
		ext4_msg(sb, KERN_ERR, "corrupt root inode, run e2fsck");
		iput(root);
		goto failed_mount4;
	}

#ifdef CONFIG_UNICODE
	if (sbi->s_encoding)
		sb->s_d_op = &ext4_dentry_ops;
#endif

	sb->s_root = d_make_root(root);
	if (!sb->s_root) {
		ext4_msg(sb, KERN_ERR, "get root dentry failed");
		ret = -ENOMEM;
		goto failed_mount4;
	}

	ret = ext4_setup_super(sb, es, sb_rdonly(sb));
	if (ret == -EROFS) {
		sb->s_flags |= SB_RDONLY;
		ret = 0;
	} else if (ret)
		goto failed_mount4a;

	ext4_set_resv_clusters(sb);

	err = ext4_setup_system_zone(sb);
	if (err) {
		ext4_msg(sb, KERN_ERR, "failed to initialize system "
			 "zone (%d)", err);
		goto failed_mount4a;
	}

	ext4_ext_init(sb);
	err = ext4_mb_init(sb);
	if (err) {
		ext4_msg(sb, KERN_ERR, "failed to initialize mballoc (%d)",
			 err);
		goto failed_mount5;
	}

	block = ext4_count_free_clusters(sb);
	ext4_free_blocks_count_set(sbi->s_es, 
				   EXT4_C2B(sbi, block));
	ext4_superblock_csum_set(sb);
	err = percpu_counter_init(&sbi->s_freeclusters_counter, block,
				  GFP_KERNEL);
	if (!err) {
		unsigned long freei = ext4_count_free_inodes(sb);
		sbi->s_es->s_free_inodes_count = cpu_to_le32(freei);
		ext4_superblock_csum_set(sb);
		err = percpu_counter_init(&sbi->s_freeinodes_counter, freei,
					  GFP_KERNEL);
	}
	if (!err)
		err = percpu_counter_init(&sbi->s_dirs_counter,
					  ext4_count_dirs(sb), GFP_KERNEL);
	if (!err)
		err = percpu_counter_init(&sbi->s_dirtyclusters_counter, 0,
					  GFP_KERNEL);
	if (!err)
		err = percpu_init_rwsem(&sbi->s_writepages_rwsem);

	if (err) {
		ext4_msg(sb, KERN_ERR, "insufficient memory");
		goto failed_mount6;
	}

	if (ext4_has_feature_flex_bg(sb))
		if (!ext4_fill_flex_info(sb)) {
			ext4_msg(sb, KERN_ERR,
			       "unable to initialize "
			       "flex_bg meta info!");
			goto failed_mount6;
		}

	err = ext4_register_li_request(sb, first_not_zeroed);
	if (err)
		goto failed_mount6;

	err = ext4_register_sysfs(sb);
	if (err)
		goto failed_mount7;

#ifdef CONFIG_QUOTA
	/* Enable quota usage during mount. */
	if (ext4_has_feature_quota(sb) && !sb_rdonly(sb)) {
		err = ext4_enable_quotas(sb);
		if (err)
			goto failed_mount8;
	}
#endif  /* CONFIG_QUOTA */

	EXT4_SB(sb)->s_mount_state |= EXT4_ORPHAN_FS;
	ext4_orphan_cleanup(sb, es);
	EXT4_SB(sb)->s_mount_state &= ~EXT4_ORPHAN_FS;
	if (needs_recovery) {
		ext4_msg(sb, KERN_INFO, "recovery complete");
		ext4_mark_recovery_complete(sb, es);
	}
	if (EXT4_SB(sb)->s_journal) {
		if (test_opt(sb, DATA_FLAGS) == EXT4_MOUNT_JOURNAL_DATA)
			descr = " journalled data mode";
		else if (test_opt(sb, DATA_FLAGS) == EXT4_MOUNT_ORDERED_DATA)
			descr = " ordered data mode";
		else
			descr = " writeback data mode";
	} else
		descr = "out journal";

	if (test_opt(sb, DISCARD)) {
		struct request_queue *q = bdev_get_queue(sb->s_bdev);
		if (!blk_queue_discard(q))
			ext4_msg(sb, KERN_WARNING,
				 "mounting with \"discard\" option, but "
				 "the device does not support discard");
	}

	if (___ratelimit(&ext4_mount_msg_ratelimit, "EXT4-fs mount"))
		ext4_msg(sb, KERN_INFO, "mounted filesystem with%s. "
			 "Opts: %.*s%s%s", descr,
			 (int) sizeof(sbi->s_es->s_mount_opts),
			 sbi->s_es->s_mount_opts,
			 *sbi->s_es->s_mount_opts ? "; " : "", orig_data);

	if (es->s_error_count)
		mod_timer(&sbi->s_err_report, jiffies + 300*HZ); /* 5 minutes */

	/* Enable message ratelimiting. Default is 10 messages per 5 secs. */
	ratelimit_state_init(&sbi->s_err_ratelimit_state, 5 * HZ, 10);
	ratelimit_state_init(&sbi->s_warning_ratelimit_state, 5 * HZ, 10);
	ratelimit_state_init(&sbi->s_msg_ratelimit_state, 5 * HZ, 10);

	kfree(orig_data);
	return 0;

cantfind_ext4:
	if (!silent)
		ext4_msg(sb, KERN_ERR, "VFS: Can't find ext4 filesystem");
	goto failed_mount;

#ifdef CONFIG_QUOTA
failed_mount8:
	ext4_unregister_sysfs(sb);
#endif
failed_mount7:
	ext4_unregister_li_request(sb);
failed_mount6:
	ext4_mb_release(sb);
	rcu_read_lock();
	flex_groups = rcu_dereference(sbi->s_flex_groups);
	if (flex_groups) {
		for (i = 0; i < sbi->s_flex_groups_allocated; i++)
			kvfree(flex_groups[i]);
		kvfree(flex_groups);
	}
	rcu_read_unlock();
	percpu_counter_destroy(&sbi->s_freeclusters_counter);
	percpu_counter_destroy(&sbi->s_freeinodes_counter);
	percpu_counter_destroy(&sbi->s_dirs_counter);
	percpu_counter_destroy(&sbi->s_dirtyclusters_counter);
	percpu_free_rwsem(&sbi->s_writepages_rwsem);
failed_mount5:
	ext4_ext_release(sb);
	ext4_release_system_zone(sb);
failed_mount4a:
	dput(sb->s_root);
	sb->s_root = NULL;
failed_mount4:
	ext4_msg(sb, KERN_ERR, "mount failed");
	if (EXT4_SB(sb)->rsv_conversion_wq)
		destroy_workqueue(EXT4_SB(sb)->rsv_conversion_wq);
failed_mount_wq:
	ext4_xattr_destroy_cache(sbi->s_ea_inode_cache);
	sbi->s_ea_inode_cache = NULL;

	ext4_xattr_destroy_cache(sbi->s_ea_block_cache);
	sbi->s_ea_block_cache = NULL;

	if (sbi->s_journal) {
		jbd2_journal_destroy(sbi->s_journal);
		sbi->s_journal = NULL;
	}
failed_mount3a:
	ext4_es_unregister_shrinker(sbi);
failed_mount3:
	del_timer_sync(&sbi->s_err_report);
	if (sbi->s_mmp_tsk)
		kthread_stop(sbi->s_mmp_tsk);
failed_mount2:
	rcu_read_lock();
	group_desc = rcu_dereference(sbi->s_group_desc);
	for (i = 0; i < db_count; i++)
		brelse(group_desc[i]);
	kvfree(group_desc);
	rcu_read_unlock();
failed_mount:
	if (sbi->s_chksum_driver)
		crypto_free_shash(sbi->s_chksum_driver);

#ifdef CONFIG_UNICODE
	utf8_unload(sbi->s_encoding);
#endif

#ifdef CONFIG_QUOTA
	for (i = 0; i < EXT4_MAXQUOTAS; i++)
		kfree(get_qf_name(sb, sbi, i));
#endif
	ext4_blkdev_remove(sbi);
	brelse(bh);
out_fail:
	sb->s_fs_info = NULL;
	kfree(sbi->s_blockgroup_lock);
out_free_base:
	kfree(sbi);
	kfree(orig_data);
	fs_put_dax(dax_dev);
	return err ? err : ret;
}

/*
 * Setup any per-fs journal parameters now.  We'll do this both on
 * initial mount, once the journal has been initialised but before we've
 * done any recovery; and again on any subsequent remount.
 */
static void ext4_init_journal_params(struct super_block *sb, journal_t *journal)
{
	struct ext4_sb_info *sbi = EXT4_SB(sb);

	journal->j_commit_interval = sbi->s_commit_interval;
	journal->j_min_batch_time = sbi->s_min_batch_time;
	journal->j_max_batch_time = sbi->s_max_batch_time;

	write_lock(&journal->j_state_lock);
	if (test_opt(sb, BARRIER))
		journal->j_flags |= JBD2_BARRIER;
	else
		journal->j_flags &= ~JBD2_BARRIER;
	if (test_opt(sb, DATA_ERR_ABORT))
		journal->j_flags |= JBD2_ABORT_ON_SYNCDATA_ERR;
	else
		journal->j_flags &= ~JBD2_ABORT_ON_SYNCDATA_ERR;
	write_unlock(&journal->j_state_lock);
}

static struct inode *ext4_get_journal_inode(struct super_block *sb,
					     unsigned int journal_inum)
{
	struct inode *journal_inode;

	/*
	 * Test for the existence of a valid inode on disk.  Bad things
	 * happen if we iget() an unused inode, as the subsequent iput()
	 * will try to delete it.
	 */
	journal_inode = ext4_iget(sb, journal_inum, EXT4_IGET_SPECIAL);
	if (IS_ERR(journal_inode)) {
		ext4_msg(sb, KERN_ERR, "no journal found");
		return NULL;
	}
	if (!journal_inode->i_nlink) {
		make_bad_inode(journal_inode);
		iput(journal_inode);
		ext4_msg(sb, KERN_ERR, "journal inode is deleted");
		return NULL;
	}

	jbd_debug(2, "Journal inode found at %p: %lld bytes\n",
		  journal_inode, journal_inode->i_size);
	if (!S_ISREG(journal_inode->i_mode)) {
		ext4_msg(sb, KERN_ERR, "invalid journal inode");
		iput(journal_inode);
		return NULL;
	}
	return journal_inode;
}

static journal_t *ext4_get_journal(struct super_block *sb,
				   unsigned int journal_inum)
{
	struct inode *journal_inode;
	journal_t *journal;

	BUG_ON(!ext4_has_feature_journal(sb));

	journal_inode = ext4_get_journal_inode(sb, journal_inum);
	if (!journal_inode)
		return NULL;

	journal = jbd2_journal_init_inode(journal_inode);
	if (!journal) {
		ext4_msg(sb, KERN_ERR, "Could not load journal inode");
		iput(journal_inode);
		return NULL;
	}
	journal->j_private = sb;
	ext4_init_journal_params(sb, journal);
	return journal;
}

static journal_t *ext4_get_dev_journal(struct super_block *sb,
				       dev_t j_dev)
{
	struct buffer_head *bh;
	journal_t *journal;
	ext4_fsblk_t start;
	ext4_fsblk_t len;
	int hblock, blocksize;
	ext4_fsblk_t sb_block;
	unsigned long offset;
	struct ext4_super_block *es;
	struct block_device *bdev;

	BUG_ON(!ext4_has_feature_journal(sb));

	bdev = ext4_blkdev_get(j_dev, sb);
	if (bdev == NULL)
		return NULL;

	blocksize = sb->s_blocksize;
	hblock = bdev_logical_block_size(bdev);
	if (blocksize < hblock) {
		ext4_msg(sb, KERN_ERR,
			"blocksize too small for journal device");
		goto out_bdev;
	}

	sb_block = EXT4_MIN_BLOCK_SIZE / blocksize;
	offset = EXT4_MIN_BLOCK_SIZE % blocksize;
	set_blocksize(bdev, blocksize);
	if (!(bh = __bread(bdev, sb_block, blocksize))) {
		ext4_msg(sb, KERN_ERR, "couldn't read superblock of "
		       "external journal");
		goto out_bdev;
	}

	es = (struct ext4_super_block *) (bh->b_data + offset);
	if ((le16_to_cpu(es->s_magic) != EXT4_SUPER_MAGIC) ||
	    !(le32_to_cpu(es->s_feature_incompat) &
	      EXT4_FEATURE_INCOMPAT_JOURNAL_DEV)) {
		ext4_msg(sb, KERN_ERR, "external journal has "
					"bad superblock");
		brelse(bh);
		goto out_bdev;
	}

	if ((le32_to_cpu(es->s_feature_ro_compat) &
	     EXT4_FEATURE_RO_COMPAT_METADATA_CSUM) &&
	    es->s_checksum != ext4_superblock_csum(sb, es)) {
		ext4_msg(sb, KERN_ERR, "external journal has "
				       "corrupt superblock");
		brelse(bh);
		goto out_bdev;
	}

	if (memcmp(EXT4_SB(sb)->s_es->s_journal_uuid, es->s_uuid, 16)) {
		ext4_msg(sb, KERN_ERR, "journal UUID does not match");
		brelse(bh);
		goto out_bdev;
	}

	len = ext4_blocks_count(es);
	start = sb_block + 1;
	brelse(bh);	/* we're done with the superblock */

	journal = jbd2_journal_init_dev(bdev, sb->s_bdev,
					start, len, blocksize);
	if (!journal) {
		ext4_msg(sb, KERN_ERR, "failed to create device journal");
		goto out_bdev;
	}
	journal->j_private = sb;
	ll_rw_block(REQ_OP_READ, REQ_META | REQ_PRIO, 1, &journal->j_sb_buffer);
	wait_on_buffer(journal->j_sb_buffer);
	if (!buffer_uptodate(journal->j_sb_buffer)) {
		ext4_msg(sb, KERN_ERR, "I/O error on journal device");
		goto out_journal;
	}
	if (be32_to_cpu(journal->j_superblock->s_nr_users) != 1) {
		ext4_msg(sb, KERN_ERR, "External journal has more than one "
					"user (unsupported) - %d",
			be32_to_cpu(journal->j_superblock->s_nr_users));
		goto out_journal;
	}
	EXT4_SB(sb)->journal_bdev = bdev;
	ext4_init_journal_params(sb, journal);
	return journal;

out_journal:
	jbd2_journal_destroy(journal);
out_bdev:
	ext4_blkdev_put(bdev);
	return NULL;
}

static int ext4_load_journal(struct super_block *sb,
			     struct ext4_super_block *es,
			     unsigned long journal_devnum)
{
	journal_t *journal;
	unsigned int journal_inum = le32_to_cpu(es->s_journal_inum);
	dev_t journal_dev;
	int err = 0;
	int really_read_only;

	BUG_ON(!ext4_has_feature_journal(sb));

	if (journal_devnum &&
	    journal_devnum != le32_to_cpu(es->s_journal_dev)) {
		ext4_msg(sb, KERN_INFO, "external journal device major/minor "
			"numbers have changed");
		journal_dev = new_decode_dev(journal_devnum);
	} else
		journal_dev = new_decode_dev(le32_to_cpu(es->s_journal_dev));

	really_read_only = bdev_read_only(sb->s_bdev);

	/*
	 * Are we loading a blank journal or performing recovery after a
	 * crash?  For recovery, we need to check in advance whether we
	 * can get read-write access to the device.
	 */
	if (ext4_has_feature_journal_needs_recovery(sb)) {
		if (sb_rdonly(sb)) {
			ext4_msg(sb, KERN_INFO, "INFO: recovery "
					"required on readonly filesystem");
			if (really_read_only) {
				ext4_msg(sb, KERN_ERR, "write access "
					"unavailable, cannot proceed "
					"(try mounting with noload)");
				return -EROFS;
			}
			ext4_msg(sb, KERN_INFO, "write access will "
			       "be enabled during recovery");
		}
	}

	if (journal_inum && journal_dev) {
		ext4_msg(sb, KERN_ERR, "filesystem has both journal "
		       "and inode journals!");
		return -EINVAL;
	}

	if (journal_inum) {
		if (!(journal = ext4_get_journal(sb, journal_inum)))
			return -EINVAL;
	} else {
		if (!(journal = ext4_get_dev_journal(sb, journal_dev)))
			return -EINVAL;
	}

	if (!(journal->j_flags & JBD2_BARRIER))
		ext4_msg(sb, KERN_INFO, "barriers disabled");

	if (!ext4_has_feature_journal_needs_recovery(sb))
		err = jbd2_journal_wipe(journal, !really_read_only);
	if (!err) {
		char *save = kmalloc(EXT4_S_ERR_LEN, GFP_KERNEL);
		if (save)
			memcpy(save, ((char *) es) +
			       EXT4_S_ERR_START, EXT4_S_ERR_LEN);
		err = jbd2_journal_load(journal);
		if (save)
			memcpy(((char *) es) + EXT4_S_ERR_START,
			       save, EXT4_S_ERR_LEN);
		kfree(save);
	}

	if (err) {
		ext4_msg(sb, KERN_ERR, "error loading journal");
		jbd2_journal_destroy(journal);
		return err;
	}

	EXT4_SB(sb)->s_journal = journal;
	ext4_clear_journal_err(sb, es);

	if (!really_read_only && journal_devnum &&
	    journal_devnum != le32_to_cpu(es->s_journal_dev)) {
		es->s_journal_dev = cpu_to_le32(journal_devnum);

		/* Make sure we flush the recovery flag to disk. */
		ext4_commit_super(sb, 1);
	}

	return 0;
}

static int ext4_commit_super(struct super_block *sb, int sync)
{
	struct ext4_super_block *es = EXT4_SB(sb)->s_es;
	struct buffer_head *sbh = EXT4_SB(sb)->s_sbh;
	int error = 0;

	if (!sbh || block_device_ejected(sb))
		return error;

	/*
	 * The superblock bh should be mapped, but it might not be if the
	 * device was hot-removed. Not much we can do but fail the I/O.
	 */
	if (!buffer_mapped(sbh))
		return error;

	/*
	 * If the file system is mounted read-only, don't update the
	 * superblock write time.  This avoids updating the superblock
	 * write time when we are mounting the root file system
	 * read/only but we need to replay the journal; at that point,
	 * for people who are east of GMT and who make their clock
	 * tick in localtime for Windows bug-for-bug compatibility,
	 * the clock is set in the future, and this will cause e2fsck
	 * to complain and force a full file system check.
	 */
	if (!(sb->s_flags & SB_RDONLY))
		ext4_update_tstamp(es, s_wtime);
	if (sb->s_bdev->bd_part)
		es->s_kbytes_written =
			cpu_to_le64(EXT4_SB(sb)->s_kbytes_written +
			    ((part_stat_read(sb->s_bdev->bd_part,
					     sectors[STAT_WRITE]) -
			      EXT4_SB(sb)->s_sectors_written_start) >> 1));
	else
		es->s_kbytes_written =
			cpu_to_le64(EXT4_SB(sb)->s_kbytes_written);
	if (percpu_counter_initialized(&EXT4_SB(sb)->s_freeclusters_counter))
		ext4_free_blocks_count_set(es,
			EXT4_C2B(EXT4_SB(sb), percpu_counter_sum_positive(
				&EXT4_SB(sb)->s_freeclusters_counter)));
	if (percpu_counter_initialized(&EXT4_SB(sb)->s_freeinodes_counter))
		es->s_free_inodes_count =
			cpu_to_le32(percpu_counter_sum_positive(
				&EXT4_SB(sb)->s_freeinodes_counter));
	BUFFER_TRACE(sbh, "marking dirty");
	ext4_superblock_csum_set(sb);
	if (sync)
		lock_buffer(sbh);
	if (buffer_write_io_error(sbh) || !buffer_uptodate(sbh)) {
		/*
		 * Oh, dear.  A previous attempt to write the
		 * superblock failed.  This could happen because the
		 * USB device was yanked out.  Or it could happen to
		 * be a transient write error and maybe the block will
		 * be remapped.  Nothing we can do but to retry the
		 * write and hope for the best.
		 */
		ext4_msg(sb, KERN_ERR, "previous I/O error to "
		       "superblock detected");
		clear_buffer_write_io_error(sbh);
		set_buffer_uptodate(sbh);
	}
	mark_buffer_dirty(sbh);
	if (sync) {
		unlock_buffer(sbh);
		error = __sync_dirty_buffer(sbh,
			REQ_SYNC | (test_opt(sb, BARRIER) ? REQ_FUA : 0));
		if (buffer_write_io_error(sbh)) {
			ext4_msg(sb, KERN_ERR, "I/O error while writing "
			       "superblock");
			clear_buffer_write_io_error(sbh);
			set_buffer_uptodate(sbh);
		}
	}
	return error;
}

/*
 * Have we just finished recovery?  If so, and if we are mounting (or
 * remounting) the filesystem readonly, then we will end up with a
 * consistent fs on disk.  Record that fact.
 */
static void ext4_mark_recovery_complete(struct super_block *sb,
					struct ext4_super_block *es)
{
	journal_t *journal = EXT4_SB(sb)->s_journal;

	if (!ext4_has_feature_journal(sb)) {
		BUG_ON(journal != NULL);
		return;
	}
	jbd2_journal_lock_updates(journal);
	if (jbd2_journal_flush(journal) < 0)
		goto out;

	if (ext4_has_feature_journal_needs_recovery(sb) && sb_rdonly(sb)) {
		ext4_clear_feature_journal_needs_recovery(sb);
		ext4_commit_super(sb, 1);
	}

out:
	jbd2_journal_unlock_updates(journal);
}

/*
 * If we are mounting (or read-write remounting) a filesystem whose journal
 * has recorded an error from a previous lifetime, move that error to the
 * main filesystem now.
 */
static void ext4_clear_journal_err(struct super_block *sb,
				   struct ext4_super_block *es)
{
	journal_t *journal;
	int j_errno;
	const char *errstr;

	BUG_ON(!ext4_has_feature_journal(sb));

	journal = EXT4_SB(sb)->s_journal;

	/*
	 * Now check for any error status which may have been recorded in the
	 * journal by a prior ext4_error() or ext4_abort()
	 */

	j_errno = jbd2_journal_errno(journal);
	if (j_errno) {
		char nbuf[16];

		errstr = ext4_decode_error(sb, j_errno, nbuf);
		ext4_warning(sb, "Filesystem error recorded "
			     "from previous mount: %s", errstr);
		ext4_warning(sb, "Marking fs in need of filesystem check.");

		EXT4_SB(sb)->s_mount_state |= EXT4_ERROR_FS;
		es->s_state |= cpu_to_le16(EXT4_ERROR_FS);
		ext4_commit_super(sb, 1);

		jbd2_journal_clear_err(journal);
		jbd2_journal_update_sb_errno(journal);
	}
}

/*
 * Force the running and committing transactions to commit,
 * and wait on the commit.
 */
int ext4_force_commit(struct super_block *sb)
{
	journal_t *journal;

	if (sb_rdonly(sb))
		return 0;

	journal = EXT4_SB(sb)->s_journal;
	return ext4_journal_force_commit(journal);
}

static int ext4_sync_fs(struct super_block *sb, int wait)
{
	int ret = 0;
	tid_t target;
	bool needs_barrier = false;
	struct ext4_sb_info *sbi = EXT4_SB(sb);

	if (unlikely(ext4_forced_shutdown(sbi)))
		return 0;

	trace_ext4_sync_fs(sb, wait);
	flush_workqueue(sbi->rsv_conversion_wq);
	/*
	 * Writeback quota in non-journalled quota case - journalled quota has
	 * no dirty dquots
	 */
	dquot_writeback_dquots(sb, -1);
	/*
	 * Data writeback is possible w/o journal transaction, so barrier must
	 * being sent at the end of the function. But we can skip it if
	 * transaction_commit will do it for us.
	 */
	if (sbi->s_journal) {
		target = jbd2_get_latest_transaction(sbi->s_journal);
		if (wait && sbi->s_journal->j_flags & JBD2_BARRIER &&
		    !jbd2_trans_will_send_data_barrier(sbi->s_journal, target))
			needs_barrier = true;

		if (jbd2_journal_start_commit(sbi->s_journal, &target)) {
			if (wait)
				ret = jbd2_log_wait_commit(sbi->s_journal,
							   target);
		}
	} else if (wait && test_opt(sb, BARRIER))
		needs_barrier = true;
	if (needs_barrier) {
		int err;
		err = blkdev_issue_flush(sb->s_bdev, GFP_KERNEL, NULL);
		if (!ret)
			ret = err;
	}

	return ret;
}

/*
 * LVM calls this function before a (read-only) snapshot is created.  This
 * gives us a chance to flush the journal completely and mark the fs clean.
 *
 * Note that only this function cannot bring a filesystem to be in a clean
 * state independently. It relies on upper layer to stop all data & metadata
 * modifications.
 */
static int ext4_freeze(struct super_block *sb)
{
	int error = 0;
	journal_t *journal;

	if (sb_rdonly(sb))
		return 0;

	journal = EXT4_SB(sb)->s_journal;

	if (journal) {
		/* Now we set up the journal barrier. */
		jbd2_journal_lock_updates(journal);

		/*
		 * Don't clear the needs_recovery flag if we failed to
		 * flush the journal.
		 */
		error = jbd2_journal_flush(journal);
		if (error < 0)
			goto out;

		/* Journal blocked and flushed, clear needs_recovery flag. */
		ext4_clear_feature_journal_needs_recovery(sb);
	}

	error = ext4_commit_super(sb, 1);
out:
	if (journal)
		/* we rely on upper layer to stop further updates */
		jbd2_journal_unlock_updates(journal);
	return error;
}

/*
 * Called by LVM after the snapshot is done.  We need to reset the RECOVER
 * flag here, even though the filesystem is not technically dirty yet.
 */
static int ext4_unfreeze(struct super_block *sb)
{
	if (sb_rdonly(sb) || ext4_forced_shutdown(EXT4_SB(sb)))
		return 0;

	if (EXT4_SB(sb)->s_journal) {
		/* Reset the needs_recovery flag before the fs is unlocked. */
		ext4_set_feature_journal_needs_recovery(sb);
	}

	ext4_commit_super(sb, 1);
	return 0;
}

/*
 * Structure to save mount options for ext4_remount's benefit
 */
struct ext4_mount_options {
	unsigned long s_mount_opt;
	unsigned long s_mount_opt2;
	kuid_t s_resuid;
	kgid_t s_resgid;
	unsigned long s_commit_interval;
	u32 s_min_batch_time, s_max_batch_time;
#ifdef CONFIG_QUOTA
	int s_jquota_fmt;
	char *s_qf_names[EXT4_MAXQUOTAS];
#endif
};

static int ext4_remount(struct super_block *sb, int *flags, char *data)
{
	struct ext4_super_block *es;
	struct ext4_sb_info *sbi = EXT4_SB(sb);
	unsigned long old_sb_flags;
	struct ext4_mount_options old_opts;
	int enable_quota = 0;
	ext4_group_t g;
	unsigned int journal_ioprio = DEFAULT_JOURNAL_IOPRIO;
	int err = 0;
#ifdef CONFIG_QUOTA
	int i, j;
	char *to_free[EXT4_MAXQUOTAS];
#endif
	char *orig_data = kstrdup(data, GFP_KERNEL);

	if (data && !orig_data)
		return -ENOMEM;

	/* Store the original options */
	old_sb_flags = sb->s_flags;
	old_opts.s_mount_opt = sbi->s_mount_opt;
	old_opts.s_mount_opt2 = sbi->s_mount_opt2;
	old_opts.s_resuid = sbi->s_resuid;
	old_opts.s_resgid = sbi->s_resgid;
	old_opts.s_commit_interval = sbi->s_commit_interval;
	old_opts.s_min_batch_time = sbi->s_min_batch_time;
	old_opts.s_max_batch_time = sbi->s_max_batch_time;
#ifdef CONFIG_QUOTA
	old_opts.s_jquota_fmt = sbi->s_jquota_fmt;
	for (i = 0; i < EXT4_MAXQUOTAS; i++)
		if (sbi->s_qf_names[i]) {
			char *qf_name = get_qf_name(sb, sbi, i);

			old_opts.s_qf_names[i] = kstrdup(qf_name, GFP_KERNEL);
			if (!old_opts.s_qf_names[i]) {
				for (j = 0; j < i; j++)
					kfree(old_opts.s_qf_names[j]);
				kfree(orig_data);
				return -ENOMEM;
			}
		} else
			old_opts.s_qf_names[i] = NULL;
#endif
	if (sbi->s_journal && sbi->s_journal->j_task->io_context)
		journal_ioprio = sbi->s_journal->j_task->io_context->ioprio;

	if (!parse_options(data, sb, NULL, &journal_ioprio, 1)) {
		err = -EINVAL;
		goto restore_opts;
	}

	if ((old_opts.s_mount_opt & EXT4_MOUNT_JOURNAL_CHECKSUM) ^
	    test_opt(sb, JOURNAL_CHECKSUM)) {
		ext4_msg(sb, KERN_ERR, "changing journal_checksum "
			 "during remount not supported; ignoring");
		sbi->s_mount_opt ^= EXT4_MOUNT_JOURNAL_CHECKSUM;
	}

	if (test_opt(sb, DATA_FLAGS) == EXT4_MOUNT_JOURNAL_DATA) {
		if (test_opt2(sb, EXPLICIT_DELALLOC)) {
			ext4_msg(sb, KERN_ERR, "can't mount with "
				 "both data=journal and delalloc");
			err = -EINVAL;
			goto restore_opts;
		}
		if (test_opt(sb, DIOREAD_NOLOCK)) {
			ext4_msg(sb, KERN_ERR, "can't mount with "
				 "both data=journal and dioread_nolock");
			err = -EINVAL;
			goto restore_opts;
		}
		if (test_opt(sb, DAX)) {
			ext4_msg(sb, KERN_ERR, "can't mount with "
				 "both data=journal and dax");
			err = -EINVAL;
			goto restore_opts;
		}
	} else if (test_opt(sb, DATA_FLAGS) == EXT4_MOUNT_ORDERED_DATA) {
		if (test_opt(sb, JOURNAL_ASYNC_COMMIT)) {
			ext4_msg(sb, KERN_ERR, "can't mount with "
				"journal_async_commit in data=ordered mode");
			err = -EINVAL;
			goto restore_opts;
		}
	}

	if ((sbi->s_mount_opt ^ old_opts.s_mount_opt) & EXT4_MOUNT_NO_MBCACHE) {
		ext4_msg(sb, KERN_ERR, "can't enable nombcache during remount");
		err = -EINVAL;
		goto restore_opts;
	}

	if ((sbi->s_mount_opt ^ old_opts.s_mount_opt) & EXT4_MOUNT_DAX) {
		ext4_msg(sb, KERN_WARNING, "warning: refusing change of "
			"dax flag with busy inodes while remounting");
		sbi->s_mount_opt ^= EXT4_MOUNT_DAX;
	}

	if (sbi->s_mount_flags & EXT4_MF_FS_ABORTED)
		ext4_abort(sb, "Abort forced by user");

	sb->s_flags = (sb->s_flags & ~SB_POSIXACL) |
		(test_opt(sb, POSIX_ACL) ? SB_POSIXACL : 0);

	es = sbi->s_es;

	if (sbi->s_journal) {
		ext4_init_journal_params(sb, sbi->s_journal);
		set_task_ioprio(sbi->s_journal->j_task, journal_ioprio);
	}

	if (*flags & SB_LAZYTIME)
		sb->s_flags |= SB_LAZYTIME;

	if ((bool)(*flags & SB_RDONLY) != sb_rdonly(sb)) {
		if (sbi->s_mount_flags & EXT4_MF_FS_ABORTED) {
			err = -EROFS;
			goto restore_opts;
		}

		if (*flags & SB_RDONLY) {
			err = sync_filesystem(sb);
			if (err < 0)
				goto restore_opts;
			err = dquot_suspend(sb, -1);
			if (err < 0)
				goto restore_opts;

			/*
			 * First of all, the unconditional stuff we have to do
			 * to disable replay of the journal when we next remount
			 */
			sb->s_flags |= SB_RDONLY;

			/*
			 * OK, test if we are remounting a valid rw partition
			 * readonly, and if so set the rdonly flag and then
			 * mark the partition as valid again.
			 */
			if (!(es->s_state & cpu_to_le16(EXT4_VALID_FS)) &&
			    (sbi->s_mount_state & EXT4_VALID_FS))
				es->s_state = cpu_to_le16(sbi->s_mount_state);

			if (sbi->s_journal)
				ext4_mark_recovery_complete(sb, es);
			if (sbi->s_mmp_tsk)
				kthread_stop(sbi->s_mmp_tsk);
		} else {
			/* Make sure we can mount this feature set readwrite */
			if (ext4_has_feature_readonly(sb) ||
			    !ext4_feature_set_ok(sb, 0)) {
				err = -EROFS;
				goto restore_opts;
			}
			/*
			 * Make sure the group descriptor checksums
			 * are sane.  If they aren't, refuse to remount r/w.
			 */
			for (g = 0; g < sbi->s_groups_count; g++) {
				struct ext4_group_desc *gdp =
					ext4_get_group_desc(sb, g, NULL);

				if (!ext4_group_desc_csum_verify(sb, g, gdp)) {
					ext4_msg(sb, KERN_ERR,
	       "ext4_remount: Checksum for group %u failed (%u!=%u)",
		g, le16_to_cpu(ext4_group_desc_csum(sb, g, gdp)),
					       le16_to_cpu(gdp->bg_checksum));
					err = -EFSBADCRC;
					goto restore_opts;
				}
			}

			/*
			 * If we have an unprocessed orphan list hanging
			 * around from a previously readonly bdev mount,
			 * require a full umount/remount for now.
			 */
			if (es->s_last_orphan) {
				ext4_msg(sb, KERN_WARNING, "Couldn't "
				       "remount RDWR because of unprocessed "
				       "orphan inode list.  Please "
				       "umount/remount instead");
				err = -EINVAL;
				goto restore_opts;
			}

			/*
			 * Mounting a RDONLY partition read-write, so reread
			 * and store the current valid flag.  (It may have
			 * been changed by e2fsck since we originally mounted
			 * the partition.)
			 */
			if (sbi->s_journal)
				ext4_clear_journal_err(sb, es);
			sbi->s_mount_state = le16_to_cpu(es->s_state);

			err = ext4_setup_super(sb, es, 0);
			if (err)
				goto restore_opts;

			sb->s_flags &= ~SB_RDONLY;
			if (ext4_has_feature_mmp(sb))
				if (ext4_multi_mount_protect(sb,
						le64_to_cpu(es->s_mmp_block))) {
					err = -EROFS;
					goto restore_opts;
				}
			enable_quota = 1;
		}
	}

	/*
	 * Reinitialize lazy itable initialization thread based on
	 * current settings
	 */
	if (sb_rdonly(sb) || !test_opt(sb, INIT_INODE_TABLE))
		ext4_unregister_li_request(sb);
	else {
		ext4_group_t first_not_zeroed;
		first_not_zeroed = ext4_has_uninit_itable(sb);
		ext4_register_li_request(sb, first_not_zeroed);
	}

	ext4_setup_system_zone(sb);
	if (sbi->s_journal == NULL && !(old_sb_flags & SB_RDONLY)) {
		err = ext4_commit_super(sb, 1);
		if (err)
			goto restore_opts;
	}

#ifdef CONFIG_QUOTA
	/* Release old quota file names */
	for (i = 0; i < EXT4_MAXQUOTAS; i++)
		kfree(old_opts.s_qf_names[i]);
	if (enable_quota) {
		if (sb_any_quota_suspended(sb))
			dquot_resume(sb, -1);
		else if (ext4_has_feature_quota(sb)) {
			err = ext4_enable_quotas(sb);
			if (err)
				goto restore_opts;
		}
	}
#endif

	*flags = (*flags & ~SB_LAZYTIME) | (sb->s_flags & SB_LAZYTIME);
	ext4_msg(sb, KERN_INFO, "re-mounted. Opts: %s", orig_data);
	kfree(orig_data);
	return 0;

restore_opts:
	sb->s_flags = old_sb_flags;
	sbi->s_mount_opt = old_opts.s_mount_opt;
	sbi->s_mount_opt2 = old_opts.s_mount_opt2;
	sbi->s_resuid = old_opts.s_resuid;
	sbi->s_resgid = old_opts.s_resgid;
	sbi->s_commit_interval = old_opts.s_commit_interval;
	sbi->s_min_batch_time = old_opts.s_min_batch_time;
	sbi->s_max_batch_time = old_opts.s_max_batch_time;
#ifdef CONFIG_QUOTA
	sbi->s_jquota_fmt = old_opts.s_jquota_fmt;
	for (i = 0; i < EXT4_MAXQUOTAS; i++) {
		to_free[i] = get_qf_name(sb, sbi, i);
		rcu_assign_pointer(sbi->s_qf_names[i], old_opts.s_qf_names[i]);
	}
	synchronize_rcu();
	for (i = 0; i < EXT4_MAXQUOTAS; i++)
		kfree(to_free[i]);
#endif
	kfree(orig_data);
	return err;
}

#ifdef CONFIG_QUOTA
static int ext4_statfs_project(struct super_block *sb,
			       kprojid_t projid, struct kstatfs *buf)
{
	struct kqid qid;
	struct dquot *dquot;
	u64 limit;
	u64 curblock;

	qid = make_kqid_projid(projid);
	dquot = dqget(sb, qid);
	if (IS_ERR(dquot))
		return PTR_ERR(dquot);
	spin_lock(&dquot->dq_dqb_lock);

<<<<<<< HEAD
	limit = 0;
	if (dquot->dq_dqb.dqb_bsoftlimit &&
	    (!limit || dquot->dq_dqb.dqb_bsoftlimit < limit))
		limit = dquot->dq_dqb.dqb_bsoftlimit;
=======
	limit = dquot->dq_dqb.dqb_bsoftlimit;
>>>>>>> 7117be3f
	if (dquot->dq_dqb.dqb_bhardlimit &&
	    (!limit || dquot->dq_dqb.dqb_bhardlimit < limit))
		limit = dquot->dq_dqb.dqb_bhardlimit;
	limit >>= sb->s_blocksize_bits;

	if (limit && buf->f_blocks > limit) {
		curblock = (dquot->dq_dqb.dqb_curspace +
			    dquot->dq_dqb.dqb_rsvspace) >> sb->s_blocksize_bits;
		buf->f_blocks = limit;
		buf->f_bfree = buf->f_bavail =
			(buf->f_blocks > curblock) ?
			 (buf->f_blocks - curblock) : 0;
	}

<<<<<<< HEAD
	limit = 0;
	if (dquot->dq_dqb.dqb_isoftlimit &&
	    (!limit || dquot->dq_dqb.dqb_isoftlimit < limit))
		limit = dquot->dq_dqb.dqb_isoftlimit;
=======
	limit = dquot->dq_dqb.dqb_isoftlimit;
>>>>>>> 7117be3f
	if (dquot->dq_dqb.dqb_ihardlimit &&
	    (!limit || dquot->dq_dqb.dqb_ihardlimit < limit))
		limit = dquot->dq_dqb.dqb_ihardlimit;

	if (limit && buf->f_files > limit) {
		buf->f_files = limit;
		buf->f_ffree =
			(buf->f_files > dquot->dq_dqb.dqb_curinodes) ?
			 (buf->f_files - dquot->dq_dqb.dqb_curinodes) : 0;
	}

	spin_unlock(&dquot->dq_dqb_lock);
	dqput(dquot);
	return 0;
}
#endif

static int ext4_statfs(struct dentry *dentry, struct kstatfs *buf)
{
	struct super_block *sb = dentry->d_sb;
	struct ext4_sb_info *sbi = EXT4_SB(sb);
	struct ext4_super_block *es = sbi->s_es;
	ext4_fsblk_t overhead = 0, resv_blocks;
	u64 fsid;
	s64 bfree;
	resv_blocks = EXT4_C2B(sbi, atomic64_read(&sbi->s_resv_clusters));

	if (!test_opt(sb, MINIX_DF))
		overhead = sbi->s_overhead;

	buf->f_type = EXT4_SUPER_MAGIC;
	buf->f_bsize = sb->s_blocksize;
	buf->f_blocks = ext4_blocks_count(es) - EXT4_C2B(sbi, overhead);
	bfree = percpu_counter_sum_positive(&sbi->s_freeclusters_counter) -
		percpu_counter_sum_positive(&sbi->s_dirtyclusters_counter);
	/* prevent underflow in case that few free space is available */
	buf->f_bfree = EXT4_C2B(sbi, max_t(s64, bfree, 0));
	buf->f_bavail = buf->f_bfree -
			(ext4_r_blocks_count(es) + resv_blocks);
	if (buf->f_bfree < (ext4_r_blocks_count(es) + resv_blocks))
		buf->f_bavail = 0;
	buf->f_files = le32_to_cpu(es->s_inodes_count);
	buf->f_ffree = percpu_counter_sum_positive(&sbi->s_freeinodes_counter);
	buf->f_namelen = EXT4_NAME_LEN;
	fsid = le64_to_cpup((void *)es->s_uuid) ^
	       le64_to_cpup((void *)es->s_uuid + sizeof(u64));
	buf->f_fsid.val[0] = fsid & 0xFFFFFFFFUL;
	buf->f_fsid.val[1] = (fsid >> 32) & 0xFFFFFFFFUL;

#ifdef CONFIG_QUOTA
	if (ext4_test_inode_flag(dentry->d_inode, EXT4_INODE_PROJINHERIT) &&
	    sb_has_quota_limits_enabled(sb, PRJQUOTA))
		ext4_statfs_project(sb, EXT4_I(dentry->d_inode)->i_projid, buf);
#endif
	return 0;
}


#ifdef CONFIG_QUOTA

/*
 * Helper functions so that transaction is started before we acquire dqio_sem
 * to keep correct lock ordering of transaction > dqio_sem
 */
static inline struct inode *dquot_to_inode(struct dquot *dquot)
{
	return sb_dqopt(dquot->dq_sb)->files[dquot->dq_id.type];
}

static int ext4_write_dquot(struct dquot *dquot)
{
	int ret, err;
	handle_t *handle;
	struct inode *inode;

	inode = dquot_to_inode(dquot);
	handle = ext4_journal_start(inode, EXT4_HT_QUOTA,
				    EXT4_QUOTA_TRANS_BLOCKS(dquot->dq_sb));
	if (IS_ERR(handle))
		return PTR_ERR(handle);
	ret = dquot_commit(dquot);
	err = ext4_journal_stop(handle);
	if (!ret)
		ret = err;
	return ret;
}

static int ext4_acquire_dquot(struct dquot *dquot)
{
	int ret, err;
	handle_t *handle;

	handle = ext4_journal_start(dquot_to_inode(dquot), EXT4_HT_QUOTA,
				    EXT4_QUOTA_INIT_BLOCKS(dquot->dq_sb));
	if (IS_ERR(handle))
		return PTR_ERR(handle);
	ret = dquot_acquire(dquot);
	err = ext4_journal_stop(handle);
	if (!ret)
		ret = err;
	return ret;
}

static int ext4_release_dquot(struct dquot *dquot)
{
	int ret, err;
	handle_t *handle;

	handle = ext4_journal_start(dquot_to_inode(dquot), EXT4_HT_QUOTA,
				    EXT4_QUOTA_DEL_BLOCKS(dquot->dq_sb));
	if (IS_ERR(handle)) {
		/* Release dquot anyway to avoid endless cycle in dqput() */
		dquot_release(dquot);
		return PTR_ERR(handle);
	}
	ret = dquot_release(dquot);
	err = ext4_journal_stop(handle);
	if (!ret)
		ret = err;
	return ret;
}

static int ext4_mark_dquot_dirty(struct dquot *dquot)
{
	struct super_block *sb = dquot->dq_sb;
	struct ext4_sb_info *sbi = EXT4_SB(sb);

	/* Are we journaling quotas? */
	if (ext4_has_feature_quota(sb) ||
	    sbi->s_qf_names[USRQUOTA] || sbi->s_qf_names[GRPQUOTA]) {
		dquot_mark_dquot_dirty(dquot);
		return ext4_write_dquot(dquot);
	} else {
		return dquot_mark_dquot_dirty(dquot);
	}
}

static int ext4_write_info(struct super_block *sb, int type)
{
	int ret, err;
	handle_t *handle;

	/* Data block + inode block */
	handle = ext4_journal_start(d_inode(sb->s_root), EXT4_HT_QUOTA, 2);
	if (IS_ERR(handle))
		return PTR_ERR(handle);
	ret = dquot_commit_info(sb, type);
	err = ext4_journal_stop(handle);
	if (!ret)
		ret = err;
	return ret;
}

/*
 * Turn on quotas during mount time - we need to find
 * the quota file and such...
 */
static int ext4_quota_on_mount(struct super_block *sb, int type)
{
	return dquot_quota_on_mount(sb, get_qf_name(sb, EXT4_SB(sb), type),
					EXT4_SB(sb)->s_jquota_fmt, type);
}

static void lockdep_set_quota_inode(struct inode *inode, int subclass)
{
	struct ext4_inode_info *ei = EXT4_I(inode);

	/* The first argument of lockdep_set_subclass has to be
	 * *exactly* the same as the argument to init_rwsem() --- in
	 * this case, in init_once() --- or lockdep gets unhappy
	 * because the name of the lock is set using the
	 * stringification of the argument to init_rwsem().
	 */
	(void) ei;	/* shut up clang warning if !CONFIG_LOCKDEP */
	lockdep_set_subclass(&ei->i_data_sem, subclass);
}

/*
 * Standard function to be called on quota_on
 */
static int ext4_quota_on(struct super_block *sb, int type, int format_id,
			 const struct path *path)
{
	int err;

	if (!test_opt(sb, QUOTA))
		return -EINVAL;

	/* Quotafile not on the same filesystem? */
	if (path->dentry->d_sb != sb)
		return -EXDEV;
	/* Journaling quota? */
	if (EXT4_SB(sb)->s_qf_names[type]) {
		/* Quotafile not in fs root? */
		if (path->dentry->d_parent != sb->s_root)
			ext4_msg(sb, KERN_WARNING,
				"Quota file not on filesystem root. "
				"Journaled quota will not work");
		sb_dqopt(sb)->flags |= DQUOT_NOLIST_DIRTY;
	} else {
		/*
		 * Clear the flag just in case mount options changed since
		 * last time.
		 */
		sb_dqopt(sb)->flags &= ~DQUOT_NOLIST_DIRTY;
	}

	/*
	 * When we journal data on quota file, we have to flush journal to see
	 * all updates to the file when we bypass pagecache...
	 */
	if (EXT4_SB(sb)->s_journal &&
	    ext4_should_journal_data(d_inode(path->dentry))) {
		/*
		 * We don't need to lock updates but journal_flush() could
		 * otherwise be livelocked...
		 */
		jbd2_journal_lock_updates(EXT4_SB(sb)->s_journal);
		err = jbd2_journal_flush(EXT4_SB(sb)->s_journal);
		jbd2_journal_unlock_updates(EXT4_SB(sb)->s_journal);
		if (err)
			return err;
	}

	lockdep_set_quota_inode(path->dentry->d_inode, I_DATA_SEM_QUOTA);
	err = dquot_quota_on(sb, type, format_id, path);
	if (err) {
		lockdep_set_quota_inode(path->dentry->d_inode,
					     I_DATA_SEM_NORMAL);
	} else {
		struct inode *inode = d_inode(path->dentry);
		handle_t *handle;

		/*
		 * Set inode flags to prevent userspace from messing with quota
		 * files. If this fails, we return success anyway since quotas
		 * are already enabled and this is not a hard failure.
		 */
		inode_lock(inode);
		handle = ext4_journal_start(inode, EXT4_HT_QUOTA, 1);
		if (IS_ERR(handle))
			goto unlock_inode;
		EXT4_I(inode)->i_flags |= EXT4_NOATIME_FL | EXT4_IMMUTABLE_FL;
		inode_set_flags(inode, S_NOATIME | S_IMMUTABLE,
				S_NOATIME | S_IMMUTABLE);
		ext4_mark_inode_dirty(handle, inode);
		ext4_journal_stop(handle);
	unlock_inode:
		inode_unlock(inode);
	}
	return err;
}

static int ext4_quota_enable(struct super_block *sb, int type, int format_id,
			     unsigned int flags)
{
	int err;
	struct inode *qf_inode;
	unsigned long qf_inums[EXT4_MAXQUOTAS] = {
		le32_to_cpu(EXT4_SB(sb)->s_es->s_usr_quota_inum),
		le32_to_cpu(EXT4_SB(sb)->s_es->s_grp_quota_inum),
		le32_to_cpu(EXT4_SB(sb)->s_es->s_prj_quota_inum)
	};

	BUG_ON(!ext4_has_feature_quota(sb));

	if (!qf_inums[type])
		return -EPERM;

	qf_inode = ext4_iget(sb, qf_inums[type], EXT4_IGET_SPECIAL);
	if (IS_ERR(qf_inode)) {
		ext4_error(sb, "Bad quota inode # %lu", qf_inums[type]);
		return PTR_ERR(qf_inode);
	}

	/* Don't account quota for quota files to avoid recursion */
	qf_inode->i_flags |= S_NOQUOTA;
	lockdep_set_quota_inode(qf_inode, I_DATA_SEM_QUOTA);
	err = dquot_load_quota_inode(qf_inode, type, format_id, flags);
	if (err)
		lockdep_set_quota_inode(qf_inode, I_DATA_SEM_NORMAL);
	iput(qf_inode);

	return err;
}

/* Enable usage tracking for all quota types. */
static int ext4_enable_quotas(struct super_block *sb)
{
	int type, err = 0;
	unsigned long qf_inums[EXT4_MAXQUOTAS] = {
		le32_to_cpu(EXT4_SB(sb)->s_es->s_usr_quota_inum),
		le32_to_cpu(EXT4_SB(sb)->s_es->s_grp_quota_inum),
		le32_to_cpu(EXT4_SB(sb)->s_es->s_prj_quota_inum)
	};
	bool quota_mopt[EXT4_MAXQUOTAS] = {
		test_opt(sb, USRQUOTA),
		test_opt(sb, GRPQUOTA),
		test_opt(sb, PRJQUOTA),
	};

	sb_dqopt(sb)->flags |= DQUOT_QUOTA_SYS_FILE | DQUOT_NOLIST_DIRTY;
	for (type = 0; type < EXT4_MAXQUOTAS; type++) {
		if (qf_inums[type]) {
			err = ext4_quota_enable(sb, type, QFMT_VFS_V1,
				DQUOT_USAGE_ENABLED |
				(quota_mopt[type] ? DQUOT_LIMITS_ENABLED : 0));
			if (err) {
				ext4_warning(sb,
					"Failed to enable quota tracking "
					"(type=%d, err=%d). Please run "
					"e2fsck to fix.", type, err);
				for (type--; type >= 0; type--)
					dquot_quota_off(sb, type);

				return err;
			}
		}
	}
	return 0;
}

static int ext4_quota_off(struct super_block *sb, int type)
{
	struct inode *inode = sb_dqopt(sb)->files[type];
	handle_t *handle;
	int err;

	/* Force all delayed allocation blocks to be allocated.
	 * Caller already holds s_umount sem */
	if (test_opt(sb, DELALLOC))
		sync_filesystem(sb);

	if (!inode || !igrab(inode))
		goto out;

	err = dquot_quota_off(sb, type);
	if (err || ext4_has_feature_quota(sb))
		goto out_put;

	inode_lock(inode);
	/*
	 * Update modification times of quota files when userspace can
	 * start looking at them. If we fail, we return success anyway since
	 * this is not a hard failure and quotas are already disabled.
	 */
	handle = ext4_journal_start(inode, EXT4_HT_QUOTA, 1);
	if (IS_ERR(handle))
		goto out_unlock;
	EXT4_I(inode)->i_flags &= ~(EXT4_NOATIME_FL | EXT4_IMMUTABLE_FL);
	inode_set_flags(inode, 0, S_NOATIME | S_IMMUTABLE);
	inode->i_mtime = inode->i_ctime = current_time(inode);
	ext4_mark_inode_dirty(handle, inode);
	ext4_journal_stop(handle);
out_unlock:
	inode_unlock(inode);
out_put:
	lockdep_set_quota_inode(inode, I_DATA_SEM_NORMAL);
	iput(inode);
	return err;
out:
	return dquot_quota_off(sb, type);
}

/* Read data from quotafile - avoid pagecache and such because we cannot afford
 * acquiring the locks... As quota files are never truncated and quota code
 * itself serializes the operations (and no one else should touch the files)
 * we don't have to be afraid of races */
static ssize_t ext4_quota_read(struct super_block *sb, int type, char *data,
			       size_t len, loff_t off)
{
	struct inode *inode = sb_dqopt(sb)->files[type];
	ext4_lblk_t blk = off >> EXT4_BLOCK_SIZE_BITS(sb);
	int offset = off & (sb->s_blocksize - 1);
	int tocopy;
	size_t toread;
	struct buffer_head *bh;
	loff_t i_size = i_size_read(inode);

	if (off > i_size)
		return 0;
	if (off+len > i_size)
		len = i_size-off;
	toread = len;
	while (toread > 0) {
		tocopy = sb->s_blocksize - offset < toread ?
				sb->s_blocksize - offset : toread;
		bh = ext4_bread(NULL, inode, blk, 0);
		if (IS_ERR(bh))
			return PTR_ERR(bh);
		if (!bh)	/* A hole? */
			memset(data, 0, tocopy);
		else
			memcpy(data, bh->b_data+offset, tocopy);
		brelse(bh);
		offset = 0;
		toread -= tocopy;
		data += tocopy;
		blk++;
	}
	return len;
}

/* Write to quotafile (we know the transaction is already started and has
 * enough credits) */
static ssize_t ext4_quota_write(struct super_block *sb, int type,
				const char *data, size_t len, loff_t off)
{
	struct inode *inode = sb_dqopt(sb)->files[type];
	ext4_lblk_t blk = off >> EXT4_BLOCK_SIZE_BITS(sb);
	int err, offset = off & (sb->s_blocksize - 1);
	int retries = 0;
	struct buffer_head *bh;
	handle_t *handle = journal_current_handle();

	if (EXT4_SB(sb)->s_journal && !handle) {
		ext4_msg(sb, KERN_WARNING, "Quota write (off=%llu, len=%llu)"
			" cancelled because transaction is not started",
			(unsigned long long)off, (unsigned long long)len);
		return -EIO;
	}
	/*
	 * Since we account only one data block in transaction credits,
	 * then it is impossible to cross a block boundary.
	 */
	if (sb->s_blocksize - offset < len) {
		ext4_msg(sb, KERN_WARNING, "Quota write (off=%llu, len=%llu)"
			" cancelled because not block aligned",
			(unsigned long long)off, (unsigned long long)len);
		return -EIO;
	}

	do {
		bh = ext4_bread(handle, inode, blk,
				EXT4_GET_BLOCKS_CREATE |
				EXT4_GET_BLOCKS_METADATA_NOFAIL);
	} while (PTR_ERR(bh) == -ENOSPC &&
		 ext4_should_retry_alloc(inode->i_sb, &retries));
	if (IS_ERR(bh))
		return PTR_ERR(bh);
	if (!bh)
		goto out;
	BUFFER_TRACE(bh, "get write access");
	err = ext4_journal_get_write_access(handle, bh);
	if (err) {
		brelse(bh);
		return err;
	}
	lock_buffer(bh);
	memcpy(bh->b_data+offset, data, len);
	flush_dcache_page(bh->b_page);
	unlock_buffer(bh);
	err = ext4_handle_dirty_metadata(handle, NULL, bh);
	brelse(bh);
out:
	if (inode->i_size < off + len) {
		i_size_write(inode, off + len);
		EXT4_I(inode)->i_disksize = inode->i_size;
		ext4_mark_inode_dirty(handle, inode);
	}
	return len;
}
#endif

static struct dentry *ext4_mount(struct file_system_type *fs_type, int flags,
		       const char *dev_name, void *data)
{
	return mount_bdev(fs_type, flags, dev_name, data, ext4_fill_super);
}

#if !defined(CONFIG_EXT2_FS) && !defined(CONFIG_EXT2_FS_MODULE) && defined(CONFIG_EXT4_USE_FOR_EXT2)
static inline void register_as_ext2(void)
{
	int err = register_filesystem(&ext2_fs_type);
	if (err)
		printk(KERN_WARNING
		       "EXT4-fs: Unable to register as ext2 (%d)\n", err);
}

static inline void unregister_as_ext2(void)
{
	unregister_filesystem(&ext2_fs_type);
}

static inline int ext2_feature_set_ok(struct super_block *sb)
{
	if (ext4_has_unknown_ext2_incompat_features(sb))
		return 0;
	if (sb_rdonly(sb))
		return 1;
	if (ext4_has_unknown_ext2_ro_compat_features(sb))
		return 0;
	return 1;
}
#else
static inline void register_as_ext2(void) { }
static inline void unregister_as_ext2(void) { }
static inline int ext2_feature_set_ok(struct super_block *sb) { return 0; }
#endif

static inline void register_as_ext3(void)
{
	int err = register_filesystem(&ext3_fs_type);
	if (err)
		printk(KERN_WARNING
		       "EXT4-fs: Unable to register as ext3 (%d)\n", err);
}

static inline void unregister_as_ext3(void)
{
	unregister_filesystem(&ext3_fs_type);
}

static inline int ext3_feature_set_ok(struct super_block *sb)
{
	if (ext4_has_unknown_ext3_incompat_features(sb))
		return 0;
	if (!ext4_has_feature_journal(sb))
		return 0;
	if (sb_rdonly(sb))
		return 1;
	if (ext4_has_unknown_ext3_ro_compat_features(sb))
		return 0;
	return 1;
}

static struct file_system_type ext4_fs_type = {
	.owner		= THIS_MODULE,
	.name		= "ext4",
	.mount		= ext4_mount,
	.kill_sb	= kill_block_super,
	.fs_flags	= FS_REQUIRES_DEV,
};
MODULE_ALIAS_FS("ext4");

/* Shared across all ext4 file systems */
wait_queue_head_t ext4__ioend_wq[EXT4_WQ_HASH_SZ];

static int __init ext4_init_fs(void)
{
	int i, err;

	ratelimit_state_init(&ext4_mount_msg_ratelimit, 30 * HZ, 64);
	ext4_li_info = NULL;
	mutex_init(&ext4_li_mtx);

	/* Build-time check for flags consistency */
	ext4_check_flag_values();

	for (i = 0; i < EXT4_WQ_HASH_SZ; i++)
		init_waitqueue_head(&ext4__ioend_wq[i]);

	err = ext4_init_es();
	if (err)
		return err;

	err = ext4_init_pending();
	if (err)
		goto out7;

	err = ext4_init_post_read_processing();
	if (err)
		goto out6;

	err = ext4_init_pageio();
	if (err)
		goto out5;

	err = ext4_init_system_zone();
	if (err)
		goto out4;

	err = ext4_init_sysfs();
	if (err)
		goto out3;

	err = ext4_init_mballoc();
	if (err)
		goto out2;
	err = init_inodecache();
	if (err)
		goto out1;
	register_as_ext3();
	register_as_ext2();
	err = register_filesystem(&ext4_fs_type);
	if (err)
		goto out;

	return 0;
out:
	unregister_as_ext2();
	unregister_as_ext3();
	destroy_inodecache();
out1:
	ext4_exit_mballoc();
out2:
	ext4_exit_sysfs();
out3:
	ext4_exit_system_zone();
out4:
	ext4_exit_pageio();
out5:
	ext4_exit_post_read_processing();
out6:
	ext4_exit_pending();
out7:
	ext4_exit_es();

	return err;
}

static void __exit ext4_exit_fs(void)
{
	ext4_destroy_lazyinit_thread();
	unregister_as_ext2();
	unregister_as_ext3();
	unregister_filesystem(&ext4_fs_type);
	destroy_inodecache();
	ext4_exit_mballoc();
	ext4_exit_sysfs();
	ext4_exit_system_zone();
	ext4_exit_pageio();
	ext4_exit_post_read_processing();
	ext4_exit_es();
	ext4_exit_pending();
}

MODULE_AUTHOR("Remy Card, Stephen Tweedie, Andrew Morton, Andreas Dilger, Theodore Ts'o and others");
MODULE_DESCRIPTION("Fourth Extended Filesystem");
MODULE_LICENSE("GPL");
MODULE_SOFTDEP("pre: crc32c");
module_init(ext4_init_fs)
module_exit(ext4_exit_fs)<|MERGE_RESOLUTION|>--- conflicted
+++ resolved
@@ -5622,14 +5622,7 @@
 		return PTR_ERR(dquot);
 	spin_lock(&dquot->dq_dqb_lock);
 
-<<<<<<< HEAD
-	limit = 0;
-	if (dquot->dq_dqb.dqb_bsoftlimit &&
-	    (!limit || dquot->dq_dqb.dqb_bsoftlimit < limit))
-		limit = dquot->dq_dqb.dqb_bsoftlimit;
-=======
 	limit = dquot->dq_dqb.dqb_bsoftlimit;
->>>>>>> 7117be3f
 	if (dquot->dq_dqb.dqb_bhardlimit &&
 	    (!limit || dquot->dq_dqb.dqb_bhardlimit < limit))
 		limit = dquot->dq_dqb.dqb_bhardlimit;
@@ -5644,14 +5637,7 @@
 			 (buf->f_blocks - curblock) : 0;
 	}
 
-<<<<<<< HEAD
-	limit = 0;
-	if (dquot->dq_dqb.dqb_isoftlimit &&
-	    (!limit || dquot->dq_dqb.dqb_isoftlimit < limit))
-		limit = dquot->dq_dqb.dqb_isoftlimit;
-=======
 	limit = dquot->dq_dqb.dqb_isoftlimit;
->>>>>>> 7117be3f
 	if (dquot->dq_dqb.dqb_ihardlimit &&
 	    (!limit || dquot->dq_dqb.dqb_ihardlimit < limit))
 		limit = dquot->dq_dqb.dqb_ihardlimit;
