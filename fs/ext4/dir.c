// SPDX-License-Identifier: GPL-2.0
/*
 *  linux/fs/ext4/dir.c
 *
 * Copyright (C) 1992, 1993, 1994, 1995
 * Remy Card (card@masi.ibp.fr)
 * Laboratoire MASI - Institut Blaise Pascal
 * Universite Pierre et Marie Curie (Paris VI)
 *
 *  from
 *
 *  linux/fs/minix/dir.c
 *
 *  Copyright (C) 1991, 1992  Linus Torvalds
 *
 *  ext4 directory handling functions
 *
 *  Big-endian to little-endian byte-swapping/bitmaps by
 *        David S. Miller (davem@caip.rutgers.edu), 1995
 *
 * Hash Tree Directory indexing (c) 2001  Daniel Phillips
 *
 */

#include <linux/fs.h>
#include <linux/buffer_head.h>
#include <linux/slab.h>
#include <linux/iversion.h>
#include <linux/unicode.h>
#include "ext4.h"
#include "xattr.h"

static int ext4_dx_readdir(struct file *, struct dir_context *);

/**
 * is_dx_dir() - check if a directory is using htree indexing
 * @inode: directory inode
 *
 * Check if the given dir-inode refers to an htree-indexed directory
 * (or a directory which could potentially get converted to use htree
 * indexing).
 *
 * Return 1 if it is a dx dir, 0 if not
 */
static int is_dx_dir(struct inode *inode)
{
	struct super_block *sb = inode->i_sb;

	if (ext4_has_feature_dir_index(inode->i_sb) &&
	    ((ext4_test_inode_flag(inode, EXT4_INODE_INDEX)) ||
	     ((inode->i_size >> sb->s_blocksize_bits) == 1) ||
	     ext4_has_inline_data(inode)))
		return 1;

	return 0;
}

/*
 * Return 0 if the directory entry is OK, and 1 if there is a problem
 *
 * Note: this is the opposite of what ext2 and ext3 historically returned...
 *
 * bh passed here can be an inode block or a dir data block, depending
 * on the inode inline data flag.
 */
int __ext4_check_dir_entry(const char *function, unsigned int line,
			   struct inode *dir, struct file *filp,
			   struct ext4_dir_entry_2 *de,
			   struct buffer_head *bh, char *buf, int size,
			   unsigned int offset)
{
	const char *error_msg = NULL;
	const int rlen = ext4_rec_len_from_disk(de->rec_len,
						dir->i_sb->s_blocksize);
	const int next_offset = ((char *) de - buf) + rlen;

	if (unlikely(rlen < EXT4_DIR_REC_LEN(1)))
		error_msg = "rec_len is smaller than minimal";
	else if (unlikely(rlen % 4 != 0))
		error_msg = "rec_len % 4 != 0";
	else if (unlikely(rlen < EXT4_DIR_REC_LEN(de->name_len)))
		error_msg = "rec_len is too small for name_len";
	else if (unlikely(next_offset > size))
		error_msg = "directory entry overrun";
<<<<<<< HEAD
	else if (unlikely(((char *) de - buf) + rlen >
			  size - EXT4_DIR_REC_LEN(1) &&
			  ((char *) de - buf) + rlen != size)) {
		error_msg = "directory entry too close to block end";
	}
=======
	else if (unlikely(next_offset > size - EXT4_DIR_REC_LEN(1) &&
			  next_offset != size))
		error_msg = "directory entry too close to block end";
>>>>>>> 0d3821eb
	else if (unlikely(le32_to_cpu(de->inode) >
			le32_to_cpu(EXT4_SB(dir->i_sb)->s_es->s_inodes_count)))
		error_msg = "inode out of bounds";
	else
		return 0;

	if (filp)
		ext4_error_file(filp, function, line, bh->b_blocknr,
				"bad entry in directory: %s - offset=%u, "
				"inode=%u, rec_len=%d, name_len=%d, size=%d",
				error_msg, offset, le32_to_cpu(de->inode),
				rlen, de->name_len, size);
	else
		ext4_error_inode(dir, function, line, bh->b_blocknr,
				"bad entry in directory: %s - offset=%u, "
				"inode=%u, rec_len=%d, name_len=%d, size=%d",
				 error_msg, offset, le32_to_cpu(de->inode),
				 rlen, de->name_len, size);

	return 1;
}

static int ext4_readdir(struct file *file, struct dir_context *ctx)
{
	unsigned int offset;
	int i;
	struct ext4_dir_entry_2 *de;
	int err;
	struct inode *inode = file_inode(file);
	struct super_block *sb = inode->i_sb;
	struct buffer_head *bh = NULL;
	struct fscrypt_str fstr = FSTR_INIT(NULL, 0);

	if (IS_ENCRYPTED(inode)) {
		err = fscrypt_get_encryption_info(inode);
		if (err && err != -ENOKEY)
			return err;
	}

	if (is_dx_dir(inode)) {
		err = ext4_dx_readdir(file, ctx);
		if (err != ERR_BAD_DX_DIR) {
			return err;
		}
		/*
		 * We don't set the inode dirty flag since it's not
		 * critical that it get flushed back to the disk.
		 */
		ext4_clear_inode_flag(file_inode(file),
				      EXT4_INODE_INDEX);
	}

	if (ext4_has_inline_data(inode)) {
		int has_inline_data = 1;
		err = ext4_read_inline_dir(file, ctx,
					   &has_inline_data);
		if (has_inline_data)
			return err;
	}

	if (IS_ENCRYPTED(inode)) {
		err = fscrypt_fname_alloc_buffer(inode, EXT4_NAME_LEN, &fstr);
		if (err < 0)
			return err;
	}

	while (ctx->pos < inode->i_size) {
		struct ext4_map_blocks map;

		if (fatal_signal_pending(current)) {
			err = -ERESTARTSYS;
			goto errout;
		}
		cond_resched();
		offset = ctx->pos & (sb->s_blocksize - 1);
		map.m_lblk = ctx->pos >> EXT4_BLOCK_SIZE_BITS(sb);
		map.m_len = 1;
		err = ext4_map_blocks(NULL, inode, &map, 0);
		if (err == 0) {
			/* m_len should never be zero but let's avoid
			 * an infinite loop if it somehow is */
			if (map.m_len == 0)
				map.m_len = 1;
			ctx->pos += map.m_len * sb->s_blocksize;
			continue;
		}
		if (err > 0) {
			pgoff_t index = map.m_pblk >>
					(PAGE_SHIFT - inode->i_blkbits);
			if (!ra_has_index(&file->f_ra, index))
				page_cache_sync_readahead(
					sb->s_bdev->bd_inode->i_mapping,
					&file->f_ra, file,
					index, 1);
			file->f_ra.prev_pos = (loff_t)index << PAGE_SHIFT;
			bh = ext4_bread(NULL, inode, map.m_lblk, 0);
			if (IS_ERR(bh)) {
				err = PTR_ERR(bh);
				bh = NULL;
				goto errout;
			}
		}

		if (!bh) {
			/* corrupt size?  Maybe no more blocks to read */
			if (ctx->pos > inode->i_blocks << 9)
				break;
			ctx->pos += sb->s_blocksize - offset;
			continue;
		}

		/* Check the checksum */
		if (!buffer_verified(bh) &&
		    !ext4_dirblock_csum_verify(inode, bh)) {
			EXT4_ERROR_FILE(file, 0, "directory fails checksum "
					"at offset %llu",
					(unsigned long long)ctx->pos);
			ctx->pos += sb->s_blocksize - offset;
			brelse(bh);
			bh = NULL;
			continue;
		}
		set_buffer_verified(bh);

		/* If the dir block has changed since the last call to
		 * readdir(2), then we might be pointing to an invalid
		 * dirent right now.  Scan from the start of the block
		 * to make sure. */
		if (!inode_eq_iversion(inode, file->f_version)) {
			for (i = 0; i < sb->s_blocksize && i < offset; ) {
				de = (struct ext4_dir_entry_2 *)
					(bh->b_data + i);
				/* It's too expensive to do a full
				 * dirent test each time round this
				 * loop, but we do have to test at
				 * least that it is non-zero.  A
				 * failure will be detected in the
				 * dirent test below. */
				if (ext4_rec_len_from_disk(de->rec_len,
					sb->s_blocksize) < EXT4_DIR_REC_LEN(1))
					break;
				i += ext4_rec_len_from_disk(de->rec_len,
							    sb->s_blocksize);
			}
			offset = i;
			ctx->pos = (ctx->pos & ~(sb->s_blocksize - 1))
				| offset;
			file->f_version = inode_query_iversion(inode);
		}

		while (ctx->pos < inode->i_size
		       && offset < sb->s_blocksize) {
			de = (struct ext4_dir_entry_2 *) (bh->b_data + offset);
			if (ext4_check_dir_entry(inode, file, de, bh,
						 bh->b_data, bh->b_size,
						 offset)) {
				/*
				 * On error, skip to the next block
				 */
				ctx->pos = (ctx->pos |
						(sb->s_blocksize - 1)) + 1;
				break;
			}
			offset += ext4_rec_len_from_disk(de->rec_len,
					sb->s_blocksize);
			if (le32_to_cpu(de->inode)) {
				if (!IS_ENCRYPTED(inode)) {
					if (!dir_emit(ctx, de->name,
					    de->name_len,
					    le32_to_cpu(de->inode),
					    get_dtype(sb, de->file_type)))
						goto done;
				} else {
					int save_len = fstr.len;
					struct fscrypt_str de_name =
							FSTR_INIT(de->name,
								de->name_len);

					/* Directory is encrypted */
					err = fscrypt_fname_disk_to_usr(inode,
						0, 0, &de_name, &fstr);
					de_name = fstr;
					fstr.len = save_len;
					if (err)
						goto errout;
					if (!dir_emit(ctx,
					    de_name.name, de_name.len,
					    le32_to_cpu(de->inode),
					    get_dtype(sb, de->file_type)))
						goto done;
				}
			}
			ctx->pos += ext4_rec_len_from_disk(de->rec_len,
						sb->s_blocksize);
		}
		if ((ctx->pos < inode->i_size) && !dir_relax_shared(inode))
			goto done;
		brelse(bh);
		bh = NULL;
		offset = 0;
	}
done:
	err = 0;
errout:
	fscrypt_fname_free_buffer(&fstr);
	brelse(bh);
	return err;
}

static inline int is_32bit_api(void)
{
#ifdef CONFIG_COMPAT
	return in_compat_syscall();
#else
	return (BITS_PER_LONG == 32);
#endif
}

/*
 * These functions convert from the major/minor hash to an f_pos
 * value for dx directories
 *
 * Upper layer (for example NFS) should specify FMODE_32BITHASH or
 * FMODE_64BITHASH explicitly. On the other hand, we allow ext4 to be mounted
 * directly on both 32-bit and 64-bit nodes, under such case, neither
 * FMODE_32BITHASH nor FMODE_64BITHASH is specified.
 */
static inline loff_t hash2pos(struct file *filp, __u32 major, __u32 minor)
{
	if ((filp->f_mode & FMODE_32BITHASH) ||
	    (!(filp->f_mode & FMODE_64BITHASH) && is_32bit_api()))
		return major >> 1;
	else
		return ((__u64)(major >> 1) << 32) | (__u64)minor;
}

static inline __u32 pos2maj_hash(struct file *filp, loff_t pos)
{
	if ((filp->f_mode & FMODE_32BITHASH) ||
	    (!(filp->f_mode & FMODE_64BITHASH) && is_32bit_api()))
		return (pos << 1) & 0xffffffff;
	else
		return ((pos >> 32) << 1) & 0xffffffff;
}

static inline __u32 pos2min_hash(struct file *filp, loff_t pos)
{
	if ((filp->f_mode & FMODE_32BITHASH) ||
	    (!(filp->f_mode & FMODE_64BITHASH) && is_32bit_api()))
		return 0;
	else
		return pos & 0xffffffff;
}

/*
 * Return 32- or 64-bit end-of-file for dx directories
 */
static inline loff_t ext4_get_htree_eof(struct file *filp)
{
	if ((filp->f_mode & FMODE_32BITHASH) ||
	    (!(filp->f_mode & FMODE_64BITHASH) && is_32bit_api()))
		return EXT4_HTREE_EOF_32BIT;
	else
		return EXT4_HTREE_EOF_64BIT;
}


/*
 * ext4_dir_llseek() calls generic_file_llseek_size to handle htree
 * directories, where the "offset" is in terms of the filename hash
 * value instead of the byte offset.
 *
 * Because we may return a 64-bit hash that is well beyond offset limits,
 * we need to pass the max hash as the maximum allowable offset in
 * the htree directory case.
 *
 * For non-htree, ext4_llseek already chooses the proper max offset.
 */
static loff_t ext4_dir_llseek(struct file *file, loff_t offset, int whence)
{
	struct inode *inode = file->f_mapping->host;
	int dx_dir = is_dx_dir(inode);
	loff_t ret, htree_max = ext4_get_htree_eof(file);

	if (likely(dx_dir))
		ret = generic_file_llseek_size(file, offset, whence,
						    htree_max, htree_max);
	else
		ret = ext4_llseek(file, offset, whence);
	file->f_version = inode_peek_iversion(inode) - 1;
	return ret;
}

/*
 * This structure holds the nodes of the red-black tree used to store
 * the directory entry in hash order.
 */
struct fname {
	__u32		hash;
	__u32		minor_hash;
	struct rb_node	rb_hash;
	struct fname	*next;
	__u32		inode;
	__u8		name_len;
	__u8		file_type;
	char		name[0];
};

/*
 * This functoin implements a non-recursive way of freeing all of the
 * nodes in the red-black tree.
 */
static void free_rb_tree_fname(struct rb_root *root)
{
	struct fname *fname, *next;

	rbtree_postorder_for_each_entry_safe(fname, next, root, rb_hash)
		while (fname) {
			struct fname *old = fname;
			fname = fname->next;
			kfree(old);
		}

	*root = RB_ROOT;
}


static struct dir_private_info *ext4_htree_create_dir_info(struct file *filp,
							   loff_t pos)
{
	struct dir_private_info *p;

	p = kzalloc(sizeof(*p), GFP_KERNEL);
	if (!p)
		return NULL;
	p->curr_hash = pos2maj_hash(filp, pos);
	p->curr_minor_hash = pos2min_hash(filp, pos);
	return p;
}

void ext4_htree_free_dir_info(struct dir_private_info *p)
{
	free_rb_tree_fname(&p->root);
	kfree(p);
}

/*
 * Given a directory entry, enter it into the fname rb tree.
 *
 * When filename encryption is enabled, the dirent will hold the
 * encrypted filename, while the htree will hold decrypted filename.
 * The decrypted filename is passed in via ent_name.  parameter.
 */
int ext4_htree_store_dirent(struct file *dir_file, __u32 hash,
			     __u32 minor_hash,
			    struct ext4_dir_entry_2 *dirent,
			    struct fscrypt_str *ent_name)
{
	struct rb_node **p, *parent = NULL;
	struct fname *fname, *new_fn;
	struct dir_private_info *info;
	int len;

	info = dir_file->private_data;
	p = &info->root.rb_node;

	/* Create and allocate the fname structure */
	len = sizeof(struct fname) + ent_name->len + 1;
	new_fn = kzalloc(len, GFP_KERNEL);
	if (!new_fn)
		return -ENOMEM;
	new_fn->hash = hash;
	new_fn->minor_hash = minor_hash;
	new_fn->inode = le32_to_cpu(dirent->inode);
	new_fn->name_len = ent_name->len;
	new_fn->file_type = dirent->file_type;
	memcpy(new_fn->name, ent_name->name, ent_name->len);
	new_fn->name[ent_name->len] = 0;

	while (*p) {
		parent = *p;
		fname = rb_entry(parent, struct fname, rb_hash);

		/*
		 * If the hash and minor hash match up, then we put
		 * them on a linked list.  This rarely happens...
		 */
		if ((new_fn->hash == fname->hash) &&
		    (new_fn->minor_hash == fname->minor_hash)) {
			new_fn->next = fname->next;
			fname->next = new_fn;
			return 0;
		}

		if (new_fn->hash < fname->hash)
			p = &(*p)->rb_left;
		else if (new_fn->hash > fname->hash)
			p = &(*p)->rb_right;
		else if (new_fn->minor_hash < fname->minor_hash)
			p = &(*p)->rb_left;
		else /* if (new_fn->minor_hash > fname->minor_hash) */
			p = &(*p)->rb_right;
	}

	rb_link_node(&new_fn->rb_hash, parent, p);
	rb_insert_color(&new_fn->rb_hash, &info->root);
	return 0;
}



/*
 * This is a helper function for ext4_dx_readdir.  It calls filldir
 * for all entres on the fname linked list.  (Normally there is only
 * one entry on the linked list, unless there are 62 bit hash collisions.)
 */
static int call_filldir(struct file *file, struct dir_context *ctx,
			struct fname *fname)
{
	struct dir_private_info *info = file->private_data;
	struct inode *inode = file_inode(file);
	struct super_block *sb = inode->i_sb;

	if (!fname) {
		ext4_msg(sb, KERN_ERR, "%s:%d: inode #%lu: comm %s: "
			 "called with null fname?!?", __func__, __LINE__,
			 inode->i_ino, current->comm);
		return 0;
	}
	ctx->pos = hash2pos(file, fname->hash, fname->minor_hash);
	while (fname) {
		if (!dir_emit(ctx, fname->name,
				fname->name_len,
				fname->inode,
				get_dtype(sb, fname->file_type))) {
			info->extra_fname = fname;
			return 1;
		}
		fname = fname->next;
	}
	return 0;
}

static int ext4_dx_readdir(struct file *file, struct dir_context *ctx)
{
	struct dir_private_info *info = file->private_data;
	struct inode *inode = file_inode(file);
	struct fname *fname;
	int	ret;

	if (!info) {
		info = ext4_htree_create_dir_info(file, ctx->pos);
		if (!info)
			return -ENOMEM;
		file->private_data = info;
	}

	if (ctx->pos == ext4_get_htree_eof(file))
		return 0;	/* EOF */

	/* Some one has messed with f_pos; reset the world */
	if (info->last_pos != ctx->pos) {
		free_rb_tree_fname(&info->root);
		info->curr_node = NULL;
		info->extra_fname = NULL;
		info->curr_hash = pos2maj_hash(file, ctx->pos);
		info->curr_minor_hash = pos2min_hash(file, ctx->pos);
	}

	/*
	 * If there are any leftover names on the hash collision
	 * chain, return them first.
	 */
	if (info->extra_fname) {
		if (call_filldir(file, ctx, info->extra_fname))
			goto finished;
		info->extra_fname = NULL;
		goto next_node;
	} else if (!info->curr_node)
		info->curr_node = rb_first(&info->root);

	while (1) {
		/*
		 * Fill the rbtree if we have no more entries,
		 * or the inode has changed since we last read in the
		 * cached entries.
		 */
		if ((!info->curr_node) ||
		    !inode_eq_iversion(inode, file->f_version)) {
			info->curr_node = NULL;
			free_rb_tree_fname(&info->root);
			file->f_version = inode_query_iversion(inode);
			ret = ext4_htree_fill_tree(file, info->curr_hash,
						   info->curr_minor_hash,
						   &info->next_hash);
			if (ret < 0)
				return ret;
			if (ret == 0) {
				ctx->pos = ext4_get_htree_eof(file);
				break;
			}
			info->curr_node = rb_first(&info->root);
		}

		fname = rb_entry(info->curr_node, struct fname, rb_hash);
		info->curr_hash = fname->hash;
		info->curr_minor_hash = fname->minor_hash;
		if (call_filldir(file, ctx, fname))
			break;
	next_node:
		info->curr_node = rb_next(info->curr_node);
		if (info->curr_node) {
			fname = rb_entry(info->curr_node, struct fname,
					 rb_hash);
			info->curr_hash = fname->hash;
			info->curr_minor_hash = fname->minor_hash;
		} else {
			if (info->next_hash == ~0) {
				ctx->pos = ext4_get_htree_eof(file);
				break;
			}
			info->curr_hash = info->next_hash;
			info->curr_minor_hash = 0;
		}
	}
finished:
	info->last_pos = ctx->pos;
	return 0;
}

static int ext4_dir_open(struct inode * inode, struct file * filp)
{
	if (IS_ENCRYPTED(inode))
		return fscrypt_get_encryption_info(inode) ? -EACCES : 0;
	return 0;
}

static int ext4_release_dir(struct inode *inode, struct file *filp)
{
	if (filp->private_data)
		ext4_htree_free_dir_info(filp->private_data);

	return 0;
}

int ext4_check_all_de(struct inode *dir, struct buffer_head *bh, void *buf,
		      int buf_size)
{
	struct ext4_dir_entry_2 *de;
	int rlen;
	unsigned int offset = 0;
	char *top;

	de = (struct ext4_dir_entry_2 *)buf;
	top = buf + buf_size;
	while ((char *) de < top) {
		if (ext4_check_dir_entry(dir, NULL, de, bh,
					 buf, buf_size, offset))
			return -EFSCORRUPTED;
		rlen = ext4_rec_len_from_disk(de->rec_len, buf_size);
		de = (struct ext4_dir_entry_2 *)((char *)de + rlen);
		offset += rlen;
	}
	if ((char *) de > top)
		return -EFSCORRUPTED;

	return 0;
}

const struct file_operations ext4_dir_operations = {
	.llseek		= ext4_dir_llseek,
	.read		= generic_read_dir,
	.iterate_shared	= ext4_readdir,
	.unlocked_ioctl = ext4_ioctl,
#ifdef CONFIG_COMPAT
	.compat_ioctl	= ext4_compat_ioctl,
#endif
	.fsync		= ext4_sync_file,
	.open		= ext4_dir_open,
	.release	= ext4_release_dir,
};

#ifdef CONFIG_UNICODE
static int ext4_d_compare(const struct dentry *dentry, unsigned int len,
			  const char *str, const struct qstr *name)
{
	struct qstr qstr = {.name = str, .len = len };
	struct inode *inode = dentry->d_parent->d_inode;

	if (!IS_CASEFOLDED(inode) || !EXT4_SB(inode->i_sb)->s_encoding) {
		if (len != name->len)
			return -1;
		return memcmp(str, name->name, len);
	}

	return ext4_ci_compare(inode, name, &qstr, false);
}

static int ext4_d_hash(const struct dentry *dentry, struct qstr *str)
{
	const struct ext4_sb_info *sbi = EXT4_SB(dentry->d_sb);
	const struct unicode_map *um = sbi->s_encoding;
	unsigned char *norm;
	int len, ret = 0;

	if (!IS_CASEFOLDED(dentry->d_inode) || !um)
		return 0;

	norm = kmalloc(PATH_MAX, GFP_ATOMIC);
	if (!norm)
		return -ENOMEM;

	len = utf8_casefold(um, str, norm, PATH_MAX);
	if (len < 0) {
		if (ext4_has_strict_mode(sbi))
			ret = -EINVAL;
		goto out;
	}
	str->hash = full_name_hash(dentry, norm, len);
out:
	kfree(norm);
	return ret;
}

const struct dentry_operations ext4_dentry_ops = {
	.d_hash = ext4_d_hash,
	.d_compare = ext4_d_compare,
};
#endif<|MERGE_RESOLUTION|>--- conflicted
+++ resolved
@@ -82,17 +82,9 @@
 		error_msg = "rec_len is too small for name_len";
 	else if (unlikely(next_offset > size))
 		error_msg = "directory entry overrun";
-<<<<<<< HEAD
-	else if (unlikely(((char *) de - buf) + rlen >
-			  size - EXT4_DIR_REC_LEN(1) &&
-			  ((char *) de - buf) + rlen != size)) {
-		error_msg = "directory entry too close to block end";
-	}
-=======
 	else if (unlikely(next_offset > size - EXT4_DIR_REC_LEN(1) &&
 			  next_offset != size))
 		error_msg = "directory entry too close to block end";
->>>>>>> 0d3821eb
 	else if (unlikely(le32_to_cpu(de->inode) >
 			le32_to_cpu(EXT4_SB(dir->i_sb)->s_es->s_inodes_count)))
 		error_msg = "inode out of bounds";
