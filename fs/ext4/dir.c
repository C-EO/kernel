--- conflicted
+++ resolved
@@ -405,11 +405,7 @@
 	sb = inode->i_sb;
 
 	if (!fname) {
-<<<<<<< HEAD
-		printk(KERN_ERR "ext4: call_filldir: called with "
-=======
 		printk(KERN_ERR "EXT4-fs: call_filldir: called with "
->>>>>>> 18e352e4
 		       "null fname?!?\n");
 		return 0;
 	}
