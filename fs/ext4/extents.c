--- conflicted
+++ resolved
@@ -2247,11 +2247,7 @@
 	 * possible initialization would be here
 	 */
 
-<<<<<<< HEAD
-	if (test_opt(sb, EXTENTS)) {
-=======
 	if (EXT4_HAS_INCOMPAT_FEATURE(sb, EXT4_FEATURE_INCOMPAT_EXTENTS)) {
->>>>>>> 18e352e4
 		printk(KERN_INFO "EXT4-fs: file extents enabled");
 #ifdef AGGRESSIVE_TEST
 		printk(", aggressive tests");
