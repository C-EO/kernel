--- conflicted
+++ resolved
@@ -887,11 +887,7 @@
 				  (unsigned long long)block);
 
 			new_bh = sb_getblk(sb, block);
-<<<<<<< HEAD
-			if (!new_bh) {
-=======
 			if (unlikely(!new_bh)) {
->>>>>>> f6161aa1
 				error = -ENOMEM;
 getblk_failed:
 				ext4_free_blocks(handle, inode, NULL, block, 1,
