--- conflicted
+++ resolved
@@ -525,21 +525,13 @@
 	int ret;
 
 	if (namelen + 1 > sizeof(key.name))
-<<<<<<< HEAD
-		return -ESRCH; /* nfserr_badowner */
-=======
 		return nfserr_badowner;
->>>>>>> b79f924c
 	memcpy(key.name, name, namelen);
 	key.name[namelen] = '\0';
 	strlcpy(key.authname, rqst_authname(rqstp), sizeof(key.authname));
 	ret = idmap_lookup(rqstp, nametoid_lookup, &key, &nametoid_cache, &item);
 	if (ret == -ENOENT)
-<<<<<<< HEAD
-		ret = -ESRCH; /* nfserr_badowner */
-=======
 		return nfserr_badowner;
->>>>>>> b79f924c
 	if (ret)
 		return nfserrno(ret);
 	*id = item->id;
