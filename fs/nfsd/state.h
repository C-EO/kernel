--- conflicted
+++ resolved
@@ -626,11 +626,7 @@
 struct nfsd4_blocked_lock {
 	struct list_head	nbl_list;
 	struct list_head	nbl_lru;
-<<<<<<< HEAD
-	time_t			nbl_time;
-=======
 	time64_t		nbl_time;
->>>>>>> 7117be3f
 	struct file_lock	nbl_lock;
 	struct knfsd_fh		nbl_fh;
 	struct nfsd4_callback	nbl_cb;
