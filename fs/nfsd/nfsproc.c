/*
 * Process version 2 NFS requests.
 *
 * Copyright (C) 1995-1997 Olaf Kirch <okir@monad.swb.de>
 */

#include <linux/namei.h>

#include "cache.h"
#include "xdr.h"
#include "vfs.h"

typedef struct svc_rqst	svc_rqst;
typedef struct svc_buf	svc_buf;

#define NFSDDBG_FACILITY		NFSDDBG_PROC


static __be32
nfsd_proc_null(struct svc_rqst *rqstp, void *argp, void *resp)
{
	return nfs_ok;
}

static __be32
nfsd_return_attrs(__be32 err, struct nfsd_attrstat *resp)
{
	if (err) return err;
	return nfserrno(vfs_getattr(resp->fh.fh_export->ex_path.mnt,
				    resp->fh.fh_dentry,
				    &resp->stat));
}
static __be32
nfsd_return_dirop(__be32 err, struct nfsd_diropres *resp)
{
	if (err) return err;
	return nfserrno(vfs_getattr(resp->fh.fh_export->ex_path.mnt,
				    resp->fh.fh_dentry,
				    &resp->stat));
}
/*
 * Get a file's attributes
 * N.B. After this call resp->fh needs an fh_put
 */
static __be32
nfsd_proc_getattr(struct svc_rqst *rqstp, struct nfsd_fhandle  *argp,
					  struct nfsd_attrstat *resp)
{
	__be32 nfserr;
	dprintk("nfsd: GETATTR  %s\n", SVCFH_fmt(&argp->fh));

	fh_copy(&resp->fh, &argp->fh);
	nfserr = fh_verify(rqstp, &resp->fh, 0,
			NFSD_MAY_NOP | NFSD_MAY_BYPASS_GSS_ON_ROOT);
	return nfsd_return_attrs(nfserr, resp);
}

/*
 * Set a file's attributes
 * N.B. After this call resp->fh needs an fh_put
 */
static __be32
nfsd_proc_setattr(struct svc_rqst *rqstp, struct nfsd_sattrargs *argp,
					  struct nfsd_attrstat  *resp)
{
	__be32 nfserr;
	dprintk("nfsd: SETATTR  %s, valid=%x, size=%ld\n",
		SVCFH_fmt(&argp->fh),
		argp->attrs.ia_valid, (long) argp->attrs.ia_size);

	fh_copy(&resp->fh, &argp->fh);
	nfserr = nfsd_setattr(rqstp, &resp->fh, &argp->attrs,0, (time_t)0);
	return nfsd_return_attrs(nfserr, resp);
}

/*
 * Look up a path name component
 * Note: the dentry in the resp->fh may be negative if the file
 * doesn't exist yet.
 * N.B. After this call resp->fh needs an fh_put
 */
static __be32
nfsd_proc_lookup(struct svc_rqst *rqstp, struct nfsd_diropargs *argp,
					 struct nfsd_diropres  *resp)
{
	__be32	nfserr;

	dprintk("nfsd: LOOKUP   %s %.*s\n",
		SVCFH_fmt(&argp->fh), argp->len, argp->name);

	fh_init(&resp->fh, NFS_FHSIZE);
	nfserr = nfsd_lookup(rqstp, &argp->fh, argp->name, argp->len,
				 &resp->fh);

	fh_put(&argp->fh);
	return nfsd_return_dirop(nfserr, resp);
}

/*
 * Read a symlink.
 */
static __be32
nfsd_proc_readlink(struct svc_rqst *rqstp, struct nfsd_readlinkargs *argp,
					   struct nfsd_readlinkres *resp)
{
	__be32	nfserr;

	dprintk("nfsd: READLINK %s\n", SVCFH_fmt(&argp->fh));

	/* Read the symlink. */
	resp->len = NFS_MAXPATHLEN;
	nfserr = nfsd_readlink(rqstp, &argp->fh, argp->buffer, &resp->len);

	fh_put(&argp->fh);
	return nfserr;
}

/*
 * Read a portion of a file.
 * N.B. After this call resp->fh needs an fh_put
 */
static __be32
nfsd_proc_read(struct svc_rqst *rqstp, struct nfsd_readargs *argp,
				       struct nfsd_readres  *resp)
{
	__be32	nfserr;

	dprintk("nfsd: READ    %s %d bytes at %d\n",
		SVCFH_fmt(&argp->fh),
		argp->count, argp->offset);

	/* Obtain buffer pointer for payload. 19 is 1 word for
	 * status, 17 words for fattr, and 1 word for the byte count.
	 */

	if (NFSSVC_MAXBLKSIZE_V2 < argp->count) {
		char buf[RPC_MAX_ADDRBUFLEN];
		printk(KERN_NOTICE
			"oversized read request from %s (%d bytes)\n",
				svc_print_addr(rqstp, buf, sizeof(buf)),
				argp->count);
		argp->count = NFSSVC_MAXBLKSIZE_V2;
	}
	svc_reserve_auth(rqstp, (19<<2) + argp->count + 4);

	resp->count = argp->count;
	nfserr = nfsd_read(rqstp, fh_copy(&resp->fh, &argp->fh),
				  argp->offset,
			   	  rqstp->rq_vec, argp->vlen,
				  &resp->count);

	if (nfserr) return nfserr;
	return nfserrno(vfs_getattr(resp->fh.fh_export->ex_path.mnt,
				    resp->fh.fh_dentry,
				    &resp->stat));
}

/*
 * Write data to a file
 * N.B. After this call resp->fh needs an fh_put
 */
static __be32
nfsd_proc_write(struct svc_rqst *rqstp, struct nfsd_writeargs *argp,
					struct nfsd_attrstat  *resp)
{
	__be32	nfserr;
	int	stable = 1;
	unsigned long cnt = argp->len;

	dprintk("nfsd: WRITE    %s %d bytes at %d\n",
		SVCFH_fmt(&argp->fh),
		argp->len, argp->offset);

	nfserr = nfsd_write(rqstp, fh_copy(&resp->fh, &argp->fh), NULL,
				   argp->offset,
				   rqstp->rq_vec, argp->vlen,
			           &cnt,
				   &stable);
	return nfsd_return_attrs(nfserr, resp);
}

/*
 * CREATE processing is complicated. The keyword here is `overloaded.'
 * The parent directory is kept locked between the check for existence
 * and the actual create() call in compliance with VFS protocols.
 * N.B. After this call _both_ argp->fh and resp->fh need an fh_put
 */
static __be32
nfsd_proc_create(struct svc_rqst *rqstp, struct nfsd_createargs *argp,
					 struct nfsd_diropres   *resp)
{
	svc_fh		*dirfhp = &argp->fh;
	svc_fh		*newfhp = &resp->fh;
	struct iattr	*attr = &argp->attrs;
	struct inode	*inode;
	struct dentry	*dchild;
	int		type, mode;
	__be32		nfserr;
	dev_t		rdev = 0, wanted = new_decode_dev(attr->ia_size);

	dprintk("nfsd: CREATE   %s %.*s\n",
		SVCFH_fmt(dirfhp), argp->len, argp->name);

	/* First verify the parent file handle */
	nfserr = fh_verify(rqstp, dirfhp, S_IFDIR, NFSD_MAY_EXEC);
	if (nfserr)
		goto done; /* must fh_put dirfhp even on error */

	/* Check for NFSD_MAY_WRITE in nfsd_create if necessary */

	nfserr = nfserr_acces;
	if (!argp->len)
		goto done;
	nfserr = nfserr_exist;
	if (isdotent(argp->name, argp->len))
		goto done;
	fh_lock_nested(dirfhp, I_MUTEX_PARENT);
	dchild = lookup_one_len(argp->name, dirfhp->fh_dentry, argp->len);
	if (IS_ERR(dchild)) {
		nfserr = nfserrno(PTR_ERR(dchild));
		goto out_unlock;
	}
	fh_init(newfhp, NFS_FHSIZE);
	nfserr = fh_compose(newfhp, dirfhp->fh_export, dchild, dirfhp);
	if (!nfserr && !dchild->d_inode)
		nfserr = nfserr_noent;
	dput(dchild);
	if (nfserr) {
		if (nfserr != nfserr_noent)
			goto out_unlock;
		/*
		 * If the new file handle wasn't verified, we can't tell
		 * whether the file exists or not. Time to bail ...
		 */
		nfserr = nfserr_acces;
		if (!newfhp->fh_dentry) {
			printk(KERN_WARNING 
				"nfsd_proc_create: file handle not verified\n");
			goto out_unlock;
		}
	}

	inode = newfhp->fh_dentry->d_inode;

	/* Unfudge the mode bits */
	if (attr->ia_valid & ATTR_MODE) {
		type = attr->ia_mode & S_IFMT;
		mode = attr->ia_mode & ~S_IFMT;
		if (!type) {
			/* no type, so if target exists, assume same as that,
			 * else assume a file */
			if (inode) {
				type = inode->i_mode & S_IFMT;
				switch(type) {
				case S_IFCHR:
				case S_IFBLK:
					/* reserve rdev for later checking */
					rdev = inode->i_rdev;
					attr->ia_valid |= ATTR_SIZE;

					/* FALLTHROUGH */
				case S_IFIFO:
					/* this is probably a permission check..
					 * at least IRIX implements perm checking on
					 *   echo thing > device-special-file-or-pipe
					 * by doing a CREATE with type==0
					 */
					nfserr = nfsd_permission(rqstp,
								 newfhp->fh_export,
								 newfhp->fh_dentry,
								 NFSD_MAY_WRITE|NFSD_MAY_LOCAL_ACCESS);
					if (nfserr && nfserr != nfserr_rofs)
						goto out_unlock;
				}
			} else
				type = S_IFREG;
		}
	} else if (inode) {
		type = inode->i_mode & S_IFMT;
		mode = inode->i_mode & ~S_IFMT;
	} else {
		type = S_IFREG;
		mode = 0;	/* ??? */
	}

	attr->ia_valid |= ATTR_MODE;
	attr->ia_mode = mode;

	/* Special treatment for non-regular files according to the
	 * gospel of sun micro
	 */
	if (type != S_IFREG) {
		if (type != S_IFBLK && type != S_IFCHR) {
			rdev = 0;
		} else if (type == S_IFCHR && !(attr->ia_valid & ATTR_SIZE)) {
			/* If you think you've seen the worst, grok this. */
			type = S_IFIFO;
		} else {
			/* Okay, char or block special */
			if (!rdev)
				rdev = wanted;
		}

		/* we've used the SIZE information, so discard it */
		attr->ia_valid &= ~ATTR_SIZE;

		/* Make sure the type and device matches */
		nfserr = nfserr_exist;
		if (inode && type != (inode->i_mode & S_IFMT))
			goto out_unlock;
	}

	nfserr = 0;
	if (!inode) {
		/* File doesn't exist. Create it and set attrs */
		nfserr = nfsd_create(rqstp, dirfhp, argp->name, argp->len,
					attr, type, rdev, newfhp);
	} else if (type == S_IFREG) {
		dprintk("nfsd:   existing %s, valid=%x, size=%ld\n",
			argp->name, attr->ia_valid, (long) attr->ia_size);
		/* File already exists. We ignore all attributes except
		 * size, so that creat() behaves exactly like
		 * open(..., O_CREAT|O_TRUNC|O_WRONLY).
		 */
		attr->ia_valid &= ATTR_SIZE;
		if (attr->ia_valid)
			nfserr = nfsd_setattr(rqstp, newfhp, attr, 0, (time_t)0);
	}

out_unlock:
	/* We don't really need to unlock, as fh_put does it. */
	fh_unlock(dirfhp);

done:
	fh_put(dirfhp);
	return nfsd_return_dirop(nfserr, resp);
}

static __be32
nfsd_proc_remove(struct svc_rqst *rqstp, struct nfsd_diropargs *argp,
					 void		       *resp)
{
	__be32	nfserr;

	dprintk("nfsd: REMOVE   %s %.*s\n", SVCFH_fmt(&argp->fh),
		argp->len, argp->name);

	/* Unlink. -SIFDIR means file must not be a directory */
	nfserr = nfsd_unlink(rqstp, &argp->fh, -S_IFDIR, argp->name, argp->len);
	fh_put(&argp->fh);
	return nfserr;
}

static __be32
nfsd_proc_rename(struct svc_rqst *rqstp, struct nfsd_renameargs *argp,
				  	 void		        *resp)
{
	__be32	nfserr;

	dprintk("nfsd: RENAME   %s %.*s -> \n",
		SVCFH_fmt(&argp->ffh), argp->flen, argp->fname);
	dprintk("nfsd:        ->  %s %.*s\n",
		SVCFH_fmt(&argp->tfh), argp->tlen, argp->tname);

	nfserr = nfsd_rename(rqstp, &argp->ffh, argp->fname, argp->flen,
				    &argp->tfh, argp->tname, argp->tlen);
	fh_put(&argp->ffh);
	fh_put(&argp->tfh);
	return nfserr;
}

static __be32
nfsd_proc_link(struct svc_rqst *rqstp, struct nfsd_linkargs *argp,
				void			    *resp)
{
	__be32	nfserr;

	dprintk("nfsd: LINK     %s ->\n",
		SVCFH_fmt(&argp->ffh));
	dprintk("nfsd:    %s %.*s\n",
		SVCFH_fmt(&argp->tfh),
		argp->tlen,
		argp->tname);

	nfserr = nfsd_link(rqstp, &argp->tfh, argp->tname, argp->tlen,
				  &argp->ffh);
	fh_put(&argp->ffh);
	fh_put(&argp->tfh);
	return nfserr;
}

static __be32
nfsd_proc_symlink(struct svc_rqst *rqstp, struct nfsd_symlinkargs *argp,
				          void			  *resp)
{
	struct svc_fh	newfh;
	__be32		nfserr;

	dprintk("nfsd: SYMLINK  %s %.*s -> %.*s\n",
		SVCFH_fmt(&argp->ffh), argp->flen, argp->fname,
		argp->tlen, argp->tname);

	fh_init(&newfh, NFS_FHSIZE);
	/*
	 * Create the link, look up new file and set attrs.
	 */
	nfserr = nfsd_symlink(rqstp, &argp->ffh, argp->fname, argp->flen,
						 argp->tname, argp->tlen,
				 		 &newfh, &argp->attrs);


	fh_put(&argp->ffh);
	fh_put(&newfh);
	return nfserr;
}

/*
 * Make directory. This operation is not idempotent.
 * N.B. After this call resp->fh needs an fh_put
 */
static __be32
nfsd_proc_mkdir(struct svc_rqst *rqstp, struct nfsd_createargs *argp,
					struct nfsd_diropres   *resp)
{
	__be32	nfserr;

	dprintk("nfsd: MKDIR    %s %.*s\n", SVCFH_fmt(&argp->fh), argp->len, argp->name);

	if (resp->fh.fh_dentry) {
		printk(KERN_WARNING
			"nfsd_proc_mkdir: response already verified??\n");
	}

	argp->attrs.ia_valid &= ~ATTR_SIZE;
	fh_init(&resp->fh, NFS_FHSIZE);
	nfserr = nfsd_create(rqstp, &argp->fh, argp->name, argp->len,
				    &argp->attrs, S_IFDIR, 0, &resp->fh);
	fh_put(&argp->fh);
	return nfsd_return_dirop(nfserr, resp);
}

/*
 * Remove a directory
 */
static __be32
nfsd_proc_rmdir(struct svc_rqst *rqstp, struct nfsd_diropargs *argp,
				 	void		      *resp)
{
	__be32	nfserr;

	dprintk("nfsd: RMDIR    %s %.*s\n", SVCFH_fmt(&argp->fh), argp->len, argp->name);

	nfserr = nfsd_unlink(rqstp, &argp->fh, S_IFDIR, argp->name, argp->len);
	fh_put(&argp->fh);
	return nfserr;
}

/*
 * Read a portion of a directory.
 */
static __be32
nfsd_proc_readdir(struct svc_rqst *rqstp, struct nfsd_readdirargs *argp,
					  struct nfsd_readdirres  *resp)
{
	int		count;
	__be32		nfserr;
	loff_t		offset;

	dprintk("nfsd: READDIR  %s %d bytes at %d\n",
		SVCFH_fmt(&argp->fh),		
		argp->count, argp->cookie);

	/* Shrink to the client read size */
	count = (argp->count >> 2) - 2;

	/* Make sure we've room for the NULL ptr & eof flag */
	count -= 2;
	if (count < 0)
		count = 0;

	resp->buffer = argp->buffer;
	resp->offset = NULL;
	resp->buflen = count;
	resp->common.err = nfs_ok;
	/* Read directory and encode entries on the fly */
	offset = argp->cookie;
	nfserr = nfsd_readdir(rqstp, &argp->fh, &offset, 
			      &resp->common, nfssvc_encode_entry);

	resp->count = resp->buffer - argp->buffer;
	if (resp->offset)
		*resp->offset = htonl(offset);

	fh_put(&argp->fh);
	return nfserr;
}

/*
 * Get file system info
 */
static __be32
nfsd_proc_statfs(struct svc_rqst * rqstp, struct nfsd_fhandle   *argp,
					  struct nfsd_statfsres *resp)
{
	__be32	nfserr;

	dprintk("nfsd: STATFS   %s\n", SVCFH_fmt(&argp->fh));

	nfserr = nfsd_statfs(rqstp, &argp->fh, &resp->stats,
			NFSD_MAY_BYPASS_GSS_ON_ROOT);
	fh_put(&argp->fh);
	return nfserr;
}

/*
 * NFSv2 Server procedures.
 * Only the results of non-idempotent operations are cached.
 */
struct nfsd_void { int dummy; };

#define ST 1		/* status */
#define FH 8		/* filehandle */
#define	AT 18		/* attributes */

static struct svc_procedure		nfsd_procedures2[18] = {
	[NFSPROC_NULL] = {
		.pc_func = (svc_procfunc) nfsd_proc_null,
		.pc_decode = (kxdrproc_t) nfssvc_decode_void,
		.pc_encode = (kxdrproc_t) nfssvc_encode_void,
		.pc_argsize = sizeof(struct nfsd_void),
		.pc_ressize = sizeof(struct nfsd_void),
		.pc_cachetype = RC_NOCACHE,
		.pc_xdrressize = ST,
	},
	[NFSPROC_GETATTR] = {
		.pc_func = (svc_procfunc) nfsd_proc_getattr,
		.pc_decode = (kxdrproc_t) nfssvc_decode_fhandle,
		.pc_encode = (kxdrproc_t) nfssvc_encode_attrstat,
		.pc_release = (kxdrproc_t) nfssvc_release_fhandle,
		.pc_argsize = sizeof(struct nfsd_fhandle),
		.pc_ressize = sizeof(struct nfsd_attrstat),
		.pc_cachetype = RC_NOCACHE,
		.pc_xdrressize = ST+AT,
	},
	[NFSPROC_SETATTR] = {
		.pc_func = (svc_procfunc) nfsd_proc_setattr,
		.pc_decode = (kxdrproc_t) nfssvc_decode_sattrargs,
		.pc_encode = (kxdrproc_t) nfssvc_encode_attrstat,
		.pc_release = (kxdrproc_t) nfssvc_release_fhandle,
		.pc_argsize = sizeof(struct nfsd_sattrargs),
		.pc_ressize = sizeof(struct nfsd_attrstat),
		.pc_cachetype = RC_REPLBUFF,
		.pc_xdrressize = ST+AT,
	},
	[NFSPROC_ROOT] = {
		.pc_decode = (kxdrproc_t) nfssvc_decode_void,
		.pc_encode = (kxdrproc_t) nfssvc_encode_void,
		.pc_argsize = sizeof(struct nfsd_void),
		.pc_ressize = sizeof(struct nfsd_void),
		.pc_cachetype = RC_NOCACHE,
		.pc_xdrressize = ST,
	},
	[NFSPROC_LOOKUP] = {
		.pc_func = (svc_procfunc) nfsd_proc_lookup,
		.pc_decode = (kxdrproc_t) nfssvc_decode_diropargs,
		.pc_encode = (kxdrproc_t) nfssvc_encode_diropres,
		.pc_release = (kxdrproc_t) nfssvc_release_fhandle,
		.pc_argsize = sizeof(struct nfsd_diropargs),
		.pc_ressize = sizeof(struct nfsd_diropres),
		.pc_cachetype = RC_NOCACHE,
		.pc_xdrressize = ST+FH+AT,
	},
	[NFSPROC_READLINK] = {
		.pc_func = (svc_procfunc) nfsd_proc_readlink,
		.pc_decode = (kxdrproc_t) nfssvc_decode_readlinkargs,
		.pc_encode = (kxdrproc_t) nfssvc_encode_readlinkres,
		.pc_argsize = sizeof(struct nfsd_readlinkargs),
		.pc_ressize = sizeof(struct nfsd_readlinkres),
		.pc_cachetype = RC_NOCACHE,
		.pc_xdrressize = ST+1+NFS_MAXPATHLEN/4,
	},
	[NFSPROC_READ] = {
		.pc_func = (svc_procfunc) nfsd_proc_read,
		.pc_decode = (kxdrproc_t) nfssvc_decode_readargs,
		.pc_encode = (kxdrproc_t) nfssvc_encode_readres,
		.pc_release = (kxdrproc_t) nfssvc_release_fhandle,
		.pc_argsize = sizeof(struct nfsd_readargs),
		.pc_ressize = sizeof(struct nfsd_readres),
		.pc_cachetype = RC_NOCACHE,
		.pc_xdrressize = ST+AT+1+NFSSVC_MAXBLKSIZE_V2/4,
	},
	[NFSPROC_WRITECACHE] = {
		.pc_decode = (kxdrproc_t) nfssvc_decode_void,
		.pc_encode = (kxdrproc_t) nfssvc_encode_void,
		.pc_argsize = sizeof(struct nfsd_void),
		.pc_ressize = sizeof(struct nfsd_void),
		.pc_cachetype = RC_NOCACHE,
		.pc_xdrressize = ST,
	},
	[NFSPROC_WRITE] = {
		.pc_func = (svc_procfunc) nfsd_proc_write,
		.pc_decode = (kxdrproc_t) nfssvc_decode_writeargs,
		.pc_encode = (kxdrproc_t) nfssvc_encode_attrstat,
		.pc_release = (kxdrproc_t) nfssvc_release_fhandle,
		.pc_argsize = sizeof(struct nfsd_writeargs),
		.pc_ressize = sizeof(struct nfsd_attrstat),
		.pc_cachetype = RC_REPLBUFF,
		.pc_xdrressize = ST+AT,
	},
	[NFSPROC_CREATE] = {
		.pc_func = (svc_procfunc) nfsd_proc_create,
		.pc_decode = (kxdrproc_t) nfssvc_decode_createargs,
		.pc_encode = (kxdrproc_t) nfssvc_encode_diropres,
		.pc_release = (kxdrproc_t) nfssvc_release_fhandle,
		.pc_argsize = sizeof(struct nfsd_createargs),
		.pc_ressize = sizeof(struct nfsd_diropres),
		.pc_cachetype = RC_REPLBUFF,
		.pc_xdrressize = ST+FH+AT,
	},
	[NFSPROC_REMOVE] = {
		.pc_func = (svc_procfunc) nfsd_proc_remove,
		.pc_decode = (kxdrproc_t) nfssvc_decode_diropargs,
		.pc_encode = (kxdrproc_t) nfssvc_encode_void,
		.pc_argsize = sizeof(struct nfsd_diropargs),
		.pc_ressize = sizeof(struct nfsd_void),
		.pc_cachetype = RC_REPLSTAT,
		.pc_xdrressize = ST,
	},
	[NFSPROC_RENAME] = {
		.pc_func = (svc_procfunc) nfsd_proc_rename,
		.pc_decode = (kxdrproc_t) nfssvc_decode_renameargs,
		.pc_encode = (kxdrproc_t) nfssvc_encode_void,
		.pc_argsize = sizeof(struct nfsd_renameargs),
		.pc_ressize = sizeof(struct nfsd_void),
		.pc_cachetype = RC_REPLSTAT,
		.pc_xdrressize = ST,
	},
	[NFSPROC_LINK] = {
		.pc_func = (svc_procfunc) nfsd_proc_link,
		.pc_decode = (kxdrproc_t) nfssvc_decode_linkargs,
		.pc_encode = (kxdrproc_t) nfssvc_encode_void,
		.pc_argsize = sizeof(struct nfsd_linkargs),
		.pc_ressize = sizeof(struct nfsd_void),
		.pc_cachetype = RC_REPLSTAT,
		.pc_xdrressize = ST,
	},
	[NFSPROC_SYMLINK] = {
		.pc_func = (svc_procfunc) nfsd_proc_symlink,
		.pc_decode = (kxdrproc_t) nfssvc_decode_symlinkargs,
		.pc_encode = (kxdrproc_t) nfssvc_encode_void,
		.pc_argsize = sizeof(struct nfsd_symlinkargs),
		.pc_ressize = sizeof(struct nfsd_void),
		.pc_cachetype = RC_REPLSTAT,
		.pc_xdrressize = ST,
	},
	[NFSPROC_MKDIR] = {
		.pc_func = (svc_procfunc) nfsd_proc_mkdir,
		.pc_decode = (kxdrproc_t) nfssvc_decode_createargs,
		.pc_encode = (kxdrproc_t) nfssvc_encode_diropres,
		.pc_release = (kxdrproc_t) nfssvc_release_fhandle,
		.pc_argsize = sizeof(struct nfsd_createargs),
		.pc_ressize = sizeof(struct nfsd_diropres),
		.pc_cachetype = RC_REPLBUFF,
		.pc_xdrressize = ST+FH+AT,
	},
	[NFSPROC_RMDIR] = {
		.pc_func = (svc_procfunc) nfsd_proc_rmdir,
		.pc_decode = (kxdrproc_t) nfssvc_decode_diropargs,
		.pc_encode = (kxdrproc_t) nfssvc_encode_void,
		.pc_argsize = sizeof(struct nfsd_diropargs),
		.pc_ressize = sizeof(struct nfsd_void),
		.pc_cachetype = RC_REPLSTAT,
		.pc_xdrressize = ST,
	},
	[NFSPROC_READDIR] = {
		.pc_func = (svc_procfunc) nfsd_proc_readdir,
		.pc_decode = (kxdrproc_t) nfssvc_decode_readdirargs,
		.pc_encode = (kxdrproc_t) nfssvc_encode_readdirres,
		.pc_argsize = sizeof(struct nfsd_readdirargs),
		.pc_ressize = sizeof(struct nfsd_readdirres),
		.pc_cachetype = RC_NOCACHE,
	},
	[NFSPROC_STATFS] = {
		.pc_func = (svc_procfunc) nfsd_proc_statfs,
		.pc_decode = (kxdrproc_t) nfssvc_decode_fhandle,
		.pc_encode = (kxdrproc_t) nfssvc_encode_statfsres,
		.pc_argsize = sizeof(struct nfsd_fhandle),
		.pc_ressize = sizeof(struct nfsd_statfsres),
		.pc_cachetype = RC_NOCACHE,
		.pc_xdrressize = ST+5,
	},
};


struct svc_version	nfsd_version2 = {
		.vs_vers	= 2,
		.vs_nproc	= 18,
		.vs_proc	= nfsd_procedures2,
		.vs_dispatch	= nfsd_dispatch,
		.vs_xdrsize	= NFS2_SVC_XDRSIZE,
};

/*
 * Map errnos to NFS errnos.
 */
__be32
nfserrno (int errno)
{
	static struct {
		__be32	nfserr;
		int	syserr;
	} nfs_errtbl[] = {
		{ nfs_ok, 0 },
		{ nfserr_perm, -EPERM },
		{ nfserr_noent, -ENOENT },
		{ nfserr_io, -EIO },
		{ nfserr_nxio, -ENXIO },
		{ nfserr_acces, -EACCES },
		{ nfserr_exist, -EEXIST },
		{ nfserr_xdev, -EXDEV },
		{ nfserr_mlink, -EMLINK },
		{ nfserr_nodev, -ENODEV },
		{ nfserr_notdir, -ENOTDIR },
		{ nfserr_isdir, -EISDIR },
		{ nfserr_inval, -EINVAL },
		{ nfserr_fbig, -EFBIG },
		{ nfserr_nospc, -ENOSPC },
		{ nfserr_rofs, -EROFS },
		{ nfserr_mlink, -EMLINK },
		{ nfserr_nametoolong, -ENAMETOOLONG },
		{ nfserr_notempty, -ENOTEMPTY },
#ifdef EDQUOT
		{ nfserr_dquot, -EDQUOT },
#endif
		{ nfserr_stale, -ESTALE },
		{ nfserr_jukebox, -ETIMEDOUT },
		{ nfserr_jukebox, -ERESTARTSYS },
<<<<<<< HEAD
		{ nfserr_dropit, -EAGAIN },
		{ nfserr_dropit, -ENOMEM },
		{ nfserr_badowner, -ESRCH },
=======
		{ nfserr_jukebox, -EAGAIN },
		{ nfserr_jukebox, -EWOULDBLOCK },
		{ nfserr_jukebox, -ENOMEM },
>>>>>>> b79f924c
		{ nfserr_io, -ETXTBSY },
		{ nfserr_notsupp, -EOPNOTSUPP },
		{ nfserr_toosmall, -ETOOSMALL },
		{ nfserr_serverfault, -ESERVERFAULT },
	};
	int	i;

	for (i = 0; i < ARRAY_SIZE(nfs_errtbl); i++) {
		if (nfs_errtbl[i].syserr == errno)
			return nfs_errtbl[i].nfserr;
	}
	printk (KERN_INFO "nfsd: non-standard errno: %d\n", errno);
	return nfserr_io;
}
<|MERGE_RESOLUTION|>--- conflicted
+++ resolved
@@ -735,15 +735,9 @@
 		{ nfserr_stale, -ESTALE },
 		{ nfserr_jukebox, -ETIMEDOUT },
 		{ nfserr_jukebox, -ERESTARTSYS },
-<<<<<<< HEAD
-		{ nfserr_dropit, -EAGAIN },
-		{ nfserr_dropit, -ENOMEM },
-		{ nfserr_badowner, -ESRCH },
-=======
 		{ nfserr_jukebox, -EAGAIN },
 		{ nfserr_jukebox, -EWOULDBLOCK },
 		{ nfserr_jukebox, -ENOMEM },
->>>>>>> b79f924c
 		{ nfserr_io, -ETXTBSY },
 		{ nfserr_notsupp, -EOPNOTSUPP },
 		{ nfserr_toosmall, -ETOOSMALL },
