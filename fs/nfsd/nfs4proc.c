/*
 *  Server-side procedures for NFSv4.
 *
 *  Copyright (c) 2002 The Regents of the University of Michigan.
 *  All rights reserved.
 *
 *  Kendrick Smith <kmsmith@umich.edu>
 *  Andy Adamson   <andros@umich.edu>
 *
 *  Redistribution and use in source and binary forms, with or without
 *  modification, are permitted provided that the following conditions
 *  are met:
 *
 *  1. Redistributions of source code must retain the above copyright
 *     notice, this list of conditions and the following disclaimer.
 *  2. Redistributions in binary form must reproduce the above copyright
 *     notice, this list of conditions and the following disclaimer in the
 *     documentation and/or other materials provided with the distribution.
 *  3. Neither the name of the University nor the names of its
 *     contributors may be used to endorse or promote products derived
 *     from this software without specific prior written permission.
 *
 *  THIS SOFTWARE IS PROVIDED ``AS IS'' AND ANY EXPRESS OR IMPLIED
 *  WARRANTIES, INCLUDING, BUT NOT LIMITED TO, THE IMPLIED WARRANTIES OF
 *  MERCHANTABILITY AND FITNESS FOR A PARTICULAR PURPOSE ARE
 *  DISCLAIMED. IN NO EVENT SHALL THE REGENTS OR CONTRIBUTORS BE LIABLE
 *  FOR ANY DIRECT, INDIRECT, INCIDENTAL, SPECIAL, EXEMPLARY, OR
 *  CONSEQUENTIAL DAMAGES (INCLUDING, BUT NOT LIMITED TO, PROCUREMENT OF
 *  SUBSTITUTE GOODS OR SERVICES; LOSS OF USE, DATA, OR PROFITS; OR
 *  BUSINESS INTERRUPTION) HOWEVER CAUSED AND ON ANY THEORY OF
 *  LIABILITY, WHETHER IN CONTRACT, STRICT LIABILITY, OR TORT (INCLUDING
 *  NEGLIGENCE OR OTHERWISE) ARISING IN ANY WAY OUT OF THE USE OF THIS
 *  SOFTWARE, EVEN IF ADVISED OF THE POSSIBILITY OF SUCH DAMAGE.
 */
#include <linux/fs_struct.h>
#include <linux/file.h>
#include <linux/falloc.h>
#include <linux/slab.h>
#include <linux/kthread.h>
#include <linux/sunrpc/addr.h>
#include <linux/nfs_ssc.h>

#include "idmap.h"
#include "cache.h"
#include "xdr4.h"
#include "vfs.h"
#include "current_stateid.h"
#include "netns.h"
#include "acl.h"
#include "pnfs.h"
#include "trace.h"

static bool inter_copy_offload_enable;
module_param(inter_copy_offload_enable, bool, 0644);
MODULE_PARM_DESC(inter_copy_offload_enable,
		 "Enable inter server to server copy offload. Default: false");

#ifdef CONFIG_NFSD_V4_2_INTER_SSC
static int nfsd4_ssc_umount_timeout = 900000;		/* default to 15 mins */
module_param(nfsd4_ssc_umount_timeout, int, 0644);
MODULE_PARM_DESC(nfsd4_ssc_umount_timeout,
		"idle msecs before unmount export from source server");
#endif

#ifdef CONFIG_NFSD_V4_SECURITY_LABEL
#include <linux/security.h>

static inline void
nfsd4_security_inode_setsecctx(struct svc_fh *resfh, struct xdr_netobj *label, u32 *bmval)
{
	struct inode *inode = d_inode(resfh->fh_dentry);
	int status;

	inode_lock(inode);
	status = security_inode_setsecctx(resfh->fh_dentry,
		label->data, label->len);
	inode_unlock(inode);

	if (status)
		/*
		 * XXX: We should really fail the whole open, but we may
		 * already have created a new file, so it may be too
		 * late.  For now this seems the least of evils:
		 */
		bmval[2] &= ~FATTR4_WORD2_SECURITY_LABEL;

	return;
}
#else
static inline void
nfsd4_security_inode_setsecctx(struct svc_fh *resfh, struct xdr_netobj *label, u32 *bmval)
{ }
#endif

#define NFSDDBG_FACILITY		NFSDDBG_PROC

static u32 nfsd_attrmask[] = {
	NFSD_WRITEABLE_ATTRS_WORD0,
	NFSD_WRITEABLE_ATTRS_WORD1,
	NFSD_WRITEABLE_ATTRS_WORD2
};

static u32 nfsd41_ex_attrmask[] = {
	NFSD_SUPPATTR_EXCLCREAT_WORD0,
	NFSD_SUPPATTR_EXCLCREAT_WORD1,
	NFSD_SUPPATTR_EXCLCREAT_WORD2
};

static __be32
check_attr_support(struct svc_rqst *rqstp, struct nfsd4_compound_state *cstate,
		   u32 *bmval, u32 *writable)
{
	struct dentry *dentry = cstate->current_fh.fh_dentry;
	struct svc_export *exp = cstate->current_fh.fh_export;

	if (!nfsd_attrs_supported(cstate->minorversion, bmval))
		return nfserr_attrnotsupp;
	if ((bmval[0] & FATTR4_WORD0_ACL) && !IS_POSIXACL(d_inode(dentry)))
		return nfserr_attrnotsupp;
	if ((bmval[2] & FATTR4_WORD2_SECURITY_LABEL) &&
			!(exp->ex_flags & NFSEXP_SECURITY_LABEL))
		return nfserr_attrnotsupp;
	if (writable && !bmval_is_subset(bmval, writable))
		return nfserr_inval;
	if (writable && (bmval[2] & FATTR4_WORD2_MODE_UMASK) &&
			(bmval[1] & FATTR4_WORD1_MODE))
		return nfserr_inval;
	return nfs_ok;
}

static __be32
nfsd4_check_open_attributes(struct svc_rqst *rqstp,
	struct nfsd4_compound_state *cstate, struct nfsd4_open *open)
{
	__be32 status = nfs_ok;

	if (open->op_create == NFS4_OPEN_CREATE) {
		if (open->op_createmode == NFS4_CREATE_UNCHECKED
		    || open->op_createmode == NFS4_CREATE_GUARDED)
			status = check_attr_support(rqstp, cstate,
					open->op_bmval, nfsd_attrmask);
		else if (open->op_createmode == NFS4_CREATE_EXCLUSIVE4_1)
			status = check_attr_support(rqstp, cstate,
					open->op_bmval, nfsd41_ex_attrmask);
	}

	return status;
}

static int
is_create_with_attrs(struct nfsd4_open *open)
{
	return open->op_create == NFS4_OPEN_CREATE
		&& (open->op_createmode == NFS4_CREATE_UNCHECKED
		    || open->op_createmode == NFS4_CREATE_GUARDED
		    || open->op_createmode == NFS4_CREATE_EXCLUSIVE4_1);
}

/*
 * if error occurs when setting the acl, just clear the acl bit
 * in the returned attr bitmap.
 */
static void
do_set_nfs4_acl(struct svc_rqst *rqstp, struct svc_fh *fhp,
		struct nfs4_acl *acl, u32 *bmval)
{
	__be32 status;

	status = nfsd4_set_nfs4_acl(rqstp, fhp, acl);
	if (status)
		/*
		 * We should probably fail the whole open at this point,
		 * but we've already created the file, so it's too late;
		 * So this seems the least of evils:
		 */
		bmval[0] &= ~FATTR4_WORD0_ACL;
}

static inline void
fh_dup2(struct svc_fh *dst, struct svc_fh *src)
{
	fh_put(dst);
	dget(src->fh_dentry);
	if (src->fh_export)
		exp_get(src->fh_export);
	*dst = *src;
}

static __be32
do_open_permission(struct svc_rqst *rqstp, struct svc_fh *current_fh, struct nfsd4_open *open, int accmode)
{
	__be32 status;

	if (open->op_truncate &&
		!(open->op_share_access & NFS4_SHARE_ACCESS_WRITE))
		return nfserr_inval;

	accmode |= NFSD_MAY_READ_IF_EXEC;

	if (open->op_share_access & NFS4_SHARE_ACCESS_READ)
		accmode |= NFSD_MAY_READ;
	if (open->op_share_access & NFS4_SHARE_ACCESS_WRITE)
		accmode |= (NFSD_MAY_WRITE | NFSD_MAY_TRUNC);
	if (open->op_share_deny & NFS4_SHARE_DENY_READ)
		accmode |= NFSD_MAY_WRITE;

	status = fh_verify(rqstp, current_fh, S_IFREG, accmode);

	return status;
}

static __be32 nfsd_check_obj_isreg(struct svc_fh *fh)
{
	umode_t mode = d_inode(fh->fh_dentry)->i_mode;

	if (S_ISREG(mode))
		return nfs_ok;
	if (S_ISDIR(mode))
		return nfserr_isdir;
	/*
	 * Using err_symlink as our catch-all case may look odd; but
	 * there's no other obvious error for this case in 4.0, and we
	 * happen to know that it will cause the linux v4 client to do
	 * the right thing on attempts to open something other than a
	 * regular file.
	 */
	return nfserr_symlink;
}

static void nfsd4_set_open_owner_reply_cache(struct nfsd4_compound_state *cstate, struct nfsd4_open *open, struct svc_fh *resfh)
{
	if (nfsd4_has_session(cstate))
		return;
	fh_copy_shallow(&open->op_openowner->oo_owner.so_replay.rp_openfh,
			&resfh->fh_handle);
}

static __be32
do_open_lookup(struct svc_rqst *rqstp, struct nfsd4_compound_state *cstate, struct nfsd4_open *open, struct svc_fh **resfh)
{
	struct svc_fh *current_fh = &cstate->current_fh;
	int accmode;
	__be32 status;

	*resfh = kmalloc(sizeof(struct svc_fh), GFP_KERNEL);
	if (!*resfh)
		return nfserr_jukebox;
	fh_init(*resfh, NFS4_FHSIZE);
	open->op_truncate = false;

	if (open->op_create) {
		/* FIXME: check session persistence and pnfs flags.
		 * The nfsv4.1 spec requires the following semantics:
		 *
		 * Persistent   | pNFS   | Server REQUIRED | Client Allowed
		 * Reply Cache  | server |                 |
		 * -------------+--------+-----------------+--------------------
		 * no           | no     | EXCLUSIVE4_1    | EXCLUSIVE4_1
		 *              |        |                 | (SHOULD)
		 *              |        | and EXCLUSIVE4  | or EXCLUSIVE4
		 *              |        |                 | (SHOULD NOT)
		 * no           | yes    | EXCLUSIVE4_1    | EXCLUSIVE4_1
		 * yes          | no     | GUARDED4        | GUARDED4
		 * yes          | yes    | GUARDED4        | GUARDED4
		 */

		/*
		 * Note: create modes (UNCHECKED,GUARDED...) are the same
		 * in NFSv4 as in v3 except EXCLUSIVE4_1.
		 */
		current->fs->umask = open->op_umask;
		status = do_nfsd_create(rqstp, current_fh, open->op_fname,
					open->op_fnamelen, &open->op_iattr,
					*resfh, open->op_createmode,
					(u32 *)open->op_verf.data,
					&open->op_truncate, &open->op_created);
		current->fs->umask = 0;

		if (!status && open->op_label.len)
			nfsd4_security_inode_setsecctx(*resfh, &open->op_label, open->op_bmval);

		/*
		 * Following rfc 3530 14.2.16, and rfc 5661 18.16.4
		 * use the returned bitmask to indicate which attributes
		 * we used to store the verifier:
		 */
		if (nfsd_create_is_exclusive(open->op_createmode) && status == 0)
			open->op_bmval[1] |= (FATTR4_WORD1_TIME_ACCESS |
						FATTR4_WORD1_TIME_MODIFY);
	} else
		/*
		 * Note this may exit with the parent still locked.
		 * We will hold the lock until nfsd4_open's final
		 * lookup, to prevent renames or unlinks until we've had
		 * a chance to an acquire a delegation if appropriate.
		 */
		status = nfsd_lookup(rqstp, current_fh,
				     open->op_fname, open->op_fnamelen, *resfh);
	if (status)
		goto out;
	status = nfsd_check_obj_isreg(*resfh);
	if (status)
		goto out;

	if (is_create_with_attrs(open) && open->op_acl != NULL)
		do_set_nfs4_acl(rqstp, *resfh, open->op_acl, open->op_bmval);

	nfsd4_set_open_owner_reply_cache(cstate, open, *resfh);
	accmode = NFSD_MAY_NOP;
	if (open->op_created ||
			open->op_claim_type == NFS4_OPEN_CLAIM_DELEGATE_CUR)
		accmode |= NFSD_MAY_OWNER_OVERRIDE;
	status = do_open_permission(rqstp, *resfh, open, accmode);
	set_change_info(&open->op_cinfo, current_fh);
out:
	return status;
}

static __be32
do_open_fhandle(struct svc_rqst *rqstp, struct nfsd4_compound_state *cstate, struct nfsd4_open *open)
{
	struct svc_fh *current_fh = &cstate->current_fh;
	__be32 status;
	int accmode = 0;

	/* We don't know the target directory, and therefore can not
	* set the change info
	*/

	memset(&open->op_cinfo, 0, sizeof(struct nfsd4_change_info));

	nfsd4_set_open_owner_reply_cache(cstate, open, current_fh);

	open->op_truncate = (open->op_iattr.ia_valid & ATTR_SIZE) &&
		(open->op_iattr.ia_size == 0);
	/*
	 * In the delegation case, the client is telling us about an
	 * open that it *already* performed locally, some time ago.  We
	 * should let it succeed now if possible.
	 *
	 * In the case of a CLAIM_FH open, on the other hand, the client
	 * may be counting on us to enforce permissions (the Linux 4.1
	 * client uses this for normal opens, for example).
	 */
	if (open->op_claim_type == NFS4_OPEN_CLAIM_DELEG_CUR_FH)
		accmode = NFSD_MAY_OWNER_OVERRIDE;

	status = do_open_permission(rqstp, current_fh, open, accmode);

	return status;
}

static void
copy_clientid(clientid_t *clid, struct nfsd4_session *session)
{
	struct nfsd4_sessionid *sid =
			(struct nfsd4_sessionid *)session->se_sessionid.data;

	clid->cl_boot = sid->clientid.cl_boot;
	clid->cl_id = sid->clientid.cl_id;
}

static __be32
nfsd4_open(struct svc_rqst *rqstp, struct nfsd4_compound_state *cstate,
	   union nfsd4_op_u *u)
{
	struct nfsd4_open *open = &u->open;
	__be32 status;
	struct svc_fh *resfh = NULL;
	struct net *net = SVC_NET(rqstp);
	struct nfsd_net *nn = net_generic(net, nfsd_net_id);
	bool reclaim = false;

	dprintk("NFSD: nfsd4_open filename %.*s op_openowner %p\n",
		(int)open->op_fnamelen, open->op_fname,
		open->op_openowner);

	/* This check required by spec. */
	if (open->op_create && open->op_claim_type != NFS4_OPEN_CLAIM_NULL)
		return nfserr_inval;

	open->op_created = false;
	/*
	 * RFC5661 18.51.3
	 * Before RECLAIM_COMPLETE done, server should deny new lock
	 */
	if (nfsd4_has_session(cstate) &&
	    !test_bit(NFSD4_CLIENT_RECLAIM_COMPLETE, &cstate->clp->cl_flags) &&
	    open->op_claim_type != NFS4_OPEN_CLAIM_PREVIOUS)
		return nfserr_grace;

	if (nfsd4_has_session(cstate))
		copy_clientid(&open->op_clientid, cstate->session);

	/* check seqid for replay. set nfs4_owner */
	status = nfsd4_process_open1(cstate, open, nn);
	if (status == nfserr_replay_me) {
		struct nfs4_replay *rp = &open->op_openowner->oo_owner.so_replay;
		fh_put(&cstate->current_fh);
		fh_copy_shallow(&cstate->current_fh.fh_handle,
				&rp->rp_openfh);
		status = fh_verify(rqstp, &cstate->current_fh, 0, NFSD_MAY_NOP);
		if (status)
			dprintk("nfsd4_open: replay failed"
				" restoring previous filehandle\n");
		else
			status = nfserr_replay_me;
	}
	if (status)
		goto out;
	if (open->op_xdr_error) {
		status = open->op_xdr_error;
		goto out;
	}

	status = nfsd4_check_open_attributes(rqstp, cstate, open);
	if (status)
		goto out;

	/* Openowner is now set, so sequence id will get bumped.  Now we need
	 * these checks before we do any creates: */
	status = nfserr_grace;
	if (opens_in_grace(net) && open->op_claim_type != NFS4_OPEN_CLAIM_PREVIOUS)
		goto out;
	status = nfserr_no_grace;
	if (!opens_in_grace(net) && open->op_claim_type == NFS4_OPEN_CLAIM_PREVIOUS)
		goto out;

	switch (open->op_claim_type) {
		case NFS4_OPEN_CLAIM_DELEGATE_CUR:
		case NFS4_OPEN_CLAIM_NULL:
			status = do_open_lookup(rqstp, cstate, open, &resfh);
			if (status)
				goto out;
			break;
		case NFS4_OPEN_CLAIM_PREVIOUS:
			status = nfs4_check_open_reclaim(cstate->clp);
			if (status)
				goto out;
			open->op_openowner->oo_flags |= NFS4_OO_CONFIRMED;
			reclaim = true;
			fallthrough;
		case NFS4_OPEN_CLAIM_FH:
		case NFS4_OPEN_CLAIM_DELEG_CUR_FH:
			status = do_open_fhandle(rqstp, cstate, open);
			if (status)
				goto out;
			resfh = &cstate->current_fh;
			break;
		case NFS4_OPEN_CLAIM_DELEG_PREV_FH:
             	case NFS4_OPEN_CLAIM_DELEGATE_PREV:
			dprintk("NFSD: unsupported OPEN claim type %d\n",
				open->op_claim_type);
			status = nfserr_notsupp;
			goto out;
		default:
			dprintk("NFSD: Invalid OPEN claim type %d\n",
				open->op_claim_type);
			status = nfserr_inval;
			goto out;
	}
	/*
	 * nfsd4_process_open2() does the actual opening of the file.  If
	 * successful, it (1) truncates the file if open->op_truncate was
	 * set, (2) sets open->op_stateid, (3) sets open->op_delegation.
	 */
	status = nfsd4_process_open2(rqstp, resfh, open);
	WARN(status && open->op_created,
	     "nfsd4_process_open2 failed to open newly-created file! status=%u\n",
	     be32_to_cpu(status));
	if (reclaim && !status)
		nn->somebody_reclaimed = true;
out:
	if (resfh && resfh != &cstate->current_fh) {
		fh_dup2(&cstate->current_fh, resfh);
		fh_put(resfh);
		kfree(resfh);
	}
	nfsd4_cleanup_open_state(cstate, open);
	nfsd4_bump_seqid(cstate, status);
	return status;
}

/*
 * OPEN is the only seqid-mutating operation whose decoding can fail
 * with a seqid-mutating error (specifically, decoding of user names in
 * the attributes).  Therefore we have to do some processing to look up
 * the stateowner so that we can bump the seqid.
 */
static __be32 nfsd4_open_omfg(struct svc_rqst *rqstp, struct nfsd4_compound_state *cstate, struct nfsd4_op *op)
{
	struct nfsd4_open *open = &op->u.open;

	if (!seqid_mutating_err(ntohl(op->status)))
		return op->status;
	if (nfsd4_has_session(cstate))
		return op->status;
	open->op_xdr_error = op->status;
	return nfsd4_open(rqstp, cstate, &op->u);
}

/*
 * filehandle-manipulating ops.
 */
static __be32
nfsd4_getfh(struct svc_rqst *rqstp, struct nfsd4_compound_state *cstate,
	    union nfsd4_op_u *u)
{
	u->getfh = &cstate->current_fh;
	return nfs_ok;
}

static __be32
nfsd4_putfh(struct svc_rqst *rqstp, struct nfsd4_compound_state *cstate,
	    union nfsd4_op_u *u)
{
	struct nfsd4_putfh *putfh = &u->putfh;
	__be32 ret;

	fh_put(&cstate->current_fh);
	cstate->current_fh.fh_handle.fh_size = putfh->pf_fhlen;
	memcpy(&cstate->current_fh.fh_handle.fh_base, putfh->pf_fhval,
	       putfh->pf_fhlen);
	ret = fh_verify(rqstp, &cstate->current_fh, 0, NFSD_MAY_BYPASS_GSS);
#ifdef CONFIG_NFSD_V4_2_INTER_SSC
	if (ret == nfserr_stale && putfh->no_verify) {
		SET_FH_FLAG(&cstate->current_fh, NFSD4_FH_FOREIGN);
		ret = 0;
	}
#endif
	return ret;
}

static __be32
nfsd4_putrootfh(struct svc_rqst *rqstp, struct nfsd4_compound_state *cstate,
		union nfsd4_op_u *u)
{
	__be32 status;

	fh_put(&cstate->current_fh);
	status = exp_pseudoroot(rqstp, &cstate->current_fh);
	return status;
}

static __be32
nfsd4_restorefh(struct svc_rqst *rqstp, struct nfsd4_compound_state *cstate,
		union nfsd4_op_u *u)
{
	if (!cstate->save_fh.fh_dentry)
		return nfserr_restorefh;

	fh_dup2(&cstate->current_fh, &cstate->save_fh);
	if (HAS_CSTATE_FLAG(cstate, SAVED_STATE_ID_FLAG)) {
		memcpy(&cstate->current_stateid, &cstate->save_stateid, sizeof(stateid_t));
		SET_CSTATE_FLAG(cstate, CURRENT_STATE_ID_FLAG);
	}
	return nfs_ok;
}

static __be32
nfsd4_savefh(struct svc_rqst *rqstp, struct nfsd4_compound_state *cstate,
	     union nfsd4_op_u *u)
{
	fh_dup2(&cstate->save_fh, &cstate->current_fh);
	if (HAS_CSTATE_FLAG(cstate, CURRENT_STATE_ID_FLAG)) {
		memcpy(&cstate->save_stateid, &cstate->current_stateid, sizeof(stateid_t));
		SET_CSTATE_FLAG(cstate, SAVED_STATE_ID_FLAG);
	}
	return nfs_ok;
}

/*
 * misc nfsv4 ops
 */
static __be32
nfsd4_access(struct svc_rqst *rqstp, struct nfsd4_compound_state *cstate,
	     union nfsd4_op_u *u)
{
	struct nfsd4_access *access = &u->access;
	u32 access_full;

	access_full = NFS3_ACCESS_FULL;
	if (cstate->minorversion >= 2)
		access_full |= NFS4_ACCESS_XALIST | NFS4_ACCESS_XAREAD |
			       NFS4_ACCESS_XAWRITE;

	if (access->ac_req_access & ~access_full)
		return nfserr_inval;

	access->ac_resp_access = access->ac_req_access;
	return nfsd_access(rqstp, &cstate->current_fh, &access->ac_resp_access,
			   &access->ac_supported);
}

static void gen_boot_verifier(nfs4_verifier *verifier, struct net *net)
{
	__be32 *verf = (__be32 *)verifier->data;

	BUILD_BUG_ON(2*sizeof(*verf) != sizeof(verifier->data));

	nfsd_copy_boot_verifier(verf, net_generic(net, nfsd_net_id));
}

static __be32
nfsd4_commit(struct svc_rqst *rqstp, struct nfsd4_compound_state *cstate,
	     union nfsd4_op_u *u)
{
	struct nfsd4_commit *commit = &u->commit;

	return nfsd_commit(rqstp, &cstate->current_fh, commit->co_offset,
			     commit->co_count,
			     (__be32 *)commit->co_verf.data);
}

static __be32
nfsd4_create(struct svc_rqst *rqstp, struct nfsd4_compound_state *cstate,
	     union nfsd4_op_u *u)
{
	struct nfsd4_create *create = &u->create;
	struct svc_fh resfh;
	__be32 status;
	dev_t rdev;

	fh_init(&resfh, NFS4_FHSIZE);

	status = fh_verify(rqstp, &cstate->current_fh, S_IFDIR, NFSD_MAY_NOP);
	if (status)
		return status;

	status = check_attr_support(rqstp, cstate, create->cr_bmval,
				    nfsd_attrmask);
	if (status)
		return status;

	current->fs->umask = create->cr_umask;
	switch (create->cr_type) {
	case NF4LNK:
		status = nfsd_symlink(rqstp, &cstate->current_fh,
				      create->cr_name, create->cr_namelen,
				      create->cr_data, &resfh);
		break;

	case NF4BLK:
		status = nfserr_inval;
		rdev = MKDEV(create->cr_specdata1, create->cr_specdata2);
		if (MAJOR(rdev) != create->cr_specdata1 ||
		    MINOR(rdev) != create->cr_specdata2)
			goto out_umask;
		status = nfsd_create(rqstp, &cstate->current_fh,
				     create->cr_name, create->cr_namelen,
				     &create->cr_iattr, S_IFBLK, rdev, &resfh);
		break;

	case NF4CHR:
		status = nfserr_inval;
		rdev = MKDEV(create->cr_specdata1, create->cr_specdata2);
		if (MAJOR(rdev) != create->cr_specdata1 ||
		    MINOR(rdev) != create->cr_specdata2)
			goto out_umask;
		status = nfsd_create(rqstp, &cstate->current_fh,
				     create->cr_name, create->cr_namelen,
				     &create->cr_iattr,S_IFCHR, rdev, &resfh);
		break;

	case NF4SOCK:
		status = nfsd_create(rqstp, &cstate->current_fh,
				     create->cr_name, create->cr_namelen,
				     &create->cr_iattr, S_IFSOCK, 0, &resfh);
		break;

	case NF4FIFO:
		status = nfsd_create(rqstp, &cstate->current_fh,
				     create->cr_name, create->cr_namelen,
				     &create->cr_iattr, S_IFIFO, 0, &resfh);
		break;

	case NF4DIR:
		create->cr_iattr.ia_valid &= ~ATTR_SIZE;
		status = nfsd_create(rqstp, &cstate->current_fh,
				     create->cr_name, create->cr_namelen,
				     &create->cr_iattr, S_IFDIR, 0, &resfh);
		break;

	default:
		status = nfserr_badtype;
	}

	if (status)
		goto out;

	if (create->cr_label.len)
		nfsd4_security_inode_setsecctx(&resfh, &create->cr_label, create->cr_bmval);

	if (create->cr_acl != NULL)
		do_set_nfs4_acl(rqstp, &resfh, create->cr_acl,
				create->cr_bmval);

	fh_unlock(&cstate->current_fh);
	set_change_info(&create->cr_cinfo, &cstate->current_fh);
	fh_dup2(&cstate->current_fh, &resfh);
out:
	fh_put(&resfh);
out_umask:
	current->fs->umask = 0;
	return status;
}

static __be32
nfsd4_getattr(struct svc_rqst *rqstp, struct nfsd4_compound_state *cstate,
	      union nfsd4_op_u *u)
{
	struct nfsd4_getattr *getattr = &u->getattr;
	__be32 status;

	status = fh_verify(rqstp, &cstate->current_fh, 0, NFSD_MAY_NOP);
	if (status)
		return status;

	if (getattr->ga_bmval[1] & NFSD_WRITEONLY_ATTRS_WORD1)
		return nfserr_inval;

	getattr->ga_bmval[0] &= nfsd_suppattrs[cstate->minorversion][0];
	getattr->ga_bmval[1] &= nfsd_suppattrs[cstate->minorversion][1];
	getattr->ga_bmval[2] &= nfsd_suppattrs[cstate->minorversion][2];

	getattr->ga_fhp = &cstate->current_fh;
	return nfs_ok;
}

static __be32
nfsd4_link(struct svc_rqst *rqstp, struct nfsd4_compound_state *cstate,
	   union nfsd4_op_u *u)
{
	struct nfsd4_link *link = &u->link;
	__be32 status;

	status = nfsd_link(rqstp, &cstate->current_fh,
			   link->li_name, link->li_namelen, &cstate->save_fh);
	if (!status)
		set_change_info(&link->li_cinfo, &cstate->current_fh);
	return status;
}

static __be32 nfsd4_do_lookupp(struct svc_rqst *rqstp, struct svc_fh *fh)
{
	struct svc_fh tmp_fh;
	__be32 ret;

	fh_init(&tmp_fh, NFS4_FHSIZE);
	ret = exp_pseudoroot(rqstp, &tmp_fh);
	if (ret)
		return ret;
	if (tmp_fh.fh_dentry == fh->fh_dentry) {
		fh_put(&tmp_fh);
		return nfserr_noent;
	}
	fh_put(&tmp_fh);
	return nfsd_lookup(rqstp, fh, "..", 2, fh);
}

static __be32
nfsd4_lookupp(struct svc_rqst *rqstp, struct nfsd4_compound_state *cstate,
	      union nfsd4_op_u *u)
{
	return nfsd4_do_lookupp(rqstp, &cstate->current_fh);
}

static __be32
nfsd4_lookup(struct svc_rqst *rqstp, struct nfsd4_compound_state *cstate,
	     union nfsd4_op_u *u)
{
	return nfsd_lookup(rqstp, &cstate->current_fh,
			   u->lookup.lo_name, u->lookup.lo_len,
			   &cstate->current_fh);
}

static __be32
nfsd4_read(struct svc_rqst *rqstp, struct nfsd4_compound_state *cstate,
	   union nfsd4_op_u *u)
{
	struct nfsd4_read *read = &u->read;
	__be32 status;

	read->rd_nf = NULL;
	if (read->rd_offset >= OFFSET_MAX)
		return nfserr_inval;

	trace_nfsd_read_start(rqstp, &cstate->current_fh,
			      read->rd_offset, read->rd_length);

	/*
	 * If we do a zero copy read, then a client will see read data
	 * that reflects the state of the file *after* performing the
	 * following compound.
	 *
	 * To ensure proper ordering, we therefore turn off zero copy if
	 * the client wants us to do more in this compound:
	 */
	if (!nfsd4_last_compound_op(rqstp))
		clear_bit(RQ_SPLICE_OK, &rqstp->rq_flags);

	/* check stateid */
	status = nfs4_preprocess_stateid_op(rqstp, cstate, &cstate->current_fh,
					&read->rd_stateid, RD_STATE,
					&read->rd_nf, NULL);
	if (status) {
		dprintk("NFSD: nfsd4_read: couldn't process stateid!\n");
		goto out;
	}
	status = nfs_ok;
out:
	read->rd_rqstp = rqstp;
	read->rd_fhp = &cstate->current_fh;
	return status;
}


static void
nfsd4_read_release(union nfsd4_op_u *u)
{
	if (u->read.rd_nf)
		nfsd_file_put(u->read.rd_nf);
	trace_nfsd_read_done(u->read.rd_rqstp, u->read.rd_fhp,
			     u->read.rd_offset, u->read.rd_length);
}

static __be32
nfsd4_readdir(struct svc_rqst *rqstp, struct nfsd4_compound_state *cstate,
	      union nfsd4_op_u *u)
{
	struct nfsd4_readdir *readdir = &u->readdir;
	u64 cookie = readdir->rd_cookie;
	static const nfs4_verifier zeroverf;

	/* no need to check permission - this will be done in nfsd_readdir() */

	if (readdir->rd_bmval[1] & NFSD_WRITEONLY_ATTRS_WORD1)
		return nfserr_inval;

	readdir->rd_bmval[0] &= nfsd_suppattrs[cstate->minorversion][0];
	readdir->rd_bmval[1] &= nfsd_suppattrs[cstate->minorversion][1];
	readdir->rd_bmval[2] &= nfsd_suppattrs[cstate->minorversion][2];

	if ((cookie == 1) || (cookie == 2) ||
	    (cookie == 0 && memcmp(readdir->rd_verf.data, zeroverf.data, NFS4_VERIFIER_SIZE)))
		return nfserr_bad_cookie;

	readdir->rd_rqstp = rqstp;
	readdir->rd_fhp = &cstate->current_fh;
	return nfs_ok;
}

static __be32
nfsd4_readlink(struct svc_rqst *rqstp, struct nfsd4_compound_state *cstate,
	       union nfsd4_op_u *u)
{
	u->readlink.rl_rqstp = rqstp;
	u->readlink.rl_fhp = &cstate->current_fh;
	return nfs_ok;
}

static __be32
nfsd4_remove(struct svc_rqst *rqstp, struct nfsd4_compound_state *cstate,
	     union nfsd4_op_u *u)
{
	struct nfsd4_remove *remove = &u->remove;
	__be32 status;

	if (opens_in_grace(SVC_NET(rqstp)))
		return nfserr_grace;
	status = nfsd_unlink(rqstp, &cstate->current_fh, 0,
			     remove->rm_name, remove->rm_namelen);
	if (!status) {
		fh_unlock(&cstate->current_fh);
		set_change_info(&remove->rm_cinfo, &cstate->current_fh);
	}
	return status;
}

static __be32
nfsd4_rename(struct svc_rqst *rqstp, struct nfsd4_compound_state *cstate,
	     union nfsd4_op_u *u)
{
	struct nfsd4_rename *rename = &u->rename;
	__be32 status;

	if (opens_in_grace(SVC_NET(rqstp)))
		return nfserr_grace;
	status = nfsd_rename(rqstp, &cstate->save_fh, rename->rn_sname,
			     rename->rn_snamelen, &cstate->current_fh,
			     rename->rn_tname, rename->rn_tnamelen);
	if (status)
		return status;
	set_change_info(&rename->rn_sinfo, &cstate->current_fh);
	set_change_info(&rename->rn_tinfo, &cstate->save_fh);
	return nfs_ok;
}

static __be32
nfsd4_secinfo(struct svc_rqst *rqstp, struct nfsd4_compound_state *cstate,
	      union nfsd4_op_u *u)
{
	struct nfsd4_secinfo *secinfo = &u->secinfo;
	struct svc_export *exp;
	struct dentry *dentry;
	__be32 err;

	err = fh_verify(rqstp, &cstate->current_fh, S_IFDIR, NFSD_MAY_EXEC);
	if (err)
		return err;
	err = nfsd_lookup_dentry(rqstp, &cstate->current_fh,
				    secinfo->si_name, secinfo->si_namelen,
				    &exp, &dentry);
	if (err)
		return err;
	fh_unlock(&cstate->current_fh);
	if (d_really_is_negative(dentry)) {
		exp_put(exp);
		err = nfserr_noent;
	} else
		secinfo->si_exp = exp;
	dput(dentry);
	if (cstate->minorversion)
		/* See rfc 5661 section 2.6.3.1.1.8 */
		fh_put(&cstate->current_fh);
	return err;
}

static __be32
nfsd4_secinfo_no_name(struct svc_rqst *rqstp, struct nfsd4_compound_state *cstate,
		union nfsd4_op_u *u)
{
	__be32 err;

	switch (u->secinfo_no_name.sin_style) {
	case NFS4_SECINFO_STYLE4_CURRENT_FH:
		break;
	case NFS4_SECINFO_STYLE4_PARENT:
		err = nfsd4_do_lookupp(rqstp, &cstate->current_fh);
		if (err)
			return err;
		break;
	default:
		return nfserr_inval;
	}

	u->secinfo_no_name.sin_exp = exp_get(cstate->current_fh.fh_export);
	fh_put(&cstate->current_fh);
	return nfs_ok;
}

static void
nfsd4_secinfo_release(union nfsd4_op_u *u)
{
	if (u->secinfo.si_exp)
		exp_put(u->secinfo.si_exp);
}

static void
nfsd4_secinfo_no_name_release(union nfsd4_op_u *u)
{
	if (u->secinfo_no_name.sin_exp)
		exp_put(u->secinfo_no_name.sin_exp);
}

static __be32
nfsd4_setattr(struct svc_rqst *rqstp, struct nfsd4_compound_state *cstate,
	      union nfsd4_op_u *u)
{
	struct nfsd4_setattr *setattr = &u->setattr;
	__be32 status = nfs_ok;
	int err;

	if (setattr->sa_iattr.ia_valid & ATTR_SIZE) {
		status = nfs4_preprocess_stateid_op(rqstp, cstate,
				&cstate->current_fh, &setattr->sa_stateid,
				WR_STATE, NULL, NULL);
		if (status) {
			dprintk("NFSD: nfsd4_setattr: couldn't process stateid!\n");
			return status;
		}
	}
	err = fh_want_write(&cstate->current_fh);
	if (err)
		return nfserrno(err);
	status = nfs_ok;

	status = check_attr_support(rqstp, cstate, setattr->sa_bmval,
				    nfsd_attrmask);
	if (status)
		goto out;

	if (setattr->sa_acl != NULL)
		status = nfsd4_set_nfs4_acl(rqstp, &cstate->current_fh,
					    setattr->sa_acl);
	if (status)
		goto out;
	if (setattr->sa_label.len)
		status = nfsd4_set_nfs4_label(rqstp, &cstate->current_fh,
				&setattr->sa_label);
	if (status)
		goto out;
	status = nfsd_setattr(rqstp, &cstate->current_fh, &setattr->sa_iattr,
				0, (time64_t)0);
out:
	fh_drop_write(&cstate->current_fh);
	return status;
}

static __be32
nfsd4_write(struct svc_rqst *rqstp, struct nfsd4_compound_state *cstate,
	    union nfsd4_op_u *u)
{
	struct nfsd4_write *write = &u->write;
	stateid_t *stateid = &write->wr_stateid;
	struct nfsd_file *nf = NULL;
	__be32 status = nfs_ok;
	unsigned long cnt;
	int nvecs;

	if (write->wr_offset >= OFFSET_MAX)
		return nfserr_inval;

	cnt = write->wr_buflen;
	trace_nfsd_write_start(rqstp, &cstate->current_fh,
			       write->wr_offset, cnt);
	status = nfs4_preprocess_stateid_op(rqstp, cstate, &cstate->current_fh,
						stateid, WR_STATE, &nf, NULL);
	if (status) {
		dprintk("NFSD: nfsd4_write: couldn't process stateid!\n");
		return status;
	}

	write->wr_how_written = write->wr_stable_how;

	nvecs = svc_fill_write_vector(rqstp, write->wr_payload.pages,
				      write->wr_payload.head, write->wr_buflen);
	WARN_ON_ONCE(nvecs > ARRAY_SIZE(rqstp->rq_vec));

	status = nfsd_vfs_write(rqstp, &cstate->current_fh, nf,
				write->wr_offset, rqstp->rq_vec, nvecs, &cnt,
				write->wr_how_written,
				(__be32 *)write->wr_verifier.data);
	nfsd_file_put(nf);

	write->wr_bytes_written = cnt;
	trace_nfsd_write_done(rqstp, &cstate->current_fh,
			      write->wr_offset, cnt);
	return status;
}

static __be32
nfsd4_verify_copy(struct svc_rqst *rqstp, struct nfsd4_compound_state *cstate,
		  stateid_t *src_stateid, struct nfsd_file **src,
		  stateid_t *dst_stateid, struct nfsd_file **dst)
{
	__be32 status;

	if (!cstate->save_fh.fh_dentry)
		return nfserr_nofilehandle;

	status = nfs4_preprocess_stateid_op(rqstp, cstate, &cstate->save_fh,
					    src_stateid, RD_STATE, src, NULL);
	if (status) {
		dprintk("NFSD: %s: couldn't process src stateid!\n", __func__);
		goto out;
	}

	status = nfs4_preprocess_stateid_op(rqstp, cstate, &cstate->current_fh,
					    dst_stateid, WR_STATE, dst, NULL);
	if (status) {
		dprintk("NFSD: %s: couldn't process dst stateid!\n", __func__);
		goto out_put_src;
	}

	/* fix up for NFS-specific error code */
	if (!S_ISREG(file_inode((*src)->nf_file)->i_mode) ||
	    !S_ISREG(file_inode((*dst)->nf_file)->i_mode)) {
		status = nfserr_wrong_type;
		goto out_put_dst;
	}

out:
	return status;
out_put_dst:
	nfsd_file_put(*dst);
out_put_src:
	nfsd_file_put(*src);
	goto out;
}

static __be32
nfsd4_clone(struct svc_rqst *rqstp, struct nfsd4_compound_state *cstate,
		union nfsd4_op_u *u)
{
	struct nfsd4_clone *clone = &u->clone;
	struct nfsd_file *src, *dst;
	__be32 status;

	status = nfsd4_verify_copy(rqstp, cstate, &clone->cl_src_stateid, &src,
				   &clone->cl_dst_stateid, &dst);
	if (status)
		goto out;

	status = nfsd4_clone_file_range(src, clone->cl_src_pos,
			dst, clone->cl_dst_pos, clone->cl_count,
			EX_ISSYNC(cstate->current_fh.fh_export));

	nfsd_file_put(dst);
	nfsd_file_put(src);
out:
	return status;
}

void nfs4_put_copy(struct nfsd4_copy *copy)
{
	if (!refcount_dec_and_test(&copy->refcount))
		return;
	kfree(copy);
}

static bool
check_and_set_stop_copy(struct nfsd4_copy *copy)
{
	bool value;

	spin_lock(&copy->cp_clp->async_lock);
	value = copy->stopped;
	if (!copy->stopped)
		copy->stopped = true;
	spin_unlock(&copy->cp_clp->async_lock);
	return value;
}

static void nfsd4_stop_copy(struct nfsd4_copy *copy)
{
	/* only 1 thread should stop the copy */
	if (!check_and_set_stop_copy(copy))
		kthread_stop(copy->copy_task);
	nfs4_put_copy(copy);
}

static struct nfsd4_copy *nfsd4_get_copy(struct nfs4_client *clp)
{
	struct nfsd4_copy *copy = NULL;

	spin_lock(&clp->async_lock);
	if (!list_empty(&clp->async_copies)) {
		copy = list_first_entry(&clp->async_copies, struct nfsd4_copy,
					copies);
		refcount_inc(&copy->refcount);
	}
	spin_unlock(&clp->async_lock);
	return copy;
}

void nfsd4_shutdown_copy(struct nfs4_client *clp)
{
	struct nfsd4_copy *copy;

	while ((copy = nfsd4_get_copy(clp)) != NULL)
		nfsd4_stop_copy(copy);
}
#ifdef CONFIG_NFSD_V4_2_INTER_SSC

extern struct file *nfs42_ssc_open(struct vfsmount *ss_mnt,
				   struct nfs_fh *src_fh,
				   nfs4_stateid *stateid);
extern void nfs42_ssc_close(struct file *filep);

extern void nfs_sb_deactive(struct super_block *sb);

#define NFSD42_INTERSSC_MOUNTOPS "vers=4.2,addr=%s,sec=sys"

/*
 * setup a work entry in the ssc delayed unmount list.
 */
static __be32 nfsd4_ssc_setup_dul(struct nfsd_net *nn, char *ipaddr,
		struct nfsd4_ssc_umount_item **retwork, struct vfsmount **ss_mnt)
{
	struct nfsd4_ssc_umount_item *ni = 0;
	struct nfsd4_ssc_umount_item *work = NULL;
	struct nfsd4_ssc_umount_item *tmp;
	DEFINE_WAIT(wait);

	*ss_mnt = NULL;
	*retwork = NULL;
	work = kzalloc(sizeof(*work), GFP_KERNEL);
try_again:
	spin_lock(&nn->nfsd_ssc_lock);
	list_for_each_entry_safe(ni, tmp, &nn->nfsd_ssc_mount_list, nsui_list) {
		if (strncmp(ni->nsui_ipaddr, ipaddr, sizeof(ni->nsui_ipaddr)))
			continue;
		/* found a match */
		if (ni->nsui_busy) {
			/*  wait - and try again */
			prepare_to_wait(&nn->nfsd_ssc_waitq, &wait,
				TASK_INTERRUPTIBLE);
			spin_unlock(&nn->nfsd_ssc_lock);

			/* allow 20secs for mount/unmount for now - revisit */
			if (signal_pending(current) ||
					(schedule_timeout(20*HZ) == 0)) {
				kfree(work);
				return nfserr_eagain;
			}
			finish_wait(&nn->nfsd_ssc_waitq, &wait);
			goto try_again;
		}
		*ss_mnt = ni->nsui_vfsmount;
		refcount_inc(&ni->nsui_refcnt);
		spin_unlock(&nn->nfsd_ssc_lock);
		kfree(work);

		/* return vfsmount in ss_mnt */
		return 0;
	}
	if (work) {
		strncpy(work->nsui_ipaddr, ipaddr, sizeof(work->nsui_ipaddr));
		refcount_set(&work->nsui_refcnt, 2);
		work->nsui_busy = true;
		list_add_tail(&work->nsui_list, &nn->nfsd_ssc_mount_list);
		*retwork = work;
	}
	spin_unlock(&nn->nfsd_ssc_lock);
	return 0;
}

static void nfsd4_ssc_update_dul_work(struct nfsd_net *nn,
		struct nfsd4_ssc_umount_item *work, struct vfsmount *ss_mnt)
{
	/* set nsui_vfsmount, clear busy flag and wakeup waiters */
	spin_lock(&nn->nfsd_ssc_lock);
	work->nsui_vfsmount = ss_mnt;
	work->nsui_busy = false;
	wake_up_all(&nn->nfsd_ssc_waitq);
	spin_unlock(&nn->nfsd_ssc_lock);
}

static void nfsd4_ssc_cancel_dul_work(struct nfsd_net *nn,
		struct nfsd4_ssc_umount_item *work)
{
	spin_lock(&nn->nfsd_ssc_lock);
	list_del(&work->nsui_list);
	wake_up_all(&nn->nfsd_ssc_waitq);
	spin_unlock(&nn->nfsd_ssc_lock);
	kfree(work);
}

/*
 * Support one copy source server for now.
 */
static __be32
nfsd4_interssc_connect(struct nl4_server *nss, struct svc_rqst *rqstp,
		       struct vfsmount **mount)
{
	struct file_system_type *type;
	struct vfsmount *ss_mnt;
	struct nfs42_netaddr *naddr;
	struct sockaddr_storage tmp_addr;
	size_t tmp_addrlen, match_netid_len = 3;
	char *startsep = "", *endsep = "", *match_netid = "tcp";
	char *ipaddr, *dev_name, *raw_data;
	int len, raw_len;
	__be32 status = nfserr_inval;
	struct nfsd4_ssc_umount_item *work = NULL;
	struct nfsd_net *nn = net_generic(SVC_NET(rqstp), nfsd_net_id);

	naddr = &nss->u.nl4_addr;
	tmp_addrlen = rpc_uaddr2sockaddr(SVC_NET(rqstp), naddr->addr,
					 naddr->addr_len,
					 (struct sockaddr *)&tmp_addr,
					 sizeof(tmp_addr));
	if (tmp_addrlen == 0)
		goto out_err;

	if (tmp_addr.ss_family == AF_INET6) {
		startsep = "[";
		endsep = "]";
		match_netid = "tcp6";
		match_netid_len = 4;
	}

	if (naddr->netid_len != match_netid_len ||
		strncmp(naddr->netid, match_netid, naddr->netid_len))
		goto out_err;

	/* Construct the raw data for the vfs_kern_mount call */
	len = RPC_MAX_ADDRBUFLEN + 1;
	ipaddr = kzalloc(len, GFP_KERNEL);
	if (!ipaddr)
		goto out_err;

	rpc_ntop((struct sockaddr *)&tmp_addr, ipaddr, len);

	/* 2 for ipv6 endsep and startsep. 3 for ":/" and trailing '/0'*/

	raw_len = strlen(NFSD42_INTERSSC_MOUNTOPS) + strlen(ipaddr);
	raw_data = kzalloc(raw_len, GFP_KERNEL);
	if (!raw_data)
		goto out_free_ipaddr;

	snprintf(raw_data, raw_len, NFSD42_INTERSSC_MOUNTOPS, ipaddr);

	status = nfserr_nodev;
	type = get_fs_type("nfs");
	if (!type)
		goto out_free_rawdata;

	/* Set the server:<export> for the vfs_kern_mount call */
	dev_name = kzalloc(len + 5, GFP_KERNEL);
	if (!dev_name)
		goto out_free_rawdata;
	snprintf(dev_name, len + 5, "%s%s%s:/", startsep, ipaddr, endsep);

	status = nfsd4_ssc_setup_dul(nn, ipaddr, &work, &ss_mnt);
	if (status)
		goto out_free_devname;
	if (ss_mnt)
		goto out_done;

	/* Use an 'internal' mount: SB_KERNMOUNT -> MNT_INTERNAL */
	ss_mnt = vfs_kern_mount(type, SB_KERNMOUNT, dev_name, raw_data);
	module_put(type->owner);
	if (IS_ERR(ss_mnt)) {
		status = nfserr_nodev;
		if (work)
			nfsd4_ssc_cancel_dul_work(nn, work);
		goto out_free_devname;
	}
	if (work)
		nfsd4_ssc_update_dul_work(nn, work, ss_mnt);
out_done:
	status = 0;
	*mount = ss_mnt;

out_free_devname:
	kfree(dev_name);
out_free_rawdata:
	kfree(raw_data);
out_free_ipaddr:
	kfree(ipaddr);
out_err:
	return status;
}

static void
nfsd4_interssc_disconnect(struct vfsmount *ss_mnt)
{
	nfs_do_sb_deactive(ss_mnt->mnt_sb);
	mntput(ss_mnt);
}

/*
 * Verify COPY destination stateid.
 *
 * Connect to the source server with NFSv4.1.
 * Create the source struct file for nfsd_copy_range.
 * Called with COPY cstate:
 *    SAVED_FH: source filehandle
 *    CURRENT_FH: destination filehandle
 */
static __be32
nfsd4_setup_inter_ssc(struct svc_rqst *rqstp,
		      struct nfsd4_compound_state *cstate,
		      struct nfsd4_copy *copy, struct vfsmount **mount)
{
	struct svc_fh *s_fh = NULL;
	stateid_t *s_stid = &copy->cp_src_stateid;
	__be32 status = nfserr_inval;

	/* Verify the destination stateid and set dst struct file*/
	status = nfs4_preprocess_stateid_op(rqstp, cstate, &cstate->current_fh,
					    &copy->cp_dst_stateid,
					    WR_STATE, &copy->nf_dst, NULL);
	if (status)
		goto out;

	status = nfsd4_interssc_connect(&copy->cp_src, rqstp, mount);
	if (status)
		goto out;

	s_fh = &cstate->save_fh;

	copy->c_fh.size = s_fh->fh_handle.fh_size;
	memcpy(copy->c_fh.data, &s_fh->fh_handle.fh_base, copy->c_fh.size);
	copy->stateid.seqid = cpu_to_be32(s_stid->si_generation);
	memcpy(copy->stateid.other, (void *)&s_stid->si_opaque,
	       sizeof(stateid_opaque_t));

	status = 0;
out:
	return status;
}

static void
nfsd4_cleanup_inter_ssc(struct vfsmount *ss_mnt, struct nfsd_file *src,
			struct nfsd_file *dst)
{
	bool found = false;
	long timeout;
	struct nfsd4_ssc_umount_item *tmp;
	struct nfsd4_ssc_umount_item *ni = NULL;
	struct nfsd_net *nn = net_generic(dst->nf_net, nfsd_net_id);

	nfs42_ssc_close(src->nf_file);
	nfsd_file_put(dst);
	fput(src->nf_file);

	if (!nn) {
		mntput(ss_mnt);
		return;
	}
	spin_lock(&nn->nfsd_ssc_lock);
	timeout = msecs_to_jiffies(nfsd4_ssc_umount_timeout);
	list_for_each_entry_safe(ni, tmp, &nn->nfsd_ssc_mount_list, nsui_list) {
		if (ni->nsui_vfsmount->mnt_sb == ss_mnt->mnt_sb) {
			list_del(&ni->nsui_list);
			/*
			 * vfsmount can be shared by multiple exports,
			 * decrement refcnt. If the count drops to 1 it
			 * will be unmounted when nsui_expire expires.
			 */
			refcount_dec(&ni->nsui_refcnt);
			ni->nsui_expire = jiffies + timeout;
			list_add_tail(&ni->nsui_list, &nn->nfsd_ssc_mount_list);
			found = true;
			break;
		}
	}
	spin_unlock(&nn->nfsd_ssc_lock);
	if (!found) {
		mntput(ss_mnt);
		return;
	}
}

#else /* CONFIG_NFSD_V4_2_INTER_SSC */

static __be32
nfsd4_setup_inter_ssc(struct svc_rqst *rqstp,
		      struct nfsd4_compound_state *cstate,
		      struct nfsd4_copy *copy,
		      struct vfsmount **mount)
{
	*mount = NULL;
	return nfserr_inval;
}

static void
nfsd4_cleanup_inter_ssc(struct vfsmount *ss_mnt, struct nfsd_file *src,
			struct nfsd_file *dst)
{
}

static void
nfsd4_interssc_disconnect(struct vfsmount *ss_mnt)
{
}

static struct file *nfs42_ssc_open(struct vfsmount *ss_mnt,
				   struct nfs_fh *src_fh,
				   nfs4_stateid *stateid)
{
	return NULL;
}
#endif /* CONFIG_NFSD_V4_2_INTER_SSC */

static __be32
nfsd4_setup_intra_ssc(struct svc_rqst *rqstp,
		      struct nfsd4_compound_state *cstate,
		      struct nfsd4_copy *copy)
{
	return nfsd4_verify_copy(rqstp, cstate, &copy->cp_src_stateid,
				 &copy->nf_src, &copy->cp_dst_stateid,
				 &copy->nf_dst);
}

static void
nfsd4_cleanup_intra_ssc(struct nfsd_file *src, struct nfsd_file *dst)
{
	nfsd_file_put(src);
	nfsd_file_put(dst);
}

static void nfsd4_cb_offload_release(struct nfsd4_callback *cb)
{
	struct nfsd4_copy *copy = container_of(cb, struct nfsd4_copy, cp_cb);

	nfs4_put_copy(copy);
}

static int nfsd4_cb_offload_done(struct nfsd4_callback *cb,
				 struct rpc_task *task)
{
	return 1;
}

static const struct nfsd4_callback_ops nfsd4_cb_offload_ops = {
	.release = nfsd4_cb_offload_release,
	.done = nfsd4_cb_offload_done
};

static void nfsd4_init_copy_res(struct nfsd4_copy *copy, bool sync)
{
	copy->cp_res.wr_stable_how =
		copy->committed ? NFS_FILE_SYNC : NFS_UNSTABLE;
	copy->cp_synchronous = sync;
	gen_boot_verifier(&copy->cp_res.wr_verifier, copy->cp_clp->net);
}

static ssize_t _nfsd_copy_file_range(struct nfsd4_copy *copy)
{
	ssize_t bytes_copied = 0;
	u64 bytes_total = copy->cp_count;
	u64 src_pos = copy->cp_src_pos;
	u64 dst_pos = copy->cp_dst_pos;
	__be32 status;

	/* See RFC 7862 p.67: */
	if (bytes_total == 0)
		bytes_total = ULLONG_MAX;
	do {
		if (kthread_should_stop())
			break;
		bytes_copied = nfsd_copy_file_range(copy->nf_src->nf_file,
				src_pos, copy->nf_dst->nf_file, dst_pos,
				bytes_total);
		if (bytes_copied <= 0)
			break;
		bytes_total -= bytes_copied;
		copy->cp_res.wr_bytes_written += bytes_copied;
		src_pos += bytes_copied;
		dst_pos += bytes_copied;
	} while (bytes_total > 0 && !copy->cp_synchronous);
	/* for a non-zero asynchronous copy do a commit of data */
	if (!copy->cp_synchronous && copy->cp_res.wr_bytes_written > 0) {
		down_write(&copy->nf_dst->nf_rwsem);
		status = vfs_fsync_range(copy->nf_dst->nf_file,
					 copy->cp_dst_pos,
					 copy->cp_res.wr_bytes_written, 0);
		up_write(&copy->nf_dst->nf_rwsem);
		if (!status)
			copy->committed = true;
	}
	return bytes_copied;
}

static __be32 nfsd4_do_copy(struct nfsd4_copy *copy, bool sync)
{
	__be32 status;
	ssize_t bytes;

	bytes = _nfsd_copy_file_range(copy);
	/* for async copy, we ignore the error, client can always retry
	 * to get the error
	 */
	if (bytes < 0 && !copy->cp_res.wr_bytes_written)
		status = nfserrno(bytes);
	else {
		nfsd4_init_copy_res(copy, sync);
		status = nfs_ok;
	}

	if (!copy->cp_intra) /* Inter server SSC */
		nfsd4_cleanup_inter_ssc(copy->ss_mnt, copy->nf_src,
					copy->nf_dst);
	else
		nfsd4_cleanup_intra_ssc(copy->nf_src, copy->nf_dst);

	return status;
}

static void dup_copy_fields(struct nfsd4_copy *src, struct nfsd4_copy *dst)
{
	dst->cp_src_pos = src->cp_src_pos;
	dst->cp_dst_pos = src->cp_dst_pos;
	dst->cp_count = src->cp_count;
	dst->cp_synchronous = src->cp_synchronous;
	memcpy(&dst->cp_res, &src->cp_res, sizeof(src->cp_res));
	memcpy(&dst->fh, &src->fh, sizeof(src->fh));
	dst->cp_clp = src->cp_clp;
	dst->nf_dst = nfsd_file_get(src->nf_dst);
	dst->cp_intra = src->cp_intra;
	if (src->cp_intra) /* for inter, file_src doesn't exist yet */
		dst->nf_src = nfsd_file_get(src->nf_src);

	memcpy(&dst->cp_stateid, &src->cp_stateid, sizeof(src->cp_stateid));
	memcpy(&dst->cp_src, &src->cp_src, sizeof(struct nl4_server));
	memcpy(&dst->stateid, &src->stateid, sizeof(src->stateid));
	memcpy(&dst->c_fh, &src->c_fh, sizeof(src->c_fh));
	dst->ss_mnt = src->ss_mnt;
}

static void cleanup_async_copy(struct nfsd4_copy *copy)
{
	nfs4_free_copy_state(copy);
	nfsd_file_put(copy->nf_dst);
	if (copy->cp_intra)
		nfsd_file_put(copy->nf_src);
	spin_lock(&copy->cp_clp->async_lock);
	list_del(&copy->copies);
	spin_unlock(&copy->cp_clp->async_lock);
	nfs4_put_copy(copy);
}

static int nfsd4_do_async_copy(void *data)
{
	struct nfsd4_copy *copy = (struct nfsd4_copy *)data;
	struct nfsd4_copy *cb_copy;

	if (!copy->cp_intra) { /* Inter server SSC */
		copy->nf_src = kzalloc(sizeof(struct nfsd_file), GFP_KERNEL);
		if (!copy->nf_src) {
			copy->nfserr = nfserr_serverfault;
			nfsd4_interssc_disconnect(copy->ss_mnt);
			goto do_callback;
		}
		copy->nf_src->nf_file = nfs42_ssc_open(copy->ss_mnt, &copy->c_fh,
					      &copy->stateid);
		if (IS_ERR(copy->nf_src->nf_file)) {
			copy->nfserr = nfserr_offload_denied;
			nfsd4_interssc_disconnect(copy->ss_mnt);
			goto do_callback;
		}
	}

	copy->nfserr = nfsd4_do_copy(copy, 0);
do_callback:
	cb_copy = kzalloc(sizeof(struct nfsd4_copy), GFP_KERNEL);
	if (!cb_copy)
		goto out;
	refcount_set(&cb_copy->refcount, 1);
	memcpy(&cb_copy->cp_res, &copy->cp_res, sizeof(copy->cp_res));
	cb_copy->cp_clp = copy->cp_clp;
	cb_copy->nfserr = copy->nfserr;
	memcpy(&cb_copy->fh, &copy->fh, sizeof(copy->fh));
	nfsd4_init_cb(&cb_copy->cp_cb, cb_copy->cp_clp,
			&nfsd4_cb_offload_ops, NFSPROC4_CLNT_CB_OFFLOAD);
	trace_nfsd_cb_offload(copy->cp_clp, &copy->cp_res.cb_stateid,
			      &copy->fh, copy->cp_count, copy->nfserr);
	nfsd4_run_cb(&cb_copy->cp_cb);
out:
	if (!copy->cp_intra)
		kfree(copy->nf_src);
	cleanup_async_copy(copy);
	return 0;
}

static __be32
nfsd4_copy(struct svc_rqst *rqstp, struct nfsd4_compound_state *cstate,
		union nfsd4_op_u *u)
{
	struct nfsd4_copy *copy = &u->copy;
	__be32 status;
	struct nfsd4_copy *async_copy = NULL;

	if (!copy->cp_intra) { /* Inter server SSC */
		if (!inter_copy_offload_enable || copy->cp_synchronous) {
			status = nfserr_notsupp;
			goto out;
		}
		status = nfsd4_setup_inter_ssc(rqstp, cstate, copy,
				&copy->ss_mnt);
		if (status)
			return nfserr_offload_denied;
	} else {
		status = nfsd4_setup_intra_ssc(rqstp, cstate, copy);
		if (status)
			return status;
	}

	copy->cp_clp = cstate->clp;
	memcpy(&copy->fh, &cstate->current_fh.fh_handle,
		sizeof(struct knfsd_fh));
	if (!copy->cp_synchronous) {
		struct nfsd_net *nn = net_generic(SVC_NET(rqstp), nfsd_net_id);

		status = nfserrno(-ENOMEM);
		async_copy = kzalloc(sizeof(struct nfsd4_copy), GFP_KERNEL);
		if (!async_copy)
			goto out_err;
		if (!nfs4_init_copy_state(nn, copy))
			goto out_err;
		refcount_set(&async_copy->refcount, 1);
		memcpy(&copy->cp_res.cb_stateid, &copy->cp_stateid.stid,
			sizeof(copy->cp_res.cb_stateid));
		dup_copy_fields(copy, async_copy);
		async_copy->copy_task = kthread_create(nfsd4_do_async_copy,
				async_copy, "%s", "copy thread");
		if (IS_ERR(async_copy->copy_task))
			goto out_err;
		spin_lock(&async_copy->cp_clp->async_lock);
		list_add(&async_copy->copies,
				&async_copy->cp_clp->async_copies);
		spin_unlock(&async_copy->cp_clp->async_lock);
		wake_up_process(async_copy->copy_task);
		status = nfs_ok;
	} else {
		status = nfsd4_do_copy(copy, 1);
	}
out:
	return status;
out_err:
	if (async_copy)
		cleanup_async_copy(async_copy);
<<<<<<< HEAD
=======
	status = nfserrno(-ENOMEM);
	if (!copy->cp_intra)
		nfsd4_interssc_disconnect(copy->ss_mnt);
>>>>>>> 7d2a07b7
	goto out;
}

struct nfsd4_copy *
find_async_copy(struct nfs4_client *clp, stateid_t *stateid)
{
	struct nfsd4_copy *copy;

	spin_lock(&clp->async_lock);
	list_for_each_entry(copy, &clp->async_copies, copies) {
		if (memcmp(&copy->cp_stateid.stid, stateid, NFS4_STATEID_SIZE))
			continue;
		refcount_inc(&copy->refcount);
		spin_unlock(&clp->async_lock);
		return copy;
	}
	spin_unlock(&clp->async_lock);
	return NULL;
}

static __be32
nfsd4_offload_cancel(struct svc_rqst *rqstp,
		     struct nfsd4_compound_state *cstate,
		     union nfsd4_op_u *u)
{
	struct nfsd4_offload_status *os = &u->offload_status;
	struct nfsd4_copy *copy;
	struct nfs4_client *clp = cstate->clp;

	copy = find_async_copy(clp, &os->stateid);
	if (!copy) {
		struct nfsd_net *nn = net_generic(SVC_NET(rqstp), nfsd_net_id);

		return manage_cpntf_state(nn, &os->stateid, clp, NULL);
	} else
		nfsd4_stop_copy(copy);

	return nfs_ok;
}

static __be32
nfsd4_copy_notify(struct svc_rqst *rqstp, struct nfsd4_compound_state *cstate,
		  union nfsd4_op_u *u)
{
	struct nfsd4_copy_notify *cn = &u->copy_notify;
	__be32 status;
	struct nfsd_net *nn = net_generic(SVC_NET(rqstp), nfsd_net_id);
	struct nfs4_stid *stid;
	struct nfs4_cpntf_state *cps;
	struct nfs4_client *clp = cstate->clp;

	status = nfs4_preprocess_stateid_op(rqstp, cstate, &cstate->current_fh,
					&cn->cpn_src_stateid, RD_STATE, NULL,
					&stid);
	if (status)
		return status;

	cn->cpn_sec = nn->nfsd4_lease;
	cn->cpn_nsec = 0;

	status = nfserrno(-ENOMEM);
	cps = nfs4_alloc_init_cpntf_state(nn, stid);
	if (!cps)
		goto out;
	memcpy(&cn->cpn_cnr_stateid, &cps->cp_stateid.stid, sizeof(stateid_t));
	memcpy(&cps->cp_p_stateid, &stid->sc_stateid, sizeof(stateid_t));
	memcpy(&cps->cp_p_clid, &clp->cl_clientid, sizeof(clientid_t));

	/* For now, only return one server address in cpn_src, the
	 * address used by the client to connect to this server.
	 */
	cn->cpn_src.nl4_type = NL4_NETADDR;
	status = nfsd4_set_netaddr((struct sockaddr *)&rqstp->rq_daddr,
				 &cn->cpn_src.u.nl4_addr);
	WARN_ON_ONCE(status);
	if (status) {
		nfs4_put_cpntf_state(nn, cps);
		goto out;
	}
out:
	nfs4_put_stid(stid);
	return status;
}

static __be32
nfsd4_fallocate(struct svc_rqst *rqstp, struct nfsd4_compound_state *cstate,
		struct nfsd4_fallocate *fallocate, int flags)
{
	__be32 status;
	struct nfsd_file *nf;

	status = nfs4_preprocess_stateid_op(rqstp, cstate, &cstate->current_fh,
					    &fallocate->falloc_stateid,
					    WR_STATE, &nf, NULL);
	if (status != nfs_ok) {
		dprintk("NFSD: nfsd4_fallocate: couldn't process stateid!\n");
		return status;
	}

	status = nfsd4_vfs_fallocate(rqstp, &cstate->current_fh, nf->nf_file,
				     fallocate->falloc_offset,
				     fallocate->falloc_length,
				     flags);
	nfsd_file_put(nf);
	return status;
}
static __be32
nfsd4_offload_status(struct svc_rqst *rqstp,
		     struct nfsd4_compound_state *cstate,
		     union nfsd4_op_u *u)
{
	struct nfsd4_offload_status *os = &u->offload_status;
	__be32 status = 0;
	struct nfsd4_copy *copy;
	struct nfs4_client *clp = cstate->clp;

	copy = find_async_copy(clp, &os->stateid);
	if (copy) {
		os->count = copy->cp_res.wr_bytes_written;
		nfs4_put_copy(copy);
	} else
		status = nfserr_bad_stateid;

	return status;
}

static __be32
nfsd4_allocate(struct svc_rqst *rqstp, struct nfsd4_compound_state *cstate,
	       union nfsd4_op_u *u)
{
	return nfsd4_fallocate(rqstp, cstate, &u->allocate, 0);
}

static __be32
nfsd4_deallocate(struct svc_rqst *rqstp, struct nfsd4_compound_state *cstate,
		 union nfsd4_op_u *u)
{
	return nfsd4_fallocate(rqstp, cstate, &u->deallocate,
			       FALLOC_FL_PUNCH_HOLE | FALLOC_FL_KEEP_SIZE);
}

static __be32
nfsd4_seek(struct svc_rqst *rqstp, struct nfsd4_compound_state *cstate,
	   union nfsd4_op_u *u)
{
	struct nfsd4_seek *seek = &u->seek;
	int whence;
	__be32 status;
	struct nfsd_file *nf;

	status = nfs4_preprocess_stateid_op(rqstp, cstate, &cstate->current_fh,
					    &seek->seek_stateid,
					    RD_STATE, &nf, NULL);
	if (status) {
		dprintk("NFSD: nfsd4_seek: couldn't process stateid!\n");
		return status;
	}

	switch (seek->seek_whence) {
	case NFS4_CONTENT_DATA:
		whence = SEEK_DATA;
		break;
	case NFS4_CONTENT_HOLE:
		whence = SEEK_HOLE;
		break;
	default:
		status = nfserr_union_notsupp;
		goto out;
	}

	/*
	 * Note:  This call does change file->f_pos, but nothing in NFSD
	 *        should ever file->f_pos.
	 */
	seek->seek_pos = vfs_llseek(nf->nf_file, seek->seek_offset, whence);
	if (seek->seek_pos < 0)
		status = nfserrno(seek->seek_pos);
	else if (seek->seek_pos >= i_size_read(file_inode(nf->nf_file)))
		seek->seek_eof = true;

out:
	nfsd_file_put(nf);
	return status;
}

/* This routine never returns NFS_OK!  If there are no other errors, it
 * will return NFSERR_SAME or NFSERR_NOT_SAME depending on whether the
 * attributes matched.  VERIFY is implemented by mapping NFSERR_SAME
 * to NFS_OK after the call; NVERIFY by mapping NFSERR_NOT_SAME to NFS_OK.
 */
static __be32
_nfsd4_verify(struct svc_rqst *rqstp, struct nfsd4_compound_state *cstate,
	     struct nfsd4_verify *verify)
{
	__be32 *buf, *p;
	int count;
	__be32 status;

	status = fh_verify(rqstp, &cstate->current_fh, 0, NFSD_MAY_NOP);
	if (status)
		return status;

	status = check_attr_support(rqstp, cstate, verify->ve_bmval, NULL);
	if (status)
		return status;

	if ((verify->ve_bmval[0] & FATTR4_WORD0_RDATTR_ERROR)
	    || (verify->ve_bmval[1] & NFSD_WRITEONLY_ATTRS_WORD1))
		return nfserr_inval;
	if (verify->ve_attrlen & 3)
		return nfserr_inval;

	/* count in words:
	 *   bitmap_len(1) + bitmap(2) + attr_len(1) = 4
	 */
	count = 4 + (verify->ve_attrlen >> 2);
	buf = kmalloc(count << 2, GFP_KERNEL);
	if (!buf)
		return nfserr_jukebox;

	p = buf;
	status = nfsd4_encode_fattr_to_buf(&p, count, &cstate->current_fh,
				    cstate->current_fh.fh_export,
				    cstate->current_fh.fh_dentry,
				    verify->ve_bmval,
				    rqstp, 0);
	/*
	 * If nfsd4_encode_fattr() ran out of space, assume that's because
	 * the attributes are longer (hence different) than those given:
	 */
	if (status == nfserr_resource)
		status = nfserr_not_same;
	if (status)
		goto out_kfree;

	/* skip bitmap */
	p = buf + 1 + ntohl(buf[0]);
	status = nfserr_not_same;
	if (ntohl(*p++) != verify->ve_attrlen)
		goto out_kfree;
	if (!memcmp(p, verify->ve_attrval, verify->ve_attrlen))
		status = nfserr_same;

out_kfree:
	kfree(buf);
	return status;
}

static __be32
nfsd4_nverify(struct svc_rqst *rqstp, struct nfsd4_compound_state *cstate,
	      union nfsd4_op_u *u)
{
	__be32 status;

	status = _nfsd4_verify(rqstp, cstate, &u->verify);
	return status == nfserr_not_same ? nfs_ok : status;
}

static __be32
nfsd4_verify(struct svc_rqst *rqstp, struct nfsd4_compound_state *cstate,
	     union nfsd4_op_u *u)
{
	__be32 status;

	status = _nfsd4_verify(rqstp, cstate, &u->nverify);
	return status == nfserr_same ? nfs_ok : status;
}

#ifdef CONFIG_NFSD_PNFS
static const struct nfsd4_layout_ops *
nfsd4_layout_verify(struct svc_export *exp, unsigned int layout_type)
{
	if (!exp->ex_layout_types) {
		dprintk("%s: export does not support pNFS\n", __func__);
		return NULL;
	}

	if (layout_type >= LAYOUT_TYPE_MAX ||
	    !(exp->ex_layout_types & (1 << layout_type))) {
		dprintk("%s: layout type %d not supported\n",
			__func__, layout_type);
		return NULL;
	}

	return nfsd4_layout_ops[layout_type];
}

static __be32
nfsd4_getdeviceinfo(struct svc_rqst *rqstp,
		struct nfsd4_compound_state *cstate, union nfsd4_op_u *u)
{
	struct nfsd4_getdeviceinfo *gdp = &u->getdeviceinfo;
	const struct nfsd4_layout_ops *ops;
	struct nfsd4_deviceid_map *map;
	struct svc_export *exp;
	__be32 nfserr;

	dprintk("%s: layout_type %u dev_id [0x%llx:0x%x] maxcnt %u\n",
	       __func__,
	       gdp->gd_layout_type,
	       gdp->gd_devid.fsid_idx, gdp->gd_devid.generation,
	       gdp->gd_maxcount);

	map = nfsd4_find_devid_map(gdp->gd_devid.fsid_idx);
	if (!map) {
		dprintk("%s: couldn't find device ID to export mapping!\n",
			__func__);
		return nfserr_noent;
	}

	exp = rqst_exp_find(rqstp, map->fsid_type, map->fsid);
	if (IS_ERR(exp)) {
		dprintk("%s: could not find device id\n", __func__);
		return nfserr_noent;
	}

	nfserr = nfserr_layoutunavailable;
	ops = nfsd4_layout_verify(exp, gdp->gd_layout_type);
	if (!ops)
		goto out;

	nfserr = nfs_ok;
	if (gdp->gd_maxcount != 0) {
		nfserr = ops->proc_getdeviceinfo(exp->ex_path.mnt->mnt_sb,
				rqstp, cstate->clp, gdp);
	}

	gdp->gd_notify_types &= ops->notify_types;
out:
	exp_put(exp);
	return nfserr;
}

static void
nfsd4_getdeviceinfo_release(union nfsd4_op_u *u)
{
	kfree(u->getdeviceinfo.gd_device);
}

static __be32
nfsd4_layoutget(struct svc_rqst *rqstp,
		struct nfsd4_compound_state *cstate, union nfsd4_op_u *u)
{
	struct nfsd4_layoutget *lgp = &u->layoutget;
	struct svc_fh *current_fh = &cstate->current_fh;
	const struct nfsd4_layout_ops *ops;
	struct nfs4_layout_stateid *ls;
	__be32 nfserr;
	int accmode = NFSD_MAY_READ_IF_EXEC;

	switch (lgp->lg_seg.iomode) {
	case IOMODE_READ:
		accmode |= NFSD_MAY_READ;
		break;
	case IOMODE_RW:
		accmode |= NFSD_MAY_READ | NFSD_MAY_WRITE;
		break;
	default:
		dprintk("%s: invalid iomode %d\n",
			__func__, lgp->lg_seg.iomode);
		nfserr = nfserr_badiomode;
		goto out;
	}

	nfserr = fh_verify(rqstp, current_fh, 0, accmode);
	if (nfserr)
		goto out;

	nfserr = nfserr_layoutunavailable;
	ops = nfsd4_layout_verify(current_fh->fh_export, lgp->lg_layout_type);
	if (!ops)
		goto out;

	/*
	 * Verify minlength and range as per RFC5661:
	 *  o  If loga_length is less than loga_minlength,
	 *     the metadata server MUST return NFS4ERR_INVAL.
	 *  o  If the sum of loga_offset and loga_minlength exceeds
	 *     NFS4_UINT64_MAX, and loga_minlength is not
	 *     NFS4_UINT64_MAX, the error NFS4ERR_INVAL MUST result.
	 *  o  If the sum of loga_offset and loga_length exceeds
	 *     NFS4_UINT64_MAX, and loga_length is not NFS4_UINT64_MAX,
	 *     the error NFS4ERR_INVAL MUST result.
	 */
	nfserr = nfserr_inval;
	if (lgp->lg_seg.length < lgp->lg_minlength ||
	    (lgp->lg_minlength != NFS4_MAX_UINT64 &&
	     lgp->lg_minlength > NFS4_MAX_UINT64 - lgp->lg_seg.offset) ||
	    (lgp->lg_seg.length != NFS4_MAX_UINT64 &&
	     lgp->lg_seg.length > NFS4_MAX_UINT64 - lgp->lg_seg.offset))
		goto out;
	if (lgp->lg_seg.length == 0)
		goto out;

	nfserr = nfsd4_preprocess_layout_stateid(rqstp, cstate, &lgp->lg_sid,
						true, lgp->lg_layout_type, &ls);
	if (nfserr) {
		trace_nfsd_layout_get_lookup_fail(&lgp->lg_sid);
		goto out;
	}

	nfserr = nfserr_recallconflict;
	if (atomic_read(&ls->ls_stid.sc_file->fi_lo_recalls))
		goto out_put_stid;

	nfserr = ops->proc_layoutget(d_inode(current_fh->fh_dentry),
				     current_fh, lgp);
	if (nfserr)
		goto out_put_stid;

	nfserr = nfsd4_insert_layout(lgp, ls);

out_put_stid:
	mutex_unlock(&ls->ls_mutex);
	nfs4_put_stid(&ls->ls_stid);
out:
	return nfserr;
}

static void
nfsd4_layoutget_release(union nfsd4_op_u *u)
{
	kfree(u->layoutget.lg_content);
}

static __be32
nfsd4_layoutcommit(struct svc_rqst *rqstp,
		struct nfsd4_compound_state *cstate, union nfsd4_op_u *u)
{
	struct nfsd4_layoutcommit *lcp = &u->layoutcommit;
	const struct nfsd4_layout_seg *seg = &lcp->lc_seg;
	struct svc_fh *current_fh = &cstate->current_fh;
	const struct nfsd4_layout_ops *ops;
	loff_t new_size = lcp->lc_last_wr + 1;
	struct inode *inode;
	struct nfs4_layout_stateid *ls;
	__be32 nfserr;

	nfserr = fh_verify(rqstp, current_fh, 0, NFSD_MAY_WRITE);
	if (nfserr)
		goto out;

	nfserr = nfserr_layoutunavailable;
	ops = nfsd4_layout_verify(current_fh->fh_export, lcp->lc_layout_type);
	if (!ops)
		goto out;
	inode = d_inode(current_fh->fh_dentry);

	nfserr = nfserr_inval;
	if (new_size <= seg->offset) {
		dprintk("pnfsd: last write before layout segment\n");
		goto out;
	}
	if (new_size > seg->offset + seg->length) {
		dprintk("pnfsd: last write beyond layout segment\n");
		goto out;
	}
	if (!lcp->lc_newoffset && new_size > i_size_read(inode)) {
		dprintk("pnfsd: layoutcommit beyond EOF\n");
		goto out;
	}

	nfserr = nfsd4_preprocess_layout_stateid(rqstp, cstate, &lcp->lc_sid,
						false, lcp->lc_layout_type,
						&ls);
	if (nfserr) {
		trace_nfsd_layout_commit_lookup_fail(&lcp->lc_sid);
		/* fixup error code as per RFC5661 */
		if (nfserr == nfserr_bad_stateid)
			nfserr = nfserr_badlayout;
		goto out;
	}

	/* LAYOUTCOMMIT does not require any serialization */
	mutex_unlock(&ls->ls_mutex);

	if (new_size > i_size_read(inode)) {
		lcp->lc_size_chg = 1;
		lcp->lc_newsize = new_size;
	} else {
		lcp->lc_size_chg = 0;
	}

	nfserr = ops->proc_layoutcommit(inode, lcp);
	nfs4_put_stid(&ls->ls_stid);
out:
	return nfserr;
}

static __be32
nfsd4_layoutreturn(struct svc_rqst *rqstp,
		struct nfsd4_compound_state *cstate, union nfsd4_op_u *u)
{
	struct nfsd4_layoutreturn *lrp = &u->layoutreturn;
	struct svc_fh *current_fh = &cstate->current_fh;
	__be32 nfserr;

	nfserr = fh_verify(rqstp, current_fh, 0, NFSD_MAY_NOP);
	if (nfserr)
		goto out;

	nfserr = nfserr_layoutunavailable;
	if (!nfsd4_layout_verify(current_fh->fh_export, lrp->lr_layout_type))
		goto out;

	switch (lrp->lr_seg.iomode) {
	case IOMODE_READ:
	case IOMODE_RW:
	case IOMODE_ANY:
		break;
	default:
		dprintk("%s: invalid iomode %d\n", __func__,
			lrp->lr_seg.iomode);
		nfserr = nfserr_inval;
		goto out;
	}

	switch (lrp->lr_return_type) {
	case RETURN_FILE:
		nfserr = nfsd4_return_file_layouts(rqstp, cstate, lrp);
		break;
	case RETURN_FSID:
	case RETURN_ALL:
		nfserr = nfsd4_return_client_layouts(rqstp, cstate, lrp);
		break;
	default:
		dprintk("%s: invalid return_type %d\n", __func__,
			lrp->lr_return_type);
		nfserr = nfserr_inval;
		break;
	}
out:
	return nfserr;
}
#endif /* CONFIG_NFSD_PNFS */

static __be32
nfsd4_getxattr(struct svc_rqst *rqstp, struct nfsd4_compound_state *cstate,
	       union nfsd4_op_u *u)
{
	struct nfsd4_getxattr *getxattr = &u->getxattr;

	return nfsd_getxattr(rqstp, &cstate->current_fh,
			     getxattr->getxa_name, &getxattr->getxa_buf,
			     &getxattr->getxa_len);
}

static __be32
nfsd4_setxattr(struct svc_rqst *rqstp, struct nfsd4_compound_state *cstate,
	   union nfsd4_op_u *u)
{
	struct nfsd4_setxattr *setxattr = &u->setxattr;
	__be32 ret;

	if (opens_in_grace(SVC_NET(rqstp)))
		return nfserr_grace;

	ret = nfsd_setxattr(rqstp, &cstate->current_fh, setxattr->setxa_name,
			    setxattr->setxa_buf, setxattr->setxa_len,
			    setxattr->setxa_flags);

	if (!ret)
		set_change_info(&setxattr->setxa_cinfo, &cstate->current_fh);

	return ret;
}

static __be32
nfsd4_listxattrs(struct svc_rqst *rqstp, struct nfsd4_compound_state *cstate,
	   union nfsd4_op_u *u)
{
	/*
	 * Get the entire list, then copy out only the user attributes
	 * in the encode function.
	 */
	return nfsd_listxattr(rqstp, &cstate->current_fh,
			     &u->listxattrs.lsxa_buf, &u->listxattrs.lsxa_len);
}

static __be32
nfsd4_removexattr(struct svc_rqst *rqstp, struct nfsd4_compound_state *cstate,
	   union nfsd4_op_u *u)
{
	struct nfsd4_removexattr *removexattr = &u->removexattr;
	__be32 ret;

	if (opens_in_grace(SVC_NET(rqstp)))
		return nfserr_grace;

	ret = nfsd_removexattr(rqstp, &cstate->current_fh,
	    removexattr->rmxa_name);

	if (!ret)
		set_change_info(&removexattr->rmxa_cinfo, &cstate->current_fh);

	return ret;
}

/*
 * NULL call.
 */
static __be32
nfsd4_proc_null(struct svc_rqst *rqstp)
{
	return rpc_success;
}

static inline void nfsd4_increment_op_stats(u32 opnum)
{
	if (opnum >= FIRST_NFS4_OP && opnum <= LAST_NFS4_OP)
		percpu_counter_inc(&nfsdstats.counter[NFSD_STATS_NFS4_OP(opnum)]);
}

static const struct nfsd4_operation nfsd4_ops[];

static const char *nfsd4_op_name(unsigned opnum);

/*
 * Enforce NFSv4.1 COMPOUND ordering rules:
 *
 * Also note, enforced elsewhere:
 *	- SEQUENCE other than as first op results in
 *	  NFS4ERR_SEQUENCE_POS. (Enforced in nfsd4_sequence().)
 *	- BIND_CONN_TO_SESSION must be the only op in its compound.
 *	  (Enforced in nfsd4_bind_conn_to_session().)
 *	- DESTROY_SESSION must be the final operation in a compound, if
 *	  sessionid's in SEQUENCE and DESTROY_SESSION are the same.
 *	  (Enforced in nfsd4_destroy_session().)
 */
static __be32 nfs41_check_op_ordering(struct nfsd4_compoundargs *args)
{
	struct nfsd4_op *first_op = &args->ops[0];

	/* These ordering requirements don't apply to NFSv4.0: */
	if (args->minorversion == 0)
		return nfs_ok;
	/* This is weird, but OK, not our problem: */
	if (args->opcnt == 0)
		return nfs_ok;
	if (first_op->status == nfserr_op_illegal)
		return nfs_ok;
	if (!(nfsd4_ops[first_op->opnum].op_flags & ALLOWED_AS_FIRST_OP))
		return nfserr_op_not_in_session;
	if (first_op->opnum == OP_SEQUENCE)
		return nfs_ok;
	/*
	 * So first_op is something allowed outside a session, like
	 * EXCHANGE_ID; but then it has to be the only op in the
	 * compound:
	 */
	if (args->opcnt != 1)
		return nfserr_not_only_op;
	return nfs_ok;
}

const struct nfsd4_operation *OPDESC(struct nfsd4_op *op)
{
	return &nfsd4_ops[op->opnum];
}

bool nfsd4_cache_this_op(struct nfsd4_op *op)
{
	if (op->opnum == OP_ILLEGAL)
		return false;
	return OPDESC(op)->op_flags & OP_CACHEME;
}

static bool need_wrongsec_check(struct svc_rqst *rqstp)
{
	struct nfsd4_compoundres *resp = rqstp->rq_resp;
	struct nfsd4_compoundargs *argp = rqstp->rq_argp;
	struct nfsd4_op *this = &argp->ops[resp->opcnt - 1];
	struct nfsd4_op *next = &argp->ops[resp->opcnt];
	const struct nfsd4_operation *thisd = OPDESC(this);
	const struct nfsd4_operation *nextd;

	/*
	 * Most ops check wronsec on our own; only the putfh-like ops
	 * have special rules.
	 */
	if (!(thisd->op_flags & OP_IS_PUTFH_LIKE))
		return false;
	/*
	 * rfc 5661 2.6.3.1.1.6: don't bother erroring out a
	 * put-filehandle operation if we're not going to use the
	 * result:
	 */
	if (argp->opcnt == resp->opcnt)
		return false;
	if (next->opnum == OP_ILLEGAL)
		return false;
	nextd = OPDESC(next);
	/*
	 * Rest of 2.6.3.1.1: certain operations will return WRONGSEC
	 * errors themselves as necessary; others should check for them
	 * now:
	 */
	return !(nextd->op_flags & OP_HANDLES_WRONGSEC);
}

#ifdef CONFIG_NFSD_V4_2_INTER_SSC
static void
check_if_stalefh_allowed(struct nfsd4_compoundargs *args)
{
	struct nfsd4_op	*op, *current_op = NULL, *saved_op = NULL;
	struct nfsd4_copy *copy;
	struct nfsd4_putfh *putfh;
	int i;

	/* traverse all operation and if it's a COPY compound, mark the
	 * source filehandle to skip verification
	 */
	for (i = 0; i < args->opcnt; i++) {
		op = &args->ops[i];
		if (op->opnum == OP_PUTFH)
			current_op = op;
		else if (op->opnum == OP_SAVEFH)
			saved_op = current_op;
		else if (op->opnum == OP_RESTOREFH)
			current_op = saved_op;
		else if (op->opnum == OP_COPY) {
			copy = (struct nfsd4_copy *)&op->u;
			if (!saved_op) {
				op->status = nfserr_nofilehandle;
				return;
			}
			putfh = (struct nfsd4_putfh *)&saved_op->u;
			if (!copy->cp_intra)
				putfh->no_verify = true;
		}
	}
}
#else
static void
check_if_stalefh_allowed(struct nfsd4_compoundargs *args)
{
}
#endif

/*
 * COMPOUND call.
 */
static __be32
nfsd4_proc_compound(struct svc_rqst *rqstp)
{
	struct nfsd4_compoundargs *args = rqstp->rq_argp;
	struct nfsd4_compoundres *resp = rqstp->rq_resp;
	struct nfsd4_op	*op;
	struct nfsd4_compound_state *cstate = &resp->cstate;
	struct svc_fh *current_fh = &cstate->current_fh;
	struct svc_fh *save_fh = &cstate->save_fh;
	struct nfsd_net *nn = net_generic(SVC_NET(rqstp), nfsd_net_id);
	__be32		status;

	resp->xdr = &rqstp->rq_res_stream;

	/* reserve space for: NFS status code */
	xdr_reserve_space(resp->xdr, XDR_UNIT);

	resp->tagp = resp->xdr->p;
	/* reserve space for: taglen, tag, and opcnt */
	xdr_reserve_space(resp->xdr, XDR_UNIT * 2 + args->taglen);
	resp->taglen = args->taglen;
	resp->tag = args->tag;
	resp->rqstp = rqstp;
	cstate->minorversion = args->minorversion;
	fh_init(current_fh, NFS4_FHSIZE);
	fh_init(save_fh, NFS4_FHSIZE);
	/*
	 * Don't use the deferral mechanism for NFSv4; compounds make it
	 * too hard to avoid non-idempotency problems.
	 */
	clear_bit(RQ_USEDEFERRAL, &rqstp->rq_flags);

	/*
	 * According to RFC3010, this takes precedence over all other errors.
	 */
	status = nfserr_minor_vers_mismatch;
	if (nfsd_minorversion(nn, args->minorversion, NFSD_TEST) <= 0)
		goto out;
	status = nfserr_resource;
	if (args->opcnt > NFSD_MAX_OPS_PER_COMPOUND)
		goto out;

	status = nfs41_check_op_ordering(args);
	if (status) {
		op = &args->ops[0];
		op->status = status;
		resp->opcnt = 1;
		goto encode_op;
	}
	check_if_stalefh_allowed(args);

	rqstp->rq_lease_breaker = (void **)&cstate->clp;

	trace_nfsd_compound(rqstp, args->opcnt);
	while (!status && resp->opcnt < args->opcnt) {
		op = &args->ops[resp->opcnt++];

		/*
		 * The XDR decode routines may have pre-set op->status;
		 * for example, if there is a miscellaneous XDR error
		 * it will be set to nfserr_bad_xdr.
		 */
		if (op->status) {
			if (op->opnum == OP_OPEN)
				op->status = nfsd4_open_omfg(rqstp, cstate, op);
			goto encode_op;
		}
		if (!current_fh->fh_dentry &&
				!HAS_FH_FLAG(current_fh, NFSD4_FH_FOREIGN)) {
			if (!(op->opdesc->op_flags & ALLOWED_WITHOUT_FH)) {
				op->status = nfserr_nofilehandle;
				goto encode_op;
			}
		} else if (current_fh->fh_export &&
			   current_fh->fh_export->ex_fslocs.migrated &&
			  !(op->opdesc->op_flags & ALLOWED_ON_ABSENT_FS)) {
			op->status = nfserr_moved;
			goto encode_op;
		}

		fh_clear_wcc(current_fh);

		/* If op is non-idempotent */
		if (op->opdesc->op_flags & OP_MODIFIES_SOMETHING) {
			/*
			 * Don't execute this op if we couldn't encode a
			 * succesful reply:
			 */
			u32 plen = op->opdesc->op_rsize_bop(rqstp, op);
			/*
			 * Plus if there's another operation, make sure
			 * we'll have space to at least encode an error:
			 */
			if (resp->opcnt < args->opcnt)
				plen += COMPOUND_ERR_SLACK_SPACE;
			op->status = nfsd4_check_resp_size(resp, plen);
		}

		if (op->status)
			goto encode_op;

		if (op->opdesc->op_get_currentstateid)
			op->opdesc->op_get_currentstateid(cstate, &op->u);
		op->status = op->opdesc->op_func(rqstp, cstate, &op->u);

		/* Only from SEQUENCE */
		if (cstate->status == nfserr_replay_cache) {
			dprintk("%s NFS4.1 replay from cache\n", __func__);
			status = op->status;
			goto out;
		}
		if (!op->status) {
			if (op->opdesc->op_set_currentstateid)
				op->opdesc->op_set_currentstateid(cstate, &op->u);

			if (op->opdesc->op_flags & OP_CLEAR_STATEID)
				clear_current_stateid(cstate);

			if (current_fh->fh_export &&
					need_wrongsec_check(rqstp))
				op->status = check_nfsd_access(current_fh->fh_export, rqstp);
		}
encode_op:
		if (op->status == nfserr_replay_me) {
			op->replay = &cstate->replay_owner->so_replay;
			nfsd4_encode_replay(resp->xdr, op);
			status = op->status = op->replay->rp_status;
		} else {
			nfsd4_encode_operation(resp, op);
			status = op->status;
		}

		trace_nfsd_compound_status(args->opcnt, resp->opcnt, status,
					   nfsd4_op_name(op->opnum));

		nfsd4_cstate_clear_replay(cstate);
		nfsd4_increment_op_stats(op->opnum);
	}

	fh_put(current_fh);
	fh_put(save_fh);
	BUG_ON(cstate->replay_owner);
out:
	cstate->status = status;
	/* Reset deferral mechanism for RPC deferrals */
	set_bit(RQ_USEDEFERRAL, &rqstp->rq_flags);
	return rpc_success;
}

#define op_encode_hdr_size		(2)
#define op_encode_stateid_maxsz		(XDR_QUADLEN(NFS4_STATEID_SIZE))
#define op_encode_verifier_maxsz	(XDR_QUADLEN(NFS4_VERIFIER_SIZE))
#define op_encode_change_info_maxsz	(5)
#define nfs4_fattr_bitmap_maxsz		(4)

/* We'll fall back on returning no lockowner if run out of space: */
#define op_encode_lockowner_maxsz	(0)
#define op_encode_lock_denied_maxsz	(8 + op_encode_lockowner_maxsz)

#define nfs4_owner_maxsz		(1 + XDR_QUADLEN(IDMAP_NAMESZ))

#define op_encode_ace_maxsz		(3 + nfs4_owner_maxsz)
#define op_encode_delegation_maxsz	(1 + op_encode_stateid_maxsz + 1 + \
					 op_encode_ace_maxsz)

#define op_encode_channel_attrs_maxsz	(6 + 1 + 1)

static inline u32 nfsd4_only_status_rsize(struct svc_rqst *rqstp, struct nfsd4_op *op)
{
	return (op_encode_hdr_size) * sizeof(__be32);
}

static inline u32 nfsd4_status_stateid_rsize(struct svc_rqst *rqstp, struct nfsd4_op *op)
{
	return (op_encode_hdr_size + op_encode_stateid_maxsz)* sizeof(__be32);
}

static inline u32 nfsd4_access_rsize(struct svc_rqst *rqstp, struct nfsd4_op *op)
{
	/* ac_supported, ac_resp_access */
	return (op_encode_hdr_size + 2)* sizeof(__be32);
}

static inline u32 nfsd4_commit_rsize(struct svc_rqst *rqstp, struct nfsd4_op *op)
{
	return (op_encode_hdr_size + op_encode_verifier_maxsz) * sizeof(__be32);
}

static inline u32 nfsd4_create_rsize(struct svc_rqst *rqstp, struct nfsd4_op *op)
{
	return (op_encode_hdr_size + op_encode_change_info_maxsz
		+ nfs4_fattr_bitmap_maxsz) * sizeof(__be32);
}

/*
 * Note since this is an idempotent operation we won't insist on failing
 * the op prematurely if the estimate is too large.  We may turn off splice
 * reads unnecessarily.
 */
static inline u32 nfsd4_getattr_rsize(struct svc_rqst *rqstp,
				      struct nfsd4_op *op)
{
	u32 *bmap = op->u.getattr.ga_bmval;
	u32 bmap0 = bmap[0], bmap1 = bmap[1], bmap2 = bmap[2];
	u32 ret = 0;

	if (bmap0 & FATTR4_WORD0_ACL)
		return svc_max_payload(rqstp);
	if (bmap0 & FATTR4_WORD0_FS_LOCATIONS)
		return svc_max_payload(rqstp);

	if (bmap1 & FATTR4_WORD1_OWNER) {
		ret += IDMAP_NAMESZ + 4;
		bmap1 &= ~FATTR4_WORD1_OWNER;
	}
	if (bmap1 & FATTR4_WORD1_OWNER_GROUP) {
		ret += IDMAP_NAMESZ + 4;
		bmap1 &= ~FATTR4_WORD1_OWNER_GROUP;
	}
	if (bmap0 & FATTR4_WORD0_FILEHANDLE) {
		ret += NFS4_FHSIZE + 4;
		bmap0 &= ~FATTR4_WORD0_FILEHANDLE;
	}
	if (bmap2 & FATTR4_WORD2_SECURITY_LABEL) {
		ret += NFS4_MAXLABELLEN + 12;
		bmap2 &= ~FATTR4_WORD2_SECURITY_LABEL;
	}
	/*
	 * Largest of remaining attributes are 16 bytes (e.g.,
	 * supported_attributes)
	 */
	ret += 16 * (hweight32(bmap0) + hweight32(bmap1) + hweight32(bmap2));
	/* bitmask, length */
	ret += 20;
	return ret;
}

static inline u32 nfsd4_getfh_rsize(struct svc_rqst *rqstp, struct nfsd4_op *op)
{
	return (op_encode_hdr_size + 1) * sizeof(__be32) + NFS4_FHSIZE;
}

static inline u32 nfsd4_link_rsize(struct svc_rqst *rqstp, struct nfsd4_op *op)
{
	return (op_encode_hdr_size + op_encode_change_info_maxsz)
		* sizeof(__be32);
}

static inline u32 nfsd4_lock_rsize(struct svc_rqst *rqstp, struct nfsd4_op *op)
{
	return (op_encode_hdr_size + op_encode_lock_denied_maxsz)
		* sizeof(__be32);
}

static inline u32 nfsd4_open_rsize(struct svc_rqst *rqstp, struct nfsd4_op *op)
{
	return (op_encode_hdr_size + op_encode_stateid_maxsz
		+ op_encode_change_info_maxsz + 1
		+ nfs4_fattr_bitmap_maxsz
		+ op_encode_delegation_maxsz) * sizeof(__be32);
}

static inline u32 nfsd4_read_rsize(struct svc_rqst *rqstp, struct nfsd4_op *op)
{
	u32 maxcount = 0, rlen = 0;

	maxcount = svc_max_payload(rqstp);
	rlen = min(op->u.read.rd_length, maxcount);

	return (op_encode_hdr_size + 2 + XDR_QUADLEN(rlen)) * sizeof(__be32);
}

static inline u32 nfsd4_read_plus_rsize(struct svc_rqst *rqstp, struct nfsd4_op *op)
{
	u32 maxcount = svc_max_payload(rqstp);
	u32 rlen = min(op->u.read.rd_length, maxcount);
	/*
	 * If we detect that the file changed during hole encoding, then we
	 * recover by encoding the remaining reply as data. This means we need
	 * to set aside enough room to encode two data segments.
	 */
	u32 seg_len = 2 * (1 + 2 + 1);

	return (op_encode_hdr_size + 2 + seg_len + XDR_QUADLEN(rlen)) * sizeof(__be32);
}

static inline u32 nfsd4_readdir_rsize(struct svc_rqst *rqstp, struct nfsd4_op *op)
{
	u32 maxcount = 0, rlen = 0;

	maxcount = svc_max_payload(rqstp);
	rlen = min(op->u.readdir.rd_maxcount, maxcount);

	return (op_encode_hdr_size + op_encode_verifier_maxsz +
		XDR_QUADLEN(rlen)) * sizeof(__be32);
}

static inline u32 nfsd4_readlink_rsize(struct svc_rqst *rqstp, struct nfsd4_op *op)
{
	return (op_encode_hdr_size + 1) * sizeof(__be32) + PAGE_SIZE;
}

static inline u32 nfsd4_remove_rsize(struct svc_rqst *rqstp, struct nfsd4_op *op)
{
	return (op_encode_hdr_size + op_encode_change_info_maxsz)
		* sizeof(__be32);
}

static inline u32 nfsd4_rename_rsize(struct svc_rqst *rqstp, struct nfsd4_op *op)
{
	return (op_encode_hdr_size + op_encode_change_info_maxsz
		+ op_encode_change_info_maxsz) * sizeof(__be32);
}

static inline u32 nfsd4_sequence_rsize(struct svc_rqst *rqstp,
				       struct nfsd4_op *op)
{
	return (op_encode_hdr_size
		+ XDR_QUADLEN(NFS4_MAX_SESSIONID_LEN) + 5) * sizeof(__be32);
}

static inline u32 nfsd4_test_stateid_rsize(struct svc_rqst *rqstp, struct nfsd4_op *op)
{
	return (op_encode_hdr_size + 1 + op->u.test_stateid.ts_num_ids)
		* sizeof(__be32);
}

static inline u32 nfsd4_setattr_rsize(struct svc_rqst *rqstp, struct nfsd4_op *op)
{
	return (op_encode_hdr_size + nfs4_fattr_bitmap_maxsz) * sizeof(__be32);
}

static inline u32 nfsd4_secinfo_rsize(struct svc_rqst *rqstp, struct nfsd4_op *op)
{
	return (op_encode_hdr_size + RPC_AUTH_MAXFLAVOR *
		(4 + XDR_QUADLEN(GSS_OID_MAX_LEN))) * sizeof(__be32);
}

static inline u32 nfsd4_setclientid_rsize(struct svc_rqst *rqstp, struct nfsd4_op *op)
{
	return (op_encode_hdr_size + 2 + XDR_QUADLEN(NFS4_VERIFIER_SIZE)) *
								sizeof(__be32);
}

static inline u32 nfsd4_write_rsize(struct svc_rqst *rqstp, struct nfsd4_op *op)
{
	return (op_encode_hdr_size + 2 + op_encode_verifier_maxsz) * sizeof(__be32);
}

static inline u32 nfsd4_exchange_id_rsize(struct svc_rqst *rqstp, struct nfsd4_op *op)
{
	return (op_encode_hdr_size + 2 + 1 + /* eir_clientid, eir_sequenceid */\
		1 + 1 + /* eir_flags, spr_how */\
		4 + /* spo_must_enforce & _allow with bitmap */\
		2 + /*eir_server_owner.so_minor_id */\
		/* eir_server_owner.so_major_id<> */\
		XDR_QUADLEN(NFS4_OPAQUE_LIMIT) + 1 +\
		/* eir_server_scope<> */\
		XDR_QUADLEN(NFS4_OPAQUE_LIMIT) + 1 +\
		1 + /* eir_server_impl_id array length */\
		0 /* ignored eir_server_impl_id contents */) * sizeof(__be32);
}

static inline u32 nfsd4_bind_conn_to_session_rsize(struct svc_rqst *rqstp, struct nfsd4_op *op)
{
	return (op_encode_hdr_size + \
		XDR_QUADLEN(NFS4_MAX_SESSIONID_LEN) + /* bctsr_sessid */\
		2 /* bctsr_dir, use_conn_in_rdma_mode */) * sizeof(__be32);
}

static inline u32 nfsd4_create_session_rsize(struct svc_rqst *rqstp, struct nfsd4_op *op)
{
	return (op_encode_hdr_size + \
		XDR_QUADLEN(NFS4_MAX_SESSIONID_LEN) + /* sessionid */\
		2 + /* csr_sequence, csr_flags */\
		op_encode_channel_attrs_maxsz + \
		op_encode_channel_attrs_maxsz) * sizeof(__be32);
}

static inline u32 nfsd4_copy_rsize(struct svc_rqst *rqstp, struct nfsd4_op *op)
{
	return (op_encode_hdr_size +
		1 /* wr_callback */ +
		op_encode_stateid_maxsz /* wr_callback */ +
		2 /* wr_count */ +
		1 /* wr_committed */ +
		op_encode_verifier_maxsz +
		1 /* cr_consecutive */ +
		1 /* cr_synchronous */) * sizeof(__be32);
}

static inline u32 nfsd4_offload_status_rsize(struct svc_rqst *rqstp,
					     struct nfsd4_op *op)
{
	return (op_encode_hdr_size +
		2 /* osr_count */ +
		1 /* osr_complete<1> optional 0 for now */) * sizeof(__be32);
}

static inline u32 nfsd4_copy_notify_rsize(struct svc_rqst *rqstp,
					struct nfsd4_op *op)
{
	return (op_encode_hdr_size +
		3 /* cnr_lease_time */ +
		1 /* We support one cnr_source_server */ +
		1 /* cnr_stateid seq */ +
		op_encode_stateid_maxsz /* cnr_stateid */ +
		1 /* num cnr_source_server*/ +
		1 /* nl4_type */ +
		1 /* nl4 size */ +
		XDR_QUADLEN(NFS4_OPAQUE_LIMIT) /*nl4_loc + nl4_loc_sz */)
		* sizeof(__be32);
}

#ifdef CONFIG_NFSD_PNFS
static inline u32 nfsd4_getdeviceinfo_rsize(struct svc_rqst *rqstp, struct nfsd4_op *op)
{
	u32 maxcount = 0, rlen = 0;

	maxcount = svc_max_payload(rqstp);
	rlen = min(op->u.getdeviceinfo.gd_maxcount, maxcount);

	return (op_encode_hdr_size +
		1 /* gd_layout_type*/ +
		XDR_QUADLEN(rlen) +
		2 /* gd_notify_types */) * sizeof(__be32);
}

/*
 * At this stage we don't really know what layout driver will handle the request,
 * so we need to define an arbitrary upper bound here.
 */
#define MAX_LAYOUT_SIZE		128
static inline u32 nfsd4_layoutget_rsize(struct svc_rqst *rqstp, struct nfsd4_op *op)
{
	return (op_encode_hdr_size +
		1 /* logr_return_on_close */ +
		op_encode_stateid_maxsz +
		1 /* nr of layouts */ +
		MAX_LAYOUT_SIZE) * sizeof(__be32);
}

static inline u32 nfsd4_layoutcommit_rsize(struct svc_rqst *rqstp, struct nfsd4_op *op)
{
	return (op_encode_hdr_size +
		1 /* locr_newsize */ +
		2 /* ns_size */) * sizeof(__be32);
}

static inline u32 nfsd4_layoutreturn_rsize(struct svc_rqst *rqstp, struct nfsd4_op *op)
{
	return (op_encode_hdr_size +
		1 /* lrs_stateid */ +
		op_encode_stateid_maxsz) * sizeof(__be32);
}
#endif /* CONFIG_NFSD_PNFS */


static inline u32 nfsd4_seek_rsize(struct svc_rqst *rqstp, struct nfsd4_op *op)
{
	return (op_encode_hdr_size + 3) * sizeof(__be32);
}

static inline u32 nfsd4_getxattr_rsize(struct svc_rqst *rqstp,
				       struct nfsd4_op *op)
{
	u32 maxcount, rlen;

	maxcount = svc_max_payload(rqstp);
	rlen = min_t(u32, XATTR_SIZE_MAX, maxcount);

	return (op_encode_hdr_size + 1 + XDR_QUADLEN(rlen)) * sizeof(__be32);
}

static inline u32 nfsd4_setxattr_rsize(struct svc_rqst *rqstp,
				       struct nfsd4_op *op)
{
	return (op_encode_hdr_size + op_encode_change_info_maxsz)
		* sizeof(__be32);
}
static inline u32 nfsd4_listxattrs_rsize(struct svc_rqst *rqstp,
					 struct nfsd4_op *op)
{
	u32 maxcount, rlen;

	maxcount = svc_max_payload(rqstp);
	rlen = min(op->u.listxattrs.lsxa_maxcount, maxcount);

	return (op_encode_hdr_size + 4 + XDR_QUADLEN(rlen)) * sizeof(__be32);
}

static inline u32 nfsd4_removexattr_rsize(struct svc_rqst *rqstp,
					  struct nfsd4_op *op)
{
	return (op_encode_hdr_size + op_encode_change_info_maxsz)
		* sizeof(__be32);
}


static const struct nfsd4_operation nfsd4_ops[] = {
	[OP_ACCESS] = {
		.op_func = nfsd4_access,
		.op_name = "OP_ACCESS",
		.op_rsize_bop = nfsd4_access_rsize,
	},
	[OP_CLOSE] = {
		.op_func = nfsd4_close,
		.op_flags = OP_MODIFIES_SOMETHING,
		.op_name = "OP_CLOSE",
		.op_rsize_bop = nfsd4_status_stateid_rsize,
		.op_get_currentstateid = nfsd4_get_closestateid,
		.op_set_currentstateid = nfsd4_set_closestateid,
	},
	[OP_COMMIT] = {
		.op_func = nfsd4_commit,
		.op_flags = OP_MODIFIES_SOMETHING,
		.op_name = "OP_COMMIT",
		.op_rsize_bop = nfsd4_commit_rsize,
	},
	[OP_CREATE] = {
		.op_func = nfsd4_create,
		.op_flags = OP_MODIFIES_SOMETHING | OP_CACHEME | OP_CLEAR_STATEID,
		.op_name = "OP_CREATE",
		.op_rsize_bop = nfsd4_create_rsize,
	},
	[OP_DELEGRETURN] = {
		.op_func = nfsd4_delegreturn,
		.op_flags = OP_MODIFIES_SOMETHING,
		.op_name = "OP_DELEGRETURN",
		.op_rsize_bop = nfsd4_only_status_rsize,
		.op_get_currentstateid = nfsd4_get_delegreturnstateid,
	},
	[OP_GETATTR] = {
		.op_func = nfsd4_getattr,
		.op_flags = ALLOWED_ON_ABSENT_FS,
		.op_rsize_bop = nfsd4_getattr_rsize,
		.op_name = "OP_GETATTR",
	},
	[OP_GETFH] = {
		.op_func = nfsd4_getfh,
		.op_name = "OP_GETFH",
		.op_rsize_bop = nfsd4_getfh_rsize,
	},
	[OP_LINK] = {
		.op_func = nfsd4_link,
		.op_flags = ALLOWED_ON_ABSENT_FS | OP_MODIFIES_SOMETHING
				| OP_CACHEME,
		.op_name = "OP_LINK",
		.op_rsize_bop = nfsd4_link_rsize,
	},
	[OP_LOCK] = {
		.op_func = nfsd4_lock,
		.op_flags = OP_MODIFIES_SOMETHING |
				OP_NONTRIVIAL_ERROR_ENCODE,
		.op_name = "OP_LOCK",
		.op_rsize_bop = nfsd4_lock_rsize,
		.op_set_currentstateid = nfsd4_set_lockstateid,
	},
	[OP_LOCKT] = {
		.op_func = nfsd4_lockt,
		.op_flags = OP_NONTRIVIAL_ERROR_ENCODE,
		.op_name = "OP_LOCKT",
		.op_rsize_bop = nfsd4_lock_rsize,
	},
	[OP_LOCKU] = {
		.op_func = nfsd4_locku,
		.op_flags = OP_MODIFIES_SOMETHING,
		.op_name = "OP_LOCKU",
		.op_rsize_bop = nfsd4_status_stateid_rsize,
		.op_get_currentstateid = nfsd4_get_lockustateid,
	},
	[OP_LOOKUP] = {
		.op_func = nfsd4_lookup,
		.op_flags = OP_HANDLES_WRONGSEC | OP_CLEAR_STATEID,
		.op_name = "OP_LOOKUP",
		.op_rsize_bop = nfsd4_only_status_rsize,
	},
	[OP_LOOKUPP] = {
		.op_func = nfsd4_lookupp,
		.op_flags = OP_HANDLES_WRONGSEC | OP_CLEAR_STATEID,
		.op_name = "OP_LOOKUPP",
		.op_rsize_bop = nfsd4_only_status_rsize,
	},
	[OP_NVERIFY] = {
		.op_func = nfsd4_nverify,
		.op_name = "OP_NVERIFY",
		.op_rsize_bop = nfsd4_only_status_rsize,
	},
	[OP_OPEN] = {
		.op_func = nfsd4_open,
		.op_flags = OP_HANDLES_WRONGSEC | OP_MODIFIES_SOMETHING,
		.op_name = "OP_OPEN",
		.op_rsize_bop = nfsd4_open_rsize,
		.op_set_currentstateid = nfsd4_set_openstateid,
	},
	[OP_OPEN_CONFIRM] = {
		.op_func = nfsd4_open_confirm,
		.op_flags = OP_MODIFIES_SOMETHING,
		.op_name = "OP_OPEN_CONFIRM",
		.op_rsize_bop = nfsd4_status_stateid_rsize,
	},
	[OP_OPEN_DOWNGRADE] = {
		.op_func = nfsd4_open_downgrade,
		.op_flags = OP_MODIFIES_SOMETHING,
		.op_name = "OP_OPEN_DOWNGRADE",
		.op_rsize_bop = nfsd4_status_stateid_rsize,
		.op_get_currentstateid = nfsd4_get_opendowngradestateid,
		.op_set_currentstateid = nfsd4_set_opendowngradestateid,
	},
	[OP_PUTFH] = {
		.op_func = nfsd4_putfh,
		.op_flags = ALLOWED_WITHOUT_FH | ALLOWED_ON_ABSENT_FS
				| OP_IS_PUTFH_LIKE | OP_CLEAR_STATEID,
		.op_name = "OP_PUTFH",
		.op_rsize_bop = nfsd4_only_status_rsize,
	},
	[OP_PUTPUBFH] = {
		.op_func = nfsd4_putrootfh,
		.op_flags = ALLOWED_WITHOUT_FH | ALLOWED_ON_ABSENT_FS
				| OP_IS_PUTFH_LIKE | OP_CLEAR_STATEID,
		.op_name = "OP_PUTPUBFH",
		.op_rsize_bop = nfsd4_only_status_rsize,
	},
	[OP_PUTROOTFH] = {
		.op_func = nfsd4_putrootfh,
		.op_flags = ALLOWED_WITHOUT_FH | ALLOWED_ON_ABSENT_FS
				| OP_IS_PUTFH_LIKE | OP_CLEAR_STATEID,
		.op_name = "OP_PUTROOTFH",
		.op_rsize_bop = nfsd4_only_status_rsize,
	},
	[OP_READ] = {
		.op_func = nfsd4_read,
		.op_release = nfsd4_read_release,
		.op_name = "OP_READ",
		.op_rsize_bop = nfsd4_read_rsize,
		.op_get_currentstateid = nfsd4_get_readstateid,
	},
	[OP_READDIR] = {
		.op_func = nfsd4_readdir,
		.op_name = "OP_READDIR",
		.op_rsize_bop = nfsd4_readdir_rsize,
	},
	[OP_READLINK] = {
		.op_func = nfsd4_readlink,
		.op_name = "OP_READLINK",
		.op_rsize_bop = nfsd4_readlink_rsize,
	},
	[OP_REMOVE] = {
		.op_func = nfsd4_remove,
		.op_flags = OP_MODIFIES_SOMETHING | OP_CACHEME,
		.op_name = "OP_REMOVE",
		.op_rsize_bop = nfsd4_remove_rsize,
	},
	[OP_RENAME] = {
		.op_func = nfsd4_rename,
		.op_flags = OP_MODIFIES_SOMETHING | OP_CACHEME,
		.op_name = "OP_RENAME",
		.op_rsize_bop = nfsd4_rename_rsize,
	},
	[OP_RENEW] = {
		.op_func = nfsd4_renew,
		.op_flags = ALLOWED_WITHOUT_FH | ALLOWED_ON_ABSENT_FS
				| OP_MODIFIES_SOMETHING,
		.op_name = "OP_RENEW",
		.op_rsize_bop = nfsd4_only_status_rsize,

	},
	[OP_RESTOREFH] = {
		.op_func = nfsd4_restorefh,
		.op_flags = ALLOWED_WITHOUT_FH | ALLOWED_ON_ABSENT_FS
				| OP_IS_PUTFH_LIKE | OP_MODIFIES_SOMETHING,
		.op_name = "OP_RESTOREFH",
		.op_rsize_bop = nfsd4_only_status_rsize,
	},
	[OP_SAVEFH] = {
		.op_func = nfsd4_savefh,
		.op_flags = OP_HANDLES_WRONGSEC | OP_MODIFIES_SOMETHING,
		.op_name = "OP_SAVEFH",
		.op_rsize_bop = nfsd4_only_status_rsize,
	},
	[OP_SECINFO] = {
		.op_func = nfsd4_secinfo,
		.op_release = nfsd4_secinfo_release,
		.op_flags = OP_HANDLES_WRONGSEC,
		.op_name = "OP_SECINFO",
		.op_rsize_bop = nfsd4_secinfo_rsize,
	},
	[OP_SETATTR] = {
		.op_func = nfsd4_setattr,
		.op_name = "OP_SETATTR",
		.op_flags = OP_MODIFIES_SOMETHING | OP_CACHEME
				| OP_NONTRIVIAL_ERROR_ENCODE,
		.op_rsize_bop = nfsd4_setattr_rsize,
		.op_get_currentstateid = nfsd4_get_setattrstateid,
	},
	[OP_SETCLIENTID] = {
		.op_func = nfsd4_setclientid,
		.op_flags = ALLOWED_WITHOUT_FH | ALLOWED_ON_ABSENT_FS
				| OP_MODIFIES_SOMETHING | OP_CACHEME
				| OP_NONTRIVIAL_ERROR_ENCODE,
		.op_name = "OP_SETCLIENTID",
		.op_rsize_bop = nfsd4_setclientid_rsize,
	},
	[OP_SETCLIENTID_CONFIRM] = {
		.op_func = nfsd4_setclientid_confirm,
		.op_flags = ALLOWED_WITHOUT_FH | ALLOWED_ON_ABSENT_FS
				| OP_MODIFIES_SOMETHING | OP_CACHEME,
		.op_name = "OP_SETCLIENTID_CONFIRM",
		.op_rsize_bop = nfsd4_only_status_rsize,
	},
	[OP_VERIFY] = {
		.op_func = nfsd4_verify,
		.op_name = "OP_VERIFY",
		.op_rsize_bop = nfsd4_only_status_rsize,
	},
	[OP_WRITE] = {
		.op_func = nfsd4_write,
		.op_flags = OP_MODIFIES_SOMETHING | OP_CACHEME,
		.op_name = "OP_WRITE",
		.op_rsize_bop = nfsd4_write_rsize,
		.op_get_currentstateid = nfsd4_get_writestateid,
	},
	[OP_RELEASE_LOCKOWNER] = {
		.op_func = nfsd4_release_lockowner,
		.op_flags = ALLOWED_WITHOUT_FH | ALLOWED_ON_ABSENT_FS
				| OP_MODIFIES_SOMETHING,
		.op_name = "OP_RELEASE_LOCKOWNER",
		.op_rsize_bop = nfsd4_only_status_rsize,
	},

	/* NFSv4.1 operations */
	[OP_EXCHANGE_ID] = {
		.op_func = nfsd4_exchange_id,
		.op_flags = ALLOWED_WITHOUT_FH | ALLOWED_AS_FIRST_OP
				| OP_MODIFIES_SOMETHING,
		.op_name = "OP_EXCHANGE_ID",
		.op_rsize_bop = nfsd4_exchange_id_rsize,
	},
	[OP_BACKCHANNEL_CTL] = {
		.op_func = nfsd4_backchannel_ctl,
		.op_flags = ALLOWED_WITHOUT_FH | OP_MODIFIES_SOMETHING,
		.op_name = "OP_BACKCHANNEL_CTL",
		.op_rsize_bop = nfsd4_only_status_rsize,
	},
	[OP_BIND_CONN_TO_SESSION] = {
		.op_func = nfsd4_bind_conn_to_session,
		.op_flags = ALLOWED_WITHOUT_FH | ALLOWED_AS_FIRST_OP
				| OP_MODIFIES_SOMETHING,
		.op_name = "OP_BIND_CONN_TO_SESSION",
		.op_rsize_bop = nfsd4_bind_conn_to_session_rsize,
	},
	[OP_CREATE_SESSION] = {
		.op_func = nfsd4_create_session,
		.op_flags = ALLOWED_WITHOUT_FH | ALLOWED_AS_FIRST_OP
				| OP_MODIFIES_SOMETHING,
		.op_name = "OP_CREATE_SESSION",
		.op_rsize_bop = nfsd4_create_session_rsize,
	},
	[OP_DESTROY_SESSION] = {
		.op_func = nfsd4_destroy_session,
		.op_flags = ALLOWED_WITHOUT_FH | ALLOWED_AS_FIRST_OP
				| OP_MODIFIES_SOMETHING,
		.op_name = "OP_DESTROY_SESSION",
		.op_rsize_bop = nfsd4_only_status_rsize,
	},
	[OP_SEQUENCE] = {
		.op_func = nfsd4_sequence,
		.op_flags = ALLOWED_WITHOUT_FH | ALLOWED_AS_FIRST_OP,
		.op_name = "OP_SEQUENCE",
		.op_rsize_bop = nfsd4_sequence_rsize,
	},
	[OP_DESTROY_CLIENTID] = {
		.op_func = nfsd4_destroy_clientid,
		.op_flags = ALLOWED_WITHOUT_FH | ALLOWED_AS_FIRST_OP
				| OP_MODIFIES_SOMETHING,
		.op_name = "OP_DESTROY_CLIENTID",
		.op_rsize_bop = nfsd4_only_status_rsize,
	},
	[OP_RECLAIM_COMPLETE] = {
		.op_func = nfsd4_reclaim_complete,
		.op_flags = ALLOWED_WITHOUT_FH | OP_MODIFIES_SOMETHING,
		.op_name = "OP_RECLAIM_COMPLETE",
		.op_rsize_bop = nfsd4_only_status_rsize,
	},
	[OP_SECINFO_NO_NAME] = {
		.op_func = nfsd4_secinfo_no_name,
		.op_release = nfsd4_secinfo_no_name_release,
		.op_flags = OP_HANDLES_WRONGSEC,
		.op_name = "OP_SECINFO_NO_NAME",
		.op_rsize_bop = nfsd4_secinfo_rsize,
	},
	[OP_TEST_STATEID] = {
		.op_func = nfsd4_test_stateid,
		.op_flags = ALLOWED_WITHOUT_FH,
		.op_name = "OP_TEST_STATEID",
		.op_rsize_bop = nfsd4_test_stateid_rsize,
	},
	[OP_FREE_STATEID] = {
		.op_func = nfsd4_free_stateid,
		.op_flags = ALLOWED_WITHOUT_FH | OP_MODIFIES_SOMETHING,
		.op_name = "OP_FREE_STATEID",
		.op_get_currentstateid = nfsd4_get_freestateid,
		.op_rsize_bop = nfsd4_only_status_rsize,
	},
#ifdef CONFIG_NFSD_PNFS
	[OP_GETDEVICEINFO] = {
		.op_func = nfsd4_getdeviceinfo,
		.op_release = nfsd4_getdeviceinfo_release,
		.op_flags = ALLOWED_WITHOUT_FH,
		.op_name = "OP_GETDEVICEINFO",
		.op_rsize_bop = nfsd4_getdeviceinfo_rsize,
	},
	[OP_LAYOUTGET] = {
		.op_func = nfsd4_layoutget,
		.op_release = nfsd4_layoutget_release,
		.op_flags = OP_MODIFIES_SOMETHING,
		.op_name = "OP_LAYOUTGET",
		.op_rsize_bop = nfsd4_layoutget_rsize,
	},
	[OP_LAYOUTCOMMIT] = {
		.op_func = nfsd4_layoutcommit,
		.op_flags = OP_MODIFIES_SOMETHING,
		.op_name = "OP_LAYOUTCOMMIT",
		.op_rsize_bop = nfsd4_layoutcommit_rsize,
	},
	[OP_LAYOUTRETURN] = {
		.op_func = nfsd4_layoutreturn,
		.op_flags = OP_MODIFIES_SOMETHING,
		.op_name = "OP_LAYOUTRETURN",
		.op_rsize_bop = nfsd4_layoutreturn_rsize,
	},
#endif /* CONFIG_NFSD_PNFS */

	/* NFSv4.2 operations */
	[OP_ALLOCATE] = {
		.op_func = nfsd4_allocate,
		.op_flags = OP_MODIFIES_SOMETHING,
		.op_name = "OP_ALLOCATE",
		.op_rsize_bop = nfsd4_only_status_rsize,
	},
	[OP_DEALLOCATE] = {
		.op_func = nfsd4_deallocate,
		.op_flags = OP_MODIFIES_SOMETHING,
		.op_name = "OP_DEALLOCATE",
		.op_rsize_bop = nfsd4_only_status_rsize,
	},
	[OP_CLONE] = {
		.op_func = nfsd4_clone,
		.op_flags = OP_MODIFIES_SOMETHING,
		.op_name = "OP_CLONE",
		.op_rsize_bop = nfsd4_only_status_rsize,
	},
	[OP_COPY] = {
		.op_func = nfsd4_copy,
		.op_flags = OP_MODIFIES_SOMETHING,
		.op_name = "OP_COPY",
		.op_rsize_bop = nfsd4_copy_rsize,
	},
	[OP_READ_PLUS] = {
		.op_func = nfsd4_read,
		.op_release = nfsd4_read_release,
		.op_name = "OP_READ_PLUS",
		.op_rsize_bop = nfsd4_read_plus_rsize,
		.op_get_currentstateid = nfsd4_get_readstateid,
	},
	[OP_SEEK] = {
		.op_func = nfsd4_seek,
		.op_name = "OP_SEEK",
		.op_rsize_bop = nfsd4_seek_rsize,
	},
	[OP_OFFLOAD_STATUS] = {
		.op_func = nfsd4_offload_status,
		.op_name = "OP_OFFLOAD_STATUS",
		.op_rsize_bop = nfsd4_offload_status_rsize,
	},
	[OP_OFFLOAD_CANCEL] = {
		.op_func = nfsd4_offload_cancel,
		.op_flags = OP_MODIFIES_SOMETHING,
		.op_name = "OP_OFFLOAD_CANCEL",
		.op_rsize_bop = nfsd4_only_status_rsize,
	},
	[OP_COPY_NOTIFY] = {
		.op_func = nfsd4_copy_notify,
		.op_flags = OP_MODIFIES_SOMETHING,
		.op_name = "OP_COPY_NOTIFY",
		.op_rsize_bop = nfsd4_copy_notify_rsize,
	},
	[OP_GETXATTR] = {
		.op_func = nfsd4_getxattr,
		.op_name = "OP_GETXATTR",
		.op_rsize_bop = nfsd4_getxattr_rsize,
	},
	[OP_SETXATTR] = {
		.op_func = nfsd4_setxattr,
		.op_flags = OP_MODIFIES_SOMETHING | OP_CACHEME,
		.op_name = "OP_SETXATTR",
		.op_rsize_bop = nfsd4_setxattr_rsize,
	},
	[OP_LISTXATTRS] = {
		.op_func = nfsd4_listxattrs,
		.op_name = "OP_LISTXATTRS",
		.op_rsize_bop = nfsd4_listxattrs_rsize,
	},
	[OP_REMOVEXATTR] = {
		.op_func = nfsd4_removexattr,
		.op_flags = OP_MODIFIES_SOMETHING | OP_CACHEME,
		.op_name = "OP_REMOVEXATTR",
		.op_rsize_bop = nfsd4_removexattr_rsize,
	},
};

/**
 * nfsd4_spo_must_allow - Determine if the compound op contains an
 * operation that is allowed to be sent with machine credentials
 *
 * @rqstp: a pointer to the struct svc_rqst
 *
 * Checks to see if the compound contains a spo_must_allow op
 * and confirms that it was sent with the proper machine creds.
 */

bool nfsd4_spo_must_allow(struct svc_rqst *rqstp)
{
	struct nfsd4_compoundres *resp = rqstp->rq_resp;
	struct nfsd4_compoundargs *argp = rqstp->rq_argp;
	struct nfsd4_op *this;
	struct nfsd4_compound_state *cstate = &resp->cstate;
	struct nfs4_op_map *allow = &cstate->clp->cl_spo_must_allow;
	u32 opiter;

	if (!cstate->minorversion)
		return false;

	if (cstate->spo_must_allowed)
		return true;

	opiter = resp->opcnt;
	while (opiter < argp->opcnt) {
		this = &argp->ops[opiter++];
		if (test_bit(this->opnum, allow->u.longs) &&
			cstate->clp->cl_mach_cred &&
			nfsd4_mach_creds_match(cstate->clp, rqstp)) {
			cstate->spo_must_allowed = true;
			return true;
		}
	}
	cstate->spo_must_allowed = false;
	return false;
}

int nfsd4_max_reply(struct svc_rqst *rqstp, struct nfsd4_op *op)
{
	if (op->opnum == OP_ILLEGAL || op->status == nfserr_notsupp)
		return op_encode_hdr_size * sizeof(__be32);

	BUG_ON(OPDESC(op)->op_rsize_bop == NULL);
	return OPDESC(op)->op_rsize_bop(rqstp, op);
}

void warn_on_nonidempotent_op(struct nfsd4_op *op)
{
	if (OPDESC(op)->op_flags & OP_MODIFIES_SOMETHING) {
		pr_err("unable to encode reply to nonidempotent op %u (%s)\n",
			op->opnum, nfsd4_op_name(op->opnum));
		WARN_ON_ONCE(1);
	}
}

static const char *nfsd4_op_name(unsigned opnum)
{
	if (opnum < ARRAY_SIZE(nfsd4_ops))
		return nfsd4_ops[opnum].op_name;
	return "unknown_operation";
}

static const struct svc_procedure nfsd_procedures4[2] = {
	[NFSPROC4_NULL] = {
		.pc_func = nfsd4_proc_null,
		.pc_decode = nfssvc_decode_voidarg,
		.pc_encode = nfssvc_encode_voidres,
		.pc_argsize = sizeof(struct nfsd_voidargs),
		.pc_ressize = sizeof(struct nfsd_voidres),
		.pc_cachetype = RC_NOCACHE,
		.pc_xdrressize = 1,
		.pc_name = "NULL",
	},
	[NFSPROC4_COMPOUND] = {
		.pc_func = nfsd4_proc_compound,
		.pc_decode = nfs4svc_decode_compoundargs,
		.pc_encode = nfs4svc_encode_compoundres,
		.pc_argsize = sizeof(struct nfsd4_compoundargs),
		.pc_ressize = sizeof(struct nfsd4_compoundres),
		.pc_release = nfsd4_release_compoundargs,
		.pc_cachetype = RC_NOCACHE,
		.pc_xdrressize = NFSD_BUFSIZE/4,
		.pc_name = "COMPOUND",
	},
};

static unsigned int nfsd_count3[ARRAY_SIZE(nfsd_procedures4)];
const struct svc_version nfsd_version4 = {
	.vs_vers		= 4,
	.vs_nproc		= 2,
	.vs_proc		= nfsd_procedures4,
	.vs_count		= nfsd_count3,
	.vs_dispatch		= nfsd_dispatch,
	.vs_xdrsize		= NFS4_SVC_XDRSIZE,
	.vs_rpcb_optnl		= true,
	.vs_need_cong_ctrl	= true,
};<|MERGE_RESOLUTION|>--- conflicted
+++ resolved
@@ -1704,12 +1704,9 @@
 out_err:
 	if (async_copy)
 		cleanup_async_copy(async_copy);
-<<<<<<< HEAD
-=======
 	status = nfserrno(-ENOMEM);
 	if (!copy->cp_intra)
 		nfsd4_interssc_disconnect(copy->ss_mnt);
->>>>>>> 7d2a07b7
 	goto out;
 }
 
