/*
 *  Server-side procedures for NFSv4.
 *
 *  Copyright (c) 2002 The Regents of the University of Michigan.
 *  All rights reserved.
 *
 *  Kendrick Smith <kmsmith@umich.edu>
 *  Andy Adamson   <andros@umich.edu>
 *
 *  Redistribution and use in source and binary forms, with or without
 *  modification, are permitted provided that the following conditions
 *  are met:
 *
 *  1. Redistributions of source code must retain the above copyright
 *     notice, this list of conditions and the following disclaimer.
 *  2. Redistributions in binary form must reproduce the above copyright
 *     notice, this list of conditions and the following disclaimer in the
 *     documentation and/or other materials provided with the distribution.
 *  3. Neither the name of the University nor the names of its
 *     contributors may be used to endorse or promote products derived
 *     from this software without specific prior written permission.
 *
 *  THIS SOFTWARE IS PROVIDED ``AS IS'' AND ANY EXPRESS OR IMPLIED
 *  WARRANTIES, INCLUDING, BUT NOT LIMITED TO, THE IMPLIED WARRANTIES OF
 *  MERCHANTABILITY AND FITNESS FOR A PARTICULAR PURPOSE ARE
 *  DISCLAIMED. IN NO EVENT SHALL THE REGENTS OR CONTRIBUTORS BE LIABLE
 *  FOR ANY DIRECT, INDIRECT, INCIDENTAL, SPECIAL, EXEMPLARY, OR
 *  CONSEQUENTIAL DAMAGES (INCLUDING, BUT NOT LIMITED TO, PROCUREMENT OF
 *  SUBSTITUTE GOODS OR SERVICES; LOSS OF USE, DATA, OR PROFITS; OR
 *  BUSINESS INTERRUPTION) HOWEVER CAUSED AND ON ANY THEORY OF
 *  LIABILITY, WHETHER IN CONTRACT, STRICT LIABILITY, OR TORT (INCLUDING
 *  NEGLIGENCE OR OTHERWISE) ARISING IN ANY WAY OUT OF THE USE OF THIS
 *  SOFTWARE, EVEN IF ADVISED OF THE POSSIBILITY OF SUCH DAMAGE.
 */
#include <linux/file.h>
#include <linux/slab.h>

#include "idmap.h"
#include "cache.h"
#include "xdr4.h"
#include "vfs.h"
#include "current_stateid.h"

#define NFSDDBG_FACILITY		NFSDDBG_PROC

static u32 nfsd_attrmask[] = {
	NFSD_WRITEABLE_ATTRS_WORD0,
	NFSD_WRITEABLE_ATTRS_WORD1,
	NFSD_WRITEABLE_ATTRS_WORD2
};

static u32 nfsd41_ex_attrmask[] = {
	NFSD_SUPPATTR_EXCLCREAT_WORD0,
	NFSD_SUPPATTR_EXCLCREAT_WORD1,
	NFSD_SUPPATTR_EXCLCREAT_WORD2
};

static __be32
check_attr_support(struct svc_rqst *rqstp, struct nfsd4_compound_state *cstate,
		   u32 *bmval, u32 *writable)
{
	struct dentry *dentry = cstate->current_fh.fh_dentry;

	/*
	 * Check about attributes are supported by the NFSv4 server or not.
	 * According to spec, unsupported attributes return ERR_ATTRNOTSUPP.
	 */
	if ((bmval[0] & ~nfsd_suppattrs0(cstate->minorversion)) ||
	    (bmval[1] & ~nfsd_suppattrs1(cstate->minorversion)) ||
	    (bmval[2] & ~nfsd_suppattrs2(cstate->minorversion)))
		return nfserr_attrnotsupp;

	/*
	 * Check FATTR4_WORD0_ACL can be supported
	 * in current environment or not.
	 */
	if (bmval[0] & FATTR4_WORD0_ACL) {
		if (!IS_POSIXACL(dentry->d_inode))
			return nfserr_attrnotsupp;
	}

	/*
	 * According to spec, read-only attributes return ERR_INVAL.
	 */
	if (writable) {
		if ((bmval[0] & ~writable[0]) || (bmval[1] & ~writable[1]) ||
		    (bmval[2] & ~writable[2]))
			return nfserr_inval;
	}

	return nfs_ok;
}

static __be32
nfsd4_check_open_attributes(struct svc_rqst *rqstp,
	struct nfsd4_compound_state *cstate, struct nfsd4_open *open)
{
	__be32 status = nfs_ok;

	if (open->op_create == NFS4_OPEN_CREATE) {
		if (open->op_createmode == NFS4_CREATE_UNCHECKED
		    || open->op_createmode == NFS4_CREATE_GUARDED)
			status = check_attr_support(rqstp, cstate,
					open->op_bmval, nfsd_attrmask);
		else if (open->op_createmode == NFS4_CREATE_EXCLUSIVE4_1)
			status = check_attr_support(rqstp, cstate,
					open->op_bmval, nfsd41_ex_attrmask);
	}

	return status;
}

static int
is_create_with_attrs(struct nfsd4_open *open)
{
	return open->op_create == NFS4_OPEN_CREATE
		&& (open->op_createmode == NFS4_CREATE_UNCHECKED
		    || open->op_createmode == NFS4_CREATE_GUARDED
		    || open->op_createmode == NFS4_CREATE_EXCLUSIVE4_1);
}

/*
 * if error occurs when setting the acl, just clear the acl bit
 * in the returned attr bitmap.
 */
static void
do_set_nfs4_acl(struct svc_rqst *rqstp, struct svc_fh *fhp,
		struct nfs4_acl *acl, u32 *bmval)
{
	__be32 status;

	status = nfsd4_set_nfs4_acl(rqstp, fhp, acl);
	if (status)
		/*
		 * We should probably fail the whole open at this point,
		 * but we've already created the file, so it's too late;
		 * So this seems the least of evils:
		 */
		bmval[0] &= ~FATTR4_WORD0_ACL;
}

static inline void
fh_dup2(struct svc_fh *dst, struct svc_fh *src)
{
	fh_put(dst);
	dget(src->fh_dentry);
	if (src->fh_export)
		cache_get(&src->fh_export->h);
	*dst = *src;
}

static __be32
do_open_permission(struct svc_rqst *rqstp, struct svc_fh *current_fh, struct nfsd4_open *open, int accmode)
{
	__be32 status;

	if (open->op_truncate &&
		!(open->op_share_access & NFS4_SHARE_ACCESS_WRITE))
		return nfserr_inval;

	accmode |= NFSD_MAY_READ_IF_EXEC;

	if (open->op_share_access & NFS4_SHARE_ACCESS_READ)
		accmode |= NFSD_MAY_READ;
	if (open->op_share_access & NFS4_SHARE_ACCESS_WRITE)
		accmode |= (NFSD_MAY_WRITE | NFSD_MAY_TRUNC);
	if (open->op_share_deny & NFS4_SHARE_DENY_READ)
		accmode |= NFSD_MAY_WRITE;

	status = fh_verify(rqstp, current_fh, S_IFREG, accmode);

	return status;
}

static __be32 nfsd_check_obj_isreg(struct svc_fh *fh)
{
	umode_t mode = fh->fh_dentry->d_inode->i_mode;

	if (S_ISREG(mode))
		return nfs_ok;
	if (S_ISDIR(mode))
		return nfserr_isdir;
	/*
	 * Using err_symlink as our catch-all case may look odd; but
	 * there's no other obvious error for this case in 4.0, and we
	 * happen to know that it will cause the linux v4 client to do
	 * the right thing on attempts to open something other than a
	 * regular file.
	 */
	return nfserr_symlink;
}

static __be32
do_open_lookup(struct svc_rqst *rqstp, struct svc_fh *current_fh, struct nfsd4_open *open)
{
	struct svc_fh *resfh;
	__be32 status;

	resfh = kmalloc(sizeof(struct svc_fh), GFP_KERNEL);
	if (!resfh)
		return nfserr_jukebox;
	fh_init(resfh, NFS4_FHSIZE);
	open->op_truncate = 0;

	if (open->op_create) {
		/* FIXME: check session persistence and pnfs flags.
		 * The nfsv4.1 spec requires the following semantics:
		 *
		 * Persistent   | pNFS   | Server REQUIRED | Client Allowed
		 * Reply Cache  | server |                 |
		 * -------------+--------+-----------------+--------------------
		 * no           | no     | EXCLUSIVE4_1    | EXCLUSIVE4_1
		 *              |        |                 | (SHOULD)
		 *              |        | and EXCLUSIVE4  | or EXCLUSIVE4
		 *              |        |                 | (SHOULD NOT)
		 * no           | yes    | EXCLUSIVE4_1    | EXCLUSIVE4_1
		 * yes          | no     | GUARDED4        | GUARDED4
		 * yes          | yes    | GUARDED4        | GUARDED4
		 */

		/*
		 * Note: create modes (UNCHECKED,GUARDED...) are the same
		 * in NFSv4 as in v3 except EXCLUSIVE4_1.
		 */
		status = do_nfsd_create(rqstp, current_fh, open->op_fname.data,
					open->op_fname.len, &open->op_iattr,
					resfh, open->op_createmode,
					(u32 *)open->op_verf.data,
					&open->op_truncate, &open->op_created);

		/*
		 * Following rfc 3530 14.2.16, use the returned bitmask
		 * to indicate which attributes we used to store the
		 * verifier:
		 */
		if (open->op_createmode == NFS4_CREATE_EXCLUSIVE && status == 0)
			open->op_bmval[1] = (FATTR4_WORD1_TIME_ACCESS |
							FATTR4_WORD1_TIME_MODIFY);
	} else {
		status = nfsd_lookup(rqstp, current_fh,
				     open->op_fname.data, open->op_fname.len, resfh);
		fh_unlock(current_fh);
	}
	if (status)
		goto out;
<<<<<<< HEAD
	status = nfsd_check_obj_isreg(&resfh);
=======
	status = nfsd_check_obj_isreg(resfh);
>>>>>>> b0b9e5c5
	if (status)
		goto out;

	if (is_create_with_attrs(open) && open->op_acl != NULL)
		do_set_nfs4_acl(rqstp, resfh, open->op_acl, open->op_bmval);

	/* set reply cache */
	fh_copy_shallow(&open->op_openowner->oo_owner.so_replay.rp_openfh,
			&resfh->fh_handle);
	if (!open->op_created)
		status = do_open_permission(rqstp, resfh, open,
					    NFSD_MAY_NOP);
	set_change_info(&open->op_cinfo, current_fh);
	fh_dup2(current_fh, resfh);
out:
	fh_put(resfh);
	kfree(resfh);
	return status;
}

static __be32
do_open_fhandle(struct svc_rqst *rqstp, struct svc_fh *current_fh, struct nfsd4_open *open)
{
	__be32 status;

	/* We don't know the target directory, and therefore can not
	* set the change info
	*/

	memset(&open->op_cinfo, 0, sizeof(struct nfsd4_change_info));

	/* set replay cache */
	fh_copy_shallow(&open->op_openowner->oo_owner.so_replay.rp_openfh,
			&current_fh->fh_handle);

	open->op_truncate = (open->op_iattr.ia_valid & ATTR_SIZE) &&
		(open->op_iattr.ia_size == 0);

	status = do_open_permission(rqstp, current_fh, open,
				    NFSD_MAY_OWNER_OVERRIDE);

	return status;
}

static void
copy_clientid(clientid_t *clid, struct nfsd4_session *session)
{
	struct nfsd4_sessionid *sid =
			(struct nfsd4_sessionid *)session->se_sessionid.data;

	clid->cl_boot = sid->clientid.cl_boot;
	clid->cl_id = sid->clientid.cl_id;
}

static __be32
nfsd4_open(struct svc_rqst *rqstp, struct nfsd4_compound_state *cstate,
	   struct nfsd4_open *open)
{
	__be32 status;
	struct nfsd4_compoundres *resp;

	dprintk("NFSD: nfsd4_open filename %.*s op_openowner %p\n",
		(int)open->op_fname.len, open->op_fname.data,
		open->op_openowner);

	/* This check required by spec. */
	if (open->op_create && open->op_claim_type != NFS4_OPEN_CLAIM_NULL)
		return nfserr_inval;

	open->op_created = 0;
	/*
	 * RFC5661 18.51.3
	 * Before RECLAIM_COMPLETE done, server should deny new lock
	 */
	if (nfsd4_has_session(cstate) &&
	    !test_bit(NFSD4_CLIENT_RECLAIM_COMPLETE,
		      &cstate->session->se_client->cl_flags) &&
	    open->op_claim_type != NFS4_OPEN_CLAIM_PREVIOUS)
		return nfserr_grace;

	if (nfsd4_has_session(cstate))
		copy_clientid(&open->op_clientid, cstate->session);

	nfs4_lock_state();

	/* check seqid for replay. set nfs4_owner */
	resp = rqstp->rq_resp;
	status = nfsd4_process_open1(&resp->cstate, open);
	if (status == nfserr_replay_me) {
		struct nfs4_replay *rp = &open->op_openowner->oo_owner.so_replay;
		fh_put(&cstate->current_fh);
		fh_copy_shallow(&cstate->current_fh.fh_handle,
				&rp->rp_openfh);
		status = fh_verify(rqstp, &cstate->current_fh, 0, NFSD_MAY_NOP);
		if (status)
			dprintk("nfsd4_open: replay failed"
				" restoring previous filehandle\n");
		else
			status = nfserr_replay_me;
	}
	if (status)
		goto out;

	status = nfsd4_check_open_attributes(rqstp, cstate, open);
	if (status)
		goto out;

	/* Openowner is now set, so sequence id will get bumped.  Now we need
	 * these checks before we do any creates: */
	status = nfserr_grace;
	if (locks_in_grace() && open->op_claim_type != NFS4_OPEN_CLAIM_PREVIOUS)
		goto out;
	status = nfserr_no_grace;
	if (!locks_in_grace() && open->op_claim_type == NFS4_OPEN_CLAIM_PREVIOUS)
		goto out;

	switch (open->op_claim_type) {
		case NFS4_OPEN_CLAIM_DELEGATE_CUR:
		case NFS4_OPEN_CLAIM_NULL:
			status = do_open_lookup(rqstp, &cstate->current_fh,
						open);
			if (status)
				goto out;
			break;
		case NFS4_OPEN_CLAIM_PREVIOUS:
			open->op_openowner->oo_flags |= NFS4_OO_CONFIRMED;
			status = nfs4_check_open_reclaim(&open->op_clientid);
			if (status)
				goto out;
		case NFS4_OPEN_CLAIM_FH:
		case NFS4_OPEN_CLAIM_DELEG_CUR_FH:
			status = do_open_fhandle(rqstp, &cstate->current_fh,
						 open);
			if (status)
				goto out;
			break;
		case NFS4_OPEN_CLAIM_DELEG_PREV_FH:
             	case NFS4_OPEN_CLAIM_DELEGATE_PREV:
			open->op_openowner->oo_flags |= NFS4_OO_CONFIRMED;
			dprintk("NFSD: unsupported OPEN claim type %d\n",
				open->op_claim_type);
			status = nfserr_notsupp;
			goto out;
		default:
			dprintk("NFSD: Invalid OPEN claim type %d\n",
				open->op_claim_type);
			status = nfserr_inval;
			goto out;
	}
	/*
	 * nfsd4_process_open2() does the actual opening of the file.  If
	 * successful, it (1) truncates the file if open->op_truncate was
	 * set, (2) sets open->op_stateid, (3) sets open->op_delegation.
	 */
	status = nfsd4_process_open2(rqstp, &cstate->current_fh, open);
	WARN_ON(status && open->op_created);
out:
	nfsd4_cleanup_open_state(open, status);
	if (open->op_openowner)
		cstate->replay_owner = &open->op_openowner->oo_owner;
	else
		nfs4_unlock_state();
	return status;
}

/*
 * filehandle-manipulating ops.
 */
static __be32
nfsd4_getfh(struct svc_rqst *rqstp, struct nfsd4_compound_state *cstate,
	    struct svc_fh **getfh)
{
	if (!cstate->current_fh.fh_dentry)
		return nfserr_nofilehandle;

	*getfh = &cstate->current_fh;
	return nfs_ok;
}

static __be32
nfsd4_putfh(struct svc_rqst *rqstp, struct nfsd4_compound_state *cstate,
	    struct nfsd4_putfh *putfh)
{
	fh_put(&cstate->current_fh);
	cstate->current_fh.fh_handle.fh_size = putfh->pf_fhlen;
	memcpy(&cstate->current_fh.fh_handle.fh_base, putfh->pf_fhval,
	       putfh->pf_fhlen);
	return fh_verify(rqstp, &cstate->current_fh, 0, NFSD_MAY_BYPASS_GSS);
}

static __be32
nfsd4_putrootfh(struct svc_rqst *rqstp, struct nfsd4_compound_state *cstate,
		void *arg)
{
	__be32 status;

	fh_put(&cstate->current_fh);
	status = exp_pseudoroot(rqstp, &cstate->current_fh);
	return status;
}

static __be32
nfsd4_restorefh(struct svc_rqst *rqstp, struct nfsd4_compound_state *cstate,
		void *arg)
{
	if (!cstate->save_fh.fh_dentry)
		return nfserr_restorefh;

	fh_dup2(&cstate->current_fh, &cstate->save_fh);
	if (HAS_STATE_ID(cstate, SAVED_STATE_ID_FLAG)) {
		memcpy(&cstate->current_stateid, &cstate->save_stateid, sizeof(stateid_t));
		SET_STATE_ID(cstate, CURRENT_STATE_ID_FLAG);
	}
	return nfs_ok;
}

static __be32
nfsd4_savefh(struct svc_rqst *rqstp, struct nfsd4_compound_state *cstate,
	     void *arg)
{
	if (!cstate->current_fh.fh_dentry)
		return nfserr_nofilehandle;

	fh_dup2(&cstate->save_fh, &cstate->current_fh);
	if (HAS_STATE_ID(cstate, CURRENT_STATE_ID_FLAG)) {
		memcpy(&cstate->save_stateid, &cstate->current_stateid, sizeof(stateid_t));
		SET_STATE_ID(cstate, SAVED_STATE_ID_FLAG);
	}
	return nfs_ok;
}

/*
 * misc nfsv4 ops
 */
static __be32
nfsd4_access(struct svc_rqst *rqstp, struct nfsd4_compound_state *cstate,
	     struct nfsd4_access *access)
{
	if (access->ac_req_access & ~NFS3_ACCESS_FULL)
		return nfserr_inval;

	access->ac_resp_access = access->ac_req_access;
	return nfsd_access(rqstp, &cstate->current_fh, &access->ac_resp_access,
			   &access->ac_supported);
}

static void gen_boot_verifier(nfs4_verifier *verifier)
{
	__be32 verf[2];

	verf[0] = (__be32)nfssvc_boot.tv_sec;
	verf[1] = (__be32)nfssvc_boot.tv_usec;
	memcpy(verifier->data, verf, sizeof(verifier->data));
}

static __be32
nfsd4_commit(struct svc_rqst *rqstp, struct nfsd4_compound_state *cstate,
	     struct nfsd4_commit *commit)
{
	gen_boot_verifier(&commit->co_verf);
	return nfsd_commit(rqstp, &cstate->current_fh, commit->co_offset,
			     commit->co_count);
}

static __be32
nfsd4_create(struct svc_rqst *rqstp, struct nfsd4_compound_state *cstate,
	     struct nfsd4_create *create)
{
	struct svc_fh resfh;
	__be32 status;
	dev_t rdev;

	fh_init(&resfh, NFS4_FHSIZE);

	status = fh_verify(rqstp, &cstate->current_fh, S_IFDIR,
			   NFSD_MAY_CREATE);
	if (status)
		return status;

	status = check_attr_support(rqstp, cstate, create->cr_bmval,
				    nfsd_attrmask);
	if (status)
		return status;

	switch (create->cr_type) {
	case NF4LNK:
		/* ugh! we have to null-terminate the linktext, or
		 * vfs_symlink() will choke.  it is always safe to
		 * null-terminate by brute force, since at worst we
		 * will overwrite the first byte of the create namelen
		 * in the XDR buffer, which has already been extracted
		 * during XDR decode.
		 */
		create->cr_linkname[create->cr_linklen] = 0;

		status = nfsd_symlink(rqstp, &cstate->current_fh,
				      create->cr_name, create->cr_namelen,
				      create->cr_linkname, create->cr_linklen,
				      &resfh, &create->cr_iattr);
		break;

	case NF4BLK:
		rdev = MKDEV(create->cr_specdata1, create->cr_specdata2);
		if (MAJOR(rdev) != create->cr_specdata1 ||
		    MINOR(rdev) != create->cr_specdata2)
			return nfserr_inval;
		status = nfsd_create(rqstp, &cstate->current_fh,
				     create->cr_name, create->cr_namelen,
				     &create->cr_iattr, S_IFBLK, rdev, &resfh);
		break;

	case NF4CHR:
		rdev = MKDEV(create->cr_specdata1, create->cr_specdata2);
		if (MAJOR(rdev) != create->cr_specdata1 ||
		    MINOR(rdev) != create->cr_specdata2)
			return nfserr_inval;
		status = nfsd_create(rqstp, &cstate->current_fh,
				     create->cr_name, create->cr_namelen,
				     &create->cr_iattr,S_IFCHR, rdev, &resfh);
		break;

	case NF4SOCK:
		status = nfsd_create(rqstp, &cstate->current_fh,
				     create->cr_name, create->cr_namelen,
				     &create->cr_iattr, S_IFSOCK, 0, &resfh);
		break;

	case NF4FIFO:
		status = nfsd_create(rqstp, &cstate->current_fh,
				     create->cr_name, create->cr_namelen,
				     &create->cr_iattr, S_IFIFO, 0, &resfh);
		break;

	case NF4DIR:
		create->cr_iattr.ia_valid &= ~ATTR_SIZE;
		status = nfsd_create(rqstp, &cstate->current_fh,
				     create->cr_name, create->cr_namelen,
				     &create->cr_iattr, S_IFDIR, 0, &resfh);
		break;

	default:
		status = nfserr_badtype;
	}

	if (status)
		goto out;

	if (create->cr_acl != NULL)
		do_set_nfs4_acl(rqstp, &resfh, create->cr_acl,
				create->cr_bmval);

	fh_unlock(&cstate->current_fh);
	set_change_info(&create->cr_cinfo, &cstate->current_fh);
	fh_dup2(&cstate->current_fh, &resfh);
out:
	fh_put(&resfh);
	return status;
}

static __be32
nfsd4_getattr(struct svc_rqst *rqstp, struct nfsd4_compound_state *cstate,
	      struct nfsd4_getattr *getattr)
{
	__be32 status;

	status = fh_verify(rqstp, &cstate->current_fh, 0, NFSD_MAY_NOP);
	if (status)
		return status;

	if (getattr->ga_bmval[1] & NFSD_WRITEONLY_ATTRS_WORD1)
		return nfserr_inval;

	getattr->ga_bmval[0] &= nfsd_suppattrs0(cstate->minorversion);
	getattr->ga_bmval[1] &= nfsd_suppattrs1(cstate->minorversion);
	getattr->ga_bmval[2] &= nfsd_suppattrs2(cstate->minorversion);

	getattr->ga_fhp = &cstate->current_fh;
	return nfs_ok;
}

static __be32
nfsd4_link(struct svc_rqst *rqstp, struct nfsd4_compound_state *cstate,
	   struct nfsd4_link *link)
{
	__be32 status = nfserr_nofilehandle;

	if (!cstate->save_fh.fh_dentry)
		return status;
	status = nfsd_link(rqstp, &cstate->current_fh,
			   link->li_name, link->li_namelen, &cstate->save_fh);
	if (!status)
		set_change_info(&link->li_cinfo, &cstate->current_fh);
	return status;
}

static __be32 nfsd4_do_lookupp(struct svc_rqst *rqstp, struct svc_fh *fh)
{
	struct svc_fh tmp_fh;
	__be32 ret;

	fh_init(&tmp_fh, NFS4_FHSIZE);
	ret = exp_pseudoroot(rqstp, &tmp_fh);
	if (ret)
		return ret;
	if (tmp_fh.fh_dentry == fh->fh_dentry) {
		fh_put(&tmp_fh);
		return nfserr_noent;
	}
	fh_put(&tmp_fh);
	return nfsd_lookup(rqstp, fh, "..", 2, fh);
}

static __be32
nfsd4_lookupp(struct svc_rqst *rqstp, struct nfsd4_compound_state *cstate,
	      void *arg)
{
	return nfsd4_do_lookupp(rqstp, &cstate->current_fh);
}

static __be32
nfsd4_lookup(struct svc_rqst *rqstp, struct nfsd4_compound_state *cstate,
	     struct nfsd4_lookup *lookup)
{
	return nfsd_lookup(rqstp, &cstate->current_fh,
			   lookup->lo_name, lookup->lo_len,
			   &cstate->current_fh);
}

static __be32
nfsd4_read(struct svc_rqst *rqstp, struct nfsd4_compound_state *cstate,
	   struct nfsd4_read *read)
{
	__be32 status;

	/* no need to check permission - this will be done in nfsd_read() */

	read->rd_filp = NULL;
	if (read->rd_offset >= OFFSET_MAX)
		return nfserr_inval;

	nfs4_lock_state();
	/* check stateid */
	if ((status = nfs4_preprocess_stateid_op(cstate, &read->rd_stateid,
						 RD_STATE, &read->rd_filp))) {
		dprintk("NFSD: nfsd4_read: couldn't process stateid!\n");
		goto out;
	}
	if (read->rd_filp)
		get_file(read->rd_filp);
	status = nfs_ok;
out:
	nfs4_unlock_state();
	read->rd_rqstp = rqstp;
	read->rd_fhp = &cstate->current_fh;
	return status;
}

static __be32
nfsd4_readdir(struct svc_rqst *rqstp, struct nfsd4_compound_state *cstate,
	      struct nfsd4_readdir *readdir)
{
	u64 cookie = readdir->rd_cookie;
	static const nfs4_verifier zeroverf;

	/* no need to check permission - this will be done in nfsd_readdir() */

	if (readdir->rd_bmval[1] & NFSD_WRITEONLY_ATTRS_WORD1)
		return nfserr_inval;

	readdir->rd_bmval[0] &= nfsd_suppattrs0(cstate->minorversion);
	readdir->rd_bmval[1] &= nfsd_suppattrs1(cstate->minorversion);
	readdir->rd_bmval[2] &= nfsd_suppattrs2(cstate->minorversion);

	if ((cookie == 1) || (cookie == 2) ||
	    (cookie == 0 && memcmp(readdir->rd_verf.data, zeroverf.data, NFS4_VERIFIER_SIZE)))
		return nfserr_bad_cookie;

	readdir->rd_rqstp = rqstp;
	readdir->rd_fhp = &cstate->current_fh;
	return nfs_ok;
}

static __be32
nfsd4_readlink(struct svc_rqst *rqstp, struct nfsd4_compound_state *cstate,
	       struct nfsd4_readlink *readlink)
{
	readlink->rl_rqstp = rqstp;
	readlink->rl_fhp = &cstate->current_fh;
	return nfs_ok;
}

static __be32
nfsd4_remove(struct svc_rqst *rqstp, struct nfsd4_compound_state *cstate,
	     struct nfsd4_remove *remove)
{
	__be32 status;

	if (locks_in_grace())
		return nfserr_grace;
	status = nfsd_unlink(rqstp, &cstate->current_fh, 0,
			     remove->rm_name, remove->rm_namelen);
	if (!status) {
		fh_unlock(&cstate->current_fh);
		set_change_info(&remove->rm_cinfo, &cstate->current_fh);
	}
	return status;
}

static __be32
nfsd4_rename(struct svc_rqst *rqstp, struct nfsd4_compound_state *cstate,
	     struct nfsd4_rename *rename)
{
	__be32 status = nfserr_nofilehandle;

	if (!cstate->save_fh.fh_dentry)
		return status;
	if (locks_in_grace() && !(cstate->save_fh.fh_export->ex_flags
					& NFSEXP_NOSUBTREECHECK))
		return nfserr_grace;
	status = nfsd_rename(rqstp, &cstate->save_fh, rename->rn_sname,
			     rename->rn_snamelen, &cstate->current_fh,
			     rename->rn_tname, rename->rn_tnamelen);

	/* the underlying filesystem returns different error's than required
	 * by NFSv4. both save_fh and current_fh have been verified.. */
	if (status == nfserr_isdir)
		status = nfserr_exist;
	else if ((status == nfserr_notdir) &&
                  (S_ISDIR(cstate->save_fh.fh_dentry->d_inode->i_mode) &&
                   S_ISDIR(cstate->current_fh.fh_dentry->d_inode->i_mode)))
		status = nfserr_exist;

	if (!status) {
		set_change_info(&rename->rn_sinfo, &cstate->current_fh);
		set_change_info(&rename->rn_tinfo, &cstate->save_fh);
	}
	return status;
}

static __be32
nfsd4_secinfo(struct svc_rqst *rqstp, struct nfsd4_compound_state *cstate,
	      struct nfsd4_secinfo *secinfo)
{
	struct svc_fh resfh;
	struct svc_export *exp;
	struct dentry *dentry;
	__be32 err;

	fh_init(&resfh, NFS4_FHSIZE);
	err = fh_verify(rqstp, &cstate->current_fh, S_IFDIR, NFSD_MAY_EXEC);
	if (err)
		return err;
	err = nfsd_lookup_dentry(rqstp, &cstate->current_fh,
				    secinfo->si_name, secinfo->si_namelen,
				    &exp, &dentry);
	if (err)
		return err;
	if (dentry->d_inode == NULL) {
		exp_put(exp);
		err = nfserr_noent;
	} else
		secinfo->si_exp = exp;
	dput(dentry);
	if (cstate->minorversion)
		/* See rfc 5661 section 2.6.3.1.1.8 */
		fh_put(&cstate->current_fh);
	return err;
}

static __be32
nfsd4_secinfo_no_name(struct svc_rqst *rqstp, struct nfsd4_compound_state *cstate,
	      struct nfsd4_secinfo_no_name *sin)
{
	__be32 err;

	switch (sin->sin_style) {
	case NFS4_SECINFO_STYLE4_CURRENT_FH:
		break;
	case NFS4_SECINFO_STYLE4_PARENT:
		err = nfsd4_do_lookupp(rqstp, &cstate->current_fh);
		if (err)
			return err;
		break;
	default:
		return nfserr_inval;
	}
	exp_get(cstate->current_fh.fh_export);
	sin->sin_exp = cstate->current_fh.fh_export;
	fh_put(&cstate->current_fh);
	return nfs_ok;
}

static __be32
nfsd4_setattr(struct svc_rqst *rqstp, struct nfsd4_compound_state *cstate,
	      struct nfsd4_setattr *setattr)
{
	__be32 status = nfs_ok;
	int err;

	if (setattr->sa_iattr.ia_valid & ATTR_SIZE) {
		nfs4_lock_state();
		status = nfs4_preprocess_stateid_op(cstate,
			&setattr->sa_stateid, WR_STATE, NULL);
		nfs4_unlock_state();
		if (status) {
			dprintk("NFSD: nfsd4_setattr: couldn't process stateid!\n");
			return status;
		}
	}
	err = fh_want_write(&cstate->current_fh);
	if (err)
		return nfserrno(err);
	status = nfs_ok;

	status = check_attr_support(rqstp, cstate, setattr->sa_bmval,
				    nfsd_attrmask);
	if (status)
		goto out;

	if (setattr->sa_acl != NULL)
		status = nfsd4_set_nfs4_acl(rqstp, &cstate->current_fh,
					    setattr->sa_acl);
	if (status)
		goto out;
	status = nfsd_setattr(rqstp, &cstate->current_fh, &setattr->sa_iattr,
				0, (time_t)0);
out:
	fh_drop_write(&cstate->current_fh);
	return status;
}

static __be32
nfsd4_write(struct svc_rqst *rqstp, struct nfsd4_compound_state *cstate,
	    struct nfsd4_write *write)
{
	stateid_t *stateid = &write->wr_stateid;
	struct file *filp = NULL;
	__be32 status = nfs_ok;
	unsigned long cnt;

	/* no need to check permission - this will be done in nfsd_write() */

	if (write->wr_offset >= OFFSET_MAX)
		return nfserr_inval;

	nfs4_lock_state();
	status = nfs4_preprocess_stateid_op(cstate, stateid, WR_STATE, &filp);
	if (filp)
		get_file(filp);
	nfs4_unlock_state();

	if (status) {
		dprintk("NFSD: nfsd4_write: couldn't process stateid!\n");
		return status;
	}

	cnt = write->wr_buflen;
	write->wr_how_written = write->wr_stable_how;
	gen_boot_verifier(&write->wr_verifier);

	status =  nfsd_write(rqstp, &cstate->current_fh, filp,
			     write->wr_offset, rqstp->rq_vec, write->wr_vlen,
			     &cnt, &write->wr_how_written);
	if (filp)
		fput(filp);

	write->wr_bytes_written = cnt;

	return status;
}

/* This routine never returns NFS_OK!  If there are no other errors, it
 * will return NFSERR_SAME or NFSERR_NOT_SAME depending on whether the
 * attributes matched.  VERIFY is implemented by mapping NFSERR_SAME
 * to NFS_OK after the call; NVERIFY by mapping NFSERR_NOT_SAME to NFS_OK.
 */
static __be32
_nfsd4_verify(struct svc_rqst *rqstp, struct nfsd4_compound_state *cstate,
	     struct nfsd4_verify *verify)
{
	__be32 *buf, *p;
	int count;
	__be32 status;

	status = fh_verify(rqstp, &cstate->current_fh, 0, NFSD_MAY_NOP);
	if (status)
		return status;

	status = check_attr_support(rqstp, cstate, verify->ve_bmval, NULL);
	if (status)
		return status;

	if ((verify->ve_bmval[0] & FATTR4_WORD0_RDATTR_ERROR)
	    || (verify->ve_bmval[1] & NFSD_WRITEONLY_ATTRS_WORD1))
		return nfserr_inval;
	if (verify->ve_attrlen & 3)
		return nfserr_inval;

	/* count in words:
	 *   bitmap_len(1) + bitmap(2) + attr_len(1) = 4
	 */
	count = 4 + (verify->ve_attrlen >> 2);
	buf = kmalloc(count << 2, GFP_KERNEL);
	if (!buf)
		return nfserr_jukebox;

	status = nfsd4_encode_fattr(&cstate->current_fh,
				    cstate->current_fh.fh_export,
				    cstate->current_fh.fh_dentry, buf,
				    &count, verify->ve_bmval,
				    rqstp, 0);

	/* this means that nfsd4_encode_fattr() ran out of space */
	if (status == nfserr_resource && count == 0)
		status = nfserr_not_same;
	if (status)
		goto out_kfree;

	/* skip bitmap */
	p = buf + 1 + ntohl(buf[0]);
	status = nfserr_not_same;
	if (ntohl(*p++) != verify->ve_attrlen)
		goto out_kfree;
	if (!memcmp(p, verify->ve_attrval, verify->ve_attrlen))
		status = nfserr_same;

out_kfree:
	kfree(buf);
	return status;
}

static __be32
nfsd4_nverify(struct svc_rqst *rqstp, struct nfsd4_compound_state *cstate,
	      struct nfsd4_verify *verify)
{
	__be32 status;

	status = _nfsd4_verify(rqstp, cstate, verify);
	return status == nfserr_not_same ? nfs_ok : status;
}

static __be32
nfsd4_verify(struct svc_rqst *rqstp, struct nfsd4_compound_state *cstate,
	     struct nfsd4_verify *verify)
{
	__be32 status;

	status = _nfsd4_verify(rqstp, cstate, verify);
	return status == nfserr_same ? nfs_ok : status;
}

/*
 * NULL call.
 */
static __be32
nfsd4_proc_null(struct svc_rqst *rqstp, void *argp, void *resp)
{
	return nfs_ok;
}

static inline void nfsd4_increment_op_stats(u32 opnum)
{
	if (opnum >= FIRST_NFS4_OP && opnum <= LAST_NFS4_OP)
		nfsdstats.nfs4_opcount[opnum]++;
}

typedef __be32(*nfsd4op_func)(struct svc_rqst *, struct nfsd4_compound_state *,
			      void *);
typedef u32(*nfsd4op_rsize)(struct svc_rqst *, struct nfsd4_op *op);
typedef void(*stateid_setter)(struct nfsd4_compound_state *, void *);
typedef void(*stateid_getter)(struct nfsd4_compound_state *, void *);

enum nfsd4_op_flags {
	ALLOWED_WITHOUT_FH = 1 << 0,	/* No current filehandle required */
	ALLOWED_ON_ABSENT_FS = 1 << 1,	/* ops processed on absent fs */
	ALLOWED_AS_FIRST_OP = 1 << 2,	/* ops reqired first in compound */
	/* For rfc 5661 section 2.6.3.1.1: */
	OP_HANDLES_WRONGSEC = 1 << 3,
	OP_IS_PUTFH_LIKE = 1 << 4,
	/*
	 * These are the ops whose result size we estimate before
	 * encoding, to avoid performing an op then not being able to
	 * respond or cache a response.  This includes writes and setattrs
	 * as well as the operations usually called "nonidempotent":
	 */
	OP_MODIFIES_SOMETHING = 1 << 5,
	/*
	 * Cache compounds containing these ops in the xid-based drc:
	 * We use the DRC for compounds containing non-idempotent
	 * operations, *except* those that are 4.1-specific (since
	 * sessions provide their own EOS), and except for stateful
	 * operations other than setclientid and setclientid_confirm
	 * (since sequence numbers provide EOS for open, lock, etc in
	 * the v4.0 case).
	 */
	OP_CACHEME = 1 << 6,
	/*
	 * These are ops which clear current state id.
	 */
	OP_CLEAR_STATEID = 1 << 7,
};

struct nfsd4_operation {
	nfsd4op_func op_func;
	u32 op_flags;
	char *op_name;
	/* Try to get response size before operation */
	nfsd4op_rsize op_rsize_bop;
	stateid_setter op_get_currentstateid;
	stateid_getter op_set_currentstateid;
};

static struct nfsd4_operation nfsd4_ops[];

#ifdef NFSD_DEBUG
static const char *nfsd4_op_name(unsigned opnum);
#endif

/*
 * Enforce NFSv4.1 COMPOUND ordering rules:
 *
 * Also note, enforced elsewhere:
 *	- SEQUENCE other than as first op results in
 *	  NFS4ERR_SEQUENCE_POS. (Enforced in nfsd4_sequence().)
 *	- BIND_CONN_TO_SESSION must be the only op in its compound.
 *	  (Enforced in nfsd4_bind_conn_to_session().)
 *	- DESTROY_SESSION must be the final operation in a compound, if
 *	  sessionid's in SEQUENCE and DESTROY_SESSION are the same.
 *	  (Enforced in nfsd4_destroy_session().)
 */
static __be32 nfs41_check_op_ordering(struct nfsd4_compoundargs *args)
{
	struct nfsd4_op *op = &args->ops[0];

	/* These ordering requirements don't apply to NFSv4.0: */
	if (args->minorversion == 0)
		return nfs_ok;
	/* This is weird, but OK, not our problem: */
	if (args->opcnt == 0)
		return nfs_ok;
	if (op->status == nfserr_op_illegal)
		return nfs_ok;
	if (!(nfsd4_ops[op->opnum].op_flags & ALLOWED_AS_FIRST_OP))
		return nfserr_op_not_in_session;
	if (op->opnum == OP_SEQUENCE)
		return nfs_ok;
	if (args->opcnt != 1)
		return nfserr_not_only_op;
	return nfs_ok;
}

static inline struct nfsd4_operation *OPDESC(struct nfsd4_op *op)
{
	return &nfsd4_ops[op->opnum];
}

bool nfsd4_cache_this_op(struct nfsd4_op *op)
{
	return OPDESC(op)->op_flags & OP_CACHEME;
}

static bool need_wrongsec_check(struct svc_rqst *rqstp)
{
	struct nfsd4_compoundres *resp = rqstp->rq_resp;
	struct nfsd4_compoundargs *argp = rqstp->rq_argp;
	struct nfsd4_op *this = &argp->ops[resp->opcnt - 1];
	struct nfsd4_op *next = &argp->ops[resp->opcnt];
	struct nfsd4_operation *thisd;
	struct nfsd4_operation *nextd;

	thisd = OPDESC(this);
	/*
	 * Most ops check wronsec on our own; only the putfh-like ops
	 * have special rules.
	 */
	if (!(thisd->op_flags & OP_IS_PUTFH_LIKE))
		return false;
	/*
	 * rfc 5661 2.6.3.1.1.6: don't bother erroring out a
	 * put-filehandle operation if we're not going to use the
	 * result:
	 */
	if (argp->opcnt == resp->opcnt)
		return false;

	nextd = OPDESC(next);
	/*
	 * Rest of 2.6.3.1.1: certain operations will return WRONGSEC
	 * errors themselves as necessary; others should check for them
	 * now:
	 */
	return !(nextd->op_flags & OP_HANDLES_WRONGSEC);
}

/*
 * COMPOUND call.
 */
static __be32
nfsd4_proc_compound(struct svc_rqst *rqstp,
		    struct nfsd4_compoundargs *args,
		    struct nfsd4_compoundres *resp)
{
	struct nfsd4_op	*op;
	struct nfsd4_operation *opdesc;
	struct nfsd4_compound_state *cstate = &resp->cstate;
	int		slack_bytes;
	u32		plen = 0;
	__be32		status;

	resp->xbuf = &rqstp->rq_res;
	resp->p = rqstp->rq_res.head[0].iov_base +
						rqstp->rq_res.head[0].iov_len;
	resp->tagp = resp->p;
	/* reserve space for: taglen, tag, and opcnt */
	resp->p += 2 + XDR_QUADLEN(args->taglen);
	resp->end = rqstp->rq_res.head[0].iov_base + PAGE_SIZE;
	resp->taglen = args->taglen;
	resp->tag = args->tag;
	resp->opcnt = 0;
	resp->rqstp = rqstp;
	resp->cstate.minorversion = args->minorversion;
	resp->cstate.replay_owner = NULL;
	resp->cstate.session = NULL;
	fh_init(&resp->cstate.current_fh, NFS4_FHSIZE);
	fh_init(&resp->cstate.save_fh, NFS4_FHSIZE);
	/*
	 * Don't use the deferral mechanism for NFSv4; compounds make it
	 * too hard to avoid non-idempotency problems.
	 */
	rqstp->rq_usedeferral = 0;

	/*
	 * According to RFC3010, this takes precedence over all other errors.
	 */
	status = nfserr_minor_vers_mismatch;
	if (args->minorversion > nfsd_supported_minorversion)
		goto out;

	status = nfs41_check_op_ordering(args);
	if (status) {
		op = &args->ops[0];
		op->status = status;
		goto encode_op;
	}

	while (!status && resp->opcnt < args->opcnt) {
		op = &args->ops[resp->opcnt++];

		dprintk("nfsv4 compound op #%d/%d: %d (%s)\n",
			resp->opcnt, args->opcnt, op->opnum,
			nfsd4_op_name(op->opnum));
		/*
		 * The XDR decode routines may have pre-set op->status;
		 * for example, if there is a miscellaneous XDR error
		 * it will be set to nfserr_bad_xdr.
		 */
		if (op->status)
			goto encode_op;

		/* We must be able to encode a successful response to
		 * this operation, with enough room left over to encode a
		 * failed response to the next operation.  If we don't
		 * have enough room, fail with ERR_RESOURCE.
		 */
		slack_bytes = (char *)resp->end - (char *)resp->p;
		if (slack_bytes < COMPOUND_SLACK_SPACE
				+ COMPOUND_ERR_SLACK_SPACE) {
			BUG_ON(slack_bytes < COMPOUND_ERR_SLACK_SPACE);
			op->status = nfserr_resource;
			goto encode_op;
		}

		opdesc = OPDESC(op);

		if (!cstate->current_fh.fh_dentry) {
			if (!(opdesc->op_flags & ALLOWED_WITHOUT_FH)) {
				op->status = nfserr_nofilehandle;
				goto encode_op;
			}
		} else if (cstate->current_fh.fh_export->ex_fslocs.migrated &&
			  !(opdesc->op_flags & ALLOWED_ON_ABSENT_FS)) {
			op->status = nfserr_moved;
			goto encode_op;
		}

		/* If op is non-idempotent */
		if (opdesc->op_flags & OP_MODIFIES_SOMETHING) {
			plen = opdesc->op_rsize_bop(rqstp, op);
			op->status = nfsd4_check_resp_size(resp, plen);
		}

		if (op->status)
			goto encode_op;

		if (opdesc->op_func) {
			if (opdesc->op_get_currentstateid)
				opdesc->op_get_currentstateid(cstate, &op->u);
			op->status = opdesc->op_func(rqstp, cstate, &op->u);
		} else
			BUG_ON(op->status == nfs_ok);

		if (!op->status) {
			if (opdesc->op_set_currentstateid)
				opdesc->op_set_currentstateid(cstate, &op->u);

			if (opdesc->op_flags & OP_CLEAR_STATEID)
				clear_current_stateid(cstate);

			if (need_wrongsec_check(rqstp))
				op->status = check_nfsd_access(cstate->current_fh.fh_export, rqstp);
		}

encode_op:
		/* Only from SEQUENCE */
		if (resp->cstate.status == nfserr_replay_cache) {
			dprintk("%s NFS4.1 replay from cache\n", __func__);
			status = op->status;
			goto out;
		}
		if (op->status == nfserr_replay_me) {
			op->replay = &cstate->replay_owner->so_replay;
			nfsd4_encode_replay(resp, op);
			status = op->status = op->replay->rp_status;
		} else {
			nfsd4_encode_operation(resp, op);
			status = op->status;
		}

		dprintk("nfsv4 compound op %p opcnt %d #%d: %d: status %d\n",
			args->ops, args->opcnt, resp->opcnt, op->opnum,
			be32_to_cpu(status));

		if (cstate->replay_owner) {
			nfs4_unlock_state();
			cstate->replay_owner = NULL;
		}
		/* XXX Ugh, we need to get rid of this kind of special case: */
		if (op->opnum == OP_READ && op->u.read.rd_filp)
			fput(op->u.read.rd_filp);

		nfsd4_increment_op_stats(op->opnum);
	}

	resp->cstate.status = status;
	fh_put(&resp->cstate.current_fh);
	fh_put(&resp->cstate.save_fh);
	BUG_ON(resp->cstate.replay_owner);
out:
	/* Reset deferral mechanism for RPC deferrals */
	rqstp->rq_usedeferral = 1;
	dprintk("nfsv4 compound returned %d\n", ntohl(status));
	return status;
}

#define op_encode_hdr_size		(2)
#define op_encode_stateid_maxsz		(XDR_QUADLEN(NFS4_STATEID_SIZE))
#define op_encode_verifier_maxsz	(XDR_QUADLEN(NFS4_VERIFIER_SIZE))
#define op_encode_change_info_maxsz	(5)
#define nfs4_fattr_bitmap_maxsz		(4)

#define op_encode_lockowner_maxsz	(1 + XDR_QUADLEN(IDMAP_NAMESZ))
#define op_encode_lock_denied_maxsz	(8 + op_encode_lockowner_maxsz)

#define nfs4_owner_maxsz		(1 + XDR_QUADLEN(IDMAP_NAMESZ))

#define op_encode_ace_maxsz		(3 + nfs4_owner_maxsz)
#define op_encode_delegation_maxsz	(1 + op_encode_stateid_maxsz + 1 + \
					 op_encode_ace_maxsz)

#define op_encode_channel_attrs_maxsz	(6 + 1 + 1)

static inline u32 nfsd4_only_status_rsize(struct svc_rqst *rqstp, struct nfsd4_op *op)
{
	return (op_encode_hdr_size) * sizeof(__be32);
}

static inline u32 nfsd4_status_stateid_rsize(struct svc_rqst *rqstp, struct nfsd4_op *op)
{
	return (op_encode_hdr_size + op_encode_stateid_maxsz)* sizeof(__be32);
}

static inline u32 nfsd4_commit_rsize(struct svc_rqst *rqstp, struct nfsd4_op *op)
{
	return (op_encode_hdr_size + op_encode_verifier_maxsz) * sizeof(__be32);
}

static inline u32 nfsd4_create_rsize(struct svc_rqst *rqstp, struct nfsd4_op *op)
{
	return (op_encode_hdr_size + op_encode_change_info_maxsz
		+ nfs4_fattr_bitmap_maxsz) * sizeof(__be32);
}

static inline u32 nfsd4_link_rsize(struct svc_rqst *rqstp, struct nfsd4_op *op)
{
	return (op_encode_hdr_size + op_encode_change_info_maxsz)
		* sizeof(__be32);
}

static inline u32 nfsd4_lock_rsize(struct svc_rqst *rqstp, struct nfsd4_op *op)
{
	return (op_encode_hdr_size + op_encode_lock_denied_maxsz)
		* sizeof(__be32);
}

static inline u32 nfsd4_open_rsize(struct svc_rqst *rqstp, struct nfsd4_op *op)
{
	return (op_encode_hdr_size + op_encode_stateid_maxsz
		+ op_encode_change_info_maxsz + 1
		+ nfs4_fattr_bitmap_maxsz
		+ op_encode_delegation_maxsz) * sizeof(__be32);
}

static inline u32 nfsd4_read_rsize(struct svc_rqst *rqstp, struct nfsd4_op *op)
{
	u32 maxcount = 0, rlen = 0;

	maxcount = svc_max_payload(rqstp);
	rlen = op->u.read.rd_length;

	if (rlen > maxcount)
		rlen = maxcount;

	return (op_encode_hdr_size + 2) * sizeof(__be32) + rlen;
}

static inline u32 nfsd4_readdir_rsize(struct svc_rqst *rqstp, struct nfsd4_op *op)
{
	u32 rlen = op->u.readdir.rd_maxcount;

	if (rlen > PAGE_SIZE)
		rlen = PAGE_SIZE;

	return (op_encode_hdr_size + op_encode_verifier_maxsz)
		 * sizeof(__be32) + rlen;
}

static inline u32 nfsd4_remove_rsize(struct svc_rqst *rqstp, struct nfsd4_op *op)
{
	return (op_encode_hdr_size + op_encode_change_info_maxsz)
		* sizeof(__be32);
}

static inline u32 nfsd4_rename_rsize(struct svc_rqst *rqstp, struct nfsd4_op *op)
{
	return (op_encode_hdr_size + op_encode_change_info_maxsz
		+ op_encode_change_info_maxsz) * sizeof(__be32);
}

static inline u32 nfsd4_setattr_rsize(struct svc_rqst *rqstp, struct nfsd4_op *op)
{
	return (op_encode_hdr_size + nfs4_fattr_bitmap_maxsz) * sizeof(__be32);
}

static inline u32 nfsd4_setclientid_rsize(struct svc_rqst *rqstp, struct nfsd4_op *op)
{
	return (op_encode_hdr_size + 2 + 1024) * sizeof(__be32);
}

static inline u32 nfsd4_write_rsize(struct svc_rqst *rqstp, struct nfsd4_op *op)
{
	return (op_encode_hdr_size + op_encode_verifier_maxsz) * sizeof(__be32);
}

static inline u32 nfsd4_exchange_id_rsize(struct svc_rqst *rqstp, struct nfsd4_op *op)
{
	return (op_encode_hdr_size + 2 + 1 + /* eir_clientid, eir_sequenceid */\
		1 + 1 + 0 + /* eir_flags, spr_how, SP4_NONE (for now) */\
		2 + /*eir_server_owner.so_minor_id */\
		/* eir_server_owner.so_major_id<> */\
		XDR_QUADLEN(NFS4_OPAQUE_LIMIT) + 1 +\
		/* eir_server_scope<> */\
		XDR_QUADLEN(NFS4_OPAQUE_LIMIT) + 1 +\
		1 + /* eir_server_impl_id array length */\
		0 /* ignored eir_server_impl_id contents */) * sizeof(__be32);
}

static inline u32 nfsd4_bind_conn_to_session_rsize(struct svc_rqst *rqstp, struct nfsd4_op *op)
{
	return (op_encode_hdr_size + \
		XDR_QUADLEN(NFS4_MAX_SESSIONID_LEN) + /* bctsr_sessid */\
		2 /* bctsr_dir, use_conn_in_rdma_mode */) * sizeof(__be32);
}

static inline u32 nfsd4_create_session_rsize(struct svc_rqst *rqstp, struct nfsd4_op *op)
{
	return (op_encode_hdr_size + \
		XDR_QUADLEN(NFS4_MAX_SESSIONID_LEN) + /* sessionid */\
		2 + /* csr_sequence, csr_flags */\
		op_encode_channel_attrs_maxsz + \
		op_encode_channel_attrs_maxsz) * sizeof(__be32);
}

static struct nfsd4_operation nfsd4_ops[] = {
	[OP_ACCESS] = {
		.op_func = (nfsd4op_func)nfsd4_access,
		.op_name = "OP_ACCESS",
	},
	[OP_CLOSE] = {
		.op_func = (nfsd4op_func)nfsd4_close,
		.op_flags = OP_MODIFIES_SOMETHING,
		.op_name = "OP_CLOSE",
		.op_rsize_bop = (nfsd4op_rsize)nfsd4_status_stateid_rsize,
		.op_get_currentstateid = (stateid_getter)nfsd4_get_closestateid,
		.op_set_currentstateid = (stateid_setter)nfsd4_set_closestateid,
	},
	[OP_COMMIT] = {
		.op_func = (nfsd4op_func)nfsd4_commit,
		.op_flags = OP_MODIFIES_SOMETHING,
		.op_name = "OP_COMMIT",
		.op_rsize_bop = (nfsd4op_rsize)nfsd4_commit_rsize,
	},
	[OP_CREATE] = {
		.op_func = (nfsd4op_func)nfsd4_create,
		.op_flags = OP_MODIFIES_SOMETHING | OP_CACHEME | OP_CLEAR_STATEID,
		.op_name = "OP_CREATE",
		.op_rsize_bop = (nfsd4op_rsize)nfsd4_create_rsize,
	},
	[OP_DELEGRETURN] = {
		.op_func = (nfsd4op_func)nfsd4_delegreturn,
		.op_flags = OP_MODIFIES_SOMETHING,
		.op_name = "OP_DELEGRETURN",
		.op_rsize_bop = nfsd4_only_status_rsize,
		.op_get_currentstateid = (stateid_getter)nfsd4_get_delegreturnstateid,
	},
	[OP_GETATTR] = {
		.op_func = (nfsd4op_func)nfsd4_getattr,
		.op_flags = ALLOWED_ON_ABSENT_FS,
		.op_name = "OP_GETATTR",
	},
	[OP_GETFH] = {
		.op_func = (nfsd4op_func)nfsd4_getfh,
		.op_name = "OP_GETFH",
	},
	[OP_LINK] = {
		.op_func = (nfsd4op_func)nfsd4_link,
		.op_flags = ALLOWED_ON_ABSENT_FS | OP_MODIFIES_SOMETHING
				| OP_CACHEME,
		.op_name = "OP_LINK",
		.op_rsize_bop = (nfsd4op_rsize)nfsd4_link_rsize,
	},
	[OP_LOCK] = {
		.op_func = (nfsd4op_func)nfsd4_lock,
		.op_flags = OP_MODIFIES_SOMETHING,
		.op_name = "OP_LOCK",
		.op_rsize_bop = (nfsd4op_rsize)nfsd4_lock_rsize,
		.op_set_currentstateid = (stateid_setter)nfsd4_set_lockstateid,
	},
	[OP_LOCKT] = {
		.op_func = (nfsd4op_func)nfsd4_lockt,
		.op_name = "OP_LOCKT",
	},
	[OP_LOCKU] = {
		.op_func = (nfsd4op_func)nfsd4_locku,
		.op_flags = OP_MODIFIES_SOMETHING,
		.op_name = "OP_LOCKU",
		.op_rsize_bop = (nfsd4op_rsize)nfsd4_status_stateid_rsize,
		.op_get_currentstateid = (stateid_getter)nfsd4_get_lockustateid,
	},
	[OP_LOOKUP] = {
		.op_func = (nfsd4op_func)nfsd4_lookup,
		.op_flags = OP_HANDLES_WRONGSEC | OP_CLEAR_STATEID,
		.op_name = "OP_LOOKUP",
	},
	[OP_LOOKUPP] = {
		.op_func = (nfsd4op_func)nfsd4_lookupp,
		.op_flags = OP_HANDLES_WRONGSEC | OP_CLEAR_STATEID,
		.op_name = "OP_LOOKUPP",
	},
	[OP_NVERIFY] = {
		.op_func = (nfsd4op_func)nfsd4_nverify,
		.op_name = "OP_NVERIFY",
	},
	[OP_OPEN] = {
		.op_func = (nfsd4op_func)nfsd4_open,
		.op_flags = OP_HANDLES_WRONGSEC | OP_MODIFIES_SOMETHING,
		.op_name = "OP_OPEN",
		.op_rsize_bop = (nfsd4op_rsize)nfsd4_open_rsize,
		.op_set_currentstateid = (stateid_setter)nfsd4_set_openstateid,
	},
	[OP_OPEN_CONFIRM] = {
		.op_func = (nfsd4op_func)nfsd4_open_confirm,
		.op_flags = OP_MODIFIES_SOMETHING,
		.op_name = "OP_OPEN_CONFIRM",
		.op_rsize_bop = (nfsd4op_rsize)nfsd4_status_stateid_rsize,
	},
	[OP_OPEN_DOWNGRADE] = {
		.op_func = (nfsd4op_func)nfsd4_open_downgrade,
		.op_flags = OP_MODIFIES_SOMETHING,
		.op_name = "OP_OPEN_DOWNGRADE",
		.op_rsize_bop = (nfsd4op_rsize)nfsd4_status_stateid_rsize,
		.op_get_currentstateid = (stateid_getter)nfsd4_get_opendowngradestateid,
		.op_set_currentstateid = (stateid_setter)nfsd4_set_opendowngradestateid,
	},
	[OP_PUTFH] = {
		.op_func = (nfsd4op_func)nfsd4_putfh,
		.op_flags = ALLOWED_WITHOUT_FH | ALLOWED_ON_ABSENT_FS
				| OP_IS_PUTFH_LIKE | OP_MODIFIES_SOMETHING
				| OP_CLEAR_STATEID,
		.op_name = "OP_PUTFH",
		.op_rsize_bop = (nfsd4op_rsize)nfsd4_only_status_rsize,
	},
	[OP_PUTPUBFH] = {
		.op_func = (nfsd4op_func)nfsd4_putrootfh,
		.op_flags = ALLOWED_WITHOUT_FH | ALLOWED_ON_ABSENT_FS
				| OP_IS_PUTFH_LIKE | OP_MODIFIES_SOMETHING
				| OP_CLEAR_STATEID,
		.op_name = "OP_PUTPUBFH",
		.op_rsize_bop = (nfsd4op_rsize)nfsd4_only_status_rsize,
	},
	[OP_PUTROOTFH] = {
		.op_func = (nfsd4op_func)nfsd4_putrootfh,
		.op_flags = ALLOWED_WITHOUT_FH | ALLOWED_ON_ABSENT_FS
				| OP_IS_PUTFH_LIKE | OP_MODIFIES_SOMETHING
				| OP_CLEAR_STATEID,
		.op_name = "OP_PUTROOTFH",
		.op_rsize_bop = (nfsd4op_rsize)nfsd4_only_status_rsize,
	},
	[OP_READ] = {
		.op_func = (nfsd4op_func)nfsd4_read,
		.op_flags = OP_MODIFIES_SOMETHING,
		.op_name = "OP_READ",
		.op_rsize_bop = (nfsd4op_rsize)nfsd4_read_rsize,
		.op_get_currentstateid = (stateid_getter)nfsd4_get_readstateid,
	},
	[OP_READDIR] = {
		.op_func = (nfsd4op_func)nfsd4_readdir,
		.op_flags = OP_MODIFIES_SOMETHING,
		.op_name = "OP_READDIR",
		.op_rsize_bop = (nfsd4op_rsize)nfsd4_readdir_rsize,
	},
	[OP_READLINK] = {
		.op_func = (nfsd4op_func)nfsd4_readlink,
		.op_name = "OP_READLINK",
	},
	[OP_REMOVE] = {
		.op_func = (nfsd4op_func)nfsd4_remove,
		.op_flags = OP_MODIFIES_SOMETHING | OP_CACHEME,
		.op_name = "OP_REMOVE",
		.op_rsize_bop = (nfsd4op_rsize)nfsd4_remove_rsize,
	},
	[OP_RENAME] = {
		.op_func = (nfsd4op_func)nfsd4_rename,
		.op_flags = OP_MODIFIES_SOMETHING | OP_CACHEME,
		.op_name = "OP_RENAME",
		.op_rsize_bop = (nfsd4op_rsize)nfsd4_rename_rsize,
	},
	[OP_RENEW] = {
		.op_func = (nfsd4op_func)nfsd4_renew,
		.op_flags = ALLOWED_WITHOUT_FH | ALLOWED_ON_ABSENT_FS
				| OP_MODIFIES_SOMETHING,
		.op_name = "OP_RENEW",
		.op_rsize_bop = (nfsd4op_rsize)nfsd4_only_status_rsize,

	},
	[OP_RESTOREFH] = {
		.op_func = (nfsd4op_func)nfsd4_restorefh,
		.op_flags = ALLOWED_WITHOUT_FH | ALLOWED_ON_ABSENT_FS
				| OP_IS_PUTFH_LIKE | OP_MODIFIES_SOMETHING,
		.op_name = "OP_RESTOREFH",
		.op_rsize_bop = (nfsd4op_rsize)nfsd4_only_status_rsize,
	},
	[OP_SAVEFH] = {
		.op_func = (nfsd4op_func)nfsd4_savefh,
		.op_flags = OP_HANDLES_WRONGSEC | OP_MODIFIES_SOMETHING,
		.op_name = "OP_SAVEFH",
		.op_rsize_bop = (nfsd4op_rsize)nfsd4_only_status_rsize,
	},
	[OP_SECINFO] = {
		.op_func = (nfsd4op_func)nfsd4_secinfo,
		.op_flags = OP_HANDLES_WRONGSEC,
		.op_name = "OP_SECINFO",
	},
	[OP_SETATTR] = {
		.op_func = (nfsd4op_func)nfsd4_setattr,
		.op_name = "OP_SETATTR",
		.op_flags = OP_MODIFIES_SOMETHING | OP_CACHEME,
		.op_rsize_bop = (nfsd4op_rsize)nfsd4_setattr_rsize,
		.op_get_currentstateid = (stateid_getter)nfsd4_get_setattrstateid,
	},
	[OP_SETCLIENTID] = {
		.op_func = (nfsd4op_func)nfsd4_setclientid,
		.op_flags = ALLOWED_WITHOUT_FH | ALLOWED_ON_ABSENT_FS
				| OP_MODIFIES_SOMETHING | OP_CACHEME,
		.op_name = "OP_SETCLIENTID",
		.op_rsize_bop = (nfsd4op_rsize)nfsd4_setclientid_rsize,
	},
	[OP_SETCLIENTID_CONFIRM] = {
		.op_func = (nfsd4op_func)nfsd4_setclientid_confirm,
		.op_flags = ALLOWED_WITHOUT_FH | ALLOWED_ON_ABSENT_FS
				| OP_MODIFIES_SOMETHING | OP_CACHEME,
		.op_name = "OP_SETCLIENTID_CONFIRM",
		.op_rsize_bop = (nfsd4op_rsize)nfsd4_only_status_rsize,
	},
	[OP_VERIFY] = {
		.op_func = (nfsd4op_func)nfsd4_verify,
		.op_name = "OP_VERIFY",
	},
	[OP_WRITE] = {
		.op_func = (nfsd4op_func)nfsd4_write,
		.op_flags = OP_MODIFIES_SOMETHING | OP_CACHEME,
		.op_name = "OP_WRITE",
		.op_rsize_bop = (nfsd4op_rsize)nfsd4_write_rsize,
		.op_get_currentstateid = (stateid_getter)nfsd4_get_writestateid,
	},
	[OP_RELEASE_LOCKOWNER] = {
		.op_func = (nfsd4op_func)nfsd4_release_lockowner,
		.op_flags = ALLOWED_WITHOUT_FH | ALLOWED_ON_ABSENT_FS
				| OP_MODIFIES_SOMETHING,
		.op_name = "OP_RELEASE_LOCKOWNER",
		.op_rsize_bop = (nfsd4op_rsize)nfsd4_only_status_rsize,
	},

	/* NFSv4.1 operations */
	[OP_EXCHANGE_ID] = {
		.op_func = (nfsd4op_func)nfsd4_exchange_id,
		.op_flags = ALLOWED_WITHOUT_FH | ALLOWED_AS_FIRST_OP
				| OP_MODIFIES_SOMETHING,
		.op_name = "OP_EXCHANGE_ID",
		.op_rsize_bop = (nfsd4op_rsize)nfsd4_exchange_id_rsize,
	},
	[OP_BIND_CONN_TO_SESSION] = {
		.op_func = (nfsd4op_func)nfsd4_bind_conn_to_session,
		.op_flags = ALLOWED_WITHOUT_FH | ALLOWED_AS_FIRST_OP
				| OP_MODIFIES_SOMETHING,
		.op_name = "OP_BIND_CONN_TO_SESSION",
		.op_rsize_bop = (nfsd4op_rsize)nfsd4_bind_conn_to_session_rsize,
	},
	[OP_CREATE_SESSION] = {
		.op_func = (nfsd4op_func)nfsd4_create_session,
		.op_flags = ALLOWED_WITHOUT_FH | ALLOWED_AS_FIRST_OP
				| OP_MODIFIES_SOMETHING,
		.op_name = "OP_CREATE_SESSION",
		.op_rsize_bop = (nfsd4op_rsize)nfsd4_create_session_rsize,
	},
	[OP_DESTROY_SESSION] = {
		.op_func = (nfsd4op_func)nfsd4_destroy_session,
		.op_flags = ALLOWED_WITHOUT_FH | ALLOWED_AS_FIRST_OP
				| OP_MODIFIES_SOMETHING,
		.op_name = "OP_DESTROY_SESSION",
		.op_rsize_bop = (nfsd4op_rsize)nfsd4_only_status_rsize,
	},
	[OP_SEQUENCE] = {
		.op_func = (nfsd4op_func)nfsd4_sequence,
		.op_flags = ALLOWED_WITHOUT_FH | ALLOWED_AS_FIRST_OP,
		.op_name = "OP_SEQUENCE",
	},
	[OP_DESTROY_CLIENTID] = {
		.op_func = (nfsd4op_func)nfsd4_destroy_clientid,
		.op_flags = ALLOWED_WITHOUT_FH | ALLOWED_AS_FIRST_OP
				| OP_MODIFIES_SOMETHING,
		.op_name = "OP_DESTROY_CLIENTID",
		.op_rsize_bop = (nfsd4op_rsize)nfsd4_only_status_rsize,
	},
	[OP_RECLAIM_COMPLETE] = {
		.op_func = (nfsd4op_func)nfsd4_reclaim_complete,
		.op_flags = ALLOWED_WITHOUT_FH | OP_MODIFIES_SOMETHING,
		.op_name = "OP_RECLAIM_COMPLETE",
		.op_rsize_bop = (nfsd4op_rsize)nfsd4_only_status_rsize,
	},
	[OP_SECINFO_NO_NAME] = {
		.op_func = (nfsd4op_func)nfsd4_secinfo_no_name,
		.op_flags = OP_HANDLES_WRONGSEC,
		.op_name = "OP_SECINFO_NO_NAME",
	},
	[OP_TEST_STATEID] = {
		.op_func = (nfsd4op_func)nfsd4_test_stateid,
		.op_flags = ALLOWED_WITHOUT_FH,
		.op_name = "OP_TEST_STATEID",
	},
	[OP_FREE_STATEID] = {
		.op_func = (nfsd4op_func)nfsd4_free_stateid,
		.op_flags = ALLOWED_WITHOUT_FH | OP_MODIFIES_SOMETHING,
		.op_name = "OP_FREE_STATEID",
		.op_rsize_bop = (nfsd4op_rsize)nfsd4_only_status_rsize,
	},
};

#ifdef NFSD_DEBUG
static const char *nfsd4_op_name(unsigned opnum)
{
	if (opnum < ARRAY_SIZE(nfsd4_ops))
		return nfsd4_ops[opnum].op_name;
	return "unknown_operation";
}
#endif

#define nfsd4_voidres			nfsd4_voidargs
struct nfsd4_voidargs { int dummy; };

static struct svc_procedure		nfsd_procedures4[2] = {
	[NFSPROC4_NULL] = {
		.pc_func = (svc_procfunc) nfsd4_proc_null,
		.pc_encode = (kxdrproc_t) nfs4svc_encode_voidres,
		.pc_argsize = sizeof(struct nfsd4_voidargs),
		.pc_ressize = sizeof(struct nfsd4_voidres),
		.pc_cachetype = RC_NOCACHE,
		.pc_xdrressize = 1,
	},
	[NFSPROC4_COMPOUND] = {
		.pc_func = (svc_procfunc) nfsd4_proc_compound,
		.pc_decode = (kxdrproc_t) nfs4svc_decode_compoundargs,
		.pc_encode = (kxdrproc_t) nfs4svc_encode_compoundres,
		.pc_argsize = sizeof(struct nfsd4_compoundargs),
		.pc_ressize = sizeof(struct nfsd4_compoundres),
		.pc_release = nfsd4_release_compoundargs,
		.pc_cachetype = RC_NOCACHE,
		.pc_xdrressize = NFSD_BUFSIZE/4,
	},
};

struct svc_version	nfsd_version4 = {
		.vs_vers	= 4,
		.vs_nproc	= 2,
		.vs_proc	= nfsd_procedures4,
		.vs_dispatch	= nfsd_dispatch,
		.vs_xdrsize	= NFS4_SVC_XDRSIZE,
};

/*
 * Local variables:
 *  c-basic-offset: 8
 * End:
 */<|MERGE_RESOLUTION|>--- conflicted
+++ resolved
@@ -243,11 +243,7 @@
 	}
 	if (status)
 		goto out;
-<<<<<<< HEAD
-	status = nfsd_check_obj_isreg(&resfh);
-=======
 	status = nfsd_check_obj_isreg(resfh);
->>>>>>> b0b9e5c5
 	if (status)
 		goto out;
 
