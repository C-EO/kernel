/*
*  Copyright (c) 2001 The Regents of the University of Michigan.
*  All rights reserved.
*
*  Kendrick Smith <kmsmith@umich.edu>
*  Andy Adamson <kandros@umich.edu>
*
*  Redistribution and use in source and binary forms, with or without
*  modification, are permitted provided that the following conditions
*  are met:
*
*  1. Redistributions of source code must retain the above copyright
*     notice, this list of conditions and the following disclaimer.
*  2. Redistributions in binary form must reproduce the above copyright
*     notice, this list of conditions and the following disclaimer in the
*     documentation and/or other materials provided with the distribution.
*  3. Neither the name of the University nor the names of its
*     contributors may be used to endorse or promote products derived
*     from this software without specific prior written permission.
*
*  THIS SOFTWARE IS PROVIDED ``AS IS'' AND ANY EXPRESS OR IMPLIED
*  WARRANTIES, INCLUDING, BUT NOT LIMITED TO, THE IMPLIED WARRANTIES OF
*  MERCHANTABILITY AND FITNESS FOR A PARTICULAR PURPOSE ARE
*  DISCLAIMED. IN NO EVENT SHALL THE REGENTS OR CONTRIBUTORS BE LIABLE
*  FOR ANY DIRECT, INDIRECT, INCIDENTAL, SPECIAL, EXEMPLARY, OR
*  CONSEQUENTIAL DAMAGES (INCLUDING, BUT NOT LIMITED TO, PROCUREMENT OF
*  SUBSTITUTE GOODS OR SERVICES; LOSS OF USE, DATA, OR PROFITS; OR
*  BUSINESS INTERRUPTION) HOWEVER CAUSED AND ON ANY THEORY OF
*  LIABILITY, WHETHER IN CONTRACT, STRICT LIABILITY, OR TORT (INCLUDING
*  NEGLIGENCE OR OTHERWISE) ARISING IN ANY WAY OUT OF THE USE OF THIS
*  SOFTWARE, EVEN IF ADVISED OF THE POSSIBILITY OF SUCH DAMAGE.
*
*/

#include <linux/file.h>
#include <linux/fs.h>
#include <linux/slab.h>
#include <linux/namei.h>
#include <linux/swap.h>
#include <linux/pagemap.h>
#include <linux/sunrpc/svcauth_gss.h>
#include <linux/sunrpc/clnt.h>
#include "xdr4.h"
#include "vfs.h"

#define NFSDDBG_FACILITY                NFSDDBG_PROC

/* Globals */
time_t nfsd4_lease = 90;     /* default lease time */
time_t nfsd4_grace = 90;
static time_t boot_time;
static stateid_t zerostateid;             /* bits all 0 */
static stateid_t onestateid;              /* bits all 1 */
static u64 current_sessionid = 1;

#define ZERO_STATEID(stateid) (!memcmp((stateid), &zerostateid, sizeof(stateid_t)))
#define ONE_STATEID(stateid)  (!memcmp((stateid), &onestateid, sizeof(stateid_t)))

/* forward declarations */
static int check_for_locks(struct nfs4_file *filp, struct nfs4_lockowner *lowner);

/* Locking: */

/* Currently used for almost all code touching nfsv4 state: */
static DEFINE_MUTEX(client_mutex);

/*
 * Currently used for the del_recall_lru and file hash table.  In an
 * effort to decrease the scope of the client_mutex, this spinlock may
 * eventually cover more:
 */
static DEFINE_SPINLOCK(recall_lock);

static struct kmem_cache *openowner_slab = NULL;
static struct kmem_cache *lockowner_slab = NULL;
static struct kmem_cache *file_slab = NULL;
static struct kmem_cache *stateid_slab = NULL;
static struct kmem_cache *deleg_slab = NULL;

void
nfs4_lock_state(void)
{
	mutex_lock(&client_mutex);
}

void
nfs4_unlock_state(void)
{
	mutex_unlock(&client_mutex);
}

static inline u32
opaque_hashval(const void *ptr, int nbytes)
{
	unsigned char *cptr = (unsigned char *) ptr;

	u32 x = 0;
	while (nbytes--) {
		x *= 37;
		x += *cptr++;
	}
	return x;
}

static struct list_head del_recall_lru;

static void nfsd4_free_file(struct nfs4_file *f)
{
	kmem_cache_free(file_slab, f);
}

static inline void
put_nfs4_file(struct nfs4_file *fi)
{
	if (atomic_dec_and_lock(&fi->fi_ref, &recall_lock)) {
		list_del(&fi->fi_hash);
		spin_unlock(&recall_lock);
		iput(fi->fi_inode);
		nfsd4_free_file(fi);
	}
}

static inline void
get_nfs4_file(struct nfs4_file *fi)
{
	atomic_inc(&fi->fi_ref);
}

static int num_delegations;
unsigned int max_delegations;

/*
 * Open owner state (share locks)
 */

/* hash tables for open owners */
#define OPEN_OWNER_HASH_BITS              8
#define OPEN_OWNER_HASH_SIZE             (1 << OPEN_OWNER_HASH_BITS)
#define OPEN_OWNER_HASH_MASK             (OPEN_OWNER_HASH_SIZE - 1)

static unsigned int open_ownerstr_hashval(u32 clientid, struct xdr_netobj *ownername)
{
	unsigned int ret;

	ret = opaque_hashval(ownername->data, ownername->len);
	ret += clientid;
	return ret & OPEN_OWNER_HASH_MASK;
}

static struct list_head	open_ownerstr_hashtbl[OPEN_OWNER_HASH_SIZE];

/* hash table for nfs4_file */
#define FILE_HASH_BITS                   8
#define FILE_HASH_SIZE                  (1 << FILE_HASH_BITS)

static unsigned int file_hashval(struct inode *ino)
{
	/* XXX: why are we hashing on inode pointer, anyway? */
	return hash_ptr(ino, FILE_HASH_BITS);
}

static struct list_head file_hashtbl[FILE_HASH_SIZE];

static void __nfs4_file_get_access(struct nfs4_file *fp, int oflag)
{
	BUG_ON(!(fp->fi_fds[oflag] || fp->fi_fds[O_RDWR]));
	atomic_inc(&fp->fi_access[oflag]);
}

static void nfs4_file_get_access(struct nfs4_file *fp, int oflag)
{
	if (oflag == O_RDWR) {
		__nfs4_file_get_access(fp, O_RDONLY);
		__nfs4_file_get_access(fp, O_WRONLY);
	} else
		__nfs4_file_get_access(fp, oflag);
}

static void nfs4_file_put_fd(struct nfs4_file *fp, int oflag)
{
	if (fp->fi_fds[oflag]) {
		fput(fp->fi_fds[oflag]);
		fp->fi_fds[oflag] = NULL;
	}
}

static void __nfs4_file_put_access(struct nfs4_file *fp, int oflag)
{
	if (atomic_dec_and_test(&fp->fi_access[oflag])) {
		nfs4_file_put_fd(fp, oflag);
		/*
		 * It's also safe to get rid of the RDWR open *if*
		 * we no longer have need of the other kind of access
		 * or if we already have the other kind of open:
		 */
		if (fp->fi_fds[1-oflag]
			|| atomic_read(&fp->fi_access[1 - oflag]) == 0)
			nfs4_file_put_fd(fp, O_RDWR);
	}
}

static void nfs4_file_put_access(struct nfs4_file *fp, int oflag)
{
	if (oflag == O_RDWR) {
		__nfs4_file_put_access(fp, O_RDONLY);
		__nfs4_file_put_access(fp, O_WRONLY);
	} else
		__nfs4_file_put_access(fp, oflag);
}

static inline int get_new_stid(struct nfs4_stid *stid)
{
	static int min_stateid = 0;
	struct idr *stateids = &stid->sc_client->cl_stateids;
	int new_stid;
	int error;

	error = idr_get_new_above(stateids, stid, min_stateid, &new_stid);
	/*
	 * Note: the necessary preallocation was done in
	 * nfs4_alloc_stateid().  The idr code caps the number of
	 * preallocations that can exist at a time, but the state lock
	 * prevents anyone from using ours before we get here:
	 */
	BUG_ON(error);
	/*
	 * It shouldn't be a problem to reuse an opaque stateid value.
	 * I don't think it is for 4.1.  But with 4.0 I worry that, for
	 * example, a stray write retransmission could be accepted by
	 * the server when it should have been rejected.  Therefore,
	 * adopt a trick from the sctp code to attempt to maximize the
	 * amount of time until an id is reused, by ensuring they always
	 * "increase" (mod INT_MAX):
	 */

	min_stateid = new_stid+1;
	if (min_stateid == INT_MAX)
		min_stateid = 0;
	return new_stid;
}

static void init_stid(struct nfs4_stid *stid, struct nfs4_client *cl, unsigned char type)
{
	stateid_t *s = &stid->sc_stateid;
	int new_id;

	stid->sc_type = type;
	stid->sc_client = cl;
	s->si_opaque.so_clid = cl->cl_clientid;
	new_id = get_new_stid(stid);
	s->si_opaque.so_id = (u32)new_id;
	/* Will be incremented before return to client: */
	s->si_generation = 0;
}

static struct nfs4_stid *nfs4_alloc_stid(struct nfs4_client *cl, struct kmem_cache *slab)
{
	struct idr *stateids = &cl->cl_stateids;

	if (!idr_pre_get(stateids, GFP_KERNEL))
		return NULL;
	/*
	 * Note: if we fail here (or any time between now and the time
	 * we actually get the new idr), we won't need to undo the idr
	 * preallocation, since the idr code caps the number of
	 * preallocated entries.
	 */
	return kmem_cache_alloc(slab, GFP_KERNEL);
}

static struct nfs4_ol_stateid * nfs4_alloc_stateid(struct nfs4_client *clp)
{
	return openlockstateid(nfs4_alloc_stid(clp, stateid_slab));
}

static struct nfs4_delegation *
alloc_init_deleg(struct nfs4_client *clp, struct nfs4_ol_stateid *stp, struct svc_fh *current_fh, u32 type)
{
	struct nfs4_delegation *dp;
	struct nfs4_file *fp = stp->st_file;

	dprintk("NFSD alloc_init_deleg\n");
	/*
	 * Major work on the lease subsystem (for example, to support
	 * calbacks on stat) will be required before we can support
	 * write delegations properly.
	 */
	if (type != NFS4_OPEN_DELEGATE_READ)
		return NULL;
	if (fp->fi_had_conflict)
		return NULL;
	if (num_delegations > max_delegations)
		return NULL;
	dp = delegstateid(nfs4_alloc_stid(clp, deleg_slab));
	if (dp == NULL)
		return dp;
	init_stid(&dp->dl_stid, clp, NFS4_DELEG_STID);
	/*
	 * delegation seqid's are never incremented.  The 4.1 special
	 * meaning of seqid 0 isn't meaningful, really, but let's avoid
	 * 0 anyway just for consistency and use 1:
	 */
	dp->dl_stid.sc_stateid.si_generation = 1;
	num_delegations++;
	INIT_LIST_HEAD(&dp->dl_perfile);
	INIT_LIST_HEAD(&dp->dl_perclnt);
	INIT_LIST_HEAD(&dp->dl_recall_lru);
	get_nfs4_file(fp);
	dp->dl_file = fp;
	dp->dl_type = type;
	fh_copy_shallow(&dp->dl_fh, &current_fh->fh_handle);
	dp->dl_time = 0;
	atomic_set(&dp->dl_count, 1);
	INIT_WORK(&dp->dl_recall.cb_work, nfsd4_do_callback_rpc);
	return dp;
}

void
nfs4_put_delegation(struct nfs4_delegation *dp)
{
	if (atomic_dec_and_test(&dp->dl_count)) {
		dprintk("NFSD: freeing dp %p\n",dp);
		put_nfs4_file(dp->dl_file);
		kmem_cache_free(deleg_slab, dp);
		num_delegations--;
	}
}

static void nfs4_put_deleg_lease(struct nfs4_file *fp)
{
	if (atomic_dec_and_test(&fp->fi_delegees)) {
		vfs_setlease(fp->fi_deleg_file, F_UNLCK, &fp->fi_lease);
		fp->fi_lease = NULL;
		fput(fp->fi_deleg_file);
		fp->fi_deleg_file = NULL;
	}
}

static void unhash_stid(struct nfs4_stid *s)
{
	struct idr *stateids = &s->sc_client->cl_stateids;

	idr_remove(stateids, s->sc_stateid.si_opaque.so_id);
}

/* Called under the state lock. */
static void
unhash_delegation(struct nfs4_delegation *dp)
{
	unhash_stid(&dp->dl_stid);
	list_del_init(&dp->dl_perclnt);
	spin_lock(&recall_lock);
	list_del_init(&dp->dl_perfile);
	list_del_init(&dp->dl_recall_lru);
	spin_unlock(&recall_lock);
	nfs4_put_deleg_lease(dp->dl_file);
	nfs4_put_delegation(dp);
}

/* 
 * SETCLIENTID state 
 */

/* client_lock protects the client lru list and session hash table */
static DEFINE_SPINLOCK(client_lock);

/* Hash tables for nfs4_clientid state */
#define CLIENT_HASH_BITS                 4
#define CLIENT_HASH_SIZE                (1 << CLIENT_HASH_BITS)
#define CLIENT_HASH_MASK                (CLIENT_HASH_SIZE - 1)

static unsigned int clientid_hashval(u32 id)
{
	return id & CLIENT_HASH_MASK;
}

static unsigned int clientstr_hashval(const char *name)
{
	return opaque_hashval(name, 8) & CLIENT_HASH_MASK;
}

/*
 * reclaim_str_hashtbl[] holds known client info from previous reset/reboot
 * used in reboot/reset lease grace period processing
 *
 * conf_id_hashtbl[], and conf_str_hashtbl[] hold confirmed
 * setclientid_confirmed info. 
 *
 * unconf_str_hastbl[] and unconf_id_hashtbl[] hold unconfirmed 
 * setclientid info.
 *
 * client_lru holds client queue ordered by nfs4_client.cl_time
 * for lease renewal.
 *
 * close_lru holds (open) stateowner queue ordered by nfs4_stateowner.so_time
 * for last close replay.
 */
static struct list_head	reclaim_str_hashtbl[CLIENT_HASH_SIZE];
static int reclaim_str_hashtbl_size = 0;
static struct list_head	conf_id_hashtbl[CLIENT_HASH_SIZE];
static struct list_head	conf_str_hashtbl[CLIENT_HASH_SIZE];
static struct list_head	unconf_str_hashtbl[CLIENT_HASH_SIZE];
static struct list_head	unconf_id_hashtbl[CLIENT_HASH_SIZE];
static struct list_head client_lru;
static struct list_head close_lru;

/*
 * We store the NONE, READ, WRITE, and BOTH bits separately in the
 * st_{access,deny}_bmap field of the stateid, in order to track not
 * only what share bits are currently in force, but also what
 * combinations of share bits previous opens have used.  This allows us
 * to enforce the recommendation of rfc 3530 14.2.19 that the server
 * return an error if the client attempt to downgrade to a combination
 * of share bits not explicable by closing some of its previous opens.
 *
 * XXX: This enforcement is actually incomplete, since we don't keep
 * track of access/deny bit combinations; so, e.g., we allow:
 *
 *	OPEN allow read, deny write
 *	OPEN allow both, deny none
 *	DOWNGRADE allow read, deny none
 *
 * which we should reject.
 */
static void
set_access(unsigned int *access, unsigned long bmap) {
	int i;

	*access = 0;
	for (i = 1; i < 4; i++) {
		if (test_bit(i, &bmap))
			*access |= i;
	}
}

static void
set_deny(unsigned int *deny, unsigned long bmap) {
	int i;

	*deny = 0;
	for (i = 0; i < 4; i++) {
		if (test_bit(i, &bmap))
			*deny |= i ;
	}
}

static int
test_share(struct nfs4_ol_stateid *stp, struct nfsd4_open *open) {
	unsigned int access, deny;

	set_access(&access, stp->st_access_bmap);
	set_deny(&deny, stp->st_deny_bmap);
	if ((access & open->op_share_deny) || (deny & open->op_share_access))
		return 0;
	return 1;
}

static int nfs4_access_to_omode(u32 access)
{
	switch (access & NFS4_SHARE_ACCESS_BOTH) {
	case NFS4_SHARE_ACCESS_READ:
		return O_RDONLY;
	case NFS4_SHARE_ACCESS_WRITE:
		return O_WRONLY;
	case NFS4_SHARE_ACCESS_BOTH:
		return O_RDWR;
	}
	BUG();
}

static void unhash_generic_stateid(struct nfs4_ol_stateid *stp)
{
	list_del(&stp->st_perfile);
	list_del(&stp->st_perstateowner);
}

static void close_generic_stateid(struct nfs4_ol_stateid *stp)
{
	int i;

	if (stp->st_access_bmap) {
		for (i = 1; i < 4; i++) {
			if (test_bit(i, &stp->st_access_bmap))
				nfs4_file_put_access(stp->st_file,
						nfs4_access_to_omode(i));
			__clear_bit(i, &stp->st_access_bmap);
		}
	}
	put_nfs4_file(stp->st_file);
	stp->st_file = NULL;
}

static void free_generic_stateid(struct nfs4_ol_stateid *stp)
{
	kmem_cache_free(stateid_slab, stp);
}

static void release_lock_stateid(struct nfs4_ol_stateid *stp)
{
	struct file *file;

	unhash_generic_stateid(stp);
	unhash_stid(&stp->st_stid);
	file = find_any_file(stp->st_file);
	if (file)
		locks_remove_posix(file, (fl_owner_t)lockowner(stp->st_stateowner));
	close_generic_stateid(stp);
	free_generic_stateid(stp);
}

static void unhash_lockowner(struct nfs4_lockowner *lo)
{
	struct nfs4_ol_stateid *stp;

	list_del(&lo->lo_owner.so_strhash);
	list_del(&lo->lo_perstateid);
	while (!list_empty(&lo->lo_owner.so_stateids)) {
		stp = list_first_entry(&lo->lo_owner.so_stateids,
				struct nfs4_ol_stateid, st_perstateowner);
		release_lock_stateid(stp);
	}
}

static void release_lockowner(struct nfs4_lockowner *lo)
{
	unhash_lockowner(lo);
	nfs4_free_lockowner(lo);
}

static void
release_stateid_lockowners(struct nfs4_ol_stateid *open_stp)
{
	struct nfs4_lockowner *lo;

	while (!list_empty(&open_stp->st_lockowners)) {
		lo = list_entry(open_stp->st_lockowners.next,
				struct nfs4_lockowner, lo_perstateid);
		release_lockowner(lo);
	}
}

static void unhash_open_stateid(struct nfs4_ol_stateid *stp)
{
	unhash_generic_stateid(stp);
	release_stateid_lockowners(stp);
	close_generic_stateid(stp);
}

static void release_open_stateid(struct nfs4_ol_stateid *stp)
{
	unhash_open_stateid(stp);
	unhash_stid(&stp->st_stid);
	free_generic_stateid(stp);
}

static void unhash_openowner(struct nfs4_openowner *oo)
{
	struct nfs4_ol_stateid *stp;

	list_del(&oo->oo_owner.so_strhash);
	list_del(&oo->oo_perclient);
	while (!list_empty(&oo->oo_owner.so_stateids)) {
		stp = list_first_entry(&oo->oo_owner.so_stateids,
				struct nfs4_ol_stateid, st_perstateowner);
		release_open_stateid(stp);
	}
}

static void release_last_closed_stateid(struct nfs4_openowner *oo)
{
	struct nfs4_ol_stateid *s = oo->oo_last_closed_stid;

	if (s) {
		unhash_stid(&s->st_stid);
		free_generic_stateid(s);
		oo->oo_last_closed_stid = NULL;
	}
}

static void release_openowner(struct nfs4_openowner *oo)
{
	unhash_openowner(oo);
	list_del(&oo->oo_close_lru);
	release_last_closed_stateid(oo);
	nfs4_free_openowner(oo);
}

#define SESSION_HASH_SIZE	512
static struct list_head sessionid_hashtbl[SESSION_HASH_SIZE];

static inline int
hash_sessionid(struct nfs4_sessionid *sessionid)
{
	struct nfsd4_sessionid *sid = (struct nfsd4_sessionid *)sessionid;

	return sid->sequence % SESSION_HASH_SIZE;
}

static inline void
dump_sessionid(const char *fn, struct nfs4_sessionid *sessionid)
{
	u32 *ptr = (u32 *)(&sessionid->data[0]);
	dprintk("%s: %u:%u:%u:%u\n", fn, ptr[0], ptr[1], ptr[2], ptr[3]);
}

static void
gen_sessionid(struct nfsd4_session *ses)
{
	struct nfs4_client *clp = ses->se_client;
	struct nfsd4_sessionid *sid;

	sid = (struct nfsd4_sessionid *)ses->se_sessionid.data;
	sid->clientid = clp->cl_clientid;
	sid->sequence = current_sessionid++;
	sid->reserved = 0;
}

/*
 * The protocol defines ca_maxresponssize_cached to include the size of
 * the rpc header, but all we need to cache is the data starting after
 * the end of the initial SEQUENCE operation--the rest we regenerate
 * each time.  Therefore we can advertise a ca_maxresponssize_cached
 * value that is the number of bytes in our cache plus a few additional
 * bytes.  In order to stay on the safe side, and not promise more than
 * we can cache, those additional bytes must be the minimum possible: 24
 * bytes of rpc header (xid through accept state, with AUTH_NULL
 * verifier), 12 for the compound header (with zero-length tag), and 44
 * for the SEQUENCE op response:
 */
#define NFSD_MIN_HDR_SEQ_SZ  (24 + 12 + 44)

static void
free_session_slots(struct nfsd4_session *ses)
{
	int i;

	for (i = 0; i < ses->se_fchannel.maxreqs; i++)
		kfree(ses->se_slots[i]);
}

/*
 * We don't actually need to cache the rpc and session headers, so we
 * can allocate a little less for each slot:
 */
static inline int slot_bytes(struct nfsd4_channel_attrs *ca)
{
	return ca->maxresp_cached - NFSD_MIN_HDR_SEQ_SZ;
}

static int nfsd4_sanitize_slot_size(u32 size)
{
	size -= NFSD_MIN_HDR_SEQ_SZ; /* We don't cache the rpc header */
	size = min_t(u32, size, NFSD_SLOT_CACHE_SIZE);

	return size;
}

/*
 * XXX: If we run out of reserved DRC memory we could (up to a point)
 * re-negotiate active sessions and reduce their slot usage to make
 * rooom for new connections. For now we just fail the create session.
 */
static int nfsd4_get_drc_mem(int slotsize, u32 num)
{
	int avail;

	num = min_t(u32, num, NFSD_MAX_SLOTS_PER_SESSION);

	spin_lock(&nfsd_drc_lock);
	avail = min_t(int, NFSD_MAX_MEM_PER_SESSION,
			nfsd_drc_max_mem - nfsd_drc_mem_used);
	num = min_t(int, num, avail / slotsize);
	nfsd_drc_mem_used += num * slotsize;
	spin_unlock(&nfsd_drc_lock);

	return num;
}

static void nfsd4_put_drc_mem(int slotsize, int num)
{
	spin_lock(&nfsd_drc_lock);
	nfsd_drc_mem_used -= slotsize * num;
	spin_unlock(&nfsd_drc_lock);
}

static struct nfsd4_session *alloc_session(int slotsize, int numslots)
{
	struct nfsd4_session *new;
	int mem, i;

	BUILD_BUG_ON(NFSD_MAX_SLOTS_PER_SESSION * sizeof(struct nfsd4_slot *)
			+ sizeof(struct nfsd4_session) > PAGE_SIZE);
	mem = numslots * sizeof(struct nfsd4_slot *);

	new = kzalloc(sizeof(*new) + mem, GFP_KERNEL);
	if (!new)
		return NULL;
	/* allocate each struct nfsd4_slot and data cache in one piece */
	for (i = 0; i < numslots; i++) {
		mem = sizeof(struct nfsd4_slot) + slotsize;
		new->se_slots[i] = kzalloc(mem, GFP_KERNEL);
		if (!new->se_slots[i])
			goto out_free;
	}
	return new;
out_free:
	while (i--)
		kfree(new->se_slots[i]);
	kfree(new);
	return NULL;
}

static void init_forechannel_attrs(struct nfsd4_channel_attrs *new, struct nfsd4_channel_attrs *req, int numslots, int slotsize)
{
	u32 maxrpc = nfsd_serv->sv_max_mesg;

	new->maxreqs = numslots;
	new->maxresp_cached = min_t(u32, req->maxresp_cached,
					slotsize + NFSD_MIN_HDR_SEQ_SZ);
	new->maxreq_sz = min_t(u32, req->maxreq_sz, maxrpc);
	new->maxresp_sz = min_t(u32, req->maxresp_sz, maxrpc);
	new->maxops = min_t(u32, req->maxops, NFSD_MAX_OPS_PER_COMPOUND);
}

static void free_conn(struct nfsd4_conn *c)
{
	svc_xprt_put(c->cn_xprt);
	kfree(c);
}

static void nfsd4_conn_lost(struct svc_xpt_user *u)
{
	struct nfsd4_conn *c = container_of(u, struct nfsd4_conn, cn_xpt_user);
	struct nfs4_client *clp = c->cn_session->se_client;

	spin_lock(&clp->cl_lock);
	if (!list_empty(&c->cn_persession)) {
		list_del(&c->cn_persession);
		free_conn(c);
	}
	spin_unlock(&clp->cl_lock);
	nfsd4_probe_callback(clp);
}

static struct nfsd4_conn *alloc_conn(struct svc_rqst *rqstp, u32 flags)
{
	struct nfsd4_conn *conn;

	conn = kmalloc(sizeof(struct nfsd4_conn), GFP_KERNEL);
	if (!conn)
		return NULL;
	svc_xprt_get(rqstp->rq_xprt);
	conn->cn_xprt = rqstp->rq_xprt;
	conn->cn_flags = flags;
	INIT_LIST_HEAD(&conn->cn_xpt_user.list);
	return conn;
}

static void __nfsd4_hash_conn(struct nfsd4_conn *conn, struct nfsd4_session *ses)
{
	conn->cn_session = ses;
	list_add(&conn->cn_persession, &ses->se_conns);
}

static void nfsd4_hash_conn(struct nfsd4_conn *conn, struct nfsd4_session *ses)
{
	struct nfs4_client *clp = ses->se_client;

	spin_lock(&clp->cl_lock);
	__nfsd4_hash_conn(conn, ses);
	spin_unlock(&clp->cl_lock);
}

static int nfsd4_register_conn(struct nfsd4_conn *conn)
{
	conn->cn_xpt_user.callback = nfsd4_conn_lost;
	return register_xpt_user(conn->cn_xprt, &conn->cn_xpt_user);
}

static __be32 nfsd4_new_conn(struct svc_rqst *rqstp, struct nfsd4_session *ses, u32 dir)
{
	struct nfsd4_conn *conn;
	int ret;

	conn = alloc_conn(rqstp, dir);
	if (!conn)
		return nfserr_jukebox;
	nfsd4_hash_conn(conn, ses);
	ret = nfsd4_register_conn(conn);
	if (ret)
		/* oops; xprt is already down: */
		nfsd4_conn_lost(&conn->cn_xpt_user);
	return nfs_ok;
}

static __be32 nfsd4_new_conn_from_crses(struct svc_rqst *rqstp, struct nfsd4_session *ses)
{
	u32 dir = NFS4_CDFC4_FORE;

	if (ses->se_flags & SESSION4_BACK_CHAN)
		dir |= NFS4_CDFC4_BACK;

	return nfsd4_new_conn(rqstp, ses, dir);
}

/* must be called under client_lock */
static void nfsd4_del_conns(struct nfsd4_session *s)
{
	struct nfs4_client *clp = s->se_client;
	struct nfsd4_conn *c;

	spin_lock(&clp->cl_lock);
	while (!list_empty(&s->se_conns)) {
		c = list_first_entry(&s->se_conns, struct nfsd4_conn, cn_persession);
		list_del_init(&c->cn_persession);
		spin_unlock(&clp->cl_lock);

		unregister_xpt_user(c->cn_xprt, &c->cn_xpt_user);
		free_conn(c);

		spin_lock(&clp->cl_lock);
	}
	spin_unlock(&clp->cl_lock);
}

void free_session(struct kref *kref)
{
	struct nfsd4_session *ses;
	int mem;

	ses = container_of(kref, struct nfsd4_session, se_ref);
	nfsd4_del_conns(ses);
	spin_lock(&nfsd_drc_lock);
	mem = ses->se_fchannel.maxreqs * slot_bytes(&ses->se_fchannel);
	nfsd_drc_mem_used -= mem;
	spin_unlock(&nfsd_drc_lock);
	free_session_slots(ses);
	kfree(ses);
}

static struct nfsd4_session *alloc_init_session(struct svc_rqst *rqstp, struct nfs4_client *clp, struct nfsd4_create_session *cses)
{
	struct nfsd4_session *new;
	struct nfsd4_channel_attrs *fchan = &cses->fore_channel;
	int numslots, slotsize;
	int status;
	int idx;

	/*
	 * Note decreasing slot size below client's request may
	 * make it difficult for client to function correctly, whereas
	 * decreasing the number of slots will (just?) affect
	 * performance.  When short on memory we therefore prefer to
	 * decrease number of slots instead of their size.
	 */
	slotsize = nfsd4_sanitize_slot_size(fchan->maxresp_cached);
	numslots = nfsd4_get_drc_mem(slotsize, fchan->maxreqs);
	if (numslots < 1)
		return NULL;

	new = alloc_session(slotsize, numslots);
	if (!new) {
		nfsd4_put_drc_mem(slotsize, fchan->maxreqs);
		return NULL;
	}
	init_forechannel_attrs(&new->se_fchannel, fchan, numslots, slotsize);

	new->se_client = clp;
	gen_sessionid(new);

	INIT_LIST_HEAD(&new->se_conns);

	new->se_cb_seq_nr = 1;
	new->se_flags = cses->flags;
	new->se_cb_prog = cses->callback_prog;
	kref_init(&new->se_ref);
	idx = hash_sessionid(&new->se_sessionid);
	spin_lock(&client_lock);
	list_add(&new->se_hash, &sessionid_hashtbl[idx]);
	spin_lock(&clp->cl_lock);
	list_add(&new->se_perclnt, &clp->cl_sessions);
	spin_unlock(&clp->cl_lock);
	spin_unlock(&client_lock);

	status = nfsd4_new_conn_from_crses(rqstp, new);
	/* whoops: benny points out, status is ignored! (err, or bogus) */
	if (status) {
		free_session(&new->se_ref);
		return NULL;
	}
	if (cses->flags & SESSION4_BACK_CHAN) {
		struct sockaddr *sa = svc_addr(rqstp);
		/*
		 * This is a little silly; with sessions there's no real
		 * use for the callback address.  Use the peer address
		 * as a reasonable default for now, but consider fixing
		 * the rpc client not to require an address in the
		 * future:
		 */
		rpc_copy_addr((struct sockaddr *)&clp->cl_cb_conn.cb_addr, sa);
		clp->cl_cb_conn.cb_addrlen = svc_addr_len(sa);
	}
	nfsd4_probe_callback(clp);
	return new;
}

/* caller must hold client_lock */
static struct nfsd4_session *
find_in_sessionid_hashtbl(struct nfs4_sessionid *sessionid)
{
	struct nfsd4_session *elem;
	int idx;

	dump_sessionid(__func__, sessionid);
	idx = hash_sessionid(sessionid);
	/* Search in the appropriate list */
	list_for_each_entry(elem, &sessionid_hashtbl[idx], se_hash) {
		if (!memcmp(elem->se_sessionid.data, sessionid->data,
			    NFS4_MAX_SESSIONID_LEN)) {
			return elem;
		}
	}

	dprintk("%s: session not found\n", __func__);
	return NULL;
}

/* caller must hold client_lock */
static void
unhash_session(struct nfsd4_session *ses)
{
	list_del(&ses->se_hash);
	spin_lock(&ses->se_client->cl_lock);
	list_del(&ses->se_perclnt);
	spin_unlock(&ses->se_client->cl_lock);
}

/* must be called under the client_lock */
static inline void
renew_client_locked(struct nfs4_client *clp)
{
	if (is_client_expired(clp)) {
		dprintk("%s: client (clientid %08x/%08x) already expired\n",
			__func__,
			clp->cl_clientid.cl_boot,
			clp->cl_clientid.cl_id);
		return;
	}

	dprintk("renewing client (clientid %08x/%08x)\n", 
			clp->cl_clientid.cl_boot, 
			clp->cl_clientid.cl_id);
	list_move_tail(&clp->cl_lru, &client_lru);
	clp->cl_time = get_seconds();
}

static inline void
renew_client(struct nfs4_client *clp)
{
	spin_lock(&client_lock);
	renew_client_locked(clp);
	spin_unlock(&client_lock);
}

/* SETCLIENTID and SETCLIENTID_CONFIRM Helper functions */
static int
STALE_CLIENTID(clientid_t *clid)
{
	if (clid->cl_boot == boot_time)
		return 0;
	dprintk("NFSD stale clientid (%08x/%08x) boot_time %08lx\n",
		clid->cl_boot, clid->cl_id, boot_time);
	return 1;
}

/* 
 * XXX Should we use a slab cache ?
 * This type of memory management is somewhat inefficient, but we use it
 * anyway since SETCLIENTID is not a common operation.
 */
static struct nfs4_client *alloc_client(struct xdr_netobj name)
{
	struct nfs4_client *clp;

	clp = kzalloc(sizeof(struct nfs4_client), GFP_KERNEL);
	if (clp == NULL)
		return NULL;
	clp->cl_name.data = kmalloc(name.len, GFP_KERNEL);
	if (clp->cl_name.data == NULL) {
		kfree(clp);
		return NULL;
	}
	memcpy(clp->cl_name.data, name.data, name.len);
	clp->cl_name.len = name.len;
	return clp;
}

static inline void
free_client(struct nfs4_client *clp)
{
	while (!list_empty(&clp->cl_sessions)) {
		struct nfsd4_session *ses;
		ses = list_entry(clp->cl_sessions.next, struct nfsd4_session,
				se_perclnt);
		list_del(&ses->se_perclnt);
		nfsd4_put_session(ses);
	}
	if (clp->cl_cred.cr_group_info)
		put_group_info(clp->cl_cred.cr_group_info);
	kfree(clp->cl_principal);
	kfree(clp->cl_name.data);
	kfree(clp);
}

void
release_session_client(struct nfsd4_session *session)
{
	struct nfs4_client *clp = session->se_client;

	if (!atomic_dec_and_lock(&clp->cl_refcount, &client_lock))
		return;
	if (is_client_expired(clp)) {
		free_client(clp);
		session->se_client = NULL;
	} else
		renew_client_locked(clp);
	spin_unlock(&client_lock);
}

/* must be called under the client_lock */
static inline void
unhash_client_locked(struct nfs4_client *clp)
{
	struct nfsd4_session *ses;

	mark_client_expired(clp);
	list_del(&clp->cl_lru);
	spin_lock(&clp->cl_lock);
	list_for_each_entry(ses, &clp->cl_sessions, se_perclnt)
		list_del_init(&ses->se_hash);
	spin_unlock(&clp->cl_lock);
}

static void
expire_client(struct nfs4_client *clp)
{
	struct nfs4_openowner *oo;
	struct nfs4_delegation *dp;
	struct list_head reaplist;

	INIT_LIST_HEAD(&reaplist);
	spin_lock(&recall_lock);
	while (!list_empty(&clp->cl_delegations)) {
		dp = list_entry(clp->cl_delegations.next, struct nfs4_delegation, dl_perclnt);
		list_del_init(&dp->dl_perclnt);
		list_move(&dp->dl_recall_lru, &reaplist);
	}
	spin_unlock(&recall_lock);
	while (!list_empty(&reaplist)) {
		dp = list_entry(reaplist.next, struct nfs4_delegation, dl_recall_lru);
		list_del_init(&dp->dl_recall_lru);
		unhash_delegation(dp);
	}
	while (!list_empty(&clp->cl_openowners)) {
		oo = list_entry(clp->cl_openowners.next, struct nfs4_openowner, oo_perclient);
		release_openowner(oo);
	}
	nfsd4_shutdown_callback(clp);
	if (clp->cl_cb_conn.cb_xprt)
		svc_xprt_put(clp->cl_cb_conn.cb_xprt);
	list_del(&clp->cl_idhash);
	list_del(&clp->cl_strhash);
	spin_lock(&client_lock);
	unhash_client_locked(clp);
	if (atomic_read(&clp->cl_refcount) == 0)
		free_client(clp);
	spin_unlock(&client_lock);
}

static void copy_verf(struct nfs4_client *target, nfs4_verifier *source)
{
	memcpy(target->cl_verifier.data, source->data,
			sizeof(target->cl_verifier.data));
}

static void copy_clid(struct nfs4_client *target, struct nfs4_client *source)
{
	target->cl_clientid.cl_boot = source->cl_clientid.cl_boot; 
	target->cl_clientid.cl_id = source->cl_clientid.cl_id; 
}

static void copy_cred(struct svc_cred *target, struct svc_cred *source)
{
	target->cr_uid = source->cr_uid;
	target->cr_gid = source->cr_gid;
	target->cr_group_info = source->cr_group_info;
	get_group_info(target->cr_group_info);
}

static int same_name(const char *n1, const char *n2)
{
	return 0 == memcmp(n1, n2, HEXDIR_LEN);
}

static int
same_verf(nfs4_verifier *v1, nfs4_verifier *v2)
{
	return 0 == memcmp(v1->data, v2->data, sizeof(v1->data));
}

static int
same_clid(clientid_t *cl1, clientid_t *cl2)
{
	return (cl1->cl_boot == cl2->cl_boot) && (cl1->cl_id == cl2->cl_id);
}

/* XXX what about NGROUP */
static int
same_creds(struct svc_cred *cr1, struct svc_cred *cr2)
{
	return cr1->cr_uid == cr2->cr_uid;
}

static void gen_clid(struct nfs4_client *clp)
{
	static u32 current_clientid = 1;

	clp->cl_clientid.cl_boot = boot_time;
	clp->cl_clientid.cl_id = current_clientid++; 
}

static void gen_confirm(struct nfs4_client *clp)
{
	static u32 i;
	u32 *p;

	p = (u32 *)clp->cl_confirm.data;
	*p++ = get_seconds();
	*p++ = i++;
}

static struct nfs4_stid *find_stateid(struct nfs4_client *cl, stateid_t *t)
{
	return idr_find(&cl->cl_stateids, t->si_opaque.so_id);
}

static struct nfs4_stid *find_stateid_by_type(struct nfs4_client *cl, stateid_t *t, char typemask)
{
	struct nfs4_stid *s;

	s = find_stateid(cl, t);
	if (!s)
		return NULL;
	if (typemask & s->sc_type)
		return s;
	return NULL;
}

static struct nfs4_client *create_client(struct xdr_netobj name, char *recdir,
		struct svc_rqst *rqstp, nfs4_verifier *verf)
{
	struct nfs4_client *clp;
	struct sockaddr *sa = svc_addr(rqstp);
	char *princ;

	clp = alloc_client(name);
	if (clp == NULL)
		return NULL;

	INIT_LIST_HEAD(&clp->cl_sessions);

	princ = svc_gss_principal(rqstp);
	if (princ) {
		clp->cl_principal = kstrdup(princ, GFP_KERNEL);
		if (clp->cl_principal == NULL) {
			free_client(clp);
			return NULL;
		}
	}

	idr_init(&clp->cl_stateids);
	memcpy(clp->cl_recdir, recdir, HEXDIR_LEN);
	atomic_set(&clp->cl_refcount, 0);
	clp->cl_cb_state = NFSD4_CB_UNKNOWN;
	INIT_LIST_HEAD(&clp->cl_idhash);
	INIT_LIST_HEAD(&clp->cl_strhash);
	INIT_LIST_HEAD(&clp->cl_openowners);
	INIT_LIST_HEAD(&clp->cl_delegations);
	INIT_LIST_HEAD(&clp->cl_lru);
	INIT_LIST_HEAD(&clp->cl_callbacks);
	spin_lock_init(&clp->cl_lock);
	INIT_WORK(&clp->cl_cb_null.cb_work, nfsd4_do_callback_rpc);
	clp->cl_time = get_seconds();
	clear_bit(0, &clp->cl_cb_slot_busy);
	rpc_init_wait_queue(&clp->cl_cb_waitq, "Backchannel slot table");
	copy_verf(clp, verf);
	rpc_copy_addr((struct sockaddr *) &clp->cl_addr, sa);
	clp->cl_flavor = rqstp->rq_flavor;
	copy_cred(&clp->cl_cred, &rqstp->rq_cred);
	gen_confirm(clp);
	clp->cl_cb_session = NULL;
	return clp;
}

static void
add_to_unconfirmed(struct nfs4_client *clp, unsigned int strhashval)
{
	unsigned int idhashval;

	list_add(&clp->cl_strhash, &unconf_str_hashtbl[strhashval]);
	idhashval = clientid_hashval(clp->cl_clientid.cl_id);
	list_add(&clp->cl_idhash, &unconf_id_hashtbl[idhashval]);
	renew_client(clp);
}

static void
move_to_confirmed(struct nfs4_client *clp)
{
	unsigned int idhashval = clientid_hashval(clp->cl_clientid.cl_id);
	unsigned int strhashval;

	dprintk("NFSD: move_to_confirm nfs4_client %p\n", clp);
	list_move(&clp->cl_idhash, &conf_id_hashtbl[idhashval]);
	strhashval = clientstr_hashval(clp->cl_recdir);
	list_move(&clp->cl_strhash, &conf_str_hashtbl[strhashval]);
	renew_client(clp);
}

static struct nfs4_client *
find_confirmed_client(clientid_t *clid)
{
	struct nfs4_client *clp;
	unsigned int idhashval = clientid_hashval(clid->cl_id);

	list_for_each_entry(clp, &conf_id_hashtbl[idhashval], cl_idhash) {
		if (same_clid(&clp->cl_clientid, clid)) {
			renew_client(clp);
			return clp;
		}
	}
	return NULL;
}

static struct nfs4_client *
find_unconfirmed_client(clientid_t *clid)
{
	struct nfs4_client *clp;
	unsigned int idhashval = clientid_hashval(clid->cl_id);

	list_for_each_entry(clp, &unconf_id_hashtbl[idhashval], cl_idhash) {
		if (same_clid(&clp->cl_clientid, clid))
			return clp;
	}
	return NULL;
}

static bool clp_used_exchangeid(struct nfs4_client *clp)
{
	return clp->cl_exchange_flags != 0;
} 

static struct nfs4_client *
find_confirmed_client_by_str(const char *dname, unsigned int hashval)
{
	struct nfs4_client *clp;

	list_for_each_entry(clp, &conf_str_hashtbl[hashval], cl_strhash) {
		if (same_name(clp->cl_recdir, dname))
			return clp;
	}
	return NULL;
}

static struct nfs4_client *
find_unconfirmed_client_by_str(const char *dname, unsigned int hashval)
{
	struct nfs4_client *clp;

	list_for_each_entry(clp, &unconf_str_hashtbl[hashval], cl_strhash) {
		if (same_name(clp->cl_recdir, dname))
			return clp;
	}
	return NULL;
}

static void
gen_callback(struct nfs4_client *clp, struct nfsd4_setclientid *se, struct svc_rqst *rqstp)
{
	struct nfs4_cb_conn *conn = &clp->cl_cb_conn;
	struct sockaddr	*sa = svc_addr(rqstp);
	u32 scopeid = rpc_get_scope_id(sa);
	unsigned short expected_family;

	/* Currently, we only support tcp and tcp6 for the callback channel */
	if (se->se_callback_netid_len == 3 &&
	    !memcmp(se->se_callback_netid_val, "tcp", 3))
		expected_family = AF_INET;
	else if (se->se_callback_netid_len == 4 &&
		 !memcmp(se->se_callback_netid_val, "tcp6", 4))
		expected_family = AF_INET6;
	else
		goto out_err;

	conn->cb_addrlen = rpc_uaddr2sockaddr(se->se_callback_addr_val,
					    se->se_callback_addr_len,
					    (struct sockaddr *)&conn->cb_addr,
					    sizeof(conn->cb_addr));

	if (!conn->cb_addrlen || conn->cb_addr.ss_family != expected_family)
		goto out_err;

	if (conn->cb_addr.ss_family == AF_INET6)
		((struct sockaddr_in6 *)&conn->cb_addr)->sin6_scope_id = scopeid;

	conn->cb_prog = se->se_callback_prog;
	conn->cb_ident = se->se_callback_ident;
	memcpy(&conn->cb_saddr, &rqstp->rq_daddr, rqstp->rq_daddrlen);
	return;
out_err:
	conn->cb_addr.ss_family = AF_UNSPEC;
	conn->cb_addrlen = 0;
	dprintk(KERN_INFO "NFSD: this client (clientid %08x/%08x) "
		"will not receive delegations\n",
		clp->cl_clientid.cl_boot, clp->cl_clientid.cl_id);

	return;
}

/*
 * Cache a reply. nfsd4_check_drc_limit() has bounded the cache size.
 */
void
nfsd4_store_cache_entry(struct nfsd4_compoundres *resp)
{
	struct nfsd4_slot *slot = resp->cstate.slot;
	unsigned int base;

	dprintk("--> %s slot %p\n", __func__, slot);

	slot->sl_opcnt = resp->opcnt;
	slot->sl_status = resp->cstate.status;

	if (nfsd4_not_cached(resp)) {
		slot->sl_datalen = 0;
		return;
	}
	slot->sl_datalen = (char *)resp->p - (char *)resp->cstate.datap;
	base = (char *)resp->cstate.datap -
					(char *)resp->xbuf->head[0].iov_base;
	if (read_bytes_from_xdr_buf(resp->xbuf, base, slot->sl_data,
				    slot->sl_datalen))
		WARN("%s: sessions DRC could not cache compound\n", __func__);
	return;
}

/*
 * Encode the replay sequence operation from the slot values.
 * If cachethis is FALSE encode the uncached rep error on the next
 * operation which sets resp->p and increments resp->opcnt for
 * nfs4svc_encode_compoundres.
 *
 */
static __be32
nfsd4_enc_sequence_replay(struct nfsd4_compoundargs *args,
			  struct nfsd4_compoundres *resp)
{
	struct nfsd4_op *op;
	struct nfsd4_slot *slot = resp->cstate.slot;

	dprintk("--> %s resp->opcnt %d cachethis %u \n", __func__,
		resp->opcnt, resp->cstate.slot->sl_cachethis);

	/* Encode the replayed sequence operation */
	op = &args->ops[resp->opcnt - 1];
	nfsd4_encode_operation(resp, op);

	/* Return nfserr_retry_uncached_rep in next operation. */
	if (args->opcnt > 1 && slot->sl_cachethis == 0) {
		op = &args->ops[resp->opcnt++];
		op->status = nfserr_retry_uncached_rep;
		nfsd4_encode_operation(resp, op);
	}
	return op->status;
}

/*
 * The sequence operation is not cached because we can use the slot and
 * session values.
 */
__be32
nfsd4_replay_cache_entry(struct nfsd4_compoundres *resp,
			 struct nfsd4_sequence *seq)
{
	struct nfsd4_slot *slot = resp->cstate.slot;
	__be32 status;

	dprintk("--> %s slot %p\n", __func__, slot);

	/* Either returns 0 or nfserr_retry_uncached */
	status = nfsd4_enc_sequence_replay(resp->rqstp->rq_argp, resp);
	if (status == nfserr_retry_uncached_rep)
		return status;

	/* The sequence operation has been encoded, cstate->datap set. */
	memcpy(resp->cstate.datap, slot->sl_data, slot->sl_datalen);

	resp->opcnt = slot->sl_opcnt;
	resp->p = resp->cstate.datap + XDR_QUADLEN(slot->sl_datalen);
	status = slot->sl_status;

	return status;
}

/*
 * Set the exchange_id flags returned by the server.
 */
static void
nfsd4_set_ex_flags(struct nfs4_client *new, struct nfsd4_exchange_id *clid)
{
	/* pNFS is not supported */
	new->cl_exchange_flags |= EXCHGID4_FLAG_USE_NON_PNFS;

	/* Referrals are supported, Migration is not. */
	new->cl_exchange_flags |= EXCHGID4_FLAG_SUPP_MOVED_REFER;

	/* set the wire flags to return to client. */
	clid->flags = new->cl_exchange_flags;
}

__be32
nfsd4_exchange_id(struct svc_rqst *rqstp,
		  struct nfsd4_compound_state *cstate,
		  struct nfsd4_exchange_id *exid)
{
	struct nfs4_client *unconf, *conf, *new;
	int status;
	unsigned int		strhashval;
	char			dname[HEXDIR_LEN];
	char			addr_str[INET6_ADDRSTRLEN];
	nfs4_verifier		verf = exid->verifier;
	struct sockaddr		*sa = svc_addr(rqstp);

	rpc_ntop(sa, addr_str, sizeof(addr_str));
	dprintk("%s rqstp=%p exid=%p clname.len=%u clname.data=%p "
		"ip_addr=%s flags %x, spa_how %d\n",
		__func__, rqstp, exid, exid->clname.len, exid->clname.data,
		addr_str, exid->flags, exid->spa_how);

	if (exid->flags & ~EXCHGID4_FLAG_MASK_A)
		return nfserr_inval;

	/* Currently only support SP4_NONE */
	switch (exid->spa_how) {
	case SP4_NONE:
		break;
	case SP4_SSV:
		return nfserr_serverfault;
	default:
		BUG();				/* checked by xdr code */
	case SP4_MACH_CRED:
		return nfserr_serverfault;	/* no excuse :-/ */
	}

	status = nfs4_make_rec_clidname(dname, &exid->clname);

	if (status)
		goto error;

	strhashval = clientstr_hashval(dname);

	nfs4_lock_state();
	status = nfs_ok;

	conf = find_confirmed_client_by_str(dname, strhashval);
	if (conf) {
		if (!clp_used_exchangeid(conf)) {
			status = nfserr_clid_inuse; /* XXX: ? */
			goto out;
		}
		if (!same_verf(&verf, &conf->cl_verifier)) {
			/* 18.35.4 case 8 */
			if (exid->flags & EXCHGID4_FLAG_UPD_CONFIRMED_REC_A) {
				status = nfserr_not_same;
				goto out;
			}
			/* Client reboot: destroy old state */
			expire_client(conf);
			goto out_new;
		}
		if (!same_creds(&conf->cl_cred, &rqstp->rq_cred)) {
			/* 18.35.4 case 9 */
			if (exid->flags & EXCHGID4_FLAG_UPD_CONFIRMED_REC_A) {
				status = nfserr_perm;
				goto out;
			}
			expire_client(conf);
			goto out_new;
		}
		/*
		 * Set bit when the owner id and verifier map to an already
		 * confirmed client id (18.35.3).
		 */
		exid->flags |= EXCHGID4_FLAG_CONFIRMED_R;

		/*
		 * Falling into 18.35.4 case 2, possible router replay.
		 * Leave confirmed record intact and return same result.
		 */
		copy_verf(conf, &verf);
		new = conf;
		goto out_copy;
	}

	/* 18.35.4 case 7 */
	if (exid->flags & EXCHGID4_FLAG_UPD_CONFIRMED_REC_A) {
		status = nfserr_noent;
		goto out;
	}

	unconf  = find_unconfirmed_client_by_str(dname, strhashval);
	if (unconf) {
		/*
		 * Possible retry or client restart.  Per 18.35.4 case 4,
		 * a new unconfirmed record should be generated regardless
		 * of whether any properties have changed.
		 */
		expire_client(unconf);
	}

out_new:
	/* Normal case */
	new = create_client(exid->clname, dname, rqstp, &verf);
	if (new == NULL) {
		status = nfserr_jukebox;
		goto out;
	}

	gen_clid(new);
	add_to_unconfirmed(new, strhashval);
out_copy:
	exid->clientid.cl_boot = new->cl_clientid.cl_boot;
	exid->clientid.cl_id = new->cl_clientid.cl_id;

	exid->seqid = 1;
	nfsd4_set_ex_flags(new, exid);

	dprintk("nfsd4_exchange_id seqid %d flags %x\n",
		new->cl_cs_slot.sl_seqid, new->cl_exchange_flags);
	status = nfs_ok;

out:
	nfs4_unlock_state();
error:
	dprintk("nfsd4_exchange_id returns %d\n", ntohl(status));
	return status;
}

static int
check_slot_seqid(u32 seqid, u32 slot_seqid, int slot_inuse)
{
	dprintk("%s enter. seqid %d slot_seqid %d\n", __func__, seqid,
		slot_seqid);

	/* The slot is in use, and no response has been sent. */
	if (slot_inuse) {
		if (seqid == slot_seqid)
			return nfserr_jukebox;
		else
			return nfserr_seq_misordered;
	}
	/* Normal */
	if (likely(seqid == slot_seqid + 1))
		return nfs_ok;
	/* Replay */
	if (seqid == slot_seqid)
		return nfserr_replay_cache;
	/* Wraparound */
	if (seqid == 1 && (slot_seqid + 1) == 0)
		return nfs_ok;
	/* Misordered replay or misordered new request */
	return nfserr_seq_misordered;
}

/*
 * Cache the create session result into the create session single DRC
 * slot cache by saving the xdr structure. sl_seqid has been set.
 * Do this for solo or embedded create session operations.
 */
static void
nfsd4_cache_create_session(struct nfsd4_create_session *cr_ses,
			   struct nfsd4_clid_slot *slot, int nfserr)
{
	slot->sl_status = nfserr;
	memcpy(&slot->sl_cr_ses, cr_ses, sizeof(*cr_ses));
}

static __be32
nfsd4_replay_create_session(struct nfsd4_create_session *cr_ses,
			    struct nfsd4_clid_slot *slot)
{
	memcpy(cr_ses, &slot->sl_cr_ses, sizeof(*cr_ses));
	return slot->sl_status;
}

#define NFSD_MIN_REQ_HDR_SEQ_SZ	((\
			2 * 2 + /* credential,verifier: AUTH_NULL, length 0 */ \
			1 +	/* MIN tag is length with zero, only length */ \
			3 +	/* version, opcount, opcode */ \
			XDR_QUADLEN(NFS4_MAX_SESSIONID_LEN) + \
				/* seqid, slotID, slotID, cache */ \
			4 ) * sizeof(__be32))

#define NFSD_MIN_RESP_HDR_SEQ_SZ ((\
			2 +	/* verifier: AUTH_NULL, length 0 */\
			1 +	/* status */ \
			1 +	/* MIN tag is length with zero, only length */ \
			3 +	/* opcount, opcode, opstatus*/ \
			XDR_QUADLEN(NFS4_MAX_SESSIONID_LEN) + \
				/* seqid, slotID, slotID, slotID, status */ \
			5 ) * sizeof(__be32))

static __be32 check_forechannel_attrs(struct nfsd4_channel_attrs fchannel)
{
	return fchannel.maxreq_sz < NFSD_MIN_REQ_HDR_SEQ_SZ
		|| fchannel.maxresp_sz < NFSD_MIN_RESP_HDR_SEQ_SZ;
}

__be32
nfsd4_create_session(struct svc_rqst *rqstp,
		     struct nfsd4_compound_state *cstate,
		     struct nfsd4_create_session *cr_ses)
{
	struct sockaddr *sa = svc_addr(rqstp);
	struct nfs4_client *conf, *unconf;
	struct nfsd4_session *new;
	struct nfsd4_clid_slot *cs_slot = NULL;
	bool confirm_me = false;
	int status = 0;

	if (cr_ses->flags & ~SESSION4_FLAG_MASK_A)
		return nfserr_inval;

	nfs4_lock_state();
	unconf = find_unconfirmed_client(&cr_ses->clientid);
	conf = find_confirmed_client(&cr_ses->clientid);

	if (conf) {
		cs_slot = &conf->cl_cs_slot;
		status = check_slot_seqid(cr_ses->seqid, cs_slot->sl_seqid, 0);
		if (status == nfserr_replay_cache) {
			dprintk("Got a create_session replay! seqid= %d\n",
				cs_slot->sl_seqid);
			/* Return the cached reply status */
			status = nfsd4_replay_create_session(cr_ses, cs_slot);
			goto out;
		} else if (cr_ses->seqid != cs_slot->sl_seqid + 1) {
			status = nfserr_seq_misordered;
			dprintk("Sequence misordered!\n");
			dprintk("Expected seqid= %d but got seqid= %d\n",
				cs_slot->sl_seqid, cr_ses->seqid);
			goto out;
		}
	} else if (unconf) {
		if (!same_creds(&unconf->cl_cred, &rqstp->rq_cred) ||
		    !rpc_cmp_addr(sa, (struct sockaddr *) &unconf->cl_addr)) {
			status = nfserr_clid_inuse;
			goto out;
		}

		cs_slot = &unconf->cl_cs_slot;
		status = check_slot_seqid(cr_ses->seqid, cs_slot->sl_seqid, 0);
		if (status) {
			/* an unconfirmed replay returns misordered */
			status = nfserr_seq_misordered;
			goto out;
		}

		confirm_me = true;
		conf = unconf;
	} else {
		status = nfserr_stale_clientid;
		goto out;
	}

	/*
	 * XXX: we should probably set this at creation time, and check
	 * for consistent minorversion use throughout:
	 */
	conf->cl_minorversion = 1;
	/*
	 * We do not support RDMA or persistent sessions
	 */
	cr_ses->flags &= ~SESSION4_PERSIST;
	cr_ses->flags &= ~SESSION4_RDMA;

	status = nfserr_toosmall;
	if (check_forechannel_attrs(cr_ses->fore_channel))
		goto out;

	status = nfserr_jukebox;
	new = alloc_init_session(rqstp, conf, cr_ses);
	if (!new)
		goto out;
	status = nfs_ok;
	memcpy(cr_ses->sessionid.data, new->se_sessionid.data,
	       NFS4_MAX_SESSIONID_LEN);
	memcpy(&cr_ses->fore_channel, &new->se_fchannel,
		sizeof(struct nfsd4_channel_attrs));
	cs_slot->sl_seqid++;
	cr_ses->seqid = cs_slot->sl_seqid;

	/* cache solo and embedded create sessions under the state lock */
	nfsd4_cache_create_session(cr_ses, cs_slot, status);
	if (confirm_me)
		move_to_confirmed(conf);
out:
	nfs4_unlock_state();
	dprintk("%s returns %d\n", __func__, ntohl(status));
	return status;
}

static bool nfsd4_last_compound_op(struct svc_rqst *rqstp)
{
	struct nfsd4_compoundres *resp = rqstp->rq_resp;
	struct nfsd4_compoundargs *argp = rqstp->rq_argp;

	return argp->opcnt == resp->opcnt;
}

static __be32 nfsd4_map_bcts_dir(u32 *dir)
{
	switch (*dir) {
	case NFS4_CDFC4_FORE:
	case NFS4_CDFC4_BACK:
		return nfs_ok;
	case NFS4_CDFC4_FORE_OR_BOTH:
	case NFS4_CDFC4_BACK_OR_BOTH:
		*dir = NFS4_CDFC4_BOTH;
		return nfs_ok;
	};
	return nfserr_inval;
}

__be32 nfsd4_bind_conn_to_session(struct svc_rqst *rqstp,
		     struct nfsd4_compound_state *cstate,
		     struct nfsd4_bind_conn_to_session *bcts)
{
	__be32 status;

	if (!nfsd4_last_compound_op(rqstp))
		return nfserr_not_only_op;
	spin_lock(&client_lock);
	cstate->session = find_in_sessionid_hashtbl(&bcts->sessionid);
	/* Sorta weird: we only need the refcnt'ing because new_conn acquires
	 * client_lock iself: */
	if (cstate->session) {
		nfsd4_get_session(cstate->session);
		atomic_inc(&cstate->session->se_client->cl_refcount);
	}
	spin_unlock(&client_lock);
	if (!cstate->session)
		return nfserr_badsession;

	status = nfsd4_map_bcts_dir(&bcts->dir);
	if (!status)
		nfsd4_new_conn(rqstp, cstate->session, bcts->dir);
	return status;
}

static bool nfsd4_compound_in_session(struct nfsd4_session *session, struct nfs4_sessionid *sid)
{
	if (!session)
		return 0;
	return !memcmp(sid, &session->se_sessionid, sizeof(*sid));
}

__be32
nfsd4_destroy_session(struct svc_rqst *r,
		      struct nfsd4_compound_state *cstate,
		      struct nfsd4_destroy_session *sessionid)
{
	struct nfsd4_session *ses;
	u32 status = nfserr_badsession;

	/* Notes:
	 * - The confirmed nfs4_client->cl_sessionid holds destroyed sessinid
	 * - Should we return nfserr_back_chan_busy if waiting for
	 *   callbacks on to-be-destroyed session?
	 * - Do we need to clear any callback info from previous session?
	 */

	if (nfsd4_compound_in_session(cstate->session, &sessionid->sessionid)) {
		if (!nfsd4_last_compound_op(r))
			return nfserr_not_only_op;
	}
	dump_sessionid(__func__, &sessionid->sessionid);
	spin_lock(&client_lock);
	ses = find_in_sessionid_hashtbl(&sessionid->sessionid);
	if (!ses) {
		spin_unlock(&client_lock);
		goto out;
	}

	unhash_session(ses);
	spin_unlock(&client_lock);

	nfs4_lock_state();
	nfsd4_probe_callback_sync(ses->se_client);
	nfs4_unlock_state();

	nfsd4_del_conns(ses);

	nfsd4_put_session(ses);
	status = nfs_ok;
out:
	dprintk("%s returns %d\n", __func__, ntohl(status));
	return status;
}

static struct nfsd4_conn *__nfsd4_find_conn(struct svc_xprt *xpt, struct nfsd4_session *s)
{
	struct nfsd4_conn *c;

	list_for_each_entry(c, &s->se_conns, cn_persession) {
		if (c->cn_xprt == xpt) {
			return c;
		}
	}
	return NULL;
}

static void nfsd4_sequence_check_conn(struct nfsd4_conn *new, struct nfsd4_session *ses)
{
	struct nfs4_client *clp = ses->se_client;
	struct nfsd4_conn *c;
	int ret;

	spin_lock(&clp->cl_lock);
	c = __nfsd4_find_conn(new->cn_xprt, ses);
	if (c) {
		spin_unlock(&clp->cl_lock);
		free_conn(new);
		return;
	}
	__nfsd4_hash_conn(new, ses);
	spin_unlock(&clp->cl_lock);
	ret = nfsd4_register_conn(new);
	if (ret)
		/* oops; xprt is already down: */
		nfsd4_conn_lost(&new->cn_xpt_user);
	return;
}

static bool nfsd4_session_too_many_ops(struct svc_rqst *rqstp, struct nfsd4_session *session)
{
	struct nfsd4_compoundargs *args = rqstp->rq_argp;

	return args->opcnt > session->se_fchannel.maxops;
}

static bool nfsd4_request_too_big(struct svc_rqst *rqstp,
				  struct nfsd4_session *session)
{
	struct xdr_buf *xb = &rqstp->rq_arg;

	return xb->len > session->se_fchannel.maxreq_sz;
}

__be32
nfsd4_sequence(struct svc_rqst *rqstp,
	       struct nfsd4_compound_state *cstate,
	       struct nfsd4_sequence *seq)
{
	struct nfsd4_compoundres *resp = rqstp->rq_resp;
	struct nfsd4_session *session;
	struct nfsd4_slot *slot;
	struct nfsd4_conn *conn;
	int status;

	if (resp->opcnt != 1)
		return nfserr_sequence_pos;

	/*
	 * Will be either used or freed by nfsd4_sequence_check_conn
	 * below.
	 */
	conn = alloc_conn(rqstp, NFS4_CDFC4_FORE);
	if (!conn)
		return nfserr_jukebox;

	spin_lock(&client_lock);
	status = nfserr_badsession;
	session = find_in_sessionid_hashtbl(&seq->sessionid);
	if (!session)
		goto out;

	status = nfserr_too_many_ops;
	if (nfsd4_session_too_many_ops(rqstp, session))
		goto out;

	status = nfserr_req_too_big;
	if (nfsd4_request_too_big(rqstp, session))
		goto out;

	status = nfserr_badslot;
	if (seq->slotid >= session->se_fchannel.maxreqs)
		goto out;

	slot = session->se_slots[seq->slotid];
	dprintk("%s: slotid %d\n", __func__, seq->slotid);

	/* We do not negotiate the number of slots yet, so set the
	 * maxslots to the session maxreqs which is used to encode
	 * sr_highest_slotid and the sr_target_slot id to maxslots */
	seq->maxslots = session->se_fchannel.maxreqs;

	status = check_slot_seqid(seq->seqid, slot->sl_seqid, slot->sl_inuse);
	if (status == nfserr_replay_cache) {
		cstate->slot = slot;
		cstate->session = session;
		/* Return the cached reply status and set cstate->status
		 * for nfsd4_proc_compound processing */
		status = nfsd4_replay_cache_entry(resp, seq);
		cstate->status = nfserr_replay_cache;
		goto out;
	}
	if (status)
		goto out;

	nfsd4_sequence_check_conn(conn, session);
	conn = NULL;

	/* Success! bump slot seqid */
	slot->sl_inuse = true;
	slot->sl_seqid = seq->seqid;
	slot->sl_cachethis = seq->cachethis;

	cstate->slot = slot;
	cstate->session = session;

out:
	/* Hold a session reference until done processing the compound. */
	if (cstate->session) {
		struct nfs4_client *clp = session->se_client;

		nfsd4_get_session(cstate->session);
		atomic_inc(&clp->cl_refcount);
		switch (clp->cl_cb_state) {
		case NFSD4_CB_DOWN:
			seq->status_flags = SEQ4_STATUS_CB_PATH_DOWN;
			break;
		case NFSD4_CB_FAULT:
			seq->status_flags = SEQ4_STATUS_BACKCHANNEL_FAULT;
			break;
		default:
			seq->status_flags = 0;
		}
	}
	kfree(conn);
	spin_unlock(&client_lock);
	dprintk("%s: return %d\n", __func__, ntohl(status));
	return status;
}

static inline bool has_resources(struct nfs4_client *clp)
{
	return !list_empty(&clp->cl_openowners)
		|| !list_empty(&clp->cl_delegations)
		|| !list_empty(&clp->cl_sessions);
}

__be32
nfsd4_destroy_clientid(struct svc_rqst *rqstp, struct nfsd4_compound_state *cstate, struct nfsd4_destroy_clientid *dc)
{
	struct nfs4_client *conf, *unconf, *clp;
	int status = 0;

	nfs4_lock_state();
	unconf = find_unconfirmed_client(&dc->clientid);
	conf = find_confirmed_client(&dc->clientid);

	if (conf) {
		clp = conf;

		if (!is_client_expired(conf) && has_resources(conf)) {
			status = nfserr_clientid_busy;
			goto out;
		}

		/* rfc5661 18.50.3 */
		if (cstate->session && conf == cstate->session->se_client) {
			status = nfserr_clientid_busy;
			goto out;
		}
	} else if (unconf)
		clp = unconf;
	else {
		status = nfserr_stale_clientid;
		goto out;
	}

	expire_client(clp);
out:
	nfs4_unlock_state();
	dprintk("%s return %d\n", __func__, ntohl(status));
	return status;
}

__be32
nfsd4_reclaim_complete(struct svc_rqst *rqstp, struct nfsd4_compound_state *cstate, struct nfsd4_reclaim_complete *rc)
{
	int status = 0;

	if (rc->rca_one_fs) {
		if (!cstate->current_fh.fh_dentry)
			return nfserr_nofilehandle;
		/*
		 * We don't take advantage of the rca_one_fs case.
		 * That's OK, it's optional, we can safely ignore it.
		 */
		 return nfs_ok;
	}

	nfs4_lock_state();
	status = nfserr_complete_already;
	if (cstate->session->se_client->cl_firststate)
		goto out;

	status = nfserr_stale_clientid;
	if (is_client_expired(cstate->session->se_client))
		/*
		 * The following error isn't really legal.
		 * But we only get here if the client just explicitly
		 * destroyed the client.  Surely it no longer cares what
		 * error it gets back on an operation for the dead
		 * client.
		 */
		goto out;

	status = nfs_ok;
	nfsd4_create_clid_dir(cstate->session->se_client);
out:
	nfs4_unlock_state();
	return status;
}

__be32
nfsd4_setclientid(struct svc_rqst *rqstp, struct nfsd4_compound_state *cstate,
		  struct nfsd4_setclientid *setclid)
{
	struct xdr_netobj 	clname = setclid->se_name;
	nfs4_verifier		clverifier = setclid->se_verf;
	unsigned int 		strhashval;
	struct nfs4_client	*conf, *unconf, *new;
	__be32 			status;
	char                    dname[HEXDIR_LEN];
	
	status = nfs4_make_rec_clidname(dname, &clname);
	if (status)
		return status;

	/* 
	 * XXX The Duplicate Request Cache (DRC) has been checked (??)
	 * We get here on a DRC miss.
	 */

	strhashval = clientstr_hashval(dname);

	nfs4_lock_state();
	conf = find_confirmed_client_by_str(dname, strhashval);
	if (conf) {
		/* RFC 3530 14.2.33 CASE 0: */
		status = nfserr_clid_inuse;
		if (clp_used_exchangeid(conf))
			goto out;
		if (!same_creds(&conf->cl_cred, &rqstp->rq_cred)) {
			char addr_str[INET6_ADDRSTRLEN];
			rpc_ntop((struct sockaddr *) &conf->cl_addr, addr_str,
				 sizeof(addr_str));
			dprintk("NFSD: setclientid: string in use by client "
				"at %s\n", addr_str);
			goto out;
		}
	}
	/*
	 * section 14.2.33 of RFC 3530 (under the heading "IMPLEMENTATION")
	 * has a description of SETCLIENTID request processing consisting
	 * of 5 bullet points, labeled as CASE0 - CASE4 below.
	 */
	unconf = find_unconfirmed_client_by_str(dname, strhashval);
	status = nfserr_jukebox;
	if (!conf) {
		/*
		 * RFC 3530 14.2.33 CASE 4:
		 * placed first, because it is the normal case
		 */
		if (unconf)
			expire_client(unconf);
		new = create_client(clname, dname, rqstp, &clverifier);
		if (new == NULL)
			goto out;
		gen_clid(new);
	} else if (same_verf(&conf->cl_verifier, &clverifier)) {
		/*
		 * RFC 3530 14.2.33 CASE 1:
		 * probable callback update
		 */
		if (unconf) {
			/* Note this is removing unconfirmed {*x***},
			 * which is stronger than RFC recommended {vxc**}.
			 * This has the advantage that there is at most
			 * one {*x***} in either list at any time.
			 */
			expire_client(unconf);
		}
		new = create_client(clname, dname, rqstp, &clverifier);
		if (new == NULL)
			goto out;
		copy_clid(new, conf);
	} else if (!unconf) {
		/*
		 * RFC 3530 14.2.33 CASE 2:
		 * probable client reboot; state will be removed if
		 * confirmed.
		 */
		new = create_client(clname, dname, rqstp, &clverifier);
		if (new == NULL)
			goto out;
		gen_clid(new);
	} else {
		/*
		 * RFC 3530 14.2.33 CASE 3:
		 * probable client reboot; state will be removed if
		 * confirmed.
		 */
		expire_client(unconf);
		new = create_client(clname, dname, rqstp, &clverifier);
		if (new == NULL)
			goto out;
		gen_clid(new);
	}
	/*
	 * XXX: we should probably set this at creation time, and check
	 * for consistent minorversion use throughout:
	 */
	new->cl_minorversion = 0;
	gen_callback(new, setclid, rqstp);
	add_to_unconfirmed(new, strhashval);
	setclid->se_clientid.cl_boot = new->cl_clientid.cl_boot;
	setclid->se_clientid.cl_id = new->cl_clientid.cl_id;
	memcpy(setclid->se_confirm.data, new->cl_confirm.data, sizeof(setclid->se_confirm.data));
	status = nfs_ok;
out:
	nfs4_unlock_state();
	return status;
}


/*
 * Section 14.2.34 of RFC 3530 (under the heading "IMPLEMENTATION") has
 * a description of SETCLIENTID_CONFIRM request processing consisting of 4
 * bullets, labeled as CASE1 - CASE4 below.
 */
__be32
nfsd4_setclientid_confirm(struct svc_rqst *rqstp,
			 struct nfsd4_compound_state *cstate,
			 struct nfsd4_setclientid_confirm *setclientid_confirm)
{
	struct sockaddr *sa = svc_addr(rqstp);
	struct nfs4_client *conf, *unconf;
	nfs4_verifier confirm = setclientid_confirm->sc_confirm; 
	clientid_t * clid = &setclientid_confirm->sc_clientid;
	__be32 status;

	if (STALE_CLIENTID(clid))
		return nfserr_stale_clientid;
	/* 
	 * XXX The Duplicate Request Cache (DRC) has been checked (??)
	 * We get here on a DRC miss.
	 */

	nfs4_lock_state();

	conf = find_confirmed_client(clid);
	unconf = find_unconfirmed_client(clid);

	status = nfserr_clid_inuse;
	if (conf && !rpc_cmp_addr((struct sockaddr *) &conf->cl_addr, sa))
		goto out;
	if (unconf && !rpc_cmp_addr((struct sockaddr *) &unconf->cl_addr, sa))
		goto out;

	/*
	 * section 14.2.34 of RFC 3530 has a description of
	 * SETCLIENTID_CONFIRM request processing consisting
	 * of 4 bullet points, labeled as CASE1 - CASE4 below.
	 */
	if (conf && unconf && same_verf(&confirm, &unconf->cl_confirm)) {
		/*
		 * RFC 3530 14.2.34 CASE 1:
		 * callback update
		 */
		if (!same_creds(&conf->cl_cred, &unconf->cl_cred))
			status = nfserr_clid_inuse;
		else {
			nfsd4_change_callback(conf, &unconf->cl_cb_conn);
			nfsd4_probe_callback(conf);
			expire_client(unconf);
			status = nfs_ok;

		}
	} else if (conf && !unconf) {
		/*
		 * RFC 3530 14.2.34 CASE 2:
		 * probable retransmitted request; play it safe and
		 * do nothing.
		 */
		if (!same_creds(&conf->cl_cred, &rqstp->rq_cred))
			status = nfserr_clid_inuse;
		else
			status = nfs_ok;
	} else if (!conf && unconf
			&& same_verf(&unconf->cl_confirm, &confirm)) {
		/*
		 * RFC 3530 14.2.34 CASE 3:
		 * Normal case; new or rebooted client:
		 */
		if (!same_creds(&unconf->cl_cred, &rqstp->rq_cred)) {
			status = nfserr_clid_inuse;
		} else {
			unsigned int hash =
				clientstr_hashval(unconf->cl_recdir);
			conf = find_confirmed_client_by_str(unconf->cl_recdir,
							    hash);
			if (conf) {
				nfsd4_remove_clid_dir(conf);
				expire_client(conf);
			}
			move_to_confirmed(unconf);
			conf = unconf;
			nfsd4_probe_callback(conf);
			status = nfs_ok;
		}
	} else if ((!conf || (conf && !same_verf(&conf->cl_confirm, &confirm)))
	    && (!unconf || (unconf && !same_verf(&unconf->cl_confirm,
				    				&confirm)))) {
		/*
		 * RFC 3530 14.2.34 CASE 4:
		 * Client probably hasn't noticed that we rebooted yet.
		 */
		status = nfserr_stale_clientid;
	} else {
		/* check that we have hit one of the cases...*/
		status = nfserr_clid_inuse;
	}
out:
	nfs4_unlock_state();
	return status;
}

static struct nfs4_file *nfsd4_alloc_file(void)
{
	return kmem_cache_alloc(file_slab, GFP_KERNEL);
}

/* OPEN Share state helper functions */
static void nfsd4_init_file(struct nfs4_file *fp, struct inode *ino)
{
	unsigned int hashval = file_hashval(ino);

	atomic_set(&fp->fi_ref, 1);
	INIT_LIST_HEAD(&fp->fi_hash);
	INIT_LIST_HEAD(&fp->fi_stateids);
	INIT_LIST_HEAD(&fp->fi_delegations);
	fp->fi_inode = igrab(ino);
	fp->fi_had_conflict = false;
	fp->fi_lease = NULL;
	memset(fp->fi_fds, 0, sizeof(fp->fi_fds));
	memset(fp->fi_access, 0, sizeof(fp->fi_access));
	spin_lock(&recall_lock);
	list_add(&fp->fi_hash, &file_hashtbl[hashval]);
	spin_unlock(&recall_lock);
}

static void
nfsd4_free_slab(struct kmem_cache **slab)
{
	if (*slab == NULL)
		return;
	kmem_cache_destroy(*slab);
	*slab = NULL;
}

void
nfsd4_free_slabs(void)
{
	nfsd4_free_slab(&openowner_slab);
	nfsd4_free_slab(&lockowner_slab);
	nfsd4_free_slab(&file_slab);
	nfsd4_free_slab(&stateid_slab);
	nfsd4_free_slab(&deleg_slab);
}

static int
nfsd4_init_slabs(void)
{
	openowner_slab = kmem_cache_create("nfsd4_openowners",
			sizeof(struct nfs4_openowner), 0, 0, NULL);
	if (openowner_slab == NULL)
		goto out_nomem;
	lockowner_slab = kmem_cache_create("nfsd4_lockowners",
			sizeof(struct nfs4_openowner), 0, 0, NULL);
	if (lockowner_slab == NULL)
		goto out_nomem;
	file_slab = kmem_cache_create("nfsd4_files",
			sizeof(struct nfs4_file), 0, 0, NULL);
	if (file_slab == NULL)
		goto out_nomem;
	stateid_slab = kmem_cache_create("nfsd4_stateids",
			sizeof(struct nfs4_ol_stateid), 0, 0, NULL);
	if (stateid_slab == NULL)
		goto out_nomem;
	deleg_slab = kmem_cache_create("nfsd4_delegations",
			sizeof(struct nfs4_delegation), 0, 0, NULL);
	if (deleg_slab == NULL)
		goto out_nomem;
	return 0;
out_nomem:
	nfsd4_free_slabs();
	dprintk("nfsd4: out of memory while initializing nfsv4\n");
	return -ENOMEM;
}

void nfs4_free_openowner(struct nfs4_openowner *oo)
{
	kfree(oo->oo_owner.so_owner.data);
	kmem_cache_free(openowner_slab, oo);
}

void nfs4_free_lockowner(struct nfs4_lockowner *lo)
{
	kfree(lo->lo_owner.so_owner.data);
	kmem_cache_free(lockowner_slab, lo);
}

static void init_nfs4_replay(struct nfs4_replay *rp)
{
	rp->rp_status = nfserr_serverfault;
	rp->rp_buflen = 0;
	rp->rp_buf = rp->rp_ibuf;
}

static inline void *alloc_stateowner(struct kmem_cache *slab, struct xdr_netobj *owner, struct nfs4_client *clp)
{
	struct nfs4_stateowner *sop;

	sop = kmem_cache_alloc(slab, GFP_KERNEL);
	if (!sop)
		return NULL;

	sop->so_owner.data = kmemdup(owner->data, owner->len, GFP_KERNEL);
	if (!sop->so_owner.data) {
		kmem_cache_free(slab, sop);
		return NULL;
	}
	sop->so_owner.len = owner->len;

	INIT_LIST_HEAD(&sop->so_stateids);
	sop->so_client = clp;
	init_nfs4_replay(&sop->so_replay);
	return sop;
}

static void hash_openowner(struct nfs4_openowner *oo, struct nfs4_client *clp, unsigned int strhashval)
{
	list_add(&oo->oo_owner.so_strhash, &open_ownerstr_hashtbl[strhashval]);
	list_add(&oo->oo_perclient, &clp->cl_openowners);
}

static struct nfs4_openowner *
alloc_init_open_stateowner(unsigned int strhashval, struct nfs4_client *clp, struct nfsd4_open *open) {
	struct nfs4_openowner *oo;

	oo = alloc_stateowner(openowner_slab, &open->op_owner, clp);
	if (!oo)
		return NULL;
	oo->oo_owner.so_is_open_owner = 1;
	oo->oo_owner.so_seqid = open->op_seqid;
	oo->oo_flags = NFS4_OO_NEW;
	oo->oo_time = 0;
	oo->oo_last_closed_stid = NULL;
	INIT_LIST_HEAD(&oo->oo_close_lru);
	hash_openowner(oo, clp, strhashval);
	return oo;
}

static void init_open_stateid(struct nfs4_ol_stateid *stp, struct nfs4_file *fp, struct nfsd4_open *open) {
	struct nfs4_openowner *oo = open->op_openowner;
	struct nfs4_client *clp = oo->oo_owner.so_client;

	init_stid(&stp->st_stid, clp, NFS4_OPEN_STID);
	INIT_LIST_HEAD(&stp->st_lockowners);
	list_add(&stp->st_perstateowner, &oo->oo_owner.so_stateids);
	list_add(&stp->st_perfile, &fp->fi_stateids);
	stp->st_stateowner = &oo->oo_owner;
	get_nfs4_file(fp);
	stp->st_file = fp;
	stp->st_access_bmap = 0;
	stp->st_deny_bmap = 0;
	__set_bit(open->op_share_access, &stp->st_access_bmap);
	__set_bit(open->op_share_deny, &stp->st_deny_bmap);
	stp->st_openstp = NULL;
}

static void
move_to_close_lru(struct nfs4_openowner *oo)
{
	dprintk("NFSD: move_to_close_lru nfs4_openowner %p\n", oo);

	list_move_tail(&oo->oo_close_lru, &close_lru);
	oo->oo_time = get_seconds();
}

static int
same_owner_str(struct nfs4_stateowner *sop, struct xdr_netobj *owner,
							clientid_t *clid)
{
	return (sop->so_owner.len == owner->len) &&
		0 == memcmp(sop->so_owner.data, owner->data, owner->len) &&
		(sop->so_client->cl_clientid.cl_id == clid->cl_id);
}

static struct nfs4_openowner *
find_openstateowner_str(unsigned int hashval, struct nfsd4_open *open)
{
	struct nfs4_stateowner *so;
	struct nfs4_openowner *oo;

	list_for_each_entry(so, &open_ownerstr_hashtbl[hashval], so_strhash) {
		if (same_owner_str(so, &open->op_owner, &open->op_clientid)) {
			oo = openowner(so);
			renew_client(oo->oo_owner.so_client);
			return oo;
		}
	}
	return NULL;
}

/* search file_hashtbl[] for file */
static struct nfs4_file *
find_file(struct inode *ino)
{
	unsigned int hashval = file_hashval(ino);
	struct nfs4_file *fp;

	spin_lock(&recall_lock);
	list_for_each_entry(fp, &file_hashtbl[hashval], fi_hash) {
		if (fp->fi_inode == ino) {
			get_nfs4_file(fp);
			spin_unlock(&recall_lock);
			return fp;
		}
	}
	spin_unlock(&recall_lock);
	return NULL;
}

/*
 * Called to check deny when READ with all zero stateid or
 * WRITE with all zero or all one stateid
 */
static __be32
nfs4_share_conflict(struct svc_fh *current_fh, unsigned int deny_type)
{
	struct inode *ino = current_fh->fh_dentry->d_inode;
	struct nfs4_file *fp;
	struct nfs4_ol_stateid *stp;
	__be32 ret;

	dprintk("NFSD: nfs4_share_conflict\n");

	fp = find_file(ino);
	if (!fp)
		return nfs_ok;
	ret = nfserr_locked;
	/* Search for conflicting share reservations */
	list_for_each_entry(stp, &fp->fi_stateids, st_perfile) {
		if (test_bit(deny_type, &stp->st_deny_bmap) ||
		    test_bit(NFS4_SHARE_DENY_BOTH, &stp->st_deny_bmap))
			goto out;
	}
	ret = nfs_ok;
out:
	put_nfs4_file(fp);
	return ret;
}

static void nfsd_break_one_deleg(struct nfs4_delegation *dp)
{
	/* We're assuming the state code never drops its reference
	 * without first removing the lease.  Since we're in this lease
	 * callback (and since the lease code is serialized by the kernel
	 * lock) we know the server hasn't removed the lease yet, we know
	 * it's safe to take a reference: */
	atomic_inc(&dp->dl_count);

	list_add_tail(&dp->dl_recall_lru, &del_recall_lru);

	/* only place dl_time is set. protected by lock_flocks*/
	dp->dl_time = get_seconds();

	nfsd4_cb_recall(dp);
}

/* Called from break_lease() with lock_flocks() held. */
static void nfsd_break_deleg_cb(struct file_lock *fl)
{
	struct nfs4_file *fp = (struct nfs4_file *)fl->fl_owner;
	struct nfs4_delegation *dp;

	BUG_ON(!fp);
	/* We assume break_lease is only called once per lease: */
	BUG_ON(fp->fi_had_conflict);
	/*
	 * We don't want the locks code to timeout the lease for us;
	 * we'll remove it ourself if a delegation isn't returned
	 * in time:
	 */
	fl->fl_break_time = 0;

	spin_lock(&recall_lock);
	fp->fi_had_conflict = true;
	list_for_each_entry(dp, &fp->fi_delegations, dl_perfile)
		nfsd_break_one_deleg(dp);
	spin_unlock(&recall_lock);
}

static
int nfsd_change_deleg_cb(struct file_lock **onlist, int arg)
{
	if (arg & F_UNLCK)
		return lease_modify(onlist, arg);
	else
		return -EAGAIN;
}

static const struct lock_manager_operations nfsd_lease_mng_ops = {
	.lm_break = nfsd_break_deleg_cb,
	.lm_change = nfsd_change_deleg_cb,
};

static __be32 nfsd4_check_seqid(struct nfsd4_compound_state *cstate, struct nfs4_stateowner *so, u32 seqid)
{
	if (nfsd4_has_session(cstate))
		return nfs_ok;
	if (seqid == so->so_seqid - 1)
		return nfserr_replay_me;
	if (seqid == so->so_seqid)
		return nfs_ok;
	return nfserr_bad_seqid;
}

__be32
nfsd4_process_open1(struct nfsd4_compound_state *cstate,
		    struct nfsd4_open *open)
{
	clientid_t *clientid = &open->op_clientid;
	struct nfs4_client *clp = NULL;
	unsigned int strhashval;
	struct nfs4_openowner *oo = NULL;
	__be32 status;

	if (STALE_CLIENTID(&open->op_clientid))
		return nfserr_stale_clientid;
	/*
	 * In case we need it later, after we've already created the
	 * file and don't want to risk a further failure:
	 */
	open->op_file = nfsd4_alloc_file();
	if (open->op_file == NULL)
		return nfserr_jukebox;

	strhashval = open_ownerstr_hashval(clientid->cl_id, &open->op_owner);
	oo = find_openstateowner_str(strhashval, open);
	open->op_openowner = oo;
	if (!oo) {
		clp = find_confirmed_client(clientid);
		if (clp == NULL)
			return nfserr_expired;
		goto new_owner;
	}
	if (!(oo->oo_flags & NFS4_OO_CONFIRMED)) {
		/* Replace unconfirmed owners without checking for replay. */
		clp = oo->oo_owner.so_client;
		release_openowner(oo);
		open->op_openowner = NULL;
		goto new_owner;
	}
<<<<<<< HEAD
	if (open->op_seqid != sop->so_seqid)
		return nfserr_bad_seqid;
renew:
	if (open->op_stateowner == NULL) {
		sop = alloc_init_open_stateowner(strhashval, clp, open);
		if (sop == NULL)
			return nfserr_jukebox;
		open->op_stateowner = sop;
	}
	list_del_init(&sop->so_close_lru);
	renew_client(sop->so_client);
=======
	status = nfsd4_check_seqid(cstate, &oo->oo_owner, open->op_seqid);
	if (status)
		return status;
	clp = oo->oo_owner.so_client;
	goto alloc_stateid;
new_owner:
	oo = alloc_init_open_stateowner(strhashval, clp, open);
	if (oo == NULL)
		return nfserr_jukebox;
	open->op_openowner = oo;
alloc_stateid:
	open->op_stp = nfs4_alloc_stateid(clp);
	if (!open->op_stp)
		return nfserr_jukebox;
>>>>>>> 250a8155
	return nfs_ok;
}

static inline __be32
nfs4_check_delegmode(struct nfs4_delegation *dp, int flags)
{
	if ((flags & WR_STATE) && (dp->dl_type == NFS4_OPEN_DELEGATE_READ))
		return nfserr_openmode;
	else
		return nfs_ok;
}

static int share_access_to_flags(u32 share_access)
{
	share_access &= ~NFS4_SHARE_WANT_MASK;

	return share_access == NFS4_SHARE_ACCESS_READ ? RD_STATE : WR_STATE;
}

static struct nfs4_delegation *find_deleg_stateid(struct nfs4_client *cl, stateid_t *s)
{
	struct nfs4_stid *ret;

	ret = find_stateid_by_type(cl, s, NFS4_DELEG_STID);
	if (!ret)
		return NULL;
	return delegstateid(ret);
}

static bool nfsd4_is_deleg_cur(struct nfsd4_open *open)
{
	return open->op_claim_type == NFS4_OPEN_CLAIM_DELEGATE_CUR ||
	       open->op_claim_type == NFS4_OPEN_CLAIM_DELEG_CUR_FH;
}

static __be32
nfs4_check_deleg(struct nfs4_client *cl, struct nfs4_file *fp, struct nfsd4_open *open,
		struct nfs4_delegation **dp)
{
	int flags;
	__be32 status = nfserr_bad_stateid;

	*dp = find_deleg_stateid(cl, &open->op_delegate_stateid);
	if (*dp == NULL)
		goto out;
	flags = share_access_to_flags(open->op_share_access);
	status = nfs4_check_delegmode(*dp, flags);
	if (status)
		*dp = NULL;
out:
	if (!nfsd4_is_deleg_cur(open))
		return nfs_ok;
	if (status)
		return status;
	open->op_openowner->oo_flags |= NFS4_OO_CONFIRMED;
	return nfs_ok;
}

static __be32
nfs4_check_open(struct nfs4_file *fp, struct nfsd4_open *open, struct nfs4_ol_stateid **stpp)
{
	struct nfs4_ol_stateid *local;
	struct nfs4_openowner *oo = open->op_openowner;

	list_for_each_entry(local, &fp->fi_stateids, st_perfile) {
		/* ignore lock owners */
		if (local->st_stateowner->so_is_open_owner == 0)
			continue;
		/* remember if we have seen this open owner */
		if (local->st_stateowner == &oo->oo_owner)
			*stpp = local;
		/* check for conflicting share reservations */
		if (!test_share(local, open))
			return nfserr_share_denied;
	}
	return nfs_ok;
}

static void nfs4_free_stateid(struct nfs4_ol_stateid *s)
{
	kmem_cache_free(stateid_slab, s);
}

static inline int nfs4_access_to_access(u32 nfs4_access)
{
	int flags = 0;

	if (nfs4_access & NFS4_SHARE_ACCESS_READ)
		flags |= NFSD_MAY_READ;
	if (nfs4_access & NFS4_SHARE_ACCESS_WRITE)
		flags |= NFSD_MAY_WRITE;
	return flags;
}

static __be32 nfs4_get_vfs_file(struct svc_rqst *rqstp, struct nfs4_file *fp,
		struct svc_fh *cur_fh, struct nfsd4_open *open)
{
	__be32 status;
	int oflag = nfs4_access_to_omode(open->op_share_access);
	int access = nfs4_access_to_access(open->op_share_access);

	if (!fp->fi_fds[oflag]) {
		status = nfsd_open(rqstp, cur_fh, S_IFREG, access,
			&fp->fi_fds[oflag]);
		if (status)
			return status;
	}
	nfs4_file_get_access(fp, oflag);

	return nfs_ok;
}

<<<<<<< HEAD
static __be32
nfs4_new_open(struct svc_rqst *rqstp, struct nfs4_stateid **stpp,
		struct nfs4_file *fp, struct svc_fh *cur_fh,
		struct nfsd4_open *open)
{
	struct nfs4_stateid *stp;
	__be32 status;

	stp = nfs4_alloc_stateid();
	if (stp == NULL)
		return nfserr_jukebox;

	status = nfs4_get_vfs_file(rqstp, fp, cur_fh, open);
	if (status) {
		kmem_cache_free(stateid_slab, stp);
		return status;
	}
	*stpp = stp;
	return 0;
}

=======
>>>>>>> 250a8155
static inline __be32
nfsd4_truncate(struct svc_rqst *rqstp, struct svc_fh *fh,
		struct nfsd4_open *open)
{
	struct iattr iattr = {
		.ia_valid = ATTR_SIZE,
		.ia_size = 0,
	};
	if (!open->op_truncate)
		return 0;
	if (!(open->op_share_access & NFS4_SHARE_ACCESS_WRITE))
		return nfserr_inval;
	return nfsd_setattr(rqstp, fh, &iattr, 0, (time_t)0);
}

static __be32
nfs4_upgrade_open(struct svc_rqst *rqstp, struct nfs4_file *fp, struct svc_fh *cur_fh, struct nfs4_ol_stateid *stp, struct nfsd4_open *open)
{
	u32 op_share_access = open->op_share_access;
	bool new_access;
	__be32 status;

	new_access = !test_bit(op_share_access, &stp->st_access_bmap);
	if (new_access) {
		status = nfs4_get_vfs_file(rqstp, fp, cur_fh, open);
		if (status)
			return status;
	}
	status = nfsd4_truncate(rqstp, cur_fh, open);
	if (status) {
		if (new_access) {
			int oflag = nfs4_access_to_omode(op_share_access);
			nfs4_file_put_access(fp, oflag);
		}
		return status;
	}
	/* remember the open */
	__set_bit(op_share_access, &stp->st_access_bmap);
	__set_bit(open->op_share_deny, &stp->st_deny_bmap);

	return nfs_ok;
}


static void
nfs4_set_claim_prev(struct nfsd4_open *open)
{
	open->op_openowner->oo_flags |= NFS4_OO_CONFIRMED;
	open->op_openowner->oo_owner.so_client->cl_firststate = 1;
}

/* Should we give out recallable state?: */
static bool nfsd4_cb_channel_good(struct nfs4_client *clp)
{
	if (clp->cl_cb_state == NFSD4_CB_UP)
		return true;
	/*
	 * In the sessions case, since we don't have to establish a
	 * separate connection for callbacks, we assume it's OK
	 * until we hear otherwise:
	 */
	return clp->cl_minorversion && clp->cl_cb_state == NFSD4_CB_UNKNOWN;
}

static struct file_lock *nfs4_alloc_init_lease(struct nfs4_delegation *dp, int flag)
{
	struct file_lock *fl;

	fl = locks_alloc_lock();
	if (!fl)
		return NULL;
	locks_init_lock(fl);
	fl->fl_lmops = &nfsd_lease_mng_ops;
	fl->fl_flags = FL_LEASE;
	fl->fl_type = flag == NFS4_OPEN_DELEGATE_READ? F_RDLCK: F_WRLCK;
	fl->fl_end = OFFSET_MAX;
	fl->fl_owner = (fl_owner_t)(dp->dl_file);
	fl->fl_pid = current->tgid;
	return fl;
}

static int nfs4_setlease(struct nfs4_delegation *dp, int flag)
{
	struct nfs4_file *fp = dp->dl_file;
	struct file_lock *fl;
	int status;

	fl = nfs4_alloc_init_lease(dp, flag);
	if (!fl)
		return -ENOMEM;
	fl->fl_file = find_readable_file(fp);
	list_add(&dp->dl_perclnt, &dp->dl_stid.sc_client->cl_delegations);
	status = vfs_setlease(fl->fl_file, fl->fl_type, &fl);
	if (status) {
		list_del_init(&dp->dl_perclnt);
		locks_free_lock(fl);
		return -ENOMEM;
	}
	fp->fi_lease = fl;
	fp->fi_deleg_file = fl->fl_file;
	get_file(fp->fi_deleg_file);
	atomic_set(&fp->fi_delegees, 1);
	list_add(&dp->dl_perfile, &fp->fi_delegations);
	return 0;
}

static int nfs4_set_delegation(struct nfs4_delegation *dp, int flag)
{
	struct nfs4_file *fp = dp->dl_file;

	if (!fp->fi_lease)
		return nfs4_setlease(dp, flag);
	spin_lock(&recall_lock);
	if (fp->fi_had_conflict) {
		spin_unlock(&recall_lock);
		return -EAGAIN;
	}
	atomic_inc(&fp->fi_delegees);
	list_add(&dp->dl_perfile, &fp->fi_delegations);
	spin_unlock(&recall_lock);
	list_add(&dp->dl_perclnt, &dp->dl_stid.sc_client->cl_delegations);
	return 0;
}

/*
 * Attempt to hand out a delegation.
 */
static void
nfs4_open_delegation(struct svc_fh *fh, struct nfsd4_open *open, struct nfs4_ol_stateid *stp)
{
	struct nfs4_delegation *dp;
	struct nfs4_openowner *oo = container_of(stp->st_stateowner, struct nfs4_openowner, oo_owner);
	int cb_up;
	int status, flag = 0;

	cb_up = nfsd4_cb_channel_good(oo->oo_owner.so_client);
	flag = NFS4_OPEN_DELEGATE_NONE;
	open->op_recall = 0;
	switch (open->op_claim_type) {
		case NFS4_OPEN_CLAIM_PREVIOUS:
			if (!cb_up)
				open->op_recall = 1;
			flag = open->op_delegate_type;
			if (flag == NFS4_OPEN_DELEGATE_NONE)
				goto out;
			break;
		case NFS4_OPEN_CLAIM_NULL:
			/* Let's not give out any delegations till everyone's
			 * had the chance to reclaim theirs.... */
			if (locks_in_grace())
				goto out;
			if (!cb_up || !(oo->oo_flags & NFS4_OO_CONFIRMED))
				goto out;
			if (open->op_share_access & NFS4_SHARE_ACCESS_WRITE)
				flag = NFS4_OPEN_DELEGATE_WRITE;
			else
				flag = NFS4_OPEN_DELEGATE_READ;
			break;
		default:
			goto out;
	}

	dp = alloc_init_deleg(oo->oo_owner.so_client, stp, fh, flag);
	if (dp == NULL)
		goto out_no_deleg;
	status = nfs4_set_delegation(dp, flag);
	if (status)
		goto out_free;

	memcpy(&open->op_delegate_stateid, &dp->dl_stid.sc_stateid, sizeof(dp->dl_stid.sc_stateid));

	dprintk("NFSD: delegation stateid=" STATEID_FMT "\n",
		STATEID_VAL(&dp->dl_stid.sc_stateid));
out:
	if (open->op_claim_type == NFS4_OPEN_CLAIM_PREVIOUS
			&& flag == NFS4_OPEN_DELEGATE_NONE
			&& open->op_delegate_type != NFS4_OPEN_DELEGATE_NONE)
		dprintk("NFSD: WARNING: refusing delegation reclaim\n");
	open->op_delegate_type = flag;
	return;
out_free:
	nfs4_put_delegation(dp);
out_no_deleg:
	flag = NFS4_OPEN_DELEGATE_NONE;
	goto out;
}

/*
 * called with nfs4_lock_state() held.
 */
__be32
nfsd4_process_open2(struct svc_rqst *rqstp, struct svc_fh *current_fh, struct nfsd4_open *open)
{
	struct nfsd4_compoundres *resp = rqstp->rq_resp;
	struct nfs4_client *cl = open->op_openowner->oo_owner.so_client;
	struct nfs4_file *fp = NULL;
	struct inode *ino = current_fh->fh_dentry->d_inode;
	struct nfs4_ol_stateid *stp = NULL;
	struct nfs4_delegation *dp = NULL;
	__be32 status;

	/*
	 * Lookup file; if found, lookup stateid and check open request,
	 * and check for delegations in the process of being recalled.
	 * If not found, create the nfs4_file struct
	 */
	fp = find_file(ino);
	if (fp) {
		if ((status = nfs4_check_open(fp, open, &stp)))
			goto out;
		status = nfs4_check_deleg(cl, fp, open, &dp);
		if (status)
			goto out;
	} else {
		status = nfserr_bad_stateid;
<<<<<<< HEAD
		if (open->op_claim_type == NFS4_OPEN_CLAIM_DELEGATE_CUR)
			goto out;
		status = nfserr_jukebox;
		fp = alloc_init_file(ino);
		if (fp == NULL)
=======
		if (nfsd4_is_deleg_cur(open))
>>>>>>> 250a8155
			goto out;
		status = nfserr_jukebox;
		fp = open->op_file;
		open->op_file = NULL;
		nfsd4_init_file(fp, ino);
	}

	/*
	 * OPEN the file, or upgrade an existing OPEN.
	 * If truncate fails, the OPEN fails.
	 */
	if (stp) {
		/* Stateid was found, this is an OPEN upgrade */
		status = nfs4_upgrade_open(rqstp, fp, current_fh, stp, open);
		if (status)
			goto out;
	} else {
		status = nfs4_get_vfs_file(rqstp, fp, current_fh, open);
		if (status)
			goto out;
		stp = open->op_stp;
		open->op_stp = NULL;
		init_open_stateid(stp, fp, open);
		status = nfsd4_truncate(rqstp, current_fh, open);
		if (status) {
			release_open_stateid(stp);
			goto out;
		}
	}
	update_stateid(&stp->st_stid.sc_stateid);
	memcpy(&open->op_stateid, &stp->st_stid.sc_stateid, sizeof(stateid_t));

	if (nfsd4_has_session(&resp->cstate))
		open->op_openowner->oo_flags |= NFS4_OO_CONFIRMED;

	/*
	* Attempt to hand out a delegation. No error return, because the
	* OPEN succeeds even if we fail.
	*/
	nfs4_open_delegation(current_fh, open, stp);

	status = nfs_ok;

	dprintk("%s: stateid=" STATEID_FMT "\n", __func__,
		STATEID_VAL(&stp->st_stid.sc_stateid));
out:
	if (fp)
		put_nfs4_file(fp);
	if (status == 0 && open->op_claim_type == NFS4_OPEN_CLAIM_PREVIOUS)
		nfs4_set_claim_prev(open);
	/*
	* To finish the open response, we just need to set the rflags.
	*/
	open->op_rflags = NFS4_OPEN_RESULT_LOCKTYPE_POSIX;
	if (!(open->op_openowner->oo_flags & NFS4_OO_CONFIRMED) &&
	    !nfsd4_has_session(&resp->cstate))
		open->op_rflags |= NFS4_OPEN_RESULT_CONFIRM;

	return status;
}

void nfsd4_cleanup_open_state(struct nfsd4_open *open, __be32 status)
{
	if (open->op_openowner) {
		struct nfs4_openowner *oo = open->op_openowner;

		if (!list_empty(&oo->oo_owner.so_stateids))
			list_del_init(&oo->oo_close_lru);
		if (oo->oo_flags & NFS4_OO_NEW) {
			if (status) {
				release_openowner(oo);
				open->op_openowner = NULL;
			} else
				oo->oo_flags &= ~NFS4_OO_NEW;
		}
	}
	if (open->op_file)
		nfsd4_free_file(open->op_file);
	if (open->op_stp)
		nfs4_free_stateid(open->op_stp);
}

__be32
nfsd4_renew(struct svc_rqst *rqstp, struct nfsd4_compound_state *cstate,
	    clientid_t *clid)
{
	struct nfs4_client *clp;
	__be32 status;

	nfs4_lock_state();
	dprintk("process_renew(%08x/%08x): starting\n", 
			clid->cl_boot, clid->cl_id);
	status = nfserr_stale_clientid;
	if (STALE_CLIENTID(clid))
		goto out;
	clp = find_confirmed_client(clid);
	status = nfserr_expired;
	if (clp == NULL) {
		/* We assume the client took too long to RENEW. */
		dprintk("nfsd4_renew: clientid not found!\n");
		goto out;
	}
	status = nfserr_cb_path_down;
	if (!list_empty(&clp->cl_delegations)
			&& clp->cl_cb_state != NFSD4_CB_UP)
		goto out;
	status = nfs_ok;
out:
	nfs4_unlock_state();
	return status;
}

static struct lock_manager nfsd4_manager = {
};

static void
nfsd4_end_grace(void)
{
	dprintk("NFSD: end of grace period\n");
	nfsd4_recdir_purge_old();
	locks_end_grace(&nfsd4_manager);
	/*
	 * Now that every NFSv4 client has had the chance to recover and
	 * to see the (possibly new, possibly shorter) lease time, we
	 * can safely set the next grace time to the current lease time:
	 */
	nfsd4_grace = nfsd4_lease;
}

static time_t
nfs4_laundromat(void)
{
	struct nfs4_client *clp;
	struct nfs4_openowner *oo;
	struct nfs4_delegation *dp;
	struct list_head *pos, *next, reaplist;
	time_t cutoff = get_seconds() - nfsd4_lease;
	time_t t, clientid_val = nfsd4_lease;
	time_t u, test_val = nfsd4_lease;

	nfs4_lock_state();

	dprintk("NFSD: laundromat service - starting\n");
	if (locks_in_grace())
		nfsd4_end_grace();
	INIT_LIST_HEAD(&reaplist);
	spin_lock(&client_lock);
	list_for_each_safe(pos, next, &client_lru) {
		clp = list_entry(pos, struct nfs4_client, cl_lru);
		if (time_after((unsigned long)clp->cl_time, (unsigned long)cutoff)) {
			t = clp->cl_time - cutoff;
			if (clientid_val > t)
				clientid_val = t;
			break;
		}
		if (atomic_read(&clp->cl_refcount)) {
			dprintk("NFSD: client in use (clientid %08x)\n",
				clp->cl_clientid.cl_id);
			continue;
		}
		unhash_client_locked(clp);
		list_add(&clp->cl_lru, &reaplist);
	}
	spin_unlock(&client_lock);
	list_for_each_safe(pos, next, &reaplist) {
		clp = list_entry(pos, struct nfs4_client, cl_lru);
		dprintk("NFSD: purging unused client (clientid %08x)\n",
			clp->cl_clientid.cl_id);
		nfsd4_remove_clid_dir(clp);
		expire_client(clp);
	}
	spin_lock(&recall_lock);
	list_for_each_safe(pos, next, &del_recall_lru) {
		dp = list_entry (pos, struct nfs4_delegation, dl_recall_lru);
		if (time_after((unsigned long)dp->dl_time, (unsigned long)cutoff)) {
			u = dp->dl_time - cutoff;
			if (test_val > u)
				test_val = u;
			break;
		}
		list_move(&dp->dl_recall_lru, &reaplist);
	}
	spin_unlock(&recall_lock);
	list_for_each_safe(pos, next, &reaplist) {
		dp = list_entry (pos, struct nfs4_delegation, dl_recall_lru);
		list_del_init(&dp->dl_recall_lru);
		unhash_delegation(dp);
	}
	test_val = nfsd4_lease;
	list_for_each_safe(pos, next, &close_lru) {
		oo = container_of(pos, struct nfs4_openowner, oo_close_lru);
		if (time_after((unsigned long)oo->oo_time, (unsigned long)cutoff)) {
			u = oo->oo_time - cutoff;
			if (test_val > u)
				test_val = u;
			break;
		}
		release_openowner(oo);
	}
	if (clientid_val < NFSD_LAUNDROMAT_MINTIMEOUT)
		clientid_val = NFSD_LAUNDROMAT_MINTIMEOUT;
	nfs4_unlock_state();
	return clientid_val;
}

static struct workqueue_struct *laundry_wq;
static void laundromat_main(struct work_struct *);
static DECLARE_DELAYED_WORK(laundromat_work, laundromat_main);

static void
laundromat_main(struct work_struct *not_used)
{
	time_t t;

	t = nfs4_laundromat();
	dprintk("NFSD: laundromat_main - sleeping for %ld seconds\n", t);
	queue_delayed_work(laundry_wq, &laundromat_work, t*HZ);
}

static inline __be32 nfs4_check_fh(struct svc_fh *fhp, struct nfs4_ol_stateid *stp)
{
	if (fhp->fh_dentry->d_inode != stp->st_file->fi_inode)
		return nfserr_bad_stateid;
	return nfs_ok;
}

static int
STALE_STATEID(stateid_t *stateid)
{
	if (stateid->si_opaque.so_clid.cl_boot == boot_time)
		return 0;
	dprintk("NFSD: stale stateid " STATEID_FMT "!\n",
		STATEID_VAL(stateid));
	return 1;
}

static inline int
access_permit_read(unsigned long access_bmap)
{
	return test_bit(NFS4_SHARE_ACCESS_READ, &access_bmap) ||
		test_bit(NFS4_SHARE_ACCESS_BOTH, &access_bmap) ||
		test_bit(NFS4_SHARE_ACCESS_WRITE, &access_bmap);
}

static inline int
access_permit_write(unsigned long access_bmap)
{
	return test_bit(NFS4_SHARE_ACCESS_WRITE, &access_bmap) ||
		test_bit(NFS4_SHARE_ACCESS_BOTH, &access_bmap);
}

static
__be32 nfs4_check_openmode(struct nfs4_ol_stateid *stp, int flags)
{
        __be32 status = nfserr_openmode;

	/* For lock stateid's, we test the parent open, not the lock: */
	if (stp->st_openstp)
		stp = stp->st_openstp;
	if ((flags & WR_STATE) && (!access_permit_write(stp->st_access_bmap)))
                goto out;
	if ((flags & RD_STATE) && (!access_permit_read(stp->st_access_bmap)))
                goto out;
	status = nfs_ok;
out:
	return status;
}

static inline __be32
check_special_stateids(svc_fh *current_fh, stateid_t *stateid, int flags)
{
	if (ONE_STATEID(stateid) && (flags & RD_STATE))
		return nfs_ok;
	else if (locks_in_grace()) {
		/* Answer in remaining cases depends on existence of
		 * conflicting state; so we must wait out the grace period. */
		return nfserr_grace;
	} else if (flags & WR_STATE)
		return nfs4_share_conflict(current_fh,
				NFS4_SHARE_DENY_WRITE);
	else /* (flags & RD_STATE) && ZERO_STATEID(stateid) */
		return nfs4_share_conflict(current_fh,
				NFS4_SHARE_DENY_READ);
}

/*
 * Allow READ/WRITE during grace period on recovered state only for files
 * that are not able to provide mandatory locking.
 */
static inline int
grace_disallows_io(struct inode *inode)
{
	return locks_in_grace() && mandatory_lock(inode);
}

/* Returns true iff a is later than b: */
static bool stateid_generation_after(stateid_t *a, stateid_t *b)
{
	return (s32)a->si_generation - (s32)b->si_generation > 0;
}

static int check_stateid_generation(stateid_t *in, stateid_t *ref, bool has_session)
{
	/*
	 * When sessions are used the stateid generation number is ignored
	 * when it is zero.
	 */
	if (has_session && in->si_generation == 0)
		return nfs_ok;

	if (in->si_generation == ref->si_generation)
		return nfs_ok;

	/* If the client sends us a stateid from the future, it's buggy: */
	if (stateid_generation_after(in, ref))
		return nfserr_bad_stateid;
	/*
	 * However, we could see a stateid from the past, even from a
	 * non-buggy client.  For example, if the client sends a lock
	 * while some IO is outstanding, the lock may bump si_generation
	 * while the IO is still in flight.  The client could avoid that
	 * situation by waiting for responses on all the IO requests,
	 * but better performance may result in retrying IO that
	 * receives an old_stateid error if requests are rarely
	 * reordered in flight:
	 */
	return nfserr_old_stateid;
}

__be32 nfs4_validate_stateid(struct nfs4_client *cl, stateid_t *stateid)
{
	struct nfs4_stid *s;
	struct nfs4_ol_stateid *ols;
	__be32 status;

	if (STALE_STATEID(stateid))
		return nfserr_stale_stateid;

	s = find_stateid(cl, stateid);
	if (!s)
		 return nfserr_stale_stateid;
	status = check_stateid_generation(stateid, &s->sc_stateid, 1);
	if (status)
		return status;
	if (!(s->sc_type & (NFS4_OPEN_STID | NFS4_LOCK_STID)))
		return nfs_ok;
	ols = openlockstateid(s);
	if (ols->st_stateowner->so_is_open_owner
	    && !(openowner(ols->st_stateowner)->oo_flags & NFS4_OO_CONFIRMED))
		return nfserr_bad_stateid;
	return nfs_ok;
}

static __be32 nfsd4_lookup_stateid(stateid_t *stateid, unsigned char typemask, struct nfs4_stid **s)
{
	struct nfs4_client *cl;

	if (ZERO_STATEID(stateid) || ONE_STATEID(stateid))
		return nfserr_bad_stateid;
	if (STALE_STATEID(stateid))
		return nfserr_stale_stateid;
	cl = find_confirmed_client(&stateid->si_opaque.so_clid);
	if (!cl)
		return nfserr_expired;
	*s = find_stateid_by_type(cl, stateid, typemask);
	if (!*s)
		return nfserr_bad_stateid;
	return nfs_ok;

}

/*
* Checks for stateid operations
*/
__be32
nfs4_preprocess_stateid_op(struct nfsd4_compound_state *cstate,
			   stateid_t *stateid, int flags, struct file **filpp)
{
	struct nfs4_stid *s;
	struct nfs4_ol_stateid *stp = NULL;
	struct nfs4_delegation *dp = NULL;
	struct svc_fh *current_fh = &cstate->current_fh;
	struct inode *ino = current_fh->fh_dentry->d_inode;
	__be32 status;

	if (filpp)
		*filpp = NULL;

	if (grace_disallows_io(ino))
		return nfserr_grace;

	if (ZERO_STATEID(stateid) || ONE_STATEID(stateid))
		return check_special_stateids(current_fh, stateid, flags);

	status = nfsd4_lookup_stateid(stateid, NFS4_DELEG_STID|NFS4_OPEN_STID|NFS4_LOCK_STID, &s);
	if (status)
		return status;
	status = check_stateid_generation(stateid, &s->sc_stateid, nfsd4_has_session(cstate));
	if (status)
		goto out;
	switch (s->sc_type) {
	case NFS4_DELEG_STID:
		dp = delegstateid(s);
		status = nfs4_check_delegmode(dp, flags);
		if (status)
			goto out;
		if (filpp) {
			*filpp = dp->dl_file->fi_deleg_file;
			BUG_ON(!*filpp);
		}
		break;
	case NFS4_OPEN_STID:
	case NFS4_LOCK_STID:
		stp = openlockstateid(s);
		status = nfs4_check_fh(current_fh, stp);
		if (status)
			goto out;
		if (stp->st_stateowner->so_is_open_owner
		    && !(openowner(stp->st_stateowner)->oo_flags & NFS4_OO_CONFIRMED))
			goto out;
		status = nfs4_check_openmode(stp, flags);
		if (status)
			goto out;
		if (filpp) {
			if (flags & RD_STATE)
				*filpp = find_readable_file(stp->st_file);
			else
				*filpp = find_writeable_file(stp->st_file);
		}
		break;
	default:
		return nfserr_bad_stateid;
	}
	status = nfs_ok;
out:
	return status;
}

static __be32
nfsd4_free_lock_stateid(struct nfs4_ol_stateid *stp)
{
	if (check_for_locks(stp->st_file, lockowner(stp->st_stateowner)))
		return nfserr_locks_held;
	release_lock_stateid(stp);
	return nfs_ok;
}

/*
 * Test if the stateid is valid
 */
__be32
nfsd4_test_stateid(struct svc_rqst *rqstp, struct nfsd4_compound_state *cstate,
		   struct nfsd4_test_stateid *test_stateid)
{
	/* real work is done during encoding */
	return nfs_ok;
}

__be32
nfsd4_free_stateid(struct svc_rqst *rqstp, struct nfsd4_compound_state *cstate,
		   struct nfsd4_free_stateid *free_stateid)
{
	stateid_t *stateid = &free_stateid->fr_stateid;
	struct nfs4_stid *s;
	struct nfs4_client *cl = cstate->session->se_client;
	__be32 ret = nfserr_bad_stateid;

	nfs4_lock_state();
	s = find_stateid(cl, stateid);
	if (!s)
		goto out;
	switch (s->sc_type) {
	case NFS4_DELEG_STID:
		ret = nfserr_locks_held;
		goto out;
	case NFS4_OPEN_STID:
	case NFS4_LOCK_STID:
		ret = check_stateid_generation(stateid, &s->sc_stateid, 1);
		if (ret)
			goto out;
		if (s->sc_type == NFS4_LOCK_STID)
			ret = nfsd4_free_lock_stateid(openlockstateid(s));
		else
			ret = nfserr_locks_held;
		break;
	default:
		ret = nfserr_bad_stateid;
	}
out:
	nfs4_unlock_state();
	return ret;
}

static inline int
setlkflg (int type)
{
	return (type == NFS4_READW_LT || type == NFS4_READ_LT) ?
		RD_STATE : WR_STATE;
}

static __be32 nfs4_seqid_op_checks(struct nfsd4_compound_state *cstate, stateid_t *stateid, u32 seqid, struct nfs4_ol_stateid *stp)
{
	struct svc_fh *current_fh = &cstate->current_fh;
	struct nfs4_stateowner *sop = stp->st_stateowner;
	__be32 status;

	status = nfsd4_check_seqid(cstate, sop, seqid);
	if (status)
		return status;
	if (stp->st_stid.sc_type == NFS4_CLOSED_STID)
		/*
		 * "Closed" stateid's exist *only* to return
		 * nfserr_replay_me from the previous step.
		 */
		return nfserr_bad_stateid;
	status = check_stateid_generation(stateid, &stp->st_stid.sc_stateid, nfsd4_has_session(cstate));
	if (status)
		return status;
	return nfs4_check_fh(current_fh, stp);
}

/* 
 * Checks for sequence id mutating operations. 
 */
static __be32
nfs4_preprocess_seqid_op(struct nfsd4_compound_state *cstate, u32 seqid,
			 stateid_t *stateid, char typemask,
			 struct nfs4_ol_stateid **stpp)
{
	__be32 status;
	struct nfs4_stid *s;

	dprintk("NFSD: %s: seqid=%d stateid = " STATEID_FMT "\n", __func__,
		seqid, STATEID_VAL(stateid));

	*stpp = NULL;
	status = nfsd4_lookup_stateid(stateid, typemask, &s);
	if (status)
		return status;
	*stpp = openlockstateid(s);
	cstate->replay_owner = (*stpp)->st_stateowner;

	return nfs4_seqid_op_checks(cstate, stateid, seqid, *stpp);
}

static __be32 nfs4_preprocess_confirmed_seqid_op(struct nfsd4_compound_state *cstate, u32 seqid, stateid_t *stateid, struct nfs4_ol_stateid **stpp)
{
	__be32 status;
	struct nfs4_openowner *oo;

	status = nfs4_preprocess_seqid_op(cstate, seqid, stateid,
						NFS4_OPEN_STID, stpp);
	if (status)
		return status;
	oo = openowner((*stpp)->st_stateowner);
	if (!(oo->oo_flags & NFS4_OO_CONFIRMED))
		return nfserr_bad_stateid;
	return nfs_ok;
}

__be32
nfsd4_open_confirm(struct svc_rqst *rqstp, struct nfsd4_compound_state *cstate,
		   struct nfsd4_open_confirm *oc)
{
	__be32 status;
	struct nfs4_openowner *oo;
	struct nfs4_ol_stateid *stp;

	dprintk("NFSD: nfsd4_open_confirm on file %.*s\n",
			(int)cstate->current_fh.fh_dentry->d_name.len,
			cstate->current_fh.fh_dentry->d_name.name);

	status = fh_verify(rqstp, &cstate->current_fh, S_IFREG, 0);
	if (status)
		return status;

	nfs4_lock_state();

	status = nfs4_preprocess_seqid_op(cstate,
					oc->oc_seqid, &oc->oc_req_stateid,
					NFS4_OPEN_STID, &stp);
	if (status)
		goto out;
	oo = openowner(stp->st_stateowner);
	status = nfserr_bad_stateid;
	if (oo->oo_flags & NFS4_OO_CONFIRMED)
		goto out;
	oo->oo_flags |= NFS4_OO_CONFIRMED;
	update_stateid(&stp->st_stid.sc_stateid);
	memcpy(&oc->oc_resp_stateid, &stp->st_stid.sc_stateid, sizeof(stateid_t));
	dprintk("NFSD: %s: success, seqid=%d stateid=" STATEID_FMT "\n",
		__func__, oc->oc_seqid, STATEID_VAL(&stp->st_stid.sc_stateid));

	nfsd4_create_clid_dir(oo->oo_owner.so_client);
	status = nfs_ok;
out:
	if (!cstate->replay_owner)
		nfs4_unlock_state();
	return status;
}

static inline void nfs4_stateid_downgrade_bit(struct nfs4_ol_stateid *stp, u32 access)
{
	if (!test_bit(access, &stp->st_access_bmap))
		return;
	nfs4_file_put_access(stp->st_file, nfs4_access_to_omode(access));
	__clear_bit(access, &stp->st_access_bmap);
}

<<<<<<< HEAD
	for (i = 1; i < 4; i++) {
		if (test_bit(i, &stp->st_access_bmap)
					&& ((i & to_access) != i)) {
			nfs4_file_put_access(stp->st_file, nfs4_access_to_omode(i));
			__clear_bit(i, &stp->st_access_bmap);
		}
=======
static inline void nfs4_stateid_downgrade(struct nfs4_ol_stateid *stp, u32 to_access)
{
	switch (to_access) {
	case NFS4_SHARE_ACCESS_READ:
		nfs4_stateid_downgrade_bit(stp, NFS4_SHARE_ACCESS_WRITE);
		nfs4_stateid_downgrade_bit(stp, NFS4_SHARE_ACCESS_BOTH);
		break;
	case NFS4_SHARE_ACCESS_WRITE:
		nfs4_stateid_downgrade_bit(stp, NFS4_SHARE_ACCESS_READ);
		nfs4_stateid_downgrade_bit(stp, NFS4_SHARE_ACCESS_BOTH);
		break;
	case NFS4_SHARE_ACCESS_BOTH:
		break;
	default:
		BUG();
>>>>>>> 250a8155
	}
}

static void
reset_union_bmap_deny(unsigned long deny, unsigned long *bmap)
{
	int i;
	for (i = 0; i < 4; i++) {
		if ((i & deny) != i)
			__clear_bit(i, bmap);
	}
}

__be32
nfsd4_open_downgrade(struct svc_rqst *rqstp,
		     struct nfsd4_compound_state *cstate,
		     struct nfsd4_open_downgrade *od)
{
	__be32 status;
	struct nfs4_ol_stateid *stp;

	dprintk("NFSD: nfsd4_open_downgrade on file %.*s\n", 
			(int)cstate->current_fh.fh_dentry->d_name.len,
			cstate->current_fh.fh_dentry->d_name.name);

<<<<<<< HEAD
	if (!access_valid(od->od_share_access, cstate->minorversion)
			|| !deny_valid(od->od_share_deny))
		return nfserr_inval;
=======
>>>>>>> 250a8155
	/* We don't yet support WANT bits: */
	od->od_share_access &= NFS4_SHARE_ACCESS_MASK;

	nfs4_lock_state();
	status = nfs4_preprocess_confirmed_seqid_op(cstate, od->od_seqid,
					&od->od_stateid, &stp);
	if (status)
		goto out; 
	status = nfserr_inval;
	if (!test_bit(od->od_share_access, &stp->st_access_bmap)) {
		dprintk("NFSD:access not a subset current bitmap: 0x%lx, input access=%08x\n",
			stp->st_access_bmap, od->od_share_access);
		goto out;
	}
	if (!test_bit(od->od_share_deny, &stp->st_deny_bmap)) {
		dprintk("NFSD:deny not a subset current bitmap: 0x%lx, input deny=%08x\n",
			stp->st_deny_bmap, od->od_share_deny);
		goto out;
	}
	nfs4_stateid_downgrade(stp, od->od_share_access);

	reset_union_bmap_deny(od->od_share_deny, &stp->st_deny_bmap);

	update_stateid(&stp->st_stid.sc_stateid);
	memcpy(&od->od_stateid, &stp->st_stid.sc_stateid, sizeof(stateid_t));
	status = nfs_ok;
out:
	if (!cstate->replay_owner)
		nfs4_unlock_state();
	return status;
}

void nfsd4_purge_closed_stateid(struct nfs4_stateowner *so)
{
	struct nfs4_openowner *oo;
	struct nfs4_ol_stateid *s;

	if (!so->so_is_open_owner)
		return;
	oo = openowner(so);
	s = oo->oo_last_closed_stid;
	if (!s)
		return;
	if (!(oo->oo_flags & NFS4_OO_PURGE_CLOSE)) {
		/* Release the last_closed_stid on the next seqid bump: */
		oo->oo_flags |= NFS4_OO_PURGE_CLOSE;
		return;
	}
	oo->oo_flags &= ~NFS4_OO_PURGE_CLOSE;
	release_last_closed_stateid(oo);
}

static void nfsd4_close_open_stateid(struct nfs4_ol_stateid *s)
{
	unhash_open_stateid(s);
	s->st_stid.sc_type = NFS4_CLOSED_STID;
}

/*
 * nfs4_unlock_state() called after encode
 */
__be32
nfsd4_close(struct svc_rqst *rqstp, struct nfsd4_compound_state *cstate,
	    struct nfsd4_close *close)
{
	__be32 status;
	struct nfs4_openowner *oo;
	struct nfs4_ol_stateid *stp;

	dprintk("NFSD: nfsd4_close on file %.*s\n", 
			(int)cstate->current_fh.fh_dentry->d_name.len,
			cstate->current_fh.fh_dentry->d_name.name);

	nfs4_lock_state();
	status = nfs4_preprocess_seqid_op(cstate, close->cl_seqid,
					&close->cl_stateid,
					NFS4_OPEN_STID|NFS4_CLOSED_STID,
					&stp);
	if (status)
		goto out; 
	oo = openowner(stp->st_stateowner);
	status = nfs_ok;
	update_stateid(&stp->st_stid.sc_stateid);
	memcpy(&close->cl_stateid, &stp->st_stid.sc_stateid, sizeof(stateid_t));

	nfsd4_close_open_stateid(stp);
	oo->oo_last_closed_stid = stp;

	/* place unused nfs4_stateowners on so_close_lru list to be
	 * released by the laundromat service after the lease period
	 * to enable us to handle CLOSE replay
	 */
	if (list_empty(&oo->oo_owner.so_stateids))
		move_to_close_lru(oo);
out:
	if (!cstate->replay_owner)
		nfs4_unlock_state();
	return status;
}

__be32
nfsd4_delegreturn(struct svc_rqst *rqstp, struct nfsd4_compound_state *cstate,
		  struct nfsd4_delegreturn *dr)
{
	struct nfs4_delegation *dp;
	stateid_t *stateid = &dr->dr_stateid;
	struct nfs4_stid *s;
	struct inode *inode;
	__be32 status;

	if ((status = fh_verify(rqstp, &cstate->current_fh, S_IFREG, 0)))
		return status;
	inode = cstate->current_fh.fh_dentry->d_inode;

	nfs4_lock_state();
	status = nfsd4_lookup_stateid(stateid, NFS4_DELEG_STID, &s);
	if (status)
		goto out;
	dp = delegstateid(s);
	status = check_stateid_generation(stateid, &dp->dl_stid.sc_stateid, nfsd4_has_session(cstate));
	if (status)
		goto out;

	unhash_delegation(dp);
out:
	nfs4_unlock_state();

	return status;
}


/* 
 * Lock owner state (byte-range locks)
 */
#define LOFF_OVERFLOW(start, len)      ((u64)(len) > ~(u64)(start))
#define LOCK_HASH_BITS              8
#define LOCK_HASH_SIZE             (1 << LOCK_HASH_BITS)
#define LOCK_HASH_MASK             (LOCK_HASH_SIZE - 1)

static inline u64
end_offset(u64 start, u64 len)
{
	u64 end;

	end = start + len;
	return end >= start ? end: NFS4_MAX_UINT64;
}

/* last octet in a range */
static inline u64
last_byte_offset(u64 start, u64 len)
{
	u64 end;

	BUG_ON(!len);
	end = start + len;
	return end > start ? end - 1: NFS4_MAX_UINT64;
}

static inline unsigned int
lock_ownerstr_hashval(struct inode *inode, u32 cl_id,
		struct xdr_netobj *ownername)
{
	return (file_hashval(inode) + cl_id
			+ opaque_hashval(ownername->data, ownername->len))
		& LOCK_HASH_MASK;
}

static struct list_head	lock_ownerstr_hashtbl[LOCK_HASH_SIZE];

/*
 * TODO: Linux file offsets are _signed_ 64-bit quantities, which means that
 * we can't properly handle lock requests that go beyond the (2^63 - 1)-th
 * byte, because of sign extension problems.  Since NFSv4 calls for 64-bit
 * locking, this prevents us from being completely protocol-compliant.  The
 * real solution to this problem is to start using unsigned file offsets in
 * the VFS, but this is a very deep change!
 */
static inline void
nfs4_transform_lock_offset(struct file_lock *lock)
{
	if (lock->fl_start < 0)
		lock->fl_start = OFFSET_MAX;
	if (lock->fl_end < 0)
		lock->fl_end = OFFSET_MAX;
}

/* Hack!: For now, we're defining this just so we can use a pointer to it
 * as a unique cookie to identify our (NFSv4's) posix locks. */
static const struct lock_manager_operations nfsd_posix_mng_ops  = {
};

static inline void
nfs4_set_lock_denied(struct file_lock *fl, struct nfsd4_lock_denied *deny)
{
	struct nfs4_lockowner *lo;

	if (fl->fl_lmops == &nfsd_posix_mng_ops) {
		lo = (struct nfs4_lockowner *) fl->fl_owner;
		deny->ld_owner.data = kmemdup(lo->lo_owner.so_owner.data,
					lo->lo_owner.so_owner.len, GFP_KERNEL);
		if (!deny->ld_owner.data)
			/* We just don't care that much */
			goto nevermind;
		deny->ld_owner.len = lo->lo_owner.so_owner.len;
		deny->ld_clientid = lo->lo_owner.so_client->cl_clientid;
	} else {
nevermind:
		deny->ld_owner.len = 0;
		deny->ld_owner.data = NULL;
		deny->ld_clientid.cl_boot = 0;
		deny->ld_clientid.cl_id = 0;
	}
	deny->ld_start = fl->fl_start;
	deny->ld_length = NFS4_MAX_UINT64;
	if (fl->fl_end != NFS4_MAX_UINT64)
		deny->ld_length = fl->fl_end - fl->fl_start + 1;        
	deny->ld_type = NFS4_READ_LT;
	if (fl->fl_type != F_RDLCK)
		deny->ld_type = NFS4_WRITE_LT;
}

static struct nfs4_lockowner *
find_lockowner_str(struct inode *inode, clientid_t *clid,
		struct xdr_netobj *owner)
{
	unsigned int hashval = lock_ownerstr_hashval(inode, clid->cl_id, owner);
	struct nfs4_stateowner *op;

	list_for_each_entry(op, &lock_ownerstr_hashtbl[hashval], so_strhash) {
		if (same_owner_str(op, owner, clid))
			return lockowner(op);
	}
	return NULL;
}

static void hash_lockowner(struct nfs4_lockowner *lo, unsigned int strhashval, struct nfs4_client *clp, struct nfs4_ol_stateid *open_stp)
{
	list_add(&lo->lo_owner.so_strhash, &lock_ownerstr_hashtbl[strhashval]);
	list_add(&lo->lo_perstateid, &open_stp->st_lockowners);
}

/*
 * Alloc a lock owner structure.
 * Called in nfsd4_lock - therefore, OPEN and OPEN_CONFIRM (if needed) has 
 * occurred. 
 *
 * strhashval = lock_ownerstr_hashval 
 */

static struct nfs4_lockowner *
alloc_init_lock_stateowner(unsigned int strhashval, struct nfs4_client *clp, struct nfs4_ol_stateid *open_stp, struct nfsd4_lock *lock) {
	struct nfs4_lockowner *lo;

	lo = alloc_stateowner(lockowner_slab, &lock->lk_new_owner, clp);
	if (!lo)
		return NULL;
	INIT_LIST_HEAD(&lo->lo_owner.so_stateids);
	lo->lo_owner.so_is_open_owner = 0;
	/* It is the openowner seqid that will be incremented in encode in the
	 * case of new lockowners; so increment the lock seqid manually: */
	lo->lo_owner.so_seqid = lock->lk_new_lock_seqid + 1;
	hash_lockowner(lo, strhashval, clp, open_stp);
	return lo;
}

static struct nfs4_ol_stateid *
alloc_init_lock_stateid(struct nfs4_lockowner *lo, struct nfs4_file *fp, struct nfs4_ol_stateid *open_stp)
{
	struct nfs4_ol_stateid *stp;
	struct nfs4_client *clp = lo->lo_owner.so_client;

	stp = nfs4_alloc_stateid(clp);
	if (stp == NULL)
		return NULL;
	init_stid(&stp->st_stid, clp, NFS4_LOCK_STID);
	list_add(&stp->st_perfile, &fp->fi_stateids);
	list_add(&stp->st_perstateowner, &lo->lo_owner.so_stateids);
	stp->st_stateowner = &lo->lo_owner;
	get_nfs4_file(fp);
	stp->st_file = fp;
	stp->st_access_bmap = 0;
	stp->st_deny_bmap = open_stp->st_deny_bmap;
	stp->st_openstp = open_stp;
	return stp;
}

static int
check_lock_length(u64 offset, u64 length)
{
	return ((length == 0)  || ((length != NFS4_MAX_UINT64) &&
	     LOFF_OVERFLOW(offset, length)));
}

static void get_lock_access(struct nfs4_ol_stateid *lock_stp, u32 access)
{
	struct nfs4_file *fp = lock_stp->st_file;
	int oflag = nfs4_access_to_omode(access);

	if (test_bit(access, &lock_stp->st_access_bmap))
		return;
	nfs4_file_get_access(fp, oflag);
	__set_bit(access, &lock_stp->st_access_bmap);
}

/*
 *  LOCK operation 
 */
__be32
nfsd4_lock(struct svc_rqst *rqstp, struct nfsd4_compound_state *cstate,
	   struct nfsd4_lock *lock)
{
	struct nfs4_openowner *open_sop = NULL;
	struct nfs4_lockowner *lock_sop = NULL;
	struct nfs4_ol_stateid *lock_stp;
	struct nfs4_file *fp;
	struct file *filp = NULL;
	struct file_lock file_lock;
	struct file_lock conflock;
	__be32 status = 0;
	unsigned int strhashval;
	int lkflg;
	int err;

	dprintk("NFSD: nfsd4_lock: start=%Ld length=%Ld\n",
		(long long) lock->lk_offset,
		(long long) lock->lk_length);

	if (check_lock_length(lock->lk_offset, lock->lk_length))
		 return nfserr_inval;

	if ((status = fh_verify(rqstp, &cstate->current_fh,
				S_IFREG, NFSD_MAY_LOCK))) {
		dprintk("NFSD: nfsd4_lock: permission denied!\n");
		return status;
	}

	nfs4_lock_state();

	if (lock->lk_is_new) {
		/*
		 * Client indicates that this is a new lockowner.
		 * Use open owner and open stateid to create lock owner and
		 * lock stateid.
		 */
		struct nfs4_ol_stateid *open_stp = NULL;
		
		status = nfserr_stale_clientid;
		if (!nfsd4_has_session(cstate) &&
		    STALE_CLIENTID(&lock->lk_new_clientid))
			goto out;

		/* validate and update open stateid and open seqid */
		status = nfs4_preprocess_confirmed_seqid_op(cstate,
				        lock->lk_new_open_seqid,
		                        &lock->lk_new_open_stateid,
					&open_stp);
		if (status)
			goto out;
		open_sop = openowner(open_stp->st_stateowner);
		status = nfserr_bad_stateid;
		if (!nfsd4_has_session(cstate) &&
			!same_clid(&open_sop->oo_owner.so_client->cl_clientid,
						&lock->v.new.clientid))
			goto out;
		/* create lockowner and lock stateid */
		fp = open_stp->st_file;
		strhashval = lock_ownerstr_hashval(fp->fi_inode,
				open_sop->oo_owner.so_client->cl_clientid.cl_id,
				&lock->v.new.owner);
		/* XXX: Do we need to check for duplicate stateowners on
		 * the same file, or should they just be allowed (and
		 * create new stateids)? */
		status = nfserr_jukebox;
		lock_sop = alloc_init_lock_stateowner(strhashval,
				open_sop->oo_owner.so_client, open_stp, lock);
		if (lock_sop == NULL)
			goto out;
		lock_stp = alloc_init_lock_stateid(lock_sop, fp, open_stp);
		if (lock_stp == NULL)
			goto out;
	} else {
		/* lock (lock owner + lock stateid) already exists */
		status = nfs4_preprocess_seqid_op(cstate,
				       lock->lk_old_lock_seqid,
				       &lock->lk_old_lock_stateid,
				       NFS4_LOCK_STID, &lock_stp);
		if (status)
			goto out;
		lock_sop = lockowner(lock_stp->st_stateowner);
		fp = lock_stp->st_file;
	}
	/* lock_sop and lock_stp have been created or found */

	lkflg = setlkflg(lock->lk_type);
	status = nfs4_check_openmode(lock_stp, lkflg);
	if (status)
		goto out;

	status = nfserr_grace;
	if (locks_in_grace() && !lock->lk_reclaim)
		goto out;
	status = nfserr_no_grace;
	if (!locks_in_grace() && lock->lk_reclaim)
		goto out;

	locks_init_lock(&file_lock);
	switch (lock->lk_type) {
		case NFS4_READ_LT:
		case NFS4_READW_LT:
			filp = find_readable_file(lock_stp->st_file);
			if (filp)
				get_lock_access(lock_stp, NFS4_SHARE_ACCESS_READ);
			file_lock.fl_type = F_RDLCK;
			break;
		case NFS4_WRITE_LT:
		case NFS4_WRITEW_LT:
			filp = find_writeable_file(lock_stp->st_file);
			if (filp)
				get_lock_access(lock_stp, NFS4_SHARE_ACCESS_WRITE);
			file_lock.fl_type = F_WRLCK;
			break;
		default:
			status = nfserr_inval;
		goto out;
	}
	if (!filp) {
		status = nfserr_openmode;
		goto out;
	}
	file_lock.fl_owner = (fl_owner_t)lock_sop;
	file_lock.fl_pid = current->tgid;
	file_lock.fl_file = filp;
	file_lock.fl_flags = FL_POSIX;
	file_lock.fl_lmops = &nfsd_posix_mng_ops;

	file_lock.fl_start = lock->lk_offset;
	file_lock.fl_end = last_byte_offset(lock->lk_offset, lock->lk_length);
	nfs4_transform_lock_offset(&file_lock);

	/*
	* Try to lock the file in the VFS.
	* Note: locks.c uses the BKL to protect the inode's lock list.
	*/

	err = vfs_lock_file(filp, F_SETLK, &file_lock, &conflock);
	switch (-err) {
	case 0: /* success! */
		update_stateid(&lock_stp->st_stid.sc_stateid);
		memcpy(&lock->lk_resp_stateid, &lock_stp->st_stid.sc_stateid, 
				sizeof(stateid_t));
		status = 0;
		break;
	case (EAGAIN):		/* conflock holds conflicting lock */
		status = nfserr_denied;
		dprintk("NFSD: nfsd4_lock: conflicting lock found!\n");
		nfs4_set_lock_denied(&conflock, &lock->lk_denied);
		break;
	case (EDEADLK):
		status = nfserr_deadlock;
		break;
	default:
		dprintk("NFSD: nfsd4_lock: vfs_lock_file() failed! status %d\n",err);
		status = nfserrno(err);
		break;
	}
out:
	if (status && lock->lk_is_new && lock_sop)
		release_lockowner(lock_sop);
	if (!cstate->replay_owner)
		nfs4_unlock_state();
	return status;
}

/*
 * The NFSv4 spec allows a client to do a LOCKT without holding an OPEN,
 * so we do a temporary open here just to get an open file to pass to
 * vfs_test_lock.  (Arguably perhaps test_lock should be done with an
 * inode operation.)
 */
static int nfsd_test_lock(struct svc_rqst *rqstp, struct svc_fh *fhp, struct file_lock *lock)
{
	struct file *file;
	int err;

	err = nfsd_open(rqstp, fhp, S_IFREG, NFSD_MAY_READ, &file);
	if (err)
		return err;
	err = vfs_test_lock(file, lock);
	nfsd_close(file);
	return err;
}

/*
 * LOCKT operation
 */
__be32
nfsd4_lockt(struct svc_rqst *rqstp, struct nfsd4_compound_state *cstate,
	    struct nfsd4_lockt *lockt)
{
	struct inode *inode;
	struct file_lock file_lock;
	struct nfs4_lockowner *lo;
	int error;
	__be32 status;

	if (locks_in_grace())
		return nfserr_grace;

	if (check_lock_length(lockt->lt_offset, lockt->lt_length))
		 return nfserr_inval;

	nfs4_lock_state();

	status = nfserr_stale_clientid;
	if (!nfsd4_has_session(cstate) && STALE_CLIENTID(&lockt->lt_clientid))
		goto out;

	if ((status = fh_verify(rqstp, &cstate->current_fh, S_IFREG, 0)))
		goto out;

	inode = cstate->current_fh.fh_dentry->d_inode;
	locks_init_lock(&file_lock);
	switch (lockt->lt_type) {
		case NFS4_READ_LT:
		case NFS4_READW_LT:
			file_lock.fl_type = F_RDLCK;
		break;
		case NFS4_WRITE_LT:
		case NFS4_WRITEW_LT:
			file_lock.fl_type = F_WRLCK;
		break;
		default:
			dprintk("NFSD: nfs4_lockt: bad lock type!\n");
			status = nfserr_inval;
		goto out;
	}

	lo = find_lockowner_str(inode, &lockt->lt_clientid, &lockt->lt_owner);
	if (lo)
		file_lock.fl_owner = (fl_owner_t)lo;
	file_lock.fl_pid = current->tgid;
	file_lock.fl_flags = FL_POSIX;

	file_lock.fl_start = lockt->lt_offset;
	file_lock.fl_end = last_byte_offset(lockt->lt_offset, lockt->lt_length);

	nfs4_transform_lock_offset(&file_lock);

	status = nfs_ok;
	error = nfsd_test_lock(rqstp, &cstate->current_fh, &file_lock);
	if (error) {
		status = nfserrno(error);
		goto out;
	}
	if (file_lock.fl_type != F_UNLCK) {
		status = nfserr_denied;
		nfs4_set_lock_denied(&file_lock, &lockt->lt_denied);
	}
out:
	nfs4_unlock_state();
	return status;
}

__be32
nfsd4_locku(struct svc_rqst *rqstp, struct nfsd4_compound_state *cstate,
	    struct nfsd4_locku *locku)
{
	struct nfs4_ol_stateid *stp;
	struct file *filp = NULL;
	struct file_lock file_lock;
	__be32 status;
	int err;
						        
	dprintk("NFSD: nfsd4_locku: start=%Ld length=%Ld\n",
		(long long) locku->lu_offset,
		(long long) locku->lu_length);

	if (check_lock_length(locku->lu_offset, locku->lu_length))
		 return nfserr_inval;

	nfs4_lock_state();
									        
	status = nfs4_preprocess_seqid_op(cstate, locku->lu_seqid,
					&locku->lu_stateid, NFS4_LOCK_STID, &stp);
	if (status)
		goto out;
	filp = find_any_file(stp->st_file);
	if (!filp) {
		status = nfserr_lock_range;
		goto out;
	}
	BUG_ON(!filp);
	locks_init_lock(&file_lock);
	file_lock.fl_type = F_UNLCK;
	file_lock.fl_owner = (fl_owner_t)lockowner(stp->st_stateowner);
	file_lock.fl_pid = current->tgid;
	file_lock.fl_file = filp;
	file_lock.fl_flags = FL_POSIX; 
	file_lock.fl_lmops = &nfsd_posix_mng_ops;
	file_lock.fl_start = locku->lu_offset;

	file_lock.fl_end = last_byte_offset(locku->lu_offset, locku->lu_length);
	nfs4_transform_lock_offset(&file_lock);

	/*
	*  Try to unlock the file in the VFS.
	*/
	err = vfs_lock_file(filp, F_SETLK, &file_lock, NULL);
	if (err) {
		dprintk("NFSD: nfs4_locku: vfs_lock_file failed!\n");
		goto out_nfserr;
	}
	/*
	* OK, unlock succeeded; the only thing left to do is update the stateid.
	*/
	update_stateid(&stp->st_stid.sc_stateid);
	memcpy(&locku->lu_stateid, &stp->st_stid.sc_stateid, sizeof(stateid_t));

out:
	if (!cstate->replay_owner)
		nfs4_unlock_state();
	return status;

out_nfserr:
	status = nfserrno(err);
	goto out;
}

/*
 * returns
 * 	1: locks held by lockowner
 * 	0: no locks held by lockowner
 */
static int
check_for_locks(struct nfs4_file *filp, struct nfs4_lockowner *lowner)
{
	struct file_lock **flpp;
	struct inode *inode = filp->fi_inode;
	int status = 0;

	lock_flocks();
	for (flpp = &inode->i_flock; *flpp != NULL; flpp = &(*flpp)->fl_next) {
		if ((*flpp)->fl_owner == (fl_owner_t)lowner) {
			status = 1;
			goto out;
		}
	}
out:
	unlock_flocks();
	return status;
}

__be32
nfsd4_release_lockowner(struct svc_rqst *rqstp,
			struct nfsd4_compound_state *cstate,
			struct nfsd4_release_lockowner *rlockowner)
{
	clientid_t *clid = &rlockowner->rl_clientid;
	struct nfs4_stateowner *sop;
	struct nfs4_lockowner *lo;
	struct nfs4_ol_stateid *stp;
	struct xdr_netobj *owner = &rlockowner->rl_owner;
	struct list_head matches;
	int i;
	__be32 status;

	dprintk("nfsd4_release_lockowner clientid: (%08x/%08x):\n",
		clid->cl_boot, clid->cl_id);

	/* XXX check for lease expiration */

	status = nfserr_stale_clientid;
	if (STALE_CLIENTID(clid))
		return status;

	nfs4_lock_state();

	status = nfserr_locks_held;
	/* XXX: we're doing a linear search through all the lockowners.
	 * Yipes!  For now we'll just hope clients aren't really using
	 * release_lockowner much, but eventually we have to fix these
	 * data structures. */
	INIT_LIST_HEAD(&matches);
	for (i = 0; i < LOCK_HASH_SIZE; i++) {
		list_for_each_entry(sop, &lock_ownerstr_hashtbl[i], so_strhash) {
			if (!same_owner_str(sop, owner, clid))
				continue;
			list_for_each_entry(stp, &sop->so_stateids,
					st_perstateowner) {
				lo = lockowner(sop);
				if (check_for_locks(stp->st_file, lo))
					goto out;
				list_add(&lo->lo_list, &matches);
			}
		}
	}
	/* Clients probably won't expect us to return with some (but not all)
	 * of the lockowner state released; so don't release any until all
	 * have been checked. */
	status = nfs_ok;
	while (!list_empty(&matches)) {
		lo = list_entry(matches.next, struct nfs4_lockowner,
								lo_list);
		/* unhash_stateowner deletes so_perclient only
		 * for openowners. */
		list_del(&lo->lo_list);
		release_lockowner(lo);
	}
out:
	nfs4_unlock_state();
	return status;
}

static inline struct nfs4_client_reclaim *
alloc_reclaim(void)
{
	return kmalloc(sizeof(struct nfs4_client_reclaim), GFP_KERNEL);
}

int
nfs4_has_reclaimed_state(const char *name, bool use_exchange_id)
{
	unsigned int strhashval = clientstr_hashval(name);
	struct nfs4_client *clp;

	clp = find_confirmed_client_by_str(name, strhashval);
	return clp ? 1 : 0;
}

/*
 * failure => all reset bets are off, nfserr_no_grace...
 */
int
nfs4_client_to_reclaim(const char *name)
{
	unsigned int strhashval;
	struct nfs4_client_reclaim *crp = NULL;

	dprintk("NFSD nfs4_client_to_reclaim NAME: %.*s\n", HEXDIR_LEN, name);
	crp = alloc_reclaim();
	if (!crp)
		return 0;
	strhashval = clientstr_hashval(name);
	INIT_LIST_HEAD(&crp->cr_strhash);
	list_add(&crp->cr_strhash, &reclaim_str_hashtbl[strhashval]);
	memcpy(crp->cr_recdir, name, HEXDIR_LEN);
	reclaim_str_hashtbl_size++;
	return 1;
}

static void
nfs4_release_reclaim(void)
{
	struct nfs4_client_reclaim *crp = NULL;
	int i;

	for (i = 0; i < CLIENT_HASH_SIZE; i++) {
		while (!list_empty(&reclaim_str_hashtbl[i])) {
			crp = list_entry(reclaim_str_hashtbl[i].next,
			                struct nfs4_client_reclaim, cr_strhash);
			list_del(&crp->cr_strhash);
			kfree(crp);
			reclaim_str_hashtbl_size--;
		}
	}
	BUG_ON(reclaim_str_hashtbl_size);
}

/*
 * called from OPEN, CLAIM_PREVIOUS with a new clientid. */
static struct nfs4_client_reclaim *
nfs4_find_reclaim_client(clientid_t *clid)
{
	unsigned int strhashval;
	struct nfs4_client *clp;
	struct nfs4_client_reclaim *crp = NULL;


	/* find clientid in conf_id_hashtbl */
	clp = find_confirmed_client(clid);
	if (clp == NULL)
		return NULL;

	dprintk("NFSD: nfs4_find_reclaim_client for %.*s with recdir %s\n",
		            clp->cl_name.len, clp->cl_name.data,
			    clp->cl_recdir);

	/* find clp->cl_name in reclaim_str_hashtbl */
	strhashval = clientstr_hashval(clp->cl_recdir);
	list_for_each_entry(crp, &reclaim_str_hashtbl[strhashval], cr_strhash) {
		if (same_name(crp->cr_recdir, clp->cl_recdir)) {
			return crp;
		}
	}
	return NULL;
}

/*
* Called from OPEN. Look for clientid in reclaim list.
*/
__be32
nfs4_check_open_reclaim(clientid_t *clid)
{
	return nfs4_find_reclaim_client(clid) ? nfs_ok : nfserr_reclaim_bad;
}

/* initialization to perform at module load time: */

int
nfs4_state_init(void)
{
	int i, status;

	status = nfsd4_init_slabs();
	if (status)
		return status;
	for (i = 0; i < CLIENT_HASH_SIZE; i++) {
		INIT_LIST_HEAD(&conf_id_hashtbl[i]);
		INIT_LIST_HEAD(&conf_str_hashtbl[i]);
		INIT_LIST_HEAD(&unconf_str_hashtbl[i]);
		INIT_LIST_HEAD(&unconf_id_hashtbl[i]);
		INIT_LIST_HEAD(&reclaim_str_hashtbl[i]);
	}
	for (i = 0; i < SESSION_HASH_SIZE; i++)
		INIT_LIST_HEAD(&sessionid_hashtbl[i]);
	for (i = 0; i < FILE_HASH_SIZE; i++) {
		INIT_LIST_HEAD(&file_hashtbl[i]);
	}
	for (i = 0; i < OPEN_OWNER_HASH_SIZE; i++) {
		INIT_LIST_HEAD(&open_ownerstr_hashtbl[i]);
	}
	for (i = 0; i < LOCK_HASH_SIZE; i++) {
		INIT_LIST_HEAD(&lock_ownerstr_hashtbl[i]);
	}
	memset(&onestateid, ~0, sizeof(stateid_t));
	INIT_LIST_HEAD(&close_lru);
	INIT_LIST_HEAD(&client_lru);
	INIT_LIST_HEAD(&del_recall_lru);
	reclaim_str_hashtbl_size = 0;
	return 0;
}

static void
nfsd4_load_reboot_recovery_data(void)
{
	int status;

	nfs4_lock_state();
	nfsd4_init_recdir();
	status = nfsd4_recdir_load();
	nfs4_unlock_state();
	if (status)
		printk("NFSD: Failure reading reboot recovery data\n");
}

/*
 * Since the lifetime of a delegation isn't limited to that of an open, a
 * client may quite reasonably hang on to a delegation as long as it has
 * the inode cached.  This becomes an obvious problem the first time a
 * client's inode cache approaches the size of the server's total memory.
 *
 * For now we avoid this problem by imposing a hard limit on the number
 * of delegations, which varies according to the server's memory size.
 */
static void
set_max_delegations(void)
{
	/*
	 * Allow at most 4 delegations per megabyte of RAM.  Quick
	 * estimates suggest that in the worst case (where every delegation
	 * is for a different inode), a delegation could take about 1.5K,
	 * giving a worst case usage of about 6% of memory.
	 */
	max_delegations = nr_free_buffer_pages() >> (20 - 2 - PAGE_SHIFT);
}

/* initialization to perform when the nfsd service is started: */

static int
__nfs4_state_start(void)
{
	int ret;

	boot_time = get_seconds();
	locks_start_grace(&nfsd4_manager);
	printk(KERN_INFO "NFSD: starting %ld-second grace period\n",
	       nfsd4_grace);
	ret = set_callback_cred();
	if (ret)
		return -ENOMEM;
	laundry_wq = create_singlethread_workqueue("nfsd4");
	if (laundry_wq == NULL)
		return -ENOMEM;
	ret = nfsd4_create_callback_queue();
	if (ret)
		goto out_free_laundry;
	queue_delayed_work(laundry_wq, &laundromat_work, nfsd4_grace * HZ);
	set_max_delegations();
	return 0;
out_free_laundry:
	destroy_workqueue(laundry_wq);
	return ret;
}

int
nfs4_state_start(void)
{
	nfsd4_load_reboot_recovery_data();
	return __nfs4_state_start();
}

static void
__nfs4_state_shutdown(void)
{
	int i;
	struct nfs4_client *clp = NULL;
	struct nfs4_delegation *dp = NULL;
	struct list_head *pos, *next, reaplist;

	for (i = 0; i < CLIENT_HASH_SIZE; i++) {
		while (!list_empty(&conf_id_hashtbl[i])) {
			clp = list_entry(conf_id_hashtbl[i].next, struct nfs4_client, cl_idhash);
			expire_client(clp);
		}
		while (!list_empty(&unconf_str_hashtbl[i])) {
			clp = list_entry(unconf_str_hashtbl[i].next, struct nfs4_client, cl_strhash);
			expire_client(clp);
		}
	}
	INIT_LIST_HEAD(&reaplist);
	spin_lock(&recall_lock);
	list_for_each_safe(pos, next, &del_recall_lru) {
		dp = list_entry (pos, struct nfs4_delegation, dl_recall_lru);
		list_move(&dp->dl_recall_lru, &reaplist);
	}
	spin_unlock(&recall_lock);
	list_for_each_safe(pos, next, &reaplist) {
		dp = list_entry (pos, struct nfs4_delegation, dl_recall_lru);
		list_del_init(&dp->dl_recall_lru);
		unhash_delegation(dp);
	}

	nfsd4_shutdown_recdir();
}

void
nfs4_state_shutdown(void)
{
	cancel_delayed_work_sync(&laundromat_work);
	destroy_workqueue(laundry_wq);
	locks_end_grace(&nfsd4_manager);
	nfs4_lock_state();
	nfs4_release_reclaim();
	__nfs4_state_shutdown();
	nfs4_unlock_state();
	nfsd4_destroy_callback_queue();
}<|MERGE_RESOLUTION|>--- conflicted
+++ resolved
@@ -2596,19 +2596,6 @@
 		open->op_openowner = NULL;
 		goto new_owner;
 	}
-<<<<<<< HEAD
-	if (open->op_seqid != sop->so_seqid)
-		return nfserr_bad_seqid;
-renew:
-	if (open->op_stateowner == NULL) {
-		sop = alloc_init_open_stateowner(strhashval, clp, open);
-		if (sop == NULL)
-			return nfserr_jukebox;
-		open->op_stateowner = sop;
-	}
-	list_del_init(&sop->so_close_lru);
-	renew_client(sop->so_client);
-=======
 	status = nfsd4_check_seqid(cstate, &oo->oo_owner, open->op_seqid);
 	if (status)
 		return status;
@@ -2623,7 +2610,6 @@
 	open->op_stp = nfs4_alloc_stateid(clp);
 	if (!open->op_stp)
 		return nfserr_jukebox;
->>>>>>> 250a8155
 	return nfs_ok;
 }
 
@@ -2736,30 +2722,6 @@
 	return nfs_ok;
 }
 
-<<<<<<< HEAD
-static __be32
-nfs4_new_open(struct svc_rqst *rqstp, struct nfs4_stateid **stpp,
-		struct nfs4_file *fp, struct svc_fh *cur_fh,
-		struct nfsd4_open *open)
-{
-	struct nfs4_stateid *stp;
-	__be32 status;
-
-	stp = nfs4_alloc_stateid();
-	if (stp == NULL)
-		return nfserr_jukebox;
-
-	status = nfs4_get_vfs_file(rqstp, fp, cur_fh, open);
-	if (status) {
-		kmem_cache_free(stateid_slab, stp);
-		return status;
-	}
-	*stpp = stp;
-	return 0;
-}
-
-=======
->>>>>>> 250a8155
 static inline __be32
 nfsd4_truncate(struct svc_rqst *rqstp, struct svc_fh *fh,
 		struct nfsd4_open *open)
@@ -2975,15 +2937,7 @@
 			goto out;
 	} else {
 		status = nfserr_bad_stateid;
-<<<<<<< HEAD
-		if (open->op_claim_type == NFS4_OPEN_CLAIM_DELEGATE_CUR)
-			goto out;
-		status = nfserr_jukebox;
-		fp = alloc_init_file(ino);
-		if (fp == NULL)
-=======
 		if (nfsd4_is_deleg_cur(open))
->>>>>>> 250a8155
 			goto out;
 		status = nfserr_jukebox;
 		fp = open->op_file;
@@ -3593,14 +3547,6 @@
 	__clear_bit(access, &stp->st_access_bmap);
 }
 
-<<<<<<< HEAD
-	for (i = 1; i < 4; i++) {
-		if (test_bit(i, &stp->st_access_bmap)
-					&& ((i & to_access) != i)) {
-			nfs4_file_put_access(stp->st_file, nfs4_access_to_omode(i));
-			__clear_bit(i, &stp->st_access_bmap);
-		}
-=======
 static inline void nfs4_stateid_downgrade(struct nfs4_ol_stateid *stp, u32 to_access)
 {
 	switch (to_access) {
@@ -3616,7 +3562,6 @@
 		break;
 	default:
 		BUG();
->>>>>>> 250a8155
 	}
 }
 
@@ -3642,12 +3587,6 @@
 			(int)cstate->current_fh.fh_dentry->d_name.len,
 			cstate->current_fh.fh_dentry->d_name.name);
 
-<<<<<<< HEAD
-	if (!access_valid(od->od_share_access, cstate->minorversion)
-			|| !deny_valid(od->od_share_deny))
-		return nfserr_inval;
-=======
->>>>>>> 250a8155
 	/* We don't yet support WANT bits: */
 	od->od_share_access &= NFS4_SHARE_ACCESS_MASK;
 
