--- conflicted
+++ resolved
@@ -459,14 +459,6 @@
 
 	dispose_list(&freeable);
 	mutex_unlock(&iprune_mutex);
-<<<<<<< HEAD
-
-	if (current_is_kswapd())
-		mod_page_state(kswapd_inodesteal, reap);
-	else
-		mod_page_state(pginodesteal, reap);
-=======
->>>>>>> 120bda20
 }
 
 /*
