--- conflicted
+++ resolved
@@ -1437,11 +1437,7 @@
 	if (IS_NOCMTIME(inode))
 		return;
 
-<<<<<<< HEAD
-	err = mnt_want_write_file(file->f_path.mnt, file);
-=======
 	err = mnt_want_write_file(file);
->>>>>>> 7c5371c4
 	if (err)
 		return;
 
