--- conflicted
+++ resolved
@@ -512,26 +512,18 @@
 	res = invalidate_partition(disk, 0);
 	if (res)
 		return res;
-<<<<<<< HEAD
-	for (p = 1; p < disk->minors; p++)
-		delete_partition(disk, p);
-=======
 
 	disk_part_iter_init(&piter, disk, DISK_PITER_INCL_EMPTY);
 	while ((part = disk_part_iter_next(&piter)))
 		delete_partition(disk, part->partno);
 	disk_part_iter_exit(&piter);
 
->>>>>>> 18e352e4
 	if (disk->fops->revalidate_disk)
 		disk->fops->revalidate_disk(disk);
 	check_disk_size_change(disk, bdev);
 	bdev->bd_invalidated = 0;
-<<<<<<< HEAD
 	if (disk->flags & GENHD_FL_NO_PARTITION_SCAN)
 		return 0;
-=======
->>>>>>> 18e352e4
 	if (!get_capacity(disk) || !(state = check_partition(disk, bdev)))
 		return 0;
 	if (IS_ERR(state))	/* I/O error reading the partition table */
