/*
 * linux/fs/lockd/svc.c
 *
 * This is the central lockd service.
 *
 * FIXME: Separate the lockd NFS server functionality from the lockd NFS
 * 	  client functionality. Oh why didn't Sun create two separate
 *	  services in the first place?
 *
 * Authors:	Olaf Kirch (okir@monad.swb.de)
 *
 * Copyright (C) 1995, 1996 Olaf Kirch <okir@monad.swb.de>
 */

#include <linux/module.h>
#include <linux/init.h>
#include <linux/sysctl.h>
#include <linux/moduleparam.h>

#include <linux/sched.h>
#include <linux/errno.h>
#include <linux/in.h>
#include <linux/uio.h>
#include <linux/smp.h>
#include <linux/mutex.h>
#include <linux/kthread.h>
#include <linux/freezer.h>

#include <linux/sunrpc/types.h>
#include <linux/sunrpc/stats.h>
#include <linux/sunrpc/clnt.h>
#include <linux/sunrpc/svc.h>
#include <linux/sunrpc/svcsock.h>
#include <net/ip.h>
#include <linux/lockd/lockd.h>
#include <linux/nfs.h>

#include "netns.h"
#include "procfs.h"

#define NLMDBG_FACILITY		NLMDBG_SVC
#define LOCKD_BUFSIZE		(1024 + NLMSVC_XDRSIZE)
#define ALLOWED_SIGS		(sigmask(SIGKILL))

static struct svc_program	nlmsvc_program;

struct nlmsvc_binding *		nlmsvc_ops;
EXPORT_SYMBOL_GPL(nlmsvc_ops);

static DEFINE_MUTEX(nlmsvc_mutex);
static unsigned int		nlmsvc_users;
static struct task_struct	*nlmsvc_task;
static struct svc_rqst		*nlmsvc_rqst;
unsigned long			nlmsvc_timeout;

int lockd_net_id;

/*
 * These can be set at insmod time (useful for NFS as root filesystem),
 * and also changed through the sysctl interface.  -- Jamie Lokier, Aug 2003
 */
static unsigned long		nlm_grace_period;
static unsigned long		nlm_timeout = LOCKD_DFLT_TIMEO;
static int			nlm_udpport, nlm_tcpport;

/* RLIM_NOFILE defaults to 1024. That seems like a reasonable default here. */
static unsigned int		nlm_max_connections = 1024;

/*
 * Constants needed for the sysctl interface.
 */
static const unsigned long	nlm_grace_period_min = 0;
static const unsigned long	nlm_grace_period_max = 240;
static const unsigned long	nlm_timeout_min = 3;
static const unsigned long	nlm_timeout_max = 20;
static const int		nlm_port_min = 0, nlm_port_max = 65535;

#ifdef CONFIG_SYSCTL
static struct ctl_table_header * nlm_sysctl_table;
#endif

static unsigned long get_lockd_grace_period(void)
{
	/* Note: nlm_timeout should always be nonzero */
	if (nlm_grace_period)
		return roundup(nlm_grace_period, nlm_timeout) * HZ;
	else
		return nlm_timeout * 5 * HZ;
}

static void grace_ender(struct work_struct *grace)
{
	struct delayed_work *dwork = container_of(grace, struct delayed_work,
						  work);
	struct lockd_net *ln = container_of(dwork, struct lockd_net,
					    grace_period_end);

	locks_end_grace(&ln->lockd_manager);
}

static void set_grace_period(struct net *net)
{
	unsigned long grace_period = get_lockd_grace_period();
	struct lockd_net *ln = net_generic(net, lockd_net_id);

	locks_start_grace(net, &ln->lockd_manager);
	cancel_delayed_work_sync(&ln->grace_period_end);
	schedule_delayed_work(&ln->grace_period_end, grace_period);
}

static void restart_grace(void)
{
	if (nlmsvc_ops) {
		struct net *net = &init_net;
		struct lockd_net *ln = net_generic(net, lockd_net_id);

		cancel_delayed_work_sync(&ln->grace_period_end);
		locks_end_grace(&ln->lockd_manager);
		nlmsvc_invalidate_all();
		set_grace_period(net);
	}
}

/*
 * This is the lockd kernel thread
 */
static int
lockd(void *vrqstp)
{
	int		err = 0;
	struct svc_rqst *rqstp = vrqstp;

	/* try_to_freeze() is called from svc_recv() */
	set_freezable();

	/* Allow SIGKILL to tell lockd to drop all of its locks */
	allow_signal(SIGKILL);

	dprintk("NFS locking service started (ver " LOCKD_VERSION ").\n");

	/*
	 * The main request loop. We don't terminate until the last
	 * NFS mount or NFS daemon has gone away.
	 */
	while (!kthread_should_stop()) {
		long timeout = MAX_SCHEDULE_TIMEOUT;
		RPC_IFDEBUG(char buf[RPC_MAX_ADDRBUFLEN]);

		/* update sv_maxconn if it has changed */
		rqstp->rq_server->sv_maxconn = nlm_max_connections;

		if (signalled()) {
			flush_signals(current);
			restart_grace();
			continue;
		}

		timeout = nlmsvc_retry_blocked();

		/*
		 * Find a socket with data available and call its
		 * recvfrom routine.
		 */
		err = svc_recv(rqstp, timeout);
		if (err == -EAGAIN || err == -EINTR)
			continue;
		dprintk("lockd: request from %s\n",
				svc_print_addr(rqstp, buf, sizeof(buf)));

		svc_process(rqstp);
	}
	flush_signals(current);
	if (nlmsvc_ops)
		nlmsvc_invalidate_all();
	nlm_shutdown_hosts();
	return 0;
}

static int create_lockd_listener(struct svc_serv *serv, const char *name,
				 struct net *net, const int family,
				 const unsigned short port)
{
	struct svc_xprt *xprt;

	xprt = svc_find_xprt(serv, name, net, family, 0);
	if (xprt == NULL)
		return svc_create_xprt(serv, name, net, family, port,
						SVC_SOCK_DEFAULTS);
	svc_xprt_put(xprt);
	return 0;
}

static int create_lockd_family(struct svc_serv *serv, struct net *net,
			       const int family)
{
	int err;

	err = create_lockd_listener(serv, "udp", net, family, nlm_udpport);
	if (err < 0)
		return err;

	return create_lockd_listener(serv, "tcp", net, family, nlm_tcpport);
}

/*
 * Ensure there are active UDP and TCP listeners for lockd.
 *
 * Even if we have only TCP NFS mounts and/or TCP NFSDs, some
 * local services (such as rpc.statd) still require UDP, and
 * some NFS servers do not yet support NLM over TCP.
 *
 * Returns zero if all listeners are available; otherwise a
 * negative errno value is returned.
 */
static int make_socks(struct svc_serv *serv, struct net *net)
{
	static int warned;
	int err;

	err = create_lockd_family(serv, net, PF_INET);
	if (err < 0)
		goto out_err;

	err = create_lockd_family(serv, net, PF_INET6);
	if (err < 0 && err != -EAFNOSUPPORT)
		goto out_err;

	warned = 0;
	return 0;

out_err:
	if (warned++ == 0)
		printk(KERN_WARNING
			"lockd_up: makesock failed, error=%d\n", err);
	svc_shutdown_net(serv, net);
	return err;
}

static int lockd_up_net(struct svc_serv *serv, struct net *net)
{
	struct lockd_net *ln = net_generic(net, lockd_net_id);
	int error;

	if (ln->nlmsvc_users++)
		return 0;

	error = svc_bind(serv, net);
	if (error)
		goto err_bind;

	error = make_socks(serv, net);
	if (error < 0)
		goto err_bind;
	set_grace_period(net);
	dprintk("lockd_up_net: per-net data created; net=%p\n", net);
	return 0;

err_bind:
	ln->nlmsvc_users--;
	return error;
}

static void lockd_down_net(struct svc_serv *serv, struct net *net)
{
	struct lockd_net *ln = net_generic(net, lockd_net_id);

	if (ln->nlmsvc_users) {
		if (--ln->nlmsvc_users == 0) {
			nlm_shutdown_hosts_net(net);
			cancel_delayed_work_sync(&ln->grace_period_end);
			locks_end_grace(&ln->lockd_manager);
			svc_shutdown_net(serv, net);
			dprintk("lockd_down_net: per-net data destroyed; net=%p\n", net);
		}
	} else {
		printk(KERN_ERR "lockd_down_net: no users! task=%p, net=%p\n",
				nlmsvc_task, net);
		BUG();
	}
}

static int lockd_start_svc(struct svc_serv *serv)
{
	int error;

	if (nlmsvc_rqst)
		return 0;

	/*
	 * Create the kernel thread and wait for it to start.
	 */
	nlmsvc_rqst = svc_prepare_thread(serv, &serv->sv_pools[0], NUMA_NO_NODE);
	if (IS_ERR(nlmsvc_rqst)) {
		error = PTR_ERR(nlmsvc_rqst);
		printk(KERN_WARNING
			"lockd_up: svc_rqst allocation failed, error=%d\n",
			error);
		goto out_rqst;
	}

	svc_sock_update_bufs(serv);
	serv->sv_maxconn = nlm_max_connections;

	nlmsvc_task = kthread_create(lockd, nlmsvc_rqst, "%s", serv->sv_name);
	if (IS_ERR(nlmsvc_task)) {
		error = PTR_ERR(nlmsvc_task);
		printk(KERN_WARNING
			"lockd_up: kthread_run failed, error=%d\n", error);
		goto out_task;
	}
	nlmsvc_rqst->rq_task = nlmsvc_task;
	wake_up_process(nlmsvc_task);

	dprintk("lockd_up: service started\n");
	return 0;

out_task:
	svc_exit_thread(nlmsvc_rqst);
	nlmsvc_task = NULL;
out_rqst:
	nlmsvc_rqst = NULL;
	return error;
}

static struct svc_serv *lockd_create_svc(void)
{
	struct svc_serv *serv;

	/*
	 * Check whether we're already up and running.
	 */
	if (nlmsvc_rqst) {
		/*
		 * Note: increase service usage, because later in case of error
		 * svc_destroy() will be called.
		 */
		svc_get(nlmsvc_rqst->rq_server);
		return nlmsvc_rqst->rq_server;
	}

	/*
	 * Sanity check: if there's no pid,
	 * we should be the first user ...
	 */
	if (nlmsvc_users)
		printk(KERN_WARNING
			"lockd_up: no pid, %d users??\n", nlmsvc_users);

	if (!nlm_timeout)
		nlm_timeout = LOCKD_DFLT_TIMEO;
	nlmsvc_timeout = nlm_timeout * HZ;

<<<<<<< HEAD
	serv = svc_create(&nlmsvc_program, LOCKD_BUFSIZE, NULL);
=======
	serv = svc_create(&nlmsvc_program, LOCKD_BUFSIZE, svc_rpcb_cleanup);
>>>>>>> 07f0dc60
	if (!serv) {
		printk(KERN_WARNING "lockd_up: create service failed\n");
		return ERR_PTR(-ENOMEM);
	}
	dprintk("lockd_up: service created\n");
	return serv;
}

/*
 * Bring up the lockd process if it's not already up.
 */
int lockd_up(struct net *net)
{
	struct svc_serv *serv;
	int error;

	mutex_lock(&nlmsvc_mutex);

	serv = lockd_create_svc();
	if (IS_ERR(serv)) {
		error = PTR_ERR(serv);
		goto err_create;
	}

	error = lockd_up_net(serv, net);
	if (error < 0)
		goto err_net;

	error = lockd_start_svc(serv);
	if (error < 0)
		goto err_start;

	nlmsvc_users++;
	/*
	 * Note: svc_serv structures have an initial use count of 1,
	 * so we exit through here on both success and failure.
	 */
err_net:
	svc_destroy(serv);
err_create:
	mutex_unlock(&nlmsvc_mutex);
	return error;

err_start:
	lockd_down_net(serv, net);
	goto err_net;
}
EXPORT_SYMBOL_GPL(lockd_up);

/*
 * Decrement the user count and bring down lockd if we're the last.
 */
void
lockd_down(struct net *net)
{
	mutex_lock(&nlmsvc_mutex);
	lockd_down_net(nlmsvc_rqst->rq_server, net);
	if (nlmsvc_users) {
		if (--nlmsvc_users)
			goto out;
	} else {
		printk(KERN_ERR "lockd_down: no users! task=%p\n",
			nlmsvc_task);
		BUG();
	}

	if (!nlmsvc_task) {
		printk(KERN_ERR "lockd_down: no lockd running.\n");
		BUG();
	}
	kthread_stop(nlmsvc_task);
	dprintk("lockd_down: service stopped\n");
	svc_exit_thread(nlmsvc_rqst);
	dprintk("lockd_down: service destroyed\n");
	nlmsvc_task = NULL;
	nlmsvc_rqst = NULL;
out:
	mutex_unlock(&nlmsvc_mutex);
}
EXPORT_SYMBOL_GPL(lockd_down);

#ifdef CONFIG_SYSCTL

/*
 * Sysctl parameters (same as module parameters, different interface).
 */

static struct ctl_table nlm_sysctls[] = {
	{
		.procname	= "nlm_grace_period",
		.data		= &nlm_grace_period,
		.maxlen		= sizeof(unsigned long),
		.mode		= 0644,
		.proc_handler	= proc_doulongvec_minmax,
		.extra1		= (unsigned long *) &nlm_grace_period_min,
		.extra2		= (unsigned long *) &nlm_grace_period_max,
	},
	{
		.procname	= "nlm_timeout",
		.data		= &nlm_timeout,
		.maxlen		= sizeof(unsigned long),
		.mode		= 0644,
		.proc_handler	= proc_doulongvec_minmax,
		.extra1		= (unsigned long *) &nlm_timeout_min,
		.extra2		= (unsigned long *) &nlm_timeout_max,
	},
	{
		.procname	= "nlm_udpport",
		.data		= &nlm_udpport,
		.maxlen		= sizeof(int),
		.mode		= 0644,
		.proc_handler	= proc_dointvec_minmax,
		.extra1		= (int *) &nlm_port_min,
		.extra2		= (int *) &nlm_port_max,
	},
	{
		.procname	= "nlm_tcpport",
		.data		= &nlm_tcpport,
		.maxlen		= sizeof(int),
		.mode		= 0644,
		.proc_handler	= proc_dointvec_minmax,
		.extra1		= (int *) &nlm_port_min,
		.extra2		= (int *) &nlm_port_max,
	},
	{
		.procname	= "nsm_use_hostnames",
		.data		= &nsm_use_hostnames,
		.maxlen		= sizeof(int),
		.mode		= 0644,
		.proc_handler	= proc_dointvec,
	},
	{
		.procname	= "nsm_local_state",
		.data		= &nsm_local_state,
		.maxlen		= sizeof(int),
		.mode		= 0644,
		.proc_handler	= proc_dointvec,
	},
	{ }
};

static struct ctl_table nlm_sysctl_dir[] = {
	{
		.procname	= "nfs",
		.mode		= 0555,
		.child		= nlm_sysctls,
	},
	{ }
};

static struct ctl_table nlm_sysctl_root[] = {
	{
		.procname	= "fs",
		.mode		= 0555,
		.child		= nlm_sysctl_dir,
	},
	{ }
};

#endif	/* CONFIG_SYSCTL */

/*
 * Module (and sysfs) parameters.
 */

#define param_set_min_max(name, type, which_strtol, min, max)		\
static int param_set_##name(const char *val, struct kernel_param *kp)	\
{									\
	char *endp;							\
	__typeof__(type) num = which_strtol(val, &endp, 0);		\
	if (endp == val || *endp || num < (min) || num > (max))		\
		return -EINVAL;						\
	*((type *) kp->arg) = num;					\
	return 0;							\
}

static inline int is_callback(u32 proc)
{
	return proc == NLMPROC_GRANTED
		|| proc == NLMPROC_GRANTED_MSG
		|| proc == NLMPROC_TEST_RES
		|| proc == NLMPROC_LOCK_RES
		|| proc == NLMPROC_CANCEL_RES
		|| proc == NLMPROC_UNLOCK_RES
		|| proc == NLMPROC_NSM_NOTIFY;
}


static int lockd_authenticate(struct svc_rqst *rqstp)
{
	rqstp->rq_client = NULL;
	switch (rqstp->rq_authop->flavour) {
		case RPC_AUTH_NULL:
		case RPC_AUTH_UNIX:
			if (rqstp->rq_proc == 0)
				return SVC_OK;
			if (is_callback(rqstp->rq_proc)) {
				/* Leave it to individual procedures to
				 * call nlmsvc_lookup_host(rqstp)
				 */
				return SVC_OK;
			}
			return svc_set_client(rqstp);
	}
	return SVC_DENIED;
}


param_set_min_max(port, int, simple_strtol, 0, 65535)
param_set_min_max(grace_period, unsigned long, simple_strtoul,
		  nlm_grace_period_min, nlm_grace_period_max)
param_set_min_max(timeout, unsigned long, simple_strtoul,
		  nlm_timeout_min, nlm_timeout_max)

MODULE_AUTHOR("Olaf Kirch <okir@monad.swb.de>");
MODULE_DESCRIPTION("NFS file locking service version " LOCKD_VERSION ".");
MODULE_LICENSE("GPL");

module_param_call(nlm_grace_period, param_set_grace_period, param_get_ulong,
		  &nlm_grace_period, 0644);
module_param_call(nlm_timeout, param_set_timeout, param_get_ulong,
		  &nlm_timeout, 0644);
module_param_call(nlm_udpport, param_set_port, param_get_int,
		  &nlm_udpport, 0644);
module_param_call(nlm_tcpport, param_set_port, param_get_int,
		  &nlm_tcpport, 0644);
module_param(nsm_use_hostnames, bool, 0644);
module_param(nlm_max_connections, uint, 0644);

static int lockd_init_net(struct net *net)
{
	struct lockd_net *ln = net_generic(net, lockd_net_id);

	INIT_DELAYED_WORK(&ln->grace_period_end, grace_ender);
	INIT_LIST_HEAD(&ln->lockd_manager.list);
	spin_lock_init(&ln->nsm_clnt_lock);
	return 0;
}

static void lockd_exit_net(struct net *net)
{
}

static struct pernet_operations lockd_net_ops = {
	.init = lockd_init_net,
	.exit = lockd_exit_net,
	.id = &lockd_net_id,
	.size = sizeof(struct lockd_net),
};


/*
 * Initialising and terminating the module.
 */

static int __init init_nlm(void)
{
	int err;

#ifdef CONFIG_SYSCTL
	err = -ENOMEM;
	nlm_sysctl_table = register_sysctl_table(nlm_sysctl_root);
	if (nlm_sysctl_table == NULL)
		goto err_sysctl;
#endif
	err = register_pernet_subsys(&lockd_net_ops);
	if (err)
		goto err_pernet;

	err = lockd_create_procfs();
	if (err)
		goto err_procfs;

	return 0;

err_procfs:
	unregister_pernet_subsys(&lockd_net_ops);
err_pernet:
#ifdef CONFIG_SYSCTL
	unregister_sysctl_table(nlm_sysctl_table);
err_sysctl:
#endif
	return err;
}

static void __exit exit_nlm(void)
{
	/* FIXME: delete all NLM clients */
	nlm_shutdown_hosts();
	lockd_remove_procfs();
	unregister_pernet_subsys(&lockd_net_ops);
#ifdef CONFIG_SYSCTL
	unregister_sysctl_table(nlm_sysctl_table);
#endif
}

module_init(init_nlm);
module_exit(exit_nlm);

/*
 * Define NLM program and procedures
 */
static struct svc_version	nlmsvc_version1 = {
		.vs_vers	= 1,
		.vs_nproc	= 17,
		.vs_proc	= nlmsvc_procedures,
		.vs_xdrsize	= NLMSVC_XDRSIZE,
};
static struct svc_version	nlmsvc_version3 = {
		.vs_vers	= 3,
		.vs_nproc	= 24,
		.vs_proc	= nlmsvc_procedures,
		.vs_xdrsize	= NLMSVC_XDRSIZE,
};
#ifdef CONFIG_LOCKD_V4
static struct svc_version	nlmsvc_version4 = {
		.vs_vers	= 4,
		.vs_nproc	= 24,
		.vs_proc	= nlmsvc_procedures4,
		.vs_xdrsize	= NLMSVC_XDRSIZE,
};
#endif
static struct svc_version *	nlmsvc_version[] = {
	[1] = &nlmsvc_version1,
	[3] = &nlmsvc_version3,
#ifdef CONFIG_LOCKD_V4
	[4] = &nlmsvc_version4,
#endif
};

static struct svc_stat		nlmsvc_stats;

#define NLM_NRVERS	ARRAY_SIZE(nlmsvc_version)
static struct svc_program	nlmsvc_program = {
	.pg_prog		= NLM_PROGRAM,		/* program number */
	.pg_nvers		= NLM_NRVERS,		/* number of entries in nlmsvc_version */
	.pg_vers		= nlmsvc_version,	/* version table */
	.pg_name		= "lockd",		/* service name */
	.pg_class		= "nfsd",		/* share authentication with nfsd */
	.pg_stats		= &nlmsvc_stats,	/* stats table */
	.pg_authenticate = &lockd_authenticate	/* export authentication */
};<|MERGE_RESOLUTION|>--- conflicted
+++ resolved
@@ -350,11 +350,7 @@
 		nlm_timeout = LOCKD_DFLT_TIMEO;
 	nlmsvc_timeout = nlm_timeout * HZ;
 
-<<<<<<< HEAD
-	serv = svc_create(&nlmsvc_program, LOCKD_BUFSIZE, NULL);
-=======
 	serv = svc_create(&nlmsvc_program, LOCKD_BUFSIZE, svc_rpcb_cleanup);
->>>>>>> 07f0dc60
 	if (!serv) {
 		printk(KERN_WARNING "lockd_up: create service failed\n");
 		return ERR_PTR(-ENOMEM);
