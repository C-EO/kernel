/*
 * linux/fs/lockd/mon.c
 *
 * The kernel statd client.
 *
 * Copyright (C) 1996, Olaf Kirch <okir@monad.swb.de>
 */

#include <linux/types.h>
#include <linux/utsname.h>
#include <linux/kernel.h>
#include <linux/sunrpc/clnt.h>
#include <linux/sunrpc/svc.h>
#include <linux/lockd/lockd.h>
#include <linux/lockd/sm_inter.h>


#define NLMDBG_FACILITY		NLMDBG_MONITOR

static struct rpc_clnt *	nsm_create(void);
static int			__nsm_monitor(struct nlm_host *);
static int			__nsm_unmonitor(struct nlm_host *);

static struct rpc_program	nsm_program;

/*
 * Local NSM state
 */
int				nsm_local_state;
<<<<<<< HEAD

/*
 * Initialize lockd for RPC statd upcalls
 */
void
nsm_statd_upcalls_init()
{
	nsm_monitor = __nsm_monitor;
	nsm_unmonitor = __nsm_unmonitor;
}

=======
>>>>>>> 0215ffb0

/*
 * Common procedure for SM_MON/SM_UNMON calls
 */
static int
nsm_mon_unmon(struct nsm_handle *nsm, u32 proc, struct nsm_res *res)
{
	struct rpc_clnt	*clnt;
	int		status;
	struct nsm_args	args;
	struct rpc_message msg = {
		.rpc_argp	= &args,
		.rpc_resp	= res,
	};

	clnt = nsm_create();
	if (IS_ERR(clnt)) {
		status = PTR_ERR(clnt);
		goto out;
	}

	memset(&args, 0, sizeof(args));
	args.mon_name = nsm->sm_name;
	args.addr = nsm->sm_addr.sin_addr.s_addr;
	args.prog = NLM_PROGRAM;
	args.vers = 3;
	args.proc = NLMPROC_NSM_NOTIFY;
	memset(res, 0, sizeof(*res));

	msg.rpc_proc = &clnt->cl_procinfo[proc];
	status = rpc_call_sync(clnt, &msg, 0);
	if (status < 0)
		printk(KERN_DEBUG "nsm_mon_unmon: rpc failed, status=%d\n",
			status);
	else
		status = 0;
 out:
	return status;
}

/*
 * Set up monitoring of a remote host
 */
int
__nsm_monitor(struct nlm_host *host)
{
	struct nsm_handle *nsm = host->h_nsmhandle;
	struct nsm_res	res;
	int		status;

	dprintk("lockd: nsm_monitor(%s)\n", host->h_name);
	BUG_ON(nsm == NULL);
<<<<<<< HEAD

	if (nsm->sm_monitored)
		return 0;

=======

	if (nsm->sm_monitored)
		return 0;

>>>>>>> 0215ffb0
	status = nsm_mon_unmon(nsm, SM_MON, &res);

	if (status < 0 || res.status != 0)
		printk(KERN_NOTICE "lockd: cannot monitor %s\n", host->h_name);
	else
		nsm->sm_monitored = 1;
	return status;
}

/*
 * Cease to monitor remote host
 */
int
__nsm_unmonitor(struct nlm_host *host)
{
	struct nsm_handle *nsm = host->h_nsmhandle;
	struct nsm_res	res;
	int		status = 0;

	if (nsm == NULL)
		return 0;
	host->h_nsmhandle = NULL;

	if (atomic_read(&nsm->sm_count) == 1
	 && nsm->sm_monitored && !nsm->sm_sticky) {
		dprintk("lockd: nsm_unmonitor(%s)\n", host->h_name);

		status = nsm_mon_unmon(nsm, SM_UNMON, &res);
		if (status < 0)
			printk(KERN_NOTICE "lockd: cannot unmonitor %s\n",
					host->h_name);
		else
			nsm->sm_monitored = 0;
	}
	nsm_release(nsm);
	return status;
}

/*
 * Create NSM client for the local host
 */
static struct rpc_clnt *
nsm_create(void)
{
	struct sockaddr_in	sin = {
		.sin_family	= AF_INET,
		.sin_addr.s_addr = htonl(INADDR_LOOPBACK),
		.sin_port	= 0,
	};
	struct rpc_create_args args = {
		.protocol	= IPPROTO_UDP,
		.address	= (struct sockaddr *)&sin,
		.addrsize	= sizeof(sin),
		.servername	= "localhost",
		.program	= &nsm_program,
		.version	= SM_VERSION,
		.authflavor	= RPC_AUTH_NULL,
		.flags		= (RPC_CLNT_CREATE_ONESHOT),
	};

	return rpc_create(&args);
}

/*
 * XDR functions for NSM.
 */

static __be32 *
xdr_encode_common(struct rpc_rqst *rqstp, __be32 *p, struct nsm_args *argp)
{
	char	buffer[20], *name;

	/*
	 * Use the dotted-quad IP address of the remote host as
	 * identifier. Linux statd always looks up the canonical
	 * hostname first for whatever remote hostname it receives,
	 * so this works alright.
	 */
	if (nsm_use_hostnames) {
		name = argp->mon_name;
	} else {
		sprintf(buffer, "%u.%u.%u.%u", NIPQUAD(argp->addr));
		name = buffer;
	}
	if (!(p = xdr_encode_string(p, name))
<<<<<<< HEAD
	 || !(p = xdr_encode_string(p, system_utsname.nodename)))
=======
	 || !(p = xdr_encode_string(p, utsname()->nodename)))
>>>>>>> 0215ffb0
		return ERR_PTR(-EIO);
	*p++ = htonl(argp->prog);
	*p++ = htonl(argp->vers);
	*p++ = htonl(argp->proc);

	return p;
}

static int
xdr_encode_mon(struct rpc_rqst *rqstp, __be32 *p, struct nsm_args *argp)
{
	p = xdr_encode_common(rqstp, p, argp);
	if (IS_ERR(p))
		return PTR_ERR(p);

	/* Surprise - there may even be room for an IPv6 address now */
	*p++ = argp->addr;
	*p++ = 0;
	*p++ = 0;
	*p++ = 0;
	rqstp->rq_slen = xdr_adjust_iovec(rqstp->rq_svec, p);
	return 0;
}

static int
xdr_encode_unmon(struct rpc_rqst *rqstp, __be32 *p, struct nsm_args *argp)
{
	p = xdr_encode_common(rqstp, p, argp);
	if (IS_ERR(p))
		return PTR_ERR(p);
	rqstp->rq_slen = xdr_adjust_iovec(rqstp->rq_svec, p);
	return 0;
}

static int
xdr_decode_stat_res(struct rpc_rqst *rqstp, __be32 *p, struct nsm_res *resp)
{
	resp->status = ntohl(*p++);
	resp->state = ntohl(*p++);
	dprintk("nsm: xdr_decode_stat_res status %d state %d\n",
			resp->status, resp->state);
	return 0;
}

static int
xdr_decode_stat(struct rpc_rqst *rqstp, __be32 *p, struct nsm_res *resp)
{
	resp->state = ntohl(*p++);
	return 0;
}

#define SM_my_name_sz	(1+XDR_QUADLEN(SM_MAXSTRLEN))
#define SM_my_id_sz	(3+1+SM_my_name_sz)
#define SM_mon_id_sz	(1+XDR_QUADLEN(20)+SM_my_id_sz)
#define SM_mon_sz	(SM_mon_id_sz+4)
#define SM_monres_sz	2
#define SM_unmonres_sz	1

#ifndef MAX
# define MAX(a, b)	(((a) > (b))? (a) : (b))
#endif

static struct rpc_procinfo	nsm_procedures[] = {
[SM_MON] = {
		.p_proc		= SM_MON,
		.p_encode	= (kxdrproc_t) xdr_encode_mon,
		.p_decode	= (kxdrproc_t) xdr_decode_stat_res,
		.p_bufsiz	= MAX(SM_mon_sz, SM_monres_sz) << 2,
		.p_statidx	= SM_MON,
		.p_name		= "MONITOR",
	},
[SM_UNMON] = {
		.p_proc		= SM_UNMON,
		.p_encode	= (kxdrproc_t) xdr_encode_unmon,
		.p_decode	= (kxdrproc_t) xdr_decode_stat,
		.p_bufsiz	= MAX(SM_mon_id_sz, SM_unmonres_sz) << 2,
		.p_statidx	= SM_UNMON,
		.p_name		= "UNMONITOR",
	},
};

static struct rpc_version	nsm_version1 = {
		.number		= 1,
		.nrprocs	= ARRAY_SIZE(nsm_procedures),
		.procs		= nsm_procedures
};

static struct rpc_version *	nsm_version[] = {
	[1] = &nsm_version1,
};

static struct rpc_stat		nsm_stats;

static struct rpc_program	nsm_program = {
		.name		= "statd",
		.number		= SM_PROGRAM,
		.nrvers		= ARRAY_SIZE(nsm_version),
		.version	= nsm_version,
		.stats		= &nsm_stats
};<|MERGE_RESOLUTION|>--- conflicted
+++ resolved
@@ -18,8 +18,6 @@
 #define NLMDBG_FACILITY		NLMDBG_MONITOR
 
 static struct rpc_clnt *	nsm_create(void);
-static int			__nsm_monitor(struct nlm_host *);
-static int			__nsm_unmonitor(struct nlm_host *);
 
 static struct rpc_program	nsm_program;
 
@@ -27,20 +25,6 @@
  * Local NSM state
  */
 int				nsm_local_state;
-<<<<<<< HEAD
-
-/*
- * Initialize lockd for RPC statd upcalls
- */
-void
-nsm_statd_upcalls_init()
-{
-	nsm_monitor = __nsm_monitor;
-	nsm_unmonitor = __nsm_unmonitor;
-}
-
-=======
->>>>>>> 0215ffb0
 
 /*
  * Common procedure for SM_MON/SM_UNMON calls
@@ -85,7 +69,7 @@
  * Set up monitoring of a remote host
  */
 int
-__nsm_monitor(struct nlm_host *host)
+nsm_monitor(struct nlm_host *host)
 {
 	struct nsm_handle *nsm = host->h_nsmhandle;
 	struct nsm_res	res;
@@ -93,17 +77,10 @@
 
 	dprintk("lockd: nsm_monitor(%s)\n", host->h_name);
 	BUG_ON(nsm == NULL);
-<<<<<<< HEAD
 
 	if (nsm->sm_monitored)
 		return 0;
 
-=======
-
-	if (nsm->sm_monitored)
-		return 0;
-
->>>>>>> 0215ffb0
 	status = nsm_mon_unmon(nsm, SM_MON, &res);
 
 	if (status < 0 || res.status != 0)
@@ -117,7 +94,7 @@
  * Cease to monitor remote host
  */
 int
-__nsm_unmonitor(struct nlm_host *host)
+nsm_unmonitor(struct nlm_host *host)
 {
 	struct nsm_handle *nsm = host->h_nsmhandle;
 	struct nsm_res	res;
@@ -189,11 +166,7 @@
 		name = buffer;
 	}
 	if (!(p = xdr_encode_string(p, name))
-<<<<<<< HEAD
-	 || !(p = xdr_encode_string(p, system_utsname.nodename)))
-=======
 	 || !(p = xdr_encode_string(p, utsname()->nodename)))
->>>>>>> 0215ffb0
 		return ERR_PTR(-EIO);
 	*p++ = htonl(argp->prog);
 	*p++ = htonl(argp->vers);
