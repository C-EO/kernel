/*
 * Copyright (C) 2008 Oracle.  All rights reserved.
 *
 * This program is free software; you can redistribute it and/or
 * modify it under the terms of the GNU General Public
 * License v2 as published by the Free Software Foundation.
 *
 * This program is distributed in the hope that it will be useful,
 * but WITHOUT ANY WARRANTY; without even the implied warranty of
 * MERCHANTABILITY or FITNESS FOR A PARTICULAR PURPOSE.  See the GNU
 * General Public License for more details.
 *
 * You should have received a copy of the GNU General Public
 * License along with this program; if not, write to the
 * Free Software Foundation, Inc., 59 Temple Place - Suite 330,
 * Boston, MA 021110-1307, USA.
 */

#include <linux/sched.h>
#include <linux/slab.h>
#include <linux/blkdev.h>
#include <linux/list_sort.h>
#include "tree-log.h"
#include "disk-io.h"
#include "locking.h"
#include "print-tree.h"
#include "backref.h"
#include "hash.h"
#include "compression.h"
#include "qgroup.h"

/* magic values for the inode_only field in btrfs_log_inode:
 *
 * LOG_INODE_ALL means to log everything
 * LOG_INODE_EXISTS means to log just enough to recreate the inode
 * during log replay
 */
#define LOG_INODE_ALL 0
#define LOG_INODE_EXISTS 1
#define LOG_OTHER_INODE 2

/*
 * directory trouble cases
 *
 * 1) on rename or unlink, if the inode being unlinked isn't in the fsync
 * log, we must force a full commit before doing an fsync of the directory
 * where the unlink was done.
 * ---> record transid of last unlink/rename per directory
 *
 * mkdir foo/some_dir
 * normal commit
 * rename foo/some_dir foo2/some_dir
 * mkdir foo/some_dir
 * fsync foo/some_dir/some_file
 *
 * The fsync above will unlink the original some_dir without recording
 * it in its new location (foo2).  After a crash, some_dir will be gone
 * unless the fsync of some_file forces a full commit
 *
 * 2) we must log any new names for any file or dir that is in the fsync
 * log. ---> check inode while renaming/linking.
 *
 * 2a) we must log any new names for any file or dir during rename
 * when the directory they are being removed from was logged.
 * ---> check inode and old parent dir during rename
 *
 *  2a is actually the more important variant.  With the extra logging
 *  a crash might unlink the old name without recreating the new one
 *
 * 3) after a crash, we must go through any directories with a link count
 * of zero and redo the rm -rf
 *
 * mkdir f1/foo
 * normal commit
 * rm -rf f1/foo
 * fsync(f1)
 *
 * The directory f1 was fully removed from the FS, but fsync was never
 * called on f1, only its parent dir.  After a crash the rm -rf must
 * be replayed.  This must be able to recurse down the entire
 * directory tree.  The inode link count fixup code takes care of the
 * ugly details.
 */

/*
 * stages for the tree walking.  The first
 * stage (0) is to only pin down the blocks we find
 * the second stage (1) is to make sure that all the inodes
 * we find in the log are created in the subvolume.
 *
 * The last stage is to deal with directories and links and extents
 * and all the other fun semantics
 */
#define LOG_WALK_PIN_ONLY 0
#define LOG_WALK_REPLAY_INODES 1
#define LOG_WALK_REPLAY_DIR_INDEX 2
#define LOG_WALK_REPLAY_ALL 3

static int btrfs_log_inode(struct btrfs_trans_handle *trans,
			   struct btrfs_root *root, struct inode *inode,
			   int inode_only,
			   const loff_t start,
			   const loff_t end,
			   struct btrfs_log_ctx *ctx);
static int link_to_fixup_dir(struct btrfs_trans_handle *trans,
			     struct btrfs_root *root,
			     struct btrfs_path *path, u64 objectid);
static noinline int replay_dir_deletes(struct btrfs_trans_handle *trans,
				       struct btrfs_root *root,
				       struct btrfs_root *log,
				       struct btrfs_path *path,
				       u64 dirid, int del_all);

/*
 * tree logging is a special write ahead log used to make sure that
 * fsyncs and O_SYNCs can happen without doing full tree commits.
 *
 * Full tree commits are expensive because they require commonly
 * modified blocks to be recowed, creating many dirty pages in the
 * extent tree an 4x-6x higher write load than ext3.
 *
 * Instead of doing a tree commit on every fsync, we use the
 * key ranges and transaction ids to find items for a given file or directory
 * that have changed in this transaction.  Those items are copied into
 * a special tree (one per subvolume root), that tree is written to disk
 * and then the fsync is considered complete.
 *
 * After a crash, items are copied out of the log-tree back into the
 * subvolume tree.  Any file data extents found are recorded in the extent
 * allocation tree, and the log-tree freed.
 *
 * The log tree is read three times, once to pin down all the extents it is
 * using in ram and once, once to create all the inodes logged in the tree
 * and once to do all the other items.
 */

/*
 * start a sub transaction and setup the log tree
 * this increments the log tree writer count to make the people
 * syncing the tree wait for us to finish
 */
static int start_log_trans(struct btrfs_trans_handle *trans,
			   struct btrfs_root *root,
			   struct btrfs_log_ctx *ctx)
{
	struct btrfs_fs_info *fs_info = root->fs_info;
	int ret = 0;

	mutex_lock(&root->log_mutex);

	if (root->log_root) {
		if (btrfs_need_log_full_commit(fs_info, trans)) {
			ret = -EAGAIN;
			goto out;
		}

		if (!root->log_start_pid) {
			clear_bit(BTRFS_ROOT_MULTI_LOG_TASKS, &root->state);
			root->log_start_pid = current->pid;
		} else if (root->log_start_pid != current->pid) {
			set_bit(BTRFS_ROOT_MULTI_LOG_TASKS, &root->state);
		}
	} else {
		mutex_lock(&fs_info->tree_log_mutex);
		if (!fs_info->log_root_tree)
			ret = btrfs_init_log_root_tree(trans, fs_info);
		mutex_unlock(&fs_info->tree_log_mutex);
		if (ret)
			goto out;

		ret = btrfs_add_log_tree(trans, root);
		if (ret)
			goto out;

		clear_bit(BTRFS_ROOT_MULTI_LOG_TASKS, &root->state);
		root->log_start_pid = current->pid;
	}

	atomic_inc(&root->log_batch);
	atomic_inc(&root->log_writers);
	if (ctx) {
		int index = root->log_transid % 2;
		list_add_tail(&ctx->list, &root->log_ctxs[index]);
		ctx->log_transid = root->log_transid;
	}

out:
	mutex_unlock(&root->log_mutex);
	return ret;
}

/*
 * returns 0 if there was a log transaction running and we were able
 * to join, or returns -ENOENT if there were not transactions
 * in progress
 */
static int join_running_log_trans(struct btrfs_root *root)
{
	int ret = -ENOENT;

	smp_mb();
	if (!root->log_root)
		return -ENOENT;

	mutex_lock(&root->log_mutex);
	if (root->log_root) {
		ret = 0;
		atomic_inc(&root->log_writers);
	}
	mutex_unlock(&root->log_mutex);
	return ret;
}

/*
 * This either makes the current running log transaction wait
 * until you call btrfs_end_log_trans() or it makes any future
 * log transactions wait until you call btrfs_end_log_trans()
 */
int btrfs_pin_log_trans(struct btrfs_root *root)
{
	int ret = -ENOENT;

	mutex_lock(&root->log_mutex);
	atomic_inc(&root->log_writers);
	mutex_unlock(&root->log_mutex);
	return ret;
}

/*
 * indicate we're done making changes to the log tree
 * and wake up anyone waiting to do a sync
 */
void btrfs_end_log_trans(struct btrfs_root *root)
{
	if (atomic_dec_and_test(&root->log_writers)) {
		/*
		 * Implicit memory barrier after atomic_dec_and_test
		 */
		if (waitqueue_active(&root->log_writer_wait))
			wake_up(&root->log_writer_wait);
	}
}


/*
 * the walk control struct is used to pass state down the chain when
 * processing the log tree.  The stage field tells us which part
 * of the log tree processing we are currently doing.  The others
 * are state fields used for that specific part
 */
struct walk_control {
	/* should we free the extent on disk when done?  This is used
	 * at transaction commit time while freeing a log tree
	 */
	int free;

	/* should we write out the extent buffer?  This is used
	 * while flushing the log tree to disk during a sync
	 */
	int write;

	/* should we wait for the extent buffer io to finish?  Also used
	 * while flushing the log tree to disk for a sync
	 */
	int wait;

	/* pin only walk, we record which extents on disk belong to the
	 * log trees
	 */
	int pin;

	/* what stage of the replay code we're currently in */
	int stage;

	/* the root we are currently replaying */
	struct btrfs_root *replay_dest;

	/* the trans handle for the current replay */
	struct btrfs_trans_handle *trans;

	/* the function that gets used to process blocks we find in the
	 * tree.  Note the extent_buffer might not be up to date when it is
	 * passed in, and it must be checked or read if you need the data
	 * inside it
	 */
	int (*process_func)(struct btrfs_root *log, struct extent_buffer *eb,
			    struct walk_control *wc, u64 gen);
};

/*
 * process_func used to pin down extents, write them or wait on them
 */
static int process_one_buffer(struct btrfs_root *log,
			      struct extent_buffer *eb,
			      struct walk_control *wc, u64 gen)
{
	struct btrfs_fs_info *fs_info = log->fs_info;
	int ret = 0;

	/*
	 * If this fs is mixed then we need to be able to process the leaves to
	 * pin down any logged extents, so we have to read the block.
	 */
	if (btrfs_fs_incompat(fs_info, MIXED_GROUPS)) {
		ret = btrfs_read_buffer(eb, gen);
		if (ret)
			return ret;
	}

	if (wc->pin)
		ret = btrfs_pin_extent_for_log_replay(fs_info, eb->start,
						      eb->len);

	if (!ret && btrfs_buffer_uptodate(eb, gen, 0)) {
		if (wc->pin && btrfs_header_level(eb) == 0)
			ret = btrfs_exclude_logged_extents(fs_info, eb);
		if (wc->write)
			btrfs_write_tree_block(eb);
		if (wc->wait)
			btrfs_wait_tree_block_writeback(eb);
	}
	return ret;
}

/*
 * Item overwrite used by replay and tree logging.  eb, slot and key all refer
 * to the src data we are copying out.
 *
 * root is the tree we are copying into, and path is a scratch
 * path for use in this function (it should be released on entry and
 * will be released on exit).
 *
 * If the key is already in the destination tree the existing item is
 * overwritten.  If the existing item isn't big enough, it is extended.
 * If it is too large, it is truncated.
 *
 * If the key isn't in the destination yet, a new item is inserted.
 */
static noinline int overwrite_item(struct btrfs_trans_handle *trans,
				   struct btrfs_root *root,
				   struct btrfs_path *path,
				   struct extent_buffer *eb, int slot,
				   struct btrfs_key *key)
{
	struct btrfs_fs_info *fs_info = root->fs_info;
	int ret;
	u32 item_size;
	u64 saved_i_size = 0;
	int save_old_i_size = 0;
	unsigned long src_ptr;
	unsigned long dst_ptr;
	int overwrite_root = 0;
	bool inode_item = key->type == BTRFS_INODE_ITEM_KEY;

	if (root->root_key.objectid != BTRFS_TREE_LOG_OBJECTID)
		overwrite_root = 1;

	item_size = btrfs_item_size_nr(eb, slot);
	src_ptr = btrfs_item_ptr_offset(eb, slot);

	/* look for the key in the destination tree */
	ret = btrfs_search_slot(NULL, root, key, path, 0, 0);
	if (ret < 0)
		return ret;

	if (ret == 0) {
		char *src_copy;
		char *dst_copy;
		u32 dst_size = btrfs_item_size_nr(path->nodes[0],
						  path->slots[0]);
		if (dst_size != item_size)
			goto insert;

		if (item_size == 0) {
			btrfs_release_path(path);
			return 0;
		}
		dst_copy = kmalloc(item_size, GFP_NOFS);
		src_copy = kmalloc(item_size, GFP_NOFS);
		if (!dst_copy || !src_copy) {
			btrfs_release_path(path);
			kfree(dst_copy);
			kfree(src_copy);
			return -ENOMEM;
		}

		read_extent_buffer(eb, src_copy, src_ptr, item_size);

		dst_ptr = btrfs_item_ptr_offset(path->nodes[0], path->slots[0]);
		read_extent_buffer(path->nodes[0], dst_copy, dst_ptr,
				   item_size);
		ret = memcmp(dst_copy, src_copy, item_size);

		kfree(dst_copy);
		kfree(src_copy);
		/*
		 * they have the same contents, just return, this saves
		 * us from cowing blocks in the destination tree and doing
		 * extra writes that may not have been done by a previous
		 * sync
		 */
		if (ret == 0) {
			btrfs_release_path(path);
			return 0;
		}

		/*
		 * We need to load the old nbytes into the inode so when we
		 * replay the extents we've logged we get the right nbytes.
		 */
		if (inode_item) {
			struct btrfs_inode_item *item;
			u64 nbytes;
			u32 mode;

			item = btrfs_item_ptr(path->nodes[0], path->slots[0],
					      struct btrfs_inode_item);
			nbytes = btrfs_inode_nbytes(path->nodes[0], item);
			item = btrfs_item_ptr(eb, slot,
					      struct btrfs_inode_item);
			btrfs_set_inode_nbytes(eb, item, nbytes);

			/*
			 * If this is a directory we need to reset the i_size to
			 * 0 so that we can set it up properly when replaying
			 * the rest of the items in this log.
			 */
			mode = btrfs_inode_mode(eb, item);
			if (S_ISDIR(mode))
				btrfs_set_inode_size(eb, item, 0);
		}
	} else if (inode_item) {
		struct btrfs_inode_item *item;
		u32 mode;

		/*
		 * New inode, set nbytes to 0 so that the nbytes comes out
		 * properly when we replay the extents.
		 */
		item = btrfs_item_ptr(eb, slot, struct btrfs_inode_item);
		btrfs_set_inode_nbytes(eb, item, 0);

		/*
		 * If this is a directory we need to reset the i_size to 0 so
		 * that we can set it up properly when replaying the rest of
		 * the items in this log.
		 */
		mode = btrfs_inode_mode(eb, item);
		if (S_ISDIR(mode))
			btrfs_set_inode_size(eb, item, 0);
	}
insert:
	btrfs_release_path(path);
	/* try to insert the key into the destination tree */
	path->skip_release_on_error = 1;
	ret = btrfs_insert_empty_item(trans, root, path,
				      key, item_size);
	path->skip_release_on_error = 0;

	/* make sure any existing item is the correct size */
	if (ret == -EEXIST || ret == -EOVERFLOW) {
		u32 found_size;
		found_size = btrfs_item_size_nr(path->nodes[0],
						path->slots[0]);
		if (found_size > item_size)
			btrfs_truncate_item(fs_info, path, item_size, 1);
		else if (found_size < item_size)
			btrfs_extend_item(fs_info, path,
					  item_size - found_size);
	} else if (ret) {
		return ret;
	}
	dst_ptr = btrfs_item_ptr_offset(path->nodes[0],
					path->slots[0]);

	/* don't overwrite an existing inode if the generation number
	 * was logged as zero.  This is done when the tree logging code
	 * is just logging an inode to make sure it exists after recovery.
	 *
	 * Also, don't overwrite i_size on directories during replay.
	 * log replay inserts and removes directory items based on the
	 * state of the tree found in the subvolume, and i_size is modified
	 * as it goes
	 */
	if (key->type == BTRFS_INODE_ITEM_KEY && ret == -EEXIST) {
		struct btrfs_inode_item *src_item;
		struct btrfs_inode_item *dst_item;

		src_item = (struct btrfs_inode_item *)src_ptr;
		dst_item = (struct btrfs_inode_item *)dst_ptr;

		if (btrfs_inode_generation(eb, src_item) == 0) {
			struct extent_buffer *dst_eb = path->nodes[0];
			const u64 ino_size = btrfs_inode_size(eb, src_item);

			/*
			 * For regular files an ino_size == 0 is used only when
			 * logging that an inode exists, as part of a directory
			 * fsync, and the inode wasn't fsynced before. In this
			 * case don't set the size of the inode in the fs/subvol
			 * tree, otherwise we would be throwing valid data away.
			 */
			if (S_ISREG(btrfs_inode_mode(eb, src_item)) &&
			    S_ISREG(btrfs_inode_mode(dst_eb, dst_item)) &&
			    ino_size != 0) {
				struct btrfs_map_token token;

				btrfs_init_map_token(&token);
				btrfs_set_token_inode_size(dst_eb, dst_item,
							   ino_size, &token);
			}
			goto no_copy;
		}

		if (overwrite_root &&
		    S_ISDIR(btrfs_inode_mode(eb, src_item)) &&
		    S_ISDIR(btrfs_inode_mode(path->nodes[0], dst_item))) {
			save_old_i_size = 1;
			saved_i_size = btrfs_inode_size(path->nodes[0],
							dst_item);
		}
	}

	copy_extent_buffer(path->nodes[0], eb, dst_ptr,
			   src_ptr, item_size);

	if (save_old_i_size) {
		struct btrfs_inode_item *dst_item;
		dst_item = (struct btrfs_inode_item *)dst_ptr;
		btrfs_set_inode_size(path->nodes[0], dst_item, saved_i_size);
	}

	/* make sure the generation is filled in */
	if (key->type == BTRFS_INODE_ITEM_KEY) {
		struct btrfs_inode_item *dst_item;
		dst_item = (struct btrfs_inode_item *)dst_ptr;
		if (btrfs_inode_generation(path->nodes[0], dst_item) == 0) {
			btrfs_set_inode_generation(path->nodes[0], dst_item,
						   trans->transid);
		}
	}
no_copy:
	btrfs_mark_buffer_dirty(path->nodes[0]);
	btrfs_release_path(path);
	return 0;
}

/*
 * simple helper to read an inode off the disk from a given root
 * This can only be called for subvolume roots and not for the log
 */
static noinline struct inode *read_one_inode(struct btrfs_root *root,
					     u64 objectid)
{
	struct btrfs_key key;
	struct inode *inode;

	key.objectid = objectid;
	key.type = BTRFS_INODE_ITEM_KEY;
	key.offset = 0;
	inode = btrfs_iget(root->fs_info->sb, &key, root, NULL);
	if (IS_ERR(inode)) {
		inode = NULL;
	} else if (is_bad_inode(inode)) {
		iput(inode);
		inode = NULL;
	}
	return inode;
}

/* replays a single extent in 'eb' at 'slot' with 'key' into the
 * subvolume 'root'.  path is released on entry and should be released
 * on exit.
 *
 * extents in the log tree have not been allocated out of the extent
 * tree yet.  So, this completes the allocation, taking a reference
 * as required if the extent already exists or creating a new extent
 * if it isn't in the extent allocation tree yet.
 *
 * The extent is inserted into the file, dropping any existing extents
 * from the file that overlap the new one.
 */
static noinline int replay_one_extent(struct btrfs_trans_handle *trans,
				      struct btrfs_root *root,
				      struct btrfs_path *path,
				      struct extent_buffer *eb, int slot,
				      struct btrfs_key *key)
{
	struct btrfs_fs_info *fs_info = root->fs_info;
	int found_type;
	u64 extent_end;
	u64 start = key->offset;
	u64 nbytes = 0;
	struct btrfs_file_extent_item *item;
	struct inode *inode = NULL;
	unsigned long size;
	int ret = 0;

	item = btrfs_item_ptr(eb, slot, struct btrfs_file_extent_item);
	found_type = btrfs_file_extent_type(eb, item);

	if (found_type == BTRFS_FILE_EXTENT_REG ||
	    found_type == BTRFS_FILE_EXTENT_PREALLOC) {
		nbytes = btrfs_file_extent_num_bytes(eb, item);
		extent_end = start + nbytes;

		/*
		 * We don't add to the inodes nbytes if we are prealloc or a
		 * hole.
		 */
		if (btrfs_file_extent_disk_bytenr(eb, item) == 0)
			nbytes = 0;
	} else if (found_type == BTRFS_FILE_EXTENT_INLINE) {
		size = btrfs_file_extent_inline_len(eb, slot, item);
		nbytes = btrfs_file_extent_ram_bytes(eb, item);
		extent_end = ALIGN(start + size,
				   fs_info->sectorsize);
	} else {
		ret = 0;
		goto out;
	}

	inode = read_one_inode(root, key->objectid);
	if (!inode) {
		ret = -EIO;
		goto out;
	}

	/*
	 * first check to see if we already have this extent in the
	 * file.  This must be done before the btrfs_drop_extents run
	 * so we don't try to drop this extent.
	 */
	ret = btrfs_lookup_file_extent(trans, root, path, btrfs_ino(inode),
				       start, 0);

	if (ret == 0 &&
	    (found_type == BTRFS_FILE_EXTENT_REG ||
	     found_type == BTRFS_FILE_EXTENT_PREALLOC)) {
		struct btrfs_file_extent_item cmp1;
		struct btrfs_file_extent_item cmp2;
		struct btrfs_file_extent_item *existing;
		struct extent_buffer *leaf;

		leaf = path->nodes[0];
		existing = btrfs_item_ptr(leaf, path->slots[0],
					  struct btrfs_file_extent_item);

		read_extent_buffer(eb, &cmp1, (unsigned long)item,
				   sizeof(cmp1));
		read_extent_buffer(leaf, &cmp2, (unsigned long)existing,
				   sizeof(cmp2));

		/*
		 * we already have a pointer to this exact extent,
		 * we don't have to do anything
		 */
		if (memcmp(&cmp1, &cmp2, sizeof(cmp1)) == 0) {
			btrfs_release_path(path);
			goto out;
		}
	}
	btrfs_release_path(path);

	/* drop any overlapping extents */
	ret = btrfs_drop_extents(trans, root, inode, start, extent_end, 1);
	if (ret)
		goto out;

	if (found_type == BTRFS_FILE_EXTENT_REG ||
	    found_type == BTRFS_FILE_EXTENT_PREALLOC) {
		u64 offset;
		unsigned long dest_offset;
		struct btrfs_key ins;

		ret = btrfs_insert_empty_item(trans, root, path, key,
					      sizeof(*item));
		if (ret)
			goto out;
		dest_offset = btrfs_item_ptr_offset(path->nodes[0],
						    path->slots[0]);
		copy_extent_buffer(path->nodes[0], eb, dest_offset,
				(unsigned long)item,  sizeof(*item));

		ins.objectid = btrfs_file_extent_disk_bytenr(eb, item);
		ins.offset = btrfs_file_extent_disk_num_bytes(eb, item);
		ins.type = BTRFS_EXTENT_ITEM_KEY;
		offset = key->offset - btrfs_file_extent_offset(eb, item);

		/*
		 * Manually record dirty extent, as here we did a shallow
		 * file extent item copy and skip normal backref update,
		 * but modifying extent tree all by ourselves.
		 * So need to manually record dirty extent for qgroup,
		 * as the owner of the file extent changed from log tree
		 * (doesn't affect qgroup) to fs/file tree(affects qgroup)
		 */
		ret = btrfs_qgroup_trace_extent(trans, fs_info,
				btrfs_file_extent_disk_bytenr(eb, item),
				btrfs_file_extent_disk_num_bytes(eb, item),
				GFP_NOFS);
		if (ret < 0)
			goto out;

		if (ins.objectid > 0) {
			u64 csum_start;
			u64 csum_end;
			LIST_HEAD(ordered_sums);
			/*
			 * is this extent already allocated in the extent
			 * allocation tree?  If so, just add a reference
			 */
			ret = btrfs_lookup_data_extent(fs_info, ins.objectid,
						ins.offset);
			if (ret == 0) {
				ret = btrfs_inc_extent_ref(trans, fs_info,
						ins.objectid, ins.offset,
						0, root->root_key.objectid,
						key->objectid, offset);
				if (ret)
					goto out;
			} else {
				/*
				 * insert the extent pointer in the extent
				 * allocation tree
				 */
				ret = btrfs_alloc_logged_file_extent(trans,
						fs_info,
						root->root_key.objectid,
						key->objectid, offset, &ins);
				if (ret)
					goto out;
			}
			btrfs_release_path(path);

			if (btrfs_file_extent_compression(eb, item)) {
				csum_start = ins.objectid;
				csum_end = csum_start + ins.offset;
			} else {
				csum_start = ins.objectid +
					btrfs_file_extent_offset(eb, item);
				csum_end = csum_start +
					btrfs_file_extent_num_bytes(eb, item);
			}

			ret = btrfs_lookup_csums_range(root->log_root,
						csum_start, csum_end - 1,
						&ordered_sums, 0);
			if (ret)
				goto out;
			/*
			 * Now delete all existing cums in the csum root that
			 * cover our range. We do this because we can have an
			 * extent that is completely referenced by one file
			 * extent item and partially referenced by another
			 * file extent item (like after using the clone or
			 * extent_same ioctls). In this case if we end up doing
			 * the replay of the one that partially references the
			 * extent first, and we do not do the csum deletion
			 * below, we can get 2 csum items in the csum tree that
			 * overlap each other. For example, imagine our log has
			 * the two following file extent items:
			 *
			 * key (257 EXTENT_DATA 409600)
			 *     extent data disk byte 12845056 nr 102400
			 *     extent data offset 20480 nr 20480 ram 102400
			 *
			 * key (257 EXTENT_DATA 819200)
			 *     extent data disk byte 12845056 nr 102400
			 *     extent data offset 0 nr 102400 ram 102400
			 *
			 * Where the second one fully references the 100K extent
			 * that starts at disk byte 12845056, and the log tree
			 * has a single csum item that covers the entire range
			 * of the extent:
			 *
			 * key (EXTENT_CSUM EXTENT_CSUM 12845056) itemsize 100
			 *
			 * After the first file extent item is replayed, the
			 * csum tree gets the following csum item:
			 *
			 * key (EXTENT_CSUM EXTENT_CSUM 12865536) itemsize 20
			 *
			 * Which covers the 20K sub-range starting at offset 20K
			 * of our extent. Now when we replay the second file
			 * extent item, if we do not delete existing csum items
			 * that cover any of its blocks, we end up getting two
			 * csum items in our csum tree that overlap each other:
			 *
			 * key (EXTENT_CSUM EXTENT_CSUM 12845056) itemsize 100
			 * key (EXTENT_CSUM EXTENT_CSUM 12865536) itemsize 20
			 *
			 * Which is a problem, because after this anyone trying
			 * to lookup up for the checksum of any block of our
			 * extent starting at an offset of 40K or higher, will
			 * end up looking at the second csum item only, which
			 * does not contain the checksum for any block starting
			 * at offset 40K or higher of our extent.
			 */
			while (!list_empty(&ordered_sums)) {
				struct btrfs_ordered_sum *sums;
				sums = list_entry(ordered_sums.next,
						struct btrfs_ordered_sum,
						list);
				if (!ret)
					ret = btrfs_del_csums(trans, fs_info,
							      sums->bytenr,
							      sums->len);
				if (!ret)
					ret = btrfs_csum_file_blocks(trans,
						fs_info->csum_root, sums);
				list_del(&sums->list);
				kfree(sums);
			}
			if (ret)
				goto out;
		} else {
			btrfs_release_path(path);
		}
	} else if (found_type == BTRFS_FILE_EXTENT_INLINE) {
		/* inline extents are easy, we just overwrite them */
		ret = overwrite_item(trans, root, path, eb, slot, key);
		if (ret)
			goto out;
	}

	inode_add_bytes(inode, nbytes);
	ret = btrfs_update_inode(trans, root, inode);
out:
	if (inode)
		iput(inode);
	return ret;
}

/*
 * when cleaning up conflicts between the directory names in the
 * subvolume, directory names in the log and directory names in the
 * inode back references, we may have to unlink inodes from directories.
 *
 * This is a helper function to do the unlink of a specific directory
 * item
 */
static noinline int drop_one_dir_item(struct btrfs_trans_handle *trans,
				      struct btrfs_root *root,
				      struct btrfs_path *path,
				      struct inode *dir,
				      struct btrfs_dir_item *di)
{
	struct btrfs_fs_info *fs_info = root->fs_info;
	struct inode *inode;
	char *name;
	int name_len;
	struct extent_buffer *leaf;
	struct btrfs_key location;
	int ret;

	leaf = path->nodes[0];

	btrfs_dir_item_key_to_cpu(leaf, di, &location);
	name_len = btrfs_dir_name_len(leaf, di);
	name = kmalloc(name_len, GFP_NOFS);
	if (!name)
		return -ENOMEM;

	read_extent_buffer(leaf, name, (unsigned long)(di + 1), name_len);
	btrfs_release_path(path);

	inode = read_one_inode(root, location.objectid);
	if (!inode) {
		ret = -EIO;
		goto out;
	}

	ret = link_to_fixup_dir(trans, root, path, location.objectid);
	if (ret)
		goto out;

	ret = btrfs_unlink_inode(trans, root, dir, inode, name, name_len);
	if (ret)
		goto out;
	else
		ret = btrfs_run_delayed_items(trans, fs_info);
out:
	kfree(name);
	iput(inode);
	return ret;
}

/*
 * helper function to see if a given name and sequence number found
 * in an inode back reference are already in a directory and correctly
 * point to this inode
 */
static noinline int inode_in_dir(struct btrfs_root *root,
				 struct btrfs_path *path,
				 u64 dirid, u64 objectid, u64 index,
				 const char *name, int name_len)
{
	struct btrfs_dir_item *di;
	struct btrfs_key location;
	int match = 0;

	di = btrfs_lookup_dir_index_item(NULL, root, path, dirid,
					 index, name, name_len, 0);
	if (di && !IS_ERR(di)) {
		btrfs_dir_item_key_to_cpu(path->nodes[0], di, &location);
		if (location.objectid != objectid)
			goto out;
	} else
		goto out;
	btrfs_release_path(path);

	di = btrfs_lookup_dir_item(NULL, root, path, dirid, name, name_len, 0);
	if (di && !IS_ERR(di)) {
		btrfs_dir_item_key_to_cpu(path->nodes[0], di, &location);
		if (location.objectid != objectid)
			goto out;
	} else
		goto out;
	match = 1;
out:
	btrfs_release_path(path);
	return match;
}

/*
 * helper function to check a log tree for a named back reference in
 * an inode.  This is used to decide if a back reference that is
 * found in the subvolume conflicts with what we find in the log.
 *
 * inode backreferences may have multiple refs in a single item,
 * during replay we process one reference at a time, and we don't
 * want to delete valid links to a file from the subvolume if that
 * link is also in the log.
 */
static noinline int backref_in_log(struct btrfs_root *log,
				   struct btrfs_key *key,
				   u64 ref_objectid,
				   const char *name, int namelen)
{
	struct btrfs_path *path;
	struct btrfs_inode_ref *ref;
	unsigned long ptr;
	unsigned long ptr_end;
	unsigned long name_ptr;
	int found_name_len;
	int item_size;
	int ret;
	int match = 0;

	path = btrfs_alloc_path();
	if (!path)
		return -ENOMEM;

	ret = btrfs_search_slot(NULL, log, key, path, 0, 0);
	if (ret != 0)
		goto out;

	ptr = btrfs_item_ptr_offset(path->nodes[0], path->slots[0]);

	if (key->type == BTRFS_INODE_EXTREF_KEY) {
		if (btrfs_find_name_in_ext_backref(path, ref_objectid,
						   name, namelen, NULL))
			match = 1;

		goto out;
	}

	item_size = btrfs_item_size_nr(path->nodes[0], path->slots[0]);
	ptr_end = ptr + item_size;
	while (ptr < ptr_end) {
		ref = (struct btrfs_inode_ref *)ptr;
		found_name_len = btrfs_inode_ref_name_len(path->nodes[0], ref);
		if (found_name_len == namelen) {
			name_ptr = (unsigned long)(ref + 1);
			ret = memcmp_extent_buffer(path->nodes[0], name,
						   name_ptr, namelen);
			if (ret == 0) {
				match = 1;
				goto out;
			}
		}
		ptr = (unsigned long)(ref + 1) + found_name_len;
	}
out:
	btrfs_free_path(path);
	return match;
}

static inline int __add_inode_ref(struct btrfs_trans_handle *trans,
				  struct btrfs_root *root,
				  struct btrfs_path *path,
				  struct btrfs_root *log_root,
				  struct inode *dir, struct inode *inode,
				  struct extent_buffer *eb,
				  u64 inode_objectid, u64 parent_objectid,
				  u64 ref_index, char *name, int namelen,
				  int *search_done)
{
	struct btrfs_fs_info *fs_info = root->fs_info;
	int ret;
	char *victim_name;
	int victim_name_len;
	struct extent_buffer *leaf;
	struct btrfs_dir_item *di;
	struct btrfs_key search_key;
	struct btrfs_inode_extref *extref;

again:
	/* Search old style refs */
	search_key.objectid = inode_objectid;
	search_key.type = BTRFS_INODE_REF_KEY;
	search_key.offset = parent_objectid;
	ret = btrfs_search_slot(NULL, root, &search_key, path, 0, 0);
	if (ret == 0) {
		struct btrfs_inode_ref *victim_ref;
		unsigned long ptr;
		unsigned long ptr_end;

		leaf = path->nodes[0];

		/* are we trying to overwrite a back ref for the root directory
		 * if so, just jump out, we're done
		 */
		if (search_key.objectid == search_key.offset)
			return 1;

		/* check all the names in this back reference to see
		 * if they are in the log.  if so, we allow them to stay
		 * otherwise they must be unlinked as a conflict
		 */
		ptr = btrfs_item_ptr_offset(leaf, path->slots[0]);
		ptr_end = ptr + btrfs_item_size_nr(leaf, path->slots[0]);
		while (ptr < ptr_end) {
			victim_ref = (struct btrfs_inode_ref *)ptr;
			victim_name_len = btrfs_inode_ref_name_len(leaf,
								   victim_ref);
			victim_name = kmalloc(victim_name_len, GFP_NOFS);
			if (!victim_name)
				return -ENOMEM;

			read_extent_buffer(leaf, victim_name,
					   (unsigned long)(victim_ref + 1),
					   victim_name_len);

			if (!backref_in_log(log_root, &search_key,
					    parent_objectid,
					    victim_name,
					    victim_name_len)) {
				inc_nlink(inode);
				btrfs_release_path(path);

				ret = btrfs_unlink_inode(trans, root, dir,
							 inode, victim_name,
							 victim_name_len);
				kfree(victim_name);
				if (ret)
					return ret;
				ret = btrfs_run_delayed_items(trans, fs_info);
				if (ret)
					return ret;
				*search_done = 1;
				goto again;
			}
			kfree(victim_name);

			ptr = (unsigned long)(victim_ref + 1) + victim_name_len;
		}

		/*
		 * NOTE: we have searched root tree and checked the
		 * corresponding ref, it does not need to check again.
		 */
		*search_done = 1;
	}
	btrfs_release_path(path);

	/* Same search but for extended refs */
	extref = btrfs_lookup_inode_extref(NULL, root, path, name, namelen,
					   inode_objectid, parent_objectid, 0,
					   0);
	if (!IS_ERR_OR_NULL(extref)) {
		u32 item_size;
		u32 cur_offset = 0;
		unsigned long base;
		struct inode *victim_parent;

		leaf = path->nodes[0];

		item_size = btrfs_item_size_nr(leaf, path->slots[0]);
		base = btrfs_item_ptr_offset(leaf, path->slots[0]);

		while (cur_offset < item_size) {
			extref = (struct btrfs_inode_extref *)(base + cur_offset);

			victim_name_len = btrfs_inode_extref_name_len(leaf, extref);

			if (btrfs_inode_extref_parent(leaf, extref) != parent_objectid)
				goto next;

			victim_name = kmalloc(victim_name_len, GFP_NOFS);
			if (!victim_name)
				return -ENOMEM;
			read_extent_buffer(leaf, victim_name, (unsigned long)&extref->name,
					   victim_name_len);

			search_key.objectid = inode_objectid;
			search_key.type = BTRFS_INODE_EXTREF_KEY;
			search_key.offset = btrfs_extref_hash(parent_objectid,
							      victim_name,
							      victim_name_len);
			ret = 0;
			if (!backref_in_log(log_root, &search_key,
					    parent_objectid, victim_name,
					    victim_name_len)) {
				ret = -ENOENT;
				victim_parent = read_one_inode(root,
							       parent_objectid);
				if (victim_parent) {
					inc_nlink(inode);
					btrfs_release_path(path);

					ret = btrfs_unlink_inode(trans, root,
								 victim_parent,
								 inode,
								 victim_name,
								 victim_name_len);
					if (!ret)
						ret = btrfs_run_delayed_items(
								  trans,
								  fs_info);
				}
				iput(victim_parent);
				kfree(victim_name);
				if (ret)
					return ret;
				*search_done = 1;
				goto again;
			}
			kfree(victim_name);
			if (ret)
				return ret;
next:
			cur_offset += victim_name_len + sizeof(*extref);
		}
		*search_done = 1;
	}
	btrfs_release_path(path);

	/* look for a conflicting sequence number */
	di = btrfs_lookup_dir_index_item(trans, root, path, btrfs_ino(dir),
					 ref_index, name, namelen, 0);
	if (di && !IS_ERR(di)) {
		ret = drop_one_dir_item(trans, root, path, dir, di);
		if (ret)
			return ret;
	}
	btrfs_release_path(path);

	/* look for a conflicing name */
	di = btrfs_lookup_dir_item(trans, root, path, btrfs_ino(dir),
				   name, namelen, 0);
	if (di && !IS_ERR(di)) {
		ret = drop_one_dir_item(trans, root, path, dir, di);
		if (ret)
			return ret;
	}
	btrfs_release_path(path);

	return 0;
}

static int extref_get_fields(struct extent_buffer *eb, unsigned long ref_ptr,
			     u32 *namelen, char **name, u64 *index,
			     u64 *parent_objectid)
{
	struct btrfs_inode_extref *extref;

	extref = (struct btrfs_inode_extref *)ref_ptr;

	*namelen = btrfs_inode_extref_name_len(eb, extref);
	*name = kmalloc(*namelen, GFP_NOFS);
	if (*name == NULL)
		return -ENOMEM;

	read_extent_buffer(eb, *name, (unsigned long)&extref->name,
			   *namelen);

	*index = btrfs_inode_extref_index(eb, extref);
	if (parent_objectid)
		*parent_objectid = btrfs_inode_extref_parent(eb, extref);

	return 0;
}

static int ref_get_fields(struct extent_buffer *eb, unsigned long ref_ptr,
			  u32 *namelen, char **name, u64 *index)
{
	struct btrfs_inode_ref *ref;

	ref = (struct btrfs_inode_ref *)ref_ptr;

	*namelen = btrfs_inode_ref_name_len(eb, ref);
	*name = kmalloc(*namelen, GFP_NOFS);
	if (*name == NULL)
		return -ENOMEM;

	read_extent_buffer(eb, *name, (unsigned long)(ref + 1), *namelen);

	*index = btrfs_inode_ref_index(eb, ref);

	return 0;
}

/*
 * replay one inode back reference item found in the log tree.
 * eb, slot and key refer to the buffer and key found in the log tree.
 * root is the destination we are replaying into, and path is for temp
 * use by this function.  (it should be released on return).
 */
static noinline int add_inode_ref(struct btrfs_trans_handle *trans,
				  struct btrfs_root *root,
				  struct btrfs_root *log,
				  struct btrfs_path *path,
				  struct extent_buffer *eb, int slot,
				  struct btrfs_key *key)
{
	struct inode *dir = NULL;
	struct inode *inode = NULL;
	unsigned long ref_ptr;
	unsigned long ref_end;
	char *name = NULL;
	int namelen;
	int ret;
	int search_done = 0;
	int log_ref_ver = 0;
	u64 parent_objectid;
	u64 inode_objectid;
	u64 ref_index = 0;
	int ref_struct_size;

	ref_ptr = btrfs_item_ptr_offset(eb, slot);
	ref_end = ref_ptr + btrfs_item_size_nr(eb, slot);

	if (key->type == BTRFS_INODE_EXTREF_KEY) {
		struct btrfs_inode_extref *r;

		ref_struct_size = sizeof(struct btrfs_inode_extref);
		log_ref_ver = 1;
		r = (struct btrfs_inode_extref *)ref_ptr;
		parent_objectid = btrfs_inode_extref_parent(eb, r);
	} else {
		ref_struct_size = sizeof(struct btrfs_inode_ref);
		parent_objectid = key->offset;
	}
	inode_objectid = key->objectid;

	/*
	 * it is possible that we didn't log all the parent directories
	 * for a given inode.  If we don't find the dir, just don't
	 * copy the back ref in.  The link count fixup code will take
	 * care of the rest
	 */
	dir = read_one_inode(root, parent_objectid);
	if (!dir) {
		ret = -ENOENT;
		goto out;
	}

	inode = read_one_inode(root, inode_objectid);
	if (!inode) {
		ret = -EIO;
		goto out;
	}

	while (ref_ptr < ref_end) {
		if (log_ref_ver) {
			ret = extref_get_fields(eb, ref_ptr, &namelen, &name,
						&ref_index, &parent_objectid);
			/*
			 * parent object can change from one array
			 * item to another.
			 */
			if (!dir)
				dir = read_one_inode(root, parent_objectid);
			if (!dir) {
				ret = -ENOENT;
				goto out;
			}
		} else {
			ret = ref_get_fields(eb, ref_ptr, &namelen, &name,
					     &ref_index);
		}
		if (ret)
			goto out;

		/* if we already have a perfect match, we're done */
		if (!inode_in_dir(root, path, btrfs_ino(dir), btrfs_ino(inode),
				  ref_index, name, namelen)) {
			/*
			 * look for a conflicting back reference in the
			 * metadata. if we find one we have to unlink that name
			 * of the file before we add our new link.  Later on, we
			 * overwrite any existing back reference, and we don't
			 * want to create dangling pointers in the directory.
			 */

			if (!search_done) {
				ret = __add_inode_ref(trans, root, path, log,
						      dir, inode, eb,
						      inode_objectid,
						      parent_objectid,
						      ref_index, name, namelen,
						      &search_done);
				if (ret) {
					if (ret == 1)
						ret = 0;
					goto out;
				}
			}

			/* insert our name */
			ret = btrfs_add_link(trans, dir, inode, name, namelen,
					     0, ref_index);
			if (ret)
				goto out;

			btrfs_update_inode(trans, root, inode);
		}

		ref_ptr = (unsigned long)(ref_ptr + ref_struct_size) + namelen;
		kfree(name);
		name = NULL;
		if (log_ref_ver) {
			iput(dir);
			dir = NULL;
		}
	}

	/* finally write the back reference in the inode */
	ret = overwrite_item(trans, root, path, eb, slot, key);
out:
	btrfs_release_path(path);
	kfree(name);
	iput(dir);
	iput(inode);
	return ret;
}

static int insert_orphan_item(struct btrfs_trans_handle *trans,
			      struct btrfs_root *root, u64 ino)
{
	int ret;

	ret = btrfs_insert_orphan_item(trans, root, ino);
	if (ret == -EEXIST)
		ret = 0;

	return ret;
}

static int count_inode_extrefs(struct btrfs_root *root,
			       struct inode *inode, struct btrfs_path *path)
{
	int ret = 0;
	int name_len;
	unsigned int nlink = 0;
	u32 item_size;
	u32 cur_offset = 0;
	u64 inode_objectid = btrfs_ino(inode);
	u64 offset = 0;
	unsigned long ptr;
	struct btrfs_inode_extref *extref;
	struct extent_buffer *leaf;

	while (1) {
		ret = btrfs_find_one_extref(root, inode_objectid, offset, path,
					    &extref, &offset);
		if (ret)
			break;

		leaf = path->nodes[0];
		item_size = btrfs_item_size_nr(leaf, path->slots[0]);
		ptr = btrfs_item_ptr_offset(leaf, path->slots[0]);
		cur_offset = 0;

		while (cur_offset < item_size) {
			extref = (struct btrfs_inode_extref *) (ptr + cur_offset);
			name_len = btrfs_inode_extref_name_len(leaf, extref);

			nlink++;

			cur_offset += name_len + sizeof(*extref);
		}

		offset++;
		btrfs_release_path(path);
	}
	btrfs_release_path(path);

	if (ret < 0 && ret != -ENOENT)
		return ret;
	return nlink;
}

static int count_inode_refs(struct btrfs_root *root,
			       struct inode *inode, struct btrfs_path *path)
{
	int ret;
	struct btrfs_key key;
	unsigned int nlink = 0;
	unsigned long ptr;
	unsigned long ptr_end;
	int name_len;
	u64 ino = btrfs_ino(inode);

	key.objectid = ino;
	key.type = BTRFS_INODE_REF_KEY;
	key.offset = (u64)-1;

	while (1) {
		ret = btrfs_search_slot(NULL, root, &key, path, 0, 0);
		if (ret < 0)
			break;
		if (ret > 0) {
			if (path->slots[0] == 0)
				break;
			path->slots[0]--;
		}
process_slot:
		btrfs_item_key_to_cpu(path->nodes[0], &key,
				      path->slots[0]);
		if (key.objectid != ino ||
		    key.type != BTRFS_INODE_REF_KEY)
			break;
		ptr = btrfs_item_ptr_offset(path->nodes[0], path->slots[0]);
		ptr_end = ptr + btrfs_item_size_nr(path->nodes[0],
						   path->slots[0]);
		while (ptr < ptr_end) {
			struct btrfs_inode_ref *ref;

			ref = (struct btrfs_inode_ref *)ptr;
			name_len = btrfs_inode_ref_name_len(path->nodes[0],
							    ref);
			ptr = (unsigned long)(ref + 1) + name_len;
			nlink++;
		}

		if (key.offset == 0)
			break;
		if (path->slots[0] > 0) {
			path->slots[0]--;
			goto process_slot;
		}
		key.offset--;
		btrfs_release_path(path);
	}
	btrfs_release_path(path);

	return nlink;
}

/*
 * There are a few corners where the link count of the file can't
 * be properly maintained during replay.  So, instead of adding
 * lots of complexity to the log code, we just scan the backrefs
 * for any file that has been through replay.
 *
 * The scan will update the link count on the inode to reflect the
 * number of back refs found.  If it goes down to zero, the iput
 * will free the inode.
 */
static noinline int fixup_inode_link_count(struct btrfs_trans_handle *trans,
					   struct btrfs_root *root,
					   struct inode *inode)
{
	struct btrfs_path *path;
	int ret;
	u64 nlink = 0;
	u64 ino = btrfs_ino(inode);

	path = btrfs_alloc_path();
	if (!path)
		return -ENOMEM;

	ret = count_inode_refs(root, inode, path);
	if (ret < 0)
		goto out;

	nlink = ret;

	ret = count_inode_extrefs(root, inode, path);
	if (ret < 0)
		goto out;

	nlink += ret;

	ret = 0;

	if (nlink != inode->i_nlink) {
		set_nlink(inode, nlink);
		btrfs_update_inode(trans, root, inode);
	}
	BTRFS_I(inode)->index_cnt = (u64)-1;

	if (inode->i_nlink == 0) {
		if (S_ISDIR(inode->i_mode)) {
			ret = replay_dir_deletes(trans, root, NULL, path,
						 ino, 1);
			if (ret)
				goto out;
		}
		ret = insert_orphan_item(trans, root, ino);
	}

out:
	btrfs_free_path(path);
	return ret;
}

static noinline int fixup_inode_link_counts(struct btrfs_trans_handle *trans,
					    struct btrfs_root *root,
					    struct btrfs_path *path)
{
	int ret;
	struct btrfs_key key;
	struct inode *inode;

	key.objectid = BTRFS_TREE_LOG_FIXUP_OBJECTID;
	key.type = BTRFS_ORPHAN_ITEM_KEY;
	key.offset = (u64)-1;
	while (1) {
		ret = btrfs_search_slot(trans, root, &key, path, -1, 1);
		if (ret < 0)
			break;

		if (ret == 1) {
			if (path->slots[0] == 0)
				break;
			path->slots[0]--;
		}

		btrfs_item_key_to_cpu(path->nodes[0], &key, path->slots[0]);
		if (key.objectid != BTRFS_TREE_LOG_FIXUP_OBJECTID ||
		    key.type != BTRFS_ORPHAN_ITEM_KEY)
			break;

		ret = btrfs_del_item(trans, root, path);
		if (ret)
			goto out;

		btrfs_release_path(path);
		inode = read_one_inode(root, key.offset);
		if (!inode)
			return -EIO;

		ret = fixup_inode_link_count(trans, root, inode);
		iput(inode);
		if (ret)
			goto out;

		/*
		 * fixup on a directory may create new entries,
		 * make sure we always look for the highset possible
		 * offset
		 */
		key.offset = (u64)-1;
	}
	ret = 0;
out:
	btrfs_release_path(path);
	return ret;
}


/*
 * record a given inode in the fixup dir so we can check its link
 * count when replay is done.  The link count is incremented here
 * so the inode won't go away until we check it
 */
static noinline int link_to_fixup_dir(struct btrfs_trans_handle *trans,
				      struct btrfs_root *root,
				      struct btrfs_path *path,
				      u64 objectid)
{
	struct btrfs_key key;
	int ret = 0;
	struct inode *inode;

	inode = read_one_inode(root, objectid);
	if (!inode)
		return -EIO;

	key.objectid = BTRFS_TREE_LOG_FIXUP_OBJECTID;
	key.type = BTRFS_ORPHAN_ITEM_KEY;
	key.offset = objectid;

	ret = btrfs_insert_empty_item(trans, root, path, &key, 0);

	btrfs_release_path(path);
	if (ret == 0) {
		if (!inode->i_nlink)
			set_nlink(inode, 1);
		else
			inc_nlink(inode);
		ret = btrfs_update_inode(trans, root, inode);
	} else if (ret == -EEXIST) {
		ret = 0;
	} else {
		BUG(); /* Logic Error */
	}
	iput(inode);

	return ret;
}

/*
 * when replaying the log for a directory, we only insert names
 * for inodes that actually exist.  This means an fsync on a directory
 * does not implicitly fsync all the new files in it
 */
static noinline int insert_one_name(struct btrfs_trans_handle *trans,
				    struct btrfs_root *root,
				    u64 dirid, u64 index,
				    char *name, int name_len,
				    struct btrfs_key *location)
{
	struct inode *inode;
	struct inode *dir;
	int ret;

	inode = read_one_inode(root, location->objectid);
	if (!inode)
		return -ENOENT;

	dir = read_one_inode(root, dirid);
	if (!dir) {
		iput(inode);
		return -EIO;
	}

	ret = btrfs_add_link(trans, dir, inode, name, name_len, 1, index);

	/* FIXME, put inode into FIXUP list */

	iput(inode);
	iput(dir);
	return ret;
}

/*
 * Return true if an inode reference exists in the log for the given name,
 * inode and parent inode.
 */
static bool name_in_log_ref(struct btrfs_root *log_root,
			    const char *name, const int name_len,
			    const u64 dirid, const u64 ino)
{
	struct btrfs_key search_key;

	search_key.objectid = ino;
	search_key.type = BTRFS_INODE_REF_KEY;
	search_key.offset = dirid;
	if (backref_in_log(log_root, &search_key, dirid, name, name_len))
		return true;

	search_key.type = BTRFS_INODE_EXTREF_KEY;
	search_key.offset = btrfs_extref_hash(dirid, name, name_len);
	if (backref_in_log(log_root, &search_key, dirid, name, name_len))
		return true;

	return false;
}

/*
 * take a single entry in a log directory item and replay it into
 * the subvolume.
 *
 * if a conflicting item exists in the subdirectory already,
 * the inode it points to is unlinked and put into the link count
 * fix up tree.
 *
 * If a name from the log points to a file or directory that does
 * not exist in the FS, it is skipped.  fsyncs on directories
 * do not force down inodes inside that directory, just changes to the
 * names or unlinks in a directory.
 *
 * Returns < 0 on error, 0 if the name wasn't replayed (dentry points to a
 * non-existing inode) and 1 if the name was replayed.
 */
static noinline int replay_one_name(struct btrfs_trans_handle *trans,
				    struct btrfs_root *root,
				    struct btrfs_path *path,
				    struct extent_buffer *eb,
				    struct btrfs_dir_item *di,
				    struct btrfs_key *key)
{
	char *name;
	int name_len;
	struct btrfs_dir_item *dst_di;
	struct btrfs_key found_key;
	struct btrfs_key log_key;
	struct inode *dir;
	u8 log_type;
	int exists;
	int ret = 0;
	bool update_size = (key->type == BTRFS_DIR_INDEX_KEY);
	bool name_added = false;

	dir = read_one_inode(root, key->objectid);
	if (!dir)
		return -EIO;

	name_len = btrfs_dir_name_len(eb, di);
	name = kmalloc(name_len, GFP_NOFS);
	if (!name) {
		ret = -ENOMEM;
		goto out;
	}

	log_type = btrfs_dir_type(eb, di);
	read_extent_buffer(eb, name, (unsigned long)(di + 1),
		   name_len);

	btrfs_dir_item_key_to_cpu(eb, di, &log_key);
	exists = btrfs_lookup_inode(trans, root, path, &log_key, 0);
	if (exists == 0)
		exists = 1;
	else
		exists = 0;
	btrfs_release_path(path);

	if (key->type == BTRFS_DIR_ITEM_KEY) {
		dst_di = btrfs_lookup_dir_item(trans, root, path, key->objectid,
				       name, name_len, 1);
	} else if (key->type == BTRFS_DIR_INDEX_KEY) {
		dst_di = btrfs_lookup_dir_index_item(trans, root, path,
						     key->objectid,
						     key->offset, name,
						     name_len, 1);
	} else {
		/* Corruption */
		ret = -EINVAL;
		goto out;
	}
	if (IS_ERR_OR_NULL(dst_di)) {
		/* we need a sequence number to insert, so we only
		 * do inserts for the BTRFS_DIR_INDEX_KEY types
		 */
		if (key->type != BTRFS_DIR_INDEX_KEY)
			goto out;
		goto insert;
	}

	btrfs_dir_item_key_to_cpu(path->nodes[0], dst_di, &found_key);
	/* the existing item matches the logged item */
	if (found_key.objectid == log_key.objectid &&
	    found_key.type == log_key.type &&
	    found_key.offset == log_key.offset &&
	    btrfs_dir_type(path->nodes[0], dst_di) == log_type) {
		update_size = false;
		goto out;
	}

	/*
	 * don't drop the conflicting directory entry if the inode
	 * for the new entry doesn't exist
	 */
	if (!exists)
		goto out;

	ret = drop_one_dir_item(trans, root, path, dir, dst_di);
	if (ret)
		goto out;

	if (key->type == BTRFS_DIR_INDEX_KEY)
		goto insert;
out:
	btrfs_release_path(path);
	if (!ret && update_size) {
		btrfs_i_size_write(dir, dir->i_size + name_len * 2);
		ret = btrfs_update_inode(trans, root, dir);
	}
	kfree(name);
	iput(dir);
	if (!ret && name_added)
		ret = 1;
	return ret;

insert:
	if (name_in_log_ref(root->log_root, name, name_len,
			    key->objectid, log_key.objectid)) {
		/* The dentry will be added later. */
		ret = 0;
		update_size = false;
		goto out;
	}
	btrfs_release_path(path);
	ret = insert_one_name(trans, root, key->objectid, key->offset,
			      name, name_len, &log_key);
	if (ret && ret != -ENOENT && ret != -EEXIST)
		goto out;
	if (!ret)
		name_added = true;
	update_size = false;
	ret = 0;
	goto out;
}

/*
 * find all the names in a directory item and reconcile them into
 * the subvolume.  Only BTRFS_DIR_ITEM_KEY types will have more than
 * one name in a directory item, but the same code gets used for
 * both directory index types
 */
static noinline int replay_one_dir_item(struct btrfs_trans_handle *trans,
					struct btrfs_root *root,
					struct btrfs_path *path,
					struct extent_buffer *eb, int slot,
					struct btrfs_key *key)
{
	struct btrfs_fs_info *fs_info = root->fs_info;
	int ret = 0;
	u32 item_size = btrfs_item_size_nr(eb, slot);
	struct btrfs_dir_item *di;
	int name_len;
	unsigned long ptr;
	unsigned long ptr_end;
	struct btrfs_path *fixup_path = NULL;

	ptr = btrfs_item_ptr_offset(eb, slot);
	ptr_end = ptr + item_size;
	while (ptr < ptr_end) {
		di = (struct btrfs_dir_item *)ptr;
		if (verify_dir_item(fs_info, eb, di))
			return -EIO;
		name_len = btrfs_dir_name_len(eb, di);
		ret = replay_one_name(trans, root, path, eb, di, key);
		if (ret < 0)
			break;
		ptr = (unsigned long)(di + 1);
		ptr += name_len;

		/*
		 * If this entry refers to a non-directory (directories can not
		 * have a link count > 1) and it was added in the transaction
		 * that was not committed, make sure we fixup the link count of
		 * the inode it the entry points to. Otherwise something like
		 * the following would result in a directory pointing to an
		 * inode with a wrong link that does not account for this dir
		 * entry:
		 *
		 * mkdir testdir
		 * touch testdir/foo
		 * touch testdir/bar
		 * sync
		 *
		 * ln testdir/bar testdir/bar_link
		 * ln testdir/foo testdir/foo_link
		 * xfs_io -c "fsync" testdir/bar
		 *
		 * <power failure>
		 *
		 * mount fs, log replay happens
		 *
		 * File foo would remain with a link count of 1 when it has two
		 * entries pointing to it in the directory testdir. This would
		 * make it impossible to ever delete the parent directory has
		 * it would result in stale dentries that can never be deleted.
		 */
		if (ret == 1 && btrfs_dir_type(eb, di) != BTRFS_FT_DIR) {
			struct btrfs_key di_key;

			if (!fixup_path) {
				fixup_path = btrfs_alloc_path();
				if (!fixup_path) {
					ret = -ENOMEM;
					break;
				}
			}

			btrfs_dir_item_key_to_cpu(eb, di, &di_key);
			ret = link_to_fixup_dir(trans, root, fixup_path,
						di_key.objectid);
			if (ret)
				break;
		}
		ret = 0;
	}
	btrfs_free_path(fixup_path);
	return ret;
}

/*
 * directory replay has two parts.  There are the standard directory
 * items in the log copied from the subvolume, and range items
 * created in the log while the subvolume was logged.
 *
 * The range items tell us which parts of the key space the log
 * is authoritative for.  During replay, if a key in the subvolume
 * directory is in a logged range item, but not actually in the log
 * that means it was deleted from the directory before the fsync
 * and should be removed.
 */
static noinline int find_dir_range(struct btrfs_root *root,
				   struct btrfs_path *path,
				   u64 dirid, int key_type,
				   u64 *start_ret, u64 *end_ret)
{
	struct btrfs_key key;
	u64 found_end;
	struct btrfs_dir_log_item *item;
	int ret;
	int nritems;

	if (*start_ret == (u64)-1)
		return 1;

	key.objectid = dirid;
	key.type = key_type;
	key.offset = *start_ret;

	ret = btrfs_search_slot(NULL, root, &key, path, 0, 0);
	if (ret < 0)
		goto out;
	if (ret > 0) {
		if (path->slots[0] == 0)
			goto out;
		path->slots[0]--;
	}
	if (ret != 0)
		btrfs_item_key_to_cpu(path->nodes[0], &key, path->slots[0]);

	if (key.type != key_type || key.objectid != dirid) {
		ret = 1;
		goto next;
	}
	item = btrfs_item_ptr(path->nodes[0], path->slots[0],
			      struct btrfs_dir_log_item);
	found_end = btrfs_dir_log_end(path->nodes[0], item);

	if (*start_ret >= key.offset && *start_ret <= found_end) {
		ret = 0;
		*start_ret = key.offset;
		*end_ret = found_end;
		goto out;
	}
	ret = 1;
next:
	/* check the next slot in the tree to see if it is a valid item */
	nritems = btrfs_header_nritems(path->nodes[0]);
	path->slots[0]++;
	if (path->slots[0] >= nritems) {
		ret = btrfs_next_leaf(root, path);
		if (ret)
			goto out;
	}

	btrfs_item_key_to_cpu(path->nodes[0], &key, path->slots[0]);

	if (key.type != key_type || key.objectid != dirid) {
		ret = 1;
		goto out;
	}
	item = btrfs_item_ptr(path->nodes[0], path->slots[0],
			      struct btrfs_dir_log_item);
	found_end = btrfs_dir_log_end(path->nodes[0], item);
	*start_ret = key.offset;
	*end_ret = found_end;
	ret = 0;
out:
	btrfs_release_path(path);
	return ret;
}

/*
 * this looks for a given directory item in the log.  If the directory
 * item is not in the log, the item is removed and the inode it points
 * to is unlinked
 */
static noinline int check_item_in_log(struct btrfs_trans_handle *trans,
				      struct btrfs_root *root,
				      struct btrfs_root *log,
				      struct btrfs_path *path,
				      struct btrfs_path *log_path,
				      struct inode *dir,
				      struct btrfs_key *dir_key)
{
	struct btrfs_fs_info *fs_info = root->fs_info;
	int ret;
	struct extent_buffer *eb;
	int slot;
	u32 item_size;
	struct btrfs_dir_item *di;
	struct btrfs_dir_item *log_di;
	int name_len;
	unsigned long ptr;
	unsigned long ptr_end;
	char *name;
	struct inode *inode;
	struct btrfs_key location;

again:
	eb = path->nodes[0];
	slot = path->slots[0];
	item_size = btrfs_item_size_nr(eb, slot);
	ptr = btrfs_item_ptr_offset(eb, slot);
	ptr_end = ptr + item_size;
	while (ptr < ptr_end) {
		di = (struct btrfs_dir_item *)ptr;
		if (verify_dir_item(fs_info, eb, di)) {
			ret = -EIO;
			goto out;
		}

		name_len = btrfs_dir_name_len(eb, di);
		name = kmalloc(name_len, GFP_NOFS);
		if (!name) {
			ret = -ENOMEM;
			goto out;
		}
		read_extent_buffer(eb, name, (unsigned long)(di + 1),
				  name_len);
		log_di = NULL;
		if (log && dir_key->type == BTRFS_DIR_ITEM_KEY) {
			log_di = btrfs_lookup_dir_item(trans, log, log_path,
						       dir_key->objectid,
						       name, name_len, 0);
		} else if (log && dir_key->type == BTRFS_DIR_INDEX_KEY) {
			log_di = btrfs_lookup_dir_index_item(trans, log,
						     log_path,
						     dir_key->objectid,
						     dir_key->offset,
						     name, name_len, 0);
		}
		if (!log_di || (IS_ERR(log_di) && PTR_ERR(log_di) == -ENOENT)) {
			btrfs_dir_item_key_to_cpu(eb, di, &location);
			btrfs_release_path(path);
			btrfs_release_path(log_path);
			inode = read_one_inode(root, location.objectid);
			if (!inode) {
				kfree(name);
				return -EIO;
			}

			ret = link_to_fixup_dir(trans, root,
						path, location.objectid);
			if (ret) {
				kfree(name);
				iput(inode);
				goto out;
			}

			inc_nlink(inode);
			ret = btrfs_unlink_inode(trans, root, dir, inode,
						 name, name_len);
			if (!ret)
				ret = btrfs_run_delayed_items(trans, fs_info);
			kfree(name);
			iput(inode);
			if (ret)
				goto out;

			/* there might still be more names under this key
			 * check and repeat if required
			 */
			ret = btrfs_search_slot(NULL, root, dir_key, path,
						0, 0);
			if (ret == 0)
				goto again;
			ret = 0;
			goto out;
		} else if (IS_ERR(log_di)) {
			kfree(name);
			return PTR_ERR(log_di);
		}
		btrfs_release_path(log_path);
		kfree(name);

		ptr = (unsigned long)(di + 1);
		ptr += name_len;
	}
	ret = 0;
out:
	btrfs_release_path(path);
	btrfs_release_path(log_path);
	return ret;
}

static int replay_xattr_deletes(struct btrfs_trans_handle *trans,
			      struct btrfs_root *root,
			      struct btrfs_root *log,
			      struct btrfs_path *path,
			      const u64 ino)
{
	struct btrfs_key search_key;
	struct btrfs_path *log_path;
	int i;
	int nritems;
	int ret;

	log_path = btrfs_alloc_path();
	if (!log_path)
		return -ENOMEM;

	search_key.objectid = ino;
	search_key.type = BTRFS_XATTR_ITEM_KEY;
	search_key.offset = 0;
again:
	ret = btrfs_search_slot(NULL, root, &search_key, path, 0, 0);
	if (ret < 0)
		goto out;
process_leaf:
	nritems = btrfs_header_nritems(path->nodes[0]);
	for (i = path->slots[0]; i < nritems; i++) {
		struct btrfs_key key;
		struct btrfs_dir_item *di;
		struct btrfs_dir_item *log_di;
		u32 total_size;
		u32 cur;

		btrfs_item_key_to_cpu(path->nodes[0], &key, i);
		if (key.objectid != ino || key.type != BTRFS_XATTR_ITEM_KEY) {
			ret = 0;
			goto out;
		}

		di = btrfs_item_ptr(path->nodes[0], i, struct btrfs_dir_item);
		total_size = btrfs_item_size_nr(path->nodes[0], i);
		cur = 0;
		while (cur < total_size) {
			u16 name_len = btrfs_dir_name_len(path->nodes[0], di);
			u16 data_len = btrfs_dir_data_len(path->nodes[0], di);
			u32 this_len = sizeof(*di) + name_len + data_len;
			char *name;

			name = kmalloc(name_len, GFP_NOFS);
			if (!name) {
				ret = -ENOMEM;
				goto out;
			}
			read_extent_buffer(path->nodes[0], name,
					   (unsigned long)(di + 1), name_len);

			log_di = btrfs_lookup_xattr(NULL, log, log_path, ino,
						    name, name_len, 0);
			btrfs_release_path(log_path);
			if (!log_di) {
				/* Doesn't exist in log tree, so delete it. */
				btrfs_release_path(path);
				di = btrfs_lookup_xattr(trans, root, path, ino,
							name, name_len, -1);
				kfree(name);
				if (IS_ERR(di)) {
					ret = PTR_ERR(di);
					goto out;
				}
				ASSERT(di);
				ret = btrfs_delete_one_dir_name(trans, root,
								path, di);
				if (ret)
					goto out;
				btrfs_release_path(path);
				search_key = key;
				goto again;
			}
			kfree(name);
			if (IS_ERR(log_di)) {
				ret = PTR_ERR(log_di);
				goto out;
			}
			cur += this_len;
			di = (struct btrfs_dir_item *)((char *)di + this_len);
		}
	}
	ret = btrfs_next_leaf(root, path);
	if (ret > 0)
		ret = 0;
	else if (ret == 0)
		goto process_leaf;
out:
	btrfs_free_path(log_path);
	btrfs_release_path(path);
	return ret;
}


/*
 * deletion replay happens before we copy any new directory items
 * out of the log or out of backreferences from inodes.  It
 * scans the log to find ranges of keys that log is authoritative for,
 * and then scans the directory to find items in those ranges that are
 * not present in the log.
 *
 * Anything we don't find in the log is unlinked and removed from the
 * directory.
 */
static noinline int replay_dir_deletes(struct btrfs_trans_handle *trans,
				       struct btrfs_root *root,
				       struct btrfs_root *log,
				       struct btrfs_path *path,
				       u64 dirid, int del_all)
{
	u64 range_start;
	u64 range_end;
	int key_type = BTRFS_DIR_LOG_ITEM_KEY;
	int ret = 0;
	struct btrfs_key dir_key;
	struct btrfs_key found_key;
	struct btrfs_path *log_path;
	struct inode *dir;

	dir_key.objectid = dirid;
	dir_key.type = BTRFS_DIR_ITEM_KEY;
	log_path = btrfs_alloc_path();
	if (!log_path)
		return -ENOMEM;

	dir = read_one_inode(root, dirid);
	/* it isn't an error if the inode isn't there, that can happen
	 * because we replay the deletes before we copy in the inode item
	 * from the log
	 */
	if (!dir) {
		btrfs_free_path(log_path);
		return 0;
	}
again:
	range_start = 0;
	range_end = 0;
	while (1) {
		if (del_all)
			range_end = (u64)-1;
		else {
			ret = find_dir_range(log, path, dirid, key_type,
					     &range_start, &range_end);
			if (ret != 0)
				break;
		}

		dir_key.offset = range_start;
		while (1) {
			int nritems;
			ret = btrfs_search_slot(NULL, root, &dir_key, path,
						0, 0);
			if (ret < 0)
				goto out;

			nritems = btrfs_header_nritems(path->nodes[0]);
			if (path->slots[0] >= nritems) {
				ret = btrfs_next_leaf(root, path);
				if (ret)
					break;
			}
			btrfs_item_key_to_cpu(path->nodes[0], &found_key,
					      path->slots[0]);
			if (found_key.objectid != dirid ||
			    found_key.type != dir_key.type)
				goto next_type;

			if (found_key.offset > range_end)
				break;

			ret = check_item_in_log(trans, root, log, path,
						log_path, dir,
						&found_key);
			if (ret)
				goto out;
			if (found_key.offset == (u64)-1)
				break;
			dir_key.offset = found_key.offset + 1;
		}
		btrfs_release_path(path);
		if (range_end == (u64)-1)
			break;
		range_start = range_end + 1;
	}

next_type:
	ret = 0;
	if (key_type == BTRFS_DIR_LOG_ITEM_KEY) {
		key_type = BTRFS_DIR_LOG_INDEX_KEY;
		dir_key.type = BTRFS_DIR_INDEX_KEY;
		btrfs_release_path(path);
		goto again;
	}
out:
	btrfs_release_path(path);
	btrfs_free_path(log_path);
	iput(dir);
	return ret;
}

/*
 * the process_func used to replay items from the log tree.  This
 * gets called in two different stages.  The first stage just looks
 * for inodes and makes sure they are all copied into the subvolume.
 *
 * The second stage copies all the other item types from the log into
 * the subvolume.  The two stage approach is slower, but gets rid of
 * lots of complexity around inodes referencing other inodes that exist
 * only in the log (references come from either directory items or inode
 * back refs).
 */
static int replay_one_buffer(struct btrfs_root *log, struct extent_buffer *eb,
			     struct walk_control *wc, u64 gen)
{
	int nritems;
	struct btrfs_path *path;
	struct btrfs_root *root = wc->replay_dest;
	struct btrfs_key key;
	int level;
	int i;
	int ret;

	ret = btrfs_read_buffer(eb, gen);
	if (ret)
		return ret;

	level = btrfs_header_level(eb);

	if (level != 0)
		return 0;

	path = btrfs_alloc_path();
	if (!path)
		return -ENOMEM;

	nritems = btrfs_header_nritems(eb);
	for (i = 0; i < nritems; i++) {
		btrfs_item_key_to_cpu(eb, &key, i);

		/* inode keys are done during the first stage */
		if (key.type == BTRFS_INODE_ITEM_KEY &&
		    wc->stage == LOG_WALK_REPLAY_INODES) {
			struct btrfs_inode_item *inode_item;
			u32 mode;

			inode_item = btrfs_item_ptr(eb, i,
					    struct btrfs_inode_item);
			ret = replay_xattr_deletes(wc->trans, root, log,
						   path, key.objectid);
			if (ret)
				break;
			mode = btrfs_inode_mode(eb, inode_item);
			if (S_ISDIR(mode)) {
				ret = replay_dir_deletes(wc->trans,
					 root, log, path, key.objectid, 0);
				if (ret)
					break;
			}
			ret = overwrite_item(wc->trans, root, path,
					     eb, i, &key);
			if (ret)
				break;

			/* for regular files, make sure corresponding
			 * orphan item exist. extents past the new EOF
			 * will be truncated later by orphan cleanup.
			 */
			if (S_ISREG(mode)) {
				ret = insert_orphan_item(wc->trans, root,
							 key.objectid);
				if (ret)
					break;
			}

			ret = link_to_fixup_dir(wc->trans, root,
						path, key.objectid);
			if (ret)
				break;
		}

		if (key.type == BTRFS_DIR_INDEX_KEY &&
		    wc->stage == LOG_WALK_REPLAY_DIR_INDEX) {
			ret = replay_one_dir_item(wc->trans, root, path,
						  eb, i, &key);
			if (ret)
				break;
		}

		if (wc->stage < LOG_WALK_REPLAY_ALL)
			continue;

		/* these keys are simply copied */
		if (key.type == BTRFS_XATTR_ITEM_KEY) {
			ret = overwrite_item(wc->trans, root, path,
					     eb, i, &key);
			if (ret)
				break;
		} else if (key.type == BTRFS_INODE_REF_KEY ||
			   key.type == BTRFS_INODE_EXTREF_KEY) {
			ret = add_inode_ref(wc->trans, root, log, path,
					    eb, i, &key);
			if (ret && ret != -ENOENT)
				break;
			ret = 0;
		} else if (key.type == BTRFS_EXTENT_DATA_KEY) {
			ret = replay_one_extent(wc->trans, root, path,
						eb, i, &key);
			if (ret)
				break;
		} else if (key.type == BTRFS_DIR_ITEM_KEY) {
			ret = replay_one_dir_item(wc->trans, root, path,
						  eb, i, &key);
			if (ret)
				break;
		}
	}
	btrfs_free_path(path);
	return ret;
}

static noinline int walk_down_log_tree(struct btrfs_trans_handle *trans,
				   struct btrfs_root *root,
				   struct btrfs_path *path, int *level,
				   struct walk_control *wc)
{
	struct btrfs_fs_info *fs_info = root->fs_info;
	u64 root_owner;
	u64 bytenr;
	u64 ptr_gen;
	struct extent_buffer *next;
	struct extent_buffer *cur;
	struct extent_buffer *parent;
	u32 blocksize;
	int ret = 0;

	WARN_ON(*level < 0);
	WARN_ON(*level >= BTRFS_MAX_LEVEL);

	while (*level > 0) {
		WARN_ON(*level < 0);
		WARN_ON(*level >= BTRFS_MAX_LEVEL);
		cur = path->nodes[*level];

		WARN_ON(btrfs_header_level(cur) != *level);

		if (path->slots[*level] >=
		    btrfs_header_nritems(cur))
			break;

		bytenr = btrfs_node_blockptr(cur, path->slots[*level]);
		ptr_gen = btrfs_node_ptr_generation(cur, path->slots[*level]);
		blocksize = fs_info->nodesize;

		parent = path->nodes[*level];
		root_owner = btrfs_header_owner(parent);

		next = btrfs_find_create_tree_block(fs_info, bytenr);
		if (IS_ERR(next))
			return PTR_ERR(next);

		if (*level == 1) {
			ret = wc->process_func(root, next, wc, ptr_gen);
			if (ret) {
				free_extent_buffer(next);
				return ret;
			}

			path->slots[*level]++;
			if (wc->free) {
				ret = btrfs_read_buffer(next, ptr_gen);
				if (ret) {
					free_extent_buffer(next);
					return ret;
				}

				if (trans) {
					btrfs_tree_lock(next);
					btrfs_set_lock_blocking(next);
					clean_tree_block(trans, fs_info, next);
					btrfs_wait_tree_block_writeback(next);
					btrfs_tree_unlock(next);
				}

				WARN_ON(root_owner !=
					BTRFS_TREE_LOG_OBJECTID);
				ret = btrfs_free_and_pin_reserved_extent(
							fs_info, bytenr,
							blocksize);
				if (ret) {
					free_extent_buffer(next);
					return ret;
				}
			}
			free_extent_buffer(next);
			continue;
		}
		ret = btrfs_read_buffer(next, ptr_gen);
		if (ret) {
			free_extent_buffer(next);
			return ret;
		}

		WARN_ON(*level <= 0);
		if (path->nodes[*level-1])
			free_extent_buffer(path->nodes[*level-1]);
		path->nodes[*level-1] = next;
		*level = btrfs_header_level(next);
		path->slots[*level] = 0;
		cond_resched();
	}
	WARN_ON(*level < 0);
	WARN_ON(*level >= BTRFS_MAX_LEVEL);

	path->slots[*level] = btrfs_header_nritems(path->nodes[*level]);

	cond_resched();
	return 0;
}

static noinline int walk_up_log_tree(struct btrfs_trans_handle *trans,
				 struct btrfs_root *root,
				 struct btrfs_path *path, int *level,
				 struct walk_control *wc)
{
	struct btrfs_fs_info *fs_info = root->fs_info;
	u64 root_owner;
	int i;
	int slot;
	int ret;

	for (i = *level; i < BTRFS_MAX_LEVEL - 1 && path->nodes[i]; i++) {
		slot = path->slots[i];
		if (slot + 1 < btrfs_header_nritems(path->nodes[i])) {
			path->slots[i]++;
			*level = i;
			WARN_ON(*level == 0);
			return 0;
		} else {
			struct extent_buffer *parent;
			if (path->nodes[*level] == root->node)
				parent = path->nodes[*level];
			else
				parent = path->nodes[*level + 1];

			root_owner = btrfs_header_owner(parent);
			ret = wc->process_func(root, path->nodes[*level], wc,
				 btrfs_header_generation(path->nodes[*level]));
			if (ret)
				return ret;

			if (wc->free) {
				struct extent_buffer *next;

				next = path->nodes[*level];

				if (trans) {
					btrfs_tree_lock(next);
					btrfs_set_lock_blocking(next);
					clean_tree_block(trans, fs_info, next);
					btrfs_wait_tree_block_writeback(next);
					btrfs_tree_unlock(next);
				}

				WARN_ON(root_owner != BTRFS_TREE_LOG_OBJECTID);
				ret = btrfs_free_and_pin_reserved_extent(
						fs_info,
						path->nodes[*level]->start,
						path->nodes[*level]->len);
				if (ret)
					return ret;
			}
			free_extent_buffer(path->nodes[*level]);
			path->nodes[*level] = NULL;
			*level = i + 1;
		}
	}
	return 1;
}

/*
 * drop the reference count on the tree rooted at 'snap'.  This traverses
 * the tree freeing any blocks that have a ref count of zero after being
 * decremented.
 */
static int walk_log_tree(struct btrfs_trans_handle *trans,
			 struct btrfs_root *log, struct walk_control *wc)
{
	struct btrfs_fs_info *fs_info = log->fs_info;
	int ret = 0;
	int wret;
	int level;
	struct btrfs_path *path;
	int orig_level;

	path = btrfs_alloc_path();
	if (!path)
		return -ENOMEM;

	level = btrfs_header_level(log->node);
	orig_level = level;
	path->nodes[level] = log->node;
	extent_buffer_get(log->node);
	path->slots[level] = 0;

	while (1) {
		wret = walk_down_log_tree(trans, log, path, &level, wc);
		if (wret > 0)
			break;
		if (wret < 0) {
			ret = wret;
			goto out;
		}

		wret = walk_up_log_tree(trans, log, path, &level, wc);
		if (wret > 0)
			break;
		if (wret < 0) {
			ret = wret;
			goto out;
		}
	}

	/* was the root node processed? if not, catch it here */
	if (path->nodes[orig_level]) {
		ret = wc->process_func(log, path->nodes[orig_level], wc,
			 btrfs_header_generation(path->nodes[orig_level]));
		if (ret)
			goto out;
		if (wc->free) {
			struct extent_buffer *next;

			next = path->nodes[orig_level];

			if (trans) {
				btrfs_tree_lock(next);
				btrfs_set_lock_blocking(next);
				clean_tree_block(trans, fs_info, next);
				btrfs_wait_tree_block_writeback(next);
				btrfs_tree_unlock(next);
			}

			WARN_ON(log->root_key.objectid !=
				BTRFS_TREE_LOG_OBJECTID);
			ret = btrfs_free_and_pin_reserved_extent(fs_info,
							next->start, next->len);
			if (ret)
				goto out;
		}
	}

out:
	btrfs_free_path(path);
	return ret;
}

/*
 * helper function to update the item for a given subvolumes log root
 * in the tree of log roots
 */
static int update_log_root(struct btrfs_trans_handle *trans,
			   struct btrfs_root *log)
{
	struct btrfs_fs_info *fs_info = log->fs_info;
	int ret;

	if (log->log_transid == 1) {
		/* insert root item on the first sync */
		ret = btrfs_insert_root(trans, fs_info->log_root_tree,
				&log->root_key, &log->root_item);
	} else {
		ret = btrfs_update_root(trans, fs_info->log_root_tree,
				&log->root_key, &log->root_item);
	}
	return ret;
}

static void wait_log_commit(struct btrfs_root *root, int transid)
{
	DEFINE_WAIT(wait);
	int index = transid % 2;

	/*
	 * we only allow two pending log transactions at a time,
	 * so we know that if ours is more than 2 older than the
	 * current transaction, we're done
	 */
	do {
		prepare_to_wait(&root->log_commit_wait[index],
				&wait, TASK_UNINTERRUPTIBLE);
		mutex_unlock(&root->log_mutex);

		if (root->log_transid_committed < transid &&
		    atomic_read(&root->log_commit[index]))
			schedule();

		finish_wait(&root->log_commit_wait[index], &wait);
		mutex_lock(&root->log_mutex);
	} while (root->log_transid_committed < transid &&
		 atomic_read(&root->log_commit[index]));
}

static void wait_for_writer(struct btrfs_root *root)
{
	DEFINE_WAIT(wait);

	while (atomic_read(&root->log_writers)) {
		prepare_to_wait(&root->log_writer_wait,
				&wait, TASK_UNINTERRUPTIBLE);
		mutex_unlock(&root->log_mutex);
		if (atomic_read(&root->log_writers))
			schedule();
		finish_wait(&root->log_writer_wait, &wait);
		mutex_lock(&root->log_mutex);
	}
}

static inline void btrfs_remove_log_ctx(struct btrfs_root *root,
					struct btrfs_log_ctx *ctx)
{
	if (!ctx)
		return;

	mutex_lock(&root->log_mutex);
	list_del_init(&ctx->list);
	mutex_unlock(&root->log_mutex);
}

/* 
 * Invoked in log mutex context, or be sure there is no other task which
 * can access the list.
 */
static inline void btrfs_remove_all_log_ctxs(struct btrfs_root *root,
					     int index, int error)
{
	struct btrfs_log_ctx *ctx;
	struct btrfs_log_ctx *safe;

	list_for_each_entry_safe(ctx, safe, &root->log_ctxs[index], list) {
		list_del_init(&ctx->list);
		ctx->log_ret = error;
	}

	INIT_LIST_HEAD(&root->log_ctxs[index]);
}

/*
 * btrfs_sync_log does sends a given tree log down to the disk and
 * updates the super blocks to record it.  When this call is done,
 * you know that any inodes previously logged are safely on disk only
 * if it returns 0.
 *
 * Any other return value means you need to call btrfs_commit_transaction.
 * Some of the edge cases for fsyncing directories that have had unlinks
 * or renames done in the past mean that sometimes the only safe
 * fsync is to commit the whole FS.  When btrfs_sync_log returns -EAGAIN,
 * that has happened.
 */
int btrfs_sync_log(struct btrfs_trans_handle *trans,
		   struct btrfs_root *root, struct btrfs_log_ctx *ctx)
{
	int index1;
	int index2;
	int mark;
	int ret;
	struct btrfs_fs_info *fs_info = root->fs_info;
	struct btrfs_root *log = root->log_root;
	struct btrfs_root *log_root_tree = fs_info->log_root_tree;
	int log_transid = 0;
	struct btrfs_log_ctx root_log_ctx;
	struct blk_plug plug;

	mutex_lock(&root->log_mutex);
	log_transid = ctx->log_transid;
	if (root->log_transid_committed >= log_transid) {
		mutex_unlock(&root->log_mutex);
		return ctx->log_ret;
	}

	index1 = log_transid % 2;
	if (atomic_read(&root->log_commit[index1])) {
		wait_log_commit(root, log_transid);
		mutex_unlock(&root->log_mutex);
		return ctx->log_ret;
	}
	ASSERT(log_transid == root->log_transid);
	atomic_set(&root->log_commit[index1], 1);

	/* wait for previous tree log sync to complete */
	if (atomic_read(&root->log_commit[(index1 + 1) % 2]))
		wait_log_commit(root, log_transid - 1);

	while (1) {
		int batch = atomic_read(&root->log_batch);
		/* when we're on an ssd, just kick the log commit out */
		if (!btrfs_test_opt(fs_info, SSD) &&
		    test_bit(BTRFS_ROOT_MULTI_LOG_TASKS, &root->state)) {
			mutex_unlock(&root->log_mutex);
			schedule_timeout_uninterruptible(1);
			mutex_lock(&root->log_mutex);
		}
		wait_for_writer(root);
		if (batch == atomic_read(&root->log_batch))
			break;
	}

	/* bail out if we need to do a full commit */
	if (btrfs_need_log_full_commit(fs_info, trans)) {
		ret = -EAGAIN;
		btrfs_free_logged_extents(log, log_transid);
		mutex_unlock(&root->log_mutex);
		goto out;
	}

	if (log_transid % 2 == 0)
		mark = EXTENT_DIRTY;
	else
		mark = EXTENT_NEW;

	/* we start IO on  all the marked extents here, but we don't actually
	 * wait for them until later.
	 */
	blk_start_plug(&plug);
	ret = btrfs_write_marked_extents(fs_info, &log->dirty_log_pages, mark);
	if (ret) {
		blk_finish_plug(&plug);
		btrfs_abort_transaction(trans, ret);
		btrfs_free_logged_extents(log, log_transid);
		btrfs_set_log_full_commit(fs_info, trans);
		mutex_unlock(&root->log_mutex);
		goto out;
	}

	btrfs_set_root_node(&log->root_item, log->node);

	root->log_transid++;
	log->log_transid = root->log_transid;
	root->log_start_pid = 0;
	/*
	 * IO has been started, blocks of the log tree have WRITTEN flag set
	 * in their headers. new modifications of the log will be written to
	 * new positions. so it's safe to allow log writers to go in.
	 */
	mutex_unlock(&root->log_mutex);

	btrfs_init_log_ctx(&root_log_ctx, NULL);

	mutex_lock(&log_root_tree->log_mutex);
	atomic_inc(&log_root_tree->log_batch);
	atomic_inc(&log_root_tree->log_writers);

	index2 = log_root_tree->log_transid % 2;
	list_add_tail(&root_log_ctx.list, &log_root_tree->log_ctxs[index2]);
	root_log_ctx.log_transid = log_root_tree->log_transid;

	mutex_unlock(&log_root_tree->log_mutex);

	ret = update_log_root(trans, log);

	mutex_lock(&log_root_tree->log_mutex);
	if (atomic_dec_and_test(&log_root_tree->log_writers)) {
		/*
		 * Implicit memory barrier after atomic_dec_and_test
		 */
		if (waitqueue_active(&log_root_tree->log_writer_wait))
			wake_up(&log_root_tree->log_writer_wait);
	}

	if (ret) {
		if (!list_empty(&root_log_ctx.list))
			list_del_init(&root_log_ctx.list);

		blk_finish_plug(&plug);
		btrfs_set_log_full_commit(fs_info, trans);

		if (ret != -ENOSPC) {
			btrfs_abort_transaction(trans, ret);
			mutex_unlock(&log_root_tree->log_mutex);
			goto out;
		}
		btrfs_wait_tree_log_extents(log, mark);
		btrfs_free_logged_extents(log, log_transid);
		mutex_unlock(&log_root_tree->log_mutex);
		ret = -EAGAIN;
		goto out;
	}

	if (log_root_tree->log_transid_committed >= root_log_ctx.log_transid) {
		blk_finish_plug(&plug);
		list_del_init(&root_log_ctx.list);
		mutex_unlock(&log_root_tree->log_mutex);
		ret = root_log_ctx.log_ret;
		goto out;
	}

	index2 = root_log_ctx.log_transid % 2;
	if (atomic_read(&log_root_tree->log_commit[index2])) {
		blk_finish_plug(&plug);
		ret = btrfs_wait_tree_log_extents(log, mark);
		btrfs_wait_logged_extents(trans, log, log_transid);
		wait_log_commit(log_root_tree,
				root_log_ctx.log_transid);
		mutex_unlock(&log_root_tree->log_mutex);
		if (!ret)
			ret = root_log_ctx.log_ret;
		goto out;
	}
	ASSERT(root_log_ctx.log_transid == log_root_tree->log_transid);
	atomic_set(&log_root_tree->log_commit[index2], 1);

	if (atomic_read(&log_root_tree->log_commit[(index2 + 1) % 2])) {
		wait_log_commit(log_root_tree,
				root_log_ctx.log_transid - 1);
	}

	wait_for_writer(log_root_tree);

	/*
	 * now that we've moved on to the tree of log tree roots,
	 * check the full commit flag again
	 */
	if (btrfs_need_log_full_commit(fs_info, trans)) {
		blk_finish_plug(&plug);
		btrfs_wait_tree_log_extents(log, mark);
		btrfs_free_logged_extents(log, log_transid);
		mutex_unlock(&log_root_tree->log_mutex);
		ret = -EAGAIN;
		goto out_wake_log_root;
	}

	ret = btrfs_write_marked_extents(fs_info,
					 &log_root_tree->dirty_log_pages,
					 EXTENT_DIRTY | EXTENT_NEW);
	blk_finish_plug(&plug);
	if (ret) {
		btrfs_set_log_full_commit(fs_info, trans);
		btrfs_abort_transaction(trans, ret);
		btrfs_free_logged_extents(log, log_transid);
		mutex_unlock(&log_root_tree->log_mutex);
		goto out_wake_log_root;
	}
	ret = btrfs_wait_tree_log_extents(log, mark);
	if (!ret)
		ret = btrfs_wait_tree_log_extents(log_root_tree,
						  EXTENT_NEW | EXTENT_DIRTY);
	if (ret) {
		btrfs_set_log_full_commit(fs_info, trans);
		btrfs_free_logged_extents(log, log_transid);
		mutex_unlock(&log_root_tree->log_mutex);
		goto out_wake_log_root;
	}
	btrfs_wait_logged_extents(trans, log, log_transid);

	btrfs_set_super_log_root(fs_info->super_for_commit,
				 log_root_tree->node->start);
	btrfs_set_super_log_root_level(fs_info->super_for_commit,
				       btrfs_header_level(log_root_tree->node));

	log_root_tree->log_transid++;
	mutex_unlock(&log_root_tree->log_mutex);

	/*
	 * nobody else is going to jump in and write the the ctree
	 * super here because the log_commit atomic below is protecting
	 * us.  We must be called with a transaction handle pinning
	 * the running transaction open, so a full commit can't hop
	 * in and cause problems either.
	 */
	ret = write_ctree_super(trans, fs_info, 1);
	if (ret) {
		btrfs_set_log_full_commit(fs_info, trans);
		btrfs_abort_transaction(trans, ret);
		goto out_wake_log_root;
	}

	mutex_lock(&root->log_mutex);
	if (root->last_log_commit < log_transid)
		root->last_log_commit = log_transid;
	mutex_unlock(&root->log_mutex);

out_wake_log_root:
	mutex_lock(&log_root_tree->log_mutex);
	btrfs_remove_all_log_ctxs(log_root_tree, index2, ret);

	log_root_tree->log_transid_committed++;
	atomic_set(&log_root_tree->log_commit[index2], 0);
	mutex_unlock(&log_root_tree->log_mutex);

	/*
	 * The barrier before waitqueue_active is implied by mutex_unlock
	 */
	if (waitqueue_active(&log_root_tree->log_commit_wait[index2]))
		wake_up(&log_root_tree->log_commit_wait[index2]);
out:
	mutex_lock(&root->log_mutex);
	btrfs_remove_all_log_ctxs(root, index1, ret);
	root->log_transid_committed++;
	atomic_set(&root->log_commit[index1], 0);
	mutex_unlock(&root->log_mutex);

	/*
	 * The barrier before waitqueue_active is implied by mutex_unlock
	 */
	if (waitqueue_active(&root->log_commit_wait[index1]))
		wake_up(&root->log_commit_wait[index1]);
	return ret;
}

static void free_log_tree(struct btrfs_trans_handle *trans,
			  struct btrfs_root *log)
{
	int ret;
	u64 start;
	u64 end;
	struct walk_control wc = {
		.free = 1,
		.process_func = process_one_buffer
	};

	ret = walk_log_tree(trans, log, &wc);
	/* I don't think this can happen but just in case */
	if (ret)
		btrfs_abort_transaction(trans, ret);

	while (1) {
		ret = find_first_extent_bit(&log->dirty_log_pages,
				0, &start, &end, EXTENT_DIRTY | EXTENT_NEW,
				NULL);
		if (ret)
			break;

		clear_extent_bits(&log->dirty_log_pages, start, end,
				  EXTENT_DIRTY | EXTENT_NEW);
	}

	/*
	 * We may have short-circuited the log tree with the full commit logic
	 * and left ordered extents on our list, so clear these out to keep us
	 * from leaking inodes and memory.
	 */
	btrfs_free_logged_extents(log, 0);
	btrfs_free_logged_extents(log, 1);

	free_extent_buffer(log->node);
	kfree(log);
}

/*
 * free all the extents used by the tree log.  This should be called
 * at commit time of the full transaction
 */
int btrfs_free_log(struct btrfs_trans_handle *trans, struct btrfs_root *root)
{
	if (root->log_root) {
		free_log_tree(trans, root->log_root);
		root->log_root = NULL;
	}
	return 0;
}

int btrfs_free_log_root_tree(struct btrfs_trans_handle *trans,
			     struct btrfs_fs_info *fs_info)
{
	if (fs_info->log_root_tree) {
		free_log_tree(trans, fs_info->log_root_tree);
		fs_info->log_root_tree = NULL;
	}
	return 0;
}

/*
 * If both a file and directory are logged, and unlinks or renames are
 * mixed in, we have a few interesting corners:
 *
 * create file X in dir Y
 * link file X to X.link in dir Y
 * fsync file X
 * unlink file X but leave X.link
 * fsync dir Y
 *
 * After a crash we would expect only X.link to exist.  But file X
 * didn't get fsync'd again so the log has back refs for X and X.link.
 *
 * We solve this by removing directory entries and inode backrefs from the
 * log when a file that was logged in the current transaction is
 * unlinked.  Any later fsync will include the updated log entries, and
 * we'll be able to reconstruct the proper directory items from backrefs.
 *
 * This optimizations allows us to avoid relogging the entire inode
 * or the entire directory.
 */
int btrfs_del_dir_entries_in_log(struct btrfs_trans_handle *trans,
				 struct btrfs_root *root,
				 const char *name, int name_len,
				 struct inode *dir, u64 index)
{
	struct btrfs_root *log;
	struct btrfs_dir_item *di;
	struct btrfs_path *path;
	int ret;
	int err = 0;
	int bytes_del = 0;
	u64 dir_ino = btrfs_ino(dir);

	if (BTRFS_I(dir)->logged_trans < trans->transid)
		return 0;

	ret = join_running_log_trans(root);
	if (ret)
		return 0;

	mutex_lock(&BTRFS_I(dir)->log_mutex);

	log = root->log_root;
	path = btrfs_alloc_path();
	if (!path) {
		err = -ENOMEM;
		goto out_unlock;
	}

	di = btrfs_lookup_dir_item(trans, log, path, dir_ino,
				   name, name_len, -1);
	if (IS_ERR(di)) {
		err = PTR_ERR(di);
		goto fail;
	}
	if (di) {
		ret = btrfs_delete_one_dir_name(trans, log, path, di);
		bytes_del += name_len;
		if (ret) {
			err = ret;
			goto fail;
		}
	}
	btrfs_release_path(path);
	di = btrfs_lookup_dir_index_item(trans, log, path, dir_ino,
					 index, name, name_len, -1);
	if (IS_ERR(di)) {
		err = PTR_ERR(di);
		goto fail;
	}
	if (di) {
		ret = btrfs_delete_one_dir_name(trans, log, path, di);
		bytes_del += name_len;
		if (ret) {
			err = ret;
			goto fail;
		}
	}

	/* update the directory size in the log to reflect the names
	 * we have removed
	 */
	if (bytes_del) {
		struct btrfs_key key;

		key.objectid = dir_ino;
		key.offset = 0;
		key.type = BTRFS_INODE_ITEM_KEY;
		btrfs_release_path(path);

		ret = btrfs_search_slot(trans, log, &key, path, 0, 1);
		if (ret < 0) {
			err = ret;
			goto fail;
		}
		if (ret == 0) {
			struct btrfs_inode_item *item;
			u64 i_size;

			item = btrfs_item_ptr(path->nodes[0], path->slots[0],
					      struct btrfs_inode_item);
			i_size = btrfs_inode_size(path->nodes[0], item);
			if (i_size > bytes_del)
				i_size -= bytes_del;
			else
				i_size = 0;
			btrfs_set_inode_size(path->nodes[0], item, i_size);
			btrfs_mark_buffer_dirty(path->nodes[0]);
		} else
			ret = 0;
		btrfs_release_path(path);
	}
fail:
	btrfs_free_path(path);
out_unlock:
	mutex_unlock(&BTRFS_I(dir)->log_mutex);
	if (ret == -ENOSPC) {
		btrfs_set_log_full_commit(root->fs_info, trans);
		ret = 0;
	} else if (ret < 0)
		btrfs_abort_transaction(trans, ret);

	btrfs_end_log_trans(root);

	return err;
}

/* see comments for btrfs_del_dir_entries_in_log */
int btrfs_del_inode_ref_in_log(struct btrfs_trans_handle *trans,
			       struct btrfs_root *root,
			       const char *name, int name_len,
			       struct inode *inode, u64 dirid)
{
	struct btrfs_fs_info *fs_info = root->fs_info;
	struct btrfs_root *log;
	u64 index;
	int ret;

	if (BTRFS_I(inode)->logged_trans < trans->transid)
		return 0;

	ret = join_running_log_trans(root);
	if (ret)
		return 0;
	log = root->log_root;
	mutex_lock(&BTRFS_I(inode)->log_mutex);

	ret = btrfs_del_inode_ref(trans, log, name, name_len, btrfs_ino(inode),
				  dirid, &index);
	mutex_unlock(&BTRFS_I(inode)->log_mutex);
	if (ret == -ENOSPC) {
		btrfs_set_log_full_commit(fs_info, trans);
		ret = 0;
	} else if (ret < 0 && ret != -ENOENT)
		btrfs_abort_transaction(trans, ret);
	btrfs_end_log_trans(root);

	return ret;
}

/*
 * creates a range item in the log for 'dirid'.  first_offset and
 * last_offset tell us which parts of the key space the log should
 * be considered authoritative for.
 */
static noinline int insert_dir_log_key(struct btrfs_trans_handle *trans,
				       struct btrfs_root *log,
				       struct btrfs_path *path,
				       int key_type, u64 dirid,
				       u64 first_offset, u64 last_offset)
{
	int ret;
	struct btrfs_key key;
	struct btrfs_dir_log_item *item;

	key.objectid = dirid;
	key.offset = first_offset;
	if (key_type == BTRFS_DIR_ITEM_KEY)
		key.type = BTRFS_DIR_LOG_ITEM_KEY;
	else
		key.type = BTRFS_DIR_LOG_INDEX_KEY;
	ret = btrfs_insert_empty_item(trans, log, path, &key, sizeof(*item));
	if (ret)
		return ret;

	item = btrfs_item_ptr(path->nodes[0], path->slots[0],
			      struct btrfs_dir_log_item);
	btrfs_set_dir_log_end(path->nodes[0], item, last_offset);
	btrfs_mark_buffer_dirty(path->nodes[0]);
	btrfs_release_path(path);
	return 0;
}

/*
 * log all the items included in the current transaction for a given
 * directory.  This also creates the range items in the log tree required
 * to replay anything deleted before the fsync
 */
static noinline int log_dir_items(struct btrfs_trans_handle *trans,
			  struct btrfs_root *root, struct inode *inode,
			  struct btrfs_path *path,
			  struct btrfs_path *dst_path, int key_type,
			  struct btrfs_log_ctx *ctx,
			  u64 min_offset, u64 *last_offset_ret)
{
	struct btrfs_key min_key;
	struct btrfs_root *log = root->log_root;
	struct extent_buffer *src;
	int err = 0;
	int ret;
	int i;
	int nritems;
	u64 first_offset = min_offset;
	u64 last_offset = (u64)-1;
	u64 ino = btrfs_ino(inode);

	log = root->log_root;

	min_key.objectid = ino;
	min_key.type = key_type;
	min_key.offset = min_offset;

	ret = btrfs_search_forward(root, &min_key, path, trans->transid);

	/*
	 * we didn't find anything from this transaction, see if there
	 * is anything at all
	 */
	if (ret != 0 || min_key.objectid != ino || min_key.type != key_type) {
		min_key.objectid = ino;
		min_key.type = key_type;
		min_key.offset = (u64)-1;
		btrfs_release_path(path);
		ret = btrfs_search_slot(NULL, root, &min_key, path, 0, 0);
		if (ret < 0) {
			btrfs_release_path(path);
			return ret;
		}
		ret = btrfs_previous_item(root, path, ino, key_type);

		/* if ret == 0 there are items for this type,
		 * create a range to tell us the last key of this type.
		 * otherwise, there are no items in this directory after
		 * *min_offset, and we create a range to indicate that.
		 */
		if (ret == 0) {
			struct btrfs_key tmp;
			btrfs_item_key_to_cpu(path->nodes[0], &tmp,
					      path->slots[0]);
			if (key_type == tmp.type)
				first_offset = max(min_offset, tmp.offset) + 1;
		}
		goto done;
	}

	/* go backward to find any previous key */
	ret = btrfs_previous_item(root, path, ino, key_type);
	if (ret == 0) {
		struct btrfs_key tmp;
		btrfs_item_key_to_cpu(path->nodes[0], &tmp, path->slots[0]);
		if (key_type == tmp.type) {
			first_offset = tmp.offset;
			ret = overwrite_item(trans, log, dst_path,
					     path->nodes[0], path->slots[0],
					     &tmp);
			if (ret) {
				err = ret;
				goto done;
			}
		}
	}
	btrfs_release_path(path);

	/* find the first key from this transaction again */
	ret = btrfs_search_slot(NULL, root, &min_key, path, 0, 0);
	if (WARN_ON(ret != 0))
		goto done;

	/*
	 * we have a block from this transaction, log every item in it
	 * from our directory
	 */
	while (1) {
		struct btrfs_key tmp;
		src = path->nodes[0];
		nritems = btrfs_header_nritems(src);
		for (i = path->slots[0]; i < nritems; i++) {
			struct btrfs_dir_item *di;

			btrfs_item_key_to_cpu(src, &min_key, i);

			if (min_key.objectid != ino || min_key.type != key_type)
				goto done;
			ret = overwrite_item(trans, log, dst_path, src, i,
					     &min_key);
			if (ret) {
				err = ret;
				goto done;
			}

			/*
			 * We must make sure that when we log a directory entry,
			 * the corresponding inode, after log replay, has a
			 * matching link count. For example:
			 *
			 * touch foo
			 * mkdir mydir
			 * sync
			 * ln foo mydir/bar
			 * xfs_io -c "fsync" mydir
			 * <crash>
			 * <mount fs and log replay>
			 *
			 * Would result in a fsync log that when replayed, our
			 * file inode would have a link count of 1, but we get
			 * two directory entries pointing to the same inode.
			 * After removing one of the names, it would not be
			 * possible to remove the other name, which resulted
			 * always in stale file handle errors, and would not
			 * be possible to rmdir the parent directory, since
			 * its i_size could never decrement to the value
			 * BTRFS_EMPTY_DIR_SIZE, resulting in -ENOTEMPTY errors.
			 */
			di = btrfs_item_ptr(src, i, struct btrfs_dir_item);
			btrfs_dir_item_key_to_cpu(src, di, &tmp);
			if (ctx &&
			    (btrfs_dir_transid(src, di) == trans->transid ||
			     btrfs_dir_type(src, di) == BTRFS_FT_DIR) &&
			    tmp.type != BTRFS_ROOT_ITEM_KEY)
				ctx->log_new_dentries = true;
		}
		path->slots[0] = nritems;

		/*
		 * look ahead to the next item and see if it is also
		 * from this directory and from this transaction
		 */
		ret = btrfs_next_leaf(root, path);
		if (ret == 1) {
			last_offset = (u64)-1;
			goto done;
		}
		btrfs_item_key_to_cpu(path->nodes[0], &tmp, path->slots[0]);
		if (tmp.objectid != ino || tmp.type != key_type) {
			last_offset = (u64)-1;
			goto done;
		}
		if (btrfs_header_generation(path->nodes[0]) != trans->transid) {
			ret = overwrite_item(trans, log, dst_path,
					     path->nodes[0], path->slots[0],
					     &tmp);
			if (ret)
				err = ret;
			else
				last_offset = tmp.offset;
			goto done;
		}
	}
done:
	btrfs_release_path(path);
	btrfs_release_path(dst_path);

	if (err == 0) {
		*last_offset_ret = last_offset;
		/*
		 * insert the log range keys to indicate where the log
		 * is valid
		 */
		ret = insert_dir_log_key(trans, log, path, key_type,
					 ino, first_offset, last_offset);
		if (ret)
			err = ret;
	}
	return err;
}

/*
 * logging directories is very similar to logging inodes, We find all the items
 * from the current transaction and write them to the log.
 *
 * The recovery code scans the directory in the subvolume, and if it finds a
 * key in the range logged that is not present in the log tree, then it means
 * that dir entry was unlinked during the transaction.
 *
 * In order for that scan to work, we must include one key smaller than
 * the smallest logged by this transaction and one key larger than the largest
 * key logged by this transaction.
 */
static noinline int log_directory_changes(struct btrfs_trans_handle *trans,
			  struct btrfs_root *root, struct inode *inode,
			  struct btrfs_path *path,
			  struct btrfs_path *dst_path,
			  struct btrfs_log_ctx *ctx)
{
	u64 min_key;
	u64 max_key;
	int ret;
	int key_type = BTRFS_DIR_ITEM_KEY;

again:
	min_key = 0;
	max_key = 0;
	while (1) {
		ret = log_dir_items(trans, root, inode, path,
				    dst_path, key_type, ctx, min_key,
				    &max_key);
		if (ret)
			return ret;
		if (max_key == (u64)-1)
			break;
		min_key = max_key + 1;
	}

	if (key_type == BTRFS_DIR_ITEM_KEY) {
		key_type = BTRFS_DIR_INDEX_KEY;
		goto again;
	}
	return 0;
}

/*
 * a helper function to drop items from the log before we relog an
 * inode.  max_key_type indicates the highest item type to remove.
 * This cannot be run for file data extents because it does not
 * free the extents they point to.
 */
static int drop_objectid_items(struct btrfs_trans_handle *trans,
				  struct btrfs_root *log,
				  struct btrfs_path *path,
				  u64 objectid, int max_key_type)
{
	int ret;
	struct btrfs_key key;
	struct btrfs_key found_key;
	int start_slot;

	key.objectid = objectid;
	key.type = max_key_type;
	key.offset = (u64)-1;

	while (1) {
		ret = btrfs_search_slot(trans, log, &key, path, -1, 1);
		BUG_ON(ret == 0); /* Logic error */
		if (ret < 0)
			break;

		if (path->slots[0] == 0)
			break;

		path->slots[0]--;
		btrfs_item_key_to_cpu(path->nodes[0], &found_key,
				      path->slots[0]);

		if (found_key.objectid != objectid)
			break;

		found_key.offset = 0;
		found_key.type = 0;
		ret = btrfs_bin_search(path->nodes[0], &found_key, 0,
				       &start_slot);

		ret = btrfs_del_items(trans, log, path, start_slot,
				      path->slots[0] - start_slot + 1);
		/*
		 * If start slot isn't 0 then we don't need to re-search, we've
		 * found the last guy with the objectid in this tree.
		 */
		if (ret || start_slot != 0)
			break;
		btrfs_release_path(path);
	}
	btrfs_release_path(path);
	if (ret > 0)
		ret = 0;
	return ret;
}

static void fill_inode_item(struct btrfs_trans_handle *trans,
			    struct extent_buffer *leaf,
			    struct btrfs_inode_item *item,
			    struct inode *inode, int log_inode_only,
			    u64 logged_isize)
{
	struct btrfs_map_token token;

	btrfs_init_map_token(&token);

	if (log_inode_only) {
		/* set the generation to zero so the recover code
		 * can tell the difference between an logging
		 * just to say 'this inode exists' and a logging
		 * to say 'update this inode with these values'
		 */
		btrfs_set_token_inode_generation(leaf, item, 0, &token);
		btrfs_set_token_inode_size(leaf, item, logged_isize, &token);
	} else {
		btrfs_set_token_inode_generation(leaf, item,
						 BTRFS_I(inode)->generation,
						 &token);
		btrfs_set_token_inode_size(leaf, item, inode->i_size, &token);
	}

	btrfs_set_token_inode_uid(leaf, item, i_uid_read(inode), &token);
	btrfs_set_token_inode_gid(leaf, item, i_gid_read(inode), &token);
	btrfs_set_token_inode_mode(leaf, item, inode->i_mode, &token);
	btrfs_set_token_inode_nlink(leaf, item, inode->i_nlink, &token);

	btrfs_set_token_timespec_sec(leaf, &item->atime,
				     inode->i_atime.tv_sec, &token);
	btrfs_set_token_timespec_nsec(leaf, &item->atime,
				      inode->i_atime.tv_nsec, &token);

	btrfs_set_token_timespec_sec(leaf, &item->mtime,
				     inode->i_mtime.tv_sec, &token);
	btrfs_set_token_timespec_nsec(leaf, &item->mtime,
				      inode->i_mtime.tv_nsec, &token);

	btrfs_set_token_timespec_sec(leaf, &item->ctime,
				     inode->i_ctime.tv_sec, &token);
	btrfs_set_token_timespec_nsec(leaf, &item->ctime,
				      inode->i_ctime.tv_nsec, &token);

	btrfs_set_token_inode_nbytes(leaf, item, inode_get_bytes(inode),
				     &token);

	btrfs_set_token_inode_sequence(leaf, item, inode->i_version, &token);
	btrfs_set_token_inode_transid(leaf, item, trans->transid, &token);
	btrfs_set_token_inode_rdev(leaf, item, inode->i_rdev, &token);
	btrfs_set_token_inode_flags(leaf, item, BTRFS_I(inode)->flags, &token);
	btrfs_set_token_inode_block_group(leaf, item, 0, &token);
}

static int log_inode_item(struct btrfs_trans_handle *trans,
			  struct btrfs_root *log, struct btrfs_path *path,
			  struct inode *inode)
{
	struct btrfs_inode_item *inode_item;
	int ret;

	ret = btrfs_insert_empty_item(trans, log, path,
				      &BTRFS_I(inode)->location,
				      sizeof(*inode_item));
	if (ret && ret != -EEXIST)
		return ret;
	inode_item = btrfs_item_ptr(path->nodes[0], path->slots[0],
				    struct btrfs_inode_item);
	fill_inode_item(trans, path->nodes[0], inode_item, inode, 0, 0);
	btrfs_release_path(path);
	return 0;
}

static noinline int copy_items(struct btrfs_trans_handle *trans,
			       struct inode *inode,
			       struct btrfs_path *dst_path,
			       struct btrfs_path *src_path, u64 *last_extent,
			       int start_slot, int nr, int inode_only,
			       u64 logged_isize)
{
	struct btrfs_fs_info *fs_info = btrfs_sb(inode->i_sb);
	unsigned long src_offset;
	unsigned long dst_offset;
	struct btrfs_root *log = BTRFS_I(inode)->root->log_root;
	struct btrfs_file_extent_item *extent;
	struct btrfs_inode_item *inode_item;
	struct extent_buffer *src = src_path->nodes[0];
	struct btrfs_key first_key, last_key, key;
	int ret;
	struct btrfs_key *ins_keys;
	u32 *ins_sizes;
	char *ins_data;
	int i;
	struct list_head ordered_sums;
	int skip_csum = BTRFS_I(inode)->flags & BTRFS_INODE_NODATASUM;
	bool has_extents = false;
	bool need_find_last_extent = true;
	bool done = false;

	INIT_LIST_HEAD(&ordered_sums);

	ins_data = kmalloc(nr * sizeof(struct btrfs_key) +
			   nr * sizeof(u32), GFP_NOFS);
	if (!ins_data)
		return -ENOMEM;

	first_key.objectid = (u64)-1;

	ins_sizes = (u32 *)ins_data;
	ins_keys = (struct btrfs_key *)(ins_data + nr * sizeof(u32));

	for (i = 0; i < nr; i++) {
		ins_sizes[i] = btrfs_item_size_nr(src, i + start_slot);
		btrfs_item_key_to_cpu(src, ins_keys + i, i + start_slot);
	}
	ret = btrfs_insert_empty_items(trans, log, dst_path,
				       ins_keys, ins_sizes, nr);
	if (ret) {
		kfree(ins_data);
		return ret;
	}

	for (i = 0; i < nr; i++, dst_path->slots[0]++) {
		dst_offset = btrfs_item_ptr_offset(dst_path->nodes[0],
						   dst_path->slots[0]);

		src_offset = btrfs_item_ptr_offset(src, start_slot + i);

		if ((i == (nr - 1)))
			last_key = ins_keys[i];

		if (ins_keys[i].type == BTRFS_INODE_ITEM_KEY) {
			inode_item = btrfs_item_ptr(dst_path->nodes[0],
						    dst_path->slots[0],
						    struct btrfs_inode_item);
			fill_inode_item(trans, dst_path->nodes[0], inode_item,
					inode, inode_only == LOG_INODE_EXISTS,
					logged_isize);
		} else {
			copy_extent_buffer(dst_path->nodes[0], src, dst_offset,
					   src_offset, ins_sizes[i]);
		}

		/*
		 * We set need_find_last_extent here in case we know we were
		 * processing other items and then walk into the first extent in
		 * the inode.  If we don't hit an extent then nothing changes,
		 * we'll do the last search the next time around.
		 */
		if (ins_keys[i].type == BTRFS_EXTENT_DATA_KEY) {
			has_extents = true;
			if (first_key.objectid == (u64)-1)
				first_key = ins_keys[i];
		} else {
			need_find_last_extent = false;
		}

		/* take a reference on file data extents so that truncates
		 * or deletes of this inode don't have to relog the inode
		 * again
		 */
		if (ins_keys[i].type == BTRFS_EXTENT_DATA_KEY &&
		    !skip_csum) {
			int found_type;
			extent = btrfs_item_ptr(src, start_slot + i,
						struct btrfs_file_extent_item);

			if (btrfs_file_extent_generation(src, extent) < trans->transid)
				continue;

			found_type = btrfs_file_extent_type(src, extent);
			if (found_type == BTRFS_FILE_EXTENT_REG) {
				u64 ds, dl, cs, cl;
				ds = btrfs_file_extent_disk_bytenr(src,
								extent);
				/* ds == 0 is a hole */
				if (ds == 0)
					continue;

				dl = btrfs_file_extent_disk_num_bytes(src,
								extent);
				cs = btrfs_file_extent_offset(src, extent);
				cl = btrfs_file_extent_num_bytes(src,
								extent);
				if (btrfs_file_extent_compression(src,
								  extent)) {
					cs = 0;
					cl = dl;
				}

				ret = btrfs_lookup_csums_range(
						fs_info->csum_root,
						ds + cs, ds + cs + cl - 1,
						&ordered_sums, 0);
				if (ret) {
					btrfs_release_path(dst_path);
					kfree(ins_data);
					return ret;
				}
			}
		}
	}

	btrfs_mark_buffer_dirty(dst_path->nodes[0]);
	btrfs_release_path(dst_path);
	kfree(ins_data);

	/*
	 * we have to do this after the loop above to avoid changing the
	 * log tree while trying to change the log tree.
	 */
	ret = 0;
	while (!list_empty(&ordered_sums)) {
		struct btrfs_ordered_sum *sums = list_entry(ordered_sums.next,
						   struct btrfs_ordered_sum,
						   list);
		if (!ret)
			ret = btrfs_csum_file_blocks(trans, log, sums);
		list_del(&sums->list);
		kfree(sums);
	}

	if (!has_extents)
		return ret;

	if (need_find_last_extent && *last_extent == first_key.offset) {
		/*
		 * We don't have any leafs between our current one and the one
		 * we processed before that can have file extent items for our
		 * inode (and have a generation number smaller than our current
		 * transaction id).
		 */
		need_find_last_extent = false;
	}

	/*
	 * Because we use btrfs_search_forward we could skip leaves that were
	 * not modified and then assume *last_extent is valid when it really
	 * isn't.  So back up to the previous leaf and read the end of the last
	 * extent before we go and fill in holes.
	 */
	if (need_find_last_extent) {
		u64 len;

		ret = btrfs_prev_leaf(BTRFS_I(inode)->root, src_path);
		if (ret < 0)
			return ret;
		if (ret)
			goto fill_holes;
		if (src_path->slots[0])
			src_path->slots[0]--;
		src = src_path->nodes[0];
		btrfs_item_key_to_cpu(src, &key, src_path->slots[0]);
		if (key.objectid != btrfs_ino(inode) ||
		    key.type != BTRFS_EXTENT_DATA_KEY)
			goto fill_holes;
		extent = btrfs_item_ptr(src, src_path->slots[0],
					struct btrfs_file_extent_item);
		if (btrfs_file_extent_type(src, extent) ==
		    BTRFS_FILE_EXTENT_INLINE) {
			len = btrfs_file_extent_inline_len(src,
							   src_path->slots[0],
							   extent);
			*last_extent = ALIGN(key.offset + len,
					     fs_info->sectorsize);
		} else {
			len = btrfs_file_extent_num_bytes(src, extent);
			*last_extent = key.offset + len;
		}
	}
fill_holes:
	/* So we did prev_leaf, now we need to move to the next leaf, but a few
	 * things could have happened
	 *
	 * 1) A merge could have happened, so we could currently be on a leaf
	 * that holds what we were copying in the first place.
	 * 2) A split could have happened, and now not all of the items we want
	 * are on the same leaf.
	 *
	 * So we need to adjust how we search for holes, we need to drop the
	 * path and re-search for the first extent key we found, and then walk
	 * forward until we hit the last one we copied.
	 */
	if (need_find_last_extent) {
		/* btrfs_prev_leaf could return 1 without releasing the path */
		btrfs_release_path(src_path);
		ret = btrfs_search_slot(NULL, BTRFS_I(inode)->root, &first_key,
					src_path, 0, 0);
		if (ret < 0)
			return ret;
		ASSERT(ret == 0);
		src = src_path->nodes[0];
		i = src_path->slots[0];
	} else {
		i = start_slot;
	}

	/*
	 * Ok so here we need to go through and fill in any holes we may have
	 * to make sure that holes are punched for those areas in case they had
	 * extents previously.
	 */
	while (!done) {
		u64 offset, len;
		u64 extent_end;

		if (i >= btrfs_header_nritems(src_path->nodes[0])) {
			ret = btrfs_next_leaf(BTRFS_I(inode)->root, src_path);
			if (ret < 0)
				return ret;
			ASSERT(ret == 0);
			src = src_path->nodes[0];
			i = 0;
		}

		btrfs_item_key_to_cpu(src, &key, i);
		if (!btrfs_comp_cpu_keys(&key, &last_key))
			done = true;
		if (key.objectid != btrfs_ino(inode) ||
		    key.type != BTRFS_EXTENT_DATA_KEY) {
			i++;
			continue;
		}
		extent = btrfs_item_ptr(src, i, struct btrfs_file_extent_item);
		if (btrfs_file_extent_type(src, extent) ==
		    BTRFS_FILE_EXTENT_INLINE) {
			len = btrfs_file_extent_inline_len(src, i, extent);
			extent_end = ALIGN(key.offset + len,
					   fs_info->sectorsize);
		} else {
			len = btrfs_file_extent_num_bytes(src, extent);
			extent_end = key.offset + len;
		}
		i++;

		if (*last_extent == key.offset) {
			*last_extent = extent_end;
			continue;
		}
		offset = *last_extent;
		len = key.offset - *last_extent;
		ret = btrfs_insert_file_extent(trans, log, btrfs_ino(inode),
					       offset, 0, 0, len, 0, len, 0,
					       0, 0);
		if (ret)
			break;
		*last_extent = extent_end;
	}
	/*
	 * Need to let the callers know we dropped the path so they should
	 * re-search.
	 */
	if (!ret && need_find_last_extent)
		ret = 1;
	return ret;
}

static int extent_cmp(void *priv, struct list_head *a, struct list_head *b)
{
	struct extent_map *em1, *em2;

	em1 = list_entry(a, struct extent_map, list);
	em2 = list_entry(b, struct extent_map, list);

	if (em1->start < em2->start)
		return -1;
	else if (em1->start > em2->start)
		return 1;
	return 0;
}

static int wait_ordered_extents(struct btrfs_trans_handle *trans,
				struct inode *inode,
				struct btrfs_root *root,
				const struct extent_map *em,
				const struct list_head *logged_list,
				bool *ordered_io_error)
{
	struct btrfs_fs_info *fs_info = root->fs_info;
	struct btrfs_ordered_extent *ordered;
	struct btrfs_root *log = root->log_root;
	u64 mod_start = em->mod_start;
	u64 mod_len = em->mod_len;
	const bool skip_csum = BTRFS_I(inode)->flags & BTRFS_INODE_NODATASUM;
	u64 csum_offset;
	u64 csum_len;
	LIST_HEAD(ordered_sums);
	int ret = 0;

	*ordered_io_error = false;

	if (test_bit(EXTENT_FLAG_PREALLOC, &em->flags) ||
	    em->block_start == EXTENT_MAP_HOLE)
		return 0;

	/*
	 * Wait far any ordered extent that covers our extent map. If it
	 * finishes without an error, first check and see if our csums are on
	 * our outstanding ordered extents.
	 */
	list_for_each_entry(ordered, logged_list, log_list) {
		struct btrfs_ordered_sum *sum;

		if (!mod_len)
			break;

		if (ordered->file_offset + ordered->len <= mod_start ||
		    mod_start + mod_len <= ordered->file_offset)
			continue;

		if (!test_bit(BTRFS_ORDERED_IO_DONE, &ordered->flags) &&
		    !test_bit(BTRFS_ORDERED_IOERR, &ordered->flags) &&
		    !test_bit(BTRFS_ORDERED_DIRECT, &ordered->flags)) {
			const u64 start = ordered->file_offset;
			const u64 end = ordered->file_offset + ordered->len - 1;

			WARN_ON(ordered->inode != inode);
			filemap_fdatawrite_range(inode->i_mapping, start, end);
		}

		wait_event(ordered->wait,
			   (test_bit(BTRFS_ORDERED_IO_DONE, &ordered->flags) ||
			    test_bit(BTRFS_ORDERED_IOERR, &ordered->flags)));

		if (test_bit(BTRFS_ORDERED_IOERR, &ordered->flags)) {
			/*
			 * Clear the AS_EIO/AS_ENOSPC flags from the inode's
			 * i_mapping flags, so that the next fsync won't get
			 * an outdated io error too.
			 */
			filemap_check_errors(inode->i_mapping);
			*ordered_io_error = true;
			break;
		}
		/*
		 * We are going to copy all the csums on this ordered extent, so
		 * go ahead and adjust mod_start and mod_len in case this
		 * ordered extent has already been logged.
		 */
		if (ordered->file_offset > mod_start) {
			if (ordered->file_offset + ordered->len >=
			    mod_start + mod_len)
				mod_len = ordered->file_offset - mod_start;
			/*
			 * If we have this case
			 *
			 * |--------- logged extent ---------|
			 *       |----- ordered extent ----|
			 *
			 * Just don't mess with mod_start and mod_len, we'll
			 * just end up logging more csums than we need and it
			 * will be ok.
			 */
		} else {
			if (ordered->file_offset + ordered->len <
			    mod_start + mod_len) {
				mod_len = (mod_start + mod_len) -
					(ordered->file_offset + ordered->len);
				mod_start = ordered->file_offset +
					ordered->len;
			} else {
				mod_len = 0;
			}
		}

		if (skip_csum)
			continue;

		/*
		 * To keep us from looping for the above case of an ordered
		 * extent that falls inside of the logged extent.
		 */
		if (test_and_set_bit(BTRFS_ORDERED_LOGGED_CSUM,
				     &ordered->flags))
			continue;

		list_for_each_entry(sum, &ordered->list, list) {
			ret = btrfs_csum_file_blocks(trans, log, sum);
			if (ret)
				break;
		}
	}

	if (*ordered_io_error || !mod_len || ret || skip_csum)
		return ret;

	if (em->compress_type) {
		csum_offset = 0;
		csum_len = max(em->block_len, em->orig_block_len);
	} else {
		csum_offset = mod_start - em->start;
		csum_len = mod_len;
	}

	/* block start is already adjusted for the file extent offset. */
	ret = btrfs_lookup_csums_range(fs_info->csum_root,
				       em->block_start + csum_offset,
				       em->block_start + csum_offset +
				       csum_len - 1, &ordered_sums, 0);
	if (ret)
		return ret;

	while (!list_empty(&ordered_sums)) {
		struct btrfs_ordered_sum *sums = list_entry(ordered_sums.next,
						   struct btrfs_ordered_sum,
						   list);
		if (!ret)
			ret = btrfs_csum_file_blocks(trans, log, sums);
		list_del(&sums->list);
		kfree(sums);
	}

	return ret;
}

static int log_one_extent(struct btrfs_trans_handle *trans,
			  struct inode *inode, struct btrfs_root *root,
			  const struct extent_map *em,
			  struct btrfs_path *path,
			  const struct list_head *logged_list,
			  struct btrfs_log_ctx *ctx)
{
	struct btrfs_root *log = root->log_root;
	struct btrfs_file_extent_item *fi;
	struct extent_buffer *leaf;
	struct btrfs_map_token token;
	struct btrfs_key key;
	u64 extent_offset = em->start - em->orig_start;
	u64 block_len;
	int ret;
	int extent_inserted = 0;
	bool ordered_io_err = false;

	ret = wait_ordered_extents(trans, inode, root, em, logged_list,
				   &ordered_io_err);
	if (ret)
		return ret;

	if (ordered_io_err) {
		ctx->io_err = -EIO;
		return 0;
	}

	btrfs_init_map_token(&token);

	ret = __btrfs_drop_extents(trans, log, inode, path, em->start,
				   em->start + em->len, NULL, 0, 1,
				   sizeof(*fi), &extent_inserted);
	if (ret)
		return ret;

	if (!extent_inserted) {
		key.objectid = btrfs_ino(inode);
		key.type = BTRFS_EXTENT_DATA_KEY;
		key.offset = em->start;

		ret = btrfs_insert_empty_item(trans, log, path, &key,
					      sizeof(*fi));
		if (ret)
			return ret;
	}
	leaf = path->nodes[0];
	fi = btrfs_item_ptr(leaf, path->slots[0],
			    struct btrfs_file_extent_item);

	btrfs_set_token_file_extent_generation(leaf, fi, trans->transid,
					       &token);
	if (test_bit(EXTENT_FLAG_PREALLOC, &em->flags))
		btrfs_set_token_file_extent_type(leaf, fi,
						 BTRFS_FILE_EXTENT_PREALLOC,
						 &token);
	else
		btrfs_set_token_file_extent_type(leaf, fi,
						 BTRFS_FILE_EXTENT_REG,
						 &token);

	block_len = max(em->block_len, em->orig_block_len);
	if (em->compress_type != BTRFS_COMPRESS_NONE) {
		btrfs_set_token_file_extent_disk_bytenr(leaf, fi,
							em->block_start,
							&token);
		btrfs_set_token_file_extent_disk_num_bytes(leaf, fi, block_len,
							   &token);
	} else if (em->block_start < EXTENT_MAP_LAST_BYTE) {
		btrfs_set_token_file_extent_disk_bytenr(leaf, fi,
							em->block_start -
							extent_offset, &token);
		btrfs_set_token_file_extent_disk_num_bytes(leaf, fi, block_len,
							   &token);
	} else {
		btrfs_set_token_file_extent_disk_bytenr(leaf, fi, 0, &token);
		btrfs_set_token_file_extent_disk_num_bytes(leaf, fi, 0,
							   &token);
	}

	btrfs_set_token_file_extent_offset(leaf, fi, extent_offset, &token);
	btrfs_set_token_file_extent_num_bytes(leaf, fi, em->len, &token);
	btrfs_set_token_file_extent_ram_bytes(leaf, fi, em->ram_bytes, &token);
	btrfs_set_token_file_extent_compression(leaf, fi, em->compress_type,
						&token);
	btrfs_set_token_file_extent_encryption(leaf, fi, 0, &token);
	btrfs_set_token_file_extent_other_encoding(leaf, fi, 0, &token);
	btrfs_mark_buffer_dirty(leaf);

	btrfs_release_path(path);

	return ret;
}

static int btrfs_log_changed_extents(struct btrfs_trans_handle *trans,
				     struct btrfs_root *root,
				     struct inode *inode,
				     struct btrfs_path *path,
				     struct list_head *logged_list,
				     struct btrfs_log_ctx *ctx,
				     const u64 start,
				     const u64 end)
{
	struct extent_map *em, *n;
	struct list_head extents;
	struct extent_map_tree *tree = &BTRFS_I(inode)->extent_tree;
	u64 test_gen;
	int ret = 0;
	int num = 0;

	INIT_LIST_HEAD(&extents);

	down_write(&BTRFS_I(inode)->dio_sem);
	write_lock(&tree->lock);
	test_gen = root->fs_info->last_trans_committed;

	list_for_each_entry_safe(em, n, &tree->modified_extents, list) {
		list_del_init(&em->list);

		/*
		 * Just an arbitrary number, this can be really CPU intensive
		 * once we start getting a lot of extents, and really once we
		 * have a bunch of extents we just want to commit since it will
		 * be faster.
		 */
		if (++num > 32768) {
			list_del_init(&tree->modified_extents);
			ret = -EFBIG;
			goto process;
		}

		if (em->generation <= test_gen)
			continue;
		/* Need a ref to keep it from getting evicted from cache */
		atomic_inc(&em->refs);
		set_bit(EXTENT_FLAG_LOGGING, &em->flags);
		list_add_tail(&em->list, &extents);
		num++;
	}

	list_sort(NULL, &extents, extent_cmp);
	btrfs_get_logged_extents(inode, logged_list, start, end);
	/*
	 * Some ordered extents started by fsync might have completed
	 * before we could collect them into the list logged_list, which
	 * means they're gone, not in our logged_list nor in the inode's
	 * ordered tree. We want the application/user space to know an
	 * error happened while attempting to persist file data so that
	 * it can take proper action. If such error happened, we leave
	 * without writing to the log tree and the fsync must report the
	 * file data write error and not commit the current transaction.
	 */
	ret = filemap_check_errors(inode->i_mapping);
	if (ret)
		ctx->io_err = ret;
process:
	while (!list_empty(&extents)) {
		em = list_entry(extents.next, struct extent_map, list);

		list_del_init(&em->list);

		/*
		 * If we had an error we just need to delete everybody from our
		 * private list.
		 */
		if (ret) {
			clear_em_logging(tree, em);
			free_extent_map(em);
			continue;
		}

		write_unlock(&tree->lock);

		ret = log_one_extent(trans, inode, root, em, path, logged_list,
				     ctx);
		write_lock(&tree->lock);
		clear_em_logging(tree, em);
		free_extent_map(em);
	}
	WARN_ON(!list_empty(&extents));
	write_unlock(&tree->lock);
	up_write(&BTRFS_I(inode)->dio_sem);

	btrfs_release_path(path);
	return ret;
}

static int logged_inode_size(struct btrfs_root *log, struct inode *inode,
			     struct btrfs_path *path, u64 *size_ret)
{
	struct btrfs_key key;
	int ret;

	key.objectid = btrfs_ino(inode);
	key.type = BTRFS_INODE_ITEM_KEY;
	key.offset = 0;

	ret = btrfs_search_slot(NULL, log, &key, path, 0, 0);
	if (ret < 0) {
		return ret;
	} else if (ret > 0) {
		*size_ret = 0;
	} else {
		struct btrfs_inode_item *item;

		item = btrfs_item_ptr(path->nodes[0], path->slots[0],
				      struct btrfs_inode_item);
		*size_ret = btrfs_inode_size(path->nodes[0], item);
	}

	btrfs_release_path(path);
	return 0;
}

/*
 * At the moment we always log all xattrs. This is to figure out at log replay
 * time which xattrs must have their deletion replayed. If a xattr is missing
 * in the log tree and exists in the fs/subvol tree, we delete it. This is
 * because if a xattr is deleted, the inode is fsynced and a power failure
 * happens, causing the log to be replayed the next time the fs is mounted,
 * we want the xattr to not exist anymore (same behaviour as other filesystems
 * with a journal, ext3/4, xfs, f2fs, etc).
 */
static int btrfs_log_all_xattrs(struct btrfs_trans_handle *trans,
				struct btrfs_root *root,
				struct inode *inode,
				struct btrfs_path *path,
				struct btrfs_path *dst_path)
{
	int ret;
	struct btrfs_key key;
	const u64 ino = btrfs_ino(inode);
	int ins_nr = 0;
	int start_slot = 0;

	key.objectid = ino;
	key.type = BTRFS_XATTR_ITEM_KEY;
	key.offset = 0;

	ret = btrfs_search_slot(NULL, root, &key, path, 0, 0);
	if (ret < 0)
		return ret;

	while (true) {
		int slot = path->slots[0];
		struct extent_buffer *leaf = path->nodes[0];
		int nritems = btrfs_header_nritems(leaf);

		if (slot >= nritems) {
			if (ins_nr > 0) {
				u64 last_extent = 0;

				ret = copy_items(trans, inode, dst_path, path,
						 &last_extent, start_slot,
						 ins_nr, 1, 0);
				/* can't be 1, extent items aren't processed */
				ASSERT(ret <= 0);
				if (ret < 0)
					return ret;
				ins_nr = 0;
			}
			ret = btrfs_next_leaf(root, path);
			if (ret < 0)
				return ret;
			else if (ret > 0)
				break;
			continue;
		}

		btrfs_item_key_to_cpu(leaf, &key, slot);
		if (key.objectid != ino || key.type != BTRFS_XATTR_ITEM_KEY)
			break;

		if (ins_nr == 0)
			start_slot = slot;
		ins_nr++;
		path->slots[0]++;
		cond_resched();
	}
	if (ins_nr > 0) {
		u64 last_extent = 0;

		ret = copy_items(trans, inode, dst_path, path,
				 &last_extent, start_slot,
				 ins_nr, 1, 0);
		/* can't be 1, extent items aren't processed */
		ASSERT(ret <= 0);
		if (ret < 0)
			return ret;
	}

	return 0;
}

/*
 * If the no holes feature is enabled we need to make sure any hole between the
 * last extent and the i_size of our inode is explicitly marked in the log. This
 * is to make sure that doing something like:
 *
 *      1) create file with 128Kb of data
 *      2) truncate file to 64Kb
 *      3) truncate file to 256Kb
 *      4) fsync file
 *      5) <crash/power failure>
 *      6) mount fs and trigger log replay
 *
 * Will give us a file with a size of 256Kb, the first 64Kb of data match what
 * the file had in its first 64Kb of data at step 1 and the last 192Kb of the
 * file correspond to a hole. The presence of explicit holes in a log tree is
 * what guarantees that log replay will remove/adjust file extent items in the
 * fs/subvol tree.
 *
 * Here we do not need to care about holes between extents, that is already done
 * by copy_items(). We also only need to do this in the full sync path, where we
 * lookup for extents from the fs/subvol tree only. In the fast path case, we
 * lookup the list of modified extent maps and if any represents a hole, we
 * insert a corresponding extent representing a hole in the log tree.
 */
static int btrfs_log_trailing_hole(struct btrfs_trans_handle *trans,
				   struct btrfs_root *root,
				   struct inode *inode,
				   struct btrfs_path *path)
{
	struct btrfs_fs_info *fs_info = root->fs_info;
	int ret;
	struct btrfs_key key;
	u64 hole_start;
	u64 hole_size;
	struct extent_buffer *leaf;
	struct btrfs_root *log = root->log_root;
	const u64 ino = btrfs_ino(inode);
	const u64 i_size = i_size_read(inode);

	if (!btrfs_fs_incompat(fs_info, NO_HOLES))
		return 0;

	key.objectid = ino;
	key.type = BTRFS_EXTENT_DATA_KEY;
	key.offset = (u64)-1;

	ret = btrfs_search_slot(NULL, root, &key, path, 0, 0);
	ASSERT(ret != 0);
	if (ret < 0)
		return ret;

	ASSERT(path->slots[0] > 0);
	path->slots[0]--;
	leaf = path->nodes[0];
	btrfs_item_key_to_cpu(leaf, &key, path->slots[0]);

	if (key.objectid != ino || key.type != BTRFS_EXTENT_DATA_KEY) {
		/* inode does not have any extents */
		hole_start = 0;
		hole_size = i_size;
	} else {
		struct btrfs_file_extent_item *extent;
		u64 len;

		/*
		 * If there's an extent beyond i_size, an explicit hole was
		 * already inserted by copy_items().
		 */
		if (key.offset >= i_size)
			return 0;

		extent = btrfs_item_ptr(leaf, path->slots[0],
					struct btrfs_file_extent_item);

		if (btrfs_file_extent_type(leaf, extent) ==
		    BTRFS_FILE_EXTENT_INLINE) {
			len = btrfs_file_extent_inline_len(leaf,
							   path->slots[0],
							   extent);
			ASSERT(len == i_size);
			return 0;
		}

		len = btrfs_file_extent_num_bytes(leaf, extent);
		/* Last extent goes beyond i_size, no need to log a hole. */
		if (key.offset + len > i_size)
			return 0;
		hole_start = key.offset + len;
		hole_size = i_size - hole_start;
	}
	btrfs_release_path(path);

	/* Last extent ends at i_size. */
	if (hole_size == 0)
		return 0;

	hole_size = ALIGN(hole_size, fs_info->sectorsize);
	ret = btrfs_insert_file_extent(trans, log, ino, hole_start, 0, 0,
				       hole_size, 0, hole_size, 0, 0, 0);
	return ret;
}

/*
 * When we are logging a new inode X, check if it doesn't have a reference that
 * matches the reference from some other inode Y created in a past transaction
 * and that was renamed in the current transaction. If we don't do this, then at
 * log replay time we can lose inode Y (and all its files if it's a directory):
 *
 * mkdir /mnt/x
 * echo "hello world" > /mnt/x/foobar
 * sync
 * mv /mnt/x /mnt/y
 * mkdir /mnt/x                 # or touch /mnt/x
 * xfs_io -c fsync /mnt/x
 * <power fail>
 * mount fs, trigger log replay
 *
 * After the log replay procedure, we would lose the first directory and all its
 * files (file foobar).
 * For the case where inode Y is not a directory we simply end up losing it:
 *
 * echo "123" > /mnt/foo
 * sync
 * mv /mnt/foo /mnt/bar
 * echo "abc" > /mnt/foo
 * xfs_io -c fsync /mnt/foo
 * <power fail>
 *
 * We also need this for cases where a snapshot entry is replaced by some other
 * entry (file or directory) otherwise we end up with an unreplayable log due to
 * attempts to delete the snapshot entry (entry of type BTRFS_ROOT_ITEM_KEY) as
 * if it were a regular entry:
 *
 * mkdir /mnt/x
 * btrfs subvolume snapshot /mnt /mnt/x/snap
 * btrfs subvolume delete /mnt/x/snap
 * rmdir /mnt/x
 * mkdir /mnt/x
 * fsync /mnt/x or fsync some new file inside it
 * <power fail>
 *
 * The snapshot delete, rmdir of x, mkdir of a new x and the fsync all happen in
 * the same transaction.
 */
static int btrfs_check_ref_name_override(struct extent_buffer *eb,
					 const int slot,
					 const struct btrfs_key *key,
					 struct inode *inode,
					 u64 *other_ino)
{
	int ret;
	struct btrfs_path *search_path;
	char *name = NULL;
	u32 name_len = 0;
	u32 item_size = btrfs_item_size_nr(eb, slot);
	u32 cur_offset = 0;
	unsigned long ptr = btrfs_item_ptr_offset(eb, slot);

	search_path = btrfs_alloc_path();
	if (!search_path)
		return -ENOMEM;
	search_path->search_commit_root = 1;
	search_path->skip_locking = 1;

	while (cur_offset < item_size) {
		u64 parent;
		u32 this_name_len;
		u32 this_len;
		unsigned long name_ptr;
		struct btrfs_dir_item *di;

		if (key->type == BTRFS_INODE_REF_KEY) {
			struct btrfs_inode_ref *iref;

			iref = (struct btrfs_inode_ref *)(ptr + cur_offset);
			parent = key->offset;
			this_name_len = btrfs_inode_ref_name_len(eb, iref);
			name_ptr = (unsigned long)(iref + 1);
			this_len = sizeof(*iref) + this_name_len;
		} else {
			struct btrfs_inode_extref *extref;

			extref = (struct btrfs_inode_extref *)(ptr +
							       cur_offset);
			parent = btrfs_inode_extref_parent(eb, extref);
			this_name_len = btrfs_inode_extref_name_len(eb, extref);
			name_ptr = (unsigned long)&extref->name;
			this_len = sizeof(*extref) + this_name_len;
		}

		if (this_name_len > name_len) {
			char *new_name;

			new_name = krealloc(name, this_name_len, GFP_NOFS);
			if (!new_name) {
				ret = -ENOMEM;
				goto out;
			}
			name_len = this_name_len;
			name = new_name;
		}

		read_extent_buffer(eb, name, name_ptr, this_name_len);
		di = btrfs_lookup_dir_item(NULL, BTRFS_I(inode)->root,
					   search_path, parent,
					   name, this_name_len, 0);
		if (di && !IS_ERR(di)) {
			struct btrfs_key di_key;

			btrfs_dir_item_key_to_cpu(search_path->nodes[0],
						  di, &di_key);
			if (di_key.type == BTRFS_INODE_ITEM_KEY) {
				ret = 1;
				*other_ino = di_key.objectid;
			} else {
				ret = -EAGAIN;
			}
			goto out;
		} else if (IS_ERR(di)) {
			ret = PTR_ERR(di);
			goto out;
		}
		btrfs_release_path(search_path);

		cur_offset += this_len;
	}
	ret = 0;
out:
	btrfs_free_path(search_path);
	kfree(name);
	return ret;
}

/* log a single inode in the tree log.
 * At least one parent directory for this inode must exist in the tree
 * or be logged already.
 *
 * Any items from this inode changed by the current transaction are copied
 * to the log tree.  An extra reference is taken on any extents in this
 * file, allowing us to avoid a whole pile of corner cases around logging
 * blocks that have been removed from the tree.
 *
 * See LOG_INODE_ALL and related defines for a description of what inode_only
 * does.
 *
 * This handles both files and directories.
 */
static int btrfs_log_inode(struct btrfs_trans_handle *trans,
			   struct btrfs_root *root, struct inode *inode,
			   int inode_only,
			   const loff_t start,
			   const loff_t end,
			   struct btrfs_log_ctx *ctx)
{
	struct btrfs_fs_info *fs_info = root->fs_info;
	struct btrfs_path *path;
	struct btrfs_path *dst_path;
	struct btrfs_key min_key;
	struct btrfs_key max_key;
	struct btrfs_root *log = root->log_root;
	struct extent_buffer *src = NULL;
	LIST_HEAD(logged_list);
	u64 last_extent = 0;
	int err = 0;
	int ret;
	int nritems;
	int ins_start_slot = 0;
	int ins_nr;
	bool fast_search = false;
	u64 ino = btrfs_ino(inode);
	struct extent_map_tree *em_tree = &BTRFS_I(inode)->extent_tree;
	u64 logged_isize = 0;
	bool need_log_inode_item = true;

	path = btrfs_alloc_path();
	if (!path)
		return -ENOMEM;
	dst_path = btrfs_alloc_path();
	if (!dst_path) {
		btrfs_free_path(path);
		return -ENOMEM;
	}

	min_key.objectid = ino;
	min_key.type = BTRFS_INODE_ITEM_KEY;
	min_key.offset = 0;

	max_key.objectid = ino;


	/* today the code can only do partial logging of directories */
	if (S_ISDIR(inode->i_mode) ||
	    (!test_bit(BTRFS_INODE_NEEDS_FULL_SYNC,
		       &BTRFS_I(inode)->runtime_flags) &&
	     inode_only >= LOG_INODE_EXISTS))
		max_key.type = BTRFS_XATTR_ITEM_KEY;
	else
		max_key.type = (u8)-1;
	max_key.offset = (u64)-1;

	/*
	 * Only run delayed items if we are a dir or a new file.
	 * Otherwise commit the delayed inode only, which is needed in
	 * order for the log replay code to mark inodes for link count
	 * fixup (create temporary BTRFS_TREE_LOG_FIXUP_OBJECTID items).
	 */
	if (S_ISDIR(inode->i_mode) ||
	    BTRFS_I(inode)->generation > fs_info->last_trans_committed)
		ret = btrfs_commit_inode_delayed_items(trans, inode);
	else
		ret = btrfs_commit_inode_delayed_inode(inode);

	if (ret) {
		btrfs_free_path(path);
		btrfs_free_path(dst_path);
		return ret;
	}

	if (inode_only == LOG_OTHER_INODE) {
		inode_only = LOG_INODE_EXISTS;
		mutex_lock_nested(&BTRFS_I(inode)->log_mutex,
				  SINGLE_DEPTH_NESTING);
	} else {
		mutex_lock(&BTRFS_I(inode)->log_mutex);
	}

	/*
	 * a brute force approach to making sure we get the most uptodate
	 * copies of everything.
	 */
	if (S_ISDIR(inode->i_mode)) {
		int max_key_type = BTRFS_DIR_LOG_INDEX_KEY;

		if (inode_only == LOG_INODE_EXISTS)
			max_key_type = BTRFS_XATTR_ITEM_KEY;
		ret = drop_objectid_items(trans, log, path, ino, max_key_type);
	} else {
		if (inode_only == LOG_INODE_EXISTS) {
			/*
			 * Make sure the new inode item we write to the log has
			 * the same isize as the current one (if it exists).
			 * This is necessary to prevent data loss after log
			 * replay, and also to prevent doing a wrong expanding
			 * truncate - for e.g. create file, write 4K into offset
			 * 0, fsync, write 4K into offset 4096, add hard link,
			 * fsync some other file (to sync log), power fail - if
			 * we use the inode's current i_size, after log replay
			 * we get a 8Kb file, with the last 4Kb extent as a hole
			 * (zeroes), as if an expanding truncate happened,
			 * instead of getting a file of 4Kb only.
			 */
			err = logged_inode_size(log, inode, path,
						&logged_isize);
			if (err)
				goto out_unlock;
		}
		if (test_bit(BTRFS_INODE_NEEDS_FULL_SYNC,
			     &BTRFS_I(inode)->runtime_flags)) {
			if (inode_only == LOG_INODE_EXISTS) {
				max_key.type = BTRFS_XATTR_ITEM_KEY;
				ret = drop_objectid_items(trans, log, path, ino,
							  max_key.type);
			} else {
				clear_bit(BTRFS_INODE_NEEDS_FULL_SYNC,
					  &BTRFS_I(inode)->runtime_flags);
				clear_bit(BTRFS_INODE_COPY_EVERYTHING,
					  &BTRFS_I(inode)->runtime_flags);
				while(1) {
					ret = btrfs_truncate_inode_items(trans,
							 log, inode, 0, 0);
					if (ret != -EAGAIN)
						break;
				}
			}
		} else if (test_and_clear_bit(BTRFS_INODE_COPY_EVERYTHING,
					      &BTRFS_I(inode)->runtime_flags) ||
			   inode_only == LOG_INODE_EXISTS) {
			if (inode_only == LOG_INODE_ALL)
				fast_search = true;
			max_key.type = BTRFS_XATTR_ITEM_KEY;
			ret = drop_objectid_items(trans, log, path, ino,
						  max_key.type);
		} else {
			if (inode_only == LOG_INODE_ALL)
				fast_search = true;
			goto log_extents;
		}

	}
	if (ret) {
		err = ret;
		goto out_unlock;
	}

	while (1) {
		ins_nr = 0;
		ret = btrfs_search_forward(root, &min_key,
					   path, trans->transid);
		if (ret < 0) {
			err = ret;
			goto out_unlock;
		}
		if (ret != 0)
			break;
again:
		/* note, ins_nr might be > 0 here, cleanup outside the loop */
		if (min_key.objectid != ino)
			break;
		if (min_key.type > max_key.type)
			break;

		if (min_key.type == BTRFS_INODE_ITEM_KEY)
			need_log_inode_item = false;

		if ((min_key.type == BTRFS_INODE_REF_KEY ||
		     min_key.type == BTRFS_INODE_EXTREF_KEY) &&
		    BTRFS_I(inode)->generation == trans->transid) {
			u64 other_ino = 0;

			ret = btrfs_check_ref_name_override(path->nodes[0],
							    path->slots[0],
							    &min_key, inode,
							    &other_ino);
			if (ret < 0) {
				err = ret;
				goto out_unlock;
			} else if (ret > 0 && ctx &&
				   other_ino != btrfs_ino(ctx->inode)) {
				struct btrfs_key inode_key;
				struct inode *other_inode;

				if (ins_nr > 0) {
					ins_nr++;
				} else {
					ins_nr = 1;
					ins_start_slot = path->slots[0];
				}
				ret = copy_items(trans, inode, dst_path, path,
						 &last_extent, ins_start_slot,
						 ins_nr, inode_only,
						 logged_isize);
				if (ret < 0) {
					err = ret;
					goto out_unlock;
				}
				ins_nr = 0;
				btrfs_release_path(path);
				inode_key.objectid = other_ino;
				inode_key.type = BTRFS_INODE_ITEM_KEY;
				inode_key.offset = 0;
				other_inode = btrfs_iget(fs_info->sb,
							 &inode_key, root,
							 NULL);
				/*
				 * If the other inode that had a conflicting dir
				 * entry was deleted in the current transaction,
				 * we don't need to do more work nor fallback to
				 * a transaction commit.
				 */
				if (IS_ERR(other_inode) &&
				    PTR_ERR(other_inode) == -ENOENT) {
					goto next_key;
				} else if (IS_ERR(other_inode)) {
					err = PTR_ERR(other_inode);
					goto out_unlock;
				}
				/*
				 * We are safe logging the other inode without
				 * acquiring its i_mutex as long as we log with
				 * the LOG_INODE_EXISTS mode. We're safe against
				 * concurrent renames of the other inode as well
				 * because during a rename we pin the log and
				 * update the log with the new name before we
				 * unpin it.
				 */
				err = btrfs_log_inode(trans, root, other_inode,
						      LOG_OTHER_INODE,
						      0, LLONG_MAX, ctx);
				iput(other_inode);
				if (err)
					goto out_unlock;
				else
					goto next_key;
			}
		}

		/* Skip xattrs, we log them later with btrfs_log_all_xattrs() */
		if (min_key.type == BTRFS_XATTR_ITEM_KEY) {
			if (ins_nr == 0)
				goto next_slot;
			ret = copy_items(trans, inode, dst_path, path,
					 &last_extent, ins_start_slot,
					 ins_nr, inode_only, logged_isize);
			if (ret < 0) {
				err = ret;
				goto out_unlock;
			}
			ins_nr = 0;
			if (ret) {
				btrfs_release_path(path);
				continue;
			}
			goto next_slot;
		}

		src = path->nodes[0];
		if (ins_nr && ins_start_slot + ins_nr == path->slots[0]) {
			ins_nr++;
			goto next_slot;
		} else if (!ins_nr) {
			ins_start_slot = path->slots[0];
			ins_nr = 1;
			goto next_slot;
		}

		ret = copy_items(trans, inode, dst_path, path, &last_extent,
				 ins_start_slot, ins_nr, inode_only,
				 logged_isize);
		if (ret < 0) {
			err = ret;
			goto out_unlock;
		}
		if (ret) {
			ins_nr = 0;
			btrfs_release_path(path);
			continue;
		}
		ins_nr = 1;
		ins_start_slot = path->slots[0];
next_slot:

		nritems = btrfs_header_nritems(path->nodes[0]);
		path->slots[0]++;
		if (path->slots[0] < nritems) {
			btrfs_item_key_to_cpu(path->nodes[0], &min_key,
					      path->slots[0]);
			goto again;
		}
		if (ins_nr) {
			ret = copy_items(trans, inode, dst_path, path,
					 &last_extent, ins_start_slot,
					 ins_nr, inode_only, logged_isize);
			if (ret < 0) {
				err = ret;
				goto out_unlock;
			}
			ret = 0;
			ins_nr = 0;
		}
		btrfs_release_path(path);
next_key:
		if (min_key.offset < (u64)-1) {
			min_key.offset++;
		} else if (min_key.type < max_key.type) {
			min_key.type++;
			min_key.offset = 0;
		} else {
			break;
		}
	}
	if (ins_nr) {
		ret = copy_items(trans, inode, dst_path, path, &last_extent,
				 ins_start_slot, ins_nr, inode_only,
				 logged_isize);
		if (ret < 0) {
			err = ret;
			goto out_unlock;
		}
		ret = 0;
		ins_nr = 0;
	}

	btrfs_release_path(path);
	btrfs_release_path(dst_path);
	err = btrfs_log_all_xattrs(trans, root, inode, path, dst_path);
	if (err)
		goto out_unlock;
	if (max_key.type >= BTRFS_EXTENT_DATA_KEY && !fast_search) {
		btrfs_release_path(path);
		btrfs_release_path(dst_path);
		err = btrfs_log_trailing_hole(trans, root, inode, path);
		if (err)
			goto out_unlock;
	}
log_extents:
	btrfs_release_path(path);
	btrfs_release_path(dst_path);
	if (need_log_inode_item) {
		err = log_inode_item(trans, log, dst_path, inode);
		if (err)
			goto out_unlock;
	}
	if (fast_search) {
		ret = btrfs_log_changed_extents(trans, root, inode, dst_path,
						&logged_list, ctx, start, end);
		if (ret) {
			err = ret;
			goto out_unlock;
		}
	} else if (inode_only == LOG_INODE_ALL) {
		struct extent_map *em, *n;

		write_lock(&em_tree->lock);
		/*
		 * We can't just remove every em if we're called for a ranged
		 * fsync - that is, one that doesn't cover the whole possible
		 * file range (0 to LLONG_MAX). This is because we can have
		 * em's that fall outside the range we're logging and therefore
		 * their ordered operations haven't completed yet
		 * (btrfs_finish_ordered_io() not invoked yet). This means we
		 * didn't get their respective file extent item in the fs/subvol
		 * tree yet, and need to let the next fast fsync (one which
		 * consults the list of modified extent maps) find the em so
		 * that it logs a matching file extent item and waits for the
		 * respective ordered operation to complete (if it's still
		 * running).
		 *
		 * Removing every em outside the range we're logging would make
		 * the next fast fsync not log their matching file extent items,
		 * therefore making us lose data after a log replay.
		 */
		list_for_each_entry_safe(em, n, &em_tree->modified_extents,
					 list) {
			const u64 mod_end = em->mod_start + em->mod_len - 1;

			if (em->mod_start >= start && mod_end <= end)
				list_del_init(&em->list);
		}
		write_unlock(&em_tree->lock);
	}

	if (inode_only == LOG_INODE_ALL && S_ISDIR(inode->i_mode)) {
		ret = log_directory_changes(trans, root, inode, path, dst_path,
					    ctx);
		if (ret) {
			err = ret;
			goto out_unlock;
		}
	}

	spin_lock(&BTRFS_I(inode)->lock);
	BTRFS_I(inode)->logged_trans = trans->transid;
	BTRFS_I(inode)->last_log_commit = BTRFS_I(inode)->last_sub_trans;
	spin_unlock(&BTRFS_I(inode)->lock);
out_unlock:
	if (unlikely(err))
		btrfs_put_logged_extents(&logged_list);
	else
		btrfs_submit_logged_extents(&logged_list, log);
	mutex_unlock(&BTRFS_I(inode)->log_mutex);

	btrfs_free_path(path);
	btrfs_free_path(dst_path);
	return err;
}

/*
 * Check if we must fallback to a transaction commit when logging an inode.
 * This must be called after logging the inode and is used only in the context
 * when fsyncing an inode requires the need to log some other inode - in which
 * case we can't lock the i_mutex of each other inode we need to log as that
 * can lead to deadlocks with concurrent fsync against other inodes (as we can
 * log inodes up or down in the hierarchy) or rename operations for example. So
 * we take the log_mutex of the inode after we have logged it and then check for
 * its last_unlink_trans value - this is safe because any task setting
 * last_unlink_trans must take the log_mutex and it must do this before it does
 * the actual unlink operation, so if we do this check before a concurrent task
 * sets last_unlink_trans it means we've logged a consistent version/state of
 * all the inode items, otherwise we are not sure and must do a transaction
 * commit (the concurrent task might have only updated last_unlink_trans before
 * we logged the inode or it might have also done the unlink).
 */
static bool btrfs_must_commit_transaction(struct btrfs_trans_handle *trans,
					  struct inode *inode)
{
	struct btrfs_fs_info *fs_info = BTRFS_I(inode)->root->fs_info;
	bool ret = false;

	mutex_lock(&BTRFS_I(inode)->log_mutex);
	if (BTRFS_I(inode)->last_unlink_trans > fs_info->last_trans_committed) {
		/*
		 * Make sure any commits to the log are forced to be full
		 * commits.
		 */
		btrfs_set_log_full_commit(fs_info, trans);
		ret = true;
	}
	mutex_unlock(&BTRFS_I(inode)->log_mutex);

	return ret;
}

/*
 * follow the dentry parent pointers up the chain and see if any
 * of the directories in it require a full commit before they can
 * be logged.  Returns zero if nothing special needs to be done or 1 if
 * a full commit is required.
 */
static noinline int check_parent_dirs_for_sync(struct btrfs_trans_handle *trans,
					       struct inode *inode,
					       struct dentry *parent,
					       struct super_block *sb,
					       u64 last_committed)
{
	int ret = 0;
	struct dentry *old_parent = NULL;
	struct inode *orig_inode = inode;

	/*
	 * for regular files, if its inode is already on disk, we don't
	 * have to worry about the parents at all.  This is because
	 * we can use the last_unlink_trans field to record renames
	 * and other fun in this file.
	 */
	if (S_ISREG(inode->i_mode) &&
	    BTRFS_I(inode)->generation <= last_committed &&
	    BTRFS_I(inode)->last_unlink_trans <= last_committed)
			goto out;

	if (!S_ISDIR(inode->i_mode)) {
		if (!parent || d_really_is_negative(parent) || sb != parent->d_sb)
			goto out;
		inode = d_inode(parent);
	}

	while (1) {
		/*
		 * If we are logging a directory then we start with our inode,
		 * not our parent's inode, so we need to skip setting the
		 * logged_trans so that further down in the log code we don't
		 * think this inode has already been logged.
		 */
		if (inode != orig_inode)
			BTRFS_I(inode)->logged_trans = trans->transid;
		smp_mb();

		if (btrfs_must_commit_transaction(trans, inode)) {
			ret = 1;
			break;
		}

		if (!parent || d_really_is_negative(parent) || sb != parent->d_sb)
			break;

		if (IS_ROOT(parent)) {
			inode = d_inode(parent);
			if (btrfs_must_commit_transaction(trans, inode))
				ret = 1;
			break;
		}

		parent = dget_parent(parent);
		dput(old_parent);
		old_parent = parent;
		inode = d_inode(parent);

	}
	dput(old_parent);
out:
	return ret;
}

struct btrfs_dir_list {
	u64 ino;
	struct list_head list;
};

/*
 * Log the inodes of the new dentries of a directory. See log_dir_items() for
 * details about the why it is needed.
 * This is a recursive operation - if an existing dentry corresponds to a
 * directory, that directory's new entries are logged too (same behaviour as
 * ext3/4, xfs, f2fs, reiserfs, nilfs2). Note that when logging the inodes
 * the dentries point to we do not lock their i_mutex, otherwise lockdep
 * complains about the following circular lock dependency / possible deadlock:
 *
 *        CPU0                                        CPU1
 *        ----                                        ----
 * lock(&type->i_mutex_dir_key#3/2);
 *                                            lock(sb_internal#2);
 *                                            lock(&type->i_mutex_dir_key#3/2);
 * lock(&sb->s_type->i_mutex_key#14);
 *
 * Where sb_internal is the lock (a counter that works as a lock) acquired by
 * sb_start_intwrite() in btrfs_start_transaction().
 * Not locking i_mutex of the inodes is still safe because:
 *
 * 1) For regular files we log with a mode of LOG_INODE_EXISTS. It's possible
 *    that while logging the inode new references (names) are added or removed
 *    from the inode, leaving the logged inode item with a link count that does
 *    not match the number of logged inode reference items. This is fine because
 *    at log replay time we compute the real number of links and correct the
 *    link count in the inode item (see replay_one_buffer() and
 *    link_to_fixup_dir());
 *
 * 2) For directories we log with a mode of LOG_INODE_ALL. It's possible that
 *    while logging the inode's items new items with keys BTRFS_DIR_ITEM_KEY and
 *    BTRFS_DIR_INDEX_KEY are added to fs/subvol tree and the logged inode item
 *    has a size that doesn't match the sum of the lengths of all the logged
 *    names. This does not result in a problem because if a dir_item key is
 *    logged but its matching dir_index key is not logged, at log replay time we
 *    don't use it to replay the respective name (see replay_one_name()). On the
 *    other hand if only the dir_index key ends up being logged, the respective
 *    name is added to the fs/subvol tree with both the dir_item and dir_index
 *    keys created (see replay_one_name()).
 *    The directory's inode item with a wrong i_size is not a problem as well,
 *    since we don't use it at log replay time to set the i_size in the inode
 *    item of the fs/subvol tree (see overwrite_item()).
 */
static int log_new_dir_dentries(struct btrfs_trans_handle *trans,
				struct btrfs_root *root,
				struct inode *start_inode,
				struct btrfs_log_ctx *ctx)
{
	struct btrfs_fs_info *fs_info = root->fs_info;
	struct btrfs_root *log = root->log_root;
	struct btrfs_path *path;
	LIST_HEAD(dir_list);
	struct btrfs_dir_list *dir_elem;
	int ret = 0;

	path = btrfs_alloc_path();
	if (!path)
		return -ENOMEM;

	dir_elem = kmalloc(sizeof(*dir_elem), GFP_NOFS);
	if (!dir_elem) {
		btrfs_free_path(path);
		return -ENOMEM;
	}
	dir_elem->ino = btrfs_ino(start_inode);
	list_add_tail(&dir_elem->list, &dir_list);

	while (!list_empty(&dir_list)) {
		struct extent_buffer *leaf;
		struct btrfs_key min_key;
		int nritems;
		int i;

		dir_elem = list_first_entry(&dir_list, struct btrfs_dir_list,
					    list);
		if (ret)
			goto next_dir_inode;

		min_key.objectid = dir_elem->ino;
		min_key.type = BTRFS_DIR_ITEM_KEY;
		min_key.offset = 0;
again:
		btrfs_release_path(path);
		ret = btrfs_search_forward(log, &min_key, path, trans->transid);
		if (ret < 0) {
			goto next_dir_inode;
		} else if (ret > 0) {
			ret = 0;
			goto next_dir_inode;
		}

process_leaf:
		leaf = path->nodes[0];
		nritems = btrfs_header_nritems(leaf);
		for (i = path->slots[0]; i < nritems; i++) {
			struct btrfs_dir_item *di;
			struct btrfs_key di_key;
			struct inode *di_inode;
			struct btrfs_dir_list *new_dir_elem;
			int log_mode = LOG_INODE_EXISTS;
			int type;

			btrfs_item_key_to_cpu(leaf, &min_key, i);
			if (min_key.objectid != dir_elem->ino ||
			    min_key.type != BTRFS_DIR_ITEM_KEY)
				goto next_dir_inode;

			di = btrfs_item_ptr(leaf, i, struct btrfs_dir_item);
			type = btrfs_dir_type(leaf, di);
			if (btrfs_dir_transid(leaf, di) < trans->transid &&
			    type != BTRFS_FT_DIR)
				continue;
			btrfs_dir_item_key_to_cpu(leaf, di, &di_key);
			if (di_key.type == BTRFS_ROOT_ITEM_KEY)
				continue;

			btrfs_release_path(path);
<<<<<<< HEAD
			di_inode = btrfs_iget(root->fs_info->sb, &di_key,
					      root, NULL);
=======
			di_inode = btrfs_iget(fs_info->sb, &di_key, root, NULL);
>>>>>>> a062067a
			if (IS_ERR(di_inode)) {
				ret = PTR_ERR(di_inode);
				goto next_dir_inode;
			}

			if (btrfs_inode_in_log(di_inode, trans->transid)) {
				iput(di_inode);
				break;
			}

			ctx->log_new_dentries = false;
			if (type == BTRFS_FT_DIR || type == BTRFS_FT_SYMLINK)
				log_mode = LOG_INODE_ALL;
			ret = btrfs_log_inode(trans, root, di_inode,
					      log_mode, 0, LLONG_MAX, ctx);
			if (!ret &&
			    btrfs_must_commit_transaction(trans, di_inode))
				ret = 1;
			iput(di_inode);
			if (ret)
				goto next_dir_inode;
			if (ctx->log_new_dentries) {
				new_dir_elem = kmalloc(sizeof(*new_dir_elem),
						       GFP_NOFS);
				if (!new_dir_elem) {
					ret = -ENOMEM;
					goto next_dir_inode;
				}
				new_dir_elem->ino = di_key.objectid;
				list_add_tail(&new_dir_elem->list, &dir_list);
			}
			break;
		}
		if (i == nritems) {
			ret = btrfs_next_leaf(log, path);
			if (ret < 0) {
				goto next_dir_inode;
			} else if (ret > 0) {
				ret = 0;
				goto next_dir_inode;
			}
			goto process_leaf;
		}
		if (min_key.offset < (u64)-1) {
			min_key.offset++;
			goto again;
		}
next_dir_inode:
		list_del(&dir_elem->list);
		kfree(dir_elem);
	}

	btrfs_free_path(path);
	return ret;
}

static int btrfs_log_all_parents(struct btrfs_trans_handle *trans,
				 struct inode *inode,
				 struct btrfs_log_ctx *ctx)
{
	struct btrfs_fs_info *fs_info = btrfs_sb(inode->i_sb);
	int ret;
	struct btrfs_path *path;
	struct btrfs_key key;
	struct btrfs_root *root = BTRFS_I(inode)->root;
	const u64 ino = btrfs_ino(inode);

	path = btrfs_alloc_path();
	if (!path)
		return -ENOMEM;
	path->skip_locking = 1;
	path->search_commit_root = 1;

	key.objectid = ino;
	key.type = BTRFS_INODE_REF_KEY;
	key.offset = 0;
	ret = btrfs_search_slot(NULL, root, &key, path, 0, 0);
	if (ret < 0)
		goto out;

	while (true) {
		struct extent_buffer *leaf = path->nodes[0];
		int slot = path->slots[0];
		u32 cur_offset = 0;
		u32 item_size;
		unsigned long ptr;

		if (slot >= btrfs_header_nritems(leaf)) {
			ret = btrfs_next_leaf(root, path);
			if (ret < 0)
				goto out;
			else if (ret > 0)
				break;
			continue;
		}

		btrfs_item_key_to_cpu(leaf, &key, slot);
		/* BTRFS_INODE_EXTREF_KEY is BTRFS_INODE_REF_KEY + 1 */
		if (key.objectid != ino || key.type > BTRFS_INODE_EXTREF_KEY)
			break;

		item_size = btrfs_item_size_nr(leaf, slot);
		ptr = btrfs_item_ptr_offset(leaf, slot);
		while (cur_offset < item_size) {
			struct btrfs_key inode_key;
			struct inode *dir_inode;

			inode_key.type = BTRFS_INODE_ITEM_KEY;
			inode_key.offset = 0;

			if (key.type == BTRFS_INODE_EXTREF_KEY) {
				struct btrfs_inode_extref *extref;

				extref = (struct btrfs_inode_extref *)
					(ptr + cur_offset);
				inode_key.objectid = btrfs_inode_extref_parent(
					leaf, extref);
				cur_offset += sizeof(*extref);
				cur_offset += btrfs_inode_extref_name_len(leaf,
					extref);
			} else {
				inode_key.objectid = key.offset;
				cur_offset = item_size;
			}

			dir_inode = btrfs_iget(fs_info->sb, &inode_key,
					       root, NULL);
			/* If parent inode was deleted, skip it. */
			if (IS_ERR(dir_inode))
				continue;

			if (ctx)
				ctx->log_new_dentries = false;
			ret = btrfs_log_inode(trans, root, dir_inode,
					      LOG_INODE_ALL, 0, LLONG_MAX, ctx);
			if (!ret &&
			    btrfs_must_commit_transaction(trans, dir_inode))
				ret = 1;
			if (!ret && ctx && ctx->log_new_dentries)
				ret = log_new_dir_dentries(trans, root,
							   dir_inode, ctx);
			iput(dir_inode);
			if (ret)
				goto out;
		}
		path->slots[0]++;
	}
	ret = 0;
out:
	btrfs_free_path(path);
	return ret;
}

/*
 * helper function around btrfs_log_inode to make sure newly created
 * parent directories also end up in the log.  A minimal inode and backref
 * only logging is done of any parent directories that are older than
 * the last committed transaction
 */
static int btrfs_log_inode_parent(struct btrfs_trans_handle *trans,
			    	  struct btrfs_root *root, struct inode *inode,
				  struct dentry *parent,
				  const loff_t start,
				  const loff_t end,
				  int exists_only,
				  struct btrfs_log_ctx *ctx)
{
	struct btrfs_fs_info *fs_info = root->fs_info;
	int inode_only = exists_only ? LOG_INODE_EXISTS : LOG_INODE_ALL;
	struct super_block *sb;
	struct dentry *old_parent = NULL;
	int ret = 0;
	u64 last_committed = fs_info->last_trans_committed;
	bool log_dentries = false;
	struct inode *orig_inode = inode;

	sb = inode->i_sb;

	if (btrfs_test_opt(fs_info, NOTREELOG)) {
		ret = 1;
		goto end_no_trans;
	}

	/*
	 * The prev transaction commit doesn't complete, we need do
	 * full commit by ourselves.
	 */
	if (fs_info->last_trans_log_full_commit >
	    fs_info->last_trans_committed) {
		ret = 1;
		goto end_no_trans;
	}

	if (root != BTRFS_I(inode)->root ||
	    btrfs_root_refs(&root->root_item) == 0) {
		ret = 1;
		goto end_no_trans;
	}

	ret = check_parent_dirs_for_sync(trans, inode, parent,
					 sb, last_committed);
	if (ret)
		goto end_no_trans;

	if (btrfs_inode_in_log(inode, trans->transid)) {
		ret = BTRFS_NO_LOG_SYNC;
		goto end_no_trans;
	}

	ret = start_log_trans(trans, root, ctx);
	if (ret)
		goto end_no_trans;

	ret = btrfs_log_inode(trans, root, inode, inode_only, start, end, ctx);
	if (ret)
		goto end_trans;

	/*
	 * for regular files, if its inode is already on disk, we don't
	 * have to worry about the parents at all.  This is because
	 * we can use the last_unlink_trans field to record renames
	 * and other fun in this file.
	 */
	if (S_ISREG(inode->i_mode) &&
	    BTRFS_I(inode)->generation <= last_committed &&
	    BTRFS_I(inode)->last_unlink_trans <= last_committed) {
		ret = 0;
		goto end_trans;
	}

	if (S_ISDIR(inode->i_mode) && ctx && ctx->log_new_dentries)
		log_dentries = true;

	/*
	 * On unlink we must make sure all our current and old parent directory
	 * inodes are fully logged. This is to prevent leaving dangling
	 * directory index entries in directories that were our parents but are
	 * not anymore. Not doing this results in old parent directory being
	 * impossible to delete after log replay (rmdir will always fail with
	 * error -ENOTEMPTY).
	 *
	 * Example 1:
	 *
	 * mkdir testdir
	 * touch testdir/foo
	 * ln testdir/foo testdir/bar
	 * sync
	 * unlink testdir/bar
	 * xfs_io -c fsync testdir/foo
	 * <power failure>
	 * mount fs, triggers log replay
	 *
	 * If we don't log the parent directory (testdir), after log replay the
	 * directory still has an entry pointing to the file inode using the bar
	 * name, but a matching BTRFS_INODE_[REF|EXTREF]_KEY does not exist and
	 * the file inode has a link count of 1.
	 *
	 * Example 2:
	 *
	 * mkdir testdir
	 * touch foo
	 * ln foo testdir/foo2
	 * ln foo testdir/foo3
	 * sync
	 * unlink testdir/foo3
	 * xfs_io -c fsync foo
	 * <power failure>
	 * mount fs, triggers log replay
	 *
	 * Similar as the first example, after log replay the parent directory
	 * testdir still has an entry pointing to the inode file with name foo3
	 * but the file inode does not have a matching BTRFS_INODE_REF_KEY item
	 * and has a link count of 2.
	 */
	if (BTRFS_I(inode)->last_unlink_trans > last_committed) {
		ret = btrfs_log_all_parents(trans, orig_inode, ctx);
		if (ret)
			goto end_trans;
	}

	while (1) {
		if (!parent || d_really_is_negative(parent) || sb != parent->d_sb)
			break;

		inode = d_inode(parent);
		if (root != BTRFS_I(inode)->root)
			break;

		if (BTRFS_I(inode)->generation > last_committed) {
			ret = btrfs_log_inode(trans, root, inode,
					      LOG_INODE_EXISTS,
					      0, LLONG_MAX, ctx);
			if (ret)
				goto end_trans;
		}
		if (IS_ROOT(parent))
			break;

		parent = dget_parent(parent);
		dput(old_parent);
		old_parent = parent;
	}
	if (log_dentries)
		ret = log_new_dir_dentries(trans, root, orig_inode, ctx);
	else
		ret = 0;
end_trans:
	dput(old_parent);
	if (ret < 0) {
		btrfs_set_log_full_commit(fs_info, trans);
		ret = 1;
	}

	if (ret)
		btrfs_remove_log_ctx(root, ctx);
	btrfs_end_log_trans(root);
end_no_trans:
	return ret;
}

/*
 * it is not safe to log dentry if the chunk root has added new
 * chunks.  This returns 0 if the dentry was logged, and 1 otherwise.
 * If this returns 1, you must commit the transaction to safely get your
 * data on disk.
 */
int btrfs_log_dentry_safe(struct btrfs_trans_handle *trans,
			  struct btrfs_root *root, struct dentry *dentry,
			  const loff_t start,
			  const loff_t end,
			  struct btrfs_log_ctx *ctx)
{
	struct dentry *parent = dget_parent(dentry);
	int ret;

	ret = btrfs_log_inode_parent(trans, root, d_inode(dentry), parent,
				     start, end, 0, ctx);
	dput(parent);

	return ret;
}

/*
 * should be called during mount to recover any replay any log trees
 * from the FS
 */
int btrfs_recover_log_trees(struct btrfs_root *log_root_tree)
{
	int ret;
	struct btrfs_path *path;
	struct btrfs_trans_handle *trans;
	struct btrfs_key key;
	struct btrfs_key found_key;
	struct btrfs_key tmp_key;
	struct btrfs_root *log;
	struct btrfs_fs_info *fs_info = log_root_tree->fs_info;
	struct walk_control wc = {
		.process_func = process_one_buffer,
		.stage = 0,
	};

	path = btrfs_alloc_path();
	if (!path)
		return -ENOMEM;

	set_bit(BTRFS_FS_LOG_RECOVERING, &fs_info->flags);

	trans = btrfs_start_transaction(fs_info->tree_root, 0);
	if (IS_ERR(trans)) {
		ret = PTR_ERR(trans);
		goto error;
	}

	wc.trans = trans;
	wc.pin = 1;

	ret = walk_log_tree(trans, log_root_tree, &wc);
	if (ret) {
		btrfs_handle_fs_error(fs_info, ret,
			"Failed to pin buffers while recovering log root tree.");
		goto error;
	}

again:
	key.objectid = BTRFS_TREE_LOG_OBJECTID;
	key.offset = (u64)-1;
	key.type = BTRFS_ROOT_ITEM_KEY;

	while (1) {
		ret = btrfs_search_slot(NULL, log_root_tree, &key, path, 0, 0);

		if (ret < 0) {
			btrfs_handle_fs_error(fs_info, ret,
				    "Couldn't find tree log root.");
			goto error;
		}
		if (ret > 0) {
			if (path->slots[0] == 0)
				break;
			path->slots[0]--;
		}
		btrfs_item_key_to_cpu(path->nodes[0], &found_key,
				      path->slots[0]);
		btrfs_release_path(path);
		if (found_key.objectid != BTRFS_TREE_LOG_OBJECTID)
			break;

		log = btrfs_read_fs_root(log_root_tree, &found_key);
		if (IS_ERR(log)) {
			ret = PTR_ERR(log);
			btrfs_handle_fs_error(fs_info, ret,
				    "Couldn't read tree log root.");
			goto error;
		}

		tmp_key.objectid = found_key.offset;
		tmp_key.type = BTRFS_ROOT_ITEM_KEY;
		tmp_key.offset = (u64)-1;

		wc.replay_dest = btrfs_read_fs_root_no_name(fs_info, &tmp_key);
		if (IS_ERR(wc.replay_dest)) {
			ret = PTR_ERR(wc.replay_dest);
			free_extent_buffer(log->node);
			free_extent_buffer(log->commit_root);
			kfree(log);
			btrfs_handle_fs_error(fs_info, ret,
				"Couldn't read target root for tree log recovery.");
			goto error;
		}

		wc.replay_dest->log_root = log;
		btrfs_record_root_in_trans(trans, wc.replay_dest);
		ret = walk_log_tree(trans, log, &wc);

		if (!ret && wc.stage == LOG_WALK_REPLAY_ALL) {
			ret = fixup_inode_link_counts(trans, wc.replay_dest,
						      path);
		}

		key.offset = found_key.offset - 1;
		wc.replay_dest->log_root = NULL;
		free_extent_buffer(log->node);
		free_extent_buffer(log->commit_root);
		kfree(log);

		if (ret)
			goto error;

		if (found_key.offset == 0)
			break;
	}
	btrfs_release_path(path);

	/* step one is to pin it all, step two is to replay just inodes */
	if (wc.pin) {
		wc.pin = 0;
		wc.process_func = replay_one_buffer;
		wc.stage = LOG_WALK_REPLAY_INODES;
		goto again;
	}
	/* step three is to replay everything */
	if (wc.stage < LOG_WALK_REPLAY_ALL) {
		wc.stage++;
		goto again;
	}

	btrfs_free_path(path);

	/* step 4: commit the transaction, which also unpins the blocks */
	ret = btrfs_commit_transaction(trans);
	if (ret)
		return ret;

	free_extent_buffer(log_root_tree->node);
	log_root_tree->log_root = NULL;
	clear_bit(BTRFS_FS_LOG_RECOVERING, &fs_info->flags);
	kfree(log_root_tree);

	return 0;
error:
	if (wc.trans)
		btrfs_end_transaction(wc.trans);
	btrfs_free_path(path);
	return ret;
}

/*
 * there are some corner cases where we want to force a full
 * commit instead of allowing a directory to be logged.
 *
 * They revolve around files there were unlinked from the directory, and
 * this function updates the parent directory so that a full commit is
 * properly done if it is fsync'd later after the unlinks are done.
 *
 * Must be called before the unlink operations (updates to the subvolume tree,
 * inodes, etc) are done.
 */
void btrfs_record_unlink_dir(struct btrfs_trans_handle *trans,
			     struct inode *dir, struct inode *inode,
			     int for_rename)
{
	/*
	 * when we're logging a file, if it hasn't been renamed
	 * or unlinked, and its inode is fully committed on disk,
	 * we don't have to worry about walking up the directory chain
	 * to log its parents.
	 *
	 * So, we use the last_unlink_trans field to put this transid
	 * into the file.  When the file is logged we check it and
	 * don't log the parents if the file is fully on disk.
	 */
	mutex_lock(&BTRFS_I(inode)->log_mutex);
	BTRFS_I(inode)->last_unlink_trans = trans->transid;
	mutex_unlock(&BTRFS_I(inode)->log_mutex);

	/*
	 * if this directory was already logged any new
	 * names for this file/dir will get recorded
	 */
	smp_mb();
	if (BTRFS_I(dir)->logged_trans == trans->transid)
		return;

	/*
	 * if the inode we're about to unlink was logged,
	 * the log will be properly updated for any new names
	 */
	if (BTRFS_I(inode)->logged_trans == trans->transid)
		return;

	/*
	 * when renaming files across directories, if the directory
	 * there we're unlinking from gets fsync'd later on, there's
	 * no way to find the destination directory later and fsync it
	 * properly.  So, we have to be conservative and force commits
	 * so the new name gets discovered.
	 */
	if (for_rename)
		goto record;

	/* we can safely do the unlink without any special recording */
	return;

record:
	mutex_lock(&BTRFS_I(dir)->log_mutex);
	BTRFS_I(dir)->last_unlink_trans = trans->transid;
	mutex_unlock(&BTRFS_I(dir)->log_mutex);
}

/*
 * Make sure that if someone attempts to fsync the parent directory of a deleted
 * snapshot, it ends up triggering a transaction commit. This is to guarantee
 * that after replaying the log tree of the parent directory's root we will not
 * see the snapshot anymore and at log replay time we will not see any log tree
 * corresponding to the deleted snapshot's root, which could lead to replaying
 * it after replaying the log tree of the parent directory (which would replay
 * the snapshot delete operation).
 *
 * Must be called before the actual snapshot destroy operation (updates to the
 * parent root and tree of tree roots trees, etc) are done.
 */
void btrfs_record_snapshot_destroy(struct btrfs_trans_handle *trans,
				   struct inode *dir)
{
	mutex_lock(&BTRFS_I(dir)->log_mutex);
	BTRFS_I(dir)->last_unlink_trans = trans->transid;
	mutex_unlock(&BTRFS_I(dir)->log_mutex);
}

/*
 * Call this after adding a new name for a file and it will properly
 * update the log to reflect the new name.
 *
 * It will return zero if all goes well, and it will return 1 if a
 * full transaction commit is required.
 */
int btrfs_log_new_name(struct btrfs_trans_handle *trans,
			struct inode *inode, struct inode *old_dir,
			struct dentry *parent)
{
	struct btrfs_fs_info *fs_info = btrfs_sb(inode->i_sb);
	struct btrfs_root * root = BTRFS_I(inode)->root;

	/*
	 * this will force the logging code to walk the dentry chain
	 * up for the file
	 */
	if (S_ISREG(inode->i_mode))
		BTRFS_I(inode)->last_unlink_trans = trans->transid;

	/*
	 * if this inode hasn't been logged and directory we're renaming it
	 * from hasn't been logged, we don't need to log it
	 */
	if (BTRFS_I(inode)->logged_trans <=
	    fs_info->last_trans_committed &&
	    (!old_dir || BTRFS_I(old_dir)->logged_trans <=
		    fs_info->last_trans_committed))
		return 0;

	return btrfs_log_inode_parent(trans, root, inode, parent, 0,
				      LLONG_MAX, 1, NULL);
}
<|MERGE_RESOLUTION|>--- conflicted
+++ resolved
@@ -5231,12 +5231,7 @@
 				continue;
 
 			btrfs_release_path(path);
-<<<<<<< HEAD
-			di_inode = btrfs_iget(root->fs_info->sb, &di_key,
-					      root, NULL);
-=======
 			di_inode = btrfs_iget(fs_info->sb, &di_key, root, NULL);
->>>>>>> a062067a
 			if (IS_ERR(di_inode)) {
 				ret = PTR_ERR(di_inode);
 				goto next_dir_inode;
