--- conflicted
+++ resolved
@@ -3122,13 +3122,6 @@
 	if (ret < 0)
 		goto out;
 
-<<<<<<< HEAD
-	fs_path_reset(name);
-	to_path = name;
-	name = NULL;
-
-	sctx->send_progress = sctx->cur_ino + 1;
-=======
 	sctx->send_progress = sctx->cur_ino + 1;
 	ret = path_loop(sctx, name, pm->ino, pm->gen, &ancestor);
 	if (ret) {
@@ -3148,7 +3141,6 @@
 	fs_path_reset(name);
 	to_path = name;
 	name = NULL;
->>>>>>> 1ebcafff
 	ret = get_cur_path(sctx, pm->ino, pm->gen, to_path);
 	if (ret < 0)
 		goto out;
