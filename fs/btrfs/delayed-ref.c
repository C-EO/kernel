/*
 * Copyright (C) 2009 Oracle.  All rights reserved.
 *
 * This program is free software; you can redistribute it and/or
 * modify it under the terms of the GNU General Public
 * License v2 as published by the Free Software Foundation.
 *
 * This program is distributed in the hope that it will be useful,
 * but WITHOUT ANY WARRANTY; without even the implied warranty of
 * MERCHANTABILITY or FITNESS FOR A PARTICULAR PURPOSE.  See the GNU
 * General Public License for more details.
 *
 * You should have received a copy of the GNU General Public
 * License along with this program; if not, write to the
 * Free Software Foundation, Inc., 59 Temple Place - Suite 330,
 * Boston, MA 021110-1307, USA.
 */

#include <linux/sched.h>
#include <linux/slab.h>
#include <linux/sort.h>
#include "ctree.h"
#include "delayed-ref.h"
#include "transaction.h"
#include "qgroup.h"

struct kmem_cache *btrfs_delayed_ref_head_cachep;
struct kmem_cache *btrfs_delayed_tree_ref_cachep;
struct kmem_cache *btrfs_delayed_data_ref_cachep;
struct kmem_cache *btrfs_delayed_extent_op_cachep;
/*
 * delayed back reference update tracking.  For subvolume trees
 * we queue up extent allocations and backref maintenance for
 * delayed processing.   This avoids deep call chains where we
 * add extents in the middle of btrfs_search_slot, and it allows
 * us to buffer up frequently modified backrefs in an rb tree instead
 * of hammering updates on the extent allocation tree.
 */

/*
 * compare two delayed tree backrefs with same bytenr and type
 */
static int comp_tree_refs(struct btrfs_delayed_tree_ref *ref2,
			  struct btrfs_delayed_tree_ref *ref1, int type)
{
	if (type == BTRFS_TREE_BLOCK_REF_KEY) {
		if (ref1->root < ref2->root)
			return -1;
		if (ref1->root > ref2->root)
			return 1;
	} else {
		if (ref1->parent < ref2->parent)
			return -1;
		if (ref1->parent > ref2->parent)
			return 1;
	}
	return 0;
}

/*
 * compare two delayed data backrefs with same bytenr and type
 */
static int comp_data_refs(struct btrfs_delayed_data_ref *ref2,
			  struct btrfs_delayed_data_ref *ref1)
{
	if (ref1->node.type == BTRFS_EXTENT_DATA_REF_KEY) {
		if (ref1->root < ref2->root)
			return -1;
		if (ref1->root > ref2->root)
			return 1;
		if (ref1->objectid < ref2->objectid)
			return -1;
		if (ref1->objectid > ref2->objectid)
			return 1;
		if (ref1->offset < ref2->offset)
			return -1;
		if (ref1->offset > ref2->offset)
			return 1;
	} else {
		if (ref1->parent < ref2->parent)
			return -1;
		if (ref1->parent > ref2->parent)
			return 1;
	}
	return 0;
}

/* insert a new ref to head ref rbtree */
static struct btrfs_delayed_ref_head *htree_insert(struct rb_root *root,
						   struct rb_node *node)
{
	struct rb_node **p = &root->rb_node;
	struct rb_node *parent_node = NULL;
	struct btrfs_delayed_ref_head *entry;
	struct btrfs_delayed_ref_head *ins;
	u64 bytenr;

	ins = rb_entry(node, struct btrfs_delayed_ref_head, href_node);
	bytenr = ins->node.bytenr;
	while (*p) {
		parent_node = *p;
		entry = rb_entry(parent_node, struct btrfs_delayed_ref_head,
				 href_node);

		if (bytenr < entry->node.bytenr)
			p = &(*p)->rb_left;
		else if (bytenr > entry->node.bytenr)
			p = &(*p)->rb_right;
		else
			return entry;
	}

	rb_link_node(node, parent_node, p);
	rb_insert_color(node, root);
	return NULL;
}

/*
 * find an head entry based on bytenr. This returns the delayed ref
 * head if it was able to find one, or NULL if nothing was in that spot.
 * If return_bigger is given, the next bigger entry is returned if no exact
 * match is found.
 */
static struct btrfs_delayed_ref_head *
find_ref_head(struct rb_root *root, u64 bytenr,
	      int return_bigger)
{
	struct rb_node *n;
	struct btrfs_delayed_ref_head *entry;

	n = root->rb_node;
	entry = NULL;
	while (n) {
		entry = rb_entry(n, struct btrfs_delayed_ref_head, href_node);

		if (bytenr < entry->node.bytenr)
			n = n->rb_left;
		else if (bytenr > entry->node.bytenr)
			n = n->rb_right;
		else
			return entry;
	}
	if (entry && return_bigger) {
		if (bytenr > entry->node.bytenr) {
			n = rb_next(&entry->href_node);
			if (!n)
				n = rb_first(root);
			entry = rb_entry(n, struct btrfs_delayed_ref_head,
					 href_node);
			return entry;
		}
		return entry;
	}
	return NULL;
}

int btrfs_delayed_ref_lock(struct btrfs_trans_handle *trans,
			   struct btrfs_delayed_ref_head *head)
{
	struct btrfs_delayed_ref_root *delayed_refs;

	delayed_refs = &trans->transaction->delayed_refs;
	assert_spin_locked(&delayed_refs->lock);
	if (mutex_trylock(&head->mutex))
		return 0;

	atomic_inc(&head->node.refs);
	spin_unlock(&delayed_refs->lock);

	mutex_lock(&head->mutex);
	spin_lock(&delayed_refs->lock);
	if (!head->node.in_tree) {
		mutex_unlock(&head->mutex);
		btrfs_put_delayed_ref(&head->node);
		return -EAGAIN;
	}
	btrfs_put_delayed_ref(&head->node);
	return 0;
}

static inline void drop_delayed_ref(struct btrfs_trans_handle *trans,
				    struct btrfs_delayed_ref_root *delayed_refs,
				    struct btrfs_delayed_ref_head *head,
				    struct btrfs_delayed_ref_node *ref)
{
	if (btrfs_delayed_ref_is_head(ref)) {
		head = btrfs_delayed_node_to_head(ref);
		rb_erase(&head->href_node, &delayed_refs->href_root);
	} else {
		assert_spin_locked(&head->lock);
		list_del(&ref->list);
	}
	ref->in_tree = 0;
	btrfs_put_delayed_ref(ref);
	atomic_dec(&delayed_refs->num_entries);
	if (trans->delayed_ref_updates)
		trans->delayed_ref_updates--;
}

static bool merge_ref(struct btrfs_trans_handle *trans,
		      struct btrfs_delayed_ref_root *delayed_refs,
		      struct btrfs_delayed_ref_head *head,
		      struct btrfs_delayed_ref_node *ref,
		      u64 seq)
{
	struct btrfs_delayed_ref_node *next;
	bool done = false;

	next = list_first_entry(&head->ref_list, struct btrfs_delayed_ref_node,
				list);
	while (!done && &next->list != &head->ref_list) {
		int mod;
		struct btrfs_delayed_ref_node *next2;

		next2 = list_next_entry(next, list);

		if (next == ref)
			goto next;

		if (seq && next->seq >= seq)
			goto next;

		if (next->type != ref->type)
			goto next;

		if ((ref->type == BTRFS_TREE_BLOCK_REF_KEY ||
		     ref->type == BTRFS_SHARED_BLOCK_REF_KEY) &&
		    comp_tree_refs(btrfs_delayed_node_to_tree_ref(ref),
				   btrfs_delayed_node_to_tree_ref(next),
				   ref->type))
			goto next;
		if ((ref->type == BTRFS_EXTENT_DATA_REF_KEY ||
		     ref->type == BTRFS_SHARED_DATA_REF_KEY) &&
		    comp_data_refs(btrfs_delayed_node_to_data_ref(ref),
				   btrfs_delayed_node_to_data_ref(next)))
			goto next;

		if (ref->action == next->action) {
			mod = next->ref_mod;
		} else {
			if (ref->ref_mod < next->ref_mod) {
				swap(ref, next);
				done = true;
			}
			mod = -next->ref_mod;
		}

		drop_delayed_ref(trans, delayed_refs, head, next);
		ref->ref_mod += mod;
		if (ref->ref_mod == 0) {
			drop_delayed_ref(trans, delayed_refs, head, ref);
			done = true;
		} else {
			/*
			 * Can't have multiples of the same ref on a tree block.
			 */
			WARN_ON(ref->type == BTRFS_TREE_BLOCK_REF_KEY ||
				ref->type == BTRFS_SHARED_BLOCK_REF_KEY);
		}
next:
		next = next2;
	}

	return done;
}

void btrfs_merge_delayed_refs(struct btrfs_trans_handle *trans,
			      struct btrfs_fs_info *fs_info,
			      struct btrfs_delayed_ref_root *delayed_refs,
			      struct btrfs_delayed_ref_head *head)
{
	struct btrfs_delayed_ref_node *ref;
	u64 seq = 0;

	assert_spin_locked(&head->lock);

	if (list_empty(&head->ref_list))
		return;

	/* We don't have too many refs to merge for data. */
	if (head->is_data)
		return;

	spin_lock(&fs_info->tree_mod_seq_lock);
	if (!list_empty(&fs_info->tree_mod_seq_list)) {
		struct seq_list *elem;

		elem = list_first_entry(&fs_info->tree_mod_seq_list,
					struct seq_list, list);
		seq = elem->seq;
	}
	spin_unlock(&fs_info->tree_mod_seq_lock);

	ref = list_first_entry(&head->ref_list, struct btrfs_delayed_ref_node,
			       list);
	while (&ref->list != &head->ref_list) {
		if (seq && ref->seq >= seq)
			goto next;

		if (merge_ref(trans, delayed_refs, head, ref, seq)) {
			if (list_empty(&head->ref_list))
				break;
			ref = list_first_entry(&head->ref_list,
					       struct btrfs_delayed_ref_node,
					       list);
			continue;
		}
next:
		ref = list_next_entry(ref, list);
	}
}

int btrfs_check_delayed_seq(struct btrfs_fs_info *fs_info,
			    struct btrfs_delayed_ref_root *delayed_refs,
			    u64 seq)
{
	struct seq_list *elem;
	int ret = 0;

	spin_lock(&fs_info->tree_mod_seq_lock);
	if (!list_empty(&fs_info->tree_mod_seq_list)) {
		elem = list_first_entry(&fs_info->tree_mod_seq_list,
					struct seq_list, list);
		if (seq >= elem->seq) {
			pr_debug("holding back delayed_ref %#x.%x, lowest is %#x.%x (%p)\n",
				 (u32)(seq >> 32), (u32)seq,
				 (u32)(elem->seq >> 32), (u32)elem->seq,
				 delayed_refs);
			ret = 1;
		}
	}

	spin_unlock(&fs_info->tree_mod_seq_lock);
	return ret;
}

struct btrfs_delayed_ref_head *
btrfs_select_ref_head(struct btrfs_trans_handle *trans)
{
	struct btrfs_delayed_ref_root *delayed_refs;
	struct btrfs_delayed_ref_head *head;
	u64 start;
	bool loop = false;

	delayed_refs = &trans->transaction->delayed_refs;

again:
	start = delayed_refs->run_delayed_start;
	head = find_ref_head(&delayed_refs->href_root, start, 1);
	if (!head && !loop) {
		delayed_refs->run_delayed_start = 0;
		start = 0;
		loop = true;
		head = find_ref_head(&delayed_refs->href_root, start, 1);
		if (!head)
			return NULL;
	} else if (!head && loop) {
		return NULL;
	}

	while (head->processing) {
		struct rb_node *node;

		node = rb_next(&head->href_node);
		if (!node) {
			if (loop)
				return NULL;
			delayed_refs->run_delayed_start = 0;
			start = 0;
			loop = true;
			goto again;
		}
		head = rb_entry(node, struct btrfs_delayed_ref_head,
				href_node);
	}

	head->processing = 1;
	WARN_ON(delayed_refs->num_heads_ready == 0);
	delayed_refs->num_heads_ready--;
	delayed_refs->run_delayed_start = head->node.bytenr +
		head->node.num_bytes;
	return head;
}

/*
 * Helper to insert the ref_node to the tail or merge with tail.
 *
 * Return 0 for insert.
 * Return >0 for merge.
 */
static int
add_delayed_ref_tail_merge(struct btrfs_trans_handle *trans,
			   struct btrfs_delayed_ref_root *root,
			   struct btrfs_delayed_ref_head *href,
			   struct btrfs_delayed_ref_node *ref)
{
	struct btrfs_delayed_ref_node *exist;
	int mod;
	int ret = 0;

	spin_lock(&href->lock);
	/* Check whether we can merge the tail node with ref */
	if (list_empty(&href->ref_list))
		goto add_tail;
	exist = list_entry(href->ref_list.prev, struct btrfs_delayed_ref_node,
			   list);
	/* No need to compare bytenr nor is_head */
	if (exist->type != ref->type || exist->seq != ref->seq)
		goto add_tail;

	if ((exist->type == BTRFS_TREE_BLOCK_REF_KEY ||
	     exist->type == BTRFS_SHARED_BLOCK_REF_KEY) &&
	    comp_tree_refs(btrfs_delayed_node_to_tree_ref(exist),
			   btrfs_delayed_node_to_tree_ref(ref),
			   ref->type))
		goto add_tail;
	if ((exist->type == BTRFS_EXTENT_DATA_REF_KEY ||
	     exist->type == BTRFS_SHARED_DATA_REF_KEY) &&
	    comp_data_refs(btrfs_delayed_node_to_data_ref(exist),
			   btrfs_delayed_node_to_data_ref(ref)))
		goto add_tail;

	/* Now we are sure we can merge */
	ret = 1;
	if (exist->action == ref->action) {
		mod = ref->ref_mod;
	} else {
		/* Need to change action */
		if (exist->ref_mod < ref->ref_mod) {
			exist->action = ref->action;
			mod = -exist->ref_mod;
			exist->ref_mod = ref->ref_mod;
		} else
			mod = -ref->ref_mod;
	}
	exist->ref_mod += mod;

	/* remove existing tail if its ref_mod is zero */
	if (exist->ref_mod == 0)
		drop_delayed_ref(trans, root, href, exist);
	spin_unlock(&href->lock);
	return ret;

add_tail:
	list_add_tail(&ref->list, &href->ref_list);
	atomic_inc(&root->num_entries);
	trans->delayed_ref_updates++;
	spin_unlock(&href->lock);
	return ret;
}

/*
 * helper function to update the accounting in the head ref
 * existing and update must have the same bytenr
 */
static noinline void
update_existing_head_ref(struct btrfs_delayed_ref_root *delayed_refs,
			 struct btrfs_delayed_ref_node *existing,
			 struct btrfs_delayed_ref_node *update)
{
	struct btrfs_delayed_ref_head *existing_ref;
	struct btrfs_delayed_ref_head *ref;
	int old_ref_mod;

	existing_ref = btrfs_delayed_node_to_head(existing);
	ref = btrfs_delayed_node_to_head(update);
	BUG_ON(existing_ref->is_data != ref->is_data);

	spin_lock(&existing_ref->lock);
	if (ref->must_insert_reserved) {
		/* if the extent was freed and then
		 * reallocated before the delayed ref
		 * entries were processed, we can end up
		 * with an existing head ref without
		 * the must_insert_reserved flag set.
		 * Set it again here
		 */
		existing_ref->must_insert_reserved = ref->must_insert_reserved;

		/*
		 * update the num_bytes so we make sure the accounting
		 * is done correctly
		 */
		existing->num_bytes = update->num_bytes;

	}

	if (ref->extent_op) {
		if (!existing_ref->extent_op) {
			existing_ref->extent_op = ref->extent_op;
		} else {
			if (ref->extent_op->update_key) {
				memcpy(&existing_ref->extent_op->key,
				       &ref->extent_op->key,
				       sizeof(ref->extent_op->key));
				existing_ref->extent_op->update_key = 1;
			}
			if (ref->extent_op->update_flags) {
				existing_ref->extent_op->flags_to_set |=
					ref->extent_op->flags_to_set;
				existing_ref->extent_op->update_flags = 1;
			}
			btrfs_free_delayed_extent_op(ref->extent_op);
		}
	}
	/*
	 * update the reference mod on the head to reflect this new operation,
	 * only need the lock for this case cause we could be processing it
	 * currently, for refs we just added we know we're a-ok.
	 */
	old_ref_mod = existing_ref->total_ref_mod;
	existing->ref_mod += update->ref_mod;
	existing_ref->total_ref_mod += update->ref_mod;

	/*
	 * If we are going to from a positive ref mod to a negative or vice
	 * versa we need to make sure to adjust pending_csums accordingly.
	 */
	if (existing_ref->is_data) {
		if (existing_ref->total_ref_mod >= 0 && old_ref_mod < 0)
			delayed_refs->pending_csums -= existing->num_bytes;
		if (existing_ref->total_ref_mod < 0 && old_ref_mod >= 0)
			delayed_refs->pending_csums += existing->num_bytes;
	}
	spin_unlock(&existing_ref->lock);
}

/*
 * helper function to actually insert a head node into the rbtree.
 * this does all the dirty work in terms of maintaining the correct
 * overall modification count.
 */
static noinline struct btrfs_delayed_ref_head *
add_delayed_ref_head(struct btrfs_fs_info *fs_info,
		     struct btrfs_trans_handle *trans,
		     struct btrfs_delayed_ref_node *ref,
		     struct btrfs_qgroup_extent_record *qrecord,
		     u64 bytenr, u64 num_bytes, u64 ref_root, u64 reserved,
		     int action, int is_data)
{
	struct btrfs_delayed_ref_head *existing;
	struct btrfs_delayed_ref_head *head_ref = NULL;
	struct btrfs_delayed_ref_root *delayed_refs;
	struct btrfs_qgroup_extent_record *qexisting;
	int count_mod = 1;
	int must_insert_reserved = 0;

	/* If reserved is provided, it must be a data extent. */
	BUG_ON(!is_data && reserved);

	/*
	 * the head node stores the sum of all the mods, so dropping a ref
	 * should drop the sum in the head node by one.
	 */
	if (action == BTRFS_UPDATE_DELAYED_HEAD)
		count_mod = 0;
	else if (action == BTRFS_DROP_DELAYED_REF)
		count_mod = -1;

	/*
	 * BTRFS_ADD_DELAYED_EXTENT means that we need to update
	 * the reserved accounting when the extent is finally added, or
	 * if a later modification deletes the delayed ref without ever
	 * inserting the extent into the extent allocation tree.
	 * ref->must_insert_reserved is the flag used to record
	 * that accounting mods are required.
	 *
	 * Once we record must_insert_reserved, switch the action to
	 * BTRFS_ADD_DELAYED_REF because other special casing is not required.
	 */
	if (action == BTRFS_ADD_DELAYED_EXTENT)
		must_insert_reserved = 1;
	else
		must_insert_reserved = 0;

	delayed_refs = &trans->transaction->delayed_refs;

	/* first set the basic ref node struct up */
	atomic_set(&ref->refs, 1);
	ref->bytenr = bytenr;
	ref->num_bytes = num_bytes;
	ref->ref_mod = count_mod;
	ref->type  = 0;
	ref->action  = 0;
	ref->is_head = 1;
	ref->in_tree = 1;
	ref->seq = 0;

	head_ref = btrfs_delayed_node_to_head(ref);
	head_ref->must_insert_reserved = must_insert_reserved;
	head_ref->is_data = is_data;
	INIT_LIST_HEAD(&head_ref->ref_list);
	head_ref->processing = 0;
	head_ref->total_ref_mod = count_mod;
	head_ref->qgroup_reserved = 0;
	head_ref->qgroup_ref_root = 0;

	/* Record qgroup extent info if provided */
	if (qrecord) {
		if (ref_root && reserved) {
			head_ref->qgroup_ref_root = ref_root;
			head_ref->qgroup_reserved = reserved;
		}

		qrecord->bytenr = bytenr;
		qrecord->num_bytes = num_bytes;
		qrecord->old_roots = NULL;

		qexisting = btrfs_qgroup_insert_dirty_extent(delayed_refs,
							     qrecord);
		if (qexisting)
			kfree(qrecord);
	}

	spin_lock_init(&head_ref->lock);
	mutex_init(&head_ref->mutex);

	trace_add_delayed_ref_head(ref, head_ref, action);

	existing = htree_insert(&delayed_refs->href_root,
				&head_ref->href_node);
	if (existing) {
		WARN_ON(ref_root && reserved && existing->qgroup_ref_root
			&& existing->qgroup_reserved);
		update_existing_head_ref(delayed_refs, &existing->node, ref);
		/*
		 * we've updated the existing ref, free the newly
		 * allocated ref
		 */
		kmem_cache_free(btrfs_delayed_ref_head_cachep, head_ref);
		head_ref = existing;
	} else {
		if (is_data && count_mod < 0)
			delayed_refs->pending_csums += num_bytes;
		delayed_refs->num_heads++;
		delayed_refs->num_heads_ready++;
		atomic_inc(&delayed_refs->num_entries);
		trans->delayed_ref_updates++;
	}
	return head_ref;
}

/*
 * helper to insert a delayed tree ref into the rbtree.
 */
static noinline void
add_delayed_tree_ref(struct btrfs_fs_info *fs_info,
		     struct btrfs_trans_handle *trans,
		     struct btrfs_delayed_ref_head *head_ref,
		     struct btrfs_delayed_ref_node *ref, u64 bytenr,
		     u64 num_bytes, u64 parent, u64 ref_root, int level,
		     int action)
{
	struct btrfs_delayed_tree_ref *full_ref;
	struct btrfs_delayed_ref_root *delayed_refs;
	u64 seq = 0;
	int ret;

	if (action == BTRFS_ADD_DELAYED_EXTENT)
		action = BTRFS_ADD_DELAYED_REF;

	if (is_fstree(ref_root))
		seq = atomic64_read(&fs_info->tree_mod_seq);
	delayed_refs = &trans->transaction->delayed_refs;

	/* first set the basic ref node struct up */
	atomic_set(&ref->refs, 1);
	ref->bytenr = bytenr;
	ref->num_bytes = num_bytes;
	ref->ref_mod = 1;
	ref->action = action;
	ref->is_head = 0;
	ref->in_tree = 1;
	ref->seq = seq;

	full_ref = btrfs_delayed_node_to_tree_ref(ref);
	full_ref->parent = parent;
	full_ref->root = ref_root;
	if (parent)
		ref->type = BTRFS_SHARED_BLOCK_REF_KEY;
	else
		ref->type = BTRFS_TREE_BLOCK_REF_KEY;
	full_ref->level = level;

	trace_add_delayed_tree_ref(ref, full_ref, action);

	ret = add_delayed_ref_tail_merge(trans, delayed_refs, head_ref, ref);

	/*
	 * XXX: memory should be freed at the same level allocated.
	 * But bad practice is anywhere... Follow it now. Need cleanup.
	 */
	if (ret > 0)
		kmem_cache_free(btrfs_delayed_tree_ref_cachep, full_ref);
}

/*
 * helper to insert a delayed data ref into the rbtree.
 */
static noinline void
add_delayed_data_ref(struct btrfs_fs_info *fs_info,
		     struct btrfs_trans_handle *trans,
		     struct btrfs_delayed_ref_head *head_ref,
		     struct btrfs_delayed_ref_node *ref, u64 bytenr,
		     u64 num_bytes, u64 parent, u64 ref_root, u64 owner,
		     u64 offset, int action)
{
	struct btrfs_delayed_data_ref *full_ref;
	struct btrfs_delayed_ref_root *delayed_refs;
	u64 seq = 0;
	int ret;

	if (action == BTRFS_ADD_DELAYED_EXTENT)
		action = BTRFS_ADD_DELAYED_REF;

	delayed_refs = &trans->transaction->delayed_refs;

	if (is_fstree(ref_root))
		seq = atomic64_read(&fs_info->tree_mod_seq);

	/* first set the basic ref node struct up */
	atomic_set(&ref->refs, 1);
	ref->bytenr = bytenr;
	ref->num_bytes = num_bytes;
	ref->ref_mod = 1;
	ref->action = action;
	ref->is_head = 0;
	ref->in_tree = 1;
	ref->seq = seq;

	full_ref = btrfs_delayed_node_to_data_ref(ref);
	full_ref->parent = parent;
	full_ref->root = ref_root;
	if (parent)
		ref->type = BTRFS_SHARED_DATA_REF_KEY;
	else
		ref->type = BTRFS_EXTENT_DATA_REF_KEY;

	full_ref->objectid = owner;
	full_ref->offset = offset;

	trace_add_delayed_data_ref(ref, full_ref, action);

	ret = add_delayed_ref_tail_merge(trans, delayed_refs, head_ref, ref);

	if (ret > 0)
		kmem_cache_free(btrfs_delayed_data_ref_cachep, full_ref);
}

/*
 * add a delayed tree ref.  This does all of the accounting required
 * to make sure the delayed ref is eventually processed before this
 * transaction commits.
 */
int btrfs_add_delayed_tree_ref(struct btrfs_fs_info *fs_info,
			       struct btrfs_trans_handle *trans,
			       u64 bytenr, u64 num_bytes, u64 parent,
			       u64 ref_root,  int level, int action,
			       struct btrfs_delayed_extent_op *extent_op)
{
	struct btrfs_delayed_tree_ref *ref;
	struct btrfs_delayed_ref_head *head_ref;
	struct btrfs_delayed_ref_root *delayed_refs;
	struct btrfs_qgroup_extent_record *record = NULL;

	BUG_ON(extent_op && extent_op->is_data);
	ref = kmem_cache_alloc(btrfs_delayed_tree_ref_cachep, GFP_NOFS);
	if (!ref)
		return -ENOMEM;

	head_ref = kmem_cache_alloc(btrfs_delayed_ref_head_cachep, GFP_NOFS);
	if (!head_ref)
		goto free_ref;

	if (fs_info->quota_enabled && is_fstree(ref_root)) {
		record = kmalloc(sizeof(*record), GFP_NOFS);
		if (!record)
			goto free_head_ref;
	}

	head_ref->extent_op = extent_op;

	delayed_refs = &trans->transaction->delayed_refs;
	spin_lock(&delayed_refs->lock);

	/*
	 * insert both the head node and the new ref without dropping
	 * the spin lock
	 */
	head_ref = add_delayed_ref_head(fs_info, trans, &head_ref->node, record,
					bytenr, num_bytes, 0, 0, action, 0);

	add_delayed_tree_ref(fs_info, trans, head_ref, &ref->node, bytenr,
			     num_bytes, parent, ref_root, level, action);
	spin_unlock(&delayed_refs->lock);

	return 0;

free_head_ref:
	kmem_cache_free(btrfs_delayed_ref_head_cachep, head_ref);
free_ref:
	kmem_cache_free(btrfs_delayed_tree_ref_cachep, ref);

	return -ENOMEM;
}

/*
 * add a delayed data ref. it's similar to btrfs_add_delayed_tree_ref.
 */
int btrfs_add_delayed_data_ref(struct btrfs_fs_info *fs_info,
			       struct btrfs_trans_handle *trans,
			       u64 bytenr, u64 num_bytes,
			       u64 parent, u64 ref_root,
<<<<<<< HEAD
			       u64 owner, u64 offset, int action,
=======
			       u64 owner, u64 offset, u64 reserved, int action,
>>>>>>> daba514f
			       struct btrfs_delayed_extent_op *extent_op)
{
	struct btrfs_delayed_data_ref *ref;
	struct btrfs_delayed_ref_head *head_ref;
	struct btrfs_delayed_ref_root *delayed_refs;
	struct btrfs_qgroup_extent_record *record = NULL;

	BUG_ON(extent_op && !extent_op->is_data);
	ref = kmem_cache_alloc(btrfs_delayed_data_ref_cachep, GFP_NOFS);
	if (!ref)
		return -ENOMEM;

	head_ref = kmem_cache_alloc(btrfs_delayed_ref_head_cachep, GFP_NOFS);
	if (!head_ref) {
		kmem_cache_free(btrfs_delayed_data_ref_cachep, ref);
		return -ENOMEM;
	}

	if (fs_info->quota_enabled && is_fstree(ref_root)) {
		record = kmalloc(sizeof(*record), GFP_NOFS);
		if (!record) {
			kmem_cache_free(btrfs_delayed_data_ref_cachep, ref);
			kmem_cache_free(btrfs_delayed_ref_head_cachep,
					head_ref);
			return -ENOMEM;
		}
	}

	head_ref->extent_op = extent_op;

	delayed_refs = &trans->transaction->delayed_refs;
	spin_lock(&delayed_refs->lock);

	/*
	 * insert both the head node and the new ref without dropping
	 * the spin lock
	 */
	head_ref = add_delayed_ref_head(fs_info, trans, &head_ref->node, record,
					bytenr, num_bytes, ref_root, reserved,
					action, 1);

	add_delayed_data_ref(fs_info, trans, head_ref, &ref->node, bytenr,
				   num_bytes, parent, ref_root, owner, offset,
				   action);
	spin_unlock(&delayed_refs->lock);

	return 0;
}

int btrfs_add_delayed_qgroup_reserve(struct btrfs_fs_info *fs_info,
				     struct btrfs_trans_handle *trans,
				     u64 ref_root, u64 bytenr, u64 num_bytes)
{
	struct btrfs_delayed_ref_root *delayed_refs;
	struct btrfs_delayed_ref_head *ref_head;
	int ret = 0;

	if (!fs_info->quota_enabled || !is_fstree(ref_root))
		return 0;

	delayed_refs = &trans->transaction->delayed_refs;

	spin_lock(&delayed_refs->lock);
	ref_head = find_ref_head(&delayed_refs->href_root, bytenr, 0);
	if (!ref_head) {
		ret = -ENOENT;
		goto out;
	}
	WARN_ON(ref_head->qgroup_reserved || ref_head->qgroup_ref_root);
	ref_head->qgroup_ref_root = ref_root;
	ref_head->qgroup_reserved = num_bytes;
out:
	spin_unlock(&delayed_refs->lock);
	return ret;
}

int btrfs_add_delayed_extent_op(struct btrfs_fs_info *fs_info,
				struct btrfs_trans_handle *trans,
				u64 bytenr, u64 num_bytes,
				struct btrfs_delayed_extent_op *extent_op)
{
	struct btrfs_delayed_ref_head *head_ref;
	struct btrfs_delayed_ref_root *delayed_refs;

	head_ref = kmem_cache_alloc(btrfs_delayed_ref_head_cachep, GFP_NOFS);
	if (!head_ref)
		return -ENOMEM;

	head_ref->extent_op = extent_op;

	delayed_refs = &trans->transaction->delayed_refs;
	spin_lock(&delayed_refs->lock);

	add_delayed_ref_head(fs_info, trans, &head_ref->node, NULL, bytenr,
			     num_bytes, 0, 0, BTRFS_UPDATE_DELAYED_HEAD,
			     extent_op->is_data);

	spin_unlock(&delayed_refs->lock);
	return 0;
}

/*
 * this does a simple search for the head node for a given extent.
 * It must be called with the delayed ref spinlock held, and it returns
 * the head node if any where found, or NULL if not.
 */
struct btrfs_delayed_ref_head *
btrfs_find_delayed_ref_head(struct btrfs_trans_handle *trans, u64 bytenr)
{
	struct btrfs_delayed_ref_root *delayed_refs;

	delayed_refs = &trans->transaction->delayed_refs;
	return find_ref_head(&delayed_refs->href_root, bytenr, 0);
}

void btrfs_delayed_ref_exit(void)
{
	if (btrfs_delayed_ref_head_cachep)
		kmem_cache_destroy(btrfs_delayed_ref_head_cachep);
	if (btrfs_delayed_tree_ref_cachep)
		kmem_cache_destroy(btrfs_delayed_tree_ref_cachep);
	if (btrfs_delayed_data_ref_cachep)
		kmem_cache_destroy(btrfs_delayed_data_ref_cachep);
	if (btrfs_delayed_extent_op_cachep)
		kmem_cache_destroy(btrfs_delayed_extent_op_cachep);
}

int btrfs_delayed_ref_init(void)
{
	btrfs_delayed_ref_head_cachep = kmem_cache_create(
				"btrfs_delayed_ref_head",
				sizeof(struct btrfs_delayed_ref_head), 0,
				SLAB_RECLAIM_ACCOUNT | SLAB_MEM_SPREAD, NULL);
	if (!btrfs_delayed_ref_head_cachep)
		goto fail;

	btrfs_delayed_tree_ref_cachep = kmem_cache_create(
				"btrfs_delayed_tree_ref",
				sizeof(struct btrfs_delayed_tree_ref), 0,
				SLAB_RECLAIM_ACCOUNT | SLAB_MEM_SPREAD, NULL);
	if (!btrfs_delayed_tree_ref_cachep)
		goto fail;

	btrfs_delayed_data_ref_cachep = kmem_cache_create(
				"btrfs_delayed_data_ref",
				sizeof(struct btrfs_delayed_data_ref), 0,
				SLAB_RECLAIM_ACCOUNT | SLAB_MEM_SPREAD, NULL);
	if (!btrfs_delayed_data_ref_cachep)
		goto fail;

	btrfs_delayed_extent_op_cachep = kmem_cache_create(
				"btrfs_delayed_extent_op",
				sizeof(struct btrfs_delayed_extent_op), 0,
				SLAB_RECLAIM_ACCOUNT | SLAB_MEM_SPREAD, NULL);
	if (!btrfs_delayed_extent_op_cachep)
		goto fail;

	return 0;
fail:
	btrfs_delayed_ref_exit();
	return -ENOMEM;
}<|MERGE_RESOLUTION|>--- conflicted
+++ resolved
@@ -811,11 +811,7 @@
 			       struct btrfs_trans_handle *trans,
 			       u64 bytenr, u64 num_bytes,
 			       u64 parent, u64 ref_root,
-<<<<<<< HEAD
-			       u64 owner, u64 offset, int action,
-=======
 			       u64 owner, u64 offset, u64 reserved, int action,
->>>>>>> daba514f
 			       struct btrfs_delayed_extent_op *extent_op)
 {
 	struct btrfs_delayed_data_ref *ref;
