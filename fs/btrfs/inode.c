// SPDX-License-Identifier: GPL-2.0
/*
 * Copyright (C) 2007 Oracle.  All rights reserved.
 */

#include <crypto/hash.h>
#include <linux/kernel.h>
#include <linux/bio.h>
#include <linux/buffer_head.h>
#include <linux/file.h>
#include <linux/fs.h>
#include <linux/pagemap.h>
#include <linux/highmem.h>
#include <linux/time.h>
#include <linux/init.h>
#include <linux/string.h>
#include <linux/backing-dev.h>
#include <linux/writeback.h>
#include <linux/compat.h>
#include <linux/xattr.h>
#include <linux/posix_acl.h>
#include <linux/falloc.h>
#include <linux/slab.h>
#include <linux/ratelimit.h>
#include <linux/btrfs.h>
#include <linux/blkdev.h>
#include <linux/posix_acl_xattr.h>
#include <linux/uio.h>
#include <linux/magic.h>
#include <linux/iversion.h>
#include <linux/swap.h>
#include <linux/migrate.h>
#include <linux/sched/mm.h>
#include <asm/unaligned.h>
#include "misc.h"
#include "ctree.h"
#include "disk-io.h"
#include "transaction.h"
#include "btrfs_inode.h"
#include "print-tree.h"
#include "ordered-data.h"
#include "xattr.h"
#include "tree-log.h"
#include "volumes.h"
#include "compression.h"
#include "locking.h"
#include "free-space-cache.h"
#include "inode-map.h"
#include "props.h"
#include "qgroup.h"
#include "delalloc-space.h"
#include "block-group.h"
#include "space-info.h"

struct btrfs_iget_args {
	u64 ino;
	struct btrfs_root *root;
};

struct btrfs_dio_data {
	u64 reserve;
	u64 unsubmitted_oe_range_start;
	u64 unsubmitted_oe_range_end;
	int overwrite;
};

static const struct inode_operations btrfs_dir_inode_operations;
static const struct inode_operations btrfs_symlink_inode_operations;
static const struct inode_operations btrfs_special_inode_operations;
static const struct inode_operations btrfs_file_inode_operations;
static const struct address_space_operations btrfs_aops;
static const struct file_operations btrfs_dir_file_operations;
static const struct extent_io_ops btrfs_extent_io_ops;

static struct kmem_cache *btrfs_inode_cachep;
struct kmem_cache *btrfs_trans_handle_cachep;
struct kmem_cache *btrfs_path_cachep;
struct kmem_cache *btrfs_free_space_cachep;
struct kmem_cache *btrfs_free_space_bitmap_cachep;

static int btrfs_setsize(struct inode *inode, struct iattr *attr);
static int btrfs_truncate(struct inode *inode, bool skip_writeback);
static int btrfs_finish_ordered_io(struct btrfs_ordered_extent *ordered_extent);
static noinline int cow_file_range(struct btrfs_inode *inode,
				   struct page *locked_page,
				   u64 start, u64 end, int *page_started,
				   unsigned long *nr_written, int unlock);
static struct extent_map *create_io_em(struct btrfs_inode *inode, u64 start,
				       u64 len, u64 orig_start, u64 block_start,
				       u64 block_len, u64 orig_block_len,
				       u64 ram_bytes, int compress_type,
				       int type);

static void __endio_write_update_ordered(struct btrfs_inode *inode,
					 const u64 offset, const u64 bytes,
					 const bool uptodate);

/*
 * Cleanup all submitted ordered extents in specified range to handle errors
 * from the btrfs_run_delalloc_range() callback.
 *
 * NOTE: caller must ensure that when an error happens, it can not call
 * extent_clear_unlock_delalloc() to clear both the bits EXTENT_DO_ACCOUNTING
 * and EXTENT_DELALLOC simultaneously, because that causes the reserved metadata
 * to be released, which we want to happen only when finishing the ordered
 * extent (btrfs_finish_ordered_io()).
 */
static inline void btrfs_cleanup_ordered_extents(struct btrfs_inode *inode,
						 struct page *locked_page,
						 u64 offset, u64 bytes)
{
	unsigned long index = offset >> PAGE_SHIFT;
	unsigned long end_index = (offset + bytes - 1) >> PAGE_SHIFT;
	u64 page_start = page_offset(locked_page);
	u64 page_end = page_start + PAGE_SIZE - 1;

	struct page *page;

	while (index <= end_index) {
		page = find_get_page(inode->vfs_inode.i_mapping, index);
		index++;
		if (!page)
			continue;
		ClearPagePrivate2(page);
		put_page(page);
	}

	/*
	 * In case this page belongs to the delalloc range being instantiated
	 * then skip it, since the first page of a range is going to be
	 * properly cleaned up by the caller of run_delalloc_range
	 */
	if (page_start >= offset && page_end <= (offset + bytes - 1)) {
		offset += PAGE_SIZE;
		bytes -= PAGE_SIZE;
	}

	return __endio_write_update_ordered(inode, offset, bytes, false);
}

static int btrfs_dirty_inode(struct inode *inode);

#ifdef CONFIG_BTRFS_FS_RUN_SANITY_TESTS
void btrfs_test_inode_set_ops(struct inode *inode)
{
	BTRFS_I(inode)->io_tree.ops = &btrfs_extent_io_ops;
}
#endif

static int btrfs_init_inode_security(struct btrfs_trans_handle *trans,
				     struct inode *inode,  struct inode *dir,
				     const struct qstr *qstr)
{
	int err;

	err = btrfs_init_acl(trans, inode, dir);
	if (!err)
		err = btrfs_xattr_security_init(trans, inode, dir, qstr);
	return err;
}

/*
 * this does all the hard work for inserting an inline extent into
 * the btree.  The caller should have done a btrfs_drop_extents so that
 * no overlapping inline items exist in the btree
 */
static int insert_inline_extent(struct btrfs_trans_handle *trans,
				struct btrfs_path *path, int extent_inserted,
				struct btrfs_root *root, struct inode *inode,
				u64 start, size_t size, size_t compressed_size,
				int compress_type,
				struct page **compressed_pages)
{
	struct extent_buffer *leaf;
	struct page *page = NULL;
	char *kaddr;
	unsigned long ptr;
	struct btrfs_file_extent_item *ei;
	int ret;
	size_t cur_size = size;
	unsigned long offset;

	ASSERT((compressed_size > 0 && compressed_pages) ||
	       (compressed_size == 0 && !compressed_pages));

	if (compressed_size && compressed_pages)
		cur_size = compressed_size;

	inode_add_bytes(inode, size);

	if (!extent_inserted) {
		struct btrfs_key key;
		size_t datasize;

		key.objectid = btrfs_ino(BTRFS_I(inode));
		key.offset = start;
		key.type = BTRFS_EXTENT_DATA_KEY;

		datasize = btrfs_file_extent_calc_inline_size(cur_size);
		path->leave_spinning = 1;
		ret = btrfs_insert_empty_item(trans, root, path, &key,
					      datasize);
		if (ret)
			goto fail;
	}
	leaf = path->nodes[0];
	ei = btrfs_item_ptr(leaf, path->slots[0],
			    struct btrfs_file_extent_item);
	btrfs_set_file_extent_generation(leaf, ei, trans->transid);
	btrfs_set_file_extent_type(leaf, ei, BTRFS_FILE_EXTENT_INLINE);
	btrfs_set_file_extent_encryption(leaf, ei, 0);
	btrfs_set_file_extent_other_encoding(leaf, ei, 0);
	btrfs_set_file_extent_ram_bytes(leaf, ei, size);
	ptr = btrfs_file_extent_inline_start(ei);

	if (compress_type != BTRFS_COMPRESS_NONE) {
		struct page *cpage;
		int i = 0;
		while (compressed_size > 0) {
			cpage = compressed_pages[i];
			cur_size = min_t(unsigned long, compressed_size,
				       PAGE_SIZE);

			kaddr = kmap_atomic(cpage);
			write_extent_buffer(leaf, kaddr, ptr, cur_size);
			kunmap_atomic(kaddr);

			i++;
			ptr += cur_size;
			compressed_size -= cur_size;
		}
		btrfs_set_file_extent_compression(leaf, ei,
						  compress_type);
	} else {
		page = find_get_page(inode->i_mapping,
				     start >> PAGE_SHIFT);
		btrfs_set_file_extent_compression(leaf, ei, 0);
		kaddr = kmap_atomic(page);
		offset = offset_in_page(start);
		write_extent_buffer(leaf, kaddr + offset, ptr, size);
		kunmap_atomic(kaddr);
		put_page(page);
	}
	btrfs_mark_buffer_dirty(leaf);
	btrfs_release_path(path);

	/*
	 * We align size to sectorsize for inline extents just for simplicity
	 * sake.
	 */
	size = ALIGN(size, root->fs_info->sectorsize);
	ret = btrfs_inode_set_file_extent_range(BTRFS_I(inode), start, size);
	if (ret)
		goto fail;

	/*
	 * we're an inline extent, so nobody can
	 * extend the file past i_size without locking
	 * a page we already have locked.
	 *
	 * We must do any isize and inode updates
	 * before we unlock the pages.  Otherwise we
	 * could end up racing with unlink.
	 */
	BTRFS_I(inode)->disk_i_size = inode->i_size;
	ret = btrfs_update_inode(trans, root, inode);

fail:
	return ret;
}


/*
 * conditionally insert an inline extent into the file.  This
 * does the checks required to make sure the data is small enough
 * to fit as an inline extent.
 */
static noinline int cow_file_range_inline(struct btrfs_inode *inode, u64 start,
					  u64 end, size_t compressed_size,
					  int compress_type,
					  struct page **compressed_pages)
{
	struct btrfs_root *root = inode->root;
	struct btrfs_fs_info *fs_info = root->fs_info;
	struct btrfs_trans_handle *trans;
	u64 isize = i_size_read(&inode->vfs_inode);
	u64 actual_end = min(end + 1, isize);
	u64 inline_len = actual_end - start;
	u64 aligned_end = ALIGN(end, fs_info->sectorsize);
	u64 data_len = inline_len;
	int ret;
	struct btrfs_path *path;
	int extent_inserted = 0;
	u32 extent_item_size;

	if (compressed_size)
		data_len = compressed_size;

	if (start > 0 ||
	    actual_end > fs_info->sectorsize ||
	    data_len > BTRFS_MAX_INLINE_DATA_SIZE(fs_info) ||
	    (!compressed_size &&
	    (actual_end & (fs_info->sectorsize - 1)) == 0) ||
	    end + 1 < isize ||
	    data_len > fs_info->max_inline) {
		return 1;
	}

	path = btrfs_alloc_path();
	if (!path)
		return -ENOMEM;

	trans = btrfs_join_transaction(root);
	if (IS_ERR(trans)) {
		btrfs_free_path(path);
		return PTR_ERR(trans);
	}
	trans->block_rsv = &inode->block_rsv;

	if (compressed_size && compressed_pages)
		extent_item_size = btrfs_file_extent_calc_inline_size(
		   compressed_size);
	else
		extent_item_size = btrfs_file_extent_calc_inline_size(
		    inline_len);

	ret = __btrfs_drop_extents(trans, root, inode, path, start, aligned_end,
				   NULL, 1, 1, extent_item_size,
				   &extent_inserted);
	if (ret) {
		btrfs_abort_transaction(trans, ret);
		goto out;
	}

	if (isize > actual_end)
		inline_len = min_t(u64, isize, actual_end);
	ret = insert_inline_extent(trans, path, extent_inserted,
				   root, &inode->vfs_inode, start,
				   inline_len, compressed_size,
				   compress_type, compressed_pages);
	if (ret && ret != -ENOSPC) {
		btrfs_abort_transaction(trans, ret);
		goto out;
	} else if (ret == -ENOSPC) {
		ret = 1;
		goto out;
	}

	set_bit(BTRFS_INODE_NEEDS_FULL_SYNC, &inode->runtime_flags);
	btrfs_drop_extent_cache(inode, start, aligned_end - 1, 0);
out:
	/*
	 * Don't forget to free the reserved space, as for inlined extent
	 * it won't count as data extent, free them directly here.
	 * And at reserve time, it's always aligned to page size, so
	 * just free one page here.
	 */
	btrfs_qgroup_free_data(inode, NULL, 0, PAGE_SIZE);
	btrfs_free_path(path);
	btrfs_end_transaction(trans);
	return ret;
}

struct async_extent {
	u64 start;
	u64 ram_size;
	u64 compressed_size;
	struct page **pages;
	unsigned long nr_pages;
	int compress_type;
	struct list_head list;
};

struct async_chunk {
	struct inode *inode;
	struct page *locked_page;
	u64 start;
	u64 end;
	unsigned int write_flags;
	struct list_head extents;
	struct cgroup_subsys_state *blkcg_css;
	struct btrfs_work work;
	atomic_t *pending;
};

struct async_cow {
	/* Number of chunks in flight; must be first in the structure */
	atomic_t num_chunks;
	struct async_chunk chunks[];
};

static noinline int add_async_extent(struct async_chunk *cow,
				     u64 start, u64 ram_size,
				     u64 compressed_size,
				     struct page **pages,
				     unsigned long nr_pages,
				     int compress_type)
{
	struct async_extent *async_extent;

	async_extent = kmalloc(sizeof(*async_extent), GFP_NOFS);
	BUG_ON(!async_extent); /* -ENOMEM */
	async_extent->start = start;
	async_extent->ram_size = ram_size;
	async_extent->compressed_size = compressed_size;
	async_extent->pages = pages;
	async_extent->nr_pages = nr_pages;
	async_extent->compress_type = compress_type;
	list_add_tail(&async_extent->list, &cow->extents);
	return 0;
}

/*
 * Check if the inode has flags compatible with compression
 */
static inline bool inode_can_compress(struct btrfs_inode *inode)
{
	if (inode->flags & BTRFS_INODE_NODATACOW ||
	    inode->flags & BTRFS_INODE_NODATASUM)
		return false;
	return true;
}

/*
 * Check if the inode needs to be submitted to compression, based on mount
 * options, defragmentation, properties or heuristics.
 */
static inline int inode_need_compress(struct btrfs_inode *inode, u64 start,
				      u64 end)
{
	struct btrfs_fs_info *fs_info = inode->root->fs_info;

	if (!inode_can_compress(inode)) {
		WARN(IS_ENABLED(CONFIG_BTRFS_DEBUG),
			KERN_ERR "BTRFS: unexpected compression for ino %llu\n",
			btrfs_ino(inode));
		return 0;
	}
	/* force compress */
	if (btrfs_test_opt(fs_info, FORCE_COMPRESS))
		return 1;
	/* defrag ioctl */
	if (inode->defrag_compress)
		return 1;
	/* bad compression ratios */
	if (inode->flags & BTRFS_INODE_NOCOMPRESS)
		return 0;
	if (btrfs_test_opt(fs_info, COMPRESS) ||
	    inode->flags & BTRFS_INODE_COMPRESS ||
	    inode->prop_compress)
		return btrfs_compress_heuristic(&inode->vfs_inode, start, end);
	return 0;
}

static inline void inode_should_defrag(struct btrfs_inode *inode,
		u64 start, u64 end, u64 num_bytes, u64 small_write)
{
	/* If this is a small write inside eof, kick off a defrag */
	if (num_bytes < small_write &&
	    (start > 0 || end + 1 < inode->disk_i_size))
		btrfs_add_inode_defrag(NULL, inode);
}

/*
 * we create compressed extents in two phases.  The first
 * phase compresses a range of pages that have already been
 * locked (both pages and state bits are locked).
 *
 * This is done inside an ordered work queue, and the compression
 * is spread across many cpus.  The actual IO submission is step
 * two, and the ordered work queue takes care of making sure that
 * happens in the same order things were put onto the queue by
 * writepages and friends.
 *
 * If this code finds it can't get good compression, it puts an
 * entry onto the work queue to write the uncompressed bytes.  This
 * makes sure that both compressed inodes and uncompressed inodes
 * are written in the same order that the flusher thread sent them
 * down.
 */
static noinline int compress_file_range(struct async_chunk *async_chunk)
{
	struct inode *inode = async_chunk->inode;
	struct btrfs_fs_info *fs_info = btrfs_sb(inode->i_sb);
	u64 blocksize = fs_info->sectorsize;
	u64 start = async_chunk->start;
	u64 end = async_chunk->end;
	u64 actual_end;
	u64 i_size;
	int ret = 0;
	struct page **pages = NULL;
	unsigned long nr_pages;
	unsigned long total_compressed = 0;
	unsigned long total_in = 0;
	int i;
	int will_compress;
	int compress_type = fs_info->compress_type;
	int compressed_extents = 0;
	int redirty = 0;

	inode_should_defrag(BTRFS_I(inode), start, end, end - start + 1,
			SZ_16K);

	/*
	 * We need to save i_size before now because it could change in between
	 * us evaluating the size and assigning it.  This is because we lock and
	 * unlock the page in truncate and fallocate, and then modify the i_size
	 * later on.
	 *
	 * The barriers are to emulate READ_ONCE, remove that once i_size_read
	 * does that for us.
	 */
	barrier();
	i_size = i_size_read(inode);
	barrier();
	actual_end = min_t(u64, i_size, end + 1);
again:
	will_compress = 0;
	nr_pages = (end >> PAGE_SHIFT) - (start >> PAGE_SHIFT) + 1;
	BUILD_BUG_ON((BTRFS_MAX_COMPRESSED % PAGE_SIZE) != 0);
	nr_pages = min_t(unsigned long, nr_pages,
			BTRFS_MAX_COMPRESSED / PAGE_SIZE);

	/*
	 * we don't want to send crud past the end of i_size through
	 * compression, that's just a waste of CPU time.  So, if the
	 * end of the file is before the start of our current
	 * requested range of bytes, we bail out to the uncompressed
	 * cleanup code that can deal with all of this.
	 *
	 * It isn't really the fastest way to fix things, but this is a
	 * very uncommon corner.
	 */
	if (actual_end <= start)
		goto cleanup_and_bail_uncompressed;

	total_compressed = actual_end - start;

	/*
	 * skip compression for a small file range(<=blocksize) that
	 * isn't an inline extent, since it doesn't save disk space at all.
	 */
	if (total_compressed <= blocksize &&
	   (start > 0 || end + 1 < BTRFS_I(inode)->disk_i_size))
		goto cleanup_and_bail_uncompressed;

	total_compressed = min_t(unsigned long, total_compressed,
			BTRFS_MAX_UNCOMPRESSED);
	total_in = 0;
	ret = 0;

	/*
	 * we do compression for mount -o compress and when the
	 * inode has not been flagged as nocompress.  This flag can
	 * change at any time if we discover bad compression ratios.
	 */
	if (inode_need_compress(BTRFS_I(inode), start, end)) {
		WARN_ON(pages);
		pages = kcalloc(nr_pages, sizeof(struct page *), GFP_NOFS);
		if (!pages) {
			/* just bail out to the uncompressed code */
			nr_pages = 0;
			goto cont;
		}

		if (BTRFS_I(inode)->defrag_compress)
			compress_type = BTRFS_I(inode)->defrag_compress;
		else if (BTRFS_I(inode)->prop_compress)
			compress_type = BTRFS_I(inode)->prop_compress;

		/*
		 * we need to call clear_page_dirty_for_io on each
		 * page in the range.  Otherwise applications with the file
		 * mmap'd can wander in and change the page contents while
		 * we are compressing them.
		 *
		 * If the compression fails for any reason, we set the pages
		 * dirty again later on.
		 *
		 * Note that the remaining part is redirtied, the start pointer
		 * has moved, the end is the original one.
		 */
		if (!redirty) {
			extent_range_clear_dirty_for_io(inode, start, end);
			redirty = 1;
		}

		/* Compression level is applied here and only here */
		ret = btrfs_compress_pages(
			compress_type | (fs_info->compress_level << 4),
					   inode->i_mapping, start,
					   pages,
					   &nr_pages,
					   &total_in,
					   &total_compressed);

		if (!ret) {
			unsigned long offset = offset_in_page(total_compressed);
			struct page *page = pages[nr_pages - 1];
			char *kaddr;

			/* zero the tail end of the last page, we might be
			 * sending it down to disk
			 */
			if (offset) {
				kaddr = kmap_atomic(page);
				memset(kaddr + offset, 0,
				       PAGE_SIZE - offset);
				kunmap_atomic(kaddr);
			}
			will_compress = 1;
		}
	}
cont:
	if (start == 0) {
		/* lets try to make an inline extent */
		if (ret || total_in < actual_end) {
			/* we didn't compress the entire range, try
			 * to make an uncompressed inline extent.
			 */
			ret = cow_file_range_inline(BTRFS_I(inode), start, end,
						    0, BTRFS_COMPRESS_NONE,
						    NULL);
		} else {
			/* try making a compressed inline extent */
			ret = cow_file_range_inline(BTRFS_I(inode), start, end,
						    total_compressed,
						    compress_type, pages);
		}
		if (ret <= 0) {
			unsigned long clear_flags = EXTENT_DELALLOC |
				EXTENT_DELALLOC_NEW | EXTENT_DEFRAG |
				EXTENT_DO_ACCOUNTING;
			unsigned long page_error_op;

			page_error_op = ret < 0 ? PAGE_SET_ERROR : 0;

			/*
			 * inline extent creation worked or returned error,
			 * we don't need to create any more async work items.
			 * Unlock and free up our temp pages.
			 *
			 * We use DO_ACCOUNTING here because we need the
			 * delalloc_release_metadata to be done _after_ we drop
			 * our outstanding extent for clearing delalloc for this
			 * range.
			 */
			extent_clear_unlock_delalloc(BTRFS_I(inode), start, end,
						     NULL,
						     clear_flags,
						     PAGE_UNLOCK |
						     PAGE_CLEAR_DIRTY |
						     PAGE_SET_WRITEBACK |
						     page_error_op |
						     PAGE_END_WRITEBACK);

			/*
			 * Ensure we only free the compressed pages if we have
			 * them allocated, as we can still reach here with
			 * inode_need_compress() == false.
			 */
			if (pages) {
				for (i = 0; i < nr_pages; i++) {
					WARN_ON(pages[i]->mapping);
					put_page(pages[i]);
				}
				kfree(pages);
			}
			return 0;
		}
	}

	if (will_compress) {
		/*
		 * we aren't doing an inline extent round the compressed size
		 * up to a block size boundary so the allocator does sane
		 * things
		 */
		total_compressed = ALIGN(total_compressed, blocksize);

		/*
		 * one last check to make sure the compression is really a
		 * win, compare the page count read with the blocks on disk,
		 * compression must free at least one sector size
		 */
		total_in = ALIGN(total_in, PAGE_SIZE);
		if (total_compressed + blocksize <= total_in) {
			compressed_extents++;

			/*
			 * The async work queues will take care of doing actual
			 * allocation on disk for these compressed pages, and
			 * will submit them to the elevator.
			 */
			add_async_extent(async_chunk, start, total_in,
					total_compressed, pages, nr_pages,
					compress_type);

			if (start + total_in < end) {
				start += total_in;
				pages = NULL;
				cond_resched();
				goto again;
			}
			return compressed_extents;
		}
	}
	if (pages) {
		/*
		 * the compression code ran but failed to make things smaller,
		 * free any pages it allocated and our page pointer array
		 */
		for (i = 0; i < nr_pages; i++) {
			WARN_ON(pages[i]->mapping);
			put_page(pages[i]);
		}
		kfree(pages);
		pages = NULL;
		total_compressed = 0;
		nr_pages = 0;

		/* flag the file so we don't compress in the future */
		if (!btrfs_test_opt(fs_info, FORCE_COMPRESS) &&
		    !(BTRFS_I(inode)->prop_compress)) {
			BTRFS_I(inode)->flags |= BTRFS_INODE_NOCOMPRESS;
		}
	}
cleanup_and_bail_uncompressed:
	/*
	 * No compression, but we still need to write the pages in the file
	 * we've been given so far.  redirty the locked page if it corresponds
	 * to our extent and set things up for the async work queue to run
	 * cow_file_range to do the normal delalloc dance.
	 */
	if (async_chunk->locked_page &&
	    (page_offset(async_chunk->locked_page) >= start &&
	     page_offset(async_chunk->locked_page)) <= end) {
		__set_page_dirty_nobuffers(async_chunk->locked_page);
		/* unlocked later on in the async handlers */
	}

	if (redirty)
		extent_range_redirty_for_io(inode, start, end);
	add_async_extent(async_chunk, start, end - start + 1, 0, NULL, 0,
			 BTRFS_COMPRESS_NONE);
	compressed_extents++;

	return compressed_extents;
}

static void free_async_extent_pages(struct async_extent *async_extent)
{
	int i;

	if (!async_extent->pages)
		return;

	for (i = 0; i < async_extent->nr_pages; i++) {
		WARN_ON(async_extent->pages[i]->mapping);
		put_page(async_extent->pages[i]);
	}
	kfree(async_extent->pages);
	async_extent->nr_pages = 0;
	async_extent->pages = NULL;
}

/*
 * phase two of compressed writeback.  This is the ordered portion
 * of the code, which only gets called in the order the work was
 * queued.  We walk all the async extents created by compress_file_range
 * and send them down to the disk.
 */
static noinline void submit_compressed_extents(struct async_chunk *async_chunk)
{
	struct btrfs_inode *inode = BTRFS_I(async_chunk->inode);
	struct btrfs_fs_info *fs_info = inode->root->fs_info;
	struct async_extent *async_extent;
	u64 alloc_hint = 0;
	struct btrfs_key ins;
	struct extent_map *em;
	struct btrfs_root *root = inode->root;
	struct extent_io_tree *io_tree = &inode->io_tree;
	int ret = 0;

again:
	while (!list_empty(&async_chunk->extents)) {
		async_extent = list_entry(async_chunk->extents.next,
					  struct async_extent, list);
		list_del(&async_extent->list);

retry:
		lock_extent(io_tree, async_extent->start,
			    async_extent->start + async_extent->ram_size - 1);
		/* did the compression code fall back to uncompressed IO? */
		if (!async_extent->pages) {
			int page_started = 0;
			unsigned long nr_written = 0;

			/* allocate blocks */
			ret = cow_file_range(inode, async_chunk->locked_page,
					     async_extent->start,
					     async_extent->start +
					     async_extent->ram_size - 1,
					     &page_started, &nr_written, 0);

			/* JDM XXX */

			/*
			 * if page_started, cow_file_range inserted an
			 * inline extent and took care of all the unlocking
			 * and IO for us.  Otherwise, we need to submit
			 * all those pages down to the drive.
			 */
			if (!page_started && !ret)
				extent_write_locked_range(&inode->vfs_inode,
						  async_extent->start,
						  async_extent->start +
						  async_extent->ram_size - 1,
						  WB_SYNC_ALL);
			else if (ret && async_chunk->locked_page)
				unlock_page(async_chunk->locked_page);
			kfree(async_extent);
			cond_resched();
			continue;
		}

		ret = btrfs_reserve_extent(root, async_extent->ram_size,
					   async_extent->compressed_size,
					   async_extent->compressed_size,
					   0, alloc_hint, &ins, 1, 1);
		if (ret) {
			free_async_extent_pages(async_extent);

			if (ret == -ENOSPC) {
				unlock_extent(io_tree, async_extent->start,
					      async_extent->start +
					      async_extent->ram_size - 1);

				/*
				 * we need to redirty the pages if we decide to
				 * fallback to uncompressed IO, otherwise we
				 * will not submit these pages down to lower
				 * layers.
				 */
				extent_range_redirty_for_io(&inode->vfs_inode,
						async_extent->start,
						async_extent->start +
						async_extent->ram_size - 1);

				goto retry;
			}
			goto out_free;
		}
		/*
		 * here we're doing allocation and writeback of the
		 * compressed pages
		 */
		em = create_io_em(inode, async_extent->start,
				  async_extent->ram_size, /* len */
				  async_extent->start, /* orig_start */
				  ins.objectid, /* block_start */
				  ins.offset, /* block_len */
				  ins.offset, /* orig_block_len */
				  async_extent->ram_size, /* ram_bytes */
				  async_extent->compress_type,
				  BTRFS_ORDERED_COMPRESSED);
		if (IS_ERR(em))
			/* ret value is not necessary due to void function */
			goto out_free_reserve;
		free_extent_map(em);

		ret = btrfs_add_ordered_extent_compress(inode,
						async_extent->start,
						ins.objectid,
						async_extent->ram_size,
						ins.offset,
						BTRFS_ORDERED_COMPRESSED,
						async_extent->compress_type);
		if (ret) {
			btrfs_drop_extent_cache(inode, async_extent->start,
						async_extent->start +
						async_extent->ram_size - 1, 0);
			goto out_free_reserve;
		}
		btrfs_dec_block_group_reservations(fs_info, ins.objectid);

		/*
		 * clear dirty, set writeback and unlock the pages.
		 */
		extent_clear_unlock_delalloc(inode, async_extent->start,
				async_extent->start +
				async_extent->ram_size - 1,
				NULL, EXTENT_LOCKED | EXTENT_DELALLOC,
				PAGE_UNLOCK | PAGE_CLEAR_DIRTY |
				PAGE_SET_WRITEBACK);
		if (btrfs_submit_compressed_write(inode, async_extent->start,
				    async_extent->ram_size,
				    ins.objectid,
				    ins.offset, async_extent->pages,
				    async_extent->nr_pages,
				    async_chunk->write_flags,
				    async_chunk->blkcg_css)) {
			struct page *p = async_extent->pages[0];
			const u64 start = async_extent->start;
			const u64 end = start + async_extent->ram_size - 1;

			p->mapping = inode->vfs_inode.i_mapping;
			btrfs_writepage_endio_finish_ordered(p, start, end, 0);

			p->mapping = NULL;
			extent_clear_unlock_delalloc(inode, start, end, NULL, 0,
						     PAGE_END_WRITEBACK |
						     PAGE_SET_ERROR);
			free_async_extent_pages(async_extent);
		}
		alloc_hint = ins.objectid + ins.offset;
		kfree(async_extent);
		cond_resched();
	}
	return;
out_free_reserve:
	btrfs_dec_block_group_reservations(fs_info, ins.objectid);
	btrfs_free_reserved_extent(fs_info, ins.objectid, ins.offset, 1);
out_free:
	extent_clear_unlock_delalloc(inode, async_extent->start,
				     async_extent->start +
				     async_extent->ram_size - 1,
				     NULL, EXTENT_LOCKED | EXTENT_DELALLOC |
				     EXTENT_DELALLOC_NEW |
				     EXTENT_DEFRAG | EXTENT_DO_ACCOUNTING,
				     PAGE_UNLOCK | PAGE_CLEAR_DIRTY |
				     PAGE_SET_WRITEBACK | PAGE_END_WRITEBACK |
				     PAGE_SET_ERROR);
	free_async_extent_pages(async_extent);
	kfree(async_extent);
	goto again;
}

static u64 get_extent_allocation_hint(struct btrfs_inode *inode, u64 start,
				      u64 num_bytes)
{
	struct extent_map_tree *em_tree = &inode->extent_tree;
	struct extent_map *em;
	u64 alloc_hint = 0;

	read_lock(&em_tree->lock);
	em = search_extent_mapping(em_tree, start, num_bytes);
	if (em) {
		/*
		 * if block start isn't an actual block number then find the
		 * first block in this inode and use that as a hint.  If that
		 * block is also bogus then just don't worry about it.
		 */
		if (em->block_start >= EXTENT_MAP_LAST_BYTE) {
			free_extent_map(em);
			em = search_extent_mapping(em_tree, 0, 0);
			if (em && em->block_start < EXTENT_MAP_LAST_BYTE)
				alloc_hint = em->block_start;
			if (em)
				free_extent_map(em);
		} else {
			alloc_hint = em->block_start;
			free_extent_map(em);
		}
	}
	read_unlock(&em_tree->lock);

	return alloc_hint;
}

/*
 * when extent_io.c finds a delayed allocation range in the file,
 * the call backs end up in this code.  The basic idea is to
 * allocate extents on disk for the range, and create ordered data structs
 * in ram to track those extents.
 *
 * locked_page is the page that writepage had locked already.  We use
 * it to make sure we don't do extra locks or unlocks.
 *
 * *page_started is set to one if we unlock locked_page and do everything
 * required to start IO on it.  It may be clean and already done with
 * IO when we return.
 */
static noinline int cow_file_range(struct btrfs_inode *inode,
				   struct page *locked_page,
				   u64 start, u64 end, int *page_started,
				   unsigned long *nr_written, int unlock)
{
	struct btrfs_root *root = inode->root;
	struct btrfs_fs_info *fs_info = root->fs_info;
	u64 alloc_hint = 0;
	u64 num_bytes;
	unsigned long ram_size;
	u64 cur_alloc_size = 0;
	u64 min_alloc_size;
	u64 blocksize = fs_info->sectorsize;
	struct btrfs_key ins;
	struct extent_map *em;
	unsigned clear_bits;
	unsigned long page_ops;
	bool extent_reserved = false;
	int ret = 0;

	if (btrfs_is_free_space_inode(inode)) {
		WARN_ON_ONCE(1);
		ret = -EINVAL;
		goto out_unlock;
	}

	num_bytes = ALIGN(end - start + 1, blocksize);
	num_bytes = max(blocksize,  num_bytes);
	ASSERT(num_bytes <= btrfs_super_total_bytes(fs_info->super_copy));

	inode_should_defrag(inode, start, end, num_bytes, SZ_64K);

	if (start == 0) {
		/* lets try to make an inline extent */
		ret = cow_file_range_inline(inode, start, end, 0,
					    BTRFS_COMPRESS_NONE, NULL);
		if (ret == 0) {
			/*
			 * We use DO_ACCOUNTING here because we need the
			 * delalloc_release_metadata to be run _after_ we drop
			 * our outstanding extent for clearing delalloc for this
			 * range.
			 */
			extent_clear_unlock_delalloc(inode, start, end, NULL,
				     EXTENT_LOCKED | EXTENT_DELALLOC |
				     EXTENT_DELALLOC_NEW | EXTENT_DEFRAG |
				     EXTENT_DO_ACCOUNTING, PAGE_UNLOCK |
				     PAGE_CLEAR_DIRTY | PAGE_SET_WRITEBACK |
				     PAGE_END_WRITEBACK);
			*nr_written = *nr_written +
			     (end - start + PAGE_SIZE) / PAGE_SIZE;
			*page_started = 1;
			goto out;
		} else if (ret < 0) {
			goto out_unlock;
		}
	}

	alloc_hint = get_extent_allocation_hint(inode, start, num_bytes);
	btrfs_drop_extent_cache(inode, start, start + num_bytes - 1, 0);

	/*
	 * Relocation relies on the relocated extents to have exactly the same
	 * size as the original extents. Normally writeback for relocation data
	 * extents follows a NOCOW path because relocation preallocates the
	 * extents. However, due to an operation such as scrub turning a block
	 * group to RO mode, it may fallback to COW mode, so we must make sure
	 * an extent allocated during COW has exactly the requested size and can
	 * not be split into smaller extents, otherwise relocation breaks and
	 * fails during the stage where it updates the bytenr of file extent
	 * items.
	 */
	if (root->root_key.objectid == BTRFS_DATA_RELOC_TREE_OBJECTID)
		min_alloc_size = num_bytes;
	else
		min_alloc_size = fs_info->sectorsize;

	while (num_bytes > 0) {
		cur_alloc_size = num_bytes;
		ret = btrfs_reserve_extent(root, cur_alloc_size, cur_alloc_size,
					   min_alloc_size, 0, alloc_hint,
					   &ins, 1, 1);
		if (ret < 0)
			goto out_unlock;
		cur_alloc_size = ins.offset;
		extent_reserved = true;

		ram_size = ins.offset;
		em = create_io_em(inode, start, ins.offset, /* len */
				  start, /* orig_start */
				  ins.objectid, /* block_start */
				  ins.offset, /* block_len */
				  ins.offset, /* orig_block_len */
				  ram_size, /* ram_bytes */
				  BTRFS_COMPRESS_NONE, /* compress_type */
				  BTRFS_ORDERED_REGULAR /* type */);
		if (IS_ERR(em)) {
			ret = PTR_ERR(em);
			goto out_reserve;
		}
		free_extent_map(em);

		ret = btrfs_add_ordered_extent(inode, start, ins.objectid,
					       ram_size, cur_alloc_size, 0);
		if (ret)
			goto out_drop_extent_cache;

		if (root->root_key.objectid ==
		    BTRFS_DATA_RELOC_TREE_OBJECTID) {
			ret = btrfs_reloc_clone_csums(inode, start,
						      cur_alloc_size);
			/*
			 * Only drop cache here, and process as normal.
			 *
			 * We must not allow extent_clear_unlock_delalloc()
			 * at out_unlock label to free meta of this ordered
			 * extent, as its meta should be freed by
			 * btrfs_finish_ordered_io().
			 *
			 * So we must continue until @start is increased to
			 * skip current ordered extent.
			 */
			if (ret)
				btrfs_drop_extent_cache(inode, start,
						start + ram_size - 1, 0);
		}

		btrfs_dec_block_group_reservations(fs_info, ins.objectid);

		/* we're not doing compressed IO, don't unlock the first
		 * page (which the caller expects to stay locked), don't
		 * clear any dirty bits and don't set any writeback bits
		 *
		 * Do set the Private2 bit so we know this page was properly
		 * setup for writepage
		 */
		page_ops = unlock ? PAGE_UNLOCK : 0;
		page_ops |= PAGE_SET_PRIVATE2;

		extent_clear_unlock_delalloc(inode, start, start + ram_size - 1,
					     locked_page,
					     EXTENT_LOCKED | EXTENT_DELALLOC,
					     page_ops);
		if (num_bytes < cur_alloc_size)
			num_bytes = 0;
		else
			num_bytes -= cur_alloc_size;
		alloc_hint = ins.objectid + ins.offset;
		start += cur_alloc_size;
		extent_reserved = false;

		/*
		 * btrfs_reloc_clone_csums() error, since start is increased
		 * extent_clear_unlock_delalloc() at out_unlock label won't
		 * free metadata of current ordered extent, we're OK to exit.
		 */
		if (ret)
			goto out_unlock;
	}
out:
	return ret;

out_drop_extent_cache:
	btrfs_drop_extent_cache(inode, start, start + ram_size - 1, 0);
out_reserve:
	btrfs_dec_block_group_reservations(fs_info, ins.objectid);
	btrfs_free_reserved_extent(fs_info, ins.objectid, ins.offset, 1);
out_unlock:
	clear_bits = EXTENT_LOCKED | EXTENT_DELALLOC | EXTENT_DELALLOC_NEW |
		EXTENT_DEFRAG | EXTENT_CLEAR_META_RESV;
	page_ops = PAGE_UNLOCK | PAGE_CLEAR_DIRTY | PAGE_SET_WRITEBACK |
		PAGE_END_WRITEBACK;
	/*
	 * If we reserved an extent for our delalloc range (or a subrange) and
	 * failed to create the respective ordered extent, then it means that
	 * when we reserved the extent we decremented the extent's size from
	 * the data space_info's bytes_may_use counter and incremented the
	 * space_info's bytes_reserved counter by the same amount. We must make
	 * sure extent_clear_unlock_delalloc() does not try to decrement again
	 * the data space_info's bytes_may_use counter, therefore we do not pass
	 * it the flag EXTENT_CLEAR_DATA_RESV.
	 */
	if (extent_reserved) {
		extent_clear_unlock_delalloc(inode, start,
					     start + cur_alloc_size - 1,
					     locked_page,
					     clear_bits,
					     page_ops);
		start += cur_alloc_size;
		if (start >= end)
			goto out;
	}
	extent_clear_unlock_delalloc(inode, start, end, locked_page,
				     clear_bits | EXTENT_CLEAR_DATA_RESV,
				     page_ops);
	goto out;
}

/*
 * work queue call back to started compression on a file and pages
 */
static noinline void async_cow_start(struct btrfs_work *work)
{
	struct async_chunk *async_chunk;
	int compressed_extents;

	async_chunk = container_of(work, struct async_chunk, work);

	compressed_extents = compress_file_range(async_chunk);
	if (compressed_extents == 0) {
		btrfs_add_delayed_iput(async_chunk->inode);
		async_chunk->inode = NULL;
	}
}

/*
 * work queue call back to submit previously compressed pages
 */
static noinline void async_cow_submit(struct btrfs_work *work)
{
	struct async_chunk *async_chunk = container_of(work, struct async_chunk,
						     work);
	struct btrfs_fs_info *fs_info = btrfs_work_owner(work);
	unsigned long nr_pages;

	nr_pages = (async_chunk->end - async_chunk->start + PAGE_SIZE) >>
		PAGE_SHIFT;

	/* atomic_sub_return implies a barrier */
	if (atomic_sub_return(nr_pages, &fs_info->async_delalloc_pages) <
	    5 * SZ_1M)
		cond_wake_up_nomb(&fs_info->async_submit_wait);

	/*
	 * ->inode could be NULL if async_chunk_start has failed to compress,
	 * in which case we don't have anything to submit, yet we need to
	 * always adjust ->async_delalloc_pages as its paired with the init
	 * happening in cow_file_range_async
	 */
	if (async_chunk->inode)
		submit_compressed_extents(async_chunk);
}

static noinline void async_cow_free(struct btrfs_work *work)
{
	struct async_chunk *async_chunk;

	async_chunk = container_of(work, struct async_chunk, work);
	if (async_chunk->inode)
		btrfs_add_delayed_iput(async_chunk->inode);
	if (async_chunk->blkcg_css)
		css_put(async_chunk->blkcg_css);
	/*
	 * Since the pointer to 'pending' is at the beginning of the array of
	 * async_chunk's, freeing it ensures the whole array has been freed.
	 */
	if (atomic_dec_and_test(async_chunk->pending))
		kvfree(async_chunk->pending);
}

static int cow_file_range_async(struct btrfs_inode *inode,
				struct writeback_control *wbc,
				struct page *locked_page,
				u64 start, u64 end, int *page_started,
				unsigned long *nr_written)
{
	struct btrfs_fs_info *fs_info = inode->root->fs_info;
	struct cgroup_subsys_state *blkcg_css = wbc_blkcg_css(wbc);
	struct async_cow *ctx;
	struct async_chunk *async_chunk;
	unsigned long nr_pages;
	u64 cur_end;
	u64 num_chunks = DIV_ROUND_UP(end - start, SZ_512K);
	int i;
	bool should_compress;
	unsigned nofs_flag;
	const unsigned int write_flags = wbc_to_write_flags(wbc);

	unlock_extent(&inode->io_tree, start, end);

	if (inode->flags & BTRFS_INODE_NOCOMPRESS &&
	    !btrfs_test_opt(fs_info, FORCE_COMPRESS)) {
		num_chunks = 1;
		should_compress = false;
	} else {
		should_compress = true;
	}

	nofs_flag = memalloc_nofs_save();
	ctx = kvmalloc(struct_size(ctx, chunks, num_chunks), GFP_KERNEL);
	memalloc_nofs_restore(nofs_flag);

	if (!ctx) {
		unsigned clear_bits = EXTENT_LOCKED | EXTENT_DELALLOC |
			EXTENT_DELALLOC_NEW | EXTENT_DEFRAG |
			EXTENT_DO_ACCOUNTING;
		unsigned long page_ops = PAGE_UNLOCK | PAGE_CLEAR_DIRTY |
			PAGE_SET_WRITEBACK | PAGE_END_WRITEBACK |
			PAGE_SET_ERROR;

		extent_clear_unlock_delalloc(inode, start, end, locked_page,
					     clear_bits, page_ops);
		return -ENOMEM;
	}

	async_chunk = ctx->chunks;
	atomic_set(&ctx->num_chunks, num_chunks);

	for (i = 0; i < num_chunks; i++) {
		if (should_compress)
			cur_end = min(end, start + SZ_512K - 1);
		else
			cur_end = end;

		/*
		 * igrab is called higher up in the call chain, take only the
		 * lightweight reference for the callback lifetime
		 */
		ihold(&inode->vfs_inode);
		async_chunk[i].pending = &ctx->num_chunks;
		async_chunk[i].inode = &inode->vfs_inode;
		async_chunk[i].start = start;
		async_chunk[i].end = cur_end;
		async_chunk[i].write_flags = write_flags;
		INIT_LIST_HEAD(&async_chunk[i].extents);

		/*
		 * The locked_page comes all the way from writepage and its
		 * the original page we were actually given.  As we spread
		 * this large delalloc region across multiple async_chunk
		 * structs, only the first struct needs a pointer to locked_page
		 *
		 * This way we don't need racey decisions about who is supposed
		 * to unlock it.
		 */
		if (locked_page) {
			/*
			 * Depending on the compressibility, the pages might or
			 * might not go through async.  We want all of them to
			 * be accounted against wbc once.  Let's do it here
			 * before the paths diverge.  wbc accounting is used
			 * only for foreign writeback detection and doesn't
			 * need full accuracy.  Just account the whole thing
			 * against the first page.
			 */
			wbc_account_cgroup_owner(wbc, locked_page,
						 cur_end - start);
			async_chunk[i].locked_page = locked_page;
			locked_page = NULL;
		} else {
			async_chunk[i].locked_page = NULL;
		}

		if (blkcg_css != blkcg_root_css) {
			css_get(blkcg_css);
			async_chunk[i].blkcg_css = blkcg_css;
		} else {
			async_chunk[i].blkcg_css = NULL;
		}

		btrfs_init_work(&async_chunk[i].work, async_cow_start,
				async_cow_submit, async_cow_free);

		nr_pages = DIV_ROUND_UP(cur_end - start, PAGE_SIZE);
		atomic_add(nr_pages, &fs_info->async_delalloc_pages);

		btrfs_queue_work(fs_info->delalloc_workers, &async_chunk[i].work);

		*nr_written += nr_pages;
		start = cur_end + 1;
	}
	*page_started = 1;
	return 0;
}

static noinline int csum_exist_in_range(struct btrfs_fs_info *fs_info,
					u64 bytenr, u64 num_bytes)
{
	int ret;
	struct btrfs_ordered_sum *sums;
	LIST_HEAD(list);

	ret = btrfs_lookup_csums_range(fs_info->csum_root, bytenr,
				       bytenr + num_bytes - 1, &list, 0);
	if (ret == 0 && list_empty(&list))
		return 0;

	while (!list_empty(&list)) {
		sums = list_entry(list.next, struct btrfs_ordered_sum, list);
		list_del(&sums->list);
		kfree(sums);
	}
	if (ret < 0)
		return ret;
	return 1;
}

static int fallback_to_cow(struct btrfs_inode *inode, struct page *locked_page,
			   const u64 start, const u64 end,
			   int *page_started, unsigned long *nr_written)
{
	const bool is_space_ino = btrfs_is_free_space_inode(inode);
	const bool is_reloc_ino = (inode->root->root_key.objectid ==
				   BTRFS_DATA_RELOC_TREE_OBJECTID);
	const u64 range_bytes = end + 1 - start;
	struct extent_io_tree *io_tree = &inode->io_tree;
	u64 range_start = start;
	u64 count;

	/*
	 * If EXTENT_NORESERVE is set it means that when the buffered write was
	 * made we had not enough available data space and therefore we did not
	 * reserve data space for it, since we though we could do NOCOW for the
	 * respective file range (either there is prealloc extent or the inode
	 * has the NOCOW bit set).
	 *
	 * However when we need to fallback to COW mode (because for example the
	 * block group for the corresponding extent was turned to RO mode by a
	 * scrub or relocation) we need to do the following:
	 *
	 * 1) We increment the bytes_may_use counter of the data space info.
	 *    If COW succeeds, it allocates a new data extent and after doing
	 *    that it decrements the space info's bytes_may_use counter and
	 *    increments its bytes_reserved counter by the same amount (we do
	 *    this at btrfs_add_reserved_bytes()). So we need to increment the
	 *    bytes_may_use counter to compensate (when space is reserved at
	 *    buffered write time, the bytes_may_use counter is incremented);
	 *
	 * 2) We clear the EXTENT_NORESERVE bit from the range. We do this so
	 *    that if the COW path fails for any reason, it decrements (through
	 *    extent_clear_unlock_delalloc()) the bytes_may_use counter of the
	 *    data space info, which we incremented in the step above.
	 *
	 * If we need to fallback to cow and the inode corresponds to a free
	 * space cache inode or an inode of the data relocation tree, we must
	 * also increment bytes_may_use of the data space_info for the same
	 * reason. Space caches and relocated data extents always get a prealloc
	 * extent for them, however scrub or balance may have set the block
	 * group that contains that extent to RO mode and therefore force COW
	 * when starting writeback.
	 */
	count = count_range_bits(io_tree, &range_start, end, range_bytes,
				 EXTENT_NORESERVE, 0);
	if (count > 0 || is_space_ino || is_reloc_ino) {
		u64 bytes = count;
		struct btrfs_fs_info *fs_info = inode->root->fs_info;
		struct btrfs_space_info *sinfo = fs_info->data_sinfo;

		if (is_space_ino || is_reloc_ino)
			bytes = range_bytes;

		spin_lock(&sinfo->lock);
		btrfs_space_info_update_bytes_may_use(fs_info, sinfo, bytes);
		spin_unlock(&sinfo->lock);

		if (count > 0)
			clear_extent_bit(io_tree, start, end, EXTENT_NORESERVE,
					 0, 0, NULL);
	}

	return cow_file_range(inode, locked_page, start, end, page_started,
			      nr_written, 1);
}

/*
 * when nowcow writeback call back.  This checks for snapshots or COW copies
 * of the extents that exist in the file, and COWs the file as required.
 *
 * If no cow copies or snapshots exist, we write directly to the existing
 * blocks on disk
 */
static noinline int run_delalloc_nocow(struct btrfs_inode *inode,
				       struct page *locked_page,
				       const u64 start, const u64 end,
				       int *page_started, int force,
				       unsigned long *nr_written)
{
	struct btrfs_fs_info *fs_info = inode->root->fs_info;
	struct btrfs_root *root = inode->root;
	struct btrfs_path *path;
	u64 cow_start = (u64)-1;
	u64 cur_offset = start;
	int ret;
	bool check_prev = true;
	const bool freespace_inode = btrfs_is_free_space_inode(inode);
	u64 ino = btrfs_ino(inode);
	bool nocow = false;
	u64 disk_bytenr = 0;

	path = btrfs_alloc_path();
	if (!path) {
		extent_clear_unlock_delalloc(inode, start, end, locked_page,
					     EXTENT_LOCKED | EXTENT_DELALLOC |
					     EXTENT_DO_ACCOUNTING |
					     EXTENT_DEFRAG, PAGE_UNLOCK |
					     PAGE_CLEAR_DIRTY |
					     PAGE_SET_WRITEBACK |
					     PAGE_END_WRITEBACK);
		return -ENOMEM;
	}

	while (1) {
		struct btrfs_key found_key;
		struct btrfs_file_extent_item *fi;
		struct extent_buffer *leaf;
		u64 extent_end;
		u64 extent_offset;
		u64 num_bytes = 0;
		u64 disk_num_bytes;
		u64 ram_bytes;
		int extent_type;

		nocow = false;

		ret = btrfs_lookup_file_extent(NULL, root, path, ino,
					       cur_offset, 0);
		if (ret < 0)
			goto error;

		/*
		 * If there is no extent for our range when doing the initial
		 * search, then go back to the previous slot as it will be the
		 * one containing the search offset
		 */
		if (ret > 0 && path->slots[0] > 0 && check_prev) {
			leaf = path->nodes[0];
			btrfs_item_key_to_cpu(leaf, &found_key,
					      path->slots[0] - 1);
			if (found_key.objectid == ino &&
			    found_key.type == BTRFS_EXTENT_DATA_KEY)
				path->slots[0]--;
		}
		check_prev = false;
next_slot:
		/* Go to next leaf if we have exhausted the current one */
		leaf = path->nodes[0];
		if (path->slots[0] >= btrfs_header_nritems(leaf)) {
			ret = btrfs_next_leaf(root, path);
			if (ret < 0) {
				if (cow_start != (u64)-1)
					cur_offset = cow_start;
				goto error;
			}
			if (ret > 0)
				break;
			leaf = path->nodes[0];
		}

		btrfs_item_key_to_cpu(leaf, &found_key, path->slots[0]);

		/* Didn't find anything for our INO */
		if (found_key.objectid > ino)
			break;
		/*
		 * Keep searching until we find an EXTENT_ITEM or there are no
		 * more extents for this inode
		 */
		if (WARN_ON_ONCE(found_key.objectid < ino) ||
		    found_key.type < BTRFS_EXTENT_DATA_KEY) {
			path->slots[0]++;
			goto next_slot;
		}

		/* Found key is not EXTENT_DATA_KEY or starts after req range */
		if (found_key.type > BTRFS_EXTENT_DATA_KEY ||
		    found_key.offset > end)
			break;

		/*
		 * If the found extent starts after requested offset, then
		 * adjust extent_end to be right before this extent begins
		 */
		if (found_key.offset > cur_offset) {
			extent_end = found_key.offset;
			extent_type = 0;
			goto out_check;
		}

		/*
		 * Found extent which begins before our range and potentially
		 * intersect it
		 */
		fi = btrfs_item_ptr(leaf, path->slots[0],
				    struct btrfs_file_extent_item);
		extent_type = btrfs_file_extent_type(leaf, fi);

		ram_bytes = btrfs_file_extent_ram_bytes(leaf, fi);
		if (extent_type == BTRFS_FILE_EXTENT_REG ||
		    extent_type == BTRFS_FILE_EXTENT_PREALLOC) {
			disk_bytenr = btrfs_file_extent_disk_bytenr(leaf, fi);
			extent_offset = btrfs_file_extent_offset(leaf, fi);
			extent_end = found_key.offset +
				btrfs_file_extent_num_bytes(leaf, fi);
			disk_num_bytes =
				btrfs_file_extent_disk_num_bytes(leaf, fi);
			/*
			 * If the extent we got ends before our current offset,
			 * skip to the next extent.
			 */
			if (extent_end <= cur_offset) {
				path->slots[0]++;
				goto next_slot;
			}
			/* Skip holes */
			if (disk_bytenr == 0)
				goto out_check;
			/* Skip compressed/encrypted/encoded extents */
			if (btrfs_file_extent_compression(leaf, fi) ||
			    btrfs_file_extent_encryption(leaf, fi) ||
			    btrfs_file_extent_other_encoding(leaf, fi))
				goto out_check;
			/*
			 * If extent is created before the last volume's snapshot
			 * this implies the extent is shared, hence we can't do
			 * nocow. This is the same check as in
			 * btrfs_cross_ref_exist but without calling
			 * btrfs_search_slot.
			 */
			if (!freespace_inode &&
			    btrfs_file_extent_generation(leaf, fi) <=
			    btrfs_root_last_snapshot(&root->root_item))
				goto out_check;
			if (extent_type == BTRFS_FILE_EXTENT_REG && !force)
				goto out_check;
			/* If extent is RO, we must COW it */
			if (btrfs_extent_readonly(fs_info, disk_bytenr))
				goto out_check;
			ret = btrfs_cross_ref_exist(root, ino,
						    found_key.offset -
						    extent_offset, disk_bytenr, false);
			if (ret) {
				/*
				 * ret could be -EIO if the above fails to read
				 * metadata.
				 */
				if (ret < 0) {
					if (cow_start != (u64)-1)
						cur_offset = cow_start;
					goto error;
				}

				WARN_ON_ONCE(freespace_inode);
				goto out_check;
			}
			disk_bytenr += extent_offset;
			disk_bytenr += cur_offset - found_key.offset;
			num_bytes = min(end + 1, extent_end) - cur_offset;
			/*
			 * If there are pending snapshots for this root, we
			 * fall into common COW way
			 */
			if (!freespace_inode && atomic_read(&root->snapshot_force_cow))
				goto out_check;
			/*
			 * force cow if csum exists in the range.
			 * this ensure that csum for a given extent are
			 * either valid or do not exist.
			 */
			ret = csum_exist_in_range(fs_info, disk_bytenr,
						  num_bytes);
			if (ret) {
				/*
				 * ret could be -EIO if the above fails to read
				 * metadata.
				 */
				if (ret < 0) {
					if (cow_start != (u64)-1)
						cur_offset = cow_start;
					goto error;
				}
				WARN_ON_ONCE(freespace_inode);
				goto out_check;
			}
			if (!btrfs_inc_nocow_writers(fs_info, disk_bytenr))
				goto out_check;
			nocow = true;
		} else if (extent_type == BTRFS_FILE_EXTENT_INLINE) {
			extent_end = found_key.offset + ram_bytes;
			extent_end = ALIGN(extent_end, fs_info->sectorsize);
			/* Skip extents outside of our requested range */
			if (extent_end <= start) {
				path->slots[0]++;
				goto next_slot;
			}
		} else {
			/* If this triggers then we have a memory corruption */
			BUG();
		}
out_check:
		/*
		 * If nocow is false then record the beginning of the range
		 * that needs to be COWed
		 */
		if (!nocow) {
			if (cow_start == (u64)-1)
				cow_start = cur_offset;
			cur_offset = extent_end;
			if (cur_offset > end)
				break;
			path->slots[0]++;
			goto next_slot;
		}

		btrfs_release_path(path);

		/*
		 * COW range from cow_start to found_key.offset - 1. As the key
		 * will contain the beginning of the first extent that can be
		 * NOCOW, following one which needs to be COW'ed
		 */
		if (cow_start != (u64)-1) {
			ret = fallback_to_cow(inode, locked_page,
					      cow_start, found_key.offset - 1,
					      page_started, nr_written);
			if (ret)
				goto error;
			cow_start = (u64)-1;
		}

		if (extent_type == BTRFS_FILE_EXTENT_PREALLOC) {
			u64 orig_start = found_key.offset - extent_offset;
			struct extent_map *em;

			em = create_io_em(inode, cur_offset, num_bytes,
					  orig_start,
					  disk_bytenr, /* block_start */
					  num_bytes, /* block_len */
					  disk_num_bytes, /* orig_block_len */
					  ram_bytes, BTRFS_COMPRESS_NONE,
					  BTRFS_ORDERED_PREALLOC);
			if (IS_ERR(em)) {
				ret = PTR_ERR(em);
				goto error;
			}
			free_extent_map(em);
			ret = btrfs_add_ordered_extent(inode, cur_offset,
						       disk_bytenr, num_bytes,
						       num_bytes,
						       BTRFS_ORDERED_PREALLOC);
			if (ret) {
				btrfs_drop_extent_cache(inode, cur_offset,
							cur_offset + num_bytes - 1,
							0);
				goto error;
			}
		} else {
			ret = btrfs_add_ordered_extent(inode, cur_offset,
						       disk_bytenr, num_bytes,
						       num_bytes,
						       BTRFS_ORDERED_NOCOW);
			if (ret)
				goto error;
		}

		if (nocow)
			btrfs_dec_nocow_writers(fs_info, disk_bytenr);
		nocow = false;

		if (root->root_key.objectid ==
		    BTRFS_DATA_RELOC_TREE_OBJECTID)
			/*
			 * Error handled later, as we must prevent
			 * extent_clear_unlock_delalloc() in error handler
			 * from freeing metadata of created ordered extent.
			 */
			ret = btrfs_reloc_clone_csums(inode, cur_offset,
						      num_bytes);

		extent_clear_unlock_delalloc(inode, cur_offset,
					     cur_offset + num_bytes - 1,
					     locked_page, EXTENT_LOCKED |
					     EXTENT_DELALLOC |
					     EXTENT_CLEAR_DATA_RESV,
					     PAGE_UNLOCK | PAGE_SET_PRIVATE2);

		cur_offset = extent_end;

		/*
		 * btrfs_reloc_clone_csums() error, now we're OK to call error
		 * handler, as metadata for created ordered extent will only
		 * be freed by btrfs_finish_ordered_io().
		 */
		if (ret)
			goto error;
		if (cur_offset > end)
			break;
	}
	btrfs_release_path(path);

	if (cur_offset <= end && cow_start == (u64)-1)
		cow_start = cur_offset;

	if (cow_start != (u64)-1) {
		cur_offset = end;
		ret = fallback_to_cow(inode, locked_page, cow_start, end,
				      page_started, nr_written);
		if (ret)
			goto error;
	}

error:
	if (nocow)
		btrfs_dec_nocow_writers(fs_info, disk_bytenr);

	if (ret && cur_offset < end)
		extent_clear_unlock_delalloc(inode, cur_offset, end,
					     locked_page, EXTENT_LOCKED |
					     EXTENT_DELALLOC | EXTENT_DEFRAG |
					     EXTENT_DO_ACCOUNTING, PAGE_UNLOCK |
					     PAGE_CLEAR_DIRTY |
					     PAGE_SET_WRITEBACK |
					     PAGE_END_WRITEBACK);
	btrfs_free_path(path);
	return ret;
}

static inline int need_force_cow(struct btrfs_inode *inode, u64 start, u64 end)
{

	if (!(inode->flags & BTRFS_INODE_NODATACOW) &&
	    !(inode->flags & BTRFS_INODE_PREALLOC))
		return 0;

	/*
	 * @defrag_bytes is a hint value, no spinlock held here,
	 * if is not zero, it means the file is defragging.
	 * Force cow if given extent needs to be defragged.
	 */
	if (inode->defrag_bytes &&
	    test_range_bit(&inode->io_tree, start, end, EXTENT_DEFRAG, 0, NULL))
		return 1;

	return 0;
}

/*
 * Function to process delayed allocation (create CoW) for ranges which are
 * being touched for the first time.
 */
int btrfs_run_delalloc_range(struct btrfs_inode *inode, struct page *locked_page,
		u64 start, u64 end, int *page_started, unsigned long *nr_written,
		struct writeback_control *wbc)
{
	int ret;
	int force_cow = need_force_cow(inode, start, end);

	if (inode->flags & BTRFS_INODE_NODATACOW && !force_cow) {
		ret = run_delalloc_nocow(inode, locked_page, start, end,
					 page_started, 1, nr_written);
	} else if (inode->flags & BTRFS_INODE_PREALLOC && !force_cow) {
		ret = run_delalloc_nocow(inode, locked_page, start, end,
					 page_started, 0, nr_written);
	} else if (!inode_can_compress(inode) ||
		   !inode_need_compress(inode, start, end)) {
		ret = cow_file_range(inode, locked_page, start, end,
				     page_started, nr_written, 1);
	} else {
		set_bit(BTRFS_INODE_HAS_ASYNC_EXTENT, &inode->runtime_flags);
		ret = cow_file_range_async(inode, wbc, locked_page, start, end,
					   page_started, nr_written);
	}
	if (ret)
		btrfs_cleanup_ordered_extents(inode, locked_page, start,
					      end - start + 1);
	return ret;
}

void btrfs_split_delalloc_extent(struct inode *inode,
				 struct extent_state *orig, u64 split)
{
	u64 size;

	/* not delalloc, ignore it */
	if (!(orig->state & EXTENT_DELALLOC))
		return;

	size = orig->end - orig->start + 1;
	if (size > BTRFS_MAX_EXTENT_SIZE) {
		u32 num_extents;
		u64 new_size;

		/*
		 * See the explanation in btrfs_merge_delalloc_extent, the same
		 * applies here, just in reverse.
		 */
		new_size = orig->end - split + 1;
		num_extents = count_max_extents(new_size);
		new_size = split - orig->start;
		num_extents += count_max_extents(new_size);
		if (count_max_extents(size) >= num_extents)
			return;
	}

	spin_lock(&BTRFS_I(inode)->lock);
	btrfs_mod_outstanding_extents(BTRFS_I(inode), 1);
	spin_unlock(&BTRFS_I(inode)->lock);
}

/*
 * Handle merged delayed allocation extents so we can keep track of new extents
 * that are just merged onto old extents, such as when we are doing sequential
 * writes, so we can properly account for the metadata space we'll need.
 */
void btrfs_merge_delalloc_extent(struct inode *inode, struct extent_state *new,
				 struct extent_state *other)
{
	u64 new_size, old_size;
	u32 num_extents;

	/* not delalloc, ignore it */
	if (!(other->state & EXTENT_DELALLOC))
		return;

	if (new->start > other->start)
		new_size = new->end - other->start + 1;
	else
		new_size = other->end - new->start + 1;

	/* we're not bigger than the max, unreserve the space and go */
	if (new_size <= BTRFS_MAX_EXTENT_SIZE) {
		spin_lock(&BTRFS_I(inode)->lock);
		btrfs_mod_outstanding_extents(BTRFS_I(inode), -1);
		spin_unlock(&BTRFS_I(inode)->lock);
		return;
	}

	/*
	 * We have to add up either side to figure out how many extents were
	 * accounted for before we merged into one big extent.  If the number of
	 * extents we accounted for is <= the amount we need for the new range
	 * then we can return, otherwise drop.  Think of it like this
	 *
	 * [ 4k][MAX_SIZE]
	 *
	 * So we've grown the extent by a MAX_SIZE extent, this would mean we
	 * need 2 outstanding extents, on one side we have 1 and the other side
	 * we have 1 so they are == and we can return.  But in this case
	 *
	 * [MAX_SIZE+4k][MAX_SIZE+4k]
	 *
	 * Each range on their own accounts for 2 extents, but merged together
	 * they are only 3 extents worth of accounting, so we need to drop in
	 * this case.
	 */
	old_size = other->end - other->start + 1;
	num_extents = count_max_extents(old_size);
	old_size = new->end - new->start + 1;
	num_extents += count_max_extents(old_size);
	if (count_max_extents(new_size) >= num_extents)
		return;

	spin_lock(&BTRFS_I(inode)->lock);
	btrfs_mod_outstanding_extents(BTRFS_I(inode), -1);
	spin_unlock(&BTRFS_I(inode)->lock);
}

static void btrfs_add_delalloc_inodes(struct btrfs_root *root,
				      struct inode *inode)
{
	struct btrfs_fs_info *fs_info = btrfs_sb(inode->i_sb);

	spin_lock(&root->delalloc_lock);
	if (list_empty(&BTRFS_I(inode)->delalloc_inodes)) {
		list_add_tail(&BTRFS_I(inode)->delalloc_inodes,
			      &root->delalloc_inodes);
		set_bit(BTRFS_INODE_IN_DELALLOC_LIST,
			&BTRFS_I(inode)->runtime_flags);
		root->nr_delalloc_inodes++;
		if (root->nr_delalloc_inodes == 1) {
			spin_lock(&fs_info->delalloc_root_lock);
			BUG_ON(!list_empty(&root->delalloc_root));
			list_add_tail(&root->delalloc_root,
				      &fs_info->delalloc_roots);
			spin_unlock(&fs_info->delalloc_root_lock);
		}
	}
	spin_unlock(&root->delalloc_lock);
}


void __btrfs_del_delalloc_inode(struct btrfs_root *root,
				struct btrfs_inode *inode)
{
	struct btrfs_fs_info *fs_info = root->fs_info;

	if (!list_empty(&inode->delalloc_inodes)) {
		list_del_init(&inode->delalloc_inodes);
		clear_bit(BTRFS_INODE_IN_DELALLOC_LIST,
			  &inode->runtime_flags);
		root->nr_delalloc_inodes--;
		if (!root->nr_delalloc_inodes) {
			ASSERT(list_empty(&root->delalloc_inodes));
			spin_lock(&fs_info->delalloc_root_lock);
			BUG_ON(list_empty(&root->delalloc_root));
			list_del_init(&root->delalloc_root);
			spin_unlock(&fs_info->delalloc_root_lock);
		}
	}
}

static void btrfs_del_delalloc_inode(struct btrfs_root *root,
				     struct btrfs_inode *inode)
{
	spin_lock(&root->delalloc_lock);
	__btrfs_del_delalloc_inode(root, inode);
	spin_unlock(&root->delalloc_lock);
}

/*
 * Properly track delayed allocation bytes in the inode and to maintain the
 * list of inodes that have pending delalloc work to be done.
 */
void btrfs_set_delalloc_extent(struct inode *inode, struct extent_state *state,
			       unsigned *bits)
{
	struct btrfs_fs_info *fs_info = btrfs_sb(inode->i_sb);

	if ((*bits & EXTENT_DEFRAG) && !(*bits & EXTENT_DELALLOC))
		WARN_ON(1);
	/*
	 * set_bit and clear bit hooks normally require _irqsave/restore
	 * but in this case, we are only testing for the DELALLOC
	 * bit, which is only set or cleared with irqs on
	 */
	if (!(state->state & EXTENT_DELALLOC) && (*bits & EXTENT_DELALLOC)) {
		struct btrfs_root *root = BTRFS_I(inode)->root;
		u64 len = state->end + 1 - state->start;
		u32 num_extents = count_max_extents(len);
		bool do_list = !btrfs_is_free_space_inode(BTRFS_I(inode));

		spin_lock(&BTRFS_I(inode)->lock);
		btrfs_mod_outstanding_extents(BTRFS_I(inode), num_extents);
		spin_unlock(&BTRFS_I(inode)->lock);

		/* For sanity tests */
		if (btrfs_is_testing(fs_info))
			return;

		percpu_counter_add_batch(&fs_info->delalloc_bytes, len,
					 fs_info->delalloc_batch);
		spin_lock(&BTRFS_I(inode)->lock);
		BTRFS_I(inode)->delalloc_bytes += len;
		if (*bits & EXTENT_DEFRAG)
			BTRFS_I(inode)->defrag_bytes += len;
		if (do_list && !test_bit(BTRFS_INODE_IN_DELALLOC_LIST,
					 &BTRFS_I(inode)->runtime_flags))
			btrfs_add_delalloc_inodes(root, inode);
		spin_unlock(&BTRFS_I(inode)->lock);
	}

	if (!(state->state & EXTENT_DELALLOC_NEW) &&
	    (*bits & EXTENT_DELALLOC_NEW)) {
		spin_lock(&BTRFS_I(inode)->lock);
		BTRFS_I(inode)->new_delalloc_bytes += state->end + 1 -
			state->start;
		spin_unlock(&BTRFS_I(inode)->lock);
	}
}

/*
 * Once a range is no longer delalloc this function ensures that proper
 * accounting happens.
 */
void btrfs_clear_delalloc_extent(struct inode *vfs_inode,
				 struct extent_state *state, unsigned *bits)
{
	struct btrfs_inode *inode = BTRFS_I(vfs_inode);
	struct btrfs_fs_info *fs_info = btrfs_sb(vfs_inode->i_sb);
	u64 len = state->end + 1 - state->start;
	u32 num_extents = count_max_extents(len);

	if ((state->state & EXTENT_DEFRAG) && (*bits & EXTENT_DEFRAG)) {
		spin_lock(&inode->lock);
		inode->defrag_bytes -= len;
		spin_unlock(&inode->lock);
	}

	/*
	 * set_bit and clear bit hooks normally require _irqsave/restore
	 * but in this case, we are only testing for the DELALLOC
	 * bit, which is only set or cleared with irqs on
	 */
	if ((state->state & EXTENT_DELALLOC) && (*bits & EXTENT_DELALLOC)) {
		struct btrfs_root *root = inode->root;
		bool do_list = !btrfs_is_free_space_inode(inode);

		spin_lock(&inode->lock);
		btrfs_mod_outstanding_extents(inode, -num_extents);
		spin_unlock(&inode->lock);

		/*
		 * We don't reserve metadata space for space cache inodes so we
		 * don't need to call delalloc_release_metadata if there is an
		 * error.
		 */
		if (*bits & EXTENT_CLEAR_META_RESV &&
		    root != fs_info->tree_root)
			btrfs_delalloc_release_metadata(inode, len, false);

		/* For sanity tests. */
		if (btrfs_is_testing(fs_info))
			return;

		if (root->root_key.objectid != BTRFS_DATA_RELOC_TREE_OBJECTID &&
		    do_list && !(state->state & EXTENT_NORESERVE) &&
		    (*bits & EXTENT_CLEAR_DATA_RESV))
			btrfs_free_reserved_data_space_noquota(fs_info, len);

		percpu_counter_add_batch(&fs_info->delalloc_bytes, -len,
					 fs_info->delalloc_batch);
		spin_lock(&inode->lock);
		inode->delalloc_bytes -= len;
		if (do_list && inode->delalloc_bytes == 0 &&
		    test_bit(BTRFS_INODE_IN_DELALLOC_LIST,
					&inode->runtime_flags))
			btrfs_del_delalloc_inode(root, inode);
		spin_unlock(&inode->lock);
	}

	if ((state->state & EXTENT_DELALLOC_NEW) &&
	    (*bits & EXTENT_DELALLOC_NEW)) {
		spin_lock(&inode->lock);
		ASSERT(inode->new_delalloc_bytes >= len);
		inode->new_delalloc_bytes -= len;
		spin_unlock(&inode->lock);
	}
}

/*
 * btrfs_bio_fits_in_stripe - Checks whether the size of the given bio will fit
 * in a chunk's stripe. This function ensures that bios do not span a
 * stripe/chunk
 *
 * @page - The page we are about to add to the bio
 * @size - size we want to add to the bio
 * @bio - bio we want to ensure is smaller than a stripe
 * @bio_flags - flags of the bio
 *
 * return 1 if page cannot be added to the bio
 * return 0 if page can be added to the bio
 * return error otherwise
 */
int btrfs_bio_fits_in_stripe(struct page *page, size_t size, struct bio *bio,
			     unsigned long bio_flags)
{
	struct inode *inode = page->mapping->host;
	struct btrfs_fs_info *fs_info = btrfs_sb(inode->i_sb);
	u64 logical = (u64)bio->bi_iter.bi_sector << 9;
	u64 length = 0;
	u64 map_length;
	int ret;
	struct btrfs_io_geometry geom;

	if (bio_flags & EXTENT_BIO_COMPRESSED)
		return 0;

	length = bio->bi_iter.bi_size;
	map_length = length;
	ret = btrfs_get_io_geometry(fs_info, btrfs_op(bio), logical, map_length,
				    &geom);
	if (ret < 0)
		return ret;

	if (geom.len < length + size)
		return 1;
	return 0;
}

/*
 * in order to insert checksums into the metadata in large chunks,
 * we wait until bio submission time.   All the pages in the bio are
 * checksummed and sums are attached onto the ordered extent record.
 *
 * At IO completion time the cums attached on the ordered extent record
 * are inserted into the btree
 */
static blk_status_t btrfs_submit_bio_start(void *private_data, struct bio *bio,
				    u64 bio_offset)
{
	struct inode *inode = private_data;

	return btrfs_csum_one_bio(BTRFS_I(inode), bio, 0, 0);
}

/*
 * extent_io.c submission hook. This does the right thing for csum calculation
 * on write, or reading the csums from the tree before a read.
 *
 * Rules about async/sync submit,
 * a) read:				sync submit
 *
 * b) write without checksum:		sync submit
 *
 * c) write with checksum:
 *    c-1) if bio is issued by fsync:	sync submit
 *         (sync_writers != 0)
 *
 *    c-2) if root is reloc root:	sync submit
 *         (only in case of buffered IO)
 *
 *    c-3) otherwise:			async submit
 */
static blk_status_t btrfs_submit_bio_hook(struct inode *inode, struct bio *bio,
					  int mirror_num,
					  unsigned long bio_flags)

{
	struct btrfs_fs_info *fs_info = btrfs_sb(inode->i_sb);
	struct btrfs_root *root = BTRFS_I(inode)->root;
	enum btrfs_wq_endio_type metadata = BTRFS_WQ_ENDIO_DATA;
	blk_status_t ret = 0;
	int skip_sum;
	int async = !atomic_read(&BTRFS_I(inode)->sync_writers);

	skip_sum = BTRFS_I(inode)->flags & BTRFS_INODE_NODATASUM;

	if (btrfs_is_free_space_inode(BTRFS_I(inode)))
		metadata = BTRFS_WQ_ENDIO_FREE_SPACE;

	if (bio_op(bio) != REQ_OP_WRITE) {
		ret = btrfs_bio_wq_end_io(fs_info, bio, metadata);
		if (ret)
			goto out;

		if (bio_flags & EXTENT_BIO_COMPRESSED) {
			ret = btrfs_submit_compressed_read(inode, bio,
							   mirror_num,
							   bio_flags);
			goto out;
		} else if (!skip_sum) {
			ret = btrfs_lookup_bio_sums(inode, bio, (u64)-1, NULL);
			if (ret)
				goto out;
		}
		goto mapit;
	} else if (async && !skip_sum) {
		/* csum items have already been cloned */
		if (root->root_key.objectid == BTRFS_DATA_RELOC_TREE_OBJECTID)
			goto mapit;
		/* we're doing a write, do the async checksumming */
		ret = btrfs_wq_submit_bio(fs_info, bio, mirror_num, bio_flags,
					  0, inode, btrfs_submit_bio_start);
		goto out;
	} else if (!skip_sum) {
		ret = btrfs_csum_one_bio(BTRFS_I(inode), bio, 0, 0);
		if (ret)
			goto out;
	}

mapit:
	ret = btrfs_map_bio(fs_info, bio, mirror_num);

out:
	if (ret) {
		bio->bi_status = ret;
		bio_endio(bio);
	}
	return ret;
}

/*
 * given a list of ordered sums record them in the inode.  This happens
 * at IO completion time based on sums calculated at bio submission time.
 */
static noinline int add_pending_csums(struct btrfs_trans_handle *trans,
			     struct inode *inode, struct list_head *list)
{
	struct btrfs_ordered_sum *sum;
	int ret;

	list_for_each_entry(sum, list, list) {
		trans->adding_csums = true;
		ret = btrfs_csum_file_blocks(trans,
		       BTRFS_I(inode)->root->fs_info->csum_root, sum);
		trans->adding_csums = false;
		if (ret)
			return ret;
	}
	return 0;
}

int btrfs_set_extent_delalloc(struct btrfs_inode *inode, u64 start, u64 end,
			      unsigned int extra_bits,
			      struct extent_state **cached_state)
{
	WARN_ON(PAGE_ALIGNED(end));
	return set_extent_delalloc(&inode->io_tree, start, end, extra_bits,
				   cached_state);
}

/* see btrfs_writepage_start_hook for details on why this is required */
struct btrfs_writepage_fixup {
	struct page *page;
	struct inode *inode;
	struct btrfs_work work;
};

static void btrfs_writepage_fixup_worker(struct btrfs_work *work)
{
	struct btrfs_writepage_fixup *fixup;
	struct btrfs_ordered_extent *ordered;
	struct extent_state *cached_state = NULL;
	struct extent_changeset *data_reserved = NULL;
	struct page *page;
	struct btrfs_inode *inode;
	u64 page_start;
	u64 page_end;
	int ret = 0;
	bool free_delalloc_space = true;

	fixup = container_of(work, struct btrfs_writepage_fixup, work);
	page = fixup->page;
	inode = BTRFS_I(fixup->inode);
	page_start = page_offset(page);
	page_end = page_offset(page) + PAGE_SIZE - 1;

	/*
	 * This is similar to page_mkwrite, we need to reserve the space before
	 * we take the page lock.
	 */
	ret = btrfs_delalloc_reserve_space(inode, &data_reserved, page_start,
					   PAGE_SIZE);
again:
	lock_page(page);

	/*
	 * Before we queued this fixup, we took a reference on the page.
	 * page->mapping may go NULL, but it shouldn't be moved to a different
	 * address space.
	 */
	if (!page->mapping || !PageDirty(page) || !PageChecked(page)) {
		/*
		 * Unfortunately this is a little tricky, either
		 *
		 * 1) We got here and our page had already been dealt with and
		 *    we reserved our space, thus ret == 0, so we need to just
		 *    drop our space reservation and bail.  This can happen the
		 *    first time we come into the fixup worker, or could happen
		 *    while waiting for the ordered extent.
		 * 2) Our page was already dealt with, but we happened to get an
		 *    ENOSPC above from the btrfs_delalloc_reserve_space.  In
		 *    this case we obviously don't have anything to release, but
		 *    because the page was already dealt with we don't want to
		 *    mark the page with an error, so make sure we're resetting
		 *    ret to 0.  This is why we have this check _before_ the ret
		 *    check, because we do not want to have a surprise ENOSPC
		 *    when the page was already properly dealt with.
		 */
		if (!ret) {
			btrfs_delalloc_release_extents(inode, PAGE_SIZE);
			btrfs_delalloc_release_space(inode, data_reserved,
						     page_start, PAGE_SIZE,
						     true);
		}
		ret = 0;
		goto out_page;
	}

	/*
	 * We can't mess with the page state unless it is locked, so now that
	 * it is locked bail if we failed to make our space reservation.
	 */
	if (ret)
		goto out_page;

	lock_extent_bits(&inode->io_tree, page_start, page_end, &cached_state);

	/* already ordered? We're done */
	if (PagePrivate2(page))
		goto out_reserved;

	ordered = btrfs_lookup_ordered_range(inode, page_start, PAGE_SIZE);
	if (ordered) {
		unlock_extent_cached(&inode->io_tree, page_start, page_end,
				     &cached_state);
		unlock_page(page);
		btrfs_start_ordered_extent(&inode->vfs_inode, ordered, 1);
		btrfs_put_ordered_extent(ordered);
		goto again;
	}

	ret = btrfs_set_extent_delalloc(inode, page_start, page_end, 0,
					&cached_state);
	if (ret)
		goto out_reserved;

	/*
	 * Everything went as planned, we're now the owner of a dirty page with
	 * delayed allocation bits set and space reserved for our COW
	 * destination.
	 *
	 * The page was dirty when we started, nothing should have cleaned it.
	 */
	BUG_ON(!PageDirty(page));
	free_delalloc_space = false;
out_reserved:
	btrfs_delalloc_release_extents(inode, PAGE_SIZE);
	if (free_delalloc_space)
		btrfs_delalloc_release_space(inode, data_reserved, page_start,
					     PAGE_SIZE, true);
	unlock_extent_cached(&inode->io_tree, page_start, page_end,
			     &cached_state);
out_page:
	if (ret) {
		/*
		 * We hit ENOSPC or other errors.  Update the mapping and page
		 * to reflect the errors and clean the page.
		 */
		mapping_set_error(page->mapping, ret);
		end_extent_writepage(page, ret, page_start, page_end);
		clear_page_dirty_for_io(page);
		SetPageError(page);
	}
	ClearPageChecked(page);
	unlock_page(page);
	put_page(page);
	kfree(fixup);
	extent_changeset_free(data_reserved);
	/*
	 * As a precaution, do a delayed iput in case it would be the last iput
	 * that could need flushing space. Recursing back to fixup worker would
	 * deadlock.
	 */
	btrfs_add_delayed_iput(&inode->vfs_inode);
}

/*
 * There are a few paths in the higher layers of the kernel that directly
 * set the page dirty bit without asking the filesystem if it is a
 * good idea.  This causes problems because we want to make sure COW
 * properly happens and the data=ordered rules are followed.
 *
 * In our case any range that doesn't have the ORDERED bit set
 * hasn't been properly setup for IO.  We kick off an async process
 * to fix it up.  The async helper will wait for ordered extents, set
 * the delalloc bit and make it safe to write the page.
 */
int btrfs_writepage_cow_fixup(struct page *page, u64 start, u64 end)
{
	struct inode *inode = page->mapping->host;
	struct btrfs_fs_info *fs_info = btrfs_sb(inode->i_sb);
	struct btrfs_writepage_fixup *fixup;

	/* this page is properly in the ordered list */
	if (TestClearPagePrivate2(page))
		return 0;

	/*
	 * PageChecked is set below when we create a fixup worker for this page,
	 * don't try to create another one if we're already PageChecked()
	 *
	 * The extent_io writepage code will redirty the page if we send back
	 * EAGAIN.
	 */
	if (PageChecked(page))
		return -EAGAIN;

	fixup = kzalloc(sizeof(*fixup), GFP_NOFS);
	if (!fixup)
		return -EAGAIN;

	/*
	 * We are already holding a reference to this inode from
	 * write_cache_pages.  We need to hold it because the space reservation
	 * takes place outside of the page lock, and we can't trust
	 * page->mapping outside of the page lock.
	 */
	ihold(inode);
	SetPageChecked(page);
	get_page(page);
	btrfs_init_work(&fixup->work, btrfs_writepage_fixup_worker, NULL, NULL);
	fixup->page = page;
	fixup->inode = inode;
	btrfs_queue_work(fs_info->fixup_workers, &fixup->work);

	return -EAGAIN;
}

static int insert_reserved_file_extent(struct btrfs_trans_handle *trans,
				       struct btrfs_inode *inode, u64 file_pos,
				       struct btrfs_file_extent_item *stack_fi,
				       u64 qgroup_reserved)
{
	struct btrfs_root *root = inode->root;
	struct btrfs_path *path;
	struct extent_buffer *leaf;
	struct btrfs_key ins;
	u64 disk_num_bytes = btrfs_stack_file_extent_disk_num_bytes(stack_fi);
	u64 disk_bytenr = btrfs_stack_file_extent_disk_bytenr(stack_fi);
	u64 num_bytes = btrfs_stack_file_extent_num_bytes(stack_fi);
	u64 ram_bytes = btrfs_stack_file_extent_ram_bytes(stack_fi);
	int extent_inserted = 0;
	int ret;

	path = btrfs_alloc_path();
	if (!path)
		return -ENOMEM;

	/*
	 * we may be replacing one extent in the tree with another.
	 * The new extent is pinned in the extent map, and we don't want
	 * to drop it from the cache until it is completely in the btree.
	 *
	 * So, tell btrfs_drop_extents to leave this extent in the cache.
	 * the caller is expected to unpin it and allow it to be merged
	 * with the others.
	 */
	ret = __btrfs_drop_extents(trans, root, inode, path, file_pos,
				   file_pos + num_bytes, NULL, 0,
				   1, sizeof(*stack_fi), &extent_inserted);
	if (ret)
		goto out;

	if (!extent_inserted) {
		ins.objectid = btrfs_ino(inode);
		ins.offset = file_pos;
		ins.type = BTRFS_EXTENT_DATA_KEY;

		path->leave_spinning = 1;
		ret = btrfs_insert_empty_item(trans, root, path, &ins,
					      sizeof(*stack_fi));
		if (ret)
			goto out;
	}
	leaf = path->nodes[0];
	btrfs_set_stack_file_extent_generation(stack_fi, trans->transid);
	write_extent_buffer(leaf, stack_fi,
			btrfs_item_ptr_offset(leaf, path->slots[0]),
			sizeof(struct btrfs_file_extent_item));

	btrfs_mark_buffer_dirty(leaf);
	btrfs_release_path(path);

	inode_add_bytes(&inode->vfs_inode, num_bytes);

	ins.objectid = disk_bytenr;
	ins.offset = disk_num_bytes;
	ins.type = BTRFS_EXTENT_ITEM_KEY;

	ret = btrfs_inode_set_file_extent_range(inode, file_pos, ram_bytes);
	if (ret)
		goto out;

	ret = btrfs_alloc_reserved_file_extent(trans, root, btrfs_ino(inode),
					       file_pos, qgroup_reserved, &ins);
out:
	btrfs_free_path(path);

	return ret;
}

static void btrfs_release_delalloc_bytes(struct btrfs_fs_info *fs_info,
					 u64 start, u64 len)
{
	struct btrfs_block_group *cache;

	cache = btrfs_lookup_block_group(fs_info, start);
	ASSERT(cache);

	spin_lock(&cache->lock);
	cache->delalloc_bytes -= len;
	spin_unlock(&cache->lock);

	btrfs_put_block_group(cache);
}

static int insert_ordered_extent_file_extent(struct btrfs_trans_handle *trans,
					     struct inode *inode,
					     struct btrfs_ordered_extent *oe)
{
	struct btrfs_file_extent_item stack_fi;
	u64 logical_len;

	memset(&stack_fi, 0, sizeof(stack_fi));
	btrfs_set_stack_file_extent_type(&stack_fi, BTRFS_FILE_EXTENT_REG);
	btrfs_set_stack_file_extent_disk_bytenr(&stack_fi, oe->disk_bytenr);
	btrfs_set_stack_file_extent_disk_num_bytes(&stack_fi,
						   oe->disk_num_bytes);
	if (test_bit(BTRFS_ORDERED_TRUNCATED, &oe->flags))
		logical_len = oe->truncated_len;
	else
		logical_len = oe->num_bytes;
	btrfs_set_stack_file_extent_num_bytes(&stack_fi, logical_len);
	btrfs_set_stack_file_extent_ram_bytes(&stack_fi, logical_len);
	btrfs_set_stack_file_extent_compression(&stack_fi, oe->compress_type);
	/* Encryption and other encoding is reserved and all 0 */

	return insert_reserved_file_extent(trans, BTRFS_I(inode), oe->file_offset,
					   &stack_fi, oe->qgroup_rsv);
}

/*
 * As ordered data IO finishes, this gets called so we can finish
 * an ordered extent if the range of bytes in the file it covers are
 * fully written.
 */
static int btrfs_finish_ordered_io(struct btrfs_ordered_extent *ordered_extent)
{
	struct inode *inode = ordered_extent->inode;
	struct btrfs_fs_info *fs_info = btrfs_sb(inode->i_sb);
	struct btrfs_root *root = BTRFS_I(inode)->root;
	struct btrfs_trans_handle *trans = NULL;
	struct extent_io_tree *io_tree = &BTRFS_I(inode)->io_tree;
	struct extent_state *cached_state = NULL;
	u64 start, end;
	int compress_type = 0;
	int ret = 0;
	u64 logical_len = ordered_extent->num_bytes;
	bool freespace_inode;
	bool truncated = false;
	bool range_locked = false;
	bool clear_new_delalloc_bytes = false;
	bool clear_reserved_extent = true;
	unsigned int clear_bits;

	start = ordered_extent->file_offset;
	end = start + ordered_extent->num_bytes - 1;

	if (!test_bit(BTRFS_ORDERED_NOCOW, &ordered_extent->flags) &&
	    !test_bit(BTRFS_ORDERED_PREALLOC, &ordered_extent->flags) &&
	    !test_bit(BTRFS_ORDERED_DIRECT, &ordered_extent->flags))
		clear_new_delalloc_bytes = true;

	freespace_inode = btrfs_is_free_space_inode(BTRFS_I(inode));

	if (test_bit(BTRFS_ORDERED_IOERR, &ordered_extent->flags)) {
		ret = -EIO;
		goto out;
	}

	btrfs_free_io_failure_record(BTRFS_I(inode), start, end);

	if (test_bit(BTRFS_ORDERED_TRUNCATED, &ordered_extent->flags)) {
		truncated = true;
		logical_len = ordered_extent->truncated_len;
		/* Truncated the entire extent, don't bother adding */
		if (!logical_len)
			goto out;
	}

	if (test_bit(BTRFS_ORDERED_NOCOW, &ordered_extent->flags)) {
		BUG_ON(!list_empty(&ordered_extent->list)); /* Logic error */

		btrfs_inode_safe_disk_i_size_write(inode, 0);
		if (freespace_inode)
			trans = btrfs_join_transaction_spacecache(root);
		else
			trans = btrfs_join_transaction(root);
		if (IS_ERR(trans)) {
			ret = PTR_ERR(trans);
			trans = NULL;
			goto out;
		}
		trans->block_rsv = &BTRFS_I(inode)->block_rsv;
		ret = btrfs_update_inode_fallback(trans, root, inode);
		if (ret) /* -ENOMEM or corruption */
			btrfs_abort_transaction(trans, ret);
		goto out;
	}

	range_locked = true;
	lock_extent_bits(io_tree, start, end, &cached_state);

	if (freespace_inode)
		trans = btrfs_join_transaction_spacecache(root);
	else
		trans = btrfs_join_transaction(root);
	if (IS_ERR(trans)) {
		ret = PTR_ERR(trans);
		trans = NULL;
		goto out;
	}

	trans->block_rsv = &BTRFS_I(inode)->block_rsv;

	if (test_bit(BTRFS_ORDERED_COMPRESSED, &ordered_extent->flags))
		compress_type = ordered_extent->compress_type;
	if (test_bit(BTRFS_ORDERED_PREALLOC, &ordered_extent->flags)) {
		BUG_ON(compress_type);
		ret = btrfs_mark_extent_written(trans, BTRFS_I(inode),
						ordered_extent->file_offset,
						ordered_extent->file_offset +
						logical_len);
	} else {
		BUG_ON(root == fs_info->tree_root);
		ret = insert_ordered_extent_file_extent(trans, inode,
							ordered_extent);
		if (!ret) {
			clear_reserved_extent = false;
			btrfs_release_delalloc_bytes(fs_info,
						ordered_extent->disk_bytenr,
						ordered_extent->disk_num_bytes);
		}
	}
	unpin_extent_cache(&BTRFS_I(inode)->extent_tree,
			   ordered_extent->file_offset,
			   ordered_extent->num_bytes, trans->transid);
	if (ret < 0) {
		btrfs_abort_transaction(trans, ret);
		goto out;
	}

	ret = add_pending_csums(trans, inode, &ordered_extent->list);
	if (ret) {
		btrfs_abort_transaction(trans, ret);
		goto out;
	}

	btrfs_inode_safe_disk_i_size_write(inode, 0);
	ret = btrfs_update_inode_fallback(trans, root, inode);
	if (ret) { /* -ENOMEM or corruption */
		btrfs_abort_transaction(trans, ret);
		goto out;
	}
	ret = 0;
out:
	clear_bits = EXTENT_DEFRAG;
	if (range_locked)
		clear_bits |= EXTENT_LOCKED;
	if (clear_new_delalloc_bytes)
		clear_bits |= EXTENT_DELALLOC_NEW;
	clear_extent_bit(&BTRFS_I(inode)->io_tree, start, end, clear_bits,
			 (clear_bits & EXTENT_LOCKED) ? 1 : 0, 0,
			 &cached_state);

	if (trans)
		btrfs_end_transaction(trans);

	if (ret || truncated) {
		u64 unwritten_start = start;

		if (truncated)
			unwritten_start += logical_len;
		clear_extent_uptodate(io_tree, unwritten_start, end, NULL);

		/* Drop the cache for the part of the extent we didn't write. */
		btrfs_drop_extent_cache(BTRFS_I(inode), unwritten_start, end, 0);

		/*
		 * If the ordered extent had an IOERR or something else went
		 * wrong we need to return the space for this ordered extent
		 * back to the allocator.  We only free the extent in the
		 * truncated case if we didn't write out the extent at all.
		 *
		 * If we made it past insert_reserved_file_extent before we
		 * errored out then we don't need to do this as the accounting
		 * has already been done.
		 */
		if ((ret || !logical_len) &&
		    clear_reserved_extent &&
		    !test_bit(BTRFS_ORDERED_NOCOW, &ordered_extent->flags) &&
		    !test_bit(BTRFS_ORDERED_PREALLOC, &ordered_extent->flags)) {
			/*
			 * Discard the range before returning it back to the
			 * free space pool
			 */
			if (ret && btrfs_test_opt(fs_info, DISCARD_SYNC))
				btrfs_discard_extent(fs_info,
						ordered_extent->disk_bytenr,
						ordered_extent->disk_num_bytes,
						NULL);
			btrfs_free_reserved_extent(fs_info,
					ordered_extent->disk_bytenr,
					ordered_extent->disk_num_bytes, 1);
		}
	}

	/*
	 * This needs to be done to make sure anybody waiting knows we are done
	 * updating everything for this ordered extent.
	 */
	btrfs_remove_ordered_extent(inode, ordered_extent);

	/* once for us */
	btrfs_put_ordered_extent(ordered_extent);
	/* once for the tree */
	btrfs_put_ordered_extent(ordered_extent);

	return ret;
}

static void finish_ordered_fn(struct btrfs_work *work)
{
	struct btrfs_ordered_extent *ordered_extent;
	ordered_extent = container_of(work, struct btrfs_ordered_extent, work);
	btrfs_finish_ordered_io(ordered_extent);
}

void btrfs_writepage_endio_finish_ordered(struct page *page, u64 start,
					  u64 end, int uptodate)
{
	struct inode *inode = page->mapping->host;
	struct btrfs_fs_info *fs_info = btrfs_sb(inode->i_sb);
	struct btrfs_ordered_extent *ordered_extent = NULL;
	struct btrfs_workqueue *wq;

	trace_btrfs_writepage_end_io_hook(page, start, end, uptodate);

	ClearPagePrivate2(page);
	if (!btrfs_dec_test_ordered_pending(inode, &ordered_extent, start,
					    end - start + 1, uptodate))
		return;

	if (btrfs_is_free_space_inode(BTRFS_I(inode)))
		wq = fs_info->endio_freespace_worker;
	else
		wq = fs_info->endio_write_workers;

	btrfs_init_work(&ordered_extent->work, finish_ordered_fn, NULL, NULL);
	btrfs_queue_work(wq, &ordered_extent->work);
}

static int check_data_csum(struct inode *inode, struct btrfs_io_bio *io_bio,
			   int icsum, struct page *page, int pgoff, u64 start,
			   size_t len)
{
	struct btrfs_fs_info *fs_info = btrfs_sb(inode->i_sb);
	SHASH_DESC_ON_STACK(shash, fs_info->csum_shash);
	char *kaddr;
	u16 csum_size = btrfs_super_csum_size(fs_info->super_copy);
	u8 *csum_expected;
	u8 csum[BTRFS_CSUM_SIZE];

	csum_expected = ((u8 *)io_bio->csum) + icsum * csum_size;

	kaddr = kmap_atomic(page);
	shash->tfm = fs_info->csum_shash;

	crypto_shash_digest(shash, kaddr + pgoff, len, csum);

	if (memcmp(csum, csum_expected, csum_size))
		goto zeroit;

	kunmap_atomic(kaddr);
	return 0;
zeroit:
	btrfs_print_data_csum_error(BTRFS_I(inode), start, csum, csum_expected,
				    io_bio->mirror_num);
	if (io_bio->device)
		btrfs_dev_stat_inc_and_print(io_bio->device,
					     BTRFS_DEV_STAT_CORRUPTION_ERRS);
	memset(kaddr + pgoff, 1, len);
	flush_dcache_page(page);
	kunmap_atomic(kaddr);
	return -EIO;
}

/*
 * when reads are done, we need to check csums to verify the data is correct
 * if there's a match, we allow the bio to finish.  If not, the code in
 * extent_io.c will try to find good copies for us.
 */
static int btrfs_readpage_end_io_hook(struct btrfs_io_bio *io_bio,
				      u64 phy_offset, struct page *page,
				      u64 start, u64 end, int mirror)
{
	size_t offset = start - page_offset(page);
	struct inode *inode = page->mapping->host;
	struct extent_io_tree *io_tree = &BTRFS_I(inode)->io_tree;
	struct btrfs_root *root = BTRFS_I(inode)->root;

	if (PageChecked(page)) {
		ClearPageChecked(page);
		return 0;
	}

	if (BTRFS_I(inode)->flags & BTRFS_INODE_NODATASUM)
		return 0;

	if (root->root_key.objectid == BTRFS_DATA_RELOC_TREE_OBJECTID &&
	    test_range_bit(io_tree, start, end, EXTENT_NODATASUM, 1, NULL)) {
		clear_extent_bits(io_tree, start, end, EXTENT_NODATASUM);
		return 0;
	}

	phy_offset >>= inode->i_sb->s_blocksize_bits;
	return check_data_csum(inode, io_bio, phy_offset, page, offset, start,
			       (size_t)(end - start + 1));
}

/*
 * btrfs_add_delayed_iput - perform a delayed iput on @inode
 *
 * @inode: The inode we want to perform iput on
 *
 * This function uses the generic vfs_inode::i_count to track whether we should
 * just decrement it (in case it's > 1) or if this is the last iput then link
 * the inode to the delayed iput machinery. Delayed iputs are processed at
 * transaction commit time/superblock commit/cleaner kthread.
 */
void btrfs_add_delayed_iput(struct inode *inode)
{
	struct btrfs_fs_info *fs_info = btrfs_sb(inode->i_sb);
	struct btrfs_inode *binode = BTRFS_I(inode);

	if (atomic_add_unless(&inode->i_count, -1, 1))
		return;

	atomic_inc(&fs_info->nr_delayed_iputs);
	spin_lock(&fs_info->delayed_iput_lock);
	ASSERT(list_empty(&binode->delayed_iput));
	list_add_tail(&binode->delayed_iput, &fs_info->delayed_iputs);
	spin_unlock(&fs_info->delayed_iput_lock);
	if (!test_bit(BTRFS_FS_CLEANER_RUNNING, &fs_info->flags))
		wake_up_process(fs_info->cleaner_kthread);
}

static void run_delayed_iput_locked(struct btrfs_fs_info *fs_info,
				    struct btrfs_inode *inode)
{
	list_del_init(&inode->delayed_iput);
	spin_unlock(&fs_info->delayed_iput_lock);
	iput(&inode->vfs_inode);
	if (atomic_dec_and_test(&fs_info->nr_delayed_iputs))
		wake_up(&fs_info->delayed_iputs_wait);
	spin_lock(&fs_info->delayed_iput_lock);
}

static void btrfs_run_delayed_iput(struct btrfs_fs_info *fs_info,
				   struct btrfs_inode *inode)
{
	if (!list_empty(&inode->delayed_iput)) {
		spin_lock(&fs_info->delayed_iput_lock);
		if (!list_empty(&inode->delayed_iput))
			run_delayed_iput_locked(fs_info, inode);
		spin_unlock(&fs_info->delayed_iput_lock);
	}
}

void btrfs_run_delayed_iputs(struct btrfs_fs_info *fs_info)
{

	spin_lock(&fs_info->delayed_iput_lock);
	while (!list_empty(&fs_info->delayed_iputs)) {
		struct btrfs_inode *inode;

		inode = list_first_entry(&fs_info->delayed_iputs,
				struct btrfs_inode, delayed_iput);
		run_delayed_iput_locked(fs_info, inode);
	}
	spin_unlock(&fs_info->delayed_iput_lock);
}

/**
 * btrfs_wait_on_delayed_iputs - wait on the delayed iputs to be done running
 * @fs_info - the fs_info for this fs
 * @return - EINTR if we were killed, 0 if nothing's pending
 *
 * This will wait on any delayed iputs that are currently running with KILLABLE
 * set.  Once they are all done running we will return, unless we are killed in
 * which case we return EINTR. This helps in user operations like fallocate etc
 * that might get blocked on the iputs.
 */
int btrfs_wait_on_delayed_iputs(struct btrfs_fs_info *fs_info)
{
	int ret = wait_event_killable(fs_info->delayed_iputs_wait,
			atomic_read(&fs_info->nr_delayed_iputs) == 0);
	if (ret)
		return -EINTR;
	return 0;
}

/*
 * This creates an orphan entry for the given inode in case something goes wrong
 * in the middle of an unlink.
 */
int btrfs_orphan_add(struct btrfs_trans_handle *trans,
		     struct btrfs_inode *inode)
{
	int ret;

	ret = btrfs_insert_orphan_item(trans, inode->root, btrfs_ino(inode));
	if (ret && ret != -EEXIST) {
		btrfs_abort_transaction(trans, ret);
		return ret;
	}

	return 0;
}

/*
 * We have done the delete so we can go ahead and remove the orphan item for
 * this particular inode.
 */
static int btrfs_orphan_del(struct btrfs_trans_handle *trans,
			    struct btrfs_inode *inode)
{
	return btrfs_del_orphan_item(trans, inode->root, btrfs_ino(inode));
}

/*
 * this cleans up any orphans that may be left on the list from the last use
 * of this root.
 */
int btrfs_orphan_cleanup(struct btrfs_root *root)
{
	struct btrfs_fs_info *fs_info = root->fs_info;
	struct btrfs_path *path;
	struct extent_buffer *leaf;
	struct btrfs_key key, found_key;
	struct btrfs_trans_handle *trans;
	struct inode *inode;
	u64 last_objectid = 0;
	int ret = 0, nr_unlink = 0;

	if (cmpxchg(&root->orphan_cleanup_state, 0, ORPHAN_CLEANUP_STARTED))
		return 0;

	path = btrfs_alloc_path();
	if (!path) {
		ret = -ENOMEM;
		goto out;
	}
	path->reada = READA_BACK;

	key.objectid = BTRFS_ORPHAN_OBJECTID;
	key.type = BTRFS_ORPHAN_ITEM_KEY;
	key.offset = (u64)-1;

	while (1) {
		ret = btrfs_search_slot(NULL, root, &key, path, 0, 0);
		if (ret < 0)
			goto out;

		/*
		 * if ret == 0 means we found what we were searching for, which
		 * is weird, but possible, so only screw with path if we didn't
		 * find the key and see if we have stuff that matches
		 */
		if (ret > 0) {
			ret = 0;
			if (path->slots[0] == 0)
				break;
			path->slots[0]--;
		}

		/* pull out the item */
		leaf = path->nodes[0];
		btrfs_item_key_to_cpu(leaf, &found_key, path->slots[0]);

		/* make sure the item matches what we want */
		if (found_key.objectid != BTRFS_ORPHAN_OBJECTID)
			break;
		if (found_key.type != BTRFS_ORPHAN_ITEM_KEY)
			break;

		/* release the path since we're done with it */
		btrfs_release_path(path);

		/*
		 * this is where we are basically btrfs_lookup, without the
		 * crossing root thing.  we store the inode number in the
		 * offset of the orphan item.
		 */

		if (found_key.offset == last_objectid) {
			btrfs_err(fs_info,
				  "Error removing orphan entry, stopping orphan cleanup");
			ret = -EINVAL;
			goto out;
		}

		last_objectid = found_key.offset;

		found_key.objectid = found_key.offset;
		found_key.type = BTRFS_INODE_ITEM_KEY;
		found_key.offset = 0;
		inode = btrfs_iget(fs_info->sb, last_objectid, root);
		ret = PTR_ERR_OR_ZERO(inode);
		if (ret && ret != -ENOENT)
			goto out;

		if (ret == -ENOENT && root == fs_info->tree_root) {
			struct btrfs_root *dead_root;
			struct btrfs_fs_info *fs_info = root->fs_info;
			int is_dead_root = 0;

			/*
			 * this is an orphan in the tree root. Currently these
			 * could come from 2 sources:
			 *  a) a snapshot deletion in progress
			 *  b) a free space cache inode
			 * We need to distinguish those two, as the snapshot
			 * orphan must not get deleted.
			 * find_dead_roots already ran before us, so if this
			 * is a snapshot deletion, we should find the root
			 * in the fs_roots radix tree.
			 */

			spin_lock(&fs_info->fs_roots_radix_lock);
			dead_root = radix_tree_lookup(&fs_info->fs_roots_radix,
							 (unsigned long)found_key.objectid);
			if (dead_root && btrfs_root_refs(&dead_root->root_item) == 0)
				is_dead_root = 1;
			spin_unlock(&fs_info->fs_roots_radix_lock);

			if (is_dead_root) {
				/* prevent this orphan from being found again */
				key.offset = found_key.objectid - 1;
				continue;
			}

		}

		/*
		 * If we have an inode with links, there are a couple of
		 * possibilities. Old kernels (before v3.12) used to create an
		 * orphan item for truncate indicating that there were possibly
		 * extent items past i_size that needed to be deleted. In v3.12,
		 * truncate was changed to update i_size in sync with the extent
		 * items, but the (useless) orphan item was still created. Since
		 * v4.18, we don't create the orphan item for truncate at all.
		 *
		 * So, this item could mean that we need to do a truncate, but
		 * only if this filesystem was last used on a pre-v3.12 kernel
		 * and was not cleanly unmounted. The odds of that are quite
		 * slim, and it's a pain to do the truncate now, so just delete
		 * the orphan item.
		 *
		 * It's also possible that this orphan item was supposed to be
		 * deleted but wasn't. The inode number may have been reused,
		 * but either way, we can delete the orphan item.
		 */
		if (ret == -ENOENT || inode->i_nlink) {
			if (!ret)
				iput(inode);
			trans = btrfs_start_transaction(root, 1);
			if (IS_ERR(trans)) {
				ret = PTR_ERR(trans);
				goto out;
			}
			btrfs_debug(fs_info, "auto deleting %Lu",
				    found_key.objectid);
			ret = btrfs_del_orphan_item(trans, root,
						    found_key.objectid);
			btrfs_end_transaction(trans);
			if (ret)
				goto out;
			continue;
		}

		nr_unlink++;

		/* this will do delete_inode and everything for us */
		iput(inode);
	}
	/* release the path since we're done with it */
	btrfs_release_path(path);

	root->orphan_cleanup_state = ORPHAN_CLEANUP_DONE;

	if (test_bit(BTRFS_ROOT_ORPHAN_ITEM_INSERTED, &root->state)) {
		trans = btrfs_join_transaction(root);
		if (!IS_ERR(trans))
			btrfs_end_transaction(trans);
	}

	if (nr_unlink)
		btrfs_debug(fs_info, "unlinked %d orphans", nr_unlink);

out:
	if (ret)
		btrfs_err(fs_info, "could not do orphan cleanup %d", ret);
	btrfs_free_path(path);
	return ret;
}

/*
 * very simple check to peek ahead in the leaf looking for xattrs.  If we
 * don't find any xattrs, we know there can't be any acls.
 *
 * slot is the slot the inode is in, objectid is the objectid of the inode
 */
static noinline int acls_after_inode_item(struct extent_buffer *leaf,
					  int slot, u64 objectid,
					  int *first_xattr_slot)
{
	u32 nritems = btrfs_header_nritems(leaf);
	struct btrfs_key found_key;
	static u64 xattr_access = 0;
	static u64 xattr_default = 0;
	int scanned = 0;

	if (!xattr_access) {
		xattr_access = btrfs_name_hash(XATTR_NAME_POSIX_ACL_ACCESS,
					strlen(XATTR_NAME_POSIX_ACL_ACCESS));
		xattr_default = btrfs_name_hash(XATTR_NAME_POSIX_ACL_DEFAULT,
					strlen(XATTR_NAME_POSIX_ACL_DEFAULT));
	}

	slot++;
	*first_xattr_slot = -1;
	while (slot < nritems) {
		btrfs_item_key_to_cpu(leaf, &found_key, slot);

		/* we found a different objectid, there must not be acls */
		if (found_key.objectid != objectid)
			return 0;

		/* we found an xattr, assume we've got an acl */
		if (found_key.type == BTRFS_XATTR_ITEM_KEY) {
			if (*first_xattr_slot == -1)
				*first_xattr_slot = slot;
			if (found_key.offset == xattr_access ||
			    found_key.offset == xattr_default)
				return 1;
		}

		/*
		 * we found a key greater than an xattr key, there can't
		 * be any acls later on
		 */
		if (found_key.type > BTRFS_XATTR_ITEM_KEY)
			return 0;

		slot++;
		scanned++;

		/*
		 * it goes inode, inode backrefs, xattrs, extents,
		 * so if there are a ton of hard links to an inode there can
		 * be a lot of backrefs.  Don't waste time searching too hard,
		 * this is just an optimization
		 */
		if (scanned >= 8)
			break;
	}
	/* we hit the end of the leaf before we found an xattr or
	 * something larger than an xattr.  We have to assume the inode
	 * has acls
	 */
	if (*first_xattr_slot == -1)
		*first_xattr_slot = slot;
	return 1;
}

/*
 * read an inode from the btree into the in-memory inode
 */
static int btrfs_read_locked_inode(struct inode *inode,
				   struct btrfs_path *in_path)
{
	struct btrfs_fs_info *fs_info = btrfs_sb(inode->i_sb);
	struct btrfs_path *path = in_path;
	struct extent_buffer *leaf;
	struct btrfs_inode_item *inode_item;
	struct btrfs_root *root = BTRFS_I(inode)->root;
	struct btrfs_key location;
	unsigned long ptr;
	int maybe_acls;
	u32 rdev;
	int ret;
	bool filled = false;
	int first_xattr_slot;

	ret = btrfs_fill_inode(inode, &rdev);
	if (!ret)
		filled = true;

	if (!path) {
		path = btrfs_alloc_path();
		if (!path)
			return -ENOMEM;
	}

	memcpy(&location, &BTRFS_I(inode)->location, sizeof(location));

	ret = btrfs_lookup_inode(NULL, root, path, &location, 0);
	if (ret) {
		if (path != in_path)
			btrfs_free_path(path);
		return ret;
	}

	leaf = path->nodes[0];

	if (filled)
		goto cache_index;

	inode_item = btrfs_item_ptr(leaf, path->slots[0],
				    struct btrfs_inode_item);
	inode->i_mode = btrfs_inode_mode(leaf, inode_item);
	set_nlink(inode, btrfs_inode_nlink(leaf, inode_item));
	i_uid_write(inode, btrfs_inode_uid(leaf, inode_item));
	i_gid_write(inode, btrfs_inode_gid(leaf, inode_item));
	btrfs_i_size_write(BTRFS_I(inode), btrfs_inode_size(leaf, inode_item));
	btrfs_inode_set_file_extent_range(BTRFS_I(inode), 0,
			round_up(i_size_read(inode), fs_info->sectorsize));

	inode->i_atime.tv_sec = btrfs_timespec_sec(leaf, &inode_item->atime);
	inode->i_atime.tv_nsec = btrfs_timespec_nsec(leaf, &inode_item->atime);

	inode->i_mtime.tv_sec = btrfs_timespec_sec(leaf, &inode_item->mtime);
	inode->i_mtime.tv_nsec = btrfs_timespec_nsec(leaf, &inode_item->mtime);

	inode->i_ctime.tv_sec = btrfs_timespec_sec(leaf, &inode_item->ctime);
	inode->i_ctime.tv_nsec = btrfs_timespec_nsec(leaf, &inode_item->ctime);

	BTRFS_I(inode)->i_otime.tv_sec =
		btrfs_timespec_sec(leaf, &inode_item->otime);
	BTRFS_I(inode)->i_otime.tv_nsec =
		btrfs_timespec_nsec(leaf, &inode_item->otime);

	inode_set_bytes(inode, btrfs_inode_nbytes(leaf, inode_item));
	BTRFS_I(inode)->generation = btrfs_inode_generation(leaf, inode_item);
	BTRFS_I(inode)->last_trans = btrfs_inode_transid(leaf, inode_item);

	inode_set_iversion_queried(inode,
				   btrfs_inode_sequence(leaf, inode_item));
	inode->i_generation = BTRFS_I(inode)->generation;
	inode->i_rdev = 0;
	rdev = btrfs_inode_rdev(leaf, inode_item);

	BTRFS_I(inode)->index_cnt = (u64)-1;
	BTRFS_I(inode)->flags = btrfs_inode_flags(leaf, inode_item);

cache_index:
	/*
	 * If we were modified in the current generation and evicted from memory
	 * and then re-read we need to do a full sync since we don't have any
	 * idea about which extents were modified before we were evicted from
	 * cache.
	 *
	 * This is required for both inode re-read from disk and delayed inode
	 * in delayed_nodes_tree.
	 */
	if (BTRFS_I(inode)->last_trans == fs_info->generation)
		set_bit(BTRFS_INODE_NEEDS_FULL_SYNC,
			&BTRFS_I(inode)->runtime_flags);

	/*
	 * We don't persist the id of the transaction where an unlink operation
	 * against the inode was last made. So here we assume the inode might
	 * have been evicted, and therefore the exact value of last_unlink_trans
	 * lost, and set it to last_trans to avoid metadata inconsistencies
	 * between the inode and its parent if the inode is fsync'ed and the log
	 * replayed. For example, in the scenario:
	 *
	 * touch mydir/foo
	 * ln mydir/foo mydir/bar
	 * sync
	 * unlink mydir/bar
	 * echo 2 > /proc/sys/vm/drop_caches   # evicts inode
	 * xfs_io -c fsync mydir/foo
	 * <power failure>
	 * mount fs, triggers fsync log replay
	 *
	 * We must make sure that when we fsync our inode foo we also log its
	 * parent inode, otherwise after log replay the parent still has the
	 * dentry with the "bar" name but our inode foo has a link count of 1
	 * and doesn't have an inode ref with the name "bar" anymore.
	 *
	 * Setting last_unlink_trans to last_trans is a pessimistic approach,
	 * but it guarantees correctness at the expense of occasional full
	 * transaction commits on fsync if our inode is a directory, or if our
	 * inode is not a directory, logging its parent unnecessarily.
	 */
	BTRFS_I(inode)->last_unlink_trans = BTRFS_I(inode)->last_trans;

	/*
	 * Same logic as for last_unlink_trans. We don't persist the generation
	 * of the last transaction where this inode was used for a reflink
	 * operation, so after eviction and reloading the inode we must be
	 * pessimistic and assume the last transaction that modified the inode.
	 */
	BTRFS_I(inode)->last_reflink_trans = BTRFS_I(inode)->last_trans;

	path->slots[0]++;
	if (inode->i_nlink != 1 ||
	    path->slots[0] >= btrfs_header_nritems(leaf))
		goto cache_acl;

	btrfs_item_key_to_cpu(leaf, &location, path->slots[0]);
	if (location.objectid != btrfs_ino(BTRFS_I(inode)))
		goto cache_acl;

	ptr = btrfs_item_ptr_offset(leaf, path->slots[0]);
	if (location.type == BTRFS_INODE_REF_KEY) {
		struct btrfs_inode_ref *ref;

		ref = (struct btrfs_inode_ref *)ptr;
		BTRFS_I(inode)->dir_index = btrfs_inode_ref_index(leaf, ref);
	} else if (location.type == BTRFS_INODE_EXTREF_KEY) {
		struct btrfs_inode_extref *extref;

		extref = (struct btrfs_inode_extref *)ptr;
		BTRFS_I(inode)->dir_index = btrfs_inode_extref_index(leaf,
								     extref);
	}
cache_acl:
	/*
	 * try to precache a NULL acl entry for files that don't have
	 * any xattrs or acls
	 */
	maybe_acls = acls_after_inode_item(leaf, path->slots[0],
			btrfs_ino(BTRFS_I(inode)), &first_xattr_slot);
	if (first_xattr_slot != -1) {
		path->slots[0] = first_xattr_slot;
		ret = btrfs_load_inode_props(inode, path);
		if (ret)
			btrfs_err(fs_info,
				  "error loading props for ino %llu (root %llu): %d",
				  btrfs_ino(BTRFS_I(inode)),
				  root->root_key.objectid, ret);
	}
	if (path != in_path)
		btrfs_free_path(path);

	if (!maybe_acls)
		cache_no_acl(inode);

	switch (inode->i_mode & S_IFMT) {
	case S_IFREG:
		inode->i_mapping->a_ops = &btrfs_aops;
		BTRFS_I(inode)->io_tree.ops = &btrfs_extent_io_ops;
		inode->i_fop = &btrfs_file_operations;
		inode->i_op = &btrfs_file_inode_operations;
		break;
	case S_IFDIR:
		inode->i_fop = &btrfs_dir_file_operations;
		inode->i_op = &btrfs_dir_inode_operations;
		break;
	case S_IFLNK:
		inode->i_op = &btrfs_symlink_inode_operations;
		inode_nohighmem(inode);
		inode->i_mapping->a_ops = &btrfs_aops;
		break;
	default:
		inode->i_op = &btrfs_special_inode_operations;
		init_special_inode(inode, inode->i_mode, rdev);
		break;
	}

	btrfs_sync_inode_flags_to_i_flags(inode);
	return 0;
}

/*
 * given a leaf and an inode, copy the inode fields into the leaf
 */
static void fill_inode_item(struct btrfs_trans_handle *trans,
			    struct extent_buffer *leaf,
			    struct btrfs_inode_item *item,
			    struct inode *inode)
{
	struct btrfs_map_token token;

	btrfs_init_map_token(&token, leaf);

	btrfs_set_token_inode_uid(&token, item, i_uid_read(inode));
	btrfs_set_token_inode_gid(&token, item, i_gid_read(inode));
	btrfs_set_token_inode_size(&token, item, BTRFS_I(inode)->disk_i_size);
	btrfs_set_token_inode_mode(&token, item, inode->i_mode);
	btrfs_set_token_inode_nlink(&token, item, inode->i_nlink);

	btrfs_set_token_timespec_sec(&token, &item->atime,
				     inode->i_atime.tv_sec);
	btrfs_set_token_timespec_nsec(&token, &item->atime,
				      inode->i_atime.tv_nsec);

	btrfs_set_token_timespec_sec(&token, &item->mtime,
				     inode->i_mtime.tv_sec);
	btrfs_set_token_timespec_nsec(&token, &item->mtime,
				      inode->i_mtime.tv_nsec);

	btrfs_set_token_timespec_sec(&token, &item->ctime,
				     inode->i_ctime.tv_sec);
	btrfs_set_token_timespec_nsec(&token, &item->ctime,
				      inode->i_ctime.tv_nsec);

	btrfs_set_token_timespec_sec(&token, &item->otime,
				     BTRFS_I(inode)->i_otime.tv_sec);
	btrfs_set_token_timespec_nsec(&token, &item->otime,
				      BTRFS_I(inode)->i_otime.tv_nsec);

	btrfs_set_token_inode_nbytes(&token, item, inode_get_bytes(inode));
	btrfs_set_token_inode_generation(&token, item,
					 BTRFS_I(inode)->generation);
	btrfs_set_token_inode_sequence(&token, item, inode_peek_iversion(inode));
	btrfs_set_token_inode_transid(&token, item, trans->transid);
	btrfs_set_token_inode_rdev(&token, item, inode->i_rdev);
	btrfs_set_token_inode_flags(&token, item, BTRFS_I(inode)->flags);
	btrfs_set_token_inode_block_group(&token, item, 0);
}

/*
 * copy everything in the in-memory inode into the btree.
 */
static noinline int btrfs_update_inode_item(struct btrfs_trans_handle *trans,
				struct btrfs_root *root, struct inode *inode)
{
	struct btrfs_inode_item *inode_item;
	struct btrfs_path *path;
	struct extent_buffer *leaf;
	int ret;

	path = btrfs_alloc_path();
	if (!path)
		return -ENOMEM;

	path->leave_spinning = 1;
	ret = btrfs_lookup_inode(trans, root, path, &BTRFS_I(inode)->location,
				 1);
	if (ret) {
		if (ret > 0)
			ret = -ENOENT;
		goto failed;
	}

	leaf = path->nodes[0];
	inode_item = btrfs_item_ptr(leaf, path->slots[0],
				    struct btrfs_inode_item);

	fill_inode_item(trans, leaf, inode_item, inode);
	btrfs_mark_buffer_dirty(leaf);
	btrfs_set_inode_last_trans(trans, BTRFS_I(inode));
	ret = 0;
failed:
	btrfs_free_path(path);
	return ret;
}

/*
 * copy everything in the in-memory inode into the btree.
 */
noinline int btrfs_update_inode(struct btrfs_trans_handle *trans,
				struct btrfs_root *root, struct inode *inode)
{
	struct btrfs_fs_info *fs_info = root->fs_info;
	int ret;

	/*
	 * If the inode is a free space inode, we can deadlock during commit
	 * if we put it into the delayed code.
	 *
	 * The data relocation inode should also be directly updated
	 * without delay
	 */
	if (!btrfs_is_free_space_inode(BTRFS_I(inode))
	    && root->root_key.objectid != BTRFS_DATA_RELOC_TREE_OBJECTID
	    && !test_bit(BTRFS_FS_LOG_RECOVERING, &fs_info->flags)) {
		btrfs_update_root_times(trans, root);

		ret = btrfs_delayed_update_inode(trans, root, inode);
		if (!ret)
			btrfs_set_inode_last_trans(trans, BTRFS_I(inode));
		return ret;
	}

	return btrfs_update_inode_item(trans, root, inode);
}

noinline int btrfs_update_inode_fallback(struct btrfs_trans_handle *trans,
					 struct btrfs_root *root,
					 struct inode *inode)
{
	int ret;

	ret = btrfs_update_inode(trans, root, inode);
	if (ret == -ENOSPC)
		return btrfs_update_inode_item(trans, root, inode);
	return ret;
}

/*
 * unlink helper that gets used here in inode.c and in the tree logging
 * recovery code.  It remove a link in a directory with a given name, and
 * also drops the back refs in the inode to the directory
 */
static int __btrfs_unlink_inode(struct btrfs_trans_handle *trans,
				struct btrfs_root *root,
				struct btrfs_inode *dir,
				struct btrfs_inode *inode,
				const char *name, int name_len)
{
	struct btrfs_fs_info *fs_info = root->fs_info;
	struct btrfs_path *path;
	int ret = 0;
	struct btrfs_dir_item *di;
	u64 index;
	u64 ino = btrfs_ino(inode);
	u64 dir_ino = btrfs_ino(dir);

	path = btrfs_alloc_path();
	if (!path) {
		ret = -ENOMEM;
		goto out;
	}

	path->leave_spinning = 1;
	di = btrfs_lookup_dir_item(trans, root, path, dir_ino,
				    name, name_len, -1);
	if (IS_ERR_OR_NULL(di)) {
		ret = di ? PTR_ERR(di) : -ENOENT;
		goto err;
	}
	ret = btrfs_delete_one_dir_name(trans, root, path, di);
	if (ret)
		goto err;
	btrfs_release_path(path);

	/*
	 * If we don't have dir index, we have to get it by looking up
	 * the inode ref, since we get the inode ref, remove it directly,
	 * it is unnecessary to do delayed deletion.
	 *
	 * But if we have dir index, needn't search inode ref to get it.
	 * Since the inode ref is close to the inode item, it is better
	 * that we delay to delete it, and just do this deletion when
	 * we update the inode item.
	 */
	if (inode->dir_index) {
		ret = btrfs_delayed_delete_inode_ref(inode);
		if (!ret) {
			index = inode->dir_index;
			goto skip_backref;
		}
	}

	ret = btrfs_del_inode_ref(trans, root, name, name_len, ino,
				  dir_ino, &index);
	if (ret) {
		btrfs_info(fs_info,
			"failed to delete reference to %.*s, inode %llu parent %llu",
			name_len, name, ino, dir_ino);
		btrfs_abort_transaction(trans, ret);
		goto err;
	}
skip_backref:
	ret = btrfs_delete_delayed_dir_index(trans, dir, index);
	if (ret) {
		btrfs_abort_transaction(trans, ret);
		goto err;
	}

	ret = btrfs_del_inode_ref_in_log(trans, root, name, name_len, inode,
			dir_ino);
	if (ret != 0 && ret != -ENOENT) {
		btrfs_abort_transaction(trans, ret);
		goto err;
	}

	ret = btrfs_del_dir_entries_in_log(trans, root, name, name_len, dir,
			index);
	if (ret == -ENOENT)
		ret = 0;
	else if (ret)
		btrfs_abort_transaction(trans, ret);

	/*
	 * If we have a pending delayed iput we could end up with the final iput
	 * being run in btrfs-cleaner context.  If we have enough of these built
	 * up we can end up burning a lot of time in btrfs-cleaner without any
	 * way to throttle the unlinks.  Since we're currently holding a ref on
	 * the inode we can run the delayed iput here without any issues as the
	 * final iput won't be done until after we drop the ref we're currently
	 * holding.
	 */
	btrfs_run_delayed_iput(fs_info, inode);
err:
	btrfs_free_path(path);
	if (ret)
		goto out;

	btrfs_i_size_write(dir, dir->vfs_inode.i_size - name_len * 2);
	inode_inc_iversion(&inode->vfs_inode);
	inode_inc_iversion(&dir->vfs_inode);
	inode->vfs_inode.i_ctime = dir->vfs_inode.i_mtime =
		dir->vfs_inode.i_ctime = current_time(&inode->vfs_inode);
	ret = btrfs_update_inode(trans, root, &dir->vfs_inode);
out:
	return ret;
}

int btrfs_unlink_inode(struct btrfs_trans_handle *trans,
		       struct btrfs_root *root,
		       struct btrfs_inode *dir, struct btrfs_inode *inode,
		       const char *name, int name_len)
{
	int ret;
	ret = __btrfs_unlink_inode(trans, root, dir, inode, name, name_len);
	if (!ret) {
		drop_nlink(&inode->vfs_inode);
		ret = btrfs_update_inode(trans, root, &inode->vfs_inode);
	}
	return ret;
}

/*
 * helper to start transaction for unlink and rmdir.
 *
 * unlink and rmdir are special in btrfs, they do not always free space, so
 * if we cannot make our reservations the normal way try and see if there is
 * plenty of slack room in the global reserve to migrate, otherwise we cannot
 * allow the unlink to occur.
 */
static struct btrfs_trans_handle *__unlink_start_trans(struct inode *dir)
{
	struct btrfs_root *root = BTRFS_I(dir)->root;

	/*
	 * 1 for the possible orphan item
	 * 1 for the dir item
	 * 1 for the dir index
	 * 1 for the inode ref
	 * 1 for the inode
	 */
	return btrfs_start_transaction_fallback_global_rsv(root, 5);
}

static int btrfs_unlink(struct inode *dir, struct dentry *dentry)
{
	struct btrfs_root *root = BTRFS_I(dir)->root;
	struct btrfs_trans_handle *trans;
	struct inode *inode = d_inode(dentry);
	int ret;

	trans = __unlink_start_trans(dir);
	if (IS_ERR(trans))
		return PTR_ERR(trans);

	btrfs_record_unlink_dir(trans, BTRFS_I(dir), BTRFS_I(d_inode(dentry)),
			0);

	ret = btrfs_unlink_inode(trans, root, BTRFS_I(dir),
			BTRFS_I(d_inode(dentry)), dentry->d_name.name,
			dentry->d_name.len);
	if (ret)
		goto out;

	if (inode->i_nlink == 0) {
		ret = btrfs_orphan_add(trans, BTRFS_I(inode));
		if (ret)
			goto out;
	}

out:
	btrfs_end_transaction(trans);
	btrfs_btree_balance_dirty(root->fs_info);
	return ret;
}

static int btrfs_unlink_subvol(struct btrfs_trans_handle *trans,
			       struct inode *dir, struct dentry *dentry)
{
	struct btrfs_root *root = BTRFS_I(dir)->root;
	struct btrfs_inode *inode = BTRFS_I(d_inode(dentry));
	struct btrfs_path *path;
	struct extent_buffer *leaf;
	struct btrfs_dir_item *di;
	struct btrfs_key key;
	const char *name = dentry->d_name.name;
	int name_len = dentry->d_name.len;
	u64 index;
	int ret;
	u64 objectid;
	u64 dir_ino = btrfs_ino(BTRFS_I(dir));

	if (btrfs_ino(inode) == BTRFS_FIRST_FREE_OBJECTID) {
		objectid = inode->root->root_key.objectid;
	} else if (btrfs_ino(inode) == BTRFS_EMPTY_SUBVOL_DIR_OBJECTID) {
		objectid = inode->location.objectid;
	} else {
		WARN_ON(1);
		return -EINVAL;
	}

	path = btrfs_alloc_path();
	if (!path)
		return -ENOMEM;

	di = btrfs_lookup_dir_item(trans, root, path, dir_ino,
				   name, name_len, -1);
	if (IS_ERR_OR_NULL(di)) {
		ret = di ? PTR_ERR(di) : -ENOENT;
		goto out;
	}

	leaf = path->nodes[0];
	btrfs_dir_item_key_to_cpu(leaf, di, &key);
	WARN_ON(key.type != BTRFS_ROOT_ITEM_KEY || key.objectid != objectid);
	ret = btrfs_delete_one_dir_name(trans, root, path, di);
	if (ret) {
		btrfs_abort_transaction(trans, ret);
		goto out;
	}
	btrfs_release_path(path);

	/*
	 * This is a placeholder inode for a subvolume we didn't have a
	 * reference to at the time of the snapshot creation.  In the meantime
	 * we could have renamed the real subvol link into our snapshot, so
	 * depending on btrfs_del_root_ref to return -ENOENT here is incorret.
	 * Instead simply lookup the dir_index_item for this entry so we can
	 * remove it.  Otherwise we know we have a ref to the root and we can
	 * call btrfs_del_root_ref, and it _shouldn't_ fail.
	 */
	if (btrfs_ino(inode) == BTRFS_EMPTY_SUBVOL_DIR_OBJECTID) {
		di = btrfs_search_dir_index_item(root, path, dir_ino,
						 name, name_len);
		if (IS_ERR_OR_NULL(di)) {
			if (!di)
				ret = -ENOENT;
			else
				ret = PTR_ERR(di);
			btrfs_abort_transaction(trans, ret);
			goto out;
		}

		leaf = path->nodes[0];
		btrfs_item_key_to_cpu(leaf, &key, path->slots[0]);
		index = key.offset;
		btrfs_release_path(path);
	} else {
		ret = btrfs_del_root_ref(trans, objectid,
					 root->root_key.objectid, dir_ino,
					 &index, name, name_len);
		if (ret) {
			btrfs_abort_transaction(trans, ret);
			goto out;
		}
	}

	ret = btrfs_delete_delayed_dir_index(trans, BTRFS_I(dir), index);
	if (ret) {
		btrfs_abort_transaction(trans, ret);
		goto out;
	}

	btrfs_i_size_write(BTRFS_I(dir), dir->i_size - name_len * 2);
	inode_inc_iversion(dir);
	dir->i_mtime = dir->i_ctime = current_time(dir);
	ret = btrfs_update_inode_fallback(trans, root, dir);
	if (ret)
		btrfs_abort_transaction(trans, ret);
out:
	btrfs_free_path(path);
	return ret;
}

/*
 * Helper to check if the subvolume references other subvolumes or if it's
 * default.
 */
static noinline int may_destroy_subvol(struct btrfs_root *root)
{
	struct btrfs_fs_info *fs_info = root->fs_info;
	struct btrfs_path *path;
	struct btrfs_dir_item *di;
	struct btrfs_key key;
	u64 dir_id;
	int ret;

	path = btrfs_alloc_path();
	if (!path)
		return -ENOMEM;

	/* Make sure this root isn't set as the default subvol */
	dir_id = btrfs_super_root_dir(fs_info->super_copy);
	di = btrfs_lookup_dir_item(NULL, fs_info->tree_root, path,
				   dir_id, "default", 7, 0);
	if (di && !IS_ERR(di)) {
		btrfs_dir_item_key_to_cpu(path->nodes[0], di, &key);
		if (key.objectid == root->root_key.objectid) {
			ret = -EPERM;
			btrfs_err(fs_info,
				  "deleting default subvolume %llu is not allowed",
				  key.objectid);
			goto out;
		}
		btrfs_release_path(path);
	}

	key.objectid = root->root_key.objectid;
	key.type = BTRFS_ROOT_REF_KEY;
	key.offset = (u64)-1;

	ret = btrfs_search_slot(NULL, fs_info->tree_root, &key, path, 0, 0);
	if (ret < 0)
		goto out;
	BUG_ON(ret == 0);

	ret = 0;
	if (path->slots[0] > 0) {
		path->slots[0]--;
		btrfs_item_key_to_cpu(path->nodes[0], &key, path->slots[0]);
		if (key.objectid == root->root_key.objectid &&
		    key.type == BTRFS_ROOT_REF_KEY)
			ret = -ENOTEMPTY;
	}
out:
	btrfs_free_path(path);
	return ret;
}

/* Delete all dentries for inodes belonging to the root */
static void btrfs_prune_dentries(struct btrfs_root *root)
{
	struct btrfs_fs_info *fs_info = root->fs_info;
	struct rb_node *node;
	struct rb_node *prev;
	struct btrfs_inode *entry;
	struct inode *inode;
	u64 objectid = 0;

	if (!test_bit(BTRFS_FS_STATE_ERROR, &fs_info->fs_state))
		WARN_ON(btrfs_root_refs(&root->root_item) != 0);

	spin_lock(&root->inode_lock);
again:
	node = root->inode_tree.rb_node;
	prev = NULL;
	while (node) {
		prev = node;
		entry = rb_entry(node, struct btrfs_inode, rb_node);

		if (objectid < btrfs_ino(entry))
			node = node->rb_left;
		else if (objectid > btrfs_ino(entry))
			node = node->rb_right;
		else
			break;
	}
	if (!node) {
		while (prev) {
			entry = rb_entry(prev, struct btrfs_inode, rb_node);
			if (objectid <= btrfs_ino(entry)) {
				node = prev;
				break;
			}
			prev = rb_next(prev);
		}
	}
	while (node) {
		entry = rb_entry(node, struct btrfs_inode, rb_node);
		objectid = btrfs_ino(entry) + 1;
		inode = igrab(&entry->vfs_inode);
		if (inode) {
			spin_unlock(&root->inode_lock);
			if (atomic_read(&inode->i_count) > 1)
				d_prune_aliases(inode);
			/*
			 * btrfs_drop_inode will have it removed from the inode
			 * cache when its usage count hits zero.
			 */
			iput(inode);
			cond_resched();
			spin_lock(&root->inode_lock);
			goto again;
		}

		if (cond_resched_lock(&root->inode_lock))
			goto again;

		node = rb_next(node);
	}
	spin_unlock(&root->inode_lock);
}

int btrfs_delete_subvolume(struct inode *dir, struct dentry *dentry)
{
	struct btrfs_fs_info *fs_info = btrfs_sb(dentry->d_sb);
	struct btrfs_root *root = BTRFS_I(dir)->root;
	struct inode *inode = d_inode(dentry);
	struct btrfs_root *dest = BTRFS_I(inode)->root;
	struct btrfs_trans_handle *trans;
	struct btrfs_block_rsv block_rsv;
	u64 root_flags;
	int ret;
	int err;

	/*
	 * Don't allow to delete a subvolume with send in progress. This is
	 * inside the inode lock so the error handling that has to drop the bit
	 * again is not run concurrently.
	 */
	spin_lock(&dest->root_item_lock);
	if (dest->send_in_progress) {
		spin_unlock(&dest->root_item_lock);
		btrfs_warn(fs_info,
			   "attempt to delete subvolume %llu during send",
			   dest->root_key.objectid);
		return -EPERM;
	}
	root_flags = btrfs_root_flags(&dest->root_item);
	btrfs_set_root_flags(&dest->root_item,
			     root_flags | BTRFS_ROOT_SUBVOL_DEAD);
	spin_unlock(&dest->root_item_lock);

	down_write(&fs_info->subvol_sem);

	err = may_destroy_subvol(dest);
	if (err)
		goto out_up_write;

	btrfs_init_block_rsv(&block_rsv, BTRFS_BLOCK_RSV_TEMP);
	/*
	 * One for dir inode,
	 * two for dir entries,
	 * two for root ref/backref.
	 */
	err = btrfs_subvolume_reserve_metadata(root, &block_rsv, 5, true);
	if (err)
		goto out_up_write;

	trans = btrfs_start_transaction(root, 0);
	if (IS_ERR(trans)) {
		err = PTR_ERR(trans);
		goto out_release;
	}
	trans->block_rsv = &block_rsv;
	trans->bytes_reserved = block_rsv.size;

	btrfs_record_snapshot_destroy(trans, BTRFS_I(dir));

	ret = btrfs_unlink_subvol(trans, dir, dentry);
	if (ret) {
		err = ret;
		btrfs_abort_transaction(trans, ret);
		goto out_end_trans;
	}

	btrfs_record_root_in_trans(trans, dest);

	memset(&dest->root_item.drop_progress, 0,
		sizeof(dest->root_item.drop_progress));
	dest->root_item.drop_level = 0;
	btrfs_set_root_refs(&dest->root_item, 0);

	if (!test_and_set_bit(BTRFS_ROOT_ORPHAN_ITEM_INSERTED, &dest->state)) {
		ret = btrfs_insert_orphan_item(trans,
					fs_info->tree_root,
					dest->root_key.objectid);
		if (ret) {
			btrfs_abort_transaction(trans, ret);
			err = ret;
			goto out_end_trans;
		}
	}

	ret = btrfs_uuid_tree_remove(trans, dest->root_item.uuid,
				  BTRFS_UUID_KEY_SUBVOL,
				  dest->root_key.objectid);
	if (ret && ret != -ENOENT) {
		btrfs_abort_transaction(trans, ret);
		err = ret;
		goto out_end_trans;
	}
	if (!btrfs_is_empty_uuid(dest->root_item.received_uuid)) {
		ret = btrfs_uuid_tree_remove(trans,
					  dest->root_item.received_uuid,
					  BTRFS_UUID_KEY_RECEIVED_SUBVOL,
					  dest->root_key.objectid);
		if (ret && ret != -ENOENT) {
			btrfs_abort_transaction(trans, ret);
			err = ret;
			goto out_end_trans;
		}
	}

	remove_anon_sbdev(&dest->sbdev);
out_end_trans:
	trans->block_rsv = NULL;
	trans->bytes_reserved = 0;
	ret = btrfs_end_transaction(trans);
	if (ret && !err)
		err = ret;
	inode->i_flags |= S_DEAD;
out_release:
	btrfs_subvolume_release_metadata(fs_info, &block_rsv);
out_up_write:
	up_write(&fs_info->subvol_sem);
	if (err) {
		spin_lock(&dest->root_item_lock);
		root_flags = btrfs_root_flags(&dest->root_item);
		btrfs_set_root_flags(&dest->root_item,
				root_flags & ~BTRFS_ROOT_SUBVOL_DEAD);
		spin_unlock(&dest->root_item_lock);
	} else {
		d_invalidate(dentry);
		btrfs_prune_dentries(dest);
		ASSERT(dest->send_in_progress == 0);

		/* the last ref */
		if (dest->ino_cache_inode) {
			iput(dest->ino_cache_inode);
			dest->ino_cache_inode = NULL;
		}
	}

	return err;
}

static int btrfs_rmdir(struct inode *dir, struct dentry *dentry)
{
	struct inode *inode = d_inode(dentry);
	int err = 0;
	struct btrfs_root *root = BTRFS_I(dir)->root;
	struct btrfs_trans_handle *trans;
	u64 last_unlink_trans;

	if (inode->i_size > BTRFS_EMPTY_DIR_SIZE)
		return -ENOTEMPTY;
	if (btrfs_ino(BTRFS_I(inode)) == BTRFS_FIRST_FREE_OBJECTID)
		return btrfs_delete_subvolume(dir, dentry);

	trans = __unlink_start_trans(dir);
	if (IS_ERR(trans))
		return PTR_ERR(trans);

	if (unlikely(btrfs_ino(BTRFS_I(inode)) == BTRFS_EMPTY_SUBVOL_DIR_OBJECTID)) {
		err = btrfs_unlink_subvol(trans, dir, dentry);
		goto out;
	}

	err = btrfs_orphan_add(trans, BTRFS_I(inode));
	if (err)
		goto out;

	last_unlink_trans = BTRFS_I(inode)->last_unlink_trans;

	/* now the directory is empty */
	err = btrfs_unlink_inode(trans, root, BTRFS_I(dir),
			BTRFS_I(d_inode(dentry)), dentry->d_name.name,
			dentry->d_name.len);
	if (!err) {
		btrfs_i_size_write(BTRFS_I(inode), 0);
		/*
		 * Propagate the last_unlink_trans value of the deleted dir to
		 * its parent directory. This is to prevent an unrecoverable
		 * log tree in the case we do something like this:
		 * 1) create dir foo
		 * 2) create snapshot under dir foo
		 * 3) delete the snapshot
		 * 4) rmdir foo
		 * 5) mkdir foo
		 * 6) fsync foo or some file inside foo
		 */
		if (last_unlink_trans >= trans->transid)
			BTRFS_I(dir)->last_unlink_trans = last_unlink_trans;
	}
out:
	btrfs_end_transaction(trans);
	btrfs_btree_balance_dirty(root->fs_info);

	return err;
}

/*
 * Return this if we need to call truncate_block for the last bit of the
 * truncate.
 */
#define NEED_TRUNCATE_BLOCK 1

/*
 * this can truncate away extent items, csum items and directory items.
 * It starts at a high offset and removes keys until it can't find
 * any higher than new_size
 *
 * csum items that cross the new i_size are truncated to the new size
 * as well.
 *
 * min_type is the minimum key type to truncate down to.  If set to 0, this
 * will kill all the items on this inode, including the INODE_ITEM_KEY.
 */
int btrfs_truncate_inode_items(struct btrfs_trans_handle *trans,
			       struct btrfs_root *root,
			       struct inode *inode,
			       u64 new_size, u32 min_type)
{
	struct btrfs_fs_info *fs_info = root->fs_info;
	struct btrfs_path *path;
	struct extent_buffer *leaf;
	struct btrfs_file_extent_item *fi;
	struct btrfs_key key;
	struct btrfs_key found_key;
	u64 extent_start = 0;
	u64 extent_num_bytes = 0;
	u64 extent_offset = 0;
	u64 item_end = 0;
	u64 last_size = new_size;
	u32 found_type = (u8)-1;
	int found_extent;
	int del_item;
	int pending_del_nr = 0;
	int pending_del_slot = 0;
	int extent_type = -1;
	int ret;
	u64 ino = btrfs_ino(BTRFS_I(inode));
	u64 bytes_deleted = 0;
	bool be_nice = false;
	bool should_throttle = false;
	const u64 lock_start = ALIGN_DOWN(new_size, fs_info->sectorsize);
	struct extent_state *cached_state = NULL;

	BUG_ON(new_size > 0 && min_type != BTRFS_EXTENT_DATA_KEY);

	/*
	 * For non-free space inodes and non-shareable roots, we want to back
	 * off from time to time.  This means all inodes in subvolume roots,
	 * reloc roots, and data reloc roots.
	 */
	if (!btrfs_is_free_space_inode(BTRFS_I(inode)) &&
	    test_bit(BTRFS_ROOT_SHAREABLE, &root->state))
		be_nice = true;

	path = btrfs_alloc_path();
	if (!path)
		return -ENOMEM;
	path->reada = READA_BACK;

	if (root->root_key.objectid != BTRFS_TREE_LOG_OBJECTID) {
		lock_extent_bits(&BTRFS_I(inode)->io_tree, lock_start, (u64)-1,
				 &cached_state);

		/*
		 * We want to drop from the next block forward in case this
		 * new size is not block aligned since we will be keeping the
		 * last block of the extent just the way it is.
		 */
		btrfs_drop_extent_cache(BTRFS_I(inode), ALIGN(new_size,
					fs_info->sectorsize),
					(u64)-1, 0);
	}

	/*
	 * This function is also used to drop the items in the log tree before
	 * we relog the inode, so if root != BTRFS_I(inode)->root, it means
	 * it is used to drop the logged items. So we shouldn't kill the delayed
	 * items.
	 */
	if (min_type == 0 && root == BTRFS_I(inode)->root)
		btrfs_kill_delayed_inode_items(BTRFS_I(inode));

	key.objectid = ino;
	key.offset = (u64)-1;
	key.type = (u8)-1;

search_again:
	/*
	 * with a 16K leaf size and 128MB extents, you can actually queue
	 * up a huge file in a single leaf.  Most of the time that
	 * bytes_deleted is > 0, it will be huge by the time we get here
	 */
	if (be_nice && bytes_deleted > SZ_32M &&
	    btrfs_should_end_transaction(trans)) {
		ret = -EAGAIN;
		goto out;
	}

	ret = btrfs_search_slot(trans, root, &key, path, -1, 1);
	if (ret < 0)
		goto out;

	if (ret > 0) {
		ret = 0;
		/* there are no items in the tree for us to truncate, we're
		 * done
		 */
		if (path->slots[0] == 0)
			goto out;
		path->slots[0]--;
	}

	while (1) {
		u64 clear_start = 0, clear_len = 0;

		fi = NULL;
		leaf = path->nodes[0];
		btrfs_item_key_to_cpu(leaf, &found_key, path->slots[0]);
		found_type = found_key.type;

		if (found_key.objectid != ino)
			break;

		if (found_type < min_type)
			break;

		item_end = found_key.offset;
		if (found_type == BTRFS_EXTENT_DATA_KEY) {
			fi = btrfs_item_ptr(leaf, path->slots[0],
					    struct btrfs_file_extent_item);
			extent_type = btrfs_file_extent_type(leaf, fi);
			if (extent_type != BTRFS_FILE_EXTENT_INLINE) {
				item_end +=
				    btrfs_file_extent_num_bytes(leaf, fi);

				trace_btrfs_truncate_show_fi_regular(
					BTRFS_I(inode), leaf, fi,
					found_key.offset);
			} else if (extent_type == BTRFS_FILE_EXTENT_INLINE) {
				item_end += btrfs_file_extent_ram_bytes(leaf,
									fi);

				trace_btrfs_truncate_show_fi_inline(
					BTRFS_I(inode), leaf, fi, path->slots[0],
					found_key.offset);
			}
			item_end--;
		}
		if (found_type > min_type) {
			del_item = 1;
		} else {
			if (item_end < new_size)
				break;
			if (found_key.offset >= new_size)
				del_item = 1;
			else
				del_item = 0;
		}
		found_extent = 0;
		/* FIXME, shrink the extent if the ref count is only 1 */
		if (found_type != BTRFS_EXTENT_DATA_KEY)
			goto delete;

		if (extent_type != BTRFS_FILE_EXTENT_INLINE) {
			u64 num_dec;

			clear_start = found_key.offset;
			extent_start = btrfs_file_extent_disk_bytenr(leaf, fi);
			if (!del_item) {
				u64 orig_num_bytes =
					btrfs_file_extent_num_bytes(leaf, fi);
				extent_num_bytes = ALIGN(new_size -
						found_key.offset,
						fs_info->sectorsize);
				clear_start = ALIGN(new_size, fs_info->sectorsize);
				btrfs_set_file_extent_num_bytes(leaf, fi,
							 extent_num_bytes);
				num_dec = (orig_num_bytes -
					   extent_num_bytes);
				if (test_bit(BTRFS_ROOT_SHAREABLE,
					     &root->state) &&
				    extent_start != 0)
					inode_sub_bytes(inode, num_dec);
				btrfs_mark_buffer_dirty(leaf);
			} else {
				extent_num_bytes =
					btrfs_file_extent_disk_num_bytes(leaf,
									 fi);
				extent_offset = found_key.offset -
					btrfs_file_extent_offset(leaf, fi);

				/* FIXME blocksize != 4096 */
				num_dec = btrfs_file_extent_num_bytes(leaf, fi);
				if (extent_start != 0) {
					found_extent = 1;
					if (test_bit(BTRFS_ROOT_SHAREABLE,
						     &root->state))
						inode_sub_bytes(inode, num_dec);
				}
			}
			clear_len = num_dec;
		} else if (extent_type == BTRFS_FILE_EXTENT_INLINE) {
			/*
			 * we can't truncate inline items that have had
			 * special encodings
			 */
			if (!del_item &&
			    btrfs_file_extent_encryption(leaf, fi) == 0 &&
			    btrfs_file_extent_other_encoding(leaf, fi) == 0 &&
			    btrfs_file_extent_compression(leaf, fi) == 0) {
				u32 size = (u32)(new_size - found_key.offset);

				btrfs_set_file_extent_ram_bytes(leaf, fi, size);
				size = btrfs_file_extent_calc_inline_size(size);
				btrfs_truncate_item(path, size, 1);
			} else if (!del_item) {
				/*
				 * We have to bail so the last_size is set to
				 * just before this extent.
				 */
				ret = NEED_TRUNCATE_BLOCK;
				break;
			} else {
				/*
				 * Inline extents are special, we just treat
				 * them as a full sector worth in the file
				 * extent tree just for simplicity sake.
				 */
				clear_len = fs_info->sectorsize;
			}

			if (test_bit(BTRFS_ROOT_SHAREABLE, &root->state))
				inode_sub_bytes(inode, item_end + 1 - new_size);
		}
delete:
		/*
		 * We use btrfs_truncate_inode_items() to clean up log trees for
		 * multiple fsyncs, and in this case we don't want to clear the
		 * file extent range because it's just the log.
		 */
		if (root == BTRFS_I(inode)->root) {
			ret = btrfs_inode_clear_file_extent_range(BTRFS_I(inode),
						  clear_start, clear_len);
			if (ret) {
				btrfs_abort_transaction(trans, ret);
				break;
			}
		}

		if (del_item)
			last_size = found_key.offset;
		else
			last_size = new_size;
		if (del_item) {
			if (!pending_del_nr) {
				/* no pending yet, add ourselves */
				pending_del_slot = path->slots[0];
				pending_del_nr = 1;
			} else if (pending_del_nr &&
				   path->slots[0] + 1 == pending_del_slot) {
				/* hop on the pending chunk */
				pending_del_nr++;
				pending_del_slot = path->slots[0];
			} else {
				BUG();
			}
		} else {
			break;
		}
		should_throttle = false;

		if (found_extent &&
		    root->root_key.objectid != BTRFS_TREE_LOG_OBJECTID) {
			struct btrfs_ref ref = { 0 };

			bytes_deleted += extent_num_bytes;

			btrfs_init_generic_ref(&ref, BTRFS_DROP_DELAYED_REF,
					extent_start, extent_num_bytes, 0);
			ref.real_root = root->root_key.objectid;
			btrfs_init_data_ref(&ref, btrfs_header_owner(leaf),
					ino, extent_offset);
			ret = btrfs_free_extent(trans, &ref);
			if (ret) {
				btrfs_abort_transaction(trans, ret);
				break;
			}
			if (be_nice) {
				if (btrfs_should_throttle_delayed_refs(trans))
					should_throttle = true;
			}
		}

		if (found_type == BTRFS_INODE_ITEM_KEY)
			break;

		if (path->slots[0] == 0 ||
		    path->slots[0] != pending_del_slot ||
		    should_throttle) {
			if (pending_del_nr) {
				ret = btrfs_del_items(trans, root, path,
						pending_del_slot,
						pending_del_nr);
				if (ret) {
					btrfs_abort_transaction(trans, ret);
					break;
				}
				pending_del_nr = 0;
			}
			btrfs_release_path(path);

			/*
			 * We can generate a lot of delayed refs, so we need to
			 * throttle every once and a while and make sure we're
			 * adding enough space to keep up with the work we are
			 * generating.  Since we hold a transaction here we
			 * can't flush, and we don't want to FLUSH_LIMIT because
			 * we could have generated too many delayed refs to
			 * actually allocate, so just bail if we're short and
			 * let the normal reservation dance happen higher up.
			 */
			if (should_throttle) {
				ret = btrfs_delayed_refs_rsv_refill(fs_info,
							BTRFS_RESERVE_NO_FLUSH);
				if (ret) {
					ret = -EAGAIN;
					break;
				}
			}
			goto search_again;
		} else {
			path->slots[0]--;
		}
	}
out:
	if (ret >= 0 && pending_del_nr) {
		int err;

		err = btrfs_del_items(trans, root, path, pending_del_slot,
				      pending_del_nr);
		if (err) {
			btrfs_abort_transaction(trans, err);
			ret = err;
		}
	}
	if (root->root_key.objectid != BTRFS_TREE_LOG_OBJECTID) {
		ASSERT(last_size >= new_size);
		if (!ret && last_size > new_size)
			last_size = new_size;
		btrfs_inode_safe_disk_i_size_write(inode, last_size);
		unlock_extent_cached(&BTRFS_I(inode)->io_tree, lock_start,
				     (u64)-1, &cached_state);
	}

	btrfs_free_path(path);
	return ret;
}

/*
 * btrfs_truncate_block - read, zero a chunk and write a block
 * @inode - inode that we're zeroing
 * @from - the offset to start zeroing
 * @len - the length to zero, 0 to zero the entire range respective to the
 *	offset
 * @front - zero up to the offset instead of from the offset on
 *
 * This will find the block for the "from" offset and cow the block and zero the
 * part we want to zero.  This is used with truncate and hole punching.
 */
int btrfs_truncate_block(struct inode *inode, loff_t from, loff_t len,
			int front)
{
	struct btrfs_fs_info *fs_info = btrfs_sb(inode->i_sb);
	struct address_space *mapping = inode->i_mapping;
	struct extent_io_tree *io_tree = &BTRFS_I(inode)->io_tree;
	struct btrfs_ordered_extent *ordered;
	struct extent_state *cached_state = NULL;
	struct extent_changeset *data_reserved = NULL;
	char *kaddr;
	bool only_release_metadata = false;
	u32 blocksize = fs_info->sectorsize;
	pgoff_t index = from >> PAGE_SHIFT;
	unsigned offset = from & (blocksize - 1);
	struct page *page;
	gfp_t mask = btrfs_alloc_write_mask(mapping);
	size_t write_bytes = blocksize;
	int ret = 0;
	u64 block_start;
	u64 block_end;

	if (IS_ALIGNED(offset, blocksize) &&
	    (!len || IS_ALIGNED(len, blocksize)))
		goto out;

	block_start = round_down(from, blocksize);
	block_end = block_start + blocksize - 1;

<<<<<<< HEAD

	ret = btrfs_check_data_free_space(inode, &data_reserved, block_start,
					  blocksize);
	if (ret < 0) {
		if ((BTRFS_I(inode)->flags & (BTRFS_INODE_NODATACOW |
					      BTRFS_INODE_PREALLOC)) &&
		    btrfs_check_can_nocow(BTRFS_I(inode), block_start,
					  &write_bytes, false) > 0) {
=======
	ret = btrfs_check_data_free_space(BTRFS_I(inode), &data_reserved,
					  block_start, blocksize);
	if (ret < 0) {
		if (btrfs_check_nocow_lock(BTRFS_I(inode), block_start,
					   &write_bytes) > 0) {
>>>>>>> 019683d8
			/* For nocow case, no need to reserve data space */
			only_release_metadata = true;
		} else {
			goto out;
		}
	}
	ret = btrfs_delalloc_reserve_metadata(BTRFS_I(inode), blocksize);
	if (ret < 0) {
		if (!only_release_metadata)
<<<<<<< HEAD
			btrfs_free_reserved_data_space(inode, data_reserved,
					block_start, blocksize);
=======
			btrfs_free_reserved_data_space(BTRFS_I(inode),
					data_reserved, block_start, blocksize);
>>>>>>> 019683d8
		goto out;
	}
again:
	page = find_or_create_page(mapping, index, mask);
	if (!page) {
		btrfs_delalloc_release_space(BTRFS_I(inode), data_reserved,
					     block_start, blocksize, true);
		btrfs_delalloc_release_extents(BTRFS_I(inode), blocksize);
		ret = -ENOMEM;
		goto out;
	}

	if (!PageUptodate(page)) {
		ret = btrfs_readpage(NULL, page);
		lock_page(page);
		if (page->mapping != mapping) {
			unlock_page(page);
			put_page(page);
			goto again;
		}
		if (!PageUptodate(page)) {
			ret = -EIO;
			goto out_unlock;
		}
	}
	wait_on_page_writeback(page);

	lock_extent_bits(io_tree, block_start, block_end, &cached_state);
	set_page_extent_mapped(page);

	ordered = btrfs_lookup_ordered_extent(BTRFS_I(inode), block_start);
	if (ordered) {
		unlock_extent_cached(io_tree, block_start, block_end,
				     &cached_state);
		unlock_page(page);
		put_page(page);
		btrfs_start_ordered_extent(inode, ordered, 1);
		btrfs_put_ordered_extent(ordered);
		goto again;
	}

	clear_extent_bit(&BTRFS_I(inode)->io_tree, block_start, block_end,
			 EXTENT_DELALLOC | EXTENT_DO_ACCOUNTING | EXTENT_DEFRAG,
			 0, 0, &cached_state);

	ret = btrfs_set_extent_delalloc(BTRFS_I(inode), block_start, block_end, 0,
					&cached_state);
	if (ret) {
		unlock_extent_cached(io_tree, block_start, block_end,
				     &cached_state);
		goto out_unlock;
	}

	if (offset != blocksize) {
		if (!len)
			len = blocksize - offset;
		kaddr = kmap(page);
		if (front)
			memset(kaddr + (block_start - page_offset(page)),
				0, offset);
		else
			memset(kaddr + (block_start - page_offset(page)) +  offset,
				0, len);
		flush_dcache_page(page);
		kunmap(page);
	}
	ClearPageChecked(page);
	set_page_dirty(page);
	unlock_extent_cached(io_tree, block_start, block_end, &cached_state);

	if (only_release_metadata)
		set_extent_bit(&BTRFS_I(inode)->io_tree, block_start,
				block_end, EXTENT_NORESERVE, NULL, NULL,
				GFP_NOFS);

out_unlock:
	if (ret) {
		if (only_release_metadata)
			btrfs_delalloc_release_metadata(BTRFS_I(inode),
					blocksize, true);
		else
<<<<<<< HEAD
			btrfs_delalloc_release_space(inode, data_reserved,
=======
			btrfs_delalloc_release_space(BTRFS_I(inode), data_reserved,
>>>>>>> 019683d8
					block_start, blocksize, true);
	}
	btrfs_delalloc_release_extents(BTRFS_I(inode), blocksize);
	unlock_page(page);
	put_page(page);
out:
	if (only_release_metadata)
<<<<<<< HEAD
		btrfs_drew_write_unlock(&BTRFS_I(inode)->root->snapshot_lock);
=======
		btrfs_check_nocow_unlock(BTRFS_I(inode));
>>>>>>> 019683d8
	extent_changeset_free(data_reserved);
	return ret;
}

static int maybe_insert_hole(struct btrfs_root *root, struct inode *inode,
			     u64 offset, u64 len)
{
	struct btrfs_fs_info *fs_info = btrfs_sb(inode->i_sb);
	struct btrfs_trans_handle *trans;
	int ret;

	/*
	 * Still need to make sure the inode looks like it's been updated so
	 * that any holes get logged if we fsync.
	 */
	if (btrfs_fs_incompat(fs_info, NO_HOLES)) {
		BTRFS_I(inode)->last_trans = fs_info->generation;
		BTRFS_I(inode)->last_sub_trans = root->log_transid;
		BTRFS_I(inode)->last_log_commit = root->last_log_commit;
		return 0;
	}

	/*
	 * 1 - for the one we're dropping
	 * 1 - for the one we're adding
	 * 1 - for updating the inode.
	 */
	trans = btrfs_start_transaction(root, 3);
	if (IS_ERR(trans))
		return PTR_ERR(trans);

	ret = btrfs_drop_extents(trans, root, inode, offset, offset + len, 1);
	if (ret) {
		btrfs_abort_transaction(trans, ret);
		btrfs_end_transaction(trans);
		return ret;
	}

	ret = btrfs_insert_file_extent(trans, root, btrfs_ino(BTRFS_I(inode)),
			offset, 0, 0, len, 0, len, 0, 0, 0);
	if (ret)
		btrfs_abort_transaction(trans, ret);
	else
		btrfs_update_inode(trans, root, inode);
	btrfs_end_transaction(trans);
	return ret;
}

/*
 * This function puts in dummy file extents for the area we're creating a hole
 * for.  So if we are truncating this file to a larger size we need to insert
 * these file extents so that btrfs_get_extent will return a EXTENT_MAP_HOLE for
 * the range between oldsize and size
 */
int btrfs_cont_expand(struct inode *inode, loff_t oldsize, loff_t size)
{
	struct btrfs_fs_info *fs_info = btrfs_sb(inode->i_sb);
	struct btrfs_root *root = BTRFS_I(inode)->root;
	struct extent_io_tree *io_tree = &BTRFS_I(inode)->io_tree;
	struct extent_map *em = NULL;
	struct extent_state *cached_state = NULL;
	struct extent_map_tree *em_tree = &BTRFS_I(inode)->extent_tree;
	u64 hole_start = ALIGN(oldsize, fs_info->sectorsize);
	u64 block_end = ALIGN(size, fs_info->sectorsize);
	u64 last_byte;
	u64 cur_offset;
	u64 hole_size;
	int err = 0;

	/*
	 * If our size started in the middle of a block we need to zero out the
	 * rest of the block before we expand the i_size, otherwise we could
	 * expose stale data.
	 */
	err = btrfs_truncate_block(inode, oldsize, 0, 0);
	if (err)
		return err;

	if (size <= hole_start)
		return 0;

	btrfs_lock_and_flush_ordered_range(BTRFS_I(inode), hole_start,
					   block_end - 1, &cached_state);
	cur_offset = hole_start;
	while (1) {
		em = btrfs_get_extent(BTRFS_I(inode), NULL, 0, cur_offset,
				      block_end - cur_offset);
		if (IS_ERR(em)) {
			err = PTR_ERR(em);
			em = NULL;
			break;
		}
		last_byte = min(extent_map_end(em), block_end);
		last_byte = ALIGN(last_byte, fs_info->sectorsize);
		hole_size = last_byte - cur_offset;

		if (!test_bit(EXTENT_FLAG_PREALLOC, &em->flags)) {
			struct extent_map *hole_em;

			err = maybe_insert_hole(root, inode, cur_offset,
						hole_size);
			if (err)
				break;

			err = btrfs_inode_set_file_extent_range(BTRFS_I(inode),
							cur_offset, hole_size);
			if (err)
				break;

			btrfs_drop_extent_cache(BTRFS_I(inode), cur_offset,
						cur_offset + hole_size - 1, 0);
			hole_em = alloc_extent_map();
			if (!hole_em) {
				set_bit(BTRFS_INODE_NEEDS_FULL_SYNC,
					&BTRFS_I(inode)->runtime_flags);
				goto next;
			}
			hole_em->start = cur_offset;
			hole_em->len = hole_size;
			hole_em->orig_start = cur_offset;

			hole_em->block_start = EXTENT_MAP_HOLE;
			hole_em->block_len = 0;
			hole_em->orig_block_len = 0;
			hole_em->ram_bytes = hole_size;
			hole_em->compress_type = BTRFS_COMPRESS_NONE;
			hole_em->generation = fs_info->generation;

			while (1) {
				write_lock(&em_tree->lock);
				err = add_extent_mapping(em_tree, hole_em, 1);
				write_unlock(&em_tree->lock);
				if (err != -EEXIST)
					break;
				btrfs_drop_extent_cache(BTRFS_I(inode),
							cur_offset,
							cur_offset +
							hole_size - 1, 0);
			}
			free_extent_map(hole_em);
		} else {
			err = btrfs_inode_set_file_extent_range(BTRFS_I(inode),
							cur_offset, hole_size);
			if (err)
				break;
		}
next:
		free_extent_map(em);
		em = NULL;
		cur_offset = last_byte;
		if (cur_offset >= block_end)
			break;
	}
	free_extent_map(em);
	unlock_extent_cached(io_tree, hole_start, block_end - 1, &cached_state);
	return err;
}

static int btrfs_setsize(struct inode *inode, struct iattr *attr)
{
	struct btrfs_root *root = BTRFS_I(inode)->root;
	struct btrfs_trans_handle *trans;
	loff_t oldsize = i_size_read(inode);
	loff_t newsize = attr->ia_size;
	int mask = attr->ia_valid;
	int ret;

	/*
	 * The regular truncate() case without ATTR_CTIME and ATTR_MTIME is a
	 * special case where we need to update the times despite not having
	 * these flags set.  For all other operations the VFS set these flags
	 * explicitly if it wants a timestamp update.
	 */
	if (newsize != oldsize) {
		inode_inc_iversion(inode);
		if (!(mask & (ATTR_CTIME | ATTR_MTIME)))
			inode->i_ctime = inode->i_mtime =
				current_time(inode);
	}

	if (newsize > oldsize) {
		/*
		 * Don't do an expanding truncate while snapshotting is ongoing.
		 * This is to ensure the snapshot captures a fully consistent
		 * state of this file - if the snapshot captures this expanding
		 * truncation, it must capture all writes that happened before
		 * this truncation.
		 */
		btrfs_drew_write_lock(&root->snapshot_lock);
		ret = btrfs_cont_expand(inode, oldsize, newsize);
		if (ret) {
			btrfs_drew_write_unlock(&root->snapshot_lock);
			return ret;
		}

		trans = btrfs_start_transaction(root, 1);
		if (IS_ERR(trans)) {
			btrfs_drew_write_unlock(&root->snapshot_lock);
			return PTR_ERR(trans);
		}

		i_size_write(inode, newsize);
		btrfs_inode_safe_disk_i_size_write(inode, 0);
		pagecache_isize_extended(inode, oldsize, newsize);
		ret = btrfs_update_inode(trans, root, inode);
		btrfs_drew_write_unlock(&root->snapshot_lock);
		btrfs_end_transaction(trans);
	} else {

		/*
		 * We're truncating a file that used to have good data down to
		 * zero. Make sure it gets into the ordered flush list so that
		 * any new writes get down to disk quickly.
		 */
		if (newsize == 0)
			set_bit(BTRFS_INODE_ORDERED_DATA_CLOSE,
				&BTRFS_I(inode)->runtime_flags);

		truncate_setsize(inode, newsize);

		/* Disable nonlocked read DIO to avoid the endless truncate */
		btrfs_inode_block_unlocked_dio(BTRFS_I(inode));
		inode_dio_wait(inode);
		btrfs_inode_resume_unlocked_dio(BTRFS_I(inode));

		ret = btrfs_truncate(inode, newsize == oldsize);
		if (ret && inode->i_nlink) {
			int err;

			/*
			 * Truncate failed, so fix up the in-memory size. We
			 * adjusted disk_i_size down as we removed extents, so
			 * wait for disk_i_size to be stable and then update the
			 * in-memory size to match.
			 */
			err = btrfs_wait_ordered_range(inode, 0, (u64)-1);
			if (err)
				return err;
			i_size_write(inode, BTRFS_I(inode)->disk_i_size);
		}
	}

	return ret;
}

static int btrfs_setattr(struct dentry *dentry, struct iattr *attr)
{
	struct inode *inode = d_inode(dentry);
	struct btrfs_root *root = BTRFS_I(inode)->root;
	int err;

	if (btrfs_root_readonly(root))
		return -EROFS;

	err = setattr_prepare(dentry, attr);
	if (err)
		return err;

	if (S_ISREG(inode->i_mode) && (attr->ia_valid & ATTR_SIZE)) {
		err = btrfs_setsize(inode, attr);
		if (err)
			return err;
	}

	if (attr->ia_valid) {
		setattr_copy(inode, attr);
		inode_inc_iversion(inode);
		err = btrfs_dirty_inode(inode);

		if (!err && attr->ia_valid & ATTR_MODE)
			err = posix_acl_chmod(inode, inode->i_mode);
	}

	return err;
}

/*
 * While truncating the inode pages during eviction, we get the VFS calling
 * btrfs_invalidatepage() against each page of the inode. This is slow because
 * the calls to btrfs_invalidatepage() result in a huge amount of calls to
 * lock_extent_bits() and clear_extent_bit(), which keep merging and splitting
 * extent_state structures over and over, wasting lots of time.
 *
 * Therefore if the inode is being evicted, let btrfs_invalidatepage() skip all
 * those expensive operations on a per page basis and do only the ordered io
 * finishing, while we release here the extent_map and extent_state structures,
 * without the excessive merging and splitting.
 */
static void evict_inode_truncate_pages(struct inode *inode)
{
	struct extent_io_tree *io_tree = &BTRFS_I(inode)->io_tree;
	struct extent_map_tree *map_tree = &BTRFS_I(inode)->extent_tree;
	struct rb_node *node;

	ASSERT(inode->i_state & I_FREEING);
	truncate_inode_pages_final(&inode->i_data);

	write_lock(&map_tree->lock);
	while (!RB_EMPTY_ROOT(&map_tree->map.rb_root)) {
		struct extent_map *em;

		node = rb_first_cached(&map_tree->map);
		em = rb_entry(node, struct extent_map, rb_node);
		clear_bit(EXTENT_FLAG_PINNED, &em->flags);
		clear_bit(EXTENT_FLAG_LOGGING, &em->flags);
		remove_extent_mapping(map_tree, em);
		free_extent_map(em);
		if (need_resched()) {
			write_unlock(&map_tree->lock);
			cond_resched();
			write_lock(&map_tree->lock);
		}
	}
	write_unlock(&map_tree->lock);

	/*
	 * Keep looping until we have no more ranges in the io tree.
	 * We can have ongoing bios started by readahead that have
	 * their endio callback (extent_io.c:end_bio_extent_readpage)
	 * still in progress (unlocked the pages in the bio but did not yet
	 * unlocked the ranges in the io tree). Therefore this means some
	 * ranges can still be locked and eviction started because before
	 * submitting those bios, which are executed by a separate task (work
	 * queue kthread), inode references (inode->i_count) were not taken
	 * (which would be dropped in the end io callback of each bio).
	 * Therefore here we effectively end up waiting for those bios and
	 * anyone else holding locked ranges without having bumped the inode's
	 * reference count - if we don't do it, when they access the inode's
	 * io_tree to unlock a range it may be too late, leading to an
	 * use-after-free issue.
	 */
	spin_lock(&io_tree->lock);
	while (!RB_EMPTY_ROOT(&io_tree->state)) {
		struct extent_state *state;
		struct extent_state *cached_state = NULL;
		u64 start;
		u64 end;
		unsigned state_flags;

		node = rb_first(&io_tree->state);
		state = rb_entry(node, struct extent_state, rb_node);
		start = state->start;
		end = state->end;
		state_flags = state->state;
		spin_unlock(&io_tree->lock);

		lock_extent_bits(io_tree, start, end, &cached_state);

		/*
		 * If still has DELALLOC flag, the extent didn't reach disk,
		 * and its reserved space won't be freed by delayed_ref.
		 * So we need to free its reserved space here.
		 * (Refer to comment in btrfs_invalidatepage, case 2)
		 *
		 * Note, end is the bytenr of last byte, so we need + 1 here.
		 */
		if (state_flags & EXTENT_DELALLOC)
			btrfs_qgroup_free_data(BTRFS_I(inode), NULL, start,
					       end - start + 1);

		clear_extent_bit(io_tree, start, end,
				 EXTENT_LOCKED | EXTENT_DELALLOC |
				 EXTENT_DO_ACCOUNTING | EXTENT_DEFRAG, 1, 1,
				 &cached_state);

		cond_resched();
		spin_lock(&io_tree->lock);
	}
	spin_unlock(&io_tree->lock);
}

static struct btrfs_trans_handle *evict_refill_and_join(struct btrfs_root *root,
							struct btrfs_block_rsv *rsv)
{
	struct btrfs_fs_info *fs_info = root->fs_info;
	struct btrfs_block_rsv *global_rsv = &fs_info->global_block_rsv;
	struct btrfs_trans_handle *trans;
	u64 delayed_refs_extra = btrfs_calc_insert_metadata_size(fs_info, 1);
	int ret;

	/*
	 * Eviction should be taking place at some place safe because of our
	 * delayed iputs.  However the normal flushing code will run delayed
	 * iputs, so we cannot use FLUSH_ALL otherwise we'll deadlock.
	 *
	 * We reserve the delayed_refs_extra here again because we can't use
	 * btrfs_start_transaction(root, 0) for the same deadlocky reason as
	 * above.  We reserve our extra bit here because we generate a ton of
	 * delayed refs activity by truncating.
	 *
	 * If we cannot make our reservation we'll attempt to steal from the
	 * global reserve, because we really want to be able to free up space.
	 */
	ret = btrfs_block_rsv_refill(root, rsv, rsv->size + delayed_refs_extra,
				     BTRFS_RESERVE_FLUSH_EVICT);
	if (ret) {
		/*
		 * Try to steal from the global reserve if there is space for
		 * it.
		 */
		if (btrfs_check_space_for_delayed_refs(fs_info) ||
		    btrfs_block_rsv_migrate(global_rsv, rsv, rsv->size, 0)) {
			btrfs_warn(fs_info,
				   "could not allocate space for delete; will truncate on mount");
			return ERR_PTR(-ENOSPC);
		}
		delayed_refs_extra = 0;
	}

	trans = btrfs_join_transaction(root);
	if (IS_ERR(trans))
		return trans;

	if (delayed_refs_extra) {
		trans->block_rsv = &fs_info->trans_block_rsv;
		trans->bytes_reserved = delayed_refs_extra;
		btrfs_block_rsv_migrate(rsv, trans->block_rsv,
					delayed_refs_extra, 1);
	}
	return trans;
}

void btrfs_evict_inode(struct inode *inode)
{
	struct btrfs_fs_info *fs_info = btrfs_sb(inode->i_sb);
	struct btrfs_trans_handle *trans;
	struct btrfs_root *root = BTRFS_I(inode)->root;
	struct btrfs_block_rsv *rsv;
	int ret;

	trace_btrfs_inode_evict(inode);

	if (!root) {
		clear_inode(inode);
		return;
	}

	evict_inode_truncate_pages(inode);

	if (inode->i_nlink &&
	    ((btrfs_root_refs(&root->root_item) != 0 &&
	      root->root_key.objectid != BTRFS_ROOT_TREE_OBJECTID) ||
	     btrfs_is_free_space_inode(BTRFS_I(inode))))
		goto no_delete;

	if (is_bad_inode(inode))
		goto no_delete;

	btrfs_free_io_failure_record(BTRFS_I(inode), 0, (u64)-1);

	if (test_bit(BTRFS_FS_LOG_RECOVERING, &fs_info->flags))
		goto no_delete;

	if (inode->i_nlink > 0) {
		BUG_ON(btrfs_root_refs(&root->root_item) != 0 &&
		       root->root_key.objectid != BTRFS_ROOT_TREE_OBJECTID);
		goto no_delete;
	}

	ret = btrfs_commit_inode_delayed_inode(BTRFS_I(inode));
	if (ret)
		goto no_delete;

	rsv = btrfs_alloc_block_rsv(fs_info, BTRFS_BLOCK_RSV_TEMP);
	if (!rsv)
		goto no_delete;
	rsv->size = btrfs_calc_metadata_size(fs_info, 1);
	rsv->failfast = 1;

	btrfs_i_size_write(BTRFS_I(inode), 0);

	while (1) {
		trans = evict_refill_and_join(root, rsv);
		if (IS_ERR(trans))
			goto free_rsv;

		trans->block_rsv = rsv;

		ret = btrfs_truncate_inode_items(trans, root, inode, 0, 0);
		trans->block_rsv = &fs_info->trans_block_rsv;
		btrfs_end_transaction(trans);
		btrfs_btree_balance_dirty(fs_info);
		if (ret && ret != -ENOSPC && ret != -EAGAIN)
			goto free_rsv;
		else if (!ret)
			break;
	}

	/*
	 * Errors here aren't a big deal, it just means we leave orphan items in
	 * the tree. They will be cleaned up on the next mount. If the inode
	 * number gets reused, cleanup deletes the orphan item without doing
	 * anything, and unlink reuses the existing orphan item.
	 *
	 * If it turns out that we are dropping too many of these, we might want
	 * to add a mechanism for retrying these after a commit.
	 */
	trans = evict_refill_and_join(root, rsv);
	if (!IS_ERR(trans)) {
		trans->block_rsv = rsv;
		btrfs_orphan_del(trans, BTRFS_I(inode));
		trans->block_rsv = &fs_info->trans_block_rsv;
		btrfs_end_transaction(trans);
	}

	if (!(root == fs_info->tree_root ||
	      root->root_key.objectid == BTRFS_TREE_RELOC_OBJECTID))
		btrfs_return_ino(root, btrfs_ino(BTRFS_I(inode)));

free_rsv:
	btrfs_free_block_rsv(fs_info, rsv);
no_delete:
	/*
	 * If we didn't successfully delete, the orphan item will still be in
	 * the tree and we'll retry on the next mount. Again, we might also want
	 * to retry these periodically in the future.
	 */
	btrfs_remove_delayed_node(BTRFS_I(inode));
	clear_inode(inode);
}

/*
 * Return the key found in the dir entry in the location pointer, fill @type
 * with BTRFS_FT_*, and return 0.
 *
 * If no dir entries were found, returns -ENOENT.
 * If found a corrupted location in dir entry, returns -EUCLEAN.
 */
static int btrfs_inode_by_name(struct inode *dir, struct dentry *dentry,
			       struct btrfs_key *location, u8 *type)
{
	const char *name = dentry->d_name.name;
	int namelen = dentry->d_name.len;
	struct btrfs_dir_item *di;
	struct btrfs_path *path;
	struct btrfs_root *root = BTRFS_I(dir)->root;
	int ret = 0;

	path = btrfs_alloc_path();
	if (!path)
		return -ENOMEM;

	di = btrfs_lookup_dir_item(NULL, root, path, btrfs_ino(BTRFS_I(dir)),
			name, namelen, 0);
	if (IS_ERR_OR_NULL(di)) {
		ret = di ? PTR_ERR(di) : -ENOENT;
		goto out;
	}

	btrfs_dir_item_key_to_cpu(path->nodes[0], di, location);
	if (location->type != BTRFS_INODE_ITEM_KEY &&
	    location->type != BTRFS_ROOT_ITEM_KEY) {
		ret = -EUCLEAN;
		btrfs_warn(root->fs_info,
"%s gets something invalid in DIR_ITEM (name %s, directory ino %llu, location(%llu %u %llu))",
			   __func__, name, btrfs_ino(BTRFS_I(dir)),
			   location->objectid, location->type, location->offset);
	}
	if (!ret)
		*type = btrfs_dir_type(path->nodes[0], di);
out:
	btrfs_free_path(path);
	return ret;
}

/*
 * when we hit a tree root in a directory, the btrfs part of the inode
 * needs to be changed to reflect the root directory of the tree root.  This
 * is kind of like crossing a mount point.
 */
static int fixup_tree_root_location(struct btrfs_fs_info *fs_info,
				    struct inode *dir,
				    struct dentry *dentry,
				    struct btrfs_key *location,
				    struct btrfs_root **sub_root)
{
	struct btrfs_path *path;
	struct btrfs_root *new_root;
	struct btrfs_root_ref *ref;
	struct extent_buffer *leaf;
	struct btrfs_key key;
	int ret;
	int err = 0;

	path = btrfs_alloc_path();
	if (!path) {
		err = -ENOMEM;
		goto out;
	}

	err = -ENOENT;
	key.objectid = BTRFS_I(dir)->root->root_key.objectid;
	key.type = BTRFS_ROOT_REF_KEY;
	key.offset = location->objectid;

	ret = btrfs_search_slot(NULL, fs_info->tree_root, &key, path, 0, 0);
	if (ret) {
		if (ret < 0)
			err = ret;
		goto out;
	}

	leaf = path->nodes[0];
	ref = btrfs_item_ptr(leaf, path->slots[0], struct btrfs_root_ref);
	if (btrfs_root_ref_dirid(leaf, ref) != btrfs_ino(BTRFS_I(dir)) ||
	    btrfs_root_ref_name_len(leaf, ref) != dentry->d_name.len)
		goto out;

	ret = memcmp_extent_buffer(leaf, dentry->d_name.name,
				   (unsigned long)(ref + 1),
				   dentry->d_name.len);
	if (ret)
		goto out;

	btrfs_release_path(path);

	new_root = btrfs_get_fs_root(fs_info, location->objectid, true);
	if (IS_ERR(new_root)) {
		err = PTR_ERR(new_root);
		goto out;
	}

	*sub_root = new_root;
	location->objectid = btrfs_root_dirid(&new_root->root_item);
	location->type = BTRFS_INODE_ITEM_KEY;
	location->offset = 0;
	err = 0;
out:
	btrfs_free_path(path);
	return err;
}

static void inode_tree_add(struct inode *inode)
{
	struct btrfs_root *root = BTRFS_I(inode)->root;
	struct btrfs_inode *entry;
	struct rb_node **p;
	struct rb_node *parent;
	struct rb_node *new = &BTRFS_I(inode)->rb_node;
	u64 ino = btrfs_ino(BTRFS_I(inode));

	if (inode_unhashed(inode))
		return;
	parent = NULL;
	spin_lock(&root->inode_lock);
	p = &root->inode_tree.rb_node;
	while (*p) {
		parent = *p;
		entry = rb_entry(parent, struct btrfs_inode, rb_node);

		if (ino < btrfs_ino(entry))
			p = &parent->rb_left;
		else if (ino > btrfs_ino(entry))
			p = &parent->rb_right;
		else {
			WARN_ON(!(entry->vfs_inode.i_state &
				  (I_WILL_FREE | I_FREEING)));
			rb_replace_node(parent, new, &root->inode_tree);
			RB_CLEAR_NODE(parent);
			spin_unlock(&root->inode_lock);
			return;
		}
	}
	rb_link_node(new, parent, p);
	rb_insert_color(new, &root->inode_tree);
	spin_unlock(&root->inode_lock);
}

static void inode_tree_del(struct inode *inode)
{
	struct btrfs_root *root = BTRFS_I(inode)->root;
	int empty = 0;

	spin_lock(&root->inode_lock);
	if (!RB_EMPTY_NODE(&BTRFS_I(inode)->rb_node)) {
		rb_erase(&BTRFS_I(inode)->rb_node, &root->inode_tree);
		RB_CLEAR_NODE(&BTRFS_I(inode)->rb_node);
		empty = RB_EMPTY_ROOT(&root->inode_tree);
	}
	spin_unlock(&root->inode_lock);

	if (empty && btrfs_root_refs(&root->root_item) == 0) {
		spin_lock(&root->inode_lock);
		empty = RB_EMPTY_ROOT(&root->inode_tree);
		spin_unlock(&root->inode_lock);
		if (empty)
			btrfs_add_dead_root(root);
	}
}


static int btrfs_init_locked_inode(struct inode *inode, void *p)
{
	struct btrfs_iget_args *args = p;

	inode->i_ino = args->ino;
	BTRFS_I(inode)->location.objectid = args->ino;
	BTRFS_I(inode)->location.type = BTRFS_INODE_ITEM_KEY;
	BTRFS_I(inode)->location.offset = 0;
	BTRFS_I(inode)->root = btrfs_grab_root(args->root);
	BUG_ON(args->root && !BTRFS_I(inode)->root);
	return 0;
}

static int btrfs_find_actor(struct inode *inode, void *opaque)
{
	struct btrfs_iget_args *args = opaque;

	return args->ino == BTRFS_I(inode)->location.objectid &&
		args->root == BTRFS_I(inode)->root;
}

static struct inode *btrfs_iget_locked(struct super_block *s, u64 ino,
				       struct btrfs_root *root)
{
	struct inode *inode;
	struct btrfs_iget_args args;
	unsigned long hashval = btrfs_inode_hash(ino, root);

	args.ino = ino;
	args.root = root;

	inode = iget5_locked(s, hashval, btrfs_find_actor,
			     btrfs_init_locked_inode,
			     (void *)&args);
	return inode;
}

/*
 * Get an inode object given its inode number and corresponding root.
 * Path can be preallocated to prevent recursing back to iget through
 * allocator. NULL is also valid but may require an additional allocation
 * later.
 */
struct inode *btrfs_iget_path(struct super_block *s, u64 ino,
			      struct btrfs_root *root, struct btrfs_path *path)
{
	struct inode *inode;

	inode = btrfs_iget_locked(s, ino, root);
	if (!inode)
		return ERR_PTR(-ENOMEM);

	if (inode->i_state & I_NEW) {
		int ret;

		ret = btrfs_read_locked_inode(inode, path);
		if (!ret) {
			inode_tree_add(inode);
			unlock_new_inode(inode);
		} else {
			iget_failed(inode);
			/*
			 * ret > 0 can come from btrfs_search_slot called by
			 * btrfs_read_locked_inode, this means the inode item
			 * was not found.
			 */
			if (ret > 0)
				ret = -ENOENT;
			inode = ERR_PTR(ret);
		}
	}

	return inode;
}

struct inode *btrfs_iget(struct super_block *s, u64 ino, struct btrfs_root *root)
{
	return btrfs_iget_path(s, ino, root, NULL);
}

static struct inode *new_simple_dir(struct super_block *s,
				    struct btrfs_key *key,
				    struct btrfs_root *root)
{
	struct inode *inode = new_inode(s);

	if (!inode)
		return ERR_PTR(-ENOMEM);

	BTRFS_I(inode)->root = btrfs_grab_root(root);
	memcpy(&BTRFS_I(inode)->location, key, sizeof(*key));
	set_bit(BTRFS_INODE_DUMMY, &BTRFS_I(inode)->runtime_flags);

	inode->i_ino = BTRFS_EMPTY_SUBVOL_DIR_OBJECTID;
	/*
	 * We only need lookup, the rest is read-only and there's no inode
	 * associated with the dentry
	 */
	inode->i_op = &simple_dir_inode_operations;
	inode->i_opflags &= ~IOP_XATTR;
	inode->i_fop = &simple_dir_operations;
	inode->i_mode = S_IFDIR | S_IRUGO | S_IWUSR | S_IXUGO;
	inode->i_mtime = current_time(inode);
	inode->i_atime = inode->i_mtime;
	inode->i_ctime = inode->i_mtime;
	BTRFS_I(inode)->i_otime = inode->i_mtime;

	return inode;
}

static inline u8 btrfs_inode_type(struct inode *inode)
{
	/*
	 * Compile-time asserts that generic FT_* types still match
	 * BTRFS_FT_* types
	 */
	BUILD_BUG_ON(BTRFS_FT_UNKNOWN != FT_UNKNOWN);
	BUILD_BUG_ON(BTRFS_FT_REG_FILE != FT_REG_FILE);
	BUILD_BUG_ON(BTRFS_FT_DIR != FT_DIR);
	BUILD_BUG_ON(BTRFS_FT_CHRDEV != FT_CHRDEV);
	BUILD_BUG_ON(BTRFS_FT_BLKDEV != FT_BLKDEV);
	BUILD_BUG_ON(BTRFS_FT_FIFO != FT_FIFO);
	BUILD_BUG_ON(BTRFS_FT_SOCK != FT_SOCK);
	BUILD_BUG_ON(BTRFS_FT_SYMLINK != FT_SYMLINK);

	return fs_umode_to_ftype(inode->i_mode);
}

struct inode *btrfs_lookup_dentry(struct inode *dir, struct dentry *dentry)
{
	struct btrfs_fs_info *fs_info = btrfs_sb(dir->i_sb);
	struct inode *inode;
	struct btrfs_root *root = BTRFS_I(dir)->root;
	struct btrfs_root *sub_root = root;
	struct btrfs_key location;
	u8 di_type = 0;
	int ret = 0;

	if (dentry->d_name.len > BTRFS_NAME_LEN)
		return ERR_PTR(-ENAMETOOLONG);

	ret = btrfs_inode_by_name(dir, dentry, &location, &di_type);
	if (ret < 0)
		return ERR_PTR(ret);

	if (location.type == BTRFS_INODE_ITEM_KEY) {
		inode = btrfs_iget(dir->i_sb, location.objectid, root);
		if (IS_ERR(inode))
			return inode;

		/* Do extra check against inode mode with di_type */
		if (btrfs_inode_type(inode) != di_type) {
			btrfs_crit(fs_info,
"inode mode mismatch with dir: inode mode=0%o btrfs type=%u dir type=%u",
				  inode->i_mode, btrfs_inode_type(inode),
				  di_type);
			iput(inode);
			return ERR_PTR(-EUCLEAN);
		}
		return inode;
	}

	ret = fixup_tree_root_location(fs_info, dir, dentry,
				       &location, &sub_root);
	if (ret < 0) {
		if (ret != -ENOENT)
			inode = ERR_PTR(ret);
		else
			inode = new_simple_dir(dir->i_sb, &location, sub_root);
	} else {
		inode = btrfs_iget(dir->i_sb, location.objectid, sub_root);
	}
	if (root != sub_root)
		btrfs_put_root(sub_root);

	if (!IS_ERR(inode) && root != sub_root) {
		down_read(&fs_info->cleanup_work_sem);
		if (!sb_rdonly(inode->i_sb))
			ret = btrfs_orphan_cleanup(sub_root);
		up_read(&fs_info->cleanup_work_sem);
		if (ret) {
			iput(inode);
			inode = ERR_PTR(ret);
		}
	}

	return inode;
}

static int btrfs_dentry_delete(const struct dentry *dentry)
{
	struct btrfs_root *root;
	struct inode *inode = d_inode(dentry);

	if (!inode && !IS_ROOT(dentry))
		inode = d_inode(dentry->d_parent);

	if (inode) {
		root = BTRFS_I(inode)->root;
		if (btrfs_root_refs(&root->root_item) == 0)
			return 1;

		if (btrfs_ino(BTRFS_I(inode)) == BTRFS_EMPTY_SUBVOL_DIR_OBJECTID)
			return 1;
	}
	return 0;
}

static struct dentry *btrfs_lookup(struct inode *dir, struct dentry *dentry,
				   unsigned int flags)
{
	struct inode *inode = btrfs_lookup_dentry(dir, dentry);

	if (inode == ERR_PTR(-ENOENT))
		inode = NULL;
	return d_splice_alias(inode, dentry);
}

/*
 * All this infrastructure exists because dir_emit can fault, and we are holding
 * the tree lock when doing readdir.  For now just allocate a buffer and copy
 * our information into that, and then dir_emit from the buffer.  This is
 * similar to what NFS does, only we don't keep the buffer around in pagecache
 * because I'm afraid I'll mess that up.  Long term we need to make filldir do
 * copy_to_user_inatomic so we don't have to worry about page faulting under the
 * tree lock.
 */
static int btrfs_opendir(struct inode *inode, struct file *file)
{
	struct btrfs_file_private *private;

	private = kzalloc(sizeof(struct btrfs_file_private), GFP_KERNEL);
	if (!private)
		return -ENOMEM;
	private->filldir_buf = kzalloc(PAGE_SIZE, GFP_KERNEL);
	if (!private->filldir_buf) {
		kfree(private);
		return -ENOMEM;
	}
	file->private_data = private;
	return 0;
}

struct dir_entry {
	u64 ino;
	u64 offset;
	unsigned type;
	int name_len;
};

static int btrfs_filldir(void *addr, int entries, struct dir_context *ctx)
{
	while (entries--) {
		struct dir_entry *entry = addr;
		char *name = (char *)(entry + 1);

		ctx->pos = get_unaligned(&entry->offset);
		if (!dir_emit(ctx, name, get_unaligned(&entry->name_len),
					 get_unaligned(&entry->ino),
					 get_unaligned(&entry->type)))
			return 1;
		addr += sizeof(struct dir_entry) +
			get_unaligned(&entry->name_len);
		ctx->pos++;
	}
	return 0;
}

static int btrfs_real_readdir(struct file *file, struct dir_context *ctx)
{
	struct inode *inode = file_inode(file);
	struct btrfs_root *root = BTRFS_I(inode)->root;
	struct btrfs_file_private *private = file->private_data;
	struct btrfs_dir_item *di;
	struct btrfs_key key;
	struct btrfs_key found_key;
	struct btrfs_path *path;
	void *addr;
	struct list_head ins_list;
	struct list_head del_list;
	int ret;
	struct extent_buffer *leaf;
	int slot;
	char *name_ptr;
	int name_len;
	int entries = 0;
	int total_len = 0;
	bool put = false;
	struct btrfs_key location;

	if (!dir_emit_dots(file, ctx))
		return 0;

	path = btrfs_alloc_path();
	if (!path)
		return -ENOMEM;

	addr = private->filldir_buf;
	path->reada = READA_FORWARD;

	INIT_LIST_HEAD(&ins_list);
	INIT_LIST_HEAD(&del_list);
	put = btrfs_readdir_get_delayed_items(inode, &ins_list, &del_list);

again:
	key.type = BTRFS_DIR_INDEX_KEY;
	key.offset = ctx->pos;
	key.objectid = btrfs_ino(BTRFS_I(inode));

	ret = btrfs_search_slot(NULL, root, &key, path, 0, 0);
	if (ret < 0)
		goto err;

	while (1) {
		struct dir_entry *entry;

		leaf = path->nodes[0];
		slot = path->slots[0];
		if (slot >= btrfs_header_nritems(leaf)) {
			ret = btrfs_next_leaf(root, path);
			if (ret < 0)
				goto err;
			else if (ret > 0)
				break;
			continue;
		}

		btrfs_item_key_to_cpu(leaf, &found_key, slot);

		if (found_key.objectid != key.objectid)
			break;
		if (found_key.type != BTRFS_DIR_INDEX_KEY)
			break;
		if (found_key.offset < ctx->pos)
			goto next;
		if (btrfs_should_delete_dir_index(&del_list, found_key.offset))
			goto next;
		di = btrfs_item_ptr(leaf, slot, struct btrfs_dir_item);
		name_len = btrfs_dir_name_len(leaf, di);
		if ((total_len + sizeof(struct dir_entry) + name_len) >=
		    PAGE_SIZE) {
			btrfs_release_path(path);
			ret = btrfs_filldir(private->filldir_buf, entries, ctx);
			if (ret)
				goto nopos;
			addr = private->filldir_buf;
			entries = 0;
			total_len = 0;
			goto again;
		}

		entry = addr;
		put_unaligned(name_len, &entry->name_len);
		name_ptr = (char *)(entry + 1);
		read_extent_buffer(leaf, name_ptr, (unsigned long)(di + 1),
				   name_len);
		put_unaligned(fs_ftype_to_dtype(btrfs_dir_type(leaf, di)),
				&entry->type);
		btrfs_dir_item_key_to_cpu(leaf, di, &location);
		put_unaligned(location.objectid, &entry->ino);
		put_unaligned(found_key.offset, &entry->offset);
		entries++;
		addr += sizeof(struct dir_entry) + name_len;
		total_len += sizeof(struct dir_entry) + name_len;
next:
		path->slots[0]++;
	}
	btrfs_release_path(path);

	ret = btrfs_filldir(private->filldir_buf, entries, ctx);
	if (ret)
		goto nopos;

	ret = btrfs_readdir_delayed_dir_index(ctx, &ins_list);
	if (ret)
		goto nopos;

	/*
	 * Stop new entries from being returned after we return the last
	 * entry.
	 *
	 * New directory entries are assigned a strictly increasing
	 * offset.  This means that new entries created during readdir
	 * are *guaranteed* to be seen in the future by that readdir.
	 * This has broken buggy programs which operate on names as
	 * they're returned by readdir.  Until we re-use freed offsets
	 * we have this hack to stop new entries from being returned
	 * under the assumption that they'll never reach this huge
	 * offset.
	 *
	 * This is being careful not to overflow 32bit loff_t unless the
	 * last entry requires it because doing so has broken 32bit apps
	 * in the past.
	 */
	if (ctx->pos >= INT_MAX)
		ctx->pos = LLONG_MAX;
	else
		ctx->pos = INT_MAX;
nopos:
	ret = 0;
err:
	if (put)
		btrfs_readdir_put_delayed_items(inode, &ins_list, &del_list);
	btrfs_free_path(path);
	return ret;
}

/*
 * This is somewhat expensive, updating the tree every time the
 * inode changes.  But, it is most likely to find the inode in cache.
 * FIXME, needs more benchmarking...there are no reasons other than performance
 * to keep or drop this code.
 */
static int btrfs_dirty_inode(struct inode *inode)
{
	struct btrfs_fs_info *fs_info = btrfs_sb(inode->i_sb);
	struct btrfs_root *root = BTRFS_I(inode)->root;
	struct btrfs_trans_handle *trans;
	int ret;

	if (test_bit(BTRFS_INODE_DUMMY, &BTRFS_I(inode)->runtime_flags))
		return 0;

	trans = btrfs_join_transaction(root);
	if (IS_ERR(trans))
		return PTR_ERR(trans);

	ret = btrfs_update_inode(trans, root, inode);
	if (ret && ret == -ENOSPC) {
		/* whoops, lets try again with the full transaction */
		btrfs_end_transaction(trans);
		trans = btrfs_start_transaction(root, 1);
		if (IS_ERR(trans))
			return PTR_ERR(trans);

		ret = btrfs_update_inode(trans, root, inode);
	}
	btrfs_end_transaction(trans);
	if (BTRFS_I(inode)->delayed_node)
		btrfs_balance_delayed_items(fs_info);

	return ret;
}

/*
 * This is a copy of file_update_time.  We need this so we can return error on
 * ENOSPC for updating the inode in the case of file write and mmap writes.
 */
static int btrfs_update_time(struct inode *inode, struct timespec64 *now,
			     int flags)
{
	struct btrfs_root *root = BTRFS_I(inode)->root;
	bool dirty = flags & ~S_VERSION;

	if (btrfs_root_readonly(root))
		return -EROFS;

	if (flags & S_VERSION)
		dirty |= inode_maybe_inc_iversion(inode, dirty);
	if (flags & S_CTIME)
		inode->i_ctime = *now;
	if (flags & S_MTIME)
		inode->i_mtime = *now;
	if (flags & S_ATIME)
		inode->i_atime = *now;
	return dirty ? btrfs_dirty_inode(inode) : 0;
}

/*
 * find the highest existing sequence number in a directory
 * and then set the in-memory index_cnt variable to reflect
 * free sequence numbers
 */
static int btrfs_set_inode_index_count(struct btrfs_inode *inode)
{
	struct btrfs_root *root = inode->root;
	struct btrfs_key key, found_key;
	struct btrfs_path *path;
	struct extent_buffer *leaf;
	int ret;

	key.objectid = btrfs_ino(inode);
	key.type = BTRFS_DIR_INDEX_KEY;
	key.offset = (u64)-1;

	path = btrfs_alloc_path();
	if (!path)
		return -ENOMEM;

	ret = btrfs_search_slot(NULL, root, &key, path, 0, 0);
	if (ret < 0)
		goto out;
	/* FIXME: we should be able to handle this */
	if (ret == 0)
		goto out;
	ret = 0;

	/*
	 * MAGIC NUMBER EXPLANATION:
	 * since we search a directory based on f_pos we have to start at 2
	 * since '.' and '..' have f_pos of 0 and 1 respectively, so everybody
	 * else has to start at 2
	 */
	if (path->slots[0] == 0) {
		inode->index_cnt = 2;
		goto out;
	}

	path->slots[0]--;

	leaf = path->nodes[0];
	btrfs_item_key_to_cpu(leaf, &found_key, path->slots[0]);

	if (found_key.objectid != btrfs_ino(inode) ||
	    found_key.type != BTRFS_DIR_INDEX_KEY) {
		inode->index_cnt = 2;
		goto out;
	}

	inode->index_cnt = found_key.offset + 1;
out:
	btrfs_free_path(path);
	return ret;
}

/*
 * helper to find a free sequence number in a given directory.  This current
 * code is very simple, later versions will do smarter things in the btree
 */
int btrfs_set_inode_index(struct btrfs_inode *dir, u64 *index)
{
	int ret = 0;

	if (dir->index_cnt == (u64)-1) {
		ret = btrfs_inode_delayed_dir_index_count(dir);
		if (ret) {
			ret = btrfs_set_inode_index_count(dir);
			if (ret)
				return ret;
		}
	}

	*index = dir->index_cnt;
	dir->index_cnt++;

	return ret;
}

static int btrfs_insert_inode_locked(struct inode *inode)
{
	struct btrfs_iget_args args;

	args.ino = BTRFS_I(inode)->location.objectid;
	args.root = BTRFS_I(inode)->root;

	return insert_inode_locked4(inode,
		   btrfs_inode_hash(inode->i_ino, BTRFS_I(inode)->root),
		   btrfs_find_actor, &args);
}

/*
 * Inherit flags from the parent inode.
 *
 * Currently only the compression flags and the cow flags are inherited.
 */
static void btrfs_inherit_iflags(struct inode *inode, struct inode *dir)
{
	unsigned int flags;

	if (!dir)
		return;

	flags = BTRFS_I(dir)->flags;

	if (flags & BTRFS_INODE_NOCOMPRESS) {
		BTRFS_I(inode)->flags &= ~BTRFS_INODE_COMPRESS;
		BTRFS_I(inode)->flags |= BTRFS_INODE_NOCOMPRESS;
	} else if (flags & BTRFS_INODE_COMPRESS) {
		BTRFS_I(inode)->flags &= ~BTRFS_INODE_NOCOMPRESS;
		BTRFS_I(inode)->flags |= BTRFS_INODE_COMPRESS;
	}

	if (flags & BTRFS_INODE_NODATACOW) {
		BTRFS_I(inode)->flags |= BTRFS_INODE_NODATACOW;
		if (S_ISREG(inode->i_mode))
			BTRFS_I(inode)->flags |= BTRFS_INODE_NODATASUM;
	}

	btrfs_sync_inode_flags_to_i_flags(inode);
}

static struct inode *btrfs_new_inode(struct btrfs_trans_handle *trans,
				     struct btrfs_root *root,
				     struct inode *dir,
				     const char *name, int name_len,
				     u64 ref_objectid, u64 objectid,
				     umode_t mode, u64 *index)
{
	struct btrfs_fs_info *fs_info = root->fs_info;
	struct inode *inode;
	struct btrfs_inode_item *inode_item;
	struct btrfs_key *location;
	struct btrfs_path *path;
	struct btrfs_inode_ref *ref;
	struct btrfs_key key[2];
	u32 sizes[2];
	int nitems = name ? 2 : 1;
	unsigned long ptr;
	unsigned int nofs_flag;
	int ret;

	path = btrfs_alloc_path();
	if (!path)
		return ERR_PTR(-ENOMEM);

	nofs_flag = memalloc_nofs_save();
	inode = new_inode(fs_info->sb);
	memalloc_nofs_restore(nofs_flag);
	if (!inode) {
		btrfs_free_path(path);
		return ERR_PTR(-ENOMEM);
	}

	/*
	 * O_TMPFILE, set link count to 0, so that after this point,
	 * we fill in an inode item with the correct link count.
	 */
	if (!name)
		set_nlink(inode, 0);

	/*
	 * we have to initialize this early, so we can reclaim the inode
	 * number if we fail afterwards in this function.
	 */
	inode->i_ino = objectid;

	if (dir && name) {
		trace_btrfs_inode_request(dir);

		ret = btrfs_set_inode_index(BTRFS_I(dir), index);
		if (ret) {
			btrfs_free_path(path);
			iput(inode);
			return ERR_PTR(ret);
		}
	} else if (dir) {
		*index = 0;
	}
	/*
	 * index_cnt is ignored for everything but a dir,
	 * btrfs_set_inode_index_count has an explanation for the magic
	 * number
	 */
	BTRFS_I(inode)->index_cnt = 2;
	BTRFS_I(inode)->dir_index = *index;
	BTRFS_I(inode)->root = btrfs_grab_root(root);
	BTRFS_I(inode)->generation = trans->transid;
	inode->i_generation = BTRFS_I(inode)->generation;

	/*
	 * We could have gotten an inode number from somebody who was fsynced
	 * and then removed in this same transaction, so let's just set full
	 * sync since it will be a full sync anyway and this will blow away the
	 * old info in the log.
	 */
	set_bit(BTRFS_INODE_NEEDS_FULL_SYNC, &BTRFS_I(inode)->runtime_flags);

	key[0].objectid = objectid;
	key[0].type = BTRFS_INODE_ITEM_KEY;
	key[0].offset = 0;

	sizes[0] = sizeof(struct btrfs_inode_item);

	if (name) {
		/*
		 * Start new inodes with an inode_ref. This is slightly more
		 * efficient for small numbers of hard links since they will
		 * be packed into one item. Extended refs will kick in if we
		 * add more hard links than can fit in the ref item.
		 */
		key[1].objectid = objectid;
		key[1].type = BTRFS_INODE_REF_KEY;
		key[1].offset = ref_objectid;

		sizes[1] = name_len + sizeof(*ref);
	}

	location = &BTRFS_I(inode)->location;
	location->objectid = objectid;
	location->offset = 0;
	location->type = BTRFS_INODE_ITEM_KEY;

	ret = btrfs_insert_inode_locked(inode);
	if (ret < 0) {
		iput(inode);
		goto fail;
	}

	path->leave_spinning = 1;
	ret = btrfs_insert_empty_items(trans, root, path, key, sizes, nitems);
	if (ret != 0)
		goto fail_unlock;

	inode_init_owner(inode, dir, mode);
	inode_set_bytes(inode, 0);

	inode->i_mtime = current_time(inode);
	inode->i_atime = inode->i_mtime;
	inode->i_ctime = inode->i_mtime;
	BTRFS_I(inode)->i_otime = inode->i_mtime;

	inode_item = btrfs_item_ptr(path->nodes[0], path->slots[0],
				  struct btrfs_inode_item);
	memzero_extent_buffer(path->nodes[0], (unsigned long)inode_item,
			     sizeof(*inode_item));
	fill_inode_item(trans, path->nodes[0], inode_item, inode);

	if (name) {
		ref = btrfs_item_ptr(path->nodes[0], path->slots[0] + 1,
				     struct btrfs_inode_ref);
		btrfs_set_inode_ref_name_len(path->nodes[0], ref, name_len);
		btrfs_set_inode_ref_index(path->nodes[0], ref, *index);
		ptr = (unsigned long)(ref + 1);
		write_extent_buffer(path->nodes[0], name, ptr, name_len);
	}

	btrfs_mark_buffer_dirty(path->nodes[0]);
	btrfs_free_path(path);

	btrfs_inherit_iflags(inode, dir);

	if (S_ISREG(mode)) {
		if (btrfs_test_opt(fs_info, NODATASUM))
			BTRFS_I(inode)->flags |= BTRFS_INODE_NODATASUM;
		if (btrfs_test_opt(fs_info, NODATACOW))
			BTRFS_I(inode)->flags |= BTRFS_INODE_NODATACOW |
				BTRFS_INODE_NODATASUM;
	}

	inode_tree_add(inode);

	trace_btrfs_inode_new(inode);
	btrfs_set_inode_last_trans(trans, BTRFS_I(inode));

	btrfs_update_root_times(trans, root);

	ret = btrfs_inode_inherit_props(trans, inode, dir);
	if (ret)
		btrfs_err(fs_info,
			  "error inheriting props for ino %llu (root %llu): %d",
			btrfs_ino(BTRFS_I(inode)), root->root_key.objectid, ret);

	return inode;

fail_unlock:
	discard_new_inode(inode);
fail:
	if (dir && name)
		BTRFS_I(dir)->index_cnt--;
	btrfs_free_path(path);
	return ERR_PTR(ret);
}

/*
 * utility function to add 'inode' into 'parent_inode' with
 * a give name and a given sequence number.
 * if 'add_backref' is true, also insert a backref from the
 * inode to the parent directory.
 */
int btrfs_add_link(struct btrfs_trans_handle *trans,
		   struct btrfs_inode *parent_inode, struct btrfs_inode *inode,
		   const char *name, int name_len, int add_backref, u64 index)
{
	int ret = 0;
	struct btrfs_key key;
	struct btrfs_root *root = parent_inode->root;
	u64 ino = btrfs_ino(inode);
	u64 parent_ino = btrfs_ino(parent_inode);

	if (unlikely(ino == BTRFS_FIRST_FREE_OBJECTID)) {
		memcpy(&key, &inode->root->root_key, sizeof(key));
	} else {
		key.objectid = ino;
		key.type = BTRFS_INODE_ITEM_KEY;
		key.offset = 0;
	}

	if (unlikely(ino == BTRFS_FIRST_FREE_OBJECTID)) {
		ret = btrfs_add_root_ref(trans, key.objectid,
					 root->root_key.objectid, parent_ino,
					 index, name, name_len);
	} else if (add_backref) {
		ret = btrfs_insert_inode_ref(trans, root, name, name_len, ino,
					     parent_ino, index);
	}

	/* Nothing to clean up yet */
	if (ret)
		return ret;

	ret = btrfs_insert_dir_item(trans, name, name_len, parent_inode, &key,
				    btrfs_inode_type(&inode->vfs_inode), index);
	if (ret == -EEXIST || ret == -EOVERFLOW)
		goto fail_dir_item;
	else if (ret) {
		btrfs_abort_transaction(trans, ret);
		return ret;
	}

	btrfs_i_size_write(parent_inode, parent_inode->vfs_inode.i_size +
			   name_len * 2);
	inode_inc_iversion(&parent_inode->vfs_inode);
	/*
	 * If we are replaying a log tree, we do not want to update the mtime
	 * and ctime of the parent directory with the current time, since the
	 * log replay procedure is responsible for setting them to their correct
	 * values (the ones it had when the fsync was done).
	 */
	if (!test_bit(BTRFS_FS_LOG_RECOVERING, &root->fs_info->flags)) {
		struct timespec64 now = current_time(&parent_inode->vfs_inode);

		parent_inode->vfs_inode.i_mtime = now;
		parent_inode->vfs_inode.i_ctime = now;
	}
	ret = btrfs_update_inode(trans, root, &parent_inode->vfs_inode);
	if (ret)
		btrfs_abort_transaction(trans, ret);
	return ret;

fail_dir_item:
	if (unlikely(ino == BTRFS_FIRST_FREE_OBJECTID)) {
		u64 local_index;
		int err;
		err = btrfs_del_root_ref(trans, key.objectid,
					 root->root_key.objectid, parent_ino,
					 &local_index, name, name_len);
		if (err)
			btrfs_abort_transaction(trans, err);
	} else if (add_backref) {
		u64 local_index;
		int err;

		err = btrfs_del_inode_ref(trans, root, name, name_len,
					  ino, parent_ino, &local_index);
		if (err)
			btrfs_abort_transaction(trans, err);
	}

	/* Return the original error code */
	return ret;
}

static int btrfs_add_nondir(struct btrfs_trans_handle *trans,
			    struct btrfs_inode *dir, struct dentry *dentry,
			    struct btrfs_inode *inode, int backref, u64 index)
{
	int err = btrfs_add_link(trans, dir, inode,
				 dentry->d_name.name, dentry->d_name.len,
				 backref, index);
	if (err > 0)
		err = -EEXIST;
	return err;
}

static int btrfs_mknod(struct inode *dir, struct dentry *dentry,
			umode_t mode, dev_t rdev)
{
	struct btrfs_fs_info *fs_info = btrfs_sb(dir->i_sb);
	struct btrfs_trans_handle *trans;
	struct btrfs_root *root = BTRFS_I(dir)->root;
	struct inode *inode = NULL;
	int err;
	u64 objectid;
	u64 index = 0;

	/*
	 * 2 for inode item and ref
	 * 2 for dir items
	 * 1 for xattr if selinux is on
	 */
	trans = btrfs_start_transaction(root, 5);
	if (IS_ERR(trans))
		return PTR_ERR(trans);

	err = btrfs_find_free_ino(root, &objectid);
	if (err)
		goto out_unlock;

	inode = btrfs_new_inode(trans, root, dir, dentry->d_name.name,
			dentry->d_name.len, btrfs_ino(BTRFS_I(dir)), objectid,
			mode, &index);
	if (IS_ERR(inode)) {
		err = PTR_ERR(inode);
		inode = NULL;
		goto out_unlock;
	}

	/*
	* If the active LSM wants to access the inode during
	* d_instantiate it needs these. Smack checks to see
	* if the filesystem supports xattrs by looking at the
	* ops vector.
	*/
	inode->i_op = &btrfs_special_inode_operations;
	init_special_inode(inode, inode->i_mode, rdev);

	err = btrfs_init_inode_security(trans, inode, dir, &dentry->d_name);
	if (err)
		goto out_unlock;

	err = btrfs_add_nondir(trans, BTRFS_I(dir), dentry, BTRFS_I(inode),
			0, index);
	if (err)
		goto out_unlock;

	btrfs_update_inode(trans, root, inode);
	d_instantiate_new(dentry, inode);

out_unlock:
	btrfs_end_transaction(trans);
	btrfs_btree_balance_dirty(fs_info);
	if (err && inode) {
		inode_dec_link_count(inode);
		discard_new_inode(inode);
	}
	return err;
}

static int btrfs_create(struct inode *dir, struct dentry *dentry,
			umode_t mode, bool excl)
{
	struct btrfs_fs_info *fs_info = btrfs_sb(dir->i_sb);
	struct btrfs_trans_handle *trans;
	struct btrfs_root *root = BTRFS_I(dir)->root;
	struct inode *inode = NULL;
	int err;
	u64 objectid;
	u64 index = 0;

	/*
	 * 2 for inode item and ref
	 * 2 for dir items
	 * 1 for xattr if selinux is on
	 */
	trans = btrfs_start_transaction(root, 5);
	if (IS_ERR(trans))
		return PTR_ERR(trans);

	err = btrfs_find_free_ino(root, &objectid);
	if (err)
		goto out_unlock;

	inode = btrfs_new_inode(trans, root, dir, dentry->d_name.name,
			dentry->d_name.len, btrfs_ino(BTRFS_I(dir)), objectid,
			mode, &index);
	if (IS_ERR(inode)) {
		err = PTR_ERR(inode);
		inode = NULL;
		goto out_unlock;
	}
	/*
	* If the active LSM wants to access the inode during
	* d_instantiate it needs these. Smack checks to see
	* if the filesystem supports xattrs by looking at the
	* ops vector.
	*/
	inode->i_fop = &btrfs_file_operations;
	inode->i_op = &btrfs_file_inode_operations;
	inode->i_mapping->a_ops = &btrfs_aops;

	err = btrfs_init_inode_security(trans, inode, dir, &dentry->d_name);
	if (err)
		goto out_unlock;

	err = btrfs_update_inode(trans, root, inode);
	if (err)
		goto out_unlock;

	err = btrfs_add_nondir(trans, BTRFS_I(dir), dentry, BTRFS_I(inode),
			0, index);
	if (err)
		goto out_unlock;

	BTRFS_I(inode)->io_tree.ops = &btrfs_extent_io_ops;
	d_instantiate_new(dentry, inode);

out_unlock:
	btrfs_end_transaction(trans);
	if (err && inode) {
		inode_dec_link_count(inode);
		discard_new_inode(inode);
	}
	btrfs_btree_balance_dirty(fs_info);
	return err;
}

static int btrfs_link(struct dentry *old_dentry, struct inode *dir,
		      struct dentry *dentry)
{
	struct btrfs_trans_handle *trans = NULL;
	struct btrfs_root *root = BTRFS_I(dir)->root;
	struct inode *inode = d_inode(old_dentry);
	struct btrfs_fs_info *fs_info = btrfs_sb(inode->i_sb);
	u64 index;
	int err;
	int drop_inode = 0;

	/* do not allow sys_link's with other subvols of the same device */
	if (root->root_key.objectid != BTRFS_I(inode)->root->root_key.objectid)
		return -EXDEV;

	if (inode->i_nlink >= BTRFS_LINK_MAX)
		return -EMLINK;

	err = btrfs_set_inode_index(BTRFS_I(dir), &index);
	if (err)
		goto fail;

	/*
	 * 2 items for inode and inode ref
	 * 2 items for dir items
	 * 1 item for parent inode
	 * 1 item for orphan item deletion if O_TMPFILE
	 */
	trans = btrfs_start_transaction(root, inode->i_nlink ? 5 : 6);
	if (IS_ERR(trans)) {
		err = PTR_ERR(trans);
		trans = NULL;
		goto fail;
	}

	/* There are several dir indexes for this inode, clear the cache. */
	BTRFS_I(inode)->dir_index = 0ULL;
	inc_nlink(inode);
	inode_inc_iversion(inode);
	inode->i_ctime = current_time(inode);
	ihold(inode);
	set_bit(BTRFS_INODE_COPY_EVERYTHING, &BTRFS_I(inode)->runtime_flags);

	err = btrfs_add_nondir(trans, BTRFS_I(dir), dentry, BTRFS_I(inode),
			1, index);

	if (err) {
		drop_inode = 1;
	} else {
		struct dentry *parent = dentry->d_parent;
		int ret;

		err = btrfs_update_inode(trans, root, inode);
		if (err)
			goto fail;
		if (inode->i_nlink == 1) {
			/*
			 * If new hard link count is 1, it's a file created
			 * with open(2) O_TMPFILE flag.
			 */
			err = btrfs_orphan_del(trans, BTRFS_I(inode));
			if (err)
				goto fail;
		}
		d_instantiate(dentry, inode);
		ret = btrfs_log_new_name(trans, BTRFS_I(inode), NULL, parent,
					 true, NULL);
		if (ret == BTRFS_NEED_TRANS_COMMIT) {
			err = btrfs_commit_transaction(trans);
			trans = NULL;
		}
	}

fail:
	if (trans)
		btrfs_end_transaction(trans);
	if (drop_inode) {
		inode_dec_link_count(inode);
		iput(inode);
	}
	btrfs_btree_balance_dirty(fs_info);
	return err;
}

static int btrfs_mkdir(struct inode *dir, struct dentry *dentry, umode_t mode)
{
	struct btrfs_fs_info *fs_info = btrfs_sb(dir->i_sb);
	struct inode *inode = NULL;
	struct btrfs_trans_handle *trans;
	struct btrfs_root *root = BTRFS_I(dir)->root;
	int err = 0;
	u64 objectid = 0;
	u64 index = 0;

	/*
	 * 2 items for inode and ref
	 * 2 items for dir items
	 * 1 for xattr if selinux is on
	 */
	trans = btrfs_start_transaction(root, 5);
	if (IS_ERR(trans))
		return PTR_ERR(trans);

	err = btrfs_find_free_ino(root, &objectid);
	if (err)
		goto out_fail;

	inode = btrfs_new_inode(trans, root, dir, dentry->d_name.name,
			dentry->d_name.len, btrfs_ino(BTRFS_I(dir)), objectid,
			S_IFDIR | mode, &index);
	if (IS_ERR(inode)) {
		err = PTR_ERR(inode);
		inode = NULL;
		goto out_fail;
	}

	/* these must be set before we unlock the inode */
	inode->i_op = &btrfs_dir_inode_operations;
	inode->i_fop = &btrfs_dir_file_operations;

	err = btrfs_init_inode_security(trans, inode, dir, &dentry->d_name);
	if (err)
		goto out_fail;

	btrfs_i_size_write(BTRFS_I(inode), 0);
	err = btrfs_update_inode(trans, root, inode);
	if (err)
		goto out_fail;

	err = btrfs_add_link(trans, BTRFS_I(dir), BTRFS_I(inode),
			dentry->d_name.name,
			dentry->d_name.len, 0, index);
	if (err)
		goto out_fail;

	d_instantiate_new(dentry, inode);

out_fail:
	btrfs_end_transaction(trans);
	if (err && inode) {
		inode_dec_link_count(inode);
		discard_new_inode(inode);
	}
	btrfs_btree_balance_dirty(fs_info);
	return err;
}

static noinline int uncompress_inline(struct btrfs_path *path,
				      struct page *page,
				      size_t pg_offset, u64 extent_offset,
				      struct btrfs_file_extent_item *item)
{
	int ret;
	struct extent_buffer *leaf = path->nodes[0];
	char *tmp;
	size_t max_size;
	unsigned long inline_size;
	unsigned long ptr;
	int compress_type;

	WARN_ON(pg_offset != 0);
	compress_type = btrfs_file_extent_compression(leaf, item);
	max_size = btrfs_file_extent_ram_bytes(leaf, item);
	inline_size = btrfs_file_extent_inline_item_len(leaf,
					btrfs_item_nr(path->slots[0]));
	tmp = kmalloc(inline_size, GFP_NOFS);
	if (!tmp)
		return -ENOMEM;
	ptr = btrfs_file_extent_inline_start(item);

	read_extent_buffer(leaf, tmp, ptr, inline_size);

	max_size = min_t(unsigned long, PAGE_SIZE, max_size);
	ret = btrfs_decompress(compress_type, tmp, page,
			       extent_offset, inline_size, max_size);

	/*
	 * decompression code contains a memset to fill in any space between the end
	 * of the uncompressed data and the end of max_size in case the decompressed
	 * data ends up shorter than ram_bytes.  That doesn't cover the hole between
	 * the end of an inline extent and the beginning of the next block, so we
	 * cover that region here.
	 */

	if (max_size + pg_offset < PAGE_SIZE) {
		char *map = kmap(page);
		memset(map + pg_offset + max_size, 0, PAGE_SIZE - max_size - pg_offset);
		kunmap(page);
	}
	kfree(tmp);
	return ret;
}

/**
 * btrfs_get_extent - Lookup the first extent overlapping a range in a file.
 * @inode:	file to search in
 * @page:	page to read extent data into if the extent is inline
 * @pg_offset:	offset into @page to copy to
 * @start:	file offset
 * @len:	length of range starting at @start
 *
 * This returns the first &struct extent_map which overlaps with the given
 * range, reading it from the B-tree and caching it if necessary. Note that
 * there may be more extents which overlap the given range after the returned
 * extent_map.
 *
 * If @page is not NULL and the extent is inline, this also reads the extent
 * data directly into the page and marks the extent up to date in the io_tree.
 *
 * Return: ERR_PTR on error, non-NULL extent_map on success.
 */
struct extent_map *btrfs_get_extent(struct btrfs_inode *inode,
				    struct page *page, size_t pg_offset,
				    u64 start, u64 len)
{
	struct btrfs_fs_info *fs_info = inode->root->fs_info;
	int ret;
	int err = 0;
	u64 extent_start = 0;
	u64 extent_end = 0;
	u64 objectid = btrfs_ino(inode);
	int extent_type = -1;
	struct btrfs_path *path = NULL;
	struct btrfs_root *root = inode->root;
	struct btrfs_file_extent_item *item;
	struct extent_buffer *leaf;
	struct btrfs_key found_key;
	struct extent_map *em = NULL;
	struct extent_map_tree *em_tree = &inode->extent_tree;
	struct extent_io_tree *io_tree = &inode->io_tree;

	read_lock(&em_tree->lock);
	em = lookup_extent_mapping(em_tree, start, len);
	read_unlock(&em_tree->lock);

	if (em) {
		if (em->start > start || em->start + em->len <= start)
			free_extent_map(em);
		else if (em->block_start == EXTENT_MAP_INLINE && page)
			free_extent_map(em);
		else
			goto out;
	}
	em = alloc_extent_map();
	if (!em) {
		err = -ENOMEM;
		goto out;
	}
	em->start = EXTENT_MAP_HOLE;
	em->orig_start = EXTENT_MAP_HOLE;
	em->len = (u64)-1;
	em->block_len = (u64)-1;

	path = btrfs_alloc_path();
	if (!path) {
		err = -ENOMEM;
		goto out;
	}

	/* Chances are we'll be called again, so go ahead and do readahead */
	path->reada = READA_FORWARD;

	/*
	 * Unless we're going to uncompress the inline extent, no sleep would
	 * happen.
	 */
	path->leave_spinning = 1;

	ret = btrfs_lookup_file_extent(NULL, root, path, objectid, start, 0);
	if (ret < 0) {
		err = ret;
		goto out;
	} else if (ret > 0) {
		if (path->slots[0] == 0)
			goto not_found;
		path->slots[0]--;
	}

	leaf = path->nodes[0];
	item = btrfs_item_ptr(leaf, path->slots[0],
			      struct btrfs_file_extent_item);
	btrfs_item_key_to_cpu(leaf, &found_key, path->slots[0]);
	if (found_key.objectid != objectid ||
	    found_key.type != BTRFS_EXTENT_DATA_KEY) {
		/*
		 * If we backup past the first extent we want to move forward
		 * and see if there is an extent in front of us, otherwise we'll
		 * say there is a hole for our whole search range which can
		 * cause problems.
		 */
		extent_end = start;
		goto next;
	}

	extent_type = btrfs_file_extent_type(leaf, item);
	extent_start = found_key.offset;
	extent_end = btrfs_file_extent_end(path);
	if (extent_type == BTRFS_FILE_EXTENT_REG ||
	    extent_type == BTRFS_FILE_EXTENT_PREALLOC) {
		/* Only regular file could have regular/prealloc extent */
		if (!S_ISREG(inode->vfs_inode.i_mode)) {
			err = -EUCLEAN;
			btrfs_crit(fs_info,
		"regular/prealloc extent found for non-regular inode %llu",
				   btrfs_ino(inode));
			goto out;
		}
		trace_btrfs_get_extent_show_fi_regular(inode, leaf, item,
						       extent_start);
	} else if (extent_type == BTRFS_FILE_EXTENT_INLINE) {
		trace_btrfs_get_extent_show_fi_inline(inode, leaf, item,
						      path->slots[0],
						      extent_start);
	}
next:
	if (start >= extent_end) {
		path->slots[0]++;
		if (path->slots[0] >= btrfs_header_nritems(leaf)) {
			ret = btrfs_next_leaf(root, path);
			if (ret < 0) {
				err = ret;
				goto out;
			} else if (ret > 0) {
				goto not_found;
			}
			leaf = path->nodes[0];
		}
		btrfs_item_key_to_cpu(leaf, &found_key, path->slots[0]);
		if (found_key.objectid != objectid ||
		    found_key.type != BTRFS_EXTENT_DATA_KEY)
			goto not_found;
		if (start + len <= found_key.offset)
			goto not_found;
		if (start > found_key.offset)
			goto next;

		/* New extent overlaps with existing one */
		em->start = start;
		em->orig_start = start;
		em->len = found_key.offset - start;
		em->block_start = EXTENT_MAP_HOLE;
		goto insert;
	}

	btrfs_extent_item_to_extent_map(inode, path, item, !page, em);

	if (extent_type == BTRFS_FILE_EXTENT_REG ||
	    extent_type == BTRFS_FILE_EXTENT_PREALLOC) {
		goto insert;
	} else if (extent_type == BTRFS_FILE_EXTENT_INLINE) {
		unsigned long ptr;
		char *map;
		size_t size;
		size_t extent_offset;
		size_t copy_size;

		if (!page)
			goto out;

		size = btrfs_file_extent_ram_bytes(leaf, item);
		extent_offset = page_offset(page) + pg_offset - extent_start;
		copy_size = min_t(u64, PAGE_SIZE - pg_offset,
				  size - extent_offset);
		em->start = extent_start + extent_offset;
		em->len = ALIGN(copy_size, fs_info->sectorsize);
		em->orig_block_len = em->len;
		em->orig_start = em->start;
		ptr = btrfs_file_extent_inline_start(item) + extent_offset;

		btrfs_set_path_blocking(path);
		if (!PageUptodate(page)) {
			if (btrfs_file_extent_compression(leaf, item) !=
			    BTRFS_COMPRESS_NONE) {
				ret = uncompress_inline(path, page, pg_offset,
							extent_offset, item);
				if (ret) {
					err = ret;
					goto out;
				}
			} else {
				map = kmap(page);
				read_extent_buffer(leaf, map + pg_offset, ptr,
						   copy_size);
				if (pg_offset + copy_size < PAGE_SIZE) {
					memset(map + pg_offset + copy_size, 0,
					       PAGE_SIZE - pg_offset -
					       copy_size);
				}
				kunmap(page);
			}
			flush_dcache_page(page);
		}
		set_extent_uptodate(io_tree, em->start,
				    extent_map_end(em) - 1, NULL, GFP_NOFS);
		goto insert;
	}
not_found:
	em->start = start;
	em->orig_start = start;
	em->len = len;
	em->block_start = EXTENT_MAP_HOLE;
insert:
	btrfs_release_path(path);
	if (em->start > start || extent_map_end(em) <= start) {
		btrfs_err(fs_info,
			  "bad extent! em: [%llu %llu] passed [%llu %llu]",
			  em->start, em->len, start, len);
		err = -EIO;
		goto out;
	}

	err = 0;
	write_lock(&em_tree->lock);
	err = btrfs_add_extent_mapping(fs_info, em_tree, &em, start, len);
	write_unlock(&em_tree->lock);
out:
	btrfs_free_path(path);

	trace_btrfs_get_extent(root, inode, em);

	if (err) {
		free_extent_map(em);
		return ERR_PTR(err);
	}
	BUG_ON(!em); /* Error is always set */
	return em;
}

struct extent_map *btrfs_get_extent_fiemap(struct btrfs_inode *inode,
					   u64 start, u64 len)
{
	struct extent_map *em;
	struct extent_map *hole_em = NULL;
	u64 delalloc_start = start;
	u64 end;
	u64 delalloc_len;
	u64 delalloc_end;
	int err = 0;

	em = btrfs_get_extent(inode, NULL, 0, start, len);
	if (IS_ERR(em))
		return em;
	/*
	 * If our em maps to:
	 * - a hole or
	 * - a pre-alloc extent,
	 * there might actually be delalloc bytes behind it.
	 */
	if (em->block_start != EXTENT_MAP_HOLE &&
	    !test_bit(EXTENT_FLAG_PREALLOC, &em->flags))
		return em;
	else
		hole_em = em;

	/* check to see if we've wrapped (len == -1 or similar) */
	end = start + len;
	if (end < start)
		end = (u64)-1;
	else
		end -= 1;

	em = NULL;

	/* ok, we didn't find anything, lets look for delalloc */
	delalloc_len = count_range_bits(&inode->io_tree, &delalloc_start,
				 end, len, EXTENT_DELALLOC, 1);
	delalloc_end = delalloc_start + delalloc_len;
	if (delalloc_end < delalloc_start)
		delalloc_end = (u64)-1;

	/*
	 * We didn't find anything useful, return the original results from
	 * get_extent()
	 */
	if (delalloc_start > end || delalloc_end <= start) {
		em = hole_em;
		hole_em = NULL;
		goto out;
	}

	/*
	 * Adjust the delalloc_start to make sure it doesn't go backwards from
	 * the start they passed in
	 */
	delalloc_start = max(start, delalloc_start);
	delalloc_len = delalloc_end - delalloc_start;

	if (delalloc_len > 0) {
		u64 hole_start;
		u64 hole_len;
		const u64 hole_end = extent_map_end(hole_em);

		em = alloc_extent_map();
		if (!em) {
			err = -ENOMEM;
			goto out;
		}

		ASSERT(hole_em);
		/*
		 * When btrfs_get_extent can't find anything it returns one
		 * huge hole
		 *
		 * Make sure what it found really fits our range, and adjust to
		 * make sure it is based on the start from the caller
		 */
		if (hole_end <= start || hole_em->start > end) {
		       free_extent_map(hole_em);
		       hole_em = NULL;
		} else {
		       hole_start = max(hole_em->start, start);
		       hole_len = hole_end - hole_start;
		}

		if (hole_em && delalloc_start > hole_start) {
			/*
			 * Our hole starts before our delalloc, so we have to
			 * return just the parts of the hole that go until the
			 * delalloc starts
			 */
			em->len = min(hole_len, delalloc_start - hole_start);
			em->start = hole_start;
			em->orig_start = hole_start;
			/*
			 * Don't adjust block start at all, it is fixed at
			 * EXTENT_MAP_HOLE
			 */
			em->block_start = hole_em->block_start;
			em->block_len = hole_len;
			if (test_bit(EXTENT_FLAG_PREALLOC, &hole_em->flags))
				set_bit(EXTENT_FLAG_PREALLOC, &em->flags);
		} else {
			/*
			 * Hole is out of passed range or it starts after
			 * delalloc range
			 */
			em->start = delalloc_start;
			em->len = delalloc_len;
			em->orig_start = delalloc_start;
			em->block_start = EXTENT_MAP_DELALLOC;
			em->block_len = delalloc_len;
		}
	} else {
		return hole_em;
	}
out:

	free_extent_map(hole_em);
	if (err) {
		free_extent_map(em);
		return ERR_PTR(err);
	}
	return em;
}

static struct extent_map *btrfs_create_dio_extent(struct btrfs_inode *inode,
						  const u64 start,
						  const u64 len,
						  const u64 orig_start,
						  const u64 block_start,
						  const u64 block_len,
						  const u64 orig_block_len,
						  const u64 ram_bytes,
						  const int type)
{
	struct extent_map *em = NULL;
	int ret;

	if (type != BTRFS_ORDERED_NOCOW) {
		em = create_io_em(inode, start, len, orig_start, block_start,
				  block_len, orig_block_len, ram_bytes,
				  BTRFS_COMPRESS_NONE, /* compress_type */
				  type);
		if (IS_ERR(em))
			goto out;
	}
	ret = btrfs_add_ordered_extent_dio(inode, start, block_start, len,
					   block_len, type);
	if (ret) {
		if (em) {
			free_extent_map(em);
			btrfs_drop_extent_cache(inode, start, start + len - 1, 0);
		}
		em = ERR_PTR(ret);
	}
 out:

	return em;
}

static struct extent_map *btrfs_new_extent_direct(struct btrfs_inode *inode,
						  u64 start, u64 len)
{
	struct btrfs_root *root = inode->root;
	struct btrfs_fs_info *fs_info = root->fs_info;
	struct extent_map *em;
	struct btrfs_key ins;
	u64 alloc_hint;
	int ret;

	alloc_hint = get_extent_allocation_hint(inode, start, len);
	ret = btrfs_reserve_extent(root, len, len, fs_info->sectorsize,
				   0, alloc_hint, &ins, 1, 1);
	if (ret)
		return ERR_PTR(ret);

	em = btrfs_create_dio_extent(inode, start, ins.offset, start,
				     ins.objectid, ins.offset, ins.offset,
				     ins.offset, BTRFS_ORDERED_REGULAR);
	btrfs_dec_block_group_reservations(fs_info, ins.objectid);
	if (IS_ERR(em))
		btrfs_free_reserved_extent(fs_info, ins.objectid, ins.offset,
					   1);

	return em;
}

/*
 * Check if we can do nocow write into the range [@offset, @offset + @len)
 *
 * @offset:	File offset
 * @len:	The length to write, will be updated to the nocow writeable
 *		range
 * @orig_start:	(optional) Return the original file offset of the file extent
 * @orig_len:	(optional) Return the original on-disk length of the file extent
 * @ram_bytes:	(optional) Return the ram_bytes of the file extent
 * @strict:	if true, omit optimizations that might force us into unnecessary
 *		cow. e.g., don't trust generation number.
 *
 * This function will flush ordered extents in the range to ensure proper
 * nocow checks for (nowait == false) case.
 *
 * Return:
 * >0	and update @len if we can do nocow write
 *  0	if we can't do nocow write
 * <0	if error happened
 *
 * NOTE: This only checks the file extents, caller is responsible to wait for
 *	 any ordered extents.
 */
noinline int can_nocow_extent(struct inode *inode, u64 offset, u64 *len,
			      u64 *orig_start, u64 *orig_block_len,
			      u64 *ram_bytes, bool strict)
{
	struct btrfs_fs_info *fs_info = btrfs_sb(inode->i_sb);
	struct btrfs_path *path;
	int ret;
	struct extent_buffer *leaf;
	struct btrfs_root *root = BTRFS_I(inode)->root;
	struct extent_io_tree *io_tree = &BTRFS_I(inode)->io_tree;
	struct btrfs_file_extent_item *fi;
	struct btrfs_key key;
	u64 disk_bytenr;
	u64 backref_offset;
	u64 extent_end;
	u64 num_bytes;
	int slot;
	int found_type;
	bool nocow = (BTRFS_I(inode)->flags & BTRFS_INODE_NODATACOW);

	path = btrfs_alloc_path();
	if (!path)
		return -ENOMEM;

	ret = btrfs_lookup_file_extent(NULL, root, path,
			btrfs_ino(BTRFS_I(inode)), offset, 0);
	if (ret < 0)
		goto out;

	slot = path->slots[0];
	if (ret == 1) {
		if (slot == 0) {
			/* can't find the item, must cow */
			ret = 0;
			goto out;
		}
		slot--;
	}
	ret = 0;
	leaf = path->nodes[0];
	btrfs_item_key_to_cpu(leaf, &key, slot);
	if (key.objectid != btrfs_ino(BTRFS_I(inode)) ||
	    key.type != BTRFS_EXTENT_DATA_KEY) {
		/* not our file or wrong item type, must cow */
		goto out;
	}

	if (key.offset > offset) {
		/* Wrong offset, must cow */
		goto out;
	}

	fi = btrfs_item_ptr(leaf, slot, struct btrfs_file_extent_item);
	found_type = btrfs_file_extent_type(leaf, fi);
	if (found_type != BTRFS_FILE_EXTENT_REG &&
	    found_type != BTRFS_FILE_EXTENT_PREALLOC) {
		/* not a regular extent, must cow */
		goto out;
	}

	if (!nocow && found_type == BTRFS_FILE_EXTENT_REG)
		goto out;

	extent_end = key.offset + btrfs_file_extent_num_bytes(leaf, fi);
	if (extent_end <= offset)
		goto out;

	disk_bytenr = btrfs_file_extent_disk_bytenr(leaf, fi);
	if (disk_bytenr == 0)
		goto out;

	if (btrfs_file_extent_compression(leaf, fi) ||
	    btrfs_file_extent_encryption(leaf, fi) ||
	    btrfs_file_extent_other_encoding(leaf, fi))
		goto out;

	/*
	 * Do the same check as in btrfs_cross_ref_exist but without the
	 * unnecessary search.
	 */
	if (!strict &&
	    (btrfs_file_extent_generation(leaf, fi) <=
	     btrfs_root_last_snapshot(&root->root_item)))
		goto out;

	backref_offset = btrfs_file_extent_offset(leaf, fi);

	if (orig_start) {
		*orig_start = key.offset - backref_offset;
		*orig_block_len = btrfs_file_extent_disk_num_bytes(leaf, fi);
		*ram_bytes = btrfs_file_extent_ram_bytes(leaf, fi);
	}

	if (btrfs_extent_readonly(fs_info, disk_bytenr))
		goto out;

	num_bytes = min(offset + *len, extent_end) - offset;
	if (!nocow && found_type == BTRFS_FILE_EXTENT_PREALLOC) {
		u64 range_end;

		range_end = round_up(offset + num_bytes,
				     root->fs_info->sectorsize) - 1;
		ret = test_range_bit(io_tree, offset, range_end,
				     EXTENT_DELALLOC, 0, NULL);
		if (ret) {
			ret = -EAGAIN;
			goto out;
		}
	}

	btrfs_release_path(path);

	/*
	 * look for other files referencing this extent, if we
	 * find any we must cow
	 */

	ret = btrfs_cross_ref_exist(root, btrfs_ino(BTRFS_I(inode)),
				    key.offset - backref_offset, disk_bytenr,
				    strict);
	if (ret) {
		ret = 0;
		goto out;
	}

	/*
	 * adjust disk_bytenr and num_bytes to cover just the bytes
	 * in this extent we are about to write.  If there
	 * are any csums in that range we have to cow in order
	 * to keep the csums correct
	 */
	disk_bytenr += backref_offset;
	disk_bytenr += offset - key.offset;
	if (csum_exist_in_range(fs_info, disk_bytenr, num_bytes))
		goto out;
	/*
	 * all of the above have passed, it is safe to overwrite this extent
	 * without cow
	 */
	*len = num_bytes;
	ret = 1;
out:
	btrfs_free_path(path);
	return ret;
}

static int lock_extent_direct(struct inode *inode, u64 lockstart, u64 lockend,
			      struct extent_state **cached_state, int writing)
{
	struct btrfs_ordered_extent *ordered;
	int ret = 0;

	while (1) {
		lock_extent_bits(&BTRFS_I(inode)->io_tree, lockstart, lockend,
				 cached_state);
		/*
		 * We're concerned with the entire range that we're going to be
		 * doing DIO to, so we need to make sure there's no ordered
		 * extents in this range.
		 */
		ordered = btrfs_lookup_ordered_range(BTRFS_I(inode), lockstart,
						     lockend - lockstart + 1);

		/*
		 * We need to make sure there are no buffered pages in this
		 * range either, we could have raced between the invalidate in
		 * generic_file_direct_write and locking the extent.  The
		 * invalidate needs to happen so that reads after a write do not
		 * get stale data.
		 */
		if (!ordered &&
		    (!writing || !filemap_range_has_page(inode->i_mapping,
							 lockstart, lockend)))
			break;

		unlock_extent_cached(&BTRFS_I(inode)->io_tree, lockstart, lockend,
				     cached_state);

		if (ordered) {
			/*
			 * If we are doing a DIO read and the ordered extent we
			 * found is for a buffered write, we can not wait for it
			 * to complete and retry, because if we do so we can
			 * deadlock with concurrent buffered writes on page
			 * locks. This happens only if our DIO read covers more
			 * than one extent map, if at this point has already
			 * created an ordered extent for a previous extent map
			 * and locked its range in the inode's io tree, and a
			 * concurrent write against that previous extent map's
			 * range and this range started (we unlock the ranges
			 * in the io tree only when the bios complete and
			 * buffered writes always lock pages before attempting
			 * to lock range in the io tree).
			 */
			if (writing ||
			    test_bit(BTRFS_ORDERED_DIRECT, &ordered->flags))
				btrfs_start_ordered_extent(inode, ordered, 1);
			else
				ret = -ENOTBLK;
			btrfs_put_ordered_extent(ordered);
		} else {
			/*
			 * We could trigger writeback for this range (and wait
			 * for it to complete) and then invalidate the pages for
			 * this range (through invalidate_inode_pages2_range()),
			 * but that can lead us to a deadlock with a concurrent
			 * call to readahead (a buffered read or a defrag call
			 * triggered a readahead) on a page lock due to an
			 * ordered dio extent we created before but did not have
			 * yet a corresponding bio submitted (whence it can not
			 * complete), which makes readahead wait for that
			 * ordered extent to complete while holding a lock on
			 * that page.
			 */
			ret = -ENOTBLK;
		}

		if (ret)
			break;

		cond_resched();
	}

	return ret;
}

/* The callers of this must take lock_extent() */
static struct extent_map *create_io_em(struct btrfs_inode *inode, u64 start,
				       u64 len, u64 orig_start, u64 block_start,
				       u64 block_len, u64 orig_block_len,
				       u64 ram_bytes, int compress_type,
				       int type)
{
	struct extent_map_tree *em_tree;
	struct extent_map *em;
	int ret;

	ASSERT(type == BTRFS_ORDERED_PREALLOC ||
	       type == BTRFS_ORDERED_COMPRESSED ||
	       type == BTRFS_ORDERED_NOCOW ||
	       type == BTRFS_ORDERED_REGULAR);

	em_tree = &inode->extent_tree;
	em = alloc_extent_map();
	if (!em)
		return ERR_PTR(-ENOMEM);

	em->start = start;
	em->orig_start = orig_start;
	em->len = len;
	em->block_len = block_len;
	em->block_start = block_start;
	em->orig_block_len = orig_block_len;
	em->ram_bytes = ram_bytes;
	em->generation = -1;
	set_bit(EXTENT_FLAG_PINNED, &em->flags);
	if (type == BTRFS_ORDERED_PREALLOC) {
		set_bit(EXTENT_FLAG_FILLING, &em->flags);
	} else if (type == BTRFS_ORDERED_COMPRESSED) {
		set_bit(EXTENT_FLAG_COMPRESSED, &em->flags);
		em->compress_type = compress_type;
	}

	do {
		btrfs_drop_extent_cache(inode, em->start,
					em->start + em->len - 1, 0);
		write_lock(&em_tree->lock);
		ret = add_extent_mapping(em_tree, em, 1);
		write_unlock(&em_tree->lock);
		/*
		 * The caller has taken lock_extent(), who could race with us
		 * to add em?
		 */
	} while (ret == -EEXIST);

	if (ret) {
		free_extent_map(em);
		return ERR_PTR(ret);
	}

	/* em got 2 refs now, callers needs to do free_extent_map once. */
	return em;
}


static int btrfs_get_blocks_direct_read(struct extent_map *em,
					struct buffer_head *bh_result,
					struct inode *inode,
					u64 start, u64 len)
{
	struct btrfs_fs_info *fs_info = btrfs_sb(inode->i_sb);

	if (em->block_start == EXTENT_MAP_HOLE ||
			test_bit(EXTENT_FLAG_PREALLOC, &em->flags))
		return -ENOENT;

	len = min(len, em->len - (start - em->start));

	bh_result->b_blocknr = (em->block_start + (start - em->start)) >>
		inode->i_blkbits;
	bh_result->b_size = len;
	bh_result->b_bdev = fs_info->fs_devices->latest_bdev;
	set_buffer_mapped(bh_result);

	return 0;
}

static int btrfs_get_blocks_direct_write(struct extent_map **map,
					 struct buffer_head *bh_result,
					 struct inode *inode,
					 struct btrfs_dio_data *dio_data,
					 u64 start, u64 len)
{
	struct btrfs_fs_info *fs_info = btrfs_sb(inode->i_sb);
	struct extent_map *em = *map;
	int ret = 0;

	/*
	 * We don't allocate a new extent in the following cases
	 *
	 * 1) The inode is marked as NODATACOW. In this case we'll just use the
	 * existing extent.
	 * 2) The extent is marked as PREALLOC. We're good to go here and can
	 * just use the extent.
	 *
	 */
	if (test_bit(EXTENT_FLAG_PREALLOC, &em->flags) ||
	    ((BTRFS_I(inode)->flags & BTRFS_INODE_NODATACOW) &&
	     em->block_start != EXTENT_MAP_HOLE)) {
		int type;
		u64 block_start, orig_start, orig_block_len, ram_bytes;

		if (test_bit(EXTENT_FLAG_PREALLOC, &em->flags))
			type = BTRFS_ORDERED_PREALLOC;
		else
			type = BTRFS_ORDERED_NOCOW;
		len = min(len, em->len - (start - em->start));
		block_start = em->block_start + (start - em->start);

		if (can_nocow_extent(inode, start, &len, &orig_start,
				     &orig_block_len, &ram_bytes, false) == 1 &&
		    btrfs_inc_nocow_writers(fs_info, block_start)) {
			struct extent_map *em2;

			em2 = btrfs_create_dio_extent(BTRFS_I(inode), start, len,
						      orig_start, block_start,
						      len, orig_block_len,
						      ram_bytes, type);
			btrfs_dec_nocow_writers(fs_info, block_start);
			if (type == BTRFS_ORDERED_PREALLOC) {
				free_extent_map(em);
				*map = em = em2;
			}

			if (em2 && IS_ERR(em2)) {
				ret = PTR_ERR(em2);
				goto out;
			}
			/*
			 * For inode marked NODATACOW or extent marked PREALLOC,
			 * use the existing or preallocated extent, so does not
			 * need to adjust btrfs_space_info's bytes_may_use.
			 */
			btrfs_free_reserved_data_space_noquota(fs_info, len);
			goto skip_cow;
		}
	}

	/* this will cow the extent */
	len = bh_result->b_size;
	free_extent_map(em);
	*map = em = btrfs_new_extent_direct(BTRFS_I(inode), start, len);
	if (IS_ERR(em)) {
		ret = PTR_ERR(em);
		goto out;
	}

	len = min(len, em->len - (start - em->start));

skip_cow:
	bh_result->b_blocknr = (em->block_start + (start - em->start)) >>
		inode->i_blkbits;
	bh_result->b_size = len;
	bh_result->b_bdev = fs_info->fs_devices->latest_bdev;
	set_buffer_mapped(bh_result);

	if (!test_bit(EXTENT_FLAG_PREALLOC, &em->flags))
		set_buffer_new(bh_result);

	/*
	 * Need to update the i_size under the extent lock so buffered
	 * readers will get the updated i_size when we unlock.
	 */
	if (!dio_data->overwrite && start + len > i_size_read(inode))
		i_size_write(inode, start + len);

	WARN_ON(dio_data->reserve < len);
	dio_data->reserve -= len;
	dio_data->unsubmitted_oe_range_end = start + len;
	current->journal_info = dio_data;
out:
	return ret;
}

static int btrfs_get_blocks_direct(struct inode *inode, sector_t iblock,
				   struct buffer_head *bh_result, int create)
{
	struct btrfs_fs_info *fs_info = btrfs_sb(inode->i_sb);
	struct extent_map *em;
	struct extent_state *cached_state = NULL;
	struct btrfs_dio_data *dio_data = NULL;
	u64 start = iblock << inode->i_blkbits;
	u64 lockstart, lockend;
	u64 len = bh_result->b_size;
	int ret = 0;

	if (!create)
		len = min_t(u64, len, fs_info->sectorsize);

	lockstart = start;
	lockend = start + len - 1;

	if (current->journal_info) {
		/*
		 * Need to pull our outstanding extents and set journal_info to NULL so
		 * that anything that needs to check if there's a transaction doesn't get
		 * confused.
		 */
		dio_data = current->journal_info;
		current->journal_info = NULL;
	}

	/*
	 * If this errors out it's because we couldn't invalidate pagecache for
	 * this range and we need to fallback to buffered.
	 */
	if (lock_extent_direct(inode, lockstart, lockend, &cached_state,
			       create)) {
		ret = -ENOTBLK;
		goto err;
	}

	em = btrfs_get_extent(BTRFS_I(inode), NULL, 0, start, len);
	if (IS_ERR(em)) {
		ret = PTR_ERR(em);
		goto unlock_err;
	}

	/*
	 * Ok for INLINE and COMPRESSED extents we need to fallback on buffered
	 * io.  INLINE is special, and we could probably kludge it in here, but
	 * it's still buffered so for safety lets just fall back to the generic
	 * buffered path.
	 *
	 * For COMPRESSED we _have_ to read the entire extent in so we can
	 * decompress it, so there will be buffering required no matter what we
	 * do, so go ahead and fallback to buffered.
	 *
	 * We return -ENOTBLK because that's what makes DIO go ahead and go back
	 * to buffered IO.  Don't blame me, this is the price we pay for using
	 * the generic code.
	 */
	if (test_bit(EXTENT_FLAG_COMPRESSED, &em->flags) ||
	    em->block_start == EXTENT_MAP_INLINE) {
		free_extent_map(em);
		ret = -ENOTBLK;
		goto unlock_err;
	}

	if (create) {
		ret = btrfs_get_blocks_direct_write(&em, bh_result, inode,
						    dio_data, start, len);
		if (ret < 0)
			goto unlock_err;

		unlock_extent_cached(&BTRFS_I(inode)->io_tree, lockstart,
				     lockend, &cached_state);
	} else {
		ret = btrfs_get_blocks_direct_read(em, bh_result, inode,
						   start, len);
		/* Can be negative only if we read from a hole */
		if (ret < 0) {
			ret = 0;
			free_extent_map(em);
			goto unlock_err;
		}
		/*
		 * We need to unlock only the end area that we aren't using.
		 * The rest is going to be unlocked by the endio routine.
		 */
		lockstart = start + bh_result->b_size;
		if (lockstart < lockend) {
			unlock_extent_cached(&BTRFS_I(inode)->io_tree,
					     lockstart, lockend, &cached_state);
		} else {
			free_extent_state(cached_state);
		}
	}

	free_extent_map(em);

	return 0;

unlock_err:
	unlock_extent_cached(&BTRFS_I(inode)->io_tree, lockstart, lockend,
			     &cached_state);
err:
	if (dio_data)
		current->journal_info = dio_data;
	return ret;
}

static void btrfs_dio_private_put(struct btrfs_dio_private *dip)
{
	/*
	 * This implies a barrier so that stores to dio_bio->bi_status before
	 * this and loads of dio_bio->bi_status after this are fully ordered.
	 */
	if (!refcount_dec_and_test(&dip->refs))
		return;

	if (bio_op(dip->dio_bio) == REQ_OP_WRITE) {
		__endio_write_update_ordered(BTRFS_I(dip->inode),
					     dip->logical_offset,
					     dip->bytes,
					     !dip->dio_bio->bi_status);
	} else {
		unlock_extent(&BTRFS_I(dip->inode)->io_tree,
			      dip->logical_offset,
			      dip->logical_offset + dip->bytes - 1);
	}

	dio_end_io(dip->dio_bio);
	kfree(dip);
}

static blk_status_t submit_dio_repair_bio(struct inode *inode, struct bio *bio,
					  int mirror_num,
					  unsigned long bio_flags)
{
	struct btrfs_dio_private *dip = bio->bi_private;
	struct btrfs_fs_info *fs_info = btrfs_sb(inode->i_sb);
	blk_status_t ret;

	BUG_ON(bio_op(bio) == REQ_OP_WRITE);

	ret = btrfs_bio_wq_end_io(fs_info, bio, BTRFS_WQ_ENDIO_DATA);
	if (ret)
		return ret;

	refcount_inc(&dip->refs);
	ret = btrfs_map_bio(fs_info, bio, mirror_num);
	if (ret)
		refcount_dec(&dip->refs);
	return ret;
}

static blk_status_t btrfs_check_read_dio_bio(struct inode *inode,
					     struct btrfs_io_bio *io_bio,
					     const bool uptodate)
{
	struct btrfs_fs_info *fs_info = BTRFS_I(inode)->root->fs_info;
	const u32 sectorsize = fs_info->sectorsize;
	struct extent_io_tree *failure_tree = &BTRFS_I(inode)->io_failure_tree;
	struct extent_io_tree *io_tree = &BTRFS_I(inode)->io_tree;
	const bool csum = !(BTRFS_I(inode)->flags & BTRFS_INODE_NODATASUM);
	struct bio_vec bvec;
	struct bvec_iter iter;
	u64 start = io_bio->logical;
	int icsum = 0;
	blk_status_t err = BLK_STS_OK;

	__bio_for_each_segment(bvec, &io_bio->bio, iter, io_bio->iter) {
		unsigned int i, nr_sectors, pgoff;

		nr_sectors = BTRFS_BYTES_TO_BLKS(fs_info, bvec.bv_len);
		pgoff = bvec.bv_offset;
		for (i = 0; i < nr_sectors; i++) {
			ASSERT(pgoff < PAGE_SIZE);
			if (uptodate &&
			    (!csum || !check_data_csum(inode, io_bio, icsum,
						       bvec.bv_page, pgoff,
						       start, sectorsize))) {
				clean_io_failure(fs_info, failure_tree, io_tree,
						 start, bvec.bv_page,
						 btrfs_ino(BTRFS_I(inode)),
						 pgoff);
			} else {
				blk_status_t status;

				status = btrfs_submit_read_repair(inode,
							&io_bio->bio,
							start - io_bio->logical,
							bvec.bv_page, pgoff,
							start,
							start + sectorsize - 1,
							io_bio->mirror_num,
							submit_dio_repair_bio);
				if (status)
					err = status;
			}
			start += sectorsize;
			icsum++;
			pgoff += sectorsize;
		}
	}
	return err;
}

static void __endio_write_update_ordered(struct btrfs_inode *inode,
					 const u64 offset, const u64 bytes,
					 const bool uptodate)
{
	struct btrfs_fs_info *fs_info = inode->root->fs_info;
	struct btrfs_ordered_extent *ordered = NULL;
	struct btrfs_workqueue *wq;
	u64 ordered_offset = offset;
	u64 ordered_bytes = bytes;
	u64 last_offset;

	if (btrfs_is_free_space_inode(inode))
		wq = fs_info->endio_freespace_worker;
	else
		wq = fs_info->endio_write_workers;

	while (ordered_offset < offset + bytes) {
		last_offset = ordered_offset;
		if (btrfs_dec_test_first_ordered_pending(inode, &ordered,
							 &ordered_offset,
							 ordered_bytes,
							 uptodate)) {
			btrfs_init_work(&ordered->work, finish_ordered_fn, NULL,
					NULL);
			btrfs_queue_work(wq, &ordered->work);
		}
		/*
		 * If btrfs_dec_test_ordered_pending does not find any ordered
		 * extent in the range, we can exit.
		 */
		if (ordered_offset == last_offset)
			return;
		/*
		 * Our bio might span multiple ordered extents. In this case
		 * we keep going until we have accounted the whole dio.
		 */
		if (ordered_offset < offset + bytes) {
			ordered_bytes = offset + bytes - ordered_offset;
			ordered = NULL;
		}
	}
}

static blk_status_t btrfs_submit_bio_start_direct_io(void *private_data,
				    struct bio *bio, u64 offset)
{
	struct inode *inode = private_data;

	return btrfs_csum_one_bio(BTRFS_I(inode), bio, offset, 1);
}

static void btrfs_end_dio_bio(struct bio *bio)
{
	struct btrfs_dio_private *dip = bio->bi_private;
	blk_status_t err = bio->bi_status;

	if (err)
		btrfs_warn(BTRFS_I(dip->inode)->root->fs_info,
			   "direct IO failed ino %llu rw %d,%u sector %#Lx len %u err no %d",
			   btrfs_ino(BTRFS_I(dip->inode)), bio_op(bio),
			   bio->bi_opf,
			   (unsigned long long)bio->bi_iter.bi_sector,
			   bio->bi_iter.bi_size, err);

	if (bio_op(bio) == REQ_OP_READ) {
		err = btrfs_check_read_dio_bio(dip->inode, btrfs_io_bio(bio),
					       !err);
	}

	if (err)
		dip->dio_bio->bi_status = err;

	bio_put(bio);
	btrfs_dio_private_put(dip);
}

static inline blk_status_t btrfs_submit_dio_bio(struct bio *bio,
		struct inode *inode, u64 file_offset, int async_submit)
{
	struct btrfs_fs_info *fs_info = btrfs_sb(inode->i_sb);
	struct btrfs_dio_private *dip = bio->bi_private;
	bool write = bio_op(bio) == REQ_OP_WRITE;
	blk_status_t ret;

	/* Check btrfs_submit_bio_hook() for rules about async submit. */
	if (async_submit)
		async_submit = !atomic_read(&BTRFS_I(inode)->sync_writers);

	if (!write) {
		ret = btrfs_bio_wq_end_io(fs_info, bio, BTRFS_WQ_ENDIO_DATA);
		if (ret)
			goto err;
	}

	if (BTRFS_I(inode)->flags & BTRFS_INODE_NODATASUM)
		goto map;

	if (write && async_submit) {
		ret = btrfs_wq_submit_bio(fs_info, bio, 0, 0,
					  file_offset, inode,
					  btrfs_submit_bio_start_direct_io);
		goto err;
	} else if (write) {
		/*
		 * If we aren't doing async submit, calculate the csum of the
		 * bio now.
		 */
		ret = btrfs_csum_one_bio(BTRFS_I(inode), bio, file_offset, 1);
		if (ret)
			goto err;
	} else {
		u64 csum_offset;

		csum_offset = file_offset - dip->logical_offset;
		csum_offset >>= inode->i_sb->s_blocksize_bits;
		csum_offset *= btrfs_super_csum_size(fs_info->super_copy);
		btrfs_io_bio(bio)->csum = dip->csums + csum_offset;
	}
map:
	ret = btrfs_map_bio(fs_info, bio, 0);
err:
	return ret;
}

/*
 * If this succeeds, the btrfs_dio_private is responsible for cleaning up locked
 * or ordered extents whether or not we submit any bios.
 */
static struct btrfs_dio_private *btrfs_create_dio_private(struct bio *dio_bio,
							  struct inode *inode,
							  loff_t file_offset)
{
	const bool write = (bio_op(dio_bio) == REQ_OP_WRITE);
	const bool csum = !(BTRFS_I(inode)->flags & BTRFS_INODE_NODATASUM);
	size_t dip_size;
	struct btrfs_dio_private *dip;

	dip_size = sizeof(*dip);
	if (!write && csum) {
		struct btrfs_fs_info *fs_info = btrfs_sb(inode->i_sb);
		const u16 csum_size = btrfs_super_csum_size(fs_info->super_copy);
		size_t nblocks;

		nblocks = dio_bio->bi_iter.bi_size >> inode->i_sb->s_blocksize_bits;
		dip_size += csum_size * nblocks;
	}

	dip = kzalloc(dip_size, GFP_NOFS);
	if (!dip)
		return NULL;

	dip->inode = inode;
	dip->logical_offset = file_offset;
	dip->bytes = dio_bio->bi_iter.bi_size;
	dip->disk_bytenr = (u64)dio_bio->bi_iter.bi_sector << 9;
	dip->dio_bio = dio_bio;
	refcount_set(&dip->refs, 1);

	if (write) {
		struct btrfs_dio_data *dio_data = current->journal_info;

		/*
		 * Setting range start and end to the same value means that
		 * no cleanup will happen in btrfs_direct_IO
		 */
		dio_data->unsubmitted_oe_range_end = dip->logical_offset +
			dip->bytes;
		dio_data->unsubmitted_oe_range_start =
			dio_data->unsubmitted_oe_range_end;
	}
	return dip;
}

static void btrfs_submit_direct(struct bio *dio_bio, struct inode *inode,
				loff_t file_offset)
{
	const bool write = (bio_op(dio_bio) == REQ_OP_WRITE);
	const bool csum = !(BTRFS_I(inode)->flags & BTRFS_INODE_NODATASUM);
	struct btrfs_fs_info *fs_info = btrfs_sb(inode->i_sb);
	const bool raid56 = (btrfs_data_alloc_profile(fs_info) &
			     BTRFS_BLOCK_GROUP_RAID56_MASK);
	struct btrfs_dio_private *dip;
	struct bio *bio;
	u64 start_sector;
	int async_submit = 0;
	u64 submit_len;
	int clone_offset = 0;
	int clone_len;
	int ret;
	blk_status_t status;
	struct btrfs_io_geometry geom;

	dip = btrfs_create_dio_private(dio_bio, inode, file_offset);
	if (!dip) {
		if (!write) {
			unlock_extent(&BTRFS_I(inode)->io_tree, file_offset,
				file_offset + dio_bio->bi_iter.bi_size - 1);
		}
		dio_bio->bi_status = BLK_STS_RESOURCE;
		dio_end_io(dio_bio);
		return;
	}

	if (!write && csum) {
		/*
		 * Load the csums up front to reduce csum tree searches and
		 * contention when submitting bios.
		 */
		status = btrfs_lookup_bio_sums(inode, dio_bio, file_offset,
					       dip->csums);
		if (status != BLK_STS_OK)
			goto out_err;
	}

	start_sector = dio_bio->bi_iter.bi_sector;
	submit_len = dio_bio->bi_iter.bi_size;

	do {
		ret = btrfs_get_io_geometry(fs_info, btrfs_op(dio_bio),
					    start_sector << 9, submit_len,
					    &geom);
		if (ret) {
			status = errno_to_blk_status(ret);
			goto out_err;
		}
		ASSERT(geom.len <= INT_MAX);

		clone_len = min_t(int, submit_len, geom.len);

		/*
		 * This will never fail as it's passing GPF_NOFS and
		 * the allocation is backed by btrfs_bioset.
		 */
		bio = btrfs_bio_clone_partial(dio_bio, clone_offset, clone_len);
		bio->bi_private = dip;
		bio->bi_end_io = btrfs_end_dio_bio;
		btrfs_io_bio(bio)->logical = file_offset;

		ASSERT(submit_len >= clone_len);
		submit_len -= clone_len;

		/*
		 * Increase the count before we submit the bio so we know
		 * the end IO handler won't happen before we increase the
		 * count. Otherwise, the dip might get freed before we're
		 * done setting it up.
		 *
		 * We transfer the initial reference to the last bio, so we
		 * don't need to increment the reference count for the last one.
		 */
		if (submit_len > 0) {
			refcount_inc(&dip->refs);
			/*
			 * If we are submitting more than one bio, submit them
			 * all asynchronously. The exception is RAID 5 or 6, as
			 * asynchronous checksums make it difficult to collect
			 * full stripe writes.
			 */
			if (!raid56)
				async_submit = 1;
		}

		status = btrfs_submit_dio_bio(bio, inode, file_offset,
						async_submit);
		if (status) {
			bio_put(bio);
			if (submit_len > 0)
				refcount_dec(&dip->refs);
			goto out_err;
		}

		clone_offset += clone_len;
		start_sector += clone_len >> 9;
		file_offset += clone_len;
	} while (submit_len > 0);
	return;

out_err:
	dip->dio_bio->bi_status = status;
	btrfs_dio_private_put(dip);
}

static ssize_t check_direct_IO(struct btrfs_fs_info *fs_info,
			       const struct iov_iter *iter, loff_t offset)
{
	int seg;
	int i;
	unsigned int blocksize_mask = fs_info->sectorsize - 1;
	ssize_t retval = -EINVAL;

	if (offset & blocksize_mask)
		goto out;

	if (iov_iter_alignment(iter) & blocksize_mask)
		goto out;

	/* If this is a write we don't need to check anymore */
	if (iov_iter_rw(iter) != READ || !iter_is_iovec(iter))
		return 0;
	/*
	 * Check to make sure we don't have duplicate iov_base's in this
	 * iovec, if so return EINVAL, otherwise we'll get csum errors
	 * when reading back.
	 */
	for (seg = 0; seg < iter->nr_segs; seg++) {
		for (i = seg + 1; i < iter->nr_segs; i++) {
			if (iter->iov[seg].iov_base == iter->iov[i].iov_base)
				goto out;
		}
	}
	retval = 0;
out:
	return retval;
}

static ssize_t btrfs_direct_IO(struct kiocb *iocb, struct iov_iter *iter)
{
	struct file *file = iocb->ki_filp;
	struct inode *inode = file->f_mapping->host;
	struct btrfs_fs_info *fs_info = btrfs_sb(inode->i_sb);
	struct btrfs_dio_data dio_data = { 0 };
	struct extent_changeset *data_reserved = NULL;
	loff_t offset = iocb->ki_pos;
	size_t count = 0;
	int flags = 0;
	bool wakeup = true;
	bool relock = false;
	ssize_t ret;

	if (check_direct_IO(fs_info, iter, offset))
		return 0;

	inode_dio_begin(inode);

	/*
	 * The generic stuff only does filemap_write_and_wait_range, which
	 * isn't enough if we've written compressed pages to this area, so
	 * we need to flush the dirty pages again to make absolutely sure
	 * that any outstanding dirty pages are on disk.
	 */
	count = iov_iter_count(iter);
	if (test_bit(BTRFS_INODE_HAS_ASYNC_EXTENT,
		     &BTRFS_I(inode)->runtime_flags))
		filemap_fdatawrite_range(inode->i_mapping, offset,
					 offset + count - 1);

	if (iov_iter_rw(iter) == WRITE) {
		/*
		 * If the write DIO is beyond the EOF, we need update
		 * the isize, but it is protected by i_mutex. So we can
		 * not unlock the i_mutex at this case.
		 */
		if (offset + count <= inode->i_size) {
			dio_data.overwrite = 1;
			inode_unlock(inode);
			relock = true;
		}
		ret = btrfs_delalloc_reserve_space(BTRFS_I(inode), &data_reserved,
						   offset, count);
		if (ret)
			goto out;

		/*
		 * We need to know how many extents we reserved so that we can
		 * do the accounting properly if we go over the number we
		 * originally calculated.  Abuse current->journal_info for this.
		 */
		dio_data.reserve = round_up(count,
					    fs_info->sectorsize);
		dio_data.unsubmitted_oe_range_start = (u64)offset;
		dio_data.unsubmitted_oe_range_end = (u64)offset;
		current->journal_info = &dio_data;
		down_read(&BTRFS_I(inode)->dio_sem);
	} else if (test_bit(BTRFS_INODE_READDIO_NEED_LOCK,
				     &BTRFS_I(inode)->runtime_flags)) {
		inode_dio_end(inode);
		flags = DIO_LOCKING | DIO_SKIP_HOLES;
		wakeup = false;
	}

	ret = __blockdev_direct_IO(iocb, inode,
				   fs_info->fs_devices->latest_bdev,
				   iter, btrfs_get_blocks_direct, NULL,
				   btrfs_submit_direct, flags);
	if (iov_iter_rw(iter) == WRITE) {
		up_read(&BTRFS_I(inode)->dio_sem);
		current->journal_info = NULL;
		if (ret < 0 && ret != -EIOCBQUEUED) {
			if (dio_data.reserve)
				btrfs_delalloc_release_space(BTRFS_I(inode),
					data_reserved, offset, dio_data.reserve,
					true);
			/*
			 * On error we might have left some ordered extents
			 * without submitting corresponding bios for them, so
			 * cleanup them up to avoid other tasks getting them
			 * and waiting for them to complete forever.
			 */
			if (dio_data.unsubmitted_oe_range_start <
			    dio_data.unsubmitted_oe_range_end)
				__endio_write_update_ordered(BTRFS_I(inode),
					dio_data.unsubmitted_oe_range_start,
					dio_data.unsubmitted_oe_range_end -
					dio_data.unsubmitted_oe_range_start,
					false);
		} else if (ret >= 0 && (size_t)ret < count)
			btrfs_delalloc_release_space(BTRFS_I(inode), data_reserved,
					offset, count - (size_t)ret, true);
		btrfs_delalloc_release_extents(BTRFS_I(inode), count);
	}
out:
	if (wakeup)
		inode_dio_end(inode);
	if (relock)
		inode_lock(inode);

	extent_changeset_free(data_reserved);
	return ret;
}

static int btrfs_fiemap(struct inode *inode, struct fiemap_extent_info *fieinfo,
			u64 start, u64 len)
{
	int	ret;

	ret = fiemap_prep(inode, fieinfo, start, &len, 0);
	if (ret)
		return ret;

	return extent_fiemap(inode, fieinfo, start, len);
}

int btrfs_readpage(struct file *file, struct page *page)
{
	return extent_read_full_page(page, btrfs_get_extent, 0);
}

static int btrfs_writepage(struct page *page, struct writeback_control *wbc)
{
	struct inode *inode = page->mapping->host;
	int ret;

	if (current->flags & PF_MEMALLOC) {
		redirty_page_for_writepage(wbc, page);
		unlock_page(page);
		return 0;
	}

	/*
	 * If we are under memory pressure we will call this directly from the
	 * VM, we need to make sure we have the inode referenced for the ordered
	 * extent.  If not just return like we didn't do anything.
	 */
	if (!igrab(inode)) {
		redirty_page_for_writepage(wbc, page);
		return AOP_WRITEPAGE_ACTIVATE;
	}
	ret = extent_write_full_page(page, wbc);
	btrfs_add_delayed_iput(inode);
	return ret;
}

static int btrfs_writepages(struct address_space *mapping,
			    struct writeback_control *wbc)
{
	return extent_writepages(mapping, wbc);
}

static void btrfs_readahead(struct readahead_control *rac)
{
	extent_readahead(rac);
}

static int __btrfs_releasepage(struct page *page, gfp_t gfp_flags)
{
	int ret = try_release_extent_mapping(page, gfp_flags);
	if (ret == 1)
		detach_page_private(page);
	return ret;
}

static int btrfs_releasepage(struct page *page, gfp_t gfp_flags)
{
	if (PageWriteback(page) || PageDirty(page))
		return 0;
	return __btrfs_releasepage(page, gfp_flags);
}

#ifdef CONFIG_MIGRATION
static int btrfs_migratepage(struct address_space *mapping,
			     struct page *newpage, struct page *page,
			     enum migrate_mode mode)
{
	int ret;

	ret = migrate_page_move_mapping(mapping, newpage, page, 0);
	if (ret != MIGRATEPAGE_SUCCESS)
		return ret;

	if (page_has_private(page))
		attach_page_private(newpage, detach_page_private(page));

	if (PagePrivate2(page)) {
		ClearPagePrivate2(page);
		SetPagePrivate2(newpage);
	}

	if (mode != MIGRATE_SYNC_NO_COPY)
		migrate_page_copy(newpage, page);
	else
		migrate_page_states(newpage, page);
	return MIGRATEPAGE_SUCCESS;
}
#endif

static void btrfs_invalidatepage(struct page *page, unsigned int offset,
				 unsigned int length)
{
	struct inode *inode = page->mapping->host;
	struct extent_io_tree *tree;
	struct btrfs_ordered_extent *ordered;
	struct extent_state *cached_state = NULL;
	u64 page_start = page_offset(page);
	u64 page_end = page_start + PAGE_SIZE - 1;
	u64 start;
	u64 end;
	int inode_evicting = inode->i_state & I_FREEING;

	/*
	 * we have the page locked, so new writeback can't start,
	 * and the dirty bit won't be cleared while we are here.
	 *
	 * Wait for IO on this page so that we can safely clear
	 * the PagePrivate2 bit and do ordered accounting
	 */
	wait_on_page_writeback(page);

	tree = &BTRFS_I(inode)->io_tree;
	if (offset) {
		btrfs_releasepage(page, GFP_NOFS);
		return;
	}

	if (!inode_evicting)
		lock_extent_bits(tree, page_start, page_end, &cached_state);
again:
	start = page_start;
	ordered = btrfs_lookup_ordered_range(BTRFS_I(inode), start,
					page_end - start + 1);
	if (ordered) {
		end = min(page_end,
			  ordered->file_offset + ordered->num_bytes - 1);
		/*
		 * IO on this page will never be started, so we need
		 * to account for any ordered extents now
		 */
		if (!inode_evicting)
			clear_extent_bit(tree, start, end,
					 EXTENT_DELALLOC | EXTENT_DELALLOC_NEW |
					 EXTENT_LOCKED | EXTENT_DO_ACCOUNTING |
					 EXTENT_DEFRAG, 1, 0, &cached_state);
		/*
		 * whoever cleared the private bit is responsible
		 * for the finish_ordered_io
		 */
		if (TestClearPagePrivate2(page)) {
			struct btrfs_ordered_inode_tree *tree;
			u64 new_len;

			tree = &BTRFS_I(inode)->ordered_tree;

			spin_lock_irq(&tree->lock);
			set_bit(BTRFS_ORDERED_TRUNCATED, &ordered->flags);
			new_len = start - ordered->file_offset;
			if (new_len < ordered->truncated_len)
				ordered->truncated_len = new_len;
			spin_unlock_irq(&tree->lock);

			if (btrfs_dec_test_ordered_pending(inode, &ordered,
							   start,
							   end - start + 1, 1))
				btrfs_finish_ordered_io(ordered);
		}
		btrfs_put_ordered_extent(ordered);
		if (!inode_evicting) {
			cached_state = NULL;
			lock_extent_bits(tree, start, end,
					 &cached_state);
		}

		start = end + 1;
		if (start < page_end)
			goto again;
	}

	/*
	 * Qgroup reserved space handler
	 * Page here will be either
	 * 1) Already written to disk or ordered extent already submitted
	 *    Then its QGROUP_RESERVED bit in io_tree is already cleaned.
	 *    Qgroup will be handled by its qgroup_record then.
	 *    btrfs_qgroup_free_data() call will do nothing here.
	 *
	 * 2) Not written to disk yet
	 *    Then btrfs_qgroup_free_data() call will clear the QGROUP_RESERVED
	 *    bit of its io_tree, and free the qgroup reserved data space.
	 *    Since the IO will never happen for this page.
	 */
	btrfs_qgroup_free_data(BTRFS_I(inode), NULL, page_start, PAGE_SIZE);
	if (!inode_evicting) {
		clear_extent_bit(tree, page_start, page_end, EXTENT_LOCKED |
				 EXTENT_DELALLOC | EXTENT_DELALLOC_NEW |
				 EXTENT_DO_ACCOUNTING | EXTENT_DEFRAG, 1, 1,
				 &cached_state);

		__btrfs_releasepage(page, GFP_NOFS);
	}

	ClearPageChecked(page);
	detach_page_private(page);
}

/*
 * btrfs_page_mkwrite() is not allowed to change the file size as it gets
 * called from a page fault handler when a page is first dirtied. Hence we must
 * be careful to check for EOF conditions here. We set the page up correctly
 * for a written page which means we get ENOSPC checking when writing into
 * holes and correct delalloc and unwritten extent mapping on filesystems that
 * support these features.
 *
 * We are not allowed to take the i_mutex here so we have to play games to
 * protect against truncate races as the page could now be beyond EOF.  Because
 * truncate_setsize() writes the inode size before removing pages, once we have
 * the page lock we can determine safely if the page is beyond EOF. If it is not
 * beyond EOF, then the page is guaranteed safe against truncation until we
 * unlock the page.
 */
vm_fault_t btrfs_page_mkwrite(struct vm_fault *vmf)
{
	struct page *page = vmf->page;
	struct inode *inode = file_inode(vmf->vma->vm_file);
	struct btrfs_fs_info *fs_info = btrfs_sb(inode->i_sb);
	struct extent_io_tree *io_tree = &BTRFS_I(inode)->io_tree;
	struct btrfs_ordered_extent *ordered;
	struct extent_state *cached_state = NULL;
	struct extent_changeset *data_reserved = NULL;
	char *kaddr;
	unsigned long zero_start;
	loff_t size;
	vm_fault_t ret;
	int ret2;
	int reserved = 0;
	u64 reserved_space;
	u64 page_start;
	u64 page_end;
	u64 end;

	reserved_space = PAGE_SIZE;

	sb_start_pagefault(inode->i_sb);
	page_start = page_offset(page);
	page_end = page_start + PAGE_SIZE - 1;
	end = page_end;

	/*
	 * Reserving delalloc space after obtaining the page lock can lead to
	 * deadlock. For example, if a dirty page is locked by this function
	 * and the call to btrfs_delalloc_reserve_space() ends up triggering
	 * dirty page write out, then the btrfs_writepage() function could
	 * end up waiting indefinitely to get a lock on the page currently
	 * being processed by btrfs_page_mkwrite() function.
	 */
	ret2 = btrfs_delalloc_reserve_space(BTRFS_I(inode), &data_reserved,
					    page_start, reserved_space);
	if (!ret2) {
		ret2 = file_update_time(vmf->vma->vm_file);
		reserved = 1;
	}
	if (ret2) {
		ret = vmf_error(ret2);
		if (reserved)
			goto out;
		goto out_noreserve;
	}

	ret = VM_FAULT_NOPAGE; /* make the VM retry the fault */
again:
	lock_page(page);
	size = i_size_read(inode);

	if ((page->mapping != inode->i_mapping) ||
	    (page_start >= size)) {
		/* page got truncated out from underneath us */
		goto out_unlock;
	}
	wait_on_page_writeback(page);

	lock_extent_bits(io_tree, page_start, page_end, &cached_state);
	set_page_extent_mapped(page);

	/*
	 * we can't set the delalloc bits if there are pending ordered
	 * extents.  Drop our locks and wait for them to finish
	 */
	ordered = btrfs_lookup_ordered_range(BTRFS_I(inode), page_start,
			PAGE_SIZE);
	if (ordered) {
		unlock_extent_cached(io_tree, page_start, page_end,
				     &cached_state);
		unlock_page(page);
		btrfs_start_ordered_extent(inode, ordered, 1);
		btrfs_put_ordered_extent(ordered);
		goto again;
	}

	if (page->index == ((size - 1) >> PAGE_SHIFT)) {
		reserved_space = round_up(size - page_start,
					  fs_info->sectorsize);
		if (reserved_space < PAGE_SIZE) {
			end = page_start + reserved_space - 1;
			btrfs_delalloc_release_space(BTRFS_I(inode),
					data_reserved, page_start,
					PAGE_SIZE - reserved_space, true);
		}
	}

	/*
	 * page_mkwrite gets called when the page is firstly dirtied after it's
	 * faulted in, but write(2) could also dirty a page and set delalloc
	 * bits, thus in this case for space account reason, we still need to
	 * clear any delalloc bits within this page range since we have to
	 * reserve data&meta space before lock_page() (see above comments).
	 */
	clear_extent_bit(&BTRFS_I(inode)->io_tree, page_start, end,
			  EXTENT_DELALLOC | EXTENT_DO_ACCOUNTING |
			  EXTENT_DEFRAG, 0, 0, &cached_state);

	ret2 = btrfs_set_extent_delalloc(BTRFS_I(inode), page_start, end, 0,
					&cached_state);
	if (ret2) {
		unlock_extent_cached(io_tree, page_start, page_end,
				     &cached_state);
		ret = VM_FAULT_SIGBUS;
		goto out_unlock;
	}

	/* page is wholly or partially inside EOF */
	if (page_start + PAGE_SIZE > size)
		zero_start = offset_in_page(size);
	else
		zero_start = PAGE_SIZE;

	if (zero_start != PAGE_SIZE) {
		kaddr = kmap(page);
		memset(kaddr + zero_start, 0, PAGE_SIZE - zero_start);
		flush_dcache_page(page);
		kunmap(page);
	}
	ClearPageChecked(page);
	set_page_dirty(page);
	SetPageUptodate(page);

	BTRFS_I(inode)->last_trans = fs_info->generation;
	BTRFS_I(inode)->last_sub_trans = BTRFS_I(inode)->root->log_transid;
	BTRFS_I(inode)->last_log_commit = BTRFS_I(inode)->root->last_log_commit;

	unlock_extent_cached(io_tree, page_start, page_end, &cached_state);

	btrfs_delalloc_release_extents(BTRFS_I(inode), PAGE_SIZE);
	sb_end_pagefault(inode->i_sb);
	extent_changeset_free(data_reserved);
	return VM_FAULT_LOCKED;

out_unlock:
	unlock_page(page);
out:
	btrfs_delalloc_release_extents(BTRFS_I(inode), PAGE_SIZE);
	btrfs_delalloc_release_space(BTRFS_I(inode), data_reserved, page_start,
				     reserved_space, (ret != 0));
out_noreserve:
	sb_end_pagefault(inode->i_sb);
	extent_changeset_free(data_reserved);
	return ret;
}

static int btrfs_truncate(struct inode *inode, bool skip_writeback)
{
	struct btrfs_fs_info *fs_info = btrfs_sb(inode->i_sb);
	struct btrfs_root *root = BTRFS_I(inode)->root;
	struct btrfs_block_rsv *rsv;
	int ret;
	struct btrfs_trans_handle *trans;
	u64 mask = fs_info->sectorsize - 1;
	u64 min_size = btrfs_calc_metadata_size(fs_info, 1);

	if (!skip_writeback) {
		ret = btrfs_wait_ordered_range(inode, inode->i_size & (~mask),
					       (u64)-1);
		if (ret)
			return ret;
	}

	/*
	 * Yes ladies and gentlemen, this is indeed ugly.  We have a couple of
	 * things going on here:
	 *
	 * 1) We need to reserve space to update our inode.
	 *
	 * 2) We need to have something to cache all the space that is going to
	 * be free'd up by the truncate operation, but also have some slack
	 * space reserved in case it uses space during the truncate (thank you
	 * very much snapshotting).
	 *
	 * And we need these to be separate.  The fact is we can use a lot of
	 * space doing the truncate, and we have no earthly idea how much space
	 * we will use, so we need the truncate reservation to be separate so it
	 * doesn't end up using space reserved for updating the inode.  We also
	 * need to be able to stop the transaction and start a new one, which
	 * means we need to be able to update the inode several times, and we
	 * have no idea of knowing how many times that will be, so we can't just
	 * reserve 1 item for the entirety of the operation, so that has to be
	 * done separately as well.
	 *
	 * So that leaves us with
	 *
	 * 1) rsv - for the truncate reservation, which we will steal from the
	 * transaction reservation.
	 * 2) fs_info->trans_block_rsv - this will have 1 items worth left for
	 * updating the inode.
	 */
	rsv = btrfs_alloc_block_rsv(fs_info, BTRFS_BLOCK_RSV_TEMP);
	if (!rsv)
		return -ENOMEM;
	rsv->size = min_size;
	rsv->failfast = 1;

	/*
	 * 1 for the truncate slack space
	 * 1 for updating the inode.
	 */
	trans = btrfs_start_transaction(root, 2);
	if (IS_ERR(trans)) {
		ret = PTR_ERR(trans);
		goto out;
	}

	/* Migrate the slack space for the truncate to our reserve */
	ret = btrfs_block_rsv_migrate(&fs_info->trans_block_rsv, rsv,
				      min_size, false);
	BUG_ON(ret);

	/*
	 * So if we truncate and then write and fsync we normally would just
	 * write the extents that changed, which is a problem if we need to
	 * first truncate that entire inode.  So set this flag so we write out
	 * all of the extents in the inode to the sync log so we're completely
	 * safe.
	 */
	set_bit(BTRFS_INODE_NEEDS_FULL_SYNC, &BTRFS_I(inode)->runtime_flags);
	trans->block_rsv = rsv;

	while (1) {
		ret = btrfs_truncate_inode_items(trans, root, inode,
						 inode->i_size,
						 BTRFS_EXTENT_DATA_KEY);
		trans->block_rsv = &fs_info->trans_block_rsv;
		if (ret != -ENOSPC && ret != -EAGAIN)
			break;

		ret = btrfs_update_inode(trans, root, inode);
		if (ret)
			break;

		btrfs_end_transaction(trans);
		btrfs_btree_balance_dirty(fs_info);

		trans = btrfs_start_transaction(root, 2);
		if (IS_ERR(trans)) {
			ret = PTR_ERR(trans);
			trans = NULL;
			break;
		}

		btrfs_block_rsv_release(fs_info, rsv, -1, NULL);
		ret = btrfs_block_rsv_migrate(&fs_info->trans_block_rsv,
					      rsv, min_size, false);
		BUG_ON(ret);	/* shouldn't happen */
		trans->block_rsv = rsv;
	}

	/*
	 * We can't call btrfs_truncate_block inside a trans handle as we could
	 * deadlock with freeze, if we got NEED_TRUNCATE_BLOCK then we know
	 * we've truncated everything except the last little bit, and can do
	 * btrfs_truncate_block and then update the disk_i_size.
	 */
	if (ret == NEED_TRUNCATE_BLOCK) {
		btrfs_end_transaction(trans);
		btrfs_btree_balance_dirty(fs_info);

		ret = btrfs_truncate_block(inode, inode->i_size, 0, 0);
		if (ret)
			goto out;
		trans = btrfs_start_transaction(root, 1);
		if (IS_ERR(trans)) {
			ret = PTR_ERR(trans);
			goto out;
		}
		btrfs_inode_safe_disk_i_size_write(inode, 0);
	}

	if (trans) {
		int ret2;

		trans->block_rsv = &fs_info->trans_block_rsv;
		ret2 = btrfs_update_inode(trans, root, inode);
		if (ret2 && !ret)
			ret = ret2;

		ret2 = btrfs_end_transaction(trans);
		if (ret2 && !ret)
			ret = ret2;
		btrfs_btree_balance_dirty(fs_info);
	}
out:
	btrfs_free_block_rsv(fs_info, rsv);

	return ret;
}

/*
 * create a new subvolume directory/inode (helper for the ioctl).
 */
int btrfs_create_subvol_root(struct btrfs_trans_handle *trans,
			     struct btrfs_root *new_root,
			     struct btrfs_root *parent_root,
			     u64 new_dirid)
{
	struct inode *inode;
	int err;
	u64 index = 0;

	inode = btrfs_new_inode(trans, new_root, NULL, "..", 2,
				new_dirid, new_dirid,
				S_IFDIR | (~current_umask() & S_IRWXUGO),
				&index);
	if (IS_ERR(inode))
		return PTR_ERR(inode);
	inode->i_op = &btrfs_dir_inode_operations;
	inode->i_fop = &btrfs_dir_file_operations;

	set_nlink(inode, 1);
	btrfs_i_size_write(BTRFS_I(inode), 0);
	unlock_new_inode(inode);

	err = btrfs_subvol_inherit_props(trans, new_root, parent_root);
	if (err)
		btrfs_err(new_root->fs_info,
			  "error inheriting subvolume %llu properties: %d",
			  new_root->root_key.objectid, err);

	err = btrfs_update_inode(trans, new_root, inode);

	iput(inode);
	return err;
}

struct inode *btrfs_alloc_inode(struct super_block *sb)
{
	struct btrfs_fs_info *fs_info = btrfs_sb(sb);
	struct btrfs_inode *ei;
	struct inode *inode;

	ei = kmem_cache_alloc(btrfs_inode_cachep, GFP_KERNEL);
	if (!ei)
		return NULL;

	ei->root = NULL;
	ei->generation = 0;
	ei->last_trans = 0;
	ei->last_sub_trans = 0;
	ei->logged_trans = 0;
	ei->delalloc_bytes = 0;
	ei->new_delalloc_bytes = 0;
	ei->defrag_bytes = 0;
	ei->disk_i_size = 0;
	ei->flags = 0;
	ei->csum_bytes = 0;
	ei->index_cnt = (u64)-1;
	ei->dir_index = 0;
	ei->last_unlink_trans = 0;
	ei->last_reflink_trans = 0;
	ei->last_log_commit = 0;

	spin_lock_init(&ei->lock);
	ei->outstanding_extents = 0;
	if (sb->s_magic != BTRFS_TEST_MAGIC)
		btrfs_init_metadata_block_rsv(fs_info, &ei->block_rsv,
					      BTRFS_BLOCK_RSV_DELALLOC);
	ei->runtime_flags = 0;
	ei->prop_compress = BTRFS_COMPRESS_NONE;
	ei->defrag_compress = BTRFS_COMPRESS_NONE;

	ei->delayed_node = NULL;

	ei->i_otime.tv_sec = 0;
	ei->i_otime.tv_nsec = 0;

	inode = &ei->vfs_inode;
	extent_map_tree_init(&ei->extent_tree);
	extent_io_tree_init(fs_info, &ei->io_tree, IO_TREE_INODE_IO, inode);
	extent_io_tree_init(fs_info, &ei->io_failure_tree,
			    IO_TREE_INODE_IO_FAILURE, inode);
	extent_io_tree_init(fs_info, &ei->file_extent_tree,
			    IO_TREE_INODE_FILE_EXTENT, inode);
	ei->io_tree.track_uptodate = true;
	ei->io_failure_tree.track_uptodate = true;
	atomic_set(&ei->sync_writers, 0);
	mutex_init(&ei->log_mutex);
	btrfs_ordered_inode_tree_init(&ei->ordered_tree);
	INIT_LIST_HEAD(&ei->delalloc_inodes);
	INIT_LIST_HEAD(&ei->delayed_iput);
	RB_CLEAR_NODE(&ei->rb_node);
	init_rwsem(&ei->dio_sem);

	return inode;
}

#ifdef CONFIG_BTRFS_FS_RUN_SANITY_TESTS
void btrfs_test_destroy_inode(struct inode *inode)
{
	btrfs_drop_extent_cache(BTRFS_I(inode), 0, (u64)-1, 0);
	kmem_cache_free(btrfs_inode_cachep, BTRFS_I(inode));
}
#endif

void btrfs_free_inode(struct inode *inode)
{
	kmem_cache_free(btrfs_inode_cachep, BTRFS_I(inode));
}

void btrfs_destroy_inode(struct inode *inode)
{
	struct btrfs_fs_info *fs_info = btrfs_sb(inode->i_sb);
	struct btrfs_ordered_extent *ordered;
	struct btrfs_root *root = BTRFS_I(inode)->root;

	WARN_ON(!hlist_empty(&inode->i_dentry));
	WARN_ON(inode->i_data.nrpages);
	WARN_ON(BTRFS_I(inode)->block_rsv.reserved);
	WARN_ON(BTRFS_I(inode)->block_rsv.size);
	WARN_ON(BTRFS_I(inode)->outstanding_extents);
	WARN_ON(BTRFS_I(inode)->delalloc_bytes);
	WARN_ON(BTRFS_I(inode)->new_delalloc_bytes);
	WARN_ON(BTRFS_I(inode)->csum_bytes);
	WARN_ON(BTRFS_I(inode)->defrag_bytes);

	/*
	 * This can happen where we create an inode, but somebody else also
	 * created the same inode and we need to destroy the one we already
	 * created.
	 */
	if (!root)
		return;

	while (1) {
		ordered = btrfs_lookup_first_ordered_extent(inode, (u64)-1);
		if (!ordered)
			break;
		else {
			btrfs_err(fs_info,
				  "found ordered extent %llu %llu on inode cleanup",
				  ordered->file_offset, ordered->num_bytes);
			btrfs_remove_ordered_extent(inode, ordered);
			btrfs_put_ordered_extent(ordered);
			btrfs_put_ordered_extent(ordered);
		}
	}
	btrfs_qgroup_check_reserved_leak(BTRFS_I(inode));
	inode_tree_del(inode);
	btrfs_drop_extent_cache(BTRFS_I(inode), 0, (u64)-1, 0);
	btrfs_inode_clear_file_extent_range(BTRFS_I(inode), 0, (u64)-1);
	btrfs_put_root(BTRFS_I(inode)->root);
}

int btrfs_drop_inode(struct inode *inode)
{
	struct btrfs_root *root = BTRFS_I(inode)->root;

	if (root == NULL)
		return 1;

	/* the snap/subvol tree is on deleting */
	if (btrfs_root_refs(&root->root_item) == 0)
		return 1;
	else
		return generic_drop_inode(inode);
}

static void init_once(void *foo)
{
	struct btrfs_inode *ei = (struct btrfs_inode *) foo;

	inode_init_once(&ei->vfs_inode);
}

void __cold btrfs_destroy_cachep(void)
{
	/*
	 * Make sure all delayed rcu free inodes are flushed before we
	 * destroy cache.
	 */
	rcu_barrier();
	kmem_cache_destroy(btrfs_inode_cachep);
	kmem_cache_destroy(btrfs_trans_handle_cachep);
	kmem_cache_destroy(btrfs_path_cachep);
	kmem_cache_destroy(btrfs_free_space_cachep);
	kmem_cache_destroy(btrfs_free_space_bitmap_cachep);
}

int __init btrfs_init_cachep(void)
{
	btrfs_inode_cachep = kmem_cache_create("btrfs_inode",
			sizeof(struct btrfs_inode), 0,
			SLAB_RECLAIM_ACCOUNT | SLAB_MEM_SPREAD | SLAB_ACCOUNT,
			init_once);
	if (!btrfs_inode_cachep)
		goto fail;

	btrfs_trans_handle_cachep = kmem_cache_create("btrfs_trans_handle",
			sizeof(struct btrfs_trans_handle), 0,
			SLAB_TEMPORARY | SLAB_MEM_SPREAD, NULL);
	if (!btrfs_trans_handle_cachep)
		goto fail;

	btrfs_path_cachep = kmem_cache_create("btrfs_path",
			sizeof(struct btrfs_path), 0,
			SLAB_MEM_SPREAD, NULL);
	if (!btrfs_path_cachep)
		goto fail;

	btrfs_free_space_cachep = kmem_cache_create("btrfs_free_space",
			sizeof(struct btrfs_free_space), 0,
			SLAB_MEM_SPREAD, NULL);
	if (!btrfs_free_space_cachep)
		goto fail;

	btrfs_free_space_bitmap_cachep = kmem_cache_create("btrfs_free_space_bitmap",
							PAGE_SIZE, PAGE_SIZE,
							SLAB_RED_ZONE, NULL);
	if (!btrfs_free_space_bitmap_cachep)
		goto fail;

	return 0;
fail:
	btrfs_destroy_cachep();
	return -ENOMEM;
}

static int btrfs_getattr(const struct path *path, struct kstat *stat,
			 u32 request_mask, unsigned int flags)
{
	u64 delalloc_bytes;
	struct inode *inode = d_inode(path->dentry);
	u32 blocksize = inode->i_sb->s_blocksize;
	u32 bi_flags = BTRFS_I(inode)->flags;

	stat->result_mask |= STATX_BTIME;
	stat->btime.tv_sec = BTRFS_I(inode)->i_otime.tv_sec;
	stat->btime.tv_nsec = BTRFS_I(inode)->i_otime.tv_nsec;
	if (bi_flags & BTRFS_INODE_APPEND)
		stat->attributes |= STATX_ATTR_APPEND;
	if (bi_flags & BTRFS_INODE_COMPRESS)
		stat->attributes |= STATX_ATTR_COMPRESSED;
	if (bi_flags & BTRFS_INODE_IMMUTABLE)
		stat->attributes |= STATX_ATTR_IMMUTABLE;
	if (bi_flags & BTRFS_INODE_NODUMP)
		stat->attributes |= STATX_ATTR_NODUMP;

	stat->attributes_mask |= (STATX_ATTR_APPEND |
				  STATX_ATTR_COMPRESSED |
				  STATX_ATTR_IMMUTABLE |
				  STATX_ATTR_NODUMP);

	generic_fillattr(inode, stat);
	stat->dev = BTRFS_I(inode)->root->sbdev.anon_dev;

	spin_lock(&BTRFS_I(inode)->lock);
	delalloc_bytes = BTRFS_I(inode)->new_delalloc_bytes;
	spin_unlock(&BTRFS_I(inode)->lock);
	stat->blocks = (ALIGN(inode_get_bytes(inode), blocksize) +
			ALIGN(delalloc_bytes, blocksize)) >> 9;
	return 0;
}

static int btrfs_rename_exchange(struct inode *old_dir,
			      struct dentry *old_dentry,
			      struct inode *new_dir,
			      struct dentry *new_dentry)
{
	struct btrfs_fs_info *fs_info = btrfs_sb(old_dir->i_sb);
	struct btrfs_trans_handle *trans;
	struct btrfs_root *root = BTRFS_I(old_dir)->root;
	struct btrfs_root *dest = BTRFS_I(new_dir)->root;
	struct inode *new_inode = new_dentry->d_inode;
	struct inode *old_inode = old_dentry->d_inode;
	struct timespec64 ctime = current_time(old_inode);
	struct dentry *parent;
	u64 old_ino = btrfs_ino(BTRFS_I(old_inode));
	u64 new_ino = btrfs_ino(BTRFS_I(new_inode));
	u64 old_idx = 0;
	u64 new_idx = 0;
	int ret;
	bool root_log_pinned = false;
	bool dest_log_pinned = false;
	struct btrfs_log_ctx ctx_root;
	struct btrfs_log_ctx ctx_dest;
	bool sync_log_root = false;
	bool sync_log_dest = false;
	bool commit_transaction = false;

	/* we only allow rename subvolume link between subvolumes */
	if (old_ino != BTRFS_FIRST_FREE_OBJECTID && root != dest)
		return -EXDEV;

	btrfs_init_log_ctx(&ctx_root, old_inode);
	btrfs_init_log_ctx(&ctx_dest, new_inode);

	/* close the race window with snapshot create/destroy ioctl */
	if (old_ino == BTRFS_FIRST_FREE_OBJECTID ||
	    new_ino == BTRFS_FIRST_FREE_OBJECTID)
		down_read(&fs_info->subvol_sem);

	/*
	 * We want to reserve the absolute worst case amount of items.  So if
	 * both inodes are subvols and we need to unlink them then that would
	 * require 4 item modifications, but if they are both normal inodes it
	 * would require 5 item modifications, so we'll assume their normal
	 * inodes.  So 5 * 2 is 10, plus 2 for the new links, so 12 total items
	 * should cover the worst case number of items we'll modify.
	 */
	trans = btrfs_start_transaction(root, 12);
	if (IS_ERR(trans)) {
		ret = PTR_ERR(trans);
		goto out_notrans;
	}

	if (dest != root)
		btrfs_record_root_in_trans(trans, dest);

	/*
	 * We need to find a free sequence number both in the source and
	 * in the destination directory for the exchange.
	 */
	ret = btrfs_set_inode_index(BTRFS_I(new_dir), &old_idx);
	if (ret)
		goto out_fail;
	ret = btrfs_set_inode_index(BTRFS_I(old_dir), &new_idx);
	if (ret)
		goto out_fail;

	BTRFS_I(old_inode)->dir_index = 0ULL;
	BTRFS_I(new_inode)->dir_index = 0ULL;

	/* Reference for the source. */
	if (old_ino == BTRFS_FIRST_FREE_OBJECTID) {
		/* force full log commit if subvolume involved. */
		btrfs_set_log_full_commit(trans);
	} else {
		btrfs_pin_log_trans(root);
		root_log_pinned = true;
		ret = btrfs_insert_inode_ref(trans, dest,
					     new_dentry->d_name.name,
					     new_dentry->d_name.len,
					     old_ino,
					     btrfs_ino(BTRFS_I(new_dir)),
					     old_idx);
		if (ret)
			goto out_fail;
	}

	/* And now for the dest. */
	if (new_ino == BTRFS_FIRST_FREE_OBJECTID) {
		/* force full log commit if subvolume involved. */
		btrfs_set_log_full_commit(trans);
	} else {
		btrfs_pin_log_trans(dest);
		dest_log_pinned = true;
		ret = btrfs_insert_inode_ref(trans, root,
					     old_dentry->d_name.name,
					     old_dentry->d_name.len,
					     new_ino,
					     btrfs_ino(BTRFS_I(old_dir)),
					     new_idx);
		if (ret)
			goto out_fail;
	}

	/* Update inode version and ctime/mtime. */
	inode_inc_iversion(old_dir);
	inode_inc_iversion(new_dir);
	inode_inc_iversion(old_inode);
	inode_inc_iversion(new_inode);
	old_dir->i_ctime = old_dir->i_mtime = ctime;
	new_dir->i_ctime = new_dir->i_mtime = ctime;
	old_inode->i_ctime = ctime;
	new_inode->i_ctime = ctime;

	if (old_dentry->d_parent != new_dentry->d_parent) {
		btrfs_record_unlink_dir(trans, BTRFS_I(old_dir),
				BTRFS_I(old_inode), 1);
		btrfs_record_unlink_dir(trans, BTRFS_I(new_dir),
				BTRFS_I(new_inode), 1);
	}

	/* src is a subvolume */
	if (old_ino == BTRFS_FIRST_FREE_OBJECTID) {
		ret = btrfs_unlink_subvol(trans, old_dir, old_dentry);
	} else { /* src is an inode */
		ret = __btrfs_unlink_inode(trans, root, BTRFS_I(old_dir),
					   BTRFS_I(old_dentry->d_inode),
					   old_dentry->d_name.name,
					   old_dentry->d_name.len);
		if (!ret)
			ret = btrfs_update_inode(trans, root, old_inode);
	}
	if (ret) {
		btrfs_abort_transaction(trans, ret);
		goto out_fail;
	}

	/* dest is a subvolume */
	if (new_ino == BTRFS_FIRST_FREE_OBJECTID) {
		ret = btrfs_unlink_subvol(trans, new_dir, new_dentry);
	} else { /* dest is an inode */
		ret = __btrfs_unlink_inode(trans, dest, BTRFS_I(new_dir),
					   BTRFS_I(new_dentry->d_inode),
					   new_dentry->d_name.name,
					   new_dentry->d_name.len);
		if (!ret)
			ret = btrfs_update_inode(trans, dest, new_inode);
	}
	if (ret) {
		btrfs_abort_transaction(trans, ret);
		goto out_fail;
	}

	ret = btrfs_add_link(trans, BTRFS_I(new_dir), BTRFS_I(old_inode),
			     new_dentry->d_name.name,
			     new_dentry->d_name.len, 0, old_idx);
	if (ret) {
		btrfs_abort_transaction(trans, ret);
		goto out_fail;
	}

	ret = btrfs_add_link(trans, BTRFS_I(old_dir), BTRFS_I(new_inode),
			     old_dentry->d_name.name,
			     old_dentry->d_name.len, 0, new_idx);
	if (ret) {
		btrfs_abort_transaction(trans, ret);
		goto out_fail;
	}

	if (old_inode->i_nlink == 1)
		BTRFS_I(old_inode)->dir_index = old_idx;
	if (new_inode->i_nlink == 1)
		BTRFS_I(new_inode)->dir_index = new_idx;

	if (root_log_pinned) {
		parent = new_dentry->d_parent;
		ret = btrfs_log_new_name(trans, BTRFS_I(old_inode),
					 BTRFS_I(old_dir), parent,
					 false, &ctx_root);
		if (ret == BTRFS_NEED_LOG_SYNC)
			sync_log_root = true;
		else if (ret == BTRFS_NEED_TRANS_COMMIT)
			commit_transaction = true;
		ret = 0;
		btrfs_end_log_trans(root);
		root_log_pinned = false;
	}
	if (dest_log_pinned) {
		if (!commit_transaction) {
			parent = old_dentry->d_parent;
			ret = btrfs_log_new_name(trans, BTRFS_I(new_inode),
						 BTRFS_I(new_dir), parent,
						 false, &ctx_dest);
			if (ret == BTRFS_NEED_LOG_SYNC)
				sync_log_dest = true;
			else if (ret == BTRFS_NEED_TRANS_COMMIT)
				commit_transaction = true;
			ret = 0;
		}
		btrfs_end_log_trans(dest);
		dest_log_pinned = false;
	}
out_fail:
	/*
	 * If we have pinned a log and an error happened, we unpin tasks
	 * trying to sync the log and force them to fallback to a transaction
	 * commit if the log currently contains any of the inodes involved in
	 * this rename operation (to ensure we do not persist a log with an
	 * inconsistent state for any of these inodes or leading to any
	 * inconsistencies when replayed). If the transaction was aborted, the
	 * abortion reason is propagated to userspace when attempting to commit
	 * the transaction. If the log does not contain any of these inodes, we
	 * allow the tasks to sync it.
	 */
	if (ret && (root_log_pinned || dest_log_pinned)) {
		if (btrfs_inode_in_log(BTRFS_I(old_dir), fs_info->generation) ||
		    btrfs_inode_in_log(BTRFS_I(new_dir), fs_info->generation) ||
		    btrfs_inode_in_log(BTRFS_I(old_inode), fs_info->generation) ||
		    (new_inode &&
		     btrfs_inode_in_log(BTRFS_I(new_inode), fs_info->generation)))
			btrfs_set_log_full_commit(trans);

		if (root_log_pinned) {
			btrfs_end_log_trans(root);
			root_log_pinned = false;
		}
		if (dest_log_pinned) {
			btrfs_end_log_trans(dest);
			dest_log_pinned = false;
		}
	}
	if (!ret && sync_log_root && !commit_transaction) {
		ret = btrfs_sync_log(trans, BTRFS_I(old_inode)->root,
				     &ctx_root);
		if (ret)
			commit_transaction = true;
	}
	if (!ret && sync_log_dest && !commit_transaction) {
		ret = btrfs_sync_log(trans, BTRFS_I(new_inode)->root,
				     &ctx_dest);
		if (ret)
			commit_transaction = true;
	}
	if (commit_transaction) {
		/*
		 * We may have set commit_transaction when logging the new name
		 * in the destination root, in which case we left the source
		 * root context in the list of log contextes. So make sure we
		 * remove it to avoid invalid memory accesses, since the context
		 * was allocated in our stack frame.
		 */
		if (sync_log_root) {
			mutex_lock(&root->log_mutex);
			list_del_init(&ctx_root.list);
			mutex_unlock(&root->log_mutex);
		}
		ret = btrfs_commit_transaction(trans);
	} else {
		int ret2;

		ret2 = btrfs_end_transaction(trans);
		ret = ret ? ret : ret2;
	}
out_notrans:
	if (new_ino == BTRFS_FIRST_FREE_OBJECTID ||
	    old_ino == BTRFS_FIRST_FREE_OBJECTID)
		up_read(&fs_info->subvol_sem);

	ASSERT(list_empty(&ctx_root.list));
	ASSERT(list_empty(&ctx_dest.list));

	return ret;
}

static int btrfs_whiteout_for_rename(struct btrfs_trans_handle *trans,
				     struct btrfs_root *root,
				     struct inode *dir,
				     struct dentry *dentry)
{
	int ret;
	struct inode *inode;
	u64 objectid;
	u64 index;

	ret = btrfs_find_free_ino(root, &objectid);
	if (ret)
		return ret;

	inode = btrfs_new_inode(trans, root, dir,
				dentry->d_name.name,
				dentry->d_name.len,
				btrfs_ino(BTRFS_I(dir)),
				objectid,
				S_IFCHR | WHITEOUT_MODE,
				&index);

	if (IS_ERR(inode)) {
		ret = PTR_ERR(inode);
		return ret;
	}

	inode->i_op = &btrfs_special_inode_operations;
	init_special_inode(inode, inode->i_mode,
		WHITEOUT_DEV);

	ret = btrfs_init_inode_security(trans, inode, dir,
				&dentry->d_name);
	if (ret)
		goto out;

	ret = btrfs_add_nondir(trans, BTRFS_I(dir), dentry,
				BTRFS_I(inode), 0, index);
	if (ret)
		goto out;

	ret = btrfs_update_inode(trans, root, inode);
out:
	unlock_new_inode(inode);
	if (ret)
		inode_dec_link_count(inode);
	iput(inode);

	return ret;
}

static int btrfs_rename(struct inode *old_dir, struct dentry *old_dentry,
			   struct inode *new_dir, struct dentry *new_dentry,
			   unsigned int flags)
{
	struct btrfs_fs_info *fs_info = btrfs_sb(old_dir->i_sb);
	struct btrfs_trans_handle *trans;
	unsigned int trans_num_items;
	struct btrfs_root *root = BTRFS_I(old_dir)->root;
	struct btrfs_root *dest = BTRFS_I(new_dir)->root;
	struct inode *new_inode = d_inode(new_dentry);
	struct inode *old_inode = d_inode(old_dentry);
	u64 index = 0;
	int ret;
	u64 old_ino = btrfs_ino(BTRFS_I(old_inode));
	bool log_pinned = false;
	struct btrfs_log_ctx ctx;
	bool sync_log = false;
	bool commit_transaction = false;

	if (btrfs_ino(BTRFS_I(new_dir)) == BTRFS_EMPTY_SUBVOL_DIR_OBJECTID)
		return -EPERM;

	/* we only allow rename subvolume link between subvolumes */
	if (old_ino != BTRFS_FIRST_FREE_OBJECTID && root != dest)
		return -EXDEV;

	if (old_ino == BTRFS_EMPTY_SUBVOL_DIR_OBJECTID ||
	    (new_inode && btrfs_ino(BTRFS_I(new_inode)) == BTRFS_FIRST_FREE_OBJECTID))
		return -ENOTEMPTY;

	if (S_ISDIR(old_inode->i_mode) && new_inode &&
	    new_inode->i_size > BTRFS_EMPTY_DIR_SIZE)
		return -ENOTEMPTY;


	/* check for collisions, even if the  name isn't there */
	ret = btrfs_check_dir_item_collision(dest, new_dir->i_ino,
			     new_dentry->d_name.name,
			     new_dentry->d_name.len);

	if (ret) {
		if (ret == -EEXIST) {
			/* we shouldn't get
			 * eexist without a new_inode */
			if (WARN_ON(!new_inode)) {
				return ret;
			}
		} else {
			/* maybe -EOVERFLOW */
			return ret;
		}
	}
	ret = 0;

	/*
	 * we're using rename to replace one file with another.  Start IO on it
	 * now so  we don't add too much work to the end of the transaction
	 */
	if (new_inode && S_ISREG(old_inode->i_mode) && new_inode->i_size)
		filemap_flush(old_inode->i_mapping);

	/* close the racy window with snapshot create/destroy ioctl */
	if (old_ino == BTRFS_FIRST_FREE_OBJECTID)
		down_read(&fs_info->subvol_sem);
	/*
	 * We want to reserve the absolute worst case amount of items.  So if
	 * both inodes are subvols and we need to unlink them then that would
	 * require 4 item modifications, but if they are both normal inodes it
	 * would require 5 item modifications, so we'll assume they are normal
	 * inodes.  So 5 * 2 is 10, plus 1 for the new link, so 11 total items
	 * should cover the worst case number of items we'll modify.
	 * If our rename has the whiteout flag, we need more 5 units for the
	 * new inode (1 inode item, 1 inode ref, 2 dir items and 1 xattr item
	 * when selinux is enabled).
	 */
	trans_num_items = 11;
	if (flags & RENAME_WHITEOUT)
		trans_num_items += 5;
	trans = btrfs_start_transaction(root, trans_num_items);
	if (IS_ERR(trans)) {
		ret = PTR_ERR(trans);
		goto out_notrans;
	}

	if (dest != root)
		btrfs_record_root_in_trans(trans, dest);

	ret = btrfs_set_inode_index(BTRFS_I(new_dir), &index);
	if (ret)
		goto out_fail;

	BTRFS_I(old_inode)->dir_index = 0ULL;
	if (unlikely(old_ino == BTRFS_FIRST_FREE_OBJECTID)) {
		/* force full log commit if subvolume involved. */
		btrfs_set_log_full_commit(trans);
	} else {
		btrfs_pin_log_trans(root);
		log_pinned = true;
		ret = btrfs_insert_inode_ref(trans, dest,
					     new_dentry->d_name.name,
					     new_dentry->d_name.len,
					     old_ino,
					     btrfs_ino(BTRFS_I(new_dir)), index);
		if (ret)
			goto out_fail;
	}

	inode_inc_iversion(old_dir);
	inode_inc_iversion(new_dir);
	inode_inc_iversion(old_inode);
	old_dir->i_ctime = old_dir->i_mtime =
	new_dir->i_ctime = new_dir->i_mtime =
	old_inode->i_ctime = current_time(old_dir);

	if (old_dentry->d_parent != new_dentry->d_parent)
		btrfs_record_unlink_dir(trans, BTRFS_I(old_dir),
				BTRFS_I(old_inode), 1);

	if (unlikely(old_ino == BTRFS_FIRST_FREE_OBJECTID)) {
		ret = btrfs_unlink_subvol(trans, old_dir, old_dentry);
	} else {
		ret = __btrfs_unlink_inode(trans, root, BTRFS_I(old_dir),
					BTRFS_I(d_inode(old_dentry)),
					old_dentry->d_name.name,
					old_dentry->d_name.len);
		if (!ret)
			ret = btrfs_update_inode(trans, root, old_inode);
	}
	if (ret) {
		btrfs_abort_transaction(trans, ret);
		goto out_fail;
	}

	if (new_inode) {
		inode_inc_iversion(new_inode);
		new_inode->i_ctime = current_time(new_inode);
		if (unlikely(btrfs_ino(BTRFS_I(new_inode)) ==
			     BTRFS_EMPTY_SUBVOL_DIR_OBJECTID)) {
			ret = btrfs_unlink_subvol(trans, new_dir, new_dentry);
			BUG_ON(new_inode->i_nlink == 0);
		} else {
			ret = btrfs_unlink_inode(trans, dest, BTRFS_I(new_dir),
						 BTRFS_I(d_inode(new_dentry)),
						 new_dentry->d_name.name,
						 new_dentry->d_name.len);
		}
		if (!ret && new_inode->i_nlink == 0)
			ret = btrfs_orphan_add(trans,
					BTRFS_I(d_inode(new_dentry)));
		if (ret) {
			btrfs_abort_transaction(trans, ret);
			goto out_fail;
		}
	}

	ret = btrfs_add_link(trans, BTRFS_I(new_dir), BTRFS_I(old_inode),
			     new_dentry->d_name.name,
			     new_dentry->d_name.len, 0, index);
	if (ret) {
		btrfs_abort_transaction(trans, ret);
		goto out_fail;
	}

	if (old_inode->i_nlink == 1)
		BTRFS_I(old_inode)->dir_index = index;

	if (log_pinned) {
		struct dentry *parent = new_dentry->d_parent;

		btrfs_init_log_ctx(&ctx, old_inode);
		ret = btrfs_log_new_name(trans, BTRFS_I(old_inode),
					 BTRFS_I(old_dir), parent,
					 false, &ctx);
		if (ret == BTRFS_NEED_LOG_SYNC)
			sync_log = true;
		else if (ret == BTRFS_NEED_TRANS_COMMIT)
			commit_transaction = true;
		ret = 0;
		btrfs_end_log_trans(root);
		log_pinned = false;
	}

	if (flags & RENAME_WHITEOUT) {
		ret = btrfs_whiteout_for_rename(trans, root, old_dir,
						old_dentry);

		if (ret) {
			btrfs_abort_transaction(trans, ret);
			goto out_fail;
		}
	}
out_fail:
	/*
	 * If we have pinned the log and an error happened, we unpin tasks
	 * trying to sync the log and force them to fallback to a transaction
	 * commit if the log currently contains any of the inodes involved in
	 * this rename operation (to ensure we do not persist a log with an
	 * inconsistent state for any of these inodes or leading to any
	 * inconsistencies when replayed). If the transaction was aborted, the
	 * abortion reason is propagated to userspace when attempting to commit
	 * the transaction. If the log does not contain any of these inodes, we
	 * allow the tasks to sync it.
	 */
	if (ret && log_pinned) {
		if (btrfs_inode_in_log(BTRFS_I(old_dir), fs_info->generation) ||
		    btrfs_inode_in_log(BTRFS_I(new_dir), fs_info->generation) ||
		    btrfs_inode_in_log(BTRFS_I(old_inode), fs_info->generation) ||
		    (new_inode &&
		     btrfs_inode_in_log(BTRFS_I(new_inode), fs_info->generation)))
			btrfs_set_log_full_commit(trans);

		btrfs_end_log_trans(root);
		log_pinned = false;
	}
	if (!ret && sync_log) {
		ret = btrfs_sync_log(trans, BTRFS_I(old_inode)->root, &ctx);
		if (ret)
			commit_transaction = true;
	} else if (sync_log) {
		mutex_lock(&root->log_mutex);
		list_del(&ctx.list);
		mutex_unlock(&root->log_mutex);
	}
	if (commit_transaction) {
		ret = btrfs_commit_transaction(trans);
	} else {
		int ret2;

		ret2 = btrfs_end_transaction(trans);
		ret = ret ? ret : ret2;
	}
out_notrans:
	if (old_ino == BTRFS_FIRST_FREE_OBJECTID)
		up_read(&fs_info->subvol_sem);

	return ret;
}

static int btrfs_rename2(struct inode *old_dir, struct dentry *old_dentry,
			 struct inode *new_dir, struct dentry *new_dentry,
			 unsigned int flags)
{
	if (flags & ~(RENAME_NOREPLACE | RENAME_EXCHANGE | RENAME_WHITEOUT))
		return -EINVAL;

	if (flags & RENAME_EXCHANGE)
		return btrfs_rename_exchange(old_dir, old_dentry, new_dir,
					  new_dentry);

	return btrfs_rename(old_dir, old_dentry, new_dir, new_dentry, flags);
}

struct btrfs_delalloc_work {
	struct inode *inode;
	struct completion completion;
	struct list_head list;
	struct btrfs_work work;
};

static void btrfs_run_delalloc_work(struct btrfs_work *work)
{
	struct btrfs_delalloc_work *delalloc_work;
	struct inode *inode;

	delalloc_work = container_of(work, struct btrfs_delalloc_work,
				     work);
	inode = delalloc_work->inode;
	filemap_flush(inode->i_mapping);
	if (test_bit(BTRFS_INODE_HAS_ASYNC_EXTENT,
				&BTRFS_I(inode)->runtime_flags))
		filemap_flush(inode->i_mapping);

	iput(inode);
	complete(&delalloc_work->completion);
}

static struct btrfs_delalloc_work *btrfs_alloc_delalloc_work(struct inode *inode)
{
	struct btrfs_delalloc_work *work;

	work = kmalloc(sizeof(*work), GFP_NOFS);
	if (!work)
		return NULL;

	init_completion(&work->completion);
	INIT_LIST_HEAD(&work->list);
	work->inode = inode;
	btrfs_init_work(&work->work, btrfs_run_delalloc_work, NULL, NULL);

	return work;
}

/*
 * some fairly slow code that needs optimization. This walks the list
 * of all the inodes with pending delalloc and forces them to disk.
 */
static int start_delalloc_inodes(struct btrfs_root *root, int nr, bool snapshot)
{
	struct btrfs_inode *binode;
	struct inode *inode;
	struct btrfs_delalloc_work *work, *next;
	struct list_head works;
	struct list_head splice;
	int ret = 0;

	INIT_LIST_HEAD(&works);
	INIT_LIST_HEAD(&splice);

	mutex_lock(&root->delalloc_mutex);
	spin_lock(&root->delalloc_lock);
	list_splice_init(&root->delalloc_inodes, &splice);
	while (!list_empty(&splice)) {
		binode = list_entry(splice.next, struct btrfs_inode,
				    delalloc_inodes);

		list_move_tail(&binode->delalloc_inodes,
			       &root->delalloc_inodes);
		inode = igrab(&binode->vfs_inode);
		if (!inode) {
			cond_resched_lock(&root->delalloc_lock);
			continue;
		}
		spin_unlock(&root->delalloc_lock);

		if (snapshot)
			set_bit(BTRFS_INODE_SNAPSHOT_FLUSH,
				&binode->runtime_flags);
		work = btrfs_alloc_delalloc_work(inode);
		if (!work) {
			iput(inode);
			ret = -ENOMEM;
			goto out;
		}
		list_add_tail(&work->list, &works);
		btrfs_queue_work(root->fs_info->flush_workers,
				 &work->work);
		ret++;
		if (nr != -1 && ret >= nr)
			goto out;
		cond_resched();
		spin_lock(&root->delalloc_lock);
	}
	spin_unlock(&root->delalloc_lock);

out:
	list_for_each_entry_safe(work, next, &works, list) {
		list_del_init(&work->list);
		wait_for_completion(&work->completion);
		kfree(work);
	}

	if (!list_empty(&splice)) {
		spin_lock(&root->delalloc_lock);
		list_splice_tail(&splice, &root->delalloc_inodes);
		spin_unlock(&root->delalloc_lock);
	}
	mutex_unlock(&root->delalloc_mutex);
	return ret;
}

int btrfs_start_delalloc_snapshot(struct btrfs_root *root)
{
	struct btrfs_fs_info *fs_info = root->fs_info;
	int ret;

	if (test_bit(BTRFS_FS_STATE_ERROR, &fs_info->fs_state))
		return -EROFS;

	ret = start_delalloc_inodes(root, -1, true);
	if (ret > 0)
		ret = 0;
	return ret;
}

int btrfs_start_delalloc_roots(struct btrfs_fs_info *fs_info, int nr)
{
	struct btrfs_root *root;
	struct list_head splice;
	int ret;

	if (test_bit(BTRFS_FS_STATE_ERROR, &fs_info->fs_state))
		return -EROFS;

	INIT_LIST_HEAD(&splice);

	mutex_lock(&fs_info->delalloc_root_mutex);
	spin_lock(&fs_info->delalloc_root_lock);
	list_splice_init(&fs_info->delalloc_roots, &splice);
	while (!list_empty(&splice) && nr) {
		root = list_first_entry(&splice, struct btrfs_root,
					delalloc_root);
		root = btrfs_grab_root(root);
		BUG_ON(!root);
		list_move_tail(&root->delalloc_root,
			       &fs_info->delalloc_roots);
		spin_unlock(&fs_info->delalloc_root_lock);

		ret = start_delalloc_inodes(root, nr, false);
		btrfs_put_root(root);
		if (ret < 0)
			goto out;

		if (nr != -1) {
			nr -= ret;
			WARN_ON(nr < 0);
		}
		spin_lock(&fs_info->delalloc_root_lock);
	}
	spin_unlock(&fs_info->delalloc_root_lock);

	ret = 0;
out:
	if (!list_empty(&splice)) {
		spin_lock(&fs_info->delalloc_root_lock);
		list_splice_tail(&splice, &fs_info->delalloc_roots);
		spin_unlock(&fs_info->delalloc_root_lock);
	}
	mutex_unlock(&fs_info->delalloc_root_mutex);
	return ret;
}

static int btrfs_symlink(struct inode *dir, struct dentry *dentry,
			 const char *symname)
{
	struct btrfs_fs_info *fs_info = btrfs_sb(dir->i_sb);
	struct btrfs_trans_handle *trans;
	struct btrfs_root *root = BTRFS_I(dir)->root;
	struct btrfs_path *path;
	struct btrfs_key key;
	struct inode *inode = NULL;
	int err;
	u64 objectid;
	u64 index = 0;
	int name_len;
	int datasize;
	unsigned long ptr;
	struct btrfs_file_extent_item *ei;
	struct extent_buffer *leaf;

	name_len = strlen(symname);
	if (name_len > BTRFS_MAX_INLINE_DATA_SIZE(fs_info))
		return -ENAMETOOLONG;

	/*
	 * 2 items for inode item and ref
	 * 2 items for dir items
	 * 1 item for updating parent inode item
	 * 1 item for the inline extent item
	 * 1 item for xattr if selinux is on
	 */
	trans = btrfs_start_transaction(root, 7);
	if (IS_ERR(trans))
		return PTR_ERR(trans);

	err = btrfs_find_free_ino(root, &objectid);
	if (err)
		goto out_unlock;

	inode = btrfs_new_inode(trans, root, dir, dentry->d_name.name,
				dentry->d_name.len, btrfs_ino(BTRFS_I(dir)),
				objectid, S_IFLNK|S_IRWXUGO, &index);
	if (IS_ERR(inode)) {
		err = PTR_ERR(inode);
		inode = NULL;
		goto out_unlock;
	}

	/*
	* If the active LSM wants to access the inode during
	* d_instantiate it needs these. Smack checks to see
	* if the filesystem supports xattrs by looking at the
	* ops vector.
	*/
	inode->i_fop = &btrfs_file_operations;
	inode->i_op = &btrfs_file_inode_operations;
	inode->i_mapping->a_ops = &btrfs_aops;
	BTRFS_I(inode)->io_tree.ops = &btrfs_extent_io_ops;

	err = btrfs_init_inode_security(trans, inode, dir, &dentry->d_name);
	if (err)
		goto out_unlock;

	path = btrfs_alloc_path();
	if (!path) {
		err = -ENOMEM;
		goto out_unlock;
	}
	key.objectid = btrfs_ino(BTRFS_I(inode));
	key.offset = 0;
	key.type = BTRFS_EXTENT_DATA_KEY;
	datasize = btrfs_file_extent_calc_inline_size(name_len);
	err = btrfs_insert_empty_item(trans, root, path, &key,
				      datasize);
	if (err) {
		btrfs_free_path(path);
		goto out_unlock;
	}
	leaf = path->nodes[0];
	ei = btrfs_item_ptr(leaf, path->slots[0],
			    struct btrfs_file_extent_item);
	btrfs_set_file_extent_generation(leaf, ei, trans->transid);
	btrfs_set_file_extent_type(leaf, ei,
				   BTRFS_FILE_EXTENT_INLINE);
	btrfs_set_file_extent_encryption(leaf, ei, 0);
	btrfs_set_file_extent_compression(leaf, ei, 0);
	btrfs_set_file_extent_other_encoding(leaf, ei, 0);
	btrfs_set_file_extent_ram_bytes(leaf, ei, name_len);

	ptr = btrfs_file_extent_inline_start(ei);
	write_extent_buffer(leaf, symname, ptr, name_len);
	btrfs_mark_buffer_dirty(leaf);
	btrfs_free_path(path);

	inode->i_op = &btrfs_symlink_inode_operations;
	inode_nohighmem(inode);
	inode_set_bytes(inode, name_len);
	btrfs_i_size_write(BTRFS_I(inode), name_len);
	err = btrfs_update_inode(trans, root, inode);
	/*
	 * Last step, add directory indexes for our symlink inode. This is the
	 * last step to avoid extra cleanup of these indexes if an error happens
	 * elsewhere above.
	 */
	if (!err)
		err = btrfs_add_nondir(trans, BTRFS_I(dir), dentry,
				BTRFS_I(inode), 0, index);
	if (err)
		goto out_unlock;

	d_instantiate_new(dentry, inode);

out_unlock:
	btrfs_end_transaction(trans);
	if (err && inode) {
		inode_dec_link_count(inode);
		discard_new_inode(inode);
	}
	btrfs_btree_balance_dirty(fs_info);
	return err;
}

static int insert_prealloc_file_extent(struct btrfs_trans_handle *trans,
				       struct inode *inode, struct btrfs_key *ins,
				       u64 file_offset)
{
	struct btrfs_file_extent_item stack_fi;
	u64 start = ins->objectid;
	u64 len = ins->offset;
	int ret;

	memset(&stack_fi, 0, sizeof(stack_fi));

	btrfs_set_stack_file_extent_type(&stack_fi, BTRFS_FILE_EXTENT_PREALLOC);
	btrfs_set_stack_file_extent_disk_bytenr(&stack_fi, start);
	btrfs_set_stack_file_extent_disk_num_bytes(&stack_fi, len);
	btrfs_set_stack_file_extent_num_bytes(&stack_fi, len);
	btrfs_set_stack_file_extent_ram_bytes(&stack_fi, len);
	btrfs_set_stack_file_extent_compression(&stack_fi, BTRFS_COMPRESS_NONE);
	/* Encryption and other encoding is reserved and all 0 */

	ret = btrfs_qgroup_release_data(BTRFS_I(inode), file_offset, len);
	if (ret < 0)
		return ret;
	return insert_reserved_file_extent(trans, BTRFS_I(inode), file_offset,
					   &stack_fi, ret);
}
static int __btrfs_prealloc_file_range(struct inode *inode, int mode,
				       u64 start, u64 num_bytes, u64 min_size,
				       loff_t actual_len, u64 *alloc_hint,
				       struct btrfs_trans_handle *trans)
{
	struct btrfs_fs_info *fs_info = btrfs_sb(inode->i_sb);
	struct extent_map_tree *em_tree = &BTRFS_I(inode)->extent_tree;
	struct extent_map *em;
	struct btrfs_root *root = BTRFS_I(inode)->root;
	struct btrfs_key ins;
	u64 cur_offset = start;
	u64 clear_offset = start;
	u64 i_size;
	u64 cur_bytes;
	u64 last_alloc = (u64)-1;
	int ret = 0;
	bool own_trans = true;
	u64 end = start + num_bytes - 1;

	if (trans)
		own_trans = false;
	while (num_bytes > 0) {
		if (own_trans) {
			trans = btrfs_start_transaction(root, 3);
			if (IS_ERR(trans)) {
				ret = PTR_ERR(trans);
				break;
			}
		}

		cur_bytes = min_t(u64, num_bytes, SZ_256M);
		cur_bytes = max(cur_bytes, min_size);
		/*
		 * If we are severely fragmented we could end up with really
		 * small allocations, so if the allocator is returning small
		 * chunks lets make its job easier by only searching for those
		 * sized chunks.
		 */
		cur_bytes = min(cur_bytes, last_alloc);
		ret = btrfs_reserve_extent(root, cur_bytes, cur_bytes,
				min_size, 0, *alloc_hint, &ins, 1, 0);
		if (ret) {
			if (own_trans)
				btrfs_end_transaction(trans);
			break;
		}

		/*
		 * We've reserved this space, and thus converted it from
		 * ->bytes_may_use to ->bytes_reserved.  Any error that happens
		 * from here on out we will only need to clear our reservation
		 * for the remaining unreserved area, so advance our
		 * clear_offset by our extent size.
		 */
		clear_offset += ins.offset;
		btrfs_dec_block_group_reservations(fs_info, ins.objectid);

		last_alloc = ins.offset;
		ret = insert_prealloc_file_extent(trans, inode, &ins, cur_offset);
		if (ret) {
			btrfs_free_reserved_extent(fs_info, ins.objectid,
						   ins.offset, 0);
			btrfs_abort_transaction(trans, ret);
			if (own_trans)
				btrfs_end_transaction(trans);
			break;
		}

		btrfs_drop_extent_cache(BTRFS_I(inode), cur_offset,
					cur_offset + ins.offset -1, 0);

		em = alloc_extent_map();
		if (!em) {
			set_bit(BTRFS_INODE_NEEDS_FULL_SYNC,
				&BTRFS_I(inode)->runtime_flags);
			goto next;
		}

		em->start = cur_offset;
		em->orig_start = cur_offset;
		em->len = ins.offset;
		em->block_start = ins.objectid;
		em->block_len = ins.offset;
		em->orig_block_len = ins.offset;
		em->ram_bytes = ins.offset;
		set_bit(EXTENT_FLAG_PREALLOC, &em->flags);
		em->generation = trans->transid;

		while (1) {
			write_lock(&em_tree->lock);
			ret = add_extent_mapping(em_tree, em, 1);
			write_unlock(&em_tree->lock);
			if (ret != -EEXIST)
				break;
			btrfs_drop_extent_cache(BTRFS_I(inode), cur_offset,
						cur_offset + ins.offset - 1,
						0);
		}
		free_extent_map(em);
next:
		num_bytes -= ins.offset;
		cur_offset += ins.offset;
		*alloc_hint = ins.objectid + ins.offset;

		inode_inc_iversion(inode);
		inode->i_ctime = current_time(inode);
		BTRFS_I(inode)->flags |= BTRFS_INODE_PREALLOC;
		if (!(mode & FALLOC_FL_KEEP_SIZE) &&
		    (actual_len > inode->i_size) &&
		    (cur_offset > inode->i_size)) {
			if (cur_offset > actual_len)
				i_size = actual_len;
			else
				i_size = cur_offset;
			i_size_write(inode, i_size);
			btrfs_inode_safe_disk_i_size_write(inode, 0);
		}

		ret = btrfs_update_inode(trans, root, inode);

		if (ret) {
			btrfs_abort_transaction(trans, ret);
			if (own_trans)
				btrfs_end_transaction(trans);
			break;
		}

		if (own_trans)
			btrfs_end_transaction(trans);
	}
	if (clear_offset < end)
		btrfs_free_reserved_data_space(BTRFS_I(inode), NULL, clear_offset,
			end - clear_offset + 1);
	return ret;
}

int btrfs_prealloc_file_range(struct inode *inode, int mode,
			      u64 start, u64 num_bytes, u64 min_size,
			      loff_t actual_len, u64 *alloc_hint)
{
	return __btrfs_prealloc_file_range(inode, mode, start, num_bytes,
					   min_size, actual_len, alloc_hint,
					   NULL);
}

int btrfs_prealloc_file_range_trans(struct inode *inode,
				    struct btrfs_trans_handle *trans, int mode,
				    u64 start, u64 num_bytes, u64 min_size,
				    loff_t actual_len, u64 *alloc_hint)
{
	return __btrfs_prealloc_file_range(inode, mode, start, num_bytes,
					   min_size, actual_len, alloc_hint, trans);
}

static int btrfs_set_page_dirty(struct page *page)
{
	return __set_page_dirty_nobuffers(page);
}

static int btrfs_permission(struct inode *inode, int mask)
{
	struct btrfs_root *root = BTRFS_I(inode)->root;
	umode_t mode = inode->i_mode;

	if (mask & MAY_WRITE &&
	    (S_ISREG(mode) || S_ISDIR(mode) || S_ISLNK(mode))) {
		if (btrfs_root_readonly(root))
			return -EROFS;
		if (BTRFS_I(inode)->flags & BTRFS_INODE_READONLY)
			return -EACCES;
	}
	return generic_permission(inode, mask);
}

static int btrfs_tmpfile(struct inode *dir, struct dentry *dentry, umode_t mode)
{
	struct btrfs_fs_info *fs_info = btrfs_sb(dir->i_sb);
	struct btrfs_trans_handle *trans;
	struct btrfs_root *root = BTRFS_I(dir)->root;
	struct inode *inode = NULL;
	u64 objectid;
	u64 index;
	int ret = 0;

	/*
	 * 5 units required for adding orphan entry
	 */
	trans = btrfs_start_transaction(root, 5);
	if (IS_ERR(trans))
		return PTR_ERR(trans);

	ret = btrfs_find_free_ino(root, &objectid);
	if (ret)
		goto out;

	inode = btrfs_new_inode(trans, root, dir, NULL, 0,
			btrfs_ino(BTRFS_I(dir)), objectid, mode, &index);
	if (IS_ERR(inode)) {
		ret = PTR_ERR(inode);
		inode = NULL;
		goto out;
	}

	inode->i_fop = &btrfs_file_operations;
	inode->i_op = &btrfs_file_inode_operations;

	inode->i_mapping->a_ops = &btrfs_aops;
	BTRFS_I(inode)->io_tree.ops = &btrfs_extent_io_ops;

	ret = btrfs_init_inode_security(trans, inode, dir, NULL);
	if (ret)
		goto out;

	ret = btrfs_update_inode(trans, root, inode);
	if (ret)
		goto out;
	ret = btrfs_orphan_add(trans, BTRFS_I(inode));
	if (ret)
		goto out;

	/*
	 * We set number of links to 0 in btrfs_new_inode(), and here we set
	 * it to 1 because d_tmpfile() will issue a warning if the count is 0,
	 * through:
	 *
	 *    d_tmpfile() -> inode_dec_link_count() -> drop_nlink()
	 */
	set_nlink(inode, 1);
	d_tmpfile(dentry, inode);
	unlock_new_inode(inode);
	mark_inode_dirty(inode);
out:
	btrfs_end_transaction(trans);
	if (ret && inode)
		discard_new_inode(inode);
	btrfs_btree_balance_dirty(fs_info);
	return ret;
}

void btrfs_set_range_writeback(struct extent_io_tree *tree, u64 start, u64 end)
{
	struct inode *inode = tree->private_data;
	unsigned long index = start >> PAGE_SHIFT;
	unsigned long end_index = end >> PAGE_SHIFT;
	struct page *page;

	while (index <= end_index) {
		page = find_get_page(inode->i_mapping, index);
		ASSERT(page); /* Pages should be in the extent_io_tree */
		set_page_writeback(page);
		put_page(page);
		index++;
	}
}

#ifdef CONFIG_SWAP
/*
 * Add an entry indicating a block group or device which is pinned by a
 * swapfile. Returns 0 on success, 1 if there is already an entry for it, or a
 * negative errno on failure.
 */
static int btrfs_add_swapfile_pin(struct inode *inode, void *ptr,
				  bool is_block_group)
{
	struct btrfs_fs_info *fs_info = BTRFS_I(inode)->root->fs_info;
	struct btrfs_swapfile_pin *sp, *entry;
	struct rb_node **p;
	struct rb_node *parent = NULL;

	sp = kmalloc(sizeof(*sp), GFP_NOFS);
	if (!sp)
		return -ENOMEM;
	sp->ptr = ptr;
	sp->inode = inode;
	sp->is_block_group = is_block_group;

	spin_lock(&fs_info->swapfile_pins_lock);
	p = &fs_info->swapfile_pins.rb_node;
	while (*p) {
		parent = *p;
		entry = rb_entry(parent, struct btrfs_swapfile_pin, node);
		if (sp->ptr < entry->ptr ||
		    (sp->ptr == entry->ptr && sp->inode < entry->inode)) {
			p = &(*p)->rb_left;
		} else if (sp->ptr > entry->ptr ||
			   (sp->ptr == entry->ptr && sp->inode > entry->inode)) {
			p = &(*p)->rb_right;
		} else {
			spin_unlock(&fs_info->swapfile_pins_lock);
			kfree(sp);
			return 1;
		}
	}
	rb_link_node(&sp->node, parent, p);
	rb_insert_color(&sp->node, &fs_info->swapfile_pins);
	spin_unlock(&fs_info->swapfile_pins_lock);
	return 0;
}

/* Free all of the entries pinned by this swapfile. */
static void btrfs_free_swapfile_pins(struct inode *inode)
{
	struct btrfs_fs_info *fs_info = BTRFS_I(inode)->root->fs_info;
	struct btrfs_swapfile_pin *sp;
	struct rb_node *node, *next;

	spin_lock(&fs_info->swapfile_pins_lock);
	node = rb_first(&fs_info->swapfile_pins);
	while (node) {
		next = rb_next(node);
		sp = rb_entry(node, struct btrfs_swapfile_pin, node);
		if (sp->inode == inode) {
			rb_erase(&sp->node, &fs_info->swapfile_pins);
			if (sp->is_block_group)
				btrfs_put_block_group(sp->ptr);
			kfree(sp);
		}
		node = next;
	}
	spin_unlock(&fs_info->swapfile_pins_lock);
}

struct btrfs_swap_info {
	u64 start;
	u64 block_start;
	u64 block_len;
	u64 lowest_ppage;
	u64 highest_ppage;
	unsigned long nr_pages;
	int nr_extents;
};

static int btrfs_add_swap_extent(struct swap_info_struct *sis,
				 struct btrfs_swap_info *bsi)
{
	unsigned long nr_pages;
	u64 first_ppage, first_ppage_reported, next_ppage;
	int ret;

	first_ppage = ALIGN(bsi->block_start, PAGE_SIZE) >> PAGE_SHIFT;
	next_ppage = ALIGN_DOWN(bsi->block_start + bsi->block_len,
				PAGE_SIZE) >> PAGE_SHIFT;

	if (first_ppage >= next_ppage)
		return 0;
	nr_pages = next_ppage - first_ppage;

	first_ppage_reported = first_ppage;
	if (bsi->start == 0)
		first_ppage_reported++;
	if (bsi->lowest_ppage > first_ppage_reported)
		bsi->lowest_ppage = first_ppage_reported;
	if (bsi->highest_ppage < (next_ppage - 1))
		bsi->highest_ppage = next_ppage - 1;

	ret = add_swap_extent(sis, bsi->nr_pages, nr_pages, first_ppage);
	if (ret < 0)
		return ret;
	bsi->nr_extents += ret;
	bsi->nr_pages += nr_pages;
	return 0;
}

static void btrfs_swap_deactivate(struct file *file)
{
	struct inode *inode = file_inode(file);

	btrfs_free_swapfile_pins(inode);
	atomic_dec(&BTRFS_I(inode)->root->nr_swapfiles);
}

static int btrfs_swap_activate(struct swap_info_struct *sis, struct file *file,
			       sector_t *span)
{
	struct inode *inode = file_inode(file);
	struct btrfs_fs_info *fs_info = BTRFS_I(inode)->root->fs_info;
	struct extent_io_tree *io_tree = &BTRFS_I(inode)->io_tree;
	struct extent_state *cached_state = NULL;
	struct extent_map *em = NULL;
	struct btrfs_device *device = NULL;
	struct btrfs_swap_info bsi = {
		.lowest_ppage = (sector_t)-1ULL,
	};
	int ret = 0;
	u64 isize;
	u64 start;

	/*
	 * If the swap file was just created, make sure delalloc is done. If the
	 * file changes again after this, the user is doing something stupid and
	 * we don't really care.
	 */
	ret = btrfs_wait_ordered_range(inode, 0, (u64)-1);
	if (ret)
		return ret;

	/*
	 * The inode is locked, so these flags won't change after we check them.
	 */
	if (BTRFS_I(inode)->flags & BTRFS_INODE_COMPRESS) {
		btrfs_warn(fs_info, "swapfile must not be compressed");
		return -EINVAL;
	}
	if (!(BTRFS_I(inode)->flags & BTRFS_INODE_NODATACOW)) {
		btrfs_warn(fs_info, "swapfile must not be copy-on-write");
		return -EINVAL;
	}
	if (!(BTRFS_I(inode)->flags & BTRFS_INODE_NODATASUM)) {
		btrfs_warn(fs_info, "swapfile must not be checksummed");
		return -EINVAL;
	}

	/*
	 * Balance or device remove/replace/resize can move stuff around from
	 * under us. The EXCL_OP flag makes sure they aren't running/won't run
	 * concurrently while we are mapping the swap extents, and
	 * fs_info->swapfile_pins prevents them from running while the swap file
	 * is active and moving the extents. Note that this also prevents a
	 * concurrent device add which isn't actually necessary, but it's not
	 * really worth the trouble to allow it.
	 */
	if (test_and_set_bit(BTRFS_FS_EXCL_OP, &fs_info->flags)) {
		btrfs_warn(fs_info,
	   "cannot activate swapfile while exclusive operation is running");
		return -EBUSY;
	}
	/*
	 * Snapshots can create extents which require COW even if NODATACOW is
	 * set. We use this counter to prevent snapshots. We must increment it
	 * before walking the extents because we don't want a concurrent
	 * snapshot to run after we've already checked the extents.
	 */
	atomic_inc(&BTRFS_I(inode)->root->nr_swapfiles);

	isize = ALIGN_DOWN(inode->i_size, fs_info->sectorsize);

	lock_extent_bits(io_tree, 0, isize - 1, &cached_state);
	start = 0;
	while (start < isize) {
		u64 logical_block_start, physical_block_start;
		struct btrfs_block_group *bg;
		u64 len = isize - start;

		em = btrfs_get_extent(BTRFS_I(inode), NULL, 0, start, len);
		if (IS_ERR(em)) {
			ret = PTR_ERR(em);
			goto out;
		}

		if (em->block_start == EXTENT_MAP_HOLE) {
			btrfs_warn(fs_info, "swapfile must not have holes");
			ret = -EINVAL;
			goto out;
		}
		if (em->block_start == EXTENT_MAP_INLINE) {
			/*
			 * It's unlikely we'll ever actually find ourselves
			 * here, as a file small enough to fit inline won't be
			 * big enough to store more than the swap header, but in
			 * case something changes in the future, let's catch it
			 * here rather than later.
			 */
			btrfs_warn(fs_info, "swapfile must not be inline");
			ret = -EINVAL;
			goto out;
		}
		if (test_bit(EXTENT_FLAG_COMPRESSED, &em->flags)) {
			btrfs_warn(fs_info, "swapfile must not be compressed");
			ret = -EINVAL;
			goto out;
		}

		logical_block_start = em->block_start + (start - em->start);
		len = min(len, em->len - (start - em->start));
		free_extent_map(em);
		em = NULL;

		ret = can_nocow_extent(inode, start, &len, NULL, NULL, NULL, true);
		if (ret < 0) {
			goto out;
		} else if (ret) {
			ret = 0;
		} else {
			btrfs_warn(fs_info,
				   "swapfile must not be copy-on-write");
			ret = -EINVAL;
			goto out;
		}

		em = btrfs_get_chunk_map(fs_info, logical_block_start, len);
		if (IS_ERR(em)) {
			ret = PTR_ERR(em);
			goto out;
		}

		if (em->map_lookup->type & BTRFS_BLOCK_GROUP_PROFILE_MASK) {
			btrfs_warn(fs_info,
				   "swapfile must have single data profile");
			ret = -EINVAL;
			goto out;
		}

		if (device == NULL) {
			device = em->map_lookup->stripes[0].dev;
			ret = btrfs_add_swapfile_pin(inode, device, false);
			if (ret == 1)
				ret = 0;
			else if (ret)
				goto out;
		} else if (device != em->map_lookup->stripes[0].dev) {
			btrfs_warn(fs_info, "swapfile must be on one device");
			ret = -EINVAL;
			goto out;
		}

		physical_block_start = (em->map_lookup->stripes[0].physical +
					(logical_block_start - em->start));
		len = min(len, em->len - (logical_block_start - em->start));
		free_extent_map(em);
		em = NULL;

		bg = btrfs_lookup_block_group(fs_info, logical_block_start);
		if (!bg) {
			btrfs_warn(fs_info,
			   "could not find block group containing swapfile");
			ret = -EINVAL;
			goto out;
		}

		ret = btrfs_add_swapfile_pin(inode, bg, true);
		if (ret) {
			btrfs_put_block_group(bg);
			if (ret == 1)
				ret = 0;
			else
				goto out;
		}

		if (bsi.block_len &&
		    bsi.block_start + bsi.block_len == physical_block_start) {
			bsi.block_len += len;
		} else {
			if (bsi.block_len) {
				ret = btrfs_add_swap_extent(sis, &bsi);
				if (ret)
					goto out;
			}
			bsi.start = start;
			bsi.block_start = physical_block_start;
			bsi.block_len = len;
		}

		start += len;
	}

	if (bsi.block_len)
		ret = btrfs_add_swap_extent(sis, &bsi);

out:
	if (!IS_ERR_OR_NULL(em))
		free_extent_map(em);

	unlock_extent_cached(io_tree, 0, isize - 1, &cached_state);

	if (ret)
		btrfs_swap_deactivate(file);

	clear_bit(BTRFS_FS_EXCL_OP, &fs_info->flags);

	if (ret)
		return ret;

	if (device)
		sis->bdev = device->bdev;
	*span = bsi.highest_ppage - bsi.lowest_ppage + 1;
	sis->max = bsi.nr_pages;
	sis->pages = bsi.nr_pages - 1;
	sis->highest_bit = bsi.nr_pages - 1;
	return bsi.nr_extents;
}
#else
static void btrfs_swap_deactivate(struct file *file)
{
}

static int btrfs_swap_activate(struct swap_info_struct *sis, struct file *file,
			       sector_t *span)
{
	return -EOPNOTSUPP;
}
#endif

static const struct inode_operations btrfs_dir_inode_operations = {
	.getattr	= btrfs_getattr,
	.lookup		= btrfs_lookup,
	.create		= btrfs_create,
	.unlink		= btrfs_unlink,
	.link		= btrfs_link,
	.mkdir		= btrfs_mkdir,
	.rmdir		= btrfs_rmdir,
	.rename		= btrfs_rename2,
	.symlink	= btrfs_symlink,
	.setattr	= btrfs_setattr,
	.mknod		= btrfs_mknod,
	.listxattr	= btrfs_listxattr,
	.permission	= btrfs_permission,
	.get_acl	= btrfs_get_acl,
	.set_acl	= btrfs_set_acl,
	.update_time	= btrfs_update_time,
	.tmpfile        = btrfs_tmpfile,
};

static const struct file_operations btrfs_dir_file_operations = {
	.llseek		= generic_file_llseek,
	.read		= generic_read_dir,
	.iterate_shared	= btrfs_real_readdir,
	.open		= btrfs_opendir,
	.unlocked_ioctl	= btrfs_ioctl,
#ifdef CONFIG_COMPAT
	.compat_ioctl	= btrfs_compat_ioctl,
#endif
	.release        = btrfs_release_file,
	.fsync		= btrfs_sync_file,
};

static const struct extent_io_ops btrfs_extent_io_ops = {
	/* mandatory callbacks */
	.submit_bio_hook = btrfs_submit_bio_hook,
	.readpage_end_io_hook = btrfs_readpage_end_io_hook,
};

/*
 * btrfs doesn't support the bmap operation because swapfiles
 * use bmap to make a mapping of extents in the file.  They assume
 * these extents won't change over the life of the file and they
 * use the bmap result to do IO directly to the drive.
 *
 * the btrfs bmap call would return logical addresses that aren't
 * suitable for IO and they also will change frequently as COW
 * operations happen.  So, swapfile + btrfs == corruption.
 *
 * For now we're avoiding this by dropping bmap.
 */
static const struct address_space_operations btrfs_aops = {
	.readpage	= btrfs_readpage,
	.writepage	= btrfs_writepage,
	.writepages	= btrfs_writepages,
	.readahead	= btrfs_readahead,
	.direct_IO	= btrfs_direct_IO,
	.invalidatepage = btrfs_invalidatepage,
	.releasepage	= btrfs_releasepage,
#ifdef CONFIG_MIGRATION
	.migratepage	= btrfs_migratepage,
#endif
	.set_page_dirty	= btrfs_set_page_dirty,
	.error_remove_page = generic_error_remove_page,
	.swap_activate	= btrfs_swap_activate,
	.swap_deactivate = btrfs_swap_deactivate,
};

static const struct inode_operations btrfs_file_inode_operations = {
	.getattr	= btrfs_getattr,
	.setattr	= btrfs_setattr,
	.listxattr      = btrfs_listxattr,
	.permission	= btrfs_permission,
	.fiemap		= btrfs_fiemap,
	.get_acl	= btrfs_get_acl,
	.set_acl	= btrfs_set_acl,
	.update_time	= btrfs_update_time,
};
static const struct inode_operations btrfs_special_inode_operations = {
	.getattr	= btrfs_getattr,
	.setattr	= btrfs_setattr,
	.permission	= btrfs_permission,
	.listxattr	= btrfs_listxattr,
	.get_acl	= btrfs_get_acl,
	.set_acl	= btrfs_set_acl,
	.update_time	= btrfs_update_time,
};
static const struct inode_operations btrfs_symlink_inode_operations = {
	.get_link	= page_get_link,
	.getattr	= btrfs_getattr,
	.setattr	= btrfs_setattr,
	.permission	= btrfs_permission,
	.listxattr	= btrfs_listxattr,
	.update_time	= btrfs_update_time,
};

const struct dentry_operations btrfs_dentry_operations = {
	.d_delete	= btrfs_dentry_delete,
};<|MERGE_RESOLUTION|>--- conflicted
+++ resolved
@@ -4530,22 +4530,11 @@
 	block_start = round_down(from, blocksize);
 	block_end = block_start + blocksize - 1;
 
-<<<<<<< HEAD
-
-	ret = btrfs_check_data_free_space(inode, &data_reserved, block_start,
-					  blocksize);
-	if (ret < 0) {
-		if ((BTRFS_I(inode)->flags & (BTRFS_INODE_NODATACOW |
-					      BTRFS_INODE_PREALLOC)) &&
-		    btrfs_check_can_nocow(BTRFS_I(inode), block_start,
-					  &write_bytes, false) > 0) {
-=======
 	ret = btrfs_check_data_free_space(BTRFS_I(inode), &data_reserved,
 					  block_start, blocksize);
 	if (ret < 0) {
 		if (btrfs_check_nocow_lock(BTRFS_I(inode), block_start,
 					   &write_bytes) > 0) {
->>>>>>> 019683d8
 			/* For nocow case, no need to reserve data space */
 			only_release_metadata = true;
 		} else {
@@ -4555,13 +4544,8 @@
 	ret = btrfs_delalloc_reserve_metadata(BTRFS_I(inode), blocksize);
 	if (ret < 0) {
 		if (!only_release_metadata)
-<<<<<<< HEAD
-			btrfs_free_reserved_data_space(inode, data_reserved,
-					block_start, blocksize);
-=======
 			btrfs_free_reserved_data_space(BTRFS_I(inode),
 					data_reserved, block_start, blocksize);
->>>>>>> 019683d8
 		goto out;
 	}
 again:
@@ -4643,11 +4627,7 @@
 			btrfs_delalloc_release_metadata(BTRFS_I(inode),
 					blocksize, true);
 		else
-<<<<<<< HEAD
-			btrfs_delalloc_release_space(inode, data_reserved,
-=======
 			btrfs_delalloc_release_space(BTRFS_I(inode), data_reserved,
->>>>>>> 019683d8
 					block_start, blocksize, true);
 	}
 	btrfs_delalloc_release_extents(BTRFS_I(inode), blocksize);
@@ -4655,11 +4635,7 @@
 	put_page(page);
 out:
 	if (only_release_metadata)
-<<<<<<< HEAD
-		btrfs_drew_write_unlock(&BTRFS_I(inode)->root->snapshot_lock);
-=======
 		btrfs_check_nocow_unlock(BTRFS_I(inode));
->>>>>>> 019683d8
 	extent_changeset_free(data_reserved);
 	return ret;
 }
