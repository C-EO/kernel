--- conflicted
+++ resolved
@@ -10978,11 +10978,7 @@
 	 * activated, than that write would fallback to COW.
 	 */
 	if (!btrfs_start_write_no_snapshotting(root)) {
-<<<<<<< HEAD
 		btrfs_exclop_finish(fs_info);
-=======
-		clear_bit(BTRFS_FS_EXCL_OP, &fs_info->flags);
->>>>>>> 3887ecbb
 		btrfs_warn(fs_info,
 	   "cannot activate swapfile because snapshot creation is in progress");
 		return -EINVAL;
@@ -11141,11 +11137,7 @@
 
 	btrfs_end_write_no_snapshotting(root);
 
-<<<<<<< HEAD
 	btrfs_exclop_finish(fs_info);
-=======
-	clear_bit(BTRFS_FS_EXCL_OP, &fs_info->flags);
->>>>>>> 3887ecbb
 
 	if (ret)
 		return ret;
