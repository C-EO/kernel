/*
 * Copyright (C) 2007 Oracle.  All rights reserved.
 *
 * This program is free software; you can redistribute it and/or
 * modify it under the terms of the GNU General Public
 * License v2 as published by the Free Software Foundation.
 *
 * This program is distributed in the hope that it will be useful,
 * but WITHOUT ANY WARRANTY; without even the implied warranty of
 * MERCHANTABILITY or FITNESS FOR A PARTICULAR PURPOSE.  See the GNU
 * General Public License for more details.
 *
 * You should have received a copy of the GNU General Public
 * License along with this program; if not, write to the
 * Free Software Foundation, Inc., 59 Temple Place - Suite 330,
 * Boston, MA 021110-1307, USA.
 */

#include <linux/fs.h>
#include <linux/blkdev.h>
#include <linux/scatterlist.h>
#include <linux/swap.h>
#include <linux/radix-tree.h>
#include <linux/writeback.h>
#include <linux/buffer_head.h>
#include <linux/workqueue.h>
#include <linux/kthread.h>
#include <linux/freezer.h>
#include <linux/crc32c.h>
#include <linux/slab.h>
#include <linux/migrate.h>
#include <linux/ratelimit.h>
#include <linux/uuid.h>
#include <linux/semaphore.h>
#include <asm/unaligned.h>
#include "ctree.h"
#include "disk-io.h"
#include "transaction.h"
#include "btrfs_inode.h"
#include "volumes.h"
#include "print-tree.h"
#include "async-thread.h"
#include "locking.h"
#include "tree-log.h"
#include "free-space-cache.h"
#include "inode-map.h"
#include "check-integrity.h"
#include "rcu-string.h"
#include "dev-replace.h"
#include "raid56.h"
#include "sysfs.h"

#ifdef CONFIG_X86
#include <asm/cpufeature.h>
#endif

static struct extent_io_ops btree_extent_io_ops;
static void end_workqueue_fn(struct btrfs_work *work);
static void free_fs_root(struct btrfs_root *root);
static int btrfs_check_super_valid(struct btrfs_fs_info *fs_info,
				    int read_only);
static void btrfs_destroy_ordered_operations(struct btrfs_transaction *t,
					     struct btrfs_root *root);
static void btrfs_destroy_ordered_extents(struct btrfs_root *root);
static int btrfs_destroy_delayed_refs(struct btrfs_transaction *trans,
				      struct btrfs_root *root);
static void btrfs_destroy_delalloc_inodes(struct btrfs_root *root);
static int btrfs_destroy_marked_extents(struct btrfs_root *root,
					struct extent_io_tree *dirty_pages,
					int mark);
static int btrfs_destroy_pinned_extent(struct btrfs_root *root,
				       struct extent_io_tree *pinned_extents);
static int btrfs_cleanup_transaction(struct btrfs_root *root);
static void btrfs_error_commit_super(struct btrfs_root *root);

/*
 * end_io_wq structs are used to do processing in task context when an IO is
 * complete.  This is used during reads to verify checksums, and it is used
 * by writes to insert metadata for new file extents after IO is complete.
 */
struct end_io_wq {
	struct bio *bio;
	bio_end_io_t *end_io;
	void *private;
	struct btrfs_fs_info *info;
	int error;
	int metadata;
	struct list_head list;
	struct btrfs_work work;
};

/*
 * async submit bios are used to offload expensive checksumming
 * onto the worker threads.  They checksum file and metadata bios
 * just before they are sent down the IO stack.
 */
struct async_submit_bio {
	struct inode *inode;
	struct bio *bio;
	struct list_head list;
	extent_submit_bio_hook_t *submit_bio_start;
	extent_submit_bio_hook_t *submit_bio_done;
	int rw;
	int mirror_num;
	unsigned long bio_flags;
	/*
	 * bio_offset is optional, can be used if the pages in the bio
	 * can't tell us where in the file the bio should go
	 */
	u64 bio_offset;
	struct btrfs_work work;
	int error;
};

/*
 * Lockdep class keys for extent_buffer->lock's in this root.  For a given
 * eb, the lockdep key is determined by the btrfs_root it belongs to and
 * the level the eb occupies in the tree.
 *
 * Different roots are used for different purposes and may nest inside each
 * other and they require separate keysets.  As lockdep keys should be
 * static, assign keysets according to the purpose of the root as indicated
 * by btrfs_root->objectid.  This ensures that all special purpose roots
 * have separate keysets.
 *
 * Lock-nesting across peer nodes is always done with the immediate parent
 * node locked thus preventing deadlock.  As lockdep doesn't know this, use
 * subclass to avoid triggering lockdep warning in such cases.
 *
 * The key is set by the readpage_end_io_hook after the buffer has passed
 * csum validation but before the pages are unlocked.  It is also set by
 * btrfs_init_new_buffer on freshly allocated blocks.
 *
 * We also add a check to make sure the highest level of the tree is the
 * same as our lockdep setup here.  If BTRFS_MAX_LEVEL changes, this code
 * needs update as well.
 */
#ifdef CONFIG_DEBUG_LOCK_ALLOC
# if BTRFS_MAX_LEVEL != 8
#  error
# endif

static struct btrfs_lockdep_keyset {
	u64			id;		/* root objectid */
	const char		*name_stem;	/* lock name stem */
	char			names[BTRFS_MAX_LEVEL + 1][20];
	struct lock_class_key	keys[BTRFS_MAX_LEVEL + 1];
} btrfs_lockdep_keysets[] = {
	{ .id = BTRFS_ROOT_TREE_OBJECTID,	.name_stem = "root"	},
	{ .id = BTRFS_EXTENT_TREE_OBJECTID,	.name_stem = "extent"	},
	{ .id = BTRFS_CHUNK_TREE_OBJECTID,	.name_stem = "chunk"	},
	{ .id = BTRFS_DEV_TREE_OBJECTID,	.name_stem = "dev"	},
	{ .id = BTRFS_FS_TREE_OBJECTID,		.name_stem = "fs"	},
	{ .id = BTRFS_CSUM_TREE_OBJECTID,	.name_stem = "csum"	},
	{ .id = BTRFS_QUOTA_TREE_OBJECTID,	.name_stem = "quota"	},
	{ .id = BTRFS_TREE_LOG_OBJECTID,	.name_stem = "log"	},
	{ .id = BTRFS_TREE_RELOC_OBJECTID,	.name_stem = "treloc"	},
	{ .id = BTRFS_DATA_RELOC_TREE_OBJECTID,	.name_stem = "dreloc"	},
	{ .id = BTRFS_UUID_TREE_OBJECTID,	.name_stem = "uuid"	},
	{ .id = 0,				.name_stem = "tree"	},
};

void __init btrfs_init_lockdep(void)
{
	int i, j;

	/* initialize lockdep class names */
	for (i = 0; i < ARRAY_SIZE(btrfs_lockdep_keysets); i++) {
		struct btrfs_lockdep_keyset *ks = &btrfs_lockdep_keysets[i];

		for (j = 0; j < ARRAY_SIZE(ks->names); j++)
			snprintf(ks->names[j], sizeof(ks->names[j]),
				 "btrfs-%s-%02d", ks->name_stem, j);
	}
}

void btrfs_set_buffer_lockdep_class(u64 objectid, struct extent_buffer *eb,
				    int level)
{
	struct btrfs_lockdep_keyset *ks;

	BUG_ON(level >= ARRAY_SIZE(ks->keys));

	/* find the matching keyset, id 0 is the default entry */
	for (ks = btrfs_lockdep_keysets; ks->id; ks++)
		if (ks->id == objectid)
			break;

	lockdep_set_class_and_name(&eb->lock,
				   &ks->keys[level], ks->names[level]);
}

#endif

/*
 * extents on the btree inode are pretty simple, there's one extent
 * that covers the entire device
 */
static struct extent_map *btree_get_extent(struct inode *inode,
		struct page *page, size_t pg_offset, u64 start, u64 len,
		int create)
{
	struct extent_map_tree *em_tree = &BTRFS_I(inode)->extent_tree;
	struct extent_map *em;
	int ret;

	read_lock(&em_tree->lock);
	em = lookup_extent_mapping(em_tree, start, len);
	if (em) {
		em->bdev =
			BTRFS_I(inode)->root->fs_info->fs_devices->latest_bdev;
		read_unlock(&em_tree->lock);
		goto out;
	}
	read_unlock(&em_tree->lock);

	em = alloc_extent_map();
	if (!em) {
		em = ERR_PTR(-ENOMEM);
		goto out;
	}
	em->start = 0;
	em->len = (u64)-1;
	em->block_len = (u64)-1;
	em->block_start = 0;
	em->bdev = BTRFS_I(inode)->root->fs_info->fs_devices->latest_bdev;

	write_lock(&em_tree->lock);
	ret = add_extent_mapping(em_tree, em, 0);
	if (ret == -EEXIST) {
		free_extent_map(em);
		em = lookup_extent_mapping(em_tree, start, len);
		if (!em)
			em = ERR_PTR(-EIO);
	} else if (ret) {
		free_extent_map(em);
		em = ERR_PTR(ret);
	}
	write_unlock(&em_tree->lock);

out:
	return em;
}

u32 btrfs_csum_data(char *data, u32 seed, size_t len)
{
	return crc32c(seed, data, len);
}

void btrfs_csum_final(u32 crc, char *result)
{
	put_unaligned_le32(~crc, result);
}

/*
 * compute the csum for a btree block, and either verify it or write it
 * into the csum field of the block.
 */
static int csum_tree_block(struct btrfs_root *root, struct extent_buffer *buf,
			   int verify)
{
	u16 csum_size = btrfs_super_csum_size(root->fs_info->super_copy);
	char *result = NULL;
	unsigned long len;
	unsigned long cur_len;
	unsigned long offset = BTRFS_CSUM_SIZE;
	char *kaddr;
	unsigned long map_start;
	unsigned long map_len;
	int err;
	u32 crc = ~(u32)0;
	unsigned long inline_result;

	len = buf->len - offset;
	while (len > 0) {
		err = map_private_extent_buffer(buf, offset, 32,
					&kaddr, &map_start, &map_len);
		if (err)
			return 1;
		cur_len = min(len, map_len - (offset - map_start));
		crc = btrfs_csum_data(kaddr + offset - map_start,
				      crc, cur_len);
		len -= cur_len;
		offset += cur_len;
	}
	if (csum_size > sizeof(inline_result)) {
		result = kzalloc(csum_size * sizeof(char), GFP_NOFS);
		if (!result)
			return 1;
	} else {
		result = (char *)&inline_result;
	}

	btrfs_csum_final(crc, result);

	if (verify) {
		if (memcmp_extent_buffer(buf, result, 0, csum_size)) {
			u32 val;
			u32 found = 0;
			memcpy(&found, result, csum_size);

			read_extent_buffer(buf, &val, 0, csum_size);
			printk_ratelimited(KERN_INFO "btrfs: %s checksum verify "
				       "failed on %llu wanted %X found %X "
				       "level %d\n",
				       root->fs_info->sb->s_id, buf->start,
				       val, found, btrfs_header_level(buf));
			if (result != (char *)&inline_result)
				kfree(result);
			return 1;
		}
	} else {
		write_extent_buffer(buf, result, 0, csum_size);
	}
	if (result != (char *)&inline_result)
		kfree(result);
	return 0;
}

/*
 * we can't consider a given block up to date unless the transid of the
 * block matches the transid in the parent node's pointer.  This is how we
 * detect blocks that either didn't get written at all or got written
 * in the wrong place.
 */
static int verify_parent_transid(struct extent_io_tree *io_tree,
				 struct extent_buffer *eb, u64 parent_transid,
				 int atomic)
{
	struct extent_state *cached_state = NULL;
	int ret;

	if (!parent_transid || btrfs_header_generation(eb) == parent_transid)
		return 0;

	if (atomic)
		return -EAGAIN;

	lock_extent_bits(io_tree, eb->start, eb->start + eb->len - 1,
			 0, &cached_state);
	if (extent_buffer_uptodate(eb) &&
	    btrfs_header_generation(eb) == parent_transid) {
		ret = 0;
		goto out;
	}
	printk_ratelimited("parent transid verify failed on %llu wanted %llu "
		       "found %llu\n",
		       eb->start, parent_transid, btrfs_header_generation(eb));
	ret = 1;
	clear_extent_buffer_uptodate(eb);
out:
	unlock_extent_cached(io_tree, eb->start, eb->start + eb->len - 1,
			     &cached_state, GFP_NOFS);
	return ret;
}

/*
 * Return 0 if the superblock checksum type matches the checksum value of that
 * algorithm. Pass the raw disk superblock data.
 */
static int btrfs_check_super_csum(char *raw_disk_sb)
{
	struct btrfs_super_block *disk_sb =
		(struct btrfs_super_block *)raw_disk_sb;
	u16 csum_type = btrfs_super_csum_type(disk_sb);
	int ret = 0;

	if (csum_type == BTRFS_CSUM_TYPE_CRC32) {
		u32 crc = ~(u32)0;
		const int csum_size = sizeof(crc);
		char result[csum_size];

		/*
		 * The super_block structure does not span the whole
		 * BTRFS_SUPER_INFO_SIZE range, we expect that the unused space
		 * is filled with zeros and is included in the checkum.
		 */
		crc = btrfs_csum_data(raw_disk_sb + BTRFS_CSUM_SIZE,
				crc, BTRFS_SUPER_INFO_SIZE - BTRFS_CSUM_SIZE);
		btrfs_csum_final(crc, result);

		if (memcmp(raw_disk_sb, result, csum_size))
			ret = 1;

		if (ret && btrfs_super_generation(disk_sb) < 10) {
			printk(KERN_WARNING "btrfs: super block crcs don't match, older mkfs detected\n");
			ret = 0;
		}
	}

	if (csum_type >= ARRAY_SIZE(btrfs_csum_sizes)) {
		printk(KERN_ERR "btrfs: unsupported checksum algorithm %u\n",
				csum_type);
		ret = 1;
	}

	return ret;
}

/*
 * helper to read a given tree block, doing retries as required when
 * the checksums don't match and we have alternate mirrors to try.
 */
static int btree_read_extent_buffer_pages(struct btrfs_root *root,
					  struct extent_buffer *eb,
					  u64 start, u64 parent_transid)
{
	struct extent_io_tree *io_tree;
	int failed = 0;
	int ret;
	int num_copies = 0;
	int mirror_num = 0;
	int failed_mirror = 0;

	clear_bit(EXTENT_BUFFER_CORRUPT, &eb->bflags);
	io_tree = &BTRFS_I(root->fs_info->btree_inode)->io_tree;
	while (1) {
		ret = read_extent_buffer_pages(io_tree, eb, start,
					       WAIT_COMPLETE,
					       btree_get_extent, mirror_num);
		if (!ret) {
			if (!verify_parent_transid(io_tree, eb,
						   parent_transid, 0))
				break;
			else
				ret = -EIO;
		}

		/*
		 * This buffer's crc is fine, but its contents are corrupted, so
		 * there is no reason to read the other copies, they won't be
		 * any less wrong.
		 */
		if (test_bit(EXTENT_BUFFER_CORRUPT, &eb->bflags))
			break;

		num_copies = btrfs_num_copies(root->fs_info,
					      eb->start, eb->len);
		if (num_copies == 1)
			break;

		if (!failed_mirror) {
			failed = 1;
			failed_mirror = eb->read_mirror;
		}

		mirror_num++;
		if (mirror_num == failed_mirror)
			mirror_num++;

		if (mirror_num > num_copies)
			break;
	}

	if (failed && !ret && failed_mirror)
		repair_eb_io_failure(root, eb, failed_mirror);

	return ret;
}

/*
 * checksum a dirty tree block before IO.  This has extra checks to make sure
 * we only fill in the checksum field in the first page of a multi-page block
 */

static int csum_dirty_buffer(struct btrfs_root *root, struct page *page)
{
	struct extent_io_tree *tree;
	u64 start = page_offset(page);
	u64 found_start;
	struct extent_buffer *eb;

	tree = &BTRFS_I(page->mapping->host)->io_tree;

	eb = (struct extent_buffer *)page->private;
	if (page != eb->pages[0])
		return 0;
	found_start = btrfs_header_bytenr(eb);
	if (WARN_ON(found_start != start || !PageUptodate(page)))
		return 0;
	csum_tree_block(root, eb, 0);
	return 0;
}

static int check_tree_block_fsid(struct btrfs_root *root,
				 struct extent_buffer *eb)
{
	struct btrfs_fs_devices *fs_devices = root->fs_info->fs_devices;
	u8 fsid[BTRFS_UUID_SIZE];
	int ret = 1;

	read_extent_buffer(eb, fsid, btrfs_header_fsid(), BTRFS_FSID_SIZE);
	while (fs_devices) {
		if (!memcmp(fsid, fs_devices->fsid, BTRFS_FSID_SIZE)) {
			ret = 0;
			break;
		}
		fs_devices = fs_devices->seed;
	}
	return ret;
}

#define CORRUPT(reason, eb, root, slot)				\
	printk(KERN_CRIT "btrfs: corrupt leaf, %s: block=%llu,"	\
	       "root=%llu, slot=%d\n", reason,			\
	       btrfs_header_bytenr(eb),	root->objectid, slot)

static noinline int check_leaf(struct btrfs_root *root,
			       struct extent_buffer *leaf)
{
	struct btrfs_key key;
	struct btrfs_key leaf_key;
	u32 nritems = btrfs_header_nritems(leaf);
	int slot;

	if (nritems == 0)
		return 0;

	/* Check the 0 item */
	if (btrfs_item_offset_nr(leaf, 0) + btrfs_item_size_nr(leaf, 0) !=
	    BTRFS_LEAF_DATA_SIZE(root)) {
		CORRUPT("invalid item offset size pair", leaf, root, 0);
		return -EIO;
	}

	/*
	 * Check to make sure each items keys are in the correct order and their
	 * offsets make sense.  We only have to loop through nritems-1 because
	 * we check the current slot against the next slot, which verifies the
	 * next slot's offset+size makes sense and that the current's slot
	 * offset is correct.
	 */
	for (slot = 0; slot < nritems - 1; slot++) {
		btrfs_item_key_to_cpu(leaf, &leaf_key, slot);
		btrfs_item_key_to_cpu(leaf, &key, slot + 1);

		/* Make sure the keys are in the right order */
		if (btrfs_comp_cpu_keys(&leaf_key, &key) >= 0) {
			CORRUPT("bad key order", leaf, root, slot);
			return -EIO;
		}

		/*
		 * Make sure the offset and ends are right, remember that the
		 * item data starts at the end of the leaf and grows towards the
		 * front.
		 */
		if (btrfs_item_offset_nr(leaf, slot) !=
			btrfs_item_end_nr(leaf, slot + 1)) {
			CORRUPT("slot offset bad", leaf, root, slot);
			return -EIO;
		}

		/*
		 * Check to make sure that we don't point outside of the leaf,
		 * just incase all the items are consistent to eachother, but
		 * all point outside of the leaf.
		 */
		if (btrfs_item_end_nr(leaf, slot) >
		    BTRFS_LEAF_DATA_SIZE(root)) {
			CORRUPT("slot end outside of leaf", leaf, root, slot);
			return -EIO;
		}
	}

	return 0;
}

static int btree_readpage_end_io_hook(struct btrfs_io_bio *io_bio,
				      u64 phy_offset, struct page *page,
				      u64 start, u64 end, int mirror)
{
	struct extent_io_tree *tree;
	u64 found_start;
	int found_level;
	struct extent_buffer *eb;
	struct btrfs_root *root = BTRFS_I(page->mapping->host)->root;
	int ret = 0;
	int reads_done;

	if (!page->private)
		goto out;

	tree = &BTRFS_I(page->mapping->host)->io_tree;
	eb = (struct extent_buffer *)page->private;

	/* the pending IO might have been the only thing that kept this buffer
	 * in memory.  Make sure we have a ref for all this other checks
	 */
	extent_buffer_get(eb);

	reads_done = atomic_dec_and_test(&eb->io_pages);
	if (!reads_done)
		goto err;

	eb->read_mirror = mirror;
	if (test_bit(EXTENT_BUFFER_IOERR, &eb->bflags)) {
		ret = -EIO;
		goto err;
	}

	found_start = btrfs_header_bytenr(eb);
	if (found_start != eb->start) {
		printk_ratelimited(KERN_INFO "btrfs bad tree block start "
			       "%llu %llu\n",
			       found_start, eb->start);
		ret = -EIO;
		goto err;
	}
	if (check_tree_block_fsid(root, eb)) {
		printk_ratelimited(KERN_INFO "btrfs bad fsid on block %llu\n",
			       eb->start);
		ret = -EIO;
		goto err;
	}
	found_level = btrfs_header_level(eb);
	if (found_level >= BTRFS_MAX_LEVEL) {
		btrfs_info(root->fs_info, "bad tree block level %d\n",
			   (int)btrfs_header_level(eb));
		ret = -EIO;
		goto err;
	}

	btrfs_set_buffer_lockdep_class(btrfs_header_owner(eb),
				       eb, found_level);

	ret = csum_tree_block(root, eb, 1);
	if (ret) {
		ret = -EIO;
		goto err;
	}

	/*
	 * If this is a leaf block and it is corrupt, set the corrupt bit so
	 * that we don't try and read the other copies of this block, just
	 * return -EIO.
	 */
	if (found_level == 0 && check_leaf(root, eb)) {
		set_bit(EXTENT_BUFFER_CORRUPT, &eb->bflags);
		ret = -EIO;
	}

	if (!ret)
		set_extent_buffer_uptodate(eb);
err:
	if (reads_done &&
	    test_and_clear_bit(EXTENT_BUFFER_READAHEAD, &eb->bflags))
		btree_readahead_hook(root, eb, eb->start, ret);

	if (ret) {
		/*
		 * our io error hook is going to dec the io pages
		 * again, we have to make sure it has something
		 * to decrement
		 */
		atomic_inc(&eb->io_pages);
		clear_extent_buffer_uptodate(eb);
	}
	free_extent_buffer(eb);
out:
	return ret;
}

static int btree_io_failed_hook(struct page *page, int failed_mirror)
{
	struct extent_buffer *eb;
	struct btrfs_root *root = BTRFS_I(page->mapping->host)->root;

	eb = (struct extent_buffer *)page->private;
	set_bit(EXTENT_BUFFER_IOERR, &eb->bflags);
	eb->read_mirror = failed_mirror;
	atomic_dec(&eb->io_pages);
	if (test_and_clear_bit(EXTENT_BUFFER_READAHEAD, &eb->bflags))
		btree_readahead_hook(root, eb, eb->start, -EIO);
	return -EIO;	/* we fixed nothing */
}

static void end_workqueue_bio(struct bio *bio, int err)
{
	struct end_io_wq *end_io_wq = bio->bi_private;
	struct btrfs_fs_info *fs_info;

	fs_info = end_io_wq->info;
	end_io_wq->error = err;
	end_io_wq->work.func = end_workqueue_fn;
	end_io_wq->work.flags = 0;

	if (bio->bi_rw & REQ_WRITE) {
		if (end_io_wq->metadata == BTRFS_WQ_ENDIO_METADATA)
			btrfs_queue_worker(&fs_info->endio_meta_write_workers,
					   &end_io_wq->work);
		else if (end_io_wq->metadata == BTRFS_WQ_ENDIO_FREE_SPACE)
			btrfs_queue_worker(&fs_info->endio_freespace_worker,
					   &end_io_wq->work);
		else if (end_io_wq->metadata == BTRFS_WQ_ENDIO_RAID56)
			btrfs_queue_worker(&fs_info->endio_raid56_workers,
					   &end_io_wq->work);
		else
			btrfs_queue_worker(&fs_info->endio_write_workers,
					   &end_io_wq->work);
	} else {
		if (end_io_wq->metadata == BTRFS_WQ_ENDIO_RAID56)
			btrfs_queue_worker(&fs_info->endio_raid56_workers,
					   &end_io_wq->work);
		else if (end_io_wq->metadata)
			btrfs_queue_worker(&fs_info->endio_meta_workers,
					   &end_io_wq->work);
		else
			btrfs_queue_worker(&fs_info->endio_workers,
					   &end_io_wq->work);
	}
}

/*
 * For the metadata arg you want
 *
 * 0 - if data
 * 1 - if normal metadta
 * 2 - if writing to the free space cache area
 * 3 - raid parity work
 */
int btrfs_bio_wq_end_io(struct btrfs_fs_info *info, struct bio *bio,
			int metadata)
{
	struct end_io_wq *end_io_wq;
	end_io_wq = kmalloc(sizeof(*end_io_wq), GFP_NOFS);
	if (!end_io_wq)
		return -ENOMEM;

	end_io_wq->private = bio->bi_private;
	end_io_wq->end_io = bio->bi_end_io;
	end_io_wq->info = info;
	end_io_wq->error = 0;
	end_io_wq->bio = bio;
	end_io_wq->metadata = metadata;

	bio->bi_private = end_io_wq;
	bio->bi_end_io = end_workqueue_bio;
	return 0;
}

unsigned long btrfs_async_submit_limit(struct btrfs_fs_info *info)
{
	unsigned long limit = min_t(unsigned long,
				    info->workers.max_workers,
				    info->fs_devices->open_devices);
	return 256 * limit;
}

static void run_one_async_start(struct btrfs_work *work)
{
	struct async_submit_bio *async;
	int ret;

	async = container_of(work, struct  async_submit_bio, work);
	ret = async->submit_bio_start(async->inode, async->rw, async->bio,
				      async->mirror_num, async->bio_flags,
				      async->bio_offset);
	if (ret)
		async->error = ret;
}

static void run_one_async_done(struct btrfs_work *work)
{
	struct btrfs_fs_info *fs_info;
	struct async_submit_bio *async;
	int limit;

	async = container_of(work, struct  async_submit_bio, work);
	fs_info = BTRFS_I(async->inode)->root->fs_info;

	limit = btrfs_async_submit_limit(fs_info);
	limit = limit * 2 / 3;

	if (atomic_dec_return(&fs_info->nr_async_submits) < limit &&
	    waitqueue_active(&fs_info->async_submit_wait))
		wake_up(&fs_info->async_submit_wait);

	/* If an error occured we just want to clean up the bio and move on */
	if (async->error) {
		bio_endio(async->bio, async->error);
		return;
	}

	async->submit_bio_done(async->inode, async->rw, async->bio,
			       async->mirror_num, async->bio_flags,
			       async->bio_offset);
}

static void run_one_async_free(struct btrfs_work *work)
{
	struct async_submit_bio *async;

	async = container_of(work, struct  async_submit_bio, work);
	kfree(async);
}

int btrfs_wq_submit_bio(struct btrfs_fs_info *fs_info, struct inode *inode,
			int rw, struct bio *bio, int mirror_num,
			unsigned long bio_flags,
			u64 bio_offset,
			extent_submit_bio_hook_t *submit_bio_start,
			extent_submit_bio_hook_t *submit_bio_done)
{
	struct async_submit_bio *async;

	async = kmalloc(sizeof(*async), GFP_NOFS);
	if (!async)
		return -ENOMEM;

	async->inode = inode;
	async->rw = rw;
	async->bio = bio;
	async->mirror_num = mirror_num;
	async->submit_bio_start = submit_bio_start;
	async->submit_bio_done = submit_bio_done;

	async->work.func = run_one_async_start;
	async->work.ordered_func = run_one_async_done;
	async->work.ordered_free = run_one_async_free;

	async->work.flags = 0;
	async->bio_flags = bio_flags;
	async->bio_offset = bio_offset;

	async->error = 0;

	atomic_inc(&fs_info->nr_async_submits);

	if (rw & REQ_SYNC)
		btrfs_set_work_high_prio(&async->work);

	btrfs_queue_worker(&fs_info->workers, &async->work);

	while (atomic_read(&fs_info->async_submit_draining) &&
	      atomic_read(&fs_info->nr_async_submits)) {
		wait_event(fs_info->async_submit_wait,
			   (atomic_read(&fs_info->nr_async_submits) == 0));
	}

	return 0;
}

static int btree_csum_one_bio(struct bio *bio)
{
	struct bio_vec *bvec = bio->bi_io_vec;
	int bio_index = 0;
	struct btrfs_root *root;
	int ret = 0;

	WARN_ON(bio->bi_vcnt <= 0);
	while (bio_index < bio->bi_vcnt) {
		root = BTRFS_I(bvec->bv_page->mapping->host)->root;
		ret = csum_dirty_buffer(root, bvec->bv_page);
		if (ret)
			break;
		bio_index++;
		bvec++;
	}
	return ret;
}

static int __btree_submit_bio_start(struct inode *inode, int rw,
				    struct bio *bio, int mirror_num,
				    unsigned long bio_flags,
				    u64 bio_offset)
{
	/*
	 * when we're called for a write, we're already in the async
	 * submission context.  Just jump into btrfs_map_bio
	 */
	return btree_csum_one_bio(bio);
}

static int __btree_submit_bio_done(struct inode *inode, int rw, struct bio *bio,
				 int mirror_num, unsigned long bio_flags,
				 u64 bio_offset)
{
	int ret;

	/*
	 * when we're called for a write, we're already in the async
	 * submission context.  Just jump into btrfs_map_bio
	 */
	ret = btrfs_map_bio(BTRFS_I(inode)->root, rw, bio, mirror_num, 1);
	if (ret)
		bio_endio(bio, ret);
	return ret;
}

static int check_async_write(struct inode *inode, unsigned long bio_flags)
{
	if (bio_flags & EXTENT_BIO_TREE_LOG)
		return 0;
#ifdef CONFIG_X86
	if (cpu_has_xmm4_2)
		return 0;
#endif
	return 1;
}

static int btree_submit_bio_hook(struct inode *inode, int rw, struct bio *bio,
				 int mirror_num, unsigned long bio_flags,
				 u64 bio_offset)
{
	int async = check_async_write(inode, bio_flags);
	int ret;

	if (!(rw & REQ_WRITE)) {
		/*
		 * called for a read, do the setup so that checksum validation
		 * can happen in the async kernel threads
		 */
		ret = btrfs_bio_wq_end_io(BTRFS_I(inode)->root->fs_info,
					  bio, 1);
		if (ret)
			goto out_w_error;
		ret = btrfs_map_bio(BTRFS_I(inode)->root, rw, bio,
				    mirror_num, 0);
	} else if (!async) {
		ret = btree_csum_one_bio(bio);
		if (ret)
			goto out_w_error;
		ret = btrfs_map_bio(BTRFS_I(inode)->root, rw, bio,
				    mirror_num, 0);
	} else {
		/*
		 * kthread helpers are used to submit writes so that
		 * checksumming can happen in parallel across all CPUs
		 */
		ret = btrfs_wq_submit_bio(BTRFS_I(inode)->root->fs_info,
					  inode, rw, bio, mirror_num, 0,
					  bio_offset,
					  __btree_submit_bio_start,
					  __btree_submit_bio_done);
	}

	if (ret) {
out_w_error:
		bio_endio(bio, ret);
	}
	return ret;
}

#ifdef CONFIG_MIGRATION
static int btree_migratepage(struct address_space *mapping,
			struct page *newpage, struct page *page,
			enum migrate_mode mode)
{
	/*
	 * we can't safely write a btree page from here,
	 * we haven't done the locking hook
	 */
	if (PageDirty(page))
		return -EAGAIN;
	/*
	 * Buffers may be managed in a filesystem specific way.
	 * We must have no buffers or drop them.
	 */
	if (page_has_private(page) &&
	    !try_to_release_page(page, GFP_KERNEL))
		return -EAGAIN;
	return migrate_page(mapping, newpage, page, mode);
}
#endif


static int btree_writepages(struct address_space *mapping,
			    struct writeback_control *wbc)
{
	struct extent_io_tree *tree;
	struct btrfs_fs_info *fs_info;
	int ret;

	tree = &BTRFS_I(mapping->host)->io_tree;
	if (wbc->sync_mode == WB_SYNC_NONE) {

		if (wbc->for_kupdate)
			return 0;

		fs_info = BTRFS_I(mapping->host)->root->fs_info;
		/* this is a bit racy, but that's ok */
		ret = percpu_counter_compare(&fs_info->dirty_metadata_bytes,
					     BTRFS_DIRTY_METADATA_THRESH);
		if (ret < 0)
			return 0;
	}
	return btree_write_cache_pages(mapping, wbc);
}

static int btree_readpage(struct file *file, struct page *page)
{
	struct extent_io_tree *tree;
	tree = &BTRFS_I(page->mapping->host)->io_tree;
	return extent_read_full_page(tree, page, btree_get_extent, 0);
}

static int btree_releasepage(struct page *page, gfp_t gfp_flags)
{
	if (PageWriteback(page) || PageDirty(page))
		return 0;

	return try_release_extent_buffer(page);
}

static void btree_invalidatepage(struct page *page, unsigned int offset,
				 unsigned int length)
{
	struct extent_io_tree *tree;
	tree = &BTRFS_I(page->mapping->host)->io_tree;
	extent_invalidatepage(tree, page, offset);
	btree_releasepage(page, GFP_NOFS);
	if (PagePrivate(page)) {
		printk(KERN_WARNING "btrfs warning page private not zero "
		       "on page %llu\n", (unsigned long long)page_offset(page));
		ClearPagePrivate(page);
		set_page_private(page, 0);
		page_cache_release(page);
	}
}

static int btree_set_page_dirty(struct page *page)
{
#ifdef DEBUG
	struct extent_buffer *eb;

	BUG_ON(!PagePrivate(page));
	eb = (struct extent_buffer *)page->private;
	BUG_ON(!eb);
	BUG_ON(!test_bit(EXTENT_BUFFER_DIRTY, &eb->bflags));
	BUG_ON(!atomic_read(&eb->refs));
	btrfs_assert_tree_locked(eb);
#endif
	return __set_page_dirty_nobuffers(page);
}

static const struct address_space_operations btree_aops = {
	.readpage	= btree_readpage,
	.writepages	= btree_writepages,
	.releasepage	= btree_releasepage,
	.invalidatepage = btree_invalidatepage,
#ifdef CONFIG_MIGRATION
	.migratepage	= btree_migratepage,
#endif
	.set_page_dirty = btree_set_page_dirty,
};

int readahead_tree_block(struct btrfs_root *root, u64 bytenr, u32 blocksize,
			 u64 parent_transid)
{
	struct extent_buffer *buf = NULL;
	struct inode *btree_inode = root->fs_info->btree_inode;
	int ret = 0;

	buf = btrfs_find_create_tree_block(root, bytenr, blocksize);
	if (!buf)
		return 0;
	read_extent_buffer_pages(&BTRFS_I(btree_inode)->io_tree,
				 buf, 0, WAIT_NONE, btree_get_extent, 0);
	free_extent_buffer(buf);
	return ret;
}

int reada_tree_block_flagged(struct btrfs_root *root, u64 bytenr, u32 blocksize,
			 int mirror_num, struct extent_buffer **eb)
{
	struct extent_buffer *buf = NULL;
	struct inode *btree_inode = root->fs_info->btree_inode;
	struct extent_io_tree *io_tree = &BTRFS_I(btree_inode)->io_tree;
	int ret;

	buf = btrfs_find_create_tree_block(root, bytenr, blocksize);
	if (!buf)
		return 0;

	set_bit(EXTENT_BUFFER_READAHEAD, &buf->bflags);

	ret = read_extent_buffer_pages(io_tree, buf, 0, WAIT_PAGE_LOCK,
				       btree_get_extent, mirror_num);
	if (ret) {
		free_extent_buffer(buf);
		return ret;
	}

	if (test_bit(EXTENT_BUFFER_CORRUPT, &buf->bflags)) {
		free_extent_buffer(buf);
		return -EIO;
	} else if (extent_buffer_uptodate(buf)) {
		*eb = buf;
	} else {
		free_extent_buffer(buf);
	}
	return 0;
}

struct extent_buffer *btrfs_find_tree_block(struct btrfs_root *root,
					    u64 bytenr, u32 blocksize)
{
	struct inode *btree_inode = root->fs_info->btree_inode;
	struct extent_buffer *eb;
	eb = find_extent_buffer(&BTRFS_I(btree_inode)->io_tree, bytenr);
	return eb;
}

struct extent_buffer *btrfs_find_create_tree_block(struct btrfs_root *root,
						 u64 bytenr, u32 blocksize)
{
	struct inode *btree_inode = root->fs_info->btree_inode;
	struct extent_buffer *eb;

	eb = alloc_extent_buffer(&BTRFS_I(btree_inode)->io_tree,
				 bytenr, blocksize);
	return eb;
}


int btrfs_write_tree_block(struct extent_buffer *buf)
{
	return filemap_fdatawrite_range(buf->pages[0]->mapping, buf->start,
					buf->start + buf->len - 1);
}

int btrfs_wait_tree_block_writeback(struct extent_buffer *buf)
{
	return filemap_fdatawait_range(buf->pages[0]->mapping,
				       buf->start, buf->start + buf->len - 1);
}

struct extent_buffer *read_tree_block(struct btrfs_root *root, u64 bytenr,
				      u32 blocksize, u64 parent_transid)
{
	struct extent_buffer *buf = NULL;
	int ret;

	buf = btrfs_find_create_tree_block(root, bytenr, blocksize);
	if (!buf)
		return NULL;

	ret = btree_read_extent_buffer_pages(root, buf, 0, parent_transid);
	if (ret) {
		free_extent_buffer(buf);
		return NULL;
	}
	return buf;

}

void clean_tree_block(struct btrfs_trans_handle *trans, struct btrfs_root *root,
		      struct extent_buffer *buf)
{
	struct btrfs_fs_info *fs_info = root->fs_info;

	if (btrfs_header_generation(buf) ==
	    fs_info->running_transaction->transid) {
		btrfs_assert_tree_locked(buf);

		if (test_and_clear_bit(EXTENT_BUFFER_DIRTY, &buf->bflags)) {
			__percpu_counter_add(&fs_info->dirty_metadata_bytes,
					     -buf->len,
					     fs_info->dirty_metadata_batch);
			/* ugh, clear_extent_buffer_dirty needs to lock the page */
			btrfs_set_lock_blocking(buf);
			clear_extent_buffer_dirty(buf);
		}
	}
}

static void __setup_root(u32 nodesize, u32 leafsize, u32 sectorsize,
			 u32 stripesize, struct btrfs_root *root,
			 struct btrfs_fs_info *fs_info,
			 u64 objectid)
{
	root->node = NULL;
	root->commit_root = NULL;
	root->sectorsize = sectorsize;
	root->nodesize = nodesize;
	root->leafsize = leafsize;
	root->stripesize = stripesize;
	root->ref_cows = 0;
	root->track_dirty = 0;
	root->in_radix = 0;
	root->orphan_item_inserted = 0;
	root->orphan_cleanup_state = 0;

	root->objectid = objectid;
	root->last_trans = 0;
	root->highest_objectid = 0;
	root->nr_delalloc_inodes = 0;
	root->nr_ordered_extents = 0;
	root->name = NULL;
	root->inode_tree = RB_ROOT;
	INIT_RADIX_TREE(&root->delayed_nodes_tree, GFP_ATOMIC);
	root->block_rsv = NULL;
	root->orphan_block_rsv = NULL;

	INIT_LIST_HEAD(&root->dirty_list);
	INIT_LIST_HEAD(&root->root_list);
	INIT_LIST_HEAD(&root->delalloc_inodes);
	INIT_LIST_HEAD(&root->delalloc_root);
	INIT_LIST_HEAD(&root->ordered_extents);
	INIT_LIST_HEAD(&root->ordered_root);
	INIT_LIST_HEAD(&root->logged_list[0]);
	INIT_LIST_HEAD(&root->logged_list[1]);
	spin_lock_init(&root->orphan_lock);
	spin_lock_init(&root->inode_lock);
	spin_lock_init(&root->delalloc_lock);
	spin_lock_init(&root->ordered_extent_lock);
	spin_lock_init(&root->accounting_lock);
	spin_lock_init(&root->log_extents_lock[0]);
	spin_lock_init(&root->log_extents_lock[1]);
	mutex_init(&root->objectid_mutex);
	mutex_init(&root->log_mutex);
	init_waitqueue_head(&root->log_writer_wait);
	init_waitqueue_head(&root->log_commit_wait[0]);
	init_waitqueue_head(&root->log_commit_wait[1]);
	atomic_set(&root->log_commit[0], 0);
	atomic_set(&root->log_commit[1], 0);
	atomic_set(&root->log_writers, 0);
	atomic_set(&root->log_batch, 0);
	atomic_set(&root->orphan_inodes, 0);
	atomic_set(&root->refs, 1);
	root->log_transid = 0;
	root->last_log_commit = 0;
	if (fs_info)
		extent_io_tree_init(&root->dirty_log_pages,
				     fs_info->btree_inode->i_mapping);

	memset(&root->root_key, 0, sizeof(root->root_key));
	memset(&root->root_item, 0, sizeof(root->root_item));
	memset(&root->defrag_progress, 0, sizeof(root->defrag_progress));
	memset(&root->root_kobj, 0, sizeof(root->root_kobj));
	if (fs_info)
		root->defrag_trans_start = fs_info->generation;
	else
		root->defrag_trans_start = 0;
	init_completion(&root->kobj_unregister);
	root->defrag_running = 0;
	root->root_key.objectid = objectid;
	root->anon_dev = 0;

	spin_lock_init(&root->root_item_lock);
}

static struct btrfs_root *btrfs_alloc_root(struct btrfs_fs_info *fs_info)
{
	struct btrfs_root *root = kzalloc(sizeof(*root), GFP_NOFS);
	if (root)
		root->fs_info = fs_info;
	return root;
}

#ifdef CONFIG_BTRFS_FS_RUN_SANITY_TESTS
/* Should only be used by the testing infrastructure */
struct btrfs_root *btrfs_alloc_dummy_root(void)
{
	struct btrfs_root *root;

	root = btrfs_alloc_root(NULL);
	if (!root)
		return ERR_PTR(-ENOMEM);
	__setup_root(4096, 4096, 4096, 4096, root, NULL, 1);
	root->dummy_root = 1;

	return root;
}
#endif

struct btrfs_root *btrfs_create_tree(struct btrfs_trans_handle *trans,
				     struct btrfs_fs_info *fs_info,
				     u64 objectid)
{
	struct extent_buffer *leaf;
	struct btrfs_root *tree_root = fs_info->tree_root;
	struct btrfs_root *root;
	struct btrfs_key key;
	int ret = 0;
	u64 bytenr;
	uuid_le uuid;

	root = btrfs_alloc_root(fs_info);
	if (!root)
		return ERR_PTR(-ENOMEM);

	__setup_root(tree_root->nodesize, tree_root->leafsize,
		     tree_root->sectorsize, tree_root->stripesize,
		     root, fs_info, objectid);
	root->root_key.objectid = objectid;
	root->root_key.type = BTRFS_ROOT_ITEM_KEY;
	root->root_key.offset = 0;

	leaf = btrfs_alloc_free_block(trans, root, root->leafsize,
				      0, objectid, NULL, 0, 0, 0);
	if (IS_ERR(leaf)) {
		ret = PTR_ERR(leaf);
		leaf = NULL;
		goto fail;
	}

	bytenr = leaf->start;
	memset_extent_buffer(leaf, 0, 0, sizeof(struct btrfs_header));
	btrfs_set_header_bytenr(leaf, leaf->start);
	btrfs_set_header_generation(leaf, trans->transid);
	btrfs_set_header_backref_rev(leaf, BTRFS_MIXED_BACKREF_REV);
	btrfs_set_header_owner(leaf, objectid);
	root->node = leaf;

	write_extent_buffer(leaf, fs_info->fsid, btrfs_header_fsid(),
			    BTRFS_FSID_SIZE);
	write_extent_buffer(leaf, fs_info->chunk_tree_uuid,
			    btrfs_header_chunk_tree_uuid(leaf),
			    BTRFS_UUID_SIZE);
	btrfs_mark_buffer_dirty(leaf);

	root->commit_root = btrfs_root_node(root);
	root->track_dirty = 1;


	root->root_item.flags = 0;
	root->root_item.byte_limit = 0;
	btrfs_set_root_bytenr(&root->root_item, leaf->start);
	btrfs_set_root_generation(&root->root_item, trans->transid);
	btrfs_set_root_level(&root->root_item, 0);
	btrfs_set_root_refs(&root->root_item, 1);
	btrfs_set_root_used(&root->root_item, leaf->len);
	btrfs_set_root_last_snapshot(&root->root_item, 0);
	btrfs_set_root_dirid(&root->root_item, 0);
	uuid_le_gen(&uuid);
	memcpy(root->root_item.uuid, uuid.b, BTRFS_UUID_SIZE);
	root->root_item.drop_level = 0;

	key.objectid = objectid;
	key.type = BTRFS_ROOT_ITEM_KEY;
	key.offset = 0;
	ret = btrfs_insert_root(trans, tree_root, &key, &root->root_item);
	if (ret)
		goto fail;

	btrfs_tree_unlock(leaf);

	return root;

fail:
	if (leaf) {
		btrfs_tree_unlock(leaf);
		free_extent_buffer(leaf);
	}
	kfree(root);

	return ERR_PTR(ret);
}

static struct btrfs_root *alloc_log_tree(struct btrfs_trans_handle *trans,
					 struct btrfs_fs_info *fs_info)
{
	struct btrfs_root *root;
	struct btrfs_root *tree_root = fs_info->tree_root;
	struct extent_buffer *leaf;

	root = btrfs_alloc_root(fs_info);
	if (!root)
		return ERR_PTR(-ENOMEM);

	__setup_root(tree_root->nodesize, tree_root->leafsize,
		     tree_root->sectorsize, tree_root->stripesize,
		     root, fs_info, BTRFS_TREE_LOG_OBJECTID);

	root->root_key.objectid = BTRFS_TREE_LOG_OBJECTID;
	root->root_key.type = BTRFS_ROOT_ITEM_KEY;
	root->root_key.offset = BTRFS_TREE_LOG_OBJECTID;
	/*
	 * log trees do not get reference counted because they go away
	 * before a real commit is actually done.  They do store pointers
	 * to file data extents, and those reference counts still get
	 * updated (along with back refs to the log tree).
	 */
	root->ref_cows = 0;

	leaf = btrfs_alloc_free_block(trans, root, root->leafsize, 0,
				      BTRFS_TREE_LOG_OBJECTID, NULL,
				      0, 0, 0);
	if (IS_ERR(leaf)) {
		kfree(root);
		return ERR_CAST(leaf);
	}

	memset_extent_buffer(leaf, 0, 0, sizeof(struct btrfs_header));
	btrfs_set_header_bytenr(leaf, leaf->start);
	btrfs_set_header_generation(leaf, trans->transid);
	btrfs_set_header_backref_rev(leaf, BTRFS_MIXED_BACKREF_REV);
	btrfs_set_header_owner(leaf, BTRFS_TREE_LOG_OBJECTID);
	root->node = leaf;

	write_extent_buffer(root->node, root->fs_info->fsid,
			    btrfs_header_fsid(), BTRFS_FSID_SIZE);
	btrfs_mark_buffer_dirty(root->node);
	btrfs_tree_unlock(root->node);
	return root;
}

int btrfs_init_log_root_tree(struct btrfs_trans_handle *trans,
			     struct btrfs_fs_info *fs_info)
{
	struct btrfs_root *log_root;

	log_root = alloc_log_tree(trans, fs_info);
	if (IS_ERR(log_root))
		return PTR_ERR(log_root);
	WARN_ON(fs_info->log_root_tree);
	fs_info->log_root_tree = log_root;
	return 0;
}

int btrfs_add_log_tree(struct btrfs_trans_handle *trans,
		       struct btrfs_root *root)
{
	struct btrfs_root *log_root;
	struct btrfs_inode_item *inode_item;

	log_root = alloc_log_tree(trans, root->fs_info);
	if (IS_ERR(log_root))
		return PTR_ERR(log_root);

	log_root->last_trans = trans->transid;
	log_root->root_key.offset = root->root_key.objectid;

	inode_item = &log_root->root_item.inode;
	btrfs_set_stack_inode_generation(inode_item, 1);
	btrfs_set_stack_inode_size(inode_item, 3);
	btrfs_set_stack_inode_nlink(inode_item, 1);
	btrfs_set_stack_inode_nbytes(inode_item, root->leafsize);
	btrfs_set_stack_inode_mode(inode_item, S_IFDIR | 0755);

	btrfs_set_root_node(&log_root->root_item, log_root->node);

	WARN_ON(root->log_root);
	root->log_root = log_root;
	root->log_transid = 0;
	root->last_log_commit = 0;
	return 0;
}

static struct btrfs_root *btrfs_read_tree_root(struct btrfs_root *tree_root,
					       struct btrfs_key *key)
{
	struct btrfs_root *root;
	struct btrfs_fs_info *fs_info = tree_root->fs_info;
	struct btrfs_path *path;
	u64 generation;
	u32 blocksize;
	int ret;

	path = btrfs_alloc_path();
	if (!path)
		return ERR_PTR(-ENOMEM);

	root = btrfs_alloc_root(fs_info);
	if (!root) {
		ret = -ENOMEM;
		goto alloc_fail;
	}

	__setup_root(tree_root->nodesize, tree_root->leafsize,
		     tree_root->sectorsize, tree_root->stripesize,
		     root, fs_info, key->objectid);

	ret = btrfs_find_root(tree_root, key, path,
			      &root->root_item, &root->root_key);
	if (ret) {
		if (ret > 0)
			ret = -ENOENT;
		goto find_fail;
	}

	generation = btrfs_root_generation(&root->root_item);
	blocksize = btrfs_level_size(root, btrfs_root_level(&root->root_item));
	root->node = read_tree_block(root, btrfs_root_bytenr(&root->root_item),
				     blocksize, generation);
	if (!root->node) {
		ret = -ENOMEM;
		goto find_fail;
	} else if (!btrfs_buffer_uptodate(root->node, generation, 0)) {
		ret = -EIO;
		goto read_fail;
	}
	root->commit_root = btrfs_root_node(root);
out:
	btrfs_free_path(path);
	return root;

read_fail:
	free_extent_buffer(root->node);
find_fail:
	kfree(root);
alloc_fail:
	root = ERR_PTR(ret);
	goto out;
}

struct btrfs_root *btrfs_read_fs_root(struct btrfs_root *tree_root,
				      struct btrfs_key *location)
{
	struct btrfs_root *root;

	root = btrfs_read_tree_root(tree_root, location);
	if (IS_ERR(root))
		return root;

	if (root->root_key.objectid != BTRFS_TREE_LOG_OBJECTID) {
		root->ref_cows = 1;
		btrfs_check_and_init_root_item(&root->root_item);
	}

	return root;
}

int btrfs_init_fs_root(struct btrfs_root *root)
{
	int ret;

	root->free_ino_ctl = kzalloc(sizeof(*root->free_ino_ctl), GFP_NOFS);
	root->free_ino_pinned = kzalloc(sizeof(*root->free_ino_pinned),
					GFP_NOFS);
	if (!root->free_ino_pinned || !root->free_ino_ctl) {
		ret = -ENOMEM;
		goto fail;
	}

	btrfs_init_free_ino_ctl(root);
	mutex_init(&root->fs_commit_mutex);
	spin_lock_init(&root->cache_lock);
	init_waitqueue_head(&root->cache_wait);

	ret = get_anon_bdev(&root->anon_dev);
	if (ret)
		goto fail;
	return 0;
fail:
	kfree(root->free_ino_ctl);
	kfree(root->free_ino_pinned);
	return ret;
}

static struct btrfs_root *btrfs_lookup_fs_root(struct btrfs_fs_info *fs_info,
					       u64 root_id)
{
	struct btrfs_root *root;

	spin_lock(&fs_info->fs_roots_radix_lock);
	root = radix_tree_lookup(&fs_info->fs_roots_radix,
				 (unsigned long)root_id);
	spin_unlock(&fs_info->fs_roots_radix_lock);
	return root;
}

int btrfs_insert_fs_root(struct btrfs_fs_info *fs_info,
			 struct btrfs_root *root)
{
	int ret;

	ret = radix_tree_preload(GFP_NOFS & ~__GFP_HIGHMEM);
	if (ret)
		return ret;

	spin_lock(&fs_info->fs_roots_radix_lock);
	ret = radix_tree_insert(&fs_info->fs_roots_radix,
				(unsigned long)root->root_key.objectid,
				root);
	if (ret == 0)
		root->in_radix = 1;
	spin_unlock(&fs_info->fs_roots_radix_lock);
	radix_tree_preload_end();

	return ret;
}

struct btrfs_root *btrfs_get_fs_root(struct btrfs_fs_info *fs_info,
				     struct btrfs_key *location,
				     bool check_ref)
{
	struct btrfs_root *root;
	int ret;

	if (location->objectid == BTRFS_ROOT_TREE_OBJECTID)
		return fs_info->tree_root;
	if (location->objectid == BTRFS_EXTENT_TREE_OBJECTID)
		return fs_info->extent_root;
	if (location->objectid == BTRFS_CHUNK_TREE_OBJECTID)
		return fs_info->chunk_root;
	if (location->objectid == BTRFS_DEV_TREE_OBJECTID)
		return fs_info->dev_root;
	if (location->objectid == BTRFS_CSUM_TREE_OBJECTID)
		return fs_info->csum_root;
	if (location->objectid == BTRFS_QUOTA_TREE_OBJECTID)
		return fs_info->quota_root ? fs_info->quota_root :
					     ERR_PTR(-ENOENT);
	if (location->objectid == BTRFS_UUID_TREE_OBJECTID)
		return fs_info->uuid_root ? fs_info->uuid_root :
					    ERR_PTR(-ENOENT);
again:
	root = btrfs_lookup_fs_root(fs_info, location->objectid);
	if (root) {
		if (check_ref && btrfs_root_refs(&root->root_item) == 0)
			return ERR_PTR(-ENOENT);
		return root;
	}

	root = btrfs_read_fs_root(fs_info->tree_root, location);
	if (IS_ERR(root))
		return root;

	if (check_ref && btrfs_root_refs(&root->root_item) == 0) {
		ret = -ENOENT;
		goto fail;
	}

	ret = btrfs_init_fs_root(root);
	if (ret)
		goto fail;

	ret = btrfs_find_orphan_item(fs_info->tree_root, location->objectid);
	if (ret < 0)
		goto fail;
	if (ret == 0)
		root->orphan_item_inserted = 1;

	ret = btrfs_insert_fs_root(fs_info, root);
	if (ret) {
		if (ret == -EEXIST) {
			free_fs_root(root);
			goto again;
		}
		goto fail;
	}
	return root;
fail:
	free_fs_root(root);
	return ERR_PTR(ret);
}

static int btrfs_congested_fn(void *congested_data, int bdi_bits)
{
	struct btrfs_fs_info *info = (struct btrfs_fs_info *)congested_data;
	int ret = 0;
	struct btrfs_device *device;
	struct backing_dev_info *bdi;

	rcu_read_lock();
	list_for_each_entry_rcu(device, &info->fs_devices->devices, dev_list) {
		if (!device->bdev)
			continue;
		bdi = blk_get_backing_dev_info(device->bdev);
		if (bdi && bdi_congested(bdi, bdi_bits)) {
			ret = 1;
			break;
		}
	}
	rcu_read_unlock();
	return ret;
}

/*
 * If this fails, caller must call bdi_destroy() to get rid of the
 * bdi again.
 */
static int setup_bdi(struct btrfs_fs_info *info, struct backing_dev_info *bdi)
{
	int err;

	bdi->capabilities = BDI_CAP_MAP_COPY;
	err = bdi_setup_and_register(bdi, "btrfs", BDI_CAP_MAP_COPY);
	if (err)
		return err;

	bdi->ra_pages	= default_backing_dev_info.ra_pages;
	bdi->congested_fn	= btrfs_congested_fn;
	bdi->congested_data	= info;
	return 0;
}

/*
 * called by the kthread helper functions to finally call the bio end_io
 * functions.  This is where read checksum verification actually happens
 */
static void end_workqueue_fn(struct btrfs_work *work)
{
	struct bio *bio;
	struct end_io_wq *end_io_wq;
	struct btrfs_fs_info *fs_info;
	int error;

	end_io_wq = container_of(work, struct end_io_wq, work);
	bio = end_io_wq->bio;
	fs_info = end_io_wq->info;

	error = end_io_wq->error;
	bio->bi_private = end_io_wq->private;
	bio->bi_end_io = end_io_wq->end_io;
	kfree(end_io_wq);
	bio_endio(bio, error);
}

static int cleaner_kthread(void *arg)
{
	struct btrfs_root *root = arg;
	int again;

	do {
		again = 0;

		/* Make the cleaner go to sleep early. */
		if (btrfs_need_cleaner_sleep(root))
			goto sleep;

		if (!mutex_trylock(&root->fs_info->cleaner_mutex))
			goto sleep;

		/*
		 * Avoid the problem that we change the status of the fs
		 * during the above check and trylock.
		 */
		if (btrfs_need_cleaner_sleep(root)) {
			mutex_unlock(&root->fs_info->cleaner_mutex);
			goto sleep;
		}

		btrfs_run_delayed_iputs(root);
		again = btrfs_clean_one_deleted_snapshot(root);
		mutex_unlock(&root->fs_info->cleaner_mutex);

		/*
		 * The defragger has dealt with the R/O remount and umount,
		 * needn't do anything special here.
		 */
		btrfs_run_defrag_inodes(root->fs_info);
sleep:
		if (!try_to_freeze() && !again) {
			set_current_state(TASK_INTERRUPTIBLE);
			if (!kthread_should_stop())
				schedule();
			__set_current_state(TASK_RUNNING);
		}
	} while (!kthread_should_stop());
	return 0;
}

static int transaction_kthread(void *arg)
{
	struct btrfs_root *root = arg;
	struct btrfs_trans_handle *trans;
	struct btrfs_transaction *cur;
	u64 transid;
	unsigned long now;
	unsigned long delay;
	bool cannot_commit;

	do {
		cannot_commit = false;
		delay = HZ * root->fs_info->commit_interval;
		mutex_lock(&root->fs_info->transaction_kthread_mutex);

		spin_lock(&root->fs_info->trans_lock);
		cur = root->fs_info->running_transaction;
		if (!cur) {
			spin_unlock(&root->fs_info->trans_lock);
			goto sleep;
		}

		now = get_seconds();
		if (cur->state < TRANS_STATE_BLOCKED &&
		    (now < cur->start_time ||
		     now - cur->start_time < root->fs_info->commit_interval)) {
			spin_unlock(&root->fs_info->trans_lock);
			delay = HZ * 5;
			goto sleep;
		}
		transid = cur->transid;
		spin_unlock(&root->fs_info->trans_lock);

		/* If the file system is aborted, this will always fail. */
		trans = btrfs_attach_transaction(root);
		if (IS_ERR(trans)) {
			if (PTR_ERR(trans) != -ENOENT)
				cannot_commit = true;
			goto sleep;
		}
		if (transid == trans->transid) {
			btrfs_commit_transaction(trans, root);
		} else {
			btrfs_end_transaction(trans, root);
		}
sleep:
		wake_up_process(root->fs_info->cleaner_kthread);
		mutex_unlock(&root->fs_info->transaction_kthread_mutex);

		if (unlikely(test_bit(BTRFS_FS_STATE_ERROR,
				      &root->fs_info->fs_state)))
			btrfs_cleanup_transaction(root);
		if (!try_to_freeze()) {
			set_current_state(TASK_INTERRUPTIBLE);
			if (!kthread_should_stop() &&
			    (!btrfs_transaction_blocked(root->fs_info) ||
			     cannot_commit))
				schedule_timeout(delay);
			__set_current_state(TASK_RUNNING);
		}
	} while (!kthread_should_stop());
	return 0;
}

/*
 * this will find the highest generation in the array of
 * root backups.  The index of the highest array is returned,
 * or -1 if we can't find anything.
 *
 * We check to make sure the array is valid by comparing the
 * generation of the latest  root in the array with the generation
 * in the super block.  If they don't match we pitch it.
 */
static int find_newest_super_backup(struct btrfs_fs_info *info, u64 newest_gen)
{
	u64 cur;
	int newest_index = -1;
	struct btrfs_root_backup *root_backup;
	int i;

	for (i = 0; i < BTRFS_NUM_BACKUP_ROOTS; i++) {
		root_backup = info->super_copy->super_roots + i;
		cur = btrfs_backup_tree_root_gen(root_backup);
		if (cur == newest_gen)
			newest_index = i;
	}

	/* check to see if we actually wrapped around */
	if (newest_index == BTRFS_NUM_BACKUP_ROOTS - 1) {
		root_backup = info->super_copy->super_roots;
		cur = btrfs_backup_tree_root_gen(root_backup);
		if (cur == newest_gen)
			newest_index = 0;
	}
	return newest_index;
}


/*
 * find the oldest backup so we know where to store new entries
 * in the backup array.  This will set the backup_root_index
 * field in the fs_info struct
 */
static void find_oldest_super_backup(struct btrfs_fs_info *info,
				     u64 newest_gen)
{
	int newest_index = -1;

	newest_index = find_newest_super_backup(info, newest_gen);
	/* if there was garbage in there, just move along */
	if (newest_index == -1) {
		info->backup_root_index = 0;
	} else {
		info->backup_root_index = (newest_index + 1) % BTRFS_NUM_BACKUP_ROOTS;
	}
}

/*
 * copy all the root pointers into the super backup array.
 * this will bump the backup pointer by one when it is
 * done
 */
static void backup_super_roots(struct btrfs_fs_info *info)
{
	int next_backup;
	struct btrfs_root_backup *root_backup;
	int last_backup;

	next_backup = info->backup_root_index;
	last_backup = (next_backup + BTRFS_NUM_BACKUP_ROOTS - 1) %
		BTRFS_NUM_BACKUP_ROOTS;

	/*
	 * just overwrite the last backup if we're at the same generation
	 * this happens only at umount
	 */
	root_backup = info->super_for_commit->super_roots + last_backup;
	if (btrfs_backup_tree_root_gen(root_backup) ==
	    btrfs_header_generation(info->tree_root->node))
		next_backup = last_backup;

	root_backup = info->super_for_commit->super_roots + next_backup;

	/*
	 * make sure all of our padding and empty slots get zero filled
	 * regardless of which ones we use today
	 */
	memset(root_backup, 0, sizeof(*root_backup));

	info->backup_root_index = (next_backup + 1) % BTRFS_NUM_BACKUP_ROOTS;

	btrfs_set_backup_tree_root(root_backup, info->tree_root->node->start);
	btrfs_set_backup_tree_root_gen(root_backup,
			       btrfs_header_generation(info->tree_root->node));

	btrfs_set_backup_tree_root_level(root_backup,
			       btrfs_header_level(info->tree_root->node));

	btrfs_set_backup_chunk_root(root_backup, info->chunk_root->node->start);
	btrfs_set_backup_chunk_root_gen(root_backup,
			       btrfs_header_generation(info->chunk_root->node));
	btrfs_set_backup_chunk_root_level(root_backup,
			       btrfs_header_level(info->chunk_root->node));

	btrfs_set_backup_extent_root(root_backup, info->extent_root->node->start);
	btrfs_set_backup_extent_root_gen(root_backup,
			       btrfs_header_generation(info->extent_root->node));
	btrfs_set_backup_extent_root_level(root_backup,
			       btrfs_header_level(info->extent_root->node));

	/*
	 * we might commit during log recovery, which happens before we set
	 * the fs_root.  Make sure it is valid before we fill it in.
	 */
	if (info->fs_root && info->fs_root->node) {
		btrfs_set_backup_fs_root(root_backup,
					 info->fs_root->node->start);
		btrfs_set_backup_fs_root_gen(root_backup,
			       btrfs_header_generation(info->fs_root->node));
		btrfs_set_backup_fs_root_level(root_backup,
			       btrfs_header_level(info->fs_root->node));
	}

	btrfs_set_backup_dev_root(root_backup, info->dev_root->node->start);
	btrfs_set_backup_dev_root_gen(root_backup,
			       btrfs_header_generation(info->dev_root->node));
	btrfs_set_backup_dev_root_level(root_backup,
				       btrfs_header_level(info->dev_root->node));

	btrfs_set_backup_csum_root(root_backup, info->csum_root->node->start);
	btrfs_set_backup_csum_root_gen(root_backup,
			       btrfs_header_generation(info->csum_root->node));
	btrfs_set_backup_csum_root_level(root_backup,
			       btrfs_header_level(info->csum_root->node));

	btrfs_set_backup_total_bytes(root_backup,
			     btrfs_super_total_bytes(info->super_copy));
	btrfs_set_backup_bytes_used(root_backup,
			     btrfs_super_bytes_used(info->super_copy));
	btrfs_set_backup_num_devices(root_backup,
			     btrfs_super_num_devices(info->super_copy));

	/*
	 * if we don't copy this out to the super_copy, it won't get remembered
	 * for the next commit
	 */
	memcpy(&info->super_copy->super_roots,
	       &info->super_for_commit->super_roots,
	       sizeof(*root_backup) * BTRFS_NUM_BACKUP_ROOTS);
}

/*
 * this copies info out of the root backup array and back into
 * the in-memory super block.  It is meant to help iterate through
 * the array, so you send it the number of backups you've already
 * tried and the last backup index you used.
 *
 * this returns -1 when it has tried all the backups
 */
static noinline int next_root_backup(struct btrfs_fs_info *info,
				     struct btrfs_super_block *super,
				     int *num_backups_tried, int *backup_index)
{
	struct btrfs_root_backup *root_backup;
	int newest = *backup_index;

	if (*num_backups_tried == 0) {
		u64 gen = btrfs_super_generation(super);

		newest = find_newest_super_backup(info, gen);
		if (newest == -1)
			return -1;

		*backup_index = newest;
		*num_backups_tried = 1;
	} else if (*num_backups_tried == BTRFS_NUM_BACKUP_ROOTS) {
		/* we've tried all the backups, all done */
		return -1;
	} else {
		/* jump to the next oldest backup */
		newest = (*backup_index + BTRFS_NUM_BACKUP_ROOTS - 1) %
			BTRFS_NUM_BACKUP_ROOTS;
		*backup_index = newest;
		*num_backups_tried += 1;
	}
	root_backup = super->super_roots + newest;

	btrfs_set_super_generation(super,
				   btrfs_backup_tree_root_gen(root_backup));
	btrfs_set_super_root(super, btrfs_backup_tree_root(root_backup));
	btrfs_set_super_root_level(super,
				   btrfs_backup_tree_root_level(root_backup));
	btrfs_set_super_bytes_used(super, btrfs_backup_bytes_used(root_backup));

	/*
	 * fixme: the total bytes and num_devices need to match or we should
	 * need a fsck
	 */
	btrfs_set_super_total_bytes(super, btrfs_backup_total_bytes(root_backup));
	btrfs_set_super_num_devices(super, btrfs_backup_num_devices(root_backup));
	return 0;
}

/* helper to cleanup workers */
static void btrfs_stop_all_workers(struct btrfs_fs_info *fs_info)
{
	btrfs_stop_workers(&fs_info->generic_worker);
	btrfs_stop_workers(&fs_info->fixup_workers);
	btrfs_stop_workers(&fs_info->delalloc_workers);
	btrfs_stop_workers(&fs_info->workers);
	btrfs_stop_workers(&fs_info->endio_workers);
	btrfs_stop_workers(&fs_info->endio_meta_workers);
	btrfs_stop_workers(&fs_info->endio_raid56_workers);
	btrfs_stop_workers(&fs_info->rmw_workers);
	btrfs_stop_workers(&fs_info->endio_meta_write_workers);
	btrfs_stop_workers(&fs_info->endio_write_workers);
	btrfs_stop_workers(&fs_info->endio_freespace_worker);
	btrfs_stop_workers(&fs_info->submit_workers);
	btrfs_stop_workers(&fs_info->delayed_workers);
	btrfs_stop_workers(&fs_info->caching_workers);
	btrfs_stop_workers(&fs_info->readahead_workers);
	btrfs_stop_workers(&fs_info->flush_workers);
	btrfs_stop_workers(&fs_info->qgroup_rescan_workers);
}

static void free_root_extent_buffers(struct btrfs_root *root)
{
	if (root) {
		free_extent_buffer(root->node);
		free_extent_buffer(root->commit_root);
		root->node = NULL;
		root->commit_root = NULL;
	}
}

/* helper to cleanup tree roots */
static void free_root_pointers(struct btrfs_fs_info *info, int chunk_root)
{
	free_root_extent_buffers(info->tree_root);

	free_root_extent_buffers(info->dev_root);
	free_root_extent_buffers(info->extent_root);
	free_root_extent_buffers(info->csum_root);
	free_root_extent_buffers(info->quota_root);
	free_root_extent_buffers(info->uuid_root);
	if (chunk_root)
		free_root_extent_buffers(info->chunk_root);
}

static void del_fs_roots(struct btrfs_fs_info *fs_info)
{
	int ret;
	struct btrfs_root *gang[8];
	int i;

	while (!list_empty(&fs_info->dead_roots)) {
		gang[0] = list_entry(fs_info->dead_roots.next,
				     struct btrfs_root, root_list);
		list_del(&gang[0]->root_list);

		if (gang[0]->in_radix) {
			btrfs_drop_and_free_fs_root(fs_info, gang[0]);
		} else {
			free_extent_buffer(gang[0]->node);
			free_extent_buffer(gang[0]->commit_root);
			btrfs_put_fs_root(gang[0]);
		}
	}

	while (1) {
		ret = radix_tree_gang_lookup(&fs_info->fs_roots_radix,
					     (void **)gang, 0,
					     ARRAY_SIZE(gang));
		if (!ret)
			break;
		for (i = 0; i < ret; i++)
			btrfs_drop_and_free_fs_root(fs_info, gang[i]);
	}
}

int open_ctree(struct super_block *sb,
	       struct btrfs_fs_devices *fs_devices,
	       char *options)
{
	u32 sectorsize;
	u32 nodesize;
	u32 leafsize;
	u32 blocksize;
	u32 stripesize;
	u64 generation;
	u64 features;
	struct btrfs_key location;
	struct buffer_head *bh;
	struct btrfs_super_block *disk_super;
	struct btrfs_fs_info *fs_info = btrfs_sb(sb);
	struct btrfs_root *tree_root;
	struct btrfs_root *extent_root;
	struct btrfs_root *csum_root;
	struct btrfs_root *chunk_root;
	struct btrfs_root *dev_root;
	struct btrfs_root *quota_root;
	struct btrfs_root *uuid_root;
	struct btrfs_root *log_tree_root;
	int ret;
	int err = -EINVAL;
	int num_backups_tried = 0;
	int backup_index = 0;
	bool create_uuid_tree;
	bool check_uuid_tree;

	tree_root = fs_info->tree_root = btrfs_alloc_root(fs_info);
	chunk_root = fs_info->chunk_root = btrfs_alloc_root(fs_info);
	if (!tree_root || !chunk_root) {
		err = -ENOMEM;
		goto fail;
	}

	ret = init_srcu_struct(&fs_info->subvol_srcu);
	if (ret) {
		err = ret;
		goto fail;
	}

	ret = setup_bdi(fs_info, &fs_info->bdi);
	if (ret) {
		err = ret;
		goto fail_srcu;
	}

	ret = percpu_counter_init(&fs_info->dirty_metadata_bytes, 0);
	if (ret) {
		err = ret;
		goto fail_bdi;
	}
	fs_info->dirty_metadata_batch = PAGE_CACHE_SIZE *
					(1 + ilog2(nr_cpu_ids));

	ret = percpu_counter_init(&fs_info->delalloc_bytes, 0);
	if (ret) {
		err = ret;
		goto fail_dirty_metadata_bytes;
	}

	fs_info->btree_inode = new_inode(sb);
	if (!fs_info->btree_inode) {
		err = -ENOMEM;
		goto fail_delalloc_bytes;
	}

	mapping_set_gfp_mask(fs_info->btree_inode->i_mapping, GFP_NOFS);

	INIT_RADIX_TREE(&fs_info->fs_roots_radix, GFP_ATOMIC);
	INIT_LIST_HEAD(&fs_info->trans_list);
	INIT_LIST_HEAD(&fs_info->dead_roots);
	INIT_LIST_HEAD(&fs_info->delayed_iputs);
	INIT_LIST_HEAD(&fs_info->delalloc_roots);
	INIT_LIST_HEAD(&fs_info->caching_block_groups);
	spin_lock_init(&fs_info->delalloc_root_lock);
	spin_lock_init(&fs_info->trans_lock);
	spin_lock_init(&fs_info->fs_roots_radix_lock);
	spin_lock_init(&fs_info->delayed_iput_lock);
	spin_lock_init(&fs_info->defrag_inodes_lock);
	spin_lock_init(&fs_info->free_chunk_lock);
	spin_lock_init(&fs_info->tree_mod_seq_lock);
	spin_lock_init(&fs_info->super_lock);
	rwlock_init(&fs_info->tree_mod_log_lock);
	mutex_init(&fs_info->reloc_mutex);
	seqlock_init(&fs_info->profiles_lock);

	init_completion(&fs_info->kobj_unregister);
	INIT_LIST_HEAD(&fs_info->dirty_cowonly_roots);
	INIT_LIST_HEAD(&fs_info->space_info);
	INIT_LIST_HEAD(&fs_info->tree_mod_seq_list);
	btrfs_mapping_init(&fs_info->mapping_tree);
	btrfs_init_block_rsv(&fs_info->global_block_rsv,
			     BTRFS_BLOCK_RSV_GLOBAL);
	btrfs_init_block_rsv(&fs_info->delalloc_block_rsv,
			     BTRFS_BLOCK_RSV_DELALLOC);
	btrfs_init_block_rsv(&fs_info->trans_block_rsv, BTRFS_BLOCK_RSV_TRANS);
	btrfs_init_block_rsv(&fs_info->chunk_block_rsv, BTRFS_BLOCK_RSV_CHUNK);
	btrfs_init_block_rsv(&fs_info->empty_block_rsv, BTRFS_BLOCK_RSV_EMPTY);
	btrfs_init_block_rsv(&fs_info->delayed_block_rsv,
			     BTRFS_BLOCK_RSV_DELOPS);
	atomic_set(&fs_info->nr_async_submits, 0);
	atomic_set(&fs_info->async_delalloc_pages, 0);
	atomic_set(&fs_info->async_submit_draining, 0);
	atomic_set(&fs_info->nr_async_bios, 0);
	atomic_set(&fs_info->defrag_running, 0);
	atomic64_set(&fs_info->tree_mod_seq, 0);
	fs_info->sb = sb;
	fs_info->max_inline = 8192 * 1024;
	fs_info->metadata_ratio = 0;
	fs_info->defrag_inodes = RB_ROOT;
	fs_info->free_chunk_space = 0;
	fs_info->tree_mod_log = RB_ROOT;
	fs_info->commit_interval = BTRFS_DEFAULT_COMMIT_INTERVAL;

	/* readahead state */
	INIT_RADIX_TREE(&fs_info->reada_tree, GFP_NOFS & ~__GFP_WAIT);
	spin_lock_init(&fs_info->reada_lock);

	fs_info->thread_pool_size = min_t(unsigned long,
					  num_online_cpus() + 2, 8);

	INIT_LIST_HEAD(&fs_info->ordered_roots);
	spin_lock_init(&fs_info->ordered_root_lock);
	fs_info->delayed_root = kmalloc(sizeof(struct btrfs_delayed_root),
					GFP_NOFS);
	if (!fs_info->delayed_root) {
		err = -ENOMEM;
		goto fail_iput;
	}
	btrfs_init_delayed_root(fs_info->delayed_root);

	mutex_init(&fs_info->scrub_lock);
	atomic_set(&fs_info->scrubs_running, 0);
	atomic_set(&fs_info->scrub_pause_req, 0);
	atomic_set(&fs_info->scrubs_paused, 0);
	atomic_set(&fs_info->scrub_cancel_req, 0);
	init_waitqueue_head(&fs_info->scrub_pause_wait);
	fs_info->scrub_workers_refcnt = 0;
#ifdef CONFIG_BTRFS_FS_CHECK_INTEGRITY
	fs_info->check_integrity_print_mask = 0;
#endif

	spin_lock_init(&fs_info->balance_lock);
	mutex_init(&fs_info->balance_mutex);
	atomic_set(&fs_info->balance_running, 0);
	atomic_set(&fs_info->balance_pause_req, 0);
	atomic_set(&fs_info->balance_cancel_req, 0);
	fs_info->balance_ctl = NULL;
	init_waitqueue_head(&fs_info->balance_wait_q);

	sb->s_blocksize = 4096;
	sb->s_blocksize_bits = blksize_bits(4096);
	sb->s_bdi = &fs_info->bdi;

	fs_info->btree_inode->i_ino = BTRFS_BTREE_INODE_OBJECTID;
	set_nlink(fs_info->btree_inode, 1);
	/*
	 * we set the i_size on the btree inode to the max possible int.
	 * the real end of the address space is determined by all of
	 * the devices in the system
	 */
	fs_info->btree_inode->i_size = OFFSET_MAX;
	fs_info->btree_inode->i_mapping->a_ops = &btree_aops;
	fs_info->btree_inode->i_mapping->backing_dev_info = &fs_info->bdi;

	RB_CLEAR_NODE(&BTRFS_I(fs_info->btree_inode)->rb_node);
	extent_io_tree_init(&BTRFS_I(fs_info->btree_inode)->io_tree,
			     fs_info->btree_inode->i_mapping);
	BTRFS_I(fs_info->btree_inode)->io_tree.track_uptodate = 0;
	extent_map_tree_init(&BTRFS_I(fs_info->btree_inode)->extent_tree);

	BTRFS_I(fs_info->btree_inode)->io_tree.ops = &btree_extent_io_ops;

	BTRFS_I(fs_info->btree_inode)->root = tree_root;
	memset(&BTRFS_I(fs_info->btree_inode)->location, 0,
	       sizeof(struct btrfs_key));
	set_bit(BTRFS_INODE_DUMMY,
		&BTRFS_I(fs_info->btree_inode)->runtime_flags);
	btrfs_insert_inode_hash(fs_info->btree_inode);

	spin_lock_init(&fs_info->block_group_cache_lock);
	fs_info->block_group_cache_tree = RB_ROOT;
	fs_info->first_logical_byte = (u64)-1;

	extent_io_tree_init(&fs_info->freed_extents[0],
			     fs_info->btree_inode->i_mapping);
	extent_io_tree_init(&fs_info->freed_extents[1],
			     fs_info->btree_inode->i_mapping);
	fs_info->pinned_extents = &fs_info->freed_extents[0];
	fs_info->do_barriers = 1;


	mutex_init(&fs_info->ordered_operations_mutex);
	mutex_init(&fs_info->ordered_extent_flush_mutex);
	mutex_init(&fs_info->tree_log_mutex);
	mutex_init(&fs_info->chunk_mutex);
	mutex_init(&fs_info->transaction_kthread_mutex);
	mutex_init(&fs_info->cleaner_mutex);
	mutex_init(&fs_info->volume_mutex);
	init_rwsem(&fs_info->extent_commit_sem);
	init_rwsem(&fs_info->cleanup_work_sem);
	init_rwsem(&fs_info->subvol_sem);
	sema_init(&fs_info->uuid_tree_rescan_sem, 1);
	fs_info->dev_replace.lock_owner = 0;
	atomic_set(&fs_info->dev_replace.nesting_level, 0);
	mutex_init(&fs_info->dev_replace.lock_finishing_cancel_unmount);
	mutex_init(&fs_info->dev_replace.lock_management_lock);
	mutex_init(&fs_info->dev_replace.lock);

	spin_lock_init(&fs_info->qgroup_lock);
	mutex_init(&fs_info->qgroup_ioctl_lock);
	fs_info->qgroup_tree = RB_ROOT;
	INIT_LIST_HEAD(&fs_info->dirty_qgroups);
	fs_info->qgroup_seq = 1;
	fs_info->quota_enabled = 0;
	fs_info->pending_quota_state = 0;
	fs_info->qgroup_ulist = NULL;
	mutex_init(&fs_info->qgroup_rescan_lock);

	btrfs_init_free_cluster(&fs_info->meta_alloc_cluster);
	btrfs_init_free_cluster(&fs_info->data_alloc_cluster);

	init_waitqueue_head(&fs_info->transaction_throttle);
	init_waitqueue_head(&fs_info->transaction_wait);
	init_waitqueue_head(&fs_info->transaction_blocked_wait);
	init_waitqueue_head(&fs_info->async_submit_wait);

	ret = btrfs_alloc_stripe_hash_table(fs_info);
	if (ret) {
		err = ret;
		goto fail_alloc;
	}

	__setup_root(4096, 4096, 4096, 4096, tree_root,
		     fs_info, BTRFS_ROOT_TREE_OBJECTID);

	invalidate_bdev(fs_devices->latest_bdev);

	/*
	 * Read super block and check the signature bytes only
	 */
	bh = btrfs_read_dev_super(fs_devices->latest_bdev);
	if (!bh) {
		err = -EINVAL;
		goto fail_alloc;
	}

	/*
	 * We want to check superblock checksum, the type is stored inside.
	 * Pass the whole disk block of size BTRFS_SUPER_INFO_SIZE (4k).
	 */
	if (btrfs_check_super_csum(bh->b_data)) {
		printk(KERN_ERR "btrfs: superblock checksum mismatch\n");
		err = -EINVAL;
		goto fail_alloc;
	}

	/*
	 * super_copy is zeroed at allocation time and we never touch the
	 * following bytes up to INFO_SIZE, the checksum is calculated from
	 * the whole block of INFO_SIZE
	 */
	memcpy(fs_info->super_copy, bh->b_data, sizeof(*fs_info->super_copy));
	memcpy(fs_info->super_for_commit, fs_info->super_copy,
	       sizeof(*fs_info->super_for_commit));
	brelse(bh);

	memcpy(fs_info->fsid, fs_info->super_copy->fsid, BTRFS_FSID_SIZE);

	ret = btrfs_check_super_valid(fs_info, sb->s_flags & MS_RDONLY);
	if (ret) {
		printk(KERN_ERR "btrfs: superblock contains fatal errors\n");
		err = -EINVAL;
		goto fail_alloc;
	}

	disk_super = fs_info->super_copy;
	if (!btrfs_super_root(disk_super))
		goto fail_alloc;

	/* check FS state, whether FS is broken. */
	if (btrfs_super_flags(disk_super) & BTRFS_SUPER_FLAG_ERROR)
		set_bit(BTRFS_FS_STATE_ERROR, &fs_info->fs_state);

	/*
	 * run through our array of backup supers and setup
	 * our ring pointer to the oldest one
	 */
	generation = btrfs_super_generation(disk_super);
	find_oldest_super_backup(fs_info, generation);

	/*
	 * In the long term, we'll store the compression type in the super
	 * block, and it'll be used for per file compression control.
	 */
	fs_info->compress_type = BTRFS_COMPRESS_ZLIB;

	ret = btrfs_parse_options(tree_root, options);
	if (ret) {
		err = ret;
		goto fail_alloc;
	}

	features = btrfs_super_incompat_flags(disk_super) &
		~BTRFS_FEATURE_INCOMPAT_SUPP;
	if (features) {
		printk(KERN_ERR "BTRFS: couldn't mount because of "
		       "unsupported optional features (%Lx).\n",
		       features);
		err = -EINVAL;
		goto fail_alloc;
	}

	if (btrfs_super_leafsize(disk_super) !=
	    btrfs_super_nodesize(disk_super)) {
		printk(KERN_ERR "BTRFS: couldn't mount because metadata "
		       "blocksizes don't match.  node %d leaf %d\n",
		       btrfs_super_nodesize(disk_super),
		       btrfs_super_leafsize(disk_super));
		err = -EINVAL;
		goto fail_alloc;
	}
	if (btrfs_super_leafsize(disk_super) > BTRFS_MAX_METADATA_BLOCKSIZE) {
		printk(KERN_ERR "BTRFS: couldn't mount because metadata "
		       "blocksize (%d) was too large\n",
		       btrfs_super_leafsize(disk_super));
		err = -EINVAL;
		goto fail_alloc;
	}

	features = btrfs_super_incompat_flags(disk_super);
	features |= BTRFS_FEATURE_INCOMPAT_MIXED_BACKREF;
	if (tree_root->fs_info->compress_type == BTRFS_COMPRESS_LZO)
		features |= BTRFS_FEATURE_INCOMPAT_COMPRESS_LZO;

	if (features & BTRFS_FEATURE_INCOMPAT_SKINNY_METADATA)
		printk(KERN_ERR "btrfs: has skinny extents\n");

	/*
	 * flag our filesystem as having big metadata blocks if
	 * they are bigger than the page size
	 */
	if (btrfs_super_leafsize(disk_super) > PAGE_CACHE_SIZE) {
		if (!(features & BTRFS_FEATURE_INCOMPAT_BIG_METADATA))
			printk(KERN_INFO "btrfs flagging fs with big metadata feature\n");
		features |= BTRFS_FEATURE_INCOMPAT_BIG_METADATA;
	}

	nodesize = btrfs_super_nodesize(disk_super);
	leafsize = btrfs_super_leafsize(disk_super);
	sectorsize = btrfs_super_sectorsize(disk_super);
	stripesize = btrfs_super_stripesize(disk_super);
	fs_info->dirty_metadata_batch = leafsize * (1 + ilog2(nr_cpu_ids));
	fs_info->delalloc_batch = sectorsize * 512 * (1 + ilog2(nr_cpu_ids));

	/*
	 * mixed block groups end up with duplicate but slightly offset
	 * extent buffers for the same range.  It leads to corruptions
	 */
	if ((features & BTRFS_FEATURE_INCOMPAT_MIXED_GROUPS) &&
	    (sectorsize != leafsize)) {
		printk(KERN_WARNING "btrfs: unequal leaf/node/sector sizes "
				"are not allowed for mixed block groups on %s\n",
				sb->s_id);
		goto fail_alloc;
	}

	/*
	 * Needn't use the lock because there is no other task which will
	 * update the flag.
	 */
	btrfs_set_super_incompat_flags(disk_super, features);

	features = btrfs_super_compat_ro_flags(disk_super) &
		~BTRFS_FEATURE_COMPAT_RO_SUPP;
	if (!(sb->s_flags & MS_RDONLY) && features) {
		printk(KERN_ERR "BTRFS: couldn't mount RDWR because of "
		       "unsupported option features (%Lx).\n",
		       features);
		err = -EINVAL;
		goto fail_alloc;
	}

	btrfs_init_workers(&fs_info->generic_worker,
			   "genwork", 1, NULL);

	btrfs_init_workers(&fs_info->workers, "worker",
			   fs_info->thread_pool_size,
			   &fs_info->generic_worker);

	btrfs_init_workers(&fs_info->delalloc_workers, "delalloc",
			   fs_info->thread_pool_size, NULL);

	btrfs_init_workers(&fs_info->flush_workers, "flush_delalloc",
			   fs_info->thread_pool_size, NULL);

	btrfs_init_workers(&fs_info->submit_workers, "submit",
			   min_t(u64, fs_devices->num_devices,
			   fs_info->thread_pool_size), NULL);

	btrfs_init_workers(&fs_info->caching_workers, "cache",
			   fs_info->thread_pool_size, NULL);

	/* a higher idle thresh on the submit workers makes it much more
	 * likely that bios will be send down in a sane order to the
	 * devices
	 */
	fs_info->submit_workers.idle_thresh = 64;

	fs_info->workers.idle_thresh = 16;
	fs_info->workers.ordered = 1;

	fs_info->delalloc_workers.idle_thresh = 2;
	fs_info->delalloc_workers.ordered = 1;

	btrfs_init_workers(&fs_info->fixup_workers, "fixup", 1,
			   &fs_info->generic_worker);
	btrfs_init_workers(&fs_info->endio_workers, "endio",
			   fs_info->thread_pool_size,
			   &fs_info->generic_worker);
	btrfs_init_workers(&fs_info->endio_meta_workers, "endio-meta",
			   fs_info->thread_pool_size,
			   &fs_info->generic_worker);
	btrfs_init_workers(&fs_info->endio_meta_write_workers,
			   "endio-meta-write", fs_info->thread_pool_size,
			   &fs_info->generic_worker);
	btrfs_init_workers(&fs_info->endio_raid56_workers,
			   "endio-raid56", fs_info->thread_pool_size,
			   &fs_info->generic_worker);
	btrfs_init_workers(&fs_info->rmw_workers,
			   "rmw", fs_info->thread_pool_size,
			   &fs_info->generic_worker);
	btrfs_init_workers(&fs_info->endio_write_workers, "endio-write",
			   fs_info->thread_pool_size,
			   &fs_info->generic_worker);
	btrfs_init_workers(&fs_info->endio_freespace_worker, "freespace-write",
			   1, &fs_info->generic_worker);
	btrfs_init_workers(&fs_info->delayed_workers, "delayed-meta",
			   fs_info->thread_pool_size,
			   &fs_info->generic_worker);
	btrfs_init_workers(&fs_info->readahead_workers, "readahead",
			   fs_info->thread_pool_size,
			   &fs_info->generic_worker);
	btrfs_init_workers(&fs_info->qgroup_rescan_workers, "qgroup-rescan", 1,
			   &fs_info->generic_worker);

	/*
	 * endios are largely parallel and should have a very
	 * low idle thresh
	 */
	fs_info->endio_workers.idle_thresh = 4;
	fs_info->endio_meta_workers.idle_thresh = 4;
	fs_info->endio_raid56_workers.idle_thresh = 4;
	fs_info->rmw_workers.idle_thresh = 2;

	fs_info->endio_write_workers.idle_thresh = 2;
	fs_info->endio_meta_write_workers.idle_thresh = 2;
	fs_info->readahead_workers.idle_thresh = 2;

	/*
	 * btrfs_start_workers can really only fail because of ENOMEM so just
	 * return -ENOMEM if any of these fail.
	 */
	ret = btrfs_start_workers(&fs_info->workers);
	ret |= btrfs_start_workers(&fs_info->generic_worker);
	ret |= btrfs_start_workers(&fs_info->submit_workers);
	ret |= btrfs_start_workers(&fs_info->delalloc_workers);
	ret |= btrfs_start_workers(&fs_info->fixup_workers);
	ret |= btrfs_start_workers(&fs_info->endio_workers);
	ret |= btrfs_start_workers(&fs_info->endio_meta_workers);
	ret |= btrfs_start_workers(&fs_info->rmw_workers);
	ret |= btrfs_start_workers(&fs_info->endio_raid56_workers);
	ret |= btrfs_start_workers(&fs_info->endio_meta_write_workers);
	ret |= btrfs_start_workers(&fs_info->endio_write_workers);
	ret |= btrfs_start_workers(&fs_info->endio_freespace_worker);
	ret |= btrfs_start_workers(&fs_info->delayed_workers);
	ret |= btrfs_start_workers(&fs_info->caching_workers);
	ret |= btrfs_start_workers(&fs_info->readahead_workers);
	ret |= btrfs_start_workers(&fs_info->flush_workers);
	ret |= btrfs_start_workers(&fs_info->qgroup_rescan_workers);
	if (ret) {
		err = -ENOMEM;
		goto fail_sb_buffer;
	}

	fs_info->bdi.ra_pages *= btrfs_super_num_devices(disk_super);
	fs_info->bdi.ra_pages = max(fs_info->bdi.ra_pages,
				    4 * 1024 * 1024 / PAGE_CACHE_SIZE);

	tree_root->nodesize = nodesize;
	tree_root->leafsize = leafsize;
	tree_root->sectorsize = sectorsize;
	tree_root->stripesize = stripesize;

	sb->s_blocksize = sectorsize;
	sb->s_blocksize_bits = blksize_bits(sectorsize);

	if (btrfs_super_magic(disk_super) != BTRFS_MAGIC) {
		printk(KERN_INFO "btrfs: valid FS not found on %s\n", sb->s_id);
		goto fail_sb_buffer;
	}

	if (sectorsize != PAGE_SIZE) {
		printk(KERN_WARNING "btrfs: Incompatible sector size(%lu) "
		       "found on %s\n", (unsigned long)sectorsize, sb->s_id);
		goto fail_sb_buffer;
	}

	mutex_lock(&fs_info->chunk_mutex);
	ret = btrfs_read_sys_array(tree_root);
	mutex_unlock(&fs_info->chunk_mutex);
	if (ret) {
		printk(KERN_WARNING "btrfs: failed to read the system "
		       "array on %s\n", sb->s_id);
		goto fail_sb_buffer;
	}

	blocksize = btrfs_level_size(tree_root,
				     btrfs_super_chunk_root_level(disk_super));
	generation = btrfs_super_chunk_root_generation(disk_super);

	__setup_root(nodesize, leafsize, sectorsize, stripesize,
		     chunk_root, fs_info, BTRFS_CHUNK_TREE_OBJECTID);

	chunk_root->node = read_tree_block(chunk_root,
					   btrfs_super_chunk_root(disk_super),
					   blocksize, generation);
	if (!chunk_root->node ||
	    !test_bit(EXTENT_BUFFER_UPTODATE, &chunk_root->node->bflags)) {
		printk(KERN_WARNING "btrfs: failed to read chunk root on %s\n",
		       sb->s_id);
		goto fail_tree_roots;
	}
	btrfs_set_root_node(&chunk_root->root_item, chunk_root->node);
	chunk_root->commit_root = btrfs_root_node(chunk_root);

	read_extent_buffer(chunk_root->node, fs_info->chunk_tree_uuid,
	   btrfs_header_chunk_tree_uuid(chunk_root->node), BTRFS_UUID_SIZE);

	ret = btrfs_read_chunk_tree(chunk_root);
	if (ret) {
		printk(KERN_WARNING "btrfs: failed to read chunk tree on %s\n",
		       sb->s_id);
		goto fail_tree_roots;
	}

	/*
	 * keep the device that is marked to be the target device for the
	 * dev_replace procedure
	 */
	btrfs_close_extra_devices(fs_info, fs_devices, 0);

	if (!fs_devices->latest_bdev) {
		printk(KERN_CRIT "btrfs: failed to read devices on %s\n",
		       sb->s_id);
		goto fail_tree_roots;
	}

retry_root_backup:
	blocksize = btrfs_level_size(tree_root,
				     btrfs_super_root_level(disk_super));
	generation = btrfs_super_generation(disk_super);

	tree_root->node = read_tree_block(tree_root,
					  btrfs_super_root(disk_super),
					  blocksize, generation);
	if (!tree_root->node ||
	    !test_bit(EXTENT_BUFFER_UPTODATE, &tree_root->node->bflags)) {
		printk(KERN_WARNING "btrfs: failed to read tree root on %s\n",
		       sb->s_id);

		goto recovery_tree_root;
	}

	btrfs_set_root_node(&tree_root->root_item, tree_root->node);
	tree_root->commit_root = btrfs_root_node(tree_root);
	btrfs_set_root_refs(&tree_root->root_item, 1);

	location.objectid = BTRFS_EXTENT_TREE_OBJECTID;
	location.type = BTRFS_ROOT_ITEM_KEY;
	location.offset = 0;

	extent_root = btrfs_read_tree_root(tree_root, &location);
	if (IS_ERR(extent_root)) {
		ret = PTR_ERR(extent_root);
		goto recovery_tree_root;
	}
	extent_root->track_dirty = 1;
	fs_info->extent_root = extent_root;

	location.objectid = BTRFS_DEV_TREE_OBJECTID;
	dev_root = btrfs_read_tree_root(tree_root, &location);
	if (IS_ERR(dev_root)) {
		ret = PTR_ERR(dev_root);
		goto recovery_tree_root;
	}
	dev_root->track_dirty = 1;
	fs_info->dev_root = dev_root;
	btrfs_init_devices_late(fs_info);

	location.objectid = BTRFS_CSUM_TREE_OBJECTID;
	csum_root = btrfs_read_tree_root(tree_root, &location);
	if (IS_ERR(csum_root)) {
		ret = PTR_ERR(csum_root);
		goto recovery_tree_root;
	}
	csum_root->track_dirty = 1;
	fs_info->csum_root = csum_root;

	location.objectid = BTRFS_QUOTA_TREE_OBJECTID;
	quota_root = btrfs_read_tree_root(tree_root, &location);
	if (!IS_ERR(quota_root)) {
		quota_root->track_dirty = 1;
		fs_info->quota_enabled = 1;
		fs_info->pending_quota_state = 1;
		fs_info->quota_root = quota_root;
	}

	location.objectid = BTRFS_UUID_TREE_OBJECTID;
	uuid_root = btrfs_read_tree_root(tree_root, &location);
	if (IS_ERR(uuid_root)) {
		ret = PTR_ERR(uuid_root);
		if (ret != -ENOENT)
			goto recovery_tree_root;
		create_uuid_tree = true;
		check_uuid_tree = false;
	} else {
		uuid_root->track_dirty = 1;
		fs_info->uuid_root = uuid_root;
		create_uuid_tree = false;
		check_uuid_tree =
		    generation != btrfs_super_uuid_tree_generation(disk_super);
	}

	fs_info->generation = generation;
	fs_info->last_trans_committed = generation;

	ret = btrfs_recover_balance(fs_info);
	if (ret) {
		printk(KERN_WARNING "btrfs: failed to recover balance\n");
		goto fail_block_groups;
	}

	ret = btrfs_init_dev_stats(fs_info);
	if (ret) {
		printk(KERN_ERR "btrfs: failed to init dev_stats: %d\n",
		       ret);
		goto fail_block_groups;
	}

	ret = btrfs_init_dev_replace(fs_info);
	if (ret) {
		pr_err("btrfs: failed to init dev_replace: %d\n", ret);
		goto fail_block_groups;
	}

	btrfs_close_extra_devices(fs_info, fs_devices, 1);

	ret = btrfs_sysfs_add_one(fs_info);
	if (ret) {
		pr_err("btrfs: failed to init sysfs interface: %d\n", ret);
		goto fail_block_groups;
	}

	ret = btrfs_init_space_info(fs_info);
	if (ret) {
		printk(KERN_ERR "Failed to initial space info: %d\n", ret);
		goto fail_block_groups;
	}

	ret = btrfs_read_block_groups(extent_root);
	if (ret) {
		printk(KERN_ERR "Failed to read block groups: %d\n", ret);
		goto fail_block_groups;
	}
	fs_info->num_tolerated_disk_barrier_failures =
		btrfs_calc_num_tolerated_disk_barrier_failures(fs_info);
	if (fs_info->fs_devices->missing_devices >
	     fs_info->num_tolerated_disk_barrier_failures &&
	    !(sb->s_flags & MS_RDONLY)) {
		printk(KERN_WARNING
		       "Btrfs: too many missing devices, writeable mount is not allowed\n");
		goto fail_block_groups;
	}

	fs_info->cleaner_kthread = kthread_run(cleaner_kthread, tree_root,
					       "btrfs-cleaner");
	if (IS_ERR(fs_info->cleaner_kthread))
		goto fail_block_groups;

	fs_info->transaction_kthread = kthread_run(transaction_kthread,
						   tree_root,
						   "btrfs-transaction");
	if (IS_ERR(fs_info->transaction_kthread))
		goto fail_cleaner;

	if (!btrfs_test_opt(tree_root, SSD) &&
	    !btrfs_test_opt(tree_root, NOSSD) &&
	    !fs_info->fs_devices->rotating) {
		printk(KERN_INFO "Btrfs detected SSD devices, enabling SSD "
		       "mode\n");
		btrfs_set_opt(fs_info->mount_opt, SSD);
	}

#ifdef CONFIG_BTRFS_FS_CHECK_INTEGRITY
	if (btrfs_test_opt(tree_root, CHECK_INTEGRITY)) {
		ret = btrfsic_mount(tree_root, fs_devices,
				    btrfs_test_opt(tree_root,
					CHECK_INTEGRITY_INCLUDING_EXTENT_DATA) ?
				    1 : 0,
				    fs_info->check_integrity_print_mask);
		if (ret)
			printk(KERN_WARNING "btrfs: failed to initialize"
			       " integrity check module %s\n", sb->s_id);
	}
#endif
	ret = btrfs_read_qgroup_config(fs_info);
	if (ret)
		goto fail_trans_kthread;

	/* do not make disk changes in broken FS */
	if (btrfs_super_log_root(disk_super) != 0) {
		u64 bytenr = btrfs_super_log_root(disk_super);

		if (fs_devices->rw_devices == 0) {
			printk(KERN_WARNING "Btrfs log replay required "
			       "on RO media\n");
			err = -EIO;
			goto fail_qgroup;
		}
		blocksize =
		     btrfs_level_size(tree_root,
				      btrfs_super_log_root_level(disk_super));

		log_tree_root = btrfs_alloc_root(fs_info);
		if (!log_tree_root) {
			err = -ENOMEM;
			goto fail_qgroup;
		}

		__setup_root(nodesize, leafsize, sectorsize, stripesize,
			     log_tree_root, fs_info, BTRFS_TREE_LOG_OBJECTID);

		log_tree_root->node = read_tree_block(tree_root, bytenr,
						      blocksize,
						      generation + 1);
		if (!log_tree_root->node ||
		    !extent_buffer_uptodate(log_tree_root->node)) {
			printk(KERN_ERR "btrfs: failed to read log tree\n");
			free_extent_buffer(log_tree_root->node);
			kfree(log_tree_root);
			goto fail_trans_kthread;
		}
		/* returns with log_tree_root freed on success */
		ret = btrfs_recover_log_trees(log_tree_root);
		if (ret) {
			btrfs_error(tree_root->fs_info, ret,
				    "Failed to recover log tree");
			free_extent_buffer(log_tree_root->node);
			kfree(log_tree_root);
			goto fail_trans_kthread;
		}

		if (sb->s_flags & MS_RDONLY) {
			ret = btrfs_commit_super(tree_root);
			if (ret)
				goto fail_trans_kthread;
		}
	}

	ret = btrfs_find_orphan_roots(tree_root);
	if (ret)
		goto fail_trans_kthread;

	if (!(sb->s_flags & MS_RDONLY)) {
		ret = btrfs_cleanup_fs_roots(fs_info);
		if (ret)
			goto fail_trans_kthread;

		ret = btrfs_recover_relocation(tree_root);
		if (ret < 0) {
			printk(KERN_WARNING
			       "btrfs: failed to recover relocation\n");
			err = -EINVAL;
			goto fail_qgroup;
		}
	}

	location.objectid = BTRFS_FS_TREE_OBJECTID;
	location.type = BTRFS_ROOT_ITEM_KEY;
	location.offset = 0;

	fs_info->fs_root = btrfs_read_fs_root_no_name(fs_info, &location);
	if (IS_ERR(fs_info->fs_root)) {
		err = PTR_ERR(fs_info->fs_root);
		goto fail_qgroup;
	}

	if (sb->s_flags & MS_RDONLY)
		return 0;

	down_read(&fs_info->cleanup_work_sem);
	if ((ret = btrfs_orphan_cleanup(fs_info->fs_root)) ||
	    (ret = btrfs_orphan_cleanup(fs_info->tree_root))) {
		up_read(&fs_info->cleanup_work_sem);
		close_ctree(tree_root);
		return ret;
	}
	up_read(&fs_info->cleanup_work_sem);

	ret = btrfs_resume_balance_async(fs_info);
	if (ret) {
		printk(KERN_WARNING "btrfs: failed to resume balance\n");
		close_ctree(tree_root);
		return ret;
	}

	ret = btrfs_resume_dev_replace_async(fs_info);
	if (ret) {
		pr_warn("btrfs: failed to resume dev_replace\n");
		close_ctree(tree_root);
		return ret;
	}

	btrfs_qgroup_rescan_resume(fs_info);

	if (create_uuid_tree) {
		pr_info("btrfs: creating UUID tree\n");
		ret = btrfs_create_uuid_tree(fs_info);
		if (ret) {
			pr_warn("btrfs: failed to create the UUID tree %d\n",
				ret);
			close_ctree(tree_root);
			return ret;
		}
	} else if (check_uuid_tree ||
		   btrfs_test_opt(tree_root, RESCAN_UUID_TREE)) {
		pr_info("btrfs: checking UUID tree\n");
		ret = btrfs_check_uuid_tree(fs_info);
		if (ret) {
			pr_warn("btrfs: failed to check the UUID tree %d\n",
				ret);
			close_ctree(tree_root);
			return ret;
		}
	} else {
		fs_info->update_uuid_tree_gen = 1;
	}

	return 0;

fail_qgroup:
	btrfs_free_qgroup_config(fs_info);
fail_trans_kthread:
	kthread_stop(fs_info->transaction_kthread);
	btrfs_cleanup_transaction(fs_info->tree_root);
	del_fs_roots(fs_info);
fail_cleaner:
	kthread_stop(fs_info->cleaner_kthread);

	/*
	 * make sure we're done with the btree inode before we stop our
	 * kthreads
	 */
	filemap_write_and_wait(fs_info->btree_inode->i_mapping);

fail_block_groups:
	btrfs_put_block_group_cache(fs_info);
	btrfs_free_block_groups(fs_info);

fail_tree_roots:
	free_root_pointers(fs_info, 1);
	invalidate_inode_pages2(fs_info->btree_inode->i_mapping);

fail_sb_buffer:
	btrfs_stop_all_workers(fs_info);
fail_alloc:
fail_iput:
	btrfs_mapping_tree_free(&fs_info->mapping_tree);

	iput(fs_info->btree_inode);
fail_delalloc_bytes:
	percpu_counter_destroy(&fs_info->delalloc_bytes);
fail_dirty_metadata_bytes:
	percpu_counter_destroy(&fs_info->dirty_metadata_bytes);
fail_bdi:
	bdi_destroy(&fs_info->bdi);
fail_srcu:
	cleanup_srcu_struct(&fs_info->subvol_srcu);
fail:
	btrfs_free_stripe_hash_table(fs_info);
	btrfs_close_devices(fs_info->fs_devices);
	return err;

recovery_tree_root:
	if (!btrfs_test_opt(tree_root, RECOVERY))
		goto fail_tree_roots;

	free_root_pointers(fs_info, 0);

	/* don't use the log in recovery mode, it won't be valid */
	btrfs_set_super_log_root(disk_super, 0);

	/* we can't trust the free space cache either */
	btrfs_set_opt(fs_info->mount_opt, CLEAR_CACHE);

	ret = next_root_backup(fs_info, fs_info->super_copy,
			       &num_backups_tried, &backup_index);
	if (ret == -1)
		goto fail_block_groups;
	goto retry_root_backup;
}

static void btrfs_end_buffer_write_sync(struct buffer_head *bh, int uptodate)
{
	if (uptodate) {
		set_buffer_uptodate(bh);
	} else {
		struct btrfs_device *device = (struct btrfs_device *)
			bh->b_private;

		printk_ratelimited_in_rcu(KERN_WARNING "lost page write due to "
					  "I/O error on %s\n",
					  rcu_str_deref(device->name));
		/* note, we dont' set_buffer_write_io_error because we have
		 * our own ways of dealing with the IO errors
		 */
		clear_buffer_uptodate(bh);
		btrfs_dev_stat_inc_and_print(device, BTRFS_DEV_STAT_WRITE_ERRS);
	}
	unlock_buffer(bh);
	put_bh(bh);
}

struct buffer_head *btrfs_read_dev_super(struct block_device *bdev)
{
	struct buffer_head *bh;
	struct buffer_head *latest = NULL;
	struct btrfs_super_block *super;
	int i;
	u64 transid = 0;
	u64 bytenr;

	/* we would like to check all the supers, but that would make
	 * a btrfs mount succeed after a mkfs from a different FS.
	 * So, we need to add a special mount option to scan for
	 * later supers, using BTRFS_SUPER_MIRROR_MAX instead
	 */
	for (i = 0; i < 1; i++) {
		bytenr = btrfs_sb_offset(i);
		if (bytenr + BTRFS_SUPER_INFO_SIZE >=
					i_size_read(bdev->bd_inode))
			break;
		bh = __bread(bdev, bytenr / 4096,
					BTRFS_SUPER_INFO_SIZE);
		if (!bh)
			continue;

		super = (struct btrfs_super_block *)bh->b_data;
		if (btrfs_super_bytenr(super) != bytenr ||
		    btrfs_super_magic(super) != BTRFS_MAGIC) {
			brelse(bh);
			continue;
		}

		if (!latest || btrfs_super_generation(super) > transid) {
			brelse(latest);
			latest = bh;
			transid = btrfs_super_generation(super);
		} else {
			brelse(bh);
		}
	}
	return latest;
}

/*
 * this should be called twice, once with wait == 0 and
 * once with wait == 1.  When wait == 0 is done, all the buffer heads
 * we write are pinned.
 *
 * They are released when wait == 1 is done.
 * max_mirrors must be the same for both runs, and it indicates how
 * many supers on this one device should be written.
 *
 * max_mirrors == 0 means to write them all.
 */
static int write_dev_supers(struct btrfs_device *device,
			    struct btrfs_super_block *sb,
			    int do_barriers, int wait, int max_mirrors)
{
	struct buffer_head *bh;
	int i;
	int ret;
	int errors = 0;
	u32 crc;
	u64 bytenr;

	if (max_mirrors == 0)
		max_mirrors = BTRFS_SUPER_MIRROR_MAX;

	for (i = 0; i < max_mirrors; i++) {
		bytenr = btrfs_sb_offset(i);
		if (bytenr + BTRFS_SUPER_INFO_SIZE >= device->total_bytes)
			break;

		if (wait) {
			bh = __find_get_block(device->bdev, bytenr / 4096,
					      BTRFS_SUPER_INFO_SIZE);
			if (!bh) {
				errors++;
				continue;
			}
			wait_on_buffer(bh);
			if (!buffer_uptodate(bh))
				errors++;

			/* drop our reference */
			brelse(bh);

			/* drop the reference from the wait == 0 run */
			brelse(bh);
			continue;
		} else {
			btrfs_set_super_bytenr(sb, bytenr);

			crc = ~(u32)0;
			crc = btrfs_csum_data((char *)sb +
					      BTRFS_CSUM_SIZE, crc,
					      BTRFS_SUPER_INFO_SIZE -
					      BTRFS_CSUM_SIZE);
			btrfs_csum_final(crc, sb->csum);

			/*
			 * one reference for us, and we leave it for the
			 * caller
			 */
			bh = __getblk(device->bdev, bytenr / 4096,
				      BTRFS_SUPER_INFO_SIZE);
			if (!bh) {
				printk(KERN_ERR "btrfs: couldn't get super "
				       "buffer head for bytenr %Lu\n", bytenr);
				errors++;
				continue;
			}

			memcpy(bh->b_data, sb, BTRFS_SUPER_INFO_SIZE);

			/* one reference for submit_bh */
			get_bh(bh);

			set_buffer_uptodate(bh);
			lock_buffer(bh);
			bh->b_end_io = btrfs_end_buffer_write_sync;
			bh->b_private = device;
		}

		/*
		 * we fua the first super.  The others we allow
		 * to go down lazy.
		 */
		ret = btrfsic_submit_bh(WRITE_FUA, bh);
		if (ret)
			errors++;
	}
	return errors < i ? 0 : -1;
}

/*
 * endio for the write_dev_flush, this will wake anyone waiting
 * for the barrier when it is done
 */
static void btrfs_end_empty_barrier(struct bio *bio, int err)
{
	if (err) {
		if (err == -EOPNOTSUPP)
			set_bit(BIO_EOPNOTSUPP, &bio->bi_flags);
		clear_bit(BIO_UPTODATE, &bio->bi_flags);
	}
	if (bio->bi_private)
		complete(bio->bi_private);
	bio_put(bio);
}

/*
 * trigger flushes for one the devices.  If you pass wait == 0, the flushes are
 * sent down.  With wait == 1, it waits for the previous flush.
 *
 * any device where the flush fails with eopnotsupp are flagged as not-barrier
 * capable
 */
static int write_dev_flush(struct btrfs_device *device, int wait)
{
	struct bio *bio;
	int ret = 0;

	if (device->nobarriers)
		return 0;

	if (wait) {
		bio = device->flush_bio;
		if (!bio)
			return 0;

		wait_for_completion(&device->flush_wait);

		if (bio_flagged(bio, BIO_EOPNOTSUPP)) {
			printk_in_rcu("btrfs: disabling barriers on dev %s\n",
				      rcu_str_deref(device->name));
			device->nobarriers = 1;
		} else if (!bio_flagged(bio, BIO_UPTODATE)) {
			ret = -EIO;
			btrfs_dev_stat_inc_and_print(device,
				BTRFS_DEV_STAT_FLUSH_ERRS);
		}

		/* drop the reference from the wait == 0 run */
		bio_put(bio);
		device->flush_bio = NULL;

		return ret;
	}

	/*
	 * one reference for us, and we leave it for the
	 * caller
	 */
	device->flush_bio = NULL;
	bio = btrfs_io_bio_alloc(GFP_NOFS, 0);
	if (!bio)
		return -ENOMEM;

	bio->bi_end_io = btrfs_end_empty_barrier;
	bio->bi_bdev = device->bdev;
	init_completion(&device->flush_wait);
	bio->bi_private = &device->flush_wait;
	device->flush_bio = bio;

	bio_get(bio);
	btrfsic_submit_bio(WRITE_FLUSH, bio);

	return 0;
}

/*
 * send an empty flush down to each device in parallel,
 * then wait for them
 */
static int barrier_all_devices(struct btrfs_fs_info *info)
{
	struct list_head *head;
	struct btrfs_device *dev;
	int errors_send = 0;
	int errors_wait = 0;
	int ret;

	/* send down all the barriers */
	head = &info->fs_devices->devices;
	list_for_each_entry_rcu(dev, head, dev_list) {
		if (!dev->bdev) {
			errors_send++;
			continue;
		}
		if (!dev->in_fs_metadata || !dev->writeable)
			continue;

		ret = write_dev_flush(dev, 0);
		if (ret)
			errors_send++;
	}

	/* wait for all the barriers */
	list_for_each_entry_rcu(dev, head, dev_list) {
		if (!dev->bdev) {
			errors_wait++;
			continue;
		}
		if (!dev->in_fs_metadata || !dev->writeable)
			continue;

		ret = write_dev_flush(dev, 1);
		if (ret)
			errors_wait++;
	}
	if (errors_send > info->num_tolerated_disk_barrier_failures ||
	    errors_wait > info->num_tolerated_disk_barrier_failures)
		return -EIO;
	return 0;
}

int btrfs_calc_num_tolerated_disk_barrier_failures(
	struct btrfs_fs_info *fs_info)
{
	struct btrfs_ioctl_space_info space;
	struct btrfs_space_info *sinfo;
	u64 types[] = {BTRFS_BLOCK_GROUP_DATA,
		       BTRFS_BLOCK_GROUP_SYSTEM,
		       BTRFS_BLOCK_GROUP_METADATA,
		       BTRFS_BLOCK_GROUP_DATA | BTRFS_BLOCK_GROUP_METADATA};
	int num_types = 4;
	int i;
	int c;
	int num_tolerated_disk_barrier_failures =
		(int)fs_info->fs_devices->num_devices;

	for (i = 0; i < num_types; i++) {
		struct btrfs_space_info *tmp;

		sinfo = NULL;
		rcu_read_lock();
		list_for_each_entry_rcu(tmp, &fs_info->space_info, list) {
			if (tmp->flags == types[i]) {
				sinfo = tmp;
				break;
			}
		}
		rcu_read_unlock();

		if (!sinfo)
			continue;

		down_read(&sinfo->groups_sem);
		for (c = 0; c < BTRFS_NR_RAID_TYPES; c++) {
			if (!list_empty(&sinfo->block_groups[c])) {
				u64 flags;

				btrfs_get_block_group_info(
					&sinfo->block_groups[c], &space);
				if (space.total_bytes == 0 ||
				    space.used_bytes == 0)
					continue;
				flags = space.flags;
				/*
				 * return
				 * 0: if dup, single or RAID0 is configured for
				 *    any of metadata, system or data, else
				 * 1: if RAID5 is configured, or if RAID1 or
				 *    RAID10 is configured and only two mirrors
				 *    are used, else
				 * 2: if RAID6 is configured, else
				 * num_mirrors - 1: if RAID1 or RAID10 is
				 *                  configured and more than
				 *                  2 mirrors are used.
				 */
				if (num_tolerated_disk_barrier_failures > 0 &&
				    ((flags & (BTRFS_BLOCK_GROUP_DUP |
					       BTRFS_BLOCK_GROUP_RAID0)) ||
				     ((flags & BTRFS_BLOCK_GROUP_PROFILE_MASK)
				      == 0)))
					num_tolerated_disk_barrier_failures = 0;
				else if (num_tolerated_disk_barrier_failures > 1) {
					if (flags & (BTRFS_BLOCK_GROUP_RAID1 |
					    BTRFS_BLOCK_GROUP_RAID5 |
					    BTRFS_BLOCK_GROUP_RAID10)) {
						num_tolerated_disk_barrier_failures = 1;
					} else if (flags &
						   BTRFS_BLOCK_GROUP_RAID6) {
						num_tolerated_disk_barrier_failures = 2;
					}
				}
			}
		}
		up_read(&sinfo->groups_sem);
	}

	return num_tolerated_disk_barrier_failures;
}

static int write_all_supers(struct btrfs_root *root, int max_mirrors)
{
	struct list_head *head;
	struct btrfs_device *dev;
	struct btrfs_super_block *sb;
	struct btrfs_dev_item *dev_item;
	int ret;
	int do_barriers;
	int max_errors;
	int total_errors = 0;
	u64 flags;

	do_barriers = !btrfs_test_opt(root, NOBARRIER);
	backup_super_roots(root->fs_info);

	sb = root->fs_info->super_for_commit;
	dev_item = &sb->dev_item;

	mutex_lock(&root->fs_info->fs_devices->device_list_mutex);
	head = &root->fs_info->fs_devices->devices;
	max_errors = btrfs_super_num_devices(root->fs_info->super_copy) - 1;

	if (do_barriers) {
		ret = barrier_all_devices(root->fs_info);
		if (ret) {
			mutex_unlock(
				&root->fs_info->fs_devices->device_list_mutex);
			btrfs_error(root->fs_info, ret,
				    "errors while submitting device barriers.");
			return ret;
		}
	}

	list_for_each_entry_rcu(dev, head, dev_list) {
		if (!dev->bdev) {
			total_errors++;
			continue;
		}
		if (!dev->in_fs_metadata || !dev->writeable)
			continue;

		btrfs_set_stack_device_generation(dev_item, 0);
		btrfs_set_stack_device_type(dev_item, dev->type);
		btrfs_set_stack_device_id(dev_item, dev->devid);
		btrfs_set_stack_device_total_bytes(dev_item, dev->total_bytes);
		btrfs_set_stack_device_bytes_used(dev_item, dev->bytes_used);
		btrfs_set_stack_device_io_align(dev_item, dev->io_align);
		btrfs_set_stack_device_io_width(dev_item, dev->io_width);
		btrfs_set_stack_device_sector_size(dev_item, dev->sector_size);
		memcpy(dev_item->uuid, dev->uuid, BTRFS_UUID_SIZE);
		memcpy(dev_item->fsid, dev->fs_devices->fsid, BTRFS_UUID_SIZE);

		flags = btrfs_super_flags(sb);
		btrfs_set_super_flags(sb, flags | BTRFS_HEADER_FLAG_WRITTEN);

		ret = write_dev_supers(dev, sb, do_barriers, 0, max_mirrors);
		if (ret)
			total_errors++;
	}
	if (total_errors > max_errors) {
		printk(KERN_ERR "btrfs: %d errors while writing supers\n",
		       total_errors);
		mutex_unlock(&root->fs_info->fs_devices->device_list_mutex);

		/* FUA is masked off if unsupported and can't be the reason */
		btrfs_error(root->fs_info, -EIO,
			    "%d errors while writing supers", total_errors);
		return -EIO;
	}

	total_errors = 0;
	list_for_each_entry_rcu(dev, head, dev_list) {
		if (!dev->bdev)
			continue;
		if (!dev->in_fs_metadata || !dev->writeable)
			continue;

		ret = write_dev_supers(dev, sb, do_barriers, 1, max_mirrors);
		if (ret)
			total_errors++;
	}
	mutex_unlock(&root->fs_info->fs_devices->device_list_mutex);
	if (total_errors > max_errors) {
		btrfs_error(root->fs_info, -EIO,
			    "%d errors while writing supers", total_errors);
		return -EIO;
	}
	return 0;
}

int write_ctree_super(struct btrfs_trans_handle *trans,
		      struct btrfs_root *root, int max_mirrors)
{
	return write_all_supers(root, max_mirrors);
}

/* Drop a fs root from the radix tree and free it. */
void btrfs_drop_and_free_fs_root(struct btrfs_fs_info *fs_info,
				  struct btrfs_root *root)
{
	spin_lock(&fs_info->fs_roots_radix_lock);
	radix_tree_delete(&fs_info->fs_roots_radix,
			  (unsigned long)root->root_key.objectid);
	spin_unlock(&fs_info->fs_roots_radix_lock);

	if (btrfs_root_refs(&root->root_item) == 0)
		synchronize_srcu(&fs_info->subvol_srcu);

	if (test_bit(BTRFS_FS_STATE_ERROR, &fs_info->fs_state)) {
		btrfs_free_log(NULL, root);
		btrfs_free_log_root_tree(NULL, fs_info);
	}

	__btrfs_remove_free_space_cache(root->free_ino_pinned);
	__btrfs_remove_free_space_cache(root->free_ino_ctl);
	free_fs_root(root);
}

static void free_fs_root(struct btrfs_root *root)
{
	iput(root->cache_inode);
	WARN_ON(!RB_EMPTY_ROOT(&root->inode_tree));
	btrfs_free_block_rsv(root, root->orphan_block_rsv);
	root->orphan_block_rsv = NULL;
	if (root->anon_dev)
		free_anon_bdev(root->anon_dev);
	free_extent_buffer(root->node);
	free_extent_buffer(root->commit_root);
	kfree(root->free_ino_ctl);
	kfree(root->free_ino_pinned);
	kfree(root->name);
	btrfs_put_fs_root(root);
}

void btrfs_free_fs_root(struct btrfs_root *root)
{
	free_fs_root(root);
}

int btrfs_cleanup_fs_roots(struct btrfs_fs_info *fs_info)
{
	u64 root_objectid = 0;
	struct btrfs_root *gang[8];
	int i;
	int ret;

	while (1) {
		ret = radix_tree_gang_lookup(&fs_info->fs_roots_radix,
					     (void **)gang, root_objectid,
					     ARRAY_SIZE(gang));
		if (!ret)
			break;

		root_objectid = gang[ret - 1]->root_key.objectid + 1;
		for (i = 0; i < ret; i++) {
			int err;

			root_objectid = gang[i]->root_key.objectid;
			err = btrfs_orphan_cleanup(gang[i]);
			if (err)
				return err;
		}
		root_objectid++;
	}
	return 0;
}

int btrfs_commit_super(struct btrfs_root *root)
{
	struct btrfs_trans_handle *trans;

	mutex_lock(&root->fs_info->cleaner_mutex);
	btrfs_run_delayed_iputs(root);
	mutex_unlock(&root->fs_info->cleaner_mutex);
	wake_up_process(root->fs_info->cleaner_kthread);

	/* wait until ongoing cleanup work done */
	down_write(&root->fs_info->cleanup_work_sem);
	up_write(&root->fs_info->cleanup_work_sem);

	trans = btrfs_join_transaction(root);
	if (IS_ERR(trans))
		return PTR_ERR(trans);
	return btrfs_commit_transaction(trans, root);
}

int close_ctree(struct btrfs_root *root)
{
	struct btrfs_fs_info *fs_info = root->fs_info;
	int ret;

	fs_info->closing = 1;
	smp_mb();

	/* wait for the uuid_scan task to finish */
	down(&fs_info->uuid_tree_rescan_sem);
	/* avoid complains from lockdep et al., set sem back to initial state */
	up(&fs_info->uuid_tree_rescan_sem);

	/* pause restriper - we want to resume on mount */
	btrfs_pause_balance(fs_info);

	btrfs_dev_replace_suspend_for_unmount(fs_info);

	btrfs_scrub_cancel(fs_info);

	/* wait for any defraggers to finish */
	wait_event(fs_info->transaction_wait,
		   (atomic_read(&fs_info->defrag_running) == 0));

	/* clear out the rbtree of defraggable inodes */
	btrfs_cleanup_defrag_inodes(fs_info);

	if (!(fs_info->sb->s_flags & MS_RDONLY)) {
		ret = btrfs_commit_super(root);
		if (ret)
			printk(KERN_ERR "btrfs: commit super ret %d\n", ret);
	}

	if (test_bit(BTRFS_FS_STATE_ERROR, &fs_info->fs_state))
		btrfs_error_commit_super(root);

	btrfs_put_block_group_cache(fs_info);

	kthread_stop(fs_info->transaction_kthread);
	kthread_stop(fs_info->cleaner_kthread);

	fs_info->closing = 2;
	smp_mb();

	btrfs_free_qgroup_config(root->fs_info);

	if (percpu_counter_sum(&fs_info->delalloc_bytes)) {
		printk(KERN_INFO "btrfs: at unmount delalloc count %lld\n",
		       percpu_counter_sum(&fs_info->delalloc_bytes));
	}

	del_fs_roots(fs_info);

	btrfs_free_block_groups(fs_info);

	btrfs_stop_all_workers(fs_info);

<<<<<<< HEAD
	btrfs_sysfs_remove_one(fs_info);

	del_fs_roots(fs_info);

=======
>>>>>>> 6ce4eac1
	free_root_pointers(fs_info, 1);

	iput(fs_info->btree_inode);

#ifdef CONFIG_BTRFS_FS_CHECK_INTEGRITY
	if (btrfs_test_opt(root, CHECK_INTEGRITY))
		btrfsic_unmount(root, fs_info->fs_devices);
#endif

	btrfs_close_devices(fs_info->fs_devices);
	btrfs_mapping_tree_free(&fs_info->mapping_tree);

	percpu_counter_destroy(&fs_info->dirty_metadata_bytes);
	percpu_counter_destroy(&fs_info->delalloc_bytes);
	bdi_destroy(&fs_info->bdi);
	cleanup_srcu_struct(&fs_info->subvol_srcu);

	btrfs_free_stripe_hash_table(fs_info);

	btrfs_free_block_rsv(root, root->orphan_block_rsv);
	root->orphan_block_rsv = NULL;

	return 0;
}

int btrfs_buffer_uptodate(struct extent_buffer *buf, u64 parent_transid,
			  int atomic)
{
	int ret;
	struct inode *btree_inode = buf->pages[0]->mapping->host;

	ret = extent_buffer_uptodate(buf);
	if (!ret)
		return ret;

	ret = verify_parent_transid(&BTRFS_I(btree_inode)->io_tree, buf,
				    parent_transid, atomic);
	if (ret == -EAGAIN)
		return ret;
	return !ret;
}

int btrfs_set_buffer_uptodate(struct extent_buffer *buf)
{
	return set_extent_buffer_uptodate(buf);
}

void btrfs_mark_buffer_dirty(struct extent_buffer *buf)
{
	struct btrfs_root *root;
	u64 transid = btrfs_header_generation(buf);
	int was_dirty;

#ifdef CONFIG_BTRFS_FS_RUN_SANITY_TESTS
	/*
	 * This is a fast path so only do this check if we have sanity tests
	 * enabled.  Normal people shouldn't be marking dummy buffers as dirty
	 * outside of the sanity tests.
	 */
	if (unlikely(test_bit(EXTENT_BUFFER_DUMMY, &buf->bflags)))
		return;
#endif
	root = BTRFS_I(buf->pages[0]->mapping->host)->root;
	btrfs_assert_tree_locked(buf);
	if (transid != root->fs_info->generation)
		WARN(1, KERN_CRIT "btrfs transid mismatch buffer %llu, "
		       "found %llu running %llu\n",
			buf->start, transid, root->fs_info->generation);
	was_dirty = set_extent_buffer_dirty(buf);
	if (!was_dirty)
		__percpu_counter_add(&root->fs_info->dirty_metadata_bytes,
				     buf->len,
				     root->fs_info->dirty_metadata_batch);
}

static void __btrfs_btree_balance_dirty(struct btrfs_root *root,
					int flush_delayed)
{
	/*
	 * looks as though older kernels can get into trouble with
	 * this code, they end up stuck in balance_dirty_pages forever
	 */
	int ret;

	if (current->flags & PF_MEMALLOC)
		return;

	if (flush_delayed)
		btrfs_balance_delayed_items(root);

	ret = percpu_counter_compare(&root->fs_info->dirty_metadata_bytes,
				     BTRFS_DIRTY_METADATA_THRESH);
	if (ret > 0) {
		balance_dirty_pages_ratelimited(
				   root->fs_info->btree_inode->i_mapping);
	}
	return;
}

void btrfs_btree_balance_dirty(struct btrfs_root *root)
{
	__btrfs_btree_balance_dirty(root, 1);
}

void btrfs_btree_balance_dirty_nodelay(struct btrfs_root *root)
{
	__btrfs_btree_balance_dirty(root, 0);
}

int btrfs_read_buffer(struct extent_buffer *buf, u64 parent_transid)
{
	struct btrfs_root *root = BTRFS_I(buf->pages[0]->mapping->host)->root;
	return btree_read_extent_buffer_pages(root, buf, 0, parent_transid);
}

static int btrfs_check_super_valid(struct btrfs_fs_info *fs_info,
			      int read_only)
{
	/*
	 * Placeholder for checks
	 */
	return 0;
}

static void btrfs_error_commit_super(struct btrfs_root *root)
{
	mutex_lock(&root->fs_info->cleaner_mutex);
	btrfs_run_delayed_iputs(root);
	mutex_unlock(&root->fs_info->cleaner_mutex);

	down_write(&root->fs_info->cleanup_work_sem);
	up_write(&root->fs_info->cleanup_work_sem);

	/* cleanup FS via transaction */
	btrfs_cleanup_transaction(root);
}

static void btrfs_destroy_ordered_operations(struct btrfs_transaction *t,
					     struct btrfs_root *root)
{
	struct btrfs_inode *btrfs_inode;
	struct list_head splice;

	INIT_LIST_HEAD(&splice);

	mutex_lock(&root->fs_info->ordered_operations_mutex);
	spin_lock(&root->fs_info->ordered_root_lock);

	list_splice_init(&t->ordered_operations, &splice);
	while (!list_empty(&splice)) {
		btrfs_inode = list_entry(splice.next, struct btrfs_inode,
					 ordered_operations);

		list_del_init(&btrfs_inode->ordered_operations);
		spin_unlock(&root->fs_info->ordered_root_lock);

		btrfs_invalidate_inodes(btrfs_inode->root);

		spin_lock(&root->fs_info->ordered_root_lock);
	}

	spin_unlock(&root->fs_info->ordered_root_lock);
	mutex_unlock(&root->fs_info->ordered_operations_mutex);
}

static void btrfs_destroy_ordered_extents(struct btrfs_root *root)
{
	struct btrfs_ordered_extent *ordered;

	spin_lock(&root->ordered_extent_lock);
	/*
	 * This will just short circuit the ordered completion stuff which will
	 * make sure the ordered extent gets properly cleaned up.
	 */
	list_for_each_entry(ordered, &root->ordered_extents,
			    root_extent_list)
		set_bit(BTRFS_ORDERED_IOERR, &ordered->flags);
	spin_unlock(&root->ordered_extent_lock);
}

static void btrfs_destroy_all_ordered_extents(struct btrfs_fs_info *fs_info)
{
	struct btrfs_root *root;
	struct list_head splice;

	INIT_LIST_HEAD(&splice);

	spin_lock(&fs_info->ordered_root_lock);
	list_splice_init(&fs_info->ordered_roots, &splice);
	while (!list_empty(&splice)) {
		root = list_first_entry(&splice, struct btrfs_root,
					ordered_root);
		list_move_tail(&root->ordered_root,
			       &fs_info->ordered_roots);

		btrfs_destroy_ordered_extents(root);

		cond_resched_lock(&fs_info->ordered_root_lock);
	}
	spin_unlock(&fs_info->ordered_root_lock);
}

static int btrfs_destroy_delayed_refs(struct btrfs_transaction *trans,
				      struct btrfs_root *root)
{
	struct rb_node *node;
	struct btrfs_delayed_ref_root *delayed_refs;
	struct btrfs_delayed_ref_node *ref;
	int ret = 0;

	delayed_refs = &trans->delayed_refs;

	spin_lock(&delayed_refs->lock);
	if (delayed_refs->num_entries == 0) {
		spin_unlock(&delayed_refs->lock);
		printk(KERN_INFO "delayed_refs has NO entry\n");
		return ret;
	}

	while ((node = rb_first(&delayed_refs->root)) != NULL) {
		struct btrfs_delayed_ref_head *head = NULL;
		bool pin_bytes = false;

		ref = rb_entry(node, struct btrfs_delayed_ref_node, rb_node);
		atomic_set(&ref->refs, 1);
		if (btrfs_delayed_ref_is_head(ref)) {

			head = btrfs_delayed_node_to_head(ref);
			if (!mutex_trylock(&head->mutex)) {
				atomic_inc(&ref->refs);
				spin_unlock(&delayed_refs->lock);

				/* Need to wait for the delayed ref to run */
				mutex_lock(&head->mutex);
				mutex_unlock(&head->mutex);
				btrfs_put_delayed_ref(ref);

				spin_lock(&delayed_refs->lock);
				continue;
			}

			if (head->must_insert_reserved)
				pin_bytes = true;
			btrfs_free_delayed_extent_op(head->extent_op);
			delayed_refs->num_heads--;
			if (list_empty(&head->cluster))
				delayed_refs->num_heads_ready--;
			list_del_init(&head->cluster);
		}

		ref->in_tree = 0;
		rb_erase(&ref->rb_node, &delayed_refs->root);
		delayed_refs->num_entries--;
		spin_unlock(&delayed_refs->lock);
		if (head) {
			if (pin_bytes)
				btrfs_pin_extent(root, ref->bytenr,
						 ref->num_bytes, 1);
			mutex_unlock(&head->mutex);
		}
		btrfs_put_delayed_ref(ref);

		cond_resched();
		spin_lock(&delayed_refs->lock);
	}

	spin_unlock(&delayed_refs->lock);

	return ret;
}

static void btrfs_destroy_delalloc_inodes(struct btrfs_root *root)
{
	struct btrfs_inode *btrfs_inode;
	struct list_head splice;

	INIT_LIST_HEAD(&splice);

	spin_lock(&root->delalloc_lock);
	list_splice_init(&root->delalloc_inodes, &splice);

	while (!list_empty(&splice)) {
		btrfs_inode = list_first_entry(&splice, struct btrfs_inode,
					       delalloc_inodes);

		list_del_init(&btrfs_inode->delalloc_inodes);
		clear_bit(BTRFS_INODE_IN_DELALLOC_LIST,
			  &btrfs_inode->runtime_flags);
		spin_unlock(&root->delalloc_lock);

		btrfs_invalidate_inodes(btrfs_inode->root);

		spin_lock(&root->delalloc_lock);
	}

	spin_unlock(&root->delalloc_lock);
}

static void btrfs_destroy_all_delalloc_inodes(struct btrfs_fs_info *fs_info)
{
	struct btrfs_root *root;
	struct list_head splice;

	INIT_LIST_HEAD(&splice);

	spin_lock(&fs_info->delalloc_root_lock);
	list_splice_init(&fs_info->delalloc_roots, &splice);
	while (!list_empty(&splice)) {
		root = list_first_entry(&splice, struct btrfs_root,
					 delalloc_root);
		list_del_init(&root->delalloc_root);
		root = btrfs_grab_fs_root(root);
		BUG_ON(!root);
		spin_unlock(&fs_info->delalloc_root_lock);

		btrfs_destroy_delalloc_inodes(root);
		btrfs_put_fs_root(root);

		spin_lock(&fs_info->delalloc_root_lock);
	}
	spin_unlock(&fs_info->delalloc_root_lock);
}

static int btrfs_destroy_marked_extents(struct btrfs_root *root,
					struct extent_io_tree *dirty_pages,
					int mark)
{
	int ret;
	struct extent_buffer *eb;
	u64 start = 0;
	u64 end;

	while (1) {
		ret = find_first_extent_bit(dirty_pages, start, &start, &end,
					    mark, NULL);
		if (ret)
			break;

		clear_extent_bits(dirty_pages, start, end, mark, GFP_NOFS);
		while (start <= end) {
			eb = btrfs_find_tree_block(root, start,
						   root->leafsize);
			start += root->leafsize;
			if (!eb)
				continue;
			wait_on_extent_buffer_writeback(eb);

			if (test_and_clear_bit(EXTENT_BUFFER_DIRTY,
					       &eb->bflags))
				clear_extent_buffer_dirty(eb);
			free_extent_buffer_stale(eb);
		}
	}

	return ret;
}

static int btrfs_destroy_pinned_extent(struct btrfs_root *root,
				       struct extent_io_tree *pinned_extents)
{
	struct extent_io_tree *unpin;
	u64 start;
	u64 end;
	int ret;
	bool loop = true;

	unpin = pinned_extents;
again:
	while (1) {
		ret = find_first_extent_bit(unpin, 0, &start, &end,
					    EXTENT_DIRTY, NULL);
		if (ret)
			break;

		/* opt_discard */
		if (btrfs_test_opt(root, DISCARD))
			ret = btrfs_error_discard_extent(root, start,
							 end + 1 - start,
							 NULL);

		clear_extent_dirty(unpin, start, end, GFP_NOFS);
		btrfs_error_unpin_extent_range(root, start, end);
		cond_resched();
	}

	if (loop) {
		if (unpin == &root->fs_info->freed_extents[0])
			unpin = &root->fs_info->freed_extents[1];
		else
			unpin = &root->fs_info->freed_extents[0];
		loop = false;
		goto again;
	}

	return 0;
}

void btrfs_cleanup_one_transaction(struct btrfs_transaction *cur_trans,
				   struct btrfs_root *root)
{
	btrfs_destroy_ordered_operations(cur_trans, root);

	btrfs_destroy_delayed_refs(cur_trans, root);

	cur_trans->state = TRANS_STATE_COMMIT_START;
	wake_up(&root->fs_info->transaction_blocked_wait);

	cur_trans->state = TRANS_STATE_UNBLOCKED;
	wake_up(&root->fs_info->transaction_wait);

	btrfs_destroy_delayed_inodes(root);
	btrfs_assert_delayed_root_empty(root);

	btrfs_destroy_marked_extents(root, &cur_trans->dirty_pages,
				     EXTENT_DIRTY);
	btrfs_destroy_pinned_extent(root,
				    root->fs_info->pinned_extents);

	cur_trans->state =TRANS_STATE_COMPLETED;
	wake_up(&cur_trans->commit_wait);

	/*
	memset(cur_trans, 0, sizeof(*cur_trans));
	kmem_cache_free(btrfs_transaction_cachep, cur_trans);
	*/
}

static int btrfs_cleanup_transaction(struct btrfs_root *root)
{
	struct btrfs_transaction *t;

	mutex_lock(&root->fs_info->transaction_kthread_mutex);

	spin_lock(&root->fs_info->trans_lock);
	while (!list_empty(&root->fs_info->trans_list)) {
		t = list_first_entry(&root->fs_info->trans_list,
				     struct btrfs_transaction, list);
		if (t->state >= TRANS_STATE_COMMIT_START) {
			atomic_inc(&t->use_count);
			spin_unlock(&root->fs_info->trans_lock);
			btrfs_wait_for_commit(root, t->transid);
			btrfs_put_transaction(t);
			spin_lock(&root->fs_info->trans_lock);
			continue;
		}
		if (t == root->fs_info->running_transaction) {
			t->state = TRANS_STATE_COMMIT_DOING;
			spin_unlock(&root->fs_info->trans_lock);
			/*
			 * We wait for 0 num_writers since we don't hold a trans
			 * handle open currently for this transaction.
			 */
			wait_event(t->writer_wait,
				   atomic_read(&t->num_writers) == 0);
		} else {
			spin_unlock(&root->fs_info->trans_lock);
		}
		btrfs_cleanup_one_transaction(t, root);

		spin_lock(&root->fs_info->trans_lock);
		if (t == root->fs_info->running_transaction)
			root->fs_info->running_transaction = NULL;
		list_del_init(&t->list);
		spin_unlock(&root->fs_info->trans_lock);

		btrfs_put_transaction(t);
		trace_btrfs_transaction_commit(root);
		spin_lock(&root->fs_info->trans_lock);
	}
	spin_unlock(&root->fs_info->trans_lock);
	btrfs_destroy_all_ordered_extents(root->fs_info);
	btrfs_destroy_delayed_inodes(root);
	btrfs_assert_delayed_root_empty(root);
	btrfs_destroy_pinned_extent(root, root->fs_info->pinned_extents);
	btrfs_destroy_all_delalloc_inodes(root->fs_info);
	mutex_unlock(&root->fs_info->transaction_kthread_mutex);

	return 0;
}

static struct extent_io_ops btree_extent_io_ops = {
	.readpage_end_io_hook = btree_readpage_end_io_hook,
	.readpage_io_failed_hook = btree_io_failed_hook,
	.submit_bio_hook = btree_submit_bio_hook,
	/* note we're sharing with inode.c for the merge bio hook */
	.merge_bio_hook = btrfs_merge_bio_hook,
};<|MERGE_RESOLUTION|>--- conflicted
+++ resolved
@@ -3597,13 +3597,8 @@
 
 	btrfs_stop_all_workers(fs_info);
 
-<<<<<<< HEAD
 	btrfs_sysfs_remove_one(fs_info);
 
-	del_fs_roots(fs_info);
-
-=======
->>>>>>> 6ce4eac1
 	free_root_pointers(fs_info, 1);
 
 	iput(fs_info->btree_inode);
