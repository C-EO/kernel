--- conflicted
+++ resolved
@@ -1293,12 +1293,7 @@
 
 				if (!path->skip_locking) {
 					btrfs_tree_read_lock(eb);
-<<<<<<< HEAD
-					btrfs_set_lock_blocking_rw(eb,
-							BTRFS_READ_LOCK);
-=======
 					btrfs_set_lock_blocking_read(eb);
->>>>>>> 1a03a6ab
 				}
 				ret = find_extent_in_eb(eb, bytenr,
 							*extent_item_pos, &eie, ignore_offset);
