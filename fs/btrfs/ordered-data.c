// SPDX-License-Identifier: GPL-2.0
/*
 * Copyright (C) 2007 Oracle.  All rights reserved.
 */

#include <linux/slab.h>
#include <linux/blkdev.h>
#include <linux/writeback.h>
#include <linux/sched/mm.h>
#include "misc.h"
#include "ctree.h"
#include "transaction.h"
#include "btrfs_inode.h"
#include "extent_io.h"
#include "disk-io.h"
#include "compression.h"
#include "delalloc-space.h"
#include "qgroup.h"
<<<<<<< HEAD
=======
#include "subpage.h"
>>>>>>> 7d2a07b7

static struct kmem_cache *btrfs_ordered_extent_cache;

static u64 entry_end(struct btrfs_ordered_extent *entry)
{
	if (entry->file_offset + entry->num_bytes < entry->file_offset)
		return (u64)-1;
	return entry->file_offset + entry->num_bytes;
}

/* returns NULL if the insertion worked, or it returns the node it did find
 * in the tree
 */
static struct rb_node *tree_insert(struct rb_root *root, u64 file_offset,
				   struct rb_node *node)
{
	struct rb_node **p = &root->rb_node;
	struct rb_node *parent = NULL;
	struct btrfs_ordered_extent *entry;

	while (*p) {
		parent = *p;
		entry = rb_entry(parent, struct btrfs_ordered_extent, rb_node);

		if (file_offset < entry->file_offset)
			p = &(*p)->rb_left;
		else if (file_offset >= entry_end(entry))
			p = &(*p)->rb_right;
		else
			return parent;
	}

	rb_link_node(node, parent, p);
	rb_insert_color(node, root);
	return NULL;
}

/*
 * look for a given offset in the tree, and if it can't be found return the
 * first lesser offset
 */
static struct rb_node *__tree_search(struct rb_root *root, u64 file_offset,
				     struct rb_node **prev_ret)
{
	struct rb_node *n = root->rb_node;
	struct rb_node *prev = NULL;
	struct rb_node *test;
	struct btrfs_ordered_extent *entry;
	struct btrfs_ordered_extent *prev_entry = NULL;

	while (n) {
		entry = rb_entry(n, struct btrfs_ordered_extent, rb_node);
		prev = n;
		prev_entry = entry;

		if (file_offset < entry->file_offset)
			n = n->rb_left;
		else if (file_offset >= entry_end(entry))
			n = n->rb_right;
		else
			return n;
	}
	if (!prev_ret)
		return NULL;

	while (prev && file_offset >= entry_end(prev_entry)) {
		test = rb_next(prev);
		if (!test)
			break;
		prev_entry = rb_entry(test, struct btrfs_ordered_extent,
				      rb_node);
		if (file_offset < entry_end(prev_entry))
			break;

		prev = test;
	}
	if (prev)
		prev_entry = rb_entry(prev, struct btrfs_ordered_extent,
				      rb_node);
	while (prev && file_offset < entry_end(prev_entry)) {
		test = rb_prev(prev);
		if (!test)
			break;
		prev_entry = rb_entry(test, struct btrfs_ordered_extent,
				      rb_node);
		prev = test;
	}
	*prev_ret = prev;
	return NULL;
}

<<<<<<< HEAD
/*
 * helper to check if a given offset is inside a given entry
 */
static int offset_in_entry(struct btrfs_ordered_extent *entry, u64 file_offset)
{
	if (file_offset < entry->file_offset ||
	    entry->file_offset + entry->num_bytes <= file_offset)
		return 0;
	return 1;
}

=======
>>>>>>> 7d2a07b7
static int range_overlaps(struct btrfs_ordered_extent *entry, u64 file_offset,
			  u64 len)
{
	if (file_offset + len <= entry->file_offset ||
	    entry->file_offset + entry->num_bytes <= file_offset)
		return 0;
	return 1;
}

/*
 * look find the first ordered struct that has this offset, otherwise
 * the first one less than this offset
 */
static inline struct rb_node *tree_search(struct btrfs_ordered_inode_tree *tree,
					  u64 file_offset)
{
	struct rb_root *root = &tree->tree;
	struct rb_node *prev = NULL;
	struct rb_node *ret;
	struct btrfs_ordered_extent *entry;

	if (tree->last) {
		entry = rb_entry(tree->last, struct btrfs_ordered_extent,
				 rb_node);
		if (in_range(file_offset, entry->file_offset, entry->num_bytes))
			return tree->last;
	}
	ret = __tree_search(root, file_offset, &prev);
	if (!ret)
		ret = prev;
	if (ret)
		tree->last = ret;
	return ret;
}

/*
 * Allocate and add a new ordered_extent into the per-inode tree.
 *
 * The tree is given a single reference on the ordered extent that was
 * inserted.
 */
<<<<<<< HEAD
static int __btrfs_add_ordered_extent(struct inode *inode, u64 file_offset,
=======
static int __btrfs_add_ordered_extent(struct btrfs_inode *inode, u64 file_offset,
>>>>>>> 7d2a07b7
				      u64 disk_bytenr, u64 num_bytes,
				      u64 disk_num_bytes, int type, int dio,
				      int compress_type)
{
	struct btrfs_root *root = inode->root;
	struct btrfs_fs_info *fs_info = root->fs_info;
	struct btrfs_ordered_inode_tree *tree = &inode->ordered_tree;
	struct rb_node *node;
	struct btrfs_ordered_extent *entry;
	int ret;

	if (type == BTRFS_ORDERED_NOCOW || type == BTRFS_ORDERED_PREALLOC) {
		/* For nocow write, we can release the qgroup rsv right now */
<<<<<<< HEAD
		ret = btrfs_qgroup_free_data(inode, NULL, file_offset,
					     num_bytes);
=======
		ret = btrfs_qgroup_free_data(inode, NULL, file_offset, num_bytes);
>>>>>>> 7d2a07b7
		if (ret < 0)
			return ret;
		ret = 0;
	} else {
		/*
		 * The ordered extent has reserved qgroup space, release now
		 * and pass the reserved number for qgroup_record to free.
		 */
		ret = btrfs_qgroup_release_data(inode, file_offset, num_bytes);
		if (ret < 0)
			return ret;
	}
<<<<<<< HEAD
	tree = &BTRFS_I(inode)->ordered_tree;
=======
>>>>>>> 7d2a07b7
	entry = kmem_cache_zalloc(btrfs_ordered_extent_cache, GFP_NOFS);
	if (!entry)
		return -ENOMEM;

	entry->file_offset = file_offset;
	entry->disk_bytenr = disk_bytenr;
	entry->num_bytes = num_bytes;
	entry->disk_num_bytes = disk_num_bytes;
	entry->bytes_left = num_bytes;
<<<<<<< HEAD
	entry->inode = igrab(inode);
	entry->compress_type = compress_type;
	entry->truncated_len = (u64)-1;
	entry->qgroup_rsv = ret;
	if (type != BTRFS_ORDERED_IO_DONE && type != BTRFS_ORDERED_COMPLETE)
		set_bit(type, &entry->flags);

	if (dio) {
		percpu_counter_add_batch(&fs_info->dio_bytes, num_bytes,
					 fs_info->delalloc_batch);
=======
	entry->inode = igrab(&inode->vfs_inode);
	entry->compress_type = compress_type;
	entry->truncated_len = (u64)-1;
	entry->qgroup_rsv = ret;
	entry->physical = (u64)-1;

	ASSERT(type == BTRFS_ORDERED_REGULAR ||
	       type == BTRFS_ORDERED_NOCOW ||
	       type == BTRFS_ORDERED_PREALLOC ||
	       type == BTRFS_ORDERED_COMPRESSED);
	set_bit(type, &entry->flags);

	percpu_counter_add_batch(&fs_info->ordered_bytes, num_bytes,
				 fs_info->delalloc_batch);

	if (dio)
>>>>>>> 7d2a07b7
		set_bit(BTRFS_ORDERED_DIRECT, &entry->flags);

	/* one ref for the tree */
	refcount_set(&entry->refs, 1);
	init_waitqueue_head(&entry->wait);
	INIT_LIST_HEAD(&entry->list);
	INIT_LIST_HEAD(&entry->log_list);
	INIT_LIST_HEAD(&entry->root_extent_list);
	INIT_LIST_HEAD(&entry->work_list);
	init_completion(&entry->completion);

	trace_btrfs_ordered_extent_add(inode, entry);

	spin_lock_irq(&tree->lock);
	node = tree_insert(&tree->tree, file_offset,
			   &entry->rb_node);
	if (node)
		btrfs_panic(fs_info, -EEXIST,
				"inconsistency in ordered tree at offset %llu",
				file_offset);
	spin_unlock_irq(&tree->lock);

	spin_lock(&root->ordered_extent_lock);
	list_add_tail(&entry->root_extent_list,
		      &root->ordered_extents);
	root->nr_ordered_extents++;
	if (root->nr_ordered_extents == 1) {
		spin_lock(&fs_info->ordered_root_lock);
		BUG_ON(!list_empty(&root->ordered_root));
		list_add_tail(&root->ordered_root, &fs_info->ordered_roots);
		spin_unlock(&fs_info->ordered_root_lock);
	}
	spin_unlock(&root->ordered_extent_lock);

	/*
	 * We don't need the count_max_extents here, we can assume that all of
	 * that work has been done at higher layers, so this is truly the
	 * smallest the extent is going to get.
	 */
	spin_lock(&inode->lock);
	btrfs_mod_outstanding_extents(inode, 1);
	spin_unlock(&inode->lock);

	return 0;
}

<<<<<<< HEAD
int btrfs_add_ordered_extent(struct inode *inode, u64 file_offset,
			     u64 disk_bytenr, u64 num_bytes, u64 disk_num_bytes,
			     int type)
{
=======
int btrfs_add_ordered_extent(struct btrfs_inode *inode, u64 file_offset,
			     u64 disk_bytenr, u64 num_bytes, u64 disk_num_bytes,
			     int type)
{
	ASSERT(type == BTRFS_ORDERED_REGULAR ||
	       type == BTRFS_ORDERED_NOCOW ||
	       type == BTRFS_ORDERED_PREALLOC);
>>>>>>> 7d2a07b7
	return __btrfs_add_ordered_extent(inode, file_offset, disk_bytenr,
					  num_bytes, disk_num_bytes, type, 0,
					  BTRFS_COMPRESS_NONE);
}

<<<<<<< HEAD
int btrfs_add_ordered_extent_dio(struct inode *inode, u64 file_offset,
				 u64 disk_bytenr, u64 num_bytes,
				 u64 disk_num_bytes, int type)
{
=======
int btrfs_add_ordered_extent_dio(struct btrfs_inode *inode, u64 file_offset,
				 u64 disk_bytenr, u64 num_bytes,
				 u64 disk_num_bytes, int type)
{
	ASSERT(type == BTRFS_ORDERED_REGULAR ||
	       type == BTRFS_ORDERED_NOCOW ||
	       type == BTRFS_ORDERED_PREALLOC);
>>>>>>> 7d2a07b7
	return __btrfs_add_ordered_extent(inode, file_offset, disk_bytenr,
					  num_bytes, disk_num_bytes, type, 1,
					  BTRFS_COMPRESS_NONE);
}

<<<<<<< HEAD
int btrfs_add_ordered_extent_compress(struct inode *inode, u64 file_offset,
				      u64 disk_bytenr, u64 num_bytes,
				      u64 disk_num_bytes, int type,
				      int compress_type)
{
	return __btrfs_add_ordered_extent(inode, file_offset, disk_bytenr,
					  num_bytes, disk_num_bytes, type, 0,
=======
int btrfs_add_ordered_extent_compress(struct btrfs_inode *inode, u64 file_offset,
				      u64 disk_bytenr, u64 num_bytes,
				      u64 disk_num_bytes, int compress_type)
{
	ASSERT(compress_type != BTRFS_COMPRESS_NONE);
	return __btrfs_add_ordered_extent(inode, file_offset, disk_bytenr,
					  num_bytes, disk_num_bytes,
					  BTRFS_ORDERED_COMPRESSED, 0,
>>>>>>> 7d2a07b7
					  compress_type);
}

/*
 * Add a struct btrfs_ordered_sum into the list of checksums to be inserted
 * when an ordered extent is finished.  If the list covers more than one
 * ordered extent, it is split across multiples.
 */
void btrfs_add_ordered_sum(struct btrfs_ordered_extent *entry,
			   struct btrfs_ordered_sum *sum)
{
	struct btrfs_ordered_inode_tree *tree;

	tree = &BTRFS_I(entry->inode)->ordered_tree;
	spin_lock_irq(&tree->lock);
	list_add_tail(&sum->list, &entry->list);
	spin_unlock_irq(&tree->lock);
}

/*
 * Mark all ordered extents io inside the specified range finished.
 *
 * @page:	 The invovled page for the opeartion.
 *		 For uncompressed buffered IO, the page status also needs to be
 *		 updated to indicate whether the pending ordered io is finished.
 *		 Can be NULL for direct IO and compressed write.
 *		 For these cases, callers are ensured they won't execute the
 *		 endio function twice.
 * @finish_func: The function to be executed when all the IO of an ordered
 *		 extent are finished.
 *
 * This function is called for endio, thus the range must have ordered
 * extent(s) coveri it.
 */
void btrfs_mark_ordered_io_finished(struct btrfs_inode *inode,
				struct page *page, u64 file_offset,
				u64 num_bytes, btrfs_func_t finish_func,
				bool uptodate)
{
	struct btrfs_ordered_inode_tree *tree = &inode->ordered_tree;
	struct btrfs_fs_info *fs_info = inode->root->fs_info;
	struct btrfs_workqueue *wq;
	struct rb_node *node;
	struct btrfs_ordered_extent *entry = NULL;
	unsigned long flags;
	u64 cur = file_offset;

	if (btrfs_is_free_space_inode(inode))
		wq = fs_info->endio_freespace_worker;
	else
		wq = fs_info->endio_write_workers;

	if (page)
		ASSERT(page->mapping && page_offset(page) <= file_offset &&
		       file_offset + num_bytes <= page_offset(page) + PAGE_SIZE);

	spin_lock_irqsave(&tree->lock, flags);
	while (cur < file_offset + num_bytes) {
		u64 entry_end;
		u64 end;
		u32 len;

		node = tree_search(tree, cur);
		/* No ordered extents at all */
		if (!node)
			break;

<<<<<<< HEAD
	dec_start = max(*file_offset, entry->file_offset);
	dec_end = min(*file_offset + io_size,
		      entry->file_offset + entry->num_bytes);
	*file_offset = dec_end;
	if (dec_start > dec_end) {
		btrfs_crit(fs_info, "bad ordering dec_start %llu end %llu",
			   dec_start, dec_end);
	}
	to_dec = dec_end - dec_start;
	if (to_dec > entry->bytes_left) {
		btrfs_crit(fs_info,
			   "bad ordered accounting left %llu size %llu",
			   entry->bytes_left, to_dec);
	}
	entry->bytes_left -= to_dec;
	if (!uptodate)
		set_bit(BTRFS_ORDERED_IOERR, &entry->flags);
=======
		entry = rb_entry(node, struct btrfs_ordered_extent, rb_node);
		entry_end = entry->file_offset + entry->num_bytes;
		/*
		 * |<-- OE --->|  |
		 *		  cur
		 * Go to next OE.
		 */
		if (cur >= entry_end) {
			node = rb_next(node);
			/* No more ordered extents, exit */
			if (!node)
				break;
			entry = rb_entry(node, struct btrfs_ordered_extent,
					 rb_node);

			/* Go to next ordered extent and continue */
			cur = entry->file_offset;
			continue;
		}
		/*
		 * |	|<--- OE --->|
		 * cur
		 * Go to the start of OE.
		 */
		if (cur < entry->file_offset) {
			cur = entry->file_offset;
			continue;
		}
>>>>>>> 7d2a07b7

		/*
		 * Now we are definitely inside one ordered extent.
		 *
		 * |<--- OE --->|
		 *	|
		 *	cur
		 */
		end = min(entry->file_offset + entry->num_bytes,
			  file_offset + num_bytes) - 1;
		ASSERT(end + 1 - cur < U32_MAX);
		len = end + 1 - cur;

		if (page) {
			/*
			 * Ordered (Private2) bit indicates whether we still
			 * have pending io unfinished for the ordered extent.
			 *
			 * If there's no such bit, we need to skip to next range.
			 */
			if (!btrfs_page_test_ordered(fs_info, page, cur, len)) {
				cur += len;
				continue;
			}
			btrfs_page_clear_ordered(fs_info, page, cur, len);
		}

		/* Now we're fine to update the accounting */
		if (unlikely(len > entry->bytes_left)) {
			WARN_ON(1);
			btrfs_crit(fs_info,
"bad ordered extent accounting, root=%llu ino=%llu OE offset=%llu OE len=%llu to_dec=%u left=%llu",
				   inode->root->root_key.objectid,
				   btrfs_ino(inode),
				   entry->file_offset,
				   entry->num_bytes,
				   len, entry->bytes_left);
			entry->bytes_left = 0;
		} else {
			entry->bytes_left -= len;
		}

		if (!uptodate)
			set_bit(BTRFS_ORDERED_IOERR, &entry->flags);

		/*
		 * All the IO of the ordered extent is finished, we need to queue
		 * the finish_func to be executed.
		 */
		if (entry->bytes_left == 0) {
			set_bit(BTRFS_ORDERED_IO_DONE, &entry->flags);
			cond_wake_up(&entry->wait);
			refcount_inc(&entry->refs);
			spin_unlock_irqrestore(&tree->lock, flags);
			btrfs_init_work(&entry->work, finish_func, NULL, NULL);
			btrfs_queue_work(wq, &entry->work);
			spin_lock_irqsave(&tree->lock, flags);
		}
		cur += len;
	}
	spin_unlock_irqrestore(&tree->lock, flags);
}

/*
 * Finish IO for one ordered extent across a given range.  The range can only
 * contain one ordered extent.
 *
 * @cached:	 The cached ordered extent. If not NULL, we can skip the tree
 *               search and use the ordered extent directly.
 * 		 Will be also used to store the finished ordered extent.
 * @file_offset: File offset for the finished IO
 * @io_size:	 Length of the finish IO range
 * @uptodate:	 If the IO finishes without problem
 *
 * Return true if the ordered extent is finished in the range, and update
 * @cached.
 * Return false otherwise.
 *
 * NOTE: The range can NOT cross multiple ordered extents.
 * Thus caller should ensure the range doesn't cross ordered extents.
 */
bool btrfs_dec_test_ordered_pending(struct btrfs_inode *inode,
				    struct btrfs_ordered_extent **cached,
				    u64 file_offset, u64 io_size, int uptodate)
{
	struct btrfs_ordered_inode_tree *tree = &inode->ordered_tree;
	struct rb_node *node;
	struct btrfs_ordered_extent *entry = NULL;
	unsigned long flags;
	bool finished = false;

	spin_lock_irqsave(&tree->lock, flags);
	if (cached && *cached) {
		entry = *cached;
		goto have_entry;
	}

	node = tree_search(tree, file_offset);
	if (!node)
		goto out;

	entry = rb_entry(node, struct btrfs_ordered_extent, rb_node);
have_entry:
	if (!in_range(file_offset, entry->file_offset, entry->num_bytes))
		goto out;

	if (io_size > entry->bytes_left)
		btrfs_crit(inode->root->fs_info,
			   "bad ordered accounting left %llu size %llu",
		       entry->bytes_left, io_size);

	entry->bytes_left -= io_size;
	if (!uptodate)
		set_bit(BTRFS_ORDERED_IOERR, &entry->flags);

	if (entry->bytes_left == 0) {
		/*
		 * Ensure only one caller can set the flag and finished_ret
		 * accordingly
		 */
		finished = !test_and_set_bit(BTRFS_ORDERED_IO_DONE, &entry->flags);
		/* test_and_set_bit implies a barrier */
		cond_wake_up_nomb(&entry->wait);
	}
out:
	if (finished && cached && entry) {
		*cached = entry;
		refcount_inc(&entry->refs);
	}
	spin_unlock_irqrestore(&tree->lock, flags);
	return finished;
}

/*
 * used to drop a reference on an ordered extent.  This will free
 * the extent if the last reference is dropped
 */
void btrfs_put_ordered_extent(struct btrfs_ordered_extent *entry)
{
	struct list_head *cur;
	struct btrfs_ordered_sum *sum;

	trace_btrfs_ordered_extent_put(BTRFS_I(entry->inode), entry);

	if (refcount_dec_and_test(&entry->refs)) {
		ASSERT(list_empty(&entry->root_extent_list));
		ASSERT(list_empty(&entry->log_list));
		ASSERT(RB_EMPTY_NODE(&entry->rb_node));
		if (entry->inode)
			btrfs_add_delayed_iput(entry->inode);
		while (!list_empty(&entry->list)) {
			cur = entry->list.next;
			sum = list_entry(cur, struct btrfs_ordered_sum, list);
			list_del(&sum->list);
			kvfree(sum);
		}
		kmem_cache_free(btrfs_ordered_extent_cache, entry);
	}
}

/*
 * remove an ordered extent from the tree.  No references are dropped
 * and waiters are woken up.
 */
void btrfs_remove_ordered_extent(struct btrfs_inode *btrfs_inode,
				 struct btrfs_ordered_extent *entry)
{
	struct btrfs_ordered_inode_tree *tree;
	struct btrfs_root *root = btrfs_inode->root;
	struct btrfs_fs_info *fs_info = root->fs_info;
	struct rb_node *node;
	bool pending;

	/* This is paired with btrfs_add_ordered_extent. */
	spin_lock(&btrfs_inode->lock);
	btrfs_mod_outstanding_extents(btrfs_inode, -1);
	spin_unlock(&btrfs_inode->lock);
	if (root != fs_info->tree_root)
		btrfs_delalloc_release_metadata(btrfs_inode, entry->num_bytes,
						false);

<<<<<<< HEAD
	if (test_bit(BTRFS_ORDERED_DIRECT, &entry->flags))
		percpu_counter_add_batch(&fs_info->dio_bytes, -entry->num_bytes,
					 fs_info->delalloc_batch);
=======
	percpu_counter_add_batch(&fs_info->ordered_bytes, -entry->num_bytes,
				 fs_info->delalloc_batch);
>>>>>>> 7d2a07b7

	tree = &btrfs_inode->ordered_tree;
	spin_lock_irq(&tree->lock);
	node = &entry->rb_node;
	rb_erase(node, &tree->tree);
	RB_CLEAR_NODE(node);
	if (tree->last == node)
		tree->last = NULL;
	set_bit(BTRFS_ORDERED_COMPLETE, &entry->flags);
	pending = test_and_clear_bit(BTRFS_ORDERED_PENDING, &entry->flags);
	spin_unlock_irq(&tree->lock);

	/*
	 * The current running transaction is waiting on us, we need to let it
	 * know that we're complete and wake it up.
	 */
	if (pending) {
		struct btrfs_transaction *trans;

		/*
		 * The checks for trans are just a formality, it should be set,
		 * but if it isn't we don't want to deref/assert under the spin
		 * lock, so be nice and check if trans is set, but ASSERT() so
		 * if it isn't set a developer will notice.
		 */
		spin_lock(&fs_info->trans_lock);
		trans = fs_info->running_transaction;
		if (trans)
			refcount_inc(&trans->use_count);
		spin_unlock(&fs_info->trans_lock);

		ASSERT(trans);
		if (trans) {
			if (atomic_dec_and_test(&trans->pending_ordered))
				wake_up(&trans->pending_wait);
			btrfs_put_transaction(trans);
		}
	}

	spin_lock(&root->ordered_extent_lock);
	list_del_init(&entry->root_extent_list);
	root->nr_ordered_extents--;

	trace_btrfs_ordered_extent_remove(btrfs_inode, entry);

	if (!root->nr_ordered_extents) {
		spin_lock(&fs_info->ordered_root_lock);
		BUG_ON(list_empty(&root->ordered_root));
		list_del_init(&root->ordered_root);
		spin_unlock(&fs_info->ordered_root_lock);
	}
	spin_unlock(&root->ordered_extent_lock);
	wake_up(&entry->wait);
}

static void btrfs_run_ordered_extent_work(struct btrfs_work *work)
{
	struct btrfs_ordered_extent *ordered;

	ordered = container_of(work, struct btrfs_ordered_extent, flush_work);
	btrfs_start_ordered_extent(ordered, 1);
	complete(&ordered->completion);
}

/*
 * wait for all the ordered extents in a root.  This is done when balancing
 * space between drives.
 */
u64 btrfs_wait_ordered_extents(struct btrfs_root *root, u64 nr,
			       const u64 range_start, const u64 range_len)
{
	struct btrfs_fs_info *fs_info = root->fs_info;
	LIST_HEAD(splice);
	LIST_HEAD(skipped);
	LIST_HEAD(works);
	struct btrfs_ordered_extent *ordered, *next;
	u64 count = 0;
	const u64 range_end = range_start + range_len;

	mutex_lock(&root->ordered_extent_mutex);
	spin_lock(&root->ordered_extent_lock);
	list_splice_init(&root->ordered_extents, &splice);
	while (!list_empty(&splice) && nr) {
		ordered = list_first_entry(&splice, struct btrfs_ordered_extent,
					   root_extent_list);

		if (range_end <= ordered->disk_bytenr ||
		    ordered->disk_bytenr + ordered->disk_num_bytes <= range_start) {
			list_move_tail(&ordered->root_extent_list, &skipped);
			cond_resched_lock(&root->ordered_extent_lock);
			continue;
		}

		list_move_tail(&ordered->root_extent_list,
			       &root->ordered_extents);
		refcount_inc(&ordered->refs);
		spin_unlock(&root->ordered_extent_lock);

		btrfs_init_work(&ordered->flush_work,
				btrfs_run_ordered_extent_work, NULL, NULL);
		list_add_tail(&ordered->work_list, &works);
		btrfs_queue_work(fs_info->flush_workers, &ordered->flush_work);

		cond_resched();
		spin_lock(&root->ordered_extent_lock);
		if (nr != U64_MAX)
			nr--;
		count++;
	}
	list_splice_tail(&skipped, &root->ordered_extents);
	list_splice_tail(&splice, &root->ordered_extents);
	spin_unlock(&root->ordered_extent_lock);

	list_for_each_entry_safe(ordered, next, &works, work_list) {
		list_del_init(&ordered->work_list);
		wait_for_completion(&ordered->completion);
		btrfs_put_ordered_extent(ordered);
		cond_resched();
	}
	mutex_unlock(&root->ordered_extent_mutex);

	return count;
}

void btrfs_wait_ordered_roots(struct btrfs_fs_info *fs_info, u64 nr,
			     const u64 range_start, const u64 range_len)
{
	struct btrfs_root *root;
	struct list_head splice;
	u64 done;

	INIT_LIST_HEAD(&splice);

	mutex_lock(&fs_info->ordered_operations_mutex);
	spin_lock(&fs_info->ordered_root_lock);
	list_splice_init(&fs_info->ordered_roots, &splice);
	while (!list_empty(&splice) && nr) {
		root = list_first_entry(&splice, struct btrfs_root,
					ordered_root);
		root = btrfs_grab_root(root);
		BUG_ON(!root);
		list_move_tail(&root->ordered_root,
			       &fs_info->ordered_roots);
		spin_unlock(&fs_info->ordered_root_lock);

		done = btrfs_wait_ordered_extents(root, nr,
						  range_start, range_len);
		btrfs_put_root(root);

		spin_lock(&fs_info->ordered_root_lock);
		if (nr != U64_MAX) {
			nr -= done;
		}
	}
	list_splice_tail(&splice, &fs_info->ordered_roots);
	spin_unlock(&fs_info->ordered_root_lock);
	mutex_unlock(&fs_info->ordered_operations_mutex);
}

/*
 * Used to start IO or wait for a given ordered extent to finish.
 *
 * If wait is one, this effectively waits on page writeback for all the pages
 * in the extent, and it waits on the io completion code to insert
 * metadata into the btree corresponding to the extent
 */
void btrfs_start_ordered_extent(struct btrfs_ordered_extent *entry, int wait)
{
	u64 start = entry->file_offset;
	u64 end = start + entry->num_bytes - 1;
<<<<<<< HEAD
=======
	struct btrfs_inode *inode = BTRFS_I(entry->inode);
>>>>>>> 7d2a07b7

	trace_btrfs_ordered_extent_start(inode, entry);

	/*
	 * pages in the range can be dirty, clean or writeback.  We
	 * start IO on any dirty ones so the wait doesn't stall waiting
	 * for the flusher thread to find them
	 */
	if (!test_bit(BTRFS_ORDERED_DIRECT, &entry->flags))
		filemap_fdatawrite_range(inode->vfs_inode.i_mapping, start, end);
	if (wait) {
		wait_event(entry->wait, test_bit(BTRFS_ORDERED_COMPLETE,
						 &entry->flags));
	}
}

/*
 * Used to wait on ordered extents across a large range of bytes.
 */
int btrfs_wait_ordered_range(struct inode *inode, u64 start, u64 len)
{
	int ret = 0;
	int ret_wb = 0;
	u64 end;
	u64 orig_end;
	struct btrfs_ordered_extent *ordered;

	if (start + len < start) {
		orig_end = INT_LIMIT(loff_t);
	} else {
		orig_end = start + len - 1;
		if (orig_end > INT_LIMIT(loff_t))
			orig_end = INT_LIMIT(loff_t);
	}

	/* start IO across the range first to instantiate any delalloc
	 * extents
	 */
	ret = btrfs_fdatawrite_range(inode, start, orig_end);
	if (ret)
		return ret;

	/*
	 * If we have a writeback error don't return immediately. Wait first
	 * for any ordered extents that haven't completed yet. This is to make
	 * sure no one can dirty the same page ranges and call writepages()
	 * before the ordered extents complete - to avoid failures (-EEXIST)
	 * when adding the new ordered extents to the ordered tree.
	 */
	ret_wb = filemap_fdatawait_range(inode->i_mapping, start, orig_end);

	end = orig_end;
	while (1) {
		ordered = btrfs_lookup_first_ordered_extent(BTRFS_I(inode), end);
		if (!ordered)
			break;
		if (ordered->file_offset > orig_end) {
			btrfs_put_ordered_extent(ordered);
			break;
		}
		if (ordered->file_offset + ordered->num_bytes <= start) {
			btrfs_put_ordered_extent(ordered);
			break;
		}
		btrfs_start_ordered_extent(ordered, 1);
		end = ordered->file_offset;
		/*
		 * If the ordered extent had an error save the error but don't
		 * exit without waiting first for all other ordered extents in
		 * the range to complete.
		 */
		if (test_bit(BTRFS_ORDERED_IOERR, &ordered->flags))
			ret = -EIO;
		btrfs_put_ordered_extent(ordered);
		if (end == 0 || end == start)
			break;
		end--;
	}
	return ret_wb ? ret_wb : ret;
}

/*
 * find an ordered extent corresponding to file_offset.  return NULL if
 * nothing is found, otherwise take a reference on the extent and return it
 */
struct btrfs_ordered_extent *btrfs_lookup_ordered_extent(struct btrfs_inode *inode,
							 u64 file_offset)
{
	struct btrfs_ordered_inode_tree *tree;
	struct rb_node *node;
	struct btrfs_ordered_extent *entry = NULL;
	unsigned long flags;

	tree = &inode->ordered_tree;
	spin_lock_irqsave(&tree->lock, flags);
	node = tree_search(tree, file_offset);
	if (!node)
		goto out;

	entry = rb_entry(node, struct btrfs_ordered_extent, rb_node);
	if (!in_range(file_offset, entry->file_offset, entry->num_bytes))
		entry = NULL;
	if (entry)
		refcount_inc(&entry->refs);
out:
	spin_unlock_irqrestore(&tree->lock, flags);
	return entry;
}

/* Since the DIO code tries to lock a wide area we need to look for any ordered
 * extents that exist in the range, rather than just the start of the range.
 */
struct btrfs_ordered_extent *btrfs_lookup_ordered_range(
		struct btrfs_inode *inode, u64 file_offset, u64 len)
{
	struct btrfs_ordered_inode_tree *tree;
	struct rb_node *node;
	struct btrfs_ordered_extent *entry = NULL;

	tree = &inode->ordered_tree;
	spin_lock_irq(&tree->lock);
	node = tree_search(tree, file_offset);
	if (!node) {
		node = tree_search(tree, file_offset + len);
		if (!node)
			goto out;
	}

	while (1) {
		entry = rb_entry(node, struct btrfs_ordered_extent, rb_node);
		if (range_overlaps(entry, file_offset, len))
			break;

		if (entry->file_offset >= file_offset + len) {
			entry = NULL;
			break;
		}
		entry = NULL;
		node = rb_next(node);
		if (!node)
			break;
	}
out:
	if (entry)
		refcount_inc(&entry->refs);
	spin_unlock_irq(&tree->lock);
	return entry;
}

/*
 * Adds all ordered extents to the given list. The list ends up sorted by the
 * file_offset of the ordered extents.
 */
void btrfs_get_ordered_extents_for_logging(struct btrfs_inode *inode,
					   struct list_head *list)
{
	struct btrfs_ordered_inode_tree *tree = &inode->ordered_tree;
	struct rb_node *n;

	ASSERT(inode_is_locked(&inode->vfs_inode));

	spin_lock_irq(&tree->lock);
	for (n = rb_first(&tree->tree); n; n = rb_next(n)) {
		struct btrfs_ordered_extent *ordered;

		ordered = rb_entry(n, struct btrfs_ordered_extent, rb_node);

		if (test_bit(BTRFS_ORDERED_LOGGED, &ordered->flags))
			continue;

		ASSERT(list_empty(&ordered->log_list));
		list_add_tail(&ordered->log_list, list);
		refcount_inc(&ordered->refs);
	}
	spin_unlock_irq(&tree->lock);
}

/*
 * lookup and return any extent before 'file_offset'.  NULL is returned
 * if none is found
 */
struct btrfs_ordered_extent *
btrfs_lookup_first_ordered_extent(struct btrfs_inode *inode, u64 file_offset)
{
	struct btrfs_ordered_inode_tree *tree;
	struct rb_node *node;
	struct btrfs_ordered_extent *entry = NULL;

	tree = &inode->ordered_tree;
	spin_lock_irq(&tree->lock);
	node = tree_search(tree, file_offset);
	if (!node)
		goto out;

	entry = rb_entry(node, struct btrfs_ordered_extent, rb_node);
	refcount_inc(&entry->refs);
out:
	spin_unlock_irq(&tree->lock);
	return entry;
}

/*
<<<<<<< HEAD
 * search the ordered extents for one corresponding to 'offset' and
 * try to find a checksum.  This is used because we allow pages to
 * be reclaimed before their checksum is actually put into the btree
 */
int btrfs_find_ordered_sum(struct inode *inode, u64 offset, u64 disk_bytenr,
			   u8 *sum, int len)
{
	struct btrfs_fs_info *fs_info = btrfs_sb(inode->i_sb);
	struct btrfs_ordered_sum *ordered_sum;
	struct btrfs_ordered_extent *ordered;
	struct btrfs_ordered_inode_tree *tree = &BTRFS_I(inode)->ordered_tree;
	unsigned long num_sectors;
	unsigned long i;
	u32 sectorsize = btrfs_inode_sectorsize(inode);
	const u16 csum_size = btrfs_super_csum_size(fs_info->super_copy);
	int index = 0;

	ordered = btrfs_lookup_ordered_extent(inode, offset);
	if (!ordered)
		return 0;
=======
 * Lookup the first ordered extent that overlaps the range
 * [@file_offset, @file_offset + @len).
 *
 * The difference between this and btrfs_lookup_first_ordered_extent() is
 * that this one won't return any ordered extent that does not overlap the range.
 * And the difference against btrfs_lookup_ordered_extent() is, this function
 * ensures the first ordered extent gets returned.
 */
struct btrfs_ordered_extent *btrfs_lookup_first_ordered_range(
			struct btrfs_inode *inode, u64 file_offset, u64 len)
{
	struct btrfs_ordered_inode_tree *tree = &inode->ordered_tree;
	struct rb_node *node;
	struct rb_node *cur;
	struct rb_node *prev;
	struct rb_node *next;
	struct btrfs_ordered_extent *entry = NULL;

	spin_lock_irq(&tree->lock);
	node = tree->tree.rb_node;
	/*
	 * Here we don't want to use tree_search() which will use tree->last
	 * and screw up the search order.
	 * And __tree_search() can't return the adjacent ordered extents
	 * either, thus here we do our own search.
	 */
	while (node) {
		entry = rb_entry(node, struct btrfs_ordered_extent, rb_node);

		if (file_offset < entry->file_offset) {
			node = node->rb_left;
		} else if (file_offset >= entry_end(entry)) {
			node = node->rb_right;
		} else {
			/*
			 * Direct hit, got an ordered extent that starts at
			 * @file_offset
			 */
			goto out;
		}
	}
	if (!entry) {
		/* Empty tree */
		goto out;
	}
>>>>>>> 7d2a07b7

	cur = &entry->rb_node;
	/* We got an entry around @file_offset, check adjacent entries */
	if (entry->file_offset < file_offset) {
		prev = cur;
		next = rb_next(cur);
	} else {
		prev = rb_prev(cur);
		next = cur;
	}
	if (prev) {
		entry = rb_entry(prev, struct btrfs_ordered_extent, rb_node);
		if (range_overlaps(entry, file_offset, len))
			goto out;
	}
	if (next) {
		entry = rb_entry(next, struct btrfs_ordered_extent, rb_node);
		if (range_overlaps(entry, file_offset, len))
			goto out;
	}
	/* No ordered extent in the range */
	entry = NULL;
out:
	if (entry)
		refcount_inc(&entry->refs);
	spin_unlock_irq(&tree->lock);
	return entry;
}

/*
 * btrfs_flush_ordered_range - Lock the passed range and ensures all pending
 * ordered extents in it are run to completion.
 *
 * @inode:        Inode whose ordered tree is to be searched
 * @start:        Beginning of range to flush
 * @end:          Last byte of range to lock
 * @cached_state: If passed, will return the extent state responsible for the
 * locked range. It's the caller's responsibility to free the cached state.
 *
 * This function always returns with the given range locked, ensuring after it's
 * called no order extent can be pending.
 */
void btrfs_lock_and_flush_ordered_range(struct btrfs_inode *inode, u64 start,
					u64 end,
					struct extent_state **cached_state)
{
	struct btrfs_ordered_extent *ordered;
	struct extent_state *cache = NULL;
	struct extent_state **cachedp = &cache;

	if (cached_state)
		cachedp = cached_state;

	while (1) {
		lock_extent_bits(&inode->io_tree, start, end, cachedp);
		ordered = btrfs_lookup_ordered_range(inode, start,
						     end - start + 1);
		if (!ordered) {
			/*
			 * If no external cached_state has been passed then
			 * decrement the extra ref taken for cachedp since we
			 * aren't exposing it outside of this function
			 */
			if (!cached_state)
				refcount_dec(&cache->refs);
			break;
		}
		unlock_extent_cached(&inode->io_tree, start, end, cachedp);
<<<<<<< HEAD
		btrfs_start_ordered_extent(&inode->vfs_inode, ordered, 1);
=======
		btrfs_start_ordered_extent(ordered, 1);
>>>>>>> 7d2a07b7
		btrfs_put_ordered_extent(ordered);
	}
}

static int clone_ordered_extent(struct btrfs_ordered_extent *ordered, u64 pos,
				u64 len)
{
	struct inode *inode = ordered->inode;
	u64 file_offset = ordered->file_offset + pos;
	u64 disk_bytenr = ordered->disk_bytenr + pos;
	u64 num_bytes = len;
	u64 disk_num_bytes = len;
	int type;
	unsigned long flags_masked = ordered->flags & ~(1 << BTRFS_ORDERED_DIRECT);
	int compress_type = ordered->compress_type;
	unsigned long weight;
	int ret;

	weight = hweight_long(flags_masked);
	WARN_ON_ONCE(weight > 1);
	if (!weight)
		type = 0;
	else
		type = __ffs(flags_masked);

	if (test_bit(BTRFS_ORDERED_COMPRESSED, &ordered->flags)) {
		WARN_ON_ONCE(1);
		ret = btrfs_add_ordered_extent_compress(BTRFS_I(inode),
				file_offset, disk_bytenr, num_bytes,
				disk_num_bytes, compress_type);
	} else if (test_bit(BTRFS_ORDERED_DIRECT, &ordered->flags)) {
		ret = btrfs_add_ordered_extent_dio(BTRFS_I(inode), file_offset,
				disk_bytenr, num_bytes, disk_num_bytes, type);
	} else {
		ret = btrfs_add_ordered_extent(BTRFS_I(inode), file_offset,
				disk_bytenr, num_bytes, disk_num_bytes, type);
	}

	return ret;
}

int btrfs_split_ordered_extent(struct btrfs_ordered_extent *ordered, u64 pre,
				u64 post)
{
	struct inode *inode = ordered->inode;
	struct btrfs_ordered_inode_tree *tree = &BTRFS_I(inode)->ordered_tree;
	struct rb_node *node;
	struct btrfs_fs_info *fs_info = btrfs_sb(inode->i_sb);
	int ret = 0;

	spin_lock_irq(&tree->lock);
	/* Remove from tree once */
	node = &ordered->rb_node;
	rb_erase(node, &tree->tree);
	RB_CLEAR_NODE(node);
	if (tree->last == node)
		tree->last = NULL;

	ordered->file_offset += pre;
	ordered->disk_bytenr += pre;
	ordered->num_bytes -= (pre + post);
	ordered->disk_num_bytes -= (pre + post);
	ordered->bytes_left -= (pre + post);

	/* Re-insert the node */
	node = tree_insert(&tree->tree, ordered->file_offset, &ordered->rb_node);
	if (node)
		btrfs_panic(fs_info, -EEXIST,
			"zoned: inconsistency in ordered tree at offset %llu",
			    ordered->file_offset);

	spin_unlock_irq(&tree->lock);

	if (pre)
		ret = clone_ordered_extent(ordered, 0, pre);
	if (ret == 0 && post)
		ret = clone_ordered_extent(ordered, pre + ordered->disk_num_bytes,
					   post);

	return ret;
}

int __init ordered_data_init(void)
{
	btrfs_ordered_extent_cache = kmem_cache_create("btrfs_ordered_extent",
				     sizeof(struct btrfs_ordered_extent), 0,
				     SLAB_MEM_SPREAD,
				     NULL);
	if (!btrfs_ordered_extent_cache)
		return -ENOMEM;

	return 0;
}

void __cold ordered_data_exit(void)
{
	kmem_cache_destroy(btrfs_ordered_extent_cache);
}<|MERGE_RESOLUTION|>--- conflicted
+++ resolved
@@ -16,10 +16,7 @@
 #include "compression.h"
 #include "delalloc-space.h"
 #include "qgroup.h"
-<<<<<<< HEAD
-=======
 #include "subpage.h"
->>>>>>> 7d2a07b7
 
 static struct kmem_cache *btrfs_ordered_extent_cache;
 
@@ -111,20 +108,6 @@
 	return NULL;
 }
 
-<<<<<<< HEAD
-/*
- * helper to check if a given offset is inside a given entry
- */
-static int offset_in_entry(struct btrfs_ordered_extent *entry, u64 file_offset)
-{
-	if (file_offset < entry->file_offset ||
-	    entry->file_offset + entry->num_bytes <= file_offset)
-		return 0;
-	return 1;
-}
-
-=======
->>>>>>> 7d2a07b7
 static int range_overlaps(struct btrfs_ordered_extent *entry, u64 file_offset,
 			  u64 len)
 {
@@ -166,11 +149,7 @@
  * The tree is given a single reference on the ordered extent that was
  * inserted.
  */
-<<<<<<< HEAD
-static int __btrfs_add_ordered_extent(struct inode *inode, u64 file_offset,
-=======
 static int __btrfs_add_ordered_extent(struct btrfs_inode *inode, u64 file_offset,
->>>>>>> 7d2a07b7
 				      u64 disk_bytenr, u64 num_bytes,
 				      u64 disk_num_bytes, int type, int dio,
 				      int compress_type)
@@ -184,12 +163,7 @@
 
 	if (type == BTRFS_ORDERED_NOCOW || type == BTRFS_ORDERED_PREALLOC) {
 		/* For nocow write, we can release the qgroup rsv right now */
-<<<<<<< HEAD
-		ret = btrfs_qgroup_free_data(inode, NULL, file_offset,
-					     num_bytes);
-=======
 		ret = btrfs_qgroup_free_data(inode, NULL, file_offset, num_bytes);
->>>>>>> 7d2a07b7
 		if (ret < 0)
 			return ret;
 		ret = 0;
@@ -202,10 +176,6 @@
 		if (ret < 0)
 			return ret;
 	}
-<<<<<<< HEAD
-	tree = &BTRFS_I(inode)->ordered_tree;
-=======
->>>>>>> 7d2a07b7
 	entry = kmem_cache_zalloc(btrfs_ordered_extent_cache, GFP_NOFS);
 	if (!entry)
 		return -ENOMEM;
@@ -215,18 +185,6 @@
 	entry->num_bytes = num_bytes;
 	entry->disk_num_bytes = disk_num_bytes;
 	entry->bytes_left = num_bytes;
-<<<<<<< HEAD
-	entry->inode = igrab(inode);
-	entry->compress_type = compress_type;
-	entry->truncated_len = (u64)-1;
-	entry->qgroup_rsv = ret;
-	if (type != BTRFS_ORDERED_IO_DONE && type != BTRFS_ORDERED_COMPLETE)
-		set_bit(type, &entry->flags);
-
-	if (dio) {
-		percpu_counter_add_batch(&fs_info->dio_bytes, num_bytes,
-					 fs_info->delalloc_batch);
-=======
 	entry->inode = igrab(&inode->vfs_inode);
 	entry->compress_type = compress_type;
 	entry->truncated_len = (u64)-1;
@@ -243,7 +201,6 @@
 				 fs_info->delalloc_batch);
 
 	if (dio)
->>>>>>> 7d2a07b7
 		set_bit(BTRFS_ORDERED_DIRECT, &entry->flags);
 
 	/* one ref for the tree */
@@ -290,12 +247,6 @@
 	return 0;
 }
 
-<<<<<<< HEAD
-int btrfs_add_ordered_extent(struct inode *inode, u64 file_offset,
-			     u64 disk_bytenr, u64 num_bytes, u64 disk_num_bytes,
-			     int type)
-{
-=======
 int btrfs_add_ordered_extent(struct btrfs_inode *inode, u64 file_offset,
 			     u64 disk_bytenr, u64 num_bytes, u64 disk_num_bytes,
 			     int type)
@@ -303,18 +254,11 @@
 	ASSERT(type == BTRFS_ORDERED_REGULAR ||
 	       type == BTRFS_ORDERED_NOCOW ||
 	       type == BTRFS_ORDERED_PREALLOC);
->>>>>>> 7d2a07b7
 	return __btrfs_add_ordered_extent(inode, file_offset, disk_bytenr,
 					  num_bytes, disk_num_bytes, type, 0,
 					  BTRFS_COMPRESS_NONE);
 }
 
-<<<<<<< HEAD
-int btrfs_add_ordered_extent_dio(struct inode *inode, u64 file_offset,
-				 u64 disk_bytenr, u64 num_bytes,
-				 u64 disk_num_bytes, int type)
-{
-=======
 int btrfs_add_ordered_extent_dio(struct btrfs_inode *inode, u64 file_offset,
 				 u64 disk_bytenr, u64 num_bytes,
 				 u64 disk_num_bytes, int type)
@@ -322,21 +266,11 @@
 	ASSERT(type == BTRFS_ORDERED_REGULAR ||
 	       type == BTRFS_ORDERED_NOCOW ||
 	       type == BTRFS_ORDERED_PREALLOC);
->>>>>>> 7d2a07b7
 	return __btrfs_add_ordered_extent(inode, file_offset, disk_bytenr,
 					  num_bytes, disk_num_bytes, type, 1,
 					  BTRFS_COMPRESS_NONE);
 }
 
-<<<<<<< HEAD
-int btrfs_add_ordered_extent_compress(struct inode *inode, u64 file_offset,
-				      u64 disk_bytenr, u64 num_bytes,
-				      u64 disk_num_bytes, int type,
-				      int compress_type)
-{
-	return __btrfs_add_ordered_extent(inode, file_offset, disk_bytenr,
-					  num_bytes, disk_num_bytes, type, 0,
-=======
 int btrfs_add_ordered_extent_compress(struct btrfs_inode *inode, u64 file_offset,
 				      u64 disk_bytenr, u64 num_bytes,
 				      u64 disk_num_bytes, int compress_type)
@@ -345,7 +279,6 @@
 	return __btrfs_add_ordered_extent(inode, file_offset, disk_bytenr,
 					  num_bytes, disk_num_bytes,
 					  BTRFS_ORDERED_COMPRESSED, 0,
->>>>>>> 7d2a07b7
 					  compress_type);
 }
 
@@ -413,25 +346,6 @@
 		if (!node)
 			break;
 
-<<<<<<< HEAD
-	dec_start = max(*file_offset, entry->file_offset);
-	dec_end = min(*file_offset + io_size,
-		      entry->file_offset + entry->num_bytes);
-	*file_offset = dec_end;
-	if (dec_start > dec_end) {
-		btrfs_crit(fs_info, "bad ordering dec_start %llu end %llu",
-			   dec_start, dec_end);
-	}
-	to_dec = dec_end - dec_start;
-	if (to_dec > entry->bytes_left) {
-		btrfs_crit(fs_info,
-			   "bad ordered accounting left %llu size %llu",
-			   entry->bytes_left, to_dec);
-	}
-	entry->bytes_left -= to_dec;
-	if (!uptodate)
-		set_bit(BTRFS_ORDERED_IOERR, &entry->flags);
-=======
 		entry = rb_entry(node, struct btrfs_ordered_extent, rb_node);
 		entry_end = entry->file_offset + entry->num_bytes;
 		/*
@@ -460,7 +374,6 @@
 			cur = entry->file_offset;
 			continue;
 		}
->>>>>>> 7d2a07b7
 
 		/*
 		 * Now we are definitely inside one ordered extent.
@@ -642,14 +555,8 @@
 		btrfs_delalloc_release_metadata(btrfs_inode, entry->num_bytes,
 						false);
 
-<<<<<<< HEAD
-	if (test_bit(BTRFS_ORDERED_DIRECT, &entry->flags))
-		percpu_counter_add_batch(&fs_info->dio_bytes, -entry->num_bytes,
-					 fs_info->delalloc_batch);
-=======
 	percpu_counter_add_batch(&fs_info->ordered_bytes, -entry->num_bytes,
 				 fs_info->delalloc_batch);
->>>>>>> 7d2a07b7
 
 	tree = &btrfs_inode->ordered_tree;
 	spin_lock_irq(&tree->lock);
@@ -820,10 +727,7 @@
 {
 	u64 start = entry->file_offset;
 	u64 end = start + entry->num_bytes - 1;
-<<<<<<< HEAD
-=======
 	struct btrfs_inode *inode = BTRFS_I(entry->inode);
->>>>>>> 7d2a07b7
 
 	trace_btrfs_ordered_extent_start(inode, entry);
 
@@ -1026,28 +930,6 @@
 }
 
 /*
-<<<<<<< HEAD
- * search the ordered extents for one corresponding to 'offset' and
- * try to find a checksum.  This is used because we allow pages to
- * be reclaimed before their checksum is actually put into the btree
- */
-int btrfs_find_ordered_sum(struct inode *inode, u64 offset, u64 disk_bytenr,
-			   u8 *sum, int len)
-{
-	struct btrfs_fs_info *fs_info = btrfs_sb(inode->i_sb);
-	struct btrfs_ordered_sum *ordered_sum;
-	struct btrfs_ordered_extent *ordered;
-	struct btrfs_ordered_inode_tree *tree = &BTRFS_I(inode)->ordered_tree;
-	unsigned long num_sectors;
-	unsigned long i;
-	u32 sectorsize = btrfs_inode_sectorsize(inode);
-	const u16 csum_size = btrfs_super_csum_size(fs_info->super_copy);
-	int index = 0;
-
-	ordered = btrfs_lookup_ordered_extent(inode, offset);
-	if (!ordered)
-		return 0;
-=======
  * Lookup the first ordered extent that overlaps the range
  * [@file_offset, @file_offset + @len).
  *
@@ -1093,7 +975,6 @@
 		/* Empty tree */
 		goto out;
 	}
->>>>>>> 7d2a07b7
 
 	cur = &entry->rb_node;
 	/* We got an entry around @file_offset, check adjacent entries */
@@ -1162,11 +1043,7 @@
 			break;
 		}
 		unlock_extent_cached(&inode->io_tree, start, end, cachedp);
-<<<<<<< HEAD
-		btrfs_start_ordered_extent(&inode->vfs_inode, ordered, 1);
-=======
 		btrfs_start_ordered_extent(ordered, 1);
->>>>>>> 7d2a07b7
 		btrfs_put_ordered_extent(ordered);
 	}
 }
