/*
 * Copyright (C) 2007 Oracle.  All rights reserved.
 *
 * This program is free software; you can redistribute it and/or
 * modify it under the terms of the GNU General Public
 * License v2 as published by the Free Software Foundation.
 *
 * This program is distributed in the hope that it will be useful,
 * but WITHOUT ANY WARRANTY; without even the implied warranty of
 * MERCHANTABILITY or FITNESS FOR A PARTICULAR PURPOSE.  See the GNU
 * General Public License for more details.
 *
 * You should have received a copy of the GNU General Public
 * License along with this program; if not, write to the
 * Free Software Foundation, Inc., 59 Temple Place - Suite 330,
 * Boston, MA 021110-1307, USA.
 */

#include <linux/kernel.h>
#include <linux/bio.h>
#include <linux/buffer_head.h>
#include <linux/file.h>
#include <linux/fs.h>
#include <linux/fsnotify.h>
#include <linux/pagemap.h>
#include <linux/highmem.h>
#include <linux/time.h>
#include <linux/init.h>
#include <linux/string.h>
#include <linux/backing-dev.h>
#include <linux/mount.h>
#include <linux/mpage.h>
#include <linux/namei.h>
#include <linux/swap.h>
#include <linux/writeback.h>
#include <linux/compat.h>
#include <linux/bit_spinlock.h>
#include <linux/security.h>
#include <linux/xattr.h>
#include <linux/vmalloc.h>
#include <linux/slab.h>
#include <linux/blkdev.h>
#include <linux/uuid.h>
#include <linux/btrfs.h>
#include <linux/uaccess.h>
#include <linux/iversion.h>
#include "ctree.h"
#include "disk-io.h"
#include "transaction.h"
#include "btrfs_inode.h"
#include "print-tree.h"
#include "volumes.h"
#include "locking.h"
#include "inode-map.h"
#include "backref.h"
#include "rcu-string.h"
#include "send.h"
#include "dev-replace.h"
#include "props.h"
#include "sysfs.h"
#include "qgroup.h"
#include "tree-log.h"
#include "compression.h"

#ifdef CONFIG_64BIT
/* If we have a 32-bit userspace and 64-bit kernel, then the UAPI
 * structures are incorrect, as the timespec structure from userspace
 * is 4 bytes too small. We define these alternatives here to teach
 * the kernel about the 32-bit struct packing.
 */
struct btrfs_ioctl_timespec_32 {
	__u64 sec;
	__u32 nsec;
} __attribute__ ((__packed__));

struct btrfs_ioctl_received_subvol_args_32 {
	char	uuid[BTRFS_UUID_SIZE];	/* in */
	__u64	stransid;		/* in */
	__u64	rtransid;		/* out */
	struct btrfs_ioctl_timespec_32 stime; /* in */
	struct btrfs_ioctl_timespec_32 rtime; /* out */
	__u64	flags;			/* in */
	__u64	reserved[16];		/* in */
} __attribute__ ((__packed__));

#define BTRFS_IOC_SET_RECEIVED_SUBVOL_32 _IOWR(BTRFS_IOCTL_MAGIC, 37, \
				struct btrfs_ioctl_received_subvol_args_32)
#endif


static int btrfs_clone(struct inode *src, struct inode *inode,
		       u64 off, u64 olen, u64 olen_aligned, u64 destoff,
		       int no_time_update);

/* Mask out flags that are inappropriate for the given type of inode. */
static inline __u32 btrfs_mask_flags(umode_t mode, __u32 flags)
{
	if (S_ISDIR(mode))
		return flags;
	else if (S_ISREG(mode))
		return flags & ~FS_DIRSYNC_FL;
	else
		return flags & (FS_NODUMP_FL | FS_NOATIME_FL);
}

/*
 * Export inode flags to the format expected by the FS_IOC_GETFLAGS ioctl.
 */
static unsigned int btrfs_flags_to_ioctl(unsigned int flags)
{
	unsigned int iflags = 0;

	if (flags & BTRFS_INODE_SYNC)
		iflags |= FS_SYNC_FL;
	if (flags & BTRFS_INODE_IMMUTABLE)
		iflags |= FS_IMMUTABLE_FL;
	if (flags & BTRFS_INODE_APPEND)
		iflags |= FS_APPEND_FL;
	if (flags & BTRFS_INODE_NODUMP)
		iflags |= FS_NODUMP_FL;
	if (flags & BTRFS_INODE_NOATIME)
		iflags |= FS_NOATIME_FL;
	if (flags & BTRFS_INODE_DIRSYNC)
		iflags |= FS_DIRSYNC_FL;
	if (flags & BTRFS_INODE_NODATACOW)
		iflags |= FS_NOCOW_FL;

	if (flags & BTRFS_INODE_NOCOMPRESS)
		iflags |= FS_NOCOMP_FL;
	else if (flags & BTRFS_INODE_COMPRESS)
		iflags |= FS_COMPR_FL;

	return iflags;
}

/*
 * Update inode->i_flags based on the btrfs internal flags.
 */
void btrfs_update_iflags(struct inode *inode)
{
	struct btrfs_inode *ip = BTRFS_I(inode);
	unsigned int new_fl = 0;

	if (ip->flags & BTRFS_INODE_SYNC)
		new_fl |= S_SYNC;
	if (ip->flags & BTRFS_INODE_IMMUTABLE)
		new_fl |= S_IMMUTABLE;
	if (ip->flags & BTRFS_INODE_APPEND)
		new_fl |= S_APPEND;
	if (ip->flags & BTRFS_INODE_NOATIME)
		new_fl |= S_NOATIME;
	if (ip->flags & BTRFS_INODE_DIRSYNC)
		new_fl |= S_DIRSYNC;

	set_mask_bits(&inode->i_flags,
		      S_SYNC | S_APPEND | S_IMMUTABLE | S_NOATIME | S_DIRSYNC,
		      new_fl);
}

/*
 * Inherit flags from the parent inode.
 *
 * Currently only the compression flags and the cow flags are inherited.
 */
void btrfs_inherit_iflags(struct inode *inode, struct inode *dir)
{
	unsigned int flags;

	if (!dir)
		return;

	flags = BTRFS_I(dir)->flags;

	if (flags & BTRFS_INODE_NOCOMPRESS) {
		BTRFS_I(inode)->flags &= ~BTRFS_INODE_COMPRESS;
		BTRFS_I(inode)->flags |= BTRFS_INODE_NOCOMPRESS;
	} else if (flags & BTRFS_INODE_COMPRESS) {
		BTRFS_I(inode)->flags &= ~BTRFS_INODE_NOCOMPRESS;
		BTRFS_I(inode)->flags |= BTRFS_INODE_COMPRESS;
	}

	if (flags & BTRFS_INODE_NODATACOW) {
		BTRFS_I(inode)->flags |= BTRFS_INODE_NODATACOW;
		if (S_ISREG(inode->i_mode))
			BTRFS_I(inode)->flags |= BTRFS_INODE_NODATASUM;
	}

	btrfs_update_iflags(inode);
}

static int btrfs_ioctl_getflags(struct file *file, void __user *arg)
{
	struct btrfs_inode *ip = BTRFS_I(file_inode(file));
	unsigned int flags = btrfs_flags_to_ioctl(ip->flags);

	if (copy_to_user(arg, &flags, sizeof(flags)))
		return -EFAULT;
	return 0;
}

static int check_flags(unsigned int flags)
{
	if (flags & ~(FS_IMMUTABLE_FL | FS_APPEND_FL | \
		      FS_NOATIME_FL | FS_NODUMP_FL | \
		      FS_SYNC_FL | FS_DIRSYNC_FL | \
		      FS_NOCOMP_FL | FS_COMPR_FL |
		      FS_NOCOW_FL))
		return -EOPNOTSUPP;

	if ((flags & FS_NOCOMP_FL) && (flags & FS_COMPR_FL))
		return -EINVAL;

	return 0;
}

static int btrfs_ioctl_setflags(struct file *file, void __user *arg)
{
	struct inode *inode = file_inode(file);
	struct btrfs_fs_info *fs_info = btrfs_sb(inode->i_sb);
	struct btrfs_inode *ip = BTRFS_I(inode);
	struct btrfs_root *root = ip->root;
	struct btrfs_trans_handle *trans;
	unsigned int flags, oldflags;
	int ret;
	u64 ip_oldflags;
	unsigned int i_oldflags;
	umode_t mode;

	if (!inode_owner_or_capable(inode))
		return -EPERM;

	if (btrfs_root_readonly(root))
		return -EROFS;

	if (copy_from_user(&flags, arg, sizeof(flags)))
		return -EFAULT;

	ret = check_flags(flags);
	if (ret)
		return ret;

	ret = mnt_want_write_file(file);
	if (ret)
		return ret;

	inode_lock(inode);

	ip_oldflags = ip->flags;
	i_oldflags = inode->i_flags;
	mode = inode->i_mode;

	flags = btrfs_mask_flags(inode->i_mode, flags);
	oldflags = btrfs_flags_to_ioctl(ip->flags);
	if ((flags ^ oldflags) & (FS_APPEND_FL | FS_IMMUTABLE_FL)) {
		if (!capable(CAP_LINUX_IMMUTABLE)) {
			ret = -EPERM;
			goto out_unlock;
		}
	}

	if (flags & FS_SYNC_FL)
		ip->flags |= BTRFS_INODE_SYNC;
	else
		ip->flags &= ~BTRFS_INODE_SYNC;
	if (flags & FS_IMMUTABLE_FL)
		ip->flags |= BTRFS_INODE_IMMUTABLE;
	else
		ip->flags &= ~BTRFS_INODE_IMMUTABLE;
	if (flags & FS_APPEND_FL)
		ip->flags |= BTRFS_INODE_APPEND;
	else
		ip->flags &= ~BTRFS_INODE_APPEND;
	if (flags & FS_NODUMP_FL)
		ip->flags |= BTRFS_INODE_NODUMP;
	else
		ip->flags &= ~BTRFS_INODE_NODUMP;
	if (flags & FS_NOATIME_FL)
		ip->flags |= BTRFS_INODE_NOATIME;
	else
		ip->flags &= ~BTRFS_INODE_NOATIME;
	if (flags & FS_DIRSYNC_FL)
		ip->flags |= BTRFS_INODE_DIRSYNC;
	else
		ip->flags &= ~BTRFS_INODE_DIRSYNC;
	if (flags & FS_NOCOW_FL) {
		if (S_ISREG(mode)) {
			/*
			 * It's safe to turn csums off here, no extents exist.
			 * Otherwise we want the flag to reflect the real COW
			 * status of the file and will not set it.
			 */
			if (inode->i_size == 0)
				ip->flags |= BTRFS_INODE_NODATACOW
					   | BTRFS_INODE_NODATASUM;
		} else {
			ip->flags |= BTRFS_INODE_NODATACOW;
		}
	} else {
		/*
		 * Revert back under same assumptions as above
		 */
		if (S_ISREG(mode)) {
			if (inode->i_size == 0)
				ip->flags &= ~(BTRFS_INODE_NODATACOW
				             | BTRFS_INODE_NODATASUM);
		} else {
			ip->flags &= ~BTRFS_INODE_NODATACOW;
		}
	}

	/*
	 * The COMPRESS flag can only be changed by users, while the NOCOMPRESS
	 * flag may be changed automatically if compression code won't make
	 * things smaller.
	 */
	if (flags & FS_NOCOMP_FL) {
		ip->flags &= ~BTRFS_INODE_COMPRESS;
		ip->flags |= BTRFS_INODE_NOCOMPRESS;

		ret = btrfs_set_prop(inode, "btrfs.compression", NULL, 0, 0);
		if (ret && ret != -ENODATA)
			goto out_drop;
	} else if (flags & FS_COMPR_FL) {
		const char *comp;

		if (IS_SWAPFILE(inode)) {
			ret = -ETXTBSY;
			goto out_unlock;
		}

		ip->flags |= BTRFS_INODE_COMPRESS;
		ip->flags &= ~BTRFS_INODE_NOCOMPRESS;

		if (fs_info->compress_type == BTRFS_COMPRESS_LZO)
			comp = "lzo";
		else if (fs_info->compress_type == BTRFS_COMPRESS_ZLIB)
			comp = "zlib";
		else
			comp = "zstd";
		ret = btrfs_set_prop(inode, "btrfs.compression",
				     comp, strlen(comp), 0);
		if (ret)
			goto out_drop;

	} else {
		ret = btrfs_set_prop(inode, "btrfs.compression", NULL, 0, 0);
		if (ret && ret != -ENODATA)
			goto out_drop;
		ip->flags &= ~(BTRFS_INODE_COMPRESS | BTRFS_INODE_NOCOMPRESS);
	}

	trans = btrfs_start_transaction(root, 1);
	if (IS_ERR(trans)) {
		ret = PTR_ERR(trans);
		goto out_drop;
	}

	btrfs_update_iflags(inode);
	inode_inc_iversion(inode);
	inode->i_ctime = current_time(inode);
	ret = btrfs_update_inode(trans, root, inode);

	btrfs_end_transaction(trans);
 out_drop:
	if (ret) {
		ip->flags = ip_oldflags;
		inode->i_flags = i_oldflags;
	}

 out_unlock:
	inode_unlock(inode);
	mnt_drop_write_file(file);
	return ret;
}

static int btrfs_ioctl_getversion(struct file *file, int __user *arg)
{
	struct inode *inode = file_inode(file);

	return put_user(inode->i_generation, arg);
}

static noinline int btrfs_ioctl_fitrim(struct file *file, void __user *arg)
{
	struct inode *inode = file_inode(file);
	struct btrfs_fs_info *fs_info = btrfs_sb(inode->i_sb);
	struct btrfs_device *device;
	struct request_queue *q;
	struct fstrim_range range;
	u64 minlen = ULLONG_MAX;
	u64 num_devices = 0;
	int ret;

	if (!capable(CAP_SYS_ADMIN))
		return -EPERM;

	rcu_read_lock();
	list_for_each_entry_rcu(device, &fs_info->fs_devices->devices,
				dev_list) {
		if (!device->bdev)
			continue;
		q = bdev_get_queue(device->bdev);
		if (blk_queue_discard(q)) {
			num_devices++;
			minlen = min_t(u64, q->limits.discard_granularity,
				     minlen);
		}
	}
	rcu_read_unlock();

	if (!num_devices)
		return -EOPNOTSUPP;
	if (copy_from_user(&range, arg, sizeof(range)))
		return -EFAULT;

	/*
	 * NOTE: Don't truncate the range using super->total_bytes.  Bytenr of
	 * block group is in the logical address space, which can be any
	 * sectorsize aligned bytenr in  the range [0, U64_MAX].
	 */
	if (range.len < fs_info->sb->s_blocksize)
		return -EINVAL;

	range.minlen = max(range.minlen, minlen);
	ret = btrfs_trim_fs(fs_info, &range);
	if (ret < 0)
		return ret;

	if (copy_to_user(arg, &range, sizeof(range)))
		return -EFAULT;

	return 0;
}

int btrfs_is_empty_uuid(u8 *uuid)
{
	int i;

	for (i = 0; i < BTRFS_UUID_SIZE; i++) {
		if (uuid[i])
			return 0;
	}
	return 1;
}

static noinline int create_subvol(struct inode *dir,
				  struct dentry *dentry,
				  const char *name, int namelen,
				  u64 *async_transid,
				  struct btrfs_qgroup_inherit *inherit)
{
	struct btrfs_fs_info *fs_info = btrfs_sb(dir->i_sb);
	struct btrfs_trans_handle *trans;
	struct btrfs_key key;
	struct btrfs_root_item *root_item;
	struct btrfs_inode_item *inode_item;
	struct extent_buffer *leaf;
	struct btrfs_root *root = BTRFS_I(dir)->root;
	struct btrfs_root *new_root;
	struct btrfs_block_rsv block_rsv;
	struct timespec cur_time = current_time(dir);
	struct inode *inode;
	int ret;
	int err;
	u64 objectid;
	u64 new_dirid = BTRFS_FIRST_FREE_OBJECTID;
	u64 index = 0;
	u64 qgroup_reserved;
	uuid_le new_uuid;

	root_item = kzalloc(sizeof(*root_item), GFP_KERNEL);
	if (!root_item)
		return -ENOMEM;

	ret = btrfs_find_free_objectid(fs_info->tree_root, &objectid);
	if (ret)
		goto fail_free;

	/*
	 * Don't create subvolume whose level is not zero. Or qgroup will be
	 * screwed up since it assumes subvolume qgroup's level to be 0.
	 */
	if (btrfs_qgroup_level(objectid)) {
		ret = -ENOSPC;
		goto fail_free;
	}

	btrfs_init_block_rsv(&block_rsv, BTRFS_BLOCK_RSV_TEMP);
	/*
	 * The same as the snapshot creation, please see the comment
	 * of create_snapshot().
	 */
	ret = btrfs_subvolume_reserve_metadata(root, &block_rsv,
					       8, &qgroup_reserved, false);
	if (ret)
		goto fail_free;

	trans = btrfs_start_transaction(root, 0);
	if (IS_ERR(trans)) {
		ret = PTR_ERR(trans);
		btrfs_subvolume_release_metadata(fs_info, &block_rsv);
		goto fail_free;
	}
	trans->block_rsv = &block_rsv;
	trans->bytes_reserved = block_rsv.size;

	ret = btrfs_qgroup_inherit(trans, fs_info, 0, objectid, inherit);
	if (ret)
		goto fail;

	leaf = btrfs_alloc_tree_block(trans, root, 0, objectid, NULL, 0, 0, 0);
	if (IS_ERR(leaf)) {
		ret = PTR_ERR(leaf);
		goto fail;
	}

	memzero_extent_buffer(leaf, 0, sizeof(struct btrfs_header));
	btrfs_set_header_bytenr(leaf, leaf->start);
	btrfs_set_header_generation(leaf, trans->transid);
	btrfs_set_header_backref_rev(leaf, BTRFS_MIXED_BACKREF_REV);
	btrfs_set_header_owner(leaf, objectid);

	write_extent_buffer_fsid(leaf, fs_info->fs_devices->metadata_uuid);
	write_extent_buffer_chunk_tree_uuid(leaf, fs_info->chunk_tree_uuid);
	btrfs_mark_buffer_dirty(leaf);

	inode_item = &root_item->inode;
	btrfs_set_stack_inode_generation(inode_item, 1);
	btrfs_set_stack_inode_size(inode_item, 3);
	btrfs_set_stack_inode_nlink(inode_item, 1);
	btrfs_set_stack_inode_nbytes(inode_item,
				     fs_info->nodesize);
	btrfs_set_stack_inode_mode(inode_item, S_IFDIR | 0755);

	btrfs_set_root_flags(root_item, 0);
	btrfs_set_root_limit(root_item, 0);
	btrfs_set_stack_inode_flags(inode_item, BTRFS_INODE_ROOT_ITEM_INIT);

	btrfs_set_root_bytenr(root_item, leaf->start);
	btrfs_set_root_generation(root_item, trans->transid);
	btrfs_set_root_level(root_item, 0);
	btrfs_set_root_refs(root_item, 1);
	btrfs_set_root_used(root_item, leaf->len);
	btrfs_set_root_last_snapshot(root_item, 0);

	btrfs_set_root_generation_v2(root_item,
			btrfs_root_generation(root_item));
	uuid_le_gen(&new_uuid);
	memcpy(root_item->uuid, new_uuid.b, BTRFS_UUID_SIZE);
	btrfs_set_stack_timespec_sec(&root_item->otime, cur_time.tv_sec);
	btrfs_set_stack_timespec_nsec(&root_item->otime, cur_time.tv_nsec);
	root_item->ctime = root_item->otime;
	btrfs_set_root_ctransid(root_item, trans->transid);
	btrfs_set_root_otransid(root_item, trans->transid);

	btrfs_tree_unlock(leaf);
	free_extent_buffer(leaf);
	leaf = NULL;

	btrfs_set_root_dirid(root_item, new_dirid);

	key.objectid = objectid;
	key.offset = 0;
	key.type = BTRFS_ROOT_ITEM_KEY;
	ret = btrfs_insert_root(trans, fs_info->tree_root, &key,
				root_item);
	if (ret)
		goto fail;

	key.offset = (u64)-1;
	new_root = btrfs_read_fs_root_no_name(fs_info, &key);
	if (IS_ERR(new_root)) {
		ret = PTR_ERR(new_root);
		btrfs_abort_transaction(trans, ret);
		goto fail;
	}

	btrfs_record_root_in_trans(trans, new_root);

	ret = btrfs_create_subvol_root(trans, new_root, root, new_dirid);
	if (ret) {
		/* We potentially lose an unused inode item here */
		btrfs_abort_transaction(trans, ret);
		goto fail;
	}

	mutex_lock(&new_root->objectid_mutex);
	new_root->highest_objectid = new_dirid;
	mutex_unlock(&new_root->objectid_mutex);

	/*
	 * insert the directory item
	 */
	ret = btrfs_set_inode_index(BTRFS_I(dir), &index);
	if (ret) {
		btrfs_abort_transaction(trans, ret);
		goto fail;
	}

	ret = btrfs_insert_dir_item(trans, root,
				    name, namelen, BTRFS_I(dir), &key,
				    BTRFS_FT_DIR, index);
	if (ret) {
		btrfs_abort_transaction(trans, ret);
		goto fail;
	}

	btrfs_i_size_write(BTRFS_I(dir), dir->i_size + namelen * 2);
	ret = btrfs_update_inode(trans, root, dir);
	BUG_ON(ret);

	ret = btrfs_add_root_ref(trans, fs_info,
				 objectid, root->root_key.objectid,
				 btrfs_ino(BTRFS_I(dir)), index, name, namelen);
	BUG_ON(ret);

	ret = btrfs_uuid_tree_add(trans, fs_info, root_item->uuid,
				  BTRFS_UUID_KEY_SUBVOL, objectid);
	if (ret)
		btrfs_abort_transaction(trans, ret);

fail:
	kfree(root_item);
	trans->block_rsv = NULL;
	trans->bytes_reserved = 0;
	btrfs_subvolume_release_metadata(fs_info, &block_rsv);

	if (async_transid) {
		*async_transid = trans->transid;
		err = btrfs_commit_transaction_async(trans, 1);
		if (err)
			err = btrfs_commit_transaction(trans);
	} else {
		err = btrfs_commit_transaction(trans);
	}
	if (err && !ret)
		ret = err;

	if (!ret) {
		inode = btrfs_lookup_dentry(dir, dentry);
		if (IS_ERR(inode))
			return PTR_ERR(inode);
		d_instantiate(dentry, inode);
	}
	return ret;

fail_free:
	kfree(root_item);
	return ret;
}

static void btrfs_wait_for_no_snapshoting_writes(struct btrfs_root *root)
{
	s64 writers;
	DEFINE_WAIT(wait);

	do {
		prepare_to_wait(&root->subv_writers->wait, &wait,
				TASK_UNINTERRUPTIBLE);

		writers = percpu_counter_sum(&root->subv_writers->counter);
		if (writers)
			schedule();

		finish_wait(&root->subv_writers->wait, &wait);
	} while (writers);
}

static int create_snapshot(struct btrfs_root *root, struct inode *dir,
			   struct dentry *dentry,
			   u64 *async_transid, bool readonly,
			   struct btrfs_qgroup_inherit *inherit)
{
	struct btrfs_fs_info *fs_info = btrfs_sb(dir->i_sb);
	struct inode *inode;
	struct btrfs_pending_snapshot *pending_snapshot;
	struct btrfs_trans_handle *trans;
	int ret;

	if (!test_bit(BTRFS_ROOT_REF_COWS, &root->state))
		return -EINVAL;

	if (atomic_read(&root->nr_swapfiles)) {
		btrfs_warn(fs_info,
			   "cannot snapshot subvolume with active swapfile");
		return -ETXTBSY;
	}

	pending_snapshot = kzalloc(sizeof(*pending_snapshot), GFP_KERNEL);
	if (!pending_snapshot)
		return -ENOMEM;

	pending_snapshot->root_item = kzalloc(sizeof(struct btrfs_root_item),
			GFP_KERNEL);
	pending_snapshot->path = btrfs_alloc_path();
	if (!pending_snapshot->root_item || !pending_snapshot->path) {
		ret = -ENOMEM;
		goto free_pending;
	}

	atomic_inc(&root->will_be_snapshoted);
	smp_mb__after_atomic();
	btrfs_wait_for_no_snapshoting_writes(root);

	ret = btrfs_start_delalloc_inodes(root, 0);
	if (ret)
		goto dec_and_free;

	btrfs_wait_ordered_extents(root, -1, 0, (u64)-1);

	btrfs_init_block_rsv(&pending_snapshot->block_rsv,
			     BTRFS_BLOCK_RSV_TEMP);
	/*
	 * 1 - parent dir inode
	 * 2 - dir entries
	 * 1 - root item
	 * 2 - root ref/backref
	 * 1 - root of snapshot
	 * 1 - UUID item
	 */
	ret = btrfs_subvolume_reserve_metadata(BTRFS_I(dir)->root,
					&pending_snapshot->block_rsv, 8,
					&pending_snapshot->qgroup_reserved,
					false);
	if (ret)
		goto dec_and_free;

	pending_snapshot->dentry = dentry;
	pending_snapshot->root = root;
	pending_snapshot->readonly = readonly;
	pending_snapshot->dir = dir;
	pending_snapshot->inherit = inherit;

	trans = btrfs_start_transaction(root, 0);
	if (IS_ERR(trans)) {
		ret = PTR_ERR(trans);
		goto fail;
	}

	spin_lock(&fs_info->trans_lock);
	list_add(&pending_snapshot->list,
		 &trans->transaction->pending_snapshots);
	spin_unlock(&fs_info->trans_lock);
	if (async_transid) {
		*async_transid = trans->transid;
		ret = btrfs_commit_transaction_async(trans, 1);
		if (ret)
			ret = btrfs_commit_transaction(trans);
	} else {
		ret = btrfs_commit_transaction(trans);
	}
	if (ret)
		goto fail;

	ret = pending_snapshot->error;
	if (ret)
		goto fail;

	ret = btrfs_orphan_cleanup(pending_snapshot->snap);
	if (ret)
		goto fail;

	inode = btrfs_lookup_dentry(d_inode(dentry->d_parent), dentry);
	if (IS_ERR(inode)) {
		ret = PTR_ERR(inode);
		goto fail;
	}

	d_instantiate(dentry, inode);
	ret = 0;
fail:
	btrfs_subvolume_release_metadata(fs_info, &pending_snapshot->block_rsv);
dec_and_free:
	if (atomic_dec_and_test(&root->will_be_snapshoted))
		wake_up_atomic_t(&root->will_be_snapshoted);
free_pending:
	kfree(pending_snapshot->root_item);
	btrfs_free_path(pending_snapshot->path);
	kfree(pending_snapshot);

	return ret;
}

/*  copy of may_delete in fs/namei.c()
 *	Check whether we can remove a link victim from directory dir, check
 *  whether the type of victim is right.
 *  1. We can't do it if dir is read-only (done in permission())
 *  2. We should have write and exec permissions on dir
 *  3. We can't remove anything from append-only dir
 *  4. We can't do anything with immutable dir (done in permission())
 *  5. If the sticky bit on dir is set we should either
 *	a. be owner of dir, or
 *	b. be owner of victim, or
 *	c. have CAP_FOWNER capability
 *  6. If the victim is append-only or immutable we can't do anything with
 *     links pointing to it.
 *  7. If we were asked to remove a directory and victim isn't one - ENOTDIR.
 *  8. If we were asked to remove a non-directory and victim isn't one - EISDIR.
 *  9. We can't remove a root or mountpoint.
 * 10. We don't allow removal of NFS sillyrenamed files; it's handled by
 *     nfs_async_unlink().
 */

static int btrfs_may_delete(struct inode *dir, struct dentry *victim, int isdir)
{
	int error;

	if (d_really_is_negative(victim))
		return -ENOENT;

	BUG_ON(d_inode(victim->d_parent) != dir);
	audit_inode_child(dir, victim, AUDIT_TYPE_CHILD_DELETE);

	error = inode_permission(dir, MAY_WRITE | MAY_EXEC);
	if (error)
		return error;
	if (IS_APPEND(dir))
		return -EPERM;
	if (check_sticky(dir, d_inode(victim)) || IS_APPEND(d_inode(victim)) ||
	    IS_IMMUTABLE(d_inode(victim)) || IS_SWAPFILE(d_inode(victim)))
		return -EPERM;
	if (isdir) {
		if (!d_is_dir(victim))
			return -ENOTDIR;
		if (IS_ROOT(victim))
			return -EBUSY;
	} else if (d_is_dir(victim))
		return -EISDIR;
	if (IS_DEADDIR(dir))
		return -ENOENT;
	if (victim->d_flags & DCACHE_NFSFS_RENAMED)
		return -EBUSY;
	return 0;
}

/* copy of may_create in fs/namei.c() */
static inline int btrfs_may_create(struct inode *dir, struct dentry *child)
{
	if (d_really_is_positive(child))
		return -EEXIST;
	if (IS_DEADDIR(dir))
		return -ENOENT;
	return inode_permission(dir, MAY_WRITE | MAY_EXEC);
}

/*
 * Create a new subvolume below @parent.  This is largely modeled after
 * sys_mkdirat and vfs_mkdir, but we only do a single component lookup
 * inside this filesystem so it's quite a bit simpler.
 */
static noinline int btrfs_mksubvol(const struct path *parent,
				   const char *name, int namelen,
				   struct btrfs_root *snap_src,
				   u64 *async_transid, bool readonly,
				   struct btrfs_qgroup_inherit *inherit)
{
	struct inode *dir = d_inode(parent->dentry);
	struct btrfs_fs_info *fs_info = btrfs_sb(dir->i_sb);
	struct dentry *dentry;
	int error;

	error = down_write_killable_nested(&dir->i_rwsem, I_MUTEX_PARENT);
	if (error == -EINTR)
		return error;

	dentry = lookup_one_len(name, parent->dentry, namelen);
	error = PTR_ERR(dentry);
	if (IS_ERR(dentry))
		goto out_unlock;

	error = btrfs_may_create(dir, dentry);
	if (error)
		goto out_dput;

	/*
	 * even if this name doesn't exist, we may get hash collisions.
	 * check for them now when we can safely fail
	 */
	error = btrfs_check_dir_item_collision(BTRFS_I(dir)->root,
					       dir->i_ino, name,
					       namelen);
	if (error)
		goto out_dput;

	down_read(&fs_info->subvol_sem);

	if (btrfs_root_refs(&BTRFS_I(dir)->root->root_item) == 0)
		goto out_up_read;

	if (snap_src) {
		error = create_snapshot(snap_src, dir, dentry,
					async_transid, readonly, inherit);
	} else {
		error = create_subvol(dir, dentry, name, namelen,
				      async_transid, inherit);
	}
	if (!error)
		fsnotify_mkdir(dir, dentry);
out_up_read:
	up_read(&fs_info->subvol_sem);
out_dput:
	dput(dentry);
out_unlock:
	inode_unlock(dir);
	return error;
}

/*
 * When we're defragging a range, we don't want to kick it off again
 * if it is really just waiting for delalloc to send it down.
 * If we find a nice big extent or delalloc range for the bytes in the
 * file you want to defrag, we return 0 to let you know to skip this
 * part of the file
 */
static int check_defrag_in_cache(struct inode *inode, u64 offset, u32 thresh)
{
	struct extent_io_tree *io_tree = &BTRFS_I(inode)->io_tree;
	struct extent_map *em = NULL;
	struct extent_map_tree *em_tree = &BTRFS_I(inode)->extent_tree;
	u64 end;

	read_lock(&em_tree->lock);
	em = lookup_extent_mapping(em_tree, offset, PAGE_SIZE);
	read_unlock(&em_tree->lock);

	if (em) {
		end = extent_map_end(em);
		free_extent_map(em);
		if (end - offset > thresh)
			return 0;
	}
	/* if we already have a nice delalloc here, just stop */
	thresh /= 2;
	end = count_range_bits(io_tree, &offset, offset + thresh,
			       thresh, EXTENT_DELALLOC, 1);
	if (end >= thresh)
		return 0;
	return 1;
}

/*
 * helper function to walk through a file and find extents
 * newer than a specific transid, and smaller than thresh.
 *
 * This is used by the defragging code to find new and small
 * extents
 */
static int find_new_extents(struct btrfs_root *root,
			    struct inode *inode, u64 newer_than,
			    u64 *off, u32 thresh)
{
	struct btrfs_path *path;
	struct btrfs_key min_key;
	struct extent_buffer *leaf;
	struct btrfs_file_extent_item *extent;
	int type;
	int ret;
	u64 ino = btrfs_ino(BTRFS_I(inode));

	path = btrfs_alloc_path();
	if (!path)
		return -ENOMEM;

	min_key.objectid = ino;
	min_key.type = BTRFS_EXTENT_DATA_KEY;
	min_key.offset = *off;

	while (1) {
		ret = btrfs_search_forward(root, &min_key, path, newer_than);
		if (ret != 0)
			goto none;
process_slot:
		if (min_key.objectid != ino)
			goto none;
		if (min_key.type != BTRFS_EXTENT_DATA_KEY)
			goto none;

		leaf = path->nodes[0];
		extent = btrfs_item_ptr(leaf, path->slots[0],
					struct btrfs_file_extent_item);

		type = btrfs_file_extent_type(leaf, extent);
		if (type == BTRFS_FILE_EXTENT_REG &&
		    btrfs_file_extent_num_bytes(leaf, extent) < thresh &&
		    check_defrag_in_cache(inode, min_key.offset, thresh)) {
			*off = min_key.offset;
			btrfs_free_path(path);
			return 0;
		}

		path->slots[0]++;
		if (path->slots[0] < btrfs_header_nritems(leaf)) {
			btrfs_item_key_to_cpu(leaf, &min_key, path->slots[0]);
			goto process_slot;
		}

		if (min_key.offset == (u64)-1)
			goto none;

		min_key.offset++;
		btrfs_release_path(path);
	}
none:
	btrfs_free_path(path);
	return -ENOENT;
}

static struct extent_map *defrag_lookup_extent(struct inode *inode, u64 start)
{
	struct extent_map_tree *em_tree = &BTRFS_I(inode)->extent_tree;
	struct extent_io_tree *io_tree = &BTRFS_I(inode)->io_tree;
	struct extent_map *em;
	u64 len = PAGE_SIZE;

	/*
	 * hopefully we have this extent in the tree already, try without
	 * the full extent lock
	 */
	read_lock(&em_tree->lock);
	em = lookup_extent_mapping(em_tree, start, len);
	read_unlock(&em_tree->lock);

	if (!em) {
		struct extent_state *cached = NULL;
		u64 end = start + len - 1;

		/* get the big lock and read metadata off disk */
		lock_extent_bits(io_tree, start, end, &cached);
		em = btrfs_get_extent(BTRFS_I(inode), NULL, 0, start, len, 0);
		unlock_extent_cached(io_tree, start, end, &cached, GFP_NOFS);

		if (IS_ERR(em))
			return NULL;
	}

	return em;
}

static bool defrag_check_next_extent(struct inode *inode, struct extent_map *em)
{
	struct extent_map *next;
	bool ret = true;

	/* this is the last extent */
	if (em->start + em->len >= i_size_read(inode))
		return false;

	next = defrag_lookup_extent(inode, em->start + em->len);
	if (!next || next->block_start >= EXTENT_MAP_LAST_BYTE)
		ret = false;
	else if ((em->block_start + em->block_len == next->block_start) &&
		 (em->block_len > SZ_128K && next->block_len > SZ_128K))
		ret = false;

	free_extent_map(next);
	return ret;
}

static int should_defrag_range(struct inode *inode, u64 start, u32 thresh,
			       u64 *last_len, u64 *skip, u64 *defrag_end,
			       int compress)
{
	struct extent_map *em;
	int ret = 1;
	bool next_mergeable = true;
	bool prev_mergeable = true;

	/*
	 * make sure that once we start defragging an extent, we keep on
	 * defragging it
	 */
	if (start < *defrag_end)
		return 1;

	*skip = 0;

	em = defrag_lookup_extent(inode, start);
	if (!em)
		return 0;

	/* this will cover holes, and inline extents */
	if (em->block_start >= EXTENT_MAP_LAST_BYTE) {
		ret = 0;
		goto out;
	}

	if (!*defrag_end)
		prev_mergeable = false;

	next_mergeable = defrag_check_next_extent(inode, em);
	/*
	 * we hit a real extent, if it is big or the next extent is not a
	 * real extent, don't bother defragging it
	 */
	if (!compress && (*last_len == 0 || *last_len >= thresh) &&
	    (em->len >= thresh || (!next_mergeable && !prev_mergeable)))
		ret = 0;
out:
	/*
	 * last_len ends up being a counter of how many bytes we've defragged.
	 * every time we choose not to defrag an extent, we reset *last_len
	 * so that the next tiny extent will force a defrag.
	 *
	 * The end result of this is that tiny extents before a single big
	 * extent will force at least part of that big extent to be defragged.
	 */
	if (ret) {
		*defrag_end = extent_map_end(em);
	} else {
		*last_len = 0;
		*skip = extent_map_end(em);
		*defrag_end = 0;
	}

	free_extent_map(em);
	return ret;
}

/*
 * it doesn't do much good to defrag one or two pages
 * at a time.  This pulls in a nice chunk of pages
 * to COW and defrag.
 *
 * It also makes sure the delalloc code has enough
 * dirty data to avoid making new small extents as part
 * of the defrag
 *
 * It's a good idea to start RA on this range
 * before calling this.
 */
static int cluster_pages_for_defrag(struct inode *inode,
				    struct page **pages,
				    unsigned long start_index,
				    unsigned long num_pages)
{
	unsigned long file_end;
	u64 isize = i_size_read(inode);
	u64 page_start;
	u64 page_end;
	u64 page_cnt;
	int ret;
	int i;
	int i_done;
	struct btrfs_ordered_extent *ordered;
	struct extent_state *cached_state = NULL;
	struct extent_io_tree *tree;
	struct extent_changeset *data_reserved = NULL;
	gfp_t mask = btrfs_alloc_write_mask(inode->i_mapping);

	file_end = (isize - 1) >> PAGE_SHIFT;
	if (!isize || start_index > file_end)
		return 0;

	page_cnt = min_t(u64, (u64)num_pages, (u64)file_end - start_index + 1);

	ret = btrfs_delalloc_reserve_space(inode, &data_reserved,
			start_index << PAGE_SHIFT,
			page_cnt << PAGE_SHIFT);
	if (ret)
		return ret;
	i_done = 0;
	tree = &BTRFS_I(inode)->io_tree;

	/* step one, lock all the pages */
	for (i = 0; i < page_cnt; i++) {
		struct page *page;
again:
		page = find_or_create_page(inode->i_mapping,
					   start_index + i, mask);
		if (!page)
			break;

		page_start = page_offset(page);
		page_end = page_start + PAGE_SIZE - 1;
		while (1) {
			lock_extent_bits(tree, page_start, page_end,
					 &cached_state);
			ordered = btrfs_lookup_ordered_extent(inode,
							      page_start);
			unlock_extent_cached(tree, page_start, page_end,
					     &cached_state, GFP_NOFS);
			if (!ordered)
				break;

			unlock_page(page);
			btrfs_start_ordered_extent(inode, ordered, 1);
			btrfs_put_ordered_extent(ordered);
			lock_page(page);
			/*
			 * we unlocked the page above, so we need check if
			 * it was released or not.
			 */
			if (page->mapping != inode->i_mapping) {
				unlock_page(page);
				put_page(page);
				goto again;
			}
		}

		if (!PageUptodate(page)) {
			btrfs_readpage(NULL, page);
			lock_page(page);
			if (!PageUptodate(page)) {
				unlock_page(page);
				put_page(page);
				ret = -EIO;
				break;
			}
		}

		if (page->mapping != inode->i_mapping) {
			unlock_page(page);
			put_page(page);
			goto again;
		}

		pages[i] = page;
		i_done++;
	}
	if (!i_done || ret)
		goto out;

	if (!(inode->i_sb->s_flags & MS_ACTIVE))
		goto out;

	/*
	 * so now we have a nice long stream of locked
	 * and up to date pages, lets wait on them
	 */
	for (i = 0; i < i_done; i++)
		wait_on_page_writeback(pages[i]);

	page_start = page_offset(pages[0]);
	page_end = page_offset(pages[i_done - 1]) + PAGE_SIZE;

	lock_extent_bits(&BTRFS_I(inode)->io_tree,
			 page_start, page_end - 1, &cached_state);
	clear_extent_bit(&BTRFS_I(inode)->io_tree, page_start,
			  page_end - 1, EXTENT_DIRTY | EXTENT_DELALLOC |
			  EXTENT_DO_ACCOUNTING | EXTENT_DEFRAG, 0, 0,
			  &cached_state, GFP_NOFS);

	if (i_done != page_cnt) {
		spin_lock(&BTRFS_I(inode)->lock);
		BTRFS_I(inode)->outstanding_extents++;
		spin_unlock(&BTRFS_I(inode)->lock);
		btrfs_delalloc_release_space(inode, data_reserved,
				start_index << PAGE_SHIFT,
				(page_cnt - i_done) << PAGE_SHIFT, true);
	}


	set_extent_defrag(&BTRFS_I(inode)->io_tree, page_start, page_end - 1,
			  &cached_state);

	unlock_extent_cached(&BTRFS_I(inode)->io_tree,
			     page_start, page_end - 1, &cached_state,
			     GFP_NOFS);

	for (i = 0; i < i_done; i++) {
		clear_page_dirty_for_io(pages[i]);
		ClearPageChecked(pages[i]);
		set_page_extent_mapped(pages[i]);
		set_page_dirty(pages[i]);
		unlock_page(pages[i]);
		put_page(pages[i]);
	}
	btrfs_delalloc_release_extents(BTRFS_I(inode), page_cnt << PAGE_SHIFT,
				       false);
	extent_changeset_free(data_reserved);
	return i_done;
out:
	for (i = 0; i < i_done; i++) {
		unlock_page(pages[i]);
		put_page(pages[i]);
	}
	btrfs_delalloc_release_space(inode, data_reserved,
			start_index << PAGE_SHIFT,
			page_cnt << PAGE_SHIFT, true);
	btrfs_delalloc_release_extents(BTRFS_I(inode), page_cnt << PAGE_SHIFT,
				       true);
	extent_changeset_free(data_reserved);
	return ret;

}

int btrfs_defrag_file(struct inode *inode, struct file *file,
		      struct btrfs_ioctl_defrag_range_args *range,
		      u64 newer_than, unsigned long max_to_defrag)
{
	struct btrfs_fs_info *fs_info = btrfs_sb(inode->i_sb);
	struct btrfs_root *root = BTRFS_I(inode)->root;
	struct file_ra_state *ra = NULL;
	unsigned long last_index;
	u64 isize = i_size_read(inode);
	u64 last_len = 0;
	u64 skip = 0;
	u64 defrag_end = 0;
	u64 newer_off = range->start;
	unsigned long i;
	unsigned long ra_index = 0;
	int ret;
	int defrag_count = 0;
	int compress_type = BTRFS_COMPRESS_ZLIB;
	u32 extent_thresh = range->extent_thresh;
	unsigned long max_cluster = SZ_256K >> PAGE_SHIFT;
	unsigned long cluster = max_cluster;
	u64 new_align = ~((u64)SZ_128K - 1);
	struct page **pages = NULL;

	if (isize == 0)
		return 0;

	if (range->start >= isize)
		return -EINVAL;

	if (range->flags & BTRFS_DEFRAG_RANGE_COMPRESS) {
		if (range->compress_type > BTRFS_COMPRESS_TYPES)
			return -EINVAL;
		if (range->compress_type)
			compress_type = range->compress_type;
	}

	if (extent_thresh == 0)
		extent_thresh = SZ_256K;

	/*
	 * if we were not given a file, allocate a readahead
	 * context
	 */
	if (!file) {
		ra = kzalloc(sizeof(*ra), GFP_NOFS);
		if (!ra)
			return -ENOMEM;
		file_ra_state_init(ra, inode->i_mapping);
	} else {
		ra = &file->f_ra;
	}

	pages = kmalloc_array(max_cluster, sizeof(struct page *),
			GFP_NOFS);
	if (!pages) {
		ret = -ENOMEM;
		goto out_ra;
	}

	/* find the last page to defrag */
	if (range->start + range->len > range->start) {
		last_index = min_t(u64, isize - 1,
			 range->start + range->len - 1) >> PAGE_SHIFT;
	} else {
		last_index = (isize - 1) >> PAGE_SHIFT;
	}

	if (newer_than) {
		ret = find_new_extents(root, inode, newer_than,
				       &newer_off, SZ_64K);
		if (!ret) {
			range->start = newer_off;
			/*
			 * we always align our defrag to help keep
			 * the extents in the file evenly spaced
			 */
			i = (newer_off & new_align) >> PAGE_SHIFT;
		} else
			goto out_ra;
	} else {
		i = range->start >> PAGE_SHIFT;
	}
	if (!max_to_defrag)
		max_to_defrag = last_index - i + 1;

	/*
	 * make writeback starts from i, so the defrag range can be
	 * written sequentially.
	 */
	if (i < inode->i_mapping->writeback_index)
		inode->i_mapping->writeback_index = i;

	while (i <= last_index && defrag_count < max_to_defrag &&
	       (i < DIV_ROUND_UP(i_size_read(inode), PAGE_SIZE))) {
		/*
		 * make sure we stop running if someone unmounts
		 * the FS
		 */
		if (!(inode->i_sb->s_flags & MS_ACTIVE))
			break;

		if (btrfs_defrag_cancelled(fs_info)) {
			btrfs_debug(fs_info, "defrag_file cancelled");
			ret = -EAGAIN;
			break;
		}

		if (!should_defrag_range(inode, (u64)i << PAGE_SHIFT,
					 extent_thresh, &last_len, &skip,
					 &defrag_end, range->flags &
					 BTRFS_DEFRAG_RANGE_COMPRESS)) {
			unsigned long next;
			/*
			 * the should_defrag function tells us how much to skip
			 * bump our counter by the suggested amount
			 */
			next = DIV_ROUND_UP(skip, PAGE_SIZE);
			i = max(i + 1, next);
			continue;
		}

		if (!newer_than) {
			cluster = (PAGE_ALIGN(defrag_end) >>
				   PAGE_SHIFT) - i;
			cluster = min(cluster, max_cluster);
		} else {
			cluster = max_cluster;
		}

		if (i + cluster > ra_index) {
			ra_index = max(i, ra_index);
			btrfs_force_ra(inode->i_mapping, ra, file, ra_index,
				       cluster);
			ra_index += cluster;
		}

		inode_lock(inode);
		if (IS_SWAPFILE(inode)) {
			ret = -ETXTBSY;
		} else {
			if (range->flags & BTRFS_DEFRAG_RANGE_COMPRESS)
				BTRFS_I(inode)->force_compress = compress_type;
			ret = cluster_pages_for_defrag(inode, pages, i, cluster);
		}
		if (ret < 0) {
			inode_unlock(inode);
			goto out_ra;
		}

		defrag_count += ret;
		balance_dirty_pages_ratelimited(inode->i_mapping);
		inode_unlock(inode);

		if (newer_than) {
			if (newer_off == (u64)-1)
				break;

			if (ret > 0)
				i += ret;

			newer_off = max(newer_off + 1,
					(u64)i << PAGE_SHIFT);

			ret = find_new_extents(root, inode, newer_than,
					       &newer_off, SZ_64K);
			if (!ret) {
				range->start = newer_off;
				i = (newer_off & new_align) >> PAGE_SHIFT;
			} else {
				break;
			}
		} else {
			if (ret > 0) {
				i += ret;
				last_len += ret << PAGE_SHIFT;
			} else {
				i++;
				last_len = 0;
			}
		}
	}

	if ((range->flags & BTRFS_DEFRAG_RANGE_START_IO)) {
		filemap_flush(inode->i_mapping);
		if (test_bit(BTRFS_INODE_HAS_ASYNC_EXTENT,
			     &BTRFS_I(inode)->runtime_flags))
			filemap_flush(inode->i_mapping);
	}

	if ((range->flags & BTRFS_DEFRAG_RANGE_COMPRESS)) {
		/* the filemap_flush will queue IO into the worker threads, but
		 * we have to make sure the IO is actually started and that
		 * ordered extents get created before we return
		 */
		atomic_inc(&fs_info->async_submit_draining);
		while (atomic_read(&fs_info->nr_async_submits) ||
		       atomic_read(&fs_info->async_delalloc_pages)) {
			wait_event(fs_info->async_submit_wait,
				   (atomic_read(&fs_info->nr_async_submits) == 0 &&
				    atomic_read(&fs_info->async_delalloc_pages) == 0));
		}
		atomic_dec(&fs_info->async_submit_draining);
	}

	if (range->compress_type == BTRFS_COMPRESS_LZO) {
		btrfs_set_fs_incompat(fs_info, COMPRESS_LZO);
	} else if (range->compress_type == BTRFS_COMPRESS_ZSTD) {
		btrfs_set_fs_incompat(fs_info, COMPRESS_ZSTD);
	}

	ret = defrag_count;

out_ra:
	if (range->flags & BTRFS_DEFRAG_RANGE_COMPRESS) {
		inode_lock(inode);
		BTRFS_I(inode)->force_compress = BTRFS_COMPRESS_NONE;
		inode_unlock(inode);
	}
	if (!file)
		kfree(ra);
	kfree(pages);
	return ret;
}

static noinline int btrfs_ioctl_resize(struct file *file,
					void __user *arg)
{
	struct inode *inode = file_inode(file);
	struct btrfs_fs_info *fs_info = btrfs_sb(inode->i_sb);
	u64 new_size;
	u64 old_size;
	u64 devid = 1;
	struct btrfs_root *root = BTRFS_I(inode)->root;
	struct btrfs_ioctl_vol_args *vol_args;
	struct btrfs_trans_handle *trans;
	struct btrfs_device *device = NULL;
	char *sizestr;
	char *retptr;
	char *devstr = NULL;
	int ret = 0;
	int mod = 0;

	if (!capable(CAP_SYS_ADMIN))
		return -EPERM;

	ret = mnt_want_write_file(file);
	if (ret)
		return ret;

	if (test_and_set_bit(BTRFS_FS_EXCL_OP, &fs_info->flags)) {
		mnt_drop_write_file(file);
		return BTRFS_ERROR_DEV_EXCL_RUN_IN_PROGRESS;
	}

	mutex_lock(&fs_info->volume_mutex);
	vol_args = memdup_user(arg, sizeof(*vol_args));
	if (IS_ERR(vol_args)) {
		ret = PTR_ERR(vol_args);
		goto out;
	}

	vol_args->name[BTRFS_PATH_NAME_MAX] = '\0';

	sizestr = vol_args->name;
	devstr = strchr(sizestr, ':');
	if (devstr) {
		sizestr = devstr + 1;
		*devstr = '\0';
		devstr = vol_args->name;
		ret = kstrtoull(devstr, 10, &devid);
		if (ret)
			goto out_free;
		if (!devid) {
			ret = -EINVAL;
			goto out_free;
		}
		btrfs_info(fs_info, "resizing devid %llu", devid);
	}

	device = btrfs_find_device(fs_info, devid, NULL, NULL);
	if (!device) {
		btrfs_info(fs_info, "resizer unable to find device %llu",
			   devid);
		ret = -ENODEV;
		goto out_free;
	}

	if (!device->writeable) {
		btrfs_info(fs_info,
			   "resizer unable to apply on readonly device %llu",
		       devid);
		ret = -EPERM;
		goto out_free;
	}

	if (!strcmp(sizestr, "max"))
		new_size = device->bdev->bd_inode->i_size;
	else {
		if (sizestr[0] == '-') {
			mod = -1;
			sizestr++;
		} else if (sizestr[0] == '+') {
			mod = 1;
			sizestr++;
		}
		new_size = memparse(sizestr, &retptr);
		if (*retptr != '\0' || new_size == 0) {
			ret = -EINVAL;
			goto out_free;
		}
	}

	if (device->is_tgtdev_for_dev_replace) {
		ret = -EPERM;
		goto out_free;
	}

	old_size = btrfs_device_get_total_bytes(device);

	if (mod < 0) {
		if (new_size > old_size) {
			ret = -EINVAL;
			goto out_free;
		}
		new_size = old_size - new_size;
	} else if (mod > 0) {
		if (new_size > ULLONG_MAX - old_size) {
			ret = -ERANGE;
			goto out_free;
		}
		new_size = old_size + new_size;
	}

	if (new_size < SZ_256M) {
		ret = -EINVAL;
		goto out_free;
	}
	if (new_size > device->bdev->bd_inode->i_size) {
		ret = -EFBIG;
		goto out_free;
	}

	new_size = div_u64(new_size, fs_info->sectorsize);
	new_size *= fs_info->sectorsize;

	btrfs_info_in_rcu(fs_info, "new size for %s is %llu",
			  rcu_str_deref(device->name), new_size);

	if (new_size > old_size) {
		trans = btrfs_start_transaction(root, 0);
		if (IS_ERR(trans)) {
			ret = PTR_ERR(trans);
			goto out_free;
		}
		ret = btrfs_grow_device(trans, device, new_size);
		btrfs_commit_transaction(trans);
	} else if (new_size < old_size) {
		ret = btrfs_shrink_device(device, new_size);
	} /* equal, nothing need to do */

out_free:
	kfree(vol_args);
out:
	mutex_unlock(&fs_info->volume_mutex);
	clear_bit(BTRFS_FS_EXCL_OP, &fs_info->flags);
	mnt_drop_write_file(file);
	return ret;
}

static noinline int btrfs_ioctl_snap_create_transid(struct file *file,
				const char *name, unsigned long fd, int subvol,
				u64 *transid, bool readonly,
				struct btrfs_qgroup_inherit *inherit)
{
	int namelen;
	int ret = 0;

	if (!S_ISDIR(file_inode(file)->i_mode))
		return -ENOTDIR;

	ret = mnt_want_write_file(file);
	if (ret)
		goto out;

	namelen = strlen(name);
	if (strchr(name, '/')) {
		ret = -EINVAL;
		goto out_drop_write;
	}

	if (name[0] == '.' &&
	   (namelen == 1 || (name[1] == '.' && namelen == 2))) {
		ret = -EEXIST;
		goto out_drop_write;
	}

	if (subvol) {
		ret = btrfs_mksubvol(&file->f_path, name, namelen,
				     NULL, transid, readonly, inherit);
	} else {
		struct fd src = fdget(fd);
		struct inode *src_inode;
		if (!src.file) {
			ret = -EINVAL;
			goto out_drop_write;
		}

		src_inode = file_inode(src.file);
		if (src_inode->i_sb != file_inode(file)->i_sb) {
			btrfs_info(BTRFS_I(file_inode(file))->root->fs_info,
				   "Snapshot src from another FS");
			ret = -EXDEV;
		} else if (!inode_owner_or_capable(src_inode)) {
			/*
			 * Subvolume creation is not restricted, but snapshots
			 * are limited to own subvolumes only
			 */
			ret = -EPERM;
		} else {
			ret = btrfs_mksubvol(&file->f_path, name, namelen,
					     BTRFS_I(src_inode)->root,
					     transid, readonly, inherit);
		}
		fdput(src);
	}
out_drop_write:
	mnt_drop_write_file(file);
out:
	return ret;
}

static noinline int btrfs_ioctl_snap_create(struct file *file,
					    void __user *arg, int subvol)
{
	struct btrfs_ioctl_vol_args *vol_args;
	int ret;

	if (!S_ISDIR(file_inode(file)->i_mode))
		return -ENOTDIR;

	vol_args = memdup_user(arg, sizeof(*vol_args));
	if (IS_ERR(vol_args))
		return PTR_ERR(vol_args);
	vol_args->name[BTRFS_PATH_NAME_MAX] = '\0';

	ret = btrfs_ioctl_snap_create_transid(file, vol_args->name,
					      vol_args->fd, subvol,
					      NULL, false, NULL);

	kfree(vol_args);
	return ret;
}

static noinline int btrfs_ioctl_snap_create_v2(struct file *file,
					       void __user *arg, int subvol)
{
	struct btrfs_ioctl_vol_args_v2 *vol_args;
	int ret;
	u64 transid = 0;
	u64 *ptr = NULL;
	bool readonly = false;
	struct btrfs_qgroup_inherit *inherit = NULL;

	if (!S_ISDIR(file_inode(file)->i_mode))
		return -ENOTDIR;

	vol_args = memdup_user(arg, sizeof(*vol_args));
	if (IS_ERR(vol_args))
		return PTR_ERR(vol_args);
	vol_args->name[BTRFS_SUBVOL_NAME_MAX] = '\0';

	if (vol_args->flags &
	    ~(BTRFS_SUBVOL_CREATE_ASYNC | BTRFS_SUBVOL_RDONLY |
	      BTRFS_SUBVOL_QGROUP_INHERIT)) {
		ret = -EOPNOTSUPP;
		goto free_args;
	}

	if (vol_args->flags & BTRFS_SUBVOL_CREATE_ASYNC)
		ptr = &transid;
	if (vol_args->flags & BTRFS_SUBVOL_RDONLY)
		readonly = true;
	if (vol_args->flags & BTRFS_SUBVOL_QGROUP_INHERIT) {
		if (vol_args->size > PAGE_SIZE) {
			ret = -EINVAL;
			goto free_args;
		}
		inherit = memdup_user(vol_args->qgroup_inherit, vol_args->size);
		if (IS_ERR(inherit)) {
			ret = PTR_ERR(inherit);
			goto free_args;
		}
	}

	ret = btrfs_ioctl_snap_create_transid(file, vol_args->name,
					      vol_args->fd, subvol, ptr,
					      readonly, inherit);
	if (ret)
		goto free_inherit;

	if (ptr && copy_to_user(arg +
				offsetof(struct btrfs_ioctl_vol_args_v2,
					transid),
				ptr, sizeof(*ptr)))
		ret = -EFAULT;

free_inherit:
	kfree(inherit);
free_args:
	kfree(vol_args);
	return ret;
}

static noinline int btrfs_ioctl_subvol_getflags(struct file *file,
						void __user *arg)
{
	struct inode *inode = file_inode(file);
	struct btrfs_fs_info *fs_info = btrfs_sb(inode->i_sb);
	struct btrfs_root *root = BTRFS_I(inode)->root;
	int ret = 0;
	u64 flags = 0;

	if (btrfs_ino(BTRFS_I(inode)) != BTRFS_FIRST_FREE_OBJECTID)
		return -EINVAL;

	down_read(&fs_info->subvol_sem);
	if (btrfs_root_readonly(root))
		flags |= BTRFS_SUBVOL_RDONLY;
	up_read(&fs_info->subvol_sem);

	if (copy_to_user(arg, &flags, sizeof(flags)))
		ret = -EFAULT;

	return ret;
}

static noinline int btrfs_ioctl_subvol_setflags(struct file *file,
					      void __user *arg)
{
	struct inode *inode = file_inode(file);
	struct btrfs_fs_info *fs_info = btrfs_sb(inode->i_sb);
	struct btrfs_root *root = BTRFS_I(inode)->root;
	struct btrfs_trans_handle *trans;
	u64 root_flags;
	u64 flags;
	int ret = 0;

	if (!inode_owner_or_capable(inode))
		return -EPERM;

	ret = mnt_want_write_file(file);
	if (ret)
		goto out;

	if (btrfs_ino(BTRFS_I(inode)) != BTRFS_FIRST_FREE_OBJECTID) {
		ret = -EINVAL;
		goto out_drop_write;
	}

	if (copy_from_user(&flags, arg, sizeof(flags))) {
		ret = -EFAULT;
		goto out_drop_write;
	}

	if (flags & BTRFS_SUBVOL_CREATE_ASYNC) {
		ret = -EINVAL;
		goto out_drop_write;
	}

	if (flags & ~BTRFS_SUBVOL_RDONLY) {
		ret = -EOPNOTSUPP;
		goto out_drop_write;
	}

	down_write(&fs_info->subvol_sem);

	/* nothing to do */
	if (!!(flags & BTRFS_SUBVOL_RDONLY) == btrfs_root_readonly(root))
		goto out_drop_sem;

	root_flags = btrfs_root_flags(&root->root_item);
	if (flags & BTRFS_SUBVOL_RDONLY) {
		btrfs_set_root_flags(&root->root_item,
				     root_flags | BTRFS_ROOT_SUBVOL_RDONLY);
	} else {
		/*
		 * Block RO -> RW transition if this subvolume is involved in
		 * send
		 */
		spin_lock(&root->root_item_lock);
		if (root->send_in_progress == 0) {
			btrfs_set_root_flags(&root->root_item,
				     root_flags & ~BTRFS_ROOT_SUBVOL_RDONLY);
			spin_unlock(&root->root_item_lock);
		} else {
			spin_unlock(&root->root_item_lock);
			btrfs_warn(fs_info,
				   "Attempt to set subvolume %llu read-write during send",
				   root->root_key.objectid);
			ret = -EPERM;
			goto out_drop_sem;
		}
	}

	trans = btrfs_start_transaction(root, 1);
	if (IS_ERR(trans)) {
		ret = PTR_ERR(trans);
		goto out_reset;
	}

	ret = btrfs_update_root(trans, fs_info->tree_root,
				&root->root_key, &root->root_item);

	btrfs_commit_transaction(trans);
out_reset:
	if (ret)
		btrfs_set_root_flags(&root->root_item, root_flags);
out_drop_sem:
	up_write(&fs_info->subvol_sem);
out_drop_write:
	mnt_drop_write_file(file);
out:
	return ret;
}

/*
 * helper to check if the subvolume references other subvolumes
 */
static noinline int may_destroy_subvol(struct btrfs_root *root)
{
	struct btrfs_fs_info *fs_info = root->fs_info;
	struct btrfs_path *path;
	struct btrfs_dir_item *di;
	struct btrfs_key key;
	u64 dir_id;
	int ret;

	path = btrfs_alloc_path();
	if (!path)
		return -ENOMEM;

	/* Make sure this root isn't set as the default subvol */
	dir_id = btrfs_super_root_dir(fs_info->super_copy);
	di = btrfs_lookup_dir_item(NULL, fs_info->tree_root, path,
				   dir_id, "default", 7, 0);
	if (di && !IS_ERR(di)) {
		btrfs_dir_item_key_to_cpu(path->nodes[0], di, &key);
		if (key.objectid == root->root_key.objectid) {
			ret = -EPERM;
			btrfs_err(fs_info,
				  "deleting default subvolume %llu is not allowed",
				  key.objectid);
			goto out;
		}
		btrfs_release_path(path);
	}

	key.objectid = root->root_key.objectid;
	key.type = BTRFS_ROOT_REF_KEY;
	key.offset = (u64)-1;

	ret = btrfs_search_slot(NULL, fs_info->tree_root, &key, path, 0, 0);
	if (ret < 0)
		goto out;
	BUG_ON(ret == 0);

	ret = 0;
	if (path->slots[0] > 0) {
		path->slots[0]--;
		btrfs_item_key_to_cpu(path->nodes[0], &key, path->slots[0]);
		if (key.objectid == root->root_key.objectid &&
		    key.type == BTRFS_ROOT_REF_KEY)
			ret = -ENOTEMPTY;
	}
out:
	btrfs_free_path(path);
	return ret;
}

static noinline int key_in_sk(struct btrfs_key *key,
			      struct btrfs_ioctl_search_key *sk)
{
	struct btrfs_key test;
	int ret;

	test.objectid = sk->min_objectid;
	test.type = sk->min_type;
	test.offset = sk->min_offset;

	ret = btrfs_comp_cpu_keys(key, &test);
	if (ret < 0)
		return 0;

	test.objectid = sk->max_objectid;
	test.type = sk->max_type;
	test.offset = sk->max_offset;

	ret = btrfs_comp_cpu_keys(key, &test);
	if (ret > 0)
		return 0;
	return 1;
}

static noinline int copy_to_sk(struct btrfs_path *path,
			       struct btrfs_key *key,
			       struct btrfs_ioctl_search_key *sk,
			       size_t *buf_size,
			       char __user *ubuf,
			       unsigned long *sk_offset,
			       int *num_found)
{
	u64 found_transid;
	struct extent_buffer *leaf;
	struct btrfs_ioctl_search_header sh;
	struct btrfs_key test;
	unsigned long item_off;
	unsigned long item_len;
	int nritems;
	int i;
	int slot;
	int ret = 0;

	leaf = path->nodes[0];
	slot = path->slots[0];
	nritems = btrfs_header_nritems(leaf);

	if (btrfs_header_generation(leaf) > sk->max_transid) {
		i = nritems;
		goto advance_key;
	}
	found_transid = btrfs_header_generation(leaf);

	for (i = slot; i < nritems; i++) {
		item_off = btrfs_item_ptr_offset(leaf, i);
		item_len = btrfs_item_size_nr(leaf, i);

		btrfs_item_key_to_cpu(leaf, key, i);
		if (!key_in_sk(key, sk))
			continue;

		if (sizeof(sh) + item_len > *buf_size) {
			if (*num_found) {
				ret = 1;
				goto out;
			}

			/*
			 * return one empty item back for v1, which does not
			 * handle -EOVERFLOW
			 */

			*buf_size = sizeof(sh) + item_len;
			item_len = 0;
			ret = -EOVERFLOW;
		}

		if (sizeof(sh) + item_len + *sk_offset > *buf_size) {
			ret = 1;
			goto out;
		}

		sh.objectid = key->objectid;
		sh.offset = key->offset;
		sh.type = key->type;
		sh.len = item_len;
		sh.transid = found_transid;

		/* copy search result header */
		if (copy_to_user(ubuf + *sk_offset, &sh, sizeof(sh))) {
			ret = -EFAULT;
			goto out;
		}

		*sk_offset += sizeof(sh);

		if (item_len) {
			char __user *up = ubuf + *sk_offset;
			/* copy the item */
			if (read_extent_buffer_to_user(leaf, up,
						       item_off, item_len)) {
				ret = -EFAULT;
				goto out;
			}

			*sk_offset += item_len;
		}
		(*num_found)++;

		if (ret) /* -EOVERFLOW from above */
			goto out;

		if (*num_found >= sk->nr_items) {
			ret = 1;
			goto out;
		}
	}
advance_key:
	ret = 0;
	test.objectid = sk->max_objectid;
	test.type = sk->max_type;
	test.offset = sk->max_offset;
	if (btrfs_comp_cpu_keys(key, &test) >= 0)
		ret = 1;
	else if (key->offset < (u64)-1)
		key->offset++;
	else if (key->type < (u8)-1) {
		key->offset = 0;
		key->type++;
	} else if (key->objectid < (u64)-1) {
		key->offset = 0;
		key->type = 0;
		key->objectid++;
	} else
		ret = 1;
out:
	/*
	 *  0: all items from this leaf copied, continue with next
	 *  1: * more items can be copied, but unused buffer is too small
	 *     * all items were found
	 *     Either way, it will stops the loop which iterates to the next
	 *     leaf
	 *  -EOVERFLOW: item was to large for buffer
	 *  -EFAULT: could not copy extent buffer back to userspace
	 */
	return ret;
}

static noinline int search_ioctl(struct inode *inode,
				 struct btrfs_ioctl_search_key *sk,
				 size_t *buf_size,
				 char __user *ubuf)
{
	struct btrfs_fs_info *info = btrfs_sb(inode->i_sb);
	struct btrfs_root *root;
	struct btrfs_key key;
	struct btrfs_path *path;
	int ret;
	int num_found = 0;
	unsigned long sk_offset = 0;

	if (*buf_size < sizeof(struct btrfs_ioctl_search_header)) {
		*buf_size = sizeof(struct btrfs_ioctl_search_header);
		return -EOVERFLOW;
	}

	path = btrfs_alloc_path();
	if (!path)
		return -ENOMEM;

	if (sk->tree_id == 0) {
		/* search the root of the inode that was passed */
		root = BTRFS_I(inode)->root;
	} else {
		key.objectid = sk->tree_id;
		key.type = BTRFS_ROOT_ITEM_KEY;
		key.offset = (u64)-1;
		root = btrfs_read_fs_root_no_name(info, &key);
		if (IS_ERR(root)) {
			btrfs_free_path(path);
			return -ENOENT;
		}
	}

	key.objectid = sk->min_objectid;
	key.type = sk->min_type;
	key.offset = sk->min_offset;

	while (1) {
		ret = btrfs_search_forward(root, &key, path, sk->min_transid);
		if (ret != 0) {
			if (ret > 0)
				ret = 0;
			goto err;
		}
		ret = copy_to_sk(path, &key, sk, buf_size, ubuf,
				 &sk_offset, &num_found);
		btrfs_release_path(path);
		if (ret)
			break;

	}
	if (ret > 0)
		ret = 0;
err:
	sk->nr_items = num_found;
	btrfs_free_path(path);
	return ret;
}

static noinline int btrfs_ioctl_tree_search(struct file *file,
					   void __user *argp)
{
	struct btrfs_ioctl_search_args __user *uargs;
	struct btrfs_ioctl_search_key sk;
	struct inode *inode;
	int ret;
	size_t buf_size;

	if (!capable(CAP_SYS_ADMIN))
		return -EPERM;

	uargs = (struct btrfs_ioctl_search_args __user *)argp;

	if (copy_from_user(&sk, &uargs->key, sizeof(sk)))
		return -EFAULT;

	buf_size = sizeof(uargs->buf);

	inode = file_inode(file);
	ret = search_ioctl(inode, &sk, &buf_size, uargs->buf);

	/*
	 * In the origin implementation an overflow is handled by returning a
	 * search header with a len of zero, so reset ret.
	 */
	if (ret == -EOVERFLOW)
		ret = 0;

	if (ret == 0 && copy_to_user(&uargs->key, &sk, sizeof(sk)))
		ret = -EFAULT;
	return ret;
}

static noinline int btrfs_ioctl_tree_search_v2(struct file *file,
					       void __user *argp)
{
	struct btrfs_ioctl_search_args_v2 __user *uarg;
	struct btrfs_ioctl_search_args_v2 args;
	struct inode *inode;
	int ret;
	size_t buf_size;
	const size_t buf_limit = SZ_16M;

	if (!capable(CAP_SYS_ADMIN))
		return -EPERM;

	/* copy search header and buffer size */
	uarg = (struct btrfs_ioctl_search_args_v2 __user *)argp;
	if (copy_from_user(&args, uarg, sizeof(args)))
		return -EFAULT;

	buf_size = args.buf_size;

	if (buf_size < sizeof(struct btrfs_ioctl_search_header))
		return -EOVERFLOW;

	/* limit result size to 16MB */
	if (buf_size > buf_limit)
		buf_size = buf_limit;

	inode = file_inode(file);
	ret = search_ioctl(inode, &args.key, &buf_size,
			   (char *)(&uarg->buf[0]));
	if (ret == 0 && copy_to_user(&uarg->key, &args.key, sizeof(args.key)))
		ret = -EFAULT;
	else if (ret == -EOVERFLOW &&
		copy_to_user(&uarg->buf_size, &buf_size, sizeof(buf_size)))
		ret = -EFAULT;

	return ret;
}

/*
 * Search INODE_REFs to identify path name of 'dirid' directory
 * in a 'tree_id' tree. and sets path name to 'name'.
 */
static noinline int btrfs_search_path_in_tree(struct btrfs_fs_info *info,
				u64 tree_id, u64 dirid, char *name)
{
	struct btrfs_root *root;
	struct btrfs_key key;
	char *ptr;
	int ret = -1;
	int slot;
	int len;
	int total_len = 0;
	struct btrfs_inode_ref *iref;
	struct extent_buffer *l;
	struct btrfs_path *path;

	if (dirid == BTRFS_FIRST_FREE_OBJECTID) {
		name[0]='\0';
		return 0;
	}

	path = btrfs_alloc_path();
	if (!path)
		return -ENOMEM;

	ptr = &name[BTRFS_INO_LOOKUP_PATH_MAX - 1];

	key.objectid = tree_id;
	key.type = BTRFS_ROOT_ITEM_KEY;
	key.offset = (u64)-1;
	root = btrfs_read_fs_root_no_name(info, &key);
	if (IS_ERR(root)) {
		btrfs_err(info, "could not find root %llu", tree_id);
		ret = -ENOENT;
		goto out;
	}

	key.objectid = dirid;
	key.type = BTRFS_INODE_REF_KEY;
	key.offset = (u64)-1;

	while (1) {
		ret = btrfs_search_slot(NULL, root, &key, path, 0, 0);
		if (ret < 0)
			goto out;
		else if (ret > 0) {
			ret = btrfs_previous_item(root, path, dirid,
						  BTRFS_INODE_REF_KEY);
			if (ret < 0)
				goto out;
			else if (ret > 0) {
				ret = -ENOENT;
				goto out;
			}
		}

		l = path->nodes[0];
		slot = path->slots[0];
		btrfs_item_key_to_cpu(l, &key, slot);

		iref = btrfs_item_ptr(l, slot, struct btrfs_inode_ref);
		len = btrfs_inode_ref_name_len(l, iref);
		ptr -= len + 1;
		total_len += len + 1;
		if (ptr < name) {
			ret = -ENAMETOOLONG;
			goto out;
		}

		*(ptr + len) = '/';
		read_extent_buffer(l, ptr, (unsigned long)(iref + 1), len);

		if (key.offset == BTRFS_FIRST_FREE_OBJECTID)
			break;

		btrfs_release_path(path);
		key.objectid = key.offset;
		key.offset = (u64)-1;
		dirid = key.objectid;
	}
	memmove(name, ptr, total_len);
	name[total_len] = '\0';
	ret = 0;
out:
	btrfs_free_path(path);
	return ret;
}

static noinline int btrfs_ioctl_ino_lookup(struct file *file,
					   void __user *argp)
{
	 struct btrfs_ioctl_ino_lookup_args *args;
	 struct inode *inode;
	int ret = 0;

	args = memdup_user(argp, sizeof(*args));
	if (IS_ERR(args))
		return PTR_ERR(args);

	inode = file_inode(file);

	/*
	 * Unprivileged query to obtain the containing subvolume root id. The
	 * path is reset so it's consistent with btrfs_search_path_in_tree.
	 */
	if (args->treeid == 0)
		args->treeid = BTRFS_I(inode)->root->root_key.objectid;

	if (args->objectid == BTRFS_FIRST_FREE_OBJECTID) {
		args->name[0] = 0;
		goto out;
	}

	if (!capable(CAP_SYS_ADMIN)) {
		ret = -EPERM;
		goto out;
	}

	ret = btrfs_search_path_in_tree(BTRFS_I(inode)->root->fs_info,
					args->treeid, args->objectid,
					args->name);

out:
	if (ret == 0 && copy_to_user(argp, args, sizeof(*args)))
		ret = -EFAULT;

	kfree(args);
	return ret;
}

static noinline int btrfs_ioctl_snap_destroy(struct file *file,
					     void __user *arg)
{
	struct dentry *parent = file->f_path.dentry;
	struct btrfs_fs_info *fs_info = btrfs_sb(parent->d_sb);
	struct dentry *dentry;
	struct inode *dir = d_inode(parent);
	struct inode *inode;
	struct btrfs_root *root = BTRFS_I(dir)->root;
	struct btrfs_root *dest = NULL;
	struct btrfs_ioctl_vol_args *vol_args;
	struct btrfs_trans_handle *trans;
	struct btrfs_block_rsv block_rsv;
	u64 root_flags;
	u64 qgroup_reserved;
	int namelen;
	int ret;
	int err = 0;

	if (!S_ISDIR(dir->i_mode))
		return -ENOTDIR;

	vol_args = memdup_user(arg, sizeof(*vol_args));
	if (IS_ERR(vol_args))
		return PTR_ERR(vol_args);

	vol_args->name[BTRFS_PATH_NAME_MAX] = '\0';
	namelen = strlen(vol_args->name);
	if (strchr(vol_args->name, '/') ||
	    strncmp(vol_args->name, "..", namelen) == 0) {
		err = -EINVAL;
		goto out;
	}

	err = mnt_want_write_file(file);
	if (err)
		goto out;


	err = down_write_killable_nested(&dir->i_rwsem, I_MUTEX_PARENT);
	if (err == -EINTR)
		goto out_drop_write;
	dentry = lookup_one_len(vol_args->name, parent, namelen);
	if (IS_ERR(dentry)) {
		err = PTR_ERR(dentry);
		goto out_unlock_dir;
	}

	if (d_really_is_negative(dentry)) {
		err = -ENOENT;
		goto out_dput;
	}

	inode = d_inode(dentry);
	dest = BTRFS_I(inode)->root;
	if (!capable(CAP_SYS_ADMIN)) {
		/*
		 * Regular user.  Only allow this with a special mount
		 * option, when the user has write+exec access to the
		 * subvol root, and when rmdir(2) would have been
		 * allowed.
		 *
		 * Note that this is _not_ check that the subvol is
		 * empty or doesn't contain data that we wouldn't
		 * otherwise be able to delete.
		 *
		 * Users who want to delete empty subvols should try
		 * rmdir(2).
		 */
		err = -EPERM;
		if (!btrfs_test_opt(fs_info, USER_SUBVOL_RM_ALLOWED))
			goto out_dput;

		/*
		 * Do not allow deletion if the parent dir is the same
		 * as the dir to be deleted.  That means the ioctl
		 * must be called on the dentry referencing the root
		 * of the subvol, not a random directory contained
		 * within it.
		 */
		err = -EINVAL;
		if (root == dest)
			goto out_dput;

		err = inode_permission(inode, MAY_WRITE | MAY_EXEC);
		if (err)
			goto out_dput;
	}

	/* check if subvolume may be deleted by a user */
	err = btrfs_may_delete(dir, dentry, 1);
	if (err)
		goto out_dput;

	if (btrfs_ino(BTRFS_I(inode)) != BTRFS_FIRST_FREE_OBJECTID) {
		err = -EINVAL;
		goto out_dput;
	}

	inode_lock(inode);

	/*
	 * Don't allow to delete a subvolume with send in progress. This is
	 * inside the i_mutex so the error handling that has to drop the bit
	 * again is not run concurrently.
	 */
	spin_lock(&dest->root_item_lock);
	root_flags = btrfs_root_flags(&dest->root_item);
	if (dest->send_in_progress == 0) {
		btrfs_set_root_flags(&dest->root_item,
				root_flags | BTRFS_ROOT_SUBVOL_DEAD);
		spin_unlock(&dest->root_item_lock);
	} else {
		spin_unlock(&dest->root_item_lock);
		btrfs_warn(fs_info,
			   "Attempt to delete subvolume %llu during send",
			   dest->root_key.objectid);
		err = -EPERM;
		goto out_unlock_inode;
	}

	down_write(&fs_info->subvol_sem);

	err = may_destroy_subvol(dest);
	if (err)
		goto out_up_write;

	btrfs_init_block_rsv(&block_rsv, BTRFS_BLOCK_RSV_TEMP);
	/*
	 * One for dir inode, two for dir entries, two for root
	 * ref/backref.
	 */
	err = btrfs_subvolume_reserve_metadata(root, &block_rsv,
					       5, &qgroup_reserved, true);
	if (err)
		goto out_up_write;

	trans = btrfs_start_transaction(root, 0);
	if (IS_ERR(trans)) {
		err = PTR_ERR(trans);
		goto out_release;
	}
	trans->block_rsv = &block_rsv;
	trans->bytes_reserved = block_rsv.size;

	btrfs_record_snapshot_destroy(trans, BTRFS_I(dir));

	ret = btrfs_unlink_subvol(trans, root, dir,
				dest->root_key.objectid,
				dentry->d_name.name,
				dentry->d_name.len);
	if (ret) {
		err = ret;
		btrfs_abort_transaction(trans, ret);
		goto out_end_trans;
	}

	btrfs_record_root_in_trans(trans, dest);

	memset(&dest->root_item.drop_progress, 0,
		sizeof(dest->root_item.drop_progress));
	dest->root_item.drop_level = 0;
	btrfs_set_root_refs(&dest->root_item, 0);

	if (!test_and_set_bit(BTRFS_ROOT_ORPHAN_ITEM_INSERTED, &dest->state)) {
		ret = btrfs_insert_orphan_item(trans,
					fs_info->tree_root,
					dest->root_key.objectid);
		if (ret) {
			btrfs_abort_transaction(trans, ret);
			err = ret;
			goto out_end_trans;
		}
	}

	ret = btrfs_uuid_tree_rem(trans, fs_info, dest->root_item.uuid,
				  BTRFS_UUID_KEY_SUBVOL,
				  dest->root_key.objectid);
	if (ret && ret != -ENOENT) {
		btrfs_abort_transaction(trans, ret);
		err = ret;
		goto out_end_trans;
	}
	if (!btrfs_is_empty_uuid(dest->root_item.received_uuid)) {
		ret = btrfs_uuid_tree_rem(trans, fs_info,
					  dest->root_item.received_uuid,
					  BTRFS_UUID_KEY_RECEIVED_SUBVOL,
					  dest->root_key.objectid);
		if (ret && ret != -ENOENT) {
			btrfs_abort_transaction(trans, ret);
			err = ret;
			goto out_end_trans;
		}
	}

out_end_trans:
	trans->block_rsv = NULL;
	trans->bytes_reserved = 0;
	ret = btrfs_end_transaction(trans);
	if (ret && !err)
		err = ret;
	inode->i_flags |= S_DEAD;
out_release:
	btrfs_subvolume_release_metadata(fs_info, &block_rsv);
out_up_write:
	up_write(&fs_info->subvol_sem);
	if (err) {
		spin_lock(&dest->root_item_lock);
		root_flags = btrfs_root_flags(&dest->root_item);
		btrfs_set_root_flags(&dest->root_item,
				root_flags & ~BTRFS_ROOT_SUBVOL_DEAD);
		spin_unlock(&dest->root_item_lock);
	}
out_unlock_inode:
	inode_unlock(inode);
	if (!err) {
		d_invalidate(dentry);
		btrfs_invalidate_inodes(dest);
		d_delete(dentry);
		ASSERT(dest->send_in_progress == 0);

		/* the last ref */
		if (dest->ino_cache_inode) {
			iput(dest->ino_cache_inode);
			dest->ino_cache_inode = NULL;
		}
	}
out_dput:
	dput(dentry);
out_unlock_dir:
	inode_unlock(dir);
out_drop_write:
	mnt_drop_write_file(file);
out:
	kfree(vol_args);
	return err;
}

static int btrfs_ioctl_defrag(struct file *file, void __user *argp)
{
	struct inode *inode = file_inode(file);
	struct btrfs_root *root = BTRFS_I(inode)->root;
	struct btrfs_ioctl_defrag_range_args *range;
	int ret;

	ret = mnt_want_write_file(file);
	if (ret)
		return ret;

	if (btrfs_root_readonly(root)) {
		ret = -EROFS;
		goto out;
	}

	switch (inode->i_mode & S_IFMT) {
	case S_IFDIR:
		if (!capable(CAP_SYS_ADMIN)) {
			ret = -EPERM;
			goto out;
		}
		ret = btrfs_defrag_root(root);
		break;
	case S_IFREG:
		if (!(file->f_mode & FMODE_WRITE)) {
			ret = -EINVAL;
			goto out;
		}

		range = kzalloc(sizeof(*range), GFP_KERNEL);
		if (!range) {
			ret = -ENOMEM;
			goto out;
		}

		if (argp) {
			if (copy_from_user(range, argp,
					   sizeof(*range))) {
				ret = -EFAULT;
				kfree(range);
				goto out;
			}
			/* compression requires us to start the IO */
			if ((range->flags & BTRFS_DEFRAG_RANGE_COMPRESS)) {
				range->flags |= BTRFS_DEFRAG_RANGE_START_IO;
				range->extent_thresh = (u32)-1;
			}
		} else {
			/* the rest are all set to zero by kzalloc */
			range->len = (u64)-1;
		}
		ret = btrfs_defrag_file(file_inode(file), file,
					range, 0, 0);
		if (ret > 0)
			ret = 0;
		kfree(range);
		break;
	default:
		ret = -EINVAL;
	}
out:
	mnt_drop_write_file(file);
	return ret;
}

static long btrfs_ioctl_add_dev(struct btrfs_fs_info *fs_info, void __user *arg)
{
	struct btrfs_ioctl_vol_args *vol_args;
	int ret;

	if (!capable(CAP_SYS_ADMIN))
		return -EPERM;

	if (test_and_set_bit(BTRFS_FS_EXCL_OP, &fs_info->flags))
		return BTRFS_ERROR_DEV_EXCL_RUN_IN_PROGRESS;

	mutex_lock(&fs_info->volume_mutex);
	vol_args = memdup_user(arg, sizeof(*vol_args));
	if (IS_ERR(vol_args)) {
		ret = PTR_ERR(vol_args);
		goto out;
	}

	vol_args->name[BTRFS_PATH_NAME_MAX] = '\0';
	ret = btrfs_init_new_device(fs_info, vol_args->name);

	if (!ret)
		btrfs_info(fs_info, "disk added %s", vol_args->name);

	kfree(vol_args);
out:
	mutex_unlock(&fs_info->volume_mutex);
	clear_bit(BTRFS_FS_EXCL_OP, &fs_info->flags);
	return ret;
}

static long btrfs_ioctl_rm_dev_v2(struct file *file, void __user *arg)
{
	struct inode *inode = file_inode(file);
	struct btrfs_fs_info *fs_info = btrfs_sb(inode->i_sb);
	struct btrfs_ioctl_vol_args_v2 *vol_args;
	int ret;

	if (!capable(CAP_SYS_ADMIN))
		return -EPERM;

	ret = mnt_want_write_file(file);
	if (ret)
		return ret;

	vol_args = memdup_user(arg, sizeof(*vol_args));
	if (IS_ERR(vol_args)) {
		ret = PTR_ERR(vol_args);
		goto err_drop;
	}

	/* Check for compatibility reject unknown flags */
	if (vol_args->flags & ~BTRFS_VOL_ARG_V2_FLAGS_SUPPORTED)
		return -EOPNOTSUPP;

	if (test_and_set_bit(BTRFS_FS_EXCL_OP, &fs_info->flags)) {
		ret = BTRFS_ERROR_DEV_EXCL_RUN_IN_PROGRESS;
		goto out;
	}

	mutex_lock(&fs_info->volume_mutex);
	if (vol_args->flags & BTRFS_DEVICE_SPEC_BY_ID) {
		ret = btrfs_rm_device(fs_info, NULL, vol_args->devid);
	} else {
		vol_args->name[BTRFS_SUBVOL_NAME_MAX] = '\0';
		ret = btrfs_rm_device(fs_info, vol_args->name, 0);
	}
	mutex_unlock(&fs_info->volume_mutex);
	clear_bit(BTRFS_FS_EXCL_OP, &fs_info->flags);

	if (!ret) {
		if (vol_args->flags & BTRFS_DEVICE_SPEC_BY_ID)
			btrfs_info(fs_info, "device deleted: id %llu",
					vol_args->devid);
		else
			btrfs_info(fs_info, "device deleted: %s",
					vol_args->name);
	}
out:
	kfree(vol_args);
err_drop:
	mnt_drop_write_file(file);
	return ret;
}

static long btrfs_ioctl_rm_dev(struct file *file, void __user *arg)
{
	struct inode *inode = file_inode(file);
	struct btrfs_fs_info *fs_info = btrfs_sb(inode->i_sb);
	struct btrfs_ioctl_vol_args *vol_args;
	int ret;

	if (!capable(CAP_SYS_ADMIN))
		return -EPERM;

	ret = mnt_want_write_file(file);
	if (ret)
		return ret;

	if (test_and_set_bit(BTRFS_FS_EXCL_OP, &fs_info->flags)) {
		ret = BTRFS_ERROR_DEV_EXCL_RUN_IN_PROGRESS;
		goto out_drop_write;
	}

	vol_args = memdup_user(arg, sizeof(*vol_args));
	if (IS_ERR(vol_args)) {
		ret = PTR_ERR(vol_args);
		goto out;
	}

	vol_args->name[BTRFS_PATH_NAME_MAX] = '\0';
	mutex_lock(&fs_info->volume_mutex);
	ret = btrfs_rm_device(fs_info, vol_args->name, 0);
	mutex_unlock(&fs_info->volume_mutex);

	if (!ret)
		btrfs_info(fs_info, "disk deleted %s", vol_args->name);
	kfree(vol_args);
out:
	clear_bit(BTRFS_FS_EXCL_OP, &fs_info->flags);
out_drop_write:
	mnt_drop_write_file(file);

	return ret;
}

static long btrfs_ioctl_fs_info(struct btrfs_fs_info *fs_info,
				void __user *arg)
{
	struct btrfs_ioctl_fs_info_args *fi_args;
	struct btrfs_device *device;
	struct btrfs_fs_devices *fs_devices = fs_info->fs_devices;
	int ret = 0;

	fi_args = kzalloc(sizeof(*fi_args), GFP_KERNEL);
	if (!fi_args)
		return -ENOMEM;

	mutex_lock(&fs_devices->device_list_mutex);
	fi_args->num_devices = fs_devices->num_devices;
	memcpy(&fi_args->fsid, fs_info->fs_devices->fsid,
	       sizeof(fi_args->fsid));

	list_for_each_entry(device, &fs_devices->devices, dev_list) {
		if (device->devid > fi_args->max_id)
			fi_args->max_id = device->devid;
	}
	mutex_unlock(&fs_devices->device_list_mutex);

	fi_args->nodesize = fs_info->super_copy->nodesize;
	fi_args->sectorsize = fs_info->super_copy->sectorsize;
	fi_args->clone_alignment = fs_info->super_copy->sectorsize;

	if (copy_to_user(arg, fi_args, sizeof(*fi_args)))
		ret = -EFAULT;

	kfree(fi_args);
	return ret;
}

static long btrfs_ioctl_dev_info(struct btrfs_fs_info *fs_info,
				 void __user *arg)
{
	struct btrfs_ioctl_dev_info_args *di_args;
	struct btrfs_device *dev;
	struct btrfs_fs_devices *fs_devices = fs_info->fs_devices;
	int ret = 0;
	char *s_uuid = NULL;

	di_args = memdup_user(arg, sizeof(*di_args));
	if (IS_ERR(di_args))
		return PTR_ERR(di_args);

	if (!btrfs_is_empty_uuid(di_args->uuid))
		s_uuid = di_args->uuid;

	mutex_lock(&fs_devices->device_list_mutex);
	dev = btrfs_find_device(fs_info, di_args->devid, s_uuid, NULL);

	if (!dev) {
		ret = -ENODEV;
		goto out;
	}

	di_args->devid = dev->devid;
	di_args->bytes_used = btrfs_device_get_bytes_used(dev);
	di_args->total_bytes = btrfs_device_get_total_bytes(dev);
	memcpy(di_args->uuid, dev->uuid, sizeof(di_args->uuid));
	if (dev->name) {
		struct rcu_string *name;

		rcu_read_lock();
		name = rcu_dereference(dev->name);
		strncpy(di_args->path, name->str, sizeof(di_args->path));
		rcu_read_unlock();
		di_args->path[sizeof(di_args->path) - 1] = 0;
	} else {
		di_args->path[0] = '\0';
	}

out:
	mutex_unlock(&fs_devices->device_list_mutex);
	if (ret == 0 && copy_to_user(arg, di_args, sizeof(*di_args)))
		ret = -EFAULT;

	kfree(di_args);
	return ret;
}

static struct page *extent_same_get_page(struct inode *inode, pgoff_t index)
{
	struct page *page;

	page = grab_cache_page(inode->i_mapping, index);
	if (!page)
		return ERR_PTR(-ENOMEM);

	if (!PageUptodate(page)) {
		int ret;

		ret = btrfs_readpage(NULL, page);
		if (ret)
			return ERR_PTR(ret);
		lock_page(page);
		if (!PageUptodate(page)) {
			unlock_page(page);
			put_page(page);
			return ERR_PTR(-EIO);
		}
		if (page->mapping != inode->i_mapping) {
			unlock_page(page);
			put_page(page);
			return ERR_PTR(-EAGAIN);
		}
	}

	return page;
}

static int gather_extent_pages(struct inode *inode, struct page **pages,
			       int num_pages, u64 off)
{
	int i;
	pgoff_t index = off >> PAGE_SHIFT;

	for (i = 0; i < num_pages; i++) {
again:
		pages[i] = extent_same_get_page(inode, index + i);
		if (IS_ERR(pages[i])) {
			int err = PTR_ERR(pages[i]);

			if (err == -EAGAIN)
				goto again;
			pages[i] = NULL;
			return err;
		}
	}
	return 0;
}

static int lock_extent_range(struct inode *inode, u64 off, u64 len,
			     bool retry_range_locking)
{
	/*
	 * Do any pending delalloc/csum calculations on inode, one way or
	 * another, and lock file content.
	 * The locking order is:
	 *
	 *   1) pages
	 *   2) range in the inode's io tree
	 */
	while (1) {
		struct btrfs_ordered_extent *ordered;
		lock_extent(&BTRFS_I(inode)->io_tree, off, off + len - 1);
		ordered = btrfs_lookup_first_ordered_extent(inode,
							    off + len - 1);
		if ((!ordered ||
		     ordered->file_offset + ordered->len <= off ||
		     ordered->file_offset >= off + len) &&
		    !test_range_bit(&BTRFS_I(inode)->io_tree, off,
				    off + len - 1, EXTENT_DELALLOC, 0, NULL)) {
			if (ordered)
				btrfs_put_ordered_extent(ordered);
			break;
		}
		unlock_extent(&BTRFS_I(inode)->io_tree, off, off + len - 1);
		if (ordered)
			btrfs_put_ordered_extent(ordered);
		if (!retry_range_locking)
			return -EAGAIN;
		btrfs_wait_ordered_range(inode, off, len);
	}
	return 0;
}

static void btrfs_double_inode_unlock(struct inode *inode1, struct inode *inode2)
{
	inode_unlock(inode1);
	inode_unlock(inode2);
}

static void btrfs_double_inode_lock(struct inode *inode1, struct inode *inode2)
{
	if (inode1 < inode2)
		swap(inode1, inode2);

	inode_lock_nested(inode1, I_MUTEX_PARENT);
	inode_lock_nested(inode2, I_MUTEX_CHILD);
}

static void btrfs_double_extent_unlock(struct inode *inode1, u64 loff1,
				      struct inode *inode2, u64 loff2, u64 len)
{
	unlock_extent(&BTRFS_I(inode1)->io_tree, loff1, loff1 + len - 1);
	unlock_extent(&BTRFS_I(inode2)->io_tree, loff2, loff2 + len - 1);
}

static int btrfs_double_extent_lock(struct inode *inode1, u64 loff1,
				    struct inode *inode2, u64 loff2, u64 len,
				    bool retry_range_locking)
{
	int ret;

	if (inode1 < inode2) {
		swap(inode1, inode2);
		swap(loff1, loff2);
	}
	ret = lock_extent_range(inode1, loff1, len, retry_range_locking);
	if (ret)
		return ret;
	ret = lock_extent_range(inode2, loff2, len, retry_range_locking);
	if (ret)
		unlock_extent(&BTRFS_I(inode1)->io_tree, loff1,
			      loff1 + len - 1);
	return ret;
}

struct cmp_pages {
	int		num_pages;
	struct page	**src_pages;
	struct page	**dst_pages;
};

static void btrfs_cmp_data_free(struct cmp_pages *cmp)
{
	int i;
	struct page *pg;

	for (i = 0; i < cmp->num_pages; i++) {
		pg = cmp->src_pages[i];
		if (pg) {
			unlock_page(pg);
			put_page(pg);
			cmp->src_pages[i] = NULL;
		}
		pg = cmp->dst_pages[i];
		if (pg) {
			unlock_page(pg);
			put_page(pg);
			cmp->dst_pages[i] = NULL;
		}
	}
}

static int btrfs_cmp_data_prepare(struct inode *src, u64 loff,
				  struct inode *dst, u64 dst_loff,
				  u64 len, struct cmp_pages *cmp)
{
	int ret;
	int num_pages = PAGE_ALIGN(len) >> PAGE_SHIFT;

	cmp->num_pages = num_pages;

	ret = gather_extent_pages(src, cmp->src_pages, num_pages, loff);
	if (ret)
		goto out;

	ret = gather_extent_pages(dst, cmp->dst_pages, num_pages, dst_loff);

out:
	if (ret)
		btrfs_cmp_data_free(cmp);
	return ret;
}

static int btrfs_cmp_data(u64 len, struct cmp_pages *cmp)
{
	int ret = 0;
	int i;
	struct page *src_page, *dst_page;
	unsigned int cmp_len = PAGE_SIZE;
	void *addr, *dst_addr;

	i = 0;
	while (len) {
		if (len < PAGE_SIZE)
			cmp_len = len;

		BUG_ON(i >= cmp->num_pages);

		src_page = cmp->src_pages[i];
		dst_page = cmp->dst_pages[i];
		ASSERT(PageLocked(src_page));
		ASSERT(PageLocked(dst_page));

		addr = kmap_atomic(src_page);
		dst_addr = kmap_atomic(dst_page);

		flush_dcache_page(src_page);
		flush_dcache_page(dst_page);

		if (memcmp(addr, dst_addr, cmp_len))
			ret = -EBADE;

		kunmap_atomic(addr);
		kunmap_atomic(dst_addr);

		if (ret)
			break;

		len -= cmp_len;
		i++;
	}

	return ret;
}

static int extent_same_check_offsets(struct inode *inode, u64 off, u64 *plen,
				     u64 olen)
{
	u64 len = *plen;
	u64 bs = BTRFS_I(inode)->root->fs_info->sb->s_blocksize;

	if (off + olen > inode->i_size || off + olen < off)
		return -EINVAL;

	/* if we extend to eof, continue to block boundary */
	if (off + len == inode->i_size)
		*plen = len = ALIGN(inode->i_size, bs) - off;

	/* Check that we are block aligned - btrfs_clone() requires this */
	if (!IS_ALIGNED(off, bs) || !IS_ALIGNED(off + len, bs))
		return -EINVAL;

	return 0;
}

static int btrfs_extent_same_range(struct inode *src, u64 loff, u64 olen,
				   struct inode *dst, u64 dst_loff,
				   struct cmp_pages *cmp)
{
	int ret;
	u64 len = olen;
	bool same_inode = (src == dst);
	u64 same_lock_start = 0;
	u64 same_lock_len = 0;

<<<<<<< HEAD
	if (len == 0)
		return 0;

	if (same_inode)
		inode_lock(src);
	else
		btrfs_double_inode_lock(src, dst);

	if (IS_SWAPFILE(src) || IS_SWAPFILE(dst)) {
		ret = -ETXTBSY;
		goto out_unlock;
	}

=======
>>>>>>> b6b913d0
	ret = extent_same_check_offsets(src, loff, &len, olen);
	if (ret)
		return ret;

	ret = extent_same_check_offsets(dst, dst_loff, &len, olen);
	if (ret)
		return ret;

	if (same_inode) {
		/*
		 * Single inode case wants the same checks, except we
		 * don't want our length pushed out past i_size as
		 * comparing that data range makes no sense.
		 *
		 * extent_same_check_offsets() will do this for an
		 * unaligned length at i_size, so catch it here and
		 * reject the request.
		 *
		 * This effectively means we require aligned extents
		 * for the single-inode case, whereas the other cases
		 * allow an unaligned length so long as it ends at
		 * i_size.
		 */
		if (len != olen)
			return -EINVAL;

		/* Check for overlapping ranges */
		if (dst_loff + len > loff && dst_loff < loff + len)
			return -EINVAL;

		same_lock_start = min_t(u64, loff, dst_loff);
		same_lock_len = max_t(u64, loff, dst_loff) + len - same_lock_start;
	} else {
		/*
		 * If the source and destination inodes are different, the
		 * source's range end offset matches the source's i_size, that
		 * i_size is not a multiple of the sector size, and the
		 * destination range does not go past the destination's i_size,
		 * we must round down the length to the nearest sector size
		 * multiple. If we don't do this adjustment we end replacing
		 * with zeroes the bytes in the range that starts at the
		 * deduplication range's end offset and ends at the next sector
		 * size multiple.
		 */
		if (loff + olen == i_size_read(src) &&
		    dst_loff + len < i_size_read(dst)) {
			const u64 sz = BTRFS_I(src)->root->fs_info->sectorsize;

			len = round_down(i_size_read(src), sz) - loff;
			if (len == 0)
				return 0;
			olen = len;
		}
	}

again:
	ret = btrfs_cmp_data_prepare(src, loff, dst, dst_loff, olen, cmp);
	if (ret)
		return ret;

	if (same_inode)
		ret = lock_extent_range(src, same_lock_start, same_lock_len,
					false);
	else
		ret = btrfs_double_extent_lock(src, loff, dst, dst_loff, len,
					       false);
	/*
	 * If one of the inodes has dirty pages in the respective range or
	 * ordered extents, we need to flush dellaloc and wait for all ordered
	 * extents in the range. We must unlock the pages and the ranges in the
	 * io trees to avoid deadlocks when flushing delalloc (requires locking
	 * pages) and when waiting for ordered extents to complete (they require
	 * range locking).
	 */
	if (ret == -EAGAIN) {
		/*
		 * Ranges in the io trees already unlocked. Now unlock all
		 * pages before waiting for all IO to complete.
		 */
		btrfs_cmp_data_free(cmp);
		if (same_inode) {
			btrfs_wait_ordered_range(src, same_lock_start,
						 same_lock_len);
		} else {
			btrfs_wait_ordered_range(src, loff, len);
			btrfs_wait_ordered_range(dst, dst_loff, len);
		}
		goto again;
	}
	ASSERT(ret == 0);
	if (WARN_ON(ret)) {
		/* ranges in the io trees already unlocked */
		btrfs_cmp_data_free(cmp);
		return ret;
	}

	/* pass original length for comparison so we stay within i_size */
	ret = btrfs_cmp_data(olen, cmp);
	if (ret == 0)
		ret = btrfs_clone(src, dst, loff, olen, len, dst_loff, 1);

	if (same_inode)
		unlock_extent(&BTRFS_I(src)->io_tree, same_lock_start,
			      same_lock_start + same_lock_len - 1);
	else
		btrfs_double_extent_unlock(src, loff, dst, dst_loff, len);

	btrfs_cmp_data_free(cmp);

	return ret;
}

#define BTRFS_MAX_DEDUPE_LEN	SZ_16M

static int btrfs_extent_same(struct inode *src, u64 loff, u64 olen,
			     struct inode *dst, u64 dst_loff)
{
	int ret;
	struct cmp_pages cmp;
	int num_pages = PAGE_ALIGN(BTRFS_MAX_DEDUPE_LEN) >> PAGE_SHIFT;
	bool same_inode = (src == dst);
	u64 i, tail_len, chunk_count;

	if (olen == 0)
		return 0;

	if (same_inode)
		inode_lock(src);
	else
		btrfs_double_inode_lock(src, dst);

	/* don't make the dst file partly checksummed */
	if ((BTRFS_I(src)->flags & BTRFS_INODE_NODATASUM) !=
	    (BTRFS_I(dst)->flags & BTRFS_INODE_NODATASUM)) {
		ret = -EINVAL;
		goto out_unlock;
	}

	tail_len = olen % BTRFS_MAX_DEDUPE_LEN;
	chunk_count = div_u64(olen, BTRFS_MAX_DEDUPE_LEN);
	if (chunk_count == 0)
		num_pages = PAGE_ALIGN(tail_len) >> PAGE_SHIFT;

	/*
	 * If deduping ranges in the same inode, locking rules make it
	 * mandatory to always lock pages in ascending order to avoid deadlocks
	 * with concurrent tasks (such as starting writeback/delalloc).
	 */
	if (same_inode && dst_loff < loff)
		swap(loff, dst_loff);

	/*
	 * We must gather up all the pages before we initiate our extent
	 * locking. We use an array for the page pointers. Size of the array is
	 * bounded by len, which is in turn bounded by BTRFS_MAX_DEDUPE_LEN.
	 */
	cmp.src_pages = kvmalloc_array(num_pages, sizeof(struct page *),
				       GFP_KERNEL | __GFP_ZERO);
	cmp.dst_pages = kvmalloc_array(num_pages, sizeof(struct page *),
				       GFP_KERNEL | __GFP_ZERO);
	if (!cmp.src_pages || !cmp.dst_pages) {
		ret = -ENOMEM;
		goto out_free;
	}

	for (i = 0; i < chunk_count; i++) {
		ret = btrfs_extent_same_range(src, loff, BTRFS_MAX_DEDUPE_LEN,
					      dst, dst_loff, &cmp);
		if (ret)
			goto out_free;

		loff += BTRFS_MAX_DEDUPE_LEN;
		dst_loff += BTRFS_MAX_DEDUPE_LEN;
	}

	if (tail_len > 0)
		ret = btrfs_extent_same_range(src, loff, tail_len, dst,
					      dst_loff, &cmp);

out_free:
	kvfree(cmp.src_pages);
	kvfree(cmp.dst_pages);

out_unlock:
	if (same_inode)
		inode_unlock(src);
	else
		btrfs_double_inode_unlock(src, dst);

	return ret;
}

ssize_t btrfs_dedupe_file_range(struct file *src_file, u64 loff, u64 olen,
				struct file *dst_file, u64 dst_loff)
{
	struct inode *src = file_inode(src_file);
	struct inode *dst = file_inode(dst_file);
	u64 bs = BTRFS_I(src)->root->fs_info->sb->s_blocksize;
	ssize_t res;

	if (WARN_ON_ONCE(bs < PAGE_SIZE)) {
		/*
		 * Btrfs does not support blocksize < page_size. As a
		 * result, btrfs_cmp_data() won't correctly handle
		 * this situation without an update.
		 */
		return -EINVAL;
	}

	res = btrfs_extent_same(src, loff, olen, dst, dst_loff);
	if (res)
		return res;
	return olen;
}

static int clone_finish_inode_update(struct btrfs_trans_handle *trans,
				     struct inode *inode,
				     u64 endoff,
				     const u64 destoff,
				     const u64 olen,
				     int no_time_update)
{
	struct btrfs_root *root = BTRFS_I(inode)->root;
	int ret;

	inode_inc_iversion(inode);
	if (!no_time_update)
		inode->i_mtime = inode->i_ctime = current_time(inode);
	/*
	 * We round up to the block size at eof when determining which
	 * extents to clone above, but shouldn't round up the file size.
	 */
	if (endoff > destoff + olen)
		endoff = destoff + olen;
	if (endoff > inode->i_size)
		btrfs_i_size_write(BTRFS_I(inode), endoff);

	ret = btrfs_update_inode(trans, root, inode);
	if (ret) {
		btrfs_abort_transaction(trans, ret);
		btrfs_end_transaction(trans);
		goto out;
	}
	ret = btrfs_end_transaction(trans);
out:
	return ret;
}

static void clone_update_extent_map(struct btrfs_inode *inode,
				    const struct btrfs_trans_handle *trans,
				    const struct btrfs_path *path,
				    const u64 hole_offset,
				    const u64 hole_len)
{
	struct extent_map_tree *em_tree = &inode->extent_tree;
	struct extent_map *em;
	int ret;

	em = alloc_extent_map();
	if (!em) {
		set_bit(BTRFS_INODE_NEEDS_FULL_SYNC, &inode->runtime_flags);
		return;
	}

	if (path) {
		struct btrfs_file_extent_item *fi;

		fi = btrfs_item_ptr(path->nodes[0], path->slots[0],
				    struct btrfs_file_extent_item);
		btrfs_extent_item_to_extent_map(inode, path, fi, false, em);
		em->generation = -1;
		if (btrfs_file_extent_type(path->nodes[0], fi) ==
		    BTRFS_FILE_EXTENT_INLINE)
			set_bit(BTRFS_INODE_NEEDS_FULL_SYNC,
					&inode->runtime_flags);
	} else {
		em->start = hole_offset;
		em->len = hole_len;
		em->ram_bytes = em->len;
		em->orig_start = hole_offset;
		em->block_start = EXTENT_MAP_HOLE;
		em->block_len = 0;
		em->orig_block_len = 0;
		em->compress_type = BTRFS_COMPRESS_NONE;
		em->generation = trans->transid;
	}

	while (1) {
		write_lock(&em_tree->lock);
		ret = add_extent_mapping(em_tree, em, 1);
		write_unlock(&em_tree->lock);
		if (ret != -EEXIST) {
			free_extent_map(em);
			break;
		}
		btrfs_drop_extent_cache(inode, em->start,
					em->start + em->len - 1, 0);
	}

	if (ret)
		set_bit(BTRFS_INODE_NEEDS_FULL_SYNC, &inode->runtime_flags);
}

/*
 * Make sure we do not end up inserting an inline extent into a file that has
 * already other (non-inline) extents. If a file has an inline extent it can
 * not have any other extents and the (single) inline extent must start at the
 * file offset 0. Failing to respect these rules will lead to file corruption,
 * resulting in EIO errors on read/write operations, hitting BUG_ON's in mm, etc
 *
 * We can have extents that have been already written to disk or we can have
 * dirty ranges still in delalloc, in which case the extent maps and items are
 * created only when we run delalloc, and the delalloc ranges might fall outside
 * the range we are currently locking in the inode's io tree. So we check the
 * inode's i_size because of that (i_size updates are done while holding the
 * i_mutex, which we are holding here).
 * We also check to see if the inode has a size not greater than "datal" but has
 * extents beyond it, due to an fallocate with FALLOC_FL_KEEP_SIZE (and we are
 * protected against such concurrent fallocate calls by the i_mutex).
 *
 * If the file has no extents but a size greater than datal, do not allow the
 * copy because we would need turn the inline extent into a non-inline one (even
 * with NO_HOLES enabled). If we find our destination inode only has one inline
 * extent, just overwrite it with the source inline extent if its size is less
 * than the source extent's size, or we could copy the source inline extent's
 * data into the destination inode's inline extent if the later is greater then
 * the former.
 */
static int clone_copy_inline_extent(struct inode *dst,
				    struct btrfs_trans_handle *trans,
				    struct btrfs_path *path,
				    struct btrfs_key *new_key,
				    const u64 drop_start,
				    const u64 datal,
				    const u64 skip,
				    const u64 size,
				    char *inline_data)
{
	struct btrfs_fs_info *fs_info = btrfs_sb(dst->i_sb);
	struct btrfs_root *root = BTRFS_I(dst)->root;
	const u64 aligned_end = ALIGN(new_key->offset + datal,
				      fs_info->sectorsize);
	int ret;
	struct btrfs_key key;

	if (new_key->offset > 0)
		return -EOPNOTSUPP;

	key.objectid = btrfs_ino(BTRFS_I(dst));
	key.type = BTRFS_EXTENT_DATA_KEY;
	key.offset = 0;
	ret = btrfs_search_slot(NULL, root, &key, path, 0, 0);
	if (ret < 0) {
		return ret;
	} else if (ret > 0) {
		if (path->slots[0] >= btrfs_header_nritems(path->nodes[0])) {
			ret = btrfs_next_leaf(root, path);
			if (ret < 0)
				return ret;
			else if (ret > 0)
				goto copy_inline_extent;
		}
		btrfs_item_key_to_cpu(path->nodes[0], &key, path->slots[0]);
		if (key.objectid == btrfs_ino(BTRFS_I(dst)) &&
		    key.type == BTRFS_EXTENT_DATA_KEY) {
			ASSERT(key.offset > 0);
			return -EOPNOTSUPP;
		}
	} else if (i_size_read(dst) <= datal) {
		struct btrfs_file_extent_item *ei;
		u64 ext_len;

		/*
		 * If the file size is <= datal, make sure there are no other
		 * extents following (can happen do to an fallocate call with
		 * the flag FALLOC_FL_KEEP_SIZE).
		 */
		ei = btrfs_item_ptr(path->nodes[0], path->slots[0],
				    struct btrfs_file_extent_item);
		/*
		 * If it's an inline extent, it can not have other extents
		 * following it.
		 */
		if (btrfs_file_extent_type(path->nodes[0], ei) ==
		    BTRFS_FILE_EXTENT_INLINE)
			goto copy_inline_extent;

		ext_len = btrfs_file_extent_num_bytes(path->nodes[0], ei);
		if (ext_len > aligned_end)
			return -EOPNOTSUPP;

		ret = btrfs_next_item(root, path);
		if (ret < 0) {
			return ret;
		} else if (ret == 0) {
			btrfs_item_key_to_cpu(path->nodes[0], &key,
					      path->slots[0]);
			if (key.objectid == btrfs_ino(BTRFS_I(dst)) &&
			    key.type == BTRFS_EXTENT_DATA_KEY)
				return -EOPNOTSUPP;
		}
	}

copy_inline_extent:
	/*
	 * We have no extent items, or we have an extent at offset 0 which may
	 * or may not be inlined. All these cases are dealt the same way.
	 */
	if (i_size_read(dst) > datal) {
		/*
		 * If the destination inode has an inline extent...
		 * This would require copying the data from the source inline
		 * extent into the beginning of the destination's inline extent.
		 * But this is really complex, both extents can be compressed
		 * or just one of them, which would require decompressing and
		 * re-compressing data (which could increase the new compressed
		 * size, not allowing the compressed data to fit anymore in an
		 * inline extent).
		 * So just don't support this case for now (it should be rare,
		 * we are not really saving space when cloning inline extents).
		 */
		return -EOPNOTSUPP;
	}

	btrfs_release_path(path);
	ret = btrfs_drop_extents(trans, root, dst, drop_start, aligned_end, 1);
	if (ret)
		return ret;
	ret = btrfs_insert_empty_item(trans, root, path, new_key, size);
	if (ret)
		return ret;

	if (skip) {
		const u32 start = btrfs_file_extent_calc_inline_size(0);

		memmove(inline_data + start, inline_data + start + skip, datal);
	}

	write_extent_buffer(path->nodes[0], inline_data,
			    btrfs_item_ptr_offset(path->nodes[0],
						  path->slots[0]),
			    size);
	inode_add_bytes(dst, datal);

	return 0;
}

/**
 * btrfs_clone() - clone a range from inode file to another
 *
 * @src: Inode to clone from
 * @inode: Inode to clone to
 * @off: Offset within source to start clone from
 * @olen: Original length, passed by user, of range to clone
 * @olen_aligned: Block-aligned value of olen
 * @destoff: Offset within @inode to start clone
 * @no_time_update: Whether to update mtime/ctime on the target inode
 */
static int btrfs_clone(struct inode *src, struct inode *inode,
		       const u64 off, const u64 olen, const u64 olen_aligned,
		       const u64 destoff, int no_time_update)
{
	struct btrfs_fs_info *fs_info = btrfs_sb(inode->i_sb);
	struct btrfs_root *root = BTRFS_I(inode)->root;
	struct btrfs_path *path = NULL;
	struct extent_buffer *leaf;
	struct btrfs_trans_handle *trans;
	char *buf = NULL;
	struct btrfs_key key;
	u32 nritems;
	int slot;
	int ret;
	const u64 len = olen_aligned;
	u64 last_dest_end = destoff;

	ret = -ENOMEM;
	buf = kvmalloc(fs_info->nodesize, GFP_KERNEL);
	if (!buf)
		return ret;

	path = btrfs_alloc_path();
	if (!path) {
		kvfree(buf);
		return ret;
	}

	path->reada = READA_FORWARD;
	/* clone data */
	key.objectid = btrfs_ino(BTRFS_I(src));
	key.type = BTRFS_EXTENT_DATA_KEY;
	key.offset = off;

	while (1) {
		u64 next_key_min_offset = key.offset + 1;

		/*
		 * note the key will change type as we walk through the
		 * tree.
		 */
		path->leave_spinning = 1;
		ret = btrfs_search_slot(NULL, BTRFS_I(src)->root, &key, path,
				0, 0);
		if (ret < 0)
			goto out;
		/*
		 * First search, if no extent item that starts at offset off was
		 * found but the previous item is an extent item, it's possible
		 * it might overlap our target range, therefore process it.
		 */
		if (key.offset == off && ret > 0 && path->slots[0] > 0) {
			btrfs_item_key_to_cpu(path->nodes[0], &key,
					      path->slots[0] - 1);
			if (key.type == BTRFS_EXTENT_DATA_KEY)
				path->slots[0]--;
		}

		nritems = btrfs_header_nritems(path->nodes[0]);
process_slot:
		if (path->slots[0] >= nritems) {
			ret = btrfs_next_leaf(BTRFS_I(src)->root, path);
			if (ret < 0)
				goto out;
			if (ret > 0)
				break;
			nritems = btrfs_header_nritems(path->nodes[0]);
		}
		leaf = path->nodes[0];
		slot = path->slots[0];

		btrfs_item_key_to_cpu(leaf, &key, slot);
		if (key.type > BTRFS_EXTENT_DATA_KEY ||
		    key.objectid != btrfs_ino(BTRFS_I(src)))
			break;

		if (key.type == BTRFS_EXTENT_DATA_KEY) {
			struct btrfs_file_extent_item *extent;
			int type;
			u32 size;
			struct btrfs_key new_key;
			u64 disko = 0, diskl = 0;
			u64 datao = 0, datal = 0;
			u8 comp;
			u64 drop_start;

			extent = btrfs_item_ptr(leaf, slot,
						struct btrfs_file_extent_item);
			comp = btrfs_file_extent_compression(leaf, extent);
			type = btrfs_file_extent_type(leaf, extent);
			if (type == BTRFS_FILE_EXTENT_REG ||
			    type == BTRFS_FILE_EXTENT_PREALLOC) {
				disko = btrfs_file_extent_disk_bytenr(leaf,
								      extent);
				diskl = btrfs_file_extent_disk_num_bytes(leaf,
								 extent);
				datao = btrfs_file_extent_offset(leaf, extent);
				datal = btrfs_file_extent_num_bytes(leaf,
								    extent);
			} else if (type == BTRFS_FILE_EXTENT_INLINE) {
				/* take upper bound, may be compressed */
				datal = btrfs_file_extent_ram_bytes(leaf,
								    extent);
			}

			/*
			 * The first search might have left us at an extent
			 * item that ends before our target range's start, can
			 * happen if we have holes and NO_HOLES feature enabled.
			 */
			if (key.offset + datal <= off) {
				path->slots[0]++;
				goto process_slot;
			} else if (key.offset >= off + len) {
				break;
			}
			next_key_min_offset = key.offset + datal;
			size = btrfs_item_size_nr(leaf, slot);
			read_extent_buffer(leaf, buf,
					   btrfs_item_ptr_offset(leaf, slot),
					   size);

			btrfs_release_path(path);
			path->leave_spinning = 0;

			memcpy(&new_key, &key, sizeof(new_key));
			new_key.objectid = btrfs_ino(BTRFS_I(inode));
			if (off <= key.offset)
				new_key.offset = key.offset + destoff - off;
			else
				new_key.offset = destoff;

			/*
			 * Deal with a hole that doesn't have an extent item
			 * that represents it (NO_HOLES feature enabled).
			 * This hole is either in the middle of the cloning
			 * range or at the beginning (fully overlaps it or
			 * partially overlaps it).
			 */
			if (new_key.offset != last_dest_end)
				drop_start = last_dest_end;
			else
				drop_start = new_key.offset;

			/*
			 * 1 - adjusting old extent (we may have to split it)
			 * 1 - add new extent
			 * 1 - inode update
			 */
			trans = btrfs_start_transaction(root, 3);
			if (IS_ERR(trans)) {
				ret = PTR_ERR(trans);
				goto out;
			}

			if (type == BTRFS_FILE_EXTENT_REG ||
			    type == BTRFS_FILE_EXTENT_PREALLOC) {
				/*
				 *    a  | --- range to clone ---|  b
				 * | ------------- extent ------------- |
				 */

				/* subtract range b */
				if (key.offset + datal > off + len)
					datal = off + len - key.offset;

				/* subtract range a */
				if (off > key.offset) {
					datao += off - key.offset;
					datal -= off - key.offset;
				}

				ret = btrfs_drop_extents(trans, root, inode,
							 drop_start,
							 new_key.offset + datal,
							 1);
				if (ret) {
					if (ret != -EOPNOTSUPP)
						btrfs_abort_transaction(trans,
									ret);
					btrfs_end_transaction(trans);
					goto out;
				}

				ret = btrfs_insert_empty_item(trans, root, path,
							      &new_key, size);
				if (ret) {
					btrfs_abort_transaction(trans, ret);
					btrfs_end_transaction(trans);
					goto out;
				}

				leaf = path->nodes[0];
				slot = path->slots[0];
				write_extent_buffer(leaf, buf,
					    btrfs_item_ptr_offset(leaf, slot),
					    size);

				extent = btrfs_item_ptr(leaf, slot,
						struct btrfs_file_extent_item);

				/* disko == 0 means it's a hole */
				if (!disko)
					datao = 0;

				btrfs_set_file_extent_offset(leaf, extent,
							     datao);
				btrfs_set_file_extent_num_bytes(leaf, extent,
								datal);

				if (disko) {
					inode_add_bytes(inode, datal);
					ret = btrfs_inc_extent_ref(trans,
							fs_info,
							disko, diskl, 0,
							root->root_key.objectid,
							btrfs_ino(BTRFS_I(inode)),
							new_key.offset - datao);
					if (ret) {
						btrfs_abort_transaction(trans,
									ret);
						btrfs_end_transaction(trans);
						goto out;

					}
				}
			} else if (type == BTRFS_FILE_EXTENT_INLINE) {
				u64 skip = 0;
				u64 trim = 0;

				if (off > key.offset) {
					skip = off - key.offset;
					new_key.offset += skip;
				}

				if (key.offset + datal > off + len)
					trim = key.offset + datal - (off + len);

				if (comp && (skip || trim)) {
					ret = -EINVAL;
					btrfs_end_transaction(trans);
					goto out;
				}
				size -= skip + trim;
				datal -= skip + trim;

				ret = clone_copy_inline_extent(inode,
							       trans, path,
							       &new_key,
							       drop_start,
							       datal,
							       skip, size, buf);
				if (ret) {
					if (ret != -EOPNOTSUPP)
						btrfs_abort_transaction(trans,
									ret);
					btrfs_end_transaction(trans);
					goto out;
				}
				leaf = path->nodes[0];
				slot = path->slots[0];
			}

			/* If we have an implicit hole (NO_HOLES feature). */
			if (drop_start < new_key.offset)
				clone_update_extent_map(BTRFS_I(inode), trans,
						NULL, drop_start,
						new_key.offset - drop_start);

			clone_update_extent_map(BTRFS_I(inode), trans,
					path, 0, 0);

			btrfs_mark_buffer_dirty(leaf);
			btrfs_release_path(path);

			last_dest_end = ALIGN(new_key.offset + datal,
					      fs_info->sectorsize);
			ret = clone_finish_inode_update(trans, inode,
							last_dest_end,
							destoff, olen,
							no_time_update);
			if (ret)
				goto out;
			if (new_key.offset + datal >= destoff + len)
				break;
		}
		btrfs_release_path(path);
		key.offset = next_key_min_offset;

		if (fatal_signal_pending(current)) {
			ret = -EINTR;
			goto out;
		}
	}
	ret = 0;

	if (last_dest_end < destoff + len) {
		/*
		 * We have an implicit hole (NO_HOLES feature is enabled) that
		 * fully or partially overlaps our cloning range at its end.
		 */
		btrfs_release_path(path);

		/*
		 * 1 - remove extent(s)
		 * 1 - inode update
		 */
		trans = btrfs_start_transaction(root, 2);
		if (IS_ERR(trans)) {
			ret = PTR_ERR(trans);
			goto out;
		}
		ret = btrfs_drop_extents(trans, root, inode,
					 last_dest_end, destoff + len, 1);
		if (ret) {
			if (ret != -EOPNOTSUPP)
				btrfs_abort_transaction(trans, ret);
			btrfs_end_transaction(trans);
			goto out;
		}
		clone_update_extent_map(BTRFS_I(inode), trans, NULL,
				last_dest_end,
				destoff + len - last_dest_end);
		ret = clone_finish_inode_update(trans, inode, destoff + len,
						destoff, olen, no_time_update);
	}

out:
	btrfs_free_path(path);
	kvfree(buf);
	return ret;
}

static noinline int btrfs_clone_files(struct file *file, struct file *file_src,
					u64 off, u64 olen, u64 destoff)
{
	struct inode *inode = file_inode(file);
	struct inode *src = file_inode(file_src);
	struct btrfs_fs_info *fs_info = btrfs_sb(inode->i_sb);
	struct btrfs_root *root = BTRFS_I(inode)->root;
	int ret;
	u64 len = olen;
	u64 bs = fs_info->sb->s_blocksize;
	int same_inode = src == inode;

	/*
	 * TODO:
	 * - split compressed inline extents.  annoying: we need to
	 *   decompress into destination's address_space (the file offset
	 *   may change, so source mapping won't do), then recompress (or
	 *   otherwise reinsert) a subrange.
	 *
	 * - split destination inode's inline extents.  The inline extents can
	 *   be either compressed or non-compressed.
	 */

	if (btrfs_root_readonly(root))
		return -EROFS;

	if (file_src->f_path.mnt != file->f_path.mnt ||
	    src->i_sb != inode->i_sb)
		return -EXDEV;

	if (S_ISDIR(src->i_mode) || S_ISDIR(inode->i_mode))
		return -EISDIR;

	if (!same_inode) {
		btrfs_double_inode_lock(src, inode);
	} else {
		inode_lock(src);
	}

<<<<<<< HEAD
	if (IS_SWAPFILE(src) || IS_SWAPFILE(inode)) {
		ret = -ETXTBSY;
=======
	/* don't make the dst file partly checksummed */
	if ((BTRFS_I(src)->flags & BTRFS_INODE_NODATASUM) !=
	    (BTRFS_I(inode)->flags & BTRFS_INODE_NODATASUM)) {
		ret = -EINVAL;
>>>>>>> b6b913d0
		goto out_unlock;
	}

	/* determine range to clone */
	ret = -EINVAL;
	if (off + len > src->i_size || off + len < off)
		goto out_unlock;
	if (len == 0)
		olen = len = src->i_size - off;
	/*
	 * If we extend to eof, continue to block boundary if and only if the
	 * destination end offset matches the destination file's size, otherwise
	 * we would be corrupting data by placing the eof block into the middle
	 * of a file.
	 */
	if (off + len == src->i_size) {
		if (!IS_ALIGNED(len, bs) && destoff + len < inode->i_size)
			goto out_unlock;
		len = ALIGN(src->i_size, bs) - off;
	}

	if (len == 0) {
		ret = 0;
		goto out_unlock;
	}

	/* verify the end result is block aligned */
	if (!IS_ALIGNED(off, bs) || !IS_ALIGNED(off + len, bs) ||
	    !IS_ALIGNED(destoff, bs))
		goto out_unlock;

	/* verify if ranges are overlapped within the same file */
	if (same_inode) {
		if (destoff + len > off && destoff < off + len)
			goto out_unlock;
	}

	if (destoff > inode->i_size) {
		ret = btrfs_cont_expand(inode, inode->i_size, destoff);
		if (ret)
			goto out_unlock;
	}

	/*
	 * Lock the target range too. Right after we replace the file extent
	 * items in the fs tree (which now point to the cloned data), we might
	 * have a worker replace them with extent items relative to a write
	 * operation that was issued before this clone operation (i.e. confront
	 * with inode.c:btrfs_finish_ordered_io).
	 */
	if (same_inode) {
		u64 lock_start = min_t(u64, off, destoff);
		u64 lock_len = max_t(u64, off, destoff) + len - lock_start;

		ret = lock_extent_range(src, lock_start, lock_len, true);
	} else {
		ret = btrfs_double_extent_lock(src, off, inode, destoff, len,
					       true);
	}
	ASSERT(ret == 0);
	if (WARN_ON(ret)) {
		/* ranges in the io trees already unlocked */
		goto out_unlock;
	}

	ret = btrfs_clone(src, inode, off, olen, len, destoff, 0);

	if (same_inode) {
		u64 lock_start = min_t(u64, off, destoff);
		u64 lock_end = max_t(u64, off, destoff) + len - 1;

		unlock_extent(&BTRFS_I(src)->io_tree, lock_start, lock_end);
	} else {
		btrfs_double_extent_unlock(src, off, inode, destoff, len);
	}
	/*
	 * Truncate page cache pages so that future reads will see the cloned
	 * data immediately and not the previous data.
	 */
	truncate_inode_pages_range(&inode->i_data,
				round_down(destoff, PAGE_SIZE),
				round_up(destoff + len, PAGE_SIZE) - 1);
out_unlock:
	if (!same_inode)
		btrfs_double_inode_unlock(src, inode);
	else
		inode_unlock(src);
	return ret;
}

int btrfs_clone_file_range(struct file *src_file, loff_t off,
		struct file *dst_file, loff_t destoff, u64 len)
{
	return btrfs_clone_files(dst_file, src_file, off, len, destoff);
}

/*
 * there are many ways the trans_start and trans_end ioctls can lead
 * to deadlocks.  They should only be used by applications that
 * basically own the machine, and have a very in depth understanding
 * of all the possible deadlocks and enospc problems.
 */
static long btrfs_ioctl_trans_start(struct file *file)
{
	struct inode *inode = file_inode(file);
	struct btrfs_fs_info *fs_info = btrfs_sb(inode->i_sb);
	struct btrfs_root *root = BTRFS_I(inode)->root;
	struct btrfs_trans_handle *trans;
	struct btrfs_file_private *private;
	int ret;

	ret = -EPERM;
	if (!capable(CAP_SYS_ADMIN))
		goto out;

	ret = -EINPROGRESS;
	private = file->private_data;
	if (private && private->trans)
		goto out;
	if (!private) {
		private = kzalloc(sizeof(struct btrfs_file_private),
				  GFP_KERNEL);
		if (!private)
			return -ENOMEM;
		file->private_data = private;
	}

	ret = -EROFS;
	if (btrfs_root_readonly(root))
		goto out;

	ret = mnt_want_write_file(file);
	if (ret)
		goto out;

	atomic_inc(&fs_info->open_ioctl_trans);

	ret = -ENOMEM;
	trans = btrfs_start_ioctl_transaction(root);
	if (IS_ERR(trans))
		goto out_drop;

	private->trans = trans;
	return 0;

out_drop:
	atomic_dec(&fs_info->open_ioctl_trans);
	mnt_drop_write_file(file);
out:
	return ret;
}

static long btrfs_ioctl_default_subvol(struct file *file, void __user *argp)
{
	struct inode *inode = file_inode(file);
	struct btrfs_fs_info *fs_info = btrfs_sb(inode->i_sb);
	struct btrfs_root *root = BTRFS_I(inode)->root;
	struct btrfs_root *new_root;
	struct btrfs_dir_item *di;
	struct btrfs_trans_handle *trans;
	struct btrfs_path *path;
	struct btrfs_key location;
	struct btrfs_disk_key disk_key;
	u64 objectid = 0;
	u64 dir_id;
	int ret;

	if (!capable(CAP_SYS_ADMIN))
		return -EPERM;

	ret = mnt_want_write_file(file);
	if (ret)
		return ret;

	if (copy_from_user(&objectid, argp, sizeof(objectid))) {
		ret = -EFAULT;
		goto out;
	}

	if (!objectid)
		objectid = BTRFS_FS_TREE_OBJECTID;

	location.objectid = objectid;
	location.type = BTRFS_ROOT_ITEM_KEY;
	location.offset = (u64)-1;

	new_root = btrfs_read_fs_root_no_name(fs_info, &location);
	if (IS_ERR(new_root)) {
		ret = PTR_ERR(new_root);
		goto out;
	}

	path = btrfs_alloc_path();
	if (!path) {
		ret = -ENOMEM;
		goto out;
	}
	path->leave_spinning = 1;

	trans = btrfs_start_transaction(root, 1);
	if (IS_ERR(trans)) {
		btrfs_free_path(path);
		ret = PTR_ERR(trans);
		goto out;
	}

	dir_id = btrfs_super_root_dir(fs_info->super_copy);
	di = btrfs_lookup_dir_item(trans, fs_info->tree_root, path,
				   dir_id, "default", 7, 1);
	if (IS_ERR_OR_NULL(di)) {
		btrfs_free_path(path);
		btrfs_end_transaction(trans);
		btrfs_err(fs_info,
			  "Umm, you don't have the default diritem, this isn't going to work");
		ret = -ENOENT;
		goto out;
	}

	btrfs_cpu_key_to_disk(&disk_key, &new_root->root_key);
	btrfs_set_dir_item_key(path->nodes[0], di, &disk_key);
	btrfs_mark_buffer_dirty(path->nodes[0]);
	btrfs_free_path(path);

	btrfs_set_fs_incompat(fs_info, DEFAULT_SUBVOL);
	btrfs_end_transaction(trans);
out:
	mnt_drop_write_file(file);
	return ret;
}

void btrfs_get_block_group_info(struct list_head *groups_list,
				struct btrfs_ioctl_space_info *space)
{
	struct btrfs_block_group_cache *block_group;

	space->total_bytes = 0;
	space->used_bytes = 0;
	space->flags = 0;
	list_for_each_entry(block_group, groups_list, list) {
		space->flags = block_group->flags;
		space->total_bytes += block_group->key.offset;
		space->used_bytes +=
			btrfs_block_group_used(&block_group->item);
	}
}

static long btrfs_ioctl_space_info(struct btrfs_fs_info *fs_info,
				   void __user *arg)
{
	struct btrfs_ioctl_space_args space_args;
	struct btrfs_ioctl_space_info space;
	struct btrfs_ioctl_space_info *dest;
	struct btrfs_ioctl_space_info *dest_orig;
	struct btrfs_ioctl_space_info __user *user_dest;
	struct btrfs_space_info *info;
	u64 types[] = {BTRFS_BLOCK_GROUP_DATA,
		       BTRFS_BLOCK_GROUP_SYSTEM,
		       BTRFS_BLOCK_GROUP_METADATA,
		       BTRFS_BLOCK_GROUP_DATA | BTRFS_BLOCK_GROUP_METADATA};
	int num_types = 4;
	int alloc_size;
	int ret = 0;
	u64 slot_count = 0;
	int i, c;

	if (copy_from_user(&space_args,
			   (struct btrfs_ioctl_space_args __user *)arg,
			   sizeof(space_args)))
		return -EFAULT;

	for (i = 0; i < num_types; i++) {
		struct btrfs_space_info *tmp;

		info = NULL;
		rcu_read_lock();
		list_for_each_entry_rcu(tmp, &fs_info->space_info,
					list) {
			if (tmp->flags == types[i]) {
				info = tmp;
				break;
			}
		}
		rcu_read_unlock();

		if (!info)
			continue;

		down_read(&info->groups_sem);
		for (c = 0; c < BTRFS_NR_RAID_TYPES; c++) {
			if (!list_empty(&info->block_groups[c]))
				slot_count++;
		}
		up_read(&info->groups_sem);
	}

	/*
	 * Global block reserve, exported as a space_info
	 */
	slot_count++;

	/* space_slots == 0 means they are asking for a count */
	if (space_args.space_slots == 0) {
		space_args.total_spaces = slot_count;
		goto out;
	}

	slot_count = min_t(u64, space_args.space_slots, slot_count);

	alloc_size = sizeof(*dest) * slot_count;

	/* we generally have at most 6 or so space infos, one for each raid
	 * level.  So, a whole page should be more than enough for everyone
	 */
	if (alloc_size > PAGE_SIZE)
		return -ENOMEM;

	space_args.total_spaces = 0;
	dest = kmalloc(alloc_size, GFP_KERNEL);
	if (!dest)
		return -ENOMEM;
	dest_orig = dest;

	/* now we have a buffer to copy into */
	for (i = 0; i < num_types; i++) {
		struct btrfs_space_info *tmp;

		if (!slot_count)
			break;

		info = NULL;
		rcu_read_lock();
		list_for_each_entry_rcu(tmp, &fs_info->space_info,
					list) {
			if (tmp->flags == types[i]) {
				info = tmp;
				break;
			}
		}
		rcu_read_unlock();

		if (!info)
			continue;
		down_read(&info->groups_sem);
		for (c = 0; c < BTRFS_NR_RAID_TYPES; c++) {
			if (!list_empty(&info->block_groups[c])) {
				btrfs_get_block_group_info(
					&info->block_groups[c], &space);
				memcpy(dest, &space, sizeof(space));
				dest++;
				space_args.total_spaces++;
				slot_count--;
			}
			if (!slot_count)
				break;
		}
		up_read(&info->groups_sem);
	}

	/*
	 * Add global block reserve
	 */
	if (slot_count) {
		struct btrfs_block_rsv *block_rsv = &fs_info->global_block_rsv;

		spin_lock(&block_rsv->lock);
		space.total_bytes = block_rsv->size;
		space.used_bytes = block_rsv->size - block_rsv->reserved;
		spin_unlock(&block_rsv->lock);
		space.flags = BTRFS_SPACE_INFO_GLOBAL_RSV;
		memcpy(dest, &space, sizeof(space));
		space_args.total_spaces++;
	}

	user_dest = (struct btrfs_ioctl_space_info __user *)
		(arg + sizeof(struct btrfs_ioctl_space_args));

	if (copy_to_user(user_dest, dest_orig, alloc_size))
		ret = -EFAULT;

	kfree(dest_orig);
out:
	if (ret == 0 && copy_to_user(arg, &space_args, sizeof(space_args)))
		ret = -EFAULT;

	return ret;
}

/*
 * there are many ways the trans_start and trans_end ioctls can lead
 * to deadlocks.  They should only be used by applications that
 * basically own the machine, and have a very in depth understanding
 * of all the possible deadlocks and enospc problems.
 */
long btrfs_ioctl_trans_end(struct file *file)
{
	struct inode *inode = file_inode(file);
	struct btrfs_root *root = BTRFS_I(inode)->root;
	struct btrfs_file_private *private = file->private_data;

	if (!private || !private->trans)
		return -EINVAL;

	btrfs_end_transaction(private->trans);
	private->trans = NULL;

	atomic_dec(&root->fs_info->open_ioctl_trans);

	mnt_drop_write_file(file);
	return 0;
}

static noinline long btrfs_ioctl_start_sync(struct btrfs_root *root,
					    void __user *argp)
{
	struct btrfs_trans_handle *trans;
	u64 transid;
	int ret;

	trans = btrfs_attach_transaction_barrier(root);
	if (IS_ERR(trans)) {
		if (PTR_ERR(trans) != -ENOENT)
			return PTR_ERR(trans);

		/* No running transaction, don't bother */
		transid = root->fs_info->last_trans_committed;
		goto out;
	}
	transid = trans->transid;
	ret = btrfs_commit_transaction_async(trans, 0);
	if (ret) {
		btrfs_end_transaction(trans);
		return ret;
	}
out:
	if (argp)
		if (copy_to_user(argp, &transid, sizeof(transid)))
			return -EFAULT;
	return 0;
}

static noinline long btrfs_ioctl_wait_sync(struct btrfs_fs_info *fs_info,
					   void __user *argp)
{
	u64 transid;

	if (argp) {
		if (copy_from_user(&transid, argp, sizeof(transid)))
			return -EFAULT;
	} else {
		transid = 0;  /* current trans */
	}
	return btrfs_wait_for_commit(fs_info, transid);
}

static long btrfs_ioctl_scrub(struct file *file, void __user *arg)
{
	struct btrfs_fs_info *fs_info = btrfs_sb(file_inode(file)->i_sb);
	struct btrfs_ioctl_scrub_args *sa;
	int ret;

	if (!capable(CAP_SYS_ADMIN))
		return -EPERM;

	sa = memdup_user(arg, sizeof(*sa));
	if (IS_ERR(sa))
		return PTR_ERR(sa);

	if (!(sa->flags & BTRFS_SCRUB_READONLY)) {
		ret = mnt_want_write_file(file);
		if (ret)
			goto out;
	}

	ret = btrfs_scrub_dev(fs_info, sa->devid, sa->start, sa->end,
			      &sa->progress, sa->flags & BTRFS_SCRUB_READONLY,
			      0);

	if (copy_to_user(arg, sa, sizeof(*sa)))
		ret = -EFAULT;

	if (!(sa->flags & BTRFS_SCRUB_READONLY))
		mnt_drop_write_file(file);
out:
	kfree(sa);
	return ret;
}

static long btrfs_ioctl_scrub_cancel(struct btrfs_fs_info *fs_info)
{
	if (!capable(CAP_SYS_ADMIN))
		return -EPERM;

	return btrfs_scrub_cancel(fs_info);
}

static long btrfs_ioctl_scrub_progress(struct btrfs_fs_info *fs_info,
				       void __user *arg)
{
	struct btrfs_ioctl_scrub_args *sa;
	int ret;

	if (!capable(CAP_SYS_ADMIN))
		return -EPERM;

	sa = memdup_user(arg, sizeof(*sa));
	if (IS_ERR(sa))
		return PTR_ERR(sa);

	ret = btrfs_scrub_progress(fs_info, sa->devid, &sa->progress);

	if (copy_to_user(arg, sa, sizeof(*sa)))
		ret = -EFAULT;

	kfree(sa);
	return ret;
}

static long btrfs_ioctl_get_dev_stats(struct btrfs_fs_info *fs_info,
				      void __user *arg)
{
	struct btrfs_ioctl_get_dev_stats *sa;
	int ret;

	sa = memdup_user(arg, sizeof(*sa));
	if (IS_ERR(sa))
		return PTR_ERR(sa);

	if ((sa->flags & BTRFS_DEV_STATS_RESET) && !capable(CAP_SYS_ADMIN)) {
		kfree(sa);
		return -EPERM;
	}

	ret = btrfs_get_dev_stats(fs_info, sa);

	if (copy_to_user(arg, sa, sizeof(*sa)))
		ret = -EFAULT;

	kfree(sa);
	return ret;
}

static long btrfs_ioctl_dev_replace(struct btrfs_fs_info *fs_info,
				    void __user *arg)
{
	struct btrfs_ioctl_dev_replace_args *p;
	int ret;

	if (!capable(CAP_SYS_ADMIN))
		return -EPERM;

	p = memdup_user(arg, sizeof(*p));
	if (IS_ERR(p))
		return PTR_ERR(p);

	switch (p->cmd) {
	case BTRFS_IOCTL_DEV_REPLACE_CMD_START:
		if (fs_info->sb->s_flags & MS_RDONLY) {
			ret = -EROFS;
			goto out;
		}
		if (test_and_set_bit(BTRFS_FS_EXCL_OP, &fs_info->flags)) {
			ret = BTRFS_ERROR_DEV_EXCL_RUN_IN_PROGRESS;
		} else {
			ret = btrfs_dev_replace_by_ioctl(fs_info, p);
			clear_bit(BTRFS_FS_EXCL_OP, &fs_info->flags);
		}
		break;
	case BTRFS_IOCTL_DEV_REPLACE_CMD_STATUS:
		btrfs_dev_replace_status(fs_info, p);
		ret = 0;
		break;
	case BTRFS_IOCTL_DEV_REPLACE_CMD_CANCEL:
		ret = btrfs_dev_replace_cancel(fs_info, p);
		break;
	default:
		ret = -EINVAL;
		break;
	}

	if (copy_to_user(arg, p, sizeof(*p)))
		ret = -EFAULT;
out:
	kfree(p);
	return ret;
}

static long btrfs_ioctl_ino_to_path(struct btrfs_root *root, void __user *arg)
{
	int ret = 0;
	int i;
	u64 rel_ptr;
	int size;
	struct btrfs_ioctl_ino_path_args *ipa = NULL;
	struct inode_fs_paths *ipath = NULL;
	struct btrfs_path *path;

	if (!capable(CAP_DAC_READ_SEARCH))
		return -EPERM;

	path = btrfs_alloc_path();
	if (!path) {
		ret = -ENOMEM;
		goto out;
	}

	ipa = memdup_user(arg, sizeof(*ipa));
	if (IS_ERR(ipa)) {
		ret = PTR_ERR(ipa);
		ipa = NULL;
		goto out;
	}

	size = min_t(u32, ipa->size, 4096);
	ipath = init_ipath(size, root, path);
	if (IS_ERR(ipath)) {
		ret = PTR_ERR(ipath);
		ipath = NULL;
		goto out;
	}

	ret = paths_from_inode(ipa->inum, ipath);
	if (ret < 0)
		goto out;

	for (i = 0; i < ipath->fspath->elem_cnt; ++i) {
		rel_ptr = ipath->fspath->val[i] -
			  (u64)(unsigned long)ipath->fspath->val;
		ipath->fspath->val[i] = rel_ptr;
	}

	ret = copy_to_user((void *)(unsigned long)ipa->fspath,
			   (void *)(unsigned long)ipath->fspath, size);
	if (ret) {
		ret = -EFAULT;
		goto out;
	}

out:
	btrfs_free_path(path);
	free_ipath(ipath);
	kfree(ipa);

	return ret;
}

static int build_ino_list(u64 inum, u64 offset, u64 root, void *ctx)
{
	struct btrfs_data_container *inodes = ctx;
	const size_t c = 3 * sizeof(u64);

	if (inodes->bytes_left >= c) {
		inodes->bytes_left -= c;
		inodes->val[inodes->elem_cnt] = inum;
		inodes->val[inodes->elem_cnt + 1] = offset;
		inodes->val[inodes->elem_cnt + 2] = root;
		inodes->elem_cnt += 3;
	} else {
		inodes->bytes_missing += c - inodes->bytes_left;
		inodes->bytes_left = 0;
		inodes->elem_missed += 3;
	}

	return 0;
}

static long btrfs_ioctl_logical_to_ino(struct btrfs_fs_info *fs_info,
					void __user *arg)
{
	int ret = 0;
	int size;
	struct btrfs_ioctl_logical_ino_args *loi;
	struct btrfs_data_container *inodes = NULL;
	struct btrfs_path *path = NULL;

	if (!capable(CAP_SYS_ADMIN))
		return -EPERM;

	loi = memdup_user(arg, sizeof(*loi));
	if (IS_ERR(loi))
		return PTR_ERR(loi);

	path = btrfs_alloc_path();
	if (!path) {
		ret = -ENOMEM;
		goto out;
	}

	size = min_t(u32, loi->size, SZ_64K);
	inodes = init_data_container(size);
	if (IS_ERR(inodes)) {
		ret = PTR_ERR(inodes);
		inodes = NULL;
		goto out;
	}

	ret = iterate_inodes_from_logical(loi->logical, fs_info, path,
					  build_ino_list, inodes);
	if (ret == -EINVAL)
		ret = -ENOENT;
	if (ret < 0)
		goto out;

	ret = copy_to_user((void *)(unsigned long)loi->inodes,
			   (void *)(unsigned long)inodes, size);
	if (ret)
		ret = -EFAULT;

out:
	btrfs_free_path(path);
	vfree(inodes);
	kfree(loi);

	return ret;
}

void update_ioctl_balance_args(struct btrfs_fs_info *fs_info, int lock,
			       struct btrfs_ioctl_balance_args *bargs)
{
	struct btrfs_balance_control *bctl = fs_info->balance_ctl;

	bargs->flags = bctl->flags;

	if (atomic_read(&fs_info->balance_running))
		bargs->state |= BTRFS_BALANCE_STATE_RUNNING;
	if (atomic_read(&fs_info->balance_pause_req))
		bargs->state |= BTRFS_BALANCE_STATE_PAUSE_REQ;
	if (atomic_read(&fs_info->balance_cancel_req))
		bargs->state |= BTRFS_BALANCE_STATE_CANCEL_REQ;

	memcpy(&bargs->data, &bctl->data, sizeof(bargs->data));
	memcpy(&bargs->meta, &bctl->meta, sizeof(bargs->meta));
	memcpy(&bargs->sys, &bctl->sys, sizeof(bargs->sys));

	if (lock) {
		spin_lock(&fs_info->balance_lock);
		memcpy(&bargs->stat, &bctl->stat, sizeof(bargs->stat));
		spin_unlock(&fs_info->balance_lock);
	} else {
		memcpy(&bargs->stat, &bctl->stat, sizeof(bargs->stat));
	}
}

static long btrfs_ioctl_balance(struct file *file, void __user *arg)
{
	struct btrfs_root *root = BTRFS_I(file_inode(file))->root;
	struct btrfs_fs_info *fs_info = root->fs_info;
	struct btrfs_ioctl_balance_args *bargs;
	struct btrfs_balance_control *bctl;
	bool need_unlock; /* for mut. excl. ops lock */
	int ret;

	if (!capable(CAP_SYS_ADMIN))
		return -EPERM;

	ret = mnt_want_write_file(file);
	if (ret)
		return ret;

again:
	if (!test_and_set_bit(BTRFS_FS_EXCL_OP, &fs_info->flags)) {
		mutex_lock(&fs_info->volume_mutex);
		mutex_lock(&fs_info->balance_mutex);
		need_unlock = true;
		goto locked;
	}

	/*
	 * mut. excl. ops lock is locked.  Three possibilities:
	 *   (1) some other op is running
	 *   (2) balance is running
	 *   (3) balance is paused -- special case (think resume)
	 */
	mutex_lock(&fs_info->balance_mutex);
	if (fs_info->balance_ctl) {
		/* this is either (2) or (3) */
		if (!atomic_read(&fs_info->balance_running)) {
			mutex_unlock(&fs_info->balance_mutex);
			if (!mutex_trylock(&fs_info->volume_mutex))
				goto again;
			mutex_lock(&fs_info->balance_mutex);

			if (fs_info->balance_ctl &&
			    !atomic_read(&fs_info->balance_running)) {
				/* this is (3) */
				need_unlock = false;
				goto locked;
			}

			mutex_unlock(&fs_info->balance_mutex);
			mutex_unlock(&fs_info->volume_mutex);
			goto again;
		} else {
			/* this is (2) */
			mutex_unlock(&fs_info->balance_mutex);
			ret = -EINPROGRESS;
			goto out;
		}
	} else {
		/* this is (1) */
		mutex_unlock(&fs_info->balance_mutex);
		ret = BTRFS_ERROR_DEV_EXCL_RUN_IN_PROGRESS;
		goto out;
	}

locked:
	BUG_ON(!test_bit(BTRFS_FS_EXCL_OP, &fs_info->flags));

	if (arg) {
		bargs = memdup_user(arg, sizeof(*bargs));
		if (IS_ERR(bargs)) {
			ret = PTR_ERR(bargs);
			goto out_unlock;
		}

		if (bargs->flags & BTRFS_BALANCE_RESUME) {
			if (!fs_info->balance_ctl) {
				ret = -ENOTCONN;
				goto out_bargs;
			}

			bctl = fs_info->balance_ctl;
			spin_lock(&fs_info->balance_lock);
			bctl->flags |= BTRFS_BALANCE_RESUME;
			spin_unlock(&fs_info->balance_lock);

			goto do_balance;
		}
	} else {
		bargs = NULL;
	}

	if (fs_info->balance_ctl) {
		ret = -EINPROGRESS;
		goto out_bargs;
	}

	bctl = kzalloc(sizeof(*bctl), GFP_KERNEL);
	if (!bctl) {
		ret = -ENOMEM;
		goto out_bargs;
	}

	bctl->fs_info = fs_info;
	if (arg) {
		memcpy(&bctl->data, &bargs->data, sizeof(bctl->data));
		memcpy(&bctl->meta, &bargs->meta, sizeof(bctl->meta));
		memcpy(&bctl->sys, &bargs->sys, sizeof(bctl->sys));

		bctl->flags = bargs->flags;
	} else {
		/* balance everything - no filters */
		bctl->flags |= BTRFS_BALANCE_TYPE_MASK;
	}

	if (bctl->flags & ~(BTRFS_BALANCE_ARGS_MASK | BTRFS_BALANCE_TYPE_MASK)) {
		ret = -EINVAL;
		goto out_bctl;
	}

do_balance:
	/*
	 * Ownership of bctl and filesystem flag BTRFS_FS_EXCL_OP
	 * goes to to btrfs_balance.  bctl is freed in __cancel_balance,
	 * or, if restriper was paused all the way until unmount, in
	 * free_fs_info.  The flag is cleared in __cancel_balance.
	 */
	need_unlock = false;

	ret = btrfs_balance(bctl, bargs);
	bctl = NULL;

	if (arg) {
		if (copy_to_user(arg, bargs, sizeof(*bargs)))
			ret = -EFAULT;
	}

out_bctl:
	kfree(bctl);
out_bargs:
	kfree(bargs);
out_unlock:
	mutex_unlock(&fs_info->balance_mutex);
	mutex_unlock(&fs_info->volume_mutex);
	if (need_unlock)
		clear_bit(BTRFS_FS_EXCL_OP, &fs_info->flags);
out:
	mnt_drop_write_file(file);
	return ret;
}

static long btrfs_ioctl_balance_ctl(struct btrfs_fs_info *fs_info, int cmd)
{
	if (!capable(CAP_SYS_ADMIN))
		return -EPERM;

	switch (cmd) {
	case BTRFS_BALANCE_CTL_PAUSE:
		return btrfs_pause_balance(fs_info);
	case BTRFS_BALANCE_CTL_CANCEL:
		return btrfs_cancel_balance(fs_info);
	}

	return -EINVAL;
}

static long btrfs_ioctl_balance_progress(struct btrfs_fs_info *fs_info,
					 void __user *arg)
{
	struct btrfs_ioctl_balance_args *bargs;
	int ret = 0;

	if (!capable(CAP_SYS_ADMIN))
		return -EPERM;

	mutex_lock(&fs_info->balance_mutex);
	if (!fs_info->balance_ctl) {
		ret = -ENOTCONN;
		goto out;
	}

	bargs = kzalloc(sizeof(*bargs), GFP_KERNEL);
	if (!bargs) {
		ret = -ENOMEM;
		goto out;
	}

	update_ioctl_balance_args(fs_info, 1, bargs);

	if (copy_to_user(arg, bargs, sizeof(*bargs)))
		ret = -EFAULT;

	kfree(bargs);
out:
	mutex_unlock(&fs_info->balance_mutex);
	return ret;
}

static long btrfs_ioctl_quota_ctl(struct file *file, void __user *arg)
{
	struct inode *inode = file_inode(file);
	struct btrfs_fs_info *fs_info = btrfs_sb(inode->i_sb);
	struct btrfs_ioctl_quota_ctl_args *sa;
	struct btrfs_trans_handle *trans = NULL;
	int ret;
	int err;

	if (!capable(CAP_SYS_ADMIN))
		return -EPERM;

	ret = mnt_want_write_file(file);
	if (ret)
		return ret;

	sa = memdup_user(arg, sizeof(*sa));
	if (IS_ERR(sa)) {
		ret = PTR_ERR(sa);
		goto drop_write;
	}

	down_write(&fs_info->subvol_sem);
	trans = btrfs_start_transaction(fs_info->tree_root, 2);
	if (IS_ERR(trans)) {
		ret = PTR_ERR(trans);
		goto out;
	}

	switch (sa->cmd) {
	case BTRFS_QUOTA_CTL_ENABLE:
		ret = btrfs_quota_enable(trans, fs_info);
		break;
	case BTRFS_QUOTA_CTL_DISABLE:
		ret = btrfs_quota_disable(trans, fs_info);
		break;
	default:
		ret = -EINVAL;
		break;
	}

	err = btrfs_commit_transaction(trans);
	if (err && !ret)
		ret = err;
out:
	kfree(sa);
	up_write(&fs_info->subvol_sem);
drop_write:
	mnt_drop_write_file(file);
	return ret;
}

static long btrfs_ioctl_qgroup_assign(struct file *file, void __user *arg)
{
	struct inode *inode = file_inode(file);
	struct btrfs_fs_info *fs_info = btrfs_sb(inode->i_sb);
	struct btrfs_root *root = BTRFS_I(inode)->root;
	struct btrfs_ioctl_qgroup_assign_args *sa;
	struct btrfs_trans_handle *trans;
	int ret;
	int err;

	if (!capable(CAP_SYS_ADMIN))
		return -EPERM;

	ret = mnt_want_write_file(file);
	if (ret)
		return ret;

	sa = memdup_user(arg, sizeof(*sa));
	if (IS_ERR(sa)) {
		ret = PTR_ERR(sa);
		goto drop_write;
	}

	trans = btrfs_join_transaction(root);
	if (IS_ERR(trans)) {
		ret = PTR_ERR(trans);
		goto out;
	}

	/* FIXME: check if the IDs really exist */
	if (sa->assign) {
		ret = btrfs_add_qgroup_relation(trans, fs_info,
						sa->src, sa->dst);
	} else {
		ret = btrfs_del_qgroup_relation(trans, fs_info,
						sa->src, sa->dst);
	}

	/* update qgroup status and info */
	err = btrfs_run_qgroups(trans, fs_info);
	if (err < 0)
		btrfs_handle_fs_error(fs_info, err,
				      "failed to update qgroup status and info");
	err = btrfs_end_transaction(trans);
	if (err && !ret)
		ret = err;

out:
	kfree(sa);
drop_write:
	mnt_drop_write_file(file);
	return ret;
}

static long btrfs_ioctl_qgroup_create(struct file *file, void __user *arg)
{
	struct inode *inode = file_inode(file);
	struct btrfs_fs_info *fs_info = btrfs_sb(inode->i_sb);
	struct btrfs_root *root = BTRFS_I(inode)->root;
	struct btrfs_ioctl_qgroup_create_args *sa;
	struct btrfs_trans_handle *trans;
	int ret;
	int err;

	if (!capable(CAP_SYS_ADMIN))
		return -EPERM;

	ret = mnt_want_write_file(file);
	if (ret)
		return ret;

	sa = memdup_user(arg, sizeof(*sa));
	if (IS_ERR(sa)) {
		ret = PTR_ERR(sa);
		goto drop_write;
	}

	if (!sa->qgroupid) {
		ret = -EINVAL;
		goto out;
	}

	trans = btrfs_join_transaction(root);
	if (IS_ERR(trans)) {
		ret = PTR_ERR(trans);
		goto out;
	}

	/* FIXME: check if the IDs really exist */
	if (sa->create) {
		ret = btrfs_create_qgroup(trans, fs_info, sa->qgroupid);
	} else {
		ret = btrfs_remove_qgroup(trans, fs_info, sa->qgroupid);
	}

	err = btrfs_end_transaction(trans);
	if (err && !ret)
		ret = err;

out:
	kfree(sa);
drop_write:
	mnt_drop_write_file(file);
	return ret;
}

static long btrfs_ioctl_qgroup_limit(struct file *file, void __user *arg)
{
	struct inode *inode = file_inode(file);
	struct btrfs_fs_info *fs_info = btrfs_sb(inode->i_sb);
	struct btrfs_root *root = BTRFS_I(inode)->root;
	struct btrfs_ioctl_qgroup_limit_args *sa;
	struct btrfs_trans_handle *trans;
	int ret;
	int err;
	u64 qgroupid;

	if (!capable(CAP_SYS_ADMIN))
		return -EPERM;

	ret = mnt_want_write_file(file);
	if (ret)
		return ret;

	sa = memdup_user(arg, sizeof(*sa));
	if (IS_ERR(sa)) {
		ret = PTR_ERR(sa);
		goto drop_write;
	}

	trans = btrfs_join_transaction(root);
	if (IS_ERR(trans)) {
		ret = PTR_ERR(trans);
		goto out;
	}

	qgroupid = sa->qgroupid;
	if (!qgroupid) {
		/* take the current subvol as qgroup */
		qgroupid = root->root_key.objectid;
	}

	/* FIXME: check if the IDs really exist */
	ret = btrfs_limit_qgroup(trans, fs_info, qgroupid, &sa->lim);

	err = btrfs_end_transaction(trans);
	if (err && !ret)
		ret = err;

out:
	kfree(sa);
drop_write:
	mnt_drop_write_file(file);
	return ret;
}

static long btrfs_ioctl_quota_rescan(struct file *file, void __user *arg)
{
	struct inode *inode = file_inode(file);
	struct btrfs_fs_info *fs_info = btrfs_sb(inode->i_sb);
	struct btrfs_ioctl_quota_rescan_args *qsa;
	int ret;

	if (!capable(CAP_SYS_ADMIN))
		return -EPERM;

	ret = mnt_want_write_file(file);
	if (ret)
		return ret;

	qsa = memdup_user(arg, sizeof(*qsa));
	if (IS_ERR(qsa)) {
		ret = PTR_ERR(qsa);
		goto drop_write;
	}

	if (qsa->flags) {
		ret = -EINVAL;
		goto out;
	}

	ret = btrfs_qgroup_rescan(fs_info);

out:
	kfree(qsa);
drop_write:
	mnt_drop_write_file(file);
	return ret;
}

static long btrfs_ioctl_quota_rescan_status(struct file *file, void __user *arg)
{
	struct inode *inode = file_inode(file);
	struct btrfs_fs_info *fs_info = btrfs_sb(inode->i_sb);
	struct btrfs_ioctl_quota_rescan_args *qsa;
	int ret = 0;

	if (!capable(CAP_SYS_ADMIN))
		return -EPERM;

	qsa = kzalloc(sizeof(*qsa), GFP_KERNEL);
	if (!qsa)
		return -ENOMEM;

	if (fs_info->qgroup_rescan_ready || fs_info->qgroup_rescan_running) {
		qsa->flags = 1;
		qsa->progress = fs_info->qgroup_rescan_progress.objectid;
	}

	if (copy_to_user(arg, qsa, sizeof(*qsa)))
		ret = -EFAULT;

	kfree(qsa);
	return ret;
}

static long btrfs_ioctl_quota_rescan_wait(struct file *file, void __user *arg)
{
	struct inode *inode = file_inode(file);
	struct btrfs_fs_info *fs_info = btrfs_sb(inode->i_sb);

	if (!capable(CAP_SYS_ADMIN))
		return -EPERM;

	return btrfs_qgroup_wait_for_completion(fs_info, true);
}

static long _btrfs_ioctl_set_received_subvol(struct file *file,
					    struct btrfs_ioctl_received_subvol_args *sa)
{
	struct inode *inode = file_inode(file);
	struct btrfs_fs_info *fs_info = btrfs_sb(inode->i_sb);
	struct btrfs_root *root = BTRFS_I(inode)->root;
	struct btrfs_root_item *root_item = &root->root_item;
	struct btrfs_trans_handle *trans;
	struct timespec ct = current_time(inode);
	int ret = 0;
	int received_uuid_changed;

	if (!inode_owner_or_capable(inode))
		return -EPERM;

	ret = mnt_want_write_file(file);
	if (ret < 0)
		return ret;

	down_write(&fs_info->subvol_sem);

	if (btrfs_ino(BTRFS_I(inode)) != BTRFS_FIRST_FREE_OBJECTID) {
		ret = -EINVAL;
		goto out;
	}

	if (btrfs_root_readonly(root)) {
		ret = -EROFS;
		goto out;
	}

	/*
	 * 1 - root item
	 * 2 - uuid items (received uuid + subvol uuid)
	 */
	trans = btrfs_start_transaction(root, 3);
	if (IS_ERR(trans)) {
		ret = PTR_ERR(trans);
		trans = NULL;
		goto out;
	}

	sa->rtransid = trans->transid;
	sa->rtime.sec = ct.tv_sec;
	sa->rtime.nsec = ct.tv_nsec;

	received_uuid_changed = memcmp(root_item->received_uuid, sa->uuid,
				       BTRFS_UUID_SIZE);
	if (received_uuid_changed &&
	    !btrfs_is_empty_uuid(root_item->received_uuid)) {
		ret = btrfs_uuid_tree_rem(trans, fs_info,
					  root_item->received_uuid,
					  BTRFS_UUID_KEY_RECEIVED_SUBVOL,
					  root->root_key.objectid);
		if (ret && ret != -ENOENT) {
		        btrfs_abort_transaction(trans, ret);
		        btrfs_end_transaction(trans);
		        goto out;
		}
	}
	memcpy(root_item->received_uuid, sa->uuid, BTRFS_UUID_SIZE);
	btrfs_set_root_stransid(root_item, sa->stransid);
	btrfs_set_root_rtransid(root_item, sa->rtransid);
	btrfs_set_stack_timespec_sec(&root_item->stime, sa->stime.sec);
	btrfs_set_stack_timespec_nsec(&root_item->stime, sa->stime.nsec);
	btrfs_set_stack_timespec_sec(&root_item->rtime, sa->rtime.sec);
	btrfs_set_stack_timespec_nsec(&root_item->rtime, sa->rtime.nsec);

	ret = btrfs_update_root(trans, fs_info->tree_root,
				&root->root_key, &root->root_item);
	if (ret < 0) {
		btrfs_end_transaction(trans);
		goto out;
	}
	if (received_uuid_changed && !btrfs_is_empty_uuid(sa->uuid)) {
		ret = btrfs_uuid_tree_add(trans, fs_info, sa->uuid,
					  BTRFS_UUID_KEY_RECEIVED_SUBVOL,
					  root->root_key.objectid);
		if (ret < 0 && ret != -EEXIST) {
			btrfs_abort_transaction(trans, ret);
			goto out;
		}
	}
	ret = btrfs_commit_transaction(trans);
	if (ret < 0) {
		btrfs_abort_transaction(trans, ret);
		goto out;
	}

out:
	up_write(&fs_info->subvol_sem);
	mnt_drop_write_file(file);
	return ret;
}

#ifdef CONFIG_64BIT
static long btrfs_ioctl_set_received_subvol_32(struct file *file,
						void __user *arg)
{
	struct btrfs_ioctl_received_subvol_args_32 *args32 = NULL;
	struct btrfs_ioctl_received_subvol_args *args64 = NULL;
	int ret = 0;

	args32 = memdup_user(arg, sizeof(*args32));
	if (IS_ERR(args32))
		return PTR_ERR(args32);

	args64 = kmalloc(sizeof(*args64), GFP_KERNEL);
	if (!args64) {
		ret = -ENOMEM;
		goto out;
	}

	memcpy(args64->uuid, args32->uuid, BTRFS_UUID_SIZE);
	args64->stransid = args32->stransid;
	args64->rtransid = args32->rtransid;
	args64->stime.sec = args32->stime.sec;
	args64->stime.nsec = args32->stime.nsec;
	args64->rtime.sec = args32->rtime.sec;
	args64->rtime.nsec = args32->rtime.nsec;
	args64->flags = args32->flags;

	ret = _btrfs_ioctl_set_received_subvol(file, args64);
	if (ret)
		goto out;

	memcpy(args32->uuid, args64->uuid, BTRFS_UUID_SIZE);
	args32->stransid = args64->stransid;
	args32->rtransid = args64->rtransid;
	args32->stime.sec = args64->stime.sec;
	args32->stime.nsec = args64->stime.nsec;
	args32->rtime.sec = args64->rtime.sec;
	args32->rtime.nsec = args64->rtime.nsec;
	args32->flags = args64->flags;

	ret = copy_to_user(arg, args32, sizeof(*args32));
	if (ret)
		ret = -EFAULT;

out:
	kfree(args32);
	kfree(args64);
	return ret;
}
#endif

static long btrfs_ioctl_set_received_subvol(struct file *file,
					    void __user *arg)
{
	struct btrfs_ioctl_received_subvol_args *sa = NULL;
	int ret = 0;

	sa = memdup_user(arg, sizeof(*sa));
	if (IS_ERR(sa))
		return PTR_ERR(sa);

	ret = _btrfs_ioctl_set_received_subvol(file, sa);

	if (ret)
		goto out;

	ret = copy_to_user(arg, sa, sizeof(*sa));
	if (ret)
		ret = -EFAULT;

out:
	kfree(sa);
	return ret;
}

static int btrfs_ioctl_get_fslabel(struct file *file, void __user *arg)
{
	struct inode *inode = file_inode(file);
	struct btrfs_fs_info *fs_info = btrfs_sb(inode->i_sb);
	size_t len;
	int ret;
	char label[BTRFS_LABEL_SIZE];

	spin_lock(&fs_info->super_lock);
	memcpy(label, fs_info->super_copy->label, BTRFS_LABEL_SIZE);
	spin_unlock(&fs_info->super_lock);

	len = strnlen(label, BTRFS_LABEL_SIZE);

	if (len == BTRFS_LABEL_SIZE) {
		btrfs_warn(fs_info,
			   "label is too long, return the first %zu bytes",
			   --len);
	}

	ret = copy_to_user(arg, label, len);

	return ret ? -EFAULT : 0;
}

static int btrfs_ioctl_set_fslabel(struct file *file, void __user *arg)
{
	struct inode *inode = file_inode(file);
	struct btrfs_fs_info *fs_info = btrfs_sb(inode->i_sb);
	struct btrfs_root *root = BTRFS_I(inode)->root;
	struct btrfs_super_block *super_block = fs_info->super_copy;
	struct btrfs_trans_handle *trans;
	char label[BTRFS_LABEL_SIZE];
	int ret;

	if (!capable(CAP_SYS_ADMIN))
		return -EPERM;

	if (copy_from_user(label, arg, sizeof(label)))
		return -EFAULT;

	if (strnlen(label, BTRFS_LABEL_SIZE) == BTRFS_LABEL_SIZE) {
		btrfs_err(fs_info,
			  "unable to set label with more than %d bytes",
			  BTRFS_LABEL_SIZE - 1);
		return -EINVAL;
	}

	ret = mnt_want_write_file(file);
	if (ret)
		return ret;

	trans = btrfs_start_transaction(root, 0);
	if (IS_ERR(trans)) {
		ret = PTR_ERR(trans);
		goto out_unlock;
	}

	spin_lock(&fs_info->super_lock);
	strcpy(super_block->label, label);
	spin_unlock(&fs_info->super_lock);
	ret = btrfs_commit_transaction(trans);

out_unlock:
	mnt_drop_write_file(file);
	return ret;
}

#define INIT_FEATURE_FLAGS(suffix) \
	{ .compat_flags = BTRFS_FEATURE_COMPAT_##suffix, \
	  .compat_ro_flags = BTRFS_FEATURE_COMPAT_RO_##suffix, \
	  .incompat_flags = BTRFS_FEATURE_INCOMPAT_##suffix }

int btrfs_ioctl_get_supported_features(void __user *arg)
{
	static const struct btrfs_ioctl_feature_flags features[3] = {
		INIT_FEATURE_FLAGS(SUPP),
		INIT_FEATURE_FLAGS(SAFE_SET),
		INIT_FEATURE_FLAGS(SAFE_CLEAR)
	};

	if (copy_to_user(arg, &features, sizeof(features)))
		return -EFAULT;

	return 0;
}

static int btrfs_ioctl_get_features(struct file *file, void __user *arg)
{
	struct inode *inode = file_inode(file);
	struct btrfs_fs_info *fs_info = btrfs_sb(inode->i_sb);
	struct btrfs_super_block *super_block = fs_info->super_copy;
	struct btrfs_ioctl_feature_flags features;

	features.compat_flags = btrfs_super_compat_flags(super_block);
	features.compat_ro_flags = btrfs_super_compat_ro_flags(super_block);
	features.incompat_flags = btrfs_super_incompat_flags(super_block);

	if (copy_to_user(arg, &features, sizeof(features)))
		return -EFAULT;

	return 0;
}

static int check_feature_bits(struct btrfs_fs_info *fs_info,
			      enum btrfs_feature_set set,
			      u64 change_mask, u64 flags, u64 supported_flags,
			      u64 safe_set, u64 safe_clear)
{
	const char *type = btrfs_feature_set_names[set];
	char *names;
	u64 disallowed, unsupported;
	u64 set_mask = flags & change_mask;
	u64 clear_mask = ~flags & change_mask;

	unsupported = set_mask & ~supported_flags;
	if (unsupported) {
		names = btrfs_printable_features(set, unsupported);
		if (names) {
			btrfs_warn(fs_info,
				   "this kernel does not support the %s feature bit%s",
				   names, strchr(names, ',') ? "s" : "");
			kfree(names);
		} else
			btrfs_warn(fs_info,
				   "this kernel does not support %s bits 0x%llx",
				   type, unsupported);
		return -EOPNOTSUPP;
	}

	disallowed = set_mask & ~safe_set;
	if (disallowed) {
		names = btrfs_printable_features(set, disallowed);
		if (names) {
			btrfs_warn(fs_info,
				   "can't set the %s feature bit%s while mounted",
				   names, strchr(names, ',') ? "s" : "");
			kfree(names);
		} else
			btrfs_warn(fs_info,
				   "can't set %s bits 0x%llx while mounted",
				   type, disallowed);
		return -EPERM;
	}

	disallowed = clear_mask & ~safe_clear;
	if (disallowed) {
		names = btrfs_printable_features(set, disallowed);
		if (names) {
			btrfs_warn(fs_info,
				   "can't clear the %s feature bit%s while mounted",
				   names, strchr(names, ',') ? "s" : "");
			kfree(names);
		} else
			btrfs_warn(fs_info,
				   "can't clear %s bits 0x%llx while mounted",
				   type, disallowed);
		return -EPERM;
	}

	return 0;
}

#define check_feature(fs_info, change_mask, flags, mask_base)	\
check_feature_bits(fs_info, FEAT_##mask_base, change_mask, flags,	\
		   BTRFS_FEATURE_ ## mask_base ## _SUPP,	\
		   BTRFS_FEATURE_ ## mask_base ## _SAFE_SET,	\
		   BTRFS_FEATURE_ ## mask_base ## _SAFE_CLEAR)

static int btrfs_ioctl_set_features(struct file *file, void __user *arg)
{
	struct inode *inode = file_inode(file);
	struct btrfs_fs_info *fs_info = btrfs_sb(inode->i_sb);
	struct btrfs_root *root = BTRFS_I(inode)->root;
	struct btrfs_super_block *super_block = fs_info->super_copy;
	struct btrfs_ioctl_feature_flags flags[2];
	struct btrfs_trans_handle *trans;
	u64 newflags;
	int ret;

	if (!capable(CAP_SYS_ADMIN))
		return -EPERM;

	if (copy_from_user(flags, arg, sizeof(flags)))
		return -EFAULT;

	/* Nothing to do */
	if (!flags[0].compat_flags && !flags[0].compat_ro_flags &&
	    !flags[0].incompat_flags)
		return 0;

	ret = check_feature(fs_info, flags[0].compat_flags,
			    flags[1].compat_flags, COMPAT);
	if (ret)
		return ret;

	ret = check_feature(fs_info, flags[0].compat_ro_flags,
			    flags[1].compat_ro_flags, COMPAT_RO);
	if (ret)
		return ret;

	ret = check_feature(fs_info, flags[0].incompat_flags,
			    flags[1].incompat_flags, INCOMPAT);
	if (ret)
		return ret;

	ret = mnt_want_write_file(file);
	if (ret)
		return ret;

	trans = btrfs_start_transaction(root, 0);
	if (IS_ERR(trans)) {
		ret = PTR_ERR(trans);
		goto out_drop_write;
	}

	spin_lock(&fs_info->super_lock);
	newflags = btrfs_super_compat_flags(super_block);
	newflags |= flags[0].compat_flags & flags[1].compat_flags;
	newflags &= ~(flags[0].compat_flags & ~flags[1].compat_flags);
	btrfs_set_super_compat_flags(super_block, newflags);

	newflags = btrfs_super_compat_ro_flags(super_block);
	newflags |= flags[0].compat_ro_flags & flags[1].compat_ro_flags;
	newflags &= ~(flags[0].compat_ro_flags & ~flags[1].compat_ro_flags);
	btrfs_set_super_compat_ro_flags(super_block, newflags);

	newflags = btrfs_super_incompat_flags(super_block);
	newflags |= flags[0].incompat_flags & flags[1].incompat_flags;
	newflags &= ~(flags[0].incompat_flags & ~flags[1].incompat_flags);
	btrfs_set_super_incompat_flags(super_block, newflags);
	spin_unlock(&fs_info->super_lock);

	ret = btrfs_commit_transaction(trans);
out_drop_write:
	mnt_drop_write_file(file);

	return ret;
}

long btrfs_ioctl(struct file *file, unsigned int
		cmd, unsigned long arg)
{
	struct inode *inode = file_inode(file);
	struct btrfs_fs_info *fs_info = btrfs_sb(inode->i_sb);
	struct btrfs_root *root = BTRFS_I(inode)->root;
	void __user *argp = (void __user *)arg;

	switch (cmd) {
	case FS_IOC_GETFLAGS:
		return btrfs_ioctl_getflags(file, argp);
	case FS_IOC_SETFLAGS:
		return btrfs_ioctl_setflags(file, argp);
	case FS_IOC_GETVERSION:
		return btrfs_ioctl_getversion(file, argp);
	case FITRIM:
		return btrfs_ioctl_fitrim(file, argp);
	case BTRFS_IOC_SNAP_CREATE:
		return btrfs_ioctl_snap_create(file, argp, 0);
	case BTRFS_IOC_SNAP_CREATE_V2:
		return btrfs_ioctl_snap_create_v2(file, argp, 0);
	case BTRFS_IOC_SUBVOL_CREATE:
		return btrfs_ioctl_snap_create(file, argp, 1);
	case BTRFS_IOC_SUBVOL_CREATE_V2:
		return btrfs_ioctl_snap_create_v2(file, argp, 1);
	case BTRFS_IOC_SNAP_DESTROY:
		return btrfs_ioctl_snap_destroy(file, argp);
	case BTRFS_IOC_SUBVOL_GETFLAGS:
		return btrfs_ioctl_subvol_getflags(file, argp);
	case BTRFS_IOC_SUBVOL_SETFLAGS:
		return btrfs_ioctl_subvol_setflags(file, argp);
	case BTRFS_IOC_DEFAULT_SUBVOL:
		return btrfs_ioctl_default_subvol(file, argp);
	case BTRFS_IOC_DEFRAG:
		return btrfs_ioctl_defrag(file, NULL);
	case BTRFS_IOC_DEFRAG_RANGE:
		return btrfs_ioctl_defrag(file, argp);
	case BTRFS_IOC_RESIZE:
		return btrfs_ioctl_resize(file, argp);
	case BTRFS_IOC_ADD_DEV:
		return btrfs_ioctl_add_dev(fs_info, argp);
	case BTRFS_IOC_RM_DEV:
		return btrfs_ioctl_rm_dev(file, argp);
	case BTRFS_IOC_RM_DEV_V2:
		return btrfs_ioctl_rm_dev_v2(file, argp);
	case BTRFS_IOC_FS_INFO:
		return btrfs_ioctl_fs_info(fs_info, argp);
	case BTRFS_IOC_DEV_INFO:
		return btrfs_ioctl_dev_info(fs_info, argp);
	case BTRFS_IOC_BALANCE:
		return btrfs_ioctl_balance(file, NULL);
	case BTRFS_IOC_TRANS_START:
		return btrfs_ioctl_trans_start(file);
	case BTRFS_IOC_TRANS_END:
		return btrfs_ioctl_trans_end(file);
	case BTRFS_IOC_TREE_SEARCH:
		return btrfs_ioctl_tree_search(file, argp);
	case BTRFS_IOC_TREE_SEARCH_V2:
		return btrfs_ioctl_tree_search_v2(file, argp);
	case BTRFS_IOC_INO_LOOKUP:
		return btrfs_ioctl_ino_lookup(file, argp);
	case BTRFS_IOC_INO_PATHS:
		return btrfs_ioctl_ino_to_path(root, argp);
	case BTRFS_IOC_LOGICAL_INO:
		return btrfs_ioctl_logical_to_ino(fs_info, argp);
	case BTRFS_IOC_SPACE_INFO:
		return btrfs_ioctl_space_info(fs_info, argp);
	case BTRFS_IOC_SYNC: {
		int ret;

		ret = btrfs_start_delalloc_roots(fs_info, 0, -1);
		if (ret)
			return ret;
		ret = btrfs_sync_fs(inode->i_sb, 1);
		/*
		 * The transaction thread may want to do more work,
		 * namely it pokes the cleaner kthread that will start
		 * processing uncleaned subvols.
		 */
		wake_up_process(fs_info->transaction_kthread);
		return ret;
	}
	case BTRFS_IOC_START_SYNC:
		return btrfs_ioctl_start_sync(root, argp);
	case BTRFS_IOC_WAIT_SYNC:
		return btrfs_ioctl_wait_sync(fs_info, argp);
	case BTRFS_IOC_SCRUB:
		return btrfs_ioctl_scrub(file, argp);
	case BTRFS_IOC_SCRUB_CANCEL:
		return btrfs_ioctl_scrub_cancel(fs_info);
	case BTRFS_IOC_SCRUB_PROGRESS:
		return btrfs_ioctl_scrub_progress(fs_info, argp);
	case BTRFS_IOC_BALANCE_V2:
		return btrfs_ioctl_balance(file, argp);
	case BTRFS_IOC_BALANCE_CTL:
		return btrfs_ioctl_balance_ctl(fs_info, arg);
	case BTRFS_IOC_BALANCE_PROGRESS:
		return btrfs_ioctl_balance_progress(fs_info, argp);
	case BTRFS_IOC_SET_RECEIVED_SUBVOL:
		return btrfs_ioctl_set_received_subvol(file, argp);
#ifdef CONFIG_64BIT
	case BTRFS_IOC_SET_RECEIVED_SUBVOL_32:
		return btrfs_ioctl_set_received_subvol_32(file, argp);
#endif
	case BTRFS_IOC_SEND:
		return btrfs_ioctl_send(file, argp);
	case BTRFS_IOC_GET_DEV_STATS:
		return btrfs_ioctl_get_dev_stats(fs_info, argp);
	case BTRFS_IOC_QUOTA_CTL:
		return btrfs_ioctl_quota_ctl(file, argp);
	case BTRFS_IOC_QGROUP_ASSIGN:
		return btrfs_ioctl_qgroup_assign(file, argp);
	case BTRFS_IOC_QGROUP_CREATE:
		return btrfs_ioctl_qgroup_create(file, argp);
	case BTRFS_IOC_QGROUP_LIMIT:
		return btrfs_ioctl_qgroup_limit(file, argp);
	case BTRFS_IOC_QUOTA_RESCAN:
		return btrfs_ioctl_quota_rescan(file, argp);
	case BTRFS_IOC_QUOTA_RESCAN_STATUS:
		return btrfs_ioctl_quota_rescan_status(file, argp);
	case BTRFS_IOC_QUOTA_RESCAN_WAIT:
		return btrfs_ioctl_quota_rescan_wait(file, argp);
	case BTRFS_IOC_DEV_REPLACE:
		return btrfs_ioctl_dev_replace(fs_info, argp);
	case BTRFS_IOC_GET_FSLABEL:
		return btrfs_ioctl_get_fslabel(file, argp);
	case BTRFS_IOC_SET_FSLABEL:
		return btrfs_ioctl_set_fslabel(file, argp);
	case BTRFS_IOC_GET_SUPPORTED_FEATURES:
		return btrfs_ioctl_get_supported_features(argp);
	case BTRFS_IOC_GET_FEATURES:
		return btrfs_ioctl_get_features(file, argp);
	case BTRFS_IOC_SET_FEATURES:
		return btrfs_ioctl_set_features(file, argp);
	}

	return -ENOTTY;
}

#ifdef CONFIG_COMPAT
long btrfs_compat_ioctl(struct file *file, unsigned int cmd, unsigned long arg)
{
	/*
	 * These all access 32-bit values anyway so no further
	 * handling is necessary.
	 */
	switch (cmd) {
	case FS_IOC32_GETFLAGS:
		cmd = FS_IOC_GETFLAGS;
		break;
	case FS_IOC32_SETFLAGS:
		cmd = FS_IOC_SETFLAGS;
		break;
	case FS_IOC32_GETVERSION:
		cmd = FS_IOC_GETVERSION;
		break;
	}

	return btrfs_ioctl(file, cmd, (unsigned long) compat_ptr(arg));
}
#endif<|MERGE_RESOLUTION|>--- conflicted
+++ resolved
@@ -3140,22 +3140,6 @@
 	u64 same_lock_start = 0;
 	u64 same_lock_len = 0;
 
-<<<<<<< HEAD
-	if (len == 0)
-		return 0;
-
-	if (same_inode)
-		inode_lock(src);
-	else
-		btrfs_double_inode_lock(src, dst);
-
-	if (IS_SWAPFILE(src) || IS_SWAPFILE(dst)) {
-		ret = -ETXTBSY;
-		goto out_unlock;
-	}
-
-=======
->>>>>>> b6b913d0
 	ret = extent_same_check_offsets(src, loff, &len, olen);
 	if (ret)
 		return ret;
@@ -3291,6 +3275,11 @@
 	if ((BTRFS_I(src)->flags & BTRFS_INODE_NODATASUM) !=
 	    (BTRFS_I(dst)->flags & BTRFS_INODE_NODATASUM)) {
 		ret = -EINVAL;
+		goto out_unlock;
+	}
+
+	if (IS_SWAPFILE(src) || IS_SWAPFILE(dst)) {
+		ret = -ETXTBSY;
 		goto out_unlock;
 	}
 
@@ -3986,15 +3975,15 @@
 		inode_lock(src);
 	}
 
-<<<<<<< HEAD
-	if (IS_SWAPFILE(src) || IS_SWAPFILE(inode)) {
-		ret = -ETXTBSY;
-=======
 	/* don't make the dst file partly checksummed */
 	if ((BTRFS_I(src)->flags & BTRFS_INODE_NODATASUM) !=
 	    (BTRFS_I(inode)->flags & BTRFS_INODE_NODATASUM)) {
 		ret = -EINVAL;
->>>>>>> b6b913d0
+		goto out_unlock;
+	}
+
+	if (IS_SWAPFILE(src) || IS_SWAPFILE(inode)) {
+		ret = -ETXTBSY;
 		goto out_unlock;
 	}
 
