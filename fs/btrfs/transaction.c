/*
 * Copyright (C) 2007 Oracle.  All rights reserved.
 *
 * This program is free software; you can redistribute it and/or
 * modify it under the terms of the GNU General Public
 * License v2 as published by the Free Software Foundation.
 *
 * This program is distributed in the hope that it will be useful,
 * but WITHOUT ANY WARRANTY; without even the implied warranty of
 * MERCHANTABILITY or FITNESS FOR A PARTICULAR PURPOSE.  See the GNU
 * General Public License for more details.
 *
 * You should have received a copy of the GNU General Public
 * License along with this program; if not, write to the
 * Free Software Foundation, Inc., 59 Temple Place - Suite 330,
 * Boston, MA 021110-1307, USA.
 */

#include <linux/fs.h>
#include <linux/slab.h>
#include <linux/sched.h>
#include <linux/writeback.h>
#include <linux/pagemap.h>
#include <linux/blkdev.h>
#include "ctree.h"
#include "disk-io.h"
#include "transaction.h"
#include "locking.h"
#include "tree-log.h"
#include "inode-map.h"

#define BTRFS_ROOT_TRANS_TAG 0

void put_transaction(struct btrfs_transaction *transaction)
{
	WARN_ON(atomic_read(&transaction->use_count) == 0);
	if (atomic_dec_and_test(&transaction->use_count)) {
		BUG_ON(!list_empty(&transaction->list));
		WARN_ON(transaction->delayed_refs.root.rb_node);
		WARN_ON(!list_empty(&transaction->delayed_refs.seq_head));
		memset(transaction, 0, sizeof(*transaction));
		kmem_cache_free(btrfs_transaction_cachep, transaction);
	}
}

static noinline void switch_commit_root(struct btrfs_root *root)
{
	free_extent_buffer(root->commit_root);
	root->commit_root = btrfs_root_node(root);
}

/*
 * either allocate a new transaction or hop into the existing one
 */
static noinline int join_transaction(struct btrfs_root *root, int nofail)
{
	struct btrfs_transaction *cur_trans;

	spin_lock(&root->fs_info->trans_lock);
loop:
	/* The file system has been taken offline. No new transactions. */
	if (root->fs_info->fs_state & BTRFS_SUPER_FLAG_ERROR) {
		spin_unlock(&root->fs_info->trans_lock);
		return -EROFS;
	}

	if (root->fs_info->trans_no_join) {
		if (!nofail) {
			spin_unlock(&root->fs_info->trans_lock);
			return -EBUSY;
		}
	}

	cur_trans = root->fs_info->running_transaction;
	if (cur_trans) {
		if (cur_trans->aborted)
			return cur_trans->aborted;
		atomic_inc(&cur_trans->use_count);
		atomic_inc(&cur_trans->num_writers);
		cur_trans->num_joined++;
		spin_unlock(&root->fs_info->trans_lock);
		return 0;
	}
	spin_unlock(&root->fs_info->trans_lock);

	cur_trans = kmem_cache_alloc(btrfs_transaction_cachep, GFP_NOFS);
	if (!cur_trans)
		return -ENOMEM;

	spin_lock(&root->fs_info->trans_lock);
	if (root->fs_info->running_transaction) {
		/*
		 * someone started a transaction after we unlocked.  Make sure
		 * to redo the trans_no_join checks above
		 */
		kmem_cache_free(btrfs_transaction_cachep, cur_trans);
		cur_trans = root->fs_info->running_transaction;
		goto loop;
	}

	atomic_set(&cur_trans->num_writers, 1);
	cur_trans->num_joined = 0;
	init_waitqueue_head(&cur_trans->writer_wait);
	init_waitqueue_head(&cur_trans->commit_wait);
	cur_trans->in_commit = 0;
	cur_trans->blocked = 0;
	/*
	 * One for this trans handle, one so it will live on until we
	 * commit the transaction.
	 */
	atomic_set(&cur_trans->use_count, 2);
	cur_trans->commit_done = 0;
	cur_trans->start_time = get_seconds();

	cur_trans->delayed_refs.root = RB_ROOT;
	cur_trans->delayed_refs.num_entries = 0;
	cur_trans->delayed_refs.num_heads_ready = 0;
	cur_trans->delayed_refs.num_heads = 0;
	cur_trans->delayed_refs.flushing = 0;
	cur_trans->delayed_refs.run_delayed_start = 0;
	cur_trans->delayed_refs.seq = 1;
	init_waitqueue_head(&cur_trans->delayed_refs.seq_wait);
	spin_lock_init(&cur_trans->commit_lock);
	spin_lock_init(&cur_trans->delayed_refs.lock);
	INIT_LIST_HEAD(&cur_trans->delayed_refs.seq_head);

	INIT_LIST_HEAD(&cur_trans->pending_snapshots);
	list_add_tail(&cur_trans->list, &root->fs_info->trans_list);
	extent_io_tree_init(&cur_trans->dirty_pages,
			     root->fs_info->btree_inode->i_mapping);
	root->fs_info->generation++;
	cur_trans->transid = root->fs_info->generation;
	root->fs_info->running_transaction = cur_trans;
	cur_trans->aborted = 0;
	spin_unlock(&root->fs_info->trans_lock);

	return 0;
}

/*
 * this does all the record keeping required to make sure that a reference
 * counted root is properly recorded in a given transaction.  This is required
 * to make sure the old root from before we joined the transaction is deleted
 * when the transaction commits
 */
static int record_root_in_trans(struct btrfs_trans_handle *trans,
			       struct btrfs_root *root)
{
	if (root->ref_cows && root->last_trans < trans->transid) {
		WARN_ON(root == root->fs_info->extent_root);
		WARN_ON(root->commit_root != root->node);

		/*
		 * see below for in_trans_setup usage rules
		 * we have the reloc mutex held now, so there
		 * is only one writer in this function
		 */
		root->in_trans_setup = 1;

		/* make sure readers find in_trans_setup before
		 * they find our root->last_trans update
		 */
		smp_wmb();

		spin_lock(&root->fs_info->fs_roots_radix_lock);
		if (root->last_trans == trans->transid) {
			spin_unlock(&root->fs_info->fs_roots_radix_lock);
			return 0;
		}
		radix_tree_tag_set(&root->fs_info->fs_roots_radix,
			   (unsigned long)root->root_key.objectid,
			   BTRFS_ROOT_TRANS_TAG);
		spin_unlock(&root->fs_info->fs_roots_radix_lock);
		root->last_trans = trans->transid;

		/* this is pretty tricky.  We don't want to
		 * take the relocation lock in btrfs_record_root_in_trans
		 * unless we're really doing the first setup for this root in
		 * this transaction.
		 *
		 * Normally we'd use root->last_trans as a flag to decide
		 * if we want to take the expensive mutex.
		 *
		 * But, we have to set root->last_trans before we
		 * init the relocation root, otherwise, we trip over warnings
		 * in ctree.c.  The solution used here is to flag ourselves
		 * with root->in_trans_setup.  When this is 1, we're still
		 * fixing up the reloc trees and everyone must wait.
		 *
		 * When this is zero, they can trust root->last_trans and fly
		 * through btrfs_record_root_in_trans without having to take the
		 * lock.  smp_wmb() makes sure that all the writes above are
		 * done before we pop in the zero below
		 */
		btrfs_init_reloc_root(trans, root);
		smp_wmb();
		root->in_trans_setup = 0;
	}
	return 0;
}


int btrfs_record_root_in_trans(struct btrfs_trans_handle *trans,
			       struct btrfs_root *root)
{
	if (!root->ref_cows)
		return 0;

	/*
	 * see record_root_in_trans for comments about in_trans_setup usage
	 * and barriers
	 */
	smp_rmb();
	if (root->last_trans == trans->transid &&
	    !root->in_trans_setup)
		return 0;

	mutex_lock(&root->fs_info->reloc_mutex);
	record_root_in_trans(trans, root);
	mutex_unlock(&root->fs_info->reloc_mutex);

	return 0;
}

/* wait for commit against the current transaction to become unblocked
 * when this is done, it is safe to start a new transaction, but the current
 * transaction might not be fully on disk.
 */
static void wait_current_trans(struct btrfs_root *root)
{
	struct btrfs_transaction *cur_trans;

	spin_lock(&root->fs_info->trans_lock);
	cur_trans = root->fs_info->running_transaction;
	if (cur_trans && cur_trans->blocked) {
		atomic_inc(&cur_trans->use_count);
		spin_unlock(&root->fs_info->trans_lock);

		wait_event(root->fs_info->transaction_wait,
			   !cur_trans->blocked);
		put_transaction(cur_trans);
	} else {
		spin_unlock(&root->fs_info->trans_lock);
	}
}

enum btrfs_trans_type {
	TRANS_START,
	TRANS_JOIN,
	TRANS_USERSPACE,
	TRANS_JOIN_NOLOCK,
};

static int may_wait_transaction(struct btrfs_root *root, int type)
{
	if (root->fs_info->log_root_recovering)
		return 0;

	if (type == TRANS_USERSPACE)
		return 1;

	if (type == TRANS_START &&
	    !atomic_read(&root->fs_info->open_ioctl_trans))
		return 1;

	return 0;
}

static struct btrfs_trans_handle *start_transaction(struct btrfs_root *root,
						    u64 num_items, int type)
{
	struct btrfs_trans_handle *h;
	struct btrfs_transaction *cur_trans;
	u64 num_bytes = 0;
	int ret;

	if (root->fs_info->fs_state & BTRFS_SUPER_FLAG_ERROR)
		return ERR_PTR(-EROFS);

	if (current->journal_info) {
		WARN_ON(type != TRANS_JOIN && type != TRANS_JOIN_NOLOCK);
		h = current->journal_info;
		h->use_count++;
		h->orig_rsv = h->block_rsv;
		h->block_rsv = NULL;
		goto got_it;
	}

	/*
	 * Do the reservation before we join the transaction so we can do all
	 * the appropriate flushing if need be.
	 */
	if (num_items > 0 && root != root->fs_info->chunk_root) {
		num_bytes = btrfs_calc_trans_metadata_size(root, num_items);
		ret = btrfs_block_rsv_add(root,
					  &root->fs_info->trans_block_rsv,
					  num_bytes);
		if (ret)
			return ERR_PTR(ret);
	}
again:
	h = kmem_cache_alloc(btrfs_trans_handle_cachep, GFP_NOFS);
	if (!h)
		return ERR_PTR(-ENOMEM);

	if (may_wait_transaction(root, type))
		wait_current_trans(root);

	do {
		ret = join_transaction(root, type == TRANS_JOIN_NOLOCK);
		if (ret == -EBUSY)
			wait_current_trans(root);
	} while (ret == -EBUSY);

	if (ret < 0) {
		kmem_cache_free(btrfs_trans_handle_cachep, h);
		return ERR_PTR(ret);
	}

	cur_trans = root->fs_info->running_transaction;

	h->transid = cur_trans->transid;
	h->transaction = cur_trans;
	h->blocks_used = 0;
	h->bytes_reserved = 0;
	h->delayed_ref_updates = 0;
	h->use_count = 1;
	h->block_rsv = NULL;
	h->orig_rsv = NULL;
	h->aborted = 0;

	smp_mb();
	if (cur_trans->blocked && may_wait_transaction(root, type)) {
		btrfs_commit_transaction(h, root);
		goto again;
	}

	if (num_bytes) {
		trace_btrfs_space_reservation(root->fs_info, "transaction",
					      h->transid, num_bytes, 1);
		h->block_rsv = &root->fs_info->trans_block_rsv;
		h->bytes_reserved = num_bytes;
	}

got_it:
	btrfs_record_root_in_trans(h, root);

	if (!current->journal_info && type != TRANS_USERSPACE)
		current->journal_info = h;
	return h;
}

struct btrfs_trans_handle *btrfs_start_transaction(struct btrfs_root *root,
						   int num_items)
{
	return start_transaction(root, num_items, TRANS_START);
}
struct btrfs_trans_handle *btrfs_join_transaction(struct btrfs_root *root)
{
	return start_transaction(root, 0, TRANS_JOIN);
}

struct btrfs_trans_handle *btrfs_join_transaction_nolock(struct btrfs_root *root)
{
	return start_transaction(root, 0, TRANS_JOIN_NOLOCK);
}

struct btrfs_trans_handle *btrfs_start_ioctl_transaction(struct btrfs_root *root)
{
	return start_transaction(root, 0, TRANS_USERSPACE);
}

/* wait for a transaction commit to be fully complete */
static noinline void wait_for_commit(struct btrfs_root *root,
				    struct btrfs_transaction *commit)
{
	wait_event(commit->commit_wait, commit->commit_done);
}

int btrfs_wait_for_commit(struct btrfs_root *root, u64 transid)
{
	struct btrfs_transaction *cur_trans = NULL, *t;
	int ret;

	ret = 0;
	if (transid) {
		if (transid <= root->fs_info->last_trans_committed)
			goto out;

		/* find specified transaction */
		spin_lock(&root->fs_info->trans_lock);
		list_for_each_entry(t, &root->fs_info->trans_list, list) {
			if (t->transid == transid) {
				cur_trans = t;
				atomic_inc(&cur_trans->use_count);
				break;
			}
			if (t->transid > transid)
				break;
		}
		spin_unlock(&root->fs_info->trans_lock);
		ret = -EINVAL;
		if (!cur_trans)
			goto out;  /* bad transid */
	} else {
		/* find newest transaction that is committing | committed */
		spin_lock(&root->fs_info->trans_lock);
		list_for_each_entry_reverse(t, &root->fs_info->trans_list,
					    list) {
			if (t->in_commit) {
				if (t->commit_done)
					break;
				cur_trans = t;
				atomic_inc(&cur_trans->use_count);
				break;
			}
		}
		spin_unlock(&root->fs_info->trans_lock);
		if (!cur_trans)
			goto out;  /* nothing committing|committed */
	}

	wait_for_commit(root, cur_trans);

	put_transaction(cur_trans);
	ret = 0;
out:
	return ret;
}

void btrfs_throttle(struct btrfs_root *root)
{
	if (!atomic_read(&root->fs_info->open_ioctl_trans))
		wait_current_trans(root);
}

static int should_end_transaction(struct btrfs_trans_handle *trans,
				  struct btrfs_root *root)
{
	int ret;

	ret = btrfs_block_rsv_check(root, &root->fs_info->global_block_rsv, 5);
	return ret ? 1 : 0;
}

int btrfs_should_end_transaction(struct btrfs_trans_handle *trans,
				 struct btrfs_root *root)
{
	struct btrfs_transaction *cur_trans = trans->transaction;
	struct btrfs_block_rsv *rsv = trans->block_rsv;
	int updates;
	int err;

	smp_mb();
	if (cur_trans->blocked || cur_trans->delayed_refs.flushing)
		return 1;

	/*
	 * We need to do this in case we're deleting csums so the global block
	 * rsv get's used instead of the csum block rsv.
	 */
	trans->block_rsv = NULL;

	updates = trans->delayed_ref_updates;
	trans->delayed_ref_updates = 0;
	if (updates) {
		err = btrfs_run_delayed_refs(trans, root, updates);
		if (err) /* Error code will also eval true */
			return err;
	}

	trans->block_rsv = rsv;

	return should_end_transaction(trans, root);
}

static int __btrfs_end_transaction(struct btrfs_trans_handle *trans,
			  struct btrfs_root *root, int throttle, int lock)
{
	struct btrfs_transaction *cur_trans = trans->transaction;
	struct btrfs_fs_info *info = root->fs_info;
	int count = 0;

	if (--trans->use_count) {
		trans->block_rsv = trans->orig_rsv;
		return 0;
	}

	btrfs_trans_release_metadata(trans, root);
	trans->block_rsv = NULL;
	while (count < 2) {
		unsigned long cur = trans->delayed_ref_updates;
		trans->delayed_ref_updates = 0;
		if (cur &&
		    trans->transaction->delayed_refs.num_heads_ready > 64) {
			trans->delayed_ref_updates = 0;
			btrfs_run_delayed_refs(trans, root, cur);
		} else {
			break;
		}
		count++;
	}

	if (lock && !atomic_read(&root->fs_info->open_ioctl_trans) &&
	    should_end_transaction(trans, root)) {
		trans->transaction->blocked = 1;
		smp_wmb();
	}

	if (lock && cur_trans->blocked && !cur_trans->in_commit) {
		if (throttle) {
			/*
			 * We may race with somebody else here so end up having
			 * to call end_transaction on ourselves again, so inc
			 * our use_count.
			 */
			trans->use_count++;
			return btrfs_commit_transaction(trans, root);
		} else {
			wake_up_process(info->transaction_kthread);
		}
	}

	WARN_ON(cur_trans != info->running_transaction);
	WARN_ON(atomic_read(&cur_trans->num_writers) < 1);
	atomic_dec(&cur_trans->num_writers);

	smp_mb();
	if (waitqueue_active(&cur_trans->writer_wait))
		wake_up(&cur_trans->writer_wait);
	put_transaction(cur_trans);

	if (current->journal_info == trans)
		current->journal_info = NULL;
	memset(trans, 0, sizeof(*trans));
	kmem_cache_free(btrfs_trans_handle_cachep, trans);

	if (throttle)
		btrfs_run_delayed_iputs(root);

	if (trans->aborted ||
	    root->fs_info->fs_state & BTRFS_SUPER_FLAG_ERROR) {
		return -EIO;
	}

	return 0;
}

int btrfs_end_transaction(struct btrfs_trans_handle *trans,
			  struct btrfs_root *root)
{
	int ret;

	ret = __btrfs_end_transaction(trans, root, 0, 1);
	if (ret)
		return ret;
	return 0;
}

int btrfs_end_transaction_throttle(struct btrfs_trans_handle *trans,
				   struct btrfs_root *root)
{
	int ret;

	ret = __btrfs_end_transaction(trans, root, 1, 1);
	if (ret)
		return ret;
	return 0;
}

int btrfs_end_transaction_nolock(struct btrfs_trans_handle *trans,
				 struct btrfs_root *root)
{
	int ret;

	ret = __btrfs_end_transaction(trans, root, 0, 0);
	if (ret)
		return ret;
	return 0;
}

int btrfs_end_transaction_dmeta(struct btrfs_trans_handle *trans,
				struct btrfs_root *root)
{
	return __btrfs_end_transaction(trans, root, 1, 1);
}

/*
 * when btree blocks are allocated, they have some corresponding bits set for
 * them in one of two extent_io trees.  This is used to make sure all of
 * those extents are sent to disk but does not wait on them
 */
int btrfs_write_marked_extents(struct btrfs_root *root,
			       struct extent_io_tree *dirty_pages, int mark)
{
	int err = 0;
	int werr = 0;
	struct address_space *mapping = root->fs_info->btree_inode->i_mapping;
	u64 start = 0;
	u64 end;

	while (!find_first_extent_bit(dirty_pages, start, &start, &end,
				      mark)) {
		convert_extent_bit(dirty_pages, start, end, EXTENT_NEED_WAIT, mark,
				   GFP_NOFS);
		err = filemap_fdatawrite_range(mapping, start, end);
		if (err)
			werr = err;
		cond_resched();
		start = end + 1;
	}
	if (err)
		werr = err;
	return werr;
}

/*
 * when btree blocks are allocated, they have some corresponding bits set for
 * them in one of two extent_io trees.  This is used to make sure all of
 * those extents are on disk for transaction or log commit.  We wait
 * on all the pages and clear them from the dirty pages state tree
 */
int btrfs_wait_marked_extents(struct btrfs_root *root,
			      struct extent_io_tree *dirty_pages, int mark)
{
	int err = 0;
	int werr = 0;
	struct address_space *mapping = root->fs_info->btree_inode->i_mapping;
	u64 start = 0;
	u64 end;

	while (!find_first_extent_bit(dirty_pages, start, &start, &end,
				      EXTENT_NEED_WAIT)) {
		clear_extent_bits(dirty_pages, start, end, EXTENT_NEED_WAIT, GFP_NOFS);
		err = filemap_fdatawait_range(mapping, start, end);
		if (err)
			werr = err;
		cond_resched();
		start = end + 1;
	}
	if (err)
		werr = err;
	return werr;
}

/*
 * when btree blocks are allocated, they have some corresponding bits set for
 * them in one of two extent_io trees.  This is used to make sure all of
 * those extents are on disk for transaction or log commit
 */
int btrfs_write_and_wait_marked_extents(struct btrfs_root *root,
				struct extent_io_tree *dirty_pages, int mark)
{
	int ret;
	int ret2;

	ret = btrfs_write_marked_extents(root, dirty_pages, mark);
	ret2 = btrfs_wait_marked_extents(root, dirty_pages, mark);

	if (ret)
		return ret;
	if (ret2)
		return ret2;
	return 0;
}

int btrfs_write_and_wait_transaction(struct btrfs_trans_handle *trans,
				     struct btrfs_root *root)
{
	if (!trans || !trans->transaction) {
		struct inode *btree_inode;
		btree_inode = root->fs_info->btree_inode;
		return filemap_write_and_wait(btree_inode->i_mapping);
	}
	return btrfs_write_and_wait_marked_extents(root,
					   &trans->transaction->dirty_pages,
					   EXTENT_DIRTY);
}

/*
 * this is used to update the root pointer in the tree of tree roots.
 *
 * But, in the case of the extent allocation tree, updating the root
 * pointer may allocate blocks which may change the root of the extent
 * allocation tree.
 *
 * So, this loops and repeats and makes sure the cowonly root didn't
 * change while the root pointer was being updated in the metadata.
 */
static int update_cowonly_root(struct btrfs_trans_handle *trans,
			       struct btrfs_root *root)
{
	int ret;
	u64 old_root_bytenr;
	u64 old_root_used;
	struct btrfs_root *tree_root = root->fs_info->tree_root;

	old_root_used = btrfs_root_used(&root->root_item);
	btrfs_write_dirty_block_groups(trans, root);

	while (1) {
		old_root_bytenr = btrfs_root_bytenr(&root->root_item);
		if (old_root_bytenr == root->node->start &&
		    old_root_used == btrfs_root_used(&root->root_item))
			break;

		btrfs_set_root_node(&root->root_item, root->node);
		ret = btrfs_update_root(trans, tree_root,
					&root->root_key,
					&root->root_item);
		if (ret)
			return ret;

		old_root_used = btrfs_root_used(&root->root_item);
		ret = btrfs_write_dirty_block_groups(trans, root);
		if (ret)
			return ret;
	}

	if (root != root->fs_info->extent_root)
		switch_commit_root(root);

	return 0;
}

/*
 * update all the cowonly tree roots on disk
 *
 * The error handling in this function may not be obvious. Any of the
 * failures will cause the file system to go offline. We still need
 * to clean up the delayed refs.
 */
static noinline int commit_cowonly_roots(struct btrfs_trans_handle *trans,
					 struct btrfs_root *root)
{
	struct btrfs_fs_info *fs_info = root->fs_info;
	struct list_head *next;
	struct extent_buffer *eb;
	int ret;

	ret = btrfs_run_delayed_refs(trans, root, (unsigned long)-1);
	if (ret)
		return ret;

	eb = btrfs_lock_root_node(fs_info->tree_root);
	ret = btrfs_cow_block(trans, fs_info->tree_root, eb, NULL,
			      0, &eb);
	btrfs_tree_unlock(eb);
	free_extent_buffer(eb);

	if (ret)
		return ret;

	ret = btrfs_run_delayed_refs(trans, root, (unsigned long)-1);
	if (ret)
		return ret;

	while (!list_empty(&fs_info->dirty_cowonly_roots)) {
		next = fs_info->dirty_cowonly_roots.next;
		list_del_init(next);
		root = list_entry(next, struct btrfs_root, dirty_list);

		ret = update_cowonly_root(trans, root);
		if (ret)
			return ret;
	}

	down_write(&fs_info->extent_commit_sem);
	switch_commit_root(fs_info->extent_root);
	up_write(&fs_info->extent_commit_sem);

	return 0;
}

/*
 * dead roots are old snapshots that need to be deleted.  This allocates
 * a dirty root struct and adds it into the list of dead roots that need to
 * be deleted
 */
int btrfs_add_dead_root(struct btrfs_root *root)
{
	spin_lock(&root->fs_info->trans_lock);
	list_add(&root->root_list, &root->fs_info->dead_roots);
	spin_unlock(&root->fs_info->trans_lock);
	return 0;
}

/*
 * update all the cowonly tree roots on disk
 */
static noinline int commit_fs_roots(struct btrfs_trans_handle *trans,
				    struct btrfs_root *root)
{
	struct btrfs_root *gang[8];
	struct btrfs_fs_info *fs_info = root->fs_info;
	int i;
	int ret;
	int err = 0;

	spin_lock(&fs_info->fs_roots_radix_lock);
	while (1) {
		ret = radix_tree_gang_lookup_tag(&fs_info->fs_roots_radix,
						 (void **)gang, 0,
						 ARRAY_SIZE(gang),
						 BTRFS_ROOT_TRANS_TAG);
		if (ret == 0)
			break;
		for (i = 0; i < ret; i++) {
			root = gang[i];
			radix_tree_tag_clear(&fs_info->fs_roots_radix,
					(unsigned long)root->root_key.objectid,
					BTRFS_ROOT_TRANS_TAG);
			spin_unlock(&fs_info->fs_roots_radix_lock);

			btrfs_free_log(trans, root);
			btrfs_update_reloc_root(trans, root);
			btrfs_orphan_commit_root(trans, root);

			btrfs_save_ino_cache(root, trans);

			/* see comments in should_cow_block() */
			root->force_cow = 0;
			smp_wmb();

			if (root->commit_root != root->node) {
				mutex_lock(&root->fs_commit_mutex);
				switch_commit_root(root);
				btrfs_unpin_free_ino(root);
				mutex_unlock(&root->fs_commit_mutex);

				btrfs_set_root_node(&root->root_item,
						    root->node);
			}

			err = btrfs_update_root(trans, fs_info->tree_root,
						&root->root_key,
						&root->root_item);
			spin_lock(&fs_info->fs_roots_radix_lock);
			if (err)
				break;
		}
	}
	spin_unlock(&fs_info->fs_roots_radix_lock);
	return err;
}

/*
 * defrag a given btree.  If cacheonly == 1, this won't read from the disk,
 * otherwise every leaf in the btree is read and defragged.
 */
int btrfs_defrag_root(struct btrfs_root *root, int cacheonly)
{
	struct btrfs_fs_info *info = root->fs_info;
	struct btrfs_trans_handle *trans;
	int ret;
	unsigned long nr;

	if (xchg(&root->defrag_running, 1))
		return 0;

	while (1) {
		trans = btrfs_start_transaction(root, 0);
		if (IS_ERR(trans))
			return PTR_ERR(trans);

		ret = btrfs_defrag_leaves(trans, root, cacheonly);

		nr = trans->blocks_used;
		btrfs_end_transaction(trans, root);
		btrfs_btree_balance_dirty(info->tree_root, nr);
		cond_resched();

		if (btrfs_fs_closing(root->fs_info) || ret != -EAGAIN)
			break;
	}
	root->defrag_running = 0;
	return ret;
}

/*
 * new snapshots need to be created at a very specific time in the
 * transaction commit.  This does the actual creation
 */
static noinline int create_pending_snapshot(struct btrfs_trans_handle *trans,
				   struct btrfs_fs_info *fs_info,
				   struct btrfs_pending_snapshot *pending)
{
	struct btrfs_key key;
	struct btrfs_root_item *new_root_item;
	struct btrfs_root *tree_root = fs_info->tree_root;
	struct btrfs_root *root = pending->root;
	struct btrfs_root *parent_root;
	struct btrfs_block_rsv *rsv;
	struct inode *parent_inode;
	struct dentry *parent;
	struct dentry *dentry;
	struct extent_buffer *tmp;
	struct extent_buffer *old;
	int ret;
	u64 to_reserve = 0;
	u64 index = 0;
	u64 objectid;
	u64 root_flags;

	rsv = trans->block_rsv;

	new_root_item = kmalloc(sizeof(*new_root_item), GFP_NOFS);
	if (!new_root_item) {
		ret = pending->error = -ENOMEM;
		goto fail;
	}

	ret = btrfs_find_free_objectid(tree_root, &objectid);
	if (ret) {
		pending->error = ret;
		goto fail;
	}

	btrfs_reloc_pre_snapshot(trans, pending, &to_reserve);

	if (to_reserve > 0) {
		ret = btrfs_block_rsv_add_noflush(root, &pending->block_rsv,
						  to_reserve);
		if (ret) {
			pending->error = ret;
			goto fail;
		}
	}

	key.objectid = objectid;
	key.offset = (u64)-1;
	key.type = BTRFS_ROOT_ITEM_KEY;

	trans->block_rsv = &pending->block_rsv;

	dentry = pending->dentry;
	parent = dget_parent(dentry);
	parent_inode = parent->d_inode;
	parent_root = BTRFS_I(parent_inode)->root;
	record_root_in_trans(trans, parent_root);

	/*
	 * insert the directory item
	 */
	ret = btrfs_set_inode_index(parent_inode, &index);
	BUG_ON(ret); /* -ENOMEM */
	ret = btrfs_insert_dir_item(trans, parent_root,
				dentry->d_name.name, dentry->d_name.len,
				parent_inode, &key,
				BTRFS_FT_DIR, index);
	if (ret == -EEXIST) {
		pending->error = -EEXIST;
		dput(parent);
		goto fail;
<<<<<<< HEAD
	} else if (ret)
		goto abort_trans;
=======
	} else if (ret) {
		goto abort_trans_dput;
	}
>>>>>>> dd775ae2

	btrfs_i_size_write(parent_inode, parent_inode->i_size +
					 dentry->d_name.len * 2);
	ret = btrfs_update_inode(trans, parent_root, parent_inode);
	if (ret)
<<<<<<< HEAD
		goto abort_trans;
=======
		goto abort_trans_dput;
>>>>>>> dd775ae2

	/*
	 * pull in the delayed directory update
	 * and the delayed inode item
	 * otherwise we corrupt the FS during
	 * snapshot
	 */
	ret = btrfs_run_delayed_items(trans, root);
<<<<<<< HEAD
	if (ret) /* Transaction aborted */
		goto fail;
=======
	if (ret) { /* Transaction aborted */
		dput(parent);
		goto fail;
	}
>>>>>>> dd775ae2

	record_root_in_trans(trans, root);
	btrfs_set_root_last_snapshot(&root->root_item, trans->transid);
	memcpy(new_root_item, &root->root_item, sizeof(*new_root_item));
	btrfs_check_and_init_root_item(new_root_item);

	root_flags = btrfs_root_flags(new_root_item);
	if (pending->readonly)
		root_flags |= BTRFS_ROOT_SUBVOL_RDONLY;
	else
		root_flags &= ~BTRFS_ROOT_SUBVOL_RDONLY;
	btrfs_set_root_flags(new_root_item, root_flags);

	old = btrfs_lock_root_node(root);
	ret = btrfs_cow_block(trans, root, old, NULL, 0, &old);
<<<<<<< HEAD
	if (ret)
		goto abort_trans;
=======
	if (ret) {
		btrfs_tree_unlock(old);
		free_extent_buffer(old);
		goto abort_trans_dput;
	}
>>>>>>> dd775ae2

	btrfs_set_lock_blocking(old);

	ret = btrfs_copy_root(trans, root, old, &tmp, objectid);
<<<<<<< HEAD
	if (ret)
		goto abort_trans;

=======
	/* clean up in any case */
>>>>>>> dd775ae2
	btrfs_tree_unlock(old);
	free_extent_buffer(old);
	if (ret)
		goto abort_trans_dput;

	/* see comments in should_cow_block() */
	root->force_cow = 1;
	smp_wmb();

	btrfs_set_root_node(new_root_item, tmp);
	/* record when the snapshot was created in key.offset */
	key.offset = trans->transid;
	ret = btrfs_insert_root(trans, tree_root, &key, new_root_item);
	btrfs_tree_unlock(tmp);
	free_extent_buffer(tmp);
	if (ret)
<<<<<<< HEAD
		goto abort_trans;
=======
		goto abort_trans_dput;
>>>>>>> dd775ae2

	/*
	 * insert root back/forward references
	 */
	ret = btrfs_add_root_ref(trans, tree_root, objectid,
				 parent_root->root_key.objectid,
				 btrfs_ino(parent_inode), index,
				 dentry->d_name.name, dentry->d_name.len);
<<<<<<< HEAD
	if (ret)
		goto fail;
=======
>>>>>>> dd775ae2
	dput(parent);
	if (ret)
		goto fail;

	key.offset = (u64)-1;
	pending->snap = btrfs_read_fs_root_no_name(root->fs_info, &key);
<<<<<<< HEAD
	if (IS_ERR(pending->snap))
		goto abort_trans;
=======
	if (IS_ERR(pending->snap)) {
		ret = PTR_ERR(pending->snap);
		goto abort_trans;
	}
>>>>>>> dd775ae2

	ret = btrfs_reloc_post_snapshot(trans, pending);
	if (ret)
		goto abort_trans;
	ret = 0;
fail:
	kfree(new_root_item);
	trans->block_rsv = rsv;
	btrfs_block_rsv_release(root, &pending->block_rsv, (u64)-1);
	return ret;

<<<<<<< HEAD
=======
abort_trans_dput:
	dput(parent);
>>>>>>> dd775ae2
abort_trans:
	btrfs_abort_transaction(trans, root, ret);
	goto fail;
}

/*
 * create all the snapshots we've scheduled for creation
 */
static noinline int create_pending_snapshots(struct btrfs_trans_handle *trans,
					     struct btrfs_fs_info *fs_info)
{
	struct btrfs_pending_snapshot *pending;
	struct list_head *head = &trans->transaction->pending_snapshots;

	list_for_each_entry(pending, head, list)
		create_pending_snapshot(trans, fs_info, pending);
	return 0;
}

static void update_super_roots(struct btrfs_root *root)
{
	struct btrfs_root_item *root_item;
	struct btrfs_super_block *super;

	super = root->fs_info->super_copy;

	root_item = &root->fs_info->chunk_root->root_item;
	super->chunk_root = root_item->bytenr;
	super->chunk_root_generation = root_item->generation;
	super->chunk_root_level = root_item->level;

	root_item = &root->fs_info->tree_root->root_item;
	super->root = root_item->bytenr;
	super->generation = root_item->generation;
	super->root_level = root_item->level;
	if (btrfs_test_opt(root, SPACE_CACHE))
		super->cache_generation = root_item->generation;
}

int btrfs_transaction_in_commit(struct btrfs_fs_info *info)
{
	int ret = 0;
	spin_lock(&info->trans_lock);
	if (info->running_transaction)
		ret = info->running_transaction->in_commit;
	spin_unlock(&info->trans_lock);
	return ret;
}

int btrfs_transaction_blocked(struct btrfs_fs_info *info)
{
	int ret = 0;
	spin_lock(&info->trans_lock);
	if (info->running_transaction)
		ret = info->running_transaction->blocked;
	spin_unlock(&info->trans_lock);
	return ret;
}

/*
 * wait for the current transaction commit to start and block subsequent
 * transaction joins
 */
static void wait_current_trans_commit_start(struct btrfs_root *root,
					    struct btrfs_transaction *trans)
{
	wait_event(root->fs_info->transaction_blocked_wait, trans->in_commit);
}

/*
 * wait for the current transaction to start and then become unblocked.
 * caller holds ref.
 */
static void wait_current_trans_commit_start_and_unblock(struct btrfs_root *root,
					 struct btrfs_transaction *trans)
{
	wait_event(root->fs_info->transaction_wait,
		   trans->commit_done || (trans->in_commit && !trans->blocked));
}

/*
 * commit transactions asynchronously. once btrfs_commit_transaction_async
 * returns, any subsequent transaction will not be allowed to join.
 */
struct btrfs_async_commit {
	struct btrfs_trans_handle *newtrans;
	struct btrfs_root *root;
	struct delayed_work work;
};

static void do_async_commit(struct work_struct *work)
{
	struct btrfs_async_commit *ac =
		container_of(work, struct btrfs_async_commit, work.work);

	btrfs_commit_transaction(ac->newtrans, ac->root);
	kfree(ac);
}

int btrfs_commit_transaction_async(struct btrfs_trans_handle *trans,
				   struct btrfs_root *root,
				   int wait_for_unblock)
{
	struct btrfs_async_commit *ac;
	struct btrfs_transaction *cur_trans;

	ac = kmalloc(sizeof(*ac), GFP_NOFS);
	if (!ac)
		return -ENOMEM;

	INIT_DELAYED_WORK(&ac->work, do_async_commit);
	ac->root = root;
	ac->newtrans = btrfs_join_transaction(root);
	if (IS_ERR(ac->newtrans)) {
		int err = PTR_ERR(ac->newtrans);
		kfree(ac);
		return err;
	}

	/* take transaction reference */
	cur_trans = trans->transaction;
	atomic_inc(&cur_trans->use_count);

	btrfs_end_transaction(trans, root);
	schedule_delayed_work(&ac->work, 0);

	/* wait for transaction to start and unblock */
	if (wait_for_unblock)
		wait_current_trans_commit_start_and_unblock(root, cur_trans);
	else
		wait_current_trans_commit_start(root, cur_trans);

	if (current->journal_info == trans)
		current->journal_info = NULL;

	put_transaction(cur_trans);
	return 0;
}


static void cleanup_transaction(struct btrfs_trans_handle *trans,
				struct btrfs_root *root)
{
	struct btrfs_transaction *cur_trans = trans->transaction;

	WARN_ON(trans->use_count > 1);

	spin_lock(&root->fs_info->trans_lock);
	list_del_init(&cur_trans->list);
	spin_unlock(&root->fs_info->trans_lock);

	btrfs_cleanup_one_transaction(trans->transaction, root);

	put_transaction(cur_trans);
	put_transaction(cur_trans);

	trace_btrfs_transaction_commit(root);

	btrfs_scrub_continue(root);

	if (current->journal_info == trans)
		current->journal_info = NULL;

	kmem_cache_free(btrfs_trans_handle_cachep, trans);
}

/*
 * btrfs_transaction state sequence:
 *    in_commit = 0, blocked = 0  (initial)
 *    in_commit = 1, blocked = 1
 *    blocked = 0
 *    commit_done = 1
 */
int btrfs_commit_transaction(struct btrfs_trans_handle *trans,
			     struct btrfs_root *root)
{
	unsigned long joined = 0;
	struct btrfs_transaction *cur_trans = trans->transaction;
	struct btrfs_transaction *prev_trans = NULL;
	DEFINE_WAIT(wait);
	int ret = -EIO;
	int should_grow = 0;
	unsigned long now = get_seconds();
	int flush_on_commit = btrfs_test_opt(root, FLUSHONCOMMIT);

	btrfs_run_ordered_operations(root, 0);

	btrfs_trans_release_metadata(trans, root);
	trans->block_rsv = NULL;

	if (cur_trans->aborted)
		goto cleanup_transaction;

	/* make a pass through all the delayed refs we have so far
	 * any runnings procs may add more while we are here
	 */
	ret = btrfs_run_delayed_refs(trans, root, 0);
	if (ret)
		goto cleanup_transaction;

	cur_trans = trans->transaction;

	/*
	 * set the flushing flag so procs in this transaction have to
	 * start sending their work down.
	 */
	cur_trans->delayed_refs.flushing = 1;

	ret = btrfs_run_delayed_refs(trans, root, 0);
	if (ret)
		goto cleanup_transaction;

	spin_lock(&cur_trans->commit_lock);
	if (cur_trans->in_commit) {
		spin_unlock(&cur_trans->commit_lock);
		atomic_inc(&cur_trans->use_count);
		ret = btrfs_end_transaction(trans, root);

		wait_for_commit(root, cur_trans);

		put_transaction(cur_trans);

		return ret;
	}

	trans->transaction->in_commit = 1;
	trans->transaction->blocked = 1;
	spin_unlock(&cur_trans->commit_lock);
	wake_up(&root->fs_info->transaction_blocked_wait);

	spin_lock(&root->fs_info->trans_lock);
	if (cur_trans->list.prev != &root->fs_info->trans_list) {
		prev_trans = list_entry(cur_trans->list.prev,
					struct btrfs_transaction, list);
		if (!prev_trans->commit_done) {
			atomic_inc(&prev_trans->use_count);
			spin_unlock(&root->fs_info->trans_lock);

			wait_for_commit(root, prev_trans);

			put_transaction(prev_trans);
		} else {
			spin_unlock(&root->fs_info->trans_lock);
		}
	} else {
		spin_unlock(&root->fs_info->trans_lock);
	}

	if (now < cur_trans->start_time || now - cur_trans->start_time < 1)
		should_grow = 1;

	do {
		int snap_pending = 0;

		joined = cur_trans->num_joined;
		if (!list_empty(&trans->transaction->pending_snapshots))
			snap_pending = 1;

		WARN_ON(cur_trans != trans->transaction);

		if (flush_on_commit || snap_pending) {
			btrfs_start_delalloc_inodes(root, 1);
			btrfs_wait_ordered_extents(root, 0, 1);
		}

		ret = btrfs_run_delayed_items(trans, root);
		if (ret)
			goto cleanup_transaction;

		/*
		 * rename don't use btrfs_join_transaction, so, once we
		 * set the transaction to blocked above, we aren't going
		 * to get any new ordered operations.  We can safely run
		 * it here and no for sure that nothing new will be added
		 * to the list
		 */
		btrfs_run_ordered_operations(root, 1);

		prepare_to_wait(&cur_trans->writer_wait, &wait,
				TASK_UNINTERRUPTIBLE);

		if (atomic_read(&cur_trans->num_writers) > 1)
			schedule_timeout(MAX_SCHEDULE_TIMEOUT);
		else if (should_grow)
			schedule_timeout(1);

		finish_wait(&cur_trans->writer_wait, &wait);
	} while (atomic_read(&cur_trans->num_writers) > 1 ||
		 (should_grow && cur_trans->num_joined != joined));

	/*
	 * Ok now we need to make sure to block out any other joins while we
	 * commit the transaction.  We could have started a join before setting
	 * no_join so make sure to wait for num_writers to == 1 again.
	 */
	spin_lock(&root->fs_info->trans_lock);
	root->fs_info->trans_no_join = 1;
	spin_unlock(&root->fs_info->trans_lock);
	wait_event(cur_trans->writer_wait,
		   atomic_read(&cur_trans->num_writers) == 1);

	/*
	 * the reloc mutex makes sure that we stop
	 * the balancing code from coming in and moving
	 * extents around in the middle of the commit
	 */
	mutex_lock(&root->fs_info->reloc_mutex);

	ret = btrfs_run_delayed_items(trans, root);
	if (ret) {
		mutex_unlock(&root->fs_info->reloc_mutex);
		goto cleanup_transaction;
	}

	ret = create_pending_snapshots(trans, root->fs_info);
	if (ret) {
		mutex_unlock(&root->fs_info->reloc_mutex);
		goto cleanup_transaction;
	}

	ret = btrfs_run_delayed_refs(trans, root, (unsigned long)-1);
	if (ret) {
		mutex_unlock(&root->fs_info->reloc_mutex);
		goto cleanup_transaction;
	}

	/*
	 * make sure none of the code above managed to slip in a
	 * delayed item
	 */
	btrfs_assert_delayed_root_empty(root);

	WARN_ON(cur_trans != trans->transaction);

	btrfs_scrub_pause(root);
	/* btrfs_commit_tree_roots is responsible for getting the
	 * various roots consistent with each other.  Every pointer
	 * in the tree of tree roots has to point to the most up to date
	 * root for every subvolume and other tree.  So, we have to keep
	 * the tree logging code from jumping in and changing any
	 * of the trees.
	 *
	 * At this point in the commit, there can't be any tree-log
	 * writers, but a little lower down we drop the trans mutex
	 * and let new people in.  By holding the tree_log_mutex
	 * from now until after the super is written, we avoid races
	 * with the tree-log code.
	 */
	mutex_lock(&root->fs_info->tree_log_mutex);

	ret = commit_fs_roots(trans, root);
	if (ret) {
		mutex_unlock(&root->fs_info->tree_log_mutex);
		goto cleanup_transaction;
	}

	/* commit_fs_roots gets rid of all the tree log roots, it is now
	 * safe to free the root of tree log roots
	 */
	btrfs_free_log_root_tree(trans, root->fs_info);

	ret = commit_cowonly_roots(trans, root);
	if (ret) {
		mutex_unlock(&root->fs_info->tree_log_mutex);
		goto cleanup_transaction;
	}

	btrfs_prepare_extent_commit(trans, root);

	cur_trans = root->fs_info->running_transaction;

	btrfs_set_root_node(&root->fs_info->tree_root->root_item,
			    root->fs_info->tree_root->node);
	switch_commit_root(root->fs_info->tree_root);

	btrfs_set_root_node(&root->fs_info->chunk_root->root_item,
			    root->fs_info->chunk_root->node);
	switch_commit_root(root->fs_info->chunk_root);

	update_super_roots(root);

	if (!root->fs_info->log_root_recovering) {
		btrfs_set_super_log_root(root->fs_info->super_copy, 0);
		btrfs_set_super_log_root_level(root->fs_info->super_copy, 0);
	}

	memcpy(root->fs_info->super_for_commit, root->fs_info->super_copy,
	       sizeof(*root->fs_info->super_copy));

	trans->transaction->blocked = 0;
	spin_lock(&root->fs_info->trans_lock);
	root->fs_info->running_transaction = NULL;
	root->fs_info->trans_no_join = 0;
	spin_unlock(&root->fs_info->trans_lock);
	mutex_unlock(&root->fs_info->reloc_mutex);

	wake_up(&root->fs_info->transaction_wait);

	ret = btrfs_write_and_wait_transaction(trans, root);
	if (ret) {
		btrfs_error(root->fs_info, ret,
			    "Error while writing out transaction.");
		mutex_unlock(&root->fs_info->tree_log_mutex);
		goto cleanup_transaction;
	}

	ret = write_ctree_super(trans, root, 0);
	if (ret) {
		mutex_unlock(&root->fs_info->tree_log_mutex);
		goto cleanup_transaction;
	}

	/*
	 * the super is written, we can safely allow the tree-loggers
	 * to go about their business
	 */
	mutex_unlock(&root->fs_info->tree_log_mutex);

	btrfs_finish_extent_commit(trans, root);

	cur_trans->commit_done = 1;

	root->fs_info->last_trans_committed = cur_trans->transid;

	wake_up(&cur_trans->commit_wait);

	spin_lock(&root->fs_info->trans_lock);
	list_del_init(&cur_trans->list);
	spin_unlock(&root->fs_info->trans_lock);

	put_transaction(cur_trans);
	put_transaction(cur_trans);

	trace_btrfs_transaction_commit(root);

	btrfs_scrub_continue(root);

	if (current->journal_info == trans)
		current->journal_info = NULL;

	kmem_cache_free(btrfs_trans_handle_cachep, trans);

	if (current != root->fs_info->transaction_kthread)
		btrfs_run_delayed_iputs(root);

	return ret;

cleanup_transaction:
	btrfs_printk(root->fs_info, "Skipping commit of aborted transaction.\n");
//	WARN_ON(1);
	if (current->journal_info == trans)
		current->journal_info = NULL;
	cleanup_transaction(trans, root);

	return ret;
}

/*
 * interface function to delete all the snapshots we have scheduled for deletion
 */
int btrfs_clean_old_snapshots(struct btrfs_root *root)
{
	LIST_HEAD(list);
	struct btrfs_fs_info *fs_info = root->fs_info;

	spin_lock(&fs_info->trans_lock);
	list_splice_init(&fs_info->dead_roots, &list);
	spin_unlock(&fs_info->trans_lock);

	while (!list_empty(&list)) {
		int ret;

		root = list_entry(list.next, struct btrfs_root, root_list);
		list_del(&root->root_list);

		btrfs_kill_all_delayed_nodes(root);

		if (btrfs_header_backref_rev(root->node) <
		    BTRFS_MIXED_BACKREF_REV)
			ret = btrfs_drop_snapshot(root, NULL, 0, 0);
		else
			ret =btrfs_drop_snapshot(root, NULL, 1, 0);
		BUG_ON(ret < 0);
	}
	return 0;
}<|MERGE_RESOLUTION|>--- conflicted
+++ resolved
@@ -952,24 +952,15 @@
 		pending->error = -EEXIST;
 		dput(parent);
 		goto fail;
-<<<<<<< HEAD
-	} else if (ret)
-		goto abort_trans;
-=======
 	} else if (ret) {
 		goto abort_trans_dput;
 	}
->>>>>>> dd775ae2
 
 	btrfs_i_size_write(parent_inode, parent_inode->i_size +
 					 dentry->d_name.len * 2);
 	ret = btrfs_update_inode(trans, parent_root, parent_inode);
 	if (ret)
-<<<<<<< HEAD
-		goto abort_trans;
-=======
 		goto abort_trans_dput;
->>>>>>> dd775ae2
 
 	/*
 	 * pull in the delayed directory update
@@ -978,15 +969,10 @@
 	 * snapshot
 	 */
 	ret = btrfs_run_delayed_items(trans, root);
-<<<<<<< HEAD
-	if (ret) /* Transaction aborted */
-		goto fail;
-=======
 	if (ret) { /* Transaction aborted */
 		dput(parent);
 		goto fail;
 	}
->>>>>>> dd775ae2
 
 	record_root_in_trans(trans, root);
 	btrfs_set_root_last_snapshot(&root->root_item, trans->transid);
@@ -1002,27 +988,16 @@
 
 	old = btrfs_lock_root_node(root);
 	ret = btrfs_cow_block(trans, root, old, NULL, 0, &old);
-<<<<<<< HEAD
-	if (ret)
-		goto abort_trans;
-=======
 	if (ret) {
 		btrfs_tree_unlock(old);
 		free_extent_buffer(old);
 		goto abort_trans_dput;
 	}
->>>>>>> dd775ae2
 
 	btrfs_set_lock_blocking(old);
 
 	ret = btrfs_copy_root(trans, root, old, &tmp, objectid);
-<<<<<<< HEAD
-	if (ret)
-		goto abort_trans;
-
-=======
 	/* clean up in any case */
->>>>>>> dd775ae2
 	btrfs_tree_unlock(old);
 	free_extent_buffer(old);
 	if (ret)
@@ -1039,11 +1014,7 @@
 	btrfs_tree_unlock(tmp);
 	free_extent_buffer(tmp);
 	if (ret)
-<<<<<<< HEAD
-		goto abort_trans;
-=======
 		goto abort_trans_dput;
->>>>>>> dd775ae2
 
 	/*
 	 * insert root back/forward references
@@ -1052,26 +1023,16 @@
 				 parent_root->root_key.objectid,
 				 btrfs_ino(parent_inode), index,
 				 dentry->d_name.name, dentry->d_name.len);
-<<<<<<< HEAD
-	if (ret)
-		goto fail;
-=======
->>>>>>> dd775ae2
 	dput(parent);
 	if (ret)
 		goto fail;
 
 	key.offset = (u64)-1;
 	pending->snap = btrfs_read_fs_root_no_name(root->fs_info, &key);
-<<<<<<< HEAD
-	if (IS_ERR(pending->snap))
-		goto abort_trans;
-=======
 	if (IS_ERR(pending->snap)) {
 		ret = PTR_ERR(pending->snap);
 		goto abort_trans;
 	}
->>>>>>> dd775ae2
 
 	ret = btrfs_reloc_post_snapshot(trans, pending);
 	if (ret)
@@ -1083,11 +1044,8 @@
 	btrfs_block_rsv_release(root, &pending->block_rsv, (u64)-1);
 	return ret;
 
-<<<<<<< HEAD
-=======
 abort_trans_dput:
 	dput(parent);
->>>>>>> dd775ae2
 abort_trans:
 	btrfs_abort_transaction(trans, root, ret);
 	goto fail;
