--- conflicted
+++ resolved
@@ -949,18 +949,11 @@
 		error = PTR_ERR(root);
 		goto out_free_secdata;
 	}
-<<<<<<< HEAD
-	BUG_ON(!mnt->mnt_sb);
-	WARN_ON(!mnt->mnt_sb->s_bdi);
-	WARN_ON(mnt->mnt_sb->s_bdi == &default_backing_dev_info);
-	mnt->mnt_sb->s_flags |= MS_BORN;
-=======
 	sb = root->d_sb;
 	BUG_ON(!sb);
 	WARN_ON(!sb->s_bdi);
 	WARN_ON(sb->s_bdi == &default_backing_dev_info);
 	sb->s_flags |= MS_BORN;
->>>>>>> ab799a3f
 
 	error = security_sb_kern_mount(sb, flags, secdata);
 	if (error)
