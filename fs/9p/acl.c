--- conflicted
+++ resolved
@@ -199,28 +199,6 @@
 	if (acl) {
 		if (S_ISDIR(mode))
 			*dpacl = posix_acl_dup(acl);
-<<<<<<< HEAD
-		clone = posix_acl_clone(acl, GFP_NOFS);
-		posix_acl_release(acl);
-		if (!clone)
-			return -ENOMEM;
-
-		retval = posix_acl_create_masq(clone, &mode);
-		if (retval < 0) {
-			posix_acl_release(clone);
-			goto cleanup;
-		}
-		if (retval > 0)
-			*pacl = clone;
-		else
-			posix_acl_release(clone);
-	}
-	*modep  = mode;
-	return 0;
-cleanup:
-	return retval;
-
-=======
 		retval = posix_acl_create(&acl, GFP_NOFS, &mode);
 		if (retval < 0)
 			return retval;
@@ -231,7 +209,6 @@
 	}
 	*modep  = mode;
 	return 0;
->>>>>>> 9c61904c
 }
 
 static int v9fs_remote_get_acl(struct dentry *dentry, const char *name,
