// SPDX-License-Identifier: GPL-2.0
#include <linux/pagewalk.h>
#include <linux/mm_inline.h>
#include <linux/hugetlb.h>
#include <linux/huge_mm.h>
#include <linux/mount.h>
#include <linux/ksm.h>
#include <linux/seq_file.h>
#include <linux/highmem.h>
#include <linux/ptrace.h>
#include <linux/slab.h>
#include <linux/pagemap.h>
#include <linux/mempolicy.h>
#include <linux/rmap.h>
#include <linux/swap.h>
#include <linux/sched/mm.h>
#include <linux/swapops.h>
#include <linux/mmu_notifier.h>
#include <linux/page_idle.h>
#include <linux/shmem_fs.h>
#include <linux/uaccess.h>
#include <linux/pkeys.h>
#include <linux/minmax.h>
#include <linux/overflow.h>

#include <asm/elf.h>
#include <asm/tlb.h>
#include <asm/tlbflush.h>
#include "internal.h"

#define SEQ_PUT_DEC(str, val) \
		seq_put_decimal_ull_width(m, str, (val) << (PAGE_SHIFT-10), 8)
void task_mem(struct seq_file *m, struct mm_struct *mm)
{
	unsigned long text, lib, swap, anon, file, shmem;
	unsigned long hiwater_vm, total_vm, hiwater_rss, total_rss;

	anon = get_mm_counter(mm, MM_ANONPAGES);
	file = get_mm_counter(mm, MM_FILEPAGES);
	shmem = get_mm_counter(mm, MM_SHMEMPAGES);

	/*
	 * Note: to minimize their overhead, mm maintains hiwater_vm and
	 * hiwater_rss only when about to *lower* total_vm or rss.  Any
	 * collector of these hiwater stats must therefore get total_vm
	 * and rss too, which will usually be the higher.  Barriers? not
	 * worth the effort, such snapshots can always be inconsistent.
	 */
	hiwater_vm = total_vm = mm->total_vm;
	if (hiwater_vm < mm->hiwater_vm)
		hiwater_vm = mm->hiwater_vm;
	hiwater_rss = total_rss = anon + file + shmem;
	if (hiwater_rss < mm->hiwater_rss)
		hiwater_rss = mm->hiwater_rss;

	/* split executable areas between text and lib */
	text = PAGE_ALIGN(mm->end_code) - (mm->start_code & PAGE_MASK);
	text = min(text, mm->exec_vm << PAGE_SHIFT);
	lib = (mm->exec_vm << PAGE_SHIFT) - text;

	swap = get_mm_counter(mm, MM_SWAPENTS);
	SEQ_PUT_DEC("VmPeak:\t", hiwater_vm);
	SEQ_PUT_DEC(" kB\nVmSize:\t", total_vm);
	SEQ_PUT_DEC(" kB\nVmLck:\t", mm->locked_vm);
	SEQ_PUT_DEC(" kB\nVmPin:\t", atomic64_read(&mm->pinned_vm));
	SEQ_PUT_DEC(" kB\nVmHWM:\t", hiwater_rss);
	SEQ_PUT_DEC(" kB\nVmRSS:\t", total_rss);
	SEQ_PUT_DEC(" kB\nRssAnon:\t", anon);
	SEQ_PUT_DEC(" kB\nRssFile:\t", file);
	SEQ_PUT_DEC(" kB\nRssShmem:\t", shmem);
	SEQ_PUT_DEC(" kB\nVmData:\t", mm->data_vm);
	SEQ_PUT_DEC(" kB\nVmStk:\t", mm->stack_vm);
	seq_put_decimal_ull_width(m,
		    " kB\nVmExe:\t", text >> 10, 8);
	seq_put_decimal_ull_width(m,
		    " kB\nVmLib:\t", lib >> 10, 8);
	seq_put_decimal_ull_width(m,
		    " kB\nVmPTE:\t", mm_pgtables_bytes(mm) >> 10, 8);
	SEQ_PUT_DEC(" kB\nVmSwap:\t", swap);
	seq_puts(m, " kB\n");
	hugetlb_report_usage(m, mm);
}
#undef SEQ_PUT_DEC

unsigned long task_vsize(struct mm_struct *mm)
{
	return PAGE_SIZE * mm->total_vm;
}

unsigned long task_statm(struct mm_struct *mm,
			 unsigned long *shared, unsigned long *text,
			 unsigned long *data, unsigned long *resident)
{
	*shared = get_mm_counter(mm, MM_FILEPAGES) +
			get_mm_counter(mm, MM_SHMEMPAGES);
	*text = (PAGE_ALIGN(mm->end_code) - (mm->start_code & PAGE_MASK))
								>> PAGE_SHIFT;
	*data = mm->data_vm + mm->stack_vm;
	*resident = *shared + get_mm_counter(mm, MM_ANONPAGES);
	return mm->total_vm;
}

#ifdef CONFIG_NUMA
/*
 * Save get_task_policy() for show_numa_map().
 */
static void hold_task_mempolicy(struct proc_maps_private *priv)
{
	struct task_struct *task = priv->task;

	task_lock(task);
	priv->task_mempolicy = get_task_policy(task);
	mpol_get(priv->task_mempolicy);
	task_unlock(task);
}
static void release_task_mempolicy(struct proc_maps_private *priv)
{
	mpol_put(priv->task_mempolicy);
}
#else
static void hold_task_mempolicy(struct proc_maps_private *priv)
{
}
static void release_task_mempolicy(struct proc_maps_private *priv)
{
}
#endif

static struct vm_area_struct *proc_get_vma(struct proc_maps_private *priv,
						loff_t *ppos)
{
	struct vm_area_struct *vma = vma_next(&priv->iter);

	if (vma) {
		*ppos = vma->vm_start;
	} else {
		*ppos = -2UL;
		vma = get_gate_vma(priv->mm);
	}

	return vma;
}

static void *m_start(struct seq_file *m, loff_t *ppos)
{
	struct proc_maps_private *priv = m->private;
	unsigned long last_addr = *ppos;
	struct mm_struct *mm;

	/* See m_next(). Zero at the start or after lseek. */
	if (last_addr == -1UL)
		return NULL;

	priv->task = get_proc_task(priv->inode);
	if (!priv->task)
		return ERR_PTR(-ESRCH);

	mm = priv->mm;
	if (!mm || !mmget_not_zero(mm)) {
		put_task_struct(priv->task);
		priv->task = NULL;
		return NULL;
	}

	if (mmap_read_lock_killable(mm)) {
		mmput(mm);
		put_task_struct(priv->task);
		priv->task = NULL;
		return ERR_PTR(-EINTR);
	}

	vma_iter_init(&priv->iter, mm, last_addr);
	hold_task_mempolicy(priv);
	if (last_addr == -2UL)
		return get_gate_vma(mm);

	return proc_get_vma(priv, ppos);
}

static void *m_next(struct seq_file *m, void *v, loff_t *ppos)
{
	if (*ppos == -2UL) {
		*ppos = -1UL;
		return NULL;
	}
	return proc_get_vma(m->private, ppos);
}

static void m_stop(struct seq_file *m, void *v)
{
	struct proc_maps_private *priv = m->private;
	struct mm_struct *mm = priv->mm;

	if (!priv->task)
		return;

	release_task_mempolicy(priv);
	mmap_read_unlock(mm);
	mmput(mm);
	put_task_struct(priv->task);
	priv->task = NULL;
}

static int proc_maps_open(struct inode *inode, struct file *file,
			const struct seq_operations *ops, int psize)
{
	struct proc_maps_private *priv = __seq_open_private(file, ops, psize);

	if (!priv)
		return -ENOMEM;

	priv->inode = inode;
	priv->mm = proc_mem_open(inode, PTRACE_MODE_READ);
	if (IS_ERR(priv->mm)) {
		int err = PTR_ERR(priv->mm);

		seq_release_private(inode, file);
		return err;
	}

	return 0;
}

static int proc_map_release(struct inode *inode, struct file *file)
{
	struct seq_file *seq = file->private_data;
	struct proc_maps_private *priv = seq->private;

	if (priv->mm)
		mmdrop(priv->mm);

	return seq_release_private(inode, file);
}

static int do_maps_open(struct inode *inode, struct file *file,
			const struct seq_operations *ops)
{
	return proc_maps_open(inode, file, ops,
				sizeof(struct proc_maps_private));
}

static void show_vma_header_prefix(struct seq_file *m,
				   unsigned long start, unsigned long end,
				   vm_flags_t flags, unsigned long long pgoff,
				   dev_t dev, unsigned long ino)
{
	seq_setwidth(m, 25 + sizeof(void *) * 6 - 1);
	seq_put_hex_ll(m, NULL, start, 8);
	seq_put_hex_ll(m, "-", end, 8);
	seq_putc(m, ' ');
	seq_putc(m, flags & VM_READ ? 'r' : '-');
	seq_putc(m, flags & VM_WRITE ? 'w' : '-');
	seq_putc(m, flags & VM_EXEC ? 'x' : '-');
	seq_putc(m, flags & VM_MAYSHARE ? 's' : 'p');
	seq_put_hex_ll(m, " ", pgoff, 8);
	seq_put_hex_ll(m, " ", MAJOR(dev), 2);
	seq_put_hex_ll(m, ":", MINOR(dev), 2);
	seq_put_decimal_ull(m, " ", ino);
	seq_putc(m, ' ');
}

static void
show_map_vma(struct seq_file *m, struct vm_area_struct *vma)
{
	struct anon_vma_name *anon_name = NULL;
	struct mm_struct *mm = vma->vm_mm;
	struct file *file = vma->vm_file;
	vm_flags_t flags = vma->vm_flags;
	unsigned long ino = 0;
	unsigned long long pgoff = 0;
	unsigned long start, end;
	dev_t dev = 0;
	const char *name = NULL;

	if (file) {
<<<<<<< HEAD
		struct inode *inode = file_inode(vma->vm_file);
		dev = inode_get_dev(inode);
=======
		const struct inode *inode = file_user_inode(vma->vm_file);

		dev = inode->i_sb->s_dev;
>>>>>>> 6613476e
		ino = inode->i_ino;
		pgoff = ((loff_t)vma->vm_pgoff) << PAGE_SHIFT;
	}

	start = vma->vm_start;
	end = vma->vm_end;
	show_vma_header_prefix(m, start, end, flags, pgoff, dev, ino);
	if (mm)
		anon_name = anon_vma_name(vma);

	/*
	 * Print the dentry name for named mappings, and a
	 * special [heap] marker for the heap:
	 */
	if (file) {
		seq_pad(m, ' ');
		/*
		 * If user named this anon shared memory via
		 * prctl(PR_SET_VMA ..., use the provided name.
		 */
		if (anon_name)
			seq_printf(m, "[anon_shmem:%s]", anon_name->name);
		else
			seq_path(m, file_user_path(file), "\n");
		goto done;
	}

	if (vma->vm_ops && vma->vm_ops->name) {
		name = vma->vm_ops->name(vma);
		if (name)
			goto done;
	}

	name = arch_vma_name(vma);
	if (!name) {
		if (!mm) {
			name = "[vdso]";
			goto done;
		}

		if (vma_is_initial_heap(vma)) {
			name = "[heap]";
			goto done;
		}

		if (vma_is_initial_stack(vma)) {
			name = "[stack]";
			goto done;
		}

		if (anon_name) {
			seq_pad(m, ' ');
			seq_printf(m, "[anon:%s]", anon_name->name);
		}
	}

done:
	if (name) {
		seq_pad(m, ' ');
		seq_puts(m, name);
	}
	seq_putc(m, '\n');
}

static int show_map(struct seq_file *m, void *v)
{
	show_map_vma(m, v);
	return 0;
}

static const struct seq_operations proc_pid_maps_op = {
	.start	= m_start,
	.next	= m_next,
	.stop	= m_stop,
	.show	= show_map
};

static int pid_maps_open(struct inode *inode, struct file *file)
{
	return do_maps_open(inode, file, &proc_pid_maps_op);
}

const struct file_operations proc_pid_maps_operations = {
	.open		= pid_maps_open,
	.read		= seq_read,
	.llseek		= seq_lseek,
	.release	= proc_map_release,
};

/*
 * Proportional Set Size(PSS): my share of RSS.
 *
 * PSS of a process is the count of pages it has in memory, where each
 * page is divided by the number of processes sharing it.  So if a
 * process has 1000 pages all to itself, and 1000 shared with one other
 * process, its PSS will be 1500.
 *
 * To keep (accumulated) division errors low, we adopt a 64bit
 * fixed-point pss counter to minimize division errors. So (pss >>
 * PSS_SHIFT) would be the real byte count.
 *
 * A shift of 12 before division means (assuming 4K page size):
 * 	- 1M 3-user-pages add up to 8KB errors;
 * 	- supports mapcount up to 2^24, or 16M;
 * 	- supports PSS up to 2^52 bytes, or 4PB.
 */
#define PSS_SHIFT 12

#ifdef CONFIG_PROC_PAGE_MONITOR
struct mem_size_stats {
	unsigned long resident;
	unsigned long shared_clean;
	unsigned long shared_dirty;
	unsigned long private_clean;
	unsigned long private_dirty;
	unsigned long referenced;
	unsigned long anonymous;
	unsigned long lazyfree;
	unsigned long anonymous_thp;
	unsigned long shmem_thp;
	unsigned long file_thp;
	unsigned long swap;
	unsigned long shared_hugetlb;
	unsigned long private_hugetlb;
	unsigned long ksm;
	u64 pss;
	u64 pss_anon;
	u64 pss_file;
	u64 pss_shmem;
	u64 pss_dirty;
	u64 pss_locked;
	u64 swap_pss;
};

static void smaps_page_accumulate(struct mem_size_stats *mss,
		struct page *page, unsigned long size, unsigned long pss,
		bool dirty, bool locked, bool private)
{
	mss->pss += pss;

	if (PageAnon(page))
		mss->pss_anon += pss;
	else if (PageSwapBacked(page))
		mss->pss_shmem += pss;
	else
		mss->pss_file += pss;

	if (locked)
		mss->pss_locked += pss;

	if (dirty || PageDirty(page)) {
		mss->pss_dirty += pss;
		if (private)
			mss->private_dirty += size;
		else
			mss->shared_dirty += size;
	} else {
		if (private)
			mss->private_clean += size;
		else
			mss->shared_clean += size;
	}
}

static void smaps_account(struct mem_size_stats *mss, struct page *page,
		bool compound, bool young, bool dirty, bool locked,
		bool migration)
{
	int i, nr = compound ? compound_nr(page) : 1;
	unsigned long size = nr * PAGE_SIZE;

	/*
	 * First accumulate quantities that depend only on |size| and the type
	 * of the compound page.
	 */
	if (PageAnon(page)) {
		mss->anonymous += size;
		if (!PageSwapBacked(page) && !dirty && !PageDirty(page))
			mss->lazyfree += size;
	}

	if (PageKsm(page))
		mss->ksm += size;

	mss->resident += size;
	/* Accumulate the size in pages that have been accessed. */
	if (young || page_is_young(page) || PageReferenced(page))
		mss->referenced += size;

	/*
	 * Then accumulate quantities that may depend on sharing, or that may
	 * differ page-by-page.
	 *
	 * page_count(page) == 1 guarantees the page is mapped exactly once.
	 * If any subpage of the compound page mapped with PTE it would elevate
	 * page_count().
	 *
	 * The page_mapcount() is called to get a snapshot of the mapcount.
	 * Without holding the page lock this snapshot can be slightly wrong as
	 * we cannot always read the mapcount atomically.  It is not safe to
	 * call page_mapcount() even with PTL held if the page is not mapped,
	 * especially for migration entries.  Treat regular migration entries
	 * as mapcount == 1.
	 */
	if ((page_count(page) == 1) || migration) {
		smaps_page_accumulate(mss, page, size, size << PSS_SHIFT, dirty,
			locked, true);
		return;
	}
	for (i = 0; i < nr; i++, page++) {
		int mapcount = page_mapcount(page);
		unsigned long pss = PAGE_SIZE << PSS_SHIFT;
		if (mapcount >= 2)
			pss /= mapcount;
		smaps_page_accumulate(mss, page, PAGE_SIZE, pss, dirty, locked,
				      mapcount < 2);
	}
}

#ifdef CONFIG_SHMEM
static int smaps_pte_hole(unsigned long addr, unsigned long end,
			  __always_unused int depth, struct mm_walk *walk)
{
	struct mem_size_stats *mss = walk->private;
	struct vm_area_struct *vma = walk->vma;

	mss->swap += shmem_partial_swap_usage(walk->vma->vm_file->f_mapping,
					      linear_page_index(vma, addr),
					      linear_page_index(vma, end));

	return 0;
}
#else
#define smaps_pte_hole		NULL
#endif /* CONFIG_SHMEM */

static void smaps_pte_hole_lookup(unsigned long addr, struct mm_walk *walk)
{
#ifdef CONFIG_SHMEM
	if (walk->ops->pte_hole) {
		/* depth is not used */
		smaps_pte_hole(addr, addr + PAGE_SIZE, 0, walk);
	}
#endif
}

static void smaps_pte_entry(pte_t *pte, unsigned long addr,
		struct mm_walk *walk)
{
	struct mem_size_stats *mss = walk->private;
	struct vm_area_struct *vma = walk->vma;
	bool locked = !!(vma->vm_flags & VM_LOCKED);
	struct page *page = NULL;
	bool migration = false, young = false, dirty = false;
	pte_t ptent = ptep_get(pte);

	if (pte_present(ptent)) {
		page = vm_normal_page(vma, addr, ptent);
		young = pte_young(ptent);
		dirty = pte_dirty(ptent);
	} else if (is_swap_pte(ptent)) {
		swp_entry_t swpent = pte_to_swp_entry(ptent);

		if (!non_swap_entry(swpent)) {
			int mapcount;

			mss->swap += PAGE_SIZE;
			mapcount = swp_swapcount(swpent);
			if (mapcount >= 2) {
				u64 pss_delta = (u64)PAGE_SIZE << PSS_SHIFT;

				do_div(pss_delta, mapcount);
				mss->swap_pss += pss_delta;
			} else {
				mss->swap_pss += (u64)PAGE_SIZE << PSS_SHIFT;
			}
		} else if (is_pfn_swap_entry(swpent)) {
			if (is_migration_entry(swpent))
				migration = true;
			page = pfn_swap_entry_to_page(swpent);
		}
	} else {
		smaps_pte_hole_lookup(addr, walk);
		return;
	}

	if (!page)
		return;

	smaps_account(mss, page, false, young, dirty, locked, migration);
}

#ifdef CONFIG_TRANSPARENT_HUGEPAGE
static void smaps_pmd_entry(pmd_t *pmd, unsigned long addr,
		struct mm_walk *walk)
{
	struct mem_size_stats *mss = walk->private;
	struct vm_area_struct *vma = walk->vma;
	bool locked = !!(vma->vm_flags & VM_LOCKED);
	struct page *page = NULL;
	bool migration = false;

	if (pmd_present(*pmd)) {
		page = vm_normal_page_pmd(vma, addr, *pmd);
	} else if (unlikely(thp_migration_supported() && is_swap_pmd(*pmd))) {
		swp_entry_t entry = pmd_to_swp_entry(*pmd);

		if (is_migration_entry(entry)) {
			migration = true;
			page = pfn_swap_entry_to_page(entry);
		}
	}
	if (IS_ERR_OR_NULL(page))
		return;
	if (PageAnon(page))
		mss->anonymous_thp += HPAGE_PMD_SIZE;
	else if (PageSwapBacked(page))
		mss->shmem_thp += HPAGE_PMD_SIZE;
	else if (is_zone_device_page(page))
		/* pass */;
	else
		mss->file_thp += HPAGE_PMD_SIZE;

	smaps_account(mss, page, true, pmd_young(*pmd), pmd_dirty(*pmd),
		      locked, migration);
}
#else
static void smaps_pmd_entry(pmd_t *pmd, unsigned long addr,
		struct mm_walk *walk)
{
}
#endif

static int smaps_pte_range(pmd_t *pmd, unsigned long addr, unsigned long end,
			   struct mm_walk *walk)
{
	struct vm_area_struct *vma = walk->vma;
	pte_t *pte;
	spinlock_t *ptl;

	ptl = pmd_trans_huge_lock(pmd, vma);
	if (ptl) {
		smaps_pmd_entry(pmd, addr, walk);
		spin_unlock(ptl);
		goto out;
	}

	pte = pte_offset_map_lock(vma->vm_mm, pmd, addr, &ptl);
	if (!pte) {
		walk->action = ACTION_AGAIN;
		return 0;
	}
	for (; addr != end; pte++, addr += PAGE_SIZE)
		smaps_pte_entry(pte, addr, walk);
	pte_unmap_unlock(pte - 1, ptl);
out:
	cond_resched();
	return 0;
}

static void show_smap_vma_flags(struct seq_file *m, struct vm_area_struct *vma)
{
	/*
	 * Don't forget to update Documentation/ on changes.
	 */
	static const char mnemonics[BITS_PER_LONG][2] = {
		/*
		 * In case if we meet a flag we don't know about.
		 */
		[0 ... (BITS_PER_LONG-1)] = "??",

		[ilog2(VM_READ)]	= "rd",
		[ilog2(VM_WRITE)]	= "wr",
		[ilog2(VM_EXEC)]	= "ex",
		[ilog2(VM_SHARED)]	= "sh",
		[ilog2(VM_MAYREAD)]	= "mr",
		[ilog2(VM_MAYWRITE)]	= "mw",
		[ilog2(VM_MAYEXEC)]	= "me",
		[ilog2(VM_MAYSHARE)]	= "ms",
		[ilog2(VM_GROWSDOWN)]	= "gd",
		[ilog2(VM_PFNMAP)]	= "pf",
		[ilog2(VM_LOCKED)]	= "lo",
		[ilog2(VM_IO)]		= "io",
		[ilog2(VM_SEQ_READ)]	= "sr",
		[ilog2(VM_RAND_READ)]	= "rr",
		[ilog2(VM_DONTCOPY)]	= "dc",
		[ilog2(VM_DONTEXPAND)]	= "de",
		[ilog2(VM_LOCKONFAULT)]	= "lf",
		[ilog2(VM_ACCOUNT)]	= "ac",
		[ilog2(VM_NORESERVE)]	= "nr",
		[ilog2(VM_HUGETLB)]	= "ht",
		[ilog2(VM_SYNC)]	= "sf",
		[ilog2(VM_ARCH_1)]	= "ar",
		[ilog2(VM_WIPEONFORK)]	= "wf",
		[ilog2(VM_DONTDUMP)]	= "dd",
#ifdef CONFIG_ARM64_BTI
		[ilog2(VM_ARM64_BTI)]	= "bt",
#endif
#ifdef CONFIG_MEM_SOFT_DIRTY
		[ilog2(VM_SOFTDIRTY)]	= "sd",
#endif
		[ilog2(VM_MIXEDMAP)]	= "mm",
		[ilog2(VM_HUGEPAGE)]	= "hg",
		[ilog2(VM_NOHUGEPAGE)]	= "nh",
		[ilog2(VM_MERGEABLE)]	= "mg",
		[ilog2(VM_UFFD_MISSING)]= "um",
		[ilog2(VM_UFFD_WP)]	= "uw",
#ifdef CONFIG_ARM64_MTE
		[ilog2(VM_MTE)]		= "mt",
		[ilog2(VM_MTE_ALLOWED)]	= "",
#endif
#ifdef CONFIG_ARCH_HAS_PKEYS
		/* These come out via ProtectionKey: */
		[ilog2(VM_PKEY_BIT0)]	= "",
		[ilog2(VM_PKEY_BIT1)]	= "",
		[ilog2(VM_PKEY_BIT2)]	= "",
		[ilog2(VM_PKEY_BIT3)]	= "",
#if VM_PKEY_BIT4
		[ilog2(VM_PKEY_BIT4)]	= "",
#endif
#endif /* CONFIG_ARCH_HAS_PKEYS */
#ifdef CONFIG_HAVE_ARCH_USERFAULTFD_MINOR
		[ilog2(VM_UFFD_MINOR)]	= "ui",
#endif /* CONFIG_HAVE_ARCH_USERFAULTFD_MINOR */
#ifdef CONFIG_X86_USER_SHADOW_STACK
		[ilog2(VM_SHADOW_STACK)] = "ss",
#endif
	};
	size_t i;

	seq_puts(m, "VmFlags: ");
	for (i = 0; i < BITS_PER_LONG; i++) {
		if (!mnemonics[i][0])
			continue;
		if (vma->vm_flags & (1UL << i)) {
			seq_putc(m, mnemonics[i][0]);
			seq_putc(m, mnemonics[i][1]);
			seq_putc(m, ' ');
		}
	}
	seq_putc(m, '\n');
}

#ifdef CONFIG_HUGETLB_PAGE
static int smaps_hugetlb_range(pte_t *pte, unsigned long hmask,
				 unsigned long addr, unsigned long end,
				 struct mm_walk *walk)
{
	struct mem_size_stats *mss = walk->private;
	struct vm_area_struct *vma = walk->vma;
	struct page *page = NULL;
	pte_t ptent = ptep_get(pte);

	if (pte_present(ptent)) {
		page = vm_normal_page(vma, addr, ptent);
	} else if (is_swap_pte(ptent)) {
		swp_entry_t swpent = pte_to_swp_entry(ptent);

		if (is_pfn_swap_entry(swpent))
			page = pfn_swap_entry_to_page(swpent);
	}
	if (page) {
		if (page_mapcount(page) >= 2 || hugetlb_pmd_shared(pte))
			mss->shared_hugetlb += huge_page_size(hstate_vma(vma));
		else
			mss->private_hugetlb += huge_page_size(hstate_vma(vma));
	}
	return 0;
}
#else
#define smaps_hugetlb_range	NULL
#endif /* HUGETLB_PAGE */

static const struct mm_walk_ops smaps_walk_ops = {
	.pmd_entry		= smaps_pte_range,
	.hugetlb_entry		= smaps_hugetlb_range,
	.walk_lock		= PGWALK_RDLOCK,
};

static const struct mm_walk_ops smaps_shmem_walk_ops = {
	.pmd_entry		= smaps_pte_range,
	.hugetlb_entry		= smaps_hugetlb_range,
	.pte_hole		= smaps_pte_hole,
	.walk_lock		= PGWALK_RDLOCK,
};

/*
 * Gather mem stats from @vma with the indicated beginning
 * address @start, and keep them in @mss.
 *
 * Use vm_start of @vma as the beginning address if @start is 0.
 */
static void smap_gather_stats(struct vm_area_struct *vma,
		struct mem_size_stats *mss, unsigned long start)
{
	const struct mm_walk_ops *ops = &smaps_walk_ops;

	/* Invalid start */
	if (start >= vma->vm_end)
		return;

	if (vma->vm_file && shmem_mapping(vma->vm_file->f_mapping)) {
		/*
		 * For shared or readonly shmem mappings we know that all
		 * swapped out pages belong to the shmem object, and we can
		 * obtain the swap value much more efficiently. For private
		 * writable mappings, we might have COW pages that are
		 * not affected by the parent swapped out pages of the shmem
		 * object, so we have to distinguish them during the page walk.
		 * Unless we know that the shmem object (or the part mapped by
		 * our VMA) has no swapped out pages at all.
		 */
		unsigned long shmem_swapped = shmem_swap_usage(vma);

		if (!start && (!shmem_swapped || (vma->vm_flags & VM_SHARED) ||
					!(vma->vm_flags & VM_WRITE))) {
			mss->swap += shmem_swapped;
		} else {
			ops = &smaps_shmem_walk_ops;
		}
	}

	/* mmap_lock is held in m_start */
	if (!start)
		walk_page_vma(vma, ops, mss);
	else
		walk_page_range(vma->vm_mm, start, vma->vm_end, ops, mss);
}

#define SEQ_PUT_DEC(str, val) \
		seq_put_decimal_ull_width(m, str, (val) >> 10, 8)

/* Show the contents common for smaps and smaps_rollup */
static void __show_smap(struct seq_file *m, const struct mem_size_stats *mss,
	bool rollup_mode)
{
	SEQ_PUT_DEC("Rss:            ", mss->resident);
	SEQ_PUT_DEC(" kB\nPss:            ", mss->pss >> PSS_SHIFT);
	SEQ_PUT_DEC(" kB\nPss_Dirty:      ", mss->pss_dirty >> PSS_SHIFT);
	if (rollup_mode) {
		/*
		 * These are meaningful only for smaps_rollup, otherwise two of
		 * them are zero, and the other one is the same as Pss.
		 */
		SEQ_PUT_DEC(" kB\nPss_Anon:       ",
			mss->pss_anon >> PSS_SHIFT);
		SEQ_PUT_DEC(" kB\nPss_File:       ",
			mss->pss_file >> PSS_SHIFT);
		SEQ_PUT_DEC(" kB\nPss_Shmem:      ",
			mss->pss_shmem >> PSS_SHIFT);
	}
	SEQ_PUT_DEC(" kB\nShared_Clean:   ", mss->shared_clean);
	SEQ_PUT_DEC(" kB\nShared_Dirty:   ", mss->shared_dirty);
	SEQ_PUT_DEC(" kB\nPrivate_Clean:  ", mss->private_clean);
	SEQ_PUT_DEC(" kB\nPrivate_Dirty:  ", mss->private_dirty);
	SEQ_PUT_DEC(" kB\nReferenced:     ", mss->referenced);
	SEQ_PUT_DEC(" kB\nAnonymous:      ", mss->anonymous);
	SEQ_PUT_DEC(" kB\nKSM:            ", mss->ksm);
	SEQ_PUT_DEC(" kB\nLazyFree:       ", mss->lazyfree);
	SEQ_PUT_DEC(" kB\nAnonHugePages:  ", mss->anonymous_thp);
	SEQ_PUT_DEC(" kB\nShmemPmdMapped: ", mss->shmem_thp);
	SEQ_PUT_DEC(" kB\nFilePmdMapped:  ", mss->file_thp);
	SEQ_PUT_DEC(" kB\nShared_Hugetlb: ", mss->shared_hugetlb);
	seq_put_decimal_ull_width(m, " kB\nPrivate_Hugetlb: ",
				  mss->private_hugetlb >> 10, 7);
	SEQ_PUT_DEC(" kB\nSwap:           ", mss->swap);
	SEQ_PUT_DEC(" kB\nSwapPss:        ",
					mss->swap_pss >> PSS_SHIFT);
	SEQ_PUT_DEC(" kB\nLocked:         ",
					mss->pss_locked >> PSS_SHIFT);
	seq_puts(m, " kB\n");
}

static int show_smap(struct seq_file *m, void *v)
{
	struct vm_area_struct *vma = v;
	struct mem_size_stats mss = {};

	smap_gather_stats(vma, &mss, 0);

	show_map_vma(m, vma);

	SEQ_PUT_DEC("Size:           ", vma->vm_end - vma->vm_start);
	SEQ_PUT_DEC(" kB\nKernelPageSize: ", vma_kernel_pagesize(vma));
	SEQ_PUT_DEC(" kB\nMMUPageSize:    ", vma_mmu_pagesize(vma));
	seq_puts(m, " kB\n");

	__show_smap(m, &mss, false);

	seq_printf(m, "THPeligible:    %8u\n",
		   !!thp_vma_allowable_orders(vma, vma->vm_flags, true, false,
					      true, THP_ORDERS_ALL));

	if (arch_pkeys_enabled())
		seq_printf(m, "ProtectionKey:  %8u\n", vma_pkey(vma));
	show_smap_vma_flags(m, vma);

	return 0;
}

static int show_smaps_rollup(struct seq_file *m, void *v)
{
	struct proc_maps_private *priv = m->private;
	struct mem_size_stats mss = {};
	struct mm_struct *mm = priv->mm;
	struct vm_area_struct *vma;
	unsigned long vma_start = 0, last_vma_end = 0;
	int ret = 0;
	VMA_ITERATOR(vmi, mm, 0);

	priv->task = get_proc_task(priv->inode);
	if (!priv->task)
		return -ESRCH;

	if (!mm || !mmget_not_zero(mm)) {
		ret = -ESRCH;
		goto out_put_task;
	}

	ret = mmap_read_lock_killable(mm);
	if (ret)
		goto out_put_mm;

	hold_task_mempolicy(priv);
	vma = vma_next(&vmi);

	if (unlikely(!vma))
		goto empty_set;

	vma_start = vma->vm_start;
	do {
		smap_gather_stats(vma, &mss, 0);
		last_vma_end = vma->vm_end;

		/*
		 * Release mmap_lock temporarily if someone wants to
		 * access it for write request.
		 */
		if (mmap_lock_is_contended(mm)) {
			vma_iter_invalidate(&vmi);
			mmap_read_unlock(mm);
			ret = mmap_read_lock_killable(mm);
			if (ret) {
				release_task_mempolicy(priv);
				goto out_put_mm;
			}

			/*
			 * After dropping the lock, there are four cases to
			 * consider. See the following example for explanation.
			 *
			 *   +------+------+-----------+
			 *   | VMA1 | VMA2 | VMA3      |
			 *   +------+------+-----------+
			 *   |      |      |           |
			 *  4k     8k     16k         400k
			 *
			 * Suppose we drop the lock after reading VMA2 due to
			 * contention, then we get:
			 *
			 *	last_vma_end = 16k
			 *
			 * 1) VMA2 is freed, but VMA3 exists:
			 *
			 *    vma_next(vmi) will return VMA3.
			 *    In this case, just continue from VMA3.
			 *
			 * 2) VMA2 still exists:
			 *
			 *    vma_next(vmi) will return VMA3.
			 *    In this case, just continue from VMA3.
			 *
			 * 3) No more VMAs can be found:
			 *
			 *    vma_next(vmi) will return NULL.
			 *    No more things to do, just break.
			 *
			 * 4) (last_vma_end - 1) is the middle of a vma (VMA'):
			 *
			 *    vma_next(vmi) will return VMA' whose range
			 *    contains last_vma_end.
			 *    Iterate VMA' from last_vma_end.
			 */
			vma = vma_next(&vmi);
			/* Case 3 above */
			if (!vma)
				break;

			/* Case 1 and 2 above */
			if (vma->vm_start >= last_vma_end)
				continue;

			/* Case 4 above */
			if (vma->vm_end > last_vma_end)
				smap_gather_stats(vma, &mss, last_vma_end);
		}
	} for_each_vma(vmi, vma);

empty_set:
	show_vma_header_prefix(m, vma_start, last_vma_end, 0, 0, 0, 0);
	seq_pad(m, ' ');
	seq_puts(m, "[rollup]\n");

	__show_smap(m, &mss, true);

	release_task_mempolicy(priv);
	mmap_read_unlock(mm);

out_put_mm:
	mmput(mm);
out_put_task:
	put_task_struct(priv->task);
	priv->task = NULL;

	return ret;
}
#undef SEQ_PUT_DEC

static const struct seq_operations proc_pid_smaps_op = {
	.start	= m_start,
	.next	= m_next,
	.stop	= m_stop,
	.show	= show_smap
};

static int pid_smaps_open(struct inode *inode, struct file *file)
{
	return do_maps_open(inode, file, &proc_pid_smaps_op);
}

static int smaps_rollup_open(struct inode *inode, struct file *file)
{
	int ret;
	struct proc_maps_private *priv;

	priv = kzalloc(sizeof(*priv), GFP_KERNEL_ACCOUNT);
	if (!priv)
		return -ENOMEM;

	ret = single_open(file, show_smaps_rollup, priv);
	if (ret)
		goto out_free;

	priv->inode = inode;
	priv->mm = proc_mem_open(inode, PTRACE_MODE_READ);
	if (IS_ERR(priv->mm)) {
		ret = PTR_ERR(priv->mm);

		single_release(inode, file);
		goto out_free;
	}

	return 0;

out_free:
	kfree(priv);
	return ret;
}

static int smaps_rollup_release(struct inode *inode, struct file *file)
{
	struct seq_file *seq = file->private_data;
	struct proc_maps_private *priv = seq->private;

	if (priv->mm)
		mmdrop(priv->mm);

	kfree(priv);
	return single_release(inode, file);
}

const struct file_operations proc_pid_smaps_operations = {
	.open		= pid_smaps_open,
	.read		= seq_read,
	.llseek		= seq_lseek,
	.release	= proc_map_release,
};

const struct file_operations proc_pid_smaps_rollup_operations = {
	.open		= smaps_rollup_open,
	.read		= seq_read,
	.llseek		= seq_lseek,
	.release	= smaps_rollup_release,
};

enum clear_refs_types {
	CLEAR_REFS_ALL = 1,
	CLEAR_REFS_ANON,
	CLEAR_REFS_MAPPED,
	CLEAR_REFS_SOFT_DIRTY,
	CLEAR_REFS_MM_HIWATER_RSS,
	CLEAR_REFS_LAST,
};

struct clear_refs_private {
	enum clear_refs_types type;
};

#ifdef CONFIG_MEM_SOFT_DIRTY

static inline bool pte_is_pinned(struct vm_area_struct *vma, unsigned long addr, pte_t pte)
{
	struct page *page;

	if (!pte_write(pte))
		return false;
	if (!is_cow_mapping(vma->vm_flags))
		return false;
	if (likely(!test_bit(MMF_HAS_PINNED, &vma->vm_mm->flags)))
		return false;
	page = vm_normal_page(vma, addr, pte);
	if (!page)
		return false;
	return page_maybe_dma_pinned(page);
}

static inline void clear_soft_dirty(struct vm_area_struct *vma,
		unsigned long addr, pte_t *pte)
{
	/*
	 * The soft-dirty tracker uses #PF-s to catch writes
	 * to pages, so write-protect the pte as well. See the
	 * Documentation/admin-guide/mm/soft-dirty.rst for full description
	 * of how soft-dirty works.
	 */
	pte_t ptent = ptep_get(pte);

	if (pte_present(ptent)) {
		pte_t old_pte;

		if (pte_is_pinned(vma, addr, ptent))
			return;
		old_pte = ptep_modify_prot_start(vma, addr, pte);
		ptent = pte_wrprotect(old_pte);
		ptent = pte_clear_soft_dirty(ptent);
		ptep_modify_prot_commit(vma, addr, pte, old_pte, ptent);
	} else if (is_swap_pte(ptent)) {
		ptent = pte_swp_clear_soft_dirty(ptent);
		set_pte_at(vma->vm_mm, addr, pte, ptent);
	}
}
#else
static inline void clear_soft_dirty(struct vm_area_struct *vma,
		unsigned long addr, pte_t *pte)
{
}
#endif

#if defined(CONFIG_MEM_SOFT_DIRTY) && defined(CONFIG_TRANSPARENT_HUGEPAGE)
static inline void clear_soft_dirty_pmd(struct vm_area_struct *vma,
		unsigned long addr, pmd_t *pmdp)
{
	pmd_t old, pmd = *pmdp;

	if (pmd_present(pmd)) {
		/* See comment in change_huge_pmd() */
		old = pmdp_invalidate(vma, addr, pmdp);
		if (pmd_dirty(old))
			pmd = pmd_mkdirty(pmd);
		if (pmd_young(old))
			pmd = pmd_mkyoung(pmd);

		pmd = pmd_wrprotect(pmd);
		pmd = pmd_clear_soft_dirty(pmd);

		set_pmd_at(vma->vm_mm, addr, pmdp, pmd);
	} else if (is_migration_entry(pmd_to_swp_entry(pmd))) {
		pmd = pmd_swp_clear_soft_dirty(pmd);
		set_pmd_at(vma->vm_mm, addr, pmdp, pmd);
	}
}
#else
static inline void clear_soft_dirty_pmd(struct vm_area_struct *vma,
		unsigned long addr, pmd_t *pmdp)
{
}
#endif

static int clear_refs_pte_range(pmd_t *pmd, unsigned long addr,
				unsigned long end, struct mm_walk *walk)
{
	struct clear_refs_private *cp = walk->private;
	struct vm_area_struct *vma = walk->vma;
	pte_t *pte, ptent;
	spinlock_t *ptl;
	struct page *page;

	ptl = pmd_trans_huge_lock(pmd, vma);
	if (ptl) {
		if (cp->type == CLEAR_REFS_SOFT_DIRTY) {
			clear_soft_dirty_pmd(vma, addr, pmd);
			goto out;
		}

		if (!pmd_present(*pmd))
			goto out;

		page = pmd_page(*pmd);

		/* Clear accessed and referenced bits. */
		pmdp_test_and_clear_young(vma, addr, pmd);
		test_and_clear_page_young(page);
		ClearPageReferenced(page);
out:
		spin_unlock(ptl);
		return 0;
	}

	pte = pte_offset_map_lock(vma->vm_mm, pmd, addr, &ptl);
	if (!pte) {
		walk->action = ACTION_AGAIN;
		return 0;
	}
	for (; addr != end; pte++, addr += PAGE_SIZE) {
		ptent = ptep_get(pte);

		if (cp->type == CLEAR_REFS_SOFT_DIRTY) {
			clear_soft_dirty(vma, addr, pte);
			continue;
		}

		if (!pte_present(ptent))
			continue;

		page = vm_normal_page(vma, addr, ptent);
		if (!page)
			continue;

		/* Clear accessed and referenced bits. */
		ptep_test_and_clear_young(vma, addr, pte);
		test_and_clear_page_young(page);
		ClearPageReferenced(page);
	}
	pte_unmap_unlock(pte - 1, ptl);
	cond_resched();
	return 0;
}

static int clear_refs_test_walk(unsigned long start, unsigned long end,
				struct mm_walk *walk)
{
	struct clear_refs_private *cp = walk->private;
	struct vm_area_struct *vma = walk->vma;

	if (vma->vm_flags & VM_PFNMAP)
		return 1;

	/*
	 * Writing 1 to /proc/pid/clear_refs affects all pages.
	 * Writing 2 to /proc/pid/clear_refs only affects anonymous pages.
	 * Writing 3 to /proc/pid/clear_refs only affects file mapped pages.
	 * Writing 4 to /proc/pid/clear_refs affects all pages.
	 */
	if (cp->type == CLEAR_REFS_ANON && vma->vm_file)
		return 1;
	if (cp->type == CLEAR_REFS_MAPPED && !vma->vm_file)
		return 1;
	return 0;
}

static const struct mm_walk_ops clear_refs_walk_ops = {
	.pmd_entry		= clear_refs_pte_range,
	.test_walk		= clear_refs_test_walk,
	.walk_lock		= PGWALK_WRLOCK,
};

static ssize_t clear_refs_write(struct file *file, const char __user *buf,
				size_t count, loff_t *ppos)
{
	struct task_struct *task;
	char buffer[PROC_NUMBUF] = {};
	struct mm_struct *mm;
	struct vm_area_struct *vma;
	enum clear_refs_types type;
	int itype;
	int rv;

	if (count > sizeof(buffer) - 1)
		count = sizeof(buffer) - 1;
	if (copy_from_user(buffer, buf, count))
		return -EFAULT;
	rv = kstrtoint(strstrip(buffer), 10, &itype);
	if (rv < 0)
		return rv;
	type = (enum clear_refs_types)itype;
	if (type < CLEAR_REFS_ALL || type >= CLEAR_REFS_LAST)
		return -EINVAL;

	task = get_proc_task(file_inode(file));
	if (!task)
		return -ESRCH;
	mm = get_task_mm(task);
	if (mm) {
		VMA_ITERATOR(vmi, mm, 0);
		struct mmu_notifier_range range;
		struct clear_refs_private cp = {
			.type = type,
		};

		if (mmap_write_lock_killable(mm)) {
			count = -EINTR;
			goto out_mm;
		}
		if (type == CLEAR_REFS_MM_HIWATER_RSS) {
			/*
			 * Writing 5 to /proc/pid/clear_refs resets the peak
			 * resident set size to this mm's current rss value.
			 */
			reset_mm_hiwater_rss(mm);
			goto out_unlock;
		}

		if (type == CLEAR_REFS_SOFT_DIRTY) {
			for_each_vma(vmi, vma) {
				if (!(vma->vm_flags & VM_SOFTDIRTY))
					continue;
				vm_flags_clear(vma, VM_SOFTDIRTY);
				vma_set_page_prot(vma);
			}

			inc_tlb_flush_pending(mm);
			mmu_notifier_range_init(&range, MMU_NOTIFY_SOFT_DIRTY,
						0, mm, 0, -1UL);
			mmu_notifier_invalidate_range_start(&range);
		}
		walk_page_range(mm, 0, -1, &clear_refs_walk_ops, &cp);
		if (type == CLEAR_REFS_SOFT_DIRTY) {
			mmu_notifier_invalidate_range_end(&range);
			flush_tlb_mm(mm);
			dec_tlb_flush_pending(mm);
		}
out_unlock:
		mmap_write_unlock(mm);
out_mm:
		mmput(mm);
	}
	put_task_struct(task);

	return count;
}

const struct file_operations proc_clear_refs_operations = {
	.write		= clear_refs_write,
	.llseek		= noop_llseek,
};

typedef struct {
	u64 pme;
} pagemap_entry_t;

struct pagemapread {
	int pos, len;		/* units: PM_ENTRY_BYTES, not bytes */
	pagemap_entry_t *buffer;
	bool show_pfn;
};

#define PAGEMAP_WALK_SIZE	(PMD_SIZE)
#define PAGEMAP_WALK_MASK	(PMD_MASK)

#define PM_ENTRY_BYTES		sizeof(pagemap_entry_t)
#define PM_PFRAME_BITS		55
#define PM_PFRAME_MASK		GENMASK_ULL(PM_PFRAME_BITS - 1, 0)
#define PM_SOFT_DIRTY		BIT_ULL(55)
#define PM_MMAP_EXCLUSIVE	BIT_ULL(56)
#define PM_UFFD_WP		BIT_ULL(57)
#define PM_FILE			BIT_ULL(61)
#define PM_SWAP			BIT_ULL(62)
#define PM_PRESENT		BIT_ULL(63)

#define PM_END_OF_BUFFER    1

static inline pagemap_entry_t make_pme(u64 frame, u64 flags)
{
	return (pagemap_entry_t) { .pme = (frame & PM_PFRAME_MASK) | flags };
}

static int add_to_pagemap(unsigned long addr, pagemap_entry_t *pme,
			  struct pagemapread *pm)
{
	pm->buffer[pm->pos++] = *pme;
	if (pm->pos >= pm->len)
		return PM_END_OF_BUFFER;
	return 0;
}

static int pagemap_pte_hole(unsigned long start, unsigned long end,
			    __always_unused int depth, struct mm_walk *walk)
{
	struct pagemapread *pm = walk->private;
	unsigned long addr = start;
	int err = 0;

	while (addr < end) {
		struct vm_area_struct *vma = find_vma(walk->mm, addr);
		pagemap_entry_t pme = make_pme(0, 0);
		/* End of address space hole, which we mark as non-present. */
		unsigned long hole_end;

		if (vma)
			hole_end = min(end, vma->vm_start);
		else
			hole_end = end;

		for (; addr < hole_end; addr += PAGE_SIZE) {
			err = add_to_pagemap(addr, &pme, pm);
			if (err)
				goto out;
		}

		if (!vma)
			break;

		/* Addresses in the VMA. */
		if (vma->vm_flags & VM_SOFTDIRTY)
			pme = make_pme(0, PM_SOFT_DIRTY);
		for (; addr < min(end, vma->vm_end); addr += PAGE_SIZE) {
			err = add_to_pagemap(addr, &pme, pm);
			if (err)
				goto out;
		}
	}
out:
	return err;
}

static pagemap_entry_t pte_to_pagemap_entry(struct pagemapread *pm,
		struct vm_area_struct *vma, unsigned long addr, pte_t pte)
{
	u64 frame = 0, flags = 0;
	struct page *page = NULL;
	bool migration = false;

	if (pte_present(pte)) {
		if (pm->show_pfn)
			frame = pte_pfn(pte);
		flags |= PM_PRESENT;
		page = vm_normal_page(vma, addr, pte);
		if (pte_soft_dirty(pte))
			flags |= PM_SOFT_DIRTY;
		if (pte_uffd_wp(pte))
			flags |= PM_UFFD_WP;
	} else if (is_swap_pte(pte)) {
		swp_entry_t entry;
		if (pte_swp_soft_dirty(pte))
			flags |= PM_SOFT_DIRTY;
		if (pte_swp_uffd_wp(pte))
			flags |= PM_UFFD_WP;
		entry = pte_to_swp_entry(pte);
		if (pm->show_pfn) {
			pgoff_t offset;
			/*
			 * For PFN swap offsets, keeping the offset field
			 * to be PFN only to be compatible with old smaps.
			 */
			if (is_pfn_swap_entry(entry))
				offset = swp_offset_pfn(entry);
			else
				offset = swp_offset(entry);
			frame = swp_type(entry) |
			    (offset << MAX_SWAPFILES_SHIFT);
		}
		flags |= PM_SWAP;
		migration = is_migration_entry(entry);
		if (is_pfn_swap_entry(entry))
			page = pfn_swap_entry_to_page(entry);
		if (pte_marker_entry_uffd_wp(entry))
			flags |= PM_UFFD_WP;
	}

	if (page && !PageAnon(page))
		flags |= PM_FILE;
	if (page && !migration && page_mapcount(page) == 1)
		flags |= PM_MMAP_EXCLUSIVE;
	if (vma->vm_flags & VM_SOFTDIRTY)
		flags |= PM_SOFT_DIRTY;

	return make_pme(frame, flags);
}

static int pagemap_pmd_range(pmd_t *pmdp, unsigned long addr, unsigned long end,
			     struct mm_walk *walk)
{
	struct vm_area_struct *vma = walk->vma;
	struct pagemapread *pm = walk->private;
	spinlock_t *ptl;
	pte_t *pte, *orig_pte;
	int err = 0;
#ifdef CONFIG_TRANSPARENT_HUGEPAGE
	bool migration = false;

	ptl = pmd_trans_huge_lock(pmdp, vma);
	if (ptl) {
		u64 flags = 0, frame = 0;
		pmd_t pmd = *pmdp;
		struct page *page = NULL;

		if (vma->vm_flags & VM_SOFTDIRTY)
			flags |= PM_SOFT_DIRTY;

		if (pmd_present(pmd)) {
			page = pmd_page(pmd);

			flags |= PM_PRESENT;
			if (pmd_soft_dirty(pmd))
				flags |= PM_SOFT_DIRTY;
			if (pmd_uffd_wp(pmd))
				flags |= PM_UFFD_WP;
			if (pm->show_pfn)
				frame = pmd_pfn(pmd) +
					((addr & ~PMD_MASK) >> PAGE_SHIFT);
		}
#ifdef CONFIG_ARCH_ENABLE_THP_MIGRATION
		else if (is_swap_pmd(pmd)) {
			swp_entry_t entry = pmd_to_swp_entry(pmd);
			unsigned long offset;

			if (pm->show_pfn) {
				if (is_pfn_swap_entry(entry))
					offset = swp_offset_pfn(entry);
				else
					offset = swp_offset(entry);
				offset = offset +
					((addr & ~PMD_MASK) >> PAGE_SHIFT);
				frame = swp_type(entry) |
					(offset << MAX_SWAPFILES_SHIFT);
			}
			flags |= PM_SWAP;
			if (pmd_swp_soft_dirty(pmd))
				flags |= PM_SOFT_DIRTY;
			if (pmd_swp_uffd_wp(pmd))
				flags |= PM_UFFD_WP;
			VM_BUG_ON(!is_pmd_migration_entry(pmd));
			migration = is_migration_entry(entry);
			page = pfn_swap_entry_to_page(entry);
		}
#endif

		if (page && !migration && page_mapcount(page) == 1)
			flags |= PM_MMAP_EXCLUSIVE;

		for (; addr != end; addr += PAGE_SIZE) {
			pagemap_entry_t pme = make_pme(frame, flags);

			err = add_to_pagemap(addr, &pme, pm);
			if (err)
				break;
			if (pm->show_pfn) {
				if (flags & PM_PRESENT)
					frame++;
				else if (flags & PM_SWAP)
					frame += (1 << MAX_SWAPFILES_SHIFT);
			}
		}
		spin_unlock(ptl);
		return err;
	}
#endif /* CONFIG_TRANSPARENT_HUGEPAGE */

	/*
	 * We can assume that @vma always points to a valid one and @end never
	 * goes beyond vma->vm_end.
	 */
	orig_pte = pte = pte_offset_map_lock(walk->mm, pmdp, addr, &ptl);
	if (!pte) {
		walk->action = ACTION_AGAIN;
		return err;
	}
	for (; addr < end; pte++, addr += PAGE_SIZE) {
		pagemap_entry_t pme;

		pme = pte_to_pagemap_entry(pm, vma, addr, ptep_get(pte));
		err = add_to_pagemap(addr, &pme, pm);
		if (err)
			break;
	}
	pte_unmap_unlock(orig_pte, ptl);

	cond_resched();

	return err;
}

#ifdef CONFIG_HUGETLB_PAGE
/* This function walks within one hugetlb entry in the single call */
static int pagemap_hugetlb_range(pte_t *ptep, unsigned long hmask,
				 unsigned long addr, unsigned long end,
				 struct mm_walk *walk)
{
	struct pagemapread *pm = walk->private;
	struct vm_area_struct *vma = walk->vma;
	u64 flags = 0, frame = 0;
	int err = 0;
	pte_t pte;

	if (vma->vm_flags & VM_SOFTDIRTY)
		flags |= PM_SOFT_DIRTY;

	pte = huge_ptep_get(ptep);
	if (pte_present(pte)) {
		struct page *page = pte_page(pte);

		if (!PageAnon(page))
			flags |= PM_FILE;

		if (page_mapcount(page) == 1)
			flags |= PM_MMAP_EXCLUSIVE;

		if (huge_pte_uffd_wp(pte))
			flags |= PM_UFFD_WP;

		flags |= PM_PRESENT;
		if (pm->show_pfn)
			frame = pte_pfn(pte) +
				((addr & ~hmask) >> PAGE_SHIFT);
	} else if (pte_swp_uffd_wp_any(pte)) {
		flags |= PM_UFFD_WP;
	}

	for (; addr != end; addr += PAGE_SIZE) {
		pagemap_entry_t pme = make_pme(frame, flags);

		err = add_to_pagemap(addr, &pme, pm);
		if (err)
			return err;
		if (pm->show_pfn && (flags & PM_PRESENT))
			frame++;
	}

	cond_resched();

	return err;
}
#else
#define pagemap_hugetlb_range	NULL
#endif /* HUGETLB_PAGE */

static const struct mm_walk_ops pagemap_ops = {
	.pmd_entry	= pagemap_pmd_range,
	.pte_hole	= pagemap_pte_hole,
	.hugetlb_entry	= pagemap_hugetlb_range,
	.walk_lock	= PGWALK_RDLOCK,
};

/*
 * /proc/pid/pagemap - an array mapping virtual pages to pfns
 *
 * For each page in the address space, this file contains one 64-bit entry
 * consisting of the following:
 *
 * Bits 0-54  page frame number (PFN) if present
 * Bits 0-4   swap type if swapped
 * Bits 5-54  swap offset if swapped
 * Bit  55    pte is soft-dirty (see Documentation/admin-guide/mm/soft-dirty.rst)
 * Bit  56    page exclusively mapped
 * Bit  57    pte is uffd-wp write-protected
 * Bits 58-60 zero
 * Bit  61    page is file-page or shared-anon
 * Bit  62    page swapped
 * Bit  63    page present
 *
 * If the page is not present but in swap, then the PFN contains an
 * encoding of the swap file number and the page's offset into the
 * swap. Unmapped pages return a null PFN. This allows determining
 * precisely which pages are mapped (or in swap) and comparing mapped
 * pages between processes.
 *
 * Efficient users of this interface will use /proc/pid/maps to
 * determine which areas of memory are actually mapped and llseek to
 * skip over unmapped regions.
 */
static ssize_t pagemap_read(struct file *file, char __user *buf,
			    size_t count, loff_t *ppos)
{
	struct mm_struct *mm = file->private_data;
	struct pagemapread pm;
	unsigned long src;
	unsigned long svpfn;
	unsigned long start_vaddr;
	unsigned long end_vaddr;
	int ret = 0, copied = 0;

	if (!mm || !mmget_not_zero(mm))
		goto out;

	ret = -EINVAL;
	/* file position must be aligned */
	if ((*ppos % PM_ENTRY_BYTES) || (count % PM_ENTRY_BYTES))
		goto out_mm;

	ret = 0;
	if (!count)
		goto out_mm;

	/* do not disclose physical addresses: attack vector */
	pm.show_pfn = file_ns_capable(file, &init_user_ns, CAP_SYS_ADMIN);

	pm.len = (PAGEMAP_WALK_SIZE >> PAGE_SHIFT);
	pm.buffer = kmalloc_array(pm.len, PM_ENTRY_BYTES, GFP_KERNEL);
	ret = -ENOMEM;
	if (!pm.buffer)
		goto out_mm;

	src = *ppos;
	svpfn = src / PM_ENTRY_BYTES;
	end_vaddr = mm->task_size;

	/* watch out for wraparound */
	start_vaddr = end_vaddr;
	if (svpfn <= (ULONG_MAX >> PAGE_SHIFT)) {
		unsigned long end;

		ret = mmap_read_lock_killable(mm);
		if (ret)
			goto out_free;
		start_vaddr = untagged_addr_remote(mm, svpfn << PAGE_SHIFT);
		mmap_read_unlock(mm);

		end = start_vaddr + ((count / PM_ENTRY_BYTES) << PAGE_SHIFT);
		if (end >= start_vaddr && end < mm->task_size)
			end_vaddr = end;
	}

	/* Ensure the address is inside the task */
	if (start_vaddr > mm->task_size)
		start_vaddr = end_vaddr;

	ret = 0;
	while (count && (start_vaddr < end_vaddr)) {
		int len;
		unsigned long end;

		pm.pos = 0;
		end = (start_vaddr + PAGEMAP_WALK_SIZE) & PAGEMAP_WALK_MASK;
		/* overflow ? */
		if (end < start_vaddr || end > end_vaddr)
			end = end_vaddr;
		ret = mmap_read_lock_killable(mm);
		if (ret)
			goto out_free;
		ret = walk_page_range(mm, start_vaddr, end, &pagemap_ops, &pm);
		mmap_read_unlock(mm);
		start_vaddr = end;

		len = min(count, PM_ENTRY_BYTES * pm.pos);
		if (copy_to_user(buf, pm.buffer, len)) {
			ret = -EFAULT;
			goto out_free;
		}
		copied += len;
		buf += len;
		count -= len;
	}
	*ppos += copied;
	if (!ret || ret == PM_END_OF_BUFFER)
		ret = copied;

out_free:
	kfree(pm.buffer);
out_mm:
	mmput(mm);
out:
	return ret;
}

static int pagemap_open(struct inode *inode, struct file *file)
{
	struct mm_struct *mm;

	mm = proc_mem_open(inode, PTRACE_MODE_READ);
	if (IS_ERR(mm))
		return PTR_ERR(mm);
	file->private_data = mm;
	return 0;
}

static int pagemap_release(struct inode *inode, struct file *file)
{
	struct mm_struct *mm = file->private_data;

	if (mm)
		mmdrop(mm);
	return 0;
}

#define PM_SCAN_CATEGORIES	(PAGE_IS_WPALLOWED | PAGE_IS_WRITTEN |	\
				 PAGE_IS_FILE |	PAGE_IS_PRESENT |	\
				 PAGE_IS_SWAPPED | PAGE_IS_PFNZERO |	\
				 PAGE_IS_HUGE | PAGE_IS_SOFT_DIRTY)
#define PM_SCAN_FLAGS		(PM_SCAN_WP_MATCHING | PM_SCAN_CHECK_WPASYNC)

struct pagemap_scan_private {
	struct pm_scan_arg arg;
	unsigned long masks_of_interest, cur_vma_category;
	struct page_region *vec_buf;
	unsigned long vec_buf_len, vec_buf_index, found_pages;
	struct page_region __user *vec_out;
};

static unsigned long pagemap_page_category(struct pagemap_scan_private *p,
					   struct vm_area_struct *vma,
					   unsigned long addr, pte_t pte)
{
	unsigned long categories = 0;

	if (pte_present(pte)) {
		struct page *page;

		categories |= PAGE_IS_PRESENT;
		if (!pte_uffd_wp(pte))
			categories |= PAGE_IS_WRITTEN;

		if (p->masks_of_interest & PAGE_IS_FILE) {
			page = vm_normal_page(vma, addr, pte);
			if (page && !PageAnon(page))
				categories |= PAGE_IS_FILE;
		}

		if (is_zero_pfn(pte_pfn(pte)))
			categories |= PAGE_IS_PFNZERO;
		if (pte_soft_dirty(pte))
			categories |= PAGE_IS_SOFT_DIRTY;
	} else if (is_swap_pte(pte)) {
		swp_entry_t swp;

		categories |= PAGE_IS_SWAPPED;
		if (!pte_swp_uffd_wp_any(pte))
			categories |= PAGE_IS_WRITTEN;

		if (p->masks_of_interest & PAGE_IS_FILE) {
			swp = pte_to_swp_entry(pte);
			if (is_pfn_swap_entry(swp) &&
			    !PageAnon(pfn_swap_entry_to_page(swp)))
				categories |= PAGE_IS_FILE;
		}
		if (pte_swp_soft_dirty(pte))
			categories |= PAGE_IS_SOFT_DIRTY;
	}

	return categories;
}

static void make_uffd_wp_pte(struct vm_area_struct *vma,
			     unsigned long addr, pte_t *pte)
{
	pte_t ptent = ptep_get(pte);

	if (pte_present(ptent)) {
		pte_t old_pte;

		old_pte = ptep_modify_prot_start(vma, addr, pte);
		ptent = pte_mkuffd_wp(ptent);
		ptep_modify_prot_commit(vma, addr, pte, old_pte, ptent);
	} else if (is_swap_pte(ptent)) {
		ptent = pte_swp_mkuffd_wp(ptent);
		set_pte_at(vma->vm_mm, addr, pte, ptent);
	} else {
		set_pte_at(vma->vm_mm, addr, pte,
			   make_pte_marker(PTE_MARKER_UFFD_WP));
	}
}

#ifdef CONFIG_TRANSPARENT_HUGEPAGE
static unsigned long pagemap_thp_category(struct pagemap_scan_private *p,
					  struct vm_area_struct *vma,
					  unsigned long addr, pmd_t pmd)
{
	unsigned long categories = PAGE_IS_HUGE;

	if (pmd_present(pmd)) {
		struct page *page;

		categories |= PAGE_IS_PRESENT;
		if (!pmd_uffd_wp(pmd))
			categories |= PAGE_IS_WRITTEN;

		if (p->masks_of_interest & PAGE_IS_FILE) {
			page = vm_normal_page_pmd(vma, addr, pmd);
			if (page && !PageAnon(page))
				categories |= PAGE_IS_FILE;
		}

		if (is_zero_pfn(pmd_pfn(pmd)))
			categories |= PAGE_IS_PFNZERO;
		if (pmd_soft_dirty(pmd))
			categories |= PAGE_IS_SOFT_DIRTY;
	} else if (is_swap_pmd(pmd)) {
		swp_entry_t swp;

		categories |= PAGE_IS_SWAPPED;
		if (!pmd_swp_uffd_wp(pmd))
			categories |= PAGE_IS_WRITTEN;
		if (pmd_swp_soft_dirty(pmd))
			categories |= PAGE_IS_SOFT_DIRTY;

		if (p->masks_of_interest & PAGE_IS_FILE) {
			swp = pmd_to_swp_entry(pmd);
			if (is_pfn_swap_entry(swp) &&
			    !PageAnon(pfn_swap_entry_to_page(swp)))
				categories |= PAGE_IS_FILE;
		}
	}

	return categories;
}

static void make_uffd_wp_pmd(struct vm_area_struct *vma,
			     unsigned long addr, pmd_t *pmdp)
{
	pmd_t old, pmd = *pmdp;

	if (pmd_present(pmd)) {
		old = pmdp_invalidate_ad(vma, addr, pmdp);
		pmd = pmd_mkuffd_wp(old);
		set_pmd_at(vma->vm_mm, addr, pmdp, pmd);
	} else if (is_migration_entry(pmd_to_swp_entry(pmd))) {
		pmd = pmd_swp_mkuffd_wp(pmd);
		set_pmd_at(vma->vm_mm, addr, pmdp, pmd);
	}
}
#endif /* CONFIG_TRANSPARENT_HUGEPAGE */

#ifdef CONFIG_HUGETLB_PAGE
static unsigned long pagemap_hugetlb_category(pte_t pte)
{
	unsigned long categories = PAGE_IS_HUGE;

	/*
	 * According to pagemap_hugetlb_range(), file-backed HugeTLB
	 * page cannot be swapped. So PAGE_IS_FILE is not checked for
	 * swapped pages.
	 */
	if (pte_present(pte)) {
		categories |= PAGE_IS_PRESENT;
		if (!huge_pte_uffd_wp(pte))
			categories |= PAGE_IS_WRITTEN;
		if (!PageAnon(pte_page(pte)))
			categories |= PAGE_IS_FILE;
		if (is_zero_pfn(pte_pfn(pte)))
			categories |= PAGE_IS_PFNZERO;
		if (pte_soft_dirty(pte))
			categories |= PAGE_IS_SOFT_DIRTY;
	} else if (is_swap_pte(pte)) {
		categories |= PAGE_IS_SWAPPED;
		if (!pte_swp_uffd_wp_any(pte))
			categories |= PAGE_IS_WRITTEN;
		if (pte_swp_soft_dirty(pte))
			categories |= PAGE_IS_SOFT_DIRTY;
	}

	return categories;
}

static void make_uffd_wp_huge_pte(struct vm_area_struct *vma,
				  unsigned long addr, pte_t *ptep,
				  pte_t ptent)
{
	unsigned long psize;

	if (is_hugetlb_entry_hwpoisoned(ptent) || is_pte_marker(ptent))
		return;

	psize = huge_page_size(hstate_vma(vma));

	if (is_hugetlb_entry_migration(ptent))
		set_huge_pte_at(vma->vm_mm, addr, ptep,
				pte_swp_mkuffd_wp(ptent), psize);
	else if (!huge_pte_none(ptent))
		huge_ptep_modify_prot_commit(vma, addr, ptep, ptent,
					     huge_pte_mkuffd_wp(ptent));
	else
		set_huge_pte_at(vma->vm_mm, addr, ptep,
				make_pte_marker(PTE_MARKER_UFFD_WP), psize);
}
#endif /* CONFIG_HUGETLB_PAGE */

#if defined(CONFIG_TRANSPARENT_HUGEPAGE) || defined(CONFIG_HUGETLB_PAGE)
static void pagemap_scan_backout_range(struct pagemap_scan_private *p,
				       unsigned long addr, unsigned long end)
{
	struct page_region *cur_buf = &p->vec_buf[p->vec_buf_index];

	if (cur_buf->start != addr)
		cur_buf->end = addr;
	else
		cur_buf->start = cur_buf->end = 0;

	p->found_pages -= (end - addr) / PAGE_SIZE;
}
#endif

static bool pagemap_scan_is_interesting_page(unsigned long categories,
					     const struct pagemap_scan_private *p)
{
	categories ^= p->arg.category_inverted;
	if ((categories & p->arg.category_mask) != p->arg.category_mask)
		return false;
	if (p->arg.category_anyof_mask && !(categories & p->arg.category_anyof_mask))
		return false;

	return true;
}

static bool pagemap_scan_is_interesting_vma(unsigned long categories,
					    const struct pagemap_scan_private *p)
{
	unsigned long required = p->arg.category_mask & PAGE_IS_WPALLOWED;

	categories ^= p->arg.category_inverted;
	if ((categories & required) != required)
		return false;

	return true;
}

static int pagemap_scan_test_walk(unsigned long start, unsigned long end,
				  struct mm_walk *walk)
{
	struct pagemap_scan_private *p = walk->private;
	struct vm_area_struct *vma = walk->vma;
	unsigned long vma_category = 0;
	bool wp_allowed = userfaultfd_wp_async(vma) &&
	    userfaultfd_wp_use_markers(vma);

	if (!wp_allowed) {
		/* User requested explicit failure over wp-async capability */
		if (p->arg.flags & PM_SCAN_CHECK_WPASYNC)
			return -EPERM;
		/*
		 * User requires wr-protect, and allows silently skipping
		 * unsupported vmas.
		 */
		if (p->arg.flags & PM_SCAN_WP_MATCHING)
			return 1;
		/*
		 * Then the request doesn't involve wr-protects at all,
		 * fall through to the rest checks, and allow vma walk.
		 */
	}

	if (vma->vm_flags & VM_PFNMAP)
		return 1;

	if (wp_allowed)
		vma_category |= PAGE_IS_WPALLOWED;

	if (vma->vm_flags & VM_SOFTDIRTY)
		vma_category |= PAGE_IS_SOFT_DIRTY;

	if (!pagemap_scan_is_interesting_vma(vma_category, p))
		return 1;

	p->cur_vma_category = vma_category;

	return 0;
}

static bool pagemap_scan_push_range(unsigned long categories,
				    struct pagemap_scan_private *p,
				    unsigned long addr, unsigned long end)
{
	struct page_region *cur_buf = &p->vec_buf[p->vec_buf_index];

	/*
	 * When there is no output buffer provided at all, the sentinel values
	 * won't match here. There is no other way for `cur_buf->end` to be
	 * non-zero other than it being non-empty.
	 */
	if (addr == cur_buf->end && categories == cur_buf->categories) {
		cur_buf->end = end;
		return true;
	}

	if (cur_buf->end) {
		if (p->vec_buf_index >= p->vec_buf_len - 1)
			return false;

		cur_buf = &p->vec_buf[++p->vec_buf_index];
	}

	cur_buf->start = addr;
	cur_buf->end = end;
	cur_buf->categories = categories;

	return true;
}

static int pagemap_scan_output(unsigned long categories,
			       struct pagemap_scan_private *p,
			       unsigned long addr, unsigned long *end)
{
	unsigned long n_pages, total_pages;
	int ret = 0;

	if (!p->vec_buf)
		return 0;

	categories &= p->arg.return_mask;

	n_pages = (*end - addr) / PAGE_SIZE;
	if (check_add_overflow(p->found_pages, n_pages, &total_pages) ||
	    total_pages > p->arg.max_pages) {
		size_t n_too_much = total_pages - p->arg.max_pages;
		*end -= n_too_much * PAGE_SIZE;
		n_pages -= n_too_much;
		ret = -ENOSPC;
	}

	if (!pagemap_scan_push_range(categories, p, addr, *end)) {
		*end = addr;
		n_pages = 0;
		ret = -ENOSPC;
	}

	p->found_pages += n_pages;
	if (ret)
		p->arg.walk_end = *end;

	return ret;
}

static int pagemap_scan_thp_entry(pmd_t *pmd, unsigned long start,
				  unsigned long end, struct mm_walk *walk)
{
#ifdef CONFIG_TRANSPARENT_HUGEPAGE
	struct pagemap_scan_private *p = walk->private;
	struct vm_area_struct *vma = walk->vma;
	unsigned long categories;
	spinlock_t *ptl;
	int ret = 0;

	ptl = pmd_trans_huge_lock(pmd, vma);
	if (!ptl)
		return -ENOENT;

	categories = p->cur_vma_category |
		     pagemap_thp_category(p, vma, start, *pmd);

	if (!pagemap_scan_is_interesting_page(categories, p))
		goto out_unlock;

	ret = pagemap_scan_output(categories, p, start, &end);
	if (start == end)
		goto out_unlock;

	if (~p->arg.flags & PM_SCAN_WP_MATCHING)
		goto out_unlock;
	if (~categories & PAGE_IS_WRITTEN)
		goto out_unlock;

	/*
	 * Break huge page into small pages if the WP operation
	 * needs to be performed on a portion of the huge page.
	 */
	if (end != start + HPAGE_SIZE) {
		spin_unlock(ptl);
		split_huge_pmd(vma, pmd, start);
		pagemap_scan_backout_range(p, start, end);
		/* Report as if there was no THP */
		return -ENOENT;
	}

	make_uffd_wp_pmd(vma, start, pmd);
	flush_tlb_range(vma, start, end);
out_unlock:
	spin_unlock(ptl);
	return ret;
#else /* !CONFIG_TRANSPARENT_HUGEPAGE */
	return -ENOENT;
#endif
}

static int pagemap_scan_pmd_entry(pmd_t *pmd, unsigned long start,
				  unsigned long end, struct mm_walk *walk)
{
	struct pagemap_scan_private *p = walk->private;
	struct vm_area_struct *vma = walk->vma;
	unsigned long addr, flush_end = 0;
	pte_t *pte, *start_pte;
	spinlock_t *ptl;
	int ret;

	arch_enter_lazy_mmu_mode();

	ret = pagemap_scan_thp_entry(pmd, start, end, walk);
	if (ret != -ENOENT) {
		arch_leave_lazy_mmu_mode();
		return ret;
	}

	ret = 0;
	start_pte = pte = pte_offset_map_lock(vma->vm_mm, pmd, start, &ptl);
	if (!pte) {
		arch_leave_lazy_mmu_mode();
		walk->action = ACTION_AGAIN;
		return 0;
	}

	if ((p->arg.flags & PM_SCAN_WP_MATCHING) && !p->vec_out) {
		/* Fast path for performing exclusive WP */
		for (addr = start; addr != end; pte++, addr += PAGE_SIZE) {
			if (pte_uffd_wp(ptep_get(pte)))
				continue;
			make_uffd_wp_pte(vma, addr, pte);
			if (!flush_end)
				start = addr;
			flush_end = addr + PAGE_SIZE;
		}
		goto flush_and_return;
	}

	if (!p->arg.category_anyof_mask && !p->arg.category_inverted &&
	    p->arg.category_mask == PAGE_IS_WRITTEN &&
	    p->arg.return_mask == PAGE_IS_WRITTEN) {
		for (addr = start; addr < end; pte++, addr += PAGE_SIZE) {
			unsigned long next = addr + PAGE_SIZE;

			if (pte_uffd_wp(ptep_get(pte)))
				continue;
			ret = pagemap_scan_output(p->cur_vma_category | PAGE_IS_WRITTEN,
						  p, addr, &next);
			if (next == addr)
				break;
			if (~p->arg.flags & PM_SCAN_WP_MATCHING)
				continue;
			make_uffd_wp_pte(vma, addr, pte);
			if (!flush_end)
				start = addr;
			flush_end = next;
		}
		goto flush_and_return;
	}

	for (addr = start; addr != end; pte++, addr += PAGE_SIZE) {
		unsigned long categories = p->cur_vma_category |
					   pagemap_page_category(p, vma, addr, ptep_get(pte));
		unsigned long next = addr + PAGE_SIZE;

		if (!pagemap_scan_is_interesting_page(categories, p))
			continue;

		ret = pagemap_scan_output(categories, p, addr, &next);
		if (next == addr)
			break;

		if (~p->arg.flags & PM_SCAN_WP_MATCHING)
			continue;
		if (~categories & PAGE_IS_WRITTEN)
			continue;

		make_uffd_wp_pte(vma, addr, pte);
		if (!flush_end)
			start = addr;
		flush_end = next;
	}

flush_and_return:
	if (flush_end)
		flush_tlb_range(vma, start, addr);

	pte_unmap_unlock(start_pte, ptl);
	arch_leave_lazy_mmu_mode();

	cond_resched();
	return ret;
}

#ifdef CONFIG_HUGETLB_PAGE
static int pagemap_scan_hugetlb_entry(pte_t *ptep, unsigned long hmask,
				      unsigned long start, unsigned long end,
				      struct mm_walk *walk)
{
	struct pagemap_scan_private *p = walk->private;
	struct vm_area_struct *vma = walk->vma;
	unsigned long categories;
	spinlock_t *ptl;
	int ret = 0;
	pte_t pte;

	if (~p->arg.flags & PM_SCAN_WP_MATCHING) {
		/* Go the short route when not write-protecting pages. */

		pte = huge_ptep_get(ptep);
		categories = p->cur_vma_category | pagemap_hugetlb_category(pte);

		if (!pagemap_scan_is_interesting_page(categories, p))
			return 0;

		return pagemap_scan_output(categories, p, start, &end);
	}

	i_mmap_lock_write(vma->vm_file->f_mapping);
	ptl = huge_pte_lock(hstate_vma(vma), vma->vm_mm, ptep);

	pte = huge_ptep_get(ptep);
	categories = p->cur_vma_category | pagemap_hugetlb_category(pte);

	if (!pagemap_scan_is_interesting_page(categories, p))
		goto out_unlock;

	ret = pagemap_scan_output(categories, p, start, &end);
	if (start == end)
		goto out_unlock;

	if (~categories & PAGE_IS_WRITTEN)
		goto out_unlock;

	if (end != start + HPAGE_SIZE) {
		/* Partial HugeTLB page WP isn't possible. */
		pagemap_scan_backout_range(p, start, end);
		p->arg.walk_end = start;
		ret = 0;
		goto out_unlock;
	}

	make_uffd_wp_huge_pte(vma, start, ptep, pte);
	flush_hugetlb_tlb_range(vma, start, end);

out_unlock:
	spin_unlock(ptl);
	i_mmap_unlock_write(vma->vm_file->f_mapping);

	return ret;
}
#else
#define pagemap_scan_hugetlb_entry NULL
#endif

static int pagemap_scan_pte_hole(unsigned long addr, unsigned long end,
				 int depth, struct mm_walk *walk)
{
	struct pagemap_scan_private *p = walk->private;
	struct vm_area_struct *vma = walk->vma;
	int ret, err;

	if (!vma || !pagemap_scan_is_interesting_page(p->cur_vma_category, p))
		return 0;

	ret = pagemap_scan_output(p->cur_vma_category, p, addr, &end);
	if (addr == end)
		return ret;

	if (~p->arg.flags & PM_SCAN_WP_MATCHING)
		return ret;

	err = uffd_wp_range(vma, addr, end - addr, true);
	if (err < 0)
		ret = err;

	return ret;
}

static const struct mm_walk_ops pagemap_scan_ops = {
	.test_walk = pagemap_scan_test_walk,
	.pmd_entry = pagemap_scan_pmd_entry,
	.pte_hole = pagemap_scan_pte_hole,
	.hugetlb_entry = pagemap_scan_hugetlb_entry,
};

static int pagemap_scan_get_args(struct pm_scan_arg *arg,
				 unsigned long uarg)
{
	if (copy_from_user(arg, (void __user *)uarg, sizeof(*arg)))
		return -EFAULT;

	if (arg->size != sizeof(struct pm_scan_arg))
		return -EINVAL;

	/* Validate requested features */
	if (arg->flags & ~PM_SCAN_FLAGS)
		return -EINVAL;
	if ((arg->category_inverted | arg->category_mask |
	     arg->category_anyof_mask | arg->return_mask) & ~PM_SCAN_CATEGORIES)
		return -EINVAL;

	arg->start = untagged_addr((unsigned long)arg->start);
	arg->end = untagged_addr((unsigned long)arg->end);
	arg->vec = untagged_addr((unsigned long)arg->vec);

	/* Validate memory pointers */
	if (!IS_ALIGNED(arg->start, PAGE_SIZE))
		return -EINVAL;
	if (!access_ok((void __user *)(long)arg->start, arg->end - arg->start))
		return -EFAULT;
	if (!arg->vec && arg->vec_len)
		return -EINVAL;
	if (arg->vec && !access_ok((void __user *)(long)arg->vec,
			      arg->vec_len * sizeof(struct page_region)))
		return -EFAULT;

	/* Fixup default values */
	arg->end = ALIGN(arg->end, PAGE_SIZE);
	arg->walk_end = 0;
	if (!arg->max_pages)
		arg->max_pages = ULONG_MAX;

	return 0;
}

static int pagemap_scan_writeback_args(struct pm_scan_arg *arg,
				       unsigned long uargl)
{
	struct pm_scan_arg __user *uarg	= (void __user *)uargl;

	if (copy_to_user(&uarg->walk_end, &arg->walk_end, sizeof(arg->walk_end)))
		return -EFAULT;

	return 0;
}

static int pagemap_scan_init_bounce_buffer(struct pagemap_scan_private *p)
{
	if (!p->arg.vec_len)
		return 0;

	p->vec_buf_len = min_t(size_t, PAGEMAP_WALK_SIZE >> PAGE_SHIFT,
			       p->arg.vec_len);
	p->vec_buf = kmalloc_array(p->vec_buf_len, sizeof(*p->vec_buf),
				   GFP_KERNEL);
	if (!p->vec_buf)
		return -ENOMEM;

	p->vec_buf->start = p->vec_buf->end = 0;
	p->vec_out = (struct page_region __user *)(long)p->arg.vec;

	return 0;
}

static long pagemap_scan_flush_buffer(struct pagemap_scan_private *p)
{
	const struct page_region *buf = p->vec_buf;
	long n = p->vec_buf_index;

	if (!p->vec_buf)
		return 0;

	if (buf[n].end != buf[n].start)
		n++;

	if (!n)
		return 0;

	if (copy_to_user(p->vec_out, buf, n * sizeof(*buf)))
		return -EFAULT;

	p->arg.vec_len -= n;
	p->vec_out += n;

	p->vec_buf_index = 0;
	p->vec_buf_len = min_t(size_t, p->vec_buf_len, p->arg.vec_len);
	p->vec_buf->start = p->vec_buf->end = 0;

	return n;
}

static long do_pagemap_scan(struct mm_struct *mm, unsigned long uarg)
{
	struct pagemap_scan_private p = {0};
	unsigned long walk_start;
	size_t n_ranges_out = 0;
	int ret;

	ret = pagemap_scan_get_args(&p.arg, uarg);
	if (ret)
		return ret;

	p.masks_of_interest = p.arg.category_mask | p.arg.category_anyof_mask |
			      p.arg.return_mask;
	ret = pagemap_scan_init_bounce_buffer(&p);
	if (ret)
		return ret;

	for (walk_start = p.arg.start; walk_start < p.arg.end;
			walk_start = p.arg.walk_end) {
		struct mmu_notifier_range range;
		long n_out;

		if (fatal_signal_pending(current)) {
			ret = -EINTR;
			break;
		}

		ret = mmap_read_lock_killable(mm);
		if (ret)
			break;

		/* Protection change for the range is going to happen. */
		if (p.arg.flags & PM_SCAN_WP_MATCHING) {
			mmu_notifier_range_init(&range, MMU_NOTIFY_PROTECTION_VMA, 0,
						mm, walk_start, p.arg.end);
			mmu_notifier_invalidate_range_start(&range);
		}

		ret = walk_page_range(mm, walk_start, p.arg.end,
				      &pagemap_scan_ops, &p);

		if (p.arg.flags & PM_SCAN_WP_MATCHING)
			mmu_notifier_invalidate_range_end(&range);

		mmap_read_unlock(mm);

		n_out = pagemap_scan_flush_buffer(&p);
		if (n_out < 0)
			ret = n_out;
		else
			n_ranges_out += n_out;

		if (ret != -ENOSPC)
			break;

		if (p.arg.vec_len == 0 || p.found_pages == p.arg.max_pages)
			break;
	}

	/* ENOSPC signifies early stop (buffer full) from the walk. */
	if (!ret || ret == -ENOSPC)
		ret = n_ranges_out;

	/* The walk_end isn't set when ret is zero */
	if (!p.arg.walk_end)
		p.arg.walk_end = p.arg.end;
	if (pagemap_scan_writeback_args(&p.arg, uarg))
		ret = -EFAULT;

	kfree(p.vec_buf);
	return ret;
}

static long do_pagemap_cmd(struct file *file, unsigned int cmd,
			   unsigned long arg)
{
	struct mm_struct *mm = file->private_data;

	switch (cmd) {
	case PAGEMAP_SCAN:
		return do_pagemap_scan(mm, arg);

	default:
		return -EINVAL;
	}
}

const struct file_operations proc_pagemap_operations = {
	.llseek		= mem_lseek, /* borrow this */
	.read		= pagemap_read,
	.open		= pagemap_open,
	.release	= pagemap_release,
	.unlocked_ioctl = do_pagemap_cmd,
	.compat_ioctl	= do_pagemap_cmd,
};
#endif /* CONFIG_PROC_PAGE_MONITOR */

#ifdef CONFIG_NUMA

struct numa_maps {
	unsigned long pages;
	unsigned long anon;
	unsigned long active;
	unsigned long writeback;
	unsigned long mapcount_max;
	unsigned long dirty;
	unsigned long swapcache;
	unsigned long node[MAX_NUMNODES];
};

struct numa_maps_private {
	struct proc_maps_private proc_maps;
	struct numa_maps md;
};

static void gather_stats(struct page *page, struct numa_maps *md, int pte_dirty,
			unsigned long nr_pages)
{
	int count = page_mapcount(page);

	md->pages += nr_pages;
	if (pte_dirty || PageDirty(page))
		md->dirty += nr_pages;

	if (PageSwapCache(page))
		md->swapcache += nr_pages;

	if (PageActive(page) || PageUnevictable(page))
		md->active += nr_pages;

	if (PageWriteback(page))
		md->writeback += nr_pages;

	if (PageAnon(page))
		md->anon += nr_pages;

	if (count > md->mapcount_max)
		md->mapcount_max = count;

	md->node[page_to_nid(page)] += nr_pages;
}

static struct page *can_gather_numa_stats(pte_t pte, struct vm_area_struct *vma,
		unsigned long addr)
{
	struct page *page;
	int nid;

	if (!pte_present(pte))
		return NULL;

	page = vm_normal_page(vma, addr, pte);
	if (!page || is_zone_device_page(page))
		return NULL;

	if (PageReserved(page))
		return NULL;

	nid = page_to_nid(page);
	if (!node_isset(nid, node_states[N_MEMORY]))
		return NULL;

	return page;
}

#ifdef CONFIG_TRANSPARENT_HUGEPAGE
static struct page *can_gather_numa_stats_pmd(pmd_t pmd,
					      struct vm_area_struct *vma,
					      unsigned long addr)
{
	struct page *page;
	int nid;

	if (!pmd_present(pmd))
		return NULL;

	page = vm_normal_page_pmd(vma, addr, pmd);
	if (!page)
		return NULL;

	if (PageReserved(page))
		return NULL;

	nid = page_to_nid(page);
	if (!node_isset(nid, node_states[N_MEMORY]))
		return NULL;

	return page;
}
#endif

static int gather_pte_stats(pmd_t *pmd, unsigned long addr,
		unsigned long end, struct mm_walk *walk)
{
	struct numa_maps *md = walk->private;
	struct vm_area_struct *vma = walk->vma;
	spinlock_t *ptl;
	pte_t *orig_pte;
	pte_t *pte;

#ifdef CONFIG_TRANSPARENT_HUGEPAGE
	ptl = pmd_trans_huge_lock(pmd, vma);
	if (ptl) {
		struct page *page;

		page = can_gather_numa_stats_pmd(*pmd, vma, addr);
		if (page)
			gather_stats(page, md, pmd_dirty(*pmd),
				     HPAGE_PMD_SIZE/PAGE_SIZE);
		spin_unlock(ptl);
		return 0;
	}
#endif
	orig_pte = pte = pte_offset_map_lock(walk->mm, pmd, addr, &ptl);
	if (!pte) {
		walk->action = ACTION_AGAIN;
		return 0;
	}
	do {
		pte_t ptent = ptep_get(pte);
		struct page *page = can_gather_numa_stats(ptent, vma, addr);
		if (!page)
			continue;
		gather_stats(page, md, pte_dirty(ptent), 1);

	} while (pte++, addr += PAGE_SIZE, addr != end);
	pte_unmap_unlock(orig_pte, ptl);
	cond_resched();
	return 0;
}
#ifdef CONFIG_HUGETLB_PAGE
static int gather_hugetlb_stats(pte_t *pte, unsigned long hmask,
		unsigned long addr, unsigned long end, struct mm_walk *walk)
{
	pte_t huge_pte = huge_ptep_get(pte);
	struct numa_maps *md;
	struct page *page;

	if (!pte_present(huge_pte))
		return 0;

	page = pte_page(huge_pte);

	md = walk->private;
	gather_stats(page, md, pte_dirty(huge_pte), 1);
	return 0;
}

#else
static int gather_hugetlb_stats(pte_t *pte, unsigned long hmask,
		unsigned long addr, unsigned long end, struct mm_walk *walk)
{
	return 0;
}
#endif

static const struct mm_walk_ops show_numa_ops = {
	.hugetlb_entry = gather_hugetlb_stats,
	.pmd_entry = gather_pte_stats,
	.walk_lock = PGWALK_RDLOCK,
};

/*
 * Display pages allocated per node and memory policy via /proc.
 */
static int show_numa_map(struct seq_file *m, void *v)
{
	struct numa_maps_private *numa_priv = m->private;
	struct proc_maps_private *proc_priv = &numa_priv->proc_maps;
	struct vm_area_struct *vma = v;
	struct numa_maps *md = &numa_priv->md;
	struct file *file = vma->vm_file;
	struct mm_struct *mm = vma->vm_mm;
	char buffer[64];
	struct mempolicy *pol;
	pgoff_t ilx;
	int nid;

	if (!mm)
		return 0;

	/* Ensure we start with an empty set of numa_maps statistics. */
	memset(md, 0, sizeof(*md));

	pol = __get_vma_policy(vma, vma->vm_start, &ilx);
	if (pol) {
		mpol_to_str(buffer, sizeof(buffer), pol);
		mpol_cond_put(pol);
	} else {
		mpol_to_str(buffer, sizeof(buffer), proc_priv->task_mempolicy);
	}

	seq_printf(m, "%08lx %s", vma->vm_start, buffer);

	if (file) {
		seq_puts(m, " file=");
		seq_path(m, file_user_path(file), "\n\t= ");
	} else if (vma_is_initial_heap(vma)) {
		seq_puts(m, " heap");
	} else if (vma_is_initial_stack(vma)) {
		seq_puts(m, " stack");
	}

	if (is_vm_hugetlb_page(vma))
		seq_puts(m, " huge");

	/* mmap_lock is held by m_start */
	walk_page_vma(vma, &show_numa_ops, md);

	if (!md->pages)
		goto out;

	if (md->anon)
		seq_printf(m, " anon=%lu", md->anon);

	if (md->dirty)
		seq_printf(m, " dirty=%lu", md->dirty);

	if (md->pages != md->anon && md->pages != md->dirty)
		seq_printf(m, " mapped=%lu", md->pages);

	if (md->mapcount_max > 1)
		seq_printf(m, " mapmax=%lu", md->mapcount_max);

	if (md->swapcache)
		seq_printf(m, " swapcache=%lu", md->swapcache);

	if (md->active < md->pages && !is_vm_hugetlb_page(vma))
		seq_printf(m, " active=%lu", md->active);

	if (md->writeback)
		seq_printf(m, " writeback=%lu", md->writeback);

	for_each_node_state(nid, N_MEMORY)
		if (md->node[nid])
			seq_printf(m, " N%d=%lu", nid, md->node[nid]);

	seq_printf(m, " kernelpagesize_kB=%lu", vma_kernel_pagesize(vma) >> 10);
out:
	seq_putc(m, '\n');
	return 0;
}

static const struct seq_operations proc_pid_numa_maps_op = {
	.start  = m_start,
	.next   = m_next,
	.stop   = m_stop,
	.show   = show_numa_map,
};

static int pid_numa_maps_open(struct inode *inode, struct file *file)
{
	return proc_maps_open(inode, file, &proc_pid_numa_maps_op,
				sizeof(struct numa_maps_private));
}

const struct file_operations proc_pid_numa_maps_operations = {
	.open		= pid_numa_maps_open,
	.read		= seq_read,
	.llseek		= seq_lseek,
	.release	= proc_map_release,
};

#endif /* CONFIG_NUMA */<|MERGE_RESOLUTION|>--- conflicted
+++ resolved
@@ -273,14 +273,9 @@
 	const char *name = NULL;
 
 	if (file) {
-<<<<<<< HEAD
-		struct inode *inode = file_inode(vma->vm_file);
+		const struct inode *inode = file_user_inode(vma->vm_file);
+
 		dev = inode_get_dev(inode);
-=======
-		const struct inode *inode = file_user_inode(vma->vm_file);
-
-		dev = inode->i_sb->s_dev;
->>>>>>> 6613476e
 		ino = inode->i_ino;
 		pgoff = ((loff_t)vma->vm_pgoff) << PAGE_SHIFT;
 	}
