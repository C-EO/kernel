// SPDX-License-Identifier: GPL-2.0
/*
 *  linux/fs/proc/inode.c
 *
 *  Copyright (C) 1991, 1992  Linus Torvalds
 */

#include <linux/cache.h>
#include <linux/time.h>
#include <linux/proc_fs.h>
#include <linux/kernel.h>
#include <linux/pid_namespace.h>
#include <linux/mm.h>
#include <linux/string.h>
#include <linux/stat.h>
#include <linux/completion.h>
#include <linux/poll.h>
#include <linux/printk.h>
#include <linux/file.h>
#include <linux/limits.h>
#include <linux/init.h>
#include <linux/module.h>
#include <linux/sysctl.h>
#include <linux/seq_file.h>
#include <linux/slab.h>
#include <linux/mount.h>
#include <linux/bug.h>

#include <linux/uaccess.h>

#include "internal.h"

static void proc_evict_inode(struct inode *inode)
{
	struct proc_dir_entry *de;
	struct ctl_table_header *head;
	struct proc_inode *ei = PROC_I(inode);

	truncate_inode_pages_final(&inode->i_data);
	clear_inode(inode);

	/* Stop tracking associated processes */
	if (ei->pid) {
		proc_pid_evict_inode(ei);
		ei->pid = NULL;
	}

	/* Let go of any associated proc directory entry */
	de = ei->pde;
	if (de) {
		pde_put(de);
		ei->pde = NULL;
	}

	head = ei->sysctl;
	if (head) {
		RCU_INIT_POINTER(ei->sysctl, NULL);
		proc_sys_evict_inode(inode, head);
	}
}

static struct kmem_cache *proc_inode_cachep __ro_after_init;
static struct kmem_cache *pde_opener_cache __ro_after_init;

static struct inode *proc_alloc_inode(struct super_block *sb)
{
	struct proc_inode *ei;

	ei = kmem_cache_alloc(proc_inode_cachep, GFP_KERNEL);
	if (!ei)
		return NULL;
	ei->pid = NULL;
	ei->fd = 0;
	ei->op.proc_get_link = NULL;
	ei->pde = NULL;
	ei->sysctl = NULL;
	ei->sysctl_entry = NULL;
	INIT_HLIST_NODE(&ei->sibling_inodes);
	ei->ns_ops = NULL;
	return &ei->vfs_inode;
}

static void proc_free_inode(struct inode *inode)
{
	kmem_cache_free(proc_inode_cachep, PROC_I(inode));
}

static void init_once(void *foo)
{
	struct proc_inode *ei = (struct proc_inode *) foo;

	inode_init_once(&ei->vfs_inode);
}

void __init proc_init_kmemcache(void)
{
	proc_inode_cachep = kmem_cache_create("proc_inode_cache",
					     sizeof(struct proc_inode),
					     0, (SLAB_RECLAIM_ACCOUNT|
						SLAB_MEM_SPREAD|SLAB_ACCOUNT|
						SLAB_PANIC),
					     init_once);
	pde_opener_cache =
		kmem_cache_create("pde_opener", sizeof(struct pde_opener), 0,
				  SLAB_ACCOUNT|SLAB_PANIC, NULL);
	proc_dir_entry_cache = kmem_cache_create_usercopy(
		"proc_dir_entry", SIZEOF_PDE, 0, SLAB_PANIC,
		offsetof(struct proc_dir_entry, inline_name),
		SIZEOF_PDE_INLINE_NAME, NULL);
	BUILD_BUG_ON(sizeof(struct proc_dir_entry) >= SIZEOF_PDE);
}

void proc_invalidate_siblings_dcache(struct hlist_head *inodes, spinlock_t *lock)
{
	struct inode *inode;
	struct proc_inode *ei;
	struct hlist_node *node;
	struct super_block *old_sb = NULL;

	rcu_read_lock();
	for (;;) {
		struct super_block *sb;
		node = hlist_first_rcu(inodes);
		if (!node)
			break;
		ei = hlist_entry(node, struct proc_inode, sibling_inodes);
		spin_lock(lock);
		hlist_del_init_rcu(&ei->sibling_inodes);
		spin_unlock(lock);

		inode = &ei->vfs_inode;
		sb = inode->i_sb;
		if ((sb != old_sb) && !atomic_inc_not_zero(&sb->s_active))
			continue;
		inode = igrab(inode);
		rcu_read_unlock();
		if (sb != old_sb) {
			if (old_sb)
				deactivate_super(old_sb);
			old_sb = sb;
		}
		if (unlikely(!inode)) {
			rcu_read_lock();
			continue;
		}

		if (S_ISDIR(inode->i_mode)) {
			struct dentry *dir = d_find_any_alias(inode);
			if (dir) {
				d_invalidate(dir);
				dput(dir);
			}
		} else {
			struct dentry *dentry;
			while ((dentry = d_find_alias(inode))) {
				d_invalidate(dentry);
				dput(dentry);
			}
		}
		iput(inode);

		rcu_read_lock();
	}
	rcu_read_unlock();
	if (old_sb)
		deactivate_super(old_sb);
}

static inline const char *hidepid2str(enum proc_hidepid v)
{
	switch (v) {
		case HIDEPID_OFF: return "off";
		case HIDEPID_NO_ACCESS: return "noaccess";
		case HIDEPID_INVISIBLE: return "invisible";
		case HIDEPID_NOT_PTRACEABLE: return "ptraceable";
	}
	WARN_ONCE(1, "bad hide_pid value: %d\n", v);
	return "unknown";
}

static int proc_show_options(struct seq_file *seq, struct dentry *root)
{
	struct proc_fs_info *fs_info = proc_sb_info(root->d_sb);

	if (!gid_eq(fs_info->pid_gid, GLOBAL_ROOT_GID))
		seq_printf(seq, ",gid=%u", from_kgid_munged(&init_user_ns, fs_info->pid_gid));
	if (fs_info->hide_pid != HIDEPID_OFF)
		seq_printf(seq, ",hidepid=%s", hidepid2str(fs_info->hide_pid));
	if (fs_info->pidonly != PROC_PIDONLY_OFF)
		seq_printf(seq, ",subset=pid");

	return 0;
}

const struct super_operations proc_sops = {
	.alloc_inode	= proc_alloc_inode,
	.free_inode	= proc_free_inode,
	.drop_inode	= generic_delete_inode,
	.evict_inode	= proc_evict_inode,
	.statfs		= simple_statfs,
	.show_options	= proc_show_options,
};

enum {BIAS = -1U<<31};

static inline int use_pde(struct proc_dir_entry *pde)
{
	return likely(atomic_inc_unless_negative(&pde->in_use));
}

static void unuse_pde(struct proc_dir_entry *pde)
{
	if (unlikely(atomic_dec_return(&pde->in_use) == BIAS))
		complete(pde->pde_unload_completion);
}

/* pde is locked on entry, unlocked on exit */
static void close_pdeo(struct proc_dir_entry *pde, struct pde_opener *pdeo)
	__releases(&pde->pde_unload_lock)
{
	/*
	 * close() (proc_reg_release()) can't delete an entry and proceed:
	 * ->release hook needs to be available at the right moment.
	 *
	 * rmmod (remove_proc_entry() et al) can't delete an entry and proceed:
	 * "struct file" needs to be available at the right moment.
	 *
	 * Therefore, first process to enter this function does ->release() and
	 * signals its completion to the other process which does nothing.
	 */
	if (pdeo->closing) {
		/* somebody else is doing that, just wait */
		DECLARE_COMPLETION_ONSTACK(c);
		pdeo->c = &c;
		spin_unlock(&pde->pde_unload_lock);
		wait_for_completion(&c);
	} else {
		struct file *file;
		struct completion *c;

		pdeo->closing = true;
		spin_unlock(&pde->pde_unload_lock);
		file = pdeo->file;
		pde->proc_ops->proc_release(file_inode(file), file);
		spin_lock(&pde->pde_unload_lock);
		/* After ->release. */
		list_del(&pdeo->lh);
		c = pdeo->c;
		spin_unlock(&pde->pde_unload_lock);
		if (unlikely(c))
			complete(c);
		kmem_cache_free(pde_opener_cache, pdeo);
	}
}

void proc_entry_rundown(struct proc_dir_entry *de)
{
	DECLARE_COMPLETION_ONSTACK(c);
	/* Wait until all existing callers into module are done. */
	de->pde_unload_completion = &c;
	if (atomic_add_return(BIAS, &de->in_use) != BIAS)
		wait_for_completion(&c);

	/* ->pde_openers list can't grow from now on. */

	spin_lock(&de->pde_unload_lock);
	while (!list_empty(&de->pde_openers)) {
		struct pde_opener *pdeo;
		pdeo = list_first_entry(&de->pde_openers, struct pde_opener, lh);
		close_pdeo(de, pdeo);
		spin_lock(&de->pde_unload_lock);
	}
	spin_unlock(&de->pde_unload_lock);
}

static loff_t proc_reg_llseek(struct file *file, loff_t offset, int whence)
{
	struct proc_dir_entry *pde = PDE(file_inode(file));
	loff_t rv = -EINVAL;

	if (pde_is_permanent(pde)) {
		return pde->proc_ops->proc_lseek(file, offset, whence);
	} else if (use_pde(pde)) {
		rv = pde->proc_ops->proc_lseek(file, offset, whence);
		unuse_pde(pde);
	}
	return rv;
}

static ssize_t proc_reg_read_iter(struct kiocb *iocb, struct iov_iter *iter)
{
	struct proc_dir_entry *pde = PDE(file_inode(iocb->ki_filp));
	ssize_t ret;

	if (pde_is_permanent(pde))
		return pde->proc_ops->proc_read_iter(iocb, iter);

	if (!use_pde(pde))
		return -EIO;
	ret = pde->proc_ops->proc_read_iter(iocb, iter);
	unuse_pde(pde);
	return ret;
}

static ssize_t pde_read(struct proc_dir_entry *pde, struct file *file, char __user *buf, size_t count, loff_t *ppos)
{
	typeof_member(struct proc_ops, proc_read) read;

	read = pde->proc_ops->proc_read;
	if (read)
		return read(file, buf, count, ppos);
	return -EIO;
}

static ssize_t proc_reg_read(struct file *file, char __user *buf, size_t count, loff_t *ppos)
{
	struct proc_dir_entry *pde = PDE(file_inode(file));
	ssize_t rv = -EIO;

	if (pde_is_permanent(pde)) {
		return pde_read(pde, file, buf, count, ppos);
	} else if (use_pde(pde)) {
		rv = pde_read(pde, file, buf, count, ppos);
		unuse_pde(pde);
	}
	return rv;
}

static ssize_t pde_write(struct proc_dir_entry *pde, struct file *file, const char __user *buf, size_t count, loff_t *ppos)
{
	typeof_member(struct proc_ops, proc_write) write;

	write = pde->proc_ops->proc_write;
	if (write)
		return write(file, buf, count, ppos);
	return -EIO;
}

static ssize_t proc_reg_write(struct file *file, const char __user *buf, size_t count, loff_t *ppos)
{
	struct proc_dir_entry *pde = PDE(file_inode(file));
	ssize_t rv = -EIO;

	if (pde_is_permanent(pde)) {
		return pde_write(pde, file, buf, count, ppos);
	} else if (use_pde(pde)) {
		rv = pde_write(pde, file, buf, count, ppos);
		unuse_pde(pde);
	}
	return rv;
}

static __poll_t pde_poll(struct proc_dir_entry *pde, struct file *file, struct poll_table_struct *pts)
{
	typeof_member(struct proc_ops, proc_poll) poll;

	poll = pde->proc_ops->proc_poll;
	if (poll)
		return poll(file, pts);
	return DEFAULT_POLLMASK;
}

static __poll_t proc_reg_poll(struct file *file, struct poll_table_struct *pts)
{
	struct proc_dir_entry *pde = PDE(file_inode(file));
	__poll_t rv = DEFAULT_POLLMASK;

	if (pde_is_permanent(pde)) {
		return pde_poll(pde, file, pts);
	} else if (use_pde(pde)) {
		rv = pde_poll(pde, file, pts);
		unuse_pde(pde);
	}
	return rv;
}

static long pde_ioctl(struct proc_dir_entry *pde, struct file *file, unsigned int cmd, unsigned long arg)
{
	typeof_member(struct proc_ops, proc_ioctl) ioctl;

	ioctl = pde->proc_ops->proc_ioctl;
	if (ioctl)
		return ioctl(file, cmd, arg);
	return -ENOTTY;
}

static long proc_reg_unlocked_ioctl(struct file *file, unsigned int cmd, unsigned long arg)
{
	struct proc_dir_entry *pde = PDE(file_inode(file));
	long rv = -ENOTTY;

	if (pde_is_permanent(pde)) {
		return pde_ioctl(pde, file, cmd, arg);
	} else if (use_pde(pde)) {
		rv = pde_ioctl(pde, file, cmd, arg);
		unuse_pde(pde);
	}
	return rv;
}

#ifdef CONFIG_COMPAT
static long pde_compat_ioctl(struct proc_dir_entry *pde, struct file *file, unsigned int cmd, unsigned long arg)
{
	typeof_member(struct proc_ops, proc_compat_ioctl) compat_ioctl;

	compat_ioctl = pde->proc_ops->proc_compat_ioctl;
	if (compat_ioctl)
		return compat_ioctl(file, cmd, arg);
	return -ENOTTY;
}

static long proc_reg_compat_ioctl(struct file *file, unsigned int cmd, unsigned long arg)
{
	struct proc_dir_entry *pde = PDE(file_inode(file));
	long rv = -ENOTTY;
	if (pde_is_permanent(pde)) {
		return pde_compat_ioctl(pde, file, cmd, arg);
	} else if (use_pde(pde)) {
		rv = pde_compat_ioctl(pde, file, cmd, arg);
		unuse_pde(pde);
	}
	return rv;
}
#endif

static int pde_mmap(struct proc_dir_entry *pde, struct file *file, struct vm_area_struct *vma)
{
	typeof_member(struct proc_ops, proc_mmap) mmap;

	mmap = pde->proc_ops->proc_mmap;
	if (mmap)
		return mmap(file, vma);
	return -EIO;
}

static int proc_reg_mmap(struct file *file, struct vm_area_struct *vma)
{
	struct proc_dir_entry *pde = PDE(file_inode(file));
	int rv = -EIO;

	if (pde_is_permanent(pde)) {
		return pde_mmap(pde, file, vma);
	} else if (use_pde(pde)) {
		rv = pde_mmap(pde, file, vma);
		unuse_pde(pde);
	}
	return rv;
}

static unsigned long
pde_get_unmapped_area(struct proc_dir_entry *pde, struct file *file, unsigned long orig_addr,
			   unsigned long len, unsigned long pgoff,
			   unsigned long flags)
{
	typeof_member(struct proc_ops, proc_get_unmapped_area) get_area;

	get_area = pde->proc_ops->proc_get_unmapped_area;
#ifdef CONFIG_MMU
	if (!get_area)
		get_area = current->mm->get_unmapped_area;
#endif
	if (get_area)
		return get_area(file, orig_addr, len, pgoff, flags);
	return orig_addr;
}

static unsigned long
proc_reg_get_unmapped_area(struct file *file, unsigned long orig_addr,
			   unsigned long len, unsigned long pgoff,
			   unsigned long flags)
{
	struct proc_dir_entry *pde = PDE(file_inode(file));
	unsigned long rv = -EIO;

	if (pde_is_permanent(pde)) {
		return pde_get_unmapped_area(pde, file, orig_addr, len, pgoff, flags);
	} else if (use_pde(pde)) {
		rv = pde_get_unmapped_area(pde, file, orig_addr, len, pgoff, flags);
		unuse_pde(pde);
	}
	return rv;
}

static int proc_reg_open(struct inode *inode, struct file *file)
{
	struct proc_dir_entry *pde = PDE(inode);
	int rv = 0;
	typeof_member(struct proc_ops, proc_open) open;
	typeof_member(struct proc_ops, proc_release) release;
	struct pde_opener *pdeo;

	if (pde_is_permanent(pde)) {
		open = pde->proc_ops->proc_open;
		if (open)
			rv = open(inode, file);
		return rv;
	}

	/*
	 * Ensure that
	 * 1) PDE's ->release hook will be called no matter what
	 *    either normally by close()/->release, or forcefully by
	 *    rmmod/remove_proc_entry.
	 *
	 * 2) rmmod isn't blocked by opening file in /proc and sitting on
	 *    the descriptor (including "rmmod foo </proc/foo" scenario).
	 *
	 * Save every "struct file" with custom ->release hook.
	 */
	if (!use_pde(pde))
		return -ENOENT;

	release = pde->proc_ops->proc_release;
	if (release) {
		pdeo = kmem_cache_alloc(pde_opener_cache, GFP_KERNEL);
		if (!pdeo) {
			rv = -ENOMEM;
			goto out_unuse;
		}
	}

	open = pde->proc_ops->proc_open;
	if (open)
		rv = open(inode, file);

	if (release) {
		if (rv == 0) {
			/* To know what to release. */
			pdeo->file = file;
			pdeo->closing = false;
			pdeo->c = NULL;
			spin_lock(&pde->pde_unload_lock);
			list_add(&pdeo->lh, &pde->pde_openers);
			spin_unlock(&pde->pde_unload_lock);
		} else
			kmem_cache_free(pde_opener_cache, pdeo);
	}

out_unuse:
	unuse_pde(pde);
	return rv;
}

static int proc_reg_release(struct inode *inode, struct file *file)
{
	struct proc_dir_entry *pde = PDE(inode);
	struct pde_opener *pdeo;

	if (pde_is_permanent(pde)) {
		typeof_member(struct proc_ops, proc_release) release;

		release = pde->proc_ops->proc_release;
		if (release) {
			return release(inode, file);
		}
		return 0;
	}

	spin_lock(&pde->pde_unload_lock);
	list_for_each_entry(pdeo, &pde->pde_openers, lh) {
		if (pdeo->file == file) {
			close_pdeo(pde, pdeo);
			return 0;
		}
	}
	spin_unlock(&pde->pde_unload_lock);
	return 0;
}

static const struct file_operations proc_reg_file_ops = {
	.llseek		= proc_reg_llseek,
	.read		= proc_reg_read,
	.write		= proc_reg_write,
	.poll		= proc_reg_poll,
	.unlocked_ioctl	= proc_reg_unlocked_ioctl,
	.mmap		= proc_reg_mmap,
	.get_unmapped_area = proc_reg_get_unmapped_area,
	.open		= proc_reg_open,
	.release	= proc_reg_release,
};

static const struct file_operations proc_iter_file_ops = {
	.llseek		= proc_reg_llseek,
	.read_iter	= proc_reg_read_iter,
	.write		= proc_reg_write,
	.splice_read	= generic_file_splice_read,
	.poll		= proc_reg_poll,
	.unlocked_ioctl	= proc_reg_unlocked_ioctl,
	.mmap		= proc_reg_mmap,
	.get_unmapped_area = proc_reg_get_unmapped_area,
	.open		= proc_reg_open,
	.release	= proc_reg_release,
};

#ifdef CONFIG_COMPAT
static const struct file_operations proc_reg_file_ops_compat = {
	.llseek		= proc_reg_llseek,
	.read		= proc_reg_read,
	.write		= proc_reg_write,
	.poll		= proc_reg_poll,
	.unlocked_ioctl	= proc_reg_unlocked_ioctl,
	.compat_ioctl	= proc_reg_compat_ioctl,
	.mmap		= proc_reg_mmap,
	.get_unmapped_area = proc_reg_get_unmapped_area,
	.open		= proc_reg_open,
	.release	= proc_reg_release,
};

static const struct file_operations proc_iter_file_ops_compat = {
	.llseek		= proc_reg_llseek,
	.read_iter	= proc_reg_read_iter,
	.splice_read	= generic_file_splice_read,
	.write		= proc_reg_write,
	.poll		= proc_reg_poll,
	.unlocked_ioctl	= proc_reg_unlocked_ioctl,
	.compat_ioctl	= proc_reg_compat_ioctl,
	.mmap		= proc_reg_mmap,
	.get_unmapped_area = proc_reg_get_unmapped_area,
	.open		= proc_reg_open,
	.release	= proc_reg_release,
};
#endif

static void proc_put_link(void *p)
{
	unuse_pde(p);
}

static const char *proc_get_link(struct dentry *dentry,
				 struct inode *inode,
				 struct delayed_call *done)
{
	struct proc_dir_entry *pde = PDE(inode);
	if (!use_pde(pde))
		return ERR_PTR(-EINVAL);
	set_delayed_call(done, proc_put_link, pde);
	return pde->data;
}

const struct inode_operations proc_link_inode_operations = {
	.get_link	= proc_get_link,
};

struct inode *proc_get_inode(struct super_block *sb, struct proc_dir_entry *de)
{
	struct inode *inode = new_inode(sb);
<<<<<<< HEAD
=======

	if (!inode) {
		pde_put(de);
		return NULL;
	}
>>>>>>> 7d2a07b7

	inode->i_ino = de->low_ino;
	inode->i_mtime = inode->i_atime = inode->i_ctime = current_time(inode);
	PROC_I(inode)->pde = de;
	if (is_empty_pde(de)) {
		make_empty_dir_inode(inode);
		return inode;
	}

	if (de->mode) {
		inode->i_mode = de->mode;
		inode->i_uid = de->uid;
		inode->i_gid = de->gid;
	}
	if (de->size)
		inode->i_size = de->size;
	if (de->nlink)
		set_nlink(inode, de->nlink);

	if (S_ISREG(inode->i_mode)) {
		inode->i_op = de->proc_iops;
		if (de->proc_ops->proc_read_iter)
			inode->i_fop = &proc_iter_file_ops;
		else
			inode->i_fop = &proc_reg_file_ops;
#ifdef CONFIG_COMPAT
		if (de->proc_ops->proc_compat_ioctl) {
			if (de->proc_ops->proc_read_iter)
				inode->i_fop = &proc_iter_file_ops_compat;
			else
				inode->i_fop = &proc_reg_file_ops_compat;
		}
#endif
	} else if (S_ISDIR(inode->i_mode)) {
		inode->i_op = de->proc_iops;
		inode->i_fop = de->proc_dir_ops;
	} else if (S_ISLNK(inode->i_mode)) {
		inode->i_op = de->proc_iops;
		inode->i_fop = NULL;
	} else {
		BUG();
	}
	return inode;
}<|MERGE_RESOLUTION|>--- conflicted
+++ resolved
@@ -644,14 +644,11 @@
 struct inode *proc_get_inode(struct super_block *sb, struct proc_dir_entry *de)
 {
 	struct inode *inode = new_inode(sb);
-<<<<<<< HEAD
-=======
 
 	if (!inode) {
 		pde_put(de);
 		return NULL;
 	}
->>>>>>> 7d2a07b7
 
 	inode->i_ino = de->low_ino;
 	inode->i_mtime = inode->i_atime = inode->i_ctime = current_time(inode);
