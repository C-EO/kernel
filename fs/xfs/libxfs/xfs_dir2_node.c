// SPDX-License-Identifier: GPL-2.0
/*
 * Copyright (c) 2000-2005 Silicon Graphics, Inc.
 * Copyright (c) 2013 Red Hat, Inc.
 * All Rights Reserved.
 */
#include "xfs.h"
#include "xfs_fs.h"
#include "xfs_shared.h"
#include "xfs_format.h"
#include "xfs_log_format.h"
#include "xfs_trans_resv.h"
#include "xfs_mount.h"
#include "xfs_inode.h"
#include "xfs_bmap.h"
#include "xfs_dir2.h"
#include "xfs_dir2_priv.h"
#include "xfs_error.h"
#include "xfs_trace.h"
#include "xfs_trans.h"
#include "xfs_buf_item.h"
#include "xfs_log.h"

/*
 * Function declarations.
 */
static int xfs_dir2_leafn_add(struct xfs_buf *bp, xfs_da_args_t *args,
			      int index);
static void xfs_dir2_leafn_rebalance(xfs_da_state_t *state,
				     xfs_da_state_blk_t *blk1,
				     xfs_da_state_blk_t *blk2);
static int xfs_dir2_leafn_remove(xfs_da_args_t *args, struct xfs_buf *bp,
				 int index, xfs_da_state_blk_t *dblk,
				 int *rval);

/*
 * Convert data space db to the corresponding free db.
 */
static xfs_dir2_db_t
xfs_dir2_db_to_fdb(struct xfs_da_geometry *geo, xfs_dir2_db_t db)
{
	return xfs_dir2_byte_to_db(geo, XFS_DIR2_FREE_OFFSET) +
			(db / geo->free_max_bests);
}

/*
 * Convert data space db to the corresponding index in a free db.
 */
static int
xfs_dir2_db_to_fdindex(struct xfs_da_geometry *geo, xfs_dir2_db_t db)
{
	return db % geo->free_max_bests;
}

/*
 * Check internal consistency of a leafn block.
 */
#ifdef DEBUG
static xfs_failaddr_t
xfs_dir3_leafn_check(
	struct xfs_inode	*dp,
	struct xfs_buf		*bp)
{
	struct xfs_dir2_leaf	*leaf = bp->b_addr;
	struct xfs_dir3_icleaf_hdr leafhdr;

	xfs_dir2_leaf_hdr_from_disk(dp->i_mount, &leafhdr, leaf);

	if (leafhdr.magic == XFS_DIR3_LEAFN_MAGIC) {
		struct xfs_dir3_leaf_hdr *leaf3 = bp->b_addr;
		if (be64_to_cpu(leaf3->info.blkno) != bp->b_bn)
			return __this_address;
	} else if (leafhdr.magic != XFS_DIR2_LEAFN_MAGIC)
		return __this_address;

	return xfs_dir3_leaf_check_int(dp->i_mount, &leafhdr, leaf, false);
}

static inline void
xfs_dir3_leaf_check(
	struct xfs_inode	*dp,
	struct xfs_buf		*bp)
{
	xfs_failaddr_t		fa;

	fa = xfs_dir3_leafn_check(dp, bp);
	if (!fa)
		return;
	xfs_corruption_error(__func__, XFS_ERRLEVEL_LOW, dp->i_mount,
			bp->b_addr, BBTOB(bp->b_length), __FILE__, __LINE__,
			fa);
	ASSERT(0);
}
#else
#define	xfs_dir3_leaf_check(dp, bp)
#endif

static xfs_failaddr_t
xfs_dir3_free_verify(
	struct xfs_buf		*bp)
{
	struct xfs_mount	*mp = bp->b_mount;
	struct xfs_dir2_free_hdr *hdr = bp->b_addr;

	if (!xfs_verify_magic(bp, hdr->magic))
		return __this_address;

	if (xfs_sb_version_hascrc(&mp->m_sb)) {
		struct xfs_dir3_blk_hdr *hdr3 = bp->b_addr;

		if (!uuid_equal(&hdr3->uuid, &mp->m_sb.sb_meta_uuid))
			return __this_address;
		if (be64_to_cpu(hdr3->blkno) != bp->b_bn)
			return __this_address;
		if (!xfs_log_check_lsn(mp, be64_to_cpu(hdr3->lsn)))
			return __this_address;
	}

	/* XXX: should bounds check the xfs_dir3_icfree_hdr here */

	return NULL;
}

static void
xfs_dir3_free_read_verify(
	struct xfs_buf	*bp)
{
	struct xfs_mount	*mp = bp->b_mount;
	xfs_failaddr_t		fa;

	if (xfs_sb_version_hascrc(&mp->m_sb) &&
	    !xfs_buf_verify_cksum(bp, XFS_DIR3_FREE_CRC_OFF))
		xfs_verifier_error(bp, -EFSBADCRC, __this_address);
	else {
		fa = xfs_dir3_free_verify(bp);
		if (fa)
			xfs_verifier_error(bp, -EFSCORRUPTED, fa);
	}
}

static void
xfs_dir3_free_write_verify(
	struct xfs_buf	*bp)
{
	struct xfs_mount	*mp = bp->b_mount;
	struct xfs_buf_log_item	*bip = bp->b_log_item;
	struct xfs_dir3_blk_hdr	*hdr3 = bp->b_addr;
	xfs_failaddr_t		fa;

	fa = xfs_dir3_free_verify(bp);
	if (fa) {
		xfs_verifier_error(bp, -EFSCORRUPTED, fa);
		return;
	}

	if (!xfs_sb_version_hascrc(&mp->m_sb))
		return;

	if (bip)
		hdr3->lsn = cpu_to_be64(bip->bli_item.li_lsn);

	xfs_buf_update_cksum(bp, XFS_DIR3_FREE_CRC_OFF);
}

const struct xfs_buf_ops xfs_dir3_free_buf_ops = {
	.name = "xfs_dir3_free",
	.magic = { cpu_to_be32(XFS_DIR2_FREE_MAGIC),
		   cpu_to_be32(XFS_DIR3_FREE_MAGIC) },
	.verify_read = xfs_dir3_free_read_verify,
	.verify_write = xfs_dir3_free_write_verify,
	.verify_struct = xfs_dir3_free_verify,
};

/* Everything ok in the free block header? */
static xfs_failaddr_t
xfs_dir3_free_header_check(
	struct xfs_inode	*dp,
	xfs_dablk_t		fbno,
	struct xfs_buf		*bp)
{
	struct xfs_mount	*mp = dp->i_mount;
	int			maxbests = mp->m_dir_geo->free_max_bests;
	unsigned int		firstdb;

	firstdb = (xfs_dir2_da_to_db(mp->m_dir_geo, fbno) -
		   xfs_dir2_byte_to_db(mp->m_dir_geo, XFS_DIR2_FREE_OFFSET)) *
			maxbests;
	if (xfs_sb_version_hascrc(&mp->m_sb)) {
		struct xfs_dir3_free_hdr *hdr3 = bp->b_addr;

		if (be32_to_cpu(hdr3->firstdb) != firstdb)
			return __this_address;
		if (be32_to_cpu(hdr3->nvalid) > maxbests)
			return __this_address;
		if (be32_to_cpu(hdr3->nvalid) < be32_to_cpu(hdr3->nused))
			return __this_address;
		if (be64_to_cpu(hdr3->hdr.owner) != dp->i_ino)
			return __this_address;
	} else {
		struct xfs_dir2_free_hdr *hdr = bp->b_addr;

		if (be32_to_cpu(hdr->firstdb) != firstdb)
			return __this_address;
		if (be32_to_cpu(hdr->nvalid) > maxbests)
			return __this_address;
		if (be32_to_cpu(hdr->nvalid) < be32_to_cpu(hdr->nused))
			return __this_address;
	}
	return NULL;
}

static int
__xfs_dir3_free_read(
	struct xfs_trans	*tp,
	struct xfs_inode	*dp,
	xfs_dablk_t		fbno,
	unsigned int		flags,
	struct xfs_buf		**bpp)
{
	xfs_failaddr_t		fa;
	int			err;

	err = xfs_da_read_buf(tp, dp, fbno, flags, bpp, XFS_DATA_FORK,
			&xfs_dir3_free_buf_ops);
	if (err || !*bpp)
		return err;

	/* Check things that we can't do in the verifier. */
	fa = xfs_dir3_free_header_check(dp, fbno, *bpp);
	if (fa) {
		__xfs_buf_mark_corrupt(*bpp, fa);
		xfs_trans_brelse(tp, *bpp);
		*bpp = NULL;
		return -EFSCORRUPTED;
	}

	/* try read returns without an error or *bpp if it lands in a hole */
	if (tp)
		xfs_trans_buf_set_type(tp, *bpp, XFS_BLFT_DIR_FREE_BUF);

	return 0;
}

void
xfs_dir2_free_hdr_from_disk(
	struct xfs_mount		*mp,
	struct xfs_dir3_icfree_hdr	*to,
	struct xfs_dir2_free		*from)
{
	if (xfs_sb_version_hascrc(&mp->m_sb)) {
		struct xfs_dir3_free	*from3 = (struct xfs_dir3_free *)from;

		to->magic = be32_to_cpu(from3->hdr.hdr.magic);
		to->firstdb = be32_to_cpu(from3->hdr.firstdb);
		to->nvalid = be32_to_cpu(from3->hdr.nvalid);
		to->nused = be32_to_cpu(from3->hdr.nused);
		to->bests = from3->bests;

		ASSERT(to->magic == XFS_DIR3_FREE_MAGIC);
	} else {
		to->magic = be32_to_cpu(from->hdr.magic);
		to->firstdb = be32_to_cpu(from->hdr.firstdb);
		to->nvalid = be32_to_cpu(from->hdr.nvalid);
		to->nused = be32_to_cpu(from->hdr.nused);
		to->bests = from->bests;

		ASSERT(to->magic == XFS_DIR2_FREE_MAGIC);
	}
}

static void
xfs_dir2_free_hdr_to_disk(
	struct xfs_mount		*mp,
	struct xfs_dir2_free		*to,
	struct xfs_dir3_icfree_hdr	*from)
{
	if (xfs_sb_version_hascrc(&mp->m_sb)) {
		struct xfs_dir3_free	*to3 = (struct xfs_dir3_free *)to;

		ASSERT(from->magic == XFS_DIR3_FREE_MAGIC);

		to3->hdr.hdr.magic = cpu_to_be32(from->magic);
		to3->hdr.firstdb = cpu_to_be32(from->firstdb);
		to3->hdr.nvalid = cpu_to_be32(from->nvalid);
		to3->hdr.nused = cpu_to_be32(from->nused);
	} else {
		ASSERT(from->magic == XFS_DIR2_FREE_MAGIC);

		to->hdr.magic = cpu_to_be32(from->magic);
		to->hdr.firstdb = cpu_to_be32(from->firstdb);
		to->hdr.nvalid = cpu_to_be32(from->nvalid);
		to->hdr.nused = cpu_to_be32(from->nused);
	}
}

int
xfs_dir2_free_read(
	struct xfs_trans	*tp,
	struct xfs_inode	*dp,
	xfs_dablk_t		fbno,
	struct xfs_buf		**bpp)
{
	return __xfs_dir3_free_read(tp, dp, fbno, 0, bpp);
}

static int
xfs_dir2_free_try_read(
	struct xfs_trans	*tp,
	struct xfs_inode	*dp,
	xfs_dablk_t		fbno,
	struct xfs_buf		**bpp)
{
	return __xfs_dir3_free_read(tp, dp, fbno, XFS_DABUF_MAP_HOLE_OK, bpp);
}

static int
xfs_dir3_free_get_buf(
	xfs_da_args_t		*args,
	xfs_dir2_db_t		fbno,
	struct xfs_buf		**bpp)
{
	struct xfs_trans	*tp = args->trans;
	struct xfs_inode	*dp = args->dp;
	struct xfs_mount	*mp = dp->i_mount;
	struct xfs_buf		*bp;
	int			error;
	struct xfs_dir3_icfree_hdr hdr;

	error = xfs_da_get_buf(tp, dp, xfs_dir2_db_to_da(args->geo, fbno),
			&bp, XFS_DATA_FORK);
	if (error)
		return error;

	xfs_trans_buf_set_type(tp, bp, XFS_BLFT_DIR_FREE_BUF);
	bp->b_ops = &xfs_dir3_free_buf_ops;

	/*
	 * Initialize the new block to be empty, and remember
	 * its first slot as our empty slot.
	 */
	memset(bp->b_addr, 0, sizeof(struct xfs_dir3_free_hdr));
	memset(&hdr, 0, sizeof(hdr));

	if (xfs_sb_version_hascrc(&mp->m_sb)) {
		struct xfs_dir3_free_hdr *hdr3 = bp->b_addr;

		hdr.magic = XFS_DIR3_FREE_MAGIC;

		hdr3->hdr.blkno = cpu_to_be64(bp->b_bn);
		hdr3->hdr.owner = cpu_to_be64(dp->i_ino);
		uuid_copy(&hdr3->hdr.uuid, &mp->m_sb.sb_meta_uuid);
	} else
		hdr.magic = XFS_DIR2_FREE_MAGIC;
	xfs_dir2_free_hdr_to_disk(mp, bp->b_addr, &hdr);
	*bpp = bp;
	return 0;
}

/*
 * Log entries from a freespace block.
 */
STATIC void
xfs_dir2_free_log_bests(
	struct xfs_da_args	*args,
	struct xfs_dir3_icfree_hdr *hdr,
	struct xfs_buf		*bp,
	int			first,		/* first entry to log */
	int			last)		/* last entry to log */
{
	struct xfs_dir2_free	*free = bp->b_addr;

	ASSERT(free->hdr.magic == cpu_to_be32(XFS_DIR2_FREE_MAGIC) ||
	       free->hdr.magic == cpu_to_be32(XFS_DIR3_FREE_MAGIC));
	xfs_trans_log_buf(args->trans, bp,
			  (char *)&hdr->bests[first] - (char *)free,
			  (char *)&hdr->bests[last] - (char *)free +
			   sizeof(hdr->bests[0]) - 1);
}

/*
 * Log header from a freespace block.
 */
static void
xfs_dir2_free_log_header(
	struct xfs_da_args	*args,
	struct xfs_buf		*bp)
{
#ifdef DEBUG
	xfs_dir2_free_t		*free;		/* freespace structure */

	free = bp->b_addr;
	ASSERT(free->hdr.magic == cpu_to_be32(XFS_DIR2_FREE_MAGIC) ||
	       free->hdr.magic == cpu_to_be32(XFS_DIR3_FREE_MAGIC));
#endif
	xfs_trans_log_buf(args->trans, bp, 0,
			  args->geo->free_hdr_size - 1);
}

/*
 * Convert a leaf-format directory to a node-format directory.
 * We need to change the magic number of the leaf block, and copy
 * the freespace table out of the leaf block into its own block.
 */
int						/* error */
xfs_dir2_leaf_to_node(
	xfs_da_args_t		*args,		/* operation arguments */
	struct xfs_buf		*lbp)		/* leaf buffer */
{
	xfs_inode_t		*dp;		/* incore directory inode */
	int			error;		/* error return value */
	struct xfs_buf		*fbp;		/* freespace buffer */
	xfs_dir2_db_t		fdb;		/* freespace block number */
	__be16			*from;		/* pointer to freespace entry */
	int			i;		/* leaf freespace index */
	xfs_dir2_leaf_t		*leaf;		/* leaf structure */
	xfs_dir2_leaf_tail_t	*ltp;		/* leaf tail structure */
	int			n;		/* count of live freespc ents */
	xfs_dir2_data_off_t	off;		/* freespace entry value */
	xfs_trans_t		*tp;		/* transaction pointer */
	struct xfs_dir3_icfree_hdr freehdr;

	trace_xfs_dir2_leaf_to_node(args);

	dp = args->dp;
	tp = args->trans;
	/*
	 * Add a freespace block to the directory.
	 */
	if ((error = xfs_dir2_grow_inode(args, XFS_DIR2_FREE_SPACE, &fdb))) {
		return error;
	}
	ASSERT(fdb == xfs_dir2_byte_to_db(args->geo, XFS_DIR2_FREE_OFFSET));
	/*
	 * Get the buffer for the new freespace block.
	 */
	error = xfs_dir3_free_get_buf(args, fdb, &fbp);
	if (error)
		return error;

	xfs_dir2_free_hdr_from_disk(dp->i_mount, &freehdr, fbp->b_addr);
	leaf = lbp->b_addr;
	ltp = xfs_dir2_leaf_tail_p(args->geo, leaf);
	if (be32_to_cpu(ltp->bestcount) >
<<<<<<< HEAD
				(uint)dp->i_d.di_size / args->geo->blksize) {
=======
				(uint)dp->i_disk_size / args->geo->blksize) {
>>>>>>> 7d2a07b7
		xfs_buf_mark_corrupt(lbp);
		return -EFSCORRUPTED;
	}

	/*
	 * Copy freespace entries from the leaf block to the new block.
	 * Count active entries.
	 */
	from = xfs_dir2_leaf_bests_p(ltp);
	for (i = n = 0; i < be32_to_cpu(ltp->bestcount); i++, from++) {
		off = be16_to_cpu(*from);
		if (off != NULLDATAOFF)
			n++;
		freehdr.bests[i] = cpu_to_be16(off);
	}

	/*
	 * Now initialize the freespace block header.
	 */
	freehdr.nused = n;
	freehdr.nvalid = be32_to_cpu(ltp->bestcount);

	xfs_dir2_free_hdr_to_disk(dp->i_mount, fbp->b_addr, &freehdr);
	xfs_dir2_free_log_bests(args, &freehdr, fbp, 0, freehdr.nvalid - 1);
	xfs_dir2_free_log_header(args, fbp);

	/*
	 * Converting the leaf to a leafnode is just a matter of changing the
	 * magic number and the ops. Do the change directly to the buffer as
	 * it's less work (and less code) than decoding the header to host
	 * format and back again.
	 */
	if (leaf->hdr.info.magic == cpu_to_be16(XFS_DIR2_LEAF1_MAGIC))
		leaf->hdr.info.magic = cpu_to_be16(XFS_DIR2_LEAFN_MAGIC);
	else
		leaf->hdr.info.magic = cpu_to_be16(XFS_DIR3_LEAFN_MAGIC);
	lbp->b_ops = &xfs_dir3_leafn_buf_ops;
	xfs_trans_buf_set_type(tp, lbp, XFS_BLFT_DIR_LEAFN_BUF);
	xfs_dir3_leaf_log_header(args, lbp);
	xfs_dir3_leaf_check(dp, lbp);
	return 0;
}

/*
 * Add a leaf entry to a leaf block in a node-form directory.
 * The other work necessary is done from the caller.
 */
static int					/* error */
xfs_dir2_leafn_add(
	struct xfs_buf		*bp,		/* leaf buffer */
	struct xfs_da_args	*args,		/* operation arguments */
	int			index)		/* insertion pt for new entry */
{
	struct xfs_dir3_icleaf_hdr leafhdr;
	struct xfs_inode	*dp = args->dp;
	struct xfs_dir2_leaf	*leaf = bp->b_addr;
	struct xfs_dir2_leaf_entry *lep;
	struct xfs_dir2_leaf_entry *ents;
	int			compact;	/* compacting stale leaves */
	int			highstale = 0;	/* next stale entry */
	int			lfloghigh;	/* high leaf entry logging */
	int			lfloglow;	/* low leaf entry logging */
	int			lowstale = 0;	/* previous stale entry */

	trace_xfs_dir2_leafn_add(args, index);

	xfs_dir2_leaf_hdr_from_disk(dp->i_mount, &leafhdr, leaf);
	ents = leafhdr.ents;

	/*
	 * Quick check just to make sure we are not going to index
	 * into other peoples memory
	 */
	if (index < 0) {
		xfs_buf_mark_corrupt(bp);
		return -EFSCORRUPTED;
	}

	/*
	 * If there are already the maximum number of leaf entries in
	 * the block, if there are no stale entries it won't fit.
	 * Caller will do a split.  If there are stale entries we'll do
	 * a compact.
	 */

	if (leafhdr.count == args->geo->leaf_max_ents) {
		if (!leafhdr.stale)
			return -ENOSPC;
		compact = leafhdr.stale > 1;
	} else
		compact = 0;
	ASSERT(index == 0 || be32_to_cpu(ents[index - 1].hashval) <= args->hashval);
	ASSERT(index == leafhdr.count ||
	       be32_to_cpu(ents[index].hashval) >= args->hashval);

	if (args->op_flags & XFS_DA_OP_JUSTCHECK)
		return 0;

	/*
	 * Compact out all but one stale leaf entry.  Leaves behind
	 * the entry closest to index.
	 */
	if (compact)
		xfs_dir3_leaf_compact_x1(&leafhdr, ents, &index, &lowstale,
					 &highstale, &lfloglow, &lfloghigh);
	else if (leafhdr.stale) {
		/*
		 * Set impossible logging indices for this case.
		 */
		lfloglow = leafhdr.count;
		lfloghigh = -1;
	}

	/*
	 * Insert the new entry, log everything.
	 */
	lep = xfs_dir3_leaf_find_entry(&leafhdr, ents, index, compact, lowstale,
				       highstale, &lfloglow, &lfloghigh);

	lep->hashval = cpu_to_be32(args->hashval);
	lep->address = cpu_to_be32(xfs_dir2_db_off_to_dataptr(args->geo,
				args->blkno, args->index));

	xfs_dir2_leaf_hdr_to_disk(dp->i_mount, leaf, &leafhdr);
	xfs_dir3_leaf_log_header(args, bp);
	xfs_dir3_leaf_log_ents(args, &leafhdr, bp, lfloglow, lfloghigh);
	xfs_dir3_leaf_check(dp, bp);
	return 0;
}

#ifdef DEBUG
static void
xfs_dir2_free_hdr_check(
	struct xfs_inode *dp,
	struct xfs_buf	*bp,
	xfs_dir2_db_t	db)
{
	struct xfs_dir3_icfree_hdr hdr;

	xfs_dir2_free_hdr_from_disk(dp->i_mount, &hdr, bp->b_addr);

	ASSERT((hdr.firstdb % dp->i_mount->m_dir_geo->free_max_bests) == 0);
	ASSERT(hdr.firstdb <= db);
	ASSERT(db < hdr.firstdb + hdr.nvalid);
}
#else
#define xfs_dir2_free_hdr_check(dp, bp, db)
#endif	/* DEBUG */

/*
 * Return the last hash value in the leaf.
 * Stale entries are ok.
 */
xfs_dahash_t					/* hash value */
xfs_dir2_leaf_lasthash(
	struct xfs_inode *dp,
	struct xfs_buf	*bp,			/* leaf buffer */
	int		*count)			/* count of entries in leaf */
{
	struct xfs_dir3_icleaf_hdr leafhdr;

	xfs_dir2_leaf_hdr_from_disk(dp->i_mount, &leafhdr, bp->b_addr);

	ASSERT(leafhdr.magic == XFS_DIR2_LEAFN_MAGIC ||
	       leafhdr.magic == XFS_DIR3_LEAFN_MAGIC ||
	       leafhdr.magic == XFS_DIR2_LEAF1_MAGIC ||
	       leafhdr.magic == XFS_DIR3_LEAF1_MAGIC);

	if (count)
		*count = leafhdr.count;
	if (!leafhdr.count)
		return 0;
	return be32_to_cpu(leafhdr.ents[leafhdr.count - 1].hashval);
}

/*
 * Look up a leaf entry for space to add a name in a node-format leaf block.
 * The extrablk in state is a freespace block.
 */
STATIC int
xfs_dir2_leafn_lookup_for_addname(
	struct xfs_buf		*bp,		/* leaf buffer */
	xfs_da_args_t		*args,		/* operation arguments */
	int			*indexp,	/* out: leaf entry index */
	xfs_da_state_t		*state)		/* state to fill in */
{
	struct xfs_buf		*curbp = NULL;	/* current data/free buffer */
	xfs_dir2_db_t		curdb = -1;	/* current data block number */
	xfs_dir2_db_t		curfdb = -1;	/* current free block number */
	xfs_inode_t		*dp;		/* incore directory inode */
	int			error;		/* error return value */
	int			fi;		/* free entry index */
	xfs_dir2_free_t		*free = NULL;	/* free block structure */
	int			index;		/* leaf entry index */
	xfs_dir2_leaf_t		*leaf;		/* leaf structure */
	int			length;		/* length of new data entry */
	xfs_dir2_leaf_entry_t	*lep;		/* leaf entry */
	xfs_mount_t		*mp;		/* filesystem mount point */
	xfs_dir2_db_t		newdb;		/* new data block number */
	xfs_dir2_db_t		newfdb;		/* new free block number */
	xfs_trans_t		*tp;		/* transaction pointer */
	struct xfs_dir3_icleaf_hdr leafhdr;

	dp = args->dp;
	tp = args->trans;
	mp = dp->i_mount;
	leaf = bp->b_addr;
	xfs_dir2_leaf_hdr_from_disk(mp, &leafhdr, leaf);

	xfs_dir3_leaf_check(dp, bp);
	ASSERT(leafhdr.count > 0);

	/*
	 * Look up the hash value in the leaf entries.
	 */
	index = xfs_dir2_leaf_search_hash(args, bp);
	/*
	 * Do we have a buffer coming in?
	 */
	if (state->extravalid) {
		/* If so, it's a free block buffer, get the block number. */
		curbp = state->extrablk.bp;
		curfdb = state->extrablk.blkno;
		free = curbp->b_addr;
		ASSERT(free->hdr.magic == cpu_to_be32(XFS_DIR2_FREE_MAGIC) ||
		       free->hdr.magic == cpu_to_be32(XFS_DIR3_FREE_MAGIC));
	}
	length = xfs_dir2_data_entsize(mp, args->namelen);
	/*
	 * Loop over leaf entries with the right hash value.
	 */
	for (lep = &leafhdr.ents[index];
	     index < leafhdr.count && be32_to_cpu(lep->hashval) == args->hashval;
	     lep++, index++) {
		/*
		 * Skip stale leaf entries.
		 */
		if (be32_to_cpu(lep->address) == XFS_DIR2_NULL_DATAPTR)
			continue;
		/*
		 * Pull the data block number from the entry.
		 */
		newdb = xfs_dir2_dataptr_to_db(args->geo,
					       be32_to_cpu(lep->address));
		/*
		 * For addname, we're looking for a place to put the new entry.
		 * We want to use a data block with an entry of equal
		 * hash value to ours if there is one with room.
		 *
		 * If this block isn't the data block we already have
		 * in hand, take a look at it.
		 */
		if (newdb != curdb) {
			struct xfs_dir3_icfree_hdr freehdr;

			curdb = newdb;
			/*
			 * Convert the data block to the free block
			 * holding its freespace information.
			 */
			newfdb = xfs_dir2_db_to_fdb(args->geo, newdb);
			/*
			 * If it's not the one we have in hand, read it in.
			 */
			if (newfdb != curfdb) {
				/*
				 * If we had one before, drop it.
				 */
				if (curbp)
					xfs_trans_brelse(tp, curbp);

				error = xfs_dir2_free_read(tp, dp,
						xfs_dir2_db_to_da(args->geo,
								  newfdb),
						&curbp);
				if (error)
					return error;
				free = curbp->b_addr;

				xfs_dir2_free_hdr_check(dp, curbp, curdb);
			}
			/*
			 * Get the index for our entry.
			 */
			fi = xfs_dir2_db_to_fdindex(args->geo, curdb);
			/*
			 * If it has room, return it.
			 */
			xfs_dir2_free_hdr_from_disk(mp, &freehdr, free);
			if (XFS_IS_CORRUPT(mp,
					   freehdr.bests[fi] ==
					   cpu_to_be16(NULLDATAOFF))) {
				if (curfdb != newfdb)
					xfs_trans_brelse(tp, curbp);
				return -EFSCORRUPTED;
			}
			curfdb = newfdb;
			if (be16_to_cpu(freehdr.bests[fi]) >= length)
				goto out;
		}
	}
	/* Didn't find any space */
	fi = -1;
out:
	ASSERT(args->op_flags & XFS_DA_OP_OKNOENT);
	if (curbp) {
		/* Giving back a free block. */
		state->extravalid = 1;
		state->extrablk.bp = curbp;
		state->extrablk.index = fi;
		state->extrablk.blkno = curfdb;

		/*
		 * Important: this magic number is not in the buffer - it's for
		 * buffer type information and therefore only the free/data type
		 * matters here, not whether CRCs are enabled or not.
		 */
		state->extrablk.magic = XFS_DIR2_FREE_MAGIC;
	} else {
		state->extravalid = 0;
	}
	/*
	 * Return the index, that will be the insertion point.
	 */
	*indexp = index;
	return -ENOENT;
}

/*
 * Look up a leaf entry in a node-format leaf block.
 * The extrablk in state a data block.
 */
STATIC int
xfs_dir2_leafn_lookup_for_entry(
	struct xfs_buf		*bp,		/* leaf buffer */
	xfs_da_args_t		*args,		/* operation arguments */
	int			*indexp,	/* out: leaf entry index */
	xfs_da_state_t		*state)		/* state to fill in */
{
	struct xfs_buf		*curbp = NULL;	/* current data/free buffer */
	xfs_dir2_db_t		curdb = -1;	/* current data block number */
	xfs_dir2_data_entry_t	*dep;		/* data block entry */
	xfs_inode_t		*dp;		/* incore directory inode */
	int			error;		/* error return value */
	int			index;		/* leaf entry index */
	xfs_dir2_leaf_t		*leaf;		/* leaf structure */
	xfs_dir2_leaf_entry_t	*lep;		/* leaf entry */
	xfs_mount_t		*mp;		/* filesystem mount point */
	xfs_dir2_db_t		newdb;		/* new data block number */
	xfs_trans_t		*tp;		/* transaction pointer */
	enum xfs_dacmp		cmp;		/* comparison result */
	struct xfs_dir3_icleaf_hdr leafhdr;

	dp = args->dp;
	tp = args->trans;
	mp = dp->i_mount;
	leaf = bp->b_addr;
	xfs_dir2_leaf_hdr_from_disk(mp, &leafhdr, leaf);

	xfs_dir3_leaf_check(dp, bp);
	if (leafhdr.count <= 0) {
		xfs_buf_mark_corrupt(bp);
		return -EFSCORRUPTED;
	}

	/*
	 * Look up the hash value in the leaf entries.
	 */
	index = xfs_dir2_leaf_search_hash(args, bp);
	/*
	 * Do we have a buffer coming in?
	 */
	if (state->extravalid) {
		curbp = state->extrablk.bp;
		curdb = state->extrablk.blkno;
	}
	/*
	 * Loop over leaf entries with the right hash value.
	 */
	for (lep = &leafhdr.ents[index];
	     index < leafhdr.count && be32_to_cpu(lep->hashval) == args->hashval;
	     lep++, index++) {
		/*
		 * Skip stale leaf entries.
		 */
		if (be32_to_cpu(lep->address) == XFS_DIR2_NULL_DATAPTR)
			continue;
		/*
		 * Pull the data block number from the entry.
		 */
		newdb = xfs_dir2_dataptr_to_db(args->geo,
					       be32_to_cpu(lep->address));
		/*
		 * Not adding a new entry, so we really want to find
		 * the name given to us.
		 *
		 * If it's a different data block, go get it.
		 */
		if (newdb != curdb) {
			/*
			 * If we had a block before that we aren't saving
			 * for a CI name, drop it
			 */
			if (curbp && (args->cmpresult == XFS_CMP_DIFFERENT ||
						curdb != state->extrablk.blkno))
				xfs_trans_brelse(tp, curbp);
			/*
			 * If needing the block that is saved with a CI match,
			 * use it otherwise read in the new data block.
			 */
			if (args->cmpresult != XFS_CMP_DIFFERENT &&
					newdb == state->extrablk.blkno) {
				ASSERT(state->extravalid);
				curbp = state->extrablk.bp;
			} else {
				error = xfs_dir3_data_read(tp, dp,
						xfs_dir2_db_to_da(args->geo,
								  newdb),
						0, &curbp);
				if (error)
					return error;
			}
			xfs_dir3_data_check(dp, curbp);
			curdb = newdb;
		}
		/*
		 * Point to the data entry.
		 */
		dep = (xfs_dir2_data_entry_t *)((char *)curbp->b_addr +
			xfs_dir2_dataptr_to_off(args->geo,
						be32_to_cpu(lep->address)));
		/*
		 * Compare the entry and if it's an exact match, return
		 * EEXIST immediately. If it's the first case-insensitive
		 * match, store the block & inode number and continue looking.
		 */
		cmp = xfs_dir2_compname(args, dep->name, dep->namelen);
		if (cmp != XFS_CMP_DIFFERENT && cmp != args->cmpresult) {
			/* If there is a CI match block, drop it */
			if (args->cmpresult != XFS_CMP_DIFFERENT &&
						curdb != state->extrablk.blkno)
				xfs_trans_brelse(tp, state->extrablk.bp);
			args->cmpresult = cmp;
			args->inumber = be64_to_cpu(dep->inumber);
			args->filetype = xfs_dir2_data_get_ftype(mp, dep);
			*indexp = index;
			state->extravalid = 1;
			state->extrablk.bp = curbp;
			state->extrablk.blkno = curdb;
			state->extrablk.index = (int)((char *)dep -
							(char *)curbp->b_addr);
			state->extrablk.magic = XFS_DIR2_DATA_MAGIC;
			curbp->b_ops = &xfs_dir3_data_buf_ops;
			xfs_trans_buf_set_type(tp, curbp, XFS_BLFT_DIR_DATA_BUF);
			if (cmp == XFS_CMP_EXACT)
				return -EEXIST;
		}
	}
	ASSERT(index == leafhdr.count || (args->op_flags & XFS_DA_OP_OKNOENT));
	if (curbp) {
		if (args->cmpresult == XFS_CMP_DIFFERENT) {
			/* Giving back last used data block. */
			state->extravalid = 1;
			state->extrablk.bp = curbp;
			state->extrablk.index = -1;
			state->extrablk.blkno = curdb;
			state->extrablk.magic = XFS_DIR2_DATA_MAGIC;
			curbp->b_ops = &xfs_dir3_data_buf_ops;
			xfs_trans_buf_set_type(tp, curbp, XFS_BLFT_DIR_DATA_BUF);
		} else {
			/* If the curbp is not the CI match block, drop it */
			if (state->extrablk.bp != curbp)
				xfs_trans_brelse(tp, curbp);
		}
	} else {
		state->extravalid = 0;
	}
	*indexp = index;
	return -ENOENT;
}

/*
 * Look up a leaf entry in a node-format leaf block.
 * If this is an addname then the extrablk in state is a freespace block,
 * otherwise it's a data block.
 */
int
xfs_dir2_leafn_lookup_int(
	struct xfs_buf		*bp,		/* leaf buffer */
	xfs_da_args_t		*args,		/* operation arguments */
	int			*indexp,	/* out: leaf entry index */
	xfs_da_state_t		*state)		/* state to fill in */
{
	if (args->op_flags & XFS_DA_OP_ADDNAME)
		return xfs_dir2_leafn_lookup_for_addname(bp, args, indexp,
							state);
	return xfs_dir2_leafn_lookup_for_entry(bp, args, indexp, state);
}

/*
 * Move count leaf entries from source to destination leaf.
 * Log entries and headers.  Stale entries are preserved.
 */
static void
xfs_dir3_leafn_moveents(
	xfs_da_args_t			*args,	/* operation arguments */
	struct xfs_buf			*bp_s,	/* source */
	struct xfs_dir3_icleaf_hdr	*shdr,
	struct xfs_dir2_leaf_entry	*sents,
	int				start_s,/* source leaf index */
	struct xfs_buf			*bp_d,	/* destination */
	struct xfs_dir3_icleaf_hdr	*dhdr,
	struct xfs_dir2_leaf_entry	*dents,
	int				start_d,/* destination leaf index */
	int				count)	/* count of leaves to copy */
{
	int				stale;	/* count stale leaves copied */

	trace_xfs_dir2_leafn_moveents(args, start_s, start_d, count);

	/*
	 * Silently return if nothing to do.
	 */
	if (count == 0)
		return;

	/*
	 * If the destination index is not the end of the current
	 * destination leaf entries, open up a hole in the destination
	 * to hold the new entries.
	 */
	if (start_d < dhdr->count) {
		memmove(&dents[start_d + count], &dents[start_d],
			(dhdr->count - start_d) * sizeof(xfs_dir2_leaf_entry_t));
		xfs_dir3_leaf_log_ents(args, dhdr, bp_d, start_d + count,
				       count + dhdr->count - 1);
	}
	/*
	 * If the source has stale leaves, count the ones in the copy range
	 * so we can update the header correctly.
	 */
	if (shdr->stale) {
		int	i;			/* temp leaf index */

		for (i = start_s, stale = 0; i < start_s + count; i++) {
			if (sents[i].address ==
					cpu_to_be32(XFS_DIR2_NULL_DATAPTR))
				stale++;
		}
	} else
		stale = 0;
	/*
	 * Copy the leaf entries from source to destination.
	 */
	memcpy(&dents[start_d], &sents[start_s],
		count * sizeof(xfs_dir2_leaf_entry_t));
	xfs_dir3_leaf_log_ents(args, dhdr, bp_d, start_d, start_d + count - 1);

	/*
	 * If there are source entries after the ones we copied,
	 * delete the ones we copied by sliding the next ones down.
	 */
	if (start_s + count < shdr->count) {
		memmove(&sents[start_s], &sents[start_s + count],
			count * sizeof(xfs_dir2_leaf_entry_t));
		xfs_dir3_leaf_log_ents(args, shdr, bp_s, start_s,
				       start_s + count - 1);
	}

	/*
	 * Update the headers and log them.
	 */
	shdr->count -= count;
	shdr->stale -= stale;
	dhdr->count += count;
	dhdr->stale += stale;
}

/*
 * Determine the sort order of two leaf blocks.
 * Returns 1 if both are valid and leaf2 should be before leaf1, else 0.
 */
int						/* sort order */
xfs_dir2_leafn_order(
	struct xfs_inode	*dp,
	struct xfs_buf		*leaf1_bp,		/* leaf1 buffer */
	struct xfs_buf		*leaf2_bp)		/* leaf2 buffer */
{
	struct xfs_dir2_leaf	*leaf1 = leaf1_bp->b_addr;
	struct xfs_dir2_leaf	*leaf2 = leaf2_bp->b_addr;
	struct xfs_dir2_leaf_entry *ents1;
	struct xfs_dir2_leaf_entry *ents2;
	struct xfs_dir3_icleaf_hdr hdr1;
	struct xfs_dir3_icleaf_hdr hdr2;

	xfs_dir2_leaf_hdr_from_disk(dp->i_mount, &hdr1, leaf1);
	xfs_dir2_leaf_hdr_from_disk(dp->i_mount, &hdr2, leaf2);
	ents1 = hdr1.ents;
	ents2 = hdr2.ents;

	if (hdr1.count > 0 && hdr2.count > 0 &&
	    (be32_to_cpu(ents2[0].hashval) < be32_to_cpu(ents1[0].hashval) ||
	     be32_to_cpu(ents2[hdr2.count - 1].hashval) <
				be32_to_cpu(ents1[hdr1.count - 1].hashval)))
		return 1;
	return 0;
}

/*
 * Rebalance leaf entries between two leaf blocks.
 * This is actually only called when the second block is new,
 * though the code deals with the general case.
 * A new entry will be inserted in one of the blocks, and that
 * entry is taken into account when balancing.
 */
static void
xfs_dir2_leafn_rebalance(
	xfs_da_state_t		*state,		/* btree cursor */
	xfs_da_state_blk_t	*blk1,		/* first btree block */
	xfs_da_state_blk_t	*blk2)		/* second btree block */
{
	xfs_da_args_t		*args;		/* operation arguments */
	int			count;		/* count (& direction) leaves */
	int			isleft;		/* new goes in left leaf */
	xfs_dir2_leaf_t		*leaf1;		/* first leaf structure */
	xfs_dir2_leaf_t		*leaf2;		/* second leaf structure */
	int			mid;		/* midpoint leaf index */
#if defined(DEBUG) || defined(XFS_WARN)
	int			oldstale;	/* old count of stale leaves */
#endif
	int			oldsum;		/* old total leaf count */
	int			swap_blocks;	/* swapped leaf blocks */
	struct xfs_dir2_leaf_entry *ents1;
	struct xfs_dir2_leaf_entry *ents2;
	struct xfs_dir3_icleaf_hdr hdr1;
	struct xfs_dir3_icleaf_hdr hdr2;
	struct xfs_inode	*dp = state->args->dp;

	args = state->args;
	/*
	 * If the block order is wrong, swap the arguments.
	 */
	swap_blocks = xfs_dir2_leafn_order(dp, blk1->bp, blk2->bp);
	if (swap_blocks)
		swap(blk1, blk2);

	leaf1 = blk1->bp->b_addr;
	leaf2 = blk2->bp->b_addr;
	xfs_dir2_leaf_hdr_from_disk(dp->i_mount, &hdr1, leaf1);
	xfs_dir2_leaf_hdr_from_disk(dp->i_mount, &hdr2, leaf2);
	ents1 = hdr1.ents;
	ents2 = hdr2.ents;

	oldsum = hdr1.count + hdr2.count;
#if defined(DEBUG) || defined(XFS_WARN)
	oldstale = hdr1.stale + hdr2.stale;
#endif
	mid = oldsum >> 1;

	/*
	 * If the old leaf count was odd then the new one will be even,
	 * so we need to divide the new count evenly.
	 */
	if (oldsum & 1) {
		xfs_dahash_t	midhash;	/* middle entry hash value */

		if (mid >= hdr1.count)
			midhash = be32_to_cpu(ents2[mid - hdr1.count].hashval);
		else
			midhash = be32_to_cpu(ents1[mid].hashval);
		isleft = args->hashval <= midhash;
	}
	/*
	 * If the old count is even then the new count is odd, so there's
	 * no preferred side for the new entry.
	 * Pick the left one.
	 */
	else
		isleft = 1;
	/*
	 * Calculate moved entry count.  Positive means left-to-right,
	 * negative means right-to-left.  Then move the entries.
	 */
	count = hdr1.count - mid + (isleft == 0);
	if (count > 0)
		xfs_dir3_leafn_moveents(args, blk1->bp, &hdr1, ents1,
					hdr1.count - count, blk2->bp,
					&hdr2, ents2, 0, count);
	else if (count < 0)
		xfs_dir3_leafn_moveents(args, blk2->bp, &hdr2, ents2, 0,
					blk1->bp, &hdr1, ents1,
					hdr1.count, count);

	ASSERT(hdr1.count + hdr2.count == oldsum);
	ASSERT(hdr1.stale + hdr2.stale == oldstale);

	/* log the changes made when moving the entries */
	xfs_dir2_leaf_hdr_to_disk(dp->i_mount, leaf1, &hdr1);
	xfs_dir2_leaf_hdr_to_disk(dp->i_mount, leaf2, &hdr2);
	xfs_dir3_leaf_log_header(args, blk1->bp);
	xfs_dir3_leaf_log_header(args, blk2->bp);

	xfs_dir3_leaf_check(dp, blk1->bp);
	xfs_dir3_leaf_check(dp, blk2->bp);

	/*
	 * Mark whether we're inserting into the old or new leaf.
	 */
	if (hdr1.count < hdr2.count)
		state->inleaf = swap_blocks;
	else if (hdr1.count > hdr2.count)
		state->inleaf = !swap_blocks;
	else
		state->inleaf = swap_blocks ^ (blk1->index <= hdr1.count);
	/*
	 * Adjust the expected index for insertion.
	 */
	if (!state->inleaf)
		blk2->index = blk1->index - hdr1.count;

	/*
	 * Finally sanity check just to make sure we are not returning a
	 * negative index
	 */
	if (blk2->index < 0) {
		state->inleaf = 1;
		blk2->index = 0;
		xfs_alert(dp->i_mount,
	"%s: picked the wrong leaf? reverting original leaf: blk1->index %d",
			__func__, blk1->index);
	}
}

static int
xfs_dir3_data_block_free(
	xfs_da_args_t		*args,
	struct xfs_dir2_data_hdr *hdr,
	struct xfs_dir2_free	*free,
	xfs_dir2_db_t		fdb,
	int			findex,
	struct xfs_buf		*fbp,
	int			longest)
{
	int			logfree = 0;
	struct xfs_dir3_icfree_hdr freehdr;
	struct xfs_inode	*dp = args->dp;

	xfs_dir2_free_hdr_from_disk(dp->i_mount, &freehdr, free);
	if (hdr) {
		/*
		 * Data block is not empty, just set the free entry to the new
		 * value.
		 */
		freehdr.bests[findex] = cpu_to_be16(longest);
		xfs_dir2_free_log_bests(args, &freehdr, fbp, findex, findex);
		return 0;
	}

	/* One less used entry in the free table. */
	freehdr.nused--;

	/*
	 * If this was the last entry in the table, we can trim the table size
	 * back.  There might be other entries at the end referring to
	 * non-existent data blocks, get those too.
	 */
	if (findex == freehdr.nvalid - 1) {
		int	i;		/* free entry index */

		for (i = findex - 1; i >= 0; i--) {
			if (freehdr.bests[i] != cpu_to_be16(NULLDATAOFF))
				break;
		}
		freehdr.nvalid = i + 1;
		logfree = 0;
	} else {
		/* Not the last entry, just punch it out.  */
		freehdr.bests[findex] = cpu_to_be16(NULLDATAOFF);
		logfree = 1;
	}

	xfs_dir2_free_hdr_to_disk(dp->i_mount, free, &freehdr);
	xfs_dir2_free_log_header(args, fbp);

	/*
	 * If there are no useful entries left in the block, get rid of the
	 * block if we can.
	 */
	if (!freehdr.nused) {
		int error;

		error = xfs_dir2_shrink_inode(args, fdb, fbp);
		if (error == 0) {
			fbp = NULL;
			logfree = 0;
		} else if (error != -ENOSPC || args->total != 0)
			return error;
		/*
		 * It's possible to get ENOSPC if there is no
		 * space reservation.  In this case some one
		 * else will eventually get rid of this block.
		 */
	}

	/* Log the free entry that changed, unless we got rid of it.  */
	if (logfree)
		xfs_dir2_free_log_bests(args, &freehdr, fbp, findex, findex);
	return 0;
}

/*
 * Remove an entry from a node directory.
 * This removes the leaf entry and the data entry,
 * and updates the free block if necessary.
 */
static int					/* error */
xfs_dir2_leafn_remove(
	xfs_da_args_t		*args,		/* operation arguments */
	struct xfs_buf		*bp,		/* leaf buffer */
	int			index,		/* leaf entry index */
	xfs_da_state_blk_t	*dblk,		/* data block */
	int			*rval)		/* resulting block needs join */
{
	struct xfs_da_geometry	*geo = args->geo;
	xfs_dir2_data_hdr_t	*hdr;		/* data block header */
	xfs_dir2_db_t		db;		/* data block number */
	struct xfs_buf		*dbp;		/* data block buffer */
	xfs_dir2_data_entry_t	*dep;		/* data block entry */
	xfs_inode_t		*dp;		/* incore directory inode */
	xfs_dir2_leaf_t		*leaf;		/* leaf structure */
	xfs_dir2_leaf_entry_t	*lep;		/* leaf entry */
	int			longest;	/* longest data free entry */
	int			off;		/* data block entry offset */
	int			needlog;	/* need to log data header */
	int			needscan;	/* need to rescan data frees */
	xfs_trans_t		*tp;		/* transaction pointer */
	struct xfs_dir2_data_free *bf;		/* bestfree table */
	struct xfs_dir3_icleaf_hdr leafhdr;

	trace_xfs_dir2_leafn_remove(args, index);

	dp = args->dp;
	tp = args->trans;
	leaf = bp->b_addr;
	xfs_dir2_leaf_hdr_from_disk(dp->i_mount, &leafhdr, leaf);

	/*
	 * Point to the entry we're removing.
	 */
	lep = &leafhdr.ents[index];

	/*
	 * Extract the data block and offset from the entry.
	 */
	db = xfs_dir2_dataptr_to_db(geo, be32_to_cpu(lep->address));
	ASSERT(dblk->blkno == db);
	off = xfs_dir2_dataptr_to_off(geo, be32_to_cpu(lep->address));
	ASSERT(dblk->index == off);

	/*
	 * Kill the leaf entry by marking it stale.
	 * Log the leaf block changes.
	 */
	leafhdr.stale++;
	xfs_dir2_leaf_hdr_to_disk(dp->i_mount, leaf, &leafhdr);
	xfs_dir3_leaf_log_header(args, bp);

	lep->address = cpu_to_be32(XFS_DIR2_NULL_DATAPTR);
	xfs_dir3_leaf_log_ents(args, &leafhdr, bp, index, index);

	/*
	 * Make the data entry free.  Keep track of the longest freespace
	 * in the data block in case it changes.
	 */
	dbp = dblk->bp;
	hdr = dbp->b_addr;
	dep = (xfs_dir2_data_entry_t *)((char *)hdr + off);
	bf = xfs_dir2_data_bestfree_p(dp->i_mount, hdr);
	longest = be16_to_cpu(bf[0].length);
	needlog = needscan = 0;
	xfs_dir2_data_make_free(args, dbp, off,
		xfs_dir2_data_entsize(dp->i_mount, dep->namelen), &needlog,
		&needscan);
	/*
	 * Rescan the data block freespaces for bestfree.
	 * Log the data block header if needed.
	 */
	if (needscan)
		xfs_dir2_data_freescan(dp->i_mount, hdr, &needlog);
	if (needlog)
		xfs_dir2_data_log_header(args, dbp);
	xfs_dir3_data_check(dp, dbp);
	/*
	 * If the longest data block freespace changes, need to update
	 * the corresponding freeblock entry.
	 */
	if (longest < be16_to_cpu(bf[0].length)) {
		int		error;		/* error return value */
		struct xfs_buf	*fbp;		/* freeblock buffer */
		xfs_dir2_db_t	fdb;		/* freeblock block number */
		int		findex;		/* index in freeblock entries */
		xfs_dir2_free_t	*free;		/* freeblock structure */

		/*
		 * Convert the data block number to a free block,
		 * read in the free block.
		 */
		fdb = xfs_dir2_db_to_fdb(geo, db);
		error = xfs_dir2_free_read(tp, dp, xfs_dir2_db_to_da(geo, fdb),
					   &fbp);
		if (error)
			return error;
		free = fbp->b_addr;
#ifdef DEBUG
	{
		struct xfs_dir3_icfree_hdr freehdr;

		xfs_dir2_free_hdr_from_disk(dp->i_mount, &freehdr, free);
		ASSERT(freehdr.firstdb == geo->free_max_bests *
			(fdb - xfs_dir2_byte_to_db(geo, XFS_DIR2_FREE_OFFSET)));
	}
#endif
		/*
		 * Calculate which entry we need to fix.
		 */
		findex = xfs_dir2_db_to_fdindex(geo, db);
		longest = be16_to_cpu(bf[0].length);
		/*
		 * If the data block is now empty we can get rid of it
		 * (usually).
		 */
		if (longest == geo->blksize - geo->data_entry_offset) {
			/*
			 * Try to punch out the data block.
			 */
			error = xfs_dir2_shrink_inode(args, db, dbp);
			if (error == 0) {
				dblk->bp = NULL;
				hdr = NULL;
			}
			/*
			 * We can get ENOSPC if there's no space reservation.
			 * In this case just drop the buffer and some one else
			 * will eventually get rid of the empty block.
			 */
			else if (!(error == -ENOSPC && args->total == 0))
				return error;
		}
		/*
		 * If we got rid of the data block, we can eliminate that entry
		 * in the free block.
		 */
		error = xfs_dir3_data_block_free(args, hdr, free,
						 fdb, findex, fbp, longest);
		if (error)
			return error;
	}

	xfs_dir3_leaf_check(dp, bp);
	/*
	 * Return indication of whether this leaf block is empty enough
	 * to justify trying to join it with a neighbor.
	 */
	*rval = (geo->leaf_hdr_size +
		 (uint)sizeof(leafhdr.ents) * (leafhdr.count - leafhdr.stale)) <
		geo->magicpct;
	return 0;
}

/*
 * Split the leaf entries in the old block into old and new blocks.
 */
int						/* error */
xfs_dir2_leafn_split(
	xfs_da_state_t		*state,		/* btree cursor */
	xfs_da_state_blk_t	*oldblk,	/* original block */
	xfs_da_state_blk_t	*newblk)	/* newly created block */
{
	xfs_da_args_t		*args;		/* operation arguments */
	xfs_dablk_t		blkno;		/* new leaf block number */
	int			error;		/* error return value */
	struct xfs_inode	*dp;

	/*
	 * Allocate space for a new leaf node.
	 */
	args = state->args;
	dp = args->dp;
	ASSERT(oldblk->magic == XFS_DIR2_LEAFN_MAGIC);
	error = xfs_da_grow_inode(args, &blkno);
	if (error) {
		return error;
	}
	/*
	 * Initialize the new leaf block.
	 */
	error = xfs_dir3_leaf_get_buf(args, xfs_dir2_da_to_db(args->geo, blkno),
				      &newblk->bp, XFS_DIR2_LEAFN_MAGIC);
	if (error)
		return error;

	newblk->blkno = blkno;
	newblk->magic = XFS_DIR2_LEAFN_MAGIC;
	/*
	 * Rebalance the entries across the two leaves, link the new
	 * block into the leaves.
	 */
	xfs_dir2_leafn_rebalance(state, oldblk, newblk);
	error = xfs_da3_blk_link(state, oldblk, newblk);
	if (error) {
		return error;
	}
	/*
	 * Insert the new entry in the correct block.
	 */
	if (state->inleaf)
		error = xfs_dir2_leafn_add(oldblk->bp, args, oldblk->index);
	else
		error = xfs_dir2_leafn_add(newblk->bp, args, newblk->index);
	/*
	 * Update last hashval in each block since we added the name.
	 */
	oldblk->hashval = xfs_dir2_leaf_lasthash(dp, oldblk->bp, NULL);
	newblk->hashval = xfs_dir2_leaf_lasthash(dp, newblk->bp, NULL);
	xfs_dir3_leaf_check(dp, oldblk->bp);
	xfs_dir3_leaf_check(dp, newblk->bp);
	return error;
}

/*
 * Check a leaf block and its neighbors to see if the block should be
 * collapsed into one or the other neighbor.  Always keep the block
 * with the smaller block number.
 * If the current block is over 50% full, don't try to join it, return 0.
 * If the block is empty, fill in the state structure and return 2.
 * If it can be collapsed, fill in the state structure and return 1.
 * If nothing can be done, return 0.
 */
int						/* error */
xfs_dir2_leafn_toosmall(
	xfs_da_state_t		*state,		/* btree cursor */
	int			*action)	/* resulting action to take */
{
	xfs_da_state_blk_t	*blk;		/* leaf block */
	xfs_dablk_t		blkno;		/* leaf block number */
	struct xfs_buf		*bp;		/* leaf buffer */
	int			bytes;		/* bytes in use */
	int			count;		/* leaf live entry count */
	int			error;		/* error return value */
	int			forward;	/* sibling block direction */
	int			i;		/* sibling counter */
	xfs_dir2_leaf_t		*leaf;		/* leaf structure */
	int			rval;		/* result from path_shift */
	struct xfs_dir3_icleaf_hdr leafhdr;
	struct xfs_dir2_leaf_entry *ents;
	struct xfs_inode	*dp = state->args->dp;

	/*
	 * Check for the degenerate case of the block being over 50% full.
	 * If so, it's not worth even looking to see if we might be able
	 * to coalesce with a sibling.
	 */
	blk = &state->path.blk[state->path.active - 1];
	leaf = blk->bp->b_addr;
	xfs_dir2_leaf_hdr_from_disk(dp->i_mount, &leafhdr, leaf);
	ents = leafhdr.ents;
	xfs_dir3_leaf_check(dp, blk->bp);

	count = leafhdr.count - leafhdr.stale;
	bytes = state->args->geo->leaf_hdr_size + count * sizeof(ents[0]);
	if (bytes > (state->args->geo->blksize >> 1)) {
		/*
		 * Blk over 50%, don't try to join.
		 */
		*action = 0;
		return 0;
	}
	/*
	 * Check for the degenerate case of the block being empty.
	 * If the block is empty, we'll simply delete it, no need to
	 * coalesce it with a sibling block.  We choose (arbitrarily)
	 * to merge with the forward block unless it is NULL.
	 */
	if (count == 0) {
		/*
		 * Make altpath point to the block we want to keep and
		 * path point to the block we want to drop (this one).
		 */
		forward = (leafhdr.forw != 0);
		memcpy(&state->altpath, &state->path, sizeof(state->path));
		error = xfs_da3_path_shift(state, &state->altpath, forward, 0,
			&rval);
		if (error)
			return error;
		*action = rval ? 2 : 0;
		return 0;
	}
	/*
	 * Examine each sibling block to see if we can coalesce with
	 * at least 25% free space to spare.  We need to figure out
	 * whether to merge with the forward or the backward block.
	 * We prefer coalescing with the lower numbered sibling so as
	 * to shrink a directory over time.
	 */
	forward = leafhdr.forw < leafhdr.back;
	for (i = 0, bp = NULL; i < 2; forward = !forward, i++) {
		struct xfs_dir3_icleaf_hdr hdr2;

		blkno = forward ? leafhdr.forw : leafhdr.back;
		if (blkno == 0)
			continue;
		/*
		 * Read the sibling leaf block.
		 */
		error = xfs_dir3_leafn_read(state->args->trans, dp, blkno, &bp);
		if (error)
			return error;

		/*
		 * Count bytes in the two blocks combined.
		 */
		count = leafhdr.count - leafhdr.stale;
		bytes = state->args->geo->blksize -
			(state->args->geo->blksize >> 2);

		leaf = bp->b_addr;
		xfs_dir2_leaf_hdr_from_disk(dp->i_mount, &hdr2, leaf);
		ents = hdr2.ents;
		count += hdr2.count - hdr2.stale;
		bytes -= count * sizeof(ents[0]);

		/*
		 * Fits with at least 25% to spare.
		 */
		if (bytes >= 0)
			break;
		xfs_trans_brelse(state->args->trans, bp);
	}
	/*
	 * Didn't like either block, give up.
	 */
	if (i >= 2) {
		*action = 0;
		return 0;
	}

	/*
	 * Make altpath point to the block we want to keep (the lower
	 * numbered block) and path point to the block we want to drop.
	 */
	memcpy(&state->altpath, &state->path, sizeof(state->path));
	if (blkno < blk->blkno)
		error = xfs_da3_path_shift(state, &state->altpath, forward, 0,
			&rval);
	else
		error = xfs_da3_path_shift(state, &state->path, forward, 0,
			&rval);
	if (error) {
		return error;
	}
	*action = rval ? 0 : 1;
	return 0;
}

/*
 * Move all the leaf entries from drop_blk to save_blk.
 * This is done as part of a join operation.
 */
void
xfs_dir2_leafn_unbalance(
	xfs_da_state_t		*state,		/* cursor */
	xfs_da_state_blk_t	*drop_blk,	/* dead block */
	xfs_da_state_blk_t	*save_blk)	/* surviving block */
{
	xfs_da_args_t		*args;		/* operation arguments */
	xfs_dir2_leaf_t		*drop_leaf;	/* dead leaf structure */
	xfs_dir2_leaf_t		*save_leaf;	/* surviving leaf structure */
	struct xfs_dir3_icleaf_hdr savehdr;
	struct xfs_dir3_icleaf_hdr drophdr;
	struct xfs_dir2_leaf_entry *sents;
	struct xfs_dir2_leaf_entry *dents;
	struct xfs_inode	*dp = state->args->dp;

	args = state->args;
	ASSERT(drop_blk->magic == XFS_DIR2_LEAFN_MAGIC);
	ASSERT(save_blk->magic == XFS_DIR2_LEAFN_MAGIC);
	drop_leaf = drop_blk->bp->b_addr;
	save_leaf = save_blk->bp->b_addr;

	xfs_dir2_leaf_hdr_from_disk(dp->i_mount, &savehdr, save_leaf);
	xfs_dir2_leaf_hdr_from_disk(dp->i_mount, &drophdr, drop_leaf);
	sents = savehdr.ents;
	dents = drophdr.ents;

	/*
	 * If there are any stale leaf entries, take this opportunity
	 * to purge them.
	 */
	if (drophdr.stale)
		xfs_dir3_leaf_compact(args, &drophdr, drop_blk->bp);
	if (savehdr.stale)
		xfs_dir3_leaf_compact(args, &savehdr, save_blk->bp);

	/*
	 * Move the entries from drop to the appropriate end of save.
	 */
	drop_blk->hashval = be32_to_cpu(dents[drophdr.count - 1].hashval);
	if (xfs_dir2_leafn_order(dp, save_blk->bp, drop_blk->bp))
		xfs_dir3_leafn_moveents(args, drop_blk->bp, &drophdr, dents, 0,
					save_blk->bp, &savehdr, sents, 0,
					drophdr.count);
	else
		xfs_dir3_leafn_moveents(args, drop_blk->bp, &drophdr, dents, 0,
					save_blk->bp, &savehdr, sents,
					savehdr.count, drophdr.count);
	save_blk->hashval = be32_to_cpu(sents[savehdr.count - 1].hashval);

	/* log the changes made when moving the entries */
	xfs_dir2_leaf_hdr_to_disk(dp->i_mount, save_leaf, &savehdr);
	xfs_dir2_leaf_hdr_to_disk(dp->i_mount, drop_leaf, &drophdr);
	xfs_dir3_leaf_log_header(args, save_blk->bp);
	xfs_dir3_leaf_log_header(args, drop_blk->bp);

	xfs_dir3_leaf_check(dp, save_blk->bp);
	xfs_dir3_leaf_check(dp, drop_blk->bp);
}

/*
 * Add a new data block to the directory at the free space index that the caller
 * has specified.
 */
static int
xfs_dir2_node_add_datablk(
	struct xfs_da_args	*args,
	struct xfs_da_state_blk	*fblk,
	xfs_dir2_db_t		*dbno,
	struct xfs_buf		**dbpp,
	struct xfs_buf		**fbpp,
	struct xfs_dir3_icfree_hdr *hdr,
	int			*findex)
{
	struct xfs_inode	*dp = args->dp;
	struct xfs_trans	*tp = args->trans;
	struct xfs_mount	*mp = dp->i_mount;
	struct xfs_dir2_data_free *bf;
	xfs_dir2_db_t		fbno;
	struct xfs_buf		*fbp;
	struct xfs_buf		*dbp;
	int			error;

	/* Not allowed to allocate, return failure. */
	if (args->total == 0)
		return -ENOSPC;

	/* Allocate and initialize the new data block.  */
	error = xfs_dir2_grow_inode(args, XFS_DIR2_DATA_SPACE, dbno);
	if (error)
		return error;
	error = xfs_dir3_data_init(args, *dbno, &dbp);
	if (error)
		return error;

	/*
	 * Get the freespace block corresponding to the data block
	 * that was just allocated.
	 */
	fbno = xfs_dir2_db_to_fdb(args->geo, *dbno);
	error = xfs_dir2_free_try_read(tp, dp,
			       xfs_dir2_db_to_da(args->geo, fbno), &fbp);
	if (error)
		return error;

	/*
	 * If there wasn't a freespace block, the read will
	 * return a NULL fbp.  Allocate and initialize a new one.
	 */
	if (!fbp) {
		error = xfs_dir2_grow_inode(args, XFS_DIR2_FREE_SPACE, &fbno);
		if (error)
			return error;

		if (XFS_IS_CORRUPT(mp,
				   xfs_dir2_db_to_fdb(args->geo, *dbno) !=
				   fbno)) {
			xfs_alert(mp,
"%s: dir ino %llu needed freesp block %lld for data block %lld, got %lld",
				__func__, (unsigned long long)dp->i_ino,
				(long long)xfs_dir2_db_to_fdb(args->geo, *dbno),
				(long long)*dbno, (long long)fbno);
			if (fblk) {
				xfs_alert(mp,
			" fblk "PTR_FMT" blkno %llu index %d magic 0x%x",
					fblk, (unsigned long long)fblk->blkno,
					fblk->index, fblk->magic);
			} else {
				xfs_alert(mp, " ... fblk is NULL");
			}
			return -EFSCORRUPTED;
		}

		/* Get a buffer for the new block. */
		error = xfs_dir3_free_get_buf(args, fbno, &fbp);
		if (error)
			return error;
		xfs_dir2_free_hdr_from_disk(mp, hdr, fbp->b_addr);

		/* Remember the first slot as our empty slot. */
		hdr->firstdb = (fbno - xfs_dir2_byte_to_db(args->geo,
							XFS_DIR2_FREE_OFFSET)) *
				args->geo->free_max_bests;
	} else {
		xfs_dir2_free_hdr_from_disk(mp, hdr, fbp->b_addr);
	}

	/* Set the freespace block index from the data block number. */
	*findex = xfs_dir2_db_to_fdindex(args->geo, *dbno);

	/* Extend the freespace table if the new data block is off the end. */
	if (*findex >= hdr->nvalid) {
		ASSERT(*findex < args->geo->free_max_bests);
		hdr->nvalid = *findex + 1;
		hdr->bests[*findex] = cpu_to_be16(NULLDATAOFF);
	}

	/*
	 * If this entry was for an empty data block (this should always be
	 * true) then update the header.
	 */
	if (hdr->bests[*findex] == cpu_to_be16(NULLDATAOFF)) {
		hdr->nused++;
		xfs_dir2_free_hdr_to_disk(mp, fbp->b_addr, hdr);
		xfs_dir2_free_log_header(args, fbp);
	}

	/* Update the freespace value for the new block in the table. */
	bf = xfs_dir2_data_bestfree_p(mp, dbp->b_addr);
	hdr->bests[*findex] = bf[0].length;

	*dbpp = dbp;
	*fbpp = fbp;
	return 0;
}

static int
xfs_dir2_node_find_freeblk(
	struct xfs_da_args	*args,
	struct xfs_da_state_blk	*fblk,
	xfs_dir2_db_t		*dbnop,
	struct xfs_buf		**fbpp,
	struct xfs_dir3_icfree_hdr *hdr,
	int			*findexp,
	int			length)
{
	struct xfs_inode	*dp = args->dp;
	struct xfs_trans	*tp = args->trans;
	struct xfs_buf		*fbp = NULL;
	xfs_dir2_db_t		firstfbno;
	xfs_dir2_db_t		lastfbno;
	xfs_dir2_db_t		ifbno = -1;
	xfs_dir2_db_t		dbno = -1;
	xfs_dir2_db_t		fbno;
	xfs_fileoff_t		fo;
	int			findex = 0;
	int			error;

	/*
	 * If we came in with a freespace block that means that lookup
	 * found an entry with our hash value.  This is the freespace
	 * block for that data entry.
	 */
	if (fblk) {
		fbp = fblk->bp;
		findex = fblk->index;
		xfs_dir2_free_hdr_from_disk(dp->i_mount, hdr, fbp->b_addr);
		if (findex >= 0) {
			/* caller already found the freespace for us. */
			ASSERT(findex < hdr->nvalid);
			ASSERT(be16_to_cpu(hdr->bests[findex]) != NULLDATAOFF);
			ASSERT(be16_to_cpu(hdr->bests[findex]) >= length);
			dbno = hdr->firstdb + findex;
			goto found_block;
		}

		/*
		 * The data block looked at didn't have enough room.
		 * We'll start at the beginning of the freespace entries.
		 */
		ifbno = fblk->blkno;
		xfs_trans_brelse(tp, fbp);
		fbp = NULL;
		fblk->bp = NULL;
	}

	/*
	 * If we don't have a data block yet, we're going to scan the freespace
	 * data for a data block with enough free space in it.
	 */
	error = xfs_bmap_last_offset(dp, &fo, XFS_DATA_FORK);
	if (error)
		return error;
	lastfbno = xfs_dir2_da_to_db(args->geo, (xfs_dablk_t)fo);
	firstfbno = xfs_dir2_byte_to_db(args->geo, XFS_DIR2_FREE_OFFSET);

	for (fbno = lastfbno - 1; fbno >= firstfbno; fbno--) {
		/* If it's ifbno we already looked at it. */
		if (fbno == ifbno)
			continue;

		/*
		 * Read the block.  There can be holes in the freespace blocks,
		 * so this might not succeed.  This should be really rare, so
		 * there's no reason to avoid it.
		 */
		error = xfs_dir2_free_try_read(tp, dp,
				xfs_dir2_db_to_da(args->geo, fbno),
				&fbp);
		if (error)
			return error;
		if (!fbp)
			continue;

		xfs_dir2_free_hdr_from_disk(dp->i_mount, hdr, fbp->b_addr);

		/* Scan the free entry array for a large enough free space. */
		for (findex = hdr->nvalid - 1; findex >= 0; findex--) {
			if (be16_to_cpu(hdr->bests[findex]) != NULLDATAOFF &&
			    be16_to_cpu(hdr->bests[findex]) >= length) {
				dbno = hdr->firstdb + findex;
				goto found_block;
			}
		}

		/* Didn't find free space, go on to next free block */
		xfs_trans_brelse(tp, fbp);
	}

found_block:
	*dbnop = dbno;
	*fbpp = fbp;
	*findexp = findex;
	return 0;
}

/*
 * Add the data entry for a node-format directory name addition.
 * The leaf entry is added in xfs_dir2_leafn_add.
 * We may enter with a freespace block that the lookup found.
 */
static int
xfs_dir2_node_addname_int(
	struct xfs_da_args	*args,		/* operation arguments */
	struct xfs_da_state_blk	*fblk)		/* optional freespace block */
{
	struct xfs_dir2_data_unused *dup;	/* data unused entry pointer */
	struct xfs_dir2_data_entry *dep;	/* data entry pointer */
	struct xfs_dir2_data_hdr *hdr;		/* data block header */
	struct xfs_dir2_data_free *bf;
	struct xfs_trans	*tp = args->trans;
	struct xfs_inode	*dp = args->dp;
	struct xfs_dir3_icfree_hdr freehdr;
	struct xfs_buf		*dbp;		/* data block buffer */
	struct xfs_buf		*fbp;		/* freespace buffer */
	xfs_dir2_data_aoff_t	aoff;
	xfs_dir2_db_t		dbno;		/* data block number */
	int			error;		/* error return value */
	int			findex;		/* freespace entry index */
	int			length;		/* length of the new entry */
	int			logfree = 0;	/* need to log free entry */
	int			needlog = 0;	/* need to log data header */
	int			needscan = 0;	/* need to rescan data frees */
	__be16			*tagp;		/* data entry tag pointer */

	length = xfs_dir2_data_entsize(dp->i_mount, args->namelen);
	error = xfs_dir2_node_find_freeblk(args, fblk, &dbno, &fbp, &freehdr,
					   &findex, length);
	if (error)
		return error;

	/*
	 * Now we know if we must allocate blocks, so if we are checking whether
	 * we can insert without allocation then we can return now.
	 */
	if (args->op_flags & XFS_DA_OP_JUSTCHECK) {
		if (dbno == -1)
			return -ENOSPC;
		return 0;
	}

	/*
	 * If we don't have a data block, we need to allocate one and make
	 * the freespace entries refer to it.
	 */
	if (dbno == -1) {
		/* we're going to have to log the free block index later */
		logfree = 1;
		error = xfs_dir2_node_add_datablk(args, fblk, &dbno, &dbp, &fbp,
						  &freehdr, &findex);
	} else {
		/* Read the data block in. */
		error = xfs_dir3_data_read(tp, dp,
					   xfs_dir2_db_to_da(args->geo, dbno),
					   0, &dbp);
	}
	if (error)
		return error;

	/* setup for data block up now */
	hdr = dbp->b_addr;
	bf = xfs_dir2_data_bestfree_p(dp->i_mount, hdr);
	ASSERT(be16_to_cpu(bf[0].length) >= length);

	/* Point to the existing unused space. */
	dup = (xfs_dir2_data_unused_t *)
	      ((char *)hdr + be16_to_cpu(bf[0].offset));

	/* Mark the first part of the unused space, inuse for us. */
	aoff = (xfs_dir2_data_aoff_t)((char *)dup - (char *)hdr);
	error = xfs_dir2_data_use_free(args, dbp, dup, aoff, length,
			&needlog, &needscan);
	if (error) {
		xfs_trans_brelse(tp, dbp);
		return error;
	}

	/* Fill in the new entry and log it. */
	dep = (xfs_dir2_data_entry_t *)dup;
	dep->inumber = cpu_to_be64(args->inumber);
	dep->namelen = args->namelen;
	memcpy(dep->name, args->name, dep->namelen);
	xfs_dir2_data_put_ftype(dp->i_mount, dep, args->filetype);
	tagp = xfs_dir2_data_entry_tag_p(dp->i_mount, dep);
	*tagp = cpu_to_be16((char *)dep - (char *)hdr);
	xfs_dir2_data_log_entry(args, dbp, dep);

	/* Rescan the freespace and log the data block if needed. */
	if (needscan)
		xfs_dir2_data_freescan(dp->i_mount, hdr, &needlog);
	if (needlog)
		xfs_dir2_data_log_header(args, dbp);

	/* If the freespace block entry is now wrong, update it. */
	if (freehdr.bests[findex] != bf[0].length) {
		freehdr.bests[findex] = bf[0].length;
		logfree = 1;
	}

	/* Log the freespace entry if needed. */
	if (logfree)
		xfs_dir2_free_log_bests(args, &freehdr, fbp, findex, findex);

	/* Return the data block and offset in args. */
	args->blkno = (xfs_dablk_t)dbno;
	args->index = be16_to_cpu(*tagp);
	return 0;
}

/*
 * Top-level node form directory addname routine.
 */
int						/* error */
xfs_dir2_node_addname(
	xfs_da_args_t		*args)		/* operation arguments */
{
	xfs_da_state_blk_t	*blk;		/* leaf block for insert */
	int			error;		/* error return value */
	int			rval;		/* sub-return value */
	xfs_da_state_t		*state;		/* btree cursor */

	trace_xfs_dir2_node_addname(args);

	/*
	 * Allocate and initialize the state (btree cursor).
	 */
	state = xfs_da_state_alloc(args);
	/*
	 * Look up the name.  We're not supposed to find it, but
	 * this gives us the insertion point.
	 */
	error = xfs_da3_node_lookup_int(state, &rval);
	if (error)
		rval = error;
	if (rval != -ENOENT) {
		goto done;
	}
	/*
	 * Add the data entry to a data block.
	 * Extravalid is set to a freeblock found by lookup.
	 */
	rval = xfs_dir2_node_addname_int(args,
		state->extravalid ? &state->extrablk : NULL);
	if (rval) {
		goto done;
	}
	blk = &state->path.blk[state->path.active - 1];
	ASSERT(blk->magic == XFS_DIR2_LEAFN_MAGIC);
	/*
	 * Add the new leaf entry.
	 */
	rval = xfs_dir2_leafn_add(blk->bp, args, blk->index);
	if (rval == 0) {
		/*
		 * It worked, fix the hash values up the btree.
		 */
		if (!(args->op_flags & XFS_DA_OP_JUSTCHECK))
			xfs_da3_fixhashpath(state, &state->path);
	} else {
		/*
		 * It didn't work, we need to split the leaf block.
		 */
		if (args->total == 0) {
			ASSERT(rval == -ENOSPC);
			goto done;
		}
		/*
		 * Split the leaf block and insert the new entry.
		 */
		rval = xfs_da3_split(state);
	}
done:
	xfs_da_state_free(state);
	return rval;
}

/*
 * Lookup an entry in a node-format directory.
 * All the real work happens in xfs_da3_node_lookup_int.
 * The only real output is the inode number of the entry.
 */
int						/* error */
xfs_dir2_node_lookup(
	xfs_da_args_t	*args)			/* operation arguments */
{
	int		error;			/* error return value */
	int		i;			/* btree level */
	int		rval;			/* operation return value */
	xfs_da_state_t	*state;			/* btree cursor */

	trace_xfs_dir2_node_lookup(args);

	/*
	 * Allocate and initialize the btree cursor.
	 */
	state = xfs_da_state_alloc(args);

	/*
	 * Fill in the path to the entry in the cursor.
	 */
	error = xfs_da3_node_lookup_int(state, &rval);
	if (error)
		rval = error;
	else if (rval == -ENOENT && args->cmpresult == XFS_CMP_CASE) {
		/* If a CI match, dup the actual name and return -EEXIST */
		xfs_dir2_data_entry_t	*dep;

		dep = (xfs_dir2_data_entry_t *)
			((char *)state->extrablk.bp->b_addr +
						 state->extrablk.index);
		rval = xfs_dir_cilookup_result(args, dep->name, dep->namelen);
	}
	/*
	 * Release the btree blocks and leaf block.
	 */
	for (i = 0; i < state->path.active; i++) {
		xfs_trans_brelse(args->trans, state->path.blk[i].bp);
		state->path.blk[i].bp = NULL;
	}
	/*
	 * Release the data block if we have it.
	 */
	if (state->extravalid && state->extrablk.bp) {
		xfs_trans_brelse(args->trans, state->extrablk.bp);
		state->extrablk.bp = NULL;
	}
	xfs_da_state_free(state);
	return rval;
}

/*
 * Remove an entry from a node-format directory.
 */
int						/* error */
xfs_dir2_node_removename(
	struct xfs_da_args	*args)		/* operation arguments */
{
	struct xfs_da_state_blk	*blk;		/* leaf block */
	int			error;		/* error return value */
	int			rval;		/* operation return value */
	struct xfs_da_state	*state;		/* btree cursor */

	trace_xfs_dir2_node_removename(args);

	/*
	 * Allocate and initialize the btree cursor.
	 */
	state = xfs_da_state_alloc(args);

	/* Look up the entry we're deleting, set up the cursor. */
	error = xfs_da3_node_lookup_int(state, &rval);
	if (error)
		goto out_free;

	/* Didn't find it, upper layer screwed up. */
	if (rval != -EEXIST) {
		error = rval;
		goto out_free;
	}

	blk = &state->path.blk[state->path.active - 1];
	ASSERT(blk->magic == XFS_DIR2_LEAFN_MAGIC);
	ASSERT(state->extravalid);
	/*
	 * Remove the leaf and data entries.
	 * Extrablk refers to the data block.
	 */
	error = xfs_dir2_leafn_remove(args, blk->bp, blk->index,
		&state->extrablk, &rval);
	if (error)
		goto out_free;
	/*
	 * Fix the hash values up the btree.
	 */
	xfs_da3_fixhashpath(state, &state->path);
	/*
	 * If we need to join leaf blocks, do it.
	 */
	if (rval && state->path.active > 1)
		error = xfs_da3_join(state);
	/*
	 * If no errors so far, try conversion to leaf format.
	 */
	if (!error)
		error = xfs_dir2_node_to_leaf(state);
out_free:
	xfs_da_state_free(state);
	return error;
}

/*
 * Replace an entry's inode number in a node-format directory.
 */
int						/* error */
xfs_dir2_node_replace(
	xfs_da_args_t		*args)		/* operation arguments */
{
	xfs_da_state_blk_t	*blk;		/* leaf block */
	xfs_dir2_data_hdr_t	*hdr;		/* data block header */
	xfs_dir2_data_entry_t	*dep;		/* data entry changed */
	int			error;		/* error return value */
	int			i;		/* btree level */
	xfs_ino_t		inum;		/* new inode number */
	int			ftype;		/* new file type */
	int			rval;		/* internal return value */
	xfs_da_state_t		*state;		/* btree cursor */

	trace_xfs_dir2_node_replace(args);

	/*
	 * Allocate and initialize the btree cursor.
	 */
	state = xfs_da_state_alloc(args);

	/*
	 * We have to save new inode number and ftype since
	 * xfs_da3_node_lookup_int() is going to overwrite them
	 */
	inum = args->inumber;
	ftype = args->filetype;

	/*
	 * Lookup the entry to change in the btree.
	 */
	error = xfs_da3_node_lookup_int(state, &rval);
	if (error) {
		rval = error;
	}
	/*
	 * It should be found, since the vnodeops layer has looked it up
	 * and locked it.  But paranoia is good.
	 */
	if (rval == -EEXIST) {
		struct xfs_dir3_icleaf_hdr	leafhdr;

		/*
		 * Find the leaf entry.
		 */
		blk = &state->path.blk[state->path.active - 1];
		ASSERT(blk->magic == XFS_DIR2_LEAFN_MAGIC);
		ASSERT(state->extravalid);

		xfs_dir2_leaf_hdr_from_disk(state->mp, &leafhdr,
					    blk->bp->b_addr);
		/*
		 * Point to the data entry.
		 */
		hdr = state->extrablk.bp->b_addr;
		ASSERT(hdr->magic == cpu_to_be32(XFS_DIR2_DATA_MAGIC) ||
		       hdr->magic == cpu_to_be32(XFS_DIR3_DATA_MAGIC));
		dep = (xfs_dir2_data_entry_t *)
		      ((char *)hdr +
		       xfs_dir2_dataptr_to_off(args->geo,
				be32_to_cpu(leafhdr.ents[blk->index].address)));
		ASSERT(inum != be64_to_cpu(dep->inumber));
		/*
		 * Fill in the new inode number and log the entry.
		 */
		dep->inumber = cpu_to_be64(inum);
		xfs_dir2_data_put_ftype(state->mp, dep, ftype);
		xfs_dir2_data_log_entry(args, state->extrablk.bp, dep);
		rval = 0;
	}
	/*
	 * Didn't find it, and we're holding a data block.  Drop it.
	 */
	else if (state->extravalid) {
		xfs_trans_brelse(args->trans, state->extrablk.bp);
		state->extrablk.bp = NULL;
	}
	/*
	 * Release all the buffers in the cursor.
	 */
	for (i = 0; i < state->path.active; i++) {
		xfs_trans_brelse(args->trans, state->path.blk[i].bp);
		state->path.blk[i].bp = NULL;
	}
	xfs_da_state_free(state);
	return rval;
}

/*
 * Trim off a trailing empty freespace block.
 * Return (in rvalp) 1 if we did it, 0 if not.
 */
int						/* error */
xfs_dir2_node_trim_free(
	xfs_da_args_t		*args,		/* operation arguments */
	xfs_fileoff_t		fo,		/* free block number */
	int			*rvalp)		/* out: did something */
{
	struct xfs_buf		*bp;		/* freespace buffer */
	xfs_inode_t		*dp;		/* incore directory inode */
	int			error;		/* error return code */
	xfs_dir2_free_t		*free;		/* freespace structure */
	xfs_trans_t		*tp;		/* transaction pointer */
	struct xfs_dir3_icfree_hdr freehdr;

	dp = args->dp;
	tp = args->trans;

	*rvalp = 0;

	/*
	 * Read the freespace block.
	 */
	error = xfs_dir2_free_try_read(tp, dp, fo, &bp);
	if (error)
		return error;
	/*
	 * There can be holes in freespace.  If fo is a hole, there's
	 * nothing to do.
	 */
	if (!bp)
		return 0;
	free = bp->b_addr;
	xfs_dir2_free_hdr_from_disk(dp->i_mount, &freehdr, free);

	/*
	 * If there are used entries, there's nothing to do.
	 */
	if (freehdr.nused > 0) {
		xfs_trans_brelse(tp, bp);
		return 0;
	}
	/*
	 * Blow the block away.
	 */
	error = xfs_dir2_shrink_inode(args,
			xfs_dir2_da_to_db(args->geo, (xfs_dablk_t)fo), bp);
	if (error) {
		/*
		 * Can't fail with ENOSPC since that only happens with no
		 * space reservation, when breaking up an extent into two
		 * pieces.  This is the last block of an extent.
		 */
		ASSERT(error != -ENOSPC);
		xfs_trans_brelse(tp, bp);
		return error;
	}
	/*
	 * Return that we succeeded.
	 */
	*rvalp = 1;
	return 0;
}<|MERGE_RESOLUTION|>--- conflicted
+++ resolved
@@ -441,11 +441,7 @@
 	leaf = lbp->b_addr;
 	ltp = xfs_dir2_leaf_tail_p(args->geo, leaf);
 	if (be32_to_cpu(ltp->bestcount) >
-<<<<<<< HEAD
-				(uint)dp->i_d.di_size / args->geo->blksize) {
-=======
 				(uint)dp->i_disk_size / args->geo->blksize) {
->>>>>>> 7d2a07b7
 		xfs_buf_mark_corrupt(lbp);
 		return -EFSCORRUPTED;
 	}
