// SPDX-License-Identifier: GPL-2.0
/*
 * Copyright (c) 2000-2006 Silicon Graphics, Inc.
 * All Rights Reserved.
 */

#include "xfs.h"
#include "xfs_fs.h"
#include "xfs_shared.h"
#include "xfs_format.h"
#include "xfs_log_format.h"
#include "xfs_trans_resv.h"
#include "xfs_mount.h"
#include "xfs_inode.h"
#include "xfs_trans.h"
#include "xfs_inode_item.h"
#include "xfs_btree.h"
#include "xfs_bmap_btree.h"
#include "xfs_bmap.h"
#include "xfs_error.h"
#include "xfs_trace.h"
#include "xfs_da_format.h"
#include "xfs_da_btree.h"
#include "xfs_dir2_priv.h"
#include "xfs_attr_leaf.h"
#include "xfs_types.h"
#include "xfs_errortag.h"

kmem_zone_t *xfs_ifork_zone;

<<<<<<< HEAD
STATIC int xfs_iformat_local(xfs_inode_t *, xfs_dinode_t *, int, int);
STATIC int xfs_iformat_extents(xfs_inode_t *, xfs_dinode_t *, int);
STATIC int xfs_iformat_btree(xfs_inode_t *, xfs_dinode_t *, int);

/*
 * Copy inode type and data and attr format specific information from the
 * on-disk inode to the in-core inode and fork structures.  For fifos, devices,
 * and sockets this means set i_rdev to the proper value.  For files,
 * directories, and symlinks this means to bring in the in-line data or extent
 * pointers as well as the attribute fork.  For a fork in B-tree format, only
 * the root is immediately brought in-core.  The rest will be read in later when
 * first referenced (see xfs_iread_extents()).
 */
int
xfs_iformat_fork(
	struct xfs_inode	*ip,
	struct xfs_dinode	*dip)
{
	struct inode		*inode = VFS_I(ip);
	struct xfs_attr_shortform *atp;
	int			size;
	int			error = 0;
	xfs_fsize_t             di_size;

	switch (inode->i_mode & S_IFMT) {
	case S_IFIFO:
	case S_IFCHR:
	case S_IFBLK:
	case S_IFSOCK:
		ip->i_d.di_size = 0;
		inode->i_rdev = xfs_to_linux_dev_t(xfs_dinode_get_rdev(dip));
		break;

	case S_IFREG:
	case S_IFLNK:
	case S_IFDIR:
		switch (dip->di_format) {
		case XFS_DINODE_FMT_LOCAL:
			di_size = be64_to_cpu(dip->di_size);
			size = (int)di_size;
			error = xfs_iformat_local(ip, dip, XFS_DATA_FORK, size);
			break;
		case XFS_DINODE_FMT_EXTENTS:
			error = xfs_iformat_extents(ip, dip, XFS_DATA_FORK);
			break;
		case XFS_DINODE_FMT_BTREE:
			error = xfs_iformat_btree(ip, dip, XFS_DATA_FORK);
			break;
		default:
			xfs_inode_verifier_error(ip, -EFSCORRUPTED, __func__,
					dip, sizeof(*dip), __this_address);
			return -EFSCORRUPTED;
		}
		break;

	default:
		xfs_inode_verifier_error(ip, -EFSCORRUPTED, __func__, dip,
				sizeof(*dip), __this_address);
		return -EFSCORRUPTED;
	}
	if (error)
		return error;

	if (xfs_is_reflink_inode(ip)) {
		ASSERT(ip->i_cowfp == NULL);
		xfs_ifork_init_cow(ip);
	}

	if (!XFS_DFORK_Q(dip))
		return 0;

	ASSERT(ip->i_afp == NULL);
	ip->i_afp = kmem_zone_zalloc(xfs_ifork_zone, KM_NOFS);

	switch (dip->di_aformat) {
	case XFS_DINODE_FMT_LOCAL:
		atp = (xfs_attr_shortform_t *)XFS_DFORK_APTR(dip);
		size = be16_to_cpu(atp->hdr.totsize);

		error = xfs_iformat_local(ip, dip, XFS_ATTR_FORK, size);
		break;
	case XFS_DINODE_FMT_EXTENTS:
		error = xfs_iformat_extents(ip, dip, XFS_ATTR_FORK);
		break;
	case XFS_DINODE_FMT_BTREE:
		error = xfs_iformat_btree(ip, dip, XFS_ATTR_FORK);
		break;
	default:
		xfs_inode_verifier_error(ip, error, __func__, dip,
				sizeof(*dip), __this_address);
		error = -EFSCORRUPTED;
		break;
	}
	if (error) {
		kmem_zone_free(xfs_ifork_zone, ip->i_afp);
		ip->i_afp = NULL;
		if (ip->i_cowfp)
			kmem_zone_free(xfs_ifork_zone, ip->i_cowfp);
		ip->i_cowfp = NULL;
		xfs_idestroy_fork(ip, XFS_DATA_FORK);
	}
	return error;
}

=======
>>>>>>> 7d2a07b7
void
xfs_init_local_fork(
	struct xfs_inode	*ip,
	int			whichfork,
	const void		*data,
	int64_t			size)
{
	struct xfs_ifork	*ifp = XFS_IFORK_PTR(ip, whichfork);
	int			mem_size = size, real_size = 0;
	bool			zero_terminate;

	/*
	 * If we are using the local fork to store a symlink body we need to
	 * zero-terminate it so that we can pass it back to the VFS directly.
	 * Overallocate the in-memory fork by one for that and add a zero
	 * to terminate it below.
	 */
	zero_terminate = S_ISLNK(VFS_I(ip)->i_mode);
	if (zero_terminate)
		mem_size++;

	if (size) {
		real_size = roundup(mem_size, 4);
		ifp->if_u1.if_data = kmem_alloc(real_size, KM_NOFS);
		memcpy(ifp->if_u1.if_data, data, size);
		if (zero_terminate)
			ifp->if_u1.if_data[size] = '\0';
	} else {
		ifp->if_u1.if_data = NULL;
	}

	ifp->if_bytes = size;
}

/*
 * The file is in-lined in the on-disk inode.
 */
STATIC int
xfs_iformat_local(
	xfs_inode_t	*ip,
	xfs_dinode_t	*dip,
	int		whichfork,
	int		size)
{
	/*
	 * If the size is unreasonable, then something
	 * is wrong and we just bail out rather than crash in
	 * kmem_alloc() or memcpy() below.
	 */
	if (unlikely(size > XFS_DFORK_SIZE(dip, ip->i_mount, whichfork))) {
		xfs_warn(ip->i_mount,
	"corrupt inode %Lu (bad size %d for local fork, size = %zd).",
			(unsigned long long) ip->i_ino, size,
			XFS_DFORK_SIZE(dip, ip->i_mount, whichfork));
		xfs_inode_verifier_error(ip, -EFSCORRUPTED,
				"xfs_iformat_local", dip, sizeof(*dip),
				__this_address);
		return -EFSCORRUPTED;
	}

	xfs_init_local_fork(ip, whichfork, XFS_DFORK_PTR(dip, whichfork), size);
	return 0;
}

/*
 * The file consists of a set of extents all of which fit into the on-disk
 * inode.
 */
STATIC int
xfs_iformat_extents(
	struct xfs_inode	*ip,
	struct xfs_dinode	*dip,
	int			whichfork)
{
	struct xfs_mount	*mp = ip->i_mount;
	struct xfs_ifork	*ifp = XFS_IFORK_PTR(ip, whichfork);
	int			state = xfs_bmap_fork_to_state(whichfork);
	int			nex = XFS_DFORK_NEXTENTS(dip, whichfork);
	int			size = nex * sizeof(xfs_bmbt_rec_t);
	struct xfs_iext_cursor	icur;
	struct xfs_bmbt_rec	*dp;
	struct xfs_bmbt_irec	new;
	int			i;

	/*
	 * If the number of extents is unreasonable, then something is wrong and
	 * we just bail out rather than crash in kmem_alloc() or memcpy() below.
	 */
	if (unlikely(size < 0 || size > XFS_DFORK_SIZE(dip, mp, whichfork))) {
		xfs_warn(ip->i_mount, "corrupt inode %Lu ((a)extents = %d).",
			(unsigned long long) ip->i_ino, nex);
		xfs_inode_verifier_error(ip, -EFSCORRUPTED,
				"xfs_iformat_extents(1)", dip, sizeof(*dip),
				__this_address);
		return -EFSCORRUPTED;
	}

	ifp->if_bytes = 0;
	ifp->if_u1.if_root = NULL;
	ifp->if_height = 0;
	if (size) {
		dp = (xfs_bmbt_rec_t *) XFS_DFORK_PTR(dip, whichfork);

		xfs_iext_first(ifp, &icur);
		for (i = 0; i < nex; i++, dp++) {
			xfs_failaddr_t	fa;

			xfs_bmbt_disk_get_all(dp, &new);
			fa = xfs_bmap_validate_extent(ip, whichfork, &new);
			if (fa) {
				xfs_inode_verifier_error(ip, -EFSCORRUPTED,
						"xfs_iformat_extents(2)",
						dp, sizeof(*dp), fa);
				return -EFSCORRUPTED;
			}

			xfs_iext_insert(ip, &icur, &new, state);
			trace_xfs_read_extent(ip, &icur, state, _THIS_IP_);
			xfs_iext_next(ifp, &icur);
		}
	}
	return 0;
}

/*
 * The file has too many extents to fit into
 * the inode, so they are in B-tree format.
 * Allocate a buffer for the root of the B-tree
 * and copy the root into it.  The i_extents
 * field will remain NULL until all of the
 * extents are read in (when they are needed).
 */
STATIC int
xfs_iformat_btree(
	xfs_inode_t		*ip,
	xfs_dinode_t		*dip,
	int			whichfork)
{
	struct xfs_mount	*mp = ip->i_mount;
	xfs_bmdr_block_t	*dfp;
	struct xfs_ifork	*ifp;
	/* REFERENCED */
	int			nrecs;
	int			size;
	int			level;

	ifp = XFS_IFORK_PTR(ip, whichfork);
	dfp = (xfs_bmdr_block_t *)XFS_DFORK_PTR(dip, whichfork);
	size = XFS_BMAP_BROOT_SPACE(mp, dfp);
	nrecs = be16_to_cpu(dfp->bb_numrecs);
	level = be16_to_cpu(dfp->bb_level);

	/*
	 * blow out if -- fork has less extents than can fit in
	 * fork (fork shouldn't be a btree format), root btree
	 * block has more records than can fit into the fork,
	 * or the number of extents is greater than the number of
	 * blocks.
	 */
	if (unlikely(ifp->if_nextents <= XFS_IFORK_MAXEXT(ip, whichfork) ||
		     nrecs == 0 ||
		     XFS_BMDR_SPACE_CALC(nrecs) >
					XFS_DFORK_SIZE(dip, mp, whichfork) ||
		     ifp->if_nextents > ip->i_nblocks) ||
		     level == 0 || level > XFS_BM_MAXLEVELS(mp, whichfork)) {
		xfs_warn(mp, "corrupt inode %Lu (btree).",
					(unsigned long long) ip->i_ino);
		xfs_inode_verifier_error(ip, -EFSCORRUPTED,
				"xfs_iformat_btree", dfp, size,
				__this_address);
		return -EFSCORRUPTED;
	}

	ifp->if_broot_bytes = size;
	ifp->if_broot = kmem_alloc(size, KM_NOFS);
	ASSERT(ifp->if_broot != NULL);
	/*
	 * Copy and convert from the on-disk structure
	 * to the in-memory structure.
	 */
	xfs_bmdr_to_bmbt(ip, dfp, XFS_DFORK_SIZE(dip, ip->i_mount, whichfork),
			 ifp->if_broot, size);

	ifp->if_bytes = 0;
	ifp->if_u1.if_root = NULL;
	ifp->if_height = 0;
	return 0;
}

int
xfs_iformat_data_fork(
	struct xfs_inode	*ip,
	struct xfs_dinode	*dip)
{
	struct inode		*inode = VFS_I(ip);
	int			error;

	/*
	 * Initialize the extent count early, as the per-format routines may
	 * depend on it.
	 */
	ip->i_df.if_format = dip->di_format;
	ip->i_df.if_nextents = be32_to_cpu(dip->di_nextents);

	switch (inode->i_mode & S_IFMT) {
	case S_IFIFO:
	case S_IFCHR:
	case S_IFBLK:
	case S_IFSOCK:
		ip->i_disk_size = 0;
		inode->i_rdev = xfs_to_linux_dev_t(xfs_dinode_get_rdev(dip));
		return 0;
	case S_IFREG:
	case S_IFLNK:
	case S_IFDIR:
		switch (ip->i_df.if_format) {
		case XFS_DINODE_FMT_LOCAL:
			error = xfs_iformat_local(ip, dip, XFS_DATA_FORK,
					be64_to_cpu(dip->di_size));
			if (!error)
				error = xfs_ifork_verify_local_data(ip);
			return error;
		case XFS_DINODE_FMT_EXTENTS:
			return xfs_iformat_extents(ip, dip, XFS_DATA_FORK);
		case XFS_DINODE_FMT_BTREE:
			return xfs_iformat_btree(ip, dip, XFS_DATA_FORK);
		default:
			xfs_inode_verifier_error(ip, -EFSCORRUPTED, __func__,
					dip, sizeof(*dip), __this_address);
			return -EFSCORRUPTED;
		}
		break;
	default:
		xfs_inode_verifier_error(ip, -EFSCORRUPTED, __func__, dip,
				sizeof(*dip), __this_address);
		return -EFSCORRUPTED;
	}
}

static uint16_t
xfs_dfork_attr_shortform_size(
	struct xfs_dinode		*dip)
{
	struct xfs_attr_shortform	*atp =
		(struct xfs_attr_shortform *)XFS_DFORK_APTR(dip);

	return be16_to_cpu(atp->hdr.totsize);
}

struct xfs_ifork *
xfs_ifork_alloc(
	enum xfs_dinode_fmt	format,
	xfs_extnum_t		nextents)
{
	struct xfs_ifork	*ifp;

	ifp = kmem_cache_zalloc(xfs_ifork_zone, GFP_NOFS | __GFP_NOFAIL);
	ifp->if_format = format;
	ifp->if_nextents = nextents;
	return ifp;
}

int
xfs_iformat_attr_fork(
	struct xfs_inode	*ip,
	struct xfs_dinode	*dip)
{
	int			error = 0;

	/*
	 * Initialize the extent count early, as the per-format routines may
	 * depend on it.
	 */
	ip->i_afp = xfs_ifork_alloc(dip->di_aformat,
				be16_to_cpu(dip->di_anextents));

	switch (ip->i_afp->if_format) {
	case XFS_DINODE_FMT_LOCAL:
		error = xfs_iformat_local(ip, dip, XFS_ATTR_FORK,
				xfs_dfork_attr_shortform_size(dip));
		if (!error)
			error = xfs_ifork_verify_local_attr(ip);
		break;
	case XFS_DINODE_FMT_EXTENTS:
		error = xfs_iformat_extents(ip, dip, XFS_ATTR_FORK);
		break;
	case XFS_DINODE_FMT_BTREE:
		error = xfs_iformat_btree(ip, dip, XFS_ATTR_FORK);
		break;
	default:
		xfs_inode_verifier_error(ip, error, __func__, dip,
				sizeof(*dip), __this_address);
		error = -EFSCORRUPTED;
		break;
	}

	if (error) {
		kmem_cache_free(xfs_ifork_zone, ip->i_afp);
		ip->i_afp = NULL;
	}
	return error;
}

/*
 * Reallocate the space for if_broot based on the number of records
 * being added or deleted as indicated in rec_diff.  Move the records
 * and pointers in if_broot to fit the new size.  When shrinking this
 * will eliminate holes between the records and pointers created by
 * the caller.  When growing this will create holes to be filled in
 * by the caller.
 *
 * The caller must not request to add more records than would fit in
 * the on-disk inode root.  If the if_broot is currently NULL, then
 * if we are adding records, one will be allocated.  The caller must also
 * not request that the number of records go below zero, although
 * it can go to zero.
 *
 * ip -- the inode whose if_broot area is changing
 * ext_diff -- the change in the number of records, positive or negative,
 *	 requested for the if_broot array.
 */
void
xfs_iroot_realloc(
	xfs_inode_t		*ip,
	int			rec_diff,
	int			whichfork)
{
	struct xfs_mount	*mp = ip->i_mount;
	int			cur_max;
	struct xfs_ifork	*ifp;
	struct xfs_btree_block	*new_broot;
	int			new_max;
	size_t			new_size;
	char			*np;
	char			*op;

	/*
	 * Handle the degenerate case quietly.
	 */
	if (rec_diff == 0) {
		return;
	}

	ifp = XFS_IFORK_PTR(ip, whichfork);
	if (rec_diff > 0) {
		/*
		 * If there wasn't any memory allocated before, just
		 * allocate it now and get out.
		 */
		if (ifp->if_broot_bytes == 0) {
			new_size = XFS_BMAP_BROOT_SPACE_CALC(mp, rec_diff);
			ifp->if_broot = kmem_alloc(new_size, KM_NOFS);
			ifp->if_broot_bytes = (int)new_size;
			return;
		}

		/*
		 * If there is already an existing if_broot, then we need
		 * to realloc() it and shift the pointers to their new
		 * location.  The records don't change location because
		 * they are kept butted up against the btree block header.
		 */
		cur_max = xfs_bmbt_maxrecs(mp, ifp->if_broot_bytes, 0);
		new_max = cur_max + rec_diff;
		new_size = XFS_BMAP_BROOT_SPACE_CALC(mp, new_max);
<<<<<<< HEAD
		ifp->if_broot = kmem_realloc(ifp->if_broot, new_size,
				KM_NOFS);
=======
		ifp->if_broot = krealloc(ifp->if_broot, new_size,
					 GFP_NOFS | __GFP_NOFAIL);
>>>>>>> 7d2a07b7
		op = (char *)XFS_BMAP_BROOT_PTR_ADDR(mp, ifp->if_broot, 1,
						     ifp->if_broot_bytes);
		np = (char *)XFS_BMAP_BROOT_PTR_ADDR(mp, ifp->if_broot, 1,
						     (int)new_size);
		ifp->if_broot_bytes = (int)new_size;
		ASSERT(XFS_BMAP_BMDR_SPACE(ifp->if_broot) <=
			XFS_IFORK_SIZE(ip, whichfork));
		memmove(np, op, cur_max * (uint)sizeof(xfs_fsblock_t));
		return;
	}

	/*
	 * rec_diff is less than 0.  In this case, we are shrinking the
	 * if_broot buffer.  It must already exist.  If we go to zero
	 * records, just get rid of the root and clear the status bit.
	 */
	ASSERT((ifp->if_broot != NULL) && (ifp->if_broot_bytes > 0));
	cur_max = xfs_bmbt_maxrecs(mp, ifp->if_broot_bytes, 0);
	new_max = cur_max + rec_diff;
	ASSERT(new_max >= 0);
	if (new_max > 0)
		new_size = XFS_BMAP_BROOT_SPACE_CALC(mp, new_max);
	else
		new_size = 0;
	if (new_size > 0) {
		new_broot = kmem_alloc(new_size, KM_NOFS);
		/*
		 * First copy over the btree block header.
		 */
		memcpy(new_broot, ifp->if_broot,
			XFS_BMBT_BLOCK_LEN(ip->i_mount));
	} else {
		new_broot = NULL;
	}

	/*
	 * Only copy the records and pointers if there are any.
	 */
	if (new_max > 0) {
		/*
		 * First copy the records.
		 */
		op = (char *)XFS_BMBT_REC_ADDR(mp, ifp->if_broot, 1);
		np = (char *)XFS_BMBT_REC_ADDR(mp, new_broot, 1);
		memcpy(np, op, new_max * (uint)sizeof(xfs_bmbt_rec_t));

		/*
		 * Then copy the pointers.
		 */
		op = (char *)XFS_BMAP_BROOT_PTR_ADDR(mp, ifp->if_broot, 1,
						     ifp->if_broot_bytes);
		np = (char *)XFS_BMAP_BROOT_PTR_ADDR(mp, new_broot, 1,
						     (int)new_size);
		memcpy(np, op, new_max * (uint)sizeof(xfs_fsblock_t));
	}
	kmem_free(ifp->if_broot);
	ifp->if_broot = new_broot;
	ifp->if_broot_bytes = (int)new_size;
	if (ifp->if_broot)
		ASSERT(XFS_BMAP_BMDR_SPACE(ifp->if_broot) <=
			XFS_IFORK_SIZE(ip, whichfork));
	return;
}


/*
 * This is called when the amount of space needed for if_data
 * is increased or decreased.  The change in size is indicated by
 * the number of bytes that need to be added or deleted in the
 * byte_diff parameter.
 *
 * If the amount of space needed has decreased below the size of the
 * inline buffer, then switch to using the inline buffer.  Otherwise,
 * use kmem_realloc() or kmem_alloc() to adjust the size of the buffer
 * to what is needed.
 *
 * ip -- the inode whose if_data area is changing
 * byte_diff -- the change in the number of bytes, positive or negative,
 *	 requested for the if_data array.
 */
void
xfs_idata_realloc(
	struct xfs_inode	*ip,
	int64_t			byte_diff,
	int			whichfork)
{
	struct xfs_ifork	*ifp = XFS_IFORK_PTR(ip, whichfork);
	int64_t			new_size = ifp->if_bytes + byte_diff;

	ASSERT(new_size >= 0);
	ASSERT(new_size <= XFS_IFORK_SIZE(ip, whichfork));

	if (byte_diff == 0)
		return;

	if (new_size == 0) {
		kmem_free(ifp->if_u1.if_data);
		ifp->if_u1.if_data = NULL;
		ifp->if_bytes = 0;
		return;
	}

	/*
	 * For inline data, the underlying buffer must be a multiple of 4 bytes
	 * in size so that it can be logged and stay on word boundaries.
	 * We enforce that here.
	 */
<<<<<<< HEAD
	ifp->if_u1.if_data = kmem_realloc(ifp->if_u1.if_data,
			roundup(new_size, 4), KM_NOFS);
=======
	ifp->if_u1.if_data = krealloc(ifp->if_u1.if_data, roundup(new_size, 4),
				      GFP_NOFS | __GFP_NOFAIL);
>>>>>>> 7d2a07b7
	ifp->if_bytes = new_size;
}

void
xfs_idestroy_fork(
	struct xfs_ifork	*ifp)
{
	if (ifp->if_broot != NULL) {
		kmem_free(ifp->if_broot);
		ifp->if_broot = NULL;
	}

	switch (ifp->if_format) {
	case XFS_DINODE_FMT_LOCAL:
		kmem_free(ifp->if_u1.if_data);
		ifp->if_u1.if_data = NULL;
		break;
	case XFS_DINODE_FMT_EXTENTS:
	case XFS_DINODE_FMT_BTREE:
		if (ifp->if_height)
			xfs_iext_destroy(ifp);
		break;
	}
}

/*
 * Convert in-core extents to on-disk form
 *
 * In the case of the data fork, the in-core and on-disk fork sizes can be
 * different due to delayed allocation extents. We only copy on-disk extents
 * here, so callers must always use the physical fork size to determine the
 * size of the buffer passed to this routine.  We will return the size actually
 * used.
 */
int
xfs_iextents_copy(
	struct xfs_inode	*ip,
	struct xfs_bmbt_rec	*dp,
	int			whichfork)
{
	int			state = xfs_bmap_fork_to_state(whichfork);
	struct xfs_ifork	*ifp = XFS_IFORK_PTR(ip, whichfork);
	struct xfs_iext_cursor	icur;
	struct xfs_bmbt_irec	rec;
	int64_t			copied = 0;

	ASSERT(xfs_isilocked(ip, XFS_ILOCK_EXCL | XFS_ILOCK_SHARED));
	ASSERT(ifp->if_bytes > 0);

	for_each_xfs_iext(ifp, &icur, &rec) {
		if (isnullstartblock(rec.br_startblock))
			continue;
		ASSERT(xfs_bmap_validate_extent(ip, whichfork, &rec) == NULL);
		xfs_bmbt_disk_set_all(dp, &rec);
		trace_xfs_write_extent(ip, &icur, state, _RET_IP_);
		copied += sizeof(struct xfs_bmbt_rec);
		dp++;
	}

	ASSERT(copied > 0);
	ASSERT(copied <= ifp->if_bytes);
	return copied;
}

/*
 * Each of the following cases stores data into the same region
 * of the on-disk inode, so only one of them can be valid at
 * any given time. While it is possible to have conflicting formats
 * and log flags, e.g. having XFS_ILOG_?DATA set when the fork is
 * in EXTENTS format, this can only happen when the fork has
 * changed formats after being modified but before being flushed.
 * In these cases, the format always takes precedence, because the
 * format indicates the current state of the fork.
 */
void
xfs_iflush_fork(
	xfs_inode_t		*ip,
	xfs_dinode_t		*dip,
	struct xfs_inode_log_item *iip,
	int			whichfork)
{
	char			*cp;
	struct xfs_ifork	*ifp;
	xfs_mount_t		*mp;
	static const short	brootflag[2] =
		{ XFS_ILOG_DBROOT, XFS_ILOG_ABROOT };
	static const short	dataflag[2] =
		{ XFS_ILOG_DDATA, XFS_ILOG_ADATA };
	static const short	extflag[2] =
		{ XFS_ILOG_DEXT, XFS_ILOG_AEXT };

	if (!iip)
		return;
	ifp = XFS_IFORK_PTR(ip, whichfork);
	/*
	 * This can happen if we gave up in iformat in an error path,
	 * for the attribute fork.
	 */
	if (!ifp) {
		ASSERT(whichfork == XFS_ATTR_FORK);
		return;
	}
	cp = XFS_DFORK_PTR(dip, whichfork);
	mp = ip->i_mount;
	switch (ifp->if_format) {
	case XFS_DINODE_FMT_LOCAL:
		if ((iip->ili_fields & dataflag[whichfork]) &&
		    (ifp->if_bytes > 0)) {
			ASSERT(ifp->if_u1.if_data != NULL);
			ASSERT(ifp->if_bytes <= XFS_IFORK_SIZE(ip, whichfork));
			memcpy(cp, ifp->if_u1.if_data, ifp->if_bytes);
		}
		break;

	case XFS_DINODE_FMT_EXTENTS:
		if ((iip->ili_fields & extflag[whichfork]) &&
		    (ifp->if_bytes > 0)) {
			ASSERT(ifp->if_nextents > 0);
			(void)xfs_iextents_copy(ip, (xfs_bmbt_rec_t *)cp,
				whichfork);
		}
		break;

	case XFS_DINODE_FMT_BTREE:
		if ((iip->ili_fields & brootflag[whichfork]) &&
		    (ifp->if_broot_bytes > 0)) {
			ASSERT(ifp->if_broot != NULL);
			ASSERT(XFS_BMAP_BMDR_SPACE(ifp->if_broot) <=
			        XFS_IFORK_SIZE(ip, whichfork));
			xfs_bmbt_to_bmdr(mp, ifp->if_broot, ifp->if_broot_bytes,
				(xfs_bmdr_block_t *)cp,
				XFS_DFORK_SIZE(dip, mp, whichfork));
		}
		break;

	case XFS_DINODE_FMT_DEV:
		if (iip->ili_fields & XFS_ILOG_DEV) {
			ASSERT(whichfork == XFS_DATA_FORK);
			xfs_dinode_put_rdev(dip,
					linux_to_xfs_dev_t(VFS_I(ip)->i_rdev));
		}
		break;

	default:
		ASSERT(0);
		break;
	}
}

/* Convert bmap state flags to an inode fork. */
struct xfs_ifork *
xfs_iext_state_to_fork(
	struct xfs_inode	*ip,
	int			state)
{
	if (state & BMAP_COWFORK)
		return ip->i_cowfp;
	else if (state & BMAP_ATTRFORK)
		return ip->i_afp;
	return &ip->i_df;
}

/*
 * Initialize an inode's copy-on-write fork.
 */
void
xfs_ifork_init_cow(
	struct xfs_inode	*ip)
{
	if (ip->i_cowfp)
		return;

<<<<<<< HEAD
	ip->i_cowfp = kmem_zone_zalloc(xfs_ifork_zone,
				       KM_NOFS);
	ip->i_cowfp->if_flags = XFS_IFEXTENTS;
	ip->i_cformat = XFS_DINODE_FMT_EXTENTS;
	ip->i_cnextents = 0;
=======
	ip->i_cowfp = kmem_cache_zalloc(xfs_ifork_zone,
				       GFP_NOFS | __GFP_NOFAIL);
	ip->i_cowfp->if_format = XFS_DINODE_FMT_EXTENTS;
>>>>>>> 7d2a07b7
}

/* Verify the inline contents of the data fork of an inode. */
int
xfs_ifork_verify_local_data(
	struct xfs_inode	*ip)
{
	xfs_failaddr_t		fa = NULL;

	switch (VFS_I(ip)->i_mode & S_IFMT) {
	case S_IFDIR:
		fa = xfs_dir2_sf_verify(ip);
		break;
	case S_IFLNK:
		fa = xfs_symlink_shortform_verify(ip);
		break;
	default:
		break;
	}

	if (fa) {
		xfs_inode_verifier_error(ip, -EFSCORRUPTED, "data fork",
				ip->i_df.if_u1.if_data, ip->i_df.if_bytes, fa);
		return -EFSCORRUPTED;
	}

	return 0;
}

/* Verify the inline contents of the attr fork of an inode. */
int
xfs_ifork_verify_local_attr(
	struct xfs_inode	*ip)
{
	struct xfs_ifork	*ifp = ip->i_afp;
	xfs_failaddr_t		fa;

	if (!ifp)
		fa = __this_address;
	else
		fa = xfs_attr_shortform_verify(ip);

	if (fa) {
		xfs_inode_verifier_error(ip, -EFSCORRUPTED, "attr fork",
				ifp ? ifp->if_u1.if_data : NULL,
				ifp ? ifp->if_bytes : 0, fa);
		return -EFSCORRUPTED;
	}

	return 0;
}

int
xfs_iext_count_may_overflow(
	struct xfs_inode	*ip,
	int			whichfork,
	int			nr_to_add)
{
	struct xfs_ifork	*ifp = XFS_IFORK_PTR(ip, whichfork);
	uint64_t		max_exts;
	uint64_t		nr_exts;

	if (whichfork == XFS_COW_FORK)
		return 0;

	max_exts = (whichfork == XFS_ATTR_FORK) ? MAXAEXTNUM : MAXEXTNUM;

	if (XFS_TEST_ERROR(false, ip->i_mount, XFS_ERRTAG_REDUCE_MAX_IEXTENTS))
		max_exts = 10;

	nr_exts = ifp->if_nextents + nr_to_add;
	if (nr_exts < ifp->if_nextents || nr_exts > max_exts)
		return -EFBIG;

	return 0;
}<|MERGE_RESOLUTION|>--- conflicted
+++ resolved
@@ -28,113 +28,6 @@
 
 kmem_zone_t *xfs_ifork_zone;
 
-<<<<<<< HEAD
-STATIC int xfs_iformat_local(xfs_inode_t *, xfs_dinode_t *, int, int);
-STATIC int xfs_iformat_extents(xfs_inode_t *, xfs_dinode_t *, int);
-STATIC int xfs_iformat_btree(xfs_inode_t *, xfs_dinode_t *, int);
-
-/*
- * Copy inode type and data and attr format specific information from the
- * on-disk inode to the in-core inode and fork structures.  For fifos, devices,
- * and sockets this means set i_rdev to the proper value.  For files,
- * directories, and symlinks this means to bring in the in-line data or extent
- * pointers as well as the attribute fork.  For a fork in B-tree format, only
- * the root is immediately brought in-core.  The rest will be read in later when
- * first referenced (see xfs_iread_extents()).
- */
-int
-xfs_iformat_fork(
-	struct xfs_inode	*ip,
-	struct xfs_dinode	*dip)
-{
-	struct inode		*inode = VFS_I(ip);
-	struct xfs_attr_shortform *atp;
-	int			size;
-	int			error = 0;
-	xfs_fsize_t             di_size;
-
-	switch (inode->i_mode & S_IFMT) {
-	case S_IFIFO:
-	case S_IFCHR:
-	case S_IFBLK:
-	case S_IFSOCK:
-		ip->i_d.di_size = 0;
-		inode->i_rdev = xfs_to_linux_dev_t(xfs_dinode_get_rdev(dip));
-		break;
-
-	case S_IFREG:
-	case S_IFLNK:
-	case S_IFDIR:
-		switch (dip->di_format) {
-		case XFS_DINODE_FMT_LOCAL:
-			di_size = be64_to_cpu(dip->di_size);
-			size = (int)di_size;
-			error = xfs_iformat_local(ip, dip, XFS_DATA_FORK, size);
-			break;
-		case XFS_DINODE_FMT_EXTENTS:
-			error = xfs_iformat_extents(ip, dip, XFS_DATA_FORK);
-			break;
-		case XFS_DINODE_FMT_BTREE:
-			error = xfs_iformat_btree(ip, dip, XFS_DATA_FORK);
-			break;
-		default:
-			xfs_inode_verifier_error(ip, -EFSCORRUPTED, __func__,
-					dip, sizeof(*dip), __this_address);
-			return -EFSCORRUPTED;
-		}
-		break;
-
-	default:
-		xfs_inode_verifier_error(ip, -EFSCORRUPTED, __func__, dip,
-				sizeof(*dip), __this_address);
-		return -EFSCORRUPTED;
-	}
-	if (error)
-		return error;
-
-	if (xfs_is_reflink_inode(ip)) {
-		ASSERT(ip->i_cowfp == NULL);
-		xfs_ifork_init_cow(ip);
-	}
-
-	if (!XFS_DFORK_Q(dip))
-		return 0;
-
-	ASSERT(ip->i_afp == NULL);
-	ip->i_afp = kmem_zone_zalloc(xfs_ifork_zone, KM_NOFS);
-
-	switch (dip->di_aformat) {
-	case XFS_DINODE_FMT_LOCAL:
-		atp = (xfs_attr_shortform_t *)XFS_DFORK_APTR(dip);
-		size = be16_to_cpu(atp->hdr.totsize);
-
-		error = xfs_iformat_local(ip, dip, XFS_ATTR_FORK, size);
-		break;
-	case XFS_DINODE_FMT_EXTENTS:
-		error = xfs_iformat_extents(ip, dip, XFS_ATTR_FORK);
-		break;
-	case XFS_DINODE_FMT_BTREE:
-		error = xfs_iformat_btree(ip, dip, XFS_ATTR_FORK);
-		break;
-	default:
-		xfs_inode_verifier_error(ip, error, __func__, dip,
-				sizeof(*dip), __this_address);
-		error = -EFSCORRUPTED;
-		break;
-	}
-	if (error) {
-		kmem_zone_free(xfs_ifork_zone, ip->i_afp);
-		ip->i_afp = NULL;
-		if (ip->i_cowfp)
-			kmem_zone_free(xfs_ifork_zone, ip->i_cowfp);
-		ip->i_cowfp = NULL;
-		xfs_idestroy_fork(ip, XFS_DATA_FORK);
-	}
-	return error;
-}
-
-=======
->>>>>>> 7d2a07b7
 void
 xfs_init_local_fork(
 	struct xfs_inode	*ip,
@@ -500,13 +393,8 @@
 		cur_max = xfs_bmbt_maxrecs(mp, ifp->if_broot_bytes, 0);
 		new_max = cur_max + rec_diff;
 		new_size = XFS_BMAP_BROOT_SPACE_CALC(mp, new_max);
-<<<<<<< HEAD
-		ifp->if_broot = kmem_realloc(ifp->if_broot, new_size,
-				KM_NOFS);
-=======
 		ifp->if_broot = krealloc(ifp->if_broot, new_size,
 					 GFP_NOFS | __GFP_NOFAIL);
->>>>>>> 7d2a07b7
 		op = (char *)XFS_BMAP_BROOT_PTR_ADDR(mp, ifp->if_broot, 1,
 						     ifp->if_broot_bytes);
 		np = (char *)XFS_BMAP_BROOT_PTR_ADDR(mp, ifp->if_broot, 1,
@@ -614,13 +502,8 @@
 	 * in size so that it can be logged and stay on word boundaries.
 	 * We enforce that here.
 	 */
-<<<<<<< HEAD
-	ifp->if_u1.if_data = kmem_realloc(ifp->if_u1.if_data,
-			roundup(new_size, 4), KM_NOFS);
-=======
 	ifp->if_u1.if_data = krealloc(ifp->if_u1.if_data, roundup(new_size, 4),
 				      GFP_NOFS | __GFP_NOFAIL);
->>>>>>> 7d2a07b7
 	ifp->if_bytes = new_size;
 }
 
@@ -793,17 +676,9 @@
 	if (ip->i_cowfp)
 		return;
 
-<<<<<<< HEAD
-	ip->i_cowfp = kmem_zone_zalloc(xfs_ifork_zone,
-				       KM_NOFS);
-	ip->i_cowfp->if_flags = XFS_IFEXTENTS;
-	ip->i_cformat = XFS_DINODE_FMT_EXTENTS;
-	ip->i_cnextents = 0;
-=======
 	ip->i_cowfp = kmem_cache_zalloc(xfs_ifork_zone,
 				       GFP_NOFS | __GFP_NOFAIL);
 	ip->i_cowfp->if_format = XFS_DINODE_FMT_EXTENTS;
->>>>>>> 7d2a07b7
 }
 
 /* Verify the inline contents of the data fork of an inode. */
