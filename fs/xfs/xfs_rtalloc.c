// SPDX-License-Identifier: GPL-2.0
/*
 * Copyright (c) 2000-2005 Silicon Graphics, Inc.
 * All Rights Reserved.
 */
#include "xfs.h"
#include "xfs_fs.h"
#include "xfs_shared.h"
#include "xfs_format.h"
#include "xfs_log_format.h"
#include "xfs_trans_resv.h"
#include "xfs_bit.h"
#include "xfs_mount.h"
#include "xfs_inode.h"
#include "xfs_bmap.h"
#include "xfs_bmap_btree.h"
#include "xfs_trans.h"
#include "xfs_trans_space.h"
#include "xfs_icache.h"
#include "xfs_rtalloc.h"
#include "xfs_sb.h"

/*
 * Read and return the summary information for a given extent size,
 * bitmap block combination.
 * Keeps track of a current summary block, so we don't keep reading
 * it from the buffer cache.
 */
static int
xfs_rtget_summary(
	xfs_mount_t	*mp,		/* file system mount structure */
	xfs_trans_t	*tp,		/* transaction pointer */
	int		log,		/* log2 of extent size */
	xfs_rtblock_t	bbno,		/* bitmap block number */
	struct xfs_buf	**rbpp,		/* in/out: summary block buffer */
	xfs_fsblock_t	*rsb,		/* in/out: summary block number */
	xfs_suminfo_t	*sum)		/* out: summary info for this block */
{
	return xfs_rtmodify_summary_int(mp, tp, log, bbno, 0, rbpp, rsb, sum);
}

/*
 * Return whether there are any free extents in the size range given
 * by low and high, for the bitmap block bbno.
 */
STATIC int				/* error */
xfs_rtany_summary(
	xfs_mount_t	*mp,		/* file system mount structure */
	xfs_trans_t	*tp,		/* transaction pointer */
	int		low,		/* low log2 extent size */
	int		high,		/* high log2 extent size */
	xfs_rtblock_t	bbno,		/* bitmap block number */
	struct xfs_buf	**rbpp,		/* in/out: summary block buffer */
	xfs_fsblock_t	*rsb,		/* in/out: summary block number */
	int		*stat)		/* out: any good extents here? */
{
	int		error;		/* error value */
	int		log;		/* loop counter, log2 of ext. size */
	xfs_suminfo_t	sum;		/* summary data */

	/* There are no extents at levels < m_rsum_cache[bbno]. */
	if (mp->m_rsum_cache && low < mp->m_rsum_cache[bbno])
		low = mp->m_rsum_cache[bbno];

	/*
	 * Loop over logs of extent sizes.
	 */
	for (log = low; log <= high; log++) {
		/*
		 * Get one summary datum.
		 */
		error = xfs_rtget_summary(mp, tp, log, bbno, rbpp, rsb, &sum);
		if (error) {
			return error;
		}
		/*
		 * If there are any, return success.
		 */
		if (sum) {
			*stat = 1;
			goto out;
		}
	}
	/*
	 * Found nothing, return failure.
	 */
	*stat = 0;
out:
	/* There were no extents at levels < log. */
	if (mp->m_rsum_cache && log > mp->m_rsum_cache[bbno])
		mp->m_rsum_cache[bbno] = log;
	return 0;
}


/*
 * Copy and transform the summary file, given the old and new
 * parameters in the mount structures.
 */
STATIC int				/* error */
xfs_rtcopy_summary(
	xfs_mount_t	*omp,		/* old file system mount point */
	xfs_mount_t	*nmp,		/* new file system mount point */
	xfs_trans_t	*tp)		/* transaction pointer */
{
	xfs_rtblock_t	bbno;		/* bitmap block number */
	struct xfs_buf	*bp;		/* summary buffer */
	int		error;		/* error return value */
	int		log;		/* summary level number (log length) */
	xfs_suminfo_t	sum;		/* summary data */
	xfs_fsblock_t	sumbno;		/* summary block number */

	bp = NULL;
	for (log = omp->m_rsumlevels - 1; log >= 0; log--) {
		for (bbno = omp->m_sb.sb_rbmblocks - 1;
		     (xfs_srtblock_t)bbno >= 0;
		     bbno--) {
			error = xfs_rtget_summary(omp, tp, log, bbno, &bp,
				&sumbno, &sum);
			if (error)
				return error;
			if (sum == 0)
				continue;
			error = xfs_rtmodify_summary(omp, tp, log, bbno, -sum,
				&bp, &sumbno);
			if (error)
				return error;
			error = xfs_rtmodify_summary(nmp, tp, log, bbno, sum,
				&bp, &sumbno);
			if (error)
				return error;
			ASSERT(sum > 0);
		}
	}
	return 0;
}
/*
 * Mark an extent specified by start and len allocated.
 * Updates all the summary information as well as the bitmap.
 */
STATIC int				/* error */
xfs_rtallocate_range(
	xfs_mount_t	*mp,		/* file system mount point */
	xfs_trans_t	*tp,		/* transaction pointer */
	xfs_rtblock_t	start,		/* start block to allocate */
	xfs_extlen_t	len,		/* length to allocate */
	struct xfs_buf	**rbpp,		/* in/out: summary block buffer */
	xfs_fsblock_t	*rsb)		/* in/out: summary block number */
{
	xfs_rtblock_t	end;		/* end of the allocated extent */
	int		error;		/* error value */
	xfs_rtblock_t	postblock = 0;	/* first block allocated > end */
	xfs_rtblock_t	preblock = 0;	/* first block allocated < start */

	end = start + len - 1;
	/*
	 * Assume we're allocating out of the middle of a free extent.
	 * We need to find the beginning and end of the extent so we can
	 * properly update the summary.
	 */
	error = xfs_rtfind_back(mp, tp, start, 0, &preblock);
	if (error) {
		return error;
	}
	/*
	 * Find the next allocated block (end of free extent).
	 */
	error = xfs_rtfind_forw(mp, tp, end, mp->m_sb.sb_rextents - 1,
		&postblock);
	if (error) {
		return error;
	}
	/*
	 * Decrement the summary information corresponding to the entire
	 * (old) free extent.
	 */
	error = xfs_rtmodify_summary(mp, tp,
		XFS_RTBLOCKLOG(postblock + 1 - preblock),
		XFS_BITTOBLOCK(mp, preblock), -1, rbpp, rsb);
	if (error) {
		return error;
	}
	/*
	 * If there are blocks not being allocated at the front of the
	 * old extent, add summary data for them to be free.
	 */
	if (preblock < start) {
		error = xfs_rtmodify_summary(mp, tp,
			XFS_RTBLOCKLOG(start - preblock),
			XFS_BITTOBLOCK(mp, preblock), 1, rbpp, rsb);
		if (error) {
			return error;
		}
	}
	/*
	 * If there are blocks not being allocated at the end of the
	 * old extent, add summary data for them to be free.
	 */
	if (postblock > end) {
		error = xfs_rtmodify_summary(mp, tp,
			XFS_RTBLOCKLOG(postblock - end),
			XFS_BITTOBLOCK(mp, end + 1), 1, rbpp, rsb);
		if (error) {
			return error;
		}
	}
	/*
	 * Modify the bitmap to mark this extent allocated.
	 */
	error = xfs_rtmodify_range(mp, tp, start, len, 0);
	return error;
}

/*
 * Attempt to allocate an extent minlen<=len<=maxlen starting from
 * bitmap block bbno.  If we don't get maxlen then use prod to trim
 * the length, if given.  Returns error; returns starting block in *rtblock.
 * The lengths are all in rtextents.
 */
STATIC int				/* error */
xfs_rtallocate_extent_block(
	xfs_mount_t	*mp,		/* file system mount point */
	xfs_trans_t	*tp,		/* transaction pointer */
	xfs_rtblock_t	bbno,		/* bitmap block number */
	xfs_extlen_t	minlen,		/* minimum length to allocate */
	xfs_extlen_t	maxlen,		/* maximum length to allocate */
	xfs_extlen_t	*len,		/* out: actual length allocated */
	xfs_rtblock_t	*nextp,		/* out: next block to try */
	struct xfs_buf	**rbpp,		/* in/out: summary block buffer */
	xfs_fsblock_t	*rsb,		/* in/out: summary block number */
	xfs_extlen_t	prod,		/* extent product factor */
	xfs_rtblock_t	*rtblock)	/* out: start block allocated */
{
	xfs_rtblock_t	besti;		/* best rtblock found so far */
	xfs_rtblock_t	bestlen;	/* best length found so far */
	xfs_rtblock_t	end;		/* last rtblock in chunk */
	int		error;		/* error value */
	xfs_rtblock_t	i;		/* current rtblock trying */
	xfs_rtblock_t	next;		/* next rtblock to try */
	int		stat;		/* status from internal calls */

	/*
	 * Loop over all the extents starting in this bitmap block,
	 * looking for one that's long enough.
	 */
	for (i = XFS_BLOCKTOBIT(mp, bbno), besti = -1, bestlen = 0,
		end = XFS_BLOCKTOBIT(mp, bbno + 1) - 1;
	     i <= end;
	     i++) {
		/* Make sure we don't scan off the end of the rt volume. */
		maxlen = min(mp->m_sb.sb_rextents, i + maxlen) - i;

		/*
		 * See if there's a free extent of maxlen starting at i.
		 * If it's not so then next will contain the first non-free.
		 */
		error = xfs_rtcheck_range(mp, tp, i, maxlen, 1, &next, &stat);
		if (error) {
			return error;
		}
		if (stat) {
			/*
			 * i for maxlen is all free, allocate and return that.
			 */
			error = xfs_rtallocate_range(mp, tp, i, maxlen, rbpp,
				rsb);
			if (error) {
				return error;
			}
			*len = maxlen;
			*rtblock = i;
			return 0;
		}
		/*
		 * In the case where we have a variable-sized allocation
		 * request, figure out how big this free piece is,
		 * and if it's big enough for the minimum, and the best
		 * so far, remember it.
		 */
		if (minlen < maxlen) {
			xfs_rtblock_t	thislen;	/* this extent size */

			thislen = next - i;
			if (thislen >= minlen && thislen > bestlen) {
				besti = i;
				bestlen = thislen;
			}
		}
		/*
		 * If not done yet, find the start of the next free space.
		 */
		if (next < end) {
			error = xfs_rtfind_forw(mp, tp, next, end, &i);
			if (error) {
				return error;
			}
		} else
			break;
	}
	/*
	 * Searched the whole thing & didn't find a maxlen free extent.
	 */
	if (minlen < maxlen && besti != -1) {
		xfs_extlen_t	p;	/* amount to trim length by */

		/*
		 * If size should be a multiple of prod, make that so.
		 */
		if (prod > 1) {
			div_u64_rem(bestlen, prod, &p);
			if (p)
				bestlen -= p;
		}

		/*
		 * Allocate besti for bestlen & return that.
		 */
		error = xfs_rtallocate_range(mp, tp, besti, bestlen, rbpp, rsb);
		if (error) {
			return error;
		}
		*len = bestlen;
		*rtblock = besti;
		return 0;
	}
	/*
	 * Allocation failed.  Set *nextp to the next block to try.
	 */
	*nextp = next;
	*rtblock = NULLRTBLOCK;
	return 0;
}

/*
 * Allocate an extent of length minlen<=len<=maxlen, starting at block
 * bno.  If we don't get maxlen then use prod to trim the length, if given.
 * Returns error; returns starting block in *rtblock.
 * The lengths are all in rtextents.
 */
STATIC int				/* error */
xfs_rtallocate_extent_exact(
	xfs_mount_t	*mp,		/* file system mount point */
	xfs_trans_t	*tp,		/* transaction pointer */
	xfs_rtblock_t	bno,		/* starting block number to allocate */
	xfs_extlen_t	minlen,		/* minimum length to allocate */
	xfs_extlen_t	maxlen,		/* maximum length to allocate */
	xfs_extlen_t	*len,		/* out: actual length allocated */
	struct xfs_buf	**rbpp,		/* in/out: summary block buffer */
	xfs_fsblock_t	*rsb,		/* in/out: summary block number */
	xfs_extlen_t	prod,		/* extent product factor */
	xfs_rtblock_t	*rtblock)	/* out: start block allocated */
{
	int		error;		/* error value */
	xfs_extlen_t	i;		/* extent length trimmed due to prod */
	int		isfree;		/* extent is free */
	xfs_rtblock_t	next;		/* next block to try (dummy) */

	ASSERT(minlen % prod == 0 && maxlen % prod == 0);
	/*
	 * Check if the range in question (for maxlen) is free.
	 */
	error = xfs_rtcheck_range(mp, tp, bno, maxlen, 1, &next, &isfree);
	if (error) {
		return error;
	}
	if (isfree) {
		/*
		 * If it is, allocate it and return success.
		 */
		error = xfs_rtallocate_range(mp, tp, bno, maxlen, rbpp, rsb);
		if (error) {
			return error;
		}
		*len = maxlen;
		*rtblock = bno;
		return 0;
	}
	/*
	 * If not, allocate what there is, if it's at least minlen.
	 */
	maxlen = next - bno;
	if (maxlen < minlen) {
		/*
		 * Failed, return failure status.
		 */
		*rtblock = NULLRTBLOCK;
		return 0;
	}
	/*
	 * Trim off tail of extent, if prod is specified.
	 */
	if (prod > 1 && (i = maxlen % prod)) {
		maxlen -= i;
		if (maxlen < minlen) {
			/*
			 * Now we can't do it, return failure status.
			 */
			*rtblock = NULLRTBLOCK;
			return 0;
		}
	}
	/*
	 * Allocate what we can and return it.
	 */
	error = xfs_rtallocate_range(mp, tp, bno, maxlen, rbpp, rsb);
	if (error) {
		return error;
	}
	*len = maxlen;
	*rtblock = bno;
	return 0;
}

/*
 * Allocate an extent of length minlen<=len<=maxlen, starting as near
 * to bno as possible.  If we don't get maxlen then use prod to trim
 * the length, if given.  The lengths are all in rtextents.
 */
STATIC int				/* error */
xfs_rtallocate_extent_near(
	xfs_mount_t	*mp,		/* file system mount point */
	xfs_trans_t	*tp,		/* transaction pointer */
	xfs_rtblock_t	bno,		/* starting block number to allocate */
	xfs_extlen_t	minlen,		/* minimum length to allocate */
	xfs_extlen_t	maxlen,		/* maximum length to allocate */
	xfs_extlen_t	*len,		/* out: actual length allocated */
	struct xfs_buf	**rbpp,		/* in/out: summary block buffer */
	xfs_fsblock_t	*rsb,		/* in/out: summary block number */
	xfs_extlen_t	prod,		/* extent product factor */
	xfs_rtblock_t	*rtblock)	/* out: start block allocated */
{
	int		any;		/* any useful extents from summary */
	xfs_rtblock_t	bbno;		/* bitmap block number */
	int		error;		/* error value */
	int		i;		/* bitmap block offset (loop control) */
	int		j;		/* secondary loop control */
	int		log2len;	/* log2 of minlen */
	xfs_rtblock_t	n;		/* next block to try */
	xfs_rtblock_t	r;		/* result block */

	ASSERT(minlen % prod == 0 && maxlen % prod == 0);
	/*
	 * If the block number given is off the end, silently set it to
	 * the last block.
	 */
	if (bno >= mp->m_sb.sb_rextents)
		bno = mp->m_sb.sb_rextents - 1;

	/* Make sure we don't run off the end of the rt volume. */
	maxlen = min(mp->m_sb.sb_rextents, bno + maxlen) - bno;
	if (maxlen < minlen) {
		*rtblock = NULLRTBLOCK;
		return 0;
	}

	/*
	 * Try the exact allocation first.
	 */
	error = xfs_rtallocate_extent_exact(mp, tp, bno, minlen, maxlen, len,
		rbpp, rsb, prod, &r);
	if (error) {
		return error;
	}
	/*
	 * If the exact allocation worked, return that.
	 */
	if (r != NULLRTBLOCK) {
		*rtblock = r;
		return 0;
	}
	bbno = XFS_BITTOBLOCK(mp, bno);
	i = 0;
	ASSERT(minlen != 0);
	log2len = xfs_highbit32(minlen);
	/*
	 * Loop over all bitmap blocks (bbno + i is current block).
	 */
	for (;;) {
		/*
		 * Get summary information of extents of all useful levels
		 * starting in this bitmap block.
		 */
		error = xfs_rtany_summary(mp, tp, log2len, mp->m_rsumlevels - 1,
			bbno + i, rbpp, rsb, &any);
		if (error) {
			return error;
		}
		/*
		 * If there are any useful extents starting here, try
		 * allocating one.
		 */
		if (any) {
			/*
			 * On the positive side of the starting location.
			 */
			if (i >= 0) {
				/*
				 * Try to allocate an extent starting in
				 * this block.
				 */
				error = xfs_rtallocate_extent_block(mp, tp,
					bbno + i, minlen, maxlen, len, &n, rbpp,
					rsb, prod, &r);
				if (error) {
					return error;
				}
				/*
				 * If it worked, return it.
				 */
				if (r != NULLRTBLOCK) {
					*rtblock = r;
					return 0;
				}
			}
			/*
			 * On the negative side of the starting location.
			 */
			else {		/* i < 0 */
				/*
				 * Loop backwards through the bitmap blocks from
				 * the starting point-1 up to where we are now.
				 * There should be an extent which ends in this
				 * bitmap block and is long enough.
				 */
				for (j = -1; j > i; j--) {
					/*
					 * Grab the summary information for
					 * this bitmap block.
					 */
					error = xfs_rtany_summary(mp, tp,
						log2len, mp->m_rsumlevels - 1,
						bbno + j, rbpp, rsb, &any);
					if (error) {
						return error;
					}
					/*
					 * If there's no extent given in the
					 * summary that means the extent we
					 * found must carry over from an
					 * earlier block.  If there is an
					 * extent given, we've already tried
					 * that allocation, don't do it again.
					 */
					if (any)
						continue;
					error = xfs_rtallocate_extent_block(mp,
						tp, bbno + j, minlen, maxlen,
						len, &n, rbpp, rsb, prod, &r);
					if (error) {
						return error;
					}
					/*
					 * If it works, return the extent.
					 */
					if (r != NULLRTBLOCK) {
						*rtblock = r;
						return 0;
					}
				}
				/*
				 * There weren't intervening bitmap blocks
				 * with a long enough extent, or the
				 * allocation didn't work for some reason
				 * (i.e. it's a little * too short).
				 * Try to allocate from the summary block
				 * that we found.
				 */
				error = xfs_rtallocate_extent_block(mp, tp,
					bbno + i, minlen, maxlen, len, &n, rbpp,
					rsb, prod, &r);
				if (error) {
					return error;
				}
				/*
				 * If it works, return the extent.
				 */
				if (r != NULLRTBLOCK) {
					*rtblock = r;
					return 0;
				}
			}
		}
		/*
		 * Loop control.  If we were on the positive side, and there's
		 * still more blocks on the negative side, go there.
		 */
		if (i > 0 && (int)bbno - i >= 0)
			i = -i;
		/*
		 * If positive, and no more negative, but there are more
		 * positive, go there.
		 */
		else if (i > 0 && (int)bbno + i < mp->m_sb.sb_rbmblocks - 1)
			i++;
		/*
		 * If negative or 0 (just started), and there are positive
		 * blocks to go, go there.  The 0 case moves to block 1.
		 */
		else if (i <= 0 && (int)bbno - i < mp->m_sb.sb_rbmblocks - 1)
			i = 1 - i;
		/*
		 * If negative or 0 and there are more negative blocks,
		 * go there.
		 */
		else if (i <= 0 && (int)bbno + i > 0)
			i--;
		/*
		 * Must be done.  Return failure.
		 */
		else
			break;
	}
	*rtblock = NULLRTBLOCK;
	return 0;
}

/*
 * Allocate an extent of length minlen<=len<=maxlen, with no position
 * specified.  If we don't get maxlen then use prod to trim
 * the length, if given.  The lengths are all in rtextents.
 */
STATIC int				/* error */
xfs_rtallocate_extent_size(
	xfs_mount_t	*mp,		/* file system mount point */
	xfs_trans_t	*tp,		/* transaction pointer */
	xfs_extlen_t	minlen,		/* minimum length to allocate */
	xfs_extlen_t	maxlen,		/* maximum length to allocate */
	xfs_extlen_t	*len,		/* out: actual length allocated */
	struct xfs_buf	**rbpp,		/* in/out: summary block buffer */
	xfs_fsblock_t	*rsb,		/* in/out: summary block number */
	xfs_extlen_t	prod,		/* extent product factor */
	xfs_rtblock_t	*rtblock)	/* out: start block allocated */
{
	int		error;		/* error value */
	int		i;		/* bitmap block number */
	int		l;		/* level number (loop control) */
	xfs_rtblock_t	n;		/* next block to be tried */
	xfs_rtblock_t	r;		/* result block number */
	xfs_suminfo_t	sum;		/* summary information for extents */

	ASSERT(minlen % prod == 0 && maxlen % prod == 0);
	ASSERT(maxlen != 0);

	/*
	 * Loop over all the levels starting with maxlen.
	 * At each level, look at all the bitmap blocks, to see if there
	 * are extents starting there that are long enough (>= maxlen).
	 * Note, only on the initial level can the allocation fail if
	 * the summary says there's an extent.
	 */
	for (l = xfs_highbit32(maxlen); l < mp->m_rsumlevels; l++) {
		/*
		 * Loop over all the bitmap blocks.
		 */
		for (i = 0; i < mp->m_sb.sb_rbmblocks; i++) {
			/*
			 * Get the summary for this level/block.
			 */
			error = xfs_rtget_summary(mp, tp, l, i, rbpp, rsb,
				&sum);
			if (error) {
				return error;
			}
			/*
			 * Nothing there, on to the next block.
			 */
			if (!sum)
				continue;
			/*
			 * Try allocating the extent.
			 */
			error = xfs_rtallocate_extent_block(mp, tp, i, maxlen,
				maxlen, len, &n, rbpp, rsb, prod, &r);
			if (error) {
				return error;
			}
			/*
			 * If it worked, return that.
			 */
			if (r != NULLRTBLOCK) {
				*rtblock = r;
				return 0;
			}
			/*
			 * If the "next block to try" returned from the
			 * allocator is beyond the next bitmap block,
			 * skip to that bitmap block.
			 */
			if (XFS_BITTOBLOCK(mp, n) > i + 1)
				i = XFS_BITTOBLOCK(mp, n) - 1;
		}
	}
	/*
	 * Didn't find any maxlen blocks.  Try smaller ones, unless
	 * we're asking for a fixed size extent.
	 */
	if (minlen > --maxlen) {
		*rtblock = NULLRTBLOCK;
		return 0;
	}
	ASSERT(minlen != 0);
	ASSERT(maxlen != 0);

	/*
	 * Loop over sizes, from maxlen down to minlen.
	 * This time, when we do the allocations, allow smaller ones
	 * to succeed.
	 */
	for (l = xfs_highbit32(maxlen); l >= xfs_highbit32(minlen); l--) {
		/*
		 * Loop over all the bitmap blocks, try an allocation
		 * starting in that block.
		 */
		for (i = 0; i < mp->m_sb.sb_rbmblocks; i++) {
			/*
			 * Get the summary information for this level/block.
			 */
			error =	xfs_rtget_summary(mp, tp, l, i, rbpp, rsb,
						  &sum);
			if (error) {
				return error;
			}
			/*
			 * If nothing there, go on to next.
			 */
			if (!sum)
				continue;
			/*
			 * Try the allocation.  Make sure the specified
			 * minlen/maxlen are in the possible range for
			 * this summary level.
			 */
			error = xfs_rtallocate_extent_block(mp, tp, i,
					XFS_RTMAX(minlen, 1 << l),
					XFS_RTMIN(maxlen, (1 << (l + 1)) - 1),
					len, &n, rbpp, rsb, prod, &r);
			if (error) {
				return error;
			}
			/*
			 * If it worked, return that extent.
			 */
			if (r != NULLRTBLOCK) {
				*rtblock = r;
				return 0;
			}
			/*
			 * If the "next block to try" returned from the
			 * allocator is beyond the next bitmap block,
			 * skip to that bitmap block.
			 */
			if (XFS_BITTOBLOCK(mp, n) > i + 1)
				i = XFS_BITTOBLOCK(mp, n) - 1;
		}
	}
	/*
	 * Got nothing, return failure.
	 */
	*rtblock = NULLRTBLOCK;
	return 0;
}

/*
 * Allocate space to the bitmap or summary file, and zero it, for growfs.
 */
STATIC int
xfs_growfs_rt_alloc(
	struct xfs_mount	*mp,		/* file system mount point */
	xfs_extlen_t		oblocks,	/* old count of blocks */
	xfs_extlen_t		nblocks,	/* new count of blocks */
	struct xfs_inode	*ip)		/* inode (bitmap/summary) */
{
	xfs_fileoff_t		bno;		/* block number in file */
	struct xfs_buf		*bp;	/* temporary buffer for zeroing */
	xfs_daddr_t		d;		/* disk block address */
	int			error;		/* error return value */
	xfs_fsblock_t		fsbno;		/* filesystem block for bno */
	struct xfs_bmbt_irec	map;		/* block map output */
	int			nmap;		/* number of block maps */
	int			resblks;	/* space reservation */
	enum xfs_blft		buf_type;
	struct xfs_trans	*tp;

	if (ip == mp->m_rsumip)
		buf_type = XFS_BLFT_RTSUMMARY_BUF;
	else
		buf_type = XFS_BLFT_RTBITMAP_BUF;

	/*
	 * Allocate space to the file, as necessary.
	 */
	while (oblocks < nblocks) {
		resblks = XFS_GROWFSRT_SPACE_RES(mp, nblocks - oblocks);
		/*
		 * Reserve space & log for one extent added to the file.
		 */
		error = xfs_trans_alloc(mp, &M_RES(mp)->tr_growrtalloc, resblks,
				0, 0, &tp);
		if (error)
			return error;
		/*
		 * Lock the inode.
		 */
		xfs_ilock(ip, XFS_ILOCK_EXCL);
		xfs_trans_ijoin(tp, ip, XFS_ILOCK_EXCL);

		error = xfs_iext_count_may_overflow(ip, XFS_DATA_FORK,
				XFS_IEXT_ADD_NOSPLIT_CNT);
		if (error)
			goto out_trans_cancel;

		/*
		 * Allocate blocks to the bitmap file.
		 */
		nmap = 1;
		error = xfs_bmapi_write(tp, ip, oblocks, nblocks - oblocks,
					XFS_BMAPI_METADATA, 0, &map, &nmap);
		if (!error && nmap < 1)
			error = -ENOSPC;
		if (error)
			goto out_trans_cancel;
		/*
		 * Free any blocks freed up in the transaction, then commit.
		 */
		error = xfs_trans_commit(tp);
		if (error)
			return error;
		/*
		 * Now we need to clear the allocated blocks.
		 * Do this one block per transaction, to keep it simple.
		 */
		for (bno = map.br_startoff, fsbno = map.br_startblock;
		     bno < map.br_startoff + map.br_blockcount;
		     bno++, fsbno++) {
			/*
			 * Reserve log for one block zeroing.
			 */
			error = xfs_trans_alloc(mp, &M_RES(mp)->tr_growrtzero,
					0, 0, 0, &tp);
			if (error)
				return error;
			/*
			 * Lock the bitmap inode.
			 */
			xfs_ilock(ip, XFS_ILOCK_EXCL);
			xfs_trans_ijoin(tp, ip, XFS_ILOCK_EXCL);
			/*
			 * Get a buffer for the block.
			 */
			d = XFS_FSB_TO_DADDR(mp, fsbno);
			error = xfs_trans_get_buf(tp, mp->m_ddev_targp, d,
					mp->m_bsize, 0, &bp);
			if (error)
				goto out_trans_cancel;

			xfs_trans_buf_set_type(tp, bp, buf_type);
			bp->b_ops = &xfs_rtbuf_ops;
			memset(bp->b_addr, 0, mp->m_sb.sb_blocksize);
			xfs_trans_log_buf(tp, bp, 0, mp->m_sb.sb_blocksize - 1);
			/*
			 * Commit the transaction.
			 */
			error = xfs_trans_commit(tp);
			if (error)
				return error;
		}
		/*
		 * Go on to the next extent, if any.
		 */
		oblocks = map.br_startoff + map.br_blockcount;
	}

	return 0;

out_trans_cancel:
	xfs_trans_cancel(tp);
	return error;
}

static void
xfs_alloc_rsum_cache(
	xfs_mount_t	*mp,		/* file system mount structure */
	xfs_extlen_t	rbmblocks)	/* number of rt bitmap blocks */
{
	/*
	 * The rsum cache is initialized to all zeroes, which is trivially a
	 * lower bound on the minimum level with any free extents. We can
	 * continue without the cache if it couldn't be allocated.
	 */
<<<<<<< HEAD
	mp->m_rsum_cache = kmem_zalloc_large(rbmblocks, 0);
=======
	mp->m_rsum_cache = kvzalloc(rbmblocks, GFP_KERNEL);
>>>>>>> 7d2a07b7
	if (!mp->m_rsum_cache)
		xfs_warn(mp, "could not allocate realtime summary cache");
}

/*
 * Visible (exported) functions.
 */

/*
 * Grow the realtime area of the filesystem.
 */
int
xfs_growfs_rt(
	xfs_mount_t	*mp,		/* mount point for filesystem */
	xfs_growfs_rt_t	*in)		/* growfs rt input struct */
{
	xfs_rtblock_t	bmbno;		/* bitmap block number */
	struct xfs_buf	*bp;		/* temporary buffer */
	int		error;		/* error return value */
	xfs_mount_t	*nmp;		/* new (fake) mount structure */
	xfs_rfsblock_t	nrblocks;	/* new number of realtime blocks */
	xfs_extlen_t	nrbmblocks;	/* new number of rt bitmap blocks */
	xfs_rtblock_t	nrextents;	/* new number of realtime extents */
	uint8_t		nrextslog;	/* new log2 of sb_rextents */
	xfs_extlen_t	nrsumblocks;	/* new number of summary blocks */
	uint		nrsumlevels;	/* new rt summary levels */
	uint		nrsumsize;	/* new size of rt summary, bytes */
	xfs_sb_t	*nsbp;		/* new superblock */
	xfs_extlen_t	rbmblocks;	/* current number of rt bitmap blocks */
	xfs_extlen_t	rsumblocks;	/* current number of rt summary blks */
	xfs_sb_t	*sbp;		/* old superblock */
	xfs_fsblock_t	sumbno;		/* summary block number */
	uint8_t		*rsum_cache;	/* old summary cache */

	sbp = &mp->m_sb;

	if (!capable(CAP_SYS_ADMIN))
		return -EPERM;

	/* Needs to have been mounted with an rt device. */
	if (!XFS_IS_REALTIME_MOUNT(mp))
		return -EINVAL;
	/*
	 * Mount should fail if the rt bitmap/summary files don't load, but
	 * we'll check anyway.
	 */
	if (!mp->m_rbmip || !mp->m_rsumip)
		return -EINVAL;

	/* Shrink not supported. */
	if (in->newblocks <= sbp->sb_rblocks)
		return -EINVAL;

	/* Can only change rt extent size when adding rt volume. */
	if (sbp->sb_rblocks > 0 && in->extsize != sbp->sb_rextsize)
		return -EINVAL;

	/* Range check the extent size. */
	if (XFS_FSB_TO_B(mp, in->extsize) > XFS_MAX_RTEXTSIZE ||
	    XFS_FSB_TO_B(mp, in->extsize) < XFS_MIN_RTEXTSIZE)
		return -EINVAL;

	/* Unsupported realtime features. */
	if (xfs_sb_version_hasrmapbt(&mp->m_sb) ||
	    xfs_sb_version_hasreflink(&mp->m_sb))
		return -EOPNOTSUPP;

	nrblocks = in->newblocks;
	error = xfs_sb_validate_fsb_count(sbp, nrblocks);
	if (error)
		return error;
	/*
	 * Read in the last block of the device, make sure it exists.
	 */
	error = xfs_buf_read_uncached(mp->m_rtdev_targp,
				XFS_FSB_TO_BB(mp, nrblocks - 1),
				XFS_FSB_TO_BB(mp, 1), 0, &bp, NULL);
	if (error)
		return error;
	xfs_buf_relse(bp);

	/*
	 * Calculate new parameters.  These are the final values to be reached.
	 */
	nrextents = nrblocks;
	do_div(nrextents, in->extsize);
	nrbmblocks = howmany_64(nrextents, NBBY * sbp->sb_blocksize);
	nrextslog = xfs_highbit32(nrextents);
	nrsumlevels = nrextslog + 1;
	nrsumsize = (uint)sizeof(xfs_suminfo_t) * nrsumlevels * nrbmblocks;
	nrsumblocks = XFS_B_TO_FSB(mp, nrsumsize);
	nrsumsize = XFS_FSB_TO_B(mp, nrsumblocks);
	/*
	 * New summary size can't be more than half the size of
	 * the log.  This prevents us from getting a log overflow,
	 * since we'll log basically the whole summary file at once.
	 */
	if (nrsumblocks > (mp->m_sb.sb_logblocks >> 1))
		return -EINVAL;
	/*
	 * Get the old block counts for bitmap and summary inodes.
	 * These can't change since other growfs callers are locked out.
	 */
	rbmblocks = XFS_B_TO_FSB(mp, mp->m_rbmip->i_disk_size);
	rsumblocks = XFS_B_TO_FSB(mp, mp->m_rsumip->i_disk_size);
	/*
	 * Allocate space to the bitmap and summary files, as necessary.
	 */
	error = xfs_growfs_rt_alloc(mp, rbmblocks, nrbmblocks, mp->m_rbmip);
	if (error)
		return error;
	error = xfs_growfs_rt_alloc(mp, rsumblocks, nrsumblocks, mp->m_rsumip);
	if (error)
		return error;

	rsum_cache = mp->m_rsum_cache;
	if (nrbmblocks != sbp->sb_rbmblocks)
		xfs_alloc_rsum_cache(mp, nrbmblocks);

	/*
	 * Allocate a new (fake) mount/sb.
	 */
	nmp = kmem_alloc(sizeof(*nmp), 0);
	/*
	 * Loop over the bitmap blocks.
	 * We will do everything one bitmap block at a time.
	 * Skip the current block if it is exactly full.
	 * This also deals with the case where there were no rtextents before.
	 */
	for (bmbno = sbp->sb_rbmblocks -
		     ((sbp->sb_rextents & ((1 << mp->m_blkbit_log) - 1)) != 0);
	     bmbno < nrbmblocks;
	     bmbno++) {
		struct xfs_trans	*tp;
		xfs_rfsblock_t		nrblocks_step;

		*nmp = *mp;
		nsbp = &nmp->m_sb;
		/*
		 * Calculate new sb and mount fields for this round.
		 */
		nsbp->sb_rextsize = in->extsize;
		nsbp->sb_rbmblocks = bmbno + 1;
		nrblocks_step = (bmbno + 1) * NBBY * nsbp->sb_blocksize *
				nsbp->sb_rextsize;
		nsbp->sb_rblocks = min(nrblocks, nrblocks_step);
		nsbp->sb_rextents = nsbp->sb_rblocks;
		do_div(nsbp->sb_rextents, nsbp->sb_rextsize);
		ASSERT(nsbp->sb_rextents != 0);
		nsbp->sb_rextslog = xfs_highbit32(nsbp->sb_rextents);
		nrsumlevels = nmp->m_rsumlevels = nsbp->sb_rextslog + 1;
		nrsumsize =
			(uint)sizeof(xfs_suminfo_t) * nrsumlevels *
			nsbp->sb_rbmblocks;
		nrsumblocks = XFS_B_TO_FSB(mp, nrsumsize);
		nmp->m_rsumsize = nrsumsize = XFS_FSB_TO_B(mp, nrsumblocks);
		/*
		 * Start a transaction, get the log reservation.
		 */
		error = xfs_trans_alloc(mp, &M_RES(mp)->tr_growrtfree, 0, 0, 0,
				&tp);
		if (error)
			break;
		/*
		 * Lock out other callers by grabbing the bitmap inode lock.
		 */
		xfs_ilock(mp->m_rbmip, XFS_ILOCK_EXCL | XFS_ILOCK_RTBITMAP);
		xfs_trans_ijoin(tp, mp->m_rbmip, XFS_ILOCK_EXCL);
		/*
		 * Update the bitmap inode's size ondisk and incore.  We need
		 * to update the incore size so that inode inactivation won't
		 * punch what it thinks are "posteof" blocks.
		 */
		mp->m_rbmip->i_disk_size =
			nsbp->sb_rbmblocks * nsbp->sb_blocksize;
		i_size_write(VFS_I(mp->m_rbmip), mp->m_rbmip->i_disk_size);
		xfs_trans_log_inode(tp, mp->m_rbmip, XFS_ILOG_CORE);
		/*
		 * Get the summary inode into the transaction.
		 */
		xfs_ilock(mp->m_rsumip, XFS_ILOCK_EXCL | XFS_ILOCK_RTSUM);
		xfs_trans_ijoin(tp, mp->m_rsumip, XFS_ILOCK_EXCL);
		/*
		 * Update the summary inode's size.  We need to update the
		 * incore size so that inode inactivation won't punch what it
		 * thinks are "posteof" blocks.
		 */
		mp->m_rsumip->i_disk_size = nmp->m_rsumsize;
		i_size_write(VFS_I(mp->m_rsumip), mp->m_rsumip->i_disk_size);
		xfs_trans_log_inode(tp, mp->m_rsumip, XFS_ILOG_CORE);
		/*
		 * Copy summary data from old to new sizes.
		 * Do this when the real size (not block-aligned) changes.
		 */
		if (sbp->sb_rbmblocks != nsbp->sb_rbmblocks ||
		    mp->m_rsumlevels != nmp->m_rsumlevels) {
			error = xfs_rtcopy_summary(mp, nmp, tp);
			if (error)
				goto error_cancel;
		}
		/*
		 * Update superblock fields.
		 */
		if (nsbp->sb_rextsize != sbp->sb_rextsize)
			xfs_trans_mod_sb(tp, XFS_TRANS_SB_REXTSIZE,
				nsbp->sb_rextsize - sbp->sb_rextsize);
		if (nsbp->sb_rbmblocks != sbp->sb_rbmblocks)
			xfs_trans_mod_sb(tp, XFS_TRANS_SB_RBMBLOCKS,
				nsbp->sb_rbmblocks - sbp->sb_rbmblocks);
		if (nsbp->sb_rblocks != sbp->sb_rblocks)
			xfs_trans_mod_sb(tp, XFS_TRANS_SB_RBLOCKS,
				nsbp->sb_rblocks - sbp->sb_rblocks);
		if (nsbp->sb_rextents != sbp->sb_rextents)
			xfs_trans_mod_sb(tp, XFS_TRANS_SB_REXTENTS,
				nsbp->sb_rextents - sbp->sb_rextents);
		if (nsbp->sb_rextslog != sbp->sb_rextslog)
			xfs_trans_mod_sb(tp, XFS_TRANS_SB_REXTSLOG,
				nsbp->sb_rextslog - sbp->sb_rextslog);
		/*
		 * Free new extent.
		 */
		bp = NULL;
		error = xfs_rtfree_range(nmp, tp, sbp->sb_rextents,
			nsbp->sb_rextents - sbp->sb_rextents, &bp, &sumbno);
		if (error) {
error_cancel:
			xfs_trans_cancel(tp);
			break;
		}
		/*
		 * Mark more blocks free in the superblock.
		 */
		xfs_trans_mod_sb(tp, XFS_TRANS_SB_FREXTENTS,
			nsbp->sb_rextents - sbp->sb_rextents);
		/*
		 * Update mp values into the real mp structure.
		 */
		mp->m_rsumlevels = nrsumlevels;
		mp->m_rsumsize = nrsumsize;

		error = xfs_trans_commit(tp);
		if (error)
			break;
	}
	if (error)
		goto out_free;

	/* Update secondary superblocks now the physical grow has completed */
	error = xfs_update_secondary_sbs(mp);

out_free:
	/*
	 * Free the fake mp structure.
	 */
	kmem_free(nmp);

	/*
	 * If we had to allocate a new rsum_cache, we either need to free the
	 * old one (if we succeeded) or free the new one and restore the old one
	 * (if there was an error).
	 */
	if (rsum_cache != mp->m_rsum_cache) {
		if (error) {
			kmem_free(mp->m_rsum_cache);
			mp->m_rsum_cache = rsum_cache;
		} else {
			kmem_free(rsum_cache);
		}
	}

	return error;
}

/*
 * Allocate an extent in the realtime subvolume, with the usual allocation
 * parameters.  The length units are all in realtime extents, as is the
 * result block number.
 */
int					/* error */
xfs_rtallocate_extent(
	xfs_trans_t	*tp,		/* transaction pointer */
	xfs_rtblock_t	bno,		/* starting block number to allocate */
	xfs_extlen_t	minlen,		/* minimum length to allocate */
	xfs_extlen_t	maxlen,		/* maximum length to allocate */
	xfs_extlen_t	*len,		/* out: actual length allocated */
	int		wasdel,		/* was a delayed allocation extent */
	xfs_extlen_t	prod,		/* extent product factor */
	xfs_rtblock_t	*rtblock)	/* out: start block allocated */
{
	xfs_mount_t	*mp = tp->t_mountp;
	int		error;		/* error value */
	xfs_rtblock_t	r;		/* result allocated block */
	xfs_fsblock_t	sb;		/* summary file block number */
	struct xfs_buf	*sumbp;		/* summary file block buffer */

	ASSERT(xfs_isilocked(mp->m_rbmip, XFS_ILOCK_EXCL));
	ASSERT(minlen > 0 && minlen <= maxlen);

	/*
	 * If prod is set then figure out what to do to minlen and maxlen.
	 */
	if (prod > 1) {
		xfs_extlen_t	i;

		if ((i = maxlen % prod))
			maxlen -= i;
		if ((i = minlen % prod))
			minlen += prod - i;
		if (maxlen < minlen) {
			*rtblock = NULLRTBLOCK;
			return 0;
		}
	}

retry:
	sumbp = NULL;
	if (bno == 0) {
		error = xfs_rtallocate_extent_size(mp, tp, minlen, maxlen, len,
				&sumbp,	&sb, prod, &r);
	} else {
		error = xfs_rtallocate_extent_near(mp, tp, bno, minlen, maxlen,
				len, &sumbp, &sb, prod, &r);
	}

	if (error)
		return error;

	/*
	 * If it worked, update the superblock.
	 */
	if (r != NULLRTBLOCK) {
		long	slen = (long)*len;

		ASSERT(*len >= minlen && *len <= maxlen);
		if (wasdel)
			xfs_trans_mod_sb(tp, XFS_TRANS_SB_RES_FREXTENTS, -slen);
		else
			xfs_trans_mod_sb(tp, XFS_TRANS_SB_FREXTENTS, -slen);
	} else if (prod > 1) {
		prod = 1;
		goto retry;
	}

	*rtblock = r;
	return 0;
}

/*
 * Initialize realtime fields in the mount structure.
 */
int				/* error */
xfs_rtmount_init(
	struct xfs_mount	*mp)	/* file system mount structure */
{
	struct xfs_buf		*bp;	/* buffer for last block of subvolume */
	struct xfs_sb		*sbp;	/* filesystem superblock copy in mount */
	xfs_daddr_t		d;	/* address of last block of subvolume */
	int			error;

	sbp = &mp->m_sb;
	if (sbp->sb_rblocks == 0)
		return 0;
	if (mp->m_rtdev_targp == NULL) {
		xfs_warn(mp,
	"Filesystem has a realtime volume, use rtdev=device option");
		return -ENODEV;
	}
	mp->m_rsumlevels = sbp->sb_rextslog + 1;
	mp->m_rsumsize =
		(uint)sizeof(xfs_suminfo_t) * mp->m_rsumlevels *
		sbp->sb_rbmblocks;
	mp->m_rsumsize = roundup(mp->m_rsumsize, sbp->sb_blocksize);
	mp->m_rbmip = mp->m_rsumip = NULL;
	/*
	 * Check that the realtime section is an ok size.
	 */
	d = (xfs_daddr_t)XFS_FSB_TO_BB(mp, mp->m_sb.sb_rblocks);
	if (XFS_BB_TO_FSB(mp, d) != mp->m_sb.sb_rblocks) {
		xfs_warn(mp, "realtime mount -- %llu != %llu",
			(unsigned long long) XFS_BB_TO_FSB(mp, d),
			(unsigned long long) mp->m_sb.sb_rblocks);
		return -EFBIG;
	}
	error = xfs_buf_read_uncached(mp->m_rtdev_targp,
					d - XFS_FSB_TO_BB(mp, 1),
					XFS_FSB_TO_BB(mp, 1), 0, &bp, NULL);
	if (error) {
		xfs_warn(mp, "realtime device size check failed");
		return error;
	}
	xfs_buf_relse(bp);
	return 0;
}

/*
 * Get the bitmap and summary inodes and the summary cache into the mount
 * structure at mount time.
 */
int					/* error */
xfs_rtmount_inodes(
	xfs_mount_t	*mp)		/* file system mount structure */
{
	int		error;		/* error return value */
	xfs_sb_t	*sbp;

	sbp = &mp->m_sb;
	error = xfs_iget(mp, NULL, sbp->sb_rbmino, 0, 0, &mp->m_rbmip);
	if (error)
		return error;
	ASSERT(mp->m_rbmip != NULL);

	error = xfs_iget(mp, NULL, sbp->sb_rsumino, 0, 0, &mp->m_rsumip);
	if (error) {
		xfs_irele(mp->m_rbmip);
		return error;
	}
	ASSERT(mp->m_rsumip != NULL);
	xfs_alloc_rsum_cache(mp, sbp->sb_rbmblocks);
	return 0;
}

void
xfs_rtunmount_inodes(
	struct xfs_mount	*mp)
{
	kmem_free(mp->m_rsum_cache);
	if (mp->m_rbmip)
		xfs_irele(mp->m_rbmip);
	if (mp->m_rsumip)
		xfs_irele(mp->m_rsumip);
}

/*
 * Pick an extent for allocation at the start of a new realtime file.
 * Use the sequence number stored in the atime field of the bitmap inode.
 * Translate this to a fraction of the rtextents, and return the product
 * of rtextents and the fraction.
 * The fraction sequence is 0, 1/2, 1/4, 3/4, 1/8, ..., 7/8, 1/16, ...
 */
int					/* error */
xfs_rtpick_extent(
	xfs_mount_t	*mp,		/* file system mount point */
	xfs_trans_t	*tp,		/* transaction pointer */
	xfs_extlen_t	len,		/* allocation length (rtextents) */
	xfs_rtblock_t	*pick)		/* result rt extent */
{
	xfs_rtblock_t	b;		/* result block */
	int		log2;		/* log of sequence number */
	uint64_t	resid;		/* residual after log removed */
	uint64_t	seq;		/* sequence number of file creation */
	uint64_t	*seqp;		/* pointer to seqno in inode */

	ASSERT(xfs_isilocked(mp->m_rbmip, XFS_ILOCK_EXCL));

	seqp = (uint64_t *)&VFS_I(mp->m_rbmip)->i_atime;
	if (!(mp->m_rbmip->i_diflags & XFS_DIFLAG_NEWRTBM)) {
		mp->m_rbmip->i_diflags |= XFS_DIFLAG_NEWRTBM;
		*seqp = 0;
	}
	seq = *seqp;
	if ((log2 = xfs_highbit64(seq)) == -1)
		b = 0;
	else {
		resid = seq - (1ULL << log2);
		b = (mp->m_sb.sb_rextents * ((resid << 1) + 1ULL)) >>
		    (log2 + 1);
		if (b >= mp->m_sb.sb_rextents)
			div64_u64_rem(b, mp->m_sb.sb_rextents, &b);
		if (b + len > mp->m_sb.sb_rextents)
			b = mp->m_sb.sb_rextents - len;
	}
	*seqp = seq + 1;
	xfs_trans_log_inode(tp, mp->m_rbmip, XFS_ILOG_CORE);
	*pick = b;
	return 0;
}<|MERGE_RESOLUTION|>--- conflicted
+++ resolved
@@ -887,11 +887,7 @@
 	 * lower bound on the minimum level with any free extents. We can
 	 * continue without the cache if it couldn't be allocated.
 	 */
-<<<<<<< HEAD
-	mp->m_rsum_cache = kmem_zalloc_large(rbmblocks, 0);
-=======
 	mp->m_rsum_cache = kvzalloc(rbmblocks, GFP_KERNEL);
->>>>>>> 7d2a07b7
 	if (!mp->m_rsum_cache)
 		xfs_warn(mp, "could not allocate realtime summary cache");
 }
