// SPDX-License-Identifier: GPL-2.0
/*
 * Copyright (c) 2000-2006 Silicon Graphics, Inc.
 * Copyright (c) 2012 Red Hat, Inc.
 * All Rights Reserved.
 */
#include "xfs.h"
#include "xfs_fs.h"
#include "xfs_shared.h"
#include "xfs_format.h"
#include "xfs_log_format.h"
#include "xfs_trans_resv.h"
#include "xfs_bit.h"
#include "xfs_mount.h"
#include "xfs_defer.h"
#include "xfs_inode.h"
#include "xfs_btree.h"
#include "xfs_trans.h"
#include "xfs_alloc.h"
#include "xfs_bmap.h"
#include "xfs_bmap_util.h"
#include "xfs_bmap_btree.h"
#include "xfs_rtalloc.h"
#include "xfs_error.h"
#include "xfs_quota.h"
#include "xfs_trans_space.h"
#include "xfs_trace.h"
#include "xfs_icache.h"
#include "xfs_iomap.h"
#include "xfs_reflink.h"

/* Kernel only BMAP related definitions and functions */

/*
 * Convert the given file system block to a disk block.  We have to treat it
 * differently based on whether the file is a real time file or not, because the
 * bmap code does.
 */
xfs_daddr_t
xfs_fsb_to_db(struct xfs_inode *ip, xfs_fsblock_t fsb)
{
	if (XFS_IS_REALTIME_INODE(ip))
		return XFS_FSB_TO_BB(ip->i_mount, fsb);
	return XFS_FSB_TO_DADDR(ip->i_mount, fsb);
}

/*
 * Routine to zero an extent on disk allocated to the specific inode.
 *
 * The VFS functions take a linearised filesystem block offset, so we have to
 * convert the sparse xfs fsb to the right format first.
 * VFS types are real funky, too.
 */
int
xfs_zero_extent(
	struct xfs_inode	*ip,
	xfs_fsblock_t		start_fsb,
	xfs_off_t		count_fsb)
{
	struct xfs_mount	*mp = ip->i_mount;
	struct xfs_buftarg	*target = xfs_inode_buftarg(ip);
	xfs_daddr_t		sector = xfs_fsb_to_db(ip, start_fsb);
	sector_t		block = XFS_BB_TO_FSBT(mp, sector);

	return blkdev_issue_zeroout(target->bt_bdev,
		block << (mp->m_super->s_blocksize_bits - 9),
		count_fsb << (mp->m_super->s_blocksize_bits - 9),
		GFP_NOFS, 0);
}

#ifdef CONFIG_XFS_RT
int
xfs_bmap_rtalloc(
	struct xfs_bmalloca	*ap)
{
	struct xfs_mount	*mp = ap->ip->i_mount;
	xfs_fileoff_t		orig_offset = ap->offset;
	xfs_rtblock_t		rtb;
	xfs_extlen_t		prod = 0;  /* product factor for allocators */
	xfs_extlen_t		mod = 0;   /* product factor for allocators */
	xfs_extlen_t		ralen = 0; /* realtime allocation length */
	xfs_extlen_t		align;     /* minimum allocation alignment */
	xfs_extlen_t		orig_length = ap->length;
	xfs_extlen_t		minlen = mp->m_sb.sb_rextsize;
	xfs_extlen_t		raminlen;
	bool			rtlocked = false;
	bool			ignore_locality = false;
	int			error;

	align = xfs_get_extsz_hint(ap->ip);
retry:
	prod = align / mp->m_sb.sb_rextsize;
	error = xfs_bmap_extsize_align(mp, &ap->got, &ap->prev,
					align, 1, ap->eof, 0,
					ap->conv, &ap->offset, &ap->length);
	if (error)
		return error;
	ASSERT(ap->length);
	ASSERT(ap->length % mp->m_sb.sb_rextsize == 0);

	/*
	 * If we shifted the file offset downward to satisfy an extent size
	 * hint, increase minlen by that amount so that the allocator won't
	 * give us an allocation that's too short to cover at least one of the
	 * blocks that the caller asked for.
	 */
	if (ap->offset != orig_offset)
		minlen += orig_offset - ap->offset;

	/*
	 * If the offset & length are not perfectly aligned
	 * then kill prod, it will just get us in trouble.
	 */
	div_u64_rem(ap->offset, align, &mod);
	if (mod || ap->length % align)
		prod = 1;
	/*
	 * Set ralen to be the actual requested length in rtextents.
	 */
	ralen = ap->length / mp->m_sb.sb_rextsize;
	/*
	 * If the old value was close enough to MAXEXTLEN that
	 * we rounded up to it, cut it back so it's valid again.
	 * Note that if it's a really large request (bigger than
	 * MAXEXTLEN), we don't hear about that number, and can't
	 * adjust the starting point to match it.
	 */
	if (ralen * mp->m_sb.sb_rextsize >= MAXEXTLEN)
		ralen = MAXEXTLEN / mp->m_sb.sb_rextsize;

	/*
	 * Lock out modifications to both the RT bitmap and summary inodes
	 */
	if (!rtlocked) {
		xfs_ilock(mp->m_rbmip, XFS_ILOCK_EXCL|XFS_ILOCK_RTBITMAP);
		xfs_trans_ijoin(ap->tp, mp->m_rbmip, XFS_ILOCK_EXCL);
		xfs_ilock(mp->m_rsumip, XFS_ILOCK_EXCL|XFS_ILOCK_RTSUM);
		xfs_trans_ijoin(ap->tp, mp->m_rsumip, XFS_ILOCK_EXCL);
		rtlocked = true;
	}

	/*
	 * If it's an allocation to an empty file at offset 0,
	 * pick an extent that will space things out in the rt area.
	 */
	if (ap->eof && ap->offset == 0) {
		xfs_rtblock_t rtx; /* realtime extent no */

		error = xfs_rtpick_extent(mp, ap->tp, ralen, &rtx);
		if (error)
			return error;
		ap->blkno = rtx * mp->m_sb.sb_rextsize;
	} else {
		ap->blkno = 0;
	}

	xfs_bmap_adjacent(ap);

	/*
	 * Realtime allocation, done through xfs_rtallocate_extent.
	 */
	if (ignore_locality)
		ap->blkno = 0;
	else
		do_div(ap->blkno, mp->m_sb.sb_rextsize);
	rtb = ap->blkno;
	ap->length = ralen;
	raminlen = max_t(xfs_extlen_t, 1, minlen / mp->m_sb.sb_rextsize);
	error = xfs_rtallocate_extent(ap->tp, ap->blkno, raminlen, ap->length,
			&ralen, ap->wasdel, prod, &rtb);
	if (error)
		return error;

	if (rtb != NULLRTBLOCK) {
		ap->blkno = rtb * mp->m_sb.sb_rextsize;
		ap->length = ralen * mp->m_sb.sb_rextsize;
		ap->ip->i_nblocks += ap->length;
		xfs_trans_log_inode(ap->tp, ap->ip, XFS_ILOG_CORE);
		if (ap->wasdel)
			ap->ip->i_delayed_blks -= ap->length;
		/*
		 * Adjust the disk quota also. This was reserved
		 * earlier.
		 */
		xfs_trans_mod_dquot_byino(ap->tp, ap->ip,
			ap->wasdel ? XFS_TRANS_DQ_DELRTBCOUNT :
					XFS_TRANS_DQ_RTBCOUNT, ap->length);
		return 0;
	}

	if (align > mp->m_sb.sb_rextsize) {
		/*
		 * We previously enlarged the request length to try to satisfy
		 * an extent size hint.  The allocator didn't return anything,
		 * so reset the parameters to the original values and try again
		 * without alignment criteria.
		 */
		ap->offset = orig_offset;
		ap->length = orig_length;
		minlen = align = mp->m_sb.sb_rextsize;
		goto retry;
	}

	if (!ignore_locality && ap->blkno != 0) {
		/*
		 * If we can't allocate near a specific rt extent, try again
		 * without locality criteria.
		 */
		ignore_locality = true;
		goto retry;
	}

	ap->blkno = NULLFSBLOCK;
	ap->length = 0;
	return 0;
}
#endif /* CONFIG_XFS_RT */

/*
 * Extent tree block counting routines.
 */

/*
 * Count leaf blocks given a range of extent records.  Delayed allocation
 * extents are not counted towards the totals.
 */
xfs_extnum_t
xfs_bmap_count_leaves(
	struct xfs_ifork	*ifp,
	xfs_filblks_t		*count)
{
	struct xfs_iext_cursor	icur;
	struct xfs_bmbt_irec	got;
	xfs_extnum_t		numrecs = 0;

	for_each_xfs_iext(ifp, &icur, &got) {
		if (!isnullstartblock(got.br_startblock)) {
			*count += got.br_blockcount;
			numrecs++;
		}
	}

	return numrecs;
}

/*
 * Count fsblocks of the given fork.  Delayed allocation extents are
 * not counted towards the totals.
 */
int
xfs_bmap_count_blocks(
	struct xfs_trans	*tp,
	struct xfs_inode	*ip,
	int			whichfork,
	xfs_extnum_t		*nextents,
	xfs_filblks_t		*count)
{
	struct xfs_mount	*mp = ip->i_mount;
	struct xfs_ifork	*ifp = XFS_IFORK_PTR(ip, whichfork);
	struct xfs_btree_cur	*cur;
	xfs_extlen_t		btblocks = 0;
	int			error;

	*nextents = 0;
	*count = 0;

	if (!ifp)
		return 0;

	switch (ifp->if_format) {
	case XFS_DINODE_FMT_BTREE:
		error = xfs_iread_extents(tp, ip, whichfork);
		if (error)
			return error;

		cur = xfs_bmbt_init_cursor(mp, tp, ip, whichfork);
		error = xfs_btree_count_blocks(cur, &btblocks);
		xfs_btree_del_cursor(cur, error);
		if (error)
			return error;

		/*
		 * xfs_btree_count_blocks includes the root block contained in
		 * the inode fork in @btblocks, so subtract one because we're
		 * only interested in allocated disk blocks.
		 */
		*count += btblocks - 1;

		fallthrough;
	case XFS_DINODE_FMT_EXTENTS:
		*nextents = xfs_bmap_count_leaves(ifp, count);
		break;
	}

	return 0;
}

static int
xfs_getbmap_report_one(
	struct xfs_inode	*ip,
	struct getbmapx		*bmv,
	struct kgetbmap		*out,
	int64_t			bmv_end,
	struct xfs_bmbt_irec	*got)
{
	struct kgetbmap		*p = out + bmv->bmv_entries;
	bool			shared = false;
	int			error;

	error = xfs_reflink_trim_around_shared(ip, got, &shared);
	if (error)
		return error;

	if (isnullstartblock(got->br_startblock) ||
	    got->br_startblock == DELAYSTARTBLOCK) {
		/*
		 * Delalloc extents that start beyond EOF can occur due to
		 * speculative EOF allocation when the delalloc extent is larger
		 * than the largest freespace extent at conversion time.  These
		 * extents cannot be converted by data writeback, so can exist
		 * here even if we are not supposed to be finding delalloc
		 * extents.
		 */
		if (got->br_startoff < XFS_B_TO_FSB(ip->i_mount, XFS_ISIZE(ip)))
			ASSERT((bmv->bmv_iflags & BMV_IF_DELALLOC) != 0);

		p->bmv_oflags |= BMV_OF_DELALLOC;
		p->bmv_block = -2;
	} else {
		p->bmv_block = xfs_fsb_to_db(ip, got->br_startblock);
	}

	if (got->br_state == XFS_EXT_UNWRITTEN &&
	    (bmv->bmv_iflags & BMV_IF_PREALLOC))
		p->bmv_oflags |= BMV_OF_PREALLOC;

	if (shared)
		p->bmv_oflags |= BMV_OF_SHARED;

	p->bmv_offset = XFS_FSB_TO_BB(ip->i_mount, got->br_startoff);
	p->bmv_length = XFS_FSB_TO_BB(ip->i_mount, got->br_blockcount);

	bmv->bmv_offset = p->bmv_offset + p->bmv_length;
	bmv->bmv_length = max(0LL, bmv_end - bmv->bmv_offset);
	bmv->bmv_entries++;
	return 0;
}

static void
xfs_getbmap_report_hole(
	struct xfs_inode	*ip,
	struct getbmapx		*bmv,
	struct kgetbmap		*out,
	int64_t			bmv_end,
	xfs_fileoff_t		bno,
	xfs_fileoff_t		end)
{
	struct kgetbmap		*p = out + bmv->bmv_entries;

	if (bmv->bmv_iflags & BMV_IF_NO_HOLES)
		return;

	p->bmv_block = -1;
	p->bmv_offset = XFS_FSB_TO_BB(ip->i_mount, bno);
	p->bmv_length = XFS_FSB_TO_BB(ip->i_mount, end - bno);

	bmv->bmv_offset = p->bmv_offset + p->bmv_length;
	bmv->bmv_length = max(0LL, bmv_end - bmv->bmv_offset);
	bmv->bmv_entries++;
}

static inline bool
xfs_getbmap_full(
	struct getbmapx		*bmv)
{
	return bmv->bmv_length == 0 || bmv->bmv_entries >= bmv->bmv_count - 1;
}

static bool
xfs_getbmap_next_rec(
	struct xfs_bmbt_irec	*rec,
	xfs_fileoff_t		total_end)
{
	xfs_fileoff_t		end = rec->br_startoff + rec->br_blockcount;

	if (end == total_end)
		return false;

	rec->br_startoff += rec->br_blockcount;
	if (!isnullstartblock(rec->br_startblock) &&
	    rec->br_startblock != DELAYSTARTBLOCK)
		rec->br_startblock += rec->br_blockcount;
	rec->br_blockcount = total_end - end;
	return true;
}

/*
 * Get inode's extents as described in bmv, and format for output.
 * Calls formatter to fill the user's buffer until all extents
 * are mapped, until the passed-in bmv->bmv_count slots have
 * been filled, or until the formatter short-circuits the loop,
 * if it is tracking filled-in extents on its own.
 */
int						/* error code */
xfs_getbmap(
	struct xfs_inode	*ip,
	struct getbmapx		*bmv,		/* user bmap structure */
	struct kgetbmap		*out)
{
	struct xfs_mount	*mp = ip->i_mount;
	int			iflags = bmv->bmv_iflags;
	int			whichfork, lock, error = 0;
	int64_t			bmv_end, max_len;
	xfs_fileoff_t		bno, first_bno;
	struct xfs_ifork	*ifp;
	struct xfs_bmbt_irec	got, rec;
	xfs_filblks_t		len;
	struct xfs_iext_cursor	icur;

	if (bmv->bmv_iflags & ~BMV_IF_VALID)
		return -EINVAL;
#ifndef DEBUG
	/* Only allow CoW fork queries if we're debugging. */
	if (iflags & BMV_IF_COWFORK)
		return -EINVAL;
#endif
	if ((iflags & BMV_IF_ATTRFORK) && (iflags & BMV_IF_COWFORK))
		return -EINVAL;

	if (bmv->bmv_length < -1)
		return -EINVAL;
	bmv->bmv_entries = 0;
	if (bmv->bmv_length == 0)
		return 0;

	if (iflags & BMV_IF_ATTRFORK)
		whichfork = XFS_ATTR_FORK;
	else if (iflags & BMV_IF_COWFORK)
		whichfork = XFS_COW_FORK;
	else
		whichfork = XFS_DATA_FORK;
	ifp = XFS_IFORK_PTR(ip, whichfork);

	xfs_ilock(ip, XFS_IOLOCK_SHARED);
	switch (whichfork) {
	case XFS_ATTR_FORK:
		if (!XFS_IFORK_Q(ip))
			goto out_unlock_iolock;

		max_len = 1LL << 32;
		lock = xfs_ilock_attr_map_shared(ip);
		break;
	case XFS_COW_FORK:
		/* No CoW fork? Just return */
		if (!ifp)
			goto out_unlock_iolock;

		if (xfs_get_cowextsz_hint(ip))
			max_len = mp->m_super->s_maxbytes;
		else
			max_len = XFS_ISIZE(ip);

		lock = XFS_ILOCK_SHARED;
		xfs_ilock(ip, lock);
		break;
	case XFS_DATA_FORK:
		if (!(iflags & BMV_IF_DELALLOC) &&
		    (ip->i_delayed_blks || XFS_ISIZE(ip) > ip->i_disk_size)) {
			error = filemap_write_and_wait(VFS_I(ip)->i_mapping);
			if (error)
				goto out_unlock_iolock;

			/*
			 * Even after flushing the inode, there can still be
			 * delalloc blocks on the inode beyond EOF due to
			 * speculative preallocation.  These are not removed
			 * until the release function is called or the inode
			 * is inactivated.  Hence we cannot assert here that
			 * ip->i_delayed_blks == 0.
			 */
		}

		if (xfs_get_extsz_hint(ip) ||
		    (ip->i_diflags &
		     (XFS_DIFLAG_PREALLOC | XFS_DIFLAG_APPEND)))
			max_len = mp->m_super->s_maxbytes;
		else
			max_len = XFS_ISIZE(ip);

		lock = xfs_ilock_data_map_shared(ip);
		break;
	}

	switch (ifp->if_format) {
	case XFS_DINODE_FMT_EXTENTS:
	case XFS_DINODE_FMT_BTREE:
		break;
	case XFS_DINODE_FMT_LOCAL:
		/* Local format inode forks report no extents. */
		goto out_unlock_ilock;
	default:
		error = -EINVAL;
		goto out_unlock_ilock;
	}

	if (bmv->bmv_length == -1) {
		max_len = XFS_FSB_TO_BB(mp, XFS_B_TO_FSB(mp, max_len));
		bmv->bmv_length = max(0LL, max_len - bmv->bmv_offset);
	}

	bmv_end = bmv->bmv_offset + bmv->bmv_length;

	first_bno = bno = XFS_BB_TO_FSBT(mp, bmv->bmv_offset);
	len = XFS_BB_TO_FSB(mp, bmv->bmv_length);

	error = xfs_iread_extents(NULL, ip, whichfork);
	if (error)
		goto out_unlock_ilock;

	if (!xfs_iext_lookup_extent(ip, ifp, bno, &icur, &got)) {
		/*
		 * Report a whole-file hole if the delalloc flag is set to
		 * stay compatible with the old implementation.
		 */
		if (iflags & BMV_IF_DELALLOC)
			xfs_getbmap_report_hole(ip, bmv, out, bmv_end, bno,
					XFS_B_TO_FSB(mp, XFS_ISIZE(ip)));
		goto out_unlock_ilock;
	}

	while (!xfs_getbmap_full(bmv)) {
		xfs_trim_extent(&got, first_bno, len);

		/*
		 * Report an entry for a hole if this extent doesn't directly
		 * follow the previous one.
		 */
		if (got.br_startoff > bno) {
			xfs_getbmap_report_hole(ip, bmv, out, bmv_end, bno,
					got.br_startoff);
			if (xfs_getbmap_full(bmv))
				break;
		}

		/*
		 * In order to report shared extents accurately, we report each
		 * distinct shared / unshared part of a single bmbt record with
		 * an individual getbmapx record.
		 */
		bno = got.br_startoff + got.br_blockcount;
		rec = got;
		do {
			error = xfs_getbmap_report_one(ip, bmv, out, bmv_end,
					&rec);
			if (error || xfs_getbmap_full(bmv))
				goto out_unlock_ilock;
		} while (xfs_getbmap_next_rec(&rec, bno));

		if (!xfs_iext_next_extent(ifp, &icur, &got)) {
			xfs_fileoff_t	end = XFS_B_TO_FSB(mp, XFS_ISIZE(ip));

			out[bmv->bmv_entries - 1].bmv_oflags |= BMV_OF_LAST;

			if (whichfork != XFS_ATTR_FORK && bno < end &&
			    !xfs_getbmap_full(bmv)) {
				xfs_getbmap_report_hole(ip, bmv, out, bmv_end,
						bno, end);
			}
			break;
		}

		if (bno >= first_bno + len)
			break;
	}

out_unlock_ilock:
	xfs_iunlock(ip, lock);
out_unlock_iolock:
	xfs_iunlock(ip, XFS_IOLOCK_SHARED);
	return error;
}

/*
 * Dead simple method of punching delalyed allocation blocks from a range in
 * the inode.  This will always punch out both the start and end blocks, even
 * if the ranges only partially overlap them, so it is up to the caller to
 * ensure that partial blocks are not passed in.
 */
int
xfs_bmap_punch_delalloc_range(
	struct xfs_inode	*ip,
	xfs_fileoff_t		start_fsb,
	xfs_fileoff_t		length)
{
	struct xfs_ifork	*ifp = &ip->i_df;
	xfs_fileoff_t		end_fsb = start_fsb + length;
	struct xfs_bmbt_irec	got, del;
	struct xfs_iext_cursor	icur;
	int			error = 0;

	ASSERT(!xfs_need_iread_extents(ifp));

	xfs_ilock(ip, XFS_ILOCK_EXCL);
	if (!xfs_iext_lookup_extent_before(ip, ifp, &end_fsb, &icur, &got))
		goto out_unlock;

	while (got.br_startoff + got.br_blockcount > start_fsb) {
		del = got;
		xfs_trim_extent(&del, start_fsb, length);

		/*
		 * A delete can push the cursor forward. Step back to the
		 * previous extent on non-delalloc or extents outside the
		 * target range.
		 */
		if (!del.br_blockcount ||
		    !isnullstartblock(del.br_startblock)) {
			if (!xfs_iext_prev_extent(ifp, &icur, &got))
				break;
			continue;
		}

		error = xfs_bmap_del_extent_delay(ip, XFS_DATA_FORK, &icur,
						  &got, &del);
		if (error || !xfs_iext_get_extent(ifp, &icur, &got))
			break;
	}

out_unlock:
	xfs_iunlock(ip, XFS_ILOCK_EXCL);
	return error;
}

/*
 * Test whether it is appropriate to check an inode for and free post EOF
 * blocks. The 'force' parameter determines whether we should also consider
 * regular files that are marked preallocated or append-only.
 */
bool
xfs_can_free_eofblocks(
	struct xfs_inode	*ip,
	bool			force)
{
	struct xfs_bmbt_irec	imap;
	struct xfs_mount	*mp = ip->i_mount;
	xfs_fileoff_t		end_fsb;
	xfs_fileoff_t		last_fsb;
	int			nimaps = 1;
	int			error;

	/*
	 * Caller must either hold the exclusive io lock; or be inactivating
	 * the inode, which guarantees there are no other users of the inode.
	 */
	ASSERT(xfs_isilocked(ip, XFS_IOLOCK_EXCL) ||
	       (VFS_I(ip)->i_state & I_FREEING));

	/* prealloc/delalloc exists only on regular files */
	if (!S_ISREG(VFS_I(ip)->i_mode))
		return false;

	/*
	 * Zero sized files with no cached pages and delalloc blocks will not
	 * have speculative prealloc/delalloc blocks to remove.
	 */
	if (VFS_I(ip)->i_size == 0 &&
	    VFS_I(ip)->i_mapping->nrpages == 0 &&
	    ip->i_delayed_blks == 0)
		return false;

	/* If we haven't read in the extent list, then don't do it now. */
	if (xfs_need_iread_extents(&ip->i_df))
		return false;

	/*
	 * Do not free real preallocated or append-only files unless the file
	 * has delalloc blocks and we are forced to remove them.
	 */
	if (ip->i_diflags & (XFS_DIFLAG_PREALLOC | XFS_DIFLAG_APPEND))
		if (!force || ip->i_delayed_blks == 0)
			return false;

	/*
	 * Do not try to free post-EOF blocks if EOF is beyond the end of the
	 * range supported by the page cache, because the truncation will loop
	 * forever.
	 */
	end_fsb = XFS_B_TO_FSB(mp, (xfs_ufsize_t)XFS_ISIZE(ip));
	last_fsb = XFS_B_TO_FSB(mp, mp->m_super->s_maxbytes);
	if (last_fsb <= end_fsb)
		return false;

	/*
	 * Look up the mapping for the first block past EOF.  If we can't find
	 * it, there's nothing to free.
	 */
	xfs_ilock(ip, XFS_ILOCK_SHARED);
	error = xfs_bmapi_read(ip, end_fsb, last_fsb - end_fsb, &imap, &nimaps,
			0);
	xfs_iunlock(ip, XFS_ILOCK_SHARED);
	if (error || nimaps == 0)
		return false;

	/*
	 * If there's a real mapping there or there are delayed allocation
	 * reservations, then we have post-EOF blocks to try to free.
	 */
	return imap.br_startblock != HOLESTARTBLOCK || ip->i_delayed_blks;
}

/*
 * This is called to free any blocks beyond eof. The caller must hold
 * IOLOCK_EXCL unless we are in the inode reclaim path and have the only
 * reference to the inode.
 */
int
xfs_free_eofblocks(
	struct xfs_inode	*ip)
{
	struct xfs_trans	*tp;
	struct xfs_mount	*mp = ip->i_mount;
	int			error;

	/* Attach the dquots to the inode up front. */
	error = xfs_qm_dqattach(ip);
	if (error)
		return error;

	/* Wait on dio to ensure i_size has settled. */
	inode_dio_wait(VFS_I(ip));

	error = xfs_trans_alloc(mp, &M_RES(mp)->tr_itruncate, 0, 0, 0, &tp);
	if (error) {
		ASSERT(XFS_FORCED_SHUTDOWN(mp));
		return error;
	}

	xfs_ilock(ip, XFS_ILOCK_EXCL);
	xfs_trans_ijoin(tp, ip, 0);

	/*
	 * Do not update the on-disk file size.  If we update the on-disk file
	 * size and then the system crashes before the contents of the file are
	 * flushed to disk then the files may be full of holes (ie NULL files
	 * bug).
	 */
	error = xfs_itruncate_extents_flags(&tp, ip, XFS_DATA_FORK,
				XFS_ISIZE(ip), XFS_BMAPI_NODISCARD);
	if (error)
		goto err_cancel;

	error = xfs_trans_commit(tp);
	if (error)
		goto out_unlock;

	xfs_inode_clear_eofblocks_tag(ip);
	goto out_unlock;

err_cancel:
	/*
	 * If we get an error at this point we simply don't
	 * bother truncating the file.
	 */
	xfs_trans_cancel(tp);
out_unlock:
	xfs_iunlock(ip, XFS_ILOCK_EXCL);
	return error;
}

int
xfs_alloc_file_space(
	struct xfs_inode	*ip,
	xfs_off_t		offset,
	xfs_off_t		len,
	int			alloc_type)
{
	xfs_mount_t		*mp = ip->i_mount;
	xfs_off_t		count;
	xfs_filblks_t		allocated_fsb;
	xfs_filblks_t		allocatesize_fsb;
	xfs_extlen_t		extsz, temp;
	xfs_fileoff_t		startoffset_fsb;
	xfs_fileoff_t		endoffset_fsb;
	int			nimaps;
	int			rt;
	xfs_trans_t		*tp;
	xfs_bmbt_irec_t		imaps[1], *imapp;
	int			error;

	trace_xfs_alloc_file_space(ip);

	if (XFS_FORCED_SHUTDOWN(mp))
		return -EIO;

	error = xfs_qm_dqattach(ip);
	if (error)
		return error;

	if (len <= 0)
		return -EINVAL;

	rt = XFS_IS_REALTIME_INODE(ip);
	extsz = xfs_get_extsz_hint(ip);

	count = len;
	imapp = &imaps[0];
	nimaps = 1;
	startoffset_fsb	= XFS_B_TO_FSBT(mp, offset);
	endoffset_fsb = XFS_B_TO_FSB(mp, offset + count);
	allocatesize_fsb = endoffset_fsb - startoffset_fsb;

	/*
	 * Allocate file space until done or until there is an error
	 */
	while (allocatesize_fsb && !error) {
		xfs_fileoff_t	s, e;
		unsigned int	dblocks, rblocks, resblks;

		/*
		 * Determine space reservations for data/realtime.
		 */
		if (unlikely(extsz)) {
			s = startoffset_fsb;
			do_div(s, extsz);
			s *= extsz;
			e = startoffset_fsb + allocatesize_fsb;
			div_u64_rem(startoffset_fsb, extsz, &temp);
			if (temp)
				e += temp;
			div_u64_rem(e, extsz, &temp);
			if (temp)
				e += extsz - temp;
		} else {
			s = 0;
			e = allocatesize_fsb;
		}

		/*
		 * The transaction reservation is limited to a 32-bit block
		 * count, hence we need to limit the number of blocks we are
		 * trying to reserve to avoid an overflow. We can't allocate
		 * more than @nimaps extents, and an extent is limited on disk
		 * to MAXEXTLEN (21 bits), so use that to enforce the limit.
		 */
		resblks = min_t(xfs_fileoff_t, (e - s), (MAXEXTLEN * nimaps));
		if (unlikely(rt)) {
			dblocks = XFS_DIOSTRAT_SPACE_RES(mp, 0);
			rblocks = resblks;
		} else {
			dblocks = XFS_DIOSTRAT_SPACE_RES(mp, resblks);
			rblocks = 0;
		}

		/*
		 * Allocate and setup the transaction.
		 */
		error = xfs_trans_alloc_inode(ip, &M_RES(mp)->tr_write,
				dblocks, rblocks, false, &tp);
		if (error)
			break;

		error = xfs_iext_count_may_overflow(ip, XFS_DATA_FORK,
				XFS_IEXT_ADD_NOSPLIT_CNT);
		if (error)
			goto error;

		error = xfs_bmapi_write(tp, ip, startoffset_fsb,
					allocatesize_fsb, alloc_type, 0, imapp,
					&nimaps);
		if (error)
			goto error;

		/*
		 * Complete the transaction
		 */
		error = xfs_trans_commit(tp);
		xfs_iunlock(ip, XFS_ILOCK_EXCL);
		if (error)
			break;

		allocated_fsb = imapp->br_blockcount;

		if (nimaps == 0) {
			error = -ENOSPC;
			break;
		}

		startoffset_fsb += allocated_fsb;
		allocatesize_fsb -= allocated_fsb;
	}

	return error;

error:
	xfs_trans_cancel(tp);
	xfs_iunlock(ip, XFS_ILOCK_EXCL);
	return error;
}

static int
xfs_unmap_extent(
	struct xfs_inode	*ip,
	xfs_fileoff_t		startoffset_fsb,
	xfs_filblks_t		len_fsb,
	int			*done)
{
	struct xfs_mount	*mp = ip->i_mount;
	struct xfs_trans	*tp;
	uint			resblks = XFS_DIOSTRAT_SPACE_RES(mp, 0);
	int			error;

	error = xfs_trans_alloc_inode(ip, &M_RES(mp)->tr_write, resblks, 0,
			false, &tp);
	if (error)
		return error;

	error = xfs_iext_count_may_overflow(ip, XFS_DATA_FORK,
			XFS_IEXT_PUNCH_HOLE_CNT);
	if (error)
		goto out_trans_cancel;

	error = xfs_bunmapi(tp, ip, startoffset_fsb, len_fsb, 0, 2, done);
	if (error)
		goto out_trans_cancel;

	error = xfs_trans_commit(tp);
out_unlock:
	xfs_iunlock(ip, XFS_ILOCK_EXCL);
	return error;

out_trans_cancel:
	xfs_trans_cancel(tp);
	goto out_unlock;
}

/* Caller must first wait for the completion of any pending DIOs if required. */
int
xfs_flush_unmap_range(
	struct xfs_inode	*ip,
	xfs_off_t		offset,
	xfs_off_t		len)
{
	struct xfs_mount	*mp = ip->i_mount;
	struct inode		*inode = VFS_I(ip);
	xfs_off_t		rounding, start, end;
	int			error;

<<<<<<< HEAD
	rounding = max_t(xfs_off_t, 1 << mp->m_sb.sb_blocklog, PAGE_SIZE);
=======
	rounding = max_t(xfs_off_t, mp->m_sb.sb_blocksize, PAGE_SIZE);
>>>>>>> 7d2a07b7
	start = round_down(offset, rounding);
	end = round_up(offset + len, rounding) - 1;

	error = filemap_write_and_wait_range(inode->i_mapping, start, end);
	if (error)
		return error;
	truncate_pagecache_range(inode, start, end);
	return 0;
}

int
xfs_free_file_space(
	struct xfs_inode	*ip,
	xfs_off_t		offset,
	xfs_off_t		len)
{
	struct xfs_mount	*mp = ip->i_mount;
	xfs_fileoff_t		startoffset_fsb;
	xfs_fileoff_t		endoffset_fsb;
	int			done = 0, error;

	trace_xfs_free_file_space(ip);

	error = xfs_qm_dqattach(ip);
	if (error)
		return error;

	if (len <= 0)	/* if nothing being freed */
		return 0;

	startoffset_fsb = XFS_B_TO_FSB(mp, offset);
	endoffset_fsb = XFS_B_TO_FSBT(mp, offset + len);

	/* We can only free complete realtime extents. */
	if (XFS_IS_REALTIME_INODE(ip) && mp->m_sb.sb_rextsize > 1) {
		startoffset_fsb = roundup_64(startoffset_fsb,
					     mp->m_sb.sb_rextsize);
		endoffset_fsb = rounddown_64(endoffset_fsb,
					     mp->m_sb.sb_rextsize);
	}

	/*
	 * Need to zero the stuff we're not freeing, on disk.
	 */
	if (endoffset_fsb > startoffset_fsb) {
		while (!done) {
			error = xfs_unmap_extent(ip, startoffset_fsb,
					endoffset_fsb - startoffset_fsb, &done);
			if (error)
				return error;
		}
	}

	/*
	 * Now that we've unmap all full blocks we'll have to zero out any
	 * partial block at the beginning and/or end.  iomap_zero_range is smart
	 * enough to skip any holes, including those we just created, but we
	 * must take care not to zero beyond EOF and enlarge i_size.
	 */
	if (offset >= XFS_ISIZE(ip))
		return 0;
	if (offset + len > XFS_ISIZE(ip))
		len = XFS_ISIZE(ip) - offset;
	error = iomap_zero_range(VFS_I(ip), offset, len, NULL,
			&xfs_buffered_write_iomap_ops);
	if (error)
		return error;

	/*
	 * If we zeroed right up to EOF and EOF straddles a page boundary we
	 * must make sure that the post-EOF area is also zeroed because the
	 * page could be mmap'd and iomap_zero_range doesn't do that for us.
	 * Writeback of the eof page will do this, albeit clumsily.
	 */
	if (offset + len >= XFS_ISIZE(ip) && offset_in_page(offset + len) > 0) {
		error = filemap_write_and_wait_range(VFS_I(ip)->i_mapping,
				round_down(offset + len, PAGE_SIZE), LLONG_MAX);
	}

	return error;
}

static int
xfs_prepare_shift(
	struct xfs_inode	*ip,
	loff_t			offset)
{
	struct xfs_mount	*mp = ip->i_mount;
	int			error;

	/*
	 * Trim eofblocks to avoid shifting uninitialized post-eof preallocation
	 * into the accessible region of the file.
	 */
	if (xfs_can_free_eofblocks(ip, true)) {
		error = xfs_free_eofblocks(ip);
		if (error)
			return error;
	}

	/*
	 * Shift operations must stabilize the start block offset boundary along
	 * with the full range of the operation. If we don't, a COW writeback
	 * completion could race with an insert, front merge with the start
	 * extent (after split) during the shift and corrupt the file. Start
	 * with the block just prior to the start to stabilize the boundary.
	 */
	offset = round_down(offset, mp->m_sb.sb_blocksize);
	if (offset)
		offset -= mp->m_sb.sb_blocksize;

	/*
	 * Writeback and invalidate cache for the remainder of the file as we're
	 * about to shift down every extent from offset to EOF.
	 */
	error = xfs_flush_unmap_range(ip, offset, XFS_ISIZE(ip));
	if (error)
		return error;

	/*
	 * Clean out anything hanging around in the cow fork now that
	 * we've flushed all the dirty data out to disk to avoid having
	 * CoW extents at the wrong offsets.
	 */
	if (xfs_inode_has_cow_data(ip)) {
		error = xfs_reflink_cancel_cow_range(ip, offset, NULLFILEOFF,
				true);
		if (error)
			return error;
	}

	return 0;
}

/*
 * xfs_collapse_file_space()
 *	This routine frees disk space and shift extent for the given file.
 *	The first thing we do is to free data blocks in the specified range
 *	by calling xfs_free_file_space(). It would also sync dirty data
 *	and invalidate page cache over the region on which collapse range
 *	is working. And Shift extent records to the left to cover a hole.
 * RETURNS:
 *	0 on success
 *	errno on error
 *
 */
int
xfs_collapse_file_space(
	struct xfs_inode	*ip,
	xfs_off_t		offset,
	xfs_off_t		len)
{
	struct xfs_mount	*mp = ip->i_mount;
	struct xfs_trans	*tp;
	int			error;
	xfs_fileoff_t		next_fsb = XFS_B_TO_FSB(mp, offset + len);
	xfs_fileoff_t		shift_fsb = XFS_B_TO_FSB(mp, len);
	bool			done = false;

	ASSERT(xfs_isilocked(ip, XFS_IOLOCK_EXCL));
	ASSERT(xfs_isilocked(ip, XFS_MMAPLOCK_EXCL));

	trace_xfs_collapse_file_space(ip);

	error = xfs_free_file_space(ip, offset, len);
	if (error)
		return error;

	error = xfs_prepare_shift(ip, offset);
	if (error)
		return error;

	error = xfs_trans_alloc(mp, &M_RES(mp)->tr_write, 0, 0, 0, &tp);
	if (error)
		return error;

	xfs_ilock(ip, XFS_ILOCK_EXCL);
	xfs_trans_ijoin(tp, ip, 0);

	while (!done) {
		error = xfs_bmap_collapse_extents(tp, ip, &next_fsb, shift_fsb,
				&done);
		if (error)
			goto out_trans_cancel;
		if (done)
			break;

		/* finish any deferred frees and roll the transaction */
		error = xfs_defer_finish(&tp);
		if (error)
			goto out_trans_cancel;
	}

	error = xfs_trans_commit(tp);
	xfs_iunlock(ip, XFS_ILOCK_EXCL);
	return error;

out_trans_cancel:
	xfs_trans_cancel(tp);
	xfs_iunlock(ip, XFS_ILOCK_EXCL);
	return error;
}

/*
 * xfs_insert_file_space()
 *	This routine create hole space by shifting extents for the given file.
 *	The first thing we do is to sync dirty data and invalidate page cache
 *	over the region on which insert range is working. And split an extent
 *	to two extents at given offset by calling xfs_bmap_split_extent.
 *	And shift all extent records which are laying between [offset,
 *	last allocated extent] to the right to reserve hole range.
 * RETURNS:
 *	0 on success
 *	errno on error
 */
int
xfs_insert_file_space(
	struct xfs_inode	*ip,
	loff_t			offset,
	loff_t			len)
{
	struct xfs_mount	*mp = ip->i_mount;
	struct xfs_trans	*tp;
	int			error;
	xfs_fileoff_t		stop_fsb = XFS_B_TO_FSB(mp, offset);
	xfs_fileoff_t		next_fsb = NULLFSBLOCK;
	xfs_fileoff_t		shift_fsb = XFS_B_TO_FSB(mp, len);
	bool			done = false;

	ASSERT(xfs_isilocked(ip, XFS_IOLOCK_EXCL));
	ASSERT(xfs_isilocked(ip, XFS_MMAPLOCK_EXCL));

	trace_xfs_insert_file_space(ip);

	error = xfs_bmap_can_insert_extents(ip, stop_fsb, shift_fsb);
	if (error)
		return error;

	error = xfs_prepare_shift(ip, offset);
	if (error)
		return error;

	error = xfs_trans_alloc(mp, &M_RES(mp)->tr_write,
			XFS_DIOSTRAT_SPACE_RES(mp, 0), 0, 0, &tp);
	if (error)
		return error;

	xfs_ilock(ip, XFS_ILOCK_EXCL);
	xfs_trans_ijoin(tp, ip, 0);

	error = xfs_iext_count_may_overflow(ip, XFS_DATA_FORK,
			XFS_IEXT_PUNCH_HOLE_CNT);
	if (error)
		goto out_trans_cancel;

	/*
	 * The extent shifting code works on extent granularity. So, if stop_fsb
	 * is not the starting block of extent, we need to split the extent at
	 * stop_fsb.
	 */
	error = xfs_bmap_split_extent(tp, ip, stop_fsb);
	if (error)
		goto out_trans_cancel;

	do {
		error = xfs_defer_finish(&tp);
		if (error)
			goto out_trans_cancel;

		error = xfs_bmap_insert_extents(tp, ip, &next_fsb, shift_fsb,
				&done, stop_fsb);
		if (error)
			goto out_trans_cancel;
	} while (!done);

	error = xfs_trans_commit(tp);
	xfs_iunlock(ip, XFS_ILOCK_EXCL);
	return error;

out_trans_cancel:
	xfs_trans_cancel(tp);
	xfs_iunlock(ip, XFS_ILOCK_EXCL);
	return error;
}

/*
 * We need to check that the format of the data fork in the temporary inode is
 * valid for the target inode before doing the swap. This is not a problem with
 * attr1 because of the fixed fork offset, but attr2 has a dynamically sized
 * data fork depending on the space the attribute fork is taking so we can get
 * invalid formats on the target inode.
 *
 * E.g. target has space for 7 extents in extent format, temp inode only has
 * space for 6.  If we defragment down to 7 extents, then the tmp format is a
 * btree, but when swapped it needs to be in extent format. Hence we can't just
 * blindly swap data forks on attr2 filesystems.
 *
 * Note that we check the swap in both directions so that we don't end up with
 * a corrupt temporary inode, either.
 *
 * Note that fixing the way xfs_fsr sets up the attribute fork in the source
 * inode will prevent this situation from occurring, so all we do here is
 * reject and log the attempt. basically we are putting the responsibility on
 * userspace to get this right.
 */
static int
xfs_swap_extents_check_format(
	struct xfs_inode	*ip,	/* target inode */
	struct xfs_inode	*tip)	/* tmp inode */
{
	struct xfs_ifork	*ifp = &ip->i_df;
	struct xfs_ifork	*tifp = &tip->i_df;

	/* User/group/project quota ids must match if quotas are enforced. */
	if (XFS_IS_QUOTA_ON(ip->i_mount) &&
	    (!uid_eq(VFS_I(ip)->i_uid, VFS_I(tip)->i_uid) ||
	     !gid_eq(VFS_I(ip)->i_gid, VFS_I(tip)->i_gid) ||
	     ip->i_projid != tip->i_projid))
		return -EINVAL;

	/* Should never get a local format */
	if (ifp->if_format == XFS_DINODE_FMT_LOCAL ||
	    tifp->if_format == XFS_DINODE_FMT_LOCAL)
		return -EINVAL;

	/*
	 * if the target inode has less extents that then temporary inode then
	 * why did userspace call us?
	 */
	if (ifp->if_nextents < tifp->if_nextents)
		return -EINVAL;

	/*
	 * If we have to use the (expensive) rmap swap method, we can
	 * handle any number of extents and any format.
	 */
	if (xfs_sb_version_hasrmapbt(&ip->i_mount->m_sb))
		return 0;

	/*
	 * if the target inode is in extent form and the temp inode is in btree
	 * form then we will end up with the target inode in the wrong format
	 * as we already know there are less extents in the temp inode.
	 */
	if (ifp->if_format == XFS_DINODE_FMT_EXTENTS &&
	    tifp->if_format == XFS_DINODE_FMT_BTREE)
		return -EINVAL;

	/* Check temp in extent form to max in target */
	if (tifp->if_format == XFS_DINODE_FMT_EXTENTS &&
	    tifp->if_nextents > XFS_IFORK_MAXEXT(ip, XFS_DATA_FORK))
		return -EINVAL;

	/* Check target in extent form to max in temp */
	if (ifp->if_format == XFS_DINODE_FMT_EXTENTS &&
	    ifp->if_nextents > XFS_IFORK_MAXEXT(tip, XFS_DATA_FORK))
		return -EINVAL;

	/*
	 * If we are in a btree format, check that the temp root block will fit
	 * in the target and that it has enough extents to be in btree format
	 * in the target.
	 *
	 * Note that we have to be careful to allow btree->extent conversions
	 * (a common defrag case) which will occur when the temp inode is in
	 * extent format...
	 */
	if (tifp->if_format == XFS_DINODE_FMT_BTREE) {
		if (XFS_IFORK_Q(ip) &&
		    XFS_BMAP_BMDR_SPACE(tifp->if_broot) > XFS_IFORK_BOFF(ip))
			return -EINVAL;
		if (tifp->if_nextents <= XFS_IFORK_MAXEXT(ip, XFS_DATA_FORK))
			return -EINVAL;
	}

	/* Reciprocal target->temp btree format checks */
	if (ifp->if_format == XFS_DINODE_FMT_BTREE) {
		if (XFS_IFORK_Q(tip) &&
		    XFS_BMAP_BMDR_SPACE(ip->i_df.if_broot) > XFS_IFORK_BOFF(tip))
			return -EINVAL;
		if (ifp->if_nextents <= XFS_IFORK_MAXEXT(tip, XFS_DATA_FORK))
			return -EINVAL;
	}

	return 0;
}

static int
xfs_swap_extent_flush(
	struct xfs_inode	*ip)
{
	int	error;

	error = filemap_write_and_wait(VFS_I(ip)->i_mapping);
	if (error)
		return error;
	truncate_pagecache_range(VFS_I(ip), 0, -1);

	/* Verify O_DIRECT for ftmp */
	if (VFS_I(ip)->i_mapping->nrpages)
		return -EINVAL;
	return 0;
}

/*
 * Move extents from one file to another, when rmap is enabled.
 */
STATIC int
xfs_swap_extent_rmap(
	struct xfs_trans		**tpp,
	struct xfs_inode		*ip,
	struct xfs_inode		*tip)
{
	struct xfs_trans		*tp = *tpp;
	struct xfs_bmbt_irec		irec;
	struct xfs_bmbt_irec		uirec;
	struct xfs_bmbt_irec		tirec;
	xfs_fileoff_t			offset_fsb;
	xfs_fileoff_t			end_fsb;
	xfs_filblks_t			count_fsb;
	int				error;
	xfs_filblks_t			ilen;
	xfs_filblks_t			rlen;
	int				nimaps;
	uint64_t			tip_flags2;

	/*
	 * If the source file has shared blocks, we must flag the donor
	 * file as having shared blocks so that we get the shared-block
	 * rmap functions when we go to fix up the rmaps.  The flags
	 * will be switch for reals later.
	 */
	tip_flags2 = tip->i_diflags2;
	if (ip->i_diflags2 & XFS_DIFLAG2_REFLINK)
		tip->i_diflags2 |= XFS_DIFLAG2_REFLINK;

	offset_fsb = 0;
	end_fsb = XFS_B_TO_FSB(ip->i_mount, i_size_read(VFS_I(ip)));
	count_fsb = (xfs_filblks_t)(end_fsb - offset_fsb);

	while (count_fsb) {
		/* Read extent from the donor file */
		nimaps = 1;
		error = xfs_bmapi_read(tip, offset_fsb, count_fsb, &tirec,
				&nimaps, 0);
		if (error)
			goto out;
		ASSERT(nimaps == 1);
		ASSERT(tirec.br_startblock != DELAYSTARTBLOCK);

		trace_xfs_swap_extent_rmap_remap(tip, &tirec);
		ilen = tirec.br_blockcount;

		/* Unmap the old blocks in the source file. */
		while (tirec.br_blockcount) {
			ASSERT(tp->t_firstblock == NULLFSBLOCK);
			trace_xfs_swap_extent_rmap_remap_piece(tip, &tirec);

			/* Read extent from the source file */
			nimaps = 1;
			error = xfs_bmapi_read(ip, tirec.br_startoff,
					tirec.br_blockcount, &irec,
					&nimaps, 0);
			if (error)
				goto out;
			ASSERT(nimaps == 1);
			ASSERT(tirec.br_startoff == irec.br_startoff);
			trace_xfs_swap_extent_rmap_remap_piece(ip, &irec);

			/* Trim the extent. */
			uirec = tirec;
			uirec.br_blockcount = rlen = min_t(xfs_filblks_t,
					tirec.br_blockcount,
					irec.br_blockcount);
			trace_xfs_swap_extent_rmap_remap_piece(tip, &uirec);

			if (xfs_bmap_is_real_extent(&uirec)) {
				error = xfs_iext_count_may_overflow(ip,
						XFS_DATA_FORK,
						XFS_IEXT_SWAP_RMAP_CNT);
				if (error)
					goto out;
			}

			if (xfs_bmap_is_real_extent(&irec)) {
				error = xfs_iext_count_may_overflow(tip,
						XFS_DATA_FORK,
						XFS_IEXT_SWAP_RMAP_CNT);
				if (error)
					goto out;
			}

			/* Remove the mapping from the donor file. */
			xfs_bmap_unmap_extent(tp, tip, &uirec);

			/* Remove the mapping from the source file. */
			xfs_bmap_unmap_extent(tp, ip, &irec);

			/* Map the donor file's blocks into the source file. */
			xfs_bmap_map_extent(tp, ip, &uirec);

			/* Map the source file's blocks into the donor file. */
			xfs_bmap_map_extent(tp, tip, &irec);

			error = xfs_defer_finish(tpp);
			tp = *tpp;
			if (error)
				goto out;

			tirec.br_startoff += rlen;
			if (tirec.br_startblock != HOLESTARTBLOCK &&
			    tirec.br_startblock != DELAYSTARTBLOCK)
				tirec.br_startblock += rlen;
			tirec.br_blockcount -= rlen;
		}

		/* Roll on... */
		count_fsb -= ilen;
		offset_fsb += ilen;
	}

	tip->i_diflags2 = tip_flags2;
	return 0;

out:
	trace_xfs_swap_extent_rmap_error(ip, error, _RET_IP_);
	tip->i_diflags2 = tip_flags2;
	return error;
}

/* Swap the extents of two files by swapping data forks. */
STATIC int
xfs_swap_extent_forks(
	struct xfs_trans	*tp,
	struct xfs_inode	*ip,
	struct xfs_inode	*tip,
	int			*src_log_flags,
	int			*target_log_flags)
{
	xfs_filblks_t		aforkblks = 0;
	xfs_filblks_t		taforkblks = 0;
	xfs_extnum_t		junk;
	uint64_t		tmp;
	int			error;

	/*
	 * Count the number of extended attribute blocks
	 */
	if (XFS_IFORK_Q(ip) && ip->i_afp->if_nextents > 0 &&
	    ip->i_afp->if_format != XFS_DINODE_FMT_LOCAL) {
		error = xfs_bmap_count_blocks(tp, ip, XFS_ATTR_FORK, &junk,
				&aforkblks);
		if (error)
			return error;
	}
	if (XFS_IFORK_Q(tip) && tip->i_afp->if_nextents > 0 &&
	    tip->i_afp->if_format != XFS_DINODE_FMT_LOCAL) {
		error = xfs_bmap_count_blocks(tp, tip, XFS_ATTR_FORK, &junk,
				&taforkblks);
		if (error)
			return error;
	}

	/*
	 * Btree format (v3) inodes have the inode number stamped in the bmbt
	 * block headers. We can't start changing the bmbt blocks until the
	 * inode owner change is logged so recovery does the right thing in the
	 * event of a crash. Set the owner change log flags now and leave the
	 * bmbt scan as the last step.
	 */
	if (xfs_sb_version_has_v3inode(&ip->i_mount->m_sb)) {
		if (ip->i_df.if_format == XFS_DINODE_FMT_BTREE)
			(*target_log_flags) |= XFS_ILOG_DOWNER;
		if (tip->i_df.if_format == XFS_DINODE_FMT_BTREE)
			(*src_log_flags) |= XFS_ILOG_DOWNER;
	}

	/*
	 * Swap the data forks of the inodes
	 */
	swap(ip->i_df, tip->i_df);

	/*
	 * Fix the on-disk inode values
	 */
	tmp = (uint64_t)ip->i_nblocks;
	ip->i_nblocks = tip->i_nblocks - taforkblks + aforkblks;
	tip->i_nblocks = tmp + taforkblks - aforkblks;

	/*
	 * The extents in the source inode could still contain speculative
	 * preallocation beyond EOF (e.g. the file is open but not modified
	 * while defrag is in progress). In that case, we need to copy over the
	 * number of delalloc blocks the data fork in the source inode is
	 * tracking beyond EOF so that when the fork is truncated away when the
	 * temporary inode is unlinked we don't underrun the i_delayed_blks
	 * counter on that inode.
	 */
	ASSERT(tip->i_delayed_blks == 0);
	tip->i_delayed_blks = ip->i_delayed_blks;
	ip->i_delayed_blks = 0;

	switch (ip->i_df.if_format) {
	case XFS_DINODE_FMT_EXTENTS:
		(*src_log_flags) |= XFS_ILOG_DEXT;
		break;
	case XFS_DINODE_FMT_BTREE:
		ASSERT(!xfs_sb_version_has_v3inode(&ip->i_mount->m_sb) ||
		       (*src_log_flags & XFS_ILOG_DOWNER));
		(*src_log_flags) |= XFS_ILOG_DBROOT;
		break;
	}

	switch (tip->i_df.if_format) {
	case XFS_DINODE_FMT_EXTENTS:
		(*target_log_flags) |= XFS_ILOG_DEXT;
		break;
	case XFS_DINODE_FMT_BTREE:
		(*target_log_flags) |= XFS_ILOG_DBROOT;
		ASSERT(!xfs_sb_version_has_v3inode(&ip->i_mount->m_sb) ||
		       (*target_log_flags & XFS_ILOG_DOWNER));
		break;
	}

	return 0;
}

/*
 * Fix up the owners of the bmbt blocks to refer to the current inode. The
 * change owner scan attempts to order all modified buffers in the current
 * transaction. In the event of ordered buffer failure, the offending buffer is
 * physically logged as a fallback and the scan returns -EAGAIN. We must roll
 * the transaction in this case to replenish the fallback log reservation and
 * restart the scan. This process repeats until the scan completes.
 */
static int
xfs_swap_change_owner(
	struct xfs_trans	**tpp,
	struct xfs_inode	*ip,
	struct xfs_inode	*tmpip)
{
	int			error;
	struct xfs_trans	*tp = *tpp;

	do {
		error = xfs_bmbt_change_owner(tp, ip, XFS_DATA_FORK, ip->i_ino,
					      NULL);
		/* success or fatal error */
		if (error != -EAGAIN)
			break;

		error = xfs_trans_roll(tpp);
		if (error)
			break;
		tp = *tpp;

		/*
		 * Redirty both inodes so they can relog and keep the log tail
		 * moving forward.
		 */
		xfs_trans_ijoin(tp, ip, 0);
		xfs_trans_ijoin(tp, tmpip, 0);
		xfs_trans_log_inode(tp, ip, XFS_ILOG_CORE);
		xfs_trans_log_inode(tp, tmpip, XFS_ILOG_CORE);
	} while (true);

	return error;
}

int
xfs_swap_extents(
	struct xfs_inode	*ip,	/* target inode */
	struct xfs_inode	*tip,	/* tmp inode */
	struct xfs_swapext	*sxp)
{
	struct xfs_mount	*mp = ip->i_mount;
	struct xfs_trans	*tp;
	struct xfs_bstat	*sbp = &sxp->sx_stat;
	int			src_log_flags, target_log_flags;
	int			error = 0;
	int			lock_flags;
	uint64_t		f;
	int			resblks = 0;
	unsigned int		flags = 0;

	/*
	 * Lock the inodes against other IO, page faults and truncate to
	 * begin with.  Then we can ensure the inodes are flushed and have no
	 * page cache safely. Once we have done this we can take the ilocks and
	 * do the rest of the checks.
	 */
	lock_two_nondirectories(VFS_I(ip), VFS_I(tip));
	lock_flags = XFS_MMAPLOCK_EXCL;
	xfs_lock_two_inodes(ip, XFS_MMAPLOCK_EXCL, tip, XFS_MMAPLOCK_EXCL);

	/* Verify that both files have the same format */
	if ((VFS_I(ip)->i_mode & S_IFMT) != (VFS_I(tip)->i_mode & S_IFMT)) {
		error = -EINVAL;
		goto out_unlock;
	}

	/* Verify both files are either real-time or non-realtime */
	if (XFS_IS_REALTIME_INODE(ip) != XFS_IS_REALTIME_INODE(tip)) {
		error = -EINVAL;
		goto out_unlock;
	}

	error = xfs_qm_dqattach(ip);
	if (error)
		goto out_unlock;

	error = xfs_qm_dqattach(tip);
	if (error)
		goto out_unlock;

	error = xfs_swap_extent_flush(ip);
	if (error)
		goto out_unlock;
	error = xfs_swap_extent_flush(tip);
	if (error)
		goto out_unlock;

	if (xfs_inode_has_cow_data(tip)) {
		error = xfs_reflink_cancel_cow_range(tip, 0, NULLFILEOFF, true);
		if (error)
			goto out_unlock;
	}

	/*
	 * Extent "swapping" with rmap requires a permanent reservation and
	 * a block reservation because it's really just a remap operation
	 * performed with log redo items!
	 */
	if (xfs_sb_version_hasrmapbt(&mp->m_sb)) {
		int		w = XFS_DATA_FORK;
		uint32_t	ipnext = ip->i_df.if_nextents;
		uint32_t	tipnext	= tip->i_df.if_nextents;

		/*
		 * Conceptually this shouldn't affect the shape of either bmbt,
		 * but since we atomically move extents one by one, we reserve
		 * enough space to rebuild both trees.
		 */
		resblks = XFS_SWAP_RMAP_SPACE_RES(mp, ipnext, w);
		resblks +=  XFS_SWAP_RMAP_SPACE_RES(mp, tipnext, w);

		/*
		 * If either inode straddles a bmapbt block allocation boundary,
		 * the rmapbt algorithm triggers repeated allocs and frees as
		 * extents are remapped. This can exhaust the block reservation
		 * prematurely and cause shutdown. Return freed blocks to the
		 * transaction reservation to counter this behavior.
		 */
		flags |= XFS_TRANS_RES_FDBLKS;
	}
	error = xfs_trans_alloc(mp, &M_RES(mp)->tr_write, resblks, 0, flags,
				&tp);
	if (error)
		goto out_unlock;

	/*
	 * Lock and join the inodes to the tansaction so that transaction commit
	 * or cancel will unlock the inodes from this point onwards.
	 */
	xfs_lock_two_inodes(ip, XFS_ILOCK_EXCL, tip, XFS_ILOCK_EXCL);
	lock_flags |= XFS_ILOCK_EXCL;
	xfs_trans_ijoin(tp, ip, 0);
	xfs_trans_ijoin(tp, tip, 0);


	/* Verify all data are being swapped */
	if (sxp->sx_offset != 0 ||
	    sxp->sx_length != ip->i_disk_size ||
	    sxp->sx_length != tip->i_disk_size) {
		error = -EFAULT;
		goto out_trans_cancel;
	}

	trace_xfs_swap_extent_before(ip, 0);
	trace_xfs_swap_extent_before(tip, 1);

	/* check inode formats now that data is flushed */
	error = xfs_swap_extents_check_format(ip, tip);
	if (error) {
		xfs_notice(mp,
		    "%s: inode 0x%llx format is incompatible for exchanging.",
				__func__, ip->i_ino);
		goto out_trans_cancel;
	}

	/*
	 * Compare the current change & modify times with that
	 * passed in.  If they differ, we abort this swap.
	 * This is the mechanism used to ensure the calling
	 * process that the file was not changed out from
	 * under it.
	 */
	if ((sbp->bs_ctime.tv_sec != VFS_I(ip)->i_ctime.tv_sec) ||
	    (sbp->bs_ctime.tv_nsec != VFS_I(ip)->i_ctime.tv_nsec) ||
	    (sbp->bs_mtime.tv_sec != VFS_I(ip)->i_mtime.tv_sec) ||
	    (sbp->bs_mtime.tv_nsec != VFS_I(ip)->i_mtime.tv_nsec)) {
		error = -EBUSY;
		goto out_trans_cancel;
	}

	/*
	 * Note the trickiness in setting the log flags - we set the owner log
	 * flag on the opposite inode (i.e. the inode we are setting the new
	 * owner to be) because once we swap the forks and log that, log
	 * recovery is going to see the fork as owned by the swapped inode,
	 * not the pre-swapped inodes.
	 */
	src_log_flags = XFS_ILOG_CORE;
	target_log_flags = XFS_ILOG_CORE;

	if (xfs_sb_version_hasrmapbt(&mp->m_sb))
		error = xfs_swap_extent_rmap(&tp, ip, tip);
	else
		error = xfs_swap_extent_forks(tp, ip, tip, &src_log_flags,
				&target_log_flags);
	if (error)
		goto out_trans_cancel;

	/* Do we have to swap reflink flags? */
	if ((ip->i_diflags2 & XFS_DIFLAG2_REFLINK) ^
	    (tip->i_diflags2 & XFS_DIFLAG2_REFLINK)) {
		f = ip->i_diflags2 & XFS_DIFLAG2_REFLINK;
		ip->i_diflags2 &= ~XFS_DIFLAG2_REFLINK;
		ip->i_diflags2 |= tip->i_diflags2 & XFS_DIFLAG2_REFLINK;
		tip->i_diflags2 &= ~XFS_DIFLAG2_REFLINK;
		tip->i_diflags2 |= f & XFS_DIFLAG2_REFLINK;
	}

	/* Swap the cow forks. */
	if (xfs_sb_version_hasreflink(&mp->m_sb)) {
		ASSERT(!ip->i_cowfp ||
		       ip->i_cowfp->if_format == XFS_DINODE_FMT_EXTENTS);
		ASSERT(!tip->i_cowfp ||
		       tip->i_cowfp->if_format == XFS_DINODE_FMT_EXTENTS);

		swap(ip->i_cowfp, tip->i_cowfp);

		if (ip->i_cowfp && ip->i_cowfp->if_bytes)
			xfs_inode_set_cowblocks_tag(ip);
		else
			xfs_inode_clear_cowblocks_tag(ip);
		if (tip->i_cowfp && tip->i_cowfp->if_bytes)
			xfs_inode_set_cowblocks_tag(tip);
		else
			xfs_inode_clear_cowblocks_tag(tip);
	}

	xfs_trans_log_inode(tp, ip,  src_log_flags);
	xfs_trans_log_inode(tp, tip, target_log_flags);

	/*
	 * The extent forks have been swapped, but crc=1,rmapbt=0 filesystems
	 * have inode number owner values in the bmbt blocks that still refer to
	 * the old inode. Scan each bmbt to fix up the owner values with the
	 * inode number of the current inode.
	 */
	if (src_log_flags & XFS_ILOG_DOWNER) {
		error = xfs_swap_change_owner(&tp, ip, tip);
		if (error)
			goto out_trans_cancel;
	}
	if (target_log_flags & XFS_ILOG_DOWNER) {
		error = xfs_swap_change_owner(&tp, tip, ip);
		if (error)
			goto out_trans_cancel;
	}

	/*
	 * If this is a synchronous mount, make sure that the
	 * transaction goes to disk before returning to the user.
	 */
	if (mp->m_flags & XFS_MOUNT_WSYNC)
		xfs_trans_set_sync(tp);

	error = xfs_trans_commit(tp);

	trace_xfs_swap_extent_after(ip, 0);
	trace_xfs_swap_extent_after(tip, 1);

out_unlock:
	xfs_iunlock(ip, lock_flags);
	xfs_iunlock(tip, lock_flags);
	unlock_two_nondirectories(VFS_I(ip), VFS_I(tip));
	return error;

out_trans_cancel:
	xfs_trans_cancel(tp);
	goto out_unlock;
}<|MERGE_RESOLUTION|>--- conflicted
+++ resolved
@@ -945,11 +945,7 @@
 	xfs_off_t		rounding, start, end;
 	int			error;
 
-<<<<<<< HEAD
-	rounding = max_t(xfs_off_t, 1 << mp->m_sb.sb_blocklog, PAGE_SIZE);
-=======
 	rounding = max_t(xfs_off_t, mp->m_sb.sb_blocksize, PAGE_SIZE);
->>>>>>> 7d2a07b7
 	start = round_down(offset, rounding);
 	end = round_up(offset + len, rounding) - 1;
 
