/*
 * Copyright (c) 2000-2006 Silicon Graphics, Inc.
 * Copyright (c) 2012 Red Hat, Inc.
 * All Rights Reserved.
 *
 * This program is free software; you can redistribute it and/or
 * modify it under the terms of the GNU General Public License as
 * published by the Free Software Foundation.
 *
 * This program is distributed in the hope that it would be useful,
 * but WITHOUT ANY WARRANTY; without even the implied warranty of
 * MERCHANTABILITY or FITNESS FOR A PARTICULAR PURPOSE.  See the
 * GNU General Public License for more details.
 *
 * You should have received a copy of the GNU General Public License
 * along with this program; if not, write the Free Software Foundation,
 * Inc.,  51 Franklin St, Fifth Floor, Boston, MA  02110-1301  USA
 */
#include "xfs.h"
#include "xfs_fs.h"
#include "xfs_shared.h"
#include "xfs_format.h"
#include "xfs_log_format.h"
#include "xfs_trans_resv.h"
#include "xfs_bit.h"
#include "xfs_mount.h"
#include "xfs_da_format.h"
#include "xfs_defer.h"
#include "xfs_inode.h"
#include "xfs_btree.h"
#include "xfs_trans.h"
#include "xfs_extfree_item.h"
#include "xfs_alloc.h"
#include "xfs_bmap.h"
#include "xfs_bmap_util.h"
#include "xfs_bmap_btree.h"
#include "xfs_rtalloc.h"
#include "xfs_error.h"
#include "xfs_quota.h"
#include "xfs_trans_space.h"
#include "xfs_trace.h"
#include "xfs_icache.h"
#include "xfs_log.h"
#include "xfs_rmap_btree.h"
#include "xfs_iomap.h"
#include "xfs_reflink.h"
#include "xfs_refcount.h"

/* Kernel only BMAP related definitions and functions */

/*
 * Convert the given file system block to a disk block.  We have to treat it
 * differently based on whether the file is a real time file or not, because the
 * bmap code does.
 */
xfs_daddr_t
xfs_fsb_to_db(struct xfs_inode *ip, xfs_fsblock_t fsb)
{
	return (XFS_IS_REALTIME_INODE(ip) ? \
		 (xfs_daddr_t)XFS_FSB_TO_BB((ip)->i_mount, (fsb)) : \
		 XFS_FSB_TO_DADDR((ip)->i_mount, (fsb)));
}

/*
 * Routine to zero an extent on disk allocated to the specific inode.
 *
 * The VFS functions take a linearised filesystem block offset, so we have to
 * convert the sparse xfs fsb to the right format first.
 * VFS types are real funky, too.
 */
int
xfs_zero_extent(
	struct xfs_inode *ip,
	xfs_fsblock_t	start_fsb,
	xfs_off_t	count_fsb)
{
	struct xfs_mount *mp = ip->i_mount;
	xfs_daddr_t	sector = xfs_fsb_to_db(ip, start_fsb);
	sector_t	block = XFS_BB_TO_FSBT(mp, sector);

	return blkdev_issue_zeroout(xfs_find_bdev_for_inode(VFS_I(ip)),
		block << (mp->m_super->s_blocksize_bits - 9),
		count_fsb << (mp->m_super->s_blocksize_bits - 9),
		GFP_NOFS, 0);
}

#ifdef CONFIG_XFS_RT
int
xfs_bmap_rtalloc(
	struct xfs_bmalloca	*ap)	/* bmap alloc argument struct */
{
	int		error;		/* error return value */
	xfs_mount_t	*mp;		/* mount point structure */
	xfs_extlen_t	prod = 0;	/* product factor for allocators */
	xfs_extlen_t	ralen = 0;	/* realtime allocation length */
	xfs_extlen_t	align;		/* minimum allocation alignment */
	xfs_rtblock_t	rtb;

	mp = ap->ip->i_mount;
	align = xfs_get_extsz_hint(ap->ip);
	prod = align / mp->m_sb.sb_rextsize;
	error = xfs_bmap_extsize_align(mp, &ap->got, &ap->prev,
					align, 1, ap->eof, 0,
					ap->conv, &ap->offset, &ap->length);
	if (error)
		return error;
	ASSERT(ap->length);
	ASSERT(ap->length % mp->m_sb.sb_rextsize == 0);

	/*
	 * If the offset & length are not perfectly aligned
	 * then kill prod, it will just get us in trouble.
	 */
	if (do_mod(ap->offset, align) || ap->length % align)
		prod = 1;
	/*
	 * Set ralen to be the actual requested length in rtextents.
	 */
	ralen = ap->length / mp->m_sb.sb_rextsize;
	/*
	 * If the old value was close enough to MAXEXTLEN that
	 * we rounded up to it, cut it back so it's valid again.
	 * Note that if it's a really large request (bigger than
	 * MAXEXTLEN), we don't hear about that number, and can't
	 * adjust the starting point to match it.
	 */
	if (ralen * mp->m_sb.sb_rextsize >= MAXEXTLEN)
		ralen = MAXEXTLEN / mp->m_sb.sb_rextsize;

	/*
	 * Lock out modifications to both the RT bitmap and summary inodes
	 */
	xfs_ilock(mp->m_rbmip, XFS_ILOCK_EXCL|XFS_ILOCK_RTBITMAP);
	xfs_trans_ijoin(ap->tp, mp->m_rbmip, XFS_ILOCK_EXCL);
	xfs_ilock(mp->m_rsumip, XFS_ILOCK_EXCL|XFS_ILOCK_RTSUM);
	xfs_trans_ijoin(ap->tp, mp->m_rsumip, XFS_ILOCK_EXCL);

	/*
	 * If it's an allocation to an empty file at offset 0,
	 * pick an extent that will space things out in the rt area.
	 */
	if (ap->eof && ap->offset == 0) {
		xfs_rtblock_t uninitialized_var(rtx); /* realtime extent no */

		error = xfs_rtpick_extent(mp, ap->tp, ralen, &rtx);
		if (error)
			return error;
		ap->blkno = rtx * mp->m_sb.sb_rextsize;
	} else {
		ap->blkno = 0;
	}

	xfs_bmap_adjacent(ap);

	/*
	 * Realtime allocation, done through xfs_rtallocate_extent.
	 */
	do_div(ap->blkno, mp->m_sb.sb_rextsize);
	rtb = ap->blkno;
	ap->length = ralen;
	error = xfs_rtallocate_extent(ap->tp, ap->blkno, 1, ap->length,
				&ralen, ap->wasdel, prod, &rtb);
	if (error)
		return error;

	ap->blkno = rtb;
	if (ap->blkno != NULLFSBLOCK) {
		ap->blkno *= mp->m_sb.sb_rextsize;
		ralen *= mp->m_sb.sb_rextsize;
		ap->length = ralen;
		ap->ip->i_d.di_nblocks += ralen;
		xfs_trans_log_inode(ap->tp, ap->ip, XFS_ILOG_CORE);
		if (ap->wasdel)
			ap->ip->i_delayed_blks -= ralen;
		/*
		 * Adjust the disk quota also. This was reserved
		 * earlier.
		 */
		xfs_trans_mod_dquot_byino(ap->tp, ap->ip,
			ap->wasdel ? XFS_TRANS_DQ_DELRTBCOUNT :
					XFS_TRANS_DQ_RTBCOUNT, (long) ralen);

		/* Zero the extent if we were asked to do so */
		if (ap->datatype & XFS_ALLOC_USERDATA_ZERO) {
			error = xfs_zero_extent(ap->ip, ap->blkno, ap->length);
			if (error)
				return error;
		}
	} else {
		ap->length = 0;
	}
	return 0;
}
#endif /* CONFIG_XFS_RT */

/*
 * Check if the endoff is outside the last extent. If so the caller will grow
 * the allocation to a stripe unit boundary.  All offsets are considered outside
 * the end of file for an empty fork, so 1 is returned in *eof in that case.
 */
int
xfs_bmap_eof(
	struct xfs_inode	*ip,
	xfs_fileoff_t		endoff,
	int			whichfork,
	int			*eof)
{
	struct xfs_bmbt_irec	rec;
	int			error;

	error = xfs_bmap_last_extent(NULL, ip, whichfork, &rec, eof);
	if (error || *eof)
		return error;

	*eof = endoff >= rec.br_startoff + rec.br_blockcount;
	return 0;
}

/*
 * Extent tree block counting routines.
 */

/*
 * Count leaf blocks given a range of extent records.  Delayed allocation
 * extents are not counted towards the totals.
 */
xfs_extnum_t
xfs_bmap_count_leaves(
	struct xfs_ifork	*ifp,
	xfs_filblks_t		*count)
{
	struct xfs_bmbt_irec	got;
	xfs_extnum_t		numrecs = 0, i = 0;

	while (xfs_iext_get_extent(ifp, i++, &got)) {
		if (!isnullstartblock(got.br_startblock)) {
			*count += got.br_blockcount;
			numrecs++;
		}
	}
	return numrecs;
}

/*
 * Count leaf blocks given a range of extent records originally
 * in btree format.
 */
STATIC void
xfs_bmap_disk_count_leaves(
	struct xfs_mount	*mp,
	struct xfs_btree_block	*block,
	int			numrecs,
	xfs_filblks_t		*count)
{
	int		b;
	xfs_bmbt_rec_t	*frp;

	for (b = 1; b <= numrecs; b++) {
		frp = XFS_BMBT_REC_ADDR(mp, block, b);
		*count += xfs_bmbt_disk_get_blockcount(frp);
	}
}

/*
 * Recursively walks each level of a btree
 * to count total fsblocks in use.
 */
STATIC int
xfs_bmap_count_tree(
	struct xfs_mount	*mp,
	struct xfs_trans	*tp,
	struct xfs_ifork	*ifp,
	xfs_fsblock_t		blockno,
	int			levelin,
	xfs_extnum_t		*nextents,
	xfs_filblks_t		*count)
{
	int			error;
	struct xfs_buf		*bp, *nbp;
	int			level = levelin;
	__be64			*pp;
	xfs_fsblock_t           bno = blockno;
	xfs_fsblock_t		nextbno;
	struct xfs_btree_block	*block, *nextblock;
	int			numrecs;

	error = xfs_btree_read_bufl(mp, tp, bno, 0, &bp, XFS_BMAP_BTREE_REF,
						&xfs_bmbt_buf_ops);
	if (error)
		return error;
	*count += 1;
	block = XFS_BUF_TO_BLOCK(bp);

	if (--level) {
		/* Not at node above leaves, count this level of nodes */
		nextbno = be64_to_cpu(block->bb_u.l.bb_rightsib);
		while (nextbno != NULLFSBLOCK) {
			error = xfs_btree_read_bufl(mp, tp, nextbno, 0, &nbp,
						XFS_BMAP_BTREE_REF,
						&xfs_bmbt_buf_ops);
			if (error)
				return error;
			*count += 1;
			nextblock = XFS_BUF_TO_BLOCK(nbp);
			nextbno = be64_to_cpu(nextblock->bb_u.l.bb_rightsib);
			xfs_trans_brelse(tp, nbp);
		}

		/* Dive to the next level */
		pp = XFS_BMBT_PTR_ADDR(mp, block, 1, mp->m_bmap_dmxr[1]);
		bno = be64_to_cpu(*pp);
		error = xfs_bmap_count_tree(mp, tp, ifp, bno, level, nextents,
				count);
		if (error) {
			xfs_trans_brelse(tp, bp);
			XFS_ERROR_REPORT("xfs_bmap_count_tree(1)",
					 XFS_ERRLEVEL_LOW, mp);
			return -EFSCORRUPTED;
		}
		xfs_trans_brelse(tp, bp);
	} else {
		/* count all level 1 nodes and their leaves */
		for (;;) {
			nextbno = be64_to_cpu(block->bb_u.l.bb_rightsib);
			numrecs = be16_to_cpu(block->bb_numrecs);
			(*nextents) += numrecs;
			xfs_bmap_disk_count_leaves(mp, block, numrecs, count);
			xfs_trans_brelse(tp, bp);
			if (nextbno == NULLFSBLOCK)
				break;
			bno = nextbno;
			error = xfs_btree_read_bufl(mp, tp, bno, 0, &bp,
						XFS_BMAP_BTREE_REF,
						&xfs_bmbt_buf_ops);
			if (error)
				return error;
			*count += 1;
			block = XFS_BUF_TO_BLOCK(bp);
		}
	}
	return 0;
}

/*
 * Count fsblocks of the given fork.  Delayed allocation extents are
 * not counted towards the totals.
 */
int
xfs_bmap_count_blocks(
	struct xfs_trans	*tp,
	struct xfs_inode	*ip,
	int			whichfork,
	xfs_extnum_t		*nextents,
	xfs_filblks_t		*count)
{
	struct xfs_mount	*mp;	/* file system mount structure */
	__be64			*pp;	/* pointer to block address */
	struct xfs_btree_block	*block;	/* current btree block */
	struct xfs_ifork	*ifp;	/* fork structure */
	xfs_fsblock_t		bno;	/* block # of "block" */
	int			level;	/* btree level, for checking */
	int			error;

	bno = NULLFSBLOCK;
	mp = ip->i_mount;
	*nextents = 0;
	*count = 0;
	ifp = XFS_IFORK_PTR(ip, whichfork);
	if (!ifp)
		return 0;

	switch (XFS_IFORK_FORMAT(ip, whichfork)) {
	case XFS_DINODE_FMT_EXTENTS:
		*nextents = xfs_bmap_count_leaves(ifp, count);
		return 0;
	case XFS_DINODE_FMT_BTREE:
		if (!(ifp->if_flags & XFS_IFEXTENTS)) {
			error = xfs_iread_extents(tp, ip, whichfork);
			if (error)
				return error;
		}

		/*
		 * Root level must use BMAP_BROOT_PTR_ADDR macro to get ptr out.
		 */
		block = ifp->if_broot;
		level = be16_to_cpu(block->bb_level);
		ASSERT(level > 0);
		pp = XFS_BMAP_BROOT_PTR_ADDR(mp, block, 1, ifp->if_broot_bytes);
		bno = be64_to_cpu(*pp);
		ASSERT(bno != NULLFSBLOCK);
		ASSERT(XFS_FSB_TO_AGNO(mp, bno) < mp->m_sb.sb_agcount);
		ASSERT(XFS_FSB_TO_AGBNO(mp, bno) < mp->m_sb.sb_agblocks);

		error = xfs_bmap_count_tree(mp, tp, ifp, bno, level,
				nextents, count);
		if (error) {
			XFS_ERROR_REPORT("xfs_bmap_count_blocks(2)",
					XFS_ERRLEVEL_LOW, mp);
			return -EFSCORRUPTED;
		}
		return 0;
	}

	return 0;
}

/*
 * returns 1 for success, 0 if we failed to map the extent.
 */
STATIC int
xfs_getbmapx_fix_eof_hole(
	xfs_inode_t		*ip,		/* xfs incore inode pointer */
	int			whichfork,
	struct getbmapx		*out,		/* output structure */
	int			prealloced,	/* this is a file with
						 * preallocated data space */
	int64_t			end,		/* last block requested */
	xfs_fsblock_t		startblock,
	bool			moretocome)
{
	int64_t			fixlen;
	xfs_mount_t		*mp;		/* file system mount point */
	xfs_ifork_t		*ifp;		/* inode fork pointer */
	xfs_extnum_t		lastx;		/* last extent pointer */
	xfs_fileoff_t		fileblock;

	if (startblock == HOLESTARTBLOCK) {
		mp = ip->i_mount;
		out->bmv_block = -1;
		fixlen = XFS_FSB_TO_BB(mp, XFS_B_TO_FSB(mp, XFS_ISIZE(ip)));
		fixlen -= out->bmv_offset;
		if (prealloced && out->bmv_offset + out->bmv_length == end) {
			/* Came to hole at EOF. Trim it. */
			if (fixlen <= 0)
				return 0;
			out->bmv_length = fixlen;
		}
	} else {
		if (startblock == DELAYSTARTBLOCK)
			out->bmv_block = -2;
		else
			out->bmv_block = xfs_fsb_to_db(ip, startblock);
		fileblock = XFS_BB_TO_FSB(ip->i_mount, out->bmv_offset);
		ifp = XFS_IFORK_PTR(ip, whichfork);
		if (!moretocome &&
		    xfs_iext_bno_to_ext(ifp, fileblock, &lastx) &&
		   (lastx == xfs_iext_count(ifp) - 1))
			out->bmv_oflags |= BMV_OF_LAST;
	}

	return 1;
}

/* Adjust the reported bmap around shared/unshared extent transitions. */
STATIC int
xfs_getbmap_adjust_shared(
	struct xfs_inode		*ip,
	int				whichfork,
	struct xfs_bmbt_irec		*map,
	struct getbmapx			*out,
	struct xfs_bmbt_irec		*next_map)
{
	struct xfs_mount		*mp = ip->i_mount;
	xfs_agnumber_t			agno;
	xfs_agblock_t			agbno;
	xfs_agblock_t			ebno;
	xfs_extlen_t			elen;
	xfs_extlen_t			nlen;
	int				error;

	next_map->br_startblock = NULLFSBLOCK;
	next_map->br_startoff = NULLFILEOFF;
	next_map->br_blockcount = 0;

	/* Only written data blocks can be shared. */
	if (!xfs_is_reflink_inode(ip) ||
	    whichfork != XFS_DATA_FORK ||
	    !xfs_bmap_is_real_extent(map))
		return 0;

	agno = XFS_FSB_TO_AGNO(mp, map->br_startblock);
	agbno = XFS_FSB_TO_AGBNO(mp, map->br_startblock);
	error = xfs_reflink_find_shared(mp, NULL, agno, agbno,
			map->br_blockcount, &ebno, &elen, true);
	if (error)
		return error;

	if (ebno == NULLAGBLOCK) {
		/* No shared blocks at all. */
		return 0;
	} else if (agbno == ebno) {
		/*
		 * Shared extent at (agbno, elen).  Shrink the reported
		 * extent length and prepare to move the start of map[i]
		 * to agbno+elen, with the aim of (re)formatting the new
		 * map[i] the next time through the inner loop.
		 */
		out->bmv_length = XFS_FSB_TO_BB(mp, elen);
		out->bmv_oflags |= BMV_OF_SHARED;
		if (elen != map->br_blockcount) {
			*next_map = *map;
			next_map->br_startblock += elen;
			next_map->br_startoff += elen;
			next_map->br_blockcount -= elen;
		}
		map->br_blockcount -= elen;
	} else {
		/*
		 * There's an unshared extent (agbno, ebno - agbno)
		 * followed by shared extent at (ebno, elen).  Shrink
		 * the reported extent length to cover only the unshared
		 * extent and prepare to move up the start of map[i] to
		 * ebno, with the aim of (re)formatting the new map[i]
		 * the next time through the inner loop.
		 */
		*next_map = *map;
		nlen = ebno - agbno;
		out->bmv_length = XFS_FSB_TO_BB(mp, nlen);
		next_map->br_startblock += nlen;
		next_map->br_startoff += nlen;
		next_map->br_blockcount -= nlen;
		map->br_blockcount -= nlen;
	}

	return 0;
}

/*
 * Get inode's extents as described in bmv, and format for output.
 * Calls formatter to fill the user's buffer until all extents
 * are mapped, until the passed-in bmv->bmv_count slots have
 * been filled, or until the formatter short-circuits the loop,
 * if it is tracking filled-in extents on its own.
 */
int						/* error code */
xfs_getbmap(
	xfs_inode_t		*ip,
	struct getbmapx		*bmv,		/* user bmap structure */
	xfs_bmap_format_t	formatter,	/* format to user */
	void			*arg)		/* formatter arg */
{
	int64_t			bmvend;		/* last block requested */
	int			error = 0;	/* return value */
	int64_t			fixlen;		/* length for -1 case */
	int			i;		/* extent number */
	int			lock;		/* lock state */
	xfs_bmbt_irec_t		*map;		/* buffer for user's data */
	xfs_mount_t		*mp;		/* file system mount point */
	int			nex;		/* # of user extents can do */
	int			subnex;		/* # of bmapi's can do */
	int			nmap;		/* number of map entries */
	struct getbmapx		*out;		/* output structure */
	int			whichfork;	/* data or attr fork */
	int			prealloced;	/* this is a file with
						 * preallocated data space */
	int			iflags;		/* interface flags */
	int			bmapi_flags;	/* flags for xfs_bmapi */
	int			cur_ext = 0;
	struct xfs_bmbt_irec	inject_map;

	mp = ip->i_mount;
	iflags = bmv->bmv_iflags;

#ifndef DEBUG
	/* Only allow CoW fork queries if we're debugging. */
	if (iflags & BMV_IF_COWFORK)
		return -EINVAL;
#endif
	if ((iflags & BMV_IF_ATTRFORK) && (iflags & BMV_IF_COWFORK))
		return -EINVAL;

	if (iflags & BMV_IF_ATTRFORK)
		whichfork = XFS_ATTR_FORK;
	else if (iflags & BMV_IF_COWFORK)
		whichfork = XFS_COW_FORK;
	else
		whichfork = XFS_DATA_FORK;

	switch (whichfork) {
	case XFS_ATTR_FORK:
		if (XFS_IFORK_Q(ip)) {
			if (ip->i_d.di_aformat != XFS_DINODE_FMT_EXTENTS &&
			    ip->i_d.di_aformat != XFS_DINODE_FMT_BTREE &&
			    ip->i_d.di_aformat != XFS_DINODE_FMT_LOCAL)
				return -EINVAL;
		} else if (unlikely(
			   ip->i_d.di_aformat != 0 &&
			   ip->i_d.di_aformat != XFS_DINODE_FMT_EXTENTS)) {
			XFS_ERROR_REPORT("xfs_getbmap", XFS_ERRLEVEL_LOW,
					 ip->i_mount);
			return -EFSCORRUPTED;
		}

		prealloced = 0;
		fixlen = 1LL << 32;
		break;
	case XFS_COW_FORK:
		if (ip->i_cformat != XFS_DINODE_FMT_EXTENTS)
			return -EINVAL;

		if (xfs_get_cowextsz_hint(ip)) {
			prealloced = 1;
			fixlen = mp->m_super->s_maxbytes;
		} else {
			prealloced = 0;
			fixlen = XFS_ISIZE(ip);
		}
		break;
	default:
		/* Local format data forks report no extents. */
		if (ip->i_d.di_format == XFS_DINODE_FMT_LOCAL) {
			bmv->bmv_entries = 0;
			return 0;
		}
		if (ip->i_d.di_format != XFS_DINODE_FMT_EXTENTS &&
		    ip->i_d.di_format != XFS_DINODE_FMT_BTREE)
			return -EINVAL;

		if (xfs_get_extsz_hint(ip) ||
		    ip->i_d.di_flags & (XFS_DIFLAG_PREALLOC|XFS_DIFLAG_APPEND)){
			prealloced = 1;
			fixlen = mp->m_super->s_maxbytes;
		} else {
			prealloced = 0;
			fixlen = XFS_ISIZE(ip);
		}
		break;
	}

	if (bmv->bmv_length == -1) {
		fixlen = XFS_FSB_TO_BB(mp, XFS_B_TO_FSB(mp, fixlen));
		bmv->bmv_length =
			max_t(int64_t, fixlen - bmv->bmv_offset, 0);
	} else if (bmv->bmv_length == 0) {
		bmv->bmv_entries = 0;
		return 0;
	} else if (bmv->bmv_length < 0) {
		return -EINVAL;
	}

	nex = bmv->bmv_count - 1;
	if (nex <= 0)
		return -EINVAL;
	bmvend = bmv->bmv_offset + bmv->bmv_length;


	if (bmv->bmv_count > ULONG_MAX / sizeof(struct getbmapx))
		return -ENOMEM;
	out = kmem_zalloc_large(bmv->bmv_count * sizeof(struct getbmapx), 0);
	if (!out)
		return -ENOMEM;

	xfs_ilock(ip, XFS_IOLOCK_SHARED);
	switch (whichfork) {
	case XFS_DATA_FORK:
		if (!(iflags & BMV_IF_DELALLOC) &&
		    (ip->i_delayed_blks || XFS_ISIZE(ip) > ip->i_d.di_size)) {
			error = filemap_write_and_wait(VFS_I(ip)->i_mapping);
			if (error)
				goto out_unlock_iolock;

			/*
			 * Even after flushing the inode, there can still be
			 * delalloc blocks on the inode beyond EOF due to
			 * speculative preallocation.  These are not removed
			 * until the release function is called or the inode
			 * is inactivated.  Hence we cannot assert here that
			 * ip->i_delayed_blks == 0.
			 */
		}

		lock = xfs_ilock_data_map_shared(ip);
		break;
	case XFS_COW_FORK:
		lock = XFS_ILOCK_SHARED;
		xfs_ilock(ip, lock);
		break;
	case XFS_ATTR_FORK:
		lock = xfs_ilock_attr_map_shared(ip);
		break;
	}

	/*
	 * Don't let nex be bigger than the number of extents
	 * we can have assuming alternating holes and real extents.
	 */
	if (nex > XFS_IFORK_NEXTENTS(ip, whichfork) * 2 + 1)
		nex = XFS_IFORK_NEXTENTS(ip, whichfork) * 2 + 1;

	bmapi_flags = xfs_bmapi_aflag(whichfork);
	if (!(iflags & BMV_IF_PREALLOC))
		bmapi_flags |= XFS_BMAPI_IGSTATE;

	/*
	 * Allocate enough space to handle "subnex" maps at a time.
	 */
	error = -ENOMEM;
	subnex = 16;
	map = kmem_alloc(subnex * sizeof(*map), KM_MAYFAIL | KM_NOFS);
	if (!map)
		goto out_unlock_ilock;

	bmv->bmv_entries = 0;

	if (XFS_IFORK_NEXTENTS(ip, whichfork) == 0 &&
	    (whichfork == XFS_ATTR_FORK || !(iflags & BMV_IF_DELALLOC))) {
		error = 0;
		goto out_free_map;
	}

	do {
		nmap = (nex> subnex) ? subnex : nex;
		error = xfs_bmapi_read(ip, XFS_BB_TO_FSBT(mp, bmv->bmv_offset),
				       XFS_BB_TO_FSB(mp, bmv->bmv_length),
				       map, &nmap, bmapi_flags);
		if (error)
			goto out_free_map;
		ASSERT(nmap <= subnex);

		for (i = 0; i < nmap && bmv->bmv_length &&
				cur_ext < bmv->bmv_count - 1; i++) {
			out[cur_ext].bmv_oflags = 0;
			if (map[i].br_state == XFS_EXT_UNWRITTEN)
				out[cur_ext].bmv_oflags |= BMV_OF_PREALLOC;
			else if (map[i].br_startblock == DELAYSTARTBLOCK)
				out[cur_ext].bmv_oflags |= BMV_OF_DELALLOC;
			out[cur_ext].bmv_offset =
				XFS_FSB_TO_BB(mp, map[i].br_startoff);
			out[cur_ext].bmv_length =
				XFS_FSB_TO_BB(mp, map[i].br_blockcount);
			out[cur_ext].bmv_unused1 = 0;
			out[cur_ext].bmv_unused2 = 0;

			/*
			 * delayed allocation extents that start beyond EOF can
			 * occur due to speculative EOF allocation when the
			 * delalloc extent is larger than the largest freespace
			 * extent at conversion time. These extents cannot be
			 * converted by data writeback, so can exist here even
			 * if we are not supposed to be finding delalloc
			 * extents.
			 */
			if (map[i].br_startblock == DELAYSTARTBLOCK &&
			    map[i].br_startoff < XFS_B_TO_FSB(mp, XFS_ISIZE(ip)))
				ASSERT((iflags & BMV_IF_DELALLOC) != 0);

                        if (map[i].br_startblock == HOLESTARTBLOCK &&
			    whichfork == XFS_ATTR_FORK) {
				/* came to the end of attribute fork */
				out[cur_ext].bmv_oflags |= BMV_OF_LAST;
				goto out_free_map;
			}

			/* Is this a shared block? */
			error = xfs_getbmap_adjust_shared(ip, whichfork,
					&map[i], &out[cur_ext], &inject_map);
			if (error)
				goto out_free_map;

			if (!xfs_getbmapx_fix_eof_hole(ip, whichfork,
					&out[cur_ext], prealloced, bmvend,
					map[i].br_startblock,
					inject_map.br_startblock != NULLFSBLOCK))
				goto out_free_map;

			bmv->bmv_offset =
				out[cur_ext].bmv_offset +
				out[cur_ext].bmv_length;
			bmv->bmv_length =
				max_t(int64_t, 0, bmvend - bmv->bmv_offset);

			/*
			 * In case we don't want to return the hole,
			 * don't increase cur_ext so that we can reuse
			 * it in the next loop.
			 */
			if ((iflags & BMV_IF_NO_HOLES) &&
			    map[i].br_startblock == HOLESTARTBLOCK) {
				memset(&out[cur_ext], 0, sizeof(out[cur_ext]));
				continue;
			}

			/*
			 * In order to report shared extents accurately,
			 * we report each distinct shared/unshared part
			 * of a single bmbt record using multiple bmap
			 * extents.  To make that happen, we iterate the
			 * same map array item multiple times, each
			 * time trimming out the subextent that we just
			 * reported.
			 *
			 * Because of this, we must check the out array
			 * index (cur_ext) directly against bmv_count-1
			 * to avoid overflows.
			 */
			if (inject_map.br_startblock != NULLFSBLOCK) {
				map[i] = inject_map;
				i--;
			}
			bmv->bmv_entries++;
			cur_ext++;
		}
	} while (nmap && bmv->bmv_length && cur_ext < bmv->bmv_count - 1);

 out_free_map:
	kmem_free(map);
 out_unlock_ilock:
	xfs_iunlock(ip, lock);
 out_unlock_iolock:
	xfs_iunlock(ip, XFS_IOLOCK_SHARED);

	for (i = 0; i < cur_ext; i++) {
		/* format results & advance arg */
		error = formatter(&arg, &out[i]);
		if (error)
			break;
	}

	kmem_free(out);
	return error;
}

/*
 * dead simple method of punching delalyed allocation blocks from a range in
 * the inode. Walks a block at a time so will be slow, but is only executed in
 * rare error cases so the overhead is not critical. This will always punch out
 * both the start and end blocks, even if the ranges only partially overlap
 * them, so it is up to the caller to ensure that partial blocks are not
 * passed in.
 */
int
xfs_bmap_punch_delalloc_range(
	struct xfs_inode	*ip,
	xfs_fileoff_t		start_fsb,
	xfs_fileoff_t		length)
{
	xfs_fileoff_t		remaining = length;
	int			error = 0;

	ASSERT(xfs_isilocked(ip, XFS_ILOCK_EXCL));

	do {
		int		done;
		xfs_bmbt_irec_t	imap;
		int		nimaps = 1;
		xfs_fsblock_t	firstblock;
		struct xfs_defer_ops dfops;

		/*
		 * Map the range first and check that it is a delalloc extent
		 * before trying to unmap the range. Otherwise we will be
		 * trying to remove a real extent (which requires a
		 * transaction) or a hole, which is probably a bad idea...
		 */
		error = xfs_bmapi_read(ip, start_fsb, 1, &imap, &nimaps,
				       XFS_BMAPI_ENTIRE);

		if (error) {
			/* something screwed, just bail */
			if (!XFS_FORCED_SHUTDOWN(ip->i_mount)) {
				xfs_alert(ip->i_mount,
			"Failed delalloc mapping lookup ino %lld fsb %lld.",
						ip->i_ino, start_fsb);
			}
			break;
		}
		if (!nimaps) {
			/* nothing there */
			goto next_block;
		}
		if (imap.br_startblock != DELAYSTARTBLOCK) {
			/* been converted, ignore */
			goto next_block;
		}
		WARN_ON(imap.br_blockcount == 0);

		/*
		 * Note: while we initialise the firstblock/dfops pair, they
		 * should never be used because blocks should never be
		 * allocated or freed for a delalloc extent and hence we need
		 * don't cancel or finish them after the xfs_bunmapi() call.
		 */
		xfs_defer_init(&dfops, &firstblock);
		error = xfs_bunmapi(NULL, ip, start_fsb, 1, 0, 1, &firstblock,
					&dfops, &done);
		if (error)
			break;

		ASSERT(!xfs_defer_has_unfinished_work(&dfops));
next_block:
		start_fsb++;
		remaining--;
	} while(remaining > 0);

	return error;
}

/*
 * Test whether it is appropriate to check an inode for and free post EOF
 * blocks. The 'force' parameter determines whether we should also consider
 * regular files that are marked preallocated or append-only.
 */
bool
xfs_can_free_eofblocks(struct xfs_inode *ip, bool force)
{
	/* prealloc/delalloc exists only on regular files */
	if (!S_ISREG(VFS_I(ip)->i_mode))
		return false;

	/*
	 * Zero sized files with no cached pages and delalloc blocks will not
	 * have speculative prealloc/delalloc blocks to remove.
	 */
	if (VFS_I(ip)->i_size == 0 &&
	    VFS_I(ip)->i_mapping->nrpages == 0 &&
	    ip->i_delayed_blks == 0)
		return false;

	/* If we haven't read in the extent list, then don't do it now. */
	if (!(ip->i_df.if_flags & XFS_IFEXTENTS))
		return false;

	/*
	 * Do not free real preallocated or append-only files unless the file
	 * has delalloc blocks and we are forced to remove them.
	 */
	if (ip->i_d.di_flags & (XFS_DIFLAG_PREALLOC | XFS_DIFLAG_APPEND))
		if (!force || ip->i_delayed_blks == 0)
			return false;

	return true;
}

/*
 * This is called to free any blocks beyond eof. The caller must hold
 * IOLOCK_EXCL unless we are in the inode reclaim path and have the only
 * reference to the inode.
 */
int
xfs_free_eofblocks(
	struct xfs_inode	*ip)
{
	struct xfs_trans	*tp;
	int			error;
	xfs_fileoff_t		end_fsb;
	xfs_fileoff_t		last_fsb;
	xfs_filblks_t		map_len;
	int			nimaps;
	struct xfs_bmbt_irec	imap;
	struct xfs_mount	*mp = ip->i_mount;

	/*
	 * Figure out if there are any blocks beyond the end
	 * of the file.  If not, then there is nothing to do.
	 */
	end_fsb = XFS_B_TO_FSB(mp, (xfs_ufsize_t)XFS_ISIZE(ip));
	last_fsb = XFS_B_TO_FSB(mp, mp->m_super->s_maxbytes);
	if (last_fsb <= end_fsb)
		return 0;
	map_len = last_fsb - end_fsb;

	nimaps = 1;
	xfs_ilock(ip, XFS_ILOCK_SHARED);
	error = xfs_bmapi_read(ip, end_fsb, map_len, &imap, &nimaps, 0);
	xfs_iunlock(ip, XFS_ILOCK_SHARED);

	/*
	 * If there are blocks after the end of file, truncate the file to its
	 * current size to free them up.
	 */
	if (!error && (nimaps != 0) &&
	    (imap.br_startblock != HOLESTARTBLOCK ||
	     ip->i_delayed_blks)) {
		/*
		 * Attach the dquots to the inode up front.
		 */
		error = xfs_qm_dqattach(ip, 0);
		if (error)
			return error;

		/* wait on dio to ensure i_size has settled */
		inode_dio_wait(VFS_I(ip));

		error = xfs_trans_alloc(mp, &M_RES(mp)->tr_itruncate, 0, 0, 0,
				&tp);
		if (error) {
			ASSERT(XFS_FORCED_SHUTDOWN(mp));
			return error;
		}

		xfs_ilock(ip, XFS_ILOCK_EXCL);
		xfs_trans_ijoin(tp, ip, 0);

		/*
		 * Do not update the on-disk file size.  If we update the
		 * on-disk file size and then the system crashes before the
		 * contents of the file are flushed to disk then the files
		 * may be full of holes (ie NULL files bug).
		 */
		error = xfs_itruncate_extents(&tp, ip, XFS_DATA_FORK,
					      XFS_ISIZE(ip));
		if (error) {
			/*
			 * If we get an error at this point we simply don't
			 * bother truncating the file.
			 */
			xfs_trans_cancel(tp);
		} else {
			error = xfs_trans_commit(tp);
			if (!error)
				xfs_inode_clear_eofblocks_tag(ip);
		}

		xfs_iunlock(ip, XFS_ILOCK_EXCL);
	}
	return error;
}

int
xfs_alloc_file_space(
	struct xfs_inode	*ip,
	xfs_off_t		offset,
	xfs_off_t		len,
	int			alloc_type)
{
	xfs_mount_t		*mp = ip->i_mount;
	xfs_off_t		count;
	xfs_filblks_t		allocated_fsb;
	xfs_filblks_t		allocatesize_fsb;
	xfs_extlen_t		extsz, temp;
	xfs_fileoff_t		startoffset_fsb;
	xfs_fsblock_t		firstfsb;
	int			nimaps;
	int			quota_flag;
	int			rt;
	xfs_trans_t		*tp;
	xfs_bmbt_irec_t		imaps[1], *imapp;
	struct xfs_defer_ops	dfops;
	uint			qblocks, resblks, resrtextents;
	int			error;

	trace_xfs_alloc_file_space(ip);

	if (XFS_FORCED_SHUTDOWN(mp))
		return -EIO;

	error = xfs_qm_dqattach(ip, 0);
	if (error)
		return error;

	if (len <= 0)
		return -EINVAL;

	rt = XFS_IS_REALTIME_INODE(ip);
	extsz = xfs_get_extsz_hint(ip);

	count = len;
	imapp = &imaps[0];
	nimaps = 1;
	startoffset_fsb	= XFS_B_TO_FSBT(mp, offset);
	allocatesize_fsb = XFS_B_TO_FSB(mp, count);

	/*
	 * Allocate file space until done or until there is an error
	 */
	while (allocatesize_fsb && !error) {
		xfs_fileoff_t	s, e;

		/*
		 * Determine space reservations for data/realtime.
		 */
		if (unlikely(extsz)) {
			s = startoffset_fsb;
			do_div(s, extsz);
			s *= extsz;
			e = startoffset_fsb + allocatesize_fsb;
			if ((temp = do_mod(startoffset_fsb, extsz)))
				e += temp;
			if ((temp = do_mod(e, extsz)))
				e += extsz - temp;
		} else {
			s = 0;
			e = allocatesize_fsb;
		}

		/*
		 * The transaction reservation is limited to a 32-bit block
		 * count, hence we need to limit the number of blocks we are
		 * trying to reserve to avoid an overflow. We can't allocate
		 * more than @nimaps extents, and an extent is limited on disk
		 * to MAXEXTLEN (21 bits), so use that to enforce the limit.
		 */
		resblks = min_t(xfs_fileoff_t, (e - s), (MAXEXTLEN * nimaps));
		if (unlikely(rt)) {
			resrtextents = qblocks = resblks;
			resrtextents /= mp->m_sb.sb_rextsize;
			resblks = XFS_DIOSTRAT_SPACE_RES(mp, 0);
			quota_flag = XFS_QMOPT_RES_RTBLKS;
		} else {
			resrtextents = 0;
			resblks = qblocks = XFS_DIOSTRAT_SPACE_RES(mp, resblks);
			quota_flag = XFS_QMOPT_RES_REGBLKS;
		}

		/*
		 * Allocate and setup the transaction.
		 */
		error = xfs_trans_alloc(mp, &M_RES(mp)->tr_write, resblks,
				resrtextents, 0, &tp);

		/*
		 * Check for running out of space
		 */
		if (error) {
			/*
			 * Free the transaction structure.
			 */
			ASSERT(error == -ENOSPC || XFS_FORCED_SHUTDOWN(mp));
			break;
		}
		xfs_ilock(ip, XFS_ILOCK_EXCL);
		error = xfs_trans_reserve_quota_nblks(tp, ip, qblocks,
						      0, quota_flag);
		if (error)
			goto error1;

		xfs_trans_ijoin(tp, ip, 0);

		xfs_defer_init(&dfops, &firstfsb);
		error = xfs_bmapi_write(tp, ip, startoffset_fsb,
					allocatesize_fsb, alloc_type, &firstfsb,
					resblks, imapp, &nimaps, &dfops);
		if (error)
			goto error0;

		/*
		 * Complete the transaction
		 */
		error = xfs_defer_finish(&tp, &dfops);
		if (error)
			goto error0;

		error = xfs_trans_commit(tp);
		xfs_iunlock(ip, XFS_ILOCK_EXCL);
		if (error)
			break;

		allocated_fsb = imapp->br_blockcount;

		if (nimaps == 0) {
			error = -ENOSPC;
			break;
		}

		startoffset_fsb += allocated_fsb;
		allocatesize_fsb -= allocated_fsb;
	}

	return error;

error0:	/* Cancel bmap, unlock inode, unreserve quota blocks, cancel trans */
	xfs_defer_cancel(&dfops);
	xfs_trans_unreserve_quota_nblks(tp, ip, (long)qblocks, 0, quota_flag);

error1:	/* Just cancel transaction */
	xfs_trans_cancel(tp);
	xfs_iunlock(ip, XFS_ILOCK_EXCL);
	return error;
}

static int
xfs_unmap_extent(
	struct xfs_inode	*ip,
	xfs_fileoff_t		startoffset_fsb,
	xfs_filblks_t		len_fsb,
	int			*done)
{
	struct xfs_mount	*mp = ip->i_mount;
	struct xfs_trans	*tp;
	struct xfs_defer_ops	dfops;
	xfs_fsblock_t		firstfsb;
	uint			resblks = XFS_DIOSTRAT_SPACE_RES(mp, 0);
	int			error;

	error = xfs_trans_alloc(mp, &M_RES(mp)->tr_write, resblks, 0, 0, &tp);
	if (error) {
		ASSERT(error == -ENOSPC || XFS_FORCED_SHUTDOWN(mp));
		return error;
	}

	xfs_ilock(ip, XFS_ILOCK_EXCL);
	error = xfs_trans_reserve_quota(tp, mp, ip->i_udquot, ip->i_gdquot,
			ip->i_pdquot, resblks, 0, XFS_QMOPT_RES_REGBLKS);
	if (error)
		goto out_trans_cancel;

	xfs_trans_ijoin(tp, ip, 0);

	xfs_defer_init(&dfops, &firstfsb);
	error = xfs_bunmapi(tp, ip, startoffset_fsb, len_fsb, 0, 2, &firstfsb,
			&dfops, done);
	if (error)
		goto out_bmap_cancel;

	xfs_defer_ijoin(&dfops, ip);
	error = xfs_defer_finish(&tp, &dfops);
	if (error)
		goto out_bmap_cancel;

	error = xfs_trans_commit(tp);
out_unlock:
	xfs_iunlock(ip, XFS_ILOCK_EXCL);
	return error;

out_bmap_cancel:
	xfs_defer_cancel(&dfops);
out_trans_cancel:
	xfs_trans_cancel(tp);
	goto out_unlock;
}

static int
xfs_adjust_extent_unmap_boundaries(
	struct xfs_inode	*ip,
	xfs_fileoff_t		*startoffset_fsb,
	xfs_fileoff_t		*endoffset_fsb)
{
	struct xfs_mount	*mp = ip->i_mount;
	struct xfs_bmbt_irec	imap;
	int			nimap, error;
	xfs_extlen_t		mod = 0;

	nimap = 1;
	error = xfs_bmapi_read(ip, *startoffset_fsb, 1, &imap, &nimap, 0);
	if (error)
		return error;

	if (nimap && imap.br_startblock != HOLESTARTBLOCK) {
		ASSERT(imap.br_startblock != DELAYSTARTBLOCK);
		mod = do_mod(imap.br_startblock, mp->m_sb.sb_rextsize);
		if (mod)
			*startoffset_fsb += mp->m_sb.sb_rextsize - mod;
	}

	nimap = 1;
	error = xfs_bmapi_read(ip, *endoffset_fsb - 1, 1, &imap, &nimap, 0);
	if (error)
		return error;

	if (nimap && imap.br_startblock != HOLESTARTBLOCK) {
		ASSERT(imap.br_startblock != DELAYSTARTBLOCK);
		mod++;
		if (mod && mod != mp->m_sb.sb_rextsize)
			*endoffset_fsb -= mod;
	}

	return 0;
}

static int
xfs_flush_unmap_range(
	struct xfs_inode	*ip,
	xfs_off_t		offset,
	xfs_off_t		len)
{
	struct xfs_mount	*mp = ip->i_mount;
	struct inode		*inode = VFS_I(ip);
	xfs_off_t		rounding, start, end;
	int			error;

	/* wait for the completion of any pending DIOs */
	inode_dio_wait(inode);

	rounding = max_t(xfs_off_t, 1 << mp->m_sb.sb_blocklog, PAGE_SIZE);
	start = round_down(offset, rounding);
	end = round_up(offset + len, rounding) - 1;

	error = filemap_write_and_wait_range(inode->i_mapping, start, end);
	if (error)
		return error;
	truncate_pagecache_range(inode, start, end);
	return 0;
}

int
xfs_free_file_space(
	struct xfs_inode	*ip,
	xfs_off_t		offset,
	xfs_off_t		len)
{
	struct xfs_mount	*mp = ip->i_mount;
	xfs_fileoff_t		startoffset_fsb;
	xfs_fileoff_t		endoffset_fsb;
	int			done = 0, error;

	trace_xfs_free_file_space(ip);

	error = xfs_qm_dqattach(ip, 0);
	if (error)
		return error;

	if (len <= 0)	/* if nothing being freed */
		return 0;

	error = xfs_flush_unmap_range(ip, offset, len);
	if (error)
		return error;

	startoffset_fsb = XFS_B_TO_FSB(mp, offset);
	endoffset_fsb = XFS_B_TO_FSBT(mp, offset + len);

	/*
	 * Need to zero the stuff we're not freeing, on disk.  If it's a RT file
	 * and we can't use unwritten extents then we actually need to ensure
	 * to zero the whole extent, otherwise we just need to take of block
	 * boundaries, and xfs_bunmapi will handle the rest.
	 */
	if (XFS_IS_REALTIME_INODE(ip) &&
	    !xfs_sb_version_hasextflgbit(&mp->m_sb)) {
		error = xfs_adjust_extent_unmap_boundaries(ip, &startoffset_fsb,
				&endoffset_fsb);
		if (error)
			return error;
	}

	if (endoffset_fsb > startoffset_fsb) {
		while (!done) {
			error = xfs_unmap_extent(ip, startoffset_fsb,
					endoffset_fsb - startoffset_fsb, &done);
			if (error)
				return error;
		}
	}

	/*
	 * Now that we've unmap all full blocks we'll have to zero out any
	 * partial block at the beginning and/or end.  xfs_zero_range is
	 * smart enough to skip any holes, including those we just created,
	 * but we must take care not to zero beyond EOF and enlarge i_size.
	 */

	if (offset >= XFS_ISIZE(ip))
		return 0;

	if (offset + len > XFS_ISIZE(ip))
		len = XFS_ISIZE(ip) - offset;

	return xfs_zero_range(ip, offset, len, NULL);
}

/*
 * Preallocate and zero a range of a file. This mechanism has the allocation
 * semantics of fallocate and in addition converts data in the range to zeroes.
 */
int
xfs_zero_file_space(
	struct xfs_inode	*ip,
	xfs_off_t		offset,
	xfs_off_t		len)
{
	struct xfs_mount	*mp = ip->i_mount;
	uint			blksize;
	int			error;

	trace_xfs_zero_file_space(ip);

	blksize = 1 << mp->m_sb.sb_blocklog;

	/*
	 * Punch a hole and prealloc the range. We use hole punch rather than
	 * unwritten extent conversion for two reasons:
	 *
	 * 1.) Hole punch handles partial block zeroing for us.
	 *
	 * 2.) If prealloc returns ENOSPC, the file range is still zero-valued
	 * by virtue of the hole punch.
	 */
	error = xfs_free_file_space(ip, offset, len);
	if (error)
		goto out;

	error = xfs_alloc_file_space(ip, round_down(offset, blksize),
				     round_up(offset + len, blksize) -
				     round_down(offset, blksize),
				     XFS_BMAPI_PREALLOC);
out:
	return error;

}

/*
 * @next_fsb will keep track of the extent currently undergoing shift.
 * @stop_fsb will keep track of the extent at which we have to stop.
 * If we are shifting left, we will start with block (offset + len) and
 * shift each extent till last extent.
 * If we are shifting right, we will start with last extent inside file space
 * and continue until we reach the block corresponding to offset.
 */
static int
xfs_shift_file_space(
	struct xfs_inode        *ip,
	xfs_off_t               offset,
	xfs_off_t               len,
	enum shift_direction	direction)
{
	int			done = 0;
	struct xfs_mount	*mp = ip->i_mount;
	struct xfs_trans	*tp;
	int			error;
	struct xfs_defer_ops	dfops;
	xfs_fsblock_t		first_block;
	xfs_fileoff_t		stop_fsb;
	xfs_fileoff_t		next_fsb;
	xfs_fileoff_t		shift_fsb;
	uint			resblks;

	ASSERT(direction == SHIFT_LEFT || direction == SHIFT_RIGHT);

	if (direction == SHIFT_LEFT) {
		/*
		 * Reserve blocks to cover potential extent merges after left
		 * shift operations.
		 */
		resblks = XFS_DIOSTRAT_SPACE_RES(mp, 0);
		next_fsb = XFS_B_TO_FSB(mp, offset + len);
		stop_fsb = XFS_B_TO_FSB(mp, VFS_I(ip)->i_size);
	} else {
		/*
		 * If right shift, delegate the work of initialization of
		 * next_fsb to xfs_bmap_shift_extent as it has ilock held.
		 */
		resblks = 0;
		next_fsb = NULLFSBLOCK;
		stop_fsb = XFS_B_TO_FSB(mp, offset);
	}

	shift_fsb = XFS_B_TO_FSB(mp, len);

	/*
	 * Trim eofblocks to avoid shifting uninitialized post-eof preallocation
	 * into the accessible region of the file.
	 */
	if (xfs_can_free_eofblocks(ip, true)) {
		error = xfs_free_eofblocks(ip);
		if (error)
			return error;
	}

	/*
	 * Writeback and invalidate cache for the remainder of the file as we're
	 * about to shift down every extent from offset to EOF.
	 */
	error = filemap_write_and_wait_range(VFS_I(ip)->i_mapping,
					     offset, -1);
	if (error)
		return error;
	error = invalidate_inode_pages2_range(VFS_I(ip)->i_mapping,
					offset >> PAGE_SHIFT, -1);
	if (error)
		return error;

	/*
	 * Clean out anything hanging around in the cow fork now that
	 * we've flushed all the dirty data out to disk to avoid having
	 * CoW extents at the wrong offsets.
	 */
	if (xfs_is_reflink_inode(ip)) {
		error = xfs_reflink_cancel_cow_range(ip, offset, NULLFILEOFF,
				true);
		if (error)
			return error;
	}

	/*
	 * The extent shifting code works on extent granularity. So, if
	 * stop_fsb is not the starting block of extent, we need to split
	 * the extent at stop_fsb.
	 */
	if (direction == SHIFT_RIGHT) {
		error = xfs_bmap_split_extent(ip, stop_fsb);
		if (error)
			return error;
	}

	while (!error && !done) {
		error = xfs_trans_alloc(mp, &M_RES(mp)->tr_write, resblks, 0, 0,
					&tp);
		if (error)
			break;

		xfs_ilock(ip, XFS_ILOCK_EXCL);
		error = xfs_trans_reserve_quota(tp, mp, ip->i_udquot,
				ip->i_gdquot, ip->i_pdquot, resblks, 0,
				XFS_QMOPT_RES_REGBLKS);
		if (error)
			goto out_trans_cancel;

		xfs_trans_ijoin(tp, ip, XFS_ILOCK_EXCL);

		xfs_defer_init(&dfops, &first_block);

		/*
		 * We are using the write transaction in which max 2 bmbt
		 * updates are allowed
		 */
		error = xfs_bmap_shift_extents(tp, ip, &next_fsb, shift_fsb,
				&done, stop_fsb, &first_block, &dfops,
				direction, XFS_BMAP_MAX_SHIFT_EXTENTS);
		if (error)
			goto out_bmap_cancel;

		error = xfs_defer_finish(&tp, &dfops);
		if (error)
			goto out_bmap_cancel;

		error = xfs_trans_commit(tp);
	}

	return error;

out_bmap_cancel:
	xfs_defer_cancel(&dfops);
out_trans_cancel:
	xfs_trans_cancel(tp);
	return error;
}

/*
 * xfs_collapse_file_space()
 *	This routine frees disk space and shift extent for the given file.
 *	The first thing we do is to free data blocks in the specified range
 *	by calling xfs_free_file_space(). It would also sync dirty data
 *	and invalidate page cache over the region on which collapse range
 *	is working. And Shift extent records to the left to cover a hole.
 * RETURNS:
 *	0 on success
 *	errno on error
 *
 */
int
xfs_collapse_file_space(
	struct xfs_inode	*ip,
	xfs_off_t		offset,
	xfs_off_t		len)
{
	int error;

	ASSERT(xfs_isilocked(ip, XFS_IOLOCK_EXCL));
	trace_xfs_collapse_file_space(ip);

	error = xfs_free_file_space(ip, offset, len);
	if (error)
		return error;

	return xfs_shift_file_space(ip, offset, len, SHIFT_LEFT);
}

/*
 * xfs_insert_file_space()
 *	This routine create hole space by shifting extents for the given file.
 *	The first thing we do is to sync dirty data and invalidate page cache
 *	over the region on which insert range is working. And split an extent
 *	to two extents at given offset by calling xfs_bmap_split_extent.
 *	And shift all extent records which are laying between [offset,
 *	last allocated extent] to the right to reserve hole range.
 * RETURNS:
 *	0 on success
 *	errno on error
 */
int
xfs_insert_file_space(
	struct xfs_inode	*ip,
	loff_t			offset,
	loff_t			len)
{
	ASSERT(xfs_isilocked(ip, XFS_IOLOCK_EXCL));
	trace_xfs_insert_file_space(ip);

	return xfs_shift_file_space(ip, offset, len, SHIFT_RIGHT);
}

/*
 * We need to check that the format of the data fork in the temporary inode is
 * valid for the target inode before doing the swap. This is not a problem with
 * attr1 because of the fixed fork offset, but attr2 has a dynamically sized
 * data fork depending on the space the attribute fork is taking so we can get
 * invalid formats on the target inode.
 *
 * E.g. target has space for 7 extents in extent format, temp inode only has
 * space for 6.  If we defragment down to 7 extents, then the tmp format is a
 * btree, but when swapped it needs to be in extent format. Hence we can't just
 * blindly swap data forks on attr2 filesystems.
 *
 * Note that we check the swap in both directions so that we don't end up with
 * a corrupt temporary inode, either.
 *
 * Note that fixing the way xfs_fsr sets up the attribute fork in the source
 * inode will prevent this situation from occurring, so all we do here is
 * reject and log the attempt. basically we are putting the responsibility on
 * userspace to get this right.
 */
static int
xfs_swap_extents_check_format(
	struct xfs_inode	*ip,	/* target inode */
	struct xfs_inode	*tip)	/* tmp inode */
{

	/* Should never get a local format */
	if (ip->i_d.di_format == XFS_DINODE_FMT_LOCAL ||
	    tip->i_d.di_format == XFS_DINODE_FMT_LOCAL)
		return -EINVAL;

	/*
	 * if the target inode has less extents that then temporary inode then
	 * why did userspace call us?
	 */
	if (ip->i_d.di_nextents < tip->i_d.di_nextents)
		return -EINVAL;

	/*
	 * If we have to use the (expensive) rmap swap method, we can
	 * handle any number of extents and any format.
	 */
	if (xfs_sb_version_hasrmapbt(&ip->i_mount->m_sb))
		return 0;

	/*
	 * if the target inode is in extent form and the temp inode is in btree
	 * form then we will end up with the target inode in the wrong format
	 * as we already know there are less extents in the temp inode.
	 */
	if (ip->i_d.di_format == XFS_DINODE_FMT_EXTENTS &&
	    tip->i_d.di_format == XFS_DINODE_FMT_BTREE)
		return -EINVAL;

	/* Check temp in extent form to max in target */
	if (tip->i_d.di_format == XFS_DINODE_FMT_EXTENTS &&
	    XFS_IFORK_NEXTENTS(tip, XFS_DATA_FORK) >
			XFS_IFORK_MAXEXT(ip, XFS_DATA_FORK))
		return -EINVAL;

	/* Check target in extent form to max in temp */
	if (ip->i_d.di_format == XFS_DINODE_FMT_EXTENTS &&
	    XFS_IFORK_NEXTENTS(ip, XFS_DATA_FORK) >
			XFS_IFORK_MAXEXT(tip, XFS_DATA_FORK))
		return -EINVAL;

	/*
	 * If we are in a btree format, check that the temp root block will fit
	 * in the target and that it has enough extents to be in btree format
	 * in the target.
	 *
	 * Note that we have to be careful to allow btree->extent conversions
	 * (a common defrag case) which will occur when the temp inode is in
	 * extent format...
	 */
	if (tip->i_d.di_format == XFS_DINODE_FMT_BTREE) {
		if (XFS_IFORK_Q(ip) &&
		    XFS_BMAP_BMDR_SPACE(tip->i_df.if_broot) > XFS_IFORK_BOFF(ip))
			return -EINVAL;
		if (XFS_IFORK_NEXTENTS(tip, XFS_DATA_FORK) <=
		    XFS_IFORK_MAXEXT(ip, XFS_DATA_FORK))
			return -EINVAL;
	}

	/* Reciprocal target->temp btree format checks */
	if (ip->i_d.di_format == XFS_DINODE_FMT_BTREE) {
		if (XFS_IFORK_Q(tip) &&
		    XFS_BMAP_BMDR_SPACE(ip->i_df.if_broot) > XFS_IFORK_BOFF(tip))
			return -EINVAL;
		if (XFS_IFORK_NEXTENTS(ip, XFS_DATA_FORK) <=
		    XFS_IFORK_MAXEXT(tip, XFS_DATA_FORK))
			return -EINVAL;
	}

	return 0;
}

static int
xfs_swap_extent_flush(
	struct xfs_inode	*ip)
{
	int	error;

	error = filemap_write_and_wait(VFS_I(ip)->i_mapping);
	if (error)
		return error;
	truncate_pagecache_range(VFS_I(ip), 0, -1);

	/* Verify O_DIRECT for ftmp */
	if (VFS_I(ip)->i_mapping->nrpages)
		return -EINVAL;
	return 0;
}

/*
 * Move extents from one file to another, when rmap is enabled.
 */
STATIC int
xfs_swap_extent_rmap(
	struct xfs_trans		**tpp,
	struct xfs_inode		*ip,
	struct xfs_inode		*tip)
{
	struct xfs_bmbt_irec		irec;
	struct xfs_bmbt_irec		uirec;
	struct xfs_bmbt_irec		tirec;
	xfs_fileoff_t			offset_fsb;
	xfs_fileoff_t			end_fsb;
	xfs_filblks_t			count_fsb;
	xfs_fsblock_t			firstfsb;
	struct xfs_defer_ops		dfops;
	int				error;
	xfs_filblks_t			ilen;
	xfs_filblks_t			rlen;
	int				nimaps;
	uint64_t			tip_flags2;

	/*
	 * If the source file has shared blocks, we must flag the donor
	 * file as having shared blocks so that we get the shared-block
	 * rmap functions when we go to fix up the rmaps.  The flags
	 * will be switch for reals later.
	 */
	tip_flags2 = tip->i_d.di_flags2;
	if (ip->i_d.di_flags2 & XFS_DIFLAG2_REFLINK)
		tip->i_d.di_flags2 |= XFS_DIFLAG2_REFLINK;

	offset_fsb = 0;
	end_fsb = XFS_B_TO_FSB(ip->i_mount, i_size_read(VFS_I(ip)));
	count_fsb = (xfs_filblks_t)(end_fsb - offset_fsb);

	while (count_fsb) {
		/* Read extent from the donor file */
		nimaps = 1;
		error = xfs_bmapi_read(tip, offset_fsb, count_fsb, &tirec,
				&nimaps, 0);
		if (error)
			goto out;
		ASSERT(nimaps == 1);
		ASSERT(tirec.br_startblock != DELAYSTARTBLOCK);

		trace_xfs_swap_extent_rmap_remap(tip, &tirec);
		ilen = tirec.br_blockcount;

		/* Unmap the old blocks in the source file. */
		while (tirec.br_blockcount) {
			xfs_defer_init(&dfops, &firstfsb);
			trace_xfs_swap_extent_rmap_remap_piece(tip, &tirec);

			/* Read extent from the source file */
			nimaps = 1;
			error = xfs_bmapi_read(ip, tirec.br_startoff,
					tirec.br_blockcount, &irec,
					&nimaps, 0);
			if (error)
				goto out_defer;
			ASSERT(nimaps == 1);
			ASSERT(tirec.br_startoff == irec.br_startoff);
			trace_xfs_swap_extent_rmap_remap_piece(ip, &irec);

			/* Trim the extent. */
			uirec = tirec;
			uirec.br_blockcount = rlen = min_t(xfs_filblks_t,
					tirec.br_blockcount,
					irec.br_blockcount);
			trace_xfs_swap_extent_rmap_remap_piece(tip, &uirec);

			/* Remove the mapping from the donor file. */
			error = xfs_bmap_unmap_extent((*tpp)->t_mountp, &dfops,
					tip, &uirec);
			if (error)
				goto out_defer;

			/* Remove the mapping from the source file. */
			error = xfs_bmap_unmap_extent((*tpp)->t_mountp, &dfops,
					ip, &irec);
			if (error)
				goto out_defer;

			/* Map the donor file's blocks into the source file. */
			error = xfs_bmap_map_extent((*tpp)->t_mountp, &dfops,
					ip, &uirec);
			if (error)
				goto out_defer;

			/* Map the source file's blocks into the donor file. */
			error = xfs_bmap_map_extent((*tpp)->t_mountp, &dfops,
					tip, &irec);
			if (error)
				goto out_defer;

			xfs_defer_ijoin(&dfops, ip);
			error = xfs_defer_finish(tpp, &dfops);
			if (error)
				goto out_defer;

			tirec.br_startoff += rlen;
			if (tirec.br_startblock != HOLESTARTBLOCK &&
			    tirec.br_startblock != DELAYSTARTBLOCK)
				tirec.br_startblock += rlen;
			tirec.br_blockcount -= rlen;
		}

		/* Roll on... */
		count_fsb -= ilen;
		offset_fsb += ilen;
	}

	tip->i_d.di_flags2 = tip_flags2;
	return 0;

out_defer:
	xfs_defer_cancel(&dfops);
out:
	trace_xfs_swap_extent_rmap_error(ip, error, _RET_IP_);
	tip->i_d.di_flags2 = tip_flags2;
	return error;
}

/* Swap the extents of two files by swapping data forks. */
STATIC int
xfs_swap_extent_forks(
	struct xfs_trans	*tp,
	struct xfs_inode	*ip,
	struct xfs_inode	*tip,
	int			*src_log_flags,
	int			*target_log_flags)
{
	struct xfs_ifork	tempifp, *ifp, *tifp;
	xfs_filblks_t		aforkblks = 0;
	xfs_filblks_t		taforkblks = 0;
	xfs_extnum_t		junk;
	xfs_extnum_t		nextents;
	uint64_t		tmp;
	int			error;

	/*
	 * Count the number of extended attribute blocks
	 */
	if ( ((XFS_IFORK_Q(ip) != 0) && (ip->i_d.di_anextents > 0)) &&
	     (ip->i_d.di_aformat != XFS_DINODE_FMT_LOCAL)) {
		error = xfs_bmap_count_blocks(tp, ip, XFS_ATTR_FORK, &junk,
				&aforkblks);
		if (error)
			return error;
	}
	if ( ((XFS_IFORK_Q(tip) != 0) && (tip->i_d.di_anextents > 0)) &&
	     (tip->i_d.di_aformat != XFS_DINODE_FMT_LOCAL)) {
		error = xfs_bmap_count_blocks(tp, tip, XFS_ATTR_FORK, &junk,
				&taforkblks);
		if (error)
			return error;
	}

	/*
	 * Btree format (v3) inodes have the inode number stamped in the bmbt
	 * block headers. We can't start changing the bmbt blocks until the
	 * inode owner change is logged so recovery does the right thing in the
	 * event of a crash. Set the owner change log flags now and leave the
	 * bmbt scan as the last step.
	 */
	if (ip->i_d.di_version == 3 &&
	    ip->i_d.di_format == XFS_DINODE_FMT_BTREE)
		(*target_log_flags) |= XFS_ILOG_DOWNER;
	if (tip->i_d.di_version == 3 &&
	    tip->i_d.di_format == XFS_DINODE_FMT_BTREE)
		(*src_log_flags) |= XFS_ILOG_DOWNER;

	/*
	 * Swap the data forks of the inodes
	 */
	ifp = &ip->i_df;
	tifp = &tip->i_df;
	tempifp = *ifp;		/* struct copy */
	*ifp = *tifp;		/* struct copy */
	*tifp = tempifp;	/* struct copy */

	/*
	 * Fix the on-disk inode values
	 */
	tmp = (uint64_t)ip->i_d.di_nblocks;
	ip->i_d.di_nblocks = tip->i_d.di_nblocks - taforkblks + aforkblks;
	tip->i_d.di_nblocks = tmp + taforkblks - aforkblks;

	tmp = (uint64_t) ip->i_d.di_nextents;
	ip->i_d.di_nextents = tip->i_d.di_nextents;
	tip->i_d.di_nextents = tmp;

	tmp = (uint64_t) ip->i_d.di_format;
	ip->i_d.di_format = tip->i_d.di_format;
	tip->i_d.di_format = tmp;

	/*
	 * The extents in the source inode could still contain speculative
	 * preallocation beyond EOF (e.g. the file is open but not modified
	 * while defrag is in progress). In that case, we need to copy over the
	 * number of delalloc blocks the data fork in the source inode is
	 * tracking beyond EOF so that when the fork is truncated away when the
	 * temporary inode is unlinked we don't underrun the i_delayed_blks
	 * counter on that inode.
	 */
	ASSERT(tip->i_delayed_blks == 0);
	tip->i_delayed_blks = ip->i_delayed_blks;
	ip->i_delayed_blks = 0;

	switch (ip->i_d.di_format) {
	case XFS_DINODE_FMT_EXTENTS:
		/*
		 * If the extents fit in the inode, fix the pointer.  Otherwise
		 * it's already NULL or pointing to the extent.
		 */
		nextents = xfs_iext_count(&ip->i_df);
		if (nextents <= XFS_INLINE_EXTS)
			ifp->if_u1.if_extents = ifp->if_u2.if_inline_ext;
		(*src_log_flags) |= XFS_ILOG_DEXT;
		break;
	case XFS_DINODE_FMT_BTREE:
		ASSERT(ip->i_d.di_version < 3 ||
		       (*src_log_flags & XFS_ILOG_DOWNER));
		(*src_log_flags) |= XFS_ILOG_DBROOT;
		break;
	}

	switch (tip->i_d.di_format) {
	case XFS_DINODE_FMT_EXTENTS:
		/*
		 * If the extents fit in the inode, fix the pointer.  Otherwise
		 * it's already NULL or pointing to the extent.
		 */
		nextents = xfs_iext_count(&tip->i_df);
		if (nextents <= XFS_INLINE_EXTS)
			tifp->if_u1.if_extents = tifp->if_u2.if_inline_ext;
		(*target_log_flags) |= XFS_ILOG_DEXT;
		break;
	case XFS_DINODE_FMT_BTREE:
		(*target_log_flags) |= XFS_ILOG_DBROOT;
		ASSERT(tip->i_d.di_version < 3 ||
		       (*target_log_flags & XFS_ILOG_DOWNER));
		break;
	}

	return 0;
}

/*
 * Fix up the owners of the bmbt blocks to refer to the current inode. The
 * change owner scan attempts to order all modified buffers in the current
 * transaction. In the event of ordered buffer failure, the offending buffer is
 * physically logged as a fallback and the scan returns -EAGAIN. We must roll
 * the transaction in this case to replenish the fallback log reservation and
 * restart the scan. This process repeats until the scan completes.
 */
static int
xfs_swap_change_owner(
	struct xfs_trans	**tpp,
	struct xfs_inode	*ip,
	struct xfs_inode	*tmpip)
{
	int			error;
	struct xfs_trans	*tp = *tpp;

	do {
		error = xfs_bmbt_change_owner(tp, ip, XFS_DATA_FORK, ip->i_ino,
					      NULL);
		/* success or fatal error */
		if (error != -EAGAIN)
			break;

<<<<<<< HEAD
		error = xfs_trans_roll(tpp, NULL);
=======
		error = xfs_trans_roll(tpp);
>>>>>>> ef03de22
		if (error)
			break;
		tp = *tpp;

		/*
		 * Redirty both inodes so they can relog and keep the log tail
		 * moving forward.
		 */
		xfs_trans_ijoin(tp, ip, 0);
		xfs_trans_ijoin(tp, tmpip, 0);
		xfs_trans_log_inode(tp, ip, XFS_ILOG_CORE);
		xfs_trans_log_inode(tp, tmpip, XFS_ILOG_CORE);
	} while (true);

	return error;
}

int
xfs_swap_extents(
	struct xfs_inode	*ip,	/* target inode */
	struct xfs_inode	*tip,	/* tmp inode */
	struct xfs_swapext	*sxp)
{
	struct xfs_mount	*mp = ip->i_mount;
	struct xfs_trans	*tp;
	struct xfs_bstat	*sbp = &sxp->sx_stat;
	int			src_log_flags, target_log_flags;
	int			error = 0;
	int			lock_flags;
	struct xfs_ifork	*cowfp;
	uint64_t		f;
	int			resblks = 0;

	/*
	 * Lock the inodes against other IO, page faults and truncate to
	 * begin with.  Then we can ensure the inodes are flushed and have no
	 * page cache safely. Once we have done this we can take the ilocks and
	 * do the rest of the checks.
	 */
	lock_two_nondirectories(VFS_I(ip), VFS_I(tip));
	lock_flags = XFS_MMAPLOCK_EXCL;
	xfs_lock_two_inodes(ip, tip, XFS_MMAPLOCK_EXCL);

	/* Verify that both files have the same format */
	if ((VFS_I(ip)->i_mode & S_IFMT) != (VFS_I(tip)->i_mode & S_IFMT)) {
		error = -EINVAL;
		goto out_unlock;
	}

	/* Verify both files are either real-time or non-realtime */
	if (XFS_IS_REALTIME_INODE(ip) != XFS_IS_REALTIME_INODE(tip)) {
		error = -EINVAL;
		goto out_unlock;
	}

	error = xfs_swap_extent_flush(ip);
	if (error)
		goto out_unlock;
	error = xfs_swap_extent_flush(tip);
	if (error)
		goto out_unlock;

	/*
	 * Extent "swapping" with rmap requires a permanent reservation and
	 * a block reservation because it's really just a remap operation
	 * performed with log redo items!
	 */
	if (xfs_sb_version_hasrmapbt(&mp->m_sb)) {
		/*
		 * Conceptually this shouldn't affect the shape of either
		 * bmbt, but since we atomically move extents one by one,
		 * we reserve enough space to rebuild both trees.
		 */
		resblks = XFS_SWAP_RMAP_SPACE_RES(mp,
				XFS_IFORK_NEXTENTS(ip, XFS_DATA_FORK),
				XFS_DATA_FORK) +
			  XFS_SWAP_RMAP_SPACE_RES(mp,
				XFS_IFORK_NEXTENTS(tip, XFS_DATA_FORK),
				XFS_DATA_FORK);
	}
	error = xfs_trans_alloc(mp, &M_RES(mp)->tr_write, resblks, 0, 0, &tp);
	if (error)
		goto out_unlock;

	/*
	 * Lock and join the inodes to the tansaction so that transaction commit
	 * or cancel will unlock the inodes from this point onwards.
	 */
	xfs_lock_two_inodes(ip, tip, XFS_ILOCK_EXCL);
	lock_flags |= XFS_ILOCK_EXCL;
	xfs_trans_ijoin(tp, ip, 0);
	xfs_trans_ijoin(tp, tip, 0);


	/* Verify all data are being swapped */
	if (sxp->sx_offset != 0 ||
	    sxp->sx_length != ip->i_d.di_size ||
	    sxp->sx_length != tip->i_d.di_size) {
		error = -EFAULT;
		goto out_trans_cancel;
	}

	trace_xfs_swap_extent_before(ip, 0);
	trace_xfs_swap_extent_before(tip, 1);

	/* check inode formats now that data is flushed */
	error = xfs_swap_extents_check_format(ip, tip);
	if (error) {
		xfs_notice(mp,
		    "%s: inode 0x%llx format is incompatible for exchanging.",
				__func__, ip->i_ino);
		goto out_trans_cancel;
	}

	/*
	 * Compare the current change & modify times with that
	 * passed in.  If they differ, we abort this swap.
	 * This is the mechanism used to ensure the calling
	 * process that the file was not changed out from
	 * under it.
	 */
	if ((sbp->bs_ctime.tv_sec != VFS_I(ip)->i_ctime.tv_sec) ||
	    (sbp->bs_ctime.tv_nsec != VFS_I(ip)->i_ctime.tv_nsec) ||
	    (sbp->bs_mtime.tv_sec != VFS_I(ip)->i_mtime.tv_sec) ||
	    (sbp->bs_mtime.tv_nsec != VFS_I(ip)->i_mtime.tv_nsec)) {
		error = -EBUSY;
		goto out_trans_cancel;
	}

	/*
	 * Note the trickiness in setting the log flags - we set the owner log
	 * flag on the opposite inode (i.e. the inode we are setting the new
	 * owner to be) because once we swap the forks and log that, log
	 * recovery is going to see the fork as owned by the swapped inode,
	 * not the pre-swapped inodes.
	 */
	src_log_flags = XFS_ILOG_CORE;
	target_log_flags = XFS_ILOG_CORE;

	if (xfs_sb_version_hasrmapbt(&mp->m_sb))
		error = xfs_swap_extent_rmap(&tp, ip, tip);
	else
		error = xfs_swap_extent_forks(tp, ip, tip, &src_log_flags,
				&target_log_flags);
	if (error)
		goto out_trans_cancel;

	/* Do we have to swap reflink flags? */
	if ((ip->i_d.di_flags2 & XFS_DIFLAG2_REFLINK) ^
	    (tip->i_d.di_flags2 & XFS_DIFLAG2_REFLINK)) {
		f = ip->i_d.di_flags2 & XFS_DIFLAG2_REFLINK;
		ip->i_d.di_flags2 &= ~XFS_DIFLAG2_REFLINK;
		ip->i_d.di_flags2 |= tip->i_d.di_flags2 & XFS_DIFLAG2_REFLINK;
		tip->i_d.di_flags2 &= ~XFS_DIFLAG2_REFLINK;
		tip->i_d.di_flags2 |= f & XFS_DIFLAG2_REFLINK;
	}

	/* Swap the cow forks. */
	if (xfs_sb_version_hasreflink(&mp->m_sb)) {
		xfs_extnum_t	extnum;

		ASSERT(ip->i_cformat == XFS_DINODE_FMT_EXTENTS);
		ASSERT(tip->i_cformat == XFS_DINODE_FMT_EXTENTS);

		extnum = ip->i_cnextents;
		ip->i_cnextents = tip->i_cnextents;
		tip->i_cnextents = extnum;

		cowfp = ip->i_cowfp;
		ip->i_cowfp = tip->i_cowfp;
		tip->i_cowfp = cowfp;

		if (ip->i_cowfp && ip->i_cnextents)
			xfs_inode_set_cowblocks_tag(ip);
		else
			xfs_inode_clear_cowblocks_tag(ip);
		if (tip->i_cowfp && tip->i_cnextents)
			xfs_inode_set_cowblocks_tag(tip);
		else
			xfs_inode_clear_cowblocks_tag(tip);
	}

	xfs_trans_log_inode(tp, ip,  src_log_flags);
	xfs_trans_log_inode(tp, tip, target_log_flags);

	/*
	 * The extent forks have been swapped, but crc=1,rmapbt=0 filesystems
	 * have inode number owner values in the bmbt blocks that still refer to
	 * the old inode. Scan each bmbt to fix up the owner values with the
	 * inode number of the current inode.
	 */
	if (src_log_flags & XFS_ILOG_DOWNER) {
		error = xfs_swap_change_owner(&tp, ip, tip);
		if (error)
			goto out_trans_cancel;
	}
	if (target_log_flags & XFS_ILOG_DOWNER) {
		error = xfs_swap_change_owner(&tp, tip, ip);
		if (error)
			goto out_trans_cancel;
	}

	/*
	 * If this is a synchronous mount, make sure that the
	 * transaction goes to disk before returning to the user.
	 */
	if (mp->m_flags & XFS_MOUNT_WSYNC)
		xfs_trans_set_sync(tp);

	error = xfs_trans_commit(tp);

	trace_xfs_swap_extent_after(ip, 0);
	trace_xfs_swap_extent_after(tip, 1);

out_unlock:
	xfs_iunlock(ip, lock_flags);
	xfs_iunlock(tip, lock_flags);
	unlock_two_nondirectories(VFS_I(ip), VFS_I(tip));
	return error;

out_trans_cancel:
	xfs_trans_cancel(tp);
	goto out_unlock;
}<|MERGE_RESOLUTION|>--- conflicted
+++ resolved
@@ -1968,11 +1968,7 @@
 		if (error != -EAGAIN)
 			break;
 
-<<<<<<< HEAD
-		error = xfs_trans_roll(tpp, NULL);
-=======
 		error = xfs_trans_roll(tpp);
->>>>>>> ef03de22
 		if (error)
 			break;
 		tp = *tpp;
