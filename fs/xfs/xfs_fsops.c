--- conflicted
+++ resolved
@@ -53,13 +53,9 @@
 	xfs_fsop_geom_t		*geo,
 	int			new_version)
 {
-<<<<<<< HEAD
-	memset(geo, 0, sizeof(xfs_fsop_geom_t));
-=======
 
 	memset(geo, 0, sizeof(*geo));
 
->>>>>>> b79f924c
 	geo->blocksize = mp->m_sb.sb_blocksize;
 	geo->rtextsize = mp->m_sb.sb_rextsize;
 	geo->agblocks = mp->m_sb.sb_agblocks;
