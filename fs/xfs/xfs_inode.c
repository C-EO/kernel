/*
 * Copyright (c) 2000-2006 Silicon Graphics, Inc.
 * All Rights Reserved.
 *
 * This program is free software; you can redistribute it and/or
 * modify it under the terms of the GNU General Public License as
 * published by the Free Software Foundation.
 *
 * This program is distributed in the hope that it would be useful,
 * but WITHOUT ANY WARRANTY; without even the implied warranty of
 * MERCHANTABILITY or FITNESS FOR A PARTICULAR PURPOSE.  See the
 * GNU General Public License for more details.
 *
 * You should have received a copy of the GNU General Public License
 * along with this program; if not, write the Free Software Foundation,
 * Inc.,  51 Franklin St, Fifth Floor, Boston, MA  02110-1301  USA
 */
#include <linux/log2.h>

#include "xfs.h"
#include "xfs_fs.h"
#include "xfs_types.h"
#include "xfs_bit.h"
#include "xfs_log.h"
#include "xfs_inum.h"
#include "xfs_trans.h"
#include "xfs_trans_priv.h"
#include "xfs_sb.h"
#include "xfs_ag.h"
#include "xfs_dir2.h"
#include "xfs_dmapi.h"
#include "xfs_mount.h"
#include "xfs_bmap_btree.h"
#include "xfs_alloc_btree.h"
#include "xfs_ialloc_btree.h"
#include "xfs_dir2_sf.h"
#include "xfs_attr_sf.h"
#include "xfs_dinode.h"
#include "xfs_inode.h"
#include "xfs_buf_item.h"
#include "xfs_inode_item.h"
#include "xfs_btree.h"
#include "xfs_btree_trace.h"
#include "xfs_alloc.h"
#include "xfs_ialloc.h"
#include "xfs_bmap.h"
#include "xfs_rw.h"
#include "xfs_error.h"
#include "xfs_utils.h"
#include "xfs_dir2_trace.h"
#include "xfs_quota.h"
#include "xfs_acl.h"
#include "xfs_filestream.h"
#include "xfs_vnodeops.h"

kmem_zone_t *xfs_ifork_zone;
kmem_zone_t *xfs_inode_zone;

/*
 * Used in xfs_itruncate().  This is the maximum number of extents
 * freed from a file in a single transaction.
 */
#define	XFS_ITRUNC_MAX_EXTENTS	2

STATIC int xfs_iflush_int(xfs_inode_t *, xfs_buf_t *);
STATIC int xfs_iformat_local(xfs_inode_t *, xfs_dinode_t *, int, int);
STATIC int xfs_iformat_extents(xfs_inode_t *, xfs_dinode_t *, int);
STATIC int xfs_iformat_btree(xfs_inode_t *, xfs_dinode_t *, int);

#ifdef DEBUG
/*
 * Make sure that the extents in the given memory buffer
 * are valid.
 */
STATIC void
xfs_validate_extents(
	xfs_ifork_t		*ifp,
	int			nrecs,
	xfs_exntfmt_t		fmt)
{
	xfs_bmbt_irec_t		irec;
	xfs_bmbt_rec_host_t	rec;
	int			i;

	for (i = 0; i < nrecs; i++) {
		xfs_bmbt_rec_host_t *ep = xfs_iext_get_ext(ifp, i);
		rec.l0 = get_unaligned(&ep->l0);
		rec.l1 = get_unaligned(&ep->l1);
		xfs_bmbt_get_all(&rec, &irec);
		if (fmt == XFS_EXTFMT_NOSTATE)
			ASSERT(irec.br_state == XFS_EXT_NORM);
	}
}
#else /* DEBUG */
#define xfs_validate_extents(ifp, nrecs, fmt)
#endif /* DEBUG */

/*
 * Check that none of the inode's in the buffer have a next
 * unlinked field of 0.
 */
#if defined(DEBUG)
void
xfs_inobp_check(
	xfs_mount_t	*mp,
	xfs_buf_t	*bp)
{
	int		i;
	int		j;
	xfs_dinode_t	*dip;

	j = mp->m_inode_cluster_size >> mp->m_sb.sb_inodelog;

	for (i = 0; i < j; i++) {
		dip = (xfs_dinode_t *)xfs_buf_offset(bp,
					i * mp->m_sb.sb_inodesize);
		if (!dip->di_next_unlinked)  {
			xfs_fs_cmn_err(CE_ALERT, mp,
				"Detected a bogus zero next_unlinked field in incore inode buffer 0x%p.  About to pop an ASSERT.",
				bp);
			ASSERT(dip->di_next_unlinked);
		}
	}
}
#endif

/*
 * Find the buffer associated with the given inode map
 * We do basic validation checks on the buffer once it has been
 * retrieved from disk.
 */
STATIC int
xfs_imap_to_bp(
	xfs_mount_t	*mp,
	xfs_trans_t	*tp,
	struct xfs_imap	*imap,
	xfs_buf_t	**bpp,
	uint		buf_flags,
	uint		iget_flags)
{
	int		error;
	int		i;
	int		ni;
	xfs_buf_t	*bp;

	error = xfs_trans_read_buf(mp, tp, mp->m_ddev_targp, imap->im_blkno,
				   (int)imap->im_len, buf_flags, &bp);
	if (error) {
		if (error != EAGAIN) {
			cmn_err(CE_WARN,
				"xfs_imap_to_bp: xfs_trans_read_buf()returned "
				"an error %d on %s.  Returning error.",
				error, mp->m_fsname);
		} else {
			ASSERT(buf_flags & XFS_BUF_TRYLOCK);
		}
		return error;
	}

	/*
	 * Validate the magic number and version of every inode in the buffer
	 * (if DEBUG kernel) or the first inode in the buffer, otherwise.
	 */
#ifdef DEBUG
	ni = BBTOB(imap->im_len) >> mp->m_sb.sb_inodelog;
#else	/* usual case */
	ni = 1;
#endif

	for (i = 0; i < ni; i++) {
		int		di_ok;
		xfs_dinode_t	*dip;

		dip = (xfs_dinode_t *)xfs_buf_offset(bp,
					(i << mp->m_sb.sb_inodelog));
		di_ok = be16_to_cpu(dip->di_magic) == XFS_DINODE_MAGIC &&
			    XFS_DINODE_GOOD_VERSION(dip->di_version);
		if (unlikely(XFS_TEST_ERROR(!di_ok, mp,
						XFS_ERRTAG_ITOBP_INOTOBP,
						XFS_RANDOM_ITOBP_INOTOBP))) {
			if (iget_flags & XFS_IGET_BULKSTAT) {
				xfs_trans_brelse(tp, bp);
				return XFS_ERROR(EINVAL);
			}
			XFS_CORRUPTION_ERROR("xfs_imap_to_bp",
						XFS_ERRLEVEL_HIGH, mp, dip);
#ifdef DEBUG
			cmn_err(CE_PANIC,
					"Device %s - bad inode magic/vsn "
					"daddr %lld #%d (magic=%x)",
				XFS_BUFTARG_NAME(mp->m_ddev_targp),
				(unsigned long long)imap->im_blkno, i,
				be16_to_cpu(dip->di_magic));
#endif
			xfs_trans_brelse(tp, bp);
			return XFS_ERROR(EFSCORRUPTED);
		}
	}

	xfs_inobp_check(mp, bp);

	/*
	 * Mark the buffer as an inode buffer now that it looks good
	 */
	XFS_BUF_SET_VTYPE(bp, B_FS_INO);

	*bpp = bp;
	return 0;
}

/*
 * This routine is called to map an inode number within a file
 * system to the buffer containing the on-disk version of the
 * inode.  It returns a pointer to the buffer containing the
 * on-disk inode in the bpp parameter, and in the dip parameter
 * it returns a pointer to the on-disk inode within that buffer.
 *
 * If a non-zero error is returned, then the contents of bpp and
 * dipp are undefined.
 *
 * Use xfs_imap() to determine the size and location of the
 * buffer to read from disk.
 */
int
xfs_inotobp(
	xfs_mount_t	*mp,
	xfs_trans_t	*tp,
	xfs_ino_t	ino,
	xfs_dinode_t	**dipp,
	xfs_buf_t	**bpp,
	int		*offset,
	uint		imap_flags)
{
	struct xfs_imap	imap;
	xfs_buf_t	*bp;
	int		error;

	imap.im_blkno = 0;
	error = xfs_imap(mp, tp, ino, &imap, imap_flags);
	if (error)
		return error;

	error = xfs_imap_to_bp(mp, tp, &imap, &bp, XFS_BUF_LOCK, imap_flags);
	if (error)
		return error;

	*dipp = (xfs_dinode_t *)xfs_buf_offset(bp, imap.im_boffset);
	*bpp = bp;
	*offset = imap.im_boffset;
	return 0;
}


/*
 * This routine is called to map an inode to the buffer containing
 * the on-disk version of the inode.  It returns a pointer to the
 * buffer containing the on-disk inode in the bpp parameter, and in
 * the dip parameter it returns a pointer to the on-disk inode within
 * that buffer.
 *
 * If a non-zero error is returned, then the contents of bpp and
 * dipp are undefined.
 *
 * The inode is expected to already been mapped to its buffer and read
 * in once, thus we can use the mapping information stored in the inode
 * rather than calling xfs_imap().  This allows us to avoid the overhead
 * of looking at the inode btree for small block file systems
 * (see xfs_imap()).
 */
int
xfs_itobp(
	xfs_mount_t	*mp,
	xfs_trans_t	*tp,
	xfs_inode_t	*ip,
	xfs_dinode_t	**dipp,
	xfs_buf_t	**bpp,
	uint		buf_flags)
{
	xfs_buf_t	*bp;
	int		error;

	ASSERT(ip->i_imap.im_blkno != 0);

	error = xfs_imap_to_bp(mp, tp, &ip->i_imap, &bp, buf_flags, 0);
	if (error)
		return error;

	if (!bp) {
		ASSERT(buf_flags & XFS_BUF_TRYLOCK);
		ASSERT(tp == NULL);
		*bpp = NULL;
		return EAGAIN;
	}

	*dipp = (xfs_dinode_t *)xfs_buf_offset(bp, ip->i_imap.im_boffset);
	*bpp = bp;
	return 0;
}

/*
 * Move inode type and inode format specific information from the
 * on-disk inode to the in-core inode.  For fifos, devs, and sockets
 * this means set if_rdev to the proper value.  For files, directories,
 * and symlinks this means to bring in the in-line data or extent
 * pointers.  For a file in B-tree format, only the root is immediately
 * brought in-core.  The rest will be in-lined in if_extents when it
 * is first referenced (see xfs_iread_extents()).
 */
STATIC int
xfs_iformat(
	xfs_inode_t		*ip,
	xfs_dinode_t		*dip)
{
	xfs_attr_shortform_t	*atp;
	int			size;
	int			error;
	xfs_fsize_t             di_size;
	ip->i_df.if_ext_max =
		XFS_IFORK_DSIZE(ip) / (uint)sizeof(xfs_bmbt_rec_t);
	error = 0;

	if (unlikely(be32_to_cpu(dip->di_nextents) +
		     be16_to_cpu(dip->di_anextents) >
		     be64_to_cpu(dip->di_nblocks))) {
		xfs_fs_repair_cmn_err(CE_WARN, ip->i_mount,
			"corrupt dinode %Lu, extent total = %d, nblocks = %Lu.",
			(unsigned long long)ip->i_ino,
			(int)(be32_to_cpu(dip->di_nextents) +
			      be16_to_cpu(dip->di_anextents)),
			(unsigned long long)
				be64_to_cpu(dip->di_nblocks));
		XFS_CORRUPTION_ERROR("xfs_iformat(1)", XFS_ERRLEVEL_LOW,
				     ip->i_mount, dip);
		return XFS_ERROR(EFSCORRUPTED);
	}

	if (unlikely(dip->di_forkoff > ip->i_mount->m_sb.sb_inodesize)) {
		xfs_fs_repair_cmn_err(CE_WARN, ip->i_mount,
			"corrupt dinode %Lu, forkoff = 0x%x.",
			(unsigned long long)ip->i_ino,
			dip->di_forkoff);
		XFS_CORRUPTION_ERROR("xfs_iformat(2)", XFS_ERRLEVEL_LOW,
				     ip->i_mount, dip);
		return XFS_ERROR(EFSCORRUPTED);
	}

	switch (ip->i_d.di_mode & S_IFMT) {
	case S_IFIFO:
	case S_IFCHR:
	case S_IFBLK:
	case S_IFSOCK:
		if (unlikely(dip->di_format != XFS_DINODE_FMT_DEV)) {
			XFS_CORRUPTION_ERROR("xfs_iformat(3)", XFS_ERRLEVEL_LOW,
					      ip->i_mount, dip);
			return XFS_ERROR(EFSCORRUPTED);
		}
		ip->i_d.di_size = 0;
		ip->i_size = 0;
		ip->i_df.if_u2.if_rdev = xfs_dinode_get_rdev(dip);
		break;

	case S_IFREG:
	case S_IFLNK:
	case S_IFDIR:
		switch (dip->di_format) {
		case XFS_DINODE_FMT_LOCAL:
			/*
			 * no local regular files yet
			 */
			if (unlikely((be16_to_cpu(dip->di_mode) & S_IFMT) == S_IFREG)) {
				xfs_fs_repair_cmn_err(CE_WARN, ip->i_mount,
					"corrupt inode %Lu "
					"(local format for regular file).",
					(unsigned long long) ip->i_ino);
				XFS_CORRUPTION_ERROR("xfs_iformat(4)",
						     XFS_ERRLEVEL_LOW,
						     ip->i_mount, dip);
				return XFS_ERROR(EFSCORRUPTED);
			}

			di_size = be64_to_cpu(dip->di_size);
			if (unlikely(di_size > XFS_DFORK_DSIZE(dip, ip->i_mount))) {
				xfs_fs_repair_cmn_err(CE_WARN, ip->i_mount,
					"corrupt inode %Lu "
					"(bad size %Ld for local inode).",
					(unsigned long long) ip->i_ino,
					(long long) di_size);
				XFS_CORRUPTION_ERROR("xfs_iformat(5)",
						     XFS_ERRLEVEL_LOW,
						     ip->i_mount, dip);
				return XFS_ERROR(EFSCORRUPTED);
			}

			size = (int)di_size;
			error = xfs_iformat_local(ip, dip, XFS_DATA_FORK, size);
			break;
		case XFS_DINODE_FMT_EXTENTS:
			error = xfs_iformat_extents(ip, dip, XFS_DATA_FORK);
			break;
		case XFS_DINODE_FMT_BTREE:
			error = xfs_iformat_btree(ip, dip, XFS_DATA_FORK);
			break;
		default:
			XFS_ERROR_REPORT("xfs_iformat(6)", XFS_ERRLEVEL_LOW,
					 ip->i_mount);
			return XFS_ERROR(EFSCORRUPTED);
		}
		break;

	default:
		XFS_ERROR_REPORT("xfs_iformat(7)", XFS_ERRLEVEL_LOW, ip->i_mount);
		return XFS_ERROR(EFSCORRUPTED);
	}
	if (error) {
		return error;
	}
	if (!XFS_DFORK_Q(dip))
		return 0;
	ASSERT(ip->i_afp == NULL);
	ip->i_afp = kmem_zone_zalloc(xfs_ifork_zone, KM_SLEEP);
	ip->i_afp->if_ext_max =
		XFS_IFORK_ASIZE(ip) / (uint)sizeof(xfs_bmbt_rec_t);
	switch (dip->di_aformat) {
	case XFS_DINODE_FMT_LOCAL:
		atp = (xfs_attr_shortform_t *)XFS_DFORK_APTR(dip);
		size = be16_to_cpu(atp->hdr.totsize);

		if (unlikely(size < sizeof(struct xfs_attr_sf_hdr))) {
			xfs_fs_repair_cmn_err(CE_WARN, ip->i_mount,
				"corrupt inode %Lu "
				"(bad attr fork size %Ld).",
				(unsigned long long) ip->i_ino,
				(long long) size);
			XFS_CORRUPTION_ERROR("xfs_iformat(8)",
					     XFS_ERRLEVEL_LOW,
					     ip->i_mount, dip);
			return XFS_ERROR(EFSCORRUPTED);
		}

		error = xfs_iformat_local(ip, dip, XFS_ATTR_FORK, size);
		break;
	case XFS_DINODE_FMT_EXTENTS:
		error = xfs_iformat_extents(ip, dip, XFS_ATTR_FORK);
		break;
	case XFS_DINODE_FMT_BTREE:
		error = xfs_iformat_btree(ip, dip, XFS_ATTR_FORK);
		break;
	default:
		error = XFS_ERROR(EFSCORRUPTED);
		break;
	}
	if (error) {
		kmem_zone_free(xfs_ifork_zone, ip->i_afp);
		ip->i_afp = NULL;
		xfs_idestroy_fork(ip, XFS_DATA_FORK);
	}
	return error;
}

/*
 * The file is in-lined in the on-disk inode.
 * If it fits into if_inline_data, then copy
 * it there, otherwise allocate a buffer for it
 * and copy the data there.  Either way, set
 * if_data to point at the data.
 * If we allocate a buffer for the data, make
 * sure that its size is a multiple of 4 and
 * record the real size in i_real_bytes.
 */
STATIC int
xfs_iformat_local(
	xfs_inode_t	*ip,
	xfs_dinode_t	*dip,
	int		whichfork,
	int		size)
{
	xfs_ifork_t	*ifp;
	int		real_size;

	/*
	 * If the size is unreasonable, then something
	 * is wrong and we just bail out rather than crash in
	 * kmem_alloc() or memcpy() below.
	 */
	if (unlikely(size > XFS_DFORK_SIZE(dip, ip->i_mount, whichfork))) {
		xfs_fs_repair_cmn_err(CE_WARN, ip->i_mount,
			"corrupt inode %Lu "
			"(bad size %d for local fork, size = %d).",
			(unsigned long long) ip->i_ino, size,
			XFS_DFORK_SIZE(dip, ip->i_mount, whichfork));
		XFS_CORRUPTION_ERROR("xfs_iformat_local", XFS_ERRLEVEL_LOW,
				     ip->i_mount, dip);
		return XFS_ERROR(EFSCORRUPTED);
	}
	ifp = XFS_IFORK_PTR(ip, whichfork);
	real_size = 0;
	if (size == 0)
		ifp->if_u1.if_data = NULL;
	else if (size <= sizeof(ifp->if_u2.if_inline_data))
		ifp->if_u1.if_data = ifp->if_u2.if_inline_data;
	else {
		real_size = roundup(size, 4);
		ifp->if_u1.if_data = kmem_alloc(real_size, KM_SLEEP);
	}
	ifp->if_bytes = size;
	ifp->if_real_bytes = real_size;
	if (size)
		memcpy(ifp->if_u1.if_data, XFS_DFORK_PTR(dip, whichfork), size);
	ifp->if_flags &= ~XFS_IFEXTENTS;
	ifp->if_flags |= XFS_IFINLINE;
	return 0;
}

/*
 * The file consists of a set of extents all
 * of which fit into the on-disk inode.
 * If there are few enough extents to fit into
 * the if_inline_ext, then copy them there.
 * Otherwise allocate a buffer for them and copy
 * them into it.  Either way, set if_extents
 * to point at the extents.
 */
STATIC int
xfs_iformat_extents(
	xfs_inode_t	*ip,
	xfs_dinode_t	*dip,
	int		whichfork)
{
	xfs_bmbt_rec_t	*dp;
	xfs_ifork_t	*ifp;
	int		nex;
	int		size;
	int		i;

	ifp = XFS_IFORK_PTR(ip, whichfork);
	nex = XFS_DFORK_NEXTENTS(dip, whichfork);
	size = nex * (uint)sizeof(xfs_bmbt_rec_t);

	/*
	 * If the number of extents is unreasonable, then something
	 * is wrong and we just bail out rather than crash in
	 * kmem_alloc() or memcpy() below.
	 */
	if (unlikely(size < 0 || size > XFS_DFORK_SIZE(dip, ip->i_mount, whichfork))) {
		xfs_fs_repair_cmn_err(CE_WARN, ip->i_mount,
			"corrupt inode %Lu ((a)extents = %d).",
			(unsigned long long) ip->i_ino, nex);
		XFS_CORRUPTION_ERROR("xfs_iformat_extents(1)", XFS_ERRLEVEL_LOW,
				     ip->i_mount, dip);
		return XFS_ERROR(EFSCORRUPTED);
	}

	ifp->if_real_bytes = 0;
	if (nex == 0)
		ifp->if_u1.if_extents = NULL;
	else if (nex <= XFS_INLINE_EXTS)
		ifp->if_u1.if_extents = ifp->if_u2.if_inline_ext;
	else
		xfs_iext_add(ifp, 0, nex);

	ifp->if_bytes = size;
	if (size) {
		dp = (xfs_bmbt_rec_t *) XFS_DFORK_PTR(dip, whichfork);
		xfs_validate_extents(ifp, nex, XFS_EXTFMT_INODE(ip));
		for (i = 0; i < nex; i++, dp++) {
			xfs_bmbt_rec_host_t *ep = xfs_iext_get_ext(ifp, i);
			ep->l0 = get_unaligned_be64(&dp->l0);
			ep->l1 = get_unaligned_be64(&dp->l1);
		}
		XFS_BMAP_TRACE_EXLIST(ip, nex, whichfork);
		if (whichfork != XFS_DATA_FORK ||
			XFS_EXTFMT_INODE(ip) == XFS_EXTFMT_NOSTATE)
				if (unlikely(xfs_check_nostate_extents(
				    ifp, 0, nex))) {
					XFS_ERROR_REPORT("xfs_iformat_extents(2)",
							 XFS_ERRLEVEL_LOW,
							 ip->i_mount);
					return XFS_ERROR(EFSCORRUPTED);
				}
	}
	ifp->if_flags |= XFS_IFEXTENTS;
	return 0;
}

/*
 * The file has too many extents to fit into
 * the inode, so they are in B-tree format.
 * Allocate a buffer for the root of the B-tree
 * and copy the root into it.  The i_extents
 * field will remain NULL until all of the
 * extents are read in (when they are needed).
 */
STATIC int
xfs_iformat_btree(
	xfs_inode_t		*ip,
	xfs_dinode_t		*dip,
	int			whichfork)
{
	xfs_bmdr_block_t	*dfp;
	xfs_ifork_t		*ifp;
	/* REFERENCED */
	int			nrecs;
	int			size;

	ifp = XFS_IFORK_PTR(ip, whichfork);
	dfp = (xfs_bmdr_block_t *)XFS_DFORK_PTR(dip, whichfork);
	size = XFS_BMAP_BROOT_SPACE(dfp);
	nrecs = be16_to_cpu(dfp->bb_numrecs);

	/*
	 * blow out if -- fork has less extents than can fit in
	 * fork (fork shouldn't be a btree format), root btree
	 * block has more records than can fit into the fork,
	 * or the number of extents is greater than the number of
	 * blocks.
	 */
	if (unlikely(XFS_IFORK_NEXTENTS(ip, whichfork) <= ifp->if_ext_max
	    || XFS_BMDR_SPACE_CALC(nrecs) >
			XFS_DFORK_SIZE(dip, ip->i_mount, whichfork)
	    || XFS_IFORK_NEXTENTS(ip, whichfork) > ip->i_d.di_nblocks)) {
		xfs_fs_repair_cmn_err(CE_WARN, ip->i_mount,
			"corrupt inode %Lu (btree).",
			(unsigned long long) ip->i_ino);
		XFS_ERROR_REPORT("xfs_iformat_btree", XFS_ERRLEVEL_LOW,
				 ip->i_mount);
		return XFS_ERROR(EFSCORRUPTED);
	}

	ifp->if_broot_bytes = size;
	ifp->if_broot = kmem_alloc(size, KM_SLEEP);
	ASSERT(ifp->if_broot != NULL);
	/*
	 * Copy and convert from the on-disk structure
	 * to the in-memory structure.
	 */
	xfs_bmdr_to_bmbt(ip->i_mount, dfp,
			 XFS_DFORK_SIZE(dip, ip->i_mount, whichfork),
			 ifp->if_broot, size);
	ifp->if_flags &= ~XFS_IFEXTENTS;
	ifp->if_flags |= XFS_IFBROOT;

	return 0;
}

void
xfs_dinode_from_disk(
	xfs_icdinode_t		*to,
	xfs_dinode_t		*from)
{
	to->di_magic = be16_to_cpu(from->di_magic);
	to->di_mode = be16_to_cpu(from->di_mode);
	to->di_version = from ->di_version;
	to->di_format = from->di_format;
	to->di_onlink = be16_to_cpu(from->di_onlink);
	to->di_uid = be32_to_cpu(from->di_uid);
	to->di_gid = be32_to_cpu(from->di_gid);
	to->di_nlink = be32_to_cpu(from->di_nlink);
	to->di_projid = be16_to_cpu(from->di_projid);
	memcpy(to->di_pad, from->di_pad, sizeof(to->di_pad));
	to->di_flushiter = be16_to_cpu(from->di_flushiter);
	to->di_atime.t_sec = be32_to_cpu(from->di_atime.t_sec);
	to->di_atime.t_nsec = be32_to_cpu(from->di_atime.t_nsec);
	to->di_mtime.t_sec = be32_to_cpu(from->di_mtime.t_sec);
	to->di_mtime.t_nsec = be32_to_cpu(from->di_mtime.t_nsec);
	to->di_ctime.t_sec = be32_to_cpu(from->di_ctime.t_sec);
	to->di_ctime.t_nsec = be32_to_cpu(from->di_ctime.t_nsec);
	to->di_size = be64_to_cpu(from->di_size);
	to->di_nblocks = be64_to_cpu(from->di_nblocks);
	to->di_extsize = be32_to_cpu(from->di_extsize);
	to->di_nextents = be32_to_cpu(from->di_nextents);
	to->di_anextents = be16_to_cpu(from->di_anextents);
	to->di_forkoff = from->di_forkoff;
	to->di_aformat	= from->di_aformat;
	to->di_dmevmask	= be32_to_cpu(from->di_dmevmask);
	to->di_dmstate	= be16_to_cpu(from->di_dmstate);
	to->di_flags	= be16_to_cpu(from->di_flags);
	to->di_gen	= be32_to_cpu(from->di_gen);
}

void
xfs_dinode_to_disk(
	xfs_dinode_t		*to,
	xfs_icdinode_t		*from)
{
	to->di_magic = cpu_to_be16(from->di_magic);
	to->di_mode = cpu_to_be16(from->di_mode);
	to->di_version = from ->di_version;
	to->di_format = from->di_format;
	to->di_onlink = cpu_to_be16(from->di_onlink);
	to->di_uid = cpu_to_be32(from->di_uid);
	to->di_gid = cpu_to_be32(from->di_gid);
	to->di_nlink = cpu_to_be32(from->di_nlink);
	to->di_projid = cpu_to_be16(from->di_projid);
	memcpy(to->di_pad, from->di_pad, sizeof(to->di_pad));
	to->di_flushiter = cpu_to_be16(from->di_flushiter);
	to->di_atime.t_sec = cpu_to_be32(from->di_atime.t_sec);
	to->di_atime.t_nsec = cpu_to_be32(from->di_atime.t_nsec);
	to->di_mtime.t_sec = cpu_to_be32(from->di_mtime.t_sec);
	to->di_mtime.t_nsec = cpu_to_be32(from->di_mtime.t_nsec);
	to->di_ctime.t_sec = cpu_to_be32(from->di_ctime.t_sec);
	to->di_ctime.t_nsec = cpu_to_be32(from->di_ctime.t_nsec);
	to->di_size = cpu_to_be64(from->di_size);
	to->di_nblocks = cpu_to_be64(from->di_nblocks);
	to->di_extsize = cpu_to_be32(from->di_extsize);
	to->di_nextents = cpu_to_be32(from->di_nextents);
	to->di_anextents = cpu_to_be16(from->di_anextents);
	to->di_forkoff = from->di_forkoff;
	to->di_aformat = from->di_aformat;
	to->di_dmevmask = cpu_to_be32(from->di_dmevmask);
	to->di_dmstate = cpu_to_be16(from->di_dmstate);
	to->di_flags = cpu_to_be16(from->di_flags);
	to->di_gen = cpu_to_be32(from->di_gen);
}

STATIC uint
_xfs_dic2xflags(
	__uint16_t		di_flags)
{
	uint			flags = 0;

	if (di_flags & XFS_DIFLAG_ANY) {
		if (di_flags & XFS_DIFLAG_REALTIME)
			flags |= XFS_XFLAG_REALTIME;
		if (di_flags & XFS_DIFLAG_PREALLOC)
			flags |= XFS_XFLAG_PREALLOC;
		if (di_flags & XFS_DIFLAG_IMMUTABLE)
			flags |= XFS_XFLAG_IMMUTABLE;
		if (di_flags & XFS_DIFLAG_APPEND)
			flags |= XFS_XFLAG_APPEND;
		if (di_flags & XFS_DIFLAG_SYNC)
			flags |= XFS_XFLAG_SYNC;
		if (di_flags & XFS_DIFLAG_NOATIME)
			flags |= XFS_XFLAG_NOATIME;
		if (di_flags & XFS_DIFLAG_NODUMP)
			flags |= XFS_XFLAG_NODUMP;
		if (di_flags & XFS_DIFLAG_RTINHERIT)
			flags |= XFS_XFLAG_RTINHERIT;
		if (di_flags & XFS_DIFLAG_PROJINHERIT)
			flags |= XFS_XFLAG_PROJINHERIT;
		if (di_flags & XFS_DIFLAG_NOSYMLINKS)
			flags |= XFS_XFLAG_NOSYMLINKS;
		if (di_flags & XFS_DIFLAG_EXTSIZE)
			flags |= XFS_XFLAG_EXTSIZE;
		if (di_flags & XFS_DIFLAG_EXTSZINHERIT)
			flags |= XFS_XFLAG_EXTSZINHERIT;
		if (di_flags & XFS_DIFLAG_NODEFRAG)
			flags |= XFS_XFLAG_NODEFRAG;
		if (di_flags & XFS_DIFLAG_FILESTREAM)
			flags |= XFS_XFLAG_FILESTREAM;
	}

	return flags;
}

uint
xfs_ip2xflags(
	xfs_inode_t		*ip)
{
	xfs_icdinode_t		*dic = &ip->i_d;

	return _xfs_dic2xflags(dic->di_flags) |
				(XFS_IFORK_Q(ip) ? XFS_XFLAG_HASATTR : 0);
}

uint
xfs_dic2xflags(
	xfs_dinode_t		*dip)
{
	return _xfs_dic2xflags(be16_to_cpu(dip->di_flags)) |
				(XFS_DFORK_Q(dip) ? XFS_XFLAG_HASATTR : 0);
}

/*
 * Read the disk inode attributes into the in-core inode structure.
 */
int
xfs_iread(
	xfs_mount_t	*mp,
	xfs_trans_t	*tp,
	xfs_inode_t	*ip,
	xfs_daddr_t	bno,
	uint		iget_flags)
{
	xfs_buf_t	*bp;
	xfs_dinode_t	*dip;
	int		error;

	/*
	 * Fill in the location information in the in-core inode.
	 */
	ip->i_imap.im_blkno = bno;
	error = xfs_imap(mp, tp, ip->i_ino, &ip->i_imap, iget_flags);
	if (error)
		return error;
	ASSERT(bno == 0 || bno == ip->i_imap.im_blkno);

	/*
	 * Get pointers to the on-disk inode and the buffer containing it.
	 */
	error = xfs_imap_to_bp(mp, tp, &ip->i_imap, &bp,
			       XFS_BUF_LOCK, iget_flags);
	if (error)
		return error;
	dip = (xfs_dinode_t *)xfs_buf_offset(bp, ip->i_imap.im_boffset);

	/*
	 * If we got something that isn't an inode it means someone
	 * (nfs or dmi) has a stale handle.
	 */
	if (be16_to_cpu(dip->di_magic) != XFS_DINODE_MAGIC) {
#ifdef DEBUG
		xfs_fs_cmn_err(CE_ALERT, mp, "xfs_iread: "
				"dip->di_magic (0x%x) != "
				"XFS_DINODE_MAGIC (0x%x)",
				be16_to_cpu(dip->di_magic),
				XFS_DINODE_MAGIC);
#endif /* DEBUG */
		error = XFS_ERROR(EINVAL);
		goto out_brelse;
	}

	/*
	 * If the on-disk inode is already linked to a directory
	 * entry, copy all of the inode into the in-core inode.
	 * xfs_iformat() handles copying in the inode format
	 * specific information.
	 * Otherwise, just get the truly permanent information.
	 */
	if (dip->di_mode) {
		xfs_dinode_from_disk(&ip->i_d, dip);
		error = xfs_iformat(ip, dip);
		if (error)  {
#ifdef DEBUG
			xfs_fs_cmn_err(CE_ALERT, mp, "xfs_iread: "
					"xfs_iformat() returned error %d",
					error);
#endif /* DEBUG */
			goto out_brelse;
		}
	} else {
		ip->i_d.di_magic = be16_to_cpu(dip->di_magic);
		ip->i_d.di_version = dip->di_version;
		ip->i_d.di_gen = be32_to_cpu(dip->di_gen);
		ip->i_d.di_flushiter = be16_to_cpu(dip->di_flushiter);
		/*
		 * Make sure to pull in the mode here as well in
		 * case the inode is released without being used.
		 * This ensures that xfs_inactive() will see that
		 * the inode is already free and not try to mess
		 * with the uninitialized part of it.
		 */
		ip->i_d.di_mode = 0;
		/*
		 * Initialize the per-fork minima and maxima for a new
		 * inode here.  xfs_iformat will do it for old inodes.
		 */
		ip->i_df.if_ext_max =
			XFS_IFORK_DSIZE(ip) / (uint)sizeof(xfs_bmbt_rec_t);
	}

	/*
	 * The inode format changed when we moved the link count and
	 * made it 32 bits long.  If this is an old format inode,
	 * convert it in memory to look like a new one.  If it gets
	 * flushed to disk we will convert back before flushing or
	 * logging it.  We zero out the new projid field and the old link
	 * count field.  We'll handle clearing the pad field (the remains
	 * of the old uuid field) when we actually convert the inode to
	 * the new format. We don't change the version number so that we
	 * can distinguish this from a real new format inode.
	 */
	if (ip->i_d.di_version == 1) {
		ip->i_d.di_nlink = ip->i_d.di_onlink;
		ip->i_d.di_onlink = 0;
		ip->i_d.di_projid = 0;
	}

	ip->i_delayed_blks = 0;
	ip->i_size = ip->i_d.di_size;

	/*
	 * Mark the buffer containing the inode as something to keep
	 * around for a while.  This helps to keep recently accessed
	 * meta-data in-core longer.
	 */
	XFS_BUF_SET_REF(bp, XFS_INO_REF);

	/*
	 * Use xfs_trans_brelse() to release the buffer containing the
	 * on-disk inode, because it was acquired with xfs_trans_read_buf()
	 * in xfs_itobp() above.  If tp is NULL, this is just a normal
	 * brelse().  If we're within a transaction, then xfs_trans_brelse()
	 * will only release the buffer if it is not dirty within the
	 * transaction.  It will be OK to release the buffer in this case,
	 * because inodes on disk are never destroyed and we will be
	 * locking the new in-core inode before putting it in the hash
	 * table where other processes can find it.  Thus we don't have
	 * to worry about the inode being changed just because we released
	 * the buffer.
	 */
 out_brelse:
	xfs_trans_brelse(tp, bp);
	return error;
}

/*
 * Read in extents from a btree-format inode.
 * Allocate and fill in if_extents.  Real work is done in xfs_bmap.c.
 */
int
xfs_iread_extents(
	xfs_trans_t	*tp,
	xfs_inode_t	*ip,
	int		whichfork)
{
	int		error;
	xfs_ifork_t	*ifp;
	xfs_extnum_t	nextents;
	size_t		size;

	if (unlikely(XFS_IFORK_FORMAT(ip, whichfork) != XFS_DINODE_FMT_BTREE)) {
		XFS_ERROR_REPORT("xfs_iread_extents", XFS_ERRLEVEL_LOW,
				 ip->i_mount);
		return XFS_ERROR(EFSCORRUPTED);
	}
	nextents = XFS_IFORK_NEXTENTS(ip, whichfork);
	size = nextents * sizeof(xfs_bmbt_rec_t);
	ifp = XFS_IFORK_PTR(ip, whichfork);

	/*
	 * We know that the size is valid (it's checked in iformat_btree)
	 */
	ifp->if_lastex = NULLEXTNUM;
	ifp->if_bytes = ifp->if_real_bytes = 0;
	ifp->if_flags |= XFS_IFEXTENTS;
	xfs_iext_add(ifp, 0, nextents);
	error = xfs_bmap_read_extents(tp, ip, whichfork);
	if (error) {
		xfs_iext_destroy(ifp);
		ifp->if_flags &= ~XFS_IFEXTENTS;
		return error;
	}
	xfs_validate_extents(ifp, nextents, XFS_EXTFMT_INODE(ip));
	return 0;
}

/*
 * Allocate an inode on disk and return a copy of its in-core version.
 * The in-core inode is locked exclusively.  Set mode, nlink, and rdev
 * appropriately within the inode.  The uid and gid for the inode are
 * set according to the contents of the given cred structure.
 *
 * Use xfs_dialloc() to allocate the on-disk inode. If xfs_dialloc()
 * has a free inode available, call xfs_iget()
 * to obtain the in-core version of the allocated inode.  Finally,
 * fill in the inode and log its initial contents.  In this case,
 * ialloc_context would be set to NULL and call_again set to false.
 *
 * If xfs_dialloc() does not have an available inode,
 * it will replenish its supply by doing an allocation. Since we can
 * only do one allocation within a transaction without deadlocks, we
 * must commit the current transaction before returning the inode itself.
 * In this case, therefore, we will set call_again to true and return.
 * The caller should then commit the current transaction, start a new
 * transaction, and call xfs_ialloc() again to actually get the inode.
 *
 * To ensure that some other process does not grab the inode that
 * was allocated during the first call to xfs_ialloc(), this routine
 * also returns the [locked] bp pointing to the head of the freelist
 * as ialloc_context.  The caller should hold this buffer across
 * the commit and pass it back into this routine on the second call.
 *
 * If we are allocating quota inodes, we do not have a parent inode
 * to attach to or associate with (i.e. pip == NULL) because they
 * are not linked into the directory structure - they are attached
 * directly to the superblock - and so have no parent.
 */
int
xfs_ialloc(
	xfs_trans_t	*tp,
	xfs_inode_t	*pip,
	mode_t		mode,
	xfs_nlink_t	nlink,
	xfs_dev_t	rdev,
	cred_t		*cr,
	xfs_prid_t	prid,
	int		okalloc,
	xfs_buf_t	**ialloc_context,
	boolean_t	*call_again,
	xfs_inode_t	**ipp)
{
	xfs_ino_t	ino;
	xfs_inode_t	*ip;
	uint		flags;
	int		error;
	timespec_t	tv;
	int		filestreams = 0;

	/*
	 * Call the space management code to pick
	 * the on-disk inode to be allocated.
	 */
	error = xfs_dialloc(tp, pip ? pip->i_ino : 0, mode, okalloc,
			    ialloc_context, call_again, &ino);
	if (error)
		return error;
	if (*call_again || ino == NULLFSINO) {
		*ipp = NULL;
		return 0;
	}
	ASSERT(*ialloc_context == NULL);

	/*
	 * Get the in-core inode with the lock held exclusively.
	 * This is because we're setting fields here we need
	 * to prevent others from looking at until we're done.
	 */
	error = xfs_trans_iget(tp->t_mountp, tp, ino,
				XFS_IGET_CREATE, XFS_ILOCK_EXCL, &ip);
	if (error)
		return error;
	ASSERT(ip != NULL);

	ip->i_d.di_mode = (__uint16_t)mode;
	ip->i_d.di_onlink = 0;
	ip->i_d.di_nlink = nlink;
	ASSERT(ip->i_d.di_nlink == nlink);
	ip->i_d.di_uid = current_fsuid();
	ip->i_d.di_gid = current_fsgid();
	ip->i_d.di_projid = prid;
	memset(&(ip->i_d.di_pad[0]), 0, sizeof(ip->i_d.di_pad));

	/*
	 * If the superblock version is up to where we support new format
	 * inodes and this is currently an old format inode, then change
	 * the inode version number now.  This way we only do the conversion
	 * here rather than here and in the flush/logging code.
	 */
	if (xfs_sb_version_hasnlink(&tp->t_mountp->m_sb) &&
	    ip->i_d.di_version == 1) {
		ip->i_d.di_version = 2;
		/*
		 * We've already zeroed the old link count, the projid field,
		 * and the pad field.
		 */
	}

	/*
	 * Project ids won't be stored on disk if we are using a version 1 inode.
	 */
	if ((prid != 0) && (ip->i_d.di_version == 1))
		xfs_bump_ino_vers2(tp, ip);

	if (pip && XFS_INHERIT_GID(pip)) {
		ip->i_d.di_gid = pip->i_d.di_gid;
		if ((pip->i_d.di_mode & S_ISGID) && (mode & S_IFMT) == S_IFDIR) {
			ip->i_d.di_mode |= S_ISGID;
		}
	}

	/*
	 * If the group ID of the new file does not match the effective group
	 * ID or one of the supplementary group IDs, the S_ISGID bit is cleared
	 * (and only if the irix_sgid_inherit compatibility variable is set).
	 */
	if ((irix_sgid_inherit) &&
	    (ip->i_d.di_mode & S_ISGID) &&
	    (!in_group_p((gid_t)ip->i_d.di_gid))) {
		ip->i_d.di_mode &= ~S_ISGID;
	}

	ip->i_d.di_size = 0;
	ip->i_size = 0;
	ip->i_d.di_nextents = 0;
	ASSERT(ip->i_d.di_nblocks == 0);

	nanotime(&tv);
	ip->i_d.di_mtime.t_sec = (__int32_t)tv.tv_sec;
	ip->i_d.di_mtime.t_nsec = (__int32_t)tv.tv_nsec;
	ip->i_d.di_atime = ip->i_d.di_mtime;
	ip->i_d.di_ctime = ip->i_d.di_mtime;

	/*
	 * di_gen will have been taken care of in xfs_iread.
	 */
	ip->i_d.di_extsize = 0;
	ip->i_d.di_dmevmask = 0;
	ip->i_d.di_dmstate = 0;
	ip->i_d.di_flags = 0;
	flags = XFS_ILOG_CORE;
	switch (mode & S_IFMT) {
	case S_IFIFO:
	case S_IFCHR:
	case S_IFBLK:
	case S_IFSOCK:
		ip->i_d.di_format = XFS_DINODE_FMT_DEV;
		ip->i_df.if_u2.if_rdev = rdev;
		ip->i_df.if_flags = 0;
		flags |= XFS_ILOG_DEV;
		break;
	case S_IFREG:
		/*
		 * we can't set up filestreams until after the VFS inode
		 * is set up properly.
		 */
		if (pip && xfs_inode_is_filestream(pip))
			filestreams = 1;
		/* fall through */
	case S_IFDIR:
		if (pip && (pip->i_d.di_flags & XFS_DIFLAG_ANY)) {
			uint	di_flags = 0;

			if ((mode & S_IFMT) == S_IFDIR) {
				if (pip->i_d.di_flags & XFS_DIFLAG_RTINHERIT)
					di_flags |= XFS_DIFLAG_RTINHERIT;
				if (pip->i_d.di_flags & XFS_DIFLAG_EXTSZINHERIT) {
					di_flags |= XFS_DIFLAG_EXTSZINHERIT;
					ip->i_d.di_extsize = pip->i_d.di_extsize;
				}
			} else if ((mode & S_IFMT) == S_IFREG) {
				if (pip->i_d.di_flags & XFS_DIFLAG_RTINHERIT)
					di_flags |= XFS_DIFLAG_REALTIME;
				if (pip->i_d.di_flags & XFS_DIFLAG_EXTSZINHERIT) {
					di_flags |= XFS_DIFLAG_EXTSIZE;
					ip->i_d.di_extsize = pip->i_d.di_extsize;
				}
			}
			if ((pip->i_d.di_flags & XFS_DIFLAG_NOATIME) &&
			    xfs_inherit_noatime)
				di_flags |= XFS_DIFLAG_NOATIME;
			if ((pip->i_d.di_flags & XFS_DIFLAG_NODUMP) &&
			    xfs_inherit_nodump)
				di_flags |= XFS_DIFLAG_NODUMP;
			if ((pip->i_d.di_flags & XFS_DIFLAG_SYNC) &&
			    xfs_inherit_sync)
				di_flags |= XFS_DIFLAG_SYNC;
			if ((pip->i_d.di_flags & XFS_DIFLAG_NOSYMLINKS) &&
			    xfs_inherit_nosymlinks)
				di_flags |= XFS_DIFLAG_NOSYMLINKS;
			if (pip->i_d.di_flags & XFS_DIFLAG_PROJINHERIT)
				di_flags |= XFS_DIFLAG_PROJINHERIT;
			if ((pip->i_d.di_flags & XFS_DIFLAG_NODEFRAG) &&
			    xfs_inherit_nodefrag)
				di_flags |= XFS_DIFLAG_NODEFRAG;
			if (pip->i_d.di_flags & XFS_DIFLAG_FILESTREAM)
				di_flags |= XFS_DIFLAG_FILESTREAM;
			ip->i_d.di_flags |= di_flags;
		}
		/* FALLTHROUGH */
	case S_IFLNK:
		ip->i_d.di_format = XFS_DINODE_FMT_EXTENTS;
		ip->i_df.if_flags = XFS_IFEXTENTS;
		ip->i_df.if_bytes = ip->i_df.if_real_bytes = 0;
		ip->i_df.if_u1.if_extents = NULL;
		break;
	default:
		ASSERT(0);
	}
	/*
	 * Attribute fork settings for new inode.
	 */
	ip->i_d.di_aformat = XFS_DINODE_FMT_EXTENTS;
	ip->i_d.di_anextents = 0;

	/*
	 * Log the new values stuffed into the inode.
	 */
	xfs_trans_log_inode(tp, ip, flags);

	/* now that we have an i_mode we can setup inode ops and unlock */
	xfs_setup_inode(ip);

	/* now we have set up the vfs inode we can associate the filestream */
	if (filestreams) {
		error = xfs_filestream_associate(pip, ip);
		if (error < 0)
			return -error;
		if (!error)
			xfs_iflags_set(ip, XFS_IFILESTREAM);
	}

	*ipp = ip;
	return 0;
}

/*
 * Check to make sure that there are no blocks allocated to the
 * file beyond the size of the file.  We don't check this for
 * files with fixed size extents or real time extents, but we
 * at least do it for regular files.
 */
#ifdef DEBUG
void
xfs_isize_check(
	xfs_mount_t	*mp,
	xfs_inode_t	*ip,
	xfs_fsize_t	isize)
{
	xfs_fileoff_t	map_first;
	int		nimaps;
	xfs_bmbt_irec_t	imaps[2];

	if ((ip->i_d.di_mode & S_IFMT) != S_IFREG)
		return;

	if (XFS_IS_REALTIME_INODE(ip))
		return;

	if (ip->i_d.di_flags & XFS_DIFLAG_EXTSIZE)
		return;

	nimaps = 2;
	map_first = XFS_B_TO_FSB(mp, (xfs_ufsize_t)isize);
	/*
	 * The filesystem could be shutting down, so bmapi may return
	 * an error.
	 */
	if (xfs_bmapi(NULL, ip, map_first,
			 (XFS_B_TO_FSB(mp,
				       (xfs_ufsize_t)XFS_MAXIOFFSET(mp)) -
			  map_first),
			 XFS_BMAPI_ENTIRE, NULL, 0, imaps, &nimaps,
			 NULL, NULL))
	    return;
	ASSERT(nimaps == 1);
	ASSERT(imaps[0].br_startblock == HOLESTARTBLOCK);
}
#endif	/* DEBUG */

/*
 * Calculate the last possible buffered byte in a file.  This must
 * include data that was buffered beyond the EOF by the write code.
 * This also needs to deal with overflowing the xfs_fsize_t type
 * which can happen for sizes near the limit.
 *
 * We also need to take into account any blocks beyond the EOF.  It
 * may be the case that they were buffered by a write which failed.
 * In that case the pages will still be in memory, but the inode size
 * will never have been updated.
 */
xfs_fsize_t
xfs_file_last_byte(
	xfs_inode_t	*ip)
{
	xfs_mount_t	*mp;
	xfs_fsize_t	last_byte;
	xfs_fileoff_t	last_block;
	xfs_fileoff_t	size_last_block;
	int		error;

	ASSERT(xfs_isilocked(ip, XFS_IOLOCK_EXCL|XFS_IOLOCK_SHARED));

	mp = ip->i_mount;
	/*
	 * Only check for blocks beyond the EOF if the extents have
	 * been read in.  This eliminates the need for the inode lock,
	 * and it also saves us from looking when it really isn't
	 * necessary.
	 */
	if (ip->i_df.if_flags & XFS_IFEXTENTS) {
		error = xfs_bmap_last_offset(NULL, ip, &last_block,
			XFS_DATA_FORK);
		if (error) {
			last_block = 0;
		}
	} else {
		last_block = 0;
	}
	size_last_block = XFS_B_TO_FSB(mp, (xfs_ufsize_t)ip->i_size);
	last_block = XFS_FILEOFF_MAX(last_block, size_last_block);

	last_byte = XFS_FSB_TO_B(mp, last_block);
	if (last_byte < 0) {
		return XFS_MAXIOFFSET(mp);
	}
	last_byte += (1 << mp->m_writeio_log);
	if (last_byte < 0) {
		return XFS_MAXIOFFSET(mp);
	}
	return last_byte;
}

#if defined(XFS_RW_TRACE)
STATIC void
xfs_itrunc_trace(
	int		tag,
	xfs_inode_t	*ip,
	int		flag,
	xfs_fsize_t	new_size,
	xfs_off_t	toss_start,
	xfs_off_t	toss_finish)
{
	if (ip->i_rwtrace == NULL) {
		return;
	}

	ktrace_enter(ip->i_rwtrace,
		     (void*)((long)tag),
		     (void*)ip,
		     (void*)(unsigned long)((ip->i_d.di_size >> 32) & 0xffffffff),
		     (void*)(unsigned long)(ip->i_d.di_size & 0xffffffff),
		     (void*)((long)flag),
		     (void*)(unsigned long)((new_size >> 32) & 0xffffffff),
		     (void*)(unsigned long)(new_size & 0xffffffff),
		     (void*)(unsigned long)((toss_start >> 32) & 0xffffffff),
		     (void*)(unsigned long)(toss_start & 0xffffffff),
		     (void*)(unsigned long)((toss_finish >> 32) & 0xffffffff),
		     (void*)(unsigned long)(toss_finish & 0xffffffff),
		     (void*)(unsigned long)current_cpu(),
		     (void*)(unsigned long)current_pid(),
		     (void*)NULL,
		     (void*)NULL,
		     (void*)NULL);
}
#else
#define	xfs_itrunc_trace(tag, ip, flag, new_size, toss_start, toss_finish)
#endif

/*
 * Start the truncation of the file to new_size.  The new size
 * must be smaller than the current size.  This routine will
 * clear the buffer and page caches of file data in the removed
 * range, and xfs_itruncate_finish() will remove the underlying
 * disk blocks.
 *
 * The inode must have its I/O lock locked EXCLUSIVELY, and it
 * must NOT have the inode lock held at all.  This is because we're
 * calling into the buffer/page cache code and we can't hold the
 * inode lock when we do so.
 *
 * We need to wait for any direct I/Os in flight to complete before we
 * proceed with the truncate. This is needed to prevent the extents
 * being read or written by the direct I/Os from being removed while the
 * I/O is in flight as there is no other method of synchronising
 * direct I/O with the truncate operation.  Also, because we hold
 * the IOLOCK in exclusive mode, we prevent new direct I/Os from being
 * started until the truncate completes and drops the lock. Essentially,
 * the xfs_ioend_wait() call forms an I/O barrier that provides strict
 * ordering between direct I/Os and the truncate operation.
 *
 * The flags parameter can have either the value XFS_ITRUNC_DEFINITE
 * or XFS_ITRUNC_MAYBE.  The XFS_ITRUNC_MAYBE value should be used
 * in the case that the caller is locking things out of order and
 * may not be able to call xfs_itruncate_finish() with the inode lock
 * held without dropping the I/O lock.  If the caller must drop the
 * I/O lock before calling xfs_itruncate_finish(), then xfs_itruncate_start()
 * must be called again with all the same restrictions as the initial
 * call.
 */
int
xfs_itruncate_start(
	xfs_inode_t	*ip,
	uint		flags,
	xfs_fsize_t	new_size)
{
	xfs_fsize_t	last_byte;
	xfs_off_t	toss_start;
	xfs_mount_t	*mp;
	int		error = 0;

	ASSERT(xfs_isilocked(ip, XFS_IOLOCK_EXCL));
	ASSERT((new_size == 0) || (new_size <= ip->i_size));
	ASSERT((flags == XFS_ITRUNC_DEFINITE) ||
	       (flags == XFS_ITRUNC_MAYBE));

	mp = ip->i_mount;

	/* wait for the completion of any pending DIOs */
	if (new_size == 0 || new_size < ip->i_size)
<<<<<<< HEAD
		vn_iowait(ip);
=======
		xfs_ioend_wait(ip);
>>>>>>> 18e352e4

	/*
	 * Call toss_pages or flushinval_pages to get rid of pages
	 * overlapping the region being removed.  We have to use
	 * the less efficient flushinval_pages in the case that the
	 * caller may not be able to finish the truncate without
	 * dropping the inode's I/O lock.  Make sure
	 * to catch any pages brought in by buffers overlapping
	 * the EOF by searching out beyond the isize by our
	 * block size. We round new_size up to a block boundary
	 * so that we don't toss things on the same block as
	 * new_size but before it.
	 *
	 * Before calling toss_page or flushinval_pages, make sure to
	 * call remapf() over the same region if the file is mapped.
	 * This frees up mapped file references to the pages in the
	 * given range and for the flushinval_pages case it ensures
	 * that we get the latest mapped changes flushed out.
	 */
	toss_start = XFS_B_TO_FSB(mp, (xfs_ufsize_t)new_size);
	toss_start = XFS_FSB_TO_B(mp, toss_start);
	if (toss_start < 0) {
		/*
		 * The place to start tossing is beyond our maximum
		 * file size, so there is no way that the data extended
		 * out there.
		 */
		return 0;
	}
	last_byte = xfs_file_last_byte(ip);
	xfs_itrunc_trace(XFS_ITRUNC_START, ip, flags, new_size, toss_start,
			 last_byte);
	if (last_byte > toss_start) {
		if (flags & XFS_ITRUNC_DEFINITE) {
			xfs_tosspages(ip, toss_start,
					-1, FI_REMAPF_LOCKED);
		} else {
			error = xfs_flushinval_pages(ip, toss_start,
					-1, FI_REMAPF_LOCKED);
		}
	}

#ifdef DEBUG
	if (new_size == 0) {
		ASSERT(VN_CACHED(VFS_I(ip)) == 0);
	}
#endif
	return error;
}

/*
 * Shrink the file to the given new_size.  The new size must be smaller than
 * the current size.  This will free up the underlying blocks in the removed
 * range after a call to xfs_itruncate_start() or xfs_atruncate_start().
 *
 * The transaction passed to this routine must have made a permanent log
 * reservation of at least XFS_ITRUNCATE_LOG_RES.  This routine may commit the
 * given transaction and start new ones, so make sure everything involved in
 * the transaction is tidy before calling here.  Some transaction will be
 * returned to the caller to be committed.  The incoming transaction must
 * already include the inode, and both inode locks must be held exclusively.
 * The inode must also be "held" within the transaction.  On return the inode
 * will be "held" within the returned transaction.  This routine does NOT
 * require any disk space to be reserved for it within the transaction.
 *
 * The fork parameter must be either xfs_attr_fork or xfs_data_fork, and it
 * indicates the fork which is to be truncated.  For the attribute fork we only
 * support truncation to size 0.
 *
 * We use the sync parameter to indicate whether or not the first transaction
 * we perform might have to be synchronous.  For the attr fork, it needs to be
 * so if the unlink of the inode is not yet known to be permanent in the log.
 * This keeps us from freeing and reusing the blocks of the attribute fork
 * before the unlink of the inode becomes permanent.
 *
 * For the data fork, we normally have to run synchronously if we're being
 * called out of the inactive path or we're being called out of the create path
 * where we're truncating an existing file.  Either way, the truncate needs to
 * be sync so blocks don't reappear in the file with altered data in case of a
 * crash.  wsync filesystems can run the first case async because anything that
 * shrinks the inode has to run sync so by the time we're called here from
 * inactive, the inode size is permanently set to 0.
 *
 * Calls from the truncate path always need to be sync unless we're in a wsync
 * filesystem and the file has already been unlinked.
 *
 * The caller is responsible for correctly setting the sync parameter.  It gets
 * too hard for us to guess here which path we're being called out of just
 * based on inode state.
 *
 * If we get an error, we must return with the inode locked and linked into the
 * current transaction. This keeps things simple for the higher level code,
 * because it always knows that the inode is locked and held in the transaction
 * that returns to it whether errors occur or not.  We don't mark the inode
 * dirty on error so that transactions can be easily aborted if possible.
 */
int
xfs_itruncate_finish(
	xfs_trans_t	**tp,
	xfs_inode_t	*ip,
	xfs_fsize_t	new_size,
	int		fork,
	int		sync)
{
	xfs_fsblock_t	first_block;
	xfs_fileoff_t	first_unmap_block;
	xfs_fileoff_t	last_block;
	xfs_filblks_t	unmap_len=0;
	xfs_mount_t	*mp;
	xfs_trans_t	*ntp;
	int		done;
	int		committed;
	xfs_bmap_free_t	free_list;
	int		error;

	ASSERT(xfs_isilocked(ip, XFS_ILOCK_EXCL|XFS_IOLOCK_EXCL));
	ASSERT((new_size == 0) || (new_size <= ip->i_size));
	ASSERT(*tp != NULL);
	ASSERT((*tp)->t_flags & XFS_TRANS_PERM_LOG_RES);
	ASSERT(ip->i_transp == *tp);
	ASSERT(ip->i_itemp != NULL);
	ASSERT(ip->i_itemp->ili_flags & XFS_ILI_HOLD);


	ntp = *tp;
	mp = (ntp)->t_mountp;
	ASSERT(! XFS_NOT_DQATTACHED(mp, ip));

	/*
	 * We only support truncating the entire attribute fork.
	 */
	if (fork == XFS_ATTR_FORK) {
		new_size = 0LL;
	}
	first_unmap_block = XFS_B_TO_FSB(mp, (xfs_ufsize_t)new_size);
	xfs_itrunc_trace(XFS_ITRUNC_FINISH1, ip, 0, new_size, 0, 0);
	/*
	 * The first thing we do is set the size to new_size permanently
	 * on disk.  This way we don't have to worry about anyone ever
	 * being able to look at the data being freed even in the face
	 * of a crash.  What we're getting around here is the case where
	 * we free a block, it is allocated to another file, it is written
	 * to, and then we crash.  If the new data gets written to the
	 * file but the log buffers containing the free and reallocation
	 * don't, then we'd end up with garbage in the blocks being freed.
	 * As long as we make the new_size permanent before actually
	 * freeing any blocks it doesn't matter if they get writtten to.
	 *
	 * The callers must signal into us whether or not the size
	 * setting here must be synchronous.  There are a few cases
	 * where it doesn't have to be synchronous.  Those cases
	 * occur if the file is unlinked and we know the unlink is
	 * permanent or if the blocks being truncated are guaranteed
	 * to be beyond the inode eof (regardless of the link count)
	 * and the eof value is permanent.  Both of these cases occur
	 * only on wsync-mounted filesystems.  In those cases, we're
	 * guaranteed that no user will ever see the data in the blocks
	 * that are being truncated so the truncate can run async.
	 * In the free beyond eof case, the file may wind up with
	 * more blocks allocated to it than it needs if we crash
	 * and that won't get fixed until the next time the file
	 * is re-opened and closed but that's ok as that shouldn't
	 * be too many blocks.
	 *
	 * However, we can't just make all wsync xactions run async
	 * because there's one call out of the create path that needs
	 * to run sync where it's truncating an existing file to size
	 * 0 whose size is > 0.
	 *
	 * It's probably possible to come up with a test in this
	 * routine that would correctly distinguish all the above
	 * cases from the values of the function parameters and the
	 * inode state but for sanity's sake, I've decided to let the
	 * layers above just tell us.  It's simpler to correctly figure
	 * out in the layer above exactly under what conditions we
	 * can run async and I think it's easier for others read and
	 * follow the logic in case something has to be changed.
	 * cscope is your friend -- rcc.
	 *
	 * The attribute fork is much simpler.
	 *
	 * For the attribute fork we allow the caller to tell us whether
	 * the unlink of the inode that led to this call is yet permanent
	 * in the on disk log.  If it is not and we will be freeing extents
	 * in this inode then we make the first transaction synchronous
	 * to make sure that the unlink is permanent by the time we free
	 * the blocks.
	 */
	if (fork == XFS_DATA_FORK) {
		if (ip->i_d.di_nextents > 0) {
			/*
			 * If we are not changing the file size then do
			 * not update the on-disk file size - we may be
			 * called from xfs_inactive_free_eofblocks().  If we
			 * update the on-disk file size and then the system
			 * crashes before the contents of the file are
			 * flushed to disk then the files may be full of
			 * holes (ie NULL files bug).
			 */
			if (ip->i_size != new_size) {
				ip->i_d.di_size = new_size;
				ip->i_size = new_size;
				xfs_trans_log_inode(ntp, ip, XFS_ILOG_CORE);
			}
		}
	} else if (sync) {
		ASSERT(!(mp->m_flags & XFS_MOUNT_WSYNC));
		if (ip->i_d.di_anextents > 0)
			xfs_trans_set_sync(ntp);
	}
	ASSERT(fork == XFS_DATA_FORK ||
		(fork == XFS_ATTR_FORK &&
			((sync && !(mp->m_flags & XFS_MOUNT_WSYNC)) ||
			 (sync == 0 && (mp->m_flags & XFS_MOUNT_WSYNC)))));

	/*
	 * Since it is possible for space to become allocated beyond
	 * the end of the file (in a crash where the space is allocated
	 * but the inode size is not yet updated), simply remove any
	 * blocks which show up between the new EOF and the maximum
	 * possible file size.  If the first block to be removed is
	 * beyond the maximum file size (ie it is the same as last_block),
	 * then there is nothing to do.
	 */
	last_block = XFS_B_TO_FSB(mp, (xfs_ufsize_t)XFS_MAXIOFFSET(mp));
	ASSERT(first_unmap_block <= last_block);
	done = 0;
	if (last_block == first_unmap_block) {
		done = 1;
	} else {
		unmap_len = last_block - first_unmap_block + 1;
	}
	while (!done) {
		/*
		 * Free up up to XFS_ITRUNC_MAX_EXTENTS.  xfs_bunmapi()
		 * will tell us whether it freed the entire range or
		 * not.  If this is a synchronous mount (wsync),
		 * then we can tell bunmapi to keep all the
		 * transactions asynchronous since the unlink
		 * transaction that made this inode inactive has
		 * already hit the disk.  There's no danger of
		 * the freed blocks being reused, there being a
		 * crash, and the reused blocks suddenly reappearing
		 * in this file with garbage in them once recovery
		 * runs.
		 */
		xfs_bmap_init(&free_list, &first_block);
		error = xfs_bunmapi(ntp, ip,
				    first_unmap_block, unmap_len,
				    xfs_bmapi_aflag(fork) |
				      (sync ? 0 : XFS_BMAPI_ASYNC),
				    XFS_ITRUNC_MAX_EXTENTS,
				    &first_block, &free_list,
				    NULL, &done);
		if (error) {
			/*
			 * If the bunmapi call encounters an error,
			 * return to the caller where the transaction
			 * can be properly aborted.  We just need to
			 * make sure we're not holding any resources
			 * that we were not when we came in.
			 */
			xfs_bmap_cancel(&free_list);
			return error;
		}

		/*
		 * Duplicate the transaction that has the permanent
		 * reservation and commit the old transaction.
		 */
		error = xfs_bmap_finish(tp, &free_list, &committed);
		ntp = *tp;
		if (committed) {
			/* link the inode into the next xact in the chain */
			xfs_trans_ijoin(ntp, ip,
					XFS_ILOCK_EXCL | XFS_IOLOCK_EXCL);
			xfs_trans_ihold(ntp, ip);
		}

		if (error) {
			/*
			 * If the bmap finish call encounters an error, return
			 * to the caller where the transaction can be properly
			 * aborted.  We just need to make sure we're not
			 * holding any resources that we were not when we came
			 * in.
			 *
			 * Aborting from this point might lose some blocks in
			 * the file system, but oh well.
			 */
			xfs_bmap_cancel(&free_list);
			return error;
		}

		if (committed) {
			/*
			 * Mark the inode dirty so it will be logged and
			 * moved forward in the log as part of every commit.
			 */
			xfs_trans_log_inode(ntp, ip, XFS_ILOG_CORE);
		}

		ntp = xfs_trans_dup(ntp);
		error = xfs_trans_commit(*tp, 0);
		*tp = ntp;

		/* link the inode into the next transaction in the chain */
		xfs_trans_ijoin(ntp, ip, XFS_ILOCK_EXCL | XFS_IOLOCK_EXCL);
		xfs_trans_ihold(ntp, ip);

		if (error)
			return error;
		/*
		 * transaction commit worked ok so we can drop the extra ticket
		 * reference that we gained in xfs_trans_dup()
		 */
		xfs_log_ticket_put(ntp->t_ticket);
		error = xfs_trans_reserve(ntp, 0,
					XFS_ITRUNCATE_LOG_RES(mp), 0,
					XFS_TRANS_PERM_LOG_RES,
					XFS_ITRUNCATE_LOG_COUNT);
		if (error)
			return error;
	}
	/*
	 * Only update the size in the case of the data fork, but
	 * always re-log the inode so that our permanent transaction
	 * can keep on rolling it forward in the log.
	 */
	if (fork == XFS_DATA_FORK) {
		xfs_isize_check(mp, ip, new_size);
		/*
		 * If we are not changing the file size then do
		 * not update the on-disk file size - we may be
		 * called from xfs_inactive_free_eofblocks().  If we
		 * update the on-disk file size and then the system
		 * crashes before the contents of the file are
		 * flushed to disk then the files may be full of
		 * holes (ie NULL files bug).
		 */
		if (ip->i_size != new_size) {
			ip->i_d.di_size = new_size;
			ip->i_size = new_size;
		}
	}
	xfs_trans_log_inode(ntp, ip, XFS_ILOG_CORE);
	ASSERT((new_size != 0) ||
	       (fork == XFS_ATTR_FORK) ||
	       (ip->i_delayed_blks == 0));
	ASSERT((new_size != 0) ||
	       (fork == XFS_ATTR_FORK) ||
	       (ip->i_d.di_nextents == 0));
	xfs_itrunc_trace(XFS_ITRUNC_FINISH2, ip, 0, new_size, 0, 0);
	return 0;
}

/*
 * This is called when the inode's link count goes to 0.
 * We place the on-disk inode on a list in the AGI.  It
 * will be pulled from this list when the inode is freed.
 */
int
xfs_iunlink(
	xfs_trans_t	*tp,
	xfs_inode_t	*ip)
{
	xfs_mount_t	*mp;
	xfs_agi_t	*agi;
	xfs_dinode_t	*dip;
	xfs_buf_t	*agibp;
	xfs_buf_t	*ibp;
	xfs_agino_t	agino;
	short		bucket_index;
	int		offset;
	int		error;

	ASSERT(ip->i_d.di_nlink == 0);
	ASSERT(ip->i_d.di_mode != 0);
	ASSERT(ip->i_transp == tp);

	mp = tp->t_mountp;

	/*
	 * Get the agi buffer first.  It ensures lock ordering
	 * on the list.
	 */
	error = xfs_read_agi(mp, tp, XFS_INO_TO_AGNO(mp, ip->i_ino), &agibp);
	if (error)
		return error;
	agi = XFS_BUF_TO_AGI(agibp);

	/*
	 * Get the index into the agi hash table for the
	 * list this inode will go on.
	 */
	agino = XFS_INO_TO_AGINO(mp, ip->i_ino);
	ASSERT(agino != 0);
	bucket_index = agino % XFS_AGI_UNLINKED_BUCKETS;
	ASSERT(agi->agi_unlinked[bucket_index]);
	ASSERT(be32_to_cpu(agi->agi_unlinked[bucket_index]) != agino);

	if (be32_to_cpu(agi->agi_unlinked[bucket_index]) != NULLAGINO) {
		/*
		 * There is already another inode in the bucket we need
		 * to add ourselves to.  Add us at the front of the list.
		 * Here we put the head pointer into our next pointer,
		 * and then we fall through to point the head at us.
		 */
		error = xfs_itobp(mp, tp, ip, &dip, &ibp, XFS_BUF_LOCK);
		if (error)
			return error;

		ASSERT(be32_to_cpu(dip->di_next_unlinked) == NULLAGINO);
		/* both on-disk, don't endian flip twice */
		dip->di_next_unlinked = agi->agi_unlinked[bucket_index];
		offset = ip->i_imap.im_boffset +
			offsetof(xfs_dinode_t, di_next_unlinked);
		xfs_trans_inode_buf(tp, ibp);
		xfs_trans_log_buf(tp, ibp, offset,
				  (offset + sizeof(xfs_agino_t) - 1));
		xfs_inobp_check(mp, ibp);
	}

	/*
	 * Point the bucket head pointer at the inode being inserted.
	 */
	ASSERT(agino != 0);
	agi->agi_unlinked[bucket_index] = cpu_to_be32(agino);
	offset = offsetof(xfs_agi_t, agi_unlinked) +
		(sizeof(xfs_agino_t) * bucket_index);
	xfs_trans_log_buf(tp, agibp, offset,
			  (offset + sizeof(xfs_agino_t) - 1));
	return 0;
}

/*
 * Pull the on-disk inode from the AGI unlinked list.
 */
STATIC int
xfs_iunlink_remove(
	xfs_trans_t	*tp,
	xfs_inode_t	*ip)
{
	xfs_ino_t	next_ino;
	xfs_mount_t	*mp;
	xfs_agi_t	*agi;
	xfs_dinode_t	*dip;
	xfs_buf_t	*agibp;
	xfs_buf_t	*ibp;
	xfs_agnumber_t	agno;
	xfs_agino_t	agino;
	xfs_agino_t	next_agino;
	xfs_buf_t	*last_ibp;
	xfs_dinode_t	*last_dip = NULL;
	short		bucket_index;
	int		offset, last_offset = 0;
	int		error;

	mp = tp->t_mountp;
	agno = XFS_INO_TO_AGNO(mp, ip->i_ino);

	/*
	 * Get the agi buffer first.  It ensures lock ordering
	 * on the list.
	 */
	error = xfs_read_agi(mp, tp, agno, &agibp);
	if (error)
		return error;

	agi = XFS_BUF_TO_AGI(agibp);

	/*
	 * Get the index into the agi hash table for the
	 * list this inode will go on.
	 */
	agino = XFS_INO_TO_AGINO(mp, ip->i_ino);
	ASSERT(agino != 0);
	bucket_index = agino % XFS_AGI_UNLINKED_BUCKETS;
	ASSERT(be32_to_cpu(agi->agi_unlinked[bucket_index]) != NULLAGINO);
	ASSERT(agi->agi_unlinked[bucket_index]);

	if (be32_to_cpu(agi->agi_unlinked[bucket_index]) == agino) {
		/*
		 * We're at the head of the list.  Get the inode's
		 * on-disk buffer to see if there is anyone after us
		 * on the list.  Only modify our next pointer if it
		 * is not already NULLAGINO.  This saves us the overhead
		 * of dealing with the buffer when there is no need to
		 * change it.
		 */
		error = xfs_itobp(mp, tp, ip, &dip, &ibp, XFS_BUF_LOCK);
		if (error) {
			cmn_err(CE_WARN,
				"xfs_iunlink_remove: xfs_itobp()  returned an error %d on %s.  Returning error.",
				error, mp->m_fsname);
			return error;
		}
		next_agino = be32_to_cpu(dip->di_next_unlinked);
		ASSERT(next_agino != 0);
		if (next_agino != NULLAGINO) {
			dip->di_next_unlinked = cpu_to_be32(NULLAGINO);
			offset = ip->i_imap.im_boffset +
				offsetof(xfs_dinode_t, di_next_unlinked);
			xfs_trans_inode_buf(tp, ibp);
			xfs_trans_log_buf(tp, ibp, offset,
					  (offset + sizeof(xfs_agino_t) - 1));
			xfs_inobp_check(mp, ibp);
		} else {
			xfs_trans_brelse(tp, ibp);
		}
		/*
		 * Point the bucket head pointer at the next inode.
		 */
		ASSERT(next_agino != 0);
		ASSERT(next_agino != agino);
		agi->agi_unlinked[bucket_index] = cpu_to_be32(next_agino);
		offset = offsetof(xfs_agi_t, agi_unlinked) +
			(sizeof(xfs_agino_t) * bucket_index);
		xfs_trans_log_buf(tp, agibp, offset,
				  (offset + sizeof(xfs_agino_t) - 1));
	} else {
		/*
		 * We need to search the list for the inode being freed.
		 */
		next_agino = be32_to_cpu(agi->agi_unlinked[bucket_index]);
		last_ibp = NULL;
		while (next_agino != agino) {
			/*
			 * If the last inode wasn't the one pointing to
			 * us, then release its buffer since we're not
			 * going to do anything with it.
			 */
			if (last_ibp != NULL) {
				xfs_trans_brelse(tp, last_ibp);
			}
			next_ino = XFS_AGINO_TO_INO(mp, agno, next_agino);
			error = xfs_inotobp(mp, tp, next_ino, &last_dip,
					    &last_ibp, &last_offset, 0);
			if (error) {
				cmn_err(CE_WARN,
			"xfs_iunlink_remove: xfs_inotobp()  returned an error %d on %s.  Returning error.",
					error, mp->m_fsname);
				return error;
			}
			next_agino = be32_to_cpu(last_dip->di_next_unlinked);
			ASSERT(next_agino != NULLAGINO);
			ASSERT(next_agino != 0);
		}
		/*
		 * Now last_ibp points to the buffer previous to us on
		 * the unlinked list.  Pull us from the list.
		 */
		error = xfs_itobp(mp, tp, ip, &dip, &ibp, XFS_BUF_LOCK);
		if (error) {
			cmn_err(CE_WARN,
				"xfs_iunlink_remove: xfs_itobp()  returned an error %d on %s.  Returning error.",
				error, mp->m_fsname);
			return error;
		}
		next_agino = be32_to_cpu(dip->di_next_unlinked);
		ASSERT(next_agino != 0);
		ASSERT(next_agino != agino);
		if (next_agino != NULLAGINO) {
			dip->di_next_unlinked = cpu_to_be32(NULLAGINO);
			offset = ip->i_imap.im_boffset +
				offsetof(xfs_dinode_t, di_next_unlinked);
			xfs_trans_inode_buf(tp, ibp);
			xfs_trans_log_buf(tp, ibp, offset,
					  (offset + sizeof(xfs_agino_t) - 1));
			xfs_inobp_check(mp, ibp);
		} else {
			xfs_trans_brelse(tp, ibp);
		}
		/*
		 * Point the previous inode on the list to the next inode.
		 */
		last_dip->di_next_unlinked = cpu_to_be32(next_agino);
		ASSERT(next_agino != 0);
		offset = last_offset + offsetof(xfs_dinode_t, di_next_unlinked);
		xfs_trans_inode_buf(tp, last_ibp);
		xfs_trans_log_buf(tp, last_ibp, offset,
				  (offset + sizeof(xfs_agino_t) - 1));
		xfs_inobp_check(mp, last_ibp);
	}
	return 0;
}

STATIC void
xfs_ifree_cluster(
	xfs_inode_t	*free_ip,
	xfs_trans_t	*tp,
	xfs_ino_t	inum)
{
	xfs_mount_t		*mp = free_ip->i_mount;
	int			blks_per_cluster;
	int			nbufs;
	int			ninodes;
	int			i, j, found, pre_flushed;
	xfs_daddr_t		blkno;
	xfs_buf_t		*bp;
	xfs_inode_t		*ip, **ip_found;
	xfs_inode_log_item_t	*iip;
	xfs_log_item_t		*lip;
	xfs_perag_t		*pag = xfs_get_perag(mp, inum);

	if (mp->m_sb.sb_blocksize >= XFS_INODE_CLUSTER_SIZE(mp)) {
		blks_per_cluster = 1;
		ninodes = mp->m_sb.sb_inopblock;
		nbufs = XFS_IALLOC_BLOCKS(mp);
	} else {
		blks_per_cluster = XFS_INODE_CLUSTER_SIZE(mp) /
					mp->m_sb.sb_blocksize;
		ninodes = blks_per_cluster * mp->m_sb.sb_inopblock;
		nbufs = XFS_IALLOC_BLOCKS(mp) / blks_per_cluster;
	}

	ip_found = kmem_alloc(ninodes * sizeof(xfs_inode_t *), KM_NOFS);

	for (j = 0; j < nbufs; j++, inum += ninodes) {
		blkno = XFS_AGB_TO_DADDR(mp, XFS_INO_TO_AGNO(mp, inum),
					 XFS_INO_TO_AGBNO(mp, inum));


		/*
		 * Look for each inode in memory and attempt to lock it,
		 * we can be racing with flush and tail pushing here.
		 * any inode we get the locks on, add to an array of
		 * inode items to process later.
		 *
		 * The get the buffer lock, we could beat a flush
		 * or tail pushing thread to the lock here, in which
		 * case they will go looking for the inode buffer
		 * and fail, we need some other form of interlock
		 * here.
		 */
		found = 0;
		for (i = 0; i < ninodes; i++) {
			read_lock(&pag->pag_ici_lock);
			ip = radix_tree_lookup(&pag->pag_ici_root,
					XFS_INO_TO_AGINO(mp, (inum + i)));

			/* Inode not in memory or we found it already,
			 * nothing to do
			 */
			if (!ip || xfs_iflags_test(ip, XFS_ISTALE)) {
				read_unlock(&pag->pag_ici_lock);
				continue;
			}

			if (xfs_inode_clean(ip)) {
				read_unlock(&pag->pag_ici_lock);
				continue;
			}

			/* If we can get the locks then add it to the
			 * list, otherwise by the time we get the bp lock
			 * below it will already be attached to the
			 * inode buffer.
			 */

			/* This inode will already be locked - by us, lets
			 * keep it that way.
			 */

			if (ip == free_ip) {
				if (xfs_iflock_nowait(ip)) {
					xfs_iflags_set(ip, XFS_ISTALE);
					if (xfs_inode_clean(ip)) {
						xfs_ifunlock(ip);
					} else {
						ip_found[found++] = ip;
					}
				}
				read_unlock(&pag->pag_ici_lock);
				continue;
			}

			if (xfs_ilock_nowait(ip, XFS_ILOCK_EXCL)) {
				if (xfs_iflock_nowait(ip)) {
					xfs_iflags_set(ip, XFS_ISTALE);

					if (xfs_inode_clean(ip)) {
						xfs_ifunlock(ip);
						xfs_iunlock(ip, XFS_ILOCK_EXCL);
					} else {
						ip_found[found++] = ip;
					}
				} else {
					xfs_iunlock(ip, XFS_ILOCK_EXCL);
				}
			}
			read_unlock(&pag->pag_ici_lock);
		}

		bp = xfs_trans_get_buf(tp, mp->m_ddev_targp, blkno, 
					mp->m_bsize * blks_per_cluster,
					XFS_BUF_LOCK);

		pre_flushed = 0;
		lip = XFS_BUF_FSPRIVATE(bp, xfs_log_item_t *);
		while (lip) {
			if (lip->li_type == XFS_LI_INODE) {
				iip = (xfs_inode_log_item_t *)lip;
				ASSERT(iip->ili_logged == 1);
				lip->li_cb = (void(*)(xfs_buf_t*,xfs_log_item_t*)) xfs_istale_done;
				xfs_trans_ail_copy_lsn(mp->m_ail,
							&iip->ili_flush_lsn,
							&iip->ili_item.li_lsn);
				xfs_iflags_set(iip->ili_inode, XFS_ISTALE);
				pre_flushed++;
			}
			lip = lip->li_bio_list;
		}

		for (i = 0; i < found; i++) {
			ip = ip_found[i];
			iip = ip->i_itemp;

			if (!iip) {
				ip->i_update_core = 0;
				xfs_ifunlock(ip);
				xfs_iunlock(ip, XFS_ILOCK_EXCL);
				continue;
			}

			iip->ili_last_fields = iip->ili_format.ilf_fields;
			iip->ili_format.ilf_fields = 0;
			iip->ili_logged = 1;
			xfs_trans_ail_copy_lsn(mp->m_ail, &iip->ili_flush_lsn,
						&iip->ili_item.li_lsn);

			xfs_buf_attach_iodone(bp,
				(void(*)(xfs_buf_t*,xfs_log_item_t*))
				xfs_istale_done, (xfs_log_item_t *)iip);
			if (ip != free_ip) {
				xfs_iunlock(ip, XFS_ILOCK_EXCL);
			}
		}

		if (found || pre_flushed)
			xfs_trans_stale_inode_buf(tp, bp);
		xfs_trans_binval(tp, bp);
	}

	kmem_free(ip_found);
	xfs_put_perag(mp, pag);
}

/*
 * This is called to return an inode to the inode free list.
 * The inode should already be truncated to 0 length and have
 * no pages associated with it.  This routine also assumes that
 * the inode is already a part of the transaction.
 *
 * The on-disk copy of the inode will have been added to the list
 * of unlinked inodes in the AGI. We need to remove the inode from
 * that list atomically with respect to freeing it here.
 */
int
xfs_ifree(
	xfs_trans_t	*tp,
	xfs_inode_t	*ip,
	xfs_bmap_free_t	*flist)
{
	int			error;
	int			delete;
	xfs_ino_t		first_ino;
	xfs_dinode_t    	*dip;
	xfs_buf_t       	*ibp;

	ASSERT(xfs_isilocked(ip, XFS_ILOCK_EXCL));
	ASSERT(ip->i_transp == tp);
	ASSERT(ip->i_d.di_nlink == 0);
	ASSERT(ip->i_d.di_nextents == 0);
	ASSERT(ip->i_d.di_anextents == 0);
	ASSERT((ip->i_d.di_size == 0 && ip->i_size == 0) ||
	       ((ip->i_d.di_mode & S_IFMT) != S_IFREG));
	ASSERT(ip->i_d.di_nblocks == 0);

	/*
	 * Pull the on-disk inode from the AGI unlinked list.
	 */
	error = xfs_iunlink_remove(tp, ip);
	if (error != 0) {
		return error;
	}

	error = xfs_difree(tp, ip->i_ino, flist, &delete, &first_ino);
	if (error != 0) {
		return error;
	}
	ip->i_d.di_mode = 0;		/* mark incore inode as free */
	ip->i_d.di_flags = 0;
	ip->i_d.di_dmevmask = 0;
	ip->i_d.di_forkoff = 0;		/* mark the attr fork not in use */
	ip->i_df.if_ext_max =
		XFS_IFORK_DSIZE(ip) / (uint)sizeof(xfs_bmbt_rec_t);
	ip->i_d.di_format = XFS_DINODE_FMT_EXTENTS;
	ip->i_d.di_aformat = XFS_DINODE_FMT_EXTENTS;
	/*
	 * Bump the generation count so no one will be confused
	 * by reincarnations of this inode.
	 */
	ip->i_d.di_gen++;

	xfs_trans_log_inode(tp, ip, XFS_ILOG_CORE);

	error = xfs_itobp(ip->i_mount, tp, ip, &dip, &ibp, XFS_BUF_LOCK);
	if (error)
		return error;

        /*
	* Clear the on-disk di_mode. This is to prevent xfs_bulkstat
	* from picking up this inode when it is reclaimed (its incore state
	* initialzed but not flushed to disk yet). The in-core di_mode is
	* already cleared  and a corresponding transaction logged.
	* The hack here just synchronizes the in-core to on-disk
	* di_mode value in advance before the actual inode sync to disk.
	* This is OK because the inode is already unlinked and would never
	* change its di_mode again for this inode generation.
	* This is a temporary hack that would require a proper fix
	* in the future.
	*/
	dip->di_mode = 0;

	if (delete) {
		xfs_ifree_cluster(ip, tp, first_ino);
	}

	return 0;
}

/*
 * Reallocate the space for if_broot based on the number of records
 * being added or deleted as indicated in rec_diff.  Move the records
 * and pointers in if_broot to fit the new size.  When shrinking this
 * will eliminate holes between the records and pointers created by
 * the caller.  When growing this will create holes to be filled in
 * by the caller.
 *
 * The caller must not request to add more records than would fit in
 * the on-disk inode root.  If the if_broot is currently NULL, then
 * if we adding records one will be allocated.  The caller must also
 * not request that the number of records go below zero, although
 * it can go to zero.
 *
 * ip -- the inode whose if_broot area is changing
 * ext_diff -- the change in the number of records, positive or negative,
 *	 requested for the if_broot array.
 */
void
xfs_iroot_realloc(
	xfs_inode_t		*ip,
	int			rec_diff,
	int			whichfork)
{
	struct xfs_mount	*mp = ip->i_mount;
	int			cur_max;
	xfs_ifork_t		*ifp;
	struct xfs_btree_block	*new_broot;
	int			new_max;
	size_t			new_size;
	char			*np;
	char			*op;

	/*
	 * Handle the degenerate case quietly.
	 */
	if (rec_diff == 0) {
		return;
	}

	ifp = XFS_IFORK_PTR(ip, whichfork);
	if (rec_diff > 0) {
		/*
		 * If there wasn't any memory allocated before, just
		 * allocate it now and get out.
		 */
		if (ifp->if_broot_bytes == 0) {
			new_size = (size_t)XFS_BMAP_BROOT_SPACE_CALC(rec_diff);
			ifp->if_broot = kmem_alloc(new_size, KM_SLEEP);
			ifp->if_broot_bytes = (int)new_size;
			return;
		}

		/*
		 * If there is already an existing if_broot, then we need
		 * to realloc() it and shift the pointers to their new
		 * location.  The records don't change location because
		 * they are kept butted up against the btree block header.
		 */
		cur_max = xfs_bmbt_maxrecs(mp, ifp->if_broot_bytes, 0);
		new_max = cur_max + rec_diff;
		new_size = (size_t)XFS_BMAP_BROOT_SPACE_CALC(new_max);
		ifp->if_broot = kmem_realloc(ifp->if_broot, new_size,
				(size_t)XFS_BMAP_BROOT_SPACE_CALC(cur_max), /* old size */
				KM_SLEEP);
		op = (char *)XFS_BMAP_BROOT_PTR_ADDR(mp, ifp->if_broot, 1,
						     ifp->if_broot_bytes);
		np = (char *)XFS_BMAP_BROOT_PTR_ADDR(mp, ifp->if_broot, 1,
						     (int)new_size);
		ifp->if_broot_bytes = (int)new_size;
		ASSERT(ifp->if_broot_bytes <=
			XFS_IFORK_SIZE(ip, whichfork) + XFS_BROOT_SIZE_ADJ);
		memmove(np, op, cur_max * (uint)sizeof(xfs_dfsbno_t));
		return;
	}

	/*
	 * rec_diff is less than 0.  In this case, we are shrinking the
	 * if_broot buffer.  It must already exist.  If we go to zero
	 * records, just get rid of the root and clear the status bit.
	 */
	ASSERT((ifp->if_broot != NULL) && (ifp->if_broot_bytes > 0));
	cur_max = xfs_bmbt_maxrecs(mp, ifp->if_broot_bytes, 0);
	new_max = cur_max + rec_diff;
	ASSERT(new_max >= 0);
	if (new_max > 0)
		new_size = (size_t)XFS_BMAP_BROOT_SPACE_CALC(new_max);
	else
		new_size = 0;
	if (new_size > 0) {
		new_broot = kmem_alloc(new_size, KM_SLEEP);
		/*
		 * First copy over the btree block header.
		 */
		memcpy(new_broot, ifp->if_broot, XFS_BTREE_LBLOCK_LEN);
	} else {
		new_broot = NULL;
		ifp->if_flags &= ~XFS_IFBROOT;
	}

	/*
	 * Only copy the records and pointers if there are any.
	 */
	if (new_max > 0) {
		/*
		 * First copy the records.
		 */
		op = (char *)XFS_BMBT_REC_ADDR(mp, ifp->if_broot, 1);
		np = (char *)XFS_BMBT_REC_ADDR(mp, new_broot, 1);
		memcpy(np, op, new_max * (uint)sizeof(xfs_bmbt_rec_t));

		/*
		 * Then copy the pointers.
		 */
		op = (char *)XFS_BMAP_BROOT_PTR_ADDR(mp, ifp->if_broot, 1,
						     ifp->if_broot_bytes);
		np = (char *)XFS_BMAP_BROOT_PTR_ADDR(mp, new_broot, 1,
						     (int)new_size);
		memcpy(np, op, new_max * (uint)sizeof(xfs_dfsbno_t));
	}
	kmem_free(ifp->if_broot);
	ifp->if_broot = new_broot;
	ifp->if_broot_bytes = (int)new_size;
	ASSERT(ifp->if_broot_bytes <=
		XFS_IFORK_SIZE(ip, whichfork) + XFS_BROOT_SIZE_ADJ);
	return;
}


/*
 * This is called when the amount of space needed for if_data
 * is increased or decreased.  The change in size is indicated by
 * the number of bytes that need to be added or deleted in the
 * byte_diff parameter.
 *
 * If the amount of space needed has decreased below the size of the
 * inline buffer, then switch to using the inline buffer.  Otherwise,
 * use kmem_realloc() or kmem_alloc() to adjust the size of the buffer
 * to what is needed.
 *
 * ip -- the inode whose if_data area is changing
 * byte_diff -- the change in the number of bytes, positive or negative,
 *	 requested for the if_data array.
 */
void
xfs_idata_realloc(
	xfs_inode_t	*ip,
	int		byte_diff,
	int		whichfork)
{
	xfs_ifork_t	*ifp;
	int		new_size;
	int		real_size;

	if (byte_diff == 0) {
		return;
	}

	ifp = XFS_IFORK_PTR(ip, whichfork);
	new_size = (int)ifp->if_bytes + byte_diff;
	ASSERT(new_size >= 0);

	if (new_size == 0) {
		if (ifp->if_u1.if_data != ifp->if_u2.if_inline_data) {
			kmem_free(ifp->if_u1.if_data);
		}
		ifp->if_u1.if_data = NULL;
		real_size = 0;
	} else if (new_size <= sizeof(ifp->if_u2.if_inline_data)) {
		/*
		 * If the valid extents/data can fit in if_inline_ext/data,
		 * copy them from the malloc'd vector and free it.
		 */
		if (ifp->if_u1.if_data == NULL) {
			ifp->if_u1.if_data = ifp->if_u2.if_inline_data;
		} else if (ifp->if_u1.if_data != ifp->if_u2.if_inline_data) {
			ASSERT(ifp->if_real_bytes != 0);
			memcpy(ifp->if_u2.if_inline_data, ifp->if_u1.if_data,
			      new_size);
			kmem_free(ifp->if_u1.if_data);
			ifp->if_u1.if_data = ifp->if_u2.if_inline_data;
		}
		real_size = 0;
	} else {
		/*
		 * Stuck with malloc/realloc.
		 * For inline data, the underlying buffer must be
		 * a multiple of 4 bytes in size so that it can be
		 * logged and stay on word boundaries.  We enforce
		 * that here.
		 */
		real_size = roundup(new_size, 4);
		if (ifp->if_u1.if_data == NULL) {
			ASSERT(ifp->if_real_bytes == 0);
			ifp->if_u1.if_data = kmem_alloc(real_size, KM_SLEEP);
		} else if (ifp->if_u1.if_data != ifp->if_u2.if_inline_data) {
			/*
			 * Only do the realloc if the underlying size
			 * is really changing.
			 */
			if (ifp->if_real_bytes != real_size) {
				ifp->if_u1.if_data =
					kmem_realloc(ifp->if_u1.if_data,
							real_size,
							ifp->if_real_bytes,
							KM_SLEEP);
			}
		} else {
			ASSERT(ifp->if_real_bytes == 0);
			ifp->if_u1.if_data = kmem_alloc(real_size, KM_SLEEP);
			memcpy(ifp->if_u1.if_data, ifp->if_u2.if_inline_data,
				ifp->if_bytes);
		}
	}
	ifp->if_real_bytes = real_size;
	ifp->if_bytes = new_size;
	ASSERT(ifp->if_bytes <= XFS_IFORK_SIZE(ip, whichfork));
}

void
xfs_idestroy_fork(
	xfs_inode_t	*ip,
	int		whichfork)
{
	xfs_ifork_t	*ifp;

	ifp = XFS_IFORK_PTR(ip, whichfork);
	if (ifp->if_broot != NULL) {
		kmem_free(ifp->if_broot);
		ifp->if_broot = NULL;
	}

	/*
	 * If the format is local, then we can't have an extents
	 * array so just look for an inline data array.  If we're
	 * not local then we may or may not have an extents list,
	 * so check and free it up if we do.
	 */
	if (XFS_IFORK_FORMAT(ip, whichfork) == XFS_DINODE_FMT_LOCAL) {
		if ((ifp->if_u1.if_data != ifp->if_u2.if_inline_data) &&
		    (ifp->if_u1.if_data != NULL)) {
			ASSERT(ifp->if_real_bytes != 0);
			kmem_free(ifp->if_u1.if_data);
			ifp->if_u1.if_data = NULL;
			ifp->if_real_bytes = 0;
		}
	} else if ((ifp->if_flags & XFS_IFEXTENTS) &&
		   ((ifp->if_flags & XFS_IFEXTIREC) ||
		    ((ifp->if_u1.if_extents != NULL) &&
		     (ifp->if_u1.if_extents != ifp->if_u2.if_inline_ext)))) {
		ASSERT(ifp->if_real_bytes != 0);
		xfs_iext_destroy(ifp);
	}
	ASSERT(ifp->if_u1.if_extents == NULL ||
	       ifp->if_u1.if_extents == ifp->if_u2.if_inline_ext);
	ASSERT(ifp->if_real_bytes == 0);
	if (whichfork == XFS_ATTR_FORK) {
		kmem_zone_free(xfs_ifork_zone, ip->i_afp);
		ip->i_afp = NULL;
	}
}

/*
 * Increment the pin count of the given buffer.
 * This value is protected by ipinlock spinlock in the mount structure.
 */
void
xfs_ipin(
	xfs_inode_t	*ip)
{
	ASSERT(xfs_isilocked(ip, XFS_ILOCK_EXCL));

	atomic_inc(&ip->i_pincount);
}

/*
 * Decrement the pin count of the given inode, and wake up
 * anyone in xfs_iwait_unpin() if the count goes to 0.  The
 * inode must have been previously pinned with a call to xfs_ipin().
 */
void
xfs_iunpin(
	xfs_inode_t	*ip)
{
	ASSERT(atomic_read(&ip->i_pincount) > 0);

	if (atomic_dec_and_test(&ip->i_pincount))
		wake_up(&ip->i_ipin_wait);
}

/*
 * This is called to unpin an inode. It can be directed to wait or to return
 * immediately without waiting for the inode to be unpinned.  The caller must
 * have the inode locked in at least shared mode so that the buffer cannot be
 * subsequently pinned once someone is waiting for it to be unpinned.
 */
STATIC void
__xfs_iunpin_wait(
	xfs_inode_t	*ip,
	int		wait)
{
	xfs_inode_log_item_t	*iip = ip->i_itemp;

	ASSERT(xfs_isilocked(ip, XFS_ILOCK_EXCL|XFS_ILOCK_SHARED));
	if (atomic_read(&ip->i_pincount) == 0)
		return;

	/* Give the log a push to start the unpinning I/O */
	xfs_log_force(ip->i_mount, (iip && iip->ili_last_lsn) ?
				iip->ili_last_lsn : 0, XFS_LOG_FORCE);
	if (wait)
		wait_event(ip->i_ipin_wait, (atomic_read(&ip->i_pincount) == 0));
}

static inline void
xfs_iunpin_wait(
	xfs_inode_t	*ip)
{
	__xfs_iunpin_wait(ip, 1);
}

static inline void
xfs_iunpin_nowait(
	xfs_inode_t	*ip)
{
	__xfs_iunpin_wait(ip, 0);
}


/*
 * xfs_iextents_copy()
 *
 * This is called to copy the REAL extents (as opposed to the delayed
 * allocation extents) from the inode into the given buffer.  It
 * returns the number of bytes copied into the buffer.
 *
 * If there are no delayed allocation extents, then we can just
 * memcpy() the extents into the buffer.  Otherwise, we need to
 * examine each extent in turn and skip those which are delayed.
 */
int
xfs_iextents_copy(
	xfs_inode_t		*ip,
	xfs_bmbt_rec_t		*dp,
	int			whichfork)
{
	int			copied;
	int			i;
	xfs_ifork_t		*ifp;
	int			nrecs;
	xfs_fsblock_t		start_block;

	ifp = XFS_IFORK_PTR(ip, whichfork);
	ASSERT(xfs_isilocked(ip, XFS_ILOCK_EXCL|XFS_ILOCK_SHARED));
	ASSERT(ifp->if_bytes > 0);

	nrecs = ifp->if_bytes / (uint)sizeof(xfs_bmbt_rec_t);
	XFS_BMAP_TRACE_EXLIST(ip, nrecs, whichfork);
	ASSERT(nrecs > 0);

	/*
	 * There are some delayed allocation extents in the
	 * inode, so copy the extents one at a time and skip
	 * the delayed ones.  There must be at least one
	 * non-delayed extent.
	 */
	copied = 0;
	for (i = 0; i < nrecs; i++) {
		xfs_bmbt_rec_host_t *ep = xfs_iext_get_ext(ifp, i);
		start_block = xfs_bmbt_get_startblock(ep);
		if (isnullstartblock(start_block)) {
			/*
			 * It's a delayed allocation extent, so skip it.
			 */
			continue;
		}

		/* Translate to on disk format */
		put_unaligned(cpu_to_be64(ep->l0), &dp->l0);
		put_unaligned(cpu_to_be64(ep->l1), &dp->l1);
		dp++;
		copied++;
	}
	ASSERT(copied != 0);
	xfs_validate_extents(ifp, copied, XFS_EXTFMT_INODE(ip));

	return (copied * (uint)sizeof(xfs_bmbt_rec_t));
}

/*
 * Each of the following cases stores data into the same region
 * of the on-disk inode, so only one of them can be valid at
 * any given time. While it is possible to have conflicting formats
 * and log flags, e.g. having XFS_ILOG_?DATA set when the fork is
 * in EXTENTS format, this can only happen when the fork has
 * changed formats after being modified but before being flushed.
 * In these cases, the format always takes precedence, because the
 * format indicates the current state of the fork.
 */
/*ARGSUSED*/
STATIC void
xfs_iflush_fork(
	xfs_inode_t		*ip,
	xfs_dinode_t		*dip,
	xfs_inode_log_item_t	*iip,
	int			whichfork,
	xfs_buf_t		*bp)
{
	char			*cp;
	xfs_ifork_t		*ifp;
	xfs_mount_t		*mp;
#ifdef XFS_TRANS_DEBUG
	int			first;
#endif
	static const short	brootflag[2] =
		{ XFS_ILOG_DBROOT, XFS_ILOG_ABROOT };
	static const short	dataflag[2] =
		{ XFS_ILOG_DDATA, XFS_ILOG_ADATA };
	static const short	extflag[2] =
		{ XFS_ILOG_DEXT, XFS_ILOG_AEXT };

	if (!iip)
		return;
	ifp = XFS_IFORK_PTR(ip, whichfork);
	/*
	 * This can happen if we gave up in iformat in an error path,
	 * for the attribute fork.
	 */
	if (!ifp) {
		ASSERT(whichfork == XFS_ATTR_FORK);
		return;
	}
	cp = XFS_DFORK_PTR(dip, whichfork);
	mp = ip->i_mount;
	switch (XFS_IFORK_FORMAT(ip, whichfork)) {
	case XFS_DINODE_FMT_LOCAL:
		if ((iip->ili_format.ilf_fields & dataflag[whichfork]) &&
		    (ifp->if_bytes > 0)) {
			ASSERT(ifp->if_u1.if_data != NULL);
			ASSERT(ifp->if_bytes <= XFS_IFORK_SIZE(ip, whichfork));
			memcpy(cp, ifp->if_u1.if_data, ifp->if_bytes);
		}
		break;

	case XFS_DINODE_FMT_EXTENTS:
		ASSERT((ifp->if_flags & XFS_IFEXTENTS) ||
		       !(iip->ili_format.ilf_fields & extflag[whichfork]));
		ASSERT((xfs_iext_get_ext(ifp, 0) != NULL) ||
			(ifp->if_bytes == 0));
		ASSERT((xfs_iext_get_ext(ifp, 0) == NULL) ||
			(ifp->if_bytes > 0));
		if ((iip->ili_format.ilf_fields & extflag[whichfork]) &&
		    (ifp->if_bytes > 0)) {
			ASSERT(XFS_IFORK_NEXTENTS(ip, whichfork) > 0);
			(void)xfs_iextents_copy(ip, (xfs_bmbt_rec_t *)cp,
				whichfork);
		}
		break;

	case XFS_DINODE_FMT_BTREE:
		if ((iip->ili_format.ilf_fields & brootflag[whichfork]) &&
		    (ifp->if_broot_bytes > 0)) {
			ASSERT(ifp->if_broot != NULL);
			ASSERT(ifp->if_broot_bytes <=
			       (XFS_IFORK_SIZE(ip, whichfork) +
				XFS_BROOT_SIZE_ADJ));
			xfs_bmbt_to_bmdr(mp, ifp->if_broot, ifp->if_broot_bytes,
				(xfs_bmdr_block_t *)cp,
				XFS_DFORK_SIZE(dip, mp, whichfork));
		}
		break;

	case XFS_DINODE_FMT_DEV:
		if (iip->ili_format.ilf_fields & XFS_ILOG_DEV) {
			ASSERT(whichfork == XFS_DATA_FORK);
			xfs_dinode_put_rdev(dip, ip->i_df.if_u2.if_rdev);
		}
		break;

	case XFS_DINODE_FMT_UUID:
		if (iip->ili_format.ilf_fields & XFS_ILOG_UUID) {
			ASSERT(whichfork == XFS_DATA_FORK);
			memcpy(XFS_DFORK_DPTR(dip),
			       &ip->i_df.if_u2.if_uuid,
			       sizeof(uuid_t));
		}
		break;

	default:
		ASSERT(0);
		break;
	}
}

STATIC int
xfs_iflush_cluster(
	xfs_inode_t	*ip,
	xfs_buf_t	*bp)
{
	xfs_mount_t		*mp = ip->i_mount;
	xfs_perag_t		*pag = xfs_get_perag(mp, ip->i_ino);
	unsigned long		first_index, mask;
	unsigned long		inodes_per_cluster;
	int			ilist_size;
	xfs_inode_t		**ilist;
	xfs_inode_t		*iq;
	int			nr_found;
	int			clcount = 0;
	int			bufwasdelwri;
	int			i;

	ASSERT(pag->pagi_inodeok);
	ASSERT(pag->pag_ici_init);

	inodes_per_cluster = XFS_INODE_CLUSTER_SIZE(mp) >> mp->m_sb.sb_inodelog;
	ilist_size = inodes_per_cluster * sizeof(xfs_inode_t *);
	ilist = kmem_alloc(ilist_size, KM_MAYFAIL|KM_NOFS);
	if (!ilist)
		return 0;

	mask = ~(((XFS_INODE_CLUSTER_SIZE(mp) >> mp->m_sb.sb_inodelog)) - 1);
	first_index = XFS_INO_TO_AGINO(mp, ip->i_ino) & mask;
	read_lock(&pag->pag_ici_lock);
	/* really need a gang lookup range call here */
	nr_found = radix_tree_gang_lookup(&pag->pag_ici_root, (void**)ilist,
					first_index, inodes_per_cluster);
	if (nr_found == 0)
		goto out_free;

	for (i = 0; i < nr_found; i++) {
		iq = ilist[i];
		if (iq == ip)
			continue;
		/* if the inode lies outside this cluster, we're done. */
		if ((XFS_INO_TO_AGINO(mp, iq->i_ino) & mask) != first_index)
			break;
		/*
		 * Do an un-protected check to see if the inode is dirty and
		 * is a candidate for flushing.  These checks will be repeated
		 * later after the appropriate locks are acquired.
		 */
		if (xfs_inode_clean(iq) && xfs_ipincount(iq) == 0)
			continue;

		/*
		 * Try to get locks.  If any are unavailable or it is pinned,
		 * then this inode cannot be flushed and is skipped.
		 */

		if (!xfs_ilock_nowait(iq, XFS_ILOCK_SHARED))
			continue;
		if (!xfs_iflock_nowait(iq)) {
			xfs_iunlock(iq, XFS_ILOCK_SHARED);
			continue;
		}
		if (xfs_ipincount(iq)) {
			xfs_ifunlock(iq);
			xfs_iunlock(iq, XFS_ILOCK_SHARED);
			continue;
		}

		/*
		 * arriving here means that this inode can be flushed.  First
		 * re-check that it's dirty before flushing.
		 */
		if (!xfs_inode_clean(iq)) {
			int	error;
			error = xfs_iflush_int(iq, bp);
			if (error) {
				xfs_iunlock(iq, XFS_ILOCK_SHARED);
				goto cluster_corrupt_out;
			}
			clcount++;
		} else {
			xfs_ifunlock(iq);
		}
		xfs_iunlock(iq, XFS_ILOCK_SHARED);
	}

	if (clcount) {
		XFS_STATS_INC(xs_icluster_flushcnt);
		XFS_STATS_ADD(xs_icluster_flushinode, clcount);
	}

out_free:
	read_unlock(&pag->pag_ici_lock);
	kmem_free(ilist);
	return 0;


cluster_corrupt_out:
	/*
	 * Corruption detected in the clustering loop.  Invalidate the
	 * inode buffer and shut down the filesystem.
	 */
	read_unlock(&pag->pag_ici_lock);
	/*
	 * Clean up the buffer.  If it was B_DELWRI, just release it --
	 * brelse can handle it with no problems.  If not, shut down the
	 * filesystem before releasing the buffer.
	 */
	bufwasdelwri = XFS_BUF_ISDELAYWRITE(bp);
	if (bufwasdelwri)
		xfs_buf_relse(bp);

	xfs_force_shutdown(mp, SHUTDOWN_CORRUPT_INCORE);

	if (!bufwasdelwri) {
		/*
		 * Just like incore_relse: if we have b_iodone functions,
		 * mark the buffer as an error and call them.  Otherwise
		 * mark it as stale and brelse.
		 */
		if (XFS_BUF_IODONE_FUNC(bp)) {
			XFS_BUF_CLR_BDSTRAT_FUNC(bp);
			XFS_BUF_UNDONE(bp);
			XFS_BUF_STALE(bp);
			XFS_BUF_ERROR(bp,EIO);
			xfs_biodone(bp);
		} else {
			XFS_BUF_STALE(bp);
			xfs_buf_relse(bp);
		}
	}

	/*
	 * Unlocks the flush lock
	 */
	xfs_iflush_abort(iq);
	kmem_free(ilist);
	return XFS_ERROR(EFSCORRUPTED);
}

/*
 * xfs_iflush() will write a modified inode's changes out to the
 * inode's on disk home.  The caller must have the inode lock held
 * in at least shared mode and the inode flush completion must be
 * active as well.  The inode lock will still be held upon return from
 * the call and the caller is free to unlock it.
 * The inode flush will be completed when the inode reaches the disk.
 * The flags indicate how the inode's buffer should be written out.
 */
int
xfs_iflush(
	xfs_inode_t		*ip,
	uint			flags)
{
	xfs_inode_log_item_t	*iip;
	xfs_buf_t		*bp;
	xfs_dinode_t		*dip;
	xfs_mount_t		*mp;
	int			error;
	int			noblock = (flags == XFS_IFLUSH_ASYNC_NOBLOCK);
	enum { INT_DELWRI = (1 << 0), INT_ASYNC = (1 << 1) };

	XFS_STATS_INC(xs_iflush_count);

	ASSERT(xfs_isilocked(ip, XFS_ILOCK_EXCL|XFS_ILOCK_SHARED));
	ASSERT(!completion_done(&ip->i_flush));
	ASSERT(ip->i_d.di_format != XFS_DINODE_FMT_BTREE ||
	       ip->i_d.di_nextents > ip->i_df.if_ext_max);

	iip = ip->i_itemp;
	mp = ip->i_mount;

	/*
	 * If the inode isn't dirty, then just release the inode
	 * flush lock and do nothing.
	 */
	if (xfs_inode_clean(ip)) {
		xfs_ifunlock(ip);
		return 0;
	}

	/*
	 * We can't flush the inode until it is unpinned, so wait for it if we
	 * are allowed to block.  We know noone new can pin it, because we are
	 * holding the inode lock shared and you need to hold it exclusively to
	 * pin the inode.
	 *
	 * If we are not allowed to block, force the log out asynchronously so
	 * that when we come back the inode will be unpinned. If other inodes
	 * in the same cluster are dirty, they will probably write the inode
	 * out for us if they occur after the log force completes.
	 */
	if (noblock && xfs_ipincount(ip)) {
		xfs_iunpin_nowait(ip);
		xfs_ifunlock(ip);
		return EAGAIN;
	}
	xfs_iunpin_wait(ip);

	/*
	 * This may have been unpinned because the filesystem is shutting
	 * down forcibly. If that's the case we must not write this inode
	 * to disk, because the log record didn't make it to disk!
	 */
	if (XFS_FORCED_SHUTDOWN(mp)) {
		ip->i_update_core = 0;
		if (iip)
			iip->ili_format.ilf_fields = 0;
		xfs_ifunlock(ip);
		return XFS_ERROR(EIO);
	}

	/*
	 * Decide how buffer will be flushed out.  This is done before
	 * the call to xfs_iflush_int because this field is zeroed by it.
	 */
	if (iip != NULL && iip->ili_format.ilf_fields != 0) {
		/*
		 * Flush out the inode buffer according to the directions
		 * of the caller.  In the cases where the caller has given
		 * us a choice choose the non-delwri case.  This is because
		 * the inode is in the AIL and we need to get it out soon.
		 */
		switch (flags) {
		case XFS_IFLUSH_SYNC:
		case XFS_IFLUSH_DELWRI_ELSE_SYNC:
			flags = 0;
			break;
		case XFS_IFLUSH_ASYNC_NOBLOCK:
		case XFS_IFLUSH_ASYNC:
		case XFS_IFLUSH_DELWRI_ELSE_ASYNC:
			flags = INT_ASYNC;
			break;
		case XFS_IFLUSH_DELWRI:
			flags = INT_DELWRI;
			break;
		default:
			ASSERT(0);
			flags = 0;
			break;
		}
	} else {
		switch (flags) {
		case XFS_IFLUSH_DELWRI_ELSE_SYNC:
		case XFS_IFLUSH_DELWRI_ELSE_ASYNC:
		case XFS_IFLUSH_DELWRI:
			flags = INT_DELWRI;
			break;
		case XFS_IFLUSH_ASYNC_NOBLOCK:
		case XFS_IFLUSH_ASYNC:
			flags = INT_ASYNC;
			break;
		case XFS_IFLUSH_SYNC:
			flags = 0;
			break;
		default:
			ASSERT(0);
			flags = 0;
			break;
		}
	}

	/*
	 * Get the buffer containing the on-disk inode.
	 */
	error = xfs_itobp(mp, NULL, ip, &dip, &bp,
				noblock ? XFS_BUF_TRYLOCK : XFS_BUF_LOCK);
	if (error || !bp) {
		xfs_ifunlock(ip);
		return error;
	}

	/*
	 * First flush out the inode that xfs_iflush was called with.
	 */
	error = xfs_iflush_int(ip, bp);
	if (error)
		goto corrupt_out;

	/*
	 * If the buffer is pinned then push on the log now so we won't
	 * get stuck waiting in the write for too long.
	 */
	if (XFS_BUF_ISPINNED(bp))
		xfs_log_force(mp, (xfs_lsn_t)0, XFS_LOG_FORCE);

	/*
	 * inode clustering:
	 * see if other inodes can be gathered into this write
	 */
	error = xfs_iflush_cluster(ip, bp);
	if (error)
		goto cluster_corrupt_out;

	if (flags & INT_DELWRI) {
		xfs_bdwrite(mp, bp);
	} else if (flags & INT_ASYNC) {
		error = xfs_bawrite(mp, bp);
	} else {
		error = xfs_bwrite(mp, bp);
	}
	return error;

corrupt_out:
	xfs_buf_relse(bp);
	xfs_force_shutdown(mp, SHUTDOWN_CORRUPT_INCORE);
cluster_corrupt_out:
	/*
	 * Unlocks the flush lock
	 */
	xfs_iflush_abort(ip);
	return XFS_ERROR(EFSCORRUPTED);
}


STATIC int
xfs_iflush_int(
	xfs_inode_t		*ip,
	xfs_buf_t		*bp)
{
	xfs_inode_log_item_t	*iip;
	xfs_dinode_t		*dip;
	xfs_mount_t		*mp;
#ifdef XFS_TRANS_DEBUG
	int			first;
#endif

	ASSERT(xfs_isilocked(ip, XFS_ILOCK_EXCL|XFS_ILOCK_SHARED));
	ASSERT(!completion_done(&ip->i_flush));
	ASSERT(ip->i_d.di_format != XFS_DINODE_FMT_BTREE ||
	       ip->i_d.di_nextents > ip->i_df.if_ext_max);

	iip = ip->i_itemp;
	mp = ip->i_mount;


	/*
	 * If the inode isn't dirty, then just release the inode
	 * flush lock and do nothing.
	 */
	if (xfs_inode_clean(ip)) {
		xfs_ifunlock(ip);
		return 0;
	}

	/* set *dip = inode's place in the buffer */
	dip = (xfs_dinode_t *)xfs_buf_offset(bp, ip->i_imap.im_boffset);

	/*
	 * Clear i_update_core before copying out the data.
	 * This is for coordination with our timestamp updates
	 * that don't hold the inode lock. They will always
	 * update the timestamps BEFORE setting i_update_core,
	 * so if we clear i_update_core after they set it we
	 * are guaranteed to see their updates to the timestamps.
	 * I believe that this depends on strongly ordered memory
	 * semantics, but we have that.  We use the SYNCHRONIZE
	 * macro to make sure that the compiler does not reorder
	 * the i_update_core access below the data copy below.
	 */
	ip->i_update_core = 0;
	SYNCHRONIZE();

	/*
	 * Make sure to get the latest atime from the Linux inode.
	 */
	xfs_synchronize_atime(ip);

	if (XFS_TEST_ERROR(be16_to_cpu(dip->di_magic) != XFS_DINODE_MAGIC,
			       mp, XFS_ERRTAG_IFLUSH_1, XFS_RANDOM_IFLUSH_1)) {
		xfs_cmn_err(XFS_PTAG_IFLUSH, CE_ALERT, mp,
		    "xfs_iflush: Bad inode %Lu magic number 0x%x, ptr 0x%p",
			ip->i_ino, be16_to_cpu(dip->di_magic), dip);
		goto corrupt_out;
	}
	if (XFS_TEST_ERROR(ip->i_d.di_magic != XFS_DINODE_MAGIC,
				mp, XFS_ERRTAG_IFLUSH_2, XFS_RANDOM_IFLUSH_2)) {
		xfs_cmn_err(XFS_PTAG_IFLUSH, CE_ALERT, mp,
			"xfs_iflush: Bad inode %Lu, ptr 0x%p, magic number 0x%x",
			ip->i_ino, ip, ip->i_d.di_magic);
		goto corrupt_out;
	}
	if ((ip->i_d.di_mode & S_IFMT) == S_IFREG) {
		if (XFS_TEST_ERROR(
		    (ip->i_d.di_format != XFS_DINODE_FMT_EXTENTS) &&
		    (ip->i_d.di_format != XFS_DINODE_FMT_BTREE),
		    mp, XFS_ERRTAG_IFLUSH_3, XFS_RANDOM_IFLUSH_3)) {
			xfs_cmn_err(XFS_PTAG_IFLUSH, CE_ALERT, mp,
				"xfs_iflush: Bad regular inode %Lu, ptr 0x%p",
				ip->i_ino, ip);
			goto corrupt_out;
		}
	} else if ((ip->i_d.di_mode & S_IFMT) == S_IFDIR) {
		if (XFS_TEST_ERROR(
		    (ip->i_d.di_format != XFS_DINODE_FMT_EXTENTS) &&
		    (ip->i_d.di_format != XFS_DINODE_FMT_BTREE) &&
		    (ip->i_d.di_format != XFS_DINODE_FMT_LOCAL),
		    mp, XFS_ERRTAG_IFLUSH_4, XFS_RANDOM_IFLUSH_4)) {
			xfs_cmn_err(XFS_PTAG_IFLUSH, CE_ALERT, mp,
				"xfs_iflush: Bad directory inode %Lu, ptr 0x%p",
				ip->i_ino, ip);
			goto corrupt_out;
		}
	}
	if (XFS_TEST_ERROR(ip->i_d.di_nextents + ip->i_d.di_anextents >
				ip->i_d.di_nblocks, mp, XFS_ERRTAG_IFLUSH_5,
				XFS_RANDOM_IFLUSH_5)) {
		xfs_cmn_err(XFS_PTAG_IFLUSH, CE_ALERT, mp,
			"xfs_iflush: detected corrupt incore inode %Lu, total extents = %d, nblocks = %Ld, ptr 0x%p",
			ip->i_ino,
			ip->i_d.di_nextents + ip->i_d.di_anextents,
			ip->i_d.di_nblocks,
			ip);
		goto corrupt_out;
	}
	if (XFS_TEST_ERROR(ip->i_d.di_forkoff > mp->m_sb.sb_inodesize,
				mp, XFS_ERRTAG_IFLUSH_6, XFS_RANDOM_IFLUSH_6)) {
		xfs_cmn_err(XFS_PTAG_IFLUSH, CE_ALERT, mp,
			"xfs_iflush: bad inode %Lu, forkoff 0x%x, ptr 0x%p",
			ip->i_ino, ip->i_d.di_forkoff, ip);
		goto corrupt_out;
	}
	/*
	 * bump the flush iteration count, used to detect flushes which
	 * postdate a log record during recovery.
	 */

	ip->i_d.di_flushiter++;

	/*
	 * Copy the dirty parts of the inode into the on-disk
	 * inode.  We always copy out the core of the inode,
	 * because if the inode is dirty at all the core must
	 * be.
	 */
	xfs_dinode_to_disk(dip, &ip->i_d);

	/* Wrap, we never let the log put out DI_MAX_FLUSH */
	if (ip->i_d.di_flushiter == DI_MAX_FLUSH)
		ip->i_d.di_flushiter = 0;

	/*
	 * If this is really an old format inode and the superblock version
	 * has not been updated to support only new format inodes, then
	 * convert back to the old inode format.  If the superblock version
	 * has been updated, then make the conversion permanent.
	 */
	ASSERT(ip->i_d.di_version == 1 || xfs_sb_version_hasnlink(&mp->m_sb));
	if (ip->i_d.di_version == 1) {
		if (!xfs_sb_version_hasnlink(&mp->m_sb)) {
			/*
			 * Convert it back.
			 */
			ASSERT(ip->i_d.di_nlink <= XFS_MAXLINK_1);
			dip->di_onlink = cpu_to_be16(ip->i_d.di_nlink);
		} else {
			/*
			 * The superblock version has already been bumped,
			 * so just make the conversion to the new inode
			 * format permanent.
			 */
			ip->i_d.di_version = 2;
			dip->di_version = 2;
			ip->i_d.di_onlink = 0;
			dip->di_onlink = 0;
			memset(&(ip->i_d.di_pad[0]), 0, sizeof(ip->i_d.di_pad));
			memset(&(dip->di_pad[0]), 0,
			      sizeof(dip->di_pad));
			ASSERT(ip->i_d.di_projid == 0);
		}
	}

	xfs_iflush_fork(ip, dip, iip, XFS_DATA_FORK, bp);
	if (XFS_IFORK_Q(ip))
		xfs_iflush_fork(ip, dip, iip, XFS_ATTR_FORK, bp);
	xfs_inobp_check(mp, bp);

	/*
	 * We've recorded everything logged in the inode, so we'd
	 * like to clear the ilf_fields bits so we don't log and
	 * flush things unnecessarily.  However, we can't stop
	 * logging all this information until the data we've copied
	 * into the disk buffer is written to disk.  If we did we might
	 * overwrite the copy of the inode in the log with all the
	 * data after re-logging only part of it, and in the face of
	 * a crash we wouldn't have all the data we need to recover.
	 *
	 * What we do is move the bits to the ili_last_fields field.
	 * When logging the inode, these bits are moved back to the
	 * ilf_fields field.  In the xfs_iflush_done() routine we
	 * clear ili_last_fields, since we know that the information
	 * those bits represent is permanently on disk.  As long as
	 * the flush completes before the inode is logged again, then
	 * both ilf_fields and ili_last_fields will be cleared.
	 *
	 * We can play with the ilf_fields bits here, because the inode
	 * lock must be held exclusively in order to set bits there
	 * and the flush lock protects the ili_last_fields bits.
	 * Set ili_logged so the flush done
	 * routine can tell whether or not to look in the AIL.
	 * Also, store the current LSN of the inode so that we can tell
	 * whether the item has moved in the AIL from xfs_iflush_done().
	 * In order to read the lsn we need the AIL lock, because
	 * it is a 64 bit value that cannot be read atomically.
	 */
	if (iip != NULL && iip->ili_format.ilf_fields != 0) {
		iip->ili_last_fields = iip->ili_format.ilf_fields;
		iip->ili_format.ilf_fields = 0;
		iip->ili_logged = 1;

		xfs_trans_ail_copy_lsn(mp->m_ail, &iip->ili_flush_lsn,
					&iip->ili_item.li_lsn);

		/*
		 * Attach the function xfs_iflush_done to the inode's
		 * buffer.  This will remove the inode from the AIL
		 * and unlock the inode's flush lock when the inode is
		 * completely written to disk.
		 */
		xfs_buf_attach_iodone(bp, (void(*)(xfs_buf_t*,xfs_log_item_t*))
				      xfs_iflush_done, (xfs_log_item_t *)iip);

		ASSERT(XFS_BUF_FSPRIVATE(bp, void *) != NULL);
		ASSERT(XFS_BUF_IODONE_FUNC(bp) != NULL);
	} else {
		/*
		 * We're flushing an inode which is not in the AIL and has
		 * not been logged but has i_update_core set.  For this
		 * case we can use a B_DELWRI flush and immediately drop
		 * the inode flush lock because we can avoid the whole
		 * AIL state thing.  It's OK to drop the flush lock now,
		 * because we've already locked the buffer and to do anything
		 * you really need both.
		 */
		if (iip != NULL) {
			ASSERT(iip->ili_logged == 0);
			ASSERT(iip->ili_last_fields == 0);
			ASSERT((iip->ili_item.li_flags & XFS_LI_IN_AIL) == 0);
		}
		xfs_ifunlock(ip);
	}

	return 0;

corrupt_out:
	return XFS_ERROR(EFSCORRUPTED);
}



#ifdef XFS_ILOCK_TRACE
void
xfs_ilock_trace(xfs_inode_t *ip, int lock, unsigned int lockflags, inst_t *ra)
{
	ktrace_enter(ip->i_lock_trace,
		     (void *)ip,
		     (void *)(unsigned long)lock, /* 1 = LOCK, 3=UNLOCK, etc */
		     (void *)(unsigned long)lockflags, /* XFS_ILOCK_EXCL etc */
		     (void *)ra,		/* caller of ilock */
		     (void *)(unsigned long)current_cpu(),
		     (void *)(unsigned long)current_pid(),
		     NULL,NULL,NULL,NULL,NULL,NULL,NULL,NULL,NULL,NULL);
}
#endif

/*
 * Return a pointer to the extent record at file index idx.
 */
xfs_bmbt_rec_host_t *
xfs_iext_get_ext(
	xfs_ifork_t	*ifp,		/* inode fork pointer */
	xfs_extnum_t	idx)		/* index of target extent */
{
	ASSERT(idx >= 0);
	if ((ifp->if_flags & XFS_IFEXTIREC) && (idx == 0)) {
		return ifp->if_u1.if_ext_irec->er_extbuf;
	} else if (ifp->if_flags & XFS_IFEXTIREC) {
		xfs_ext_irec_t	*erp;		/* irec pointer */
		int		erp_idx = 0;	/* irec index */
		xfs_extnum_t	page_idx = idx;	/* ext index in target list */

		erp = xfs_iext_idx_to_irec(ifp, &page_idx, &erp_idx, 0);
		return &erp->er_extbuf[page_idx];
	} else if (ifp->if_bytes) {
		return &ifp->if_u1.if_extents[idx];
	} else {
		return NULL;
	}
}

/*
 * Insert new item(s) into the extent records for incore inode
 * fork 'ifp'.  'count' new items are inserted at index 'idx'.
 */
void
xfs_iext_insert(
	xfs_ifork_t	*ifp,		/* inode fork pointer */
	xfs_extnum_t	idx,		/* starting index of new items */
	xfs_extnum_t	count,		/* number of inserted items */
	xfs_bmbt_irec_t	*new)		/* items to insert */
{
	xfs_extnum_t	i;		/* extent record index */

	ASSERT(ifp->if_flags & XFS_IFEXTENTS);
	xfs_iext_add(ifp, idx, count);
	for (i = idx; i < idx + count; i++, new++)
		xfs_bmbt_set_all(xfs_iext_get_ext(ifp, i), new);
}

/*
 * This is called when the amount of space required for incore file
 * extents needs to be increased. The ext_diff parameter stores the
 * number of new extents being added and the idx parameter contains
 * the extent index where the new extents will be added. If the new
 * extents are being appended, then we just need to (re)allocate and
 * initialize the space. Otherwise, if the new extents are being
 * inserted into the middle of the existing entries, a bit more work
 * is required to make room for the new extents to be inserted. The
 * caller is responsible for filling in the new extent entries upon
 * return.
 */
void
xfs_iext_add(
	xfs_ifork_t	*ifp,		/* inode fork pointer */
	xfs_extnum_t	idx,		/* index to begin adding exts */
	int		ext_diff)	/* number of extents to add */
{
	int		byte_diff;	/* new bytes being added */
	int		new_size;	/* size of extents after adding */
	xfs_extnum_t	nextents;	/* number of extents in file */

	nextents = ifp->if_bytes / (uint)sizeof(xfs_bmbt_rec_t);
	ASSERT((idx >= 0) && (idx <= nextents));
	byte_diff = ext_diff * sizeof(xfs_bmbt_rec_t);
	new_size = ifp->if_bytes + byte_diff;
	/*
	 * If the new number of extents (nextents + ext_diff)
	 * fits inside the inode, then continue to use the inline
	 * extent buffer.
	 */
	if (nextents + ext_diff <= XFS_INLINE_EXTS) {
		if (idx < nextents) {
			memmove(&ifp->if_u2.if_inline_ext[idx + ext_diff],
				&ifp->if_u2.if_inline_ext[idx],
				(nextents - idx) * sizeof(xfs_bmbt_rec_t));
			memset(&ifp->if_u2.if_inline_ext[idx], 0, byte_diff);
		}
		ifp->if_u1.if_extents = ifp->if_u2.if_inline_ext;
		ifp->if_real_bytes = 0;
		ifp->if_lastex = nextents + ext_diff;
	}
	/*
	 * Otherwise use a linear (direct) extent list.
	 * If the extents are currently inside the inode,
	 * xfs_iext_realloc_direct will switch us from
	 * inline to direct extent allocation mode.
	 */
	else if (nextents + ext_diff <= XFS_LINEAR_EXTS) {
		xfs_iext_realloc_direct(ifp, new_size);
		if (idx < nextents) {
			memmove(&ifp->if_u1.if_extents[idx + ext_diff],
				&ifp->if_u1.if_extents[idx],
				(nextents - idx) * sizeof(xfs_bmbt_rec_t));
			memset(&ifp->if_u1.if_extents[idx], 0, byte_diff);
		}
	}
	/* Indirection array */
	else {
		xfs_ext_irec_t	*erp;
		int		erp_idx = 0;
		int		page_idx = idx;

		ASSERT(nextents + ext_diff > XFS_LINEAR_EXTS);
		if (ifp->if_flags & XFS_IFEXTIREC) {
			erp = xfs_iext_idx_to_irec(ifp, &page_idx, &erp_idx, 1);
		} else {
			xfs_iext_irec_init(ifp);
			ASSERT(ifp->if_flags & XFS_IFEXTIREC);
			erp = ifp->if_u1.if_ext_irec;
		}
		/* Extents fit in target extent page */
		if (erp && erp->er_extcount + ext_diff <= XFS_LINEAR_EXTS) {
			if (page_idx < erp->er_extcount) {
				memmove(&erp->er_extbuf[page_idx + ext_diff],
					&erp->er_extbuf[page_idx],
					(erp->er_extcount - page_idx) *
					sizeof(xfs_bmbt_rec_t));
				memset(&erp->er_extbuf[page_idx], 0, byte_diff);
			}
			erp->er_extcount += ext_diff;
			xfs_iext_irec_update_extoffs(ifp, erp_idx + 1, ext_diff);
		}
		/* Insert a new extent page */
		else if (erp) {
			xfs_iext_add_indirect_multi(ifp,
				erp_idx, page_idx, ext_diff);
		}
		/*
		 * If extent(s) are being appended to the last page in
		 * the indirection array and the new extent(s) don't fit
		 * in the page, then erp is NULL and erp_idx is set to
		 * the next index needed in the indirection array.
		 */
		else {
			int	count = ext_diff;

			while (count) {
				erp = xfs_iext_irec_new(ifp, erp_idx);
				erp->er_extcount = count;
				count -= MIN(count, (int)XFS_LINEAR_EXTS);
				if (count) {
					erp_idx++;
				}
			}
		}
	}
	ifp->if_bytes = new_size;
}

/*
 * This is called when incore extents are being added to the indirection
 * array and the new extents do not fit in the target extent list. The
 * erp_idx parameter contains the irec index for the target extent list
 * in the indirection array, and the idx parameter contains the extent
 * index within the list. The number of extents being added is stored
 * in the count parameter.
 *
 *    |-------|   |-------|
 *    |       |   |       |    idx - number of extents before idx
 *    |  idx  |   | count |
 *    |       |   |       |    count - number of extents being inserted at idx
 *    |-------|   |-------|
 *    | count |   | nex2  |    nex2 - number of extents after idx + count
 *    |-------|   |-------|
 */
void
xfs_iext_add_indirect_multi(
	xfs_ifork_t	*ifp,			/* inode fork pointer */
	int		erp_idx,		/* target extent irec index */
	xfs_extnum_t	idx,			/* index within target list */
	int		count)			/* new extents being added */
{
	int		byte_diff;		/* new bytes being added */
	xfs_ext_irec_t	*erp;			/* pointer to irec entry */
	xfs_extnum_t	ext_diff;		/* number of extents to add */
	xfs_extnum_t	ext_cnt;		/* new extents still needed */
	xfs_extnum_t	nex2;			/* extents after idx + count */
	xfs_bmbt_rec_t	*nex2_ep = NULL;	/* temp list for nex2 extents */
	int		nlists;			/* number of irec's (lists) */

	ASSERT(ifp->if_flags & XFS_IFEXTIREC);
	erp = &ifp->if_u1.if_ext_irec[erp_idx];
	nex2 = erp->er_extcount - idx;
	nlists = ifp->if_real_bytes / XFS_IEXT_BUFSZ;

	/*
	 * Save second part of target extent list
	 * (all extents past */
	if (nex2) {
		byte_diff = nex2 * sizeof(xfs_bmbt_rec_t);
		nex2_ep = (xfs_bmbt_rec_t *) kmem_alloc(byte_diff, KM_NOFS);
		memmove(nex2_ep, &erp->er_extbuf[idx], byte_diff);
		erp->er_extcount -= nex2;
		xfs_iext_irec_update_extoffs(ifp, erp_idx + 1, -nex2);
		memset(&erp->er_extbuf[idx], 0, byte_diff);
	}

	/*
	 * Add the new extents to the end of the target
	 * list, then allocate new irec record(s) and
	 * extent buffer(s) as needed to store the rest
	 * of the new extents.
	 */
	ext_cnt = count;
	ext_diff = MIN(ext_cnt, (int)XFS_LINEAR_EXTS - erp->er_extcount);
	if (ext_diff) {
		erp->er_extcount += ext_diff;
		xfs_iext_irec_update_extoffs(ifp, erp_idx + 1, ext_diff);
		ext_cnt -= ext_diff;
	}
	while (ext_cnt) {
		erp_idx++;
		erp = xfs_iext_irec_new(ifp, erp_idx);
		ext_diff = MIN(ext_cnt, (int)XFS_LINEAR_EXTS);
		erp->er_extcount = ext_diff;
		xfs_iext_irec_update_extoffs(ifp, erp_idx + 1, ext_diff);
		ext_cnt -= ext_diff;
	}

	/* Add nex2 extents back to indirection array */
	if (nex2) {
		xfs_extnum_t	ext_avail;
		int		i;

		byte_diff = nex2 * sizeof(xfs_bmbt_rec_t);
		ext_avail = XFS_LINEAR_EXTS - erp->er_extcount;
		i = 0;
		/*
		 * If nex2 extents fit in the current page, append
		 * nex2_ep after the new extents.
		 */
		if (nex2 <= ext_avail) {
			i = erp->er_extcount;
		}
		/*
		 * Otherwise, check if space is available in the
		 * next page.
		 */
		else if ((erp_idx < nlists - 1) &&
			 (nex2 <= (ext_avail = XFS_LINEAR_EXTS -
			  ifp->if_u1.if_ext_irec[erp_idx+1].er_extcount))) {
			erp_idx++;
			erp++;
			/* Create a hole for nex2 extents */
			memmove(&erp->er_extbuf[nex2], erp->er_extbuf,
				erp->er_extcount * sizeof(xfs_bmbt_rec_t));
		}
		/*
		 * Final choice, create a new extent page for
		 * nex2 extents.
		 */
		else {
			erp_idx++;
			erp = xfs_iext_irec_new(ifp, erp_idx);
		}
		memmove(&erp->er_extbuf[i], nex2_ep, byte_diff);
		kmem_free(nex2_ep);
		erp->er_extcount += nex2;
		xfs_iext_irec_update_extoffs(ifp, erp_idx + 1, nex2);
	}
}

/*
 * This is called when the amount of space required for incore file
 * extents needs to be decreased. The ext_diff parameter stores the
 * number of extents to be removed and the idx parameter contains
 * the extent index where the extents will be removed from.
 *
 * If the amount of space needed has decreased below the linear
 * limit, XFS_IEXT_BUFSZ, then switch to using the contiguous
 * extent array.  Otherwise, use kmem_realloc() to adjust the
 * size to what is needed.
 */
void
xfs_iext_remove(
	xfs_ifork_t	*ifp,		/* inode fork pointer */
	xfs_extnum_t	idx,		/* index to begin removing exts */
	int		ext_diff)	/* number of extents to remove */
{
	xfs_extnum_t	nextents;	/* number of extents in file */
	int		new_size;	/* size of extents after removal */

	ASSERT(ext_diff > 0);
	nextents = ifp->if_bytes / (uint)sizeof(xfs_bmbt_rec_t);
	new_size = (nextents - ext_diff) * sizeof(xfs_bmbt_rec_t);

	if (new_size == 0) {
		xfs_iext_destroy(ifp);
	} else if (ifp->if_flags & XFS_IFEXTIREC) {
		xfs_iext_remove_indirect(ifp, idx, ext_diff);
	} else if (ifp->if_real_bytes) {
		xfs_iext_remove_direct(ifp, idx, ext_diff);
	} else {
		xfs_iext_remove_inline(ifp, idx, ext_diff);
	}
	ifp->if_bytes = new_size;
}

/*
 * This removes ext_diff extents from the inline buffer, beginning
 * at extent index idx.
 */
void
xfs_iext_remove_inline(
	xfs_ifork_t	*ifp,		/* inode fork pointer */
	xfs_extnum_t	idx,		/* index to begin removing exts */
	int		ext_diff)	/* number of extents to remove */
{
	int		nextents;	/* number of extents in file */

	ASSERT(!(ifp->if_flags & XFS_IFEXTIREC));
	ASSERT(idx < XFS_INLINE_EXTS);
	nextents = ifp->if_bytes / (uint)sizeof(xfs_bmbt_rec_t);
	ASSERT(((nextents - ext_diff) > 0) &&
		(nextents - ext_diff) < XFS_INLINE_EXTS);

	if (idx + ext_diff < nextents) {
		memmove(&ifp->if_u2.if_inline_ext[idx],
			&ifp->if_u2.if_inline_ext[idx + ext_diff],
			(nextents - (idx + ext_diff)) *
			 sizeof(xfs_bmbt_rec_t));
		memset(&ifp->if_u2.if_inline_ext[nextents - ext_diff],
			0, ext_diff * sizeof(xfs_bmbt_rec_t));
	} else {
		memset(&ifp->if_u2.if_inline_ext[idx], 0,
			ext_diff * sizeof(xfs_bmbt_rec_t));
	}
}

/*
 * This removes ext_diff extents from a linear (direct) extent list,
 * beginning at extent index idx. If the extents are being removed
 * from the end of the list (ie. truncate) then we just need to re-
 * allocate the list to remove the extra space. Otherwise, if the
 * extents are being removed from the middle of the existing extent
 * entries, then we first need to move the extent records beginning
 * at idx + ext_diff up in the list to overwrite the records being
 * removed, then remove the extra space via kmem_realloc.
 */
void
xfs_iext_remove_direct(
	xfs_ifork_t	*ifp,		/* inode fork pointer */
	xfs_extnum_t	idx,		/* index to begin removing exts */
	int		ext_diff)	/* number of extents to remove */
{
	xfs_extnum_t	nextents;	/* number of extents in file */
	int		new_size;	/* size of extents after removal */

	ASSERT(!(ifp->if_flags & XFS_IFEXTIREC));
	new_size = ifp->if_bytes -
		(ext_diff * sizeof(xfs_bmbt_rec_t));
	nextents = ifp->if_bytes / (uint)sizeof(xfs_bmbt_rec_t);

	if (new_size == 0) {
		xfs_iext_destroy(ifp);
		return;
	}
	/* Move extents up in the list (if needed) */
	if (idx + ext_diff < nextents) {
		memmove(&ifp->if_u1.if_extents[idx],
			&ifp->if_u1.if_extents[idx + ext_diff],
			(nextents - (idx + ext_diff)) *
			 sizeof(xfs_bmbt_rec_t));
	}
	memset(&ifp->if_u1.if_extents[nextents - ext_diff],
		0, ext_diff * sizeof(xfs_bmbt_rec_t));
	/*
	 * Reallocate the direct extent list. If the extents
	 * will fit inside the inode then xfs_iext_realloc_direct
	 * will switch from direct to inline extent allocation
	 * mode for us.
	 */
	xfs_iext_realloc_direct(ifp, new_size);
	ifp->if_bytes = new_size;
}

/*
 * This is called when incore extents are being removed from the
 * indirection array and the extents being removed span multiple extent
 * buffers. The idx parameter contains the file extent index where we
 * want to begin removing extents, and the count parameter contains
 * how many extents need to be removed.
 *
 *    |-------|   |-------|
 *    | nex1  |   |       |    nex1 - number of extents before idx
 *    |-------|   | count |
 *    |       |   |       |    count - number of extents being removed at idx
 *    | count |   |-------|
 *    |       |   | nex2  |    nex2 - number of extents after idx + count
 *    |-------|   |-------|
 */
void
xfs_iext_remove_indirect(
	xfs_ifork_t	*ifp,		/* inode fork pointer */
	xfs_extnum_t	idx,		/* index to begin removing extents */
	int		count)		/* number of extents to remove */
{
	xfs_ext_irec_t	*erp;		/* indirection array pointer */
	int		erp_idx = 0;	/* indirection array index */
	xfs_extnum_t	ext_cnt;	/* extents left to remove */
	xfs_extnum_t	ext_diff;	/* extents to remove in current list */
	xfs_extnum_t	nex1;		/* number of extents before idx */
	xfs_extnum_t	nex2;		/* extents after idx + count */
	int		nlists;		/* entries in indirection array */
	int		page_idx = idx;	/* index in target extent list */

	ASSERT(ifp->if_flags & XFS_IFEXTIREC);
	erp = xfs_iext_idx_to_irec(ifp,  &page_idx, &erp_idx, 0);
	ASSERT(erp != NULL);
	nlists = ifp->if_real_bytes / XFS_IEXT_BUFSZ;
	nex1 = page_idx;
	ext_cnt = count;
	while (ext_cnt) {
		nex2 = MAX((erp->er_extcount - (nex1 + ext_cnt)), 0);
		ext_diff = MIN(ext_cnt, (erp->er_extcount - nex1));
		/*
		 * Check for deletion of entire list;
		 * xfs_iext_irec_remove() updates extent offsets.
		 */
		if (ext_diff == erp->er_extcount) {
			xfs_iext_irec_remove(ifp, erp_idx);
			ext_cnt -= ext_diff;
			nex1 = 0;
			if (ext_cnt) {
				ASSERT(erp_idx < ifp->if_real_bytes /
					XFS_IEXT_BUFSZ);
				erp = &ifp->if_u1.if_ext_irec[erp_idx];
				nex1 = 0;
				continue;
			} else {
				break;
			}
		}
		/* Move extents up (if needed) */
		if (nex2) {
			memmove(&erp->er_extbuf[nex1],
				&erp->er_extbuf[nex1 + ext_diff],
				nex2 * sizeof(xfs_bmbt_rec_t));
		}
		/* Zero out rest of page */
		memset(&erp->er_extbuf[nex1 + nex2], 0, (XFS_IEXT_BUFSZ -
			((nex1 + nex2) * sizeof(xfs_bmbt_rec_t))));
		/* Update remaining counters */
		erp->er_extcount -= ext_diff;
		xfs_iext_irec_update_extoffs(ifp, erp_idx + 1, -ext_diff);
		ext_cnt -= ext_diff;
		nex1 = 0;
		erp_idx++;
		erp++;
	}
	ifp->if_bytes -= count * sizeof(xfs_bmbt_rec_t);
	xfs_iext_irec_compact(ifp);
}

/*
 * Create, destroy, or resize a linear (direct) block of extents.
 */
void
xfs_iext_realloc_direct(
	xfs_ifork_t	*ifp,		/* inode fork pointer */
	int		new_size)	/* new size of extents */
{
	int		rnew_size;	/* real new size of extents */

	rnew_size = new_size;

	ASSERT(!(ifp->if_flags & XFS_IFEXTIREC) ||
		((new_size >= 0) && (new_size <= XFS_IEXT_BUFSZ) &&
		 (new_size != ifp->if_real_bytes)));

	/* Free extent records */
	if (new_size == 0) {
		xfs_iext_destroy(ifp);
	}
	/* Resize direct extent list and zero any new bytes */
	else if (ifp->if_real_bytes) {
		/* Check if extents will fit inside the inode */
		if (new_size <= XFS_INLINE_EXTS * sizeof(xfs_bmbt_rec_t)) {
			xfs_iext_direct_to_inline(ifp, new_size /
				(uint)sizeof(xfs_bmbt_rec_t));
			ifp->if_bytes = new_size;
			return;
		}
		if (!is_power_of_2(new_size)){
			rnew_size = roundup_pow_of_two(new_size);
		}
		if (rnew_size != ifp->if_real_bytes) {
			ifp->if_u1.if_extents =
				kmem_realloc(ifp->if_u1.if_extents,
						rnew_size,
						ifp->if_real_bytes, KM_NOFS);
		}
		if (rnew_size > ifp->if_real_bytes) {
			memset(&ifp->if_u1.if_extents[ifp->if_bytes /
				(uint)sizeof(xfs_bmbt_rec_t)], 0,
				rnew_size - ifp->if_real_bytes);
		}
	}
	/*
	 * Switch from the inline extent buffer to a direct
	 * extent list. Be sure to include the inline extent
	 * bytes in new_size.
	 */
	else {
		new_size += ifp->if_bytes;
		if (!is_power_of_2(new_size)) {
			rnew_size = roundup_pow_of_two(new_size);
		}
		xfs_iext_inline_to_direct(ifp, rnew_size);
	}
	ifp->if_real_bytes = rnew_size;
	ifp->if_bytes = new_size;
}

/*
 * Switch from linear (direct) extent records to inline buffer.
 */
void
xfs_iext_direct_to_inline(
	xfs_ifork_t	*ifp,		/* inode fork pointer */
	xfs_extnum_t	nextents)	/* number of extents in file */
{
	ASSERT(ifp->if_flags & XFS_IFEXTENTS);
	ASSERT(nextents <= XFS_INLINE_EXTS);
	/*
	 * The inline buffer was zeroed when we switched
	 * from inline to direct extent allocation mode,
	 * so we don't need to clear it here.
	 */
	memcpy(ifp->if_u2.if_inline_ext, ifp->if_u1.if_extents,
		nextents * sizeof(xfs_bmbt_rec_t));
	kmem_free(ifp->if_u1.if_extents);
	ifp->if_u1.if_extents = ifp->if_u2.if_inline_ext;
	ifp->if_real_bytes = 0;
}

/*
 * Switch from inline buffer to linear (direct) extent records.
 * new_size should already be rounded up to the next power of 2
 * by the caller (when appropriate), so use new_size as it is.
 * However, since new_size may be rounded up, we can't update
 * if_bytes here. It is the caller's responsibility to update
 * if_bytes upon return.
 */
void
xfs_iext_inline_to_direct(
	xfs_ifork_t	*ifp,		/* inode fork pointer */
	int		new_size)	/* number of extents in file */
{
	ifp->if_u1.if_extents = kmem_alloc(new_size, KM_NOFS);
	memset(ifp->if_u1.if_extents, 0, new_size);
	if (ifp->if_bytes) {
		memcpy(ifp->if_u1.if_extents, ifp->if_u2.if_inline_ext,
			ifp->if_bytes);
		memset(ifp->if_u2.if_inline_ext, 0, XFS_INLINE_EXTS *
			sizeof(xfs_bmbt_rec_t));
	}
	ifp->if_real_bytes = new_size;
}

/*
 * Resize an extent indirection array to new_size bytes.
 */
void
xfs_iext_realloc_indirect(
	xfs_ifork_t	*ifp,		/* inode fork pointer */
	int		new_size)	/* new indirection array size */
{
	int		nlists;		/* number of irec's (ex lists) */
	int		size;		/* current indirection array size */

	ASSERT(ifp->if_flags & XFS_IFEXTIREC);
	nlists = ifp->if_real_bytes / XFS_IEXT_BUFSZ;
	size = nlists * sizeof(xfs_ext_irec_t);
	ASSERT(ifp->if_real_bytes);
	ASSERT((new_size >= 0) && (new_size != size));
	if (new_size == 0) {
		xfs_iext_destroy(ifp);
	} else {
		ifp->if_u1.if_ext_irec = (xfs_ext_irec_t *)
			kmem_realloc(ifp->if_u1.if_ext_irec,
				new_size, size, KM_NOFS);
	}
}

/*
 * Switch from indirection array to linear (direct) extent allocations.
 */
void
xfs_iext_indirect_to_direct(
	 xfs_ifork_t	*ifp)		/* inode fork pointer */
{
	xfs_bmbt_rec_host_t *ep;	/* extent record pointer */
	xfs_extnum_t	nextents;	/* number of extents in file */
	int		size;		/* size of file extents */

	ASSERT(ifp->if_flags & XFS_IFEXTIREC);
	nextents = ifp->if_bytes / (uint)sizeof(xfs_bmbt_rec_t);
	ASSERT(nextents <= XFS_LINEAR_EXTS);
	size = nextents * sizeof(xfs_bmbt_rec_t);

	xfs_iext_irec_compact_pages(ifp);
	ASSERT(ifp->if_real_bytes == XFS_IEXT_BUFSZ);

	ep = ifp->if_u1.if_ext_irec->er_extbuf;
	kmem_free(ifp->if_u1.if_ext_irec);
	ifp->if_flags &= ~XFS_IFEXTIREC;
	ifp->if_u1.if_extents = ep;
	ifp->if_bytes = size;
	if (nextents < XFS_LINEAR_EXTS) {
		xfs_iext_realloc_direct(ifp, size);
	}
}

/*
 * Free incore file extents.
 */
void
xfs_iext_destroy(
	xfs_ifork_t	*ifp)		/* inode fork pointer */
{
	if (ifp->if_flags & XFS_IFEXTIREC) {
		int	erp_idx;
		int	nlists;

		nlists = ifp->if_real_bytes / XFS_IEXT_BUFSZ;
		for (erp_idx = nlists - 1; erp_idx >= 0 ; erp_idx--) {
			xfs_iext_irec_remove(ifp, erp_idx);
		}
		ifp->if_flags &= ~XFS_IFEXTIREC;
	} else if (ifp->if_real_bytes) {
		kmem_free(ifp->if_u1.if_extents);
	} else if (ifp->if_bytes) {
		memset(ifp->if_u2.if_inline_ext, 0, XFS_INLINE_EXTS *
			sizeof(xfs_bmbt_rec_t));
	}
	ifp->if_u1.if_extents = NULL;
	ifp->if_real_bytes = 0;
	ifp->if_bytes = 0;
}

/*
 * Return a pointer to the extent record for file system block bno.
 */
xfs_bmbt_rec_host_t *			/* pointer to found extent record */
xfs_iext_bno_to_ext(
	xfs_ifork_t	*ifp,		/* inode fork pointer */
	xfs_fileoff_t	bno,		/* block number to search for */
	xfs_extnum_t	*idxp)		/* index of target extent */
{
	xfs_bmbt_rec_host_t *base;	/* pointer to first extent */
	xfs_filblks_t	blockcount = 0;	/* number of blocks in extent */
	xfs_bmbt_rec_host_t *ep = NULL;	/* pointer to target extent */
	xfs_ext_irec_t	*erp = NULL;	/* indirection array pointer */
	int		high;		/* upper boundary in search */
	xfs_extnum_t	idx = 0;	/* index of target extent */
	int		low;		/* lower boundary in search */
	xfs_extnum_t	nextents;	/* number of file extents */
	xfs_fileoff_t	startoff = 0;	/* start offset of extent */

	nextents = ifp->if_bytes / (uint)sizeof(xfs_bmbt_rec_t);
	if (nextents == 0) {
		*idxp = 0;
		return NULL;
	}
	low = 0;
	if (ifp->if_flags & XFS_IFEXTIREC) {
		/* Find target extent list */
		int	erp_idx = 0;
		erp = xfs_iext_bno_to_irec(ifp, bno, &erp_idx);
		base = erp->er_extbuf;
		high = erp->er_extcount - 1;
	} else {
		base = ifp->if_u1.if_extents;
		high = nextents - 1;
	}
	/* Binary search extent records */
	while (low <= high) {
		idx = (low + high) >> 1;
		ep = base + idx;
		startoff = xfs_bmbt_get_startoff(ep);
		blockcount = xfs_bmbt_get_blockcount(ep);
		if (bno < startoff) {
			high = idx - 1;
		} else if (bno >= startoff + blockcount) {
			low = idx + 1;
		} else {
			/* Convert back to file-based extent index */
			if (ifp->if_flags & XFS_IFEXTIREC) {
				idx += erp->er_extoff;
			}
			*idxp = idx;
			return ep;
		}
	}
	/* Convert back to file-based extent index */
	if (ifp->if_flags & XFS_IFEXTIREC) {
		idx += erp->er_extoff;
	}
	if (bno >= startoff + blockcount) {
		if (++idx == nextents) {
			ep = NULL;
		} else {
			ep = xfs_iext_get_ext(ifp, idx);
		}
	}
	*idxp = idx;
	return ep;
}

/*
 * Return a pointer to the indirection array entry containing the
 * extent record for filesystem block bno. Store the index of the
 * target irec in *erp_idxp.
 */
xfs_ext_irec_t *			/* pointer to found extent record */
xfs_iext_bno_to_irec(
	xfs_ifork_t	*ifp,		/* inode fork pointer */
	xfs_fileoff_t	bno,		/* block number to search for */
	int		*erp_idxp)	/* irec index of target ext list */
{
	xfs_ext_irec_t	*erp = NULL;	/* indirection array pointer */
	xfs_ext_irec_t	*erp_next;	/* next indirection array entry */
	int		erp_idx;	/* indirection array index */
	int		nlists;		/* number of extent irec's (lists) */
	int		high;		/* binary search upper limit */
	int		low;		/* binary search lower limit */

	ASSERT(ifp->if_flags & XFS_IFEXTIREC);
	nlists = ifp->if_real_bytes / XFS_IEXT_BUFSZ;
	erp_idx = 0;
	low = 0;
	high = nlists - 1;
	while (low <= high) {
		erp_idx = (low + high) >> 1;
		erp = &ifp->if_u1.if_ext_irec[erp_idx];
		erp_next = erp_idx < nlists - 1 ? erp + 1 : NULL;
		if (bno < xfs_bmbt_get_startoff(erp->er_extbuf)) {
			high = erp_idx - 1;
		} else if (erp_next && bno >=
			   xfs_bmbt_get_startoff(erp_next->er_extbuf)) {
			low = erp_idx + 1;
		} else {
			break;
		}
	}
	*erp_idxp = erp_idx;
	return erp;
}

/*
 * Return a pointer to the indirection array entry containing the
 * extent record at file extent index *idxp. Store the index of the
 * target irec in *erp_idxp and store the page index of the target
 * extent record in *idxp.
 */
xfs_ext_irec_t *
xfs_iext_idx_to_irec(
	xfs_ifork_t	*ifp,		/* inode fork pointer */
	xfs_extnum_t	*idxp,		/* extent index (file -> page) */
	int		*erp_idxp,	/* pointer to target irec */
	int		realloc)	/* new bytes were just added */
{
	xfs_ext_irec_t	*prev;		/* pointer to previous irec */
	xfs_ext_irec_t	*erp = NULL;	/* pointer to current irec */
	int		erp_idx;	/* indirection array index */
	int		nlists;		/* number of irec's (ex lists) */
	int		high;		/* binary search upper limit */
	int		low;		/* binary search lower limit */
	xfs_extnum_t	page_idx = *idxp; /* extent index in target list */

	ASSERT(ifp->if_flags & XFS_IFEXTIREC);
	ASSERT(page_idx >= 0 && page_idx <=
		ifp->if_bytes / (uint)sizeof(xfs_bmbt_rec_t));
	nlists = ifp->if_real_bytes / XFS_IEXT_BUFSZ;
	erp_idx = 0;
	low = 0;
	high = nlists - 1;

	/* Binary search extent irec's */
	while (low <= high) {
		erp_idx = (low + high) >> 1;
		erp = &ifp->if_u1.if_ext_irec[erp_idx];
		prev = erp_idx > 0 ? erp - 1 : NULL;
		if (page_idx < erp->er_extoff || (page_idx == erp->er_extoff &&
		     realloc && prev && prev->er_extcount < XFS_LINEAR_EXTS)) {
			high = erp_idx - 1;
		} else if (page_idx > erp->er_extoff + erp->er_extcount ||
			   (page_idx == erp->er_extoff + erp->er_extcount &&
			    !realloc)) {
			low = erp_idx + 1;
		} else if (page_idx == erp->er_extoff + erp->er_extcount &&
			   erp->er_extcount == XFS_LINEAR_EXTS) {
			ASSERT(realloc);
			page_idx = 0;
			erp_idx++;
			erp = erp_idx < nlists ? erp + 1 : NULL;
			break;
		} else {
			page_idx -= erp->er_extoff;
			break;
		}
	}
	*idxp = page_idx;
	*erp_idxp = erp_idx;
	return(erp);
}

/*
 * Allocate and initialize an indirection array once the space needed
 * for incore extents increases above XFS_IEXT_BUFSZ.
 */
void
xfs_iext_irec_init(
	xfs_ifork_t	*ifp)		/* inode fork pointer */
{
	xfs_ext_irec_t	*erp;		/* indirection array pointer */
	xfs_extnum_t	nextents;	/* number of extents in file */

	ASSERT(!(ifp->if_flags & XFS_IFEXTIREC));
	nextents = ifp->if_bytes / (uint)sizeof(xfs_bmbt_rec_t);
	ASSERT(nextents <= XFS_LINEAR_EXTS);

	erp = kmem_alloc(sizeof(xfs_ext_irec_t), KM_NOFS);

	if (nextents == 0) {
		ifp->if_u1.if_extents = kmem_alloc(XFS_IEXT_BUFSZ, KM_NOFS);
	} else if (!ifp->if_real_bytes) {
		xfs_iext_inline_to_direct(ifp, XFS_IEXT_BUFSZ);
	} else if (ifp->if_real_bytes < XFS_IEXT_BUFSZ) {
		xfs_iext_realloc_direct(ifp, XFS_IEXT_BUFSZ);
	}
	erp->er_extbuf = ifp->if_u1.if_extents;
	erp->er_extcount = nextents;
	erp->er_extoff = 0;

	ifp->if_flags |= XFS_IFEXTIREC;
	ifp->if_real_bytes = XFS_IEXT_BUFSZ;
	ifp->if_bytes = nextents * sizeof(xfs_bmbt_rec_t);
	ifp->if_u1.if_ext_irec = erp;

	return;
}

/*
 * Allocate and initialize a new entry in the indirection array.
 */
xfs_ext_irec_t *
xfs_iext_irec_new(
	xfs_ifork_t	*ifp,		/* inode fork pointer */
	int		erp_idx)	/* index for new irec */
{
	xfs_ext_irec_t	*erp;		/* indirection array pointer */
	int		i;		/* loop counter */
	int		nlists;		/* number of irec's (ex lists) */

	ASSERT(ifp->if_flags & XFS_IFEXTIREC);
	nlists = ifp->if_real_bytes / XFS_IEXT_BUFSZ;

	/* Resize indirection array */
	xfs_iext_realloc_indirect(ifp, ++nlists *
				  sizeof(xfs_ext_irec_t));
	/*
	 * Move records down in the array so the
	 * new page can use erp_idx.
	 */
	erp = ifp->if_u1.if_ext_irec;
	for (i = nlists - 1; i > erp_idx; i--) {
		memmove(&erp[i], &erp[i-1], sizeof(xfs_ext_irec_t));
	}
	ASSERT(i == erp_idx);

	/* Initialize new extent record */
	erp = ifp->if_u1.if_ext_irec;
	erp[erp_idx].er_extbuf = kmem_alloc(XFS_IEXT_BUFSZ, KM_NOFS);
	ifp->if_real_bytes = nlists * XFS_IEXT_BUFSZ;
	memset(erp[erp_idx].er_extbuf, 0, XFS_IEXT_BUFSZ);
	erp[erp_idx].er_extcount = 0;
	erp[erp_idx].er_extoff = erp_idx > 0 ?
		erp[erp_idx-1].er_extoff + erp[erp_idx-1].er_extcount : 0;
	return (&erp[erp_idx]);
}

/*
 * Remove a record from the indirection array.
 */
void
xfs_iext_irec_remove(
	xfs_ifork_t	*ifp,		/* inode fork pointer */
	int		erp_idx)	/* irec index to remove */
{
	xfs_ext_irec_t	*erp;		/* indirection array pointer */
	int		i;		/* loop counter */
	int		nlists;		/* number of irec's (ex lists) */

	ASSERT(ifp->if_flags & XFS_IFEXTIREC);
	nlists = ifp->if_real_bytes / XFS_IEXT_BUFSZ;
	erp = &ifp->if_u1.if_ext_irec[erp_idx];
	if (erp->er_extbuf) {
		xfs_iext_irec_update_extoffs(ifp, erp_idx + 1,
			-erp->er_extcount);
		kmem_free(erp->er_extbuf);
	}
	/* Compact extent records */
	erp = ifp->if_u1.if_ext_irec;
	for (i = erp_idx; i < nlists - 1; i++) {
		memmove(&erp[i], &erp[i+1], sizeof(xfs_ext_irec_t));
	}
	/*
	 * Manually free the last extent record from the indirection
	 * array.  A call to xfs_iext_realloc_indirect() with a size
	 * of zero would result in a call to xfs_iext_destroy() which
	 * would in turn call this function again, creating a nasty
	 * infinite loop.
	 */
	if (--nlists) {
		xfs_iext_realloc_indirect(ifp,
			nlists * sizeof(xfs_ext_irec_t));
	} else {
		kmem_free(ifp->if_u1.if_ext_irec);
	}
	ifp->if_real_bytes = nlists * XFS_IEXT_BUFSZ;
}

/*
 * This is called to clean up large amounts of unused memory allocated
 * by the indirection array.  Before compacting anything though, verify
 * that the indirection array is still needed and switch back to the
 * linear extent list (or even the inline buffer) if possible.  The
 * compaction policy is as follows:
 *
 *    Full Compaction: Extents fit into a single page (or inline buffer)
 * Partial Compaction: Extents occupy less than 50% of allocated space
 *      No Compaction: Extents occupy at least 50% of allocated space
 */
void
xfs_iext_irec_compact(
	xfs_ifork_t	*ifp)		/* inode fork pointer */
{
	xfs_extnum_t	nextents;	/* number of extents in file */
	int		nlists;		/* number of irec's (ex lists) */

	ASSERT(ifp->if_flags & XFS_IFEXTIREC);
	nlists = ifp->if_real_bytes / XFS_IEXT_BUFSZ;
	nextents = ifp->if_bytes / (uint)sizeof(xfs_bmbt_rec_t);

	if (nextents == 0) {
		xfs_iext_destroy(ifp);
	} else if (nextents <= XFS_INLINE_EXTS) {
		xfs_iext_indirect_to_direct(ifp);
		xfs_iext_direct_to_inline(ifp, nextents);
	} else if (nextents <= XFS_LINEAR_EXTS) {
		xfs_iext_indirect_to_direct(ifp);
	} else if (nextents < (nlists * XFS_LINEAR_EXTS) >> 1) {
		xfs_iext_irec_compact_pages(ifp);
	}
}

/*
 * Combine extents from neighboring extent pages.
 */
void
xfs_iext_irec_compact_pages(
	xfs_ifork_t	*ifp)		/* inode fork pointer */
{
	xfs_ext_irec_t	*erp, *erp_next;/* pointers to irec entries */
	int		erp_idx = 0;	/* indirection array index */
	int		nlists;		/* number of irec's (ex lists) */

	ASSERT(ifp->if_flags & XFS_IFEXTIREC);
	nlists = ifp->if_real_bytes / XFS_IEXT_BUFSZ;
	while (erp_idx < nlists - 1) {
		erp = &ifp->if_u1.if_ext_irec[erp_idx];
		erp_next = erp + 1;
		if (erp_next->er_extcount <=
		    (XFS_LINEAR_EXTS - erp->er_extcount)) {
			memcpy(&erp->er_extbuf[erp->er_extcount],
				erp_next->er_extbuf, erp_next->er_extcount *
				sizeof(xfs_bmbt_rec_t));
			erp->er_extcount += erp_next->er_extcount;
			/*
			 * Free page before removing extent record
			 * so er_extoffs don't get modified in
			 * xfs_iext_irec_remove.
			 */
			kmem_free(erp_next->er_extbuf);
			erp_next->er_extbuf = NULL;
			xfs_iext_irec_remove(ifp, erp_idx + 1);
			nlists = ifp->if_real_bytes / XFS_IEXT_BUFSZ;
		} else {
			erp_idx++;
		}
	}
}

/*
 * This is called to update the er_extoff field in the indirection
 * array when extents have been added or removed from one of the
 * extent lists. erp_idx contains the irec index to begin updating
 * at and ext_diff contains the number of extents that were added
 * or removed.
 */
void
xfs_iext_irec_update_extoffs(
	xfs_ifork_t	*ifp,		/* inode fork pointer */
	int		erp_idx,	/* irec index to update */
	int		ext_diff)	/* number of new extents */
{
	int		i;		/* loop counter */
	int		nlists;		/* number of irec's (ex lists */

	ASSERT(ifp->if_flags & XFS_IFEXTIREC);
	nlists = ifp->if_real_bytes / XFS_IEXT_BUFSZ;
	for (i = erp_idx; i < nlists; i++) {
		ifp->if_u1.if_ext_irec[i].er_extoff += ext_diff;
	}
}<|MERGE_RESOLUTION|>--- conflicted
+++ resolved
@@ -1367,11 +1367,7 @@
 
 	/* wait for the completion of any pending DIOs */
 	if (new_size == 0 || new_size < ip->i_size)
-<<<<<<< HEAD
-		vn_iowait(ip);
-=======
 		xfs_ioend_wait(ip);
->>>>>>> 18e352e4
 
 	/*
 	 * Call toss_pages or flushinval_pages to get rid of pages
