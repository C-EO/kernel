// SPDX-License-Identifier: GPL-2.0+
/*
 * Copyright (C) 2017 Oracle.  All Rights Reserved.
 * Author: Darrick J. Wong <darrick.wong@oracle.com>
 */
#include "xfs.h"
#include "xfs_fs.h"
#include "xfs_shared.h"
#include "xfs_format.h"
#include "xfs_trans_resv.h"
#include "xfs_mount.h"
#include "xfs_log_format.h"
#include "xfs_inode.h"
#include "xfs_symlink.h"
#include "scrub/scrub.h"
#include "scrub/common.h"

/* Set us up to scrub a symbolic link. */
int
xchk_setup_symlink(
	struct xfs_scrub	*sc)
{
	/* Allocate the buffer without the inode lock held. */
<<<<<<< HEAD
	sc->buf = kmem_zalloc_large(XFS_SYMLINK_MAXLEN + 1, 0);
=======
	sc->buf = kvzalloc(XFS_SYMLINK_MAXLEN + 1, GFP_KERNEL);
>>>>>>> 7d2a07b7
	if (!sc->buf)
		return -ENOMEM;

	return xchk_setup_inode_contents(sc, 0);
}

/* Symbolic links. */

int
xchk_symlink(
	struct xfs_scrub	*sc)
{
	struct xfs_inode	*ip = sc->ip;
	struct xfs_ifork	*ifp;
	loff_t			len;
	int			error = 0;

	if (!S_ISLNK(VFS_I(ip)->i_mode))
		return -ENOENT;
	ifp = XFS_IFORK_PTR(ip, XFS_DATA_FORK);
	len = ip->i_disk_size;

	/* Plausible size? */
	if (len > XFS_SYMLINK_MAXLEN || len <= 0) {
		xchk_fblock_set_corrupt(sc, XFS_DATA_FORK, 0);
		goto out;
	}

	/* Inline symlink? */
	if (ifp->if_format == XFS_DINODE_FMT_LOCAL) {
		if (len > XFS_IFORK_DSIZE(ip) ||
		    len > strnlen(ifp->if_u1.if_data, XFS_IFORK_DSIZE(ip)))
			xchk_fblock_set_corrupt(sc, XFS_DATA_FORK, 0);
		goto out;
	}

	/* Remote symlink; must read the contents. */
	error = xfs_readlink_bmap_ilocked(sc->ip, sc->buf);
	if (!xchk_fblock_process_error(sc, XFS_DATA_FORK, 0, &error))
		goto out;
	if (strnlen(sc->buf, XFS_SYMLINK_MAXLEN) < len)
		xchk_fblock_set_corrupt(sc, XFS_DATA_FORK, 0);
out:
	return error;
}<|MERGE_RESOLUTION|>--- conflicted
+++ resolved
@@ -21,11 +21,7 @@
 	struct xfs_scrub	*sc)
 {
 	/* Allocate the buffer without the inode lock held. */
-<<<<<<< HEAD
-	sc->buf = kmem_zalloc_large(XFS_SYMLINK_MAXLEN + 1, 0);
-=======
 	sc->buf = kvzalloc(XFS_SYMLINK_MAXLEN + 1, GFP_KERNEL);
->>>>>>> 7d2a07b7
 	if (!sc->buf)
 		return -ENOMEM;
 
