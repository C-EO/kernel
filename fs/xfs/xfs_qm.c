// SPDX-License-Identifier: GPL-2.0
/*
 * Copyright (c) 2000-2005 Silicon Graphics, Inc.
 * All Rights Reserved.
 */
#include "xfs.h"
#include "xfs_fs.h"
#include "xfs_shared.h"
#include "xfs_format.h"
#include "xfs_log_format.h"
#include "xfs_trans_resv.h"
#include "xfs_bit.h"
#include "xfs_sb.h"
#include "xfs_mount.h"
#include "xfs_inode.h"
#include "xfs_iwalk.h"
#include "xfs_quota.h"
#include "xfs_bmap.h"
#include "xfs_bmap_util.h"
#include "xfs_trans.h"
#include "xfs_trans_space.h"
#include "xfs_qm.h"
#include "xfs_trace.h"
#include "xfs_icache.h"
#include "xfs_error.h"
<<<<<<< HEAD
=======
#include "xfs_ag.h"
#include "xfs_ialloc.h"
>>>>>>> 7d2a07b7

/*
 * The global quota manager. There is only one of these for the entire
 * system, _not_ one per file system. XQM keeps track of the overall
 * quota functionality, including maintaining the freelist and hash
 * tables of dquots.
 */
STATIC int	xfs_qm_init_quotainos(struct xfs_mount *mp);
STATIC int	xfs_qm_init_quotainfo(struct xfs_mount *mp);

STATIC void	xfs_qm_destroy_quotainos(struct xfs_quotainfo *qi);
STATIC void	xfs_qm_dqfree_one(struct xfs_dquot *dqp);
/*
 * We use the batch lookup interface to iterate over the dquots as it
 * currently is the only interface into the radix tree code that allows
 * fuzzy lookups instead of exact matches.  Holding the lock over multiple
 * operations is fine as all callers are used either during mount/umount
 * or quotaoff.
 */
#define XFS_DQ_LOOKUP_BATCH	32

STATIC int
xfs_qm_dquot_walk(
	struct xfs_mount	*mp,
	xfs_dqtype_t		type,
	int			(*execute)(struct xfs_dquot *dqp, void *data),
	void			*data)
{
	struct xfs_quotainfo	*qi = mp->m_quotainfo;
	struct radix_tree_root	*tree = xfs_dquot_tree(qi, type);
	uint32_t		next_index;
	int			last_error = 0;
	int			skipped;
	int			nr_found;

restart:
	skipped = 0;
	next_index = 0;
	nr_found = 0;

	while (1) {
		struct xfs_dquot *batch[XFS_DQ_LOOKUP_BATCH];
		int		error = 0;
		int		i;

		mutex_lock(&qi->qi_tree_lock);
		nr_found = radix_tree_gang_lookup(tree, (void **)batch,
					next_index, XFS_DQ_LOOKUP_BATCH);
		if (!nr_found) {
			mutex_unlock(&qi->qi_tree_lock);
			break;
		}

		for (i = 0; i < nr_found; i++) {
			struct xfs_dquot *dqp = batch[i];

			next_index = dqp->q_id + 1;

			error = execute(batch[i], data);
			if (error == -EAGAIN) {
				skipped++;
				continue;
			}
			if (error && last_error != -EFSCORRUPTED)
				last_error = error;
		}

		mutex_unlock(&qi->qi_tree_lock);

		/* bail out if the filesystem is corrupted.  */
		if (last_error == -EFSCORRUPTED) {
			skipped = 0;
			break;
		}
		/* we're done if id overflows back to zero */
		if (!next_index)
			break;
	}

	if (skipped) {
		delay(1);
		goto restart;
	}

	return last_error;
}


/*
 * Purge a dquot from all tracking data structures and free it.
 */
STATIC int
xfs_qm_dqpurge(
	struct xfs_dquot	*dqp,
	void			*data)
{
	struct xfs_mount	*mp = dqp->q_mount;
	struct xfs_quotainfo	*qi = mp->m_quotainfo;
	int			error = -EAGAIN;

	xfs_dqlock(dqp);
	if ((dqp->q_flags & XFS_DQFLAG_FREEING) || dqp->q_nrefs != 0)
		goto out_unlock;

	dqp->q_flags |= XFS_DQFLAG_FREEING;

	xfs_dqflock(dqp);

	/*
	 * If we are turning this type of quotas off, we don't care
	 * about the dirty metadata sitting in this dquot. OTOH, if
	 * we're unmounting, we do care, so we flush it and wait.
	 */
	if (XFS_DQ_IS_DIRTY(dqp)) {
		struct xfs_buf	*bp = NULL;

		/*
		 * We don't care about getting disk errors here. We need
		 * to purge this dquot anyway, so we go ahead regardless.
		 */
		error = xfs_qm_dqflush(dqp, &bp);
		if (!error) {
			error = xfs_bwrite(bp);
			xfs_buf_relse(bp);
		} else if (error == -EAGAIN) {
			dqp->q_flags &= ~XFS_DQFLAG_FREEING;
			goto out_unlock;
		}
		xfs_dqflock(dqp);
	}

	ASSERT(atomic_read(&dqp->q_pincount) == 0);
	ASSERT(XFS_FORCED_SHUTDOWN(mp) ||
		!test_bit(XFS_LI_IN_AIL, &dqp->q_logitem.qli_item.li_flags));

	xfs_dqfunlock(dqp);
	xfs_dqunlock(dqp);

	radix_tree_delete(xfs_dquot_tree(qi, xfs_dquot_type(dqp)), dqp->q_id);
	qi->qi_dquots--;

	/*
	 * We move dquots to the freelist as soon as their reference count
	 * hits zero, so it really should be on the freelist here.
	 */
	ASSERT(!list_empty(&dqp->q_lru));
	list_lru_del(&qi->qi_lru, &dqp->q_lru);
	XFS_STATS_DEC(mp, xs_qm_dquot_unused);

	xfs_qm_dqdestroy(dqp);
	return 0;

out_unlock:
	xfs_dqunlock(dqp);
	return error;
}

/*
 * Purge the dquot cache.
 */
void
xfs_qm_dqpurge_all(
	struct xfs_mount	*mp,
	uint			flags)
{
	if (flags & XFS_QMOPT_UQUOTA)
		xfs_qm_dquot_walk(mp, XFS_DQTYPE_USER, xfs_qm_dqpurge, NULL);
	if (flags & XFS_QMOPT_GQUOTA)
		xfs_qm_dquot_walk(mp, XFS_DQTYPE_GROUP, xfs_qm_dqpurge, NULL);
	if (flags & XFS_QMOPT_PQUOTA)
		xfs_qm_dquot_walk(mp, XFS_DQTYPE_PROJ, xfs_qm_dqpurge, NULL);
}

/*
 * Just destroy the quotainfo structure.
 */
void
xfs_qm_unmount(
	struct xfs_mount	*mp)
{
	if (mp->m_quotainfo) {
		xfs_qm_dqpurge_all(mp, XFS_QMOPT_QUOTALL);
		xfs_qm_destroy_quotainfo(mp);
	}
}

/*
 * Called from the vfsops layer.
 */
void
xfs_qm_unmount_quotas(
	xfs_mount_t	*mp)
{
	/*
	 * Release the dquots that root inode, et al might be holding,
	 * before we flush quotas and blow away the quotainfo structure.
	 */
	ASSERT(mp->m_rootip);
	xfs_qm_dqdetach(mp->m_rootip);
	if (mp->m_rbmip)
		xfs_qm_dqdetach(mp->m_rbmip);
	if (mp->m_rsumip)
		xfs_qm_dqdetach(mp->m_rsumip);

	/*
	 * Release the quota inodes.
	 */
	if (mp->m_quotainfo) {
		if (mp->m_quotainfo->qi_uquotaip) {
			xfs_irele(mp->m_quotainfo->qi_uquotaip);
			mp->m_quotainfo->qi_uquotaip = NULL;
		}
		if (mp->m_quotainfo->qi_gquotaip) {
			xfs_irele(mp->m_quotainfo->qi_gquotaip);
			mp->m_quotainfo->qi_gquotaip = NULL;
		}
		if (mp->m_quotainfo->qi_pquotaip) {
			xfs_irele(mp->m_quotainfo->qi_pquotaip);
			mp->m_quotainfo->qi_pquotaip = NULL;
		}
	}
}

STATIC int
xfs_qm_dqattach_one(
	struct xfs_inode	*ip,
	xfs_dqtype_t		type,
	bool			doalloc,
	struct xfs_dquot	**IO_idqpp)
{
	struct xfs_dquot	*dqp;
	int			error;

	ASSERT(xfs_isilocked(ip, XFS_ILOCK_EXCL));
	error = 0;

	/*
	 * See if we already have it in the inode itself. IO_idqpp is &i_udquot
	 * or &i_gdquot. This made the code look weird, but made the logic a lot
	 * simpler.
	 */
	dqp = *IO_idqpp;
	if (dqp) {
		trace_xfs_dqattach_found(dqp);
		return 0;
	}

	/*
	 * Find the dquot from somewhere. This bumps the reference count of
	 * dquot and returns it locked.  This can return ENOENT if dquot didn't
	 * exist on disk and we didn't ask it to allocate; ESRCH if quotas got
	 * turned off suddenly.
	 */
	error = xfs_qm_dqget_inode(ip, type, doalloc, &dqp);
	if (error)
		return error;

	trace_xfs_dqattach_get(dqp);

	/*
	 * dqget may have dropped and re-acquired the ilock, but it guarantees
	 * that the dquot returned is the one that should go in the inode.
	 */
	*IO_idqpp = dqp;
	xfs_dqunlock(dqp);
	return 0;
}

static bool
xfs_qm_need_dqattach(
	struct xfs_inode	*ip)
{
	struct xfs_mount	*mp = ip->i_mount;

	if (!XFS_IS_QUOTA_RUNNING(mp))
		return false;
	if (!XFS_IS_QUOTA_ON(mp))
		return false;
	if (!XFS_NOT_DQATTACHED(mp, ip))
		return false;
	if (xfs_is_quota_inode(&mp->m_sb, ip->i_ino))
		return false;
	return true;
}

/*
 * Given a locked inode, attach dquot(s) to it, taking U/G/P-QUOTAON
 * into account.
 * If @doalloc is true, the dquot(s) will be allocated if needed.
 * Inode may get unlocked and relocked in here, and the caller must deal with
 * the consequences.
 */
int
xfs_qm_dqattach_locked(
	xfs_inode_t	*ip,
	bool		doalloc)
{
	xfs_mount_t	*mp = ip->i_mount;
	int		error = 0;

	if (!xfs_qm_need_dqattach(ip))
		return 0;

	ASSERT(xfs_isilocked(ip, XFS_ILOCK_EXCL));

	if (XFS_IS_UQUOTA_ON(mp) && !ip->i_udquot) {
		error = xfs_qm_dqattach_one(ip, XFS_DQTYPE_USER,
				doalloc, &ip->i_udquot);
		if (error)
			goto done;
		ASSERT(ip->i_udquot);
	}

	if (XFS_IS_GQUOTA_ON(mp) && !ip->i_gdquot) {
		error = xfs_qm_dqattach_one(ip, XFS_DQTYPE_GROUP,
				doalloc, &ip->i_gdquot);
		if (error)
			goto done;
		ASSERT(ip->i_gdquot);
	}

	if (XFS_IS_PQUOTA_ON(mp) && !ip->i_pdquot) {
		error = xfs_qm_dqattach_one(ip, XFS_DQTYPE_PROJ,
				doalloc, &ip->i_pdquot);
		if (error)
			goto done;
		ASSERT(ip->i_pdquot);
	}

done:
	/*
	 * Don't worry about the dquots that we may have attached before any
	 * error - they'll get detached later if it has not already been done.
	 */
	ASSERT(xfs_isilocked(ip, XFS_ILOCK_EXCL));
	return error;
}

int
xfs_qm_dqattach(
	struct xfs_inode	*ip)
{
	int			error;

	if (!xfs_qm_need_dqattach(ip))
		return 0;

	xfs_ilock(ip, XFS_ILOCK_EXCL);
	error = xfs_qm_dqattach_locked(ip, false);
	xfs_iunlock(ip, XFS_ILOCK_EXCL);

	return error;
}

/*
 * Release dquots (and their references) if any.
 * The inode should be locked EXCL except when this's called by
 * xfs_ireclaim.
 */
void
xfs_qm_dqdetach(
	xfs_inode_t	*ip)
{
	if (!(ip->i_udquot || ip->i_gdquot || ip->i_pdquot))
		return;

	trace_xfs_dquot_dqdetach(ip);

	ASSERT(!xfs_is_quota_inode(&ip->i_mount->m_sb, ip->i_ino));
	if (ip->i_udquot) {
		xfs_qm_dqrele(ip->i_udquot);
		ip->i_udquot = NULL;
	}
	if (ip->i_gdquot) {
		xfs_qm_dqrele(ip->i_gdquot);
		ip->i_gdquot = NULL;
	}
	if (ip->i_pdquot) {
		xfs_qm_dqrele(ip->i_pdquot);
		ip->i_pdquot = NULL;
	}
}

struct xfs_qm_isolate {
	struct list_head	buffers;
	struct list_head	dispose;
};

static enum lru_status
xfs_qm_dquot_isolate(
	struct list_head	*item,
	struct list_lru_one	*lru,
	spinlock_t		*lru_lock,
	void			*arg)
		__releases(lru_lock) __acquires(lru_lock)
{
	struct xfs_dquot	*dqp = container_of(item,
						struct xfs_dquot, q_lru);
	struct xfs_qm_isolate	*isol = arg;

	if (!xfs_dqlock_nowait(dqp))
		goto out_miss_busy;

	/*
	 * This dquot has acquired a reference in the meantime remove it from
	 * the freelist and try again.
	 */
	if (dqp->q_nrefs) {
		xfs_dqunlock(dqp);
		XFS_STATS_INC(dqp->q_mount, xs_qm_dqwants);

		trace_xfs_dqreclaim_want(dqp);
		list_lru_isolate(lru, &dqp->q_lru);
		XFS_STATS_DEC(dqp->q_mount, xs_qm_dquot_unused);
		return LRU_REMOVED;
	}

	/*
	 * If the dquot is dirty, flush it. If it's already being flushed, just
	 * skip it so there is time for the IO to complete before we try to
	 * reclaim it again on the next LRU pass.
	 */
	if (!xfs_dqflock_nowait(dqp)) {
		xfs_dqunlock(dqp);
		goto out_miss_busy;
	}

	if (XFS_DQ_IS_DIRTY(dqp)) {
		struct xfs_buf	*bp = NULL;
		int		error;

		trace_xfs_dqreclaim_dirty(dqp);

		/* we have to drop the LRU lock to flush the dquot */
		spin_unlock(lru_lock);

		error = xfs_qm_dqflush(dqp, &bp);
		if (error)
			goto out_unlock_dirty;

		xfs_buf_delwri_queue(bp, &isol->buffers);
		xfs_buf_relse(bp);
		goto out_unlock_dirty;
	}
	xfs_dqfunlock(dqp);

	/*
	 * Prevent lookups now that we are past the point of no return.
	 */
	dqp->q_flags |= XFS_DQFLAG_FREEING;
	xfs_dqunlock(dqp);

	ASSERT(dqp->q_nrefs == 0);
	list_lru_isolate_move(lru, &dqp->q_lru, &isol->dispose);
	XFS_STATS_DEC(dqp->q_mount, xs_qm_dquot_unused);
	trace_xfs_dqreclaim_done(dqp);
	XFS_STATS_INC(dqp->q_mount, xs_qm_dqreclaims);
	return LRU_REMOVED;

out_miss_busy:
	trace_xfs_dqreclaim_busy(dqp);
	XFS_STATS_INC(dqp->q_mount, xs_qm_dqreclaim_misses);
	return LRU_SKIP;

out_unlock_dirty:
	trace_xfs_dqreclaim_busy(dqp);
	XFS_STATS_INC(dqp->q_mount, xs_qm_dqreclaim_misses);
	xfs_dqunlock(dqp);
	spin_lock(lru_lock);
	return LRU_RETRY;
}

static unsigned long
xfs_qm_shrink_scan(
	struct shrinker		*shrink,
	struct shrink_control	*sc)
{
	struct xfs_quotainfo	*qi = container_of(shrink,
					struct xfs_quotainfo, qi_shrinker);
	struct xfs_qm_isolate	isol;
	unsigned long		freed;
	int			error;

	if ((sc->gfp_mask & (__GFP_FS|__GFP_DIRECT_RECLAIM)) != (__GFP_FS|__GFP_DIRECT_RECLAIM))
		return 0;

	INIT_LIST_HEAD(&isol.buffers);
	INIT_LIST_HEAD(&isol.dispose);

	freed = list_lru_shrink_walk(&qi->qi_lru, sc,
				     xfs_qm_dquot_isolate, &isol);

	error = xfs_buf_delwri_submit(&isol.buffers);
	if (error)
		xfs_warn(NULL, "%s: dquot reclaim failed", __func__);

	while (!list_empty(&isol.dispose)) {
		struct xfs_dquot	*dqp;

		dqp = list_first_entry(&isol.dispose, struct xfs_dquot, q_lru);
		list_del_init(&dqp->q_lru);
		xfs_qm_dqfree_one(dqp);
	}

	return freed;
}

static unsigned long
xfs_qm_shrink_count(
	struct shrinker		*shrink,
	struct shrink_control	*sc)
{
	struct xfs_quotainfo	*qi = container_of(shrink,
					struct xfs_quotainfo, qi_shrinker);

	return list_lru_shrink_count(&qi->qi_lru, sc);
}

STATIC void
xfs_qm_set_defquota(
	struct xfs_mount	*mp,
	xfs_dqtype_t		type,
	struct xfs_quotainfo	*qinf)
{
	struct xfs_dquot	*dqp;
	struct xfs_def_quota	*defq;
	int			error;

	error = xfs_qm_dqget_uncached(mp, 0, type, &dqp);
	if (error)
		return;

	defq = xfs_get_defquota(qinf, xfs_dquot_type(dqp));

	/*
	 * Timers and warnings have been already set, let's just set the
	 * default limits for this quota type
	 */
	defq->blk.hard = dqp->q_blk.hardlimit;
	defq->blk.soft = dqp->q_blk.softlimit;
	defq->ino.hard = dqp->q_ino.hardlimit;
	defq->ino.soft = dqp->q_ino.softlimit;
	defq->rtb.hard = dqp->q_rtb.hardlimit;
	defq->rtb.soft = dqp->q_rtb.softlimit;
	xfs_qm_dqdestroy(dqp);
}

/* Initialize quota time limits from the root dquot. */
static void
xfs_qm_init_timelimits(
	struct xfs_mount	*mp,
	xfs_dqtype_t		type)
{
	struct xfs_quotainfo	*qinf = mp->m_quotainfo;
	struct xfs_def_quota	*defq;
	struct xfs_dquot	*dqp;
	int			error;

	defq = xfs_get_defquota(qinf, type);

	defq->blk.time = XFS_QM_BTIMELIMIT;
	defq->ino.time = XFS_QM_ITIMELIMIT;
	defq->rtb.time = XFS_QM_RTBTIMELIMIT;
	defq->blk.warn = XFS_QM_BWARNLIMIT;
	defq->ino.warn = XFS_QM_IWARNLIMIT;
	defq->rtb.warn = XFS_QM_RTBWARNLIMIT;

	/*
	 * We try to get the limits from the superuser's limits fields.
	 * This is quite hacky, but it is standard quota practice.
	 *
	 * Since we may not have done a quotacheck by this point, just read
	 * the dquot without attaching it to any hashtables or lists.
	 */
	error = xfs_qm_dqget_uncached(mp, 0, type, &dqp);
	if (error)
		return;

	/*
	 * The warnings and timers set the grace period given to
	 * a user or group before he or she can not perform any
	 * more writing. If it is zero, a default is used.
	 */
	if (dqp->q_blk.timer)
		defq->blk.time = dqp->q_blk.timer;
	if (dqp->q_ino.timer)
		defq->ino.time = dqp->q_ino.timer;
	if (dqp->q_rtb.timer)
		defq->rtb.time = dqp->q_rtb.timer;
	if (dqp->q_blk.warnings)
		defq->blk.warn = dqp->q_blk.warnings;
	if (dqp->q_ino.warnings)
		defq->ino.warn = dqp->q_ino.warnings;
	if (dqp->q_rtb.warnings)
		defq->rtb.warn = dqp->q_rtb.warnings;

	xfs_qm_dqdestroy(dqp);
}

/*
 * This initializes all the quota information that's kept in the
 * mount structure
 */
STATIC int
xfs_qm_init_quotainfo(
	struct xfs_mount	*mp)
{
	struct xfs_quotainfo	*qinf;
	int			error;

	ASSERT(XFS_IS_QUOTA_RUNNING(mp));

<<<<<<< HEAD
	qinf = mp->m_quotainfo = kmem_zalloc(sizeof(xfs_quotainfo_t), 0);
=======
	qinf = mp->m_quotainfo = kmem_zalloc(sizeof(struct xfs_quotainfo), 0);
>>>>>>> 7d2a07b7

	error = list_lru_init(&qinf->qi_lru);
	if (error)
		goto out_free_qinf;

	/*
	 * See if quotainodes are setup, and if not, allocate them,
	 * and change the superblock accordingly.
	 */
	error = xfs_qm_init_quotainos(mp);
	if (error)
		goto out_free_lru;

	INIT_RADIX_TREE(&qinf->qi_uquota_tree, GFP_NOFS);
	INIT_RADIX_TREE(&qinf->qi_gquota_tree, GFP_NOFS);
	INIT_RADIX_TREE(&qinf->qi_pquota_tree, GFP_NOFS);
	mutex_init(&qinf->qi_tree_lock);

	/* mutex used to serialize quotaoffs */
	mutex_init(&qinf->qi_quotaofflock);

	/* Precalc some constants */
	qinf->qi_dqchunklen = XFS_FSB_TO_BB(mp, XFS_DQUOT_CLUSTER_SIZE_FSB);
	qinf->qi_dqperchunk = xfs_calc_dquots_per_chunk(qinf->qi_dqchunklen);
	if (xfs_sb_version_hasbigtime(&mp->m_sb)) {
		qinf->qi_expiry_min =
			xfs_dq_bigtime_to_unix(XFS_DQ_BIGTIME_EXPIRY_MIN);
		qinf->qi_expiry_max =
			xfs_dq_bigtime_to_unix(XFS_DQ_BIGTIME_EXPIRY_MAX);
	} else {
		qinf->qi_expiry_min = XFS_DQ_LEGACY_EXPIRY_MIN;
		qinf->qi_expiry_max = XFS_DQ_LEGACY_EXPIRY_MAX;
	}
	trace_xfs_quota_expiry_range(mp, qinf->qi_expiry_min,
			qinf->qi_expiry_max);

	mp->m_qflags |= (mp->m_sb.sb_qflags & XFS_ALL_QUOTA_CHKD);

	xfs_qm_init_timelimits(mp, XFS_DQTYPE_USER);
	xfs_qm_init_timelimits(mp, XFS_DQTYPE_GROUP);
	xfs_qm_init_timelimits(mp, XFS_DQTYPE_PROJ);

	if (XFS_IS_UQUOTA_RUNNING(mp))
		xfs_qm_set_defquota(mp, XFS_DQTYPE_USER, qinf);
	if (XFS_IS_GQUOTA_RUNNING(mp))
		xfs_qm_set_defquota(mp, XFS_DQTYPE_GROUP, qinf);
	if (XFS_IS_PQUOTA_RUNNING(mp))
		xfs_qm_set_defquota(mp, XFS_DQTYPE_PROJ, qinf);

	qinf->qi_shrinker.count_objects = xfs_qm_shrink_count;
	qinf->qi_shrinker.scan_objects = xfs_qm_shrink_scan;
	qinf->qi_shrinker.seeks = DEFAULT_SEEKS;
	qinf->qi_shrinker.flags = SHRINKER_NUMA_AWARE;

	error = register_shrinker(&qinf->qi_shrinker);
	if (error)
		goto out_free_inos;

	return 0;

out_free_inos:
	mutex_destroy(&qinf->qi_quotaofflock);
	mutex_destroy(&qinf->qi_tree_lock);
	xfs_qm_destroy_quotainos(qinf);
out_free_lru:
	list_lru_destroy(&qinf->qi_lru);
out_free_qinf:
	kmem_free(qinf);
	mp->m_quotainfo = NULL;
	return error;
}

/*
 * Gets called when unmounting a filesystem or when all quotas get
 * turned off.
 * This purges the quota inodes, destroys locks and frees itself.
 */
void
xfs_qm_destroy_quotainfo(
	struct xfs_mount	*mp)
{
	struct xfs_quotainfo	*qi;

	qi = mp->m_quotainfo;
	ASSERT(qi != NULL);

	unregister_shrinker(&qi->qi_shrinker);
	list_lru_destroy(&qi->qi_lru);
	xfs_qm_destroy_quotainos(qi);
	mutex_destroy(&qi->qi_tree_lock);
	mutex_destroy(&qi->qi_quotaofflock);
	kmem_free(qi);
	mp->m_quotainfo = NULL;
}

/*
 * Create an inode and return with a reference already taken, but unlocked
 * This is how we create quota inodes
 */
STATIC int
xfs_qm_qino_alloc(
	struct xfs_mount	*mp,
	struct xfs_inode	**ipp,
	unsigned int		flags)
{
	struct xfs_trans	*tp;
	int			error;
	bool			need_alloc = true;

	*ipp = NULL;
	/*
	 * With superblock that doesn't have separate pquotino, we
	 * share an inode between gquota and pquota. If the on-disk
	 * superblock has GQUOTA and the filesystem is now mounted
	 * with PQUOTA, just use sb_gquotino for sb_pquotino and
	 * vice-versa.
	 */
	if (!xfs_sb_version_has_pquotino(&mp->m_sb) &&
			(flags & (XFS_QMOPT_PQUOTA|XFS_QMOPT_GQUOTA))) {
		xfs_ino_t ino = NULLFSINO;

		if ((flags & XFS_QMOPT_PQUOTA) &&
			     (mp->m_sb.sb_gquotino != NULLFSINO)) {
			ino = mp->m_sb.sb_gquotino;
<<<<<<< HEAD
			if (mp->m_sb.sb_pquotino != NULLFSINO) {
				XFS_ERROR_REPORT(__func__, XFS_ERRLEVEL_LOW,
						mp);
				return -EFSCORRUPTED;
			}
		} else if ((flags & XFS_QMOPT_GQUOTA) &&
			     (mp->m_sb.sb_pquotino != NULLFSINO)) {
			ino = mp->m_sb.sb_pquotino;
			if (mp->m_sb.sb_gquotino != NULLFSINO) {
				XFS_ERROR_REPORT(__func__, XFS_ERRLEVEL_LOW,
						mp);
				return -EFSCORRUPTED;
			}
=======
			if (XFS_IS_CORRUPT(mp,
					   mp->m_sb.sb_pquotino != NULLFSINO))
				return -EFSCORRUPTED;
		} else if ((flags & XFS_QMOPT_GQUOTA) &&
			     (mp->m_sb.sb_pquotino != NULLFSINO)) {
			ino = mp->m_sb.sb_pquotino;
			if (XFS_IS_CORRUPT(mp,
					   mp->m_sb.sb_gquotino != NULLFSINO))
				return -EFSCORRUPTED;
>>>>>>> 7d2a07b7
		}
		if (ino != NULLFSINO) {
			error = xfs_iget(mp, NULL, ino, 0, 0, ipp);
			if (error)
				return error;
			mp->m_sb.sb_gquotino = NULLFSINO;
			mp->m_sb.sb_pquotino = NULLFSINO;
			need_alloc = false;
		}
	}

	error = xfs_trans_alloc(mp, &M_RES(mp)->tr_create,
			need_alloc ? XFS_QM_QINOCREATE_SPACE_RES(mp) : 0,
			0, 0, &tp);
	if (error)
		return error;

	if (need_alloc) {
		xfs_ino_t	ino;

		error = xfs_dialloc(&tp, 0, S_IFREG, &ino);
		if (!error)
			error = xfs_init_new_inode(&init_user_ns, tp, NULL, ino,
					S_IFREG, 1, 0, 0, false, ipp);
		if (error) {
			xfs_trans_cancel(tp);
			return error;
		}
	}

	/*
	 * Make the changes in the superblock, and log those too.
	 * sbfields arg may contain fields other than *QUOTINO;
	 * VERSIONNUM for example.
	 */
	spin_lock(&mp->m_sb_lock);
	if (flags & XFS_QMOPT_SBVERSION) {
		ASSERT(!xfs_sb_version_hasquota(&mp->m_sb));

		xfs_sb_version_addquota(&mp->m_sb);
		mp->m_sb.sb_uquotino = NULLFSINO;
		mp->m_sb.sb_gquotino = NULLFSINO;
		mp->m_sb.sb_pquotino = NULLFSINO;

		/* qflags will get updated fully _after_ quotacheck */
		mp->m_sb.sb_qflags = mp->m_qflags & XFS_ALL_QUOTA_ACCT;
	}
	if (flags & XFS_QMOPT_UQUOTA)
		mp->m_sb.sb_uquotino = (*ipp)->i_ino;
	else if (flags & XFS_QMOPT_GQUOTA)
		mp->m_sb.sb_gquotino = (*ipp)->i_ino;
	else
		mp->m_sb.sb_pquotino = (*ipp)->i_ino;
	spin_unlock(&mp->m_sb_lock);
	xfs_log_sb(tp);

	error = xfs_trans_commit(tp);
	if (error) {
		ASSERT(XFS_FORCED_SHUTDOWN(mp));
		xfs_alert(mp, "%s failed (error %d)!", __func__, error);
	}
	if (need_alloc)
		xfs_finish_inode_setup(*ipp);
	return error;
}


STATIC void
xfs_qm_reset_dqcounts(
	struct xfs_mount	*mp,
	struct xfs_buf		*bp,
	xfs_dqid_t		id,
	xfs_dqtype_t		type)
{
	struct xfs_dqblk	*dqb;
	int			j;

	trace_xfs_reset_dqcounts(bp, _RET_IP_);

	/*
	 * Reset all counters and timers. They'll be
	 * started afresh by xfs_qm_quotacheck.
	 */
#ifdef DEBUG
	j = (int)XFS_FSB_TO_B(mp, XFS_DQUOT_CLUSTER_SIZE_FSB) /
		sizeof(xfs_dqblk_t);
	ASSERT(mp->m_quotainfo->qi_dqperchunk == j);
#endif
	dqb = bp->b_addr;
	for (j = 0; j < mp->m_quotainfo->qi_dqperchunk; j++) {
		struct xfs_disk_dquot	*ddq;

		ddq = (struct xfs_disk_dquot *)&dqb[j];

		/*
		 * Do a sanity check, and if needed, repair the dqblk. Don't
		 * output any warnings because it's perfectly possible to
		 * find uninitialised dquot blks. See comment in
		 * xfs_dquot_verify.
		 */
		if (xfs_dqblk_verify(mp, &dqb[j], id + j) ||
		    (dqb[j].dd_diskdq.d_type & XFS_DQTYPE_REC_MASK) != type)
			xfs_dqblk_repair(mp, &dqb[j], id + j, type);

		/*
		 * Reset type in case we are reusing group quota file for
		 * project quotas or vice versa
		 */
		ddq->d_type = type;
		ddq->d_bcount = 0;
		ddq->d_icount = 0;
		ddq->d_rtbcount = 0;

		/*
		 * dquot id 0 stores the default grace period and the maximum
		 * warning limit that were set by the administrator, so we
		 * should not reset them.
		 */
		if (ddq->d_id != 0) {
			ddq->d_btimer = 0;
			ddq->d_itimer = 0;
			ddq->d_rtbtimer = 0;
			ddq->d_bwarns = 0;
			ddq->d_iwarns = 0;
			ddq->d_rtbwarns = 0;
<<<<<<< HEAD
=======
			if (xfs_sb_version_hasbigtime(&mp->m_sb))
				ddq->d_type |= XFS_DQTYPE_BIGTIME;
>>>>>>> 7d2a07b7
		}

		if (xfs_sb_version_hascrc(&mp->m_sb)) {
			xfs_update_cksum((char *)&dqb[j],
					 sizeof(struct xfs_dqblk),
					 XFS_DQUOT_CRC_OFF);
		}
	}
}

STATIC int
xfs_qm_reset_dqcounts_all(
	struct xfs_mount	*mp,
	xfs_dqid_t		firstid,
	xfs_fsblock_t		bno,
	xfs_filblks_t		blkcnt,
	xfs_dqtype_t		type,
	struct list_head	*buffer_list)
{
	struct xfs_buf		*bp;
	int			error = 0;

	ASSERT(blkcnt > 0);

	/*
	 * Blkcnt arg can be a very big number, and might even be
	 * larger than the log itself. So, we have to break it up into
	 * manageable-sized transactions.
	 * Note that we don't start a permanent transaction here; we might
	 * not be able to get a log reservation for the whole thing up front,
	 * and we don't really care to either, because we just discard
	 * everything if we were to crash in the middle of this loop.
	 */
	while (blkcnt--) {
		error = xfs_trans_read_buf(mp, NULL, mp->m_ddev_targp,
			      XFS_FSB_TO_DADDR(mp, bno),
			      mp->m_quotainfo->qi_dqchunklen, 0, &bp,
			      &xfs_dquot_buf_ops);

		/*
		 * CRC and validation errors will return a EFSCORRUPTED here. If
		 * this occurs, re-read without CRC validation so that we can
		 * repair the damage via xfs_qm_reset_dqcounts(). This process
		 * will leave a trace in the log indicating corruption has
		 * been detected.
		 */
		if (error == -EFSCORRUPTED) {
			error = xfs_trans_read_buf(mp, NULL, mp->m_ddev_targp,
				      XFS_FSB_TO_DADDR(mp, bno),
				      mp->m_quotainfo->qi_dqchunklen, 0, &bp,
				      NULL);
		}

		if (error)
			break;

		/*
		 * A corrupt buffer might not have a verifier attached, so
		 * make sure we have the correct one attached before writeback
		 * occurs.
		 */
		bp->b_ops = &xfs_dquot_buf_ops;
		xfs_qm_reset_dqcounts(mp, bp, firstid, type);
		xfs_buf_delwri_queue(bp, buffer_list);
		xfs_buf_relse(bp);

		/* goto the next block. */
		bno++;
		firstid += mp->m_quotainfo->qi_dqperchunk;
	}

	return error;
}

/*
 * Iterate over all allocated dquot blocks in this quota inode, zeroing all
 * counters for every chunk of dquots that we find.
 */
STATIC int
xfs_qm_reset_dqcounts_buf(
	struct xfs_mount	*mp,
	struct xfs_inode	*qip,
	xfs_dqtype_t		type,
	struct list_head	*buffer_list)
{
	struct xfs_bmbt_irec	*map;
	int			i, nmaps;	/* number of map entries */
	int			error;		/* return value */
	xfs_fileoff_t		lblkno;
	xfs_filblks_t		maxlblkcnt;
	xfs_dqid_t		firstid;
	xfs_fsblock_t		rablkno;
	xfs_filblks_t		rablkcnt;

	error = 0;
	/*
	 * This looks racy, but we can't keep an inode lock across a
	 * trans_reserve. But, this gets called during quotacheck, and that
	 * happens only at mount time which is single threaded.
	 */
	if (qip->i_nblocks == 0)
		return 0;

	map = kmem_alloc(XFS_DQITER_MAP_SIZE * sizeof(*map), 0);

	lblkno = 0;
	maxlblkcnt = XFS_B_TO_FSB(mp, mp->m_super->s_maxbytes);
	do {
		uint		lock_mode;

		nmaps = XFS_DQITER_MAP_SIZE;
		/*
		 * We aren't changing the inode itself. Just changing
		 * some of its data. No new blocks are added here, and
		 * the inode is never added to the transaction.
		 */
		lock_mode = xfs_ilock_data_map_shared(qip);
		error = xfs_bmapi_read(qip, lblkno, maxlblkcnt - lblkno,
				       map, &nmaps, 0);
		xfs_iunlock(qip, lock_mode);
		if (error)
			break;

		ASSERT(nmaps <= XFS_DQITER_MAP_SIZE);
		for (i = 0; i < nmaps; i++) {
			ASSERT(map[i].br_startblock != DELAYSTARTBLOCK);
			ASSERT(map[i].br_blockcount);


			lblkno += map[i].br_blockcount;

			if (map[i].br_startblock == HOLESTARTBLOCK)
				continue;

			firstid = (xfs_dqid_t) map[i].br_startoff *
				mp->m_quotainfo->qi_dqperchunk;
			/*
			 * Do a read-ahead on the next extent.
			 */
			if ((i+1 < nmaps) &&
			    (map[i+1].br_startblock != HOLESTARTBLOCK)) {
				rablkcnt =  map[i+1].br_blockcount;
				rablkno = map[i+1].br_startblock;
				while (rablkcnt--) {
					xfs_buf_readahead(mp->m_ddev_targp,
					       XFS_FSB_TO_DADDR(mp, rablkno),
					       mp->m_quotainfo->qi_dqchunklen,
					       &xfs_dquot_buf_ops);
					rablkno++;
				}
			}
			/*
			 * Iterate thru all the blks in the extent and
			 * reset the counters of all the dquots inside them.
			 */
			error = xfs_qm_reset_dqcounts_all(mp, firstid,
						   map[i].br_startblock,
						   map[i].br_blockcount,
						   type, buffer_list);
			if (error)
				goto out;
		}
	} while (nmaps > 0);

out:
	kmem_free(map);
	return error;
}

/*
 * Called by dqusage_adjust in doing a quotacheck.
 *
 * Given the inode, and a dquot id this updates both the incore dqout as well
 * as the buffer copy. This is so that once the quotacheck is done, we can
 * just log all the buffers, as opposed to logging numerous updates to
 * individual dquots.
 */
STATIC int
xfs_qm_quotacheck_dqadjust(
	struct xfs_inode	*ip,
	xfs_dqtype_t		type,
	xfs_qcnt_t		nblks,
	xfs_qcnt_t		rtblks)
{
	struct xfs_mount	*mp = ip->i_mount;
	struct xfs_dquot	*dqp;
	xfs_dqid_t		id;
	int			error;

	id = xfs_qm_id_for_quotatype(ip, type);
	error = xfs_qm_dqget(mp, id, type, true, &dqp);
	if (error) {
		/*
		 * Shouldn't be able to turn off quotas here.
		 */
		ASSERT(error != -ESRCH);
		ASSERT(error != -ENOENT);
		return error;
	}

	trace_xfs_dqadjust(dqp);

	/*
	 * Adjust the inode count and the block count to reflect this inode's
	 * resource usage.
	 */
	dqp->q_ino.count++;
	dqp->q_ino.reserved++;
	if (nblks) {
		dqp->q_blk.count += nblks;
		dqp->q_blk.reserved += nblks;
	}
	if (rtblks) {
		dqp->q_rtb.count += rtblks;
		dqp->q_rtb.reserved += rtblks;
	}

	/*
	 * Set default limits, adjust timers (since we changed usages)
	 *
	 * There are no timers for the default values set in the root dquot.
	 */
	if (dqp->q_id) {
		xfs_qm_adjust_dqlimits(dqp);
		xfs_qm_adjust_dqtimers(dqp);
	}

	dqp->q_flags |= XFS_DQFLAG_DIRTY;
	xfs_qm_dqput(dqp);
	return 0;
}

/*
 * callback routine supplied to bulkstat(). Given an inumber, find its
 * dquots and update them to account for resources taken by that inode.
 */
/* ARGSUSED */
STATIC int
xfs_qm_dqusage_adjust(
	struct xfs_mount	*mp,
	struct xfs_trans	*tp,
	xfs_ino_t		ino,
	void			*data)
{
	struct xfs_inode	*ip;
	xfs_qcnt_t		nblks;
	xfs_filblks_t		rtblks = 0;	/* total rt blks */
	int			error;

	ASSERT(XFS_IS_QUOTA_RUNNING(mp));

	/*
	 * rootino must have its resources accounted for, not so with the quota
	 * inodes.
	 */
	if (xfs_is_quota_inode(&mp->m_sb, ino))
		return 0;

	/*
	 * We don't _need_ to take the ilock EXCL here because quotacheck runs
	 * at mount time and therefore nobody will be racing chown/chproj.
	 */
	error = xfs_iget(mp, tp, ino, XFS_IGET_DONTCACHE, 0, &ip);
	if (error == -EINVAL || error == -ENOENT)
		return 0;
	if (error)
		return error;

	ASSERT(ip->i_delayed_blks == 0);

	if (XFS_IS_REALTIME_INODE(ip)) {
		struct xfs_ifork	*ifp = XFS_IFORK_PTR(ip, XFS_DATA_FORK);

		error = xfs_iread_extents(tp, ip, XFS_DATA_FORK);
		if (error)
			goto error0;

		xfs_bmap_count_leaves(ifp, &rtblks);
	}

	nblks = (xfs_qcnt_t)ip->i_nblocks - rtblks;

	/*
	 * Add the (disk blocks and inode) resources occupied by this
	 * inode to its dquots. We do this adjustment in the incore dquot,
	 * and also copy the changes to its buffer.
	 * We don't care about putting these changes in a transaction
	 * envelope because if we crash in the middle of a 'quotacheck'
	 * we have to start from the beginning anyway.
	 * Once we're done, we'll log all the dquot bufs.
	 *
	 * The *QUOTA_ON checks below may look pretty racy, but quotachecks
	 * and quotaoffs don't race. (Quotachecks happen at mount time only).
	 */
	if (XFS_IS_UQUOTA_ON(mp)) {
		error = xfs_qm_quotacheck_dqadjust(ip, XFS_DQTYPE_USER, nblks,
				rtblks);
		if (error)
			goto error0;
	}

	if (XFS_IS_GQUOTA_ON(mp)) {
		error = xfs_qm_quotacheck_dqadjust(ip, XFS_DQTYPE_GROUP, nblks,
				rtblks);
		if (error)
			goto error0;
	}

	if (XFS_IS_PQUOTA_ON(mp)) {
		error = xfs_qm_quotacheck_dqadjust(ip, XFS_DQTYPE_PROJ, nblks,
				rtblks);
		if (error)
			goto error0;
	}

error0:
	xfs_irele(ip);
	return error;
}

STATIC int
xfs_qm_flush_one(
	struct xfs_dquot	*dqp,
	void			*data)
{
	struct xfs_mount	*mp = dqp->q_mount;
	struct list_head	*buffer_list = data;
	struct xfs_buf		*bp = NULL;
	int			error = 0;

	xfs_dqlock(dqp);
	if (dqp->q_flags & XFS_DQFLAG_FREEING)
		goto out_unlock;
	if (!XFS_DQ_IS_DIRTY(dqp))
		goto out_unlock;

	/*
	 * The only way the dquot is already flush locked by the time quotacheck
	 * gets here is if reclaim flushed it before the dqadjust walk dirtied
	 * it for the final time. Quotacheck collects all dquot bufs in the
	 * local delwri queue before dquots are dirtied, so reclaim can't have
	 * possibly queued it for I/O. The only way out is to push the buffer to
	 * cycle the flush lock.
	 */
	if (!xfs_dqflock_nowait(dqp)) {
		/* buf is pinned in-core by delwri list */
		bp = xfs_buf_incore(mp->m_ddev_targp, dqp->q_blkno,
				mp->m_quotainfo->qi_dqchunklen, 0);
		if (!bp) {
			error = -EINVAL;
			goto out_unlock;
		}
		xfs_buf_unlock(bp);

		xfs_buf_delwri_pushbuf(bp, buffer_list);
		xfs_buf_rele(bp);

		error = -EAGAIN;
		goto out_unlock;
	}

	error = xfs_qm_dqflush(dqp, &bp);
	if (error)
		goto out_unlock;

	xfs_buf_delwri_queue(bp, buffer_list);
	xfs_buf_relse(bp);
out_unlock:
	xfs_dqunlock(dqp);
	return error;
}

/*
 * Walk thru all the filesystem inodes and construct a consistent view
 * of the disk quota world. If the quotacheck fails, disable quotas.
 */
STATIC int
xfs_qm_quotacheck(
	xfs_mount_t	*mp)
{
	int			error, error2;
	uint			flags;
	LIST_HEAD		(buffer_list);
	struct xfs_inode	*uip = mp->m_quotainfo->qi_uquotaip;
	struct xfs_inode	*gip = mp->m_quotainfo->qi_gquotaip;
	struct xfs_inode	*pip = mp->m_quotainfo->qi_pquotaip;

	flags = 0;

	ASSERT(uip || gip || pip);
	ASSERT(XFS_IS_QUOTA_RUNNING(mp));

	xfs_notice(mp, "Quotacheck needed: Please wait.");

	/*
	 * First we go thru all the dquots on disk, USR and GRP/PRJ, and reset
	 * their counters to zero. We need a clean slate.
	 * We don't log our changes till later.
	 */
	if (uip) {
		error = xfs_qm_reset_dqcounts_buf(mp, uip, XFS_DQTYPE_USER,
					 &buffer_list);
		if (error)
			goto error_return;
		flags |= XFS_UQUOTA_CHKD;
	}

	if (gip) {
		error = xfs_qm_reset_dqcounts_buf(mp, gip, XFS_DQTYPE_GROUP,
					 &buffer_list);
		if (error)
			goto error_return;
		flags |= XFS_GQUOTA_CHKD;
	}

	if (pip) {
		error = xfs_qm_reset_dqcounts_buf(mp, pip, XFS_DQTYPE_PROJ,
					 &buffer_list);
		if (error)
			goto error_return;
		flags |= XFS_PQUOTA_CHKD;
	}

	error = xfs_iwalk_threaded(mp, 0, 0, xfs_qm_dqusage_adjust, 0, true,
			NULL);
	if (error)
		goto error_return;

	/*
	 * We've made all the changes that we need to make incore.  Flush them
	 * down to disk buffers if everything was updated successfully.
	 */
	if (XFS_IS_UQUOTA_ON(mp)) {
		error = xfs_qm_dquot_walk(mp, XFS_DQTYPE_USER, xfs_qm_flush_one,
					  &buffer_list);
	}
	if (XFS_IS_GQUOTA_ON(mp)) {
		error2 = xfs_qm_dquot_walk(mp, XFS_DQTYPE_GROUP, xfs_qm_flush_one,
					   &buffer_list);
		if (!error)
			error = error2;
	}
	if (XFS_IS_PQUOTA_ON(mp)) {
		error2 = xfs_qm_dquot_walk(mp, XFS_DQTYPE_PROJ, xfs_qm_flush_one,
					   &buffer_list);
		if (!error)
			error = error2;
	}

	error2 = xfs_buf_delwri_submit(&buffer_list);
	if (!error)
		error = error2;

	/*
	 * We can get this error if we couldn't do a dquot allocation inside
	 * xfs_qm_dqusage_adjust (via bulkstat). We don't care about the
	 * dirty dquots that might be cached, we just want to get rid of them
	 * and turn quotaoff. The dquots won't be attached to any of the inodes
	 * at this point (because we intentionally didn't in dqget_noattach).
	 */
	if (error) {
		xfs_qm_dqpurge_all(mp, XFS_QMOPT_QUOTALL);
		goto error_return;
	}

	/*
	 * If one type of quotas is off, then it will lose its
	 * quotachecked status, since we won't be doing accounting for
	 * that type anymore.
	 */
	mp->m_qflags &= ~XFS_ALL_QUOTA_CHKD;
	mp->m_qflags |= flags;

 error_return:
	xfs_buf_delwri_cancel(&buffer_list);

	if (error) {
		xfs_warn(mp,
	"Quotacheck: Unsuccessful (Error %d): Disabling quotas.",
			error);
		/*
		 * We must turn off quotas.
		 */
		ASSERT(mp->m_quotainfo != NULL);
		xfs_qm_destroy_quotainfo(mp);
		if (xfs_mount_reset_sbqflags(mp)) {
			xfs_warn(mp,
				"Quotacheck: Failed to reset quota flags.");
		}
	} else
		xfs_notice(mp, "Quotacheck: Done.");
	return error;
}

/*
 * This is called from xfs_mountfs to start quotas and initialize all
 * necessary data structures like quotainfo.  This is also responsible for
 * running a quotacheck as necessary.  We are guaranteed that the superblock
 * is consistently read in at this point.
 *
 * If we fail here, the mount will continue with quota turned off. We don't
 * need to inidicate success or failure at all.
 */
void
xfs_qm_mount_quotas(
	struct xfs_mount	*mp)
{
	int			error = 0;
	uint			sbf;

	/*
	 * If quotas on realtime volumes is not supported, we disable
	 * quotas immediately.
	 */
	if (mp->m_sb.sb_rextents) {
		xfs_notice(mp, "Cannot turn on quotas for realtime filesystem");
		mp->m_qflags = 0;
		goto write_changes;
	}

	ASSERT(XFS_IS_QUOTA_RUNNING(mp));

	/*
	 * Allocate the quotainfo structure inside the mount struct, and
	 * create quotainode(s), and change/rev superblock if necessary.
	 */
	error = xfs_qm_init_quotainfo(mp);
	if (error) {
		/*
		 * We must turn off quotas.
		 */
		ASSERT(mp->m_quotainfo == NULL);
		mp->m_qflags = 0;
		goto write_changes;
	}
	/*
	 * If any of the quotas are not consistent, do a quotacheck.
	 */
	if (XFS_QM_NEED_QUOTACHECK(mp)) {
		error = xfs_qm_quotacheck(mp);
		if (error) {
			/* Quotacheck failed and disabled quotas. */
			return;
		}
	}
	/*
	 * If one type of quotas is off, then it will lose its
	 * quotachecked status, since we won't be doing accounting for
	 * that type anymore.
	 */
	if (!XFS_IS_UQUOTA_ON(mp))
		mp->m_qflags &= ~XFS_UQUOTA_CHKD;
	if (!XFS_IS_GQUOTA_ON(mp))
		mp->m_qflags &= ~XFS_GQUOTA_CHKD;
	if (!XFS_IS_PQUOTA_ON(mp))
		mp->m_qflags &= ~XFS_PQUOTA_CHKD;

 write_changes:
	/*
	 * We actually don't have to acquire the m_sb_lock at all.
	 * This can only be called from mount, and that's single threaded. XXX
	 */
	spin_lock(&mp->m_sb_lock);
	sbf = mp->m_sb.sb_qflags;
	mp->m_sb.sb_qflags = mp->m_qflags & XFS_MOUNT_QUOTA_ALL;
	spin_unlock(&mp->m_sb_lock);

	if (sbf != (mp->m_qflags & XFS_MOUNT_QUOTA_ALL)) {
		if (xfs_sync_sb(mp, false)) {
			/*
			 * We could only have been turning quotas off.
			 * We aren't in very good shape actually because
			 * the incore structures are convinced that quotas are
			 * off, but the on disk superblock doesn't know that !
			 */
			ASSERT(!(XFS_IS_QUOTA_RUNNING(mp)));
			xfs_alert(mp, "%s: Superblock update failed!",
				__func__);
		}
	}

	if (error) {
		xfs_warn(mp, "Failed to initialize disk quotas.");
		return;
	}
}

/*
 * This is called after the superblock has been read in and we're ready to
 * iget the quota inodes.
 */
STATIC int
xfs_qm_init_quotainos(
	xfs_mount_t	*mp)
{
	struct xfs_inode	*uip = NULL;
	struct xfs_inode	*gip = NULL;
	struct xfs_inode	*pip = NULL;
	int			error;
	uint			flags = 0;

	ASSERT(mp->m_quotainfo);

	/*
	 * Get the uquota and gquota inodes
	 */
	if (xfs_sb_version_hasquota(&mp->m_sb)) {
		if (XFS_IS_UQUOTA_ON(mp) &&
		    mp->m_sb.sb_uquotino != NULLFSINO) {
			ASSERT(mp->m_sb.sb_uquotino > 0);
			error = xfs_iget(mp, NULL, mp->m_sb.sb_uquotino,
					     0, 0, &uip);
			if (error)
				return error;
		}
		if (XFS_IS_GQUOTA_ON(mp) &&
		    mp->m_sb.sb_gquotino != NULLFSINO) {
			ASSERT(mp->m_sb.sb_gquotino > 0);
			error = xfs_iget(mp, NULL, mp->m_sb.sb_gquotino,
					     0, 0, &gip);
			if (error)
				goto error_rele;
		}
		if (XFS_IS_PQUOTA_ON(mp) &&
		    mp->m_sb.sb_pquotino != NULLFSINO) {
			ASSERT(mp->m_sb.sb_pquotino > 0);
			error = xfs_iget(mp, NULL, mp->m_sb.sb_pquotino,
					     0, 0, &pip);
			if (error)
				goto error_rele;
		}
	} else {
		flags |= XFS_QMOPT_SBVERSION;
	}

	/*
	 * Create the three inodes, if they don't exist already. The changes
	 * made above will get added to a transaction and logged in one of
	 * the qino_alloc calls below.  If the device is readonly,
	 * temporarily switch to read-write to do this.
	 */
	if (XFS_IS_UQUOTA_ON(mp) && uip == NULL) {
		error = xfs_qm_qino_alloc(mp, &uip,
					      flags | XFS_QMOPT_UQUOTA);
		if (error)
			goto error_rele;

		flags &= ~XFS_QMOPT_SBVERSION;
	}
	if (XFS_IS_GQUOTA_ON(mp) && gip == NULL) {
		error = xfs_qm_qino_alloc(mp, &gip,
					  flags | XFS_QMOPT_GQUOTA);
		if (error)
			goto error_rele;

		flags &= ~XFS_QMOPT_SBVERSION;
	}
	if (XFS_IS_PQUOTA_ON(mp) && pip == NULL) {
		error = xfs_qm_qino_alloc(mp, &pip,
					  flags | XFS_QMOPT_PQUOTA);
		if (error)
			goto error_rele;
	}

	mp->m_quotainfo->qi_uquotaip = uip;
	mp->m_quotainfo->qi_gquotaip = gip;
	mp->m_quotainfo->qi_pquotaip = pip;

	return 0;

error_rele:
	if (uip)
		xfs_irele(uip);
	if (gip)
		xfs_irele(gip);
	if (pip)
		xfs_irele(pip);
	return error;
}

STATIC void
xfs_qm_destroy_quotainos(
	struct xfs_quotainfo	*qi)
{
	if (qi->qi_uquotaip) {
		xfs_irele(qi->qi_uquotaip);
		qi->qi_uquotaip = NULL; /* paranoia */
	}
	if (qi->qi_gquotaip) {
		xfs_irele(qi->qi_gquotaip);
		qi->qi_gquotaip = NULL;
	}
	if (qi->qi_pquotaip) {
		xfs_irele(qi->qi_pquotaip);
		qi->qi_pquotaip = NULL;
	}
}

STATIC void
xfs_qm_dqfree_one(
	struct xfs_dquot	*dqp)
{
	struct xfs_mount	*mp = dqp->q_mount;
	struct xfs_quotainfo	*qi = mp->m_quotainfo;

	mutex_lock(&qi->qi_tree_lock);
	radix_tree_delete(xfs_dquot_tree(qi, xfs_dquot_type(dqp)), dqp->q_id);

	qi->qi_dquots--;
	mutex_unlock(&qi->qi_tree_lock);

	xfs_qm_dqdestroy(dqp);
}

/* --------------- utility functions for vnodeops ---------------- */


/*
 * Given an inode, a uid, gid and prid make sure that we have
 * allocated relevant dquot(s) on disk, and that we won't exceed inode
 * quotas by creating this file.
 * This also attaches dquot(s) to the given inode after locking it,
 * and returns the dquots corresponding to the uid and/or gid.
 *
 * in	: inode (unlocked)
 * out	: udquot, gdquot with references taken and unlocked
 */
int
xfs_qm_vop_dqalloc(
	struct xfs_inode	*ip,
	kuid_t			uid,
	kgid_t			gid,
	prid_t			prid,
	uint			flags,
	struct xfs_dquot	**O_udqpp,
	struct xfs_dquot	**O_gdqpp,
	struct xfs_dquot	**O_pdqpp)
{
	struct xfs_mount	*mp = ip->i_mount;
	struct inode		*inode = VFS_I(ip);
	struct user_namespace	*user_ns = inode->i_sb->s_user_ns;
	struct xfs_dquot	*uq = NULL;
	struct xfs_dquot	*gq = NULL;
	struct xfs_dquot	*pq = NULL;
	int			error;
	uint			lockflags;

	if (!XFS_IS_QUOTA_RUNNING(mp) || !XFS_IS_QUOTA_ON(mp))
		return 0;

	lockflags = XFS_ILOCK_EXCL;
	xfs_ilock(ip, lockflags);

	if ((flags & XFS_QMOPT_INHERIT) && XFS_INHERIT_GID(ip))
		gid = inode->i_gid;

	/*
	 * Attach the dquot(s) to this inode, doing a dquot allocation
	 * if necessary. The dquot(s) will not be locked.
	 */
	if (XFS_NOT_DQATTACHED(mp, ip)) {
		error = xfs_qm_dqattach_locked(ip, true);
		if (error) {
			xfs_iunlock(ip, lockflags);
			return error;
		}
	}

	if ((flags & XFS_QMOPT_UQUOTA) && XFS_IS_UQUOTA_ON(mp)) {
		ASSERT(O_udqpp);
		if (!uid_eq(inode->i_uid, uid)) {
			/*
			 * What we need is the dquot that has this uid, and
			 * if we send the inode to dqget, the uid of the inode
			 * takes priority over what's sent in the uid argument.
			 * We must unlock inode here before calling dqget if
			 * we're not sending the inode, because otherwise
			 * we'll deadlock by doing trans_reserve while
			 * holding ilock.
			 */
			xfs_iunlock(ip, lockflags);
			error = xfs_qm_dqget(mp, from_kuid(user_ns, uid),
					XFS_DQTYPE_USER, true, &uq);
			if (error) {
				ASSERT(error != -ENOENT);
				return error;
			}
			/*
			 * Get the ilock in the right order.
			 */
			xfs_dqunlock(uq);
			lockflags = XFS_ILOCK_SHARED;
			xfs_ilock(ip, lockflags);
		} else {
			/*
			 * Take an extra reference, because we'll return
			 * this to caller
			 */
			ASSERT(ip->i_udquot);
			uq = xfs_qm_dqhold(ip->i_udquot);
		}
	}
	if ((flags & XFS_QMOPT_GQUOTA) && XFS_IS_GQUOTA_ON(mp)) {
		ASSERT(O_gdqpp);
		if (!gid_eq(inode->i_gid, gid)) {
			xfs_iunlock(ip, lockflags);
			error = xfs_qm_dqget(mp, from_kgid(user_ns, gid),
					XFS_DQTYPE_GROUP, true, &gq);
			if (error) {
				ASSERT(error != -ENOENT);
				goto error_rele;
			}
			xfs_dqunlock(gq);
			lockflags = XFS_ILOCK_SHARED;
			xfs_ilock(ip, lockflags);
		} else {
			ASSERT(ip->i_gdquot);
			gq = xfs_qm_dqhold(ip->i_gdquot);
		}
	}
	if ((flags & XFS_QMOPT_PQUOTA) && XFS_IS_PQUOTA_ON(mp)) {
		ASSERT(O_pdqpp);
		if (ip->i_projid != prid) {
			xfs_iunlock(ip, lockflags);
			error = xfs_qm_dqget(mp, prid,
					XFS_DQTYPE_PROJ, true, &pq);
			if (error) {
				ASSERT(error != -ENOENT);
				goto error_rele;
			}
			xfs_dqunlock(pq);
			lockflags = XFS_ILOCK_SHARED;
			xfs_ilock(ip, lockflags);
		} else {
			ASSERT(ip->i_pdquot);
			pq = xfs_qm_dqhold(ip->i_pdquot);
		}
	}
	trace_xfs_dquot_dqalloc(ip);

	xfs_iunlock(ip, lockflags);
	if (O_udqpp)
		*O_udqpp = uq;
	else
		xfs_qm_dqrele(uq);
	if (O_gdqpp)
		*O_gdqpp = gq;
	else
		xfs_qm_dqrele(gq);
	if (O_pdqpp)
		*O_pdqpp = pq;
	else
		xfs_qm_dqrele(pq);
	return 0;

error_rele:
	xfs_qm_dqrele(gq);
	xfs_qm_dqrele(uq);
	return error;
}

/*
 * Actually transfer ownership, and do dquot modifications.
 * These were already reserved.
 */
struct xfs_dquot *
xfs_qm_vop_chown(
	struct xfs_trans	*tp,
	struct xfs_inode	*ip,
	struct xfs_dquot	**IO_olddq,
	struct xfs_dquot	*newdq)
{
	struct xfs_dquot	*prevdq;
	uint		bfield = XFS_IS_REALTIME_INODE(ip) ?
				 XFS_TRANS_DQ_RTBCOUNT : XFS_TRANS_DQ_BCOUNT;


	ASSERT(xfs_isilocked(ip, XFS_ILOCK_EXCL));
	ASSERT(XFS_IS_QUOTA_RUNNING(ip->i_mount));

	/* old dquot */
	prevdq = *IO_olddq;
	ASSERT(prevdq);
	ASSERT(prevdq != newdq);

	xfs_trans_mod_dquot(tp, prevdq, bfield, -(ip->i_nblocks));
	xfs_trans_mod_dquot(tp, prevdq, XFS_TRANS_DQ_ICOUNT, -1);

	/* the sparkling new dquot */
	xfs_trans_mod_dquot(tp, newdq, bfield, ip->i_nblocks);
	xfs_trans_mod_dquot(tp, newdq, XFS_TRANS_DQ_ICOUNT, 1);

	/*
	 * Back when we made quota reservations for the chown, we reserved the
	 * ondisk blocks + delalloc blocks with the new dquot.  Now that we've
	 * switched the dquots, decrease the new dquot's block reservation
	 * (having already bumped up the real counter) so that we don't have
	 * any reservation to give back when we commit.
	 */
	xfs_trans_mod_dquot(tp, newdq, XFS_TRANS_DQ_RES_BLKS,
			-ip->i_delayed_blks);

	/*
	 * Give the incore reservation for delalloc blocks back to the old
	 * dquot.  We don't normally handle delalloc quota reservations
	 * transactionally, so just lock the dquot and subtract from the
	 * reservation.  Dirty the transaction because it's too late to turn
	 * back now.
	 */
	tp->t_flags |= XFS_TRANS_DIRTY;
	xfs_dqlock(prevdq);
	ASSERT(prevdq->q_blk.reserved >= ip->i_delayed_blks);
	prevdq->q_blk.reserved -= ip->i_delayed_blks;
	xfs_dqunlock(prevdq);

	/*
	 * Take an extra reference, because the inode is going to keep
	 * this dquot pointer even after the trans_commit.
	 */
	*IO_olddq = xfs_qm_dqhold(newdq);

	return prevdq;
}

int
xfs_qm_vop_rename_dqattach(
	struct xfs_inode	**i_tab)
{
	struct xfs_mount	*mp = i_tab[0]->i_mount;
	int			i;

	if (!XFS_IS_QUOTA_RUNNING(mp) || !XFS_IS_QUOTA_ON(mp))
		return 0;

	for (i = 0; (i < 4 && i_tab[i]); i++) {
		struct xfs_inode	*ip = i_tab[i];
		int			error;

		/*
		 * Watch out for duplicate entries in the table.
		 */
		if (i == 0 || ip != i_tab[i-1]) {
			if (XFS_NOT_DQATTACHED(mp, ip)) {
				error = xfs_qm_dqattach(ip);
				if (error)
					return error;
			}
		}
	}
	return 0;
}

void
xfs_qm_vop_create_dqattach(
	struct xfs_trans	*tp,
	struct xfs_inode	*ip,
	struct xfs_dquot	*udqp,
	struct xfs_dquot	*gdqp,
	struct xfs_dquot	*pdqp)
{
	struct xfs_mount	*mp = tp->t_mountp;

	if (!XFS_IS_QUOTA_RUNNING(mp) || !XFS_IS_QUOTA_ON(mp))
		return;

	ASSERT(xfs_isilocked(ip, XFS_ILOCK_EXCL));

	if (udqp && XFS_IS_UQUOTA_ON(mp)) {
		ASSERT(ip->i_udquot == NULL);
		ASSERT(i_uid_read(VFS_I(ip)) == udqp->q_id);

		ip->i_udquot = xfs_qm_dqhold(udqp);
		xfs_trans_mod_dquot(tp, udqp, XFS_TRANS_DQ_ICOUNT, 1);
	}
	if (gdqp && XFS_IS_GQUOTA_ON(mp)) {
		ASSERT(ip->i_gdquot == NULL);
		ASSERT(i_gid_read(VFS_I(ip)) == gdqp->q_id);

		ip->i_gdquot = xfs_qm_dqhold(gdqp);
		xfs_trans_mod_dquot(tp, gdqp, XFS_TRANS_DQ_ICOUNT, 1);
	}
	if (pdqp && XFS_IS_PQUOTA_ON(mp)) {
		ASSERT(ip->i_pdquot == NULL);
		ASSERT(ip->i_projid == pdqp->q_id);

		ip->i_pdquot = xfs_qm_dqhold(pdqp);
		xfs_trans_mod_dquot(tp, pdqp, XFS_TRANS_DQ_ICOUNT, 1);
	}
}
<|MERGE_RESOLUTION|>--- conflicted
+++ resolved
@@ -23,11 +23,8 @@
 #include "xfs_trace.h"
 #include "xfs_icache.h"
 #include "xfs_error.h"
-<<<<<<< HEAD
-=======
 #include "xfs_ag.h"
 #include "xfs_ialloc.h"
->>>>>>> 7d2a07b7
 
 /*
  * The global quota manager. There is only one of these for the entire
@@ -640,11 +637,7 @@
 
 	ASSERT(XFS_IS_QUOTA_RUNNING(mp));
 
-<<<<<<< HEAD
-	qinf = mp->m_quotainfo = kmem_zalloc(sizeof(xfs_quotainfo_t), 0);
-=======
 	qinf = mp->m_quotainfo = kmem_zalloc(sizeof(struct xfs_quotainfo), 0);
->>>>>>> 7d2a07b7
 
 	error = list_lru_init(&qinf->qi_lru);
 	if (error)
@@ -769,21 +762,6 @@
 		if ((flags & XFS_QMOPT_PQUOTA) &&
 			     (mp->m_sb.sb_gquotino != NULLFSINO)) {
 			ino = mp->m_sb.sb_gquotino;
-<<<<<<< HEAD
-			if (mp->m_sb.sb_pquotino != NULLFSINO) {
-				XFS_ERROR_REPORT(__func__, XFS_ERRLEVEL_LOW,
-						mp);
-				return -EFSCORRUPTED;
-			}
-		} else if ((flags & XFS_QMOPT_GQUOTA) &&
-			     (mp->m_sb.sb_pquotino != NULLFSINO)) {
-			ino = mp->m_sb.sb_pquotino;
-			if (mp->m_sb.sb_gquotino != NULLFSINO) {
-				XFS_ERROR_REPORT(__func__, XFS_ERRLEVEL_LOW,
-						mp);
-				return -EFSCORRUPTED;
-			}
-=======
 			if (XFS_IS_CORRUPT(mp,
 					   mp->m_sb.sb_pquotino != NULLFSINO))
 				return -EFSCORRUPTED;
@@ -793,7 +771,6 @@
 			if (XFS_IS_CORRUPT(mp,
 					   mp->m_sb.sb_gquotino != NULLFSINO))
 				return -EFSCORRUPTED;
->>>>>>> 7d2a07b7
 		}
 		if (ino != NULLFSINO) {
 			error = xfs_iget(mp, NULL, ino, 0, 0, ipp);
@@ -919,11 +896,8 @@
 			ddq->d_bwarns = 0;
 			ddq->d_iwarns = 0;
 			ddq->d_rtbwarns = 0;
-<<<<<<< HEAD
-=======
 			if (xfs_sb_version_hasbigtime(&mp->m_sb))
 				ddq->d_type |= XFS_DQTYPE_BIGTIME;
->>>>>>> 7d2a07b7
 		}
 
 		if (xfs_sb_version_hascrc(&mp->m_sb)) {
