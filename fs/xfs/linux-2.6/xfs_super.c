/*
 * Copyright (c) 2000-2005 Silicon Graphics, Inc.  All Rights Reserved.
 *
 * This program is free software; you can redistribute it and/or modify it
 * under the terms of version 2 of the GNU General Public License as
 * published by the Free Software Foundation.
 *
 * This program is distributed in the hope that it would be useful, but
 * WITHOUT ANY WARRANTY; without even the implied warranty of
 * MERCHANTABILITY or FITNESS FOR A PARTICULAR PURPOSE.
 *
 * Further, this software is distributed without any warranty that it is
 * free of the rightful claim of any third person regarding infringement
 * or the like.  Any license provided herein, whether implied or
 * otherwise, applies only to this software file.  Patent licenses, if
 * any, provided herein do not apply to combinations of this program with
 * other software, or any other product whatsoever.
 *
 * You should have received a copy of the GNU General Public License along
 * with this program; if not, write the Free Software Foundation, Inc., 59
 * Temple Place - Suite 330, Boston MA 02111-1307, USA.
 *
 * Contact information: Silicon Graphics, Inc., 1600 Amphitheatre Pkwy,
 * Mountain View, CA  94043, or:
 *
 * http://www.sgi.com
 *
 * For further information regarding this notice, see:
 *
 * http://oss.sgi.com/projects/GenInfo/SGIGPLNoticeExplan/
 */

#include "xfs.h"

#include "xfs_inum.h"
#include "xfs_log.h"
#include "xfs_clnt.h"
#include "xfs_trans.h"
#include "xfs_sb.h"
#include "xfs_dir.h"
#include "xfs_dir2.h"
#include "xfs_alloc.h"
#include "xfs_dmapi.h"
#include "xfs_quota.h"
#include "xfs_mount.h"
#include "xfs_alloc_btree.h"
#include "xfs_bmap_btree.h"
#include "xfs_ialloc_btree.h"
#include "xfs_btree.h"
#include "xfs_ialloc.h"
#include "xfs_attr_sf.h"
#include "xfs_dir_sf.h"
#include "xfs_dir2_sf.h"
#include "xfs_dinode.h"
#include "xfs_inode.h"
#include "xfs_bmap.h"
#include "xfs_bit.h"
#include "xfs_rtalloc.h"
#include "xfs_error.h"
#include "xfs_itable.h"
#include "xfs_rw.h"
#include "xfs_acl.h"
#include "xfs_cap.h"
#include "xfs_mac.h"
#include "xfs_attr.h"
#include "xfs_buf_item.h"
#include "xfs_utils.h"
#include "xfs_version.h"

#include <linux/namei.h>
#include <linux/init.h>
#include <linux/mount.h>
#include <linux/mempool.h>
#include <linux/writeback.h>
#include <linux/kthread.h>

STATIC struct quotactl_ops linvfs_qops;
STATIC struct super_operations linvfs_sops;
STATIC kmem_zone_t *xfs_vnode_zone;
STATIC kmem_zone_t *xfs_ioend_zone;
mempool_t *xfs_ioend_pool;

STATIC struct xfs_mount_args *
xfs_args_allocate(
	struct super_block	*sb)
{
	struct xfs_mount_args	*args;

	args = kmem_zalloc(sizeof(struct xfs_mount_args), KM_SLEEP);
	args->logbufs = args->logbufsize = -1;
	strncpy(args->fsname, sb->s_id, MAXNAMELEN);

	/* Copy the already-parsed mount(2) flags we're interested in */
	if (sb->s_flags & MS_NOATIME)
		args->flags |= XFSMNT_NOATIME;
	if (sb->s_flags & MS_DIRSYNC)
		args->flags |= XFSMNT_DIRSYNC;
	if (sb->s_flags & MS_SYNCHRONOUS)
		args->flags |= XFSMNT_WSYNC;

	/* Default to 32 bit inodes on Linux all the time */
	args->flags |= XFSMNT_32BITINODES;

	return args;
}

__uint64_t
xfs_max_file_offset(
	unsigned int		blockshift)
{
	unsigned int		pagefactor = 1;
	unsigned int		bitshift = BITS_PER_LONG - 1;

	/* Figure out maximum filesize, on Linux this can depend on
	 * the filesystem blocksize (on 32 bit platforms).
	 * __block_prepare_write does this in an [unsigned] long...
	 *      page->index << (PAGE_CACHE_SHIFT - bbits)
	 * So, for page sized blocks (4K on 32 bit platforms),
	 * this wraps at around 8Tb (hence MAX_LFS_FILESIZE which is
	 *      (((u64)PAGE_CACHE_SIZE << (BITS_PER_LONG-1))-1)
	 * but for smaller blocksizes it is less (bbits = log2 bsize).
	 * Note1: get_block_t takes a long (implicit cast from above)
	 * Note2: The Large Block Device (LBD and HAVE_SECTOR_T) patch
	 * can optionally convert the [unsigned] long from above into
	 * an [unsigned] long long.
	 */

#if BITS_PER_LONG == 32
# if defined(CONFIG_LBD)
	ASSERT(sizeof(sector_t) == 8);
	pagefactor = PAGE_CACHE_SIZE;
	bitshift = BITS_PER_LONG;
# else
	pagefactor = PAGE_CACHE_SIZE >> (PAGE_CACHE_SHIFT - blockshift);
# endif
#endif

	return (((__uint64_t)pagefactor) << bitshift) - 1;
}

STATIC __inline__ void
xfs_set_inodeops(
	struct inode		*inode)
{
	switch (inode->i_mode & S_IFMT) {
	case S_IFREG:
		inode->i_op = &linvfs_file_inode_operations;
		inode->i_fop = &linvfs_file_operations;
		inode->i_mapping->a_ops = &linvfs_aops;
		break;
	case S_IFDIR:
		inode->i_op = &linvfs_dir_inode_operations;
		inode->i_fop = &linvfs_dir_operations;
		break;
	case S_IFLNK:
		inode->i_op = &linvfs_symlink_inode_operations;
		if (inode->i_blocks)
			inode->i_mapping->a_ops = &linvfs_aops;
		break;
	default:
		inode->i_op = &linvfs_file_inode_operations;
		init_special_inode(inode, inode->i_mode, inode->i_rdev);
		break;
	}
}

STATIC __inline__ void
xfs_revalidate_inode(
	xfs_mount_t		*mp,
	vnode_t			*vp,
	xfs_inode_t		*ip)
{
	struct inode		*inode = LINVFS_GET_IP(vp);

	inode->i_mode	= ip->i_d.di_mode;
	inode->i_nlink	= ip->i_d.di_nlink;
	inode->i_uid	= ip->i_d.di_uid;
	inode->i_gid	= ip->i_d.di_gid;

	switch (inode->i_mode & S_IFMT) {
	case S_IFBLK:
	case S_IFCHR:
		inode->i_rdev =
			MKDEV(sysv_major(ip->i_df.if_u2.if_rdev) & 0x1ff,
			      sysv_minor(ip->i_df.if_u2.if_rdev));
		break;
	default:
		inode->i_rdev = 0;
		break;
	}

	inode->i_blksize = PAGE_CACHE_SIZE;
	inode->i_generation = ip->i_d.di_gen;
	i_size_write(inode, ip->i_d.di_size);
	inode->i_blocks =
		XFS_FSB_TO_BB(mp, ip->i_d.di_nblocks + ip->i_delayed_blks);
	inode->i_atime.tv_sec	= ip->i_d.di_atime.t_sec;
	inode->i_atime.tv_nsec	= ip->i_d.di_atime.t_nsec;
	inode->i_mtime.tv_sec	= ip->i_d.di_mtime.t_sec;
	inode->i_mtime.tv_nsec	= ip->i_d.di_mtime.t_nsec;
	inode->i_ctime.tv_sec	= ip->i_d.di_ctime.t_sec;
	inode->i_ctime.tv_nsec	= ip->i_d.di_ctime.t_nsec;
	if (ip->i_d.di_flags & XFS_DIFLAG_IMMUTABLE)
		inode->i_flags |= S_IMMUTABLE;
	else
		inode->i_flags &= ~S_IMMUTABLE;
	if (ip->i_d.di_flags & XFS_DIFLAG_APPEND)
		inode->i_flags |= S_APPEND;
	else
		inode->i_flags &= ~S_APPEND;
	if (ip->i_d.di_flags & XFS_DIFLAG_SYNC)
		inode->i_flags |= S_SYNC;
	else
		inode->i_flags &= ~S_SYNC;
	if (ip->i_d.di_flags & XFS_DIFLAG_NOATIME)
		inode->i_flags |= S_NOATIME;
	else
		inode->i_flags &= ~S_NOATIME;
	vp->v_flag &= ~VMODIFIED;
}

void
xfs_initialize_vnode(
	bhv_desc_t		*bdp,
	vnode_t			*vp,
	bhv_desc_t		*inode_bhv,
	int			unlock)
{
	xfs_inode_t		*ip = XFS_BHVTOI(inode_bhv);
	struct inode		*inode = LINVFS_GET_IP(vp);

	if (!inode_bhv->bd_vobj) {
		vp->v_vfsp = bhvtovfs(bdp);
		bhv_desc_init(inode_bhv, ip, vp, &xfs_vnodeops);
		bhv_insert(VN_BHV_HEAD(vp), inode_bhv);
	}

	/*
	 * We need to set the ops vectors, and unlock the inode, but if
	 * we have been called during the new inode create process, it is
	 * too early to fill in the Linux inode.  We will get called a
	 * second time once the inode is properly set up, and then we can
	 * finish our work.
	 */
	if (ip->i_d.di_mode != 0 && unlock && (inode->i_state & I_NEW)) {
		xfs_revalidate_inode(XFS_BHVTOM(bdp), vp, ip);
		xfs_set_inodeops(inode);
	
		ip->i_flags &= ~XFS_INEW;
		barrier();

		unlock_new_inode(inode);
	}
}

int
xfs_blkdev_get(
	xfs_mount_t		*mp,
	const char		*name,
	struct block_device	**bdevp)
{
	int			error = 0;

	*bdevp = open_bdev_excl(name, 0, mp);
	if (IS_ERR(*bdevp)) {
		error = PTR_ERR(*bdevp);
		printk("XFS: Invalid device [%s], error=%d\n", name, error);
	}

	return -error;
}

void
xfs_blkdev_put(
	struct block_device	*bdev)
{
	if (bdev)
		close_bdev_excl(bdev);
}


STATIC struct inode *
linvfs_alloc_inode(
	struct super_block	*sb)
{
	vnode_t			*vp;

	vp = kmem_cache_alloc(xfs_vnode_zone, kmem_flags_convert(KM_SLEEP));
	if (!vp)
		return NULL;
	return LINVFS_GET_IP(vp);
}

STATIC void
linvfs_destroy_inode(
	struct inode		*inode)
{
	kmem_zone_free(xfs_vnode_zone, LINVFS_GET_VP(inode));
}

STATIC void
linvfs_inode_init_once(
	void			*data,
	kmem_cache_t		*cachep,
	unsigned long		flags)
{
	vnode_t			*vp = (vnode_t *)data;

	if ((flags & (SLAB_CTOR_VERIFY|SLAB_CTOR_CONSTRUCTOR)) ==
	    SLAB_CTOR_CONSTRUCTOR)
		inode_init_once(LINVFS_GET_IP(vp));
}

STATIC int
linvfs_init_zones(void)
{
	xfs_vnode_zone = kmem_cache_create("xfs_vnode",
				sizeof(vnode_t), 0, SLAB_RECLAIM_ACCOUNT,
				linvfs_inode_init_once, NULL);
	if (!xfs_vnode_zone)
		goto out;

	xfs_ioend_zone = kmem_zone_init(sizeof(xfs_ioend_t), "xfs_ioend");
	if (!xfs_ioend_zone)
		goto out_destroy_vnode_zone;

	xfs_ioend_pool = mempool_create(4 * MAX_BUF_PER_PAGE,
			mempool_alloc_slab, mempool_free_slab,
			xfs_ioend_zone);
	if (!xfs_ioend_pool)
		goto out_free_ioend_zone;

	return 0;


 out_free_ioend_zone:
	kmem_zone_destroy(xfs_ioend_zone);
 out_destroy_vnode_zone:
	kmem_zone_destroy(xfs_vnode_zone);
 out:
	return -ENOMEM;
}

STATIC void
linvfs_destroy_zones(void)
{
	mempool_destroy(xfs_ioend_pool);
	kmem_zone_destroy(xfs_vnode_zone);
	kmem_zone_destroy(xfs_ioend_zone);
}

/*
 * Attempt to flush the inode, this will actually fail
 * if the inode is pinned, but we dirty the inode again
 * at the point when it is unpinned after a log write,
 * since this is when the inode itself becomes flushable. 
 */
STATIC int
linvfs_write_inode(
	struct inode		*inode,
	int			sync)
{
	vnode_t			*vp = LINVFS_GET_VP(inode);
	int			error = 0, flags = FLUSH_INODE;

	if (vp) {
		vn_trace_entry(vp, __FUNCTION__, (inst_t *)__return_address);
		if (sync)
			flags |= FLUSH_SYNC;
		VOP_IFLUSH(vp, flags, error);
		if (error == EAGAIN) {
			if (sync)
				VOP_IFLUSH(vp, flags | FLUSH_LOG, error);
			else
				error = 0;
		}
	}

	return -error;
}

STATIC void
linvfs_clear_inode(
	struct inode		*inode)
{
	vnode_t			*vp = LINVFS_GET_VP(inode);
	int			error, cache;

	vn_trace_entry(vp, "clear_inode", (inst_t *)__return_address);

	XFS_STATS_INC(vn_rele);
	XFS_STATS_INC(vn_remove);
	XFS_STATS_INC(vn_reclaim);
	XFS_STATS_DEC(vn_active);

	/*
	 * This can happen because xfs_iget_core calls xfs_idestroy if we
	 * find an inode with di_mode == 0 but without IGET_CREATE set.
	 */
	if (vp->v_fbhv)
		VOP_INACTIVE(vp, NULL, cache);

	VN_LOCK(vp);
	vp->v_flag &= ~VMODIFIED;
	VN_UNLOCK(vp, 0);

	if (vp->v_fbhv) {
		VOP_RECLAIM(vp, error);
		if (error)
			panic("vn_purge: cannot reclaim");
	}

	ASSERT(vp->v_fbhv == NULL);

#ifdef XFS_VNODE_TRACE
	ktrace_free(vp->v_trace);
#endif
}

/*
 * Enqueue a work item to be picked up by the vfs xfssyncd thread.
 * Doing this has two advantages:
 * - It saves on stack space, which is tight in certain situations
 * - It can be used (with care) as a mechanism to avoid deadlocks.
 * Flushing while allocating in a full filesystem requires both.
 */
STATIC void
xfs_syncd_queue_work(
	struct vfs	*vfs,
	void		*data,
	void		(*syncer)(vfs_t *, void *))
{
	vfs_sync_work_t	*work;

	work = kmem_alloc(sizeof(struct vfs_sync_work), KM_SLEEP);
	INIT_LIST_HEAD(&work->w_list);
	work->w_syncer = syncer;
	work->w_data = data;
	work->w_vfs = vfs;
	spin_lock(&vfs->vfs_sync_lock);
	list_add_tail(&work->w_list, &vfs->vfs_sync_list);
	spin_unlock(&vfs->vfs_sync_lock);
	wake_up_process(vfs->vfs_sync_task);
}

/*
 * Flush delayed allocate data, attempting to free up reserved space
 * from existing allocations.  At this point a new allocation attempt
 * has failed with ENOSPC and we are in the process of scratching our
 * heads, looking about for more room...
 */
STATIC void
xfs_flush_inode_work(
	vfs_t		*vfs,
	void		*inode)
{
	filemap_flush(((struct inode *)inode)->i_mapping);
	iput((struct inode *)inode);
}

void
xfs_flush_inode(
	xfs_inode_t	*ip)
{
	struct inode	*inode = LINVFS_GET_IP(XFS_ITOV(ip));
	struct vfs	*vfs = XFS_MTOVFS(ip->i_mount);

	igrab(inode);
	xfs_syncd_queue_work(vfs, inode, xfs_flush_inode_work);
	delay(msecs_to_jiffies(500));
}

/*
 * This is the "bigger hammer" version of xfs_flush_inode_work...
 * (IOW, "If at first you don't succeed, use a Bigger Hammer").
 */
STATIC void
xfs_flush_device_work(
	vfs_t		*vfs,
	void		*inode)
{
	sync_blockdev(vfs->vfs_super->s_bdev);
	iput((struct inode *)inode);
}

void
xfs_flush_device(
	xfs_inode_t	*ip)
{
	struct inode	*inode = LINVFS_GET_IP(XFS_ITOV(ip));
	struct vfs	*vfs = XFS_MTOVFS(ip->i_mount);

	igrab(inode);
	xfs_syncd_queue_work(vfs, inode, xfs_flush_device_work);
	delay(msecs_to_jiffies(500));
	xfs_log_force(ip->i_mount, (xfs_lsn_t)0, XFS_LOG_FORCE|XFS_LOG_SYNC);
}

#define SYNCD_FLAGS	(SYNC_FSDATA|SYNC_BDFLUSH|SYNC_ATTR)
STATIC void
vfs_sync_worker(
	vfs_t		*vfsp,
	void		*unused)
{
	int		error;

	if (!(vfsp->vfs_flag & VFS_RDONLY))
		VFS_SYNC(vfsp, SYNCD_FLAGS, NULL, error);
	vfsp->vfs_sync_seq++;
	wmb();
	wake_up(&vfsp->vfs_wait_single_sync_task);
}

STATIC int
xfssyncd(
	void			*arg)
{
	long			timeleft;
	vfs_t			*vfsp = (vfs_t *) arg;
	struct vfs_sync_work	*work, *n;
	LIST_HEAD		(tmp);

<<<<<<< HEAD
	timeleft = (xfs_syncd_centisecs * HZ) / 100;
=======
	timeleft = xfs_syncd_centisecs * msecs_to_jiffies(10);
>>>>>>> 1c9426e8
	for (;;) {
		timeleft = schedule_timeout_interruptible(timeleft);
		/* swsusp */
		try_to_freeze();
		if (kthread_should_stop())
			break;

		spin_lock(&vfsp->vfs_sync_lock);
		/*
		 * We can get woken by laptop mode, to do a sync -
		 * that's the (only!) case where the list would be
		 * empty with time remaining.
		 */
		if (!timeleft || list_empty(&vfsp->vfs_sync_list)) {
			if (!timeleft)
				timeleft = xfs_syncd_centisecs *
							msecs_to_jiffies(10);
			INIT_LIST_HEAD(&vfsp->vfs_sync_work.w_list);
			list_add_tail(&vfsp->vfs_sync_work.w_list,
					&vfsp->vfs_sync_list);
		}
		list_for_each_entry_safe(work, n, &vfsp->vfs_sync_list, w_list)
			list_move(&work->w_list, &tmp);
		spin_unlock(&vfsp->vfs_sync_lock);

		list_for_each_entry_safe(work, n, &tmp, w_list) {
			(*work->w_syncer)(vfsp, work->w_data);
			list_del(&work->w_list);
			if (work == &vfsp->vfs_sync_work)
				continue;
			kmem_free(work, sizeof(struct vfs_sync_work));
		}
	}

	return 0;
}

STATIC int
linvfs_start_syncd(
	vfs_t			*vfsp)
{
	vfsp->vfs_sync_work.w_syncer = vfs_sync_worker;
	vfsp->vfs_sync_work.w_vfs = vfsp;
	vfsp->vfs_sync_task = kthread_run(xfssyncd, vfsp, "xfssyncd");
	if (IS_ERR(vfsp->vfs_sync_task))
		return -PTR_ERR(vfsp->vfs_sync_task);
	return 0;
}

STATIC void
linvfs_stop_syncd(
	vfs_t			*vfsp)
{
	kthread_stop(vfsp->vfs_sync_task);
}

STATIC void
linvfs_put_super(
	struct super_block	*sb)
{
	vfs_t			*vfsp = LINVFS_GET_VFS(sb);
	int			error;

	linvfs_stop_syncd(vfsp);
	VFS_SYNC(vfsp, SYNC_ATTR|SYNC_DELWRI, NULL, error);
	if (!error)
		VFS_UNMOUNT(vfsp, 0, NULL, error);
	if (error) {
		printk("XFS unmount got error %d\n", error);
		printk("%s: vfsp/0x%p left dangling!\n", __FUNCTION__, vfsp);
		return;
	}

	vfs_deallocate(vfsp);
}

STATIC void
linvfs_write_super(
	struct super_block	*sb)
{
	vfs_t			*vfsp = LINVFS_GET_VFS(sb);
	int			error;

	if (sb->s_flags & MS_RDONLY) {
		sb->s_dirt = 0; /* paranoia */
		return;
	}
	/* Push the log and superblock a little */
	VFS_SYNC(vfsp, SYNC_FSDATA, NULL, error);
	sb->s_dirt = 0;
}

STATIC int
linvfs_sync_super(
	struct super_block	*sb,
	int			wait)
{
	vfs_t		*vfsp = LINVFS_GET_VFS(sb);
	int		error;
	int		flags = SYNC_FSDATA;

	if (unlikely(sb->s_frozen == SB_FREEZE_WRITE))
		flags = SYNC_QUIESCE;
	else
		flags = SYNC_FSDATA | (wait ? SYNC_WAIT : 0);

	VFS_SYNC(vfsp, flags, NULL, error);
	sb->s_dirt = 0;

	if (unlikely(laptop_mode)) {
		int	prev_sync_seq = vfsp->vfs_sync_seq;

		/*
		 * The disk must be active because we're syncing.
		 * We schedule xfssyncd now (now that the disk is
		 * active) instead of later (when it might not be).
		 */
		wake_up_process(vfsp->vfs_sync_task);
		/*
		 * We have to wait for the sync iteration to complete.
		 * If we don't, the disk activity caused by the sync
		 * will come after the sync is completed, and that
		 * triggers another sync from laptop mode.
		 */
		wait_event(vfsp->vfs_wait_single_sync_task,
				vfsp->vfs_sync_seq != prev_sync_seq);
	}

	return -error;
}

STATIC int
linvfs_statfs(
	struct super_block	*sb,
	struct kstatfs		*statp)
{
	vfs_t			*vfsp = LINVFS_GET_VFS(sb);
	int			error;

	VFS_STATVFS(vfsp, statp, NULL, error);
	return -error;
}

STATIC int
linvfs_remount(
	struct super_block	*sb,
	int			*flags,
	char			*options)
{
	vfs_t			*vfsp = LINVFS_GET_VFS(sb);
	struct xfs_mount_args	*args = xfs_args_allocate(sb);
	int			error;

	VFS_PARSEARGS(vfsp, options, args, 1, error);
	if (!error)
		VFS_MNTUPDATE(vfsp, flags, args, error);
	kmem_free(args, sizeof(*args));
	return -error;
}

STATIC void
linvfs_freeze_fs(
	struct super_block	*sb)
{
	VFS_FREEZE(LINVFS_GET_VFS(sb));
}

STATIC int
linvfs_show_options(
	struct seq_file		*m,
	struct vfsmount		*mnt)
{
	struct vfs		*vfsp = LINVFS_GET_VFS(mnt->mnt_sb);
	int			error;

	VFS_SHOWARGS(vfsp, m, error);
	return error;
}

STATIC int
linvfs_getxstate(
	struct super_block	*sb,
	struct fs_quota_stat	*fqs)
{
	struct vfs		*vfsp = LINVFS_GET_VFS(sb);
	int			error;

	VFS_QUOTACTL(vfsp, Q_XGETQSTAT, 0, (caddr_t)fqs, error);
	return -error;
}

STATIC int
linvfs_setxstate(
	struct super_block	*sb,
	unsigned int		flags,
	int			op)
{
	struct vfs		*vfsp = LINVFS_GET_VFS(sb);
	int			error;

	VFS_QUOTACTL(vfsp, op, 0, (caddr_t)&flags, error);
	return -error;
}

STATIC int
linvfs_getxquota(
	struct super_block	*sb,
	int			type,
	qid_t			id,
	struct fs_disk_quota	*fdq)
{
	struct vfs		*vfsp = LINVFS_GET_VFS(sb);
	int			error, getmode;

	getmode = (type == USRQUOTA) ? Q_XGETQUOTA :
		 ((type == GRPQUOTA) ? Q_XGETGQUOTA : Q_XGETPQUOTA);
	VFS_QUOTACTL(vfsp, getmode, id, (caddr_t)fdq, error);
	return -error;
}

STATIC int
linvfs_setxquota(
	struct super_block	*sb,
	int			type,
	qid_t			id,
	struct fs_disk_quota	*fdq)
{
	struct vfs		*vfsp = LINVFS_GET_VFS(sb);
	int			error, setmode;

	setmode = (type == USRQUOTA) ? Q_XSETQLIM :
		 ((type == GRPQUOTA) ? Q_XSETGQLIM : Q_XSETPQLIM);
	VFS_QUOTACTL(vfsp, setmode, id, (caddr_t)fdq, error);
	return -error;
}

STATIC int
linvfs_fill_super(
	struct super_block	*sb,
	void			*data,
	int			silent)
{
	vnode_t			*rootvp;
	struct vfs		*vfsp = vfs_allocate();
	struct xfs_mount_args	*args = xfs_args_allocate(sb);
	struct kstatfs		statvfs;
	int			error, error2;

	vfsp->vfs_super = sb;
	LINVFS_SET_VFS(sb, vfsp);
	if (sb->s_flags & MS_RDONLY)
		vfsp->vfs_flag |= VFS_RDONLY;
	bhv_insert_all_vfsops(vfsp);

	VFS_PARSEARGS(vfsp, (char *)data, args, 0, error);
	if (error) {
		bhv_remove_all_vfsops(vfsp, 1);
		goto fail_vfsop;
	}

	sb_min_blocksize(sb, BBSIZE);
#ifdef CONFIG_XFS_EXPORT
	sb->s_export_op = &linvfs_export_ops;
#endif
	sb->s_qcop = &linvfs_qops;
	sb->s_op = &linvfs_sops;

	VFS_MOUNT(vfsp, args, NULL, error);
	if (error) {
		bhv_remove_all_vfsops(vfsp, 1);
		goto fail_vfsop;
	}

	VFS_STATVFS(vfsp, &statvfs, NULL, error);
	if (error)
		goto fail_unmount;

	sb->s_dirt = 1;
	sb->s_magic = statvfs.f_type;
	sb->s_blocksize = statvfs.f_bsize;
	sb->s_blocksize_bits = ffs(statvfs.f_bsize) - 1;
	sb->s_maxbytes = xfs_max_file_offset(sb->s_blocksize_bits);
	sb->s_time_gran = 1;
	set_posix_acl_flag(sb);

	VFS_ROOT(vfsp, &rootvp, error);
	if (error)
		goto fail_unmount;

	sb->s_root = d_alloc_root(LINVFS_GET_IP(rootvp));
	if (!sb->s_root) {
		error = ENOMEM;
		goto fail_vnrele;
	}
	if (is_bad_inode(sb->s_root->d_inode)) {
		error = EINVAL;
		goto fail_vnrele;
	}
	if ((error = linvfs_start_syncd(vfsp)))
		goto fail_vnrele;
	vn_trace_exit(rootvp, __FUNCTION__, (inst_t *)__return_address);

	kmem_free(args, sizeof(*args));
	return 0;

fail_vnrele:
	if (sb->s_root) {
		dput(sb->s_root);
		sb->s_root = NULL;
	} else {
		VN_RELE(rootvp);
	}

fail_unmount:
	VFS_UNMOUNT(vfsp, 0, NULL, error2);

fail_vfsop:
	vfs_deallocate(vfsp);
	kmem_free(args, sizeof(*args));
	return -error;
}

STATIC struct super_block *
linvfs_get_sb(
	struct file_system_type	*fs_type,
	int			flags,
	const char		*dev_name,
	void			*data)
{
	return get_sb_bdev(fs_type, flags, dev_name, data, linvfs_fill_super);
}

STATIC struct super_operations linvfs_sops = {
	.alloc_inode		= linvfs_alloc_inode,
	.destroy_inode		= linvfs_destroy_inode,
	.write_inode		= linvfs_write_inode,
	.clear_inode		= linvfs_clear_inode,
	.put_super		= linvfs_put_super,
	.write_super		= linvfs_write_super,
	.sync_fs		= linvfs_sync_super,
	.write_super_lockfs	= linvfs_freeze_fs,
	.statfs			= linvfs_statfs,
	.remount_fs		= linvfs_remount,
	.show_options		= linvfs_show_options,
};

STATIC struct quotactl_ops linvfs_qops = {
	.get_xstate		= linvfs_getxstate,
	.set_xstate		= linvfs_setxstate,
	.get_xquota		= linvfs_getxquota,
	.set_xquota		= linvfs_setxquota,
};

STATIC struct file_system_type xfs_fs_type = {
	.owner			= THIS_MODULE,
	.name			= "xfs",
	.get_sb			= linvfs_get_sb,
	.kill_sb		= kill_block_super,
	.fs_flags		= FS_REQUIRES_DEV,
};


STATIC int __init
init_xfs_fs( void )
{
	int			error;
	struct sysinfo		si;
	static char		message[] __initdata = KERN_INFO \
		XFS_VERSION_STRING " with " XFS_BUILD_OPTIONS " enabled\n";

	printk(message);

	si_meminfo(&si);
	xfs_physmem = si.totalram;

	ktrace_init(64);

	error = linvfs_init_zones();
	if (error < 0)
		goto undo_zones;

	error = pagebuf_init();
	if (error < 0)
		goto undo_pagebuf;

	vn_init();
	xfs_init();
	uuid_init();
	vfs_initquota();

	error = register_filesystem(&xfs_fs_type);
	if (error)
		goto undo_register;
	XFS_DM_INIT(&xfs_fs_type);
	return 0;

undo_register:
	pagebuf_terminate();

undo_pagebuf:
	linvfs_destroy_zones();

undo_zones:
	return error;
}

STATIC void __exit
exit_xfs_fs( void )
{
	vfs_exitquota();
	XFS_DM_EXIT(&xfs_fs_type);
	unregister_filesystem(&xfs_fs_type);
	xfs_cleanup();
	pagebuf_terminate();
	linvfs_destroy_zones();
	ktrace_uninit();
}

module_init(init_xfs_fs);
module_exit(exit_xfs_fs);

MODULE_AUTHOR("Silicon Graphics, Inc.");
MODULE_DESCRIPTION(XFS_VERSION_STRING " with " XFS_BUILD_OPTIONS " enabled");
MODULE_LICENSE("GPL");<|MERGE_RESOLUTION|>--- conflicted
+++ resolved
@@ -520,11 +520,7 @@
 	struct vfs_sync_work	*work, *n;
 	LIST_HEAD		(tmp);
 
-<<<<<<< HEAD
-	timeleft = (xfs_syncd_centisecs * HZ) / 100;
-=======
 	timeleft = xfs_syncd_centisecs * msecs_to_jiffies(10);
->>>>>>> 1c9426e8
 	for (;;) {
 		timeleft = schedule_timeout_interruptible(timeleft);
 		/* swsusp */
