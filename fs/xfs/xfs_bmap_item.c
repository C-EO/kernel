// SPDX-License-Identifier: GPL-2.0+
/*
 * Copyright (C) 2016 Oracle.  All Rights Reserved.
 * Author: Darrick J. Wong <darrick.wong@oracle.com>
 */
#include "xfs.h"
#include "xfs_fs.h"
#include "xfs_format.h"
#include "xfs_log_format.h"
#include "xfs_trans_resv.h"
#include "xfs_bit.h"
#include "xfs_shared.h"
#include "xfs_mount.h"
#include "xfs_defer.h"
#include "xfs_inode.h"
#include "xfs_trans.h"
#include "xfs_trans_priv.h"
#include "xfs_bmap_item.h"
#include "xfs_log.h"
#include "xfs_bmap.h"
#include "xfs_icache.h"
#include "xfs_bmap_btree.h"
#include "xfs_trans_space.h"
#include "xfs_error.h"
<<<<<<< HEAD
=======
#include "xfs_log_priv.h"
#include "xfs_log_recover.h"
#include "xfs_quota.h"
>>>>>>> 7d2a07b7

kmem_zone_t	*xfs_bui_zone;
kmem_zone_t	*xfs_bud_zone;

static const struct xfs_item_ops xfs_bui_item_ops;

static inline struct xfs_bui_log_item *BUI_ITEM(struct xfs_log_item *lip)
{
	return container_of(lip, struct xfs_bui_log_item, bui_item);
}

STATIC void
xfs_bui_item_free(
	struct xfs_bui_log_item	*buip)
{
	kmem_cache_free(xfs_bui_zone, buip);
}

/*
 * Freeing the BUI requires that we remove it from the AIL if it has already
 * been placed there. However, the BUI may not yet have been placed in the AIL
 * when called by xfs_bui_release() from BUD processing due to the ordering of
 * committed vs unpin operations in bulk insert operations. Hence the reference
 * count to ensure only the last caller frees the BUI.
 */
STATIC void
xfs_bui_release(
	struct xfs_bui_log_item	*buip)
{
	ASSERT(atomic_read(&buip->bui_refcount) > 0);
	if (atomic_dec_and_test(&buip->bui_refcount)) {
		xfs_trans_ail_delete(&buip->bui_item, SHUTDOWN_LOG_IO_ERROR);
		xfs_bui_item_free(buip);
	}
}


STATIC void
xfs_bui_item_size(
	struct xfs_log_item	*lip,
	int			*nvecs,
	int			*nbytes)
{
	struct xfs_bui_log_item	*buip = BUI_ITEM(lip);

	*nvecs += 1;
	*nbytes += xfs_bui_log_format_sizeof(buip->bui_format.bui_nextents);
}

/*
 * This is called to fill in the vector of log iovecs for the
 * given bui log item. We use only 1 iovec, and we point that
 * at the bui_log_format structure embedded in the bui item.
 * It is at this point that we assert that all of the extent
 * slots in the bui item have been filled.
 */
STATIC void
xfs_bui_item_format(
	struct xfs_log_item	*lip,
	struct xfs_log_vec	*lv)
{
	struct xfs_bui_log_item	*buip = BUI_ITEM(lip);
	struct xfs_log_iovec	*vecp = NULL;

	ASSERT(atomic_read(&buip->bui_next_extent) ==
			buip->bui_format.bui_nextents);

	buip->bui_format.bui_type = XFS_LI_BUI;
	buip->bui_format.bui_size = 1;

	xlog_copy_iovec(lv, &vecp, XLOG_REG_TYPE_BUI_FORMAT, &buip->bui_format,
			xfs_bui_log_format_sizeof(buip->bui_format.bui_nextents));
}

/*
 * The unpin operation is the last place an BUI is manipulated in the log. It is
 * either inserted in the AIL or aborted in the event of a log I/O error. In
 * either case, the BUI transaction has been successfully committed to make it
 * this far. Therefore, we expect whoever committed the BUI to either construct
 * and commit the BUD or drop the BUD's reference in the event of error. Simply
 * drop the log's BUI reference now that the log is done with it.
 */
STATIC void
xfs_bui_item_unpin(
	struct xfs_log_item	*lip,
	int			remove)
{
	struct xfs_bui_log_item	*buip = BUI_ITEM(lip);

	xfs_bui_release(buip);
}

/*
 * The BUI has been either committed or aborted if the transaction has been
 * cancelled. If the transaction was cancelled, an BUD isn't going to be
 * constructed and thus we free the BUI here directly.
 */
STATIC void
xfs_bui_item_release(
	struct xfs_log_item	*lip)
{
	xfs_bui_release(BUI_ITEM(lip));
}

/*
 * Allocate and initialize an bui item with the given number of extents.
 */
STATIC struct xfs_bui_log_item *
xfs_bui_init(
	struct xfs_mount		*mp)

{
	struct xfs_bui_log_item		*buip;

<<<<<<< HEAD
	buip = kmem_zone_zalloc(xfs_bui_zone, 0);
=======
	buip = kmem_cache_zalloc(xfs_bui_zone, GFP_KERNEL | __GFP_NOFAIL);
>>>>>>> 7d2a07b7

	xfs_log_item_init(mp, &buip->bui_item, XFS_LI_BUI, &xfs_bui_item_ops);
	buip->bui_format.bui_nextents = XFS_BUI_MAX_FAST_EXTENTS;
	buip->bui_format.bui_id = (uintptr_t)(void *)buip;
	atomic_set(&buip->bui_next_extent, 0);
	atomic_set(&buip->bui_refcount, 2);

	return buip;
}

static inline struct xfs_bud_log_item *BUD_ITEM(struct xfs_log_item *lip)
{
	return container_of(lip, struct xfs_bud_log_item, bud_item);
}

STATIC void
xfs_bud_item_size(
	struct xfs_log_item	*lip,
	int			*nvecs,
	int			*nbytes)
{
	*nvecs += 1;
	*nbytes += sizeof(struct xfs_bud_log_format);
}

/*
 * This is called to fill in the vector of log iovecs for the
 * given bud log item. We use only 1 iovec, and we point that
 * at the bud_log_format structure embedded in the bud item.
 * It is at this point that we assert that all of the extent
 * slots in the bud item have been filled.
 */
STATIC void
xfs_bud_item_format(
	struct xfs_log_item	*lip,
	struct xfs_log_vec	*lv)
{
	struct xfs_bud_log_item	*budp = BUD_ITEM(lip);
	struct xfs_log_iovec	*vecp = NULL;

	budp->bud_format.bud_type = XFS_LI_BUD;
	budp->bud_format.bud_size = 1;

	xlog_copy_iovec(lv, &vecp, XLOG_REG_TYPE_BUD_FORMAT, &budp->bud_format,
			sizeof(struct xfs_bud_log_format));
}

/*
 * The BUD is either committed or aborted if the transaction is cancelled. If
 * the transaction is cancelled, drop our reference to the BUI and free the
 * BUD.
 */
STATIC void
xfs_bud_item_release(
	struct xfs_log_item	*lip)
{
	struct xfs_bud_log_item	*budp = BUD_ITEM(lip);

	xfs_bui_release(budp->bud_buip);
	kmem_cache_free(xfs_bud_zone, budp);
}

static const struct xfs_item_ops xfs_bud_item_ops = {
	.flags		= XFS_ITEM_RELEASE_WHEN_COMMITTED,
	.iop_size	= xfs_bud_item_size,
	.iop_format	= xfs_bud_item_format,
	.iop_release	= xfs_bud_item_release,
};

static struct xfs_bud_log_item *
xfs_trans_get_bud(
	struct xfs_trans		*tp,
	struct xfs_bui_log_item		*buip)
{
	struct xfs_bud_log_item		*budp;

<<<<<<< HEAD
	budp = kmem_zone_zalloc(xfs_bud_zone, 0);
=======
	budp = kmem_cache_zalloc(xfs_bud_zone, GFP_KERNEL | __GFP_NOFAIL);
>>>>>>> 7d2a07b7
	xfs_log_item_init(tp->t_mountp, &budp->bud_item, XFS_LI_BUD,
			  &xfs_bud_item_ops);
	budp->bud_buip = buip;
	budp->bud_format.bud_bui_id = buip->bui_format.bui_id;

	xfs_trans_add_item(tp, &budp->bud_item);
	return budp;
}

/*
 * Finish an bmap update and log it to the BUD. Note that the
 * transaction is marked dirty regardless of whether the bmap update
 * succeeds or fails to support the BUI/BUD lifecycle rules.
 */
static int
xfs_trans_log_finish_bmap_update(
	struct xfs_trans		*tp,
	struct xfs_bud_log_item		*budp,
	enum xfs_bmap_intent_type	type,
	struct xfs_inode		*ip,
	int				whichfork,
	xfs_fileoff_t			startoff,
	xfs_fsblock_t			startblock,
	xfs_filblks_t			*blockcount,
	xfs_exntst_t			state)
{
	int				error;

	error = xfs_bmap_finish_one(tp, ip, type, whichfork, startoff,
			startblock, blockcount, state);

	/*
	 * Mark the transaction dirty, even on error. This ensures the
	 * transaction is aborted, which:
	 *
	 * 1.) releases the BUI and frees the BUD
	 * 2.) shuts down the filesystem
	 */
	tp->t_flags |= XFS_TRANS_DIRTY;
	set_bit(XFS_LI_DIRTY, &budp->bud_item.li_flags);

	return error;
}

/* Sort bmap intents by inode. */
static int
xfs_bmap_update_diff_items(
	void				*priv,
	const struct list_head		*a,
	const struct list_head		*b)
{
	struct xfs_bmap_intent		*ba;
	struct xfs_bmap_intent		*bb;

	ba = container_of(a, struct xfs_bmap_intent, bi_list);
	bb = container_of(b, struct xfs_bmap_intent, bi_list);
	return ba->bi_owner->i_ino - bb->bi_owner->i_ino;
}

/* Set the map extent flags for this mapping. */
static void
xfs_trans_set_bmap_flags(
	struct xfs_map_extent		*bmap,
	enum xfs_bmap_intent_type	type,
	int				whichfork,
	xfs_exntst_t			state)
{
	bmap->me_flags = 0;
	switch (type) {
	case XFS_BMAP_MAP:
	case XFS_BMAP_UNMAP:
		bmap->me_flags = type;
		break;
	default:
		ASSERT(0);
	}
	if (state == XFS_EXT_UNWRITTEN)
		bmap->me_flags |= XFS_BMAP_EXTENT_UNWRITTEN;
	if (whichfork == XFS_ATTR_FORK)
		bmap->me_flags |= XFS_BMAP_EXTENT_ATTR_FORK;
}

/* Log bmap updates in the intent item. */
STATIC void
xfs_bmap_update_log_item(
	struct xfs_trans		*tp,
	struct xfs_bui_log_item		*buip,
	struct xfs_bmap_intent		*bmap)
{
	uint				next_extent;
	struct xfs_map_extent		*map;

	tp->t_flags |= XFS_TRANS_DIRTY;
	set_bit(XFS_LI_DIRTY, &buip->bui_item.li_flags);

	/*
	 * atomic_inc_return gives us the value after the increment;
	 * we want to use it as an array index so we need to subtract 1 from
	 * it.
	 */
	next_extent = atomic_inc_return(&buip->bui_next_extent) - 1;
	ASSERT(next_extent < buip->bui_format.bui_nextents);
	map = &buip->bui_format.bui_extents[next_extent];
	map->me_owner = bmap->bi_owner->i_ino;
	map->me_startblock = bmap->bi_bmap.br_startblock;
	map->me_startoff = bmap->bi_bmap.br_startoff;
	map->me_len = bmap->bi_bmap.br_blockcount;
	xfs_trans_set_bmap_flags(map, bmap->bi_type, bmap->bi_whichfork,
			bmap->bi_bmap.br_state);
}

static struct xfs_log_item *
xfs_bmap_update_create_intent(
	struct xfs_trans		*tp,
	struct list_head		*items,
	unsigned int			count,
	bool				sort)
{
	struct xfs_mount		*mp = tp->t_mountp;
	struct xfs_bui_log_item		*buip = xfs_bui_init(mp);
	struct xfs_bmap_intent		*bmap;

	ASSERT(count == XFS_BUI_MAX_FAST_EXTENTS);

	xfs_trans_add_item(tp, &buip->bui_item);
	if (sort)
		list_sort(mp, items, xfs_bmap_update_diff_items);
	list_for_each_entry(bmap, items, bi_list)
		xfs_bmap_update_log_item(tp, buip, bmap);
	return &buip->bui_item;
}

/* Get an BUD so we can process all the deferred rmap updates. */
static struct xfs_log_item *
xfs_bmap_update_create_done(
	struct xfs_trans		*tp,
	struct xfs_log_item		*intent,
	unsigned int			count)
{
	return &xfs_trans_get_bud(tp, BUI_ITEM(intent))->bud_item;
}

/* Process a deferred rmap update. */
STATIC int
xfs_bmap_update_finish_item(
	struct xfs_trans		*tp,
	struct xfs_log_item		*done,
	struct list_head		*item,
	struct xfs_btree_cur		**state)
{
	struct xfs_bmap_intent		*bmap;
	xfs_filblks_t			count;
	int				error;

	bmap = container_of(item, struct xfs_bmap_intent, bi_list);
	count = bmap->bi_bmap.br_blockcount;
	error = xfs_trans_log_finish_bmap_update(tp, BUD_ITEM(done),
			bmap->bi_type,
			bmap->bi_owner, bmap->bi_whichfork,
			bmap->bi_bmap.br_startoff,
			bmap->bi_bmap.br_startblock,
			&count,
			bmap->bi_bmap.br_state);
	if (!error && count > 0) {
		ASSERT(bmap->bi_type == XFS_BMAP_UNMAP);
		bmap->bi_bmap.br_blockcount = count;
		return -EAGAIN;
	}
	kmem_free(bmap);
	return error;
}

/* Abort all pending BUIs. */
STATIC void
xfs_bmap_update_abort_intent(
	struct xfs_log_item		*intent)
{
	xfs_bui_release(BUI_ITEM(intent));
}

/* Cancel a deferred rmap update. */
STATIC void
xfs_bmap_update_cancel_item(
	struct list_head		*item)
{
	struct xfs_bmap_intent		*bmap;

	bmap = container_of(item, struct xfs_bmap_intent, bi_list);
	kmem_free(bmap);
}

const struct xfs_defer_op_type xfs_bmap_update_defer_type = {
	.max_items	= XFS_BUI_MAX_FAST_EXTENTS,
	.create_intent	= xfs_bmap_update_create_intent,
	.abort_intent	= xfs_bmap_update_abort_intent,
	.create_done	= xfs_bmap_update_create_done,
	.finish_item	= xfs_bmap_update_finish_item,
	.cancel_item	= xfs_bmap_update_cancel_item,
};

/* Is this recovered BUI ok? */
static inline bool
xfs_bui_validate(
	struct xfs_mount		*mp,
	struct xfs_bui_log_item		*buip)
{
	struct xfs_map_extent		*bmap;

	/* Only one mapping operation per BUI... */
<<<<<<< HEAD
	if (buip->bui_format.bui_nextents != XFS_BUI_MAX_FAST_EXTENTS) {
		set_bit(XFS_BUI_RECOVERED, &buip->bui_flags);
		xfs_bui_release(buip);
		return -EFSCORRUPTED;
	}
=======
	if (buip->bui_format.bui_nextents != XFS_BUI_MAX_FAST_EXTENTS)
		return false;
>>>>>>> 7d2a07b7

	bmap = &buip->bui_format.bui_extents[0];

	if (bmap->me_flags & ~XFS_BMAP_EXTENT_FLAGS)
		return false;

	switch (bmap->me_flags & XFS_BMAP_EXTENT_TYPE_MASK) {
	case XFS_BMAP_MAP:
	case XFS_BMAP_UNMAP:
		break;
	default:
		return false;
	}
<<<<<<< HEAD
	if (!op_ok || startblock_fsb == 0 ||
	    bmap->me_len == 0 ||
	    inode_fsb == 0 ||
	    startblock_fsb >= mp->m_sb.sb_dblocks ||
	    bmap->me_len >= mp->m_sb.sb_agblocks ||
	    inode_fsb >= mp->m_sb.sb_dblocks ||
	    (bmap->me_flags & ~XFS_BMAP_EXTENT_FLAGS)) {
		/*
		 * This will pull the BUI from the AIL and
		 * free the memory associated with it.
		 */
		set_bit(XFS_BUI_RECOVERED, &buip->bui_flags);
		xfs_bui_release(buip);
=======

	if (!xfs_verify_ino(mp, bmap->me_owner))
		return false;

	if (!xfs_verify_fileext(mp, bmap->me_startoff, bmap->me_len))
		return false;

	return xfs_verify_fsbext(mp, bmap->me_startblock, bmap->me_len);
}

/*
 * Process a bmap update intent item that was recovered from the log.
 * We need to update some inode's bmbt.
 */
STATIC int
xfs_bui_item_recover(
	struct xfs_log_item		*lip,
	struct list_head		*capture_list)
{
	struct xfs_bmbt_irec		irec;
	struct xfs_bui_log_item		*buip = BUI_ITEM(lip);
	struct xfs_trans		*tp;
	struct xfs_inode		*ip = NULL;
	struct xfs_mount		*mp = lip->li_mountp;
	struct xfs_map_extent		*bmap;
	struct xfs_bud_log_item		*budp;
	xfs_filblks_t			count;
	xfs_exntst_t			state;
	unsigned int			bui_type;
	int				whichfork;
	int				iext_delta;
	int				error = 0;

	if (!xfs_bui_validate(mp, buip)) {
		XFS_CORRUPTION_ERROR(__func__, XFS_ERRLEVEL_LOW, mp,
				&buip->bui_format, sizeof(buip->bui_format));
>>>>>>> 7d2a07b7
		return -EFSCORRUPTED;
	}

	bmap = &buip->bui_format.bui_extents[0];
	state = (bmap->me_flags & XFS_BMAP_EXTENT_UNWRITTEN) ?
			XFS_EXT_UNWRITTEN : XFS_EXT_NORM;
	whichfork = (bmap->me_flags & XFS_BMAP_EXTENT_ATTR_FORK) ?
			XFS_ATTR_FORK : XFS_DATA_FORK;
	bui_type = bmap->me_flags & XFS_BMAP_EXTENT_TYPE_MASK;

	/* Grab the inode. */
	error = xfs_iget(mp, NULL, bmap->me_owner, 0, 0, &ip);
	if (error)
		return error;

	error = xfs_qm_dqattach(ip);
	if (error)
		goto err_rele;

	if (VFS_I(ip)->i_nlink == 0)
		xfs_iflags_set(ip, XFS_IRECOVERY);

<<<<<<< HEAD
	/* Process deferred bmap item. */
	state = (bmap->me_flags & XFS_BMAP_EXTENT_UNWRITTEN) ?
			XFS_EXT_UNWRITTEN : XFS_EXT_NORM;
	whichfork = (bmap->me_flags & XFS_BMAP_EXTENT_ATTR_FORK) ?
			XFS_ATTR_FORK : XFS_DATA_FORK;
	bui_type = bmap->me_flags & XFS_BMAP_EXTENT_TYPE_MASK;
	switch (bui_type) {
	case XFS_BMAP_MAP:
	case XFS_BMAP_UNMAP:
		type = bui_type;
		break;
	default:
		XFS_ERROR_REPORT(__func__, XFS_ERRLEVEL_LOW, mp);
		error = -EFSCORRUPTED;
		goto err_inode;
	}
=======
	/* Allocate transaction and do the work. */
	error = xfs_trans_alloc(mp, &M_RES(mp)->tr_itruncate,
			XFS_EXTENTADD_SPACE_RES(mp, XFS_DATA_FORK), 0, 0, &tp);
	if (error)
		goto err_rele;

	budp = xfs_trans_get_bud(tp, buip);
	xfs_ilock(ip, XFS_ILOCK_EXCL);
>>>>>>> 7d2a07b7
	xfs_trans_ijoin(tp, ip, 0);

	if (bui_type == XFS_BMAP_MAP)
		iext_delta = XFS_IEXT_ADD_NOSPLIT_CNT;
	else
		iext_delta = XFS_IEXT_PUNCH_HOLE_CNT;

	error = xfs_iext_count_may_overflow(ip, whichfork, iext_delta);
	if (error)
		goto err_cancel;

	count = bmap->me_len;
	error = xfs_trans_log_finish_bmap_update(tp, budp, bui_type, ip,
			whichfork, bmap->me_startoff, bmap->me_startblock,
			&count, state);
	if (error)
		goto err_cancel;

	if (count > 0) {
		ASSERT(bui_type == XFS_BMAP_UNMAP);
		irec.br_startblock = bmap->me_startblock;
		irec.br_blockcount = count;
		irec.br_startoff = bmap->me_startoff;
		irec.br_state = state;
		xfs_bmap_unmap_extent(tp, ip, &irec);
	}

	/*
	 * Commit transaction, which frees the transaction and saves the inode
	 * for later replay activities.
	 */
	error = xfs_defer_ops_capture_and_commit(tp, ip, capture_list);
	if (error)
		goto err_unlock;

	xfs_iunlock(ip, XFS_ILOCK_EXCL);
	xfs_irele(ip);
	return 0;

err_cancel:
	xfs_trans_cancel(tp);
err_unlock:
	xfs_iunlock(ip, XFS_ILOCK_EXCL);
err_rele:
	xfs_irele(ip);
	return error;
}

STATIC bool
xfs_bui_item_match(
	struct xfs_log_item	*lip,
	uint64_t		intent_id)
{
	return BUI_ITEM(lip)->bui_format.bui_id == intent_id;
}

/* Relog an intent item to push the log tail forward. */
static struct xfs_log_item *
xfs_bui_item_relog(
	struct xfs_log_item		*intent,
	struct xfs_trans		*tp)
{
	struct xfs_bud_log_item		*budp;
	struct xfs_bui_log_item		*buip;
	struct xfs_map_extent		*extp;
	unsigned int			count;

	count = BUI_ITEM(intent)->bui_format.bui_nextents;
	extp = BUI_ITEM(intent)->bui_format.bui_extents;

	tp->t_flags |= XFS_TRANS_DIRTY;
	budp = xfs_trans_get_bud(tp, BUI_ITEM(intent));
	set_bit(XFS_LI_DIRTY, &budp->bud_item.li_flags);

	buip = xfs_bui_init(tp->t_mountp);
	memcpy(buip->bui_format.bui_extents, extp, count * sizeof(*extp));
	atomic_set(&buip->bui_next_extent, count);
	xfs_trans_add_item(tp, &buip->bui_item);
	set_bit(XFS_LI_DIRTY, &buip->bui_item.li_flags);
	return &buip->bui_item;
}

static const struct xfs_item_ops xfs_bui_item_ops = {
	.iop_size	= xfs_bui_item_size,
	.iop_format	= xfs_bui_item_format,
	.iop_unpin	= xfs_bui_item_unpin,
	.iop_release	= xfs_bui_item_release,
	.iop_recover	= xfs_bui_item_recover,
	.iop_match	= xfs_bui_item_match,
	.iop_relog	= xfs_bui_item_relog,
};

/*
 * Copy an BUI format buffer from the given buf, and into the destination
 * BUI format structure.  The BUI/BUD items were designed not to need any
 * special alignment handling.
 */
static int
xfs_bui_copy_format(
	struct xfs_log_iovec		*buf,
	struct xfs_bui_log_format	*dst_bui_fmt)
{
	struct xfs_bui_log_format	*src_bui_fmt;
	uint				len;

	src_bui_fmt = buf->i_addr;
	len = xfs_bui_log_format_sizeof(src_bui_fmt->bui_nextents);

	if (buf->i_len == len) {
		memcpy(dst_bui_fmt, src_bui_fmt, len);
		return 0;
	}
	XFS_ERROR_REPORT(__func__, XFS_ERRLEVEL_LOW, NULL);
	return -EFSCORRUPTED;
}

/*
 * This routine is called to create an in-core extent bmap update
 * item from the bui format structure which was logged on disk.
 * It allocates an in-core bui, copies the extents from the format
 * structure into it, and adds the bui to the AIL with the given
 * LSN.
 */
STATIC int
xlog_recover_bui_commit_pass2(
	struct xlog			*log,
	struct list_head		*buffer_list,
	struct xlog_recover_item	*item,
	xfs_lsn_t			lsn)
{
	int				error;
	struct xfs_mount		*mp = log->l_mp;
	struct xfs_bui_log_item		*buip;
	struct xfs_bui_log_format	*bui_formatp;

	bui_formatp = item->ri_buf[0].i_addr;

	if (bui_formatp->bui_nextents != XFS_BUI_MAX_FAST_EXTENTS) {
		XFS_ERROR_REPORT(__func__, XFS_ERRLEVEL_LOW, log->l_mp);
		return -EFSCORRUPTED;
	}
	buip = xfs_bui_init(mp);
	error = xfs_bui_copy_format(&item->ri_buf[0], &buip->bui_format);
	if (error) {
		xfs_bui_item_free(buip);
		return error;
	}
	atomic_set(&buip->bui_next_extent, bui_formatp->bui_nextents);
	/*
	 * Insert the intent into the AIL directly and drop one reference so
	 * that finishing or canceling the work will drop the other.
	 */
	xfs_trans_ail_insert(log->l_ailp, &buip->bui_item, lsn);
	xfs_bui_release(buip);
	return 0;
}

const struct xlog_recover_item_ops xlog_bui_item_ops = {
	.item_type		= XFS_LI_BUI,
	.commit_pass2		= xlog_recover_bui_commit_pass2,
};

/*
 * This routine is called when an BUD format structure is found in a committed
 * transaction in the log. Its purpose is to cancel the corresponding BUI if it
 * was still in the log. To do this it searches the AIL for the BUI with an id
 * equal to that in the BUD format structure. If we find it we drop the BUD
 * reference, which removes the BUI from the AIL and frees it.
 */
STATIC int
xlog_recover_bud_commit_pass2(
	struct xlog			*log,
	struct list_head		*buffer_list,
	struct xlog_recover_item	*item,
	xfs_lsn_t			lsn)
{
	struct xfs_bud_log_format	*bud_formatp;

	bud_formatp = item->ri_buf[0].i_addr;
	if (item->ri_buf[0].i_len != sizeof(struct xfs_bud_log_format)) {
		XFS_ERROR_REPORT(__func__, XFS_ERRLEVEL_LOW, log->l_mp);
		return -EFSCORRUPTED;
	}

	xlog_recover_release_intent(log, XFS_LI_BUI, bud_formatp->bud_bui_id);
	return 0;
}

const struct xlog_recover_item_ops xlog_bud_item_ops = {
	.item_type		= XFS_LI_BUD,
	.commit_pass2		= xlog_recover_bud_commit_pass2,
};<|MERGE_RESOLUTION|>--- conflicted
+++ resolved
@@ -22,12 +22,9 @@
 #include "xfs_bmap_btree.h"
 #include "xfs_trans_space.h"
 #include "xfs_error.h"
-<<<<<<< HEAD
-=======
 #include "xfs_log_priv.h"
 #include "xfs_log_recover.h"
 #include "xfs_quota.h"
->>>>>>> 7d2a07b7
 
 kmem_zone_t	*xfs_bui_zone;
 kmem_zone_t	*xfs_bud_zone;
@@ -142,11 +139,7 @@
 {
 	struct xfs_bui_log_item		*buip;
 
-<<<<<<< HEAD
-	buip = kmem_zone_zalloc(xfs_bui_zone, 0);
-=======
 	buip = kmem_cache_zalloc(xfs_bui_zone, GFP_KERNEL | __GFP_NOFAIL);
->>>>>>> 7d2a07b7
 
 	xfs_log_item_init(mp, &buip->bui_item, XFS_LI_BUI, &xfs_bui_item_ops);
 	buip->bui_format.bui_nextents = XFS_BUI_MAX_FAST_EXTENTS;
@@ -223,11 +216,7 @@
 {
 	struct xfs_bud_log_item		*budp;
 
-<<<<<<< HEAD
-	budp = kmem_zone_zalloc(xfs_bud_zone, 0);
-=======
 	budp = kmem_cache_zalloc(xfs_bud_zone, GFP_KERNEL | __GFP_NOFAIL);
->>>>>>> 7d2a07b7
 	xfs_log_item_init(tp->t_mountp, &budp->bud_item, XFS_LI_BUD,
 			  &xfs_bud_item_ops);
 	budp->bud_buip = buip;
@@ -437,16 +426,8 @@
 	struct xfs_map_extent		*bmap;
 
 	/* Only one mapping operation per BUI... */
-<<<<<<< HEAD
-	if (buip->bui_format.bui_nextents != XFS_BUI_MAX_FAST_EXTENTS) {
-		set_bit(XFS_BUI_RECOVERED, &buip->bui_flags);
-		xfs_bui_release(buip);
-		return -EFSCORRUPTED;
-	}
-=======
 	if (buip->bui_format.bui_nextents != XFS_BUI_MAX_FAST_EXTENTS)
 		return false;
->>>>>>> 7d2a07b7
 
 	bmap = &buip->bui_format.bui_extents[0];
 
@@ -460,21 +441,6 @@
 	default:
 		return false;
 	}
-<<<<<<< HEAD
-	if (!op_ok || startblock_fsb == 0 ||
-	    bmap->me_len == 0 ||
-	    inode_fsb == 0 ||
-	    startblock_fsb >= mp->m_sb.sb_dblocks ||
-	    bmap->me_len >= mp->m_sb.sb_agblocks ||
-	    inode_fsb >= mp->m_sb.sb_dblocks ||
-	    (bmap->me_flags & ~XFS_BMAP_EXTENT_FLAGS)) {
-		/*
-		 * This will pull the BUI from the AIL and
-		 * free the memory associated with it.
-		 */
-		set_bit(XFS_BUI_RECOVERED, &buip->bui_flags);
-		xfs_bui_release(buip);
-=======
 
 	if (!xfs_verify_ino(mp, bmap->me_owner))
 		return false;
@@ -511,7 +477,6 @@
 	if (!xfs_bui_validate(mp, buip)) {
 		XFS_CORRUPTION_ERROR(__func__, XFS_ERRLEVEL_LOW, mp,
 				&buip->bui_format, sizeof(buip->bui_format));
->>>>>>> 7d2a07b7
 		return -EFSCORRUPTED;
 	}
 
@@ -534,24 +499,6 @@
 	if (VFS_I(ip)->i_nlink == 0)
 		xfs_iflags_set(ip, XFS_IRECOVERY);
 
-<<<<<<< HEAD
-	/* Process deferred bmap item. */
-	state = (bmap->me_flags & XFS_BMAP_EXTENT_UNWRITTEN) ?
-			XFS_EXT_UNWRITTEN : XFS_EXT_NORM;
-	whichfork = (bmap->me_flags & XFS_BMAP_EXTENT_ATTR_FORK) ?
-			XFS_ATTR_FORK : XFS_DATA_FORK;
-	bui_type = bmap->me_flags & XFS_BMAP_EXTENT_TYPE_MASK;
-	switch (bui_type) {
-	case XFS_BMAP_MAP:
-	case XFS_BMAP_UNMAP:
-		type = bui_type;
-		break;
-	default:
-		XFS_ERROR_REPORT(__func__, XFS_ERRLEVEL_LOW, mp);
-		error = -EFSCORRUPTED;
-		goto err_inode;
-	}
-=======
 	/* Allocate transaction and do the work. */
 	error = xfs_trans_alloc(mp, &M_RES(mp)->tr_itruncate,
 			XFS_EXTENTADD_SPACE_RES(mp, XFS_DATA_FORK), 0, 0, &tp);
@@ -560,7 +507,6 @@
 
 	budp = xfs_trans_get_bud(tp, buip);
 	xfs_ilock(ip, XFS_ILOCK_EXCL);
->>>>>>> 7d2a07b7
 	xfs_trans_ijoin(tp, ip, 0);
 
 	if (bui_type == XFS_BMAP_MAP)
