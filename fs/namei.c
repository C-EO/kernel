--- conflicted
+++ resolved
@@ -18,7 +18,6 @@
 #include <linux/module.h>
 #include <linux/slab.h>
 #include <linux/fs.h>
-#include <linux/fshooks.h>
 #include <linux/namei.h>
 #include <linux/quotaops.h>
 #include <linux/pagemap.h>
@@ -273,31 +272,8 @@
 	return 0;
 }
 
-void intent_release(struct lookup_intent *it)
-{
-	if (!it)
-		return;
-	if (it->it_magic != INTENT_MAGIC)
-		return;
-	if (it->it_op_release)
-		it->it_op_release(it);
-}
-
-int deny_write_access_to_inode(struct inode * inode)
-{
-	spin_lock(&inode->i_lock);
-	if (atomic_read(&inode->i_writecount) > 0) {
-		spin_unlock(&inode->i_lock);
-		return -ETXTBSY;
-	}
-	atomic_dec(&inode->i_writecount);
-	spin_unlock(&inode->i_lock);
-	return 0;
-}
-
 void path_release(struct nameidata *nd)
 {
-	intent_release(&nd->intent);
 	dput(nd->dentry);
 	mntput(nd->mnt);
 }
@@ -387,10 +363,7 @@
 {
 	struct dentry * result;
 	struct inode *dir = parent->d_inode;
-	int counter = 0;
-
-again:
-	counter++;
+
 	down(&dir->i_sem);
 	/*
 	 * First re-do the cached lookup just in case it was created
@@ -429,10 +402,7 @@
 	if (result->d_op && result->d_op->d_revalidate) {
 		if (!result->d_op->d_revalidate(result, nd) && !d_invalidate(result)) {
 			dput(result);
-			if (counter > 10)
-				result = ERR_PTR(-ESTALE);
-			if (!IS_ERR(result))
-				goto again;
+			result = ERR_PTR(-ENOENT);
 		}
 	}
 	return result;
@@ -504,11 +474,7 @@
 static inline int do_follow_link(struct dentry *dentry, struct nameidata *nd)
 {
 	int err = -ELOOP;
-<<<<<<< HEAD
-	if (current->link_count >= 8)
-=======
 	if (current->link_count >= MAX_NESTED_LINKS)
->>>>>>> 30e74fea
 		goto loop;
 	if (current->total_link_count >= 40)
 		goto loop;
@@ -680,33 +646,6 @@
 	return PTR_ERR(dentry);
 }
 
-static int revalidate_special(struct nameidata *nd)
-{
-	struct dentry *dentry = nd->dentry;
-	int err, counter = 0;
-
- revalidate_again:
-	if (!dentry->d_op || !dentry->d_op->d_revalidate)
-		return 0;
-	if (!dentry->d_op->d_revalidate(dentry, nd)) {
-		struct dentry *new;
-		if ((err = permission(dentry->d_parent->d_inode, MAY_EXEC,nd)))
-			return err;
-		new = real_lookup(dentry->d_parent, &dentry->d_name, nd);
-		if (IS_ERR(new))
-			return PTR_ERR(new);
-		d_invalidate(dentry);
-		dput(dentry);
-		nd->dentry = dentry = new;
-		counter++;
-		if (counter < 10)
-			goto revalidate_again;
-		printk("excessive revalidate_it loops\n");
-		return -ESTALE;
-	}
-	return 0;
-}
-
 /*
  * Name resolution.
  *
@@ -807,9 +746,7 @@
 
 		if (inode->i_op->follow_link) {
 			mntget(next.mnt);
-			nd->flags |= LOOKUP_LINK_NOTLAST;
 			err = do_follow_link(next.dentry, nd);
-			nd->flags &= ~LOOKUP_LINK_NOTLAST;
 			dput(next.dentry);
 			mntput(next.mnt);
 			if (err)
@@ -848,24 +785,14 @@
 				inode = nd->dentry->d_inode;
 				/* fallthrough */
 			case 1:
- 				nd->flags |= LOOKUP_LAST;
- 				err = revalidate_special(nd);
- 				nd->flags &= ~LOOKUP_LAST;
-				if (!nd->dentry->d_inode)
-					err = -ENOENT;
-				if (err)
- 					goto return_err;
 				goto return_reval;
 		}
-
 		if (nd->dentry->d_op && nd->dentry->d_op->d_hash) {
 			err = nd->dentry->d_op->d_hash(nd->dentry, &this);
 			if (err < 0)
 				break;
 		}
-		nd->flags |= LOOKUP_LAST;
 		err = do_lookup(nd, &this, &next);
-		nd->flags &= ~LOOKUP_LAST;
 		if (err)
 			break;
 		follow_mount(&next.mnt, &next.dentry);
@@ -1082,7 +1009,7 @@
 }
 
 /* SMP-safe */
-struct dentry * lookup_one_len_it(const char * name, struct dentry * base, int len, struct nameidata *nd)
+struct dentry * lookup_one_len(const char * name, struct dentry * base, int len)
 {
 	unsigned long hash;
 	struct qstr this;
@@ -1102,14 +1029,9 @@
 	}
 	this.hash = end_name_hash(hash);
 
-	return __lookup_hash(&this, base, nd);
+	return lookup_hash(&this, base);
 access:
 	return ERR_PTR(-EACCES);
-}
-
-struct dentry * lookup_one_len(const char * name, struct dentry * base, int len)
-{
-	return lookup_one_len_it(name, base, len, NULL);
 }
 
 /*
@@ -1123,27 +1045,16 @@
  * that namei follows links, while lnamei does not.
  * SMP-safe
  */
-int fastcall __user_walk_it(const char __user *name, unsigned flags,
-			    struct nameidata *nd, const char **pname)
+int fastcall __user_walk(const char __user *name, unsigned flags, struct nameidata *nd)
 {
 	char *tmp = getname(name);
 	int err = PTR_ERR(tmp);
 
 	if (!IS_ERR(tmp)) {
 		err = path_lookup(tmp, flags, nd);
-		if (!pname)
-			putname(tmp);
-	}
-	if (pname)
-		*pname = tmp;
+		putname(tmp);
+	}
 	return err;
-}
-
-int fastcall __user_walk(const char __user *name, unsigned flags,
-			 struct nameidata *nd, const char **pname)
-{
-	intent_init(&nd->intent, IT_LOOKUP);
-	return __user_walk_it(name, flags, nd, pname);
 }
 
 /*
@@ -1382,7 +1293,7 @@
 		if (!error) {
 			DQUOT_INIT(inode);
 			
-			error = do_truncate(dentry, 0, 1);
+			error = do_truncate(dentry, 0);
 		}
 		put_write_access(inode);
 		if (error)
@@ -1423,8 +1334,8 @@
 		acc_mode |= MAY_APPEND;
 
 	/* Fill in the open() intent data */
-	nd->intent.it_flags = flag;
-	nd->intent.it_create_mode = mode;
+	nd->intent.open.flags = flag;
+	nd->intent.open.create_mode = mode;
 
 	/*
 	 * The simplest case - just a plain lookup.
@@ -1439,7 +1350,6 @@
 	/*
 	 * Create - we need to know the parent.
 	 */
-	nd->intent.it_op |= IT_CREAT;
 	error = path_lookup(pathname, LOOKUP_PARENT|LOOKUP_OPEN|LOOKUP_CREATE, nd);
 	if (error)
 		return error;
@@ -1456,9 +1366,7 @@
 	dir = nd->dentry;
 	nd->flags &= ~LOOKUP_PARENT;
 	down(&dir->d_inode->i_sem);
-	nd->flags |= LOOKUP_LAST;
 	dentry = __lookup_hash(&nd->last, nd->dentry, nd);
-	nd->flags &= ~LOOKUP_LAST;
 
 do_last:
 	error = PTR_ERR(dentry);
@@ -1571,9 +1479,7 @@
 	}
 	dir = nd->dentry;
 	down(&dir->d_inode->i_sem);
-	nd->flags |= LOOKUP_LAST;
 	dentry = __lookup_hash(&nd->last, nd->dentry, nd);
-	nd->flags &= ~LOOKUP_LAST;
 	putname(nd->last.name);
 	goto do_last;
 }
@@ -1640,7 +1546,6 @@
 	char * tmp;
 	struct dentry * dentry;
 	struct nameidata nd;
-	intent_init(&nd.intent, IT_LOOKUP);
 
 	if (S_ISDIR(mode))
 		return -EPERM;
@@ -1648,20 +1553,9 @@
 	if (IS_ERR(tmp))
 		return PTR_ERR(tmp);
 
-	FSHOOK_BEGIN(mknod, error, .path = tmp, .mode = mode, .dev = dev)
-
 	error = path_lookup(tmp, LOOKUP_PARENT, &nd);
 	if (error)
 		goto out;
-
-	if (nd.dentry->d_inode->i_op->mknod_raw) {
-		struct inode_operations *op = nd.dentry->d_inode->i_op;
-		error = op->mknod_raw(&nd, mode, dev);
-		/* the file system wants to use normal vfs path now */
-		if (error != -EOPNOTSUPP)
-			goto out2;
-	}
-
 	dentry = lookup_create(&nd, 0);
 	error = PTR_ERR(dentry);
 
@@ -1688,12 +1582,9 @@
 		dput(dentry);
 	}
 	up(&nd.dentry->d_inode->i_sem);
-out2:
 	path_release(&nd);
 out:
 	putname(tmp);
-
-	FSHOOK_END(mknod, error)
 
 	return error;
 }
@@ -1730,23 +1621,12 @@
 	tmp = getname(pathname);
 	error = PTR_ERR(tmp);
 	if (!IS_ERR(tmp)) {
-
-		FSHOOK_BEGIN(mkdir, error, .dirname = tmp, .mode = mode)
-
 		struct dentry *dentry;
 		struct nameidata nd;
-                intent_init(&nd.intent, IT_LOOKUP);
 
 		error = path_lookup(tmp, LOOKUP_PARENT, &nd);
 		if (error)
 			goto out;
- 		if (nd.dentry->d_inode->i_op->mkdir_raw) {
- 			struct inode_operations *op = nd.dentry->d_inode->i_op;
- 			error = op->mkdir_raw(&nd, mode);
- 			/* the file system wants to use normal vfs path now */
- 			if (error != -EOPNOTSUPP)
- 				goto out2;
- 		}
 		dentry = lookup_create(&nd, 1);
 		error = PTR_ERR(dentry);
 		if (!IS_ERR(dentry)) {
@@ -1756,12 +1636,8 @@
 			dput(dentry);
 		}
 		up(&nd.dentry->d_inode->i_sem);
-out2:
 		path_release(&nd);
 out:
-
-		FSHOOK_END(mkdir, error)
-
 		putname(tmp);
 	}
 
@@ -1840,13 +1716,10 @@
 	char * name;
 	struct dentry *dentry;
 	struct nameidata nd;
-        intent_init(&nd.intent, IT_LOOKUP);
 
 	name = getname(pathname);
 	if(IS_ERR(name))
 		return PTR_ERR(name);
-
-	FSHOOK_BEGIN(rmdir, error, .dirname = name)
 
 	error = path_lookup(name, LOOKUP_PARENT, &nd);
 	if (error)
@@ -1863,14 +1736,6 @@
 			error = -EBUSY;
 			goto exit1;
 	}
- 	if (nd.dentry->d_inode->i_op->rmdir_raw) {
- 		struct inode_operations *op = nd.dentry->d_inode->i_op;
-
- 		error = op->rmdir_raw(&nd);
- 		/* the file system wants to use normal vfs path now */
- 		if (error != -EOPNOTSUPP)
- 			goto exit1;
- 	}
 	down(&nd.dentry->d_inode->i_sem);
 	dentry = lookup_hash(&nd.last, nd.dentry);
 	error = PTR_ERR(dentry);
@@ -1882,9 +1747,6 @@
 exit1:
 	path_release(&nd);
 exit:
-
-	FSHOOK_END(rmdir, error)
-
 	putname(name);
 	return error;
 }
@@ -1932,13 +1794,10 @@
 	struct dentry *dentry;
 	struct nameidata nd;
 	struct inode *inode = NULL;
-        intent_init(&nd.intent, IT_LOOKUP);
 
 	name = getname(pathname);
 	if(IS_ERR(name))
 		return PTR_ERR(name);
-
-	FSHOOK_BEGIN(unlink, error, .filename = name)
 
 	error = path_lookup(name, LOOKUP_PARENT, &nd);
 	if (error)
@@ -1946,13 +1805,6 @@
 	error = -EISDIR;
 	if (nd.last_type != LAST_NORM)
 		goto exit1;
- 	if (nd.dentry->d_inode->i_op->unlink_raw) {
- 		struct inode_operations *op = nd.dentry->d_inode->i_op;
- 		error = op->unlink_raw(&nd);
- 		/* the file system wants to use normal vfs path now */
- 		if (error != -EOPNOTSUPP)
- 			goto exit1;
- 	}
 	down(&nd.dentry->d_inode->i_sem);
 	dentry = lookup_hash(&nd.last, nd.dentry);
 	error = PTR_ERR(dentry);
@@ -1971,9 +1823,6 @@
 exit1:
 	path_release(&nd);
 exit:
-
-	FSHOOK_END(unlink, error)
-
 	putname(name);
 
 	if (inode)
@@ -2021,23 +1870,12 @@
 	to = getname(newname);
 	error = PTR_ERR(to);
 	if (!IS_ERR(to)) {
-
-		FSHOOK_BEGIN(symlink, error, .oldpath = from, .newpath = to)
-
 		struct dentry *dentry;
 		struct nameidata nd;
-                intent_init(&nd.intent, IT_LOOKUP);
 
 		error = path_lookup(to, LOOKUP_PARENT, &nd);
 		if (error)
 			goto out;
-		if (nd.dentry->d_inode->i_op->symlink_raw) {
-			struct inode_operations *op = nd.dentry->d_inode->i_op;
-			error = op->symlink_raw(&nd, from);
-			/* the file system wants to use normal vfs path now */
-			if (error != -EOPNOTSUPP)
-				goto out2;
-		}
 		dentry = lookup_create(&nd, 0);
 		error = PTR_ERR(dentry);
 		if (!IS_ERR(dentry)) {
@@ -2045,12 +1883,8 @@
 			dput(dentry);
 		}
 		up(&nd.dentry->d_inode->i_sem);
-out2:
 		path_release(&nd);
 out:
-
-		FSHOOK_END(symlink, error)
-
 		putname(to);
 	}
 	putname(from);
@@ -2112,33 +1946,20 @@
 	struct nameidata nd, old_nd;
 	int error;
 	char * to;
-        intent_init(&nd.intent, IT_LOOKUP);
-        intent_init(&old_nd.intent, IT_LOOKUP);
 
 	to = getname(newname);
 	if (IS_ERR(to))
 		return PTR_ERR(to);
 
-	FSHOOK_BEGIN_USER_PATH_WALK_LINK(link,
-		error,
-		oldname,
-		old_nd,
-		oldpath,
-		.newpath = to)
-
+	error = __user_walk(oldname, 0, &old_nd);
+	if (error)
+		goto exit;
 	error = path_lookup(to, LOOKUP_PARENT, &nd);
 	if (error)
 		goto out;
 	error = -EXDEV;
 	if (old_nd.mnt != nd.mnt)
 		goto out_release;
-        if (nd.dentry->d_inode->i_op->link_raw) {
-                struct inode_operations *op = nd.dentry->d_inode->i_op;
-                error = op->link_raw(&old_nd, &nd);
-                /* the file system wants to use normal vfs path now */
-                if (error != -EOPNOTSUPP)
-                        goto out_release;
-        }
 	new_dentry = lookup_create(&nd, 0);
 	error = PTR_ERR(new_dentry);
 	if (!IS_ERR(new_dentry)) {
@@ -2150,9 +1971,7 @@
 	path_release(&nd);
 out:
 	path_release(&old_nd);
-
-	FSHOOK_END_USER_WALK(link, error, oldpath)
-
+exit:
 	putname(to);
 
 	return error;
@@ -2191,7 +2010,7 @@
  *	   locking].
  */
 int vfs_rename_dir(struct inode *old_dir, struct dentry *old_dentry,
-                   struct inode *new_dir, struct dentry *new_dentry)
+	       struct inode *new_dir, struct dentry *new_dentry)
 {
 	int error = 0;
 	struct inode *target;
@@ -2236,7 +2055,7 @@
 }
 
 int vfs_rename_other(struct inode *old_dir, struct dentry *old_dentry,
-                     struct inode *new_dir, struct dentry *new_dentry)
+	       struct inode *new_dir, struct dentry *new_dentry)
 {
 	struct inode *target;
 	int error;
@@ -2313,8 +2132,6 @@
 	struct dentry * old_dentry, *new_dentry;
 	struct dentry * trap;
 	struct nameidata oldnd, newnd;
-        intent_init(&oldnd.intent, IT_LOOKUP);
-        intent_init(&newnd.intent, IT_LOOKUP);
 
 	error = path_lookup(oldname, LOOKUP_PARENT, &oldnd);
 	if (error)
@@ -2336,13 +2153,6 @@
 	new_dir = newnd.dentry;
 	if (newnd.last_type != LAST_NORM)
 		goto exit2;
-
- 	if (old_dir->d_inode->i_op->rename_raw) {
- 		error = old_dir->d_inode->i_op->rename_raw(&oldnd, &newnd);
- 		/* the file system wants to use normal vfs path now */
- 		if (error != -EOPNOTSUPP)
- 			goto exit2;
- 	}
 
 	trap = lock_rename(new_dir, old_dir);
 
@@ -2375,7 +2185,8 @@
 	if (new_dentry == trap)
 		goto exit5;
 
-	error = vfs_rename(old_dir->d_inode, old_dentry, new_dir->d_inode, new_dentry);
+	error = vfs_rename(old_dir->d_inode, old_dentry,
+				   new_dir->d_inode, new_dentry);
 exit5:
 	dput(new_dentry);
 exit4:
@@ -2402,13 +2213,7 @@
 	to = getname(newname);
 	error = PTR_ERR(to);
 	if (!IS_ERR(to)) {
-
-		FSHOOK_BEGIN(rename, error, .oldpath = from, .newpath = to)
-
 		error = do_rename(from,to);
-
-		FSHOOK_END(rename, error)
-
 		putname(to);
 	}
 	putname(from);
@@ -2439,38 +2244,6 @@
  */
 int generic_readlink(struct dentry *dentry, char __user *buffer, int buflen)
 {
-<<<<<<< HEAD
-	int res = 0;
-	struct lookup_intent it = nd->intent;
-	char *name;
-
-	if (IS_ERR(link))
-		goto fail;
-
-	if (*link == '/') {
-		path_release(nd);
-		if (!walk_init_root(link, nd))
-			/* weird __emul_prefix() stuff did it */
-			goto out;
-	}
-
-	intent_init(&nd->intent, it.it_op);
-	nd->intent.it_flags = it.it_flags;
-	nd->intent.it_create_mode = it.it_create_mode;
-	res = link_path_walk(link, nd);
-out:
-	if (current->link_count || res || nd->last_type!=LAST_NORM)
-		return res;
-	/*
-	 * If it is an iterative symlinks resolution in open_namei() we
-	 * have to copy the last component. And all that crap because of
-	 * bloody create() on broken symlinks. Furrfu...
-	 */
-	name = __getname();
-	if (unlikely(!name)) {
-		path_release(nd);
-		return -ENOMEM;
-=======
 	struct nameidata nd;
 	int res;
 	nd.depth = 0;
@@ -2479,7 +2252,6 @@
 		res = vfs_readlink(dentry, buffer, buflen, nd_get_link(&nd));
 		if (dentry->d_inode->i_op->put_link)
 			dentry->d_inode->i_op->put_link(dentry, &nd);
->>>>>>> 30e74fea
 	}
 	return res;
 }
@@ -2638,11 +2410,4 @@
 EXPORT_SYMBOL(vfs_rmdir);
 EXPORT_SYMBOL(vfs_symlink);
 EXPORT_SYMBOL(vfs_unlink);
-<<<<<<< HEAD
-#ifdef CONFIG_DPROBES_MODULE
-extern int deny_write_access_to_inode(struct inode *);
-EXPORT_SYMBOL(deny_write_access_to_inode);
-#endif
-=======
-EXPORT_SYMBOL(generic_readlink);
->>>>>>> 30e74fea
+EXPORT_SYMBOL(generic_readlink);