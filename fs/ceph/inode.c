--- conflicted
+++ resolved
@@ -959,11 +959,8 @@
 	case S_IFDIR:
 		inode->i_op = &ceph_dir_iops;
 		inode->i_fop = &ceph_dir_fops;
-<<<<<<< HEAD
-
-
-=======
->>>>>>> 17d93760
+
+
 		break;
 	default:
 		pr_err("fill_inode %llx.%llx BAD mode 0%o\n",
