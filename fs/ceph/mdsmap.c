// SPDX-License-Identifier: GPL-2.0
#include <linux/ceph/ceph_debug.h>

#include <linux/bug.h>
#include <linux/err.h>
#include <linux/random.h>
#include <linux/slab.h>
#include <linux/types.h>

#include <linux/ceph/mdsmap.h>
#include <linux/ceph/messenger.h>
#include <linux/ceph/decode.h>

#include "super.h"

#define CEPH_MDS_IS_READY(i, ignore_laggy) \
	(m->m_info[i].state > 0 && ignore_laggy ? true : !m->m_info[i].laggy)

static int __mdsmap_get_random_mds(struct ceph_mdsmap *m, bool ignore_laggy)
{
	int n = 0;
	int i, j;

	/* count */
	for (i = 0; i < m->possible_max_rank; i++)
		if (CEPH_MDS_IS_READY(i, ignore_laggy))
			n++;
	if (n == 0)
		return -1;

	/* pick */
	n = prandom_u32() % n;
	for (j = 0, i = 0; i < m->possible_max_rank; i++) {
		if (CEPH_MDS_IS_READY(i, ignore_laggy))
			j++;
		if (j > n)
			break;
	}

	return i;
}

/*
 * choose a random mds that is "up" (i.e. has a state > 0), or -1.
 */
int ceph_mdsmap_get_random_mds(struct ceph_mdsmap *m)
{
	int mds;

	mds = __mdsmap_get_random_mds(m, false);
	if (mds == m->possible_max_rank || mds == -1)
		mds = __mdsmap_get_random_mds(m, true);

	return mds == m->possible_max_rank ? -1 : mds;
}

#define __decode_and_drop_type(p, end, type, bad)		\
	do {							\
		if (*p + sizeof(type) > end)			\
			goto bad;				\
		*p += sizeof(type);				\
	} while (0)

#define __decode_and_drop_set(p, end, type, bad)		\
	do {							\
		u32 n;						\
		size_t need;					\
		ceph_decode_32_safe(p, end, n, bad);		\
		need = sizeof(type) * n;			\
		ceph_decode_need(p, end, need, bad);		\
		*p += need;					\
	} while (0)

#define __decode_and_drop_map(p, end, ktype, vtype, bad)	\
	do {							\
		u32 n;						\
		size_t need;					\
		ceph_decode_32_safe(p, end, n, bad);		\
		need = (sizeof(ktype) + sizeof(vtype)) * n;	\
		ceph_decode_need(p, end, need, bad);		\
		*p += need;					\
	} while (0)


static int __decode_and_drop_compat_set(void **p, void* end)
{
	int i;
	/* compat, ro_compat, incompat*/
	for (i = 0; i < 3; i++) {
		u32 n;
		ceph_decode_need(p, end, sizeof(u64) + sizeof(u32), bad);
		/* mask */
		*p += sizeof(u64);
		/* names (map<u64, string>) */
		n = ceph_decode_32(p);
		while (n-- > 0) {
			u32 len;
			ceph_decode_need(p, end, sizeof(u64) + sizeof(u32),
					 bad);
			*p += sizeof(u64);
			len = ceph_decode_32(p);
			ceph_decode_need(p, end, len, bad);
			*p += len;
		}
	}
	return 0;
bad:
	return -1;
}

/*
 * Decode an MDS map
 *
 * Ignore any fields we don't care about (there are quite a few of
 * them).
 */
struct ceph_mdsmap *ceph_mdsmap_decode(void **p, void *end, bool msgr2)
{
	struct ceph_mdsmap *m;
	const void *start = *p;
	int i, j, n;
	int err;
	u8 mdsmap_v;
	u16 mdsmap_ev;

	m = kzalloc(sizeof(*m), GFP_NOFS);
	if (!m)
		return ERR_PTR(-ENOMEM);

	ceph_decode_need(p, end, 1 + 1, bad);
	mdsmap_v = ceph_decode_8(p);
	*p += sizeof(u8);			/* mdsmap_cv */
	if (mdsmap_v >= 4) {
	       u32 mdsmap_len;
	       ceph_decode_32_safe(p, end, mdsmap_len, bad);
	       if (end < *p + mdsmap_len)
		       goto bad;
	       end = *p + mdsmap_len;
	}

	ceph_decode_need(p, end, 8*sizeof(u32) + sizeof(u64), bad);
	m->m_epoch = ceph_decode_32(p);
	m->m_client_epoch = ceph_decode_32(p);
	m->m_last_failure = ceph_decode_32(p);
	m->m_root = ceph_decode_32(p);
	m->m_session_timeout = ceph_decode_32(p);
	m->m_session_autoclose = ceph_decode_32(p);
	m->m_max_file_size = ceph_decode_64(p);
	m->m_max_mds = ceph_decode_32(p);

	/*
	 * pick out the active nodes as the m_num_active_mds, the
	 * m_num_active_mds maybe larger than m_max_mds when decreasing
	 * the max_mds in cluster side, in other case it should less
	 * than or equal to m_max_mds.
	 */
	m->m_num_active_mds = n = ceph_decode_32(p);

	/*
	 * the possible max rank, it maybe larger than the m_num_active_mds,
	 * for example if the mds_max == 2 in the cluster, when the MDS(0)
	 * was laggy and being replaced by a new MDS, we will temporarily
	 * receive a new mds map with n_num_mds == 1 and the active MDS(1),
	 * and the mds rank >= m_num_active_mds.
	 */
	m->possible_max_rank = max(m->m_num_active_mds, m->m_max_mds);

	m->m_info = kcalloc(m->possible_max_rank, sizeof(*m->m_info), GFP_NOFS);
	if (!m->m_info)
		goto nomem;

	/* pick out active nodes from mds_info (state > 0) */
	for (i = 0; i < n; i++) {
		u64 global_id;
		u32 namelen;
		s32 mds, inc, state;
		u8 info_v;
		void *info_end = NULL;
		struct ceph_entity_addr addr;
		u32 num_export_targets;
		void *pexport_targets = NULL;
		struct ceph_timespec laggy_since;
		struct ceph_mds_info *info;
		bool laggy;

		ceph_decode_need(p, end, sizeof(u64) + 1, bad);
		global_id = ceph_decode_64(p);
		info_v= ceph_decode_8(p);
		if (info_v >= 4) {
			u32 info_len;
			ceph_decode_need(p, end, 1 + sizeof(u32), bad);
			*p += sizeof(u8);	/* info_cv */
			info_len = ceph_decode_32(p);
			info_end = *p + info_len;
			if (info_end > end)
				goto bad;
		}

		ceph_decode_need(p, end, sizeof(u64) + sizeof(u32), bad);
		*p += sizeof(u64);
		namelen = ceph_decode_32(p);  /* skip mds name */
		*p += namelen;

		ceph_decode_32_safe(p, end, mds, bad);
		ceph_decode_32_safe(p, end, inc, bad);
		ceph_decode_32_safe(p, end, state, bad);
		*p += sizeof(u64);		/* state_seq */
		if (info_v >= 8)
			err = ceph_decode_entity_addrvec(p, end, msgr2, &addr);
		else
			err = ceph_decode_entity_addr(p, end, &addr);
		if (err)
			goto corrupt;
<<<<<<< HEAD
		ceph_decode_copy(p, &laggy_since, sizeof(laggy_since));
=======

		ceph_decode_copy_safe(p, end, &laggy_since, sizeof(laggy_since),
				      bad);
>>>>>>> 7d2a07b7
		laggy = laggy_since.tv_sec != 0 || laggy_since.tv_nsec != 0;
		*p += sizeof(u32);
		ceph_decode_32_safe(p, end, namelen, bad);
		*p += namelen;
		if (info_v >= 2) {
			ceph_decode_32_safe(p, end, num_export_targets, bad);
			pexport_targets = *p;
			*p += num_export_targets * sizeof(u32);
		} else {
			num_export_targets = 0;
		}

		if (info_end && *p != info_end) {
			if (*p > info_end)
				goto bad;
			*p = info_end;
		}

		dout("mdsmap_decode %d/%d %lld mds%d.%d %s %s%s\n",
		     i+1, n, global_id, mds, inc,
		     ceph_pr_addr(&addr),
		     ceph_mds_state_name(state),
		     laggy ? "(laggy)" : "");

		if (mds < 0 || mds >= m->possible_max_rank) {
			pr_warn("mdsmap_decode got incorrect mds(%d)\n", mds);
			continue;
		}

		if (state <= 0) {
			dout("mdsmap_decode got incorrect state(%s)\n",
			     ceph_mds_state_name(state));
			continue;
		}

		info = &m->m_info[mds];
		info->global_id = global_id;
		info->state = state;
		info->addr = addr;
		info->laggy = laggy;
		info->num_export_targets = num_export_targets;
		if (num_export_targets) {
			info->export_targets = kcalloc(num_export_targets,
						       sizeof(u32), GFP_NOFS);
			if (!info->export_targets)
				goto nomem;
			for (j = 0; j < num_export_targets; j++)
				info->export_targets[j] =
				       ceph_decode_32(&pexport_targets);
		} else {
			info->export_targets = NULL;
		}
	}

	/* pg_pools */
	ceph_decode_32_safe(p, end, n, bad);
	m->m_num_data_pg_pools = n;
	m->m_data_pg_pools = kcalloc(n, sizeof(u64), GFP_NOFS);
	if (!m->m_data_pg_pools)
		goto nomem;
	ceph_decode_need(p, end, sizeof(u64)*(n+1), bad);
	for (i = 0; i < n; i++)
		m->m_data_pg_pools[i] = ceph_decode_64(p);
	m->m_cas_pg_pool = ceph_decode_64(p);
	m->m_enabled = m->m_epoch > 1;

	mdsmap_ev = 1;
	if (mdsmap_v >= 2) {
		ceph_decode_16_safe(p, end, mdsmap_ev, bad_ext);
	}
	if (mdsmap_ev >= 3) {
		if (__decode_and_drop_compat_set(p, end) < 0)
			goto bad_ext;
	}
	/* metadata_pool */
	if (mdsmap_ev < 5) {
		__decode_and_drop_type(p, end, u32, bad_ext);
	} else {
		__decode_and_drop_type(p, end, u64, bad_ext);
	}

	/* created + modified + tableserver */
	__decode_and_drop_type(p, end, struct ceph_timespec, bad_ext);
	__decode_and_drop_type(p, end, struct ceph_timespec, bad_ext);
	__decode_and_drop_type(p, end, u32, bad_ext);

	/* in */
	{
		int num_laggy = 0;
		ceph_decode_32_safe(p, end, n, bad_ext);
		ceph_decode_need(p, end, sizeof(u32) * n, bad_ext);

		for (i = 0; i < n; i++) {
			s32 mds = ceph_decode_32(p);
			if (mds >= 0 && mds < m->possible_max_rank) {
				if (m->m_info[mds].laggy)
					num_laggy++;
			}
		}
		m->m_num_laggy = num_laggy;

		if (n > m->possible_max_rank) {
			void *new_m_info = krealloc(m->m_info,
						    n * sizeof(*m->m_info),
						    GFP_NOFS | __GFP_ZERO);
			if (!new_m_info)
				goto nomem;
			m->m_info = new_m_info;
		}
		m->possible_max_rank = n;
	}

	/* inc */
	__decode_and_drop_map(p, end, u32, u32, bad_ext);
	/* up */
	__decode_and_drop_map(p, end, u32, u64, bad_ext);
	/* failed */
	__decode_and_drop_set(p, end, u32, bad_ext);
	/* stopped */
	__decode_and_drop_set(p, end, u32, bad_ext);

	if (mdsmap_ev >= 4) {
		/* last_failure_osd_epoch */
		__decode_and_drop_type(p, end, u32, bad_ext);
	}
	if (mdsmap_ev >= 6) {
		/* ever_allowed_snaps */
		__decode_and_drop_type(p, end, u8, bad_ext);
		/* explicitly_allowed_snaps */
		__decode_and_drop_type(p, end, u8, bad_ext);
	}
	if (mdsmap_ev >= 7) {
		/* inline_data_enabled */
		__decode_and_drop_type(p, end, u8, bad_ext);
	}
	if (mdsmap_ev >= 8) {
		u32 name_len;
		/* enabled */
		ceph_decode_8_safe(p, end, m->m_enabled, bad_ext);
		ceph_decode_32_safe(p, end, name_len, bad_ext);
		ceph_decode_need(p, end, name_len, bad_ext);
		*p += name_len;
	}
	/* damaged */
	if (mdsmap_ev >= 9) {
		size_t need;
		ceph_decode_32_safe(p, end, n, bad_ext);
		need = sizeof(u32) * n;
		ceph_decode_need(p, end, need, bad_ext);
		*p += need;
		m->m_damaged = n > 0;
	} else {
		m->m_damaged = false;
	}
bad_ext:
	dout("mdsmap_decode m_enabled: %d, m_damaged: %d, m_num_laggy: %d\n",
	     !!m->m_enabled, !!m->m_damaged, m->m_num_laggy);
	*p = end;
	dout("mdsmap_decode success epoch %u\n", m->m_epoch);
	return m;
nomem:
	err = -ENOMEM;
	goto out_err;
corrupt:
	pr_err("corrupt mdsmap\n");
	print_hex_dump(KERN_DEBUG, "mdsmap: ",
		       DUMP_PREFIX_OFFSET, 16, 1,
		       start, end - start, true);
out_err:
	ceph_mdsmap_destroy(m);
	return ERR_PTR(err);
bad:
	err = -EINVAL;
	goto corrupt;
}

void ceph_mdsmap_destroy(struct ceph_mdsmap *m)
{
	int i;

<<<<<<< HEAD
	for (i = 0; i < m->possible_max_rank; i++)
		kfree(m->m_info[i].export_targets);
	kfree(m->m_info);
=======
	if (m->m_info) {
		for (i = 0; i < m->possible_max_rank; i++)
			kfree(m->m_info[i].export_targets);
		kfree(m->m_info);
	}
>>>>>>> 7d2a07b7
	kfree(m->m_data_pg_pools);
	kfree(m);
}

bool ceph_mdsmap_is_cluster_available(struct ceph_mdsmap *m)
{
	int i, nr_active = 0;
	if (!m->m_enabled)
		return false;
	if (m->m_damaged)
		return false;
	if (m->m_num_laggy == m->m_num_active_mds)
		return false;
	for (i = 0; i < m->possible_max_rank; i++) {
		if (m->m_info[i].state == CEPH_MDS_STATE_ACTIVE)
			nr_active++;
	}
	return nr_active > 0;
}<|MERGE_RESOLUTION|>--- conflicted
+++ resolved
@@ -211,13 +211,9 @@
 			err = ceph_decode_entity_addr(p, end, &addr);
 		if (err)
 			goto corrupt;
-<<<<<<< HEAD
-		ceph_decode_copy(p, &laggy_since, sizeof(laggy_since));
-=======
 
 		ceph_decode_copy_safe(p, end, &laggy_since, sizeof(laggy_since),
 				      bad);
->>>>>>> 7d2a07b7
 		laggy = laggy_since.tv_sec != 0 || laggy_since.tv_nsec != 0;
 		*p += sizeof(u32);
 		ceph_decode_32_safe(p, end, namelen, bad);
@@ -398,17 +394,11 @@
 {
 	int i;
 
-<<<<<<< HEAD
-	for (i = 0; i < m->possible_max_rank; i++)
-		kfree(m->m_info[i].export_targets);
-	kfree(m->m_info);
-=======
 	if (m->m_info) {
 		for (i = 0; i < m->possible_max_rank; i++)
 			kfree(m->m_info[i].export_targets);
 		kfree(m->m_info);
 	}
->>>>>>> 7d2a07b7
 	kfree(m->m_data_pg_pools);
 	kfree(m);
 }
