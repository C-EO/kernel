--- conflicted
+++ resolved
@@ -128,35 +128,11 @@
 			continue;
 		}
 
-<<<<<<< HEAD
-		if (de->hash_code != namehash)
-			goto not_match;
-
-		de_name.name = d->filename[bit_pos];
-		de_name.len = le16_to_cpu(de->name_len);
-
-#ifdef CONFIG_F2FS_FS_ENCRYPTION
-		if (unlikely(!name->name)) {
-			if (fname->usr_fname->name[0] == '_') {
-				if (de_name.len > 32 &&
-					!memcmp(de_name.name + ((de_name.len - 17) & ~15),
-						fname->crypto_buf.name + 8, 16))
-					goto found;
-				goto not_match;
-			}
-			name->name = fname->crypto_buf.name;
-			name->len = fname->crypto_buf.len;
-		}
-#endif
-		if (de_name.len == name->len &&
-				!memcmp(de_name.name, name->name, name->len))
-=======
 		if (de->hash_code == namehash &&
 		    fscrypt_match_name(fname, d->filename[bit_pos],
 				       le16_to_cpu(de->name_len)))
->>>>>>> a122c576
 			goto found;
-not_match:
+
 		if (max_slots && max_len > *max_slots)
 			*max_slots = max_len;
 		max_len = 0;
