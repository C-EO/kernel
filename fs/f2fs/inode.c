/*
 * fs/f2fs/inode.c
 *
 * Copyright (c) 2012 Samsung Electronics Co., Ltd.
 *             http://www.samsung.com/
 *
 * This program is free software; you can redistribute it and/or modify
 * it under the terms of the GNU General Public License version 2 as
 * published by the Free Software Foundation.
 */
#include <linux/fs.h>
#include <linux/f2fs_fs.h>
#include <linux/buffer_head.h>
#include <linux/backing-dev.h>
#include <linux/writeback.h>

#include "f2fs.h"
#include "node.h"
#include "segment.h"

#include <trace/events/f2fs.h>

void f2fs_mark_inode_dirty_sync(struct inode *inode, bool sync)
{
	if (is_inode_flag_set(inode, FI_NEW_INODE))
		return;

	if (f2fs_inode_dirtied(inode, sync))
		return;

	mark_inode_dirty_sync(inode);
}

void f2fs_set_inode_flags(struct inode *inode)
{
	unsigned int flags = F2FS_I(inode)->i_flags;
	unsigned int new_fl = 0;

	if (flags & F2FS_SYNC_FL)
		new_fl |= S_SYNC;
	if (flags & F2FS_APPEND_FL)
		new_fl |= S_APPEND;
	if (flags & F2FS_IMMUTABLE_FL)
		new_fl |= S_IMMUTABLE;
	if (flags & F2FS_NOATIME_FL)
		new_fl |= S_NOATIME;
	if (flags & F2FS_DIRSYNC_FL)
		new_fl |= S_DIRSYNC;
	if (f2fs_encrypted_inode(inode))
		new_fl |= S_ENCRYPTED;
	inode_set_flags(inode, new_fl,
			S_SYNC|S_APPEND|S_IMMUTABLE|S_NOATIME|S_DIRSYNC|
			S_ENCRYPTED);
}

static void __get_inode_rdev(struct inode *inode, struct f2fs_inode *ri)
{
	int extra_size = get_extra_isize(inode);

	if (S_ISCHR(inode->i_mode) || S_ISBLK(inode->i_mode) ||
			S_ISFIFO(inode->i_mode) || S_ISSOCK(inode->i_mode)) {
		if (ri->i_addr[extra_size])
			inode->i_rdev = old_decode_dev(
				le32_to_cpu(ri->i_addr[extra_size]));
		else
			inode->i_rdev = new_decode_dev(
				le32_to_cpu(ri->i_addr[extra_size + 1]));
	}
}

static int __written_first_block(struct f2fs_sb_info *sbi,
					struct f2fs_inode *ri)
{
	block_t addr = le32_to_cpu(ri->i_addr[offset_in_addr(ri)]);

	if (!__is_valid_data_blkaddr(addr))
		return 1;
	if (!f2fs_is_valid_blkaddr(sbi, addr, DATA_GENERIC))
		return -EFAULT;
	return 0;
}

static void __set_inode_rdev(struct inode *inode, struct f2fs_inode *ri)
{
	int extra_size = get_extra_isize(inode);

	if (S_ISCHR(inode->i_mode) || S_ISBLK(inode->i_mode)) {
		if (old_valid_dev(inode->i_rdev)) {
			ri->i_addr[extra_size] =
				cpu_to_le32(old_encode_dev(inode->i_rdev));
			ri->i_addr[extra_size + 1] = 0;
		} else {
			ri->i_addr[extra_size] = 0;
			ri->i_addr[extra_size + 1] =
				cpu_to_le32(new_encode_dev(inode->i_rdev));
			ri->i_addr[extra_size + 2] = 0;
		}
	}
}

static void __recover_inline_status(struct inode *inode, struct page *ipage)
{
	void *inline_data = inline_data_addr(inode, ipage);
	__le32 *start = inline_data;
	__le32 *end = start + MAX_INLINE_DATA(inode) / sizeof(__le32);

	while (start < end) {
		if (*start++) {
			f2fs_wait_on_page_writeback(ipage, NODE, true);

			set_inode_flag(inode, FI_DATA_EXIST);
			set_raw_inline(inode, F2FS_INODE(ipage));
			set_page_dirty(ipage);
			return;
		}
	}
	return;
}

static bool f2fs_enable_inode_chksum(struct f2fs_sb_info *sbi, struct page *page)
{
	struct f2fs_inode *ri = &F2FS_NODE(page)->i;

	if (!f2fs_sb_has_inode_chksum(sbi->sb))
		return false;

	if (!IS_INODE(page) || !(ri->i_inline & F2FS_EXTRA_ATTR))
		return false;

	if (!F2FS_FITS_IN_INODE(ri, le16_to_cpu(ri->i_extra_isize),
				i_inode_checksum))
		return false;

	return true;
}

static __u32 f2fs_inode_chksum(struct f2fs_sb_info *sbi, struct page *page)
{
	struct f2fs_node *node = F2FS_NODE(page);
	struct f2fs_inode *ri = &node->i;
	__le32 ino = node->footer.ino;
	__le32 gen = ri->i_generation;
	__u32 chksum, chksum_seed;
	__u32 dummy_cs = 0;
	unsigned int offset = offsetof(struct f2fs_inode, i_inode_checksum);
	unsigned int cs_size = sizeof(dummy_cs);

	chksum = f2fs_chksum(sbi, sbi->s_chksum_seed, (__u8 *)&ino,
							sizeof(ino));
	chksum_seed = f2fs_chksum(sbi, chksum, (__u8 *)&gen, sizeof(gen));

	chksum = f2fs_chksum(sbi, chksum_seed, (__u8 *)ri, offset);
	chksum = f2fs_chksum(sbi, chksum, (__u8 *)&dummy_cs, cs_size);
	offset += cs_size;
	chksum = f2fs_chksum(sbi, chksum, (__u8 *)ri + offset,
						F2FS_BLKSIZE - offset);
	return chksum;
}

bool f2fs_inode_chksum_verify(struct f2fs_sb_info *sbi, struct page *page)
{
	struct f2fs_inode *ri;
	__u32 provided, calculated;

	if (unlikely(is_sbi_flag_set(sbi, SBI_IS_SHUTDOWN)))
		return true;

#ifdef CONFIG_F2FS_CHECK_FS
	if (!f2fs_enable_inode_chksum(sbi, page))
#else
	if (!f2fs_enable_inode_chksum(sbi, page) ||
			PageDirty(page) || PageWriteback(page))
#endif
		return true;

	ri = &F2FS_NODE(page)->i;
	provided = le32_to_cpu(ri->i_inode_checksum);
	calculated = f2fs_inode_chksum(sbi, page);

	if (provided != calculated)
		f2fs_msg(sbi->sb, KERN_WARNING,
			"checksum invalid, ino = %x, %x vs. %x",
			ino_of_node(page), provided, calculated);

	return provided == calculated;
}

void f2fs_inode_chksum_set(struct f2fs_sb_info *sbi, struct page *page)
{
	struct f2fs_inode *ri = &F2FS_NODE(page)->i;

	if (!f2fs_enable_inode_chksum(sbi, page))
		return;

	ri->i_inode_checksum = cpu_to_le32(f2fs_inode_chksum(sbi, page));
}

static bool sanity_check_inode(struct inode *inode, struct page *node_page)
{
	struct f2fs_sb_info *sbi = F2FS_I_SB(inode);
	struct f2fs_inode_info *fi = F2FS_I(inode);
	unsigned long long iblocks;

	iblocks = le64_to_cpu(F2FS_INODE(node_page)->i_blocks);
	if (!iblocks) {
		set_sbi_flag(sbi, SBI_NEED_FSCK);
		f2fs_msg(sbi->sb, KERN_WARNING,
			"%s: corrupted inode i_blocks i_ino=%lx iblocks=%llu, "
			"run fsck to fix.",
			__func__, inode->i_ino, iblocks);
		return false;
	}

	if (ino_of_node(node_page) != nid_of_node(node_page)) {
		set_sbi_flag(sbi, SBI_NEED_FSCK);
		f2fs_msg(sbi->sb, KERN_WARNING,
			"%s: corrupted inode footer i_ino=%lx, ino,nid: "
			"[%u, %u] run fsck to fix.",
			__func__, inode->i_ino,
			ino_of_node(node_page), nid_of_node(node_page));
		return false;
	}

	if (f2fs_sb_has_flexible_inline_xattr(sbi->sb)
			&& !f2fs_has_extra_attr(inode)) {
		set_sbi_flag(sbi, SBI_NEED_FSCK);
		f2fs_msg(sbi->sb, KERN_WARNING,
			"%s: corrupted inode ino=%lx, run fsck to fix.",
			__func__, inode->i_ino);
		return false;
	}

	if (f2fs_has_extra_attr(inode) &&
			!f2fs_sb_has_extra_attr(sbi->sb)) {
		set_sbi_flag(sbi, SBI_NEED_FSCK);
		f2fs_msg(sbi->sb, KERN_WARNING,
			"%s: inode (ino=%lx) is with extra_attr, "
			"but extra_attr feature is off",
			__func__, inode->i_ino);
		return false;
	}
<<<<<<< HEAD
=======

	if (fi->i_extra_isize > F2FS_TOTAL_EXTRA_ATTR_SIZE ||
			fi->i_extra_isize % sizeof(__le32)) {
		set_sbi_flag(sbi, SBI_NEED_FSCK);
		f2fs_msg(sbi->sb, KERN_WARNING,
			"%s: inode (ino=%lx) has corrupted i_extra_isize: %d, "
			"max: %zu",
			__func__, inode->i_ino, fi->i_extra_isize,
			F2FS_TOTAL_EXTRA_ATTR_SIZE);
		return false;
	}

	if (F2FS_I(inode)->extent_tree) {
		struct extent_info *ei = &F2FS_I(inode)->extent_tree->largest;

		if (ei->len &&
			(!f2fs_is_valid_blkaddr(sbi, ei->blk, DATA_GENERIC) ||
			!f2fs_is_valid_blkaddr(sbi, ei->blk + ei->len - 1,
							DATA_GENERIC))) {
			set_sbi_flag(sbi, SBI_NEED_FSCK);
			f2fs_msg(sbi->sb, KERN_WARNING,
				"%s: inode (ino=%lx) extent info [%u, %u, %u] "
				"is incorrect, run fsck to fix",
				__func__, inode->i_ino,
				ei->blk, ei->fofs, ei->len);
			return false;
		}
	}

	if (f2fs_has_inline_data(inode) &&
			(!S_ISREG(inode->i_mode) && !S_ISLNK(inode->i_mode))) {
		set_sbi_flag(sbi, SBI_NEED_FSCK);
		f2fs_msg(sbi->sb, KERN_WARNING,
			"%s: inode (ino=%lx, mode=%u) should not have "
			"inline_data, run fsck to fix",
			__func__, inode->i_ino, inode->i_mode);
		return false;
	}

	if (f2fs_has_inline_dentry(inode) && !S_ISDIR(inode->i_mode)) {
		set_sbi_flag(sbi, SBI_NEED_FSCK);
		f2fs_msg(sbi->sb, KERN_WARNING,
			"%s: inode (ino=%lx, mode=%u) should not have "
			"inline_dentry, run fsck to fix",
			__func__, inode->i_ino, inode->i_mode);
		return false;
	}

>>>>>>> 8e6fbfc0
	return true;
}

static int do_read_inode(struct inode *inode)
{
	struct f2fs_sb_info *sbi = F2FS_I_SB(inode);
	struct f2fs_inode_info *fi = F2FS_I(inode);
	struct page *node_page;
	struct f2fs_inode *ri;
	projid_t i_projid;
	int err;

	/* Check if ino is within scope */
	if (f2fs_check_nid_range(sbi, inode->i_ino))
		return -EINVAL;

	node_page = f2fs_get_node_page(sbi, inode->i_ino);
	if (IS_ERR(node_page))
		return PTR_ERR(node_page);

	ri = F2FS_INODE(node_page);

	inode->i_mode = le16_to_cpu(ri->i_mode);
	i_uid_write(inode, le32_to_cpu(ri->i_uid));
	i_gid_write(inode, le32_to_cpu(ri->i_gid));
	set_nlink(inode, le32_to_cpu(ri->i_links));
	inode->i_size = le64_to_cpu(ri->i_size);
	inode->i_blocks = SECTOR_FROM_BLOCK(le64_to_cpu(ri->i_blocks) - 1);

	inode->i_atime.tv_sec = le64_to_cpu(ri->i_atime);
	inode->i_ctime.tv_sec = le64_to_cpu(ri->i_ctime);
	inode->i_mtime.tv_sec = le64_to_cpu(ri->i_mtime);
	inode->i_atime.tv_nsec = le32_to_cpu(ri->i_atime_nsec);
	inode->i_ctime.tv_nsec = le32_to_cpu(ri->i_ctime_nsec);
	inode->i_mtime.tv_nsec = le32_to_cpu(ri->i_mtime_nsec);
	inode->i_generation = le32_to_cpu(ri->i_generation);
	if (S_ISDIR(inode->i_mode))
		fi->i_current_depth = le32_to_cpu(ri->i_current_depth);
	else if (S_ISREG(inode->i_mode))
		fi->i_gc_failures[GC_FAILURE_PIN] =
					le16_to_cpu(ri->i_gc_failures);
	fi->i_xattr_nid = le32_to_cpu(ri->i_xattr_nid);
	fi->i_flags = le32_to_cpu(ri->i_flags);
	fi->flags = 0;
	fi->i_advise = ri->i_advise;
	fi->i_pino = le32_to_cpu(ri->i_pino);
	fi->i_dir_level = ri->i_dir_level;

	if (f2fs_init_extent_tree(inode, &ri->i_ext))
		set_page_dirty(node_page);

	get_inline_info(inode, ri);

	if (!sanity_check_inode(inode)) {
		f2fs_put_page(node_page, 1);
		return -EINVAL;
	}

	fi->i_extra_isize = f2fs_has_extra_attr(inode) ?
					le16_to_cpu(ri->i_extra_isize) : 0;

	if (f2fs_sb_has_flexible_inline_xattr(sbi->sb)) {
		fi->i_inline_xattr_size = le16_to_cpu(ri->i_inline_xattr_size);
	} else if (f2fs_has_inline_xattr(inode) ||
				f2fs_has_inline_dentry(inode)) {
		fi->i_inline_xattr_size = DEFAULT_INLINE_XATTR_ADDRS;
	} else {

		/*
		 * Previous inline data or directory always reserved 200 bytes
		 * in inode layout, even if inline_xattr is disabled. In order
		 * to keep inline_dentry's structure for backward compatibility,
		 * we get the space back only from inline_data.
		 */
		fi->i_inline_xattr_size = 0;
	}

	if (!sanity_check_inode(inode, node_page)) {
		f2fs_put_page(node_page, 1);
		return -EINVAL;
	}

	/* check data exist */
	if (f2fs_has_inline_data(inode) && !f2fs_exist_data(inode))
		__recover_inline_status(inode, node_page);

	/* get rdev by using inline_info */
	__get_inode_rdev(inode, ri);

	if (S_ISREG(inode->i_mode)) {
		err = __written_first_block(sbi, ri);
		if (err < 0) {
			f2fs_put_page(node_page, 1);
			return err;
		}
		if (!err)
			set_inode_flag(inode, FI_FIRST_BLOCK_WRITTEN);
	}

	if (!f2fs_need_inode_block_update(sbi, inode->i_ino))
		fi->last_disk_size = inode->i_size;

	if (fi->i_flags & F2FS_PROJINHERIT_FL)
		set_inode_flag(inode, FI_PROJ_INHERIT);

	if (f2fs_has_extra_attr(inode) && f2fs_sb_has_project_quota(sbi->sb) &&
			F2FS_FITS_IN_INODE(ri, fi->i_extra_isize, i_projid))
		i_projid = (projid_t)le32_to_cpu(ri->i_projid);
	else
		i_projid = F2FS_DEF_PROJID;
	fi->i_projid = make_kprojid(&init_user_ns, i_projid);

	if (f2fs_has_extra_attr(inode) && f2fs_sb_has_inode_crtime(sbi->sb) &&
			F2FS_FITS_IN_INODE(ri, fi->i_extra_isize, i_crtime)) {
		fi->i_crtime.tv_sec = le64_to_cpu(ri->i_crtime);
		fi->i_crtime.tv_nsec = le32_to_cpu(ri->i_crtime_nsec);
	}

	F2FS_I(inode)->i_disk_time[0] = inode->i_atime;
	F2FS_I(inode)->i_disk_time[1] = inode->i_ctime;
	F2FS_I(inode)->i_disk_time[2] = inode->i_mtime;
	F2FS_I(inode)->i_disk_time[3] = F2FS_I(inode)->i_crtime;
	f2fs_put_page(node_page, 1);

	stat_inc_inline_xattr(inode);
	stat_inc_inline_inode(inode);
	stat_inc_inline_dir(inode);

	return 0;
}

struct inode *f2fs_iget(struct super_block *sb, unsigned long ino)
{
	struct f2fs_sb_info *sbi = F2FS_SB(sb);
	struct inode *inode;
	int ret = 0;

	inode = iget_locked(sb, ino);
	if (!inode)
		return ERR_PTR(-ENOMEM);

	if (!(inode->i_state & I_NEW)) {
		trace_f2fs_iget(inode);
		return inode;
	}
	if (ino == F2FS_NODE_INO(sbi) || ino == F2FS_META_INO(sbi))
		goto make_now;

	ret = do_read_inode(inode);
	if (ret)
		goto bad_inode;
make_now:
	if (ino == F2FS_NODE_INO(sbi)) {
		inode->i_mapping->a_ops = &f2fs_node_aops;
		mapping_set_gfp_mask(inode->i_mapping, GFP_NOFS);
	} else if (ino == F2FS_META_INO(sbi)) {
		inode->i_mapping->a_ops = &f2fs_meta_aops;
		mapping_set_gfp_mask(inode->i_mapping, GFP_NOFS);
	} else if (S_ISREG(inode->i_mode)) {
		inode->i_op = &f2fs_file_inode_operations;
		inode->i_fop = &f2fs_file_operations;
		inode->i_mapping->a_ops = &f2fs_dblock_aops;
	} else if (S_ISDIR(inode->i_mode)) {
		inode->i_op = &f2fs_dir_inode_operations;
		inode->i_fop = &f2fs_dir_operations;
		inode->i_mapping->a_ops = &f2fs_dblock_aops;
		inode_nohighmem(inode);
	} else if (S_ISLNK(inode->i_mode)) {
		if (f2fs_encrypted_inode(inode))
			inode->i_op = &f2fs_encrypted_symlink_inode_operations;
		else
			inode->i_op = &f2fs_symlink_inode_operations;
		inode_nohighmem(inode);
		inode->i_mapping->a_ops = &f2fs_dblock_aops;
	} else if (S_ISCHR(inode->i_mode) || S_ISBLK(inode->i_mode) ||
			S_ISFIFO(inode->i_mode) || S_ISSOCK(inode->i_mode)) {
		inode->i_op = &f2fs_special_inode_operations;
		init_special_inode(inode, inode->i_mode, inode->i_rdev);
	} else {
		ret = -EIO;
		goto bad_inode;
	}
	f2fs_set_inode_flags(inode);
	unlock_new_inode(inode);
	trace_f2fs_iget(inode);
	return inode;

bad_inode:
	iget_failed(inode);
	trace_f2fs_iget_exit(inode, ret);
	return ERR_PTR(ret);
}

struct inode *f2fs_iget_retry(struct super_block *sb, unsigned long ino)
{
	struct inode *inode;
retry:
	inode = f2fs_iget(sb, ino);
	if (IS_ERR(inode)) {
		if (PTR_ERR(inode) == -ENOMEM) {
			congestion_wait(BLK_RW_ASYNC, HZ/50);
			goto retry;
		}
	}
	return inode;
}

void f2fs_update_inode(struct inode *inode, struct page *node_page)
{
	struct f2fs_inode *ri;
	struct extent_tree *et = F2FS_I(inode)->extent_tree;

	f2fs_wait_on_page_writeback(node_page, NODE, true);
	set_page_dirty(node_page);

	f2fs_inode_synced(inode);

	ri = F2FS_INODE(node_page);

	ri->i_mode = cpu_to_le16(inode->i_mode);
	ri->i_advise = F2FS_I(inode)->i_advise;
	ri->i_uid = cpu_to_le32(i_uid_read(inode));
	ri->i_gid = cpu_to_le32(i_gid_read(inode));
	ri->i_links = cpu_to_le32(inode->i_nlink);
	ri->i_size = cpu_to_le64(i_size_read(inode));
	ri->i_blocks = cpu_to_le64(SECTOR_TO_BLOCK(inode->i_blocks) + 1);

	if (et) {
		read_lock(&et->lock);
		set_raw_extent(&et->largest, &ri->i_ext);
		read_unlock(&et->lock);
	} else {
		memset(&ri->i_ext, 0, sizeof(ri->i_ext));
	}
	set_raw_inline(inode, ri);

	ri->i_atime = cpu_to_le64(inode->i_atime.tv_sec);
	ri->i_ctime = cpu_to_le64(inode->i_ctime.tv_sec);
	ri->i_mtime = cpu_to_le64(inode->i_mtime.tv_sec);
	ri->i_atime_nsec = cpu_to_le32(inode->i_atime.tv_nsec);
	ri->i_ctime_nsec = cpu_to_le32(inode->i_ctime.tv_nsec);
	ri->i_mtime_nsec = cpu_to_le32(inode->i_mtime.tv_nsec);
	if (S_ISDIR(inode->i_mode))
		ri->i_current_depth =
			cpu_to_le32(F2FS_I(inode)->i_current_depth);
	else if (S_ISREG(inode->i_mode))
		ri->i_gc_failures =
			cpu_to_le16(F2FS_I(inode)->i_gc_failures[GC_FAILURE_PIN]);
	ri->i_xattr_nid = cpu_to_le32(F2FS_I(inode)->i_xattr_nid);
	ri->i_flags = cpu_to_le32(F2FS_I(inode)->i_flags);
	ri->i_pino = cpu_to_le32(F2FS_I(inode)->i_pino);
	ri->i_generation = cpu_to_le32(inode->i_generation);
	ri->i_dir_level = F2FS_I(inode)->i_dir_level;

	if (f2fs_has_extra_attr(inode)) {
		ri->i_extra_isize = cpu_to_le16(F2FS_I(inode)->i_extra_isize);

		if (f2fs_sb_has_flexible_inline_xattr(F2FS_I_SB(inode)->sb))
			ri->i_inline_xattr_size =
				cpu_to_le16(F2FS_I(inode)->i_inline_xattr_size);

		if (f2fs_sb_has_project_quota(F2FS_I_SB(inode)->sb) &&
			F2FS_FITS_IN_INODE(ri, F2FS_I(inode)->i_extra_isize,
								i_projid)) {
			projid_t i_projid;

			i_projid = from_kprojid(&init_user_ns,
						F2FS_I(inode)->i_projid);
			ri->i_projid = cpu_to_le32(i_projid);
		}

		if (f2fs_sb_has_inode_crtime(F2FS_I_SB(inode)->sb) &&
			F2FS_FITS_IN_INODE(ri, F2FS_I(inode)->i_extra_isize,
								i_crtime)) {
			ri->i_crtime =
				cpu_to_le64(F2FS_I(inode)->i_crtime.tv_sec);
			ri->i_crtime_nsec =
				cpu_to_le32(F2FS_I(inode)->i_crtime.tv_nsec);
		}
	}

	__set_inode_rdev(inode, ri);

	/* deleted inode */
	if (inode->i_nlink == 0)
		clear_inline_node(node_page);

	F2FS_I(inode)->i_disk_time[0] = inode->i_atime;
	F2FS_I(inode)->i_disk_time[1] = inode->i_ctime;
	F2FS_I(inode)->i_disk_time[2] = inode->i_mtime;
	F2FS_I(inode)->i_disk_time[3] = F2FS_I(inode)->i_crtime;

#ifdef CONFIG_F2FS_CHECK_FS
	f2fs_inode_chksum_set(F2FS_I_SB(inode), node_page);
#endif
}

void f2fs_update_inode_page(struct inode *inode)
{
	struct f2fs_sb_info *sbi = F2FS_I_SB(inode);
	struct page *node_page;
retry:
	node_page = f2fs_get_node_page(sbi, inode->i_ino);
	if (IS_ERR(node_page)) {
		int err = PTR_ERR(node_page);
		if (err == -ENOMEM) {
			cond_resched();
			goto retry;
		} else if (err != -ENOENT) {
			f2fs_stop_checkpoint(sbi, false);
		}
		return;
	}
	f2fs_update_inode(inode, node_page);
	f2fs_put_page(node_page, 1);
}

int f2fs_write_inode(struct inode *inode, struct writeback_control *wbc)
{
	struct f2fs_sb_info *sbi = F2FS_I_SB(inode);

	if (inode->i_ino == F2FS_NODE_INO(sbi) ||
			inode->i_ino == F2FS_META_INO(sbi))
		return 0;

	if (!is_inode_flag_set(inode, FI_DIRTY_INODE))
		return 0;

	/*
	 * We need to balance fs here to prevent from producing dirty node pages
	 * during the urgent cleaning time when runing out of free sections.
	 */
	f2fs_update_inode_page(inode);
	if (wbc && wbc->nr_to_write)
		f2fs_balance_fs(sbi, true);
	return 0;
}

/*
 * Called at the last iput() if i_nlink is zero
 */
void f2fs_evict_inode(struct inode *inode)
{
	struct f2fs_sb_info *sbi = F2FS_I_SB(inode);
	nid_t xnid = F2FS_I(inode)->i_xattr_nid;
	int err = 0;

	/* some remained atomic pages should discarded */
	if (f2fs_is_atomic_file(inode))
		f2fs_drop_inmem_pages(inode);

	trace_f2fs_evict_inode(inode);
	truncate_inode_pages_final(&inode->i_data);

	if (inode->i_ino == F2FS_NODE_INO(sbi) ||
			inode->i_ino == F2FS_META_INO(sbi))
		goto out_clear;

	f2fs_bug_on(sbi, get_dirty_pages(inode));
	f2fs_remove_dirty_inode(inode);

	f2fs_destroy_extent_tree(inode);

	if (inode->i_nlink || is_bad_inode(inode))
		goto no_delete;

	dquot_initialize(inode);

	f2fs_remove_ino_entry(sbi, inode->i_ino, APPEND_INO);
	f2fs_remove_ino_entry(sbi, inode->i_ino, UPDATE_INO);
	f2fs_remove_ino_entry(sbi, inode->i_ino, FLUSH_INO);

	sb_start_intwrite(inode->i_sb);
	set_inode_flag(inode, FI_NO_ALLOC);
	i_size_write(inode, 0);
retry:
	if (F2FS_HAS_BLOCKS(inode))
		err = f2fs_truncate(inode);

	if (time_to_inject(sbi, FAULT_EVICT_INODE)) {
		f2fs_show_injection_info(FAULT_EVICT_INODE);
		err = -EIO;
	}

	if (!err) {
		f2fs_lock_op(sbi);
		err = f2fs_remove_inode_page(inode);
		f2fs_unlock_op(sbi);
		if (err == -ENOENT)
			err = 0;
	}

	/* give more chances, if ENOMEM case */
	if (err == -ENOMEM) {
		err = 0;
		goto retry;
	}

	if (err)
		f2fs_update_inode_page(inode);
	dquot_free_inode(inode);
	sb_end_intwrite(inode->i_sb);
no_delete:
	dquot_drop(inode);

	stat_dec_inline_xattr(inode);
	stat_dec_inline_dir(inode);
	stat_dec_inline_inode(inode);

	if (likely(!is_set_ckpt_flags(sbi, CP_ERROR_FLAG)))
		f2fs_bug_on(sbi, is_inode_flag_set(inode, FI_DIRTY_INODE));
	else
		f2fs_inode_synced(inode);

	/* ino == 0, if f2fs_new_inode() was failed t*/
	if (inode->i_ino)
		invalidate_mapping_pages(NODE_MAPPING(sbi), inode->i_ino,
							inode->i_ino);
	if (xnid)
		invalidate_mapping_pages(NODE_MAPPING(sbi), xnid, xnid);
	if (inode->i_nlink) {
		if (is_inode_flag_set(inode, FI_APPEND_WRITE))
			f2fs_add_ino_entry(sbi, inode->i_ino, APPEND_INO);
		if (is_inode_flag_set(inode, FI_UPDATE_WRITE))
			f2fs_add_ino_entry(sbi, inode->i_ino, UPDATE_INO);
	}
	if (is_inode_flag_set(inode, FI_FREE_NID)) {
		f2fs_alloc_nid_failed(sbi, inode->i_ino);
		clear_inode_flag(inode, FI_FREE_NID);
	} else {
		/*
		 * If xattr nid is corrupted, we can reach out error condition,
		 * err & !f2fs_exist_written_data(sbi, inode->i_ino, ORPHAN_INO)).
		 * In that case, f2fs_check_nid_range() is enough to give a clue.
		 */
	}
out_clear:
	fscrypt_put_encryption_info(inode);
	clear_inode(inode);
}

/* caller should call f2fs_lock_op() */
void f2fs_handle_failed_inode(struct inode *inode)
{
	struct f2fs_sb_info *sbi = F2FS_I_SB(inode);
	struct node_info ni;
	int err;

	/*
	 * clear nlink of inode in order to release resource of inode
	 * immediately.
	 */
	clear_nlink(inode);

	/*
	 * we must call this to avoid inode being remained as dirty, resulting
	 * in a panic when flushing dirty inodes in gdirty_list.
	 */
	f2fs_update_inode_page(inode);
	f2fs_inode_synced(inode);

	/* don't make bad inode, since it becomes a regular file. */
	unlock_new_inode(inode);

	/*
	 * Note: we should add inode to orphan list before f2fs_unlock_op()
	 * so we can prevent losing this orphan when encoutering checkpoint
	 * and following suddenly power-off.
	 */
	err = f2fs_get_node_info(sbi, inode->i_ino, &ni);
	if (err) {
		set_sbi_flag(sbi, SBI_NEED_FSCK);
		f2fs_msg(sbi->sb, KERN_WARNING,
			"May loss orphan inode, run fsck to fix.");
		goto out;
	}

	if (ni.blk_addr != NULL_ADDR) {
		err = f2fs_acquire_orphan_inode(sbi);
		if (err) {
			set_sbi_flag(sbi, SBI_NEED_FSCK);
			f2fs_msg(sbi->sb, KERN_WARNING,
				"Too many orphan inodes, run fsck to fix.");
		} else {
			f2fs_add_orphan_inode(inode);
		}
		f2fs_alloc_nid_done(sbi, inode->i_ino);
	} else {
		set_inode_flag(inode, FI_FREE_NID);
	}

out:
	f2fs_unlock_op(sbi);

	/* iput will drop the inode object */
	iput(inode);
}<|MERGE_RESOLUTION|>--- conflicted
+++ resolved
@@ -239,8 +239,6 @@
 			__func__, inode->i_ino);
 		return false;
 	}
-<<<<<<< HEAD
-=======
 
 	if (fi->i_extra_isize > F2FS_TOTAL_EXTRA_ATTR_SIZE ||
 			fi->i_extra_isize % sizeof(__le32)) {
@@ -289,7 +287,6 @@
 		return false;
 	}
 
->>>>>>> 8e6fbfc0
 	return true;
 }
 
@@ -342,11 +339,6 @@
 		set_page_dirty(node_page);
 
 	get_inline_info(inode, ri);
-
-	if (!sanity_check_inode(inode)) {
-		f2fs_put_page(node_page, 1);
-		return -EINVAL;
-	}
 
 	fi->i_extra_isize = f2fs_has_extra_attr(inode) ?
 					le16_to_cpu(ri->i_extra_isize) : 0;
