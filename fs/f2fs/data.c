--- conflicted
+++ resolved
@@ -969,12 +969,7 @@
 	unsigned int post_read_steps = 0;
 
 	bio = bio_alloc_bioset(for_write ? GFP_NOIO : GFP_KERNEL,
-<<<<<<< HEAD
-			       min_t(int, nr_pages, BIO_MAX_PAGES),
-			       &f2fs_bioset);
-=======
 			       bio_max_segs(nr_pages), &f2fs_bioset);
->>>>>>> fe07bfda
 	if (!bio)
 		return ERR_PTR(-ENOMEM);
 
