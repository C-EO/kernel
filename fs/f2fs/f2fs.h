/*
 * fs/f2fs/f2fs.h
 *
 * Copyright (c) 2012 Samsung Electronics Co., Ltd.
 *             http://www.samsung.com/
 *
 * This program is free software; you can redistribute it and/or modify
 * it under the terms of the GNU General Public License version 2 as
 * published by the Free Software Foundation.
 */
#ifndef _LINUX_F2FS_H
#define _LINUX_F2FS_H

#include <linux/types.h>
#include <linux/page-flags.h>
#include <linux/buffer_head.h>
#include <linux/slab.h>
#include <linux/crc32.h>
#include <linux/magic.h>
#include <linux/kobject.h>
#include <linux/sched.h>
#include <linux/cred.h>
#include <linux/vmalloc.h>
#include <linux/bio.h>
#include <linux/blkdev.h>
#include <linux/quotaops.h>
#include <crypto/hash.h>

#define __FS_HAS_ENCRYPTION IS_ENABLED(CONFIG_F2FS_FS_ENCRYPTION)
#include <linux/fscrypt.h>

#ifdef CONFIG_F2FS_CHECK_FS
#define f2fs_bug_on(sbi, condition)	BUG_ON(condition)
#else
#define f2fs_bug_on(sbi, condition)					\
	do {								\
		if (unlikely(condition)) {				\
			WARN_ON(1);					\
			set_sbi_flag(sbi, SBI_NEED_FSCK);		\
		}							\
	} while (0)
#endif

enum {
	FAULT_KMALLOC,
	FAULT_KVMALLOC,
	FAULT_PAGE_ALLOC,
	FAULT_PAGE_GET,
	FAULT_ALLOC_BIO,
	FAULT_ALLOC_NID,
	FAULT_ORPHAN,
	FAULT_BLOCK,
	FAULT_DIR_DEPTH,
	FAULT_EVICT_INODE,
	FAULT_TRUNCATE,
	FAULT_IO,
	FAULT_CHECKPOINT,
	FAULT_DISCARD,
	FAULT_MAX,
};

#ifdef CONFIG_F2FS_FAULT_INJECTION
#define F2FS_ALL_FAULT_TYPE		((1 << FAULT_MAX) - 1)

struct f2fs_fault_info {
	atomic_t inject_ops;
	unsigned int inject_rate;
	unsigned int inject_type;
};

extern char *f2fs_fault_name[FAULT_MAX];
#define IS_FAULT_SET(fi, type) ((fi)->inject_type & (1 << (type)))
#endif

/*
 * For mount options
 */
#define F2FS_MOUNT_BG_GC		0x00000001
#define F2FS_MOUNT_DISABLE_ROLL_FORWARD	0x00000002
#define F2FS_MOUNT_DISCARD		0x00000004
#define F2FS_MOUNT_NOHEAP		0x00000008
#define F2FS_MOUNT_XATTR_USER		0x00000010
#define F2FS_MOUNT_POSIX_ACL		0x00000020
#define F2FS_MOUNT_DISABLE_EXT_IDENTIFY	0x00000040
#define F2FS_MOUNT_INLINE_XATTR		0x00000080
#define F2FS_MOUNT_INLINE_DATA		0x00000100
#define F2FS_MOUNT_INLINE_DENTRY	0x00000200
#define F2FS_MOUNT_FLUSH_MERGE		0x00000400
#define F2FS_MOUNT_NOBARRIER		0x00000800
#define F2FS_MOUNT_FASTBOOT		0x00001000
#define F2FS_MOUNT_EXTENT_CACHE		0x00002000
#define F2FS_MOUNT_FORCE_FG_GC		0x00004000
#define F2FS_MOUNT_DATA_FLUSH		0x00008000
#define F2FS_MOUNT_FAULT_INJECTION	0x00010000
#define F2FS_MOUNT_ADAPTIVE		0x00020000
#define F2FS_MOUNT_LFS			0x00040000
#define F2FS_MOUNT_USRQUOTA		0x00080000
#define F2FS_MOUNT_GRPQUOTA		0x00100000
#define F2FS_MOUNT_PRJQUOTA		0x00200000
#define F2FS_MOUNT_QUOTA		0x00400000
#define F2FS_MOUNT_INLINE_XATTR_SIZE	0x00800000
#define F2FS_MOUNT_RESERVE_ROOT		0x01000000

#define F2FS_OPTION(sbi)	((sbi)->mount_opt)
#define clear_opt(sbi, option)	(F2FS_OPTION(sbi).opt &= ~F2FS_MOUNT_##option)
#define set_opt(sbi, option)	(F2FS_OPTION(sbi).opt |= F2FS_MOUNT_##option)
#define test_opt(sbi, option)	(F2FS_OPTION(sbi).opt & F2FS_MOUNT_##option)

#define ver_after(a, b)	(typecheck(unsigned long long, a) &&		\
		typecheck(unsigned long long, b) &&			\
		((long long)((a) - (b)) > 0))

typedef u32 block_t;	/*
			 * should not change u32, since it is the on-disk block
			 * address format, __le32.
			 */
typedef u32 nid_t;

struct f2fs_mount_info {
	unsigned int opt;
	int write_io_size_bits;		/* Write IO size bits */
	block_t root_reserved_blocks;	/* root reserved blocks */
	kuid_t s_resuid;		/* reserved blocks for uid */
	kgid_t s_resgid;		/* reserved blocks for gid */
	int active_logs;		/* # of active logs */
	int inline_xattr_size;		/* inline xattr size */
#ifdef CONFIG_F2FS_FAULT_INJECTION
	struct f2fs_fault_info fault_info;	/* For fault injection */
#endif
#ifdef CONFIG_QUOTA
	/* Names of quota files with journalled quota */
	char *s_qf_names[MAXQUOTAS];
	int s_jquota_fmt;			/* Format of quota to use */
#endif
	/* For which write hints are passed down to block layer */
	int whint_mode;
	int alloc_mode;			/* segment allocation policy */
	int fsync_mode;			/* fsync policy */
	bool test_dummy_encryption;	/* test dummy encryption */
};

#define F2FS_FEATURE_ENCRYPT		0x0001
#define F2FS_FEATURE_BLKZONED		0x0002
#define F2FS_FEATURE_ATOMIC_WRITE	0x0004
#define F2FS_FEATURE_EXTRA_ATTR		0x0008
#define F2FS_FEATURE_PRJQUOTA		0x0010
#define F2FS_FEATURE_INODE_CHKSUM	0x0020
#define F2FS_FEATURE_FLEXIBLE_INLINE_XATTR	0x0040
#define F2FS_FEATURE_QUOTA_INO		0x0080
#define F2FS_FEATURE_INODE_CRTIME	0x0100
#define F2FS_FEATURE_LOST_FOUND		0x0200
#define F2FS_FEATURE_VERITY		0x0400	/* reserved */

#define F2FS_HAS_FEATURE(sb, mask)					\
	((F2FS_SB(sb)->raw_super->feature & cpu_to_le32(mask)) != 0)
#define F2FS_SET_FEATURE(sb, mask)					\
	(F2FS_SB(sb)->raw_super->feature |= cpu_to_le32(mask))
#define F2FS_CLEAR_FEATURE(sb, mask)					\
	(F2FS_SB(sb)->raw_super->feature &= ~cpu_to_le32(mask))

/*
 * Default values for user and/or group using reserved blocks
 */
#define	F2FS_DEF_RESUID		0
#define	F2FS_DEF_RESGID		0

/*
 * For checkpoint manager
 */
enum {
	NAT_BITMAP,
	SIT_BITMAP
};

#define	CP_UMOUNT	0x00000001
#define	CP_FASTBOOT	0x00000002
#define	CP_SYNC		0x00000004
#define	CP_RECOVERY	0x00000008
#define	CP_DISCARD	0x00000010
#define CP_TRIMMED	0x00000020

#define MAX_DISCARD_BLOCKS(sbi)		BLKS_PER_SEC(sbi)
#define DEF_MAX_DISCARD_REQUEST		8	/* issue 8 discards per round */
#define DEF_MIN_DISCARD_ISSUE_TIME	50	/* 50 ms, if exists */
#define DEF_MID_DISCARD_ISSUE_TIME	500	/* 500 ms, if device busy */
#define DEF_MAX_DISCARD_ISSUE_TIME	60000	/* 60 s, if no candidates */
#define DEF_DISCARD_URGENT_UTIL		80	/* do more discard over 80% */
#define DEF_CP_INTERVAL			60	/* 60 secs */
#define DEF_IDLE_INTERVAL		5	/* 5 secs */

struct cp_control {
	int reason;
	__u64 trim_start;
	__u64 trim_end;
	__u64 trim_minlen;
};

/*
 * indicate meta/data type
 */
enum {
	META_CP,
	META_NAT,
	META_SIT,
	META_SSA,
	META_POR,
	DATA_GENERIC,
	META_GENERIC,
};

/* for the list of ino */
enum {
	ORPHAN_INO,		/* for orphan ino list */
	APPEND_INO,		/* for append ino list */
	UPDATE_INO,		/* for update ino list */
	TRANS_DIR_INO,		/* for trasactions dir ino list */
	FLUSH_INO,		/* for multiple device flushing */
	MAX_INO_ENTRY,		/* max. list */
};

struct ino_entry {
	struct list_head list;		/* list head */
	nid_t ino;			/* inode number */
	unsigned int dirty_device;	/* dirty device bitmap */
};

/* for the list of inodes to be GCed */
struct inode_entry {
	struct list_head list;	/* list head */
	struct inode *inode;	/* vfs inode pointer */
};

struct fsync_node_entry {
	struct list_head list;	/* list head */
	struct page *page;	/* warm node page pointer */
	unsigned int seq_id;	/* sequence id */
};

/* for the bitmap indicate blocks to be discarded */
struct discard_entry {
	struct list_head list;	/* list head */
	block_t start_blkaddr;	/* start blockaddr of current segment */
	unsigned char discard_map[SIT_VBLOCK_MAP_SIZE];	/* segment discard bitmap */
};

/* default discard granularity of inner discard thread, unit: block count */
#define DEFAULT_DISCARD_GRANULARITY		16

/* max discard pend list number */
#define MAX_PLIST_NUM		512
#define plist_idx(blk_num)	((blk_num) >= MAX_PLIST_NUM ?		\
					(MAX_PLIST_NUM - 1) : (blk_num - 1))

enum {
	D_PREP,			/* initial */
	D_PARTIAL,		/* partially submitted */
	D_SUBMIT,		/* all submitted */
	D_DONE,			/* finished */
};

struct discard_info {
	block_t lstart;			/* logical start address */
	block_t len;			/* length */
	block_t start;			/* actual start address in dev */
};

struct discard_cmd {
	struct rb_node rb_node;		/* rb node located in rb-tree */
	union {
		struct {
			block_t lstart;	/* logical start address */
			block_t len;	/* length */
			block_t start;	/* actual start address in dev */
		};
		struct discard_info di;	/* discard info */

	};
	struct list_head list;		/* command list */
	struct completion wait;		/* compleation */
	struct block_device *bdev;	/* bdev */
	unsigned short ref;		/* reference count */
	unsigned char state;		/* state */
	unsigned char issuing;		/* issuing discard */
	int error;			/* bio error */
	spinlock_t lock;		/* for state/bio_ref updating */
	unsigned short bio_ref;		/* bio reference count */
};

enum {
	DPOLICY_BG,
	DPOLICY_FORCE,
	DPOLICY_FSTRIM,
	DPOLICY_UMOUNT,
	MAX_DPOLICY,
};

struct discard_policy {
	int type;			/* type of discard */
	unsigned int min_interval;	/* used for candidates exist */
	unsigned int mid_interval;	/* used for device busy */
	unsigned int max_interval;	/* used for candidates not exist */
	unsigned int max_requests;	/* # of discards issued per round */
	unsigned int io_aware_gran;	/* minimum granularity discard not be aware of I/O */
	bool io_aware;			/* issue discard in idle time */
	bool sync;			/* submit discard with REQ_SYNC flag */
	bool ordered;			/* issue discard by lba order */
	unsigned int granularity;	/* discard granularity */
};

struct discard_cmd_control {
	struct task_struct *f2fs_issue_discard;	/* discard thread */
	struct list_head entry_list;		/* 4KB discard entry list */
	struct list_head pend_list[MAX_PLIST_NUM];/* store pending entries */
	struct list_head wait_list;		/* store on-flushing entries */
	struct list_head fstrim_list;		/* in-flight discard from fstrim */
	wait_queue_head_t discard_wait_queue;	/* waiting queue for wake-up */
	unsigned int discard_wake;		/* to wake up discard thread */
	struct mutex cmd_lock;
	unsigned int nr_discards;		/* # of discards in the list */
	unsigned int max_discards;		/* max. discards to be issued */
	unsigned int discard_granularity;	/* discard granularity */
	unsigned int undiscard_blks;		/* # of undiscard blocks */
	unsigned int next_pos;			/* next discard position */
	atomic_t issued_discard;		/* # of issued discard */
	atomic_t issing_discard;		/* # of issing discard */
	atomic_t discard_cmd_cnt;		/* # of cached cmd count */
	struct rb_root root;			/* root of discard rb-tree */
	bool rbtree_check;			/* config for consistence check */
};

/* for the list of fsync inodes, used only during recovery */
struct fsync_inode_entry {
	struct list_head list;	/* list head */
	struct inode *inode;	/* vfs inode pointer */
	block_t blkaddr;	/* block address locating the last fsync */
	block_t last_dentry;	/* block address locating the last dentry */
};

#define nats_in_cursum(jnl)		(le16_to_cpu((jnl)->n_nats))
#define sits_in_cursum(jnl)		(le16_to_cpu((jnl)->n_sits))

#define nat_in_journal(jnl, i)		((jnl)->nat_j.entries[i].ne)
#define nid_in_journal(jnl, i)		((jnl)->nat_j.entries[i].nid)
#define sit_in_journal(jnl, i)		((jnl)->sit_j.entries[i].se)
#define segno_in_journal(jnl, i)	((jnl)->sit_j.entries[i].segno)

#define MAX_NAT_JENTRIES(jnl)	(NAT_JOURNAL_ENTRIES - nats_in_cursum(jnl))
#define MAX_SIT_JENTRIES(jnl)	(SIT_JOURNAL_ENTRIES - sits_in_cursum(jnl))

static inline int update_nats_in_cursum(struct f2fs_journal *journal, int i)
{
	int before = nats_in_cursum(journal);

	journal->n_nats = cpu_to_le16(before + i);
	return before;
}

static inline int update_sits_in_cursum(struct f2fs_journal *journal, int i)
{
	int before = sits_in_cursum(journal);

	journal->n_sits = cpu_to_le16(before + i);
	return before;
}

static inline bool __has_cursum_space(struct f2fs_journal *journal,
							int size, int type)
{
	if (type == NAT_JOURNAL)
		return size <= MAX_NAT_JENTRIES(journal);
	return size <= MAX_SIT_JENTRIES(journal);
}

/*
 * ioctl commands
 */
#define F2FS_IOC_GETFLAGS		FS_IOC_GETFLAGS
#define F2FS_IOC_SETFLAGS		FS_IOC_SETFLAGS
#define F2FS_IOC_GETVERSION		FS_IOC_GETVERSION

#define F2FS_IOCTL_MAGIC		0xf5
#define F2FS_IOC_START_ATOMIC_WRITE	_IO(F2FS_IOCTL_MAGIC, 1)
#define F2FS_IOC_COMMIT_ATOMIC_WRITE	_IO(F2FS_IOCTL_MAGIC, 2)
#define F2FS_IOC_START_VOLATILE_WRITE	_IO(F2FS_IOCTL_MAGIC, 3)
#define F2FS_IOC_RELEASE_VOLATILE_WRITE	_IO(F2FS_IOCTL_MAGIC, 4)
#define F2FS_IOC_ABORT_VOLATILE_WRITE	_IO(F2FS_IOCTL_MAGIC, 5)
#define F2FS_IOC_GARBAGE_COLLECT	_IOW(F2FS_IOCTL_MAGIC, 6, __u32)
#define F2FS_IOC_WRITE_CHECKPOINT	_IO(F2FS_IOCTL_MAGIC, 7)
#define F2FS_IOC_DEFRAGMENT		_IOWR(F2FS_IOCTL_MAGIC, 8,	\
						struct f2fs_defragment)
#define F2FS_IOC_MOVE_RANGE		_IOWR(F2FS_IOCTL_MAGIC, 9,	\
						struct f2fs_move_range)
#define F2FS_IOC_FLUSH_DEVICE		_IOW(F2FS_IOCTL_MAGIC, 10,	\
						struct f2fs_flush_device)
#define F2FS_IOC_GARBAGE_COLLECT_RANGE	_IOW(F2FS_IOCTL_MAGIC, 11,	\
						struct f2fs_gc_range)
#define F2FS_IOC_GET_FEATURES		_IOR(F2FS_IOCTL_MAGIC, 12, __u32)
#define F2FS_IOC_SET_PIN_FILE		_IOW(F2FS_IOCTL_MAGIC, 13, __u32)
#define F2FS_IOC_GET_PIN_FILE		_IOR(F2FS_IOCTL_MAGIC, 14, __u32)
#define F2FS_IOC_PRECACHE_EXTENTS	_IO(F2FS_IOCTL_MAGIC, 15)

#define F2FS_IOC_SET_ENCRYPTION_POLICY	FS_IOC_SET_ENCRYPTION_POLICY
#define F2FS_IOC_GET_ENCRYPTION_POLICY	FS_IOC_GET_ENCRYPTION_POLICY
#define F2FS_IOC_GET_ENCRYPTION_PWSALT	FS_IOC_GET_ENCRYPTION_PWSALT

/*
 * should be same as XFS_IOC_GOINGDOWN.
 * Flags for going down operation used by FS_IOC_GOINGDOWN
 */
#define F2FS_IOC_SHUTDOWN	_IOR('X', 125, __u32)	/* Shutdown */
#define F2FS_GOING_DOWN_FULLSYNC	0x0	/* going down with full sync */
#define F2FS_GOING_DOWN_METASYNC	0x1	/* going down with metadata */
#define F2FS_GOING_DOWN_NOSYNC		0x2	/* going down */
#define F2FS_GOING_DOWN_METAFLUSH	0x3	/* going down with meta flush */

#if defined(__KERNEL__) && defined(CONFIG_COMPAT)
/*
 * ioctl commands in 32 bit emulation
 */
#define F2FS_IOC32_GETFLAGS		FS_IOC32_GETFLAGS
#define F2FS_IOC32_SETFLAGS		FS_IOC32_SETFLAGS
#define F2FS_IOC32_GETVERSION		FS_IOC32_GETVERSION
#endif

#define F2FS_IOC_FSGETXATTR		FS_IOC_FSGETXATTR
#define F2FS_IOC_FSSETXATTR		FS_IOC_FSSETXATTR

struct f2fs_gc_range {
	u32 sync;
	u64 start;
	u64 len;
};

struct f2fs_defragment {
	u64 start;
	u64 len;
};

struct f2fs_move_range {
	u32 dst_fd;		/* destination fd */
	u64 pos_in;		/* start position in src_fd */
	u64 pos_out;		/* start position in dst_fd */
	u64 len;		/* size to move */
};

struct f2fs_flush_device {
	u32 dev_num;		/* device number to flush */
	u32 segments;		/* # of segments to flush */
};

/* for inline stuff */
#define DEF_INLINE_RESERVED_SIZE	1
#define DEF_MIN_INLINE_SIZE		1
static inline int get_extra_isize(struct inode *inode);
static inline int get_inline_xattr_addrs(struct inode *inode);
#define MAX_INLINE_DATA(inode)	(sizeof(__le32) *			\
				(CUR_ADDRS_PER_INODE(inode) -		\
				get_inline_xattr_addrs(inode) -	\
				DEF_INLINE_RESERVED_SIZE))

/* for inline dir */
#define NR_INLINE_DENTRY(inode)	(MAX_INLINE_DATA(inode) * BITS_PER_BYTE / \
				((SIZE_OF_DIR_ENTRY + F2FS_SLOT_LEN) * \
				BITS_PER_BYTE + 1))
#define INLINE_DENTRY_BITMAP_SIZE(inode)	((NR_INLINE_DENTRY(inode) + \
					BITS_PER_BYTE - 1) / BITS_PER_BYTE)
#define INLINE_RESERVED_SIZE(inode)	(MAX_INLINE_DATA(inode) - \
				((SIZE_OF_DIR_ENTRY + F2FS_SLOT_LEN) * \
				NR_INLINE_DENTRY(inode) + \
				INLINE_DENTRY_BITMAP_SIZE(inode)))

/*
 * For INODE and NODE manager
 */
/* for directory operations */
struct f2fs_dentry_ptr {
	struct inode *inode;
	void *bitmap;
	struct f2fs_dir_entry *dentry;
	__u8 (*filename)[F2FS_SLOT_LEN];
	int max;
	int nr_bitmap;
};

static inline void make_dentry_ptr_block(struct inode *inode,
		struct f2fs_dentry_ptr *d, struct f2fs_dentry_block *t)
{
	d->inode = inode;
	d->max = NR_DENTRY_IN_BLOCK;
	d->nr_bitmap = SIZE_OF_DENTRY_BITMAP;
	d->bitmap = t->dentry_bitmap;
	d->dentry = t->dentry;
	d->filename = t->filename;
}

static inline void make_dentry_ptr_inline(struct inode *inode,
					struct f2fs_dentry_ptr *d, void *t)
{
	int entry_cnt = NR_INLINE_DENTRY(inode);
	int bitmap_size = INLINE_DENTRY_BITMAP_SIZE(inode);
	int reserved_size = INLINE_RESERVED_SIZE(inode);

	d->inode = inode;
	d->max = entry_cnt;
	d->nr_bitmap = bitmap_size;
	d->bitmap = t;
	d->dentry = t + bitmap_size + reserved_size;
	d->filename = t + bitmap_size + reserved_size +
					SIZE_OF_DIR_ENTRY * entry_cnt;
}

/*
 * XATTR_NODE_OFFSET stores xattrs to one node block per file keeping -1
 * as its node offset to distinguish from index node blocks.
 * But some bits are used to mark the node block.
 */
#define XATTR_NODE_OFFSET	((((unsigned int)-1) << OFFSET_BIT_SHIFT) \
				>> OFFSET_BIT_SHIFT)
enum {
	ALLOC_NODE,			/* allocate a new node page if needed */
	LOOKUP_NODE,			/* look up a node without readahead */
	LOOKUP_NODE_RA,			/*
					 * look up a node with readahead called
					 * by get_data_block.
					 */
};

#define DEFAULT_RETRY_IO_COUNT	8	/* maximum retry read IO count */

#define F2FS_LINK_MAX	0xffffffff	/* maximum link count per file */

#define MAX_DIR_RA_PAGES	4	/* maximum ra pages of dir */

/* for in-memory extent cache entry */
#define F2FS_MIN_EXTENT_LEN	64	/* minimum extent length */

/* number of extent info in extent cache we try to shrink */
#define EXTENT_CACHE_SHRINK_NUMBER	128

struct rb_entry {
	struct rb_node rb_node;		/* rb node located in rb-tree */
	unsigned int ofs;		/* start offset of the entry */
	unsigned int len;		/* length of the entry */
};

struct extent_info {
	unsigned int fofs;		/* start offset in a file */
	unsigned int len;		/* length of the extent */
	u32 blk;			/* start block address of the extent */
};

struct extent_node {
	struct rb_node rb_node;
	union {
		struct {
			unsigned int fofs;
			unsigned int len;
			u32 blk;
		};
		struct extent_info ei;	/* extent info */

	};
	struct list_head list;		/* node in global extent list of sbi */
	struct extent_tree *et;		/* extent tree pointer */
};

struct extent_tree {
	nid_t ino;			/* inode number */
	struct rb_root root;		/* root of extent info rb-tree */
	struct extent_node *cached_en;	/* recently accessed extent node */
	struct extent_info largest;	/* largested extent info */
	struct list_head list;		/* to be used by sbi->zombie_list */
	rwlock_t lock;			/* protect extent info rb-tree */
	atomic_t node_cnt;		/* # of extent node in rb-tree*/
};

/*
 * This structure is taken from ext4_map_blocks.
 *
 * Note that, however, f2fs uses NEW and MAPPED flags for f2fs_map_blocks().
 */
#define F2FS_MAP_NEW		(1 << BH_New)
#define F2FS_MAP_MAPPED		(1 << BH_Mapped)
#define F2FS_MAP_UNWRITTEN	(1 << BH_Unwritten)
#define F2FS_MAP_FLAGS		(F2FS_MAP_NEW | F2FS_MAP_MAPPED |\
				F2FS_MAP_UNWRITTEN)

struct f2fs_map_blocks {
	block_t m_pblk;
	block_t m_lblk;
	unsigned int m_len;
	unsigned int m_flags;
	pgoff_t *m_next_pgofs;		/* point next possible non-hole pgofs */
	pgoff_t *m_next_extent;		/* point to next possible extent */
	int m_seg_type;
};

/* for flag in get_data_block */
enum {
	F2FS_GET_BLOCK_DEFAULT,
	F2FS_GET_BLOCK_FIEMAP,
	F2FS_GET_BLOCK_BMAP,
	F2FS_GET_BLOCK_PRE_DIO,
	F2FS_GET_BLOCK_PRE_AIO,
	F2FS_GET_BLOCK_PRECACHE,
};

/*
 * i_advise uses FADVISE_XXX_BIT. We can add additional hints later.
 */
#define FADVISE_COLD_BIT	0x01
#define FADVISE_LOST_PINO_BIT	0x02
#define FADVISE_ENCRYPT_BIT	0x04
#define FADVISE_ENC_NAME_BIT	0x08
#define FADVISE_KEEP_SIZE_BIT	0x10
#define FADVISE_HOT_BIT		0x20
#define FADVISE_VERITY_BIT	0x40	/* reserved */

#define FADVISE_MODIFIABLE_BITS	(FADVISE_COLD_BIT | FADVISE_HOT_BIT)

#define file_is_cold(inode)	is_file(inode, FADVISE_COLD_BIT)
#define file_wrong_pino(inode)	is_file(inode, FADVISE_LOST_PINO_BIT)
#define file_set_cold(inode)	set_file(inode, FADVISE_COLD_BIT)
#define file_lost_pino(inode)	set_file(inode, FADVISE_LOST_PINO_BIT)
#define file_clear_cold(inode)	clear_file(inode, FADVISE_COLD_BIT)
#define file_got_pino(inode)	clear_file(inode, FADVISE_LOST_PINO_BIT)
#define file_is_encrypt(inode)	is_file(inode, FADVISE_ENCRYPT_BIT)
#define file_set_encrypt(inode)	set_file(inode, FADVISE_ENCRYPT_BIT)
#define file_clear_encrypt(inode) clear_file(inode, FADVISE_ENCRYPT_BIT)
#define file_enc_name(inode)	is_file(inode, FADVISE_ENC_NAME_BIT)
#define file_set_enc_name(inode) set_file(inode, FADVISE_ENC_NAME_BIT)
#define file_keep_isize(inode)	is_file(inode, FADVISE_KEEP_SIZE_BIT)
#define file_set_keep_isize(inode) set_file(inode, FADVISE_KEEP_SIZE_BIT)
#define file_is_hot(inode)	is_file(inode, FADVISE_HOT_BIT)
#define file_set_hot(inode)	set_file(inode, FADVISE_HOT_BIT)
#define file_clear_hot(inode)	clear_file(inode, FADVISE_HOT_BIT)

#define DEF_DIR_LEVEL		0

enum {
	GC_FAILURE_PIN,
	GC_FAILURE_ATOMIC,
	MAX_GC_FAILURE
};

struct f2fs_inode_info {
	struct inode vfs_inode;		/* serve a vfs inode */
	unsigned long i_flags;		/* keep an inode flags for ioctl */
	unsigned char i_advise;		/* use to give file attribute hints */
	unsigned char i_dir_level;	/* use for dentry level for large dir */
	unsigned int i_current_depth;	/* only for directory depth */
	/* for gc failure statistic */
	unsigned int i_gc_failures[MAX_GC_FAILURE];
	unsigned int i_pino;		/* parent inode number */
	umode_t i_acl_mode;		/* keep file acl mode temporarily */

	/* Use below internally in f2fs*/
	unsigned long flags;		/* use to pass per-file flags */
	struct rw_semaphore i_sem;	/* protect fi info */
	atomic_t dirty_pages;		/* # of dirty pages */
	f2fs_hash_t chash;		/* hash value of given file name */
	unsigned int clevel;		/* maximum level of given file name */
	struct task_struct *task;	/* lookup and create consistency */
	struct task_struct *cp_task;	/* separate cp/wb IO stats*/
	nid_t i_xattr_nid;		/* node id that contains xattrs */
	loff_t	last_disk_size;		/* lastly written file size */

#ifdef CONFIG_QUOTA
	struct dquot *i_dquot[MAXQUOTAS];

	/* quota space reservation, managed internally by quota code */
	qsize_t i_reserved_quota;
#endif
	struct list_head dirty_list;	/* dirty list for dirs and files */
	struct list_head gdirty_list;	/* linked in global dirty list */
	struct list_head inmem_ilist;	/* list for inmem inodes */
	struct list_head inmem_pages;	/* inmemory pages managed by f2fs */
	struct task_struct *inmem_task;	/* store inmemory task */
	struct mutex inmem_lock;	/* lock for inmemory pages */
	struct extent_tree *extent_tree;	/* cached extent_tree entry */

	/* avoid racing between foreground op and gc */
	struct rw_semaphore i_gc_rwsem[2];
	struct rw_semaphore i_mmap_sem;
	struct rw_semaphore i_xattr_sem; /* avoid racing between reading and changing EAs */

	int i_extra_isize;		/* size of extra space located in i_addr */
	kprojid_t i_projid;		/* id for project quota */
	int i_inline_xattr_size;	/* inline xattr size */
	struct timespec64 i_crtime;	/* inode creation time */
	struct timespec64 i_disk_time[4];/* inode disk times */
};

static inline void get_extent_info(struct extent_info *ext,
					struct f2fs_extent *i_ext)
{
	ext->fofs = le32_to_cpu(i_ext->fofs);
	ext->blk = le32_to_cpu(i_ext->blk);
	ext->len = le32_to_cpu(i_ext->len);
}

static inline void set_raw_extent(struct extent_info *ext,
					struct f2fs_extent *i_ext)
{
	i_ext->fofs = cpu_to_le32(ext->fofs);
	i_ext->blk = cpu_to_le32(ext->blk);
	i_ext->len = cpu_to_le32(ext->len);
}

static inline void set_extent_info(struct extent_info *ei, unsigned int fofs,
						u32 blk, unsigned int len)
{
	ei->fofs = fofs;
	ei->blk = blk;
	ei->len = len;
}

static inline bool __is_discard_mergeable(struct discard_info *back,
			struct discard_info *front, unsigned int max_len)
{
	return (back->lstart + back->len == front->lstart) &&
		(back->len + front->len <= max_len);
}

static inline bool __is_discard_back_mergeable(struct discard_info *cur,
			struct discard_info *back, unsigned int max_len)
{
	return __is_discard_mergeable(back, cur, max_len);
}

static inline bool __is_discard_front_mergeable(struct discard_info *cur,
			struct discard_info *front, unsigned int max_len)
{
	return __is_discard_mergeable(cur, front, max_len);
}

static inline bool __is_extent_mergeable(struct extent_info *back,
						struct extent_info *front)
{
	return (back->fofs + back->len == front->fofs &&
			back->blk + back->len == front->blk);
}

static inline bool __is_back_mergeable(struct extent_info *cur,
						struct extent_info *back)
{
	return __is_extent_mergeable(back, cur);
}

static inline bool __is_front_mergeable(struct extent_info *cur,
						struct extent_info *front)
{
	return __is_extent_mergeable(cur, front);
}

extern void f2fs_mark_inode_dirty_sync(struct inode *inode, bool sync);
static inline void __try_update_largest_extent(struct inode *inode,
			struct extent_tree *et, struct extent_node *en)
{
	if (en->ei.len > et->largest.len) {
		et->largest = en->ei;
		f2fs_mark_inode_dirty_sync(inode, true);
	}
}

/*
 * For free nid management
 */
enum nid_state {
	FREE_NID,		/* newly added to free nid list */
	PREALLOC_NID,		/* it is preallocated */
	MAX_NID_STATE,
};

struct f2fs_nm_info {
	block_t nat_blkaddr;		/* base disk address of NAT */
	nid_t max_nid;			/* maximum possible node ids */
	nid_t available_nids;		/* # of available node ids */
	nid_t next_scan_nid;		/* the next nid to be scanned */
	unsigned int ram_thresh;	/* control the memory footprint */
	unsigned int ra_nid_pages;	/* # of nid pages to be readaheaded */
	unsigned int dirty_nats_ratio;	/* control dirty nats ratio threshold */

	/* NAT cache management */
	struct radix_tree_root nat_root;/* root of the nat entry cache */
	struct radix_tree_root nat_set_root;/* root of the nat set cache */
	struct rw_semaphore nat_tree_lock;	/* protect nat_tree_lock */
	struct list_head nat_entries;	/* cached nat entry list (clean) */
	spinlock_t nat_list_lock;	/* protect clean nat entry list */
	unsigned int nat_cnt;		/* the # of cached nat entries */
	unsigned int dirty_nat_cnt;	/* total num of nat entries in set */
	unsigned int nat_blocks;	/* # of nat blocks */

	/* free node ids management */
	struct radix_tree_root free_nid_root;/* root of the free_nid cache */
	struct list_head free_nid_list;		/* list for free nids excluding preallocated nids */
	unsigned int nid_cnt[MAX_NID_STATE];	/* the number of free node id */
	spinlock_t nid_list_lock;	/* protect nid lists ops */
	struct mutex build_lock;	/* lock for build free nids */
	unsigned char **free_nid_bitmap;
	unsigned char *nat_block_bitmap;
	unsigned short *free_nid_count;	/* free nid count of NAT block */

	/* for checkpoint */
	char *nat_bitmap;		/* NAT bitmap pointer */

	unsigned int nat_bits_blocks;	/* # of nat bits blocks */
	unsigned char *nat_bits;	/* NAT bits blocks */
	unsigned char *full_nat_bits;	/* full NAT pages */
	unsigned char *empty_nat_bits;	/* empty NAT pages */
#ifdef CONFIG_F2FS_CHECK_FS
	char *nat_bitmap_mir;		/* NAT bitmap mirror */
#endif
	int bitmap_size;		/* bitmap size */
};

/*
 * this structure is used as one of function parameters.
 * all the information are dedicated to a given direct node block determined
 * by the data offset in a file.
 */
struct dnode_of_data {
	struct inode *inode;		/* vfs inode pointer */
	struct page *inode_page;	/* its inode page, NULL is possible */
	struct page *node_page;		/* cached direct node page */
	nid_t nid;			/* node id of the direct node block */
	unsigned int ofs_in_node;	/* data offset in the node page */
	bool inode_page_locked;		/* inode page is locked or not */
	bool node_changed;		/* is node block changed */
	char cur_level;			/* level of hole node page */
	char max_level;			/* level of current page located */
	block_t	data_blkaddr;		/* block address of the node block */
};

static inline void set_new_dnode(struct dnode_of_data *dn, struct inode *inode,
		struct page *ipage, struct page *npage, nid_t nid)
{
	memset(dn, 0, sizeof(*dn));
	dn->inode = inode;
	dn->inode_page = ipage;
	dn->node_page = npage;
	dn->nid = nid;
}

/*
 * For SIT manager
 *
 * By default, there are 6 active log areas across the whole main area.
 * When considering hot and cold data separation to reduce cleaning overhead,
 * we split 3 for data logs and 3 for node logs as hot, warm, and cold types,
 * respectively.
 * In the current design, you should not change the numbers intentionally.
 * Instead, as a mount option such as active_logs=x, you can use 2, 4, and 6
 * logs individually according to the underlying devices. (default: 6)
 * Just in case, on-disk layout covers maximum 16 logs that consist of 8 for
 * data and 8 for node logs.
 */
#define	NR_CURSEG_DATA_TYPE	(3)
#define NR_CURSEG_NODE_TYPE	(3)
#define NR_CURSEG_TYPE	(NR_CURSEG_DATA_TYPE + NR_CURSEG_NODE_TYPE)

enum {
	CURSEG_HOT_DATA	= 0,	/* directory entry blocks */
	CURSEG_WARM_DATA,	/* data blocks */
	CURSEG_COLD_DATA,	/* multimedia or GCed data blocks */
	CURSEG_HOT_NODE,	/* direct node blocks of directory files */
	CURSEG_WARM_NODE,	/* direct node blocks of normal files */
	CURSEG_COLD_NODE,	/* indirect node blocks */
	NO_CHECK_TYPE,
};

struct flush_cmd {
	struct completion wait;
	struct llist_node llnode;
	nid_t ino;
	int ret;
};

struct flush_cmd_control {
	struct task_struct *f2fs_issue_flush;	/* flush thread */
	wait_queue_head_t flush_wait_queue;	/* waiting queue for wake-up */
	atomic_t issued_flush;			/* # of issued flushes */
	atomic_t issing_flush;			/* # of issing flushes */
	struct llist_head issue_list;		/* list for command issue */
	struct llist_node *dispatch_list;	/* list for command dispatch */
};

struct f2fs_sm_info {
	struct sit_info *sit_info;		/* whole segment information */
	struct free_segmap_info *free_info;	/* free segment information */
	struct dirty_seglist_info *dirty_info;	/* dirty segment information */
	struct curseg_info *curseg_array;	/* active segment information */

	struct rw_semaphore curseg_lock;	/* for preventing curseg change */

	block_t seg0_blkaddr;		/* block address of 0'th segment */
	block_t main_blkaddr;		/* start block address of main area */
	block_t ssa_blkaddr;		/* start block address of SSA area */

	unsigned int segment_count;	/* total # of segments */
	unsigned int main_segments;	/* # of segments in main area */
	unsigned int reserved_segments;	/* # of reserved segments */
	unsigned int ovp_segments;	/* # of overprovision segments */

	/* a threshold to reclaim prefree segments */
	unsigned int rec_prefree_segments;

	/* for batched trimming */
	unsigned int trim_sections;		/* # of sections to trim */

	struct list_head sit_entry_set;	/* sit entry set list */

	unsigned int ipu_policy;	/* in-place-update policy */
	unsigned int min_ipu_util;	/* in-place-update threshold */
	unsigned int min_fsync_blocks;	/* threshold for fsync */
	unsigned int min_seq_blocks;	/* threshold for sequential blocks */
	unsigned int min_hot_blocks;	/* threshold for hot block allocation */
	unsigned int min_ssr_sections;	/* threshold to trigger SSR allocation */

	/* for flush command control */
	struct flush_cmd_control *fcc_info;

	/* for discard command control */
	struct discard_cmd_control *dcc_info;
};

/*
 * For superblock
 */
/*
 * COUNT_TYPE for monitoring
 *
 * f2fs monitors the number of several block types such as on-writeback,
 * dirty dentry blocks, dirty node blocks, and dirty meta blocks.
 */
#define WB_DATA_TYPE(p)	(__is_cp_guaranteed(p) ? F2FS_WB_CP_DATA : F2FS_WB_DATA)
enum count_type {
	F2FS_DIRTY_DENTS,
	F2FS_DIRTY_DATA,
	F2FS_DIRTY_QDATA,
	F2FS_DIRTY_NODES,
	F2FS_DIRTY_META,
	F2FS_INMEM_PAGES,
	F2FS_DIRTY_IMETA,
	F2FS_WB_CP_DATA,
	F2FS_WB_DATA,
	NR_COUNT_TYPE,
};

/*
 * The below are the page types of bios used in submit_bio().
 * The available types are:
 * DATA			User data pages. It operates as async mode.
 * NODE			Node pages. It operates as async mode.
 * META			FS metadata pages such as SIT, NAT, CP.
 * NR_PAGE_TYPE		The number of page types.
 * META_FLUSH		Make sure the previous pages are written
 *			with waiting the bio's completion
 * ...			Only can be used with META.
 */
#define PAGE_TYPE_OF_BIO(type)	((type) > META ? META : (type))
enum page_type {
	DATA,
	NODE,
	META,
	NR_PAGE_TYPE,
	META_FLUSH,
	INMEM,		/* the below types are used by tracepoints only. */
	INMEM_DROP,
	INMEM_INVALIDATE,
	INMEM_REVOKE,
	IPU,
	OPU,
};

enum temp_type {
	HOT = 0,	/* must be zero for meta bio */
	WARM,
	COLD,
	NR_TEMP_TYPE,
};

enum need_lock_type {
	LOCK_REQ = 0,
	LOCK_DONE,
	LOCK_RETRY,
};

enum cp_reason_type {
	CP_NO_NEEDED,
	CP_NON_REGULAR,
	CP_HARDLINK,
	CP_SB_NEED_CP,
	CP_WRONG_PINO,
	CP_NO_SPC_ROLL,
	CP_NODE_NEED_CP,
	CP_FASTBOOT_MODE,
	CP_SPEC_LOG_NUM,
	CP_RECOVER_DIR,
};

enum iostat_type {
	APP_DIRECT_IO,			/* app direct IOs */
	APP_BUFFERED_IO,		/* app buffered IOs */
	APP_WRITE_IO,			/* app write IOs */
	APP_MAPPED_IO,			/* app mapped IOs */
	FS_DATA_IO,			/* data IOs from kworker/fsync/reclaimer */
	FS_NODE_IO,			/* node IOs from kworker/fsync/reclaimer */
	FS_META_IO,			/* meta IOs from kworker/reclaimer */
	FS_GC_DATA_IO,			/* data IOs from forground gc */
	FS_GC_NODE_IO,			/* node IOs from forground gc */
	FS_CP_DATA_IO,			/* data IOs from checkpoint */
	FS_CP_NODE_IO,			/* node IOs from checkpoint */
	FS_CP_META_IO,			/* meta IOs from checkpoint */
	FS_DISCARD,			/* discard */
	NR_IO_TYPE,
};

struct f2fs_io_info {
	struct f2fs_sb_info *sbi;	/* f2fs_sb_info pointer */
	nid_t ino;		/* inode number */
	enum page_type type;	/* contains DATA/NODE/META/META_FLUSH */
	enum temp_type temp;	/* contains HOT/WARM/COLD */
	int op;			/* contains REQ_OP_ */
	int op_flags;		/* req_flag_bits */
	block_t new_blkaddr;	/* new block address to be written */
	block_t old_blkaddr;	/* old block address before Cow */
	struct page *page;	/* page to be written */
	struct page *encrypted_page;	/* encrypted page */
	struct list_head list;		/* serialize IOs */
	bool submitted;		/* indicate IO submission */
	int need_lock;		/* indicate we need to lock cp_rwsem */
	bool in_list;		/* indicate fio is in io_list */
	bool is_meta;		/* indicate borrow meta inode mapping or not */
	bool retry;		/* need to reallocate block address */
	enum iostat_type io_type;	/* io type */
	struct writeback_control *io_wbc; /* writeback control */
	unsigned char version;		/* version of the node */
};

#define is_read_io(rw) ((rw) == READ)
struct f2fs_bio_info {
	struct f2fs_sb_info *sbi;	/* f2fs superblock */
	struct bio *bio;		/* bios to merge */
	sector_t last_block_in_bio;	/* last block number */
	struct f2fs_io_info fio;	/* store buffered io info. */
	struct rw_semaphore io_rwsem;	/* blocking op for bio */
	spinlock_t io_lock;		/* serialize DATA/NODE IOs */
	struct list_head io_list;	/* track fios */
};

#define FDEV(i)				(sbi->devs[i])
#define RDEV(i)				(raw_super->devs[i])
struct f2fs_dev_info {
	struct block_device *bdev;
	char path[MAX_PATH_LEN];
	unsigned int total_segments;
	block_t start_blk;
	block_t end_blk;
#ifdef CONFIG_BLK_DEV_ZONED
	unsigned int nr_blkz;			/* Total number of zones */
	u8 *blkz_type;				/* Array of zones type */
#endif
};

enum inode_type {
	DIR_INODE,			/* for dirty dir inode */
	FILE_INODE,			/* for dirty regular/symlink inode */
	DIRTY_META,			/* for all dirtied inode metadata */
	ATOMIC_FILE,			/* for all atomic files */
	NR_INODE_TYPE,
};

/* for inner inode cache management */
struct inode_management {
	struct radix_tree_root ino_root;	/* ino entry array */
	spinlock_t ino_lock;			/* for ino entry lock */
	struct list_head ino_list;		/* inode list head */
	unsigned long ino_num;			/* number of entries */
};

/* For s_flag in struct f2fs_sb_info */
enum {
	SBI_IS_DIRTY,				/* dirty flag for checkpoint */
	SBI_IS_CLOSE,				/* specify unmounting */
	SBI_NEED_FSCK,				/* need fsck.f2fs to fix */
	SBI_POR_DOING,				/* recovery is doing or not */
	SBI_NEED_SB_WRITE,			/* need to recover superblock */
	SBI_NEED_CP,				/* need to checkpoint */
	SBI_IS_SHUTDOWN,			/* shutdown by ioctl */
};

enum {
	CP_TIME,
	REQ_TIME,
	MAX_TIME,
};

enum {
	GC_NORMAL,
	GC_IDLE_CB,
	GC_IDLE_GREEDY,
	GC_URGENT,
};

enum {
	WHINT_MODE_OFF,		/* not pass down write hints */
	WHINT_MODE_USER,	/* try to pass down hints given by users */
	WHINT_MODE_FS,		/* pass down hints with F2FS policy */
};

enum {
	ALLOC_MODE_DEFAULT,	/* stay default */
	ALLOC_MODE_REUSE,	/* reuse segments as much as possible */
};

enum fsync_mode {
	FSYNC_MODE_POSIX,	/* fsync follows posix semantics */
	FSYNC_MODE_STRICT,	/* fsync behaves in line with ext4 */
	FSYNC_MODE_NOBARRIER,	/* fsync behaves nobarrier based on posix */
};

#ifdef CONFIG_F2FS_FS_ENCRYPTION
#define DUMMY_ENCRYPTION_ENABLED(sbi) \
			(unlikely(F2FS_OPTION(sbi).test_dummy_encryption))
#else
#define DUMMY_ENCRYPTION_ENABLED(sbi) (0)
#endif

struct f2fs_sb_info {
	struct super_block *sb;			/* pointer to VFS super block */
	struct proc_dir_entry *s_proc;		/* proc entry */
	struct f2fs_super_block *raw_super;	/* raw super block pointer */
	struct rw_semaphore sb_lock;		/* lock for raw super block */
	int valid_super_block;			/* valid super block no */
	unsigned long s_flag;				/* flags for sbi */
	struct mutex writepages;		/* mutex for writepages() */

#ifdef CONFIG_BLK_DEV_ZONED
	unsigned int blocks_per_blkz;		/* F2FS blocks per zone */
	unsigned int log_blocks_per_blkz;	/* log2 F2FS blocks per zone */
#endif

	/* for node-related operations */
	struct f2fs_nm_info *nm_info;		/* node manager */
	struct inode *node_inode;		/* cache node blocks */

	/* for segment-related operations */
	struct f2fs_sm_info *sm_info;		/* segment manager */

	/* for bio operations */
	struct f2fs_bio_info *write_io[NR_PAGE_TYPE];	/* for write bios */
	struct mutex wio_mutex[NR_PAGE_TYPE - 1][NR_TEMP_TYPE];
						/* bio ordering for NODE/DATA */
	/* keep migration IO order for LFS mode */
	struct rw_semaphore io_order_lock;
	mempool_t *write_io_dummy;		/* Dummy pages */

	/* for checkpoint */
	struct f2fs_checkpoint *ckpt;		/* raw checkpoint pointer */
	int cur_cp_pack;			/* remain current cp pack */
	spinlock_t cp_lock;			/* for flag in ckpt */
	struct inode *meta_inode;		/* cache meta blocks */
	struct mutex cp_mutex;			/* checkpoint procedure lock */
	struct rw_semaphore cp_rwsem;		/* blocking FS operations */
	struct rw_semaphore node_write;		/* locking node writes */
	struct rw_semaphore node_change;	/* locking node change */
	wait_queue_head_t cp_wait;
	unsigned long last_time[MAX_TIME];	/* to store time in jiffies */
	long interval_time[MAX_TIME];		/* to store thresholds */

	struct inode_management im[MAX_INO_ENTRY];      /* manage inode cache */

	spinlock_t fsync_node_lock;		/* for node entry lock */
	struct list_head fsync_node_list;	/* node list head */
	unsigned int fsync_seg_id;		/* sequence id */
	unsigned int fsync_node_num;		/* number of node entries */

	/* for orphan inode, use 0'th array */
	unsigned int max_orphans;		/* max orphan inodes */

	/* for inode management */
	struct list_head inode_list[NR_INODE_TYPE];	/* dirty inode list */
	spinlock_t inode_lock[NR_INODE_TYPE];	/* for dirty inode list lock */

	/* for extent tree cache */
	struct radix_tree_root extent_tree_root;/* cache extent cache entries */
	struct mutex extent_tree_lock;	/* locking extent radix tree */
	struct list_head extent_list;		/* lru list for shrinker */
	spinlock_t extent_lock;			/* locking extent lru list */
	atomic_t total_ext_tree;		/* extent tree count */
	struct list_head zombie_list;		/* extent zombie tree list */
	atomic_t total_zombie_tree;		/* extent zombie tree count */
	atomic_t total_ext_node;		/* extent info count */

	/* basic filesystem units */
	unsigned int log_sectors_per_block;	/* log2 sectors per block */
	unsigned int log_blocksize;		/* log2 block size */
	unsigned int blocksize;			/* block size */
	unsigned int root_ino_num;		/* root inode number*/
	unsigned int node_ino_num;		/* node inode number*/
	unsigned int meta_ino_num;		/* meta inode number*/
	unsigned int log_blocks_per_seg;	/* log2 blocks per segment */
	unsigned int blocks_per_seg;		/* blocks per segment */
	unsigned int segs_per_sec;		/* segments per section */
	unsigned int secs_per_zone;		/* sections per zone */
	unsigned int total_sections;		/* total section count */
	unsigned int total_node_count;		/* total node block count */
	unsigned int total_valid_node_count;	/* valid node block count */
	loff_t max_file_blocks;			/* max block index of file */
	int dir_level;				/* directory level */
	unsigned int trigger_ssr_threshold;	/* threshold to trigger ssr */
	int readdir_ra;				/* readahead inode in readdir */

	block_t user_block_count;		/* # of user blocks */
	block_t total_valid_block_count;	/* # of valid blocks */
	block_t discard_blks;			/* discard command candidats */
	block_t last_valid_block_count;		/* for recovery */
	block_t reserved_blocks;		/* configurable reserved blocks */
	block_t current_reserved_blocks;	/* current reserved blocks */

	unsigned int nquota_files;		/* # of quota sysfile */

	u32 s_next_generation;			/* for NFS support */

	/* # of pages, see count_type */
	atomic_t nr_pages[NR_COUNT_TYPE];
	/* # of allocated blocks */
	struct percpu_counter alloc_valid_block_count;

	/* writeback control */
	atomic_t wb_sync_req[META];	/* count # of WB_SYNC threads */

	/* valid inode count */
	struct percpu_counter total_valid_inode_count;

	struct f2fs_mount_info mount_opt;	/* mount options */

	/* for cleaning operations */
	struct mutex gc_mutex;			/* mutex for GC */
	struct f2fs_gc_kthread	*gc_thread;	/* GC thread */
	unsigned int cur_victim_sec;		/* current victim section num */
	unsigned int gc_mode;			/* current GC state */
	/* for skip statistic */
	unsigned long long skipped_atomic_files[2];	/* FG_GC and BG_GC */
	unsigned long long skipped_gc_rwsem;		/* FG_GC only */

	/* threshold for gc trials on pinned files */
	u64 gc_pin_file_threshold;

	/* maximum # of trials to find a victim segment for SSR and GC */
	unsigned int max_victim_search;

	/*
	 * for stat information.
	 * one is for the LFS mode, and the other is for the SSR mode.
	 */
#ifdef CONFIG_F2FS_STAT_FS
	struct f2fs_stat_info *stat_info;	/* FS status information */
	unsigned int segment_count[2];		/* # of allocated segments */
	unsigned int block_count[2];		/* # of allocated blocks */
	atomic_t inplace_count;		/* # of inplace update */
	atomic64_t total_hit_ext;		/* # of lookup extent cache */
	atomic64_t read_hit_rbtree;		/* # of hit rbtree extent node */
	atomic64_t read_hit_largest;		/* # of hit largest extent node */
	atomic64_t read_hit_cached;		/* # of hit cached extent node */
	atomic_t inline_xattr;			/* # of inline_xattr inodes */
	atomic_t inline_inode;			/* # of inline_data inodes */
	atomic_t inline_dir;			/* # of inline_dentry inodes */
	atomic_t aw_cnt;			/* # of atomic writes */
	atomic_t vw_cnt;			/* # of volatile writes */
	atomic_t max_aw_cnt;			/* max # of atomic writes */
	atomic_t max_vw_cnt;			/* max # of volatile writes */
	int bg_gc;				/* background gc calls */
	unsigned int ndirty_inode[NR_INODE_TYPE];	/* # of dirty inodes */
#endif
	spinlock_t stat_lock;			/* lock for stat operations */

	/* For app/fs IO statistics */
	spinlock_t iostat_lock;
	unsigned long long write_iostat[NR_IO_TYPE];
	bool iostat_enable;

	/* For sysfs suppport */
	struct kobject s_kobj;
	struct completion s_kobj_unregister;

	/* For shrinker support */
	struct list_head s_list;
	int s_ndevs;				/* number of devices */
	struct f2fs_dev_info *devs;		/* for device list */
	unsigned int dirty_device;		/* for checkpoint data flush */
	spinlock_t dev_lock;			/* protect dirty_device */
	struct mutex umount_mutex;
	unsigned int shrinker_run_no;

	/* For write statistics */
	u64 sectors_written_start;
	u64 kbytes_written;

	/* Reference to checksum algorithm driver via cryptoapi */
	struct crypto_shash *s_chksum_driver;

	/* Precomputed FS UUID checksum for seeding other checksums */
	__u32 s_chksum_seed;
};

#ifdef CONFIG_F2FS_FAULT_INJECTION
#define f2fs_show_injection_info(type)				\
	printk("%sF2FS-fs : inject %s in %s of %pF\n",		\
		KERN_INFO, f2fs_fault_name[type],		\
		__func__, __builtin_return_address(0))
static inline bool time_to_inject(struct f2fs_sb_info *sbi, int type)
{
	struct f2fs_fault_info *ffi = &F2FS_OPTION(sbi).fault_info;

	if (!ffi->inject_rate)
		return false;

	if (!IS_FAULT_SET(ffi, type))
		return false;

	atomic_inc(&ffi->inject_ops);
	if (atomic_read(&ffi->inject_ops) >= ffi->inject_rate) {
		atomic_set(&ffi->inject_ops, 0);
		return true;
	}
	return false;
}
#else
#define f2fs_show_injection_info(type) do { } while (0)
static inline bool time_to_inject(struct f2fs_sb_info *sbi, int type)
{
	return false;
}
#endif

/* For write statistics. Suppose sector size is 512 bytes,
 * and the return value is in kbytes. s is of struct f2fs_sb_info.
 */
#define BD_PART_WRITTEN(s)						 \
(((u64)part_stat_read((s)->sb->s_bdev->bd_part, sectors[STAT_WRITE]) -   \
		(s)->sectors_written_start) >> 1)

static inline void f2fs_update_time(struct f2fs_sb_info *sbi, int type)
{
	sbi->last_time[type] = jiffies;
}

static inline bool f2fs_time_over(struct f2fs_sb_info *sbi, int type)
{
	unsigned long interval = sbi->interval_time[type] * HZ;

	return time_after(jiffies, sbi->last_time[type] + interval);
}

static inline bool is_idle(struct f2fs_sb_info *sbi)
{
	struct block_device *bdev = sbi->sb->s_bdev;
	struct request_queue *q = bdev_get_queue(bdev);
	struct request_list *rl = &q->root_rl;

	if (rl->count[BLK_RW_SYNC] || rl->count[BLK_RW_ASYNC])
		return false;

	return f2fs_time_over(sbi, REQ_TIME);
}

/*
 * Inline functions
 */
static inline u32 __f2fs_crc32(struct f2fs_sb_info *sbi, u32 crc,
			      const void *address, unsigned int length)
{
	struct {
		struct shash_desc shash;
		char ctx[4];
	} desc;
	int err;

	BUG_ON(crypto_shash_descsize(sbi->s_chksum_driver) != sizeof(desc.ctx));

	desc.shash.tfm = sbi->s_chksum_driver;
	desc.shash.flags = 0;
	*(u32 *)desc.ctx = crc;

	err = crypto_shash_update(&desc.shash, address, length);
	BUG_ON(err);

	return *(u32 *)desc.ctx;
}

static inline u32 f2fs_crc32(struct f2fs_sb_info *sbi, const void *address,
			   unsigned int length)
{
	return __f2fs_crc32(sbi, F2FS_SUPER_MAGIC, address, length);
}

static inline bool f2fs_crc_valid(struct f2fs_sb_info *sbi, __u32 blk_crc,
				  void *buf, size_t buf_size)
{
	return f2fs_crc32(sbi, buf, buf_size) == blk_crc;
}

static inline u32 f2fs_chksum(struct f2fs_sb_info *sbi, u32 crc,
			      const void *address, unsigned int length)
{
	return __f2fs_crc32(sbi, crc, address, length);
}

static inline struct f2fs_inode_info *F2FS_I(struct inode *inode)
{
	return container_of(inode, struct f2fs_inode_info, vfs_inode);
}

static inline struct f2fs_sb_info *F2FS_SB(struct super_block *sb)
{
	return sb->s_fs_info;
}

static inline struct f2fs_sb_info *F2FS_I_SB(struct inode *inode)
{
	return F2FS_SB(inode->i_sb);
}

static inline struct f2fs_sb_info *F2FS_M_SB(struct address_space *mapping)
{
	return F2FS_I_SB(mapping->host);
}

static inline struct f2fs_sb_info *F2FS_P_SB(struct page *page)
{
	return F2FS_M_SB(page->mapping);
}

static inline struct f2fs_super_block *F2FS_RAW_SUPER(struct f2fs_sb_info *sbi)
{
	return (struct f2fs_super_block *)(sbi->raw_super);
}

static inline struct f2fs_checkpoint *F2FS_CKPT(struct f2fs_sb_info *sbi)
{
	return (struct f2fs_checkpoint *)(sbi->ckpt);
}

static inline struct f2fs_node *F2FS_NODE(struct page *page)
{
	return (struct f2fs_node *)page_address(page);
}

static inline struct f2fs_inode *F2FS_INODE(struct page *page)
{
	return &((struct f2fs_node *)page_address(page))->i;
}

static inline struct f2fs_nm_info *NM_I(struct f2fs_sb_info *sbi)
{
	return (struct f2fs_nm_info *)(sbi->nm_info);
}

static inline struct f2fs_sm_info *SM_I(struct f2fs_sb_info *sbi)
{
	return (struct f2fs_sm_info *)(sbi->sm_info);
}

static inline struct sit_info *SIT_I(struct f2fs_sb_info *sbi)
{
	return (struct sit_info *)(SM_I(sbi)->sit_info);
}

static inline struct free_segmap_info *FREE_I(struct f2fs_sb_info *sbi)
{
	return (struct free_segmap_info *)(SM_I(sbi)->free_info);
}

static inline struct dirty_seglist_info *DIRTY_I(struct f2fs_sb_info *sbi)
{
	return (struct dirty_seglist_info *)(SM_I(sbi)->dirty_info);
}

static inline struct address_space *META_MAPPING(struct f2fs_sb_info *sbi)
{
	return sbi->meta_inode->i_mapping;
}

static inline struct address_space *NODE_MAPPING(struct f2fs_sb_info *sbi)
{
	return sbi->node_inode->i_mapping;
}

static inline bool is_sbi_flag_set(struct f2fs_sb_info *sbi, unsigned int type)
{
	return test_bit(type, &sbi->s_flag);
}

static inline void set_sbi_flag(struct f2fs_sb_info *sbi, unsigned int type)
{
	set_bit(type, &sbi->s_flag);
}

static inline void clear_sbi_flag(struct f2fs_sb_info *sbi, unsigned int type)
{
	clear_bit(type, &sbi->s_flag);
}

static inline unsigned long long cur_cp_version(struct f2fs_checkpoint *cp)
{
	return le64_to_cpu(cp->checkpoint_ver);
}

static inline unsigned long f2fs_qf_ino(struct super_block *sb, int type)
{
	if (type < F2FS_MAX_QUOTAS)
		return le32_to_cpu(F2FS_SB(sb)->raw_super->qf_ino[type]);
	return 0;
}

static inline __u64 cur_cp_crc(struct f2fs_checkpoint *cp)
{
	size_t crc_offset = le32_to_cpu(cp->checksum_offset);
	return le32_to_cpu(*((__le32 *)((unsigned char *)cp + crc_offset)));
}

static inline bool __is_set_ckpt_flags(struct f2fs_checkpoint *cp, unsigned int f)
{
	unsigned int ckpt_flags = le32_to_cpu(cp->ckpt_flags);

	return ckpt_flags & f;
}

static inline bool is_set_ckpt_flags(struct f2fs_sb_info *sbi, unsigned int f)
{
	return __is_set_ckpt_flags(F2FS_CKPT(sbi), f);
}

static inline void __set_ckpt_flags(struct f2fs_checkpoint *cp, unsigned int f)
{
	unsigned int ckpt_flags;

	ckpt_flags = le32_to_cpu(cp->ckpt_flags);
	ckpt_flags |= f;
	cp->ckpt_flags = cpu_to_le32(ckpt_flags);
}

static inline void set_ckpt_flags(struct f2fs_sb_info *sbi, unsigned int f)
{
	unsigned long flags;

	spin_lock_irqsave(&sbi->cp_lock, flags);
	__set_ckpt_flags(F2FS_CKPT(sbi), f);
	spin_unlock_irqrestore(&sbi->cp_lock, flags);
}

static inline void __clear_ckpt_flags(struct f2fs_checkpoint *cp, unsigned int f)
{
	unsigned int ckpt_flags;

	ckpt_flags = le32_to_cpu(cp->ckpt_flags);
	ckpt_flags &= (~f);
	cp->ckpt_flags = cpu_to_le32(ckpt_flags);
}

static inline void clear_ckpt_flags(struct f2fs_sb_info *sbi, unsigned int f)
{
	unsigned long flags;

	spin_lock_irqsave(&sbi->cp_lock, flags);
	__clear_ckpt_flags(F2FS_CKPT(sbi), f);
	spin_unlock_irqrestore(&sbi->cp_lock, flags);
}

static inline void disable_nat_bits(struct f2fs_sb_info *sbi, bool lock)
{
	unsigned long flags;

	set_sbi_flag(sbi, SBI_NEED_FSCK);

	if (lock)
		spin_lock_irqsave(&sbi->cp_lock, flags);
	__clear_ckpt_flags(F2FS_CKPT(sbi), CP_NAT_BITS_FLAG);
	kfree(NM_I(sbi)->nat_bits);
	NM_I(sbi)->nat_bits = NULL;
	if (lock)
		spin_unlock_irqrestore(&sbi->cp_lock, flags);
}

static inline bool enabled_nat_bits(struct f2fs_sb_info *sbi,
					struct cp_control *cpc)
{
	bool set = is_set_ckpt_flags(sbi, CP_NAT_BITS_FLAG);

	return (cpc) ? (cpc->reason & CP_UMOUNT) && set : set;
}

static inline void f2fs_lock_op(struct f2fs_sb_info *sbi)
{
	down_read(&sbi->cp_rwsem);
}

static inline int f2fs_trylock_op(struct f2fs_sb_info *sbi)
{
	return down_read_trylock(&sbi->cp_rwsem);
}

static inline void f2fs_unlock_op(struct f2fs_sb_info *sbi)
{
	up_read(&sbi->cp_rwsem);
}

static inline void f2fs_lock_all(struct f2fs_sb_info *sbi)
{
	down_write(&sbi->cp_rwsem);
}

static inline void f2fs_unlock_all(struct f2fs_sb_info *sbi)
{
	up_write(&sbi->cp_rwsem);
}

static inline int __get_cp_reason(struct f2fs_sb_info *sbi)
{
	int reason = CP_SYNC;

	if (test_opt(sbi, FASTBOOT))
		reason = CP_FASTBOOT;
	if (is_sbi_flag_set(sbi, SBI_IS_CLOSE))
		reason = CP_UMOUNT;
	return reason;
}

static inline bool __remain_node_summaries(int reason)
{
	return (reason & (CP_UMOUNT | CP_FASTBOOT));
}

static inline bool __exist_node_summaries(struct f2fs_sb_info *sbi)
{
	return (is_set_ckpt_flags(sbi, CP_UMOUNT_FLAG) ||
			is_set_ckpt_flags(sbi, CP_FASTBOOT_FLAG));
}

/*
 * Check whether the inode has blocks or not
 */
static inline int F2FS_HAS_BLOCKS(struct inode *inode)
{
	block_t xattr_block = F2FS_I(inode)->i_xattr_nid ? 1 : 0;

	return (inode->i_blocks >> F2FS_LOG_SECTORS_PER_BLOCK) > xattr_block;
}

static inline bool f2fs_has_xattr_block(unsigned int ofs)
{
	return ofs == XATTR_NODE_OFFSET;
}

static inline bool __allow_reserved_blocks(struct f2fs_sb_info *sbi,
					struct inode *inode, bool cap)
{
	if (!inode)
		return true;
	if (!test_opt(sbi, RESERVE_ROOT))
		return false;
	if (IS_NOQUOTA(inode))
		return true;
	if (uid_eq(F2FS_OPTION(sbi).s_resuid, current_fsuid()))
		return true;
	if (!gid_eq(F2FS_OPTION(sbi).s_resgid, GLOBAL_ROOT_GID) &&
					in_group_p(F2FS_OPTION(sbi).s_resgid))
		return true;
	if (cap && capable(CAP_SYS_RESOURCE))
		return true;
	return false;
}

static inline void f2fs_i_blocks_write(struct inode *, block_t, bool, bool);
static inline int inc_valid_block_count(struct f2fs_sb_info *sbi,
				 struct inode *inode, blkcnt_t *count)
{
	blkcnt_t diff = 0, release = 0;
	block_t avail_user_block_count;
	int ret;

	ret = dquot_reserve_block(inode, *count);
	if (ret)
		return ret;

	if (time_to_inject(sbi, FAULT_BLOCK)) {
		f2fs_show_injection_info(FAULT_BLOCK);
		release = *count;
		goto enospc;
	}

	/*
	 * let's increase this in prior to actual block count change in order
	 * for f2fs_sync_file to avoid data races when deciding checkpoint.
	 */
	percpu_counter_add(&sbi->alloc_valid_block_count, (*count));

	spin_lock(&sbi->stat_lock);
	sbi->total_valid_block_count += (block_t)(*count);
	avail_user_block_count = sbi->user_block_count -
					sbi->current_reserved_blocks;

	if (!__allow_reserved_blocks(sbi, inode, true))
		avail_user_block_count -= F2FS_OPTION(sbi).root_reserved_blocks;

	if (unlikely(sbi->total_valid_block_count > avail_user_block_count)) {
		diff = sbi->total_valid_block_count - avail_user_block_count;
		if (diff > *count)
			diff = *count;
		*count -= diff;
		release = diff;
		sbi->total_valid_block_count -= diff;
		if (!*count) {
			spin_unlock(&sbi->stat_lock);
			goto enospc;
		}
	}
	spin_unlock(&sbi->stat_lock);

	if (unlikely(release)) {
		percpu_counter_sub(&sbi->alloc_valid_block_count, release);
		dquot_release_reservation_block(inode, release);
	}
	f2fs_i_blocks_write(inode, *count, true, true);
	return 0;

enospc:
	percpu_counter_sub(&sbi->alloc_valid_block_count, release);
	dquot_release_reservation_block(inode, release);
	return -ENOSPC;
}

static inline void dec_valid_block_count(struct f2fs_sb_info *sbi,
						struct inode *inode,
						block_t count)
{
	blkcnt_t sectors = count << F2FS_LOG_SECTORS_PER_BLOCK;

	spin_lock(&sbi->stat_lock);
	f2fs_bug_on(sbi, sbi->total_valid_block_count < (block_t) count);
	f2fs_bug_on(sbi, inode->i_blocks < sectors);
	sbi->total_valid_block_count -= (block_t)count;
	if (sbi->reserved_blocks &&
		sbi->current_reserved_blocks < sbi->reserved_blocks)
		sbi->current_reserved_blocks = min(sbi->reserved_blocks,
					sbi->current_reserved_blocks + count);
	spin_unlock(&sbi->stat_lock);
	f2fs_i_blocks_write(inode, count, false, true);
}

static inline void inc_page_count(struct f2fs_sb_info *sbi, int count_type)
{
	atomic_inc(&sbi->nr_pages[count_type]);

	if (count_type == F2FS_DIRTY_DATA || count_type == F2FS_INMEM_PAGES ||
		count_type == F2FS_WB_CP_DATA || count_type == F2FS_WB_DATA)
		return;

	set_sbi_flag(sbi, SBI_IS_DIRTY);
}

static inline void inode_inc_dirty_pages(struct inode *inode)
{
	atomic_inc(&F2FS_I(inode)->dirty_pages);
	inc_page_count(F2FS_I_SB(inode), S_ISDIR(inode->i_mode) ?
				F2FS_DIRTY_DENTS : F2FS_DIRTY_DATA);
	if (IS_NOQUOTA(inode))
		inc_page_count(F2FS_I_SB(inode), F2FS_DIRTY_QDATA);
}

static inline void dec_page_count(struct f2fs_sb_info *sbi, int count_type)
{
	atomic_dec(&sbi->nr_pages[count_type]);
}

static inline void inode_dec_dirty_pages(struct inode *inode)
{
	if (!S_ISDIR(inode->i_mode) && !S_ISREG(inode->i_mode) &&
			!S_ISLNK(inode->i_mode))
		return;

	atomic_dec(&F2FS_I(inode)->dirty_pages);
	dec_page_count(F2FS_I_SB(inode), S_ISDIR(inode->i_mode) ?
				F2FS_DIRTY_DENTS : F2FS_DIRTY_DATA);
	if (IS_NOQUOTA(inode))
		dec_page_count(F2FS_I_SB(inode), F2FS_DIRTY_QDATA);
}

static inline s64 get_pages(struct f2fs_sb_info *sbi, int count_type)
{
	return atomic_read(&sbi->nr_pages[count_type]);
}

static inline int get_dirty_pages(struct inode *inode)
{
	return atomic_read(&F2FS_I(inode)->dirty_pages);
}

static inline int get_blocktype_secs(struct f2fs_sb_info *sbi, int block_type)
{
	unsigned int pages_per_sec = sbi->segs_per_sec * sbi->blocks_per_seg;
	unsigned int segs = (get_pages(sbi, block_type) + pages_per_sec - 1) >>
						sbi->log_blocks_per_seg;

	return segs / sbi->segs_per_sec;
}

static inline block_t valid_user_blocks(struct f2fs_sb_info *sbi)
{
	return sbi->total_valid_block_count;
}

static inline block_t discard_blocks(struct f2fs_sb_info *sbi)
{
	return sbi->discard_blks;
}

static inline unsigned long __bitmap_size(struct f2fs_sb_info *sbi, int flag)
{
	struct f2fs_checkpoint *ckpt = F2FS_CKPT(sbi);

	/* return NAT or SIT bitmap */
	if (flag == NAT_BITMAP)
		return le32_to_cpu(ckpt->nat_ver_bitmap_bytesize);
	else if (flag == SIT_BITMAP)
		return le32_to_cpu(ckpt->sit_ver_bitmap_bytesize);

	return 0;
}

static inline block_t __cp_payload(struct f2fs_sb_info *sbi)
{
	return le32_to_cpu(F2FS_RAW_SUPER(sbi)->cp_payload);
}

static inline void *__bitmap_ptr(struct f2fs_sb_info *sbi, int flag)
{
	struct f2fs_checkpoint *ckpt = F2FS_CKPT(sbi);
	int offset;

	if (is_set_ckpt_flags(sbi, CP_LARGE_NAT_BITMAP_FLAG)) {
		offset = (flag == SIT_BITMAP) ?
			le32_to_cpu(ckpt->nat_ver_bitmap_bytesize) : 0;
		return &ckpt->sit_nat_version_bitmap + offset;
	}

	if (__cp_payload(sbi) > 0) {
		if (flag == NAT_BITMAP)
			return &ckpt->sit_nat_version_bitmap;
		else
			return (unsigned char *)ckpt + F2FS_BLKSIZE;
	} else {
		offset = (flag == NAT_BITMAP) ?
			le32_to_cpu(ckpt->sit_ver_bitmap_bytesize) : 0;
		return &ckpt->sit_nat_version_bitmap + offset;
	}
}

static inline block_t __start_cp_addr(struct f2fs_sb_info *sbi)
{
	block_t start_addr = le32_to_cpu(F2FS_RAW_SUPER(sbi)->cp_blkaddr);

	if (sbi->cur_cp_pack == 2)
		start_addr += sbi->blocks_per_seg;
	return start_addr;
}

static inline block_t __start_cp_next_addr(struct f2fs_sb_info *sbi)
{
	block_t start_addr = le32_to_cpu(F2FS_RAW_SUPER(sbi)->cp_blkaddr);

	if (sbi->cur_cp_pack == 1)
		start_addr += sbi->blocks_per_seg;
	return start_addr;
}

static inline void __set_cp_next_pack(struct f2fs_sb_info *sbi)
{
	sbi->cur_cp_pack = (sbi->cur_cp_pack == 1) ? 2 : 1;
}

static inline block_t __start_sum_addr(struct f2fs_sb_info *sbi)
{
	return le32_to_cpu(F2FS_CKPT(sbi)->cp_pack_start_sum);
}

static inline int inc_valid_node_count(struct f2fs_sb_info *sbi,
					struct inode *inode, bool is_inode)
{
	block_t	valid_block_count;
	unsigned int valid_node_count;
	bool quota = inode && !is_inode;

	if (quota) {
		int ret = dquot_reserve_block(inode, 1);
		if (ret)
			return ret;
	}

	if (time_to_inject(sbi, FAULT_BLOCK)) {
		f2fs_show_injection_info(FAULT_BLOCK);
		goto enospc;
	}

	spin_lock(&sbi->stat_lock);

	valid_block_count = sbi->total_valid_block_count +
					sbi->current_reserved_blocks + 1;

	if (!__allow_reserved_blocks(sbi, inode, false))
		valid_block_count += F2FS_OPTION(sbi).root_reserved_blocks;

	if (unlikely(valid_block_count > sbi->user_block_count)) {
		spin_unlock(&sbi->stat_lock);
		goto enospc;
	}

	valid_node_count = sbi->total_valid_node_count + 1;
	if (unlikely(valid_node_count > sbi->total_node_count)) {
		spin_unlock(&sbi->stat_lock);
		goto enospc;
	}

	sbi->total_valid_node_count++;
	sbi->total_valid_block_count++;
	spin_unlock(&sbi->stat_lock);

	if (inode) {
		if (is_inode)
			f2fs_mark_inode_dirty_sync(inode, true);
		else
			f2fs_i_blocks_write(inode, 1, true, true);
	}

	percpu_counter_inc(&sbi->alloc_valid_block_count);
	return 0;

enospc:
	if (quota)
		dquot_release_reservation_block(inode, 1);
	return -ENOSPC;
}

static inline void dec_valid_node_count(struct f2fs_sb_info *sbi,
					struct inode *inode, bool is_inode)
{
	spin_lock(&sbi->stat_lock);

	f2fs_bug_on(sbi, !sbi->total_valid_block_count);
	f2fs_bug_on(sbi, !sbi->total_valid_node_count);
	f2fs_bug_on(sbi, !is_inode && !inode->i_blocks);

	sbi->total_valid_node_count--;
	sbi->total_valid_block_count--;
	if (sbi->reserved_blocks &&
		sbi->current_reserved_blocks < sbi->reserved_blocks)
		sbi->current_reserved_blocks++;

	spin_unlock(&sbi->stat_lock);

	if (!is_inode)
		f2fs_i_blocks_write(inode, 1, false, true);
}

static inline unsigned int valid_node_count(struct f2fs_sb_info *sbi)
{
	return sbi->total_valid_node_count;
}

static inline void inc_valid_inode_count(struct f2fs_sb_info *sbi)
{
	percpu_counter_inc(&sbi->total_valid_inode_count);
}

static inline void dec_valid_inode_count(struct f2fs_sb_info *sbi)
{
	percpu_counter_dec(&sbi->total_valid_inode_count);
}

static inline s64 valid_inode_count(struct f2fs_sb_info *sbi)
{
	return percpu_counter_sum_positive(&sbi->total_valid_inode_count);
}

static inline struct page *f2fs_grab_cache_page(struct address_space *mapping,
						pgoff_t index, bool for_write)
{
<<<<<<< HEAD
#ifdef CONFIG_F2FS_FAULT_INJECTION
	struct page *page;

	if (!for_write)
		page = find_get_page_flags(mapping, index,
						FGP_LOCK | FGP_ACCESSED);
	else
		page = find_lock_page(mapping, index);
	if (page)
		return page;
=======
	struct page *page;

	if (IS_ENABLED(CONFIG_F2FS_FAULT_INJECTION)) {
		if (!for_write)
			page = find_get_page_flags(mapping, index,
							FGP_LOCK | FGP_ACCESSED);
		else
			page = find_lock_page(mapping, index);
		if (page)
			return page;
>>>>>>> 8e6fbfc0

		if (time_to_inject(F2FS_M_SB(mapping), FAULT_PAGE_ALLOC)) {
			f2fs_show_injection_info(FAULT_PAGE_ALLOC);
			return NULL;
		}
	}

	if (!for_write)
		return grab_cache_page(mapping, index);
	return grab_cache_page_write_begin(mapping, index, AOP_FLAG_NOFS);
}

static inline struct page *f2fs_pagecache_get_page(
				struct address_space *mapping, pgoff_t index,
				int fgp_flags, gfp_t gfp_mask)
{
	if (time_to_inject(F2FS_M_SB(mapping), FAULT_PAGE_GET)) {
		f2fs_show_injection_info(FAULT_PAGE_GET);
		return NULL;
	}

	return pagecache_get_page(mapping, index, fgp_flags, gfp_mask);
}

static inline void f2fs_copy_page(struct page *src, struct page *dst)
{
	char *src_kaddr = kmap(src);
	char *dst_kaddr = kmap(dst);

	memcpy(dst_kaddr, src_kaddr, PAGE_SIZE);
	kunmap(dst);
	kunmap(src);
}

static inline void f2fs_put_page(struct page *page, int unlock)
{
	if (!page)
		return;

	if (unlock) {
		f2fs_bug_on(F2FS_P_SB(page), !PageLocked(page));
		unlock_page(page);
	}
	put_page(page);
}

static inline void f2fs_put_dnode(struct dnode_of_data *dn)
{
	if (dn->node_page)
		f2fs_put_page(dn->node_page, 1);
	if (dn->inode_page && dn->node_page != dn->inode_page)
		f2fs_put_page(dn->inode_page, 0);
	dn->node_page = NULL;
	dn->inode_page = NULL;
}

static inline struct kmem_cache *f2fs_kmem_cache_create(const char *name,
					size_t size)
{
	return kmem_cache_create(name, size, 0, SLAB_RECLAIM_ACCOUNT, NULL);
}

static inline void *f2fs_kmem_cache_alloc(struct kmem_cache *cachep,
						gfp_t flags)
{
	void *entry;

	entry = kmem_cache_alloc(cachep, flags);
	if (!entry)
		entry = kmem_cache_alloc(cachep, flags | __GFP_NOFAIL);
	return entry;
}

static inline struct bio *f2fs_bio_alloc(struct f2fs_sb_info *sbi,
						int npages, bool no_fail)
{
	struct bio *bio;

	if (no_fail) {
		/* No failure on bio allocation */
		bio = bio_alloc(GFP_NOIO, npages);
		if (!bio)
			bio = bio_alloc(GFP_NOIO | __GFP_NOFAIL, npages);
		return bio;
	}
	if (time_to_inject(sbi, FAULT_ALLOC_BIO)) {
		f2fs_show_injection_info(FAULT_ALLOC_BIO);
		return NULL;
	}

	return bio_alloc(GFP_KERNEL, npages);
}

static inline void f2fs_radix_tree_insert(struct radix_tree_root *root,
				unsigned long index, void *item)
{
	while (radix_tree_insert(root, index, item))
		cond_resched();
}

#define RAW_IS_INODE(p)	((p)->footer.nid == (p)->footer.ino)

static inline bool IS_INODE(struct page *page)
{
	struct f2fs_node *p = F2FS_NODE(page);

	return RAW_IS_INODE(p);
}

static inline int offset_in_addr(struct f2fs_inode *i)
{
	return (i->i_inline & F2FS_EXTRA_ATTR) ?
			(le16_to_cpu(i->i_extra_isize) / sizeof(__le32)) : 0;
}

static inline __le32 *blkaddr_in_node(struct f2fs_node *node)
{
	return RAW_IS_INODE(node) ? node->i.i_addr : node->dn.addr;
}

static inline int f2fs_has_extra_attr(struct inode *inode);
static inline block_t datablock_addr(struct inode *inode,
			struct page *node_page, unsigned int offset)
{
	struct f2fs_node *raw_node;
	__le32 *addr_array;
	int base = 0;
	bool is_inode = IS_INODE(node_page);

	raw_node = F2FS_NODE(node_page);

	/* from GC path only */
	if (is_inode) {
		if (!inode)
			base = offset_in_addr(&raw_node->i);
		else if (f2fs_has_extra_attr(inode))
			base = get_extra_isize(inode);
	}

	addr_array = blkaddr_in_node(raw_node);
	return le32_to_cpu(addr_array[base + offset]);
}

static inline int f2fs_test_bit(unsigned int nr, char *addr)
{
	int mask;

	addr += (nr >> 3);
	mask = 1 << (7 - (nr & 0x07));
	return mask & *addr;
}

static inline void f2fs_set_bit(unsigned int nr, char *addr)
{
	int mask;

	addr += (nr >> 3);
	mask = 1 << (7 - (nr & 0x07));
	*addr |= mask;
}

static inline void f2fs_clear_bit(unsigned int nr, char *addr)
{
	int mask;

	addr += (nr >> 3);
	mask = 1 << (7 - (nr & 0x07));
	*addr &= ~mask;
}

static inline int f2fs_test_and_set_bit(unsigned int nr, char *addr)
{
	int mask;
	int ret;

	addr += (nr >> 3);
	mask = 1 << (7 - (nr & 0x07));
	ret = mask & *addr;
	*addr |= mask;
	return ret;
}

static inline int f2fs_test_and_clear_bit(unsigned int nr, char *addr)
{
	int mask;
	int ret;

	addr += (nr >> 3);
	mask = 1 << (7 - (nr & 0x07));
	ret = mask & *addr;
	*addr &= ~mask;
	return ret;
}

static inline void f2fs_change_bit(unsigned int nr, char *addr)
{
	int mask;

	addr += (nr >> 3);
	mask = 1 << (7 - (nr & 0x07));
	*addr ^= mask;
}

/*
 * Inode flags
 */
#define F2FS_SECRM_FL			0x00000001 /* Secure deletion */
#define F2FS_UNRM_FL			0x00000002 /* Undelete */
#define F2FS_COMPR_FL			0x00000004 /* Compress file */
#define F2FS_SYNC_FL			0x00000008 /* Synchronous updates */
#define F2FS_IMMUTABLE_FL		0x00000010 /* Immutable file */
#define F2FS_APPEND_FL			0x00000020 /* writes to file may only append */
#define F2FS_NODUMP_FL			0x00000040 /* do not dump file */
#define F2FS_NOATIME_FL			0x00000080 /* do not update atime */
/* Reserved for compression usage... */
#define F2FS_DIRTY_FL			0x00000100
#define F2FS_COMPRBLK_FL		0x00000200 /* One or more compressed clusters */
#define F2FS_NOCOMPR_FL			0x00000400 /* Don't compress */
#define F2FS_ENCRYPT_FL			0x00000800 /* encrypted file */
/* End compression flags --- maybe not all used */
#define F2FS_INDEX_FL			0x00001000 /* hash-indexed directory */
#define F2FS_IMAGIC_FL			0x00002000 /* AFS directory */
#define F2FS_JOURNAL_DATA_FL		0x00004000 /* file data should be journaled */
#define F2FS_NOTAIL_FL			0x00008000 /* file tail should not be merged */
#define F2FS_DIRSYNC_FL			0x00010000 /* dirsync behaviour (directories only) */
#define F2FS_TOPDIR_FL			0x00020000 /* Top of directory hierarchies*/
#define F2FS_HUGE_FILE_FL               0x00040000 /* Set to each huge file */
#define F2FS_EXTENTS_FL			0x00080000 /* Inode uses extents */
#define F2FS_EA_INODE_FL	        0x00200000 /* Inode used for large EA */
#define F2FS_EOFBLOCKS_FL		0x00400000 /* Blocks allocated beyond EOF */
#define F2FS_INLINE_DATA_FL		0x10000000 /* Inode has inline data. */
#define F2FS_PROJINHERIT_FL		0x20000000 /* Create with parents projid */
#define F2FS_RESERVED_FL		0x80000000 /* reserved for ext4 lib */

#define F2FS_FL_USER_VISIBLE		0x304BDFFF /* User visible flags */
#define F2FS_FL_USER_MODIFIABLE		0x204BC0FF /* User modifiable flags */

/* Flags we can manipulate with through F2FS_IOC_FSSETXATTR */
#define F2FS_FL_XFLAG_VISIBLE		(F2FS_SYNC_FL | \
					 F2FS_IMMUTABLE_FL | \
					 F2FS_APPEND_FL | \
					 F2FS_NODUMP_FL | \
					 F2FS_NOATIME_FL | \
					 F2FS_PROJINHERIT_FL)

/* Flags that should be inherited by new inodes from their parent. */
#define F2FS_FL_INHERITED (F2FS_SECRM_FL | F2FS_UNRM_FL | F2FS_COMPR_FL |\
			   F2FS_SYNC_FL | F2FS_NODUMP_FL | F2FS_NOATIME_FL |\
			   F2FS_NOCOMPR_FL | F2FS_JOURNAL_DATA_FL |\
			   F2FS_NOTAIL_FL | F2FS_DIRSYNC_FL |\
			   F2FS_PROJINHERIT_FL)

/* Flags that are appropriate for regular files (all but dir-specific ones). */
#define F2FS_REG_FLMASK		(~(F2FS_DIRSYNC_FL | F2FS_TOPDIR_FL))

/* Flags that are appropriate for non-directories/regular files. */
#define F2FS_OTHER_FLMASK	(F2FS_NODUMP_FL | F2FS_NOATIME_FL)

static inline __u32 f2fs_mask_flags(umode_t mode, __u32 flags)
{
	if (S_ISDIR(mode))
		return flags;
	else if (S_ISREG(mode))
		return flags & F2FS_REG_FLMASK;
	else
		return flags & F2FS_OTHER_FLMASK;
}

/* used for f2fs_inode_info->flags */
enum {
	FI_NEW_INODE,		/* indicate newly allocated inode */
	FI_DIRTY_INODE,		/* indicate inode is dirty or not */
	FI_AUTO_RECOVER,	/* indicate inode is recoverable */
	FI_DIRTY_DIR,		/* indicate directory has dirty pages */
	FI_INC_LINK,		/* need to increment i_nlink */
	FI_ACL_MODE,		/* indicate acl mode */
	FI_NO_ALLOC,		/* should not allocate any blocks */
	FI_FREE_NID,		/* free allocated nide */
	FI_NO_EXTENT,		/* not to use the extent cache */
	FI_INLINE_XATTR,	/* used for inline xattr */
	FI_INLINE_DATA,		/* used for inline data*/
	FI_INLINE_DENTRY,	/* used for inline dentry */
	FI_APPEND_WRITE,	/* inode has appended data */
	FI_UPDATE_WRITE,	/* inode has in-place-update data */
	FI_NEED_IPU,		/* used for ipu per file */
	FI_ATOMIC_FILE,		/* indicate atomic file */
	FI_ATOMIC_COMMIT,	/* indicate the state of atomical committing */
	FI_VOLATILE_FILE,	/* indicate volatile file */
	FI_FIRST_BLOCK_WRITTEN,	/* indicate #0 data block was written */
	FI_DROP_CACHE,		/* drop dirty page cache */
	FI_DATA_EXIST,		/* indicate data exists */
	FI_INLINE_DOTS,		/* indicate inline dot dentries */
	FI_DO_DEFRAG,		/* indicate defragment is running */
	FI_DIRTY_FILE,		/* indicate regular/symlink has dirty pages */
	FI_NO_PREALLOC,		/* indicate skipped preallocated blocks */
	FI_HOT_DATA,		/* indicate file is hot */
	FI_EXTRA_ATTR,		/* indicate file has extra attribute */
	FI_PROJ_INHERIT,	/* indicate file inherits projectid */
	FI_PIN_FILE,		/* indicate file should not be gced */
	FI_ATOMIC_REVOKE_REQUEST, /* request to drop atomic data */
};

static inline void __mark_inode_dirty_flag(struct inode *inode,
						int flag, bool set)
{
	switch (flag) {
	case FI_INLINE_XATTR:
	case FI_INLINE_DATA:
	case FI_INLINE_DENTRY:
	case FI_NEW_INODE:
		if (set)
			return;
	case FI_DATA_EXIST:
	case FI_INLINE_DOTS:
	case FI_PIN_FILE:
		f2fs_mark_inode_dirty_sync(inode, true);
	}
}

static inline void set_inode_flag(struct inode *inode, int flag)
{
	if (!test_bit(flag, &F2FS_I(inode)->flags))
		set_bit(flag, &F2FS_I(inode)->flags);
	__mark_inode_dirty_flag(inode, flag, true);
}

static inline int is_inode_flag_set(struct inode *inode, int flag)
{
	return test_bit(flag, &F2FS_I(inode)->flags);
}

static inline void clear_inode_flag(struct inode *inode, int flag)
{
	if (test_bit(flag, &F2FS_I(inode)->flags))
		clear_bit(flag, &F2FS_I(inode)->flags);
	__mark_inode_dirty_flag(inode, flag, false);
}

static inline void set_acl_inode(struct inode *inode, umode_t mode)
{
	F2FS_I(inode)->i_acl_mode = mode;
	set_inode_flag(inode, FI_ACL_MODE);
	f2fs_mark_inode_dirty_sync(inode, false);
}

static inline void f2fs_i_links_write(struct inode *inode, bool inc)
{
	if (inc)
		inc_nlink(inode);
	else
		drop_nlink(inode);
	f2fs_mark_inode_dirty_sync(inode, true);
}

static inline void f2fs_i_blocks_write(struct inode *inode,
					block_t diff, bool add, bool claim)
{
	bool clean = !is_inode_flag_set(inode, FI_DIRTY_INODE);
	bool recover = is_inode_flag_set(inode, FI_AUTO_RECOVER);

	/* add = 1, claim = 1 should be dquot_reserve_block in pair */
	if (add) {
		if (claim)
			dquot_claim_block(inode, diff);
		else
			dquot_alloc_block_nofail(inode, diff);
	} else {
		dquot_free_block(inode, diff);
	}

	f2fs_mark_inode_dirty_sync(inode, true);
	if (clean || recover)
		set_inode_flag(inode, FI_AUTO_RECOVER);
}

static inline void f2fs_i_size_write(struct inode *inode, loff_t i_size)
{
	bool clean = !is_inode_flag_set(inode, FI_DIRTY_INODE);
	bool recover = is_inode_flag_set(inode, FI_AUTO_RECOVER);

	if (i_size_read(inode) == i_size)
		return;

	i_size_write(inode, i_size);
	f2fs_mark_inode_dirty_sync(inode, true);
	if (clean || recover)
		set_inode_flag(inode, FI_AUTO_RECOVER);
}

static inline void f2fs_i_depth_write(struct inode *inode, unsigned int depth)
{
	F2FS_I(inode)->i_current_depth = depth;
	f2fs_mark_inode_dirty_sync(inode, true);
}

static inline void f2fs_i_gc_failures_write(struct inode *inode,
					unsigned int count)
{
	F2FS_I(inode)->i_gc_failures[GC_FAILURE_PIN] = count;
	f2fs_mark_inode_dirty_sync(inode, true);
}

static inline void f2fs_i_xnid_write(struct inode *inode, nid_t xnid)
{
	F2FS_I(inode)->i_xattr_nid = xnid;
	f2fs_mark_inode_dirty_sync(inode, true);
}

static inline void f2fs_i_pino_write(struct inode *inode, nid_t pino)
{
	F2FS_I(inode)->i_pino = pino;
	f2fs_mark_inode_dirty_sync(inode, true);
}

static inline void get_inline_info(struct inode *inode, struct f2fs_inode *ri)
{
	struct f2fs_inode_info *fi = F2FS_I(inode);

	if (ri->i_inline & F2FS_INLINE_XATTR)
		set_bit(FI_INLINE_XATTR, &fi->flags);
	if (ri->i_inline & F2FS_INLINE_DATA)
		set_bit(FI_INLINE_DATA, &fi->flags);
	if (ri->i_inline & F2FS_INLINE_DENTRY)
		set_bit(FI_INLINE_DENTRY, &fi->flags);
	if (ri->i_inline & F2FS_DATA_EXIST)
		set_bit(FI_DATA_EXIST, &fi->flags);
	if (ri->i_inline & F2FS_INLINE_DOTS)
		set_bit(FI_INLINE_DOTS, &fi->flags);
	if (ri->i_inline & F2FS_EXTRA_ATTR)
		set_bit(FI_EXTRA_ATTR, &fi->flags);
	if (ri->i_inline & F2FS_PIN_FILE)
		set_bit(FI_PIN_FILE, &fi->flags);
}

static inline void set_raw_inline(struct inode *inode, struct f2fs_inode *ri)
{
	ri->i_inline = 0;

	if (is_inode_flag_set(inode, FI_INLINE_XATTR))
		ri->i_inline |= F2FS_INLINE_XATTR;
	if (is_inode_flag_set(inode, FI_INLINE_DATA))
		ri->i_inline |= F2FS_INLINE_DATA;
	if (is_inode_flag_set(inode, FI_INLINE_DENTRY))
		ri->i_inline |= F2FS_INLINE_DENTRY;
	if (is_inode_flag_set(inode, FI_DATA_EXIST))
		ri->i_inline |= F2FS_DATA_EXIST;
	if (is_inode_flag_set(inode, FI_INLINE_DOTS))
		ri->i_inline |= F2FS_INLINE_DOTS;
	if (is_inode_flag_set(inode, FI_EXTRA_ATTR))
		ri->i_inline |= F2FS_EXTRA_ATTR;
	if (is_inode_flag_set(inode, FI_PIN_FILE))
		ri->i_inline |= F2FS_PIN_FILE;
}

static inline int f2fs_has_extra_attr(struct inode *inode)
{
	return is_inode_flag_set(inode, FI_EXTRA_ATTR);
}

static inline int f2fs_has_inline_xattr(struct inode *inode)
{
	return is_inode_flag_set(inode, FI_INLINE_XATTR);
}

static inline unsigned int addrs_per_inode(struct inode *inode)
{
	return CUR_ADDRS_PER_INODE(inode) - get_inline_xattr_addrs(inode);
}

static inline void *inline_xattr_addr(struct inode *inode, struct page *page)
{
	struct f2fs_inode *ri = F2FS_INODE(page);

	return (void *)&(ri->i_addr[DEF_ADDRS_PER_INODE -
					get_inline_xattr_addrs(inode)]);
}

static inline int inline_xattr_size(struct inode *inode)
{
	return get_inline_xattr_addrs(inode) * sizeof(__le32);
}

static inline int f2fs_has_inline_data(struct inode *inode)
{
	return is_inode_flag_set(inode, FI_INLINE_DATA);
}

static inline int f2fs_exist_data(struct inode *inode)
{
	return is_inode_flag_set(inode, FI_DATA_EXIST);
}

static inline int f2fs_has_inline_dots(struct inode *inode)
{
	return is_inode_flag_set(inode, FI_INLINE_DOTS);
}

static inline bool f2fs_is_pinned_file(struct inode *inode)
{
	return is_inode_flag_set(inode, FI_PIN_FILE);
}

static inline bool f2fs_is_atomic_file(struct inode *inode)
{
	return is_inode_flag_set(inode, FI_ATOMIC_FILE);
}

static inline bool f2fs_is_commit_atomic_write(struct inode *inode)
{
	return is_inode_flag_set(inode, FI_ATOMIC_COMMIT);
}

static inline bool f2fs_is_volatile_file(struct inode *inode)
{
	return is_inode_flag_set(inode, FI_VOLATILE_FILE);
}

static inline bool f2fs_is_first_block_written(struct inode *inode)
{
	return is_inode_flag_set(inode, FI_FIRST_BLOCK_WRITTEN);
}

static inline bool f2fs_is_drop_cache(struct inode *inode)
{
	return is_inode_flag_set(inode, FI_DROP_CACHE);
}

static inline void *inline_data_addr(struct inode *inode, struct page *page)
{
	struct f2fs_inode *ri = F2FS_INODE(page);
	int extra_size = get_extra_isize(inode);

	return (void *)&(ri->i_addr[extra_size + DEF_INLINE_RESERVED_SIZE]);
}

static inline int f2fs_has_inline_dentry(struct inode *inode)
{
	return is_inode_flag_set(inode, FI_INLINE_DENTRY);
}

static inline int is_file(struct inode *inode, int type)
{
	return F2FS_I(inode)->i_advise & type;
}

static inline void set_file(struct inode *inode, int type)
{
	F2FS_I(inode)->i_advise |= type;
	f2fs_mark_inode_dirty_sync(inode, true);
}

static inline void clear_file(struct inode *inode, int type)
{
	F2FS_I(inode)->i_advise &= ~type;
	f2fs_mark_inode_dirty_sync(inode, true);
}

static inline bool f2fs_skip_inode_update(struct inode *inode, int dsync)
{
	bool ret;

	if (dsync) {
		struct f2fs_sb_info *sbi = F2FS_I_SB(inode);

		spin_lock(&sbi->inode_lock[DIRTY_META]);
		ret = list_empty(&F2FS_I(inode)->gdirty_list);
		spin_unlock(&sbi->inode_lock[DIRTY_META]);
		return ret;
	}
	if (!is_inode_flag_set(inode, FI_AUTO_RECOVER) ||
			file_keep_isize(inode) ||
			i_size_read(inode) & ~PAGE_MASK)
		return false;

	if (!timespec64_equal(F2FS_I(inode)->i_disk_time, &inode->i_atime))
		return false;
	if (!timespec64_equal(F2FS_I(inode)->i_disk_time + 1, &inode->i_ctime))
		return false;
	if (!timespec64_equal(F2FS_I(inode)->i_disk_time + 2, &inode->i_mtime))
		return false;
	if (!timespec64_equal(F2FS_I(inode)->i_disk_time + 3,
						&F2FS_I(inode)->i_crtime))
		return false;

	down_read(&F2FS_I(inode)->i_sem);
	ret = F2FS_I(inode)->last_disk_size == i_size_read(inode);
	up_read(&F2FS_I(inode)->i_sem);

	return ret;
}

static inline bool f2fs_readonly(struct super_block *sb)
{
	return sb_rdonly(sb);
}

static inline bool f2fs_cp_error(struct f2fs_sb_info *sbi)
{
	return is_set_ckpt_flags(sbi, CP_ERROR_FLAG);
}

static inline bool is_dot_dotdot(const struct qstr *str)
{
	if (str->len == 1 && str->name[0] == '.')
		return true;

	if (str->len == 2 && str->name[0] == '.' && str->name[1] == '.')
		return true;

	return false;
}

static inline bool f2fs_may_extent_tree(struct inode *inode)
{
	if (!test_opt(F2FS_I_SB(inode), EXTENT_CACHE) ||
			is_inode_flag_set(inode, FI_NO_EXTENT))
		return false;

	return S_ISREG(inode->i_mode);
}

static inline void *f2fs_kmalloc(struct f2fs_sb_info *sbi,
					size_t size, gfp_t flags)
{
	if (time_to_inject(sbi, FAULT_KMALLOC)) {
		f2fs_show_injection_info(FAULT_KMALLOC);
		return NULL;
	}

	return kmalloc(size, flags);
}

static inline void *f2fs_kzalloc(struct f2fs_sb_info *sbi,
					size_t size, gfp_t flags)
{
	return f2fs_kmalloc(sbi, size, flags | __GFP_ZERO);
}

static inline void *f2fs_kvmalloc(struct f2fs_sb_info *sbi,
					size_t size, gfp_t flags)
{
	if (time_to_inject(sbi, FAULT_KVMALLOC)) {
		f2fs_show_injection_info(FAULT_KVMALLOC);
		return NULL;
	}

	return kvmalloc(size, flags);
}

static inline void *f2fs_kvzalloc(struct f2fs_sb_info *sbi,
					size_t size, gfp_t flags)
{
	return f2fs_kvmalloc(sbi, size, flags | __GFP_ZERO);
}

static inline int get_extra_isize(struct inode *inode)
{
	return F2FS_I(inode)->i_extra_isize / sizeof(__le32);
}

static inline int get_inline_xattr_addrs(struct inode *inode)
{
	return F2FS_I(inode)->i_inline_xattr_size;
}

#define f2fs_get_inode_mode(i) \
	((is_inode_flag_set(i, FI_ACL_MODE)) ? \
	 (F2FS_I(i)->i_acl_mode) : ((i)->i_mode))

#define F2FS_TOTAL_EXTRA_ATTR_SIZE			\
	(offsetof(struct f2fs_inode, i_extra_end) -	\
	offsetof(struct f2fs_inode, i_extra_isize))	\

#define F2FS_OLD_ATTRIBUTE_SIZE	(offsetof(struct f2fs_inode, i_addr))
#define F2FS_FITS_IN_INODE(f2fs_inode, extra_isize, field)		\
		((offsetof(typeof(*f2fs_inode), field) +	\
		sizeof((f2fs_inode)->field))			\
		<= (F2FS_OLD_ATTRIBUTE_SIZE + extra_isize))	\

static inline void f2fs_reset_iostat(struct f2fs_sb_info *sbi)
{
	int i;

	spin_lock(&sbi->iostat_lock);
	for (i = 0; i < NR_IO_TYPE; i++)
		sbi->write_iostat[i] = 0;
	spin_unlock(&sbi->iostat_lock);
}

static inline void f2fs_update_iostat(struct f2fs_sb_info *sbi,
			enum iostat_type type, unsigned long long io_bytes)
{
	if (!sbi->iostat_enable)
		return;
	spin_lock(&sbi->iostat_lock);
	sbi->write_iostat[type] += io_bytes;

	if (type == APP_WRITE_IO || type == APP_DIRECT_IO)
		sbi->write_iostat[APP_BUFFERED_IO] =
			sbi->write_iostat[APP_WRITE_IO] -
			sbi->write_iostat[APP_DIRECT_IO];
	spin_unlock(&sbi->iostat_lock);
}

#define __is_meta_io(fio) (PAGE_TYPE_OF_BIO(fio->type) == META &&	\
				(!is_read_io(fio->op) || fio->is_meta))

bool f2fs_is_valid_blkaddr(struct f2fs_sb_info *sbi,
					block_t blkaddr, int type);
void f2fs_msg(struct super_block *sb, const char *level, const char *fmt, ...);
static inline void verify_blkaddr(struct f2fs_sb_info *sbi,
					block_t blkaddr, int type)
{
	if (!f2fs_is_valid_blkaddr(sbi, blkaddr, type)) {
		f2fs_msg(sbi->sb, KERN_ERR,
			"invalid blkaddr: %u, type: %d, run fsck to fix.",
			blkaddr, type);
		f2fs_bug_on(sbi, 1);
	}
}

static inline bool __is_valid_data_blkaddr(block_t blkaddr)
{
	if (blkaddr == NEW_ADDR || blkaddr == NULL_ADDR)
		return false;
	return true;
}

static inline bool is_valid_data_blkaddr(struct f2fs_sb_info *sbi,
						block_t blkaddr)
{
	if (!__is_valid_data_blkaddr(blkaddr))
		return false;
	verify_blkaddr(sbi, blkaddr, DATA_GENERIC);
	return true;
}

/*
 * file.c
 */
int f2fs_sync_file(struct file *file, loff_t start, loff_t end, int datasync);
void f2fs_truncate_data_blocks(struct dnode_of_data *dn);
int f2fs_truncate_blocks(struct inode *inode, u64 from, bool lock);
int f2fs_truncate(struct inode *inode);
int f2fs_getattr(const struct path *path, struct kstat *stat,
			u32 request_mask, unsigned int flags);
int f2fs_setattr(struct dentry *dentry, struct iattr *attr);
int f2fs_truncate_hole(struct inode *inode, pgoff_t pg_start, pgoff_t pg_end);
void f2fs_truncate_data_blocks_range(struct dnode_of_data *dn, int count);
int f2fs_precache_extents(struct inode *inode);
long f2fs_ioctl(struct file *filp, unsigned int cmd, unsigned long arg);
long f2fs_compat_ioctl(struct file *file, unsigned int cmd, unsigned long arg);
int f2fs_pin_file_control(struct inode *inode, bool inc);

/*
 * inode.c
 */
void f2fs_set_inode_flags(struct inode *inode);
bool f2fs_inode_chksum_verify(struct f2fs_sb_info *sbi, struct page *page);
void f2fs_inode_chksum_set(struct f2fs_sb_info *sbi, struct page *page);
struct inode *f2fs_iget(struct super_block *sb, unsigned long ino);
struct inode *f2fs_iget_retry(struct super_block *sb, unsigned long ino);
int f2fs_try_to_free_nats(struct f2fs_sb_info *sbi, int nr_shrink);
void f2fs_update_inode(struct inode *inode, struct page *node_page);
void f2fs_update_inode_page(struct inode *inode);
int f2fs_write_inode(struct inode *inode, struct writeback_control *wbc);
void f2fs_evict_inode(struct inode *inode);
void f2fs_handle_failed_inode(struct inode *inode);

/*
 * namei.c
 */
int f2fs_update_extension_list(struct f2fs_sb_info *sbi, const char *name,
							bool hot, bool set);
struct dentry *f2fs_get_parent(struct dentry *child);

/*
 * dir.c
 */
unsigned char f2fs_get_de_type(struct f2fs_dir_entry *de);
struct f2fs_dir_entry *f2fs_find_target_dentry(struct fscrypt_name *fname,
			f2fs_hash_t namehash, int *max_slots,
			struct f2fs_dentry_ptr *d);
int f2fs_fill_dentries(struct dir_context *ctx, struct f2fs_dentry_ptr *d,
			unsigned int start_pos, struct fscrypt_str *fstr);
void f2fs_do_make_empty_dir(struct inode *inode, struct inode *parent,
			struct f2fs_dentry_ptr *d);
struct page *f2fs_init_inode_metadata(struct inode *inode, struct inode *dir,
			const struct qstr *new_name,
			const struct qstr *orig_name, struct page *dpage);
void f2fs_update_parent_metadata(struct inode *dir, struct inode *inode,
			unsigned int current_depth);
int f2fs_room_for_filename(const void *bitmap, int slots, int max_slots);
void f2fs_drop_nlink(struct inode *dir, struct inode *inode);
struct f2fs_dir_entry *__f2fs_find_entry(struct inode *dir,
			struct fscrypt_name *fname, struct page **res_page);
struct f2fs_dir_entry *f2fs_find_entry(struct inode *dir,
			const struct qstr *child, struct page **res_page);
struct f2fs_dir_entry *f2fs_parent_dir(struct inode *dir, struct page **p);
ino_t f2fs_inode_by_name(struct inode *dir, const struct qstr *qstr,
			struct page **page);
void f2fs_set_link(struct inode *dir, struct f2fs_dir_entry *de,
			struct page *page, struct inode *inode);
void f2fs_update_dentry(nid_t ino, umode_t mode, struct f2fs_dentry_ptr *d,
			const struct qstr *name, f2fs_hash_t name_hash,
			unsigned int bit_pos);
int f2fs_add_regular_entry(struct inode *dir, const struct qstr *new_name,
			const struct qstr *orig_name,
			struct inode *inode, nid_t ino, umode_t mode);
int f2fs_add_dentry(struct inode *dir, struct fscrypt_name *fname,
			struct inode *inode, nid_t ino, umode_t mode);
int f2fs_do_add_link(struct inode *dir, const struct qstr *name,
			struct inode *inode, nid_t ino, umode_t mode);
void f2fs_delete_entry(struct f2fs_dir_entry *dentry, struct page *page,
			struct inode *dir, struct inode *inode);
int f2fs_do_tmpfile(struct inode *inode, struct inode *dir);
bool f2fs_empty_dir(struct inode *dir);

static inline int f2fs_add_link(struct dentry *dentry, struct inode *inode)
{
	return f2fs_do_add_link(d_inode(dentry->d_parent), &dentry->d_name,
				inode, inode->i_ino, inode->i_mode);
}

/*
 * super.c
 */
int f2fs_inode_dirtied(struct inode *inode, bool sync);
void f2fs_inode_synced(struct inode *inode);
int f2fs_enable_quota_files(struct f2fs_sb_info *sbi, bool rdonly);
void f2fs_quota_off_umount(struct super_block *sb);
int f2fs_commit_super(struct f2fs_sb_info *sbi, bool recover);
int f2fs_sync_fs(struct super_block *sb, int sync);
extern __printf(3, 4)
void f2fs_msg(struct super_block *sb, const char *level, const char *fmt, ...);
int f2fs_sanity_check_ckpt(struct f2fs_sb_info *sbi);

/*
 * hash.c
 */
f2fs_hash_t f2fs_dentry_hash(const struct qstr *name_info,
				struct fscrypt_name *fname);

/*
 * node.c
 */
struct dnode_of_data;
struct node_info;

int f2fs_check_nid_range(struct f2fs_sb_info *sbi, nid_t nid);
bool f2fs_available_free_memory(struct f2fs_sb_info *sbi, int type);
bool f2fs_in_warm_node_list(struct f2fs_sb_info *sbi, struct page *page);
void f2fs_init_fsync_node_info(struct f2fs_sb_info *sbi);
void f2fs_del_fsync_node_entry(struct f2fs_sb_info *sbi, struct page *page);
void f2fs_reset_fsync_node_info(struct f2fs_sb_info *sbi);
int f2fs_need_dentry_mark(struct f2fs_sb_info *sbi, nid_t nid);
bool f2fs_is_checkpointed_node(struct f2fs_sb_info *sbi, nid_t nid);
bool f2fs_need_inode_block_update(struct f2fs_sb_info *sbi, nid_t ino);
int f2fs_get_node_info(struct f2fs_sb_info *sbi, nid_t nid,
						struct node_info *ni);
pgoff_t f2fs_get_next_page_offset(struct dnode_of_data *dn, pgoff_t pgofs);
int f2fs_get_dnode_of_data(struct dnode_of_data *dn, pgoff_t index, int mode);
int f2fs_truncate_inode_blocks(struct inode *inode, pgoff_t from);
int f2fs_truncate_xattr_node(struct inode *inode);
int f2fs_wait_on_node_pages_writeback(struct f2fs_sb_info *sbi,
					unsigned int seq_id);
int f2fs_remove_inode_page(struct inode *inode);
struct page *f2fs_new_inode_page(struct inode *inode);
struct page *f2fs_new_node_page(struct dnode_of_data *dn, unsigned int ofs);
void f2fs_ra_node_page(struct f2fs_sb_info *sbi, nid_t nid);
struct page *f2fs_get_node_page(struct f2fs_sb_info *sbi, pgoff_t nid);
struct page *f2fs_get_node_page_ra(struct page *parent, int start);
void f2fs_move_node_page(struct page *node_page, int gc_type);
int f2fs_fsync_node_pages(struct f2fs_sb_info *sbi, struct inode *inode,
			struct writeback_control *wbc, bool atomic,
			unsigned int *seq_id);
int f2fs_sync_node_pages(struct f2fs_sb_info *sbi,
			struct writeback_control *wbc,
			bool do_balance, enum iostat_type io_type);
int f2fs_build_free_nids(struct f2fs_sb_info *sbi, bool sync, bool mount);
bool f2fs_alloc_nid(struct f2fs_sb_info *sbi, nid_t *nid);
void f2fs_alloc_nid_done(struct f2fs_sb_info *sbi, nid_t nid);
void f2fs_alloc_nid_failed(struct f2fs_sb_info *sbi, nid_t nid);
int f2fs_try_to_free_nids(struct f2fs_sb_info *sbi, int nr_shrink);
void f2fs_recover_inline_xattr(struct inode *inode, struct page *page);
int f2fs_recover_xattr_data(struct inode *inode, struct page *page);
int f2fs_recover_inode_page(struct f2fs_sb_info *sbi, struct page *page);
int f2fs_restore_node_summary(struct f2fs_sb_info *sbi,
			unsigned int segno, struct f2fs_summary_block *sum);
void f2fs_flush_nat_entries(struct f2fs_sb_info *sbi, struct cp_control *cpc);
int f2fs_build_node_manager(struct f2fs_sb_info *sbi);
void f2fs_destroy_node_manager(struct f2fs_sb_info *sbi);
int __init f2fs_create_node_manager_caches(void);
void f2fs_destroy_node_manager_caches(void);

/*
 * segment.c
 */
bool f2fs_need_SSR(struct f2fs_sb_info *sbi);
void f2fs_register_inmem_page(struct inode *inode, struct page *page);
void f2fs_drop_inmem_pages_all(struct f2fs_sb_info *sbi, bool gc_failure);
void f2fs_drop_inmem_pages(struct inode *inode);
void f2fs_drop_inmem_page(struct inode *inode, struct page *page);
int f2fs_commit_inmem_pages(struct inode *inode);
void f2fs_balance_fs(struct f2fs_sb_info *sbi, bool need);
void f2fs_balance_fs_bg(struct f2fs_sb_info *sbi);
int f2fs_issue_flush(struct f2fs_sb_info *sbi, nid_t ino);
int f2fs_create_flush_cmd_control(struct f2fs_sb_info *sbi);
int f2fs_flush_device_cache(struct f2fs_sb_info *sbi);
void f2fs_destroy_flush_cmd_control(struct f2fs_sb_info *sbi, bool free);
void f2fs_invalidate_blocks(struct f2fs_sb_info *sbi, block_t addr);
bool f2fs_is_checkpointed_data(struct f2fs_sb_info *sbi, block_t blkaddr);
void f2fs_drop_discard_cmd(struct f2fs_sb_info *sbi);
void f2fs_stop_discard_thread(struct f2fs_sb_info *sbi);
bool f2fs_wait_discard_bios(struct f2fs_sb_info *sbi);
void f2fs_clear_prefree_segments(struct f2fs_sb_info *sbi,
					struct cp_control *cpc);
void f2fs_release_discard_addrs(struct f2fs_sb_info *sbi);
int f2fs_npages_for_summary_flush(struct f2fs_sb_info *sbi, bool for_ra);
void f2fs_allocate_new_segments(struct f2fs_sb_info *sbi);
int f2fs_trim_fs(struct f2fs_sb_info *sbi, struct fstrim_range *range);
bool f2fs_exist_trim_candidates(struct f2fs_sb_info *sbi,
					struct cp_control *cpc);
struct page *f2fs_get_sum_page(struct f2fs_sb_info *sbi, unsigned int segno);
void f2fs_update_meta_page(struct f2fs_sb_info *sbi, void *src,
					block_t blk_addr);
void f2fs_do_write_meta_page(struct f2fs_sb_info *sbi, struct page *page,
						enum iostat_type io_type);
void f2fs_do_write_node_page(unsigned int nid, struct f2fs_io_info *fio);
void f2fs_outplace_write_data(struct dnode_of_data *dn,
			struct f2fs_io_info *fio);
int f2fs_inplace_write_data(struct f2fs_io_info *fio);
void f2fs_do_replace_block(struct f2fs_sb_info *sbi, struct f2fs_summary *sum,
			block_t old_blkaddr, block_t new_blkaddr,
			bool recover_curseg, bool recover_newaddr);
void f2fs_replace_block(struct f2fs_sb_info *sbi, struct dnode_of_data *dn,
			block_t old_addr, block_t new_addr,
			unsigned char version, bool recover_curseg,
			bool recover_newaddr);
void f2fs_allocate_data_block(struct f2fs_sb_info *sbi, struct page *page,
			block_t old_blkaddr, block_t *new_blkaddr,
			struct f2fs_summary *sum, int type,
			struct f2fs_io_info *fio, bool add_list);
void f2fs_wait_on_page_writeback(struct page *page,
			enum page_type type, bool ordered);
void f2fs_wait_on_block_writeback(struct f2fs_sb_info *sbi, block_t blkaddr);
void f2fs_write_data_summaries(struct f2fs_sb_info *sbi, block_t start_blk);
void f2fs_write_node_summaries(struct f2fs_sb_info *sbi, block_t start_blk);
int f2fs_lookup_journal_in_cursum(struct f2fs_journal *journal, int type,
			unsigned int val, int alloc);
void f2fs_flush_sit_entries(struct f2fs_sb_info *sbi, struct cp_control *cpc);
int f2fs_build_segment_manager(struct f2fs_sb_info *sbi);
void f2fs_destroy_segment_manager(struct f2fs_sb_info *sbi);
int __init f2fs_create_segment_manager_caches(void);
void f2fs_destroy_segment_manager_caches(void);
int f2fs_rw_hint_to_seg_type(enum rw_hint hint);
enum rw_hint f2fs_io_type_to_rw_hint(struct f2fs_sb_info *sbi,
			enum page_type type, enum temp_type temp);

/*
 * checkpoint.c
 */
void f2fs_stop_checkpoint(struct f2fs_sb_info *sbi, bool end_io);
struct page *f2fs_grab_meta_page(struct f2fs_sb_info *sbi, pgoff_t index);
struct page *f2fs_get_meta_page(struct f2fs_sb_info *sbi, pgoff_t index);
struct page *f2fs_get_meta_page_nofail(struct f2fs_sb_info *sbi, pgoff_t index);
struct page *f2fs_get_tmp_page(struct f2fs_sb_info *sbi, pgoff_t index);
bool f2fs_is_valid_blkaddr(struct f2fs_sb_info *sbi,
					block_t blkaddr, int type);
int f2fs_ra_meta_pages(struct f2fs_sb_info *sbi, block_t start, int nrpages,
			int type, bool sync);
void f2fs_ra_meta_pages_cond(struct f2fs_sb_info *sbi, pgoff_t index);
long f2fs_sync_meta_pages(struct f2fs_sb_info *sbi, enum page_type type,
			long nr_to_write, enum iostat_type io_type);
void f2fs_add_ino_entry(struct f2fs_sb_info *sbi, nid_t ino, int type);
void f2fs_remove_ino_entry(struct f2fs_sb_info *sbi, nid_t ino, int type);
void f2fs_release_ino_entry(struct f2fs_sb_info *sbi, bool all);
bool f2fs_exist_written_data(struct f2fs_sb_info *sbi, nid_t ino, int mode);
void f2fs_set_dirty_device(struct f2fs_sb_info *sbi, nid_t ino,
					unsigned int devidx, int type);
bool f2fs_is_dirty_device(struct f2fs_sb_info *sbi, nid_t ino,
					unsigned int devidx, int type);
int f2fs_sync_inode_meta(struct f2fs_sb_info *sbi);
int f2fs_acquire_orphan_inode(struct f2fs_sb_info *sbi);
void f2fs_release_orphan_inode(struct f2fs_sb_info *sbi);
void f2fs_add_orphan_inode(struct inode *inode);
void f2fs_remove_orphan_inode(struct f2fs_sb_info *sbi, nid_t ino);
int f2fs_recover_orphan_inodes(struct f2fs_sb_info *sbi);
int f2fs_get_valid_checkpoint(struct f2fs_sb_info *sbi);
void f2fs_update_dirty_page(struct inode *inode, struct page *page);
void f2fs_remove_dirty_inode(struct inode *inode);
int f2fs_sync_dirty_inodes(struct f2fs_sb_info *sbi, enum inode_type type);
void f2fs_wait_on_all_pages_writeback(struct f2fs_sb_info *sbi);
int f2fs_write_checkpoint(struct f2fs_sb_info *sbi, struct cp_control *cpc);
void f2fs_init_ino_entry_info(struct f2fs_sb_info *sbi);
int __init f2fs_create_checkpoint_caches(void);
void f2fs_destroy_checkpoint_caches(void);

/*
 * data.c
 */
int f2fs_init_post_read_processing(void);
void f2fs_destroy_post_read_processing(void);
void f2fs_submit_merged_write(struct f2fs_sb_info *sbi, enum page_type type);
void f2fs_submit_merged_write_cond(struct f2fs_sb_info *sbi,
				struct inode *inode, nid_t ino, pgoff_t idx,
				enum page_type type);
void f2fs_flush_merged_writes(struct f2fs_sb_info *sbi);
int f2fs_submit_page_bio(struct f2fs_io_info *fio);
void f2fs_submit_page_write(struct f2fs_io_info *fio);
struct block_device *f2fs_target_device(struct f2fs_sb_info *sbi,
			block_t blk_addr, struct bio *bio);
int f2fs_target_device_index(struct f2fs_sb_info *sbi, block_t blkaddr);
void f2fs_set_data_blkaddr(struct dnode_of_data *dn);
void f2fs_update_data_blkaddr(struct dnode_of_data *dn, block_t blkaddr);
int f2fs_reserve_new_blocks(struct dnode_of_data *dn, blkcnt_t count);
int f2fs_reserve_new_block(struct dnode_of_data *dn);
int f2fs_get_block(struct dnode_of_data *dn, pgoff_t index);
int f2fs_preallocate_blocks(struct kiocb *iocb, struct iov_iter *from);
int f2fs_reserve_block(struct dnode_of_data *dn, pgoff_t index);
struct page *f2fs_get_read_data_page(struct inode *inode, pgoff_t index,
			int op_flags, bool for_write);
struct page *f2fs_find_data_page(struct inode *inode, pgoff_t index);
struct page *f2fs_get_lock_data_page(struct inode *inode, pgoff_t index,
			bool for_write);
struct page *f2fs_get_new_data_page(struct inode *inode,
			struct page *ipage, pgoff_t index, bool new_i_size);
int f2fs_do_write_data_page(struct f2fs_io_info *fio);
int f2fs_map_blocks(struct inode *inode, struct f2fs_map_blocks *map,
			int create, int flag);
int f2fs_fiemap(struct inode *inode, struct fiemap_extent_info *fieinfo,
			u64 start, u64 len);
bool f2fs_should_update_inplace(struct inode *inode, struct f2fs_io_info *fio);
bool f2fs_should_update_outplace(struct inode *inode, struct f2fs_io_info *fio);
void f2fs_invalidate_page(struct page *page, unsigned int offset,
			unsigned int length);
int f2fs_release_page(struct page *page, gfp_t wait);
#ifdef CONFIG_MIGRATION
int f2fs_migrate_page(struct address_space *mapping, struct page *newpage,
			struct page *page, enum migrate_mode mode);
#endif
bool f2fs_overwrite_io(struct inode *inode, loff_t pos, size_t len);
void f2fs_clear_radix_tree_dirty_tag(struct page *page);

/*
 * gc.c
 */
int f2fs_start_gc_thread(struct f2fs_sb_info *sbi);
void f2fs_stop_gc_thread(struct f2fs_sb_info *sbi);
block_t f2fs_start_bidx_of_node(unsigned int node_ofs, struct inode *inode);
int f2fs_gc(struct f2fs_sb_info *sbi, bool sync, bool background,
			unsigned int segno);
void f2fs_build_gc_manager(struct f2fs_sb_info *sbi);

/*
 * recovery.c
 */
int f2fs_recover_fsync_data(struct f2fs_sb_info *sbi, bool check_only);
bool f2fs_space_for_roll_forward(struct f2fs_sb_info *sbi);

/*
 * debug.c
 */
#ifdef CONFIG_F2FS_STAT_FS
struct f2fs_stat_info {
	struct list_head stat_list;
	struct f2fs_sb_info *sbi;
	int all_area_segs, sit_area_segs, nat_area_segs, ssa_area_segs;
	int main_area_segs, main_area_sections, main_area_zones;
	unsigned long long hit_largest, hit_cached, hit_rbtree;
	unsigned long long hit_total, total_ext;
	int ext_tree, zombie_tree, ext_node;
	int ndirty_node, ndirty_dent, ndirty_meta, ndirty_imeta;
	int ndirty_data, ndirty_qdata;
	int inmem_pages;
	unsigned int ndirty_dirs, ndirty_files, nquota_files, ndirty_all;
	int nats, dirty_nats, sits, dirty_sits;
	int free_nids, avail_nids, alloc_nids;
	int total_count, utilization;
	int bg_gc, nr_wb_cp_data, nr_wb_data;
	int nr_flushing, nr_flushed, flush_list_empty;
	int nr_discarding, nr_discarded;
	int nr_discard_cmd;
	unsigned int undiscard_blks;
	int inline_xattr, inline_inode, inline_dir, append, update, orphans;
	int aw_cnt, max_aw_cnt, vw_cnt, max_vw_cnt;
	unsigned int valid_count, valid_node_count, valid_inode_count, discard_blks;
	unsigned int bimodal, avg_vblocks;
	int util_free, util_valid, util_invalid;
	int rsvd_segs, overp_segs;
	int dirty_count, node_pages, meta_pages;
	int prefree_count, call_count, cp_count, bg_cp_count;
	int tot_segs, node_segs, data_segs, free_segs, free_secs;
	int bg_node_segs, bg_data_segs;
	int tot_blks, data_blks, node_blks;
	int bg_data_blks, bg_node_blks;
	unsigned long long skipped_atomic_files[2];
	int curseg[NR_CURSEG_TYPE];
	int cursec[NR_CURSEG_TYPE];
	int curzone[NR_CURSEG_TYPE];

	unsigned int segment_count[2];
	unsigned int block_count[2];
	unsigned int inplace_count;
	unsigned long long base_mem, cache_mem, page_mem;
};

static inline struct f2fs_stat_info *F2FS_STAT(struct f2fs_sb_info *sbi)
{
	return (struct f2fs_stat_info *)sbi->stat_info;
}

#define stat_inc_cp_count(si)		((si)->cp_count++)
#define stat_inc_bg_cp_count(si)	((si)->bg_cp_count++)
#define stat_inc_call_count(si)		((si)->call_count++)
#define stat_inc_bggc_count(sbi)	((sbi)->bg_gc++)
#define stat_inc_dirty_inode(sbi, type)	((sbi)->ndirty_inode[type]++)
#define stat_dec_dirty_inode(sbi, type)	((sbi)->ndirty_inode[type]--)
#define stat_inc_total_hit(sbi)		(atomic64_inc(&(sbi)->total_hit_ext))
#define stat_inc_rbtree_node_hit(sbi)	(atomic64_inc(&(sbi)->read_hit_rbtree))
#define stat_inc_largest_node_hit(sbi)	(atomic64_inc(&(sbi)->read_hit_largest))
#define stat_inc_cached_node_hit(sbi)	(atomic64_inc(&(sbi)->read_hit_cached))
#define stat_inc_inline_xattr(inode)					\
	do {								\
		if (f2fs_has_inline_xattr(inode))			\
			(atomic_inc(&F2FS_I_SB(inode)->inline_xattr));	\
	} while (0)
#define stat_dec_inline_xattr(inode)					\
	do {								\
		if (f2fs_has_inline_xattr(inode))			\
			(atomic_dec(&F2FS_I_SB(inode)->inline_xattr));	\
	} while (0)
#define stat_inc_inline_inode(inode)					\
	do {								\
		if (f2fs_has_inline_data(inode))			\
			(atomic_inc(&F2FS_I_SB(inode)->inline_inode));	\
	} while (0)
#define stat_dec_inline_inode(inode)					\
	do {								\
		if (f2fs_has_inline_data(inode))			\
			(atomic_dec(&F2FS_I_SB(inode)->inline_inode));	\
	} while (0)
#define stat_inc_inline_dir(inode)					\
	do {								\
		if (f2fs_has_inline_dentry(inode))			\
			(atomic_inc(&F2FS_I_SB(inode)->inline_dir));	\
	} while (0)
#define stat_dec_inline_dir(inode)					\
	do {								\
		if (f2fs_has_inline_dentry(inode))			\
			(atomic_dec(&F2FS_I_SB(inode)->inline_dir));	\
	} while (0)
#define stat_inc_seg_type(sbi, curseg)					\
		((sbi)->segment_count[(curseg)->alloc_type]++)
#define stat_inc_block_count(sbi, curseg)				\
		((sbi)->block_count[(curseg)->alloc_type]++)
#define stat_inc_inplace_blocks(sbi)					\
		(atomic_inc(&(sbi)->inplace_count))
#define stat_inc_atomic_write(inode)					\
		(atomic_inc(&F2FS_I_SB(inode)->aw_cnt))
#define stat_dec_atomic_write(inode)					\
		(atomic_dec(&F2FS_I_SB(inode)->aw_cnt))
#define stat_update_max_atomic_write(inode)				\
	do {								\
		int cur = atomic_read(&F2FS_I_SB(inode)->aw_cnt);	\
		int max = atomic_read(&F2FS_I_SB(inode)->max_aw_cnt);	\
		if (cur > max)						\
			atomic_set(&F2FS_I_SB(inode)->max_aw_cnt, cur);	\
	} while (0)
#define stat_inc_volatile_write(inode)					\
		(atomic_inc(&F2FS_I_SB(inode)->vw_cnt))
#define stat_dec_volatile_write(inode)					\
		(atomic_dec(&F2FS_I_SB(inode)->vw_cnt))
#define stat_update_max_volatile_write(inode)				\
	do {								\
		int cur = atomic_read(&F2FS_I_SB(inode)->vw_cnt);	\
		int max = atomic_read(&F2FS_I_SB(inode)->max_vw_cnt);	\
		if (cur > max)						\
			atomic_set(&F2FS_I_SB(inode)->max_vw_cnt, cur);	\
	} while (0)
#define stat_inc_seg_count(sbi, type, gc_type)				\
	do {								\
		struct f2fs_stat_info *si = F2FS_STAT(sbi);		\
		si->tot_segs++;						\
		if ((type) == SUM_TYPE_DATA) {				\
			si->data_segs++;				\
			si->bg_data_segs += (gc_type == BG_GC) ? 1 : 0;	\
		} else {						\
			si->node_segs++;				\
			si->bg_node_segs += (gc_type == BG_GC) ? 1 : 0;	\
		}							\
	} while (0)

#define stat_inc_tot_blk_count(si, blks)				\
	((si)->tot_blks += (blks))

#define stat_inc_data_blk_count(sbi, blks, gc_type)			\
	do {								\
		struct f2fs_stat_info *si = F2FS_STAT(sbi);		\
		stat_inc_tot_blk_count(si, blks);			\
		si->data_blks += (blks);				\
		si->bg_data_blks += ((gc_type) == BG_GC) ? (blks) : 0;	\
	} while (0)

#define stat_inc_node_blk_count(sbi, blks, gc_type)			\
	do {								\
		struct f2fs_stat_info *si = F2FS_STAT(sbi);		\
		stat_inc_tot_blk_count(si, blks);			\
		si->node_blks += (blks);				\
		si->bg_node_blks += ((gc_type) == BG_GC) ? (blks) : 0;	\
	} while (0)

int f2fs_build_stats(struct f2fs_sb_info *sbi);
void f2fs_destroy_stats(struct f2fs_sb_info *sbi);
int __init f2fs_create_root_stats(void);
void f2fs_destroy_root_stats(void);
#else
#define stat_inc_cp_count(si)				do { } while (0)
#define stat_inc_bg_cp_count(si)			do { } while (0)
#define stat_inc_call_count(si)				do { } while (0)
#define stat_inc_bggc_count(si)				do { } while (0)
#define stat_inc_dirty_inode(sbi, type)			do { } while (0)
#define stat_dec_dirty_inode(sbi, type)			do { } while (0)
#define stat_inc_total_hit(sb)				do { } while (0)
#define stat_inc_rbtree_node_hit(sb)			do { } while (0)
#define stat_inc_largest_node_hit(sbi)			do { } while (0)
#define stat_inc_cached_node_hit(sbi)			do { } while (0)
#define stat_inc_inline_xattr(inode)			do { } while (0)
#define stat_dec_inline_xattr(inode)			do { } while (0)
#define stat_inc_inline_inode(inode)			do { } while (0)
#define stat_dec_inline_inode(inode)			do { } while (0)
#define stat_inc_inline_dir(inode)			do { } while (0)
#define stat_dec_inline_dir(inode)			do { } while (0)
#define stat_inc_atomic_write(inode)			do { } while (0)
#define stat_dec_atomic_write(inode)			do { } while (0)
#define stat_update_max_atomic_write(inode)		do { } while (0)
#define stat_inc_volatile_write(inode)			do { } while (0)
#define stat_dec_volatile_write(inode)			do { } while (0)
#define stat_update_max_volatile_write(inode)		do { } while (0)
#define stat_inc_seg_type(sbi, curseg)			do { } while (0)
#define stat_inc_block_count(sbi, curseg)		do { } while (0)
#define stat_inc_inplace_blocks(sbi)			do { } while (0)
#define stat_inc_seg_count(sbi, type, gc_type)		do { } while (0)
#define stat_inc_tot_blk_count(si, blks)		do { } while (0)
#define stat_inc_data_blk_count(sbi, blks, gc_type)	do { } while (0)
#define stat_inc_node_blk_count(sbi, blks, gc_type)	do { } while (0)

static inline int f2fs_build_stats(struct f2fs_sb_info *sbi) { return 0; }
static inline void f2fs_destroy_stats(struct f2fs_sb_info *sbi) { }
static inline int __init f2fs_create_root_stats(void) { return 0; }
static inline void f2fs_destroy_root_stats(void) { }
#endif

extern const struct file_operations f2fs_dir_operations;
extern const struct file_operations f2fs_file_operations;
extern const struct inode_operations f2fs_file_inode_operations;
extern const struct address_space_operations f2fs_dblock_aops;
extern const struct address_space_operations f2fs_node_aops;
extern const struct address_space_operations f2fs_meta_aops;
extern const struct inode_operations f2fs_dir_inode_operations;
extern const struct inode_operations f2fs_symlink_inode_operations;
extern const struct inode_operations f2fs_encrypted_symlink_inode_operations;
extern const struct inode_operations f2fs_special_inode_operations;
extern struct kmem_cache *f2fs_inode_entry_slab;

/*
 * inline.c
 */
bool f2fs_may_inline_data(struct inode *inode);
bool f2fs_may_inline_dentry(struct inode *inode);
void f2fs_do_read_inline_data(struct page *page, struct page *ipage);
void f2fs_truncate_inline_inode(struct inode *inode,
						struct page *ipage, u64 from);
int f2fs_read_inline_data(struct inode *inode, struct page *page);
int f2fs_convert_inline_page(struct dnode_of_data *dn, struct page *page);
int f2fs_convert_inline_inode(struct inode *inode);
int f2fs_write_inline_data(struct inode *inode, struct page *page);
bool f2fs_recover_inline_data(struct inode *inode, struct page *npage);
struct f2fs_dir_entry *f2fs_find_in_inline_dir(struct inode *dir,
			struct fscrypt_name *fname, struct page **res_page);
int f2fs_make_empty_inline_dir(struct inode *inode, struct inode *parent,
			struct page *ipage);
int f2fs_add_inline_entry(struct inode *dir, const struct qstr *new_name,
			const struct qstr *orig_name,
			struct inode *inode, nid_t ino, umode_t mode);
void f2fs_delete_inline_entry(struct f2fs_dir_entry *dentry,
				struct page *page, struct inode *dir,
				struct inode *inode);
bool f2fs_empty_inline_dir(struct inode *dir);
int f2fs_read_inline_dir(struct file *file, struct dir_context *ctx,
			struct fscrypt_str *fstr);
int f2fs_inline_data_fiemap(struct inode *inode,
			struct fiemap_extent_info *fieinfo,
			__u64 start, __u64 len);

/*
 * shrinker.c
 */
unsigned long f2fs_shrink_count(struct shrinker *shrink,
			struct shrink_control *sc);
unsigned long f2fs_shrink_scan(struct shrinker *shrink,
			struct shrink_control *sc);
void f2fs_join_shrinker(struct f2fs_sb_info *sbi);
void f2fs_leave_shrinker(struct f2fs_sb_info *sbi);

/*
 * extent_cache.c
 */
struct rb_entry *f2fs_lookup_rb_tree(struct rb_root *root,
				struct rb_entry *cached_re, unsigned int ofs);
struct rb_node **f2fs_lookup_rb_tree_for_insert(struct f2fs_sb_info *sbi,
				struct rb_root *root, struct rb_node **parent,
				unsigned int ofs);
struct rb_entry *f2fs_lookup_rb_tree_ret(struct rb_root *root,
		struct rb_entry *cached_re, unsigned int ofs,
		struct rb_entry **prev_entry, struct rb_entry **next_entry,
		struct rb_node ***insert_p, struct rb_node **insert_parent,
		bool force);
bool f2fs_check_rb_tree_consistence(struct f2fs_sb_info *sbi,
						struct rb_root *root);
unsigned int f2fs_shrink_extent_tree(struct f2fs_sb_info *sbi, int nr_shrink);
bool f2fs_init_extent_tree(struct inode *inode, struct f2fs_extent *i_ext);
void f2fs_drop_extent_tree(struct inode *inode);
unsigned int f2fs_destroy_extent_node(struct inode *inode);
void f2fs_destroy_extent_tree(struct inode *inode);
bool f2fs_lookup_extent_cache(struct inode *inode, pgoff_t pgofs,
			struct extent_info *ei);
void f2fs_update_extent_cache(struct dnode_of_data *dn);
void f2fs_update_extent_cache_range(struct dnode_of_data *dn,
			pgoff_t fofs, block_t blkaddr, unsigned int len);
void f2fs_init_extent_cache_info(struct f2fs_sb_info *sbi);
int __init f2fs_create_extent_cache(void);
void f2fs_destroy_extent_cache(void);

/*
 * sysfs.c
 */
int __init f2fs_init_sysfs(void);
void f2fs_exit_sysfs(void);
int f2fs_register_sysfs(struct f2fs_sb_info *sbi);
void f2fs_unregister_sysfs(struct f2fs_sb_info *sbi);

/*
 * crypto support
 */
static inline bool f2fs_encrypted_inode(struct inode *inode)
{
	return file_is_encrypt(inode);
}

static inline bool f2fs_encrypted_file(struct inode *inode)
{
	return f2fs_encrypted_inode(inode) && S_ISREG(inode->i_mode);
}

static inline void f2fs_set_encrypted_inode(struct inode *inode)
{
#ifdef CONFIG_F2FS_FS_ENCRYPTION
	file_set_encrypt(inode);
	inode->i_flags |= S_ENCRYPTED;
#endif
}

/*
 * Returns true if the reads of the inode's data need to undergo some
 * postprocessing step, like decryption or authenticity verification.
 */
static inline bool f2fs_post_read_required(struct inode *inode)
{
	return f2fs_encrypted_file(inode);
}

#define F2FS_FEATURE_FUNCS(name, flagname) \
static inline int f2fs_sb_has_##name(struct super_block *sb) \
{ \
	return F2FS_HAS_FEATURE(sb, F2FS_FEATURE_##flagname); \
}

F2FS_FEATURE_FUNCS(encrypt, ENCRYPT);
F2FS_FEATURE_FUNCS(blkzoned, BLKZONED);
F2FS_FEATURE_FUNCS(extra_attr, EXTRA_ATTR);
F2FS_FEATURE_FUNCS(project_quota, PRJQUOTA);
F2FS_FEATURE_FUNCS(inode_chksum, INODE_CHKSUM);
F2FS_FEATURE_FUNCS(flexible_inline_xattr, FLEXIBLE_INLINE_XATTR);
F2FS_FEATURE_FUNCS(quota_ino, QUOTA_INO);
F2FS_FEATURE_FUNCS(inode_crtime, INODE_CRTIME);
F2FS_FEATURE_FUNCS(lost_found, LOST_FOUND);

#ifdef CONFIG_BLK_DEV_ZONED
static inline int get_blkz_type(struct f2fs_sb_info *sbi,
			struct block_device *bdev, block_t blkaddr)
{
	unsigned int zno = blkaddr >> sbi->log_blocks_per_blkz;
	int i;

	for (i = 0; i < sbi->s_ndevs; i++)
		if (FDEV(i).bdev == bdev)
			return FDEV(i).blkz_type[zno];
	return -EINVAL;
}
#endif

static inline bool f2fs_discard_en(struct f2fs_sb_info *sbi)
{
	struct request_queue *q = bdev_get_queue(sbi->sb->s_bdev);

	return blk_queue_discard(q) || f2fs_sb_has_blkzoned(sbi->sb);
}

static inline void set_opt_mode(struct f2fs_sb_info *sbi, unsigned int mt)
{
	clear_opt(sbi, ADAPTIVE);
	clear_opt(sbi, LFS);

	switch (mt) {
	case F2FS_MOUNT_ADAPTIVE:
		set_opt(sbi, ADAPTIVE);
		break;
	case F2FS_MOUNT_LFS:
		set_opt(sbi, LFS);
		break;
	}
}

static inline bool f2fs_may_encrypt(struct inode *inode)
{
#ifdef CONFIG_F2FS_FS_ENCRYPTION
	umode_t mode = inode->i_mode;

	return (S_ISREG(mode) || S_ISDIR(mode) || S_ISLNK(mode));
#else
	return false;
#endif
}

static inline bool f2fs_force_buffered_io(struct inode *inode, int rw)
{
	return (f2fs_post_read_required(inode) ||
			(rw == WRITE && test_opt(F2FS_I_SB(inode), LFS)) ||
			F2FS_I_SB(inode)->s_ndevs);
}

#ifdef CONFIG_F2FS_FAULT_INJECTION
extern void f2fs_build_fault_attr(struct f2fs_sb_info *sbi, unsigned int rate,
							unsigned int type);
#else
#define f2fs_build_fault_attr(sbi, rate, type)		do { } while (0)
#endif

#endif<|MERGE_RESOLUTION|>--- conflicted
+++ resolved
@@ -1987,18 +1987,6 @@
 static inline struct page *f2fs_grab_cache_page(struct address_space *mapping,
 						pgoff_t index, bool for_write)
 {
-<<<<<<< HEAD
-#ifdef CONFIG_F2FS_FAULT_INJECTION
-	struct page *page;
-
-	if (!for_write)
-		page = find_get_page_flags(mapping, index,
-						FGP_LOCK | FGP_ACCESSED);
-	else
-		page = find_lock_page(mapping, index);
-	if (page)
-		return page;
-=======
 	struct page *page;
 
 	if (IS_ENABLED(CONFIG_F2FS_FAULT_INJECTION)) {
@@ -2009,7 +1997,6 @@
 			page = find_lock_page(mapping, index);
 		if (page)
 			return page;
->>>>>>> 8e6fbfc0
 
 		if (time_to_inject(F2FS_M_SB(mapping), FAULT_PAGE_ALLOC)) {
 			f2fs_show_injection_info(FAULT_PAGE_ALLOC);
