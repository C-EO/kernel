// SPDX-License-Identifier: GPL-2.0-only
/*
 * Copyright (C) 2018 HUAWEI, Inc.
 *             https://www.huawei.com/
 * Copyright (C) 2022 Alibaba Cloud
 */
#include "compress.h"
#include <linux/psi.h>
#include <linux/cpuhotplug.h>
#include <trace/events/erofs.h>

#define Z_EROFS_PCLUSTER_MAX_PAGES	(Z_EROFS_PCLUSTER_MAX_SIZE / PAGE_SIZE)
#define Z_EROFS_INLINE_BVECS		2

/*
 * let's leave a type here in case of introducing
 * another tagged pointer later.
 */
typedef void *z_erofs_next_pcluster_t;

struct z_erofs_bvec {
	struct page *page;
	int offset;
	unsigned int end;
};

#define __Z_EROFS_BVSET(name, total) \
struct name { \
	/* point to the next page which contains the following bvecs */ \
	struct page *nextpage; \
	struct z_erofs_bvec bvec[total]; \
}
__Z_EROFS_BVSET(z_erofs_bvset,);
__Z_EROFS_BVSET(z_erofs_bvset_inline, Z_EROFS_INLINE_BVECS);

/*
 * Structure fields follow one of the following exclusion rules.
 *
 * I: Modifiable by initialization/destruction paths and read-only
 *    for everyone else;
 *
 * L: Field should be protected by the pcluster lock;
 *
 * A: Field should be accessed / updated in atomic for parallelized code.
 */
struct z_erofs_pcluster {
	struct erofs_workgroup obj;
	struct mutex lock;

	/* A: point to next chained pcluster or TAILs */
	z_erofs_next_pcluster_t next;

	/* L: the maximum decompression size of this round */
	unsigned int length;

	/* L: total number of bvecs */
	unsigned int vcnt;

	/* I: page offset of start position of decompression */
	unsigned short pageofs_out;

	/* I: page offset of inline compressed data */
	unsigned short pageofs_in;

	union {
		/* L: inline a certain number of bvec for bootstrap */
		struct z_erofs_bvset_inline bvset;

		/* I: can be used to free the pcluster by RCU. */
		struct rcu_head rcu;
	};

	union {
		/* I: physical cluster size in pages */
		unsigned short pclusterpages;

		/* I: tailpacking inline compressed size */
		unsigned short tailpacking_size;
	};

	/* I: compression algorithm format */
	unsigned char algorithmformat;

	/* L: whether partial decompression or not */
	bool partial;

	/* L: indicate several pageofs_outs or not */
	bool multibases;

	/* A: compressed bvecs (can be cached or inplaced pages) */
	struct z_erofs_bvec compressed_bvecs[];
};

/* the end of a chain of pclusters */
#define Z_EROFS_PCLUSTER_TAIL           ((void *) 0x700 + POISON_POINTER_DELTA)
#define Z_EROFS_PCLUSTER_NIL            (NULL)

struct z_erofs_decompressqueue {
	struct super_block *sb;
	atomic_t pending_bios;
	z_erofs_next_pcluster_t head;

	union {
		struct completion done;
		struct work_struct work;
		struct kthread_work kthread_work;
	} u;
	bool eio, sync;
};

static inline bool z_erofs_is_inline_pcluster(struct z_erofs_pcluster *pcl)
{
	return !pcl->obj.index;
}

static inline unsigned int z_erofs_pclusterpages(struct z_erofs_pcluster *pcl)
{
	if (z_erofs_is_inline_pcluster(pcl))
		return 1;
	return pcl->pclusterpages;
}

/*
 * bit 30: I/O error occurred on this page
 * bit 0 - 29: remaining parts to complete this page
 */
#define Z_EROFS_PAGE_EIO			(1 << 30)

static inline void z_erofs_onlinepage_init(struct page *page)
{
	union {
		atomic_t o;
		unsigned long v;
	} u = { .o = ATOMIC_INIT(1) };

	set_page_private(page, u.v);
	smp_wmb();
	SetPagePrivate(page);
}

static inline void z_erofs_onlinepage_split(struct page *page)
{
	atomic_inc((atomic_t *)&page->private);
}

static void z_erofs_onlinepage_endio(struct page *page, int err)
{
	int orig, v;

	DBG_BUGON(!PagePrivate(page));

	do {
		orig = atomic_read((atomic_t *)&page->private);
		v = (orig - 1) | (err ? Z_EROFS_PAGE_EIO : 0);
	} while (atomic_cmpxchg((atomic_t *)&page->private, orig, v) != orig);

	if (!(v & ~Z_EROFS_PAGE_EIO)) {
		set_page_private(page, 0);
		ClearPagePrivate(page);
		if (!(v & Z_EROFS_PAGE_EIO))
			SetPageUptodate(page);
		unlock_page(page);
	}
}

#define Z_EROFS_ONSTACK_PAGES		32

/*
 * since pclustersize is variable for big pcluster feature, introduce slab
 * pools implementation for different pcluster sizes.
 */
struct z_erofs_pcluster_slab {
	struct kmem_cache *slab;
	unsigned int maxpages;
	char name[48];
};

#define _PCLP(n) { .maxpages = n }

static struct z_erofs_pcluster_slab pcluster_pool[] __read_mostly = {
	_PCLP(1), _PCLP(4), _PCLP(16), _PCLP(64), _PCLP(128),
	_PCLP(Z_EROFS_PCLUSTER_MAX_PAGES)
};

struct z_erofs_bvec_iter {
	struct page *bvpage;
	struct z_erofs_bvset *bvset;
	unsigned int nr, cur;
};

static struct page *z_erofs_bvec_iter_end(struct z_erofs_bvec_iter *iter)
{
	if (iter->bvpage)
		kunmap_local(iter->bvset);
	return iter->bvpage;
}

static struct page *z_erofs_bvset_flip(struct z_erofs_bvec_iter *iter)
{
	unsigned long base = (unsigned long)((struct z_erofs_bvset *)0)->bvec;
	/* have to access nextpage in advance, otherwise it will be unmapped */
	struct page *nextpage = iter->bvset->nextpage;
	struct page *oldpage;

	DBG_BUGON(!nextpage);
	oldpage = z_erofs_bvec_iter_end(iter);
	iter->bvpage = nextpage;
	iter->bvset = kmap_local_page(nextpage);
	iter->nr = (PAGE_SIZE - base) / sizeof(struct z_erofs_bvec);
	iter->cur = 0;
	return oldpage;
}

static void z_erofs_bvec_iter_begin(struct z_erofs_bvec_iter *iter,
				    struct z_erofs_bvset_inline *bvset,
				    unsigned int bootstrap_nr,
				    unsigned int cur)
{
	*iter = (struct z_erofs_bvec_iter) {
		.nr = bootstrap_nr,
		.bvset = (struct z_erofs_bvset *)bvset,
	};

	while (cur > iter->nr) {
		cur -= iter->nr;
		z_erofs_bvset_flip(iter);
	}
	iter->cur = cur;
}

static int z_erofs_bvec_enqueue(struct z_erofs_bvec_iter *iter,
				struct z_erofs_bvec *bvec,
				struct page **candidate_bvpage,
				struct page **pagepool)
{
	if (iter->cur >= iter->nr) {
		struct page *nextpage = *candidate_bvpage;

		if (!nextpage) {
			nextpage = erofs_allocpage(pagepool, GFP_NOFS);
			if (!nextpage)
				return -ENOMEM;
			set_page_private(nextpage, Z_EROFS_SHORTLIVED_PAGE);
		}
		DBG_BUGON(iter->bvset->nextpage);
		iter->bvset->nextpage = nextpage;
		z_erofs_bvset_flip(iter);

		iter->bvset->nextpage = NULL;
		*candidate_bvpage = NULL;
	}
	iter->bvset->bvec[iter->cur++] = *bvec;
	return 0;
}

static void z_erofs_bvec_dequeue(struct z_erofs_bvec_iter *iter,
				 struct z_erofs_bvec *bvec,
				 struct page **old_bvpage)
{
	if (iter->cur == iter->nr)
		*old_bvpage = z_erofs_bvset_flip(iter);
	else
		*old_bvpage = NULL;
	*bvec = iter->bvset->bvec[iter->cur++];
}

static void z_erofs_destroy_pcluster_pool(void)
{
	int i;

	for (i = 0; i < ARRAY_SIZE(pcluster_pool); ++i) {
		if (!pcluster_pool[i].slab)
			continue;
		kmem_cache_destroy(pcluster_pool[i].slab);
		pcluster_pool[i].slab = NULL;
	}
}

static int z_erofs_create_pcluster_pool(void)
{
	struct z_erofs_pcluster_slab *pcs;
	struct z_erofs_pcluster *a;
	unsigned int size;

	for (pcs = pcluster_pool;
	     pcs < pcluster_pool + ARRAY_SIZE(pcluster_pool); ++pcs) {
		size = struct_size(a, compressed_bvecs, pcs->maxpages);

		sprintf(pcs->name, "erofs_pcluster-%u", pcs->maxpages);
		pcs->slab = kmem_cache_create(pcs->name, size, 0,
					      SLAB_RECLAIM_ACCOUNT, NULL);
		if (pcs->slab)
			continue;

		z_erofs_destroy_pcluster_pool();
		return -ENOMEM;
	}
	return 0;
}

static struct z_erofs_pcluster *z_erofs_alloc_pcluster(unsigned int nrpages)
{
	int i;

	for (i = 0; i < ARRAY_SIZE(pcluster_pool); ++i) {
		struct z_erofs_pcluster_slab *pcs = pcluster_pool + i;
		struct z_erofs_pcluster *pcl;

		if (nrpages > pcs->maxpages)
			continue;

		pcl = kmem_cache_zalloc(pcs->slab, GFP_NOFS);
		if (!pcl)
			return ERR_PTR(-ENOMEM);
		pcl->pclusterpages = nrpages;
		return pcl;
	}
	return ERR_PTR(-EINVAL);
}

static void z_erofs_free_pcluster(struct z_erofs_pcluster *pcl)
{
	unsigned int pclusterpages = z_erofs_pclusterpages(pcl);
	int i;

	for (i = 0; i < ARRAY_SIZE(pcluster_pool); ++i) {
		struct z_erofs_pcluster_slab *pcs = pcluster_pool + i;

		if (pclusterpages > pcs->maxpages)
			continue;

		kmem_cache_free(pcs->slab, pcl);
		return;
	}
	DBG_BUGON(1);
}

static struct workqueue_struct *z_erofs_workqueue __read_mostly;

#ifdef CONFIG_EROFS_FS_PCPU_KTHREAD
static struct kthread_worker __rcu **z_erofs_pcpu_workers;

static void erofs_destroy_percpu_workers(void)
{
	struct kthread_worker *worker;
	unsigned int cpu;

	for_each_possible_cpu(cpu) {
		worker = rcu_dereference_protected(
					z_erofs_pcpu_workers[cpu], 1);
		rcu_assign_pointer(z_erofs_pcpu_workers[cpu], NULL);
		if (worker)
			kthread_destroy_worker(worker);
	}
	kfree(z_erofs_pcpu_workers);
}

static struct kthread_worker *erofs_init_percpu_worker(int cpu)
{
	struct kthread_worker *worker =
		kthread_create_worker_on_cpu(cpu, 0, "erofs_worker/%u", cpu);

	if (IS_ERR(worker))
		return worker;
	if (IS_ENABLED(CONFIG_EROFS_FS_PCPU_KTHREAD_HIPRI))
		sched_set_fifo_low(worker->task);
	return worker;
}

static int erofs_init_percpu_workers(void)
{
	struct kthread_worker *worker;
	unsigned int cpu;

	z_erofs_pcpu_workers = kcalloc(num_possible_cpus(),
			sizeof(struct kthread_worker *), GFP_ATOMIC);
	if (!z_erofs_pcpu_workers)
		return -ENOMEM;

	for_each_online_cpu(cpu) {	/* could miss cpu{off,on}line? */
		worker = erofs_init_percpu_worker(cpu);
		if (!IS_ERR(worker))
			rcu_assign_pointer(z_erofs_pcpu_workers[cpu], worker);
	}
	return 0;
}
#else
static inline void erofs_destroy_percpu_workers(void) {}
static inline int erofs_init_percpu_workers(void) { return 0; }
#endif

#if defined(CONFIG_HOTPLUG_CPU) && defined(CONFIG_EROFS_FS_PCPU_KTHREAD)
static DEFINE_SPINLOCK(z_erofs_pcpu_worker_lock);
static enum cpuhp_state erofs_cpuhp_state;

static int erofs_cpu_online(unsigned int cpu)
{
	struct kthread_worker *worker, *old;

	worker = erofs_init_percpu_worker(cpu);
	if (IS_ERR(worker))
		return PTR_ERR(worker);

	spin_lock(&z_erofs_pcpu_worker_lock);
	old = rcu_dereference_protected(z_erofs_pcpu_workers[cpu],
			lockdep_is_held(&z_erofs_pcpu_worker_lock));
	if (!old)
		rcu_assign_pointer(z_erofs_pcpu_workers[cpu], worker);
	spin_unlock(&z_erofs_pcpu_worker_lock);
	if (old)
		kthread_destroy_worker(worker);
	return 0;
}

static int erofs_cpu_offline(unsigned int cpu)
{
	struct kthread_worker *worker;

	spin_lock(&z_erofs_pcpu_worker_lock);
	worker = rcu_dereference_protected(z_erofs_pcpu_workers[cpu],
			lockdep_is_held(&z_erofs_pcpu_worker_lock));
	rcu_assign_pointer(z_erofs_pcpu_workers[cpu], NULL);
	spin_unlock(&z_erofs_pcpu_worker_lock);

	synchronize_rcu();
	if (worker)
		kthread_destroy_worker(worker);
	return 0;
}

static int erofs_cpu_hotplug_init(void)
{
	int state;

	state = cpuhp_setup_state_nocalls(CPUHP_AP_ONLINE_DYN,
			"fs/erofs:online", erofs_cpu_online, erofs_cpu_offline);
	if (state < 0)
		return state;

	erofs_cpuhp_state = state;
	return 0;
}

static void erofs_cpu_hotplug_destroy(void)
{
	if (erofs_cpuhp_state)
		cpuhp_remove_state_nocalls(erofs_cpuhp_state);
}
#else /* !CONFIG_HOTPLUG_CPU || !CONFIG_EROFS_FS_PCPU_KTHREAD */
static inline int erofs_cpu_hotplug_init(void) { return 0; }
static inline void erofs_cpu_hotplug_destroy(void) {}
#endif

void z_erofs_exit_zip_subsystem(void)
{
	erofs_cpu_hotplug_destroy();
	erofs_destroy_percpu_workers();
	destroy_workqueue(z_erofs_workqueue);
	z_erofs_destroy_pcluster_pool();
}

int __init z_erofs_init_zip_subsystem(void)
{
	int err = z_erofs_create_pcluster_pool();

	if (err)
		goto out_error_pcluster_pool;

	z_erofs_workqueue = alloc_workqueue("erofs_worker",
			WQ_UNBOUND | WQ_HIGHPRI, num_possible_cpus());
	if (!z_erofs_workqueue) {
		err = -ENOMEM;
		goto out_error_workqueue_init;
	}

	err = erofs_init_percpu_workers();
	if (err)
		goto out_error_pcpu_worker;

	err = erofs_cpu_hotplug_init();
	if (err < 0)
		goto out_error_cpuhp_init;
	return err;

out_error_cpuhp_init:
	erofs_destroy_percpu_workers();
out_error_pcpu_worker:
	destroy_workqueue(z_erofs_workqueue);
out_error_workqueue_init:
	z_erofs_destroy_pcluster_pool();
out_error_pcluster_pool:
	return err;
}

enum z_erofs_pclustermode {
	Z_EROFS_PCLUSTER_INFLIGHT,
	/*
	 * a weak form of Z_EROFS_PCLUSTER_FOLLOWED, the difference is that it
	 * could be dispatched into bypass queue later due to uptodated managed
	 * pages. All related online pages cannot be reused for inplace I/O (or
	 * bvpage) since it can be directly decoded without I/O submission.
	 */
	Z_EROFS_PCLUSTER_FOLLOWED_NOINPLACE,
	/*
	 * The pcluster was just linked to a decompression chain by us.  It can
	 * also be linked with the remaining pclusters, which means if the
	 * processing page is the tail page of a pcluster, this pcluster can
	 * safely use the whole page (since the previous pcluster is within the
	 * same chain) for in-place I/O, as illustrated below:
	 *  ___________________________________________________
	 * |  tail (partial) page  |    head (partial) page    |
	 * |  (of the current pcl) |   (of the previous pcl)   |
	 * |___PCLUSTER_FOLLOWED___|_____PCLUSTER_FOLLOWED_____|
	 *
	 * [  (*) the page above can be used as inplace I/O.   ]
	 */
	Z_EROFS_PCLUSTER_FOLLOWED,
};

struct z_erofs_decompress_frontend {
	struct inode *const inode;
	struct erofs_map_blocks map;
	struct z_erofs_bvec_iter biter;

	struct page *pagepool;
	struct page *candidate_bvpage;
	struct z_erofs_pcluster *pcl;
	z_erofs_next_pcluster_t owned_head;
	enum z_erofs_pclustermode mode;

	erofs_off_t headoffset;

	/* a pointer used to pick up inplace I/O pages */
	unsigned int icur;
};

#define DECOMPRESS_FRONTEND_INIT(__i) { \
	.inode = __i, .owned_head = Z_EROFS_PCLUSTER_TAIL, \
	.mode = Z_EROFS_PCLUSTER_FOLLOWED }

static bool z_erofs_should_alloc_cache(struct z_erofs_decompress_frontend *fe)
{
	unsigned int cachestrategy = EROFS_I_SB(fe->inode)->opt.cache_strategy;

	if (cachestrategy <= EROFS_ZIP_CACHE_DISABLED)
		return false;

	if (!(fe->map.m_flags & EROFS_MAP_FULL_MAPPED))
		return true;

	if (cachestrategy >= EROFS_ZIP_CACHE_READAROUND &&
	    fe->map.m_la < fe->headoffset)
		return true;

	return false;
}

static void z_erofs_bind_cache(struct z_erofs_decompress_frontend *fe)
{
	struct address_space *mc = MNGD_MAPPING(EROFS_I_SB(fe->inode));
	struct z_erofs_pcluster *pcl = fe->pcl;
	bool shouldalloc = z_erofs_should_alloc_cache(fe);
	bool standalone = true;
	/*
	 * optimistic allocation without direct reclaim since inplace I/O
	 * can be used if low memory otherwise.
	 */
	gfp_t gfp = (mapping_gfp_mask(mc) & ~__GFP_DIRECT_RECLAIM) |
			__GFP_NOMEMALLOC | __GFP_NORETRY | __GFP_NOWARN;
	unsigned int i;

	if (fe->mode < Z_EROFS_PCLUSTER_FOLLOWED)
		return;

	for (i = 0; i < pcl->pclusterpages; ++i) {
		struct page *page;
		void *t;	/* mark pages just found for debugging */
		struct page *newpage = NULL;

		/* the compressed page was loaded before */
		if (READ_ONCE(pcl->compressed_bvecs[i].page))
			continue;

		page = find_get_page(mc, pcl->obj.index + i);

		if (page) {
			t = (void *)((unsigned long)page | 1);
		} else {
			/* I/O is needed, no possible to decompress directly */
			standalone = false;
			if (!shouldalloc)
				continue;

			/*
			 * try to use cached I/O if page allocation
			 * succeeds or fallback to in-place I/O instead
			 * to avoid any direct reclaim.
			 */
			newpage = erofs_allocpage(&fe->pagepool, gfp);
			if (!newpage)
				continue;
			set_page_private(newpage, Z_EROFS_PREALLOCATED_PAGE);
			t = (void *)((unsigned long)newpage | 1);
		}

		if (!cmpxchg_relaxed(&pcl->compressed_bvecs[i].page, NULL, t))
			continue;

		if (page)
			put_page(page);
		else if (newpage)
			erofs_pagepool_add(&fe->pagepool, newpage);
	}

	/*
	 * don't do inplace I/O if all compressed pages are available in
	 * managed cache since it can be moved to the bypass queue instead.
	 */
	if (standalone)
		fe->mode = Z_EROFS_PCLUSTER_FOLLOWED_NOINPLACE;
}

/* called by erofs_shrinker to get rid of all compressed_pages */
int erofs_try_to_free_all_cached_pages(struct erofs_sb_info *sbi,
				       struct erofs_workgroup *grp)
{
	struct z_erofs_pcluster *const pcl =
		container_of(grp, struct z_erofs_pcluster, obj);
	int i;

	DBG_BUGON(z_erofs_is_inline_pcluster(pcl));
	/*
	 * refcount of workgroup is now freezed as 0,
	 * therefore no need to worry about available decompression users.
	 */
	for (i = 0; i < pcl->pclusterpages; ++i) {
		struct page *page = pcl->compressed_bvecs[i].page;

		if (!page)
			continue;

		/* block other users from reclaiming or migrating the page */
		if (!trylock_page(page))
			return -EBUSY;

		if (!erofs_page_is_managed(sbi, page))
			continue;

		/* barrier is implied in the following 'unlock_page' */
		WRITE_ONCE(pcl->compressed_bvecs[i].page, NULL);
		detach_page_private(page);
		unlock_page(page);
	}
	return 0;
}

static bool z_erofs_cache_release_folio(struct folio *folio, gfp_t gfp)
{
	struct z_erofs_pcluster *pcl = folio_get_private(folio);
	bool ret;
	int i;

	if (!folio_test_private(folio))
		return true;

	ret = false;
	spin_lock(&pcl->obj.lockref.lock);
	if (pcl->obj.lockref.count > 0)
		goto out;

	DBG_BUGON(z_erofs_is_inline_pcluster(pcl));
	for (i = 0; i < pcl->pclusterpages; ++i) {
		if (pcl->compressed_bvecs[i].page == &folio->page) {
			WRITE_ONCE(pcl->compressed_bvecs[i].page, NULL);
			ret = true;
			break;
		}
	}
	if (ret)
		folio_detach_private(folio);
out:
	spin_unlock(&pcl->obj.lockref.lock);
	return ret;
}

/*
 * It will be called only on inode eviction. In case that there are still some
 * decompression requests in progress, wait with rescheduling for a bit here.
 * An extra lock could be introduced instead but it seems unnecessary.
 */
static void z_erofs_cache_invalidate_folio(struct folio *folio,
					   size_t offset, size_t length)
{
	const size_t stop = length + offset;

	/* Check for potential overflow in debug mode */
	DBG_BUGON(stop > folio_size(folio) || stop < length);

	if (offset == 0 && stop == folio_size(folio))
		while (!z_erofs_cache_release_folio(folio, GFP_NOFS))
			cond_resched();
}

static const struct address_space_operations z_erofs_cache_aops = {
	.release_folio = z_erofs_cache_release_folio,
	.invalidate_folio = z_erofs_cache_invalidate_folio,
};

int erofs_init_managed_cache(struct super_block *sb)
{
	struct inode *const inode = new_inode(sb);

	if (!inode)
		return -ENOMEM;

	set_nlink(inode, 1);
	inode->i_size = OFFSET_MAX;
	inode->i_mapping->a_ops = &z_erofs_cache_aops;
	mapping_set_gfp_mask(inode->i_mapping, GFP_NOFS);
	EROFS_SB(sb)->managed_cache = inode;
	return 0;
}

static bool z_erofs_try_inplace_io(struct z_erofs_decompress_frontend *fe,
				   struct z_erofs_bvec *bvec)
{
	struct z_erofs_pcluster *const pcl = fe->pcl;

	while (fe->icur > 0) {
		if (!cmpxchg(&pcl->compressed_bvecs[--fe->icur].page,
			     NULL, bvec->page)) {
			pcl->compressed_bvecs[fe->icur] = *bvec;
			return true;
		}
	}
	return false;
}

/* callers must be with pcluster lock held */
static int z_erofs_attach_page(struct z_erofs_decompress_frontend *fe,
			       struct z_erofs_bvec *bvec, bool exclusive)
{
	int ret;

	if (exclusive) {
		/* give priority for inplaceio to use file pages first */
		if (z_erofs_try_inplace_io(fe, bvec))
			return 0;
		/* otherwise, check if it can be used as a bvpage */
		if (fe->mode >= Z_EROFS_PCLUSTER_FOLLOWED &&
		    !fe->candidate_bvpage)
			fe->candidate_bvpage = bvec->page;
	}
	ret = z_erofs_bvec_enqueue(&fe->biter, bvec, &fe->candidate_bvpage,
				   &fe->pagepool);
	fe->pcl->vcnt += (ret >= 0);
	return ret;
}

static void z_erofs_try_to_claim_pcluster(struct z_erofs_decompress_frontend *f)
{
	struct z_erofs_pcluster *pcl = f->pcl;
	z_erofs_next_pcluster_t *owned_head = &f->owned_head;

	/* type 1, nil pcluster (this pcluster doesn't belong to any chain.) */
	if (cmpxchg(&pcl->next, Z_EROFS_PCLUSTER_NIL,
		    *owned_head) == Z_EROFS_PCLUSTER_NIL) {
		*owned_head = &pcl->next;
		/* so we can attach this pcluster to our submission chain. */
		f->mode = Z_EROFS_PCLUSTER_FOLLOWED;
		return;
	}

	/* type 2, it belongs to an ongoing chain */
	f->mode = Z_EROFS_PCLUSTER_INFLIGHT;
}

static int z_erofs_register_pcluster(struct z_erofs_decompress_frontend *fe)
{
	struct erofs_map_blocks *map = &fe->map;
	bool ztailpacking = map->m_flags & EROFS_MAP_META;
	struct z_erofs_pcluster *pcl;
	struct erofs_workgroup *grp;
	int err;

	if (!(map->m_flags & EROFS_MAP_ENCODED) ||
	    (!ztailpacking && !(map->m_pa >> PAGE_SHIFT))) {
		DBG_BUGON(1);
		return -EFSCORRUPTED;
	}

	/* no available pcluster, let's allocate one */
	pcl = z_erofs_alloc_pcluster(ztailpacking ? 1 :
				     map->m_plen >> PAGE_SHIFT);
	if (IS_ERR(pcl))
		return PTR_ERR(pcl);

	spin_lock_init(&pcl->obj.lockref.lock);
	pcl->algorithmformat = map->m_algorithmformat;
	pcl->length = 0;
	pcl->partial = true;

	/* new pclusters should be claimed as type 1, primary and followed */
	pcl->next = fe->owned_head;
	pcl->pageofs_out = map->m_la & ~PAGE_MASK;
	fe->mode = Z_EROFS_PCLUSTER_FOLLOWED;

	/*
	 * lock all primary followed works before visible to others
	 * and mutex_trylock *never* fails for a new pcluster.
	 */
	mutex_init(&pcl->lock);
	DBG_BUGON(!mutex_trylock(&pcl->lock));

	if (ztailpacking) {
		pcl->obj.index = 0;	/* which indicates ztailpacking */
		pcl->pageofs_in = erofs_blkoff(fe->inode->i_sb, map->m_pa);
		pcl->tailpacking_size = map->m_plen;
	} else {
		pcl->obj.index = map->m_pa >> PAGE_SHIFT;

		grp = erofs_insert_workgroup(fe->inode->i_sb, &pcl->obj);
		if (IS_ERR(grp)) {
			err = PTR_ERR(grp);
			goto err_out;
		}

		if (grp != &pcl->obj) {
			fe->pcl = container_of(grp,
					struct z_erofs_pcluster, obj);
			err = -EEXIST;
			goto err_out;
		}
	}
	fe->owned_head = &pcl->next;
	fe->pcl = pcl;
	return 0;

err_out:
	mutex_unlock(&pcl->lock);
	z_erofs_free_pcluster(pcl);
	return err;
}

static int z_erofs_pcluster_begin(struct z_erofs_decompress_frontend *fe)
{
	struct erofs_map_blocks *map = &fe->map;
	struct super_block *sb = fe->inode->i_sb;
	erofs_blk_t blknr = erofs_blknr(sb, map->m_pa);
	struct erofs_workgroup *grp = NULL;
	int ret;

	DBG_BUGON(fe->pcl);

	/* must be Z_EROFS_PCLUSTER_TAIL or pointed to previous pcluster */
	DBG_BUGON(fe->owned_head == Z_EROFS_PCLUSTER_NIL);

	if (!(map->m_flags & EROFS_MAP_META)) {
		grp = erofs_find_workgroup(sb, blknr);
	} else if ((map->m_pa & ~PAGE_MASK) + map->m_plen > PAGE_SIZE) {
		DBG_BUGON(1);
		return -EFSCORRUPTED;
	}

	if (grp) {
		fe->pcl = container_of(grp, struct z_erofs_pcluster, obj);
		ret = -EEXIST;
	} else {
		ret = z_erofs_register_pcluster(fe);
	}

	if (ret == -EEXIST) {
		mutex_lock(&fe->pcl->lock);
		z_erofs_try_to_claim_pcluster(fe);
	} else if (ret) {
		return ret;
	}

	z_erofs_bvec_iter_begin(&fe->biter, &fe->pcl->bvset,
				Z_EROFS_INLINE_BVECS, fe->pcl->vcnt);
	if (!z_erofs_is_inline_pcluster(fe->pcl)) {
		/* bind cache first when cached decompression is preferred */
		z_erofs_bind_cache(fe);
	} else {
		void *mptr;

		mptr = erofs_read_metabuf(&map->buf, sb, blknr, EROFS_NO_KMAP);
		if (IS_ERR(mptr)) {
			ret = PTR_ERR(mptr);
			erofs_err(sb, "failed to get inline data %d", ret);
			return ret;
		}
		get_page(map->buf.page);
		WRITE_ONCE(fe->pcl->compressed_bvecs[0].page, map->buf.page);
		fe->mode = Z_EROFS_PCLUSTER_FOLLOWED_NOINPLACE;
	}
	/* file-backed inplace I/O pages are traversed in reverse order */
	fe->icur = z_erofs_pclusterpages(fe->pcl);
	return 0;
}

/*
 * keep in mind that no referenced pclusters will be freed
 * only after a RCU grace period.
 */
static void z_erofs_rcu_callback(struct rcu_head *head)
{
	z_erofs_free_pcluster(container_of(head,
			struct z_erofs_pcluster, rcu));
}

void erofs_workgroup_free_rcu(struct erofs_workgroup *grp)
{
	struct z_erofs_pcluster *const pcl =
		container_of(grp, struct z_erofs_pcluster, obj);

	call_rcu(&pcl->rcu, z_erofs_rcu_callback);
}

static void z_erofs_pcluster_end(struct z_erofs_decompress_frontend *fe)
{
	struct z_erofs_pcluster *pcl = fe->pcl;

	if (!pcl)
		return;

	z_erofs_bvec_iter_end(&fe->biter);
	mutex_unlock(&pcl->lock);

	if (fe->candidate_bvpage)
		fe->candidate_bvpage = NULL;

	/*
	 * if all pending pages are added, don't hold its reference
	 * any longer if the pcluster isn't hosted by ourselves.
	 */
	if (fe->mode < Z_EROFS_PCLUSTER_FOLLOWED_NOINPLACE)
		erofs_workgroup_put(&pcl->obj);

	fe->pcl = NULL;
}

static int z_erofs_read_fragment(struct super_block *sb, struct page *page,
			unsigned int cur, unsigned int end, erofs_off_t pos)
{
	struct inode *packed_inode = EROFS_SB(sb)->packed_inode;
	struct erofs_buf buf = __EROFS_BUF_INITIALIZER;
	unsigned int cnt;
	u8 *src;

	if (!packed_inode)
		return -EFSCORRUPTED;

	buf.inode = packed_inode;
	for (; cur < end; cur += cnt, pos += cnt) {
		cnt = min_t(unsigned int, end - cur,
			    sb->s_blocksize - erofs_blkoff(sb, pos));
		src = erofs_bread(&buf, erofs_blknr(sb, pos), EROFS_KMAP);
		if (IS_ERR(src)) {
			erofs_put_metabuf(&buf);
			return PTR_ERR(src);
		}
		memcpy_to_page(page, cur, src + erofs_blkoff(sb, pos), cnt);
	}
	erofs_put_metabuf(&buf);
	return 0;
}

static int z_erofs_do_read_page(struct z_erofs_decompress_frontend *fe,
				struct page *page)
{
	struct inode *const inode = fe->inode;
	struct erofs_map_blocks *const map = &fe->map;
	const loff_t offset = page_offset(page);
	bool tight = true, exclusive;
	unsigned int cur, end, len, split;
	int err = 0;

	z_erofs_onlinepage_init(page);

	split = 0;
	end = PAGE_SIZE;
repeat:
	if (offset + end - 1 < map->m_la ||
	    offset + end - 1 >= map->m_la + map->m_llen) {
		z_erofs_pcluster_end(fe);
		map->m_la = offset + end - 1;
		map->m_llen = 0;
		err = z_erofs_map_blocks_iter(inode, map, 0);
		if (err)
			goto out;
	}

	cur = offset > map->m_la ? 0 : map->m_la - offset;
	/* bump split parts first to avoid several separate cases */
	++split;

	if (!(map->m_flags & EROFS_MAP_MAPPED)) {
		zero_user_segment(page, cur, end);
<<<<<<< HEAD
		++spiltted;
=======
>>>>>>> 0bb80ecc
		tight = false;
		goto next_part;
	}

	if (map->m_flags & EROFS_MAP_FRAGMENT) {
		erofs_off_t fpos = offset + cur - map->m_la;

		len = min_t(unsigned int, map->m_llen - fpos, end - cur);
		err = z_erofs_read_fragment(inode->i_sb, page, cur, cur + len,
				EROFS_I(inode)->z_fragmentoff + fpos);
		if (err)
			goto out;
		tight = false;
		goto next_part;
	}

	if (!fe->pcl) {
		err = z_erofs_pcluster_begin(fe);
		if (err)
			goto out;
	}

	/*
	 * Ensure the current partial page belongs to this submit chain rather
	 * than other concurrent submit chains or the noio(bypass) chain since
	 * those chains are handled asynchronously thus the page cannot be used
	 * for inplace I/O or bvpage (should be processed in a strict order.)
	 */
	tight &= (fe->mode > Z_EROFS_PCLUSTER_FOLLOWED_NOINPLACE);
	exclusive = (!cur && ((split <= 1) || tight));
	if (cur)
		tight &= (fe->mode >= Z_EROFS_PCLUSTER_FOLLOWED);

	err = z_erofs_attach_page(fe, &((struct z_erofs_bvec) {
					.page = page,
					.offset = offset - map->m_la,
					.end = end,
				  }), exclusive);
	if (err)
		goto out;

	z_erofs_onlinepage_split(page);
	if (fe->pcl->pageofs_out != (map->m_la & ~PAGE_MASK))
		fe->pcl->multibases = true;
	if (fe->pcl->length < offset + end - map->m_la) {
		fe->pcl->length = offset + end - map->m_la;
		fe->pcl->pageofs_out = map->m_la & ~PAGE_MASK;
	}
	if ((map->m_flags & EROFS_MAP_FULL_MAPPED) &&
	    !(map->m_flags & EROFS_MAP_PARTIAL_REF) &&
	    fe->pcl->length == map->m_llen)
		fe->pcl->partial = false;
next_part:
	/* shorten the remaining extent to update progress */
	map->m_llen = offset + cur - map->m_la;
	map->m_flags &= ~EROFS_MAP_FULL_MAPPED;

	end = cur;
	if (end > 0)
		goto repeat;

out:
	z_erofs_onlinepage_endio(page, err);
	return err;
}

static bool z_erofs_is_sync_decompress(struct erofs_sb_info *sbi,
				       unsigned int readahead_pages)
{
	/* auto: enable for read_folio, disable for readahead */
	if ((sbi->opt.sync_decompress == EROFS_SYNC_DECOMPRESS_AUTO) &&
	    !readahead_pages)
		return true;

	if ((sbi->opt.sync_decompress == EROFS_SYNC_DECOMPRESS_FORCE_ON) &&
	    (readahead_pages <= sbi->opt.max_sync_decompress_pages))
		return true;

	return false;
}

static bool z_erofs_page_is_invalidated(struct page *page)
{
	return !page->mapping && !z_erofs_is_shortlived_page(page);
}

struct z_erofs_decompress_backend {
	struct page *onstack_pages[Z_EROFS_ONSTACK_PAGES];
	struct super_block *sb;
	struct z_erofs_pcluster *pcl;

	/* pages with the longest decompressed length for deduplication */
	struct page **decompressed_pages;
	/* pages to keep the compressed data */
	struct page **compressed_pages;

	struct list_head decompressed_secondary_bvecs;
	struct page **pagepool;
	unsigned int onstack_used, nr_pages;
};

struct z_erofs_bvec_item {
	struct z_erofs_bvec bvec;
	struct list_head list;
};

static void z_erofs_do_decompressed_bvec(struct z_erofs_decompress_backend *be,
					 struct z_erofs_bvec *bvec)
{
	struct z_erofs_bvec_item *item;
	unsigned int pgnr;

	if (!((bvec->offset + be->pcl->pageofs_out) & ~PAGE_MASK) &&
	    (bvec->end == PAGE_SIZE ||
	     bvec->offset + bvec->end == be->pcl->length)) {
		pgnr = (bvec->offset + be->pcl->pageofs_out) >> PAGE_SHIFT;
		DBG_BUGON(pgnr >= be->nr_pages);
		if (!be->decompressed_pages[pgnr]) {
			be->decompressed_pages[pgnr] = bvec->page;
			return;
		}
	}

	/* (cold path) one pcluster is requested multiple times */
	item = kmalloc(sizeof(*item), GFP_KERNEL | __GFP_NOFAIL);
	item->bvec = *bvec;
	list_add(&item->list, &be->decompressed_secondary_bvecs);
}

static void z_erofs_fill_other_copies(struct z_erofs_decompress_backend *be,
				      int err)
{
	unsigned int off0 = be->pcl->pageofs_out;
	struct list_head *p, *n;

	list_for_each_safe(p, n, &be->decompressed_secondary_bvecs) {
		struct z_erofs_bvec_item *bvi;
		unsigned int end, cur;
		void *dst, *src;

		bvi = container_of(p, struct z_erofs_bvec_item, list);
		cur = bvi->bvec.offset < 0 ? -bvi->bvec.offset : 0;
		end = min_t(unsigned int, be->pcl->length - bvi->bvec.offset,
			    bvi->bvec.end);
		dst = kmap_local_page(bvi->bvec.page);
		while (cur < end) {
			unsigned int pgnr, scur, len;

			pgnr = (bvi->bvec.offset + cur + off0) >> PAGE_SHIFT;
			DBG_BUGON(pgnr >= be->nr_pages);

			scur = bvi->bvec.offset + cur -
					((pgnr << PAGE_SHIFT) - off0);
			len = min_t(unsigned int, end - cur, PAGE_SIZE - scur);
			if (!be->decompressed_pages[pgnr]) {
				err = -EFSCORRUPTED;
				cur += len;
				continue;
			}
			src = kmap_local_page(be->decompressed_pages[pgnr]);
			memcpy(dst + cur, src + scur, len);
			kunmap_local(src);
			cur += len;
		}
		kunmap_local(dst);
		z_erofs_onlinepage_endio(bvi->bvec.page, err);
		list_del(p);
		kfree(bvi);
	}
}

static void z_erofs_parse_out_bvecs(struct z_erofs_decompress_backend *be)
{
	struct z_erofs_pcluster *pcl = be->pcl;
	struct z_erofs_bvec_iter biter;
	struct page *old_bvpage;
	int i;

	z_erofs_bvec_iter_begin(&biter, &pcl->bvset, Z_EROFS_INLINE_BVECS, 0);
	for (i = 0; i < pcl->vcnt; ++i) {
		struct z_erofs_bvec bvec;

		z_erofs_bvec_dequeue(&biter, &bvec, &old_bvpage);

		if (old_bvpage)
			z_erofs_put_shortlivedpage(be->pagepool, old_bvpage);

		DBG_BUGON(z_erofs_page_is_invalidated(bvec.page));
		z_erofs_do_decompressed_bvec(be, &bvec);
	}

	old_bvpage = z_erofs_bvec_iter_end(&biter);
	if (old_bvpage)
		z_erofs_put_shortlivedpage(be->pagepool, old_bvpage);
}

static int z_erofs_parse_in_bvecs(struct z_erofs_decompress_backend *be,
				  bool *overlapped)
{
	struct z_erofs_pcluster *pcl = be->pcl;
	unsigned int pclusterpages = z_erofs_pclusterpages(pcl);
	int i, err = 0;

	*overlapped = false;
	for (i = 0; i < pclusterpages; ++i) {
		struct z_erofs_bvec *bvec = &pcl->compressed_bvecs[i];
		struct page *page = bvec->page;

		/* compressed pages ought to be present before decompressing */
		if (!page) {
			DBG_BUGON(1);
			continue;
		}
		be->compressed_pages[i] = page;

		if (z_erofs_is_inline_pcluster(pcl)) {
			if (!PageUptodate(page))
				err = -EIO;
			continue;
		}

		DBG_BUGON(z_erofs_page_is_invalidated(page));
		if (!z_erofs_is_shortlived_page(page)) {
			if (erofs_page_is_managed(EROFS_SB(be->sb), page)) {
				if (!PageUptodate(page))
					err = -EIO;
				continue;
			}
			z_erofs_do_decompressed_bvec(be, bvec);
			*overlapped = true;
		}
	}

	if (err)
		return err;
	return 0;
}

static int z_erofs_decompress_pcluster(struct z_erofs_decompress_backend *be,
				       int err)
{
	struct erofs_sb_info *const sbi = EROFS_SB(be->sb);
	struct z_erofs_pcluster *pcl = be->pcl;
	unsigned int pclusterpages = z_erofs_pclusterpages(pcl);
	const struct z_erofs_decompressor *decompressor =
				&erofs_decompressors[pcl->algorithmformat];
	unsigned int i, inputsize;
	int err2;
	struct page *page;
	bool overlapped;

	mutex_lock(&pcl->lock);
	be->nr_pages = PAGE_ALIGN(pcl->length + pcl->pageofs_out) >> PAGE_SHIFT;

	/* allocate (de)compressed page arrays if cannot be kept on stack */
	be->decompressed_pages = NULL;
	be->compressed_pages = NULL;
	be->onstack_used = 0;
	if (be->nr_pages <= Z_EROFS_ONSTACK_PAGES) {
		be->decompressed_pages = be->onstack_pages;
		be->onstack_used = be->nr_pages;
		memset(be->decompressed_pages, 0,
		       sizeof(struct page *) * be->nr_pages);
	}

	if (pclusterpages + be->onstack_used <= Z_EROFS_ONSTACK_PAGES)
		be->compressed_pages = be->onstack_pages + be->onstack_used;

	if (!be->decompressed_pages)
		be->decompressed_pages =
			kvcalloc(be->nr_pages, sizeof(struct page *),
				 GFP_KERNEL | __GFP_NOFAIL);
	if (!be->compressed_pages)
		be->compressed_pages =
			kvcalloc(pclusterpages, sizeof(struct page *),
				 GFP_KERNEL | __GFP_NOFAIL);

	z_erofs_parse_out_bvecs(be);
	err2 = z_erofs_parse_in_bvecs(be, &overlapped);
	if (err2)
		err = err2;
	if (err)
		goto out;

	if (z_erofs_is_inline_pcluster(pcl))
		inputsize = pcl->tailpacking_size;
	else
		inputsize = pclusterpages * PAGE_SIZE;

	err = decompressor->decompress(&(struct z_erofs_decompress_req) {
					.sb = be->sb,
					.in = be->compressed_pages,
					.out = be->decompressed_pages,
					.pageofs_in = pcl->pageofs_in,
					.pageofs_out = pcl->pageofs_out,
					.inputsize = inputsize,
					.outputsize = pcl->length,
					.alg = pcl->algorithmformat,
					.inplace_io = overlapped,
					.partial_decoding = pcl->partial,
					.fillgaps = pcl->multibases,
				 }, be->pagepool);

out:
	/* must handle all compressed pages before actual file pages */
	if (z_erofs_is_inline_pcluster(pcl)) {
		page = pcl->compressed_bvecs[0].page;
		WRITE_ONCE(pcl->compressed_bvecs[0].page, NULL);
		put_page(page);
	} else {
		for (i = 0; i < pclusterpages; ++i) {
			page = pcl->compressed_bvecs[i].page;

			if (erofs_page_is_managed(sbi, page))
				continue;

			/* recycle all individual short-lived pages */
			(void)z_erofs_put_shortlivedpage(be->pagepool, page);
			WRITE_ONCE(pcl->compressed_bvecs[i].page, NULL);
		}
	}
	if (be->compressed_pages < be->onstack_pages ||
	    be->compressed_pages >= be->onstack_pages + Z_EROFS_ONSTACK_PAGES)
		kvfree(be->compressed_pages);
	z_erofs_fill_other_copies(be, err);

	for (i = 0; i < be->nr_pages; ++i) {
		page = be->decompressed_pages[i];
		if (!page)
			continue;

		DBG_BUGON(z_erofs_page_is_invalidated(page));

		/* recycle all individual short-lived pages */
		if (z_erofs_put_shortlivedpage(be->pagepool, page))
			continue;
		z_erofs_onlinepage_endio(page, err);
	}

	if (be->decompressed_pages != be->onstack_pages)
		kvfree(be->decompressed_pages);

	pcl->length = 0;
	pcl->partial = true;
	pcl->multibases = false;
	pcl->bvset.nextpage = NULL;
	pcl->vcnt = 0;

	/* pcluster lock MUST be taken before the following line */
	WRITE_ONCE(pcl->next, Z_EROFS_PCLUSTER_NIL);
	mutex_unlock(&pcl->lock);
	return err;
}

static void z_erofs_decompress_queue(const struct z_erofs_decompressqueue *io,
				     struct page **pagepool)
{
	struct z_erofs_decompress_backend be = {
		.sb = io->sb,
		.pagepool = pagepool,
		.decompressed_secondary_bvecs =
			LIST_HEAD_INIT(be.decompressed_secondary_bvecs),
	};
	z_erofs_next_pcluster_t owned = io->head;

	while (owned != Z_EROFS_PCLUSTER_TAIL) {
		DBG_BUGON(owned == Z_EROFS_PCLUSTER_NIL);

		be.pcl = container_of(owned, struct z_erofs_pcluster, next);
		owned = READ_ONCE(be.pcl->next);

		z_erofs_decompress_pcluster(&be, io->eio ? -EIO : 0);
		if (z_erofs_is_inline_pcluster(be.pcl))
			z_erofs_free_pcluster(be.pcl);
		else
			erofs_workgroup_put(&be.pcl->obj);
	}
}

static void z_erofs_decompressqueue_work(struct work_struct *work)
{
	struct z_erofs_decompressqueue *bgq =
		container_of(work, struct z_erofs_decompressqueue, u.work);
	struct page *pagepool = NULL;

	DBG_BUGON(bgq->head == Z_EROFS_PCLUSTER_TAIL);
	z_erofs_decompress_queue(bgq, &pagepool);
	erofs_release_pages(&pagepool);
	kvfree(bgq);
}

#ifdef CONFIG_EROFS_FS_PCPU_KTHREAD
static void z_erofs_decompressqueue_kthread_work(struct kthread_work *work)
{
	z_erofs_decompressqueue_work((struct work_struct *)work);
}
#endif

static void z_erofs_decompress_kickoff(struct z_erofs_decompressqueue *io,
				       int bios)
{
	struct erofs_sb_info *const sbi = EROFS_SB(io->sb);

	/* wake up the caller thread for sync decompression */
	if (io->sync) {
		if (!atomic_add_return(bios, &io->pending_bios))
			complete(&io->u.done);
		return;
	}

	if (atomic_add_return(bios, &io->pending_bios))
		return;
	/* Use (kthread_)work and sync decompression for atomic contexts only */
	if (!in_task() || irqs_disabled() || rcu_read_lock_any_held()) {
#ifdef CONFIG_EROFS_FS_PCPU_KTHREAD
		struct kthread_worker *worker;

		rcu_read_lock();
		worker = rcu_dereference(
				z_erofs_pcpu_workers[raw_smp_processor_id()]);
		if (!worker) {
			INIT_WORK(&io->u.work, z_erofs_decompressqueue_work);
			queue_work(z_erofs_workqueue, &io->u.work);
		} else {
			kthread_queue_work(worker, &io->u.kthread_work);
		}
		rcu_read_unlock();
#else
		queue_work(z_erofs_workqueue, &io->u.work);
#endif
		/* enable sync decompression for readahead */
		if (sbi->opt.sync_decompress == EROFS_SYNC_DECOMPRESS_AUTO)
			sbi->opt.sync_decompress = EROFS_SYNC_DECOMPRESS_FORCE_ON;
		return;
	}
	z_erofs_decompressqueue_work(&io->u.work);
}

static struct page *pickup_page_for_submission(struct z_erofs_pcluster *pcl,
					       unsigned int nr,
					       struct page **pagepool,
					       struct address_space *mc)
{
	const pgoff_t index = pcl->obj.index;
	gfp_t gfp = mapping_gfp_mask(mc);
	bool tocache = false;

	struct address_space *mapping;
	struct page *oldpage, *page;
	int justfound;

repeat:
	page = READ_ONCE(pcl->compressed_bvecs[nr].page);
	oldpage = page;

	if (!page)
		goto out_allocpage;

	justfound = (unsigned long)page & 1UL;
	page = (struct page *)((unsigned long)page & ~1UL);

	/*
	 * preallocated cached pages, which is used to avoid direct reclaim
	 * otherwise, it will go inplace I/O path instead.
	 */
	if (page->private == Z_EROFS_PREALLOCATED_PAGE) {
		WRITE_ONCE(pcl->compressed_bvecs[nr].page, page);
		set_page_private(page, 0);
		tocache = true;
		goto out_tocache;
	}
	mapping = READ_ONCE(page->mapping);

	/*
	 * file-backed online pages in plcuster are all locked steady,
	 * therefore it is impossible for `mapping' to be NULL.
	 */
	if (mapping && mapping != mc)
		/* ought to be unmanaged pages */
		goto out;

	/* directly return for shortlived page as well */
	if (z_erofs_is_shortlived_page(page))
		goto out;

	lock_page(page);

	/* only true if page reclaim goes wrong, should never happen */
	DBG_BUGON(justfound && PagePrivate(page));

	/* the page is still in manage cache */
	if (page->mapping == mc) {
		WRITE_ONCE(pcl->compressed_bvecs[nr].page, page);

		if (!PagePrivate(page)) {
			/*
			 * impossible to be !PagePrivate(page) for
			 * the current restriction as well if
			 * the page is already in compressed_bvecs[].
			 */
			DBG_BUGON(!justfound);

			justfound = 0;
			set_page_private(page, (unsigned long)pcl);
			SetPagePrivate(page);
		}

		/* no need to submit io if it is already up-to-date */
		if (PageUptodate(page)) {
			unlock_page(page);
			page = NULL;
		}
		goto out;
	}

	/*
	 * the managed page has been truncated, it's unsafe to
	 * reuse this one, let's allocate a new cache-managed page.
	 */
	DBG_BUGON(page->mapping);
	DBG_BUGON(!justfound);

	tocache = true;
	unlock_page(page);
	put_page(page);
out_allocpage:
	page = erofs_allocpage(pagepool, gfp | __GFP_NOFAIL);
	if (oldpage != cmpxchg(&pcl->compressed_bvecs[nr].page,
			       oldpage, page)) {
		erofs_pagepool_add(pagepool, page);
		cond_resched();
		goto repeat;
	}
out_tocache:
	if (!tocache || add_to_page_cache_lru(page, mc, index + nr, gfp)) {
		/* turn into temporary page if fails (1 ref) */
		set_page_private(page, Z_EROFS_SHORTLIVED_PAGE);
		goto out;
	}
	attach_page_private(page, pcl);
	/* drop a refcount added by allocpage (then we have 2 refs here) */
	put_page(page);

out:	/* the only exit (for tracing and debugging) */
	return page;
}

static struct z_erofs_decompressqueue *jobqueue_init(struct super_block *sb,
			      struct z_erofs_decompressqueue *fgq, bool *fg)
{
	struct z_erofs_decompressqueue *q;

	if (fg && !*fg) {
		q = kvzalloc(sizeof(*q), GFP_KERNEL | __GFP_NOWARN);
		if (!q) {
			*fg = true;
			goto fg_out;
		}
#ifdef CONFIG_EROFS_FS_PCPU_KTHREAD
		kthread_init_work(&q->u.kthread_work,
				  z_erofs_decompressqueue_kthread_work);
#else
		INIT_WORK(&q->u.work, z_erofs_decompressqueue_work);
#endif
	} else {
fg_out:
		q = fgq;
		init_completion(&fgq->u.done);
		atomic_set(&fgq->pending_bios, 0);
		q->eio = false;
		q->sync = true;
	}
	q->sb = sb;
	q->head = Z_EROFS_PCLUSTER_TAIL;
	return q;
}

/* define decompression jobqueue types */
enum {
	JQ_BYPASS,
	JQ_SUBMIT,
	NR_JOBQUEUES,
};

static void move_to_bypass_jobqueue(struct z_erofs_pcluster *pcl,
				    z_erofs_next_pcluster_t qtail[],
				    z_erofs_next_pcluster_t owned_head)
{
	z_erofs_next_pcluster_t *const submit_qtail = qtail[JQ_SUBMIT];
	z_erofs_next_pcluster_t *const bypass_qtail = qtail[JQ_BYPASS];

	WRITE_ONCE(pcl->next, Z_EROFS_PCLUSTER_TAIL);

	WRITE_ONCE(*submit_qtail, owned_head);
	WRITE_ONCE(*bypass_qtail, &pcl->next);

	qtail[JQ_BYPASS] = &pcl->next;
}

static void z_erofs_decompressqueue_endio(struct bio *bio)
{
	struct z_erofs_decompressqueue *q = bio->bi_private;
	blk_status_t err = bio->bi_status;
	struct bio_vec *bvec;
	struct bvec_iter_all iter_all;

	bio_for_each_segment_all(bvec, bio, iter_all) {
		struct page *page = bvec->bv_page;

		DBG_BUGON(PageUptodate(page));
		DBG_BUGON(z_erofs_page_is_invalidated(page));

		if (erofs_page_is_managed(EROFS_SB(q->sb), page)) {
			if (!err)
				SetPageUptodate(page);
			unlock_page(page);
		}
	}
	if (err)
		q->eio = true;
	z_erofs_decompress_kickoff(q, -1);
	bio_put(bio);
}

static void z_erofs_submit_queue(struct z_erofs_decompress_frontend *f,
				 struct z_erofs_decompressqueue *fgq,
				 bool *force_fg, bool readahead)
{
	struct super_block *sb = f->inode->i_sb;
	struct address_space *mc = MNGD_MAPPING(EROFS_SB(sb));
	z_erofs_next_pcluster_t qtail[NR_JOBQUEUES];
	struct z_erofs_decompressqueue *q[NR_JOBQUEUES];
	z_erofs_next_pcluster_t owned_head = f->owned_head;
	/* bio is NULL initially, so no need to initialize last_{index,bdev} */
	pgoff_t last_index;
	struct block_device *last_bdev;
	unsigned int nr_bios = 0;
	struct bio *bio = NULL;
	unsigned long pflags;
	int memstall = 0;

	/*
	 * if managed cache is enabled, bypass jobqueue is needed,
	 * no need to read from device for all pclusters in this queue.
	 */
	q[JQ_BYPASS] = jobqueue_init(sb, fgq + JQ_BYPASS, NULL);
	q[JQ_SUBMIT] = jobqueue_init(sb, fgq + JQ_SUBMIT, force_fg);

	qtail[JQ_BYPASS] = &q[JQ_BYPASS]->head;
	qtail[JQ_SUBMIT] = &q[JQ_SUBMIT]->head;

	/* by default, all need io submission */
	q[JQ_SUBMIT]->head = owned_head;

	do {
		struct erofs_map_dev mdev;
		struct z_erofs_pcluster *pcl;
		pgoff_t cur, end;
		unsigned int i = 0;
		bool bypass = true;

		DBG_BUGON(owned_head == Z_EROFS_PCLUSTER_NIL);
		pcl = container_of(owned_head, struct z_erofs_pcluster, next);
		owned_head = READ_ONCE(pcl->next);

		if (z_erofs_is_inline_pcluster(pcl)) {
			move_to_bypass_jobqueue(pcl, qtail, owned_head);
			continue;
		}

		/* no device id here, thus it will always succeed */
		mdev = (struct erofs_map_dev) {
			.m_pa = erofs_pos(sb, pcl->obj.index),
		};
		(void)erofs_map_dev(sb, &mdev);

		cur = erofs_blknr(sb, mdev.m_pa);
		end = cur + pcl->pclusterpages;

		do {
			struct page *page;

			page = pickup_page_for_submission(pcl, i++,
					&f->pagepool, mc);
			if (!page)
				continue;

			if (bio && (cur != last_index + 1 ||
				    last_bdev != mdev.m_bdev)) {
submit_bio_retry:
				submit_bio(bio);
				if (memstall) {
					psi_memstall_leave(&pflags);
					memstall = 0;
				}
				bio = NULL;
			}

			if (unlikely(PageWorkingset(page)) && !memstall) {
				psi_memstall_enter(&pflags);
				memstall = 1;
			}

			if (!bio) {
				bio = bio_alloc(mdev.m_bdev, BIO_MAX_VECS,
						REQ_OP_READ, GFP_NOIO);
				bio->bi_end_io = z_erofs_decompressqueue_endio;

				last_bdev = mdev.m_bdev;
				bio->bi_iter.bi_sector = (sector_t)cur <<
					(sb->s_blocksize_bits - 9);
				bio->bi_private = q[JQ_SUBMIT];
				if (readahead)
					bio->bi_opf |= REQ_RAHEAD;
				++nr_bios;
			}

			if (bio_add_page(bio, page, PAGE_SIZE, 0) < PAGE_SIZE)
				goto submit_bio_retry;

			last_index = cur;
			bypass = false;
		} while (++cur < end);

		if (!bypass)
			qtail[JQ_SUBMIT] = &pcl->next;
		else
			move_to_bypass_jobqueue(pcl, qtail, owned_head);
	} while (owned_head != Z_EROFS_PCLUSTER_TAIL);

	if (bio) {
		submit_bio(bio);
		if (memstall)
			psi_memstall_leave(&pflags);
	}

	/*
	 * although background is preferred, no one is pending for submission.
	 * don't issue decompression but drop it directly instead.
	 */
	if (!*force_fg && !nr_bios) {
		kvfree(q[JQ_SUBMIT]);
		return;
	}
	z_erofs_decompress_kickoff(q[JQ_SUBMIT], nr_bios);
}

static void z_erofs_runqueue(struct z_erofs_decompress_frontend *f,
			     bool force_fg, bool ra)
{
	struct z_erofs_decompressqueue io[NR_JOBQUEUES];

	if (f->owned_head == Z_EROFS_PCLUSTER_TAIL)
		return;
	z_erofs_submit_queue(f, io, &force_fg, ra);

	/* handle bypass queue (no i/o pclusters) immediately */
	z_erofs_decompress_queue(&io[JQ_BYPASS], &f->pagepool);

	if (!force_fg)
		return;

	/* wait until all bios are completed */
	wait_for_completion_io(&io[JQ_SUBMIT].u.done);

	/* handle synchronous decompress queue in the caller context */
	z_erofs_decompress_queue(&io[JQ_SUBMIT], &f->pagepool);
}

/*
 * Since partial uptodate is still unimplemented for now, we have to use
 * approximate readmore strategies as a start.
 */
static void z_erofs_pcluster_readmore(struct z_erofs_decompress_frontend *f,
		struct readahead_control *rac, bool backmost)
{
	struct inode *inode = f->inode;
	struct erofs_map_blocks *map = &f->map;
	erofs_off_t cur, end, headoffset = f->headoffset;
	int err;

	if (backmost) {
		if (rac)
			end = headoffset + readahead_length(rac) - 1;
		else
			end = headoffset + PAGE_SIZE - 1;
		map->m_la = end;
		err = z_erofs_map_blocks_iter(inode, map,
					      EROFS_GET_BLOCKS_READMORE);
		if (err)
			return;

		/* expand ra for the trailing edge if readahead */
		if (rac) {
			cur = round_up(map->m_la + map->m_llen, PAGE_SIZE);
			readahead_expand(rac, headoffset, cur - headoffset);
			return;
		}
		end = round_up(end, PAGE_SIZE);
	} else {
		end = round_up(map->m_la, PAGE_SIZE);

		if (!map->m_llen)
			return;
	}

	cur = map->m_la + map->m_llen - 1;
	while ((cur >= end) && (cur < i_size_read(inode))) {
		pgoff_t index = cur >> PAGE_SHIFT;
		struct page *page;

		page = erofs_grab_cache_page_nowait(inode->i_mapping, index);
		if (page) {
			if (PageUptodate(page))
				unlock_page(page);
			else
				(void)z_erofs_do_read_page(f, page);
			put_page(page);
		}

		if (cur < PAGE_SIZE)
			break;
		cur = (index << PAGE_SHIFT) - 1;
	}
}

static int z_erofs_read_folio(struct file *file, struct folio *folio)
{
	struct inode *const inode = folio->mapping->host;
	struct erofs_sb_info *const sbi = EROFS_I_SB(inode);
	struct z_erofs_decompress_frontend f = DECOMPRESS_FRONTEND_INIT(inode);
	int err;

	trace_erofs_read_folio(folio, false);
	f.headoffset = (erofs_off_t)folio->index << PAGE_SHIFT;

	z_erofs_pcluster_readmore(&f, NULL, true);
	err = z_erofs_do_read_page(&f, &folio->page);
	z_erofs_pcluster_readmore(&f, NULL, false);
	z_erofs_pcluster_end(&f);

	/* if some compressed cluster ready, need submit them anyway */
	z_erofs_runqueue(&f, z_erofs_is_sync_decompress(sbi, 0), false);

	if (err && err != -EINTR)
		erofs_err(inode->i_sb, "read error %d @ %lu of nid %llu",
			  err, folio->index, EROFS_I(inode)->nid);

	erofs_put_metabuf(&f.map.buf);
	erofs_release_pages(&f.pagepool);
	return err;
}

static void z_erofs_readahead(struct readahead_control *rac)
{
	struct inode *const inode = rac->mapping->host;
	struct erofs_sb_info *const sbi = EROFS_I_SB(inode);
	struct z_erofs_decompress_frontend f = DECOMPRESS_FRONTEND_INIT(inode);
	struct folio *head = NULL, *folio;
	unsigned int nr_folios;
	int err;

	f.headoffset = readahead_pos(rac);

	z_erofs_pcluster_readmore(&f, rac, true);
	nr_folios = readahead_count(rac);
	trace_erofs_readpages(inode, readahead_index(rac), nr_folios, false);

	while ((folio = readahead_folio(rac))) {
		folio->private = head;
		head = folio;
	}

	/* traverse in reverse order for best metadata I/O performance */
	while (head) {
		folio = head;
		head = folio_get_private(folio);

		err = z_erofs_do_read_page(&f, &folio->page);
		if (err && err != -EINTR)
			erofs_err(inode->i_sb, "readahead error at folio %lu @ nid %llu",
				  folio->index, EROFS_I(inode)->nid);
	}
	z_erofs_pcluster_readmore(&f, rac, false);
	z_erofs_pcluster_end(&f);

	z_erofs_runqueue(&f, z_erofs_is_sync_decompress(sbi, nr_folios), true);
	erofs_put_metabuf(&f.map.buf);
	erofs_release_pages(&f.pagepool);
}

const struct address_space_operations z_erofs_aops = {
	.read_folio = z_erofs_read_folio,
	.readahead = z_erofs_readahead,
};<|MERGE_RESOLUTION|>--- conflicted
+++ resolved
@@ -997,10 +997,6 @@
 
 	if (!(map->m_flags & EROFS_MAP_MAPPED)) {
 		zero_user_segment(page, cur, end);
-<<<<<<< HEAD
-		++spiltted;
-=======
->>>>>>> 0bb80ecc
 		tight = false;
 		goto next_part;
 	}
