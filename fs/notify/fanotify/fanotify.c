--- conflicted
+++ resolved
@@ -201,12 +201,7 @@
 	pr_debug("%s: group=%p inode=%p mask=%x\n", __func__, group, inode,
 		 mask);
 
-<<<<<<< HEAD
-#ifdef CONFIG_FANOTIFY_ACCESS_PERMISSIONS
-	if (mask & FAN_ALL_PERM_EVENTS) {
-=======
 	if (fanotify_is_perm_event(mask)) {
->>>>>>> 0186f2dc
 		/*
 		 * fsnotify_prepare_user_wait() fails if we race with mark
 		 * deletion.  Just let the operation pass in that case.
@@ -214,10 +209,6 @@
 		if (!fsnotify_prepare_user_wait(iter_info))
 			return 0;
 	}
-<<<<<<< HEAD
-#endif
-=======
->>>>>>> 0186f2dc
 
 	event = fanotify_alloc_event(inode, mask, data);
 	ret = -ENOMEM;
@@ -233,31 +224,15 @@
 		fsnotify_destroy_event(group, fsn_event);
 
 		ret = 0;
-<<<<<<< HEAD
-		goto finish;
-	}
-
-#ifdef CONFIG_FANOTIFY_ACCESS_PERMISSIONS
-	if (mask & FAN_ALL_PERM_EVENTS) {
-=======
 	} else if (fanotify_is_perm_event(mask)) {
->>>>>>> 0186f2dc
 		ret = fanotify_get_response(group, FANOTIFY_PE(fsn_event),
 					    iter_info);
 		fsnotify_destroy_event(group, fsn_event);
 	}
 finish:
-<<<<<<< HEAD
-	if (mask & FAN_ALL_PERM_EVENTS)
-		fsnotify_finish_user_wait(iter_info);
-#else
-finish:
-#endif
-=======
 	if (fanotify_is_perm_event(mask))
 		fsnotify_finish_user_wait(iter_info);
 
->>>>>>> 0186f2dc
 	return ret;
 }
 
