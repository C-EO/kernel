// SPDX-License-Identifier: GPL-2.0-only
/*
 * This contains encryption functions for per-file encryption.
 *
 * Copyright (C) 2015, Google, Inc.
 * Copyright (C) 2015, Motorola Mobility
 *
 * Written by Michael Halcrow, 2014.
 *
 * Filename encryption additions
 *	Uday Savagaonkar, 2014
 * Encryption policy handling additions
 *	Ildar Muslukhov, 2014
 * Add fscrypt_pullback_bio_page()
 *	Jaegeuk Kim, 2015.
 *
 * This has not yet undergone a rigorous security audit.
 *
 * The usage of AES-XTS should conform to recommendations in NIST
 * Special Publication 800-38E and IEEE P1619/D16.
 */

#include <linux/pagemap.h>
#include <linux/mempool.h>
#include <linux/module.h>
#include <linux/scatterlist.h>
#include <linux/ratelimit.h>
#include <linux/dcache.h>
#include <linux/namei.h>
#include <crypto/aes.h>
#include <crypto/skcipher.h>
#include "fscrypt_private.h"

static unsigned int num_prealloc_crypto_pages = 32;
static unsigned int num_prealloc_crypto_ctxs = 128;

module_param(num_prealloc_crypto_pages, uint, 0444);
MODULE_PARM_DESC(num_prealloc_crypto_pages,
		"Number of crypto pages to preallocate");
module_param(num_prealloc_crypto_ctxs, uint, 0444);
MODULE_PARM_DESC(num_prealloc_crypto_ctxs,
		"Number of crypto contexts to preallocate");

static mempool_t *fscrypt_bounce_page_pool = NULL;

static LIST_HEAD(fscrypt_free_ctxs);
static DEFINE_SPINLOCK(fscrypt_ctx_lock);

static struct workqueue_struct *fscrypt_read_workqueue;
static DEFINE_MUTEX(fscrypt_init_mutex);

static struct kmem_cache *fscrypt_ctx_cachep;
struct kmem_cache *fscrypt_info_cachep;

void fscrypt_enqueue_decrypt_work(struct work_struct *work)
{
	queue_work(fscrypt_read_workqueue, work);
}
EXPORT_SYMBOL(fscrypt_enqueue_decrypt_work);

/**
 * fscrypt_release_ctx() - Releases an encryption context
 * @ctx: The encryption context to release.
 *
 * If the encryption context was allocated from the pre-allocated pool, returns
 * it to that pool. Else, frees it.
 *
 * If there's a bounce page in the context, this frees that.
 */
void fscrypt_release_ctx(struct fscrypt_ctx *ctx)
{
	unsigned long flags;

	if (ctx->flags & FS_CTX_HAS_BOUNCE_BUFFER_FL && ctx->w.bounce_page) {
		mempool_free(ctx->w.bounce_page, fscrypt_bounce_page_pool);
		ctx->w.bounce_page = NULL;
	}
	ctx->w.control_page = NULL;
	if (ctx->flags & FS_CTX_REQUIRES_FREE_ENCRYPT_FL) {
		kmem_cache_free(fscrypt_ctx_cachep, ctx);
	} else {
		spin_lock_irqsave(&fscrypt_ctx_lock, flags);
		list_add(&ctx->free_list, &fscrypt_free_ctxs);
		spin_unlock_irqrestore(&fscrypt_ctx_lock, flags);
	}
}
EXPORT_SYMBOL(fscrypt_release_ctx);

/**
 * fscrypt_get_ctx() - Gets an encryption context
 * @gfp_flags:   The gfp flag for memory allocation
 *
 * Allocates and initializes an encryption context.
 *
 * Return: A new encryption context on success; an ERR_PTR() otherwise.
 */
struct fscrypt_ctx *fscrypt_get_ctx(gfp_t gfp_flags)
{
	struct fscrypt_ctx *ctx;
	unsigned long flags;

	/*
	 * We first try getting the ctx from a free list because in
	 * the common case the ctx will have an allocated and
	 * initialized crypto tfm, so it's probably a worthwhile
	 * optimization. For the bounce page, we first try getting it
	 * from the kernel allocator because that's just about as fast
	 * as getting it from a list and because a cache of free pages
	 * should generally be a "last resort" option for a filesystem
	 * to be able to do its job.
	 */
	spin_lock_irqsave(&fscrypt_ctx_lock, flags);
	ctx = list_first_entry_or_null(&fscrypt_free_ctxs,
					struct fscrypt_ctx, free_list);
	if (ctx)
		list_del(&ctx->free_list);
	spin_unlock_irqrestore(&fscrypt_ctx_lock, flags);
	if (!ctx) {
		ctx = kmem_cache_zalloc(fscrypt_ctx_cachep, gfp_flags);
		if (!ctx)
			return ERR_PTR(-ENOMEM);
		ctx->flags |= FS_CTX_REQUIRES_FREE_ENCRYPT_FL;
	} else {
		ctx->flags &= ~FS_CTX_REQUIRES_FREE_ENCRYPT_FL;
	}
	ctx->flags &= ~FS_CTX_HAS_BOUNCE_BUFFER_FL;
	return ctx;
}
EXPORT_SYMBOL(fscrypt_get_ctx);

void fscrypt_generate_iv(union fscrypt_iv *iv, u64 lblk_num,
			 const struct fscrypt_info *ci)
{
	memset(iv, 0, ci->ci_mode->ivsize);
	iv->lblk_num = cpu_to_le64(lblk_num);

	if (ci->ci_flags & FS_POLICY_FLAG_DIRECT_KEY)
		memcpy(iv->nonce, ci->ci_nonce, FS_KEY_DERIVATION_NONCE_SIZE);

	if (ci->ci_essiv_tfm != NULL)
		crypto_cipher_encrypt_one(ci->ci_essiv_tfm, iv->raw, iv->raw);
}

int fscrypt_do_page_crypto(const struct inode *inode, fscrypt_direction_t rw,
			   u64 lblk_num, struct page *src_page,
			   struct page *dest_page, unsigned int len,
			   unsigned int offs, gfp_t gfp_flags)
{
	union fscrypt_iv iv;
	struct skcipher_request *req = NULL;
	DECLARE_CRYPTO_WAIT(wait);
	struct scatterlist dst, src;
	struct fscrypt_info *ci = inode->i_crypt_info;
	struct crypto_skcipher *tfm = ci->ci_ctfm;
	int res = 0;

	BUG_ON(len == 0);

	fscrypt_generate_iv(&iv, lblk_num, ci);

	req = skcipher_request_alloc(tfm, gfp_flags);
	if (!req)
		return -ENOMEM;

	skcipher_request_set_callback(
		req, CRYPTO_TFM_REQ_MAY_BACKLOG | CRYPTO_TFM_REQ_MAY_SLEEP,
		crypto_req_done, &wait);

	sg_init_table(&dst, 1);
	sg_set_page(&dst, dest_page, len, offs);
	sg_init_table(&src, 1);
	sg_set_page(&src, src_page, len, offs);
	skcipher_request_set_crypt(req, &src, &dst, len, &iv);
	if (rw == FS_DECRYPT)
		res = crypto_wait_req(crypto_skcipher_decrypt(req), &wait);
	else
		res = crypto_wait_req(crypto_skcipher_encrypt(req), &wait);
	skcipher_request_free(req);
	if (res) {
		fscrypt_err(inode->i_sb,
			    "%scryption failed for inode %lu, block %llu: %d",
			    (rw == FS_DECRYPT ? "de" : "en"),
			    inode->i_ino, lblk_num, res);
		return res;
	}
	return 0;
}

struct page *fscrypt_alloc_bounce_page(struct fscrypt_ctx *ctx,
				       gfp_t gfp_flags)
{
	ctx->w.bounce_page = mempool_alloc(fscrypt_bounce_page_pool, gfp_flags);
	if (ctx->w.bounce_page == NULL)
		return ERR_PTR(-ENOMEM);
	ctx->flags |= FS_CTX_HAS_BOUNCE_BUFFER_FL;
	return ctx->w.bounce_page;
}

/**
 * fscypt_encrypt_page() - Encrypts a page
 * @inode:     The inode for which the encryption should take place
 * @page:      The page to encrypt. Must be locked for bounce-page
 *             encryption.
 * @len:       Length of data to encrypt in @page and encrypted
 *             data in returned page.
 * @offs:      Offset of data within @page and returned
 *             page holding encrypted data.
 * @lblk_num:  Logical block number. This must be unique for multiple
 *             calls with same inode, except when overwriting
 *             previously written data.
 * @gfp_flags: The gfp flag for memory allocation
 *
 * Encrypts @page using the ctx encryption context. Performs encryption
 * either in-place or into a newly allocated bounce page.
 * Called on the page write path.
 *
 * Bounce page allocation is the default.
 * In this case, the contents of @page are encrypted and stored in an
 * allocated bounce page. @page has to be locked and the caller must call
 * fscrypt_restore_control_page() on the returned ciphertext page to
 * release the bounce buffer and the encryption context.
 *
 * In-place encryption is used by setting the FS_CFLG_OWN_PAGES flag in
 * fscrypt_operations. Here, the input-page is returned with its content
 * encrypted.
 *
 * Return: A page with the encrypted content on success. Else, an
 * error value or NULL.
 */
struct page *fscrypt_encrypt_page(const struct inode *inode,
				struct page *page,
				unsigned int len,
				unsigned int offs,
				u64 lblk_num, gfp_t gfp_flags)

{
	struct fscrypt_ctx *ctx;
	struct page *ciphertext_page = page;
	int err;

	BUG_ON(len % FS_CRYPTO_BLOCK_SIZE != 0);

	if (inode->i_sb->s_cop->flags & FS_CFLG_OWN_PAGES) {
		/* with inplace-encryption we just encrypt the page */
		err = fscrypt_do_page_crypto(inode, FS_ENCRYPT, lblk_num, page,
					     ciphertext_page, len, offs,
					     gfp_flags);
		if (err)
			return ERR_PTR(err);

		return ciphertext_page;
	}

	BUG_ON(!PageLocked(page));

	ctx = fscrypt_get_ctx(gfp_flags);
	if (IS_ERR(ctx))
		return ERR_CAST(ctx);

	/* The encryption operation will require a bounce page. */
	ciphertext_page = fscrypt_alloc_bounce_page(ctx, gfp_flags);
	if (IS_ERR(ciphertext_page))
		goto errout;

	ctx->w.control_page = page;
	err = fscrypt_do_page_crypto(inode, FS_ENCRYPT, lblk_num,
				     page, ciphertext_page, len, offs,
				     gfp_flags);
	if (err) {
		ciphertext_page = ERR_PTR(err);
		goto errout;
	}
	SetPagePrivate(ciphertext_page);
	set_page_private(ciphertext_page, (unsigned long)ctx);
	lock_page(ciphertext_page);
	return ciphertext_page;

errout:
	fscrypt_release_ctx(ctx);
	return ciphertext_page;
}
EXPORT_SYMBOL(fscrypt_encrypt_page);

/**
 * fscrypt_decrypt_page() - Decrypts a page in-place
 * @inode:     The corresponding inode for the page to decrypt.
 * @page:      The page to decrypt. Must be locked in case
 *             it is a writeback page (FS_CFLG_OWN_PAGES unset).
 * @len:       Number of bytes in @page to be decrypted.
 * @offs:      Start of data in @page.
 * @lblk_num:  Logical block number.
 *
 * Decrypts page in-place using the ctx encryption context.
 *
 * Called from the read completion callback.
 *
 * Return: Zero on success, non-zero otherwise.
 */
int fscrypt_decrypt_page(const struct inode *inode, struct page *page,
			unsigned int len, unsigned int offs, u64 lblk_num)
{
	if (!(inode->i_sb->s_cop->flags & FS_CFLG_OWN_PAGES))
		BUG_ON(!PageLocked(page));

	return fscrypt_do_page_crypto(inode, FS_DECRYPT, lblk_num, page, page,
				      len, offs, GFP_NOFS);
}
EXPORT_SYMBOL(fscrypt_decrypt_page);

/*
 * Validate dentries in encrypted directories to make sure we aren't potentially
 * caching stale dentries after a key has been added.
 */
static int fscrypt_d_revalidate(struct dentry *dentry, unsigned int flags)
{
	struct dentry *dir;
	int err;
	int valid;

	/*
	 * Plaintext names are always valid, since fscrypt doesn't support
	 * reverting to ciphertext names without evicting the directory's inode
	 * -- which implies eviction of the dentries in the directory.
	 */
	if (!(dentry->d_flags & DCACHE_ENCRYPTED_NAME))
		return 1;

	/*
	 * Ciphertext name; valid if the directory's key is still unavailable.
	 *
	 * Although fscrypt forbids rename() on ciphertext names, we still must
	 * use dget_parent() here rather than use ->d_parent directly.  That's
	 * because a corrupted fs image may contain directory hard links, which
	 * the VFS handles by moving the directory's dentry tree in the dcache
	 * each time ->lookup() finds the directory and it already has a dentry
	 * elsewhere.  Thus ->d_parent can be changing, and we must safely grab
	 * a reference to some ->d_parent to prevent it from being freed.
	 */

	if (flags & LOOKUP_RCU)
		return -ECHILD;

	dir = dget_parent(dentry);
<<<<<<< HEAD
	if (!IS_ENCRYPTED(d_inode(dir))) {
		dput(dir);
		return 0;
	}

	spin_lock(&dentry->d_lock);
	cached_with_key = dentry->d_flags & DCACHE_ENCRYPTED_WITH_KEY;
	spin_unlock(&dentry->d_lock);
	dir_has_key = fscrypt_has_encryption_key(d_inode(dir));
=======
	err = fscrypt_get_encryption_info(d_inode(dir));
	valid = !fscrypt_has_encryption_key(d_inode(dir));
>>>>>>> c59c1e66
	dput(dir);

	if (err < 0)
		return err;

	return valid;
}

const struct dentry_operations fscrypt_d_ops = {
	.d_revalidate = fscrypt_d_revalidate,
};

void fscrypt_restore_control_page(struct page *page)
{
	struct fscrypt_ctx *ctx;

	ctx = (struct fscrypt_ctx *)page_private(page);
	set_page_private(page, (unsigned long)NULL);
	ClearPagePrivate(page);
	unlock_page(page);
	fscrypt_release_ctx(ctx);
}
EXPORT_SYMBOL(fscrypt_restore_control_page);

static void fscrypt_destroy(void)
{
	struct fscrypt_ctx *pos, *n;

	list_for_each_entry_safe(pos, n, &fscrypt_free_ctxs, free_list)
		kmem_cache_free(fscrypt_ctx_cachep, pos);
	INIT_LIST_HEAD(&fscrypt_free_ctxs);
	mempool_destroy(fscrypt_bounce_page_pool);
	fscrypt_bounce_page_pool = NULL;
}

/**
 * fscrypt_initialize() - allocate major buffers for fs encryption.
 * @cop_flags:  fscrypt operations flags
 *
 * We only call this when we start accessing encrypted files, since it
 * results in memory getting allocated that wouldn't otherwise be used.
 *
 * Return: Zero on success, non-zero otherwise.
 */
int fscrypt_initialize(unsigned int cop_flags)
{
	int i, res = -ENOMEM;

	/* No need to allocate a bounce page pool if this FS won't use it. */
	if (cop_flags & FS_CFLG_OWN_PAGES)
		return 0;

	mutex_lock(&fscrypt_init_mutex);
	if (fscrypt_bounce_page_pool)
		goto already_initialized;

	for (i = 0; i < num_prealloc_crypto_ctxs; i++) {
		struct fscrypt_ctx *ctx;

		ctx = kmem_cache_zalloc(fscrypt_ctx_cachep, GFP_NOFS);
		if (!ctx)
			goto fail;
		list_add(&ctx->free_list, &fscrypt_free_ctxs);
	}

	fscrypt_bounce_page_pool =
		mempool_create_page_pool(num_prealloc_crypto_pages, 0);
	if (!fscrypt_bounce_page_pool)
		goto fail;

already_initialized:
	mutex_unlock(&fscrypt_init_mutex);
	return 0;
fail:
	fscrypt_destroy();
	mutex_unlock(&fscrypt_init_mutex);
	return res;
}

void fscrypt_msg(struct super_block *sb, const char *level,
		 const char *fmt, ...)
{
	static DEFINE_RATELIMIT_STATE(rs, DEFAULT_RATELIMIT_INTERVAL,
				      DEFAULT_RATELIMIT_BURST);
	struct va_format vaf;
	va_list args;

	if (!__ratelimit(&rs))
		return;

	va_start(args, fmt);
	vaf.fmt = fmt;
	vaf.va = &args;
	if (sb)
		printk("%sfscrypt (%s): %pV\n", level, sb->s_id, &vaf);
	else
		printk("%sfscrypt: %pV\n", level, &vaf);
	va_end(args);
}

/**
 * fscrypt_init() - Set up for fs encryption.
 */
static int __init fscrypt_init(void)
{
	/*
	 * Use an unbound workqueue to allow bios to be decrypted in parallel
	 * even when they happen to complete on the same CPU.  This sacrifices
	 * locality, but it's worthwhile since decryption is CPU-intensive.
	 *
	 * Also use a high-priority workqueue to prioritize decryption work,
	 * which blocks reads from completing, over regular application tasks.
	 */
	fscrypt_read_workqueue = alloc_workqueue("fscrypt_read_queue",
						 WQ_UNBOUND | WQ_HIGHPRI,
						 num_online_cpus());
	if (!fscrypt_read_workqueue)
		goto fail;

	fscrypt_ctx_cachep = KMEM_CACHE(fscrypt_ctx, SLAB_RECLAIM_ACCOUNT);
	if (!fscrypt_ctx_cachep)
		goto fail_free_queue;

	fscrypt_info_cachep = KMEM_CACHE(fscrypt_info, SLAB_RECLAIM_ACCOUNT);
	if (!fscrypt_info_cachep)
		goto fail_free_ctx;

	return 0;

fail_free_ctx:
	kmem_cache_destroy(fscrypt_ctx_cachep);
fail_free_queue:
	destroy_workqueue(fscrypt_read_workqueue);
fail:
	return -ENOMEM;
}
module_init(fscrypt_init)

/**
 * fscrypt_exit() - Shutdown the fs encryption system
 */
static void __exit fscrypt_exit(void)
{
	fscrypt_destroy();

	if (fscrypt_read_workqueue)
		destroy_workqueue(fscrypt_read_workqueue);
	kmem_cache_destroy(fscrypt_ctx_cachep);
	kmem_cache_destroy(fscrypt_info_cachep);

	fscrypt_essiv_cleanup();
}
module_exit(fscrypt_exit);

MODULE_LICENSE("GPL");<|MERGE_RESOLUTION|>--- conflicted
+++ resolved
@@ -341,20 +341,8 @@
 		return -ECHILD;
 
 	dir = dget_parent(dentry);
-<<<<<<< HEAD
-	if (!IS_ENCRYPTED(d_inode(dir))) {
-		dput(dir);
-		return 0;
-	}
-
-	spin_lock(&dentry->d_lock);
-	cached_with_key = dentry->d_flags & DCACHE_ENCRYPTED_WITH_KEY;
-	spin_unlock(&dentry->d_lock);
-	dir_has_key = fscrypt_has_encryption_key(d_inode(dir));
-=======
 	err = fscrypt_get_encryption_info(d_inode(dir));
 	valid = !fscrypt_has_encryption_key(d_inode(dir));
->>>>>>> c59c1e66
 	dput(dir);
 
 	if (err < 0)
