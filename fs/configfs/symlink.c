--- conflicted
+++ resolved
@@ -196,12 +196,8 @@
 	if (dentry->d_inode || d_unhashed(dentry))
 		ret = -EEXIST;
 	else
-<<<<<<< HEAD
-		ret = inode_permission(dir, MAY_WRITE | MAY_EXEC);
-=======
 		ret = inode_permission(&init_user_ns, dir,
 				       MAY_WRITE | MAY_EXEC);
->>>>>>> 7d2a07b7
 	if (!ret)
 		ret = type->ct_item_ops->allow_link(parent_item, target_item);
 	if (!ret) {
