// SPDX-License-Identifier: GPL-2.0-only
/*
 *  NSA Security-Enhanced Linux (SELinux) security module
 *
 *  This file contains the SELinux hook function implementations.
 *
 *  Authors:  Stephen Smalley, <sds@tycho.nsa.gov>
 *	      Chris Vance, <cvance@nai.com>
 *	      Wayne Salamon, <wsalamon@nai.com>
 *	      James Morris <jmorris@redhat.com>
 *
 *  Copyright (C) 2001,2002 Networks Associates Technology, Inc.
 *  Copyright (C) 2003-2008 Red Hat, Inc., James Morris <jmorris@redhat.com>
 *					   Eric Paris <eparis@redhat.com>
 *  Copyright (C) 2004-2005 Trusted Computer Solutions, Inc.
 *			    <dgoeddel@trustedcs.com>
 *  Copyright (C) 2006, 2007, 2009 Hewlett-Packard Development Company, L.P.
 *	Paul Moore <paul@paul-moore.com>
 *  Copyright (C) 2007 Hitachi Software Engineering Co., Ltd.
 *		       Yuichi Nakamura <ynakam@hitachisoft.jp>
 *  Copyright (C) 2016 Mellanox Technologies
 */

#include <linux/init.h>
#include <linux/kd.h>
#include <linux/kernel.h>
#include <linux/tracehook.h>
#include <linux/errno.h>
#include <linux/sched/signal.h>
#include <linux/sched/task.h>
#include <linux/lsm_hooks.h>
#include <linux/xattr.h>
#include <linux/capability.h>
#include <linux/unistd.h>
#include <linux/mm.h>
#include <linux/mman.h>
#include <linux/slab.h>
#include <linux/pagemap.h>
#include <linux/proc_fs.h>
#include <linux/swap.h>
#include <linux/spinlock.h>
#include <linux/syscalls.h>
#include <linux/dcache.h>
#include <linux/file.h>
#include <linux/fdtable.h>
#include <linux/namei.h>
#include <linux/mount.h>
#include <linux/fs_context.h>
#include <linux/fs_parser.h>
#include <linux/netfilter_ipv4.h>
#include <linux/netfilter_ipv6.h>
#include <linux/tty.h>
#include <net/icmp.h>
#include <net/ip.h>		/* for local_port_range[] */
#include <net/tcp.h>		/* struct or_callable used in sock_rcv_skb */
#include <net/inet_connection_sock.h>
#include <net/net_namespace.h>
#include <net/netlabel.h>
#include <linux/uaccess.h>
#include <asm/ioctls.h>
#include <linux/atomic.h>
#include <linux/bitops.h>
#include <linux/interrupt.h>
#include <linux/netdevice.h>	/* for network interface checks */
#include <net/netlink.h>
#include <linux/tcp.h>
#include <linux/udp.h>
#include <linux/dccp.h>
#include <linux/sctp.h>
#include <net/sctp/structs.h>
#include <linux/quota.h>
#include <linux/un.h>		/* for Unix socket types */
#include <net/af_unix.h>	/* for Unix socket types */
#include <linux/parser.h>
#include <linux/nfs_mount.h>
#include <net/ipv6.h>
#include <linux/hugetlb.h>
#include <linux/personality.h>
#include <linux/audit.h>
#include <linux/string.h>
#include <linux/mutex.h>
#include <linux/posix-timers.h>
#include <linux/syslog.h>
#include <linux/user_namespace.h>
#include <linux/export.h>
#include <linux/msg.h>
#include <linux/shm.h>
#include <linux/bpf.h>
#include <linux/kernfs.h>
#include <linux/stringhash.h>	/* for hashlen_string() */
#include <uapi/linux/mount.h>
#include <linux/fsnotify.h>
#include <linux/fanotify.h>

#include "avc.h"
#include "objsec.h"
#include "netif.h"
#include "netnode.h"
#include "netport.h"
#include "ibpkey.h"
#include "xfrm.h"
#include "netlabel.h"
#include "audit.h"
#include "avc_ss.h"

struct selinux_state selinux_state;

/* SECMARK reference count */
static atomic_t selinux_secmark_refcount = ATOMIC_INIT(0);

#ifdef CONFIG_SECURITY_SELINUX_DEVELOP
static int selinux_enforcing_boot __initdata;

static int __init enforcing_setup(char *str)
{
	unsigned long enforcing;
	if (!kstrtoul(str, 0, &enforcing))
		selinux_enforcing_boot = enforcing ? 1 : 0;
	return 1;
}
__setup("enforcing=", enforcing_setup);
#else
#define selinux_enforcing_boot 1
#endif

int selinux_enabled_boot __initdata = 1;
#ifdef CONFIG_SECURITY_SELINUX_BOOTPARAM
static int __init selinux_enabled_setup(char *str)
{
	unsigned long enabled;
	if (!kstrtoul(str, 0, &enabled))
		selinux_enabled_boot = enabled ? 1 : 0;
	return 1;
}
__setup("selinux=", selinux_enabled_setup);
#endif

static unsigned int selinux_checkreqprot_boot =
	CONFIG_SECURITY_SELINUX_CHECKREQPROT_VALUE;

static int __init checkreqprot_setup(char *str)
{
	unsigned long checkreqprot;

	if (!kstrtoul(str, 0, &checkreqprot))
		selinux_checkreqprot_boot = checkreqprot ? 1 : 0;
	return 1;
}
__setup("checkreqprot=", checkreqprot_setup);

/**
 * selinux_secmark_enabled - Check to see if SECMARK is currently enabled
 *
 * Description:
 * This function checks the SECMARK reference counter to see if any SECMARK
 * targets are currently configured, if the reference counter is greater than
 * zero SECMARK is considered to be enabled.  Returns true (1) if SECMARK is
 * enabled, false (0) if SECMARK is disabled.  If the always_check_network
 * policy capability is enabled, SECMARK is always considered enabled.
 *
 */
static int selinux_secmark_enabled(void)
{
	return (selinux_policycap_alwaysnetwork() ||
		atomic_read(&selinux_secmark_refcount));
}

/**
 * selinux_peerlbl_enabled - Check to see if peer labeling is currently enabled
 *
 * Description:
 * This function checks if NetLabel or labeled IPSEC is enabled.  Returns true
 * (1) if any are enabled or false (0) if neither are enabled.  If the
 * always_check_network policy capability is enabled, peer labeling
 * is always considered enabled.
 *
 */
static int selinux_peerlbl_enabled(void)
{
	return (selinux_policycap_alwaysnetwork() ||
		netlbl_enabled() || selinux_xfrm_enabled());
}

static int selinux_netcache_avc_callback(u32 event)
{
	if (event == AVC_CALLBACK_RESET) {
		sel_netif_flush();
		sel_netnode_flush();
		sel_netport_flush();
		synchronize_net();
	}
	return 0;
}

static int selinux_lsm_notifier_avc_callback(u32 event)
{
	if (event == AVC_CALLBACK_RESET) {
		sel_ib_pkey_flush();
		call_blocking_lsm_notifier(LSM_POLICY_CHANGE, NULL);
	}

	return 0;
}

/*
 * initialise the security for the init task
 */
static void cred_init_security(void)
{
	struct cred *cred = (struct cred *) current->real_cred;
	struct task_security_struct *tsec;

	tsec = selinux_cred(cred);
	tsec->osid = tsec->sid = SECINITSID_KERNEL;
}

/*
 * get the security ID of a set of credentials
 */
static inline u32 cred_sid(const struct cred *cred)
{
	const struct task_security_struct *tsec;

	tsec = selinux_cred(cred);
	return tsec->sid;
}

/*
 * get the objective security ID of a task
 */
static inline u32 task_sid(const struct task_struct *task)
{
	u32 sid;

	rcu_read_lock();
	sid = cred_sid(__task_cred(task));
	rcu_read_unlock();
	return sid;
}

static int inode_doinit_with_dentry(struct inode *inode, struct dentry *opt_dentry);

/*
 * Try reloading inode security labels that have been marked as invalid.  The
 * @may_sleep parameter indicates when sleeping and thus reloading labels is
 * allowed; when set to false, returns -ECHILD when the label is
 * invalid.  The @dentry parameter should be set to a dentry of the inode.
 */
static int __inode_security_revalidate(struct inode *inode,
				       struct dentry *dentry,
				       bool may_sleep)
{
	struct inode_security_struct *isec = selinux_inode(inode);

	might_sleep_if(may_sleep);

	if (selinux_initialized(&selinux_state) &&
	    isec->initialized != LABEL_INITIALIZED) {
		if (!may_sleep)
			return -ECHILD;

		/*
		 * Try reloading the inode security label.  This will fail if
		 * @opt_dentry is NULL and no dentry for this inode can be
		 * found; in that case, continue using the old label.
		 */
		inode_doinit_with_dentry(inode, dentry);
	}
	return 0;
}

static struct inode_security_struct *inode_security_novalidate(struct inode *inode)
{
	return selinux_inode(inode);
}

static struct inode_security_struct *inode_security_rcu(struct inode *inode, bool rcu)
{
	int error;

	error = __inode_security_revalidate(inode, NULL, !rcu);
	if (error)
		return ERR_PTR(error);
	return selinux_inode(inode);
}

/*
 * Get the security label of an inode.
 */
static struct inode_security_struct *inode_security(struct inode *inode)
{
	__inode_security_revalidate(inode, NULL, true);
	return selinux_inode(inode);
}

static struct inode_security_struct *backing_inode_security_novalidate(struct dentry *dentry)
{
	struct inode *inode = d_backing_inode(dentry);

	return selinux_inode(inode);
}

/*
 * Get the security label of a dentry's backing inode.
 */
static struct inode_security_struct *backing_inode_security(struct dentry *dentry)
{
	struct inode *inode = d_backing_inode(dentry);

	__inode_security_revalidate(inode, dentry, true);
	return selinux_inode(inode);
}

static void inode_free_security(struct inode *inode)
{
	struct inode_security_struct *isec = selinux_inode(inode);
	struct superblock_security_struct *sbsec;

	if (!isec)
		return;
	sbsec = inode->i_sb->s_security;
	/*
	 * As not all inode security structures are in a list, we check for
	 * empty list outside of the lock to make sure that we won't waste
	 * time taking a lock doing nothing.
	 *
	 * The list_del_init() function can be safely called more than once.
	 * It should not be possible for this function to be called with
	 * concurrent list_add(), but for better safety against future changes
	 * in the code, we use list_empty_careful() here.
	 */
	if (!list_empty_careful(&isec->list)) {
		spin_lock(&sbsec->isec_lock);
		list_del_init(&isec->list);
		spin_unlock(&sbsec->isec_lock);
	}
}

static void superblock_free_security(struct super_block *sb)
{
	struct superblock_security_struct *sbsec = sb->s_security;
	sb->s_security = NULL;
	kfree(sbsec);
}

struct selinux_mnt_opts {
	const char *fscontext, *context, *rootcontext, *defcontext;
};

static void selinux_free_mnt_opts(void *mnt_opts)
{
	struct selinux_mnt_opts *opts = mnt_opts;
	kfree(opts->fscontext);
	kfree(opts->context);
	kfree(opts->rootcontext);
	kfree(opts->defcontext);
	kfree(opts);
}

enum {
	Opt_error = -1,
	Opt_context = 0,
	Opt_defcontext = 1,
	Opt_fscontext = 2,
	Opt_rootcontext = 3,
	Opt_seclabel = 4,
};

#define A(s, has_arg) {#s, sizeof(#s) - 1, Opt_##s, has_arg}
static struct {
	const char *name;
	int len;
	int opt;
	bool has_arg;
} tokens[] = {
	A(context, true),
	A(fscontext, true),
	A(defcontext, true),
	A(rootcontext, true),
	A(seclabel, false),
};
#undef A

static int match_opt_prefix(char *s, int l, char **arg)
{
	int i;

	for (i = 0; i < ARRAY_SIZE(tokens); i++) {
		size_t len = tokens[i].len;
		if (len > l || memcmp(s, tokens[i].name, len))
			continue;
		if (tokens[i].has_arg) {
			if (len == l || s[len] != '=')
				continue;
			*arg = s + len + 1;
		} else if (len != l)
			continue;
		return tokens[i].opt;
	}
	return Opt_error;
}

#define SEL_MOUNT_FAIL_MSG "SELinux:  duplicate or incompatible mount options\n"

static int may_context_mount_sb_relabel(u32 sid,
			struct superblock_security_struct *sbsec,
			const struct cred *cred)
{
	const struct task_security_struct *tsec = selinux_cred(cred);
	int rc;

	rc = avc_has_perm(&selinux_state,
			  tsec->sid, sbsec->sid, SECCLASS_FILESYSTEM,
			  FILESYSTEM__RELABELFROM, NULL);
	if (rc)
		return rc;

	rc = avc_has_perm(&selinux_state,
			  tsec->sid, sid, SECCLASS_FILESYSTEM,
			  FILESYSTEM__RELABELTO, NULL);
	return rc;
}

static int may_context_mount_inode_relabel(u32 sid,
			struct superblock_security_struct *sbsec,
			const struct cred *cred)
{
	const struct task_security_struct *tsec = selinux_cred(cred);
	int rc;
	rc = avc_has_perm(&selinux_state,
			  tsec->sid, sbsec->sid, SECCLASS_FILESYSTEM,
			  FILESYSTEM__RELABELFROM, NULL);
	if (rc)
		return rc;

	rc = avc_has_perm(&selinux_state,
			  sid, sbsec->sid, SECCLASS_FILESYSTEM,
			  FILESYSTEM__ASSOCIATE, NULL);
	return rc;
}

static int selinux_is_genfs_special_handling(struct super_block *sb)
{
	/* Special handling. Genfs but also in-core setxattr handler */
	return	!strcmp(sb->s_type->name, "sysfs") ||
		!strcmp(sb->s_type->name, "pstore") ||
		!strcmp(sb->s_type->name, "debugfs") ||
		!strcmp(sb->s_type->name, "tracefs") ||
		!strcmp(sb->s_type->name, "rootfs") ||
		(selinux_policycap_cgroupseclabel() &&
		 (!strcmp(sb->s_type->name, "cgroup") ||
		  !strcmp(sb->s_type->name, "cgroup2")));
}

static int selinux_is_sblabel_mnt(struct super_block *sb)
{
	struct superblock_security_struct *sbsec = sb->s_security;

	/*
	 * IMPORTANT: Double-check logic in this function when adding a new
	 * SECURITY_FS_USE_* definition!
	 */
	BUILD_BUG_ON(SECURITY_FS_USE_MAX != 7);

	switch (sbsec->behavior) {
	case SECURITY_FS_USE_XATTR:
	case SECURITY_FS_USE_TRANS:
	case SECURITY_FS_USE_TASK:
	case SECURITY_FS_USE_NATIVE:
		return 1;

	case SECURITY_FS_USE_GENFS:
		return selinux_is_genfs_special_handling(sb);

	/* Never allow relabeling on context mounts */
	case SECURITY_FS_USE_MNTPOINT:
	case SECURITY_FS_USE_NONE:
	default:
		return 0;
	}
}

static int sb_finish_set_opts(struct super_block *sb)
{
	struct superblock_security_struct *sbsec = sb->s_security;
	struct dentry *root = sb->s_root;
	struct inode *root_inode = d_backing_inode(root);
	int rc = 0;

	if (sbsec->behavior == SECURITY_FS_USE_XATTR) {
		/* Make sure that the xattr handler exists and that no
		   error other than -ENODATA is returned by getxattr on
		   the root directory.  -ENODATA is ok, as this may be
		   the first boot of the SELinux kernel before we have
		   assigned xattr values to the filesystem. */
		if (!(root_inode->i_opflags & IOP_XATTR)) {
			pr_warn("SELinux: (dev %s, type %s) has no "
			       "xattr support\n", sb->s_id, sb->s_type->name);
			rc = -EOPNOTSUPP;
			goto out;
		}

		rc = __vfs_getxattr(root, root_inode, XATTR_NAME_SELINUX, NULL, 0);
		if (rc < 0 && rc != -ENODATA) {
			if (rc == -EOPNOTSUPP)
				pr_warn("SELinux: (dev %s, type "
				       "%s) has no security xattr handler\n",
				       sb->s_id, sb->s_type->name);
			else
				pr_warn("SELinux: (dev %s, type "
				       "%s) getxattr errno %d\n", sb->s_id,
				       sb->s_type->name, -rc);
			goto out;
		}
	}

	sbsec->flags |= SE_SBINITIALIZED;

	/*
	 * Explicitly set or clear SBLABEL_MNT.  It's not sufficient to simply
	 * leave the flag untouched because sb_clone_mnt_opts might be handing
	 * us a superblock that needs the flag to be cleared.
	 */
	if (selinux_is_sblabel_mnt(sb))
		sbsec->flags |= SBLABEL_MNT;
	else
		sbsec->flags &= ~SBLABEL_MNT;

	/* Initialize the root inode. */
	rc = inode_doinit_with_dentry(root_inode, root);

	/* Initialize any other inodes associated with the superblock, e.g.
	   inodes created prior to initial policy load or inodes created
	   during get_sb by a pseudo filesystem that directly
	   populates itself. */
	spin_lock(&sbsec->isec_lock);
	while (!list_empty(&sbsec->isec_head)) {
		struct inode_security_struct *isec =
				list_first_entry(&sbsec->isec_head,
					   struct inode_security_struct, list);
		struct inode *inode = isec->inode;
		list_del_init(&isec->list);
		spin_unlock(&sbsec->isec_lock);
		inode = igrab(inode);
		if (inode) {
			if (!IS_PRIVATE(inode))
				inode_doinit_with_dentry(inode, NULL);
			iput(inode);
		}
		spin_lock(&sbsec->isec_lock);
	}
	spin_unlock(&sbsec->isec_lock);
out:
	return rc;
}

static int bad_option(struct superblock_security_struct *sbsec, char flag,
		      u32 old_sid, u32 new_sid)
{
	char mnt_flags = sbsec->flags & SE_MNTMASK;

	/* check if the old mount command had the same options */
	if (sbsec->flags & SE_SBINITIALIZED)
		if (!(sbsec->flags & flag) ||
		    (old_sid != new_sid))
			return 1;

	/* check if we were passed the same options twice,
	 * aka someone passed context=a,context=b
	 */
	if (!(sbsec->flags & SE_SBINITIALIZED))
		if (mnt_flags & flag)
			return 1;
	return 0;
}

static int parse_sid(struct super_block *sb, const char *s, u32 *sid)
{
	int rc = security_context_str_to_sid(&selinux_state, s,
					     sid, GFP_KERNEL);
	if (rc)
		pr_warn("SELinux: security_context_str_to_sid"
		       "(%s) failed for (dev %s, type %s) errno=%d\n",
		       s, sb->s_id, sb->s_type->name, rc);
	return rc;
}

/*
 * Allow filesystems with binary mount data to explicitly set mount point
 * labeling information.
 */
static int selinux_set_mnt_opts(struct super_block *sb,
				void *mnt_opts,
				unsigned long kern_flags,
				unsigned long *set_kern_flags)
{
	const struct cred *cred = current_cred();
	struct superblock_security_struct *sbsec = sb->s_security;
	struct dentry *root = sbsec->sb->s_root;
	struct selinux_mnt_opts *opts = mnt_opts;
	struct inode_security_struct *root_isec;
	u32 fscontext_sid = 0, context_sid = 0, rootcontext_sid = 0;
	u32 defcontext_sid = 0;
	int rc = 0;

	mutex_lock(&sbsec->lock);

	if (!selinux_initialized(&selinux_state)) {
		if (!opts) {
			/* Defer initialization until selinux_complete_init,
			   after the initial policy is loaded and the security
			   server is ready to handle calls. */
			goto out;
		}
		rc = -EINVAL;
		pr_warn("SELinux: Unable to set superblock options "
			"before the security server is initialized\n");
		goto out;
	}
	if (kern_flags && !set_kern_flags) {
		/* Specifying internal flags without providing a place to
		 * place the results is not allowed */
		rc = -EINVAL;
		goto out;
	}

	/*
	 * Binary mount data FS will come through this function twice.  Once
	 * from an explicit call and once from the generic calls from the vfs.
	 * Since the generic VFS calls will not contain any security mount data
	 * we need to skip the double mount verification.
	 *
	 * This does open a hole in which we will not notice if the first
	 * mount using this sb set explict options and a second mount using
	 * this sb does not set any security options.  (The first options
	 * will be used for both mounts)
	 */
	if ((sbsec->flags & SE_SBINITIALIZED) && (sb->s_type->fs_flags & FS_BINARY_MOUNTDATA)
	    && !opts)
		goto out;

	root_isec = backing_inode_security_novalidate(root);

	/*
	 * parse the mount options, check if they are valid sids.
	 * also check if someone is trying to mount the same sb more
	 * than once with different security options.
	 */
	if (opts) {
		if (opts->fscontext) {
			rc = parse_sid(sb, opts->fscontext, &fscontext_sid);
			if (rc)
				goto out;
			if (bad_option(sbsec, FSCONTEXT_MNT, sbsec->sid,
					fscontext_sid))
				goto out_double_mount;
			sbsec->flags |= FSCONTEXT_MNT;
		}
		if (opts->context) {
			rc = parse_sid(sb, opts->context, &context_sid);
			if (rc)
				goto out;
			if (bad_option(sbsec, CONTEXT_MNT, sbsec->mntpoint_sid,
					context_sid))
				goto out_double_mount;
			sbsec->flags |= CONTEXT_MNT;
		}
		if (opts->rootcontext) {
			rc = parse_sid(sb, opts->rootcontext, &rootcontext_sid);
			if (rc)
				goto out;
			if (bad_option(sbsec, ROOTCONTEXT_MNT, root_isec->sid,
					rootcontext_sid))
				goto out_double_mount;
			sbsec->flags |= ROOTCONTEXT_MNT;
		}
		if (opts->defcontext) {
			rc = parse_sid(sb, opts->defcontext, &defcontext_sid);
			if (rc)
				goto out;
			if (bad_option(sbsec, DEFCONTEXT_MNT, sbsec->def_sid,
					defcontext_sid))
				goto out_double_mount;
			sbsec->flags |= DEFCONTEXT_MNT;
		}
	}

	if (sbsec->flags & SE_SBINITIALIZED) {
		/* previously mounted with options, but not on this attempt? */
		if ((sbsec->flags & SE_MNTMASK) && !opts)
			goto out_double_mount;
		rc = 0;
		goto out;
	}

	if (strcmp(sb->s_type->name, "proc") == 0)
		sbsec->flags |= SE_SBPROC | SE_SBGENFS;

	if (!strcmp(sb->s_type->name, "debugfs") ||
	    !strcmp(sb->s_type->name, "tracefs") ||
	    !strcmp(sb->s_type->name, "binder") ||
	    !strcmp(sb->s_type->name, "pstore"))
		sbsec->flags |= SE_SBGENFS;

	if (!strcmp(sb->s_type->name, "sysfs") ||
	    !strcmp(sb->s_type->name, "cgroup") ||
	    !strcmp(sb->s_type->name, "cgroup2"))
		sbsec->flags |= SE_SBGENFS | SE_SBGENFS_XATTR;

	if (!sbsec->behavior) {
		/*
		 * Determine the labeling behavior to use for this
		 * filesystem type.
		 */
		rc = security_fs_use(&selinux_state, sb);
		if (rc) {
			pr_warn("%s: security_fs_use(%s) returned %d\n",
					__func__, sb->s_type->name, rc);
			goto out;
		}
	}

	/*
	 * If this is a user namespace mount and the filesystem type is not
	 * explicitly whitelisted, then no contexts are allowed on the command
	 * line and security labels must be ignored.
	 */
	if (sb->s_user_ns != &init_user_ns &&
	    strcmp(sb->s_type->name, "tmpfs") &&
	    strcmp(sb->s_type->name, "ramfs") &&
	    strcmp(sb->s_type->name, "devpts")) {
		if (context_sid || fscontext_sid || rootcontext_sid ||
		    defcontext_sid) {
			rc = -EACCES;
			goto out;
		}
		if (sbsec->behavior == SECURITY_FS_USE_XATTR) {
			sbsec->behavior = SECURITY_FS_USE_MNTPOINT;
			rc = security_transition_sid(&selinux_state,
						     current_sid(),
						     current_sid(),
						     SECCLASS_FILE, NULL,
						     &sbsec->mntpoint_sid);
			if (rc)
				goto out;
		}
		goto out_set_opts;
	}

	/* sets the context of the superblock for the fs being mounted. */
	if (fscontext_sid) {
		rc = may_context_mount_sb_relabel(fscontext_sid, sbsec, cred);
		if (rc)
			goto out;

		sbsec->sid = fscontext_sid;
	}

	/*
	 * Switch to using mount point labeling behavior.
	 * sets the label used on all file below the mountpoint, and will set
	 * the superblock context if not already set.
	 */
	if (kern_flags & SECURITY_LSM_NATIVE_LABELS && !context_sid) {
		sbsec->behavior = SECURITY_FS_USE_NATIVE;
		*set_kern_flags |= SECURITY_LSM_NATIVE_LABELS;
	}

	if (context_sid) {
		if (!fscontext_sid) {
			rc = may_context_mount_sb_relabel(context_sid, sbsec,
							  cred);
			if (rc)
				goto out;
			sbsec->sid = context_sid;
		} else {
			rc = may_context_mount_inode_relabel(context_sid, sbsec,
							     cred);
			if (rc)
				goto out;
		}
		if (!rootcontext_sid)
			rootcontext_sid = context_sid;

		sbsec->mntpoint_sid = context_sid;
		sbsec->behavior = SECURITY_FS_USE_MNTPOINT;
	}

	if (rootcontext_sid) {
		rc = may_context_mount_inode_relabel(rootcontext_sid, sbsec,
						     cred);
		if (rc)
			goto out;

		root_isec->sid = rootcontext_sid;
		root_isec->initialized = LABEL_INITIALIZED;
	}

	if (defcontext_sid) {
		if (sbsec->behavior != SECURITY_FS_USE_XATTR &&
			sbsec->behavior != SECURITY_FS_USE_NATIVE) {
			rc = -EINVAL;
			pr_warn("SELinux: defcontext option is "
			       "invalid for this filesystem type\n");
			goto out;
		}

		if (defcontext_sid != sbsec->def_sid) {
			rc = may_context_mount_inode_relabel(defcontext_sid,
							     sbsec, cred);
			if (rc)
				goto out;
		}

		sbsec->def_sid = defcontext_sid;
	}

out_set_opts:
	rc = sb_finish_set_opts(sb);
out:
	mutex_unlock(&sbsec->lock);
	return rc;
out_double_mount:
	rc = -EINVAL;
	pr_warn("SELinux: mount invalid.  Same superblock, different "
	       "security settings for (dev %s, type %s)\n", sb->s_id,
	       sb->s_type->name);
	goto out;
}

static int selinux_cmp_sb_context(const struct super_block *oldsb,
				    const struct super_block *newsb)
{
	struct superblock_security_struct *old = oldsb->s_security;
	struct superblock_security_struct *new = newsb->s_security;
	char oldflags = old->flags & SE_MNTMASK;
	char newflags = new->flags & SE_MNTMASK;

	if (oldflags != newflags)
		goto mismatch;
	if ((oldflags & FSCONTEXT_MNT) && old->sid != new->sid)
		goto mismatch;
	if ((oldflags & CONTEXT_MNT) && old->mntpoint_sid != new->mntpoint_sid)
		goto mismatch;
	if ((oldflags & DEFCONTEXT_MNT) && old->def_sid != new->def_sid)
		goto mismatch;
	if (oldflags & ROOTCONTEXT_MNT) {
		struct inode_security_struct *oldroot = backing_inode_security(oldsb->s_root);
		struct inode_security_struct *newroot = backing_inode_security(newsb->s_root);
		if (oldroot->sid != newroot->sid)
			goto mismatch;
	}
	return 0;
mismatch:
	pr_warn("SELinux: mount invalid.  Same superblock, "
			    "different security settings for (dev %s, "
			    "type %s)\n", newsb->s_id, newsb->s_type->name);
	return -EBUSY;
}

static int selinux_sb_clone_mnt_opts(const struct super_block *oldsb,
					struct super_block *newsb,
					unsigned long kern_flags,
					unsigned long *set_kern_flags)
{
	int rc = 0;
	const struct superblock_security_struct *oldsbsec = oldsb->s_security;
	struct superblock_security_struct *newsbsec = newsb->s_security;

	int set_fscontext =	(oldsbsec->flags & FSCONTEXT_MNT);
	int set_context =	(oldsbsec->flags & CONTEXT_MNT);
	int set_rootcontext =	(oldsbsec->flags & ROOTCONTEXT_MNT);

	/*
	 * if the parent was able to be mounted it clearly had no special lsm
	 * mount options.  thus we can safely deal with this superblock later
	 */
	if (!selinux_initialized(&selinux_state))
		return 0;

	/*
	 * Specifying internal flags without providing a place to
	 * place the results is not allowed.
	 */
	if (kern_flags && !set_kern_flags)
		return -EINVAL;

	/* how can we clone if the old one wasn't set up?? */
	BUG_ON(!(oldsbsec->flags & SE_SBINITIALIZED));

	/* if fs is reusing a sb, make sure that the contexts match */
	if (newsbsec->flags & SE_SBINITIALIZED) {
		if ((kern_flags & SECURITY_LSM_NATIVE_LABELS) && !set_context)
			*set_kern_flags |= SECURITY_LSM_NATIVE_LABELS;
		return selinux_cmp_sb_context(oldsb, newsb);
	}

	mutex_lock(&newsbsec->lock);

	newsbsec->flags = oldsbsec->flags;

	newsbsec->sid = oldsbsec->sid;
	newsbsec->def_sid = oldsbsec->def_sid;
	newsbsec->behavior = oldsbsec->behavior;

	if (newsbsec->behavior == SECURITY_FS_USE_NATIVE &&
		!(kern_flags & SECURITY_LSM_NATIVE_LABELS) && !set_context) {
		rc = security_fs_use(&selinux_state, newsb);
		if (rc)
			goto out;
	}

	if (kern_flags & SECURITY_LSM_NATIVE_LABELS && !set_context) {
		newsbsec->behavior = SECURITY_FS_USE_NATIVE;
		*set_kern_flags |= SECURITY_LSM_NATIVE_LABELS;
	}

	if (set_context) {
		u32 sid = oldsbsec->mntpoint_sid;

		if (!set_fscontext)
			newsbsec->sid = sid;
		if (!set_rootcontext) {
			struct inode_security_struct *newisec = backing_inode_security(newsb->s_root);
			newisec->sid = sid;
		}
		newsbsec->mntpoint_sid = sid;
	}
	if (set_rootcontext) {
		const struct inode_security_struct *oldisec = backing_inode_security(oldsb->s_root);
		struct inode_security_struct *newisec = backing_inode_security(newsb->s_root);

		newisec->sid = oldisec->sid;
	}

	sb_finish_set_opts(newsb);
out:
	mutex_unlock(&newsbsec->lock);
	return rc;
}

static int selinux_add_opt(int token, const char *s, void **mnt_opts)
{
	struct selinux_mnt_opts *opts = *mnt_opts;

	if (token == Opt_seclabel)	/* eaten and completely ignored */
		return 0;

	if (!opts) {
		opts = kzalloc(sizeof(struct selinux_mnt_opts), GFP_KERNEL);
		if (!opts)
			return -ENOMEM;
		*mnt_opts = opts;
	}
	if (!s)
		return -ENOMEM;
	switch (token) {
	case Opt_context:
		if (opts->context || opts->defcontext)
			goto Einval;
		opts->context = s;
		break;
	case Opt_fscontext:
		if (opts->fscontext)
			goto Einval;
		opts->fscontext = s;
		break;
	case Opt_rootcontext:
		if (opts->rootcontext)
			goto Einval;
		opts->rootcontext = s;
		break;
	case Opt_defcontext:
		if (opts->context || opts->defcontext)
			goto Einval;
		opts->defcontext = s;
		break;
	}
	return 0;
Einval:
	pr_warn(SEL_MOUNT_FAIL_MSG);
	return -EINVAL;
}

static int selinux_add_mnt_opt(const char *option, const char *val, int len,
			       void **mnt_opts)
{
	int token = Opt_error;
	int rc, i;

	for (i = 0; i < ARRAY_SIZE(tokens); i++) {
		if (strcmp(option, tokens[i].name) == 0) {
			token = tokens[i].opt;
			break;
		}
	}

	if (token == Opt_error)
		return -EINVAL;

	if (token != Opt_seclabel) {
		val = kmemdup_nul(val, len, GFP_KERNEL);
		if (!val) {
			rc = -ENOMEM;
			goto free_opt;
		}
	}
	rc = selinux_add_opt(token, val, mnt_opts);
	if (unlikely(rc)) {
		kfree(val);
		goto free_opt;
	}
	return rc;

free_opt:
	if (*mnt_opts) {
		selinux_free_mnt_opts(*mnt_opts);
		*mnt_opts = NULL;
	}
	return rc;
}

static int show_sid(struct seq_file *m, u32 sid)
{
	char *context = NULL;
	u32 len;
	int rc;

	rc = security_sid_to_context(&selinux_state, sid,
					     &context, &len);
	if (!rc) {
		bool has_comma = context && strchr(context, ',');

		seq_putc(m, '=');
		if (has_comma)
			seq_putc(m, '\"');
		seq_escape(m, context, "\"\n\\");
		if (has_comma)
			seq_putc(m, '\"');
	}
	kfree(context);
	return rc;
}

static int selinux_sb_show_options(struct seq_file *m, struct super_block *sb)
{
	struct superblock_security_struct *sbsec = sb->s_security;
	int rc;

	if (!(sbsec->flags & SE_SBINITIALIZED))
		return 0;

	if (!selinux_initialized(&selinux_state))
		return 0;

	if (sbsec->flags & FSCONTEXT_MNT) {
		seq_putc(m, ',');
		seq_puts(m, FSCONTEXT_STR);
		rc = show_sid(m, sbsec->sid);
		if (rc)
			return rc;
	}
	if (sbsec->flags & CONTEXT_MNT) {
		seq_putc(m, ',');
		seq_puts(m, CONTEXT_STR);
		rc = show_sid(m, sbsec->mntpoint_sid);
		if (rc)
			return rc;
	}
	if (sbsec->flags & DEFCONTEXT_MNT) {
		seq_putc(m, ',');
		seq_puts(m, DEFCONTEXT_STR);
		rc = show_sid(m, sbsec->def_sid);
		if (rc)
			return rc;
	}
	if (sbsec->flags & ROOTCONTEXT_MNT) {
		struct dentry *root = sbsec->sb->s_root;
		struct inode_security_struct *isec = backing_inode_security(root);
		seq_putc(m, ',');
		seq_puts(m, ROOTCONTEXT_STR);
		rc = show_sid(m, isec->sid);
		if (rc)
			return rc;
	}
	if (sbsec->flags & SBLABEL_MNT) {
		seq_putc(m, ',');
		seq_puts(m, SECLABEL_STR);
	}
	return 0;
}

static inline u16 inode_mode_to_security_class(umode_t mode)
{
	switch (mode & S_IFMT) {
	case S_IFSOCK:
		return SECCLASS_SOCK_FILE;
	case S_IFLNK:
		return SECCLASS_LNK_FILE;
	case S_IFREG:
		return SECCLASS_FILE;
	case S_IFBLK:
		return SECCLASS_BLK_FILE;
	case S_IFDIR:
		return SECCLASS_DIR;
	case S_IFCHR:
		return SECCLASS_CHR_FILE;
	case S_IFIFO:
		return SECCLASS_FIFO_FILE;

	}

	return SECCLASS_FILE;
}

static inline int default_protocol_stream(int protocol)
{
	return (protocol == IPPROTO_IP || protocol == IPPROTO_TCP);
}

static inline int default_protocol_dgram(int protocol)
{
	return (protocol == IPPROTO_IP || protocol == IPPROTO_UDP);
}

static inline u16 socket_type_to_security_class(int family, int type, int protocol)
{
	int extsockclass = selinux_policycap_extsockclass();

	switch (family) {
	case PF_UNIX:
		switch (type) {
		case SOCK_STREAM:
		case SOCK_SEQPACKET:
			return SECCLASS_UNIX_STREAM_SOCKET;
		case SOCK_DGRAM:
		case SOCK_RAW:
			return SECCLASS_UNIX_DGRAM_SOCKET;
		}
		break;
	case PF_INET:
	case PF_INET6:
		switch (type) {
		case SOCK_STREAM:
		case SOCK_SEQPACKET:
			if (default_protocol_stream(protocol))
				return SECCLASS_TCP_SOCKET;
			else if (extsockclass && protocol == IPPROTO_SCTP)
				return SECCLASS_SCTP_SOCKET;
			else
				return SECCLASS_RAWIP_SOCKET;
		case SOCK_DGRAM:
			if (default_protocol_dgram(protocol))
				return SECCLASS_UDP_SOCKET;
			else if (extsockclass && (protocol == IPPROTO_ICMP ||
						  protocol == IPPROTO_ICMPV6))
				return SECCLASS_ICMP_SOCKET;
			else
				return SECCLASS_RAWIP_SOCKET;
		case SOCK_DCCP:
			return SECCLASS_DCCP_SOCKET;
		default:
			return SECCLASS_RAWIP_SOCKET;
		}
		break;
	case PF_NETLINK:
		switch (protocol) {
		case NETLINK_ROUTE:
			return SECCLASS_NETLINK_ROUTE_SOCKET;
		case NETLINK_SOCK_DIAG:
			return SECCLASS_NETLINK_TCPDIAG_SOCKET;
		case NETLINK_NFLOG:
			return SECCLASS_NETLINK_NFLOG_SOCKET;
		case NETLINK_XFRM:
			return SECCLASS_NETLINK_XFRM_SOCKET;
		case NETLINK_SELINUX:
			return SECCLASS_NETLINK_SELINUX_SOCKET;
		case NETLINK_ISCSI:
			return SECCLASS_NETLINK_ISCSI_SOCKET;
		case NETLINK_AUDIT:
			return SECCLASS_NETLINK_AUDIT_SOCKET;
		case NETLINK_FIB_LOOKUP:
			return SECCLASS_NETLINK_FIB_LOOKUP_SOCKET;
		case NETLINK_CONNECTOR:
			return SECCLASS_NETLINK_CONNECTOR_SOCKET;
		case NETLINK_NETFILTER:
			return SECCLASS_NETLINK_NETFILTER_SOCKET;
		case NETLINK_DNRTMSG:
			return SECCLASS_NETLINK_DNRT_SOCKET;
		case NETLINK_KOBJECT_UEVENT:
			return SECCLASS_NETLINK_KOBJECT_UEVENT_SOCKET;
		case NETLINK_GENERIC:
			return SECCLASS_NETLINK_GENERIC_SOCKET;
		case NETLINK_SCSITRANSPORT:
			return SECCLASS_NETLINK_SCSITRANSPORT_SOCKET;
		case NETLINK_RDMA:
			return SECCLASS_NETLINK_RDMA_SOCKET;
		case NETLINK_CRYPTO:
			return SECCLASS_NETLINK_CRYPTO_SOCKET;
		default:
			return SECCLASS_NETLINK_SOCKET;
		}
	case PF_PACKET:
		return SECCLASS_PACKET_SOCKET;
	case PF_KEY:
		return SECCLASS_KEY_SOCKET;
	case PF_APPLETALK:
		return SECCLASS_APPLETALK_SOCKET;
	}

	if (extsockclass) {
		switch (family) {
		case PF_AX25:
			return SECCLASS_AX25_SOCKET;
		case PF_IPX:
			return SECCLASS_IPX_SOCKET;
		case PF_NETROM:
			return SECCLASS_NETROM_SOCKET;
		case PF_ATMPVC:
			return SECCLASS_ATMPVC_SOCKET;
		case PF_X25:
			return SECCLASS_X25_SOCKET;
		case PF_ROSE:
			return SECCLASS_ROSE_SOCKET;
		case PF_DECnet:
			return SECCLASS_DECNET_SOCKET;
		case PF_ATMSVC:
			return SECCLASS_ATMSVC_SOCKET;
		case PF_RDS:
			return SECCLASS_RDS_SOCKET;
		case PF_IRDA:
			return SECCLASS_IRDA_SOCKET;
		case PF_PPPOX:
			return SECCLASS_PPPOX_SOCKET;
		case PF_LLC:
			return SECCLASS_LLC_SOCKET;
		case PF_CAN:
			return SECCLASS_CAN_SOCKET;
		case PF_TIPC:
			return SECCLASS_TIPC_SOCKET;
		case PF_BLUETOOTH:
			return SECCLASS_BLUETOOTH_SOCKET;
		case PF_IUCV:
			return SECCLASS_IUCV_SOCKET;
		case PF_RXRPC:
			return SECCLASS_RXRPC_SOCKET;
		case PF_ISDN:
			return SECCLASS_ISDN_SOCKET;
		case PF_PHONET:
			return SECCLASS_PHONET_SOCKET;
		case PF_IEEE802154:
			return SECCLASS_IEEE802154_SOCKET;
		case PF_CAIF:
			return SECCLASS_CAIF_SOCKET;
		case PF_ALG:
			return SECCLASS_ALG_SOCKET;
		case PF_NFC:
			return SECCLASS_NFC_SOCKET;
		case PF_VSOCK:
			return SECCLASS_VSOCK_SOCKET;
		case PF_KCM:
			return SECCLASS_KCM_SOCKET;
		case PF_QIPCRTR:
			return SECCLASS_QIPCRTR_SOCKET;
		case PF_SMC:
			return SECCLASS_SMC_SOCKET;
		case PF_XDP:
			return SECCLASS_XDP_SOCKET;
#if PF_MAX > 45
#error New address family defined, please update this function.
#endif
		}
	}

	return SECCLASS_SOCKET;
}

static int selinux_genfs_get_sid(struct dentry *dentry,
				 u16 tclass,
				 u16 flags,
				 u32 *sid)
{
	int rc;
	struct super_block *sb = dentry->d_sb;
	char *buffer, *path;

	buffer = (char *)__get_free_page(GFP_KERNEL);
	if (!buffer)
		return -ENOMEM;

	path = dentry_path_raw(dentry, buffer, PAGE_SIZE);
	if (IS_ERR(path))
		rc = PTR_ERR(path);
	else {
		if (flags & SE_SBPROC) {
			/* each process gets a /proc/PID/ entry. Strip off the
			 * PID part to get a valid selinux labeling.
			 * e.g. /proc/1/net/rpc/nfs -> /net/rpc/nfs */
			while (path[1] >= '0' && path[1] <= '9') {
				path[1] = '/';
				path++;
			}
		}
		rc = security_genfs_sid(&selinux_state, sb->s_type->name,
					path, tclass, sid);
		if (rc == -ENOENT) {
			/* No match in policy, mark as unlabeled. */
			*sid = SECINITSID_UNLABELED;
			rc = 0;
		}
	}
	free_page((unsigned long)buffer);
	return rc;
}

static int inode_doinit_use_xattr(struct inode *inode, struct dentry *dentry,
				  u32 def_sid, u32 *sid)
{
#define INITCONTEXTLEN 255
	char *context;
	unsigned int len;
	int rc;

	len = INITCONTEXTLEN;
	context = kmalloc(len + 1, GFP_NOFS);
	if (!context)
		return -ENOMEM;

	context[len] = '\0';
	rc = __vfs_getxattr(dentry, inode, XATTR_NAME_SELINUX, context, len);
	if (rc == -ERANGE) {
		kfree(context);

		/* Need a larger buffer.  Query for the right size. */
		rc = __vfs_getxattr(dentry, inode, XATTR_NAME_SELINUX, NULL, 0);
		if (rc < 0)
			return rc;

		len = rc;
		context = kmalloc(len + 1, GFP_NOFS);
		if (!context)
			return -ENOMEM;

		context[len] = '\0';
		rc = __vfs_getxattr(dentry, inode, XATTR_NAME_SELINUX,
				    context, len);
	}
	if (rc < 0) {
		kfree(context);
		if (rc != -ENODATA) {
			pr_warn("SELinux: %s:  getxattr returned %d for dev=%s ino=%ld\n",
				__func__, -rc, inode->i_sb->s_id, inode->i_ino);
			return rc;
		}
		*sid = def_sid;
		return 0;
	}

	rc = security_context_to_sid_default(&selinux_state, context, rc, sid,
					     def_sid, GFP_NOFS);
	if (rc) {
		char *dev = inode->i_sb->s_id;
		unsigned long ino = inode->i_ino;

		if (rc == -EINVAL) {
			pr_notice_ratelimited("SELinux: inode=%lu on dev=%s was found to have an invalid context=%s.  This indicates you may need to relabel the inode or the filesystem in question.\n",
					      ino, dev, context);
		} else {
			pr_warn("SELinux: %s:  context_to_sid(%s) returned %d for dev=%s ino=%ld\n",
				__func__, context, -rc, dev, ino);
		}
	}
	kfree(context);
	return 0;
}

/* The inode's security attributes must be initialized before first use. */
static int inode_doinit_with_dentry(struct inode *inode, struct dentry *opt_dentry)
{
	struct superblock_security_struct *sbsec = NULL;
	struct inode_security_struct *isec = selinux_inode(inode);
	u32 task_sid, sid = 0;
	u16 sclass;
	struct dentry *dentry;
	int rc = 0;

	if (isec->initialized == LABEL_INITIALIZED)
		return 0;

	spin_lock(&isec->lock);
	if (isec->initialized == LABEL_INITIALIZED)
		goto out_unlock;

	if (isec->sclass == SECCLASS_FILE)
		isec->sclass = inode_mode_to_security_class(inode->i_mode);

	sbsec = inode->i_sb->s_security;
	if (!(sbsec->flags & SE_SBINITIALIZED)) {
		/* Defer initialization until selinux_complete_init,
		   after the initial policy is loaded and the security
		   server is ready to handle calls. */
		spin_lock(&sbsec->isec_lock);
		if (list_empty(&isec->list))
			list_add(&isec->list, &sbsec->isec_head);
		spin_unlock(&sbsec->isec_lock);
		goto out_unlock;
	}

	sclass = isec->sclass;
	task_sid = isec->task_sid;
	sid = isec->sid;
	isec->initialized = LABEL_PENDING;
	spin_unlock(&isec->lock);

	switch (sbsec->behavior) {
	case SECURITY_FS_USE_NATIVE:
		break;
	case SECURITY_FS_USE_XATTR:
		if (!(inode->i_opflags & IOP_XATTR)) {
			sid = sbsec->def_sid;
			break;
		}
		/* Need a dentry, since the xattr API requires one.
		   Life would be simpler if we could just pass the inode. */
		if (opt_dentry) {
			/* Called from d_instantiate or d_splice_alias. */
			dentry = dget(opt_dentry);
		} else {
			/*
			 * Called from selinux_complete_init, try to find a dentry.
			 * Some filesystems really want a connected one, so try
			 * that first.  We could split SECURITY_FS_USE_XATTR in
			 * two, depending upon that...
			 */
			dentry = d_find_alias(inode);
			if (!dentry)
				dentry = d_find_any_alias(inode);
		}
		if (!dentry) {
			/*
			 * this is can be hit on boot when a file is accessed
			 * before the policy is loaded.  When we load policy we
			 * may find inodes that have no dentry on the
			 * sbsec->isec_head list.  No reason to complain as these
			 * will get fixed up the next time we go through
			 * inode_doinit with a dentry, before these inodes could
			 * be used again by userspace.
			 */
			goto out;
		}

		rc = inode_doinit_use_xattr(inode, dentry, sbsec->def_sid,
					    &sid);
		dput(dentry);
		if (rc)
			goto out;
		break;
	case SECURITY_FS_USE_TASK:
		sid = task_sid;
		break;
	case SECURITY_FS_USE_TRANS:
		/* Default to the fs SID. */
		sid = sbsec->sid;

		/* Try to obtain a transition SID. */
		rc = security_transition_sid(&selinux_state, task_sid, sid,
					     sclass, NULL, &sid);
		if (rc)
			goto out;
		break;
	case SECURITY_FS_USE_MNTPOINT:
		sid = sbsec->mntpoint_sid;
		break;
	default:
		/* Default to the fs superblock SID. */
		sid = sbsec->sid;

		if ((sbsec->flags & SE_SBGENFS) && !S_ISLNK(inode->i_mode)) {
			/* We must have a dentry to determine the label on
			 * procfs inodes */
			if (opt_dentry) {
				/* Called from d_instantiate or
				 * d_splice_alias. */
				dentry = dget(opt_dentry);
			} else {
				/* Called from selinux_complete_init, try to
				 * find a dentry.  Some filesystems really want
				 * a connected one, so try that first.
				 */
				dentry = d_find_alias(inode);
				if (!dentry)
					dentry = d_find_any_alias(inode);
			}
			/*
			 * This can be hit on boot when a file is accessed
			 * before the policy is loaded.  When we load policy we
			 * may find inodes that have no dentry on the
			 * sbsec->isec_head list.  No reason to complain as
			 * these will get fixed up the next time we go through
			 * inode_doinit() with a dentry, before these inodes
			 * could be used again by userspace.
			 */
			if (!dentry)
				goto out;
			rc = selinux_genfs_get_sid(dentry, sclass,
						   sbsec->flags, &sid);
			if (rc) {
				dput(dentry);
				goto out;
			}

			if ((sbsec->flags & SE_SBGENFS_XATTR) &&
			    (inode->i_opflags & IOP_XATTR)) {
				rc = inode_doinit_use_xattr(inode, dentry,
							    sid, &sid);
				if (rc) {
					dput(dentry);
					goto out;
				}
			}
			dput(dentry);
		}
		break;
	}

out:
	spin_lock(&isec->lock);
	if (isec->initialized == LABEL_PENDING) {
		if (!sid || rc) {
			isec->initialized = LABEL_INVALID;
			goto out_unlock;
		}

		isec->initialized = LABEL_INITIALIZED;
		isec->sid = sid;
	}

out_unlock:
	spin_unlock(&isec->lock);
	return rc;
}

/* Convert a Linux signal to an access vector. */
static inline u32 signal_to_av(int sig)
{
	u32 perm = 0;

	switch (sig) {
	case SIGCHLD:
		/* Commonly granted from child to parent. */
		perm = PROCESS__SIGCHLD;
		break;
	case SIGKILL:
		/* Cannot be caught or ignored */
		perm = PROCESS__SIGKILL;
		break;
	case SIGSTOP:
		/* Cannot be caught or ignored */
		perm = PROCESS__SIGSTOP;
		break;
	default:
		/* All other signals. */
		perm = PROCESS__SIGNAL;
		break;
	}

	return perm;
}

#if CAP_LAST_CAP > 63
#error Fix SELinux to handle capabilities > 63.
#endif

/* Check whether a task is allowed to use a capability. */
static int cred_has_capability(const struct cred *cred,
			       int cap, unsigned int opts, bool initns)
{
	struct common_audit_data ad;
	struct av_decision avd;
	u16 sclass;
	u32 sid = cred_sid(cred);
	u32 av = CAP_TO_MASK(cap);
	int rc;

	ad.type = LSM_AUDIT_DATA_CAP;
	ad.u.cap = cap;

	switch (CAP_TO_INDEX(cap)) {
	case 0:
		sclass = initns ? SECCLASS_CAPABILITY : SECCLASS_CAP_USERNS;
		break;
	case 1:
		sclass = initns ? SECCLASS_CAPABILITY2 : SECCLASS_CAP2_USERNS;
		break;
	default:
		pr_err("SELinux:  out of range capability %d\n", cap);
		BUG();
		return -EINVAL;
	}

	rc = avc_has_perm_noaudit(&selinux_state,
				  sid, sid, sclass, av, 0, &avd);
	if (!(opts & CAP_OPT_NOAUDIT)) {
		int rc2 = avc_audit(&selinux_state,
				    sid, sid, sclass, av, &avd, rc, &ad, 0);
		if (rc2)
			return rc2;
	}
	return rc;
}

/* Check whether a task has a particular permission to an inode.
   The 'adp' parameter is optional and allows other audit
   data to be passed (e.g. the dentry). */
static int inode_has_perm(const struct cred *cred,
			  struct inode *inode,
			  u32 perms,
			  struct common_audit_data *adp)
{
	struct inode_security_struct *isec;
	u32 sid;

	validate_creds(cred);

	if (unlikely(IS_PRIVATE(inode)))
		return 0;

	sid = cred_sid(cred);
	isec = selinux_inode(inode);

	return avc_has_perm(&selinux_state,
			    sid, isec->sid, isec->sclass, perms, adp);
}

/* Same as inode_has_perm, but pass explicit audit data containing
   the dentry to help the auditing code to more easily generate the
   pathname if needed. */
static inline int dentry_has_perm(const struct cred *cred,
				  struct dentry *dentry,
				  u32 av)
{
	struct inode *inode = d_backing_inode(dentry);
	struct common_audit_data ad;

	ad.type = LSM_AUDIT_DATA_DENTRY;
	ad.u.dentry = dentry;
	__inode_security_revalidate(inode, dentry, true);
	return inode_has_perm(cred, inode, av, &ad);
}

/* Same as inode_has_perm, but pass explicit audit data containing
   the path to help the auditing code to more easily generate the
   pathname if needed. */
static inline int path_has_perm(const struct cred *cred,
				const struct path *path,
				u32 av)
{
	struct inode *inode = d_backing_inode(path->dentry);
	struct common_audit_data ad;

	ad.type = LSM_AUDIT_DATA_PATH;
	ad.u.path = *path;
	__inode_security_revalidate(inode, path->dentry, true);
	return inode_has_perm(cred, inode, av, &ad);
}

/* Same as path_has_perm, but uses the inode from the file struct. */
static inline int file_path_has_perm(const struct cred *cred,
				     struct file *file,
				     u32 av)
{
	struct common_audit_data ad;

	ad.type = LSM_AUDIT_DATA_FILE;
	ad.u.file = file;
	return inode_has_perm(cred, file_inode(file), av, &ad);
}

#ifdef CONFIG_BPF_SYSCALL
static int bpf_fd_pass(struct file *file, u32 sid);
#endif

/* Check whether a task can use an open file descriptor to
   access an inode in a given way.  Check access to the
   descriptor itself, and then use dentry_has_perm to
   check a particular permission to the file.
   Access to the descriptor is implicitly granted if it
   has the same SID as the process.  If av is zero, then
   access to the file is not checked, e.g. for cases
   where only the descriptor is affected like seek. */
static int file_has_perm(const struct cred *cred,
			 struct file *file,
			 u32 av)
{
	struct file_security_struct *fsec = selinux_file(file);
	struct inode *inode = file_inode(file);
	struct common_audit_data ad;
	u32 sid = cred_sid(cred);
	int rc;

	ad.type = LSM_AUDIT_DATA_FILE;
	ad.u.file = file;

	if (sid != fsec->sid) {
		rc = avc_has_perm(&selinux_state,
				  sid, fsec->sid,
				  SECCLASS_FD,
				  FD__USE,
				  &ad);
		if (rc)
			goto out;
	}

#ifdef CONFIG_BPF_SYSCALL
	rc = bpf_fd_pass(file, cred_sid(cred));
	if (rc)
		return rc;
#endif

	/* av is zero if only checking access to the descriptor. */
	rc = 0;
	if (av)
		rc = inode_has_perm(cred, inode, av, &ad);

out:
	return rc;
}

/*
 * Determine the label for an inode that might be unioned.
 */
static int
selinux_determine_inode_label(const struct task_security_struct *tsec,
				 struct inode *dir,
				 const struct qstr *name, u16 tclass,
				 u32 *_new_isid)
{
	const struct superblock_security_struct *sbsec = dir->i_sb->s_security;

	if ((sbsec->flags & SE_SBINITIALIZED) &&
	    (sbsec->behavior == SECURITY_FS_USE_MNTPOINT)) {
		*_new_isid = sbsec->mntpoint_sid;
	} else if ((sbsec->flags & SBLABEL_MNT) &&
		   tsec->create_sid) {
		*_new_isid = tsec->create_sid;
	} else {
		const struct inode_security_struct *dsec = inode_security(dir);
		return security_transition_sid(&selinux_state, tsec->sid,
					       dsec->sid, tclass,
					       name, _new_isid);
	}

	return 0;
}

/* Check whether a task can create a file. */
static int may_create(struct inode *dir,
		      struct dentry *dentry,
		      u16 tclass)
{
	const struct task_security_struct *tsec = selinux_cred(current_cred());
	struct inode_security_struct *dsec;
	struct superblock_security_struct *sbsec;
	u32 sid, newsid;
	struct common_audit_data ad;
	int rc;

	dsec = inode_security(dir);
	sbsec = dir->i_sb->s_security;

	sid = tsec->sid;

	ad.type = LSM_AUDIT_DATA_DENTRY;
	ad.u.dentry = dentry;

	rc = avc_has_perm(&selinux_state,
			  sid, dsec->sid, SECCLASS_DIR,
			  DIR__ADD_NAME | DIR__SEARCH,
			  &ad);
	if (rc)
		return rc;

	rc = selinux_determine_inode_label(tsec, dir, &dentry->d_name, tclass,
					   &newsid);
	if (rc)
		return rc;

	rc = avc_has_perm(&selinux_state,
			  sid, newsid, tclass, FILE__CREATE, &ad);
	if (rc)
		return rc;

	return avc_has_perm(&selinux_state,
			    newsid, sbsec->sid,
			    SECCLASS_FILESYSTEM,
			    FILESYSTEM__ASSOCIATE, &ad);
}

#define MAY_LINK	0
#define MAY_UNLINK	1
#define MAY_RMDIR	2

/* Check whether a task can link, unlink, or rmdir a file/directory. */
static int may_link(struct inode *dir,
		    struct dentry *dentry,
		    int kind)

{
	struct inode_security_struct *dsec, *isec;
	struct common_audit_data ad;
	u32 sid = current_sid();
	u32 av;
	int rc;

	dsec = inode_security(dir);
	isec = backing_inode_security(dentry);

	ad.type = LSM_AUDIT_DATA_DENTRY;
	ad.u.dentry = dentry;

	av = DIR__SEARCH;
	av |= (kind ? DIR__REMOVE_NAME : DIR__ADD_NAME);
	rc = avc_has_perm(&selinux_state,
			  sid, dsec->sid, SECCLASS_DIR, av, &ad);
	if (rc)
		return rc;

	switch (kind) {
	case MAY_LINK:
		av = FILE__LINK;
		break;
	case MAY_UNLINK:
		av = FILE__UNLINK;
		break;
	case MAY_RMDIR:
		av = DIR__RMDIR;
		break;
	default:
		pr_warn("SELinux: %s:  unrecognized kind %d\n",
			__func__, kind);
		return 0;
	}

	rc = avc_has_perm(&selinux_state,
			  sid, isec->sid, isec->sclass, av, &ad);
	return rc;
}

static inline int may_rename(struct inode *old_dir,
			     struct dentry *old_dentry,
			     struct inode *new_dir,
			     struct dentry *new_dentry)
{
	struct inode_security_struct *old_dsec, *new_dsec, *old_isec, *new_isec;
	struct common_audit_data ad;
	u32 sid = current_sid();
	u32 av;
	int old_is_dir, new_is_dir;
	int rc;

	old_dsec = inode_security(old_dir);
	old_isec = backing_inode_security(old_dentry);
	old_is_dir = d_is_dir(old_dentry);
	new_dsec = inode_security(new_dir);

	ad.type = LSM_AUDIT_DATA_DENTRY;

	ad.u.dentry = old_dentry;
	rc = avc_has_perm(&selinux_state,
			  sid, old_dsec->sid, SECCLASS_DIR,
			  DIR__REMOVE_NAME | DIR__SEARCH, &ad);
	if (rc)
		return rc;
	rc = avc_has_perm(&selinux_state,
			  sid, old_isec->sid,
			  old_isec->sclass, FILE__RENAME, &ad);
	if (rc)
		return rc;
	if (old_is_dir && new_dir != old_dir) {
		rc = avc_has_perm(&selinux_state,
				  sid, old_isec->sid,
				  old_isec->sclass, DIR__REPARENT, &ad);
		if (rc)
			return rc;
	}

	ad.u.dentry = new_dentry;
	av = DIR__ADD_NAME | DIR__SEARCH;
	if (d_is_positive(new_dentry))
		av |= DIR__REMOVE_NAME;
	rc = avc_has_perm(&selinux_state,
			  sid, new_dsec->sid, SECCLASS_DIR, av, &ad);
	if (rc)
		return rc;
	if (d_is_positive(new_dentry)) {
		new_isec = backing_inode_security(new_dentry);
		new_is_dir = d_is_dir(new_dentry);
		rc = avc_has_perm(&selinux_state,
				  sid, new_isec->sid,
				  new_isec->sclass,
				  (new_is_dir ? DIR__RMDIR : FILE__UNLINK), &ad);
		if (rc)
			return rc;
	}

	return 0;
}

/* Check whether a task can perform a filesystem operation. */
static int superblock_has_perm(const struct cred *cred,
			       struct super_block *sb,
			       u32 perms,
			       struct common_audit_data *ad)
{
	struct superblock_security_struct *sbsec;
	u32 sid = cred_sid(cred);

	sbsec = sb->s_security;
	return avc_has_perm(&selinux_state,
			    sid, sbsec->sid, SECCLASS_FILESYSTEM, perms, ad);
}

/* Convert a Linux mode and permission mask to an access vector. */
static inline u32 file_mask_to_av(int mode, int mask)
{
	u32 av = 0;

	if (!S_ISDIR(mode)) {
		if (mask & MAY_EXEC)
			av |= FILE__EXECUTE;
		if (mask & MAY_READ)
			av |= FILE__READ;

		if (mask & MAY_APPEND)
			av |= FILE__APPEND;
		else if (mask & MAY_WRITE)
			av |= FILE__WRITE;

	} else {
		if (mask & MAY_EXEC)
			av |= DIR__SEARCH;
		if (mask & MAY_WRITE)
			av |= DIR__WRITE;
		if (mask & MAY_READ)
			av |= DIR__READ;
	}

	return av;
}

/* Convert a Linux file to an access vector. */
static inline u32 file_to_av(struct file *file)
{
	u32 av = 0;

	if (file->f_mode & FMODE_READ)
		av |= FILE__READ;
	if (file->f_mode & FMODE_WRITE) {
		if (file->f_flags & O_APPEND)
			av |= FILE__APPEND;
		else
			av |= FILE__WRITE;
	}
	if (!av) {
		/*
		 * Special file opened with flags 3 for ioctl-only use.
		 */
		av = FILE__IOCTL;
	}

	return av;
}

/*
 * Convert a file to an access vector and include the correct open
 * open permission.
 */
static inline u32 open_file_to_av(struct file *file)
{
	u32 av = file_to_av(file);
	struct inode *inode = file_inode(file);

	if (selinux_policycap_openperm() &&
	    inode->i_sb->s_magic != SOCKFS_MAGIC)
		av |= FILE__OPEN;

	return av;
}

/* Hook functions begin here. */

static int selinux_binder_set_context_mgr(struct task_struct *mgr)
{
	u32 mysid = current_sid();
	u32 mgrsid = task_sid(mgr);

	return avc_has_perm(&selinux_state,
			    mysid, mgrsid, SECCLASS_BINDER,
			    BINDER__SET_CONTEXT_MGR, NULL);
}

static int selinux_binder_transaction(struct task_struct *from,
				      struct task_struct *to)
{
	u32 mysid = current_sid();
	u32 fromsid = task_sid(from);
	u32 tosid = task_sid(to);
	int rc;

	if (mysid != fromsid) {
		rc = avc_has_perm(&selinux_state,
				  mysid, fromsid, SECCLASS_BINDER,
				  BINDER__IMPERSONATE, NULL);
		if (rc)
			return rc;
	}

	return avc_has_perm(&selinux_state,
			    fromsid, tosid, SECCLASS_BINDER, BINDER__CALL,
			    NULL);
}

static int selinux_binder_transfer_binder(struct task_struct *from,
					  struct task_struct *to)
{
	u32 fromsid = task_sid(from);
	u32 tosid = task_sid(to);

	return avc_has_perm(&selinux_state,
			    fromsid, tosid, SECCLASS_BINDER, BINDER__TRANSFER,
			    NULL);
}

static int selinux_binder_transfer_file(struct task_struct *from,
					struct task_struct *to,
					struct file *file)
{
	u32 sid = task_sid(to);
	struct file_security_struct *fsec = selinux_file(file);
	struct dentry *dentry = file->f_path.dentry;
	struct inode_security_struct *isec;
	struct common_audit_data ad;
	int rc;

	ad.type = LSM_AUDIT_DATA_PATH;
	ad.u.path = file->f_path;

	if (sid != fsec->sid) {
		rc = avc_has_perm(&selinux_state,
				  sid, fsec->sid,
				  SECCLASS_FD,
				  FD__USE,
				  &ad);
		if (rc)
			return rc;
	}

#ifdef CONFIG_BPF_SYSCALL
	rc = bpf_fd_pass(file, sid);
	if (rc)
		return rc;
#endif

	if (unlikely(IS_PRIVATE(d_backing_inode(dentry))))
		return 0;

	isec = backing_inode_security(dentry);
	return avc_has_perm(&selinux_state,
			    sid, isec->sid, isec->sclass, file_to_av(file),
			    &ad);
}

static int selinux_ptrace_access_check(struct task_struct *child,
				     unsigned int mode)
{
	u32 sid = current_sid();
	u32 csid = task_sid(child);

	if (mode & PTRACE_MODE_READ)
		return avc_has_perm(&selinux_state,
				    sid, csid, SECCLASS_FILE, FILE__READ, NULL);

	return avc_has_perm(&selinux_state,
			    sid, csid, SECCLASS_PROCESS, PROCESS__PTRACE, NULL);
}

static int selinux_ptrace_traceme(struct task_struct *parent)
{
	return avc_has_perm(&selinux_state,
			    task_sid(parent), current_sid(), SECCLASS_PROCESS,
			    PROCESS__PTRACE, NULL);
}

static int selinux_capget(struct task_struct *target, kernel_cap_t *effective,
			  kernel_cap_t *inheritable, kernel_cap_t *permitted)
{
	return avc_has_perm(&selinux_state,
			    current_sid(), task_sid(target), SECCLASS_PROCESS,
			    PROCESS__GETCAP, NULL);
}

static int selinux_capset(struct cred *new, const struct cred *old,
			  const kernel_cap_t *effective,
			  const kernel_cap_t *inheritable,
			  const kernel_cap_t *permitted)
{
	return avc_has_perm(&selinux_state,
			    cred_sid(old), cred_sid(new), SECCLASS_PROCESS,
			    PROCESS__SETCAP, NULL);
}

/*
 * (This comment used to live with the selinux_task_setuid hook,
 * which was removed).
 *
 * Since setuid only affects the current process, and since the SELinux
 * controls are not based on the Linux identity attributes, SELinux does not
 * need to control this operation.  However, SELinux does control the use of
 * the CAP_SETUID and CAP_SETGID capabilities using the capable hook.
 */

static int selinux_capable(const struct cred *cred, struct user_namespace *ns,
			   int cap, unsigned int opts)
{
	return cred_has_capability(cred, cap, opts, ns == &init_user_ns);
}

static int selinux_quotactl(int cmds, int type, int id, struct super_block *sb)
{
	const struct cred *cred = current_cred();
	int rc = 0;

	if (!sb)
		return 0;

	switch (cmds) {
	case Q_SYNC:
	case Q_QUOTAON:
	case Q_QUOTAOFF:
	case Q_SETINFO:
	case Q_SETQUOTA:
		rc = superblock_has_perm(cred, sb, FILESYSTEM__QUOTAMOD, NULL);
		break;
	case Q_GETFMT:
	case Q_GETINFO:
	case Q_GETQUOTA:
		rc = superblock_has_perm(cred, sb, FILESYSTEM__QUOTAGET, NULL);
		break;
	default:
		rc = 0;  /* let the kernel handle invalid cmds */
		break;
	}
	return rc;
}

static int selinux_quota_on(struct dentry *dentry)
{
	const struct cred *cred = current_cred();

	return dentry_has_perm(cred, dentry, FILE__QUOTAON);
}

static int selinux_syslog(int type)
{
	switch (type) {
	case SYSLOG_ACTION_READ_ALL:	/* Read last kernel messages */
	case SYSLOG_ACTION_SIZE_BUFFER:	/* Return size of the log buffer */
		return avc_has_perm(&selinux_state,
				    current_sid(), SECINITSID_KERNEL,
				    SECCLASS_SYSTEM, SYSTEM__SYSLOG_READ, NULL);
	case SYSLOG_ACTION_CONSOLE_OFF:	/* Disable logging to console */
	case SYSLOG_ACTION_CONSOLE_ON:	/* Enable logging to console */
	/* Set level of messages printed to console */
	case SYSLOG_ACTION_CONSOLE_LEVEL:
		return avc_has_perm(&selinux_state,
				    current_sid(), SECINITSID_KERNEL,
				    SECCLASS_SYSTEM, SYSTEM__SYSLOG_CONSOLE,
				    NULL);
	}
	/* All other syslog types */
	return avc_has_perm(&selinux_state,
			    current_sid(), SECINITSID_KERNEL,
			    SECCLASS_SYSTEM, SYSTEM__SYSLOG_MOD, NULL);
}

/*
 * Check that a process has enough memory to allocate a new virtual
 * mapping. 0 means there is enough memory for the allocation to
 * succeed and -ENOMEM implies there is not.
 *
 * Do not audit the selinux permission check, as this is applied to all
 * processes that allocate mappings.
 */
static int selinux_vm_enough_memory(struct mm_struct *mm, long pages)
{
	int rc, cap_sys_admin = 0;

	rc = cred_has_capability(current_cred(), CAP_SYS_ADMIN,
				 CAP_OPT_NOAUDIT, true);
	if (rc == 0)
		cap_sys_admin = 1;

	return cap_sys_admin;
}

/* binprm security operations */

static u32 ptrace_parent_sid(void)
{
	u32 sid = 0;
	struct task_struct *tracer;

	rcu_read_lock();
	tracer = ptrace_parent(current);
	if (tracer)
		sid = task_sid(tracer);
	rcu_read_unlock();

	return sid;
}

static int check_nnp_nosuid(const struct linux_binprm *bprm,
			    const struct task_security_struct *old_tsec,
			    const struct task_security_struct *new_tsec)
{
	int nnp = (bprm->unsafe & LSM_UNSAFE_NO_NEW_PRIVS);
	int nosuid = !mnt_may_suid(bprm->file->f_path.mnt);
	int rc;
	u32 av;

	if (!nnp && !nosuid)
		return 0; /* neither NNP nor nosuid */

	if (new_tsec->sid == old_tsec->sid)
		return 0; /* No change in credentials */

	/*
	 * If the policy enables the nnp_nosuid_transition policy capability,
	 * then we permit transitions under NNP or nosuid if the
	 * policy allows the corresponding permission between
	 * the old and new contexts.
	 */
	if (selinux_policycap_nnp_nosuid_transition()) {
		av = 0;
		if (nnp)
			av |= PROCESS2__NNP_TRANSITION;
		if (nosuid)
			av |= PROCESS2__NOSUID_TRANSITION;
		rc = avc_has_perm(&selinux_state,
				  old_tsec->sid, new_tsec->sid,
				  SECCLASS_PROCESS2, av, NULL);
		if (!rc)
			return 0;
	}

	/*
	 * We also permit NNP or nosuid transitions to bounded SIDs,
	 * i.e. SIDs that are guaranteed to only be allowed a subset
	 * of the permissions of the current SID.
	 */
	rc = security_bounded_transition(&selinux_state, old_tsec->sid,
					 new_tsec->sid);
	if (!rc)
		return 0;

	/*
	 * On failure, preserve the errno values for NNP vs nosuid.
	 * NNP:  Operation not permitted for caller.
	 * nosuid:  Permission denied to file.
	 */
	if (nnp)
		return -EPERM;
	return -EACCES;
}

static int selinux_bprm_set_creds(struct linux_binprm *bprm)
{
	const struct task_security_struct *old_tsec;
	struct task_security_struct *new_tsec;
	struct inode_security_struct *isec;
	struct common_audit_data ad;
	struct inode *inode = file_inode(bprm->file);
	int rc;

	/* SELinux context only depends on initial program or script and not
	 * the script interpreter */
	if (bprm->called_set_creds)
		return 0;

	old_tsec = selinux_cred(current_cred());
	new_tsec = selinux_cred(bprm->cred);
	isec = inode_security(inode);

	/* Default to the current task SID. */
	new_tsec->sid = old_tsec->sid;
	new_tsec->osid = old_tsec->sid;

	/* Reset fs, key, and sock SIDs on execve. */
	new_tsec->create_sid = 0;
	new_tsec->keycreate_sid = 0;
	new_tsec->sockcreate_sid = 0;

	if (old_tsec->exec_sid) {
		new_tsec->sid = old_tsec->exec_sid;
		/* Reset exec SID on execve. */
		new_tsec->exec_sid = 0;

		/* Fail on NNP or nosuid if not an allowed transition. */
		rc = check_nnp_nosuid(bprm, old_tsec, new_tsec);
		if (rc)
			return rc;
	} else {
		/* Check for a default transition on this program. */
		rc = security_transition_sid(&selinux_state, old_tsec->sid,
					     isec->sid, SECCLASS_PROCESS, NULL,
					     &new_tsec->sid);
		if (rc)
			return rc;

		/*
		 * Fallback to old SID on NNP or nosuid if not an allowed
		 * transition.
		 */
		rc = check_nnp_nosuid(bprm, old_tsec, new_tsec);
		if (rc)
			new_tsec->sid = old_tsec->sid;
	}

	ad.type = LSM_AUDIT_DATA_FILE;
	ad.u.file = bprm->file;

	if (new_tsec->sid == old_tsec->sid) {
		rc = avc_has_perm(&selinux_state,
				  old_tsec->sid, isec->sid,
				  SECCLASS_FILE, FILE__EXECUTE_NO_TRANS, &ad);
		if (rc)
			return rc;
	} else {
		/* Check permissions for the transition. */
		rc = avc_has_perm(&selinux_state,
				  old_tsec->sid, new_tsec->sid,
				  SECCLASS_PROCESS, PROCESS__TRANSITION, &ad);
		if (rc)
			return rc;

		rc = avc_has_perm(&selinux_state,
				  new_tsec->sid, isec->sid,
				  SECCLASS_FILE, FILE__ENTRYPOINT, &ad);
		if (rc)
			return rc;

		/* Check for shared state */
		if (bprm->unsafe & LSM_UNSAFE_SHARE) {
			rc = avc_has_perm(&selinux_state,
					  old_tsec->sid, new_tsec->sid,
					  SECCLASS_PROCESS, PROCESS__SHARE,
					  NULL);
			if (rc)
				return -EPERM;
		}

		/* Make sure that anyone attempting to ptrace over a task that
		 * changes its SID has the appropriate permit */
		if (bprm->unsafe & LSM_UNSAFE_PTRACE) {
			u32 ptsid = ptrace_parent_sid();
			if (ptsid != 0) {
				rc = avc_has_perm(&selinux_state,
						  ptsid, new_tsec->sid,
						  SECCLASS_PROCESS,
						  PROCESS__PTRACE, NULL);
				if (rc)
					return -EPERM;
			}
		}

		/* Clear any possibly unsafe personality bits on exec: */
		bprm->per_clear |= PER_CLEAR_ON_SETID;

		/* Enable secure mode for SIDs transitions unless
		   the noatsecure permission is granted between
		   the two SIDs, i.e. ahp returns 0. */
		rc = avc_has_perm(&selinux_state,
				  old_tsec->sid, new_tsec->sid,
				  SECCLASS_PROCESS, PROCESS__NOATSECURE,
				  NULL);
		bprm->secureexec |= !!rc;
	}

	return 0;
}

static int match_file(const void *p, struct file *file, unsigned fd)
{
	return file_has_perm(p, file, file_to_av(file)) ? fd + 1 : 0;
}

/* Derived from fs/exec.c:flush_old_files. */
static inline void flush_unauthorized_files(const struct cred *cred,
					    struct files_struct *files)
{
	struct file *file, *devnull = NULL;
	struct tty_struct *tty;
	int drop_tty = 0;
	unsigned n;

	tty = get_current_tty();
	if (tty) {
		spin_lock(&tty->files_lock);
		if (!list_empty(&tty->tty_files)) {
			struct tty_file_private *file_priv;

			/* Revalidate access to controlling tty.
			   Use file_path_has_perm on the tty path directly
			   rather than using file_has_perm, as this particular
			   open file may belong to another process and we are
			   only interested in the inode-based check here. */
			file_priv = list_first_entry(&tty->tty_files,
						struct tty_file_private, list);
			file = file_priv->file;
			if (file_path_has_perm(cred, file, FILE__READ | FILE__WRITE))
				drop_tty = 1;
		}
		spin_unlock(&tty->files_lock);
		tty_kref_put(tty);
	}
	/* Reset controlling tty. */
	if (drop_tty)
		no_tty();

	/* Revalidate access to inherited open files. */
	n = iterate_fd(files, 0, match_file, cred);
	if (!n) /* none found? */
		return;

	devnull = dentry_open(&selinux_null, O_RDWR, cred);
	if (IS_ERR(devnull))
		devnull = NULL;
	/* replace all the matching ones with this */
	do {
		replace_fd(n - 1, devnull, 0);
	} while ((n = iterate_fd(files, n, match_file, cred)) != 0);
	if (devnull)
		fput(devnull);
}

/*
 * Prepare a process for imminent new credential changes due to exec
 */
static void selinux_bprm_committing_creds(struct linux_binprm *bprm)
{
	struct task_security_struct *new_tsec;
	struct rlimit *rlim, *initrlim;
	int rc, i;

	new_tsec = selinux_cred(bprm->cred);
	if (new_tsec->sid == new_tsec->osid)
		return;

	/* Close files for which the new task SID is not authorized. */
	flush_unauthorized_files(bprm->cred, current->files);

	/* Always clear parent death signal on SID transitions. */
	current->pdeath_signal = 0;

	/* Check whether the new SID can inherit resource limits from the old
	 * SID.  If not, reset all soft limits to the lower of the current
	 * task's hard limit and the init task's soft limit.
	 *
	 * Note that the setting of hard limits (even to lower them) can be
	 * controlled by the setrlimit check.  The inclusion of the init task's
	 * soft limit into the computation is to avoid resetting soft limits
	 * higher than the default soft limit for cases where the default is
	 * lower than the hard limit, e.g. RLIMIT_CORE or RLIMIT_STACK.
	 */
	rc = avc_has_perm(&selinux_state,
			  new_tsec->osid, new_tsec->sid, SECCLASS_PROCESS,
			  PROCESS__RLIMITINH, NULL);
	if (rc) {
		/* protect against do_prlimit() */
		task_lock(current);
		for (i = 0; i < RLIM_NLIMITS; i++) {
			rlim = current->signal->rlim + i;
			initrlim = init_task.signal->rlim + i;
			rlim->rlim_cur = min(rlim->rlim_max, initrlim->rlim_cur);
		}
		task_unlock(current);
		if (IS_ENABLED(CONFIG_POSIX_TIMERS))
			update_rlimit_cpu(current, rlimit(RLIMIT_CPU));
	}
}

/*
 * Clean up the process immediately after the installation of new credentials
 * due to exec
 */
static void selinux_bprm_committed_creds(struct linux_binprm *bprm)
{
	const struct task_security_struct *tsec = selinux_cred(current_cred());
	u32 osid, sid;
	int rc;

	osid = tsec->osid;
	sid = tsec->sid;

	if (sid == osid)
		return;

	/* Check whether the new SID can inherit signal state from the old SID.
	 * If not, clear itimers to avoid subsequent signal generation and
	 * flush and unblock signals.
	 *
	 * This must occur _after_ the task SID has been updated so that any
	 * kill done after the flush will be checked against the new SID.
	 */
	rc = avc_has_perm(&selinux_state,
			  osid, sid, SECCLASS_PROCESS, PROCESS__SIGINH, NULL);
	if (rc) {
		clear_itimer();

		spin_lock_irq(&current->sighand->siglock);
		if (!fatal_signal_pending(current)) {
			flush_sigqueue(&current->pending);
			flush_sigqueue(&current->signal->shared_pending);
			flush_signal_handlers(current, 1);
			sigemptyset(&current->blocked);
			recalc_sigpending();
		}
		spin_unlock_irq(&current->sighand->siglock);
	}

	/* Wake up the parent if it is waiting so that it can recheck
	 * wait permission to the new task SID. */
	read_lock(&tasklist_lock);
	__wake_up_parent(current, current->real_parent);
	read_unlock(&tasklist_lock);
}

/* superblock security operations */

static int selinux_sb_alloc_security(struct super_block *sb)
{
	struct superblock_security_struct *sbsec;

	sbsec = kzalloc(sizeof(struct superblock_security_struct), GFP_KERNEL);
	if (!sbsec)
		return -ENOMEM;

	mutex_init(&sbsec->lock);
	INIT_LIST_HEAD(&sbsec->isec_head);
	spin_lock_init(&sbsec->isec_lock);
	sbsec->sb = sb;
	sbsec->sid = SECINITSID_UNLABELED;
	sbsec->def_sid = SECINITSID_FILE;
	sbsec->mntpoint_sid = SECINITSID_UNLABELED;
	sb->s_security = sbsec;

	return 0;
}

static void selinux_sb_free_security(struct super_block *sb)
{
	superblock_free_security(sb);
}

static inline int opt_len(const char *s)
{
	bool open_quote = false;
	int len;
	char c;

	for (len = 0; (c = s[len]) != '\0'; len++) {
		if (c == '"')
			open_quote = !open_quote;
		if (c == ',' && !open_quote)
			break;
	}
	return len;
}

static int selinux_sb_eat_lsm_opts(char *options, void **mnt_opts)
{
	char *from = options;
	char *to = options;
	bool first = true;
	int rc;

	while (1) {
		int len = opt_len(from);
		int token;
		char *arg = NULL;

		token = match_opt_prefix(from, len, &arg);

		if (token != Opt_error) {
			char *p, *q;

			/* strip quotes */
			if (arg) {
				for (p = q = arg; p < from + len; p++) {
					char c = *p;
					if (c != '"')
						*q++ = c;
				}
				arg = kmemdup_nul(arg, q - arg, GFP_KERNEL);
				if (!arg) {
					rc = -ENOMEM;
					goto free_opt;
				}
			}
			rc = selinux_add_opt(token, arg, mnt_opts);
			if (unlikely(rc)) {
				kfree(arg);
				goto free_opt;
			}
		} else {
			if (!first) {	// copy with preceding comma
				from--;
				len++;
			}
			if (to != from)
				memmove(to, from, len);
			to += len;
			first = false;
		}
		if (!from[len])
			break;
		from += len + 1;
	}
	*to = '\0';
	return 0;

free_opt:
	if (*mnt_opts) {
		selinux_free_mnt_opts(*mnt_opts);
		*mnt_opts = NULL;
	}
	return rc;
}

static int selinux_sb_remount(struct super_block *sb, void *mnt_opts)
{
	struct selinux_mnt_opts *opts = mnt_opts;
	struct superblock_security_struct *sbsec = sb->s_security;
	u32 sid;
	int rc;

	if (!(sbsec->flags & SE_SBINITIALIZED))
		return 0;

	if (!opts)
		return 0;

	if (opts->fscontext) {
		rc = parse_sid(sb, opts->fscontext, &sid);
		if (rc)
			return rc;
		if (bad_option(sbsec, FSCONTEXT_MNT, sbsec->sid, sid))
			goto out_bad_option;
	}
	if (opts->context) {
		rc = parse_sid(sb, opts->context, &sid);
		if (rc)
			return rc;
		if (bad_option(sbsec, CONTEXT_MNT, sbsec->mntpoint_sid, sid))
			goto out_bad_option;
	}
	if (opts->rootcontext) {
		struct inode_security_struct *root_isec;
		root_isec = backing_inode_security(sb->s_root);
		rc = parse_sid(sb, opts->rootcontext, &sid);
		if (rc)
			return rc;
		if (bad_option(sbsec, ROOTCONTEXT_MNT, root_isec->sid, sid))
			goto out_bad_option;
	}
	if (opts->defcontext) {
		rc = parse_sid(sb, opts->defcontext, &sid);
		if (rc)
			return rc;
		if (bad_option(sbsec, DEFCONTEXT_MNT, sbsec->def_sid, sid))
			goto out_bad_option;
	}
	return 0;

out_bad_option:
	pr_warn("SELinux: unable to change security options "
	       "during remount (dev %s, type=%s)\n", sb->s_id,
	       sb->s_type->name);
	return -EINVAL;
}

static int selinux_sb_kern_mount(struct super_block *sb)
{
	const struct cred *cred = current_cred();
	struct common_audit_data ad;

	ad.type = LSM_AUDIT_DATA_DENTRY;
	ad.u.dentry = sb->s_root;
	return superblock_has_perm(cred, sb, FILESYSTEM__MOUNT, &ad);
}

static int selinux_sb_statfs(struct dentry *dentry)
{
	const struct cred *cred = current_cred();
	struct common_audit_data ad;

	ad.type = LSM_AUDIT_DATA_DENTRY;
	ad.u.dentry = dentry->d_sb->s_root;
	return superblock_has_perm(cred, dentry->d_sb, FILESYSTEM__GETATTR, &ad);
}

static int selinux_mount(const char *dev_name,
			 const struct path *path,
			 const char *type,
			 unsigned long flags,
			 void *data)
{
	const struct cred *cred = current_cred();

	if (flags & MS_REMOUNT)
		return superblock_has_perm(cred, path->dentry->d_sb,
					   FILESYSTEM__REMOUNT, NULL);
	else
		return path_has_perm(cred, path, FILE__MOUNTON);
}

static int selinux_move_mount(const struct path *from_path,
			      const struct path *to_path)
{
	const struct cred *cred = current_cred();

	return path_has_perm(cred, to_path, FILE__MOUNTON);
}

static int selinux_umount(struct vfsmount *mnt, int flags)
{
	const struct cred *cred = current_cred();

	return superblock_has_perm(cred, mnt->mnt_sb,
				   FILESYSTEM__UNMOUNT, NULL);
}

static int selinux_fs_context_dup(struct fs_context *fc,
				  struct fs_context *src_fc)
{
	const struct selinux_mnt_opts *src = src_fc->security;
	struct selinux_mnt_opts *opts;

	if (!src)
		return 0;

	fc->security = kzalloc(sizeof(struct selinux_mnt_opts), GFP_KERNEL);
	if (!fc->security)
		return -ENOMEM;

	opts = fc->security;

	if (src->fscontext) {
		opts->fscontext = kstrdup(src->fscontext, GFP_KERNEL);
		if (!opts->fscontext)
			return -ENOMEM;
	}
	if (src->context) {
		opts->context = kstrdup(src->context, GFP_KERNEL);
		if (!opts->context)
			return -ENOMEM;
	}
	if (src->rootcontext) {
		opts->rootcontext = kstrdup(src->rootcontext, GFP_KERNEL);
		if (!opts->rootcontext)
			return -ENOMEM;
	}
	if (src->defcontext) {
		opts->defcontext = kstrdup(src->defcontext, GFP_KERNEL);
		if (!opts->defcontext)
			return -ENOMEM;
	}
	return 0;
}

static const struct fs_parameter_spec selinux_fs_parameters[] = {
	fsparam_string(CONTEXT_STR,	Opt_context),
	fsparam_string(DEFCONTEXT_STR,	Opt_defcontext),
	fsparam_string(FSCONTEXT_STR,	Opt_fscontext),
	fsparam_string(ROOTCONTEXT_STR,	Opt_rootcontext),
	fsparam_flag  (SECLABEL_STR,	Opt_seclabel),
	{}
};

static int selinux_fs_context_parse_param(struct fs_context *fc,
					  struct fs_parameter *param)
{
	struct fs_parse_result result;
	int opt, rc;

	opt = fs_parse(fc, selinux_fs_parameters, param, &result);
	if (opt < 0)
		return opt;

	rc = selinux_add_opt(opt, param->string, &fc->security);
	if (!rc) {
		param->string = NULL;
		rc = 1;
	}
	return rc;
}

/* inode security operations */

static int selinux_inode_alloc_security(struct inode *inode)
{
	struct inode_security_struct *isec = selinux_inode(inode);
	u32 sid = current_sid();

	spin_lock_init(&isec->lock);
	INIT_LIST_HEAD(&isec->list);
	isec->inode = inode;
	isec->sid = SECINITSID_UNLABELED;
	isec->sclass = SECCLASS_FILE;
	isec->task_sid = sid;
	isec->initialized = LABEL_INVALID;

	return 0;
}

static void selinux_inode_free_security(struct inode *inode)
{
	inode_free_security(inode);
}

static int selinux_dentry_init_security(struct dentry *dentry, int mode,
					const struct qstr *name, void **ctx,
					u32 *ctxlen)
{
	u32 newsid;
	int rc;

	rc = selinux_determine_inode_label(selinux_cred(current_cred()),
					   d_inode(dentry->d_parent), name,
					   inode_mode_to_security_class(mode),
					   &newsid);
	if (rc)
		return rc;

	return security_sid_to_context(&selinux_state, newsid, (char **)ctx,
				       ctxlen);
}

static int selinux_dentry_create_files_as(struct dentry *dentry, int mode,
					  struct qstr *name,
					  const struct cred *old,
					  struct cred *new)
{
	u32 newsid;
	int rc;
	struct task_security_struct *tsec;

	rc = selinux_determine_inode_label(selinux_cred(old),
					   d_inode(dentry->d_parent), name,
					   inode_mode_to_security_class(mode),
					   &newsid);
	if (rc)
		return rc;

	tsec = selinux_cred(new);
	tsec->create_sid = newsid;
	return 0;
}

static int selinux_inode_init_security(struct inode *inode, struct inode *dir,
				       const struct qstr *qstr,
				       const char **name,
				       void **value, size_t *len)
{
	const struct task_security_struct *tsec = selinux_cred(current_cred());
	struct superblock_security_struct *sbsec;
	u32 newsid, clen;
	int rc;
	char *context;

	sbsec = dir->i_sb->s_security;

	newsid = tsec->create_sid;

	rc = selinux_determine_inode_label(tsec, dir, qstr,
		inode_mode_to_security_class(inode->i_mode),
		&newsid);
	if (rc)
		return rc;

	/* Possibly defer initialization to selinux_complete_init. */
	if (sbsec->flags & SE_SBINITIALIZED) {
		struct inode_security_struct *isec = selinux_inode(inode);
		isec->sclass = inode_mode_to_security_class(inode->i_mode);
		isec->sid = newsid;
		isec->initialized = LABEL_INITIALIZED;
	}

	if (!selinux_initialized(&selinux_state) ||
	    !(sbsec->flags & SBLABEL_MNT))
		return -EOPNOTSUPP;

	if (name)
		*name = XATTR_SELINUX_SUFFIX;

	if (value && len) {
		rc = security_sid_to_context_force(&selinux_state, newsid,
						   &context, &clen);
		if (rc)
			return rc;
		*value = context;
		*len = clen;
	}

	return 0;
}

static int selinux_inode_create(struct inode *dir, struct dentry *dentry, umode_t mode)
{
	return may_create(dir, dentry, SECCLASS_FILE);
}

static int selinux_inode_link(struct dentry *old_dentry, struct inode *dir, struct dentry *new_dentry)
{
	return may_link(dir, old_dentry, MAY_LINK);
}

static int selinux_inode_unlink(struct inode *dir, struct dentry *dentry)
{
	return may_link(dir, dentry, MAY_UNLINK);
}

static int selinux_inode_symlink(struct inode *dir, struct dentry *dentry, const char *name)
{
	return may_create(dir, dentry, SECCLASS_LNK_FILE);
}

static int selinux_inode_mkdir(struct inode *dir, struct dentry *dentry, umode_t mask)
{
	return may_create(dir, dentry, SECCLASS_DIR);
}

static int selinux_inode_rmdir(struct inode *dir, struct dentry *dentry)
{
	return may_link(dir, dentry, MAY_RMDIR);
}

static int selinux_inode_mknod(struct inode *dir, struct dentry *dentry, umode_t mode, dev_t dev)
{
	return may_create(dir, dentry, inode_mode_to_security_class(mode));
}

static int selinux_inode_rename(struct inode *old_inode, struct dentry *old_dentry,
				struct inode *new_inode, struct dentry *new_dentry)
{
	return may_rename(old_inode, old_dentry, new_inode, new_dentry);
}

static int selinux_inode_readlink(struct dentry *dentry)
{
	const struct cred *cred = current_cred();

	return dentry_has_perm(cred, dentry, FILE__READ);
}

static int selinux_inode_follow_link(struct dentry *dentry, struct inode *inode,
				     bool rcu)
{
	const struct cred *cred = current_cred();
	struct common_audit_data ad;
	struct inode_security_struct *isec;
	u32 sid;

	validate_creds(cred);

	ad.type = LSM_AUDIT_DATA_DENTRY;
	ad.u.dentry = dentry;
	sid = cred_sid(cred);
	isec = inode_security_rcu(inode, rcu);
	if (IS_ERR(isec))
		return PTR_ERR(isec);

	return avc_has_perm_flags(&selinux_state,
				  sid, isec->sid, isec->sclass, FILE__READ, &ad,
				  rcu ? MAY_NOT_BLOCK : 0);
}

static noinline int audit_inode_permission(struct inode *inode,
					   u32 perms, u32 audited, u32 denied,
					   int result)
{
	struct common_audit_data ad;
	struct inode_security_struct *isec = selinux_inode(inode);
	int rc;

	ad.type = LSM_AUDIT_DATA_INODE;
	ad.u.inode = inode;

	rc = slow_avc_audit(&selinux_state,
			    current_sid(), isec->sid, isec->sclass, perms,
			    audited, denied, result, &ad);
	if (rc)
		return rc;
	return 0;
}

static int selinux_inode_permission(struct inode *inode, int mask)
{
	const struct cred *cred = current_cred();
	u32 perms;
	bool from_access;
	bool no_block = mask & MAY_NOT_BLOCK;
	struct inode_security_struct *isec;
	u32 sid;
	struct av_decision avd;
	int rc, rc2;
	u32 audited, denied;

	from_access = mask & MAY_ACCESS;
	mask &= (MAY_READ|MAY_WRITE|MAY_EXEC|MAY_APPEND);

	/* No permission to check.  Existence test. */
	if (!mask)
		return 0;

	validate_creds(cred);

	if (unlikely(IS_PRIVATE(inode)))
		return 0;

	perms = file_mask_to_av(inode->i_mode, mask);

	sid = cred_sid(cred);
	isec = inode_security_rcu(inode, no_block);
	if (IS_ERR(isec))
		return PTR_ERR(isec);

	rc = avc_has_perm_noaudit(&selinux_state,
				  sid, isec->sid, isec->sclass, perms,
				  no_block ? AVC_NONBLOCKING : 0,
				  &avd);
	audited = avc_audit_required(perms, &avd, rc,
				     from_access ? FILE__AUDIT_ACCESS : 0,
				     &denied);
	if (likely(!audited))
		return rc;

	/* fall back to ref-walk if we have to generate audit */
<<<<<<< HEAD
	if (flags & MAY_NOT_BLOCK)
=======
	if (no_block)
>>>>>>> 7117be3f
		return -ECHILD;

	rc2 = audit_inode_permission(inode, perms, audited, denied, rc);
	if (rc2)
		return rc2;
	return rc;
}

static int selinux_inode_setattr(struct dentry *dentry, struct iattr *iattr)
{
	const struct cred *cred = current_cred();
	struct inode *inode = d_backing_inode(dentry);
	unsigned int ia_valid = iattr->ia_valid;
	__u32 av = FILE__WRITE;

	/* ATTR_FORCE is just used for ATTR_KILL_S[UG]ID. */
	if (ia_valid & ATTR_FORCE) {
		ia_valid &= ~(ATTR_KILL_SUID | ATTR_KILL_SGID | ATTR_MODE |
			      ATTR_FORCE);
		if (!ia_valid)
			return 0;
	}

	if (ia_valid & (ATTR_MODE | ATTR_UID | ATTR_GID |
			ATTR_ATIME_SET | ATTR_MTIME_SET | ATTR_TIMES_SET))
		return dentry_has_perm(cred, dentry, FILE__SETATTR);

	if (selinux_policycap_openperm() &&
	    inode->i_sb->s_magic != SOCKFS_MAGIC &&
	    (ia_valid & ATTR_SIZE) &&
	    !(ia_valid & ATTR_FILE))
		av |= FILE__OPEN;

	return dentry_has_perm(cred, dentry, av);
}

static int selinux_inode_getattr(const struct path *path)
{
	return path_has_perm(current_cred(), path, FILE__GETATTR);
}

static bool has_cap_mac_admin(bool audit)
{
	const struct cred *cred = current_cred();
	unsigned int opts = audit ? CAP_OPT_NONE : CAP_OPT_NOAUDIT;

	if (cap_capable(cred, &init_user_ns, CAP_MAC_ADMIN, opts))
		return false;
	if (cred_has_capability(cred, CAP_MAC_ADMIN, opts, true))
		return false;
	return true;
}

static int selinux_inode_setxattr(struct dentry *dentry, const char *name,
				  const void *value, size_t size, int flags)
{
	struct inode *inode = d_backing_inode(dentry);
	struct inode_security_struct *isec;
	struct superblock_security_struct *sbsec;
	struct common_audit_data ad;
	u32 newsid, sid = current_sid();
	int rc = 0;

	if (strcmp(name, XATTR_NAME_SELINUX)) {
		rc = cap_inode_setxattr(dentry, name, value, size, flags);
		if (rc)
			return rc;

		/* Not an attribute we recognize, so just check the
		   ordinary setattr permission. */
		return dentry_has_perm(current_cred(), dentry, FILE__SETATTR);
	}

	if (!selinux_initialized(&selinux_state))
		return (inode_owner_or_capable(inode) ? 0 : -EPERM);

	sbsec = inode->i_sb->s_security;
	if (!(sbsec->flags & SBLABEL_MNT))
		return -EOPNOTSUPP;

	if (!inode_owner_or_capable(inode))
		return -EPERM;

	ad.type = LSM_AUDIT_DATA_DENTRY;
	ad.u.dentry = dentry;

	isec = backing_inode_security(dentry);
	rc = avc_has_perm(&selinux_state,
			  sid, isec->sid, isec->sclass,
			  FILE__RELABELFROM, &ad);
	if (rc)
		return rc;

	rc = security_context_to_sid(&selinux_state, value, size, &newsid,
				     GFP_KERNEL);
	if (rc == -EINVAL) {
		if (!has_cap_mac_admin(true)) {
			struct audit_buffer *ab;
			size_t audit_size;

			/* We strip a nul only if it is at the end, otherwise the
			 * context contains a nul and we should audit that */
			if (value) {
				const char *str = value;

				if (str[size - 1] == '\0')
					audit_size = size - 1;
				else
					audit_size = size;
			} else {
				audit_size = 0;
			}
			ab = audit_log_start(audit_context(),
					     GFP_ATOMIC, AUDIT_SELINUX_ERR);
			audit_log_format(ab, "op=setxattr invalid_context=");
			audit_log_n_untrustedstring(ab, value, audit_size);
			audit_log_end(ab);

			return rc;
		}
		rc = security_context_to_sid_force(&selinux_state, value,
						   size, &newsid);
	}
	if (rc)
		return rc;

	rc = avc_has_perm(&selinux_state,
			  sid, newsid, isec->sclass,
			  FILE__RELABELTO, &ad);
	if (rc)
		return rc;

	rc = security_validate_transition(&selinux_state, isec->sid, newsid,
					  sid, isec->sclass);
	if (rc)
		return rc;

	return avc_has_perm(&selinux_state,
			    newsid,
			    sbsec->sid,
			    SECCLASS_FILESYSTEM,
			    FILESYSTEM__ASSOCIATE,
			    &ad);
}

static void selinux_inode_post_setxattr(struct dentry *dentry, const char *name,
					const void *value, size_t size,
					int flags)
{
	struct inode *inode = d_backing_inode(dentry);
	struct inode_security_struct *isec;
	u32 newsid;
	int rc;

	if (strcmp(name, XATTR_NAME_SELINUX)) {
		/* Not an attribute we recognize, so nothing to do. */
		return;
	}

	if (!selinux_initialized(&selinux_state)) {
		/* If we haven't even been initialized, then we can't validate
		 * against a policy, so leave the label as invalid. It may
		 * resolve to a valid label on the next revalidation try if
		 * we've since initialized.
		 */
		return;
	}

	rc = security_context_to_sid_force(&selinux_state, value, size,
					   &newsid);
	if (rc) {
		pr_err("SELinux:  unable to map context to SID"
		       "for (%s, %lu), rc=%d\n",
		       inode->i_sb->s_id, inode->i_ino, -rc);
		return;
	}

	isec = backing_inode_security(dentry);
	spin_lock(&isec->lock);
	isec->sclass = inode_mode_to_security_class(inode->i_mode);
	isec->sid = newsid;
	isec->initialized = LABEL_INITIALIZED;
	spin_unlock(&isec->lock);

	return;
}

static int selinux_inode_getxattr(struct dentry *dentry, const char *name)
{
	const struct cred *cred = current_cred();

	return dentry_has_perm(cred, dentry, FILE__GETATTR);
}

static int selinux_inode_listxattr(struct dentry *dentry)
{
	const struct cred *cred = current_cred();

	return dentry_has_perm(cred, dentry, FILE__GETATTR);
}

static int selinux_inode_removexattr(struct dentry *dentry, const char *name)
{
	if (strcmp(name, XATTR_NAME_SELINUX)) {
		int rc = cap_inode_removexattr(dentry, name);
		if (rc)
			return rc;

		/* Not an attribute we recognize, so just check the
		   ordinary setattr permission. */
		return dentry_has_perm(current_cred(), dentry, FILE__SETATTR);
	}

	/* No one is allowed to remove a SELinux security label.
	   You can change the label, but all data must be labeled. */
	return -EACCES;
}

static int selinux_path_notify(const struct path *path, u64 mask,
						unsigned int obj_type)
{
	int ret;
	u32 perm;

	struct common_audit_data ad;

	ad.type = LSM_AUDIT_DATA_PATH;
	ad.u.path = *path;

	/*
	 * Set permission needed based on the type of mark being set.
	 * Performs an additional check for sb watches.
	 */
	switch (obj_type) {
	case FSNOTIFY_OBJ_TYPE_VFSMOUNT:
		perm = FILE__WATCH_MOUNT;
		break;
	case FSNOTIFY_OBJ_TYPE_SB:
		perm = FILE__WATCH_SB;
		ret = superblock_has_perm(current_cred(), path->dentry->d_sb,
						FILESYSTEM__WATCH, &ad);
		if (ret)
			return ret;
		break;
	case FSNOTIFY_OBJ_TYPE_INODE:
		perm = FILE__WATCH;
		break;
	default:
		return -EINVAL;
	}

	/* blocking watches require the file:watch_with_perm permission */
	if (mask & (ALL_FSNOTIFY_PERM_EVENTS))
		perm |= FILE__WATCH_WITH_PERM;

	/* watches on read-like events need the file:watch_reads permission */
	if (mask & (FS_ACCESS | FS_ACCESS_PERM | FS_CLOSE_NOWRITE))
		perm |= FILE__WATCH_READS;

	return path_has_perm(current_cred(), path, perm);
}

/*
 * Copy the inode security context value to the user.
 *
 * Permission check is handled by selinux_inode_getxattr hook.
 */
static int selinux_inode_getsecurity(struct inode *inode, const char *name, void **buffer, bool alloc)
{
	u32 size;
	int error;
	char *context = NULL;
	struct inode_security_struct *isec;

	if (strcmp(name, XATTR_SELINUX_SUFFIX))
		return -EOPNOTSUPP;

	/*
	 * If the caller has CAP_MAC_ADMIN, then get the raw context
	 * value even if it is not defined by current policy; otherwise,
	 * use the in-core value under current policy.
	 * Use the non-auditing forms of the permission checks since
	 * getxattr may be called by unprivileged processes commonly
	 * and lack of permission just means that we fall back to the
	 * in-core context value, not a denial.
	 */
	isec = inode_security(inode);
	if (has_cap_mac_admin(false))
		error = security_sid_to_context_force(&selinux_state,
						      isec->sid, &context,
						      &size);
	else
		error = security_sid_to_context(&selinux_state, isec->sid,
						&context, &size);
	if (error)
		return error;
	error = size;
	if (alloc) {
		*buffer = context;
		goto out_nofree;
	}
	kfree(context);
out_nofree:
	return error;
}

static int selinux_inode_setsecurity(struct inode *inode, const char *name,
				     const void *value, size_t size, int flags)
{
	struct inode_security_struct *isec = inode_security_novalidate(inode);
	struct superblock_security_struct *sbsec = inode->i_sb->s_security;
	u32 newsid;
	int rc;

	if (strcmp(name, XATTR_SELINUX_SUFFIX))
		return -EOPNOTSUPP;

	if (!(sbsec->flags & SBLABEL_MNT))
		return -EOPNOTSUPP;

	if (!value || !size)
		return -EACCES;

	rc = security_context_to_sid(&selinux_state, value, size, &newsid,
				     GFP_KERNEL);
	if (rc)
		return rc;

	spin_lock(&isec->lock);
	isec->sclass = inode_mode_to_security_class(inode->i_mode);
	isec->sid = newsid;
	isec->initialized = LABEL_INITIALIZED;
	spin_unlock(&isec->lock);
	return 0;
}

static int selinux_inode_listsecurity(struct inode *inode, char *buffer, size_t buffer_size)
{
	const int len = sizeof(XATTR_NAME_SELINUX);
	if (buffer && len <= buffer_size)
		memcpy(buffer, XATTR_NAME_SELINUX, len);
	return len;
}

static void selinux_inode_getsecid(struct inode *inode, u32 *secid)
{
	struct inode_security_struct *isec = inode_security_novalidate(inode);
	*secid = isec->sid;
}

static int selinux_inode_copy_up(struct dentry *src, struct cred **new)
{
	u32 sid;
	struct task_security_struct *tsec;
	struct cred *new_creds = *new;

	if (new_creds == NULL) {
		new_creds = prepare_creds();
		if (!new_creds)
			return -ENOMEM;
	}

	tsec = selinux_cred(new_creds);
	/* Get label from overlay inode and set it in create_sid */
	selinux_inode_getsecid(d_inode(src), &sid);
	tsec->create_sid = sid;
	*new = new_creds;
	return 0;
}

static int selinux_inode_copy_up_xattr(const char *name)
{
	/* The copy_up hook above sets the initial context on an inode, but we
	 * don't then want to overwrite it by blindly copying all the lower
	 * xattrs up.  Instead, we have to filter out SELinux-related xattrs.
	 */
	if (strcmp(name, XATTR_NAME_SELINUX) == 0)
		return 1; /* Discard */
	/*
	 * Any other attribute apart from SELINUX is not claimed, supported
	 * by selinux.
	 */
	return -EOPNOTSUPP;
}

/* kernfs node operations */

static int selinux_kernfs_init_security(struct kernfs_node *kn_dir,
					struct kernfs_node *kn)
{
	const struct task_security_struct *tsec = selinux_cred(current_cred());
	u32 parent_sid, newsid, clen;
	int rc;
	char *context;

	rc = kernfs_xattr_get(kn_dir, XATTR_NAME_SELINUX, NULL, 0);
	if (rc == -ENODATA)
		return 0;
	else if (rc < 0)
		return rc;

	clen = (u32)rc;
	context = kmalloc(clen, GFP_KERNEL);
	if (!context)
		return -ENOMEM;

	rc = kernfs_xattr_get(kn_dir, XATTR_NAME_SELINUX, context, clen);
	if (rc < 0) {
		kfree(context);
		return rc;
	}

	rc = security_context_to_sid(&selinux_state, context, clen, &parent_sid,
				     GFP_KERNEL);
	kfree(context);
	if (rc)
		return rc;

	if (tsec->create_sid) {
		newsid = tsec->create_sid;
	} else {
		u16 secclass = inode_mode_to_security_class(kn->mode);
		struct qstr q;

		q.name = kn->name;
		q.hash_len = hashlen_string(kn_dir, kn->name);

		rc = security_transition_sid(&selinux_state, tsec->sid,
					     parent_sid, secclass, &q,
					     &newsid);
		if (rc)
			return rc;
	}

	rc = security_sid_to_context_force(&selinux_state, newsid,
					   &context, &clen);
	if (rc)
		return rc;

	rc = kernfs_xattr_set(kn, XATTR_NAME_SELINUX, context, clen,
			      XATTR_CREATE);
	kfree(context);
	return rc;
}


/* file security operations */

static int selinux_revalidate_file_permission(struct file *file, int mask)
{
	const struct cred *cred = current_cred();
	struct inode *inode = file_inode(file);

	/* file_mask_to_av won't add FILE__WRITE if MAY_APPEND is set */
	if ((file->f_flags & O_APPEND) && (mask & MAY_WRITE))
		mask |= MAY_APPEND;

	return file_has_perm(cred, file,
			     file_mask_to_av(inode->i_mode, mask));
}

static int selinux_file_permission(struct file *file, int mask)
{
	struct inode *inode = file_inode(file);
	struct file_security_struct *fsec = selinux_file(file);
	struct inode_security_struct *isec;
	u32 sid = current_sid();

	if (!mask)
		/* No permission to check.  Existence test. */
		return 0;

	isec = inode_security(inode);
	if (sid == fsec->sid && fsec->isid == isec->sid &&
	    fsec->pseqno == avc_policy_seqno(&selinux_state))
		/* No change since file_open check. */
		return 0;

	return selinux_revalidate_file_permission(file, mask);
}

static int selinux_file_alloc_security(struct file *file)
{
	struct file_security_struct *fsec = selinux_file(file);
	u32 sid = current_sid();

	fsec->sid = sid;
	fsec->fown_sid = sid;

	return 0;
}

/*
 * Check whether a task has the ioctl permission and cmd
 * operation to an inode.
 */
static int ioctl_has_perm(const struct cred *cred, struct file *file,
		u32 requested, u16 cmd)
{
	struct common_audit_data ad;
	struct file_security_struct *fsec = selinux_file(file);
	struct inode *inode = file_inode(file);
	struct inode_security_struct *isec;
	struct lsm_ioctlop_audit ioctl;
	u32 ssid = cred_sid(cred);
	int rc;
	u8 driver = cmd >> 8;
	u8 xperm = cmd & 0xff;

	ad.type = LSM_AUDIT_DATA_IOCTL_OP;
	ad.u.op = &ioctl;
	ad.u.op->cmd = cmd;
	ad.u.op->path = file->f_path;

	if (ssid != fsec->sid) {
		rc = avc_has_perm(&selinux_state,
				  ssid, fsec->sid,
				SECCLASS_FD,
				FD__USE,
				&ad);
		if (rc)
			goto out;
	}

	if (unlikely(IS_PRIVATE(inode)))
		return 0;

	isec = inode_security(inode);
	rc = avc_has_extended_perms(&selinux_state,
				    ssid, isec->sid, isec->sclass,
				    requested, driver, xperm, &ad);
out:
	return rc;
}

static int selinux_file_ioctl(struct file *file, unsigned int cmd,
			      unsigned long arg)
{
	const struct cred *cred = current_cred();
	int error = 0;

	switch (cmd) {
	case FIONREAD:
	/* fall through */
	case FIBMAP:
	/* fall through */
	case FIGETBSZ:
	/* fall through */
	case FS_IOC_GETFLAGS:
	/* fall through */
	case FS_IOC_GETVERSION:
		error = file_has_perm(cred, file, FILE__GETATTR);
		break;

	case FS_IOC_SETFLAGS:
	/* fall through */
	case FS_IOC_SETVERSION:
		error = file_has_perm(cred, file, FILE__SETATTR);
		break;

	/* sys_ioctl() checks */
	case FIONBIO:
	/* fall through */
	case FIOASYNC:
		error = file_has_perm(cred, file, 0);
		break;

	case KDSKBENT:
	case KDSKBSENT:
		error = cred_has_capability(cred, CAP_SYS_TTY_CONFIG,
					    CAP_OPT_NONE, true);
		break;

	/* default case assumes that the command will go
	 * to the file's ioctl() function.
	 */
	default:
		error = ioctl_has_perm(cred, file, FILE__IOCTL, (u16) cmd);
	}
	return error;
}

static int default_noexec __ro_after_init;

static int file_map_prot_check(struct file *file, unsigned long prot, int shared)
{
	const struct cred *cred = current_cred();
	u32 sid = cred_sid(cred);
	int rc = 0;

	if (default_noexec &&
	    (prot & PROT_EXEC) && (!file || IS_PRIVATE(file_inode(file)) ||
				   (!shared && (prot & PROT_WRITE)))) {
		/*
		 * We are making executable an anonymous mapping or a
		 * private file mapping that will also be writable.
		 * This has an additional check.
		 */
		rc = avc_has_perm(&selinux_state,
				  sid, sid, SECCLASS_PROCESS,
				  PROCESS__EXECMEM, NULL);
		if (rc)
			goto error;
	}

	if (file) {
		/* read access is always possible with a mapping */
		u32 av = FILE__READ;

		/* write access only matters if the mapping is shared */
		if (shared && (prot & PROT_WRITE))
			av |= FILE__WRITE;

		if (prot & PROT_EXEC)
			av |= FILE__EXECUTE;

		return file_has_perm(cred, file, av);
	}

error:
	return rc;
}

static int selinux_mmap_addr(unsigned long addr)
{
	int rc = 0;

	if (addr < CONFIG_LSM_MMAP_MIN_ADDR) {
		u32 sid = current_sid();
		rc = avc_has_perm(&selinux_state,
				  sid, sid, SECCLASS_MEMPROTECT,
				  MEMPROTECT__MMAP_ZERO, NULL);
	}

	return rc;
}

static int selinux_mmap_file(struct file *file, unsigned long reqprot,
			     unsigned long prot, unsigned long flags)
{
	struct common_audit_data ad;
	int rc;

	if (file) {
		ad.type = LSM_AUDIT_DATA_FILE;
		ad.u.file = file;
		rc = inode_has_perm(current_cred(), file_inode(file),
				    FILE__MAP, &ad);
		if (rc)
			return rc;
	}

	if (selinux_state.checkreqprot)
		prot = reqprot;

	return file_map_prot_check(file, prot,
				   (flags & MAP_TYPE) == MAP_SHARED);
}

static int selinux_file_mprotect(struct vm_area_struct *vma,
				 unsigned long reqprot,
				 unsigned long prot)
{
	const struct cred *cred = current_cred();
	u32 sid = cred_sid(cred);

	if (selinux_state.checkreqprot)
		prot = reqprot;

	if (default_noexec &&
	    (prot & PROT_EXEC) && !(vma->vm_flags & VM_EXEC)) {
		int rc = 0;
		if (vma->vm_start >= vma->vm_mm->start_brk &&
		    vma->vm_end <= vma->vm_mm->brk) {
			rc = avc_has_perm(&selinux_state,
					  sid, sid, SECCLASS_PROCESS,
					  PROCESS__EXECHEAP, NULL);
		} else if (!vma->vm_file &&
			   ((vma->vm_start <= vma->vm_mm->start_stack &&
			     vma->vm_end >= vma->vm_mm->start_stack) ||
			    vma_is_stack_for_current(vma))) {
			rc = avc_has_perm(&selinux_state,
					  sid, sid, SECCLASS_PROCESS,
					  PROCESS__EXECSTACK, NULL);
		} else if (vma->vm_file && vma->anon_vma) {
			/*
			 * We are making executable a file mapping that has
			 * had some COW done. Since pages might have been
			 * written, check ability to execute the possibly
			 * modified content.  This typically should only
			 * occur for text relocations.
			 */
			rc = file_has_perm(cred, vma->vm_file, FILE__EXECMOD);
		}
		if (rc)
			return rc;
	}

	return file_map_prot_check(vma->vm_file, prot, vma->vm_flags&VM_SHARED);
}

static int selinux_file_lock(struct file *file, unsigned int cmd)
{
	const struct cred *cred = current_cred();

	return file_has_perm(cred, file, FILE__LOCK);
}

static int selinux_file_fcntl(struct file *file, unsigned int cmd,
			      unsigned long arg)
{
	const struct cred *cred = current_cred();
	int err = 0;

	switch (cmd) {
	case F_SETFL:
		if ((file->f_flags & O_APPEND) && !(arg & O_APPEND)) {
			err = file_has_perm(cred, file, FILE__WRITE);
			break;
		}
		/* fall through */
	case F_SETOWN:
	case F_SETSIG:
	case F_GETFL:
	case F_GETOWN:
	case F_GETSIG:
	case F_GETOWNER_UIDS:
		/* Just check FD__USE permission */
		err = file_has_perm(cred, file, 0);
		break;
	case F_GETLK:
	case F_SETLK:
	case F_SETLKW:
	case F_OFD_GETLK:
	case F_OFD_SETLK:
	case F_OFD_SETLKW:
#if BITS_PER_LONG == 32
	case F_GETLK64:
	case F_SETLK64:
	case F_SETLKW64:
#endif
		err = file_has_perm(cred, file, FILE__LOCK);
		break;
	}

	return err;
}

static void selinux_file_set_fowner(struct file *file)
{
	struct file_security_struct *fsec;

	fsec = selinux_file(file);
	fsec->fown_sid = current_sid();
}

static int selinux_file_send_sigiotask(struct task_struct *tsk,
				       struct fown_struct *fown, int signum)
{
	struct file *file;
	u32 sid = task_sid(tsk);
	u32 perm;
	struct file_security_struct *fsec;

	/* struct fown_struct is never outside the context of a struct file */
	file = container_of(fown, struct file, f_owner);

	fsec = selinux_file(file);

	if (!signum)
		perm = signal_to_av(SIGIO); /* as per send_sigio_to_task */
	else
		perm = signal_to_av(signum);

	return avc_has_perm(&selinux_state,
			    fsec->fown_sid, sid,
			    SECCLASS_PROCESS, perm, NULL);
}

static int selinux_file_receive(struct file *file)
{
	const struct cred *cred = current_cred();

	return file_has_perm(cred, file, file_to_av(file));
}

static int selinux_file_open(struct file *file)
{
	struct file_security_struct *fsec;
	struct inode_security_struct *isec;

	fsec = selinux_file(file);
	isec = inode_security(file_inode(file));
	/*
	 * Save inode label and policy sequence number
	 * at open-time so that selinux_file_permission
	 * can determine whether revalidation is necessary.
	 * Task label is already saved in the file security
	 * struct as its SID.
	 */
	fsec->isid = isec->sid;
	fsec->pseqno = avc_policy_seqno(&selinux_state);
	/*
	 * Since the inode label or policy seqno may have changed
	 * between the selinux_inode_permission check and the saving
	 * of state above, recheck that access is still permitted.
	 * Otherwise, access might never be revalidated against the
	 * new inode label or new policy.
	 * This check is not redundant - do not remove.
	 */
	return file_path_has_perm(file->f_cred, file, open_file_to_av(file));
}

/* task security operations */

static int selinux_task_alloc(struct task_struct *task,
			      unsigned long clone_flags)
{
	u32 sid = current_sid();

	return avc_has_perm(&selinux_state,
			    sid, sid, SECCLASS_PROCESS, PROCESS__FORK, NULL);
}

/*
 * prepare a new set of credentials for modification
 */
static int selinux_cred_prepare(struct cred *new, const struct cred *old,
				gfp_t gfp)
{
	const struct task_security_struct *old_tsec = selinux_cred(old);
	struct task_security_struct *tsec = selinux_cred(new);

	*tsec = *old_tsec;
	return 0;
}

/*
 * transfer the SELinux data to a blank set of creds
 */
static void selinux_cred_transfer(struct cred *new, const struct cred *old)
{
	const struct task_security_struct *old_tsec = selinux_cred(old);
	struct task_security_struct *tsec = selinux_cred(new);

	*tsec = *old_tsec;
}

static void selinux_cred_getsecid(const struct cred *c, u32 *secid)
{
	*secid = cred_sid(c);
}

/*
 * set the security data for a kernel service
 * - all the creation contexts are set to unlabelled
 */
static int selinux_kernel_act_as(struct cred *new, u32 secid)
{
	struct task_security_struct *tsec = selinux_cred(new);
	u32 sid = current_sid();
	int ret;

	ret = avc_has_perm(&selinux_state,
			   sid, secid,
			   SECCLASS_KERNEL_SERVICE,
			   KERNEL_SERVICE__USE_AS_OVERRIDE,
			   NULL);
	if (ret == 0) {
		tsec->sid = secid;
		tsec->create_sid = 0;
		tsec->keycreate_sid = 0;
		tsec->sockcreate_sid = 0;
	}
	return ret;
}

/*
 * set the file creation context in a security record to the same as the
 * objective context of the specified inode
 */
static int selinux_kernel_create_files_as(struct cred *new, struct inode *inode)
{
	struct inode_security_struct *isec = inode_security(inode);
	struct task_security_struct *tsec = selinux_cred(new);
	u32 sid = current_sid();
	int ret;

	ret = avc_has_perm(&selinux_state,
			   sid, isec->sid,
			   SECCLASS_KERNEL_SERVICE,
			   KERNEL_SERVICE__CREATE_FILES_AS,
			   NULL);

	if (ret == 0)
		tsec->create_sid = isec->sid;
	return ret;
}

static int selinux_kernel_module_request(char *kmod_name)
{
	struct common_audit_data ad;

	ad.type = LSM_AUDIT_DATA_KMOD;
	ad.u.kmod_name = kmod_name;

	return avc_has_perm(&selinux_state,
			    current_sid(), SECINITSID_KERNEL, SECCLASS_SYSTEM,
			    SYSTEM__MODULE_REQUEST, &ad);
}

static int selinux_kernel_module_from_file(struct file *file)
{
	struct common_audit_data ad;
	struct inode_security_struct *isec;
	struct file_security_struct *fsec;
	u32 sid = current_sid();
	int rc;

	/* init_module */
	if (file == NULL)
		return avc_has_perm(&selinux_state,
				    sid, sid, SECCLASS_SYSTEM,
					SYSTEM__MODULE_LOAD, NULL);

	/* finit_module */

	ad.type = LSM_AUDIT_DATA_FILE;
	ad.u.file = file;

	fsec = selinux_file(file);
	if (sid != fsec->sid) {
		rc = avc_has_perm(&selinux_state,
				  sid, fsec->sid, SECCLASS_FD, FD__USE, &ad);
		if (rc)
			return rc;
	}

	isec = inode_security(file_inode(file));
	return avc_has_perm(&selinux_state,
			    sid, isec->sid, SECCLASS_SYSTEM,
				SYSTEM__MODULE_LOAD, &ad);
}

static int selinux_kernel_read_file(struct file *file,
				    enum kernel_read_file_id id)
{
	int rc = 0;

	switch (id) {
	case READING_MODULE:
		rc = selinux_kernel_module_from_file(file);
		break;
	default:
		break;
	}

	return rc;
}

static int selinux_kernel_load_data(enum kernel_load_data_id id)
{
	int rc = 0;

	switch (id) {
	case LOADING_MODULE:
		rc = selinux_kernel_module_from_file(NULL);
	default:
		break;
	}

	return rc;
}

static int selinux_task_setpgid(struct task_struct *p, pid_t pgid)
{
	return avc_has_perm(&selinux_state,
			    current_sid(), task_sid(p), SECCLASS_PROCESS,
			    PROCESS__SETPGID, NULL);
}

static int selinux_task_getpgid(struct task_struct *p)
{
	return avc_has_perm(&selinux_state,
			    current_sid(), task_sid(p), SECCLASS_PROCESS,
			    PROCESS__GETPGID, NULL);
}

static int selinux_task_getsid(struct task_struct *p)
{
	return avc_has_perm(&selinux_state,
			    current_sid(), task_sid(p), SECCLASS_PROCESS,
			    PROCESS__GETSESSION, NULL);
}

static void selinux_task_getsecid(struct task_struct *p, u32 *secid)
{
	*secid = task_sid(p);
}

static int selinux_task_setnice(struct task_struct *p, int nice)
{
	return avc_has_perm(&selinux_state,
			    current_sid(), task_sid(p), SECCLASS_PROCESS,
			    PROCESS__SETSCHED, NULL);
}

static int selinux_task_setioprio(struct task_struct *p, int ioprio)
{
	return avc_has_perm(&selinux_state,
			    current_sid(), task_sid(p), SECCLASS_PROCESS,
			    PROCESS__SETSCHED, NULL);
}

static int selinux_task_getioprio(struct task_struct *p)
{
	return avc_has_perm(&selinux_state,
			    current_sid(), task_sid(p), SECCLASS_PROCESS,
			    PROCESS__GETSCHED, NULL);
}

static int selinux_task_prlimit(const struct cred *cred, const struct cred *tcred,
				unsigned int flags)
{
	u32 av = 0;

	if (!flags)
		return 0;
	if (flags & LSM_PRLIMIT_WRITE)
		av |= PROCESS__SETRLIMIT;
	if (flags & LSM_PRLIMIT_READ)
		av |= PROCESS__GETRLIMIT;
	return avc_has_perm(&selinux_state,
			    cred_sid(cred), cred_sid(tcred),
			    SECCLASS_PROCESS, av, NULL);
}

static int selinux_task_setrlimit(struct task_struct *p, unsigned int resource,
		struct rlimit *new_rlim)
{
	struct rlimit *old_rlim = p->signal->rlim + resource;

	/* Control the ability to change the hard limit (whether
	   lowering or raising it), so that the hard limit can
	   later be used as a safe reset point for the soft limit
	   upon context transitions.  See selinux_bprm_committing_creds. */
	if (old_rlim->rlim_max != new_rlim->rlim_max)
		return avc_has_perm(&selinux_state,
				    current_sid(), task_sid(p),
				    SECCLASS_PROCESS, PROCESS__SETRLIMIT, NULL);

	return 0;
}

static int selinux_task_setscheduler(struct task_struct *p)
{
	return avc_has_perm(&selinux_state,
			    current_sid(), task_sid(p), SECCLASS_PROCESS,
			    PROCESS__SETSCHED, NULL);
}

static int selinux_task_getscheduler(struct task_struct *p)
{
	return avc_has_perm(&selinux_state,
			    current_sid(), task_sid(p), SECCLASS_PROCESS,
			    PROCESS__GETSCHED, NULL);
}

static int selinux_task_movememory(struct task_struct *p)
{
	return avc_has_perm(&selinux_state,
			    current_sid(), task_sid(p), SECCLASS_PROCESS,
			    PROCESS__SETSCHED, NULL);
}

static int selinux_task_kill(struct task_struct *p, struct kernel_siginfo *info,
				int sig, const struct cred *cred)
{
	u32 secid;
	u32 perm;

	if (!sig)
		perm = PROCESS__SIGNULL; /* null signal; existence test */
	else
		perm = signal_to_av(sig);
	if (!cred)
		secid = current_sid();
	else
		secid = cred_sid(cred);
	return avc_has_perm(&selinux_state,
			    secid, task_sid(p), SECCLASS_PROCESS, perm, NULL);
}

static void selinux_task_to_inode(struct task_struct *p,
				  struct inode *inode)
{
	struct inode_security_struct *isec = selinux_inode(inode);
	u32 sid = task_sid(p);

	spin_lock(&isec->lock);
	isec->sclass = inode_mode_to_security_class(inode->i_mode);
	isec->sid = sid;
	isec->initialized = LABEL_INITIALIZED;
	spin_unlock(&isec->lock);
}

/* Returns error only if unable to parse addresses */
static int selinux_parse_skb_ipv4(struct sk_buff *skb,
			struct common_audit_data *ad, u8 *proto)
{
	int offset, ihlen, ret = -EINVAL;
	struct iphdr _iph, *ih;

	offset = skb_network_offset(skb);
	ih = skb_header_pointer(skb, offset, sizeof(_iph), &_iph);
	if (ih == NULL)
		goto out;

	ihlen = ih->ihl * 4;
	if (ihlen < sizeof(_iph))
		goto out;

	ad->u.net->v4info.saddr = ih->saddr;
	ad->u.net->v4info.daddr = ih->daddr;
	ret = 0;

	if (proto)
		*proto = ih->protocol;

	switch (ih->protocol) {
	case IPPROTO_TCP: {
		struct tcphdr _tcph, *th;

		if (ntohs(ih->frag_off) & IP_OFFSET)
			break;

		offset += ihlen;
		th = skb_header_pointer(skb, offset, sizeof(_tcph), &_tcph);
		if (th == NULL)
			break;

		ad->u.net->sport = th->source;
		ad->u.net->dport = th->dest;
		break;
	}

	case IPPROTO_UDP: {
		struct udphdr _udph, *uh;

		if (ntohs(ih->frag_off) & IP_OFFSET)
			break;

		offset += ihlen;
		uh = skb_header_pointer(skb, offset, sizeof(_udph), &_udph);
		if (uh == NULL)
			break;

		ad->u.net->sport = uh->source;
		ad->u.net->dport = uh->dest;
		break;
	}

	case IPPROTO_DCCP: {
		struct dccp_hdr _dccph, *dh;

		if (ntohs(ih->frag_off) & IP_OFFSET)
			break;

		offset += ihlen;
		dh = skb_header_pointer(skb, offset, sizeof(_dccph), &_dccph);
		if (dh == NULL)
			break;

		ad->u.net->sport = dh->dccph_sport;
		ad->u.net->dport = dh->dccph_dport;
		break;
	}

#if IS_ENABLED(CONFIG_IP_SCTP)
	case IPPROTO_SCTP: {
		struct sctphdr _sctph, *sh;

		if (ntohs(ih->frag_off) & IP_OFFSET)
			break;

		offset += ihlen;
		sh = skb_header_pointer(skb, offset, sizeof(_sctph), &_sctph);
		if (sh == NULL)
			break;

		ad->u.net->sport = sh->source;
		ad->u.net->dport = sh->dest;
		break;
	}
#endif
	default:
		break;
	}
out:
	return ret;
}

#if IS_ENABLED(CONFIG_IPV6)

/* Returns error only if unable to parse addresses */
static int selinux_parse_skb_ipv6(struct sk_buff *skb,
			struct common_audit_data *ad, u8 *proto)
{
	u8 nexthdr;
	int ret = -EINVAL, offset;
	struct ipv6hdr _ipv6h, *ip6;
	__be16 frag_off;

	offset = skb_network_offset(skb);
	ip6 = skb_header_pointer(skb, offset, sizeof(_ipv6h), &_ipv6h);
	if (ip6 == NULL)
		goto out;

	ad->u.net->v6info.saddr = ip6->saddr;
	ad->u.net->v6info.daddr = ip6->daddr;
	ret = 0;

	nexthdr = ip6->nexthdr;
	offset += sizeof(_ipv6h);
	offset = ipv6_skip_exthdr(skb, offset, &nexthdr, &frag_off);
	if (offset < 0)
		goto out;

	if (proto)
		*proto = nexthdr;

	switch (nexthdr) {
	case IPPROTO_TCP: {
		struct tcphdr _tcph, *th;

		th = skb_header_pointer(skb, offset, sizeof(_tcph), &_tcph);
		if (th == NULL)
			break;

		ad->u.net->sport = th->source;
		ad->u.net->dport = th->dest;
		break;
	}

	case IPPROTO_UDP: {
		struct udphdr _udph, *uh;

		uh = skb_header_pointer(skb, offset, sizeof(_udph), &_udph);
		if (uh == NULL)
			break;

		ad->u.net->sport = uh->source;
		ad->u.net->dport = uh->dest;
		break;
	}

	case IPPROTO_DCCP: {
		struct dccp_hdr _dccph, *dh;

		dh = skb_header_pointer(skb, offset, sizeof(_dccph), &_dccph);
		if (dh == NULL)
			break;

		ad->u.net->sport = dh->dccph_sport;
		ad->u.net->dport = dh->dccph_dport;
		break;
	}

#if IS_ENABLED(CONFIG_IP_SCTP)
	case IPPROTO_SCTP: {
		struct sctphdr _sctph, *sh;

		sh = skb_header_pointer(skb, offset, sizeof(_sctph), &_sctph);
		if (sh == NULL)
			break;

		ad->u.net->sport = sh->source;
		ad->u.net->dport = sh->dest;
		break;
	}
#endif
	/* includes fragments */
	default:
		break;
	}
out:
	return ret;
}

#endif /* IPV6 */

static int selinux_parse_skb(struct sk_buff *skb, struct common_audit_data *ad,
			     char **_addrp, int src, u8 *proto)
{
	char *addrp;
	int ret;

	switch (ad->u.net->family) {
	case PF_INET:
		ret = selinux_parse_skb_ipv4(skb, ad, proto);
		if (ret)
			goto parse_error;
		addrp = (char *)(src ? &ad->u.net->v4info.saddr :
				       &ad->u.net->v4info.daddr);
		goto okay;

#if IS_ENABLED(CONFIG_IPV6)
	case PF_INET6:
		ret = selinux_parse_skb_ipv6(skb, ad, proto);
		if (ret)
			goto parse_error;
		addrp = (char *)(src ? &ad->u.net->v6info.saddr :
				       &ad->u.net->v6info.daddr);
		goto okay;
#endif	/* IPV6 */
	default:
		addrp = NULL;
		goto okay;
	}

parse_error:
	pr_warn(
	       "SELinux: failure in selinux_parse_skb(),"
	       " unable to parse packet\n");
	return ret;

okay:
	if (_addrp)
		*_addrp = addrp;
	return 0;
}

/**
 * selinux_skb_peerlbl_sid - Determine the peer label of a packet
 * @skb: the packet
 * @family: protocol family
 * @sid: the packet's peer label SID
 *
 * Description:
 * Check the various different forms of network peer labeling and determine
 * the peer label/SID for the packet; most of the magic actually occurs in
 * the security server function security_net_peersid_cmp().  The function
 * returns zero if the value in @sid is valid (although it may be SECSID_NULL)
 * or -EACCES if @sid is invalid due to inconsistencies with the different
 * peer labels.
 *
 */
static int selinux_skb_peerlbl_sid(struct sk_buff *skb, u16 family, u32 *sid)
{
	int err;
	u32 xfrm_sid;
	u32 nlbl_sid;
	u32 nlbl_type;

	err = selinux_xfrm_skb_sid(skb, &xfrm_sid);
	if (unlikely(err))
		return -EACCES;
	err = selinux_netlbl_skbuff_getsid(skb, family, &nlbl_type, &nlbl_sid);
	if (unlikely(err))
		return -EACCES;

	err = security_net_peersid_resolve(&selinux_state, nlbl_sid,
					   nlbl_type, xfrm_sid, sid);
	if (unlikely(err)) {
		pr_warn(
		       "SELinux: failure in selinux_skb_peerlbl_sid(),"
		       " unable to determine packet's peer label\n");
		return -EACCES;
	}

	return 0;
}

/**
 * selinux_conn_sid - Determine the child socket label for a connection
 * @sk_sid: the parent socket's SID
 * @skb_sid: the packet's SID
 * @conn_sid: the resulting connection SID
 *
 * If @skb_sid is valid then the user:role:type information from @sk_sid is
 * combined with the MLS information from @skb_sid in order to create
 * @conn_sid.  If @skb_sid is not valid then then @conn_sid is simply a copy
 * of @sk_sid.  Returns zero on success, negative values on failure.
 *
 */
static int selinux_conn_sid(u32 sk_sid, u32 skb_sid, u32 *conn_sid)
{
	int err = 0;

	if (skb_sid != SECSID_NULL)
		err = security_sid_mls_copy(&selinux_state, sk_sid, skb_sid,
					    conn_sid);
	else
		*conn_sid = sk_sid;

	return err;
}

/* socket security operations */

static int socket_sockcreate_sid(const struct task_security_struct *tsec,
				 u16 secclass, u32 *socksid)
{
	if (tsec->sockcreate_sid > SECSID_NULL) {
		*socksid = tsec->sockcreate_sid;
		return 0;
	}

	return security_transition_sid(&selinux_state, tsec->sid, tsec->sid,
				       secclass, NULL, socksid);
}

static int sock_has_perm(struct sock *sk, u32 perms)
{
	struct sk_security_struct *sksec = sk->sk_security;
	struct common_audit_data ad;
	struct lsm_network_audit net = {0,};

	if (sksec->sid == SECINITSID_KERNEL)
		return 0;

	ad.type = LSM_AUDIT_DATA_NET;
	ad.u.net = &net;
	ad.u.net->sk = sk;

	return avc_has_perm(&selinux_state,
			    current_sid(), sksec->sid, sksec->sclass, perms,
			    &ad);
}

static int selinux_socket_create(int family, int type,
				 int protocol, int kern)
{
	const struct task_security_struct *tsec = selinux_cred(current_cred());
	u32 newsid;
	u16 secclass;
	int rc;

	if (kern)
		return 0;

	secclass = socket_type_to_security_class(family, type, protocol);
	rc = socket_sockcreate_sid(tsec, secclass, &newsid);
	if (rc)
		return rc;

	return avc_has_perm(&selinux_state,
			    tsec->sid, newsid, secclass, SOCKET__CREATE, NULL);
}

static int selinux_socket_post_create(struct socket *sock, int family,
				      int type, int protocol, int kern)
{
	const struct task_security_struct *tsec = selinux_cred(current_cred());
	struct inode_security_struct *isec = inode_security_novalidate(SOCK_INODE(sock));
	struct sk_security_struct *sksec;
	u16 sclass = socket_type_to_security_class(family, type, protocol);
	u32 sid = SECINITSID_KERNEL;
	int err = 0;

	if (!kern) {
		err = socket_sockcreate_sid(tsec, sclass, &sid);
		if (err)
			return err;
	}

	isec->sclass = sclass;
	isec->sid = sid;
	isec->initialized = LABEL_INITIALIZED;

	if (sock->sk) {
		sksec = sock->sk->sk_security;
		sksec->sclass = sclass;
		sksec->sid = sid;
		/* Allows detection of the first association on this socket */
		if (sksec->sclass == SECCLASS_SCTP_SOCKET)
			sksec->sctp_assoc_state = SCTP_ASSOC_UNSET;

		err = selinux_netlbl_socket_post_create(sock->sk, family);
	}

	return err;
}

static int selinux_socket_socketpair(struct socket *socka,
				     struct socket *sockb)
{
	struct sk_security_struct *sksec_a = socka->sk->sk_security;
	struct sk_security_struct *sksec_b = sockb->sk->sk_security;

	sksec_a->peer_sid = sksec_b->sid;
	sksec_b->peer_sid = sksec_a->sid;

	return 0;
}

/* Range of port numbers used to automatically bind.
   Need to determine whether we should perform a name_bind
   permission check between the socket and the port number. */

static int selinux_socket_bind(struct socket *sock, struct sockaddr *address, int addrlen)
{
	struct sock *sk = sock->sk;
	struct sk_security_struct *sksec = sk->sk_security;
	u16 family;
	int err;

	err = sock_has_perm(sk, SOCKET__BIND);
	if (err)
		goto out;

	/* If PF_INET or PF_INET6, check name_bind permission for the port. */
	family = sk->sk_family;
	if (family == PF_INET || family == PF_INET6) {
		char *addrp;
		struct common_audit_data ad;
		struct lsm_network_audit net = {0,};
		struct sockaddr_in *addr4 = NULL;
		struct sockaddr_in6 *addr6 = NULL;
		u16 family_sa;
		unsigned short snum;
		u32 sid, node_perm;

		/*
		 * sctp_bindx(3) calls via selinux_sctp_bind_connect()
		 * that validates multiple binding addresses. Because of this
		 * need to check address->sa_family as it is possible to have
		 * sk->sk_family = PF_INET6 with addr->sa_family = AF_INET.
		 */
		if (addrlen < offsetofend(struct sockaddr, sa_family))
			return -EINVAL;
		family_sa = address->sa_family;
		switch (family_sa) {
		case AF_UNSPEC:
		case AF_INET:
			if (addrlen < sizeof(struct sockaddr_in))
				return -EINVAL;
			addr4 = (struct sockaddr_in *)address;
			if (family_sa == AF_UNSPEC) {
				/* see __inet_bind(), we only want to allow
				 * AF_UNSPEC if the address is INADDR_ANY
				 */
				if (addr4->sin_addr.s_addr != htonl(INADDR_ANY))
					goto err_af;
				family_sa = AF_INET;
			}
			snum = ntohs(addr4->sin_port);
			addrp = (char *)&addr4->sin_addr.s_addr;
			break;
		case AF_INET6:
			if (addrlen < SIN6_LEN_RFC2133)
				return -EINVAL;
			addr6 = (struct sockaddr_in6 *)address;
			snum = ntohs(addr6->sin6_port);
			addrp = (char *)&addr6->sin6_addr.s6_addr;
			break;
		default:
			goto err_af;
		}

		ad.type = LSM_AUDIT_DATA_NET;
		ad.u.net = &net;
		ad.u.net->sport = htons(snum);
		ad.u.net->family = family_sa;

		if (snum) {
			int low, high;

			inet_get_local_port_range(sock_net(sk), &low, &high);

			if (inet_port_requires_bind_service(sock_net(sk), snum) ||
			    snum < low || snum > high) {
				err = sel_netport_sid(sk->sk_protocol,
						      snum, &sid);
				if (err)
					goto out;
				err = avc_has_perm(&selinux_state,
						   sksec->sid, sid,
						   sksec->sclass,
						   SOCKET__NAME_BIND, &ad);
				if (err)
					goto out;
			}
		}

		switch (sksec->sclass) {
		case SECCLASS_TCP_SOCKET:
			node_perm = TCP_SOCKET__NODE_BIND;
			break;

		case SECCLASS_UDP_SOCKET:
			node_perm = UDP_SOCKET__NODE_BIND;
			break;

		case SECCLASS_DCCP_SOCKET:
			node_perm = DCCP_SOCKET__NODE_BIND;
			break;

		case SECCLASS_SCTP_SOCKET:
			node_perm = SCTP_SOCKET__NODE_BIND;
			break;

		default:
			node_perm = RAWIP_SOCKET__NODE_BIND;
			break;
		}

		err = sel_netnode_sid(addrp, family_sa, &sid);
		if (err)
			goto out;

		if (family_sa == AF_INET)
			ad.u.net->v4info.saddr = addr4->sin_addr.s_addr;
		else
			ad.u.net->v6info.saddr = addr6->sin6_addr;

		err = avc_has_perm(&selinux_state,
				   sksec->sid, sid,
				   sksec->sclass, node_perm, &ad);
		if (err)
			goto out;
	}
out:
	return err;
err_af:
	/* Note that SCTP services expect -EINVAL, others -EAFNOSUPPORT. */
	if (sksec->sclass == SECCLASS_SCTP_SOCKET)
		return -EINVAL;
	return -EAFNOSUPPORT;
}

/* This supports connect(2) and SCTP connect services such as sctp_connectx(3)
 * and sctp_sendmsg(3) as described in Documentation/security/SCTP.rst
 */
static int selinux_socket_connect_helper(struct socket *sock,
					 struct sockaddr *address, int addrlen)
{
	struct sock *sk = sock->sk;
	struct sk_security_struct *sksec = sk->sk_security;
	int err;

	err = sock_has_perm(sk, SOCKET__CONNECT);
	if (err)
		return err;
	if (addrlen < offsetofend(struct sockaddr, sa_family))
		return -EINVAL;

	/* connect(AF_UNSPEC) has special handling, as it is a documented
	 * way to disconnect the socket
	 */
	if (address->sa_family == AF_UNSPEC)
		return 0;

	/*
	 * If a TCP, DCCP or SCTP socket, check name_connect permission
	 * for the port.
	 */
	if (sksec->sclass == SECCLASS_TCP_SOCKET ||
	    sksec->sclass == SECCLASS_DCCP_SOCKET ||
	    sksec->sclass == SECCLASS_SCTP_SOCKET) {
		struct common_audit_data ad;
		struct lsm_network_audit net = {0,};
		struct sockaddr_in *addr4 = NULL;
		struct sockaddr_in6 *addr6 = NULL;
		unsigned short snum;
		u32 sid, perm;

		/* sctp_connectx(3) calls via selinux_sctp_bind_connect()
		 * that validates multiple connect addresses. Because of this
		 * need to check address->sa_family as it is possible to have
		 * sk->sk_family = PF_INET6 with addr->sa_family = AF_INET.
		 */
		switch (address->sa_family) {
		case AF_INET:
			addr4 = (struct sockaddr_in *)address;
			if (addrlen < sizeof(struct sockaddr_in))
				return -EINVAL;
			snum = ntohs(addr4->sin_port);
			break;
		case AF_INET6:
			addr6 = (struct sockaddr_in6 *)address;
			if (addrlen < SIN6_LEN_RFC2133)
				return -EINVAL;
			snum = ntohs(addr6->sin6_port);
			break;
		default:
			/* Note that SCTP services expect -EINVAL, whereas
			 * others expect -EAFNOSUPPORT.
			 */
			if (sksec->sclass == SECCLASS_SCTP_SOCKET)
				return -EINVAL;
			else
				return -EAFNOSUPPORT;
		}

		err = sel_netport_sid(sk->sk_protocol, snum, &sid);
		if (err)
			return err;

		switch (sksec->sclass) {
		case SECCLASS_TCP_SOCKET:
			perm = TCP_SOCKET__NAME_CONNECT;
			break;
		case SECCLASS_DCCP_SOCKET:
			perm = DCCP_SOCKET__NAME_CONNECT;
			break;
		case SECCLASS_SCTP_SOCKET:
			perm = SCTP_SOCKET__NAME_CONNECT;
			break;
		}

		ad.type = LSM_AUDIT_DATA_NET;
		ad.u.net = &net;
		ad.u.net->dport = htons(snum);
		ad.u.net->family = address->sa_family;
		err = avc_has_perm(&selinux_state,
				   sksec->sid, sid, sksec->sclass, perm, &ad);
		if (err)
			return err;
	}

	return 0;
}

/* Supports connect(2), see comments in selinux_socket_connect_helper() */
static int selinux_socket_connect(struct socket *sock,
				  struct sockaddr *address, int addrlen)
{
	int err;
	struct sock *sk = sock->sk;

	err = selinux_socket_connect_helper(sock, address, addrlen);
	if (err)
		return err;

	return selinux_netlbl_socket_connect(sk, address);
}

static int selinux_socket_listen(struct socket *sock, int backlog)
{
	return sock_has_perm(sock->sk, SOCKET__LISTEN);
}

static int selinux_socket_accept(struct socket *sock, struct socket *newsock)
{
	int err;
	struct inode_security_struct *isec;
	struct inode_security_struct *newisec;
	u16 sclass;
	u32 sid;

	err = sock_has_perm(sock->sk, SOCKET__ACCEPT);
	if (err)
		return err;

	isec = inode_security_novalidate(SOCK_INODE(sock));
	spin_lock(&isec->lock);
	sclass = isec->sclass;
	sid = isec->sid;
	spin_unlock(&isec->lock);

	newisec = inode_security_novalidate(SOCK_INODE(newsock));
	newisec->sclass = sclass;
	newisec->sid = sid;
	newisec->initialized = LABEL_INITIALIZED;

	return 0;
}

static int selinux_socket_sendmsg(struct socket *sock, struct msghdr *msg,
				  int size)
{
	return sock_has_perm(sock->sk, SOCKET__WRITE);
}

static int selinux_socket_recvmsg(struct socket *sock, struct msghdr *msg,
				  int size, int flags)
{
	return sock_has_perm(sock->sk, SOCKET__READ);
}

static int selinux_socket_getsockname(struct socket *sock)
{
	return sock_has_perm(sock->sk, SOCKET__GETATTR);
}

static int selinux_socket_getpeername(struct socket *sock)
{
	return sock_has_perm(sock->sk, SOCKET__GETATTR);
}

static int selinux_socket_setsockopt(struct socket *sock, int level, int optname)
{
	int err;

	err = sock_has_perm(sock->sk, SOCKET__SETOPT);
	if (err)
		return err;

	return selinux_netlbl_socket_setsockopt(sock, level, optname);
}

static int selinux_socket_getsockopt(struct socket *sock, int level,
				     int optname)
{
	return sock_has_perm(sock->sk, SOCKET__GETOPT);
}

static int selinux_socket_shutdown(struct socket *sock, int how)
{
	return sock_has_perm(sock->sk, SOCKET__SHUTDOWN);
}

static int selinux_socket_unix_stream_connect(struct sock *sock,
					      struct sock *other,
					      struct sock *newsk)
{
	struct sk_security_struct *sksec_sock = sock->sk_security;
	struct sk_security_struct *sksec_other = other->sk_security;
	struct sk_security_struct *sksec_new = newsk->sk_security;
	struct common_audit_data ad;
	struct lsm_network_audit net = {0,};
	int err;

	ad.type = LSM_AUDIT_DATA_NET;
	ad.u.net = &net;
	ad.u.net->sk = other;

	err = avc_has_perm(&selinux_state,
			   sksec_sock->sid, sksec_other->sid,
			   sksec_other->sclass,
			   UNIX_STREAM_SOCKET__CONNECTTO, &ad);
	if (err)
		return err;

	/* server child socket */
	sksec_new->peer_sid = sksec_sock->sid;
	err = security_sid_mls_copy(&selinux_state, sksec_other->sid,
				    sksec_sock->sid, &sksec_new->sid);
	if (err)
		return err;

	/* connecting socket */
	sksec_sock->peer_sid = sksec_new->sid;

	return 0;
}

static int selinux_socket_unix_may_send(struct socket *sock,
					struct socket *other)
{
	struct sk_security_struct *ssec = sock->sk->sk_security;
	struct sk_security_struct *osec = other->sk->sk_security;
	struct common_audit_data ad;
	struct lsm_network_audit net = {0,};

	ad.type = LSM_AUDIT_DATA_NET;
	ad.u.net = &net;
	ad.u.net->sk = other->sk;

	return avc_has_perm(&selinux_state,
			    ssec->sid, osec->sid, osec->sclass, SOCKET__SENDTO,
			    &ad);
}

static int selinux_inet_sys_rcv_skb(struct net *ns, int ifindex,
				    char *addrp, u16 family, u32 peer_sid,
				    struct common_audit_data *ad)
{
	int err;
	u32 if_sid;
	u32 node_sid;

	err = sel_netif_sid(ns, ifindex, &if_sid);
	if (err)
		return err;
	err = avc_has_perm(&selinux_state,
			   peer_sid, if_sid,
			   SECCLASS_NETIF, NETIF__INGRESS, ad);
	if (err)
		return err;

	err = sel_netnode_sid(addrp, family, &node_sid);
	if (err)
		return err;
	return avc_has_perm(&selinux_state,
			    peer_sid, node_sid,
			    SECCLASS_NODE, NODE__RECVFROM, ad);
}

static int selinux_sock_rcv_skb_compat(struct sock *sk, struct sk_buff *skb,
				       u16 family)
{
	int err = 0;
	struct sk_security_struct *sksec = sk->sk_security;
	u32 sk_sid = sksec->sid;
	struct common_audit_data ad;
	struct lsm_network_audit net = {0,};
	char *addrp;

	ad.type = LSM_AUDIT_DATA_NET;
	ad.u.net = &net;
	ad.u.net->netif = skb->skb_iif;
	ad.u.net->family = family;
	err = selinux_parse_skb(skb, &ad, &addrp, 1, NULL);
	if (err)
		return err;

	if (selinux_secmark_enabled()) {
		err = avc_has_perm(&selinux_state,
				   sk_sid, skb->secmark, SECCLASS_PACKET,
				   PACKET__RECV, &ad);
		if (err)
			return err;
	}

	err = selinux_netlbl_sock_rcv_skb(sksec, skb, family, &ad);
	if (err)
		return err;
	err = selinux_xfrm_sock_rcv_skb(sksec->sid, skb, &ad);

	return err;
}

static int selinux_socket_sock_rcv_skb(struct sock *sk, struct sk_buff *skb)
{
	int err;
	struct sk_security_struct *sksec = sk->sk_security;
	u16 family = sk->sk_family;
	u32 sk_sid = sksec->sid;
	struct common_audit_data ad;
	struct lsm_network_audit net = {0,};
	char *addrp;
	u8 secmark_active;
	u8 peerlbl_active;

	if (family != PF_INET && family != PF_INET6)
		return 0;

	/* Handle mapped IPv4 packets arriving via IPv6 sockets */
	if (family == PF_INET6 && skb->protocol == htons(ETH_P_IP))
		family = PF_INET;

	/* If any sort of compatibility mode is enabled then handoff processing
	 * to the selinux_sock_rcv_skb_compat() function to deal with the
	 * special handling.  We do this in an attempt to keep this function
	 * as fast and as clean as possible. */
	if (!selinux_policycap_netpeer())
		return selinux_sock_rcv_skb_compat(sk, skb, family);

	secmark_active = selinux_secmark_enabled();
	peerlbl_active = selinux_peerlbl_enabled();
	if (!secmark_active && !peerlbl_active)
		return 0;

	ad.type = LSM_AUDIT_DATA_NET;
	ad.u.net = &net;
	ad.u.net->netif = skb->skb_iif;
	ad.u.net->family = family;
	err = selinux_parse_skb(skb, &ad, &addrp, 1, NULL);
	if (err)
		return err;

	if (peerlbl_active) {
		u32 peer_sid;

		err = selinux_skb_peerlbl_sid(skb, family, &peer_sid);
		if (err)
			return err;
		err = selinux_inet_sys_rcv_skb(sock_net(sk), skb->skb_iif,
					       addrp, family, peer_sid, &ad);
		if (err) {
			selinux_netlbl_err(skb, family, err, 0);
			return err;
		}
		err = avc_has_perm(&selinux_state,
				   sk_sid, peer_sid, SECCLASS_PEER,
				   PEER__RECV, &ad);
		if (err) {
			selinux_netlbl_err(skb, family, err, 0);
			return err;
		}
	}

	if (secmark_active) {
		err = avc_has_perm(&selinux_state,
				   sk_sid, skb->secmark, SECCLASS_PACKET,
				   PACKET__RECV, &ad);
		if (err)
			return err;
	}

	return err;
}

static int selinux_socket_getpeersec_stream(struct socket *sock, char __user *optval,
					    int __user *optlen, unsigned len)
{
	int err = 0;
	char *scontext;
	u32 scontext_len;
	struct sk_security_struct *sksec = sock->sk->sk_security;
	u32 peer_sid = SECSID_NULL;

	if (sksec->sclass == SECCLASS_UNIX_STREAM_SOCKET ||
	    sksec->sclass == SECCLASS_TCP_SOCKET ||
	    sksec->sclass == SECCLASS_SCTP_SOCKET)
		peer_sid = sksec->peer_sid;
	if (peer_sid == SECSID_NULL)
		return -ENOPROTOOPT;

	err = security_sid_to_context(&selinux_state, peer_sid, &scontext,
				      &scontext_len);
	if (err)
		return err;

	if (scontext_len > len) {
		err = -ERANGE;
		goto out_len;
	}

	if (copy_to_user(optval, scontext, scontext_len))
		err = -EFAULT;

out_len:
	if (put_user(scontext_len, optlen))
		err = -EFAULT;
	kfree(scontext);
	return err;
}

static int selinux_socket_getpeersec_dgram(struct socket *sock, struct sk_buff *skb, u32 *secid)
{
	u32 peer_secid = SECSID_NULL;
	u16 family;
	struct inode_security_struct *isec;

	if (skb && skb->protocol == htons(ETH_P_IP))
		family = PF_INET;
	else if (skb && skb->protocol == htons(ETH_P_IPV6))
		family = PF_INET6;
	else if (sock)
		family = sock->sk->sk_family;
	else
		goto out;

	if (sock && family == PF_UNIX) {
		isec = inode_security_novalidate(SOCK_INODE(sock));
		peer_secid = isec->sid;
	} else if (skb)
		selinux_skb_peerlbl_sid(skb, family, &peer_secid);

out:
	*secid = peer_secid;
	if (peer_secid == SECSID_NULL)
		return -EINVAL;
	return 0;
}

static int selinux_sk_alloc_security(struct sock *sk, int family, gfp_t priority)
{
	struct sk_security_struct *sksec;

	sksec = kzalloc(sizeof(*sksec), priority);
	if (!sksec)
		return -ENOMEM;

	sksec->peer_sid = SECINITSID_UNLABELED;
	sksec->sid = SECINITSID_UNLABELED;
	sksec->sclass = SECCLASS_SOCKET;
	selinux_netlbl_sk_security_reset(sksec);
	sk->sk_security = sksec;

	return 0;
}

static void selinux_sk_free_security(struct sock *sk)
{
	struct sk_security_struct *sksec = sk->sk_security;

	sk->sk_security = NULL;
	selinux_netlbl_sk_security_free(sksec);
	kfree(sksec);
}

static void selinux_sk_clone_security(const struct sock *sk, struct sock *newsk)
{
	struct sk_security_struct *sksec = sk->sk_security;
	struct sk_security_struct *newsksec = newsk->sk_security;

	newsksec->sid = sksec->sid;
	newsksec->peer_sid = sksec->peer_sid;
	newsksec->sclass = sksec->sclass;

	selinux_netlbl_sk_security_reset(newsksec);
}

static void selinux_sk_getsecid(struct sock *sk, u32 *secid)
{
	if (!sk)
		*secid = SECINITSID_ANY_SOCKET;
	else {
		struct sk_security_struct *sksec = sk->sk_security;

		*secid = sksec->sid;
	}
}

static void selinux_sock_graft(struct sock *sk, struct socket *parent)
{
	struct inode_security_struct *isec =
		inode_security_novalidate(SOCK_INODE(parent));
	struct sk_security_struct *sksec = sk->sk_security;

	if (sk->sk_family == PF_INET || sk->sk_family == PF_INET6 ||
	    sk->sk_family == PF_UNIX)
		isec->sid = sksec->sid;
	sksec->sclass = isec->sclass;
}

/* Called whenever SCTP receives an INIT chunk. This happens when an incoming
 * connect(2), sctp_connectx(3) or sctp_sendmsg(3) (with no association
 * already present).
 */
static int selinux_sctp_assoc_request(struct sctp_endpoint *ep,
				      struct sk_buff *skb)
{
	struct sk_security_struct *sksec = ep->base.sk->sk_security;
	struct common_audit_data ad;
	struct lsm_network_audit net = {0,};
	u8 peerlbl_active;
	u32 peer_sid = SECINITSID_UNLABELED;
	u32 conn_sid;
	int err = 0;

	if (!selinux_policycap_extsockclass())
		return 0;

	peerlbl_active = selinux_peerlbl_enabled();

	if (peerlbl_active) {
		/* This will return peer_sid = SECSID_NULL if there are
		 * no peer labels, see security_net_peersid_resolve().
		 */
		err = selinux_skb_peerlbl_sid(skb, ep->base.sk->sk_family,
					      &peer_sid);
		if (err)
			return err;

		if (peer_sid == SECSID_NULL)
			peer_sid = SECINITSID_UNLABELED;
	}

	if (sksec->sctp_assoc_state == SCTP_ASSOC_UNSET) {
		sksec->sctp_assoc_state = SCTP_ASSOC_SET;

		/* Here as first association on socket. As the peer SID
		 * was allowed by peer recv (and the netif/node checks),
		 * then it is approved by policy and used as the primary
		 * peer SID for getpeercon(3).
		 */
		sksec->peer_sid = peer_sid;
	} else if  (sksec->peer_sid != peer_sid) {
		/* Other association peer SIDs are checked to enforce
		 * consistency among the peer SIDs.
		 */
		ad.type = LSM_AUDIT_DATA_NET;
		ad.u.net = &net;
		ad.u.net->sk = ep->base.sk;
		err = avc_has_perm(&selinux_state,
				   sksec->peer_sid, peer_sid, sksec->sclass,
				   SCTP_SOCKET__ASSOCIATION, &ad);
		if (err)
			return err;
	}

	/* Compute the MLS component for the connection and store
	 * the information in ep. This will be used by SCTP TCP type
	 * sockets and peeled off connections as they cause a new
	 * socket to be generated. selinux_sctp_sk_clone() will then
	 * plug this into the new socket.
	 */
	err = selinux_conn_sid(sksec->sid, peer_sid, &conn_sid);
	if (err)
		return err;

	ep->secid = conn_sid;
	ep->peer_secid = peer_sid;

	/* Set any NetLabel labels including CIPSO/CALIPSO options. */
	return selinux_netlbl_sctp_assoc_request(ep, skb);
}

/* Check if sctp IPv4/IPv6 addresses are valid for binding or connecting
 * based on their @optname.
 */
static int selinux_sctp_bind_connect(struct sock *sk, int optname,
				     struct sockaddr *address,
				     int addrlen)
{
	int len, err = 0, walk_size = 0;
	void *addr_buf;
	struct sockaddr *addr;
	struct socket *sock;

	if (!selinux_policycap_extsockclass())
		return 0;

	/* Process one or more addresses that may be IPv4 or IPv6 */
	sock = sk->sk_socket;
	addr_buf = address;

	while (walk_size < addrlen) {
		if (walk_size + sizeof(sa_family_t) > addrlen)
			return -EINVAL;

		addr = addr_buf;
		switch (addr->sa_family) {
		case AF_UNSPEC:
		case AF_INET:
			len = sizeof(struct sockaddr_in);
			break;
		case AF_INET6:
			len = sizeof(struct sockaddr_in6);
			break;
		default:
			return -EINVAL;
		}

		if (walk_size + len > addrlen)
			return -EINVAL;

		err = -EINVAL;
		switch (optname) {
		/* Bind checks */
		case SCTP_PRIMARY_ADDR:
		case SCTP_SET_PEER_PRIMARY_ADDR:
		case SCTP_SOCKOPT_BINDX_ADD:
			err = selinux_socket_bind(sock, addr, len);
			break;
		/* Connect checks */
		case SCTP_SOCKOPT_CONNECTX:
		case SCTP_PARAM_SET_PRIMARY:
		case SCTP_PARAM_ADD_IP:
		case SCTP_SENDMSG_CONNECT:
			err = selinux_socket_connect_helper(sock, addr, len);
			if (err)
				return err;

			/* As selinux_sctp_bind_connect() is called by the
			 * SCTP protocol layer, the socket is already locked,
			 * therefore selinux_netlbl_socket_connect_locked() is
			 * is called here. The situations handled are:
			 * sctp_connectx(3), sctp_sendmsg(3), sendmsg(2),
			 * whenever a new IP address is added or when a new
			 * primary address is selected.
			 * Note that an SCTP connect(2) call happens before
			 * the SCTP protocol layer and is handled via
			 * selinux_socket_connect().
			 */
			err = selinux_netlbl_socket_connect_locked(sk, addr);
			break;
		}

		if (err)
			return err;

		addr_buf += len;
		walk_size += len;
	}

	return 0;
}

/* Called whenever a new socket is created by accept(2) or sctp_peeloff(3). */
static void selinux_sctp_sk_clone(struct sctp_endpoint *ep, struct sock *sk,
				  struct sock *newsk)
{
	struct sk_security_struct *sksec = sk->sk_security;
	struct sk_security_struct *newsksec = newsk->sk_security;

	/* If policy does not support SECCLASS_SCTP_SOCKET then call
	 * the non-sctp clone version.
	 */
	if (!selinux_policycap_extsockclass())
		return selinux_sk_clone_security(sk, newsk);

	newsksec->sid = ep->secid;
	newsksec->peer_sid = ep->peer_secid;
	newsksec->sclass = sksec->sclass;
	selinux_netlbl_sctp_sk_clone(sk, newsk);
}

static int selinux_inet_conn_request(struct sock *sk, struct sk_buff *skb,
				     struct request_sock *req)
{
	struct sk_security_struct *sksec = sk->sk_security;
	int err;
	u16 family = req->rsk_ops->family;
	u32 connsid;
	u32 peersid;

	err = selinux_skb_peerlbl_sid(skb, family, &peersid);
	if (err)
		return err;
	err = selinux_conn_sid(sksec->sid, peersid, &connsid);
	if (err)
		return err;
	req->secid = connsid;
	req->peer_secid = peersid;

	return selinux_netlbl_inet_conn_request(req, family);
}

static void selinux_inet_csk_clone(struct sock *newsk,
				   const struct request_sock *req)
{
	struct sk_security_struct *newsksec = newsk->sk_security;

	newsksec->sid = req->secid;
	newsksec->peer_sid = req->peer_secid;
	/* NOTE: Ideally, we should also get the isec->sid for the
	   new socket in sync, but we don't have the isec available yet.
	   So we will wait until sock_graft to do it, by which
	   time it will have been created and available. */

	/* We don't need to take any sort of lock here as we are the only
	 * thread with access to newsksec */
	selinux_netlbl_inet_csk_clone(newsk, req->rsk_ops->family);
}

static void selinux_inet_conn_established(struct sock *sk, struct sk_buff *skb)
{
	u16 family = sk->sk_family;
	struct sk_security_struct *sksec = sk->sk_security;

	/* handle mapped IPv4 packets arriving via IPv6 sockets */
	if (family == PF_INET6 && skb->protocol == htons(ETH_P_IP))
		family = PF_INET;

	selinux_skb_peerlbl_sid(skb, family, &sksec->peer_sid);
}

static int selinux_secmark_relabel_packet(u32 sid)
{
	const struct task_security_struct *__tsec;
	u32 tsid;

	__tsec = selinux_cred(current_cred());
	tsid = __tsec->sid;

	return avc_has_perm(&selinux_state,
			    tsid, sid, SECCLASS_PACKET, PACKET__RELABELTO,
			    NULL);
}

static void selinux_secmark_refcount_inc(void)
{
	atomic_inc(&selinux_secmark_refcount);
}

static void selinux_secmark_refcount_dec(void)
{
	atomic_dec(&selinux_secmark_refcount);
}

static void selinux_req_classify_flow(const struct request_sock *req,
				      struct flowi *fl)
{
	fl->flowi_secid = req->secid;
}

static int selinux_tun_dev_alloc_security(void **security)
{
	struct tun_security_struct *tunsec;

	tunsec = kzalloc(sizeof(*tunsec), GFP_KERNEL);
	if (!tunsec)
		return -ENOMEM;
	tunsec->sid = current_sid();

	*security = tunsec;
	return 0;
}

static void selinux_tun_dev_free_security(void *security)
{
	kfree(security);
}

static int selinux_tun_dev_create(void)
{
	u32 sid = current_sid();

	/* we aren't taking into account the "sockcreate" SID since the socket
	 * that is being created here is not a socket in the traditional sense,
	 * instead it is a private sock, accessible only to the kernel, and
	 * representing a wide range of network traffic spanning multiple
	 * connections unlike traditional sockets - check the TUN driver to
	 * get a better understanding of why this socket is special */

	return avc_has_perm(&selinux_state,
			    sid, sid, SECCLASS_TUN_SOCKET, TUN_SOCKET__CREATE,
			    NULL);
}

static int selinux_tun_dev_attach_queue(void *security)
{
	struct tun_security_struct *tunsec = security;

	return avc_has_perm(&selinux_state,
			    current_sid(), tunsec->sid, SECCLASS_TUN_SOCKET,
			    TUN_SOCKET__ATTACH_QUEUE, NULL);
}

static int selinux_tun_dev_attach(struct sock *sk, void *security)
{
	struct tun_security_struct *tunsec = security;
	struct sk_security_struct *sksec = sk->sk_security;

	/* we don't currently perform any NetLabel based labeling here and it
	 * isn't clear that we would want to do so anyway; while we could apply
	 * labeling without the support of the TUN user the resulting labeled
	 * traffic from the other end of the connection would almost certainly
	 * cause confusion to the TUN user that had no idea network labeling
	 * protocols were being used */

	sksec->sid = tunsec->sid;
	sksec->sclass = SECCLASS_TUN_SOCKET;

	return 0;
}

static int selinux_tun_dev_open(void *security)
{
	struct tun_security_struct *tunsec = security;
	u32 sid = current_sid();
	int err;

	err = avc_has_perm(&selinux_state,
			   sid, tunsec->sid, SECCLASS_TUN_SOCKET,
			   TUN_SOCKET__RELABELFROM, NULL);
	if (err)
		return err;
	err = avc_has_perm(&selinux_state,
			   sid, sid, SECCLASS_TUN_SOCKET,
			   TUN_SOCKET__RELABELTO, NULL);
	if (err)
		return err;
	tunsec->sid = sid;

	return 0;
}

#ifdef CONFIG_NETFILTER

static unsigned int selinux_ip_forward(struct sk_buff *skb,
				       const struct net_device *indev,
				       u16 family)
{
	int err;
	char *addrp;
	u32 peer_sid;
	struct common_audit_data ad;
	struct lsm_network_audit net = {0,};
	u8 secmark_active;
	u8 netlbl_active;
	u8 peerlbl_active;

	if (!selinux_policycap_netpeer())
		return NF_ACCEPT;

	secmark_active = selinux_secmark_enabled();
	netlbl_active = netlbl_enabled();
	peerlbl_active = selinux_peerlbl_enabled();
	if (!secmark_active && !peerlbl_active)
		return NF_ACCEPT;

	if (selinux_skb_peerlbl_sid(skb, family, &peer_sid) != 0)
		return NF_DROP;

	ad.type = LSM_AUDIT_DATA_NET;
	ad.u.net = &net;
	ad.u.net->netif = indev->ifindex;
	ad.u.net->family = family;
	if (selinux_parse_skb(skb, &ad, &addrp, 1, NULL) != 0)
		return NF_DROP;

	if (peerlbl_active) {
		err = selinux_inet_sys_rcv_skb(dev_net(indev), indev->ifindex,
					       addrp, family, peer_sid, &ad);
		if (err) {
			selinux_netlbl_err(skb, family, err, 1);
			return NF_DROP;
		}
	}

	if (secmark_active)
		if (avc_has_perm(&selinux_state,
				 peer_sid, skb->secmark,
				 SECCLASS_PACKET, PACKET__FORWARD_IN, &ad))
			return NF_DROP;

	if (netlbl_active)
		/* we do this in the FORWARD path and not the POST_ROUTING
		 * path because we want to make sure we apply the necessary
		 * labeling before IPsec is applied so we can leverage AH
		 * protection */
		if (selinux_netlbl_skbuff_setsid(skb, family, peer_sid) != 0)
			return NF_DROP;

	return NF_ACCEPT;
}

static unsigned int selinux_ipv4_forward(void *priv,
					 struct sk_buff *skb,
					 const struct nf_hook_state *state)
{
	return selinux_ip_forward(skb, state->in, PF_INET);
}

#if IS_ENABLED(CONFIG_IPV6)
static unsigned int selinux_ipv6_forward(void *priv,
					 struct sk_buff *skb,
					 const struct nf_hook_state *state)
{
	return selinux_ip_forward(skb, state->in, PF_INET6);
}
#endif	/* IPV6 */

static unsigned int selinux_ip_output(struct sk_buff *skb,
				      u16 family)
{
	struct sock *sk;
	u32 sid;

	if (!netlbl_enabled())
		return NF_ACCEPT;

	/* we do this in the LOCAL_OUT path and not the POST_ROUTING path
	 * because we want to make sure we apply the necessary labeling
	 * before IPsec is applied so we can leverage AH protection */
	sk = skb->sk;
	if (sk) {
		struct sk_security_struct *sksec;

		if (sk_listener(sk))
			/* if the socket is the listening state then this
			 * packet is a SYN-ACK packet which means it needs to
			 * be labeled based on the connection/request_sock and
			 * not the parent socket.  unfortunately, we can't
			 * lookup the request_sock yet as it isn't queued on
			 * the parent socket until after the SYN-ACK is sent.
			 * the "solution" is to simply pass the packet as-is
			 * as any IP option based labeling should be copied
			 * from the initial connection request (in the IP
			 * layer).  it is far from ideal, but until we get a
			 * security label in the packet itself this is the
			 * best we can do. */
			return NF_ACCEPT;

		/* standard practice, label using the parent socket */
		sksec = sk->sk_security;
		sid = sksec->sid;
	} else
		sid = SECINITSID_KERNEL;
	if (selinux_netlbl_skbuff_setsid(skb, family, sid) != 0)
		return NF_DROP;

	return NF_ACCEPT;
}

static unsigned int selinux_ipv4_output(void *priv,
					struct sk_buff *skb,
					const struct nf_hook_state *state)
{
	return selinux_ip_output(skb, PF_INET);
}

#if IS_ENABLED(CONFIG_IPV6)
static unsigned int selinux_ipv6_output(void *priv,
					struct sk_buff *skb,
					const struct nf_hook_state *state)
{
	return selinux_ip_output(skb, PF_INET6);
}
#endif	/* IPV6 */

static unsigned int selinux_ip_postroute_compat(struct sk_buff *skb,
						int ifindex,
						u16 family)
{
	struct sock *sk = skb_to_full_sk(skb);
	struct sk_security_struct *sksec;
	struct common_audit_data ad;
	struct lsm_network_audit net = {0,};
	char *addrp;
	u8 proto;

	if (sk == NULL)
		return NF_ACCEPT;
	sksec = sk->sk_security;

	ad.type = LSM_AUDIT_DATA_NET;
	ad.u.net = &net;
	ad.u.net->netif = ifindex;
	ad.u.net->family = family;
	if (selinux_parse_skb(skb, &ad, &addrp, 0, &proto))
		return NF_DROP;

	if (selinux_secmark_enabled())
		if (avc_has_perm(&selinux_state,
				 sksec->sid, skb->secmark,
				 SECCLASS_PACKET, PACKET__SEND, &ad))
			return NF_DROP_ERR(-ECONNREFUSED);

	if (selinux_xfrm_postroute_last(sksec->sid, skb, &ad, proto))
		return NF_DROP_ERR(-ECONNREFUSED);

	return NF_ACCEPT;
}

static unsigned int selinux_ip_postroute(struct sk_buff *skb,
					 const struct net_device *outdev,
					 u16 family)
{
	u32 secmark_perm;
	u32 peer_sid;
	int ifindex = outdev->ifindex;
	struct sock *sk;
	struct common_audit_data ad;
	struct lsm_network_audit net = {0,};
	char *addrp;
	u8 secmark_active;
	u8 peerlbl_active;

	/* If any sort of compatibility mode is enabled then handoff processing
	 * to the selinux_ip_postroute_compat() function to deal with the
	 * special handling.  We do this in an attempt to keep this function
	 * as fast and as clean as possible. */
	if (!selinux_policycap_netpeer())
		return selinux_ip_postroute_compat(skb, ifindex, family);

	secmark_active = selinux_secmark_enabled();
	peerlbl_active = selinux_peerlbl_enabled();
	if (!secmark_active && !peerlbl_active)
		return NF_ACCEPT;

	sk = skb_to_full_sk(skb);

#ifdef CONFIG_XFRM
	/* If skb->dst->xfrm is non-NULL then the packet is undergoing an IPsec
	 * packet transformation so allow the packet to pass without any checks
	 * since we'll have another chance to perform access control checks
	 * when the packet is on it's final way out.
	 * NOTE: there appear to be some IPv6 multicast cases where skb->dst
	 *       is NULL, in this case go ahead and apply access control.
	 * NOTE: if this is a local socket (skb->sk != NULL) that is in the
	 *       TCP listening state we cannot wait until the XFRM processing
	 *       is done as we will miss out on the SA label if we do;
	 *       unfortunately, this means more work, but it is only once per
	 *       connection. */
	if (skb_dst(skb) != NULL && skb_dst(skb)->xfrm != NULL &&
	    !(sk && sk_listener(sk)))
		return NF_ACCEPT;
#endif

	if (sk == NULL) {
		/* Without an associated socket the packet is either coming
		 * from the kernel or it is being forwarded; check the packet
		 * to determine which and if the packet is being forwarded
		 * query the packet directly to determine the security label. */
		if (skb->skb_iif) {
			secmark_perm = PACKET__FORWARD_OUT;
			if (selinux_skb_peerlbl_sid(skb, family, &peer_sid))
				return NF_DROP;
		} else {
			secmark_perm = PACKET__SEND;
			peer_sid = SECINITSID_KERNEL;
		}
	} else if (sk_listener(sk)) {
		/* Locally generated packet but the associated socket is in the
		 * listening state which means this is a SYN-ACK packet.  In
		 * this particular case the correct security label is assigned
		 * to the connection/request_sock but unfortunately we can't
		 * query the request_sock as it isn't queued on the parent
		 * socket until after the SYN-ACK packet is sent; the only
		 * viable choice is to regenerate the label like we do in
		 * selinux_inet_conn_request().  See also selinux_ip_output()
		 * for similar problems. */
		u32 skb_sid;
		struct sk_security_struct *sksec;

		sksec = sk->sk_security;
		if (selinux_skb_peerlbl_sid(skb, family, &skb_sid))
			return NF_DROP;
		/* At this point, if the returned skb peerlbl is SECSID_NULL
		 * and the packet has been through at least one XFRM
		 * transformation then we must be dealing with the "final"
		 * form of labeled IPsec packet; since we've already applied
		 * all of our access controls on this packet we can safely
		 * pass the packet. */
		if (skb_sid == SECSID_NULL) {
			switch (family) {
			case PF_INET:
				if (IPCB(skb)->flags & IPSKB_XFRM_TRANSFORMED)
					return NF_ACCEPT;
				break;
			case PF_INET6:
				if (IP6CB(skb)->flags & IP6SKB_XFRM_TRANSFORMED)
					return NF_ACCEPT;
				break;
			default:
				return NF_DROP_ERR(-ECONNREFUSED);
			}
		}
		if (selinux_conn_sid(sksec->sid, skb_sid, &peer_sid))
			return NF_DROP;
		secmark_perm = PACKET__SEND;
	} else {
		/* Locally generated packet, fetch the security label from the
		 * associated socket. */
		struct sk_security_struct *sksec = sk->sk_security;
		peer_sid = sksec->sid;
		secmark_perm = PACKET__SEND;
	}

	ad.type = LSM_AUDIT_DATA_NET;
	ad.u.net = &net;
	ad.u.net->netif = ifindex;
	ad.u.net->family = family;
	if (selinux_parse_skb(skb, &ad, &addrp, 0, NULL))
		return NF_DROP;

	if (secmark_active)
		if (avc_has_perm(&selinux_state,
				 peer_sid, skb->secmark,
				 SECCLASS_PACKET, secmark_perm, &ad))
			return NF_DROP_ERR(-ECONNREFUSED);

	if (peerlbl_active) {
		u32 if_sid;
		u32 node_sid;

		if (sel_netif_sid(dev_net(outdev), ifindex, &if_sid))
			return NF_DROP;
		if (avc_has_perm(&selinux_state,
				 peer_sid, if_sid,
				 SECCLASS_NETIF, NETIF__EGRESS, &ad))
			return NF_DROP_ERR(-ECONNREFUSED);

		if (sel_netnode_sid(addrp, family, &node_sid))
			return NF_DROP;
		if (avc_has_perm(&selinux_state,
				 peer_sid, node_sid,
				 SECCLASS_NODE, NODE__SENDTO, &ad))
			return NF_DROP_ERR(-ECONNREFUSED);
	}

	return NF_ACCEPT;
}

static unsigned int selinux_ipv4_postroute(void *priv,
					   struct sk_buff *skb,
					   const struct nf_hook_state *state)
{
	return selinux_ip_postroute(skb, state->out, PF_INET);
}

#if IS_ENABLED(CONFIG_IPV6)
static unsigned int selinux_ipv6_postroute(void *priv,
					   struct sk_buff *skb,
					   const struct nf_hook_state *state)
{
	return selinux_ip_postroute(skb, state->out, PF_INET6);
}
#endif	/* IPV6 */

#endif	/* CONFIG_NETFILTER */

static int selinux_netlink_send(struct sock *sk, struct sk_buff *skb)
{
	int err = 0;
	u32 perm;
	struct nlmsghdr *nlh;
	struct sk_security_struct *sksec = sk->sk_security;

	if (skb->len < NLMSG_HDRLEN) {
		err = -EINVAL;
		goto out;
	}
	nlh = nlmsg_hdr(skb);

	err = selinux_nlmsg_lookup(sksec->sclass, nlh->nlmsg_type, &perm);
	if (err) {
		if (err == -EINVAL) {
			pr_warn_ratelimited("SELinux: unrecognized netlink"
			       " message: protocol=%hu nlmsg_type=%hu sclass=%s"
			       " pid=%d comm=%s\n",
			       sk->sk_protocol, nlh->nlmsg_type,
			       secclass_map[sksec->sclass - 1].name,
			       task_pid_nr(current), current->comm);
			if (!enforcing_enabled(&selinux_state) ||
			    security_get_allow_unknown(&selinux_state))
				err = 0;
		}

		/* Ignore */
		if (err == -ENOENT)
			err = 0;
		goto out;
	}

	err = sock_has_perm(sk, perm);
out:
	return err;
}

static void ipc_init_security(struct ipc_security_struct *isec, u16 sclass)
{
	isec->sclass = sclass;
	isec->sid = current_sid();
}

static int ipc_has_perm(struct kern_ipc_perm *ipc_perms,
			u32 perms)
{
	struct ipc_security_struct *isec;
	struct common_audit_data ad;
	u32 sid = current_sid();

	isec = selinux_ipc(ipc_perms);

	ad.type = LSM_AUDIT_DATA_IPC;
	ad.u.ipc_id = ipc_perms->key;

	return avc_has_perm(&selinux_state,
			    sid, isec->sid, isec->sclass, perms, &ad);
}

static int selinux_msg_msg_alloc_security(struct msg_msg *msg)
{
	struct msg_security_struct *msec;

	msec = selinux_msg_msg(msg);
	msec->sid = SECINITSID_UNLABELED;

	return 0;
}

/* message queue security operations */
static int selinux_msg_queue_alloc_security(struct kern_ipc_perm *msq)
{
	struct ipc_security_struct *isec;
	struct common_audit_data ad;
	u32 sid = current_sid();
	int rc;

	isec = selinux_ipc(msq);
	ipc_init_security(isec, SECCLASS_MSGQ);

	ad.type = LSM_AUDIT_DATA_IPC;
	ad.u.ipc_id = msq->key;

	rc = avc_has_perm(&selinux_state,
			  sid, isec->sid, SECCLASS_MSGQ,
			  MSGQ__CREATE, &ad);
	return rc;
}

static int selinux_msg_queue_associate(struct kern_ipc_perm *msq, int msqflg)
{
	struct ipc_security_struct *isec;
	struct common_audit_data ad;
	u32 sid = current_sid();

	isec = selinux_ipc(msq);

	ad.type = LSM_AUDIT_DATA_IPC;
	ad.u.ipc_id = msq->key;

	return avc_has_perm(&selinux_state,
			    sid, isec->sid, SECCLASS_MSGQ,
			    MSGQ__ASSOCIATE, &ad);
}

static int selinux_msg_queue_msgctl(struct kern_ipc_perm *msq, int cmd)
{
	int err;
	int perms;

	switch (cmd) {
	case IPC_INFO:
	case MSG_INFO:
		/* No specific object, just general system-wide information. */
		return avc_has_perm(&selinux_state,
				    current_sid(), SECINITSID_KERNEL,
				    SECCLASS_SYSTEM, SYSTEM__IPC_INFO, NULL);
	case IPC_STAT:
	case MSG_STAT:
	case MSG_STAT_ANY:
		perms = MSGQ__GETATTR | MSGQ__ASSOCIATE;
		break;
	case IPC_SET:
		perms = MSGQ__SETATTR;
		break;
	case IPC_RMID:
		perms = MSGQ__DESTROY;
		break;
	default:
		return 0;
	}

	err = ipc_has_perm(msq, perms);
	return err;
}

static int selinux_msg_queue_msgsnd(struct kern_ipc_perm *msq, struct msg_msg *msg, int msqflg)
{
	struct ipc_security_struct *isec;
	struct msg_security_struct *msec;
	struct common_audit_data ad;
	u32 sid = current_sid();
	int rc;

	isec = selinux_ipc(msq);
	msec = selinux_msg_msg(msg);

	/*
	 * First time through, need to assign label to the message
	 */
	if (msec->sid == SECINITSID_UNLABELED) {
		/*
		 * Compute new sid based on current process and
		 * message queue this message will be stored in
		 */
		rc = security_transition_sid(&selinux_state, sid, isec->sid,
					     SECCLASS_MSG, NULL, &msec->sid);
		if (rc)
			return rc;
	}

	ad.type = LSM_AUDIT_DATA_IPC;
	ad.u.ipc_id = msq->key;

	/* Can this process write to the queue? */
	rc = avc_has_perm(&selinux_state,
			  sid, isec->sid, SECCLASS_MSGQ,
			  MSGQ__WRITE, &ad);
	if (!rc)
		/* Can this process send the message */
		rc = avc_has_perm(&selinux_state,
				  sid, msec->sid, SECCLASS_MSG,
				  MSG__SEND, &ad);
	if (!rc)
		/* Can the message be put in the queue? */
		rc = avc_has_perm(&selinux_state,
				  msec->sid, isec->sid, SECCLASS_MSGQ,
				  MSGQ__ENQUEUE, &ad);

	return rc;
}

static int selinux_msg_queue_msgrcv(struct kern_ipc_perm *msq, struct msg_msg *msg,
				    struct task_struct *target,
				    long type, int mode)
{
	struct ipc_security_struct *isec;
	struct msg_security_struct *msec;
	struct common_audit_data ad;
	u32 sid = task_sid(target);
	int rc;

	isec = selinux_ipc(msq);
	msec = selinux_msg_msg(msg);

	ad.type = LSM_AUDIT_DATA_IPC;
	ad.u.ipc_id = msq->key;

	rc = avc_has_perm(&selinux_state,
			  sid, isec->sid,
			  SECCLASS_MSGQ, MSGQ__READ, &ad);
	if (!rc)
		rc = avc_has_perm(&selinux_state,
				  sid, msec->sid,
				  SECCLASS_MSG, MSG__RECEIVE, &ad);
	return rc;
}

/* Shared Memory security operations */
static int selinux_shm_alloc_security(struct kern_ipc_perm *shp)
{
	struct ipc_security_struct *isec;
	struct common_audit_data ad;
	u32 sid = current_sid();
	int rc;

	isec = selinux_ipc(shp);
	ipc_init_security(isec, SECCLASS_SHM);

	ad.type = LSM_AUDIT_DATA_IPC;
	ad.u.ipc_id = shp->key;

	rc = avc_has_perm(&selinux_state,
			  sid, isec->sid, SECCLASS_SHM,
			  SHM__CREATE, &ad);
	return rc;
}

static int selinux_shm_associate(struct kern_ipc_perm *shp, int shmflg)
{
	struct ipc_security_struct *isec;
	struct common_audit_data ad;
	u32 sid = current_sid();

	isec = selinux_ipc(shp);

	ad.type = LSM_AUDIT_DATA_IPC;
	ad.u.ipc_id = shp->key;

	return avc_has_perm(&selinux_state,
			    sid, isec->sid, SECCLASS_SHM,
			    SHM__ASSOCIATE, &ad);
}

/* Note, at this point, shp is locked down */
static int selinux_shm_shmctl(struct kern_ipc_perm *shp, int cmd)
{
	int perms;
	int err;

	switch (cmd) {
	case IPC_INFO:
	case SHM_INFO:
		/* No specific object, just general system-wide information. */
		return avc_has_perm(&selinux_state,
				    current_sid(), SECINITSID_KERNEL,
				    SECCLASS_SYSTEM, SYSTEM__IPC_INFO, NULL);
	case IPC_STAT:
	case SHM_STAT:
	case SHM_STAT_ANY:
		perms = SHM__GETATTR | SHM__ASSOCIATE;
		break;
	case IPC_SET:
		perms = SHM__SETATTR;
		break;
	case SHM_LOCK:
	case SHM_UNLOCK:
		perms = SHM__LOCK;
		break;
	case IPC_RMID:
		perms = SHM__DESTROY;
		break;
	default:
		return 0;
	}

	err = ipc_has_perm(shp, perms);
	return err;
}

static int selinux_shm_shmat(struct kern_ipc_perm *shp,
			     char __user *shmaddr, int shmflg)
{
	u32 perms;

	if (shmflg & SHM_RDONLY)
		perms = SHM__READ;
	else
		perms = SHM__READ | SHM__WRITE;

	return ipc_has_perm(shp, perms);
}

/* Semaphore security operations */
static int selinux_sem_alloc_security(struct kern_ipc_perm *sma)
{
	struct ipc_security_struct *isec;
	struct common_audit_data ad;
	u32 sid = current_sid();
	int rc;

	isec = selinux_ipc(sma);
	ipc_init_security(isec, SECCLASS_SEM);

	ad.type = LSM_AUDIT_DATA_IPC;
	ad.u.ipc_id = sma->key;

	rc = avc_has_perm(&selinux_state,
			  sid, isec->sid, SECCLASS_SEM,
			  SEM__CREATE, &ad);
	return rc;
}

static int selinux_sem_associate(struct kern_ipc_perm *sma, int semflg)
{
	struct ipc_security_struct *isec;
	struct common_audit_data ad;
	u32 sid = current_sid();

	isec = selinux_ipc(sma);

	ad.type = LSM_AUDIT_DATA_IPC;
	ad.u.ipc_id = sma->key;

	return avc_has_perm(&selinux_state,
			    sid, isec->sid, SECCLASS_SEM,
			    SEM__ASSOCIATE, &ad);
}

/* Note, at this point, sma is locked down */
static int selinux_sem_semctl(struct kern_ipc_perm *sma, int cmd)
{
	int err;
	u32 perms;

	switch (cmd) {
	case IPC_INFO:
	case SEM_INFO:
		/* No specific object, just general system-wide information. */
		return avc_has_perm(&selinux_state,
				    current_sid(), SECINITSID_KERNEL,
				    SECCLASS_SYSTEM, SYSTEM__IPC_INFO, NULL);
	case GETPID:
	case GETNCNT:
	case GETZCNT:
		perms = SEM__GETATTR;
		break;
	case GETVAL:
	case GETALL:
		perms = SEM__READ;
		break;
	case SETVAL:
	case SETALL:
		perms = SEM__WRITE;
		break;
	case IPC_RMID:
		perms = SEM__DESTROY;
		break;
	case IPC_SET:
		perms = SEM__SETATTR;
		break;
	case IPC_STAT:
	case SEM_STAT:
	case SEM_STAT_ANY:
		perms = SEM__GETATTR | SEM__ASSOCIATE;
		break;
	default:
		return 0;
	}

	err = ipc_has_perm(sma, perms);
	return err;
}

static int selinux_sem_semop(struct kern_ipc_perm *sma,
			     struct sembuf *sops, unsigned nsops, int alter)
{
	u32 perms;

	if (alter)
		perms = SEM__READ | SEM__WRITE;
	else
		perms = SEM__READ;

	return ipc_has_perm(sma, perms);
}

static int selinux_ipc_permission(struct kern_ipc_perm *ipcp, short flag)
{
	u32 av = 0;

	av = 0;
	if (flag & S_IRUGO)
		av |= IPC__UNIX_READ;
	if (flag & S_IWUGO)
		av |= IPC__UNIX_WRITE;

	if (av == 0)
		return 0;

	return ipc_has_perm(ipcp, av);
}

static void selinux_ipc_getsecid(struct kern_ipc_perm *ipcp, u32 *secid)
{
	struct ipc_security_struct *isec = selinux_ipc(ipcp);
	*secid = isec->sid;
}

static void selinux_d_instantiate(struct dentry *dentry, struct inode *inode)
{
	if (inode)
		inode_doinit_with_dentry(inode, dentry);
}

static int selinux_getprocattr(struct task_struct *p,
			       char *name, char **value)
{
	const struct task_security_struct *__tsec;
	u32 sid;
	int error;
	unsigned len;

	rcu_read_lock();
	__tsec = selinux_cred(__task_cred(p));

	if (current != p) {
		error = avc_has_perm(&selinux_state,
				     current_sid(), __tsec->sid,
				     SECCLASS_PROCESS, PROCESS__GETATTR, NULL);
		if (error)
			goto bad;
	}

	if (!strcmp(name, "current"))
		sid = __tsec->sid;
	else if (!strcmp(name, "prev"))
		sid = __tsec->osid;
	else if (!strcmp(name, "exec"))
		sid = __tsec->exec_sid;
	else if (!strcmp(name, "fscreate"))
		sid = __tsec->create_sid;
	else if (!strcmp(name, "keycreate"))
		sid = __tsec->keycreate_sid;
	else if (!strcmp(name, "sockcreate"))
		sid = __tsec->sockcreate_sid;
	else {
		error = -EINVAL;
		goto bad;
	}
	rcu_read_unlock();

	if (!sid)
		return 0;

	error = security_sid_to_context(&selinux_state, sid, value, &len);
	if (error)
		return error;
	return len;

bad:
	rcu_read_unlock();
	return error;
}

static int selinux_setprocattr(const char *name, void *value, size_t size)
{
	struct task_security_struct *tsec;
	struct cred *new;
	u32 mysid = current_sid(), sid = 0, ptsid;
	int error;
	char *str = value;

	/*
	 * Basic control over ability to set these attributes at all.
	 */
	if (!strcmp(name, "exec"))
		error = avc_has_perm(&selinux_state,
				     mysid, mysid, SECCLASS_PROCESS,
				     PROCESS__SETEXEC, NULL);
	else if (!strcmp(name, "fscreate"))
		error = avc_has_perm(&selinux_state,
				     mysid, mysid, SECCLASS_PROCESS,
				     PROCESS__SETFSCREATE, NULL);
	else if (!strcmp(name, "keycreate"))
		error = avc_has_perm(&selinux_state,
				     mysid, mysid, SECCLASS_PROCESS,
				     PROCESS__SETKEYCREATE, NULL);
	else if (!strcmp(name, "sockcreate"))
		error = avc_has_perm(&selinux_state,
				     mysid, mysid, SECCLASS_PROCESS,
				     PROCESS__SETSOCKCREATE, NULL);
	else if (!strcmp(name, "current"))
		error = avc_has_perm(&selinux_state,
				     mysid, mysid, SECCLASS_PROCESS,
				     PROCESS__SETCURRENT, NULL);
	else
		error = -EINVAL;
	if (error)
		return error;

	/* Obtain a SID for the context, if one was specified. */
	if (size && str[0] && str[0] != '\n') {
		if (str[size-1] == '\n') {
			str[size-1] = 0;
			size--;
		}
		error = security_context_to_sid(&selinux_state, value, size,
						&sid, GFP_KERNEL);
		if (error == -EINVAL && !strcmp(name, "fscreate")) {
			if (!has_cap_mac_admin(true)) {
				struct audit_buffer *ab;
				size_t audit_size;

				/* We strip a nul only if it is at the end, otherwise the
				 * context contains a nul and we should audit that */
				if (str[size - 1] == '\0')
					audit_size = size - 1;
				else
					audit_size = size;
				ab = audit_log_start(audit_context(),
						     GFP_ATOMIC,
						     AUDIT_SELINUX_ERR);
				audit_log_format(ab, "op=fscreate invalid_context=");
				audit_log_n_untrustedstring(ab, value, audit_size);
				audit_log_end(ab);

				return error;
			}
			error = security_context_to_sid_force(
						      &selinux_state,
						      value, size, &sid);
		}
		if (error)
			return error;
	}

	new = prepare_creds();
	if (!new)
		return -ENOMEM;

	/* Permission checking based on the specified context is
	   performed during the actual operation (execve,
	   open/mkdir/...), when we know the full context of the
	   operation.  See selinux_bprm_set_creds for the execve
	   checks and may_create for the file creation checks. The
	   operation will then fail if the context is not permitted. */
	tsec = selinux_cred(new);
	if (!strcmp(name, "exec")) {
		tsec->exec_sid = sid;
	} else if (!strcmp(name, "fscreate")) {
		tsec->create_sid = sid;
	} else if (!strcmp(name, "keycreate")) {
		if (sid) {
			error = avc_has_perm(&selinux_state, mysid, sid,
					     SECCLASS_KEY, KEY__CREATE, NULL);
			if (error)
				goto abort_change;
		}
		tsec->keycreate_sid = sid;
	} else if (!strcmp(name, "sockcreate")) {
		tsec->sockcreate_sid = sid;
	} else if (!strcmp(name, "current")) {
		error = -EINVAL;
		if (sid == 0)
			goto abort_change;

		/* Only allow single threaded processes to change context */
		error = -EPERM;
		if (!current_is_single_threaded()) {
			error = security_bounded_transition(&selinux_state,
							    tsec->sid, sid);
			if (error)
				goto abort_change;
		}

		/* Check permissions for the transition. */
		error = avc_has_perm(&selinux_state,
				     tsec->sid, sid, SECCLASS_PROCESS,
				     PROCESS__DYNTRANSITION, NULL);
		if (error)
			goto abort_change;

		/* Check for ptracing, and update the task SID if ok.
		   Otherwise, leave SID unchanged and fail. */
		ptsid = ptrace_parent_sid();
		if (ptsid != 0) {
			error = avc_has_perm(&selinux_state,
					     ptsid, sid, SECCLASS_PROCESS,
					     PROCESS__PTRACE, NULL);
			if (error)
				goto abort_change;
		}

		tsec->sid = sid;
	} else {
		error = -EINVAL;
		goto abort_change;
	}

	commit_creds(new);
	return size;

abort_change:
	abort_creds(new);
	return error;
}

static int selinux_ismaclabel(const char *name)
{
	return (strcmp(name, XATTR_SELINUX_SUFFIX) == 0);
}

static int selinux_secid_to_secctx(u32 secid, char **secdata, u32 *seclen)
{
	return security_sid_to_context(&selinux_state, secid,
				       secdata, seclen);
}

static int selinux_secctx_to_secid(const char *secdata, u32 seclen, u32 *secid)
{
	return security_context_to_sid(&selinux_state, secdata, seclen,
				       secid, GFP_KERNEL);
}

static void selinux_release_secctx(char *secdata, u32 seclen)
{
	kfree(secdata);
}

static void selinux_inode_invalidate_secctx(struct inode *inode)
{
	struct inode_security_struct *isec = selinux_inode(inode);

	spin_lock(&isec->lock);
	isec->initialized = LABEL_INVALID;
	spin_unlock(&isec->lock);
}

/*
 *	called with inode->i_mutex locked
 */
static int selinux_inode_notifysecctx(struct inode *inode, void *ctx, u32 ctxlen)
{
	int rc = selinux_inode_setsecurity(inode, XATTR_SELINUX_SUFFIX,
					   ctx, ctxlen, 0);
	/* Do not return error when suppressing label (SBLABEL_MNT not set). */
	return rc == -EOPNOTSUPP ? 0 : rc;
}

/*
 *	called with inode->i_mutex locked
 */
static int selinux_inode_setsecctx(struct dentry *dentry, void *ctx, u32 ctxlen)
{
	return __vfs_setxattr_noperm(dentry, XATTR_NAME_SELINUX, ctx, ctxlen, 0);
}

static int selinux_inode_getsecctx(struct inode *inode, void **ctx, u32 *ctxlen)
{
	int len = 0;
	len = selinux_inode_getsecurity(inode, XATTR_SELINUX_SUFFIX,
						ctx, true);
	if (len < 0)
		return len;
	*ctxlen = len;
	return 0;
}
#ifdef CONFIG_KEYS

static int selinux_key_alloc(struct key *k, const struct cred *cred,
			     unsigned long flags)
{
	const struct task_security_struct *tsec;
	struct key_security_struct *ksec;

	ksec = kzalloc(sizeof(struct key_security_struct), GFP_KERNEL);
	if (!ksec)
		return -ENOMEM;

	tsec = selinux_cred(cred);
	if (tsec->keycreate_sid)
		ksec->sid = tsec->keycreate_sid;
	else
		ksec->sid = tsec->sid;

	k->security = ksec;
	return 0;
}

static void selinux_key_free(struct key *k)
{
	struct key_security_struct *ksec = k->security;

	k->security = NULL;
	kfree(ksec);
}

static int selinux_key_permission(key_ref_t key_ref,
				  const struct cred *cred,
				  unsigned perm)
{
	struct key *key;
	struct key_security_struct *ksec;
	u32 sid;

	/* if no specific permissions are requested, we skip the
	   permission check. No serious, additional covert channels
	   appear to be created. */
	if (perm == 0)
		return 0;

	sid = cred_sid(cred);

	key = key_ref_to_ptr(key_ref);
	ksec = key->security;

	return avc_has_perm(&selinux_state,
			    sid, ksec->sid, SECCLASS_KEY, perm, NULL);
}

static int selinux_key_getsecurity(struct key *key, char **_buffer)
{
	struct key_security_struct *ksec = key->security;
	char *context = NULL;
	unsigned len;
	int rc;

	rc = security_sid_to_context(&selinux_state, ksec->sid,
				     &context, &len);
	if (!rc)
		rc = len;
	*_buffer = context;
	return rc;
}
#endif

#ifdef CONFIG_SECURITY_INFINIBAND
static int selinux_ib_pkey_access(void *ib_sec, u64 subnet_prefix, u16 pkey_val)
{
	struct common_audit_data ad;
	int err;
	u32 sid = 0;
	struct ib_security_struct *sec = ib_sec;
	struct lsm_ibpkey_audit ibpkey;

	err = sel_ib_pkey_sid(subnet_prefix, pkey_val, &sid);
	if (err)
		return err;

	ad.type = LSM_AUDIT_DATA_IBPKEY;
	ibpkey.subnet_prefix = subnet_prefix;
	ibpkey.pkey = pkey_val;
	ad.u.ibpkey = &ibpkey;
	return avc_has_perm(&selinux_state,
			    sec->sid, sid,
			    SECCLASS_INFINIBAND_PKEY,
			    INFINIBAND_PKEY__ACCESS, &ad);
}

static int selinux_ib_endport_manage_subnet(void *ib_sec, const char *dev_name,
					    u8 port_num)
{
	struct common_audit_data ad;
	int err;
	u32 sid = 0;
	struct ib_security_struct *sec = ib_sec;
	struct lsm_ibendport_audit ibendport;

	err = security_ib_endport_sid(&selinux_state, dev_name, port_num,
				      &sid);

	if (err)
		return err;

	ad.type = LSM_AUDIT_DATA_IBENDPORT;
	strncpy(ibendport.dev_name, dev_name, sizeof(ibendport.dev_name));
	ibendport.port = port_num;
	ad.u.ibendport = &ibendport;
	return avc_has_perm(&selinux_state,
			    sec->sid, sid,
			    SECCLASS_INFINIBAND_ENDPORT,
			    INFINIBAND_ENDPORT__MANAGE_SUBNET, &ad);
}

static int selinux_ib_alloc_security(void **ib_sec)
{
	struct ib_security_struct *sec;

	sec = kzalloc(sizeof(*sec), GFP_KERNEL);
	if (!sec)
		return -ENOMEM;
	sec->sid = current_sid();

	*ib_sec = sec;
	return 0;
}

static void selinux_ib_free_security(void *ib_sec)
{
	kfree(ib_sec);
}
#endif

#ifdef CONFIG_BPF_SYSCALL
static int selinux_bpf(int cmd, union bpf_attr *attr,
				     unsigned int size)
{
	u32 sid = current_sid();
	int ret;

	switch (cmd) {
	case BPF_MAP_CREATE:
		ret = avc_has_perm(&selinux_state,
				   sid, sid, SECCLASS_BPF, BPF__MAP_CREATE,
				   NULL);
		break;
	case BPF_PROG_LOAD:
		ret = avc_has_perm(&selinux_state,
				   sid, sid, SECCLASS_BPF, BPF__PROG_LOAD,
				   NULL);
		break;
	default:
		ret = 0;
		break;
	}

	return ret;
}

static u32 bpf_map_fmode_to_av(fmode_t fmode)
{
	u32 av = 0;

	if (fmode & FMODE_READ)
		av |= BPF__MAP_READ;
	if (fmode & FMODE_WRITE)
		av |= BPF__MAP_WRITE;
	return av;
}

/* This function will check the file pass through unix socket or binder to see
 * if it is a bpf related object. And apply correspinding checks on the bpf
 * object based on the type. The bpf maps and programs, not like other files and
 * socket, are using a shared anonymous inode inside the kernel as their inode.
 * So checking that inode cannot identify if the process have privilege to
 * access the bpf object and that's why we have to add this additional check in
 * selinux_file_receive and selinux_binder_transfer_files.
 */
static int bpf_fd_pass(struct file *file, u32 sid)
{
	struct bpf_security_struct *bpfsec;
	struct bpf_prog *prog;
	struct bpf_map *map;
	int ret;

	if (file->f_op == &bpf_map_fops) {
		map = file->private_data;
		bpfsec = map->security;
		ret = avc_has_perm(&selinux_state,
				   sid, bpfsec->sid, SECCLASS_BPF,
				   bpf_map_fmode_to_av(file->f_mode), NULL);
		if (ret)
			return ret;
	} else if (file->f_op == &bpf_prog_fops) {
		prog = file->private_data;
		bpfsec = prog->aux->security;
		ret = avc_has_perm(&selinux_state,
				   sid, bpfsec->sid, SECCLASS_BPF,
				   BPF__PROG_RUN, NULL);
		if (ret)
			return ret;
	}
	return 0;
}

static int selinux_bpf_map(struct bpf_map *map, fmode_t fmode)
{
	u32 sid = current_sid();
	struct bpf_security_struct *bpfsec;

	bpfsec = map->security;
	return avc_has_perm(&selinux_state,
			    sid, bpfsec->sid, SECCLASS_BPF,
			    bpf_map_fmode_to_av(fmode), NULL);
}

static int selinux_bpf_prog(struct bpf_prog *prog)
{
	u32 sid = current_sid();
	struct bpf_security_struct *bpfsec;

	bpfsec = prog->aux->security;
	return avc_has_perm(&selinux_state,
			    sid, bpfsec->sid, SECCLASS_BPF,
			    BPF__PROG_RUN, NULL);
}

static int selinux_bpf_map_alloc(struct bpf_map *map)
{
	struct bpf_security_struct *bpfsec;

	bpfsec = kzalloc(sizeof(*bpfsec), GFP_KERNEL);
	if (!bpfsec)
		return -ENOMEM;

	bpfsec->sid = current_sid();
	map->security = bpfsec;

	return 0;
}

static void selinux_bpf_map_free(struct bpf_map *map)
{
	struct bpf_security_struct *bpfsec = map->security;

	map->security = NULL;
	kfree(bpfsec);
}

static int selinux_bpf_prog_alloc(struct bpf_prog_aux *aux)
{
	struct bpf_security_struct *bpfsec;

	bpfsec = kzalloc(sizeof(*bpfsec), GFP_KERNEL);
	if (!bpfsec)
		return -ENOMEM;

	bpfsec->sid = current_sid();
	aux->security = bpfsec;

	return 0;
}

static void selinux_bpf_prog_free(struct bpf_prog_aux *aux)
{
	struct bpf_security_struct *bpfsec = aux->security;

	aux->security = NULL;
	kfree(bpfsec);
}
#endif

static int selinux_lockdown(enum lockdown_reason what)
{
	struct common_audit_data ad;
	u32 sid = current_sid();
	int invalid_reason = (what <= LOCKDOWN_NONE) ||
			     (what == LOCKDOWN_INTEGRITY_MAX) ||
			     (what >= LOCKDOWN_CONFIDENTIALITY_MAX);

	if (WARN(invalid_reason, "Invalid lockdown reason")) {
		audit_log(audit_context(),
			  GFP_ATOMIC, AUDIT_SELINUX_ERR,
			  "lockdown_reason=invalid");
		return -EINVAL;
	}

	ad.type = LSM_AUDIT_DATA_LOCKDOWN;
	ad.u.reason = what;

	if (what <= LOCKDOWN_INTEGRITY_MAX)
		return avc_has_perm(&selinux_state,
				    sid, sid, SECCLASS_LOCKDOWN,
				    LOCKDOWN__INTEGRITY, &ad);
	else
		return avc_has_perm(&selinux_state,
				    sid, sid, SECCLASS_LOCKDOWN,
				    LOCKDOWN__CONFIDENTIALITY, &ad);
}

struct lsm_blob_sizes selinux_blob_sizes __lsm_ro_after_init = {
	.lbs_cred = sizeof(struct task_security_struct),
	.lbs_file = sizeof(struct file_security_struct),
	.lbs_inode = sizeof(struct inode_security_struct),
	.lbs_ipc = sizeof(struct ipc_security_struct),
	.lbs_msg_msg = sizeof(struct msg_security_struct),
};

#ifdef CONFIG_PERF_EVENTS
static int selinux_perf_event_open(struct perf_event_attr *attr, int type)
{
	u32 requested, sid = current_sid();

	if (type == PERF_SECURITY_OPEN)
		requested = PERF_EVENT__OPEN;
	else if (type == PERF_SECURITY_CPU)
		requested = PERF_EVENT__CPU;
	else if (type == PERF_SECURITY_KERNEL)
		requested = PERF_EVENT__KERNEL;
	else if (type == PERF_SECURITY_TRACEPOINT)
		requested = PERF_EVENT__TRACEPOINT;
	else
		return -EINVAL;

	return avc_has_perm(&selinux_state, sid, sid, SECCLASS_PERF_EVENT,
			    requested, NULL);
}

static int selinux_perf_event_alloc(struct perf_event *event)
{
	struct perf_event_security_struct *perfsec;

	perfsec = kzalloc(sizeof(*perfsec), GFP_KERNEL);
	if (!perfsec)
		return -ENOMEM;

	perfsec->sid = current_sid();
	event->security = perfsec;

	return 0;
}

static void selinux_perf_event_free(struct perf_event *event)
{
	struct perf_event_security_struct *perfsec = event->security;

	event->security = NULL;
	kfree(perfsec);
}

static int selinux_perf_event_read(struct perf_event *event)
{
	struct perf_event_security_struct *perfsec = event->security;
	u32 sid = current_sid();

	return avc_has_perm(&selinux_state, sid, perfsec->sid,
			    SECCLASS_PERF_EVENT, PERF_EVENT__READ, NULL);
}

static int selinux_perf_event_write(struct perf_event *event)
{
	struct perf_event_security_struct *perfsec = event->security;
	u32 sid = current_sid();

	return avc_has_perm(&selinux_state, sid, perfsec->sid,
			    SECCLASS_PERF_EVENT, PERF_EVENT__WRITE, NULL);
}
#endif

/*
 * IMPORTANT NOTE: When adding new hooks, please be careful to keep this order:
 * 1. any hooks that don't belong to (2.) or (3.) below,
 * 2. hooks that both access structures allocated by other hooks, and allocate
 *    structures that can be later accessed by other hooks (mostly "cloning"
 *    hooks),
 * 3. hooks that only allocate structures that can be later accessed by other
 *    hooks ("allocating" hooks).
 *
 * Please follow block comment delimiters in the list to keep this order.
 *
 * This ordering is needed for SELinux runtime disable to work at least somewhat
 * safely. Breaking the ordering rules above might lead to NULL pointer derefs
 * when disabling SELinux at runtime.
 */
static struct security_hook_list selinux_hooks[] __lsm_ro_after_init = {
	LSM_HOOK_INIT(binder_set_context_mgr, selinux_binder_set_context_mgr),
	LSM_HOOK_INIT(binder_transaction, selinux_binder_transaction),
	LSM_HOOK_INIT(binder_transfer_binder, selinux_binder_transfer_binder),
	LSM_HOOK_INIT(binder_transfer_file, selinux_binder_transfer_file),

	LSM_HOOK_INIT(ptrace_access_check, selinux_ptrace_access_check),
	LSM_HOOK_INIT(ptrace_traceme, selinux_ptrace_traceme),
	LSM_HOOK_INIT(capget, selinux_capget),
	LSM_HOOK_INIT(capset, selinux_capset),
	LSM_HOOK_INIT(capable, selinux_capable),
	LSM_HOOK_INIT(quotactl, selinux_quotactl),
	LSM_HOOK_INIT(quota_on, selinux_quota_on),
	LSM_HOOK_INIT(syslog, selinux_syslog),
	LSM_HOOK_INIT(vm_enough_memory, selinux_vm_enough_memory),

	LSM_HOOK_INIT(netlink_send, selinux_netlink_send),

	LSM_HOOK_INIT(bprm_set_creds, selinux_bprm_set_creds),
	LSM_HOOK_INIT(bprm_committing_creds, selinux_bprm_committing_creds),
	LSM_HOOK_INIT(bprm_committed_creds, selinux_bprm_committed_creds),

	LSM_HOOK_INIT(sb_free_security, selinux_sb_free_security),
	LSM_HOOK_INIT(sb_free_mnt_opts, selinux_free_mnt_opts),
	LSM_HOOK_INIT(sb_remount, selinux_sb_remount),
	LSM_HOOK_INIT(sb_kern_mount, selinux_sb_kern_mount),
	LSM_HOOK_INIT(sb_show_options, selinux_sb_show_options),
	LSM_HOOK_INIT(sb_statfs, selinux_sb_statfs),
	LSM_HOOK_INIT(sb_mount, selinux_mount),
	LSM_HOOK_INIT(sb_umount, selinux_umount),
	LSM_HOOK_INIT(sb_set_mnt_opts, selinux_set_mnt_opts),
	LSM_HOOK_INIT(sb_clone_mnt_opts, selinux_sb_clone_mnt_opts),

	LSM_HOOK_INIT(move_mount, selinux_move_mount),

	LSM_HOOK_INIT(move_mount, selinux_move_mount),

	LSM_HOOK_INIT(dentry_init_security, selinux_dentry_init_security),
	LSM_HOOK_INIT(dentry_create_files_as, selinux_dentry_create_files_as),

	LSM_HOOK_INIT(inode_free_security, selinux_inode_free_security),
	LSM_HOOK_INIT(inode_init_security, selinux_inode_init_security),
	LSM_HOOK_INIT(inode_create, selinux_inode_create),
	LSM_HOOK_INIT(inode_link, selinux_inode_link),
	LSM_HOOK_INIT(inode_unlink, selinux_inode_unlink),
	LSM_HOOK_INIT(inode_symlink, selinux_inode_symlink),
	LSM_HOOK_INIT(inode_mkdir, selinux_inode_mkdir),
	LSM_HOOK_INIT(inode_rmdir, selinux_inode_rmdir),
	LSM_HOOK_INIT(inode_mknod, selinux_inode_mknod),
	LSM_HOOK_INIT(inode_rename, selinux_inode_rename),
	LSM_HOOK_INIT(inode_readlink, selinux_inode_readlink),
	LSM_HOOK_INIT(inode_follow_link, selinux_inode_follow_link),
	LSM_HOOK_INIT(inode_permission, selinux_inode_permission),
	LSM_HOOK_INIT(inode_setattr, selinux_inode_setattr),
	LSM_HOOK_INIT(inode_getattr, selinux_inode_getattr),
	LSM_HOOK_INIT(inode_setxattr, selinux_inode_setxattr),
	LSM_HOOK_INIT(inode_post_setxattr, selinux_inode_post_setxattr),
	LSM_HOOK_INIT(inode_getxattr, selinux_inode_getxattr),
	LSM_HOOK_INIT(inode_listxattr, selinux_inode_listxattr),
	LSM_HOOK_INIT(inode_removexattr, selinux_inode_removexattr),
	LSM_HOOK_INIT(inode_getsecurity, selinux_inode_getsecurity),
	LSM_HOOK_INIT(inode_setsecurity, selinux_inode_setsecurity),
	LSM_HOOK_INIT(inode_listsecurity, selinux_inode_listsecurity),
	LSM_HOOK_INIT(inode_getsecid, selinux_inode_getsecid),
	LSM_HOOK_INIT(inode_copy_up, selinux_inode_copy_up),
	LSM_HOOK_INIT(inode_copy_up_xattr, selinux_inode_copy_up_xattr),
	LSM_HOOK_INIT(path_notify, selinux_path_notify),

	LSM_HOOK_INIT(kernfs_init_security, selinux_kernfs_init_security),

	LSM_HOOK_INIT(file_permission, selinux_file_permission),
	LSM_HOOK_INIT(file_alloc_security, selinux_file_alloc_security),
	LSM_HOOK_INIT(file_ioctl, selinux_file_ioctl),
	LSM_HOOK_INIT(mmap_file, selinux_mmap_file),
	LSM_HOOK_INIT(mmap_addr, selinux_mmap_addr),
	LSM_HOOK_INIT(file_mprotect, selinux_file_mprotect),
	LSM_HOOK_INIT(file_lock, selinux_file_lock),
	LSM_HOOK_INIT(file_fcntl, selinux_file_fcntl),
	LSM_HOOK_INIT(file_set_fowner, selinux_file_set_fowner),
	LSM_HOOK_INIT(file_send_sigiotask, selinux_file_send_sigiotask),
	LSM_HOOK_INIT(file_receive, selinux_file_receive),

	LSM_HOOK_INIT(file_open, selinux_file_open),

	LSM_HOOK_INIT(task_alloc, selinux_task_alloc),
	LSM_HOOK_INIT(cred_prepare, selinux_cred_prepare),
	LSM_HOOK_INIT(cred_transfer, selinux_cred_transfer),
	LSM_HOOK_INIT(cred_getsecid, selinux_cred_getsecid),
	LSM_HOOK_INIT(kernel_act_as, selinux_kernel_act_as),
	LSM_HOOK_INIT(kernel_create_files_as, selinux_kernel_create_files_as),
	LSM_HOOK_INIT(kernel_module_request, selinux_kernel_module_request),
	LSM_HOOK_INIT(kernel_load_data, selinux_kernel_load_data),
	LSM_HOOK_INIT(kernel_read_file, selinux_kernel_read_file),
	LSM_HOOK_INIT(task_setpgid, selinux_task_setpgid),
	LSM_HOOK_INIT(task_getpgid, selinux_task_getpgid),
	LSM_HOOK_INIT(task_getsid, selinux_task_getsid),
	LSM_HOOK_INIT(task_getsecid, selinux_task_getsecid),
	LSM_HOOK_INIT(task_setnice, selinux_task_setnice),
	LSM_HOOK_INIT(task_setioprio, selinux_task_setioprio),
	LSM_HOOK_INIT(task_getioprio, selinux_task_getioprio),
	LSM_HOOK_INIT(task_prlimit, selinux_task_prlimit),
	LSM_HOOK_INIT(task_setrlimit, selinux_task_setrlimit),
	LSM_HOOK_INIT(task_setscheduler, selinux_task_setscheduler),
	LSM_HOOK_INIT(task_getscheduler, selinux_task_getscheduler),
	LSM_HOOK_INIT(task_movememory, selinux_task_movememory),
	LSM_HOOK_INIT(task_kill, selinux_task_kill),
	LSM_HOOK_INIT(task_to_inode, selinux_task_to_inode),

	LSM_HOOK_INIT(ipc_permission, selinux_ipc_permission),
	LSM_HOOK_INIT(ipc_getsecid, selinux_ipc_getsecid),

	LSM_HOOK_INIT(msg_queue_associate, selinux_msg_queue_associate),
	LSM_HOOK_INIT(msg_queue_msgctl, selinux_msg_queue_msgctl),
	LSM_HOOK_INIT(msg_queue_msgsnd, selinux_msg_queue_msgsnd),
	LSM_HOOK_INIT(msg_queue_msgrcv, selinux_msg_queue_msgrcv),

	LSM_HOOK_INIT(shm_associate, selinux_shm_associate),
	LSM_HOOK_INIT(shm_shmctl, selinux_shm_shmctl),
	LSM_HOOK_INIT(shm_shmat, selinux_shm_shmat),

	LSM_HOOK_INIT(sem_associate, selinux_sem_associate),
	LSM_HOOK_INIT(sem_semctl, selinux_sem_semctl),
	LSM_HOOK_INIT(sem_semop, selinux_sem_semop),

	LSM_HOOK_INIT(d_instantiate, selinux_d_instantiate),

	LSM_HOOK_INIT(getprocattr, selinux_getprocattr),
	LSM_HOOK_INIT(setprocattr, selinux_setprocattr),

	LSM_HOOK_INIT(ismaclabel, selinux_ismaclabel),
	LSM_HOOK_INIT(secctx_to_secid, selinux_secctx_to_secid),
	LSM_HOOK_INIT(release_secctx, selinux_release_secctx),
	LSM_HOOK_INIT(inode_invalidate_secctx, selinux_inode_invalidate_secctx),
	LSM_HOOK_INIT(inode_notifysecctx, selinux_inode_notifysecctx),
	LSM_HOOK_INIT(inode_setsecctx, selinux_inode_setsecctx),

	LSM_HOOK_INIT(unix_stream_connect, selinux_socket_unix_stream_connect),
	LSM_HOOK_INIT(unix_may_send, selinux_socket_unix_may_send),

	LSM_HOOK_INIT(socket_create, selinux_socket_create),
	LSM_HOOK_INIT(socket_post_create, selinux_socket_post_create),
	LSM_HOOK_INIT(socket_socketpair, selinux_socket_socketpair),
	LSM_HOOK_INIT(socket_bind, selinux_socket_bind),
	LSM_HOOK_INIT(socket_connect, selinux_socket_connect),
	LSM_HOOK_INIT(socket_listen, selinux_socket_listen),
	LSM_HOOK_INIT(socket_accept, selinux_socket_accept),
	LSM_HOOK_INIT(socket_sendmsg, selinux_socket_sendmsg),
	LSM_HOOK_INIT(socket_recvmsg, selinux_socket_recvmsg),
	LSM_HOOK_INIT(socket_getsockname, selinux_socket_getsockname),
	LSM_HOOK_INIT(socket_getpeername, selinux_socket_getpeername),
	LSM_HOOK_INIT(socket_getsockopt, selinux_socket_getsockopt),
	LSM_HOOK_INIT(socket_setsockopt, selinux_socket_setsockopt),
	LSM_HOOK_INIT(socket_shutdown, selinux_socket_shutdown),
	LSM_HOOK_INIT(socket_sock_rcv_skb, selinux_socket_sock_rcv_skb),
	LSM_HOOK_INIT(socket_getpeersec_stream,
			selinux_socket_getpeersec_stream),
	LSM_HOOK_INIT(socket_getpeersec_dgram, selinux_socket_getpeersec_dgram),
	LSM_HOOK_INIT(sk_free_security, selinux_sk_free_security),
	LSM_HOOK_INIT(sk_clone_security, selinux_sk_clone_security),
	LSM_HOOK_INIT(sk_getsecid, selinux_sk_getsecid),
	LSM_HOOK_INIT(sock_graft, selinux_sock_graft),
	LSM_HOOK_INIT(sctp_assoc_request, selinux_sctp_assoc_request),
	LSM_HOOK_INIT(sctp_sk_clone, selinux_sctp_sk_clone),
	LSM_HOOK_INIT(sctp_bind_connect, selinux_sctp_bind_connect),
	LSM_HOOK_INIT(inet_conn_request, selinux_inet_conn_request),
	LSM_HOOK_INIT(inet_csk_clone, selinux_inet_csk_clone),
	LSM_HOOK_INIT(inet_conn_established, selinux_inet_conn_established),
	LSM_HOOK_INIT(secmark_relabel_packet, selinux_secmark_relabel_packet),
	LSM_HOOK_INIT(secmark_refcount_inc, selinux_secmark_refcount_inc),
	LSM_HOOK_INIT(secmark_refcount_dec, selinux_secmark_refcount_dec),
	LSM_HOOK_INIT(req_classify_flow, selinux_req_classify_flow),
	LSM_HOOK_INIT(tun_dev_free_security, selinux_tun_dev_free_security),
	LSM_HOOK_INIT(tun_dev_create, selinux_tun_dev_create),
	LSM_HOOK_INIT(tun_dev_attach_queue, selinux_tun_dev_attach_queue),
	LSM_HOOK_INIT(tun_dev_attach, selinux_tun_dev_attach),
	LSM_HOOK_INIT(tun_dev_open, selinux_tun_dev_open),
#ifdef CONFIG_SECURITY_INFINIBAND
	LSM_HOOK_INIT(ib_pkey_access, selinux_ib_pkey_access),
	LSM_HOOK_INIT(ib_endport_manage_subnet,
		      selinux_ib_endport_manage_subnet),
	LSM_HOOK_INIT(ib_free_security, selinux_ib_free_security),
#endif
#ifdef CONFIG_SECURITY_NETWORK_XFRM
	LSM_HOOK_INIT(xfrm_policy_free_security, selinux_xfrm_policy_free),
	LSM_HOOK_INIT(xfrm_policy_delete_security, selinux_xfrm_policy_delete),
	LSM_HOOK_INIT(xfrm_state_free_security, selinux_xfrm_state_free),
	LSM_HOOK_INIT(xfrm_state_delete_security, selinux_xfrm_state_delete),
	LSM_HOOK_INIT(xfrm_policy_lookup, selinux_xfrm_policy_lookup),
	LSM_HOOK_INIT(xfrm_state_pol_flow_match,
			selinux_xfrm_state_pol_flow_match),
	LSM_HOOK_INIT(xfrm_decode_session, selinux_xfrm_decode_session),
#endif

#ifdef CONFIG_KEYS
	LSM_HOOK_INIT(key_free, selinux_key_free),
	LSM_HOOK_INIT(key_permission, selinux_key_permission),
	LSM_HOOK_INIT(key_getsecurity, selinux_key_getsecurity),
#endif

#ifdef CONFIG_AUDIT
	LSM_HOOK_INIT(audit_rule_known, selinux_audit_rule_known),
	LSM_HOOK_INIT(audit_rule_match, selinux_audit_rule_match),
	LSM_HOOK_INIT(audit_rule_free, selinux_audit_rule_free),
#endif

#ifdef CONFIG_BPF_SYSCALL
	LSM_HOOK_INIT(bpf, selinux_bpf),
	LSM_HOOK_INIT(bpf_map, selinux_bpf_map),
	LSM_HOOK_INIT(bpf_prog, selinux_bpf_prog),
	LSM_HOOK_INIT(bpf_map_free_security, selinux_bpf_map_free),
	LSM_HOOK_INIT(bpf_prog_free_security, selinux_bpf_prog_free),
#endif

#ifdef CONFIG_PERF_EVENTS
	LSM_HOOK_INIT(perf_event_open, selinux_perf_event_open),
	LSM_HOOK_INIT(perf_event_free, selinux_perf_event_free),
	LSM_HOOK_INIT(perf_event_read, selinux_perf_event_read),
	LSM_HOOK_INIT(perf_event_write, selinux_perf_event_write),
#endif

	LSM_HOOK_INIT(locked_down, selinux_lockdown),

	/*
	 * PUT "CLONING" (ACCESSING + ALLOCATING) HOOKS HERE
	 */
	LSM_HOOK_INIT(fs_context_dup, selinux_fs_context_dup),
	LSM_HOOK_INIT(fs_context_parse_param, selinux_fs_context_parse_param),
	LSM_HOOK_INIT(sb_eat_lsm_opts, selinux_sb_eat_lsm_opts),
	LSM_HOOK_INIT(sb_add_mnt_opt, selinux_add_mnt_opt),
#ifdef CONFIG_SECURITY_NETWORK_XFRM
	LSM_HOOK_INIT(xfrm_policy_clone_security, selinux_xfrm_policy_clone),
#endif

	/*
	 * PUT "ALLOCATING" HOOKS HERE
	 */
	LSM_HOOK_INIT(msg_msg_alloc_security, selinux_msg_msg_alloc_security),
	LSM_HOOK_INIT(msg_queue_alloc_security,
		      selinux_msg_queue_alloc_security),
	LSM_HOOK_INIT(shm_alloc_security, selinux_shm_alloc_security),
	LSM_HOOK_INIT(sb_alloc_security, selinux_sb_alloc_security),
	LSM_HOOK_INIT(inode_alloc_security, selinux_inode_alloc_security),
	LSM_HOOK_INIT(sem_alloc_security, selinux_sem_alloc_security),
	LSM_HOOK_INIT(secid_to_secctx, selinux_secid_to_secctx),
	LSM_HOOK_INIT(inode_getsecctx, selinux_inode_getsecctx),
	LSM_HOOK_INIT(sk_alloc_security, selinux_sk_alloc_security),
	LSM_HOOK_INIT(tun_dev_alloc_security, selinux_tun_dev_alloc_security),
#ifdef CONFIG_SECURITY_INFINIBAND
	LSM_HOOK_INIT(ib_alloc_security, selinux_ib_alloc_security),
#endif
#ifdef CONFIG_SECURITY_NETWORK_XFRM
	LSM_HOOK_INIT(xfrm_policy_alloc_security, selinux_xfrm_policy_alloc),
	LSM_HOOK_INIT(xfrm_state_alloc, selinux_xfrm_state_alloc),
	LSM_HOOK_INIT(xfrm_state_alloc_acquire,
		      selinux_xfrm_state_alloc_acquire),
#endif
#ifdef CONFIG_KEYS
	LSM_HOOK_INIT(key_alloc, selinux_key_alloc),
#endif
#ifdef CONFIG_AUDIT
	LSM_HOOK_INIT(audit_rule_init, selinux_audit_rule_init),
#endif
#ifdef CONFIG_BPF_SYSCALL
	LSM_HOOK_INIT(bpf_map_alloc_security, selinux_bpf_map_alloc),
	LSM_HOOK_INIT(bpf_prog_alloc_security, selinux_bpf_prog_alloc),
#endif
#ifdef CONFIG_PERF_EVENTS
	LSM_HOOK_INIT(perf_event_alloc, selinux_perf_event_alloc),
#endif
};

static __init int selinux_init(void)
{
	pr_info("SELinux:  Initializing.\n");

	memset(&selinux_state, 0, sizeof(selinux_state));
	enforcing_set(&selinux_state, selinux_enforcing_boot);
	selinux_state.checkreqprot = selinux_checkreqprot_boot;
	selinux_ss_init(&selinux_state.ss);
	selinux_avc_init(&selinux_state.avc);

	/* Set the security state for the initial task. */
	cred_init_security();

	default_noexec = !(VM_DATA_DEFAULT_FLAGS & VM_EXEC);

	avc_init();

	avtab_cache_init();

	ebitmap_cache_init();

	hashtab_cache_init();

	security_add_hooks(selinux_hooks, ARRAY_SIZE(selinux_hooks), "selinux");

	if (avc_add_callback(selinux_netcache_avc_callback, AVC_CALLBACK_RESET))
		panic("SELinux: Unable to register AVC netcache callback\n");

	if (avc_add_callback(selinux_lsm_notifier_avc_callback, AVC_CALLBACK_RESET))
		panic("SELinux: Unable to register AVC LSM notifier callback\n");

	if (selinux_enforcing_boot)
		pr_debug("SELinux:  Starting in enforcing mode\n");
	else
		pr_debug("SELinux:  Starting in permissive mode\n");

	fs_validate_description("selinux", selinux_fs_parameters);

	return 0;
}

static void delayed_superblock_init(struct super_block *sb, void *unused)
{
	selinux_set_mnt_opts(sb, NULL, 0, NULL);
}

void selinux_complete_init(void)
{
	pr_debug("SELinux:  Completing initialization.\n");

	/* Set up any superblocks initialized prior to the policy load. */
	pr_debug("SELinux:  Setting up existing superblocks.\n");
	iterate_supers(delayed_superblock_init, NULL);
}

/* SELinux requires early initialization in order to label
   all processes and objects when they are created. */
DEFINE_LSM(selinux) = {
	.name = "selinux",
	.flags = LSM_FLAG_LEGACY_MAJOR | LSM_FLAG_EXCLUSIVE,
	.enabled = &selinux_enabled_boot,
	.blobs = &selinux_blob_sizes,
	.init = selinux_init,
};

#if defined(CONFIG_NETFILTER)

static const struct nf_hook_ops selinux_nf_ops[] = {
	{
		.hook =		selinux_ipv4_postroute,
		.pf =		NFPROTO_IPV4,
		.hooknum =	NF_INET_POST_ROUTING,
		.priority =	NF_IP_PRI_SELINUX_LAST,
	},
	{
		.hook =		selinux_ipv4_forward,
		.pf =		NFPROTO_IPV4,
		.hooknum =	NF_INET_FORWARD,
		.priority =	NF_IP_PRI_SELINUX_FIRST,
	},
	{
		.hook =		selinux_ipv4_output,
		.pf =		NFPROTO_IPV4,
		.hooknum =	NF_INET_LOCAL_OUT,
		.priority =	NF_IP_PRI_SELINUX_FIRST,
	},
#if IS_ENABLED(CONFIG_IPV6)
	{
		.hook =		selinux_ipv6_postroute,
		.pf =		NFPROTO_IPV6,
		.hooknum =	NF_INET_POST_ROUTING,
		.priority =	NF_IP6_PRI_SELINUX_LAST,
	},
	{
		.hook =		selinux_ipv6_forward,
		.pf =		NFPROTO_IPV6,
		.hooknum =	NF_INET_FORWARD,
		.priority =	NF_IP6_PRI_SELINUX_FIRST,
	},
	{
		.hook =		selinux_ipv6_output,
		.pf =		NFPROTO_IPV6,
		.hooknum =	NF_INET_LOCAL_OUT,
		.priority =	NF_IP6_PRI_SELINUX_FIRST,
	},
#endif	/* IPV6 */
};

static int __net_init selinux_nf_register(struct net *net)
{
	return nf_register_net_hooks(net, selinux_nf_ops,
				     ARRAY_SIZE(selinux_nf_ops));
}

static void __net_exit selinux_nf_unregister(struct net *net)
{
	nf_unregister_net_hooks(net, selinux_nf_ops,
				ARRAY_SIZE(selinux_nf_ops));
}

static struct pernet_operations selinux_net_ops = {
	.init = selinux_nf_register,
	.exit = selinux_nf_unregister,
};

static int __init selinux_nf_ip_init(void)
{
	int err;

	if (!selinux_enabled_boot)
		return 0;

	pr_debug("SELinux:  Registering netfilter hooks\n");

	err = register_pernet_subsys(&selinux_net_ops);
	if (err)
		panic("SELinux: register_pernet_subsys: error %d\n", err);

	return 0;
}
__initcall(selinux_nf_ip_init);

#ifdef CONFIG_SECURITY_SELINUX_DISABLE
static void selinux_nf_ip_exit(void)
{
	pr_debug("SELinux:  Unregistering netfilter hooks\n");

	unregister_pernet_subsys(&selinux_net_ops);
}
#endif

#else /* CONFIG_NETFILTER */

#ifdef CONFIG_SECURITY_SELINUX_DISABLE
#define selinux_nf_ip_exit()
#endif

#endif /* CONFIG_NETFILTER */

#ifdef CONFIG_SECURITY_SELINUX_DISABLE
int selinux_disable(struct selinux_state *state)
{
	if (selinux_initialized(state)) {
		/* Not permitted after initial policy load. */
		return -EINVAL;
	}

	if (selinux_disabled(state)) {
		/* Only do this once. */
		return -EINVAL;
	}

	selinux_mark_disabled(state);

	pr_info("SELinux:  Disabled at runtime.\n");

	/*
	 * Unregister netfilter hooks.
	 * Must be done before security_delete_hooks() to avoid breaking
	 * runtime disable.
	 */
	selinux_nf_ip_exit();

	security_delete_hooks(selinux_hooks, ARRAY_SIZE(selinux_hooks));

	/* Try to destroy the avc node cache */
	avc_disable();

	/* Unregister selinuxfs. */
	exit_sel_fs();

	return 0;
}
#endif<|MERGE_RESOLUTION|>--- conflicted
+++ resolved
@@ -3046,11 +3046,7 @@
 		return rc;
 
 	/* fall back to ref-walk if we have to generate audit */
-<<<<<<< HEAD
-	if (flags & MAY_NOT_BLOCK)
-=======
 	if (no_block)
->>>>>>> 7117be3f
 		return -ECHILD;
 
 	rc2 = audit_inode_permission(inode, perms, audited, denied, rc);
@@ -6919,8 +6915,6 @@
 	LSM_HOOK_INIT(sb_umount, selinux_umount),
 	LSM_HOOK_INIT(sb_set_mnt_opts, selinux_set_mnt_opts),
 	LSM_HOOK_INIT(sb_clone_mnt_opts, selinux_sb_clone_mnt_opts),
-
-	LSM_HOOK_INIT(move_mount, selinux_move_mount),
 
 	LSM_HOOK_INIT(move_mount, selinux_move_mount),
 
