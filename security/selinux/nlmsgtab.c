// SPDX-License-Identifier: GPL-2.0-only
/*
 * Netlink message type permission tables, for user generated messages.
 *
 * Author: James Morris <jmorris@redhat.com>
 *
 * Copyright (C) 2004 Red Hat, Inc., James Morris <jmorris@redhat.com>
 */
#include <linux/types.h>
#include <linux/kernel.h>
#include <linux/netlink.h>
#include <linux/rtnetlink.h>
#include <linux/if.h>
#include <linux/inet_diag.h>
#include <linux/xfrm.h>
#include <linux/audit.h>
#include <linux/sock_diag.h>

#include "flask.h"
#include "av_permissions.h"
#include "security.h"

struct nlmsg_perm {
	u16	nlmsg_type;
	u32	perm;
};

static const struct nlmsg_perm nlmsg_route_perms[] =
{
	{ RTM_NEWLINK,		NETLINK_ROUTE_SOCKET__NLMSG_WRITE },
	{ RTM_DELLINK,		NETLINK_ROUTE_SOCKET__NLMSG_WRITE },
	{ RTM_GETLINK,		NETLINK_ROUTE_SOCKET__NLMSG_READ  },
	{ RTM_SETLINK,		NETLINK_ROUTE_SOCKET__NLMSG_WRITE },
	{ RTM_NEWADDR,		NETLINK_ROUTE_SOCKET__NLMSG_WRITE },
	{ RTM_DELADDR,		NETLINK_ROUTE_SOCKET__NLMSG_WRITE },
	{ RTM_GETADDR,		NETLINK_ROUTE_SOCKET__NLMSG_READ  },
	{ RTM_NEWROUTE,		NETLINK_ROUTE_SOCKET__NLMSG_WRITE },
	{ RTM_DELROUTE,		NETLINK_ROUTE_SOCKET__NLMSG_WRITE },
	{ RTM_GETROUTE,		NETLINK_ROUTE_SOCKET__NLMSG_READ  },
	{ RTM_NEWNEIGH,		NETLINK_ROUTE_SOCKET__NLMSG_WRITE },
	{ RTM_DELNEIGH,		NETLINK_ROUTE_SOCKET__NLMSG_WRITE },
	{ RTM_GETNEIGH,		NETLINK_ROUTE_SOCKET__NLMSG_READ  },
	{ RTM_NEWRULE,		NETLINK_ROUTE_SOCKET__NLMSG_WRITE },
	{ RTM_DELRULE,		NETLINK_ROUTE_SOCKET__NLMSG_WRITE },
	{ RTM_GETRULE,		NETLINK_ROUTE_SOCKET__NLMSG_READ  },
	{ RTM_NEWQDISC,		NETLINK_ROUTE_SOCKET__NLMSG_WRITE },
	{ RTM_DELQDISC,		NETLINK_ROUTE_SOCKET__NLMSG_WRITE },
	{ RTM_GETQDISC,		NETLINK_ROUTE_SOCKET__NLMSG_READ  },
	{ RTM_NEWTCLASS,	NETLINK_ROUTE_SOCKET__NLMSG_WRITE },
	{ RTM_DELTCLASS,	NETLINK_ROUTE_SOCKET__NLMSG_WRITE },
	{ RTM_GETTCLASS,	NETLINK_ROUTE_SOCKET__NLMSG_READ  },
	{ RTM_NEWTFILTER,	NETLINK_ROUTE_SOCKET__NLMSG_WRITE },
	{ RTM_DELTFILTER,	NETLINK_ROUTE_SOCKET__NLMSG_WRITE },
	{ RTM_GETTFILTER,	NETLINK_ROUTE_SOCKET__NLMSG_READ  },
	{ RTM_NEWACTION,	NETLINK_ROUTE_SOCKET__NLMSG_WRITE },
	{ RTM_DELACTION,	NETLINK_ROUTE_SOCKET__NLMSG_WRITE },
	{ RTM_GETACTION,	NETLINK_ROUTE_SOCKET__NLMSG_READ  },
	{ RTM_NEWPREFIX,	NETLINK_ROUTE_SOCKET__NLMSG_WRITE },
	{ RTM_GETMULTICAST,	NETLINK_ROUTE_SOCKET__NLMSG_READ  },
	{ RTM_GETANYCAST,	NETLINK_ROUTE_SOCKET__NLMSG_READ  },
	{ RTM_GETNEIGHTBL,	NETLINK_ROUTE_SOCKET__NLMSG_READ  },
	{ RTM_SETNEIGHTBL,	NETLINK_ROUTE_SOCKET__NLMSG_WRITE },
	{ RTM_NEWADDRLABEL,	NETLINK_ROUTE_SOCKET__NLMSG_WRITE },
	{ RTM_DELADDRLABEL,	NETLINK_ROUTE_SOCKET__NLMSG_WRITE },
	{ RTM_GETADDRLABEL,	NETLINK_ROUTE_SOCKET__NLMSG_READ  },
	{ RTM_GETDCB,		NETLINK_ROUTE_SOCKET__NLMSG_READ  },
	{ RTM_SETDCB,		NETLINK_ROUTE_SOCKET__NLMSG_WRITE },
	{ RTM_NEWNETCONF,	NETLINK_ROUTE_SOCKET__NLMSG_WRITE },
	{ RTM_DELNETCONF,	NETLINK_ROUTE_SOCKET__NLMSG_WRITE },
	{ RTM_GETNETCONF,	NETLINK_ROUTE_SOCKET__NLMSG_READ  },
	{ RTM_NEWMDB,		NETLINK_ROUTE_SOCKET__NLMSG_WRITE },
	{ RTM_DELMDB,		NETLINK_ROUTE_SOCKET__NLMSG_WRITE  },
	{ RTM_GETMDB,		NETLINK_ROUTE_SOCKET__NLMSG_READ  },
	{ RTM_NEWNSID,		NETLINK_ROUTE_SOCKET__NLMSG_WRITE },
	{ RTM_DELNSID,		NETLINK_ROUTE_SOCKET__NLMSG_READ  },
	{ RTM_GETNSID,		NETLINK_ROUTE_SOCKET__NLMSG_READ  },
	{ RTM_NEWSTATS,		NETLINK_ROUTE_SOCKET__NLMSG_READ },
	{ RTM_GETSTATS,		NETLINK_ROUTE_SOCKET__NLMSG_READ  },
	{ RTM_NEWCACHEREPORT,	NETLINK_ROUTE_SOCKET__NLMSG_READ },
	{ RTM_NEWCHAIN,		NETLINK_ROUTE_SOCKET__NLMSG_WRITE },
	{ RTM_DELCHAIN,		NETLINK_ROUTE_SOCKET__NLMSG_WRITE },
	{ RTM_GETCHAIN,		NETLINK_ROUTE_SOCKET__NLMSG_READ  },
	{ RTM_NEWNEXTHOP,	NETLINK_ROUTE_SOCKET__NLMSG_WRITE },
	{ RTM_DELNEXTHOP,	NETLINK_ROUTE_SOCKET__NLMSG_WRITE },
	{ RTM_GETNEXTHOP,	NETLINK_ROUTE_SOCKET__NLMSG_READ  },
	{ RTM_NEWLINKPROP,	NETLINK_ROUTE_SOCKET__NLMSG_WRITE },
	{ RTM_DELLINKPROP,	NETLINK_ROUTE_SOCKET__NLMSG_WRITE },
	{ RTM_NEWVLAN,		NETLINK_ROUTE_SOCKET__NLMSG_WRITE },
	{ RTM_DELVLAN,		NETLINK_ROUTE_SOCKET__NLMSG_WRITE },
	{ RTM_GETVLAN,		NETLINK_ROUTE_SOCKET__NLMSG_READ  },
<<<<<<< HEAD
=======
	{ RTM_NEWNEXTHOPBUCKET,	NETLINK_ROUTE_SOCKET__NLMSG_WRITE },
	{ RTM_DELNEXTHOPBUCKET,	NETLINK_ROUTE_SOCKET__NLMSG_WRITE },
	{ RTM_GETNEXTHOPBUCKET,	NETLINK_ROUTE_SOCKET__NLMSG_READ  },
>>>>>>> 7d2a07b7
};

static const struct nlmsg_perm nlmsg_tcpdiag_perms[] =
{
	{ TCPDIAG_GETSOCK,	NETLINK_TCPDIAG_SOCKET__NLMSG_READ },
	{ DCCPDIAG_GETSOCK,	NETLINK_TCPDIAG_SOCKET__NLMSG_READ },
	{ SOCK_DIAG_BY_FAMILY,	NETLINK_TCPDIAG_SOCKET__NLMSG_READ },
	{ SOCK_DESTROY,		NETLINK_TCPDIAG_SOCKET__NLMSG_WRITE },
};

static const struct nlmsg_perm nlmsg_xfrm_perms[] =
{
	{ XFRM_MSG_NEWSA,	NETLINK_XFRM_SOCKET__NLMSG_WRITE },
	{ XFRM_MSG_DELSA,	NETLINK_XFRM_SOCKET__NLMSG_WRITE },
	{ XFRM_MSG_GETSA,	NETLINK_XFRM_SOCKET__NLMSG_READ  },
	{ XFRM_MSG_NEWPOLICY,	NETLINK_XFRM_SOCKET__NLMSG_WRITE },
	{ XFRM_MSG_DELPOLICY,	NETLINK_XFRM_SOCKET__NLMSG_WRITE },
	{ XFRM_MSG_GETPOLICY,	NETLINK_XFRM_SOCKET__NLMSG_READ  },
	{ XFRM_MSG_ALLOCSPI,	NETLINK_XFRM_SOCKET__NLMSG_WRITE },
	{ XFRM_MSG_ACQUIRE,	NETLINK_XFRM_SOCKET__NLMSG_WRITE },
	{ XFRM_MSG_EXPIRE,	NETLINK_XFRM_SOCKET__NLMSG_WRITE },
	{ XFRM_MSG_UPDPOLICY,	NETLINK_XFRM_SOCKET__NLMSG_WRITE },
	{ XFRM_MSG_UPDSA,	NETLINK_XFRM_SOCKET__NLMSG_WRITE },
	{ XFRM_MSG_POLEXPIRE,	NETLINK_XFRM_SOCKET__NLMSG_WRITE },
	{ XFRM_MSG_FLUSHSA,	NETLINK_XFRM_SOCKET__NLMSG_WRITE },
	{ XFRM_MSG_FLUSHPOLICY,	NETLINK_XFRM_SOCKET__NLMSG_WRITE },
	{ XFRM_MSG_NEWAE,	NETLINK_XFRM_SOCKET__NLMSG_WRITE },
	{ XFRM_MSG_GETAE,	NETLINK_XFRM_SOCKET__NLMSG_READ  },
	{ XFRM_MSG_REPORT,	NETLINK_XFRM_SOCKET__NLMSG_READ  },
	{ XFRM_MSG_MIGRATE,	NETLINK_XFRM_SOCKET__NLMSG_WRITE },
	{ XFRM_MSG_NEWSADINFO,	NETLINK_XFRM_SOCKET__NLMSG_READ  },
	{ XFRM_MSG_GETSADINFO,	NETLINK_XFRM_SOCKET__NLMSG_READ  },
	{ XFRM_MSG_NEWSPDINFO,	NETLINK_XFRM_SOCKET__NLMSG_WRITE },
	{ XFRM_MSG_GETSPDINFO,	NETLINK_XFRM_SOCKET__NLMSG_READ  },
	{ XFRM_MSG_MAPPING,	NETLINK_XFRM_SOCKET__NLMSG_READ  },
};

static const struct nlmsg_perm nlmsg_audit_perms[] =
{
	{ AUDIT_GET,		NETLINK_AUDIT_SOCKET__NLMSG_READ     },
	{ AUDIT_SET,		NETLINK_AUDIT_SOCKET__NLMSG_WRITE    },
	{ AUDIT_LIST,		NETLINK_AUDIT_SOCKET__NLMSG_READPRIV },
	{ AUDIT_ADD,		NETLINK_AUDIT_SOCKET__NLMSG_WRITE    },
	{ AUDIT_DEL,		NETLINK_AUDIT_SOCKET__NLMSG_WRITE    },
	{ AUDIT_LIST_RULES,	NETLINK_AUDIT_SOCKET__NLMSG_READPRIV },
	{ AUDIT_ADD_RULE,	NETLINK_AUDIT_SOCKET__NLMSG_WRITE    },
	{ AUDIT_DEL_RULE,	NETLINK_AUDIT_SOCKET__NLMSG_WRITE    },
	{ AUDIT_USER,		NETLINK_AUDIT_SOCKET__NLMSG_RELAY    },
	{ AUDIT_SIGNAL_INFO,	NETLINK_AUDIT_SOCKET__NLMSG_READ     },
	{ AUDIT_TRIM,		NETLINK_AUDIT_SOCKET__NLMSG_WRITE    },
	{ AUDIT_MAKE_EQUIV,	NETLINK_AUDIT_SOCKET__NLMSG_WRITE    },
	{ AUDIT_TTY_GET,	NETLINK_AUDIT_SOCKET__NLMSG_READ     },
	{ AUDIT_TTY_SET,	NETLINK_AUDIT_SOCKET__NLMSG_TTY_AUDIT	},
	{ AUDIT_GET_FEATURE,	NETLINK_AUDIT_SOCKET__NLMSG_READ     },
	{ AUDIT_SET_FEATURE,	NETLINK_AUDIT_SOCKET__NLMSG_WRITE    },
};


static int nlmsg_perm(u16 nlmsg_type, u32 *perm, const struct nlmsg_perm *tab, size_t tabsize)
{
	int i, err = -EINVAL;

	for (i = 0; i < tabsize/sizeof(struct nlmsg_perm); i++)
		if (nlmsg_type == tab[i].nlmsg_type) {
			*perm = tab[i].perm;
			err = 0;
			break;
		}

	return err;
}

int selinux_nlmsg_lookup(u16 sclass, u16 nlmsg_type, u32 *perm)
{
	int err = 0;

	switch (sclass) {
	case SECCLASS_NETLINK_ROUTE_SOCKET:
		/* RTM_MAX always points to RTM_SETxxxx, ie RTM_NEWxxx + 3.
		 * If the BUILD_BUG_ON() below fails you must update the
		 * structures at the top of this file with the new mappings
		 * before updating the BUILD_BUG_ON() macro!
		 */
<<<<<<< HEAD
		BUILD_BUG_ON(RTM_MAX != (RTM_NEWVLAN + 3));
=======
		BUILD_BUG_ON(RTM_MAX != (RTM_NEWNEXTHOPBUCKET + 3));
>>>>>>> 7d2a07b7
		err = nlmsg_perm(nlmsg_type, perm, nlmsg_route_perms,
				 sizeof(nlmsg_route_perms));
		break;

	case SECCLASS_NETLINK_TCPDIAG_SOCKET:
		err = nlmsg_perm(nlmsg_type, perm, nlmsg_tcpdiag_perms,
				 sizeof(nlmsg_tcpdiag_perms));
		break;

	case SECCLASS_NETLINK_XFRM_SOCKET:
		/* If the BUILD_BUG_ON() below fails you must update the
		 * structures at the top of this file with the new mappings
		 * before updating the BUILD_BUG_ON() macro!
		 */
		BUILD_BUG_ON(XFRM_MSG_MAX != XFRM_MSG_MAPPING);
		err = nlmsg_perm(nlmsg_type, perm, nlmsg_xfrm_perms,
				 sizeof(nlmsg_xfrm_perms));
		break;

	case SECCLASS_NETLINK_AUDIT_SOCKET:
		if ((nlmsg_type >= AUDIT_FIRST_USER_MSG &&
		     nlmsg_type <= AUDIT_LAST_USER_MSG) ||
		    (nlmsg_type >= AUDIT_FIRST_USER_MSG2 &&
		     nlmsg_type <= AUDIT_LAST_USER_MSG2)) {
			*perm = NETLINK_AUDIT_SOCKET__NLMSG_RELAY;
		} else {
			err = nlmsg_perm(nlmsg_type, perm, nlmsg_audit_perms,
					 sizeof(nlmsg_audit_perms));
		}
		break;

	/* No messaging from userspace, or class unknown/unhandled */
	default:
		err = -ENOENT;
		break;
	}

	return err;
}<|MERGE_RESOLUTION|>--- conflicted
+++ resolved
@@ -88,12 +88,9 @@
 	{ RTM_NEWVLAN,		NETLINK_ROUTE_SOCKET__NLMSG_WRITE },
 	{ RTM_DELVLAN,		NETLINK_ROUTE_SOCKET__NLMSG_WRITE },
 	{ RTM_GETVLAN,		NETLINK_ROUTE_SOCKET__NLMSG_READ  },
-<<<<<<< HEAD
-=======
 	{ RTM_NEWNEXTHOPBUCKET,	NETLINK_ROUTE_SOCKET__NLMSG_WRITE },
 	{ RTM_DELNEXTHOPBUCKET,	NETLINK_ROUTE_SOCKET__NLMSG_WRITE },
 	{ RTM_GETNEXTHOPBUCKET,	NETLINK_ROUTE_SOCKET__NLMSG_READ  },
->>>>>>> 7d2a07b7
 };
 
 static const struct nlmsg_perm nlmsg_tcpdiag_perms[] =
@@ -177,11 +174,7 @@
 		 * structures at the top of this file with the new mappings
 		 * before updating the BUILD_BUG_ON() macro!
 		 */
-<<<<<<< HEAD
-		BUILD_BUG_ON(RTM_MAX != (RTM_NEWVLAN + 3));
-=======
 		BUILD_BUG_ON(RTM_MAX != (RTM_NEWNEXTHOPBUCKET + 3));
->>>>>>> 7d2a07b7
 		err = nlmsg_perm(nlmsg_type, perm, nlmsg_route_perms,
 				 sizeof(nlmsg_route_perms));
 		break;
