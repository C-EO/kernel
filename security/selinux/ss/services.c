/*
 * Implementation of the security services.
 *
 * Authors : Stephen Smalley, <sds@epoch.ncsc.mil>
 *           James Morris <jmorris@redhat.com>
 *
 * Updated: Trusted Computer Solutions, Inc. <dgoeddel@trustedcs.com>
 *
 *	Support for enhanced MLS infrastructure.
 *	Support for context based audit filters.
 *
 * Updated: Frank Mayer <mayerf@tresys.com> and Karl MacMillan <kmacmillan@tresys.com>
 *
 * 	Added conditional policy language extensions
 *
 * Copyright (C) 2004-2006 Trusted Computer Solutions, Inc.
 * Copyright (C) 2003 - 2004 Tresys Technology, LLC
 * Copyright (C) 2003 Red Hat, Inc., James Morris <jmorris@redhat.com>
 *	This program is free software; you can redistribute it and/or modify
 *  	it under the terms of the GNU General Public License as published by
 *	the Free Software Foundation, version 2.
 */
#include <linux/kernel.h>
#include <linux/slab.h>
#include <linux/string.h>
#include <linux/spinlock.h>
#include <linux/errno.h>
#include <linux/in.h>
#include <linux/sched.h>
#include <linux/audit.h>
#include <linux/mutex.h>

#include "flask.h"
#include "avc.h"
#include "avc_ss.h"
#include "security.h"
#include "context.h"
#include "policydb.h"
#include "sidtab.h"
#include "services.h"
#include "conditional.h"
#include "mls.h"

extern void selnl_notify_policyload(u32 seqno);
unsigned int policydb_loaded_version;

static DEFINE_RWLOCK(policy_rwlock);
#define POLICY_RDLOCK read_lock(&policy_rwlock)
#define POLICY_WRLOCK write_lock_irq(&policy_rwlock)
#define POLICY_RDUNLOCK read_unlock(&policy_rwlock)
#define POLICY_WRUNLOCK write_unlock_irq(&policy_rwlock)

static DEFINE_MUTEX(load_mutex);
#define LOAD_LOCK mutex_lock(&load_mutex)
#define LOAD_UNLOCK mutex_unlock(&load_mutex)

static struct sidtab sidtab;
struct policydb policydb;
int ss_initialized = 0;

/*
 * The largest sequence number that has been used when
 * providing an access decision to the access vector cache.
 * The sequence number only changes when a policy change
 * occurs.
 */
static u32 latest_granting = 0;

/* Forward declaration. */
static int context_struct_to_string(struct context *context, char **scontext,
				    u32 *scontext_len);

/*
 * Return the boolean value of a constraint expression
 * when it is applied to the specified source and target
 * security contexts.
 *
 * xcontext is a special beast...  It is used by the validatetrans rules
 * only.  For these rules, scontext is the context before the transition,
 * tcontext is the context after the transition, and xcontext is the context
 * of the process performing the transition.  All other callers of
 * constraint_expr_eval should pass in NULL for xcontext.
 */
static int constraint_expr_eval(struct context *scontext,
				struct context *tcontext,
				struct context *xcontext,
				struct constraint_expr *cexpr)
{
	u32 val1, val2;
	struct context *c;
	struct role_datum *r1, *r2;
	struct mls_level *l1, *l2;
	struct constraint_expr *e;
	int s[CEXPR_MAXDEPTH];
	int sp = -1;

	for (e = cexpr; e; e = e->next) {
		switch (e->expr_type) {
		case CEXPR_NOT:
			BUG_ON(sp < 0);
			s[sp] = !s[sp];
			break;
		case CEXPR_AND:
			BUG_ON(sp < 1);
			sp--;
			s[sp] &= s[sp+1];
			break;
		case CEXPR_OR:
			BUG_ON(sp < 1);
			sp--;
			s[sp] |= s[sp+1];
			break;
		case CEXPR_ATTR:
			if (sp == (CEXPR_MAXDEPTH-1))
				return 0;
			switch (e->attr) {
			case CEXPR_USER:
				val1 = scontext->user;
				val2 = tcontext->user;
				break;
			case CEXPR_TYPE:
				val1 = scontext->type;
				val2 = tcontext->type;
				break;
			case CEXPR_ROLE:
				val1 = scontext->role;
				val2 = tcontext->role;
				r1 = policydb.role_val_to_struct[val1 - 1];
				r2 = policydb.role_val_to_struct[val2 - 1];
				switch (e->op) {
				case CEXPR_DOM:
					s[++sp] = ebitmap_get_bit(&r1->dominates,
								  val2 - 1);
					continue;
				case CEXPR_DOMBY:
					s[++sp] = ebitmap_get_bit(&r2->dominates,
								  val1 - 1);
					continue;
				case CEXPR_INCOMP:
					s[++sp] = ( !ebitmap_get_bit(&r1->dominates,
								     val2 - 1) &&
						    !ebitmap_get_bit(&r2->dominates,
								     val1 - 1) );
					continue;
				default:
					break;
				}
				break;
			case CEXPR_L1L2:
				l1 = &(scontext->range.level[0]);
				l2 = &(tcontext->range.level[0]);
				goto mls_ops;
			case CEXPR_L1H2:
				l1 = &(scontext->range.level[0]);
				l2 = &(tcontext->range.level[1]);
				goto mls_ops;
			case CEXPR_H1L2:
				l1 = &(scontext->range.level[1]);
				l2 = &(tcontext->range.level[0]);
				goto mls_ops;
			case CEXPR_H1H2:
				l1 = &(scontext->range.level[1]);
				l2 = &(tcontext->range.level[1]);
				goto mls_ops;
			case CEXPR_L1H1:
				l1 = &(scontext->range.level[0]);
				l2 = &(scontext->range.level[1]);
				goto mls_ops;
			case CEXPR_L2H2:
				l1 = &(tcontext->range.level[0]);
				l2 = &(tcontext->range.level[1]);
				goto mls_ops;
mls_ops:
			switch (e->op) {
			case CEXPR_EQ:
				s[++sp] = mls_level_eq(l1, l2);
				continue;
			case CEXPR_NEQ:
				s[++sp] = !mls_level_eq(l1, l2);
				continue;
			case CEXPR_DOM:
				s[++sp] = mls_level_dom(l1, l2);
				continue;
			case CEXPR_DOMBY:
				s[++sp] = mls_level_dom(l2, l1);
				continue;
			case CEXPR_INCOMP:
				s[++sp] = mls_level_incomp(l2, l1);
				continue;
			default:
				BUG();
				return 0;
			}
			break;
			default:
				BUG();
				return 0;
			}

			switch (e->op) {
			case CEXPR_EQ:
				s[++sp] = (val1 == val2);
				break;
			case CEXPR_NEQ:
				s[++sp] = (val1 != val2);
				break;
			default:
				BUG();
				return 0;
			}
			break;
		case CEXPR_NAMES:
			if (sp == (CEXPR_MAXDEPTH-1))
				return 0;
			c = scontext;
			if (e->attr & CEXPR_TARGET)
				c = tcontext;
			else if (e->attr & CEXPR_XTARGET) {
				c = xcontext;
				if (!c) {
					BUG();
					return 0;
				}
			}
			if (e->attr & CEXPR_USER)
				val1 = c->user;
			else if (e->attr & CEXPR_ROLE)
				val1 = c->role;
			else if (e->attr & CEXPR_TYPE)
				val1 = c->type;
			else {
				BUG();
				return 0;
			}

			switch (e->op) {
			case CEXPR_EQ:
				s[++sp] = ebitmap_get_bit(&e->names, val1 - 1);
				break;
			case CEXPR_NEQ:
				s[++sp] = !ebitmap_get_bit(&e->names, val1 - 1);
				break;
			default:
				BUG();
				return 0;
			}
			break;
		default:
			BUG();
			return 0;
		}
	}

	BUG_ON(sp != 0);
	return s[0];
}

/*
 * Compute access vectors based on a context structure pair for
 * the permissions in a particular class.
 */
static int context_struct_compute_av(struct context *scontext,
				     struct context *tcontext,
				     u16 tclass,
				     u32 requested,
				     struct av_decision *avd)
{
	struct constraint_node *constraint;
	struct role_allow *ra;
	struct avtab_key avkey;
	struct avtab_node *node;
	struct class_datum *tclass_datum;
	struct ebitmap *sattr, *tattr;
	struct ebitmap_node *snode, *tnode;
	unsigned int i, j;

	/*
	 * Remap extended Netlink classes for old policy versions.
	 * Do this here rather than socket_type_to_security_class()
	 * in case a newer policy version is loaded, allowing sockets
	 * to remain in the correct class.
	 */
	if (policydb_loaded_version < POLICYDB_VERSION_NLCLASS)
		if (tclass >= SECCLASS_NETLINK_ROUTE_SOCKET &&
		    tclass <= SECCLASS_NETLINK_DNRT_SOCKET)
			tclass = SECCLASS_NETLINK_SOCKET;

	if (!tclass || tclass > policydb.p_classes.nprim) {
		printk(KERN_ERR "security_compute_av:  unrecognized class %d\n",
		       tclass);
		return -EINVAL;
	}
	tclass_datum = policydb.class_val_to_struct[tclass - 1];

	/*
	 * Initialize the access vectors to the default values.
	 */
	avd->allowed = 0;
	avd->decided = 0xffffffff;
	avd->auditallow = 0;
	avd->auditdeny = 0xffffffff;
	avd->seqno = latest_granting;

	/*
	 * If a specific type enforcement rule was defined for
	 * this permission check, then use it.
	 */
	avkey.target_class = tclass;
	avkey.specified = AVTAB_AV;
	sattr = &policydb.type_attr_map[scontext->type - 1];
	tattr = &policydb.type_attr_map[tcontext->type - 1];
	ebitmap_for_each_bit(sattr, snode, i) {
		if (!ebitmap_node_get_bit(snode, i))
			continue;
		ebitmap_for_each_bit(tattr, tnode, j) {
			if (!ebitmap_node_get_bit(tnode, j))
				continue;
			avkey.source_type = i + 1;
			avkey.target_type = j + 1;
			for (node = avtab_search_node(&policydb.te_avtab, &avkey);
			     node != NULL;
			     node = avtab_search_node_next(node, avkey.specified)) {
				if (node->key.specified == AVTAB_ALLOWED)
					avd->allowed |= node->datum.data;
				else if (node->key.specified == AVTAB_AUDITALLOW)
					avd->auditallow |= node->datum.data;
				else if (node->key.specified == AVTAB_AUDITDENY)
					avd->auditdeny &= node->datum.data;
			}

			/* Check conditional av table for additional permissions */
			cond_compute_av(&policydb.te_cond_avtab, &avkey, avd);

		}
	}

	/*
	 * Remove any permissions prohibited by a constraint (this includes
	 * the MLS policy).
	 */
	constraint = tclass_datum->constraints;
	while (constraint) {
		if ((constraint->permissions & (avd->allowed)) &&
		    !constraint_expr_eval(scontext, tcontext, NULL,
					  constraint->expr)) {
			avd->allowed = (avd->allowed) & ~(constraint->permissions);
		}
		constraint = constraint->next;
	}

	/*
	 * If checking process transition permission and the
	 * role is changing, then check the (current_role, new_role)
	 * pair.
	 */
	if (tclass == SECCLASS_PROCESS &&
	    (avd->allowed & (PROCESS__TRANSITION | PROCESS__DYNTRANSITION)) &&
	    scontext->role != tcontext->role) {
		for (ra = policydb.role_allow; ra; ra = ra->next) {
			if (scontext->role == ra->role &&
			    tcontext->role == ra->new_role)
				break;
		}
		if (!ra)
			avd->allowed = (avd->allowed) & ~(PROCESS__TRANSITION |
			                                PROCESS__DYNTRANSITION);
	}

	return 0;
}

static int security_validtrans_handle_fail(struct context *ocontext,
                                           struct context *ncontext,
                                           struct context *tcontext,
                                           u16 tclass)
{
	char *o = NULL, *n = NULL, *t = NULL;
	u32 olen, nlen, tlen;

	if (context_struct_to_string(ocontext, &o, &olen) < 0)
		goto out;
	if (context_struct_to_string(ncontext, &n, &nlen) < 0)
		goto out;
	if (context_struct_to_string(tcontext, &t, &tlen) < 0)
		goto out;
	audit_log(current->audit_context, GFP_ATOMIC, AUDIT_SELINUX_ERR,
	          "security_validate_transition:  denied for"
	          " oldcontext=%s newcontext=%s taskcontext=%s tclass=%s",
	          o, n, t, policydb.p_class_val_to_name[tclass-1]);
out:
	kfree(o);
	kfree(n);
	kfree(t);

	if (!selinux_enforcing)
		return 0;
	return -EPERM;
}

int security_validate_transition(u32 oldsid, u32 newsid, u32 tasksid,
                                 u16 tclass)
{
	struct context *ocontext;
	struct context *ncontext;
	struct context *tcontext;
	struct class_datum *tclass_datum;
	struct constraint_node *constraint;
	int rc = 0;

	if (!ss_initialized)
		return 0;

	POLICY_RDLOCK;

	/*
	 * Remap extended Netlink classes for old policy versions.
	 * Do this here rather than socket_type_to_security_class()
	 * in case a newer policy version is loaded, allowing sockets
	 * to remain in the correct class.
	 */
	if (policydb_loaded_version < POLICYDB_VERSION_NLCLASS)
		if (tclass >= SECCLASS_NETLINK_ROUTE_SOCKET &&
		    tclass <= SECCLASS_NETLINK_DNRT_SOCKET)
			tclass = SECCLASS_NETLINK_SOCKET;

	if (!tclass || tclass > policydb.p_classes.nprim) {
		printk(KERN_ERR "security_validate_transition:  "
		       "unrecognized class %d\n", tclass);
		rc = -EINVAL;
		goto out;
	}
	tclass_datum = policydb.class_val_to_struct[tclass - 1];

	ocontext = sidtab_search(&sidtab, oldsid);
	if (!ocontext) {
		printk(KERN_ERR "security_validate_transition: "
		       " unrecognized SID %d\n", oldsid);
		rc = -EINVAL;
		goto out;
	}

	ncontext = sidtab_search(&sidtab, newsid);
	if (!ncontext) {
		printk(KERN_ERR "security_validate_transition: "
		       " unrecognized SID %d\n", newsid);
		rc = -EINVAL;
		goto out;
	}

	tcontext = sidtab_search(&sidtab, tasksid);
	if (!tcontext) {
		printk(KERN_ERR "security_validate_transition: "
		       " unrecognized SID %d\n", tasksid);
		rc = -EINVAL;
		goto out;
	}

	constraint = tclass_datum->validatetrans;
	while (constraint) {
		if (!constraint_expr_eval(ocontext, ncontext, tcontext,
		                          constraint->expr)) {
			rc = security_validtrans_handle_fail(ocontext, ncontext,
			                                     tcontext, tclass);
			goto out;
		}
		constraint = constraint->next;
	}

out:
	POLICY_RDUNLOCK;
	return rc;
}

/**
 * security_compute_av - Compute access vector decisions.
 * @ssid: source security identifier
 * @tsid: target security identifier
 * @tclass: target security class
 * @requested: requested permissions
 * @avd: access vector decisions
 *
 * Compute a set of access vector decisions based on the
 * SID pair (@ssid, @tsid) for the permissions in @tclass.
 * Return -%EINVAL if any of the parameters are invalid or %0
 * if the access vector decisions were computed successfully.
 */
int security_compute_av(u32 ssid,
			u32 tsid,
			u16 tclass,
			u32 requested,
			struct av_decision *avd)
{
	struct context *scontext = NULL, *tcontext = NULL;
	int rc = 0;

	if (!ss_initialized) {
		avd->allowed = 0xffffffff;
		avd->decided = 0xffffffff;
		avd->auditallow = 0;
		avd->auditdeny = 0xffffffff;
		avd->seqno = latest_granting;
		return 0;
	}

	POLICY_RDLOCK;

	scontext = sidtab_search(&sidtab, ssid);
	if (!scontext) {
		printk(KERN_ERR "security_compute_av:  unrecognized SID %d\n",
		       ssid);
		rc = -EINVAL;
		goto out;
	}
	tcontext = sidtab_search(&sidtab, tsid);
	if (!tcontext) {
		printk(KERN_ERR "security_compute_av:  unrecognized SID %d\n",
		       tsid);
		rc = -EINVAL;
		goto out;
	}

	rc = context_struct_compute_av(scontext, tcontext, tclass,
				       requested, avd);
out:
	POLICY_RDUNLOCK;
	return rc;
}

/*
 * Write the security context string representation of
 * the context structure `context' into a dynamically
 * allocated string of the correct size.  Set `*scontext'
 * to point to this string and set `*scontext_len' to
 * the length of the string.
 */
static int context_struct_to_string(struct context *context, char **scontext, u32 *scontext_len)
{
	char *scontextp;

	*scontext = NULL;
	*scontext_len = 0;

	/* Compute the size of the context. */
	*scontext_len += strlen(policydb.p_user_val_to_name[context->user - 1]) + 1;
	*scontext_len += strlen(policydb.p_role_val_to_name[context->role - 1]) + 1;
	*scontext_len += strlen(policydb.p_type_val_to_name[context->type - 1]) + 1;
	*scontext_len += mls_compute_context_len(context);

	/* Allocate space for the context; caller must free this space. */
	scontextp = kmalloc(*scontext_len, GFP_ATOMIC);
	if (!scontextp) {
		return -ENOMEM;
	}
	*scontext = scontextp;

	/*
	 * Copy the user name, role name and type name into the context.
	 */
	sprintf(scontextp, "%s:%s:%s",
		policydb.p_user_val_to_name[context->user - 1],
		policydb.p_role_val_to_name[context->role - 1],
		policydb.p_type_val_to_name[context->type - 1]);
	scontextp += strlen(policydb.p_user_val_to_name[context->user - 1]) +
	             1 + strlen(policydb.p_role_val_to_name[context->role - 1]) +
	             1 + strlen(policydb.p_type_val_to_name[context->type - 1]);

	mls_sid_to_context(context, &scontextp);

	*scontextp = 0;

	return 0;
}

#include "initial_sid_to_string.h"

/**
 * security_sid_to_context - Obtain a context for a given SID.
 * @sid: security identifier, SID
 * @scontext: security context
 * @scontext_len: length in bytes
 *
 * Write the string representation of the context associated with @sid
 * into a dynamically allocated string of the correct size.  Set @scontext
 * to point to this string and set @scontext_len to the length of the string.
 */
int security_sid_to_context(u32 sid, char **scontext, u32 *scontext_len)
{
	struct context *context;
	int rc = 0;

	if (!ss_initialized) {
		if (sid <= SECINITSID_NUM) {
			char *scontextp;

			*scontext_len = strlen(initial_sid_to_string[sid]) + 1;
			scontextp = kmalloc(*scontext_len,GFP_ATOMIC);
			if (!scontextp) {
				rc = -ENOMEM;
				goto out;
			}
			strcpy(scontextp, initial_sid_to_string[sid]);
			*scontext = scontextp;
			goto out;
		}
		printk(KERN_ERR "security_sid_to_context:  called before initial "
		       "load_policy on unknown SID %d\n", sid);
		rc = -EINVAL;
		goto out;
	}
	POLICY_RDLOCK;
	context = sidtab_search(&sidtab, sid);
	if (!context) {
		printk(KERN_ERR "security_sid_to_context:  unrecognized SID "
		       "%d\n", sid);
		rc = -EINVAL;
		goto out_unlock;
	}
	rc = context_struct_to_string(context, scontext, scontext_len);
out_unlock:
	POLICY_RDUNLOCK;
out:
	return rc;

}

static int security_context_to_sid_core(char *scontext, u32 scontext_len, u32 *sid, u32 def_sid)
{
	char *scontext2;
	struct context context;
	struct role_datum *role;
	struct type_datum *typdatum;
	struct user_datum *usrdatum;
	char *scontextp, *p, oldc;
	int rc = 0;

	if (!ss_initialized) {
		int i;

		for (i = 1; i < SECINITSID_NUM; i++) {
			if (!strcmp(initial_sid_to_string[i], scontext)) {
				*sid = i;
				goto out;
			}
		}
		*sid = SECINITSID_KERNEL;
		goto out;
	}
	*sid = SECSID_NULL;

	/* Copy the string so that we can modify the copy as we parse it.
	   The string should already by null terminated, but we append a
	   null suffix to the copy to avoid problems with the existing
	   attr package, which doesn't view the null terminator as part
	   of the attribute value. */
	scontext2 = kmalloc(scontext_len+1,GFP_KERNEL);
	if (!scontext2) {
		rc = -ENOMEM;
		goto out;
	}
	memcpy(scontext2, scontext, scontext_len);
	scontext2[scontext_len] = 0;

	context_init(&context);
	*sid = SECSID_NULL;

	POLICY_RDLOCK;

	/* Parse the security context. */

	rc = -EINVAL;
	scontextp = (char *) scontext2;

	/* Extract the user. */
	p = scontextp;
	while (*p && *p != ':')
		p++;

	if (*p == 0)
		goto out_unlock;

	*p++ = 0;

	usrdatum = hashtab_search(policydb.p_users.table, scontextp);
	if (!usrdatum)
		goto out_unlock;

	context.user = usrdatum->value;

	/* Extract role. */
	scontextp = p;
	while (*p && *p != ':')
		p++;

	if (*p == 0)
		goto out_unlock;

	*p++ = 0;

	role = hashtab_search(policydb.p_roles.table, scontextp);
	if (!role)
		goto out_unlock;
	context.role = role->value;

	/* Extract type. */
	scontextp = p;
	while (*p && *p != ':')
		p++;
	oldc = *p;
	*p++ = 0;

	typdatum = hashtab_search(policydb.p_types.table, scontextp);
	if (!typdatum)
		goto out_unlock;

	context.type = typdatum->value;

	rc = mls_context_to_sid(oldc, &p, &context, &sidtab, def_sid);
	if (rc)
		goto out_unlock;

	if ((p - scontext2) < scontext_len) {
		rc = -EINVAL;
		goto out_unlock;
	}

	/* Check the validity of the new context. */
	if (!policydb_context_isvalid(&policydb, &context)) {
		rc = -EINVAL;
		goto out_unlock;
	}
	/* Obtain the new sid. */
	rc = sidtab_context_to_sid(&sidtab, &context, sid);
out_unlock:
	POLICY_RDUNLOCK;
	context_destroy(&context);
	kfree(scontext2);
out:
	return rc;
}

/**
 * security_context_to_sid - Obtain a SID for a given security context.
 * @scontext: security context
 * @scontext_len: length in bytes
 * @sid: security identifier, SID
 *
 * Obtains a SID associated with the security context that
 * has the string representation specified by @scontext.
 * Returns -%EINVAL if the context is invalid, -%ENOMEM if insufficient
 * memory is available, or 0 on success.
 */
int security_context_to_sid(char *scontext, u32 scontext_len, u32 *sid)
{
	return security_context_to_sid_core(scontext, scontext_len,
	                                    sid, SECSID_NULL);
}

/**
 * security_context_to_sid_default - Obtain a SID for a given security context,
 * falling back to specified default if needed.
 *
 * @scontext: security context
 * @scontext_len: length in bytes
 * @sid: security identifier, SID
 * @def_sid: default SID to assign on errror
 *
 * Obtains a SID associated with the security context that
 * has the string representation specified by @scontext.
 * The default SID is passed to the MLS layer to be used to allow
 * kernel labeling of the MLS field if the MLS field is not present
 * (for upgrading to MLS without full relabel).
 * Returns -%EINVAL if the context is invalid, -%ENOMEM if insufficient
 * memory is available, or 0 on success.
 */
int security_context_to_sid_default(char *scontext, u32 scontext_len, u32 *sid, u32 def_sid)
{
	return security_context_to_sid_core(scontext, scontext_len,
	                                    sid, def_sid);
}

static int compute_sid_handle_invalid_context(
	struct context *scontext,
	struct context *tcontext,
	u16 tclass,
	struct context *newcontext)
{
	char *s = NULL, *t = NULL, *n = NULL;
	u32 slen, tlen, nlen;

	if (context_struct_to_string(scontext, &s, &slen) < 0)
		goto out;
	if (context_struct_to_string(tcontext, &t, &tlen) < 0)
		goto out;
	if (context_struct_to_string(newcontext, &n, &nlen) < 0)
		goto out;
	audit_log(current->audit_context, GFP_ATOMIC, AUDIT_SELINUX_ERR,
		  "security_compute_sid:  invalid context %s"
		  " for scontext=%s"
		  " tcontext=%s"
		  " tclass=%s",
		  n, s, t, policydb.p_class_val_to_name[tclass-1]);
out:
	kfree(s);
	kfree(t);
	kfree(n);
	if (!selinux_enforcing)
		return 0;
	return -EACCES;
}

static int security_compute_sid(u32 ssid,
				u32 tsid,
				u16 tclass,
				u32 specified,
				u32 *out_sid)
{
	struct context *scontext = NULL, *tcontext = NULL, newcontext;
	struct role_trans *roletr = NULL;
	struct avtab_key avkey;
	struct avtab_datum *avdatum;
	struct avtab_node *node;
	int rc = 0;

	if (!ss_initialized) {
		switch (tclass) {
		case SECCLASS_PROCESS:
			*out_sid = ssid;
			break;
		default:
			*out_sid = tsid;
			break;
		}
		goto out;
	}

	POLICY_RDLOCK;

	scontext = sidtab_search(&sidtab, ssid);
	if (!scontext) {
		printk(KERN_ERR "security_compute_sid:  unrecognized SID %d\n",
		       ssid);
		rc = -EINVAL;
		goto out_unlock;
	}
	tcontext = sidtab_search(&sidtab, tsid);
	if (!tcontext) {
		printk(KERN_ERR "security_compute_sid:  unrecognized SID %d\n",
		       tsid);
		rc = -EINVAL;
		goto out_unlock;
	}

	context_init(&newcontext);

	/* Set the user identity. */
	switch (specified) {
	case AVTAB_TRANSITION:
	case AVTAB_CHANGE:
		/* Use the process user identity. */
		newcontext.user = scontext->user;
		break;
	case AVTAB_MEMBER:
		/* Use the related object owner. */
		newcontext.user = tcontext->user;
		break;
	}

	/* Set the role and type to default values. */
	switch (tclass) {
	case SECCLASS_PROCESS:
		/* Use the current role and type of process. */
		newcontext.role = scontext->role;
		newcontext.type = scontext->type;
		break;
	default:
		/* Use the well-defined object role. */
		newcontext.role = OBJECT_R_VAL;
		/* Use the type of the related object. */
		newcontext.type = tcontext->type;
	}

	/* Look for a type transition/member/change rule. */
	avkey.source_type = scontext->type;
	avkey.target_type = tcontext->type;
	avkey.target_class = tclass;
	avkey.specified = specified;
	avdatum = avtab_search(&policydb.te_avtab, &avkey);

	/* If no permanent rule, also check for enabled conditional rules */
	if(!avdatum) {
		node = avtab_search_node(&policydb.te_cond_avtab, &avkey);
		for (; node != NULL; node = avtab_search_node_next(node, specified)) {
			if (node->key.specified & AVTAB_ENABLED) {
				avdatum = &node->datum;
				break;
			}
		}
	}

	if (avdatum) {
		/* Use the type from the type transition/member/change rule. */
		newcontext.type = avdatum->data;
	}

	/* Check for class-specific changes. */
	switch (tclass) {
	case SECCLASS_PROCESS:
		if (specified & AVTAB_TRANSITION) {
			/* Look for a role transition rule. */
			for (roletr = policydb.role_tr; roletr;
			     roletr = roletr->next) {
				if (roletr->role == scontext->role &&
				    roletr->type == tcontext->type) {
					/* Use the role transition rule. */
					newcontext.role = roletr->new_role;
					break;
				}
			}
		}
		break;
	default:
		break;
	}

	/* Set the MLS attributes.
	   This is done last because it may allocate memory. */
	rc = mls_compute_sid(scontext, tcontext, tclass, specified, &newcontext);
	if (rc)
		goto out_unlock;

	/* Check the validity of the context. */
	if (!policydb_context_isvalid(&policydb, &newcontext)) {
		rc = compute_sid_handle_invalid_context(scontext,
							tcontext,
							tclass,
							&newcontext);
		if (rc)
			goto out_unlock;
	}
	/* Obtain the sid for the context. */
	rc = sidtab_context_to_sid(&sidtab, &newcontext, out_sid);
out_unlock:
	POLICY_RDUNLOCK;
	context_destroy(&newcontext);
out:
	return rc;
}

/**
 * security_transition_sid - Compute the SID for a new subject/object.
 * @ssid: source security identifier
 * @tsid: target security identifier
 * @tclass: target security class
 * @out_sid: security identifier for new subject/object
 *
 * Compute a SID to use for labeling a new subject or object in the
 * class @tclass based on a SID pair (@ssid, @tsid).
 * Return -%EINVAL if any of the parameters are invalid, -%ENOMEM
 * if insufficient memory is available, or %0 if the new SID was
 * computed successfully.
 */
int security_transition_sid(u32 ssid,
			    u32 tsid,
			    u16 tclass,
			    u32 *out_sid)
{
	return security_compute_sid(ssid, tsid, tclass, AVTAB_TRANSITION, out_sid);
}

/**
 * security_member_sid - Compute the SID for member selection.
 * @ssid: source security identifier
 * @tsid: target security identifier
 * @tclass: target security class
 * @out_sid: security identifier for selected member
 *
 * Compute a SID to use when selecting a member of a polyinstantiated
 * object of class @tclass based on a SID pair (@ssid, @tsid).
 * Return -%EINVAL if any of the parameters are invalid, -%ENOMEM
 * if insufficient memory is available, or %0 if the SID was
 * computed successfully.
 */
int security_member_sid(u32 ssid,
			u32 tsid,
			u16 tclass,
			u32 *out_sid)
{
	return security_compute_sid(ssid, tsid, tclass, AVTAB_MEMBER, out_sid);
}

/**
 * security_change_sid - Compute the SID for object relabeling.
 * @ssid: source security identifier
 * @tsid: target security identifier
 * @tclass: target security class
 * @out_sid: security identifier for selected member
 *
 * Compute a SID to use for relabeling an object of class @tclass
 * based on a SID pair (@ssid, @tsid).
 * Return -%EINVAL if any of the parameters are invalid, -%ENOMEM
 * if insufficient memory is available, or %0 if the SID was
 * computed successfully.
 */
int security_change_sid(u32 ssid,
			u32 tsid,
			u16 tclass,
			u32 *out_sid)
{
	return security_compute_sid(ssid, tsid, tclass, AVTAB_CHANGE, out_sid);
}

/*
 * Verify that each permission that is defined under the
 * existing policy is still defined with the same value
 * in the new policy.
 */
static int validate_perm(void *key, void *datum, void *p)
{
	struct hashtab *h;
	struct perm_datum *perdatum, *perdatum2;
	int rc = 0;


	h = p;
	perdatum = datum;

	perdatum2 = hashtab_search(h, key);
	if (!perdatum2) {
		printk(KERN_ERR "security:  permission %s disappeared",
		       (char *)key);
		rc = -ENOENT;
		goto out;
	}
	if (perdatum->value != perdatum2->value) {
		printk(KERN_ERR "security:  the value of permission %s changed",
		       (char *)key);
		rc = -EINVAL;
	}
out:
	return rc;
}

/*
 * Verify that each class that is defined under the
 * existing policy is still defined with the same
 * attributes in the new policy.
 */
static int validate_class(void *key, void *datum, void *p)
{
	struct policydb *newp;
	struct class_datum *cladatum, *cladatum2;
	int rc;

	newp = p;
	cladatum = datum;

	cladatum2 = hashtab_search(newp->p_classes.table, key);
	if (!cladatum2) {
		printk(KERN_ERR "security:  class %s disappeared\n",
		       (char *)key);
		rc = -ENOENT;
		goto out;
	}
	if (cladatum->value != cladatum2->value) {
		printk(KERN_ERR "security:  the value of class %s changed\n",
		       (char *)key);
		rc = -EINVAL;
		goto out;
	}
	if ((cladatum->comdatum && !cladatum2->comdatum) ||
	    (!cladatum->comdatum && cladatum2->comdatum)) {
		printk(KERN_ERR "security:  the inherits clause for the access "
		       "vector definition for class %s changed\n", (char *)key);
		rc = -EINVAL;
		goto out;
	}
	if (cladatum->comdatum) {
		rc = hashtab_map(cladatum->comdatum->permissions.table, validate_perm,
		                 cladatum2->comdatum->permissions.table);
		if (rc) {
			printk(" in the access vector definition for class "
			       "%s\n", (char *)key);
			goto out;
		}
	}
	rc = hashtab_map(cladatum->permissions.table, validate_perm,
	                 cladatum2->permissions.table);
	if (rc)
		printk(" in access vector definition for class %s\n",
		       (char *)key);
out:
	return rc;
}

/* Clone the SID into the new SID table. */
static int clone_sid(u32 sid,
		     struct context *context,
		     void *arg)
{
	struct sidtab *s = arg;

	return sidtab_insert(s, sid, context);
}

static inline int convert_context_handle_invalid_context(struct context *context)
{
	int rc = 0;

	if (selinux_enforcing) {
		rc = -EINVAL;
	} else {
		char *s;
		u32 len;

		context_struct_to_string(context, &s, &len);
		printk(KERN_ERR "security:  context %s is invalid\n", s);
		kfree(s);
	}
	return rc;
}

struct convert_context_args {
	struct policydb *oldp;
	struct policydb *newp;
};

/*
 * Convert the values in the security context
 * structure `c' from the values specified
 * in the policy `p->oldp' to the values specified
 * in the policy `p->newp'.  Verify that the
 * context is valid under the new policy.
 */
static int convert_context(u32 key,
			   struct context *c,
			   void *p)
{
	struct convert_context_args *args;
	struct context oldc;
	struct role_datum *role;
	struct type_datum *typdatum;
	struct user_datum *usrdatum;
	char *s;
	u32 len;
	int rc;

	args = p;

	rc = context_cpy(&oldc, c);
	if (rc)
		goto out;

	rc = -EINVAL;

	/* Convert the user. */
	usrdatum = hashtab_search(args->newp->p_users.table,
	                          args->oldp->p_user_val_to_name[c->user - 1]);
	if (!usrdatum) {
		goto bad;
	}
	c->user = usrdatum->value;

	/* Convert the role. */
	role = hashtab_search(args->newp->p_roles.table,
	                      args->oldp->p_role_val_to_name[c->role - 1]);
	if (!role) {
		goto bad;
	}
	c->role = role->value;

	/* Convert the type. */
	typdatum = hashtab_search(args->newp->p_types.table,
	                          args->oldp->p_type_val_to_name[c->type - 1]);
	if (!typdatum) {
		goto bad;
	}
	c->type = typdatum->value;

	rc = mls_convert_context(args->oldp, args->newp, c);
	if (rc)
		goto bad;

	/* Check the validity of the new context. */
	if (!policydb_context_isvalid(args->newp, c)) {
		rc = convert_context_handle_invalid_context(&oldc);
		if (rc)
			goto bad;
	}

	context_destroy(&oldc);
out:
	return rc;
bad:
	context_struct_to_string(&oldc, &s, &len);
	context_destroy(&oldc);
	printk(KERN_ERR "security:  invalidating context %s\n", s);
	kfree(s);
	goto out;
}

extern void selinux_complete_init(void);

/**
 * security_load_policy - Load a security policy configuration.
 * @data: binary policy data
 * @len: length of data in bytes
 *
 * Load a new set of security policy configuration data,
 * validate it and convert the SID table as necessary.
 * This function will flush the access vector cache after
 * loading the new policy.
 */
int security_load_policy(void *data, size_t len)
{
	struct policydb oldpolicydb, newpolicydb;
	struct sidtab oldsidtab, newsidtab;
	struct convert_context_args args;
	u32 seqno;
	int rc = 0;
	struct policy_file file = { data, len }, *fp = &file;

	LOAD_LOCK;

	if (!ss_initialized) {
		avtab_cache_init();
		if (policydb_read(&policydb, fp)) {
			LOAD_UNLOCK;
			avtab_cache_destroy();
			return -EINVAL;
		}
		if (policydb_load_isids(&policydb, &sidtab)) {
			LOAD_UNLOCK;
			policydb_destroy(&policydb);
			avtab_cache_destroy();
			return -EINVAL;
		}
		policydb_loaded_version = policydb.policyvers;
		ss_initialized = 1;
		seqno = ++latest_granting;
		LOAD_UNLOCK;
		selinux_complete_init();
		avc_ss_reset(seqno);
		selnl_notify_policyload(seqno);
		return 0;
	}

#if 0
	sidtab_hash_eval(&sidtab, "sids");
#endif

	if (policydb_read(&newpolicydb, fp)) {
		LOAD_UNLOCK;
		return -EINVAL;
	}

	sidtab_init(&newsidtab);

	/* Verify that the existing classes did not change. */
	if (hashtab_map(policydb.p_classes.table, validate_class, &newpolicydb)) {
		printk(KERN_ERR "security:  the definition of an existing "
		       "class changed\n");
		rc = -EINVAL;
		goto err;
	}

	/* Clone the SID table. */
	sidtab_shutdown(&sidtab);
	if (sidtab_map(&sidtab, clone_sid, &newsidtab)) {
		rc = -ENOMEM;
		goto err;
	}

	/* Convert the internal representations of contexts
	   in the new SID table and remove invalid SIDs. */
	args.oldp = &policydb;
	args.newp = &newpolicydb;
	sidtab_map_remove_on_error(&newsidtab, convert_context, &args);

	/* Save the old policydb and SID table to free later. */
	memcpy(&oldpolicydb, &policydb, sizeof policydb);
	sidtab_set(&oldsidtab, &sidtab);

	/* Install the new policydb and SID table. */
	POLICY_WRLOCK;
	memcpy(&policydb, &newpolicydb, sizeof policydb);
	sidtab_set(&sidtab, &newsidtab);
	seqno = ++latest_granting;
	policydb_loaded_version = policydb.policyvers;
	POLICY_WRUNLOCK;
	LOAD_UNLOCK;

	/* Free the old policydb and SID table. */
	policydb_destroy(&oldpolicydb);
	sidtab_destroy(&oldsidtab);

	avc_ss_reset(seqno);
	selnl_notify_policyload(seqno);

	return 0;

err:
	LOAD_UNLOCK;
	sidtab_destroy(&newsidtab);
	policydb_destroy(&newpolicydb);
	return rc;

}

/**
 * security_port_sid - Obtain the SID for a port.
 * @domain: communication domain aka address family
 * @type: socket type
 * @protocol: protocol number
 * @port: port number
 * @out_sid: security identifier
 */
int security_port_sid(u16 domain,
		      u16 type,
		      u8 protocol,
		      u16 port,
		      u32 *out_sid)
{
	struct ocontext *c;
	int rc = 0;

	POLICY_RDLOCK;

	c = policydb.ocontexts[OCON_PORT];
	while (c) {
		if (c->u.port.protocol == protocol &&
		    c->u.port.low_port <= port &&
		    c->u.port.high_port >= port)
			break;
		c = c->next;
	}

	if (c) {
		if (!c->sid[0]) {
			rc = sidtab_context_to_sid(&sidtab,
						   &c->context[0],
						   &c->sid[0]);
			if (rc)
				goto out;
		}
		*out_sid = c->sid[0];
	} else {
		*out_sid = SECINITSID_PORT;
	}

out:
	POLICY_RDUNLOCK;
	return rc;
}

/**
 * security_netif_sid - Obtain the SID for a network interface.
 * @name: interface name
 * @if_sid: interface SID
 * @msg_sid: default SID for received packets
 */
int security_netif_sid(char *name,
		       u32 *if_sid,
		       u32 *msg_sid)
{
	int rc = 0;
	struct ocontext *c;

	POLICY_RDLOCK;

	c = policydb.ocontexts[OCON_NETIF];
	while (c) {
		if (strcmp(name, c->u.name) == 0)
			break;
		c = c->next;
	}

	if (c) {
		if (!c->sid[0] || !c->sid[1]) {
			rc = sidtab_context_to_sid(&sidtab,
						  &c->context[0],
						  &c->sid[0]);
			if (rc)
				goto out;
			rc = sidtab_context_to_sid(&sidtab,
						   &c->context[1],
						   &c->sid[1]);
			if (rc)
				goto out;
		}
		*if_sid = c->sid[0];
		*msg_sid = c->sid[1];
	} else {
		*if_sid = SECINITSID_NETIF;
		*msg_sid = SECINITSID_NETMSG;
	}

out:
	POLICY_RDUNLOCK;
	return rc;
}

static int match_ipv6_addrmask(u32 *input, u32 *addr, u32 *mask)
{
	int i, fail = 0;

	for(i = 0; i < 4; i++)
		if(addr[i] != (input[i] & mask[i])) {
			fail = 1;
			break;
		}

	return !fail;
}

/**
 * security_node_sid - Obtain the SID for a node (host).
 * @domain: communication domain aka address family
 * @addrp: address
 * @addrlen: address length in bytes
 * @out_sid: security identifier
 */
int security_node_sid(u16 domain,
		      void *addrp,
		      u32 addrlen,
		      u32 *out_sid)
{
	int rc = 0;
	struct ocontext *c;

	POLICY_RDLOCK;

	switch (domain) {
	case AF_INET: {
		u32 addr;

		if (addrlen != sizeof(u32)) {
			rc = -EINVAL;
			goto out;
		}

		addr = *((u32 *)addrp);

		c = policydb.ocontexts[OCON_NODE];
		while (c) {
			if (c->u.node.addr == (addr & c->u.node.mask))
				break;
			c = c->next;
		}
		break;
	}

	case AF_INET6:
		if (addrlen != sizeof(u64) * 2) {
			rc = -EINVAL;
			goto out;
		}
		c = policydb.ocontexts[OCON_NODE6];
		while (c) {
			if (match_ipv6_addrmask(addrp, c->u.node6.addr,
						c->u.node6.mask))
				break;
			c = c->next;
		}
		break;

	default:
		*out_sid = SECINITSID_NODE;
		goto out;
	}

	if (c) {
		if (!c->sid[0]) {
			rc = sidtab_context_to_sid(&sidtab,
						   &c->context[0],
						   &c->sid[0]);
			if (rc)
				goto out;
		}
		*out_sid = c->sid[0];
	} else {
		*out_sid = SECINITSID_NODE;
	}

out:
	POLICY_RDUNLOCK;
	return rc;
}

#define SIDS_NEL 25

/**
 * security_get_user_sids - Obtain reachable SIDs for a user.
 * @fromsid: starting SID
 * @username: username
 * @sids: array of reachable SIDs for user
 * @nel: number of elements in @sids
 *
 * Generate the set of SIDs for legal security contexts
 * for a given user that can be reached by @fromsid.
 * Set *@sids to point to a dynamically allocated
 * array containing the set of SIDs.  Set *@nel to the
 * number of elements in the array.
 */

int security_get_user_sids(u32 fromsid,
	                   char *username,
			   u32 **sids,
			   u32 *nel)
{
	struct context *fromcon, usercon;
	u32 *mysids, *mysids2, sid;
	u32 mynel = 0, maxnel = SIDS_NEL;
	struct user_datum *user;
	struct role_datum *role;
	struct av_decision avd;
	struct ebitmap_node *rnode, *tnode;
	int rc = 0, i, j;

	if (!ss_initialized) {
		*sids = NULL;
		*nel = 0;
		goto out;
	}

	POLICY_RDLOCK;

	fromcon = sidtab_search(&sidtab, fromsid);
	if (!fromcon) {
		rc = -EINVAL;
		goto out_unlock;
	}

	user = hashtab_search(policydb.p_users.table, username);
	if (!user) {
		rc = -EINVAL;
		goto out_unlock;
	}
	usercon.user = user->value;

	mysids = kcalloc(maxnel, sizeof(*mysids), GFP_ATOMIC);
	if (!mysids) {
		rc = -ENOMEM;
		goto out_unlock;
	}

	ebitmap_for_each_bit(&user->roles, rnode, i) {
		if (!ebitmap_node_get_bit(rnode, i))
			continue;
		role = policydb.role_val_to_struct[i];
		usercon.role = i+1;
		ebitmap_for_each_bit(&role->types, tnode, j) {
			if (!ebitmap_node_get_bit(tnode, j))
				continue;
			usercon.type = j+1;

			if (mls_setup_user_range(fromcon, user, &usercon))
				continue;

			rc = context_struct_compute_av(fromcon, &usercon,
						       SECCLASS_PROCESS,
						       PROCESS__TRANSITION,
						       &avd);
			if (rc ||  !(avd.allowed & PROCESS__TRANSITION))
				continue;
			rc = sidtab_context_to_sid(&sidtab, &usercon, &sid);
			if (rc) {
				kfree(mysids);
				goto out_unlock;
			}
			if (mynel < maxnel) {
				mysids[mynel++] = sid;
			} else {
				maxnel += SIDS_NEL;
				mysids2 = kcalloc(maxnel, sizeof(*mysids2), GFP_ATOMIC);
				if (!mysids2) {
					rc = -ENOMEM;
					kfree(mysids);
					goto out_unlock;
				}
				memcpy(mysids2, mysids, mynel * sizeof(*mysids2));
				kfree(mysids);
				mysids = mysids2;
				mysids[mynel++] = sid;
			}
		}
	}

	*sids = mysids;
	*nel = mynel;

out_unlock:
	POLICY_RDUNLOCK;
out:
	return rc;
}

/**
 * security_genfs_sid - Obtain a SID for a file in a filesystem
 * @fstype: filesystem type
 * @path: path from root of mount
 * @sclass: file security class
 * @sid: SID for path
 *
 * Obtain a SID to use for a file in a filesystem that
 * cannot support xattr or use a fixed labeling behavior like
 * transition SIDs or task SIDs.
 */
int security_genfs_sid(const char *fstype,
	               char *path,
		       u16 sclass,
		       u32 *sid)
{
	int len;
	struct genfs *genfs;
	struct ocontext *c;
	int rc = 0, cmp = 0;

	POLICY_RDLOCK;

	for (genfs = policydb.genfs; genfs; genfs = genfs->next) {
		cmp = strcmp(fstype, genfs->fstype);
		if (cmp <= 0)
			break;
	}

	if (!genfs || cmp) {
		*sid = SECINITSID_UNLABELED;
		rc = -ENOENT;
		goto out;
	}

	for (c = genfs->head; c; c = c->next) {
		len = strlen(c->u.name);
		if ((!c->v.sclass || sclass == c->v.sclass) &&
		    (strncmp(c->u.name, path, len) == 0))
			break;
	}

	if (!c) {
		*sid = SECINITSID_UNLABELED;
		rc = -ENOENT;
		goto out;
	}

	if (!c->sid[0]) {
		rc = sidtab_context_to_sid(&sidtab,
					   &c->context[0],
					   &c->sid[0]);
		if (rc)
			goto out;
	}

	*sid = c->sid[0];
out:
	POLICY_RDUNLOCK;
	return rc;
}

/**
 * security_fs_use - Determine how to handle labeling for a filesystem.
 * @fstype: filesystem type
 * @behavior: labeling behavior
 * @sid: SID for filesystem (superblock)
 */
int security_fs_use(
	const char *fstype,
	unsigned int *behavior,
	u32 *sid)
{
	int rc = 0;
	struct ocontext *c;

	POLICY_RDLOCK;

	c = policydb.ocontexts[OCON_FSUSE];
	while (c) {
		if (strcmp(fstype, c->u.name) == 0)
			break;
		c = c->next;
	}

	if (c) {
		*behavior = c->v.behavior;
		if (!c->sid[0]) {
			rc = sidtab_context_to_sid(&sidtab,
						   &c->context[0],
						   &c->sid[0]);
			if (rc)
				goto out;
		}
		*sid = c->sid[0];
	} else {
		rc = security_genfs_sid(fstype, "/", SECCLASS_DIR, sid);
		if (rc) {
			*behavior = SECURITY_FS_USE_NONE;
			rc = 0;
		} else {
			*behavior = SECURITY_FS_USE_GENFS;
		}
	}

out:
	POLICY_RDUNLOCK;
	return rc;
}

int security_get_bools(int *len, char ***names, int **values)
{
	int i, rc = -ENOMEM;

	POLICY_RDLOCK;
	*names = NULL;
	*values = NULL;

	*len = policydb.p_bools.nprim;
	if (!*len) {
		rc = 0;
		goto out;
	}

       *names = kcalloc(*len, sizeof(char*), GFP_ATOMIC);
	if (!*names)
		goto err;

       *values = kcalloc(*len, sizeof(int), GFP_ATOMIC);
	if (!*values)
		goto err;

	for (i = 0; i < *len; i++) {
		size_t name_len;
		(*values)[i] = policydb.bool_val_to_struct[i]->state;
		name_len = strlen(policydb.p_bool_val_to_name[i]) + 1;
               (*names)[i] = kmalloc(sizeof(char) * name_len, GFP_ATOMIC);
		if (!(*names)[i])
			goto err;
		strncpy((*names)[i], policydb.p_bool_val_to_name[i], name_len);
		(*names)[i][name_len - 1] = 0;
	}
	rc = 0;
out:
	POLICY_RDUNLOCK;
	return rc;
err:
	if (*names) {
		for (i = 0; i < *len; i++)
			kfree((*names)[i]);
	}
	kfree(*values);
	goto out;
}


int security_set_bools(int len, int *values)
{
	int i, rc = 0;
	int lenp, seqno = 0;
	struct cond_node *cur;

	POLICY_WRLOCK;

	lenp = policydb.p_bools.nprim;
	if (len != lenp) {
		rc = -EFAULT;
		goto out;
	}

	for (i = 0; i < len; i++) {
		if (!!values[i] != policydb.bool_val_to_struct[i]->state) {
			audit_log(current->audit_context, GFP_ATOMIC,
				AUDIT_MAC_CONFIG_CHANGE,
				"bool=%s val=%d old_val=%d auid=%u",
				policydb.p_bool_val_to_name[i],
				!!values[i],
				policydb.bool_val_to_struct[i]->state,
				audit_get_loginuid(current->audit_context));
		}
		if (values[i]) {
			policydb.bool_val_to_struct[i]->state = 1;
		} else {
			policydb.bool_val_to_struct[i]->state = 0;
		}
	}

	for (cur = policydb.cond_list; cur != NULL; cur = cur->next) {
		rc = evaluate_cond_node(&policydb, cur);
		if (rc)
			goto out;
	}

	seqno = ++latest_granting;

out:
	POLICY_WRUNLOCK;
	if (!rc) {
		avc_ss_reset(seqno);
		selnl_notify_policyload(seqno);
	}
	return rc;
}

int security_get_bool_value(int bool)
{
	int rc = 0;
	int len;

	POLICY_RDLOCK;

	len = policydb.p_bools.nprim;
	if (bool >= len) {
		rc = -EFAULT;
		goto out;
	}

	rc = policydb.bool_val_to_struct[bool]->state;
out:
	POLICY_RDUNLOCK;
	return rc;
}

struct selinux_audit_rule {
	u32 au_seqno;
	struct context au_ctxt;
};

void selinux_audit_rule_free(struct selinux_audit_rule *rule)
{
	if (rule) {
		context_destroy(&rule->au_ctxt);
		kfree(rule);
	}
}

int selinux_audit_rule_init(u32 field, u32 op, char *rulestr,
                            struct selinux_audit_rule **rule)
{
	struct selinux_audit_rule *tmprule;
	struct role_datum *roledatum;
	struct type_datum *typedatum;
	struct user_datum *userdatum;
	int rc = 0;

	*rule = NULL;

	if (!ss_initialized)
		return -ENOTSUPP;

	switch (field) {
<<<<<<< HEAD
	case AUDIT_SE_USER:
	case AUDIT_SE_ROLE:
	case AUDIT_SE_TYPE:
=======
	case AUDIT_SUBJ_USER:
	case AUDIT_SUBJ_ROLE:
	case AUDIT_SUBJ_TYPE:
	case AUDIT_OBJ_USER:
	case AUDIT_OBJ_ROLE:
	case AUDIT_OBJ_TYPE:
>>>>>>> 120bda20
		/* only 'equals' and 'not equals' fit user, role, and type */
		if (op != AUDIT_EQUAL && op != AUDIT_NOT_EQUAL)
			return -EINVAL;
		break;
<<<<<<< HEAD
	case AUDIT_SE_SEN:
	case AUDIT_SE_CLR:
=======
	case AUDIT_SUBJ_SEN:
	case AUDIT_SUBJ_CLR:
	case AUDIT_OBJ_LEV_LOW:
	case AUDIT_OBJ_LEV_HIGH:
>>>>>>> 120bda20
		/* we do not allow a range, indicated by the presense of '-' */
		if (strchr(rulestr, '-'))
			return -EINVAL;
		break;
	default:
		/* only the above fields are valid */
		return -EINVAL;
	}

	tmprule = kzalloc(sizeof(struct selinux_audit_rule), GFP_KERNEL);
	if (!tmprule)
		return -ENOMEM;

	context_init(&tmprule->au_ctxt);

	POLICY_RDLOCK;

	tmprule->au_seqno = latest_granting;

	switch (field) {
<<<<<<< HEAD
	case AUDIT_SE_USER:
=======
	case AUDIT_SUBJ_USER:
	case AUDIT_OBJ_USER:
>>>>>>> 120bda20
		userdatum = hashtab_search(policydb.p_users.table, rulestr);
		if (!userdatum)
			rc = -EINVAL;
		else
			tmprule->au_ctxt.user = userdatum->value;
		break;
<<<<<<< HEAD
	case AUDIT_SE_ROLE:
=======
	case AUDIT_SUBJ_ROLE:
	case AUDIT_OBJ_ROLE:
>>>>>>> 120bda20
		roledatum = hashtab_search(policydb.p_roles.table, rulestr);
		if (!roledatum)
			rc = -EINVAL;
		else
			tmprule->au_ctxt.role = roledatum->value;
		break;
<<<<<<< HEAD
	case AUDIT_SE_TYPE:
=======
	case AUDIT_SUBJ_TYPE:
	case AUDIT_OBJ_TYPE:
>>>>>>> 120bda20
		typedatum = hashtab_search(policydb.p_types.table, rulestr);
		if (!typedatum)
			rc = -EINVAL;
		else
			tmprule->au_ctxt.type = typedatum->value;
		break;
<<<<<<< HEAD
	case AUDIT_SE_SEN:
	case AUDIT_SE_CLR:
=======
	case AUDIT_SUBJ_SEN:
	case AUDIT_SUBJ_CLR:
	case AUDIT_OBJ_LEV_LOW:
	case AUDIT_OBJ_LEV_HIGH:
>>>>>>> 120bda20
		rc = mls_from_string(rulestr, &tmprule->au_ctxt, GFP_ATOMIC);
		break;
	}

	POLICY_RDUNLOCK;

	if (rc) {
		selinux_audit_rule_free(tmprule);
		tmprule = NULL;
	}

	*rule = tmprule;

	return rc;
}

int selinux_audit_rule_match(u32 ctxid, u32 field, u32 op,
                             struct selinux_audit_rule *rule,
                             struct audit_context *actx)
{
	struct context *ctxt;
	struct mls_level *level;
	int match = 0;

	if (!rule) {
		audit_log(actx, GFP_ATOMIC, AUDIT_SELINUX_ERR,
		          "selinux_audit_rule_match: missing rule\n");
		return -ENOENT;
	}

	POLICY_RDLOCK;

	if (rule->au_seqno < latest_granting) {
		audit_log(actx, GFP_ATOMIC, AUDIT_SELINUX_ERR,
		          "selinux_audit_rule_match: stale rule\n");
		match = -ESTALE;
		goto out;
	}

	ctxt = sidtab_search(&sidtab, ctxid);
	if (!ctxt) {
		audit_log(actx, GFP_ATOMIC, AUDIT_SELINUX_ERR,
		          "selinux_audit_rule_match: unrecognized SID %d\n",
		          ctxid);
		match = -ENOENT;
		goto out;
	}

	/* a field/op pair that is not caught here will simply fall through
	   without a match */
	switch (field) {
<<<<<<< HEAD
	case AUDIT_SE_USER:
=======
	case AUDIT_SUBJ_USER:
	case AUDIT_OBJ_USER:
>>>>>>> 120bda20
		switch (op) {
		case AUDIT_EQUAL:
			match = (ctxt->user == rule->au_ctxt.user);
			break;
		case AUDIT_NOT_EQUAL:
			match = (ctxt->user != rule->au_ctxt.user);
			break;
		}
		break;
<<<<<<< HEAD
	case AUDIT_SE_ROLE:
=======
	case AUDIT_SUBJ_ROLE:
	case AUDIT_OBJ_ROLE:
>>>>>>> 120bda20
		switch (op) {
		case AUDIT_EQUAL:
			match = (ctxt->role == rule->au_ctxt.role);
			break;
		case AUDIT_NOT_EQUAL:
			match = (ctxt->role != rule->au_ctxt.role);
			break;
		}
		break;
<<<<<<< HEAD
	case AUDIT_SE_TYPE:
=======
	case AUDIT_SUBJ_TYPE:
	case AUDIT_OBJ_TYPE:
>>>>>>> 120bda20
		switch (op) {
		case AUDIT_EQUAL:
			match = (ctxt->type == rule->au_ctxt.type);
			break;
		case AUDIT_NOT_EQUAL:
			match = (ctxt->type != rule->au_ctxt.type);
			break;
		}
		break;
<<<<<<< HEAD
	case AUDIT_SE_SEN:
	case AUDIT_SE_CLR:
		level = (op == AUDIT_SE_SEN ?
=======
	case AUDIT_SUBJ_SEN:
	case AUDIT_SUBJ_CLR:
	case AUDIT_OBJ_LEV_LOW:
	case AUDIT_OBJ_LEV_HIGH:
		level = ((field == AUDIT_SUBJ_SEN ||
		          field == AUDIT_OBJ_LEV_LOW) ?
>>>>>>> 120bda20
		         &ctxt->range.level[0] : &ctxt->range.level[1]);
		switch (op) {
		case AUDIT_EQUAL:
			match = mls_level_eq(&rule->au_ctxt.range.level[0],
			                     level);
			break;
		case AUDIT_NOT_EQUAL:
			match = !mls_level_eq(&rule->au_ctxt.range.level[0],
			                      level);
			break;
		case AUDIT_LESS_THAN:
			match = (mls_level_dom(&rule->au_ctxt.range.level[0],
			                       level) &&
			         !mls_level_eq(&rule->au_ctxt.range.level[0],
			                       level));
			break;
		case AUDIT_LESS_THAN_OR_EQUAL:
			match = mls_level_dom(&rule->au_ctxt.range.level[0],
			                      level);
			break;
		case AUDIT_GREATER_THAN:
			match = (mls_level_dom(level,
			                      &rule->au_ctxt.range.level[0]) &&
			         !mls_level_eq(level,
			                       &rule->au_ctxt.range.level[0]));
			break;
		case AUDIT_GREATER_THAN_OR_EQUAL:
			match = mls_level_dom(level,
			                      &rule->au_ctxt.range.level[0]);
			break;
		}
	}

out:
	POLICY_RDUNLOCK;
	return match;
}

static int (*aurule_callback)(void) = NULL;

static int aurule_avc_callback(u32 event, u32 ssid, u32 tsid,
                               u16 class, u32 perms, u32 *retained)
{
	int err = 0;

	if (event == AVC_CALLBACK_RESET && aurule_callback)
		err = aurule_callback();
	return err;
}

static int __init aurule_init(void)
{
	int err;

	err = avc_add_callback(aurule_avc_callback, AVC_CALLBACK_RESET,
	                       SECSID_NULL, SECSID_NULL, SECCLASS_NULL, 0);
	if (err)
		panic("avc_add_callback() failed, error %d\n", err);

	return err;
}
__initcall(aurule_init);

void selinux_audit_set_callback(int (*callback)(void))
{
	aurule_callback = callback;
}<|MERGE_RESOLUTION|>--- conflicted
+++ resolved
@@ -1845,31 +1845,20 @@
 		return -ENOTSUPP;
 
 	switch (field) {
-<<<<<<< HEAD
-	case AUDIT_SE_USER:
-	case AUDIT_SE_ROLE:
-	case AUDIT_SE_TYPE:
-=======
 	case AUDIT_SUBJ_USER:
 	case AUDIT_SUBJ_ROLE:
 	case AUDIT_SUBJ_TYPE:
 	case AUDIT_OBJ_USER:
 	case AUDIT_OBJ_ROLE:
 	case AUDIT_OBJ_TYPE:
->>>>>>> 120bda20
 		/* only 'equals' and 'not equals' fit user, role, and type */
 		if (op != AUDIT_EQUAL && op != AUDIT_NOT_EQUAL)
 			return -EINVAL;
 		break;
-<<<<<<< HEAD
-	case AUDIT_SE_SEN:
-	case AUDIT_SE_CLR:
-=======
 	case AUDIT_SUBJ_SEN:
 	case AUDIT_SUBJ_CLR:
 	case AUDIT_OBJ_LEV_LOW:
 	case AUDIT_OBJ_LEV_HIGH:
->>>>>>> 120bda20
 		/* we do not allow a range, indicated by the presense of '-' */
 		if (strchr(rulestr, '-'))
 			return -EINVAL;
@@ -1890,51 +1879,34 @@
 	tmprule->au_seqno = latest_granting;
 
 	switch (field) {
-<<<<<<< HEAD
-	case AUDIT_SE_USER:
-=======
 	case AUDIT_SUBJ_USER:
 	case AUDIT_OBJ_USER:
->>>>>>> 120bda20
 		userdatum = hashtab_search(policydb.p_users.table, rulestr);
 		if (!userdatum)
 			rc = -EINVAL;
 		else
 			tmprule->au_ctxt.user = userdatum->value;
 		break;
-<<<<<<< HEAD
-	case AUDIT_SE_ROLE:
-=======
 	case AUDIT_SUBJ_ROLE:
 	case AUDIT_OBJ_ROLE:
->>>>>>> 120bda20
 		roledatum = hashtab_search(policydb.p_roles.table, rulestr);
 		if (!roledatum)
 			rc = -EINVAL;
 		else
 			tmprule->au_ctxt.role = roledatum->value;
 		break;
-<<<<<<< HEAD
-	case AUDIT_SE_TYPE:
-=======
 	case AUDIT_SUBJ_TYPE:
 	case AUDIT_OBJ_TYPE:
->>>>>>> 120bda20
 		typedatum = hashtab_search(policydb.p_types.table, rulestr);
 		if (!typedatum)
 			rc = -EINVAL;
 		else
 			tmprule->au_ctxt.type = typedatum->value;
 		break;
-<<<<<<< HEAD
-	case AUDIT_SE_SEN:
-	case AUDIT_SE_CLR:
-=======
 	case AUDIT_SUBJ_SEN:
 	case AUDIT_SUBJ_CLR:
 	case AUDIT_OBJ_LEV_LOW:
 	case AUDIT_OBJ_LEV_HIGH:
->>>>>>> 120bda20
 		rc = mls_from_string(rulestr, &tmprule->au_ctxt, GFP_ATOMIC);
 		break;
 	}
@@ -1986,12 +1958,8 @@
 	/* a field/op pair that is not caught here will simply fall through
 	   without a match */
 	switch (field) {
-<<<<<<< HEAD
-	case AUDIT_SE_USER:
-=======
 	case AUDIT_SUBJ_USER:
 	case AUDIT_OBJ_USER:
->>>>>>> 120bda20
 		switch (op) {
 		case AUDIT_EQUAL:
 			match = (ctxt->user == rule->au_ctxt.user);
@@ -2001,12 +1969,8 @@
 			break;
 		}
 		break;
-<<<<<<< HEAD
-	case AUDIT_SE_ROLE:
-=======
 	case AUDIT_SUBJ_ROLE:
 	case AUDIT_OBJ_ROLE:
->>>>>>> 120bda20
 		switch (op) {
 		case AUDIT_EQUAL:
 			match = (ctxt->role == rule->au_ctxt.role);
@@ -2016,12 +1980,8 @@
 			break;
 		}
 		break;
-<<<<<<< HEAD
-	case AUDIT_SE_TYPE:
-=======
 	case AUDIT_SUBJ_TYPE:
 	case AUDIT_OBJ_TYPE:
->>>>>>> 120bda20
 		switch (op) {
 		case AUDIT_EQUAL:
 			match = (ctxt->type == rule->au_ctxt.type);
@@ -2031,18 +1991,12 @@
 			break;
 		}
 		break;
-<<<<<<< HEAD
-	case AUDIT_SE_SEN:
-	case AUDIT_SE_CLR:
-		level = (op == AUDIT_SE_SEN ?
-=======
 	case AUDIT_SUBJ_SEN:
 	case AUDIT_SUBJ_CLR:
 	case AUDIT_OBJ_LEV_LOW:
 	case AUDIT_OBJ_LEV_HIGH:
 		level = ((field == AUDIT_SUBJ_SEN ||
 		          field == AUDIT_OBJ_LEV_LOW) ?
->>>>>>> 120bda20
 		         &ctxt->range.level[0] : &ctxt->range.level[1]);
 		switch (op) {
 		case AUDIT_EQUAL:
