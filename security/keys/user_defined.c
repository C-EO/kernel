/* user_defined.c: user defined key type
 *
 * Copyright (C) 2004 Red Hat, Inc. All Rights Reserved.
 * Written by David Howells (dhowells@redhat.com)
 *
 * This program is free software; you can redistribute it and/or
 * modify it under the terms of the GNU General Public License
 * as published by the Free Software Foundation; either version
 * 2 of the License, or (at your option) any later version.
 */

#include <linux/module.h>
#include <linux/init.h>
#include <linux/slab.h>
#include <linux/seq_file.h>
#include <linux/err.h>
#include <keys/user-type.h>
#include <asm/uaccess.h>
#include "internal.h"

static int logon_vet_description(const char *desc);

/*
 * user defined keys take an arbitrary string as the description and an
 * arbitrary blob of data as the payload
 */
struct key_type key_type_user = {
	.name			= "user",
	.preparse		= user_preparse,
	.free_preparse		= user_free_preparse,
	.instantiate		= generic_key_instantiate,
	.update			= user_update,
	.revoke			= user_revoke,
	.destroy		= user_destroy,
	.describe		= user_describe,
	.read			= user_read,
};

EXPORT_SYMBOL_GPL(key_type_user);

/*
 * This key type is essentially the same as key_type_user, but it does
 * not define a .read op. This is suitable for storing username and
 * password pairs in the keyring that you do not want to be readable
 * from userspace.
 */
struct key_type key_type_logon = {
	.name			= "logon",
	.preparse		= user_preparse,
	.free_preparse		= user_free_preparse,
	.instantiate		= generic_key_instantiate,
	.update			= user_update,
	.revoke			= user_revoke,
	.destroy		= user_destroy,
	.describe		= user_describe,
	.vet_description	= logon_vet_description,
};
EXPORT_SYMBOL_GPL(key_type_logon);

/*
 * Preparse a user defined key payload
 */
int user_preparse(struct key_preparsed_payload *prep)
{
	struct user_key_payload *upayload;
	size_t datalen = prep->datalen;

	if (datalen <= 0 || datalen > 32767 || !prep->data)
		return -EINVAL;

	upayload = kmalloc(sizeof(*upayload) + datalen, GFP_KERNEL);
	if (!upayload)
		return -ENOMEM;

	/* attach the data */
	prep->quotalen = datalen;
	prep->payload.data[0] = upayload;
	upayload->datalen = datalen;
	memcpy(upayload->data, prep->data, datalen);
	return 0;
}
EXPORT_SYMBOL_GPL(user_preparse);

/*
 * Free a preparse of a user defined key payload
 */
void user_free_preparse(struct key_preparsed_payload *prep)
{
	kfree(prep->payload.data[0]);
}
EXPORT_SYMBOL_GPL(user_free_preparse);

/*
 * update a user defined key
 * - the key's semaphore is write-locked
 */
int user_update(struct key *key, struct key_preparsed_payload *prep)
{
	struct user_key_payload *upayload, *zap;
	size_t datalen = prep->datalen;
	int ret;

	ret = -EINVAL;
	if (datalen <= 0 || datalen > 32767 || !prep->data)
		goto error;

	/* construct a replacement payload */
	ret = -ENOMEM;
	upayload = kmalloc(sizeof(*upayload) + datalen, GFP_KERNEL);
	if (!upayload)
		goto error;

	upayload->datalen = datalen;
	memcpy(upayload->data, prep->data, datalen);

	/* check the quota and attach the new data */
	zap = upayload;

	ret = key_payload_reserve(key, datalen);

	if (ret == 0) {
		/* attach the new data, displacing the old */
		if (!test_bit(KEY_FLAG_NEGATIVE, &key->flags))
<<<<<<< HEAD
			zap = key->payload.data;
=======
			zap = key->payload.data[0];
>>>>>>> daba514f
		else
			zap = NULL;
		rcu_assign_keypointer(key, upayload);
		key->expiry = 0;
	}

	if (zap)
		kfree_rcu(zap, rcu);

error:
	return ret;
}

EXPORT_SYMBOL_GPL(user_update);

/*
 * dispose of the links from a revoked keyring
 * - called with the key sem write-locked
 */
void user_revoke(struct key *key)
{
	struct user_key_payload *upayload = key->payload.data[0];

	/* clear the quota */
	key_payload_reserve(key, 0);

	if (upayload) {
		rcu_assign_keypointer(key, NULL);
		kfree_rcu(upayload, rcu);
	}
}

EXPORT_SYMBOL(user_revoke);

/*
 * dispose of the data dangling from the corpse of a user key
 */
void user_destroy(struct key *key)
{
	struct user_key_payload *upayload = key->payload.data[0];

	kfree(upayload);
}

EXPORT_SYMBOL_GPL(user_destroy);

/*
 * describe the user key
 */
void user_describe(const struct key *key, struct seq_file *m)
{
	seq_puts(m, key->description);
	if (key_is_instantiated(key))
		seq_printf(m, ": %u", key->datalen);
}

EXPORT_SYMBOL_GPL(user_describe);

/*
 * read the key data
 * - the key's semaphore is read-locked
 */
long user_read(const struct key *key, char __user *buffer, size_t buflen)
{
	const struct user_key_payload *upayload;
	long ret;

	upayload = user_key_payload(key);
	ret = upayload->datalen;

	/* we can return the data as is */
	if (buffer && buflen > 0) {
		if (buflen > upayload->datalen)
			buflen = upayload->datalen;

		if (copy_to_user(buffer, upayload->data, buflen) != 0)
			ret = -EFAULT;
	}

	return ret;
}

EXPORT_SYMBOL_GPL(user_read);

/* Vet the description for a "logon" key */
static int logon_vet_description(const char *desc)
{
	char *p;

	/* require a "qualified" description string */
	p = strchr(desc, ':');
	if (!p)
		return -EINVAL;

	/* also reject description with ':' as first char */
	if (p == desc)
		return -EINVAL;

	return 0;
}<|MERGE_RESOLUTION|>--- conflicted
+++ resolved
@@ -121,11 +121,7 @@
 	if (ret == 0) {
 		/* attach the new data, displacing the old */
 		if (!test_bit(KEY_FLAG_NEGATIVE, &key->flags))
-<<<<<<< HEAD
-			zap = key->payload.data;
-=======
 			zap = key->payload.data[0];
->>>>>>> daba514f
 		else
 			zap = NULL;
 		rcu_assign_keypointer(key, upayload);
