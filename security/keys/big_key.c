--- conflicted
+++ resolved
@@ -158,10 +158,7 @@
 		 * File content is stored encrypted with randomly generated key.
 		 */
 		size_t enclen = datalen + ENC_AUTHTAG_SIZE;
-<<<<<<< HEAD
-=======
 		loff_t pos = 0;
->>>>>>> ef03de22
 
 		data = kmalloc(enclen, GFP_KERNEL);
 		if (!data)
@@ -306,10 +303,7 @@
 		u8 *data;
 		u8 *enckey = (u8 *)key->payload.data[big_key_data];
 		size_t enclen = datalen + ENC_AUTHTAG_SIZE;
-<<<<<<< HEAD
-=======
 		loff_t pos = 0;
->>>>>>> ef03de22
 
 		data = kmalloc(enclen, GFP_KERNEL);
 		if (!data)
