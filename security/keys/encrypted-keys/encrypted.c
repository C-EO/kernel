--- conflicted
+++ resolved
@@ -370,11 +370,7 @@
 	       master_keylen);
 	ret = crypto_shash_tfm_digest(hash_tfm, derived_buf, derived_buf_len,
 				      derived_key);
-<<<<<<< HEAD
-	kzfree(derived_buf);
-=======
 	kfree_sensitive(derived_buf);
->>>>>>> 7d2a07b7
 	return ret;
 }
 
@@ -950,11 +946,7 @@
 	memzero_explicit(derived_key, sizeof(derived_key));
 
 	memcpy(buffer, ascii_buf, asciiblob_len);
-<<<<<<< HEAD
-	kzfree(ascii_buf);
-=======
 	kfree_sensitive(ascii_buf);
->>>>>>> 7d2a07b7
 
 	return asciiblob_len;
 out:
