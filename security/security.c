--- conflicted
+++ resolved
@@ -5768,20 +5768,6 @@
 EXPORT_SYMBOL(security_locked_down);
 
 /**
-<<<<<<< HEAD
- * @security_lock_kernel_down
- *     Put the kernel into lock-down mode.
- *
- *     @where: Where the lock-down is originating from (e.g. command line option)
- *     @level: The lock-down level (can only increase)
- *
- */
-int security_lock_kernel_down(const char *where, enum lockdown_reason level)
-{
-	return call_int_hook(lock_kernel_down, where, level);
-}
-EXPORT_SYMBOL(security_lock_kernel_down);
-=======
  * security_bdev_alloc() - Allocate a block device LSM blob
  * @bdev: block device
  *
@@ -5859,7 +5845,20 @@
 	return call_int_hook(bdev_setintegrity, bdev, type, value, size);
 }
 EXPORT_SYMBOL(security_bdev_setintegrity);
->>>>>>> 9852d85e
+
+/**
+ * @security_lock_kernel_down
+ *     Put the kernel into lock-down mode.
+ *
+ *     @where: Where the lock-down is originating from (e.g. command line option)
+ *     @level: The lock-down level (can only increase)
+ *
+ */
+int security_lock_kernel_down(const char *where, enum lockdown_reason level)
+{
+	return call_int_hook(lock_kernel_down, where, level);
+}
+EXPORT_SYMBOL(security_lock_kernel_down);
 
 #ifdef CONFIG_PERF_EVENTS
 /**
