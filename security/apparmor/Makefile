--- conflicted
+++ resolved
@@ -4,11 +4,9 @@
 
 apparmor-y := apparmorfs.o audit.o capability.o context.o ipc.o lib.o match.o \
               path.o domain.o policy.o policy_unpack.o procattr.o lsm.o \
-              resource.o sid.o file.o net.o
+              resource.o sid.o file.o
 
-apparmor-$(CONFIG_SECURITY_APPARMOR_COMPAT_24) += apparmorfs-24.o
-
-clean-files := capability_names.h rlim_names.h af_names.h
+clean-files := capability_names.h rlim_names.h
 
 
 # Build a lower case string table of capability names
@@ -21,9 +19,6 @@
 	sed $< >>$@ -r -n -e '/CAP_FS_MASK/d' \
 	-e 's/^\#define[ \t]+CAP_([A-Z0-9_]+)[ \t]+([0-9]+)/[\2] = "\L\1",/p';\
 	echo "};" >> $@
-
-quiet_cmd_make-af = GEN     $@
-cmd_make-af = echo "static const char *address_family_names[] = {" > $@ ; sed -n -e "/AF_MAX/d" -e "/AF_LOCAL/d" -e "s/^\#define[ \\t]\\+AF_\\([A-Z0-9_]\\+\\)[ \\t]\\+\\([0-9]\\+\\)\\(.*\\)\$$/[\\2]  = \"\\1\",/p" $< | tr A-Z a-z >> $@ ; echo "};" >> $@
 
 
 # Build a lower case string table of rlimit names.
@@ -61,18 +56,10 @@
 	    tr '\n' ' ' | sed -e 's/ $$/"\n/' >> $@
 
 $(obj)/capability.o : $(obj)/capability_names.h
-$(obj)/net.o : $(obj)/af_names.h
 $(obj)/resource.o : $(obj)/rlim_names.h
 $(obj)/capability_names.h : $(srctree)/include/linux/capability.h \
 			    $(src)/Makefile
 	$(call cmd,make-caps)
-<<<<<<< HEAD
-$(obj)/rlim_names.h : $(srctree)/include/asm-generic/resource.h
-	$(call cmd,make-rlim)
-$(obj)/af_names.h : $(srctree)/include/linux/socket.h
-	$(call cmd,make-af)
-=======
 $(obj)/rlim_names.h : $(srctree)/include/asm-generic/resource.h \
 		      $(src)/Makefile
-	$(call cmd,make-rlim)
->>>>>>> dd775ae2
+	$(call cmd,make-rlim)