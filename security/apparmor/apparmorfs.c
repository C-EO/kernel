/*
 * AppArmor security module
 *
 * This file contains AppArmor /sys/kernel/security/apparmor interface functions
 *
 * Copyright (C) 1998-2008 Novell/SUSE
 * Copyright 2009-2010 Canonical Ltd.
 *
 * This program is free software; you can redistribute it and/or
 * modify it under the terms of the GNU General Public License as
 * published by the Free Software Foundation, version 2 of the
 * License.
 */

#include <linux/ctype.h>
#include <linux/security.h>
#include <linux/vmalloc.h>
#include <linux/module.h>
#include <linux/seq_file.h>
#include <linux/uaccess.h>
#include <linux/mount.h>
#include <linux/namei.h>
#include <linux/capability.h>
#include <linux/rcupdate.h>
#include <uapi/linux/major.h>
#include <linux/fs.h>

#include "include/apparmor.h"
#include "include/apparmorfs.h"
#include "include/audit.h"
#include "include/context.h"
#include "include/crypto.h"
#include "include/policy.h"
#include "include/policy_ns.h"
#include "include/resource.h"
#include "include/policy_unpack.h"

/**
 * aa_mangle_name - mangle a profile name to std profile layout form
 * @name: profile name to mangle  (NOT NULL)
 * @target: buffer to store mangled name, same length as @name (MAYBE NULL)
 *
 * Returns: length of mangled name
 */
static int mangle_name(const char *name, char *target)
{
	char *t = target;

	while (*name == '/' || *name == '.')
		name++;

	if (target) {
		for (; *name; name++) {
			if (*name == '/')
				*(t)++ = '.';
			else if (isspace(*name))
				*(t)++ = '_';
			else if (isalnum(*name) || strchr("._-", *name))
				*(t)++ = *name;
		}

		*t = 0;
	} else {
		int len = 0;
		for (; *name; name++) {
			if (isalnum(*name) || isspace(*name) ||
			    strchr("/._-", *name))
				len++;
		}

		return len;
	}

	return t - target;
}

/**
 * aa_simple_write_to_buffer - common routine for getting policy from user
 * @userbuf: user buffer to copy data from  (NOT NULL)
 * @alloc_size: size of user buffer (REQUIRES: @alloc_size >= @copy_size)
 * @copy_size: size of data to copy from user buffer
 * @pos: position write is at in the file (NOT NULL)
 *
 * Returns: kernel buffer containing copy of user buffer data or an
 *          ERR_PTR on failure.
 */
static struct aa_loaddata *aa_simple_write_to_buffer(const char __user *userbuf,
						     size_t alloc_size,
						     size_t copy_size,
						     loff_t *pos)
{
	struct aa_loaddata *data;

	AA_BUG(copy_size > alloc_size);

	if (*pos != 0)
		/* only writes from pos 0, that is complete writes */
		return ERR_PTR(-ESPIPE);

	/* freed by caller to simple_write_to_buffer */
	data = kvmalloc(sizeof(*data) + alloc_size, GFP_KERNEL);
	if (data == NULL)
		return ERR_PTR(-ENOMEM);
	kref_init(&data->count);
	data->size = copy_size;
	data->hash = NULL;
	data->abi = 0;

	if (copy_from_user(data->data, userbuf, copy_size)) {
		kvfree(data);
		return ERR_PTR(-EFAULT);
	}

	return data;
}

static ssize_t policy_update(int binop, const char __user *buf, size_t size,
			     loff_t *pos, struct aa_ns *ns)
{
	ssize_t error;
	struct aa_loaddata *data;
	struct aa_profile *profile = aa_current_profile();
	const char *op = binop == PROF_ADD ? OP_PROF_LOAD : OP_PROF_REPL;
	/* high level check about policy management - fine grained in
	 * below after unpack
	 */
	error = aa_may_manage_policy(profile, ns, op);
	if (error)
		return error;

	data = aa_simple_write_to_buffer(buf, size, size, pos);
	error = PTR_ERR(data);
	if (!IS_ERR(data)) {
		error = aa_replace_profiles(ns ? ns : profile->ns, profile,
					    binop, data);
		aa_put_loaddata(data);
	}

	return error;
}

/* .load file hook fn to load policy */
static ssize_t profile_load(struct file *f, const char __user *buf, size_t size,
			    loff_t *pos)
{
	struct aa_ns *ns = aa_get_ns(f->f_inode->i_private);
	int error = policy_update(PROF_ADD, buf, size, pos, ns);

	aa_put_ns(ns);

	return error;
}

static const struct file_operations aa_fs_profile_load = {
	.write = profile_load,
	.llseek = default_llseek,
};

/* .replace file hook fn to load and/or replace policy */
static ssize_t profile_replace(struct file *f, const char __user *buf,
			       size_t size, loff_t *pos)
{
	struct aa_ns *ns = aa_get_ns(f->f_inode->i_private);
	int error = policy_update(PROF_REPLACE, buf, size, pos, ns);

	aa_put_ns(ns);

	return error;
}

static const struct file_operations aa_fs_profile_replace = {
	.write = profile_replace,
	.llseek = default_llseek,
};

/* .remove file hook fn to remove loaded policy */
static ssize_t profile_remove(struct file *f, const char __user *buf,
			      size_t size, loff_t *pos)
{
	struct aa_loaddata *data;
	struct aa_profile *profile;
	ssize_t error;
	struct aa_ns *ns = aa_get_ns(f->f_inode->i_private);

	profile = aa_current_profile();
	/* high level check about policy management - fine grained in
	 * below after unpack
	 */
	error = aa_may_manage_policy(profile, ns, OP_PROF_RM);
	if (error)
		goto out;

	/*
	 * aa_remove_profile needs a null terminated string so 1 extra
	 * byte is allocated and the copied data is null terminated.
	 */
	data = aa_simple_write_to_buffer(buf, size + 1, size, pos);

	error = PTR_ERR(data);
	if (!IS_ERR(data)) {
		data->data[size] = 0;
		error = aa_remove_profiles(ns ? ns : profile->ns, profile,
					   data->data, size);
		aa_put_loaddata(data);
	}
 out:
	aa_put_ns(ns);
	return error;
}

static const struct file_operations aa_fs_profile_remove = {
	.write = profile_remove,
	.llseek = default_llseek,
};

/**
 * query_data - queries a policy and writes its data to buf
 * @buf: the resulting data is stored here (NOT NULL)
 * @buf_len: size of buf
 * @query: query string used to retrieve data
 * @query_len: size of query including second NUL byte
 *
 * The buffers pointed to by buf and query may overlap. The query buffer is
 * parsed before buf is written to.
 *
 * The query should look like "<LABEL>\0<KEY>\0", where <LABEL> is the name of
 * the security confinement context and <KEY> is the name of the data to
 * retrieve. <LABEL> and <KEY> must not be NUL-terminated.
 *
 * Don't expect the contents of buf to be preserved on failure.
 *
 * Returns: number of characters written to buf or -errno on failure
 */
static ssize_t query_data(char *buf, size_t buf_len,
			  char *query, size_t query_len)
{
	char *out;
	const char *key;
	struct aa_profile *profile;
	struct aa_data *data;
	u32 bytes, blocks;
	__le32 outle32;

	if (!query_len)
		return -EINVAL; /* need a query */

	key = query + strnlen(query, query_len) + 1;
	if (key + 1 >= query + query_len)
		return -EINVAL; /* not enough space for a non-empty key */
	if (key + strnlen(key, query + query_len - key) >= query + query_len)
		return -EINVAL; /* must end with NUL */

	if (buf_len < sizeof(bytes) + sizeof(blocks))
		return -EINVAL; /* not enough space */

	profile = aa_current_profile();

	/* We are going to leave space for two numbers. The first is the total
	 * number of bytes we are writing after the first number. This is so
	 * users can read the full output without reallocation.
	 *
	 * The second number is the number of data blocks we're writing. An
	 * application might be confined by multiple policies having data in
	 * the same key.
	 */
	memset(buf, 0, sizeof(bytes) + sizeof(blocks));
	out = buf + sizeof(bytes) + sizeof(blocks);

	blocks = 0;
	if (profile->data) {
		data = rhashtable_lookup_fast(profile->data, &key,
					      profile->data->p);

		if (data) {
			if (out + sizeof(outle32) + data->size > buf + buf_len)
				return -EINVAL; /* not enough space */
			outle32 = __cpu_to_le32(data->size);
			memcpy(out, &outle32, sizeof(outle32));
			out += sizeof(outle32);
			memcpy(out, data->data, data->size);
			out += data->size;
			blocks++;
		}
	}

	outle32 = __cpu_to_le32(out - buf - sizeof(bytes));
	memcpy(buf, &outle32, sizeof(outle32));
	outle32 = __cpu_to_le32(blocks);
	memcpy(buf + sizeof(bytes), &outle32, sizeof(outle32));

	return out - buf;
}

#define QUERY_CMD_DATA		"data\0"
#define QUERY_CMD_DATA_LEN	5

/**
 * aa_write_access - generic permissions and data query
 * @file: pointer to open apparmorfs/access file
 * @ubuf: user buffer containing the complete query string (NOT NULL)
 * @count: size of ubuf
 * @ppos: position in the file (MUST BE ZERO)
 *
 * Allows for one permissions or data query per open(), write(), and read()
 * sequence. The only queries currently supported are label-based queries for
 * permissions or data.
 *
 * For permissions queries, ubuf must begin with "label\0", followed by the
 * profile query specific format described in the query_label() function
 * documentation.
 *
 * For data queries, ubuf must have the form "data\0<LABEL>\0<KEY>\0", where
 * <LABEL> is the name of the security confinement context and <KEY> is the
 * name of the data to retrieve.
 *
 * Returns: number of bytes written or -errno on failure
 */
static ssize_t aa_write_access(struct file *file, const char __user *ubuf,
			       size_t count, loff_t *ppos)
{
	char *buf;
	ssize_t len;

	if (*ppos)
		return -ESPIPE;

	buf = simple_transaction_get(file, ubuf, count);
	if (IS_ERR(buf))
		return PTR_ERR(buf);

	if (count > QUERY_CMD_DATA_LEN &&
		   !memcmp(buf, QUERY_CMD_DATA, QUERY_CMD_DATA_LEN)) {
		len = query_data(buf, SIMPLE_TRANSACTION_LIMIT,
				 buf + QUERY_CMD_DATA_LEN,
				 count - QUERY_CMD_DATA_LEN);
	} else
		len = -EINVAL;

	if (len < 0)
		return len;

	simple_transaction_set(file, len);

	return count;
}

static const struct file_operations aa_fs_access = {
	.write		= aa_write_access,
	.read		= simple_transaction_read,
	.release	= simple_transaction_release,
	.llseek		= generic_file_llseek,
};

static int aa_fs_seq_show(struct seq_file *seq, void *v)
{
	struct aa_fs_entry *fs_file = seq->private;

	if (!fs_file)
		return 0;

	switch (fs_file->v_type) {
	case AA_FS_TYPE_BOOLEAN:
		seq_printf(seq, "%s\n", fs_file->v.boolean ? "yes" : "no");
		break;
	case AA_FS_TYPE_STRING:
		seq_printf(seq, "%s\n", fs_file->v.string);
		break;
	case AA_FS_TYPE_U64:
		seq_printf(seq, "%#08lx\n", fs_file->v.u64);
		break;
	default:
		/* Ignore unpritable entry types. */
		break;
	}

	return 0;
}

static int aa_fs_seq_open(struct inode *inode, struct file *file)
{
	return single_open(file, aa_fs_seq_show, inode->i_private);
}

const struct file_operations aa_fs_seq_file_ops = {
	.owner		= THIS_MODULE,
	.open		= aa_fs_seq_open,
	.read		= seq_read,
	.llseek		= seq_lseek,
	.release	= single_release,
};

static int aa_fs_seq_profile_open(struct inode *inode, struct file *file,
				  int (*show)(struct seq_file *, void *))
{
	struct aa_proxy *proxy = aa_get_proxy(inode->i_private);
	int error = single_open(file, show, proxy);

	if (error) {
		file->private_data = NULL;
		aa_put_proxy(proxy);
	}

	return error;
}

static int aa_fs_seq_profile_release(struct inode *inode, struct file *file)
{
	struct seq_file *seq = (struct seq_file *) file->private_data;
	if (seq)
		aa_put_proxy(seq->private);
	return single_release(inode, file);
}

static int aa_fs_seq_profname_show(struct seq_file *seq, void *v)
{
	struct aa_proxy *proxy = seq->private;
	struct aa_profile *profile = aa_get_profile_rcu(&proxy->profile);
	seq_printf(seq, "%s\n", profile->base.name);
	aa_put_profile(profile);

	return 0;
}

static int aa_fs_seq_profname_open(struct inode *inode, struct file *file)
{
	return aa_fs_seq_profile_open(inode, file, aa_fs_seq_profname_show);
}

static const struct file_operations aa_fs_profname_fops = {
	.owner		= THIS_MODULE,
	.open		= aa_fs_seq_profname_open,
	.read		= seq_read,
	.llseek		= seq_lseek,
	.release	= aa_fs_seq_profile_release,
};

static int aa_fs_seq_profmode_show(struct seq_file *seq, void *v)
{
	struct aa_proxy *proxy = seq->private;
	struct aa_profile *profile = aa_get_profile_rcu(&proxy->profile);
	seq_printf(seq, "%s\n", aa_profile_mode_names[profile->mode]);
	aa_put_profile(profile);

	return 0;
}

static int aa_fs_seq_profmode_open(struct inode *inode, struct file *file)
{
	return aa_fs_seq_profile_open(inode, file, aa_fs_seq_profmode_show);
}

static const struct file_operations aa_fs_profmode_fops = {
	.owner		= THIS_MODULE,
	.open		= aa_fs_seq_profmode_open,
	.read		= seq_read,
	.llseek		= seq_lseek,
	.release	= aa_fs_seq_profile_release,
};

static int aa_fs_seq_profattach_show(struct seq_file *seq, void *v)
{
	struct aa_proxy *proxy = seq->private;
	struct aa_profile *profile = aa_get_profile_rcu(&proxy->profile);
	if (profile->attach)
		seq_printf(seq, "%s\n", profile->attach);
	else if (profile->xmatch)
		seq_puts(seq, "<unknown>\n");
	else
		seq_printf(seq, "%s\n", profile->base.name);
	aa_put_profile(profile);

	return 0;
}

static int aa_fs_seq_profattach_open(struct inode *inode, struct file *file)
{
	return aa_fs_seq_profile_open(inode, file, aa_fs_seq_profattach_show);
}

static const struct file_operations aa_fs_profattach_fops = {
	.owner		= THIS_MODULE,
	.open		= aa_fs_seq_profattach_open,
	.read		= seq_read,
	.llseek		= seq_lseek,
	.release	= aa_fs_seq_profile_release,
};

static int aa_fs_seq_hash_show(struct seq_file *seq, void *v)
{
	struct aa_proxy *proxy = seq->private;
	struct aa_profile *profile = aa_get_profile_rcu(&proxy->profile);
	unsigned int i, size = aa_hash_size();

	if (profile->hash) {
		for (i = 0; i < size; i++)
			seq_printf(seq, "%.2x", profile->hash[i]);
		seq_puts(seq, "\n");
	}
	aa_put_profile(profile);

	return 0;
}

static int aa_fs_seq_hash_open(struct inode *inode, struct file *file)
{
	return single_open(file, aa_fs_seq_hash_show, inode->i_private);
}

static const struct file_operations aa_fs_seq_hash_fops = {
	.owner		= THIS_MODULE,
	.open		= aa_fs_seq_hash_open,
	.read		= seq_read,
	.llseek		= seq_lseek,
	.release	= single_release,
};


static int aa_fs_seq_show_ns_level(struct seq_file *seq, void *v)
{
	struct aa_ns *ns = aa_current_profile()->ns;

	seq_printf(seq, "%d\n", ns->level);

	return 0;
}

static int aa_fs_seq_open_ns_level(struct inode *inode, struct file *file)
{
	return single_open(file, aa_fs_seq_show_ns_level, inode->i_private);
}

static const struct file_operations aa_fs_ns_level = {
	.owner		= THIS_MODULE,
	.open		= aa_fs_seq_open_ns_level,
	.read		= seq_read,
	.llseek		= seq_lseek,
	.release	= single_release,
};

static int aa_fs_seq_show_ns_name(struct seq_file *seq, void *v)
{
	struct aa_ns *ns = aa_current_profile()->ns;

	seq_printf(seq, "%s\n", ns->base.name);

	return 0;
}

static int aa_fs_seq_open_ns_name(struct inode *inode, struct file *file)
{
	return single_open(file, aa_fs_seq_show_ns_name, inode->i_private);
}

static const struct file_operations aa_fs_ns_name = {
	.owner		= THIS_MODULE,
	.open		= aa_fs_seq_open_ns_name,
	.read		= seq_read,
	.llseek		= seq_lseek,
	.release	= single_release,
};

static int rawdata_release(struct inode *inode, struct file *file)
{
	/* TODO: switch to loaddata when profile switched to symlink */
	aa_put_loaddata(file->private_data);

	return 0;
}

static int aa_fs_seq_raw_abi_show(struct seq_file *seq, void *v)
{
	struct aa_proxy *proxy = seq->private;
	struct aa_profile *profile = aa_get_profile_rcu(&proxy->profile);

	if (profile->rawdata->abi) {
		seq_printf(seq, "v%d", profile->rawdata->abi);
		seq_puts(seq, "\n");
	}
	aa_put_profile(profile);

	return 0;
}

static int aa_fs_seq_raw_abi_open(struct inode *inode, struct file *file)
{
	return aa_fs_seq_profile_open(inode, file, aa_fs_seq_raw_abi_show);
}

static const struct file_operations aa_fs_seq_raw_abi_fops = {
	.owner		= THIS_MODULE,
	.open		= aa_fs_seq_raw_abi_open,
	.read		= seq_read,
	.llseek		= seq_lseek,
	.release	= aa_fs_seq_profile_release,
};

static int aa_fs_seq_raw_hash_show(struct seq_file *seq, void *v)
{
	struct aa_proxy *proxy = seq->private;
	struct aa_profile *profile = aa_get_profile_rcu(&proxy->profile);
	unsigned int i, size = aa_hash_size();

	if (profile->rawdata->hash) {
		for (i = 0; i < size; i++)
			seq_printf(seq, "%.2x", profile->rawdata->hash[i]);
		seq_puts(seq, "\n");
	}
	aa_put_profile(profile);

	return 0;
}

static int aa_fs_seq_raw_hash_open(struct inode *inode, struct file *file)
{
	return aa_fs_seq_profile_open(inode, file, aa_fs_seq_raw_hash_show);
}

static const struct file_operations aa_fs_seq_raw_hash_fops = {
	.owner		= THIS_MODULE,
	.open		= aa_fs_seq_raw_hash_open,
	.read		= seq_read,
	.llseek		= seq_lseek,
	.release	= aa_fs_seq_profile_release,
};

static ssize_t rawdata_read(struct file *file, char __user *buf, size_t size,
			    loff_t *ppos)
{
	struct aa_loaddata *rawdata = file->private_data;

	return simple_read_from_buffer(buf, size, ppos, rawdata->data,
				       rawdata->size);
}

static int rawdata_open(struct inode *inode, struct file *file)
{
	struct aa_proxy *proxy = inode->i_private;
	struct aa_profile *profile;

	if (!policy_view_capable(NULL))
		return -EACCES;
	profile = aa_get_profile_rcu(&proxy->profile);
	file->private_data = aa_get_loaddata(profile->rawdata);
	aa_put_profile(profile);

	return 0;
}

static const struct file_operations aa_fs_rawdata_fops = {
	.open = rawdata_open,
	.read = rawdata_read,
	.llseek = generic_file_llseek,
	.release = rawdata_release,
};

/** fns to setup dynamic per profile/namespace files **/
void __aa_fs_profile_rmdir(struct aa_profile *profile)
{
	struct aa_profile *child;
	int i;

	if (!profile)
		return;

	list_for_each_entry(child, &profile->base.profiles, base.list)
		__aa_fs_profile_rmdir(child);

	for (i = AAFS_PROF_SIZEOF - 1; i >= 0; --i) {
		struct aa_proxy *proxy;
		if (!profile->dents[i])
			continue;

		proxy = d_inode(profile->dents[i])->i_private;
		securityfs_remove(profile->dents[i]);
		aa_put_proxy(proxy);
		profile->dents[i] = NULL;
	}
}

void __aa_fs_profile_migrate_dents(struct aa_profile *old,
				   struct aa_profile *new)
{
	int i;

	for (i = 0; i < AAFS_PROF_SIZEOF; i++) {
		new->dents[i] = old->dents[i];
		if (new->dents[i])
			new->dents[i]->d_inode->i_mtime = current_time(new->dents[i]->d_inode);
		old->dents[i] = NULL;
	}
}

static struct dentry *create_profile_file(struct dentry *dir, const char *name,
					  struct aa_profile *profile,
					  const struct file_operations *fops)
{
	struct aa_proxy *proxy = aa_get_proxy(profile->proxy);
	struct dentry *dent;

	dent = securityfs_create_file(name, S_IFREG | 0444, dir, proxy, fops);
	if (IS_ERR(dent))
		aa_put_proxy(proxy);

	return dent;
}

/* requires lock be held */
int __aa_fs_profile_mkdir(struct aa_profile *profile, struct dentry *parent)
{
	struct aa_profile *child;
	struct dentry *dent = NULL, *dir;
	int error;

	if (!parent) {
		struct aa_profile *p;
		p = aa_deref_parent(profile);
		dent = prof_dir(p);
		/* adding to parent that previously didn't have children */
		dent = securityfs_create_dir("profiles", dent);
		if (IS_ERR(dent))
			goto fail;
		prof_child_dir(p) = parent = dent;
	}

	if (!profile->dirname) {
		int len, id_len;
		len = mangle_name(profile->base.name, NULL);
		id_len = snprintf(NULL, 0, ".%ld", profile->ns->uniq_id);

		profile->dirname = kmalloc(len + id_len + 1, GFP_KERNEL);
		if (!profile->dirname)
			goto fail;

		mangle_name(profile->base.name, profile->dirname);
		sprintf(profile->dirname + len, ".%ld", profile->ns->uniq_id++);
	}

	dent = securityfs_create_dir(profile->dirname, parent);
	if (IS_ERR(dent))
		goto fail;
	prof_dir(profile) = dir = dent;

	dent = create_profile_file(dir, "name", profile, &aa_fs_profname_fops);
	if (IS_ERR(dent))
		goto fail;
	profile->dents[AAFS_PROF_NAME] = dent;

	dent = create_profile_file(dir, "mode", profile, &aa_fs_profmode_fops);
	if (IS_ERR(dent))
		goto fail;
	profile->dents[AAFS_PROF_MODE] = dent;

	dent = create_profile_file(dir, "attach", profile,
				   &aa_fs_profattach_fops);
	if (IS_ERR(dent))
		goto fail;
	profile->dents[AAFS_PROF_ATTACH] = dent;

	if (profile->hash) {
		dent = create_profile_file(dir, "sha1", profile,
					   &aa_fs_seq_hash_fops);
		if (IS_ERR(dent))
			goto fail;
		profile->dents[AAFS_PROF_HASH] = dent;
	}

	if (profile->rawdata) {
		dent = create_profile_file(dir, "raw_sha1", profile,
					   &aa_fs_seq_raw_hash_fops);
		if (IS_ERR(dent))
			goto fail;
		profile->dents[AAFS_PROF_RAW_HASH] = dent;

		dent = create_profile_file(dir, "raw_abi", profile,
					   &aa_fs_seq_raw_abi_fops);
		if (IS_ERR(dent))
			goto fail;
		profile->dents[AAFS_PROF_RAW_ABI] = dent;

		dent = securityfs_create_file("raw_data", S_IFREG | 0444, dir,
					      profile->proxy,
					      &aa_fs_rawdata_fops);
		if (IS_ERR(dent))
			goto fail;
		profile->dents[AAFS_PROF_RAW_DATA] = dent;
		d_inode(dent)->i_size = profile->rawdata->size;
		aa_get_proxy(profile->proxy);
	}

	list_for_each_entry(child, &profile->base.profiles, base.list) {
		error = __aa_fs_profile_mkdir(child, prof_child_dir(profile));
		if (error)
			goto fail2;
	}

	return 0;

fail:
	error = PTR_ERR(dent);

fail2:
	__aa_fs_profile_rmdir(profile);

	return error;
}

void __aa_fs_ns_rmdir(struct aa_ns *ns)
{
	struct aa_ns *sub;
	struct aa_profile *child;
	int i;

	if (!ns)
		return;

	list_for_each_entry(child, &ns->base.profiles, base.list)
		__aa_fs_profile_rmdir(child);

	list_for_each_entry(sub, &ns->sub_ns, base.list) {
		mutex_lock(&sub->lock);
		__aa_fs_ns_rmdir(sub);
		mutex_unlock(&sub->lock);
	}

	if (ns_subns_dir(ns)) {
		sub = d_inode(ns_subns_dir(ns))->i_private;
		aa_put_ns(sub);
	}
	if (ns_subload(ns)) {
		sub = d_inode(ns_subload(ns))->i_private;
		aa_put_ns(sub);
	}
	if (ns_subreplace(ns)) {
		sub = d_inode(ns_subreplace(ns))->i_private;
		aa_put_ns(sub);
	}
	if (ns_subremove(ns)) {
		sub = d_inode(ns_subremove(ns))->i_private;
		aa_put_ns(sub);
	}

	for (i = AAFS_NS_SIZEOF - 1; i >= 0; --i) {
		securityfs_remove(ns->dents[i]);
		ns->dents[i] = NULL;
	}
}

/* assumes cleanup in caller */
static int __aa_fs_ns_mkdir_entries(struct aa_ns *ns, struct dentry *dir)
{
	struct dentry *dent;

	AA_BUG(!ns);
	AA_BUG(!dir);

	dent = securityfs_create_dir("profiles", dir);
	if (IS_ERR(dent))
		return PTR_ERR(dent);
	ns_subprofs_dir(ns) = dent;

	dent = securityfs_create_dir("raw_data", dir);
	if (IS_ERR(dent))
		return PTR_ERR(dent);
	ns_subdata_dir(ns) = dent;

	dent = securityfs_create_file(".load", 0640, dir, ns,
				      &aa_fs_profile_load);
	if (IS_ERR(dent))
		return PTR_ERR(dent);
	aa_get_ns(ns);
	ns_subload(ns) = dent;

	dent = securityfs_create_file(".replace", 0640, dir, ns,
				      &aa_fs_profile_replace);
	if (IS_ERR(dent))
		return PTR_ERR(dent);
	aa_get_ns(ns);
	ns_subreplace(ns) = dent;

	dent = securityfs_create_file(".remove", 0640, dir, ns,
				      &aa_fs_profile_remove);
	if (IS_ERR(dent))
		return PTR_ERR(dent);
	aa_get_ns(ns);
	ns_subremove(ns) = dent;

	dent = securityfs_create_dir("namespaces", dir);
	if (IS_ERR(dent))
		return PTR_ERR(dent);
	aa_get_ns(ns);
	ns_subns_dir(ns) = dent;

	return 0;
}

int __aa_fs_ns_mkdir(struct aa_ns *ns, struct dentry *parent, const char *name)
{
	struct aa_ns *sub;
	struct aa_profile *child;
	struct dentry *dent, *dir;
	int error;

	AA_BUG(!ns);
	AA_BUG(!parent);
	AA_BUG(!mutex_is_locked(&ns->lock));

	if (!name)
		name = ns->base.name;

	/* create ns dir if it doesn't already exist */
	dent = securityfs_create_dir(name, parent);
	if (IS_ERR(dent))
		goto fail;

	ns_dir(ns) = dir = dent;
	error = __aa_fs_ns_mkdir_entries(ns, dir);
	if (error)
		goto fail2;

	/* profiles */
	list_for_each_entry(child, &ns->base.profiles, base.list) {
		error = __aa_fs_profile_mkdir(child, ns_subprofs_dir(ns));
		if (error)
			goto fail2;
	}

	/* subnamespaces */
	list_for_each_entry(sub, &ns->sub_ns, base.list) {
		mutex_lock(&sub->lock);
		error = __aa_fs_ns_mkdir(sub, ns_subns_dir(ns), NULL);
		mutex_unlock(&sub->lock);
		if (error)
			goto fail2;
	}

	return 0;

fail:
	error = PTR_ERR(dent);

fail2:
	__aa_fs_ns_rmdir(ns);

	return error;
}


#define list_entry_is_head(pos, head, member) (&pos->member == (head))

/**
 * __next_ns - find the next namespace to list
 * @root: root namespace to stop search at (NOT NULL)
 * @ns: current ns position (NOT NULL)
 *
 * Find the next namespace from @ns under @root and handle all locking needed
 * while switching current namespace.
 *
 * Returns: next namespace or NULL if at last namespace under @root
 * Requires: ns->parent->lock to be held
 * NOTE: will not unlock root->lock
 */
static struct aa_ns *__next_ns(struct aa_ns *root, struct aa_ns *ns)
{
	struct aa_ns *parent, *next;

	/* is next namespace a child */
	if (!list_empty(&ns->sub_ns)) {
		next = list_first_entry(&ns->sub_ns, typeof(*ns), base.list);
		mutex_lock(&next->lock);
		return next;
	}

	/* check if the next ns is a sibling, parent, gp, .. */
	parent = ns->parent;
	while (ns != root) {
		mutex_unlock(&ns->lock);
		next = list_next_entry(ns, base.list);
		if (!list_entry_is_head(next, &parent->sub_ns, base.list)) {
			mutex_lock(&next->lock);
			return next;
		}
		ns = parent;
		parent = parent->parent;
	}

	return NULL;
}

/**
 * __first_profile - find the first profile in a namespace
 * @root: namespace that is root of profiles being displayed (NOT NULL)
 * @ns: namespace to start in   (NOT NULL)
 *
 * Returns: unrefcounted profile or NULL if no profile
 * Requires: profile->ns.lock to be held
 */
static struct aa_profile *__first_profile(struct aa_ns *root,
					  struct aa_ns *ns)
{
	for (; ns; ns = __next_ns(root, ns)) {
		if (!list_empty(&ns->base.profiles))
			return list_first_entry(&ns->base.profiles,
						struct aa_profile, base.list);
	}
	return NULL;
}

/**
 * __next_profile - step to the next profile in a profile tree
 * @profile: current profile in tree (NOT NULL)
 *
 * Perform a depth first traversal on the profile tree in a namespace
 *
 * Returns: next profile or NULL if done
 * Requires: profile->ns.lock to be held
 */
static struct aa_profile *__next_profile(struct aa_profile *p)
{
	struct aa_profile *parent;
	struct aa_ns *ns = p->ns;

	/* is next profile a child */
	if (!list_empty(&p->base.profiles))
		return list_first_entry(&p->base.profiles, typeof(*p),
					base.list);

	/* is next profile a sibling, parent sibling, gp, sibling, .. */
	parent = rcu_dereference_protected(p->parent,
					   mutex_is_locked(&p->ns->lock));
	while (parent) {
		p = list_next_entry(p, base.list);
		if (!list_entry_is_head(p, &parent->base.profiles, base.list))
			return p;
		p = parent;
		parent = rcu_dereference_protected(parent->parent,
					    mutex_is_locked(&parent->ns->lock));
	}

	/* is next another profile in the namespace */
	p = list_next_entry(p, base.list);
	if (!list_entry_is_head(p, &ns->base.profiles, base.list))
		return p;

	return NULL;
}

/**
 * next_profile - step to the next profile in where ever it may be
 * @root: root namespace  (NOT NULL)
 * @profile: current profile  (NOT NULL)
 *
 * Returns: next profile or NULL if there isn't one
 */
static struct aa_profile *next_profile(struct aa_ns *root,
				       struct aa_profile *profile)
{
	struct aa_profile *next = __next_profile(profile);
	if (next)
		return next;

	/* finished all profiles in namespace move to next namespace */
	return __first_profile(root, __next_ns(root, profile->ns));
}

/**
 * p_start - start a depth first traversal of profile tree
 * @f: seq_file to fill
 * @pos: current position
 *
 * Returns: first profile under current namespace or NULL if none found
 *
 * acquires first ns->lock
 */
static void *p_start(struct seq_file *f, loff_t *pos)
{
	struct aa_profile *profile = NULL;
	struct aa_ns *root = aa_current_profile()->ns;
	loff_t l = *pos;
	f->private = aa_get_ns(root);


	/* find the first profile */
	mutex_lock(&root->lock);
	profile = __first_profile(root, root);

	/* skip to position */
	for (; profile && l > 0; l--)
		profile = next_profile(root, profile);

	return profile;
}

/**
 * p_next - read the next profile entry
 * @f: seq_file to fill
 * @p: profile previously returned
 * @pos: current position
 *
 * Returns: next profile after @p or NULL if none
 *
 * may acquire/release locks in namespace tree as necessary
 */
static void *p_next(struct seq_file *f, void *p, loff_t *pos)
{
	struct aa_profile *profile = p;
	struct aa_ns *ns = f->private;
	(*pos)++;

	return next_profile(ns, profile);
}

/**
 * p_stop - stop depth first traversal
 * @f: seq_file we are filling
 * @p: the last profile writen
 *
 * Release all locking done by p_start/p_next on namespace tree
 */
static void p_stop(struct seq_file *f, void *p)
{
	struct aa_profile *profile = p;
	struct aa_ns *root = f->private, *ns;

	if (profile) {
		for (ns = profile->ns; ns && ns != root; ns = ns->parent)
			mutex_unlock(&ns->lock);
	}
	mutex_unlock(&root->lock);
	aa_put_ns(root);
}

/**
 * seq_show_profile - show a profile entry
 * @f: seq_file to file
 * @p: current position (profile)    (NOT NULL)
 *
 * Returns: error on failure
 */
static int seq_show_profile(struct seq_file *f, void *p)
{
	struct aa_profile *profile = (struct aa_profile *)p;
	struct aa_ns *root = f->private;

	if (profile->ns != root)
		seq_printf(f, ":%s://", aa_ns_name(root, profile->ns, true));
	seq_printf(f, "%s (%s)\n", profile->base.hname,
		   aa_profile_mode_names[profile->mode]);

	return 0;
}

static const struct seq_operations aa_fs_profiles_op = {
	.start = p_start,
	.next = p_next,
	.stop = p_stop,
	.show = seq_show_profile,
};

static int profiles_open(struct inode *inode, struct file *file)
{
	if (!policy_view_capable(NULL))
		return -EACCES;

	return seq_open(file, &aa_fs_profiles_op);
}

static int profiles_release(struct inode *inode, struct file *file)
{
	return seq_release(inode, file);
}

static const struct file_operations aa_fs_profiles_fops = {
	.open = profiles_open,
	.read = seq_read,
	.llseek = seq_lseek,
	.release = profiles_release,
};


/** Base file system setup **/
<<<<<<< HEAD
static struct aa_sfs_entry aa_sfs_entry_file[] = {
	AA_SFS_FILE_STRING("mask",
			   "create read write exec append mmap_exec link lock"),
	{ }
};

static struct aa_sfs_entry aa_sfs_entry_ptrace[] = {
	AA_SFS_FILE_STRING("mask", "read trace"),
	{ }
};

static struct aa_sfs_entry aa_sfs_entry_signal[] = {
	AA_SFS_FILE_STRING("mask", AA_SFS_SIG_MASK),
	{ }
};

static struct aa_sfs_entry aa_sfs_entry_domain[] = {
	AA_SFS_FILE_BOOLEAN("change_hat",	1),
	AA_SFS_FILE_BOOLEAN("change_hatv",	1),
	AA_SFS_FILE_BOOLEAN("change_onexec",	1),
	AA_SFS_FILE_BOOLEAN("change_profile",	1),
	AA_SFS_FILE_BOOLEAN("stack",		1),
	AA_SFS_FILE_BOOLEAN("fix_binfmt_elf_mmap",	1),
	AA_SFS_FILE_STRING("version", "1.2"),
	{ }
};

static struct aa_sfs_entry aa_sfs_entry_versions[] = {
	AA_SFS_FILE_BOOLEAN("v5",	1),
	AA_SFS_FILE_BOOLEAN("v6",	1),
	AA_SFS_FILE_BOOLEAN("v7",	1),
	AA_SFS_FILE_BOOLEAN("v8",	1),
=======
static struct aa_fs_entry aa_fs_entry_file[] = {
	AA_FS_FILE_STRING("mask", "create read write exec append mmap_exec " \
				  "link lock"),
>>>>>>> 4abf6905
	{ }
};

static struct aa_fs_entry aa_fs_entry_domain[] = {
	AA_FS_FILE_BOOLEAN("change_hat",	1),
	AA_FS_FILE_BOOLEAN("change_hatv",	1),
	AA_FS_FILE_BOOLEAN("change_onexec",	1),
	AA_FS_FILE_BOOLEAN("change_profile",	1),
	AA_FS_FILE_BOOLEAN("fix_binfmt_elf_mmap",	1),
	AA_FS_FILE_STRING("version", "1.2"),
	{ }
};

static struct aa_fs_entry aa_fs_entry_versions[] = {
	AA_FS_FILE_BOOLEAN("v5",	1),
	{ }
};

static struct aa_fs_entry aa_fs_entry_policy[] = {
	AA_FS_DIR("versions",                   aa_fs_entry_versions),
	AA_FS_FILE_BOOLEAN("set_load",		1),
	{ }
};

static struct aa_fs_entry aa_fs_entry_features[] = {
	AA_FS_DIR("policy",			aa_fs_entry_policy),
	AA_FS_DIR("domain",			aa_fs_entry_domain),
	AA_FS_DIR("file",			aa_fs_entry_file),
	AA_FS_DIR("network",                    aa_fs_entry_network),
	AA_FS_FILE_U64("capability",		VFS_CAP_FLAGS_MASK),
	AA_FS_DIR("rlimit",			aa_fs_entry_rlimit),
	AA_FS_DIR("caps",			aa_fs_entry_caps),
	{ }
};

<<<<<<< HEAD
static struct aa_sfs_entry aa_sfs_entry_query[] = {
	AA_SFS_DIR("label",			aa_sfs_entry_query_label),
	{ }
};
static struct aa_sfs_entry aa_sfs_entry_features[] = {
	AA_SFS_DIR("policy",			aa_sfs_entry_policy),
	AA_SFS_DIR("domain",			aa_sfs_entry_domain),
	AA_SFS_DIR("file",			aa_sfs_entry_file),
	AA_SFS_DIR("network_v8",		aa_sfs_entry_network),
	AA_SFS_DIR("network",			aa_sfs_entry_network_compat),
	AA_SFS_DIR("mount",			aa_sfs_entry_mount),
	AA_SFS_DIR("namespaces",		aa_sfs_entry_ns),
	AA_SFS_FILE_U64("capability",		VFS_CAP_FLAGS_MASK),
	AA_SFS_DIR("rlimit",			aa_sfs_entry_rlimit),
	AA_SFS_DIR("caps",			aa_sfs_entry_caps),
	AA_SFS_DIR("ptrace",			aa_sfs_entry_ptrace),
	AA_SFS_DIR("signal",			aa_sfs_entry_signal),
	AA_SFS_DIR("query",			aa_sfs_entry_query),
	{ }
};

static struct aa_sfs_entry aa_sfs_entry_apparmor[] = {
	AA_SFS_FILE_FOPS(".access", 0666, &aa_sfs_access),
	AA_SFS_FILE_FOPS(".stacked", 0444, &seq_ns_stacked_fops),
	AA_SFS_FILE_FOPS(".ns_stacked", 0444, &seq_ns_nsstacked_fops),
	AA_SFS_FILE_FOPS(".ns_level", 0444, &seq_ns_level_fops),
	AA_SFS_FILE_FOPS(".ns_name", 0444, &seq_ns_name_fops),
	AA_SFS_FILE_FOPS("profiles", 0444, &aa_sfs_profiles_fops),
	AA_SFS_DIR("features", aa_sfs_entry_features),
=======
static struct aa_fs_entry aa_fs_entry_apparmor[] = {
	AA_FS_FILE_FOPS(".access", 0640, &aa_fs_access),
	AA_FS_FILE_FOPS(".ns_level", 0666, &aa_fs_ns_level),
	AA_FS_FILE_FOPS(".ns_name", 0640, &aa_fs_ns_name),
	AA_FS_FILE_FOPS("profiles", 0440, &aa_fs_profiles_fops),
	AA_FS_DIR("features", aa_fs_entry_features),
>>>>>>> 4abf6905
	{ }
};

static struct aa_fs_entry aa_fs_entry =
	AA_FS_DIR("apparmor", aa_fs_entry_apparmor);

/**
 * aafs_create_file - create a file entry in the apparmor securityfs
 * @fs_file: aa_fs_entry to build an entry for (NOT NULL)
 * @parent: the parent dentry in the securityfs
 *
 * Use aafs_remove_file to remove entries created with this fn.
 */
static int __init aafs_create_file(struct aa_fs_entry *fs_file,
				   struct dentry *parent)
{
	int error = 0;

	fs_file->dentry = securityfs_create_file(fs_file->name,
						 S_IFREG | fs_file->mode,
						 parent, fs_file,
						 fs_file->file_ops);
	if (IS_ERR(fs_file->dentry)) {
		error = PTR_ERR(fs_file->dentry);
		fs_file->dentry = NULL;
	}
	return error;
}

static void __init aafs_remove_dir(struct aa_fs_entry *fs_dir);
/**
 * aafs_create_dir - recursively create a directory entry in the securityfs
 * @fs_dir: aa_fs_entry (and all child entries) to build (NOT NULL)
 * @parent: the parent dentry in the securityfs
 *
 * Use aafs_remove_dir to remove entries created with this fn.
 */
static int __init aafs_create_dir(struct aa_fs_entry *fs_dir,
				  struct dentry *parent)
{
	struct aa_fs_entry *fs_file;
	struct dentry *dir;
	int error;

	dir = securityfs_create_dir(fs_dir->name, parent);
	if (IS_ERR(dir))
		return PTR_ERR(dir);
	fs_dir->dentry = dir;

	for (fs_file = fs_dir->v.files; fs_file && fs_file->name; ++fs_file) {
		if (fs_file->v_type == AA_FS_TYPE_DIR)
			error = aafs_create_dir(fs_file, fs_dir->dentry);
		else
			error = aafs_create_file(fs_file, fs_dir->dentry);
		if (error)
			goto failed;
	}

	return 0;

failed:
	aafs_remove_dir(fs_dir);

	return error;
}

/**
 * aafs_remove_file - drop a single file entry in the apparmor securityfs
 * @fs_file: aa_fs_entry to detach from the securityfs (NOT NULL)
 */
static void __init aafs_remove_file(struct aa_fs_entry *fs_file)
{
	if (!fs_file->dentry)
		return;

	securityfs_remove(fs_file->dentry);
	fs_file->dentry = NULL;
}

/**
 * aafs_remove_dir - recursively drop a directory entry from the securityfs
 * @fs_dir: aa_fs_entry (and all child entries) to detach (NOT NULL)
 */
static void __init aafs_remove_dir(struct aa_fs_entry *fs_dir)
{
	struct aa_fs_entry *fs_file;

	for (fs_file = fs_dir->v.files; fs_file && fs_file->name; ++fs_file) {
		if (fs_file->v_type == AA_FS_TYPE_DIR)
			aafs_remove_dir(fs_file);
		else
			aafs_remove_file(fs_file);
	}

	aafs_remove_file(fs_dir);
}

/**
 * aa_destroy_aafs - cleanup and free aafs
 *
 * releases dentries allocated by aa_create_aafs
 */
void __init aa_destroy_aafs(void)
{
	aafs_remove_dir(&aa_fs_entry);
}


#define NULL_FILE_NAME ".null"
struct path aa_null;

static int aa_mk_null_file(struct dentry *parent)
{
	struct vfsmount *mount = NULL;
	struct dentry *dentry;
	struct inode *inode;
	int count = 0;
	int error = simple_pin_fs(parent->d_sb->s_type, &mount, &count);

	if (error)
		return error;

	inode_lock(d_inode(parent));
	dentry = lookup_one_len(NULL_FILE_NAME, parent, strlen(NULL_FILE_NAME));
	if (IS_ERR(dentry)) {
		error = PTR_ERR(dentry);
		goto out;
	}
	inode = new_inode(parent->d_inode->i_sb);
	if (!inode) {
		error = -ENOMEM;
		goto out1;
	}

	inode->i_ino = get_next_ino();
	inode->i_mode = S_IFCHR | S_IRUGO | S_IWUGO;
	inode->i_atime = inode->i_mtime = inode->i_ctime = current_time(inode);
	init_special_inode(inode, S_IFCHR | S_IRUGO | S_IWUGO,
			   MKDEV(MEM_MAJOR, 3));
	d_instantiate(dentry, inode);
	aa_null.dentry = dget(dentry);
	aa_null.mnt = mntget(mount);

	error = 0;

out1:
	dput(dentry);
out:
	inode_unlock(d_inode(parent));
	simple_release_fs(&mount, &count);
	return error;
}

/**
 * aa_create_aafs - create the apparmor security filesystem
 *
 * dentries created here are released by aa_destroy_aafs
 *
 * Returns: error on failure
 */
static int __init aa_create_aafs(void)
{
	struct dentry *dent;
	int error;

	if (!apparmor_initialized)
		return 0;

	if (aa_fs_entry.dentry) {
		AA_ERROR("%s: AppArmor securityfs already exists\n", __func__);
		return -EEXIST;
	}

	/* Populate fs tree. */
	error = aafs_create_dir(&aa_fs_entry, NULL);
	if (error)
		goto error;

	dent = securityfs_create_file(".load", 0666, aa_fs_entry.dentry,
				      NULL, &aa_fs_profile_load);
	if (IS_ERR(dent)) {
		error = PTR_ERR(dent);
		goto error;
	}
	ns_subload(root_ns) = dent;

	dent = securityfs_create_file(".replace", 0666, aa_fs_entry.dentry,
				      NULL, &aa_fs_profile_replace);
	if (IS_ERR(dent)) {
		error = PTR_ERR(dent);
		goto error;
	}
	ns_subreplace(root_ns) = dent;

	dent = securityfs_create_file(".remove", 0666, aa_fs_entry.dentry,
				      NULL, &aa_fs_profile_remove);
	if (IS_ERR(dent)) {
		error = PTR_ERR(dent);
		goto error;
	}
	ns_subremove(root_ns) = dent;

	mutex_lock(&root_ns->lock);
	error = __aa_fs_ns_mkdir(root_ns, aa_fs_entry.dentry, "policy");
	mutex_unlock(&root_ns->lock);

	if (error)
		goto error;

	error = aa_mk_null_file(aa_fs_entry.dentry);
	if (error)
		goto error;

	/* TODO: add default profile to apparmorfs */

	/* Report that AppArmor fs is enabled */
	aa_info_message("AppArmor Filesystem Enabled");
	return 0;

error:
	aa_destroy_aafs();
	AA_ERROR("Error creating AppArmor securityfs\n");
	return error;
}

fs_initcall(aa_create_aafs);<|MERGE_RESOLUTION|>--- conflicted
+++ resolved
@@ -1178,44 +1178,9 @@
 
 
 /** Base file system setup **/
-<<<<<<< HEAD
-static struct aa_sfs_entry aa_sfs_entry_file[] = {
-	AA_SFS_FILE_STRING("mask",
-			   "create read write exec append mmap_exec link lock"),
-	{ }
-};
-
-static struct aa_sfs_entry aa_sfs_entry_ptrace[] = {
-	AA_SFS_FILE_STRING("mask", "read trace"),
-	{ }
-};
-
-static struct aa_sfs_entry aa_sfs_entry_signal[] = {
-	AA_SFS_FILE_STRING("mask", AA_SFS_SIG_MASK),
-	{ }
-};
-
-static struct aa_sfs_entry aa_sfs_entry_domain[] = {
-	AA_SFS_FILE_BOOLEAN("change_hat",	1),
-	AA_SFS_FILE_BOOLEAN("change_hatv",	1),
-	AA_SFS_FILE_BOOLEAN("change_onexec",	1),
-	AA_SFS_FILE_BOOLEAN("change_profile",	1),
-	AA_SFS_FILE_BOOLEAN("stack",		1),
-	AA_SFS_FILE_BOOLEAN("fix_binfmt_elf_mmap",	1),
-	AA_SFS_FILE_STRING("version", "1.2"),
-	{ }
-};
-
-static struct aa_sfs_entry aa_sfs_entry_versions[] = {
-	AA_SFS_FILE_BOOLEAN("v5",	1),
-	AA_SFS_FILE_BOOLEAN("v6",	1),
-	AA_SFS_FILE_BOOLEAN("v7",	1),
-	AA_SFS_FILE_BOOLEAN("v8",	1),
-=======
 static struct aa_fs_entry aa_fs_entry_file[] = {
 	AA_FS_FILE_STRING("mask", "create read write exec append mmap_exec " \
 				  "link lock"),
->>>>>>> 4abf6905
 	{ }
 };
 
@@ -1251,44 +1216,12 @@
 	{ }
 };
 
-<<<<<<< HEAD
-static struct aa_sfs_entry aa_sfs_entry_query[] = {
-	AA_SFS_DIR("label",			aa_sfs_entry_query_label),
-	{ }
-};
-static struct aa_sfs_entry aa_sfs_entry_features[] = {
-	AA_SFS_DIR("policy",			aa_sfs_entry_policy),
-	AA_SFS_DIR("domain",			aa_sfs_entry_domain),
-	AA_SFS_DIR("file",			aa_sfs_entry_file),
-	AA_SFS_DIR("network_v8",		aa_sfs_entry_network),
-	AA_SFS_DIR("network",			aa_sfs_entry_network_compat),
-	AA_SFS_DIR("mount",			aa_sfs_entry_mount),
-	AA_SFS_DIR("namespaces",		aa_sfs_entry_ns),
-	AA_SFS_FILE_U64("capability",		VFS_CAP_FLAGS_MASK),
-	AA_SFS_DIR("rlimit",			aa_sfs_entry_rlimit),
-	AA_SFS_DIR("caps",			aa_sfs_entry_caps),
-	AA_SFS_DIR("ptrace",			aa_sfs_entry_ptrace),
-	AA_SFS_DIR("signal",			aa_sfs_entry_signal),
-	AA_SFS_DIR("query",			aa_sfs_entry_query),
-	{ }
-};
-
-static struct aa_sfs_entry aa_sfs_entry_apparmor[] = {
-	AA_SFS_FILE_FOPS(".access", 0666, &aa_sfs_access),
-	AA_SFS_FILE_FOPS(".stacked", 0444, &seq_ns_stacked_fops),
-	AA_SFS_FILE_FOPS(".ns_stacked", 0444, &seq_ns_nsstacked_fops),
-	AA_SFS_FILE_FOPS(".ns_level", 0444, &seq_ns_level_fops),
-	AA_SFS_FILE_FOPS(".ns_name", 0444, &seq_ns_name_fops),
-	AA_SFS_FILE_FOPS("profiles", 0444, &aa_sfs_profiles_fops),
-	AA_SFS_DIR("features", aa_sfs_entry_features),
-=======
 static struct aa_fs_entry aa_fs_entry_apparmor[] = {
 	AA_FS_FILE_FOPS(".access", 0640, &aa_fs_access),
 	AA_FS_FILE_FOPS(".ns_level", 0666, &aa_fs_ns_level),
 	AA_FS_FILE_FOPS(".ns_name", 0640, &aa_fs_ns_name),
 	AA_FS_FILE_FOPS("profiles", 0440, &aa_fs_profiles_fops),
 	AA_FS_DIR("features", aa_fs_entry_features),
->>>>>>> 4abf6905
 	{ }
 };
 
