/*
 * Hardware spinlock framework
 *
 * Copyright (C) 2010 Texas Instruments Incorporated - http://www.ti.com
 *
 * Contact: Ohad Ben-Cohen <ohad@wizery.com>
 *
 * This program is free software; you can redistribute it and/or modify it
 * under the terms of the GNU General Public License version 2 as published
 * by the Free Software Foundation.
 *
 * This program is distributed in the hope that it will be useful,
 * but WITHOUT ANY WARRANTY; without even the implied warranty of
 * MERCHANTABILITY or FITNESS FOR A PARTICULAR PURPOSE.  See the
 * GNU General Public License for more details.
 */

#define pr_fmt(fmt)    "%s: " fmt, __func__

#include <linux/kernel.h>
#include <linux/module.h>
#include <linux/spinlock.h>
#include <linux/types.h>
#include <linux/err.h>
#include <linux/jiffies.h>
#include <linux/radix-tree.h>
#include <linux/hwspinlock.h>
#include <linux/pm_runtime.h>
#include <linux/mutex.h>

#include "hwspinlock_internal.h"

/* radix tree tags */
#define HWSPINLOCK_UNUSED	(0) /* tags an hwspinlock as unused */

/*
 * A radix tree is used to maintain the available hwspinlock instances.
 * The tree associates hwspinlock pointers with their integer key id,
 * and provides easy-to-use API which makes the hwspinlock core code simple
 * and easy to read.
 *
 * Radix trees are quick on lookups, and reasonably efficient in terms of
 * storage, especially with high density usages such as this framework
 * requires (a continuous range of integer keys, beginning with zero, is
 * used as the ID's of the hwspinlock instances).
 *
 * The radix tree API supports tagging items in the tree, which this
 * framework uses to mark unused hwspinlock instances (see the
 * HWSPINLOCK_UNUSED tag above). As a result, the process of querying the
 * tree, looking for an unused hwspinlock instance, is now reduced to a
 * single radix tree API call.
 */
static RADIX_TREE(hwspinlock_tree, GFP_KERNEL);

/*
 * Synchronization of access to the tree is achieved using this mutex,
 * as the radix-tree API requires that users provide all synchronisation.
 * A mutex is needed because we're using non-atomic radix tree allocations.
 */
static DEFINE_MUTEX(hwspinlock_tree_lock);


/**
 * __hwspin_trylock() - attempt to lock a specific hwspinlock
 * @hwlock: an hwspinlock which we want to trylock
 * @mode: controls whether local interrupts are disabled or not
 * @flags: a pointer where the caller's interrupt state will be saved at (if
 *         requested)
 *
 * This function attempts to lock an hwspinlock, and will immediately
 * fail if the hwspinlock is already taken.
 *
 * Upon a successful return from this function, preemption (and possibly
 * interrupts) is disabled, so the caller must not sleep, and is advised to
 * release the hwspinlock as soon as possible. This is required in order to
 * minimize remote cores polling on the hardware interconnect.
 *
 * The user decides whether local interrupts are disabled or not, and if yes,
 * whether he wants their previous state to be saved. It is up to the user
 * to choose the appropriate @mode of operation, exactly the same way users
 * should decide between spin_trylock, spin_trylock_irq and
 * spin_trylock_irqsave.
 *
 * Returns 0 if we successfully locked the hwspinlock or -EBUSY if
 * the hwspinlock was already taken.
 * This function will never sleep.
 */
int __hwspin_trylock(struct hwspinlock *hwlock, int mode, unsigned long *flags)
{
	int ret;

	BUG_ON(!hwlock);
	BUG_ON(!flags && mode == HWLOCK_IRQSTATE);

	/*
	 * This spin_lock{_irq, _irqsave} serves three purposes:
	 *
	 * 1. Disable preemption, in order to minimize the period of time
	 *    in which the hwspinlock is taken. This is important in order
	 *    to minimize the possible polling on the hardware interconnect
	 *    by a remote user of this lock.
	 * 2. Make the hwspinlock SMP-safe (so we can take it from
	 *    additional contexts on the local host).
	 * 3. Ensure that in_atomic/might_sleep checks catch potential
	 *    problems with hwspinlock usage (e.g. scheduler checks like
	 *    'scheduling while atomic' etc.)
	 */
	if (mode == HWLOCK_IRQSTATE)
		ret = spin_trylock_irqsave(&hwlock->lock, *flags);
	else if (mode == HWLOCK_IRQ)
		ret = spin_trylock_irq(&hwlock->lock);
	else
		ret = spin_trylock(&hwlock->lock);

	/* is lock already taken by another context on the local cpu ? */
	if (!ret)
		return -EBUSY;

	/* try to take the hwspinlock device */
	ret = hwlock->bank->ops->trylock(hwlock);

	/* if hwlock is already taken, undo spin_trylock_* and exit */
	if (!ret) {
		if (mode == HWLOCK_IRQSTATE)
			spin_unlock_irqrestore(&hwlock->lock, *flags);
		else if (mode == HWLOCK_IRQ)
			spin_unlock_irq(&hwlock->lock);
		else
			spin_unlock(&hwlock->lock);

		return -EBUSY;
	}

	/*
	 * We can be sure the other core's memory operations
	 * are observable to us only _after_ we successfully take
	 * the hwspinlock, and we must make sure that subsequent memory
	 * operations (both reads and writes) will not be reordered before
	 * we actually took the hwspinlock.
	 *
	 * Note: the implicit memory barrier of the spinlock above is too
	 * early, so we need this additional explicit memory barrier.
	 */
	mb();

	return 0;
}
EXPORT_SYMBOL_GPL(__hwspin_trylock);

/**
 * __hwspin_lock_timeout() - lock an hwspinlock with timeout limit
 * @hwlock: the hwspinlock to be locked
 * @timeout: timeout value in msecs
 * @mode: mode which controls whether local interrupts are disabled or not
 * @flags: a pointer to where the caller's interrupt state will be saved at (if
 *         requested)
 *
 * This function locks the given @hwlock. If the @hwlock
 * is already taken, the function will busy loop waiting for it to
 * be released, but give up after @timeout msecs have elapsed.
 *
 * Upon a successful return from this function, preemption is disabled
 * (and possibly local interrupts, too), so the caller must not sleep,
 * and is advised to release the hwspinlock as soon as possible.
 * This is required in order to minimize remote cores polling on the
 * hardware interconnect.
 *
 * The user decides whether local interrupts are disabled or not, and if yes,
 * whether he wants their previous state to be saved. It is up to the user
 * to choose the appropriate @mode of operation, exactly the same way users
 * should decide between spin_lock, spin_lock_irq and spin_lock_irqsave.
 *
 * Returns 0 when the @hwlock was successfully taken, and an appropriate
 * error code otherwise (most notably -ETIMEDOUT if the @hwlock is still
 * busy after @timeout msecs). The function will never sleep.
 */
int __hwspin_lock_timeout(struct hwspinlock *hwlock, unsigned int to,
					int mode, unsigned long *flags)
{
	int ret;
	unsigned long expire;

	expire = msecs_to_jiffies(to) + jiffies;

	for (;;) {
		/* Try to take the hwspinlock */
		ret = __hwspin_trylock(hwlock, mode, flags);
		if (ret != -EBUSY)
			break;

		/*
		 * The lock is already taken, let's check if the user wants
		 * us to try again
		 */
		if (time_is_before_eq_jiffies(expire))
			return -ETIMEDOUT;

		/*
		 * Allow platform-specific relax handlers to prevent
		 * hogging the interconnect (no sleeping, though)
		 */
		if (hwlock->bank->ops->relax)
			hwlock->bank->ops->relax(hwlock);
	}

	return ret;
}
EXPORT_SYMBOL_GPL(__hwspin_lock_timeout);

/**
 * __hwspin_unlock() - unlock a specific hwspinlock
 * @hwlock: a previously-acquired hwspinlock which we want to unlock
 * @mode: controls whether local interrupts needs to be restored or not
 * @flags: previous caller's interrupt state to restore (if requested)
 *
 * This function will unlock a specific hwspinlock, enable preemption and
 * (possibly) enable interrupts or restore their previous state.
 * @hwlock must be already locked before calling this function: it is a bug
 * to call unlock on a @hwlock that is already unlocked.
 *
 * The user decides whether local interrupts should be enabled or not, and
 * if yes, whether he wants their previous state to be restored. It is up
 * to the user to choose the appropriate @mode of operation, exactly the
 * same way users decide between spin_unlock, spin_unlock_irq and
 * spin_unlock_irqrestore.
 *
 * The function will never sleep.
 */
void __hwspin_unlock(struct hwspinlock *hwlock, int mode, unsigned long *flags)
{
	BUG_ON(!hwlock);
	BUG_ON(!flags && mode == HWLOCK_IRQSTATE);

	/*
	 * We must make sure that memory operations (both reads and writes),
	 * done before unlocking the hwspinlock, will not be reordered
	 * after the lock is released.
	 *
	 * That's the purpose of this explicit memory barrier.
	 *
	 * Note: the memory barrier induced by the spin_unlock below is too
	 * late; the other core is going to access memory soon after it will
	 * take the hwspinlock, and by then we want to be sure our memory
	 * operations are already observable.
	 */
	mb();

	hwlock->bank->ops->unlock(hwlock);

	/* Undo the spin_trylock{_irq, _irqsave} called while locking */
	if (mode == HWLOCK_IRQSTATE)
		spin_unlock_irqrestore(&hwlock->lock, *flags);
	else if (mode == HWLOCK_IRQ)
		spin_unlock_irq(&hwlock->lock);
	else
		spin_unlock(&hwlock->lock);
}
EXPORT_SYMBOL_GPL(__hwspin_unlock);

<<<<<<< HEAD
/**
 * hwspin_lock_register() - register a new hw spinlock
 * @hwlock: hwspinlock to register.
 *
 * This function should be called from the underlying platform-specific
 * implementation, to register a new hwspinlock instance.
 *
 * Should be called from a process context (might sleep)
 *
 * Returns 0 on success, or an appropriate error code on failure
 */
int hwspin_lock_register(struct hwspinlock *hwlock)
=======
static int hwspin_lock_register_single(struct hwspinlock *hwlock, int id)
>>>>>>> 250a8155
{
	struct hwspinlock *tmp;
	int ret;

<<<<<<< HEAD
	if (!hwlock || !hwlock->ops ||
		!hwlock->ops->trylock || !hwlock->ops->unlock) {
		pr_err("invalid parameters\n");
		return -EINVAL;
	}

	spin_lock_init(&hwlock->lock);

=======
>>>>>>> 250a8155
	mutex_lock(&hwspinlock_tree_lock);

	ret = radix_tree_insert(&hwspinlock_tree, id, hwlock);
	if (ret) {
		if (ret == -EEXIST)
			pr_err("hwspinlock id %d already exists!\n", id);
		goto out;
	}

	/* mark this hwspinlock as available */
	tmp = radix_tree_tag_set(&hwspinlock_tree, id, HWSPINLOCK_UNUSED);

	/* self-sanity check which should never fail */
	WARN_ON(tmp != hwlock);

out:
	mutex_unlock(&hwspinlock_tree_lock);
<<<<<<< HEAD
	return ret;
=======
	return 0;
>>>>>>> 250a8155
}

<<<<<<< HEAD
/**
 * hwspin_lock_unregister() - unregister an hw spinlock
 * @id: index of the specific hwspinlock to unregister
 *
 * This function should be called from the underlying platform-specific
 * implementation, to unregister an existing (and unused) hwspinlock.
 *
 * Should be called from a process context (might sleep)
 *
 * Returns the address of hwspinlock @id on success, or NULL on failure
 */
struct hwspinlock *hwspin_lock_unregister(unsigned int id)
=======
static struct hwspinlock *hwspin_lock_unregister_single(unsigned int id)
>>>>>>> 250a8155
{
	struct hwspinlock *hwlock = NULL;
	int ret;

	mutex_lock(&hwspinlock_tree_lock);

	/* make sure the hwspinlock is not in use (tag is set) */
	ret = radix_tree_tag_get(&hwspinlock_tree, id, HWSPINLOCK_UNUSED);
	if (ret == 0) {
		pr_err("hwspinlock %d still in use (or not present)\n", id);
		goto out;
	}

	hwlock = radix_tree_delete(&hwspinlock_tree, id);
	if (!hwlock) {
		pr_err("failed to delete hwspinlock %d\n", id);
		goto out;
	}

out:
	mutex_unlock(&hwspinlock_tree_lock);
	return hwlock;
}

/**
 * hwspin_lock_register() - register a new hw spinlock device
 * @bank: the hwspinlock device, which usually provides numerous hw locks
 * @dev: the backing device
 * @ops: hwspinlock handlers for this device
 * @base_id: id of the first hardware spinlock in this bank
 * @num_locks: number of hwspinlocks provided by this device
 *
 * This function should be called from the underlying platform-specific
 * implementation, to register a new hwspinlock device instance.
 *
 * Should be called from a process context (might sleep)
 *
 * Returns 0 on success, or an appropriate error code on failure
 */
int hwspin_lock_register(struct hwspinlock_device *bank, struct device *dev,
		const struct hwspinlock_ops *ops, int base_id, int num_locks)
{
	struct hwspinlock *hwlock;
	int ret = 0, i;

	if (!bank || !ops || !dev || !num_locks || !ops->trylock ||
							!ops->unlock) {
		pr_err("invalid parameters\n");
		return -EINVAL;
	}

	bank->dev = dev;
	bank->ops = ops;
	bank->base_id = base_id;
	bank->num_locks = num_locks;

	for (i = 0; i < num_locks; i++) {
		hwlock = &bank->lock[i];

		spin_lock_init(&hwlock->lock);
		hwlock->bank = bank;

		ret = hwspin_lock_register_single(hwlock, i);
		if (ret)
			goto reg_failed;
	}

	return 0;

reg_failed:
	while (--i >= 0)
		hwspin_lock_unregister_single(i);
	return ret;
}
EXPORT_SYMBOL_GPL(hwspin_lock_register);

/**
 * hwspin_lock_unregister() - unregister an hw spinlock device
 * @bank: the hwspinlock device, which usually provides numerous hw locks
 *
 * This function should be called from the underlying platform-specific
 * implementation, to unregister an existing (and unused) hwspinlock.
 *
 * Should be called from a process context (might sleep)
 *
 * Returns 0 on success, or an appropriate error code on failure
 */
int hwspin_lock_unregister(struct hwspinlock_device *bank)
{
	struct hwspinlock *hwlock, *tmp;
	int i;

	for (i = 0; i < bank->num_locks; i++) {
		hwlock = &bank->lock[i];

		tmp = hwspin_lock_unregister_single(bank->base_id + i);
		if (!tmp)
			return -EBUSY;

		/* self-sanity check that should never fail */
		WARN_ON(tmp != hwlock);
	}

	return 0;
}
EXPORT_SYMBOL_GPL(hwspin_lock_unregister);

/**
 * __hwspin_lock_request() - tag an hwspinlock as used and power it up
 *
 * This is an internal function that prepares an hwspinlock instance
 * before it is given to the user. The function assumes that
 * hwspinlock_tree_lock is taken.
 *
 * Returns 0 or positive to indicate success, and a negative value to
 * indicate an error (with the appropriate error code)
 */
static int __hwspin_lock_request(struct hwspinlock *hwlock)
{
	struct device *dev = hwlock->bank->dev;
	struct hwspinlock *tmp;
	int ret;

	/* prevent underlying implementation from being removed */
	if (!try_module_get(dev->driver->owner)) {
		dev_err(dev, "%s: can't get owner\n", __func__);
		return -EINVAL;
	}

	/* notify PM core that power is now needed */
	ret = pm_runtime_get_sync(dev);
	if (ret < 0) {
		dev_err(dev, "%s: can't power on device\n", __func__);
		return ret;
	}

	/* mark hwspinlock as used, should not fail */
	tmp = radix_tree_tag_clear(&hwspinlock_tree, hwlock_to_id(hwlock),
							HWSPINLOCK_UNUSED);

	/* self-sanity check that should never fail */
	WARN_ON(tmp != hwlock);

	return ret;
}

/**
 * hwspin_lock_get_id() - retrieve id number of a given hwspinlock
 * @hwlock: a valid hwspinlock instance
 *
 * Returns the id number of a given @hwlock, or -EINVAL if @hwlock is invalid.
 */
int hwspin_lock_get_id(struct hwspinlock *hwlock)
{
	if (!hwlock) {
		pr_err("invalid hwlock\n");
		return -EINVAL;
	}

	return hwlock_to_id(hwlock);
}
EXPORT_SYMBOL_GPL(hwspin_lock_get_id);

/**
 * hwspin_lock_request() - request an hwspinlock
 *
 * This function should be called by users of the hwspinlock device,
 * in order to dynamically assign them an unused hwspinlock.
 * Usually the user of this lock will then have to communicate the lock's id
 * to the remote core before it can be used for synchronization (to get the
 * id of a given hwlock, use hwspin_lock_get_id()).
 *
 * Should be called from a process context (might sleep)
 *
 * Returns the address of the assigned hwspinlock, or NULL on error
 */
struct hwspinlock *hwspin_lock_request(void)
{
	struct hwspinlock *hwlock;
	int ret;

	mutex_lock(&hwspinlock_tree_lock);

	/* look for an unused lock */
	ret = radix_tree_gang_lookup_tag(&hwspinlock_tree, (void **)&hwlock,
						0, 1, HWSPINLOCK_UNUSED);
	if (ret == 0) {
		pr_warn("a free hwspinlock is not available\n");
		hwlock = NULL;
		goto out;
	}

	/* sanity check that should never fail */
	WARN_ON(ret > 1);

	/* mark as used and power up */
	ret = __hwspin_lock_request(hwlock);
	if (ret < 0)
		hwlock = NULL;

out:
	mutex_unlock(&hwspinlock_tree_lock);
	return hwlock;
}
EXPORT_SYMBOL_GPL(hwspin_lock_request);

/**
 * hwspin_lock_request_specific() - request for a specific hwspinlock
 * @id: index of the specific hwspinlock that is requested
 *
 * This function should be called by users of the hwspinlock module,
 * in order to assign them a specific hwspinlock.
 * Usually early board code will be calling this function in order to
 * reserve specific hwspinlock ids for predefined purposes.
 *
 * Should be called from a process context (might sleep)
 *
 * Returns the address of the assigned hwspinlock, or NULL on error
 */
struct hwspinlock *hwspin_lock_request_specific(unsigned int id)
{
	struct hwspinlock *hwlock;
	int ret;

	mutex_lock(&hwspinlock_tree_lock);

	/* make sure this hwspinlock exists */
	hwlock = radix_tree_lookup(&hwspinlock_tree, id);
	if (!hwlock) {
		pr_warn("hwspinlock %u does not exist\n", id);
		goto out;
	}

	/* sanity check (this shouldn't happen) */
	WARN_ON(hwlock_to_id(hwlock) != id);

	/* make sure this hwspinlock is unused */
	ret = radix_tree_tag_get(&hwspinlock_tree, id, HWSPINLOCK_UNUSED);
	if (ret == 0) {
		pr_warn("hwspinlock %u is already in use\n", id);
		hwlock = NULL;
		goto out;
	}

	/* mark as used and power up */
	ret = __hwspin_lock_request(hwlock);
	if (ret < 0)
		hwlock = NULL;

out:
	mutex_unlock(&hwspinlock_tree_lock);
	return hwlock;
}
EXPORT_SYMBOL_GPL(hwspin_lock_request_specific);

/**
 * hwspin_lock_free() - free a specific hwspinlock
 * @hwlock: the specific hwspinlock to free
 *
 * This function mark @hwlock as free again.
 * Should only be called with an @hwlock that was retrieved from
 * an earlier call to omap_hwspin_lock_request{_specific}.
 *
 * Should be called from a process context (might sleep)
 *
 * Returns 0 on success, or an appropriate error code on failure
 */
int hwspin_lock_free(struct hwspinlock *hwlock)
{
	struct device *dev = hwlock->bank->dev;
	struct hwspinlock *tmp;
	int ret;

	if (!hwlock) {
		pr_err("invalid hwlock\n");
		return -EINVAL;
	}

	mutex_lock(&hwspinlock_tree_lock);

	/* make sure the hwspinlock is used */
	ret = radix_tree_tag_get(&hwspinlock_tree, hwlock_to_id(hwlock),
							HWSPINLOCK_UNUSED);
	if (ret == 1) {
		dev_err(dev, "%s: hwlock is already free\n", __func__);
		dump_stack();
		ret = -EINVAL;
		goto out;
	}

	/* notify the underlying device that power is not needed */
	ret = pm_runtime_put(dev);
	if (ret < 0)
		goto out;

	/* mark this hwspinlock as available */
	tmp = radix_tree_tag_set(&hwspinlock_tree, hwlock_to_id(hwlock),
							HWSPINLOCK_UNUSED);

	/* sanity check (this shouldn't happen) */
	WARN_ON(tmp != hwlock);

	module_put(dev->driver->owner);

out:
	mutex_unlock(&hwspinlock_tree_lock);
	return ret;
}
EXPORT_SYMBOL_GPL(hwspin_lock_free);

MODULE_LICENSE("GPL v2");
MODULE_DESCRIPTION("Hardware spinlock interface");
MODULE_AUTHOR("Ohad Ben-Cohen <ohad@wizery.com>");<|MERGE_RESOLUTION|>--- conflicted
+++ resolved
@@ -257,37 +257,11 @@
 }
 EXPORT_SYMBOL_GPL(__hwspin_unlock);
 
-<<<<<<< HEAD
-/**
- * hwspin_lock_register() - register a new hw spinlock
- * @hwlock: hwspinlock to register.
- *
- * This function should be called from the underlying platform-specific
- * implementation, to register a new hwspinlock instance.
- *
- * Should be called from a process context (might sleep)
- *
- * Returns 0 on success, or an appropriate error code on failure
- */
-int hwspin_lock_register(struct hwspinlock *hwlock)
-=======
 static int hwspin_lock_register_single(struct hwspinlock *hwlock, int id)
->>>>>>> 250a8155
 {
 	struct hwspinlock *tmp;
 	int ret;
 
-<<<<<<< HEAD
-	if (!hwlock || !hwlock->ops ||
-		!hwlock->ops->trylock || !hwlock->ops->unlock) {
-		pr_err("invalid parameters\n");
-		return -EINVAL;
-	}
-
-	spin_lock_init(&hwlock->lock);
-
-=======
->>>>>>> 250a8155
 	mutex_lock(&hwspinlock_tree_lock);
 
 	ret = radix_tree_insert(&hwspinlock_tree, id, hwlock);
@@ -305,29 +279,10 @@
 
 out:
 	mutex_unlock(&hwspinlock_tree_lock);
-<<<<<<< HEAD
-	return ret;
-=======
 	return 0;
->>>>>>> 250a8155
-}
-
-<<<<<<< HEAD
-/**
- * hwspin_lock_unregister() - unregister an hw spinlock
- * @id: index of the specific hwspinlock to unregister
- *
- * This function should be called from the underlying platform-specific
- * implementation, to unregister an existing (and unused) hwspinlock.
- *
- * Should be called from a process context (might sleep)
- *
- * Returns the address of hwspinlock @id on success, or NULL on failure
- */
-struct hwspinlock *hwspin_lock_unregister(unsigned int id)
-=======
+}
+
 static struct hwspinlock *hwspin_lock_unregister_single(unsigned int id)
->>>>>>> 250a8155
 {
 	struct hwspinlock *hwlock = NULL;
 	int ret;
