// SPDX-License-Identifier: GPL-2.0-only
/*
 * Copyright (C) 2013-2017 ARM Limited, All Rights Reserved.
 * Author: Marc Zyngier <marc.zyngier@arm.com>
 */

#include <linux/acpi.h>
#include <linux/acpi_iort.h>
#include <linux/bitfield.h>
#include <linux/bitmap.h>
#include <linux/cpu.h>
#include <linux/crash_dump.h>
#include <linux/delay.h>
#include <linux/dma-iommu.h>
#include <linux/efi.h>
#include <linux/interrupt.h>
#include <linux/irqdomain.h>
#include <linux/list.h>
#include <linux/log2.h>
#include <linux/memblock.h>
#include <linux/mm.h>
#include <linux/msi.h>
#include <linux/of.h>
#include <linux/of_address.h>
#include <linux/of_irq.h>
#include <linux/of_pci.h>
#include <linux/of_platform.h>
#include <linux/percpu.h>
#include <linux/slab.h>
#include <linux/syscore_ops.h>

#include <linux/irqchip.h>
#include <linux/irqchip/arm-gic-v3.h>
#include <linux/irqchip/arm-gic-v4.h>

#include <asm/cputype.h>
#include <asm/exception.h>

#include "irq-gic-common.h"

#define ITS_FLAGS_CMDQ_NEEDS_FLUSHING		(1ULL << 0)
#define ITS_FLAGS_WORKAROUND_CAVIUM_22375	(1ULL << 1)
#define ITS_FLAGS_WORKAROUND_CAVIUM_23144	(1ULL << 2)
#define ITS_FLAGS_SAVE_SUSPEND_STATE		(1ULL << 3)

#define RDIST_FLAGS_PROPBASE_NEEDS_FLUSHING	(1 << 0)
#define RDIST_FLAGS_RD_TABLES_PREALLOCATED	(1 << 1)

static u32 lpi_id_bits;

/*
 * We allocate memory for PROPBASE to cover 2 ^ lpi_id_bits LPIs to
 * deal with (one configuration byte per interrupt). PENDBASE has to
 * be 64kB aligned (one bit per LPI, plus 8192 bits for SPI/PPI/SGI).
 */
#define LPI_NRBITS		lpi_id_bits
#define LPI_PROPBASE_SZ		ALIGN(BIT(LPI_NRBITS), SZ_64K)
#define LPI_PENDBASE_SZ		ALIGN(BIT(LPI_NRBITS) / 8, SZ_64K)

#define LPI_PROP_DEFAULT_PRIO	GICD_INT_DEF_PRI

/*
 * Collection structure - just an ID, and a redistributor address to
 * ping. We use one per CPU as a bag of interrupts assigned to this
 * CPU.
 */
struct its_collection {
	u64			target_address;
	u16			col_id;
};

/*
 * The ITS_BASER structure - contains memory information, cached
 * value of BASER register configuration and ITS page size.
 */
struct its_baser {
	void		*base;
	u64		val;
	u32		order;
	u32		psz;
};

struct its_device;

/*
 * The ITS structure - contains most of the infrastructure, with the
 * top-level MSI domain, the command queue, the collections, and the
 * list of devices writing to it.
 *
 * dev_alloc_lock has to be taken for device allocations, while the
 * spinlock must be taken to parse data structures such as the device
 * list.
 */
struct its_node {
	raw_spinlock_t		lock;
	struct mutex		dev_alloc_lock;
	struct list_head	entry;
	void __iomem		*base;
	phys_addr_t		phys_base;
	struct its_cmd_block	*cmd_base;
	struct its_cmd_block	*cmd_write;
	struct its_baser	tables[GITS_BASER_NR_REGS];
	struct its_collection	*collections;
	struct fwnode_handle	*fwnode_handle;
	u64			(*get_msi_base)(struct its_device *its_dev);
	u64			typer;
	u64			cbaser_save;
	u32			ctlr_save;
	u32			mpidr;
	struct list_head	its_device_list;
	u64			flags;
	unsigned long		list_nr;
	int			numa_node;
	unsigned int		msi_domain_flags;
	u32			pre_its_base; /* for Socionext Synquacer */
	int			vlpi_redist_offset;
};

#define is_v4(its)		(!!((its)->typer & GITS_TYPER_VLPIS))
#define is_v4_1(its)		(!!((its)->typer & GITS_TYPER_VMAPP))
#define device_ids(its)		(FIELD_GET(GITS_TYPER_DEVBITS, (its)->typer) + 1)

#define ITS_ITT_ALIGN		SZ_256

/* The maximum number of VPEID bits supported by VLPI commands */
#define ITS_MAX_VPEID_BITS						\
	({								\
		int nvpeid = 16;					\
		if (gic_rdists->has_rvpeid &&				\
		    gic_rdists->gicd_typer2 & GICD_TYPER2_VIL)		\
			nvpeid = 1 + (gic_rdists->gicd_typer2 &		\
				      GICD_TYPER2_VID);			\
									\
		nvpeid;							\
	})
#define ITS_MAX_VPEID		(1 << (ITS_MAX_VPEID_BITS))

/* Convert page order to size in bytes */
#define PAGE_ORDER_TO_SIZE(o)	(PAGE_SIZE << (o))

struct event_lpi_map {
	unsigned long		*lpi_map;
	u16			*col_map;
	irq_hw_number_t		lpi_base;
	int			nr_lpis;
	raw_spinlock_t		vlpi_lock;
	struct its_vm		*vm;
	struct its_vlpi_map	*vlpi_maps;
	int			nr_vlpis;
};

/*
 * The ITS view of a device - belongs to an ITS, owns an interrupt
 * translation table, and a list of interrupts.  If it some of its
 * LPIs are injected into a guest (GICv4), the event_map.vm field
 * indicates which one.
 */
struct its_device {
	struct list_head	entry;
	struct its_node		*its;
	struct event_lpi_map	event_map;
	void			*itt;
	u32			nr_ites;
	u32			device_id;
	bool			shared;
};

static struct {
	raw_spinlock_t		lock;
	struct its_device	*dev;
	struct its_vpe		**vpes;
	int			next_victim;
} vpe_proxy;

static LIST_HEAD(its_nodes);
static DEFINE_RAW_SPINLOCK(its_lock);
static struct rdists *gic_rdists;
static struct irq_domain *its_parent;

static unsigned long its_list_map;
static u16 vmovp_seq_num;
static DEFINE_RAW_SPINLOCK(vmovp_lock);

static DEFINE_IDA(its_vpeid_ida);

#define gic_data_rdist()		(raw_cpu_ptr(gic_rdists->rdist))
#define gic_data_rdist_cpu(cpu)		(per_cpu_ptr(gic_rdists->rdist, cpu))
#define gic_data_rdist_rd_base()	(gic_data_rdist()->rd_base)
#define gic_data_rdist_vlpi_base()	(gic_data_rdist_rd_base() + SZ_128K)

static u16 get_its_list(struct its_vm *vm)
{
	struct its_node *its;
	unsigned long its_list = 0;

	list_for_each_entry(its, &its_nodes, entry) {
		if (!is_v4(its))
			continue;

		if (vm->vlpi_count[its->list_nr])
			__set_bit(its->list_nr, &its_list);
	}

	return (u16)its_list;
}

static inline u32 its_get_event_id(struct irq_data *d)
{
	struct its_device *its_dev = irq_data_get_irq_chip_data(d);
	return d->hwirq - its_dev->event_map.lpi_base;
}

static struct its_collection *dev_event_to_col(struct its_device *its_dev,
					       u32 event)
{
	struct its_node *its = its_dev->its;

	return its->collections + its_dev->event_map.col_map[event];
}

static struct its_vlpi_map *dev_event_to_vlpi_map(struct its_device *its_dev,
					       u32 event)
{
	if (WARN_ON_ONCE(event >= its_dev->event_map.nr_lpis))
		return NULL;

	return &its_dev->event_map.vlpi_maps[event];
}

static struct its_vlpi_map *get_vlpi_map(struct irq_data *d)
{
	if (irqd_is_forwarded_to_vcpu(d)) {
		struct its_device *its_dev = irq_data_get_irq_chip_data(d);
		u32 event = its_get_event_id(d);

		return dev_event_to_vlpi_map(its_dev, event);
	}

	return NULL;
}

static int irq_to_cpuid(struct irq_data *d)
{
	struct its_device *its_dev = irq_data_get_irq_chip_data(d);
	struct its_vlpi_map *map = get_vlpi_map(d);

	if (map)
		return map->vpe->col_idx;

	return its_dev->event_map.col_map[its_get_event_id(d)];
}

static struct its_collection *valid_col(struct its_collection *col)
{
	if (WARN_ON_ONCE(col->target_address & GENMASK_ULL(15, 0)))
		return NULL;

	return col;
}

static struct its_vpe *valid_vpe(struct its_node *its, struct its_vpe *vpe)
{
	if (valid_col(its->collections + vpe->col_idx))
		return vpe;

	return NULL;
}

/*
 * ITS command descriptors - parameters to be encoded in a command
 * block.
 */
struct its_cmd_desc {
	union {
		struct {
			struct its_device *dev;
			u32 event_id;
		} its_inv_cmd;

		struct {
			struct its_device *dev;
			u32 event_id;
		} its_clear_cmd;

		struct {
			struct its_device *dev;
			u32 event_id;
		} its_int_cmd;

		struct {
			struct its_device *dev;
			int valid;
		} its_mapd_cmd;

		struct {
			struct its_collection *col;
			int valid;
		} its_mapc_cmd;

		struct {
			struct its_device *dev;
			u32 phys_id;
			u32 event_id;
		} its_mapti_cmd;

		struct {
			struct its_device *dev;
			struct its_collection *col;
			u32 event_id;
		} its_movi_cmd;

		struct {
			struct its_device *dev;
			u32 event_id;
		} its_discard_cmd;

		struct {
			struct its_collection *col;
		} its_invall_cmd;

		struct {
			struct its_vpe *vpe;
		} its_vinvall_cmd;

		struct {
			struct its_vpe *vpe;
			struct its_collection *col;
			bool valid;
		} its_vmapp_cmd;

		struct {
			struct its_vpe *vpe;
			struct its_device *dev;
			u32 virt_id;
			u32 event_id;
			bool db_enabled;
		} its_vmapti_cmd;

		struct {
			struct its_vpe *vpe;
			struct its_device *dev;
			u32 event_id;
			bool db_enabled;
		} its_vmovi_cmd;

		struct {
			struct its_vpe *vpe;
			struct its_collection *col;
			u16 seq_num;
			u16 its_list;
		} its_vmovp_cmd;

		struct {
			struct its_vpe *vpe;
		} its_invdb_cmd;
	};
};

/*
 * The ITS command block, which is what the ITS actually parses.
 */
struct its_cmd_block {
	union {
		u64	raw_cmd[4];
		__le64	raw_cmd_le[4];
	};
};

#define ITS_CMD_QUEUE_SZ		SZ_64K
#define ITS_CMD_QUEUE_NR_ENTRIES	(ITS_CMD_QUEUE_SZ / sizeof(struct its_cmd_block))

typedef struct its_collection *(*its_cmd_builder_t)(struct its_node *,
						    struct its_cmd_block *,
						    struct its_cmd_desc *);

typedef struct its_vpe *(*its_cmd_vbuilder_t)(struct its_node *,
					      struct its_cmd_block *,
					      struct its_cmd_desc *);

static void its_mask_encode(u64 *raw_cmd, u64 val, int h, int l)
{
	u64 mask = GENMASK_ULL(h, l);
	*raw_cmd &= ~mask;
	*raw_cmd |= (val << l) & mask;
}

static void its_encode_cmd(struct its_cmd_block *cmd, u8 cmd_nr)
{
	its_mask_encode(&cmd->raw_cmd[0], cmd_nr, 7, 0);
}

static void its_encode_devid(struct its_cmd_block *cmd, u32 devid)
{
	its_mask_encode(&cmd->raw_cmd[0], devid, 63, 32);
}

static void its_encode_event_id(struct its_cmd_block *cmd, u32 id)
{
	its_mask_encode(&cmd->raw_cmd[1], id, 31, 0);
}

static void its_encode_phys_id(struct its_cmd_block *cmd, u32 phys_id)
{
	its_mask_encode(&cmd->raw_cmd[1], phys_id, 63, 32);
}

static void its_encode_size(struct its_cmd_block *cmd, u8 size)
{
	its_mask_encode(&cmd->raw_cmd[1], size, 4, 0);
}

static void its_encode_itt(struct its_cmd_block *cmd, u64 itt_addr)
{
	its_mask_encode(&cmd->raw_cmd[2], itt_addr >> 8, 51, 8);
}

static void its_encode_valid(struct its_cmd_block *cmd, int valid)
{
	its_mask_encode(&cmd->raw_cmd[2], !!valid, 63, 63);
}

static void its_encode_target(struct its_cmd_block *cmd, u64 target_addr)
{
	its_mask_encode(&cmd->raw_cmd[2], target_addr >> 16, 51, 16);
}

static void its_encode_collection(struct its_cmd_block *cmd, u16 col)
{
	its_mask_encode(&cmd->raw_cmd[2], col, 15, 0);
}

static void its_encode_vpeid(struct its_cmd_block *cmd, u16 vpeid)
{
	its_mask_encode(&cmd->raw_cmd[1], vpeid, 47, 32);
}

static void its_encode_virt_id(struct its_cmd_block *cmd, u32 virt_id)
{
	its_mask_encode(&cmd->raw_cmd[2], virt_id, 31, 0);
}

static void its_encode_db_phys_id(struct its_cmd_block *cmd, u32 db_phys_id)
{
	its_mask_encode(&cmd->raw_cmd[2], db_phys_id, 63, 32);
}

static void its_encode_db_valid(struct its_cmd_block *cmd, bool db_valid)
{
	its_mask_encode(&cmd->raw_cmd[2], db_valid, 0, 0);
}

static void its_encode_seq_num(struct its_cmd_block *cmd, u16 seq_num)
{
	its_mask_encode(&cmd->raw_cmd[0], seq_num, 47, 32);
}

static void its_encode_its_list(struct its_cmd_block *cmd, u16 its_list)
{
	its_mask_encode(&cmd->raw_cmd[1], its_list, 15, 0);
}

static void its_encode_vpt_addr(struct its_cmd_block *cmd, u64 vpt_pa)
{
	its_mask_encode(&cmd->raw_cmd[3], vpt_pa >> 16, 51, 16);
}

static void its_encode_vpt_size(struct its_cmd_block *cmd, u8 vpt_size)
{
	its_mask_encode(&cmd->raw_cmd[3], vpt_size, 4, 0);
}

static void its_encode_vconf_addr(struct its_cmd_block *cmd, u64 vconf_pa)
{
	its_mask_encode(&cmd->raw_cmd[0], vconf_pa >> 16, 51, 16);
}

static void its_encode_alloc(struct its_cmd_block *cmd, bool alloc)
{
	its_mask_encode(&cmd->raw_cmd[0], alloc, 8, 8);
}

static void its_encode_ptz(struct its_cmd_block *cmd, bool ptz)
{
	its_mask_encode(&cmd->raw_cmd[0], ptz, 9, 9);
}

static void its_encode_vmapp_default_db(struct its_cmd_block *cmd,
					u32 vpe_db_lpi)
{
	its_mask_encode(&cmd->raw_cmd[1], vpe_db_lpi, 31, 0);
}

static void its_encode_vmovp_default_db(struct its_cmd_block *cmd,
					u32 vpe_db_lpi)
{
	its_mask_encode(&cmd->raw_cmd[3], vpe_db_lpi, 31, 0);
}

static void its_encode_db(struct its_cmd_block *cmd, bool db)
{
	its_mask_encode(&cmd->raw_cmd[2], db, 63, 63);
}

static inline void its_fixup_cmd(struct its_cmd_block *cmd)
{
	/* Let's fixup BE commands */
	cmd->raw_cmd_le[0] = cpu_to_le64(cmd->raw_cmd[0]);
	cmd->raw_cmd_le[1] = cpu_to_le64(cmd->raw_cmd[1]);
	cmd->raw_cmd_le[2] = cpu_to_le64(cmd->raw_cmd[2]);
	cmd->raw_cmd_le[3] = cpu_to_le64(cmd->raw_cmd[3]);
}

static struct its_collection *its_build_mapd_cmd(struct its_node *its,
						 struct its_cmd_block *cmd,
						 struct its_cmd_desc *desc)
{
	unsigned long itt_addr;
	u8 size = ilog2(desc->its_mapd_cmd.dev->nr_ites);

	itt_addr = virt_to_phys(desc->its_mapd_cmd.dev->itt);
	itt_addr = ALIGN(itt_addr, ITS_ITT_ALIGN);

	its_encode_cmd(cmd, GITS_CMD_MAPD);
	its_encode_devid(cmd, desc->its_mapd_cmd.dev->device_id);
	its_encode_size(cmd, size - 1);
	its_encode_itt(cmd, itt_addr);
	its_encode_valid(cmd, desc->its_mapd_cmd.valid);

	its_fixup_cmd(cmd);

	return NULL;
}

static struct its_collection *its_build_mapc_cmd(struct its_node *its,
						 struct its_cmd_block *cmd,
						 struct its_cmd_desc *desc)
{
	its_encode_cmd(cmd, GITS_CMD_MAPC);
	its_encode_collection(cmd, desc->its_mapc_cmd.col->col_id);
	its_encode_target(cmd, desc->its_mapc_cmd.col->target_address);
	its_encode_valid(cmd, desc->its_mapc_cmd.valid);

	its_fixup_cmd(cmd);

	return desc->its_mapc_cmd.col;
}

static struct its_collection *its_build_mapti_cmd(struct its_node *its,
						  struct its_cmd_block *cmd,
						  struct its_cmd_desc *desc)
{
	struct its_collection *col;

	col = dev_event_to_col(desc->its_mapti_cmd.dev,
			       desc->its_mapti_cmd.event_id);

	its_encode_cmd(cmd, GITS_CMD_MAPTI);
	its_encode_devid(cmd, desc->its_mapti_cmd.dev->device_id);
	its_encode_event_id(cmd, desc->its_mapti_cmd.event_id);
	its_encode_phys_id(cmd, desc->its_mapti_cmd.phys_id);
	its_encode_collection(cmd, col->col_id);

	its_fixup_cmd(cmd);

	return valid_col(col);
}

static struct its_collection *its_build_movi_cmd(struct its_node *its,
						 struct its_cmd_block *cmd,
						 struct its_cmd_desc *desc)
{
	struct its_collection *col;

	col = dev_event_to_col(desc->its_movi_cmd.dev,
			       desc->its_movi_cmd.event_id);

	its_encode_cmd(cmd, GITS_CMD_MOVI);
	its_encode_devid(cmd, desc->its_movi_cmd.dev->device_id);
	its_encode_event_id(cmd, desc->its_movi_cmd.event_id);
	its_encode_collection(cmd, desc->its_movi_cmd.col->col_id);

	its_fixup_cmd(cmd);

	return valid_col(col);
}

static struct its_collection *its_build_discard_cmd(struct its_node *its,
						    struct its_cmd_block *cmd,
						    struct its_cmd_desc *desc)
{
	struct its_collection *col;

	col = dev_event_to_col(desc->its_discard_cmd.dev,
			       desc->its_discard_cmd.event_id);

	its_encode_cmd(cmd, GITS_CMD_DISCARD);
	its_encode_devid(cmd, desc->its_discard_cmd.dev->device_id);
	its_encode_event_id(cmd, desc->its_discard_cmd.event_id);

	its_fixup_cmd(cmd);

	return valid_col(col);
}

static struct its_collection *its_build_inv_cmd(struct its_node *its,
						struct its_cmd_block *cmd,
						struct its_cmd_desc *desc)
{
	struct its_collection *col;

	col = dev_event_to_col(desc->its_inv_cmd.dev,
			       desc->its_inv_cmd.event_id);

	its_encode_cmd(cmd, GITS_CMD_INV);
	its_encode_devid(cmd, desc->its_inv_cmd.dev->device_id);
	its_encode_event_id(cmd, desc->its_inv_cmd.event_id);

	its_fixup_cmd(cmd);

	return valid_col(col);
}

static struct its_collection *its_build_int_cmd(struct its_node *its,
						struct its_cmd_block *cmd,
						struct its_cmd_desc *desc)
{
	struct its_collection *col;

	col = dev_event_to_col(desc->its_int_cmd.dev,
			       desc->its_int_cmd.event_id);

	its_encode_cmd(cmd, GITS_CMD_INT);
	its_encode_devid(cmd, desc->its_int_cmd.dev->device_id);
	its_encode_event_id(cmd, desc->its_int_cmd.event_id);

	its_fixup_cmd(cmd);

	return valid_col(col);
}

static struct its_collection *its_build_clear_cmd(struct its_node *its,
						  struct its_cmd_block *cmd,
						  struct its_cmd_desc *desc)
{
	struct its_collection *col;

	col = dev_event_to_col(desc->its_clear_cmd.dev,
			       desc->its_clear_cmd.event_id);

	its_encode_cmd(cmd, GITS_CMD_CLEAR);
	its_encode_devid(cmd, desc->its_clear_cmd.dev->device_id);
	its_encode_event_id(cmd, desc->its_clear_cmd.event_id);

	its_fixup_cmd(cmd);

	return valid_col(col);
}

static struct its_collection *its_build_invall_cmd(struct its_node *its,
						   struct its_cmd_block *cmd,
						   struct its_cmd_desc *desc)
{
	its_encode_cmd(cmd, GITS_CMD_INVALL);
	its_encode_collection(cmd, desc->its_invall_cmd.col->col_id);

	its_fixup_cmd(cmd);

	return NULL;
}

static struct its_vpe *its_build_vinvall_cmd(struct its_node *its,
					     struct its_cmd_block *cmd,
					     struct its_cmd_desc *desc)
{
	its_encode_cmd(cmd, GITS_CMD_VINVALL);
	its_encode_vpeid(cmd, desc->its_vinvall_cmd.vpe->vpe_id);

	its_fixup_cmd(cmd);

	return valid_vpe(its, desc->its_vinvall_cmd.vpe);
}

static struct its_vpe *its_build_vmapp_cmd(struct its_node *its,
					   struct its_cmd_block *cmd,
					   struct its_cmd_desc *desc)
{
	unsigned long vpt_addr, vconf_addr;
	u64 target;
	bool alloc;

	its_encode_cmd(cmd, GITS_CMD_VMAPP);
	its_encode_vpeid(cmd, desc->its_vmapp_cmd.vpe->vpe_id);
	its_encode_valid(cmd, desc->its_vmapp_cmd.valid);

	if (!desc->its_vmapp_cmd.valid) {
		if (is_v4_1(its)) {
			alloc = !atomic_dec_return(&desc->its_vmapp_cmd.vpe->vmapp_count);
			its_encode_alloc(cmd, alloc);
		}

		goto out;
	}

	vpt_addr = virt_to_phys(page_address(desc->its_vmapp_cmd.vpe->vpt_page));
	target = desc->its_vmapp_cmd.col->target_address + its->vlpi_redist_offset;

	its_encode_target(cmd, target);
	its_encode_vpt_addr(cmd, vpt_addr);
	its_encode_vpt_size(cmd, LPI_NRBITS - 1);

	if (!is_v4_1(its))
		goto out;

	vconf_addr = virt_to_phys(page_address(desc->its_vmapp_cmd.vpe->its_vm->vprop_page));

	alloc = !atomic_fetch_inc(&desc->its_vmapp_cmd.vpe->vmapp_count);

	its_encode_alloc(cmd, alloc);

	/* We can only signal PTZ when alloc==1. Why do we have two bits? */
	its_encode_ptz(cmd, alloc);
	its_encode_vconf_addr(cmd, vconf_addr);
	its_encode_vmapp_default_db(cmd, desc->its_vmapp_cmd.vpe->vpe_db_lpi);

out:
	its_fixup_cmd(cmd);

	return valid_vpe(its, desc->its_vmapp_cmd.vpe);
}

static struct its_vpe *its_build_vmapti_cmd(struct its_node *its,
					    struct its_cmd_block *cmd,
					    struct its_cmd_desc *desc)
{
	u32 db;

	if (!is_v4_1(its) && desc->its_vmapti_cmd.db_enabled)
		db = desc->its_vmapti_cmd.vpe->vpe_db_lpi;
	else
		db = 1023;

	its_encode_cmd(cmd, GITS_CMD_VMAPTI);
	its_encode_devid(cmd, desc->its_vmapti_cmd.dev->device_id);
	its_encode_vpeid(cmd, desc->its_vmapti_cmd.vpe->vpe_id);
	its_encode_event_id(cmd, desc->its_vmapti_cmd.event_id);
	its_encode_db_phys_id(cmd, db);
	its_encode_virt_id(cmd, desc->its_vmapti_cmd.virt_id);

	its_fixup_cmd(cmd);

	return valid_vpe(its, desc->its_vmapti_cmd.vpe);
}

static struct its_vpe *its_build_vmovi_cmd(struct its_node *its,
					   struct its_cmd_block *cmd,
					   struct its_cmd_desc *desc)
{
	u32 db;

	if (!is_v4_1(its) && desc->its_vmovi_cmd.db_enabled)
		db = desc->its_vmovi_cmd.vpe->vpe_db_lpi;
	else
		db = 1023;

	its_encode_cmd(cmd, GITS_CMD_VMOVI);
	its_encode_devid(cmd, desc->its_vmovi_cmd.dev->device_id);
	its_encode_vpeid(cmd, desc->its_vmovi_cmd.vpe->vpe_id);
	its_encode_event_id(cmd, desc->its_vmovi_cmd.event_id);
	its_encode_db_phys_id(cmd, db);
	its_encode_db_valid(cmd, true);

	its_fixup_cmd(cmd);

	return valid_vpe(its, desc->its_vmovi_cmd.vpe);
}

static struct its_vpe *its_build_vmovp_cmd(struct its_node *its,
					   struct its_cmd_block *cmd,
					   struct its_cmd_desc *desc)
{
	u64 target;

	target = desc->its_vmovp_cmd.col->target_address + its->vlpi_redist_offset;
	its_encode_cmd(cmd, GITS_CMD_VMOVP);
	its_encode_seq_num(cmd, desc->its_vmovp_cmd.seq_num);
	its_encode_its_list(cmd, desc->its_vmovp_cmd.its_list);
	its_encode_vpeid(cmd, desc->its_vmovp_cmd.vpe->vpe_id);
	its_encode_target(cmd, target);

	if (is_v4_1(its)) {
		its_encode_db(cmd, true);
		its_encode_vmovp_default_db(cmd, desc->its_vmovp_cmd.vpe->vpe_db_lpi);
	}

	its_fixup_cmd(cmd);

	return valid_vpe(its, desc->its_vmovp_cmd.vpe);
}

static struct its_vpe *its_build_vinv_cmd(struct its_node *its,
					  struct its_cmd_block *cmd,
					  struct its_cmd_desc *desc)
{
	struct its_vlpi_map *map;

	map = dev_event_to_vlpi_map(desc->its_inv_cmd.dev,
				    desc->its_inv_cmd.event_id);

	its_encode_cmd(cmd, GITS_CMD_INV);
	its_encode_devid(cmd, desc->its_inv_cmd.dev->device_id);
	its_encode_event_id(cmd, desc->its_inv_cmd.event_id);

	its_fixup_cmd(cmd);

	return valid_vpe(its, map->vpe);
}

static struct its_vpe *its_build_vint_cmd(struct its_node *its,
					  struct its_cmd_block *cmd,
					  struct its_cmd_desc *desc)
{
	struct its_vlpi_map *map;

	map = dev_event_to_vlpi_map(desc->its_int_cmd.dev,
				    desc->its_int_cmd.event_id);

	its_encode_cmd(cmd, GITS_CMD_INT);
	its_encode_devid(cmd, desc->its_int_cmd.dev->device_id);
	its_encode_event_id(cmd, desc->its_int_cmd.event_id);

	its_fixup_cmd(cmd);

	return valid_vpe(its, map->vpe);
}

static struct its_vpe *its_build_vclear_cmd(struct its_node *its,
					    struct its_cmd_block *cmd,
					    struct its_cmd_desc *desc)
{
	struct its_vlpi_map *map;

	map = dev_event_to_vlpi_map(desc->its_clear_cmd.dev,
				    desc->its_clear_cmd.event_id);

	its_encode_cmd(cmd, GITS_CMD_CLEAR);
	its_encode_devid(cmd, desc->its_clear_cmd.dev->device_id);
	its_encode_event_id(cmd, desc->its_clear_cmd.event_id);

	its_fixup_cmd(cmd);

	return valid_vpe(its, map->vpe);
}

static struct its_vpe *its_build_invdb_cmd(struct its_node *its,
					   struct its_cmd_block *cmd,
					   struct its_cmd_desc *desc)
{
	if (WARN_ON(!is_v4_1(its)))
		return NULL;

	its_encode_cmd(cmd, GITS_CMD_INVDB);
	its_encode_vpeid(cmd, desc->its_invdb_cmd.vpe->vpe_id);

	its_fixup_cmd(cmd);

	return valid_vpe(its, desc->its_invdb_cmd.vpe);
}

static u64 its_cmd_ptr_to_offset(struct its_node *its,
				 struct its_cmd_block *ptr)
{
	return (ptr - its->cmd_base) * sizeof(*ptr);
}

static int its_queue_full(struct its_node *its)
{
	int widx;
	int ridx;

	widx = its->cmd_write - its->cmd_base;
	ridx = readl_relaxed(its->base + GITS_CREADR) / sizeof(struct its_cmd_block);

	/* This is incredibly unlikely to happen, unless the ITS locks up. */
	if (((widx + 1) % ITS_CMD_QUEUE_NR_ENTRIES) == ridx)
		return 1;

	return 0;
}

static struct its_cmd_block *its_allocate_entry(struct its_node *its)
{
	struct its_cmd_block *cmd;
	u32 count = 1000000;	/* 1s! */

	while (its_queue_full(its)) {
		count--;
		if (!count) {
			pr_err_ratelimited("ITS queue not draining\n");
			return NULL;
		}
		cpu_relax();
		udelay(1);
	}

	cmd = its->cmd_write++;

	/* Handle queue wrapping */
	if (its->cmd_write == (its->cmd_base + ITS_CMD_QUEUE_NR_ENTRIES))
		its->cmd_write = its->cmd_base;

	/* Clear command  */
	cmd->raw_cmd[0] = 0;
	cmd->raw_cmd[1] = 0;
	cmd->raw_cmd[2] = 0;
	cmd->raw_cmd[3] = 0;

	return cmd;
}

static struct its_cmd_block *its_post_commands(struct its_node *its)
{
	u64 wr = its_cmd_ptr_to_offset(its, its->cmd_write);

	writel_relaxed(wr, its->base + GITS_CWRITER);

	return its->cmd_write;
}

static void its_flush_cmd(struct its_node *its, struct its_cmd_block *cmd)
{
	/*
	 * Make sure the commands written to memory are observable by
	 * the ITS.
	 */
	if (its->flags & ITS_FLAGS_CMDQ_NEEDS_FLUSHING)
		gic_flush_dcache_to_poc(cmd, sizeof(*cmd));
	else
		dsb(ishst);
}

static int its_wait_for_range_completion(struct its_node *its,
					 u64	prev_idx,
					 struct its_cmd_block *to)
{
	u64 rd_idx, to_idx, linear_idx;
	u32 count = 1000000;	/* 1s! */

	/* Linearize to_idx if the command set has wrapped around */
	to_idx = its_cmd_ptr_to_offset(its, to);
	if (to_idx < prev_idx)
		to_idx += ITS_CMD_QUEUE_SZ;

	linear_idx = prev_idx;

	while (1) {
		s64 delta;

		rd_idx = readl_relaxed(its->base + GITS_CREADR);

		/*
		 * Compute the read pointer progress, taking the
		 * potential wrap-around into account.
		 */
		delta = rd_idx - prev_idx;
		if (rd_idx < prev_idx)
			delta += ITS_CMD_QUEUE_SZ;

		linear_idx += delta;
		if (linear_idx >= to_idx)
			break;

		count--;
		if (!count) {
			pr_err_ratelimited("ITS queue timeout (%llu %llu)\n",
					   to_idx, linear_idx);
			return -1;
		}
		prev_idx = rd_idx;
		cpu_relax();
		udelay(1);
	}

	return 0;
}

/* Warning, macro hell follows */
#define BUILD_SINGLE_CMD_FUNC(name, buildtype, synctype, buildfn)	\
void name(struct its_node *its,						\
	  buildtype builder,						\
	  struct its_cmd_desc *desc)					\
{									\
	struct its_cmd_block *cmd, *sync_cmd, *next_cmd;		\
	synctype *sync_obj;						\
	unsigned long flags;						\
	u64 rd_idx;							\
									\
	raw_spin_lock_irqsave(&its->lock, flags);			\
									\
	cmd = its_allocate_entry(its);					\
	if (!cmd) {		/* We're soooooo screewed... */		\
		raw_spin_unlock_irqrestore(&its->lock, flags);		\
		return;							\
	}								\
	sync_obj = builder(its, cmd, desc);				\
	its_flush_cmd(its, cmd);					\
									\
	if (sync_obj) {							\
		sync_cmd = its_allocate_entry(its);			\
		if (!sync_cmd)						\
			goto post;					\
									\
		buildfn(its, sync_cmd, sync_obj);			\
		its_flush_cmd(its, sync_cmd);				\
	}								\
									\
post:									\
	rd_idx = readl_relaxed(its->base + GITS_CREADR);		\
	next_cmd = its_post_commands(its);				\
	raw_spin_unlock_irqrestore(&its->lock, flags);			\
									\
	if (its_wait_for_range_completion(its, rd_idx, next_cmd))	\
		pr_err_ratelimited("ITS cmd %ps failed\n", builder);	\
}

static void its_build_sync_cmd(struct its_node *its,
			       struct its_cmd_block *sync_cmd,
			       struct its_collection *sync_col)
{
	its_encode_cmd(sync_cmd, GITS_CMD_SYNC);
	its_encode_target(sync_cmd, sync_col->target_address);

	its_fixup_cmd(sync_cmd);
}

static BUILD_SINGLE_CMD_FUNC(its_send_single_command, its_cmd_builder_t,
			     struct its_collection, its_build_sync_cmd)

static void its_build_vsync_cmd(struct its_node *its,
				struct its_cmd_block *sync_cmd,
				struct its_vpe *sync_vpe)
{
	its_encode_cmd(sync_cmd, GITS_CMD_VSYNC);
	its_encode_vpeid(sync_cmd, sync_vpe->vpe_id);

	its_fixup_cmd(sync_cmd);
}

static BUILD_SINGLE_CMD_FUNC(its_send_single_vcommand, its_cmd_vbuilder_t,
			     struct its_vpe, its_build_vsync_cmd)

static void its_send_int(struct its_device *dev, u32 event_id)
{
	struct its_cmd_desc desc;

	desc.its_int_cmd.dev = dev;
	desc.its_int_cmd.event_id = event_id;

	its_send_single_command(dev->its, its_build_int_cmd, &desc);
}

static void its_send_clear(struct its_device *dev, u32 event_id)
{
	struct its_cmd_desc desc;

	desc.its_clear_cmd.dev = dev;
	desc.its_clear_cmd.event_id = event_id;

	its_send_single_command(dev->its, its_build_clear_cmd, &desc);
}

static void its_send_inv(struct its_device *dev, u32 event_id)
{
	struct its_cmd_desc desc;

	desc.its_inv_cmd.dev = dev;
	desc.its_inv_cmd.event_id = event_id;

	its_send_single_command(dev->its, its_build_inv_cmd, &desc);
}

static void its_send_mapd(struct its_device *dev, int valid)
{
	struct its_cmd_desc desc;

	desc.its_mapd_cmd.dev = dev;
	desc.its_mapd_cmd.valid = !!valid;

	its_send_single_command(dev->its, its_build_mapd_cmd, &desc);
}

static void its_send_mapc(struct its_node *its, struct its_collection *col,
			  int valid)
{
	struct its_cmd_desc desc;

	desc.its_mapc_cmd.col = col;
	desc.its_mapc_cmd.valid = !!valid;

	its_send_single_command(its, its_build_mapc_cmd, &desc);
}

static void its_send_mapti(struct its_device *dev, u32 irq_id, u32 id)
{
	struct its_cmd_desc desc;

	desc.its_mapti_cmd.dev = dev;
	desc.its_mapti_cmd.phys_id = irq_id;
	desc.its_mapti_cmd.event_id = id;

	its_send_single_command(dev->its, its_build_mapti_cmd, &desc);
}

static void its_send_movi(struct its_device *dev,
			  struct its_collection *col, u32 id)
{
	struct its_cmd_desc desc;

	desc.its_movi_cmd.dev = dev;
	desc.its_movi_cmd.col = col;
	desc.its_movi_cmd.event_id = id;

	its_send_single_command(dev->its, its_build_movi_cmd, &desc);
}

static void its_send_discard(struct its_device *dev, u32 id)
{
	struct its_cmd_desc desc;

	desc.its_discard_cmd.dev = dev;
	desc.its_discard_cmd.event_id = id;

	its_send_single_command(dev->its, its_build_discard_cmd, &desc);
}

static void its_send_invall(struct its_node *its, struct its_collection *col)
{
	struct its_cmd_desc desc;

	desc.its_invall_cmd.col = col;

	its_send_single_command(its, its_build_invall_cmd, &desc);
}

static void its_send_vmapti(struct its_device *dev, u32 id)
{
	struct its_vlpi_map *map = dev_event_to_vlpi_map(dev, id);
	struct its_cmd_desc desc;

	desc.its_vmapti_cmd.vpe = map->vpe;
	desc.its_vmapti_cmd.dev = dev;
	desc.its_vmapti_cmd.virt_id = map->vintid;
	desc.its_vmapti_cmd.event_id = id;
	desc.its_vmapti_cmd.db_enabled = map->db_enabled;

	its_send_single_vcommand(dev->its, its_build_vmapti_cmd, &desc);
}

static void its_send_vmovi(struct its_device *dev, u32 id)
{
	struct its_vlpi_map *map = dev_event_to_vlpi_map(dev, id);
	struct its_cmd_desc desc;

	desc.its_vmovi_cmd.vpe = map->vpe;
	desc.its_vmovi_cmd.dev = dev;
	desc.its_vmovi_cmd.event_id = id;
	desc.its_vmovi_cmd.db_enabled = map->db_enabled;

	its_send_single_vcommand(dev->its, its_build_vmovi_cmd, &desc);
}

static void its_send_vmapp(struct its_node *its,
			   struct its_vpe *vpe, bool valid)
{
	struct its_cmd_desc desc;

	desc.its_vmapp_cmd.vpe = vpe;
	desc.its_vmapp_cmd.valid = valid;
	desc.its_vmapp_cmd.col = &its->collections[vpe->col_idx];

	its_send_single_vcommand(its, its_build_vmapp_cmd, &desc);
}

static void its_send_vmovp(struct its_vpe *vpe)
{
	struct its_cmd_desc desc = {};
	struct its_node *its;
	unsigned long flags;
	int col_id = vpe->col_idx;

	desc.its_vmovp_cmd.vpe = vpe;

	if (!its_list_map) {
		its = list_first_entry(&its_nodes, struct its_node, entry);
		desc.its_vmovp_cmd.col = &its->collections[col_id];
		its_send_single_vcommand(its, its_build_vmovp_cmd, &desc);
		return;
	}

	/*
	 * Yet another marvel of the architecture. If using the
	 * its_list "feature", we need to make sure that all ITSs
	 * receive all VMOVP commands in the same order. The only way
	 * to guarantee this is to make vmovp a serialization point.
	 *
	 * Wall <-- Head.
	 */
	raw_spin_lock_irqsave(&vmovp_lock, flags);

	desc.its_vmovp_cmd.seq_num = vmovp_seq_num++;
	desc.its_vmovp_cmd.its_list = get_its_list(vpe->its_vm);

	/* Emit VMOVPs */
	list_for_each_entry(its, &its_nodes, entry) {
		if (!is_v4(its))
			continue;

		if (!vpe->its_vm->vlpi_count[its->list_nr])
			continue;

		desc.its_vmovp_cmd.col = &its->collections[col_id];
		its_send_single_vcommand(its, its_build_vmovp_cmd, &desc);
	}

	raw_spin_unlock_irqrestore(&vmovp_lock, flags);
}

static void its_send_vinvall(struct its_node *its, struct its_vpe *vpe)
{
	struct its_cmd_desc desc;

	desc.its_vinvall_cmd.vpe = vpe;
	its_send_single_vcommand(its, its_build_vinvall_cmd, &desc);
}

static void its_send_vinv(struct its_device *dev, u32 event_id)
{
	struct its_cmd_desc desc;

	/*
	 * There is no real VINV command. This is just a normal INV,
	 * with a VSYNC instead of a SYNC.
	 */
	desc.its_inv_cmd.dev = dev;
	desc.its_inv_cmd.event_id = event_id;

	its_send_single_vcommand(dev->its, its_build_vinv_cmd, &desc);
}

static void its_send_vint(struct its_device *dev, u32 event_id)
{
	struct its_cmd_desc desc;

	/*
	 * There is no real VINT command. This is just a normal INT,
	 * with a VSYNC instead of a SYNC.
	 */
	desc.its_int_cmd.dev = dev;
	desc.its_int_cmd.event_id = event_id;

	its_send_single_vcommand(dev->its, its_build_vint_cmd, &desc);
}

static void its_send_vclear(struct its_device *dev, u32 event_id)
{
	struct its_cmd_desc desc;

	/*
	 * There is no real VCLEAR command. This is just a normal CLEAR,
	 * with a VSYNC instead of a SYNC.
	 */
	desc.its_clear_cmd.dev = dev;
	desc.its_clear_cmd.event_id = event_id;

	its_send_single_vcommand(dev->its, its_build_vclear_cmd, &desc);
}

static void its_send_invdb(struct its_node *its, struct its_vpe *vpe)
{
<<<<<<< HEAD
	if (irqd_is_forwarded_to_vcpu(d)) {
		struct its_device *its_dev = irq_data_get_irq_chip_data(d);
		u32 event = its_get_event_id(d);

		return dev_event_to_vlpi_map(its_dev, event);
	}

	return NULL;
=======
	struct its_cmd_desc desc;

	desc.its_invdb_cmd.vpe = vpe;
	its_send_single_vcommand(its, its_build_invdb_cmd, &desc);
>>>>>>> 7117be3f
}

/*
 * irqchip functions - assumes MSI, mostly.
 */
static void lpi_write_config(struct irq_data *d, u8 clr, u8 set)
{
	struct its_vlpi_map *map = get_vlpi_map(d);
	irq_hw_number_t hwirq;
	void *va;
	u8 *cfg;

	if (map) {
		va = page_address(map->vm->vprop_page);
		hwirq = map->vintid;

		/* Remember the updated property */
		map->properties &= ~clr;
		map->properties |= set | LPI_PROP_GROUP1;
	} else {
		va = gic_rdists->prop_table_va;
		hwirq = d->hwirq;
	}

	cfg = va + hwirq - 8192;
	*cfg &= ~clr;
	*cfg |= set | LPI_PROP_GROUP1;

	/*
	 * Make the above write visible to the redistributors.
	 * And yes, we're flushing exactly: One. Single. Byte.
	 * Humpf...
	 */
	if (gic_rdists->flags & RDIST_FLAGS_PROPBASE_NEEDS_FLUSHING)
		gic_flush_dcache_to_poc(cfg, sizeof(*cfg));
	else
		dsb(ishst);
}

static void wait_for_syncr(void __iomem *rdbase)
{
	while (gic_read_lpir(rdbase + GICR_SYNCR) & 1)
		cpu_relax();
}

static void direct_lpi_inv(struct irq_data *d)
{
	struct its_vlpi_map *map = get_vlpi_map(d);
	void __iomem *rdbase;
	u64 val;

	if (map) {
		struct its_device *its_dev = irq_data_get_irq_chip_data(d);

		WARN_ON(!is_v4_1(its_dev->its));

		val  = GICR_INVLPIR_V;
		val |= FIELD_PREP(GICR_INVLPIR_VPEID, map->vpe->vpe_id);
		val |= FIELD_PREP(GICR_INVLPIR_INTID, map->vintid);
	} else {
		val = d->hwirq;
	}

	/* Target the redistributor this LPI is currently routed to */
	rdbase = per_cpu_ptr(gic_rdists->rdist, irq_to_cpuid(d))->rd_base;
	gic_write_lpir(val, rdbase + GICR_INVLPIR);

	wait_for_syncr(rdbase);
}

static void lpi_update_config(struct irq_data *d, u8 clr, u8 set)
{
	struct its_device *its_dev = irq_data_get_irq_chip_data(d);

	lpi_write_config(d, clr, set);
	if (gic_rdists->has_direct_lpi &&
	    (is_v4_1(its_dev->its) || !irqd_is_forwarded_to_vcpu(d)))
		direct_lpi_inv(d);
	else if (!irqd_is_forwarded_to_vcpu(d))
		its_send_inv(its_dev, its_get_event_id(d));
	else
		its_send_vinv(its_dev, its_get_event_id(d));
}

static void its_vlpi_set_doorbell(struct irq_data *d, bool enable)
{
	struct its_device *its_dev = irq_data_get_irq_chip_data(d);
	u32 event = its_get_event_id(d);
	struct its_vlpi_map *map;

	/*
	 * GICv4.1 does away with the per-LPI nonsense, nothing to do
	 * here.
	 */
	if (is_v4_1(its_dev->its))
		return;

	map = dev_event_to_vlpi_map(its_dev, event);

	if (map->db_enabled == enable)
		return;

	map->db_enabled = enable;

	/*
	 * More fun with the architecture:
	 *
	 * Ideally, we'd issue a VMAPTI to set the doorbell to its LPI
	 * value or to 1023, depending on the enable bit. But that
	 * would be issueing a mapping for an /existing/ DevID+EventID
	 * pair, which is UNPREDICTABLE. Instead, let's issue a VMOVI
	 * to the /same/ vPE, using this opportunity to adjust the
	 * doorbell. Mouahahahaha. We loves it, Precious.
	 */
	its_send_vmovi(its_dev, event);
}

static void its_mask_irq(struct irq_data *d)
{
	if (irqd_is_forwarded_to_vcpu(d))
		its_vlpi_set_doorbell(d, false);

	lpi_update_config(d, LPI_PROP_ENABLED, 0);
}

static void its_unmask_irq(struct irq_data *d)
{
	if (irqd_is_forwarded_to_vcpu(d))
		its_vlpi_set_doorbell(d, true);

	lpi_update_config(d, 0, LPI_PROP_ENABLED);
}

static int its_set_affinity(struct irq_data *d, const struct cpumask *mask_val,
			    bool force)
{
	unsigned int cpu;
	const struct cpumask *cpu_mask = cpu_online_mask;
	struct its_device *its_dev = irq_data_get_irq_chip_data(d);
	struct its_collection *target_col;
	u32 id = its_get_event_id(d);

	/* A forwarded interrupt should use irq_set_vcpu_affinity */
	if (irqd_is_forwarded_to_vcpu(d))
		return -EINVAL;

       /* lpi cannot be routed to a redistributor that is on a foreign node */
	if (its_dev->its->flags & ITS_FLAGS_WORKAROUND_CAVIUM_23144) {
		if (its_dev->its->numa_node >= 0) {
			cpu_mask = cpumask_of_node(its_dev->its->numa_node);
			if (!cpumask_intersects(mask_val, cpu_mask))
				return -EINVAL;
		}
	}

	cpu = cpumask_any_and(mask_val, cpu_mask);

	if (cpu >= nr_cpu_ids)
		return -EINVAL;

	/* don't set the affinity when the target cpu is same as current one */
	if (cpu != its_dev->event_map.col_map[id]) {
		target_col = &its_dev->its->collections[cpu];
		its_send_movi(its_dev, target_col, id);
		its_dev->event_map.col_map[id] = cpu;
		irq_data_update_effective_affinity(d, cpumask_of(cpu));
	}

	return IRQ_SET_MASK_OK_DONE;
}

static u64 its_irq_get_msi_base(struct its_device *its_dev)
{
	struct its_node *its = its_dev->its;

	return its->phys_base + GITS_TRANSLATER;
}

static void its_irq_compose_msi_msg(struct irq_data *d, struct msi_msg *msg)
{
	struct its_device *its_dev = irq_data_get_irq_chip_data(d);
	struct its_node *its;
	u64 addr;

	its = its_dev->its;
	addr = its->get_msi_base(its_dev);

	msg->address_lo		= lower_32_bits(addr);
	msg->address_hi		= upper_32_bits(addr);
	msg->data		= its_get_event_id(d);

	iommu_dma_compose_msi_msg(irq_data_get_msi_desc(d), msg);
}

static int its_irq_set_irqchip_state(struct irq_data *d,
				     enum irqchip_irq_state which,
				     bool state)
{
	struct its_device *its_dev = irq_data_get_irq_chip_data(d);
	u32 event = its_get_event_id(d);

	if (which != IRQCHIP_STATE_PENDING)
		return -EINVAL;

	if (irqd_is_forwarded_to_vcpu(d)) {
		if (state)
			its_send_vint(its_dev, event);
		else
			its_send_vclear(its_dev, event);
	} else {
		if (state)
			its_send_int(its_dev, event);
		else
			its_send_clear(its_dev, event);
	}

	return 0;
}

static void its_map_vm(struct its_node *its, struct its_vm *vm)
{
	unsigned long flags;

	/* Not using the ITS list? Everything is always mapped. */
	if (!its_list_map)
		return;

	raw_spin_lock_irqsave(&vmovp_lock, flags);

	/*
	 * If the VM wasn't mapped yet, iterate over the vpes and get
	 * them mapped now.
	 */
	vm->vlpi_count[its->list_nr]++;

	if (vm->vlpi_count[its->list_nr] == 1) {
		int i;

		for (i = 0; i < vm->nr_vpes; i++) {
			struct its_vpe *vpe = vm->vpes[i];
			struct irq_data *d = irq_get_irq_data(vpe->irq);

			/* Map the VPE to the first possible CPU */
			vpe->col_idx = cpumask_first(cpu_online_mask);
			its_send_vmapp(its, vpe, true);
			its_send_vinvall(its, vpe);
			irq_data_update_effective_affinity(d, cpumask_of(vpe->col_idx));
		}
	}

	raw_spin_unlock_irqrestore(&vmovp_lock, flags);
}

static void its_unmap_vm(struct its_node *its, struct its_vm *vm)
{
	unsigned long flags;

	/* Not using the ITS list? Everything is always mapped. */
	if (!its_list_map)
		return;

	raw_spin_lock_irqsave(&vmovp_lock, flags);

	if (!--vm->vlpi_count[its->list_nr]) {
		int i;

		for (i = 0; i < vm->nr_vpes; i++)
			its_send_vmapp(its, vm->vpes[i], false);
	}

	raw_spin_unlock_irqrestore(&vmovp_lock, flags);
}

static int its_vlpi_map(struct irq_data *d, struct its_cmd_info *info)
{
	struct its_device *its_dev = irq_data_get_irq_chip_data(d);
	u32 event = its_get_event_id(d);
	int ret = 0;

	if (!info->map)
		return -EINVAL;

	raw_spin_lock(&its_dev->event_map.vlpi_lock);

	if (!its_dev->event_map.vm) {
		struct its_vlpi_map *maps;

		maps = kcalloc(its_dev->event_map.nr_lpis, sizeof(*maps),
			       GFP_ATOMIC);
		if (!maps) {
			ret = -ENOMEM;
			goto out;
		}

		its_dev->event_map.vm = info->map->vm;
		its_dev->event_map.vlpi_maps = maps;
	} else if (its_dev->event_map.vm != info->map->vm) {
		ret = -EINVAL;
		goto out;
	}

	/* Get our private copy of the mapping information */
	its_dev->event_map.vlpi_maps[event] = *info->map;

	if (irqd_is_forwarded_to_vcpu(d)) {
		/* Already mapped, move it around */
		its_send_vmovi(its_dev, event);
	} else {
		/* Ensure all the VPEs are mapped on this ITS */
		its_map_vm(its_dev->its, info->map->vm);

		/*
		 * Flag the interrupt as forwarded so that we can
		 * start poking the virtual property table.
		 */
		irqd_set_forwarded_to_vcpu(d);

		/* Write out the property to the prop table */
		lpi_write_config(d, 0xff, info->map->properties);

		/* Drop the physical mapping */
		its_send_discard(its_dev, event);

		/* and install the virtual one */
		its_send_vmapti(its_dev, event);

		/* Increment the number of VLPIs */
		its_dev->event_map.nr_vlpis++;
	}

out:
	raw_spin_unlock(&its_dev->event_map.vlpi_lock);
	return ret;
}

static int its_vlpi_get(struct irq_data *d, struct its_cmd_info *info)
{
	struct its_device *its_dev = irq_data_get_irq_chip_data(d);
	struct its_vlpi_map *map;
	int ret = 0;

	raw_spin_lock(&its_dev->event_map.vlpi_lock);

	map = get_vlpi_map(d);

	if (!its_dev->event_map.vm || !map) {
		ret = -EINVAL;
		goto out;
	}

	/* Copy our mapping information to the incoming request */
	*info->map = *map;

out:
	raw_spin_unlock(&its_dev->event_map.vlpi_lock);
	return ret;
}

static int its_vlpi_unmap(struct irq_data *d)
{
	struct its_device *its_dev = irq_data_get_irq_chip_data(d);
	u32 event = its_get_event_id(d);
	int ret = 0;

	raw_spin_lock(&its_dev->event_map.vlpi_lock);

	if (!its_dev->event_map.vm || !irqd_is_forwarded_to_vcpu(d)) {
		ret = -EINVAL;
		goto out;
	}

	/* Drop the virtual mapping */
	its_send_discard(its_dev, event);

	/* and restore the physical one */
	irqd_clr_forwarded_to_vcpu(d);
	its_send_mapti(its_dev, d->hwirq, event);
	lpi_update_config(d, 0xff, (LPI_PROP_DEFAULT_PRIO |
				    LPI_PROP_ENABLED |
				    LPI_PROP_GROUP1));

	/* Potentially unmap the VM from this ITS */
	its_unmap_vm(its_dev->its, its_dev->event_map.vm);

	/*
	 * Drop the refcount and make the device available again if
	 * this was the last VLPI.
	 */
	if (!--its_dev->event_map.nr_vlpis) {
		its_dev->event_map.vm = NULL;
		kfree(its_dev->event_map.vlpi_maps);
	}

out:
	raw_spin_unlock(&its_dev->event_map.vlpi_lock);
	return ret;
}

static int its_vlpi_prop_update(struct irq_data *d, struct its_cmd_info *info)
{
	struct its_device *its_dev = irq_data_get_irq_chip_data(d);

	if (!its_dev->event_map.vm || !irqd_is_forwarded_to_vcpu(d))
		return -EINVAL;

	if (info->cmd_type == PROP_UPDATE_AND_INV_VLPI)
		lpi_update_config(d, 0xff, info->config);
	else
		lpi_write_config(d, 0xff, info->config);
	its_vlpi_set_doorbell(d, !!(info->config & LPI_PROP_ENABLED));

	return 0;
}

static int its_irq_set_vcpu_affinity(struct irq_data *d, void *vcpu_info)
{
	struct its_device *its_dev = irq_data_get_irq_chip_data(d);
	struct its_cmd_info *info = vcpu_info;

	/* Need a v4 ITS */
	if (!is_v4(its_dev->its))
		return -EINVAL;

	/* Unmap request? */
	if (!info)
		return its_vlpi_unmap(d);

	switch (info->cmd_type) {
	case MAP_VLPI:
		return its_vlpi_map(d, info);

	case GET_VLPI:
		return its_vlpi_get(d, info);

	case PROP_UPDATE_VLPI:
	case PROP_UPDATE_AND_INV_VLPI:
		return its_vlpi_prop_update(d, info);

	default:
		return -EINVAL;
	}
}

static struct irq_chip its_irq_chip = {
	.name			= "ITS",
	.irq_mask		= its_mask_irq,
	.irq_unmask		= its_unmask_irq,
	.irq_eoi		= irq_chip_eoi_parent,
	.irq_set_affinity	= its_set_affinity,
	.irq_compose_msi_msg	= its_irq_compose_msi_msg,
	.irq_set_irqchip_state	= its_irq_set_irqchip_state,
	.irq_set_vcpu_affinity	= its_irq_set_vcpu_affinity,
};


/*
 * How we allocate LPIs:
 *
 * lpi_range_list contains ranges of LPIs that are to available to
 * allocate from. To allocate LPIs, just pick the first range that
 * fits the required allocation, and reduce it by the required
 * amount. Once empty, remove the range from the list.
 *
 * To free a range of LPIs, add a free range to the list, sort it and
 * merge the result if the new range happens to be adjacent to an
 * already free block.
 *
 * The consequence of the above is that allocation is cost is low, but
 * freeing is expensive. We assumes that freeing rarely occurs.
 */
#define ITS_MAX_LPI_NRBITS	16 /* 64K LPIs */

static DEFINE_MUTEX(lpi_range_lock);
static LIST_HEAD(lpi_range_list);

struct lpi_range {
	struct list_head	entry;
	u32			base_id;
	u32			span;
};

static struct lpi_range *mk_lpi_range(u32 base, u32 span)
{
	struct lpi_range *range;

	range = kmalloc(sizeof(*range), GFP_KERNEL);
	if (range) {
		range->base_id = base;
		range->span = span;
	}

	return range;
}

static int alloc_lpi_range(u32 nr_lpis, u32 *base)
{
	struct lpi_range *range, *tmp;
	int err = -ENOSPC;

	mutex_lock(&lpi_range_lock);

	list_for_each_entry_safe(range, tmp, &lpi_range_list, entry) {
		if (range->span >= nr_lpis) {
			*base = range->base_id;
			range->base_id += nr_lpis;
			range->span -= nr_lpis;

			if (range->span == 0) {
				list_del(&range->entry);
				kfree(range);
			}

			err = 0;
			break;
		}
	}

	mutex_unlock(&lpi_range_lock);

	pr_debug("ITS: alloc %u:%u\n", *base, nr_lpis);
	return err;
}

static void merge_lpi_ranges(struct lpi_range *a, struct lpi_range *b)
{
	if (&a->entry == &lpi_range_list || &b->entry == &lpi_range_list)
		return;
	if (a->base_id + a->span != b->base_id)
		return;
	b->base_id = a->base_id;
	b->span += a->span;
	list_del(&a->entry);
	kfree(a);
}

static int free_lpi_range(u32 base, u32 nr_lpis)
{
	struct lpi_range *new, *old;

	new = mk_lpi_range(base, nr_lpis);
	if (!new)
		return -ENOMEM;

	mutex_lock(&lpi_range_lock);

	list_for_each_entry_reverse(old, &lpi_range_list, entry) {
		if (old->base_id < base)
			break;
	}
	/*
	 * old is the last element with ->base_id smaller than base,
	 * so new goes right after it. If there are no elements with
	 * ->base_id smaller than base, &old->entry ends up pointing
	 * at the head of the list, and inserting new it the start of
	 * the list is the right thing to do in that case as well.
	 */
	list_add(&new->entry, &old->entry);
	/*
	 * Now check if we can merge with the preceding and/or
	 * following ranges.
	 */
	merge_lpi_ranges(old, new);
	merge_lpi_ranges(new, list_next_entry(new, entry));

	mutex_unlock(&lpi_range_lock);
	return 0;
}

static int __init its_lpi_init(u32 id_bits)
{
	u32 lpis = (1UL << id_bits) - 8192;
	u32 numlpis;
	int err;

	numlpis = 1UL << GICD_TYPER_NUM_LPIS(gic_rdists->gicd_typer);

	if (numlpis > 2 && !WARN_ON(numlpis > lpis)) {
		lpis = numlpis;
		pr_info("ITS: Using hypervisor restricted LPI range [%u]\n",
			lpis);
	}

	/*
	 * Initializing the allocator is just the same as freeing the
	 * full range of LPIs.
	 */
	err = free_lpi_range(8192, lpis);
	pr_debug("ITS: Allocator initialized for %u LPIs\n", lpis);
	return err;
}

static unsigned long *its_lpi_alloc(int nr_irqs, u32 *base, int *nr_ids)
{
	unsigned long *bitmap = NULL;
	int err = 0;

	do {
		err = alloc_lpi_range(nr_irqs, base);
		if (!err)
			break;

		nr_irqs /= 2;
	} while (nr_irqs > 0);

	if (!nr_irqs)
		err = -ENOSPC;

	if (err)
		goto out;

	bitmap = kcalloc(BITS_TO_LONGS(nr_irqs), sizeof (long), GFP_ATOMIC);
	if (!bitmap)
		goto out;

	*nr_ids = nr_irqs;

out:
	if (!bitmap)
		*base = *nr_ids = 0;

	return bitmap;
}

static void its_lpi_free(unsigned long *bitmap, u32 base, u32 nr_ids)
{
	WARN_ON(free_lpi_range(base, nr_ids));
	kfree(bitmap);
}

static void gic_reset_prop_table(void *va)
{
	/* Priority 0xa0, Group-1, disabled */
	memset(va, LPI_PROP_DEFAULT_PRIO | LPI_PROP_GROUP1, LPI_PROPBASE_SZ);

	/* Make sure the GIC will observe the written configuration */
	gic_flush_dcache_to_poc(va, LPI_PROPBASE_SZ);
}

static struct page *its_allocate_prop_table(gfp_t gfp_flags)
{
	struct page *prop_page;

	prop_page = alloc_pages(gfp_flags, get_order(LPI_PROPBASE_SZ));
	if (!prop_page)
		return NULL;

	gic_reset_prop_table(page_address(prop_page));

	return prop_page;
}

static void its_free_prop_table(struct page *prop_page)
{
	free_pages((unsigned long)page_address(prop_page),
		   get_order(LPI_PROPBASE_SZ));
}

static bool gic_check_reserved_range(phys_addr_t addr, unsigned long size)
{
	phys_addr_t start, end, addr_end;
	u64 i;

	/*
	 * We don't bother checking for a kdump kernel as by
	 * construction, the LPI tables are out of this kernel's
	 * memory map.
	 */
	if (is_kdump_kernel())
		return true;

	addr_end = addr + size - 1;

	for_each_reserved_mem_region(i, &start, &end) {
		if (addr >= start && addr_end <= end)
			return true;
	}

	/* Not found, not a good sign... */
	pr_warn("GICv3: Expected reserved range [%pa:%pa], not found\n",
		&addr, &addr_end);
	add_taint(TAINT_CRAP, LOCKDEP_STILL_OK);
	return false;
}

static int gic_reserve_range(phys_addr_t addr, unsigned long size)
{
	if (efi_enabled(EFI_CONFIG_TABLES))
		return efi_mem_reserve_persistent(addr, size);

	return 0;
}

static int __init its_setup_lpi_prop_table(void)
{
	if (gic_rdists->flags & RDIST_FLAGS_RD_TABLES_PREALLOCATED) {
		u64 val;

		val = gicr_read_propbaser(gic_data_rdist_rd_base() + GICR_PROPBASER);
		lpi_id_bits = (val & GICR_PROPBASER_IDBITS_MASK) + 1;

		gic_rdists->prop_table_pa = val & GENMASK_ULL(51, 12);
		gic_rdists->prop_table_va = memremap(gic_rdists->prop_table_pa,
						     LPI_PROPBASE_SZ,
						     MEMREMAP_WB);
		gic_reset_prop_table(gic_rdists->prop_table_va);
	} else {
		struct page *page;

		lpi_id_bits = min_t(u32,
				    GICD_TYPER_ID_BITS(gic_rdists->gicd_typer),
				    ITS_MAX_LPI_NRBITS);
		page = its_allocate_prop_table(GFP_NOWAIT);
		if (!page) {
			pr_err("Failed to allocate PROPBASE\n");
			return -ENOMEM;
		}

		gic_rdists->prop_table_pa = page_to_phys(page);
		gic_rdists->prop_table_va = page_address(page);
		WARN_ON(gic_reserve_range(gic_rdists->prop_table_pa,
					  LPI_PROPBASE_SZ));
	}

	pr_info("GICv3: using LPI property table @%pa\n",
		&gic_rdists->prop_table_pa);

	return its_lpi_init(lpi_id_bits);
}

static const char *its_base_type_string[] = {
	[GITS_BASER_TYPE_DEVICE]	= "Devices",
	[GITS_BASER_TYPE_VCPU]		= "Virtual CPUs",
	[GITS_BASER_TYPE_RESERVED3]	= "Reserved (3)",
	[GITS_BASER_TYPE_COLLECTION]	= "Interrupt Collections",
	[GITS_BASER_TYPE_RESERVED5] 	= "Reserved (5)",
	[GITS_BASER_TYPE_RESERVED6] 	= "Reserved (6)",
	[GITS_BASER_TYPE_RESERVED7] 	= "Reserved (7)",
};

static u64 its_read_baser(struct its_node *its, struct its_baser *baser)
{
	u32 idx = baser - its->tables;

	return gits_read_baser(its->base + GITS_BASER + (idx << 3));
}

static void its_write_baser(struct its_node *its, struct its_baser *baser,
			    u64 val)
{
	u32 idx = baser - its->tables;

	gits_write_baser(val, its->base + GITS_BASER + (idx << 3));
	baser->val = its_read_baser(its, baser);
}

static int its_setup_baser(struct its_node *its, struct its_baser *baser,
			   u64 cache, u64 shr, u32 psz, u32 order,
			   bool indirect)
{
	u64 val = its_read_baser(its, baser);
	u64 esz = GITS_BASER_ENTRY_SIZE(val);
	u64 type = GITS_BASER_TYPE(val);
	u64 baser_phys, tmp;
	u32 alloc_pages;
	struct page *page;
	void *base;

retry_alloc_baser:
	alloc_pages = (PAGE_ORDER_TO_SIZE(order) / psz);
	if (alloc_pages > GITS_BASER_PAGES_MAX) {
		pr_warn("ITS@%pa: %s too large, reduce ITS pages %u->%u\n",
			&its->phys_base, its_base_type_string[type],
			alloc_pages, GITS_BASER_PAGES_MAX);
		alloc_pages = GITS_BASER_PAGES_MAX;
		order = get_order(GITS_BASER_PAGES_MAX * psz);
	}

	page = alloc_pages_node(its->numa_node, GFP_KERNEL | __GFP_ZERO, order);
	if (!page)
		return -ENOMEM;

	base = (void *)page_address(page);
	baser_phys = virt_to_phys(base);

	/* Check if the physical address of the memory is above 48bits */
	if (IS_ENABLED(CONFIG_ARM64_64K_PAGES) && (baser_phys >> 48)) {

		/* 52bit PA is supported only when PageSize=64K */
		if (psz != SZ_64K) {
			pr_err("ITS: no 52bit PA support when psz=%d\n", psz);
			free_pages((unsigned long)base, order);
			return -ENXIO;
		}

		/* Convert 52bit PA to 48bit field */
		baser_phys = GITS_BASER_PHYS_52_to_48(baser_phys);
	}

retry_baser:
	val = (baser_phys					 |
		(type << GITS_BASER_TYPE_SHIFT)			 |
		((esz - 1) << GITS_BASER_ENTRY_SIZE_SHIFT)	 |
		((alloc_pages - 1) << GITS_BASER_PAGES_SHIFT)	 |
		cache						 |
		shr						 |
		GITS_BASER_VALID);

	val |=	indirect ? GITS_BASER_INDIRECT : 0x0;

	switch (psz) {
	case SZ_4K:
		val |= GITS_BASER_PAGE_SIZE_4K;
		break;
	case SZ_16K:
		val |= GITS_BASER_PAGE_SIZE_16K;
		break;
	case SZ_64K:
		val |= GITS_BASER_PAGE_SIZE_64K;
		break;
	}

	its_write_baser(its, baser, val);
	tmp = baser->val;

	if ((val ^ tmp) & GITS_BASER_SHAREABILITY_MASK) {
		/*
		 * Shareability didn't stick. Just use
		 * whatever the read reported, which is likely
		 * to be the only thing this redistributor
		 * supports. If that's zero, make it
		 * non-cacheable as well.
		 */
		shr = tmp & GITS_BASER_SHAREABILITY_MASK;
		if (!shr) {
			cache = GITS_BASER_nC;
			gic_flush_dcache_to_poc(base, PAGE_ORDER_TO_SIZE(order));
		}
		goto retry_baser;
	}

	if ((val ^ tmp) & GITS_BASER_PAGE_SIZE_MASK) {
		/*
		 * Page size didn't stick. Let's try a smaller
		 * size and retry. If we reach 4K, then
		 * something is horribly wrong...
		 */
		free_pages((unsigned long)base, order);
		baser->base = NULL;

		switch (psz) {
		case SZ_16K:
			psz = SZ_4K;
			goto retry_alloc_baser;
		case SZ_64K:
			psz = SZ_16K;
			goto retry_alloc_baser;
		}
	}

	if (val != tmp) {
		pr_err("ITS@%pa: %s doesn't stick: %llx %llx\n",
		       &its->phys_base, its_base_type_string[type],
		       val, tmp);
		free_pages((unsigned long)base, order);
		return -ENXIO;
	}

	baser->order = order;
	baser->base = base;
	baser->psz = psz;
	tmp = indirect ? GITS_LVL1_ENTRY_SIZE : esz;

	pr_info("ITS@%pa: allocated %d %s @%lx (%s, esz %d, psz %dK, shr %d)\n",
		&its->phys_base, (int)(PAGE_ORDER_TO_SIZE(order) / (int)tmp),
		its_base_type_string[type],
		(unsigned long)virt_to_phys(base),
		indirect ? "indirect" : "flat", (int)esz,
		psz / SZ_1K, (int)shr >> GITS_BASER_SHAREABILITY_SHIFT);

	return 0;
}

static bool its_parse_indirect_baser(struct its_node *its,
				     struct its_baser *baser,
				     u32 psz, u32 *order, u32 ids)
{
	u64 tmp = its_read_baser(its, baser);
	u64 type = GITS_BASER_TYPE(tmp);
	u64 esz = GITS_BASER_ENTRY_SIZE(tmp);
	u64 val = GITS_BASER_InnerShareable | GITS_BASER_RaWaWb;
	u32 new_order = *order;
	bool indirect = false;

	/* No need to enable Indirection if memory requirement < (psz*2)bytes */
	if ((esz << ids) > (psz * 2)) {
		/*
		 * Find out whether hw supports a single or two-level table by
		 * table by reading bit at offset '62' after writing '1' to it.
		 */
		its_write_baser(its, baser, val | GITS_BASER_INDIRECT);
		indirect = !!(baser->val & GITS_BASER_INDIRECT);

		if (indirect) {
			/*
			 * The size of the lvl2 table is equal to ITS page size
			 * which is 'psz'. For computing lvl1 table size,
			 * subtract ID bits that sparse lvl2 table from 'ids'
			 * which is reported by ITS hardware times lvl1 table
			 * entry size.
			 */
			ids -= ilog2(psz / (int)esz);
			esz = GITS_LVL1_ENTRY_SIZE;
		}
	}

	/*
	 * Allocate as many entries as required to fit the
	 * range of device IDs that the ITS can grok... The ID
	 * space being incredibly sparse, this results in a
	 * massive waste of memory if two-level device table
	 * feature is not supported by hardware.
	 */
	new_order = max_t(u32, get_order(esz << ids), new_order);
	if (new_order >= MAX_ORDER) {
		new_order = MAX_ORDER - 1;
		ids = ilog2(PAGE_ORDER_TO_SIZE(new_order) / (int)esz);
		pr_warn("ITS@%pa: %s Table too large, reduce ids %llu->%u\n",
			&its->phys_base, its_base_type_string[type],
			device_ids(its), ids);
	}

	*order = new_order;

	return indirect;
}

static u32 compute_common_aff(u64 val)
{
	u32 aff, clpiaff;

	aff = FIELD_GET(GICR_TYPER_AFFINITY, val);
	clpiaff = FIELD_GET(GICR_TYPER_COMMON_LPI_AFF, val);

	return aff & ~(GENMASK(31, 0) >> (clpiaff * 8));
}

static u32 compute_its_aff(struct its_node *its)
{
	u64 val;
	u32 svpet;

	/*
	 * Reencode the ITS SVPET and MPIDR as a GICR_TYPER, and compute
	 * the resulting affinity. We then use that to see if this match
	 * our own affinity.
	 */
	svpet = FIELD_GET(GITS_TYPER_SVPET, its->typer);
	val  = FIELD_PREP(GICR_TYPER_COMMON_LPI_AFF, svpet);
	val |= FIELD_PREP(GICR_TYPER_AFFINITY, its->mpidr);
	return compute_common_aff(val);
}

static struct its_node *find_sibling_its(struct its_node *cur_its)
{
	struct its_node *its;
	u32 aff;

	if (!FIELD_GET(GITS_TYPER_SVPET, cur_its->typer))
		return NULL;

	aff = compute_its_aff(cur_its);

	list_for_each_entry(its, &its_nodes, entry) {
		u64 baser;

		if (!is_v4_1(its) || its == cur_its)
			continue;

		if (!FIELD_GET(GITS_TYPER_SVPET, its->typer))
			continue;

		if (aff != compute_its_aff(its))
			continue;

		/* GICv4.1 guarantees that the vPE table is GITS_BASER2 */
		baser = its->tables[2].val;
		if (!(baser & GITS_BASER_VALID))
			continue;

		return its;
	}

	return NULL;
}

static void its_free_tables(struct its_node *its)
{
	int i;

	for (i = 0; i < GITS_BASER_NR_REGS; i++) {
		if (its->tables[i].base) {
			free_pages((unsigned long)its->tables[i].base,
				   its->tables[i].order);
			its->tables[i].base = NULL;
		}
	}
}

static int its_alloc_tables(struct its_node *its)
{
	u64 shr = GITS_BASER_InnerShareable;
	u64 cache = GITS_BASER_RaWaWb;
	u32 psz = SZ_64K;
	int err, i;

	if (its->flags & ITS_FLAGS_WORKAROUND_CAVIUM_22375)
		/* erratum 24313: ignore memory access type */
		cache = GITS_BASER_nCnB;

	for (i = 0; i < GITS_BASER_NR_REGS; i++) {
		struct its_baser *baser = its->tables + i;
		u64 val = its_read_baser(its, baser);
		u64 type = GITS_BASER_TYPE(val);
		u32 order = get_order(psz);
		bool indirect = false;

		switch (type) {
		case GITS_BASER_TYPE_NONE:
			continue;

		case GITS_BASER_TYPE_DEVICE:
			indirect = its_parse_indirect_baser(its, baser,
							    psz, &order,
							    device_ids(its));
			break;

		case GITS_BASER_TYPE_VCPU:
			if (is_v4_1(its)) {
				struct its_node *sibling;

				WARN_ON(i != 2);
				if ((sibling = find_sibling_its(its))) {
					*baser = sibling->tables[2];
					its_write_baser(its, baser, baser->val);
					continue;
				}
			}

			indirect = its_parse_indirect_baser(its, baser,
							    psz, &order,
							    ITS_MAX_VPEID_BITS);
			break;
		}

		err = its_setup_baser(its, baser, cache, shr, psz, order, indirect);
		if (err < 0) {
			its_free_tables(its);
			return err;
		}

		/* Update settings which will be used for next BASERn */
		psz = baser->psz;
		cache = baser->val & GITS_BASER_CACHEABILITY_MASK;
		shr = baser->val & GITS_BASER_SHAREABILITY_MASK;
	}

	return 0;
}

static u64 inherit_vpe_l1_table_from_its(void)
{
	struct its_node *its;
	u64 val;
	u32 aff;

	val = gic_read_typer(gic_data_rdist_rd_base() + GICR_TYPER);
	aff = compute_common_aff(val);

	list_for_each_entry(its, &its_nodes, entry) {
		u64 baser, addr;

		if (!is_v4_1(its))
			continue;

		if (!FIELD_GET(GITS_TYPER_SVPET, its->typer))
			continue;

		if (aff != compute_its_aff(its))
			continue;

		/* GICv4.1 guarantees that the vPE table is GITS_BASER2 */
		baser = its->tables[2].val;
		if (!(baser & GITS_BASER_VALID))
			continue;

		/* We have a winner! */
		gic_data_rdist()->vpe_l1_base = its->tables[2].base;

		val  = GICR_VPROPBASER_4_1_VALID;
		if (baser & GITS_BASER_INDIRECT)
			val |= GICR_VPROPBASER_4_1_INDIRECT;
		val |= FIELD_PREP(GICR_VPROPBASER_4_1_PAGE_SIZE,
				  FIELD_GET(GITS_BASER_PAGE_SIZE_MASK, baser));
		switch (FIELD_GET(GITS_BASER_PAGE_SIZE_MASK, baser)) {
		case GIC_PAGE_SIZE_64K:
			addr = GITS_BASER_ADDR_48_to_52(baser);
			break;
		default:
			addr = baser & GENMASK_ULL(47, 12);
			break;
		}
		val |= FIELD_PREP(GICR_VPROPBASER_4_1_ADDR, addr >> 12);
		val |= FIELD_PREP(GICR_VPROPBASER_SHAREABILITY_MASK,
				  FIELD_GET(GITS_BASER_SHAREABILITY_MASK, baser));
		val |= FIELD_PREP(GICR_VPROPBASER_INNER_CACHEABILITY_MASK,
				  FIELD_GET(GITS_BASER_INNER_CACHEABILITY_MASK, baser));
		val |= FIELD_PREP(GICR_VPROPBASER_4_1_SIZE, GITS_BASER_NR_PAGES(baser) - 1);

		return val;
	}

	return 0;
}

static u64 inherit_vpe_l1_table_from_rd(cpumask_t **mask)
{
	u32 aff;
	u64 val;
	int cpu;

	val = gic_read_typer(gic_data_rdist_rd_base() + GICR_TYPER);
	aff = compute_common_aff(val);

	for_each_possible_cpu(cpu) {
		void __iomem *base = gic_data_rdist_cpu(cpu)->rd_base;

		if (!base || cpu == smp_processor_id())
			continue;

		val = gic_read_typer(base + GICR_TYPER);
		if (aff != compute_common_aff(val))
			continue;

		/*
		 * At this point, we have a victim. This particular CPU
		 * has already booted, and has an affinity that matches
		 * ours wrt CommonLPIAff. Let's use its own VPROPBASER.
		 * Make sure we don't write the Z bit in that case.
		 */
		val = gicr_read_vpropbaser(base + SZ_128K + GICR_VPROPBASER);
		val &= ~GICR_VPROPBASER_4_1_Z;

		gic_data_rdist()->vpe_l1_base = gic_data_rdist_cpu(cpu)->vpe_l1_base;
		*mask = gic_data_rdist_cpu(cpu)->vpe_table_mask;

		return val;
	}

	return 0;
}

static bool allocate_vpe_l2_table(int cpu, u32 id)
{
	void __iomem *base = gic_data_rdist_cpu(cpu)->rd_base;
	unsigned int psz, esz, idx, npg, gpsz;
	u64 val;
	struct page *page;
	__le64 *table;

	if (!gic_rdists->has_rvpeid)
		return true;

	val  = gicr_read_vpropbaser(base + SZ_128K + GICR_VPROPBASER);

	esz  = FIELD_GET(GICR_VPROPBASER_4_1_ENTRY_SIZE, val) + 1;
	gpsz = FIELD_GET(GICR_VPROPBASER_4_1_PAGE_SIZE, val);
	npg  = FIELD_GET(GICR_VPROPBASER_4_1_SIZE, val) + 1;

	switch (gpsz) {
	default:
		WARN_ON(1);
		/* fall through */
	case GIC_PAGE_SIZE_4K:
		psz = SZ_4K;
		break;
	case GIC_PAGE_SIZE_16K:
		psz = SZ_16K;
		break;
	case GIC_PAGE_SIZE_64K:
		psz = SZ_64K;
		break;
	}

	/* Don't allow vpe_id that exceeds single, flat table limit */
	if (!(val & GICR_VPROPBASER_4_1_INDIRECT))
		return (id < (npg * psz / (esz * SZ_8)));

	/* Compute 1st level table index & check if that exceeds table limit */
	idx = id >> ilog2(psz / (esz * SZ_8));
	if (idx >= (npg * psz / GITS_LVL1_ENTRY_SIZE))
		return false;

	table = gic_data_rdist_cpu(cpu)->vpe_l1_base;

	/* Allocate memory for 2nd level table */
	if (!table[idx]) {
		page = alloc_pages(GFP_KERNEL | __GFP_ZERO, get_order(psz));
		if (!page)
			return false;

		/* Flush Lvl2 table to PoC if hw doesn't support coherency */
		if (!(val & GICR_VPROPBASER_SHAREABILITY_MASK))
			gic_flush_dcache_to_poc(page_address(page), psz);

		table[idx] = cpu_to_le64(page_to_phys(page) | GITS_BASER_VALID);

		/* Flush Lvl1 entry to PoC if hw doesn't support coherency */
		if (!(val & GICR_VPROPBASER_SHAREABILITY_MASK))
			gic_flush_dcache_to_poc(table + idx, GITS_LVL1_ENTRY_SIZE);

		/* Ensure updated table contents are visible to RD hardware */
		dsb(sy);
	}

	return true;
}

static int allocate_vpe_l1_table(void)
{
	void __iomem *vlpi_base = gic_data_rdist_vlpi_base();
	u64 val, gpsz, npg, pa;
	unsigned int psz = SZ_64K;
	unsigned int np, epp, esz;
	struct page *page;

	if (!gic_rdists->has_rvpeid)
		return 0;

	/*
	 * if VPENDBASER.Valid is set, disable any previously programmed
	 * VPE by setting PendingLast while clearing Valid. This has the
	 * effect of making sure no doorbell will be generated and we can
	 * then safely clear VPROPBASER.Valid.
	 */
	if (gicr_read_vpendbaser(vlpi_base + GICR_VPENDBASER) & GICR_VPENDBASER_Valid)
		gicr_write_vpendbaser(GICR_VPENDBASER_PendingLast,
				      vlpi_base + GICR_VPENDBASER);

	/*
	 * If we can inherit the configuration from another RD, let's do
	 * so. Otherwise, we have to go through the allocation process. We
	 * assume that all RDs have the exact same requirements, as
	 * nothing will work otherwise.
	 */
	val = inherit_vpe_l1_table_from_rd(&gic_data_rdist()->vpe_table_mask);
	if (val & GICR_VPROPBASER_4_1_VALID)
		goto out;

	gic_data_rdist()->vpe_table_mask = kzalloc(sizeof(cpumask_t), GFP_KERNEL);
	if (!gic_data_rdist()->vpe_table_mask)
		return -ENOMEM;

	val = inherit_vpe_l1_table_from_its();
	if (val & GICR_VPROPBASER_4_1_VALID)
		goto out;

	/* First probe the page size */
	val = FIELD_PREP(GICR_VPROPBASER_4_1_PAGE_SIZE, GIC_PAGE_SIZE_64K);
	gicr_write_vpropbaser(val, vlpi_base + GICR_VPROPBASER);
	val = gicr_read_vpropbaser(vlpi_base + GICR_VPROPBASER);
	gpsz = FIELD_GET(GICR_VPROPBASER_4_1_PAGE_SIZE, val);
	esz = FIELD_GET(GICR_VPROPBASER_4_1_ENTRY_SIZE, val);

	switch (gpsz) {
	default:
		gpsz = GIC_PAGE_SIZE_4K;
		/* fall through */
	case GIC_PAGE_SIZE_4K:
		psz = SZ_4K;
		break;
	case GIC_PAGE_SIZE_16K:
		psz = SZ_16K;
		break;
	case GIC_PAGE_SIZE_64K:
		psz = SZ_64K;
		break;
	}

	/*
	 * Start populating the register from scratch, including RO fields
	 * (which we want to print in debug cases...)
	 */
	val = 0;
	val |= FIELD_PREP(GICR_VPROPBASER_4_1_PAGE_SIZE, gpsz);
	val |= FIELD_PREP(GICR_VPROPBASER_4_1_ENTRY_SIZE, esz);

	/* How many entries per GIC page? */
	esz++;
	epp = psz / (esz * SZ_8);

	/*
	 * If we need more than just a single L1 page, flag the table
	 * as indirect and compute the number of required L1 pages.
	 */
	if (epp < ITS_MAX_VPEID) {
		int nl2;

		val |= GICR_VPROPBASER_4_1_INDIRECT;

		/* Number of L2 pages required to cover the VPEID space */
		nl2 = DIV_ROUND_UP(ITS_MAX_VPEID, epp);

		/* Number of L1 pages to point to the L2 pages */
		npg = DIV_ROUND_UP(nl2 * SZ_8, psz);
	} else {
		npg = 1;
	}

	val |= FIELD_PREP(GICR_VPROPBASER_4_1_SIZE, npg - 1);

	/* Right, that's the number of CPU pages we need for L1 */
	np = DIV_ROUND_UP(npg * psz, PAGE_SIZE);

	pr_debug("np = %d, npg = %lld, psz = %d, epp = %d, esz = %d\n",
		 np, npg, psz, epp, esz);
	page = alloc_pages(GFP_KERNEL | __GFP_ZERO, get_order(np * PAGE_SIZE));
	if (!page)
		return -ENOMEM;

	gic_data_rdist()->vpe_l1_base = page_address(page);
	pa = virt_to_phys(page_address(page));
	WARN_ON(!IS_ALIGNED(pa, psz));

	val |= FIELD_PREP(GICR_VPROPBASER_4_1_ADDR, pa >> 12);
	val |= GICR_VPROPBASER_RaWb;
	val |= GICR_VPROPBASER_InnerShareable;
	val |= GICR_VPROPBASER_4_1_Z;
	val |= GICR_VPROPBASER_4_1_VALID;

out:
	gicr_write_vpropbaser(val, vlpi_base + GICR_VPROPBASER);
	cpumask_set_cpu(smp_processor_id(), gic_data_rdist()->vpe_table_mask);

	pr_debug("CPU%d: VPROPBASER = %llx %*pbl\n",
		 smp_processor_id(), val,
		 cpumask_pr_args(gic_data_rdist()->vpe_table_mask));

	return 0;
}

static int its_alloc_collections(struct its_node *its)
{
	int i;

	its->collections = kcalloc(nr_cpu_ids, sizeof(*its->collections),
				   GFP_KERNEL);
	if (!its->collections)
		return -ENOMEM;

	for (i = 0; i < nr_cpu_ids; i++)
		its->collections[i].target_address = ~0ULL;

	return 0;
}

static struct page *its_allocate_pending_table(gfp_t gfp_flags)
{
	struct page *pend_page;

	pend_page = alloc_pages(gfp_flags | __GFP_ZERO,
				get_order(LPI_PENDBASE_SZ));
	if (!pend_page)
		return NULL;

	/* Make sure the GIC will observe the zero-ed page */
	gic_flush_dcache_to_poc(page_address(pend_page), LPI_PENDBASE_SZ);

	return pend_page;
}

static void its_free_pending_table(struct page *pt)
{
	free_pages((unsigned long)page_address(pt), get_order(LPI_PENDBASE_SZ));
}

/*
 * Booting with kdump and LPIs enabled is generally fine. Any other
 * case is wrong in the absence of firmware/EFI support.
 */
static bool enabled_lpis_allowed(void)
{
	phys_addr_t addr;
	u64 val;

	/* Check whether the property table is in a reserved region */
	val = gicr_read_propbaser(gic_data_rdist_rd_base() + GICR_PROPBASER);
	addr = val & GENMASK_ULL(51, 12);

	return gic_check_reserved_range(addr, LPI_PROPBASE_SZ);
}

static int __init allocate_lpi_tables(void)
{
	u64 val;
	int err, cpu;

	/*
	 * If LPIs are enabled while we run this from the boot CPU,
	 * flag the RD tables as pre-allocated if the stars do align.
	 */
	val = readl_relaxed(gic_data_rdist_rd_base() + GICR_CTLR);
	if ((val & GICR_CTLR_ENABLE_LPIS) && enabled_lpis_allowed()) {
		gic_rdists->flags |= (RDIST_FLAGS_RD_TABLES_PREALLOCATED |
				      RDIST_FLAGS_PROPBASE_NEEDS_FLUSHING);
		pr_info("GICv3: Using preallocated redistributor tables\n");
	}

	err = its_setup_lpi_prop_table();
	if (err)
		return err;

	/*
	 * We allocate all the pending tables anyway, as we may have a
	 * mix of RDs that have had LPIs enabled, and some that
	 * don't. We'll free the unused ones as each CPU comes online.
	 */
	for_each_possible_cpu(cpu) {
		struct page *pend_page;

		pend_page = its_allocate_pending_table(GFP_NOWAIT);
		if (!pend_page) {
			pr_err("Failed to allocate PENDBASE for CPU%d\n", cpu);
			return -ENOMEM;
		}

		gic_data_rdist_cpu(cpu)->pend_page = pend_page;
	}

	return 0;
}

static u64 its_clear_vpend_valid(void __iomem *vlpi_base, u64 clr, u64 set)
{
	u32 count = 1000000;	/* 1s! */
	bool clean;
	u64 val;

	val = gicr_read_vpendbaser(vlpi_base + GICR_VPENDBASER);
	val &= ~GICR_VPENDBASER_Valid;
	val &= ~clr;
	val |= set;
	gicr_write_vpendbaser(val, vlpi_base + GICR_VPENDBASER);

	do {
		val = gicr_read_vpendbaser(vlpi_base + GICR_VPENDBASER);
		clean = !(val & GICR_VPENDBASER_Dirty);
		if (!clean) {
			count--;
			cpu_relax();
			udelay(1);
		}
	} while (!clean && count);

	if (unlikely(val & GICR_VPENDBASER_Dirty)) {
		pr_err_ratelimited("ITS virtual pending table not cleaning\n");
		val |= GICR_VPENDBASER_PendingLast;
	}

	return val;
}

static void its_cpu_init_lpis(void)
{
	void __iomem *rbase = gic_data_rdist_rd_base();
	struct page *pend_page;
	phys_addr_t paddr;
	u64 val, tmp;

	if (gic_data_rdist()->lpi_enabled)
		return;

	val = readl_relaxed(rbase + GICR_CTLR);
	if ((gic_rdists->flags & RDIST_FLAGS_RD_TABLES_PREALLOCATED) &&
	    (val & GICR_CTLR_ENABLE_LPIS)) {
		/*
		 * Check that we get the same property table on all
		 * RDs. If we don't, this is hopeless.
		 */
		paddr = gicr_read_propbaser(rbase + GICR_PROPBASER);
		paddr &= GENMASK_ULL(51, 12);
		if (WARN_ON(gic_rdists->prop_table_pa != paddr))
			add_taint(TAINT_CRAP, LOCKDEP_STILL_OK);

		paddr = gicr_read_pendbaser(rbase + GICR_PENDBASER);
		paddr &= GENMASK_ULL(51, 16);

		WARN_ON(!gic_check_reserved_range(paddr, LPI_PENDBASE_SZ));
		its_free_pending_table(gic_data_rdist()->pend_page);
		gic_data_rdist()->pend_page = NULL;

		goto out;
	}

	pend_page = gic_data_rdist()->pend_page;
	paddr = page_to_phys(pend_page);
	WARN_ON(gic_reserve_range(paddr, LPI_PENDBASE_SZ));

	/* set PROPBASE */
	val = (gic_rdists->prop_table_pa |
	       GICR_PROPBASER_InnerShareable |
	       GICR_PROPBASER_RaWaWb |
	       ((LPI_NRBITS - 1) & GICR_PROPBASER_IDBITS_MASK));

	gicr_write_propbaser(val, rbase + GICR_PROPBASER);
	tmp = gicr_read_propbaser(rbase + GICR_PROPBASER);

	if ((tmp ^ val) & GICR_PROPBASER_SHAREABILITY_MASK) {
		if (!(tmp & GICR_PROPBASER_SHAREABILITY_MASK)) {
			/*
			 * The HW reports non-shareable, we must
			 * remove the cacheability attributes as
			 * well.
			 */
			val &= ~(GICR_PROPBASER_SHAREABILITY_MASK |
				 GICR_PROPBASER_CACHEABILITY_MASK);
			val |= GICR_PROPBASER_nC;
			gicr_write_propbaser(val, rbase + GICR_PROPBASER);
		}
		pr_info_once("GIC: using cache flushing for LPI property table\n");
		gic_rdists->flags |= RDIST_FLAGS_PROPBASE_NEEDS_FLUSHING;
	}

	/* set PENDBASE */
	val = (page_to_phys(pend_page) |
	       GICR_PENDBASER_InnerShareable |
	       GICR_PENDBASER_RaWaWb);

	gicr_write_pendbaser(val, rbase + GICR_PENDBASER);
	tmp = gicr_read_pendbaser(rbase + GICR_PENDBASER);

	if (!(tmp & GICR_PENDBASER_SHAREABILITY_MASK)) {
		/*
		 * The HW reports non-shareable, we must remove the
		 * cacheability attributes as well.
		 */
		val &= ~(GICR_PENDBASER_SHAREABILITY_MASK |
			 GICR_PENDBASER_CACHEABILITY_MASK);
		val |= GICR_PENDBASER_nC;
		gicr_write_pendbaser(val, rbase + GICR_PENDBASER);
	}

	/* Enable LPIs */
	val = readl_relaxed(rbase + GICR_CTLR);
	val |= GICR_CTLR_ENABLE_LPIS;
	writel_relaxed(val, rbase + GICR_CTLR);

	if (gic_rdists->has_vlpis && !gic_rdists->has_rvpeid) {
		void __iomem *vlpi_base = gic_data_rdist_vlpi_base();

		/*
		 * It's possible for CPU to receive VLPIs before it is
		 * sheduled as a vPE, especially for the first CPU, and the
		 * VLPI with INTID larger than 2^(IDbits+1) will be considered
		 * as out of range and dropped by GIC.
		 * So we initialize IDbits to known value to avoid VLPI drop.
		 */
		val = (LPI_NRBITS - 1) & GICR_VPROPBASER_IDBITS_MASK;
		pr_debug("GICv4: CPU%d: Init IDbits to 0x%llx for GICR_VPROPBASER\n",
			smp_processor_id(), val);
		gicr_write_vpropbaser(val, vlpi_base + GICR_VPROPBASER);

		/*
		 * Also clear Valid bit of GICR_VPENDBASER, in case some
		 * ancient programming gets left in and has possibility of
		 * corrupting memory.
		 */
		val = its_clear_vpend_valid(vlpi_base, 0, 0);
	}

	if (allocate_vpe_l1_table()) {
		/*
		 * If the allocation has failed, we're in massive trouble.
		 * Disable direct injection, and pray that no VM was
		 * already running...
		 */
		gic_rdists->has_rvpeid = false;
		gic_rdists->has_vlpis = false;
	}

	/* Make sure the GIC has seen the above */
	dsb(sy);
out:
	gic_data_rdist()->lpi_enabled = true;
	pr_info("GICv3: CPU%d: using %s LPI pending table @%pa\n",
		smp_processor_id(),
		gic_data_rdist()->pend_page ? "allocated" : "reserved",
		&paddr);
}

static void its_cpu_init_collection(struct its_node *its)
{
	int cpu = smp_processor_id();
	u64 target;

	/* avoid cross node collections and its mapping */
	if (its->flags & ITS_FLAGS_WORKAROUND_CAVIUM_23144) {
		struct device_node *cpu_node;

		cpu_node = of_get_cpu_node(cpu, NULL);
		if (its->numa_node != NUMA_NO_NODE &&
			its->numa_node != of_node_to_nid(cpu_node))
			return;
	}

	/*
	 * We now have to bind each collection to its target
	 * redistributor.
	 */
	if (gic_read_typer(its->base + GITS_TYPER) & GITS_TYPER_PTA) {
		/*
		 * This ITS wants the physical address of the
		 * redistributor.
		 */
		target = gic_data_rdist()->phys_base;
	} else {
		/* This ITS wants a linear CPU number. */
		target = gic_read_typer(gic_data_rdist_rd_base() + GICR_TYPER);
		target = GICR_TYPER_CPU_NUMBER(target) << 16;
	}

	/* Perform collection mapping */
	its->collections[cpu].target_address = target;
	its->collections[cpu].col_id = cpu;

	its_send_mapc(its, &its->collections[cpu], 1);
	its_send_invall(its, &its->collections[cpu]);
}

static void its_cpu_init_collections(void)
{
	struct its_node *its;

	raw_spin_lock(&its_lock);

	list_for_each_entry(its, &its_nodes, entry)
		its_cpu_init_collection(its);

	raw_spin_unlock(&its_lock);
}

static struct its_device *its_find_device(struct its_node *its, u32 dev_id)
{
	struct its_device *its_dev = NULL, *tmp;
	unsigned long flags;

	raw_spin_lock_irqsave(&its->lock, flags);

	list_for_each_entry(tmp, &its->its_device_list, entry) {
		if (tmp->device_id == dev_id) {
			its_dev = tmp;
			break;
		}
	}

	raw_spin_unlock_irqrestore(&its->lock, flags);

	return its_dev;
}

static struct its_baser *its_get_baser(struct its_node *its, u32 type)
{
	int i;

	for (i = 0; i < GITS_BASER_NR_REGS; i++) {
		if (GITS_BASER_TYPE(its->tables[i].val) == type)
			return &its->tables[i];
	}

	return NULL;
}

static bool its_alloc_table_entry(struct its_node *its,
				  struct its_baser *baser, u32 id)
{
	struct page *page;
	u32 esz, idx;
	__le64 *table;

	/* Don't allow device id that exceeds single, flat table limit */
	esz = GITS_BASER_ENTRY_SIZE(baser->val);
	if (!(baser->val & GITS_BASER_INDIRECT))
		return (id < (PAGE_ORDER_TO_SIZE(baser->order) / esz));

	/* Compute 1st level table index & check if that exceeds table limit */
	idx = id >> ilog2(baser->psz / esz);
	if (idx >= (PAGE_ORDER_TO_SIZE(baser->order) / GITS_LVL1_ENTRY_SIZE))
		return false;

	table = baser->base;

	/* Allocate memory for 2nd level table */
	if (!table[idx]) {
		page = alloc_pages_node(its->numa_node, GFP_KERNEL | __GFP_ZERO,
					get_order(baser->psz));
		if (!page)
			return false;

		/* Flush Lvl2 table to PoC if hw doesn't support coherency */
		if (!(baser->val & GITS_BASER_SHAREABILITY_MASK))
			gic_flush_dcache_to_poc(page_address(page), baser->psz);

		table[idx] = cpu_to_le64(page_to_phys(page) | GITS_BASER_VALID);

		/* Flush Lvl1 entry to PoC if hw doesn't support coherency */
		if (!(baser->val & GITS_BASER_SHAREABILITY_MASK))
			gic_flush_dcache_to_poc(table + idx, GITS_LVL1_ENTRY_SIZE);

		/* Ensure updated table contents are visible to ITS hardware */
		dsb(sy);
	}

	return true;
}

static bool its_alloc_device_table(struct its_node *its, u32 dev_id)
{
	struct its_baser *baser;

	baser = its_get_baser(its, GITS_BASER_TYPE_DEVICE);

	/* Don't allow device id that exceeds ITS hardware limit */
	if (!baser)
		return (ilog2(dev_id) < device_ids(its));

	return its_alloc_table_entry(its, baser, dev_id);
}

static bool its_alloc_vpe_table(u32 vpe_id)
{
	struct its_node *its;
	int cpu;

	/*
	 * Make sure the L2 tables are allocated on *all* v4 ITSs. We
	 * could try and only do it on ITSs corresponding to devices
	 * that have interrupts targeted at this VPE, but the
	 * complexity becomes crazy (and you have tons of memory
	 * anyway, right?).
	 */
	list_for_each_entry(its, &its_nodes, entry) {
		struct its_baser *baser;

		if (!is_v4(its))
			continue;

		baser = its_get_baser(its, GITS_BASER_TYPE_VCPU);
		if (!baser)
			return false;

		if (!its_alloc_table_entry(its, baser, vpe_id))
			return false;
	}

	/* Non v4.1? No need to iterate RDs and go back early. */
	if (!gic_rdists->has_rvpeid)
		return true;

	/*
	 * Make sure the L2 tables are allocated for all copies of
	 * the L1 table on *all* v4.1 RDs.
	 */
	for_each_possible_cpu(cpu) {
		if (!allocate_vpe_l2_table(cpu, vpe_id))
			return false;
	}

	return true;
}

static struct its_device *its_create_device(struct its_node *its, u32 dev_id,
					    int nvecs, bool alloc_lpis)
{
	struct its_device *dev;
	unsigned long *lpi_map = NULL;
	unsigned long flags;
	u16 *col_map = NULL;
	void *itt;
	int lpi_base;
	int nr_lpis;
	int nr_ites;
	int sz;

	if (!its_alloc_device_table(its, dev_id))
		return NULL;

	if (WARN_ON(!is_power_of_2(nvecs)))
		nvecs = roundup_pow_of_two(nvecs);

	dev = kzalloc(sizeof(*dev), GFP_KERNEL);
	/*
	 * Even if the device wants a single LPI, the ITT must be
	 * sized as a power of two (and you need at least one bit...).
	 */
	nr_ites = max(2, nvecs);
	sz = nr_ites * (FIELD_GET(GITS_TYPER_ITT_ENTRY_SIZE, its->typer) + 1);
	sz = max(sz, ITS_ITT_ALIGN) + ITS_ITT_ALIGN - 1;
	itt = kzalloc_node(sz, GFP_KERNEL, its->numa_node);
	if (alloc_lpis) {
		lpi_map = its_lpi_alloc(nvecs, &lpi_base, &nr_lpis);
		if (lpi_map)
			col_map = kcalloc(nr_lpis, sizeof(*col_map),
					  GFP_KERNEL);
	} else {
		col_map = kcalloc(nr_ites, sizeof(*col_map), GFP_KERNEL);
		nr_lpis = 0;
		lpi_base = 0;
	}

	if (!dev || !itt ||  !col_map || (!lpi_map && alloc_lpis)) {
		kfree(dev);
		kfree(itt);
		kfree(lpi_map);
		kfree(col_map);
		return NULL;
	}

	gic_flush_dcache_to_poc(itt, sz);

	dev->its = its;
	dev->itt = itt;
	dev->nr_ites = nr_ites;
	dev->event_map.lpi_map = lpi_map;
	dev->event_map.col_map = col_map;
	dev->event_map.lpi_base = lpi_base;
	dev->event_map.nr_lpis = nr_lpis;
	raw_spin_lock_init(&dev->event_map.vlpi_lock);
	dev->device_id = dev_id;
	INIT_LIST_HEAD(&dev->entry);

	raw_spin_lock_irqsave(&its->lock, flags);
	list_add(&dev->entry, &its->its_device_list);
	raw_spin_unlock_irqrestore(&its->lock, flags);

	/* Map device to its ITT */
	its_send_mapd(dev, 1);

	return dev;
}

static void its_free_device(struct its_device *its_dev)
{
	unsigned long flags;

	raw_spin_lock_irqsave(&its_dev->its->lock, flags);
	list_del(&its_dev->entry);
	raw_spin_unlock_irqrestore(&its_dev->its->lock, flags);
	kfree(its_dev->event_map.col_map);
	kfree(its_dev->itt);
	kfree(its_dev);
}

static int its_alloc_device_irq(struct its_device *dev, int nvecs, irq_hw_number_t *hwirq)
{
	int idx;

	/* Find a free LPI region in lpi_map and allocate them. */
	idx = bitmap_find_free_region(dev->event_map.lpi_map,
				      dev->event_map.nr_lpis,
				      get_count_order(nvecs));
	if (idx < 0)
		return -ENOSPC;

	*hwirq = dev->event_map.lpi_base + idx;

	return 0;
}

static int its_msi_prepare(struct irq_domain *domain, struct device *dev,
			   int nvec, msi_alloc_info_t *info)
{
	struct its_node *its;
	struct its_device *its_dev;
	struct msi_domain_info *msi_info;
	u32 dev_id;
	int err = 0;

	/*
	 * We ignore "dev" entirely, and rely on the dev_id that has
	 * been passed via the scratchpad. This limits this domain's
	 * usefulness to upper layers that definitely know that they
	 * are built on top of the ITS.
	 */
	dev_id = info->scratchpad[0].ul;

	msi_info = msi_get_domain_info(domain);
	its = msi_info->data;

	if (!gic_rdists->has_direct_lpi &&
	    vpe_proxy.dev &&
	    vpe_proxy.dev->its == its &&
	    dev_id == vpe_proxy.dev->device_id) {
		/* Bad luck. Get yourself a better implementation */
		WARN_ONCE(1, "DevId %x clashes with GICv4 VPE proxy device\n",
			  dev_id);
		return -EINVAL;
	}

	mutex_lock(&its->dev_alloc_lock);
	its_dev = its_find_device(its, dev_id);
	if (its_dev) {
		/*
		 * We already have seen this ID, probably through
		 * another alias (PCI bridge of some sort). No need to
		 * create the device.
		 */
		its_dev->shared = true;
		pr_debug("Reusing ITT for devID %x\n", dev_id);
		goto out;
	}

	its_dev = its_create_device(its, dev_id, nvec, true);
	if (!its_dev) {
		err = -ENOMEM;
		goto out;
	}

	pr_debug("ITT %d entries, %d bits\n", nvec, ilog2(nvec));
out:
	mutex_unlock(&its->dev_alloc_lock);
	info->scratchpad[0].ptr = its_dev;
	return err;
}

static struct msi_domain_ops its_msi_domain_ops = {
	.msi_prepare	= its_msi_prepare,
};

static int its_irq_gic_domain_alloc(struct irq_domain *domain,
				    unsigned int virq,
				    irq_hw_number_t hwirq)
{
	struct irq_fwspec fwspec;

	if (irq_domain_get_of_node(domain->parent)) {
		fwspec.fwnode = domain->parent->fwnode;
		fwspec.param_count = 3;
		fwspec.param[0] = GIC_IRQ_TYPE_LPI;
		fwspec.param[1] = hwirq;
		fwspec.param[2] = IRQ_TYPE_EDGE_RISING;
	} else if (is_fwnode_irqchip(domain->parent->fwnode)) {
		fwspec.fwnode = domain->parent->fwnode;
		fwspec.param_count = 2;
		fwspec.param[0] = hwirq;
		fwspec.param[1] = IRQ_TYPE_EDGE_RISING;
	} else {
		return -EINVAL;
	}

	return irq_domain_alloc_irqs_parent(domain, virq, 1, &fwspec);
}

static int its_irq_domain_alloc(struct irq_domain *domain, unsigned int virq,
				unsigned int nr_irqs, void *args)
{
	msi_alloc_info_t *info = args;
	struct its_device *its_dev = info->scratchpad[0].ptr;
	struct its_node *its = its_dev->its;
	irq_hw_number_t hwirq;
	int err;
	int i;

	err = its_alloc_device_irq(its_dev, nr_irqs, &hwirq);
	if (err)
		return err;

	err = iommu_dma_prepare_msi(info->desc, its->get_msi_base(its_dev));
	if (err)
		return err;

	for (i = 0; i < nr_irqs; i++) {
		err = its_irq_gic_domain_alloc(domain, virq + i, hwirq + i);
		if (err)
			return err;

		irq_domain_set_hwirq_and_chip(domain, virq + i,
					      hwirq + i, &its_irq_chip, its_dev);
		irqd_set_single_target(irq_desc_get_irq_data(irq_to_desc(virq + i)));
		pr_debug("ID:%d pID:%d vID:%d\n",
			 (int)(hwirq + i - its_dev->event_map.lpi_base),
			 (int)(hwirq + i), virq + i);
	}

	return 0;
}

static int its_irq_domain_activate(struct irq_domain *domain,
				   struct irq_data *d, bool reserve)
{
	struct its_device *its_dev = irq_data_get_irq_chip_data(d);
	u32 event = its_get_event_id(d);
	const struct cpumask *cpu_mask = cpu_online_mask;
	int cpu;

	/* get the cpu_mask of local node */
	if (its_dev->its->numa_node >= 0)
		cpu_mask = cpumask_of_node(its_dev->its->numa_node);

	/* Bind the LPI to the first possible CPU */
	cpu = cpumask_first_and(cpu_mask, cpu_online_mask);
	if (cpu >= nr_cpu_ids) {
		if (its_dev->its->flags & ITS_FLAGS_WORKAROUND_CAVIUM_23144)
			return -EINVAL;

		cpu = cpumask_first(cpu_online_mask);
	}

	its_dev->event_map.col_map[event] = cpu;
	irq_data_update_effective_affinity(d, cpumask_of(cpu));

	/* Map the GIC IRQ and event to the device */
	its_send_mapti(its_dev, d->hwirq, event);
	return 0;
}

static void its_irq_domain_deactivate(struct irq_domain *domain,
				      struct irq_data *d)
{
	struct its_device *its_dev = irq_data_get_irq_chip_data(d);
	u32 event = its_get_event_id(d);

	/* Stop the delivery of interrupts */
	its_send_discard(its_dev, event);
}

static void its_irq_domain_free(struct irq_domain *domain, unsigned int virq,
				unsigned int nr_irqs)
{
	struct irq_data *d = irq_domain_get_irq_data(domain, virq);
	struct its_device *its_dev = irq_data_get_irq_chip_data(d);
	struct its_node *its = its_dev->its;
	int i;

	bitmap_release_region(its_dev->event_map.lpi_map,
			      its_get_event_id(irq_domain_get_irq_data(domain, virq)),
			      get_count_order(nr_irqs));

	for (i = 0; i < nr_irqs; i++) {
		struct irq_data *data = irq_domain_get_irq_data(domain,
								virq + i);
		/* Nuke the entry in the domain */
		irq_domain_reset_irq_data(data);
	}

	mutex_lock(&its->dev_alloc_lock);

	/*
	 * If all interrupts have been freed, start mopping the
	 * floor. This is conditionned on the device not being shared.
	 */
	if (!its_dev->shared &&
	    bitmap_empty(its_dev->event_map.lpi_map,
			 its_dev->event_map.nr_lpis)) {
		its_lpi_free(its_dev->event_map.lpi_map,
			     its_dev->event_map.lpi_base,
			     its_dev->event_map.nr_lpis);

		/* Unmap device/itt */
		its_send_mapd(its_dev, 0);
		its_free_device(its_dev);
	}

	mutex_unlock(&its->dev_alloc_lock);

	irq_domain_free_irqs_parent(domain, virq, nr_irqs);
}

static const struct irq_domain_ops its_domain_ops = {
	.alloc			= its_irq_domain_alloc,
	.free			= its_irq_domain_free,
	.activate		= its_irq_domain_activate,
	.deactivate		= its_irq_domain_deactivate,
};

/*
 * This is insane.
 *
 * If a GICv4.0 doesn't implement Direct LPIs (which is extremely
 * likely), the only way to perform an invalidate is to use a fake
 * device to issue an INV command, implying that the LPI has first
 * been mapped to some event on that device. Since this is not exactly
 * cheap, we try to keep that mapping around as long as possible, and
 * only issue an UNMAP if we're short on available slots.
 *
 * Broken by design(tm).
 *
 * GICv4.1, on the other hand, mandates that we're able to invalidate
 * by writing to a MMIO register. It doesn't implement the whole of
 * DirectLPI, but that's good enough. And most of the time, we don't
 * even have to invalidate anything, as the redistributor can be told
 * whether to generate a doorbell or not (we thus leave it enabled,
 * always).
 */
static void its_vpe_db_proxy_unmap_locked(struct its_vpe *vpe)
{
	/* GICv4.1 doesn't use a proxy, so nothing to do here */
	if (gic_rdists->has_rvpeid)
		return;

	/* Already unmapped? */
	if (vpe->vpe_proxy_event == -1)
		return;

	its_send_discard(vpe_proxy.dev, vpe->vpe_proxy_event);
	vpe_proxy.vpes[vpe->vpe_proxy_event] = NULL;

	/*
	 * We don't track empty slots at all, so let's move the
	 * next_victim pointer if we can quickly reuse that slot
	 * instead of nuking an existing entry. Not clear that this is
	 * always a win though, and this might just generate a ripple
	 * effect... Let's just hope VPEs don't migrate too often.
	 */
	if (vpe_proxy.vpes[vpe_proxy.next_victim])
		vpe_proxy.next_victim = vpe->vpe_proxy_event;

	vpe->vpe_proxy_event = -1;
}

static void its_vpe_db_proxy_unmap(struct its_vpe *vpe)
{
	/* GICv4.1 doesn't use a proxy, so nothing to do here */
	if (gic_rdists->has_rvpeid)
		return;

	if (!gic_rdists->has_direct_lpi) {
		unsigned long flags;

		raw_spin_lock_irqsave(&vpe_proxy.lock, flags);
		its_vpe_db_proxy_unmap_locked(vpe);
		raw_spin_unlock_irqrestore(&vpe_proxy.lock, flags);
	}
}

static void its_vpe_db_proxy_map_locked(struct its_vpe *vpe)
{
	/* GICv4.1 doesn't use a proxy, so nothing to do here */
	if (gic_rdists->has_rvpeid)
		return;

	/* Already mapped? */
	if (vpe->vpe_proxy_event != -1)
		return;

	/* This slot was already allocated. Kick the other VPE out. */
	if (vpe_proxy.vpes[vpe_proxy.next_victim])
		its_vpe_db_proxy_unmap_locked(vpe_proxy.vpes[vpe_proxy.next_victim]);

	/* Map the new VPE instead */
	vpe_proxy.vpes[vpe_proxy.next_victim] = vpe;
	vpe->vpe_proxy_event = vpe_proxy.next_victim;
	vpe_proxy.next_victim = (vpe_proxy.next_victim + 1) % vpe_proxy.dev->nr_ites;

	vpe_proxy.dev->event_map.col_map[vpe->vpe_proxy_event] = vpe->col_idx;
	its_send_mapti(vpe_proxy.dev, vpe->vpe_db_lpi, vpe->vpe_proxy_event);
}

static void its_vpe_db_proxy_move(struct its_vpe *vpe, int from, int to)
{
	unsigned long flags;
	struct its_collection *target_col;

	/* GICv4.1 doesn't use a proxy, so nothing to do here */
	if (gic_rdists->has_rvpeid)
		return;

	if (gic_rdists->has_direct_lpi) {
		void __iomem *rdbase;

		rdbase = per_cpu_ptr(gic_rdists->rdist, from)->rd_base;
		gic_write_lpir(vpe->vpe_db_lpi, rdbase + GICR_CLRLPIR);
		wait_for_syncr(rdbase);

		return;
	}

	raw_spin_lock_irqsave(&vpe_proxy.lock, flags);

	its_vpe_db_proxy_map_locked(vpe);

	target_col = &vpe_proxy.dev->its->collections[to];
	its_send_movi(vpe_proxy.dev, target_col, vpe->vpe_proxy_event);
	vpe_proxy.dev->event_map.col_map[vpe->vpe_proxy_event] = to;

	raw_spin_unlock_irqrestore(&vpe_proxy.lock, flags);
}

static int its_vpe_set_affinity(struct irq_data *d,
				const struct cpumask *mask_val,
				bool force)
{
	struct its_vpe *vpe = irq_data_get_irq_chip_data(d);
	int from, cpu = cpumask_first(mask_val);

	/*
	 * Changing affinity is mega expensive, so let's be as lazy as
	 * we can and only do it if we really have to. Also, if mapped
	 * into the proxy device, we need to move the doorbell
	 * interrupt to its new location.
	 */
	if (vpe->col_idx == cpu)
		goto out;

	from = vpe->col_idx;
	vpe->col_idx = cpu;

	/*
	 * GICv4.1 allows us to skip VMOVP if moving to a cpu whose RD
	 * is sharing its VPE table with the current one.
	 */
	if (gic_data_rdist_cpu(cpu)->vpe_table_mask &&
	    cpumask_test_cpu(from, gic_data_rdist_cpu(cpu)->vpe_table_mask))
		goto out;

	its_send_vmovp(vpe);
	its_vpe_db_proxy_move(vpe, from, cpu);

out:
	irq_data_update_effective_affinity(d, cpumask_of(cpu));

	return IRQ_SET_MASK_OK_DONE;
}

static void its_vpe_schedule(struct its_vpe *vpe)
{
	void __iomem *vlpi_base = gic_data_rdist_vlpi_base();
	u64 val;

	/* Schedule the VPE */
	val  = virt_to_phys(page_address(vpe->its_vm->vprop_page)) &
		GENMASK_ULL(51, 12);
	val |= (LPI_NRBITS - 1) & GICR_VPROPBASER_IDBITS_MASK;
	val |= GICR_VPROPBASER_RaWb;
	val |= GICR_VPROPBASER_InnerShareable;
	gicr_write_vpropbaser(val, vlpi_base + GICR_VPROPBASER);

	val  = virt_to_phys(page_address(vpe->vpt_page)) &
		GENMASK_ULL(51, 16);
	val |= GICR_VPENDBASER_RaWaWb;
	val |= GICR_VPENDBASER_NonShareable;
	/*
	 * There is no good way of finding out if the pending table is
	 * empty as we can race against the doorbell interrupt very
	 * easily. So in the end, vpe->pending_last is only an
	 * indication that the vcpu has something pending, not one
	 * that the pending table is empty. A good implementation
	 * would be able to read its coarse map pretty quickly anyway,
	 * making this a tolerable issue.
	 */
	val |= GICR_VPENDBASER_PendingLast;
	val |= vpe->idai ? GICR_VPENDBASER_IDAI : 0;
	val |= GICR_VPENDBASER_Valid;
	gicr_write_vpendbaser(val, vlpi_base + GICR_VPENDBASER);
}

static void its_vpe_deschedule(struct its_vpe *vpe)
{
	void __iomem *vlpi_base = gic_data_rdist_vlpi_base();
	u64 val;

	val = its_clear_vpend_valid(vlpi_base, 0, 0);

	vpe->idai = !!(val & GICR_VPENDBASER_IDAI);
	vpe->pending_last = !!(val & GICR_VPENDBASER_PendingLast);
}

static void its_vpe_invall(struct its_vpe *vpe)
{
	struct its_node *its;

	list_for_each_entry(its, &its_nodes, entry) {
		if (!is_v4(its))
			continue;

		if (its_list_map && !vpe->its_vm->vlpi_count[its->list_nr])
			continue;

		/*
		 * Sending a VINVALL to a single ITS is enough, as all
		 * we need is to reach the redistributors.
		 */
		its_send_vinvall(its, vpe);
		return;
	}
}

static int its_vpe_set_vcpu_affinity(struct irq_data *d, void *vcpu_info)
{
	struct its_vpe *vpe = irq_data_get_irq_chip_data(d);
	struct its_cmd_info *info = vcpu_info;

	switch (info->cmd_type) {
	case SCHEDULE_VPE:
		its_vpe_schedule(vpe);
		return 0;

	case DESCHEDULE_VPE:
		its_vpe_deschedule(vpe);
		return 0;

	case INVALL_VPE:
		its_vpe_invall(vpe);
		return 0;

	default:
		return -EINVAL;
	}
}

static void its_vpe_send_cmd(struct its_vpe *vpe,
			     void (*cmd)(struct its_device *, u32))
{
	unsigned long flags;

	raw_spin_lock_irqsave(&vpe_proxy.lock, flags);

	its_vpe_db_proxy_map_locked(vpe);
	cmd(vpe_proxy.dev, vpe->vpe_proxy_event);

	raw_spin_unlock_irqrestore(&vpe_proxy.lock, flags);
}

static void its_vpe_send_inv(struct irq_data *d)
{
	struct its_vpe *vpe = irq_data_get_irq_chip_data(d);

	if (gic_rdists->has_direct_lpi) {
		void __iomem *rdbase;

		/* Target the redistributor this VPE is currently known on */
		rdbase = per_cpu_ptr(gic_rdists->rdist, vpe->col_idx)->rd_base;
		gic_write_lpir(d->parent_data->hwirq, rdbase + GICR_INVLPIR);
		wait_for_syncr(rdbase);
	} else {
		its_vpe_send_cmd(vpe, its_send_inv);
	}
}

static void its_vpe_mask_irq(struct irq_data *d)
{
	/*
	 * We need to unmask the LPI, which is described by the parent
	 * irq_data. Instead of calling into the parent (which won't
	 * exactly do the right thing, let's simply use the
	 * parent_data pointer. Yes, I'm naughty.
	 */
	lpi_write_config(d->parent_data, LPI_PROP_ENABLED, 0);
	its_vpe_send_inv(d);
}

static void its_vpe_unmask_irq(struct irq_data *d)
{
	/* Same hack as above... */
	lpi_write_config(d->parent_data, 0, LPI_PROP_ENABLED);
	its_vpe_send_inv(d);
}

static int its_vpe_set_irqchip_state(struct irq_data *d,
				     enum irqchip_irq_state which,
				     bool state)
{
	struct its_vpe *vpe = irq_data_get_irq_chip_data(d);

	if (which != IRQCHIP_STATE_PENDING)
		return -EINVAL;

	if (gic_rdists->has_direct_lpi) {
		void __iomem *rdbase;

		rdbase = per_cpu_ptr(gic_rdists->rdist, vpe->col_idx)->rd_base;
		if (state) {
			gic_write_lpir(vpe->vpe_db_lpi, rdbase + GICR_SETLPIR);
		} else {
			gic_write_lpir(vpe->vpe_db_lpi, rdbase + GICR_CLRLPIR);
			wait_for_syncr(rdbase);
		}
	} else {
		if (state)
			its_vpe_send_cmd(vpe, its_send_int);
		else
			its_vpe_send_cmd(vpe, its_send_clear);
	}

	return 0;
}

static struct irq_chip its_vpe_irq_chip = {
	.name			= "GICv4-vpe",
	.irq_mask		= its_vpe_mask_irq,
	.irq_unmask		= its_vpe_unmask_irq,
	.irq_eoi		= irq_chip_eoi_parent,
	.irq_set_affinity	= its_vpe_set_affinity,
	.irq_set_irqchip_state	= its_vpe_set_irqchip_state,
	.irq_set_vcpu_affinity	= its_vpe_set_vcpu_affinity,
};

static struct its_node *find_4_1_its(void)
{
	static struct its_node *its = NULL;

	if (!its) {
		list_for_each_entry(its, &its_nodes, entry) {
			if (is_v4_1(its))
				return its;
		}

		/* Oops? */
		its = NULL;
	}

	return its;
}

static void its_vpe_4_1_send_inv(struct irq_data *d)
{
	struct its_vpe *vpe = irq_data_get_irq_chip_data(d);
	struct its_node *its;

	/*
	 * GICv4.1 wants doorbells to be invalidated using the
	 * INVDB command in order to be broadcast to all RDs. Send
	 * it to the first valid ITS, and let the HW do its magic.
	 */
	its = find_4_1_its();
	if (its)
		its_send_invdb(its, vpe);
}

static void its_vpe_4_1_mask_irq(struct irq_data *d)
{
	lpi_write_config(d->parent_data, LPI_PROP_ENABLED, 0);
	its_vpe_4_1_send_inv(d);
}

static void its_vpe_4_1_unmask_irq(struct irq_data *d)
{
	lpi_write_config(d->parent_data, 0, LPI_PROP_ENABLED);
	its_vpe_4_1_send_inv(d);
}

static void its_vpe_4_1_schedule(struct its_vpe *vpe,
				 struct its_cmd_info *info)
{
	void __iomem *vlpi_base = gic_data_rdist_vlpi_base();
	u64 val = 0;

	/* Schedule the VPE */
	val |= GICR_VPENDBASER_Valid;
	val |= info->g0en ? GICR_VPENDBASER_4_1_VGRP0EN : 0;
	val |= info->g1en ? GICR_VPENDBASER_4_1_VGRP1EN : 0;
	val |= FIELD_PREP(GICR_VPENDBASER_4_1_VPEID, vpe->vpe_id);

	gicr_write_vpendbaser(val, vlpi_base + GICR_VPENDBASER);
}

static void its_vpe_4_1_deschedule(struct its_vpe *vpe,
				   struct its_cmd_info *info)
{
	void __iomem *vlpi_base = gic_data_rdist_vlpi_base();
	u64 val;

	if (info->req_db) {
		/*
		 * vPE is going to block: make the vPE non-resident with
		 * PendingLast clear and DB set. The GIC guarantees that if
		 * we read-back PendingLast clear, then a doorbell will be
		 * delivered when an interrupt comes.
		 */
		val = its_clear_vpend_valid(vlpi_base,
					    GICR_VPENDBASER_PendingLast,
					    GICR_VPENDBASER_4_1_DB);
		vpe->pending_last = !!(val & GICR_VPENDBASER_PendingLast);
	} else {
		/*
		 * We're not blocking, so just make the vPE non-resident
		 * with PendingLast set, indicating that we'll be back.
		 */
		val = its_clear_vpend_valid(vlpi_base,
					    0,
					    GICR_VPENDBASER_PendingLast);
		vpe->pending_last = true;
	}
}

static void its_vpe_4_1_invall(struct its_vpe *vpe)
{
	void __iomem *rdbase;
	u64 val;

	val  = GICR_INVALLR_V;
	val |= FIELD_PREP(GICR_INVALLR_VPEID, vpe->vpe_id);

	/* Target the redistributor this vPE is currently known on */
	rdbase = per_cpu_ptr(gic_rdists->rdist, vpe->col_idx)->rd_base;
	gic_write_lpir(val, rdbase + GICR_INVALLR);
}

static int its_vpe_4_1_set_vcpu_affinity(struct irq_data *d, void *vcpu_info)
{
	struct its_vpe *vpe = irq_data_get_irq_chip_data(d);
	struct its_cmd_info *info = vcpu_info;

	switch (info->cmd_type) {
	case SCHEDULE_VPE:
		its_vpe_4_1_schedule(vpe, info);
		return 0;

	case DESCHEDULE_VPE:
		its_vpe_4_1_deschedule(vpe, info);
		return 0;

	case INVALL_VPE:
		its_vpe_4_1_invall(vpe);
		return 0;

	default:
		return -EINVAL;
	}
}

static struct irq_chip its_vpe_4_1_irq_chip = {
	.name			= "GICv4.1-vpe",
	.irq_mask		= its_vpe_4_1_mask_irq,
	.irq_unmask		= its_vpe_4_1_unmask_irq,
	.irq_eoi		= irq_chip_eoi_parent,
	.irq_set_affinity	= its_vpe_set_affinity,
	.irq_set_vcpu_affinity	= its_vpe_4_1_set_vcpu_affinity,
};

static int its_vpe_id_alloc(void)
{
	return ida_simple_get(&its_vpeid_ida, 0, ITS_MAX_VPEID, GFP_KERNEL);
}

static void its_vpe_id_free(u16 id)
{
	ida_simple_remove(&its_vpeid_ida, id);
}

static int its_vpe_init(struct its_vpe *vpe)
{
	struct page *vpt_page;
	int vpe_id;

	/* Allocate vpe_id */
	vpe_id = its_vpe_id_alloc();
	if (vpe_id < 0)
		return vpe_id;

	/* Allocate VPT */
	vpt_page = its_allocate_pending_table(GFP_KERNEL);
	if (!vpt_page) {
		its_vpe_id_free(vpe_id);
		return -ENOMEM;
	}

	if (!its_alloc_vpe_table(vpe_id)) {
		its_vpe_id_free(vpe_id);
		its_free_pending_table(vpt_page);
		return -ENOMEM;
	}

	vpe->vpe_id = vpe_id;
	vpe->vpt_page = vpt_page;
	if (gic_rdists->has_rvpeid)
		atomic_set(&vpe->vmapp_count, 0);
	else
		vpe->vpe_proxy_event = -1;

	return 0;
}

static void its_vpe_teardown(struct its_vpe *vpe)
{
	its_vpe_db_proxy_unmap(vpe);
	its_vpe_id_free(vpe->vpe_id);
	its_free_pending_table(vpe->vpt_page);
}

static void its_vpe_irq_domain_free(struct irq_domain *domain,
				    unsigned int virq,
				    unsigned int nr_irqs)
{
	struct its_vm *vm = domain->host_data;
	int i;

	irq_domain_free_irqs_parent(domain, virq, nr_irqs);

	for (i = 0; i < nr_irqs; i++) {
		struct irq_data *data = irq_domain_get_irq_data(domain,
								virq + i);
		struct its_vpe *vpe = irq_data_get_irq_chip_data(data);

		BUG_ON(vm != vpe->its_vm);

		clear_bit(data->hwirq, vm->db_bitmap);
		its_vpe_teardown(vpe);
		irq_domain_reset_irq_data(data);
	}

	if (bitmap_empty(vm->db_bitmap, vm->nr_db_lpis)) {
		its_lpi_free(vm->db_bitmap, vm->db_lpi_base, vm->nr_db_lpis);
		its_free_prop_table(vm->vprop_page);
	}
}

static int its_vpe_irq_domain_alloc(struct irq_domain *domain, unsigned int virq,
				    unsigned int nr_irqs, void *args)
{
	struct irq_chip *irqchip = &its_vpe_irq_chip;
	struct its_vm *vm = args;
	unsigned long *bitmap;
	struct page *vprop_page;
	int base, nr_ids, i, err = 0;

	BUG_ON(!vm);

	bitmap = its_lpi_alloc(roundup_pow_of_two(nr_irqs), &base, &nr_ids);
	if (!bitmap)
		return -ENOMEM;

	if (nr_ids < nr_irqs) {
		its_lpi_free(bitmap, base, nr_ids);
		return -ENOMEM;
	}

	vprop_page = its_allocate_prop_table(GFP_KERNEL);
	if (!vprop_page) {
		its_lpi_free(bitmap, base, nr_ids);
		return -ENOMEM;
	}

	vm->db_bitmap = bitmap;
	vm->db_lpi_base = base;
	vm->nr_db_lpis = nr_ids;
	vm->vprop_page = vprop_page;

	if (gic_rdists->has_rvpeid)
		irqchip = &its_vpe_4_1_irq_chip;

	for (i = 0; i < nr_irqs; i++) {
		vm->vpes[i]->vpe_db_lpi = base + i;
		err = its_vpe_init(vm->vpes[i]);
		if (err)
			break;
		err = its_irq_gic_domain_alloc(domain, virq + i,
					       vm->vpes[i]->vpe_db_lpi);
		if (err)
			break;
		irq_domain_set_hwirq_and_chip(domain, virq + i, i,
					      irqchip, vm->vpes[i]);
		set_bit(i, bitmap);
	}

	if (err) {
		if (i > 0)
			its_vpe_irq_domain_free(domain, virq, i - 1);

		its_lpi_free(bitmap, base, nr_ids);
		its_free_prop_table(vprop_page);
	}

	return err;
}

static int its_vpe_irq_domain_activate(struct irq_domain *domain,
				       struct irq_data *d, bool reserve)
{
	struct its_vpe *vpe = irq_data_get_irq_chip_data(d);
	struct its_node *its;

	/* If we use the list map, we issue VMAPP on demand... */
	if (its_list_map)
		return 0;

	/* Map the VPE to the first possible CPU */
	vpe->col_idx = cpumask_first(cpu_online_mask);

	list_for_each_entry(its, &its_nodes, entry) {
		if (!is_v4(its))
			continue;

		its_send_vmapp(its, vpe, true);
		its_send_vinvall(its, vpe);
	}

	irq_data_update_effective_affinity(d, cpumask_of(vpe->col_idx));

	return 0;
}

static void its_vpe_irq_domain_deactivate(struct irq_domain *domain,
					  struct irq_data *d)
{
	struct its_vpe *vpe = irq_data_get_irq_chip_data(d);
	struct its_node *its;

	/*
	 * If we use the list map, we unmap the VPE once no VLPIs are
	 * associated with the VM.
	 */
	if (its_list_map)
		return;

	list_for_each_entry(its, &its_nodes, entry) {
		if (!is_v4(its))
			continue;

		its_send_vmapp(its, vpe, false);
	}
}

static const struct irq_domain_ops its_vpe_domain_ops = {
	.alloc			= its_vpe_irq_domain_alloc,
	.free			= its_vpe_irq_domain_free,
	.activate		= its_vpe_irq_domain_activate,
	.deactivate		= its_vpe_irq_domain_deactivate,
};

static int its_force_quiescent(void __iomem *base)
{
	u32 count = 1000000;	/* 1s */
	u32 val;

	val = readl_relaxed(base + GITS_CTLR);
	/*
	 * GIC architecture specification requires the ITS to be both
	 * disabled and quiescent for writes to GITS_BASER<n> or
	 * GITS_CBASER to not have UNPREDICTABLE results.
	 */
	if ((val & GITS_CTLR_QUIESCENT) && !(val & GITS_CTLR_ENABLE))
		return 0;

	/* Disable the generation of all interrupts to this ITS */
	val &= ~(GITS_CTLR_ENABLE | GITS_CTLR_ImDe);
	writel_relaxed(val, base + GITS_CTLR);

	/* Poll GITS_CTLR and wait until ITS becomes quiescent */
	while (1) {
		val = readl_relaxed(base + GITS_CTLR);
		if (val & GITS_CTLR_QUIESCENT)
			return 0;

		count--;
		if (!count)
			return -EBUSY;

		cpu_relax();
		udelay(1);
	}
}

static bool __maybe_unused its_enable_quirk_cavium_22375(void *data)
{
	struct its_node *its = data;

	/* erratum 22375: only alloc 8MB table size (20 bits) */
	its->typer &= ~GITS_TYPER_DEVBITS;
	its->typer |= FIELD_PREP(GITS_TYPER_DEVBITS, 20 - 1);
	its->flags |= ITS_FLAGS_WORKAROUND_CAVIUM_22375;

	return true;
}

static bool __maybe_unused its_enable_quirk_cavium_23144(void *data)
{
	struct its_node *its = data;

	its->flags |= ITS_FLAGS_WORKAROUND_CAVIUM_23144;

	return true;
}

static bool __maybe_unused its_enable_quirk_qdf2400_e0065(void *data)
{
	struct its_node *its = data;

	/* On QDF2400, the size of the ITE is 16Bytes */
	its->typer &= ~GITS_TYPER_ITT_ENTRY_SIZE;
	its->typer |= FIELD_PREP(GITS_TYPER_ITT_ENTRY_SIZE, 16 - 1);

	return true;
}

static u64 its_irq_get_msi_base_pre_its(struct its_device *its_dev)
{
	struct its_node *its = its_dev->its;

	/*
	 * The Socionext Synquacer SoC has a so-called 'pre-ITS',
	 * which maps 32-bit writes targeted at a separate window of
	 * size '4 << device_id_bits' onto writes to GITS_TRANSLATER
	 * with device ID taken from bits [device_id_bits + 1:2] of
	 * the window offset.
	 */
	return its->pre_its_base + (its_dev->device_id << 2);
}

static bool __maybe_unused its_enable_quirk_socionext_synquacer(void *data)
{
	struct its_node *its = data;
	u32 pre_its_window[2];
	u32 ids;

	if (!fwnode_property_read_u32_array(its->fwnode_handle,
					   "socionext,synquacer-pre-its",
					   pre_its_window,
					   ARRAY_SIZE(pre_its_window))) {

		its->pre_its_base = pre_its_window[0];
		its->get_msi_base = its_irq_get_msi_base_pre_its;

		ids = ilog2(pre_its_window[1]) - 2;
		if (device_ids(its) > ids) {
			its->typer &= ~GITS_TYPER_DEVBITS;
			its->typer |= FIELD_PREP(GITS_TYPER_DEVBITS, ids - 1);
		}

		/* the pre-ITS breaks isolation, so disable MSI remapping */
		its->msi_domain_flags &= ~IRQ_DOMAIN_FLAG_MSI_REMAP;
		return true;
	}
	return false;
}

static bool __maybe_unused its_enable_quirk_hip07_161600802(void *data)
{
	struct its_node *its = data;

	/*
	 * Hip07 insists on using the wrong address for the VLPI
	 * page. Trick it into doing the right thing...
	 */
	its->vlpi_redist_offset = SZ_128K;
	return true;
}

static const struct gic_quirk its_quirks[] = {
#ifdef CONFIG_CAVIUM_ERRATUM_22375
	{
		.desc	= "ITS: Cavium errata 22375, 24313",
		.iidr	= 0xa100034c,	/* ThunderX pass 1.x */
		.mask	= 0xffff0fff,
		.init	= its_enable_quirk_cavium_22375,
	},
#endif
#ifdef CONFIG_CAVIUM_ERRATUM_23144
	{
		.desc	= "ITS: Cavium erratum 23144",
		.iidr	= 0xa100034c,	/* ThunderX pass 1.x */
		.mask	= 0xffff0fff,
		.init	= its_enable_quirk_cavium_23144,
	},
#endif
#ifdef CONFIG_QCOM_QDF2400_ERRATUM_0065
	{
		.desc	= "ITS: QDF2400 erratum 0065",
		.iidr	= 0x00001070, /* QDF2400 ITS rev 1.x */
		.mask	= 0xffffffff,
		.init	= its_enable_quirk_qdf2400_e0065,
	},
#endif
#ifdef CONFIG_SOCIONEXT_SYNQUACER_PREITS
	{
		/*
		 * The Socionext Synquacer SoC incorporates ARM's own GIC-500
		 * implementation, but with a 'pre-ITS' added that requires
		 * special handling in software.
		 */
		.desc	= "ITS: Socionext Synquacer pre-ITS",
		.iidr	= 0x0001143b,
		.mask	= 0xffffffff,
		.init	= its_enable_quirk_socionext_synquacer,
	},
#endif
#ifdef CONFIG_HISILICON_ERRATUM_161600802
	{
		.desc	= "ITS: Hip07 erratum 161600802",
		.iidr	= 0x00000004,
		.mask	= 0xffffffff,
		.init	= its_enable_quirk_hip07_161600802,
	},
#endif
	{
	}
};

static void its_enable_quirks(struct its_node *its)
{
	u32 iidr = readl_relaxed(its->base + GITS_IIDR);

	gic_enable_quirks(iidr, its_quirks, its);
}

static int its_save_disable(void)
{
	struct its_node *its;
	int err = 0;

	raw_spin_lock(&its_lock);
	list_for_each_entry(its, &its_nodes, entry) {
		void __iomem *base;

		if (!(its->flags & ITS_FLAGS_SAVE_SUSPEND_STATE))
			continue;

		base = its->base;
		its->ctlr_save = readl_relaxed(base + GITS_CTLR);
		err = its_force_quiescent(base);
		if (err) {
			pr_err("ITS@%pa: failed to quiesce: %d\n",
			       &its->phys_base, err);
			writel_relaxed(its->ctlr_save, base + GITS_CTLR);
			goto err;
		}

		its->cbaser_save = gits_read_cbaser(base + GITS_CBASER);
	}

err:
	if (err) {
		list_for_each_entry_continue_reverse(its, &its_nodes, entry) {
			void __iomem *base;

			if (!(its->flags & ITS_FLAGS_SAVE_SUSPEND_STATE))
				continue;

			base = its->base;
			writel_relaxed(its->ctlr_save, base + GITS_CTLR);
		}
	}
	raw_spin_unlock(&its_lock);

	return err;
}

static void its_restore_enable(void)
{
	struct its_node *its;
	int ret;

	raw_spin_lock(&its_lock);
	list_for_each_entry(its, &its_nodes, entry) {
		void __iomem *base;
		int i;

		if (!(its->flags & ITS_FLAGS_SAVE_SUSPEND_STATE))
			continue;

		base = its->base;

		/*
		 * Make sure that the ITS is disabled. If it fails to quiesce,
		 * don't restore it since writing to CBASER or BASER<n>
		 * registers is undefined according to the GIC v3 ITS
		 * Specification.
		 */
		ret = its_force_quiescent(base);
		if (ret) {
			pr_err("ITS@%pa: failed to quiesce on resume: %d\n",
			       &its->phys_base, ret);
			continue;
		}

		gits_write_cbaser(its->cbaser_save, base + GITS_CBASER);

		/*
		 * Writing CBASER resets CREADR to 0, so make CWRITER and
		 * cmd_write line up with it.
		 */
		its->cmd_write = its->cmd_base;
		gits_write_cwriter(0, base + GITS_CWRITER);

		/* Restore GITS_BASER from the value cache. */
		for (i = 0; i < GITS_BASER_NR_REGS; i++) {
			struct its_baser *baser = &its->tables[i];

			if (!(baser->val & GITS_BASER_VALID))
				continue;

			its_write_baser(its, baser, baser->val);
		}
		writel_relaxed(its->ctlr_save, base + GITS_CTLR);

		/*
		 * Reinit the collection if it's stored in the ITS. This is
		 * indicated by the col_id being less than the HCC field.
		 * CID < HCC as specified in the GIC v3 Documentation.
		 */
		if (its->collections[smp_processor_id()].col_id <
		    GITS_TYPER_HCC(gic_read_typer(base + GITS_TYPER)))
			its_cpu_init_collection(its);
	}
	raw_spin_unlock(&its_lock);
}

static struct syscore_ops its_syscore_ops = {
	.suspend = its_save_disable,
	.resume = its_restore_enable,
};

static int its_init_domain(struct fwnode_handle *handle, struct its_node *its)
{
	struct irq_domain *inner_domain;
	struct msi_domain_info *info;

	info = kzalloc(sizeof(*info), GFP_KERNEL);
	if (!info)
		return -ENOMEM;

	inner_domain = irq_domain_create_tree(handle, &its_domain_ops, its);
	if (!inner_domain) {
		kfree(info);
		return -ENOMEM;
	}

	inner_domain->parent = its_parent;
	irq_domain_update_bus_token(inner_domain, DOMAIN_BUS_NEXUS);
	inner_domain->flags |= its->msi_domain_flags;
	info->ops = &its_msi_domain_ops;
	info->data = its;
	inner_domain->host_data = info;

	return 0;
}

static int its_init_vpe_domain(void)
{
	struct its_node *its;
	u32 devid;
	int entries;

	if (gic_rdists->has_direct_lpi) {
		pr_info("ITS: Using DirectLPI for VPE invalidation\n");
		return 0;
	}

	/* Any ITS will do, even if not v4 */
	its = list_first_entry(&its_nodes, struct its_node, entry);

	entries = roundup_pow_of_two(nr_cpu_ids);
	vpe_proxy.vpes = kcalloc(entries, sizeof(*vpe_proxy.vpes),
				 GFP_KERNEL);
	if (!vpe_proxy.vpes) {
		pr_err("ITS: Can't allocate GICv4 proxy device array\n");
		return -ENOMEM;
	}

	/* Use the last possible DevID */
	devid = GENMASK(device_ids(its) - 1, 0);
	vpe_proxy.dev = its_create_device(its, devid, entries, false);
	if (!vpe_proxy.dev) {
		kfree(vpe_proxy.vpes);
		pr_err("ITS: Can't allocate GICv4 proxy device\n");
		return -ENOMEM;
	}

	BUG_ON(entries > vpe_proxy.dev->nr_ites);

	raw_spin_lock_init(&vpe_proxy.lock);
	vpe_proxy.next_victim = 0;
	pr_info("ITS: Allocated DevID %x as GICv4 proxy device (%d slots)\n",
		devid, vpe_proxy.dev->nr_ites);

	return 0;
}

static int __init its_compute_its_list_map(struct resource *res,
					   void __iomem *its_base)
{
	int its_number;
	u32 ctlr;

	/*
	 * This is assumed to be done early enough that we're
	 * guaranteed to be single-threaded, hence no
	 * locking. Should this change, we should address
	 * this.
	 */
	its_number = find_first_zero_bit(&its_list_map, GICv4_ITS_LIST_MAX);
	if (its_number >= GICv4_ITS_LIST_MAX) {
		pr_err("ITS@%pa: No ITSList entry available!\n",
		       &res->start);
		return -EINVAL;
	}

	ctlr = readl_relaxed(its_base + GITS_CTLR);
	ctlr &= ~GITS_CTLR_ITS_NUMBER;
	ctlr |= its_number << GITS_CTLR_ITS_NUMBER_SHIFT;
	writel_relaxed(ctlr, its_base + GITS_CTLR);
	ctlr = readl_relaxed(its_base + GITS_CTLR);
	if ((ctlr & GITS_CTLR_ITS_NUMBER) != (its_number << GITS_CTLR_ITS_NUMBER_SHIFT)) {
		its_number = ctlr & GITS_CTLR_ITS_NUMBER;
		its_number >>= GITS_CTLR_ITS_NUMBER_SHIFT;
	}

	if (test_and_set_bit(its_number, &its_list_map)) {
		pr_err("ITS@%pa: Duplicate ITSList entry %d\n",
		       &res->start, its_number);
		return -EINVAL;
	}

	return its_number;
}

static int __init its_probe_one(struct resource *res,
				struct fwnode_handle *handle, int numa_node)
{
	struct its_node *its;
	void __iomem *its_base;
	u32 val, ctlr;
	u64 baser, tmp, typer;
	struct page *page;
	int err;

	its_base = ioremap(res->start, resource_size(res));
	if (!its_base) {
		pr_warn("ITS@%pa: Unable to map ITS registers\n", &res->start);
		return -ENOMEM;
	}

	val = readl_relaxed(its_base + GITS_PIDR2) & GIC_PIDR2_ARCH_MASK;
	if (val != 0x30 && val != 0x40) {
		pr_warn("ITS@%pa: No ITS detected, giving up\n", &res->start);
		err = -ENODEV;
		goto out_unmap;
	}

	err = its_force_quiescent(its_base);
	if (err) {
		pr_warn("ITS@%pa: Failed to quiesce, giving up\n", &res->start);
		goto out_unmap;
	}

	pr_info("ITS %pR\n", res);

	its = kzalloc(sizeof(*its), GFP_KERNEL);
	if (!its) {
		err = -ENOMEM;
		goto out_unmap;
	}

	raw_spin_lock_init(&its->lock);
	mutex_init(&its->dev_alloc_lock);
	INIT_LIST_HEAD(&its->entry);
	INIT_LIST_HEAD(&its->its_device_list);
	typer = gic_read_typer(its_base + GITS_TYPER);
	its->typer = typer;
	its->base = its_base;
	its->phys_base = res->start;
	if (is_v4(its)) {
		if (!(typer & GITS_TYPER_VMOVP)) {
			err = its_compute_its_list_map(res, its_base);
			if (err < 0)
				goto out_free_its;

			its->list_nr = err;

			pr_info("ITS@%pa: Using ITS number %d\n",
				&res->start, err);
		} else {
			pr_info("ITS@%pa: Single VMOVP capable\n", &res->start);
		}

		if (is_v4_1(its)) {
			u32 svpet = FIELD_GET(GITS_TYPER_SVPET, typer);
			its->mpidr = readl_relaxed(its_base + GITS_MPIDR);

			pr_info("ITS@%pa: Using GICv4.1 mode %08x %08x\n",
				&res->start, its->mpidr, svpet);
		}
	}

	its->numa_node = numa_node;

	page = alloc_pages_node(its->numa_node, GFP_KERNEL | __GFP_ZERO,
				get_order(ITS_CMD_QUEUE_SZ));
	if (!page) {
		err = -ENOMEM;
		goto out_free_its;
	}
	its->cmd_base = (void *)page_address(page);
	its->cmd_write = its->cmd_base;
	its->fwnode_handle = handle;
	its->get_msi_base = its_irq_get_msi_base;
	its->msi_domain_flags = IRQ_DOMAIN_FLAG_MSI_REMAP;

	its_enable_quirks(its);

	err = its_alloc_tables(its);
	if (err)
		goto out_free_cmd;

	err = its_alloc_collections(its);
	if (err)
		goto out_free_tables;

	baser = (virt_to_phys(its->cmd_base)	|
		 GITS_CBASER_RaWaWb		|
		 GITS_CBASER_InnerShareable	|
		 (ITS_CMD_QUEUE_SZ / SZ_4K - 1)	|
		 GITS_CBASER_VALID);

	gits_write_cbaser(baser, its->base + GITS_CBASER);
	tmp = gits_read_cbaser(its->base + GITS_CBASER);

	if ((tmp ^ baser) & GITS_CBASER_SHAREABILITY_MASK) {
		if (!(tmp & GITS_CBASER_SHAREABILITY_MASK)) {
			/*
			 * The HW reports non-shareable, we must
			 * remove the cacheability attributes as
			 * well.
			 */
			baser &= ~(GITS_CBASER_SHAREABILITY_MASK |
				   GITS_CBASER_CACHEABILITY_MASK);
			baser |= GITS_CBASER_nC;
			gits_write_cbaser(baser, its->base + GITS_CBASER);
		}
		pr_info("ITS: using cache flushing for cmd queue\n");
		its->flags |= ITS_FLAGS_CMDQ_NEEDS_FLUSHING;
	}

	gits_write_cwriter(0, its->base + GITS_CWRITER);
	ctlr = readl_relaxed(its->base + GITS_CTLR);
	ctlr |= GITS_CTLR_ENABLE;
	if (is_v4(its))
		ctlr |= GITS_CTLR_ImDe;
	writel_relaxed(ctlr, its->base + GITS_CTLR);

	if (GITS_TYPER_HCC(typer))
		its->flags |= ITS_FLAGS_SAVE_SUSPEND_STATE;

	err = its_init_domain(handle, its);
	if (err)
		goto out_free_tables;

	raw_spin_lock(&its_lock);
	list_add(&its->entry, &its_nodes);
	raw_spin_unlock(&its_lock);

	return 0;

out_free_tables:
	its_free_tables(its);
out_free_cmd:
	free_pages((unsigned long)its->cmd_base, get_order(ITS_CMD_QUEUE_SZ));
out_free_its:
	kfree(its);
out_unmap:
	iounmap(its_base);
	pr_err("ITS@%pa: failed probing (%d)\n", &res->start, err);
	return err;
}

static bool gic_rdists_supports_plpis(void)
{
	return !!(gic_read_typer(gic_data_rdist_rd_base() + GICR_TYPER) & GICR_TYPER_PLPIS);
}

static int redist_disable_lpis(void)
{
	void __iomem *rbase = gic_data_rdist_rd_base();
	u64 timeout = USEC_PER_SEC;
	u64 val;

	if (!gic_rdists_supports_plpis()) {
		pr_info("CPU%d: LPIs not supported\n", smp_processor_id());
		return -ENXIO;
	}

	val = readl_relaxed(rbase + GICR_CTLR);
	if (!(val & GICR_CTLR_ENABLE_LPIS))
		return 0;

	/*
	 * If coming via a CPU hotplug event, we don't need to disable
	 * LPIs before trying to re-enable them. They are already
	 * configured and all is well in the world.
	 *
	 * If running with preallocated tables, there is nothing to do.
	 */
	if (gic_data_rdist()->lpi_enabled ||
	    (gic_rdists->flags & RDIST_FLAGS_RD_TABLES_PREALLOCATED))
		return 0;

	/*
	 * From that point on, we only try to do some damage control.
	 */
	pr_warn("GICv3: CPU%d: Booted with LPIs enabled, memory probably corrupted\n",
		smp_processor_id());
	add_taint(TAINT_CRAP, LOCKDEP_STILL_OK);

	/* Disable LPIs */
	val &= ~GICR_CTLR_ENABLE_LPIS;
	writel_relaxed(val, rbase + GICR_CTLR);

	/* Make sure any change to GICR_CTLR is observable by the GIC */
	dsb(sy);

	/*
	 * Software must observe RWP==0 after clearing GICR_CTLR.EnableLPIs
	 * from 1 to 0 before programming GICR_PEND{PROP}BASER registers.
	 * Error out if we time out waiting for RWP to clear.
	 */
	while (readl_relaxed(rbase + GICR_CTLR) & GICR_CTLR_RWP) {
		if (!timeout) {
			pr_err("CPU%d: Timeout while disabling LPIs\n",
			       smp_processor_id());
			return -ETIMEDOUT;
		}
		udelay(1);
		timeout--;
	}

	/*
	 * After it has been written to 1, it is IMPLEMENTATION
	 * DEFINED whether GICR_CTLR.EnableLPI becomes RES1 or can be
	 * cleared to 0. Error out if clearing the bit failed.
	 */
	if (readl_relaxed(rbase + GICR_CTLR) & GICR_CTLR_ENABLE_LPIS) {
		pr_err("CPU%d: Failed to disable LPIs\n", smp_processor_id());
		return -EBUSY;
	}

	return 0;
}

int its_cpu_init(void)
{
	if (!list_empty(&its_nodes)) {
		int ret;

		ret = redist_disable_lpis();
		if (ret)
			return ret;

		its_cpu_init_lpis();
		its_cpu_init_collections();
	}

	return 0;
}

static const struct of_device_id its_device_id[] = {
	{	.compatible	= "arm,gic-v3-its",	},
	{},
};

static int __init its_of_probe(struct device_node *node)
{
	struct device_node *np;
	struct resource res;

	for (np = of_find_matching_node(node, its_device_id); np;
	     np = of_find_matching_node(np, its_device_id)) {
		if (!of_device_is_available(np))
			continue;
		if (!of_property_read_bool(np, "msi-controller")) {
			pr_warn("%pOF: no msi-controller property, ITS ignored\n",
				np);
			continue;
		}

		if (of_address_to_resource(np, 0, &res)) {
			pr_warn("%pOF: no regs?\n", np);
			continue;
		}

		its_probe_one(&res, &np->fwnode, of_node_to_nid(np));
	}
	return 0;
}

#ifdef CONFIG_ACPI

#define ACPI_GICV3_ITS_MEM_SIZE (SZ_128K)

#ifdef CONFIG_ACPI_NUMA
struct its_srat_map {
	/* numa node id */
	u32	numa_node;
	/* GIC ITS ID */
	u32	its_id;
};

static struct its_srat_map *its_srat_maps __initdata;
static int its_in_srat __initdata;

static int __init acpi_get_its_numa_node(u32 its_id)
{
	int i;

	for (i = 0; i < its_in_srat; i++) {
		if (its_id == its_srat_maps[i].its_id)
			return its_srat_maps[i].numa_node;
	}
	return NUMA_NO_NODE;
}

static int __init gic_acpi_match_srat_its(union acpi_subtable_headers *header,
					  const unsigned long end)
{
	return 0;
}

static int __init gic_acpi_parse_srat_its(union acpi_subtable_headers *header,
			 const unsigned long end)
{
	int node;
	struct acpi_srat_gic_its_affinity *its_affinity;

	its_affinity = (struct acpi_srat_gic_its_affinity *)header;
	if (!its_affinity)
		return -EINVAL;

	if (its_affinity->header.length < sizeof(*its_affinity)) {
		pr_err("SRAT: Invalid header length %d in ITS affinity\n",
			its_affinity->header.length);
		return -EINVAL;
	}

	node = acpi_map_pxm_to_node(its_affinity->proximity_domain);

	if (node == NUMA_NO_NODE || node >= MAX_NUMNODES) {
		pr_err("SRAT: Invalid NUMA node %d in ITS affinity\n", node);
		return 0;
	}

	its_srat_maps[its_in_srat].numa_node = node;
	its_srat_maps[its_in_srat].its_id = its_affinity->its_id;
	its_in_srat++;
	pr_info("SRAT: PXM %d -> ITS %d -> Node %d\n",
		its_affinity->proximity_domain, its_affinity->its_id, node);

	return 0;
}

static void __init acpi_table_parse_srat_its(void)
{
	int count;

	count = acpi_table_parse_entries(ACPI_SIG_SRAT,
			sizeof(struct acpi_table_srat),
			ACPI_SRAT_TYPE_GIC_ITS_AFFINITY,
			gic_acpi_match_srat_its, 0);
	if (count <= 0)
		return;

	its_srat_maps = kmalloc_array(count, sizeof(struct its_srat_map),
				      GFP_KERNEL);
	if (!its_srat_maps) {
		pr_warn("SRAT: Failed to allocate memory for its_srat_maps!\n");
		return;
	}

	acpi_table_parse_entries(ACPI_SIG_SRAT,
			sizeof(struct acpi_table_srat),
			ACPI_SRAT_TYPE_GIC_ITS_AFFINITY,
			gic_acpi_parse_srat_its, 0);
}

/* free the its_srat_maps after ITS probing */
static void __init acpi_its_srat_maps_free(void)
{
	kfree(its_srat_maps);
}
#else
static void __init acpi_table_parse_srat_its(void)	{ }
static int __init acpi_get_its_numa_node(u32 its_id) { return NUMA_NO_NODE; }
static void __init acpi_its_srat_maps_free(void) { }
#endif

static int __init gic_acpi_parse_madt_its(union acpi_subtable_headers *header,
					  const unsigned long end)
{
	struct acpi_madt_generic_translator *its_entry;
	struct fwnode_handle *dom_handle;
	struct resource res;
	int err;

	its_entry = (struct acpi_madt_generic_translator *)header;
	memset(&res, 0, sizeof(res));
	res.start = its_entry->base_address;
	res.end = its_entry->base_address + ACPI_GICV3_ITS_MEM_SIZE - 1;
	res.flags = IORESOURCE_MEM;

	dom_handle = irq_domain_alloc_fwnode(&res.start);
	if (!dom_handle) {
		pr_err("ITS@%pa: Unable to allocate GICv3 ITS domain token\n",
		       &res.start);
		return -ENOMEM;
	}

	err = iort_register_domain_token(its_entry->translation_id, res.start,
					 dom_handle);
	if (err) {
		pr_err("ITS@%pa: Unable to register GICv3 ITS domain token (ITS ID %d) to IORT\n",
		       &res.start, its_entry->translation_id);
		goto dom_err;
	}

	err = its_probe_one(&res, dom_handle,
			acpi_get_its_numa_node(its_entry->translation_id));
	if (!err)
		return 0;

	iort_deregister_domain_token(its_entry->translation_id);
dom_err:
	irq_domain_free_fwnode(dom_handle);
	return err;
}

static void __init its_acpi_probe(void)
{
	acpi_table_parse_srat_its();
	acpi_table_parse_madt(ACPI_MADT_TYPE_GENERIC_TRANSLATOR,
			      gic_acpi_parse_madt_its, 0);
	acpi_its_srat_maps_free();
}
#else
static void __init its_acpi_probe(void) { }
#endif

int __init its_init(struct fwnode_handle *handle, struct rdists *rdists,
		    struct irq_domain *parent_domain)
{
	struct device_node *of_node;
	struct its_node *its;
	bool has_v4 = false;
	int err;

	gic_rdists = rdists;

	its_parent = parent_domain;
	of_node = to_of_node(handle);
	if (of_node)
		its_of_probe(of_node);
	else
		its_acpi_probe();

	if (list_empty(&its_nodes)) {
		pr_warn("ITS: No ITS available, not enabling LPIs\n");
		return -ENXIO;
	}

	err = allocate_lpi_tables();
	if (err)
		return err;

	list_for_each_entry(its, &its_nodes, entry)
		has_v4 |= is_v4(its);

	if (has_v4 & rdists->has_vlpis) {
		if (its_init_vpe_domain() ||
		    its_init_v4(parent_domain, &its_vpe_domain_ops)) {
			rdists->has_vlpis = false;
			pr_err("ITS: Disabling GICv4 support\n");
		}
	}

	register_syscore_ops(&its_syscore_ops);

	return 0;
}<|MERGE_RESOLUTION|>--- conflicted
+++ resolved
@@ -1276,21 +1276,10 @@
 
 static void its_send_invdb(struct its_node *its, struct its_vpe *vpe)
 {
-<<<<<<< HEAD
-	if (irqd_is_forwarded_to_vcpu(d)) {
-		struct its_device *its_dev = irq_data_get_irq_chip_data(d);
-		u32 event = its_get_event_id(d);
-
-		return dev_event_to_vlpi_map(its_dev, event);
-	}
-
-	return NULL;
-=======
 	struct its_cmd_desc desc;
 
 	desc.its_invdb_cmd.vpe = vpe;
 	its_send_single_vcommand(its, its_build_invdb_cmd, &desc);
->>>>>>> 7117be3f
 }
 
 /*
