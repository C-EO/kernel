/*
 * Copyright (C) 2013, 2014 ARM Limited, All Rights Reserved.
 * Author: Marc Zyngier <marc.zyngier@arm.com>
 *
 * This program is free software; you can redistribute it and/or modify
 * it under the terms of the GNU General Public License version 2 as
 * published by the Free Software Foundation.
 *
 * This program is distributed in the hope that it will be useful,
 * but WITHOUT ANY WARRANTY; without even the implied warranty of
 * MERCHANTABILITY or FITNESS FOR A PARTICULAR PURPOSE.  See the
 * GNU General Public License for more details.
 *
 * You should have received a copy of the GNU General Public License
 * along with this program.  If not, see <http://www.gnu.org/licenses/>.
 */

#define pr_fmt(fmt)	"GICv3: " fmt

#include <linux/acpi.h>
#include <linux/cpu.h>
#include <linux/cpu_pm.h>
#include <linux/delay.h>
#include <linux/interrupt.h>
#include <linux/irqdomain.h>
#include <linux/of.h>
#include <linux/of_address.h>
#include <linux/of_irq.h>
#include <linux/percpu.h>
#include <linux/slab.h>

#include <linux/irqchip.h>
#include <linux/irqchip/arm-gic-common.h>
#include <linux/irqchip/arm-gic-v3.h>
#include <linux/irqchip/irq-partition-percpu.h>

#include <asm/cputype.h>
#include <asm/exception.h>
#include <asm/smp_plat.h>
#include <asm/virt.h>

#include "irq-gic-common.h"

struct redist_region {
	void __iomem		*redist_base;
	phys_addr_t		phys_base;
	bool			single_redist;
};

struct gic_chip_data {
	struct fwnode_handle	*fwnode;
	void __iomem		*dist_base;
	struct redist_region	*redist_regions;
	struct rdists		rdists;
	struct irq_domain	*domain;
	u64			redist_stride;
	u32			nr_redist_regions;
	unsigned int		irq_nr;
	struct partition_desc	*ppi_descs[16];
};

static struct gic_chip_data gic_data __read_mostly;
static struct static_key supports_deactivate = STATIC_KEY_INIT_TRUE;

static struct gic_kvm_info gic_v3_kvm_info;

#define gic_data_rdist()		(this_cpu_ptr(gic_data.rdists.rdist))
#define gic_data_rdist_rd_base()	(gic_data_rdist()->rd_base)
#define gic_data_rdist_sgi_base()	(gic_data_rdist_rd_base() + SZ_64K)

/* Our default, arbitrary priority value. Linux only uses one anyway. */
#define DEFAULT_PMR_VALUE	0xf0

static inline unsigned int gic_irq(struct irq_data *d)
{
	return d->hwirq;
}

static inline int gic_irq_in_rdist(struct irq_data *d)
{
	return gic_irq(d) < 32;
}

static inline void __iomem *gic_dist_base(struct irq_data *d)
{
	if (gic_irq_in_rdist(d))	/* SGI+PPI -> SGI_base for this CPU */
		return gic_data_rdist_sgi_base();

	if (d->hwirq <= 1023)		/* SPI -> dist_base */
		return gic_data.dist_base;

	return NULL;
}

static void gic_do_wait_for_rwp(void __iomem *base)
{
	u32 count = 1000000;	/* 1s! */

	while (readl_relaxed(base + GICD_CTLR) & GICD_CTLR_RWP) {
		count--;
		if (!count) {
			pr_err_ratelimited("RWP timeout, gone fishing\n");
			return;
		}
		cpu_relax();
		udelay(1);
	};
}

/* Wait for completion of a distributor change */
static void gic_dist_wait_for_rwp(void)
{
	gic_do_wait_for_rwp(gic_data.dist_base);
}

/* Wait for completion of a redistributor change */
static void gic_redist_wait_for_rwp(void)
{
	gic_do_wait_for_rwp(gic_data_rdist_rd_base());
}

#ifdef CONFIG_ARM64

static u64 __maybe_unused gic_read_iar(void)
{
	if (cpus_have_const_cap(ARM64_WORKAROUND_CAVIUM_23154))
		return gic_read_iar_cavium_thunderx();
	else
		return gic_read_iar_common();
}
#endif

static void gic_enable_redist(bool enable)
{
	void __iomem *rbase;
	u32 count = 1000000;	/* 1s! */
	u32 val;

	rbase = gic_data_rdist_rd_base();

	val = readl_relaxed(rbase + GICR_WAKER);
	if (enable)
		/* Wake up this CPU redistributor */
		val &= ~GICR_WAKER_ProcessorSleep;
	else
		val |= GICR_WAKER_ProcessorSleep;
	writel_relaxed(val, rbase + GICR_WAKER);

	if (!enable) {		/* Check that GICR_WAKER is writeable */
		val = readl_relaxed(rbase + GICR_WAKER);
		if (!(val & GICR_WAKER_ProcessorSleep))
			return;	/* No PM support in this redistributor */
	}

	while (--count) {
		val = readl_relaxed(rbase + GICR_WAKER);
		if (enable ^ (bool)(val & GICR_WAKER_ChildrenAsleep))
			break;
		cpu_relax();
		udelay(1);
	};
	if (!count)
		pr_err_ratelimited("redistributor failed to %s...\n",
				   enable ? "wakeup" : "sleep");
}

/*
 * Routines to disable, enable, EOI and route interrupts
 */
static int gic_peek_irq(struct irq_data *d, u32 offset)
{
	u32 mask = 1 << (gic_irq(d) % 32);
	void __iomem *base;

	if (gic_irq_in_rdist(d))
		base = gic_data_rdist_sgi_base();
	else
		base = gic_data.dist_base;

	return !!(readl_relaxed(base + offset + (gic_irq(d) / 32) * 4) & mask);
}

static void gic_poke_irq(struct irq_data *d, u32 offset)
{
	u32 mask = 1 << (gic_irq(d) % 32);
	void (*rwp_wait)(void);
	void __iomem *base;

	if (gic_irq_in_rdist(d)) {
		base = gic_data_rdist_sgi_base();
		rwp_wait = gic_redist_wait_for_rwp;
	} else {
		base = gic_data.dist_base;
		rwp_wait = gic_dist_wait_for_rwp;
	}

	writel_relaxed(mask, base + offset + (gic_irq(d) / 32) * 4);
	rwp_wait();
}

static void gic_mask_irq(struct irq_data *d)
{
	gic_poke_irq(d, GICD_ICENABLER);
}

static void gic_eoimode1_mask_irq(struct irq_data *d)
{
	gic_mask_irq(d);
	/*
	 * When masking a forwarded interrupt, make sure it is
	 * deactivated as well.
	 *
	 * This ensures that an interrupt that is getting
	 * disabled/masked will not get "stuck", because there is
	 * noone to deactivate it (guest is being terminated).
	 */
	if (irqd_is_forwarded_to_vcpu(d))
		gic_poke_irq(d, GICD_ICACTIVER);
}

static void gic_unmask_irq(struct irq_data *d)
{
	gic_poke_irq(d, GICD_ISENABLER);
}

static int gic_irq_set_irqchip_state(struct irq_data *d,
				     enum irqchip_irq_state which, bool val)
{
	u32 reg;

	if (d->hwirq >= gic_data.irq_nr) /* PPI/SPI only */
		return -EINVAL;

	switch (which) {
	case IRQCHIP_STATE_PENDING:
		reg = val ? GICD_ISPENDR : GICD_ICPENDR;
		break;

	case IRQCHIP_STATE_ACTIVE:
		reg = val ? GICD_ISACTIVER : GICD_ICACTIVER;
		break;

	case IRQCHIP_STATE_MASKED:
		reg = val ? GICD_ICENABLER : GICD_ISENABLER;
		break;

	default:
		return -EINVAL;
	}

	gic_poke_irq(d, reg);
	return 0;
}

static int gic_irq_get_irqchip_state(struct irq_data *d,
				     enum irqchip_irq_state which, bool *val)
{
	if (d->hwirq >= gic_data.irq_nr) /* PPI/SPI only */
		return -EINVAL;

	switch (which) {
	case IRQCHIP_STATE_PENDING:
		*val = gic_peek_irq(d, GICD_ISPENDR);
		break;

	case IRQCHIP_STATE_ACTIVE:
		*val = gic_peek_irq(d, GICD_ISACTIVER);
		break;

	case IRQCHIP_STATE_MASKED:
		*val = !gic_peek_irq(d, GICD_ISENABLER);
		break;

	default:
		return -EINVAL;
	}

	return 0;
}

static void gic_eoi_irq(struct irq_data *d)
{
	gic_write_eoir(gic_irq(d));
}

static void gic_eoimode1_eoi_irq(struct irq_data *d)
{
	/*
	 * No need to deactivate an LPI, or an interrupt that
	 * is is getting forwarded to a vcpu.
	 */
	if (gic_irq(d) >= 8192 || irqd_is_forwarded_to_vcpu(d))
		return;
	gic_write_dir(gic_irq(d));
}

static int gic_set_type(struct irq_data *d, unsigned int type)
{
	unsigned int irq = gic_irq(d);
	void (*rwp_wait)(void);
	void __iomem *base;

	/* Interrupt configuration for SGIs can't be changed */
	if (irq < 16)
		return -EINVAL;

	/* SPIs have restrictions on the supported types */
	if (irq >= 32 && type != IRQ_TYPE_LEVEL_HIGH &&
			 type != IRQ_TYPE_EDGE_RISING)
		return -EINVAL;

	if (gic_irq_in_rdist(d)) {
		base = gic_data_rdist_sgi_base();
		rwp_wait = gic_redist_wait_for_rwp;
	} else {
		base = gic_data.dist_base;
		rwp_wait = gic_dist_wait_for_rwp;
	}

	return gic_configure_irq(irq, type, base, rwp_wait);
}

static int gic_irq_set_vcpu_affinity(struct irq_data *d, void *vcpu)
{
	if (vcpu)
		irqd_set_forwarded_to_vcpu(d);
	else
		irqd_clr_forwarded_to_vcpu(d);
	return 0;
}

static u64 gic_mpidr_to_affinity(unsigned long mpidr)
{
	u64 aff;

	aff = ((u64)MPIDR_AFFINITY_LEVEL(mpidr, 3) << 32 |
	       MPIDR_AFFINITY_LEVEL(mpidr, 2) << 16 |
	       MPIDR_AFFINITY_LEVEL(mpidr, 1) << 8  |
	       MPIDR_AFFINITY_LEVEL(mpidr, 0));

	return aff;
}

static asmlinkage void __exception_irq_entry gic_handle_irq(struct pt_regs *regs)
{
	u32 irqnr;

	do {
		irqnr = gic_read_iar();

		if (likely(irqnr > 15 && irqnr < 1020) || irqnr >= 8192) {
			int err;

			if (static_key_true(&supports_deactivate))
				gic_write_eoir(irqnr);
			else
				isb();

			err = handle_domain_irq(gic_data.domain, irqnr, regs);
			if (err) {
				WARN_ONCE(true, "Unexpected interrupt received!\n");
				if (static_key_true(&supports_deactivate)) {
					if (irqnr < 8192)
						gic_write_dir(irqnr);
				} else {
					gic_write_eoir(irqnr);
				}
			}
			continue;
		}
		if (irqnr < 16) {
			gic_write_eoir(irqnr);
			if (static_key_true(&supports_deactivate))
				gic_write_dir(irqnr);
#ifdef CONFIG_SMP
			/*
			 * Unlike GICv2, we don't need an smp_rmb() here.
			 * The control dependency from gic_read_iar to
			 * the ISB in gic_write_eoir is enough to ensure
			 * that any shared data read by handle_IPI will
			 * be read after the ACK.
			 */
			handle_IPI(irqnr, regs);
#else
			WARN_ONCE(true, "Unexpected SGI received!\n");
#endif
			continue;
		}
	} while (irqnr != ICC_IAR1_EL1_SPURIOUS);
}

static void __init gic_dist_init(void)
{
	unsigned int i;
	u64 affinity;
	void __iomem *base = gic_data.dist_base;

	/* Disable the distributor */
	writel_relaxed(0, base + GICD_CTLR);
	gic_dist_wait_for_rwp();

	/*
	 * Configure SPIs as non-secure Group-1. This will only matter
	 * if the GIC only has a single security state. This will not
	 * do the right thing if the kernel is running in secure mode,
	 * but that's not the intended use case anyway.
	 */
	for (i = 32; i < gic_data.irq_nr; i += 32)
		writel_relaxed(~0, base + GICD_IGROUPR + i / 8);

	gic_dist_config(base, gic_data.irq_nr, gic_dist_wait_for_rwp);

	/* Enable distributor with ARE, Group1 */
	writel_relaxed(GICD_CTLR_ARE_NS | GICD_CTLR_ENABLE_G1A | GICD_CTLR_ENABLE_G1,
		       base + GICD_CTLR);

	/*
	 * Set all global interrupts to the boot CPU only. ARE must be
	 * enabled.
	 */
	affinity = gic_mpidr_to_affinity(cpu_logical_map(smp_processor_id()));
	for (i = 32; i < gic_data.irq_nr; i++)
		gic_write_irouter(affinity, base + GICD_IROUTER + i * 8);
}

static int gic_populate_rdist(void)
{
	unsigned long mpidr = cpu_logical_map(smp_processor_id());
	u64 typer;
	u32 aff;
	int i;

	/*
	 * Convert affinity to a 32bit value that can be matched to
	 * GICR_TYPER bits [63:32].
	 */
	aff = (MPIDR_AFFINITY_LEVEL(mpidr, 3) << 24 |
	       MPIDR_AFFINITY_LEVEL(mpidr, 2) << 16 |
	       MPIDR_AFFINITY_LEVEL(mpidr, 1) << 8 |
	       MPIDR_AFFINITY_LEVEL(mpidr, 0));

	for (i = 0; i < gic_data.nr_redist_regions; i++) {
		void __iomem *ptr = gic_data.redist_regions[i].redist_base;
		u32 reg;

		reg = readl_relaxed(ptr + GICR_PIDR2) & GIC_PIDR2_ARCH_MASK;
		if (reg != GIC_PIDR2_ARCH_GICv3 &&
		    reg != GIC_PIDR2_ARCH_GICv4) { /* We're in trouble... */
			pr_warn("No redistributor present @%p\n", ptr);
			break;
		}

		do {
			typer = gic_read_typer(ptr + GICR_TYPER);
			if ((typer >> 32) == aff) {
				u64 offset = ptr - gic_data.redist_regions[i].redist_base;
				gic_data_rdist_rd_base() = ptr;
				gic_data_rdist()->phys_base = gic_data.redist_regions[i].phys_base + offset;
				pr_info("CPU%d: found redistributor %lx region %d:%pa\n",
					smp_processor_id(), mpidr, i,
					&gic_data_rdist()->phys_base);
				return 0;
			}

			if (gic_data.redist_regions[i].single_redist)
				break;

			if (gic_data.redist_stride) {
				ptr += gic_data.redist_stride;
			} else {
				ptr += SZ_64K * 2; /* Skip RD_base + SGI_base */
				if (typer & GICR_TYPER_VLPIS)
					ptr += SZ_64K * 2; /* Skip VLPI_base + reserved page */
			}
		} while (!(typer & GICR_TYPER_LAST));
	}

	/* We couldn't even deal with ourselves... */
	WARN(true, "CPU%d: mpidr %lx has no re-distributor!\n",
	     smp_processor_id(), mpidr);
	return -ENODEV;
}

static void gic_cpu_sys_reg_init(void)
{
	/*
	 * Need to check that the SRE bit has actually been set. If
	 * not, it means that SRE is disabled at EL2. We're going to
	 * die painfully, and there is nothing we can do about it.
	 *
	 * Kindly inform the luser.
	 */
	if (!gic_enable_sre())
		pr_err("GIC: unable to set SRE (disabled at EL2), panic ahead\n");

	/* Set priority mask register */
	gic_write_pmr(DEFAULT_PMR_VALUE);

	/*
	 * Some firmwares hand over to the kernel with the BPR changed from
	 * its reset value (and with a value large enough to prevent
	 * any pre-emptive interrupts from working at all). Writing a zero
	 * to BPR restores is reset value.
	 */
	gic_write_bpr1(0);

	if (static_key_true(&supports_deactivate)) {
		/* EOI drops priority only (mode 1) */
		gic_write_ctlr(ICC_CTLR_EL1_EOImode_drop);
	} else {
		/* EOI deactivates interrupt too (mode 0) */
		gic_write_ctlr(ICC_CTLR_EL1_EOImode_drop_dir);
	}

	/* ... and let's hit the road... */
	gic_write_grpen1(1);
}

static int gic_dist_supports_lpis(void)
{
	return !!(readl_relaxed(gic_data.dist_base + GICD_TYPER) & GICD_TYPER_LPIS);
}

static void gic_cpu_init(void)
{
	void __iomem *rbase;

	/* Register ourselves with the rest of the world */
	if (gic_populate_rdist())
		return;

	gic_enable_redist(true);

	rbase = gic_data_rdist_sgi_base();

	/* Configure SGIs/PPIs as non-secure Group-1 */
	writel_relaxed(~0, rbase + GICR_IGROUPR0);

	gic_cpu_config(rbase, gic_redist_wait_for_rwp);

	/* Give LPIs a spin */
	if (IS_ENABLED(CONFIG_ARM_GIC_V3_ITS) && gic_dist_supports_lpis())
		its_cpu_init();

	/* initialise system registers */
	gic_cpu_sys_reg_init();
}

#ifdef CONFIG_SMP

static int gic_starting_cpu(unsigned int cpu)
{
	gic_cpu_init();
	return 0;
}

static u16 gic_compute_target_list(int *base_cpu, const struct cpumask *mask,
				   unsigned long cluster_id)
{
	int next_cpu, cpu = *base_cpu;
	unsigned long mpidr = cpu_logical_map(cpu);
	u16 tlist = 0;

	while (cpu < nr_cpu_ids) {
		/*
		 * If we ever get a cluster of more than 16 CPUs, just
		 * scream and skip that CPU.
		 */
		if (WARN_ON((mpidr & 0xff) >= 16))
			goto out;

		tlist |= 1 << (mpidr & 0xf);

		next_cpu = cpumask_next(cpu, mask);
		if (next_cpu >= nr_cpu_ids)
			goto out;
		cpu = next_cpu;

		mpidr = cpu_logical_map(cpu);

		if (cluster_id != (mpidr & ~0xffUL)) {
			cpu--;
			goto out;
		}
	}
out:
	*base_cpu = cpu;
	return tlist;
}

#define MPIDR_TO_SGI_AFFINITY(cluster_id, level) \
	(MPIDR_AFFINITY_LEVEL(cluster_id, level) \
		<< ICC_SGI1R_AFFINITY_## level ##_SHIFT)

static void gic_send_sgi(u64 cluster_id, u16 tlist, unsigned int irq)
{
	u64 val;

	val = (MPIDR_TO_SGI_AFFINITY(cluster_id, 3)	|
	       MPIDR_TO_SGI_AFFINITY(cluster_id, 2)	|
	       irq << ICC_SGI1R_SGI_ID_SHIFT		|
	       MPIDR_TO_SGI_AFFINITY(cluster_id, 1)	|
	       tlist << ICC_SGI1R_TARGET_LIST_SHIFT);

	pr_debug("CPU%d: ICC_SGI1R_EL1 %llx\n", smp_processor_id(), val);
	gic_write_sgi1r(val);
}

static void gic_raise_softirq(const struct cpumask *mask, unsigned int irq)
{
	int cpu;

	if (WARN_ON(irq >= 16))
		return;

	/*
	 * Ensure that stores to Normal memory are visible to the
	 * other CPUs before issuing the IPI.
	 */
	smp_wmb();

	for_each_cpu(cpu, mask) {
		unsigned long cluster_id = cpu_logical_map(cpu) & ~0xffUL;
		u16 tlist;

		tlist = gic_compute_target_list(&cpu, mask, cluster_id);
		gic_send_sgi(cluster_id, tlist, irq);
	}

	/* Force the above writes to ICC_SGI1R_EL1 to be executed */
	isb();
}

static void gic_smp_init(void)
{
	set_smp_cross_call(gic_raise_softirq);
	cpuhp_setup_state_nocalls(CPUHP_AP_IRQ_GIC_STARTING,
				  "irqchip/arm/gicv3:starting",
				  gic_starting_cpu, NULL);
}

static int gic_set_affinity(struct irq_data *d, const struct cpumask *mask_val,
			    bool force)
{
	unsigned int cpu;
	void __iomem *reg;
	int enabled;
	u64 val;

<<<<<<< HEAD
=======
	if (force)
		cpu = cpumask_first(mask_val);
	else
		cpu = cpumask_any_and(mask_val, cpu_online_mask);

>>>>>>> f4a53352
	if (cpu >= nr_cpu_ids)
		return -EINVAL;

	if (gic_irq_in_rdist(d))
		return -EINVAL;

	/* If interrupt was enabled, disable it first */
	enabled = gic_peek_irq(d, GICD_ISENABLER);
	if (enabled)
		gic_mask_irq(d);

	reg = gic_dist_base(d) + GICD_IROUTER + (gic_irq(d) * 8);
	val = gic_mpidr_to_affinity(cpu_logical_map(cpu));

	gic_write_irouter(val, reg);

	/*
	 * If the interrupt was enabled, enabled it again. Otherwise,
	 * just wait for the distributor to have digested our changes.
	 */
	if (enabled)
		gic_unmask_irq(d);
	else
		gic_dist_wait_for_rwp();

	return IRQ_SET_MASK_OK_DONE;
}
#else
#define gic_set_affinity	NULL
#define gic_smp_init()		do { } while(0)
#endif

#ifdef CONFIG_CPU_PM
/* Check whether it's single security state view */
static bool gic_dist_security_disabled(void)
{
	return readl_relaxed(gic_data.dist_base + GICD_CTLR) & GICD_CTLR_DS;
}

static int gic_cpu_pm_notifier(struct notifier_block *self,
			       unsigned long cmd, void *v)
{
	if (cmd == CPU_PM_EXIT) {
		if (gic_dist_security_disabled())
			gic_enable_redist(true);
		gic_cpu_sys_reg_init();
	} else if (cmd == CPU_PM_ENTER && gic_dist_security_disabled()) {
		gic_write_grpen1(0);
		gic_enable_redist(false);
	}
	return NOTIFY_OK;
}

static struct notifier_block gic_cpu_pm_notifier_block = {
	.notifier_call = gic_cpu_pm_notifier,
};

static void gic_cpu_pm_init(void)
{
	cpu_pm_register_notifier(&gic_cpu_pm_notifier_block);
}

#else
static inline void gic_cpu_pm_init(void) { }
#endif /* CONFIG_CPU_PM */

static struct irq_chip gic_chip = {
	.name			= "GICv3",
	.irq_mask		= gic_mask_irq,
	.irq_unmask		= gic_unmask_irq,
	.irq_eoi		= gic_eoi_irq,
	.irq_set_type		= gic_set_type,
	.irq_set_affinity	= gic_set_affinity,
	.irq_get_irqchip_state	= gic_irq_get_irqchip_state,
	.irq_set_irqchip_state	= gic_irq_set_irqchip_state,
	.flags			= IRQCHIP_SET_TYPE_MASKED,
};

static struct irq_chip gic_eoimode1_chip = {
	.name			= "GICv3",
	.irq_mask		= gic_eoimode1_mask_irq,
	.irq_unmask		= gic_unmask_irq,
	.irq_eoi		= gic_eoimode1_eoi_irq,
	.irq_set_type		= gic_set_type,
	.irq_set_affinity	= gic_set_affinity,
	.irq_get_irqchip_state	= gic_irq_get_irqchip_state,
	.irq_set_irqchip_state	= gic_irq_set_irqchip_state,
	.irq_set_vcpu_affinity	= gic_irq_set_vcpu_affinity,
	.flags			= IRQCHIP_SET_TYPE_MASKED,
};

#define GIC_ID_NR		(1U << gic_data.rdists.id_bits)

static int gic_irq_domain_map(struct irq_domain *d, unsigned int irq,
			      irq_hw_number_t hw)
{
	struct irq_chip *chip = &gic_chip;

	if (static_key_true(&supports_deactivate))
		chip = &gic_eoimode1_chip;

	/* SGIs are private to the core kernel */
	if (hw < 16)
		return -EPERM;
	/* Nothing here */
	if (hw >= gic_data.irq_nr && hw < 8192)
		return -EPERM;
	/* Off limits */
	if (hw >= GIC_ID_NR)
		return -EPERM;

	/* PPIs */
	if (hw < 32) {
		irq_set_percpu_devid(irq);
		irq_domain_set_info(d, irq, hw, chip, d->host_data,
				    handle_percpu_devid_irq, NULL, NULL);
		irq_set_status_flags(irq, IRQ_NOAUTOEN);
	}
	/* SPIs */
	if (hw >= 32 && hw < gic_data.irq_nr) {
		irq_domain_set_info(d, irq, hw, chip, d->host_data,
				    handle_fasteoi_irq, NULL, NULL);
		irq_set_probe(irq);
	}
	/* LPIs */
	if (hw >= 8192 && hw < GIC_ID_NR) {
		if (!gic_dist_supports_lpis())
			return -EPERM;
		irq_domain_set_info(d, irq, hw, chip, d->host_data,
				    handle_fasteoi_irq, NULL, NULL);
	}

	return 0;
}

static int gic_irq_domain_translate(struct irq_domain *d,
				    struct irq_fwspec *fwspec,
				    unsigned long *hwirq,
				    unsigned int *type)
{
	if (is_of_node(fwspec->fwnode)) {
		if (fwspec->param_count < 3)
			return -EINVAL;

		switch (fwspec->param[0]) {
		case 0:			/* SPI */
			*hwirq = fwspec->param[1] + 32;
			break;
		case 1:			/* PPI */
			*hwirq = fwspec->param[1] + 16;
			break;
		case GIC_IRQ_TYPE_LPI:	/* LPI */
			*hwirq = fwspec->param[1];
			break;
		default:
			return -EINVAL;
		}

		*type = fwspec->param[2] & IRQ_TYPE_SENSE_MASK;
		return 0;
	}

	if (is_fwnode_irqchip(fwspec->fwnode)) {
		if(fwspec->param_count != 2)
			return -EINVAL;

		*hwirq = fwspec->param[0];
		*type = fwspec->param[1];
		return 0;
	}

	return -EINVAL;
}

static int gic_irq_domain_alloc(struct irq_domain *domain, unsigned int virq,
				unsigned int nr_irqs, void *arg)
{
	int i, ret;
	irq_hw_number_t hwirq;
	unsigned int type = IRQ_TYPE_NONE;
	struct irq_fwspec *fwspec = arg;

	ret = gic_irq_domain_translate(domain, fwspec, &hwirq, &type);
	if (ret)
		return ret;

	for (i = 0; i < nr_irqs; i++) {
		ret = gic_irq_domain_map(domain, virq + i, hwirq + i);
		if (ret)
			return ret;
	}

	return 0;
}

static void gic_irq_domain_free(struct irq_domain *domain, unsigned int virq,
				unsigned int nr_irqs)
{
	int i;

	for (i = 0; i < nr_irqs; i++) {
		struct irq_data *d = irq_domain_get_irq_data(domain, virq + i);
		irq_set_handler(virq + i, NULL);
		irq_domain_reset_irq_data(d);
	}
}

static int gic_irq_domain_select(struct irq_domain *d,
				 struct irq_fwspec *fwspec,
				 enum irq_domain_bus_token bus_token)
{
	/* Not for us */
        if (fwspec->fwnode != d->fwnode)
		return 0;

	/* If this is not DT, then we have a single domain */
	if (!is_of_node(fwspec->fwnode))
		return 1;

	/*
	 * If this is a PPI and we have a 4th (non-null) parameter,
	 * then we need to match the partition domain.
	 */
	if (fwspec->param_count >= 4 &&
	    fwspec->param[0] == 1 && fwspec->param[3] != 0)
		return d == partition_get_domain(gic_data.ppi_descs[fwspec->param[1]]);

	return d == gic_data.domain;
}

static const struct irq_domain_ops gic_irq_domain_ops = {
	.translate = gic_irq_domain_translate,
	.alloc = gic_irq_domain_alloc,
	.free = gic_irq_domain_free,
	.select = gic_irq_domain_select,
};

static int partition_domain_translate(struct irq_domain *d,
				      struct irq_fwspec *fwspec,
				      unsigned long *hwirq,
				      unsigned int *type)
{
	struct device_node *np;
	int ret;

	np = of_find_node_by_phandle(fwspec->param[3]);
	if (WARN_ON(!np))
		return -EINVAL;

	ret = partition_translate_id(gic_data.ppi_descs[fwspec->param[1]],
				     of_node_to_fwnode(np));
	if (ret < 0)
		return ret;

	*hwirq = ret;
	*type = fwspec->param[2] & IRQ_TYPE_SENSE_MASK;

	return 0;
}

static const struct irq_domain_ops partition_domain_ops = {
	.translate = partition_domain_translate,
	.select = gic_irq_domain_select,
};

static int __init gic_init_bases(void __iomem *dist_base,
				 struct redist_region *rdist_regs,
				 u32 nr_redist_regions,
				 u64 redist_stride,
				 struct fwnode_handle *handle)
{
	u32 typer;
	int gic_irqs;
	int err;

	if (!is_hyp_mode_available())
		static_key_slow_dec(&supports_deactivate);

	if (static_key_true(&supports_deactivate))
		pr_info("GIC: Using split EOI/Deactivate mode\n");

	gic_data.fwnode = handle;
	gic_data.dist_base = dist_base;
	gic_data.redist_regions = rdist_regs;
	gic_data.nr_redist_regions = nr_redist_regions;
	gic_data.redist_stride = redist_stride;

	/*
	 * Find out how many interrupts are supported.
	 * The GIC only supports up to 1020 interrupt sources (SGI+PPI+SPI)
	 */
	typer = readl_relaxed(gic_data.dist_base + GICD_TYPER);
	gic_data.rdists.id_bits = GICD_TYPER_ID_BITS(typer);
	gic_irqs = GICD_TYPER_IRQS(typer);
	if (gic_irqs > 1020)
		gic_irqs = 1020;
	gic_data.irq_nr = gic_irqs;

	gic_data.domain = irq_domain_create_tree(handle, &gic_irq_domain_ops,
						 &gic_data);
	gic_data.rdists.rdist = alloc_percpu(typeof(*gic_data.rdists.rdist));

	if (WARN_ON(!gic_data.domain) || WARN_ON(!gic_data.rdists.rdist)) {
		err = -ENOMEM;
		goto out_free;
	}

	set_handle_irq(gic_handle_irq);

	if (IS_ENABLED(CONFIG_ARM_GIC_V3_ITS) && gic_dist_supports_lpis())
		its_init(handle, &gic_data.rdists, gic_data.domain);

	gic_smp_init();
	gic_dist_init();
	gic_cpu_init();
	gic_cpu_pm_init();

	return 0;

out_free:
	if (gic_data.domain)
		irq_domain_remove(gic_data.domain);
	free_percpu(gic_data.rdists.rdist);
	return err;
}

static int __init gic_validate_dist_version(void __iomem *dist_base)
{
	u32 reg = readl_relaxed(dist_base + GICD_PIDR2) & GIC_PIDR2_ARCH_MASK;

	if (reg != GIC_PIDR2_ARCH_GICv3 && reg != GIC_PIDR2_ARCH_GICv4)
		return -ENODEV;

	return 0;
}

static int get_cpu_number(struct device_node *dn)
{
	const __be32 *cell;
	u64 hwid;
	int i;

	cell = of_get_property(dn, "reg", NULL);
	if (!cell)
		return -1;

	hwid = of_read_number(cell, of_n_addr_cells(dn));

	/*
	 * Non affinity bits must be set to 0 in the DT
	 */
	if (hwid & ~MPIDR_HWID_BITMASK)
		return -1;

	for (i = 0; i < num_possible_cpus(); i++)
		if (cpu_logical_map(i) == hwid)
			return i;

	return -1;
}

/* Create all possible partitions at boot time */
static void __init gic_populate_ppi_partitions(struct device_node *gic_node)
{
	struct device_node *parts_node, *child_part;
	int part_idx = 0, i;
	int nr_parts;
	struct partition_affinity *parts;

	parts_node = of_find_node_by_name(gic_node, "ppi-partitions");
	if (!parts_node)
		return;

	nr_parts = of_get_child_count(parts_node);

	if (!nr_parts)
		return;

	parts = kzalloc(sizeof(*parts) * nr_parts, GFP_KERNEL);
	if (WARN_ON(!parts))
		return;

	for_each_child_of_node(parts_node, child_part) {
		struct partition_affinity *part;
		int n;

		part = &parts[part_idx];

		part->partition_id = of_node_to_fwnode(child_part);

		pr_info("GIC: PPI partition %s[%d] { ",
			child_part->name, part_idx);

		n = of_property_count_elems_of_size(child_part, "affinity",
						    sizeof(u32));
		WARN_ON(n <= 0);

		for (i = 0; i < n; i++) {
			int err, cpu;
			u32 cpu_phandle;
			struct device_node *cpu_node;

			err = of_property_read_u32_index(child_part, "affinity",
							 i, &cpu_phandle);
			if (WARN_ON(err))
				continue;

			cpu_node = of_find_node_by_phandle(cpu_phandle);
			if (WARN_ON(!cpu_node))
				continue;

			cpu = get_cpu_number(cpu_node);
			if (WARN_ON(cpu == -1))
				continue;

			pr_cont("%s[%d] ", cpu_node->full_name, cpu);

			cpumask_set_cpu(cpu, &part->mask);
		}

		pr_cont("}\n");
		part_idx++;
	}

	for (i = 0; i < 16; i++) {
		unsigned int irq;
		struct partition_desc *desc;
		struct irq_fwspec ppi_fwspec = {
			.fwnode		= gic_data.fwnode,
			.param_count	= 3,
			.param		= {
				[0]	= 1,
				[1]	= i,
				[2]	= IRQ_TYPE_NONE,
			},
		};

		irq = irq_create_fwspec_mapping(&ppi_fwspec);
		if (WARN_ON(!irq))
			continue;
		desc = partition_create_desc(gic_data.fwnode, parts, nr_parts,
					     irq, &partition_domain_ops);
		if (WARN_ON(!desc))
			continue;

		gic_data.ppi_descs[i] = desc;
	}
}

static void __init gic_of_setup_kvm_info(struct device_node *node)
{
	int ret;
	struct resource r;
	u32 gicv_idx;

	gic_v3_kvm_info.type = GIC_V3;

	gic_v3_kvm_info.maint_irq = irq_of_parse_and_map(node, 0);
	if (!gic_v3_kvm_info.maint_irq)
		return;

	if (of_property_read_u32(node, "#redistributor-regions",
				 &gicv_idx))
		gicv_idx = 1;

	gicv_idx += 3;	/* Also skip GICD, GICC, GICH */
	ret = of_address_to_resource(node, gicv_idx, &r);
	if (!ret)
		gic_v3_kvm_info.vcpu = r;

	gic_set_kvm_info(&gic_v3_kvm_info);
}

static int __init gic_of_init(struct device_node *node, struct device_node *parent)
{
	void __iomem *dist_base;
	struct redist_region *rdist_regs;
	u64 redist_stride;
	u32 nr_redist_regions;
	int err, i;

	dist_base = of_iomap(node, 0);
	if (!dist_base) {
		pr_err("%s: unable to map gic dist registers\n",
			node->full_name);
		return -ENXIO;
	}

	err = gic_validate_dist_version(dist_base);
	if (err) {
		pr_err("%s: no distributor detected, giving up\n",
			node->full_name);
		goto out_unmap_dist;
	}

	if (of_property_read_u32(node, "#redistributor-regions", &nr_redist_regions))
		nr_redist_regions = 1;

	rdist_regs = kzalloc(sizeof(*rdist_regs) * nr_redist_regions, GFP_KERNEL);
	if (!rdist_regs) {
		err = -ENOMEM;
		goto out_unmap_dist;
	}

	for (i = 0; i < nr_redist_regions; i++) {
		struct resource res;
		int ret;

		ret = of_address_to_resource(node, 1 + i, &res);
		rdist_regs[i].redist_base = of_iomap(node, 1 + i);
		if (ret || !rdist_regs[i].redist_base) {
			pr_err("%s: couldn't map region %d\n",
			       node->full_name, i);
			err = -ENODEV;
			goto out_unmap_rdist;
		}
		rdist_regs[i].phys_base = res.start;
	}

	if (of_property_read_u64(node, "redistributor-stride", &redist_stride))
		redist_stride = 0;

	err = gic_init_bases(dist_base, rdist_regs, nr_redist_regions,
			     redist_stride, &node->fwnode);
	if (err)
		goto out_unmap_rdist;

	gic_populate_ppi_partitions(node);
	gic_of_setup_kvm_info(node);
	return 0;

out_unmap_rdist:
	for (i = 0; i < nr_redist_regions; i++)
		if (rdist_regs[i].redist_base)
			iounmap(rdist_regs[i].redist_base);
	kfree(rdist_regs);
out_unmap_dist:
	iounmap(dist_base);
	return err;
}

IRQCHIP_DECLARE(gic_v3, "arm,gic-v3", gic_of_init);

#ifdef CONFIG_ACPI
static struct
{
	void __iomem *dist_base;
	struct redist_region *redist_regs;
	u32 nr_redist_regions;
	bool single_redist;
	u32 maint_irq;
	int maint_irq_mode;
	phys_addr_t vcpu_base;
} acpi_data __initdata;

static void __init
gic_acpi_register_redist(phys_addr_t phys_base, void __iomem *redist_base)
{
	static int count = 0;

	acpi_data.redist_regs[count].phys_base = phys_base;
	acpi_data.redist_regs[count].redist_base = redist_base;
	acpi_data.redist_regs[count].single_redist = acpi_data.single_redist;
	count++;
}

static int __init
gic_acpi_parse_madt_redist(struct acpi_subtable_header *header,
			   const unsigned long end)
{
	struct acpi_madt_generic_redistributor *redist =
			(struct acpi_madt_generic_redistributor *)header;
	void __iomem *redist_base;

	redist_base = ioremap(redist->base_address, redist->length);
	if (!redist_base) {
		pr_err("Couldn't map GICR region @%llx\n", redist->base_address);
		return -ENOMEM;
	}

	gic_acpi_register_redist(redist->base_address, redist_base);
	return 0;
}

static int __init
gic_acpi_parse_madt_gicc(struct acpi_subtable_header *header,
			 const unsigned long end)
{
	struct acpi_madt_generic_interrupt *gicc =
				(struct acpi_madt_generic_interrupt *)header;
	u32 reg = readl_relaxed(acpi_data.dist_base + GICD_PIDR2) & GIC_PIDR2_ARCH_MASK;
	u32 size = reg == GIC_PIDR2_ARCH_GICv4 ? SZ_64K * 4 : SZ_64K * 2;
	void __iomem *redist_base;

	redist_base = ioremap(gicc->gicr_base_address, size);
	if (!redist_base)
		return -ENOMEM;

	gic_acpi_register_redist(gicc->gicr_base_address, redist_base);
	return 0;
}

static int __init gic_acpi_collect_gicr_base(void)
{
	acpi_tbl_entry_handler redist_parser;
	enum acpi_madt_type type;

	if (acpi_data.single_redist) {
		type = ACPI_MADT_TYPE_GENERIC_INTERRUPT;
		redist_parser = gic_acpi_parse_madt_gicc;
	} else {
		type = ACPI_MADT_TYPE_GENERIC_REDISTRIBUTOR;
		redist_parser = gic_acpi_parse_madt_redist;
	}

	/* Collect redistributor base addresses in GICR entries */
	if (acpi_table_parse_madt(type, redist_parser, 0) > 0)
		return 0;

	pr_info("No valid GICR entries exist\n");
	return -ENODEV;
}

static int __init gic_acpi_match_gicr(struct acpi_subtable_header *header,
				  const unsigned long end)
{
	/* Subtable presence means that redist exists, that's it */
	return 0;
}

static int __init gic_acpi_match_gicc(struct acpi_subtable_header *header,
				      const unsigned long end)
{
	struct acpi_madt_generic_interrupt *gicc =
				(struct acpi_madt_generic_interrupt *)header;

	/*
	 * If GICC is enabled and has valid gicr base address, then it means
	 * GICR base is presented via GICC
	 */
	if ((gicc->flags & ACPI_MADT_ENABLED) && gicc->gicr_base_address)
		return 0;

	return -ENODEV;
}

static int __init gic_acpi_count_gicr_regions(void)
{
	int count;

	/*
	 * Count how many redistributor regions we have. It is not allowed
	 * to mix redistributor description, GICR and GICC subtables have to be
	 * mutually exclusive.
	 */
	count = acpi_table_parse_madt(ACPI_MADT_TYPE_GENERIC_REDISTRIBUTOR,
				      gic_acpi_match_gicr, 0);
	if (count > 0) {
		acpi_data.single_redist = false;
		return count;
	}

	count = acpi_table_parse_madt(ACPI_MADT_TYPE_GENERIC_INTERRUPT,
				      gic_acpi_match_gicc, 0);
	if (count > 0)
		acpi_data.single_redist = true;

	return count;
}

static bool __init acpi_validate_gic_table(struct acpi_subtable_header *header,
					   struct acpi_probe_entry *ape)
{
	struct acpi_madt_generic_distributor *dist;
	int count;

	dist = (struct acpi_madt_generic_distributor *)header;
	if (dist->version != ape->driver_data)
		return false;

	/* We need to do that exercise anyway, the sooner the better */
	count = gic_acpi_count_gicr_regions();
	if (count <= 0)
		return false;

	acpi_data.nr_redist_regions = count;
	return true;
}

static int __init gic_acpi_parse_virt_madt_gicc(struct acpi_subtable_header *header,
						const unsigned long end)
{
	struct acpi_madt_generic_interrupt *gicc =
		(struct acpi_madt_generic_interrupt *)header;
	int maint_irq_mode;
	static int first_madt = true;

	/* Skip unusable CPUs */
	if (!(gicc->flags & ACPI_MADT_ENABLED))
		return 0;

	maint_irq_mode = (gicc->flags & ACPI_MADT_VGIC_IRQ_MODE) ?
		ACPI_EDGE_SENSITIVE : ACPI_LEVEL_SENSITIVE;

	if (first_madt) {
		first_madt = false;

		acpi_data.maint_irq = gicc->vgic_interrupt;
		acpi_data.maint_irq_mode = maint_irq_mode;
		acpi_data.vcpu_base = gicc->gicv_base_address;

		return 0;
	}

	/*
	 * The maintenance interrupt and GICV should be the same for every CPU
	 */
	if ((acpi_data.maint_irq != gicc->vgic_interrupt) ||
	    (acpi_data.maint_irq_mode != maint_irq_mode) ||
	    (acpi_data.vcpu_base != gicc->gicv_base_address))
		return -EINVAL;

	return 0;
}

static bool __init gic_acpi_collect_virt_info(void)
{
	int count;

	count = acpi_table_parse_madt(ACPI_MADT_TYPE_GENERIC_INTERRUPT,
				      gic_acpi_parse_virt_madt_gicc, 0);

	return (count > 0);
}

#define ACPI_GICV3_DIST_MEM_SIZE (SZ_64K)
#define ACPI_GICV2_VCTRL_MEM_SIZE	(SZ_4K)
#define ACPI_GICV2_VCPU_MEM_SIZE	(SZ_8K)

static void __init gic_acpi_setup_kvm_info(void)
{
	int irq;

	if (!gic_acpi_collect_virt_info()) {
		pr_warn("Unable to get hardware information used for virtualization\n");
		return;
	}

	gic_v3_kvm_info.type = GIC_V3;

	irq = acpi_register_gsi(NULL, acpi_data.maint_irq,
				acpi_data.maint_irq_mode,
				ACPI_ACTIVE_HIGH);
	if (irq <= 0)
		return;

	gic_v3_kvm_info.maint_irq = irq;

	if (acpi_data.vcpu_base) {
		struct resource *vcpu = &gic_v3_kvm_info.vcpu;

		vcpu->flags = IORESOURCE_MEM;
		vcpu->start = acpi_data.vcpu_base;
		vcpu->end = vcpu->start + ACPI_GICV2_VCPU_MEM_SIZE - 1;
	}

	gic_set_kvm_info(&gic_v3_kvm_info);
}

static int __init
gic_acpi_init(struct acpi_subtable_header *header, const unsigned long end)
{
	struct acpi_madt_generic_distributor *dist;
	struct fwnode_handle *domain_handle;
	size_t size;
	int i, err;

	/* Get distributor base address */
	dist = (struct acpi_madt_generic_distributor *)header;
	acpi_data.dist_base = ioremap(dist->base_address,
				      ACPI_GICV3_DIST_MEM_SIZE);
	if (!acpi_data.dist_base) {
		pr_err("Unable to map GICD registers\n");
		return -ENOMEM;
	}

	err = gic_validate_dist_version(acpi_data.dist_base);
	if (err) {
		pr_err("No distributor detected at @%p, giving up",
		       acpi_data.dist_base);
		goto out_dist_unmap;
	}

	size = sizeof(*acpi_data.redist_regs) * acpi_data.nr_redist_regions;
	acpi_data.redist_regs = kzalloc(size, GFP_KERNEL);
	if (!acpi_data.redist_regs) {
		err = -ENOMEM;
		goto out_dist_unmap;
	}

	err = gic_acpi_collect_gicr_base();
	if (err)
		goto out_redist_unmap;

	domain_handle = irq_domain_alloc_fwnode(acpi_data.dist_base);
	if (!domain_handle) {
		err = -ENOMEM;
		goto out_redist_unmap;
	}

	err = gic_init_bases(acpi_data.dist_base, acpi_data.redist_regs,
			     acpi_data.nr_redist_regions, 0, domain_handle);
	if (err)
		goto out_fwhandle_free;

	acpi_set_irq_model(ACPI_IRQ_MODEL_GIC, domain_handle);
	gic_acpi_setup_kvm_info();

	return 0;

out_fwhandle_free:
	irq_domain_free_fwnode(domain_handle);
out_redist_unmap:
	for (i = 0; i < acpi_data.nr_redist_regions; i++)
		if (acpi_data.redist_regs[i].redist_base)
			iounmap(acpi_data.redist_regs[i].redist_base);
	kfree(acpi_data.redist_regs);
out_dist_unmap:
	iounmap(acpi_data.dist_base);
	return err;
}
IRQCHIP_ACPI_DECLARE(gic_v3, ACPI_MADT_TYPE_GENERIC_DISTRIBUTOR,
		     acpi_validate_gic_table, ACPI_MADT_GIC_VERSION_V3,
		     gic_acpi_init);
IRQCHIP_ACPI_DECLARE(gic_v4, ACPI_MADT_TYPE_GENERIC_DISTRIBUTOR,
		     acpi_validate_gic_table, ACPI_MADT_GIC_VERSION_V4,
		     gic_acpi_init);
IRQCHIP_ACPI_DECLARE(gic_v3_or_v4, ACPI_MADT_TYPE_GENERIC_DISTRIBUTOR,
		     acpi_validate_gic_table, ACPI_MADT_GIC_VERSION_NONE,
		     gic_acpi_init);
#endif<|MERGE_RESOLUTION|>--- conflicted
+++ resolved
@@ -647,14 +647,11 @@
 	int enabled;
 	u64 val;
 
-<<<<<<< HEAD
-=======
 	if (force)
 		cpu = cpumask_first(mask_val);
 	else
 		cpu = cpumask_any_and(mask_val, cpu_online_mask);
 
->>>>>>> f4a53352
 	if (cpu >= nr_cpu_ids)
 		return -EINVAL;
 
