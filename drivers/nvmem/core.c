--- conflicted
+++ resolved
@@ -202,9 +202,6 @@
 	NULL,
 };
 
-<<<<<<< HEAD
-static struct nvmem_device *of_nvmem_find(struct device_node *nvmem_np)
-=======
 static ssize_t bin_attr_nvmem_read(struct file *filp, struct kobject *kobj,
 				   struct bin_attribute *attr, char *buf,
 				   loff_t pos, size_t count)
@@ -248,7 +245,6 @@
 static ssize_t bin_attr_nvmem_write(struct file *filp, struct kobject *kobj,
 				    struct bin_attribute *attr, char *buf,
 				    loff_t pos, size_t count)
->>>>>>> 7d2a07b7
 {
 	struct device *dev;
 	struct nvmem_device *nvmem;
@@ -280,9 +276,6 @@
 
 	rc = nvmem_reg_write(nvmem, pos, buf, count);
 
-<<<<<<< HEAD
-	d = bus_find_device_by_of_node(&nvmem_bus_type, nvmem_np);
-=======
 	if (rc)
 		return rc;
 
@@ -298,7 +291,6 @@
 
 	if (!nvmem->read_only)
 		mode |= 0200;
->>>>>>> 7d2a07b7
 
 	if (!nvmem->reg_write)
 		mode &= ~0200;
@@ -464,9 +456,7 @@
 	cell->nvmem = nvmem;
 	cell->offset = info->offset;
 	cell->bytes = info->bytes;
-	cell->name = kstrdup_const(info->name, GFP_KERNEL);
-	if (!cell->name)
-		return -ENOMEM;
+	cell->name = info->name;
 
 	cell->bit_offset = info->bit_offset;
 	cell->nbits = info->nbits;
