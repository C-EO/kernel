/*
 *	intel TCO Watchdog Driver
 *
 *	(c) Copyright 2006-2009 Wim Van Sebroeck <wim@iguana.be>.
 *
 *	This program is free software; you can redistribute it and/or
 *	modify it under the terms of the GNU General Public License
 *	as published by the Free Software Foundation; either version
 *	2 of the License, or (at your option) any later version.
 *
 *	Neither Wim Van Sebroeck nor Iguana vzw. admit liability nor
 *	provide warranty for any of this software. This material is
 *	provided "AS-IS" and at no charge.
 *
 *	The TCO watchdog is implemented in the following I/O controller hubs:
 *	(See the intel documentation on http://developer.intel.com.)
<<<<<<< HEAD
 *	82801AA  (ICH)       : document number 290655-003, 290677-014,
 *	82801AB  (ICHO)      : document number 290655-003, 290677-014,
 *	82801BA  (ICH2)      : document number 290687-002, 298242-027,
 *	82801BAM (ICH2-M)    : document number 290687-002, 298242-027,
 *	82801CA  (ICH3-S)    : document number 290733-003, 290739-013,
 *	82801CAM (ICH3-M)    : document number 290716-001, 290718-007,
 *	82801DB  (ICH4)      : document number 290744-001, 290745-025,
 *	82801DBM (ICH4-M)    : document number 252337-001, 252663-008,
 *	82801E   (C-ICH)     : document number 273599-001, 273645-002,
 *	82801EB  (ICH5)      : document number 252516-001, 252517-028,
 *	82801ER  (ICH5R)     : document number 252516-001, 252517-028,
 *	6300ESB  (6300ESB)   : document number 300641-004, 300884-013,
 *	82801FB  (ICH6)      : document number 301473-002, 301474-026,
 *	82801FR  (ICH6R)     : document number 301473-002, 301474-026,
 *	82801FBM (ICH6-M)    : document number 301473-002, 301474-026,
 *	82801FW  (ICH6W)     : document number 301473-001, 301474-026,
 *	82801FRW (ICH6RW)    : document number 301473-001, 301474-026,
 *	631xESB  (631xESB)   : document number 313082-001, 313075-006,
 *	632xESB  (632xESB)   : document number 313082-001, 313075-006,
 *	82801GB  (ICH7)      : document number 307013-003, 307014-024,
 *	82801GR  (ICH7R)     : document number 307013-003, 307014-024,
 *	82801GDH (ICH7DH)    : document number 307013-003, 307014-024,
 *	82801GBM (ICH7-M)    : document number 307013-003, 307014-024,
 *	82801GHM (ICH7-M DH) : document number 307013-003, 307014-024,
 *	82801GU  (ICH7-U)    : document number 307013-003, 307014-024,
 *	82801HB  (ICH8)      : document number 313056-003, 313057-017,
 *	82801HR  (ICH8R)     : document number 313056-003, 313057-017,
 *	82801HBM (ICH8M)     : document number 313056-003, 313057-017,
 *	82801HH  (ICH8DH)    : document number 313056-003, 313057-017,
 *	82801HO  (ICH8DO)    : document number 313056-003, 313057-017,
 *	82801HEM (ICH8M-E)   : document number 313056-003, 313057-017,
 *	82801IB  (ICH9)      : document number 316972-004, 316973-012,
 *	82801IR  (ICH9R)     : document number 316972-004, 316973-012,
 *	82801IH  (ICH9DH)    : document number 316972-004, 316973-012,
 *	82801IO  (ICH9DO)    : document number 316972-004, 316973-012,
 *	82801IBM (ICH9M)     : document number 316972-004, 316973-012,
 *	82801IEM (ICH9M-E)   : document number 316972-004, 316973-012,
 *	82801JIB (ICH10)     : document number 319973-002, 319974-002,
 *	82801JIR (ICH10R)    : document number 319973-002, 319974-002,
 *	82801JD  (ICH10D)    : document number 319973-002, 319974-002,
 *	82801JDO (ICH10DO)   : document number 319973-002, 319974-002,
 *	(CPT)                : document number TBD
 *	5 Series (PCH)       : document number 322169-001, 322170-001,
 *	3400 Series (PCH)    : document number 322169-001, 322170-001
=======
 *	document number 290655-003, 290677-014: 82801AA (ICH), 82801AB (ICHO)
 *	document number 290687-002, 298242-027: 82801BA (ICH2)
 *	document number 290733-003, 290739-013: 82801CA (ICH3-S)
 *	document number 290716-001, 290718-007: 82801CAM (ICH3-M)
 *	document number 290744-001, 290745-025: 82801DB (ICH4)
 *	document number 252337-001, 252663-008: 82801DBM (ICH4-M)
 *	document number 273599-001, 273645-002: 82801E (C-ICH)
 *	document number 252516-001, 252517-028: 82801EB (ICH5), 82801ER (ICH5R)
 *	document number 300641-004, 300884-013: 6300ESB
 *	document number 301473-002, 301474-026: 82801F (ICH6)
 *	document number 313082-001, 313075-006: 631xESB, 632xESB
 *	document number 307013-003, 307014-024: 82801G (ICH7)
 *	document number 313056-003, 313057-017: 82801H (ICH8)
 *	document number 316972-004, 316973-012: 82801I (ICH9)
 *	document number 319973-002, 319974-002: 82801J (ICH10)
 *	document number 322169-001, 322170-003: 5 Series, 3400 Series (PCH)
 *	document number 320066-003, 320257-008: EP80597 (IICH)
 *	document number TBD                   : Cougar Point (CPT)
>>>>>>> 92dcffb9
 */

/*
 *	Includes, defines, variables, module parameters, ...
 */

/* Module and version information */
#define DRV_NAME	"iTCO_wdt"
#define DRV_VERSION	"1.05"
#define PFX		DRV_NAME ": "

/* Includes */
#include <linux/module.h>		/* For module specific items */
#include <linux/moduleparam.h>		/* For new moduleparam's */
#include <linux/types.h>		/* For standard types (like size_t) */
#include <linux/errno.h>		/* For the -ENODEV/... values */
#include <linux/kernel.h>		/* For printk/panic/... */
#include <linux/miscdevice.h>		/* For MODULE_ALIAS_MISCDEV
							(WATCHDOG_MINOR) */
#include <linux/watchdog.h>		/* For the watchdog specific items */
#include <linux/init.h>			/* For __init/__exit/... */
#include <linux/fs.h>			/* For file operations */
#include <linux/platform_device.h>	/* For platform_driver framework */
#include <linux/pci.h>			/* For pci functions */
#include <linux/ioport.h>		/* For io-port access */
#include <linux/spinlock.h>		/* For spin_lock/spin_unlock/... */
#include <linux/uaccess.h>		/* For copy_to_user/put_user/... */
#include <linux/io.h>			/* For inb/outb/... */

#include "iTCO_vendor.h"

/* TCO related info */
enum iTCO_chipsets {
	TCO_ICH = 0,	/* ICH */
	TCO_ICH0,	/* ICH0 */
	TCO_ICH2,	/* ICH2 */
	TCO_ICH2M,	/* ICH2-M */
	TCO_ICH3,	/* ICH3-S */
	TCO_ICH3M,	/* ICH3-M */
	TCO_ICH4,	/* ICH4 */
	TCO_ICH4M,	/* ICH4-M */
	TCO_CICH,	/* C-ICH */
	TCO_ICH5,	/* ICH5 & ICH5R */
	TCO_6300ESB,	/* 6300ESB */
	TCO_ICH6,	/* ICH6 & ICH6R */
	TCO_ICH6M,	/* ICH6-M */
	TCO_ICH6W,	/* ICH6W & ICH6RW */
	TCO_631XESB,	/* 631xESB/632xESB */
	TCO_ICH7,	/* ICH7 & ICH7R */
	TCO_ICH7DH,	/* ICH7DH */
	TCO_ICH7M,	/* ICH7-M & ICH7-U */
	TCO_ICH7MDH,	/* ICH7-M DH */
	TCO_ICH8,	/* ICH8 & ICH8R */
	TCO_ICH8DH,	/* ICH8DH */
	TCO_ICH8DO,	/* ICH8DO */
	TCO_ICH8M,	/* ICH8M */
	TCO_ICH8ME,	/* ICH8M-E */
	TCO_ICH9,	/* ICH9 */
	TCO_ICH9R,	/* ICH9R */
	TCO_ICH9DH,	/* ICH9DH */
	TCO_ICH9DO,	/* ICH9DO */
	TCO_ICH9M,	/* ICH9M */
	TCO_ICH9ME,	/* ICH9M-E */
	TCO_ICH10,	/* ICH10 */
	TCO_ICH10R,	/* ICH10R */
	TCO_ICH10D,	/* ICH10D */
	TCO_ICH10DO,	/* ICH10DO */
<<<<<<< HEAD
	TCO_CPTD,       /* CPT Mobile */
	TCO_CPTM,       /* CPT Desktop */
	TCO_PCH,	/* PCH Desktop Full Featured */
	TCO_PCHM,	/* PCH Mobile Full Featured */
	TCO_PCHMSFF,	/* PCH Mobile SFF Full Featured */
=======
	TCO_PCH,	/* PCH Desktop Full Featured */
	TCO_PCHM,	/* PCH Mobile Full Featured */
	TCO_P55,	/* P55 */
	TCO_PM55,	/* PM55 */
	TCO_H55,	/* H55 */
	TCO_QM57,	/* QM57 */
	TCO_H57,	/* H57 */
	TCO_HM55,	/* HM55 */
	TCO_Q57,	/* Q57 */
	TCO_HM57,	/* HM57 */
	TCO_PCHMSFF,	/* PCH Mobile SFF Full Featured */
	TCO_QS57,	/* QS57 */
	TCO_3400,	/* 3400 */
	TCO_3420,	/* 3420 */
	TCO_3450,	/* 3450 */
	TCO_EP80579,	/* EP80579 */
	TCO_CPTD,	/* CPT Desktop */
	TCO_CPTM,	/* CPT Mobile */
>>>>>>> 92dcffb9
};

static struct {
	char *name;
	unsigned int iTCO_version;
} iTCO_chipset_info[] __devinitdata = {
	{"ICH", 1},
	{"ICH0", 1},
	{"ICH2", 1},
	{"ICH2-M", 1},
	{"ICH3-S", 1},
	{"ICH3-M", 1},
	{"ICH4", 1},
	{"ICH4-M", 1},
	{"C-ICH", 1},
	{"ICH5 or ICH5R", 1},
	{"6300ESB", 1},
	{"ICH6 or ICH6R", 2},
	{"ICH6-M", 2},
	{"ICH6W or ICH6RW", 2},
	{"631xESB/632xESB", 2},
	{"ICH7 or ICH7R", 2},
	{"ICH7DH", 2},
	{"ICH7-M or ICH7-U", 2},
	{"ICH7-M DH", 2},
	{"ICH8 or ICH8R", 2},
	{"ICH8DH", 2},
	{"ICH8DO", 2},
	{"ICH8M", 2},
	{"ICH8M-E", 2},
	{"ICH9", 2},
	{"ICH9R", 2},
	{"ICH9DH", 2},
	{"ICH9DO", 2},
	{"ICH9M", 2},
	{"ICH9M-E", 2},
	{"ICH10", 2},
	{"ICH10R", 2},
	{"ICH10D", 2},
	{"ICH10DO", 2},
<<<<<<< HEAD
	{"CPTD", 2},
	{"CPTM", 2},
	{"PCH Desktop Full Featured", 2},
	{"PCH Mobile Full Featured", 2},
	{"PCH Mobile SFF Full Featured", 2},
=======
	{"PCH Desktop Full Featured", 2},
	{"PCH Mobile Full Featured", 2},
	{"P55", 2},
	{"PM55", 2},
	{"H55", 2},
	{"QM57", 2},
	{"H57", 2},
	{"HM55", 2},
	{"Q57", 2},
	{"HM57", 2},
	{"PCH Mobile SFF Full Featured", 2},
	{"QS57", 2},
	{"3400", 2},
	{"3420", 2},
	{"3450", 2},
	{"EP80579", 2},
	{"CPT Desktop", 2},
	{"CPT Mobile", 2},
>>>>>>> 92dcffb9
	{NULL, 0}
};

#define ITCO_PCI_DEVICE(dev, data) 	\
	.vendor = PCI_VENDOR_ID_INTEL,	\
	.device = dev,			\
	.subvendor = PCI_ANY_ID,	\
	.subdevice = PCI_ANY_ID,	\
	.class = 0,			\
	.class_mask = 0,		\
	.driver_data = data

/*
 * This data only exists for exporting the supported PCI ids
 * via MODULE_DEVICE_TABLE.  We do not actually register a
 * pci_driver, because the I/O Controller Hub has also other
 * functions that probably will be registered by other drivers.
 */
static struct pci_device_id iTCO_wdt_pci_tbl[] = {
	{ ITCO_PCI_DEVICE(PCI_DEVICE_ID_INTEL_82801AA_0,	TCO_ICH)},
	{ ITCO_PCI_DEVICE(PCI_DEVICE_ID_INTEL_82801AB_0,	TCO_ICH0)},
	{ ITCO_PCI_DEVICE(PCI_DEVICE_ID_INTEL_82801BA_0,	TCO_ICH2)},
	{ ITCO_PCI_DEVICE(PCI_DEVICE_ID_INTEL_82801BA_10,	TCO_ICH2M)},
	{ ITCO_PCI_DEVICE(PCI_DEVICE_ID_INTEL_82801CA_0,	TCO_ICH3)},
	{ ITCO_PCI_DEVICE(PCI_DEVICE_ID_INTEL_82801CA_12,	TCO_ICH3M)},
	{ ITCO_PCI_DEVICE(PCI_DEVICE_ID_INTEL_82801DB_0,	TCO_ICH4)},
	{ ITCO_PCI_DEVICE(PCI_DEVICE_ID_INTEL_82801DB_12,	TCO_ICH4M)},
	{ ITCO_PCI_DEVICE(PCI_DEVICE_ID_INTEL_82801E_0,		TCO_CICH)},
	{ ITCO_PCI_DEVICE(PCI_DEVICE_ID_INTEL_82801EB_0,	TCO_ICH5)},
	{ ITCO_PCI_DEVICE(PCI_DEVICE_ID_INTEL_ESB_1,		TCO_6300ESB)},
	{ ITCO_PCI_DEVICE(PCI_DEVICE_ID_INTEL_ICH6_0,		TCO_ICH6)},
	{ ITCO_PCI_DEVICE(PCI_DEVICE_ID_INTEL_ICH6_1,		TCO_ICH6M)},
	{ ITCO_PCI_DEVICE(PCI_DEVICE_ID_INTEL_ICH6_2,		TCO_ICH6W)},
	{ ITCO_PCI_DEVICE(PCI_DEVICE_ID_INTEL_ESB2_0,		TCO_631XESB)},
	{ ITCO_PCI_DEVICE(0x2671,				TCO_631XESB)},
	{ ITCO_PCI_DEVICE(0x2672,				TCO_631XESB)},
	{ ITCO_PCI_DEVICE(0x2673,				TCO_631XESB)},
	{ ITCO_PCI_DEVICE(0x2674,				TCO_631XESB)},
	{ ITCO_PCI_DEVICE(0x2675,				TCO_631XESB)},
	{ ITCO_PCI_DEVICE(0x2676,				TCO_631XESB)},
	{ ITCO_PCI_DEVICE(0x2677,				TCO_631XESB)},
	{ ITCO_PCI_DEVICE(0x2678,				TCO_631XESB)},
	{ ITCO_PCI_DEVICE(0x2679,				TCO_631XESB)},
	{ ITCO_PCI_DEVICE(0x267a,				TCO_631XESB)},
	{ ITCO_PCI_DEVICE(0x267b,				TCO_631XESB)},
	{ ITCO_PCI_DEVICE(0x267c,				TCO_631XESB)},
	{ ITCO_PCI_DEVICE(0x267d,				TCO_631XESB)},
	{ ITCO_PCI_DEVICE(0x267e,				TCO_631XESB)},
	{ ITCO_PCI_DEVICE(0x267f,				TCO_631XESB)},
	{ ITCO_PCI_DEVICE(PCI_DEVICE_ID_INTEL_ICH7_0,		TCO_ICH7)},
	{ ITCO_PCI_DEVICE(PCI_DEVICE_ID_INTEL_ICH7_30,		TCO_ICH7DH)},
	{ ITCO_PCI_DEVICE(PCI_DEVICE_ID_INTEL_ICH7_1,		TCO_ICH7M)},
	{ ITCO_PCI_DEVICE(PCI_DEVICE_ID_INTEL_ICH7_31,		TCO_ICH7MDH)},
	{ ITCO_PCI_DEVICE(PCI_DEVICE_ID_INTEL_ICH8_0,		TCO_ICH8)},
	{ ITCO_PCI_DEVICE(PCI_DEVICE_ID_INTEL_ICH8_2,		TCO_ICH8DH)},
	{ ITCO_PCI_DEVICE(PCI_DEVICE_ID_INTEL_ICH8_3,		TCO_ICH8DO)},
	{ ITCO_PCI_DEVICE(PCI_DEVICE_ID_INTEL_ICH8_4,		TCO_ICH8M)},
	{ ITCO_PCI_DEVICE(PCI_DEVICE_ID_INTEL_ICH8_1,		TCO_ICH8ME)},
	{ ITCO_PCI_DEVICE(0x2918,				TCO_ICH9)},
	{ ITCO_PCI_DEVICE(0x2916,				TCO_ICH9R)},
	{ ITCO_PCI_DEVICE(PCI_DEVICE_ID_INTEL_ICH9_2,		TCO_ICH9DH)},
	{ ITCO_PCI_DEVICE(PCI_DEVICE_ID_INTEL_ICH9_4,		TCO_ICH9DO)},
	{ ITCO_PCI_DEVICE(0x2919,				TCO_ICH9M)},
	{ ITCO_PCI_DEVICE(0x2917,				TCO_ICH9ME)},
	{ ITCO_PCI_DEVICE(0x3a18,				TCO_ICH10)},
	{ ITCO_PCI_DEVICE(0x3a16,				TCO_ICH10R)},
	{ ITCO_PCI_DEVICE(0x3a1a,				TCO_ICH10D)},
	{ ITCO_PCI_DEVICE(0x3a14,				TCO_ICH10DO)},
<<<<<<< HEAD
	{ ITCO_PCI_DEVICE(PCI_DEVICE_ID_INTEL_CPT_LPC1,         TCO_CPTD)},
	{ ITCO_PCI_DEVICE(PCI_DEVICE_ID_INTEL_CPT_LPC2,         TCO_CPTM)},
	{ ITCO_PCI_DEVICE(0x3b00,				TCO_PCH)},
	{ ITCO_PCI_DEVICE(0x3b01,				TCO_PCHM)},
	{ ITCO_PCI_DEVICE(0x3b0d,				TCO_PCHMSFF)},
=======
	{ ITCO_PCI_DEVICE(0x3b00,				TCO_PCH)},
	{ ITCO_PCI_DEVICE(0x3b01,				TCO_PCHM)},
	{ ITCO_PCI_DEVICE(0x3b02,				TCO_P55)},
	{ ITCO_PCI_DEVICE(0x3b03,				TCO_PM55)},
	{ ITCO_PCI_DEVICE(0x3b06,				TCO_H55)},
	{ ITCO_PCI_DEVICE(0x3b07,				TCO_QM57)},
	{ ITCO_PCI_DEVICE(0x3b08,				TCO_H57)},
	{ ITCO_PCI_DEVICE(0x3b09,				TCO_HM55)},
	{ ITCO_PCI_DEVICE(0x3b0a,				TCO_Q57)},
	{ ITCO_PCI_DEVICE(0x3b0b,				TCO_HM57)},
	{ ITCO_PCI_DEVICE(0x3b0d,				TCO_PCHMSFF)},
	{ ITCO_PCI_DEVICE(0x3b0f,				TCO_QS57)},
	{ ITCO_PCI_DEVICE(0x3b12,				TCO_3400)},
	{ ITCO_PCI_DEVICE(0x3b14,				TCO_3420)},
	{ ITCO_PCI_DEVICE(0x3b16,				TCO_3450)},
	{ ITCO_PCI_DEVICE(0x5031,				TCO_EP80579)},
	{ ITCO_PCI_DEVICE(0x1c42,				TCO_CPTD)},
	{ ITCO_PCI_DEVICE(0x1c43,				TCO_CPTM)},
>>>>>>> 92dcffb9
	{ 0, },			/* End of list */
};
MODULE_DEVICE_TABLE(pci, iTCO_wdt_pci_tbl);

/* Address definitions for the TCO */
/* TCO base address */
#define TCOBASE		(iTCO_wdt_private.ACPIBASE + 0x60)
/* SMI Control and Enable Register */
#define SMI_EN		(iTCO_wdt_private.ACPIBASE + 0x30)

#define TCO_RLD		(TCOBASE + 0x00) /* TCO Timer Reload and Curr. Value */
#define TCOv1_TMR	(TCOBASE + 0x01) /* TCOv1 Timer Initial Value	*/
#define TCO_DAT_IN	(TCOBASE + 0x02) /* TCO Data In Register	*/
#define TCO_DAT_OUT	(TCOBASE + 0x03) /* TCO Data Out Register	*/
#define TCO1_STS	(TCOBASE + 0x04) /* TCO1 Status Register	*/
#define TCO2_STS	(TCOBASE + 0x06) /* TCO2 Status Register	*/
#define TCO1_CNT	(TCOBASE + 0x08) /* TCO1 Control Register	*/
#define TCO2_CNT	(TCOBASE + 0x0a) /* TCO2 Control Register	*/
#define TCOv2_TMR	(TCOBASE + 0x12) /* TCOv2 Timer Initial Value	*/

/* internal variables */
static unsigned long is_active;
static char expect_release;
static struct {		/* this is private data for the iTCO_wdt device */
	/* TCO version/generation */
	unsigned int iTCO_version;
	/* The cards ACPIBASE address (TCOBASE = ACPIBASE+0x60) */
	unsigned long ACPIBASE;
	/* NO_REBOOT flag is Memory-Mapped GCS register bit 5 (TCO version 2)*/
	unsigned long __iomem *gcs;
	/* the lock for io operations */
	spinlock_t io_lock;
	/* the PCI-device */
	struct pci_dev *pdev;
} iTCO_wdt_private;

/* the watchdog platform device */
static struct platform_device *iTCO_wdt_platform_device;

/* module parameters */
#define WATCHDOG_HEARTBEAT 30	/* 30 sec default heartbeat */
static int heartbeat = WATCHDOG_HEARTBEAT;  /* in seconds */
module_param(heartbeat, int, 0);
MODULE_PARM_DESC(heartbeat, "Watchdog heartbeat in seconds. "
	"(2<heartbeat<39 (TCO v1) or 613 (TCO v2), default="
				__MODULE_STRING(WATCHDOG_HEARTBEAT) ")");

static int nowayout = WATCHDOG_NOWAYOUT;
module_param(nowayout, int, 0);
MODULE_PARM_DESC(nowayout,
	"Watchdog cannot be stopped once started (default="
				__MODULE_STRING(WATCHDOG_NOWAYOUT) ")");

/*
 * Some TCO specific functions
 */

static inline unsigned int seconds_to_ticks(int seconds)
{
	/* the internal timer is stored as ticks which decrement
	 * every 0.6 seconds */
	return (seconds * 10) / 6;
}

static void iTCO_wdt_set_NO_REBOOT_bit(void)
{
	u32 val32;

	/* Set the NO_REBOOT bit: this disables reboots */
	if (iTCO_wdt_private.iTCO_version == 2) {
		val32 = readl(iTCO_wdt_private.gcs);
		val32 |= 0x00000020;
		writel(val32, iTCO_wdt_private.gcs);
	} else if (iTCO_wdt_private.iTCO_version == 1) {
		pci_read_config_dword(iTCO_wdt_private.pdev, 0xd4, &val32);
		val32 |= 0x00000002;
		pci_write_config_dword(iTCO_wdt_private.pdev, 0xd4, val32);
	}
}

static int iTCO_wdt_unset_NO_REBOOT_bit(void)
{
	int ret = 0;
	u32 val32;

	/* Unset the NO_REBOOT bit: this enables reboots */
	if (iTCO_wdt_private.iTCO_version == 2) {
		val32 = readl(iTCO_wdt_private.gcs);
		val32 &= 0xffffffdf;
		writel(val32, iTCO_wdt_private.gcs);

		val32 = readl(iTCO_wdt_private.gcs);
		if (val32 & 0x00000020)
			ret = -EIO;
	} else if (iTCO_wdt_private.iTCO_version == 1) {
		pci_read_config_dword(iTCO_wdt_private.pdev, 0xd4, &val32);
		val32 &= 0xfffffffd;
		pci_write_config_dword(iTCO_wdt_private.pdev, 0xd4, val32);

		pci_read_config_dword(iTCO_wdt_private.pdev, 0xd4, &val32);
		if (val32 & 0x00000002)
			ret = -EIO;
	}

	return ret; /* returns: 0 = OK, -EIO = Error */
}

static int iTCO_wdt_start(void)
{
	unsigned int val;

	spin_lock(&iTCO_wdt_private.io_lock);

	iTCO_vendor_pre_start(iTCO_wdt_private.ACPIBASE, heartbeat);

	/* disable chipset's NO_REBOOT bit */
	if (iTCO_wdt_unset_NO_REBOOT_bit()) {
		spin_unlock(&iTCO_wdt_private.io_lock);
		printk(KERN_ERR PFX "failed to reset NO_REBOOT flag, "
					"reboot disabled by hardware\n");
		return -EIO;
	}

	/* Force the timer to its reload value by writing to the TCO_RLD
	   register */
	if (iTCO_wdt_private.iTCO_version == 2)
		outw(0x01, TCO_RLD);
	else if (iTCO_wdt_private.iTCO_version == 1)
		outb(0x01, TCO_RLD);

	/* Bit 11: TCO Timer Halt -> 0 = The TCO timer is enabled to count */
	val = inw(TCO1_CNT);
	val &= 0xf7ff;
	outw(val, TCO1_CNT);
	val = inw(TCO1_CNT);
	spin_unlock(&iTCO_wdt_private.io_lock);

	if (val & 0x0800)
		return -1;
	return 0;
}

static int iTCO_wdt_stop(void)
{
	unsigned int val;

	spin_lock(&iTCO_wdt_private.io_lock);

	iTCO_vendor_pre_stop(iTCO_wdt_private.ACPIBASE);

	/* Bit 11: TCO Timer Halt -> 1 = The TCO timer is disabled */
	val = inw(TCO1_CNT);
	val |= 0x0800;
	outw(val, TCO1_CNT);
	val = inw(TCO1_CNT);

	/* Set the NO_REBOOT bit to prevent later reboots, just for sure */
	iTCO_wdt_set_NO_REBOOT_bit();

	spin_unlock(&iTCO_wdt_private.io_lock);

	if ((val & 0x0800) == 0)
		return -1;
	return 0;
}

static int iTCO_wdt_keepalive(void)
{
	spin_lock(&iTCO_wdt_private.io_lock);

	iTCO_vendor_pre_keepalive(iTCO_wdt_private.ACPIBASE, heartbeat);

	/* Reload the timer by writing to the TCO Timer Counter register */
	if (iTCO_wdt_private.iTCO_version == 2)
		outw(0x01, TCO_RLD);
	else if (iTCO_wdt_private.iTCO_version == 1)
		outb(0x01, TCO_RLD);

	spin_unlock(&iTCO_wdt_private.io_lock);
	return 0;
}

static int iTCO_wdt_set_heartbeat(int t)
{
	unsigned int val16;
	unsigned char val8;
	unsigned int tmrval;

	tmrval = seconds_to_ticks(t);
	/* from the specs: */
	/* "Values of 0h-3h are ignored and should not be attempted" */
	if (tmrval < 0x04)
		return -EINVAL;
	if (((iTCO_wdt_private.iTCO_version == 2) && (tmrval > 0x3ff)) ||
	    ((iTCO_wdt_private.iTCO_version == 1) && (tmrval > 0x03f)))
		return -EINVAL;

	iTCO_vendor_pre_set_heartbeat(tmrval);

	/* Write new heartbeat to watchdog */
	if (iTCO_wdt_private.iTCO_version == 2) {
		spin_lock(&iTCO_wdt_private.io_lock);
		val16 = inw(TCOv2_TMR);
		val16 &= 0xfc00;
		val16 |= tmrval;
		outw(val16, TCOv2_TMR);
		val16 = inw(TCOv2_TMR);
		spin_unlock(&iTCO_wdt_private.io_lock);

		if ((val16 & 0x3ff) != tmrval)
			return -EINVAL;
	} else if (iTCO_wdt_private.iTCO_version == 1) {
		spin_lock(&iTCO_wdt_private.io_lock);
		val8 = inb(TCOv1_TMR);
		val8 &= 0xc0;
		val8 |= (tmrval & 0xff);
		outb(val8, TCOv1_TMR);
		val8 = inb(TCOv1_TMR);
		spin_unlock(&iTCO_wdt_private.io_lock);

		if ((val8 & 0x3f) != tmrval)
			return -EINVAL;
	}

	heartbeat = t;
	return 0;
}

static int iTCO_wdt_get_timeleft(int *time_left)
{
	unsigned int val16;
	unsigned char val8;

	/* read the TCO Timer */
	if (iTCO_wdt_private.iTCO_version == 2) {
		spin_lock(&iTCO_wdt_private.io_lock);
		val16 = inw(TCO_RLD);
		val16 &= 0x3ff;
		spin_unlock(&iTCO_wdt_private.io_lock);

		*time_left = (val16 * 6) / 10;
	} else if (iTCO_wdt_private.iTCO_version == 1) {
		spin_lock(&iTCO_wdt_private.io_lock);
		val8 = inb(TCO_RLD);
		val8 &= 0x3f;
		spin_unlock(&iTCO_wdt_private.io_lock);

		*time_left = (val8 * 6) / 10;
	} else
		return -EINVAL;
	return 0;
}

/*
 *	/dev/watchdog handling
 */

static int iTCO_wdt_open(struct inode *inode, struct file *file)
{
	/* /dev/watchdog can only be opened once */
	if (test_and_set_bit(0, &is_active))
		return -EBUSY;

	/*
	 *      Reload and activate timer
	 */
	iTCO_wdt_start();
	return nonseekable_open(inode, file);
}

static int iTCO_wdt_release(struct inode *inode, struct file *file)
{
	/*
	 *      Shut off the timer.
	 */
	if (expect_release == 42) {
		iTCO_wdt_stop();
	} else {
		printk(KERN_CRIT PFX
			"Unexpected close, not stopping watchdog!\n");
		iTCO_wdt_keepalive();
	}
	clear_bit(0, &is_active);
	expect_release = 0;
	return 0;
}

static ssize_t iTCO_wdt_write(struct file *file, const char __user *data,
			      size_t len, loff_t *ppos)
{
	/* See if we got the magic character 'V' and reload the timer */
	if (len) {
		if (!nowayout) {
			size_t i;

			/* note: just in case someone wrote the magic
			   character five months ago... */
			expect_release = 0;

			/* scan to see whether or not we got the
			   magic character */
			for (i = 0; i != len; i++) {
				char c;
				if (get_user(c, data + i))
					return -EFAULT;
				if (c == 'V')
					expect_release = 42;
			}
		}

		/* someone wrote to us, we should reload the timer */
		iTCO_wdt_keepalive();
	}
	return len;
}

static long iTCO_wdt_ioctl(struct file *file, unsigned int cmd,
							unsigned long arg)
{
	int new_options, retval = -EINVAL;
	int new_heartbeat;
	void __user *argp = (void __user *)arg;
	int __user *p = argp;
	static struct watchdog_info ident = {
		.options =		WDIOF_SETTIMEOUT |
					WDIOF_KEEPALIVEPING |
					WDIOF_MAGICCLOSE,
		.firmware_version =	0,
		.identity =		DRV_NAME,
	};

	switch (cmd) {
	case WDIOC_GETSUPPORT:
		return copy_to_user(argp, &ident, sizeof(ident)) ? -EFAULT : 0;
	case WDIOC_GETSTATUS:
	case WDIOC_GETBOOTSTATUS:
		return put_user(0, p);

	case WDIOC_SETOPTIONS:
	{
		if (get_user(new_options, p))
			return -EFAULT;

		if (new_options & WDIOS_DISABLECARD) {
			iTCO_wdt_stop();
			retval = 0;
		}
		if (new_options & WDIOS_ENABLECARD) {
			iTCO_wdt_keepalive();
			iTCO_wdt_start();
			retval = 0;
		}
		return retval;
	}
	case WDIOC_KEEPALIVE:
		iTCO_wdt_keepalive();
		return 0;

	case WDIOC_SETTIMEOUT:
	{
		if (get_user(new_heartbeat, p))
			return -EFAULT;
		if (iTCO_wdt_set_heartbeat(new_heartbeat))
			return -EINVAL;
		iTCO_wdt_keepalive();
		/* Fall */
	}
	case WDIOC_GETTIMEOUT:
		return put_user(heartbeat, p);
	case WDIOC_GETTIMELEFT:
	{
		int time_left;
		if (iTCO_wdt_get_timeleft(&time_left))
			return -EINVAL;
		return put_user(time_left, p);
	}
	default:
		return -ENOTTY;
	}
}

/*
 *	Kernel Interfaces
 */

static const struct file_operations iTCO_wdt_fops = {
	.owner =		THIS_MODULE,
	.llseek =		no_llseek,
	.write =		iTCO_wdt_write,
	.unlocked_ioctl =	iTCO_wdt_ioctl,
	.open =			iTCO_wdt_open,
	.release =		iTCO_wdt_release,
};

static struct miscdevice iTCO_wdt_miscdev = {
	.minor =	WATCHDOG_MINOR,
	.name =		"watchdog",
	.fops =		&iTCO_wdt_fops,
};

/*
 *	Init & exit routines
 */

static int __devinit iTCO_wdt_init(struct pci_dev *pdev,
		const struct pci_device_id *ent, struct platform_device *dev)
{
	int ret;
	u32 base_address;
	unsigned long RCBA;
	unsigned long val32;

	/*
	 *      Find the ACPI/PM base I/O address which is the base
	 *      for the TCO registers (TCOBASE=ACPIBASE + 0x60)
	 *      ACPIBASE is bits [15:7] from 0x40-0x43
	 */
	pci_read_config_dword(pdev, 0x40, &base_address);
	base_address &= 0x0000ff80;
	if (base_address == 0x00000000) {
		/* Something's wrong here, ACPIBASE has to be set */
		printk(KERN_ERR PFX "failed to get TCOBASE address\n");
		pci_dev_put(pdev);
		return -ENODEV;
	}
	iTCO_wdt_private.iTCO_version =
			iTCO_chipset_info[ent->driver_data].iTCO_version;
	iTCO_wdt_private.ACPIBASE = base_address;
	iTCO_wdt_private.pdev = pdev;

	/* Get the Memory-Mapped GCS register, we need it for the
	   NO_REBOOT flag (TCO v2). To get access to it you have to
	   read RCBA from PCI Config space 0xf0 and use it as base.
	   GCS = RCBA + ICH6_GCS(0x3410). */
	if (iTCO_wdt_private.iTCO_version == 2) {
		pci_read_config_dword(pdev, 0xf0, &base_address);
		if ((base_address & 1) == 0) {
			printk(KERN_ERR PFX "RCBA is disabled by harddware\n");
			ret = -ENODEV;
			goto out;
		}
		RCBA = base_address & 0xffffc000;
		iTCO_wdt_private.gcs = ioremap((RCBA + 0x3410), 4);
	}

	/* Check chipset's NO_REBOOT bit */
	if (iTCO_wdt_unset_NO_REBOOT_bit() && iTCO_vendor_check_noreboot_on()) {
		printk(KERN_ERR PFX "failed to reset NO_REBOOT flag, "
					"reboot disabled by hardware\n");
		ret = -ENODEV;	/* Cannot reset NO_REBOOT bit */
		goto out_unmap;
	}

	/* Set the NO_REBOOT bit to prevent later reboots, just for sure */
	iTCO_wdt_set_NO_REBOOT_bit();

	/* The TCO logic uses the TCO_EN bit in the SMI_EN register */
	if (!request_region(SMI_EN, 4, "iTCO_wdt")) {
		printk(KERN_ERR PFX
			"I/O address 0x%04lx already in use\n", SMI_EN);
		ret = -EIO;
		goto out_unmap;
	}
	/* Bit 13: TCO_EN -> 0 = Disables TCO logic generating an SMI# */
	val32 = inl(SMI_EN);
	val32 &= 0xffffdfff;	/* Turn off SMI clearing watchdog */
	outl(val32, SMI_EN);

	/* The TCO I/O registers reside in a 32-byte range pointed to
	   by the TCOBASE value */
	if (!request_region(TCOBASE, 0x20, "iTCO_wdt")) {
		printk(KERN_ERR PFX "I/O address 0x%04lx already in use\n",
			TCOBASE);
		ret = -EIO;
		goto unreg_smi_en;
	}

	printk(KERN_INFO PFX
		"Found a %s TCO device (Version=%d, TCOBASE=0x%04lx)\n",
			iTCO_chipset_info[ent->driver_data].name,
			iTCO_chipset_info[ent->driver_data].iTCO_version,
			TCOBASE);

	/* Clear out the (probably old) status */
	outb(8, TCO1_STS);	/* Clear the Time Out Status bit */
	outb(2, TCO2_STS);	/* Clear SECOND_TO_STS bit */
	outb(4, TCO2_STS);	/* Clear BOOT_STS bit */

	/* Make sure the watchdog is not running */
	iTCO_wdt_stop();

	/* Check that the heartbeat value is within it's range;
	   if not reset to the default */
	if (iTCO_wdt_set_heartbeat(heartbeat)) {
		iTCO_wdt_set_heartbeat(WATCHDOG_HEARTBEAT);
		printk(KERN_INFO PFX
			"heartbeat value must be 2 < heartbeat < 39 (TCO v1) "
				"or 613 (TCO v2), using %d\n", heartbeat);
	}

	ret = misc_register(&iTCO_wdt_miscdev);
	if (ret != 0) {
		printk(KERN_ERR PFX
			"cannot register miscdev on minor=%d (err=%d)\n",
							WATCHDOG_MINOR, ret);
		goto unreg_region;
	}

	printk(KERN_INFO PFX "initialized. heartbeat=%d sec (nowayout=%d)\n",
							heartbeat, nowayout);

	return 0;

unreg_region:
	release_region(TCOBASE, 0x20);
unreg_smi_en:
	release_region(SMI_EN, 4);
out_unmap:
	if (iTCO_wdt_private.iTCO_version == 2)
		iounmap(iTCO_wdt_private.gcs);
out:
	pci_dev_put(iTCO_wdt_private.pdev);
	iTCO_wdt_private.ACPIBASE = 0;
	return ret;
}

static void __devexit iTCO_wdt_cleanup(void)
{
	/* Stop the timer before we leave */
	if (!nowayout)
		iTCO_wdt_stop();

	/* Deregister */
	misc_deregister(&iTCO_wdt_miscdev);
	release_region(TCOBASE, 0x20);
	release_region(SMI_EN, 4);
	if (iTCO_wdt_private.iTCO_version == 2)
		iounmap(iTCO_wdt_private.gcs);
	pci_dev_put(iTCO_wdt_private.pdev);
	iTCO_wdt_private.ACPIBASE = 0;
}

static int __devinit iTCO_wdt_probe(struct platform_device *dev)
{
	int found = 0;
	struct pci_dev *pdev = NULL;
	const struct pci_device_id *ent;

	spin_lock_init(&iTCO_wdt_private.io_lock);

	for_each_pci_dev(pdev) {
		ent = pci_match_id(iTCO_wdt_pci_tbl, pdev);
		if (ent) {
			if (!(iTCO_wdt_init(pdev, ent, dev))) {
				found++;
				break;
			}
		}
	}

	if (!found) {
		printk(KERN_INFO PFX "No card detected\n");
		return -ENODEV;
	}

	return 0;
}

static int __devexit iTCO_wdt_remove(struct platform_device *dev)
{
	if (iTCO_wdt_private.ACPIBASE)
		iTCO_wdt_cleanup();

	return 0;
}

static void iTCO_wdt_shutdown(struct platform_device *dev)
{
	iTCO_wdt_stop();
}

#define iTCO_wdt_suspend NULL
#define iTCO_wdt_resume  NULL

static struct platform_driver iTCO_wdt_driver = {
	.probe          = iTCO_wdt_probe,
	.remove         = __devexit_p(iTCO_wdt_remove),
	.shutdown       = iTCO_wdt_shutdown,
	.suspend        = iTCO_wdt_suspend,
	.resume         = iTCO_wdt_resume,
	.driver         = {
		.owner  = THIS_MODULE,
		.name   = DRV_NAME,
	},
};

static int __init iTCO_wdt_init_module(void)
{
	int err;

	printk(KERN_INFO PFX "Intel TCO WatchDog Timer Driver v%s\n",
		DRV_VERSION);

	err = platform_driver_register(&iTCO_wdt_driver);
	if (err)
		return err;

	iTCO_wdt_platform_device = platform_device_register_simple(DRV_NAME,
								-1, NULL, 0);
	if (IS_ERR(iTCO_wdt_platform_device)) {
		err = PTR_ERR(iTCO_wdt_platform_device);
		goto unreg_platform_driver;
	}

	return 0;

unreg_platform_driver:
	platform_driver_unregister(&iTCO_wdt_driver);
	return err;
}

static void __exit iTCO_wdt_cleanup_module(void)
{
	platform_device_unregister(iTCO_wdt_platform_device);
	platform_driver_unregister(&iTCO_wdt_driver);
	printk(KERN_INFO PFX "Watchdog Module Unloaded.\n");
}

module_init(iTCO_wdt_init_module);
module_exit(iTCO_wdt_cleanup_module);

MODULE_AUTHOR("Wim Van Sebroeck <wim@iguana.be>");
MODULE_DESCRIPTION("Intel TCO WatchDog Timer Driver");
MODULE_VERSION(DRV_VERSION);
MODULE_LICENSE("GPL");
MODULE_ALIAS_MISCDEV(WATCHDOG_MINOR);<|MERGE_RESOLUTION|>--- conflicted
+++ resolved
@@ -14,52 +14,6 @@
  *
  *	The TCO watchdog is implemented in the following I/O controller hubs:
  *	(See the intel documentation on http://developer.intel.com.)
-<<<<<<< HEAD
- *	82801AA  (ICH)       : document number 290655-003, 290677-014,
- *	82801AB  (ICHO)      : document number 290655-003, 290677-014,
- *	82801BA  (ICH2)      : document number 290687-002, 298242-027,
- *	82801BAM (ICH2-M)    : document number 290687-002, 298242-027,
- *	82801CA  (ICH3-S)    : document number 290733-003, 290739-013,
- *	82801CAM (ICH3-M)    : document number 290716-001, 290718-007,
- *	82801DB  (ICH4)      : document number 290744-001, 290745-025,
- *	82801DBM (ICH4-M)    : document number 252337-001, 252663-008,
- *	82801E   (C-ICH)     : document number 273599-001, 273645-002,
- *	82801EB  (ICH5)      : document number 252516-001, 252517-028,
- *	82801ER  (ICH5R)     : document number 252516-001, 252517-028,
- *	6300ESB  (6300ESB)   : document number 300641-004, 300884-013,
- *	82801FB  (ICH6)      : document number 301473-002, 301474-026,
- *	82801FR  (ICH6R)     : document number 301473-002, 301474-026,
- *	82801FBM (ICH6-M)    : document number 301473-002, 301474-026,
- *	82801FW  (ICH6W)     : document number 301473-001, 301474-026,
- *	82801FRW (ICH6RW)    : document number 301473-001, 301474-026,
- *	631xESB  (631xESB)   : document number 313082-001, 313075-006,
- *	632xESB  (632xESB)   : document number 313082-001, 313075-006,
- *	82801GB  (ICH7)      : document number 307013-003, 307014-024,
- *	82801GR  (ICH7R)     : document number 307013-003, 307014-024,
- *	82801GDH (ICH7DH)    : document number 307013-003, 307014-024,
- *	82801GBM (ICH7-M)    : document number 307013-003, 307014-024,
- *	82801GHM (ICH7-M DH) : document number 307013-003, 307014-024,
- *	82801GU  (ICH7-U)    : document number 307013-003, 307014-024,
- *	82801HB  (ICH8)      : document number 313056-003, 313057-017,
- *	82801HR  (ICH8R)     : document number 313056-003, 313057-017,
- *	82801HBM (ICH8M)     : document number 313056-003, 313057-017,
- *	82801HH  (ICH8DH)    : document number 313056-003, 313057-017,
- *	82801HO  (ICH8DO)    : document number 313056-003, 313057-017,
- *	82801HEM (ICH8M-E)   : document number 313056-003, 313057-017,
- *	82801IB  (ICH9)      : document number 316972-004, 316973-012,
- *	82801IR  (ICH9R)     : document number 316972-004, 316973-012,
- *	82801IH  (ICH9DH)    : document number 316972-004, 316973-012,
- *	82801IO  (ICH9DO)    : document number 316972-004, 316973-012,
- *	82801IBM (ICH9M)     : document number 316972-004, 316973-012,
- *	82801IEM (ICH9M-E)   : document number 316972-004, 316973-012,
- *	82801JIB (ICH10)     : document number 319973-002, 319974-002,
- *	82801JIR (ICH10R)    : document number 319973-002, 319974-002,
- *	82801JD  (ICH10D)    : document number 319973-002, 319974-002,
- *	82801JDO (ICH10DO)   : document number 319973-002, 319974-002,
- *	(CPT)                : document number TBD
- *	5 Series (PCH)       : document number 322169-001, 322170-001,
- *	3400 Series (PCH)    : document number 322169-001, 322170-001
-=======
  *	document number 290655-003, 290677-014: 82801AA (ICH), 82801AB (ICHO)
  *	document number 290687-002, 298242-027: 82801BA (ICH2)
  *	document number 290733-003, 290739-013: 82801CA (ICH3-S)
@@ -78,7 +32,6 @@
  *	document number 322169-001, 322170-003: 5 Series, 3400 Series (PCH)
  *	document number 320066-003, 320257-008: EP80597 (IICH)
  *	document number TBD                   : Cougar Point (CPT)
->>>>>>> 92dcffb9
  */
 
 /*
@@ -146,13 +99,6 @@
 	TCO_ICH10R,	/* ICH10R */
 	TCO_ICH10D,	/* ICH10D */
 	TCO_ICH10DO,	/* ICH10DO */
-<<<<<<< HEAD
-	TCO_CPTD,       /* CPT Mobile */
-	TCO_CPTM,       /* CPT Desktop */
-	TCO_PCH,	/* PCH Desktop Full Featured */
-	TCO_PCHM,	/* PCH Mobile Full Featured */
-	TCO_PCHMSFF,	/* PCH Mobile SFF Full Featured */
-=======
 	TCO_PCH,	/* PCH Desktop Full Featured */
 	TCO_PCHM,	/* PCH Mobile Full Featured */
 	TCO_P55,	/* P55 */
@@ -171,7 +117,6 @@
 	TCO_EP80579,	/* EP80579 */
 	TCO_CPTD,	/* CPT Desktop */
 	TCO_CPTM,	/* CPT Mobile */
->>>>>>> 92dcffb9
 };
 
 static struct {
@@ -212,13 +157,6 @@
 	{"ICH10R", 2},
 	{"ICH10D", 2},
 	{"ICH10DO", 2},
-<<<<<<< HEAD
-	{"CPTD", 2},
-	{"CPTM", 2},
-	{"PCH Desktop Full Featured", 2},
-	{"PCH Mobile Full Featured", 2},
-	{"PCH Mobile SFF Full Featured", 2},
-=======
 	{"PCH Desktop Full Featured", 2},
 	{"PCH Mobile Full Featured", 2},
 	{"P55", 2},
@@ -237,7 +175,6 @@
 	{"EP80579", 2},
 	{"CPT Desktop", 2},
 	{"CPT Mobile", 2},
->>>>>>> 92dcffb9
 	{NULL, 0}
 };
 
@@ -306,13 +243,6 @@
 	{ ITCO_PCI_DEVICE(0x3a16,				TCO_ICH10R)},
 	{ ITCO_PCI_DEVICE(0x3a1a,				TCO_ICH10D)},
 	{ ITCO_PCI_DEVICE(0x3a14,				TCO_ICH10DO)},
-<<<<<<< HEAD
-	{ ITCO_PCI_DEVICE(PCI_DEVICE_ID_INTEL_CPT_LPC1,         TCO_CPTD)},
-	{ ITCO_PCI_DEVICE(PCI_DEVICE_ID_INTEL_CPT_LPC2,         TCO_CPTM)},
-	{ ITCO_PCI_DEVICE(0x3b00,				TCO_PCH)},
-	{ ITCO_PCI_DEVICE(0x3b01,				TCO_PCHM)},
-	{ ITCO_PCI_DEVICE(0x3b0d,				TCO_PCHMSFF)},
-=======
 	{ ITCO_PCI_DEVICE(0x3b00,				TCO_PCH)},
 	{ ITCO_PCI_DEVICE(0x3b01,				TCO_PCHM)},
 	{ ITCO_PCI_DEVICE(0x3b02,				TCO_P55)},
@@ -331,7 +261,6 @@
 	{ ITCO_PCI_DEVICE(0x5031,				TCO_EP80579)},
 	{ ITCO_PCI_DEVICE(0x1c42,				TCO_CPTD)},
 	{ ITCO_PCI_DEVICE(0x1c43,				TCO_CPTM)},
->>>>>>> 92dcffb9
 	{ 0, },			/* End of list */
 };
 MODULE_DEVICE_TABLE(pci, iTCO_wdt_pci_tbl);
