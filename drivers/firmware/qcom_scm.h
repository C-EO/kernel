--- conflicted
+++ resolved
@@ -100,22 +100,16 @@
 #define QCOM_SCM_MP_RESTORE_SEC_CFG		0x02
 #define QCOM_SCM_MP_IOMMU_SECURE_PTBL_SIZE	0x03
 #define QCOM_SCM_MP_IOMMU_SECURE_PTBL_INIT	0x04
-<<<<<<< HEAD
-=======
 #define QCOM_SCM_MP_VIDEO_VAR			0x08
->>>>>>> 7d2a07b7
 #define QCOM_SCM_MP_ASSIGN			0x16
 
 #define QCOM_SCM_SVC_OCMEM		0x0f
 #define QCOM_SCM_OCMEM_LOCK_CMD		0x01
 #define QCOM_SCM_OCMEM_UNLOCK_CMD	0x02
-<<<<<<< HEAD
-=======
 
 #define QCOM_SCM_SVC_ES			0x10	/* Enterprise Security */
 #define QCOM_SCM_ES_INVALIDATE_ICE_KEY	0x03
 #define QCOM_SCM_ES_CONFIG_SET_ICE_KEY	0x04
->>>>>>> 7d2a07b7
 
 #define QCOM_SCM_SVC_HDCP		0x11
 #define QCOM_SCM_HDCP_INVOKE		0x01
