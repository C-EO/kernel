--- conflicted
+++ resolved
@@ -9,12 +9,6 @@
 #include <linux/kern_levels.h>
 #include <linux/types.h>
 #include <asm/efi.h>
-<<<<<<< HEAD
-
-/* error code which can't be mistaken for valid address */
-#define EFI_ERROR	(~0UL)
-=======
->>>>>>> 7d2a07b7
 
 /*
  * __init annotations should not be used in the EFI stub, since the code is
@@ -40,7 +34,6 @@
 extern bool efi_noinitrd;
 extern int efi_loglevel;
 extern bool efi_novamap;
-<<<<<<< HEAD
 
 extern const efi_system_table_t *efi_system_table;
 
@@ -142,6 +135,16 @@
 #define EFI_LOCATE_BY_PROTOCOL			2
 
 /*
+ * boottime->stall takes the time period in microseconds
+ */
+#define EFI_USEC_PER_SEC		1000000
+
+/*
+ * boottime->set_timer takes the time in 100ns units
+ */
+#define EFI_100NSEC_PER_USEC	((u64)10)
+
+/*
  * An efi_boot_memmap is used by efi_get_memory_map() to return the
  * EFI memory map in a dynamically allocated buffer.
  *
@@ -153,16 +156,6 @@
  * to factor in this headroom requirement as well.
  */
 #define EFI_MMAP_NR_SLACK_SLOTS	8
-
-/*
- * boottime->stall takes the time period in microseconds
- */
-#define EFI_USEC_PER_SEC		1000000
-
-/*
- * boottime->set_timer takes the time in 100ns units
- */
-#define EFI_100NSEC_PER_USEC	((u64)10)
 
 struct efi_boot_memmap {
 	efi_memory_desc_t	**map;
@@ -433,400 +426,6 @@
 
 typedef union efi_graphics_output_protocol efi_graphics_output_protocol_t;
 
-=======
-
-extern const efi_system_table_t *efi_system_table;
-
-efi_status_t __efiapi efi_pe_entry(efi_handle_t handle,
-				   efi_system_table_t *sys_table_arg);
-
-#ifndef ARCH_HAS_EFISTUB_WRAPPERS
-
-#define efi_is_native()		(true)
-#define efi_bs_call(func, ...)	efi_system_table->boottime->func(__VA_ARGS__)
-#define efi_rt_call(func, ...)	efi_system_table->runtime->func(__VA_ARGS__)
-#define efi_table_attr(inst, attr)	(inst->attr)
-#define efi_call_proto(inst, func, ...) inst->func(inst, ##__VA_ARGS__)
-
-#endif
-
-#define efi_info(fmt, ...) \
-	efi_printk(KERN_INFO fmt, ##__VA_ARGS__)
-#define efi_warn(fmt, ...) \
-	efi_printk(KERN_WARNING "WARNING: " fmt, ##__VA_ARGS__)
-#define efi_err(fmt, ...) \
-	efi_printk(KERN_ERR "ERROR: " fmt, ##__VA_ARGS__)
-#define efi_debug(fmt, ...) \
-	efi_printk(KERN_DEBUG "DEBUG: " fmt, ##__VA_ARGS__)
-
-#define efi_printk_once(fmt, ...) 		\
-({						\
-	static bool __print_once;		\
-	bool __ret_print_once = !__print_once;	\
-						\
-	if (!__print_once) {			\
-		__print_once = true;		\
-		efi_printk(fmt, ##__VA_ARGS__);	\
-	}					\
-	__ret_print_once;			\
-})
-
-#define efi_info_once(fmt, ...) \
-	efi_printk_once(KERN_INFO fmt, ##__VA_ARGS__)
-#define efi_warn_once(fmt, ...) \
-	efi_printk_once(KERN_WARNING "WARNING: " fmt, ##__VA_ARGS__)
-#define efi_err_once(fmt, ...) \
-	efi_printk_once(KERN_ERR "ERROR: " fmt, ##__VA_ARGS__)
-#define efi_debug_once(fmt, ...) \
-	efi_printk_once(KERN_DEBUG "DEBUG: " fmt, ##__VA_ARGS__)
-
-/* Helper macros for the usual case of using simple C variables: */
-#ifndef fdt_setprop_inplace_var
-#define fdt_setprop_inplace_var(fdt, node_offset, name, var) \
-	fdt_setprop_inplace((fdt), (node_offset), (name), &(var), sizeof(var))
-#endif
-
-#ifndef fdt_setprop_var
-#define fdt_setprop_var(fdt, node_offset, name, var) \
-	fdt_setprop((fdt), (node_offset), (name), &(var), sizeof(var))
-#endif
-
-#define get_efi_var(name, vendor, ...)				\
-	efi_rt_call(get_variable, (efi_char16_t *)(name),	\
-		    (efi_guid_t *)(vendor), __VA_ARGS__)
-
-#define set_efi_var(name, vendor, ...)				\
-	efi_rt_call(set_variable, (efi_char16_t *)(name),	\
-		    (efi_guid_t *)(vendor), __VA_ARGS__)
-
-#define efi_get_handle_at(array, idx)					\
-	(efi_is_native() ? (array)[idx] 				\
-		: (efi_handle_t)(unsigned long)((u32 *)(array))[idx])
-
-#define efi_get_handle_num(size)					\
-	((size) / (efi_is_native() ? sizeof(efi_handle_t) : sizeof(u32)))
-
-#define for_each_efi_handle(handle, array, size, i)			\
-	for (i = 0;							\
-	     i < efi_get_handle_num(size) &&				\
-		((handle = efi_get_handle_at((array), i)) || true);	\
-	     i++)
-
-static inline
-void efi_set_u64_split(u64 data, u32 *lo, u32 *hi)
-{
-	*lo = lower_32_bits(data);
-	*hi = upper_32_bits(data);
-}
-
-/*
- * Allocation types for calls to boottime->allocate_pages.
- */
-#define EFI_ALLOCATE_ANY_PAGES		0
-#define EFI_ALLOCATE_MAX_ADDRESS	1
-#define EFI_ALLOCATE_ADDRESS		2
-#define EFI_MAX_ALLOCATE_TYPE		3
-
-/*
- * The type of search to perform when calling boottime->locate_handle
- */
-#define EFI_LOCATE_ALL_HANDLES			0
-#define EFI_LOCATE_BY_REGISTER_NOTIFY		1
-#define EFI_LOCATE_BY_PROTOCOL			2
-
-/*
- * boottime->stall takes the time period in microseconds
- */
-#define EFI_USEC_PER_SEC		1000000
-
-/*
- * boottime->set_timer takes the time in 100ns units
- */
-#define EFI_100NSEC_PER_USEC	((u64)10)
-
-/*
- * An efi_boot_memmap is used by efi_get_memory_map() to return the
- * EFI memory map in a dynamically allocated buffer.
- *
- * The buffer allocated for the EFI memory map includes extra room for
- * a minimum of EFI_MMAP_NR_SLACK_SLOTS additional EFI memory descriptors.
- * This facilitates the reuse of the EFI memory map buffer when a second
- * call to ExitBootServices() is needed because of intervening changes to
- * the EFI memory map. Other related structures, e.g. x86 e820ext, need
- * to factor in this headroom requirement as well.
- */
-#define EFI_MMAP_NR_SLACK_SLOTS	8
-
-struct efi_boot_memmap {
-	efi_memory_desc_t	**map;
-	unsigned long		*map_size;
-	unsigned long		*desc_size;
-	u32			*desc_ver;
-	unsigned long		*key_ptr;
-	unsigned long		*buff_size;
-};
-
-typedef struct efi_generic_dev_path efi_device_path_protocol_t;
-
-typedef void *efi_event_t;
-/* Note that notifications won't work in mixed mode */
-typedef void (__efiapi *efi_event_notify_t)(efi_event_t, void *);
-
-#define EFI_EVT_TIMER		0x80000000U
-#define EFI_EVT_RUNTIME		0x40000000U
-#define EFI_EVT_NOTIFY_WAIT	0x00000100U
-#define EFI_EVT_NOTIFY_SIGNAL	0x00000200U
-
-/**
- * efi_set_event_at() - add event to events array
- *
- * @events:	array of UEFI events
- * @ids:	index where to put the event in the array
- * @event:	event to add to the aray
- *
- * boottime->wait_for_event() takes an array of events as input.
- * Provide a helper to set it up correctly for mixed mode.
- */
-static inline
-void efi_set_event_at(efi_event_t *events, size_t idx, efi_event_t event)
-{
-	if (efi_is_native())
-		events[idx] = event;
-	else
-		((u32 *)events)[idx] = (u32)(unsigned long)event;
-}
-
-#define EFI_TPL_APPLICATION	4
-#define EFI_TPL_CALLBACK	8
-#define EFI_TPL_NOTIFY		16
-#define EFI_TPL_HIGH_LEVEL	31
-
-typedef enum {
-	EfiTimerCancel,
-	EfiTimerPeriodic,
-	EfiTimerRelative
-} EFI_TIMER_DELAY;
-
-/*
- * EFI Boot Services table
- */
-union efi_boot_services {
-	struct {
-		efi_table_hdr_t hdr;
-		void *raise_tpl;
-		void *restore_tpl;
-		efi_status_t (__efiapi *allocate_pages)(int, int, unsigned long,
-							efi_physical_addr_t *);
-		efi_status_t (__efiapi *free_pages)(efi_physical_addr_t,
-						    unsigned long);
-		efi_status_t (__efiapi *get_memory_map)(unsigned long *, void *,
-							unsigned long *,
-							unsigned long *, u32 *);
-		efi_status_t (__efiapi *allocate_pool)(int, unsigned long,
-						       void **);
-		efi_status_t (__efiapi *free_pool)(void *);
-		efi_status_t (__efiapi *create_event)(u32, unsigned long,
-						      efi_event_notify_t, void *,
-						      efi_event_t *);
-		efi_status_t (__efiapi *set_timer)(efi_event_t,
-						  EFI_TIMER_DELAY, u64);
-		efi_status_t (__efiapi *wait_for_event)(unsigned long,
-							efi_event_t *,
-							unsigned long *);
-		void *signal_event;
-		efi_status_t (__efiapi *close_event)(efi_event_t);
-		void *check_event;
-		void *install_protocol_interface;
-		void *reinstall_protocol_interface;
-		void *uninstall_protocol_interface;
-		efi_status_t (__efiapi *handle_protocol)(efi_handle_t,
-							 efi_guid_t *, void **);
-		void *__reserved;
-		void *register_protocol_notify;
-		efi_status_t (__efiapi *locate_handle)(int, efi_guid_t *,
-						       void *, unsigned long *,
-						       efi_handle_t *);
-		efi_status_t (__efiapi *locate_device_path)(efi_guid_t *,
-							    efi_device_path_protocol_t **,
-							    efi_handle_t *);
-		efi_status_t (__efiapi *install_configuration_table)(efi_guid_t *,
-								     void *);
-		void *load_image;
-		void *start_image;
-		efi_status_t __noreturn (__efiapi *exit)(efi_handle_t,
-							 efi_status_t,
-							 unsigned long,
-							 efi_char16_t *);
-		void *unload_image;
-		efi_status_t (__efiapi *exit_boot_services)(efi_handle_t,
-							    unsigned long);
-		void *get_next_monotonic_count;
-		efi_status_t (__efiapi *stall)(unsigned long);
-		void *set_watchdog_timer;
-		void *connect_controller;
-		efi_status_t (__efiapi *disconnect_controller)(efi_handle_t,
-							       efi_handle_t,
-							       efi_handle_t);
-		void *open_protocol;
-		void *close_protocol;
-		void *open_protocol_information;
-		void *protocols_per_handle;
-		void *locate_handle_buffer;
-		efi_status_t (__efiapi *locate_protocol)(efi_guid_t *, void *,
-							 void **);
-		void *install_multiple_protocol_interfaces;
-		void *uninstall_multiple_protocol_interfaces;
-		void *calculate_crc32;
-		void *copy_mem;
-		void *set_mem;
-		void *create_event_ex;
-	};
-	struct {
-		efi_table_hdr_t hdr;
-		u32 raise_tpl;
-		u32 restore_tpl;
-		u32 allocate_pages;
-		u32 free_pages;
-		u32 get_memory_map;
-		u32 allocate_pool;
-		u32 free_pool;
-		u32 create_event;
-		u32 set_timer;
-		u32 wait_for_event;
-		u32 signal_event;
-		u32 close_event;
-		u32 check_event;
-		u32 install_protocol_interface;
-		u32 reinstall_protocol_interface;
-		u32 uninstall_protocol_interface;
-		u32 handle_protocol;
-		u32 __reserved;
-		u32 register_protocol_notify;
-		u32 locate_handle;
-		u32 locate_device_path;
-		u32 install_configuration_table;
-		u32 load_image;
-		u32 start_image;
-		u32 exit;
-		u32 unload_image;
-		u32 exit_boot_services;
-		u32 get_next_monotonic_count;
-		u32 stall;
-		u32 set_watchdog_timer;
-		u32 connect_controller;
-		u32 disconnect_controller;
-		u32 open_protocol;
-		u32 close_protocol;
-		u32 open_protocol_information;
-		u32 protocols_per_handle;
-		u32 locate_handle_buffer;
-		u32 locate_protocol;
-		u32 install_multiple_protocol_interfaces;
-		u32 uninstall_multiple_protocol_interfaces;
-		u32 calculate_crc32;
-		u32 copy_mem;
-		u32 set_mem;
-		u32 create_event_ex;
-	} mixed_mode;
-};
-
-typedef union efi_uga_draw_protocol efi_uga_draw_protocol_t;
-
-union efi_uga_draw_protocol {
-	struct {
-		efi_status_t (__efiapi *get_mode)(efi_uga_draw_protocol_t *,
-						  u32*, u32*, u32*, u32*);
-		void *set_mode;
-		void *blt;
-	};
-	struct {
-		u32 get_mode;
-		u32 set_mode;
-		u32 blt;
-	} mixed_mode;
-};
-
-typedef struct {
-	u16 scan_code;
-	efi_char16_t unicode_char;
-} efi_input_key_t;
-
-union efi_simple_text_input_protocol {
-	struct {
-		void *reset;
-		efi_status_t (__efiapi *read_keystroke)(efi_simple_text_input_protocol_t *,
-							efi_input_key_t *);
-		efi_event_t wait_for_key;
-	};
-	struct {
-		u32 reset;
-		u32 read_keystroke;
-		u32 wait_for_key;
-	} mixed_mode;
-};
-
-efi_status_t efi_wait_for_key(unsigned long usec, efi_input_key_t *key);
-
-union efi_simple_text_output_protocol {
-	struct {
-		void *reset;
-		efi_status_t (__efiapi *output_string)(efi_simple_text_output_protocol_t *,
-						       efi_char16_t *);
-		void *test_string;
-	};
-	struct {
-		u32 reset;
-		u32 output_string;
-		u32 test_string;
-	} mixed_mode;
-};
-
-#define PIXEL_RGB_RESERVED_8BIT_PER_COLOR		0
-#define PIXEL_BGR_RESERVED_8BIT_PER_COLOR		1
-#define PIXEL_BIT_MASK					2
-#define PIXEL_BLT_ONLY					3
-#define PIXEL_FORMAT_MAX				4
-
-typedef struct {
-	u32 red_mask;
-	u32 green_mask;
-	u32 blue_mask;
-	u32 reserved_mask;
-} efi_pixel_bitmask_t;
-
-typedef struct {
-	u32 version;
-	u32 horizontal_resolution;
-	u32 vertical_resolution;
-	int pixel_format;
-	efi_pixel_bitmask_t pixel_information;
-	u32 pixels_per_scan_line;
-} efi_graphics_output_mode_info_t;
-
-typedef union efi_graphics_output_protocol_mode efi_graphics_output_protocol_mode_t;
-
-union efi_graphics_output_protocol_mode {
-	struct {
-		u32 max_mode;
-		u32 mode;
-		efi_graphics_output_mode_info_t *info;
-		unsigned long size_of_info;
-		efi_physical_addr_t frame_buffer_base;
-		unsigned long frame_buffer_size;
-	};
-	struct {
-		u32 max_mode;
-		u32 mode;
-		u32 info;
-		u32 size_of_info;
-		u64 frame_buffer_base;
-		u32 frame_buffer_size;
-	} mixed_mode;
-};
-
-typedef union efi_graphics_output_protocol efi_graphics_output_protocol_t;
-
->>>>>>> 7d2a07b7
 union efi_graphics_output_protocol {
 	struct {
 		efi_status_t (__efiapi *query_mode)(efi_graphics_output_protocol_t *,
@@ -1073,11 +672,7 @@
 union efi_tcg2_protocol {
 	struct {
 		void *get_capability;
-<<<<<<< HEAD
-		efi_status_t (__efiapi *get_event_log)(efi_handle_t,
-=======
 		efi_status_t (__efiapi *get_event_log)(efi_tcg2_protocol_t *,
->>>>>>> 7d2a07b7
 						       efi_tcg2_event_log_format,
 						       efi_physical_addr_t *,
 						       efi_physical_addr_t *,
@@ -1244,10 +839,6 @@
 				 unsigned long *image_size,
 				 unsigned long *reserve_addr,
 				 unsigned long *reserve_size,
-<<<<<<< HEAD
-				 unsigned long dram_base,
-=======
->>>>>>> 7d2a07b7
 				 efi_loaded_image_t *image);
 
 asmlinkage void __noreturn efi_enter_kernel(unsigned long entrypoint,
@@ -1255,8 +846,6 @@
 					    unsigned long fdt_size);
 
 void efi_handle_post_ebs_state(void);
-<<<<<<< HEAD
-=======
 
 enum efi_secureboot_mode efi_get_secureboot(void);
 
@@ -1266,7 +855,6 @@
 static inline void
 efi_enable_reset_attack_mitigation(void) { }
 #endif
->>>>>>> 7d2a07b7
 
 void efi_retrieve_tpm2_eventlog(void);
 
