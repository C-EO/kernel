--- conflicted
+++ resolved
@@ -17,17 +17,6 @@
 static bool system_needs_vamap(void)
 {
 	const struct efi_smbios_type4_record *record;
-<<<<<<< HEAD
-
-	/*
-	 * Ampere eMAG, Altra, and Altra Max machines crash in SetTime() if
-	 * SetVirtualAddressMap() has not been called prior. These systems can
-	 * be identified by the SMCCC soc ID, which is conveniently exposed via
-	 * the type 4 SMBIOS records.
-	 */
-	record = (struct efi_smbios_type4_record *)efi_get_smbios_record(4);
-	if (!record || memcmp(record->processor_id, "\x1\0\x16\xA\xA1\0\0\0", 8))
-=======
 	const u32 __aligned(1) *socid;
 	const u8 *version;
 
@@ -41,7 +30,6 @@
 	 */
 	record = (struct efi_smbios_type4_record *)efi_get_smbios_record(4);
 	if (!record)
->>>>>>> 197b6b60
 		return false;
 
 	socid = (u32 *)record->processor_id;
