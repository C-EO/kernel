--- conflicted
+++ resolved
@@ -306,43 +306,6 @@
 	return 0;
 }
 
-<<<<<<< HEAD
-int __init efi_config_init(
-#ifdef CONFIG_XEN
-			   u64 tables, unsigned int nr_tables,
-#endif
-			   efi_config_table_type_t *arch_tables)
-{
-#ifndef CONFIG_XEN
-	u64 tables = efi.systab->tables;
-	unsigned int nr_tables = efi.systab->nr_tables;
-	const bool efi_64bit = efi_enabled(EFI_64BIT);
-#else
-	const bool efi_64bit = true;
-#define early_memremap early_ioremap
-#define early_memunmap early_iounmap
-#endif
-	void *config_tables, *tablep;
-	int i, sz;
-
-	if (efi_64bit)
-		sz = sizeof(efi_config_table_64_t);
-	else
-		sz = sizeof(efi_config_table_32_t);
-
-	/*
-	 * Let's see what config tables the firmware passed to us.
-	 */
-	config_tables = early_memremap(tables, nr_tables * sz);
-	if (config_tables == NULL) {
-		pr_err("Could not map Configuration table!\n");
-		return -ENOMEM;
-	}
-
-	tablep = config_tables;
-	pr_info("");
-	for (i = 0; i < nr_tables; i++) {
-=======
 int __init efi_config_parse_tables(void *config_tables, int count, int sz,
 				   efi_config_table_type_t *arch_tables)
 {
@@ -352,11 +315,10 @@
 	tablep = config_tables;
 	pr_info("");
 	for (i = 0; i < count; i++) {
->>>>>>> 06e5801b
 		efi_guid_t guid;
 		unsigned long table;
 
-		if (efi_64bit) {
+		if (sz == sizeof(efi_config_table_64_t)) {
 			u64 table64;
 			guid = ((efi_config_table_64_t *)tablep)->guid;
 			table64 = ((efi_config_table_64_t *)tablep)->table;
@@ -365,10 +327,6 @@
 			if (table64 >> 32) {
 				pr_cont("\n");
 				pr_err("Table located above 4GB, disabling EFI.\n");
-<<<<<<< HEAD
-				early_memunmap(config_tables, nr_tables * sz);
-=======
->>>>>>> 06e5801b
 				return -EINVAL;
 			}
 #endif
@@ -383,17 +341,11 @@
 		tablep += sz;
 	}
 	pr_cont("\n");
-<<<<<<< HEAD
-	early_memunmap(config_tables, nr_tables * sz);
-#undef early_memunmap
-#undef early_memremap
-
-=======
->>>>>>> 06e5801b
 	set_bit(EFI_CONFIG_TABLES, &efi.flags);
 	return 0;
 }
 
+#ifndef CONFIG_XEN
 int __init efi_config_init(efi_config_table_type_t *arch_tables)
 {
 	void *config_tables;
@@ -420,6 +372,7 @@
 	early_memunmap(config_tables, efi.systab->nr_tables * sz);
 	return ret;
 }
+#endif
 
 #ifdef CONFIG_EFI_VARS_MODULE
 static int __init efi_load_efivars(void)
