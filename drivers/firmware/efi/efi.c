--- conflicted
+++ resolved
@@ -104,13 +104,11 @@
 	if (parse_option_str(str, "noruntime"))
 		disable_runtime = true;
 
-<<<<<<< HEAD
 	if (parse_option_str(str, "runtime"))
 		disable_runtime = false;
-=======
+
 	if (parse_option_str(str, "nosoftreserve"))
 		set_bit(EFI_MEM_NO_SOFT_RESERVE, &efi.flags);
->>>>>>> 535afa76
 
 	return 0;
 }
