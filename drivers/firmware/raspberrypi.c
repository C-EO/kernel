// SPDX-License-Identifier: GPL-2.0
/*
 * Defines interfaces for interacting with the Raspberry Pi firmware's
 * property channel.
 *
 * Copyright © 2015 Broadcom
 */

#include <linux/dma-mapping.h>
#include <linux/kref.h>
#include <linux/mailbox_client.h>
#include <linux/module.h>
#include <linux/of_platform.h>
#include <linux/platform_device.h>
#include <linux/slab.h>
#include <soc/bcm2835/raspberrypi-firmware.h>

#define MBOX_MSG(chan, data28)		(((data28) & ~0xf) | ((chan) & 0xf))
#define MBOX_CHAN(msg)			((msg) & 0xf)
#define MBOX_DATA28(msg)		((msg) & ~0xf)
#define MBOX_CHAN_PROPERTY		8

static struct platform_device *rpi_hwmon;
static struct platform_device *rpi_clk;

struct rpi_firmware {
	struct mbox_client cl;
	struct mbox_chan *chan; /* The property channel. */
	struct completion c;
	u32 enabled;

	struct kref consumers;
};

static DEFINE_MUTEX(transaction_lock);

static void response_callback(struct mbox_client *cl, void *msg)
{
	struct rpi_firmware *fw = container_of(cl, struct rpi_firmware, cl);
	complete(&fw->c);
}

/*
 * Sends a request to the firmware through the BCM2835 mailbox driver,
 * and synchronously waits for the reply.
 */
static int
rpi_firmware_transaction(struct rpi_firmware *fw, u32 chan, u32 data)
{
	u32 message = MBOX_MSG(chan, data);
	int ret;

	WARN_ON(data & 0xf);

	mutex_lock(&transaction_lock);
	reinit_completion(&fw->c);
	ret = mbox_send_message(fw->chan, &message);
	if (ret >= 0) {
		if (wait_for_completion_timeout(&fw->c, HZ)) {
			ret = 0;
		} else {
			ret = -ETIMEDOUT;
			WARN_ONCE(1, "Firmware transaction timeout");
		}
	} else {
		dev_err(fw->cl.dev, "mbox_send_message returned %d\n", ret);
	}
	mutex_unlock(&transaction_lock);

	return ret;
}

/**
 * rpi_firmware_property_list - Submit firmware property list
 * @fw:		Pointer to firmware structure from rpi_firmware_get().
 * @data:	Buffer holding tags.
 * @tag_size:	Size of tags buffer.
 *
 * Submits a set of concatenated tags to the VPU firmware through the
 * mailbox property interface.
 *
 * The buffer header and the ending tag are added by this function and
 * don't need to be supplied, just the actual tags for your operation.
 * See struct rpi_firmware_property_tag_header for the per-tag
 * structure.
 */
int rpi_firmware_property_list(struct rpi_firmware *fw,
			       void *data, size_t tag_size)
{
	size_t size = tag_size + 12;
	u32 *buf;
	dma_addr_t bus_addr;
	int ret;

	/* Packets are processed a dword at a time. */
	if (size & 3)
		return -EINVAL;

	buf = dma_alloc_coherent(fw->cl.dev, PAGE_ALIGN(size), &bus_addr,
				 GFP_ATOMIC);
	if (!buf)
		return -ENOMEM;

	/* The firmware will error out without parsing in this case. */
	WARN_ON(size >= 1024 * 1024);

	buf[0] = size;
	buf[1] = RPI_FIRMWARE_STATUS_REQUEST;
	memcpy(&buf[2], data, tag_size);
	buf[size / 4 - 1] = RPI_FIRMWARE_PROPERTY_END;
	wmb();

	ret = rpi_firmware_transaction(fw, MBOX_CHAN_PROPERTY, bus_addr);

	rmb();
	memcpy(data, &buf[2], tag_size);
	if (ret == 0 && buf[1] != RPI_FIRMWARE_STATUS_SUCCESS) {
		/*
		 * The tag name here might not be the one causing the
		 * error, if there were multiple tags in the request.
		 * But single-tag is the most common, so go with it.
		 */
		dev_err(fw->cl.dev, "Request 0x%08x returned status 0x%08x\n",
			buf[2], buf[1]);
		ret = -EINVAL;
	}

	dma_free_coherent(fw->cl.dev, PAGE_ALIGN(size), buf, bus_addr);

	return ret;
}
EXPORT_SYMBOL_GPL(rpi_firmware_property_list);

/**
 * rpi_firmware_property - Submit single firmware property
 * @fw:		Pointer to firmware structure from rpi_firmware_get().
 * @tag:	One of enum_mbox_property_tag.
 * @tag_data:	Tag data buffer.
 * @buf_size:	Buffer size.
 *
 * Submits a single tag to the VPU firmware through the mailbox
 * property interface.
 *
 * This is a convenience wrapper around
 * rpi_firmware_property_list() to avoid some of the
 * boilerplate in property calls.
 */
int rpi_firmware_property(struct rpi_firmware *fw,
			  u32 tag, void *tag_data, size_t buf_size)
{
	struct rpi_firmware_property_tag_header *header;
	int ret;

	/* Some mailboxes can use over 1k bytes. Rather than checking
	 * size and using stack or kmalloc depending on requirements,
	 * just use kmalloc. Mailboxes don't get called enough to worry
	 * too much about the time taken in the allocation.
	 */
	void *data = kmalloc(sizeof(*header) + buf_size, GFP_KERNEL);

	if (!data)
		return -ENOMEM;

	header = data;
	header->tag = tag;
	header->buf_size = buf_size;
	header->req_resp_size = 0;
	memcpy(data + sizeof(*header), tag_data, buf_size);

	ret = rpi_firmware_property_list(fw, data, buf_size + sizeof(*header));

	memcpy(tag_data, data + sizeof(*header), buf_size);

	kfree(data);

	return ret;
}
EXPORT_SYMBOL_GPL(rpi_firmware_property);

static void
rpi_firmware_print_firmware_revision(struct rpi_firmware *fw)
{
	time64_t date_and_time;
	u32 packet;
	int ret = rpi_firmware_property(fw,
					RPI_FIRMWARE_GET_FIRMWARE_REVISION,
					&packet, sizeof(packet));

	if (ret)
		return;

	/* This is not compatible with y2038 */
	date_and_time = packet;
	dev_info(fw->cl.dev, "Attached to firmware from %ptT\n", &date_and_time);
}

static void
rpi_register_hwmon_driver(struct device *dev, struct rpi_firmware *fw)
{
	u32 packet;
	int ret = rpi_firmware_property(fw, RPI_FIRMWARE_GET_THROTTLED,
					&packet, sizeof(packet));

	if (ret)
		return;

	rpi_hwmon = platform_device_register_data(dev, "raspberrypi-hwmon",
						  -1, NULL, 0);
}

static void rpi_register_clk_driver(struct device *dev)
{
	struct device_node *firmware;

	/*
	 * Earlier DTs don't have a node for the firmware clocks but
	 * rely on us creating a platform device by hand. If we do
	 * have a node for the firmware clocks, just bail out here.
	 */
	firmware = of_get_compatible_child(dev->of_node,
					   "raspberrypi,firmware-clocks");
	if (firmware) {
		of_node_put(firmware);
		return;
	}

	rpi_clk = platform_device_register_data(dev, "raspberrypi-clk",
						-1, NULL, 0);
}

<<<<<<< HEAD
static void devm_rpi_firmware_put(void *data)
{
	struct rpi_firmware *fw = data;

	rpi_firmware_put(fw);
}

=======
>>>>>>> 6efb943b
static void rpi_firmware_delete(struct kref *kref)
{
	struct rpi_firmware *fw = container_of(kref, struct rpi_firmware,
					       consumers);

	mbox_free_channel(fw->chan);
	kfree(fw);
}

void rpi_firmware_put(struct rpi_firmware *fw)
{
	kref_put(&fw->consumers, rpi_firmware_delete);
}
EXPORT_SYMBOL_GPL(rpi_firmware_put);

<<<<<<< HEAD
=======
static void devm_rpi_firmware_put(void *data)
{
	struct rpi_firmware *fw = data;

	rpi_firmware_put(fw);
}

>>>>>>> 6efb943b
static int rpi_firmware_probe(struct platform_device *pdev)
{
	struct device *dev = &pdev->dev;
	struct rpi_firmware *fw;

<<<<<<< HEAD
=======
	/*
	 * Memory will be freed by rpi_firmware_delete() once all users have
	 * released their firmware handles. Don't use devm_kzalloc() here.
	 */
>>>>>>> 6efb943b
	fw = kzalloc(sizeof(*fw), GFP_KERNEL);
	if (!fw)
		return -ENOMEM;

	fw->cl.dev = dev;
	fw->cl.rx_callback = response_callback;
	fw->cl.tx_block = true;

	fw->chan = mbox_request_channel(&fw->cl, 0);
	if (IS_ERR(fw->chan)) {
		int ret = PTR_ERR(fw->chan);
		if (ret != -EPROBE_DEFER)
			dev_err(dev, "Failed to get mbox channel: %d\n", ret);
		return ret;
	}

	init_completion(&fw->c);
	kref_init(&fw->consumers);

	platform_set_drvdata(pdev, fw);

	rpi_firmware_print_firmware_revision(fw);
	rpi_register_hwmon_driver(dev, fw);
	rpi_register_clk_driver(dev);

	return 0;
}

static void rpi_firmware_shutdown(struct platform_device *pdev)
{
	struct rpi_firmware *fw = platform_get_drvdata(pdev);

	if (!fw)
		return;

	rpi_firmware_property(fw, RPI_FIRMWARE_NOTIFY_REBOOT, NULL, 0);
}

static int rpi_firmware_remove(struct platform_device *pdev)
{
	struct rpi_firmware *fw = platform_get_drvdata(pdev);

	platform_device_unregister(rpi_hwmon);
	rpi_hwmon = NULL;
	platform_device_unregister(rpi_clk);
	rpi_clk = NULL;

	rpi_firmware_put(fw);

	return 0;
}

/**
 * @firmware_node:    Pointer to the firmware Device Tree node.
 *
 * The reference to rpi_firmware has to be released with rpi_firmware_put().
 *
 * Returns NULL is the firmware device is not ready.
 */
struct rpi_firmware *rpi_firmware_get(struct device_node *firmware_node)
{
	struct platform_device *pdev = of_find_device_by_node(firmware_node);
	struct rpi_firmware *fw;

	if (!pdev)
		return NULL;

	fw = platform_get_drvdata(pdev);
	if (!fw)
		return NULL;

	if (!kref_get_unless_zero(&fw->consumers))
		return NULL;

	return fw;
}
EXPORT_SYMBOL_GPL(rpi_firmware_get);

/**
 * devm_rpi_firmware_get - Get pointer to rpi_firmware structure.
 * @firmware_node:    Pointer to the firmware Device Tree node.
 *
 * Returns NULL is the firmware device is not ready.
 */
struct rpi_firmware *devm_rpi_firmware_get(struct device *dev,
					   struct device_node *firmware_node)
{
	struct rpi_firmware *fw;

	fw = rpi_firmware_get(firmware_node);
	if (!fw)
		return NULL;

	if (devm_add_action_or_reset(dev, devm_rpi_firmware_put, fw))
		return NULL;

	return fw;
}
EXPORT_SYMBOL_GPL(devm_rpi_firmware_get);

static const struct of_device_id rpi_firmware_of_match[] = {
	{ .compatible = "raspberrypi,bcm2835-firmware", },
	{},
};
MODULE_DEVICE_TABLE(of, rpi_firmware_of_match);

static struct platform_driver rpi_firmware_driver = {
	.driver = {
		.name = "raspberrypi-firmware",
		.of_match_table = rpi_firmware_of_match,
	},
	.probe		= rpi_firmware_probe,
	.shutdown	= rpi_firmware_shutdown,
	.remove		= rpi_firmware_remove,
};
module_platform_driver(rpi_firmware_driver);

MODULE_AUTHOR("Eric Anholt <eric@anholt.net>");
MODULE_DESCRIPTION("Raspberry Pi firmware driver");
MODULE_LICENSE("GPL v2");<|MERGE_RESOLUTION|>--- conflicted
+++ resolved
@@ -228,16 +228,6 @@
 						-1, NULL, 0);
 }
 
-<<<<<<< HEAD
-static void devm_rpi_firmware_put(void *data)
-{
-	struct rpi_firmware *fw = data;
-
-	rpi_firmware_put(fw);
-}
-
-=======
->>>>>>> 6efb943b
 static void rpi_firmware_delete(struct kref *kref)
 {
 	struct rpi_firmware *fw = container_of(kref, struct rpi_firmware,
@@ -253,8 +243,6 @@
 }
 EXPORT_SYMBOL_GPL(rpi_firmware_put);
 
-<<<<<<< HEAD
-=======
 static void devm_rpi_firmware_put(void *data)
 {
 	struct rpi_firmware *fw = data;
@@ -262,19 +250,15 @@
 	rpi_firmware_put(fw);
 }
 
->>>>>>> 6efb943b
 static int rpi_firmware_probe(struct platform_device *pdev)
 {
 	struct device *dev = &pdev->dev;
 	struct rpi_firmware *fw;
 
-<<<<<<< HEAD
-=======
 	/*
 	 * Memory will be freed by rpi_firmware_delete() once all users have
 	 * released their firmware handles. Don't use devm_kzalloc() here.
 	 */
->>>>>>> 6efb943b
 	fw = kzalloc(sizeof(*fw), GFP_KERNEL);
 	if (!fw)
 		return -ENOMEM;
@@ -328,6 +312,7 @@
 }
 
 /**
+ * rpi_firmware_get - Get pointer to rpi_firmware structure.
  * @firmware_node:    Pointer to the firmware Device Tree node.
  *
  * The reference to rpi_firmware has to be released with rpi_firmware_put().
