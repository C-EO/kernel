--- conflicted
+++ resolved
@@ -22,8 +22,6 @@
 /* LPC bus IO offsets */
 #define MLXPLAT_CPLD_LPC_I2C_BASE_ADRR		0x2000
 #define MLXPLAT_CPLD_LPC_REG_BASE_ADRR		0x2500
-<<<<<<< HEAD
-=======
 #define MLXPLAT_CPLD_LPC_REG_CPLD1_VER_OFFSET	0x00
 #define MLXPLAT_CPLD_LPC_REG_CPLD2_VER_OFFSET	0x01
 #define MLXPLAT_CPLD_LPC_REG_CPLD3_VER_OFFSET	0x02
@@ -42,17 +40,13 @@
 #define MLXPLAT_CPLD_LPC_REG_GP2_OFFSET		0x32
 #define MLXPLAT_CPLD_LPC_REG_WP2_OFFSET		0x33
 #define MLXPLAT_CPLD_LPC_REG_PWM_CONTROL_OFFSET	0x37
->>>>>>> 7ce58816
 #define MLXPLAT_CPLD_LPC_REG_AGGR_OFFSET	0x3a
 #define MLXPLAT_CPLD_LPC_REG_AGGR_MASK_OFFSET	0x3b
 #define MLXPLAT_CPLD_LPC_REG_AGGRLO_OFFSET	0x40
 #define MLXPLAT_CPLD_LPC_REG_AGGRLO_MASK_OFFSET	0x41
-<<<<<<< HEAD
-=======
 #define MLXPLAT_CPLD_LPC_REG_ASIC_HEALTH_OFFSET 0x50
 #define MLXPLAT_CPLD_LPC_REG_ASIC_EVENT_OFFSET	0x51
 #define MLXPLAT_CPLD_LPC_REG_ASIC_MASK_OFFSET	0x52
->>>>>>> 7ce58816
 #define MLXPLAT_CPLD_LPC_REG_PSU_OFFSET		0x58
 #define MLXPLAT_CPLD_LPC_REG_PSU_EVENT_OFFSET	0x59
 #define MLXPLAT_CPLD_LPC_REG_PSU_MASK_OFFSET	0x5a
@@ -62,8 +56,6 @@
 #define MLXPLAT_CPLD_LPC_REG_FAN_OFFSET		0x88
 #define MLXPLAT_CPLD_LPC_REG_FAN_EVENT_OFFSET	0x89
 #define MLXPLAT_CPLD_LPC_REG_FAN_MASK_OFFSET	0x8a
-<<<<<<< HEAD
-=======
 #define MLXPLAT_CPLD_LPC_REG_WD_CLEAR_OFFSET	0xc7
 #define MLXPLAT_CPLD_LPC_REG_WD_CLEAR_WP_OFFSET	0xc8
 #define MLXPLAT_CPLD_LPC_REG_WD1_TMR_OFFSET	0xc9
@@ -91,7 +83,6 @@
 #define MLXPLAT_CPLD_LPC_REG_FAN_CAP2_OFFSET	0xf6
 #define MLXPLAT_CPLD_LPC_REG_FAN_DRW_CAP_OFFSET	0xf7
 #define MLXPLAT_CPLD_LPC_REG_TACHO_SPEED_OFFSET	0xf8
->>>>>>> 7ce58816
 #define MLXPLAT_CPLD_LPC_IO_RANGE		0x100
 #define MLXPLAT_CPLD_LPC_I2C_CH1_OFF		0xdb
 #define MLXPLAT_CPLD_LPC_I2C_CH2_OFF		0xda
@@ -112,15 +103,6 @@
 #define MLXPLAT_CPLD_AGGR_MASK_DEF	(MLXPLAT_CPLD_AGGR_ASIC_MASK_DEF | \
 					 MLXPLAT_CPLD_AGGR_PSU_MASK_DEF | \
 					 MLXPLAT_CPLD_AGGR_FAN_MASK_DEF)
-<<<<<<< HEAD
-#define MLXPLAT_CPLD_AGGR_MASK_NG_DEF	0x04
-#define MLXPLAT_CPLD_LOW_AGGR_MASK_LOW	0xc0
-#define MLXPLAT_CPLD_AGGR_MASK_MSN21XX	0x04
-#define MLXPLAT_CPLD_PSU_MASK		GENMASK(1, 0)
-#define MLXPLAT_CPLD_PWR_MASK		GENMASK(1, 0)
-#define MLXPLAT_CPLD_FAN_MASK		GENMASK(3, 0)
-#define MLXPLAT_CPLD_FAN_NG_MASK	GENMASK(5, 0)
-=======
 #define MLXPLAT_CPLD_AGGR_ASIC_MASK_NG	0x01
 #define MLXPLAT_CPLD_AGGR_MASK_NG_DEF	0x04
 #define MLXPLAT_CPLD_LOW_AGGR_MASK_LOW	0xc1
@@ -131,7 +113,6 @@
 #define MLXPLAT_CPLD_FAN_NG_MASK	GENMASK(5, 0)
 #define MLXPLAT_CPLD_LED_LO_NIBBLE_MASK	GENMASK(7, 4)
 #define MLXPLAT_CPLD_LED_HI_NIBBLE_MASK	GENMASK(3, 0)
->>>>>>> 7ce58816
 
 /* Default I2C parent bus number */
 #define MLXPLAT_CPLD_PHYS_ADAPTER_DEF_NR	1
@@ -158,8 +139,6 @@
 #define MLXPLAT_CPLD_FAN3_DEFAULT_NR		13
 #define MLXPLAT_CPLD_FAN4_DEFAULT_NR		14
 
-<<<<<<< HEAD
-=======
 /* Masks and default values for watchdogs */
 #define MLXPLAT_CPLD_WD1_CLEAR_MASK	GENMASK(7, 1)
 #define MLXPLAT_CPLD_WD2_CLEAR_MASK	(GENMASK(7, 0) & ~BIT(1))
@@ -172,18 +151,14 @@
 #define MLXPLAT_CPLD_WD_DFLT_TIMEOUT	30
 #define MLXPLAT_CPLD_WD_MAX_DEVS	2
 
->>>>>>> 7ce58816
 /* mlxplat_priv - platform private data
  * @pdev_i2c - i2c controller platform device
  * @pdev_mux - array of mux platform devices
  * @pdev_hotplug - hotplug platform devices
-<<<<<<< HEAD
-=======
  * @pdev_led - led platform devices
  * @pdev_io_regs - register access platform devices
  * @pdev_fan - FAN platform devices
  * @pdev_wd - array of watchdog platform devices
->>>>>>> 7ce58816
  */
 struct mlxplat_priv {
 	struct platform_device *pdev_i2c;
@@ -1299,13 +1274,8 @@
 		.counter = ARRAY_SIZE(mlxplat_mlxcpld_default_ng_regs_io_data),
 };
 
-<<<<<<< HEAD
-/* Platform default channels */
-static const int mlxplat_default_channels[][MLXPLAT_CPLD_GRP_CHNL_NUM] = {
-=======
 /* Platform FAN default */
 static struct mlxreg_core_data mlxplat_mlxcpld_default_fan_data[] = {
->>>>>>> 7ce58816
 	{
 		.label = "pwm1",
 		.reg = MLXPLAT_CPLD_LPC_REG_PWM1_OFFSET,
@@ -1456,435 +1426,6 @@
 	},
 };
 
-<<<<<<< HEAD
-/* Platform hotplug devices */
-static struct i2c_board_info mlxplat_mlxcpld_psu[] = {
-	{
-		I2C_BOARD_INFO("24c02", 0x51),
-	},
-	{
-		I2C_BOARD_INFO("24c02", 0x50),
-	},
-};
-
-static struct i2c_board_info mlxplat_mlxcpld_ng_psu[] = {
-	{
-		I2C_BOARD_INFO("24c32", 0x51),
-	},
-	{
-		I2C_BOARD_INFO("24c32", 0x50),
-	},
-};
-
-static struct i2c_board_info mlxplat_mlxcpld_pwr[] = {
-	{
-		I2C_BOARD_INFO("dps460", 0x59),
-	},
-	{
-		I2C_BOARD_INFO("dps460", 0x58),
-	},
-};
-
-static struct i2c_board_info mlxplat_mlxcpld_fan[] = {
-	{
-		I2C_BOARD_INFO("24c32", 0x50),
-	},
-	{
-		I2C_BOARD_INFO("24c32", 0x50),
-	},
-	{
-		I2C_BOARD_INFO("24c32", 0x50),
-	},
-	{
-		I2C_BOARD_INFO("24c32", 0x50),
-	},
-};
-
-/* Platform hotplug default data */
-static struct mlxreg_core_data mlxplat_mlxcpld_default_psu_items_data[] = {
-	{
-		.label = "psu1",
-		.reg = MLXPLAT_CPLD_LPC_REG_PSU_OFFSET,
-		.mask = BIT(0),
-		.hpdev.brdinfo = &mlxplat_mlxcpld_psu[0],
-		.hpdev.nr = MLXPLAT_CPLD_PSU_DEFAULT_NR,
-	},
-	{
-		.label = "psu2",
-		.reg = MLXPLAT_CPLD_LPC_REG_PSU_OFFSET,
-		.mask = BIT(1),
-		.hpdev.brdinfo = &mlxplat_mlxcpld_psu[1],
-		.hpdev.nr = MLXPLAT_CPLD_PSU_DEFAULT_NR,
-	},
-};
-
-static struct mlxreg_core_data mlxplat_mlxcpld_default_pwr_items_data[] = {
-	{
-		.label = "pwr1",
-		.reg = MLXPLAT_CPLD_LPC_REG_PWR_OFFSET,
-		.mask = BIT(0),
-		.hpdev.brdinfo = &mlxplat_mlxcpld_pwr[0],
-		.hpdev.nr = MLXPLAT_CPLD_PSU_DEFAULT_NR,
-	},
-	{
-		.label = "pwr2",
-		.reg = MLXPLAT_CPLD_LPC_REG_PWR_OFFSET,
-		.mask = BIT(1),
-		.hpdev.brdinfo = &mlxplat_mlxcpld_pwr[1],
-		.hpdev.nr = MLXPLAT_CPLD_PSU_DEFAULT_NR,
-	},
-};
-
-static struct mlxreg_core_data mlxplat_mlxcpld_default_fan_items_data[] = {
-	{
-		.label = "fan1",
-		.reg = MLXPLAT_CPLD_LPC_REG_FAN_OFFSET,
-		.mask = BIT(0),
-		.hpdev.brdinfo = &mlxplat_mlxcpld_fan[0],
-		.hpdev.nr = MLXPLAT_CPLD_FAN1_DEFAULT_NR,
-	},
-	{
-		.label = "fan2",
-		.reg = MLXPLAT_CPLD_LPC_REG_FAN_OFFSET,
-		.mask = BIT(1),
-		.hpdev.brdinfo = &mlxplat_mlxcpld_fan[1],
-		.hpdev.nr = MLXPLAT_CPLD_FAN2_DEFAULT_NR,
-	},
-	{
-		.label = "fan3",
-		.reg = MLXPLAT_CPLD_LPC_REG_FAN_OFFSET,
-		.mask = BIT(2),
-		.hpdev.brdinfo = &mlxplat_mlxcpld_fan[2],
-		.hpdev.nr = MLXPLAT_CPLD_FAN3_DEFAULT_NR,
-	},
-	{
-		.label = "fan4",
-		.reg = MLXPLAT_CPLD_LPC_REG_FAN_OFFSET,
-		.mask = BIT(3),
-		.hpdev.brdinfo = &mlxplat_mlxcpld_fan[3],
-		.hpdev.nr = MLXPLAT_CPLD_FAN4_DEFAULT_NR,
-	},
-};
-
-static struct mlxreg_core_item mlxplat_mlxcpld_default_items[] = {
-	{
-		.data = mlxplat_mlxcpld_default_psu_items_data,
-		.aggr_mask = MLXPLAT_CPLD_AGGR_PSU_MASK_DEF,
-		.reg = MLXPLAT_CPLD_LPC_REG_PSU_OFFSET,
-		.mask = MLXPLAT_CPLD_PSU_MASK,
-		.count = ARRAY_SIZE(mlxplat_mlxcpld_psu),
-		.inversed = 1,
-		.health = false,
-	},
-	{
-		.data = mlxplat_mlxcpld_default_pwr_items_data,
-		.aggr_mask = MLXPLAT_CPLD_AGGR_PWR_MASK_DEF,
-		.reg = MLXPLAT_CPLD_LPC_REG_PWR_OFFSET,
-		.mask = MLXPLAT_CPLD_PWR_MASK,
-		.count = ARRAY_SIZE(mlxplat_mlxcpld_pwr),
-		.inversed = 0,
-		.health = false,
-	},
-	{
-		.data = mlxplat_mlxcpld_default_fan_items_data,
-		.aggr_mask = MLXPLAT_CPLD_AGGR_FAN_MASK_DEF,
-		.reg = MLXPLAT_CPLD_LPC_REG_FAN_OFFSET,
-		.mask = MLXPLAT_CPLD_FAN_MASK,
-		.count = ARRAY_SIZE(mlxplat_mlxcpld_fan),
-		.inversed = 1,
-		.health = false,
-	},
-};
-
-static
-struct mlxreg_core_hotplug_platform_data mlxplat_mlxcpld_default_data = {
-	.items = mlxplat_mlxcpld_default_items,
-	.counter = ARRAY_SIZE(mlxplat_mlxcpld_default_items),
-	.cell = MLXPLAT_CPLD_LPC_REG_AGGR_OFFSET,
-	.mask = MLXPLAT_CPLD_AGGR_MASK_DEF,
-};
-
-static struct mlxreg_core_data mlxplat_mlxcpld_msn21xx_pwr_items_data[] = {
-	{
-		.label = "pwr1",
-		.reg = MLXPLAT_CPLD_LPC_REG_PWR_OFFSET,
-		.mask = BIT(0),
-		.hpdev.nr = MLXPLAT_CPLD_NR_NONE,
-	},
-	{
-		.label = "pwr2",
-		.reg = MLXPLAT_CPLD_LPC_REG_PWR_OFFSET,
-		.mask = BIT(1),
-		.hpdev.nr = MLXPLAT_CPLD_NR_NONE,
-	},
-};
-
-/* Platform hotplug MSN21xx system family data */
-static struct mlxreg_core_item mlxplat_mlxcpld_msn21xx_items[] = {
-	{
-		.data = mlxplat_mlxcpld_msn21xx_pwr_items_data,
-		.aggr_mask = MLXPLAT_CPLD_AGGR_PWR_MASK_DEF,
-		.reg = MLXPLAT_CPLD_LPC_REG_PWR_OFFSET,
-		.mask = MLXPLAT_CPLD_PWR_MASK,
-		.count = ARRAY_SIZE(mlxplat_mlxcpld_msn21xx_pwr_items_data),
-		.inversed = 0,
-		.health = false,
-	},
-};
-
-static
-struct mlxreg_core_hotplug_platform_data mlxplat_mlxcpld_msn21xx_data = {
-	.items = mlxplat_mlxcpld_msn21xx_items,
-	.counter = ARRAY_SIZE(mlxplat_mlxcpld_msn21xx_items),
-	.cell = MLXPLAT_CPLD_LPC_REG_AGGR_OFFSET,
-	.mask = MLXPLAT_CPLD_AGGR_MASK_DEF,
-	.cell_low = MLXPLAT_CPLD_LPC_REG_AGGRLO_OFFSET,
-	.mask_low = MLXPLAT_CPLD_LOW_AGGR_MASK_LOW,
-};
-
-/* Platform hotplug msn274x system family data */
-static struct mlxreg_core_data mlxplat_mlxcpld_msn274x_psu_items_data[] = {
-	{
-		.label = "psu1",
-		.reg = MLXPLAT_CPLD_LPC_REG_PSU_OFFSET,
-		.mask = BIT(0),
-		.hpdev.brdinfo = &mlxplat_mlxcpld_psu[0],
-		.hpdev.nr = MLXPLAT_CPLD_PSU_MSNXXXX_NR,
-	},
-	{
-		.label = "psu2",
-		.reg = MLXPLAT_CPLD_LPC_REG_PSU_OFFSET,
-		.mask = BIT(1),
-		.hpdev.brdinfo = &mlxplat_mlxcpld_psu[1],
-		.hpdev.nr = MLXPLAT_CPLD_PSU_MSNXXXX_NR,
-	},
-};
-
-static struct mlxreg_core_data mlxplat_mlxcpld_default_ng_pwr_items_data[] = {
-	{
-		.label = "pwr1",
-		.reg = MLXPLAT_CPLD_LPC_REG_PWR_OFFSET,
-		.mask = BIT(0),
-		.hpdev.brdinfo = &mlxplat_mlxcpld_pwr[0],
-		.hpdev.nr = MLXPLAT_CPLD_PSU_MSNXXXX_NR,
-	},
-	{
-		.label = "pwr2",
-		.reg = MLXPLAT_CPLD_LPC_REG_PWR_OFFSET,
-		.mask = BIT(1),
-		.hpdev.brdinfo = &mlxplat_mlxcpld_pwr[1],
-		.hpdev.nr = MLXPLAT_CPLD_PSU_MSNXXXX_NR,
-	},
-};
-
-static struct mlxreg_core_data mlxplat_mlxcpld_msn274x_fan_items_data[] = {
-	{
-		.label = "fan1",
-		.reg = MLXPLAT_CPLD_LPC_REG_FAN_OFFSET,
-		.mask = BIT(0),
-		.hpdev.nr = MLXPLAT_CPLD_NR_NONE,
-	},
-	{
-		.label = "fan2",
-		.reg = MLXPLAT_CPLD_LPC_REG_FAN_OFFSET,
-		.mask = BIT(1),
-		.hpdev.nr = MLXPLAT_CPLD_NR_NONE,
-	},
-	{
-		.label = "fan3",
-		.reg = MLXPLAT_CPLD_LPC_REG_FAN_OFFSET,
-		.mask = BIT(2),
-		.hpdev.nr = MLXPLAT_CPLD_NR_NONE,
-	},
-	{
-		.label = "fan4",
-		.reg = MLXPLAT_CPLD_LPC_REG_FAN_OFFSET,
-		.mask = BIT(3),
-		.hpdev.nr = MLXPLAT_CPLD_NR_NONE,
-	},
-};
-
-static struct mlxreg_core_item mlxplat_mlxcpld_msn274x_items[] = {
-	{
-		.data = mlxplat_mlxcpld_msn274x_psu_items_data,
-		.aggr_mask = MLXPLAT_CPLD_AGGR_MASK_NG_DEF,
-		.reg = MLXPLAT_CPLD_LPC_REG_PSU_OFFSET,
-		.mask = MLXPLAT_CPLD_PSU_MASK,
-		.count = ARRAY_SIZE(mlxplat_mlxcpld_msn274x_psu_items_data),
-		.inversed = 1,
-		.health = false,
-	},
-	{
-		.data = mlxplat_mlxcpld_default_ng_pwr_items_data,
-		.aggr_mask = MLXPLAT_CPLD_AGGR_MASK_NG_DEF,
-		.reg = MLXPLAT_CPLD_LPC_REG_PWR_OFFSET,
-		.mask = MLXPLAT_CPLD_PWR_MASK,
-		.count = ARRAY_SIZE(mlxplat_mlxcpld_default_ng_pwr_items_data),
-		.inversed = 0,
-		.health = false,
-	},
-	{
-		.data = mlxplat_mlxcpld_msn274x_fan_items_data,
-		.aggr_mask = MLXPLAT_CPLD_AGGR_MASK_NG_DEF,
-		.reg = MLXPLAT_CPLD_LPC_REG_FAN_OFFSET,
-		.mask = MLXPLAT_CPLD_FAN_MASK,
-		.count = ARRAY_SIZE(mlxplat_mlxcpld_msn274x_fan_items_data),
-		.inversed = 1,
-		.health = false,
-	},
-};
-
-static
-struct mlxreg_core_hotplug_platform_data mlxplat_mlxcpld_msn274x_data = {
-	.items = mlxplat_mlxcpld_msn274x_items,
-	.counter = ARRAY_SIZE(mlxplat_mlxcpld_msn274x_items),
-	.cell = MLXPLAT_CPLD_LPC_REG_AGGR_OFFSET,
-	.mask = MLXPLAT_CPLD_AGGR_MASK_NG_DEF,
-	.cell_low = MLXPLAT_CPLD_LPC_REG_AGGRLO_OFFSET,
-	.mask_low = MLXPLAT_CPLD_LOW_AGGR_MASK_LOW,
-};
-
-/* Platform hotplug MSN201x system family data */
-static struct mlxreg_core_data mlxplat_mlxcpld_msn201x_pwr_items_data[] = {
-	{
-		.label = "pwr1",
-		.reg = MLXPLAT_CPLD_LPC_REG_PWR_OFFSET,
-		.mask = BIT(0),
-		.hpdev.nr = MLXPLAT_CPLD_NR_NONE,
-	},
-	{
-		.label = "pwr2",
-		.reg = MLXPLAT_CPLD_LPC_REG_PWR_OFFSET,
-		.mask = BIT(1),
-		.hpdev.nr = MLXPLAT_CPLD_NR_NONE,
-	},
-};
-
-static struct mlxreg_core_item mlxplat_mlxcpld_msn201x_items[] = {
-	{
-		.data = mlxplat_mlxcpld_msn201x_pwr_items_data,
-		.aggr_mask = MLXPLAT_CPLD_AGGR_PWR_MASK_DEF,
-		.reg = MLXPLAT_CPLD_LPC_REG_PWR_OFFSET,
-		.mask = MLXPLAT_CPLD_PWR_MASK,
-		.count = ARRAY_SIZE(mlxplat_mlxcpld_msn201x_pwr_items_data),
-		.inversed = 0,
-		.health = false,
-	},
-};
-
-static
-struct mlxreg_core_hotplug_platform_data mlxplat_mlxcpld_msn201x_data = {
-	.items = mlxplat_mlxcpld_msn201x_items,
-	.counter = ARRAY_SIZE(mlxplat_mlxcpld_msn201x_items),
-	.cell = MLXPLAT_CPLD_LPC_REG_AGGR_OFFSET,
-	.mask = MLXPLAT_CPLD_AGGR_MASK_DEF,
-	.cell_low = MLXPLAT_CPLD_LPC_REG_AGGRLO_OFFSET,
-	.mask_low = MLXPLAT_CPLD_LOW_AGGR_MASK_LOW,
-};
-
-/* Platform hotplug next generation system family data */
-static struct mlxreg_core_data mlxplat_mlxcpld_default_ng_psu_items_data[] = {
-	{
-		.label = "psu1",
-		.reg = MLXPLAT_CPLD_LPC_REG_PSU_OFFSET,
-		.mask = BIT(0),
-		.hpdev.brdinfo = &mlxplat_mlxcpld_ng_psu[0],
-		.hpdev.nr = MLXPLAT_CPLD_PSU_MSNXXXX_NR,
-	},
-	{
-		.label = "psu2",
-		.reg = MLXPLAT_CPLD_LPC_REG_PSU_OFFSET,
-		.mask = BIT(1),
-		.hpdev.brdinfo = &mlxplat_mlxcpld_ng_psu[1],
-		.hpdev.nr = MLXPLAT_CPLD_PSU_MSNXXXX_NR,
-	},
-};
-
-static struct mlxreg_core_data mlxplat_mlxcpld_default_ng_fan_items_data[] = {
-	{
-		.label = "fan1",
-		.reg = MLXPLAT_CPLD_LPC_REG_FAN_OFFSET,
-		.mask = BIT(0),
-		.hpdev.nr = MLXPLAT_CPLD_NR_NONE,
-	},
-	{
-		.label = "fan2",
-		.reg = MLXPLAT_CPLD_LPC_REG_FAN_OFFSET,
-		.mask = BIT(1),
-		.hpdev.nr = MLXPLAT_CPLD_NR_NONE,
-	},
-	{
-		.label = "fan3",
-		.reg = MLXPLAT_CPLD_LPC_REG_FAN_OFFSET,
-		.mask = BIT(2),
-		.hpdev.nr = MLXPLAT_CPLD_NR_NONE,
-	},
-	{
-		.label = "fan4",
-		.reg = MLXPLAT_CPLD_LPC_REG_FAN_OFFSET,
-		.mask = BIT(3),
-		.hpdev.nr = MLXPLAT_CPLD_NR_NONE,
-	},
-	{
-		.label = "fan5",
-		.reg = MLXPLAT_CPLD_LPC_REG_FAN_OFFSET,
-		.mask = BIT(4),
-		.hpdev.nr = MLXPLAT_CPLD_NR_NONE,
-	},
-	{
-		.label = "fan6",
-		.reg = MLXPLAT_CPLD_LPC_REG_FAN_OFFSET,
-		.mask = BIT(5),
-		.hpdev.nr = MLXPLAT_CPLD_NR_NONE,
-	},
-};
-
-static struct mlxreg_core_item mlxplat_mlxcpld_default_ng_items[] = {
-	{
-		.data = mlxplat_mlxcpld_default_ng_psu_items_data,
-		.aggr_mask = MLXPLAT_CPLD_AGGR_MASK_NG_DEF,
-		.reg = MLXPLAT_CPLD_LPC_REG_PSU_OFFSET,
-		.mask = MLXPLAT_CPLD_PSU_MASK,
-		.count = ARRAY_SIZE(mlxplat_mlxcpld_default_ng_psu_items_data),
-		.inversed = 1,
-		.health = false,
-	},
-	{
-		.data = mlxplat_mlxcpld_default_ng_pwr_items_data,
-		.aggr_mask = MLXPLAT_CPLD_AGGR_MASK_NG_DEF,
-		.reg = MLXPLAT_CPLD_LPC_REG_PWR_OFFSET,
-		.mask = MLXPLAT_CPLD_PWR_MASK,
-		.count = ARRAY_SIZE(mlxplat_mlxcpld_default_ng_pwr_items_data),
-		.inversed = 0,
-		.health = false,
-	},
-	{
-		.data = mlxplat_mlxcpld_default_ng_fan_items_data,
-		.aggr_mask = MLXPLAT_CPLD_AGGR_MASK_NG_DEF,
-		.reg = MLXPLAT_CPLD_LPC_REG_FAN_OFFSET,
-		.mask = MLXPLAT_CPLD_FAN_NG_MASK,
-		.count = ARRAY_SIZE(mlxplat_mlxcpld_default_ng_fan_items_data),
-		.inversed = 1,
-		.health = false,
-	},
-};
-
-static
-struct mlxreg_core_hotplug_platform_data mlxplat_mlxcpld_default_ng_data = {
-	.items = mlxplat_mlxcpld_default_ng_items,
-	.counter = ARRAY_SIZE(mlxplat_mlxcpld_default_ng_items),
-	.cell = MLXPLAT_CPLD_LPC_REG_AGGR_OFFSET,
-	.mask = MLXPLAT_CPLD_AGGR_MASK_NG_DEF,
-	.cell_low = MLXPLAT_CPLD_LPC_REG_AGGRLO_OFFSET,
-	.mask_low = MLXPLAT_CPLD_LOW_AGGR_MASK_LOW,
-};
-
-static bool mlxplat_mlxcpld_writeable_reg(struct device *dev, unsigned int reg)
-{
-	switch (reg) {
-	case MLXPLAT_CPLD_LPC_REG_AGGR_MASK_OFFSET:
-	case MLXPLAT_CPLD_LPC_REG_AGGRLO_MASK_OFFSET:
-=======
 static struct mlxreg_core_platform_data mlxplat_mlxcpld_wd_set_type1[] = {
 	{
 		.data = mlxplat_mlxcpld_wd_main_regs_type1,
@@ -1992,15 +1533,12 @@
 	case MLXPLAT_CPLD_LPC_REG_AGGRLO_MASK_OFFSET:
 	case MLXPLAT_CPLD_LPC_REG_ASIC_EVENT_OFFSET:
 	case MLXPLAT_CPLD_LPC_REG_ASIC_MASK_OFFSET:
->>>>>>> 7ce58816
 	case MLXPLAT_CPLD_LPC_REG_PSU_EVENT_OFFSET:
 	case MLXPLAT_CPLD_LPC_REG_PSU_MASK_OFFSET:
 	case MLXPLAT_CPLD_LPC_REG_PWR_EVENT_OFFSET:
 	case MLXPLAT_CPLD_LPC_REG_PWR_MASK_OFFSET:
 	case MLXPLAT_CPLD_LPC_REG_FAN_EVENT_OFFSET:
 	case MLXPLAT_CPLD_LPC_REG_FAN_MASK_OFFSET:
-<<<<<<< HEAD
-=======
 	case MLXPLAT_CPLD_LPC_REG_WD_CLEAR_OFFSET:
 	case MLXPLAT_CPLD_LPC_REG_WD_CLEAR_WP_OFFSET:
 	case MLXPLAT_CPLD_LPC_REG_WD1_TMR_OFFSET:
@@ -2011,7 +1549,6 @@
 	case MLXPLAT_CPLD_LPC_REG_WD3_ACT_OFFSET:
 	case MLXPLAT_CPLD_LPC_REG_PWM1_OFFSET:
 	case MLXPLAT_CPLD_LPC_REG_PWM_CONTROL_OFFSET:
->>>>>>> 7ce58816
 		return true;
 	}
 	return false;
@@ -2020,8 +1557,6 @@
 static bool mlxplat_mlxcpld_readable_reg(struct device *dev, unsigned int reg)
 {
 	switch (reg) {
-<<<<<<< HEAD
-=======
 	case MLXPLAT_CPLD_LPC_REG_CPLD1_VER_OFFSET:
 	case MLXPLAT_CPLD_LPC_REG_CPLD2_VER_OFFSET:
 	case MLXPLAT_CPLD_LPC_REG_CPLD3_VER_OFFSET:
@@ -2039,17 +1574,13 @@
 	case MLXPLAT_CPLD_LPC_REG_WP1_OFFSET:
 	case MLXPLAT_CPLD_LPC_REG_GP2_OFFSET:
 	case MLXPLAT_CPLD_LPC_REG_WP2_OFFSET:
->>>>>>> 7ce58816
 	case MLXPLAT_CPLD_LPC_REG_AGGR_OFFSET:
 	case MLXPLAT_CPLD_LPC_REG_AGGR_MASK_OFFSET:
 	case MLXPLAT_CPLD_LPC_REG_AGGRLO_OFFSET:
 	case MLXPLAT_CPLD_LPC_REG_AGGRLO_MASK_OFFSET:
-<<<<<<< HEAD
-=======
 	case MLXPLAT_CPLD_LPC_REG_ASIC_HEALTH_OFFSET:
 	case MLXPLAT_CPLD_LPC_REG_ASIC_EVENT_OFFSET:
 	case MLXPLAT_CPLD_LPC_REG_ASIC_MASK_OFFSET:
->>>>>>> 7ce58816
 	case MLXPLAT_CPLD_LPC_REG_PSU_OFFSET:
 	case MLXPLAT_CPLD_LPC_REG_PSU_EVENT_OFFSET:
 	case MLXPLAT_CPLD_LPC_REG_PSU_MASK_OFFSET:
@@ -2059,8 +1590,6 @@
 	case MLXPLAT_CPLD_LPC_REG_FAN_OFFSET:
 	case MLXPLAT_CPLD_LPC_REG_FAN_EVENT_OFFSET:
 	case MLXPLAT_CPLD_LPC_REG_FAN_MASK_OFFSET:
-<<<<<<< HEAD
-=======
 	case MLXPLAT_CPLD_LPC_REG_WD_CLEAR_OFFSET:
 	case MLXPLAT_CPLD_LPC_REG_WD_CLEAR_WP_OFFSET:
 	case MLXPLAT_CPLD_LPC_REG_WD1_TMR_OFFSET:
@@ -2089,7 +1618,6 @@
 	case MLXPLAT_CPLD_LPC_REG_FAN_CAP2_OFFSET:
 	case MLXPLAT_CPLD_LPC_REG_FAN_DRW_CAP_OFFSET:
 	case MLXPLAT_CPLD_LPC_REG_TACHO_SPEED_OFFSET:
->>>>>>> 7ce58816
 		return true;
 	}
 	return false;
@@ -2098,8 +1626,6 @@
 static bool mlxplat_mlxcpld_volatile_reg(struct device *dev, unsigned int reg)
 {
 	switch (reg) {
-<<<<<<< HEAD
-=======
 	case MLXPLAT_CPLD_LPC_REG_CPLD1_VER_OFFSET:
 	case MLXPLAT_CPLD_LPC_REG_CPLD2_VER_OFFSET:
 	case MLXPLAT_CPLD_LPC_REG_CPLD3_VER_OFFSET:
@@ -2115,17 +1641,13 @@
 	case MLXPLAT_CPLD_LPC_REG_FAN_DIRECTION:
 	case MLXPLAT_CPLD_LPC_REG_GP1_OFFSET:
 	case MLXPLAT_CPLD_LPC_REG_GP2_OFFSET:
->>>>>>> 7ce58816
 	case MLXPLAT_CPLD_LPC_REG_AGGR_OFFSET:
 	case MLXPLAT_CPLD_LPC_REG_AGGR_MASK_OFFSET:
 	case MLXPLAT_CPLD_LPC_REG_AGGRLO_OFFSET:
 	case MLXPLAT_CPLD_LPC_REG_AGGRLO_MASK_OFFSET:
-<<<<<<< HEAD
-=======
 	case MLXPLAT_CPLD_LPC_REG_ASIC_HEALTH_OFFSET:
 	case MLXPLAT_CPLD_LPC_REG_ASIC_EVENT_OFFSET:
 	case MLXPLAT_CPLD_LPC_REG_ASIC_MASK_OFFSET:
->>>>>>> 7ce58816
 	case MLXPLAT_CPLD_LPC_REG_PSU_OFFSET:
 	case MLXPLAT_CPLD_LPC_REG_PSU_EVENT_OFFSET:
 	case MLXPLAT_CPLD_LPC_REG_PSU_MASK_OFFSET:
@@ -2135,8 +1657,6 @@
 	case MLXPLAT_CPLD_LPC_REG_FAN_OFFSET:
 	case MLXPLAT_CPLD_LPC_REG_FAN_EVENT_OFFSET:
 	case MLXPLAT_CPLD_LPC_REG_FAN_MASK_OFFSET:
-<<<<<<< HEAD
-=======
 	case MLXPLAT_CPLD_LPC_REG_WD2_TMR_OFFSET:
 	case MLXPLAT_CPLD_LPC_REG_WD2_TLEFT_OFFSET:
 	case MLXPLAT_CPLD_LPC_REG_WD3_TMR_OFFSET:
@@ -2159,14 +1679,11 @@
 	case MLXPLAT_CPLD_LPC_REG_FAN_CAP2_OFFSET:
 	case MLXPLAT_CPLD_LPC_REG_FAN_DRW_CAP_OFFSET:
 	case MLXPLAT_CPLD_LPC_REG_TACHO_SPEED_OFFSET:
->>>>>>> 7ce58816
 		return true;
 	}
 	return false;
 }
 
-<<<<<<< HEAD
-=======
 static const struct reg_default mlxplat_mlxcpld_regmap_default[] = {
 	{ MLXPLAT_CPLD_LPC_REG_WP1_OFFSET, 0x00 },
 	{ MLXPLAT_CPLD_LPC_REG_WP2_OFFSET, 0x00 },
@@ -2174,7 +1691,6 @@
 	{ MLXPLAT_CPLD_LPC_REG_WD_CLEAR_WP_OFFSET, 0x00 },
 };
 
->>>>>>> 7ce58816
 struct mlxplat_mlxcpld_regmap_context {
 	void __iomem *base;
 };
@@ -2207,11 +1723,8 @@
 	.writeable_reg = mlxplat_mlxcpld_writeable_reg,
 	.readable_reg = mlxplat_mlxcpld_readable_reg,
 	.volatile_reg = mlxplat_mlxcpld_volatile_reg,
-<<<<<<< HEAD
-=======
 	.reg_defaults = mlxplat_mlxcpld_regmap_default,
 	.num_reg_defaults = ARRAY_SIZE(mlxplat_mlxcpld_regmap_default),
->>>>>>> 7ce58816
 	.reg_read = mlxplat_mlxcpld_reg_read,
 	.reg_write = mlxplat_mlxcpld_reg_write,
 };
@@ -2222,14 +1735,11 @@
 
 static struct platform_device *mlxplat_dev;
 static struct mlxreg_core_hotplug_platform_data *mlxplat_hotplug;
-<<<<<<< HEAD
-=======
 static struct mlxreg_core_platform_data *mlxplat_led;
 static struct mlxreg_core_platform_data *mlxplat_regs_io;
 static struct mlxreg_core_platform_data *mlxplat_fan;
 static struct mlxreg_core_platform_data
 	*mlxplat_wd_data[MLXPLAT_CPLD_WD_MAX_DEVS];
->>>>>>> 7ce58816
 
 static int __init mlxplat_dmi_default_matched(const struct dmi_system_id *dmi)
 {
@@ -2243,12 +1753,9 @@
 	mlxplat_hotplug = &mlxplat_mlxcpld_default_data;
 	mlxplat_hotplug->deferred_nr =
 		mlxplat_default_channels[i - 1][MLXPLAT_CPLD_GRP_CHNL_NUM - 1];
-<<<<<<< HEAD
-=======
 	mlxplat_led = &mlxplat_default_led_data;
 	mlxplat_regs_io = &mlxplat_default_regs_io_data;
 	mlxplat_wd_data[0] = &mlxplat_mlxcpld_wd_set_type1[0];
->>>>>>> 7ce58816
 
 	return 1;
 };
@@ -2265,12 +1772,9 @@
 	mlxplat_hotplug = &mlxplat_mlxcpld_msn21xx_data;
 	mlxplat_hotplug->deferred_nr =
 		mlxplat_msn21xx_channels[MLXPLAT_CPLD_GRP_CHNL_NUM - 1];
-<<<<<<< HEAD
-=======
 	mlxplat_led = &mlxplat_msn21xx_led_data;
 	mlxplat_regs_io = &mlxplat_msn21xx_regs_io_data;
 	mlxplat_wd_data[0] = &mlxplat_mlxcpld_wd_set_type1[0];
->>>>>>> 7ce58816
 
 	return 1;
 };
@@ -2287,12 +1791,9 @@
 	mlxplat_hotplug = &mlxplat_mlxcpld_msn274x_data;
 	mlxplat_hotplug->deferred_nr =
 		mlxplat_msn21xx_channels[MLXPLAT_CPLD_GRP_CHNL_NUM - 1];
-<<<<<<< HEAD
-=======
 	mlxplat_led = &mlxplat_default_led_data;
 	mlxplat_regs_io = &mlxplat_msn21xx_regs_io_data;
 	mlxplat_wd_data[0] = &mlxplat_mlxcpld_wd_set_type1[0];
->>>>>>> 7ce58816
 
 	return 1;
 };
@@ -2309,12 +1810,9 @@
 	mlxplat_hotplug = &mlxplat_mlxcpld_msn201x_data;
 	mlxplat_hotplug->deferred_nr =
 		mlxplat_default_channels[i - 1][MLXPLAT_CPLD_GRP_CHNL_NUM - 1];
-<<<<<<< HEAD
-=======
 	mlxplat_led = &mlxplat_msn21xx_led_data;
 	mlxplat_regs_io = &mlxplat_msn21xx_regs_io_data;
 	mlxplat_wd_data[0] = &mlxplat_mlxcpld_wd_set_type1[0];
->>>>>>> 7ce58816
 
 	return 1;
 };
@@ -2331,14 +1829,11 @@
 	mlxplat_hotplug = &mlxplat_mlxcpld_default_ng_data;
 	mlxplat_hotplug->deferred_nr =
 		mlxplat_msn21xx_channels[MLXPLAT_CPLD_GRP_CHNL_NUM - 1];
-<<<<<<< HEAD
-=======
 	mlxplat_led = &mlxplat_default_ng_led_data;
 	mlxplat_regs_io = &mlxplat_default_ng_regs_io_data;
 	mlxplat_fan = &mlxplat_default_fan_data;
 	for (i = 0; i < ARRAY_SIZE(mlxplat_mlxcpld_wd_set_type2); i++)
 		mlxplat_wd_data[i] = &mlxplat_mlxcpld_wd_set_type2[i];
->>>>>>> 7ce58816
 
 	return 1;
 };
@@ -2397,31 +1892,20 @@
 		.callback = mlxplat_dmi_qmb7xx_matched,
 		.matches = {
 			DMI_MATCH(DMI_BOARD_VENDOR, "Mellanox Technologies"),
-<<<<<<< HEAD
-			DMI_MATCH(DMI_PRODUCT_NAME, "QMB7"),
-=======
 			DMI_MATCH(DMI_PRODUCT_NAME, "MQM87"),
->>>>>>> 7ce58816
 		},
 	},
 	{
 		.callback = mlxplat_dmi_qmb7xx_matched,
 		.matches = {
 			DMI_MATCH(DMI_BOARD_VENDOR, "Mellanox Technologies"),
-<<<<<<< HEAD
-			DMI_MATCH(DMI_PRODUCT_NAME, "SN37"),
-=======
 			DMI_MATCH(DMI_PRODUCT_NAME, "MSN37"),
->>>>>>> 7ce58816
 		},
 	},
 	{
 		.callback = mlxplat_dmi_qmb7xx_matched,
 		.matches = {
 			DMI_MATCH(DMI_BOARD_VENDOR, "Mellanox Technologies"),
-<<<<<<< HEAD
-			DMI_MATCH(DMI_PRODUCT_NAME, "SN34"),
-=======
 			DMI_MATCH(DMI_PRODUCT_NAME, "MSN34"),
 		},
 	},
@@ -2466,7 +1950,6 @@
 		.callback = mlxplat_dmi_qmb7xx_matched,
 		.matches = {
 			DMI_MATCH(DMI_BOARD_NAME, "VMOD0007"),
->>>>>>> 7ce58816
 		},
 	},
 	{ }
@@ -2515,11 +1998,7 @@
 static int __init mlxplat_init(void)
 {
 	struct mlxplat_priv *priv;
-<<<<<<< HEAD
-	int i, nr, err;
-=======
 	int i, j, nr, err;
->>>>>>> 7ce58816
 
 	if (!dmi_check_system(mlxplat_dmi_table))
 		return -ENODEV;
@@ -2589,8 +2068,6 @@
 		goto fail_platform_mux_register;
 	}
 
-<<<<<<< HEAD
-=======
 	/* Set default registers. */
 	for (j = 0; j <  mlxplat_mlxcpld_regmap_config.num_reg_defaults; j++) {
 		err = regmap_write(mlxplat_hotplug->regmap,
@@ -2655,17 +2132,10 @@
 		}
 	}
 
->>>>>>> 7ce58816
 	/* Sync registers with hardware. */
 	regcache_mark_dirty(mlxplat_hotplug->regmap);
 	err = regcache_sync(mlxplat_hotplug->regmap);
 	if (err)
-<<<<<<< HEAD
-		goto fail_platform_hotplug_register;
-
-	return 0;
-
-=======
 		goto fail_platform_wd_register;
 
 	return 0;
@@ -2680,7 +2150,6 @@
 		platform_device_unregister(priv->pdev_io_regs);
 fail_platform_led_register:
 	platform_device_unregister(priv->pdev_led);
->>>>>>> 7ce58816
 fail_platform_hotplug_register:
 	platform_device_unregister(priv->pdev_hotplug);
 fail_platform_mux_register:
