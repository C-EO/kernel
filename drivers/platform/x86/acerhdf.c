/*
 * acerhdf - A driver which monitors the temperature
 *           of the aspire one netbook, turns on/off the fan
 *           as soon as the upper/lower threshold is reached.
 *
 * (C) 2009 - Peter Feuerer     peter (a) piie.net
 *                              http://piie.net
 *     2009 Borislav Petkov <petkovbb@gmail.com>
 *
 * Inspired by and many thanks to:
 *  o acerfand   - Rachel Greenham
 *  o acer_ec.pl - Michael Kurz     michi.kurz (at) googlemail.com
 *               - Petr Tomasek     tomasek (#) etf,cuni,cz
 *               - Carlos Corbacho  cathectic (at) gmail.com
 *  o lkml       - Matthew Garrett
 *               - Borislav Petkov
 *               - Andreas Mohr
 *
 *  This program is free software; you can redistribute it and/or modify
 *  it under the terms of the GNU General Public License as published by
 *  the Free Software Foundation; either version 2 of the License, or
 *  (at your option) any later version.
 *
 *  This program is distributed in the hope that it will be useful,
 *  but WITHOUT ANY WARRANTY; without even the implied warranty of
 *  MERCHANTABILITY or FITNESS FOR A PARTICULAR PURPOSE.  See the
 *  GNU General Public License for more details.
 *
 *  You should have received a copy of the GNU General Public License
 *  along with this program; if not, write to the Free Software
 *  Foundation, Inc., 59 Temple Place, Suite 330, Boston, MA  02111-1307  USA
 */

#define pr_fmt(fmt) "acerhdf: " fmt

#include <linux/kernel.h>
#include <linux/module.h>
#include <linux/fs.h>
#include <linux/dmi.h>
#include <acpi/acpi_drivers.h>
#include <linux/sched.h>
#include <linux/thermal.h>
#include <linux/platform_device.h>

/*
 * The driver is started with "kernel mode off" by default. That means, the BIOS
 * is still in control of the fan. In this mode the driver allows to read the
 * temperature of the cpu and a userspace tool may take over control of the fan.
 * If the driver is switched to "kernel mode" (e.g. via module parameter) the
 * driver is in full control of the fan. If you want the module to be started in
 * kernel mode by default, define the following:
 */
#undef START_IN_KERNEL_MODE

<<<<<<< HEAD
#define DRV_VER "0.5.20"
=======
#define DRV_VER "0.5.22"
>>>>>>> 92dcffb9

/*
 * According to the Atom N270 datasheet,
 * (http://download.intel.com/design/processor/datashts/320032.pdf) the
 * CPU's optimal operating limits denoted in junction temperature as
 * measured by the on-die thermal monitor are within 0 <= Tj <= 90. So,
 * assume 89°C is critical temperature.
 */
#define ACERHDF_TEMP_CRIT 89000
#define ACERHDF_FAN_OFF 0
#define ACERHDF_FAN_AUTO 1

/*
 * No matter what value the user puts into the fanon variable, turn on the fan
 * at 80 degree Celsius to prevent hardware damage
 */
#define ACERHDF_MAX_FANON 80000

/*
 * Maximum interval between two temperature checks is 15 seconds, as the die
 * can get hot really fast under heavy load (plus we shouldn't forget about
 * possible impact of _external_ aggressive sources such as heaters, sun etc.)
 */
#define ACERHDF_MAX_INTERVAL 15

#ifdef START_IN_KERNEL_MODE
static int kernelmode = 1;
#else
static int kernelmode;
#endif

static unsigned int interval = 10;
static unsigned int fanon = 63000;
static unsigned int fanoff = 58000;
static unsigned int verbose;
static unsigned int fanstate = ACERHDF_FAN_AUTO;
static char force_bios[16];
static char force_product[16];
static unsigned int prev_interval;
struct thermal_zone_device *thz_dev;
struct thermal_cooling_device *cl_dev;
struct platform_device *acerhdf_dev;

module_param(kernelmode, uint, 0);
MODULE_PARM_DESC(kernelmode, "Kernel mode fan control on / off");
module_param(interval, uint, 0600);
MODULE_PARM_DESC(interval, "Polling interval of temperature check");
module_param(fanon, uint, 0600);
MODULE_PARM_DESC(fanon, "Turn the fan on above this temperature");
module_param(fanoff, uint, 0600);
MODULE_PARM_DESC(fanoff, "Turn the fan off below this temperature");
module_param(verbose, uint, 0600);
MODULE_PARM_DESC(verbose, "Enable verbose dmesg output");
module_param_string(force_bios, force_bios, 16, 0);
MODULE_PARM_DESC(force_bios, "Force BIOS version and omit BIOS check");
module_param_string(force_product, force_product, 16, 0);
MODULE_PARM_DESC(force_product, "Force BIOS product and omit BIOS check");

/*
 * cmd_off: to switch the fan completely off
 * chk_off: to check if the fan is off
 *	cmd_auto: to set the BIOS in control of the fan. The BIOS regulates then
 *		the fan speed depending on the temperature
 */
struct fancmd {
	u8 cmd_off;
	u8 chk_off;
	u8 cmd_auto;
};

/* BIOS settings */
struct bios_settings_t {
	const char *vendor;
	const char *product;
	const char *version;
	unsigned char fanreg;
	unsigned char tempreg;
	struct fancmd cmd;
};

/* Register addresses and values for different BIOS versions */
static const struct bios_settings_t bios_tbl[] = {
	/* AOA110 */
	{"Acer", "AOA110", "v0.3109", 0x55, 0x58, {0x1f, 0x1f, 0x00} },
	{"Acer", "AOA110", "v0.3114", 0x55, 0x58, {0x1f, 0x1f, 0x00} },
	{"Acer", "AOA110", "v0.3301", 0x55, 0x58, {0xaf, 0xaf, 0x00} },
	{"Acer", "AOA110", "v0.3304", 0x55, 0x58, {0xaf, 0xaf, 0x00} },
	{"Acer", "AOA110", "v0.3305", 0x55, 0x58, {0xaf, 0xaf, 0x00} },
	{"Acer", "AOA110", "v0.3307", 0x55, 0x58, {0xaf, 0xaf, 0x00} },
	{"Acer", "AOA110", "v0.3308", 0x55, 0x58, {0x21, 0x21, 0x00} },
	{"Acer", "AOA110", "v0.3309", 0x55, 0x58, {0x21, 0x21, 0x00} },
	{"Acer", "AOA110", "v0.3310", 0x55, 0x58, {0x21, 0x21, 0x00} },
	/* AOA150 */
	{"Acer", "AOA150", "v0.3114", 0x55, 0x58, {0x20, 0x20, 0x00} },
	{"Acer", "AOA150", "v0.3301", 0x55, 0x58, {0x20, 0x20, 0x00} },
	{"Acer", "AOA150", "v0.3304", 0x55, 0x58, {0x20, 0x20, 0x00} },
	{"Acer", "AOA150", "v0.3305", 0x55, 0x58, {0x20, 0x20, 0x00} },
	{"Acer", "AOA150", "v0.3307", 0x55, 0x58, {0x20, 0x20, 0x00} },
	{"Acer", "AOA150", "v0.3308", 0x55, 0x58, {0x20, 0x20, 0x00} },
	{"Acer", "AOA150", "v0.3309", 0x55, 0x58, {0x20, 0x20, 0x00} },
	{"Acer", "AOA150", "v0.3310", 0x55, 0x58, {0x20, 0x20, 0x00} },
	/* Acer 1410 */
	{"Acer", "Aspire 1410", "v0.3120", 0x55, 0x58, {0x9e, 0x9e, 0x00} },
<<<<<<< HEAD
	/* special BIOS / other */
	{"Gateway", "AOA110", "v0.3103", 0x55, 0x58, {0x21, 0x21, 0x00} },
	{"Gateway", "AOA150", "v0.3103", 0x55, 0x58, {0x20, 0x20, 0x00} },
	{"Gateway         ", "LT31            ", "v1.3103 ", 0x55, 0x58,
		{0x10, 0x0f, 0x00} },
	{"Gateway         ", "LT31            ", "v1.3201 ", 0x55, 0x58,
		{0x10, 0x0f, 0x00} },
	{"Gateway         ", "LT31            ", "v1.3302 ", 0x55, 0x58,
		{0x10, 0x0f, 0x00} },
=======
	{"Acer", "Aspire 1410", "v1.3303", 0x55, 0x58, {0x9e, 0x9e, 0x00} },
	/* Acer 1810xx */
	{"Acer", "Aspire 1810TZ", "v0.3120", 0x55, 0x58, {0x9e, 0x9e, 0x00} },
	{"Acer", "Aspire 1810T", "v0.3120", 0x55, 0x58, {0x9e, 0x9e, 0x00} },
	{"Acer", "Aspire 1810T", "v1.3303", 0x55, 0x58, {0x9e, 0x9e, 0x00} },
	{"Acer", "Aspire 1810TZ", "v1.3303", 0x55, 0x58, {0x9e, 0x9e, 0x00} },
	/* Gateway */
	{"Gateway", "AOA110", "v0.3103", 0x55, 0x58, {0x21, 0x21, 0x00} },
	{"Gateway", "AOA150", "v0.3103", 0x55, 0x58, {0x20, 0x20, 0x00} },
	{"Gateway", "LT31", "v1.3103", 0x55, 0x58, {0x10, 0x0f, 0x00} },
	{"Gateway", "LT31", "v1.3201", 0x55, 0x58, {0x10, 0x0f, 0x00} },
	{"Gateway", "LT31", "v1.3302", 0x55, 0x58, {0x10, 0x0f, 0x00} },
	/* Packard Bell */
>>>>>>> 92dcffb9
	{"Packard Bell", "DOA150", "v0.3104", 0x55, 0x58, {0x21, 0x21, 0x00} },
	{"Packard Bell", "DOA150", "v0.3105", 0x55, 0x58, {0x20, 0x20, 0x00} },
	{"Packard Bell", "AOA110", "v0.3105", 0x55, 0x58, {0x21, 0x21, 0x00} },
	{"Packard Bell", "AOA150", "v0.3105", 0x55, 0x58, {0x20, 0x20, 0x00} },
<<<<<<< HEAD
=======
	{"Packard Bell", "DOTMU", "v1.3303", 0x55, 0x58, {0x9e, 0x9e, 0x00} },
	{"Packard Bell", "DOTMU", "v0.3120", 0x55, 0x58, {0x9e, 0x9e, 0x00} },
>>>>>>> 92dcffb9
	/* pewpew-terminator */
	{"", "", "", 0, 0, {0, 0, 0} }
};

static const struct bios_settings_t *bios_cfg __read_mostly;

static int acerhdf_get_temp(int *temp)
{
	u8 read_temp;

	if (ec_read(bios_cfg->tempreg, &read_temp))
		return -EINVAL;

	*temp = read_temp * 1000;

	return 0;
}

static int acerhdf_get_fanstate(int *state)
{
	u8 fan;

	if (ec_read(bios_cfg->fanreg, &fan))
		return -EINVAL;

	if (fan != bios_cfg->cmd.chk_off)
		*state = ACERHDF_FAN_AUTO;
	else
		*state = ACERHDF_FAN_OFF;

	return 0;
}

static void acerhdf_change_fanstate(int state)
{
	unsigned char cmd;

	if (verbose)
		pr_notice("fan %s\n", (state == ACERHDF_FAN_OFF) ?
				"OFF" : "ON");

	if ((state != ACERHDF_FAN_OFF) && (state != ACERHDF_FAN_AUTO)) {
		pr_err("invalid fan state %d requested, setting to auto!\n",
			state);
		state = ACERHDF_FAN_AUTO;
	}

	cmd = (state == ACERHDF_FAN_OFF) ? bios_cfg->cmd.cmd_off
					 : bios_cfg->cmd.cmd_auto;
	fanstate = state;

	ec_write(bios_cfg->fanreg, cmd);
}

static void acerhdf_check_param(struct thermal_zone_device *thermal)
{
	if (fanon > ACERHDF_MAX_FANON) {
		pr_err("fanon temperature too high, set to %d\n",
				ACERHDF_MAX_FANON);
		fanon = ACERHDF_MAX_FANON;
	}

	if (kernelmode && prev_interval != interval) {
		if (interval > ACERHDF_MAX_INTERVAL) {
			pr_err("interval too high, set to %d\n",
				ACERHDF_MAX_INTERVAL);
			interval = ACERHDF_MAX_INTERVAL;
		}
		if (verbose)
			pr_notice("interval changed to: %d\n",
					interval);
		thermal->polling_delay = interval*1000;
		prev_interval = interval;
	}
}

/*
 * This is the thermal zone callback which does the delayed polling of the fan
 * state. We do check /sysfs-originating settings here in acerhdf_check_param()
 * as late as the polling interval is since we can't do that in the respective
 * accessors of the module parameters.
 */
static int acerhdf_get_ec_temp(struct thermal_zone_device *thermal,
			       unsigned long *t)
{
	int temp, err = 0;

	acerhdf_check_param(thermal);

	err = acerhdf_get_temp(&temp);
	if (err)
		return err;

	if (verbose)
		pr_notice("temp %d\n", temp);

	*t = temp;
	return 0;
}

static int acerhdf_bind(struct thermal_zone_device *thermal,
			struct thermal_cooling_device *cdev)
{
	/* if the cooling device is the one from acerhdf bind it */
	if (cdev != cl_dev)
		return 0;

	if (thermal_zone_bind_cooling_device(thermal, 0, cdev)) {
		pr_err("error binding cooling dev\n");
		return -EINVAL;
	}
	return 0;
}

static int acerhdf_unbind(struct thermal_zone_device *thermal,
			  struct thermal_cooling_device *cdev)
{
	if (cdev != cl_dev)
		return 0;

	if (thermal_zone_unbind_cooling_device(thermal, 0, cdev)) {
		pr_err("error unbinding cooling dev\n");
		return -EINVAL;
	}
	return 0;
}

static inline void acerhdf_revert_to_bios_mode(void)
{
	acerhdf_change_fanstate(ACERHDF_FAN_AUTO);
	kernelmode = 0;
	if (thz_dev)
		thz_dev->polling_delay = 0;
	pr_notice("kernel mode fan control OFF\n");
}
static inline void acerhdf_enable_kernelmode(void)
{
	kernelmode = 1;

	thz_dev->polling_delay = interval*1000;
	thermal_zone_device_update(thz_dev);
	pr_notice("kernel mode fan control ON\n");
}

static int acerhdf_get_mode(struct thermal_zone_device *thermal,
			    enum thermal_device_mode *mode)
{
	if (verbose)
		pr_notice("kernel mode fan control %d\n", kernelmode);

	*mode = (kernelmode) ? THERMAL_DEVICE_ENABLED
			     : THERMAL_DEVICE_DISABLED;

	return 0;
}

/*
 * set operation mode;
 * enabled: the thermal layer of the kernel takes care about
 *          the temperature and the fan.
 * disabled: the BIOS takes control of the fan.
 */
static int acerhdf_set_mode(struct thermal_zone_device *thermal,
			    enum thermal_device_mode mode)
{
	if (mode == THERMAL_DEVICE_DISABLED && kernelmode)
		acerhdf_revert_to_bios_mode();
	else if (mode == THERMAL_DEVICE_ENABLED && !kernelmode)
		acerhdf_enable_kernelmode();

	return 0;
}

static int acerhdf_get_trip_type(struct thermal_zone_device *thermal, int trip,
				 enum thermal_trip_type *type)
{
	if (trip == 0)
		*type = THERMAL_TRIP_ACTIVE;

	return 0;
}

static int acerhdf_get_trip_temp(struct thermal_zone_device *thermal, int trip,
				 unsigned long *temp)
{
	if (trip == 0)
		*temp = fanon;

	return 0;
}

static int acerhdf_get_crit_temp(struct thermal_zone_device *thermal,
				 unsigned long *temperature)
{
	*temperature = ACERHDF_TEMP_CRIT;
	return 0;
}

/* bind callback functions to thermalzone */
struct thermal_zone_device_ops acerhdf_dev_ops = {
	.bind = acerhdf_bind,
	.unbind = acerhdf_unbind,
	.get_temp = acerhdf_get_ec_temp,
	.get_mode = acerhdf_get_mode,
	.set_mode = acerhdf_set_mode,
	.get_trip_type = acerhdf_get_trip_type,
	.get_trip_temp = acerhdf_get_trip_temp,
	.get_crit_temp = acerhdf_get_crit_temp,
};


/*
 * cooling device callback functions
 * get maximal fan cooling state
 */
static int acerhdf_get_max_state(struct thermal_cooling_device *cdev,
				 unsigned long *state)
{
	*state = 1;

	return 0;
}

static int acerhdf_get_cur_state(struct thermal_cooling_device *cdev,
				 unsigned long *state)
{
	int err = 0, tmp;

	err = acerhdf_get_fanstate(&tmp);
	if (err)
		return err;

	*state = (tmp == ACERHDF_FAN_AUTO) ? 1 : 0;
	return 0;
}

/* change current fan state - is overwritten when running in kernel mode */
static int acerhdf_set_cur_state(struct thermal_cooling_device *cdev,
				 unsigned long state)
{
	int cur_temp, cur_state, err = 0;

	if (!kernelmode)
		return 0;

	err = acerhdf_get_temp(&cur_temp);
	if (err) {
		pr_err("error reading temperature, hand off control to BIOS\n");
		goto err_out;
	}

	err = acerhdf_get_fanstate(&cur_state);
	if (err) {
		pr_err("error reading fan state, hand off control to BIOS\n");
		goto err_out;
	}

	if (state == 0) {
		/* turn fan off only if below fanoff temperature */
		if ((cur_state == ACERHDF_FAN_AUTO) &&
		    (cur_temp < fanoff))
			acerhdf_change_fanstate(ACERHDF_FAN_OFF);
	} else {
		if (cur_state == ACERHDF_FAN_OFF)
			acerhdf_change_fanstate(ACERHDF_FAN_AUTO);
	}
	return 0;

err_out:
	acerhdf_revert_to_bios_mode();
	return -EINVAL;
}

/* bind fan callbacks to fan device */
struct thermal_cooling_device_ops acerhdf_cooling_ops = {
	.get_max_state = acerhdf_get_max_state,
	.get_cur_state = acerhdf_get_cur_state,
	.set_cur_state = acerhdf_set_cur_state,
};

/* suspend / resume functionality */
static int acerhdf_suspend(struct device *dev)
{
	if (kernelmode)
		acerhdf_change_fanstate(ACERHDF_FAN_AUTO);

	if (verbose)
		pr_notice("going suspend\n");

	return 0;
}

static int __devinit acerhdf_probe(struct platform_device *device)
{
	return 0;
}

static int acerhdf_remove(struct platform_device *device)
{
	return 0;
}

static const struct dev_pm_ops acerhdf_pm_ops = {
	.suspend = acerhdf_suspend,
	.freeze  = acerhdf_suspend,
};

static struct platform_driver acerhdf_driver = {
	.driver = {
		.name  = "acerhdf",
		.owner = THIS_MODULE,
		.pm    = &acerhdf_pm_ops,
	},
	.probe = acerhdf_probe,
	.remove = acerhdf_remove,
};

/* checks if str begins with start */
static int str_starts_with(const char *str, const char *start)
{
	unsigned long str_len = 0, start_len = 0;

	str_len = strlen(str);
	start_len = strlen(start);

	if (str_len >= start_len &&
			!strncmp(str, start, start_len))
		return 1;

	return 0;
}

/* check hardware */
static int acerhdf_check_hardware(void)
{
	char const *vendor, *version, *product;
	const struct bios_settings_t *bt = NULL;

	/* get BIOS data */
	vendor  = dmi_get_system_info(DMI_SYS_VENDOR);
	version = dmi_get_system_info(DMI_BIOS_VERSION);
	product = dmi_get_system_info(DMI_PRODUCT_NAME);


	pr_info("Acer Aspire One Fan driver, v.%s\n", DRV_VER);

	if (force_bios[0]) {
		version = force_bios;
		pr_info("forcing BIOS version: %s\n", version);
		kernelmode = 0;
	}

	if (force_product[0]) {
		product = force_product;
		pr_info("forcing BIOS product: %s\n", product);
		kernelmode = 0;
	}

	if (verbose)
		pr_info("BIOS info: %s %s, product: %s\n",
			vendor, version, product);

	/* search BIOS version and vendor in BIOS settings table */
	for (bt = bios_tbl; bt->vendor[0]; bt++) {
		/*
		 * check if actual hardware BIOS vendor, product and version
		 * IDs start with the strings of BIOS table entry
		 */
		if (str_starts_with(vendor, bt->vendor) &&
				str_starts_with(product, bt->product) &&
				str_starts_with(version, bt->version)) {
			bios_cfg = bt;
			break;
		}
	}

	if (!bios_cfg) {
		pr_err("unknown (unsupported) BIOS version %s/%s/%s, "
			"please report, aborting!\n", vendor, product, version);
		return -EINVAL;
	}

	/*
	 * if started with kernel mode off, prevent the kernel from switching
	 * off the fan
	 */
	if (!kernelmode) {
		pr_notice("Fan control off, to enable do:\n");
		pr_notice("echo -n \"enabled\" > "
			"/sys/class/thermal/thermal_zone0/mode\n");
	}

	return 0;
}

static int acerhdf_register_platform(void)
{
	int err = 0;

	err = platform_driver_register(&acerhdf_driver);
	if (err)
		return err;

	acerhdf_dev = platform_device_alloc("acerhdf", -1);
	platform_device_add(acerhdf_dev);

	return 0;
}

static void acerhdf_unregister_platform(void)
{
	if (!acerhdf_dev)
		return;

	platform_device_del(acerhdf_dev);
	platform_driver_unregister(&acerhdf_driver);
}

static int acerhdf_register_thermal(void)
{
	cl_dev = thermal_cooling_device_register("acerhdf-fan", NULL,
						 &acerhdf_cooling_ops);

	if (IS_ERR(cl_dev))
		return -EINVAL;

	thz_dev = thermal_zone_device_register("acerhdf", 1, NULL,
					      &acerhdf_dev_ops, 0, 0, 0,
					      (kernelmode) ? interval*1000 : 0);
	if (IS_ERR(thz_dev))
		return -EINVAL;

	return 0;
}

static void acerhdf_unregister_thermal(void)
{
	if (cl_dev) {
		thermal_cooling_device_unregister(cl_dev);
		cl_dev = NULL;
	}

	if (thz_dev) {
		thermal_zone_device_unregister(thz_dev);
		thz_dev = NULL;
	}
}

static int __init acerhdf_init(void)
{
	int err = 0;

	err = acerhdf_check_hardware();
	if (err)
		goto out_err;

	err = acerhdf_register_platform();
	if (err)
		goto err_unreg;

	err = acerhdf_register_thermal();
	if (err)
		goto err_unreg;

	return 0;

err_unreg:
	acerhdf_unregister_thermal();
	acerhdf_unregister_platform();

out_err:
	return -ENODEV;
}

static void __exit acerhdf_exit(void)
{
	acerhdf_change_fanstate(ACERHDF_FAN_AUTO);
	acerhdf_unregister_thermal();
	acerhdf_unregister_platform();
}

MODULE_LICENSE("GPL");
MODULE_AUTHOR("Peter Feuerer");
MODULE_DESCRIPTION("Aspire One temperature and fan driver");
MODULE_ALIAS("dmi:*:*Acer*:pnAOA*:");
<<<<<<< HEAD
MODULE_ALIAS("dmi:*:*Gateway*:pnAOA*:");
MODULE_ALIAS("dmi:*:*Packard Bell*:pnAOA*:");
MODULE_ALIAS("dmi:*:*Packard Bell*:pnDOA*:");
=======
MODULE_ALIAS("dmi:*:*Acer*:pnAspire 1410*:");
MODULE_ALIAS("dmi:*:*Acer*:pnAspire 1810*:");
MODULE_ALIAS("dmi:*:*Gateway*:pnAOA*:");
MODULE_ALIAS("dmi:*:*Gateway*:pnLT31*:");
MODULE_ALIAS("dmi:*:*Packard Bell*:pnAOA*:");
MODULE_ALIAS("dmi:*:*Packard Bell*:pnDOA*:");
MODULE_ALIAS("dmi:*:*Packard Bell*:pnDOTMU*:");
>>>>>>> 92dcffb9

module_init(acerhdf_init);
module_exit(acerhdf_exit);<|MERGE_RESOLUTION|>--- conflicted
+++ resolved
@@ -52,11 +52,7 @@
  */
 #undef START_IN_KERNEL_MODE
 
-<<<<<<< HEAD
-#define DRV_VER "0.5.20"
-=======
 #define DRV_VER "0.5.22"
->>>>>>> 92dcffb9
 
 /*
  * According to the Atom N270 datasheet,
@@ -160,17 +156,6 @@
 	{"Acer", "AOA150", "v0.3310", 0x55, 0x58, {0x20, 0x20, 0x00} },
 	/* Acer 1410 */
 	{"Acer", "Aspire 1410", "v0.3120", 0x55, 0x58, {0x9e, 0x9e, 0x00} },
-<<<<<<< HEAD
-	/* special BIOS / other */
-	{"Gateway", "AOA110", "v0.3103", 0x55, 0x58, {0x21, 0x21, 0x00} },
-	{"Gateway", "AOA150", "v0.3103", 0x55, 0x58, {0x20, 0x20, 0x00} },
-	{"Gateway         ", "LT31            ", "v1.3103 ", 0x55, 0x58,
-		{0x10, 0x0f, 0x00} },
-	{"Gateway         ", "LT31            ", "v1.3201 ", 0x55, 0x58,
-		{0x10, 0x0f, 0x00} },
-	{"Gateway         ", "LT31            ", "v1.3302 ", 0x55, 0x58,
-		{0x10, 0x0f, 0x00} },
-=======
 	{"Acer", "Aspire 1410", "v1.3303", 0x55, 0x58, {0x9e, 0x9e, 0x00} },
 	/* Acer 1810xx */
 	{"Acer", "Aspire 1810TZ", "v0.3120", 0x55, 0x58, {0x9e, 0x9e, 0x00} },
@@ -184,16 +169,12 @@
 	{"Gateway", "LT31", "v1.3201", 0x55, 0x58, {0x10, 0x0f, 0x00} },
 	{"Gateway", "LT31", "v1.3302", 0x55, 0x58, {0x10, 0x0f, 0x00} },
 	/* Packard Bell */
->>>>>>> 92dcffb9
 	{"Packard Bell", "DOA150", "v0.3104", 0x55, 0x58, {0x21, 0x21, 0x00} },
 	{"Packard Bell", "DOA150", "v0.3105", 0x55, 0x58, {0x20, 0x20, 0x00} },
 	{"Packard Bell", "AOA110", "v0.3105", 0x55, 0x58, {0x21, 0x21, 0x00} },
 	{"Packard Bell", "AOA150", "v0.3105", 0x55, 0x58, {0x20, 0x20, 0x00} },
-<<<<<<< HEAD
-=======
 	{"Packard Bell", "DOTMU", "v1.3303", 0x55, 0x58, {0x9e, 0x9e, 0x00} },
 	{"Packard Bell", "DOTMU", "v0.3120", 0x55, 0x58, {0x9e, 0x9e, 0x00} },
->>>>>>> 92dcffb9
 	/* pewpew-terminator */
 	{"", "", "", 0, 0, {0, 0, 0} }
 };
@@ -679,11 +660,6 @@
 MODULE_AUTHOR("Peter Feuerer");
 MODULE_DESCRIPTION("Aspire One temperature and fan driver");
 MODULE_ALIAS("dmi:*:*Acer*:pnAOA*:");
-<<<<<<< HEAD
-MODULE_ALIAS("dmi:*:*Gateway*:pnAOA*:");
-MODULE_ALIAS("dmi:*:*Packard Bell*:pnAOA*:");
-MODULE_ALIAS("dmi:*:*Packard Bell*:pnDOA*:");
-=======
 MODULE_ALIAS("dmi:*:*Acer*:pnAspire 1410*:");
 MODULE_ALIAS("dmi:*:*Acer*:pnAspire 1810*:");
 MODULE_ALIAS("dmi:*:*Gateway*:pnAOA*:");
@@ -691,7 +667,6 @@
 MODULE_ALIAS("dmi:*:*Packard Bell*:pnAOA*:");
 MODULE_ALIAS("dmi:*:*Packard Bell*:pnDOA*:");
 MODULE_ALIAS("dmi:*:*Packard Bell*:pnDOTMU*:");
->>>>>>> 92dcffb9
 
 module_init(acerhdf_init);
 module_exit(acerhdf_exit);