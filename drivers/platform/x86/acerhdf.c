// SPDX-License-Identifier: GPL-2.0-or-later
/*
 * acerhdf - A driver which monitors the temperature
 *           of the aspire one netbook, turns on/off the fan
 *           as soon as the upper/lower threshold is reached.
 *
 * (C) 2009 - Peter Kaestle     peter (a) piie.net
 *                              https://piie.net
 *     2009 Borislav Petkov	bp (a) alien8.de
 *
 * Inspired by and many thanks to:
 *  o acerfand   - Rachel Greenham
 *  o acer_ec.pl - Michael Kurz     michi.kurz (at) googlemail.com
 *               - Petr Tomasek     tomasek (#) etf,cuni,cz
 *               - Carlos Corbacho  cathectic (at) gmail.com
 *  o lkml       - Matthew Garrett
 *               - Borislav Petkov
 *               - Andreas Mohr
 */

#define pr_fmt(fmt) "acerhdf: " fmt

#include <linux/kernel.h>
#include <linux/module.h>
#include <linux/dmi.h>
#include <linux/acpi.h>
#include <linux/thermal.h>
#include <linux/platform_device.h>

/*
 * The driver is started with "kernel mode off" by default. That means, the BIOS
 * is still in control of the fan. In this mode the driver allows to read the
 * temperature of the cpu and a userspace tool may take over control of the fan.
 * If the driver is switched to "kernel mode" (e.g. via module parameter) the
 * driver is in full control of the fan. If you want the module to be started in
 * kernel mode by default, define the following:
 */
#undef START_IN_KERNEL_MODE

#define DRV_VER "0.7.0"

/*
 * According to the Atom N270 datasheet,
 * (http://download.intel.com/design/processor/datashts/320032.pdf) the
 * CPU's optimal operating limits denoted in junction temperature as
 * measured by the on-die thermal monitor are within 0 <= Tj <= 90. So,
 * assume 89°C is critical temperature.
 */
#define ACERHDF_TEMP_CRIT 89000
#define ACERHDF_FAN_OFF 0
#define ACERHDF_FAN_AUTO 1

/*
 * No matter what value the user puts into the fanon variable, turn on the fan
 * at 80 degree Celsius to prevent hardware damage
 */
#define ACERHDF_MAX_FANON 80000

/*
 * Maximum interval between two temperature checks is 15 seconds, as the die
 * can get hot really fast under heavy load (plus we shouldn't forget about
 * possible impact of _external_ aggressive sources such as heaters, sun etc.)
 */
#define ACERHDF_MAX_INTERVAL 15

#ifdef START_IN_KERNEL_MODE
static int kernelmode = 1;
#else
static int kernelmode;
#endif

static unsigned int interval = 10;
static unsigned int fanon = 60000;
static unsigned int fanoff = 53000;
static unsigned int verbose;
static unsigned int list_supported;
static unsigned int fanstate = ACERHDF_FAN_AUTO;
static char force_bios[16];
static char force_product[16];
static unsigned int prev_interval;
static struct thermal_zone_device *thz_dev;
static struct thermal_cooling_device *cl_dev;
static struct platform_device *acerhdf_dev;

module_param(kernelmode, uint, 0);
MODULE_PARM_DESC(kernelmode, "Kernel mode fan control on / off");
module_param(fanon, uint, 0600);
MODULE_PARM_DESC(fanon, "Turn the fan on above this temperature");
module_param(fanoff, uint, 0600);
MODULE_PARM_DESC(fanoff, "Turn the fan off below this temperature");
module_param(verbose, uint, 0600);
MODULE_PARM_DESC(verbose, "Enable verbose dmesg output");
module_param(list_supported, uint, 0600);
MODULE_PARM_DESC(list_supported, "List supported models and BIOS versions");
module_param_string(force_bios, force_bios, 16, 0);
MODULE_PARM_DESC(force_bios, "Pretend system has this known supported BIOS version");
module_param_string(force_product, force_product, 16, 0);
MODULE_PARM_DESC(force_product, "Pretend system is this known supported model");

/*
 * cmd_off: to switch the fan completely off and check if the fan is off
 *	cmd_auto: to set the BIOS in control of the fan. The BIOS regulates then
 *		the fan speed depending on the temperature
 */
struct fancmd {
	u8 cmd_off;
	u8 cmd_auto;
};

struct manualcmd {
	u8 mreg;
	u8 moff;
};

/* default register and command to disable fan in manual mode */
static const struct manualcmd mcmd = {
	.mreg = 0x94,
	.moff = 0xff,
};

/* BIOS settings - only used during probe */
struct bios_settings {
	const char *vendor;
	const char *product;
	const char *version;
	u8 fanreg;
	u8 tempreg;
	struct fancmd cmd;
	int mcmd_enable;
};

/* This could be a daughter struct in the above, but not worth the redirect */
struct ctrl_settings {
	u8 fanreg;
	u8 tempreg;
	struct fancmd cmd;
	int mcmd_enable;
};

static struct ctrl_settings ctrl_cfg __read_mostly;

/* Register addresses and values for different BIOS versions */
static const struct bios_settings bios_tbl[] __initconst = {
	/* AOA110 */
	{"Acer", "AOA110", "v0.3109", 0x55, 0x58, {0x1f, 0x00}, 0},
	{"Acer", "AOA110", "v0.3114", 0x55, 0x58, {0x1f, 0x00}, 0},
	{"Acer", "AOA110", "v0.3301", 0x55, 0x58, {0xaf, 0x00}, 0},
	{"Acer", "AOA110", "v0.3304", 0x55, 0x58, {0xaf, 0x00}, 0},
	{"Acer", "AOA110", "v0.3305", 0x55, 0x58, {0xaf, 0x00}, 0},
	{"Acer", "AOA110", "v0.3307", 0x55, 0x58, {0xaf, 0x00}, 0},
	{"Acer", "AOA110", "v0.3308", 0x55, 0x58, {0x21, 0x00}, 0},
	{"Acer", "AOA110", "v0.3309", 0x55, 0x58, {0x21, 0x00}, 0},
	{"Acer", "AOA110", "v0.3310", 0x55, 0x58, {0x21, 0x00}, 0},
	/* AOA150 */
	{"Acer", "AOA150", "v0.3114", 0x55, 0x58, {0x1f, 0x00}, 0},
	{"Acer", "AOA150", "v0.3301", 0x55, 0x58, {0x20, 0x00}, 0},
	{"Acer", "AOA150", "v0.3304", 0x55, 0x58, {0x20, 0x00}, 0},
	{"Acer", "AOA150", "v0.3305", 0x55, 0x58, {0x20, 0x00}, 0},
	{"Acer", "AOA150", "v0.3307", 0x55, 0x58, {0x20, 0x00}, 0},
	{"Acer", "AOA150", "v0.3308", 0x55, 0x58, {0x20, 0x00}, 0},
	{"Acer", "AOA150", "v0.3309", 0x55, 0x58, {0x20, 0x00}, 0},
	{"Acer", "AOA150", "v0.3310", 0x55, 0x58, {0x20, 0x00}, 0},
	/* LT1005u */
	{"Acer", "LT-10Q", "v0.3310", 0x55, 0x58, {0x20, 0x00}, 0},
	/* Acer 1410 */
	{"Acer", "Aspire 1410", "v0.3108", 0x55, 0x58, {0x9e, 0x00}, 0},
	{"Acer", "Aspire 1410", "v0.3113", 0x55, 0x58, {0x9e, 0x00}, 0},
	{"Acer", "Aspire 1410", "v0.3115", 0x55, 0x58, {0x9e, 0x00}, 0},
	{"Acer", "Aspire 1410", "v0.3117", 0x55, 0x58, {0x9e, 0x00}, 0},
	{"Acer", "Aspire 1410", "v0.3119", 0x55, 0x58, {0x9e, 0x00}, 0},
	{"Acer", "Aspire 1410", "v0.3120", 0x55, 0x58, {0x9e, 0x00}, 0},
	{"Acer", "Aspire 1410", "v1.3204", 0x55, 0x58, {0x9e, 0x00}, 0},
	{"Acer", "Aspire 1410", "v1.3303", 0x55, 0x58, {0x9e, 0x00}, 0},
	{"Acer", "Aspire 1410", "v1.3308", 0x55, 0x58, {0x9e, 0x00}, 0},
	{"Acer", "Aspire 1410", "v1.3310", 0x55, 0x58, {0x9e, 0x00}, 0},
	{"Acer", "Aspire 1410", "v1.3314", 0x55, 0x58, {0x9e, 0x00}, 0},
	/* Acer 1810xx */
	{"Acer", "Aspire 1810TZ", "v0.3108", 0x55, 0x58, {0x9e, 0x00}, 0},
	{"Acer", "Aspire 1810T",  "v0.3108", 0x55, 0x58, {0x9e, 0x00}, 0},
	{"Acer", "Aspire 1810TZ", "v0.3113", 0x55, 0x58, {0x9e, 0x00}, 0},
	{"Acer", "Aspire 1810T",  "v0.3113", 0x55, 0x58, {0x9e, 0x00}, 0},
	{"Acer", "Aspire 1810TZ", "v0.3115", 0x55, 0x58, {0x9e, 0x00}, 0},
	{"Acer", "Aspire 1810T",  "v0.3115", 0x55, 0x58, {0x9e, 0x00}, 0},
	{"Acer", "Aspire 1810TZ", "v0.3117", 0x55, 0x58, {0x9e, 0x00}, 0},
	{"Acer", "Aspire 1810T",  "v0.3117", 0x55, 0x58, {0x9e, 0x00}, 0},
	{"Acer", "Aspire 1810TZ", "v0.3119", 0x55, 0x58, {0x9e, 0x00}, 0},
	{"Acer", "Aspire 1810T",  "v0.3119", 0x55, 0x58, {0x9e, 0x00}, 0},
	{"Acer", "Aspire 1810TZ", "v0.3120", 0x55, 0x58, {0x9e, 0x00}, 0},
	{"Acer", "Aspire 1810T",  "v0.3120", 0x55, 0x58, {0x9e, 0x00}, 0},
	{"Acer", "Aspire 1810TZ", "v1.3204", 0x55, 0x58, {0x9e, 0x00}, 0},
	{"Acer", "Aspire 1810T",  "v1.3204", 0x55, 0x58, {0x9e, 0x00}, 0},
	{"Acer", "Aspire 1810TZ", "v1.3303", 0x55, 0x58, {0x9e, 0x00}, 0},
	{"Acer", "Aspire 1810T",  "v1.3303", 0x55, 0x58, {0x9e, 0x00}, 0},
	{"Acer", "Aspire 1810TZ", "v1.3308", 0x55, 0x58, {0x9e, 0x00}, 0},
	{"Acer", "Aspire 1810T",  "v1.3308", 0x55, 0x58, {0x9e, 0x00}, 0},
	{"Acer", "Aspire 1810TZ", "v1.3310", 0x55, 0x58, {0x9e, 0x00}, 0},
	{"Acer", "Aspire 1810T",  "v1.3310", 0x55, 0x58, {0x9e, 0x00}, 0},
	{"Acer", "Aspire 1810TZ", "v1.3314", 0x55, 0x58, {0x9e, 0x00}, 0},
	{"Acer", "Aspire 1810T",  "v1.3314", 0x55, 0x58, {0x9e, 0x00}, 0},
	/* Acer 5755G */
	{"Acer", "Aspire 5755G",  "V1.20",   0xab, 0xb4, {0x00, 0x08}, 0},
	{"Acer", "Aspire 5755G",  "V1.21",   0xab, 0xb3, {0x00, 0x08}, 0},
	/* Acer 521 */
	{"Acer", "AO521", "V1.11", 0x55, 0x58, {0x1f, 0x00}, 0},
	/* Acer 531 */
	{"Acer", "AO531h", "v0.3104", 0x55, 0x58, {0x20, 0x00}, 0},
	{"Acer", "AO531h", "v0.3201", 0x55, 0x58, {0x20, 0x00}, 0},
	{"Acer", "AO531h", "v0.3304", 0x55, 0x58, {0x20, 0x00}, 0},
	/* Acer 751 */
	{"Acer", "AO751h", "V0.3206", 0x55, 0x58, {0x21, 0x00}, 0},
	{"Acer", "AO751h", "V0.3212", 0x55, 0x58, {0x21, 0x00}, 0},
	/* Acer 753 */
	{"Acer", "Aspire One 753", "V1.24", 0x93, 0xac, {0x14, 0x04}, 1},
	/* Acer 1825 */
	{"Acer", "Aspire 1825PTZ", "V1.3118", 0x55, 0x58, {0x9e, 0x00}, 0},
	{"Acer", "Aspire 1825PTZ", "V1.3127", 0x55, 0x58, {0x9e, 0x00}, 0},
	/* Acer Extensa 5420 */
	{"Acer", "Extensa 5420", "V1.17", 0x93, 0xac, {0x14, 0x04}, 1},
	/* Acer Aspire 5315 */
	{"Acer", "Aspire 5315", "V1.19", 0x93, 0xac, {0x14, 0x04}, 1},
	/* Acer Aspire 5739 */
	{"Acer", "Aspire 5739G", "V1.3311", 0x55, 0x58, {0x20, 0x00}, 0},
	/* Acer TravelMate 7730 */
	{"Acer", "TravelMate 7730G", "v0.3509", 0x55, 0x58, {0xaf, 0x00}, 0},
	/* Acer Aspire 7551 */
	{"Acer", "Aspire 7551", "V1.18", 0x93, 0xa8, {0x14, 0x04}, 1},
	/* Acer TravelMate TM8573T */
	{"Acer", "TM8573T", "V1.13", 0x93, 0xa8, {0x14, 0x04}, 1},
	/* Gateway */
	{"Gateway", "AOA110", "v0.3103",  0x55, 0x58, {0x21, 0x00}, 0},
	{"Gateway", "AOA150", "v0.3103",  0x55, 0x58, {0x20, 0x00}, 0},
	{"Gateway", "LT31",   "v1.3103",  0x55, 0x58, {0x9e, 0x00}, 0},
	{"Gateway", "LT31",   "v1.3201",  0x55, 0x58, {0x9e, 0x00}, 0},
	{"Gateway", "LT31",   "v1.3302",  0x55, 0x58, {0x9e, 0x00}, 0},
	{"Gateway", "LT31",   "v1.3303t", 0x55, 0x58, {0x9e, 0x00}, 0},
	{"Gateway", "LT31",   "v1.3307",  0x55, 0x58, {0x9e, 0x00}, 0},
	/* Packard Bell */
	{"Packard Bell", "DOA150",  "v0.3104",  0x55, 0x58, {0x21, 0x00}, 0},
	{"Packard Bell", "DOA150",  "v0.3105",  0x55, 0x58, {0x20, 0x00}, 0},
	{"Packard Bell", "AOA110",  "v0.3105",  0x55, 0x58, {0x21, 0x00}, 0},
	{"Packard Bell", "AOA150",  "v0.3105",  0x55, 0x58, {0x20, 0x00}, 0},
	{"Packard Bell", "ENBFT",   "V1.3118",  0x55, 0x58, {0x9e, 0x00}, 0},
	{"Packard Bell", "ENBFT",   "V1.3127",  0x55, 0x58, {0x9e, 0x00}, 0},
	{"Packard Bell", "DOTMU",   "v1.3303",  0x55, 0x58, {0x9e, 0x00}, 0},
	{"Packard Bell", "DOTMU",   "v0.3120",  0x55, 0x58, {0x9e, 0x00}, 0},
	{"Packard Bell", "DOTMU",   "v0.3108",  0x55, 0x58, {0x9e, 0x00}, 0},
	{"Packard Bell", "DOTMU",   "v0.3113",  0x55, 0x58, {0x9e, 0x00}, 0},
	{"Packard Bell", "DOTMU",   "v0.3115",  0x55, 0x58, {0x9e, 0x00}, 0},
	{"Packard Bell", "DOTMU",   "v0.3117",  0x55, 0x58, {0x9e, 0x00}, 0},
	{"Packard Bell", "DOTMU",   "v0.3119",  0x55, 0x58, {0x9e, 0x00}, 0},
	{"Packard Bell", "DOTMU",   "v1.3204",  0x55, 0x58, {0x9e, 0x00}, 0},
	{"Packard Bell", "DOTMA",   "v1.3201",  0x55, 0x58, {0x9e, 0x00}, 0},
	{"Packard Bell", "DOTMA",   "v1.3302",  0x55, 0x58, {0x9e, 0x00}, 0},
	{"Packard Bell", "DOTMA",   "v1.3303t", 0x55, 0x58, {0x9e, 0x00}, 0},
	{"Packard Bell", "DOTVR46", "v1.3308",  0x55, 0x58, {0x9e, 0x00}, 0},
	/* pewpew-terminator */
	{"", "", "", 0, 0, {0, 0}, 0}
};

/*
 * this struct is used to instruct thermal layer to use bang_bang instead of
 * default governor for acerhdf
 */
static struct thermal_zone_params acerhdf_zone_params = {
	.governor_name = "bang_bang",
};

static int acerhdf_get_temp(int *temp)
{
	u8 read_temp;

	if (ec_read(ctrl_cfg.tempreg, &read_temp))
		return -EINVAL;

	*temp = read_temp * 1000;

	return 0;
}

static int acerhdf_get_fanstate(int *state)
{
	u8 fan;

	if (ec_read(ctrl_cfg.fanreg, &fan))
		return -EINVAL;

	if (fan != ctrl_cfg.cmd.cmd_off)
		*state = ACERHDF_FAN_AUTO;
	else
		*state = ACERHDF_FAN_OFF;

	return 0;
}

static void acerhdf_change_fanstate(int state)
{
	unsigned char cmd;

	if (verbose)
		pr_notice("fan %s\n", state == ACERHDF_FAN_OFF ? "OFF" : "ON");

	if ((state != ACERHDF_FAN_OFF) && (state != ACERHDF_FAN_AUTO)) {
		pr_err("invalid fan state %d requested, setting to auto!\n",
		       state);
		state = ACERHDF_FAN_AUTO;
	}

	cmd = (state == ACERHDF_FAN_OFF) ? ctrl_cfg.cmd.cmd_off
					 : ctrl_cfg.cmd.cmd_auto;
	fanstate = state;

	ec_write(ctrl_cfg.fanreg, cmd);

	if (ctrl_cfg.mcmd_enable && state == ACERHDF_FAN_OFF) {
		if (verbose)
			pr_notice("turning off fan manually\n");
		ec_write(mcmd.mreg, mcmd.moff);
	}
}

static void acerhdf_check_param(struct thermal_zone_device *thermal)
{
	if (fanon > ACERHDF_MAX_FANON) {
		pr_err("fanon temperature too high, set to %d\n",
		       ACERHDF_MAX_FANON);
		fanon = ACERHDF_MAX_FANON;
	}

	if (kernelmode && prev_interval != interval) {
		if (interval > ACERHDF_MAX_INTERVAL) {
			pr_err("interval too high, set to %d\n",
			       ACERHDF_MAX_INTERVAL);
			interval = ACERHDF_MAX_INTERVAL;
		}
		if (verbose)
			pr_notice("interval changed to: %d\n", interval);

		if (thermal)
			thermal->polling_delay_jiffies =
				round_jiffies(msecs_to_jiffies(interval * 1000));

		prev_interval = interval;
	}
}

/*
 * This is the thermal zone callback which does the delayed polling of the fan
 * state. We do check /sysfs-originating settings here in acerhdf_check_param()
 * as late as the polling interval is since we can't do that in the respective
 * accessors of the module parameters.
 */
static int acerhdf_get_ec_temp(struct thermal_zone_device *thermal, int *t)
{
	int temp, err = 0;

	err = acerhdf_get_temp(&temp);
	if (err)
		return err;

	if (verbose)
		pr_notice("temp %d\n", temp);

	*t = temp;
	return 0;
}

static int acerhdf_bind(struct thermal_zone_device *thermal,
			struct thermal_cooling_device *cdev)
{
	/* if the cooling device is the one from acerhdf bind it */
	if (cdev != cl_dev)
		return 0;

	if (thermal_zone_bind_cooling_device(thermal, 0, cdev,
			THERMAL_NO_LIMIT, THERMAL_NO_LIMIT,
			THERMAL_WEIGHT_DEFAULT)) {
		pr_err("error binding cooling dev\n");
		return -EINVAL;
	}
	return 0;
}

static int acerhdf_unbind(struct thermal_zone_device *thermal,
			  struct thermal_cooling_device *cdev)
{
	if (cdev != cl_dev)
		return 0;

	if (thermal_zone_unbind_cooling_device(thermal, 0, cdev)) {
		pr_err("error unbinding cooling dev\n");
		return -EINVAL;
	}
	return 0;
}

static inline void acerhdf_revert_to_bios_mode(void)
{
	acerhdf_change_fanstate(ACERHDF_FAN_AUTO);
	kernelmode = 0;

	pr_notice("kernel mode fan control OFF\n");
}
static inline void acerhdf_enable_kernelmode(void)
{
	kernelmode = 1;

	pr_notice("kernel mode fan control ON\n");
}

/*
 * set operation mode;
 * enabled: the thermal layer of the kernel takes care about
 *          the temperature and the fan.
 * disabled: the BIOS takes control of the fan.
 */
static int acerhdf_change_mode(struct thermal_zone_device *thermal,
			       enum thermal_device_mode mode)
{
	if (mode == THERMAL_DEVICE_DISABLED && kernelmode)
		acerhdf_revert_to_bios_mode();
	else if (mode == THERMAL_DEVICE_ENABLED && !kernelmode)
		acerhdf_enable_kernelmode();

	return 0;
}

static int acerhdf_get_trip_type(struct thermal_zone_device *thermal, int trip,
				 enum thermal_trip_type *type)
{
	if (trip == 0)
		*type = THERMAL_TRIP_ACTIVE;
	else if (trip == 1)
		*type = THERMAL_TRIP_CRITICAL;
	else
		return -EINVAL;

	return 0;
}

static int acerhdf_get_trip_hyst(struct thermal_zone_device *thermal, int trip,
				 int *temp)
{
	if (trip != 0)
		return -EINVAL;

	*temp = fanon - fanoff;

	return 0;
}

static int acerhdf_get_trip_temp(struct thermal_zone_device *thermal, int trip,
				 int *temp)
{
	if (trip == 0)
		*temp = fanon;
	else if (trip == 1)
		*temp = ACERHDF_TEMP_CRIT;
	else
		return -EINVAL;

	return 0;
}

static int acerhdf_get_crit_temp(struct thermal_zone_device *thermal,
				 int *temperature)
{
	*temperature = ACERHDF_TEMP_CRIT;
	return 0;
}

/* bind callback functions to thermalzone */
static struct thermal_zone_device_ops acerhdf_dev_ops = {
	.bind = acerhdf_bind,
	.unbind = acerhdf_unbind,
	.get_temp = acerhdf_get_ec_temp,
<<<<<<< HEAD
	.set_mode = acerhdf_set_mode,
=======
	.change_mode = acerhdf_change_mode,
>>>>>>> 7d2a07b7
	.get_trip_type = acerhdf_get_trip_type,
	.get_trip_hyst = acerhdf_get_trip_hyst,
	.get_trip_temp = acerhdf_get_trip_temp,
	.get_crit_temp = acerhdf_get_crit_temp,
};


/*
 * cooling device callback functions
 * get maximal fan cooling state
 */
static int acerhdf_get_max_state(struct thermal_cooling_device *cdev,
				 unsigned long *state)
{
	*state = 1;

	return 0;
}

static int acerhdf_get_cur_state(struct thermal_cooling_device *cdev,
				 unsigned long *state)
{
	int err = 0, tmp;

	err = acerhdf_get_fanstate(&tmp);
	if (err)
		return err;

	*state = (tmp == ACERHDF_FAN_AUTO) ? 1 : 0;
	return 0;
}

/* change current fan state - is overwritten when running in kernel mode */
static int acerhdf_set_cur_state(struct thermal_cooling_device *cdev,
				 unsigned long state)
{
	int cur_temp, cur_state, err = 0;

	if (!kernelmode)
		return 0;

	err = acerhdf_get_temp(&cur_temp);
	if (err) {
		pr_err("error reading temperature, hand off control to BIOS\n");
		goto err_out;
	}

	err = acerhdf_get_fanstate(&cur_state);
	if (err) {
		pr_err("error reading fan state, hand off control to BIOS\n");
		goto err_out;
	}

	if (state == 0) {
		if (cur_state == ACERHDF_FAN_AUTO)
			acerhdf_change_fanstate(ACERHDF_FAN_OFF);
	} else {
		if (cur_state == ACERHDF_FAN_OFF)
			acerhdf_change_fanstate(ACERHDF_FAN_AUTO);
	}
	return 0;

err_out:
	acerhdf_revert_to_bios_mode();
	return -EINVAL;
}

/* bind fan callbacks to fan device */
static const struct thermal_cooling_device_ops acerhdf_cooling_ops = {
	.get_max_state = acerhdf_get_max_state,
	.get_cur_state = acerhdf_get_cur_state,
	.set_cur_state = acerhdf_set_cur_state,
};

/* suspend / resume functionality */
static int acerhdf_suspend(struct device *dev)
{
	if (kernelmode)
		acerhdf_change_fanstate(ACERHDF_FAN_AUTO);

	if (verbose)
		pr_notice("going suspend\n");

	return 0;
}

static int acerhdf_probe(struct platform_device *device)
{
	return 0;
}

static int acerhdf_remove(struct platform_device *device)
{
	return 0;
}

static const struct dev_pm_ops acerhdf_pm_ops = {
	.suspend = acerhdf_suspend,
	.freeze  = acerhdf_suspend,
};

static struct platform_driver acerhdf_driver = {
	.driver = {
		.name  = "acerhdf",
		.pm    = &acerhdf_pm_ops,
	},
	.probe = acerhdf_probe,
	.remove = acerhdf_remove,
};

/* checks if str begins with start */
static int str_starts_with(const char *str, const char *start)
{
	unsigned long str_len = 0, start_len = 0;

	str_len = strlen(str);
	start_len = strlen(start);

	if (str_len >= start_len &&
			!strncmp(str, start, start_len))
		return 1;

	return 0;
}

/* check hardware */
static int __init acerhdf_check_hardware(void)
{
	char const *vendor, *version, *product;
	const struct bios_settings *bt = NULL;
	int found = 0;

	/* get BIOS data */
	vendor  = dmi_get_system_info(DMI_SYS_VENDOR);
	version = dmi_get_system_info(DMI_BIOS_VERSION);
	product = dmi_get_system_info(DMI_PRODUCT_NAME);

	if (!vendor || !version || !product) {
		pr_err("error getting hardware information\n");
		return -EINVAL;
	}

	pr_info("Acer Aspire One Fan driver, v.%s\n", DRV_VER);

	if (list_supported) {
		pr_info("List of supported Manufacturer/Model/BIOS:\n");
		pr_info("---------------------------------------------------\n");
		for (bt = bios_tbl; bt->vendor[0]; bt++) {
			pr_info("%-13s | %-17s | %-10s\n", bt->vendor,
				bt->product, bt->version);
		}
		pr_info("---------------------------------------------------\n");
		return -ECANCELED;
	}

	if (force_bios[0]) {
		version = force_bios;
		pr_info("forcing BIOS version: %s\n", version);
		kernelmode = 0;
	}

	if (force_product[0]) {
		product = force_product;
		pr_info("forcing BIOS product: %s\n", product);
		kernelmode = 0;
	}

	if (verbose)
		pr_info("BIOS info: %s %s, product: %s\n",
			vendor, version, product);

	/* search BIOS version and vendor in BIOS settings table */
	for (bt = bios_tbl; bt->vendor[0]; bt++) {
		/*
		 * check if actual hardware BIOS vendor, product and version
		 * IDs start with the strings of BIOS table entry
		 */
		if (str_starts_with(vendor, bt->vendor) &&
				str_starts_with(product, bt->product) &&
				str_starts_with(version, bt->version)) {
			found = 1;
			break;
		}
	}

	if (!found) {
		pr_err("unknown (unsupported) BIOS version %s/%s/%s, please report, aborting!\n",
		       vendor, product, version);
		return -EINVAL;
	}

	/* Copy control settings from BIOS table before we free it. */
	ctrl_cfg.fanreg = bt->fanreg;
	ctrl_cfg.tempreg = bt->tempreg;
	memcpy(&ctrl_cfg.cmd, &bt->cmd, sizeof(struct fancmd));
	ctrl_cfg.mcmd_enable = bt->mcmd_enable;

	/*
	 * if started with kernel mode off, prevent the kernel from switching
	 * off the fan
	 */
	if (!kernelmode) {
		pr_notice("Fan control off, to enable do:\n");
		pr_notice("echo -n \"enabled\" > /sys/class/thermal/thermal_zoneN/mode # N=0,1,2...\n");
	}

	return 0;
}

static int __init acerhdf_register_platform(void)
{
	int err = 0;

	err = platform_driver_register(&acerhdf_driver);
	if (err)
		return err;

	acerhdf_dev = platform_device_alloc("acerhdf", -1);
	if (!acerhdf_dev) {
		err = -ENOMEM;
		goto err_device_alloc;
	}
	err = platform_device_add(acerhdf_dev);
	if (err)
		goto err_device_add;

	return 0;

err_device_add:
	platform_device_put(acerhdf_dev);
err_device_alloc:
	platform_driver_unregister(&acerhdf_driver);
	return err;
}

static void acerhdf_unregister_platform(void)
{
	platform_device_unregister(acerhdf_dev);
	platform_driver_unregister(&acerhdf_driver);
}

static int __init acerhdf_register_thermal(void)
{
	int ret;

	cl_dev = thermal_cooling_device_register("acerhdf-fan", NULL,
						 &acerhdf_cooling_ops);

	if (IS_ERR(cl_dev))
		return -EINVAL;

	thz_dev = thermal_zone_device_register("acerhdf", 2, 0, NULL,
					      &acerhdf_dev_ops,
					      &acerhdf_zone_params, 0,
					      (kernelmode) ? interval*1000 : 0);
	if (IS_ERR(thz_dev))
		return -EINVAL;

	if (kernelmode)
		ret = thermal_zone_device_enable(thz_dev);
	else
		ret = thermal_zone_device_disable(thz_dev);
	if (ret)
		return ret;

	if (strcmp(thz_dev->governor->name,
				acerhdf_zone_params.governor_name)) {
		pr_err("Didn't get thermal governor %s, perhaps not compiled into thermal subsystem.\n",
				acerhdf_zone_params.governor_name);
		return -EINVAL;
	}

	return 0;
}

static void acerhdf_unregister_thermal(void)
{
	if (cl_dev) {
		thermal_cooling_device_unregister(cl_dev);
		cl_dev = NULL;
	}

	if (thz_dev) {
		thermal_zone_device_unregister(thz_dev);
		thz_dev = NULL;
	}
}

static int __init acerhdf_init(void)
{
	int err = 0;

	err = acerhdf_check_hardware();
	if (err)
		goto out_err;

	err = acerhdf_register_platform();
	if (err)
		goto out_err;

	err = acerhdf_register_thermal();
	if (err)
		goto err_unreg;

	return 0;

err_unreg:
	acerhdf_unregister_thermal();
	acerhdf_unregister_platform();

out_err:
	return err;
}

static void __exit acerhdf_exit(void)
{
	acerhdf_change_fanstate(ACERHDF_FAN_AUTO);
	acerhdf_unregister_thermal();
	acerhdf_unregister_platform();
}

MODULE_LICENSE("GPL");
MODULE_AUTHOR("Peter Kaestle");
MODULE_DESCRIPTION("Aspire One temperature and fan driver");
MODULE_ALIAS("dmi:*:*Acer*:pnAOA*:");
MODULE_ALIAS("dmi:*:*Acer*:pnAO751h*:");
MODULE_ALIAS("dmi:*:*Acer*:pnAspire*1410*:");
MODULE_ALIAS("dmi:*:*Acer*:pnAspire*1810*:");
MODULE_ALIAS("dmi:*:*Acer*:pnAspire*5755G:");
MODULE_ALIAS("dmi:*:*Acer*:pnAspire*1825PTZ:");
MODULE_ALIAS("dmi:*:*Acer*:pnAO521*:");
MODULE_ALIAS("dmi:*:*Acer*:pnAO531*:");
MODULE_ALIAS("dmi:*:*Acer*:pnAspire*5739G:");
MODULE_ALIAS("dmi:*:*Acer*:pnAspire*One*753:");
MODULE_ALIAS("dmi:*:*Acer*:pnAspire*5315:");
MODULE_ALIAS("dmi:*:*Acer*:TravelMate*7730G:");
MODULE_ALIAS("dmi:*:*Acer*:pnAspire*7551:");
MODULE_ALIAS("dmi:*:*Acer*:TM8573T:");
MODULE_ALIAS("dmi:*:*Gateway*:pnAOA*:");
MODULE_ALIAS("dmi:*:*Gateway*:pnLT31*:");
MODULE_ALIAS("dmi:*:*Packard*Bell*:pnAOA*:");
MODULE_ALIAS("dmi:*:*Packard*Bell*:pnDOA*:");
MODULE_ALIAS("dmi:*:*Packard*Bell*:pnDOTMU*:");
MODULE_ALIAS("dmi:*:*Packard*Bell*:pnENBFT*:");
MODULE_ALIAS("dmi:*:*Packard*Bell*:pnDOTMA*:");
MODULE_ALIAS("dmi:*:*Packard*Bell*:pnDOTVR46*:");
MODULE_ALIAS("dmi:*:*Acer*:pnExtensa*5420*:");

module_init(acerhdf_init);
module_exit(acerhdf_exit);

static int interval_set_uint(const char *val, const struct kernel_param *kp)
{
	int ret;

	ret = param_set_uint(val, kp);
	if (ret)
		return ret;

	acerhdf_check_param(thz_dev);

	return 0;
}

static const struct kernel_param_ops interval_ops = {
	.set = interval_set_uint,
	.get = param_get_uint,
};

module_param_cb(interval, &interval_ops, &interval, 0600);
MODULE_PARM_DESC(interval, "Polling interval of temperature check");<|MERGE_RESOLUTION|>--- conflicted
+++ resolved
@@ -473,11 +473,7 @@
 	.bind = acerhdf_bind,
 	.unbind = acerhdf_unbind,
 	.get_temp = acerhdf_get_ec_temp,
-<<<<<<< HEAD
-	.set_mode = acerhdf_set_mode,
-=======
 	.change_mode = acerhdf_change_mode,
->>>>>>> 7d2a07b7
 	.get_trip_type = acerhdf_get_trip_type,
 	.get_trip_hyst = acerhdf_get_trip_hyst,
 	.get_trip_temp = acerhdf_get_trip_temp,
