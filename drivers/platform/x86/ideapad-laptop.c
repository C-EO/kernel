--- conflicted
+++ resolved
@@ -1126,22 +1126,16 @@
 		},
 	},
 	{
-<<<<<<< HEAD
+		.ident = "Lenovo ideapad MIIX 720-12IKB",
+		.matches = {
+			DMI_MATCH(DMI_SYS_VENDOR, "LENOVO"),
+			DMI_MATCH(DMI_PRODUCT_VERSION, "MIIX 720-12IKB"),
+		},
+	},
+	{
 		.ident = "Lenovo Legion Y520-15IKB",
 		.matches = {
 			DMI_MATCH(DMI_SYS_VENDOR, "LENOVO"),
-=======
-		.ident = "Lenovo ideapad MIIX 720-12IKB",
-		.matches = {
-			DMI_MATCH(DMI_SYS_VENDOR, "LENOVO"),
-			DMI_MATCH(DMI_PRODUCT_VERSION, "MIIX 720-12IKB"),
-		},
-	},
-	{
-		.ident = "Lenovo Legion Y520-15IKB",
-		.matches = {
-			DMI_MATCH(DMI_SYS_VENDOR, "LENOVO"),
->>>>>>> 22cb595e
 			DMI_MATCH(DMI_PRODUCT_VERSION, "Lenovo Y520-15IKB"),
 		},
 	},
