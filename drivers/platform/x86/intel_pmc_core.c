--- conflicted
+++ resolved
@@ -24,10 +24,7 @@
 #include <linux/bitfield.h>
 #include <linux/debugfs.h>
 #include <linux/delay.h>
-<<<<<<< HEAD
-=======
 #include <linux/dmi.h>
->>>>>>> 7ce58816
 #include <linux/io.h>
 #include <linux/module.h>
 #include <linux/pci.h>
@@ -35,10 +32,7 @@
 
 #include <asm/cpu_device_id.h>
 #include <asm/intel-family.h>
-<<<<<<< HEAD
-=======
 #include <asm/msr.h>
->>>>>>> 7ce58816
 
 #include "intel_pmc_core.h"
 
@@ -137,10 +131,7 @@
 	{"SATA",		SPT_PMC_LTR_SATA},
 	{"GIGABIT_ETHERNET",	SPT_PMC_LTR_GBE},
 	{"XHCI",		SPT_PMC_LTR_XHCI},
-<<<<<<< HEAD
-=======
 	{"Reserved",		SPT_PMC_LTR_RESERVED},
->>>>>>> 7ce58816
 	{"ME",			SPT_PMC_LTR_ME},
 	/* EVA is Enterprise Value Add, doesn't really exist on PCH */
 	{"EVA",			SPT_PMC_LTR_EVA},
@@ -164,10 +155,7 @@
 	.mphy_sts = spt_mphy_map,
 	.pll_sts = spt_pll_map,
 	.ltr_show_sts = spt_ltr_show_map,
-<<<<<<< HEAD
-=======
 	.msr_sts = msr_map,
->>>>>>> 7ce58816
 	.slp_s0_offset = SPT_PMC_SLP_S0_RES_COUNTER_OFFSET,
 	.ltr_ignore_offset = SPT_PMC_LTR_IGNORE_OFFSET,
 	.regmap_length = SPT_PMC_MMIO_REG_LEN,
@@ -176,10 +164,7 @@
 	.pm_cfg_offset = SPT_PMC_PM_CFG_OFFSET,
 	.pm_read_disable_bit = SPT_PMC_READ_DISABLE_BIT,
 	.ltr_ignore_max = SPT_NUM_IP_IGN_ALLOWED,
-<<<<<<< HEAD
-=======
 	.pm_vric1_offset = SPT_PMC_VRIC1_OFFSET,
->>>>>>> 7ce58816
 };
 
 /* Cannonlake: PGD PFET Enable Ack Status Register(s) bitmap */
@@ -209,32 +194,13 @@
 	{"SDX",                 BIT(4)},
 	{"SPE",                 BIT(5)},
 	{"Fuse",                BIT(6)},
-<<<<<<< HEAD
-	{"Res_23",              BIT(7)},
-=======
 	/* Reserved for Cannonlake but valid for Icelake */
 	{"SBR8",		BIT(7)},
->>>>>>> 7ce58816
 
 	{"CSME_FSC",            BIT(0)},
 	{"USB3_OTG",            BIT(1)},
 	{"EXI",                 BIT(2)},
 	{"CSE",                 BIT(3)},
-<<<<<<< HEAD
-	{"csme_kvm",            BIT(4)},
-	{"csme_pmt",            BIT(5)},
-	{"csme_clink",          BIT(6)},
-	{"csme_ptio",           BIT(7)},
-
-	{"csme_usbr",           BIT(0)},
-	{"csme_susram",         BIT(1)},
-	{"csme_smt1",           BIT(2)},
-	{"CSME_SMT4",           BIT(3)},
-	{"csme_sms2",           BIT(4)},
-	{"csme_sms1",           BIT(5)},
-	{"csme_rtc",            BIT(6)},
-	{"csme_psf",            BIT(7)},
-=======
 	{"CSME_KVM",            BIT(4)},
 	{"CSME_PMT",            BIT(5)},
 	{"CSME_CLINK",          BIT(6)},
@@ -248,7 +214,6 @@
 	{"CSME_SMS1",           BIT(5)},
 	{"CSME_RTC",            BIT(6)},
 	{"CSME_PSF",            BIT(7)},
->>>>>>> 7ce58816
 
 	{"SBR0",                BIT(0)},
 	{"SBR1",                BIT(1)},
@@ -273,8 +238,6 @@
 	{"HDA_PGD4",            BIT(2)},
 	{"HDA_PGD5",            BIT(3)},
 	{"HDA_PGD6",            BIT(4)},
-<<<<<<< HEAD
-=======
 	/* Reserved for Cannonlake but valid for Icelake */
 	{"PSF6",		BIT(5)},
 	{"PSF7",		BIT(6)},
@@ -289,7 +252,6 @@
 	{"TBTLSX",		BIT(5)},
 	{"RES_71",		BIT(6)},
 	{"RES_72",		BIT(7)},
->>>>>>> 7ce58816
 	{}
 };
 
@@ -355,10 +317,7 @@
 	{"SATA",		CNP_PMC_LTR_SATA},
 	{"GIGABIT_ETHERNET",	CNP_PMC_LTR_GBE},
 	{"XHCI",		CNP_PMC_LTR_XHCI},
-<<<<<<< HEAD
-=======
 	{"Reserved",		CNP_PMC_LTR_RESERVED},
->>>>>>> 7ce58816
 	{"ME",			CNP_PMC_LTR_ME},
 	/* EVA is Enterprise Value Add, doesn't really exist on PCH */
 	{"EVA",			CNP_PMC_LTR_EVA},
@@ -374,11 +333,8 @@
 	{"ISH",			CNP_PMC_LTR_ISH},
 	{"UFSX2",		CNP_PMC_LTR_UFSX2},
 	{"EMMC",		CNP_PMC_LTR_EMMC},
-<<<<<<< HEAD
-=======
 	/* Reserved for Cannonlake but valid for Icelake */
 	{"WIGIG",		ICL_PMC_LTR_WIGIG},
->>>>>>> 7ce58816
 	/* Below two cannot be used for LTR_IGNORE */
 	{"CURRENT_PLATFORM",	CNP_PMC_LTR_CUR_PLT},
 	{"AGGREGATED_SYSTEM",	CNP_PMC_LTR_CUR_ASLT},
@@ -390,10 +346,7 @@
 	.slp_s0_offset = CNP_PMC_SLP_S0_RES_COUNTER_OFFSET,
 	.slps0_dbg_maps = cnp_slps0_dbg_maps,
 	.ltr_show_sts = cnp_ltr_show_map,
-<<<<<<< HEAD
-=======
 	.msr_sts = msr_map,
->>>>>>> 7ce58816
 	.slps0_dbg_offset = CNP_PMC_SLPS0_DBG_OFFSET,
 	.ltr_ignore_offset = CNP_PMC_LTR_IGNORE_OFFSET,
 	.regmap_length = CNP_PMC_MMIO_REG_LEN,
@@ -402,8 +355,6 @@
 	.pm_cfg_offset = CNP_PMC_PM_CFG_OFFSET,
 	.pm_read_disable_bit = CNP_PMC_READ_DISABLE_BIT,
 	.ltr_ignore_max = CNP_NUM_IP_IGN_ALLOWED,
-<<<<<<< HEAD
-=======
 };
 
 static const struct pmc_reg_map icl_reg_map = {
@@ -420,7 +371,6 @@
 	.pm_cfg_offset = CNP_PMC_PM_CFG_OFFSET,
 	.pm_read_disable_bit = CNP_PMC_READ_DISABLE_BIT,
 	.ltr_ignore_max = ICL_NUM_IP_IGN_ALLOWED,
->>>>>>> 7ce58816
 };
 
 static inline u8 pmc_core_reg_read_byte(struct pmc_dev *pmcdev, int offset)
@@ -439,15 +389,9 @@
 	writel(val, pmcdev->regbase + reg_offset);
 }
 
-<<<<<<< HEAD
-static inline u32 pmc_core_adjust_slp_s0_step(u32 value)
-{
-	return value * SPT_PMC_SLP_S0_RES_COUNTER_STEP;
-=======
 static inline u64 pmc_core_adjust_slp_s0_step(u32 value)
 {
 	return (u64)value * SPT_PMC_SLP_S0_RES_COUNTER_STEP;
->>>>>>> 7ce58816
 }
 
 static int pmc_core_dev_state_get(void *data, u64 *val)
@@ -828,8 +772,6 @@
 }
 DEFINE_SHOW_ATTRIBUTE(pmc_core_ltr);
 
-<<<<<<< HEAD
-=======
 static int pmc_core_pkgc_show(struct seq_file *s, void *unused)
 {
 	struct pmc_dev *pmcdev = s->private;
@@ -849,7 +791,6 @@
 }
 DEFINE_SHOW_ATTRIBUTE(pmc_core_pkgc);
 
->>>>>>> 7ce58816
 static void pmc_core_dbgfs_unregister(struct pmc_dev *pmcdev)
 {
 	debugfs_remove_recursive(pmcdev->dbgfs_dir);
@@ -876,12 +817,9 @@
 
 	debugfs_create_file("ltr_show", 0444, dir, pmcdev, &pmc_core_ltr_fops);
 
-<<<<<<< HEAD
-=======
 	debugfs_create_file("package_cstate_show", 0444, dir, pmcdev,
 			    &pmc_core_pkgc_fops);
 
->>>>>>> 7ce58816
 	if (pmcdev->map->pll_sts)
 		debugfs_create_file("pll_status", 0444, dir, pmcdev,
 				    &pmc_core_pll_ops);
@@ -919,18 +857,6 @@
 	ICPU(INTEL_FAM6_KABYLAKE_MOBILE, &spt_reg_map),
 	ICPU(INTEL_FAM6_KABYLAKE_DESKTOP, &spt_reg_map),
 	ICPU(INTEL_FAM6_CANNONLAKE_MOBILE, &cnp_reg_map),
-<<<<<<< HEAD
-	{}
-};
-
-MODULE_DEVICE_TABLE(x86cpu, intel_pmc_core_ids);
-
-static const struct pci_device_id pmc_pci_ids[] = {
-	{ PCI_VDEVICE(INTEL, SPT_PMC_PCI_DEVICE_ID), 0},
-	{ 0, },
-};
-
-=======
 	ICPU(INTEL_FAM6_ICELAKE_MOBILE, &icl_reg_map),
 	{}
 };
@@ -973,7 +899,6 @@
 	{}
 };
 
->>>>>>> 7ce58816
 static int __init pmc_core_probe(void)
 {
 	struct pmc_dev *pmcdev = &pmc;
@@ -1015,10 +940,7 @@
 		return err;
 	}
 
-<<<<<<< HEAD
-=======
 	dmi_check_system(pmc_core_dmi_table);
->>>>>>> 7ce58816
 	pr_info(" initialized\n");
 	return 0;
 }
