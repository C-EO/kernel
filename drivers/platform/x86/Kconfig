--- conflicted
+++ resolved
@@ -395,98 +395,6 @@
 	  Without this driver the fan on the Pocket will stay off independent
 	  of the CPU temperature. Say Y or M if the kernel may be used on a
 	  GPD pocket.
-<<<<<<< HEAD
-
-config TC1100_WMI
-	tristate "HP Compaq TC1100 Tablet WMI Extras"
-	depends on !X86_64
-	depends on ACPI
-	depends on ACPI_WMI
-	---help---
-	  This is a driver for the WMI extensions (wireless and bluetooth power
-	  control) of the HP Compaq TC1100 tablet.
-
-config HP_ACCEL
-	tristate "HP laptop accelerometer"
-	depends on INPUT && ACPI
-	depends on SERIO_I8042
-	select SENSORS_LIS3LV02D
-	select NEW_LEDS
-	select LEDS_CLASS
-	help
-	  This driver provides support for the "Mobile Data Protection System 3D"
-	  or "3D DriveGuard" feature of HP laptops. On such systems the driver
-	  should load automatically (via ACPI alias).
-
-	  Support for a led indicating disk protection will be provided as
-	  hp::hddprotect. For more information on the feature, refer to
-	  Documentation/misc-devices/lis3lv02d.rst.
-
-	  To compile this driver as a module, choose M here: the module will
-	  be called hp_accel.
-
-config HP_WIRELESS
-	tristate "HP wireless button"
-	depends on ACPI
-	depends on INPUT
-	help
-	 This driver provides supports for new HP wireless button for Windows 8.
-	 On such systems the driver should load automatically (via ACPI alias).
-
-	 To compile this driver as a module, choose M here: the module will
-	 be called hp-wireless.
-
-config HP_WMI
-	tristate "HP WMI extras"
-	depends on ACPI_WMI
-	depends on INPUT
-	depends on RFKILL || RFKILL = n
-	select INPUT_SPARSEKMAP
-	help
-	 Say Y here if you want to support WMI-based hotkeys on HP laptops and
-	 to read data from WMI such as docking or ambient light sensor state.
-
-	 To compile this driver as a module, choose M here: the module will
-	 be called hp-wmi.
-
-config LG_LAPTOP
-	tristate "LG Laptop Extras"
-	depends on ACPI
-	depends on ACPI_WMI
-	depends on INPUT
-	select INPUT_SPARSEKMAP
-	select NEW_LEDS
-	select LEDS_CLASS
-	help
-	 This driver adds support for hotkeys as well as control of keyboard
-	 backlight, battery maximum charge level and various other ACPI
-	 features.
-
-	 If you have an LG Gram laptop, say Y or M here.
-
-config MSI_LAPTOP
-	tristate "MSI Laptop Extras"
-	depends on ACPI
-	depends on BACKLIGHT_CLASS_DEVICE
-	depends on ACPI_VIDEO || ACPI_VIDEO = n
-	depends on RFKILL
-	depends on INPUT && SERIO_I8042
-	select INPUT_SPARSEKMAP
-	---help---
-	  This is a driver for laptops built by MSI (MICRO-STAR
-	  INTERNATIONAL):
-
-	  MSI MegaBook S270 (MS-1013)
-	  Cytron/TCM/Medion/Tchibo MD96100/SAM2000
-
-	  It adds support for Bluetooth, WLAN and LCD brightness control.
-
-	  More information about this driver is available at
-	  <http://0pointer.de/lennart/tchibo.html>.
-
-	  If you have an MSI S270 laptop, say Y or M here.
-=======
->>>>>>> 7d2a07b7
 
 config HP_ACCEL
 	tristate "HP laptop accelerometer"
@@ -1048,21 +956,8 @@
 	  This is a driver for laptops built by Compal, and some models by
 	  other brands (e.g. Dell, Toshiba).
 
-<<<<<<< HEAD
-config INTEL_INT0002_VGPIO
-	tristate "Intel ACPI INT0002 Virtual GPIO driver"
-	depends on GPIOLIB && ACPI && PM_SLEEP
-	select GPIOLIB_IRQCHIP
-	---help---
-	  Some peripherals on Bay Trail and Cherry Trail platforms signal a
-	  Power Management Event (PME) to the Power Management Controller (PMC)
-	  to wakeup the system. When this happens software needs to explicitly
-	  clear the PME bus 0 status bit in the GPE0a_STS register to avoid an
-	  IRQ storm on IRQ 9.
-=======
 	  It adds support for rfkill, Bluetooth, WLAN, LCD brightness, hwmon
 	  and battery charging level control.
->>>>>>> 7d2a07b7
 
 config LG_LAPTOP
 	tristate "LG Laptop Extras"
@@ -1139,7 +1034,222 @@
 
 	  If you have a Topstar laptop, say Y or M here.
 
-<<<<<<< HEAD
+config I2C_MULTI_INSTANTIATE
+	tristate "I2C multi instantiate pseudo device driver"
+	depends on I2C && ACPI
+	help
+	  Some ACPI-based systems list multiple i2c-devices in a single ACPI
+	  firmware-node. This driver will instantiate separate i2c-clients
+	  for each device in the firmware-node.
+
+	  To compile this driver as a module, choose M here: the module
+	  will be called i2c-multi-instantiate.
+
+config MLX_PLATFORM
+	tristate "Mellanox Technologies platform support"
+	depends on I2C && REGMAP
+	help
+	  This option enables system support for the Mellanox Technologies
+	  platform. The Mellanox systems provide data center networking
+	  solutions based on Virtual Protocol Interconnect (VPI) technology
+	  enable seamless connectivity to 56/100Gb/s InfiniBand or 10/40/56GbE
+	  connection.
+
+	  If you have a Mellanox system, say Y or M here.
+
+config TOUCHSCREEN_DMI
+	bool "DMI based touchscreen configuration info"
+	depends on ACPI && DMI && I2C=y && TOUCHSCREEN_SILEAD
+	select EFI_EMBEDDED_FIRMWARE if EFI
+	help
+	  Certain ACPI based tablets with e.g. Silead or Chipone touchscreens
+	  do not have enough data in ACPI tables for the touchscreen driver to
+	  handle the touchscreen properly, as OEMs expect the data to be baked
+	  into the tablet model specific version of the driver shipped with the
+	  the OS-image for the device. This option supplies the missing info.
+	  Enable this for x86 tablets with Silead or Chipone touchscreens.
+
+config FW_ATTR_CLASS
+	tristate
+
+config INTEL_IMR
+	bool "Intel Isolated Memory Region support"
+	depends on X86_INTEL_QUARK && IOSF_MBI
+	help
+	  This option provides a means to manipulate Isolated Memory Regions.
+	  IMRs are a set of registers that define read and write access masks
+	  to prohibit certain system agents from accessing memory with 1 KiB
+	  granularity.
+
+	  IMRs make it possible to control read/write access to an address
+	  by hardware agents inside the SoC. Read and write masks can be
+	  defined for:
+		- eSRAM flush
+		- Dirty CPU snoop (write only)
+		- RMU access
+		- PCI Virtual Channel 0/Virtual Channel 1
+		- SMM mode
+		- Non SMM mode
+
+	  Quark contains a set of eight IMR registers and makes use of those
+	  registers during its bootup process.
+
+	  If you are running on a Galileo/Quark say Y here.
+
+config INTEL_IPS
+	tristate "Intel Intelligent Power Sharing"
+	depends on ACPI && PCI
+	help
+	  Intel Calpella platforms support dynamic power sharing between the
+	  CPU and GPU, maximizing performance in a given TDP.  This driver,
+	  along with the CPU frequency and i915 drivers, provides that
+	  functionality.  If in doubt, say Y here; it will only load on
+	  supported platforms.
+
+config INTEL_RST
+        tristate "Intel Rapid Start Technology Driver"
+	depends on ACPI
+	help
+	  This driver provides support for modifying parameters on systems
+	  equipped with Intel's Rapid Start Technology. When put in an ACPI
+	  sleep state, these devices will wake after either a configured
+	  timeout or when the system battery reaches a critical state,
+	  automatically copying memory contents to disk. On resume, the
+	  firmware will copy the memory contents back to RAM and resume the OS
+	  as usual.
+
+config INTEL_SMARTCONNECT
+        tristate "Intel Smart Connect disabling driver"
+	depends on ACPI
+	help
+	  Intel Smart Connect is a technology intended to permit devices to
+	  update state by resuming for a short period of time at regular
+	  intervals. If a user enables this functionality under Windows and
+	  then reboots into Linux, the system may remain configured to resume
+	  on suspend. In the absence of any userspace to support it, the system
+	  will then remain awake until something triggers another suspend.
+
+	  This driver checks to determine whether the device has Intel Smart
+	  Connect enabled, and if so disables it.
+
+source "drivers/platform/x86/intel_speed_select_if/Kconfig"
+
+config INTEL_TURBO_MAX_3
+	bool "Intel Turbo Boost Max Technology 3.0 enumeration driver"
+	depends on X86_64 && SCHED_MC_PRIO
+	help
+	  This driver reads maximum performance ratio of each CPU and set up
+	  the scheduler priority metrics. In this way scheduler can prefer
+	  CPU with higher performance to schedule tasks.
+	  This driver is only required when the system is not using Hardware
+	  P-States (HWP). In HWP mode, priority can be read from ACPI tables.
+
+config INTEL_UNCORE_FREQ_CONTROL
+	tristate "Intel Uncore frequency control driver"
+	depends on X86_64
+	help
+	  This driver allows control of uncore frequency limits on
+	  supported server platforms.
+	  Uncore frequency controls RING/LLC (last-level cache) clocks.
+
+	  To compile this driver as a module, choose M here: the module
+	  will be called intel-uncore-frequency.
+
+config INTEL_BXTWC_PMIC_TMU
+	tristate "Intel BXT Whiskey Cove TMU Driver"
+	depends on REGMAP
+	depends on MFD_INTEL_PMC_BXT
+	depends on INTEL_SOC_PMIC_BXTWC
+	help
+	  Select this driver to use Intel BXT Whiskey Cove PMIC TMU feature.
+	  This driver enables the alarm wakeup functionality in the TMU unit
+	  of Whiskey Cove PMIC.
+
+config INTEL_CHTDC_TI_PWRBTN
+	tristate "Intel Cherry Trail Dollar Cove TI power button driver"
+	depends on INTEL_SOC_PMIC_CHTDC_TI
+	depends on INPUT
+	help
+	  This option adds a power button driver driver for Dollar Cove TI
+	  PMIC on Intel Cherry Trail devices.
+
+	  To compile this driver as a module, choose M here: the module
+	  will be called intel_chtdc_ti_pwrbtn.
+
+config INTEL_MRFLD_PWRBTN
+	tristate "Intel Merrifield Basin Cove power button driver"
+	depends on INTEL_SOC_PMIC_MRFLD
+	depends on INPUT
+	help
+	  This option adds a power button driver for Basin Cove PMIC
+	  on Intel Merrifield devices.
+
+	  To compile this driver as a module, choose M here: the module
+	  will be called intel_mrfld_pwrbtn.
+
+config INTEL_PMC_CORE
+	tristate "Intel PMC Core driver"
+	depends on PCI
+	depends on ACPI
+	help
+	  The Intel Platform Controller Hub for Intel Core SoCs provides access
+	  to Power Management Controller registers via various interfaces. This
+	  driver can utilize debugging capabilities and supported features as
+	  exposed by the Power Management Controller. It also may perform some
+	  tasks in the PMC in order to enable transition into the SLPS0 state.
+	  It should be selected on all Intel platforms supported by the driver.
+
+	  Supported features:
+		- SLP_S0_RESIDENCY counter
+		- PCH IP Power Gating status
+		- LTR Ignore / LTR Show
+		- MPHY/PLL gating status (Sunrisepoint PCH only)
+		- SLPS0 Debug registers (Cannonlake/Icelake PCH)
+		- Low Power Mode registers (Tigerlake and beyond)
+		- PMC quirks as needed to enable SLPS0/S0ix
+
+config INTEL_PMT_CLASS
+	tristate
+	help
+	  The Intel Platform Monitoring Technology (PMT) class driver provides
+	  the basic sysfs interface and file hierarchy used by PMT devices.
+
+	  For more information, see:
+	  <file:Documentation/ABI/testing/sysfs-class-intel_pmt>
+
+	  To compile this driver as a module, choose M here: the module
+	  will be called intel_pmt_class.
+
+config INTEL_PMT_TELEMETRY
+	tristate "Intel Platform Monitoring Technology (PMT) Telemetry driver"
+	depends on MFD_INTEL_PMT
+	select INTEL_PMT_CLASS
+	help
+	  The Intel Platform Monitory Technology (PMT) Telemetry driver provides
+	  access to hardware telemetry metrics on devices that support the
+	  feature.
+
+	  To compile this driver as a module, choose M here: the module
+	  will be called intel_pmt_telemetry.
+
+config INTEL_PMT_CRASHLOG
+	tristate "Intel Platform Monitoring Technology (PMT) Crashlog driver"
+	depends on MFD_INTEL_PMT
+	select INTEL_PMT_CLASS
+	help
+	  The Intel Platform Monitoring Technology (PMT) crashlog driver provides
+	  access to hardware crashlog capabilities on devices that support the
+	  feature.
+
+	  To compile this driver as a module, choose M here: the module
+	  will be called intel_pmt_crashlog.
+
+config INTEL_PUNIT_IPC
+	tristate "Intel P-Unit IPC Driver"
+	help
+	  This driver provides support for Intel P-Unit Mailbox IPC mechanism,
+	  which is used to bridge the communications between kernel and P-Unit.
+
 config INTEL_SCU_IPC
 	bool
 
@@ -1162,496 +1272,43 @@
 	    Broxton
 	    Apollo Lake
 
+config INTEL_SCU_PLATFORM
+	tristate "Intel SCU platform driver"
+	depends on ACPI
+	select INTEL_SCU
+	help
+	  This driver is used to bridge the communications between kernel
+	  and SCU (sometimes called PMC as well). The driver currently
+	  supports Intel Elkhart Lake and compatible platforms.
+
+config INTEL_SCU_WDT
+	bool
+	default INTEL_SCU_PCI
+	depends on INTEL_MID_WATCHDOG
+	help
+	  This is a specific platform code to instantiate watchdog device
+	  on ACPI-based Intel MID platforms.
+
 config INTEL_SCU_IPC_UTIL
 	tristate "Intel SCU IPC utility driver"
 	depends on INTEL_SCU
-	default y
-	---help---
+	help
 	  The IPC Util driver provides an interface with the SCU enabling
 	  low level access for debug work and updating the firmware. Say
 	  N unless you will be doing this on an Intel MID platform.
-
-config INTEL_MID_POWER_BUTTON
-	tristate "power button driver for Intel MID platforms"
-	depends on INTEL_SCU && INPUT
-=======
-config I2C_MULTI_INSTANTIATE
-	tristate "I2C multi instantiate pseudo device driver"
-	depends on I2C && ACPI
-	help
-	  Some ACPI-based systems list multiple i2c-devices in a single ACPI
-	  firmware-node. This driver will instantiate separate i2c-clients
-	  for each device in the firmware-node.
-
-	  To compile this driver as a module, choose M here: the module
-	  will be called i2c-multi-instantiate.
-
-config MLX_PLATFORM
-	tristate "Mellanox Technologies platform support"
-	depends on I2C && REGMAP
->>>>>>> 7d2a07b7
-	help
-	  This option enables system support for the Mellanox Technologies
-	  platform. The Mellanox systems provide data center networking
-	  solutions based on Virtual Protocol Interconnect (VPI) technology
-	  enable seamless connectivity to 56/100Gb/s InfiniBand or 10/40/56GbE
-	  connection.
-
-	  If you have a Mellanox system, say Y or M here.
-
-config TOUCHSCREEN_DMI
-	bool "DMI based touchscreen configuration info"
-	depends on ACPI && DMI && I2C=y && TOUCHSCREEN_SILEAD
-	select EFI_EMBEDDED_FIRMWARE if EFI
-	help
-	  Certain ACPI based tablets with e.g. Silead or Chipone touchscreens
-	  do not have enough data in ACPI tables for the touchscreen driver to
-	  handle the touchscreen properly, as OEMs expect the data to be baked
-	  into the tablet model specific version of the driver shipped with the
-	  the OS-image for the device. This option supplies the missing info.
-	  Enable this for x86 tablets with Silead or Chipone touchscreens.
-
-config FW_ATTR_CLASS
-	tristate
-
-config INTEL_IMR
-	bool "Intel Isolated Memory Region support"
-	depends on X86_INTEL_QUARK && IOSF_MBI
-	help
-	  This option provides a means to manipulate Isolated Memory Regions.
-	  IMRs are a set of registers that define read and write access masks
-	  to prohibit certain system agents from accessing memory with 1 KiB
-	  granularity.
-
-	  IMRs make it possible to control read/write access to an address
-	  by hardware agents inside the SoC. Read and write masks can be
-	  defined for:
-		- eSRAM flush
-		- Dirty CPU snoop (write only)
-		- RMU access
-		- PCI Virtual Channel 0/Virtual Channel 1
-		- SMM mode
-		- Non SMM mode
-
-	  Quark contains a set of eight IMR registers and makes use of those
-	  registers during its bootup process.
-
-	  If you are running on a Galileo/Quark say Y here.
-
-<<<<<<< HEAD
-config INTEL_PMC_CORE
-	tristate "Intel PMC Core driver"
-	depends on PCI
-	---help---
-	  The Intel Platform Controller Hub for Intel Core SoCs provides access
-	  to Power Management Controller registers via a PCI interface. This
-	  driver can utilize debugging capabilities and supported features as
-	  exposed by the Power Management Controller.
-
-	  Supported features:
-		- SLP_S0_RESIDENCY counter
-		- PCH IP Power Gating status
-		- LTR Ignore
-		- MPHY/PLL gating status (Sunrisepoint PCH only)
-
-config INTEL_PMT_CLASS
-	tristate
-	help
-	  The Intel Platform Monitoring Technology (PMT) class driver provides
-	  the basic sysfs interface and file hierarchy uses by PMT devices.
-
-	  For more information, see:
-	  <file:Documentation/ABI/testing/sysfs-class-intel_pmt>
-
-	  To compile this driver as a module, choose M here: the module
-	  will be called intel_pmt_class.
-
-config INTEL_PMT_TELEMETRY
-	tristate "Intel Platform Monitoring Technology (PMT) Telemetry driver"
-	depends on MFD_INTEL_PMT
-	select INTEL_PMT_CLASS
-	help
-	  The Intel Platform Monitory Technology (PMT) Telemetry driver provides
-	  access to hardware telemetry metrics on devices that support the
-	  feature.
-
-	  To compile this driver as a module, choose M here: the module
-	  will be called intel_pmt_telemetry.
-
-config INTEL_PMT_CRASHLOG
-	tristate "Intel Platform Monitoring Technology (PMT) Crashlog driver"
-	depends on MFD_INTEL_PMT
-	select INTEL_PMT_CLASS
-	help
-	  The Intel Platform Monitoring Technology (PMT) crashlog driver provides
-	  access to hardware crashlog capabilities on devices that support the
-	  feature.
-
-	  To compile this driver as a module, choose M here: the module
-	  will be called intel_pmt_crashlog.
-
-config IBM_RTL
-	tristate "Device driver to enable PRTL support"
-	depends on PCI
-	---help---
-	 Enable support for IBM Premium Real Time Mode (PRTM).
-	 This module will allow you the enter and exit PRTM in the BIOS via
-	 sysfs on platforms that support this feature.  System in PRTM will
-	 not receive CPU-generated SMIs for recoverable errors.  Use of this
-	 feature without proper support may void your hardware warranty.
-
-	 If the proper BIOS support is found the driver will load and create
-	 /sys/devices/system/ibm_rtl/.  The "state" variable will indicate
-	 whether or not the BIOS is in PRTM.
-	 state = 0 (BIOS SMIs on)
-	 state = 1 (BIOS SMIs off)
-
-config XO1_RFKILL
-	tristate "OLPC XO-1 software RF kill switch"
-	depends on OLPC || COMPILE_TEST
-	depends on RFKILL
-	---help---
-	  Support for enabling/disabling the WLAN interface on the OLPC XO-1
-	  laptop.
-
-config XO15_EBOOK
-	tristate "OLPC XO-1.5 ebook switch"
-	depends on OLPC || COMPILE_TEST
-	depends on ACPI && INPUT
-	---help---
-	  Support for the ebook switch on the OLPC XO-1.5 laptop.
-
-	  This switch is triggered as the screen is rotated and folded down to
-	  convert the device into ebook form.
-
-config SAMSUNG_LAPTOP
-	tristate "Samsung Laptop driver"
-	depends on RFKILL || RFKILL = n
-	depends on ACPI_VIDEO || ACPI_VIDEO = n
-	depends on BACKLIGHT_CLASS_DEVICE
-	select LEDS_CLASS
-	select NEW_LEDS
-	---help---
-	  This module implements a driver for a wide range of different
-	  Samsung laptops.  It offers control over the different
-	  function keys, wireless LED, LCD backlight level.
-
-	  It may also provide some sysfs files described in
-	  <file:Documentation/ABI/testing/sysfs-driver-samsung-laptop>
-
-	  To compile this driver as a module, choose M here: the module
-	  will be called samsung-laptop.
-
-config MXM_WMI
-       tristate "WMI support for MXM Laptop Graphics"
-       depends on ACPI_WMI
-       ---help---
-          MXM is a standard for laptop graphics cards, the WMI interface
-	  is required for switchable nvidia graphics machines
-
-config INTEL_OAKTRAIL
-	tristate "Intel Oaktrail Platform Extras"
-	depends on ACPI
-	depends on ACPI_VIDEO || ACPI_VIDEO = n
-	depends on RFKILL && BACKLIGHT_CLASS_DEVICE && ACPI
-	---help---
-	  Intel Oaktrail platform need this driver to provide interfaces to
-	  enable/disable the Camera, WiFi, BT etc. devices. If in doubt, say Y
-	  here; it will only load on supported platforms.
-
-config SAMSUNG_Q10
-	tristate "Samsung Q10 Extras"
-	depends on ACPI
-	select BACKLIGHT_CLASS_DEVICE
-	---help---
-	  This driver provides support for backlight control on Samsung Q10
-	  and related laptops, including Dell Latitude X200.
-
-config APPLE_GMUX
-	tristate "Apple Gmux Driver"
-=======
-config INTEL_IPS
-	tristate "Intel Intelligent Power Sharing"
->>>>>>> 7d2a07b7
-	depends on ACPI && PCI
-	help
-	  Intel Calpella platforms support dynamic power sharing between the
-	  CPU and GPU, maximizing performance in a given TDP.  This driver,
-	  along with the CPU frequency and i915 drivers, provides that
-	  functionality.  If in doubt, say Y here; it will only load on
-	  supported platforms.
-
-config INTEL_RST
-        tristate "Intel Rapid Start Technology Driver"
-	depends on ACPI
-	help
-	  This driver provides support for modifying parameters on systems
-	  equipped with Intel's Rapid Start Technology. When put in an ACPI
-	  sleep state, these devices will wake after either a configured
-	  timeout or when the system battery reaches a critical state,
-	  automatically copying memory contents to disk. On resume, the
-	  firmware will copy the memory contents back to RAM and resume the OS
-	  as usual.
-
-config INTEL_SMARTCONNECT
-        tristate "Intel Smart Connect disabling driver"
-	depends on ACPI
-	help
-	  Intel Smart Connect is a technology intended to permit devices to
-	  update state by resuming for a short period of time at regular
-	  intervals. If a user enables this functionality under Windows and
-	  then reboots into Linux, the system may remain configured to resume
-	  on suspend. In the absence of any userspace to support it, the system
-	  will then remain awake until something triggers another suspend.
-
-	  This driver checks to determine whether the device has Intel Smart
-	  Connect enabled, and if so disables it.
-
-<<<<<<< HEAD
-config INTEL_BXTWC_PMIC_TMU
-	tristate "Intel BXT Whiskey Cove TMU Driver"
-	depends on REGMAP
-	depends on MFD_INTEL_PMC_BXT
-	depends on INTEL_SOC_PMIC_BXTWC
-	---help---
-	  Select this driver to use Intel BXT Whiskey Cove PMIC TMU feature.
-	  This driver enables the alarm wakeup functionality in the TMU unit
-	  of Whiskey Cove PMIC.
-
-config SURFACE_PRO3_BUTTON
-	tristate "Power/home/volume buttons driver for Microsoft Surface Pro 3/4 tablet"
-	depends on ACPI && INPUT
-	---help---
-	  This driver handles the power/home/volume buttons on the Microsoft Surface Pro 3/4 tablet.
-
-config SURFACE_3_BUTTON
-	tristate "Power/home/volume buttons driver for Microsoft Surface 3 tablet"
-	depends on ACPI && KEYBOARD_GPIO && I2C
-	---help---
-	  This driver handles the power/home/volume buttons on the Microsoft Surface 3 tablet.
-
-config INTEL_PUNIT_IPC
-	tristate "Intel P-Unit IPC Driver"
-	---help---
-	  This driver provides support for Intel P-Unit Mailbox IPC mechanism,
-	  which is used to bridge the communications between kernel and P-Unit.
 
 config INTEL_TELEMETRY
 	tristate "Intel SoC Telemetry Driver"
 	depends on X86_64
 	depends on MFD_INTEL_PMC_BXT
 	depends on INTEL_PUNIT_IPC
-	---help---
+	help
 	  This driver provides interfaces to configure and use
 	  telemetry for INTEL SoC from APL onwards. It is also
 	  used to get various SoC events and parameters
 	  directly via debugfs files. Various tools may use
 	  this interface for SoC state monitoring.
 
-config MLX_PLATFORM
-	tristate "Mellanox Technologies platform support"
-	depends on I2C && REGMAP
-	---help---
-	  This option enables system support for the Mellanox Technologies
-	  platform. The Mellanox systems provide data center networking
-	  solutions based on Virtual Protocol Interconnect (VPI) technology
-	  enable seamless connectivity to 56/100Gb/s InfiniBand or 10/40/56GbE
-	  connection.
-
-	  If you have a Mellanox system, say Y or M here.
-=======
-source "drivers/platform/x86/intel_speed_select_if/Kconfig"
->>>>>>> 7d2a07b7
-
-config INTEL_TURBO_MAX_3
-	bool "Intel Turbo Boost Max Technology 3.0 enumeration driver"
-	depends on X86_64 && SCHED_MC_PRIO
-	help
-	  This driver reads maximum performance ratio of each CPU and set up
-	  the scheduler priority metrics. In this way scheduler can prefer
-	  CPU with higher performance to schedule tasks.
-	  This driver is only required when the system is not using Hardware
-	  P-States (HWP). In HWP mode, priority can be read from ACPI tables.
-
-<<<<<<< HEAD
-config TOUCHSCREEN_DMI
-	bool "DMI based touchscreen configuration info"
-	depends on ACPI && DMI && I2C=y && TOUCHSCREEN_SILEAD
-	select EFI_EMBEDDED_FIRMWARE if EFI
-	---help---
-	  Certain ACPI based tablets with e.g. Silead or Chipone touchscreens
-	  do not have enough data in ACPI tables for the touchscreen driver to
-	  handle the touchscreen properly, as OEMs expect the data to be baked
-	  into the tablet model specific version of the driver shipped with the
-	  the OS-image for the device. This option supplies the missing info.
-	  Enable this for x86 tablets with Silead or Chipone touchscreens.
-=======
-config INTEL_UNCORE_FREQ_CONTROL
-	tristate "Intel Uncore frequency control driver"
-	depends on X86_64
-	help
-	  This driver allows control of uncore frequency limits on
-	  supported server platforms.
-	  Uncore frequency controls RING/LLC (last-level cache) clocks.
-
-	  To compile this driver as a module, choose M here: the module
-	  will be called intel-uncore-frequency.
-
-config INTEL_BXTWC_PMIC_TMU
-	tristate "Intel BXT Whiskey Cove TMU Driver"
-	depends on REGMAP
-	depends on MFD_INTEL_PMC_BXT
-	depends on INTEL_SOC_PMIC_BXTWC
-	help
-	  Select this driver to use Intel BXT Whiskey Cove PMIC TMU feature.
-	  This driver enables the alarm wakeup functionality in the TMU unit
-	  of Whiskey Cove PMIC.
->>>>>>> 7d2a07b7
-
-config INTEL_CHTDC_TI_PWRBTN
-	tristate "Intel Cherry Trail Dollar Cove TI power button driver"
-	depends on INTEL_SOC_PMIC_CHTDC_TI
-	depends on INPUT
-	help
-	  This option adds a power button driver driver for Dollar Cove TI
-	  PMIC on Intel Cherry Trail devices.
-
-	  To compile this driver as a module, choose M here: the module
-	  will be called intel_chtdc_ti_pwrbtn.
-
-config INTEL_MRFLD_PWRBTN
-	tristate "Intel Merrifield Basin Cove power button driver"
-	depends on INTEL_SOC_PMIC_MRFLD
-	depends on INPUT
-	help
-	  This option adds a power button driver for Basin Cove PMIC
-	  on Intel Merrifield devices.
-
-	  To compile this driver as a module, choose M here: the module
-	  will be called intel_mrfld_pwrbtn.
-
-config INTEL_PMC_CORE
-	tristate "Intel PMC Core driver"
-	depends on PCI
-	depends on ACPI
-	help
-	  The Intel Platform Controller Hub for Intel Core SoCs provides access
-	  to Power Management Controller registers via various interfaces. This
-	  driver can utilize debugging capabilities and supported features as
-	  exposed by the Power Management Controller. It also may perform some
-	  tasks in the PMC in order to enable transition into the SLPS0 state.
-	  It should be selected on all Intel platforms supported by the driver.
-
-	  Supported features:
-		- SLP_S0_RESIDENCY counter
-		- PCH IP Power Gating status
-		- LTR Ignore / LTR Show
-		- MPHY/PLL gating status (Sunrisepoint PCH only)
-		- SLPS0 Debug registers (Cannonlake/Icelake PCH)
-		- Low Power Mode registers (Tigerlake and beyond)
-		- PMC quirks as needed to enable SLPS0/S0ix
-
-config INTEL_PMT_CLASS
-	tristate
-	help
-	  The Intel Platform Monitoring Technology (PMT) class driver provides
-	  the basic sysfs interface and file hierarchy used by PMT devices.
-
-	  For more information, see:
-	  <file:Documentation/ABI/testing/sysfs-class-intel_pmt>
-
-	  To compile this driver as a module, choose M here: the module
-	  will be called intel_pmt_class.
-
-config INTEL_PMT_TELEMETRY
-	tristate "Intel Platform Monitoring Technology (PMT) Telemetry driver"
-	depends on MFD_INTEL_PMT
-	select INTEL_PMT_CLASS
-	help
-	  The Intel Platform Monitory Technology (PMT) Telemetry driver provides
-	  access to hardware telemetry metrics on devices that support the
-	  feature.
-
-	  To compile this driver as a module, choose M here: the module
-	  will be called intel_pmt_telemetry.
-
-config INTEL_PMT_CRASHLOG
-	tristate "Intel Platform Monitoring Technology (PMT) Crashlog driver"
-	depends on MFD_INTEL_PMT
-	select INTEL_PMT_CLASS
-	help
-	  The Intel Platform Monitoring Technology (PMT) crashlog driver provides
-	  access to hardware crashlog capabilities on devices that support the
-	  feature.
-
-	  To compile this driver as a module, choose M here: the module
-	  will be called intel_pmt_crashlog.
-
-config INTEL_PUNIT_IPC
-	tristate "Intel P-Unit IPC Driver"
-	help
-	  This driver provides support for Intel P-Unit Mailbox IPC mechanism,
-	  which is used to bridge the communications between kernel and P-Unit.
-
-config INTEL_SCU_IPC
-	bool
-
-config INTEL_SCU
-	bool
-	select INTEL_SCU_IPC
-
-config INTEL_SCU_PCI
-	bool "Intel SCU PCI driver"
-	depends on PCI
-	select INTEL_SCU
-	help
-	  This driver is used to bridge the communications between kernel
-	  and SCU on some embedded Intel x86 platforms. It also creates
-	  devices that are connected to the SoC through the SCU.
-	  Platforms supported:
-	    Medfield
-	    Clovertrail
-	    Merrifield
-	    Broxton
-	    Apollo Lake
-
-config INTEL_SCU_PLATFORM
-	tristate "Intel SCU platform driver"
-	depends on ACPI
-	select INTEL_SCU
-	help
-	  This driver is used to bridge the communications between kernel
-	  and SCU (sometimes called PMC as well). The driver currently
-	  supports Intel Elkhart Lake and compatible platforms.
-
-config INTEL_SCU_WDT
-	bool
-	default INTEL_SCU_PCI
-	depends on INTEL_MID_WATCHDOG
-	help
-	  This is a specific platform code to instantiate watchdog device
-	  on ACPI-based Intel MID platforms.
-
-config INTEL_SCU_IPC_UTIL
-	tristate "Intel SCU IPC utility driver"
-	depends on INTEL_SCU
-	help
-	  The IPC Util driver provides an interface with the SCU enabling
-	  low level access for debug work and updating the firmware. Say
-	  N unless you will be doing this on an Intel MID platform.
-
-config INTEL_TELEMETRY
-	tristate "Intel SoC Telemetry Driver"
-	depends on X86_64
-	depends on MFD_INTEL_PMC_BXT
-	depends on INTEL_PUNIT_IPC
-	help
-	  This driver provides interfaces to configure and use
-	  telemetry for INTEL SoC from APL onwards. It is also
-	  used to get various SoC events and parameters
-	  directly via debugfs files. Various tools may use
-	  this interface for SoC state monitoring.
-
 endif # X86_PLATFORM_DEVICES
 
 config PMC_ATOM
