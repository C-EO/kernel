--- conflicted
+++ resolved
@@ -45,10 +45,7 @@
 	{ KE_IGNORE, 0xC7, { KEY_VOLUMEDOWN } },	/* volume-down key release */
 	{ KE_KEY,    0xC8, { KEY_ROTATE_LOCK_TOGGLE } },	/* rotate-lock key press */
 	{ KE_KEY,    0xC9, { KEY_ROTATE_LOCK_TOGGLE } },	/* rotate-lock key release */
-<<<<<<< HEAD
-=======
 	{ KE_END }
->>>>>>> 7d2a07b7
 };
 
 static const struct key_entry intel_vbtn_switchmap[] = {
@@ -64,25 +61,14 @@
 	{ KE_IGNORE, 0xCB, { .sw = { SW_DOCK, 0 } } },		/* Undocked */
 	{ KE_SW,     0xCC, { .sw = { SW_TABLET_MODE, 1 } } },	/* Tablet */
 	{ KE_SW,     0xCD, { .sw = { SW_TABLET_MODE, 0 } } },	/* Laptop */
-<<<<<<< HEAD
-=======
 	{ KE_END }
->>>>>>> 7d2a07b7
-};
-
-#define KEYMAP_LEN \
-	(ARRAY_SIZE(intel_vbtn_keymap) + ARRAY_SIZE(intel_vbtn_switchmap) + 1)
+};
 
 struct intel_vbtn_priv {
-<<<<<<< HEAD
-	struct key_entry keymap[KEYMAP_LEN];
-	struct input_dev *input_dev;
-=======
 	struct input_dev *buttons_dev;
 	struct input_dev *switches_dev;
 	bool dual_accel;
 	bool has_buttons;
->>>>>>> 7d2a07b7
 	bool has_switches;
 	bool wakeup_mode;
 };
@@ -115,23 +101,7 @@
 static int intel_vbtn_input_setup(struct platform_device *device)
 {
 	struct intel_vbtn_priv *priv = dev_get_drvdata(&device->dev);
-	int ret, keymap_len = 0;
-
-	if (true) {
-		memcpy(&priv->keymap[keymap_len], intel_vbtn_keymap,
-		       ARRAY_SIZE(intel_vbtn_keymap) *
-		       sizeof(struct key_entry));
-		keymap_len += ARRAY_SIZE(intel_vbtn_keymap);
-	}
-
-	if (priv->has_switches) {
-		memcpy(&priv->keymap[keymap_len], intel_vbtn_switchmap,
-		       ARRAY_SIZE(intel_vbtn_switchmap) *
-		       sizeof(struct key_entry));
-		keymap_len += ARRAY_SIZE(intel_vbtn_switchmap);
-	}
-
-	priv->keymap[keymap_len].type = KE_END;
+	int ret;
 
 	priv->buttons_dev = devm_input_allocate_device(&device->dev);
 	if (!priv->buttons_dev)
@@ -155,11 +125,7 @@
 	if (!priv->switches_dev)
 		return -ENOMEM;
 
-<<<<<<< HEAD
-	ret = sparse_keymap_setup(priv->input_dev, priv->keymap, NULL);
-=======
 	ret = sparse_keymap_setup(priv->switches_dev, intel_vbtn_switchmap, NULL);
->>>>>>> 7d2a07b7
 	if (ret)
 		return ret;
 
@@ -290,88 +256,12 @@
 
 static bool intel_vbtn_has_switches(acpi_handle handle, bool dual_accel)
 {
-<<<<<<< HEAD
-	struct intel_vbtn_priv *priv = dev_get_drvdata(&device->dev);
-	acpi_handle handle = ACPI_HANDLE(&device->dev);
-=======
->>>>>>> 7d2a07b7
 	unsigned long long vgbs;
 	acpi_status status;
 
-<<<<<<< HEAD
-	status = acpi_evaluate_integer(handle, "VGBS", NULL, &vgbs);
-	if (ACPI_FAILURE(status))
-		return;
-
-	m = !(vgbs & VGBS_TABLET_MODE_FLAGS);
-	input_report_switch(priv->input_dev, SW_TABLET_MODE, m);
-	m = (vgbs & VGBS_DOCK_MODE_FLAG) ? 1 : 0;
-	input_report_switch(priv->input_dev, SW_DOCK, m);
-}
-
-/*
- * There are several laptops (non 2-in-1) models out there which support VGBS,
- * but simply always return 0, which we translate to SW_TABLET_MODE=1. This in
- * turn causes userspace (libinput) to suppress events from the builtin
- * keyboard and touchpad, making the laptop essentially unusable.
- *
- * Since the problem of wrongly reporting SW_TABLET_MODE=1 in combination
- * with libinput, leads to a non-usable system. Where as OTOH many people will
- * not even notice when SW_TABLET_MODE is not being reported, a DMI based allow
- * list is used here. This list mainly matches on the chassis-type of 2-in-1s.
- *
- * There are also some 2-in-1s which use the intel-vbtn ACPI interface to report
- * SW_TABLET_MODE with a chassis-type of 8 ("Portable") or 10 ("Notebook"),
- * these are matched on a per model basis, since many normal laptops with a
- * possible broken VGBS ACPI-method also use these chassis-types.
- */
-static const struct dmi_system_id dmi_switches_allow_list[] = {
-	{
-		.matches = {
-			DMI_EXACT_MATCH(DMI_CHASSIS_TYPE, "31" /* Convertible */),
-		},
-	},
-	{
-		.matches = {
-			DMI_EXACT_MATCH(DMI_CHASSIS_TYPE, "32" /* Detachable */),
-		},
-	},
-	{
-		.matches = {
-			DMI_MATCH(DMI_SYS_VENDOR, "Dell Inc."),
-			DMI_MATCH(DMI_PRODUCT_NAME, "Venue 11 Pro 7130"),
-		},
-	},
-	{
-		.matches = {
-			DMI_MATCH(DMI_SYS_VENDOR, "Hewlett-Packard"),
-			DMI_MATCH(DMI_PRODUCT_NAME, "HP Pavilion 13 x360 PC"),
-		},
-	},
-	{
-		.matches = {
-			DMI_MATCH(DMI_SYS_VENDOR, "Acer"),
-			DMI_MATCH(DMI_PRODUCT_NAME, "Switch SA5-271"),
-		},
-	},
-	{
-		.matches = {
-			DMI_MATCH(DMI_SYS_VENDOR, "Dell Inc."),
-			DMI_MATCH(DMI_PRODUCT_NAME, "Inspiron 7352"),
-		},
-	},
-	{} /* Array terminator */
-};
-
-static bool intel_vbtn_has_switches(acpi_handle handle)
-{
-	unsigned long long vgbs;
-	acpi_status status;
-=======
 	/* See dual_accel_detect.h for more info */
 	if (dual_accel)
 		return false;
->>>>>>> 7d2a07b7
 
 	if (!dmi_check_system(dmi_switches_allow_list))
 		return false;
@@ -402,13 +292,9 @@
 		return -ENOMEM;
 	dev_set_drvdata(&device->dev, priv);
 
-<<<<<<< HEAD
-	priv->has_switches = intel_vbtn_has_switches(handle);
-=======
 	priv->dual_accel = dual_accel;
 	priv->has_buttons = has_buttons;
 	priv->has_switches = has_switches;
->>>>>>> 7d2a07b7
 
 	err = intel_vbtn_input_setup(device);
 	if (err) {
@@ -416,12 +302,6 @@
 		return err;
 	}
 
-<<<<<<< HEAD
-	if (priv->has_switches)
-		detect_tablet_mode(device);
-
-=======
->>>>>>> 7d2a07b7
 	status = acpi_install_notify_handler(handle,
 					     ACPI_DEVICE_NOTIFY,
 					     notify_handler,
