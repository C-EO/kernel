// SPDX-License-Identifier: GPL-2.0-or-later
/*
 *  thinkpad_acpi.c - ThinkPad ACPI Extras
 *
 *  Copyright (C) 2004-2005 Borislav Deianov <borislav@users.sf.net>
 *  Copyright (C) 2006-2009 Henrique de Moraes Holschuh <hmh@hmh.eng.br>
 */

#define pr_fmt(fmt) KBUILD_MODNAME ": " fmt

#define TPACPI_VERSION "0.26"
#define TPACPI_SYSFS_VERSION 0x030000

/*
 *  Changelog:
 *  2007-10-20		changelog trimmed down
 *
 *  2007-03-27  0.14	renamed to thinkpad_acpi and moved to
 *  			drivers/misc.
 *
 *  2006-11-22	0.13	new maintainer
 *  			changelog now lives in git commit history, and will
 *  			not be updated further in-file.
 *
 *  2005-03-17	0.11	support for 600e, 770x
 *			    thanks to Jamie Lentin <lentinj@dial.pipex.com>
 *
 *  2005-01-16	0.9	use MODULE_VERSION
 *			    thanks to Henrik Brix Andersen <brix@gentoo.org>
 *			fix parameter passing on module loading
 *			    thanks to Rusty Russell <rusty@rustcorp.com.au>
 *			    thanks to Jim Radford <radford@blackbean.org>
 *  2004-11-08	0.8	fix init error case, don't return from a macro
 *			    thanks to Chris Wright <chrisw@osdl.org>
 */

#include <linux/kernel.h>
#include <linux/module.h>
#include <linux/init.h>
#include <linux/types.h>
#include <linux/string.h>
#include <linux/list.h>
#include <linux/mutex.h>
#include <linux/sched.h>
#include <linux/sched/signal.h>
#include <linux/kthread.h>
#include <linux/freezer.h>
#include <linux/delay.h>
#include <linux/slab.h>
#include <linux/nvram.h>
#include <linux/proc_fs.h>
#include <linux/seq_file.h>
#include <linux/sysfs.h>
#include <linux/backlight.h>
#include <linux/bitops.h>
#include <linux/fb.h>
#include <linux/platform_device.h>
#include <linux/hwmon.h>
#include <linux/hwmon-sysfs.h>
#include <linux/input.h>
#include <linux/leds.h>
#include <linux/rfkill.h>
#include <linux/dmi.h>
#include <linux/jiffies.h>
#include <linux/workqueue.h>
#include <linux/acpi.h>
#include <linux/pci.h>
#include <linux/power_supply.h>
#include <linux/platform_profile.h>
#include <sound/core.h>
#include <sound/control.h>
#include <sound/initval.h>
#include <linux/uaccess.h>
#include <acpi/battery.h>
#include <acpi/video.h>

/* ThinkPad CMOS commands */
#define TP_CMOS_VOLUME_DOWN	0
#define TP_CMOS_VOLUME_UP	1
#define TP_CMOS_VOLUME_MUTE	2
#define TP_CMOS_BRIGHTNESS_UP	4
#define TP_CMOS_BRIGHTNESS_DOWN	5
#define TP_CMOS_THINKLIGHT_ON	12
#define TP_CMOS_THINKLIGHT_OFF	13

/* NVRAM Addresses */
enum tp_nvram_addr {
	TP_NVRAM_ADDR_HK2		= 0x57,
	TP_NVRAM_ADDR_THINKLIGHT	= 0x58,
	TP_NVRAM_ADDR_VIDEO		= 0x59,
	TP_NVRAM_ADDR_BRIGHTNESS	= 0x5e,
	TP_NVRAM_ADDR_MIXER		= 0x60,
};

/* NVRAM bit masks */
enum {
	TP_NVRAM_MASK_HKT_THINKPAD	= 0x08,
	TP_NVRAM_MASK_HKT_ZOOM		= 0x20,
	TP_NVRAM_MASK_HKT_DISPLAY	= 0x40,
	TP_NVRAM_MASK_HKT_HIBERNATE	= 0x80,
	TP_NVRAM_MASK_THINKLIGHT	= 0x10,
	TP_NVRAM_MASK_HKT_DISPEXPND	= 0x30,
	TP_NVRAM_MASK_HKT_BRIGHTNESS	= 0x20,
	TP_NVRAM_MASK_LEVEL_BRIGHTNESS	= 0x0f,
	TP_NVRAM_POS_LEVEL_BRIGHTNESS	= 0,
	TP_NVRAM_MASK_MUTE		= 0x40,
	TP_NVRAM_MASK_HKT_VOLUME	= 0x80,
	TP_NVRAM_MASK_LEVEL_VOLUME	= 0x0f,
	TP_NVRAM_POS_LEVEL_VOLUME	= 0,
};

/* Misc NVRAM-related */
enum {
	TP_NVRAM_LEVEL_VOLUME_MAX = 14,
};

/* ACPI HIDs */
#define TPACPI_ACPI_IBM_HKEY_HID	"IBM0068"
#define TPACPI_ACPI_LENOVO_HKEY_HID	"LEN0068"
#define TPACPI_ACPI_LENOVO_HKEY_V2_HID	"LEN0268"
#define TPACPI_ACPI_EC_HID		"PNP0C09"

/* Input IDs */
#define TPACPI_HKEY_INPUT_PRODUCT	0x5054 /* "TP" */
#define TPACPI_HKEY_INPUT_VERSION	0x4101

/* ACPI \WGSV commands */
enum {
	TP_ACPI_WGSV_GET_STATE		= 0x01, /* Get state information */
	TP_ACPI_WGSV_PWR_ON_ON_RESUME	= 0x02, /* Resume WWAN powered on */
	TP_ACPI_WGSV_PWR_OFF_ON_RESUME	= 0x03,	/* Resume WWAN powered off */
	TP_ACPI_WGSV_SAVE_STATE		= 0x04, /* Save state for S4/S5 */
};

/* TP_ACPI_WGSV_GET_STATE bits */
enum {
	TP_ACPI_WGSV_STATE_WWANEXIST	= 0x0001, /* WWAN hw available */
	TP_ACPI_WGSV_STATE_WWANPWR	= 0x0002, /* WWAN radio enabled */
	TP_ACPI_WGSV_STATE_WWANPWRRES	= 0x0004, /* WWAN state at resume */
	TP_ACPI_WGSV_STATE_WWANBIOSOFF	= 0x0008, /* WWAN disabled in BIOS */
	TP_ACPI_WGSV_STATE_BLTHEXIST	= 0x0001, /* BLTH hw available */
	TP_ACPI_WGSV_STATE_BLTHPWR	= 0x0002, /* BLTH radio enabled */
	TP_ACPI_WGSV_STATE_BLTHPWRRES	= 0x0004, /* BLTH state at resume */
	TP_ACPI_WGSV_STATE_BLTHBIOSOFF	= 0x0008, /* BLTH disabled in BIOS */
	TP_ACPI_WGSV_STATE_UWBEXIST	= 0x0010, /* UWB hw available */
	TP_ACPI_WGSV_STATE_UWBPWR	= 0x0020, /* UWB radio enabled */
};

/* HKEY events */
enum tpacpi_hkey_event_t {
	/* Hotkey-related */
	TP_HKEY_EV_HOTKEY_BASE		= 0x1001, /* first hotkey (FN+F1) */
	TP_HKEY_EV_BRGHT_UP		= 0x1010, /* Brightness up */
	TP_HKEY_EV_BRGHT_DOWN		= 0x1011, /* Brightness down */
	TP_HKEY_EV_KBD_LIGHT		= 0x1012, /* Thinklight/kbd backlight */
	TP_HKEY_EV_VOL_UP		= 0x1015, /* Volume up or unmute */
	TP_HKEY_EV_VOL_DOWN		= 0x1016, /* Volume down or unmute */
	TP_HKEY_EV_VOL_MUTE		= 0x1017, /* Mixer output mute */

	/* Reasons for waking up from S3/S4 */
	TP_HKEY_EV_WKUP_S3_UNDOCK	= 0x2304, /* undock requested, S3 */
	TP_HKEY_EV_WKUP_S4_UNDOCK	= 0x2404, /* undock requested, S4 */
	TP_HKEY_EV_WKUP_S3_BAYEJ	= 0x2305, /* bay ejection req, S3 */
	TP_HKEY_EV_WKUP_S4_BAYEJ	= 0x2405, /* bay ejection req, S4 */
	TP_HKEY_EV_WKUP_S3_BATLOW	= 0x2313, /* battery empty, S3 */
	TP_HKEY_EV_WKUP_S4_BATLOW	= 0x2413, /* battery empty, S4 */

	/* Auto-sleep after eject request */
	TP_HKEY_EV_BAYEJ_ACK		= 0x3003, /* bay ejection complete */
	TP_HKEY_EV_UNDOCK_ACK		= 0x4003, /* undock complete */

	/* Misc bay events */
	TP_HKEY_EV_OPTDRV_EJ		= 0x3006, /* opt. drive tray ejected */
	TP_HKEY_EV_HOTPLUG_DOCK		= 0x4010, /* docked into hotplug dock
						     or port replicator */
	TP_HKEY_EV_HOTPLUG_UNDOCK	= 0x4011, /* undocked from hotplug
						     dock or port replicator */
	/*
	 * Thinkpad X1 Tablet series devices emit 0x4012 and 0x4013
	 * when keyboard cover is attached, detached or folded onto the back
	 */
	TP_HKEY_EV_KBD_COVER_ATTACH	= 0x4012, /* keyboard cover attached */
	TP_HKEY_EV_KBD_COVER_DETACH	= 0x4013, /* keyboard cover detached or folded back */

	/* User-interface events */
	TP_HKEY_EV_LID_CLOSE		= 0x5001, /* laptop lid closed */
	TP_HKEY_EV_LID_OPEN		= 0x5002, /* laptop lid opened */
	TP_HKEY_EV_TABLET_TABLET	= 0x5009, /* tablet swivel up */
	TP_HKEY_EV_TABLET_NOTEBOOK	= 0x500a, /* tablet swivel down */
	TP_HKEY_EV_TABLET_CHANGED	= 0x60c0, /* X1 Yoga (2016):
						   * enter/leave tablet mode
						   */
	TP_HKEY_EV_PEN_INSERTED		= 0x500b, /* tablet pen inserted */
	TP_HKEY_EV_PEN_REMOVED		= 0x500c, /* tablet pen removed */
	TP_HKEY_EV_BRGHT_CHANGED	= 0x5010, /* backlight control event */

	/* Key-related user-interface events */
	TP_HKEY_EV_KEY_NUMLOCK		= 0x6000, /* NumLock key pressed */
	TP_HKEY_EV_KEY_FN		= 0x6005, /* Fn key pressed? E420 */
	TP_HKEY_EV_KEY_FN_ESC           = 0x6060, /* Fn+Esc key pressed X240 */

	/* Thermal events */
	TP_HKEY_EV_ALARM_BAT_HOT	= 0x6011, /* battery too hot */
	TP_HKEY_EV_ALARM_BAT_XHOT	= 0x6012, /* battery critically hot */
	TP_HKEY_EV_ALARM_SENSOR_HOT	= 0x6021, /* sensor too hot */
	TP_HKEY_EV_ALARM_SENSOR_XHOT	= 0x6022, /* sensor critically hot */
	TP_HKEY_EV_THM_TABLE_CHANGED	= 0x6030, /* windows; thermal table changed */
	TP_HKEY_EV_THM_CSM_COMPLETED    = 0x6032, /* windows; thermal control set
						   * command completed. Related to
						   * AML DYTC */
	TP_HKEY_EV_THM_TRANSFM_CHANGED  = 0x60F0, /* windows; thermal transformation
						   * changed. Related to AML GMTS */

	/* AC-related events */
	TP_HKEY_EV_AC_CHANGED		= 0x6040, /* AC status changed */

	/* Further user-interface events */
	TP_HKEY_EV_PALM_DETECTED	= 0x60b0, /* palm hoveres keyboard */
	TP_HKEY_EV_PALM_UNDETECTED	= 0x60b1, /* palm removed */

	/* Misc */
	TP_HKEY_EV_RFKILL_CHANGED	= 0x7000, /* rfkill switch changed */
};

/****************************************************************************
 * Main driver
 */

#define TPACPI_NAME "thinkpad"
#define TPACPI_DESC "ThinkPad ACPI Extras"
#define TPACPI_FILE TPACPI_NAME "_acpi"
#define TPACPI_URL "http://ibm-acpi.sf.net/"
#define TPACPI_MAIL "ibm-acpi-devel@lists.sourceforge.net"

#define TPACPI_PROC_DIR "ibm"
#define TPACPI_ACPI_EVENT_PREFIX "ibm"
#define TPACPI_DRVR_NAME TPACPI_FILE
#define TPACPI_DRVR_SHORTNAME "tpacpi"
#define TPACPI_HWMON_DRVR_NAME TPACPI_NAME "_hwmon"

#define TPACPI_NVRAM_KTHREAD_NAME "ktpacpi_nvramd"
#define TPACPI_WORKQUEUE_NAME "ktpacpid"

#define TPACPI_MAX_ACPI_ARGS 3

/* Debugging printk groups */
#define TPACPI_DBG_ALL		0xffff
#define TPACPI_DBG_DISCLOSETASK	0x8000
#define TPACPI_DBG_INIT		0x0001
#define TPACPI_DBG_EXIT		0x0002
#define TPACPI_DBG_RFKILL	0x0004
#define TPACPI_DBG_HKEY		0x0008
#define TPACPI_DBG_FAN		0x0010
#define TPACPI_DBG_BRGHT	0x0020
#define TPACPI_DBG_MIXER	0x0040

#define onoff(status, bit) ((status) & (1 << (bit)) ? "on" : "off")
#define enabled(status, bit) ((status) & (1 << (bit)) ? "enabled" : "disabled")
#define strlencmp(a, b) (strncmp((a), (b), strlen(b)))


/****************************************************************************
 * Driver-wide structs and misc. variables
 */

struct ibm_struct;

struct tp_acpi_drv_struct {
	const struct acpi_device_id *hid;
	struct acpi_driver *driver;

	void (*notify) (struct ibm_struct *, u32);
	acpi_handle *handle;
	u32 type;
	struct acpi_device *device;
};

struct ibm_struct {
	char *name;

	int (*read) (struct seq_file *);
	int (*write) (char *);
	void (*exit) (void);
	void (*resume) (void);
	void (*suspend) (void);
	void (*shutdown) (void);

	struct list_head all_drivers;

	struct tp_acpi_drv_struct *acpi;

	struct {
		u8 acpi_driver_registered:1;
		u8 acpi_notify_installed:1;
		u8 proc_created:1;
		u8 init_called:1;
		u8 experimental:1;
	} flags;
};

struct ibm_init_struct {
	char param[32];

	int (*init) (struct ibm_init_struct *);
	umode_t base_procfs_mode;
	struct ibm_struct *data;
};

static struct {
	u32 bluetooth:1;
	u32 hotkey:1;
	u32 hotkey_mask:1;
	u32 hotkey_wlsw:1;
	enum {
		TP_HOTKEY_TABLET_NONE = 0,
		TP_HOTKEY_TABLET_USES_MHKG,
		TP_HOTKEY_TABLET_USES_GMMS,
	} hotkey_tablet;
	u32 kbdlight:1;
	u32 light:1;
	u32 light_status:1;
	u32 bright_acpimode:1;
	u32 bright_unkfw:1;
	u32 wan:1;
	u32 uwb:1;
	u32 fan_ctrl_status_undef:1;
	u32 second_fan:1;
	u32 second_fan_ctl:1;
	u32 beep_needs_two_args:1;
	u32 mixer_no_level_control:1;
	u32 battery_force_primary:1;
	u32 input_device_registered:1;
	u32 platform_drv_registered:1;
	u32 platform_drv_attrs_registered:1;
	u32 sensors_pdrv_registered:1;
	u32 sensors_pdrv_attrs_registered:1;
	u32 sensors_pdev_attrs_registered:1;
	u32 hotkey_poll_active:1;
	u32 has_adaptive_kbd:1;
} tp_features;

static struct {
	u16 hotkey_mask_ff:1;
	u16 volume_ctrl_forbidden:1;
} tp_warned;

struct thinkpad_id_data {
	unsigned int vendor;	/* ThinkPad vendor:
				 * PCI_VENDOR_ID_IBM/PCI_VENDOR_ID_LENOVO */

	char *bios_version_str;	/* Something like 1ZET51WW (1.03z) */
	char *ec_version_str;	/* Something like 1ZHT51WW-1.04a */

	u32 bios_model;		/* 1Y = 0x3159, 0 = unknown */
	u32 ec_model;
	u16 bios_release;	/* 1ZETK1WW = 0x4b31, 0 = unknown */
	u16 ec_release;

	char *model_str;	/* ThinkPad T43 */
	char *nummodel_str;	/* 9384A9C for a 9384-A9C model */
};
static struct thinkpad_id_data thinkpad_id;

static enum {
	TPACPI_LIFE_INIT = 0,
	TPACPI_LIFE_RUNNING,
	TPACPI_LIFE_EXITING,
} tpacpi_lifecycle;

static int experimental;
static u32 dbg_level;

static struct workqueue_struct *tpacpi_wq;

enum led_status_t {
	TPACPI_LED_OFF = 0,
	TPACPI_LED_ON,
	TPACPI_LED_BLINK,
};

/* tpacpi LED class */
struct tpacpi_led_classdev {
	struct led_classdev led_classdev;
	int led;
};

/* brightness level capabilities */
static unsigned int bright_maxlvl;	/* 0 = unknown */

#ifdef CONFIG_THINKPAD_ACPI_DEBUGFACILITIES
static int dbg_wlswemul;
static bool tpacpi_wlsw_emulstate;
static int dbg_bluetoothemul;
static bool tpacpi_bluetooth_emulstate;
static int dbg_wwanemul;
static bool tpacpi_wwan_emulstate;
static int dbg_uwbemul;
static bool tpacpi_uwb_emulstate;
#endif


/*************************************************************************
 *  Debugging helpers
 */

#define dbg_printk(a_dbg_level, format, arg...)				\
do {									\
	if (dbg_level & (a_dbg_level))					\
		printk(KERN_DEBUG pr_fmt("%s: " format),		\
		       __func__, ##arg);				\
} while (0)

#ifdef CONFIG_THINKPAD_ACPI_DEBUG
#define vdbg_printk dbg_printk
static const char *str_supported(int is_supported);
#else
static inline const char *str_supported(int is_supported) { return ""; }
#define vdbg_printk(a_dbg_level, format, arg...)	\
	do { if (0) no_printk(format, ##arg); } while (0)
#endif

static void tpacpi_log_usertask(const char * const what)
{
	printk(KERN_DEBUG pr_fmt("%s: access by process with PID %d\n"),
	       what, task_tgid_vnr(current));
}

#define tpacpi_disclose_usertask(what, format, arg...)			\
do {									\
	if (unlikely((dbg_level & TPACPI_DBG_DISCLOSETASK) &&		\
		     (tpacpi_lifecycle == TPACPI_LIFE_RUNNING))) {	\
		printk(KERN_DEBUG pr_fmt("%s: PID %d: " format),	\
		       what, task_tgid_vnr(current), ## arg);		\
	}								\
} while (0)

/*
 * Quirk handling helpers
 *
 * ThinkPad IDs and versions seen in the field so far are
 * two or three characters from the set [0-9A-Z], i.e. base 36.
 *
 * We use values well outside that range as specials.
 */

#define TPACPI_MATCH_ANY		0xffffffffU
#define TPACPI_MATCH_ANY_VERSION	0xffffU
#define TPACPI_MATCH_UNKNOWN		0U

/* TPID('1', 'Y') == 0x3159 */
#define TPID(__c1, __c2)	(((__c1) << 8) | (__c2))
#define TPID3(__c1, __c2, __c3)	(((__c1) << 16) | ((__c2) << 8) | (__c3))
#define TPVER TPID

#define TPACPI_Q_IBM(__id1, __id2, __quirk)	\
	{ .vendor = PCI_VENDOR_ID_IBM,		\
	  .bios = TPID(__id1, __id2),		\
	  .ec = TPACPI_MATCH_ANY,		\
	  .quirks = (__quirk) }

#define TPACPI_Q_LNV(__id1, __id2, __quirk)	\
	{ .vendor = PCI_VENDOR_ID_LENOVO,	\
	  .bios = TPID(__id1, __id2),		\
	  .ec = TPACPI_MATCH_ANY,		\
	  .quirks = (__quirk) }

#define TPACPI_Q_LNV3(__id1, __id2, __id3, __quirk) \
	{ .vendor = PCI_VENDOR_ID_LENOVO,	\
	  .bios = TPID3(__id1, __id2, __id3),	\
	  .ec = TPACPI_MATCH_ANY,		\
	  .quirks = (__quirk) }

#define TPACPI_QEC_IBM(__id1, __id2, __quirk)	\
	{ .vendor = PCI_VENDOR_ID_IBM,		\
	  .bios = TPACPI_MATCH_ANY,		\
	  .ec = TPID(__id1, __id2),		\
	  .quirks = (__quirk) }

#define TPACPI_QEC_LNV(__id1, __id2, __quirk)	\
	{ .vendor = PCI_VENDOR_ID_LENOVO,	\
	  .bios = TPACPI_MATCH_ANY,		\
	  .ec = TPID(__id1, __id2),		\
	  .quirks = (__quirk) }

struct tpacpi_quirk {
	unsigned int vendor;
	u32 bios;
	u32 ec;
	unsigned long quirks;
};

/**
 * tpacpi_check_quirks() - search BIOS/EC version on a list
 * @qlist:		array of &struct tpacpi_quirk
 * @qlist_size:		number of elements in @qlist
 *
 * Iterates over a quirks list until one is found that matches the
 * ThinkPad's vendor, BIOS and EC model.
 *
 * Returns 0 if nothing matches, otherwise returns the quirks field of
 * the matching &struct tpacpi_quirk entry.
 *
 * The match criteria is: vendor, ec and bios much match.
 */
static unsigned long __init tpacpi_check_quirks(
			const struct tpacpi_quirk *qlist,
			unsigned int qlist_size)
{
	while (qlist_size) {
		if ((qlist->vendor == thinkpad_id.vendor ||
				qlist->vendor == TPACPI_MATCH_ANY) &&
		    (qlist->bios == thinkpad_id.bios_model ||
				qlist->bios == TPACPI_MATCH_ANY) &&
		    (qlist->ec == thinkpad_id.ec_model ||
				qlist->ec == TPACPI_MATCH_ANY))
			return qlist->quirks;

		qlist_size--;
		qlist++;
	}
	return 0;
}

static inline bool __pure __init tpacpi_is_lenovo(void)
{
	return thinkpad_id.vendor == PCI_VENDOR_ID_LENOVO;
}

static inline bool __pure __init tpacpi_is_ibm(void)
{
	return thinkpad_id.vendor == PCI_VENDOR_ID_IBM;
}

/****************************************************************************
 ****************************************************************************
 *
 * ACPI Helpers and device model
 *
 ****************************************************************************
 ****************************************************************************/

/*************************************************************************
 * ACPI basic handles
 */

static acpi_handle root_handle;
static acpi_handle ec_handle;

#define TPACPI_HANDLE(object, parent, paths...)			\
	static acpi_handle  object##_handle;			\
	static const acpi_handle * const object##_parent __initconst =	\
						&parent##_handle; \
	static char *object##_paths[] __initdata = { paths }

TPACPI_HANDLE(ecrd, ec, "ECRD");	/* 570 */
TPACPI_HANDLE(ecwr, ec, "ECWR");	/* 570 */

TPACPI_HANDLE(cmos, root, "\\UCMS",	/* R50, R50e, R50p, R51, */
					/* T4x, X31, X40 */
	   "\\CMOS",		/* A3x, G4x, R32, T23, T30, X22-24, X30 */
	   "\\CMS",		/* R40, R40e */
	   );			/* all others */

TPACPI_HANDLE(hkey, ec, "\\_SB.HKEY",	/* 600e/x, 770e, 770x */
	   "^HKEY",		/* R30, R31 */
	   "HKEY",		/* all others */
	   );			/* 570 */

/*************************************************************************
 * ACPI helpers
 */

static int acpi_evalf(acpi_handle handle,
		      int *res, char *method, char *fmt, ...)
{
	char *fmt0 = fmt;
	struct acpi_object_list params;
	union acpi_object in_objs[TPACPI_MAX_ACPI_ARGS];
	struct acpi_buffer result, *resultp;
	union acpi_object out_obj;
	acpi_status status;
	va_list ap;
	char res_type;
	int success;
	int quiet;

	if (!*fmt) {
		pr_err("acpi_evalf() called with empty format\n");
		return 0;
	}

	if (*fmt == 'q') {
		quiet = 1;
		fmt++;
	} else
		quiet = 0;

	res_type = *(fmt++);

	params.count = 0;
	params.pointer = &in_objs[0];

	va_start(ap, fmt);
	while (*fmt) {
		char c = *(fmt++);
		switch (c) {
		case 'd':	/* int */
			in_objs[params.count].integer.value = va_arg(ap, int);
			in_objs[params.count++].type = ACPI_TYPE_INTEGER;
			break;
			/* add more types as needed */
		default:
			pr_err("acpi_evalf() called with invalid format character '%c'\n",
			       c);
			va_end(ap);
			return 0;
		}
	}
	va_end(ap);

	if (res_type != 'v') {
		result.length = sizeof(out_obj);
		result.pointer = &out_obj;
		resultp = &result;
	} else
		resultp = NULL;

	status = acpi_evaluate_object(handle, method, &params, resultp);

	switch (res_type) {
	case 'd':		/* int */
		success = (status == AE_OK &&
			   out_obj.type == ACPI_TYPE_INTEGER);
		if (success && res)
			*res = out_obj.integer.value;
		break;
	case 'v':		/* void */
		success = status == AE_OK;
		break;
		/* add more types as needed */
	default:
		pr_err("acpi_evalf() called with invalid format character '%c'\n",
		       res_type);
		return 0;
	}

	if (!success && !quiet)
		pr_err("acpi_evalf(%s, %s, ...) failed: %s\n",
		       method, fmt0, acpi_format_exception(status));

	return success;
}

static int acpi_ec_read(int i, u8 *p)
{
	int v;

	if (ecrd_handle) {
		if (!acpi_evalf(ecrd_handle, &v, NULL, "dd", i))
			return 0;
		*p = v;
	} else {
		if (ec_read(i, p) < 0)
			return 0;
	}

	return 1;
}

static int acpi_ec_write(int i, u8 v)
{
	if (ecwr_handle) {
		if (!acpi_evalf(ecwr_handle, NULL, NULL, "vdd", i, v))
			return 0;
	} else {
		if (ec_write(i, v) < 0)
			return 0;
	}

	return 1;
}

static int issue_thinkpad_cmos_command(int cmos_cmd)
{
	if (!cmos_handle)
		return -ENXIO;

	if (!acpi_evalf(cmos_handle, NULL, NULL, "vd", cmos_cmd))
		return -EIO;

	return 0;
}

/*************************************************************************
 * ACPI device model
 */

#define TPACPI_ACPIHANDLE_INIT(object) \
	drv_acpi_handle_init(#object, &object##_handle, *object##_parent, \
		object##_paths, ARRAY_SIZE(object##_paths))

static void __init drv_acpi_handle_init(const char *name,
			   acpi_handle *handle, const acpi_handle parent,
			   char **paths, const int num_paths)
{
	int i;
	acpi_status status;

	vdbg_printk(TPACPI_DBG_INIT, "trying to locate ACPI handle for %s\n",
		name);

	for (i = 0; i < num_paths; i++) {
		status = acpi_get_handle(parent, paths[i], handle);
		if (ACPI_SUCCESS(status)) {
			dbg_printk(TPACPI_DBG_INIT,
				   "Found ACPI handle %s for %s\n",
				   paths[i], name);
			return;
		}
	}

	vdbg_printk(TPACPI_DBG_INIT, "ACPI handle for %s not found\n",
		    name);
	*handle = NULL;
}

static acpi_status __init tpacpi_acpi_handle_locate_callback(acpi_handle handle,
			u32 level, void *context, void **return_value)
{
	struct acpi_device *dev;
	if (!strcmp(context, "video")) {
		if (acpi_bus_get_device(handle, &dev))
			return AE_OK;
		if (strcmp(ACPI_VIDEO_HID, acpi_device_hid(dev)))
			return AE_OK;
	}

	*(acpi_handle *)return_value = handle;

	return AE_CTRL_TERMINATE;
}

static void __init tpacpi_acpi_handle_locate(const char *name,
		const char *hid,
		acpi_handle *handle)
{
	acpi_status status;
	acpi_handle device_found;

	BUG_ON(!name || !handle);
	vdbg_printk(TPACPI_DBG_INIT,
			"trying to locate ACPI handle for %s, using HID %s\n",
			name, hid ? hid : "NULL");

	memset(&device_found, 0, sizeof(device_found));
	status = acpi_get_devices(hid, tpacpi_acpi_handle_locate_callback,
				  (void *)name, &device_found);

	*handle = NULL;

	if (ACPI_SUCCESS(status)) {
		*handle = device_found;
		dbg_printk(TPACPI_DBG_INIT,
			   "Found ACPI handle for %s\n", name);
	} else {
		vdbg_printk(TPACPI_DBG_INIT,
			    "Could not locate an ACPI handle for %s: %s\n",
			    name, acpi_format_exception(status));
	}
}

static void dispatch_acpi_notify(acpi_handle handle, u32 event, void *data)
{
	struct ibm_struct *ibm = data;

	if (tpacpi_lifecycle != TPACPI_LIFE_RUNNING)
		return;

	if (!ibm || !ibm->acpi || !ibm->acpi->notify)
		return;

	ibm->acpi->notify(ibm, event);
}

static int __init setup_acpi_notify(struct ibm_struct *ibm)
{
	acpi_status status;
	int rc;

	BUG_ON(!ibm->acpi);

	if (!*ibm->acpi->handle)
		return 0;

	vdbg_printk(TPACPI_DBG_INIT,
		"setting up ACPI notify for %s\n", ibm->name);

	rc = acpi_bus_get_device(*ibm->acpi->handle, &ibm->acpi->device);
	if (rc < 0) {
		pr_err("acpi_bus_get_device(%s) failed: %d\n", ibm->name, rc);
		return -ENODEV;
	}

	ibm->acpi->device->driver_data = ibm;
	sprintf(acpi_device_class(ibm->acpi->device), "%s/%s",
		TPACPI_ACPI_EVENT_PREFIX,
		ibm->name);

	status = acpi_install_notify_handler(*ibm->acpi->handle,
			ibm->acpi->type, dispatch_acpi_notify, ibm);
	if (ACPI_FAILURE(status)) {
		if (status == AE_ALREADY_EXISTS) {
			pr_notice("another device driver is already handling %s events\n",
				  ibm->name);
		} else {
			pr_err("acpi_install_notify_handler(%s) failed: %s\n",
			       ibm->name, acpi_format_exception(status));
		}
		return -ENODEV;
	}
	ibm->flags.acpi_notify_installed = 1;
	return 0;
}

static int __init tpacpi_device_add(struct acpi_device *device)
{
	return 0;
}

static int __init register_tpacpi_subdriver(struct ibm_struct *ibm)
{
	int rc;

	dbg_printk(TPACPI_DBG_INIT,
		"registering %s as an ACPI driver\n", ibm->name);

	BUG_ON(!ibm->acpi);

	ibm->acpi->driver = kzalloc(sizeof(struct acpi_driver), GFP_KERNEL);
	if (!ibm->acpi->driver) {
		pr_err("failed to allocate memory for ibm->acpi->driver\n");
		return -ENOMEM;
	}

	sprintf(ibm->acpi->driver->name, "%s_%s", TPACPI_NAME, ibm->name);
	ibm->acpi->driver->ids = ibm->acpi->hid;

	ibm->acpi->driver->ops.add = &tpacpi_device_add;

	rc = acpi_bus_register_driver(ibm->acpi->driver);
	if (rc < 0) {
		pr_err("acpi_bus_register_driver(%s) failed: %d\n",
		       ibm->name, rc);
		kfree(ibm->acpi->driver);
		ibm->acpi->driver = NULL;
	} else if (!rc)
		ibm->flags.acpi_driver_registered = 1;

	return rc;
}


/****************************************************************************
 ****************************************************************************
 *
 * Procfs Helpers
 *
 ****************************************************************************
 ****************************************************************************/

static int dispatch_proc_show(struct seq_file *m, void *v)
{
	struct ibm_struct *ibm = m->private;

	if (!ibm || !ibm->read)
		return -EINVAL;
	return ibm->read(m);
}

static int dispatch_proc_open(struct inode *inode, struct file *file)
{
	return single_open(file, dispatch_proc_show, PDE_DATA(inode));
}

static ssize_t dispatch_proc_write(struct file *file,
			const char __user *userbuf,
			size_t count, loff_t *pos)
{
	struct ibm_struct *ibm = PDE_DATA(file_inode(file));
	char *kernbuf;
	int ret;

	if (!ibm || !ibm->write)
		return -EINVAL;
	if (count > PAGE_SIZE - 1)
		return -EINVAL;

	kernbuf = kmalloc(count + 1, GFP_KERNEL);
	if (!kernbuf)
		return -ENOMEM;

	if (copy_from_user(kernbuf, userbuf, count)) {
		kfree(kernbuf);
		return -EFAULT;
	}

	kernbuf[count] = 0;
	ret = ibm->write(kernbuf);
	if (ret == 0)
		ret = count;

	kfree(kernbuf);

	return ret;
}

static const struct proc_ops dispatch_proc_ops = {
	.proc_open	= dispatch_proc_open,
	.proc_read	= seq_read,
	.proc_lseek	= seq_lseek,
	.proc_release	= single_release,
	.proc_write	= dispatch_proc_write,
};

/****************************************************************************
 ****************************************************************************
 *
 * Device model: input, hwmon and platform
 *
 ****************************************************************************
 ****************************************************************************/

static struct platform_device *tpacpi_pdev;
static struct platform_device *tpacpi_sensors_pdev;
static struct device *tpacpi_hwmon;
static struct input_dev *tpacpi_inputdev;
static struct mutex tpacpi_inputdev_send_mutex;
static LIST_HEAD(tpacpi_all_drivers);

#ifdef CONFIG_PM_SLEEP
static int tpacpi_suspend_handler(struct device *dev)
{
	struct ibm_struct *ibm, *itmp;

	list_for_each_entry_safe(ibm, itmp,
				 &tpacpi_all_drivers,
				 all_drivers) {
		if (ibm->suspend)
			(ibm->suspend)();
	}

	return 0;
}

static int tpacpi_resume_handler(struct device *dev)
{
	struct ibm_struct *ibm, *itmp;

	list_for_each_entry_safe(ibm, itmp,
				 &tpacpi_all_drivers,
				 all_drivers) {
		if (ibm->resume)
			(ibm->resume)();
	}

	return 0;
}
#endif

static SIMPLE_DEV_PM_OPS(tpacpi_pm,
			 tpacpi_suspend_handler, tpacpi_resume_handler);

static void tpacpi_shutdown_handler(struct platform_device *pdev)
{
	struct ibm_struct *ibm, *itmp;

	list_for_each_entry_safe(ibm, itmp,
				 &tpacpi_all_drivers,
				 all_drivers) {
		if (ibm->shutdown)
			(ibm->shutdown)();
	}
}

static struct platform_driver tpacpi_pdriver = {
	.driver = {
		.name = TPACPI_DRVR_NAME,
		.pm = &tpacpi_pm,
	},
	.shutdown = tpacpi_shutdown_handler,
};

static struct platform_driver tpacpi_hwmon_pdriver = {
	.driver = {
		.name = TPACPI_HWMON_DRVR_NAME,
	},
};

/*************************************************************************
 * sysfs support helpers
 */

struct attribute_set {
	unsigned int members, max_members;
	struct attribute_group group;
};

struct attribute_set_obj {
	struct attribute_set s;
	struct attribute *a;
} __attribute__((packed));

static struct attribute_set *create_attr_set(unsigned int max_members,
						const char *name)
{
	struct attribute_set_obj *sobj;

	if (max_members == 0)
		return NULL;

	/* Allocates space for implicit NULL at the end too */
	sobj = kzalloc(sizeof(struct attribute_set_obj) +
		    max_members * sizeof(struct attribute *),
		    GFP_KERNEL);
	if (!sobj)
		return NULL;
	sobj->s.max_members = max_members;
	sobj->s.group.attrs = &sobj->a;
	sobj->s.group.name = name;

	return &sobj->s;
}

#define destroy_attr_set(_set) \
	kfree(_set)

/* not multi-threaded safe, use it in a single thread per set */
static int add_to_attr_set(struct attribute_set *s, struct attribute *attr)
{
	if (!s || !attr)
		return -EINVAL;

	if (s->members >= s->max_members)
		return -ENOMEM;

	s->group.attrs[s->members] = attr;
	s->members++;

	return 0;
}

static int add_many_to_attr_set(struct attribute_set *s,
			struct attribute **attr,
			unsigned int count)
{
	int i, res;

	for (i = 0; i < count; i++) {
		res = add_to_attr_set(s, attr[i]);
		if (res)
			return res;
	}

	return 0;
}

static void delete_attr_set(struct attribute_set *s, struct kobject *kobj)
{
	sysfs_remove_group(kobj, &s->group);
	destroy_attr_set(s);
}

#define register_attr_set_with_sysfs(_attr_set, _kobj) \
	sysfs_create_group(_kobj, &_attr_set->group)

static int parse_strtoul(const char *buf,
		unsigned long max, unsigned long *value)
{
	char *endp;

	*value = simple_strtoul(skip_spaces(buf), &endp, 0);
	endp = skip_spaces(endp);
	if (*endp || *value > max)
		return -EINVAL;

	return 0;
}

static void tpacpi_disable_brightness_delay(void)
{
	if (acpi_evalf(hkey_handle, NULL, "PWMS", "qvd", 0))
		pr_notice("ACPI backlight control delay disabled\n");
}

static void printk_deprecated_attribute(const char * const what,
					const char * const details)
{
	tpacpi_log_usertask("deprecated sysfs attribute");
	pr_warn("WARNING: sysfs attribute %s is deprecated and will be removed. %s\n",
		what, details);
}

/*************************************************************************
 * rfkill and radio control support helpers
 */

/*
 * ThinkPad-ACPI firmware handling model:
 *
 * WLSW (master wireless switch) is event-driven, and is common to all
 * firmware-controlled radios.  It cannot be controlled, just monitored,
 * as expected.  It overrides all radio state in firmware
 *
 * The kernel, a masked-off hotkey, and WLSW can change the radio state
 * (TODO: verify how WLSW interacts with the returned radio state).
 *
 * The only time there are shadow radio state changes, is when
 * masked-off hotkeys are used.
 */

/*
 * Internal driver API for radio state:
 *
 * int: < 0 = error, otherwise enum tpacpi_rfkill_state
 * bool: true means radio blocked (off)
 */
enum tpacpi_rfkill_state {
	TPACPI_RFK_RADIO_OFF = 0,
	TPACPI_RFK_RADIO_ON
};

/* rfkill switches */
enum tpacpi_rfk_id {
	TPACPI_RFK_BLUETOOTH_SW_ID = 0,
	TPACPI_RFK_WWAN_SW_ID,
	TPACPI_RFK_UWB_SW_ID,
	TPACPI_RFK_SW_MAX
};

static const char *tpacpi_rfkill_names[] = {
	[TPACPI_RFK_BLUETOOTH_SW_ID] = "bluetooth",
	[TPACPI_RFK_WWAN_SW_ID] = "wwan",
	[TPACPI_RFK_UWB_SW_ID] = "uwb",
	[TPACPI_RFK_SW_MAX] = NULL
};

/* ThinkPad-ACPI rfkill subdriver */
struct tpacpi_rfk {
	struct rfkill *rfkill;
	enum tpacpi_rfk_id id;
	const struct tpacpi_rfk_ops *ops;
};

struct tpacpi_rfk_ops {
	/* firmware interface */
	int (*get_status)(void);
	int (*set_status)(const enum tpacpi_rfkill_state);
};

static struct tpacpi_rfk *tpacpi_rfkill_switches[TPACPI_RFK_SW_MAX];

/* Query FW and update rfkill sw state for a given rfkill switch */
static int tpacpi_rfk_update_swstate(const struct tpacpi_rfk *tp_rfk)
{
	int status;

	if (!tp_rfk)
		return -ENODEV;

	status = (tp_rfk->ops->get_status)();
	if (status < 0)
		return status;

	rfkill_set_sw_state(tp_rfk->rfkill,
			    (status == TPACPI_RFK_RADIO_OFF));

	return status;
}

/* Query FW and update rfkill sw state for all rfkill switches */
static void tpacpi_rfk_update_swstate_all(void)
{
	unsigned int i;

	for (i = 0; i < TPACPI_RFK_SW_MAX; i++)
		tpacpi_rfk_update_swstate(tpacpi_rfkill_switches[i]);
}

/*
 * Sync the HW-blocking state of all rfkill switches,
 * do notice it causes the rfkill core to schedule uevents
 */
static void tpacpi_rfk_update_hwblock_state(bool blocked)
{
	unsigned int i;
	struct tpacpi_rfk *tp_rfk;

	for (i = 0; i < TPACPI_RFK_SW_MAX; i++) {
		tp_rfk = tpacpi_rfkill_switches[i];
		if (tp_rfk) {
			if (rfkill_set_hw_state(tp_rfk->rfkill,
						blocked)) {
				/* ignore -- we track sw block */
			}
		}
	}
}

/* Call to get the WLSW state from the firmware */
static int hotkey_get_wlsw(void);

/* Call to query WLSW state and update all rfkill switches */
static bool tpacpi_rfk_check_hwblock_state(void)
{
	int res = hotkey_get_wlsw();
	int hw_blocked;

	/* When unknown or unsupported, we have to assume it is unblocked */
	if (res < 0)
		return false;

	hw_blocked = (res == TPACPI_RFK_RADIO_OFF);
	tpacpi_rfk_update_hwblock_state(hw_blocked);

	return hw_blocked;
}

static int tpacpi_rfk_hook_set_block(void *data, bool blocked)
{
	struct tpacpi_rfk *tp_rfk = data;
	int res;

	dbg_printk(TPACPI_DBG_RFKILL,
		   "request to change radio state to %s\n",
		   blocked ? "blocked" : "unblocked");

	/* try to set radio state */
	res = (tp_rfk->ops->set_status)(blocked ?
				TPACPI_RFK_RADIO_OFF : TPACPI_RFK_RADIO_ON);

	/* and update the rfkill core with whatever the FW really did */
	tpacpi_rfk_update_swstate(tp_rfk);

	return (res < 0) ? res : 0;
}

static const struct rfkill_ops tpacpi_rfk_rfkill_ops = {
	.set_block = tpacpi_rfk_hook_set_block,
};

static int __init tpacpi_new_rfkill(const enum tpacpi_rfk_id id,
			const struct tpacpi_rfk_ops *tp_rfkops,
			const enum rfkill_type rfktype,
			const char *name,
			const bool set_default)
{
	struct tpacpi_rfk *atp_rfk;
	int res;
	bool sw_state = false;
	bool hw_state;
	int sw_status;

	BUG_ON(id >= TPACPI_RFK_SW_MAX || tpacpi_rfkill_switches[id]);

	atp_rfk = kzalloc(sizeof(struct tpacpi_rfk), GFP_KERNEL);
	if (atp_rfk)
		atp_rfk->rfkill = rfkill_alloc(name,
						&tpacpi_pdev->dev,
						rfktype,
						&tpacpi_rfk_rfkill_ops,
						atp_rfk);
	if (!atp_rfk || !atp_rfk->rfkill) {
		pr_err("failed to allocate memory for rfkill class\n");
		kfree(atp_rfk);
		return -ENOMEM;
	}

	atp_rfk->id = id;
	atp_rfk->ops = tp_rfkops;

	sw_status = (tp_rfkops->get_status)();
	if (sw_status < 0) {
		pr_err("failed to read initial state for %s, error %d\n",
		       name, sw_status);
	} else {
		sw_state = (sw_status == TPACPI_RFK_RADIO_OFF);
		if (set_default) {
			/* try to keep the initial state, since we ask the
			 * firmware to preserve it across S5 in NVRAM */
			rfkill_init_sw_state(atp_rfk->rfkill, sw_state);
		}
	}
	hw_state = tpacpi_rfk_check_hwblock_state();
	rfkill_set_hw_state(atp_rfk->rfkill, hw_state);

	res = rfkill_register(atp_rfk->rfkill);
	if (res < 0) {
		pr_err("failed to register %s rfkill switch: %d\n", name, res);
		rfkill_destroy(atp_rfk->rfkill);
		kfree(atp_rfk);
		return res;
	}

	tpacpi_rfkill_switches[id] = atp_rfk;

	pr_info("rfkill switch %s: radio is %sblocked\n",
		name, (sw_state || hw_state) ? "" : "un");
	return 0;
}

static void tpacpi_destroy_rfkill(const enum tpacpi_rfk_id id)
{
	struct tpacpi_rfk *tp_rfk;

	BUG_ON(id >= TPACPI_RFK_SW_MAX);

	tp_rfk = tpacpi_rfkill_switches[id];
	if (tp_rfk) {
		rfkill_unregister(tp_rfk->rfkill);
		rfkill_destroy(tp_rfk->rfkill);
		tpacpi_rfkill_switches[id] = NULL;
		kfree(tp_rfk);
	}
}

static void printk_deprecated_rfkill_attribute(const char * const what)
{
	printk_deprecated_attribute(what,
			"Please switch to generic rfkill before year 2010");
}

/* sysfs <radio> enable ------------------------------------------------ */
static ssize_t tpacpi_rfk_sysfs_enable_show(const enum tpacpi_rfk_id id,
					    struct device_attribute *attr,
					    char *buf)
{
	int status;

	printk_deprecated_rfkill_attribute(attr->attr.name);

	/* This is in the ABI... */
	if (tpacpi_rfk_check_hwblock_state()) {
		status = TPACPI_RFK_RADIO_OFF;
	} else {
		status = tpacpi_rfk_update_swstate(tpacpi_rfkill_switches[id]);
		if (status < 0)
			return status;
	}

	return snprintf(buf, PAGE_SIZE, "%d\n",
			(status == TPACPI_RFK_RADIO_ON) ? 1 : 0);
}

static ssize_t tpacpi_rfk_sysfs_enable_store(const enum tpacpi_rfk_id id,
			    struct device_attribute *attr,
			    const char *buf, size_t count)
{
	unsigned long t;
	int res;

	printk_deprecated_rfkill_attribute(attr->attr.name);

	if (parse_strtoul(buf, 1, &t))
		return -EINVAL;

	tpacpi_disclose_usertask(attr->attr.name, "set to %ld\n", t);

	/* This is in the ABI... */
	if (tpacpi_rfk_check_hwblock_state() && !!t)
		return -EPERM;

	res = tpacpi_rfkill_switches[id]->ops->set_status((!!t) ?
				TPACPI_RFK_RADIO_ON : TPACPI_RFK_RADIO_OFF);
	tpacpi_rfk_update_swstate(tpacpi_rfkill_switches[id]);

	return (res < 0) ? res : count;
}

/* procfs -------------------------------------------------------------- */
static int tpacpi_rfk_procfs_read(const enum tpacpi_rfk_id id, struct seq_file *m)
{
	if (id >= TPACPI_RFK_SW_MAX)
		seq_printf(m, "status:\t\tnot supported\n");
	else {
		int status;

		/* This is in the ABI... */
		if (tpacpi_rfk_check_hwblock_state()) {
			status = TPACPI_RFK_RADIO_OFF;
		} else {
			status = tpacpi_rfk_update_swstate(
						tpacpi_rfkill_switches[id]);
			if (status < 0)
				return status;
		}

		seq_printf(m, "status:\t\t%s\n",
				(status == TPACPI_RFK_RADIO_ON) ?
					"enabled" : "disabled");
		seq_printf(m, "commands:\tenable, disable\n");
	}

	return 0;
}

static int tpacpi_rfk_procfs_write(const enum tpacpi_rfk_id id, char *buf)
{
	char *cmd;
	int status = -1;
	int res = 0;

	if (id >= TPACPI_RFK_SW_MAX)
		return -ENODEV;

	while ((cmd = strsep(&buf, ","))) {
		if (strlencmp(cmd, "enable") == 0)
			status = TPACPI_RFK_RADIO_ON;
		else if (strlencmp(cmd, "disable") == 0)
			status = TPACPI_RFK_RADIO_OFF;
		else
			return -EINVAL;
	}

	if (status != -1) {
		tpacpi_disclose_usertask("procfs", "attempt to %s %s\n",
				(status == TPACPI_RFK_RADIO_ON) ?
						"enable" : "disable",
				tpacpi_rfkill_names[id]);
		res = (tpacpi_rfkill_switches[id]->ops->set_status)(status);
		tpacpi_rfk_update_swstate(tpacpi_rfkill_switches[id]);
	}

	return res;
}

/*************************************************************************
 * thinkpad-acpi driver attributes
 */

/* interface_version --------------------------------------------------- */
static ssize_t interface_version_show(struct device_driver *drv, char *buf)
{
	return snprintf(buf, PAGE_SIZE, "0x%08x\n", TPACPI_SYSFS_VERSION);
}
static DRIVER_ATTR_RO(interface_version);

/* debug_level --------------------------------------------------------- */
static ssize_t debug_level_show(struct device_driver *drv, char *buf)
{
	return snprintf(buf, PAGE_SIZE, "0x%04x\n", dbg_level);
}

static ssize_t debug_level_store(struct device_driver *drv, const char *buf,
				 size_t count)
{
	unsigned long t;

	if (parse_strtoul(buf, 0xffff, &t))
		return -EINVAL;

	dbg_level = t;

	return count;
}
static DRIVER_ATTR_RW(debug_level);

/* version ------------------------------------------------------------- */
static ssize_t version_show(struct device_driver *drv, char *buf)
{
	return snprintf(buf, PAGE_SIZE, "%s v%s\n",
			TPACPI_DESC, TPACPI_VERSION);
}
static DRIVER_ATTR_RO(version);

/* --------------------------------------------------------------------- */

#ifdef CONFIG_THINKPAD_ACPI_DEBUGFACILITIES

/* wlsw_emulstate ------------------------------------------------------ */
static ssize_t wlsw_emulstate_show(struct device_driver *drv, char *buf)
{
	return snprintf(buf, PAGE_SIZE, "%d\n", !!tpacpi_wlsw_emulstate);
}

static ssize_t wlsw_emulstate_store(struct device_driver *drv, const char *buf,
				    size_t count)
{
	unsigned long t;

	if (parse_strtoul(buf, 1, &t))
		return -EINVAL;

	if (tpacpi_wlsw_emulstate != !!t) {
		tpacpi_wlsw_emulstate = !!t;
		tpacpi_rfk_update_hwblock_state(!t);	/* negative logic */
	}

	return count;
}
static DRIVER_ATTR_RW(wlsw_emulstate);

/* bluetooth_emulstate ------------------------------------------------- */
static ssize_t bluetooth_emulstate_show(struct device_driver *drv, char *buf)
{
	return snprintf(buf, PAGE_SIZE, "%d\n", !!tpacpi_bluetooth_emulstate);
}

static ssize_t bluetooth_emulstate_store(struct device_driver *drv,
					 const char *buf, size_t count)
{
	unsigned long t;

	if (parse_strtoul(buf, 1, &t))
		return -EINVAL;

	tpacpi_bluetooth_emulstate = !!t;

	return count;
}
static DRIVER_ATTR_RW(bluetooth_emulstate);

/* wwan_emulstate ------------------------------------------------- */
static ssize_t wwan_emulstate_show(struct device_driver *drv, char *buf)
{
	return snprintf(buf, PAGE_SIZE, "%d\n", !!tpacpi_wwan_emulstate);
}

static ssize_t wwan_emulstate_store(struct device_driver *drv, const char *buf,
				    size_t count)
{
	unsigned long t;

	if (parse_strtoul(buf, 1, &t))
		return -EINVAL;

	tpacpi_wwan_emulstate = !!t;

	return count;
}
static DRIVER_ATTR_RW(wwan_emulstate);

/* uwb_emulstate ------------------------------------------------- */
static ssize_t uwb_emulstate_show(struct device_driver *drv, char *buf)
{
	return snprintf(buf, PAGE_SIZE, "%d\n", !!tpacpi_uwb_emulstate);
}

static ssize_t uwb_emulstate_store(struct device_driver *drv, const char *buf,
				   size_t count)
{
	unsigned long t;

	if (parse_strtoul(buf, 1, &t))
		return -EINVAL;

	tpacpi_uwb_emulstate = !!t;

	return count;
}
static DRIVER_ATTR_RW(uwb_emulstate);
#endif

/* --------------------------------------------------------------------- */

static struct driver_attribute *tpacpi_driver_attributes[] = {
	&driver_attr_debug_level, &driver_attr_version,
	&driver_attr_interface_version,
};

static int __init tpacpi_create_driver_attributes(struct device_driver *drv)
{
	int i, res;

	i = 0;
	res = 0;
	while (!res && i < ARRAY_SIZE(tpacpi_driver_attributes)) {
		res = driver_create_file(drv, tpacpi_driver_attributes[i]);
		i++;
	}

#ifdef CONFIG_THINKPAD_ACPI_DEBUGFACILITIES
	if (!res && dbg_wlswemul)
		res = driver_create_file(drv, &driver_attr_wlsw_emulstate);
	if (!res && dbg_bluetoothemul)
		res = driver_create_file(drv, &driver_attr_bluetooth_emulstate);
	if (!res && dbg_wwanemul)
		res = driver_create_file(drv, &driver_attr_wwan_emulstate);
	if (!res && dbg_uwbemul)
		res = driver_create_file(drv, &driver_attr_uwb_emulstate);
#endif

	return res;
}

static void tpacpi_remove_driver_attributes(struct device_driver *drv)
{
	int i;

	for (i = 0; i < ARRAY_SIZE(tpacpi_driver_attributes); i++)
		driver_remove_file(drv, tpacpi_driver_attributes[i]);

#ifdef THINKPAD_ACPI_DEBUGFACILITIES
	driver_remove_file(drv, &driver_attr_wlsw_emulstate);
	driver_remove_file(drv, &driver_attr_bluetooth_emulstate);
	driver_remove_file(drv, &driver_attr_wwan_emulstate);
	driver_remove_file(drv, &driver_attr_uwb_emulstate);
#endif
}

/*************************************************************************
 * Firmware Data
 */

/*
 * Table of recommended minimum BIOS versions
 *
 * Reasons for listing:
 *    1. Stable BIOS, listed because the unknown amount of
 *       bugs and bad ACPI behaviour on older versions
 *
 *    2. BIOS or EC fw with known bugs that trigger on Linux
 *
 *    3. BIOS with known reduced functionality in older versions
 *
 *  We recommend the latest BIOS and EC version.
 *  We only support the latest BIOS and EC fw version as a rule.
 *
 *  Sources: IBM ThinkPad Public Web Documents (update changelogs),
 *  Information from users in ThinkWiki
 *
 *  WARNING: we use this table also to detect that the machine is
 *  a ThinkPad in some cases, so don't remove entries lightly.
 */

#define TPV_Q(__v, __id1, __id2, __bv1, __bv2)		\
	{ .vendor	= (__v),			\
	  .bios		= TPID(__id1, __id2),		\
	  .ec		= TPACPI_MATCH_ANY,		\
	  .quirks	= TPACPI_MATCH_ANY_VERSION << 16 \
			  | TPVER(__bv1, __bv2) }

#define TPV_Q_X(__v, __bid1, __bid2, __bv1, __bv2,	\
		__eid, __ev1, __ev2)			\
	{ .vendor	= (__v),			\
	  .bios		= TPID(__bid1, __bid2),		\
	  .ec		= __eid,			\
	  .quirks	= TPVER(__ev1, __ev2) << 16	\
			  | TPVER(__bv1, __bv2) }

#define TPV_QI0(__id1, __id2, __bv1, __bv2) \
	TPV_Q(PCI_VENDOR_ID_IBM, __id1, __id2, __bv1, __bv2)

/* Outdated IBM BIOSes often lack the EC id string */
#define TPV_QI1(__id1, __id2, __bv1, __bv2, __ev1, __ev2) \
	TPV_Q_X(PCI_VENDOR_ID_IBM, __id1, __id2, 	\
		__bv1, __bv2, TPID(__id1, __id2),	\
		__ev1, __ev2),				\
	TPV_Q_X(PCI_VENDOR_ID_IBM, __id1, __id2, 	\
		__bv1, __bv2, TPACPI_MATCH_UNKNOWN,	\
		__ev1, __ev2)

/* Outdated IBM BIOSes often lack the EC id string */
#define TPV_QI2(__bid1, __bid2, __bv1, __bv2,		\
		__eid1, __eid2, __ev1, __ev2) 		\
	TPV_Q_X(PCI_VENDOR_ID_IBM, __bid1, __bid2, 	\
		__bv1, __bv2, TPID(__eid1, __eid2),	\
		__ev1, __ev2),				\
	TPV_Q_X(PCI_VENDOR_ID_IBM, __bid1, __bid2, 	\
		__bv1, __bv2, TPACPI_MATCH_UNKNOWN,	\
		__ev1, __ev2)

#define TPV_QL0(__id1, __id2, __bv1, __bv2) \
	TPV_Q(PCI_VENDOR_ID_LENOVO, __id1, __id2, __bv1, __bv2)

#define TPV_QL1(__id1, __id2, __bv1, __bv2, __ev1, __ev2) \
	TPV_Q_X(PCI_VENDOR_ID_LENOVO, __id1, __id2, 	\
		__bv1, __bv2, TPID(__id1, __id2),	\
		__ev1, __ev2)

#define TPV_QL2(__bid1, __bid2, __bv1, __bv2,		\
		__eid1, __eid2, __ev1, __ev2) 		\
	TPV_Q_X(PCI_VENDOR_ID_LENOVO, __bid1, __bid2, 	\
		__bv1, __bv2, TPID(__eid1, __eid2),	\
		__ev1, __ev2)

static const struct tpacpi_quirk tpacpi_bios_version_qtable[] __initconst = {
	/*  Numeric models ------------------ */
	/*      FW MODEL   BIOS VERS	      */
	TPV_QI0('I', 'M',  '6', '5'),		 /* 570 */
	TPV_QI0('I', 'U',  '2', '6'),		 /* 570E */
	TPV_QI0('I', 'B',  '5', '4'),		 /* 600 */
	TPV_QI0('I', 'H',  '4', '7'),		 /* 600E */
	TPV_QI0('I', 'N',  '3', '6'),		 /* 600E */
	TPV_QI0('I', 'T',  '5', '5'),		 /* 600X */
	TPV_QI0('I', 'D',  '4', '8'),		 /* 770, 770E, 770ED */
	TPV_QI0('I', 'I',  '4', '2'),		 /* 770X */
	TPV_QI0('I', 'O',  '2', '3'),		 /* 770Z */

	/* A-series ------------------------- */
	/*      FW MODEL   BIOS VERS  EC VERS */
	TPV_QI0('I', 'W',  '5', '9'),		 /* A20m */
	TPV_QI0('I', 'V',  '6', '9'),		 /* A20p */
	TPV_QI0('1', '0',  '2', '6'),		 /* A21e, A22e */
	TPV_QI0('K', 'U',  '3', '6'),		 /* A21e */
	TPV_QI0('K', 'X',  '3', '6'),		 /* A21m, A22m */
	TPV_QI0('K', 'Y',  '3', '8'),		 /* A21p, A22p */
	TPV_QI0('1', 'B',  '1', '7'),		 /* A22e */
	TPV_QI0('1', '3',  '2', '0'),		 /* A22m */
	TPV_QI0('1', 'E',  '7', '3'),		 /* A30/p (0) */
	TPV_QI1('1', 'G',  '4', '1',  '1', '7'), /* A31/p (0) */
	TPV_QI1('1', 'N',  '1', '6',  '0', '7'), /* A31/p (0) */

	/* G-series ------------------------- */
	/*      FW MODEL   BIOS VERS	      */
	TPV_QI0('1', 'T',  'A', '6'),		 /* G40 */
	TPV_QI0('1', 'X',  '5', '7'),		 /* G41 */

	/* R-series, T-series --------------- */
	/*      FW MODEL   BIOS VERS  EC VERS */
	TPV_QI0('1', 'C',  'F', '0'),		 /* R30 */
	TPV_QI0('1', 'F',  'F', '1'),		 /* R31 */
	TPV_QI0('1', 'M',  '9', '7'),		 /* R32 */
	TPV_QI0('1', 'O',  '6', '1'),		 /* R40 */
	TPV_QI0('1', 'P',  '6', '5'),		 /* R40 */
	TPV_QI0('1', 'S',  '7', '0'),		 /* R40e */
	TPV_QI1('1', 'R',  'D', 'R',  '7', '1'), /* R50/p, R51,
						    T40/p, T41/p, T42/p (1) */
	TPV_QI1('1', 'V',  '7', '1',  '2', '8'), /* R50e, R51 (1) */
	TPV_QI1('7', '8',  '7', '1',  '0', '6'), /* R51e (1) */
	TPV_QI1('7', '6',  '6', '9',  '1', '6'), /* R52 (1) */
	TPV_QI1('7', '0',  '6', '9',  '2', '8'), /* R52, T43 (1) */

	TPV_QI0('I', 'Y',  '6', '1'),		 /* T20 */
	TPV_QI0('K', 'Z',  '3', '4'),		 /* T21 */
	TPV_QI0('1', '6',  '3', '2'),		 /* T22 */
	TPV_QI1('1', 'A',  '6', '4',  '2', '3'), /* T23 (0) */
	TPV_QI1('1', 'I',  '7', '1',  '2', '0'), /* T30 (0) */
	TPV_QI1('1', 'Y',  '6', '5',  '2', '9'), /* T43/p (1) */

	TPV_QL1('7', '9',  'E', '3',  '5', '0'), /* T60/p */
	TPV_QL1('7', 'C',  'D', '2',  '2', '2'), /* R60, R60i */
	TPV_QL1('7', 'E',  'D', '0',  '1', '5'), /* R60e, R60i */

	/*      BIOS FW    BIOS VERS  EC FW     EC VERS */
	TPV_QI2('1', 'W',  '9', '0',  '1', 'V', '2', '8'), /* R50e (1) */
	TPV_QL2('7', 'I',  '3', '4',  '7', '9', '5', '0'), /* T60/p wide */

	/* X-series ------------------------- */
	/*      FW MODEL   BIOS VERS  EC VERS */
	TPV_QI0('I', 'Z',  '9', 'D'),		 /* X20, X21 */
	TPV_QI0('1', 'D',  '7', '0'),		 /* X22, X23, X24 */
	TPV_QI1('1', 'K',  '4', '8',  '1', '8'), /* X30 (0) */
	TPV_QI1('1', 'Q',  '9', '7',  '2', '3'), /* X31, X32 (0) */
	TPV_QI1('1', 'U',  'D', '3',  'B', '2'), /* X40 (0) */
	TPV_QI1('7', '4',  '6', '4',  '2', '7'), /* X41 (0) */
	TPV_QI1('7', '5',  '6', '0',  '2', '0'), /* X41t (0) */

	TPV_QL1('7', 'B',  'D', '7',  '4', '0'), /* X60/s */
	TPV_QL1('7', 'J',  '3', '0',  '1', '3'), /* X60t */

	/* (0) - older versions lack DMI EC fw string and functionality */
	/* (1) - older versions known to lack functionality */
};

#undef TPV_QL1
#undef TPV_QL0
#undef TPV_QI2
#undef TPV_QI1
#undef TPV_QI0
#undef TPV_Q_X
#undef TPV_Q

static void __init tpacpi_check_outdated_fw(void)
{
	unsigned long fwvers;
	u16 ec_version, bios_version;

	fwvers = tpacpi_check_quirks(tpacpi_bios_version_qtable,
				ARRAY_SIZE(tpacpi_bios_version_qtable));

	if (!fwvers)
		return;

	bios_version = fwvers & 0xffffU;
	ec_version = (fwvers >> 16) & 0xffffU;

	/* note that unknown versions are set to 0x0000 and we use that */
	if ((bios_version > thinkpad_id.bios_release) ||
	    (ec_version > thinkpad_id.ec_release &&
				ec_version != TPACPI_MATCH_ANY_VERSION)) {
		/*
		 * The changelogs would let us track down the exact
		 * reason, but it is just too much of a pain to track
		 * it.  We only list BIOSes that are either really
		 * broken, or really stable to begin with, so it is
		 * best if the user upgrades the firmware anyway.
		 */
		pr_warn("WARNING: Outdated ThinkPad BIOS/EC firmware\n");
		pr_warn("WARNING: This firmware may be missing critical bug fixes and/or important features\n");
	}
}

static bool __init tpacpi_is_fw_known(void)
{
	return tpacpi_check_quirks(tpacpi_bios_version_qtable,
			ARRAY_SIZE(tpacpi_bios_version_qtable)) != 0;
}

/****************************************************************************
 ****************************************************************************
 *
 * Subdrivers
 *
 ****************************************************************************
 ****************************************************************************/

/*************************************************************************
 * thinkpad-acpi metadata subdriver
 */

static int thinkpad_acpi_driver_read(struct seq_file *m)
{
	seq_printf(m, "driver:\t\t%s\n", TPACPI_DESC);
	seq_printf(m, "version:\t%s\n", TPACPI_VERSION);
	return 0;
}

static struct ibm_struct thinkpad_acpi_driver_data = {
	.name = "driver",
	.read = thinkpad_acpi_driver_read,
};

/*************************************************************************
 * Hotkey subdriver
 */

/*
 * ThinkPad firmware event model
 *
 * The ThinkPad firmware has two main event interfaces: normal ACPI
 * notifications (which follow the ACPI standard), and a private event
 * interface.
 *
 * The private event interface also issues events for the hotkeys.  As
 * the driver gained features, the event handling code ended up being
 * built around the hotkey subdriver.  This will need to be refactored
 * to a more formal event API eventually.
 *
 * Some "hotkeys" are actually supposed to be used as event reports,
 * such as "brightness has changed", "volume has changed", depending on
 * the ThinkPad model and how the firmware is operating.
 *
 * Unlike other classes, hotkey-class events have mask/unmask control on
 * non-ancient firmware.  However, how it behaves changes a lot with the
 * firmware model and version.
 */

enum {	/* hot key scan codes (derived from ACPI DSDT) */
	TP_ACPI_HOTKEYSCAN_FNF1		= 0,
	TP_ACPI_HOTKEYSCAN_FNF2,
	TP_ACPI_HOTKEYSCAN_FNF3,
	TP_ACPI_HOTKEYSCAN_FNF4,
	TP_ACPI_HOTKEYSCAN_FNF5,
	TP_ACPI_HOTKEYSCAN_FNF6,
	TP_ACPI_HOTKEYSCAN_FNF7,
	TP_ACPI_HOTKEYSCAN_FNF8,
	TP_ACPI_HOTKEYSCAN_FNF9,
	TP_ACPI_HOTKEYSCAN_FNF10,
	TP_ACPI_HOTKEYSCAN_FNF11,
	TP_ACPI_HOTKEYSCAN_FNF12,
	TP_ACPI_HOTKEYSCAN_FNBACKSPACE,
	TP_ACPI_HOTKEYSCAN_FNINSERT,
	TP_ACPI_HOTKEYSCAN_FNDELETE,
	TP_ACPI_HOTKEYSCAN_FNHOME,
	TP_ACPI_HOTKEYSCAN_FNEND,
	TP_ACPI_HOTKEYSCAN_FNPAGEUP,
	TP_ACPI_HOTKEYSCAN_FNPAGEDOWN,
	TP_ACPI_HOTKEYSCAN_FNSPACE,
	TP_ACPI_HOTKEYSCAN_VOLUMEUP,
	TP_ACPI_HOTKEYSCAN_VOLUMEDOWN,
	TP_ACPI_HOTKEYSCAN_MUTE,
	TP_ACPI_HOTKEYSCAN_THINKPAD,
	TP_ACPI_HOTKEYSCAN_UNK1,
	TP_ACPI_HOTKEYSCAN_UNK2,
	TP_ACPI_HOTKEYSCAN_UNK3,
	TP_ACPI_HOTKEYSCAN_UNK4,
	TP_ACPI_HOTKEYSCAN_UNK5,
	TP_ACPI_HOTKEYSCAN_UNK6,
	TP_ACPI_HOTKEYSCAN_UNK7,
	TP_ACPI_HOTKEYSCAN_UNK8,

	/* Adaptive keyboard keycodes */
	TP_ACPI_HOTKEYSCAN_ADAPTIVE_START,
	TP_ACPI_HOTKEYSCAN_MUTE2        = TP_ACPI_HOTKEYSCAN_ADAPTIVE_START,
	TP_ACPI_HOTKEYSCAN_BRIGHTNESS_ZERO,
	TP_ACPI_HOTKEYSCAN_CLIPPING_TOOL,
	TP_ACPI_HOTKEYSCAN_CLOUD,
	TP_ACPI_HOTKEYSCAN_UNK9,
	TP_ACPI_HOTKEYSCAN_VOICE,
	TP_ACPI_HOTKEYSCAN_UNK10,
	TP_ACPI_HOTKEYSCAN_GESTURES,
	TP_ACPI_HOTKEYSCAN_UNK11,
	TP_ACPI_HOTKEYSCAN_UNK12,
	TP_ACPI_HOTKEYSCAN_UNK13,
	TP_ACPI_HOTKEYSCAN_CONFIG,
	TP_ACPI_HOTKEYSCAN_NEW_TAB,
	TP_ACPI_HOTKEYSCAN_RELOAD,
	TP_ACPI_HOTKEYSCAN_BACK,
	TP_ACPI_HOTKEYSCAN_MIC_DOWN,
	TP_ACPI_HOTKEYSCAN_MIC_UP,
	TP_ACPI_HOTKEYSCAN_MIC_CANCELLATION,
	TP_ACPI_HOTKEYSCAN_CAMERA_MODE,
	TP_ACPI_HOTKEYSCAN_ROTATE_DISPLAY,

	/* Lenovo extended keymap, starting at 0x1300 */
	TP_ACPI_HOTKEYSCAN_EXTENDED_START,
	/* first new observed key (star, favorites) is 0x1311 */
	TP_ACPI_HOTKEYSCAN_STAR = 69,
	TP_ACPI_HOTKEYSCAN_CLIPPING_TOOL2,
	TP_ACPI_HOTKEYSCAN_CALCULATOR,
	TP_ACPI_HOTKEYSCAN_BLUETOOTH,
	TP_ACPI_HOTKEYSCAN_KEYBOARD,
	TP_ACPI_HOTKEYSCAN_FN_RIGHT_SHIFT, /* Used by "Lenovo Quick Clean" */
	TP_ACPI_HOTKEYSCAN_NOTIFICATION_CENTER,
	TP_ACPI_HOTKEYSCAN_PICKUP_PHONE,
	TP_ACPI_HOTKEYSCAN_HANGUP_PHONE,

	/* Hotkey keymap size */
	TPACPI_HOTKEY_MAP_LEN
};

enum {	/* Keys/events available through NVRAM polling */
	TPACPI_HKEY_NVRAM_KNOWN_MASK = 0x00fb88c0U,
	TPACPI_HKEY_NVRAM_GOOD_MASK  = 0x00fb8000U,
};

enum {	/* Positions of some of the keys in hotkey masks */
	TP_ACPI_HKEY_DISPSWTCH_MASK	= 1 << TP_ACPI_HOTKEYSCAN_FNF7,
	TP_ACPI_HKEY_DISPXPAND_MASK	= 1 << TP_ACPI_HOTKEYSCAN_FNF8,
	TP_ACPI_HKEY_HIBERNATE_MASK	= 1 << TP_ACPI_HOTKEYSCAN_FNF12,
	TP_ACPI_HKEY_BRGHTUP_MASK	= 1 << TP_ACPI_HOTKEYSCAN_FNHOME,
	TP_ACPI_HKEY_BRGHTDWN_MASK	= 1 << TP_ACPI_HOTKEYSCAN_FNEND,
	TP_ACPI_HKEY_KBD_LIGHT_MASK	= 1 << TP_ACPI_HOTKEYSCAN_FNPAGEUP,
	TP_ACPI_HKEY_ZOOM_MASK		= 1 << TP_ACPI_HOTKEYSCAN_FNSPACE,
	TP_ACPI_HKEY_VOLUP_MASK		= 1 << TP_ACPI_HOTKEYSCAN_VOLUMEUP,
	TP_ACPI_HKEY_VOLDWN_MASK	= 1 << TP_ACPI_HOTKEYSCAN_VOLUMEDOWN,
	TP_ACPI_HKEY_MUTE_MASK		= 1 << TP_ACPI_HOTKEYSCAN_MUTE,
	TP_ACPI_HKEY_THINKPAD_MASK	= 1 << TP_ACPI_HOTKEYSCAN_THINKPAD,
};

enum {	/* NVRAM to ACPI HKEY group map */
	TP_NVRAM_HKEY_GROUP_HK2		= TP_ACPI_HKEY_THINKPAD_MASK |
					  TP_ACPI_HKEY_ZOOM_MASK |
					  TP_ACPI_HKEY_DISPSWTCH_MASK |
					  TP_ACPI_HKEY_HIBERNATE_MASK,
	TP_NVRAM_HKEY_GROUP_BRIGHTNESS	= TP_ACPI_HKEY_BRGHTUP_MASK |
					  TP_ACPI_HKEY_BRGHTDWN_MASK,
	TP_NVRAM_HKEY_GROUP_VOLUME	= TP_ACPI_HKEY_VOLUP_MASK |
					  TP_ACPI_HKEY_VOLDWN_MASK |
					  TP_ACPI_HKEY_MUTE_MASK,
};

#ifdef CONFIG_THINKPAD_ACPI_HOTKEY_POLL
struct tp_nvram_state {
       u16 thinkpad_toggle:1;
       u16 zoom_toggle:1;
       u16 display_toggle:1;
       u16 thinklight_toggle:1;
       u16 hibernate_toggle:1;
       u16 displayexp_toggle:1;
       u16 display_state:1;
       u16 brightness_toggle:1;
       u16 volume_toggle:1;
       u16 mute:1;

       u8 brightness_level;
       u8 volume_level;
};

/* kthread for the hotkey poller */
static struct task_struct *tpacpi_hotkey_task;

/*
 * Acquire mutex to write poller control variables as an
 * atomic block.
 *
 * Increment hotkey_config_change when changing them if you
 * want the kthread to forget old state.
 *
 * See HOTKEY_CONFIG_CRITICAL_START/HOTKEY_CONFIG_CRITICAL_END
 */
static struct mutex hotkey_thread_data_mutex;
static unsigned int hotkey_config_change;

/*
 * hotkey poller control variables
 *
 * Must be atomic or readers will also need to acquire mutex
 *
 * HOTKEY_CONFIG_CRITICAL_START/HOTKEY_CONFIG_CRITICAL_END
 * should be used only when the changes need to be taken as
 * a block, OR when one needs to force the kthread to forget
 * old state.
 */
static u32 hotkey_source_mask;		/* bit mask 0=ACPI,1=NVRAM */
static unsigned int hotkey_poll_freq = 10; /* Hz */

#define HOTKEY_CONFIG_CRITICAL_START \
	do { \
		mutex_lock(&hotkey_thread_data_mutex); \
		hotkey_config_change++; \
	} while (0);
#define HOTKEY_CONFIG_CRITICAL_END \
	mutex_unlock(&hotkey_thread_data_mutex);

#else /* CONFIG_THINKPAD_ACPI_HOTKEY_POLL */

#define hotkey_source_mask 0U
#define HOTKEY_CONFIG_CRITICAL_START
#define HOTKEY_CONFIG_CRITICAL_END

#endif /* CONFIG_THINKPAD_ACPI_HOTKEY_POLL */

static struct mutex hotkey_mutex;

static enum {	/* Reasons for waking up */
	TP_ACPI_WAKEUP_NONE = 0,	/* None or unknown */
	TP_ACPI_WAKEUP_BAYEJ,		/* Bay ejection request */
	TP_ACPI_WAKEUP_UNDOCK,		/* Undock request */
} hotkey_wakeup_reason;

static int hotkey_autosleep_ack;

static u32 hotkey_orig_mask;		/* events the BIOS had enabled */
static u32 hotkey_all_mask;		/* all events supported in fw */
static u32 hotkey_adaptive_all_mask;	/* all adaptive events supported in fw */
static u32 hotkey_reserved_mask;	/* events better left disabled */
static u32 hotkey_driver_mask;		/* events needed by the driver */
static u32 hotkey_user_mask;		/* events visible to userspace */
static u32 hotkey_acpi_mask;		/* events enabled in firmware */

static u16 *hotkey_keycode_map;

static struct attribute_set *hotkey_dev_attributes;

static void tpacpi_driver_event(const unsigned int hkey_event);
static void hotkey_driver_event(const unsigned int scancode);
static void hotkey_poll_setup(const bool may_warn);

/* HKEY.MHKG() return bits */
#define TP_HOTKEY_TABLET_MASK (1 << 3)
enum {
	TP_ACPI_MULTI_MODE_INVALID	= 0,
	TP_ACPI_MULTI_MODE_UNKNOWN	= 1 << 0,
	TP_ACPI_MULTI_MODE_LAPTOP	= 1 << 1,
	TP_ACPI_MULTI_MODE_TABLET	= 1 << 2,
	TP_ACPI_MULTI_MODE_FLAT		= 1 << 3,
	TP_ACPI_MULTI_MODE_STAND	= 1 << 4,
	TP_ACPI_MULTI_MODE_TENT		= 1 << 5,
	TP_ACPI_MULTI_MODE_STAND_TENT	= 1 << 6,
};

enum {
	/* The following modes are considered tablet mode for the purpose of
	 * reporting the status to userspace. i.e. in all these modes it makes
	 * sense to disable the laptop input devices such as touchpad and
	 * keyboard.
	 */
	TP_ACPI_MULTI_MODE_TABLET_LIKE	= TP_ACPI_MULTI_MODE_TABLET |
					  TP_ACPI_MULTI_MODE_STAND |
					  TP_ACPI_MULTI_MODE_TENT |
					  TP_ACPI_MULTI_MODE_STAND_TENT,
};

static int hotkey_get_wlsw(void)
{
	int status;

	if (!tp_features.hotkey_wlsw)
		return -ENODEV;

#ifdef CONFIG_THINKPAD_ACPI_DEBUGFACILITIES
	if (dbg_wlswemul)
		return (tpacpi_wlsw_emulstate) ?
				TPACPI_RFK_RADIO_ON : TPACPI_RFK_RADIO_OFF;
#endif

	if (!acpi_evalf(hkey_handle, &status, "WLSW", "d"))
		return -EIO;

	return (status) ? TPACPI_RFK_RADIO_ON : TPACPI_RFK_RADIO_OFF;
}

static int hotkey_gmms_get_tablet_mode(int s, int *has_tablet_mode)
{
	int type = (s >> 16) & 0xffff;
	int value = s & 0xffff;
	int mode = TP_ACPI_MULTI_MODE_INVALID;
	int valid_modes = 0;

	if (has_tablet_mode)
		*has_tablet_mode = 0;

	switch (type) {
	case 1:
		valid_modes = TP_ACPI_MULTI_MODE_LAPTOP |
			      TP_ACPI_MULTI_MODE_TABLET |
			      TP_ACPI_MULTI_MODE_STAND_TENT;
		break;
	case 2:
		valid_modes = TP_ACPI_MULTI_MODE_LAPTOP |
			      TP_ACPI_MULTI_MODE_FLAT |
			      TP_ACPI_MULTI_MODE_TABLET |
			      TP_ACPI_MULTI_MODE_STAND |
			      TP_ACPI_MULTI_MODE_TENT;
		break;
	case 3:
		valid_modes = TP_ACPI_MULTI_MODE_LAPTOP |
			      TP_ACPI_MULTI_MODE_FLAT;
		break;
	case 4:
	case 5:
		/* In mode 4, FLAT is not specified as a valid mode. However,
		 * it can be seen at least on the X1 Yoga 2nd Generation.
		 */
		valid_modes = TP_ACPI_MULTI_MODE_LAPTOP |
			      TP_ACPI_MULTI_MODE_FLAT |
			      TP_ACPI_MULTI_MODE_TABLET |
			      TP_ACPI_MULTI_MODE_STAND |
			      TP_ACPI_MULTI_MODE_TENT;
		break;
	default:
		pr_err("Unknown multi mode status type %d with value 0x%04X, please report this to %s\n",
		       type, value, TPACPI_MAIL);
		return 0;
	}

	if (has_tablet_mode && (valid_modes & TP_ACPI_MULTI_MODE_TABLET_LIKE))
		*has_tablet_mode = 1;

	switch (value) {
	case 1:
		mode = TP_ACPI_MULTI_MODE_LAPTOP;
		break;
	case 2:
		mode = TP_ACPI_MULTI_MODE_FLAT;
		break;
	case 3:
		mode = TP_ACPI_MULTI_MODE_TABLET;
		break;
	case 4:
		if (type == 1)
			mode = TP_ACPI_MULTI_MODE_STAND_TENT;
		else
			mode = TP_ACPI_MULTI_MODE_STAND;
		break;
	case 5:
		mode = TP_ACPI_MULTI_MODE_TENT;
		break;
	default:
		if (type == 5 && value == 0xffff) {
			pr_warn("Multi mode status is undetected, assuming laptop\n");
			return 0;
		}
	}

	if (!(mode & valid_modes)) {
		pr_err("Unknown/reserved multi mode value 0x%04X for type %d, please report this to %s\n",
		       value, type, TPACPI_MAIL);
		return 0;
	}

	return !!(mode & TP_ACPI_MULTI_MODE_TABLET_LIKE);
}

static int hotkey_get_tablet_mode(int *status)
{
	int s;

	switch (tp_features.hotkey_tablet) {
	case TP_HOTKEY_TABLET_USES_MHKG:
		if (!acpi_evalf(hkey_handle, &s, "MHKG", "d"))
			return -EIO;

		*status = ((s & TP_HOTKEY_TABLET_MASK) != 0);
		break;
	case TP_HOTKEY_TABLET_USES_GMMS:
		if (!acpi_evalf(hkey_handle, &s, "GMMS", "dd", 0))
			return -EIO;

		*status = hotkey_gmms_get_tablet_mode(s, NULL);
		break;
	default:
		break;
	}

	return 0;
}

/*
 * Reads current event mask from firmware, and updates
 * hotkey_acpi_mask accordingly.  Also resets any bits
 * from hotkey_user_mask that are unavailable to be
 * delivered (shadow requirement of the userspace ABI).
 *
 * Call with hotkey_mutex held
 */
static int hotkey_mask_get(void)
{
	if (tp_features.hotkey_mask) {
		u32 m = 0;

		if (!acpi_evalf(hkey_handle, &m, "DHKN", "d"))
			return -EIO;

		hotkey_acpi_mask = m;
	} else {
		/* no mask support doesn't mean no event support... */
		hotkey_acpi_mask = hotkey_all_mask;
	}

	/* sync userspace-visible mask */
	hotkey_user_mask &= (hotkey_acpi_mask | hotkey_source_mask);

	return 0;
}

static void hotkey_mask_warn_incomplete_mask(void)
{
	/* log only what the user can fix... */
	const u32 wantedmask = hotkey_driver_mask &
		~(hotkey_acpi_mask | hotkey_source_mask) &
		(hotkey_all_mask | TPACPI_HKEY_NVRAM_KNOWN_MASK);

	if (wantedmask)
		pr_notice("required events 0x%08x not enabled!\n", wantedmask);
}

/*
 * Set the firmware mask when supported
 *
 * Also calls hotkey_mask_get to update hotkey_acpi_mask.
 *
 * NOTE: does not set bits in hotkey_user_mask, but may reset them.
 *
 * Call with hotkey_mutex held
 */
static int hotkey_mask_set(u32 mask)
{
	int i;
	int rc = 0;

	const u32 fwmask = mask & ~hotkey_source_mask;

	if (tp_features.hotkey_mask) {
		for (i = 0; i < 32; i++) {
			if (!acpi_evalf(hkey_handle,
					NULL, "MHKM", "vdd", i + 1,
					!!(mask & (1 << i)))) {
				rc = -EIO;
				break;
			}
		}
	}

	/*
	 * We *must* make an inconditional call to hotkey_mask_get to
	 * refresh hotkey_acpi_mask and update hotkey_user_mask
	 *
	 * Take the opportunity to also log when we cannot _enable_
	 * a given event.
	 */
	if (!hotkey_mask_get() && !rc && (fwmask & ~hotkey_acpi_mask)) {
		pr_notice("asked for hotkey mask 0x%08x, but firmware forced it to 0x%08x\n",
			  fwmask, hotkey_acpi_mask);
	}

	if (tpacpi_lifecycle != TPACPI_LIFE_EXITING)
		hotkey_mask_warn_incomplete_mask();

	return rc;
}

/*
 * Sets hotkey_user_mask and tries to set the firmware mask
 *
 * Call with hotkey_mutex held
 */
static int hotkey_user_mask_set(const u32 mask)
{
	int rc;

	/* Give people a chance to notice they are doing something that
	 * is bound to go boom on their users sooner or later */
	if (!tp_warned.hotkey_mask_ff &&
	    (mask == 0xffff || mask == 0xffffff ||
	     mask == 0xffffffff)) {
		tp_warned.hotkey_mask_ff = 1;
		pr_notice("setting the hotkey mask to 0x%08x is likely not the best way to go about it\n",
			  mask);
		pr_notice("please consider using the driver defaults, and refer to up-to-date thinkpad-acpi documentation\n");
	}

	/* Try to enable what the user asked for, plus whatever we need.
	 * this syncs everything but won't enable bits in hotkey_user_mask */
	rc = hotkey_mask_set((mask | hotkey_driver_mask) & ~hotkey_source_mask);

	/* Enable the available bits in hotkey_user_mask */
	hotkey_user_mask = mask & (hotkey_acpi_mask | hotkey_source_mask);

	return rc;
}

/*
 * Sets the driver hotkey mask.
 *
 * Can be called even if the hotkey subdriver is inactive
 */
static int tpacpi_hotkey_driver_mask_set(const u32 mask)
{
	int rc;

	/* Do the right thing if hotkey_init has not been called yet */
	if (!tp_features.hotkey) {
		hotkey_driver_mask = mask;
		return 0;
	}

	mutex_lock(&hotkey_mutex);

	HOTKEY_CONFIG_CRITICAL_START
	hotkey_driver_mask = mask;
#ifdef CONFIG_THINKPAD_ACPI_HOTKEY_POLL
	hotkey_source_mask |= (mask & ~hotkey_all_mask);
#endif
	HOTKEY_CONFIG_CRITICAL_END

	rc = hotkey_mask_set((hotkey_acpi_mask | hotkey_driver_mask) &
							~hotkey_source_mask);
	hotkey_poll_setup(true);

	mutex_unlock(&hotkey_mutex);

	return rc;
}

static int hotkey_status_get(int *status)
{
	if (!acpi_evalf(hkey_handle, status, "DHKC", "d"))
		return -EIO;

	return 0;
}

static int hotkey_status_set(bool enable)
{
	if (!acpi_evalf(hkey_handle, NULL, "MHKC", "vd", enable ? 1 : 0))
		return -EIO;

	return 0;
}

static void tpacpi_input_send_tabletsw(void)
{
	int state;

	if (tp_features.hotkey_tablet &&
	    !hotkey_get_tablet_mode(&state)) {
		mutex_lock(&tpacpi_inputdev_send_mutex);

		input_report_switch(tpacpi_inputdev,
				    SW_TABLET_MODE, !!state);
		input_sync(tpacpi_inputdev);

		mutex_unlock(&tpacpi_inputdev_send_mutex);
	}
}

/* Do NOT call without validating scancode first */
static void tpacpi_input_send_key(const unsigned int scancode)
{
	const unsigned int keycode = hotkey_keycode_map[scancode];

	if (keycode != KEY_RESERVED) {
		mutex_lock(&tpacpi_inputdev_send_mutex);

		input_event(tpacpi_inputdev, EV_MSC, MSC_SCAN, scancode);
		input_report_key(tpacpi_inputdev, keycode, 1);
		input_sync(tpacpi_inputdev);

		input_event(tpacpi_inputdev, EV_MSC, MSC_SCAN, scancode);
		input_report_key(tpacpi_inputdev, keycode, 0);
		input_sync(tpacpi_inputdev);

		mutex_unlock(&tpacpi_inputdev_send_mutex);
	}
}

/* Do NOT call without validating scancode first */
static void tpacpi_input_send_key_masked(const unsigned int scancode)
{
	hotkey_driver_event(scancode);
	if (hotkey_user_mask & (1 << scancode))
		tpacpi_input_send_key(scancode);
}

#ifdef CONFIG_THINKPAD_ACPI_HOTKEY_POLL
static struct tp_acpi_drv_struct ibm_hotkey_acpidriver;

/* Do NOT call without validating scancode first */
static void tpacpi_hotkey_send_key(unsigned int scancode)
{
	tpacpi_input_send_key_masked(scancode);
}

static void hotkey_read_nvram(struct tp_nvram_state *n, const u32 m)
{
	u8 d;

	if (m & TP_NVRAM_HKEY_GROUP_HK2) {
		d = nvram_read_byte(TP_NVRAM_ADDR_HK2);
		n->thinkpad_toggle = !!(d & TP_NVRAM_MASK_HKT_THINKPAD);
		n->zoom_toggle = !!(d & TP_NVRAM_MASK_HKT_ZOOM);
		n->display_toggle = !!(d & TP_NVRAM_MASK_HKT_DISPLAY);
		n->hibernate_toggle = !!(d & TP_NVRAM_MASK_HKT_HIBERNATE);
	}
	if (m & TP_ACPI_HKEY_KBD_LIGHT_MASK) {
		d = nvram_read_byte(TP_NVRAM_ADDR_THINKLIGHT);
		n->thinklight_toggle = !!(d & TP_NVRAM_MASK_THINKLIGHT);
	}
	if (m & TP_ACPI_HKEY_DISPXPAND_MASK) {
		d = nvram_read_byte(TP_NVRAM_ADDR_VIDEO);
		n->displayexp_toggle =
				!!(d & TP_NVRAM_MASK_HKT_DISPEXPND);
	}
	if (m & TP_NVRAM_HKEY_GROUP_BRIGHTNESS) {
		d = nvram_read_byte(TP_NVRAM_ADDR_BRIGHTNESS);
		n->brightness_level = (d & TP_NVRAM_MASK_LEVEL_BRIGHTNESS)
				>> TP_NVRAM_POS_LEVEL_BRIGHTNESS;
		n->brightness_toggle =
				!!(d & TP_NVRAM_MASK_HKT_BRIGHTNESS);
	}
	if (m & TP_NVRAM_HKEY_GROUP_VOLUME) {
		d = nvram_read_byte(TP_NVRAM_ADDR_MIXER);
		n->volume_level = (d & TP_NVRAM_MASK_LEVEL_VOLUME)
				>> TP_NVRAM_POS_LEVEL_VOLUME;
		n->mute = !!(d & TP_NVRAM_MASK_MUTE);
		n->volume_toggle = !!(d & TP_NVRAM_MASK_HKT_VOLUME);
	}
}

#define TPACPI_COMPARE_KEY(__scancode, __member) \
do { \
	if ((event_mask & (1 << __scancode)) && \
	    oldn->__member != newn->__member) \
		tpacpi_hotkey_send_key(__scancode); \
} while (0)

#define TPACPI_MAY_SEND_KEY(__scancode) \
do { \
	if (event_mask & (1 << __scancode)) \
		tpacpi_hotkey_send_key(__scancode); \
} while (0)

static void issue_volchange(const unsigned int oldvol,
			    const unsigned int newvol,
			    const u32 event_mask)
{
	unsigned int i = oldvol;

	while (i > newvol) {
		TPACPI_MAY_SEND_KEY(TP_ACPI_HOTKEYSCAN_VOLUMEDOWN);
		i--;
	}
	while (i < newvol) {
		TPACPI_MAY_SEND_KEY(TP_ACPI_HOTKEYSCAN_VOLUMEUP);
		i++;
	}
}

static void issue_brightnesschange(const unsigned int oldbrt,
				   const unsigned int newbrt,
				   const u32 event_mask)
{
	unsigned int i = oldbrt;

	while (i > newbrt) {
		TPACPI_MAY_SEND_KEY(TP_ACPI_HOTKEYSCAN_FNEND);
		i--;
	}
	while (i < newbrt) {
		TPACPI_MAY_SEND_KEY(TP_ACPI_HOTKEYSCAN_FNHOME);
		i++;
	}
}

static void hotkey_compare_and_issue_event(struct tp_nvram_state *oldn,
					   struct tp_nvram_state *newn,
					   const u32 event_mask)
{

	TPACPI_COMPARE_KEY(TP_ACPI_HOTKEYSCAN_THINKPAD, thinkpad_toggle);
	TPACPI_COMPARE_KEY(TP_ACPI_HOTKEYSCAN_FNSPACE, zoom_toggle);
	TPACPI_COMPARE_KEY(TP_ACPI_HOTKEYSCAN_FNF7, display_toggle);
	TPACPI_COMPARE_KEY(TP_ACPI_HOTKEYSCAN_FNF12, hibernate_toggle);

	TPACPI_COMPARE_KEY(TP_ACPI_HOTKEYSCAN_FNPAGEUP, thinklight_toggle);

	TPACPI_COMPARE_KEY(TP_ACPI_HOTKEYSCAN_FNF8, displayexp_toggle);

	/*
	 * Handle volume
	 *
	 * This code is supposed to duplicate the IBM firmware behaviour:
	 * - Pressing MUTE issues mute hotkey message, even when already mute
	 * - Pressing Volume up/down issues volume up/down hotkey messages,
	 *   even when already at maximum or minimum volume
	 * - The act of unmuting issues volume up/down notification,
	 *   depending which key was used to unmute
	 *
	 * We are constrained to what the NVRAM can tell us, which is not much
	 * and certainly not enough if more than one volume hotkey was pressed
	 * since the last poll cycle.
	 *
	 * Just to make our life interesting, some newer Lenovo ThinkPads have
	 * bugs in the BIOS and may fail to update volume_toggle properly.
	 */
	if (newn->mute) {
		/* muted */
		if (!oldn->mute ||
		    oldn->volume_toggle != newn->volume_toggle ||
		    oldn->volume_level != newn->volume_level) {
			/* recently muted, or repeated mute keypress, or
			 * multiple presses ending in mute */
			issue_volchange(oldn->volume_level, newn->volume_level,
				event_mask);
			TPACPI_MAY_SEND_KEY(TP_ACPI_HOTKEYSCAN_MUTE);
		}
	} else {
		/* unmute */
		if (oldn->mute) {
			/* recently unmuted, issue 'unmute' keypress */
			TPACPI_MAY_SEND_KEY(TP_ACPI_HOTKEYSCAN_VOLUMEUP);
		}
		if (oldn->volume_level != newn->volume_level) {
			issue_volchange(oldn->volume_level, newn->volume_level,
				event_mask);
		} else if (oldn->volume_toggle != newn->volume_toggle) {
			/* repeated vol up/down keypress at end of scale ? */
			if (newn->volume_level == 0)
				TPACPI_MAY_SEND_KEY(TP_ACPI_HOTKEYSCAN_VOLUMEDOWN);
			else if (newn->volume_level >= TP_NVRAM_LEVEL_VOLUME_MAX)
				TPACPI_MAY_SEND_KEY(TP_ACPI_HOTKEYSCAN_VOLUMEUP);
		}
	}

	/* handle brightness */
	if (oldn->brightness_level != newn->brightness_level) {
		issue_brightnesschange(oldn->brightness_level,
				       newn->brightness_level, event_mask);
	} else if (oldn->brightness_toggle != newn->brightness_toggle) {
		/* repeated key presses that didn't change state */
		if (newn->brightness_level == 0)
			TPACPI_MAY_SEND_KEY(TP_ACPI_HOTKEYSCAN_FNEND);
		else if (newn->brightness_level >= bright_maxlvl
				&& !tp_features.bright_unkfw)
			TPACPI_MAY_SEND_KEY(TP_ACPI_HOTKEYSCAN_FNHOME);
	}

#undef TPACPI_COMPARE_KEY
#undef TPACPI_MAY_SEND_KEY
}

/*
 * Polling driver
 *
 * We track all events in hotkey_source_mask all the time, since
 * most of them are edge-based.  We only issue those requested by
 * hotkey_user_mask or hotkey_driver_mask, though.
 */
static int hotkey_kthread(void *data)
{
	struct tp_nvram_state s[2] = { 0 };
	u32 poll_mask, event_mask;
	unsigned int si, so;
	unsigned long t;
	unsigned int change_detector;
	unsigned int poll_freq;
	bool was_frozen;

	if (tpacpi_lifecycle == TPACPI_LIFE_EXITING)
		goto exit;

	set_freezable();

	so = 0;
	si = 1;
	t = 0;

	/* Initial state for compares */
	mutex_lock(&hotkey_thread_data_mutex);
	change_detector = hotkey_config_change;
	poll_mask = hotkey_source_mask;
	event_mask = hotkey_source_mask &
			(hotkey_driver_mask | hotkey_user_mask);
	poll_freq = hotkey_poll_freq;
	mutex_unlock(&hotkey_thread_data_mutex);
	hotkey_read_nvram(&s[so], poll_mask);

	while (!kthread_should_stop()) {
		if (t == 0) {
			if (likely(poll_freq))
				t = 1000/poll_freq;
			else
				t = 100;	/* should never happen... */
		}
		t = msleep_interruptible(t);
		if (unlikely(kthread_freezable_should_stop(&was_frozen)))
			break;

		if (t > 0 && !was_frozen)
			continue;

		mutex_lock(&hotkey_thread_data_mutex);
		if (was_frozen || hotkey_config_change != change_detector) {
			/* forget old state on thaw or config change */
			si = so;
			t = 0;
			change_detector = hotkey_config_change;
		}
		poll_mask = hotkey_source_mask;
		event_mask = hotkey_source_mask &
				(hotkey_driver_mask | hotkey_user_mask);
		poll_freq = hotkey_poll_freq;
		mutex_unlock(&hotkey_thread_data_mutex);

		if (likely(poll_mask)) {
			hotkey_read_nvram(&s[si], poll_mask);
			if (likely(si != so)) {
				hotkey_compare_and_issue_event(&s[so], &s[si],
								event_mask);
			}
		}

		so = si;
		si ^= 1;
	}

exit:
	return 0;
}

/* call with hotkey_mutex held */
static void hotkey_poll_stop_sync(void)
{
	if (tpacpi_hotkey_task) {
		kthread_stop(tpacpi_hotkey_task);
		tpacpi_hotkey_task = NULL;
	}
}

/* call with hotkey_mutex held */
static void hotkey_poll_setup(const bool may_warn)
{
	const u32 poll_driver_mask = hotkey_driver_mask & hotkey_source_mask;
	const u32 poll_user_mask = hotkey_user_mask & hotkey_source_mask;

	if (hotkey_poll_freq > 0 &&
	    (poll_driver_mask ||
	     (poll_user_mask && tpacpi_inputdev->users > 0))) {
		if (!tpacpi_hotkey_task) {
			tpacpi_hotkey_task = kthread_run(hotkey_kthread,
					NULL, TPACPI_NVRAM_KTHREAD_NAME);
			if (IS_ERR(tpacpi_hotkey_task)) {
				tpacpi_hotkey_task = NULL;
				pr_err("could not create kernel thread for hotkey polling\n");
			}
		}
	} else {
		hotkey_poll_stop_sync();
		if (may_warn && (poll_driver_mask || poll_user_mask) &&
		    hotkey_poll_freq == 0) {
			pr_notice("hot keys 0x%08x and/or events 0x%08x require polling, which is currently disabled\n",
				  poll_user_mask, poll_driver_mask);
		}
	}
}

static void hotkey_poll_setup_safe(const bool may_warn)
{
	mutex_lock(&hotkey_mutex);
	hotkey_poll_setup(may_warn);
	mutex_unlock(&hotkey_mutex);
}

/* call with hotkey_mutex held */
static void hotkey_poll_set_freq(unsigned int freq)
{
	if (!freq)
		hotkey_poll_stop_sync();

	hotkey_poll_freq = freq;
}

#else /* CONFIG_THINKPAD_ACPI_HOTKEY_POLL */

static void hotkey_poll_setup(const bool __unused)
{
}

static void hotkey_poll_setup_safe(const bool __unused)
{
}

#endif /* CONFIG_THINKPAD_ACPI_HOTKEY_POLL */

static int hotkey_inputdev_open(struct input_dev *dev)
{
	switch (tpacpi_lifecycle) {
	case TPACPI_LIFE_INIT:
	case TPACPI_LIFE_RUNNING:
		hotkey_poll_setup_safe(false);
		return 0;
	case TPACPI_LIFE_EXITING:
		return -EBUSY;
	}

	/* Should only happen if tpacpi_lifecycle is corrupt */
	BUG();
	return -EBUSY;
}

static void hotkey_inputdev_close(struct input_dev *dev)
{
	/* disable hotkey polling when possible */
	if (tpacpi_lifecycle != TPACPI_LIFE_EXITING &&
	    !(hotkey_source_mask & hotkey_driver_mask))
		hotkey_poll_setup_safe(false);
}

/* sysfs hotkey enable ------------------------------------------------- */
static ssize_t hotkey_enable_show(struct device *dev,
			   struct device_attribute *attr,
			   char *buf)
{
	int res, status;

	printk_deprecated_attribute("hotkey_enable",
			"Hotkey reporting is always enabled");

	res = hotkey_status_get(&status);
	if (res)
		return res;

	return snprintf(buf, PAGE_SIZE, "%d\n", status);
}

static ssize_t hotkey_enable_store(struct device *dev,
			    struct device_attribute *attr,
			    const char *buf, size_t count)
{
	unsigned long t;

	printk_deprecated_attribute("hotkey_enable",
			"Hotkeys can be disabled through hotkey_mask");

	if (parse_strtoul(buf, 1, &t))
		return -EINVAL;

	if (t == 0)
		return -EPERM;

	return count;
}

static DEVICE_ATTR_RW(hotkey_enable);

/* sysfs hotkey mask --------------------------------------------------- */
static ssize_t hotkey_mask_show(struct device *dev,
			   struct device_attribute *attr,
			   char *buf)
{
	return snprintf(buf, PAGE_SIZE, "0x%08x\n", hotkey_user_mask);
}

static ssize_t hotkey_mask_store(struct device *dev,
			    struct device_attribute *attr,
			    const char *buf, size_t count)
{
	unsigned long t;
	int res;

	if (parse_strtoul(buf, 0xffffffffUL, &t))
		return -EINVAL;

	if (mutex_lock_killable(&hotkey_mutex))
		return -ERESTARTSYS;

	res = hotkey_user_mask_set(t);

#ifdef CONFIG_THINKPAD_ACPI_HOTKEY_POLL
	hotkey_poll_setup(true);
#endif

	mutex_unlock(&hotkey_mutex);

	tpacpi_disclose_usertask("hotkey_mask", "set to 0x%08lx\n", t);

	return (res) ? res : count;
}

static DEVICE_ATTR_RW(hotkey_mask);

/* sysfs hotkey bios_enabled ------------------------------------------- */
static ssize_t hotkey_bios_enabled_show(struct device *dev,
			   struct device_attribute *attr,
			   char *buf)
{
	return sprintf(buf, "0\n");
}

static DEVICE_ATTR_RO(hotkey_bios_enabled);

/* sysfs hotkey bios_mask ---------------------------------------------- */
static ssize_t hotkey_bios_mask_show(struct device *dev,
			   struct device_attribute *attr,
			   char *buf)
{
	printk_deprecated_attribute("hotkey_bios_mask",
			"This attribute is useless.");
	return snprintf(buf, PAGE_SIZE, "0x%08x\n", hotkey_orig_mask);
}

static DEVICE_ATTR_RO(hotkey_bios_mask);

/* sysfs hotkey all_mask ----------------------------------------------- */
static ssize_t hotkey_all_mask_show(struct device *dev,
			   struct device_attribute *attr,
			   char *buf)
{
	return snprintf(buf, PAGE_SIZE, "0x%08x\n",
				hotkey_all_mask | hotkey_source_mask);
}

static DEVICE_ATTR_RO(hotkey_all_mask);

/* sysfs hotkey all_mask ----------------------------------------------- */
static ssize_t hotkey_adaptive_all_mask_show(struct device *dev,
			   struct device_attribute *attr,
			   char *buf)
{
	return snprintf(buf, PAGE_SIZE, "0x%08x\n",
			hotkey_adaptive_all_mask | hotkey_source_mask);
}

static DEVICE_ATTR_RO(hotkey_adaptive_all_mask);

/* sysfs hotkey recommended_mask --------------------------------------- */
static ssize_t hotkey_recommended_mask_show(struct device *dev,
					    struct device_attribute *attr,
					    char *buf)
{
	return snprintf(buf, PAGE_SIZE, "0x%08x\n",
			(hotkey_all_mask | hotkey_source_mask)
			& ~hotkey_reserved_mask);
}

static DEVICE_ATTR_RO(hotkey_recommended_mask);

#ifdef CONFIG_THINKPAD_ACPI_HOTKEY_POLL

/* sysfs hotkey hotkey_source_mask ------------------------------------- */
static ssize_t hotkey_source_mask_show(struct device *dev,
			   struct device_attribute *attr,
			   char *buf)
{
	return snprintf(buf, PAGE_SIZE, "0x%08x\n", hotkey_source_mask);
}

static ssize_t hotkey_source_mask_store(struct device *dev,
			    struct device_attribute *attr,
			    const char *buf, size_t count)
{
	unsigned long t;
	u32 r_ev;
	int rc;

	if (parse_strtoul(buf, 0xffffffffUL, &t) ||
		((t & ~TPACPI_HKEY_NVRAM_KNOWN_MASK) != 0))
		return -EINVAL;

	if (mutex_lock_killable(&hotkey_mutex))
		return -ERESTARTSYS;

	HOTKEY_CONFIG_CRITICAL_START
	hotkey_source_mask = t;
	HOTKEY_CONFIG_CRITICAL_END

	rc = hotkey_mask_set((hotkey_user_mask | hotkey_driver_mask) &
			~hotkey_source_mask);
	hotkey_poll_setup(true);

	/* check if events needed by the driver got disabled */
	r_ev = hotkey_driver_mask & ~(hotkey_acpi_mask & hotkey_all_mask)
		& ~hotkey_source_mask & TPACPI_HKEY_NVRAM_KNOWN_MASK;

	mutex_unlock(&hotkey_mutex);

	if (rc < 0)
		pr_err("hotkey_source_mask: failed to update the firmware event mask!\n");

	if (r_ev)
		pr_notice("hotkey_source_mask: some important events were disabled: 0x%04x\n",
			  r_ev);

	tpacpi_disclose_usertask("hotkey_source_mask", "set to 0x%08lx\n", t);

	return (rc < 0) ? rc : count;
}

static DEVICE_ATTR_RW(hotkey_source_mask);

/* sysfs hotkey hotkey_poll_freq --------------------------------------- */
static ssize_t hotkey_poll_freq_show(struct device *dev,
			   struct device_attribute *attr,
			   char *buf)
{
	return snprintf(buf, PAGE_SIZE, "%d\n", hotkey_poll_freq);
}

static ssize_t hotkey_poll_freq_store(struct device *dev,
			    struct device_attribute *attr,
			    const char *buf, size_t count)
{
	unsigned long t;

	if (parse_strtoul(buf, 25, &t))
		return -EINVAL;

	if (mutex_lock_killable(&hotkey_mutex))
		return -ERESTARTSYS;

	hotkey_poll_set_freq(t);
	hotkey_poll_setup(true);

	mutex_unlock(&hotkey_mutex);

	tpacpi_disclose_usertask("hotkey_poll_freq", "set to %lu\n", t);

	return count;
}

static DEVICE_ATTR_RW(hotkey_poll_freq);

#endif /* CONFIG_THINKPAD_ACPI_HOTKEY_POLL */

/* sysfs hotkey radio_sw (pollable) ------------------------------------ */
static ssize_t hotkey_radio_sw_show(struct device *dev,
			   struct device_attribute *attr,
			   char *buf)
{
	int res;
	res = hotkey_get_wlsw();
	if (res < 0)
		return res;

	/* Opportunistic update */
	tpacpi_rfk_update_hwblock_state((res == TPACPI_RFK_RADIO_OFF));

	return snprintf(buf, PAGE_SIZE, "%d\n",
			(res == TPACPI_RFK_RADIO_OFF) ? 0 : 1);
}

static DEVICE_ATTR_RO(hotkey_radio_sw);

static void hotkey_radio_sw_notify_change(void)
{
	if (tp_features.hotkey_wlsw)
		sysfs_notify(&tpacpi_pdev->dev.kobj, NULL,
			     "hotkey_radio_sw");
}

/* sysfs hotkey tablet mode (pollable) --------------------------------- */
static ssize_t hotkey_tablet_mode_show(struct device *dev,
			   struct device_attribute *attr,
			   char *buf)
{
	int res, s;
	res = hotkey_get_tablet_mode(&s);
	if (res < 0)
		return res;

	return snprintf(buf, PAGE_SIZE, "%d\n", !!s);
}

static DEVICE_ATTR_RO(hotkey_tablet_mode);

static void hotkey_tablet_mode_notify_change(void)
{
	if (tp_features.hotkey_tablet)
		sysfs_notify(&tpacpi_pdev->dev.kobj, NULL,
			     "hotkey_tablet_mode");
}

/* sysfs wakeup reason (pollable) -------------------------------------- */
static ssize_t hotkey_wakeup_reason_show(struct device *dev,
			   struct device_attribute *attr,
			   char *buf)
{
	return snprintf(buf, PAGE_SIZE, "%d\n", hotkey_wakeup_reason);
}

static DEVICE_ATTR(wakeup_reason, S_IRUGO, hotkey_wakeup_reason_show, NULL);

static void hotkey_wakeup_reason_notify_change(void)
{
	sysfs_notify(&tpacpi_pdev->dev.kobj, NULL,
		     "wakeup_reason");
}

/* sysfs wakeup hotunplug_complete (pollable) -------------------------- */
static ssize_t hotkey_wakeup_hotunplug_complete_show(struct device *dev,
			   struct device_attribute *attr,
			   char *buf)
{
	return snprintf(buf, PAGE_SIZE, "%d\n", hotkey_autosleep_ack);
}

static DEVICE_ATTR(wakeup_hotunplug_complete, S_IRUGO,
		   hotkey_wakeup_hotunplug_complete_show, NULL);

static void hotkey_wakeup_hotunplug_complete_notify_change(void)
{
	sysfs_notify(&tpacpi_pdev->dev.kobj, NULL,
		     "wakeup_hotunplug_complete");
}

/* sysfs adaptive kbd mode --------------------------------------------- */

static int adaptive_keyboard_get_mode(void);
static int adaptive_keyboard_set_mode(int new_mode);

enum ADAPTIVE_KEY_MODE {
	HOME_MODE,
	WEB_BROWSER_MODE,
	WEB_CONFERENCE_MODE,
	FUNCTION_MODE,
	LAYFLAT_MODE
};

static ssize_t adaptive_kbd_mode_show(struct device *dev,
			   struct device_attribute *attr,
			   char *buf)
{
	int current_mode;

	current_mode = adaptive_keyboard_get_mode();
	if (current_mode < 0)
		return current_mode;

	return snprintf(buf, PAGE_SIZE, "%d\n", current_mode);
}

static ssize_t adaptive_kbd_mode_store(struct device *dev,
			    struct device_attribute *attr,
			    const char *buf, size_t count)
{
	unsigned long t;
	int res;

	if (parse_strtoul(buf, LAYFLAT_MODE, &t))
		return -EINVAL;

	res = adaptive_keyboard_set_mode(t);
	return (res < 0) ? res : count;
}

static DEVICE_ATTR_RW(adaptive_kbd_mode);

static struct attribute *adaptive_kbd_attributes[] = {
	&dev_attr_adaptive_kbd_mode.attr,
	NULL
};

static const struct attribute_group adaptive_kbd_attr_group = {
	.attrs = adaptive_kbd_attributes,
};

/* --------------------------------------------------------------------- */

static struct attribute *hotkey_attributes[] __initdata = {
	&dev_attr_hotkey_enable.attr,
	&dev_attr_hotkey_bios_enabled.attr,
	&dev_attr_hotkey_bios_mask.attr,
	&dev_attr_wakeup_reason.attr,
	&dev_attr_wakeup_hotunplug_complete.attr,
	&dev_attr_hotkey_mask.attr,
	&dev_attr_hotkey_all_mask.attr,
	&dev_attr_hotkey_adaptive_all_mask.attr,
	&dev_attr_hotkey_recommended_mask.attr,
#ifdef CONFIG_THINKPAD_ACPI_HOTKEY_POLL
	&dev_attr_hotkey_source_mask.attr,
	&dev_attr_hotkey_poll_freq.attr,
#endif
};

/*
 * Sync both the hw and sw blocking state of all switches
 */
static void tpacpi_send_radiosw_update(void)
{
	int wlsw;

	/*
	 * We must sync all rfkill controllers *before* issuing any
	 * rfkill input events, or we will race the rfkill core input
	 * handler.
	 *
	 * tpacpi_inputdev_send_mutex works as a synchronization point
	 * for the above.
	 *
	 * We optimize to avoid numerous calls to hotkey_get_wlsw.
	 */

	wlsw = hotkey_get_wlsw();

	/* Sync hw blocking state first if it is hw-blocked */
	if (wlsw == TPACPI_RFK_RADIO_OFF)
		tpacpi_rfk_update_hwblock_state(true);

	/* Sync sw blocking state */
	tpacpi_rfk_update_swstate_all();

	/* Sync hw blocking state last if it is hw-unblocked */
	if (wlsw == TPACPI_RFK_RADIO_ON)
		tpacpi_rfk_update_hwblock_state(false);

	/* Issue rfkill input event for WLSW switch */
	if (!(wlsw < 0)) {
		mutex_lock(&tpacpi_inputdev_send_mutex);

		input_report_switch(tpacpi_inputdev,
				    SW_RFKILL_ALL, (wlsw > 0));
		input_sync(tpacpi_inputdev);

		mutex_unlock(&tpacpi_inputdev_send_mutex);
	}

	/*
	 * this can be unconditional, as we will poll state again
	 * if userspace uses the notify to read data
	 */
	hotkey_radio_sw_notify_change();
}

static void hotkey_exit(void)
{
#ifdef CONFIG_THINKPAD_ACPI_HOTKEY_POLL
	mutex_lock(&hotkey_mutex);
	hotkey_poll_stop_sync();
	mutex_unlock(&hotkey_mutex);
#endif

	if (hotkey_dev_attributes)
		delete_attr_set(hotkey_dev_attributes, &tpacpi_pdev->dev.kobj);

	dbg_printk(TPACPI_DBG_EXIT | TPACPI_DBG_HKEY,
		   "restoring original HKEY status and mask\n");
	/* yes, there is a bitwise or below, we want the
	 * functions to be called even if one of them fail */
	if (((tp_features.hotkey_mask &&
	      hotkey_mask_set(hotkey_orig_mask)) |
	     hotkey_status_set(false)) != 0)
		pr_err("failed to restore hot key mask to BIOS defaults\n");
}

static void __init hotkey_unmap(const unsigned int scancode)
{
	if (hotkey_keycode_map[scancode] != KEY_RESERVED) {
		clear_bit(hotkey_keycode_map[scancode],
			  tpacpi_inputdev->keybit);
		hotkey_keycode_map[scancode] = KEY_RESERVED;
	}
}

/*
 * HKEY quirks:
 *   TPACPI_HK_Q_INIMASK:	Supports FN+F3,FN+F4,FN+F12
 */

#define	TPACPI_HK_Q_INIMASK	0x0001

static const struct tpacpi_quirk tpacpi_hotkey_qtable[] __initconst = {
	TPACPI_Q_IBM('I', 'H', TPACPI_HK_Q_INIMASK), /* 600E */
	TPACPI_Q_IBM('I', 'N', TPACPI_HK_Q_INIMASK), /* 600E */
	TPACPI_Q_IBM('I', 'D', TPACPI_HK_Q_INIMASK), /* 770, 770E, 770ED */
	TPACPI_Q_IBM('I', 'W', TPACPI_HK_Q_INIMASK), /* A20m */
	TPACPI_Q_IBM('I', 'V', TPACPI_HK_Q_INIMASK), /* A20p */
	TPACPI_Q_IBM('1', '0', TPACPI_HK_Q_INIMASK), /* A21e, A22e */
	TPACPI_Q_IBM('K', 'U', TPACPI_HK_Q_INIMASK), /* A21e */
	TPACPI_Q_IBM('K', 'X', TPACPI_HK_Q_INIMASK), /* A21m, A22m */
	TPACPI_Q_IBM('K', 'Y', TPACPI_HK_Q_INIMASK), /* A21p, A22p */
	TPACPI_Q_IBM('1', 'B', TPACPI_HK_Q_INIMASK), /* A22e */
	TPACPI_Q_IBM('1', '3', TPACPI_HK_Q_INIMASK), /* A22m */
	TPACPI_Q_IBM('1', 'E', TPACPI_HK_Q_INIMASK), /* A30/p (0) */
	TPACPI_Q_IBM('1', 'C', TPACPI_HK_Q_INIMASK), /* R30 */
	TPACPI_Q_IBM('1', 'F', TPACPI_HK_Q_INIMASK), /* R31 */
	TPACPI_Q_IBM('I', 'Y', TPACPI_HK_Q_INIMASK), /* T20 */
	TPACPI_Q_IBM('K', 'Z', TPACPI_HK_Q_INIMASK), /* T21 */
	TPACPI_Q_IBM('1', '6', TPACPI_HK_Q_INIMASK), /* T22 */
	TPACPI_Q_IBM('I', 'Z', TPACPI_HK_Q_INIMASK), /* X20, X21 */
	TPACPI_Q_IBM('1', 'D', TPACPI_HK_Q_INIMASK), /* X22, X23, X24 */
};

typedef u16 tpacpi_keymap_entry_t;
typedef tpacpi_keymap_entry_t tpacpi_keymap_t[TPACPI_HOTKEY_MAP_LEN];

static int hotkey_init_tablet_mode(void)
{
	int in_tablet_mode = 0, res;
	char *type = NULL;

	if (acpi_evalf(hkey_handle, &res, "GMMS", "qdd", 0)) {
		int has_tablet_mode;

		in_tablet_mode = hotkey_gmms_get_tablet_mode(res,
							     &has_tablet_mode);
		/*
		 * The Yoga 11e series has 2 accelerometers described by a
		 * BOSC0200 ACPI node. This setup relies on a Windows service
		 * which calls special ACPI methods on this node to report
		 * the laptop/tent/tablet mode to the EC. The bmc150 iio driver
		 * does not support this, so skip the hotkey on these models.
		 */
		if (has_tablet_mode && !acpi_dev_present("BOSC0200", "1", -1))
			tp_features.hotkey_tablet = TP_HOTKEY_TABLET_USES_GMMS;
		type = "GMMS";
	} else if (acpi_evalf(hkey_handle, &res, "MHKG", "qd")) {
		/* For X41t, X60t, X61t Tablets... */
		tp_features.hotkey_tablet = TP_HOTKEY_TABLET_USES_MHKG;
		in_tablet_mode = !!(res & TP_HOTKEY_TABLET_MASK);
		type = "MHKG";
	}

	if (!tp_features.hotkey_tablet)
		return 0;

	pr_info("Tablet mode switch found (type: %s), currently in %s mode\n",
		type, in_tablet_mode ? "tablet" : "laptop");

	res = add_to_attr_set(hotkey_dev_attributes,
			      &dev_attr_hotkey_tablet_mode.attr);
	if (res)
		return -1;

	return in_tablet_mode;
}

static int __init hotkey_init(struct ibm_init_struct *iibm)
{
	/* Requirements for changing the default keymaps:
	 *
	 * 1. Many of the keys are mapped to KEY_RESERVED for very
	 *    good reasons.  Do not change them unless you have deep
	 *    knowledge on the IBM and Lenovo ThinkPad firmware for
	 *    the various ThinkPad models.  The driver behaves
	 *    differently for KEY_RESERVED: such keys have their
	 *    hot key mask *unset* in mask_recommended, and also
	 *    in the initial hot key mask programmed into the
	 *    firmware at driver load time, which means the firm-
	 *    ware may react very differently if you change them to
	 *    something else;
	 *
	 * 2. You must be subscribed to the linux-thinkpad and
	 *    ibm-acpi-devel mailing lists, and you should read the
	 *    list archives since 2007 if you want to change the
	 *    keymaps.  This requirement exists so that you will
	 *    know the past history of problems with the thinkpad-
	 *    acpi driver keymaps, and also that you will be
	 *    listening to any bug reports;
	 *
	 * 3. Do not send thinkpad-acpi specific patches directly to
	 *    for merging, *ever*.  Send them to the linux-acpi
	 *    mailinglist for comments.  Merging is to be done only
	 *    through acpi-test and the ACPI maintainer.
	 *
	 * If the above is too much to ask, don't change the keymap.
	 * Ask the thinkpad-acpi maintainer to do it, instead.
	 */

	enum keymap_index {
		TPACPI_KEYMAP_IBM_GENERIC = 0,
		TPACPI_KEYMAP_LENOVO_GENERIC,
	};

	static const tpacpi_keymap_t tpacpi_keymaps[] __initconst = {
	/* Generic keymap for IBM ThinkPads */
	[TPACPI_KEYMAP_IBM_GENERIC] = {
		/* Scan Codes 0x00 to 0x0B: ACPI HKEY FN+F1..F12 */
		KEY_FN_F1,	KEY_BATTERY,	KEY_COFFEE,	KEY_SLEEP,
		KEY_WLAN,	KEY_FN_F6, KEY_SWITCHVIDEOMODE, KEY_FN_F8,
		KEY_FN_F9,	KEY_FN_F10,	KEY_FN_F11,	KEY_SUSPEND,

		/* Scan codes 0x0C to 0x1F: Other ACPI HKEY hot keys */
		KEY_UNKNOWN,	/* 0x0C: FN+BACKSPACE */
		KEY_UNKNOWN,	/* 0x0D: FN+INSERT */
		KEY_UNKNOWN,	/* 0x0E: FN+DELETE */

		/* brightness: firmware always reacts to them */
		KEY_RESERVED,	/* 0x0F: FN+HOME (brightness up) */
		KEY_RESERVED,	/* 0x10: FN+END (brightness down) */

		/* Thinklight: firmware always react to it */
		KEY_RESERVED,	/* 0x11: FN+PGUP (thinklight toggle) */

		KEY_UNKNOWN,	/* 0x12: FN+PGDOWN */
		KEY_ZOOM,	/* 0x13: FN+SPACE (zoom) */

		/* Volume: firmware always react to it and reprograms
		 * the built-in *extra* mixer.  Never map it to control
		 * another mixer by default. */
		KEY_RESERVED,	/* 0x14: VOLUME UP */
		KEY_RESERVED,	/* 0x15: VOLUME DOWN */
		KEY_RESERVED,	/* 0x16: MUTE */

		KEY_VENDOR,	/* 0x17: Thinkpad/AccessIBM/Lenovo */

		/* (assignments unknown, please report if found) */
		KEY_UNKNOWN, KEY_UNKNOWN, KEY_UNKNOWN, KEY_UNKNOWN,
		KEY_UNKNOWN, KEY_UNKNOWN, KEY_UNKNOWN, KEY_UNKNOWN,

		/* No assignments, only used for Adaptive keyboards. */
		KEY_UNKNOWN, KEY_UNKNOWN, KEY_UNKNOWN, KEY_UNKNOWN,
		KEY_UNKNOWN, KEY_UNKNOWN, KEY_UNKNOWN, KEY_UNKNOWN,
		KEY_UNKNOWN, KEY_UNKNOWN, KEY_UNKNOWN, KEY_UNKNOWN,
		KEY_UNKNOWN, KEY_UNKNOWN, KEY_UNKNOWN, KEY_UNKNOWN,
		KEY_UNKNOWN, KEY_UNKNOWN, KEY_UNKNOWN,

		/* No assignment, used for newer Lenovo models */
		KEY_UNKNOWN, KEY_UNKNOWN, KEY_UNKNOWN, KEY_UNKNOWN,
		KEY_UNKNOWN, KEY_UNKNOWN, KEY_UNKNOWN, KEY_UNKNOWN,
		KEY_UNKNOWN, KEY_UNKNOWN, KEY_UNKNOWN, KEY_UNKNOWN,
		KEY_UNKNOWN, KEY_UNKNOWN, KEY_UNKNOWN, KEY_UNKNOWN,
		KEY_UNKNOWN, KEY_UNKNOWN, KEY_UNKNOWN, KEY_UNKNOWN,
		KEY_UNKNOWN, KEY_UNKNOWN

		},

	/* Generic keymap for Lenovo ThinkPads */
	[TPACPI_KEYMAP_LENOVO_GENERIC] = {
		/* Scan Codes 0x00 to 0x0B: ACPI HKEY FN+F1..F12 */
		KEY_FN_F1,	KEY_COFFEE,	KEY_BATTERY,	KEY_SLEEP,
		KEY_WLAN,	KEY_CAMERA, KEY_SWITCHVIDEOMODE, KEY_FN_F8,
		KEY_FN_F9,	KEY_FN_F10,	KEY_FN_F11,	KEY_SUSPEND,

		/* Scan codes 0x0C to 0x1F: Other ACPI HKEY hot keys */
		KEY_UNKNOWN,	/* 0x0C: FN+BACKSPACE */
		KEY_UNKNOWN,	/* 0x0D: FN+INSERT */
		KEY_UNKNOWN,	/* 0x0E: FN+DELETE */

		/* These should be enabled --only-- when ACPI video
		 * is disabled (i.e. in "vendor" mode), and are handled
		 * in a special way by the init code */
		KEY_BRIGHTNESSUP,	/* 0x0F: FN+HOME (brightness up) */
		KEY_BRIGHTNESSDOWN,	/* 0x10: FN+END (brightness down) */

		KEY_RESERVED,	/* 0x11: FN+PGUP (thinklight toggle) */

		KEY_UNKNOWN,	/* 0x12: FN+PGDOWN */
		KEY_ZOOM,	/* 0x13: FN+SPACE (zoom) */

		/* Volume: z60/z61, T60 (BIOS version?): firmware always
		 * react to it and reprograms the built-in *extra* mixer.
		 * Never map it to control another mixer by default.
		 *
		 * T60?, T61, R60?, R61: firmware and EC tries to send
		 * these over the regular keyboard, so these are no-ops,
		 * but there are still weird bugs re. MUTE, so do not
		 * change unless you get test reports from all Lenovo
		 * models.  May cause the BIOS to interfere with the
		 * HDA mixer.
		 */
		KEY_RESERVED,	/* 0x14: VOLUME UP */
		KEY_RESERVED,	/* 0x15: VOLUME DOWN */
		KEY_RESERVED,	/* 0x16: MUTE */

		KEY_VENDOR,	/* 0x17: Thinkpad/AccessIBM/Lenovo */

		/* (assignments unknown, please report if found) */
		KEY_UNKNOWN, KEY_UNKNOWN,

		/*
		 * The mic mute button only sends 0x1a.  It does not
		 * automatically mute the mic or change the mute light.
		 */
		KEY_MICMUTE,	/* 0x1a: Mic mute (since ?400 or so) */

		/* (assignments unknown, please report if found) */
		KEY_UNKNOWN,

		/* Extra keys in use since the X240 / T440 / T540 */
		KEY_CONFIG, KEY_SEARCH, KEY_SCALE, KEY_FILE,

		/*
		 * These are the adaptive keyboard keycodes for Carbon X1 2014.
		 * The first item in this list is the Mute button which is
		 * emitted with 0x103 through
		 * adaptive_keyboard_hotkey_notify_hotkey() when the sound
		 * symbol is held.
		 * We'll need to offset those by 0x20.
		 */
		KEY_RESERVED,        /* Mute held, 0x103 */
		KEY_BRIGHTNESS_MIN,  /* Backlight off */
		KEY_RESERVED,        /* Clipping tool */
		KEY_RESERVED,        /* Cloud */
		KEY_RESERVED,
		KEY_VOICECOMMAND,    /* Voice */
		KEY_RESERVED,
		KEY_RESERVED,        /* Gestures */
		KEY_RESERVED,
		KEY_RESERVED,
		KEY_RESERVED,
		KEY_CONFIG,          /* Settings */
		KEY_RESERVED,        /* New tab */
		KEY_REFRESH,         /* Reload */
		KEY_BACK,            /* Back */
		KEY_RESERVED,        /* Microphone down */
		KEY_RESERVED,        /* Microphone up */
		KEY_RESERVED,        /* Microphone cancellation */
		KEY_RESERVED,        /* Camera mode */
		KEY_RESERVED,        /* Rotate display, 0x116 */

		/*
		 * These are found in 2017 models (e.g. T470s, X270).
		 * The lowest known value is 0x311, which according to
		 * the manual should launch a user defined favorite
		 * application.
		 *
		 * The offset for these is TP_ACPI_HOTKEYSCAN_EXTENDED_START,
		 * corresponding to 0x34.
		 */

		/* (assignments unknown, please report if found) */
		KEY_UNKNOWN, KEY_UNKNOWN, KEY_UNKNOWN, KEY_UNKNOWN,
		KEY_UNKNOWN, KEY_UNKNOWN, KEY_UNKNOWN, KEY_UNKNOWN,
		KEY_UNKNOWN, KEY_UNKNOWN, KEY_UNKNOWN, KEY_UNKNOWN,
		KEY_UNKNOWN, KEY_UNKNOWN, KEY_UNKNOWN, KEY_UNKNOWN,
		KEY_UNKNOWN,

		KEY_BOOKMARKS,			/* Favorite app, 0x311 */
		KEY_SELECTIVE_SCREENSHOT,	/* Clipping tool */
		KEY_CALC,			/* Calculator (above numpad, P52) */
		KEY_BLUETOOTH,			/* Bluetooth */
		KEY_KEYBOARD,			/* Keyboard, 0x315 */
		KEY_FN_RIGHT_SHIFT,		/* Fn + right Shift */
		KEY_NOTIFICATION_CENTER,	/* Notification Center */
		KEY_PICKUP_PHONE,		/* Answer incoming call */
		KEY_HANGUP_PHONE,		/* Decline incoming call */
		},
	};

	static const struct tpacpi_quirk tpacpi_keymap_qtable[] __initconst = {
		/* Generic maps (fallback) */
		{
		  .vendor = PCI_VENDOR_ID_IBM,
		  .bios = TPACPI_MATCH_ANY, .ec = TPACPI_MATCH_ANY,
		  .quirks = TPACPI_KEYMAP_IBM_GENERIC,
		},
		{
		  .vendor = PCI_VENDOR_ID_LENOVO,
		  .bios = TPACPI_MATCH_ANY, .ec = TPACPI_MATCH_ANY,
		  .quirks = TPACPI_KEYMAP_LENOVO_GENERIC,
		},
	};

#define TPACPI_HOTKEY_MAP_SIZE		sizeof(tpacpi_keymap_t)
#define TPACPI_HOTKEY_MAP_TYPESIZE	sizeof(tpacpi_keymap_entry_t)

	int res, i;
	int status;
	int hkeyv;
	bool radiosw_state  = false;
	bool tabletsw_state = false;

	unsigned long quirks;
	unsigned long keymap_id;

	vdbg_printk(TPACPI_DBG_INIT | TPACPI_DBG_HKEY,
			"initializing hotkey subdriver\n");

	BUG_ON(!tpacpi_inputdev);
	BUG_ON(tpacpi_inputdev->open != NULL ||
	       tpacpi_inputdev->close != NULL);

	TPACPI_ACPIHANDLE_INIT(hkey);
	mutex_init(&hotkey_mutex);

#ifdef CONFIG_THINKPAD_ACPI_HOTKEY_POLL
	mutex_init(&hotkey_thread_data_mutex);
#endif

	/* hotkey not supported on 570 */
	tp_features.hotkey = hkey_handle != NULL;

	vdbg_printk(TPACPI_DBG_INIT | TPACPI_DBG_HKEY,
		"hotkeys are %s\n",
		str_supported(tp_features.hotkey));

	if (!tp_features.hotkey)
		return 1;

	quirks = tpacpi_check_quirks(tpacpi_hotkey_qtable,
				     ARRAY_SIZE(tpacpi_hotkey_qtable));

	tpacpi_disable_brightness_delay();

	/* MUST have enough space for all attributes to be added to
	 * hotkey_dev_attributes */
	hotkey_dev_attributes = create_attr_set(
					ARRAY_SIZE(hotkey_attributes) + 2,
					NULL);
	if (!hotkey_dev_attributes)
		return -ENOMEM;
	res = add_many_to_attr_set(hotkey_dev_attributes,
			hotkey_attributes,
			ARRAY_SIZE(hotkey_attributes));
	if (res)
		goto err_exit;

	/* mask not supported on 600e/x, 770e, 770x, A21e, A2xm/p,
	   A30, R30, R31, T20-22, X20-21, X22-24.  Detected by checking
	   for HKEY interface version 0x100 */
	if (acpi_evalf(hkey_handle, &hkeyv, "MHKV", "qd")) {
		vdbg_printk(TPACPI_DBG_INIT | TPACPI_DBG_HKEY,
			    "firmware HKEY interface version: 0x%x\n",
			    hkeyv);

		switch (hkeyv >> 8) {
		case 1:
			/*
			 * MHKV 0x100 in A31, R40, R40e,
			 * T4x, X31, and later
			 */

			/* Paranoia check AND init hotkey_all_mask */
			if (!acpi_evalf(hkey_handle, &hotkey_all_mask,
					"MHKA", "qd")) {
				pr_err("missing MHKA handler, please report this to %s\n",
				       TPACPI_MAIL);
				/* Fallback: pre-init for FN+F3,F4,F12 */
				hotkey_all_mask = 0x080cU;
			} else {
				tp_features.hotkey_mask = 1;
			}
			break;

		case 2:
			/*
			 * MHKV 0x200 in X1, T460s, X260, T560, X1 Tablet (2016)
			 */

			/* Paranoia check AND init hotkey_all_mask */
			if (!acpi_evalf(hkey_handle, &hotkey_all_mask,
					"MHKA", "dd", 1)) {
				pr_err("missing MHKA handler, please report this to %s\n",
				       TPACPI_MAIL);
				/* Fallback: pre-init for FN+F3,F4,F12 */
				hotkey_all_mask = 0x080cU;
			} else {
				tp_features.hotkey_mask = 1;
			}

			/*
			 * Check if we have an adaptive keyboard, like on the
			 * Lenovo Carbon X1 2014 (2nd Gen).
			 */
			if (acpi_evalf(hkey_handle, &hotkey_adaptive_all_mask,
				       "MHKA", "dd", 2)) {
				if (hotkey_adaptive_all_mask != 0) {
					tp_features.has_adaptive_kbd = true;
					res = sysfs_create_group(
						&tpacpi_pdev->dev.kobj,
						&adaptive_kbd_attr_group);
					if (res)
						goto err_exit;
				}
			} else {
				tp_features.has_adaptive_kbd = false;
				hotkey_adaptive_all_mask = 0x0U;
			}
			break;

		default:
			pr_err("unknown version of the HKEY interface: 0x%x\n",
			       hkeyv);
			pr_err("please report this to %s\n", TPACPI_MAIL);
			break;
		}
	}

	vdbg_printk(TPACPI_DBG_INIT | TPACPI_DBG_HKEY,
		"hotkey masks are %s\n",
		str_supported(tp_features.hotkey_mask));

	/* Init hotkey_all_mask if not initialized yet */
	if (!tp_features.hotkey_mask && !hotkey_all_mask &&
	    (quirks & TPACPI_HK_Q_INIMASK))
		hotkey_all_mask = 0x080cU;  /* FN+F12, FN+F4, FN+F3 */

	/* Init hotkey_acpi_mask and hotkey_orig_mask */
	if (tp_features.hotkey_mask) {
		/* hotkey_source_mask *must* be zero for
		 * the first hotkey_mask_get to return hotkey_orig_mask */
		res = hotkey_mask_get();
		if (res)
			goto err_exit;

		hotkey_orig_mask = hotkey_acpi_mask;
	} else {
		hotkey_orig_mask = hotkey_all_mask;
		hotkey_acpi_mask = hotkey_all_mask;
	}

#ifdef CONFIG_THINKPAD_ACPI_DEBUGFACILITIES
	if (dbg_wlswemul) {
		tp_features.hotkey_wlsw = 1;
		radiosw_state = !!tpacpi_wlsw_emulstate;
		pr_info("radio switch emulation enabled\n");
	} else
#endif
	/* Not all thinkpads have a hardware radio switch */
	if (acpi_evalf(hkey_handle, &status, "WLSW", "qd")) {
		tp_features.hotkey_wlsw = 1;
		radiosw_state = !!status;
		pr_info("radio switch found; radios are %s\n",
			enabled(status, 0));
	}
	if (tp_features.hotkey_wlsw)
		res = add_to_attr_set(hotkey_dev_attributes,
				&dev_attr_hotkey_radio_sw.attr);

	res = hotkey_init_tablet_mode();
	if (res < 0)
		goto err_exit;

	tabletsw_state = res;

	res = register_attr_set_with_sysfs(hotkey_dev_attributes,
					   &tpacpi_pdev->dev.kobj);
	if (res)
		goto err_exit;

	/* Set up key map */
	keymap_id = tpacpi_check_quirks(tpacpi_keymap_qtable,
					ARRAY_SIZE(tpacpi_keymap_qtable));
	BUG_ON(keymap_id >= ARRAY_SIZE(tpacpi_keymaps));
	dbg_printk(TPACPI_DBG_INIT | TPACPI_DBG_HKEY,
		   "using keymap number %lu\n", keymap_id);

	hotkey_keycode_map = kmemdup(&tpacpi_keymaps[keymap_id],
			TPACPI_HOTKEY_MAP_SIZE,	GFP_KERNEL);
	if (!hotkey_keycode_map) {
		pr_err("failed to allocate memory for key map\n");
		res = -ENOMEM;
		goto err_exit;
	}

	input_set_capability(tpacpi_inputdev, EV_MSC, MSC_SCAN);
	tpacpi_inputdev->keycodesize = TPACPI_HOTKEY_MAP_TYPESIZE;
	tpacpi_inputdev->keycodemax = TPACPI_HOTKEY_MAP_LEN;
	tpacpi_inputdev->keycode = hotkey_keycode_map;
	for (i = 0; i < TPACPI_HOTKEY_MAP_LEN; i++) {
		if (hotkey_keycode_map[i] != KEY_RESERVED) {
			input_set_capability(tpacpi_inputdev, EV_KEY,
						hotkey_keycode_map[i]);
		} else {
			if (i < sizeof(hotkey_reserved_mask)*8)
				hotkey_reserved_mask |= 1 << i;
		}
	}

	if (tp_features.hotkey_wlsw) {
		input_set_capability(tpacpi_inputdev, EV_SW, SW_RFKILL_ALL);
		input_report_switch(tpacpi_inputdev,
				    SW_RFKILL_ALL, radiosw_state);
	}
	if (tp_features.hotkey_tablet) {
		input_set_capability(tpacpi_inputdev, EV_SW, SW_TABLET_MODE);
		input_report_switch(tpacpi_inputdev,
				    SW_TABLET_MODE, tabletsw_state);
	}

	/* Do not issue duplicate brightness change events to
	 * userspace. tpacpi_detect_brightness_capabilities() must have
	 * been called before this point  */
	if (acpi_video_get_backlight_type() != acpi_backlight_vendor) {
		pr_info("This ThinkPad has standard ACPI backlight brightness control, supported by the ACPI video driver\n");
		pr_notice("Disabling thinkpad-acpi brightness events by default...\n");

		/* Disable brightness up/down on Lenovo thinkpads when
		 * ACPI is handling them, otherwise it is plain impossible
		 * for userspace to do something even remotely sane */
		hotkey_reserved_mask |=
			(1 << TP_ACPI_HOTKEYSCAN_FNHOME)
			| (1 << TP_ACPI_HOTKEYSCAN_FNEND);
		hotkey_unmap(TP_ACPI_HOTKEYSCAN_FNHOME);
		hotkey_unmap(TP_ACPI_HOTKEYSCAN_FNEND);
	}

#ifdef CONFIG_THINKPAD_ACPI_HOTKEY_POLL
	hotkey_source_mask = TPACPI_HKEY_NVRAM_GOOD_MASK
				& ~hotkey_all_mask
				& ~hotkey_reserved_mask;

	vdbg_printk(TPACPI_DBG_INIT | TPACPI_DBG_HKEY,
		    "hotkey source mask 0x%08x, polling freq %u\n",
		    hotkey_source_mask, hotkey_poll_freq);
#endif

	dbg_printk(TPACPI_DBG_INIT | TPACPI_DBG_HKEY,
			"enabling firmware HKEY event interface...\n");
	res = hotkey_status_set(true);
	if (res) {
		hotkey_exit();
		return res;
	}
	res = hotkey_mask_set(((hotkey_all_mask & ~hotkey_reserved_mask)
			       | hotkey_driver_mask)
			      & ~hotkey_source_mask);
	if (res < 0 && res != -ENXIO) {
		hotkey_exit();
		return res;
	}
	hotkey_user_mask = (hotkey_acpi_mask | hotkey_source_mask)
				& ~hotkey_reserved_mask;
	vdbg_printk(TPACPI_DBG_INIT | TPACPI_DBG_HKEY,
		"initial masks: user=0x%08x, fw=0x%08x, poll=0x%08x\n",
		hotkey_user_mask, hotkey_acpi_mask, hotkey_source_mask);

	tpacpi_inputdev->open = &hotkey_inputdev_open;
	tpacpi_inputdev->close = &hotkey_inputdev_close;

	hotkey_poll_setup_safe(true);

	return 0;

err_exit:
	delete_attr_set(hotkey_dev_attributes, &tpacpi_pdev->dev.kobj);
	sysfs_remove_group(&tpacpi_pdev->dev.kobj,
			&adaptive_kbd_attr_group);

	hotkey_dev_attributes = NULL;

	return (res < 0) ? res : 1;
}

/* Thinkpad X1 Carbon support 5 modes including Home mode, Web browser
 * mode, Web conference mode, Function mode and Lay-flat mode.
 * We support Home mode and Function mode currently.
 *
 * Will consider support rest of modes in future.
 *
 */
static const int adaptive_keyboard_modes[] = {
	HOME_MODE,
/*	WEB_BROWSER_MODE = 2,
	WEB_CONFERENCE_MODE = 3, */
	FUNCTION_MODE
};

#define DFR_CHANGE_ROW			0x101
#define DFR_SHOW_QUICKVIEW_ROW		0x102
#define FIRST_ADAPTIVE_KEY		0x103

/* press Fn key a while second, it will switch to Function Mode. Then
 * release Fn key, previous mode be restored.
 */
static bool adaptive_keyboard_mode_is_saved;
static int adaptive_keyboard_prev_mode;

static int adaptive_keyboard_get_mode(void)
{
	int mode = 0;

	if (!acpi_evalf(hkey_handle, &mode, "GTRW", "dd", 0)) {
		pr_err("Cannot read adaptive keyboard mode\n");
		return -EIO;
	}

	return mode;
}

static int adaptive_keyboard_set_mode(int new_mode)
{
	if (new_mode < 0 ||
		new_mode > LAYFLAT_MODE)
		return -EINVAL;

	if (!acpi_evalf(hkey_handle, NULL, "STRW", "vd", new_mode)) {
		pr_err("Cannot set adaptive keyboard mode\n");
		return -EIO;
	}

	return 0;
}

static int adaptive_keyboard_get_next_mode(int mode)
{
	size_t i;
	size_t max_mode = ARRAY_SIZE(adaptive_keyboard_modes) - 1;

	for (i = 0; i <= max_mode; i++) {
		if (adaptive_keyboard_modes[i] == mode)
			break;
	}

	if (i >= max_mode)
		i = 0;
	else
		i++;

	return adaptive_keyboard_modes[i];
}

static bool adaptive_keyboard_hotkey_notify_hotkey(unsigned int scancode)
{
	int current_mode = 0;
	int new_mode = 0;
	int keycode;

	switch (scancode) {
	case DFR_CHANGE_ROW:
		if (adaptive_keyboard_mode_is_saved) {
			new_mode = adaptive_keyboard_prev_mode;
			adaptive_keyboard_mode_is_saved = false;
		} else {
			current_mode = adaptive_keyboard_get_mode();
			if (current_mode < 0)
				return false;
			new_mode = adaptive_keyboard_get_next_mode(
					current_mode);
		}

		if (adaptive_keyboard_set_mode(new_mode) < 0)
			return false;

		return true;

	case DFR_SHOW_QUICKVIEW_ROW:
		current_mode = adaptive_keyboard_get_mode();
		if (current_mode < 0)
			return false;

		adaptive_keyboard_prev_mode = current_mode;
		adaptive_keyboard_mode_is_saved = true;

		if (adaptive_keyboard_set_mode (FUNCTION_MODE) < 0)
			return false;
		return true;

	default:
		if (scancode < FIRST_ADAPTIVE_KEY ||
		    scancode >= FIRST_ADAPTIVE_KEY +
		    TP_ACPI_HOTKEYSCAN_EXTENDED_START -
		    TP_ACPI_HOTKEYSCAN_ADAPTIVE_START) {
			pr_info("Unhandled adaptive keyboard key: 0x%x\n",
				scancode);
			return false;
		}
		keycode = hotkey_keycode_map[scancode - FIRST_ADAPTIVE_KEY +
					     TP_ACPI_HOTKEYSCAN_ADAPTIVE_START];
		if (keycode != KEY_RESERVED) {
			mutex_lock(&tpacpi_inputdev_send_mutex);

			input_report_key(tpacpi_inputdev, keycode, 1);
			input_sync(tpacpi_inputdev);

			input_report_key(tpacpi_inputdev, keycode, 0);
			input_sync(tpacpi_inputdev);

			mutex_unlock(&tpacpi_inputdev_send_mutex);
		}
		return true;
	}
}

static bool hotkey_notify_hotkey(const u32 hkey,
				 bool *send_acpi_ev,
				 bool *ignore_acpi_ev)
{
	/* 0x1000-0x1FFF: key presses */
	unsigned int scancode = hkey & 0xfff;
	*send_acpi_ev = true;
	*ignore_acpi_ev = false;

	/*
	 * Original events are in the 0x10XX range, the adaptive keyboard
	 * found in 2014 X1 Carbon emits events are of 0x11XX. In 2017
	 * models, additional keys are emitted through 0x13XX.
	 */
	switch ((hkey >> 8) & 0xf) {
	case 0:
		if (scancode > 0 &&
		    scancode <= TP_ACPI_HOTKEYSCAN_ADAPTIVE_START) {
			/* HKEY event 0x1001 is scancode 0x00 */
			scancode--;
			if (!(hotkey_source_mask & (1 << scancode))) {
				tpacpi_input_send_key_masked(scancode);
				*send_acpi_ev = false;
			} else {
				*ignore_acpi_ev = true;
			}
			return true;
		}
		break;

	case 1:
		return adaptive_keyboard_hotkey_notify_hotkey(scancode);

	case 3:
		/* Extended keycodes start at 0x300 and our offset into the map
		 * TP_ACPI_HOTKEYSCAN_EXTENDED_START. The calculated scancode
		 * will be positive, but might not be in the correct range.
		 */
		scancode -= (0x300 - TP_ACPI_HOTKEYSCAN_EXTENDED_START);
		if (scancode >= TP_ACPI_HOTKEYSCAN_EXTENDED_START &&
		    scancode < TPACPI_HOTKEY_MAP_LEN) {
			tpacpi_input_send_key(scancode);
			return true;
		}
		break;
	}

	return false;
}

static bool hotkey_notify_wakeup(const u32 hkey,
				 bool *send_acpi_ev,
				 bool *ignore_acpi_ev)
{
	/* 0x2000-0x2FFF: Wakeup reason */
	*send_acpi_ev = true;
	*ignore_acpi_ev = false;

	switch (hkey) {
	case TP_HKEY_EV_WKUP_S3_UNDOCK: /* suspend, undock */
	case TP_HKEY_EV_WKUP_S4_UNDOCK: /* hibernation, undock */
		hotkey_wakeup_reason = TP_ACPI_WAKEUP_UNDOCK;
		*ignore_acpi_ev = true;
		break;

	case TP_HKEY_EV_WKUP_S3_BAYEJ: /* suspend, bay eject */
	case TP_HKEY_EV_WKUP_S4_BAYEJ: /* hibernation, bay eject */
		hotkey_wakeup_reason = TP_ACPI_WAKEUP_BAYEJ;
		*ignore_acpi_ev = true;
		break;

	case TP_HKEY_EV_WKUP_S3_BATLOW: /* Battery on critical low level/S3 */
	case TP_HKEY_EV_WKUP_S4_BATLOW: /* Battery on critical low level/S4 */
		pr_alert("EMERGENCY WAKEUP: battery almost empty\n");
		/* how to auto-heal: */
		/* 2313: woke up from S3, go to S4/S5 */
		/* 2413: woke up from S4, go to S5 */
		break;

	default:
		return false;
	}

	if (hotkey_wakeup_reason != TP_ACPI_WAKEUP_NONE) {
		pr_info("woke up due to a hot-unplug request...\n");
		hotkey_wakeup_reason_notify_change();
	}
	return true;
}

static bool hotkey_notify_dockevent(const u32 hkey,
				 bool *send_acpi_ev,
				 bool *ignore_acpi_ev)
{
	/* 0x4000-0x4FFF: dock-related events */
	*send_acpi_ev = true;
	*ignore_acpi_ev = false;

	switch (hkey) {
	case TP_HKEY_EV_UNDOCK_ACK:
		/* ACPI undock operation completed after wakeup */
		hotkey_autosleep_ack = 1;
		pr_info("undocked\n");
		hotkey_wakeup_hotunplug_complete_notify_change();
		return true;

	case TP_HKEY_EV_HOTPLUG_DOCK: /* docked to port replicator */
		pr_info("docked into hotplug port replicator\n");
		return true;
	case TP_HKEY_EV_HOTPLUG_UNDOCK: /* undocked from port replicator */
		pr_info("undocked from hotplug port replicator\n");
		return true;

	/*
	 * Deliberately ignore attaching and detaching the keybord cover to avoid
	 * duplicates from intel-vbtn, which already emits SW_TABLET_MODE events
	 * to userspace.
	 *
	 * Please refer to the following thread for more information and a preliminary
	 * implementation using the GTOP ("Get Tablet OPtions") interface that could be
	 * extended to other attachment options of the ThinkPad X1 Tablet series, such as
	 * the Pico cartridge dock module:
	 * https://lore.kernel.org/platform-driver-x86/38cb8265-1e30-d547-9e12-b4ae290be737@a-kobel.de/
	 */
	case TP_HKEY_EV_KBD_COVER_ATTACH:
	case TP_HKEY_EV_KBD_COVER_DETACH:
		*send_acpi_ev = false;
		*ignore_acpi_ev = true;
		return true;

	default:
		return false;
	}
}

static bool hotkey_notify_usrevent(const u32 hkey,
				 bool *send_acpi_ev,
				 bool *ignore_acpi_ev)
{
	/* 0x5000-0x5FFF: human interface helpers */
	*send_acpi_ev = true;
	*ignore_acpi_ev = false;

	switch (hkey) {
	case TP_HKEY_EV_PEN_INSERTED:  /* X61t: tablet pen inserted into bay */
	case TP_HKEY_EV_PEN_REMOVED:   /* X61t: tablet pen removed from bay */
		return true;

	case TP_HKEY_EV_TABLET_TABLET:   /* X41t-X61t: tablet mode */
	case TP_HKEY_EV_TABLET_NOTEBOOK: /* X41t-X61t: normal mode */
		tpacpi_input_send_tabletsw();
		hotkey_tablet_mode_notify_change();
		*send_acpi_ev = false;
		return true;

	case TP_HKEY_EV_LID_CLOSE:	/* Lid closed */
	case TP_HKEY_EV_LID_OPEN:	/* Lid opened */
	case TP_HKEY_EV_BRGHT_CHANGED:	/* brightness changed */
		/* do not propagate these events */
		*ignore_acpi_ev = true;
		return true;

	default:
		return false;
	}
}

static void thermal_dump_all_sensors(void);
static void palmsensor_refresh(void);

static bool hotkey_notify_6xxx(const u32 hkey,
				 bool *send_acpi_ev,
				 bool *ignore_acpi_ev)
{
	/* 0x6000-0x6FFF: thermal alarms/notices and keyboard events */
	*send_acpi_ev = true;
	*ignore_acpi_ev = false;

	switch (hkey) {
	case TP_HKEY_EV_THM_TABLE_CHANGED:
		pr_debug("EC reports: Thermal Table has changed\n");
		/* recommended action: do nothing, we don't have
		 * Lenovo ATM information */
		return true;
	case TP_HKEY_EV_THM_CSM_COMPLETED:
		pr_debug("EC reports: Thermal Control Command set completed (DYTC)\n");
		/* Thermal event - pass on to event handler */
		tpacpi_driver_event(hkey);
		return true;
	case TP_HKEY_EV_THM_TRANSFM_CHANGED:
		pr_debug("EC reports: Thermal Transformation changed (GMTS)\n");
		/* recommended action: do nothing, we don't have
		 * Lenovo ATM information */
		return true;
	case TP_HKEY_EV_ALARM_BAT_HOT:
		pr_crit("THERMAL ALARM: battery is too hot!\n");
		/* recommended action: warn user through gui */
		break;
	case TP_HKEY_EV_ALARM_BAT_XHOT:
		pr_alert("THERMAL EMERGENCY: battery is extremely hot!\n");
		/* recommended action: immediate sleep/hibernate */
		break;
	case TP_HKEY_EV_ALARM_SENSOR_HOT:
		pr_crit("THERMAL ALARM: a sensor reports something is too hot!\n");
		/* recommended action: warn user through gui, that */
		/* some internal component is too hot */
		break;
	case TP_HKEY_EV_ALARM_SENSOR_XHOT:
		pr_alert("THERMAL EMERGENCY: a sensor reports something is extremely hot!\n");
		/* recommended action: immediate sleep/hibernate */
		break;
	case TP_HKEY_EV_AC_CHANGED:
		/* X120e, X121e, X220, X220i, X220t, X230, T420, T420s, W520:
		 * AC status changed; can be triggered by plugging or
		 * unplugging AC adapter, docking or undocking. */

		fallthrough;

	case TP_HKEY_EV_KEY_NUMLOCK:
	case TP_HKEY_EV_KEY_FN:
		/* key press events, we just ignore them as long as the EC
		 * is still reporting them in the normal keyboard stream */
		*send_acpi_ev = false;
		*ignore_acpi_ev = true;
		return true;

	case TP_HKEY_EV_KEY_FN_ESC:
		/* Get the media key status to force the status LED to update */
		acpi_evalf(hkey_handle, NULL, "GMKS", "v");
		*send_acpi_ev = false;
		*ignore_acpi_ev = true;
		return true;

	case TP_HKEY_EV_TABLET_CHANGED:
		tpacpi_input_send_tabletsw();
		hotkey_tablet_mode_notify_change();
		*send_acpi_ev = false;
		return true;

	case TP_HKEY_EV_PALM_DETECTED:
	case TP_HKEY_EV_PALM_UNDETECTED:
		/* palm detected  - pass on to event handler */
		palmsensor_refresh();
		return true;

	default:
		/* report simply as unknown, no sensor dump */
		return false;
	}

	thermal_dump_all_sensors();
	return true;
}

static void hotkey_notify(struct ibm_struct *ibm, u32 event)
{
	u32 hkey;
	bool send_acpi_ev;
	bool ignore_acpi_ev;
	bool known_ev;

	if (event != 0x80) {
		pr_err("unknown HKEY notification event %d\n", event);
		/* forward it to userspace, maybe it knows how to handle it */
		acpi_bus_generate_netlink_event(
					ibm->acpi->device->pnp.device_class,
					dev_name(&ibm->acpi->device->dev),
					event, 0);
		return;
	}

	while (1) {
		if (!acpi_evalf(hkey_handle, &hkey, "MHKP", "d")) {
			pr_err("failed to retrieve HKEY event\n");
			return;
		}

		if (hkey == 0) {
			/* queue empty */
			return;
		}

		send_acpi_ev = true;
		ignore_acpi_ev = false;

		switch (hkey >> 12) {
		case 1:
			/* 0x1000-0x1FFF: key presses */
			known_ev = hotkey_notify_hotkey(hkey, &send_acpi_ev,
						 &ignore_acpi_ev);
			break;
		case 2:
			/* 0x2000-0x2FFF: Wakeup reason */
			known_ev = hotkey_notify_wakeup(hkey, &send_acpi_ev,
						 &ignore_acpi_ev);
			break;
		case 3:
			/* 0x3000-0x3FFF: bay-related wakeups */
			switch (hkey) {
			case TP_HKEY_EV_BAYEJ_ACK:
				hotkey_autosleep_ack = 1;
				pr_info("bay ejected\n");
				hotkey_wakeup_hotunplug_complete_notify_change();
				known_ev = true;
				break;
			case TP_HKEY_EV_OPTDRV_EJ:
				/* FIXME: kick libata if SATA link offline */
				known_ev = true;
				break;
			default:
				known_ev = false;
			}
			break;
		case 4:
			/* 0x4000-0x4FFF: dock-related events */
			known_ev = hotkey_notify_dockevent(hkey, &send_acpi_ev,
						&ignore_acpi_ev);
			break;
		case 5:
			/* 0x5000-0x5FFF: human interface helpers */
			known_ev = hotkey_notify_usrevent(hkey, &send_acpi_ev,
						 &ignore_acpi_ev);
			break;
		case 6:
			/* 0x6000-0x6FFF: thermal alarms/notices and
			 *                keyboard events */
			known_ev = hotkey_notify_6xxx(hkey, &send_acpi_ev,
						 &ignore_acpi_ev);
			break;
		case 7:
			/* 0x7000-0x7FFF: misc */
			if (tp_features.hotkey_wlsw &&
					hkey == TP_HKEY_EV_RFKILL_CHANGED) {
				tpacpi_send_radiosw_update();
				send_acpi_ev = 0;
				known_ev = true;
				break;
			}
			fallthrough;	/* to default */
		default:
			known_ev = false;
		}
		if (!known_ev) {
			pr_notice("unhandled HKEY event 0x%04x\n", hkey);
			pr_notice("please report the conditions when this event happened to %s\n",
				  TPACPI_MAIL);
		}

		/* netlink events */
		if (!ignore_acpi_ev && send_acpi_ev) {
			acpi_bus_generate_netlink_event(
					ibm->acpi->device->pnp.device_class,
					dev_name(&ibm->acpi->device->dev),
					event, hkey);
		}
	}
}

static void hotkey_suspend(void)
{
	/* Do these on suspend, we get the events on early resume! */
	hotkey_wakeup_reason = TP_ACPI_WAKEUP_NONE;
	hotkey_autosleep_ack = 0;

	/* save previous mode of adaptive keyboard of X1 Carbon */
	if (tp_features.has_adaptive_kbd) {
		if (!acpi_evalf(hkey_handle, &adaptive_keyboard_prev_mode,
					"GTRW", "dd", 0)) {
			pr_err("Cannot read adaptive keyboard mode.\n");
		}
	}
}

static void hotkey_resume(void)
{
	tpacpi_disable_brightness_delay();

	if (hotkey_status_set(true) < 0 ||
	    hotkey_mask_set(hotkey_acpi_mask) < 0)
		pr_err("error while attempting to reset the event firmware interface\n");

	tpacpi_send_radiosw_update();
	tpacpi_input_send_tabletsw();
	hotkey_tablet_mode_notify_change();
	hotkey_wakeup_reason_notify_change();
	hotkey_wakeup_hotunplug_complete_notify_change();
	hotkey_poll_setup_safe(false);

	/* restore previous mode of adapive keyboard of X1 Carbon */
	if (tp_features.has_adaptive_kbd) {
		if (!acpi_evalf(hkey_handle, NULL, "STRW", "vd",
					adaptive_keyboard_prev_mode)) {
			pr_err("Cannot set adaptive keyboard mode.\n");
		}
	}
}

/* procfs -------------------------------------------------------------- */
static int hotkey_read(struct seq_file *m)
{
	int res, status;

	if (!tp_features.hotkey) {
		seq_printf(m, "status:\t\tnot supported\n");
		return 0;
	}

	if (mutex_lock_killable(&hotkey_mutex))
		return -ERESTARTSYS;
	res = hotkey_status_get(&status);
	if (!res)
		res = hotkey_mask_get();
	mutex_unlock(&hotkey_mutex);
	if (res)
		return res;

	seq_printf(m, "status:\t\t%s\n", enabled(status, 0));
	if (hotkey_all_mask) {
		seq_printf(m, "mask:\t\t0x%08x\n", hotkey_user_mask);
		seq_printf(m, "commands:\tenable, disable, reset, <mask>\n");
	} else {
		seq_printf(m, "mask:\t\tnot supported\n");
		seq_printf(m, "commands:\tenable, disable, reset\n");
	}

	return 0;
}

static void hotkey_enabledisable_warn(bool enable)
{
	tpacpi_log_usertask("procfs hotkey enable/disable");
	if (!WARN((tpacpi_lifecycle == TPACPI_LIFE_RUNNING || !enable),
		  pr_fmt("hotkey enable/disable functionality has been removed from the driver.  Hotkeys are always enabled.\n")))
		pr_err("Please remove the hotkey=enable module parameter, it is deprecated.  Hotkeys are always enabled.\n");
}

static int hotkey_write(char *buf)
{
	int res;
	u32 mask;
	char *cmd;

	if (!tp_features.hotkey)
		return -ENODEV;

	if (mutex_lock_killable(&hotkey_mutex))
		return -ERESTARTSYS;

	mask = hotkey_user_mask;

	res = 0;
	while ((cmd = strsep(&buf, ","))) {
		if (strlencmp(cmd, "enable") == 0) {
			hotkey_enabledisable_warn(1);
		} else if (strlencmp(cmd, "disable") == 0) {
			hotkey_enabledisable_warn(0);
			res = -EPERM;
		} else if (strlencmp(cmd, "reset") == 0) {
			mask = (hotkey_all_mask | hotkey_source_mask)
				& ~hotkey_reserved_mask;
		} else if (sscanf(cmd, "0x%x", &mask) == 1) {
			/* mask set */
		} else if (sscanf(cmd, "%x", &mask) == 1) {
			/* mask set */
		} else {
			res = -EINVAL;
			goto errexit;
		}
	}

	if (!res) {
		tpacpi_disclose_usertask("procfs hotkey",
			"set mask to 0x%08x\n", mask);
		res = hotkey_user_mask_set(mask);
	}

errexit:
	mutex_unlock(&hotkey_mutex);
	return res;
}

static const struct acpi_device_id ibm_htk_device_ids[] = {
	{TPACPI_ACPI_IBM_HKEY_HID, 0},
	{TPACPI_ACPI_LENOVO_HKEY_HID, 0},
	{TPACPI_ACPI_LENOVO_HKEY_V2_HID, 0},
	{"", 0},
};

static struct tp_acpi_drv_struct ibm_hotkey_acpidriver = {
	.hid = ibm_htk_device_ids,
	.notify = hotkey_notify,
	.handle = &hkey_handle,
	.type = ACPI_DEVICE_NOTIFY,
};

static struct ibm_struct hotkey_driver_data = {
	.name = "hotkey",
	.read = hotkey_read,
	.write = hotkey_write,
	.exit = hotkey_exit,
	.resume = hotkey_resume,
	.suspend = hotkey_suspend,
	.acpi = &ibm_hotkey_acpidriver,
};

/*************************************************************************
 * Bluetooth subdriver
 */

enum {
	/* ACPI GBDC/SBDC bits */
	TP_ACPI_BLUETOOTH_HWPRESENT	= 0x01,	/* Bluetooth hw available */
	TP_ACPI_BLUETOOTH_RADIOSSW	= 0x02,	/* Bluetooth radio enabled */
	TP_ACPI_BLUETOOTH_RESUMECTRL	= 0x04,	/* Bluetooth state at resume:
						   0 = disable, 1 = enable */
};

enum {
	/* ACPI \BLTH commands */
	TP_ACPI_BLTH_GET_ULTRAPORT_ID	= 0x00, /* Get Ultraport BT ID */
	TP_ACPI_BLTH_GET_PWR_ON_RESUME	= 0x01, /* Get power-on-resume state */
	TP_ACPI_BLTH_PWR_ON_ON_RESUME	= 0x02, /* Resume powered on */
	TP_ACPI_BLTH_PWR_OFF_ON_RESUME	= 0x03,	/* Resume powered off */
	TP_ACPI_BLTH_SAVE_STATE		= 0x05, /* Save state for S4/S5 */
};

#define TPACPI_RFK_BLUETOOTH_SW_NAME	"tpacpi_bluetooth_sw"

static int bluetooth_get_status(void)
{
	int status;

#ifdef CONFIG_THINKPAD_ACPI_DEBUGFACILITIES
	if (dbg_bluetoothemul)
		return (tpacpi_bluetooth_emulstate) ?
		       TPACPI_RFK_RADIO_ON : TPACPI_RFK_RADIO_OFF;
#endif

	if (!acpi_evalf(hkey_handle, &status, "GBDC", "d"))
		return -EIO;

	return ((status & TP_ACPI_BLUETOOTH_RADIOSSW) != 0) ?
			TPACPI_RFK_RADIO_ON : TPACPI_RFK_RADIO_OFF;
}

static int bluetooth_set_status(enum tpacpi_rfkill_state state)
{
	int status;

	vdbg_printk(TPACPI_DBG_RFKILL,
		"will attempt to %s bluetooth\n",
		(state == TPACPI_RFK_RADIO_ON) ? "enable" : "disable");

#ifdef CONFIG_THINKPAD_ACPI_DEBUGFACILITIES
	if (dbg_bluetoothemul) {
		tpacpi_bluetooth_emulstate = (state == TPACPI_RFK_RADIO_ON);
		return 0;
	}
#endif

	if (state == TPACPI_RFK_RADIO_ON)
		status = TP_ACPI_BLUETOOTH_RADIOSSW
			  | TP_ACPI_BLUETOOTH_RESUMECTRL;
	else
		status = 0;

	if (!acpi_evalf(hkey_handle, NULL, "SBDC", "vd", status))
		return -EIO;

	return 0;
}

/* sysfs bluetooth enable ---------------------------------------------- */
static ssize_t bluetooth_enable_show(struct device *dev,
			   struct device_attribute *attr,
			   char *buf)
{
	return tpacpi_rfk_sysfs_enable_show(TPACPI_RFK_BLUETOOTH_SW_ID,
			attr, buf);
}

static ssize_t bluetooth_enable_store(struct device *dev,
			    struct device_attribute *attr,
			    const char *buf, size_t count)
{
	return tpacpi_rfk_sysfs_enable_store(TPACPI_RFK_BLUETOOTH_SW_ID,
				attr, buf, count);
}

static DEVICE_ATTR_RW(bluetooth_enable);

/* --------------------------------------------------------------------- */

static struct attribute *bluetooth_attributes[] = {
	&dev_attr_bluetooth_enable.attr,
	NULL
};

static const struct attribute_group bluetooth_attr_group = {
	.attrs = bluetooth_attributes,
};

static const struct tpacpi_rfk_ops bluetooth_tprfk_ops = {
	.get_status = bluetooth_get_status,
	.set_status = bluetooth_set_status,
};

static void bluetooth_shutdown(void)
{
	/* Order firmware to save current state to NVRAM */
	if (!acpi_evalf(NULL, NULL, "\\BLTH", "vd",
			TP_ACPI_BLTH_SAVE_STATE))
		pr_notice("failed to save bluetooth state to NVRAM\n");
	else
		vdbg_printk(TPACPI_DBG_RFKILL,
			"bluetooth state saved to NVRAM\n");
}

static void bluetooth_exit(void)
{
	sysfs_remove_group(&tpacpi_pdev->dev.kobj,
			&bluetooth_attr_group);

	tpacpi_destroy_rfkill(TPACPI_RFK_BLUETOOTH_SW_ID);

	bluetooth_shutdown();
}

static const struct dmi_system_id bt_fwbug_list[] __initconst = {
	{
		.ident = "ThinkPad E485",
		.matches = {
			DMI_MATCH(DMI_SYS_VENDOR, "LENOVO"),
			DMI_MATCH(DMI_BOARD_NAME, "20KU"),
		},
	},
	{
		.ident = "ThinkPad E585",
		.matches = {
			DMI_MATCH(DMI_SYS_VENDOR, "LENOVO"),
			DMI_MATCH(DMI_BOARD_NAME, "20KV"),
		},
	},
	{
		.ident = "ThinkPad A285 - 20MW",
		.matches = {
			DMI_MATCH(DMI_SYS_VENDOR, "LENOVO"),
			DMI_MATCH(DMI_BOARD_NAME, "20MW"),
		},
	},
	{
		.ident = "ThinkPad A285 - 20MX",
		.matches = {
			DMI_MATCH(DMI_SYS_VENDOR, "LENOVO"),
			DMI_MATCH(DMI_BOARD_NAME, "20MX"),
		},
	},
	{
		.ident = "ThinkPad A485 - 20MU",
		.matches = {
			DMI_MATCH(DMI_SYS_VENDOR, "LENOVO"),
			DMI_MATCH(DMI_BOARD_NAME, "20MU"),
		},
	},
	{
		.ident = "ThinkPad A485 - 20MV",
		.matches = {
			DMI_MATCH(DMI_SYS_VENDOR, "LENOVO"),
			DMI_MATCH(DMI_BOARD_NAME, "20MV"),
		},
	},
	{}
};

static const struct pci_device_id fwbug_cards_ids[] __initconst = {
	{ PCI_DEVICE(PCI_VENDOR_ID_INTEL, 0x24F3) },
	{ PCI_DEVICE(PCI_VENDOR_ID_INTEL, 0x24FD) },
	{ PCI_DEVICE(PCI_VENDOR_ID_INTEL, 0x2526) },
	{}
};


static int __init have_bt_fwbug(void)
{
	/*
	 * Some AMD based ThinkPads have a firmware bug that calling
	 * "GBDC" will cause bluetooth on Intel wireless cards blocked
	 */
	if (dmi_check_system(bt_fwbug_list) && pci_dev_present(fwbug_cards_ids)) {
		vdbg_printk(TPACPI_DBG_INIT | TPACPI_DBG_RFKILL,
			FW_BUG "disable bluetooth subdriver for Intel cards\n");
		return 1;
	} else
		return 0;
}

static int __init bluetooth_init(struct ibm_init_struct *iibm)
{
	int res;
	int status = 0;

	vdbg_printk(TPACPI_DBG_INIT | TPACPI_DBG_RFKILL,
			"initializing bluetooth subdriver\n");

	TPACPI_ACPIHANDLE_INIT(hkey);

	/* bluetooth not supported on 570, 600e/x, 770e, 770x, A21e, A2xm/p,
	   G4x, R30, R31, R40e, R50e, T20-22, X20-21 */
	tp_features.bluetooth = !have_bt_fwbug() && hkey_handle &&
	    acpi_evalf(hkey_handle, &status, "GBDC", "qd");

	vdbg_printk(TPACPI_DBG_INIT | TPACPI_DBG_RFKILL,
		"bluetooth is %s, status 0x%02x\n",
		str_supported(tp_features.bluetooth),
		status);

#ifdef CONFIG_THINKPAD_ACPI_DEBUGFACILITIES
	if (dbg_bluetoothemul) {
		tp_features.bluetooth = 1;
		pr_info("bluetooth switch emulation enabled\n");
	} else
#endif
	if (tp_features.bluetooth &&
	    !(status & TP_ACPI_BLUETOOTH_HWPRESENT)) {
		/* no bluetooth hardware present in system */
		tp_features.bluetooth = 0;
		dbg_printk(TPACPI_DBG_INIT | TPACPI_DBG_RFKILL,
			   "bluetooth hardware not installed\n");
	}

	if (!tp_features.bluetooth)
		return 1;

	res = tpacpi_new_rfkill(TPACPI_RFK_BLUETOOTH_SW_ID,
				&bluetooth_tprfk_ops,
				RFKILL_TYPE_BLUETOOTH,
				TPACPI_RFK_BLUETOOTH_SW_NAME,
				true);
	if (res)
		return res;

	res = sysfs_create_group(&tpacpi_pdev->dev.kobj,
				&bluetooth_attr_group);
	if (res) {
		tpacpi_destroy_rfkill(TPACPI_RFK_BLUETOOTH_SW_ID);
		return res;
	}

	return 0;
}

/* procfs -------------------------------------------------------------- */
static int bluetooth_read(struct seq_file *m)
{
	return tpacpi_rfk_procfs_read(TPACPI_RFK_BLUETOOTH_SW_ID, m);
}

static int bluetooth_write(char *buf)
{
	return tpacpi_rfk_procfs_write(TPACPI_RFK_BLUETOOTH_SW_ID, buf);
}

static struct ibm_struct bluetooth_driver_data = {
	.name = "bluetooth",
	.read = bluetooth_read,
	.write = bluetooth_write,
	.exit = bluetooth_exit,
	.shutdown = bluetooth_shutdown,
};

/*************************************************************************
 * Wan subdriver
 */

enum {
	/* ACPI GWAN/SWAN bits */
	TP_ACPI_WANCARD_HWPRESENT	= 0x01,	/* Wan hw available */
	TP_ACPI_WANCARD_RADIOSSW	= 0x02,	/* Wan radio enabled */
	TP_ACPI_WANCARD_RESUMECTRL	= 0x04,	/* Wan state at resume:
						   0 = disable, 1 = enable */
};

#define TPACPI_RFK_WWAN_SW_NAME		"tpacpi_wwan_sw"

static int wan_get_status(void)
{
	int status;

#ifdef CONFIG_THINKPAD_ACPI_DEBUGFACILITIES
	if (dbg_wwanemul)
		return (tpacpi_wwan_emulstate) ?
		       TPACPI_RFK_RADIO_ON : TPACPI_RFK_RADIO_OFF;
#endif

	if (!acpi_evalf(hkey_handle, &status, "GWAN", "d"))
		return -EIO;

	return ((status & TP_ACPI_WANCARD_RADIOSSW) != 0) ?
			TPACPI_RFK_RADIO_ON : TPACPI_RFK_RADIO_OFF;
}

static int wan_set_status(enum tpacpi_rfkill_state state)
{
	int status;

	vdbg_printk(TPACPI_DBG_RFKILL,
		"will attempt to %s wwan\n",
		(state == TPACPI_RFK_RADIO_ON) ? "enable" : "disable");

#ifdef CONFIG_THINKPAD_ACPI_DEBUGFACILITIES
	if (dbg_wwanemul) {
		tpacpi_wwan_emulstate = (state == TPACPI_RFK_RADIO_ON);
		return 0;
	}
#endif

	if (state == TPACPI_RFK_RADIO_ON)
		status = TP_ACPI_WANCARD_RADIOSSW
			 | TP_ACPI_WANCARD_RESUMECTRL;
	else
		status = 0;

	if (!acpi_evalf(hkey_handle, NULL, "SWAN", "vd", status))
		return -EIO;

	return 0;
}

/* sysfs wan enable ---------------------------------------------------- */
static ssize_t wan_enable_show(struct device *dev,
			   struct device_attribute *attr,
			   char *buf)
{
	return tpacpi_rfk_sysfs_enable_show(TPACPI_RFK_WWAN_SW_ID,
			attr, buf);
}

static ssize_t wan_enable_store(struct device *dev,
			    struct device_attribute *attr,
			    const char *buf, size_t count)
{
	return tpacpi_rfk_sysfs_enable_store(TPACPI_RFK_WWAN_SW_ID,
			attr, buf, count);
}

static DEVICE_ATTR(wwan_enable, S_IWUSR | S_IRUGO,
		   wan_enable_show, wan_enable_store);

/* --------------------------------------------------------------------- */

static struct attribute *wan_attributes[] = {
	&dev_attr_wwan_enable.attr,
	NULL
};

static const struct attribute_group wan_attr_group = {
	.attrs = wan_attributes,
};

static const struct tpacpi_rfk_ops wan_tprfk_ops = {
	.get_status = wan_get_status,
	.set_status = wan_set_status,
};

static void wan_shutdown(void)
{
	/* Order firmware to save current state to NVRAM */
	if (!acpi_evalf(NULL, NULL, "\\WGSV", "vd",
			TP_ACPI_WGSV_SAVE_STATE))
		pr_notice("failed to save WWAN state to NVRAM\n");
	else
		vdbg_printk(TPACPI_DBG_RFKILL,
			"WWAN state saved to NVRAM\n");
}

static void wan_exit(void)
{
	sysfs_remove_group(&tpacpi_pdev->dev.kobj,
		&wan_attr_group);

	tpacpi_destroy_rfkill(TPACPI_RFK_WWAN_SW_ID);

	wan_shutdown();
}

static int __init wan_init(struct ibm_init_struct *iibm)
{
	int res;
	int status = 0;

	vdbg_printk(TPACPI_DBG_INIT | TPACPI_DBG_RFKILL,
			"initializing wan subdriver\n");

	TPACPI_ACPIHANDLE_INIT(hkey);

	tp_features.wan = hkey_handle &&
	    acpi_evalf(hkey_handle, &status, "GWAN", "qd");

	vdbg_printk(TPACPI_DBG_INIT | TPACPI_DBG_RFKILL,
		"wan is %s, status 0x%02x\n",
		str_supported(tp_features.wan),
		status);

#ifdef CONFIG_THINKPAD_ACPI_DEBUGFACILITIES
	if (dbg_wwanemul) {
		tp_features.wan = 1;
		pr_info("wwan switch emulation enabled\n");
	} else
#endif
	if (tp_features.wan &&
	    !(status & TP_ACPI_WANCARD_HWPRESENT)) {
		/* no wan hardware present in system */
		tp_features.wan = 0;
		dbg_printk(TPACPI_DBG_INIT | TPACPI_DBG_RFKILL,
			   "wan hardware not installed\n");
	}

	if (!tp_features.wan)
		return 1;

	res = tpacpi_new_rfkill(TPACPI_RFK_WWAN_SW_ID,
				&wan_tprfk_ops,
				RFKILL_TYPE_WWAN,
				TPACPI_RFK_WWAN_SW_NAME,
				true);
	if (res)
		return res;

	res = sysfs_create_group(&tpacpi_pdev->dev.kobj,
				&wan_attr_group);

	if (res) {
		tpacpi_destroy_rfkill(TPACPI_RFK_WWAN_SW_ID);
		return res;
	}

	return 0;
}

/* procfs -------------------------------------------------------------- */
static int wan_read(struct seq_file *m)
{
	return tpacpi_rfk_procfs_read(TPACPI_RFK_WWAN_SW_ID, m);
}

static int wan_write(char *buf)
{
	return tpacpi_rfk_procfs_write(TPACPI_RFK_WWAN_SW_ID, buf);
}

static struct ibm_struct wan_driver_data = {
	.name = "wan",
	.read = wan_read,
	.write = wan_write,
	.exit = wan_exit,
	.shutdown = wan_shutdown,
};

/*************************************************************************
 * UWB subdriver
 */

enum {
	/* ACPI GUWB/SUWB bits */
	TP_ACPI_UWB_HWPRESENT	= 0x01,	/* UWB hw available */
	TP_ACPI_UWB_RADIOSSW	= 0x02,	/* UWB radio enabled */
};

#define TPACPI_RFK_UWB_SW_NAME	"tpacpi_uwb_sw"

static int uwb_get_status(void)
{
	int status;

#ifdef CONFIG_THINKPAD_ACPI_DEBUGFACILITIES
	if (dbg_uwbemul)
		return (tpacpi_uwb_emulstate) ?
		       TPACPI_RFK_RADIO_ON : TPACPI_RFK_RADIO_OFF;
#endif

	if (!acpi_evalf(hkey_handle, &status, "GUWB", "d"))
		return -EIO;

	return ((status & TP_ACPI_UWB_RADIOSSW) != 0) ?
			TPACPI_RFK_RADIO_ON : TPACPI_RFK_RADIO_OFF;
}

static int uwb_set_status(enum tpacpi_rfkill_state state)
{
	int status;

	vdbg_printk(TPACPI_DBG_RFKILL,
		"will attempt to %s UWB\n",
		(state == TPACPI_RFK_RADIO_ON) ? "enable" : "disable");

#ifdef CONFIG_THINKPAD_ACPI_DEBUGFACILITIES
	if (dbg_uwbemul) {
		tpacpi_uwb_emulstate = (state == TPACPI_RFK_RADIO_ON);
		return 0;
	}
#endif

	if (state == TPACPI_RFK_RADIO_ON)
		status = TP_ACPI_UWB_RADIOSSW;
	else
		status = 0;

	if (!acpi_evalf(hkey_handle, NULL, "SUWB", "vd", status))
		return -EIO;

	return 0;
}

/* --------------------------------------------------------------------- */

static const struct tpacpi_rfk_ops uwb_tprfk_ops = {
	.get_status = uwb_get_status,
	.set_status = uwb_set_status,
};

static void uwb_exit(void)
{
	tpacpi_destroy_rfkill(TPACPI_RFK_UWB_SW_ID);
}

static int __init uwb_init(struct ibm_init_struct *iibm)
{
	int res;
	int status = 0;

	vdbg_printk(TPACPI_DBG_INIT | TPACPI_DBG_RFKILL,
			"initializing uwb subdriver\n");

	TPACPI_ACPIHANDLE_INIT(hkey);

	tp_features.uwb = hkey_handle &&
	    acpi_evalf(hkey_handle, &status, "GUWB", "qd");

	vdbg_printk(TPACPI_DBG_INIT | TPACPI_DBG_RFKILL,
		"uwb is %s, status 0x%02x\n",
		str_supported(tp_features.uwb),
		status);

#ifdef CONFIG_THINKPAD_ACPI_DEBUGFACILITIES
	if (dbg_uwbemul) {
		tp_features.uwb = 1;
		pr_info("uwb switch emulation enabled\n");
	} else
#endif
	if (tp_features.uwb &&
	    !(status & TP_ACPI_UWB_HWPRESENT)) {
		/* no uwb hardware present in system */
		tp_features.uwb = 0;
		dbg_printk(TPACPI_DBG_INIT,
			   "uwb hardware not installed\n");
	}

	if (!tp_features.uwb)
		return 1;

	res = tpacpi_new_rfkill(TPACPI_RFK_UWB_SW_ID,
				&uwb_tprfk_ops,
				RFKILL_TYPE_UWB,
				TPACPI_RFK_UWB_SW_NAME,
				false);
	return res;
}

static struct ibm_struct uwb_driver_data = {
	.name = "uwb",
	.exit = uwb_exit,
	.flags.experimental = 1,
};

/*************************************************************************
 * Video subdriver
 */

#ifdef CONFIG_THINKPAD_ACPI_VIDEO

enum video_access_mode {
	TPACPI_VIDEO_NONE = 0,
	TPACPI_VIDEO_570,	/* 570 */
	TPACPI_VIDEO_770,	/* 600e/x, 770e, 770x */
	TPACPI_VIDEO_NEW,	/* all others */
};

enum {	/* video status flags, based on VIDEO_570 */
	TP_ACPI_VIDEO_S_LCD = 0x01,	/* LCD output enabled */
	TP_ACPI_VIDEO_S_CRT = 0x02,	/* CRT output enabled */
	TP_ACPI_VIDEO_S_DVI = 0x08,	/* DVI output enabled */
};

enum {  /* TPACPI_VIDEO_570 constants */
	TP_ACPI_VIDEO_570_PHSCMD = 0x87,	/* unknown magic constant :( */
	TP_ACPI_VIDEO_570_PHSMASK = 0x03,	/* PHS bits that map to
						 * video_status_flags */
	TP_ACPI_VIDEO_570_PHS2CMD = 0x8b,	/* unknown magic constant :( */
	TP_ACPI_VIDEO_570_PHS2SET = 0x80,	/* unknown magic constant :( */
};

static enum video_access_mode video_supported;
static int video_orig_autosw;

static int video_autosw_get(void);
static int video_autosw_set(int enable);

TPACPI_HANDLE(vid, root,
	      "\\_SB.PCI.AGP.VGA",	/* 570 */
	      "\\_SB.PCI0.AGP0.VID0",	/* 600e/x, 770x */
	      "\\_SB.PCI0.VID0",	/* 770e */
	      "\\_SB.PCI0.VID",		/* A21e, G4x, R50e, X30, X40 */
	      "\\_SB.PCI0.AGP.VGA",	/* X100e and a few others */
	      "\\_SB.PCI0.AGP.VID",	/* all others */
	);				/* R30, R31 */

TPACPI_HANDLE(vid2, root, "\\_SB.PCI0.AGPB.VID");	/* G41 */

static int __init video_init(struct ibm_init_struct *iibm)
{
	int ivga;

	vdbg_printk(TPACPI_DBG_INIT, "initializing video subdriver\n");

	TPACPI_ACPIHANDLE_INIT(vid);
	if (tpacpi_is_ibm())
		TPACPI_ACPIHANDLE_INIT(vid2);

	if (vid2_handle && acpi_evalf(NULL, &ivga, "\\IVGA", "d") && ivga)
		/* G41, assume IVGA doesn't change */
		vid_handle = vid2_handle;

	if (!vid_handle)
		/* video switching not supported on R30, R31 */
		video_supported = TPACPI_VIDEO_NONE;
	else if (tpacpi_is_ibm() &&
		 acpi_evalf(vid_handle, &video_orig_autosw, "SWIT", "qd"))
		/* 570 */
		video_supported = TPACPI_VIDEO_570;
	else if (tpacpi_is_ibm() &&
		 acpi_evalf(vid_handle, &video_orig_autosw, "^VADL", "qd"))
		/* 600e/x, 770e, 770x */
		video_supported = TPACPI_VIDEO_770;
	else
		/* all others */
		video_supported = TPACPI_VIDEO_NEW;

	vdbg_printk(TPACPI_DBG_INIT, "video is %s, mode %d\n",
		str_supported(video_supported != TPACPI_VIDEO_NONE),
		video_supported);

	return (video_supported != TPACPI_VIDEO_NONE) ? 0 : 1;
}

static void video_exit(void)
{
	dbg_printk(TPACPI_DBG_EXIT,
		   "restoring original video autoswitch mode\n");
	if (video_autosw_set(video_orig_autosw))
		pr_err("error while trying to restore original video autoswitch mode\n");
}

static int video_outputsw_get(void)
{
	int status = 0;
	int i;

	switch (video_supported) {
	case TPACPI_VIDEO_570:
		if (!acpi_evalf(NULL, &i, "\\_SB.PHS", "dd",
				 TP_ACPI_VIDEO_570_PHSCMD))
			return -EIO;
		status = i & TP_ACPI_VIDEO_570_PHSMASK;
		break;
	case TPACPI_VIDEO_770:
		if (!acpi_evalf(NULL, &i, "\\VCDL", "d"))
			return -EIO;
		if (i)
			status |= TP_ACPI_VIDEO_S_LCD;
		if (!acpi_evalf(NULL, &i, "\\VCDC", "d"))
			return -EIO;
		if (i)
			status |= TP_ACPI_VIDEO_S_CRT;
		break;
	case TPACPI_VIDEO_NEW:
		if (!acpi_evalf(NULL, NULL, "\\VUPS", "vd", 1) ||
		    !acpi_evalf(NULL, &i, "\\VCDC", "d"))
			return -EIO;
		if (i)
			status |= TP_ACPI_VIDEO_S_CRT;

		if (!acpi_evalf(NULL, NULL, "\\VUPS", "vd", 0) ||
		    !acpi_evalf(NULL, &i, "\\VCDL", "d"))
			return -EIO;
		if (i)
			status |= TP_ACPI_VIDEO_S_LCD;
		if (!acpi_evalf(NULL, &i, "\\VCDD", "d"))
			return -EIO;
		if (i)
			status |= TP_ACPI_VIDEO_S_DVI;
		break;
	default:
		return -ENOSYS;
	}

	return status;
}

static int video_outputsw_set(int status)
{
	int autosw;
	int res = 0;

	switch (video_supported) {
	case TPACPI_VIDEO_570:
		res = acpi_evalf(NULL, NULL,
				 "\\_SB.PHS2", "vdd",
				 TP_ACPI_VIDEO_570_PHS2CMD,
				 status | TP_ACPI_VIDEO_570_PHS2SET);
		break;
	case TPACPI_VIDEO_770:
		autosw = video_autosw_get();
		if (autosw < 0)
			return autosw;

		res = video_autosw_set(1);
		if (res)
			return res;
		res = acpi_evalf(vid_handle, NULL,
				 "ASWT", "vdd", status * 0x100, 0);
		if (!autosw && video_autosw_set(autosw)) {
			pr_err("video auto-switch left enabled due to error\n");
			return -EIO;
		}
		break;
	case TPACPI_VIDEO_NEW:
		res = acpi_evalf(NULL, NULL, "\\VUPS", "vd", 0x80) &&
		      acpi_evalf(NULL, NULL, "\\VSDS", "vdd", status, 1);
		break;
	default:
		return -ENOSYS;
	}

	return (res) ? 0 : -EIO;
}

static int video_autosw_get(void)
{
	int autosw = 0;

	switch (video_supported) {
	case TPACPI_VIDEO_570:
		if (!acpi_evalf(vid_handle, &autosw, "SWIT", "d"))
			return -EIO;
		break;
	case TPACPI_VIDEO_770:
	case TPACPI_VIDEO_NEW:
		if (!acpi_evalf(vid_handle, &autosw, "^VDEE", "d"))
			return -EIO;
		break;
	default:
		return -ENOSYS;
	}

	return autosw & 1;
}

static int video_autosw_set(int enable)
{
	if (!acpi_evalf(vid_handle, NULL, "_DOS", "vd", (enable) ? 1 : 0))
		return -EIO;
	return 0;
}

static int video_outputsw_cycle(void)
{
	int autosw = video_autosw_get();
	int res;

	if (autosw < 0)
		return autosw;

	switch (video_supported) {
	case TPACPI_VIDEO_570:
		res = video_autosw_set(1);
		if (res)
			return res;
		res = acpi_evalf(ec_handle, NULL, "_Q16", "v");
		break;
	case TPACPI_VIDEO_770:
	case TPACPI_VIDEO_NEW:
		res = video_autosw_set(1);
		if (res)
			return res;
		res = acpi_evalf(vid_handle, NULL, "VSWT", "v");
		break;
	default:
		return -ENOSYS;
	}
	if (!autosw && video_autosw_set(autosw)) {
		pr_err("video auto-switch left enabled due to error\n");
		return -EIO;
	}

	return (res) ? 0 : -EIO;
}

static int video_expand_toggle(void)
{
	switch (video_supported) {
	case TPACPI_VIDEO_570:
		return acpi_evalf(ec_handle, NULL, "_Q17", "v") ?
			0 : -EIO;
	case TPACPI_VIDEO_770:
		return acpi_evalf(vid_handle, NULL, "VEXP", "v") ?
			0 : -EIO;
	case TPACPI_VIDEO_NEW:
		return acpi_evalf(NULL, NULL, "\\VEXP", "v") ?
			0 : -EIO;
	default:
		return -ENOSYS;
	}
	/* not reached */
}

static int video_read(struct seq_file *m)
{
	int status, autosw;

	if (video_supported == TPACPI_VIDEO_NONE) {
		seq_printf(m, "status:\t\tnot supported\n");
		return 0;
	}

	/* Even reads can crash X.org, so... */
	if (!capable(CAP_SYS_ADMIN))
		return -EPERM;

	status = video_outputsw_get();
	if (status < 0)
		return status;

	autosw = video_autosw_get();
	if (autosw < 0)
		return autosw;

	seq_printf(m, "status:\t\tsupported\n");
	seq_printf(m, "lcd:\t\t%s\n", enabled(status, 0));
	seq_printf(m, "crt:\t\t%s\n", enabled(status, 1));
	if (video_supported == TPACPI_VIDEO_NEW)
		seq_printf(m, "dvi:\t\t%s\n", enabled(status, 3));
	seq_printf(m, "auto:\t\t%s\n", enabled(autosw, 0));
	seq_printf(m, "commands:\tlcd_enable, lcd_disable\n");
	seq_printf(m, "commands:\tcrt_enable, crt_disable\n");
	if (video_supported == TPACPI_VIDEO_NEW)
		seq_printf(m, "commands:\tdvi_enable, dvi_disable\n");
	seq_printf(m, "commands:\tauto_enable, auto_disable\n");
	seq_printf(m, "commands:\tvideo_switch, expand_toggle\n");

	return 0;
}

static int video_write(char *buf)
{
	char *cmd;
	int enable, disable, status;
	int res;

	if (video_supported == TPACPI_VIDEO_NONE)
		return -ENODEV;

	/* Even reads can crash X.org, let alone writes... */
	if (!capable(CAP_SYS_ADMIN))
		return -EPERM;

	enable = 0;
	disable = 0;

	while ((cmd = strsep(&buf, ","))) {
		if (strlencmp(cmd, "lcd_enable") == 0) {
			enable |= TP_ACPI_VIDEO_S_LCD;
		} else if (strlencmp(cmd, "lcd_disable") == 0) {
			disable |= TP_ACPI_VIDEO_S_LCD;
		} else if (strlencmp(cmd, "crt_enable") == 0) {
			enable |= TP_ACPI_VIDEO_S_CRT;
		} else if (strlencmp(cmd, "crt_disable") == 0) {
			disable |= TP_ACPI_VIDEO_S_CRT;
		} else if (video_supported == TPACPI_VIDEO_NEW &&
			   strlencmp(cmd, "dvi_enable") == 0) {
			enable |= TP_ACPI_VIDEO_S_DVI;
		} else if (video_supported == TPACPI_VIDEO_NEW &&
			   strlencmp(cmd, "dvi_disable") == 0) {
			disable |= TP_ACPI_VIDEO_S_DVI;
		} else if (strlencmp(cmd, "auto_enable") == 0) {
			res = video_autosw_set(1);
			if (res)
				return res;
		} else if (strlencmp(cmd, "auto_disable") == 0) {
			res = video_autosw_set(0);
			if (res)
				return res;
		} else if (strlencmp(cmd, "video_switch") == 0) {
			res = video_outputsw_cycle();
			if (res)
				return res;
		} else if (strlencmp(cmd, "expand_toggle") == 0) {
			res = video_expand_toggle();
			if (res)
				return res;
		} else
			return -EINVAL;
	}

	if (enable || disable) {
		status = video_outputsw_get();
		if (status < 0)
			return status;
		res = video_outputsw_set((status & ~disable) | enable);
		if (res)
			return res;
	}

	return 0;
}

static struct ibm_struct video_driver_data = {
	.name = "video",
	.read = video_read,
	.write = video_write,
	.exit = video_exit,
};

#endif /* CONFIG_THINKPAD_ACPI_VIDEO */

/*************************************************************************
 * Keyboard backlight subdriver
 */

static enum led_brightness kbdlight_brightness;
static DEFINE_MUTEX(kbdlight_mutex);

static int kbdlight_set_level(int level)
{
	int ret = 0;

	if (!hkey_handle)
		return -ENXIO;

	mutex_lock(&kbdlight_mutex);

	if (!acpi_evalf(hkey_handle, NULL, "MLCS", "dd", level))
		ret = -EIO;
	else
		kbdlight_brightness = level;

	mutex_unlock(&kbdlight_mutex);

	return ret;
}

static int kbdlight_get_level(void)
{
	int status = 0;

	if (!hkey_handle)
		return -ENXIO;

	if (!acpi_evalf(hkey_handle, &status, "MLCG", "dd", 0))
		return -EIO;

	if (status < 0)
		return status;

	return status & 0x3;
}

static bool kbdlight_is_supported(void)
{
	int status = 0;

	if (!hkey_handle)
		return false;

	if (!acpi_has_method(hkey_handle, "MLCG")) {
		vdbg_printk(TPACPI_DBG_INIT, "kbdlight MLCG is unavailable\n");
		return false;
	}

	if (!acpi_evalf(hkey_handle, &status, "MLCG", "qdd", 0)) {
		vdbg_printk(TPACPI_DBG_INIT, "kbdlight MLCG failed\n");
		return false;
	}

	if (status < 0) {
		vdbg_printk(TPACPI_DBG_INIT, "kbdlight MLCG err: %d\n", status);
		return false;
	}

	vdbg_printk(TPACPI_DBG_INIT, "kbdlight MLCG returned 0x%x\n", status);
	/*
	 * Guessed test for keyboard backlight:
	 *
	 * Machines with backlight keyboard return:
	 *   b010100000010000000XX - ThinkPad X1 Carbon 3rd
	 *   b110100010010000000XX - ThinkPad x230
	 *   b010100000010000000XX - ThinkPad x240
	 *   b010100000010000000XX - ThinkPad W541
	 * (XX is current backlight level)
	 *
	 * Machines without backlight keyboard return:
	 *   b10100001000000000000 - ThinkPad x230
	 *   b10110001000000000000 - ThinkPad E430
	 *   b00000000000000000000 - ThinkPad E450
	 *
	 * Candidate BITs for detection test (XOR):
	 *   b01000000001000000000
	 *              ^
	 */
	return status & BIT(9);
}

static int kbdlight_sysfs_set(struct led_classdev *led_cdev,
			enum led_brightness brightness)
{
	return kbdlight_set_level(brightness);
}

static enum led_brightness kbdlight_sysfs_get(struct led_classdev *led_cdev)
{
	int level;

	level = kbdlight_get_level();
	if (level < 0)
		return 0;

	return level;
}

static struct tpacpi_led_classdev tpacpi_led_kbdlight = {
	.led_classdev = {
		.name		= "tpacpi::kbd_backlight",
		.max_brightness	= 2,
		.flags		= LED_BRIGHT_HW_CHANGED,
		.brightness_set_blocking = &kbdlight_sysfs_set,
		.brightness_get	= &kbdlight_sysfs_get,
	}
};

static int __init kbdlight_init(struct ibm_init_struct *iibm)
{
	int rc;

	vdbg_printk(TPACPI_DBG_INIT, "initializing kbdlight subdriver\n");

	TPACPI_ACPIHANDLE_INIT(hkey);

	if (!kbdlight_is_supported()) {
		tp_features.kbdlight = 0;
		vdbg_printk(TPACPI_DBG_INIT, "kbdlight is unsupported\n");
		return 1;
	}

	kbdlight_brightness = kbdlight_sysfs_get(NULL);
	tp_features.kbdlight = 1;

	rc = led_classdev_register(&tpacpi_pdev->dev,
				   &tpacpi_led_kbdlight.led_classdev);
	if (rc < 0) {
		tp_features.kbdlight = 0;
		return rc;
	}

	tpacpi_hotkey_driver_mask_set(hotkey_driver_mask |
				      TP_ACPI_HKEY_KBD_LIGHT_MASK);
	return 0;
}

static void kbdlight_exit(void)
{
	led_classdev_unregister(&tpacpi_led_kbdlight.led_classdev);
}

static int kbdlight_set_level_and_update(int level)
{
	int ret;
	struct led_classdev *led_cdev;

	ret = kbdlight_set_level(level);
	led_cdev = &tpacpi_led_kbdlight.led_classdev;

	if (ret == 0 && !(led_cdev->flags & LED_SUSPENDED))
		led_cdev->brightness = level;

	return ret;
}

static int kbdlight_read(struct seq_file *m)
{
	int level;

	if (!tp_features.kbdlight) {
		seq_printf(m, "status:\t\tnot supported\n");
	} else {
		level = kbdlight_get_level();
		if (level < 0)
			seq_printf(m, "status:\t\terror %d\n", level);
		else
			seq_printf(m, "status:\t\t%d\n", level);
		seq_printf(m, "commands:\t0, 1, 2\n");
	}

	return 0;
}

static int kbdlight_write(char *buf)
{
	char *cmd;
	int res, level = -EINVAL;

	if (!tp_features.kbdlight)
		return -ENODEV;

	while ((cmd = strsep(&buf, ","))) {
		res = kstrtoint(cmd, 10, &level);
		if (res < 0)
			return res;
	}

	if (level >= 3 || level < 0)
		return -EINVAL;

	return kbdlight_set_level_and_update(level);
}

static void kbdlight_suspend(void)
{
	struct led_classdev *led_cdev;

	if (!tp_features.kbdlight)
		return;

	led_cdev = &tpacpi_led_kbdlight.led_classdev;
	led_update_brightness(led_cdev);
	led_classdev_suspend(led_cdev);
}

static void kbdlight_resume(void)
{
	if (!tp_features.kbdlight)
		return;

	led_classdev_resume(&tpacpi_led_kbdlight.led_classdev);
}

static struct ibm_struct kbdlight_driver_data = {
	.name = "kbdlight",
	.read = kbdlight_read,
	.write = kbdlight_write,
	.suspend = kbdlight_suspend,
	.resume = kbdlight_resume,
	.exit = kbdlight_exit,
};

/*************************************************************************
 * Light (thinklight) subdriver
 */

TPACPI_HANDLE(lght, root, "\\LGHT");	/* A21e, A2xm/p, T20-22, X20-21 */
TPACPI_HANDLE(ledb, ec, "LEDB");		/* G4x */

static int light_get_status(void)
{
	int status = 0;

	if (tp_features.light_status) {
		if (!acpi_evalf(ec_handle, &status, "KBLT", "d"))
			return -EIO;
		return (!!status);
	}

	return -ENXIO;
}

static int light_set_status(int status)
{
	int rc;

	if (tp_features.light) {
		if (cmos_handle) {
			rc = acpi_evalf(cmos_handle, NULL, NULL, "vd",
					(status) ?
						TP_CMOS_THINKLIGHT_ON :
						TP_CMOS_THINKLIGHT_OFF);
		} else {
			rc = acpi_evalf(lght_handle, NULL, NULL, "vd",
					(status) ? 1 : 0);
		}
		return (rc) ? 0 : -EIO;
	}

	return -ENXIO;
}

static int light_sysfs_set(struct led_classdev *led_cdev,
			enum led_brightness brightness)
{
	return light_set_status((brightness != LED_OFF) ?
				TPACPI_LED_ON : TPACPI_LED_OFF);
}

static enum led_brightness light_sysfs_get(struct led_classdev *led_cdev)
{
	return (light_get_status() == 1) ? LED_FULL : LED_OFF;
}

static struct tpacpi_led_classdev tpacpi_led_thinklight = {
	.led_classdev = {
		.name		= "tpacpi::thinklight",
		.brightness_set_blocking = &light_sysfs_set,
		.brightness_get	= &light_sysfs_get,
	}
};

static int __init light_init(struct ibm_init_struct *iibm)
{
	int rc;

	vdbg_printk(TPACPI_DBG_INIT, "initializing light subdriver\n");

	if (tpacpi_is_ibm()) {
		TPACPI_ACPIHANDLE_INIT(ledb);
		TPACPI_ACPIHANDLE_INIT(lght);
	}
	TPACPI_ACPIHANDLE_INIT(cmos);

	/* light not supported on 570, 600e/x, 770e, 770x, G4x, R30, R31 */
	tp_features.light = (cmos_handle || lght_handle) && !ledb_handle;

	if (tp_features.light)
		/* light status not supported on
		   570, 600e/x, 770e, 770x, G4x, R30, R31, R32, X20 */
		tp_features.light_status =
			acpi_evalf(ec_handle, NULL, "KBLT", "qv");

	vdbg_printk(TPACPI_DBG_INIT, "light is %s, light status is %s\n",
		str_supported(tp_features.light),
		str_supported(tp_features.light_status));

	if (!tp_features.light)
		return 1;

	rc = led_classdev_register(&tpacpi_pdev->dev,
				   &tpacpi_led_thinklight.led_classdev);

	if (rc < 0) {
		tp_features.light = 0;
		tp_features.light_status = 0;
	} else  {
		rc = 0;
	}

	return rc;
}

static void light_exit(void)
{
	led_classdev_unregister(&tpacpi_led_thinklight.led_classdev);
}

static int light_read(struct seq_file *m)
{
	int status;

	if (!tp_features.light) {
		seq_printf(m, "status:\t\tnot supported\n");
	} else if (!tp_features.light_status) {
		seq_printf(m, "status:\t\tunknown\n");
		seq_printf(m, "commands:\ton, off\n");
	} else {
		status = light_get_status();
		if (status < 0)
			return status;
		seq_printf(m, "status:\t\t%s\n", onoff(status, 0));
		seq_printf(m, "commands:\ton, off\n");
	}

	return 0;
}

static int light_write(char *buf)
{
	char *cmd;
	int newstatus = 0;

	if (!tp_features.light)
		return -ENODEV;

	while ((cmd = strsep(&buf, ","))) {
		if (strlencmp(cmd, "on") == 0) {
			newstatus = 1;
		} else if (strlencmp(cmd, "off") == 0) {
			newstatus = 0;
		} else
			return -EINVAL;
	}

	return light_set_status(newstatus);
}

static struct ibm_struct light_driver_data = {
	.name = "light",
	.read = light_read,
	.write = light_write,
	.exit = light_exit,
};

/*************************************************************************
 * CMOS subdriver
 */

/* sysfs cmos_command -------------------------------------------------- */
static ssize_t cmos_command_store(struct device *dev,
			    struct device_attribute *attr,
			    const char *buf, size_t count)
{
	unsigned long cmos_cmd;
	int res;

	if (parse_strtoul(buf, 21, &cmos_cmd))
		return -EINVAL;

	res = issue_thinkpad_cmos_command(cmos_cmd);
	return (res) ? res : count;
}

static DEVICE_ATTR_WO(cmos_command);

/* --------------------------------------------------------------------- */

static int __init cmos_init(struct ibm_init_struct *iibm)
{
	int res;

	vdbg_printk(TPACPI_DBG_INIT,
		"initializing cmos commands subdriver\n");

	TPACPI_ACPIHANDLE_INIT(cmos);

	vdbg_printk(TPACPI_DBG_INIT, "cmos commands are %s\n",
		str_supported(cmos_handle != NULL));

	res = device_create_file(&tpacpi_pdev->dev, &dev_attr_cmos_command);
	if (res)
		return res;

	return (cmos_handle) ? 0 : 1;
}

static void cmos_exit(void)
{
	device_remove_file(&tpacpi_pdev->dev, &dev_attr_cmos_command);
}

static int cmos_read(struct seq_file *m)
{
	/* cmos not supported on 570, 600e/x, 770e, 770x, A21e, A2xm/p,
	   R30, R31, T20-22, X20-21 */
	if (!cmos_handle)
		seq_printf(m, "status:\t\tnot supported\n");
	else {
		seq_printf(m, "status:\t\tsupported\n");
		seq_printf(m, "commands:\t<cmd> (<cmd> is 0-21)\n");
	}

	return 0;
}

static int cmos_write(char *buf)
{
	char *cmd;
	int cmos_cmd, res;

	while ((cmd = strsep(&buf, ","))) {
		if (sscanf(cmd, "%u", &cmos_cmd) == 1 &&
		    cmos_cmd >= 0 && cmos_cmd <= 21) {
			/* cmos_cmd set */
		} else
			return -EINVAL;

		res = issue_thinkpad_cmos_command(cmos_cmd);
		if (res)
			return res;
	}

	return 0;
}

static struct ibm_struct cmos_driver_data = {
	.name = "cmos",
	.read = cmos_read,
	.write = cmos_write,
	.exit = cmos_exit,
};

/*************************************************************************
 * LED subdriver
 */

enum led_access_mode {
	TPACPI_LED_NONE = 0,
	TPACPI_LED_570,	/* 570 */
	TPACPI_LED_OLD,	/* 600e/x, 770e, 770x, A21e, A2xm/p, T20-22, X20-21 */
	TPACPI_LED_NEW,	/* all others */
};

enum {	/* For TPACPI_LED_OLD */
	TPACPI_LED_EC_HLCL = 0x0c,	/* EC reg to get led to power on */
	TPACPI_LED_EC_HLBL = 0x0d,	/* EC reg to blink a lit led */
	TPACPI_LED_EC_HLMS = 0x0e,	/* EC reg to select led to command */
};

static enum led_access_mode led_supported;

static acpi_handle led_handle;

#define TPACPI_LED_NUMLEDS 16
static struct tpacpi_led_classdev *tpacpi_leds;
static enum led_status_t tpacpi_led_state_cache[TPACPI_LED_NUMLEDS];
static const char * const tpacpi_led_names[TPACPI_LED_NUMLEDS] = {
	/* there's a limit of 19 chars + NULL before 2.6.26 */
	"tpacpi::power",
	"tpacpi:orange:batt",
	"tpacpi:green:batt",
	"tpacpi::dock_active",
	"tpacpi::bay_active",
	"tpacpi::dock_batt",
	"tpacpi::unknown_led",
	"tpacpi::standby",
	"tpacpi::dock_status1",
	"tpacpi::dock_status2",
	"tpacpi::unknown_led2",
	"tpacpi::unknown_led3",
	"tpacpi::thinkvantage",
};
#define TPACPI_SAFE_LEDS	0x1081U

static inline bool tpacpi_is_led_restricted(const unsigned int led)
{
#ifdef CONFIG_THINKPAD_ACPI_UNSAFE_LEDS
	return false;
#else
	return (1U & (TPACPI_SAFE_LEDS >> led)) == 0;
#endif
}

static int led_get_status(const unsigned int led)
{
	int status;
	enum led_status_t led_s;

	switch (led_supported) {
	case TPACPI_LED_570:
		if (!acpi_evalf(ec_handle,
				&status, "GLED", "dd", 1 << led))
			return -EIO;
		led_s = (status == 0) ?
				TPACPI_LED_OFF :
				((status == 1) ?
					TPACPI_LED_ON :
					TPACPI_LED_BLINK);
		tpacpi_led_state_cache[led] = led_s;
		return led_s;
	default:
		return -ENXIO;
	}

	/* not reached */
}

static int led_set_status(const unsigned int led,
			  const enum led_status_t ledstatus)
{
	/* off, on, blink. Index is led_status_t */
	static const unsigned int led_sled_arg1[] = { 0, 1, 3 };
	static const unsigned int led_led_arg1[] = { 0, 0x80, 0xc0 };

	int rc = 0;

	switch (led_supported) {
	case TPACPI_LED_570:
		/* 570 */
		if (unlikely(led > 7))
			return -EINVAL;
		if (unlikely(tpacpi_is_led_restricted(led)))
			return -EPERM;
		if (!acpi_evalf(led_handle, NULL, NULL, "vdd",
				(1 << led), led_sled_arg1[ledstatus]))
			return -EIO;
		break;
	case TPACPI_LED_OLD:
		/* 600e/x, 770e, 770x, A21e, A2xm/p, T20-22, X20 */
		if (unlikely(led > 7))
			return -EINVAL;
		if (unlikely(tpacpi_is_led_restricted(led)))
			return -EPERM;
		rc = ec_write(TPACPI_LED_EC_HLMS, (1 << led));
		if (rc >= 0)
			rc = ec_write(TPACPI_LED_EC_HLBL,
				      (ledstatus == TPACPI_LED_BLINK) << led);
		if (rc >= 0)
			rc = ec_write(TPACPI_LED_EC_HLCL,
				      (ledstatus != TPACPI_LED_OFF) << led);
		break;
	case TPACPI_LED_NEW:
		/* all others */
		if (unlikely(led >= TPACPI_LED_NUMLEDS))
			return -EINVAL;
		if (unlikely(tpacpi_is_led_restricted(led)))
			return -EPERM;
		if (!acpi_evalf(led_handle, NULL, NULL, "vdd",
				led, led_led_arg1[ledstatus]))
			return -EIO;
		break;
	default:
		return -ENXIO;
	}

	if (!rc)
		tpacpi_led_state_cache[led] = ledstatus;

	return rc;
}

static int led_sysfs_set(struct led_classdev *led_cdev,
			enum led_brightness brightness)
{
	struct tpacpi_led_classdev *data = container_of(led_cdev,
			     struct tpacpi_led_classdev, led_classdev);
	enum led_status_t new_state;

	if (brightness == LED_OFF)
		new_state = TPACPI_LED_OFF;
	else if (tpacpi_led_state_cache[data->led] != TPACPI_LED_BLINK)
		new_state = TPACPI_LED_ON;
	else
		new_state = TPACPI_LED_BLINK;

	return led_set_status(data->led, new_state);
}

static int led_sysfs_blink_set(struct led_classdev *led_cdev,
			unsigned long *delay_on, unsigned long *delay_off)
{
	struct tpacpi_led_classdev *data = container_of(led_cdev,
			     struct tpacpi_led_classdev, led_classdev);

	/* Can we choose the flash rate? */
	if (*delay_on == 0 && *delay_off == 0) {
		/* yes. set them to the hardware blink rate (1 Hz) */
		*delay_on = 500; /* ms */
		*delay_off = 500; /* ms */
	} else if ((*delay_on != 500) || (*delay_off != 500))
		return -EINVAL;

	return led_set_status(data->led, TPACPI_LED_BLINK);
}

static enum led_brightness led_sysfs_get(struct led_classdev *led_cdev)
{
	int rc;

	struct tpacpi_led_classdev *data = container_of(led_cdev,
			     struct tpacpi_led_classdev, led_classdev);

	rc = led_get_status(data->led);

	if (rc == TPACPI_LED_OFF || rc < 0)
		rc = LED_OFF;	/* no error handling in led class :( */
	else
		rc = LED_FULL;

	return rc;
}

static void led_exit(void)
{
	unsigned int i;

	for (i = 0; i < TPACPI_LED_NUMLEDS; i++)
		led_classdev_unregister(&tpacpi_leds[i].led_classdev);

	kfree(tpacpi_leds);
}

static int __init tpacpi_init_led(unsigned int led)
{
	/* LEDs with no name don't get registered */
	if (!tpacpi_led_names[led])
		return 0;

	tpacpi_leds[led].led_classdev.brightness_set_blocking = &led_sysfs_set;
	tpacpi_leds[led].led_classdev.blink_set = &led_sysfs_blink_set;
	if (led_supported == TPACPI_LED_570)
		tpacpi_leds[led].led_classdev.brightness_get = &led_sysfs_get;

	tpacpi_leds[led].led_classdev.name = tpacpi_led_names[led];
	tpacpi_leds[led].led = led;

	return led_classdev_register(&tpacpi_pdev->dev, &tpacpi_leds[led].led_classdev);
}

static const struct tpacpi_quirk led_useful_qtable[] __initconst = {
	TPACPI_Q_IBM('1', 'E', 0x009f), /* A30 */
	TPACPI_Q_IBM('1', 'N', 0x009f), /* A31 */
	TPACPI_Q_IBM('1', 'G', 0x009f), /* A31 */

	TPACPI_Q_IBM('1', 'I', 0x0097), /* T30 */
	TPACPI_Q_IBM('1', 'R', 0x0097), /* T40, T41, T42, R50, R51 */
	TPACPI_Q_IBM('7', '0', 0x0097), /* T43, R52 */
	TPACPI_Q_IBM('1', 'Y', 0x0097), /* T43 */
	TPACPI_Q_IBM('1', 'W', 0x0097), /* R50e */
	TPACPI_Q_IBM('1', 'V', 0x0097), /* R51 */
	TPACPI_Q_IBM('7', '8', 0x0097), /* R51e */
	TPACPI_Q_IBM('7', '6', 0x0097), /* R52 */

	TPACPI_Q_IBM('1', 'K', 0x00bf), /* X30 */
	TPACPI_Q_IBM('1', 'Q', 0x00bf), /* X31, X32 */
	TPACPI_Q_IBM('1', 'U', 0x00bf), /* X40 */
	TPACPI_Q_IBM('7', '4', 0x00bf), /* X41 */
	TPACPI_Q_IBM('7', '5', 0x00bf), /* X41t */

	TPACPI_Q_IBM('7', '9', 0x1f97), /* T60 (1) */
	TPACPI_Q_IBM('7', '7', 0x1f97), /* Z60* (1) */
	TPACPI_Q_IBM('7', 'F', 0x1f97), /* Z61* (1) */
	TPACPI_Q_IBM('7', 'B', 0x1fb7), /* X60 (1) */

	/* (1) - may have excess leds enabled on MSB */

	/* Defaults (order matters, keep last, don't reorder!) */
	{ /* Lenovo */
	  .vendor = PCI_VENDOR_ID_LENOVO,
	  .bios = TPACPI_MATCH_ANY, .ec = TPACPI_MATCH_ANY,
	  .quirks = 0x1fffU,
	},
	{ /* IBM ThinkPads with no EC version string */
	  .vendor = PCI_VENDOR_ID_IBM,
	  .bios = TPACPI_MATCH_ANY, .ec = TPACPI_MATCH_UNKNOWN,
	  .quirks = 0x00ffU,
	},
	{ /* IBM ThinkPads with EC version string */
	  .vendor = PCI_VENDOR_ID_IBM,
	  .bios = TPACPI_MATCH_ANY, .ec = TPACPI_MATCH_ANY,
	  .quirks = 0x00bfU,
	},
};

static enum led_access_mode __init led_init_detect_mode(void)
{
	acpi_status status;

	if (tpacpi_is_ibm()) {
		/* 570 */
		status = acpi_get_handle(ec_handle, "SLED", &led_handle);
		if (ACPI_SUCCESS(status))
			return TPACPI_LED_570;

		/* 600e/x, 770e, 770x, A21e, A2xm/p, T20-22, X20-21 */
		status = acpi_get_handle(ec_handle, "SYSL", &led_handle);
		if (ACPI_SUCCESS(status))
			return TPACPI_LED_OLD;
	}

	/* most others */
	status = acpi_get_handle(ec_handle, "LED", &led_handle);
	if (ACPI_SUCCESS(status))
		return TPACPI_LED_NEW;

	/* R30, R31, and unknown firmwares */
	led_handle = NULL;
	return TPACPI_LED_NONE;
}

static int __init led_init(struct ibm_init_struct *iibm)
{
	unsigned int i;
	int rc;
	unsigned long useful_leds;

	vdbg_printk(TPACPI_DBG_INIT, "initializing LED subdriver\n");

	led_supported = led_init_detect_mode();

	if (led_supported != TPACPI_LED_NONE) {
		useful_leds = tpacpi_check_quirks(led_useful_qtable,
				ARRAY_SIZE(led_useful_qtable));

		if (!useful_leds) {
			led_handle = NULL;
			led_supported = TPACPI_LED_NONE;
		}
	}

	vdbg_printk(TPACPI_DBG_INIT, "LED commands are %s, mode %d\n",
		str_supported(led_supported), led_supported);

	if (led_supported == TPACPI_LED_NONE)
		return 1;

	tpacpi_leds = kcalloc(TPACPI_LED_NUMLEDS, sizeof(*tpacpi_leds),
			      GFP_KERNEL);
	if (!tpacpi_leds) {
		pr_err("Out of memory for LED data\n");
		return -ENOMEM;
	}

	for (i = 0; i < TPACPI_LED_NUMLEDS; i++) {
		tpacpi_leds[i].led = -1;

		if (!tpacpi_is_led_restricted(i) && test_bit(i, &useful_leds)) {
			rc = tpacpi_init_led(i);
			if (rc < 0) {
				led_exit();
				return rc;
			}
		}
	}

#ifdef CONFIG_THINKPAD_ACPI_UNSAFE_LEDS
	pr_notice("warning: userspace override of important firmware LEDs is enabled\n");
#endif
	return 0;
}

#define str_led_status(s) \
	((s) == TPACPI_LED_OFF ? "off" : \
		((s) == TPACPI_LED_ON ? "on" : "blinking"))

static int led_read(struct seq_file *m)
{
	if (!led_supported) {
		seq_printf(m, "status:\t\tnot supported\n");
		return 0;
	}
	seq_printf(m, "status:\t\tsupported\n");

	if (led_supported == TPACPI_LED_570) {
		/* 570 */
		int i, status;
		for (i = 0; i < 8; i++) {
			status = led_get_status(i);
			if (status < 0)
				return -EIO;
			seq_printf(m, "%d:\t\t%s\n",
				       i, str_led_status(status));
		}
	}

	seq_printf(m, "commands:\t<led> on, <led> off, <led> blink (<led> is 0-15)\n");

	return 0;
}

static int led_write(char *buf)
{
	char *cmd;
	int led, rc;
	enum led_status_t s;

	if (!led_supported)
		return -ENODEV;

	while ((cmd = strsep(&buf, ","))) {
		if (sscanf(cmd, "%d", &led) != 1)
			return -EINVAL;

		if (led < 0 || led > (TPACPI_LED_NUMLEDS - 1))
			return -ENODEV;

		if (tpacpi_leds[led].led < 0)
			return -ENODEV;

		if (strstr(cmd, "off")) {
			s = TPACPI_LED_OFF;
		} else if (strstr(cmd, "on")) {
			s = TPACPI_LED_ON;
		} else if (strstr(cmd, "blink")) {
			s = TPACPI_LED_BLINK;
		} else {
			return -EINVAL;
		}

		rc = led_set_status(led, s);
		if (rc < 0)
			return rc;
	}

	return 0;
}

static struct ibm_struct led_driver_data = {
	.name = "led",
	.read = led_read,
	.write = led_write,
	.exit = led_exit,
};

/*************************************************************************
 * Beep subdriver
 */

TPACPI_HANDLE(beep, ec, "BEEP");	/* all except R30, R31 */

#define TPACPI_BEEP_Q1 0x0001

static const struct tpacpi_quirk beep_quirk_table[] __initconst = {
	TPACPI_Q_IBM('I', 'M', TPACPI_BEEP_Q1), /* 570 */
	TPACPI_Q_IBM('I', 'U', TPACPI_BEEP_Q1), /* 570E - unverified */
};

static int __init beep_init(struct ibm_init_struct *iibm)
{
	unsigned long quirks;

	vdbg_printk(TPACPI_DBG_INIT, "initializing beep subdriver\n");

	TPACPI_ACPIHANDLE_INIT(beep);

	vdbg_printk(TPACPI_DBG_INIT, "beep is %s\n",
		str_supported(beep_handle != NULL));

	quirks = tpacpi_check_quirks(beep_quirk_table,
				     ARRAY_SIZE(beep_quirk_table));

	tp_features.beep_needs_two_args = !!(quirks & TPACPI_BEEP_Q1);

	return (beep_handle) ? 0 : 1;
}

static int beep_read(struct seq_file *m)
{
	if (!beep_handle)
		seq_printf(m, "status:\t\tnot supported\n");
	else {
		seq_printf(m, "status:\t\tsupported\n");
		seq_printf(m, "commands:\t<cmd> (<cmd> is 0-17)\n");
	}

	return 0;
}

static int beep_write(char *buf)
{
	char *cmd;
	int beep_cmd;

	if (!beep_handle)
		return -ENODEV;

	while ((cmd = strsep(&buf, ","))) {
		if (sscanf(cmd, "%u", &beep_cmd) == 1 &&
		    beep_cmd >= 0 && beep_cmd <= 17) {
			/* beep_cmd set */
		} else
			return -EINVAL;
		if (tp_features.beep_needs_two_args) {
			if (!acpi_evalf(beep_handle, NULL, NULL, "vdd",
					beep_cmd, 0))
				return -EIO;
		} else {
			if (!acpi_evalf(beep_handle, NULL, NULL, "vd",
					beep_cmd))
				return -EIO;
		}
	}

	return 0;
}

static struct ibm_struct beep_driver_data = {
	.name = "beep",
	.read = beep_read,
	.write = beep_write,
};

/*************************************************************************
 * Thermal subdriver
 */

enum thermal_access_mode {
	TPACPI_THERMAL_NONE = 0,	/* No thermal support */
	TPACPI_THERMAL_ACPI_TMP07,	/* Use ACPI TMP0-7 */
	TPACPI_THERMAL_ACPI_UPDT,	/* Use ACPI TMP0-7 with UPDT */
	TPACPI_THERMAL_TPEC_8,		/* Use ACPI EC regs, 8 sensors */
	TPACPI_THERMAL_TPEC_16,		/* Use ACPI EC regs, 16 sensors */
};

enum { /* TPACPI_THERMAL_TPEC_* */
	TP_EC_THERMAL_TMP0 = 0x78,	/* ACPI EC regs TMP 0..7 */
	TP_EC_THERMAL_TMP8 = 0xC0,	/* ACPI EC regs TMP 8..15 */
	TP_EC_FUNCREV      = 0xEF,      /* ACPI EC Functional revision */
	TP_EC_THERMAL_TMP_NA = -128,	/* ACPI EC sensor not available */

	TPACPI_THERMAL_SENSOR_NA = -128000, /* Sensor not available */
};


#define TPACPI_MAX_THERMAL_SENSORS 16	/* Max thermal sensors supported */
struct ibm_thermal_sensors_struct {
	s32 temp[TPACPI_MAX_THERMAL_SENSORS];
};

static enum thermal_access_mode thermal_read_mode;
static const struct attribute_group *thermal_attr_group;
static bool thermal_use_labels;

/* idx is zero-based */
static int thermal_get_sensor(int idx, s32 *value)
{
	int t;
	s8 tmp;
	char tmpi[5];

	t = TP_EC_THERMAL_TMP0;

	switch (thermal_read_mode) {
#if TPACPI_MAX_THERMAL_SENSORS >= 16
	case TPACPI_THERMAL_TPEC_16:
		if (idx >= 8 && idx <= 15) {
			t = TP_EC_THERMAL_TMP8;
			idx -= 8;
		}
#endif
		fallthrough;
	case TPACPI_THERMAL_TPEC_8:
		if (idx <= 7) {
			if (!acpi_ec_read(t + idx, &tmp))
				return -EIO;
			*value = tmp * 1000;
			return 0;
		}
		break;

	case TPACPI_THERMAL_ACPI_UPDT:
		if (idx <= 7) {
			snprintf(tmpi, sizeof(tmpi), "TMP%c", '0' + idx);
			if (!acpi_evalf(ec_handle, NULL, "UPDT", "v"))
				return -EIO;
			if (!acpi_evalf(ec_handle, &t, tmpi, "d"))
				return -EIO;
			*value = (t - 2732) * 100;
			return 0;
		}
		break;

	case TPACPI_THERMAL_ACPI_TMP07:
		if (idx <= 7) {
			snprintf(tmpi, sizeof(tmpi), "TMP%c", '0' + idx);
			if (!acpi_evalf(ec_handle, &t, tmpi, "d"))
				return -EIO;
			if (t > 127 || t < -127)
				t = TP_EC_THERMAL_TMP_NA;
			*value = t * 1000;
			return 0;
		}
		break;

	case TPACPI_THERMAL_NONE:
	default:
		return -ENOSYS;
	}

	return -EINVAL;
}

static int thermal_get_sensors(struct ibm_thermal_sensors_struct *s)
{
	int res, i;
	int n;

	n = 8;
	i = 0;

	if (!s)
		return -EINVAL;

	if (thermal_read_mode == TPACPI_THERMAL_TPEC_16)
		n = 16;

	for (i = 0 ; i < n; i++) {
		res = thermal_get_sensor(i, &s->temp[i]);
		if (res)
			return res;
	}

	return n;
}

static void thermal_dump_all_sensors(void)
{
	int n, i;
	struct ibm_thermal_sensors_struct t;

	n = thermal_get_sensors(&t);
	if (n <= 0)
		return;

	pr_notice("temperatures (Celsius):");

	for (i = 0; i < n; i++) {
		if (t.temp[i] != TPACPI_THERMAL_SENSOR_NA)
			pr_cont(" %d", (int)(t.temp[i] / 1000));
		else
			pr_cont(" N/A");
	}

	pr_cont("\n");
}

/* sysfs temp##_input -------------------------------------------------- */

static ssize_t thermal_temp_input_show(struct device *dev,
			   struct device_attribute *attr,
			   char *buf)
{
	struct sensor_device_attribute *sensor_attr =
					to_sensor_dev_attr(attr);
	int idx = sensor_attr->index;
	s32 value;
	int res;

	res = thermal_get_sensor(idx, &value);
	if (res)
		return res;
	if (value == TPACPI_THERMAL_SENSOR_NA)
		return -ENXIO;

	return snprintf(buf, PAGE_SIZE, "%d\n", value);
}

#define THERMAL_SENSOR_ATTR_TEMP(_idxA, _idxB) \
	 SENSOR_ATTR(temp##_idxA##_input, S_IRUGO, \
		     thermal_temp_input_show, NULL, _idxB)

static struct sensor_device_attribute sensor_dev_attr_thermal_temp_input[] = {
	THERMAL_SENSOR_ATTR_TEMP(1, 0),
	THERMAL_SENSOR_ATTR_TEMP(2, 1),
	THERMAL_SENSOR_ATTR_TEMP(3, 2),
	THERMAL_SENSOR_ATTR_TEMP(4, 3),
	THERMAL_SENSOR_ATTR_TEMP(5, 4),
	THERMAL_SENSOR_ATTR_TEMP(6, 5),
	THERMAL_SENSOR_ATTR_TEMP(7, 6),
	THERMAL_SENSOR_ATTR_TEMP(8, 7),
	THERMAL_SENSOR_ATTR_TEMP(9, 8),
	THERMAL_SENSOR_ATTR_TEMP(10, 9),
	THERMAL_SENSOR_ATTR_TEMP(11, 10),
	THERMAL_SENSOR_ATTR_TEMP(12, 11),
	THERMAL_SENSOR_ATTR_TEMP(13, 12),
	THERMAL_SENSOR_ATTR_TEMP(14, 13),
	THERMAL_SENSOR_ATTR_TEMP(15, 14),
	THERMAL_SENSOR_ATTR_TEMP(16, 15),
};

#define THERMAL_ATTRS(X) \
	&sensor_dev_attr_thermal_temp_input[X].dev_attr.attr

static struct attribute *thermal_temp_input_attr[] = {
	THERMAL_ATTRS(8),
	THERMAL_ATTRS(9),
	THERMAL_ATTRS(10),
	THERMAL_ATTRS(11),
	THERMAL_ATTRS(12),
	THERMAL_ATTRS(13),
	THERMAL_ATTRS(14),
	THERMAL_ATTRS(15),
	THERMAL_ATTRS(0),
	THERMAL_ATTRS(1),
	THERMAL_ATTRS(2),
	THERMAL_ATTRS(3),
	THERMAL_ATTRS(4),
	THERMAL_ATTRS(5),
	THERMAL_ATTRS(6),
	THERMAL_ATTRS(7),
	NULL
};

static const struct attribute_group thermal_temp_input16_group = {
	.attrs = thermal_temp_input_attr
};

static const struct attribute_group thermal_temp_input8_group = {
	.attrs = &thermal_temp_input_attr[8]
};

#undef THERMAL_SENSOR_ATTR_TEMP
#undef THERMAL_ATTRS

static ssize_t temp1_label_show(struct device *dev, struct device_attribute *attr, char *buf)
{
	return sysfs_emit(buf, "CPU\n");
}
static DEVICE_ATTR_RO(temp1_label);

static ssize_t temp2_label_show(struct device *dev, struct device_attribute *attr, char *buf)
{
	return sysfs_emit(buf, "GPU\n");
}
static DEVICE_ATTR_RO(temp2_label);

static struct attribute *temp_label_attributes[] = {
	&dev_attr_temp1_label.attr,
	&dev_attr_temp2_label.attr,
	NULL
};

static const struct attribute_group temp_label_attr_group = {
	.attrs = temp_label_attributes,
};

/* --------------------------------------------------------------------- */

static int __init thermal_init(struct ibm_init_struct *iibm)
{
	u8 t, ta1, ta2, ver = 0;
	int i;
	int acpi_tmp7;
	int res;

	vdbg_printk(TPACPI_DBG_INIT, "initializing thermal subdriver\n");

	acpi_tmp7 = acpi_evalf(ec_handle, NULL, "TMP7", "qv");

	if (thinkpad_id.ec_model) {
		/*
		 * Direct EC access mode: sensors at registers
		 * 0x78-0x7F, 0xC0-0xC7.  Registers return 0x00 for
		 * non-implemented, thermal sensors return 0x80 when
		 * not available
		 * The above rule is unfortunately flawed. This has been seen with
		 * 0xC2 (power supply ID) causing thermal control problems.
		 * The EC version can be determined by offset 0xEF and at least for
		 * version 3 the Lenovo firmware team confirmed that registers 0xC0-0xC7
		 * are not thermal registers.
		 */
		if (!acpi_ec_read(TP_EC_FUNCREV, &ver))
			pr_warn("Thinkpad ACPI EC unable to access EC version\n");

		ta1 = ta2 = 0;
		for (i = 0; i < 8; i++) {
			if (acpi_ec_read(TP_EC_THERMAL_TMP0 + i, &t)) {
				ta1 |= t;
			} else {
				ta1 = 0;
				break;
			}
			if (ver < 3) {
				if (acpi_ec_read(TP_EC_THERMAL_TMP8 + i, &t)) {
					ta2 |= t;
				} else {
					ta1 = 0;
					break;
				}
			}
		}
		if (ta1 == 0) {
			/* This is sheer paranoia, but we handle it anyway */
			if (acpi_tmp7) {
				pr_err("ThinkPad ACPI EC access misbehaving, falling back to ACPI TMPx access mode\n");
				thermal_read_mode = TPACPI_THERMAL_ACPI_TMP07;
			} else {
				pr_err("ThinkPad ACPI EC access misbehaving, disabling thermal sensors access\n");
				thermal_read_mode = TPACPI_THERMAL_NONE;
			}
		} else {
<<<<<<< HEAD
			if (ver >= 3)
				thermal_read_mode = TPACPI_THERMAL_TPEC_8;
			else
				thermal_read_mode =
					(ta2 != 0) ?
					TPACPI_THERMAL_TPEC_16 : TPACPI_THERMAL_TPEC_8;
=======
			if (ver >= 3) {
				thermal_read_mode = TPACPI_THERMAL_TPEC_8;
				thermal_use_labels = true;
			} else {
				thermal_read_mode =
					(ta2 != 0) ?
					TPACPI_THERMAL_TPEC_16 : TPACPI_THERMAL_TPEC_8;
			}
>>>>>>> 6efb943b
		}
	} else if (acpi_tmp7) {
		if (tpacpi_is_ibm() &&
		    acpi_evalf(ec_handle, NULL, "UPDT", "qv")) {
			/* 600e/x, 770e, 770x */
			thermal_read_mode = TPACPI_THERMAL_ACPI_UPDT;
		} else {
			/* IBM/LENOVO DSDT EC.TMPx access, max 8 sensors */
			thermal_read_mode = TPACPI_THERMAL_ACPI_TMP07;
		}
	} else {
		/* temperatures not supported on 570, G4x, R30, R31, R32 */
		thermal_read_mode = TPACPI_THERMAL_NONE;
	}

	vdbg_printk(TPACPI_DBG_INIT, "thermal is %s, mode %d\n",
		str_supported(thermal_read_mode != TPACPI_THERMAL_NONE),
		thermal_read_mode);

	switch (thermal_read_mode) {
	case TPACPI_THERMAL_TPEC_16:
		thermal_attr_group = &thermal_temp_input16_group;
		break;
	case TPACPI_THERMAL_TPEC_8:
	case TPACPI_THERMAL_ACPI_TMP07:
	case TPACPI_THERMAL_ACPI_UPDT:
		thermal_attr_group = &thermal_temp_input8_group;
		break;
	case TPACPI_THERMAL_NONE:
	default:
		return 1;
	}

	res = sysfs_create_group(&tpacpi_hwmon->kobj, thermal_attr_group);
	if (res)
		return res;

	if (thermal_use_labels) {
		res = sysfs_create_group(&tpacpi_hwmon->kobj, &temp_label_attr_group);
		if (res) {
			sysfs_remove_group(&tpacpi_hwmon->kobj, thermal_attr_group);
			return res;
		}
	}

	return 0;
}

static void thermal_exit(void)
{
	if (thermal_attr_group)
		sysfs_remove_group(&tpacpi_hwmon->kobj, thermal_attr_group);

	if (thermal_use_labels)
		sysfs_remove_group(&tpacpi_hwmon->kobj, &temp_label_attr_group);
}

static int thermal_read(struct seq_file *m)
{
	int n, i;
	struct ibm_thermal_sensors_struct t;

	n = thermal_get_sensors(&t);
	if (unlikely(n < 0))
		return n;

	seq_printf(m, "temperatures:\t");

	if (n > 0) {
		for (i = 0; i < (n - 1); i++)
			seq_printf(m, "%d ", t.temp[i] / 1000);
		seq_printf(m, "%d\n", t.temp[i] / 1000);
	} else
		seq_printf(m, "not supported\n");

	return 0;
}

static struct ibm_struct thermal_driver_data = {
	.name = "thermal",
	.read = thermal_read,
	.exit = thermal_exit,
};

/*************************************************************************
 * Backlight/brightness subdriver
 */

#define TPACPI_BACKLIGHT_DEV_NAME "thinkpad_screen"

/*
 * ThinkPads can read brightness from two places: EC HBRV (0x31), or
 * CMOS NVRAM byte 0x5E, bits 0-3.
 *
 * EC HBRV (0x31) has the following layout
 *   Bit 7: unknown function
 *   Bit 6: unknown function
 *   Bit 5: Z: honour scale changes, NZ: ignore scale changes
 *   Bit 4: must be set to zero to avoid problems
 *   Bit 3-0: backlight brightness level
 *
 * brightness_get_raw returns status data in the HBRV layout
 *
 * WARNING: The X61 has been verified to use HBRV for something else, so
 * this should be used _only_ on IBM ThinkPads, and maybe with some careful
 * testing on the very early *60 Lenovo models...
 */

enum {
	TP_EC_BACKLIGHT = 0x31,

	/* TP_EC_BACKLIGHT bitmasks */
	TP_EC_BACKLIGHT_LVLMSK = 0x1F,
	TP_EC_BACKLIGHT_CMDMSK = 0xE0,
	TP_EC_BACKLIGHT_MAPSW = 0x20,
};

enum tpacpi_brightness_access_mode {
	TPACPI_BRGHT_MODE_AUTO = 0,	/* Not implemented yet */
	TPACPI_BRGHT_MODE_EC,		/* EC control */
	TPACPI_BRGHT_MODE_UCMS_STEP,	/* UCMS step-based control */
	TPACPI_BRGHT_MODE_ECNVRAM,	/* EC control w/ NVRAM store */
	TPACPI_BRGHT_MODE_MAX
};

static struct backlight_device *ibm_backlight_device;

static enum tpacpi_brightness_access_mode brightness_mode =
		TPACPI_BRGHT_MODE_MAX;

static unsigned int brightness_enable = 2; /* 2 = auto, 0 = no, 1 = yes */

static struct mutex brightness_mutex;

/* NVRAM brightness access,
 * call with brightness_mutex held! */
static unsigned int tpacpi_brightness_nvram_get(void)
{
	u8 lnvram;

	lnvram = (nvram_read_byte(TP_NVRAM_ADDR_BRIGHTNESS)
		  & TP_NVRAM_MASK_LEVEL_BRIGHTNESS)
		  >> TP_NVRAM_POS_LEVEL_BRIGHTNESS;
	lnvram &= bright_maxlvl;

	return lnvram;
}

static void tpacpi_brightness_checkpoint_nvram(void)
{
	u8 lec = 0;
	u8 b_nvram;

	if (brightness_mode != TPACPI_BRGHT_MODE_ECNVRAM)
		return;

	vdbg_printk(TPACPI_DBG_BRGHT,
		"trying to checkpoint backlight level to NVRAM...\n");

	if (mutex_lock_killable(&brightness_mutex) < 0)
		return;

	if (unlikely(!acpi_ec_read(TP_EC_BACKLIGHT, &lec)))
		goto unlock;
	lec &= TP_EC_BACKLIGHT_LVLMSK;
	b_nvram = nvram_read_byte(TP_NVRAM_ADDR_BRIGHTNESS);

	if (lec != ((b_nvram & TP_NVRAM_MASK_LEVEL_BRIGHTNESS)
			     >> TP_NVRAM_POS_LEVEL_BRIGHTNESS)) {
		/* NVRAM needs update */
		b_nvram &= ~(TP_NVRAM_MASK_LEVEL_BRIGHTNESS <<
				TP_NVRAM_POS_LEVEL_BRIGHTNESS);
		b_nvram |= lec;
		nvram_write_byte(b_nvram, TP_NVRAM_ADDR_BRIGHTNESS);
		dbg_printk(TPACPI_DBG_BRGHT,
			   "updated NVRAM backlight level to %u (0x%02x)\n",
			   (unsigned int) lec, (unsigned int) b_nvram);
	} else
		vdbg_printk(TPACPI_DBG_BRGHT,
			   "NVRAM backlight level already is %u (0x%02x)\n",
			   (unsigned int) lec, (unsigned int) b_nvram);

unlock:
	mutex_unlock(&brightness_mutex);
}


/* call with brightness_mutex held! */
static int tpacpi_brightness_get_raw(int *status)
{
	u8 lec = 0;

	switch (brightness_mode) {
	case TPACPI_BRGHT_MODE_UCMS_STEP:
		*status = tpacpi_brightness_nvram_get();
		return 0;
	case TPACPI_BRGHT_MODE_EC:
	case TPACPI_BRGHT_MODE_ECNVRAM:
		if (unlikely(!acpi_ec_read(TP_EC_BACKLIGHT, &lec)))
			return -EIO;
		*status = lec;
		return 0;
	default:
		return -ENXIO;
	}
}

/* call with brightness_mutex held! */
/* do NOT call with illegal backlight level value */
static int tpacpi_brightness_set_ec(unsigned int value)
{
	u8 lec = 0;

	if (unlikely(!acpi_ec_read(TP_EC_BACKLIGHT, &lec)))
		return -EIO;

	if (unlikely(!acpi_ec_write(TP_EC_BACKLIGHT,
				(lec & TP_EC_BACKLIGHT_CMDMSK) |
				(value & TP_EC_BACKLIGHT_LVLMSK))))
		return -EIO;

	return 0;
}

/* call with brightness_mutex held! */
static int tpacpi_brightness_set_ucmsstep(unsigned int value)
{
	int cmos_cmd, inc;
	unsigned int current_value, i;

	current_value = tpacpi_brightness_nvram_get();

	if (value == current_value)
		return 0;

	cmos_cmd = (value > current_value) ?
			TP_CMOS_BRIGHTNESS_UP :
			TP_CMOS_BRIGHTNESS_DOWN;
	inc = (value > current_value) ? 1 : -1;

	for (i = current_value; i != value; i += inc)
		if (issue_thinkpad_cmos_command(cmos_cmd))
			return -EIO;

	return 0;
}

/* May return EINTR which can always be mapped to ERESTARTSYS */
static int brightness_set(unsigned int value)
{
	int res;

	if (value > bright_maxlvl)
		return -EINVAL;

	vdbg_printk(TPACPI_DBG_BRGHT,
			"set backlight level to %d\n", value);

	res = mutex_lock_killable(&brightness_mutex);
	if (res < 0)
		return res;

	switch (brightness_mode) {
	case TPACPI_BRGHT_MODE_EC:
	case TPACPI_BRGHT_MODE_ECNVRAM:
		res = tpacpi_brightness_set_ec(value);
		break;
	case TPACPI_BRGHT_MODE_UCMS_STEP:
		res = tpacpi_brightness_set_ucmsstep(value);
		break;
	default:
		res = -ENXIO;
	}

	mutex_unlock(&brightness_mutex);
	return res;
}

/* sysfs backlight class ----------------------------------------------- */

static int brightness_update_status(struct backlight_device *bd)
{
	unsigned int level =
		(bd->props.fb_blank == FB_BLANK_UNBLANK &&
		 bd->props.power == FB_BLANK_UNBLANK) ?
				bd->props.brightness : 0;

	dbg_printk(TPACPI_DBG_BRGHT,
			"backlight: attempt to set level to %d\n",
			level);

	/* it is the backlight class's job (caller) to handle
	 * EINTR and other errors properly */
	return brightness_set(level);
}

static int brightness_get(struct backlight_device *bd)
{
	int status, res;

	res = mutex_lock_killable(&brightness_mutex);
	if (res < 0)
		return 0;

	res = tpacpi_brightness_get_raw(&status);

	mutex_unlock(&brightness_mutex);

	if (res < 0)
		return 0;

	return status & TP_EC_BACKLIGHT_LVLMSK;
}

static void tpacpi_brightness_notify_change(void)
{
	backlight_force_update(ibm_backlight_device,
			       BACKLIGHT_UPDATE_HOTKEY);
}

static const struct backlight_ops ibm_backlight_data = {
	.get_brightness = brightness_get,
	.update_status  = brightness_update_status,
};

/* --------------------------------------------------------------------- */

/*
 * Call _BCL method of video device.  On some ThinkPads this will
 * switch the firmware to the ACPI brightness control mode.
 */

static int __init tpacpi_query_bcl_levels(acpi_handle handle)
{
	struct acpi_buffer buffer = { ACPI_ALLOCATE_BUFFER, NULL };
	union acpi_object *obj;
	struct acpi_device *device, *child;
	int rc;

	if (acpi_bus_get_device(handle, &device))
		return 0;

	rc = 0;
	list_for_each_entry(child, &device->children, node) {
		acpi_status status = acpi_evaluate_object(child->handle, "_BCL",
							  NULL, &buffer);
		if (ACPI_FAILURE(status)) {
			buffer.length = ACPI_ALLOCATE_BUFFER;
			continue;
		}

		obj = (union acpi_object *)buffer.pointer;
		if (!obj || (obj->type != ACPI_TYPE_PACKAGE)) {
			pr_err("Unknown _BCL data, please report this to %s\n",
				TPACPI_MAIL);
			rc = 0;
		} else {
			rc = obj->package.count;
		}
		break;
	}

	kfree(buffer.pointer);
	return rc;
}


/*
 * Returns 0 (no ACPI _BCL or _BCL invalid), or size of brightness map
 */
static unsigned int __init tpacpi_check_std_acpi_brightness_support(void)
{
	acpi_handle video_device;
	int bcl_levels = 0;

	tpacpi_acpi_handle_locate("video", NULL, &video_device);
	if (video_device)
		bcl_levels = tpacpi_query_bcl_levels(video_device);

	tp_features.bright_acpimode = (bcl_levels > 0);

	return (bcl_levels > 2) ? (bcl_levels - 2) : 0;
}

/*
 * These are only useful for models that have only one possibility
 * of GPU.  If the BIOS model handles both ATI and Intel, don't use
 * these quirks.
 */
#define TPACPI_BRGHT_Q_NOEC	0x0001	/* Must NOT use EC HBRV */
#define TPACPI_BRGHT_Q_EC	0x0002  /* Should or must use EC HBRV */
#define TPACPI_BRGHT_Q_ASK	0x8000	/* Ask for user report */

static const struct tpacpi_quirk brightness_quirk_table[] __initconst = {
	/* Models with ATI GPUs known to require ECNVRAM mode */
	TPACPI_Q_IBM('1', 'Y', TPACPI_BRGHT_Q_EC),	/* T43/p ATI */

	/* Models with ATI GPUs that can use ECNVRAM */
	TPACPI_Q_IBM('1', 'R', TPACPI_BRGHT_Q_EC),	/* R50,51 T40-42 */
	TPACPI_Q_IBM('1', 'Q', TPACPI_BRGHT_Q_ASK|TPACPI_BRGHT_Q_EC),
	TPACPI_Q_IBM('7', '6', TPACPI_BRGHT_Q_EC),	/* R52 */
	TPACPI_Q_IBM('7', '8', TPACPI_BRGHT_Q_ASK|TPACPI_BRGHT_Q_EC),

	/* Models with Intel Extreme Graphics 2 */
	TPACPI_Q_IBM('1', 'U', TPACPI_BRGHT_Q_NOEC),	/* X40 */
	TPACPI_Q_IBM('1', 'V', TPACPI_BRGHT_Q_ASK|TPACPI_BRGHT_Q_EC),
	TPACPI_Q_IBM('1', 'W', TPACPI_BRGHT_Q_ASK|TPACPI_BRGHT_Q_EC),

	/* Models with Intel GMA900 */
	TPACPI_Q_IBM('7', '0', TPACPI_BRGHT_Q_NOEC),	/* T43, R52 */
	TPACPI_Q_IBM('7', '4', TPACPI_BRGHT_Q_NOEC),	/* X41 */
	TPACPI_Q_IBM('7', '5', TPACPI_BRGHT_Q_NOEC),	/* X41 Tablet */
};

/*
 * Returns < 0 for error, otherwise sets tp_features.bright_*
 * and bright_maxlvl.
 */
static void __init tpacpi_detect_brightness_capabilities(void)
{
	unsigned int b;

	vdbg_printk(TPACPI_DBG_INIT,
		    "detecting firmware brightness interface capabilities\n");

	/* we could run a quirks check here (same table used by
	 * brightness_init) if needed */

	/*
	 * We always attempt to detect acpi support, so as to switch
	 * Lenovo Vista BIOS to ACPI brightness mode even if we are not
	 * going to publish a backlight interface
	 */
	b = tpacpi_check_std_acpi_brightness_support();
	switch (b) {
	case 16:
		bright_maxlvl = 15;
		break;
	case 8:
	case 0:
		bright_maxlvl = 7;
		break;
	default:
		tp_features.bright_unkfw = 1;
		bright_maxlvl = b - 1;
	}
	pr_debug("detected %u brightness levels\n", bright_maxlvl + 1);
}

static int __init brightness_init(struct ibm_init_struct *iibm)
{
	struct backlight_properties props;
	int b;
	unsigned long quirks;

	vdbg_printk(TPACPI_DBG_INIT, "initializing brightness subdriver\n");

	mutex_init(&brightness_mutex);

	quirks = tpacpi_check_quirks(brightness_quirk_table,
				ARRAY_SIZE(brightness_quirk_table));

	/* tpacpi_detect_brightness_capabilities() must have run already */

	/* if it is unknown, we don't handle it: it wouldn't be safe */
	if (tp_features.bright_unkfw)
		return 1;

	if (!brightness_enable) {
		dbg_printk(TPACPI_DBG_INIT | TPACPI_DBG_BRGHT,
			   "brightness support disabled by module parameter\n");
		return 1;
	}

	if (acpi_video_get_backlight_type() != acpi_backlight_vendor) {
		if (brightness_enable > 1) {
			pr_info("Standard ACPI backlight interface available, not loading native one\n");
			return 1;
		} else if (brightness_enable == 1) {
			pr_warn("Cannot enable backlight brightness support, ACPI is already handling it.  Refer to the acpi_backlight kernel parameter.\n");
			return 1;
		}
	} else if (!tp_features.bright_acpimode) {
		pr_notice("ACPI backlight interface not available\n");
		return 1;
	}

	pr_notice("ACPI native brightness control enabled\n");

	/*
	 * Check for module parameter bogosity, note that we
	 * init brightness_mode to TPACPI_BRGHT_MODE_MAX in order to be
	 * able to detect "unspecified"
	 */
	if (brightness_mode > TPACPI_BRGHT_MODE_MAX)
		return -EINVAL;

	/* TPACPI_BRGHT_MODE_AUTO not implemented yet, just use default */
	if (brightness_mode == TPACPI_BRGHT_MODE_AUTO ||
	    brightness_mode == TPACPI_BRGHT_MODE_MAX) {
		if (quirks & TPACPI_BRGHT_Q_EC)
			brightness_mode = TPACPI_BRGHT_MODE_ECNVRAM;
		else
			brightness_mode = TPACPI_BRGHT_MODE_UCMS_STEP;

		dbg_printk(TPACPI_DBG_BRGHT,
			   "driver auto-selected brightness_mode=%d\n",
			   brightness_mode);
	}

	/* Safety */
	if (!tpacpi_is_ibm() &&
	    (brightness_mode == TPACPI_BRGHT_MODE_ECNVRAM ||
	     brightness_mode == TPACPI_BRGHT_MODE_EC))
		return -EINVAL;

	if (tpacpi_brightness_get_raw(&b) < 0)
		return 1;

	memset(&props, 0, sizeof(struct backlight_properties));
	props.type = BACKLIGHT_PLATFORM;
	props.max_brightness = bright_maxlvl;
	props.brightness = b & TP_EC_BACKLIGHT_LVLMSK;
	ibm_backlight_device = backlight_device_register(TPACPI_BACKLIGHT_DEV_NAME,
							 NULL, NULL,
							 &ibm_backlight_data,
							 &props);
	if (IS_ERR(ibm_backlight_device)) {
		int rc = PTR_ERR(ibm_backlight_device);
		ibm_backlight_device = NULL;
		pr_err("Could not register backlight device\n");
		return rc;
	}
	vdbg_printk(TPACPI_DBG_INIT | TPACPI_DBG_BRGHT,
			"brightness is supported\n");

	if (quirks & TPACPI_BRGHT_Q_ASK) {
		pr_notice("brightness: will use unverified default: brightness_mode=%d\n",
			  brightness_mode);
		pr_notice("brightness: please report to %s whether it works well or not on your ThinkPad\n",
			  TPACPI_MAIL);
	}

	/* Added by mistake in early 2007.  Probably useless, but it could
	 * be working around some unknown firmware problem where the value
	 * read at startup doesn't match the real hardware state... so leave
	 * it in place just in case */
	backlight_update_status(ibm_backlight_device);

	vdbg_printk(TPACPI_DBG_INIT | TPACPI_DBG_BRGHT,
		    "brightness: registering brightness hotkeys as change notification\n");
	tpacpi_hotkey_driver_mask_set(hotkey_driver_mask
				| TP_ACPI_HKEY_BRGHTUP_MASK
				| TP_ACPI_HKEY_BRGHTDWN_MASK);
	return 0;
}

static void brightness_suspend(void)
{
	tpacpi_brightness_checkpoint_nvram();
}

static void brightness_shutdown(void)
{
	tpacpi_brightness_checkpoint_nvram();
}

static void brightness_exit(void)
{
	if (ibm_backlight_device) {
		vdbg_printk(TPACPI_DBG_EXIT | TPACPI_DBG_BRGHT,
			    "calling backlight_device_unregister()\n");
		backlight_device_unregister(ibm_backlight_device);
	}

	tpacpi_brightness_checkpoint_nvram();
}

static int brightness_read(struct seq_file *m)
{
	int level;

	level = brightness_get(NULL);
	if (level < 0) {
		seq_printf(m, "level:\t\tunreadable\n");
	} else {
		seq_printf(m, "level:\t\t%d\n", level);
		seq_printf(m, "commands:\tup, down\n");
		seq_printf(m, "commands:\tlevel <level> (<level> is 0-%d)\n",
			       bright_maxlvl);
	}

	return 0;
}

static int brightness_write(char *buf)
{
	int level;
	int rc;
	char *cmd;

	level = brightness_get(NULL);
	if (level < 0)
		return level;

	while ((cmd = strsep(&buf, ","))) {
		if (strlencmp(cmd, "up") == 0) {
			if (level < bright_maxlvl)
				level++;
		} else if (strlencmp(cmd, "down") == 0) {
			if (level > 0)
				level--;
		} else if (sscanf(cmd, "level %d", &level) == 1 &&
			   level >= 0 && level <= bright_maxlvl) {
			/* new level set */
		} else
			return -EINVAL;
	}

	tpacpi_disclose_usertask("procfs brightness",
			"set level to %d\n", level);

	/*
	 * Now we know what the final level should be, so we try to set it.
	 * Doing it this way makes the syscall restartable in case of EINTR
	 */
	rc = brightness_set(level);
	if (!rc && ibm_backlight_device)
		backlight_force_update(ibm_backlight_device,
					BACKLIGHT_UPDATE_SYSFS);
	return (rc == -EINTR) ? -ERESTARTSYS : rc;
}

static struct ibm_struct brightness_driver_data = {
	.name = "brightness",
	.read = brightness_read,
	.write = brightness_write,
	.exit = brightness_exit,
	.suspend = brightness_suspend,
	.shutdown = brightness_shutdown,
};

/*************************************************************************
 * Volume subdriver
 */

/*
 * IBM ThinkPads have a simple volume controller with MUTE gating.
 * Very early Lenovo ThinkPads follow the IBM ThinkPad spec.
 *
 * Since the *61 series (and probably also the later *60 series), Lenovo
 * ThinkPads only implement the MUTE gate.
 *
 * EC register 0x30
 *   Bit 6: MUTE (1 mutes sound)
 *   Bit 3-0: Volume
 *   Other bits should be zero as far as we know.
 *
 * This is also stored in CMOS NVRAM, byte 0x60, bit 6 (MUTE), and
 * bits 3-0 (volume).  Other bits in NVRAM may have other functions,
 * such as bit 7 which is used to detect repeated presses of MUTE,
 * and we leave them unchanged.
 *
 * On newer Lenovo ThinkPads, the EC can automatically change the volume
 * in response to user input.  Unfortunately, this rarely works well.
 * The laptop changes the state of its internal MUTE gate and, on some
 * models, sends KEY_MUTE, causing any user code that responds to the
 * mute button to get confused.  The hardware MUTE gate is also
 * unnecessary, since user code can handle the mute button without
 * kernel or EC help.
 *
 * To avoid confusing userspace, we simply disable all EC-based mute
 * and volume controls when possible.
 */

#ifdef CONFIG_THINKPAD_ACPI_ALSA_SUPPORT

#define TPACPI_ALSA_DRVNAME  "ThinkPad EC"
#define TPACPI_ALSA_SHRTNAME "ThinkPad Console Audio Control"
#define TPACPI_ALSA_MIXERNAME TPACPI_ALSA_SHRTNAME

#if SNDRV_CARDS <= 32
#define DEFAULT_ALSA_IDX		~((1 << (SNDRV_CARDS - 3)) - 1)
#else
#define DEFAULT_ALSA_IDX		~((1 << (32 - 3)) - 1)
#endif
static int alsa_index = DEFAULT_ALSA_IDX; /* last three slots */
static char *alsa_id = "ThinkPadEC";
static bool alsa_enable = SNDRV_DEFAULT_ENABLE1;

struct tpacpi_alsa_data {
	struct snd_card *card;
	struct snd_ctl_elem_id *ctl_mute_id;
	struct snd_ctl_elem_id *ctl_vol_id;
};

static struct snd_card *alsa_card;

enum {
	TP_EC_AUDIO = 0x30,

	/* TP_EC_AUDIO bits */
	TP_EC_AUDIO_MUTESW = 6,

	/* TP_EC_AUDIO bitmasks */
	TP_EC_AUDIO_LVL_MSK = 0x0F,
	TP_EC_AUDIO_MUTESW_MSK = (1 << TP_EC_AUDIO_MUTESW),

	/* Maximum volume */
	TP_EC_VOLUME_MAX = 14,
};

enum tpacpi_volume_access_mode {
	TPACPI_VOL_MODE_AUTO = 0,	/* Not implemented yet */
	TPACPI_VOL_MODE_EC,		/* Pure EC control */
	TPACPI_VOL_MODE_UCMS_STEP,	/* UCMS step-based control: N/A */
	TPACPI_VOL_MODE_ECNVRAM,	/* EC control w/ NVRAM store */
	TPACPI_VOL_MODE_MAX
};

enum tpacpi_volume_capabilities {
	TPACPI_VOL_CAP_AUTO = 0,	/* Use white/blacklist */
	TPACPI_VOL_CAP_VOLMUTE,		/* Output vol and mute */
	TPACPI_VOL_CAP_MUTEONLY,	/* Output mute only */
	TPACPI_VOL_CAP_MAX
};

enum tpacpi_mute_btn_mode {
	TP_EC_MUTE_BTN_LATCH  = 0,	/* Mute mutes; up/down unmutes */
	/* We don't know what mode 1 is. */
	TP_EC_MUTE_BTN_NONE   = 2,	/* Mute and up/down are just keys */
	TP_EC_MUTE_BTN_TOGGLE = 3,	/* Mute toggles; up/down unmutes */
};

static enum tpacpi_volume_access_mode volume_mode =
	TPACPI_VOL_MODE_MAX;

static enum tpacpi_volume_capabilities volume_capabilities;
static bool volume_control_allowed;
static bool software_mute_requested = true;
static bool software_mute_active;
static int software_mute_orig_mode;

/*
 * Used to syncronize writers to TP_EC_AUDIO and
 * TP_NVRAM_ADDR_MIXER, as we need to do read-modify-write
 */
static struct mutex volume_mutex;

static void tpacpi_volume_checkpoint_nvram(void)
{
	u8 lec = 0;
	u8 b_nvram;
	u8 ec_mask;

	if (volume_mode != TPACPI_VOL_MODE_ECNVRAM)
		return;
	if (!volume_control_allowed)
		return;
	if (software_mute_active)
		return;

	vdbg_printk(TPACPI_DBG_MIXER,
		"trying to checkpoint mixer state to NVRAM...\n");

	if (tp_features.mixer_no_level_control)
		ec_mask = TP_EC_AUDIO_MUTESW_MSK;
	else
		ec_mask = TP_EC_AUDIO_MUTESW_MSK | TP_EC_AUDIO_LVL_MSK;

	if (mutex_lock_killable(&volume_mutex) < 0)
		return;

	if (unlikely(!acpi_ec_read(TP_EC_AUDIO, &lec)))
		goto unlock;
	lec &= ec_mask;
	b_nvram = nvram_read_byte(TP_NVRAM_ADDR_MIXER);

	if (lec != (b_nvram & ec_mask)) {
		/* NVRAM needs update */
		b_nvram &= ~ec_mask;
		b_nvram |= lec;
		nvram_write_byte(b_nvram, TP_NVRAM_ADDR_MIXER);
		dbg_printk(TPACPI_DBG_MIXER,
			   "updated NVRAM mixer status to 0x%02x (0x%02x)\n",
			   (unsigned int) lec, (unsigned int) b_nvram);
	} else {
		vdbg_printk(TPACPI_DBG_MIXER,
			   "NVRAM mixer status already is 0x%02x (0x%02x)\n",
			   (unsigned int) lec, (unsigned int) b_nvram);
	}

unlock:
	mutex_unlock(&volume_mutex);
}

static int volume_get_status_ec(u8 *status)
{
	u8 s;

	if (!acpi_ec_read(TP_EC_AUDIO, &s))
		return -EIO;

	*status = s;

	dbg_printk(TPACPI_DBG_MIXER, "status 0x%02x\n", s);

	return 0;
}

static int volume_get_status(u8 *status)
{
	return volume_get_status_ec(status);
}

static int volume_set_status_ec(const u8 status)
{
	if (!acpi_ec_write(TP_EC_AUDIO, status))
		return -EIO;

	dbg_printk(TPACPI_DBG_MIXER, "set EC mixer to 0x%02x\n", status);

	/*
	 * On X200s, and possibly on others, it can take a while for
	 * reads to become correct.
	 */
	msleep(1);

	return 0;
}

static int volume_set_status(const u8 status)
{
	return volume_set_status_ec(status);
}

/* returns < 0 on error, 0 on no change, 1 on change */
static int __volume_set_mute_ec(const bool mute)
{
	int rc;
	u8 s, n;

	if (mutex_lock_killable(&volume_mutex) < 0)
		return -EINTR;

	rc = volume_get_status_ec(&s);
	if (rc)
		goto unlock;

	n = (mute) ? s | TP_EC_AUDIO_MUTESW_MSK :
		     s & ~TP_EC_AUDIO_MUTESW_MSK;

	if (n != s) {
		rc = volume_set_status_ec(n);
		if (!rc)
			rc = 1;
	}

unlock:
	mutex_unlock(&volume_mutex);
	return rc;
}

static int volume_alsa_set_mute(const bool mute)
{
	dbg_printk(TPACPI_DBG_MIXER, "ALSA: trying to %smute\n",
		   (mute) ? "" : "un");
	return __volume_set_mute_ec(mute);
}

static int volume_set_mute(const bool mute)
{
	int rc;

	dbg_printk(TPACPI_DBG_MIXER, "trying to %smute\n",
		   (mute) ? "" : "un");

	rc = __volume_set_mute_ec(mute);
	return (rc < 0) ? rc : 0;
}

/* returns < 0 on error, 0 on no change, 1 on change */
static int __volume_set_volume_ec(const u8 vol)
{
	int rc;
	u8 s, n;

	if (vol > TP_EC_VOLUME_MAX)
		return -EINVAL;

	if (mutex_lock_killable(&volume_mutex) < 0)
		return -EINTR;

	rc = volume_get_status_ec(&s);
	if (rc)
		goto unlock;

	n = (s & ~TP_EC_AUDIO_LVL_MSK) | vol;

	if (n != s) {
		rc = volume_set_status_ec(n);
		if (!rc)
			rc = 1;
	}

unlock:
	mutex_unlock(&volume_mutex);
	return rc;
}

static int volume_set_software_mute(bool startup)
{
	int result;

	if (!tpacpi_is_lenovo())
		return -ENODEV;

	if (startup) {
		if (!acpi_evalf(ec_handle, &software_mute_orig_mode,
				"HAUM", "qd"))
			return -EIO;

		dbg_printk(TPACPI_DBG_INIT | TPACPI_DBG_MIXER,
			    "Initial HAUM setting was %d\n",
			    software_mute_orig_mode);
	}

	if (!acpi_evalf(ec_handle, &result, "SAUM", "qdd",
			(int)TP_EC_MUTE_BTN_NONE))
		return -EIO;

	if (result != TP_EC_MUTE_BTN_NONE)
		pr_warn("Unexpected SAUM result %d\n",
			result);

	/*
	 * In software mute mode, the standard codec controls take
	 * precendence, so we unmute the ThinkPad HW switch at
	 * startup.  Just on case there are SAUM-capable ThinkPads
	 * with level controls, set max HW volume as well.
	 */
	if (tp_features.mixer_no_level_control)
		result = volume_set_mute(false);
	else
		result = volume_set_status(TP_EC_VOLUME_MAX);

	if (result != 0)
		pr_warn("Failed to unmute the HW mute switch\n");

	return 0;
}

static void volume_exit_software_mute(void)
{
	int r;

	if (!acpi_evalf(ec_handle, &r, "SAUM", "qdd", software_mute_orig_mode)
	    || r != software_mute_orig_mode)
		pr_warn("Failed to restore mute mode\n");
}

static int volume_alsa_set_volume(const u8 vol)
{
	dbg_printk(TPACPI_DBG_MIXER,
		   "ALSA: trying to set volume level to %hu\n", vol);
	return __volume_set_volume_ec(vol);
}

static void volume_alsa_notify_change(void)
{
	struct tpacpi_alsa_data *d;

	if (alsa_card && alsa_card->private_data) {
		d = alsa_card->private_data;
		if (d->ctl_mute_id)
			snd_ctl_notify(alsa_card,
					SNDRV_CTL_EVENT_MASK_VALUE,
					d->ctl_mute_id);
		if (d->ctl_vol_id)
			snd_ctl_notify(alsa_card,
					SNDRV_CTL_EVENT_MASK_VALUE,
					d->ctl_vol_id);
	}
}

static int volume_alsa_vol_info(struct snd_kcontrol *kcontrol,
				struct snd_ctl_elem_info *uinfo)
{
	uinfo->type = SNDRV_CTL_ELEM_TYPE_INTEGER;
	uinfo->count = 1;
	uinfo->value.integer.min = 0;
	uinfo->value.integer.max = TP_EC_VOLUME_MAX;
	return 0;
}

static int volume_alsa_vol_get(struct snd_kcontrol *kcontrol,
				struct snd_ctl_elem_value *ucontrol)
{
	u8 s;
	int rc;

	rc = volume_get_status(&s);
	if (rc < 0)
		return rc;

	ucontrol->value.integer.value[0] = s & TP_EC_AUDIO_LVL_MSK;
	return 0;
}

static int volume_alsa_vol_put(struct snd_kcontrol *kcontrol,
				struct snd_ctl_elem_value *ucontrol)
{
	tpacpi_disclose_usertask("ALSA", "set volume to %ld\n",
				 ucontrol->value.integer.value[0]);
	return volume_alsa_set_volume(ucontrol->value.integer.value[0]);
}

#define volume_alsa_mute_info snd_ctl_boolean_mono_info

static int volume_alsa_mute_get(struct snd_kcontrol *kcontrol,
				struct snd_ctl_elem_value *ucontrol)
{
	u8 s;
	int rc;

	rc = volume_get_status(&s);
	if (rc < 0)
		return rc;

	ucontrol->value.integer.value[0] =
				(s & TP_EC_AUDIO_MUTESW_MSK) ? 0 : 1;
	return 0;
}

static int volume_alsa_mute_put(struct snd_kcontrol *kcontrol,
				struct snd_ctl_elem_value *ucontrol)
{
	tpacpi_disclose_usertask("ALSA", "%smute\n",
				 ucontrol->value.integer.value[0] ?
					"un" : "");
	return volume_alsa_set_mute(!ucontrol->value.integer.value[0]);
}

static struct snd_kcontrol_new volume_alsa_control_vol __initdata = {
	.iface = SNDRV_CTL_ELEM_IFACE_MIXER,
	.name = "Console Playback Volume",
	.index = 0,
	.access = SNDRV_CTL_ELEM_ACCESS_READ,
	.info = volume_alsa_vol_info,
	.get = volume_alsa_vol_get,
};

static struct snd_kcontrol_new volume_alsa_control_mute __initdata = {
	.iface = SNDRV_CTL_ELEM_IFACE_MIXER,
	.name = "Console Playback Switch",
	.index = 0,
	.access = SNDRV_CTL_ELEM_ACCESS_READ,
	.info = volume_alsa_mute_info,
	.get = volume_alsa_mute_get,
};

static void volume_suspend(void)
{
	tpacpi_volume_checkpoint_nvram();
}

static void volume_resume(void)
{
	if (software_mute_active) {
		if (volume_set_software_mute(false) < 0)
			pr_warn("Failed to restore software mute\n");
	} else {
		volume_alsa_notify_change();
	}
}

static void volume_shutdown(void)
{
	tpacpi_volume_checkpoint_nvram();
}

static void volume_exit(void)
{
	if (alsa_card) {
		snd_card_free(alsa_card);
		alsa_card = NULL;
	}

	tpacpi_volume_checkpoint_nvram();

	if (software_mute_active)
		volume_exit_software_mute();
}

static int __init volume_create_alsa_mixer(void)
{
	struct snd_card *card;
	struct tpacpi_alsa_data *data;
	struct snd_kcontrol *ctl_vol;
	struct snd_kcontrol *ctl_mute;
	int rc;

	rc = snd_card_new(&tpacpi_pdev->dev,
			  alsa_index, alsa_id, THIS_MODULE,
			  sizeof(struct tpacpi_alsa_data), &card);
	if (rc < 0 || !card) {
		pr_err("Failed to create ALSA card structures: %d\n", rc);
		return 1;
	}

	BUG_ON(!card->private_data);
	data = card->private_data;
	data->card = card;

	strlcpy(card->driver, TPACPI_ALSA_DRVNAME,
		sizeof(card->driver));
	strlcpy(card->shortname, TPACPI_ALSA_SHRTNAME,
		sizeof(card->shortname));
	snprintf(card->mixername, sizeof(card->mixername), "ThinkPad EC %s",
		 (thinkpad_id.ec_version_str) ?
			thinkpad_id.ec_version_str : "(unknown)");
	snprintf(card->longname, sizeof(card->longname),
		 "%s at EC reg 0x%02x, fw %s", card->shortname, TP_EC_AUDIO,
		 (thinkpad_id.ec_version_str) ?
			thinkpad_id.ec_version_str : "unknown");

	if (volume_control_allowed) {
		volume_alsa_control_vol.put = volume_alsa_vol_put;
		volume_alsa_control_vol.access =
				SNDRV_CTL_ELEM_ACCESS_READWRITE;

		volume_alsa_control_mute.put = volume_alsa_mute_put;
		volume_alsa_control_mute.access =
				SNDRV_CTL_ELEM_ACCESS_READWRITE;
	}

	if (!tp_features.mixer_no_level_control) {
		ctl_vol = snd_ctl_new1(&volume_alsa_control_vol, NULL);
		rc = snd_ctl_add(card, ctl_vol);
		if (rc < 0) {
			pr_err("Failed to create ALSA volume control: %d\n",
			       rc);
			goto err_exit;
		}
		data->ctl_vol_id = &ctl_vol->id;
	}

	ctl_mute = snd_ctl_new1(&volume_alsa_control_mute, NULL);
	rc = snd_ctl_add(card, ctl_mute);
	if (rc < 0) {
		pr_err("Failed to create ALSA mute control: %d\n", rc);
		goto err_exit;
	}
	data->ctl_mute_id = &ctl_mute->id;

	rc = snd_card_register(card);
	if (rc < 0) {
		pr_err("Failed to register ALSA card: %d\n", rc);
		goto err_exit;
	}

	alsa_card = card;
	return 0;

err_exit:
	snd_card_free(card);
	return 1;
}

#define TPACPI_VOL_Q_MUTEONLY	0x0001	/* Mute-only control available */
#define TPACPI_VOL_Q_LEVEL	0x0002  /* Volume control available */

static const struct tpacpi_quirk volume_quirk_table[] __initconst = {
	/* Whitelist volume level on all IBM by default */
	{ .vendor = PCI_VENDOR_ID_IBM,
	  .bios   = TPACPI_MATCH_ANY,
	  .ec     = TPACPI_MATCH_ANY,
	  .quirks = TPACPI_VOL_Q_LEVEL },

	/* Lenovo models with volume control (needs confirmation) */
	TPACPI_QEC_LNV('7', 'C', TPACPI_VOL_Q_LEVEL), /* R60/i */
	TPACPI_QEC_LNV('7', 'E', TPACPI_VOL_Q_LEVEL), /* R60e/i */
	TPACPI_QEC_LNV('7', '9', TPACPI_VOL_Q_LEVEL), /* T60/p */
	TPACPI_QEC_LNV('7', 'B', TPACPI_VOL_Q_LEVEL), /* X60/s */
	TPACPI_QEC_LNV('7', 'J', TPACPI_VOL_Q_LEVEL), /* X60t */
	TPACPI_QEC_LNV('7', '7', TPACPI_VOL_Q_LEVEL), /* Z60 */
	TPACPI_QEC_LNV('7', 'F', TPACPI_VOL_Q_LEVEL), /* Z61 */

	/* Whitelist mute-only on all Lenovo by default */
	{ .vendor = PCI_VENDOR_ID_LENOVO,
	  .bios   = TPACPI_MATCH_ANY,
	  .ec	  = TPACPI_MATCH_ANY,
	  .quirks = TPACPI_VOL_Q_MUTEONLY }
};

static int __init volume_init(struct ibm_init_struct *iibm)
{
	unsigned long quirks;
	int rc;

	vdbg_printk(TPACPI_DBG_INIT, "initializing volume subdriver\n");

	mutex_init(&volume_mutex);

	/*
	 * Check for module parameter bogosity, note that we
	 * init volume_mode to TPACPI_VOL_MODE_MAX in order to be
	 * able to detect "unspecified"
	 */
	if (volume_mode > TPACPI_VOL_MODE_MAX)
		return -EINVAL;

	if (volume_mode == TPACPI_VOL_MODE_UCMS_STEP) {
		pr_err("UCMS step volume mode not implemented, please contact %s\n",
		       TPACPI_MAIL);
		return 1;
	}

	if (volume_capabilities >= TPACPI_VOL_CAP_MAX)
		return -EINVAL;

	/*
	 * The ALSA mixer is our primary interface.
	 * When disabled, don't install the subdriver at all
	 */
	if (!alsa_enable) {
		vdbg_printk(TPACPI_DBG_INIT | TPACPI_DBG_MIXER,
			    "ALSA mixer disabled by parameter, not loading volume subdriver...\n");
		return 1;
	}

	quirks = tpacpi_check_quirks(volume_quirk_table,
				     ARRAY_SIZE(volume_quirk_table));

	switch (volume_capabilities) {
	case TPACPI_VOL_CAP_AUTO:
		if (quirks & TPACPI_VOL_Q_MUTEONLY)
			tp_features.mixer_no_level_control = 1;
		else if (quirks & TPACPI_VOL_Q_LEVEL)
			tp_features.mixer_no_level_control = 0;
		else
			return 1; /* no mixer */
		break;
	case TPACPI_VOL_CAP_VOLMUTE:
		tp_features.mixer_no_level_control = 0;
		break;
	case TPACPI_VOL_CAP_MUTEONLY:
		tp_features.mixer_no_level_control = 1;
		break;
	default:
		return 1;
	}

	if (volume_capabilities != TPACPI_VOL_CAP_AUTO)
		dbg_printk(TPACPI_DBG_INIT | TPACPI_DBG_MIXER,
				"using user-supplied volume_capabilities=%d\n",
				volume_capabilities);

	if (volume_mode == TPACPI_VOL_MODE_AUTO ||
	    volume_mode == TPACPI_VOL_MODE_MAX) {
		volume_mode = TPACPI_VOL_MODE_ECNVRAM;

		dbg_printk(TPACPI_DBG_INIT | TPACPI_DBG_MIXER,
				"driver auto-selected volume_mode=%d\n",
				volume_mode);
	} else {
		dbg_printk(TPACPI_DBG_INIT | TPACPI_DBG_MIXER,
				"using user-supplied volume_mode=%d\n",
				volume_mode);
	}

	vdbg_printk(TPACPI_DBG_INIT | TPACPI_DBG_MIXER,
			"mute is supported, volume control is %s\n",
			str_supported(!tp_features.mixer_no_level_control));

	if (software_mute_requested && volume_set_software_mute(true) == 0) {
		software_mute_active = true;
	} else {
		rc = volume_create_alsa_mixer();
		if (rc) {
			pr_err("Could not create the ALSA mixer interface\n");
			return rc;
		}

		pr_info("Console audio control enabled, mode: %s\n",
			(volume_control_allowed) ?
				"override (read/write)" :
				"monitor (read only)");
	}

	vdbg_printk(TPACPI_DBG_INIT | TPACPI_DBG_MIXER,
		"registering volume hotkeys as change notification\n");
	tpacpi_hotkey_driver_mask_set(hotkey_driver_mask
			| TP_ACPI_HKEY_VOLUP_MASK
			| TP_ACPI_HKEY_VOLDWN_MASK
			| TP_ACPI_HKEY_MUTE_MASK);

	return 0;
}

static int volume_read(struct seq_file *m)
{
	u8 status;

	if (volume_get_status(&status) < 0) {
		seq_printf(m, "level:\t\tunreadable\n");
	} else {
		if (tp_features.mixer_no_level_control)
			seq_printf(m, "level:\t\tunsupported\n");
		else
			seq_printf(m, "level:\t\t%d\n",
					status & TP_EC_AUDIO_LVL_MSK);

		seq_printf(m, "mute:\t\t%s\n",
				onoff(status, TP_EC_AUDIO_MUTESW));

		if (volume_control_allowed) {
			seq_printf(m, "commands:\tunmute, mute\n");
			if (!tp_features.mixer_no_level_control) {
				seq_printf(m, "commands:\tup, down\n");
				seq_printf(m, "commands:\tlevel <level> (<level> is 0-%d)\n",
					      TP_EC_VOLUME_MAX);
			}
		}
	}

	return 0;
}

static int volume_write(char *buf)
{
	u8 s;
	u8 new_level, new_mute;
	int l;
	char *cmd;
	int rc;

	/*
	 * We do allow volume control at driver startup, so that the
	 * user can set initial state through the volume=... parameter hack.
	 */
	if (!volume_control_allowed && tpacpi_lifecycle != TPACPI_LIFE_INIT) {
		if (unlikely(!tp_warned.volume_ctrl_forbidden)) {
			tp_warned.volume_ctrl_forbidden = 1;
			pr_notice("Console audio control in monitor mode, changes are not allowed\n");
			pr_notice("Use the volume_control=1 module parameter to enable volume control\n");
		}
		return -EPERM;
	}

	rc = volume_get_status(&s);
	if (rc < 0)
		return rc;

	new_level = s & TP_EC_AUDIO_LVL_MSK;
	new_mute  = s & TP_EC_AUDIO_MUTESW_MSK;

	while ((cmd = strsep(&buf, ","))) {
		if (!tp_features.mixer_no_level_control) {
			if (strlencmp(cmd, "up") == 0) {
				if (new_mute)
					new_mute = 0;
				else if (new_level < TP_EC_VOLUME_MAX)
					new_level++;
				continue;
			} else if (strlencmp(cmd, "down") == 0) {
				if (new_mute)
					new_mute = 0;
				else if (new_level > 0)
					new_level--;
				continue;
			} else if (sscanf(cmd, "level %u", &l) == 1 &&
				   l >= 0 && l <= TP_EC_VOLUME_MAX) {
					new_level = l;
				continue;
			}
		}
		if (strlencmp(cmd, "mute") == 0)
			new_mute = TP_EC_AUDIO_MUTESW_MSK;
		else if (strlencmp(cmd, "unmute") == 0)
			new_mute = 0;
		else
			return -EINVAL;
	}

	if (tp_features.mixer_no_level_control) {
		tpacpi_disclose_usertask("procfs volume", "%smute\n",
					new_mute ? "" : "un");
		rc = volume_set_mute(!!new_mute);
	} else {
		tpacpi_disclose_usertask("procfs volume",
					"%smute and set level to %d\n",
					new_mute ? "" : "un", new_level);
		rc = volume_set_status(new_mute | new_level);
	}
	volume_alsa_notify_change();

	return (rc == -EINTR) ? -ERESTARTSYS : rc;
}

static struct ibm_struct volume_driver_data = {
	.name = "volume",
	.read = volume_read,
	.write = volume_write,
	.exit = volume_exit,
	.suspend = volume_suspend,
	.resume = volume_resume,
	.shutdown = volume_shutdown,
};

#else /* !CONFIG_THINKPAD_ACPI_ALSA_SUPPORT */

#define alsa_card NULL

static inline void volume_alsa_notify_change(void)
{
}

static int __init volume_init(struct ibm_init_struct *iibm)
{
	pr_info("volume: disabled as there is no ALSA support in this kernel\n");

	return 1;
}

static struct ibm_struct volume_driver_data = {
	.name = "volume",
};

#endif /* CONFIG_THINKPAD_ACPI_ALSA_SUPPORT */

/*************************************************************************
 * Fan subdriver
 */

/*
 * FAN ACCESS MODES
 *
 * TPACPI_FAN_RD_ACPI_GFAN:
 * 	ACPI GFAN method: returns fan level
 *
 * 	see TPACPI_FAN_WR_ACPI_SFAN
 * 	EC 0x2f (HFSP) not available if GFAN exists
 *
 * TPACPI_FAN_WR_ACPI_SFAN:
 * 	ACPI SFAN method: sets fan level, 0 (stop) to 7 (max)
 *
 * 	EC 0x2f (HFSP) might be available *for reading*, but do not use
 * 	it for writing.
 *
 * TPACPI_FAN_WR_TPEC:
 * 	ThinkPad EC register 0x2f (HFSP): fan control loop mode
 * 	Supported on almost all ThinkPads
 *
 * 	Fan speed changes of any sort (including those caused by the
 * 	disengaged mode) are usually done slowly by the firmware as the
 * 	maximum amount of fan duty cycle change per second seems to be
 * 	limited.
 *
 * 	Reading is not available if GFAN exists.
 * 	Writing is not available if SFAN exists.
 *
 * 	Bits
 *	 7	automatic mode engaged;
 *  		(default operation mode of the ThinkPad)
 * 		fan level is ignored in this mode.
 *	 6	full speed mode (takes precedence over bit 7);
 *		not available on all thinkpads.  May disable
 *		the tachometer while the fan controller ramps up
 *		the speed (which can take up to a few *minutes*).
 *		Speeds up fan to 100% duty-cycle, which is far above
 *		the standard RPM levels.  It is not impossible that
 *		it could cause hardware damage.
 *	5-3	unused in some models.  Extra bits for fan level
 *		in others, but still useless as all values above
 *		7 map to the same speed as level 7 in these models.
 *	2-0	fan level (0..7 usually)
 *			0x00 = stop
 * 			0x07 = max (set when temperatures critical)
 * 		Some ThinkPads may have other levels, see
 * 		TPACPI_FAN_WR_ACPI_FANS (X31/X40/X41)
 *
 *	FIRMWARE BUG: on some models, EC 0x2f might not be initialized at
 *	boot. Apparently the EC does not initialize it, so unless ACPI DSDT
 *	does so, its initial value is meaningless (0x07).
 *
 *	For firmware bugs, refer to:
 *	https://thinkwiki.org/wiki/Embedded_Controller_Firmware#Firmware_Issues
 *
 * 	----
 *
 *	ThinkPad EC register 0x84 (LSB), 0x85 (MSB):
 *	Main fan tachometer reading (in RPM)
 *
 *	This register is present on all ThinkPads with a new-style EC, and
 *	it is known not to be present on the A21m/e, and T22, as there is
 *	something else in offset 0x84 according to the ACPI DSDT.  Other
 *	ThinkPads from this same time period (and earlier) probably lack the
 *	tachometer as well.
 *
 *	Unfortunately a lot of ThinkPads with new-style ECs but whose firmware
 *	was never fixed by IBM to report the EC firmware version string
 *	probably support the tachometer (like the early X models), so
 *	detecting it is quite hard.  We need more data to know for sure.
 *
 *	FIRMWARE BUG: always read 0x84 first, otherwise incorrect readings
 *	might result.
 *
 *	FIRMWARE BUG: may go stale while the EC is switching to full speed
 *	mode.
 *
 *	For firmware bugs, refer to:
 *	https://thinkwiki.org/wiki/Embedded_Controller_Firmware#Firmware_Issues
 *
 *	----
 *
 *	ThinkPad EC register 0x31 bit 0 (only on select models)
 *
 *	When bit 0 of EC register 0x31 is zero, the tachometer registers
 *	show the speed of the main fan.  When bit 0 of EC register 0x31
 *	is one, the tachometer registers show the speed of the auxiliary
 *	fan.
 *
 *	Fan control seems to affect both fans, regardless of the state
 *	of this bit.
 *
 *	So far, only the firmware for the X60/X61 non-tablet versions
 *	seem to support this (firmware TP-7M).
 *
 * TPACPI_FAN_WR_ACPI_FANS:
 *	ThinkPad X31, X40, X41.  Not available in the X60.
 *
 *	FANS ACPI handle: takes three arguments: low speed, medium speed,
 *	high speed.  ACPI DSDT seems to map these three speeds to levels
 *	as follows: STOP LOW LOW MED MED HIGH HIGH HIGH HIGH
 *	(this map is stored on FAN0..FAN8 as "0,1,1,2,2,3,3,3,3")
 *
 * 	The speeds are stored on handles
 * 	(FANA:FAN9), (FANC:FANB), (FANE:FAND).
 *
 * 	There are three default speed sets, accessible as handles:
 * 	FS1L,FS1M,FS1H; FS2L,FS2M,FS2H; FS3L,FS3M,FS3H
 *
 * 	ACPI DSDT switches which set is in use depending on various
 * 	factors.
 *
 * 	TPACPI_FAN_WR_TPEC is also available and should be used to
 * 	command the fan.  The X31/X40/X41 seems to have 8 fan levels,
 * 	but the ACPI tables just mention level 7.
 */

enum {					/* Fan control constants */
	fan_status_offset = 0x2f,	/* EC register 0x2f */
	fan_rpm_offset = 0x84,		/* EC register 0x84: LSB, 0x85 MSB (RPM)
					 * 0x84 must be read before 0x85 */
	fan_select_offset = 0x31,	/* EC register 0x31 (Firmware 7M)
					   bit 0 selects which fan is active */

	TP_EC_FAN_FULLSPEED = 0x40,	/* EC fan mode: full speed */
	TP_EC_FAN_AUTO	    = 0x80,	/* EC fan mode: auto fan control */

	TPACPI_FAN_LAST_LEVEL = 0x100,	/* Use cached last-seen fan level */
};

enum fan_status_access_mode {
	TPACPI_FAN_NONE = 0,		/* No fan status or control */
	TPACPI_FAN_RD_ACPI_GFAN,	/* Use ACPI GFAN */
	TPACPI_FAN_RD_TPEC,		/* Use ACPI EC regs 0x2f, 0x84-0x85 */
};

enum fan_control_access_mode {
	TPACPI_FAN_WR_NONE = 0,		/* No fan control */
	TPACPI_FAN_WR_ACPI_SFAN,	/* Use ACPI SFAN */
	TPACPI_FAN_WR_TPEC,		/* Use ACPI EC reg 0x2f */
	TPACPI_FAN_WR_ACPI_FANS,	/* Use ACPI FANS and EC reg 0x2f */
};

enum fan_control_commands {
	TPACPI_FAN_CMD_SPEED 	= 0x0001,	/* speed command */
	TPACPI_FAN_CMD_LEVEL 	= 0x0002,	/* level command  */
	TPACPI_FAN_CMD_ENABLE	= 0x0004,	/* enable/disable cmd,
						 * and also watchdog cmd */
};

static bool fan_control_allowed;

static enum fan_status_access_mode fan_status_access_mode;
static enum fan_control_access_mode fan_control_access_mode;
static enum fan_control_commands fan_control_commands;

static u8 fan_control_initial_status;
static u8 fan_control_desired_level;
static u8 fan_control_resume_level;
static int fan_watchdog_maxinterval;

static struct mutex fan_mutex;

static void fan_watchdog_fire(struct work_struct *ignored);
static DECLARE_DELAYED_WORK(fan_watchdog_task, fan_watchdog_fire);

TPACPI_HANDLE(fans, ec, "FANS");	/* X31, X40, X41 */
TPACPI_HANDLE(gfan, ec, "GFAN",	/* 570 */
	   "\\FSPD",		/* 600e/x, 770e, 770x */
	   );			/* all others */
TPACPI_HANDLE(sfan, ec, "SFAN",	/* 570 */
	   "JFNS",		/* 770x-JL */
	   );			/* all others */

/*
 * Unitialized HFSP quirk: ACPI DSDT and EC fail to initialize the
 * HFSP register at boot, so it contains 0x07 but the Thinkpad could
 * be in auto mode (0x80).
 *
 * This is corrected by any write to HFSP either by the driver, or
 * by the firmware.
 *
 * We assume 0x07 really means auto mode while this quirk is active,
 * as this is far more likely than the ThinkPad being in level 7,
 * which is only used by the firmware during thermal emergencies.
 *
 * Enable for TP-1Y (T43), TP-78 (R51e), TP-76 (R52),
 * TP-70 (T43, R52), which are known to be buggy.
 */

static void fan_quirk1_setup(void)
{
	if (fan_control_initial_status == 0x07) {
		pr_notice("fan_init: initial fan status is unknown, assuming it is in auto mode\n");
		tp_features.fan_ctrl_status_undef = 1;
	}
}

static void fan_quirk1_handle(u8 *fan_status)
{
	if (unlikely(tp_features.fan_ctrl_status_undef)) {
		if (*fan_status != fan_control_initial_status) {
			/* something changed the HFSP regisnter since
			 * driver init time, so it is not undefined
			 * anymore */
			tp_features.fan_ctrl_status_undef = 0;
		} else {
			/* Return most likely status. In fact, it
			 * might be the only possible status */
			*fan_status = TP_EC_FAN_AUTO;
		}
	}
}

/* Select main fan on X60/X61, NOOP on others */
static bool fan_select_fan1(void)
{
	if (tp_features.second_fan) {
		u8 val;

		if (ec_read(fan_select_offset, &val) < 0)
			return false;
		val &= 0xFEU;
		if (ec_write(fan_select_offset, val) < 0)
			return false;
	}
	return true;
}

/* Select secondary fan on X60/X61 */
static bool fan_select_fan2(void)
{
	u8 val;

	if (!tp_features.second_fan)
		return false;

	if (ec_read(fan_select_offset, &val) < 0)
		return false;
	val |= 0x01U;
	if (ec_write(fan_select_offset, val) < 0)
		return false;

	return true;
}

/*
 * Call with fan_mutex held
 */
static void fan_update_desired_level(u8 status)
{
	if ((status &
	     (TP_EC_FAN_AUTO | TP_EC_FAN_FULLSPEED)) == 0) {
		if (status > 7)
			fan_control_desired_level = 7;
		else
			fan_control_desired_level = status;
	}
}

static int fan_get_status(u8 *status)
{
	u8 s;

	/* TODO:
	 * Add TPACPI_FAN_RD_ACPI_FANS ? */

	switch (fan_status_access_mode) {
	case TPACPI_FAN_RD_ACPI_GFAN: {
		/* 570, 600e/x, 770e, 770x */
		int res;

		if (unlikely(!acpi_evalf(gfan_handle, &res, NULL, "d")))
			return -EIO;

		if (likely(status))
			*status = res & 0x07;

		break;
	}
	case TPACPI_FAN_RD_TPEC:
		/* all except 570, 600e/x, 770e, 770x */
		if (unlikely(!acpi_ec_read(fan_status_offset, &s)))
			return -EIO;

		if (likely(status)) {
			*status = s;
			fan_quirk1_handle(status);
		}

		break;

	default:
		return -ENXIO;
	}

	return 0;
}

static int fan_get_status_safe(u8 *status)
{
	int rc;
	u8 s;

	if (mutex_lock_killable(&fan_mutex))
		return -ERESTARTSYS;
	rc = fan_get_status(&s);
	if (!rc)
		fan_update_desired_level(s);
	mutex_unlock(&fan_mutex);

	if (rc)
		return rc;
	if (status)
		*status = s;

	return 0;
}

static int fan_get_speed(unsigned int *speed)
{
	u8 hi, lo;

	switch (fan_status_access_mode) {
	case TPACPI_FAN_RD_TPEC:
		/* all except 570, 600e/x, 770e, 770x */
		if (unlikely(!fan_select_fan1()))
			return -EIO;
		if (unlikely(!acpi_ec_read(fan_rpm_offset, &lo) ||
			     !acpi_ec_read(fan_rpm_offset + 1, &hi)))
			return -EIO;

		if (likely(speed))
			*speed = (hi << 8) | lo;

		break;

	default:
		return -ENXIO;
	}

	return 0;
}

static int fan2_get_speed(unsigned int *speed)
{
	u8 hi, lo;
	bool rc;

	switch (fan_status_access_mode) {
	case TPACPI_FAN_RD_TPEC:
		/* all except 570, 600e/x, 770e, 770x */
		if (unlikely(!fan_select_fan2()))
			return -EIO;
		rc = !acpi_ec_read(fan_rpm_offset, &lo) ||
			     !acpi_ec_read(fan_rpm_offset + 1, &hi);
		fan_select_fan1(); /* play it safe */
		if (rc)
			return -EIO;

		if (likely(speed))
			*speed = (hi << 8) | lo;

		break;

	default:
		return -ENXIO;
	}

	return 0;
}

static int fan_set_level(int level)
{
	if (!fan_control_allowed)
		return -EPERM;

	switch (fan_control_access_mode) {
	case TPACPI_FAN_WR_ACPI_SFAN:
		if ((level < 0) || (level > 7))
			return -EINVAL;

		if (tp_features.second_fan_ctl) {
			if (!fan_select_fan2() ||
			    !acpi_evalf(sfan_handle, NULL, NULL, "vd", level)) {
				pr_warn("Couldn't set 2nd fan level, disabling support\n");
				tp_features.second_fan_ctl = 0;
			}
			fan_select_fan1();
		}
		if (!acpi_evalf(sfan_handle, NULL, NULL, "vd", level))
			return -EIO;
		break;

	case TPACPI_FAN_WR_ACPI_FANS:
	case TPACPI_FAN_WR_TPEC:
		if (!(level & TP_EC_FAN_AUTO) &&
		    !(level & TP_EC_FAN_FULLSPEED) &&
		    ((level < 0) || (level > 7)))
			return -EINVAL;

		/* safety net should the EC not support AUTO
		 * or FULLSPEED mode bits and just ignore them */
		if (level & TP_EC_FAN_FULLSPEED)
			level |= 7;	/* safety min speed 7 */
		else if (level & TP_EC_FAN_AUTO)
			level |= 4;	/* safety min speed 4 */

		if (tp_features.second_fan_ctl) {
			if (!fan_select_fan2() ||
			    !acpi_ec_write(fan_status_offset, level)) {
				pr_warn("Couldn't set 2nd fan level, disabling support\n");
				tp_features.second_fan_ctl = 0;
			}
			fan_select_fan1();

		}
		if (!acpi_ec_write(fan_status_offset, level))
			return -EIO;
		else
			tp_features.fan_ctrl_status_undef = 0;
		break;

	default:
		return -ENXIO;
	}

	vdbg_printk(TPACPI_DBG_FAN,
		"fan control: set fan control register to 0x%02x\n", level);
	return 0;
}

static int fan_set_level_safe(int level)
{
	int rc;

	if (!fan_control_allowed)
		return -EPERM;

	if (mutex_lock_killable(&fan_mutex))
		return -ERESTARTSYS;

	if (level == TPACPI_FAN_LAST_LEVEL)
		level = fan_control_desired_level;

	rc = fan_set_level(level);
	if (!rc)
		fan_update_desired_level(level);

	mutex_unlock(&fan_mutex);
	return rc;
}

static int fan_set_enable(void)
{
	u8 s;
	int rc;

	if (!fan_control_allowed)
		return -EPERM;

	if (mutex_lock_killable(&fan_mutex))
		return -ERESTARTSYS;

	switch (fan_control_access_mode) {
	case TPACPI_FAN_WR_ACPI_FANS:
	case TPACPI_FAN_WR_TPEC:
		rc = fan_get_status(&s);
		if (rc < 0)
			break;

		/* Don't go out of emergency fan mode */
		if (s != 7) {
			s &= 0x07;
			s |= TP_EC_FAN_AUTO | 4; /* min fan speed 4 */
		}

		if (!acpi_ec_write(fan_status_offset, s))
			rc = -EIO;
		else {
			tp_features.fan_ctrl_status_undef = 0;
			rc = 0;
		}
		break;

	case TPACPI_FAN_WR_ACPI_SFAN:
		rc = fan_get_status(&s);
		if (rc < 0)
			break;

		s &= 0x07;

		/* Set fan to at least level 4 */
		s |= 4;

		if (!acpi_evalf(sfan_handle, NULL, NULL, "vd", s))
			rc = -EIO;
		else
			rc = 0;
		break;

	default:
		rc = -ENXIO;
	}

	mutex_unlock(&fan_mutex);

	if (!rc)
		vdbg_printk(TPACPI_DBG_FAN,
			"fan control: set fan control register to 0x%02x\n",
			s);
	return rc;
}

static int fan_set_disable(void)
{
	int rc;

	if (!fan_control_allowed)
		return -EPERM;

	if (mutex_lock_killable(&fan_mutex))
		return -ERESTARTSYS;

	rc = 0;
	switch (fan_control_access_mode) {
	case TPACPI_FAN_WR_ACPI_FANS:
	case TPACPI_FAN_WR_TPEC:
		if (!acpi_ec_write(fan_status_offset, 0x00))
			rc = -EIO;
		else {
			fan_control_desired_level = 0;
			tp_features.fan_ctrl_status_undef = 0;
		}
		break;

	case TPACPI_FAN_WR_ACPI_SFAN:
		if (!acpi_evalf(sfan_handle, NULL, NULL, "vd", 0x00))
			rc = -EIO;
		else
			fan_control_desired_level = 0;
		break;

	default:
		rc = -ENXIO;
	}

	if (!rc)
		vdbg_printk(TPACPI_DBG_FAN,
			"fan control: set fan control register to 0\n");

	mutex_unlock(&fan_mutex);
	return rc;
}

static int fan_set_speed(int speed)
{
	int rc;

	if (!fan_control_allowed)
		return -EPERM;

	if (mutex_lock_killable(&fan_mutex))
		return -ERESTARTSYS;

	rc = 0;
	switch (fan_control_access_mode) {
	case TPACPI_FAN_WR_ACPI_FANS:
		if (speed >= 0 && speed <= 65535) {
			if (!acpi_evalf(fans_handle, NULL, NULL, "vddd",
					speed, speed, speed))
				rc = -EIO;
		} else
			rc = -EINVAL;
		break;

	default:
		rc = -ENXIO;
	}

	mutex_unlock(&fan_mutex);
	return rc;
}

static void fan_watchdog_reset(void)
{
	if (fan_control_access_mode == TPACPI_FAN_WR_NONE)
		return;

	if (fan_watchdog_maxinterval > 0 &&
	    tpacpi_lifecycle != TPACPI_LIFE_EXITING)
		mod_delayed_work(tpacpi_wq, &fan_watchdog_task,
			msecs_to_jiffies(fan_watchdog_maxinterval * 1000));
	else
		cancel_delayed_work(&fan_watchdog_task);
}

static void fan_watchdog_fire(struct work_struct *ignored)
{
	int rc;

	if (tpacpi_lifecycle != TPACPI_LIFE_RUNNING)
		return;

	pr_notice("fan watchdog: enabling fan\n");
	rc = fan_set_enable();
	if (rc < 0) {
		pr_err("fan watchdog: error %d while enabling fan, will try again later...\n",
		       rc);
		/* reschedule for later */
		fan_watchdog_reset();
	}
}

/*
 * SYSFS fan layout: hwmon compatible (device)
 *
 * pwm*_enable:
 * 	0: "disengaged" mode
 * 	1: manual mode
 * 	2: native EC "auto" mode (recommended, hardware default)
 *
 * pwm*: set speed in manual mode, ignored otherwise.
 * 	0 is level 0; 255 is level 7. Intermediate points done with linear
 * 	interpolation.
 *
 * fan*_input: tachometer reading, RPM
 *
 *
 * SYSFS fan layout: extensions
 *
 * fan_watchdog (driver):
 * 	fan watchdog interval in seconds, 0 disables (default), max 120
 */

/* sysfs fan pwm1_enable ----------------------------------------------- */
static ssize_t fan_pwm1_enable_show(struct device *dev,
				    struct device_attribute *attr,
				    char *buf)
{
	int res, mode;
	u8 status;

	res = fan_get_status_safe(&status);
	if (res)
		return res;

	if (status & TP_EC_FAN_FULLSPEED) {
		mode = 0;
	} else if (status & TP_EC_FAN_AUTO) {
		mode = 2;
	} else
		mode = 1;

	return snprintf(buf, PAGE_SIZE, "%d\n", mode);
}

static ssize_t fan_pwm1_enable_store(struct device *dev,
				     struct device_attribute *attr,
				     const char *buf, size_t count)
{
	unsigned long t;
	int res, level;

	if (parse_strtoul(buf, 2, &t))
		return -EINVAL;

	tpacpi_disclose_usertask("hwmon pwm1_enable",
			"set fan mode to %lu\n", t);

	switch (t) {
	case 0:
		level = TP_EC_FAN_FULLSPEED;
		break;
	case 1:
		level = TPACPI_FAN_LAST_LEVEL;
		break;
	case 2:
		level = TP_EC_FAN_AUTO;
		break;
	case 3:
		/* reserved for software-controlled auto mode */
		return -ENOSYS;
	default:
		return -EINVAL;
	}

	res = fan_set_level_safe(level);
	if (res == -ENXIO)
		return -EINVAL;
	else if (res < 0)
		return res;

	fan_watchdog_reset();

	return count;
}

static DEVICE_ATTR(pwm1_enable, S_IWUSR | S_IRUGO,
		   fan_pwm1_enable_show, fan_pwm1_enable_store);

/* sysfs fan pwm1 ------------------------------------------------------ */
static ssize_t fan_pwm1_show(struct device *dev,
			     struct device_attribute *attr,
			     char *buf)
{
	int res;
	u8 status;

	res = fan_get_status_safe(&status);
	if (res)
		return res;

	if ((status &
	     (TP_EC_FAN_AUTO | TP_EC_FAN_FULLSPEED)) != 0)
		status = fan_control_desired_level;

	if (status > 7)
		status = 7;

	return snprintf(buf, PAGE_SIZE, "%u\n", (status * 255) / 7);
}

static ssize_t fan_pwm1_store(struct device *dev,
			      struct device_attribute *attr,
			      const char *buf, size_t count)
{
	unsigned long s;
	int rc;
	u8 status, newlevel;

	if (parse_strtoul(buf, 255, &s))
		return -EINVAL;

	tpacpi_disclose_usertask("hwmon pwm1",
			"set fan speed to %lu\n", s);

	/* scale down from 0-255 to 0-7 */
	newlevel = (s >> 5) & 0x07;

	if (mutex_lock_killable(&fan_mutex))
		return -ERESTARTSYS;

	rc = fan_get_status(&status);
	if (!rc && (status &
		    (TP_EC_FAN_AUTO | TP_EC_FAN_FULLSPEED)) == 0) {
		rc = fan_set_level(newlevel);
		if (rc == -ENXIO)
			rc = -EINVAL;
		else if (!rc) {
			fan_update_desired_level(newlevel);
			fan_watchdog_reset();
		}
	}

	mutex_unlock(&fan_mutex);
	return (rc) ? rc : count;
}

static DEVICE_ATTR(pwm1, S_IWUSR | S_IRUGO, fan_pwm1_show, fan_pwm1_store);

/* sysfs fan fan1_input ------------------------------------------------ */
static ssize_t fan_fan1_input_show(struct device *dev,
			   struct device_attribute *attr,
			   char *buf)
{
	int res;
	unsigned int speed;

	res = fan_get_speed(&speed);
	if (res < 0)
		return res;

	return snprintf(buf, PAGE_SIZE, "%u\n", speed);
}

static DEVICE_ATTR(fan1_input, S_IRUGO, fan_fan1_input_show, NULL);

/* sysfs fan fan2_input ------------------------------------------------ */
static ssize_t fan_fan2_input_show(struct device *dev,
			   struct device_attribute *attr,
			   char *buf)
{
	int res;
	unsigned int speed;

	res = fan2_get_speed(&speed);
	if (res < 0)
		return res;

	return snprintf(buf, PAGE_SIZE, "%u\n", speed);
}

static DEVICE_ATTR(fan2_input, S_IRUGO, fan_fan2_input_show, NULL);

/* sysfs fan fan_watchdog (hwmon driver) ------------------------------- */
static ssize_t fan_watchdog_show(struct device_driver *drv, char *buf)
{
	return snprintf(buf, PAGE_SIZE, "%u\n", fan_watchdog_maxinterval);
}

static ssize_t fan_watchdog_store(struct device_driver *drv, const char *buf,
				  size_t count)
{
	unsigned long t;

	if (parse_strtoul(buf, 120, &t))
		return -EINVAL;

	if (!fan_control_allowed)
		return -EPERM;

	fan_watchdog_maxinterval = t;
	fan_watchdog_reset();

	tpacpi_disclose_usertask("fan_watchdog", "set to %lu\n", t);

	return count;
}
static DRIVER_ATTR_RW(fan_watchdog);

/* --------------------------------------------------------------------- */
static struct attribute *fan_attributes[] = {
	&dev_attr_pwm1_enable.attr, &dev_attr_pwm1.attr,
	&dev_attr_fan1_input.attr,
	NULL, /* for fan2_input */
	NULL
};

static const struct attribute_group fan_attr_group = {
	.attrs = fan_attributes,
};

#define TPACPI_FAN_Q1	0x0001		/* Unitialized HFSP */
#define TPACPI_FAN_2FAN	0x0002		/* EC 0x31 bit 0 selects fan2 */
#define TPACPI_FAN_2CTL	0x0004		/* selects fan2 control */

static const struct tpacpi_quirk fan_quirk_table[] __initconst = {
	TPACPI_QEC_IBM('1', 'Y', TPACPI_FAN_Q1),
	TPACPI_QEC_IBM('7', '8', TPACPI_FAN_Q1),
	TPACPI_QEC_IBM('7', '6', TPACPI_FAN_Q1),
	TPACPI_QEC_IBM('7', '0', TPACPI_FAN_Q1),
	TPACPI_QEC_LNV('7', 'M', TPACPI_FAN_2FAN),
	TPACPI_Q_LNV('N', '1', TPACPI_FAN_2FAN),
	TPACPI_Q_LNV3('N', '1', 'D', TPACPI_FAN_2CTL),	/* P70 */
	TPACPI_Q_LNV3('N', '1', 'E', TPACPI_FAN_2CTL),	/* P50 */
	TPACPI_Q_LNV3('N', '1', 'T', TPACPI_FAN_2CTL),	/* P71 */
	TPACPI_Q_LNV3('N', '1', 'U', TPACPI_FAN_2CTL),	/* P51 */
	TPACPI_Q_LNV3('N', '2', 'C', TPACPI_FAN_2CTL),	/* P52 / P72 */
	TPACPI_Q_LNV3('N', '2', 'N', TPACPI_FAN_2CTL),	/* P53 / P73 */
	TPACPI_Q_LNV3('N', '2', 'E', TPACPI_FAN_2CTL),	/* P1 / X1 Extreme (1st gen) */
	TPACPI_Q_LNV3('N', '2', 'O', TPACPI_FAN_2CTL),	/* P1 / X1 Extreme (2nd gen) */
	TPACPI_Q_LNV3('N', '2', 'V', TPACPI_FAN_2CTL),	/* P1 / X1 Extreme (3nd gen) */
	TPACPI_Q_LNV3('N', '3', '0', TPACPI_FAN_2CTL),	/* P15 (1st gen) / P15v (1st gen) */
};

static int __init fan_init(struct ibm_init_struct *iibm)
{
	int rc;
	unsigned long quirks;

	vdbg_printk(TPACPI_DBG_INIT | TPACPI_DBG_FAN,
			"initializing fan subdriver\n");

	mutex_init(&fan_mutex);
	fan_status_access_mode = TPACPI_FAN_NONE;
	fan_control_access_mode = TPACPI_FAN_WR_NONE;
	fan_control_commands = 0;
	fan_watchdog_maxinterval = 0;
	tp_features.fan_ctrl_status_undef = 0;
	tp_features.second_fan = 0;
	tp_features.second_fan_ctl = 0;
	fan_control_desired_level = 7;

	if (tpacpi_is_ibm()) {
		TPACPI_ACPIHANDLE_INIT(fans);
		TPACPI_ACPIHANDLE_INIT(gfan);
		TPACPI_ACPIHANDLE_INIT(sfan);
	}

	quirks = tpacpi_check_quirks(fan_quirk_table,
				     ARRAY_SIZE(fan_quirk_table));

	if (gfan_handle) {
		/* 570, 600e/x, 770e, 770x */
		fan_status_access_mode = TPACPI_FAN_RD_ACPI_GFAN;
	} else {
		/* all other ThinkPads: note that even old-style
		 * ThinkPad ECs supports the fan control register */
		if (likely(acpi_ec_read(fan_status_offset,
					&fan_control_initial_status))) {
			fan_status_access_mode = TPACPI_FAN_RD_TPEC;
			if (quirks & TPACPI_FAN_Q1)
				fan_quirk1_setup();
			if (quirks & TPACPI_FAN_2FAN) {
				tp_features.second_fan = 1;
				pr_info("secondary fan support enabled\n");
			}
			if (quirks & TPACPI_FAN_2CTL) {
				tp_features.second_fan = 1;
				tp_features.second_fan_ctl = 1;
				pr_info("secondary fan control enabled\n");
			}
		} else {
			pr_err("ThinkPad ACPI EC access misbehaving, fan status and control unavailable\n");
			return 1;
		}
	}

	if (sfan_handle) {
		/* 570, 770x-JL */
		fan_control_access_mode = TPACPI_FAN_WR_ACPI_SFAN;
		fan_control_commands |=
		    TPACPI_FAN_CMD_LEVEL | TPACPI_FAN_CMD_ENABLE;
	} else {
		if (!gfan_handle) {
			/* gfan without sfan means no fan control */
			/* all other models implement TP EC 0x2f control */

			if (fans_handle) {
				/* X31, X40, X41 */
				fan_control_access_mode =
				    TPACPI_FAN_WR_ACPI_FANS;
				fan_control_commands |=
				    TPACPI_FAN_CMD_SPEED |
				    TPACPI_FAN_CMD_LEVEL |
				    TPACPI_FAN_CMD_ENABLE;
			} else {
				fan_control_access_mode = TPACPI_FAN_WR_TPEC;
				fan_control_commands |=
				    TPACPI_FAN_CMD_LEVEL |
				    TPACPI_FAN_CMD_ENABLE;
			}
		}
	}

	vdbg_printk(TPACPI_DBG_INIT | TPACPI_DBG_FAN,
		"fan is %s, modes %d, %d\n",
		str_supported(fan_status_access_mode != TPACPI_FAN_NONE ||
		  fan_control_access_mode != TPACPI_FAN_WR_NONE),
		fan_status_access_mode, fan_control_access_mode);

	/* fan control master switch */
	if (!fan_control_allowed) {
		fan_control_access_mode = TPACPI_FAN_WR_NONE;
		fan_control_commands = 0;
		dbg_printk(TPACPI_DBG_INIT | TPACPI_DBG_FAN,
			   "fan control features disabled by parameter\n");
	}

	/* update fan_control_desired_level */
	if (fan_status_access_mode != TPACPI_FAN_NONE)
		fan_get_status_safe(NULL);

	if (fan_status_access_mode != TPACPI_FAN_NONE ||
	    fan_control_access_mode != TPACPI_FAN_WR_NONE) {
		if (tp_features.second_fan) {
			/* attach second fan tachometer */
			fan_attributes[ARRAY_SIZE(fan_attributes)-2] =
					&dev_attr_fan2_input.attr;
		}
		rc = sysfs_create_group(&tpacpi_hwmon->kobj,
					 &fan_attr_group);
		if (rc < 0)
			return rc;

		rc = driver_create_file(&tpacpi_hwmon_pdriver.driver,
					&driver_attr_fan_watchdog);
		if (rc < 0) {
			sysfs_remove_group(&tpacpi_hwmon->kobj,
					&fan_attr_group);
			return rc;
		}
		return 0;
	} else
		return 1;
}

static void fan_exit(void)
{
	vdbg_printk(TPACPI_DBG_EXIT | TPACPI_DBG_FAN,
		    "cancelling any pending fan watchdog tasks\n");

	/* FIXME: can we really do this unconditionally? */
	sysfs_remove_group(&tpacpi_hwmon->kobj, &fan_attr_group);
	driver_remove_file(&tpacpi_hwmon_pdriver.driver,
			   &driver_attr_fan_watchdog);

	cancel_delayed_work(&fan_watchdog_task);
	flush_workqueue(tpacpi_wq);
}

static void fan_suspend(void)
{
	int rc;

	if (!fan_control_allowed)
		return;

	/* Store fan status in cache */
	fan_control_resume_level = 0;
	rc = fan_get_status_safe(&fan_control_resume_level);
	if (rc < 0)
		pr_notice("failed to read fan level for later restore during resume: %d\n",
			  rc);

	/* if it is undefined, don't attempt to restore it.
	 * KEEP THIS LAST */
	if (tp_features.fan_ctrl_status_undef)
		fan_control_resume_level = 0;
}

static void fan_resume(void)
{
	u8 current_level = 7;
	bool do_set = false;
	int rc;

	/* DSDT *always* updates status on resume */
	tp_features.fan_ctrl_status_undef = 0;

	if (!fan_control_allowed ||
	    !fan_control_resume_level ||
	    (fan_get_status_safe(&current_level) < 0))
		return;

	switch (fan_control_access_mode) {
	case TPACPI_FAN_WR_ACPI_SFAN:
		/* never decrease fan level */
		do_set = (fan_control_resume_level > current_level);
		break;
	case TPACPI_FAN_WR_ACPI_FANS:
	case TPACPI_FAN_WR_TPEC:
		/* never decrease fan level, scale is:
		 * TP_EC_FAN_FULLSPEED > 7 >= TP_EC_FAN_AUTO
		 *
		 * We expect the firmware to set either 7 or AUTO, but we
		 * handle FULLSPEED out of paranoia.
		 *
		 * So, we can safely only restore FULLSPEED or 7, anything
		 * else could slow the fan.  Restoring AUTO is useless, at
		 * best that's exactly what the DSDT already set (it is the
		 * slower it uses).
		 *
		 * Always keep in mind that the DSDT *will* have set the
		 * fans to what the vendor supposes is the best level.  We
		 * muck with it only to speed the fan up.
		 */
		if (fan_control_resume_level != 7 &&
		    !(fan_control_resume_level & TP_EC_FAN_FULLSPEED))
			return;
		else
			do_set = !(current_level & TP_EC_FAN_FULLSPEED) &&
				 (current_level != fan_control_resume_level);
		break;
	default:
		return;
	}
	if (do_set) {
		pr_notice("restoring fan level to 0x%02x\n",
			  fan_control_resume_level);
		rc = fan_set_level_safe(fan_control_resume_level);
		if (rc < 0)
			pr_notice("failed to restore fan level: %d\n", rc);
	}
}

static int fan_read(struct seq_file *m)
{
	int rc;
	u8 status;
	unsigned int speed = 0;

	switch (fan_status_access_mode) {
	case TPACPI_FAN_RD_ACPI_GFAN:
		/* 570, 600e/x, 770e, 770x */
		rc = fan_get_status_safe(&status);
		if (rc < 0)
			return rc;

		seq_printf(m, "status:\t\t%s\n"
			       "level:\t\t%d\n",
			       (status != 0) ? "enabled" : "disabled", status);
		break;

	case TPACPI_FAN_RD_TPEC:
		/* all except 570, 600e/x, 770e, 770x */
		rc = fan_get_status_safe(&status);
		if (rc < 0)
			return rc;

		seq_printf(m, "status:\t\t%s\n",
			       (status != 0) ? "enabled" : "disabled");

		rc = fan_get_speed(&speed);
		if (rc < 0)
			return rc;

		seq_printf(m, "speed:\t\t%d\n", speed);

		if (status & TP_EC_FAN_FULLSPEED)
			/* Disengaged mode takes precedence */
			seq_printf(m, "level:\t\tdisengaged\n");
		else if (status & TP_EC_FAN_AUTO)
			seq_printf(m, "level:\t\tauto\n");
		else
			seq_printf(m, "level:\t\t%d\n", status);
		break;

	case TPACPI_FAN_NONE:
	default:
		seq_printf(m, "status:\t\tnot supported\n");
	}

	if (fan_control_commands & TPACPI_FAN_CMD_LEVEL) {
		seq_printf(m, "commands:\tlevel <level>");

		switch (fan_control_access_mode) {
		case TPACPI_FAN_WR_ACPI_SFAN:
			seq_printf(m, " (<level> is 0-7)\n");
			break;

		default:
			seq_printf(m, " (<level> is 0-7, auto, disengaged, full-speed)\n");
			break;
		}
	}

	if (fan_control_commands & TPACPI_FAN_CMD_ENABLE)
		seq_printf(m, "commands:\tenable, disable\n"
			       "commands:\twatchdog <timeout> (<timeout> is 0 (off), 1-120 (seconds))\n");

	if (fan_control_commands & TPACPI_FAN_CMD_SPEED)
		seq_printf(m, "commands:\tspeed <speed> (<speed> is 0-65535)\n");

	return 0;
}

static int fan_write_cmd_level(const char *cmd, int *rc)
{
	int level;

	if (strlencmp(cmd, "level auto") == 0)
		level = TP_EC_FAN_AUTO;
	else if ((strlencmp(cmd, "level disengaged") == 0) |
			(strlencmp(cmd, "level full-speed") == 0))
		level = TP_EC_FAN_FULLSPEED;
	else if (sscanf(cmd, "level %d", &level) != 1)
		return 0;

	*rc = fan_set_level_safe(level);
	if (*rc == -ENXIO)
		pr_err("level command accepted for unsupported access mode %d\n",
		       fan_control_access_mode);
	else if (!*rc)
		tpacpi_disclose_usertask("procfs fan",
			"set level to %d\n", level);

	return 1;
}

static int fan_write_cmd_enable(const char *cmd, int *rc)
{
	if (strlencmp(cmd, "enable") != 0)
		return 0;

	*rc = fan_set_enable();
	if (*rc == -ENXIO)
		pr_err("enable command accepted for unsupported access mode %d\n",
		       fan_control_access_mode);
	else if (!*rc)
		tpacpi_disclose_usertask("procfs fan", "enable\n");

	return 1;
}

static int fan_write_cmd_disable(const char *cmd, int *rc)
{
	if (strlencmp(cmd, "disable") != 0)
		return 0;

	*rc = fan_set_disable();
	if (*rc == -ENXIO)
		pr_err("disable command accepted for unsupported access mode %d\n",
		       fan_control_access_mode);
	else if (!*rc)
		tpacpi_disclose_usertask("procfs fan", "disable\n");

	return 1;
}

static int fan_write_cmd_speed(const char *cmd, int *rc)
{
	int speed;

	/* TODO:
	 * Support speed <low> <medium> <high> ? */

	if (sscanf(cmd, "speed %d", &speed) != 1)
		return 0;

	*rc = fan_set_speed(speed);
	if (*rc == -ENXIO)
		pr_err("speed command accepted for unsupported access mode %d\n",
		       fan_control_access_mode);
	else if (!*rc)
		tpacpi_disclose_usertask("procfs fan",
			"set speed to %d\n", speed);

	return 1;
}

static int fan_write_cmd_watchdog(const char *cmd, int *rc)
{
	int interval;

	if (sscanf(cmd, "watchdog %d", &interval) != 1)
		return 0;

	if (interval < 0 || interval > 120)
		*rc = -EINVAL;
	else {
		fan_watchdog_maxinterval = interval;
		tpacpi_disclose_usertask("procfs fan",
			"set watchdog timer to %d\n",
			interval);
	}

	return 1;
}

static int fan_write(char *buf)
{
	char *cmd;
	int rc = 0;

	while (!rc && (cmd = strsep(&buf, ","))) {
		if (!((fan_control_commands & TPACPI_FAN_CMD_LEVEL) &&
		      fan_write_cmd_level(cmd, &rc)) &&
		    !((fan_control_commands & TPACPI_FAN_CMD_ENABLE) &&
		      (fan_write_cmd_enable(cmd, &rc) ||
		       fan_write_cmd_disable(cmd, &rc) ||
		       fan_write_cmd_watchdog(cmd, &rc))) &&
		    !((fan_control_commands & TPACPI_FAN_CMD_SPEED) &&
		      fan_write_cmd_speed(cmd, &rc))
		    )
			rc = -EINVAL;
		else if (!rc)
			fan_watchdog_reset();
	}

	return rc;
}

static struct ibm_struct fan_driver_data = {
	.name = "fan",
	.read = fan_read,
	.write = fan_write,
	.exit = fan_exit,
	.suspend = fan_suspend,
	.resume = fan_resume,
};

/*************************************************************************
 * Mute LED subdriver
 */

#define TPACPI_LED_MAX		2

struct tp_led_table {
	acpi_string name;
	int on_value;
	int off_value;
	int state;
};

static struct tp_led_table led_tables[TPACPI_LED_MAX] = {
	[LED_AUDIO_MUTE] = {
		.name = "SSMS",
		.on_value = 1,
		.off_value = 0,
	},
	[LED_AUDIO_MICMUTE] = {
		.name = "MMTS",
		.on_value = 2,
		.off_value = 0,
	},
};

static int mute_led_on_off(struct tp_led_table *t, bool state)
{
	acpi_handle temp;
	int output;

	if (ACPI_FAILURE(acpi_get_handle(hkey_handle, t->name, &temp))) {
		pr_warn("Thinkpad ACPI has no %s interface.\n", t->name);
		return -EIO;
	}

	if (!acpi_evalf(hkey_handle, &output, t->name, "dd",
			state ? t->on_value : t->off_value))
		return -EIO;

	t->state = state;
	return state;
}

static int tpacpi_led_set(int whichled, bool on)
{
	struct tp_led_table *t;

	t = &led_tables[whichled];
	if (t->state < 0 || t->state == on)
		return t->state;
	return mute_led_on_off(t, on);
}

static int tpacpi_led_mute_set(struct led_classdev *led_cdev,
			       enum led_brightness brightness)
{
	return tpacpi_led_set(LED_AUDIO_MUTE, brightness != LED_OFF);
}

static int tpacpi_led_micmute_set(struct led_classdev *led_cdev,
				  enum led_brightness brightness)
{
	return tpacpi_led_set(LED_AUDIO_MICMUTE, brightness != LED_OFF);
}

static struct led_classdev mute_led_cdev[TPACPI_LED_MAX] = {
	[LED_AUDIO_MUTE] = {
		.name		= "platform::mute",
		.max_brightness = 1,
		.brightness_set_blocking = tpacpi_led_mute_set,
		.default_trigger = "audio-mute",
	},
	[LED_AUDIO_MICMUTE] = {
		.name		= "platform::micmute",
		.max_brightness = 1,
		.brightness_set_blocking = tpacpi_led_micmute_set,
		.default_trigger = "audio-micmute",
	},
};

static int mute_led_init(struct ibm_init_struct *iibm)
{
	acpi_handle temp;
	int i, err;

	for (i = 0; i < TPACPI_LED_MAX; i++) {
		struct tp_led_table *t = &led_tables[i];
		if (ACPI_FAILURE(acpi_get_handle(hkey_handle, t->name, &temp))) {
			t->state = -ENODEV;
			continue;
		}

		mute_led_cdev[i].brightness = ledtrig_audio_get(i);
		err = led_classdev_register(&tpacpi_pdev->dev, &mute_led_cdev[i]);
		if (err < 0) {
			while (i--)
				led_classdev_unregister(&mute_led_cdev[i]);
			return err;
		}
	}
	return 0;
}

static void mute_led_exit(void)
{
	int i;

	for (i = 0; i < TPACPI_LED_MAX; i++) {
		led_classdev_unregister(&mute_led_cdev[i]);
		tpacpi_led_set(i, false);
	}
}

static void mute_led_resume(void)
{
	int i;

	for (i = 0; i < TPACPI_LED_MAX; i++) {
		struct tp_led_table *t = &led_tables[i];
		if (t->state >= 0)
			mute_led_on_off(t, t->state);
	}
}

static struct ibm_struct mute_led_driver_data = {
	.name = "mute_led",
	.exit = mute_led_exit,
	.resume = mute_led_resume,
};

/*
 * Battery Wear Control Driver
 * Contact: Ognjen Galic <smclt30p@gmail.com>
 */

/* Metadata */

#define GET_START	"BCTG"
#define SET_START	"BCCS"
#define GET_STOP	"BCSG"
#define SET_STOP	"BCSS"

enum {
	BAT_ANY = 0,
	BAT_PRIMARY = 1,
	BAT_SECONDARY = 2
};

enum {
	/* Error condition bit */
	METHOD_ERR = BIT(31),
};

enum {
	/* This is used in the get/set helpers */
	THRESHOLD_START,
	THRESHOLD_STOP,
};

struct tpacpi_battery_data {
	int charge_start;
	int start_support;
	int charge_stop;
	int stop_support;
};

struct tpacpi_battery_driver_data {
	struct tpacpi_battery_data batteries[3];
	int individual_addressing;
};

static struct tpacpi_battery_driver_data battery_info;

/* ACPI helpers/functions/probes */

/**
 * This evaluates a ACPI method call specific to the battery
 * ACPI extension. The specifics are that an error is marked
 * in the 32rd bit of the response, so we just check that here.
 */
static acpi_status tpacpi_battery_acpi_eval(char *method, int *ret, int param)
{
	int response;

	if (!acpi_evalf(hkey_handle, &response, method, "dd", param)) {
		acpi_handle_err(hkey_handle, "%s: evaluate failed", method);
		return AE_ERROR;
	}
	if (response & METHOD_ERR) {
		acpi_handle_err(hkey_handle,
				"%s evaluated but flagged as error", method);
		return AE_ERROR;
	}
	*ret = response;
	return AE_OK;
}

static int tpacpi_battery_get(int what, int battery, int *ret)
{
	switch (what) {
	case THRESHOLD_START:
		if ACPI_FAILURE(tpacpi_battery_acpi_eval(GET_START, ret, battery))
			return -ENODEV;

		/* The value is in the low 8 bits of the response */
		*ret = *ret & 0xFF;
		return 0;
	case THRESHOLD_STOP:
		if ACPI_FAILURE(tpacpi_battery_acpi_eval(GET_STOP, ret, battery))
			return -ENODEV;
		/* Value is in lower 8 bits */
		*ret = *ret & 0xFF;
		/*
		 * On the stop value, if we return 0 that
		 * does not make any sense. 0 means Default, which
		 * means that charging stops at 100%, so we return
		 * that.
		 */
		if (*ret == 0)
			*ret = 100;
		return 0;
	default:
		pr_crit("wrong parameter: %d", what);
		return -EINVAL;
	}
}

static int tpacpi_battery_set(int what, int battery, int value)
{
	int param, ret;
	/* The first 8 bits are the value of the threshold */
	param = value;
	/* The battery ID is in bits 8-9, 2 bits */
	param |= battery << 8;

	switch (what) {
	case THRESHOLD_START:
		if ACPI_FAILURE(tpacpi_battery_acpi_eval(SET_START, &ret, param)) {
			pr_err("failed to set charge threshold on battery %d",
					battery);
			return -ENODEV;
		}
		return 0;
	case THRESHOLD_STOP:
		if ACPI_FAILURE(tpacpi_battery_acpi_eval(SET_STOP, &ret, param)) {
			pr_err("failed to set stop threshold: %d", battery);
			return -ENODEV;
		}
		return 0;
	default:
		pr_crit("wrong parameter: %d", what);
		return -EINVAL;
	}
}

static int tpacpi_battery_probe(int battery)
{
	int ret = 0;

	memset(&battery_info.batteries[battery], 0,
		sizeof(battery_info.batteries[battery]));

	/*
	 * 1) Get the current start threshold
	 * 2) Check for support
	 * 3) Get the current stop threshold
	 * 4) Check for support
	 */
	if (acpi_has_method(hkey_handle, GET_START)) {
		if ACPI_FAILURE(tpacpi_battery_acpi_eval(GET_START, &ret, battery)) {
			pr_err("Error probing battery %d\n", battery);
			return -ENODEV;
		}
		/* Individual addressing is in bit 9 */
		if (ret & BIT(9))
			battery_info.individual_addressing = true;
		/* Support is marked in bit 8 */
		if (ret & BIT(8))
			battery_info.batteries[battery].start_support = 1;
		else
			return -ENODEV;
		if (tpacpi_battery_get(THRESHOLD_START, battery,
			&battery_info.batteries[battery].charge_start)) {
			pr_err("Error probing battery %d\n", battery);
			return -ENODEV;
		}
	}
	if (acpi_has_method(hkey_handle, GET_STOP)) {
		if ACPI_FAILURE(tpacpi_battery_acpi_eval(GET_STOP, &ret, battery)) {
			pr_err("Error probing battery stop; %d\n", battery);
			return -ENODEV;
		}
		/* Support is marked in bit 8 */
		if (ret & BIT(8))
			battery_info.batteries[battery].stop_support = 1;
		else
			return -ENODEV;
		if (tpacpi_battery_get(THRESHOLD_STOP, battery,
			&battery_info.batteries[battery].charge_stop)) {
			pr_err("Error probing battery stop: %d\n", battery);
			return -ENODEV;
		}
	}
	pr_info("battery %d registered (start %d, stop %d)",
			battery,
			battery_info.batteries[battery].charge_start,
			battery_info.batteries[battery].charge_stop);

	return 0;
}

/* General helper functions */

static int tpacpi_battery_get_id(const char *battery_name)
{

	if (strcmp(battery_name, "BAT0") == 0 ||
	    tp_features.battery_force_primary)
		return BAT_PRIMARY;
	if (strcmp(battery_name, "BAT1") == 0)
		return BAT_SECONDARY;
	/*
	 * If for some reason the battery is not BAT0 nor is it
	 * BAT1, we will assume it's the default, first battery,
	 * AKA primary.
	 */
	pr_warn("unknown battery %s, assuming primary", battery_name);
	return BAT_PRIMARY;
}

/* sysfs interface */

static ssize_t tpacpi_battery_store(int what,
				    struct device *dev,
				    const char *buf, size_t count)
{
	struct power_supply *supply = to_power_supply(dev);
	unsigned long value;
	int battery, rval;
	/*
	 * Some systems have support for more than
	 * one battery. If that is the case,
	 * tpacpi_battery_probe marked that addressing
	 * them individually is supported, so we do that
	 * based on the device struct.
	 *
	 * On systems that are not supported, we assume
	 * the primary as most of the ACPI calls fail
	 * with "Any Battery" as the parameter.
	 */
	if (battery_info.individual_addressing)
		/* BAT_PRIMARY or BAT_SECONDARY */
		battery = tpacpi_battery_get_id(supply->desc->name);
	else
		battery = BAT_PRIMARY;

	rval = kstrtoul(buf, 10, &value);
	if (rval)
		return rval;

	switch (what) {
	case THRESHOLD_START:
		if (!battery_info.batteries[battery].start_support)
			return -ENODEV;
		/* valid values are [0, 99] */
		if (value > 99)
			return -EINVAL;
		if (value > battery_info.batteries[battery].charge_stop)
			return -EINVAL;
		if (tpacpi_battery_set(THRESHOLD_START, battery, value))
			return -ENODEV;
		battery_info.batteries[battery].charge_start = value;
		return count;

	case THRESHOLD_STOP:
		if (!battery_info.batteries[battery].stop_support)
			return -ENODEV;
		/* valid values are [1, 100] */
		if (value < 1 || value > 100)
			return -EINVAL;
		if (value < battery_info.batteries[battery].charge_start)
			return -EINVAL;
		battery_info.batteries[battery].charge_stop = value;
		/*
		 * When 100 is passed to stop, we need to flip
		 * it to 0 as that the EC understands that as
		 * "Default", which will charge to 100%
		 */
		if (value == 100)
			value = 0;
		if (tpacpi_battery_set(THRESHOLD_STOP, battery, value))
			return -EINVAL;
		return count;
	default:
		pr_crit("Wrong parameter: %d", what);
		return -EINVAL;
	}
	return count;
}

static ssize_t tpacpi_battery_show(int what,
				   struct device *dev,
				   char *buf)
{
	struct power_supply *supply = to_power_supply(dev);
	int ret, battery;
	/*
	 * Some systems have support for more than
	 * one battery. If that is the case,
	 * tpacpi_battery_probe marked that addressing
	 * them individually is supported, so we;
	 * based on the device struct.
	 *
	 * On systems that are not supported, we assume
	 * the primary as most of the ACPI calls fail
	 * with "Any Battery" as the parameter.
	 */
	if (battery_info.individual_addressing)
		/* BAT_PRIMARY or BAT_SECONDARY */
		battery = tpacpi_battery_get_id(supply->desc->name);
	else
		battery = BAT_PRIMARY;
	if (tpacpi_battery_get(what, battery, &ret))
		return -ENODEV;
	return sprintf(buf, "%d\n", ret);
}

static ssize_t charge_control_start_threshold_show(struct device *device,
				struct device_attribute *attr,
				char *buf)
{
	return tpacpi_battery_show(THRESHOLD_START, device, buf);
}

static ssize_t charge_control_end_threshold_show(struct device *device,
				struct device_attribute *attr,
				char *buf)
{
	return tpacpi_battery_show(THRESHOLD_STOP, device, buf);
}

static ssize_t charge_control_start_threshold_store(struct device *dev,
				struct device_attribute *attr,
				const char *buf, size_t count)
{
	return tpacpi_battery_store(THRESHOLD_START, dev, buf, count);
}

static ssize_t charge_control_end_threshold_store(struct device *dev,
				struct device_attribute *attr,
				const char *buf, size_t count)
{
	return tpacpi_battery_store(THRESHOLD_STOP, dev, buf, count);
}

static DEVICE_ATTR_RW(charge_control_start_threshold);
static DEVICE_ATTR_RW(charge_control_end_threshold);
static struct device_attribute dev_attr_charge_start_threshold = __ATTR(
	charge_start_threshold,
	0644,
	charge_control_start_threshold_show,
	charge_control_start_threshold_store
);
static struct device_attribute dev_attr_charge_stop_threshold = __ATTR(
	charge_stop_threshold,
	0644,
	charge_control_end_threshold_show,
	charge_control_end_threshold_store
);

static struct attribute *tpacpi_battery_attrs[] = {
	&dev_attr_charge_control_start_threshold.attr,
	&dev_attr_charge_control_end_threshold.attr,
	&dev_attr_charge_start_threshold.attr,
	&dev_attr_charge_stop_threshold.attr,
	NULL,
};

ATTRIBUTE_GROUPS(tpacpi_battery);

/* ACPI battery hooking */

static int tpacpi_battery_add(struct power_supply *battery)
{
	int batteryid = tpacpi_battery_get_id(battery->desc->name);

	if (tpacpi_battery_probe(batteryid))
		return -ENODEV;
	if (device_add_groups(&battery->dev, tpacpi_battery_groups))
		return -ENODEV;
	return 0;
}

static int tpacpi_battery_remove(struct power_supply *battery)
{
	device_remove_groups(&battery->dev, tpacpi_battery_groups);
	return 0;
}

static struct acpi_battery_hook battery_hook = {
	.add_battery = tpacpi_battery_add,
	.remove_battery = tpacpi_battery_remove,
	.name = "ThinkPad Battery Extension",
};

/* Subdriver init/exit */

static const struct tpacpi_quirk battery_quirk_table[] __initconst = {
	/*
	 * Individual addressing is broken on models that expose the
	 * primary battery as BAT1.
	 */
	TPACPI_Q_LNV('J', '7', true),       /* B5400 */
	TPACPI_Q_LNV('J', 'I', true),       /* Thinkpad 11e */
	TPACPI_Q_LNV3('R', '0', 'B', true), /* Thinkpad 11e gen 3 */
	TPACPI_Q_LNV3('R', '0', 'C', true), /* Thinkpad 13 */
	TPACPI_Q_LNV3('R', '0', 'J', true), /* Thinkpad 13 gen 2 */
	TPACPI_Q_LNV3('R', '0', 'K', true), /* Thinkpad 11e gen 4 celeron BIOS */
};

static int __init tpacpi_battery_init(struct ibm_init_struct *ibm)
{
	memset(&battery_info, 0, sizeof(battery_info));

	tp_features.battery_force_primary = tpacpi_check_quirks(
					battery_quirk_table,
					ARRAY_SIZE(battery_quirk_table));

	battery_hook_register(&battery_hook);
	return 0;
}

static void tpacpi_battery_exit(void)
{
	battery_hook_unregister(&battery_hook);
}

static struct ibm_struct battery_driver_data = {
	.name = "battery",
	.exit = tpacpi_battery_exit,
};

/*************************************************************************
 * LCD Shadow subdriver, for the Lenovo PrivacyGuard feature
 */

static int lcdshadow_state;

static int lcdshadow_on_off(bool state)
{
	acpi_handle set_shadow_handle;
	int output;

	if (ACPI_FAILURE(acpi_get_handle(hkey_handle, "SSSS", &set_shadow_handle))) {
		pr_warn("Thinkpad ACPI has no %s interface.\n", "SSSS");
		return -EIO;
	}

	if (!acpi_evalf(set_shadow_handle, &output, NULL, "dd", (int)state))
		return -EIO;

	lcdshadow_state = state;
	return 0;
}

static int lcdshadow_set(bool on)
{
	if (lcdshadow_state < 0)
		return lcdshadow_state;
	if (lcdshadow_state == on)
		return 0;
	return lcdshadow_on_off(on);
}

static int tpacpi_lcdshadow_init(struct ibm_init_struct *iibm)
{
	acpi_handle get_shadow_handle;
	int output;

	if (ACPI_FAILURE(acpi_get_handle(hkey_handle, "GSSS", &get_shadow_handle))) {
		lcdshadow_state = -ENODEV;
		return 0;
	}

	if (!acpi_evalf(get_shadow_handle, &output, NULL, "dd", 0)) {
		lcdshadow_state = -EIO;
		return -EIO;
	}
	if (!(output & 0x10000)) {
		lcdshadow_state = -ENODEV;
		return 0;
	}
	lcdshadow_state = output & 0x1;

	return 0;
}

static void lcdshadow_resume(void)
{
	if (lcdshadow_state >= 0)
		lcdshadow_on_off(lcdshadow_state);
}

static int lcdshadow_read(struct seq_file *m)
{
	if (lcdshadow_state < 0) {
		seq_puts(m, "status:\t\tnot supported\n");
	} else {
		seq_printf(m, "status:\t\t%d\n", lcdshadow_state);
		seq_puts(m, "commands:\t0, 1\n");
	}

	return 0;
}

static int lcdshadow_write(char *buf)
{
	char *cmd;
	int res, state = -EINVAL;

	if (lcdshadow_state < 0)
		return -ENODEV;

	while ((cmd = strsep(&buf, ","))) {
		res = kstrtoint(cmd, 10, &state);
		if (res < 0)
			return res;
	}

	if (state >= 2 || state < 0)
		return -EINVAL;

	return lcdshadow_set(state);
}

static struct ibm_struct lcdshadow_driver_data = {
	.name = "lcdshadow",
	.resume = lcdshadow_resume,
	.read = lcdshadow_read,
	.write = lcdshadow_write,
};

/*************************************************************************
 * Thinkpad sensor interfaces
 */

#define DYTC_CMD_QUERY        0 /* To get DYTC status - enable/revision */
#define DYTC_QUERY_ENABLE_BIT 8  /* Bit        8 - 0 = disabled, 1 = enabled */
#define DYTC_QUERY_SUBREV_BIT 16 /* Bits 16 - 27 - sub revision */
#define DYTC_QUERY_REV_BIT    28 /* Bits 28 - 31 - revision */

#define DYTC_CMD_GET          2 /* To get current IC function and mode */
#define DYTC_GET_LAPMODE_BIT 17 /* Set when in lapmode */

#define PALMSENSOR_PRESENT_BIT 0 /* Determine if psensor present */
#define PALMSENSOR_ON_BIT      1 /* psensor status */

static bool has_palmsensor;
static bool has_lapsensor;
static bool palm_state;
static bool lap_state;
static int dytc_version;

static int dytc_command(int command, int *output)
{
	acpi_handle dytc_handle;

	if (ACPI_FAILURE(acpi_get_handle(hkey_handle, "DYTC", &dytc_handle))) {
		/* Platform doesn't support DYTC */
		return -ENODEV;
	}
	if (!acpi_evalf(dytc_handle, output, NULL, "dd", command))
		return -EIO;
	return 0;
}

static int dytc_get_version(void)
{
	int err, output;

	/* Check if we've been called before - and just return cached value */
	if (dytc_version)
		return dytc_version;

	/* Otherwise query DYTC and extract version information */
	err = dytc_command(DYTC_CMD_QUERY, &output);
	/*
	 * If support isn't available (ENODEV) then don't return an error
	 * and don't create the sysfs group
	 */
	if (err == -ENODEV)
		return 0;
	/* For all other errors we can flag the failure */
	if (err)
		return err;

	/* Check DYTC is enabled and supports mode setting */
	if (output & BIT(DYTC_QUERY_ENABLE_BIT))
		dytc_version = (output >> DYTC_QUERY_REV_BIT) & 0xF;

	return 0;
}

static int lapsensor_get(bool *present, bool *state)
{
	int output, err;

	*present = false;
	err = dytc_command(DYTC_CMD_GET, &output);
	if (err)
		return err;

	*present = true; /*If we get his far, we have lapmode support*/
	*state = output & BIT(DYTC_GET_LAPMODE_BIT) ? true : false;
	return 0;
}

static int palmsensor_get(bool *present, bool *state)
{
	acpi_handle psensor_handle;
	int output;

	*present = false;
	if (ACPI_FAILURE(acpi_get_handle(hkey_handle, "GPSS", &psensor_handle)))
		return -ENODEV;
	if (!acpi_evalf(psensor_handle, &output, NULL, "d"))
		return -EIO;

	*present = output & BIT(PALMSENSOR_PRESENT_BIT) ? true : false;
	*state = output & BIT(PALMSENSOR_ON_BIT) ? true : false;
	return 0;
}

static void lapsensor_refresh(void)
{
	bool state;
	int err;

	if (has_lapsensor) {
		err = lapsensor_get(&has_lapsensor, &state);
		if (err)
			return;
		if (lap_state != state) {
			lap_state = state;
			sysfs_notify(&tpacpi_pdev->dev.kobj, NULL, "dytc_lapmode");
		}
	}
}

static void palmsensor_refresh(void)
{
	bool state;
	int err;

	if (has_palmsensor) {
		err = palmsensor_get(&has_palmsensor, &state);
		if (err)
			return;
		if (palm_state != state) {
			palm_state = state;
			sysfs_notify(&tpacpi_pdev->dev.kobj, NULL, "palmsensor");
		}
	}
}

static ssize_t dytc_lapmode_show(struct device *dev,
					struct device_attribute *attr,
					char *buf)
{
	if (has_lapsensor)
		return sysfs_emit(buf, "%d\n", lap_state);
	return sysfs_emit(buf, "\n");
}
static DEVICE_ATTR_RO(dytc_lapmode);

static ssize_t palmsensor_show(struct device *dev,
					struct device_attribute *attr,
					char *buf)
{
	if (has_palmsensor)
		return sysfs_emit(buf, "%d\n", palm_state);
	return sysfs_emit(buf, "\n");
}
static DEVICE_ATTR_RO(palmsensor);

static int tpacpi_proxsensor_init(struct ibm_init_struct *iibm)
{
	int palm_err, lap_err, err;

	palm_err = palmsensor_get(&has_palmsensor, &palm_state);
	lap_err = lapsensor_get(&has_lapsensor, &lap_state);
	/*
	 * If support isn't available (ENODEV) for both devices then quit, but
	 * don't return an error.
	 */
	if ((palm_err == -ENODEV) && (lap_err == -ENODEV))
		return 0;
	/* Otherwise, if there was an error return it */
	if (palm_err && (palm_err != -ENODEV))
		return palm_err;
	if (lap_err && (lap_err != -ENODEV))
		return lap_err;

	if (has_palmsensor) {
		err = sysfs_create_file(&tpacpi_pdev->dev.kobj, &dev_attr_palmsensor.attr);
		if (err)
			return err;
	}

	/* Check if we know the DYTC version, if we don't then get it */
	if (!dytc_version) {
		err = dytc_get_version();
		if (err)
			return err;
	}
	/*
	 * Platforms before DYTC version 5 claim to have a lap sensor, but it doesn't work, so we
	 * ignore them
	 */
	if (has_lapsensor && (dytc_version >= 5)) {
		err = sysfs_create_file(&tpacpi_pdev->dev.kobj, &dev_attr_dytc_lapmode.attr);
		if (err)
			return err;
	}
	return 0;
}

static void proxsensor_exit(void)
{
	if (has_lapsensor)
		sysfs_remove_file(&tpacpi_pdev->dev.kobj, &dev_attr_dytc_lapmode.attr);
	if (has_palmsensor)
		sysfs_remove_file(&tpacpi_pdev->dev.kobj, &dev_attr_palmsensor.attr);
}

static struct ibm_struct proxsensor_driver_data = {
	.name = "proximity-sensor",
	.exit = proxsensor_exit,
};

/*************************************************************************
 * DYTC Platform Profile interface
 */

#define DYTC_CMD_SET          1 /* To enable/disable IC function mode */
#define DYTC_CMD_MMC_GET      8 /* To get current MMC function and mode */
#define DYTC_CMD_RESET    0x1ff /* To reset back to default */

#define DYTC_GET_FUNCTION_BIT 8  /* Bits  8-11 - function setting */
#define DYTC_GET_MODE_BIT     12 /* Bits 12-15 - mode setting */

#define DYTC_SET_FUNCTION_BIT 12 /* Bits 12-15 - function setting */
#define DYTC_SET_MODE_BIT     16 /* Bits 16-19 - mode setting */
#define DYTC_SET_VALID_BIT    20 /* Bit     20 - 1 = on, 0 = off */

#define DYTC_FUNCTION_STD     0  /* Function = 0, standard mode */
#define DYTC_FUNCTION_CQL     1  /* Function = 1, lap mode */
#define DYTC_FUNCTION_MMC     11 /* Function = 11, desk mode */

#define DYTC_MODE_PERFORM     2  /* High power mode aka performance */
#define DYTC_MODE_LOWPOWER    3  /* Low power mode */
#define DYTC_MODE_BALANCE   0xF  /* Default mode aka balanced */
#define DYTC_MODE_MMC_BALANCE 0  /* Default mode from MMC_GET, aka balanced */

#define DYTC_ERR_MASK       0xF  /* Bits 0-3 in cmd result are the error result */
#define DYTC_ERR_SUCCESS      1  /* CMD completed successful */

#define DYTC_SET_COMMAND(function, mode, on) \
	(DYTC_CMD_SET | (function) << DYTC_SET_FUNCTION_BIT | \
	 (mode) << DYTC_SET_MODE_BIT | \
	 (on) << DYTC_SET_VALID_BIT)

#define DYTC_DISABLE_CQL DYTC_SET_COMMAND(DYTC_FUNCTION_CQL, DYTC_MODE_BALANCE, 0)

#define DYTC_ENABLE_CQL DYTC_SET_COMMAND(DYTC_FUNCTION_CQL, DYTC_MODE_BALANCE, 1)

static bool dytc_profile_available;
static enum platform_profile_option dytc_current_profile;
static atomic_t dytc_ignore_event = ATOMIC_INIT(0);
static DEFINE_MUTEX(dytc_mutex);
static bool dytc_mmc_get_available;

static int convert_dytc_to_profile(int dytcmode, enum platform_profile_option *profile)
{
	switch (dytcmode) {
	case DYTC_MODE_LOWPOWER:
		*profile = PLATFORM_PROFILE_LOW_POWER;
		break;
	case DYTC_MODE_BALANCE:
	case DYTC_MODE_MMC_BALANCE:
		*profile =  PLATFORM_PROFILE_BALANCED;
		break;
	case DYTC_MODE_PERFORM:
		*profile =  PLATFORM_PROFILE_PERFORMANCE;
		break;
	default: /* Unknown mode */
		return -EINVAL;
	}
	return 0;
}

static int convert_profile_to_dytc(enum platform_profile_option profile, int *perfmode)
{
	switch (profile) {
	case PLATFORM_PROFILE_LOW_POWER:
		*perfmode = DYTC_MODE_LOWPOWER;
		break;
	case PLATFORM_PROFILE_BALANCED:
		*perfmode = DYTC_MODE_BALANCE;
		break;
	case PLATFORM_PROFILE_PERFORMANCE:
		*perfmode = DYTC_MODE_PERFORM;
		break;
	default: /* Unknown profile */
		return -EOPNOTSUPP;
	}
	return 0;
}

/*
 * dytc_profile_get: Function to register with platform_profile
 * handler. Returns current platform profile.
 */
static int dytc_profile_get(struct platform_profile_handler *pprof,
			    enum platform_profile_option *profile)
{
	*profile = dytc_current_profile;
	return 0;
}

/*
 * Helper function - check if we are in CQL mode and if we are
 *  -  disable CQL,
 *  - run the command
 *  - enable CQL
 *  If not in CQL mode, just run the command
 */
static int dytc_cql_command(int command, int *output)
{
	int err, cmd_err, dummy;
	int cur_funcmode;

	/* Determine if we are in CQL mode. This alters the commands we do */
	err = dytc_command(DYTC_CMD_GET, output);
	if (err)
		return err;

	cur_funcmode = (*output >> DYTC_GET_FUNCTION_BIT) & 0xF;
	/* Check if we're OK to return immediately */
	if ((command == DYTC_CMD_GET) && (cur_funcmode != DYTC_FUNCTION_CQL))
		return 0;

	if (cur_funcmode == DYTC_FUNCTION_CQL) {
		atomic_inc(&dytc_ignore_event);
		err = dytc_command(DYTC_DISABLE_CQL, &dummy);
		if (err)
			return err;
	}

	cmd_err = dytc_command(command,	output);
	/* Check return condition after we've restored CQL state */

	if (cur_funcmode == DYTC_FUNCTION_CQL) {
		err = dytc_command(DYTC_ENABLE_CQL, &dummy);
		if (err)
			return err;
	}
	return cmd_err;
}

/*
 * dytc_profile_set: Function to register with platform_profile
 * handler. Sets current platform profile.
 */
static int dytc_profile_set(struct platform_profile_handler *pprof,
			    enum platform_profile_option profile)
{
	int output;
	int err;

	if (!dytc_profile_available)
		return -ENODEV;

	err = mutex_lock_interruptible(&dytc_mutex);
	if (err)
		return err;

	if (profile == PLATFORM_PROFILE_BALANCED) {
		/*
		 * To get back to balanced mode we need to issue a reset command.
		 * Note we still need to disable CQL mode before hand and re-enable
		 * it afterwards, otherwise dytc_lapmode gets reset to 0 and stays
		 * stuck at 0 for aprox. 30 minutes.
		 */
		err = dytc_cql_command(DYTC_CMD_RESET, &output);
		if (err)
			goto unlock;
	} else {
		int perfmode;

		err = convert_profile_to_dytc(profile, &perfmode);
		if (err)
			goto unlock;

		/* Determine if we are in CQL mode. This alters the commands we do */
		err = dytc_cql_command(DYTC_SET_COMMAND(DYTC_FUNCTION_MMC, perfmode, 1), &output);
		if (err)
			goto unlock;
	}
	/* Success - update current profile */
	dytc_current_profile = profile;
unlock:
	mutex_unlock(&dytc_mutex);
	return err;
}

static void dytc_profile_refresh(void)
{
	enum platform_profile_option profile;
	int output, err;
	int perfmode;

	mutex_lock(&dytc_mutex);
	if (dytc_mmc_get_available)
		err = dytc_command(DYTC_CMD_MMC_GET, &output);
	else
		err = dytc_cql_command(DYTC_CMD_GET, &output);
	mutex_unlock(&dytc_mutex);
	if (err)
		return;

	perfmode = (output >> DYTC_GET_MODE_BIT) & 0xF;
	convert_dytc_to_profile(perfmode, &profile);
	if (profile != dytc_current_profile) {
		dytc_current_profile = profile;
		platform_profile_notify();
	}
}

static struct platform_profile_handler dytc_profile = {
	.profile_get = dytc_profile_get,
	.profile_set = dytc_profile_set,
};

static int tpacpi_dytc_profile_init(struct ibm_init_struct *iibm)
{
	int err, output;

	/* Setup supported modes */
	set_bit(PLATFORM_PROFILE_LOW_POWER, dytc_profile.choices);
	set_bit(PLATFORM_PROFILE_BALANCED, dytc_profile.choices);
	set_bit(PLATFORM_PROFILE_PERFORMANCE, dytc_profile.choices);

	dytc_profile_available = false;
	err = dytc_command(DYTC_CMD_QUERY, &output);
	/*
	 * If support isn't available (ENODEV) then don't return an error
	 * and don't create the sysfs group
	 */
	if (err == -ENODEV)
		return 0;
	/* For all other errors we can flag the failure */
	if (err)
		return err;

	/* Check if we know the DYTC version, if we don't then get it */
	if (!dytc_version) {
		err = dytc_get_version();
		if (err)
			return err;
	}
	/* Check DYTC is enabled and supports mode setting */
	if (dytc_version >= 5) {
		dbg_printk(TPACPI_DBG_INIT,
				"DYTC version %d: thermal mode available\n", dytc_version);
		/*
		 * Check if MMC_GET functionality available
		 * Version > 6 and return success from MMC_GET command
		 */
		dytc_mmc_get_available = false;
		if (dytc_version >= 6) {
			err = dytc_command(DYTC_CMD_MMC_GET, &output);
			if (!err && ((output & DYTC_ERR_MASK) == DYTC_ERR_SUCCESS))
				dytc_mmc_get_available = true;
		}
		/* Create platform_profile structure and register */
		err = platform_profile_register(&dytc_profile);
		/*
		 * If for some reason platform_profiles aren't enabled
		 * don't quit terminally.
		 */
		if (err)
			return 0;

		dytc_profile_available = true;
		/* Ensure initial values are correct */
		dytc_profile_refresh();
	}
	return 0;
}

static void dytc_profile_exit(void)
{
	if (dytc_profile_available) {
		dytc_profile_available = false;
		platform_profile_remove();
	}
}

static struct ibm_struct  dytc_profile_driver_data = {
	.name = "dytc-profile",
	.exit = dytc_profile_exit,
};

/*************************************************************************
 * Keyboard language interface
 */

struct keyboard_lang_data {
	const char *lang_str;
	int lang_code;
};

static const struct keyboard_lang_data keyboard_lang_data[] = {
	{"be", 0x080c},
	{"cz", 0x0405},
	{"da", 0x0406},
	{"de", 0x0c07},
	{"en", 0x0000},
	{"es", 0x2c0a},
	{"et", 0x0425},
	{"fr", 0x040c},
	{"fr-ch", 0x100c},
	{"hu", 0x040e},
	{"it", 0x0410},
	{"jp", 0x0411},
	{"nl", 0x0413},
	{"nn", 0x0414},
	{"pl", 0x0415},
	{"pt", 0x0816},
	{"sl", 0x041b},
	{"sv", 0x081d},
	{"tr", 0x041f},
};

static int set_keyboard_lang_command(int command)
{
	acpi_handle sskl_handle;
	int output;

	if (ACPI_FAILURE(acpi_get_handle(hkey_handle, "SSKL", &sskl_handle))) {
		/* Platform doesn't support SSKL */
		return -ENODEV;
	}

	if (!acpi_evalf(sskl_handle, &output, NULL, "dd", command))
		return -EIO;

	return 0;
}

static int get_keyboard_lang(int *output)
{
	acpi_handle gskl_handle;
	int kbd_lang;

	if (ACPI_FAILURE(acpi_get_handle(hkey_handle, "GSKL", &gskl_handle))) {
		/* Platform doesn't support GSKL */
		return -ENODEV;
	}

	if (!acpi_evalf(gskl_handle, &kbd_lang, NULL, "dd", 0x02000000))
		return -EIO;

	/*
	 * METHOD_ERR gets returned on devices where there are no special (e.g. '=',
	 * '(' and ')') keys which use layout dependent key-press emulation.
	 */
	if (kbd_lang & METHOD_ERR)
		return -ENODEV;

	*output = kbd_lang;

	return 0;
}

/* sysfs keyboard language entry */
static ssize_t keyboard_lang_show(struct device *dev,
				struct device_attribute *attr,
				char *buf)
{
	int output, err, i, len = 0;

	err = get_keyboard_lang(&output);
	if (err)
		return err;

	for (i = 0; i < ARRAY_SIZE(keyboard_lang_data); i++) {
		if (i)
			len += sysfs_emit_at(buf, len, "%s", " ");

		if (output == keyboard_lang_data[i].lang_code) {
			len += sysfs_emit_at(buf, len, "[%s]", keyboard_lang_data[i].lang_str);
		} else {
			len += sysfs_emit_at(buf, len, "%s", keyboard_lang_data[i].lang_str);
		}
	}
	len += sysfs_emit_at(buf, len, "\n");

	return len;
}

static ssize_t keyboard_lang_store(struct device *dev,
				struct device_attribute *attr,
				const char *buf, size_t count)
{
	int err, i;
	bool lang_found = false;
	int lang_code = 0;

	for (i = 0; i < ARRAY_SIZE(keyboard_lang_data); i++) {
		if (sysfs_streq(buf, keyboard_lang_data[i].lang_str)) {
			lang_code = keyboard_lang_data[i].lang_code;
			lang_found = true;
			break;
		}
	}

	if (lang_found) {
		lang_code = lang_code | 1 << 24;

		/* Set language code */
		err = set_keyboard_lang_command(lang_code);
		if (err)
			return err;
	} else {
		dev_err(&tpacpi_pdev->dev, "Unknown Keyboard language. Ignoring\n");
		return -EINVAL;
	}

	tpacpi_disclose_usertask(attr->attr.name,
			"keyboard language is set to  %s\n", buf);

	sysfs_notify(&tpacpi_pdev->dev.kobj, NULL, "keyboard_lang");

	return count;
}
static DEVICE_ATTR_RW(keyboard_lang);

static struct attribute *kbdlang_attributes[] = {
	&dev_attr_keyboard_lang.attr,
	NULL
};

static const struct attribute_group kbdlang_attr_group = {
	.attrs = kbdlang_attributes,
};

static int tpacpi_kbdlang_init(struct ibm_init_struct *iibm)
{
	int err, output;

	err = get_keyboard_lang(&output);
	/*
	 * If support isn't available (ENODEV) then don't return an error
	 * just don't create the sysfs group.
	 */
	if (err == -ENODEV)
		return 0;

	if (err)
		return err;

	/* Platform supports this feature - create the sysfs file */
	return sysfs_create_group(&tpacpi_pdev->dev.kobj, &kbdlang_attr_group);
}

static void kbdlang_exit(void)
{
	sysfs_remove_group(&tpacpi_pdev->dev.kobj, &kbdlang_attr_group);
}

static struct ibm_struct kbdlang_driver_data = {
	.name = "kbdlang",
	.exit = kbdlang_exit,
};

/*************************************************************************
 * DPRC(Dynamic Power Reduction Control) subdriver, for the Lenovo WWAN
 * and WLAN feature.
 */
#define DPRC_GET_WWAN_ANTENNA_TYPE      0x40000
#define DPRC_WWAN_ANTENNA_TYPE_A_BIT    BIT(4)
#define DPRC_WWAN_ANTENNA_TYPE_B_BIT    BIT(8)
static bool has_antennatype;
static int wwan_antennatype;

static int dprc_command(int command, int *output)
{
	acpi_handle dprc_handle;

	if (ACPI_FAILURE(acpi_get_handle(hkey_handle, "DPRC", &dprc_handle))) {
		/* Platform doesn't support DPRC */
		return -ENODEV;
	}

	if (!acpi_evalf(dprc_handle, output, NULL, "dd", command))
		return -EIO;

	/*
	 * METHOD_ERR gets returned on devices where few commands are not supported
	 * for example command to get WWAN Antenna type command is not supported on
	 * some devices.
	 */
	if (*output & METHOD_ERR)
		return -ENODEV;

	return 0;
}

static int get_wwan_antenna(int *wwan_antennatype)
{
	int output, err;

	/* Get current Antenna type */
	err = dprc_command(DPRC_GET_WWAN_ANTENNA_TYPE, &output);
	if (err)
		return err;

	if (output & DPRC_WWAN_ANTENNA_TYPE_A_BIT)
		*wwan_antennatype = 1;
	else if (output & DPRC_WWAN_ANTENNA_TYPE_B_BIT)
		*wwan_antennatype = 2;
	else
		return -ENODEV;

	return 0;
}

/* sysfs wwan antenna type entry */
static ssize_t wwan_antenna_type_show(struct device *dev,
					struct device_attribute *attr,
					char *buf)
{
	switch (wwan_antennatype) {
	case 1:
		return sysfs_emit(buf, "type a\n");
	case 2:
		return sysfs_emit(buf, "type b\n");
	default:
		return -ENODATA;
	}
}
static DEVICE_ATTR_RO(wwan_antenna_type);

static int tpacpi_dprc_init(struct ibm_init_struct *iibm)
{
	int wwanantenna_err, err;

	wwanantenna_err = get_wwan_antenna(&wwan_antennatype);
	/*
	 * If support isn't available (ENODEV) then quit, but don't
	 * return an error.
	 */
	if (wwanantenna_err == -ENODEV)
		return 0;

	/* if there was an error return it */
	if (wwanantenna_err && (wwanantenna_err != -ENODEV))
		return wwanantenna_err;
	else if (!wwanantenna_err)
		has_antennatype = true;

	if (has_antennatype) {
		err = sysfs_create_file(&tpacpi_pdev->dev.kobj, &dev_attr_wwan_antenna_type.attr);
		if (err)
			return err;
	}
	return 0;
}

static void dprc_exit(void)
{
	if (has_antennatype)
		sysfs_remove_file(&tpacpi_pdev->dev.kobj, &dev_attr_wwan_antenna_type.attr);
}

static struct ibm_struct dprc_driver_data = {
	.name = "dprc",
	.exit = dprc_exit,
};

/****************************************************************************
 ****************************************************************************
 *
 * Infrastructure
 *
 ****************************************************************************
 ****************************************************************************/

/*
 * HKEY event callout for other subdrivers go here
 * (yes, it is ugly, but it is quick, safe, and gets the job done
 */
static void tpacpi_driver_event(const unsigned int hkey_event)
{
	if (ibm_backlight_device) {
		switch (hkey_event) {
		case TP_HKEY_EV_BRGHT_UP:
		case TP_HKEY_EV_BRGHT_DOWN:
			tpacpi_brightness_notify_change();
		}
	}
	if (alsa_card) {
		switch (hkey_event) {
		case TP_HKEY_EV_VOL_UP:
		case TP_HKEY_EV_VOL_DOWN:
		case TP_HKEY_EV_VOL_MUTE:
			volume_alsa_notify_change();
		}
	}
	if (tp_features.kbdlight && hkey_event == TP_HKEY_EV_KBD_LIGHT) {
		enum led_brightness brightness;

		mutex_lock(&kbdlight_mutex);

		/*
		 * Check the brightness actually changed, setting the brightness
		 * through kbdlight_set_level() also triggers this event.
		 */
		brightness = kbdlight_sysfs_get(NULL);
		if (kbdlight_brightness != brightness) {
			kbdlight_brightness = brightness;
			led_classdev_notify_brightness_hw_changed(
				&tpacpi_led_kbdlight.led_classdev, brightness);
		}

		mutex_unlock(&kbdlight_mutex);
	}

	if (hkey_event == TP_HKEY_EV_THM_CSM_COMPLETED) {
		lapsensor_refresh();
		/* If we are already accessing DYTC then skip dytc update */
		if (!atomic_add_unless(&dytc_ignore_event, -1, 0))
			dytc_profile_refresh();
	}
}

static void hotkey_driver_event(const unsigned int scancode)
{
	tpacpi_driver_event(TP_HKEY_EV_HOTKEY_BASE + scancode);
}

/* --------------------------------------------------------------------- */

/* /proc support */
static struct proc_dir_entry *proc_dir;

/*
 * Module and infrastructure proble, init and exit handling
 */

static bool force_load;

#ifdef CONFIG_THINKPAD_ACPI_DEBUG
static const char * __init str_supported(int is_supported)
{
	static char text_unsupported[] __initdata = "not supported";

	return (is_supported) ? &text_unsupported[4] : &text_unsupported[0];
}
#endif /* CONFIG_THINKPAD_ACPI_DEBUG */

static void ibm_exit(struct ibm_struct *ibm)
{
	dbg_printk(TPACPI_DBG_EXIT, "removing %s\n", ibm->name);

	list_del_init(&ibm->all_drivers);

	if (ibm->flags.acpi_notify_installed) {
		dbg_printk(TPACPI_DBG_EXIT,
			"%s: acpi_remove_notify_handler\n", ibm->name);
		BUG_ON(!ibm->acpi);
		acpi_remove_notify_handler(*ibm->acpi->handle,
					   ibm->acpi->type,
					   dispatch_acpi_notify);
		ibm->flags.acpi_notify_installed = 0;
	}

	if (ibm->flags.proc_created) {
		dbg_printk(TPACPI_DBG_EXIT,
			"%s: remove_proc_entry\n", ibm->name);
		remove_proc_entry(ibm->name, proc_dir);
		ibm->flags.proc_created = 0;
	}

	if (ibm->flags.acpi_driver_registered) {
		dbg_printk(TPACPI_DBG_EXIT,
			"%s: acpi_bus_unregister_driver\n", ibm->name);
		BUG_ON(!ibm->acpi);
		acpi_bus_unregister_driver(ibm->acpi->driver);
		kfree(ibm->acpi->driver);
		ibm->acpi->driver = NULL;
		ibm->flags.acpi_driver_registered = 0;
	}

	if (ibm->flags.init_called && ibm->exit) {
		ibm->exit();
		ibm->flags.init_called = 0;
	}

	dbg_printk(TPACPI_DBG_INIT, "finished removing %s\n", ibm->name);
}

static int __init ibm_init(struct ibm_init_struct *iibm)
{
	int ret;
	struct ibm_struct *ibm = iibm->data;
	struct proc_dir_entry *entry;

	BUG_ON(ibm == NULL);

	INIT_LIST_HEAD(&ibm->all_drivers);

	if (ibm->flags.experimental && !experimental)
		return 0;

	dbg_printk(TPACPI_DBG_INIT,
		"probing for %s\n", ibm->name);

	if (iibm->init) {
		ret = iibm->init(iibm);
		if (ret > 0)
			return 0;	/* probe failed */
		if (ret)
			return ret;

		ibm->flags.init_called = 1;
	}

	if (ibm->acpi) {
		if (ibm->acpi->hid) {
			ret = register_tpacpi_subdriver(ibm);
			if (ret)
				goto err_out;
		}

		if (ibm->acpi->notify) {
			ret = setup_acpi_notify(ibm);
			if (ret == -ENODEV) {
				pr_notice("disabling subdriver %s\n",
					  ibm->name);
				ret = 0;
				goto err_out;
			}
			if (ret < 0)
				goto err_out;
		}
	}

	dbg_printk(TPACPI_DBG_INIT,
		"%s installed\n", ibm->name);

	if (ibm->read) {
		umode_t mode = iibm->base_procfs_mode;

		if (!mode)
			mode = S_IRUGO;
		if (ibm->write)
			mode |= S_IWUSR;
		entry = proc_create_data(ibm->name, mode, proc_dir,
					 &dispatch_proc_ops, ibm);
		if (!entry) {
			pr_err("unable to create proc entry %s\n", ibm->name);
			ret = -ENODEV;
			goto err_out;
		}
		ibm->flags.proc_created = 1;
	}

	list_add_tail(&ibm->all_drivers, &tpacpi_all_drivers);

	return 0;

err_out:
	dbg_printk(TPACPI_DBG_INIT,
		"%s: at error exit path with result %d\n",
		ibm->name, ret);

	ibm_exit(ibm);
	return (ret < 0) ? ret : 0;
}

/* Probing */

static char __init tpacpi_parse_fw_id(const char * const s,
				      u32 *model, u16 *release)
{
	int i;

	if (!s || strlen(s) < 8)
		goto invalid;

	for (i = 0; i < 8; i++)
		if (!((s[i] >= '0' && s[i] <= '9') ||
		      (s[i] >= 'A' && s[i] <= 'Z')))
			goto invalid;

	/*
	 * Most models: xxyTkkWW (#.##c)
	 * Ancient 570/600 and -SL lacks (#.##c)
	 */
	if (s[3] == 'T' || s[3] == 'N') {
		*model = TPID(s[0], s[1]);
		*release = TPVER(s[4], s[5]);
		return s[2];

	/* New models: xxxyTkkW (#.##c); T550 and some others */
	} else if (s[4] == 'T' || s[4] == 'N') {
		*model = TPID3(s[0], s[1], s[2]);
		*release = TPVER(s[5], s[6]);
		return s[3];
	}

invalid:
	return '\0';
}

static void find_new_ec_fwstr(const struct dmi_header *dm, void *private)
{
	char *ec_fw_string = (char *) private;
	const char *dmi_data = (const char *)dm;
	/*
	 * ThinkPad Embedded Controller Program Table on newer models
	 *
	 * Offset |  Name                | Width  | Description
	 * ----------------------------------------------------
	 *  0x00  | Type                 | BYTE   | 0x8C
	 *  0x01  | Length               | BYTE   |
	 *  0x02  | Handle               | WORD   | Varies
	 *  0x04  | Signature            | BYTEx6 | ASCII for "LENOVO"
	 *  0x0A  | OEM struct offset    | BYTE   | 0x0B
	 *  0x0B  | OEM struct number    | BYTE   | 0x07, for this structure
	 *  0x0C  | OEM struct revision  | BYTE   | 0x01, for this format
	 *  0x0D  | ECP version ID       | STR ID |
	 *  0x0E  | ECP release date     | STR ID |
	 */

	/* Return if data structure not match */
	if (dm->type != 140 || dm->length < 0x0F ||
	memcmp(dmi_data + 4, "LENOVO", 6) != 0 ||
	dmi_data[0x0A] != 0x0B || dmi_data[0x0B] != 0x07 ||
	dmi_data[0x0C] != 0x01)
		return;

	/* fwstr is the first 8byte string  */
	strncpy(ec_fw_string, dmi_data + 0x0F, 8);
}

/* returns 0 - probe ok, or < 0 - probe error.
 * Probe ok doesn't mean thinkpad found.
 * On error, kfree() cleanup on tp->* is not performed, caller must do it */
static int __must_check __init get_thinkpad_model_data(
						struct thinkpad_id_data *tp)
{
	const struct dmi_device *dev = NULL;
	char ec_fw_string[18] = {0};
	char const *s;
	char t;

	if (!tp)
		return -EINVAL;

	memset(tp, 0, sizeof(*tp));

	if (dmi_name_in_vendors("IBM"))
		tp->vendor = PCI_VENDOR_ID_IBM;
	else if (dmi_name_in_vendors("LENOVO"))
		tp->vendor = PCI_VENDOR_ID_LENOVO;
	else
		return 0;

	s = dmi_get_system_info(DMI_BIOS_VERSION);
	tp->bios_version_str = kstrdup(s, GFP_KERNEL);
	if (s && !tp->bios_version_str)
		return -ENOMEM;

	/* Really ancient ThinkPad 240X will fail this, which is fine */
	t = tpacpi_parse_fw_id(tp->bios_version_str,
			       &tp->bios_model, &tp->bios_release);
	if (t != 'E' && t != 'C')
		return 0;

	/*
	 * ThinkPad T23 or newer, A31 or newer, R50e or newer,
	 * X32 or newer, all Z series;  Some models must have an
	 * up-to-date BIOS or they will not be detected.
	 *
	 * See https://thinkwiki.org/wiki/List_of_DMI_IDs
	 */
	while ((dev = dmi_find_device(DMI_DEV_TYPE_OEM_STRING, NULL, dev))) {
		if (sscanf(dev->name,
			   "IBM ThinkPad Embedded Controller -[%17c",
			   ec_fw_string) == 1) {
			ec_fw_string[sizeof(ec_fw_string) - 1] = 0;
			ec_fw_string[strcspn(ec_fw_string, " ]")] = 0;
			break;
		}
	}

	/* Newer ThinkPads have different EC program info table */
	if (!ec_fw_string[0])
		dmi_walk(find_new_ec_fwstr, &ec_fw_string);

	if (ec_fw_string[0]) {
		tp->ec_version_str = kstrdup(ec_fw_string, GFP_KERNEL);
		if (!tp->ec_version_str)
			return -ENOMEM;

		t = tpacpi_parse_fw_id(ec_fw_string,
			 &tp->ec_model, &tp->ec_release);
		if (t != 'H') {
			pr_notice("ThinkPad firmware release %s doesn't match the known patterns\n",
				  ec_fw_string);
			pr_notice("please report this to %s\n", TPACPI_MAIL);
		}
	}

	s = dmi_get_system_info(DMI_PRODUCT_VERSION);
	if (s && !(strncasecmp(s, "ThinkPad", 8) && strncasecmp(s, "Lenovo", 6))) {
		tp->model_str = kstrdup(s, GFP_KERNEL);
		if (!tp->model_str)
			return -ENOMEM;
	} else {
		s = dmi_get_system_info(DMI_BIOS_VENDOR);
		if (s && !(strncasecmp(s, "Lenovo", 6))) {
			tp->model_str = kstrdup(s, GFP_KERNEL);
			if (!tp->model_str)
				return -ENOMEM;
		}
	}

	s = dmi_get_system_info(DMI_PRODUCT_NAME);
	tp->nummodel_str = kstrdup(s, GFP_KERNEL);
	if (s && !tp->nummodel_str)
		return -ENOMEM;

	return 0;
}

static int __init probe_for_thinkpad(void)
{
	int is_thinkpad;

	if (acpi_disabled)
		return -ENODEV;

	/* It would be dangerous to run the driver in this case */
	if (!tpacpi_is_ibm() && !tpacpi_is_lenovo())
		return -ENODEV;

	/*
	 * Non-ancient models have better DMI tagging, but very old models
	 * don't.  tpacpi_is_fw_known() is a cheat to help in that case.
	 */
	is_thinkpad = (thinkpad_id.model_str != NULL) ||
		      (thinkpad_id.ec_model != 0) ||
		      tpacpi_is_fw_known();

	/* The EC handler is required */
	tpacpi_acpi_handle_locate("ec", TPACPI_ACPI_EC_HID, &ec_handle);
	if (!ec_handle) {
		if (is_thinkpad)
			pr_err("Not yet supported ThinkPad detected!\n");
		return -ENODEV;
	}

	if (!is_thinkpad && !force_load)
		return -ENODEV;

	return 0;
}

static void __init thinkpad_acpi_init_banner(void)
{
	pr_info("%s v%s\n", TPACPI_DESC, TPACPI_VERSION);
	pr_info("%s\n", TPACPI_URL);

	pr_info("ThinkPad BIOS %s, EC %s\n",
		(thinkpad_id.bios_version_str) ?
			thinkpad_id.bios_version_str : "unknown",
		(thinkpad_id.ec_version_str) ?
			thinkpad_id.ec_version_str : "unknown");

	BUG_ON(!thinkpad_id.vendor);

	if (thinkpad_id.model_str)
		pr_info("%s %s, model %s\n",
			(thinkpad_id.vendor == PCI_VENDOR_ID_IBM) ?
				"IBM" : ((thinkpad_id.vendor ==
						PCI_VENDOR_ID_LENOVO) ?
					"Lenovo" : "Unknown vendor"),
			thinkpad_id.model_str,
			(thinkpad_id.nummodel_str) ?
				thinkpad_id.nummodel_str : "unknown");
}

/* Module init, exit, parameters */

static struct ibm_init_struct ibms_init[] __initdata = {
	{
		.data = &thinkpad_acpi_driver_data,
	},
	{
		.init = hotkey_init,
		.data = &hotkey_driver_data,
	},
	{
		.init = bluetooth_init,
		.data = &bluetooth_driver_data,
	},
	{
		.init = wan_init,
		.data = &wan_driver_data,
	},
	{
		.init = uwb_init,
		.data = &uwb_driver_data,
	},
#ifdef CONFIG_THINKPAD_ACPI_VIDEO
	{
		.init = video_init,
		.base_procfs_mode = S_IRUSR,
		.data = &video_driver_data,
	},
#endif
	{
		.init = kbdlight_init,
		.data = &kbdlight_driver_data,
	},
	{
		.init = light_init,
		.data = &light_driver_data,
	},
	{
		.init = cmos_init,
		.data = &cmos_driver_data,
	},
	{
		.init = led_init,
		.data = &led_driver_data,
	},
	{
		.init = beep_init,
		.data = &beep_driver_data,
	},
	{
		.init = thermal_init,
		.data = &thermal_driver_data,
	},
	{
		.init = brightness_init,
		.data = &brightness_driver_data,
	},
	{
		.init = volume_init,
		.data = &volume_driver_data,
	},
	{
		.init = fan_init,
		.data = &fan_driver_data,
	},
	{
		.init = mute_led_init,
		.data = &mute_led_driver_data,
	},
	{
		.init = tpacpi_battery_init,
		.data = &battery_driver_data,
	},
	{
		.init = tpacpi_lcdshadow_init,
		.data = &lcdshadow_driver_data,
	},
	{
		.init = tpacpi_proxsensor_init,
		.data = &proxsensor_driver_data,
	},
	{
		.init = tpacpi_dytc_profile_init,
		.data = &dytc_profile_driver_data,
	},
	{
		.init = tpacpi_kbdlang_init,
		.data = &kbdlang_driver_data,
	},
	{
		.init = tpacpi_dprc_init,
		.data = &dprc_driver_data,
	},
};

static int __init set_ibm_param(const char *val, const struct kernel_param *kp)
{
	unsigned int i;
	struct ibm_struct *ibm;

	if (!kp || !kp->name || !val)
		return -EINVAL;

	for (i = 0; i < ARRAY_SIZE(ibms_init); i++) {
		ibm = ibms_init[i].data;
		WARN_ON(ibm == NULL);

		if (!ibm || !ibm->name)
			continue;

		if (strcmp(ibm->name, kp->name) == 0 && ibm->write) {
			if (strlen(val) > sizeof(ibms_init[i].param) - 1)
				return -ENOSPC;
			strcpy(ibms_init[i].param, val);
			return 0;
		}
	}

	return -EINVAL;
}

module_param(experimental, int, 0444);
MODULE_PARM_DESC(experimental,
		 "Enables experimental features when non-zero");

module_param_named(debug, dbg_level, uint, 0);
MODULE_PARM_DESC(debug, "Sets debug level bit-mask");

module_param(force_load, bool, 0444);
MODULE_PARM_DESC(force_load,
		 "Attempts to load the driver even on a mis-identified ThinkPad when true");

module_param_named(fan_control, fan_control_allowed, bool, 0444);
MODULE_PARM_DESC(fan_control,
		 "Enables setting fan parameters features when true");

module_param_named(brightness_mode, brightness_mode, uint, 0444);
MODULE_PARM_DESC(brightness_mode,
		 "Selects brightness control strategy: 0=auto, 1=EC, 2=UCMS, 3=EC+NVRAM");

module_param(brightness_enable, uint, 0444);
MODULE_PARM_DESC(brightness_enable,
		 "Enables backlight control when 1, disables when 0");

#ifdef CONFIG_THINKPAD_ACPI_ALSA_SUPPORT
module_param_named(volume_mode, volume_mode, uint, 0444);
MODULE_PARM_DESC(volume_mode,
		 "Selects volume control strategy: 0=auto, 1=EC, 2=N/A, 3=EC+NVRAM");

module_param_named(volume_capabilities, volume_capabilities, uint, 0444);
MODULE_PARM_DESC(volume_capabilities,
		 "Selects the mixer capabilities: 0=auto, 1=volume and mute, 2=mute only");

module_param_named(volume_control, volume_control_allowed, bool, 0444);
MODULE_PARM_DESC(volume_control,
		 "Enables software override for the console audio control when true");

module_param_named(software_mute, software_mute_requested, bool, 0444);
MODULE_PARM_DESC(software_mute,
		 "Request full software mute control");

/* ALSA module API parameters */
module_param_named(index, alsa_index, int, 0444);
MODULE_PARM_DESC(index, "ALSA index for the ACPI EC Mixer");
module_param_named(id, alsa_id, charp, 0444);
MODULE_PARM_DESC(id, "ALSA id for the ACPI EC Mixer");
module_param_named(enable, alsa_enable, bool, 0444);
MODULE_PARM_DESC(enable, "Enable the ALSA interface for the ACPI EC Mixer");
#endif /* CONFIG_THINKPAD_ACPI_ALSA_SUPPORT */

/* The module parameter can't be read back, that's why 0 is used here */
#define TPACPI_PARAM(feature) \
	module_param_call(feature, set_ibm_param, NULL, NULL, 0); \
	MODULE_PARM_DESC(feature, "Simulates thinkpad-acpi procfs command at module load, see documentation")

TPACPI_PARAM(hotkey);
TPACPI_PARAM(bluetooth);
TPACPI_PARAM(video);
TPACPI_PARAM(light);
TPACPI_PARAM(cmos);
TPACPI_PARAM(led);
TPACPI_PARAM(beep);
TPACPI_PARAM(brightness);
TPACPI_PARAM(volume);
TPACPI_PARAM(fan);

#ifdef CONFIG_THINKPAD_ACPI_DEBUGFACILITIES
module_param(dbg_wlswemul, uint, 0444);
MODULE_PARM_DESC(dbg_wlswemul, "Enables WLSW emulation");
module_param_named(wlsw_state, tpacpi_wlsw_emulstate, bool, 0);
MODULE_PARM_DESC(wlsw_state,
		 "Initial state of the emulated WLSW switch");

module_param(dbg_bluetoothemul, uint, 0444);
MODULE_PARM_DESC(dbg_bluetoothemul, "Enables bluetooth switch emulation");
module_param_named(bluetooth_state, tpacpi_bluetooth_emulstate, bool, 0);
MODULE_PARM_DESC(bluetooth_state,
		 "Initial state of the emulated bluetooth switch");

module_param(dbg_wwanemul, uint, 0444);
MODULE_PARM_DESC(dbg_wwanemul, "Enables WWAN switch emulation");
module_param_named(wwan_state, tpacpi_wwan_emulstate, bool, 0);
MODULE_PARM_DESC(wwan_state,
		 "Initial state of the emulated WWAN switch");

module_param(dbg_uwbemul, uint, 0444);
MODULE_PARM_DESC(dbg_uwbemul, "Enables UWB switch emulation");
module_param_named(uwb_state, tpacpi_uwb_emulstate, bool, 0);
MODULE_PARM_DESC(uwb_state,
		 "Initial state of the emulated UWB switch");
#endif

static void thinkpad_acpi_module_exit(void)
{
	struct ibm_struct *ibm, *itmp;

	tpacpi_lifecycle = TPACPI_LIFE_EXITING;

	list_for_each_entry_safe_reverse(ibm, itmp,
					 &tpacpi_all_drivers,
					 all_drivers) {
		ibm_exit(ibm);
	}

	dbg_printk(TPACPI_DBG_INIT, "finished subdriver exit path...\n");

	if (tpacpi_inputdev) {
		if (tp_features.input_device_registered)
			input_unregister_device(tpacpi_inputdev);
		else
			input_free_device(tpacpi_inputdev);
		kfree(hotkey_keycode_map);
	}

	if (tpacpi_hwmon)
		hwmon_device_unregister(tpacpi_hwmon);

	if (tpacpi_sensors_pdev)
		platform_device_unregister(tpacpi_sensors_pdev);
	if (tpacpi_pdev)
		platform_device_unregister(tpacpi_pdev);

	if (tp_features.sensors_pdrv_attrs_registered)
		tpacpi_remove_driver_attributes(&tpacpi_hwmon_pdriver.driver);
	if (tp_features.platform_drv_attrs_registered)
		tpacpi_remove_driver_attributes(&tpacpi_pdriver.driver);

	if (tp_features.sensors_pdrv_registered)
		platform_driver_unregister(&tpacpi_hwmon_pdriver);

	if (tp_features.platform_drv_registered)
		platform_driver_unregister(&tpacpi_pdriver);

	if (proc_dir)
		remove_proc_entry(TPACPI_PROC_DIR, acpi_root_dir);

	if (tpacpi_wq)
		destroy_workqueue(tpacpi_wq);

	kfree(thinkpad_id.bios_version_str);
	kfree(thinkpad_id.ec_version_str);
	kfree(thinkpad_id.model_str);
	kfree(thinkpad_id.nummodel_str);
}


static int __init thinkpad_acpi_module_init(void)
{
	int ret, i;

	tpacpi_lifecycle = TPACPI_LIFE_INIT;

	/* Driver-level probe */

	ret = get_thinkpad_model_data(&thinkpad_id);
	if (ret) {
		pr_err("unable to get DMI data: %d\n", ret);
		thinkpad_acpi_module_exit();
		return ret;
	}
	ret = probe_for_thinkpad();
	if (ret) {
		thinkpad_acpi_module_exit();
		return ret;
	}

	/* Driver initialization */

	thinkpad_acpi_init_banner();
	tpacpi_check_outdated_fw();

	TPACPI_ACPIHANDLE_INIT(ecrd);
	TPACPI_ACPIHANDLE_INIT(ecwr);

	tpacpi_wq = create_singlethread_workqueue(TPACPI_WORKQUEUE_NAME);
	if (!tpacpi_wq) {
		thinkpad_acpi_module_exit();
		return -ENOMEM;
	}

	proc_dir = proc_mkdir(TPACPI_PROC_DIR, acpi_root_dir);
	if (!proc_dir) {
		pr_err("unable to create proc dir " TPACPI_PROC_DIR "\n");
		thinkpad_acpi_module_exit();
		return -ENODEV;
	}

	ret = platform_driver_register(&tpacpi_pdriver);
	if (ret) {
		pr_err("unable to register main platform driver\n");
		thinkpad_acpi_module_exit();
		return ret;
	}
	tp_features.platform_drv_registered = 1;

	ret = platform_driver_register(&tpacpi_hwmon_pdriver);
	if (ret) {
		pr_err("unable to register hwmon platform driver\n");
		thinkpad_acpi_module_exit();
		return ret;
	}
	tp_features.sensors_pdrv_registered = 1;

	ret = tpacpi_create_driver_attributes(&tpacpi_pdriver.driver);
	if (!ret) {
		tp_features.platform_drv_attrs_registered = 1;
		ret = tpacpi_create_driver_attributes(
					&tpacpi_hwmon_pdriver.driver);
	}
	if (ret) {
		pr_err("unable to create sysfs driver attributes\n");
		thinkpad_acpi_module_exit();
		return ret;
	}
	tp_features.sensors_pdrv_attrs_registered = 1;


	/* Device initialization */
	tpacpi_pdev = platform_device_register_simple(TPACPI_DRVR_NAME, -1,
							NULL, 0);
	if (IS_ERR(tpacpi_pdev)) {
		ret = PTR_ERR(tpacpi_pdev);
		tpacpi_pdev = NULL;
		pr_err("unable to register platform device\n");
		thinkpad_acpi_module_exit();
		return ret;
	}
	tpacpi_sensors_pdev = platform_device_register_simple(
						TPACPI_HWMON_DRVR_NAME,
						-1, NULL, 0);
	if (IS_ERR(tpacpi_sensors_pdev)) {
		ret = PTR_ERR(tpacpi_sensors_pdev);
		tpacpi_sensors_pdev = NULL;
		pr_err("unable to register hwmon platform device\n");
		thinkpad_acpi_module_exit();
		return ret;
	}
	tp_features.sensors_pdev_attrs_registered = 1;
	tpacpi_hwmon = hwmon_device_register_with_groups(
		&tpacpi_sensors_pdev->dev, TPACPI_NAME, NULL, NULL);

	if (IS_ERR(tpacpi_hwmon)) {
		ret = PTR_ERR(tpacpi_hwmon);
		tpacpi_hwmon = NULL;
		pr_err("unable to register hwmon device\n");
		thinkpad_acpi_module_exit();
		return ret;
	}
	mutex_init(&tpacpi_inputdev_send_mutex);
	tpacpi_inputdev = input_allocate_device();
	if (!tpacpi_inputdev) {
		thinkpad_acpi_module_exit();
		return -ENOMEM;
	} else {
		/* Prepare input device, but don't register */
		tpacpi_inputdev->name = "ThinkPad Extra Buttons";
		tpacpi_inputdev->phys = TPACPI_DRVR_NAME "/input0";
		tpacpi_inputdev->id.bustype = BUS_HOST;
		tpacpi_inputdev->id.vendor = thinkpad_id.vendor;
		tpacpi_inputdev->id.product = TPACPI_HKEY_INPUT_PRODUCT;
		tpacpi_inputdev->id.version = TPACPI_HKEY_INPUT_VERSION;
		tpacpi_inputdev->dev.parent = &tpacpi_pdev->dev;
	}

	/* Init subdriver dependencies */
	tpacpi_detect_brightness_capabilities();

	/* Init subdrivers */
	for (i = 0; i < ARRAY_SIZE(ibms_init); i++) {
		ret = ibm_init(&ibms_init[i]);
		if (ret >= 0 && *ibms_init[i].param)
			ret = ibms_init[i].data->write(ibms_init[i].param);
		if (ret < 0) {
			thinkpad_acpi_module_exit();
			return ret;
		}
	}

	tpacpi_lifecycle = TPACPI_LIFE_RUNNING;

	ret = input_register_device(tpacpi_inputdev);
	if (ret < 0) {
		pr_err("unable to register input device\n");
		thinkpad_acpi_module_exit();
		return ret;
	} else {
		tp_features.input_device_registered = 1;
	}

	return 0;
}

MODULE_ALIAS(TPACPI_DRVR_SHORTNAME);

/*
 * This will autoload the driver in almost every ThinkPad
 * in widespread use.
 *
 * Only _VERY_ old models, like the 240, 240x and 570 lack
 * the HKEY event interface.
 */
MODULE_DEVICE_TABLE(acpi, ibm_htk_device_ids);

/*
 * DMI matching for module autoloading
 *
 * See https://thinkwiki.org/wiki/List_of_DMI_IDs
 * See https://thinkwiki.org/wiki/BIOS_Upgrade_Downloads
 *
 * Only models listed in thinkwiki will be supported, so add yours
 * if it is not there yet.
 */
#define IBM_BIOS_MODULE_ALIAS(__type) \
	MODULE_ALIAS("dmi:bvnIBM:bvr" __type "ET??WW*")

/* Ancient thinkpad BIOSes have to be identified by
 * BIOS type or model number, and there are far less
 * BIOS types than model numbers... */
IBM_BIOS_MODULE_ALIAS("I[MU]");		/* 570, 570e */

MODULE_AUTHOR("Borislav Deianov <borislav@users.sf.net>");
MODULE_AUTHOR("Henrique de Moraes Holschuh <hmh@hmh.eng.br>");
MODULE_DESCRIPTION(TPACPI_DESC);
MODULE_VERSION(TPACPI_VERSION);
MODULE_LICENSE("GPL");

module_init(thinkpad_acpi_module_init);
module_exit(thinkpad_acpi_module_exit);<|MERGE_RESOLUTION|>--- conflicted
+++ resolved
@@ -6557,14 +6557,6 @@
 				thermal_read_mode = TPACPI_THERMAL_NONE;
 			}
 		} else {
-<<<<<<< HEAD
-			if (ver >= 3)
-				thermal_read_mode = TPACPI_THERMAL_TPEC_8;
-			else
-				thermal_read_mode =
-					(ta2 != 0) ?
-					TPACPI_THERMAL_TPEC_16 : TPACPI_THERMAL_TPEC_8;
-=======
 			if (ver >= 3) {
 				thermal_read_mode = TPACPI_THERMAL_TPEC_8;
 				thermal_use_labels = true;
@@ -6573,7 +6565,6 @@
 					(ta2 != 0) ?
 					TPACPI_THERMAL_TPEC_16 : TPACPI_THERMAL_TPEC_8;
 			}
->>>>>>> 6efb943b
 		}
 	} else if (acpi_tmp7) {
 		if (tpacpi_is_ibm() &&
