/*
 * Copyright (C) 2016 CNEX Labs
 * Initial release: Javier Gonzalez <javier@cnexlabs.com>
 *                  Matias Bjorling <matias@cnexlabs.com>
 *
 * This program is free software; you can redistribute it and/or
 * modify it under the terms of the GNU General Public License version
 * 2 as published by the Free Software Foundation.
 *
 * This program is distributed in the hope that it will be useful, but
 * WITHOUT ANY WARRANTY; without even the implied warranty of
 * MERCHANTABILITY or FITNESS FOR A PARTICULAR PURPOSE.  See the GNU
 * General Public License for more details.
 *
 * pblk-read.c - pblk's read path
 */

#include "pblk.h"

/*
 * There is no guarantee that the value read from cache has not been updated and
 * resides at another location in the cache. We guarantee though that if the
 * value is read from the cache, it belongs to the mapped lba. In order to
 * guarantee and order between writes and reads are ordered, a flush must be
 * issued.
 */
static int pblk_read_from_cache(struct pblk *pblk, struct bio *bio,
				sector_t lba, struct ppa_addr ppa,
				int bio_iter, bool advanced_bio)
{
#ifdef CONFIG_NVM_DEBUG
	/* Callers must ensure that the ppa points to a cache address */
	BUG_ON(pblk_ppa_empty(ppa));
	BUG_ON(!pblk_addr_in_cache(ppa));
#endif

	return pblk_rb_copy_to_bio(&pblk->rwb, bio, lba, ppa,
						bio_iter, advanced_bio);
}

static void pblk_read_ppalist_rq(struct pblk *pblk, struct nvm_rq *rqd,
				 struct bio *bio, sector_t blba,
				 unsigned long *read_bitmap)
{
	struct pblk_sec_meta *meta_list = rqd->meta_list;
	struct ppa_addr ppas[PBLK_MAX_REQ_ADDRS];
	int nr_secs = rqd->nr_ppas;
	bool advanced_bio = false;
	int i, j = 0;

	pblk_lookup_l2p_seq(pblk, ppas, blba, nr_secs);

	for (i = 0; i < nr_secs; i++) {
		struct ppa_addr p = ppas[i];
		sector_t lba = blba + i;

retry:
		if (pblk_ppa_empty(p)) {
			WARN_ON(test_and_set_bit(i, read_bitmap));
			meta_list[i].lba = cpu_to_le64(ADDR_EMPTY);

			if (unlikely(!advanced_bio)) {
				bio_advance(bio, (i) * PBLK_EXPOSED_PAGE_SIZE);
				advanced_bio = true;
			}

			goto next;
		}

		/* Try to read from write buffer. The address is later checked
		 * on the write buffer to prevent retrieving overwritten data.
		 */
		if (pblk_addr_in_cache(p)) {
			if (!pblk_read_from_cache(pblk, bio, lba, p, i,
								advanced_bio)) {
				pblk_lookup_l2p_seq(pblk, &p, lba, 1);
				goto retry;
			}
			WARN_ON(test_and_set_bit(i, read_bitmap));
			meta_list[i].lba = cpu_to_le64(lba);
			advanced_bio = true;
#ifdef CONFIG_NVM_DEBUG
			atomic_long_inc(&pblk->cache_reads);
#endif
		} else {
			/* Read from media non-cached sectors */
			rqd->ppa_list[j++] = p;
		}

next:
		if (advanced_bio)
			bio_advance(bio, PBLK_EXPOSED_PAGE_SIZE);
	}

	if (pblk_io_aligned(pblk, nr_secs))
		rqd->flags = pblk_set_read_mode(pblk, PBLK_READ_SEQUENTIAL);
	else
		rqd->flags = pblk_set_read_mode(pblk, PBLK_READ_RANDOM);

#ifdef CONFIG_NVM_DEBUG
	atomic_long_add(nr_secs, &pblk->inflight_reads);
#endif
}


static void pblk_read_check_seq(struct pblk *pblk, struct nvm_rq *rqd,
				sector_t blba)
{
	struct pblk_sec_meta *meta_lba_list = rqd->meta_list;
	int nr_lbas = rqd->nr_ppas;
	int i;

	for (i = 0; i < nr_lbas; i++) {
		u64 lba = le64_to_cpu(meta_lba_list[i].lba);

		if (lba == ADDR_EMPTY)
			continue;

		if (lba != blba + i) {
#ifdef CONFIG_NVM_DEBUG
			struct ppa_addr *p;

			p = (nr_lbas == 1) ? &rqd->ppa_list[i] : &rqd->ppa_addr;
			print_ppa(&pblk->dev->geo, p, "seq", i);
#endif
			pr_err("pblk: corrupted read LBA (%llu/%llu)\n",
							lba, (u64)blba + i);
			WARN_ON(1);
		}
	}
}

/*
 * There can be holes in the lba list.
 */
static void pblk_read_check_rand(struct pblk *pblk, struct nvm_rq *rqd,
				 u64 *lba_list, int nr_lbas)
{
	struct pblk_sec_meta *meta_lba_list = rqd->meta_list;
	int i, j;

	for (i = 0, j = 0; i < nr_lbas; i++) {
		u64 lba = lba_list[i];
		u64 meta_lba;

		if (lba == ADDR_EMPTY)
			continue;

		meta_lba = le64_to_cpu(meta_lba_list[j].lba);

		if (lba != meta_lba) {
#ifdef CONFIG_NVM_DEBUG
			struct ppa_addr *p;
			int nr_ppas = rqd->nr_ppas;

			p = (nr_ppas == 1) ? &rqd->ppa_list[j] : &rqd->ppa_addr;
			print_ppa(&pblk->dev->geo, p, "seq", j);
#endif
			pr_err("pblk: corrupted read LBA (%llu/%llu)\n",
								lba, meta_lba);
			WARN_ON(1);
		}

		j++;
	}

	WARN_ONCE(j != rqd->nr_ppas, "pblk: corrupted random request\n");
}

static void pblk_read_put_rqd_kref(struct pblk *pblk, struct nvm_rq *rqd)
{
	struct ppa_addr *ppa_list;
	int i;

	ppa_list = (rqd->nr_ppas > 1) ? rqd->ppa_list : &rqd->ppa_addr;

	for (i = 0; i < rqd->nr_ppas; i++) {
		struct ppa_addr ppa = ppa_list[i];
		struct pblk_line *line;

		line = &pblk->lines[pblk_ppa_to_line(ppa)];
		kref_put(&line->ref, pblk_line_put_wq);
	}
}

static void pblk_end_user_read(struct bio *bio)
{
#ifdef CONFIG_NVM_DEBUG
	WARN_ONCE(bio->bi_status, "pblk: corrupted read bio\n");
#endif
	bio_endio(bio);
}

static void __pblk_end_io_read(struct pblk *pblk, struct nvm_rq *rqd,
			       bool put_line)
{
	struct nvm_tgt_dev *dev = pblk->dev;
	struct pblk_g_ctx *r_ctx = nvm_rq_to_pdu(rqd);
	struct bio *int_bio = rqd->bio;
	unsigned long start_time = r_ctx->start_time;

	generic_end_io_acct(dev->q, READ, &pblk->disk->part0, start_time);

	if (rqd->error)
		pblk_log_read_err(pblk, rqd);

	pblk_read_check_seq(pblk, rqd, r_ctx->lba);

	if (int_bio)
		bio_put(int_bio);

	if (put_line)
		pblk_read_put_rqd_kref(pblk, rqd);

#ifdef CONFIG_NVM_DEBUG
	atomic_long_add(rqd->nr_ppas, &pblk->sync_reads);
	atomic_long_sub(rqd->nr_ppas, &pblk->inflight_reads);
#endif

	pblk_free_rqd(pblk, rqd, PBLK_READ);
	atomic_dec(&pblk->inflight_io);
}

static void pblk_end_io_read(struct nvm_rq *rqd)
{
	struct pblk *pblk = rqd->private;
	struct pblk_g_ctx *r_ctx = nvm_rq_to_pdu(rqd);
	struct bio *bio = (struct bio *)r_ctx->private;

	pblk_end_user_read(bio);
	__pblk_end_io_read(pblk, rqd, true);
}

static int pblk_partial_read(struct pblk *pblk, struct nvm_rq *rqd,
			     struct bio *orig_bio, unsigned int bio_init_idx,
			     unsigned long *read_bitmap)
{
	struct pblk_sec_meta *meta_list = rqd->meta_list;
	struct bio *new_bio;
	struct bio_vec src_bv, dst_bv;
	void *ppa_ptr = NULL;
	void *src_p, *dst_p;
	dma_addr_t dma_ppa_list = 0;
	__le64 *lba_list_mem, *lba_list_media;
	int nr_secs = rqd->nr_ppas;
	int nr_holes = nr_secs - bitmap_weight(read_bitmap, nr_secs);
	int i, ret, hole;

	/* Re-use allocated memory for intermediate lbas */
	lba_list_mem = (((void *)rqd->ppa_list) + pblk_dma_ppa_size);
	lba_list_media = (((void *)rqd->ppa_list) + 2 * pblk_dma_ppa_size);

	new_bio = bio_alloc(GFP_KERNEL, nr_holes);

	if (pblk_bio_add_pages(pblk, new_bio, GFP_KERNEL, nr_holes))
<<<<<<< HEAD
		goto err_add_pages;
=======
		goto fail_add_pages;
>>>>>>> 22cb595e

	if (nr_holes != new_bio->bi_vcnt) {
		pr_err("pblk: malformed bio\n");
		goto fail;
	}

	for (i = 0; i < nr_secs; i++)
		lba_list_mem[i] = meta_list[i].lba;

	new_bio->bi_iter.bi_sector = 0; /* internal bio */
	bio_set_op_attrs(new_bio, REQ_OP_READ, 0);

	rqd->bio = new_bio;
	rqd->nr_ppas = nr_holes;
	rqd->flags = pblk_set_read_mode(pblk, PBLK_READ_RANDOM);

	if (unlikely(nr_holes == 1)) {
		ppa_ptr = rqd->ppa_list;
		dma_ppa_list = rqd->dma_ppa_list;
		rqd->ppa_addr = rqd->ppa_list[0];
	}

	ret = pblk_submit_io_sync(pblk, rqd);
	if (ret) {
		bio_put(rqd->bio);
		pr_err("pblk: sync read IO submission failed\n");
		goto fail;
	}

	if (rqd->error) {
		atomic_long_inc(&pblk->read_failed);
#ifdef CONFIG_NVM_DEBUG
		pblk_print_failed_rqd(pblk, rqd, rqd->error);
#endif
	}

	if (unlikely(nr_holes == 1)) {
		struct ppa_addr ppa;

		ppa = rqd->ppa_addr;
		rqd->ppa_list = ppa_ptr;
		rqd->dma_ppa_list = dma_ppa_list;
		rqd->ppa_list[0] = ppa;
	}

	for (i = 0; i < nr_secs; i++) {
		lba_list_media[i] = meta_list[i].lba;
		meta_list[i].lba = lba_list_mem[i];
	}

	/* Fill the holes in the original bio */
	i = 0;
	hole = find_first_zero_bit(read_bitmap, nr_secs);
	do {
		int line_id = pblk_ppa_to_line(rqd->ppa_list[i]);
		struct pblk_line *line = &pblk->lines[line_id];

		kref_put(&line->ref, pblk_line_put);

		meta_list[hole].lba = lba_list_media[i];

		src_bv = new_bio->bi_io_vec[i++];
		dst_bv = orig_bio->bi_io_vec[bio_init_idx + hole];

		src_p = kmap_atomic(src_bv.bv_page);
		dst_p = kmap_atomic(dst_bv.bv_page);

		memcpy(dst_p + dst_bv.bv_offset,
			src_p + src_bv.bv_offset,
			PBLK_EXPOSED_PAGE_SIZE);

		kunmap_atomic(src_p);
		kunmap_atomic(dst_p);

		mempool_free(src_bv.bv_page, &pblk->page_bio_pool);

		hole = find_next_zero_bit(read_bitmap, nr_secs, hole + 1);
	} while (hole < nr_secs);

	bio_put(new_bio);

	/* restore original request */
	rqd->bio = NULL;
	rqd->nr_ppas = nr_secs;

	__pblk_end_io_read(pblk, rqd, false);
<<<<<<< HEAD
	return NVM_IO_OK;

err:
	/* Free allocated pages in new bio */
	pblk_bio_free_pages(pblk, new_bio, 0, new_bio->bi_vcnt);
err_add_pages:
=======
	return NVM_IO_DONE;

fail:
	/* Free allocated pages in new bio */
	pblk_bio_free_pages(pblk, new_bio, 0, new_bio->bi_vcnt);
fail_add_pages:
>>>>>>> 22cb595e
	pr_err("pblk: failed to perform partial read\n");
	__pblk_end_io_read(pblk, rqd, false);
	return NVM_IO_ERR;
}

static void pblk_read_rq(struct pblk *pblk, struct nvm_rq *rqd, struct bio *bio,
			 sector_t lba, unsigned long *read_bitmap)
{
	struct pblk_sec_meta *meta_list = rqd->meta_list;
	struct ppa_addr ppa;

	pblk_lookup_l2p_seq(pblk, &ppa, lba, 1);

#ifdef CONFIG_NVM_DEBUG
	atomic_long_inc(&pblk->inflight_reads);
#endif

retry:
	if (pblk_ppa_empty(ppa)) {
		WARN_ON(test_and_set_bit(0, read_bitmap));
		meta_list[0].lba = cpu_to_le64(ADDR_EMPTY);
		return;
	}

	/* Try to read from write buffer. The address is later checked on the
	 * write buffer to prevent retrieving overwritten data.
	 */
	if (pblk_addr_in_cache(ppa)) {
		if (!pblk_read_from_cache(pblk, bio, lba, ppa, 0, 1)) {
			pblk_lookup_l2p_seq(pblk, &ppa, lba, 1);
			goto retry;
		}

		WARN_ON(test_and_set_bit(0, read_bitmap));
		meta_list[0].lba = cpu_to_le64(lba);

#ifdef CONFIG_NVM_DEBUG
		atomic_long_inc(&pblk->cache_reads);
#endif
	} else {
		rqd->ppa_addr = ppa;
	}

	rqd->flags = pblk_set_read_mode(pblk, PBLK_READ_RANDOM);
}

int pblk_submit_read(struct pblk *pblk, struct bio *bio)
{
	struct nvm_tgt_dev *dev = pblk->dev;
	struct request_queue *q = dev->q;
	sector_t blba = pblk_get_lba(bio);
	unsigned int nr_secs = pblk_get_secs(bio);
	struct pblk_g_ctx *r_ctx;
	struct nvm_rq *rqd;
	unsigned int bio_init_idx;
	unsigned long read_bitmap; /* Max 64 ppas per request */
	int ret = NVM_IO_ERR;

	/* logic error: lba out-of-bounds. Ignore read request */
	if (blba >= pblk->rl.nr_secs || nr_secs > PBLK_MAX_REQ_ADDRS) {
		WARN(1, "pblk: read lba out of bounds (lba:%llu, nr:%d)\n",
					(unsigned long long)blba, nr_secs);
		return NVM_IO_ERR;
	}

	generic_start_io_acct(q, READ, bio_sectors(bio), &pblk->disk->part0);

	bitmap_zero(&read_bitmap, nr_secs);

	rqd = pblk_alloc_rqd(pblk, PBLK_READ);

	rqd->opcode = NVM_OP_PREAD;
	rqd->nr_ppas = nr_secs;
	rqd->bio = NULL; /* cloned bio if needed */
	rqd->private = pblk;
	rqd->end_io = pblk_end_io_read;

	r_ctx = nvm_rq_to_pdu(rqd);
	r_ctx->start_time = jiffies;
	r_ctx->lba = blba;
	r_ctx->private = bio; /* original bio */

	/* Save the index for this bio's start. This is needed in case
	 * we need to fill a partial read.
	 */
	bio_init_idx = pblk_get_bi_idx(bio);

	rqd->meta_list = nvm_dev_dma_alloc(dev->parent, GFP_KERNEL,
							&rqd->dma_meta_list);
	if (!rqd->meta_list) {
		pr_err("pblk: not able to allocate ppa list\n");
		goto fail_rqd_free;
	}

	if (nr_secs > 1) {
		rqd->ppa_list = rqd->meta_list + pblk_dma_meta_size;
		rqd->dma_ppa_list = rqd->dma_meta_list + pblk_dma_meta_size;

		pblk_read_ppalist_rq(pblk, rqd, bio, blba, &read_bitmap);
	} else {
		pblk_read_rq(pblk, rqd, bio, blba, &read_bitmap);
	}

	if (bitmap_full(&read_bitmap, nr_secs)) {
		atomic_inc(&pblk->inflight_io);
		__pblk_end_io_read(pblk, rqd, false);
		return NVM_IO_DONE;
	}

	/* All sectors are to be read from the device */
	if (bitmap_empty(&read_bitmap, rqd->nr_ppas)) {
		struct bio *int_bio = NULL;

		/* Clone read bio to deal with read errors internally */
		int_bio = bio_clone_fast(bio, GFP_KERNEL, &pblk_bio_set);
		if (!int_bio) {
			pr_err("pblk: could not clone read bio\n");
			goto fail_end_io;
		}

		rqd->bio = int_bio;

		if (pblk_submit_io(pblk, rqd)) {
			pr_err("pblk: read IO submission failed\n");
			ret = NVM_IO_ERR;
			goto fail_end_io;
		}

		return NVM_IO_OK;
	}

	/* The read bio request could be partially filled by the write buffer,
	 * but there are some holes that need to be read from the drive.
	 */
	return pblk_partial_read(pblk, rqd, bio, bio_init_idx, &read_bitmap);

fail_rqd_free:
	pblk_free_rqd(pblk, rqd, PBLK_READ);
	return ret;
fail_end_io:
	__pblk_end_io_read(pblk, rqd, false);
	return ret;
}

static int read_ppalist_rq_gc(struct pblk *pblk, struct nvm_rq *rqd,
			      struct pblk_line *line, u64 *lba_list,
			      u64 *paddr_list_gc, unsigned int nr_secs)
{
	struct ppa_addr ppa_list_l2p[PBLK_MAX_REQ_ADDRS];
	struct ppa_addr ppa_gc;
	int valid_secs = 0;
	int i;

	pblk_lookup_l2p_rand(pblk, ppa_list_l2p, lba_list, nr_secs);

	for (i = 0; i < nr_secs; i++) {
		if (lba_list[i] == ADDR_EMPTY)
			continue;

		ppa_gc = addr_to_gen_ppa(pblk, paddr_list_gc[i], line->id);
		if (!pblk_ppa_comp(ppa_list_l2p[i], ppa_gc)) {
			paddr_list_gc[i] = lba_list[i] = ADDR_EMPTY;
			continue;
		}

		rqd->ppa_list[valid_secs++] = ppa_list_l2p[i];
	}

#ifdef CONFIG_NVM_DEBUG
	atomic_long_add(valid_secs, &pblk->inflight_reads);
#endif

	return valid_secs;
}

static int read_rq_gc(struct pblk *pblk, struct nvm_rq *rqd,
		      struct pblk_line *line, sector_t lba,
		      u64 paddr_gc)
{
	struct ppa_addr ppa_l2p, ppa_gc;
	int valid_secs = 0;

	if (lba == ADDR_EMPTY)
		goto out;

	/* logic error: lba out-of-bounds */
	if (lba >= pblk->rl.nr_secs) {
		WARN(1, "pblk: read lba out of bounds\n");
		goto out;
	}

	spin_lock(&pblk->trans_lock);
	ppa_l2p = pblk_trans_map_get(pblk, lba);
	spin_unlock(&pblk->trans_lock);

	ppa_gc = addr_to_gen_ppa(pblk, paddr_gc, line->id);
	if (!pblk_ppa_comp(ppa_l2p, ppa_gc))
		goto out;

	rqd->ppa_addr = ppa_l2p;
	valid_secs = 1;

#ifdef CONFIG_NVM_DEBUG
	atomic_long_inc(&pblk->inflight_reads);
#endif

out:
	return valid_secs;
}

int pblk_submit_read_gc(struct pblk *pblk, struct pblk_gc_rq *gc_rq)
{
	struct nvm_tgt_dev *dev = pblk->dev;
	struct nvm_geo *geo = &dev->geo;
	struct bio *bio;
	struct nvm_rq rqd;
	int data_len;
	int ret = NVM_IO_OK;

	memset(&rqd, 0, sizeof(struct nvm_rq));

	rqd.meta_list = nvm_dev_dma_alloc(dev->parent, GFP_KERNEL,
							&rqd.dma_meta_list);
	if (!rqd.meta_list)
		return -ENOMEM;

	if (gc_rq->nr_secs > 1) {
		rqd.ppa_list = rqd.meta_list + pblk_dma_meta_size;
		rqd.dma_ppa_list = rqd.dma_meta_list + pblk_dma_meta_size;

		gc_rq->secs_to_gc = read_ppalist_rq_gc(pblk, &rqd, gc_rq->line,
							gc_rq->lba_list,
							gc_rq->paddr_list,
							gc_rq->nr_secs);
		if (gc_rq->secs_to_gc == 1)
			rqd.ppa_addr = rqd.ppa_list[0];
	} else {
		gc_rq->secs_to_gc = read_rq_gc(pblk, &rqd, gc_rq->line,
							gc_rq->lba_list[0],
							gc_rq->paddr_list[0]);
	}

	if (!(gc_rq->secs_to_gc))
		goto out;

	data_len = (gc_rq->secs_to_gc) * geo->csecs;
	bio = pblk_bio_map_addr(pblk, gc_rq->data, gc_rq->secs_to_gc, data_len,
						PBLK_VMALLOC_META, GFP_KERNEL);
	if (IS_ERR(bio)) {
		pr_err("pblk: could not allocate GC bio (%lu)\n", PTR_ERR(bio));
		goto err_free_dma;
	}

	bio->bi_iter.bi_sector = 0; /* internal bio */
	bio_set_op_attrs(bio, REQ_OP_READ, 0);

	rqd.opcode = NVM_OP_PREAD;
	rqd.nr_ppas = gc_rq->secs_to_gc;
	rqd.flags = pblk_set_read_mode(pblk, PBLK_READ_RANDOM);
	rqd.bio = bio;

	if (pblk_submit_io_sync(pblk, &rqd)) {
		ret = -EIO;
		pr_err("pblk: GC read request failed\n");
		goto err_free_bio;
	}

	pblk_read_check_rand(pblk, &rqd, gc_rq->lba_list, gc_rq->nr_secs);

	atomic_dec(&pblk->inflight_io);

	if (rqd.error) {
		atomic_long_inc(&pblk->read_failed_gc);
#ifdef CONFIG_NVM_DEBUG
		pblk_print_failed_rqd(pblk, &rqd, rqd.error);
#endif
	}

#ifdef CONFIG_NVM_DEBUG
	atomic_long_add(gc_rq->secs_to_gc, &pblk->sync_reads);
	atomic_long_add(gc_rq->secs_to_gc, &pblk->recov_gc_reads);
	atomic_long_sub(gc_rq->secs_to_gc, &pblk->inflight_reads);
#endif

out:
	nvm_dev_dma_free(dev->parent, rqd.meta_list, rqd.dma_meta_list);
	return ret;

err_free_bio:
	bio_put(bio);
err_free_dma:
	nvm_dev_dma_free(dev->parent, rqd.meta_list, rqd.dma_meta_list);
	return ret;
}<|MERGE_RESOLUTION|>--- conflicted
+++ resolved
@@ -253,11 +253,7 @@
 	new_bio = bio_alloc(GFP_KERNEL, nr_holes);
 
 	if (pblk_bio_add_pages(pblk, new_bio, GFP_KERNEL, nr_holes))
-<<<<<<< HEAD
-		goto err_add_pages;
-=======
 		goto fail_add_pages;
->>>>>>> 22cb595e
 
 	if (nr_holes != new_bio->bi_vcnt) {
 		pr_err("pblk: malformed bio\n");
@@ -344,21 +340,12 @@
 	rqd->nr_ppas = nr_secs;
 
 	__pblk_end_io_read(pblk, rqd, false);
-<<<<<<< HEAD
-	return NVM_IO_OK;
-
-err:
-	/* Free allocated pages in new bio */
-	pblk_bio_free_pages(pblk, new_bio, 0, new_bio->bi_vcnt);
-err_add_pages:
-=======
 	return NVM_IO_DONE;
 
 fail:
 	/* Free allocated pages in new bio */
 	pblk_bio_free_pages(pblk, new_bio, 0, new_bio->bi_vcnt);
 fail_add_pages:
->>>>>>> 22cb595e
 	pr_err("pblk: failed to perform partial read\n");
 	__pblk_end_io_read(pblk, rqd, false);
 	return NVM_IO_ERR;
