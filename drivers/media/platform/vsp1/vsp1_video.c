// SPDX-License-Identifier: GPL-2.0+
/*
 * vsp1_video.c  --  R-Car VSP1 Video Node
 *
 * Copyright (C) 2013-2015 Renesas Electronics Corporation
 *
 * Contact: Laurent Pinchart (laurent.pinchart@ideasonboard.com)
 */

#include <linux/list.h>
#include <linux/module.h>
#include <linux/mutex.h>
#include <linux/slab.h>
#include <linux/v4l2-mediabus.h>
#include <linux/videodev2.h>
#include <linux/wait.h>

#include <media/media-entity.h>
#include <media/v4l2-dev.h>
#include <media/v4l2-fh.h>
#include <media/v4l2-ioctl.h>
#include <media/v4l2-subdev.h>
#include <media/videobuf2-v4l2.h>
#include <media/videobuf2-dma-contig.h>

#include "vsp1.h"
#include "vsp1_brx.h"
#include "vsp1_dl.h"
#include "vsp1_entity.h"
#include "vsp1_hgo.h"
#include "vsp1_hgt.h"
#include "vsp1_pipe.h"
#include "vsp1_rwpf.h"
#include "vsp1_uds.h"
#include "vsp1_video.h"

#define VSP1_VIDEO_DEF_FORMAT		V4L2_PIX_FMT_YUYV
#define VSP1_VIDEO_DEF_WIDTH		1024
#define VSP1_VIDEO_DEF_HEIGHT		768

#define VSP1_VIDEO_MIN_WIDTH		2U
#define VSP1_VIDEO_MAX_WIDTH		8190U
#define VSP1_VIDEO_MIN_HEIGHT		2U
#define VSP1_VIDEO_MAX_HEIGHT		8190U

/* -----------------------------------------------------------------------------
 * Helper functions
 */

static struct v4l2_subdev *
vsp1_video_remote_subdev(struct media_pad *local, u32 *pad)
{
	struct media_pad *remote;

	remote = media_entity_remote_pad(local);
	if (!remote || !is_media_entity_v4l2_subdev(remote->entity))
		return NULL;

	if (pad)
		*pad = remote->index;

	return media_entity_to_v4l2_subdev(remote->entity);
}

static int vsp1_video_verify_format(struct vsp1_video *video)
{
	struct v4l2_subdev_format fmt;
	struct v4l2_subdev *subdev;
	int ret;

	subdev = vsp1_video_remote_subdev(&video->pad, &fmt.pad);
	if (subdev == NULL)
		return -EINVAL;

	fmt.which = V4L2_SUBDEV_FORMAT_ACTIVE;
	ret = v4l2_subdev_call(subdev, pad, get_fmt, NULL, &fmt);
	if (ret < 0)
		return ret == -ENOIOCTLCMD ? -EINVAL : ret;

	if (video->rwpf->fmtinfo->mbus != fmt.format.code ||
	    video->rwpf->format.height != fmt.format.height ||
	    video->rwpf->format.width != fmt.format.width)
		return -EINVAL;

	return 0;
}

static int __vsp1_video_try_format(struct vsp1_video *video,
				   struct v4l2_pix_format_mplane *pix,
				   const struct vsp1_format_info **fmtinfo)
{
	static const u32 xrgb_formats[][2] = {
		{ V4L2_PIX_FMT_RGB444, V4L2_PIX_FMT_XRGB444 },
		{ V4L2_PIX_FMT_RGB555, V4L2_PIX_FMT_XRGB555 },
		{ V4L2_PIX_FMT_BGR32, V4L2_PIX_FMT_XBGR32 },
		{ V4L2_PIX_FMT_RGB32, V4L2_PIX_FMT_XRGB32 },
	};

	const struct vsp1_format_info *info;
	unsigned int width = pix->width;
	unsigned int height = pix->height;
	unsigned int i;

	/*
	 * Backward compatibility: replace deprecated RGB formats by their XRGB
	 * equivalent. This selects the format older userspace applications want
	 * while still exposing the new format.
	 */
	for (i = 0; i < ARRAY_SIZE(xrgb_formats); ++i) {
		if (xrgb_formats[i][0] == pix->pixelformat) {
			pix->pixelformat = xrgb_formats[i][1];
			break;
		}
	}

	/*
	 * Retrieve format information and select the default format if the
	 * requested format isn't supported.
	 */
	info = vsp1_get_format_info(video->vsp1, pix->pixelformat);
	if (info == NULL)
		info = vsp1_get_format_info(video->vsp1, VSP1_VIDEO_DEF_FORMAT);

	pix->pixelformat = info->fourcc;
	pix->colorspace = V4L2_COLORSPACE_SRGB;
	pix->field = V4L2_FIELD_NONE;

	if (info->fourcc == V4L2_PIX_FMT_HSV24 ||
	    info->fourcc == V4L2_PIX_FMT_HSV32)
		pix->hsv_enc = V4L2_HSV_ENC_256;

	memset(pix->reserved, 0, sizeof(pix->reserved));

	/* Align the width and height for YUV 4:2:2 and 4:2:0 formats. */
	width = round_down(width, info->hsub);
	height = round_down(height, info->vsub);

	/* Clamp the width and height. */
	pix->width = clamp(width, VSP1_VIDEO_MIN_WIDTH, VSP1_VIDEO_MAX_WIDTH);
	pix->height = clamp(height, VSP1_VIDEO_MIN_HEIGHT,
			    VSP1_VIDEO_MAX_HEIGHT);

	/*
	 * Compute and clamp the stride and image size. While not documented in
	 * the datasheet, strides not aligned to a multiple of 128 bytes result
	 * in image corruption.
	 */
	for (i = 0; i < min(info->planes, 2U); ++i) {
		unsigned int hsub = i > 0 ? info->hsub : 1;
		unsigned int vsub = i > 0 ? info->vsub : 1;
		unsigned int align = 128;
		unsigned int bpl;

		bpl = clamp_t(unsigned int, pix->plane_fmt[i].bytesperline,
			      pix->width / hsub * info->bpp[i] / 8,
			      round_down(65535U, align));

		pix->plane_fmt[i].bytesperline = round_up(bpl, align);
		pix->plane_fmt[i].sizeimage = pix->plane_fmt[i].bytesperline
					    * pix->height / vsub;
	}

	if (info->planes == 3) {
		/* The second and third planes must have the same stride. */
		pix->plane_fmt[2].bytesperline = pix->plane_fmt[1].bytesperline;
		pix->plane_fmt[2].sizeimage = pix->plane_fmt[1].sizeimage;
	}

	pix->num_planes = info->planes;

	if (fmtinfo)
		*fmtinfo = info;

	return 0;
}

/* -----------------------------------------------------------------------------
 * VSP1 Partition Algorithm support
 */

/**
 * vsp1_video_calculate_partition - Calculate the active partition output window
 *
 * @pipe: the pipeline
 * @partition: partition that will hold the calculated values
 * @div_size: pre-determined maximum partition division size
 * @index: partition index
 */
static void vsp1_video_calculate_partition(struct vsp1_pipeline *pipe,
					   struct vsp1_partition *partition,
					   unsigned int div_size,
					   unsigned int index)
{
	const struct v4l2_mbus_framefmt *format;
	struct vsp1_partition_window window;
	unsigned int modulus;

	/*
	 * Partitions are computed on the size before rotation, use the format
	 * at the WPF sink.
	 */
	format = vsp1_entity_get_pad_format(&pipe->output->entity,
					    pipe->output->entity.config,
					    RWPF_PAD_SINK);

	/* A single partition simply processes the output size in full. */
	if (pipe->partitions <= 1) {
		window.left = 0;
		window.width = format->width;

		vsp1_pipeline_propagate_partition(pipe, partition, index,
						  &window);
		return;
	}

	/* Initialise the partition with sane starting conditions. */
	window.left = index * div_size;
	window.width = div_size;

	modulus = format->width % div_size;

	/*
	 * We need to prevent the last partition from being smaller than the
	 * *minimum* width of the hardware capabilities.
	 *
	 * If the modulus is less than half of the partition size,
	 * the penultimate partition is reduced to half, which is added
	 * to the final partition: |1234|1234|1234|12|341|
	 * to prevents this:       |1234|1234|1234|1234|1|.
	 */
	if (modulus) {
		/*
		 * pipe->partitions is 1 based, whilst index is a 0 based index.
		 * Normalise this locally.
		 */
		unsigned int partitions = pipe->partitions - 1;

		if (modulus < div_size / 2) {
			if (index == partitions - 1) {
				/* Halve the penultimate partition. */
				window.width = div_size / 2;
			} else if (index == partitions) {
				/* Increase the final partition. */
				window.width = (div_size / 2) + modulus;
				window.left -= div_size / 2;
			}
		} else if (index == partitions) {
			window.width = modulus;
		}
	}

	vsp1_pipeline_propagate_partition(pipe, partition, index, &window);
}

static int vsp1_video_pipeline_setup_partitions(struct vsp1_pipeline *pipe)
{
	struct vsp1_device *vsp1 = pipe->output->entity.vsp1;
	const struct v4l2_mbus_framefmt *format;
	struct vsp1_entity *entity;
	unsigned int div_size;
	unsigned int i;

	/*
	 * Partitions are computed on the size before rotation, use the format
	 * at the WPF sink.
	 */
	format = vsp1_entity_get_pad_format(&pipe->output->entity,
					    pipe->output->entity.config,
					    RWPF_PAD_SINK);
	div_size = format->width;

	/*
	 * Only Gen3 hardware requires image partitioning, Gen2 will operate
	 * with a single partition that covers the whole output.
	 */
	if (vsp1->info->gen == 3) {
		list_for_each_entry(entity, &pipe->entities, list_pipe) {
			unsigned int entity_max;

			if (!entity->ops->max_width)
				continue;

			entity_max = entity->ops->max_width(entity, pipe);
			if (entity_max)
				div_size = min(div_size, entity_max);
		}
	}

	pipe->partitions = DIV_ROUND_UP(format->width, div_size);
	pipe->part_table = kcalloc(pipe->partitions, sizeof(*pipe->part_table),
				   GFP_KERNEL);
	if (!pipe->part_table)
		return -ENOMEM;

	for (i = 0; i < pipe->partitions; ++i)
		vsp1_video_calculate_partition(pipe, &pipe->part_table[i],
					       div_size, i);

	return 0;
}

/* -----------------------------------------------------------------------------
 * Pipeline Management
 */

/*
 * vsp1_video_complete_buffer - Complete the current buffer
 * @video: the video node
 *
 * This function completes the current buffer by filling its sequence number,
 * time stamp and payload size, and hands it back to the videobuf core.
 *
 * When operating in DU output mode (deep pipeline to the DU through the LIF),
 * the VSP1 needs to constantly supply frames to the display. In that case, if
 * no other buffer is queued, reuse the one that has just been processed instead
 * of handing it back to the videobuf core.
 *
 * Return the next queued buffer or NULL if the queue is empty.
 */
static struct vsp1_vb2_buffer *
vsp1_video_complete_buffer(struct vsp1_video *video)
{
	struct vsp1_pipeline *pipe = video->rwpf->entity.pipe;
	struct vsp1_vb2_buffer *next = NULL;
	struct vsp1_vb2_buffer *done;
	unsigned long flags;
	unsigned int i;

	spin_lock_irqsave(&video->irqlock, flags);

	if (list_empty(&video->irqqueue)) {
		spin_unlock_irqrestore(&video->irqlock, flags);
		return NULL;
	}

	done = list_first_entry(&video->irqqueue,
				struct vsp1_vb2_buffer, queue);

	/* In DU output mode reuse the buffer if the list is singular. */
	if (pipe->lif && list_is_singular(&video->irqqueue)) {
		spin_unlock_irqrestore(&video->irqlock, flags);
		return done;
	}

	list_del(&done->queue);

	if (!list_empty(&video->irqqueue))
		next = list_first_entry(&video->irqqueue,
					struct vsp1_vb2_buffer, queue);

	spin_unlock_irqrestore(&video->irqlock, flags);

	done->buf.sequence = pipe->sequence;
	done->buf.vb2_buf.timestamp = ktime_get_ns();
	for (i = 0; i < done->buf.vb2_buf.num_planes; ++i)
		vb2_set_plane_payload(&done->buf.vb2_buf, i,
				      vb2_plane_size(&done->buf.vb2_buf, i));
	vb2_buffer_done(&done->buf.vb2_buf, VB2_BUF_STATE_DONE);

	return next;
}

static void vsp1_video_frame_end(struct vsp1_pipeline *pipe,
				 struct vsp1_rwpf *rwpf)
{
	struct vsp1_video *video = rwpf->video;
	struct vsp1_vb2_buffer *buf;

	buf = vsp1_video_complete_buffer(video);
	if (buf == NULL)
		return;

	video->rwpf->mem = buf->mem;
	pipe->buffers_ready |= 1 << video->pipe_index;
}

static void vsp1_video_pipeline_run_partition(struct vsp1_pipeline *pipe,
					      struct vsp1_dl_list *dl,
					      unsigned int partition)
{
	struct vsp1_dl_body *dlb = vsp1_dl_list_get_body0(dl);
	struct vsp1_entity *entity;

	pipe->partition = &pipe->part_table[partition];

	list_for_each_entry(entity, &pipe->entities, list_pipe)
		vsp1_entity_configure_partition(entity, pipe, dl, dlb);
}

static void vsp1_video_pipeline_run(struct vsp1_pipeline *pipe)
{
	struct vsp1_device *vsp1 = pipe->output->entity.vsp1;
	struct vsp1_entity *entity;
	struct vsp1_dl_body *dlb;
	struct vsp1_dl_list *dl;
	unsigned int partition;

	dl = vsp1_dl_list_get(pipe->output->dlm);

	/*
	 * If the VSP hardware isn't configured yet (which occurs either when
	 * processing the first frame or after a system suspend/resume), add the
	 * cached stream configuration to the display list to perform a full
	 * initialisation.
	 */
	if (!pipe->configured)
		vsp1_dl_list_add_body(dl, pipe->stream_config);

	dlb = vsp1_dl_list_get_body0(dl);

	list_for_each_entry(entity, &pipe->entities, list_pipe)
		vsp1_entity_configure_frame(entity, pipe, dl, dlb);

	/* Run the first partition. */
	vsp1_video_pipeline_run_partition(pipe, dl, 0);

	/* Process consecutive partitions as necessary. */
	for (partition = 1; partition < pipe->partitions; ++partition) {
		struct vsp1_dl_list *dl_next;

		dl_next = vsp1_dl_list_get(pipe->output->dlm);

		/*
		 * An incomplete chain will still function, but output only
		 * the partitions that had a dl available. The frame end
		 * interrupt will be marked on the last dl in the chain.
		 */
		if (!dl_next) {
			dev_err(vsp1->dev, "Failed to obtain a dl list. Frame will be incomplete\n");
			break;
		}

		vsp1_video_pipeline_run_partition(pipe, dl_next, partition);
		vsp1_dl_list_add_chain(dl, dl_next);
	}

	/* Complete, and commit the head display list. */
	vsp1_dl_list_commit(dl, false);
	pipe->configured = true;

	vsp1_pipeline_run(pipe);
}

static void vsp1_video_pipeline_frame_end(struct vsp1_pipeline *pipe,
					  unsigned int completion)
{
	struct vsp1_device *vsp1 = pipe->output->entity.vsp1;
	enum vsp1_pipeline_state state;
	unsigned long flags;
	unsigned int i;

	/* M2M Pipelines should never call here with an incomplete frame. */
	WARN_ON_ONCE(!(completion & VSP1_DL_FRAME_END_COMPLETED));

	spin_lock_irqsave(&pipe->irqlock, flags);

	/* Complete buffers on all video nodes. */
	for (i = 0; i < vsp1->info->rpf_count; ++i) {
		if (!pipe->inputs[i])
			continue;

		vsp1_video_frame_end(pipe, pipe->inputs[i]);
	}

	vsp1_video_frame_end(pipe, pipe->output);

	state = pipe->state;
	pipe->state = VSP1_PIPELINE_STOPPED;

	/*
	 * If a stop has been requested, mark the pipeline as stopped and
	 * return. Otherwise restart the pipeline if ready.
	 */
	if (state == VSP1_PIPELINE_STOPPING)
		wake_up(&pipe->wq);
	else if (vsp1_pipeline_ready(pipe))
		vsp1_video_pipeline_run(pipe);

	spin_unlock_irqrestore(&pipe->irqlock, flags);
}

static int vsp1_video_pipeline_build_branch(struct vsp1_pipeline *pipe,
					    struct vsp1_rwpf *input,
					    struct vsp1_rwpf *output)
{
	struct media_entity_enum ent_enum;
	struct vsp1_entity *entity;
	struct media_pad *pad;
	struct vsp1_brx *brx = NULL;
	int ret;

	ret = media_entity_enum_init(&ent_enum, &input->entity.vsp1->media_dev);
	if (ret < 0)
		return ret;

	/*
	 * The main data path doesn't include the HGO or HGT, use
	 * vsp1_entity_remote_pad() to traverse the graph.
	 */

	pad = vsp1_entity_remote_pad(&input->entity.pads[RWPF_PAD_SOURCE]);

	while (1) {
		if (pad == NULL) {
			ret = -EPIPE;
			goto out;
		}

		/* We've reached a video node, that shouldn't have happened. */
		if (!is_media_entity_v4l2_subdev(pad->entity)) {
			ret = -EPIPE;
			goto out;
		}

		entity = to_vsp1_entity(
			media_entity_to_v4l2_subdev(pad->entity));

		/*
		 * A BRU or BRS is present in the pipeline, store its input pad
		 * number in the input RPF for use when configuring the RPF.
		 */
		if (entity->type == VSP1_ENTITY_BRU ||
		    entity->type == VSP1_ENTITY_BRS) {
			/* BRU and BRS can't be chained. */
			if (brx) {
				ret = -EPIPE;
				goto out;
			}

			brx = to_brx(&entity->subdev);
			brx->inputs[pad->index].rpf = input;
			input->brx_input = pad->index;
		}

		/* We've reached the WPF, we're done. */
		if (entity->type == VSP1_ENTITY_WPF)
			break;

		/* Ensure the branch has no loop. */
		if (media_entity_enum_test_and_set(&ent_enum,
						   &entity->subdev.entity)) {
			ret = -EPIPE;
			goto out;
		}

		/* UDS can't be chained. */
		if (entity->type == VSP1_ENTITY_UDS) {
			if (pipe->uds) {
				ret = -EPIPE;
				goto out;
			}

			pipe->uds = entity;
			pipe->uds_input = brx ? &brx->entity : &input->entity;
		}

		/* Follow the source link, ignoring any HGO or HGT. */
		pad = &entity->pads[entity->source_pad];
		pad = vsp1_entity_remote_pad(pad);
	}

	/* The last entity must be the output WPF. */
	if (entity != &output->entity)
		ret = -EPIPE;

out:
	media_entity_enum_cleanup(&ent_enum);

	return ret;
}

static int vsp1_video_pipeline_build(struct vsp1_pipeline *pipe,
				     struct vsp1_video *video)
{
	struct media_graph graph;
	struct media_entity *entity = &video->video.entity;
	struct media_device *mdev = entity->graph_obj.mdev;
	unsigned int i;
	int ret;

	/* Walk the graph to locate the entities and video nodes. */
	ret = media_graph_walk_init(&graph, mdev);
	if (ret)
		return ret;

	media_graph_walk_start(&graph, entity);

	while ((entity = media_graph_walk_next(&graph))) {
		struct v4l2_subdev *subdev;
		struct vsp1_rwpf *rwpf;
		struct vsp1_entity *e;

		if (!is_media_entity_v4l2_subdev(entity))
			continue;

		subdev = media_entity_to_v4l2_subdev(entity);
		e = to_vsp1_entity(subdev);
		list_add_tail(&e->list_pipe, &pipe->entities);
		e->pipe = pipe;

		switch (e->type) {
		case VSP1_ENTITY_RPF:
			rwpf = to_rwpf(subdev);
			pipe->inputs[rwpf->entity.index] = rwpf;
			rwpf->video->pipe_index = ++pipe->num_inputs;
			break;

		case VSP1_ENTITY_WPF:
			rwpf = to_rwpf(subdev);
			pipe->output = rwpf;
			rwpf->video->pipe_index = 0;
			break;

		case VSP1_ENTITY_LIF:
			pipe->lif = e;
			break;

		case VSP1_ENTITY_BRU:
		case VSP1_ENTITY_BRS:
			pipe->brx = e;
			break;

		case VSP1_ENTITY_HGO:
			pipe->hgo = e;
			break;

		case VSP1_ENTITY_HGT:
			pipe->hgt = e;
			break;

		default:
			break;
		}
	}

	media_graph_walk_cleanup(&graph);

	/* We need one output and at least one input. */
	if (pipe->num_inputs == 0 || !pipe->output)
		return -EPIPE;

	/*
	 * Follow links downstream for each input and make sure the graph
	 * contains no loop and that all branches end at the output WPF.
	 */
	for (i = 0; i < video->vsp1->info->rpf_count; ++i) {
		if (!pipe->inputs[i])
			continue;

		ret = vsp1_video_pipeline_build_branch(pipe, pipe->inputs[i],
						       pipe->output);
		if (ret < 0)
			return ret;
	}

	return 0;
}

static int vsp1_video_pipeline_init(struct vsp1_pipeline *pipe,
				    struct vsp1_video *video)
{
	vsp1_pipeline_init(pipe);

	pipe->frame_end = vsp1_video_pipeline_frame_end;

	return vsp1_video_pipeline_build(pipe, video);
}

static struct vsp1_pipeline *vsp1_video_pipeline_get(struct vsp1_video *video)
{
	struct vsp1_pipeline *pipe;
	int ret;

	/*
	 * Get a pipeline object for the video node. If a pipeline has already
	 * been allocated just increment its reference count and return it.
	 * Otherwise allocate a new pipeline and initialize it, it will be freed
	 * when the last reference is released.
	 */
	if (!video->rwpf->entity.pipe) {
		pipe = kzalloc(sizeof(*pipe), GFP_KERNEL);
		if (!pipe)
			return ERR_PTR(-ENOMEM);

		ret = vsp1_video_pipeline_init(pipe, video);
		if (ret < 0) {
			vsp1_pipeline_reset(pipe);
			kfree(pipe);
			return ERR_PTR(ret);
		}
	} else {
		pipe = video->rwpf->entity.pipe;
		kref_get(&pipe->kref);
	}

	return pipe;
}

static void vsp1_video_pipeline_release(struct kref *kref)
{
	struct vsp1_pipeline *pipe = container_of(kref, typeof(*pipe), kref);

	vsp1_pipeline_reset(pipe);
	kfree(pipe);
}

static void vsp1_video_pipeline_put(struct vsp1_pipeline *pipe)
{
	struct media_device *mdev = &pipe->output->entity.vsp1->media_dev;

	mutex_lock(&mdev->graph_mutex);
	kref_put(&pipe->kref, vsp1_video_pipeline_release);
	mutex_unlock(&mdev->graph_mutex);
}

/* -----------------------------------------------------------------------------
 * videobuf2 Queue Operations
 */

static int
vsp1_video_queue_setup(struct vb2_queue *vq,
		       unsigned int *nbuffers, unsigned int *nplanes,
		       unsigned int sizes[], struct device *alloc_devs[])
{
	struct vsp1_video *video = vb2_get_drv_priv(vq);
	const struct v4l2_pix_format_mplane *format = &video->rwpf->format;
	unsigned int i;

	if (*nplanes) {
		if (*nplanes != format->num_planes)
			return -EINVAL;

		for (i = 0; i < *nplanes; i++)
			if (sizes[i] < format->plane_fmt[i].sizeimage)
				return -EINVAL;
		return 0;
	}

	*nplanes = format->num_planes;

	for (i = 0; i < format->num_planes; ++i)
		sizes[i] = format->plane_fmt[i].sizeimage;

	return 0;
}

static int vsp1_video_buffer_prepare(struct vb2_buffer *vb)
{
	struct vb2_v4l2_buffer *vbuf = to_vb2_v4l2_buffer(vb);
	struct vsp1_video *video = vb2_get_drv_priv(vb->vb2_queue);
	struct vsp1_vb2_buffer *buf = to_vsp1_vb2_buffer(vbuf);
	const struct v4l2_pix_format_mplane *format = &video->rwpf->format;
	unsigned int i;

	if (vb->num_planes < format->num_planes)
		return -EINVAL;

	for (i = 0; i < vb->num_planes; ++i) {
		buf->mem.addr[i] = vb2_dma_contig_plane_dma_addr(vb, i);

		if (vb2_plane_size(vb, i) < format->plane_fmt[i].sizeimage)
			return -EINVAL;
	}

	for ( ; i < 3; ++i)
		buf->mem.addr[i] = 0;

	return 0;
}

static void vsp1_video_buffer_queue(struct vb2_buffer *vb)
{
	struct vb2_v4l2_buffer *vbuf = to_vb2_v4l2_buffer(vb);
	struct vsp1_video *video = vb2_get_drv_priv(vb->vb2_queue);
	struct vsp1_pipeline *pipe = video->rwpf->entity.pipe;
	struct vsp1_vb2_buffer *buf = to_vsp1_vb2_buffer(vbuf);
	unsigned long flags;
	bool empty;

	spin_lock_irqsave(&video->irqlock, flags);
	empty = list_empty(&video->irqqueue);
	list_add_tail(&buf->queue, &video->irqqueue);
	spin_unlock_irqrestore(&video->irqlock, flags);

	if (!empty)
		return;

	spin_lock_irqsave(&pipe->irqlock, flags);

	video->rwpf->mem = buf->mem;
	pipe->buffers_ready |= 1 << video->pipe_index;

	if (vb2_is_streaming(&video->queue) &&
	    vsp1_pipeline_ready(pipe))
		vsp1_video_pipeline_run(pipe);

	spin_unlock_irqrestore(&pipe->irqlock, flags);
}

static int vsp1_video_setup_pipeline(struct vsp1_pipeline *pipe)
{
	struct vsp1_entity *entity;
	int ret;

	/* Determine this pipelines sizes for image partitioning support. */
	ret = vsp1_video_pipeline_setup_partitions(pipe);
	if (ret < 0)
		return ret;

	if (pipe->uds) {
		struct vsp1_uds *uds = to_uds(&pipe->uds->subdev);

		/*
		 * If a BRU or BRS is present in the pipeline before the UDS,
		 * the alpha component doesn't need to be scaled as the BRU and
		 * BRS output alpha value is fixed to 255. Otherwise we need to
		 * scale the alpha component only when available at the input
		 * RPF.
		 */
		if (pipe->uds_input->type == VSP1_ENTITY_BRU ||
		    pipe->uds_input->type == VSP1_ENTITY_BRS) {
			uds->scale_alpha = false;
		} else {
			struct vsp1_rwpf *rpf =
				to_rwpf(&pipe->uds_input->subdev);

			uds->scale_alpha = rpf->fmtinfo->alpha;
		}
	}

	/*
	 * Compute and cache the stream configuration into a body. The cached
	 * body will be added to the display list by vsp1_video_pipeline_run()
	 * whenever the pipeline needs to be fully reconfigured.
	 */
	pipe->stream_config = vsp1_dlm_dl_body_get(pipe->output->dlm);
	if (!pipe->stream_config)
		return -ENOMEM;

	list_for_each_entry(entity, &pipe->entities, list_pipe) {
		vsp1_entity_route_setup(entity, pipe, pipe->stream_config);
		vsp1_entity_configure_stream(entity, pipe, pipe->stream_config);
	}

	return 0;
}

static void vsp1_video_release_buffers(struct vsp1_video *video)
{
	struct vsp1_vb2_buffer *buffer;
	unsigned long flags;

	/* Remove all buffers from the IRQ queue. */
	spin_lock_irqsave(&video->irqlock, flags);
	list_for_each_entry(buffer, &video->irqqueue, queue)
		vb2_buffer_done(&buffer->buf.vb2_buf, VB2_BUF_STATE_ERROR);
	INIT_LIST_HEAD(&video->irqqueue);
	spin_unlock_irqrestore(&video->irqlock, flags);
}

static void vsp1_video_cleanup_pipeline(struct vsp1_pipeline *pipe)
{
	lockdep_assert_held(&pipe->lock);
<<<<<<< HEAD
=======

	/* Release any cached configuration from our output video. */
	vsp1_dl_body_put(pipe->stream_config);
	pipe->stream_config = NULL;
	pipe->configured = false;
>>>>>>> 22cb595e

	/* Release our partition table allocation */
	kfree(pipe->part_table);
	pipe->part_table = NULL;
<<<<<<< HEAD

	vsp1_dl_list_put(pipe->dl);
	pipe->dl = NULL;
=======
>>>>>>> 22cb595e
}

static int vsp1_video_start_streaming(struct vb2_queue *vq, unsigned int count)
{
	struct vsp1_video *video = vb2_get_drv_priv(vq);
	struct vsp1_pipeline *pipe = video->rwpf->entity.pipe;
	bool start_pipeline = false;
	unsigned long flags;
	int ret;

	mutex_lock(&pipe->lock);
	if (pipe->stream_count == pipe->num_inputs) {
		ret = vsp1_video_setup_pipeline(pipe);
		if (ret < 0) {
			vsp1_video_release_buffers(video);
			vsp1_video_cleanup_pipeline(pipe);
			mutex_unlock(&pipe->lock);
			return ret;
		}

		start_pipeline = true;
	}

	pipe->stream_count++;
	mutex_unlock(&pipe->lock);

	/*
	 * vsp1_pipeline_ready() is not sufficient to establish that all streams
	 * are prepared and the pipeline is configured, as multiple streams
	 * can race through streamon with buffers already queued; Therefore we
	 * don't even attempt to start the pipeline until the last stream has
	 * called through here.
	 */
	if (!start_pipeline)
		return 0;

	spin_lock_irqsave(&pipe->irqlock, flags);
	if (vsp1_pipeline_ready(pipe))
		vsp1_video_pipeline_run(pipe);
	spin_unlock_irqrestore(&pipe->irqlock, flags);

	return 0;
}

static void vsp1_video_stop_streaming(struct vb2_queue *vq)
{
	struct vsp1_video *video = vb2_get_drv_priv(vq);
	struct vsp1_pipeline *pipe = video->rwpf->entity.pipe;
	unsigned long flags;
	int ret;

	/*
	 * Clear the buffers ready flag to make sure the device won't be started
	 * by a QBUF on the video node on the other side of the pipeline.
	 */
	spin_lock_irqsave(&video->irqlock, flags);
	pipe->buffers_ready &= ~(1 << video->pipe_index);
	spin_unlock_irqrestore(&video->irqlock, flags);

	mutex_lock(&pipe->lock);
	if (--pipe->stream_count == pipe->num_inputs) {
		/* Stop the pipeline. */
		ret = vsp1_pipeline_stop(pipe);
		if (ret == -ETIMEDOUT)
			dev_err(video->vsp1->dev, "pipeline stop timeout\n");

		vsp1_video_cleanup_pipeline(pipe);
	}
	mutex_unlock(&pipe->lock);

	media_pipeline_stop(&video->video.entity);
	vsp1_video_release_buffers(video);
	vsp1_video_pipeline_put(pipe);
}

static const struct vb2_ops vsp1_video_queue_qops = {
	.queue_setup = vsp1_video_queue_setup,
	.buf_prepare = vsp1_video_buffer_prepare,
	.buf_queue = vsp1_video_buffer_queue,
	.wait_prepare = vb2_ops_wait_prepare,
	.wait_finish = vb2_ops_wait_finish,
	.start_streaming = vsp1_video_start_streaming,
	.stop_streaming = vsp1_video_stop_streaming,
};

/* -----------------------------------------------------------------------------
 * V4L2 ioctls
 */

static int
vsp1_video_querycap(struct file *file, void *fh, struct v4l2_capability *cap)
{
	struct v4l2_fh *vfh = file->private_data;
	struct vsp1_video *video = to_vsp1_video(vfh->vdev);

	cap->capabilities = V4L2_CAP_DEVICE_CAPS | V4L2_CAP_STREAMING
			  | V4L2_CAP_VIDEO_CAPTURE_MPLANE
			  | V4L2_CAP_VIDEO_OUTPUT_MPLANE;

	if (video->type == V4L2_BUF_TYPE_VIDEO_CAPTURE_MPLANE)
		cap->device_caps = V4L2_CAP_VIDEO_CAPTURE_MPLANE
				 | V4L2_CAP_STREAMING;
	else
		cap->device_caps = V4L2_CAP_VIDEO_OUTPUT_MPLANE
				 | V4L2_CAP_STREAMING;

	strlcpy(cap->driver, "vsp1", sizeof(cap->driver));
	strlcpy(cap->card, video->video.name, sizeof(cap->card));
	snprintf(cap->bus_info, sizeof(cap->bus_info), "platform:%s",
		 dev_name(video->vsp1->dev));

	return 0;
}

static int
vsp1_video_get_format(struct file *file, void *fh, struct v4l2_format *format)
{
	struct v4l2_fh *vfh = file->private_data;
	struct vsp1_video *video = to_vsp1_video(vfh->vdev);

	if (format->type != video->queue.type)
		return -EINVAL;

	mutex_lock(&video->lock);
	format->fmt.pix_mp = video->rwpf->format;
	mutex_unlock(&video->lock);

	return 0;
}

static int
vsp1_video_try_format(struct file *file, void *fh, struct v4l2_format *format)
{
	struct v4l2_fh *vfh = file->private_data;
	struct vsp1_video *video = to_vsp1_video(vfh->vdev);

	if (format->type != video->queue.type)
		return -EINVAL;

	return __vsp1_video_try_format(video, &format->fmt.pix_mp, NULL);
}

static int
vsp1_video_set_format(struct file *file, void *fh, struct v4l2_format *format)
{
	struct v4l2_fh *vfh = file->private_data;
	struct vsp1_video *video = to_vsp1_video(vfh->vdev);
	const struct vsp1_format_info *info;
	int ret;

	if (format->type != video->queue.type)
		return -EINVAL;

	ret = __vsp1_video_try_format(video, &format->fmt.pix_mp, &info);
	if (ret < 0)
		return ret;

	mutex_lock(&video->lock);

	if (vb2_is_busy(&video->queue)) {
		ret = -EBUSY;
		goto done;
	}

	video->rwpf->format = format->fmt.pix_mp;
	video->rwpf->fmtinfo = info;

done:
	mutex_unlock(&video->lock);
	return ret;
}

static int
vsp1_video_streamon(struct file *file, void *fh, enum v4l2_buf_type type)
{
	struct v4l2_fh *vfh = file->private_data;
	struct vsp1_video *video = to_vsp1_video(vfh->vdev);
	struct media_device *mdev = &video->vsp1->media_dev;
	struct vsp1_pipeline *pipe;
	int ret;

	if (video->queue.owner && video->queue.owner != file->private_data)
		return -EBUSY;

	/*
	 * Get a pipeline for the video node and start streaming on it. No link
	 * touching an entity in the pipeline can be activated or deactivated
	 * once streaming is started.
	 */
	mutex_lock(&mdev->graph_mutex);

	pipe = vsp1_video_pipeline_get(video);
	if (IS_ERR(pipe)) {
		mutex_unlock(&mdev->graph_mutex);
		return PTR_ERR(pipe);
	}

	ret = __media_pipeline_start(&video->video.entity, &pipe->pipe);
	if (ret < 0) {
		mutex_unlock(&mdev->graph_mutex);
		goto err_pipe;
	}

	mutex_unlock(&mdev->graph_mutex);

	/*
	 * Verify that the configured format matches the output of the connected
	 * subdev.
	 */
	ret = vsp1_video_verify_format(video);
	if (ret < 0)
		goto err_stop;

	/* Start the queue. */
	ret = vb2_streamon(&video->queue, type);
	if (ret < 0)
		goto err_stop;

	return 0;

err_stop:
	media_pipeline_stop(&video->video.entity);
err_pipe:
	vsp1_video_pipeline_put(pipe);
	return ret;
}

static const struct v4l2_ioctl_ops vsp1_video_ioctl_ops = {
	.vidioc_querycap		= vsp1_video_querycap,
	.vidioc_g_fmt_vid_cap_mplane	= vsp1_video_get_format,
	.vidioc_s_fmt_vid_cap_mplane	= vsp1_video_set_format,
	.vidioc_try_fmt_vid_cap_mplane	= vsp1_video_try_format,
	.vidioc_g_fmt_vid_out_mplane	= vsp1_video_get_format,
	.vidioc_s_fmt_vid_out_mplane	= vsp1_video_set_format,
	.vidioc_try_fmt_vid_out_mplane	= vsp1_video_try_format,
	.vidioc_reqbufs			= vb2_ioctl_reqbufs,
	.vidioc_querybuf		= vb2_ioctl_querybuf,
	.vidioc_qbuf			= vb2_ioctl_qbuf,
	.vidioc_dqbuf			= vb2_ioctl_dqbuf,
	.vidioc_expbuf			= vb2_ioctl_expbuf,
	.vidioc_create_bufs		= vb2_ioctl_create_bufs,
	.vidioc_prepare_buf		= vb2_ioctl_prepare_buf,
	.vidioc_streamon		= vsp1_video_streamon,
	.vidioc_streamoff		= vb2_ioctl_streamoff,
};

/* -----------------------------------------------------------------------------
 * V4L2 File Operations
 */

static int vsp1_video_open(struct file *file)
{
	struct vsp1_video *video = video_drvdata(file);
	struct v4l2_fh *vfh;
	int ret = 0;

	vfh = kzalloc(sizeof(*vfh), GFP_KERNEL);
	if (vfh == NULL)
		return -ENOMEM;

	v4l2_fh_init(vfh, &video->video);
	v4l2_fh_add(vfh);

	file->private_data = vfh;

	ret = vsp1_device_get(video->vsp1);
	if (ret < 0) {
		v4l2_fh_del(vfh);
		v4l2_fh_exit(vfh);
		kfree(vfh);
	}

	return ret;
}

static int vsp1_video_release(struct file *file)
{
	struct vsp1_video *video = video_drvdata(file);
	struct v4l2_fh *vfh = file->private_data;

	mutex_lock(&video->lock);
	if (video->queue.owner == vfh) {
		vb2_queue_release(&video->queue);
		video->queue.owner = NULL;
	}
	mutex_unlock(&video->lock);

	vsp1_device_put(video->vsp1);

	v4l2_fh_release(file);

	file->private_data = NULL;

	return 0;
}

static const struct v4l2_file_operations vsp1_video_fops = {
	.owner = THIS_MODULE,
	.unlocked_ioctl = video_ioctl2,
	.open = vsp1_video_open,
	.release = vsp1_video_release,
	.poll = vb2_fop_poll,
	.mmap = vb2_fop_mmap,
};

/* -----------------------------------------------------------------------------
 * Suspend and Resume
 */

void vsp1_video_suspend(struct vsp1_device *vsp1)
{
	unsigned long flags;
	unsigned int i;
	int ret;

	/*
	 * To avoid increasing the system suspend time needlessly, loop over the
	 * pipelines twice, first to set them all to the stopping state, and
	 * then to wait for the stop to complete.
	 */
	for (i = 0; i < vsp1->info->wpf_count; ++i) {
		struct vsp1_rwpf *wpf = vsp1->wpf[i];
		struct vsp1_pipeline *pipe;

		if (wpf == NULL)
			continue;

		pipe = wpf->entity.pipe;
		if (pipe == NULL)
			continue;

		spin_lock_irqsave(&pipe->irqlock, flags);
		if (pipe->state == VSP1_PIPELINE_RUNNING)
			pipe->state = VSP1_PIPELINE_STOPPING;
		spin_unlock_irqrestore(&pipe->irqlock, flags);
	}

	for (i = 0; i < vsp1->info->wpf_count; ++i) {
		struct vsp1_rwpf *wpf = vsp1->wpf[i];
		struct vsp1_pipeline *pipe;

		if (wpf == NULL)
			continue;

		pipe = wpf->entity.pipe;
		if (pipe == NULL)
			continue;

		ret = wait_event_timeout(pipe->wq, vsp1_pipeline_stopped(pipe),
					 msecs_to_jiffies(500));
		if (ret == 0)
			dev_warn(vsp1->dev, "pipeline %u stop timeout\n",
				 wpf->entity.index);
	}
}

void vsp1_video_resume(struct vsp1_device *vsp1)
{
	unsigned long flags;
	unsigned int i;

	/* Resume all running pipelines. */
	for (i = 0; i < vsp1->info->wpf_count; ++i) {
		struct vsp1_rwpf *wpf = vsp1->wpf[i];
		struct vsp1_pipeline *pipe;

		if (wpf == NULL)
			continue;

		pipe = wpf->entity.pipe;
		if (pipe == NULL)
			continue;

		/*
		 * The hardware may have been reset during a suspend and will
		 * need a full reconfiguration.
		 */
		pipe->configured = false;

		spin_lock_irqsave(&pipe->irqlock, flags);
		if (vsp1_pipeline_ready(pipe))
			vsp1_video_pipeline_run(pipe);
		spin_unlock_irqrestore(&pipe->irqlock, flags);
	}
}

/* -----------------------------------------------------------------------------
 * Initialization and Cleanup
 */

struct vsp1_video *vsp1_video_create(struct vsp1_device *vsp1,
				     struct vsp1_rwpf *rwpf)
{
	struct vsp1_video *video;
	const char *direction;
	int ret;

	video = devm_kzalloc(vsp1->dev, sizeof(*video), GFP_KERNEL);
	if (!video)
		return ERR_PTR(-ENOMEM);

	rwpf->video = video;

	video->vsp1 = vsp1;
	video->rwpf = rwpf;

	if (rwpf->entity.type == VSP1_ENTITY_RPF) {
		direction = "input";
		video->type = V4L2_BUF_TYPE_VIDEO_OUTPUT_MPLANE;
		video->pad.flags = MEDIA_PAD_FL_SOURCE;
		video->video.vfl_dir = VFL_DIR_TX;
	} else {
		direction = "output";
		video->type = V4L2_BUF_TYPE_VIDEO_CAPTURE_MPLANE;
		video->pad.flags = MEDIA_PAD_FL_SINK;
		video->video.vfl_dir = VFL_DIR_RX;
	}

	mutex_init(&video->lock);
	spin_lock_init(&video->irqlock);
	INIT_LIST_HEAD(&video->irqqueue);

	/* Initialize the media entity... */
	ret = media_entity_pads_init(&video->video.entity, 1, &video->pad);
	if (ret < 0)
		return ERR_PTR(ret);

	/* ... and the format ... */
	rwpf->format.pixelformat = VSP1_VIDEO_DEF_FORMAT;
	rwpf->format.width = VSP1_VIDEO_DEF_WIDTH;
	rwpf->format.height = VSP1_VIDEO_DEF_HEIGHT;
	__vsp1_video_try_format(video, &rwpf->format, &rwpf->fmtinfo);

	/* ... and the video node... */
	video->video.v4l2_dev = &video->vsp1->v4l2_dev;
	video->video.fops = &vsp1_video_fops;
	snprintf(video->video.name, sizeof(video->video.name), "%s %s",
		 rwpf->entity.subdev.name, direction);
	video->video.vfl_type = VFL_TYPE_GRABBER;
	video->video.release = video_device_release_empty;
	video->video.ioctl_ops = &vsp1_video_ioctl_ops;

	video_set_drvdata(&video->video, video);

	video->queue.type = video->type;
	video->queue.io_modes = VB2_MMAP | VB2_USERPTR | VB2_DMABUF;
	video->queue.lock = &video->lock;
	video->queue.drv_priv = video;
	video->queue.buf_struct_size = sizeof(struct vsp1_vb2_buffer);
	video->queue.ops = &vsp1_video_queue_qops;
	video->queue.mem_ops = &vb2_dma_contig_memops;
	video->queue.timestamp_flags = V4L2_BUF_FLAG_TIMESTAMP_COPY;
	video->queue.dev = video->vsp1->bus_master;
	ret = vb2_queue_init(&video->queue);
	if (ret < 0) {
		dev_err(video->vsp1->dev, "failed to initialize vb2 queue\n");
		goto error;
	}

	/* ... and register the video device. */
	video->video.queue = &video->queue;
	ret = video_register_device(&video->video, VFL_TYPE_GRABBER, -1);
	if (ret < 0) {
		dev_err(video->vsp1->dev, "failed to register video device\n");
		goto error;
	}

	return video;

error:
	vsp1_video_cleanup(video);
	return ERR_PTR(ret);
}

void vsp1_video_cleanup(struct vsp1_video *video)
{
	if (video_is_registered(&video->video))
		video_unregister_device(&video->video);

	media_entity_cleanup(&video->video.entity);
}<|MERGE_RESOLUTION|>--- conflicted
+++ resolved
@@ -861,24 +861,15 @@
 static void vsp1_video_cleanup_pipeline(struct vsp1_pipeline *pipe)
 {
 	lockdep_assert_held(&pipe->lock);
-<<<<<<< HEAD
-=======
 
 	/* Release any cached configuration from our output video. */
 	vsp1_dl_body_put(pipe->stream_config);
 	pipe->stream_config = NULL;
 	pipe->configured = false;
->>>>>>> 22cb595e
 
 	/* Release our partition table allocation */
 	kfree(pipe->part_table);
 	pipe->part_table = NULL;
-<<<<<<< HEAD
-
-	vsp1_dl_list_put(pipe->dl);
-	pipe->dl = NULL;
-=======
->>>>>>> 22cb595e
 }
 
 static int vsp1_video_start_streaming(struct vb2_queue *vq, unsigned int count)
