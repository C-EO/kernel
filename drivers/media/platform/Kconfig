#
# Platform drivers
#	All drivers here are currently for webcam support

menuconfig V4L_PLATFORM_DRIVERS
	bool "V4L platform devices"
	depends on MEDIA_CAMERA_SUPPORT
	default n
	---help---
	  Say Y here to enable support for platform-specific V4L drivers.

if V4L_PLATFORM_DRIVERS

source "drivers/media/platform/marvell-ccic/Kconfig"

config VIDEO_VIA_CAMERA
	tristate "VIAFB camera controller support"
	depends on FB_VIA
	select VIDEOBUF_DMA_SG
	select VIDEO_OV7670
	help
	   Driver support for the integrated camera controller in VIA
	   Chrome9 chipsets.  Currently only tested on OLPC xo-1.5 systems
	   with ov7670 sensors.

#
# Platform multimedia device configuration
#

source "drivers/media/platform/davinci/Kconfig"

source "drivers/media/platform/omap/Kconfig"

source "drivers/media/platform/blackfin/Kconfig"

config VIDEO_SH_VOU
	tristate "SuperH VOU video output driver"
	depends on MEDIA_CAMERA_SUPPORT
	depends on VIDEO_DEV && I2C && HAS_DMA
	depends on ARCH_SHMOBILE || COMPILE_TEST
	select VIDEOBUF_DMA_CONTIG
	help
	  Support for the Video Output Unit (VOU) on SuperH SoCs.

config VIDEO_VIU
	tristate "Freescale VIU Video Driver"
	depends on VIDEO_V4L2 && PPC_MPC512x
	select VIDEOBUF_DMA_CONTIG
	default y
	---help---
	  Support for Freescale VIU video driver. This device captures
	  video data, or overlays video on DIU frame buffer.

	  Say Y here if you want to enable VIU device on MPC5121e Rev2+.
	  In doubt, say N.

config VIDEO_TIMBERDALE
	tristate "Support for timberdale Video In/LogiWIN"
<<<<<<< HEAD
	depends on VIDEO_V4L2 && I2C
=======
	depends on VIDEO_V4L2 && I2C && VIDEO_V4L2_SUBDEV_API
>>>>>>> 4e467d03
	depends on (MFD_TIMBERDALE && TIMB_DMA) || COMPILE_TEST
	select VIDEO_ADV7180
	select VIDEOBUF_DMA_CONTIG
	---help---
	  Add support for the Video In peripherial of the timberdale FPGA.

config VIDEO_M32R_AR
	tristate "AR devices"
	depends on VIDEO_V4L2
	depends on M32R || COMPILE_TEST
	---help---
	  This is a video4linux driver for the Renesas AR (Artificial Retina)
	  camera module.

config VIDEO_M32R_AR_M64278
	tristate "AR device with color module M64278(VGA)"
	depends on PLAT_M32700UT
	select VIDEO_M32R_AR
	---help---
	  This is a video4linux driver for the Renesas AR (Artificial
	  Retina) with M64278E-800 camera module.
	  This module supports VGA(640x480 pixels) resolutions.

	  To compile this driver as a module, choose M here: the
	  module will be called arv.

config VIDEO_OMAP3
	tristate "OMAP 3 Camera support"
	depends on VIDEO_V4L2 && I2C && VIDEO_V4L2_SUBDEV_API && ARCH_OMAP3
	depends on HAS_DMA
	select ARM_DMA_USE_IOMMU
	select OMAP_IOMMU
	select VIDEOBUF2_DMA_CONTIG
	---help---
	  Driver for an OMAP 3 camera controller.

config VIDEO_OMAP3_DEBUG
	bool "OMAP 3 Camera debug messages"
	depends on VIDEO_OMAP3
	---help---
	  Enable debug messages on OMAP 3 camera controller driver.

config VIDEO_S3C_CAMIF
	tristate "Samsung S3C24XX/S3C64XX SoC Camera Interface driver"
	depends on VIDEO_V4L2 && I2C && VIDEO_V4L2_SUBDEV_API
	depends on PM
	depends on ARCH_S3C64XX || PLAT_S3C24XX || COMPILE_TEST
	depends on HAS_DMA
	select VIDEOBUF2_DMA_CONTIG
	---help---
	  This is a v4l2 driver for s3c24xx and s3c64xx SoC series camera
	  host interface (CAMIF).

	  To compile this driver as a module, choose M here: the module
	  will be called s3c-camif.

source "drivers/media/platform/soc_camera/Kconfig"
source "drivers/media/platform/exynos4-is/Kconfig"
source "drivers/media/platform/s5p-tv/Kconfig"
source "drivers/media/platform/am437x/Kconfig"

endif # V4L_PLATFORM_DRIVERS

menuconfig V4L_MEM2MEM_DRIVERS
	bool "Memory-to-memory multimedia devices"
	depends on VIDEO_V4L2
	depends on MEDIA_CAMERA_SUPPORT
	default n
	---help---
	  Say Y here to enable selecting drivers for V4L devices that
	  use system memory for both source and destination buffers, as opposed
	  to capture and output drivers, which use memory buffers for just
	  one of those.

if V4L_MEM2MEM_DRIVERS

config VIDEO_CODA
	tristate "Chips&Media Coda multi-standard codec IP"
	depends on VIDEO_DEV && VIDEO_V4L2 && ARCH_MXC
	depends on HAS_DMA
	select SRAM
	select VIDEOBUF2_DMA_CONTIG
	select VIDEOBUF2_VMALLOC
	select V4L2_MEM2MEM_DEV
	select GENERIC_ALLOCATOR
	---help---
	   Coda is a range of video codec IPs that supports
	   H.264, MPEG-4, and other video formats.

config VIDEO_MEM2MEM_DEINTERLACE
	tristate "Deinterlace support"
	depends on VIDEO_DEV && VIDEO_V4L2 && DMA_ENGINE
	depends on HAS_DMA
	select VIDEOBUF2_DMA_CONTIG
	select V4L2_MEM2MEM_DEV
	help
	    Generic deinterlacing V4L2 driver.

config VIDEO_SAMSUNG_S5P_G2D
	tristate "Samsung S5P and EXYNOS4 G2D 2d graphics accelerator driver"
	depends on VIDEO_DEV && VIDEO_V4L2
	depends on ARCH_S5PV210 || ARCH_EXYNOS || COMPILE_TEST
	depends on HAS_DMA
	select VIDEOBUF2_DMA_CONTIG
	select V4L2_MEM2MEM_DEV
	default n
	---help---
	  This is a v4l2 driver for Samsung S5P and EXYNOS4 G2D
	  2d graphics accelerator.

config VIDEO_SAMSUNG_S5P_JPEG
	tristate "Samsung S5P/Exynos3250/Exynos4 JPEG codec driver"
	depends on VIDEO_DEV && VIDEO_V4L2
	depends on ARCH_S5PV210 || ARCH_EXYNOS || COMPILE_TEST
	depends on HAS_DMA
	select VIDEOBUF2_DMA_CONTIG
	select V4L2_MEM2MEM_DEV
	---help---
	  This is a v4l2 driver for Samsung S5P, EXYNOS3250
	  and EXYNOS4 JPEG codec

config VIDEO_SAMSUNG_S5P_MFC
	tristate "Samsung S5P MFC Video Codec"
	depends on VIDEO_DEV && VIDEO_V4L2
	depends on ARCH_S5PV210 || ARCH_EXYNOS || COMPILE_TEST
	depends on HAS_DMA
	select VIDEOBUF2_DMA_CONTIG
	default n
	help
	    MFC 5.1 and 6.x driver for V4L2

config VIDEO_MX2_EMMAPRP
	tristate "MX2 eMMa-PrP support"
	depends on VIDEO_DEV && VIDEO_V4L2
	depends on SOC_IMX27 || COMPILE_TEST
	depends on HAS_DMA
	select VIDEOBUF2_DMA_CONTIG
	select V4L2_MEM2MEM_DEV
	help
	    MX2X chips have a PrP that can be used to process buffers from
	    memory to memory. Operations include resizing and format
	    conversion.

config VIDEO_SAMSUNG_EXYNOS_GSC
	tristate "Samsung Exynos G-Scaler driver"
	depends on VIDEO_DEV && VIDEO_V4L2
	depends on ARCH_EXYNOS5 || COMPILE_TEST
	depends on HAS_DMA
	select VIDEOBUF2_DMA_CONTIG
	select V4L2_MEM2MEM_DEV
	help
	  This is a v4l2 driver for Samsung EXYNOS5 SoC G-Scaler.

config VIDEO_SH_VEU
	tristate "SuperH VEU mem2mem video processing driver"
	depends on VIDEO_DEV && VIDEO_V4L2 && HAS_DMA
	select VIDEOBUF2_DMA_CONTIG
	select V4L2_MEM2MEM_DEV
	help
	    Support for the Video Engine Unit (VEU) on SuperH and
	    SH-Mobile SoCs.

config VIDEO_RENESAS_VSP1
	tristate "Renesas VSP1 Video Processing Engine"
	depends on VIDEO_V4L2 && VIDEO_V4L2_SUBDEV_API && HAS_DMA
	depends on (ARCH_SHMOBILE && OF) || COMPILE_TEST
	select VIDEOBUF2_DMA_CONTIG
	---help---
	  This is a V4L2 driver for the Renesas VSP1 video processing engine.

	  To compile this driver as a module, choose M here: the module
	  will be called vsp1.

config VIDEO_TI_VPE
	tristate "TI VPE (Video Processing Engine) driver"
	depends on VIDEO_DEV && VIDEO_V4L2
	depends on SOC_DRA7XX || COMPILE_TEST
	depends on HAS_DMA
	select VIDEOBUF2_DMA_CONTIG
	select V4L2_MEM2MEM_DEV
	default n
	---help---
	  Support for the TI VPE(Video Processing Engine) block
	  found on DRA7XX SoC.

config VIDEO_TI_VPE_DEBUG
	bool "VPE debug messages"
	depends on VIDEO_TI_VPE
	---help---
	  Enable debug messages on VPE driver.

endif # V4L_MEM2MEM_DRIVERS

menuconfig V4L_TEST_DRIVERS
	bool "Media test drivers"
	depends on MEDIA_CAMERA_SUPPORT

if V4L_TEST_DRIVERS

source "drivers/media/platform/vivid/Kconfig"

config VIDEO_VIM2M
	tristate "Virtual Memory-to-Memory Driver"
	depends on VIDEO_DEV && VIDEO_V4L2
	select VIDEOBUF2_VMALLOC
	select V4L2_MEM2MEM_DEV
	default n
	---help---
	  This is a virtual test device for the memory-to-memory driver
	  framework.
endif #V4L_TEST_DRIVERS<|MERGE_RESOLUTION|>--- conflicted
+++ resolved
@@ -56,11 +56,7 @@
 
 config VIDEO_TIMBERDALE
 	tristate "Support for timberdale Video In/LogiWIN"
-<<<<<<< HEAD
-	depends on VIDEO_V4L2 && I2C
-=======
 	depends on VIDEO_V4L2 && I2C && VIDEO_V4L2_SUBDEV_API
->>>>>>> 4e467d03
 	depends on (MFD_TIMBERDALE && TIMB_DMA) || COMPILE_TEST
 	select VIDEO_ADV7180
 	select VIDEOBUF_DMA_CONTIG
