--- conflicted
+++ resolved
@@ -120,7 +120,6 @@
  * @index:	index of the mapping that needs to be updated
  * @keycode:	the desired keycode
  * @return:	previous keycode assigned to the mapping
-<<<<<<< HEAD
  *
  * This routine is used to update scancode->keycopde mapping at given
  * position.
@@ -181,68 +180,6 @@
  * If scancode is not yet present the routine will allocate a new slot
  * for it.
  */
-=======
- *
- * This routine is used to update scancode->keycopde mapping at given
- * position.
- */
-static unsigned int ir_update_mapping(struct input_dev *dev,
-				      struct ir_scancode_table *rc_tab,
-				      unsigned int index,
-				      unsigned int new_keycode)
-{
-	int old_keycode = rc_tab->scan[index].keycode;
-	int i;
-
-	/* Did the user wish to remove the mapping? */
-	if (new_keycode == KEY_RESERVED || new_keycode == KEY_UNKNOWN) {
-		IR_dprintk(1, "#%d: Deleting scan 0x%04x\n",
-			   index, rc_tab->scan[index].scancode);
-		rc_tab->len--;
-		memmove(&rc_tab->scan[index], &rc_tab->scan[index+ 1],
-			(rc_tab->len - index) * sizeof(struct ir_scancode));
-	} else {
-		IR_dprintk(1, "#%d: %s scan 0x%04x with key 0x%04x\n",
-			   index,
-			   old_keycode == KEY_RESERVED ? "New" : "Replacing",
-			   rc_tab->scan[index].scancode, new_keycode);
-		rc_tab->scan[index].keycode = new_keycode;
-		__set_bit(new_keycode, dev->keybit);
-	}
-
-	if (old_keycode != KEY_RESERVED) {
-		/* A previous mapping was updated... */
-		__clear_bit(old_keycode, dev->keybit);
-		/* ... but another scancode might use the same keycode */
-		for (i = 0; i < rc_tab->len; i++) {
-			if (rc_tab->scan[i].keycode == old_keycode) {
-				__set_bit(old_keycode, dev->keybit);
-				break;
-			}
-		}
-
-		/* Possibly shrink the keytable, failure is not a problem */
-		ir_resize_table(rc_tab, GFP_ATOMIC);
-	}
-
-	return old_keycode;
-}
-
-/**
- * ir_locate_scancode() - set a keycode in the scancode->keycode table
- * @ir_dev:	the struct ir_input_dev device descriptor
- * @rc_tab:	scancode table to be searched
- * @scancode:	the desired scancode
- * @resize:	controls whether we allowed to resize the table to
- *		accomodate not yet present scancodes
- * @return:	index of the mapping containing scancode in question
- *		or -1U in case of failure.
- *
- * This routine is used to locate given scancode in ir_scancode_table.
- * If scancode is not yet present the routine will allocate a new slot
- * for it.
- */
->>>>>>> c8ddb271
 static unsigned int ir_establish_scancode(struct ir_input_dev *ir_dev,
 					  struct ir_scancode_table *rc_tab,
 					  unsigned int scancode,
@@ -452,11 +389,8 @@
 	ke->len = sizeof(entry->scancode);
 	memcpy(ke->scancode, &entry->scancode, sizeof(entry->scancode));
 
-<<<<<<< HEAD
-=======
 	retval = 0;
 
->>>>>>> c8ddb271
 out:
 	spin_unlock_irqrestore(&rc_tab->lock, flags);
 	return retval;
