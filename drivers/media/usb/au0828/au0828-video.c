/*
 * Auvitek AU0828 USB Bridge (Analog video support)
 *
 * Copyright (C) 2009 Devin Heitmueller <dheitmueller@linuxtv.org>
 * Copyright (C) 2005-2008 Auvitek International, Ltd.
 *
 * This program is free software; you can redistribute it and/or
 * modify it under the terms of the GNU General Public License
 * As published by the Free Software Foundation; either version 2
 * of the License, or (at your option) any later version.
 *
 * This program is distributed in the hope that it will be useful,
 * but WITHOUT ANY WARRANTY; without even the implied warranty of
 * MERCHANTABILITY or FITNESS FOR A PARTICULAR PURPOSE.  See the
 * GNU General Public License for more details.
 *
 * You should have received a copy of the GNU General Public License
 * along with this program; if not, write to the Free Software
 * Foundation, Inc., 51 Franklin Street, Fifth Floor, Boston, MA
 * 02110-1301, USA.
 */

/* Developer Notes:
 *
 * The hardware scaler supported is unimplemented
 * AC97 audio support is unimplemented (only i2s audio mode)
 *
 */

#include "au0828.h"
#include "au8522.h"

#include <linux/module.h>
#include <linux/slab.h>
#include <linux/init.h>
#include <linux/device.h>
#include <media/v4l2-common.h>
#include <media/v4l2-mc.h>
#include <media/v4l2-ioctl.h>
#include <media/v4l2-event.h>
#include <media/tuner.h>
#include "au0828-reg.h"

static DEFINE_MUTEX(au0828_sysfs_lock);

/* ------------------------------------------------------------------
	Videobuf operations
   ------------------------------------------------------------------*/

static unsigned int isoc_debug;
module_param(isoc_debug, int, 0644);
MODULE_PARM_DESC(isoc_debug, "enable debug messages [isoc transfers]");

#define au0828_isocdbg(fmt, arg...) \
do {\
	if (isoc_debug) { \
		pr_info("au0828 %s :"fmt, \
		       __func__ , ##arg);	   \
	} \
  } while (0)

static inline void i2c_gate_ctrl(struct au0828_dev *dev, int val)
{
	if (dev->dvb.frontend && dev->dvb.frontend->ops.analog_ops.i2c_gate_ctrl)
		dev->dvb.frontend->ops.analog_ops.i2c_gate_ctrl(dev->dvb.frontend, val);
}

static inline void print_err_status(struct au0828_dev *dev,
				    int packet, int status)
{
	char *errmsg = "Unknown";

	switch (status) {
	case -ENOENT:
		errmsg = "unlinked synchronuously";
		break;
	case -ECONNRESET:
		errmsg = "unlinked asynchronuously";
		break;
	case -ENOSR:
		errmsg = "Buffer error (overrun)";
		break;
	case -EPIPE:
		errmsg = "Stalled (device not responding)";
		break;
	case -EOVERFLOW:
		errmsg = "Babble (bad cable?)";
		break;
	case -EPROTO:
		errmsg = "Bit-stuff error (bad cable?)";
		break;
	case -EILSEQ:
		errmsg = "CRC/Timeout (could be anything)";
		break;
	case -ETIME:
		errmsg = "Device does not respond";
		break;
	}
	if (packet < 0) {
		au0828_isocdbg("URB status %d [%s].\n",	status, errmsg);
	} else {
		au0828_isocdbg("URB packet %d, status %d [%s].\n",
			       packet, status, errmsg);
	}
}

static int check_dev(struct au0828_dev *dev)
{
	if (test_bit(DEV_DISCONNECTED, &dev->dev_state)) {
		pr_info("v4l2 ioctl: device not present\n");
		return -ENODEV;
	}

	if (test_bit(DEV_MISCONFIGURED, &dev->dev_state)) {
		pr_info("v4l2 ioctl: device is misconfigured; close and open it again\n");
		return -EIO;
	}
	return 0;
}

/*
 * IRQ callback, called by URB callback
 */
static void au0828_irq_callback(struct urb *urb)
{
	struct au0828_dmaqueue  *dma_q = urb->context;
	struct au0828_dev *dev = container_of(dma_q, struct au0828_dev, vidq);
	unsigned long flags = 0;
	int i;

	switch (urb->status) {
	case 0:             /* success */
	case -ETIMEDOUT:    /* NAK */
		break;
	case -ECONNRESET:   /* kill */
	case -ENOENT:
	case -ESHUTDOWN:
		au0828_isocdbg("au0828_irq_callback called: status kill\n");
		return;
	default:            /* unknown error */
		au0828_isocdbg("urb completition error %d.\n", urb->status);
		break;
	}

	/* Copy data from URB */
	spin_lock_irqsave(&dev->slock, flags);
	dev->isoc_ctl.isoc_copy(dev, urb);
	spin_unlock_irqrestore(&dev->slock, flags);

	/* Reset urb buffers */
	for (i = 0; i < urb->number_of_packets; i++) {
		urb->iso_frame_desc[i].status = 0;
		urb->iso_frame_desc[i].actual_length = 0;
	}
	urb->status = 0;

	urb->status = usb_submit_urb(urb, GFP_ATOMIC);
	if (urb->status) {
		au0828_isocdbg("urb resubmit failed (error=%i)\n",
			       urb->status);
	}
	dev->stream_state = STREAM_ON;
}

/*
 * Stop and Deallocate URBs
 */
static void au0828_uninit_isoc(struct au0828_dev *dev)
{
	struct urb *urb;
	int i;

	au0828_isocdbg("au0828: called au0828_uninit_isoc\n");

	dev->isoc_ctl.nfields = -1;
	for (i = 0; i < dev->isoc_ctl.num_bufs; i++) {
		urb = dev->isoc_ctl.urb[i];
		if (urb) {
			if (!irqs_disabled())
				usb_kill_urb(urb);
			else
				usb_unlink_urb(urb);

			if (dev->isoc_ctl.transfer_buffer[i]) {
				usb_free_coherent(dev->usbdev,
					urb->transfer_buffer_length,
					dev->isoc_ctl.transfer_buffer[i],
					urb->transfer_dma);
			}
			usb_free_urb(urb);
			dev->isoc_ctl.urb[i] = NULL;
		}
		dev->isoc_ctl.transfer_buffer[i] = NULL;
	}

	kfree(dev->isoc_ctl.urb);
	kfree(dev->isoc_ctl.transfer_buffer);

	dev->isoc_ctl.urb = NULL;
	dev->isoc_ctl.transfer_buffer = NULL;
	dev->isoc_ctl.num_bufs = 0;

	dev->stream_state = STREAM_OFF;
}

/*
 * Allocate URBs and start IRQ
 */
static int au0828_init_isoc(struct au0828_dev *dev, int max_packets,
			    int num_bufs, int max_pkt_size,
			    int (*isoc_copy) (struct au0828_dev *dev, struct urb *urb))
{
	struct au0828_dmaqueue *dma_q = &dev->vidq;
	int i;
	int sb_size, pipe;
	struct urb *urb;
	int j, k;
	int rc;

	au0828_isocdbg("au0828: called au0828_prepare_isoc\n");

	dev->isoc_ctl.isoc_copy = isoc_copy;
	dev->isoc_ctl.num_bufs = num_bufs;

	dev->isoc_ctl.urb = kzalloc(sizeof(void *)*num_bufs,  GFP_KERNEL);
	if (!dev->isoc_ctl.urb) {
		au0828_isocdbg("cannot alloc memory for usb buffers\n");
		return -ENOMEM;
	}

	dev->isoc_ctl.transfer_buffer = kzalloc(sizeof(void *)*num_bufs,
					      GFP_KERNEL);
	if (!dev->isoc_ctl.transfer_buffer) {
		au0828_isocdbg("cannot allocate memory for usb transfer\n");
		kfree(dev->isoc_ctl.urb);
		return -ENOMEM;
	}

	dev->isoc_ctl.max_pkt_size = max_pkt_size;
	dev->isoc_ctl.buf = NULL;

	sb_size = max_packets * dev->isoc_ctl.max_pkt_size;

	/* allocate urbs and transfer buffers */
	for (i = 0; i < dev->isoc_ctl.num_bufs; i++) {
		urb = usb_alloc_urb(max_packets, GFP_KERNEL);
		if (!urb) {
			au0828_isocdbg("cannot alloc isoc_ctl.urb %i\n", i);
			au0828_uninit_isoc(dev);
			return -ENOMEM;
		}
		dev->isoc_ctl.urb[i] = urb;

		dev->isoc_ctl.transfer_buffer[i] = usb_alloc_coherent(dev->usbdev,
			sb_size, GFP_KERNEL, &urb->transfer_dma);
		if (!dev->isoc_ctl.transfer_buffer[i]) {
			printk("unable to allocate %i bytes for transfer"
					" buffer %i%s\n",
					sb_size, i,
					in_interrupt() ? " while in int" : "");
			au0828_uninit_isoc(dev);
			return -ENOMEM;
		}
		memset(dev->isoc_ctl.transfer_buffer[i], 0, sb_size);

		pipe = usb_rcvisocpipe(dev->usbdev,
				       dev->isoc_in_endpointaddr),

		usb_fill_int_urb(urb, dev->usbdev, pipe,
				 dev->isoc_ctl.transfer_buffer[i], sb_size,
				 au0828_irq_callback, dma_q, 1);

		urb->number_of_packets = max_packets;
		urb->transfer_flags = URB_ISO_ASAP | URB_NO_TRANSFER_DMA_MAP;

		k = 0;
		for (j = 0; j < max_packets; j++) {
			urb->iso_frame_desc[j].offset = k;
			urb->iso_frame_desc[j].length =
						dev->isoc_ctl.max_pkt_size;
			k += dev->isoc_ctl.max_pkt_size;
		}
	}

	/* submit urbs and enables IRQ */
	for (i = 0; i < dev->isoc_ctl.num_bufs; i++) {
		rc = usb_submit_urb(dev->isoc_ctl.urb[i], GFP_ATOMIC);
		if (rc) {
			au0828_isocdbg("submit of urb %i failed (error=%i)\n",
				       i, rc);
			au0828_uninit_isoc(dev);
			return rc;
		}
	}

	return 0;
}

/*
 * Announces that a buffer were filled and request the next
 */
static inline void buffer_filled(struct au0828_dev *dev,
				 struct au0828_dmaqueue *dma_q,
				 struct au0828_buffer *buf)
{
	struct vb2_v4l2_buffer *vb = &buf->vb;
	struct vb2_queue *q = vb->vb2_buf.vb2_queue;

	/* Advice that buffer was filled */
	au0828_isocdbg("[%p/%d] wakeup\n", buf, buf->top_field);

	if (q->type == V4L2_BUF_TYPE_VIDEO_CAPTURE)
		vb->sequence = dev->frame_count++;
	else
		vb->sequence = dev->vbi_frame_count++;

	vb->field = V4L2_FIELD_INTERLACED;
	vb->vb2_buf.timestamp = ktime_get_ns();
	vb2_buffer_done(&vb->vb2_buf, VB2_BUF_STATE_DONE);
}

/*
 * Identify the buffer header type and properly handles
 */
static void au0828_copy_video(struct au0828_dev *dev,
			      struct au0828_dmaqueue  *dma_q,
			      struct au0828_buffer *buf,
			      unsigned char *p,
			      unsigned char *outp, unsigned long len)
{
	void *fieldstart, *startwrite, *startread;
	int  linesdone, currlinedone, offset, lencopy, remain;
	int bytesperline = dev->width << 1; /* Assumes 16-bit depth @@@@ */

	if (len == 0)
		return;

	if (dma_q->pos + len > buf->length)
		len = buf->length - dma_q->pos;

	startread = p;
	remain = len;

	/* Interlaces frame */
	if (buf->top_field)
		fieldstart = outp;
	else
		fieldstart = outp + bytesperline;

	linesdone = dma_q->pos / bytesperline;
	currlinedone = dma_q->pos % bytesperline;
	offset = linesdone * bytesperline * 2 + currlinedone;
	startwrite = fieldstart + offset;
	lencopy = bytesperline - currlinedone;
	lencopy = lencopy > remain ? remain : lencopy;

	if ((char *)startwrite + lencopy > (char *)outp + buf->length) {
		au0828_isocdbg("Overflow of %zi bytes past buffer end (1)\n",
			       ((char *)startwrite + lencopy) -
			       ((char *)outp + buf->length));
		remain = (char *)outp + buf->length - (char *)startwrite;
		lencopy = remain;
	}
	if (lencopy <= 0)
		return;
	memcpy(startwrite, startread, lencopy);

	remain -= lencopy;

	while (remain > 0) {
		startwrite += lencopy + bytesperline;
		startread += lencopy;
		if (bytesperline > remain)
			lencopy = remain;
		else
			lencopy = bytesperline;

		if ((char *)startwrite + lencopy > (char *)outp +
		    buf->length) {
			au0828_isocdbg("Overflow %zi bytes past buf end (2)\n",
				       ((char *)startwrite + lencopy) -
				       ((char *)outp + buf->length));
			lencopy = remain = (char *)outp + buf->length -
					   (char *)startwrite;
		}
		if (lencopy <= 0)
			break;

		memcpy(startwrite, startread, lencopy);

		remain -= lencopy;
	}

	if (offset > 1440) {
		/* We have enough data to check for greenscreen */
		if (outp[0] < 0x60 && outp[1440] < 0x60)
			dev->greenscreen_detected = 1;
	}

	dma_q->pos += len;
}

/*
 * video-buf generic routine to get the next available buffer
 */
static inline void get_next_buf(struct au0828_dmaqueue *dma_q,
				struct au0828_buffer **buf)
{
	struct au0828_dev *dev = container_of(dma_q, struct au0828_dev, vidq);

	if (list_empty(&dma_q->active)) {
		au0828_isocdbg("No active queue to serve\n");
		dev->isoc_ctl.buf = NULL;
		*buf = NULL;
		return;
	}

	/* Get the next buffer */
	*buf = list_entry(dma_q->active.next, struct au0828_buffer, list);
	/* Cleans up buffer - Useful for testing for frame/URB loss */
	list_del(&(*buf)->list);
	dma_q->pos = 0;
	(*buf)->vb_buf = (*buf)->mem;
	dev->isoc_ctl.buf = *buf;

	return;
}

static void au0828_copy_vbi(struct au0828_dev *dev,
			      struct au0828_dmaqueue  *dma_q,
			      struct au0828_buffer *buf,
			      unsigned char *p,
			      unsigned char *outp, unsigned long len)
{
	unsigned char *startwrite, *startread;
	int bytesperline;
	int i, j = 0;

	if (dev == NULL) {
		au0828_isocdbg("dev is null\n");
		return;
	}

	if (dma_q == NULL) {
		au0828_isocdbg("dma_q is null\n");
		return;
	}
	if (buf == NULL)
		return;
	if (p == NULL) {
		au0828_isocdbg("p is null\n");
		return;
	}
	if (outp == NULL) {
		au0828_isocdbg("outp is null\n");
		return;
	}

	bytesperline = dev->vbi_width;

	if (dma_q->pos + len > buf->length)
		len = buf->length - dma_q->pos;

	startread = p;
	startwrite = outp + (dma_q->pos / 2);

	/* Make sure the bottom field populates the second half of the frame */
	if (buf->top_field == 0)
		startwrite += bytesperline * dev->vbi_height;

	for (i = 0; i < len; i += 2)
		startwrite[j++] = startread[i+1];

	dma_q->pos += len;
}


/*
 * video-buf generic routine to get the next available VBI buffer
 */
static inline void vbi_get_next_buf(struct au0828_dmaqueue *dma_q,
				    struct au0828_buffer **buf)
{
	struct au0828_dev *dev = container_of(dma_q, struct au0828_dev, vbiq);

	if (list_empty(&dma_q->active)) {
		au0828_isocdbg("No active queue to serve\n");
		dev->isoc_ctl.vbi_buf = NULL;
		*buf = NULL;
		return;
	}

	/* Get the next buffer */
	*buf = list_entry(dma_q->active.next, struct au0828_buffer, list);
	/* Cleans up buffer - Useful for testing for frame/URB loss */
	list_del(&(*buf)->list);
	dma_q->pos = 0;
	(*buf)->vb_buf = (*buf)->mem;
	dev->isoc_ctl.vbi_buf = *buf;
	return;
}

/*
 * Controls the isoc copy of each urb packet
 */
static inline int au0828_isoc_copy(struct au0828_dev *dev, struct urb *urb)
{
	struct au0828_buffer    *buf;
	struct au0828_buffer    *vbi_buf;
	struct au0828_dmaqueue  *dma_q = urb->context;
	struct au0828_dmaqueue  *vbi_dma_q = &dev->vbiq;
	unsigned char *outp = NULL;
	unsigned char *vbioutp = NULL;
	int i, len = 0, rc = 1;
	unsigned char *p;
	unsigned char fbyte;
	unsigned int vbi_field_size;
	unsigned int remain, lencopy;

	if (!dev)
		return 0;

	if (test_bit(DEV_DISCONNECTED, &dev->dev_state) ||
	    test_bit(DEV_MISCONFIGURED, &dev->dev_state))
		return 0;

	if (urb->status < 0) {
		print_err_status(dev, -1, urb->status);
		if (urb->status == -ENOENT)
			return 0;
	}

	buf = dev->isoc_ctl.buf;
	if (buf != NULL)
		outp = vb2_plane_vaddr(&buf->vb.vb2_buf, 0);

	vbi_buf = dev->isoc_ctl.vbi_buf;
	if (vbi_buf != NULL)
		vbioutp = vb2_plane_vaddr(&vbi_buf->vb.vb2_buf, 0);

	for (i = 0; i < urb->number_of_packets; i++) {
		int status = urb->iso_frame_desc[i].status;

		if (status < 0) {
			print_err_status(dev, i, status);
			if (urb->iso_frame_desc[i].status != -EPROTO)
				continue;
		}

		if (urb->iso_frame_desc[i].actual_length <= 0)
			continue;

		if (urb->iso_frame_desc[i].actual_length >
						dev->max_pkt_size) {
			au0828_isocdbg("packet bigger than packet size");
			continue;
		}

		p = urb->transfer_buffer + urb->iso_frame_desc[i].offset;
		fbyte = p[0];
		len = urb->iso_frame_desc[i].actual_length - 4;
		p += 4;

		if (fbyte & 0x80) {
			len -= 4;
			p += 4;
			au0828_isocdbg("Video frame %s\n",
				       (fbyte & 0x40) ? "odd" : "even");
			if (fbyte & 0x40) {
				/* VBI */
				if (vbi_buf != NULL)
					buffer_filled(dev, vbi_dma_q, vbi_buf);
				vbi_get_next_buf(vbi_dma_q, &vbi_buf);
				if (vbi_buf == NULL)
					vbioutp = NULL;
				else
					vbioutp = vb2_plane_vaddr(
						&vbi_buf->vb.vb2_buf, 0);

				/* Video */
				if (buf != NULL)
					buffer_filled(dev, dma_q, buf);
				get_next_buf(dma_q, &buf);
				if (buf == NULL)
					outp = NULL;
				else
					outp = vb2_plane_vaddr(
						&buf->vb.vb2_buf, 0);

				/* As long as isoc traffic is arriving, keep
				   resetting the timer */
				if (dev->vid_timeout_running)
					mod_timer(&dev->vid_timeout,
						  jiffies + (HZ / 10));
				if (dev->vbi_timeout_running)
					mod_timer(&dev->vbi_timeout,
						  jiffies + (HZ / 10));
			}

			if (buf != NULL) {
				if (fbyte & 0x40)
					buf->top_field = 1;
				else
					buf->top_field = 0;
			}

			if (vbi_buf != NULL) {
				if (fbyte & 0x40)
					vbi_buf->top_field = 1;
				else
					vbi_buf->top_field = 0;
			}

			dev->vbi_read = 0;
			vbi_dma_q->pos = 0;
			dma_q->pos = 0;
		}

		vbi_field_size = dev->vbi_width * dev->vbi_height * 2;
		if (dev->vbi_read < vbi_field_size) {
			remain  = vbi_field_size - dev->vbi_read;
			if (len < remain)
				lencopy = len;
			else
				lencopy = remain;

			if (vbi_buf != NULL)
				au0828_copy_vbi(dev, vbi_dma_q, vbi_buf, p,
						vbioutp, len);

			len -= lencopy;
			p += lencopy;
			dev->vbi_read += lencopy;
		}

		if (dev->vbi_read >= vbi_field_size && buf != NULL)
			au0828_copy_video(dev, dma_q, buf, p, outp, len);
	}
	return rc;
}

void au0828_usb_v4l2_media_release(struct au0828_dev *dev)
{
#ifdef CONFIG_MEDIA_CONTROLLER
	int i;

	for (i = 0; i < AU0828_MAX_INPUT; i++) {
		if (AUVI_INPUT(i).type == AU0828_VMUX_UNDEFINED)
			return;
		media_device_unregister_entity(&dev->input_ent[i]);
	}
#endif
}

static void au0828_usb_v4l2_release(struct v4l2_device *v4l2_dev)
{
	struct au0828_dev *dev =
		container_of(v4l2_dev, struct au0828_dev, v4l2_dev);

	v4l2_ctrl_handler_free(&dev->v4l2_ctrl_hdl);
	v4l2_device_unregister(&dev->v4l2_dev);
	au0828_usb_v4l2_media_release(dev);
	au0828_usb_release(dev);
}

int au0828_v4l2_device_register(struct usb_interface *interface,
				struct au0828_dev *dev)
{
	int retval;

	if (AUVI_INPUT(0).type == AU0828_VMUX_UNDEFINED)
		return 0;

	/* Create the v4l2_device */
#ifdef CONFIG_MEDIA_CONTROLLER
	dev->v4l2_dev.mdev = dev->media_dev;
#endif
	retval = v4l2_device_register(&interface->dev, &dev->v4l2_dev);
	if (retval) {
		pr_err("%s() v4l2_device_register failed\n",
		       __func__);
		mutex_unlock(&dev->lock);
		kfree(dev);
		return retval;
	}

	dev->v4l2_dev.release = au0828_usb_v4l2_release;

	/* This control handler will inherit the controls from au8522 */
	retval = v4l2_ctrl_handler_init(&dev->v4l2_ctrl_hdl, 4);
	if (retval) {
		pr_err("%s() v4l2_ctrl_handler_init failed\n",
		       __func__);
		mutex_unlock(&dev->lock);
		kfree(dev);
		return retval;
	}
	dev->v4l2_dev.ctrl_handler = &dev->v4l2_ctrl_hdl;

	return 0;
}

static int queue_setup(struct vb2_queue *vq,
		       unsigned int *nbuffers, unsigned int *nplanes,
		       unsigned int sizes[], void *alloc_ctxs[])
{
	struct au0828_dev *dev = vb2_get_drv_priv(vq);
	unsigned long size = dev->height * dev->bytesperline;

	if (*nplanes)
		return sizes[0] < size ? -EINVAL : 0;
	*nplanes = 1;
	sizes[0] = size;
	return 0;
}

static int
buffer_prepare(struct vb2_buffer *vb)
{
	struct vb2_v4l2_buffer *vbuf = to_vb2_v4l2_buffer(vb);
	struct au0828_buffer *buf = container_of(vbuf,
				struct au0828_buffer, vb);
	struct au0828_dev    *dev = vb2_get_drv_priv(vb->vb2_queue);

	buf->length = dev->height * dev->bytesperline;

	if (vb2_plane_size(vb, 0) < buf->length) {
		pr_err("%s data will not fit into plane (%lu < %lu)\n",
			__func__, vb2_plane_size(vb, 0), buf->length);
		return -EINVAL;
	}
	vb2_set_plane_payload(&buf->vb.vb2_buf, 0, buf->length);
	return 0;
}

static void
buffer_queue(struct vb2_buffer *vb)
{
	struct vb2_v4l2_buffer *vbuf = to_vb2_v4l2_buffer(vb);
	struct au0828_buffer    *buf     = container_of(vbuf,
							struct au0828_buffer,
							vb);
	struct au0828_dev       *dev     = vb2_get_drv_priv(vb->vb2_queue);
	struct au0828_dmaqueue  *vidq    = &dev->vidq;
	unsigned long flags = 0;

	buf->mem = vb2_plane_vaddr(vb, 0);
	buf->length = vb2_plane_size(vb, 0);

	spin_lock_irqsave(&dev->slock, flags);
	list_add_tail(&buf->list, &vidq->active);
	spin_unlock_irqrestore(&dev->slock, flags);
}

static int au0828_i2s_init(struct au0828_dev *dev)
{
	/* Enable i2s mode */
	au0828_writereg(dev, AU0828_AUDIOCTRL_50C, 0x01);
	return 0;
}

/*
 * Auvitek au0828 analog stream enable
 */
static int au0828_analog_stream_enable(struct au0828_dev *d)
{
	struct usb_interface *iface;
	int ret, h, w;

	dprintk(1, "au0828_analog_stream_enable called\n");

	iface = usb_ifnum_to_if(d->usbdev, 0);
	if (iface && iface->cur_altsetting->desc.bAlternateSetting != 5) {
		dprintk(1, "Changing intf#0 to alt 5\n");
		/* set au0828 interface0 to AS5 here again */
		ret = usb_set_interface(d->usbdev, 0, 5);
		if (ret < 0) {
			pr_info("Au0828 can't set alt setting to 5!\n");
			return -EBUSY;
		}
	}

	h = d->height / 2 + 2;
	w = d->width * 2;

	au0828_writereg(d, AU0828_SENSORCTRL_VBI_103, 0x00);
	au0828_writereg(d, 0x106, 0x00);
	/* set x position */
	au0828_writereg(d, 0x110, 0x00);
	au0828_writereg(d, 0x111, 0x00);
	au0828_writereg(d, 0x114, w & 0xff);
	au0828_writereg(d, 0x115, w >> 8);
	/* set y position */
	au0828_writereg(d, 0x112, 0x00);
	au0828_writereg(d, 0x113, 0x00);
	au0828_writereg(d, 0x116, h & 0xff);
	au0828_writereg(d, 0x117, h >> 8);
	au0828_writereg(d, AU0828_SENSORCTRL_100, 0xb3);

	return 0;
}

static int au0828_analog_stream_disable(struct au0828_dev *d)
{
	dprintk(1, "au0828_analog_stream_disable called\n");
	au0828_writereg(d, AU0828_SENSORCTRL_100, 0x0);
	return 0;
}

static void au0828_analog_stream_reset(struct au0828_dev *dev)
{
	dprintk(1, "au0828_analog_stream_reset called\n");
	au0828_writereg(dev, AU0828_SENSORCTRL_100, 0x0);
	mdelay(30);
	au0828_writereg(dev, AU0828_SENSORCTRL_100, 0xb3);
}

/*
 * Some operations needs to stop current streaming
 */
static int au0828_stream_interrupt(struct au0828_dev *dev)
{
	int ret = 0;

	dev->stream_state = STREAM_INTERRUPT;
	if (test_bit(DEV_DISCONNECTED, &dev->dev_state))
		return -ENODEV;
	else if (ret) {
		set_bit(DEV_MISCONFIGURED, &dev->dev_state);
		dprintk(1, "%s device is misconfigured!\n", __func__);
		return ret;
	}
	return 0;
}

int au0828_start_analog_streaming(struct vb2_queue *vq, unsigned int count)
{
	struct au0828_dev *dev = vb2_get_drv_priv(vq);
	int rc = 0;

	dprintk(1, "au0828_start_analog_streaming called %d\n",
		dev->streaming_users);

	if (vq->type == V4L2_BUF_TYPE_VIDEO_CAPTURE)
		dev->frame_count = 0;
	else
		dev->vbi_frame_count = 0;

	if (dev->streaming_users == 0) {
		/* If we were doing ac97 instead of i2s, it would go here...*/
		au0828_i2s_init(dev);
		rc = au0828_init_isoc(dev, AU0828_ISO_PACKETS_PER_URB,
				   AU0828_MAX_ISO_BUFS, dev->max_pkt_size,
				   au0828_isoc_copy);
		if (rc < 0) {
			pr_info("au0828_init_isoc failed\n");
			return rc;
		}

		if (vq->type == V4L2_BUF_TYPE_VIDEO_CAPTURE) {
			v4l2_device_call_all(&dev->v4l2_dev, 0, video,
						s_stream, 1);
			dev->vid_timeout_running = 1;
			mod_timer(&dev->vid_timeout, jiffies + (HZ / 10));
		} else if (vq->type == V4L2_BUF_TYPE_VBI_CAPTURE) {
			dev->vbi_timeout_running = 1;
			mod_timer(&dev->vbi_timeout, jiffies + (HZ / 10));
		}
	}
	dev->streaming_users++;
	return rc;
}

static void au0828_stop_streaming(struct vb2_queue *vq)
{
	struct au0828_dev *dev = vb2_get_drv_priv(vq);
	struct au0828_dmaqueue *vidq = &dev->vidq;
	unsigned long flags = 0;

	dprintk(1, "au0828_stop_streaming called %d\n", dev->streaming_users);

	if (dev->streaming_users-- == 1)
		au0828_uninit_isoc(dev);

	v4l2_device_call_all(&dev->v4l2_dev, 0, video, s_stream, 0);
	dev->vid_timeout_running = 0;
	del_timer_sync(&dev->vid_timeout);

	spin_lock_irqsave(&dev->slock, flags);
	if (dev->isoc_ctl.buf != NULL) {
		vb2_buffer_done(&dev->isoc_ctl.buf->vb.vb2_buf,
				VB2_BUF_STATE_ERROR);
		dev->isoc_ctl.buf = NULL;
	}
	while (!list_empty(&vidq->active)) {
		struct au0828_buffer *buf;

		buf = list_entry(vidq->active.next, struct au0828_buffer, list);
		vb2_buffer_done(&buf->vb.vb2_buf, VB2_BUF_STATE_ERROR);
		list_del(&buf->list);
	}
	spin_unlock_irqrestore(&dev->slock, flags);
}

void au0828_stop_vbi_streaming(struct vb2_queue *vq)
{
	struct au0828_dev *dev = vb2_get_drv_priv(vq);
	struct au0828_dmaqueue *vbiq = &dev->vbiq;
	unsigned long flags = 0;

	dprintk(1, "au0828_stop_vbi_streaming called %d\n",
		dev->streaming_users);

	if (dev->streaming_users-- == 1)
		au0828_uninit_isoc(dev);

	spin_lock_irqsave(&dev->slock, flags);
	if (dev->isoc_ctl.vbi_buf != NULL) {
		vb2_buffer_done(&dev->isoc_ctl.vbi_buf->vb.vb2_buf,
				VB2_BUF_STATE_ERROR);
		dev->isoc_ctl.vbi_buf = NULL;
	}
	while (!list_empty(&vbiq->active)) {
		struct au0828_buffer *buf;

		buf = list_entry(vbiq->active.next, struct au0828_buffer, list);
		list_del(&buf->list);
		vb2_buffer_done(&buf->vb.vb2_buf, VB2_BUF_STATE_ERROR);
	}
	spin_unlock_irqrestore(&dev->slock, flags);

	dev->vbi_timeout_running = 0;
	del_timer_sync(&dev->vbi_timeout);
}

static struct vb2_ops au0828_video_qops = {
	.queue_setup     = queue_setup,
	.buf_prepare     = buffer_prepare,
	.buf_queue       = buffer_queue,
	.start_streaming = au0828_start_analog_streaming,
	.stop_streaming  = au0828_stop_streaming,
	.wait_prepare    = vb2_ops_wait_prepare,
	.wait_finish     = vb2_ops_wait_finish,
};

/* ------------------------------------------------------------------
   V4L2 interface
   ------------------------------------------------------------------*/
/*
 * au0828_analog_unregister
 * unregister v4l2 devices
 */
int au0828_analog_unregister(struct au0828_dev *dev)
{
	dprintk(1, "au0828_analog_unregister called\n");

	/* No analog TV */
	if (AUVI_INPUT(0).type == AU0828_VMUX_UNDEFINED)
		return 0;

	mutex_lock(&au0828_sysfs_lock);
	video_unregister_device(&dev->vdev);
	video_unregister_device(&dev->vbi_dev);
	mutex_unlock(&au0828_sysfs_lock);

	v4l2_device_disconnect(&dev->v4l2_dev);
	v4l2_device_put(&dev->v4l2_dev);

	return 1;
}

/* This function ensures that video frames continue to be delivered even if
   the ITU-656 input isn't receiving any data (thereby preventing applications
   such as tvtime from hanging) */
static void au0828_vid_buffer_timeout(unsigned long data)
{
	struct au0828_dev *dev = (struct au0828_dev *) data;
	struct au0828_dmaqueue *dma_q = &dev->vidq;
	struct au0828_buffer *buf;
	unsigned char *vid_data;
	unsigned long flags = 0;

	spin_lock_irqsave(&dev->slock, flags);

	buf = dev->isoc_ctl.buf;
	if (buf != NULL) {
		vid_data = vb2_plane_vaddr(&buf->vb.vb2_buf, 0);
		memset(vid_data, 0x00, buf->length); /* Blank green frame */
		buffer_filled(dev, dma_q, buf);
	}
	get_next_buf(dma_q, &buf);

	if (dev->vid_timeout_running == 1)
		mod_timer(&dev->vid_timeout, jiffies + (HZ / 10));

	spin_unlock_irqrestore(&dev->slock, flags);
}

static void au0828_vbi_buffer_timeout(unsigned long data)
{
	struct au0828_dev *dev = (struct au0828_dev *) data;
	struct au0828_dmaqueue *dma_q = &dev->vbiq;
	struct au0828_buffer *buf;
	unsigned char *vbi_data;
	unsigned long flags = 0;

	spin_lock_irqsave(&dev->slock, flags);

	buf = dev->isoc_ctl.vbi_buf;
	if (buf != NULL) {
		vbi_data = vb2_plane_vaddr(&buf->vb.vb2_buf, 0);
		memset(vbi_data, 0x00, buf->length);
		buffer_filled(dev, dma_q, buf);
	}
	vbi_get_next_buf(dma_q, &buf);

	if (dev->vbi_timeout_running == 1)
		mod_timer(&dev->vbi_timeout, jiffies + (HZ / 10));
	spin_unlock_irqrestore(&dev->slock, flags);
}

static int au0828_v4l2_open(struct file *filp)
{
	struct au0828_dev *dev = video_drvdata(filp);
	int ret;

	dprintk(1,
		"%s called std_set %d dev_state %ld stream users %d users %d\n",
		__func__, dev->std_set_in_tuner_core, dev->dev_state,
		dev->streaming_users, dev->users);

	if (mutex_lock_interruptible(&dev->lock))
		return -ERESTARTSYS;

	ret = v4l2_fh_open(filp);
	if (ret) {
		au0828_isocdbg("%s: v4l2_fh_open() returned error %d\n",
				__func__, ret);
		mutex_unlock(&dev->lock);
		return ret;
	}

	if (dev->users == 0) {
		au0828_analog_stream_enable(dev);
		au0828_analog_stream_reset(dev);
		dev->stream_state = STREAM_OFF;
		set_bit(DEV_INITIALIZED, &dev->dev_state);
	}
	dev->users++;
	mutex_unlock(&dev->lock);
	return ret;
}

static int au0828_v4l2_close(struct file *filp)
{
	int ret;
	struct au0828_dev *dev = video_drvdata(filp);
	struct video_device *vdev = video_devdata(filp);

	dprintk(1,
		"%s called std_set %d dev_state %ld stream users %d users %d\n",
		__func__, dev->std_set_in_tuner_core, dev->dev_state,
		dev->streaming_users, dev->users);

	mutex_lock(&dev->lock);
	if (vdev->vfl_type == VFL_TYPE_GRABBER && dev->vid_timeout_running) {
		/* Cancel timeout thread in case they didn't call streamoff */
		dev->vid_timeout_running = 0;
		del_timer_sync(&dev->vid_timeout);
	} else if (vdev->vfl_type == VFL_TYPE_VBI &&
			dev->vbi_timeout_running) {
		/* Cancel timeout thread in case they didn't call streamoff */
		dev->vbi_timeout_running = 0;
		del_timer_sync(&dev->vbi_timeout);
	}

	if (test_bit(DEV_DISCONNECTED, &dev->dev_state))
		goto end;

	if (dev->users == 1) {
		/*
		 * Avoid putting tuner in sleep if DVB or ALSA are
		 * streaming.
		 *
		 * On most USB devices  like au0828 the tuner can
		 * be safely put in sleep stare here if ALSA isn't
		 * streaming. Exceptions are some very old USB tuner
		 * models such as em28xx-based WinTV USB2 which have
		 * a separate audio output jack. The devices that have
		 * a separate audio output jack have analog tuners,
		 * like Philips FM1236. Those devices are always on,
		 * so the s_power callback are silently ignored.
		 * So, the current logic here does the following:
		 * Disable (put tuner to sleep) when
		 * - ALSA and DVB aren't not streaming;
		 * - the last V4L2 file handler is closed.
		 *
		 * FIXME:
		 *
		 * Additionally, this logic could be improved to
		 * disable the media source if the above conditions
		 * are met and if the device:
		 * - doesn't have a separate audio out plug (or
		 * - doesn't use a silicon tuner like xc2028/3028/4000/5000).
		 *
		 * Once this additional logic is in place, a callback
		 * is needed to enable the media source and power on
		 * the tuner, for radio to work.
		*/
		ret = v4l_enable_media_source(vdev);
		if (ret == 0)
			v4l2_device_call_all(&dev->v4l2_dev, 0, core,
					     s_power, 0);
		dev->std_set_in_tuner_core = 0;

		/* When close the device, set the usb intf0 into alt0 to free
		   USB bandwidth */
		ret = usb_set_interface(dev->usbdev, 0, 0);
		if (ret < 0)
			pr_info("Au0828 can't set alternate to 0!\n");
	}
end:
	_vb2_fop_release(filp, NULL);
	dev->users--;
	mutex_unlock(&dev->lock);
	return 0;
}

/* Must be called with dev->lock held */
static void au0828_init_tuner(struct au0828_dev *dev)
{
	struct v4l2_frequency f = {
		.frequency = dev->ctrl_freq,
		.type = V4L2_TUNER_ANALOG_TV,
	};

	dprintk(1, "%s called std_set %d dev_state %ld\n", __func__,
		dev->std_set_in_tuner_core, dev->dev_state);

	if (dev->std_set_in_tuner_core)
		return;
	dev->std_set_in_tuner_core = 1;
	i2c_gate_ctrl(dev, 1);
	/* If we've never sent the standard in tuner core, do so now.
	   We don't do this at device probe because we don't want to
	   incur the cost of a firmware load */
	v4l2_device_call_all(&dev->v4l2_dev, 0, video, s_std, dev->std);
	v4l2_device_call_all(&dev->v4l2_dev, 0, tuner, s_frequency, &f);
	i2c_gate_ctrl(dev, 0);
}

static int au0828_set_format(struct au0828_dev *dev, unsigned int cmd,
			     struct v4l2_format *format)
{
	int ret;
	int width = format->fmt.pix.width;
	int height = format->fmt.pix.height;

	/* If they are demanding a format other than the one we support,
	   bail out (tvtime asks for UYVY and then retries with YUYV) */
	if (format->fmt.pix.pixelformat != V4L2_PIX_FMT_UYVY)
		return -EINVAL;

	/* format->fmt.pix.width only support 720 and height 480 */
	if (width != 720)
		width = 720;
	if (height != 480)
		height = 480;

	format->fmt.pix.width = width;
	format->fmt.pix.height = height;
	format->fmt.pix.pixelformat = V4L2_PIX_FMT_UYVY;
	format->fmt.pix.bytesperline = width * 2;
	format->fmt.pix.sizeimage = width * height * 2;
	format->fmt.pix.colorspace = V4L2_COLORSPACE_SMPTE170M;
	format->fmt.pix.field = V4L2_FIELD_INTERLACED;
	format->fmt.pix.priv = 0;

	if (cmd == VIDIOC_TRY_FMT)
		return 0;

	/* maybe set new image format, driver current only support 720*480 */
	dev->width = width;
	dev->height = height;
	dev->frame_size = width * height * 2;
	dev->field_size = width * height;
	dev->bytesperline = width * 2;

	if (dev->stream_state == STREAM_ON) {
		dprintk(1, "VIDIOC_SET_FMT: interrupting stream!\n");
		ret = au0828_stream_interrupt(dev);
		if (ret != 0) {
			dprintk(1, "error interrupting video stream!\n");
			return ret;
		}
	}

	au0828_analog_stream_enable(dev);

	return 0;
}

static int vidioc_querycap(struct file *file, void  *priv,
			   struct v4l2_capability *cap)
{
	struct video_device *vdev = video_devdata(file);
	struct au0828_dev *dev = video_drvdata(file);

	dprintk(1, "%s called std_set %d dev_state %ld\n", __func__,
		dev->std_set_in_tuner_core, dev->dev_state);

	strlcpy(cap->driver, "au0828", sizeof(cap->driver));
	strlcpy(cap->card, dev->board.name, sizeof(cap->card));
	usb_make_path(dev->usbdev, cap->bus_info, sizeof(cap->bus_info));

	/* set the device capabilities */
	cap->device_caps = V4L2_CAP_AUDIO |
		V4L2_CAP_READWRITE |
		V4L2_CAP_STREAMING |
		V4L2_CAP_TUNER;
	if (vdev->vfl_type == VFL_TYPE_GRABBER)
		cap->device_caps |= V4L2_CAP_VIDEO_CAPTURE;
	else
		cap->device_caps |= V4L2_CAP_VBI_CAPTURE;
	cap->capabilities = cap->device_caps | V4L2_CAP_DEVICE_CAPS |
		V4L2_CAP_VBI_CAPTURE | V4L2_CAP_VIDEO_CAPTURE;
	return 0;
}

static int vidioc_enum_fmt_vid_cap(struct file *file, void  *priv,
					struct v4l2_fmtdesc *f)
{
	if (f->index)
		return -EINVAL;

	dprintk(1, "%s called\n", __func__);

	f->type = V4L2_BUF_TYPE_VIDEO_CAPTURE;
	strcpy(f->description, "Packed YUV2");

	f->flags = 0;
	f->pixelformat = V4L2_PIX_FMT_UYVY;

	return 0;
}

static int vidioc_g_fmt_vid_cap(struct file *file, void *priv,
					struct v4l2_format *f)
{
	struct au0828_dev *dev = video_drvdata(file);

	dprintk(1, "%s called std_set %d dev_state %ld\n", __func__,
		dev->std_set_in_tuner_core, dev->dev_state);

	f->fmt.pix.width = dev->width;
	f->fmt.pix.height = dev->height;
	f->fmt.pix.pixelformat = V4L2_PIX_FMT_UYVY;
	f->fmt.pix.bytesperline = dev->bytesperline;
	f->fmt.pix.sizeimage = dev->frame_size;
	f->fmt.pix.colorspace = V4L2_COLORSPACE_SMPTE170M; /* NTSC/PAL */
	f->fmt.pix.field = V4L2_FIELD_INTERLACED;
	f->fmt.pix.priv = 0;
	return 0;
}

static int vidioc_try_fmt_vid_cap(struct file *file, void *priv,
				  struct v4l2_format *f)
{
	struct au0828_dev *dev = video_drvdata(file);

	dprintk(1, "%s called std_set %d dev_state %ld\n", __func__,
		dev->std_set_in_tuner_core, dev->dev_state);

	return au0828_set_format(dev, VIDIOC_TRY_FMT, f);
}

static int vidioc_s_fmt_vid_cap(struct file *file, void *priv,
				struct v4l2_format *f)
{
	struct au0828_dev *dev = video_drvdata(file);
	int rc;

	dprintk(1, "%s called std_set %d dev_state %ld\n", __func__,
		dev->std_set_in_tuner_core, dev->dev_state);

	rc = check_dev(dev);
	if (rc < 0)
		return rc;

	if (vb2_is_busy(&dev->vb_vidq)) {
		pr_info("%s queue busy\n", __func__);
		rc = -EBUSY;
		goto out;
	}

	rc = au0828_set_format(dev, VIDIOC_S_FMT, f);
out:
	return rc;
}

static int vidioc_s_std(struct file *file, void *priv, v4l2_std_id norm)
{
	struct au0828_dev *dev = video_drvdata(file);

	dprintk(1, "%s called std_set %d dev_state %ld\n", __func__,
		dev->std_set_in_tuner_core, dev->dev_state);

	if (norm == dev->std)
		return 0;

	if (dev->streaming_users > 0)
		return -EBUSY;

	dev->std = norm;

	au0828_init_tuner(dev);

	i2c_gate_ctrl(dev, 1);

	/*
	 * FIXME: when we support something other than 60Hz standards,
	 * we are going to have to make the au0828 bridge adjust the size
	 * of its capture buffer, which is currently hardcoded at 720x480
	 */

	v4l2_device_call_all(&dev->v4l2_dev, 0, video, s_std, norm);

	i2c_gate_ctrl(dev, 0);

	return 0;
}

static int vidioc_g_std(struct file *file, void *priv, v4l2_std_id *norm)
{
	struct au0828_dev *dev = video_drvdata(file);

	dprintk(1, "%s called std_set %d dev_state %ld\n", __func__,
		dev->std_set_in_tuner_core, dev->dev_state);

	*norm = dev->std;
	return 0;
}

static int vidioc_enum_input(struct file *file, void *priv,
				struct v4l2_input *input)
{
	struct au0828_dev *dev = video_drvdata(file);
	unsigned int tmp;

	static const char *inames[] = {
		[AU0828_VMUX_UNDEFINED] = "Undefined",
		[AU0828_VMUX_COMPOSITE] = "Composite",
		[AU0828_VMUX_SVIDEO] = "S-Video",
		[AU0828_VMUX_CABLE] = "Cable TV",
		[AU0828_VMUX_TELEVISION] = "Television",
		[AU0828_VMUX_DVB] = "DVB",
	};

	dprintk(1, "%s called std_set %d dev_state %ld\n", __func__,
		dev->std_set_in_tuner_core, dev->dev_state);

	tmp = input->index;

	if (tmp >= AU0828_MAX_INPUT)
		return -EINVAL;
	if (AUVI_INPUT(tmp).type == 0)
		return -EINVAL;

	input->index = tmp;
	strcpy(input->name, inames[AUVI_INPUT(tmp).type]);
	if ((AUVI_INPUT(tmp).type == AU0828_VMUX_TELEVISION) ||
	    (AUVI_INPUT(tmp).type == AU0828_VMUX_CABLE)) {
		input->type |= V4L2_INPUT_TYPE_TUNER;
		input->audioset = 1;
	} else {
		input->type |= V4L2_INPUT_TYPE_CAMERA;
		input->audioset = 2;
	}

	input->std = dev->vdev.tvnorms;

	return 0;
}

static int vidioc_g_input(struct file *file, void *priv, unsigned int *i)
{
	struct au0828_dev *dev = video_drvdata(file);

	dprintk(1, "%s called std_set %d dev_state %ld\n", __func__,
		dev->std_set_in_tuner_core, dev->dev_state);

	*i = dev->ctrl_input;
	return 0;
}

static void au0828_s_input(struct au0828_dev *dev, int index)
{
	int i;

	dprintk(1, "%s called std_set %d dev_state %ld\n", __func__,
		dev->std_set_in_tuner_core, dev->dev_state);

	switch (AUVI_INPUT(index).type) {
	case AU0828_VMUX_SVIDEO:
		dev->input_type = AU0828_VMUX_SVIDEO;
		dev->ctrl_ainput = 1;
		break;
	case AU0828_VMUX_COMPOSITE:
		dev->input_type = AU0828_VMUX_COMPOSITE;
		dev->ctrl_ainput = 1;
		break;
	case AU0828_VMUX_TELEVISION:
		dev->input_type = AU0828_VMUX_TELEVISION;
		dev->ctrl_ainput = 0;
		break;
	default:
		dprintk(1, "unknown input type set [%d]\n",
			AUVI_INPUT(index).type);
		return;
	}

	dev->ctrl_input = index;

	v4l2_device_call_all(&dev->v4l2_dev, 0, video, s_routing,
			AUVI_INPUT(index).vmux, 0, 0);

	for (i = 0; i < AU0828_MAX_INPUT; i++) {
		int enable = 0;
		if (AUVI_INPUT(i).audio_setup == NULL)
			continue;

		if (i == index)
			enable = 1;
		else
			enable = 0;
		if (enable) {
			(AUVI_INPUT(i).audio_setup)(dev, enable);
		} else {
			/* Make sure we leave it turned on if some
			   other input is routed to this callback */
			if ((AUVI_INPUT(i).audio_setup) !=
			    ((AUVI_INPUT(index).audio_setup))) {
				(AUVI_INPUT(i).audio_setup)(dev, enable);
			}
		}
	}

	v4l2_device_call_all(&dev->v4l2_dev, 0, audio, s_routing,
			AUVI_INPUT(index).amux, 0, 0);
}

static int vidioc_s_input(struct file *file, void *priv, unsigned int index)
{
	struct au0828_dev *dev = video_drvdata(file);
	struct video_device *vfd = video_devdata(file);

	dprintk(1, "VIDIOC_S_INPUT in function %s, input=%d\n", __func__,
		index);
	if (index >= AU0828_MAX_INPUT)
		return -EINVAL;
	if (AUVI_INPUT(index).type == 0)
		return -EINVAL;

	if (dev->ctrl_input == index)
		return 0;

	au0828_s_input(dev, index);

	/*
	 * Input has been changed. Disable the media source
	 * associated with the old input and enable source
	 * for the newly set input
	 */
	v4l_disable_media_source(vfd);
	return v4l_enable_media_source(vfd);
}

static int vidioc_enumaudio(struct file *file, void *priv, struct v4l2_audio *a)
{
	if (a->index > 1)
		return -EINVAL;

	dprintk(1, "%s called\n", __func__);

	if (a->index == 0)
		strcpy(a->name, "Television");
	else
		strcpy(a->name, "Line in");

	a->capability = V4L2_AUDCAP_STEREO;
	return 0;
}

static int vidioc_g_audio(struct file *file, void *priv, struct v4l2_audio *a)
{
	struct au0828_dev *dev = video_drvdata(file);

	dprintk(1, "%s called std_set %d dev_state %ld\n", __func__,
		dev->std_set_in_tuner_core, dev->dev_state);

	a->index = dev->ctrl_ainput;
	if (a->index == 0)
		strcpy(a->name, "Television");
	else
		strcpy(a->name, "Line in");

	a->capability = V4L2_AUDCAP_STEREO;
	return 0;
}

static int vidioc_s_audio(struct file *file, void *priv, const struct v4l2_audio *a)
{
	struct au0828_dev *dev = video_drvdata(file);

	if (a->index != dev->ctrl_ainput)
		return -EINVAL;

	dprintk(1, "%s called std_set %d dev_state %ld\n", __func__,
		dev->std_set_in_tuner_core, dev->dev_state);
	return 0;
}

static int vidioc_g_tuner(struct file *file, void *priv, struct v4l2_tuner *t)
{
	struct au0828_dev *dev = video_drvdata(file);
	struct video_device *vfd = video_devdata(file);
	int ret;

	if (t->index != 0)
		return -EINVAL;

<<<<<<< HEAD
=======
	ret = v4l_enable_media_source(vfd);
	if (ret)
		return ret;

>>>>>>> 1d3cce07
	dprintk(1, "%s called std_set %d dev_state %ld\n", __func__,
		dev->std_set_in_tuner_core, dev->dev_state);

	strcpy(t->name, "Auvitek tuner");

	au0828_init_tuner(dev);
	i2c_gate_ctrl(dev, 1);
	v4l2_device_call_all(&dev->v4l2_dev, 0, tuner, g_tuner, t);
	i2c_gate_ctrl(dev, 0);
	return 0;
}

static int vidioc_s_tuner(struct file *file, void *priv,
				const struct v4l2_tuner *t)
{
	struct au0828_dev *dev = video_drvdata(file);

	if (t->index != 0)
		return -EINVAL;

	dprintk(1, "%s called std_set %d dev_state %ld\n", __func__,
		dev->std_set_in_tuner_core, dev->dev_state);

	au0828_init_tuner(dev);
	i2c_gate_ctrl(dev, 1);
	v4l2_device_call_all(&dev->v4l2_dev, 0, tuner, s_tuner, t);
	i2c_gate_ctrl(dev, 0);

	dprintk(1, "VIDIOC_S_TUNER: signal = %x, afc = %x\n", t->signal,
		t->afc);

	return 0;

}

static int vidioc_g_frequency(struct file *file, void *priv,
				struct v4l2_frequency *freq)
{
	struct au0828_dev *dev = video_drvdata(file);

	if (freq->tuner != 0)
		return -EINVAL;
	dprintk(1, "%s called std_set %d dev_state %ld\n", __func__,
		dev->std_set_in_tuner_core, dev->dev_state);
	freq->frequency = dev->ctrl_freq;
	return 0;
}

static int vidioc_s_frequency(struct file *file, void *priv,
				const struct v4l2_frequency *freq)
{
	struct au0828_dev *dev = video_drvdata(file);
	struct v4l2_frequency new_freq = *freq;

	if (freq->tuner != 0)
		return -EINVAL;

	dprintk(1, "%s called std_set %d dev_state %ld\n", __func__,
		dev->std_set_in_tuner_core, dev->dev_state);

	au0828_init_tuner(dev);
	i2c_gate_ctrl(dev, 1);

	v4l2_device_call_all(&dev->v4l2_dev, 0, tuner, s_frequency, freq);
	/* Get the actual set (and possibly clamped) frequency */
	v4l2_device_call_all(&dev->v4l2_dev, 0, tuner, g_frequency, &new_freq);
	dev->ctrl_freq = new_freq.frequency;

	i2c_gate_ctrl(dev, 0);

	au0828_analog_stream_reset(dev);

	return 0;
}


/* RAW VBI ioctls */

static int vidioc_g_fmt_vbi_cap(struct file *file, void *priv,
				struct v4l2_format *format)
{
	struct au0828_dev *dev = video_drvdata(file);

	dprintk(1, "%s called std_set %d dev_state %ld\n", __func__,
		dev->std_set_in_tuner_core, dev->dev_state);

	format->fmt.vbi.samples_per_line = dev->vbi_width;
	format->fmt.vbi.sample_format = V4L2_PIX_FMT_GREY;
	format->fmt.vbi.offset = 0;
	format->fmt.vbi.flags = 0;
	format->fmt.vbi.sampling_rate = 6750000 * 4 / 2;

	format->fmt.vbi.count[0] = dev->vbi_height;
	format->fmt.vbi.count[1] = dev->vbi_height;
	format->fmt.vbi.start[0] = 21;
	format->fmt.vbi.start[1] = 284;
	memset(format->fmt.vbi.reserved, 0, sizeof(format->fmt.vbi.reserved));

	return 0;
}

static int vidioc_cropcap(struct file *file, void *priv,
			  struct v4l2_cropcap *cc)
{
	struct au0828_dev *dev = video_drvdata(file);

	if (cc->type != V4L2_BUF_TYPE_VIDEO_CAPTURE)
		return -EINVAL;

	dprintk(1, "%s called std_set %d dev_state %ld\n", __func__,
		dev->std_set_in_tuner_core, dev->dev_state);

	cc->bounds.left = 0;
	cc->bounds.top = 0;
	cc->bounds.width = dev->width;
	cc->bounds.height = dev->height;

	cc->defrect = cc->bounds;

	cc->pixelaspect.numerator = 54;
	cc->pixelaspect.denominator = 59;

	return 0;
}

#ifdef CONFIG_VIDEO_ADV_DEBUG
static int vidioc_g_register(struct file *file, void *priv,
			     struct v4l2_dbg_register *reg)
{
	struct au0828_dev *dev = video_drvdata(file);

	dprintk(1, "%s called std_set %d dev_state %ld\n", __func__,
		dev->std_set_in_tuner_core, dev->dev_state);

	reg->val = au0828_read(dev, reg->reg);
	reg->size = 1;
	return 0;
}

static int vidioc_s_register(struct file *file, void *priv,
			     const struct v4l2_dbg_register *reg)
{
	struct au0828_dev *dev = video_drvdata(file);

	dprintk(1, "%s called std_set %d dev_state %ld\n", __func__,
		dev->std_set_in_tuner_core, dev->dev_state);

	return au0828_writereg(dev, reg->reg, reg->val);
}
#endif

static int vidioc_log_status(struct file *file, void *fh)
{
	struct video_device *vdev = video_devdata(file);

	dprintk(1, "%s called\n", __func__);

	v4l2_ctrl_log_status(file, fh);
	v4l2_device_call_all(vdev->v4l2_dev, 0, core, log_status);
	return 0;
}

void au0828_v4l2_suspend(struct au0828_dev *dev)
{
	struct urb *urb;
	int i;

	pr_info("stopping V4L2\n");

	if (dev->stream_state == STREAM_ON) {
		pr_info("stopping V4L2 active URBs\n");
		au0828_analog_stream_disable(dev);
		/* stop urbs */
		for (i = 0; i < dev->isoc_ctl.num_bufs; i++) {
			urb = dev->isoc_ctl.urb[i];
			if (urb) {
				if (!irqs_disabled())
					usb_kill_urb(urb);
				else
					usb_unlink_urb(urb);
			}
		}
	}

	if (dev->vid_timeout_running)
		del_timer_sync(&dev->vid_timeout);
	if (dev->vbi_timeout_running)
		del_timer_sync(&dev->vbi_timeout);
}

void au0828_v4l2_resume(struct au0828_dev *dev)
{
	int i, rc;

	pr_info("restarting V4L2\n");

	if (dev->stream_state == STREAM_ON) {
		au0828_stream_interrupt(dev);
		au0828_init_tuner(dev);
	}

	if (dev->vid_timeout_running)
		mod_timer(&dev->vid_timeout, jiffies + (HZ / 10));
	if (dev->vbi_timeout_running)
		mod_timer(&dev->vbi_timeout, jiffies + (HZ / 10));

	/* If we were doing ac97 instead of i2s, it would go here...*/
	au0828_i2s_init(dev);

	au0828_analog_stream_enable(dev);

	if (!(dev->stream_state == STREAM_ON)) {
		au0828_analog_stream_reset(dev);
		/* submit urbs */
		for (i = 0; i < dev->isoc_ctl.num_bufs; i++) {
			rc = usb_submit_urb(dev->isoc_ctl.urb[i], GFP_ATOMIC);
			if (rc) {
				au0828_isocdbg("submit of urb %i failed (error=%i)\n",
					       i, rc);
				au0828_uninit_isoc(dev);
			}
		}
	}
}

static struct v4l2_file_operations au0828_v4l_fops = {
	.owner      = THIS_MODULE,
	.open       = au0828_v4l2_open,
	.release    = au0828_v4l2_close,
	.read       = vb2_fop_read,
	.poll       = vb2_fop_poll,
	.mmap       = vb2_fop_mmap,
	.unlocked_ioctl = video_ioctl2,
};

static const struct v4l2_ioctl_ops video_ioctl_ops = {
	.vidioc_querycap            = vidioc_querycap,
	.vidioc_enum_fmt_vid_cap    = vidioc_enum_fmt_vid_cap,
	.vidioc_g_fmt_vid_cap       = vidioc_g_fmt_vid_cap,
	.vidioc_try_fmt_vid_cap     = vidioc_try_fmt_vid_cap,
	.vidioc_s_fmt_vid_cap       = vidioc_s_fmt_vid_cap,
	.vidioc_g_fmt_vbi_cap       = vidioc_g_fmt_vbi_cap,
	.vidioc_try_fmt_vbi_cap     = vidioc_g_fmt_vbi_cap,
	.vidioc_s_fmt_vbi_cap       = vidioc_g_fmt_vbi_cap,
	.vidioc_enumaudio           = vidioc_enumaudio,
	.vidioc_g_audio             = vidioc_g_audio,
	.vidioc_s_audio             = vidioc_s_audio,
	.vidioc_cropcap             = vidioc_cropcap,

	.vidioc_reqbufs             = vb2_ioctl_reqbufs,
	.vidioc_create_bufs         = vb2_ioctl_create_bufs,
	.vidioc_prepare_buf         = vb2_ioctl_prepare_buf,
	.vidioc_querybuf            = vb2_ioctl_querybuf,
	.vidioc_qbuf                = vb2_ioctl_qbuf,
	.vidioc_dqbuf               = vb2_ioctl_dqbuf,
	.vidioc_expbuf               = vb2_ioctl_expbuf,

	.vidioc_s_std               = vidioc_s_std,
	.vidioc_g_std               = vidioc_g_std,
	.vidioc_enum_input          = vidioc_enum_input,
	.vidioc_g_input             = vidioc_g_input,
	.vidioc_s_input             = vidioc_s_input,

	.vidioc_streamon            = vb2_ioctl_streamon,
	.vidioc_streamoff           = vb2_ioctl_streamoff,

	.vidioc_g_tuner             = vidioc_g_tuner,
	.vidioc_s_tuner             = vidioc_s_tuner,
	.vidioc_g_frequency         = vidioc_g_frequency,
	.vidioc_s_frequency         = vidioc_s_frequency,
#ifdef CONFIG_VIDEO_ADV_DEBUG
	.vidioc_g_register          = vidioc_g_register,
	.vidioc_s_register          = vidioc_s_register,
#endif
	.vidioc_log_status	    = vidioc_log_status,
	.vidioc_subscribe_event     = v4l2_ctrl_subscribe_event,
	.vidioc_unsubscribe_event   = v4l2_event_unsubscribe,
};

static const struct video_device au0828_video_template = {
	.fops                       = &au0828_v4l_fops,
	.release                    = video_device_release_empty,
	.ioctl_ops 		    = &video_ioctl_ops,
	.tvnorms                    = V4L2_STD_NTSC_M | V4L2_STD_PAL_M,
};

static int au0828_vb2_setup(struct au0828_dev *dev)
{
	int rc;
	struct vb2_queue *q;

	/* Setup Videobuf2 for Video capture */
	q = &dev->vb_vidq;
	q->type = V4L2_BUF_TYPE_VIDEO_CAPTURE;
	q->io_modes = VB2_READ | VB2_MMAP | VB2_USERPTR | VB2_DMABUF;
	q->timestamp_flags = V4L2_BUF_FLAG_TIMESTAMP_MONOTONIC;
	q->drv_priv = dev;
	q->buf_struct_size = sizeof(struct au0828_buffer);
	q->ops = &au0828_video_qops;
	q->mem_ops = &vb2_vmalloc_memops;

	rc = vb2_queue_init(q);
	if (rc < 0)
		return rc;

	/* Setup Videobuf2 for VBI capture */
	q = &dev->vb_vbiq;
	q->type = V4L2_BUF_TYPE_VBI_CAPTURE;
	q->io_modes = VB2_READ | VB2_MMAP | VB2_USERPTR | VB2_DMABUF;
	q->timestamp_flags = V4L2_BUF_FLAG_TIMESTAMP_MONOTONIC;
	q->drv_priv = dev;
	q->buf_struct_size = sizeof(struct au0828_buffer);
	q->ops = &au0828_vbi_qops;
	q->mem_ops = &vb2_vmalloc_memops;

	rc = vb2_queue_init(q);
	if (rc < 0)
		return rc;

	return 0;
}

static void au0828_analog_create_entities(struct au0828_dev *dev)
{
#if defined(CONFIG_MEDIA_CONTROLLER)
	static const char * const inames[] = {
		[AU0828_VMUX_COMPOSITE] = "Composite",
		[AU0828_VMUX_SVIDEO] = "S-Video",
		[AU0828_VMUX_CABLE] = "Cable TV",
		[AU0828_VMUX_TELEVISION] = "Television",
		[AU0828_VMUX_DVB] = "DVB",
	};
	int ret, i;

	/* Initialize Video and VBI pads */
	dev->video_pad.flags = MEDIA_PAD_FL_SINK;
	ret = media_entity_pads_init(&dev->vdev.entity, 1, &dev->video_pad);
	if (ret < 0)
		pr_err("failed to initialize video media entity!\n");

	dev->vbi_pad.flags = MEDIA_PAD_FL_SINK;
	ret = media_entity_pads_init(&dev->vbi_dev.entity, 1, &dev->vbi_pad);
	if (ret < 0)
		pr_err("failed to initialize vbi media entity!\n");

	/* Create entities for each input connector */
	for (i = 0; i < AU0828_MAX_INPUT; i++) {
		struct media_entity *ent = &dev->input_ent[i];

		if (AUVI_INPUT(i).type == AU0828_VMUX_UNDEFINED)
			break;

		ent->name = inames[AUVI_INPUT(i).type];
		ent->flags = MEDIA_ENT_FL_CONNECTOR;
		dev->input_pad[i].flags = MEDIA_PAD_FL_SOURCE;

		switch (AUVI_INPUT(i).type) {
		case AU0828_VMUX_COMPOSITE:
			ent->function = MEDIA_ENT_F_CONN_COMPOSITE;
			break;
		case AU0828_VMUX_SVIDEO:
			ent->function = MEDIA_ENT_F_CONN_SVIDEO;
			break;
		case AU0828_VMUX_CABLE:
		case AU0828_VMUX_TELEVISION:
		case AU0828_VMUX_DVB:
		default: /* Just to shut up a warning */
			ent->function = MEDIA_ENT_F_CONN_RF;
			break;
		}

		ret = media_entity_pads_init(ent, 1, &dev->input_pad[i]);
		if (ret < 0)
			pr_err("failed to initialize input pad[%d]!\n", i);

		ret = media_device_register_entity(dev->media_dev, ent);
		if (ret < 0)
			pr_err("failed to register input entity %d!\n", i);
	}
#endif
}

/**************************************************************************/

int au0828_analog_register(struct au0828_dev *dev,
			   struct usb_interface *interface)
{
	int retval = -ENOMEM;
	struct usb_host_interface *iface_desc;
	struct usb_endpoint_descriptor *endpoint;
	int i, ret;

	dprintk(1, "au0828_analog_register called for intf#%d!\n",
		interface->cur_altsetting->desc.bInterfaceNumber);

	/* No analog TV */
	if (AUVI_INPUT(0).type == AU0828_VMUX_UNDEFINED)
		return 0;

	/* set au0828 usb interface0 to as5 */
	retval = usb_set_interface(dev->usbdev,
			interface->cur_altsetting->desc.bInterfaceNumber, 5);
	if (retval != 0) {
		pr_info("Failure setting usb interface0 to as5\n");
		return retval;
	}

	/* Figure out which endpoint has the isoc interface */
	iface_desc = interface->cur_altsetting;
	for (i = 0; i < iface_desc->desc.bNumEndpoints; i++) {
		endpoint = &iface_desc->endpoint[i].desc;
		if (((endpoint->bEndpointAddress & USB_ENDPOINT_DIR_MASK)
		     == USB_DIR_IN) &&
		    ((endpoint->bmAttributes & USB_ENDPOINT_XFERTYPE_MASK)
		     == USB_ENDPOINT_XFER_ISOC)) {

			/* we find our isoc in endpoint */
			u16 tmp = le16_to_cpu(endpoint->wMaxPacketSize);
			dev->max_pkt_size = (tmp & 0x07ff) *
				(((tmp & 0x1800) >> 11) + 1);
			dev->isoc_in_endpointaddr = endpoint->bEndpointAddress;
			dprintk(1,
				"Found isoc endpoint 0x%02x, max size = %d\n",
				dev->isoc_in_endpointaddr, dev->max_pkt_size);
		}
	}
	if (!(dev->isoc_in_endpointaddr)) {
		pr_info("Could not locate isoc endpoint\n");
		return -ENODEV;
	}

	init_waitqueue_head(&dev->open);
	spin_lock_init(&dev->slock);

	/* init video dma queues */
	INIT_LIST_HEAD(&dev->vidq.active);
	INIT_LIST_HEAD(&dev->vbiq.active);

	setup_timer(&dev->vid_timeout, au0828_vid_buffer_timeout,
		    (unsigned long)dev);
	setup_timer(&dev->vbi_timeout, au0828_vbi_buffer_timeout,
		    (unsigned long)dev);

	dev->width = NTSC_STD_W;
	dev->height = NTSC_STD_H;
	dev->field_size = dev->width * dev->height;
	dev->frame_size = dev->field_size << 1;
	dev->bytesperline = dev->width << 1;
	dev->vbi_width = 720;
	dev->vbi_height = 1;
	dev->ctrl_ainput = 0;
	dev->ctrl_freq = 960;
	dev->std = V4L2_STD_NTSC_M;
	/* Default input is TV Tuner */
	au0828_s_input(dev, 0);

	mutex_init(&dev->vb_queue_lock);
	mutex_init(&dev->vb_vbi_queue_lock);

	/* Fill the video capture device struct */
	dev->vdev = au0828_video_template;
	dev->vdev.v4l2_dev = &dev->v4l2_dev;
	dev->vdev.lock = &dev->lock;
	dev->vdev.queue = &dev->vb_vidq;
	dev->vdev.queue->lock = &dev->vb_queue_lock;
	strcpy(dev->vdev.name, "au0828a video");

	/* Setup the VBI device */
	dev->vbi_dev = au0828_video_template;
	dev->vbi_dev.v4l2_dev = &dev->v4l2_dev;
	dev->vbi_dev.lock = &dev->lock;
	dev->vbi_dev.queue = &dev->vb_vbiq;
	dev->vbi_dev.queue->lock = &dev->vb_vbi_queue_lock;
	strcpy(dev->vbi_dev.name, "au0828a vbi");

	/* Init entities at the Media Controller */
	au0828_analog_create_entities(dev);

	/* initialize videobuf2 stuff */
	retval = au0828_vb2_setup(dev);
	if (retval != 0) {
		dprintk(1, "unable to setup videobuf2 queues (error = %d).\n",
			retval);
		return -ENODEV;
	}

	/* Register the v4l2 device */
	video_set_drvdata(&dev->vdev, dev);
	retval = video_register_device(&dev->vdev, VFL_TYPE_GRABBER, -1);
	if (retval != 0) {
		dprintk(1, "unable to register video device (error = %d).\n",
			retval);
		ret = -ENODEV;
		goto err_reg_vdev;
	}

	/* Register the vbi device */
	video_set_drvdata(&dev->vbi_dev, dev);
	retval = video_register_device(&dev->vbi_dev, VFL_TYPE_VBI, -1);
	if (retval != 0) {
		dprintk(1, "unable to register vbi device (error = %d).\n",
			retval);
		ret = -ENODEV;
		goto err_reg_vbi_dev;
	}

#ifdef CONFIG_MEDIA_CONTROLLER
	retval = v4l2_mc_create_media_graph(dev->media_dev);
	if (retval) {
		pr_err("%s() au0282_dev_register failed to create graph\n",
			__func__);
		ret = -ENODEV;
		goto err_reg_vbi_dev;
	}
#endif

	dprintk(1, "%s completed!\n", __func__);

	return 0;

err_reg_vbi_dev:
	video_unregister_device(&dev->vdev);
err_reg_vdev:
	vb2_queue_release(&dev->vb_vidq);
	vb2_queue_release(&dev->vb_vbiq);
	return ret;
}
<|MERGE_RESOLUTION|>--- conflicted
+++ resolved
@@ -1529,13 +1529,10 @@
 	if (t->index != 0)
 		return -EINVAL;
 
-<<<<<<< HEAD
-=======
 	ret = v4l_enable_media_source(vfd);
 	if (ret)
 		return ret;
 
->>>>>>> 1d3cce07
 	dprintk(1, "%s called std_set %d dev_state %ld\n", __func__,
 		dev->std_set_in_tuner_core, dev->dev_state);
 
