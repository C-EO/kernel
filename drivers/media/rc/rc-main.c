// SPDX-License-Identifier: GPL-2.0
// rc-main.c - Remote Controller core module
//
// Copyright (C) 2009-2010 by Mauro Carvalho Chehab

#define pr_fmt(fmt) KBUILD_MODNAME ": " fmt

#include <media/rc-core.h>
#include <linux/bsearch.h>
#include <linux/spinlock.h>
#include <linux/delay.h>
#include <linux/input.h>
#include <linux/leds.h>
#include <linux/slab.h>
#include <linux/idr.h>
#include <linux/device.h>
#include <linux/module.h>
#include "rc-core-priv.h"

/* Sizes are in bytes, 256 bytes allows for 32 entries on x64 */
#define IR_TAB_MIN_SIZE	256
#define IR_TAB_MAX_SIZE	8192

static const struct {
	const char *name;
	unsigned int repeat_period;
	unsigned int scancode_bits;
} protocols[] = {
	[RC_PROTO_UNKNOWN] = { .name = "unknown", .repeat_period = 125 },
	[RC_PROTO_OTHER] = { .name = "other", .repeat_period = 125 },
	[RC_PROTO_RC5] = { .name = "rc-5",
		.scancode_bits = 0x1f7f, .repeat_period = 114 },
	[RC_PROTO_RC5X_20] = { .name = "rc-5x-20",
		.scancode_bits = 0x1f7f3f, .repeat_period = 114 },
	[RC_PROTO_RC5_SZ] = { .name = "rc-5-sz",
		.scancode_bits = 0x2fff, .repeat_period = 114 },
	[RC_PROTO_JVC] = { .name = "jvc",
		.scancode_bits = 0xffff, .repeat_period = 125 },
	[RC_PROTO_SONY12] = { .name = "sony-12",
		.scancode_bits = 0x1f007f, .repeat_period = 100 },
	[RC_PROTO_SONY15] = { .name = "sony-15",
		.scancode_bits = 0xff007f, .repeat_period = 100 },
	[RC_PROTO_SONY20] = { .name = "sony-20",
		.scancode_bits = 0x1fff7f, .repeat_period = 100 },
	[RC_PROTO_NEC] = { .name = "nec",
		.scancode_bits = 0xffff, .repeat_period = 110 },
	[RC_PROTO_NECX] = { .name = "nec-x",
		.scancode_bits = 0xffffff, .repeat_period = 110 },
	[RC_PROTO_NEC32] = { .name = "nec-32",
		.scancode_bits = 0xffffffff, .repeat_period = 110 },
	[RC_PROTO_SANYO] = { .name = "sanyo",
		.scancode_bits = 0x1fffff, .repeat_period = 125 },
	[RC_PROTO_MCIR2_KBD] = { .name = "mcir2-kbd",
		.scancode_bits = 0xffffff, .repeat_period = 100 },
	[RC_PROTO_MCIR2_MSE] = { .name = "mcir2-mse",
		.scancode_bits = 0x1fffff, .repeat_period = 100 },
	[RC_PROTO_RC6_0] = { .name = "rc-6-0",
		.scancode_bits = 0xffff, .repeat_period = 114 },
	[RC_PROTO_RC6_6A_20] = { .name = "rc-6-6a-20",
		.scancode_bits = 0xfffff, .repeat_period = 114 },
	[RC_PROTO_RC6_6A_24] = { .name = "rc-6-6a-24",
		.scancode_bits = 0xffffff, .repeat_period = 114 },
	[RC_PROTO_RC6_6A_32] = { .name = "rc-6-6a-32",
		.scancode_bits = 0xffffffff, .repeat_period = 114 },
	[RC_PROTO_RC6_MCE] = { .name = "rc-6-mce",
		.scancode_bits = 0xffff7fff, .repeat_period = 114 },
	[RC_PROTO_SHARP] = { .name = "sharp",
		.scancode_bits = 0x1fff, .repeat_period = 125 },
	[RC_PROTO_XMP] = { .name = "xmp", .repeat_period = 125 },
	[RC_PROTO_CEC] = { .name = "cec", .repeat_period = 0 },
	[RC_PROTO_IMON] = { .name = "imon",
		.scancode_bits = 0x7fffffff, .repeat_period = 114 },
	[RC_PROTO_RCMM12] = { .name = "rc-mm-12",
		.scancode_bits = 0x00000fff, .repeat_period = 114 },
	[RC_PROTO_RCMM24] = { .name = "rc-mm-24",
		.scancode_bits = 0x00ffffff, .repeat_period = 114 },
	[RC_PROTO_RCMM32] = { .name = "rc-mm-32",
		.scancode_bits = 0xffffffff, .repeat_period = 114 },
	[RC_PROTO_XBOX_DVD] = { .name = "xbox-dvd", .repeat_period = 64 },
};

/* Used to keep track of known keymaps */
static LIST_HEAD(rc_map_list);
static DEFINE_SPINLOCK(rc_map_lock);
static struct led_trigger *led_feedback;

/* Used to keep track of rc devices */
static DEFINE_IDA(rc_ida);

static struct rc_map_list *seek_rc_map(const char *name)
{
	struct rc_map_list *map = NULL;

	spin_lock(&rc_map_lock);
	list_for_each_entry(map, &rc_map_list, list) {
		if (!strcmp(name, map->map.name)) {
			spin_unlock(&rc_map_lock);
			return map;
		}
	}
	spin_unlock(&rc_map_lock);

	return NULL;
}

struct rc_map *rc_map_get(const char *name)
{

	struct rc_map_list *map;

	map = seek_rc_map(name);
#ifdef CONFIG_MODULES
	if (!map) {
		int rc = request_module("%s", name);
		if (rc < 0) {
			pr_err("Couldn't load IR keymap %s\n", name);
			return NULL;
		}
		msleep(20);	/* Give some time for IR to register */

		map = seek_rc_map(name);
	}
#endif
	if (!map) {
		pr_err("IR keymap %s not found\n", name);
		return NULL;
	}

	printk(KERN_INFO "Registered IR keymap %s\n", map->map.name);

	return &map->map;
}
EXPORT_SYMBOL_GPL(rc_map_get);

int rc_map_register(struct rc_map_list *map)
{
	spin_lock(&rc_map_lock);
	list_add_tail(&map->list, &rc_map_list);
	spin_unlock(&rc_map_lock);
	return 0;
}
EXPORT_SYMBOL_GPL(rc_map_register);

void rc_map_unregister(struct rc_map_list *map)
{
	spin_lock(&rc_map_lock);
	list_del(&map->list);
	spin_unlock(&rc_map_lock);
}
EXPORT_SYMBOL_GPL(rc_map_unregister);


static struct rc_map_table empty[] = {
	{ 0x2a, KEY_COFFEE },
};

static struct rc_map_list empty_map = {
	.map = {
		.scan     = empty,
		.size     = ARRAY_SIZE(empty),
		.rc_proto = RC_PROTO_UNKNOWN,	/* Legacy IR type */
		.name     = RC_MAP_EMPTY,
	}
};

/**
 * scancode_to_u64() - converts scancode in &struct input_keymap_entry
 * @ke: keymap entry containing scancode to be converted.
 * @scancode: pointer to the location where converted scancode should
 *	be stored.
 *
 * This function is a version of input_scancode_to_scalar specialized for
 * rc-core.
 */
static int scancode_to_u64(const struct input_keymap_entry *ke, u64 *scancode)
{
	switch (ke->len) {
	case 1:
		*scancode = *((u8 *)ke->scancode);
		break;

	case 2:
		*scancode = *((u16 *)ke->scancode);
		break;

	case 4:
		*scancode = *((u32 *)ke->scancode);
		break;

	case 8:
		*scancode = *((u64 *)ke->scancode);
		break;

	default:
		return -EINVAL;
	}

	return 0;
}

/**
 * ir_create_table() - initializes a scancode table
 * @dev:	the rc_dev device
 * @rc_map:	the rc_map to initialize
 * @name:	name to assign to the table
 * @rc_proto:	ir type to assign to the new table
 * @size:	initial size of the table
 *
 * This routine will initialize the rc_map and will allocate
 * memory to hold at least the specified number of elements.
 *
 * return:	zero on success or a negative error code
 */
static int ir_create_table(struct rc_dev *dev, struct rc_map *rc_map,
			   const char *name, u64 rc_proto, size_t size)
{
	rc_map->name = kstrdup(name, GFP_KERNEL);
	if (!rc_map->name)
		return -ENOMEM;
	rc_map->rc_proto = rc_proto;
	rc_map->alloc = roundup_pow_of_two(size * sizeof(struct rc_map_table));
	rc_map->size = rc_map->alloc / sizeof(struct rc_map_table);
	rc_map->scan = kmalloc(rc_map->alloc, GFP_KERNEL);
	if (!rc_map->scan) {
		kfree(rc_map->name);
		rc_map->name = NULL;
		return -ENOMEM;
	}

	dev_dbg(&dev->dev, "Allocated space for %u keycode entries (%u bytes)\n",
		rc_map->size, rc_map->alloc);
	return 0;
}

/**
 * ir_free_table() - frees memory allocated by a scancode table
 * @rc_map:	the table whose mappings need to be freed
 *
 * This routine will free memory alloctaed for key mappings used by given
 * scancode table.
 */
static void ir_free_table(struct rc_map *rc_map)
{
	rc_map->size = 0;
	kfree(rc_map->name);
	rc_map->name = NULL;
	kfree(rc_map->scan);
	rc_map->scan = NULL;
}

/**
 * ir_resize_table() - resizes a scancode table if necessary
 * @dev:	the rc_dev device
 * @rc_map:	the rc_map to resize
 * @gfp_flags:	gfp flags to use when allocating memory
 *
 * This routine will shrink the rc_map if it has lots of
 * unused entries and grow it if it is full.
 *
 * return:	zero on success or a negative error code
 */
static int ir_resize_table(struct rc_dev *dev, struct rc_map *rc_map,
			   gfp_t gfp_flags)
{
	unsigned int oldalloc = rc_map->alloc;
	unsigned int newalloc = oldalloc;
	struct rc_map_table *oldscan = rc_map->scan;
	struct rc_map_table *newscan;

	if (rc_map->size == rc_map->len) {
		/* All entries in use -> grow keytable */
		if (rc_map->alloc >= IR_TAB_MAX_SIZE)
			return -ENOMEM;

		newalloc *= 2;
		dev_dbg(&dev->dev, "Growing table to %u bytes\n", newalloc);
	}

	if ((rc_map->len * 3 < rc_map->size) && (oldalloc > IR_TAB_MIN_SIZE)) {
		/* Less than 1/3 of entries in use -> shrink keytable */
		newalloc /= 2;
		dev_dbg(&dev->dev, "Shrinking table to %u bytes\n", newalloc);
	}

	if (newalloc == oldalloc)
		return 0;

	newscan = kmalloc(newalloc, gfp_flags);
	if (!newscan)
		return -ENOMEM;

	memcpy(newscan, rc_map->scan, rc_map->len * sizeof(struct rc_map_table));
	rc_map->scan = newscan;
	rc_map->alloc = newalloc;
	rc_map->size = rc_map->alloc / sizeof(struct rc_map_table);
	kfree(oldscan);
	return 0;
}

/**
 * ir_update_mapping() - set a keycode in the scancode->keycode table
 * @dev:	the struct rc_dev device descriptor
 * @rc_map:	scancode table to be adjusted
 * @index:	index of the mapping that needs to be updated
 * @new_keycode: the desired keycode
 *
 * This routine is used to update scancode->keycode mapping at given
 * position.
 *
 * return:	previous keycode assigned to the mapping
 *
 */
static unsigned int ir_update_mapping(struct rc_dev *dev,
				      struct rc_map *rc_map,
				      unsigned int index,
				      unsigned int new_keycode)
{
	int old_keycode = rc_map->scan[index].keycode;
	int i;

	/* Did the user wish to remove the mapping? */
	if (new_keycode == KEY_RESERVED || new_keycode == KEY_UNKNOWN) {
		dev_dbg(&dev->dev, "#%d: Deleting scan 0x%04llx\n",
			index, rc_map->scan[index].scancode);
		rc_map->len--;
		memmove(&rc_map->scan[index], &rc_map->scan[index+ 1],
			(rc_map->len - index) * sizeof(struct rc_map_table));
	} else {
		dev_dbg(&dev->dev, "#%d: %s scan 0x%04llx with key 0x%04x\n",
			index,
			old_keycode == KEY_RESERVED ? "New" : "Replacing",
			rc_map->scan[index].scancode, new_keycode);
		rc_map->scan[index].keycode = new_keycode;
		__set_bit(new_keycode, dev->input_dev->keybit);
	}

	if (old_keycode != KEY_RESERVED) {
		/* A previous mapping was updated... */
		__clear_bit(old_keycode, dev->input_dev->keybit);
		/* ... but another scancode might use the same keycode */
		for (i = 0; i < rc_map->len; i++) {
			if (rc_map->scan[i].keycode == old_keycode) {
				__set_bit(old_keycode, dev->input_dev->keybit);
				break;
			}
		}

		/* Possibly shrink the keytable, failure is not a problem */
		ir_resize_table(dev, rc_map, GFP_ATOMIC);
	}

	return old_keycode;
}

/**
 * ir_establish_scancode() - set a keycode in the scancode->keycode table
 * @dev:	the struct rc_dev device descriptor
 * @rc_map:	scancode table to be searched
 * @scancode:	the desired scancode
 * @resize:	controls whether we allowed to resize the table to
 *		accommodate not yet present scancodes
 *
 * This routine is used to locate given scancode in rc_map.
 * If scancode is not yet present the routine will allocate a new slot
 * for it.
 *
 * return:	index of the mapping containing scancode in question
 *		or -1U in case of failure.
 */
static unsigned int ir_establish_scancode(struct rc_dev *dev,
					  struct rc_map *rc_map,
					  u64 scancode, bool resize)
{
	unsigned int i;

	/*
	 * Unfortunately, some hardware-based IR decoders don't provide
	 * all bits for the complete IR code. In general, they provide only
	 * the command part of the IR code. Yet, as it is possible to replace
	 * the provided IR with another one, it is needed to allow loading
	 * IR tables from other remotes. So, we support specifying a mask to
	 * indicate the valid bits of the scancodes.
	 */
	if (dev->scancode_mask)
		scancode &= dev->scancode_mask;

	/* First check if we already have a mapping for this ir command */
	for (i = 0; i < rc_map->len; i++) {
		if (rc_map->scan[i].scancode == scancode)
			return i;

		/* Keytable is sorted from lowest to highest scancode */
		if (rc_map->scan[i].scancode >= scancode)
			break;
	}

	/* No previous mapping found, we might need to grow the table */
	if (rc_map->size == rc_map->len) {
		if (!resize || ir_resize_table(dev, rc_map, GFP_ATOMIC))
			return -1U;
	}

	/* i is the proper index to insert our new keycode */
	if (i < rc_map->len)
		memmove(&rc_map->scan[i + 1], &rc_map->scan[i],
			(rc_map->len - i) * sizeof(struct rc_map_table));
	rc_map->scan[i].scancode = scancode;
	rc_map->scan[i].keycode = KEY_RESERVED;
	rc_map->len++;

	return i;
}

/**
 * ir_setkeycode() - set a keycode in the scancode->keycode table
 * @idev:	the struct input_dev device descriptor
 * @ke:		Input keymap entry
 * @old_keycode: result
 *
 * This routine is used to handle evdev EVIOCSKEY ioctl.
 *
 * return:	-EINVAL if the keycode could not be inserted, otherwise zero.
 */
static int ir_setkeycode(struct input_dev *idev,
			 const struct input_keymap_entry *ke,
			 unsigned int *old_keycode)
{
	struct rc_dev *rdev = input_get_drvdata(idev);
	struct rc_map *rc_map = &rdev->rc_map;
	unsigned int index;
	u64 scancode;
	int retval = 0;
	unsigned long flags;

	spin_lock_irqsave(&rc_map->lock, flags);

	if (ke->flags & INPUT_KEYMAP_BY_INDEX) {
		index = ke->index;
		if (index >= rc_map->len) {
			retval = -EINVAL;
			goto out;
		}
	} else {
		retval = scancode_to_u64(ke, &scancode);
		if (retval)
			goto out;

		index = ir_establish_scancode(rdev, rc_map, scancode, true);
		if (index >= rc_map->len) {
			retval = -ENOMEM;
			goto out;
		}
	}

	*old_keycode = ir_update_mapping(rdev, rc_map, index, ke->keycode);

out:
	spin_unlock_irqrestore(&rc_map->lock, flags);
	return retval;
}

/**
 * ir_setkeytable() - sets several entries in the scancode->keycode table
 * @dev:	the struct rc_dev device descriptor
 * @from:	the struct rc_map to copy entries from
 *
 * This routine is used to handle table initialization.
 *
 * return:	-ENOMEM if all keycodes could not be inserted, otherwise zero.
 */
static int ir_setkeytable(struct rc_dev *dev, const struct rc_map *from)
{
	struct rc_map *rc_map = &dev->rc_map;
	unsigned int i, index;
	int rc;

	rc = ir_create_table(dev, rc_map, from->name, from->rc_proto,
			     from->size);
	if (rc)
		return rc;

	for (i = 0; i < from->size; i++) {
		index = ir_establish_scancode(dev, rc_map,
					      from->scan[i].scancode, false);
		if (index >= rc_map->len) {
			rc = -ENOMEM;
			break;
		}

		ir_update_mapping(dev, rc_map, index,
				  from->scan[i].keycode);
	}

	if (rc)
		ir_free_table(rc_map);

	return rc;
}

static int rc_map_cmp(const void *key, const void *elt)
{
	const u64 *scancode = key;
	const struct rc_map_table *e = elt;

	if (*scancode < e->scancode)
		return -1;
	else if (*scancode > e->scancode)
		return 1;
	return 0;
}

/**
 * ir_lookup_by_scancode() - locate mapping by scancode
 * @rc_map:	the struct rc_map to search
 * @scancode:	scancode to look for in the table
 *
 * This routine performs binary search in RC keykeymap table for
 * given scancode.
 *
 * return:	index in the table, -1U if not found
 */
static unsigned int ir_lookup_by_scancode(const struct rc_map *rc_map,
					  u64 scancode)
{
	struct rc_map_table *res;

	res = bsearch(&scancode, rc_map->scan, rc_map->len,
		      sizeof(struct rc_map_table), rc_map_cmp);
	if (!res)
		return -1U;
	else
		return res - rc_map->scan;
}

/**
 * ir_getkeycode() - get a keycode from the scancode->keycode table
 * @idev:	the struct input_dev device descriptor
 * @ke:		Input keymap entry
 *
 * This routine is used to handle evdev EVIOCGKEY ioctl.
 *
 * return:	always returns zero.
 */
static int ir_getkeycode(struct input_dev *idev,
			 struct input_keymap_entry *ke)
{
	struct rc_dev *rdev = input_get_drvdata(idev);
	struct rc_map *rc_map = &rdev->rc_map;
	struct rc_map_table *entry;
	unsigned long flags;
	unsigned int index;
	u64 scancode;
	int retval;

	spin_lock_irqsave(&rc_map->lock, flags);

	if (ke->flags & INPUT_KEYMAP_BY_INDEX) {
		index = ke->index;
	} else {
		retval = scancode_to_u64(ke, &scancode);
		if (retval)
			goto out;

		index = ir_lookup_by_scancode(rc_map, scancode);
	}

	if (index < rc_map->len) {
		entry = &rc_map->scan[index];

		ke->index = index;
		ke->keycode = entry->keycode;
		ke->len = sizeof(entry->scancode);
		memcpy(ke->scancode, &entry->scancode, sizeof(entry->scancode));
	} else if (!(ke->flags & INPUT_KEYMAP_BY_INDEX)) {
		/*
		 * We do not really know the valid range of scancodes
		 * so let's respond with KEY_RESERVED to anything we
		 * do not have mapping for [yet].
		 */
		ke->index = index;
		ke->keycode = KEY_RESERVED;
	} else {
		retval = -EINVAL;
		goto out;
	}

	retval = 0;

out:
	spin_unlock_irqrestore(&rc_map->lock, flags);
	return retval;
}

/**
 * rc_g_keycode_from_table() - gets the keycode that corresponds to a scancode
 * @dev:	the struct rc_dev descriptor of the device
 * @scancode:	the scancode to look for
 *
 * This routine is used by drivers which need to convert a scancode to a
 * keycode. Normally it should not be used since drivers should have no
 * interest in keycodes.
 *
 * return:	the corresponding keycode, or KEY_RESERVED
 */
u32 rc_g_keycode_from_table(struct rc_dev *dev, u64 scancode)
{
	struct rc_map *rc_map = &dev->rc_map;
	unsigned int keycode;
	unsigned int index;
	unsigned long flags;

	spin_lock_irqsave(&rc_map->lock, flags);

	index = ir_lookup_by_scancode(rc_map, scancode);
	keycode = index < rc_map->len ?
			rc_map->scan[index].keycode : KEY_RESERVED;

	spin_unlock_irqrestore(&rc_map->lock, flags);

	if (keycode != KEY_RESERVED)
		dev_dbg(&dev->dev, "%s: scancode 0x%04llx keycode 0x%02x\n",
			dev->device_name, scancode, keycode);

	return keycode;
}
EXPORT_SYMBOL_GPL(rc_g_keycode_from_table);

/**
 * ir_do_keyup() - internal function to signal the release of a keypress
 * @dev:	the struct rc_dev descriptor of the device
 * @sync:	whether or not to call input_sync
 *
 * This function is used internally to release a keypress, it must be
 * called with keylock held.
 */
static void ir_do_keyup(struct rc_dev *dev, bool sync)
{
	if (!dev->keypressed)
		return;

	dev_dbg(&dev->dev, "keyup key 0x%04x\n", dev->last_keycode);
	del_timer(&dev->timer_repeat);
	input_report_key(dev->input_dev, dev->last_keycode, 0);
	led_trigger_event(led_feedback, LED_OFF);
	if (sync)
		input_sync(dev->input_dev);
	dev->keypressed = false;
}

/**
 * rc_keyup() - signals the release of a keypress
 * @dev:	the struct rc_dev descriptor of the device
 *
 * This routine is used to signal that a key has been released on the
 * remote control.
 */
void rc_keyup(struct rc_dev *dev)
{
	unsigned long flags;

	spin_lock_irqsave(&dev->keylock, flags);
	ir_do_keyup(dev, true);
	spin_unlock_irqrestore(&dev->keylock, flags);
}
EXPORT_SYMBOL_GPL(rc_keyup);

/**
 * ir_timer_keyup() - generates a keyup event after a timeout
 *
 * @t:		a pointer to the struct timer_list
 *
 * This routine will generate a keyup event some time after a keydown event
 * is generated when no further activity has been detected.
 */
static void ir_timer_keyup(struct timer_list *t)
{
	struct rc_dev *dev = from_timer(dev, t, timer_keyup);
	unsigned long flags;

	/*
	 * ir->keyup_jiffies is used to prevent a race condition if a
	 * hardware interrupt occurs at this point and the keyup timer
	 * event is moved further into the future as a result.
	 *
	 * The timer will then be reactivated and this function called
	 * again in the future. We need to exit gracefully in that case
	 * to allow the input subsystem to do its auto-repeat magic or
	 * a keyup event might follow immediately after the keydown.
	 */
	spin_lock_irqsave(&dev->keylock, flags);
	if (time_is_before_eq_jiffies(dev->keyup_jiffies))
		ir_do_keyup(dev, true);
	spin_unlock_irqrestore(&dev->keylock, flags);
}

/**
 * ir_timer_repeat() - generates a repeat event after a timeout
 *
 * @t:		a pointer to the struct timer_list
 *
 * This routine will generate a soft repeat event every REP_PERIOD
 * milliseconds.
 */
static void ir_timer_repeat(struct timer_list *t)
{
	struct rc_dev *dev = from_timer(dev, t, timer_repeat);
	struct input_dev *input = dev->input_dev;
	unsigned long flags;

	spin_lock_irqsave(&dev->keylock, flags);
	if (dev->keypressed) {
		input_event(input, EV_KEY, dev->last_keycode, 2);
		input_sync(input);
		if (input->rep[REP_PERIOD])
			mod_timer(&dev->timer_repeat, jiffies +
				  msecs_to_jiffies(input->rep[REP_PERIOD]));
	}
	spin_unlock_irqrestore(&dev->keylock, flags);
}

static unsigned int repeat_period(int protocol)
{
	if (protocol >= ARRAY_SIZE(protocols))
		return 100;

	return protocols[protocol].repeat_period;
}

/**
 * rc_repeat() - signals that a key is still pressed
 * @dev:	the struct rc_dev descriptor of the device
 *
 * This routine is used by IR decoders when a repeat message which does
 * not include the necessary bits to reproduce the scancode has been
 * received.
 */
void rc_repeat(struct rc_dev *dev)
{
	unsigned long flags;
	unsigned int timeout = usecs_to_jiffies(dev->timeout) +
		msecs_to_jiffies(repeat_period(dev->last_protocol));
	struct lirc_scancode sc = {
		.scancode = dev->last_scancode, .rc_proto = dev->last_protocol,
		.keycode = dev->keypressed ? dev->last_keycode : KEY_RESERVED,
		.flags = LIRC_SCANCODE_FLAG_REPEAT |
			 (dev->last_toggle ? LIRC_SCANCODE_FLAG_TOGGLE : 0)
	};

	if (dev->allowed_protocols != RC_PROTO_BIT_CEC)
		lirc_scancode_event(dev, &sc);

	spin_lock_irqsave(&dev->keylock, flags);

	if (dev->last_scancode <= U32_MAX) {
		input_event(dev->input_dev, EV_MSC, MSC_SCAN,
			    dev->last_scancode);
		input_sync(dev->input_dev);
	}

	if (dev->keypressed) {
		dev->keyup_jiffies = jiffies + timeout;
		mod_timer(&dev->timer_keyup, dev->keyup_jiffies);
	}

	spin_unlock_irqrestore(&dev->keylock, flags);
}
EXPORT_SYMBOL_GPL(rc_repeat);

/**
 * ir_do_keydown() - internal function to process a keypress
 * @dev:	the struct rc_dev descriptor of the device
 * @protocol:	the protocol of the keypress
 * @scancode:   the scancode of the keypress
 * @keycode:    the keycode of the keypress
 * @toggle:     the toggle value of the keypress
 *
 * This function is used internally to register a keypress, it must be
 * called with keylock held.
 */
static void ir_do_keydown(struct rc_dev *dev, enum rc_proto protocol,
			  u64 scancode, u32 keycode, u8 toggle)
{
	bool new_event = (!dev->keypressed		 ||
			  dev->last_protocol != protocol ||
			  dev->last_scancode != scancode ||
			  dev->last_toggle   != toggle);
	struct lirc_scancode sc = {
		.scancode = scancode, .rc_proto = protocol,
		.flags = toggle ? LIRC_SCANCODE_FLAG_TOGGLE : 0,
		.keycode = keycode
	};

	if (dev->allowed_protocols != RC_PROTO_BIT_CEC)
		lirc_scancode_event(dev, &sc);

	if (new_event && dev->keypressed)
		ir_do_keyup(dev, false);

	if (scancode <= U32_MAX)
		input_event(dev->input_dev, EV_MSC, MSC_SCAN, scancode);

	dev->last_protocol = protocol;
	dev->last_scancode = scancode;
	dev->last_toggle = toggle;
	dev->last_keycode = keycode;

	if (new_event && keycode != KEY_RESERVED) {
		/* Register a keypress */
		dev->keypressed = true;

		dev_dbg(&dev->dev, "%s: key down event, key 0x%04x, protocol 0x%04x, scancode 0x%08llx\n",
			dev->device_name, keycode, protocol, scancode);
		input_report_key(dev->input_dev, keycode, 1);

		led_trigger_event(led_feedback, LED_FULL);
	}

	/*
	 * For CEC, start sending repeat messages as soon as the first
	 * repeated message is sent, as long as REP_DELAY = 0 and REP_PERIOD
	 * is non-zero. Otherwise, the input layer will generate repeat
	 * messages.
	 */
	if (!new_event && keycode != KEY_RESERVED &&
	    dev->allowed_protocols == RC_PROTO_BIT_CEC &&
	    !timer_pending(&dev->timer_repeat) &&
	    dev->input_dev->rep[REP_PERIOD] &&
	    !dev->input_dev->rep[REP_DELAY]) {
		input_event(dev->input_dev, EV_KEY, keycode, 2);
		mod_timer(&dev->timer_repeat, jiffies +
			  msecs_to_jiffies(dev->input_dev->rep[REP_PERIOD]));
	}

	input_sync(dev->input_dev);
}

/**
 * rc_keydown() - generates input event for a key press
 * @dev:	the struct rc_dev descriptor of the device
 * @protocol:	the protocol for the keypress
 * @scancode:	the scancode for the keypress
 * @toggle:     the toggle value (protocol dependent, if the protocol doesn't
 *              support toggle values, this should be set to zero)
 *
 * This routine is used to signal that a key has been pressed on the
 * remote control.
 */
void rc_keydown(struct rc_dev *dev, enum rc_proto protocol, u64 scancode,
		u8 toggle)
{
	unsigned long flags;
	u32 keycode = rc_g_keycode_from_table(dev, scancode);

	spin_lock_irqsave(&dev->keylock, flags);
	ir_do_keydown(dev, protocol, scancode, keycode, toggle);

	if (dev->keypressed) {
		dev->keyup_jiffies = jiffies + usecs_to_jiffies(dev->timeout) +
			msecs_to_jiffies(repeat_period(protocol));
		mod_timer(&dev->timer_keyup, dev->keyup_jiffies);
	}
	spin_unlock_irqrestore(&dev->keylock, flags);
}
EXPORT_SYMBOL_GPL(rc_keydown);

/**
 * rc_keydown_notimeout() - generates input event for a key press without
 *                          an automatic keyup event at a later time
 * @dev:	the struct rc_dev descriptor of the device
 * @protocol:	the protocol for the keypress
 * @scancode:	the scancode for the keypress
 * @toggle:     the toggle value (protocol dependent, if the protocol doesn't
 *              support toggle values, this should be set to zero)
 *
 * This routine is used to signal that a key has been pressed on the
 * remote control. The driver must manually call rc_keyup() at a later stage.
 */
void rc_keydown_notimeout(struct rc_dev *dev, enum rc_proto protocol,
			  u64 scancode, u8 toggle)
{
	unsigned long flags;
	u32 keycode = rc_g_keycode_from_table(dev, scancode);

	spin_lock_irqsave(&dev->keylock, flags);
	ir_do_keydown(dev, protocol, scancode, keycode, toggle);
	spin_unlock_irqrestore(&dev->keylock, flags);
}
EXPORT_SYMBOL_GPL(rc_keydown_notimeout);

/**
 * rc_validate_scancode() - checks that a scancode is valid for a protocol.
 *	For nec, it should do the opposite of ir_nec_bytes_to_scancode()
 * @proto:	protocol
 * @scancode:	scancode
 */
bool rc_validate_scancode(enum rc_proto proto, u32 scancode)
{
	switch (proto) {
	/*
	 * NECX has a 16-bit address; if the lower 8 bits match the upper
	 * 8 bits inverted, then the address would match regular nec.
	 */
	case RC_PROTO_NECX:
		if ((((scancode >> 16) ^ ~(scancode >> 8)) & 0xff) == 0)
			return false;
		break;
	/*
	 * NEC32 has a 16 bit address and 16 bit command. If the lower 8 bits
	 * of the command match the upper 8 bits inverted, then it would
	 * be either NEC or NECX.
	 */
	case RC_PROTO_NEC32:
		if ((((scancode >> 8) ^ ~scancode) & 0xff) == 0)
			return false;
		break;
	/*
	 * If the customer code (top 32-bit) is 0x800f, it is MCE else it
	 * is regular mode-6a 32 bit
	 */
	case RC_PROTO_RC6_MCE:
		if ((scancode & 0xffff0000) != 0x800f0000)
			return false;
		break;
	case RC_PROTO_RC6_6A_32:
		if ((scancode & 0xffff0000) == 0x800f0000)
			return false;
		break;
	default:
		break;
	}

	return true;
}

/**
 * rc_validate_filter() - checks that the scancode and mask are valid and
 *			  provides sensible defaults
 * @dev:	the struct rc_dev descriptor of the device
 * @filter:	the scancode and mask
 *
 * return:	0 or -EINVAL if the filter is not valid
 */
static int rc_validate_filter(struct rc_dev *dev,
			      struct rc_scancode_filter *filter)
{
	u32 mask, s = filter->data;
	enum rc_proto protocol = dev->wakeup_protocol;

	if (protocol >= ARRAY_SIZE(protocols))
		return -EINVAL;

	mask = protocols[protocol].scancode_bits;

	if (!rc_validate_scancode(protocol, s))
		return -EINVAL;

	filter->data &= mask;
	filter->mask &= mask;

	/*
	 * If we have to raw encode the IR for wakeup, we cannot have a mask
	 */
	if (dev->encode_wakeup && filter->mask != 0 && filter->mask != mask)
		return -EINVAL;

	return 0;
}

int rc_open(struct rc_dev *rdev)
{
	int rval = 0;

	if (!rdev)
		return -EINVAL;

	mutex_lock(&rdev->lock);

	if (!rdev->registered) {
		rval = -ENODEV;
	} else {
		if (!rdev->users++ && rdev->open)
			rval = rdev->open(rdev);

		if (rval)
			rdev->users--;
	}

	mutex_unlock(&rdev->lock);

	return rval;
}

static int ir_open(struct input_dev *idev)
{
	struct rc_dev *rdev = input_get_drvdata(idev);

	return rc_open(rdev);
}

void rc_close(struct rc_dev *rdev)
{
	if (rdev) {
		mutex_lock(&rdev->lock);

		if (!--rdev->users && rdev->close && rdev->registered)
			rdev->close(rdev);

		mutex_unlock(&rdev->lock);
	}
}

static void ir_close(struct input_dev *idev)
{
	struct rc_dev *rdev = input_get_drvdata(idev);
	rc_close(rdev);
}

/* class for /sys/class/rc */
static char *rc_devnode(struct device *dev, umode_t *mode)
{
	return kasprintf(GFP_KERNEL, "rc/%s", dev_name(dev));
}

static struct class rc_class = {
	.name		= "rc",
	.devnode	= rc_devnode,
};

/*
 * These are the protocol textual descriptions that are
 * used by the sysfs protocols file. Note that the order
 * of the entries is relevant.
 */
static const struct {
	u64	type;
	const char	*name;
	const char	*module_name;
} proto_names[] = {
	{ RC_PROTO_BIT_NONE,	"none",		NULL			},
	{ RC_PROTO_BIT_OTHER,	"other",	NULL			},
	{ RC_PROTO_BIT_UNKNOWN,	"unknown",	NULL			},
	{ RC_PROTO_BIT_RC5 |
	  RC_PROTO_BIT_RC5X_20,	"rc-5",		"ir-rc5-decoder"	},
	{ RC_PROTO_BIT_NEC |
	  RC_PROTO_BIT_NECX |
	  RC_PROTO_BIT_NEC32,	"nec",		"ir-nec-decoder"	},
	{ RC_PROTO_BIT_RC6_0 |
	  RC_PROTO_BIT_RC6_6A_20 |
	  RC_PROTO_BIT_RC6_6A_24 |
	  RC_PROTO_BIT_RC6_6A_32 |
	  RC_PROTO_BIT_RC6_MCE,	"rc-6",		"ir-rc6-decoder"	},
	{ RC_PROTO_BIT_JVC,	"jvc",		"ir-jvc-decoder"	},
	{ RC_PROTO_BIT_SONY12 |
	  RC_PROTO_BIT_SONY15 |
	  RC_PROTO_BIT_SONY20,	"sony",		"ir-sony-decoder"	},
	{ RC_PROTO_BIT_RC5_SZ,	"rc-5-sz",	"ir-rc5-decoder"	},
	{ RC_PROTO_BIT_SANYO,	"sanyo",	"ir-sanyo-decoder"	},
	{ RC_PROTO_BIT_SHARP,	"sharp",	"ir-sharp-decoder"	},
	{ RC_PROTO_BIT_MCIR2_KBD |
	  RC_PROTO_BIT_MCIR2_MSE, "mce_kbd",	"ir-mce_kbd-decoder"	},
	{ RC_PROTO_BIT_XMP,	"xmp",		"ir-xmp-decoder"	},
	{ RC_PROTO_BIT_CEC,	"cec",		NULL			},
	{ RC_PROTO_BIT_IMON,	"imon",		"ir-imon-decoder"	},
	{ RC_PROTO_BIT_RCMM12 |
	  RC_PROTO_BIT_RCMM24 |
	  RC_PROTO_BIT_RCMM32,	"rc-mm",	"ir-rcmm-decoder"	},
	{ RC_PROTO_BIT_XBOX_DVD, "xbox-dvd",	NULL			},
};

/**
 * struct rc_filter_attribute - Device attribute relating to a filter type.
 * @attr:	Device attribute.
 * @type:	Filter type.
 * @mask:	false for filter value, true for filter mask.
 */
struct rc_filter_attribute {
	struct device_attribute		attr;
	enum rc_filter_type		type;
	bool				mask;
};
#define to_rc_filter_attr(a) container_of(a, struct rc_filter_attribute, attr)

#define RC_FILTER_ATTR(_name, _mode, _show, _store, _type, _mask)	\
	struct rc_filter_attribute dev_attr_##_name = {			\
		.attr = __ATTR(_name, _mode, _show, _store),		\
		.type = (_type),					\
		.mask = (_mask),					\
	}

/**
 * show_protocols() - shows the current IR protocol(s)
 * @device:	the device descriptor
 * @mattr:	the device attribute struct
 * @buf:	a pointer to the output buffer
 *
 * This routine is a callback routine for input read the IR protocol type(s).
 * it is triggered by reading /sys/class/rc/rc?/protocols.
 * It returns the protocol names of supported protocols.
 * Enabled protocols are printed in brackets.
 *
 * dev->lock is taken to guard against races between
 * store_protocols and show_protocols.
 */
static ssize_t show_protocols(struct device *device,
			      struct device_attribute *mattr, char *buf)
{
	struct rc_dev *dev = to_rc_dev(device);
	u64 allowed, enabled;
	char *tmp = buf;
	int i;

	mutex_lock(&dev->lock);

	enabled = dev->enabled_protocols;
	allowed = dev->allowed_protocols;
	if (dev->raw && !allowed)
		allowed = ir_raw_get_allowed_protocols();

	mutex_unlock(&dev->lock);

	dev_dbg(&dev->dev, "%s: allowed - 0x%llx, enabled - 0x%llx\n",
		__func__, (long long)allowed, (long long)enabled);

	for (i = 0; i < ARRAY_SIZE(proto_names); i++) {
		if (allowed & enabled & proto_names[i].type)
			tmp += sprintf(tmp, "[%s] ", proto_names[i].name);
		else if (allowed & proto_names[i].type)
			tmp += sprintf(tmp, "%s ", proto_names[i].name);

		if (allowed & proto_names[i].type)
			allowed &= ~proto_names[i].type;
	}

#ifdef CONFIG_LIRC
	if (dev->driver_type == RC_DRIVER_IR_RAW)
		tmp += sprintf(tmp, "[lirc] ");
#endif

	if (tmp != buf)
		tmp--;
	*tmp = '\n';

	return tmp + 1 - buf;
}

/**
 * parse_protocol_change() - parses a protocol change request
 * @dev:	rc_dev device
 * @protocols:	pointer to the bitmask of current protocols
 * @buf:	pointer to the buffer with a list of changes
 *
 * Writing "+proto" will add a protocol to the protocol mask.
 * Writing "-proto" will remove a protocol from protocol mask.
 * Writing "proto" will enable only "proto".
 * Writing "none" will disable all protocols.
 * Returns the number of changes performed or a negative error code.
 */
static int parse_protocol_change(struct rc_dev *dev, u64 *protocols,
				 const char *buf)
{
	const char *tmp;
	unsigned count = 0;
	bool enable, disable;
	u64 mask;
	int i;

	while ((tmp = strsep((char **)&buf, " \n")) != NULL) {
		if (!*tmp)
			break;

		if (*tmp == '+') {
			enable = true;
			disable = false;
			tmp++;
		} else if (*tmp == '-') {
			enable = false;
			disable = true;
			tmp++;
		} else {
			enable = false;
			disable = false;
		}

		for (i = 0; i < ARRAY_SIZE(proto_names); i++) {
			if (!strcasecmp(tmp, proto_names[i].name)) {
				mask = proto_names[i].type;
				break;
			}
		}

		if (i == ARRAY_SIZE(proto_names)) {
			if (!strcasecmp(tmp, "lirc"))
				mask = 0;
			else {
				dev_dbg(&dev->dev, "Unknown protocol: '%s'\n",
					tmp);
				return -EINVAL;
			}
		}

		count++;

		if (enable)
			*protocols |= mask;
		else if (disable)
			*protocols &= ~mask;
		else
			*protocols = mask;
	}

	if (!count) {
		dev_dbg(&dev->dev, "Protocol not specified\n");
		return -EINVAL;
	}

	return count;
}

void ir_raw_load_modules(u64 *protocols)
{
	u64 available;
	int i, ret;

	for (i = 0; i < ARRAY_SIZE(proto_names); i++) {
		if (proto_names[i].type == RC_PROTO_BIT_NONE ||
		    proto_names[i].type & (RC_PROTO_BIT_OTHER |
					   RC_PROTO_BIT_UNKNOWN))
			continue;

		available = ir_raw_get_allowed_protocols();
		if (!(*protocols & proto_names[i].type & ~available))
			continue;

		if (!proto_names[i].module_name) {
			pr_err("Can't enable IR protocol %s\n",
			       proto_names[i].name);
			*protocols &= ~proto_names[i].type;
			continue;
		}

		ret = request_module("%s", proto_names[i].module_name);
		if (ret < 0) {
			pr_err("Couldn't load IR protocol module %s\n",
			       proto_names[i].module_name);
			*protocols &= ~proto_names[i].type;
			continue;
		}
		msleep(20);
		available = ir_raw_get_allowed_protocols();
		if (!(*protocols & proto_names[i].type & ~available))
			continue;

		pr_err("Loaded IR protocol module %s, but protocol %s still not available\n",
		       proto_names[i].module_name,
		       proto_names[i].name);
		*protocols &= ~proto_names[i].type;
	}
}

/**
 * store_protocols() - changes the current/wakeup IR protocol(s)
 * @device:	the device descriptor
 * @mattr:	the device attribute struct
 * @buf:	a pointer to the input buffer
 * @len:	length of the input buffer
 *
 * This routine is for changing the IR protocol type.
 * It is triggered by writing to /sys/class/rc/rc?/[wakeup_]protocols.
 * See parse_protocol_change() for the valid commands.
 * Returns @len on success or a negative error code.
 *
 * dev->lock is taken to guard against races between
 * store_protocols and show_protocols.
 */
static ssize_t store_protocols(struct device *device,
			       struct device_attribute *mattr,
			       const char *buf, size_t len)
{
	struct rc_dev *dev = to_rc_dev(device);
	u64 *current_protocols;
	struct rc_scancode_filter *filter;
	u64 old_protocols, new_protocols;
	ssize_t rc;

	dev_dbg(&dev->dev, "Normal protocol change requested\n");
	current_protocols = &dev->enabled_protocols;
	filter = &dev->scancode_filter;

	if (!dev->change_protocol) {
		dev_dbg(&dev->dev, "Protocol switching not supported\n");
		return -EINVAL;
	}

	mutex_lock(&dev->lock);
	if (!dev->registered) {
		mutex_unlock(&dev->lock);
		return -ENODEV;
	}

	old_protocols = *current_protocols;
	new_protocols = old_protocols;
	rc = parse_protocol_change(dev, &new_protocols, buf);
	if (rc < 0)
		goto out;

	if (dev->driver_type == RC_DRIVER_IR_RAW)
		ir_raw_load_modules(&new_protocols);

	rc = dev->change_protocol(dev, &new_protocols);
	if (rc < 0) {
		dev_dbg(&dev->dev, "Error setting protocols to 0x%llx\n",
			(long long)new_protocols);
		goto out;
	}

	if (new_protocols != old_protocols) {
		*current_protocols = new_protocols;
		dev_dbg(&dev->dev, "Protocols changed to 0x%llx\n",
			(long long)new_protocols);
	}

	/*
	 * If a protocol change was attempted the filter may need updating, even
	 * if the actual protocol mask hasn't changed (since the driver may have
	 * cleared the filter).
	 * Try setting the same filter with the new protocol (if any).
	 * Fall back to clearing the filter.
	 */
	if (dev->s_filter && filter->mask) {
		if (new_protocols)
			rc = dev->s_filter(dev, filter);
		else
			rc = -1;

		if (rc < 0) {
			filter->data = 0;
			filter->mask = 0;
			dev->s_filter(dev, filter);
		}
	}

	rc = len;

out:
	mutex_unlock(&dev->lock);
	return rc;
}

/**
 * show_filter() - shows the current scancode filter value or mask
 * @device:	the device descriptor
 * @attr:	the device attribute struct
 * @buf:	a pointer to the output buffer
 *
 * This routine is a callback routine to read a scancode filter value or mask.
 * It is triggered by reading /sys/class/rc/rc?/[wakeup_]filter[_mask].
 * It prints the current scancode filter value or mask of the appropriate filter
 * type in hexadecimal into @buf and returns the size of the buffer.
 *
 * Bits of the filter value corresponding to set bits in the filter mask are
 * compared against input scancodes and non-matching scancodes are discarded.
 *
 * dev->lock is taken to guard against races between
 * store_filter and show_filter.
 */
static ssize_t show_filter(struct device *device,
			   struct device_attribute *attr,
			   char *buf)
{
	struct rc_dev *dev = to_rc_dev(device);
	struct rc_filter_attribute *fattr = to_rc_filter_attr(attr);
	struct rc_scancode_filter *filter;
	u32 val;

	mutex_lock(&dev->lock);

	if (fattr->type == RC_FILTER_NORMAL)
		filter = &dev->scancode_filter;
	else
		filter = &dev->scancode_wakeup_filter;

	if (fattr->mask)
		val = filter->mask;
	else
		val = filter->data;
	mutex_unlock(&dev->lock);

	return sprintf(buf, "%#x\n", val);
}

/**
 * store_filter() - changes the scancode filter value
 * @device:	the device descriptor
 * @attr:	the device attribute struct
 * @buf:	a pointer to the input buffer
 * @len:	length of the input buffer
 *
 * This routine is for changing a scancode filter value or mask.
 * It is triggered by writing to /sys/class/rc/rc?/[wakeup_]filter[_mask].
 * Returns -EINVAL if an invalid filter value for the current protocol was
 * specified or if scancode filtering is not supported by the driver, otherwise
 * returns @len.
 *
 * Bits of the filter value corresponding to set bits in the filter mask are
 * compared against input scancodes and non-matching scancodes are discarded.
 *
 * dev->lock is taken to guard against races between
 * store_filter and show_filter.
 */
static ssize_t store_filter(struct device *device,
			    struct device_attribute *attr,
			    const char *buf, size_t len)
{
	struct rc_dev *dev = to_rc_dev(device);
	struct rc_filter_attribute *fattr = to_rc_filter_attr(attr);
	struct rc_scancode_filter new_filter, *filter;
	int ret;
	unsigned long val;
	int (*set_filter)(struct rc_dev *dev, struct rc_scancode_filter *filter);

	ret = kstrtoul(buf, 0, &val);
	if (ret < 0)
		return ret;

	if (fattr->type == RC_FILTER_NORMAL) {
		set_filter = dev->s_filter;
		filter = &dev->scancode_filter;
	} else {
		set_filter = dev->s_wakeup_filter;
		filter = &dev->scancode_wakeup_filter;
	}

	if (!set_filter)
		return -EINVAL;

	mutex_lock(&dev->lock);
	if (!dev->registered) {
		mutex_unlock(&dev->lock);
		return -ENODEV;
	}

	new_filter = *filter;
	if (fattr->mask)
		new_filter.mask = val;
	else
		new_filter.data = val;

	if (fattr->type == RC_FILTER_WAKEUP) {
		/*
		 * Refuse to set a filter unless a protocol is enabled
		 * and the filter is valid for that protocol
		 */
		if (dev->wakeup_protocol != RC_PROTO_UNKNOWN)
			ret = rc_validate_filter(dev, &new_filter);
		else
			ret = -EINVAL;

		if (ret != 0)
			goto unlock;
	}

	if (fattr->type == RC_FILTER_NORMAL && !dev->enabled_protocols &&
	    val) {
		/* refuse to set a filter unless a protocol is enabled */
		ret = -EINVAL;
		goto unlock;
	}

	ret = set_filter(dev, &new_filter);
	if (ret < 0)
		goto unlock;

	*filter = new_filter;

unlock:
	mutex_unlock(&dev->lock);
	return (ret < 0) ? ret : len;
}

/**
 * show_wakeup_protocols() - shows the wakeup IR protocol
 * @device:	the device descriptor
 * @mattr:	the device attribute struct
 * @buf:	a pointer to the output buffer
 *
 * This routine is a callback routine for input read the IR protocol type(s).
 * it is triggered by reading /sys/class/rc/rc?/wakeup_protocols.
 * It returns the protocol names of supported protocols.
 * The enabled protocols are printed in brackets.
 *
 * dev->lock is taken to guard against races between
 * store_wakeup_protocols and show_wakeup_protocols.
 */
static ssize_t show_wakeup_protocols(struct device *device,
				     struct device_attribute *mattr,
				     char *buf)
{
	struct rc_dev *dev = to_rc_dev(device);
	u64 allowed;
	enum rc_proto enabled;
	char *tmp = buf;
	int i;

	mutex_lock(&dev->lock);

	allowed = dev->allowed_wakeup_protocols;
	enabled = dev->wakeup_protocol;

	mutex_unlock(&dev->lock);

	dev_dbg(&dev->dev, "%s: allowed - 0x%llx, enabled - %d\n",
		__func__, (long long)allowed, enabled);

	for (i = 0; i < ARRAY_SIZE(protocols); i++) {
		if (allowed & (1ULL << i)) {
			if (i == enabled)
				tmp += sprintf(tmp, "[%s] ", protocols[i].name);
			else
				tmp += sprintf(tmp, "%s ", protocols[i].name);
		}
	}

	if (tmp != buf)
		tmp--;
	*tmp = '\n';

	return tmp + 1 - buf;
}

/**
 * store_wakeup_protocols() - changes the wakeup IR protocol(s)
 * @device:	the device descriptor
 * @mattr:	the device attribute struct
 * @buf:	a pointer to the input buffer
 * @len:	length of the input buffer
 *
 * This routine is for changing the IR protocol type.
 * It is triggered by writing to /sys/class/rc/rc?/wakeup_protocols.
 * Returns @len on success or a negative error code.
 *
 * dev->lock is taken to guard against races between
 * store_wakeup_protocols and show_wakeup_protocols.
 */
static ssize_t store_wakeup_protocols(struct device *device,
				      struct device_attribute *mattr,
				      const char *buf, size_t len)
{
	struct rc_dev *dev = to_rc_dev(device);
	enum rc_proto protocol = RC_PROTO_UNKNOWN;
	ssize_t rc;
	u64 allowed;
	int i;

	mutex_lock(&dev->lock);
	if (!dev->registered) {
		mutex_unlock(&dev->lock);
		return -ENODEV;
	}

	allowed = dev->allowed_wakeup_protocols;

	if (!sysfs_streq(buf, "none")) {
		for (i = 0; i < ARRAY_SIZE(protocols); i++) {
			if ((allowed & (1ULL << i)) &&
			    sysfs_streq(buf, protocols[i].name)) {
				protocol = i;
				break;
			}
		}

		if (i == ARRAY_SIZE(protocols)) {
			rc = -EINVAL;
			goto out;
		}

		if (dev->encode_wakeup) {
			u64 mask = 1ULL << protocol;

			ir_raw_load_modules(&mask);
			if (!mask) {
				rc = -EINVAL;
				goto out;
			}
		}
	}

	if (dev->wakeup_protocol != protocol) {
		dev->wakeup_protocol = protocol;
		dev_dbg(&dev->dev, "Wakeup protocol changed to %d\n", protocol);

		if (protocol == RC_PROTO_RC6_MCE)
			dev->scancode_wakeup_filter.data = 0x800f0000;
		else
			dev->scancode_wakeup_filter.data = 0;
		dev->scancode_wakeup_filter.mask = 0;

		rc = dev->s_wakeup_filter(dev, &dev->scancode_wakeup_filter);
		if (rc == 0)
			rc = len;
	} else {
		rc = len;
	}

out:
	mutex_unlock(&dev->lock);
	return rc;
}

static void rc_dev_release(struct device *device)
{
	struct rc_dev *dev = to_rc_dev(device);

	kfree(dev);
}

static int rc_dev_uevent(struct device *device, struct kobj_uevent_env *env)
{
	struct rc_dev *dev = to_rc_dev(device);
	int ret = 0;
<<<<<<< HEAD

	mutex_lock(&dev->lock);

	if (!dev->registered)
		ret = -ENODEV;
	if (ret == 0 && dev->rc_map.name)
		ret = add_uevent_var(env, "NAME=%s", dev->rc_map.name);
	if (ret == 0 && dev->driver_name)
		ret = add_uevent_var(env, "DRV_NAME=%s", dev->driver_name);
	if (ret == 0 && dev->device_name)
		ret = add_uevent_var(env, "DEV_NAME=%s", dev->device_name);

=======

	mutex_lock(&dev->lock);

	if (!dev->registered)
		ret = -ENODEV;
	if (ret == 0 && dev->rc_map.name)
		ret = add_uevent_var(env, "NAME=%s", dev->rc_map.name);
	if (ret == 0 && dev->driver_name)
		ret = add_uevent_var(env, "DRV_NAME=%s", dev->driver_name);
	if (ret == 0 && dev->device_name)
		ret = add_uevent_var(env, "DEV_NAME=%s", dev->device_name);

>>>>>>> 7d2a07b7
	mutex_unlock(&dev->lock);

	return ret;
}

/*
 * Static device attribute struct with the sysfs attributes for IR's
 */
static struct device_attribute dev_attr_ro_protocols =
__ATTR(protocols, 0444, show_protocols, NULL);
static struct device_attribute dev_attr_rw_protocols =
__ATTR(protocols, 0644, show_protocols, store_protocols);
static DEVICE_ATTR(wakeup_protocols, 0644, show_wakeup_protocols,
		   store_wakeup_protocols);
static RC_FILTER_ATTR(filter, S_IRUGO|S_IWUSR,
		      show_filter, store_filter, RC_FILTER_NORMAL, false);
static RC_FILTER_ATTR(filter_mask, S_IRUGO|S_IWUSR,
		      show_filter, store_filter, RC_FILTER_NORMAL, true);
static RC_FILTER_ATTR(wakeup_filter, S_IRUGO|S_IWUSR,
		      show_filter, store_filter, RC_FILTER_WAKEUP, false);
static RC_FILTER_ATTR(wakeup_filter_mask, S_IRUGO|S_IWUSR,
		      show_filter, store_filter, RC_FILTER_WAKEUP, true);

static struct attribute *rc_dev_rw_protocol_attrs[] = {
	&dev_attr_rw_protocols.attr,
	NULL,
};

static const struct attribute_group rc_dev_rw_protocol_attr_grp = {
	.attrs	= rc_dev_rw_protocol_attrs,
};

static struct attribute *rc_dev_ro_protocol_attrs[] = {
	&dev_attr_ro_protocols.attr,
	NULL,
};

static const struct attribute_group rc_dev_ro_protocol_attr_grp = {
	.attrs	= rc_dev_ro_protocol_attrs,
};

static struct attribute *rc_dev_filter_attrs[] = {
	&dev_attr_filter.attr.attr,
	&dev_attr_filter_mask.attr.attr,
	NULL,
};

static const struct attribute_group rc_dev_filter_attr_grp = {
	.attrs	= rc_dev_filter_attrs,
};

static struct attribute *rc_dev_wakeup_filter_attrs[] = {
	&dev_attr_wakeup_filter.attr.attr,
	&dev_attr_wakeup_filter_mask.attr.attr,
	&dev_attr_wakeup_protocols.attr,
	NULL,
};

static const struct attribute_group rc_dev_wakeup_filter_attr_grp = {
	.attrs	= rc_dev_wakeup_filter_attrs,
};

static const struct device_type rc_dev_type = {
	.release	= rc_dev_release,
	.uevent		= rc_dev_uevent,
};

struct rc_dev *rc_allocate_device(enum rc_driver_type type)
{
	struct rc_dev *dev;

	dev = kzalloc(sizeof(*dev), GFP_KERNEL);
	if (!dev)
		return NULL;

	if (type != RC_DRIVER_IR_RAW_TX) {
		dev->input_dev = input_allocate_device();
		if (!dev->input_dev) {
			kfree(dev);
			return NULL;
		}

		dev->input_dev->getkeycode = ir_getkeycode;
		dev->input_dev->setkeycode = ir_setkeycode;
		input_set_drvdata(dev->input_dev, dev);

		dev->timeout = IR_DEFAULT_TIMEOUT;
		timer_setup(&dev->timer_keyup, ir_timer_keyup, 0);
		timer_setup(&dev->timer_repeat, ir_timer_repeat, 0);

		spin_lock_init(&dev->rc_map.lock);
		spin_lock_init(&dev->keylock);
	}
	mutex_init(&dev->lock);

	dev->dev.type = &rc_dev_type;
	dev->dev.class = &rc_class;
	device_initialize(&dev->dev);

	dev->driver_type = type;

	__module_get(THIS_MODULE);
	return dev;
}
EXPORT_SYMBOL_GPL(rc_allocate_device);

void rc_free_device(struct rc_dev *dev)
{
	if (!dev)
		return;

	input_free_device(dev->input_dev);

	put_device(&dev->dev);

	/* kfree(dev) will be called by the callback function
	   rc_dev_release() */

	module_put(THIS_MODULE);
}
EXPORT_SYMBOL_GPL(rc_free_device);

static void devm_rc_alloc_release(struct device *dev, void *res)
{
	rc_free_device(*(struct rc_dev **)res);
}

struct rc_dev *devm_rc_allocate_device(struct device *dev,
				       enum rc_driver_type type)
{
	struct rc_dev **dr, *rc;

	dr = devres_alloc(devm_rc_alloc_release, sizeof(*dr), GFP_KERNEL);
	if (!dr)
		return NULL;

	rc = rc_allocate_device(type);
	if (!rc) {
		devres_free(dr);
		return NULL;
	}

	rc->dev.parent = dev;
	rc->managed_alloc = true;
	*dr = rc;
	devres_add(dev, dr);

	return rc;
}
EXPORT_SYMBOL_GPL(devm_rc_allocate_device);

static int rc_prepare_rx_device(struct rc_dev *dev)
{
	int rc;
	struct rc_map *rc_map;
	u64 rc_proto;

	if (!dev->map_name)
		return -EINVAL;

	rc_map = rc_map_get(dev->map_name);
	if (!rc_map)
		rc_map = rc_map_get(RC_MAP_EMPTY);
	if (!rc_map || !rc_map->scan || rc_map->size == 0)
		return -EINVAL;

	rc = ir_setkeytable(dev, rc_map);
	if (rc)
		return rc;

	rc_proto = BIT_ULL(rc_map->rc_proto);

	if (dev->driver_type == RC_DRIVER_SCANCODE && !dev->change_protocol)
		dev->enabled_protocols = dev->allowed_protocols;

	if (dev->driver_type == RC_DRIVER_IR_RAW)
		ir_raw_load_modules(&rc_proto);

	if (dev->change_protocol) {
		rc = dev->change_protocol(dev, &rc_proto);
		if (rc < 0)
			goto out_table;
		dev->enabled_protocols = rc_proto;
	}

	/* Keyboard events */
	set_bit(EV_KEY, dev->input_dev->evbit);
	set_bit(EV_REP, dev->input_dev->evbit);
	set_bit(EV_MSC, dev->input_dev->evbit);
	set_bit(MSC_SCAN, dev->input_dev->mscbit);

	/* Pointer/mouse events */
	set_bit(INPUT_PROP_POINTING_STICK, dev->input_dev->propbit);
	set_bit(EV_REL, dev->input_dev->evbit);
	set_bit(REL_X, dev->input_dev->relbit);
	set_bit(REL_Y, dev->input_dev->relbit);

	if (dev->open)
		dev->input_dev->open = ir_open;
	if (dev->close)
		dev->input_dev->close = ir_close;

	dev->input_dev->dev.parent = &dev->dev;
	memcpy(&dev->input_dev->id, &dev->input_id, sizeof(dev->input_id));
	dev->input_dev->phys = dev->input_phys;
	dev->input_dev->name = dev->device_name;

	return 0;

out_table:
	ir_free_table(&dev->rc_map);

	return rc;
}

static int rc_setup_rx_device(struct rc_dev *dev)
{
	int rc;

	/* rc_open will be called here */
	rc = input_register_device(dev->input_dev);
	if (rc)
		return rc;

	/*
	 * Default delay of 250ms is too short for some protocols, especially
	 * since the timeout is currently set to 250ms. Increase it to 500ms,
	 * to avoid wrong repetition of the keycodes. Note that this must be
	 * set after the call to input_register_device().
	 */
	if (dev->allowed_protocols == RC_PROTO_BIT_CEC)
		dev->input_dev->rep[REP_DELAY] = 0;
	else
		dev->input_dev->rep[REP_DELAY] = 500;

	/*
	 * As a repeat event on protocols like RC-5 and NEC take as long as
	 * 110/114ms, using 33ms as a repeat period is not the right thing
	 * to do.
	 */
	dev->input_dev->rep[REP_PERIOD] = 125;

	return 0;
}

static void rc_free_rx_device(struct rc_dev *dev)
{
	if (!dev)
		return;

	if (dev->input_dev) {
		input_unregister_device(dev->input_dev);
		dev->input_dev = NULL;
	}

	ir_free_table(&dev->rc_map);
}

int rc_register_device(struct rc_dev *dev)
{
	const char *path;
	int attr = 0;
	int minor;
	int rc;

	if (!dev)
		return -EINVAL;

	minor = ida_simple_get(&rc_ida, 0, RC_DEV_MAX, GFP_KERNEL);
	if (minor < 0)
		return minor;

	dev->minor = minor;
	dev_set_name(&dev->dev, "rc%u", dev->minor);
	dev_set_drvdata(&dev->dev, dev);

	dev->dev.groups = dev->sysfs_groups;
	if (dev->driver_type == RC_DRIVER_SCANCODE && !dev->change_protocol)
		dev->sysfs_groups[attr++] = &rc_dev_ro_protocol_attr_grp;
	else if (dev->driver_type != RC_DRIVER_IR_RAW_TX)
		dev->sysfs_groups[attr++] = &rc_dev_rw_protocol_attr_grp;
	if (dev->s_filter)
		dev->sysfs_groups[attr++] = &rc_dev_filter_attr_grp;
	if (dev->s_wakeup_filter)
		dev->sysfs_groups[attr++] = &rc_dev_wakeup_filter_attr_grp;
	dev->sysfs_groups[attr++] = NULL;

	if (dev->driver_type == RC_DRIVER_IR_RAW) {
		rc = ir_raw_event_prepare(dev);
		if (rc < 0)
			goto out_minor;
	}

	if (dev->driver_type != RC_DRIVER_IR_RAW_TX) {
		rc = rc_prepare_rx_device(dev);
		if (rc)
			goto out_raw;
	}

	dev->registered = true;

	rc = device_add(&dev->dev);
	if (rc)
		goto out_rx_free;

	path = kobject_get_path(&dev->dev.kobj, GFP_KERNEL);
	dev_info(&dev->dev, "%s as %s\n",
		 dev->device_name ?: "Unspecified device", path ?: "N/A");
	kfree(path);

	/*
	 * once the the input device is registered in rc_setup_rx_device,
	 * userspace can open the input device and rc_open() will be called
	 * as a result. This results in driver code being allowed to submit
	 * keycodes with rc_keydown, so lirc must be registered first.
	 */
	if (dev->allowed_protocols != RC_PROTO_BIT_CEC) {
<<<<<<< HEAD
		rc = ir_lirc_register(dev);
=======
		rc = lirc_register(dev);
>>>>>>> 7d2a07b7
		if (rc < 0)
			goto out_dev;
	}

	if (dev->driver_type != RC_DRIVER_IR_RAW_TX) {
		rc = rc_setup_rx_device(dev);
		if (rc)
			goto out_lirc;
	}

	if (dev->driver_type == RC_DRIVER_IR_RAW) {
		rc = ir_raw_event_register(dev);
		if (rc < 0)
			goto out_rx;
	}

	dev_dbg(&dev->dev, "Registered rc%u (driver: %s)\n", dev->minor,
		dev->driver_name ? dev->driver_name : "unknown");

	return 0;

out_rx:
	rc_free_rx_device(dev);
out_lirc:
	if (dev->allowed_protocols != RC_PROTO_BIT_CEC)
<<<<<<< HEAD
		ir_lirc_unregister(dev);
=======
		lirc_unregister(dev);
>>>>>>> 7d2a07b7
out_dev:
	device_del(&dev->dev);
out_rx_free:
	ir_free_table(&dev->rc_map);
out_raw:
	ir_raw_event_free(dev);
out_minor:
	ida_simple_remove(&rc_ida, minor);
	return rc;
}
EXPORT_SYMBOL_GPL(rc_register_device);

static void devm_rc_release(struct device *dev, void *res)
{
	rc_unregister_device(*(struct rc_dev **)res);
}

int devm_rc_register_device(struct device *parent, struct rc_dev *dev)
{
	struct rc_dev **dr;
	int ret;

	dr = devres_alloc(devm_rc_release, sizeof(*dr), GFP_KERNEL);
	if (!dr)
		return -ENOMEM;

	ret = rc_register_device(dev);
	if (ret) {
		devres_free(dr);
		return ret;
	}

	*dr = dev;
	devres_add(parent, dr);

	return 0;
}
EXPORT_SYMBOL_GPL(devm_rc_register_device);

void rc_unregister_device(struct rc_dev *dev)
{
	if (!dev)
		return;

	if (dev->driver_type == RC_DRIVER_IR_RAW)
		ir_raw_event_unregister(dev);

	del_timer_sync(&dev->timer_keyup);
	del_timer_sync(&dev->timer_repeat);

	mutex_lock(&dev->lock);
	if (dev->users && dev->close)
		dev->close(dev);
	dev->registered = false;
	mutex_unlock(&dev->lock);

	rc_free_rx_device(dev);

	/*
	 * lirc device should be freed with dev->registered = false, so
	 * that userspace polling will get notified.
	 */
	if (dev->allowed_protocols != RC_PROTO_BIT_CEC)
		lirc_unregister(dev);

	device_del(&dev->dev);

	ida_simple_remove(&rc_ida, dev->minor);

	if (!dev->managed_alloc)
		rc_free_device(dev);
}

EXPORT_SYMBOL_GPL(rc_unregister_device);

/*
 * Init/exit code for the module. Basically, creates/removes /sys/class/rc
 */

static int __init rc_core_init(void)
{
	int rc = class_register(&rc_class);
	if (rc) {
		pr_err("rc_core: unable to register rc class\n");
		return rc;
	}

	rc = lirc_dev_init();
	if (rc) {
		pr_err("rc_core: unable to init lirc\n");
		class_unregister(&rc_class);
		return rc;
	}

	led_trigger_register_simple("rc-feedback", &led_feedback);
	rc_map_register(&empty_map);
#ifdef CONFIG_MEDIA_CEC_RC
	rc_map_register(&cec_map);
#endif

	return 0;
}

static void __exit rc_core_exit(void)
{
	lirc_dev_exit();
	class_unregister(&rc_class);
	led_trigger_unregister_simple(led_feedback);
#ifdef CONFIG_MEDIA_CEC_RC
	rc_map_unregister(&cec_map);
#endif
	rc_map_unregister(&empty_map);
}

subsys_initcall(rc_core_init);
module_exit(rc_core_exit);

MODULE_AUTHOR("Mauro Carvalho Chehab");
MODULE_LICENSE("GPL v2");<|MERGE_RESOLUTION|>--- conflicted
+++ resolved
@@ -1617,7 +1617,6 @@
 {
 	struct rc_dev *dev = to_rc_dev(device);
 	int ret = 0;
-<<<<<<< HEAD
 
 	mutex_lock(&dev->lock);
 
@@ -1630,20 +1629,6 @@
 	if (ret == 0 && dev->device_name)
 		ret = add_uevent_var(env, "DEV_NAME=%s", dev->device_name);
 
-=======
-
-	mutex_lock(&dev->lock);
-
-	if (!dev->registered)
-		ret = -ENODEV;
-	if (ret == 0 && dev->rc_map.name)
-		ret = add_uevent_var(env, "NAME=%s", dev->rc_map.name);
-	if (ret == 0 && dev->driver_name)
-		ret = add_uevent_var(env, "DRV_NAME=%s", dev->driver_name);
-	if (ret == 0 && dev->device_name)
-		ret = add_uevent_var(env, "DEV_NAME=%s", dev->device_name);
-
->>>>>>> 7d2a07b7
 	mutex_unlock(&dev->lock);
 
 	return ret;
@@ -1961,11 +1946,7 @@
 	 * keycodes with rc_keydown, so lirc must be registered first.
 	 */
 	if (dev->allowed_protocols != RC_PROTO_BIT_CEC) {
-<<<<<<< HEAD
-		rc = ir_lirc_register(dev);
-=======
 		rc = lirc_register(dev);
->>>>>>> 7d2a07b7
 		if (rc < 0)
 			goto out_dev;
 	}
@@ -1991,11 +1972,7 @@
 	rc_free_rx_device(dev);
 out_lirc:
 	if (dev->allowed_protocols != RC_PROTO_BIT_CEC)
-<<<<<<< HEAD
-		ir_lirc_unregister(dev);
-=======
 		lirc_unregister(dev);
->>>>>>> 7d2a07b7
 out_dev:
 	device_del(&dev->dev);
 out_rx_free:
