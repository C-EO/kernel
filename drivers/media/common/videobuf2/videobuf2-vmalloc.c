/*
 * videobuf2-vmalloc.c - vmalloc memory allocator for videobuf2
 *
 * Copyright (C) 2010 Samsung Electronics
 *
 * Author: Pawel Osciak <pawel@osciak.com>
 *
 * This program is free software; you can redistribute it and/or modify
 * it under the terms of the GNU General Public License as published by
 * the Free Software Foundation.
 */

#include <linux/io.h>
#include <linux/module.h>
#include <linux/mm.h>
#include <linux/refcount.h>
#include <linux/sched.h>
#include <linux/slab.h>
#include <linux/vmalloc.h>

#include <media/videobuf2-v4l2.h>
#include <media/videobuf2-vmalloc.h>
#include <media/videobuf2-memops.h>

struct vb2_vmalloc_buf {
	void				*vaddr;
	struct frame_vector		*vec;
	enum dma_data_direction		dma_dir;
	unsigned long			size;
	refcount_t			refcount;
	struct vb2_vmarea_handler	handler;
	struct dma_buf			*dbuf;
};

static void vb2_vmalloc_put(void *buf_priv);

static void *vb2_vmalloc_alloc(struct device *dev, unsigned long attrs,
			       unsigned long size, enum dma_data_direction dma_dir,
			       gfp_t gfp_flags)
{
	struct vb2_vmalloc_buf *buf;

	buf = kzalloc(sizeof(*buf), GFP_KERNEL | gfp_flags);
	if (!buf)
		return ERR_PTR(-ENOMEM);

	buf->size = size;
	buf->vaddr = vmalloc_user(buf->size);
	if (!buf->vaddr) {
		pr_debug("vmalloc of size %ld failed\n", buf->size);
		kfree(buf);
		return ERR_PTR(-ENOMEM);
	}

	buf->dma_dir = dma_dir;
	buf->handler.refcount = &buf->refcount;
	buf->handler.put = vb2_vmalloc_put;
	buf->handler.arg = buf;

	refcount_set(&buf->refcount, 1);
	return buf;
}

static void vb2_vmalloc_put(void *buf_priv)
{
	struct vb2_vmalloc_buf *buf = buf_priv;

	if (refcount_dec_and_test(&buf->refcount)) {
		vfree(buf->vaddr);
		kfree(buf);
	}
}

static void *vb2_vmalloc_get_userptr(struct device *dev, unsigned long vaddr,
				     unsigned long size,
				     enum dma_data_direction dma_dir)
{
	struct vb2_vmalloc_buf *buf;
	struct frame_vector *vec;
	int n_pages, offset, i;
	int ret = -ENOMEM;

	buf = kzalloc(sizeof(*buf), GFP_KERNEL);
	if (!buf)
		return ERR_PTR(-ENOMEM);

	buf->dma_dir = dma_dir;
	offset = vaddr & ~PAGE_MASK;
	buf->size = size;
	vec = vb2_create_framevec(vaddr, size);
	if (IS_ERR(vec)) {
		ret = PTR_ERR(vec);
		goto fail_pfnvec_create;
	}
	buf->vec = vec;
	n_pages = frame_vector_count(vec);
	if (frame_vector_to_pages(vec) < 0) {
		unsigned long *nums = frame_vector_pfns(vec);

		/*
		 * We cannot get page pointers for these pfns. Check memory is
		 * physically contiguous and use direct mapping.
		 */
		for (i = 1; i < n_pages; i++)
			if (nums[i-1] + 1 != nums[i])
				goto fail_map;
		buf->vaddr = (__force void *)
			ioremap(__pfn_to_phys(nums[0]), size + offset);
	} else {
		buf->vaddr = vm_map_ram(frame_vector_pages(vec), n_pages, -1);
	}

	if (!buf->vaddr)
		goto fail_map;
	buf->vaddr += offset;
	return buf;

fail_map:
	vb2_destroy_framevec(vec);
fail_pfnvec_create:
	kfree(buf);

	return ERR_PTR(ret);
}

static void vb2_vmalloc_put_userptr(void *buf_priv)
{
	struct vb2_vmalloc_buf *buf = buf_priv;
	unsigned long vaddr = (unsigned long)buf->vaddr & PAGE_MASK;
	unsigned int i;
	struct page **pages;
	unsigned int n_pages;

	if (!buf->vec->is_pfns) {
		n_pages = frame_vector_count(buf->vec);
		pages = frame_vector_pages(buf->vec);
		if (vaddr)
			vm_unmap_ram((void *)vaddr, n_pages);
		if (buf->dma_dir == DMA_FROM_DEVICE ||
		    buf->dma_dir == DMA_BIDIRECTIONAL)
			for (i = 0; i < n_pages; i++)
				set_page_dirty_lock(pages[i]);
	} else {
		iounmap((__force void __iomem *)buf->vaddr);
	}
	vb2_destroy_framevec(buf->vec);
	kfree(buf);
}

static void *vb2_vmalloc_vaddr(void *buf_priv)
{
	struct vb2_vmalloc_buf *buf = buf_priv;

	if (!buf->vaddr) {
		pr_err("Address of an unallocated plane requested or cannot map user pointer\n");
		return NULL;
	}

	return buf->vaddr;
}

static unsigned int vb2_vmalloc_num_users(void *buf_priv)
{
	struct vb2_vmalloc_buf *buf = buf_priv;
	return refcount_read(&buf->refcount);
}

static int vb2_vmalloc_mmap(void *buf_priv, struct vm_area_struct *vma)
{
	struct vb2_vmalloc_buf *buf = buf_priv;
	int ret;

	if (!buf) {
		pr_err("No memory to map\n");
		return -EINVAL;
	}

	ret = remap_vmalloc_range(vma, buf->vaddr, 0);
	if (ret) {
		pr_err("Remapping vmalloc memory, error: %d\n", ret);
		return ret;
	}

	/*
	 * Make sure that vm_areas for 2 buffers won't be merged together
	 */
	vma->vm_flags		|= VM_DONTEXPAND;

	/*
	 * Use common vm_area operations to track buffer refcount.
	 */
	vma->vm_private_data	= &buf->handler;
	vma->vm_ops		= &vb2_common_vm_ops;

	vma->vm_ops->open(vma);

	return 0;
}

#ifdef CONFIG_HAS_DMA
/*********************************************/
/*         DMABUF ops for exporters          */
/*********************************************/

struct vb2_vmalloc_attachment {
	struct sg_table sgt;
	enum dma_data_direction dma_dir;
};

static int vb2_vmalloc_dmabuf_ops_attach(struct dma_buf *dbuf,
	struct dma_buf_attachment *dbuf_attach)
{
	struct vb2_vmalloc_attachment *attach;
	struct vb2_vmalloc_buf *buf = dbuf->priv;
	int num_pages = PAGE_ALIGN(buf->size) / PAGE_SIZE;
	struct sg_table *sgt;
	struct scatterlist *sg;
	void *vaddr = buf->vaddr;
	int ret;
	int i;

	attach = kzalloc(sizeof(*attach), GFP_KERNEL);
	if (!attach)
		return -ENOMEM;

	sgt = &attach->sgt;
	ret = sg_alloc_table(sgt, num_pages, GFP_KERNEL);
	if (ret) {
		kfree(attach);
		return ret;
	}
	for_each_sgtable_sg(sgt, sg, i) {
		struct page *page = vmalloc_to_page(vaddr);

		if (!page) {
			sg_free_table(sgt);
			kfree(attach);
			return -ENOMEM;
		}
		sg_set_page(sg, page, PAGE_SIZE, 0);
		vaddr += PAGE_SIZE;
	}

	attach->dma_dir = DMA_NONE;
	dbuf_attach->priv = attach;
	return 0;
}

static void vb2_vmalloc_dmabuf_ops_detach(struct dma_buf *dbuf,
	struct dma_buf_attachment *db_attach)
{
	struct vb2_vmalloc_attachment *attach = db_attach->priv;
	struct sg_table *sgt;

	if (!attach)
		return;

	sgt = &attach->sgt;

	/* release the scatterlist cache */
	if (attach->dma_dir != DMA_NONE)
		dma_unmap_sgtable(db_attach->dev, sgt, attach->dma_dir, 0);
	sg_free_table(sgt);
	kfree(attach);
	db_attach->priv = NULL;
}

static struct sg_table *vb2_vmalloc_dmabuf_ops_map(
	struct dma_buf_attachment *db_attach, enum dma_data_direction dma_dir)
{
	struct vb2_vmalloc_attachment *attach = db_attach->priv;
	/* stealing dmabuf mutex to serialize map/unmap operations */
	struct mutex *lock = &db_attach->dmabuf->lock;
	struct sg_table *sgt;

	mutex_lock(lock);

	sgt = &attach->sgt;
	/* return previously mapped sg table */
	if (attach->dma_dir == dma_dir) {
		mutex_unlock(lock);
		return sgt;
	}

	/* release any previous cache */
	if (attach->dma_dir != DMA_NONE) {
		dma_unmap_sgtable(db_attach->dev, sgt, attach->dma_dir, 0);
		attach->dma_dir = DMA_NONE;
	}

	/* mapping to the client with new direction */
	if (dma_map_sgtable(db_attach->dev, sgt, dma_dir, 0)) {
		pr_err("failed to map scatterlist\n");
		mutex_unlock(lock);
		return ERR_PTR(-EIO);
	}

	attach->dma_dir = dma_dir;

	mutex_unlock(lock);

	return sgt;
}

static void vb2_vmalloc_dmabuf_ops_unmap(struct dma_buf_attachment *db_attach,
	struct sg_table *sgt, enum dma_data_direction dma_dir)
{
	/* nothing to be done here */
}

static void vb2_vmalloc_dmabuf_ops_release(struct dma_buf *dbuf)
{
	/* drop reference obtained in vb2_vmalloc_get_dmabuf */
	vb2_vmalloc_put(dbuf->priv);
}

<<<<<<< HEAD
static void *vb2_vmalloc_dmabuf_ops_vmap(struct dma_buf *dbuf)
{
	struct vb2_vmalloc_buf *buf = dbuf->priv;
=======
static int vb2_vmalloc_dmabuf_ops_vmap(struct dma_buf *dbuf, struct dma_buf_map *map)
{
	struct vb2_vmalloc_buf *buf = dbuf->priv;

	dma_buf_map_set_vaddr(map, buf->vaddr);
>>>>>>> 7d2a07b7

	return 0;
}

static int vb2_vmalloc_dmabuf_ops_mmap(struct dma_buf *dbuf,
	struct vm_area_struct *vma)
{
	return vb2_vmalloc_mmap(dbuf->priv, vma);
}

static const struct dma_buf_ops vb2_vmalloc_dmabuf_ops = {
	.attach = vb2_vmalloc_dmabuf_ops_attach,
	.detach = vb2_vmalloc_dmabuf_ops_detach,
	.map_dma_buf = vb2_vmalloc_dmabuf_ops_map,
	.unmap_dma_buf = vb2_vmalloc_dmabuf_ops_unmap,
	.vmap = vb2_vmalloc_dmabuf_ops_vmap,
	.mmap = vb2_vmalloc_dmabuf_ops_mmap,
	.release = vb2_vmalloc_dmabuf_ops_release,
};

static struct dma_buf *vb2_vmalloc_get_dmabuf(void *buf_priv, unsigned long flags)
{
	struct vb2_vmalloc_buf *buf = buf_priv;
	struct dma_buf *dbuf;
	DEFINE_DMA_BUF_EXPORT_INFO(exp_info);

	exp_info.ops = &vb2_vmalloc_dmabuf_ops;
	exp_info.size = buf->size;
	exp_info.flags = flags;
	exp_info.priv = buf;

	if (WARN_ON(!buf->vaddr))
		return NULL;

	dbuf = dma_buf_export(&exp_info);
	if (IS_ERR(dbuf))
		return NULL;

	/* dmabuf keeps reference to vb2 buffer */
	refcount_inc(&buf->refcount);

	return dbuf;
}
#endif /* CONFIG_HAS_DMA */


/*********************************************/
/*       callbacks for DMABUF buffers        */
/*********************************************/

static int vb2_vmalloc_map_dmabuf(void *mem_priv)
{
	struct vb2_vmalloc_buf *buf = mem_priv;
	struct dma_buf_map map;
	int ret;

	ret = dma_buf_vmap(buf->dbuf, &map);
	if (ret)
		return -EFAULT;
	buf->vaddr = map.vaddr;

	return 0;
}

static void vb2_vmalloc_unmap_dmabuf(void *mem_priv)
{
	struct vb2_vmalloc_buf *buf = mem_priv;
	struct dma_buf_map map = DMA_BUF_MAP_INIT_VADDR(buf->vaddr);

	dma_buf_vunmap(buf->dbuf, &map);
	buf->vaddr = NULL;
}

static void vb2_vmalloc_detach_dmabuf(void *mem_priv)
{
	struct vb2_vmalloc_buf *buf = mem_priv;
	struct dma_buf_map map = DMA_BUF_MAP_INIT_VADDR(buf->vaddr);

	if (buf->vaddr)
		dma_buf_vunmap(buf->dbuf, &map);

	kfree(buf);
}

static void *vb2_vmalloc_attach_dmabuf(struct device *dev, struct dma_buf *dbuf,
	unsigned long size, enum dma_data_direction dma_dir)
{
	struct vb2_vmalloc_buf *buf;

	if (dbuf->size < size)
		return ERR_PTR(-EFAULT);

	buf = kzalloc(sizeof(*buf), GFP_KERNEL);
	if (!buf)
		return ERR_PTR(-ENOMEM);

	buf->dbuf = dbuf;
	buf->dma_dir = dma_dir;
	buf->size = size;

	return buf;
}


const struct vb2_mem_ops vb2_vmalloc_memops = {
	.alloc		= vb2_vmalloc_alloc,
	.put		= vb2_vmalloc_put,
	.get_userptr	= vb2_vmalloc_get_userptr,
	.put_userptr	= vb2_vmalloc_put_userptr,
#ifdef CONFIG_HAS_DMA
	.get_dmabuf	= vb2_vmalloc_get_dmabuf,
#endif
	.map_dmabuf	= vb2_vmalloc_map_dmabuf,
	.unmap_dmabuf	= vb2_vmalloc_unmap_dmabuf,
	.attach_dmabuf	= vb2_vmalloc_attach_dmabuf,
	.detach_dmabuf	= vb2_vmalloc_detach_dmabuf,
	.vaddr		= vb2_vmalloc_vaddr,
	.mmap		= vb2_vmalloc_mmap,
	.num_users	= vb2_vmalloc_num_users,
};
EXPORT_SYMBOL_GPL(vb2_vmalloc_memops);

MODULE_DESCRIPTION("vmalloc memory handling routines for videobuf2");
MODULE_AUTHOR("Pawel Osciak <pawel@osciak.com>");
MODULE_LICENSE("GPL");<|MERGE_RESOLUTION|>--- conflicted
+++ resolved
@@ -314,17 +314,11 @@
 	vb2_vmalloc_put(dbuf->priv);
 }
 
-<<<<<<< HEAD
-static void *vb2_vmalloc_dmabuf_ops_vmap(struct dma_buf *dbuf)
+static int vb2_vmalloc_dmabuf_ops_vmap(struct dma_buf *dbuf, struct dma_buf_map *map)
 {
 	struct vb2_vmalloc_buf *buf = dbuf->priv;
-=======
-static int vb2_vmalloc_dmabuf_ops_vmap(struct dma_buf *dbuf, struct dma_buf_map *map)
-{
-	struct vb2_vmalloc_buf *buf = dbuf->priv;
 
 	dma_buf_map_set_vaddr(map, buf->vaddr);
->>>>>>> 7d2a07b7
 
 	return 0;
 }
