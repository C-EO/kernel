# SPDX-License-Identifier: GPL-2.0-only
menuconfig PM_DEVFREQ
	bool "Generic Dynamic Voltage and Frequency Scaling (DVFS) support"
	select SRCU
	select PM_OPP
	help
	  A device may have a list of frequencies and voltages available.
	  devfreq, a generic DVFS framework can be registered for a device
	  in order to let the governor provided to devfreq choose an
	  operating frequency based on the device driver's policy.

	  Each device may have its own governor and policy. Devfreq can
	  reevaluate the device state periodically and/or based on the
	  notification to "nb", a notifier block, of devfreq.

	  Like some CPUs with CPUfreq, a device may have multiple clocks.
	  However, because the clock frequencies of a single device are
	  determined by the single device's state, an instance of devfreq
	  is attached to a single device and returns a "representative"
	  clock frequency of the device, which is also attached
	  to a device by 1-to-1. The device registering devfreq takes the
	  responsibility to "interpret" the representative frequency and
	  to set its every clock accordingly with the "target" callback
	  given to devfreq.

	  When OPP is used with the devfreq device, it is recommended to
	  register devfreq's nb to the OPP's notifier head.  If OPP is
	  used with the devfreq device, you may use OPP helper
	  functions defined in devfreq.h.

if PM_DEVFREQ

comment "DEVFREQ Governors"

config DEVFREQ_GOV_SIMPLE_ONDEMAND
	tristate "Simple Ondemand"
	help
	  Chooses frequency based on the recent load on the device. Works
	  similar as ONDEMAND governor of CPUFREQ does. A device with
	  Simple-Ondemand should be able to provide busy/total counter
	  values that imply the usage rate. A device may provide tuned
	  values to the governor with data field at devfreq_add_device().

config DEVFREQ_GOV_PERFORMANCE
	tristate "Performance"
	help
	  Sets the frequency at the maximum available frequency.
	  This governor always returns UINT_MAX as frequency so that
	  the DEVFREQ framework returns the highest frequency available
	  at any time.

config DEVFREQ_GOV_POWERSAVE
	tristate "Powersave"
	help
	  Sets the frequency at the minimum available frequency.
	  This governor always returns 0 as frequency so that
	  the DEVFREQ framework returns the lowest frequency available
	  at any time.

config DEVFREQ_GOV_USERSPACE
	tristate "Userspace"
	help
	  Sets the frequency at the user specified one.
	  This governor returns the user configured frequency if there
	  has been an input to /sys/devices/.../power/devfreq_set_freq.
	  Otherwise, the governor does not change the frequency
	  given at the initialization.

config DEVFREQ_GOV_PASSIVE
	tristate "Passive"
	help
	  Sets the frequency based on the frequency of its parent devfreq
	  device. This governor does not change the frequency by itself
	  through sysfs entries. The passive governor recommends that
	  devfreq device uses the OPP table to get the frequency/voltage.

comment "DEVFREQ Drivers"

config ARM_EXYNOS_BUS_DEVFREQ
	tristate "ARM EXYNOS Generic Memory Bus DEVFREQ Driver"
	depends on ARCH_EXYNOS || COMPILE_TEST
	select DEVFREQ_GOV_SIMPLE_ONDEMAND
	select DEVFREQ_GOV_PASSIVE
	select DEVFREQ_EVENT_EXYNOS_PPMU
	select PM_DEVFREQ_EVENT
	help
	  This adds the common DEVFREQ driver for Exynos Memory bus. Exynos
	  Memory bus has one more group of memory bus (e.g, MIF and INT block).
	  Each memory bus group could contain many memoby bus block. It reads
	  PPMU counters of memory controllers by using DEVFREQ-event device
	  and adjusts the operating frequencies and voltages with OPP support.
	  This does not yet operate with optimal voltages.

config ARM_TEGRA_DEVFREQ
	tristate "NVIDIA Tegra30/114/124/210 DEVFREQ Driver"
	depends on ARCH_TEGRA_3x_SOC || ARCH_TEGRA_114_SOC || \
		ARCH_TEGRA_132_SOC || ARCH_TEGRA_124_SOC || \
		ARCH_TEGRA_210_SOC || \
		COMPILE_TEST
<<<<<<< HEAD
	select PM_OPP
=======
>>>>>>> 0d3821eb
	depends on COMMON_CLK
	help
	  This adds the DEVFREQ driver for the Tegra family of SoCs.
	  It reads ACTMON counters of memory controllers and adjusts the
	  operating frequencies and voltages with OPP support.

config ARM_TEGRA20_DEVFREQ
	tristate "NVIDIA Tegra20 DEVFREQ Driver"
	depends on (TEGRA_MC && TEGRA20_EMC) || COMPILE_TEST
	depends on COMMON_CLK
	select DEVFREQ_GOV_SIMPLE_ONDEMAND
	help
	  This adds the DEVFREQ driver for the Tegra20 family of SoCs.
	  It reads Memory Controller counters and adjusts the operating
	  frequencies and voltages with OPP support.

config ARM_RK3399_DMC_DEVFREQ
	tristate "ARM RK3399 DMC DEVFREQ Driver"
	depends on ARCH_ROCKCHIP
	select DEVFREQ_EVENT_ROCKCHIP_DFI
	select DEVFREQ_GOV_SIMPLE_ONDEMAND
	select PM_DEVFREQ_EVENT
	help
          This adds the DEVFREQ driver for the RK3399 DMC(Dynamic Memory Controller).
          It sets the frequency for the memory controller and reads the usage counts
          from hardware.

source "drivers/devfreq/event/Kconfig"

endif # PM_DEVFREQ<|MERGE_RESOLUTION|>--- conflicted
+++ resolved
@@ -97,10 +97,6 @@
 		ARCH_TEGRA_132_SOC || ARCH_TEGRA_124_SOC || \
 		ARCH_TEGRA_210_SOC || \
 		COMPILE_TEST
-<<<<<<< HEAD
-	select PM_OPP
-=======
->>>>>>> 0d3821eb
 	depends on COMMON_CLK
 	help
 	  This adds the DEVFREQ driver for the Tegra family of SoCs.
