--- conflicted
+++ resolved
@@ -379,11 +379,6 @@
 
 	meson_set_max_payload(mp, MAX_PAYLOAD_SIZE);
 	meson_set_max_rd_req_size(mp, MAX_READ_REQ_SIZE);
-<<<<<<< HEAD
-
-	dw_pcie_setup_rc(pp);
-=======
->>>>>>> 7d2a07b7
 
 	return 0;
 }
