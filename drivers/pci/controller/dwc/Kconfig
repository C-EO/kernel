# SPDX-License-Identifier: GPL-2.0

menu "DesignWare PCI Core Support"
	depends on PCI

config PCIE_DW
	bool

config PCIE_DW_HOST
	bool
	depends on PCI_MSI_IRQ_DOMAIN
	select PCIE_DW

config PCIE_DW_EP
	bool
	depends on PCI_ENDPOINT
	select PCIE_DW

config PCI_DRA7XX
	bool

config PCI_DRA7XX_HOST
	bool "TI DRA7xx PCIe controller Host Mode"
	depends on SOC_DRA7XX || COMPILE_TEST
	depends on PCI_MSI_IRQ_DOMAIN
	depends on OF && HAS_IOMEM && TI_PIPE3
	select PCIE_DW_HOST
	select PCI_DRA7XX
	default y if SOC_DRA7XX
	help
	  Enables support for the PCIe controller in the DRA7xx SoC to work in
	  host mode. There are two instances of PCIe controller in DRA7xx.
	  This controller can work either as EP or RC. In order to enable
	  host-specific features PCI_DRA7XX_HOST must be selected and in order
	  to enable device-specific features PCI_DRA7XX_EP must be selected.
	  This uses the DesignWare core.

config PCI_DRA7XX_EP
	bool "TI DRA7xx PCIe controller Endpoint Mode"
	depends on SOC_DRA7XX || COMPILE_TEST
	depends on PCI_ENDPOINT
	depends on OF && HAS_IOMEM && TI_PIPE3
	select PCIE_DW_EP
	select PCI_DRA7XX
	help
	  Enables support for the PCIe controller in the DRA7xx SoC to work in
	  endpoint mode. There are two instances of PCIe controller in DRA7xx.
	  This controller can work either as EP or RC. In order to enable
	  host-specific features PCI_DRA7XX_HOST must be selected and in order
	  to enable device-specific features PCI_DRA7XX_EP must be selected.
	  This uses the DesignWare core.

config PCIE_DW_PLAT
	bool

config PCIE_DW_PLAT_HOST
	bool "Platform bus based DesignWare PCIe Controller - Host mode"
	depends on PCI && PCI_MSI_IRQ_DOMAIN
	select PCIE_DW_HOST
	select PCIE_DW_PLAT
	help
	  Enables support for the PCIe controller in the Designware IP to
	  work in host mode. There are two instances of PCIe controller in
	  Designware IP.
	  This controller can work either as EP or RC. In order to enable
	  host-specific features PCIE_DW_PLAT_HOST must be selected and in
	  order to enable device-specific features PCI_DW_PLAT_EP must be
	  selected.

config PCIE_DW_PLAT_EP
	bool "Platform bus based DesignWare PCIe Controller - Endpoint mode"
	depends on PCI && PCI_MSI_IRQ_DOMAIN
	depends on PCI_ENDPOINT
	select PCIE_DW_EP
	select PCIE_DW_PLAT
	help
	  Enables support for the PCIe controller in the Designware IP to
	  work in endpoint mode. There are two instances of PCIe controller
	  in Designware IP.
	  This controller can work either as EP or RC. In order to enable
	  host-specific features PCIE_DW_PLAT_HOST must be selected and in
	  order to enable device-specific features PCI_DW_PLAT_EP must be
	  selected.

config PCI_EXYNOS
	tristate "Samsung Exynos PCIe controller"
	depends on ARCH_EXYNOS || COMPILE_TEST
	depends on PCI_MSI_IRQ_DOMAIN
	select PCIE_DW_HOST
	help
	  Enables support for the PCIe controller in the Samsung Exynos SoCs
	  to work in host mode. The PCI controller is based on the DesignWare
	  hardware and therefore the driver re-uses the DesignWare core
	  functions to implement the driver.

config PCI_IMX6
	bool "Freescale i.MX6/7/8 PCIe controller"
	depends on ARCH_MXC || COMPILE_TEST
	depends on PCI_MSI_IRQ_DOMAIN
	select PCIE_DW_HOST

config PCIE_SPEAR13XX
	bool "STMicroelectronics SPEAr PCIe controller"
	depends on ARCH_SPEAR13XX || COMPILE_TEST
	depends on PCI_MSI_IRQ_DOMAIN
	select PCIE_DW_HOST
	help
	  Say Y here if you want PCIe support on SPEAr13XX SoCs.

config PCI_KEYSTONE
	bool

config PCI_KEYSTONE_HOST
	bool "PCI Keystone Host Mode"
	depends on ARCH_KEYSTONE || ARCH_K3 || COMPILE_TEST
	depends on PCI_MSI_IRQ_DOMAIN
	select PCIE_DW_HOST
	select PCI_KEYSTONE
	help
	  Enables support for the PCIe controller in the Keystone SoC to
	  work in host mode. The PCI controller on Keystone is based on
	  DesignWare hardware and therefore the driver re-uses the
	  DesignWare core functions to implement the driver.

config PCI_KEYSTONE_EP
	bool "PCI Keystone Endpoint Mode"
	depends on ARCH_KEYSTONE || ARCH_K3 || COMPILE_TEST
	depends on PCI_ENDPOINT
	select PCIE_DW_EP
	select PCI_KEYSTONE
	help
	  Enables support for the PCIe controller in the Keystone SoC to
	  work in endpoint mode. The PCI controller on Keystone is based
	  on DesignWare hardware and therefore the driver re-uses the
	  DesignWare core functions to implement the driver.

config PCI_LAYERSCAPE
	bool "Freescale Layerscape PCIe controller - Host mode"
	depends on OF && (ARM || ARCH_LAYERSCAPE || COMPILE_TEST)
	depends on PCI_MSI_IRQ_DOMAIN
	select MFD_SYSCON
	select PCIE_DW_HOST
	help
	  Say Y here if you want to enable PCIe controller support on Layerscape
	  SoCs to work in Host mode.
	  This controller can work either as EP or RC. The RCW[HOST_AGT_PEX]
	  determines which PCIe controller works in EP mode and which PCIe
	  controller works in RC mode.

config PCI_LAYERSCAPE_EP
	bool "Freescale Layerscape PCIe controller - Endpoint mode"
	depends on OF && (ARM || ARCH_LAYERSCAPE || COMPILE_TEST)
	depends on PCI_ENDPOINT
	select PCIE_DW_EP
	help
	  Say Y here if you want to enable PCIe controller support on Layerscape
	  SoCs to work in Endpoint mode.
	  This controller can work either as EP or RC. The RCW[HOST_AGT_PEX]
	  determines which PCIe controller works in EP mode and which PCIe
	  controller works in RC mode.

config PCI_HISI
	depends on OF && (ARM64 || COMPILE_TEST)
	bool "HiSilicon Hip05 and Hip06 SoCs PCIe controllers"
	depends on PCI_MSI_IRQ_DOMAIN
	select PCIE_DW_HOST
	select PCI_HOST_COMMON
	help
	  Say Y here if you want PCIe controller support on HiSilicon
	  Hip05 and Hip06 SoCs

config PCIE_QCOM
	bool "Qualcomm PCIe controller"
	depends on OF && (ARCH_QCOM || COMPILE_TEST)
	depends on PCI_MSI_IRQ_DOMAIN
	select PCIE_DW_HOST
	select CRC8
	help
	  Say Y here to enable PCIe controller support on Qualcomm SoCs. The
	  PCIe controller uses the DesignWare core plus Qualcomm-specific
	  hardware wrappers.

config PCIE_ARMADA_8K
	bool "Marvell Armada-8K PCIe controller"
	depends on ARCH_MVEBU || COMPILE_TEST
	depends on PCI_MSI_IRQ_DOMAIN
	select PCIE_DW_HOST
	help
	  Say Y here if you want to enable PCIe controller support on
	  Armada-8K SoCs. The PCIe controller on Armada-8K is based on
	  DesignWare hardware and therefore the driver re-uses the
	  DesignWare core functions to implement the driver.

config PCIE_ARTPEC6
	bool

config PCIE_ARTPEC6_HOST
	bool "Axis ARTPEC-6 PCIe controller Host Mode"
	depends on MACH_ARTPEC6 || COMPILE_TEST
	depends on PCI_MSI_IRQ_DOMAIN
	select PCIE_DW_HOST
	select PCIE_ARTPEC6
	help
	  Enables support for the PCIe controller in the ARTPEC-6 SoC to work in
	  host mode. This uses the DesignWare core.

config PCIE_ARTPEC6_EP
	bool "Axis ARTPEC-6 PCIe controller Endpoint Mode"
	depends on MACH_ARTPEC6 || COMPILE_TEST
	depends on PCI_ENDPOINT
	select PCIE_DW_EP
	select PCIE_ARTPEC6
	help
	  Enables support for the PCIe controller in the ARTPEC-6 SoC to work in
	  endpoint mode. This uses the DesignWare core.

config PCIE_INTEL_GW
	bool "Intel Gateway PCIe host controller support"
	depends on OF && (X86 || COMPILE_TEST)
	depends on PCI_MSI_IRQ_DOMAIN
	select PCIE_DW_HOST
	help
	  Say 'Y' here to enable PCIe Host controller support on Intel
	  Gateway SoCs.
	  The PCIe controller uses the DesignWare core plus Intel-specific
	  hardware wrappers.

config PCIE_KIRIN
	depends on OF && (ARM64 || COMPILE_TEST)
	bool "HiSilicon Kirin series SoCs PCIe controllers"
	depends on PCI_MSI_IRQ_DOMAIN
	select PCIE_DW_HOST
	help
	  Say Y here if you want PCIe controller support
	  on HiSilicon Kirin series SoCs.

config PCIE_HISI_STB
	bool "HiSilicon STB SoCs PCIe controllers"
	depends on ARCH_HISI || COMPILE_TEST
	depends on PCI_MSI_IRQ_DOMAIN
	select PCIE_DW_HOST
	help
	  Say Y here if you want PCIe controller support on HiSilicon STB SoCs

config PCI_MESON
	tristate "MESON PCIe controller"
	depends on PCI_MSI_IRQ_DOMAIN
	default m if ARCH_MESON
	select PCIE_DW_HOST
	help
	  Say Y here if you want to enable PCI controller support on Amlogic
	  SoCs. The PCI controller on Amlogic is based on DesignWare hardware
	  and therefore the driver re-uses the DesignWare core functions to
	  implement the driver.

config PCIE_TEGRA194
	tristate

config PCIE_TEGRA194_HOST
	tristate "NVIDIA Tegra194 (and later) PCIe controller - Host Mode"
	depends on ARCH_TEGRA_194_SOC || COMPILE_TEST
	depends on PCI_MSI_IRQ_DOMAIN
	select PCIE_DW_HOST
	select PHY_TEGRA194_P2U
	select PCIE_TEGRA194
	help
	  Enables support for the PCIe controller in the NVIDIA Tegra194 SoC to
	  work in host mode. There are two instances of PCIe controllers in
	  Tegra194. This controller can work either as EP or RC. In order to
	  enable host-specific features PCIE_TEGRA194_HOST must be selected and
	  in order to enable device-specific features PCIE_TEGRA194_EP must be
	  selected. This uses the DesignWare core.

config PCIE_TEGRA194_EP
	tristate "NVIDIA Tegra194 (and later) PCIe controller - Endpoint Mode"
	depends on ARCH_TEGRA_194_SOC || COMPILE_TEST
	depends on PCI_ENDPOINT
	select PCIE_DW_EP
	select PHY_TEGRA194_P2U
	select PCIE_TEGRA194
	help
	  Enables support for the PCIe controller in the NVIDIA Tegra194 SoC to
<<<<<<< HEAD
	  work in host mode. There are two instances of PCIe controllers in
=======
	  work in endpoint mode. There are two instances of PCIe controllers in
>>>>>>> 7d2a07b7
	  Tegra194. This controller can work either as EP or RC. In order to
	  enable host-specific features PCIE_TEGRA194_HOST must be selected and
	  in order to enable device-specific features PCIE_TEGRA194_EP must be
	  selected. This uses the DesignWare core.

config PCIE_UNIPHIER
	bool "Socionext UniPhier PCIe host controllers"
	depends on ARCH_UNIPHIER || COMPILE_TEST
	depends on OF && HAS_IOMEM
	depends on PCI_MSI_IRQ_DOMAIN
	select PCIE_DW_HOST
	help
	  Say Y here if you want PCIe host controller support on UniPhier SoCs.
	  This driver supports LD20 and PXs3 SoCs.

config PCIE_UNIPHIER_EP
	bool "Socionext UniPhier PCIe endpoint controllers"
	depends on ARCH_UNIPHIER || COMPILE_TEST
	depends on OF && HAS_IOMEM
	depends on PCI_ENDPOINT
	select PCIE_DW_EP
	help
	  Say Y here if you want PCIe endpoint controller support on
	  UniPhier SoCs. This driver supports Pro5 SoC.

config PCIE_AL
	bool "Amazon Annapurna Labs PCIe controller"
	depends on OF && (ARM64 || COMPILE_TEST)
	depends on PCI_MSI_IRQ_DOMAIN
	select PCIE_DW_HOST
<<<<<<< HEAD
=======
	select PCI_ECAM
>>>>>>> 7d2a07b7
	help
	  Say Y here to enable support of the Amazon's Annapurna Labs PCIe
	  controller IP on Amazon SoCs. The PCIe controller uses the DesignWare
	  core plus Annapurna Labs proprietary hardware wrappers. This is
	  required only for DT-based platforms. ACPI platforms with the
	  Annapurna Labs PCIe controller don't need to enable this.

<<<<<<< HEAD
=======
config PCIE_FU740
	bool "SiFive FU740 PCIe host controller"
	depends on PCI_MSI_IRQ_DOMAIN
	depends on SOC_SIFIVE || COMPILE_TEST
	select PCIE_DW_HOST
	help
	  Say Y here if you want PCIe controller support for the SiFive
	  FU740.

>>>>>>> 7d2a07b7
endmenu<|MERGE_RESOLUTION|>--- conflicted
+++ resolved
@@ -280,11 +280,7 @@
 	select PCIE_TEGRA194
 	help
 	  Enables support for the PCIe controller in the NVIDIA Tegra194 SoC to
-<<<<<<< HEAD
-	  work in host mode. There are two instances of PCIe controllers in
-=======
 	  work in endpoint mode. There are two instances of PCIe controllers in
->>>>>>> 7d2a07b7
 	  Tegra194. This controller can work either as EP or RC. In order to
 	  enable host-specific features PCIE_TEGRA194_HOST must be selected and
 	  in order to enable device-specific features PCIE_TEGRA194_EP must be
@@ -315,10 +311,7 @@
 	depends on OF && (ARM64 || COMPILE_TEST)
 	depends on PCI_MSI_IRQ_DOMAIN
 	select PCIE_DW_HOST
-<<<<<<< HEAD
-=======
 	select PCI_ECAM
->>>>>>> 7d2a07b7
 	help
 	  Say Y here to enable support of the Amazon's Annapurna Labs PCIe
 	  controller IP on Amazon SoCs. The PCIe controller uses the DesignWare
@@ -326,8 +319,6 @@
 	  required only for DT-based platforms. ACPI platforms with the
 	  Annapurna Labs PCIe controller don't need to enable this.
 
-<<<<<<< HEAD
-=======
 config PCIE_FU740
 	bool "SiFive FU740 PCIe host controller"
 	depends on PCI_MSI_IRQ_DOMAIN
@@ -337,5 +328,4 @@
 	  Say Y here if you want PCIe controller support for the SiFive
 	  FU740.
 
->>>>>>> 7d2a07b7
 endmenu