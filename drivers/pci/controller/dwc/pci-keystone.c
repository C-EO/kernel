// SPDX-License-Identifier: GPL-2.0
/*
 * PCIe host controller driver for Texas Instruments Keystone SoCs
 *
 * Copyright (C) 2013-2014 Texas Instruments., Ltd.
 *		https://www.ti.com
 *
 * Author: Murali Karicheri <m-karicheri2@ti.com>
 * Implementation based on pci-exynos.c and pcie-designware.c
 */

#include <linux/clk.h>
#include <linux/delay.h>
#include <linux/gpio/consumer.h>
#include <linux/init.h>
#include <linux/interrupt.h>
#include <linux/irqchip/chained_irq.h>
#include <linux/irqdomain.h>
#include <linux/mfd/syscon.h>
#include <linux/msi.h>
#include <linux/of.h>
#include <linux/of_device.h>
#include <linux/of_irq.h>
#include <linux/of_pci.h>
#include <linux/phy/phy.h>
#include <linux/platform_device.h>
#include <linux/regmap.h>
#include <linux/resource.h>
#include <linux/signal.h>

#include "../../pci.h"
#include "pcie-designware.h"

#define PCIE_VENDORID_MASK	0xffff
#define PCIE_DEVICEID_SHIFT	16

/* Application registers */
#define CMD_STATUS			0x004
#define LTSSM_EN_VAL		        BIT(0)
#define OB_XLAT_EN_VAL		        BIT(1)
#define DBI_CS2				BIT(5)

#define CFG_SETUP			0x008
#define CFG_BUS(x)			(((x) & 0xff) << 16)
#define CFG_DEVICE(x)			(((x) & 0x1f) << 8)
#define CFG_FUNC(x)			((x) & 0x7)
#define CFG_TYPE1			BIT(24)

#define OB_SIZE				0x030
#define OB_OFFSET_INDEX(n)		(0x200 + (8 * (n)))
#define OB_OFFSET_HI(n)			(0x204 + (8 * (n)))
#define OB_ENABLEN			BIT(0)
#define OB_WIN_SIZE			8	/* 8MB */

#define PCIE_LEGACY_IRQ_ENABLE_SET(n)	(0x188 + (0x10 * ((n) - 1)))
#define PCIE_LEGACY_IRQ_ENABLE_CLR(n)	(0x18c + (0x10 * ((n) - 1)))
#define PCIE_EP_IRQ_SET			0x64
#define PCIE_EP_IRQ_CLR			0x68
#define INT_ENABLE			BIT(0)

/* IRQ register defines */
#define IRQ_EOI				0x050

#define MSI_IRQ				0x054
#define MSI_IRQ_STATUS(n)		(0x104 + ((n) << 4))
#define MSI_IRQ_ENABLE_SET(n)		(0x108 + ((n) << 4))
#define MSI_IRQ_ENABLE_CLR(n)		(0x10c + ((n) << 4))
#define MSI_IRQ_OFFSET			4

#define IRQ_STATUS(n)			(0x184 + ((n) << 4))
#define IRQ_ENABLE_SET(n)		(0x188 + ((n) << 4))
#define INTx_EN				BIT(0)

#define ERR_IRQ_STATUS			0x1c4
#define ERR_IRQ_ENABLE_SET		0x1c8
#define ERR_AER				BIT(5)	/* ECRC error */
#define AM6_ERR_AER			BIT(4)	/* AM6 ECRC error */
#define ERR_AXI				BIT(4)	/* AXI tag lookup fatal error */
#define ERR_CORR			BIT(3)	/* Correctable error */
#define ERR_NONFATAL			BIT(2)	/* Non-fatal error */
#define ERR_FATAL			BIT(1)	/* Fatal error */
#define ERR_SYS				BIT(0)	/* System error */
#define ERR_IRQ_ALL			(ERR_AER | ERR_AXI | ERR_CORR | \
					 ERR_NONFATAL | ERR_FATAL | ERR_SYS)

/* PCIE controller device IDs */
#define PCIE_RC_K2HK			0xb008
#define PCIE_RC_K2E			0xb009
#define PCIE_RC_K2L			0xb00a
#define PCIE_RC_K2G			0xb00b

#define KS_PCIE_DEV_TYPE_MASK		(0x3 << 1)
#define KS_PCIE_DEV_TYPE(mode)		((mode) << 1)

#define EP				0x0
#define LEG_EP				0x1
#define RC				0x2

#define KS_PCIE_SYSCLOCKOUTEN		BIT(0)

#define AM654_PCIE_DEV_TYPE_MASK	0x3
#define AM654_WIN_SIZE			SZ_64K

#define APP_ADDR_SPACE_0		(16 * SZ_1K)

#define to_keystone_pcie(x)		dev_get_drvdata((x)->dev)

struct ks_pcie_of_data {
	enum dw_pcie_device_mode mode;
	const struct dw_pcie_host_ops *host_ops;
	const struct dw_pcie_ep_ops *ep_ops;
	unsigned int version;
};

struct keystone_pcie {
	struct dw_pcie		*pci;
	/* PCI Device ID */
	u32			device_id;
	int			legacy_host_irqs[PCI_NUM_INTX];
	struct			device_node *legacy_intc_np;

	int			msi_host_irq;
	int			num_lanes;
	u32			num_viewport;
	struct phy		**phy;
	struct device_link	**link;
	struct			device_node *msi_intc_np;
	struct irq_domain	*legacy_irq_domain;
	struct device_node	*np;

	/* Application register space */
	void __iomem		*va_app_base;	/* DT 1st resource */
	struct resource		app;
	bool			is_am6;
};

static u32 ks_pcie_app_readl(struct keystone_pcie *ks_pcie, u32 offset)
{
	return readl(ks_pcie->va_app_base + offset);
}

static void ks_pcie_app_writel(struct keystone_pcie *ks_pcie, u32 offset,
			       u32 val)
{
	writel(val, ks_pcie->va_app_base + offset);
}

static void ks_pcie_msi_irq_ack(struct irq_data *data)
{
	struct pcie_port *pp  = irq_data_get_irq_chip_data(data);
	struct keystone_pcie *ks_pcie;
	u32 irq = data->hwirq;
	struct dw_pcie *pci;
	u32 reg_offset;
	u32 bit_pos;

	pci = to_dw_pcie_from_pp(pp);
	ks_pcie = to_keystone_pcie(pci);

	reg_offset = irq % 8;
	bit_pos = irq >> 3;

	ks_pcie_app_writel(ks_pcie, MSI_IRQ_STATUS(reg_offset),
			   BIT(bit_pos));
	ks_pcie_app_writel(ks_pcie, IRQ_EOI, reg_offset + MSI_IRQ_OFFSET);
}

static void ks_pcie_compose_msi_msg(struct irq_data *data, struct msi_msg *msg)
{
	struct pcie_port *pp = irq_data_get_irq_chip_data(data);
	struct keystone_pcie *ks_pcie;
	struct dw_pcie *pci;
	u64 msi_target;

	pci = to_dw_pcie_from_pp(pp);
	ks_pcie = to_keystone_pcie(pci);

	msi_target = ks_pcie->app.start + MSI_IRQ;
	msg->address_lo = lower_32_bits(msi_target);
	msg->address_hi = upper_32_bits(msi_target);
	msg->data = data->hwirq;

	dev_dbg(pci->dev, "msi#%d address_hi %#x address_lo %#x\n",
		(int)data->hwirq, msg->address_hi, msg->address_lo);
}

static int ks_pcie_msi_set_affinity(struct irq_data *irq_data,
				    const struct cpumask *mask, bool force)
{
	return -EINVAL;
}

static void ks_pcie_msi_mask(struct irq_data *data)
{
	struct pcie_port *pp = irq_data_get_irq_chip_data(data);
	struct keystone_pcie *ks_pcie;
	u32 irq = data->hwirq;
	struct dw_pcie *pci;
	unsigned long flags;
	u32 reg_offset;
	u32 bit_pos;

	raw_spin_lock_irqsave(&pp->lock, flags);

	pci = to_dw_pcie_from_pp(pp);
	ks_pcie = to_keystone_pcie(pci);

	reg_offset = irq % 8;
	bit_pos = irq >> 3;

	ks_pcie_app_writel(ks_pcie, MSI_IRQ_ENABLE_CLR(reg_offset),
			   BIT(bit_pos));

	raw_spin_unlock_irqrestore(&pp->lock, flags);
}

static void ks_pcie_msi_unmask(struct irq_data *data)
{
	struct pcie_port *pp = irq_data_get_irq_chip_data(data);
	struct keystone_pcie *ks_pcie;
	u32 irq = data->hwirq;
	struct dw_pcie *pci;
	unsigned long flags;
	u32 reg_offset;
	u32 bit_pos;

	raw_spin_lock_irqsave(&pp->lock, flags);

	pci = to_dw_pcie_from_pp(pp);
	ks_pcie = to_keystone_pcie(pci);

	reg_offset = irq % 8;
	bit_pos = irq >> 3;

	ks_pcie_app_writel(ks_pcie, MSI_IRQ_ENABLE_SET(reg_offset),
			   BIT(bit_pos));

	raw_spin_unlock_irqrestore(&pp->lock, flags);
}

static struct irq_chip ks_pcie_msi_irq_chip = {
	.name = "KEYSTONE-PCI-MSI",
	.irq_ack = ks_pcie_msi_irq_ack,
	.irq_compose_msi_msg = ks_pcie_compose_msi_msg,
	.irq_set_affinity = ks_pcie_msi_set_affinity,
	.irq_mask = ks_pcie_msi_mask,
	.irq_unmask = ks_pcie_msi_unmask,
};

static int ks_pcie_msi_host_init(struct pcie_port *pp)
{
	pp->msi_irq_chip = &ks_pcie_msi_irq_chip;
	return dw_pcie_allocate_domains(pp);
}

static void ks_pcie_handle_legacy_irq(struct keystone_pcie *ks_pcie,
				      int offset)
{
	struct dw_pcie *pci = ks_pcie->pci;
	struct device *dev = pci->dev;
	u32 pending;
	int virq;

	pending = ks_pcie_app_readl(ks_pcie, IRQ_STATUS(offset));

	if (BIT(0) & pending) {
		virq = irq_linear_revmap(ks_pcie->legacy_irq_domain, offset);
		dev_dbg(dev, ": irq: irq_offset %d, virq %d\n", offset, virq);
		generic_handle_irq(virq);
	}

	/* EOI the INTx interrupt */
	ks_pcie_app_writel(ks_pcie, IRQ_EOI, offset);
}

static void ks_pcie_enable_error_irq(struct keystone_pcie *ks_pcie)
{
	ks_pcie_app_writel(ks_pcie, ERR_IRQ_ENABLE_SET, ERR_IRQ_ALL);
}

static irqreturn_t ks_pcie_handle_error_irq(struct keystone_pcie *ks_pcie)
{
	u32 reg;
	struct device *dev = ks_pcie->pci->dev;

	reg = ks_pcie_app_readl(ks_pcie, ERR_IRQ_STATUS);
	if (!reg)
		return IRQ_NONE;

	if (reg & ERR_SYS)
		dev_err(dev, "System Error\n");

	if (reg & ERR_FATAL)
		dev_err(dev, "Fatal Error\n");

	if (reg & ERR_NONFATAL)
		dev_dbg(dev, "Non Fatal Error\n");

	if (reg & ERR_CORR)
		dev_dbg(dev, "Correctable Error\n");

	if (!ks_pcie->is_am6 && (reg & ERR_AXI))
		dev_err(dev, "AXI tag lookup fatal Error\n");

	if (reg & ERR_AER || (ks_pcie->is_am6 && (reg & AM6_ERR_AER)))
		dev_err(dev, "ECRC Error\n");

	ks_pcie_app_writel(ks_pcie, ERR_IRQ_STATUS, reg);

	return IRQ_HANDLED;
}

static void ks_pcie_ack_legacy_irq(struct irq_data *d)
{
}

static void ks_pcie_mask_legacy_irq(struct irq_data *d)
{
}

static void ks_pcie_unmask_legacy_irq(struct irq_data *d)
{
}

static struct irq_chip ks_pcie_legacy_irq_chip = {
	.name = "Keystone-PCI-Legacy-IRQ",
	.irq_ack = ks_pcie_ack_legacy_irq,
	.irq_mask = ks_pcie_mask_legacy_irq,
	.irq_unmask = ks_pcie_unmask_legacy_irq,
};

static int ks_pcie_init_legacy_irq_map(struct irq_domain *d,
				       unsigned int irq,
				       irq_hw_number_t hw_irq)
{
	irq_set_chip_and_handler(irq, &ks_pcie_legacy_irq_chip,
				 handle_level_irq);
	irq_set_chip_data(irq, d->host_data);

	return 0;
}

static const struct irq_domain_ops ks_pcie_legacy_irq_domain_ops = {
	.map = ks_pcie_init_legacy_irq_map,
	.xlate = irq_domain_xlate_onetwocell,
};

/**
 * ks_pcie_set_dbi_mode() - Set DBI mode to access overlaid BAR mask registers
 * @ks_pcie: A pointer to the keystone_pcie structure which holds the KeyStone
 *	     PCIe host controller driver information.
 *
 * Since modification of dbi_cs2 involves different clock domain, read the
 * status back to ensure the transition is complete.
 */
static void ks_pcie_set_dbi_mode(struct keystone_pcie *ks_pcie)
{
	u32 val;

	val = ks_pcie_app_readl(ks_pcie, CMD_STATUS);
	val |= DBI_CS2;
	ks_pcie_app_writel(ks_pcie, CMD_STATUS, val);

	do {
		val = ks_pcie_app_readl(ks_pcie, CMD_STATUS);
	} while (!(val & DBI_CS2));
}

/**
 * ks_pcie_clear_dbi_mode() - Disable DBI mode
 * @ks_pcie: A pointer to the keystone_pcie structure which holds the KeyStone
 *	     PCIe host controller driver information.
 *
 * Since modification of dbi_cs2 involves different clock domain, read the
 * status back to ensure the transition is complete.
 */
static void ks_pcie_clear_dbi_mode(struct keystone_pcie *ks_pcie)
{
	u32 val;

	val = ks_pcie_app_readl(ks_pcie, CMD_STATUS);
	val &= ~DBI_CS2;
	ks_pcie_app_writel(ks_pcie, CMD_STATUS, val);

	do {
		val = ks_pcie_app_readl(ks_pcie, CMD_STATUS);
	} while (val & DBI_CS2);
}

static void ks_pcie_setup_rc_app_regs(struct keystone_pcie *ks_pcie)
{
	u32 val;
	u32 num_viewport = ks_pcie->num_viewport;
	struct dw_pcie *pci = ks_pcie->pci;
	struct pcie_port *pp = &pci->pp;
	u64 start, end;
	struct resource *mem;
	int i;

	mem = resource_list_first_type(&pp->bridge->windows, IORESOURCE_MEM)->res;
	start = mem->start;
	end = mem->end;

	/* Disable BARs for inbound access */
	ks_pcie_set_dbi_mode(ks_pcie);
	dw_pcie_writel_dbi(pci, PCI_BASE_ADDRESS_0, 0);
	dw_pcie_writel_dbi(pci, PCI_BASE_ADDRESS_1, 0);
	ks_pcie_clear_dbi_mode(ks_pcie);

	if (ks_pcie->is_am6)
		return;

	val = ilog2(OB_WIN_SIZE);
	ks_pcie_app_writel(ks_pcie, OB_SIZE, val);

	/* Using Direct 1:1 mapping of RC <-> PCI memory space */
	for (i = 0; i < num_viewport && (start < end); i++) {
		ks_pcie_app_writel(ks_pcie, OB_OFFSET_INDEX(i),
				   lower_32_bits(start) | OB_ENABLEN);
		ks_pcie_app_writel(ks_pcie, OB_OFFSET_HI(i),
				   upper_32_bits(start));
		start += OB_WIN_SIZE * SZ_1M;
	}

	val = ks_pcie_app_readl(ks_pcie, CMD_STATUS);
	val |= OB_XLAT_EN_VAL;
	ks_pcie_app_writel(ks_pcie, CMD_STATUS, val);
}

static void __iomem *ks_pcie_other_map_bus(struct pci_bus *bus,
					   unsigned int devfn, int where)
{
	struct pcie_port *pp = bus->sysdata;
	struct dw_pcie *pci = to_dw_pcie_from_pp(pp);
	struct keystone_pcie *ks_pcie = to_keystone_pcie(pci);
	u32 reg;

	reg = CFG_BUS(bus->number) | CFG_DEVICE(PCI_SLOT(devfn)) |
		CFG_FUNC(PCI_FUNC(devfn));
	if (!pci_is_root_bus(bus->parent))
		reg |= CFG_TYPE1;
	ks_pcie_app_writel(ks_pcie, CFG_SETUP, reg);

	return pp->va_cfg0_base + where;
}

static struct pci_ops ks_child_pcie_ops = {
	.map_bus = ks_pcie_other_map_bus,
	.read = pci_generic_config_read,
	.write = pci_generic_config_write,
};

/**
 * ks_pcie_v3_65_add_bus() - keystone add_bus post initialization
<<<<<<< HEAD
=======
 * @bus: A pointer to the PCI bus structure.
>>>>>>> 7d2a07b7
 *
 * This sets BAR0 to enable inbound access for MSI_IRQ register
 */
static int ks_pcie_v3_65_add_bus(struct pci_bus *bus)
{
	struct pcie_port *pp = bus->sysdata;
	struct dw_pcie *pci = to_dw_pcie_from_pp(pp);
	struct keystone_pcie *ks_pcie = to_keystone_pcie(pci);

	if (!pci_is_root_bus(bus))
		return 0;

	/* Configure and set up BAR0 */
	ks_pcie_set_dbi_mode(ks_pcie);

	/* Enable BAR0 */
	dw_pcie_writel_dbi(pci, PCI_BASE_ADDRESS_0, 1);
	dw_pcie_writel_dbi(pci, PCI_BASE_ADDRESS_0, SZ_4K - 1);

	ks_pcie_clear_dbi_mode(ks_pcie);

	 /*
	  * For BAR0, just setting bus address for inbound writes (MSI) should
	  * be sufficient.  Use physical address to avoid any conflicts.
	  */
	dw_pcie_writel_dbi(pci, PCI_BASE_ADDRESS_0, ks_pcie->app.start);

	return 0;
}

static struct pci_ops ks_pcie_ops = {
	.map_bus = dw_pcie_own_conf_map_bus,
	.read = pci_generic_config_read,
	.write = pci_generic_config_write,
	.add_bus = ks_pcie_v3_65_add_bus,
};

/**
 * ks_pcie_link_up() - Check if link up
 * @pci: A pointer to the dw_pcie structure which holds the DesignWare PCIe host
 *	 controller driver information.
 */
static int ks_pcie_link_up(struct dw_pcie *pci)
{
	u32 val;

	val = dw_pcie_readl_dbi(pci, PCIE_PORT_DEBUG0);
	val &= PORT_LOGIC_LTSSM_STATE_MASK;
	return (val == PORT_LOGIC_LTSSM_STATE_L0);
}

static void ks_pcie_stop_link(struct dw_pcie *pci)
{
	struct keystone_pcie *ks_pcie = to_keystone_pcie(pci);
	u32 val;

	/* Disable Link training */
	val = ks_pcie_app_readl(ks_pcie, CMD_STATUS);
	val &= ~LTSSM_EN_VAL;
	ks_pcie_app_writel(ks_pcie, CMD_STATUS, val);
}

static int ks_pcie_start_link(struct dw_pcie *pci)
{
	struct keystone_pcie *ks_pcie = to_keystone_pcie(pci);
	u32 val;

	/* Initiate Link Training */
	val = ks_pcie_app_readl(ks_pcie, CMD_STATUS);
	ks_pcie_app_writel(ks_pcie, CMD_STATUS, LTSSM_EN_VAL | val);

	return 0;
}

static void ks_pcie_quirk(struct pci_dev *dev)
{
	struct pci_bus *bus = dev->bus;
	struct pci_dev *bridge;
	static const struct pci_device_id rc_pci_devids[] = {
		{ PCI_DEVICE(PCI_VENDOR_ID_TI, PCIE_RC_K2HK),
		 .class = PCI_CLASS_BRIDGE_PCI << 8, .class_mask = ~0, },
		{ PCI_DEVICE(PCI_VENDOR_ID_TI, PCIE_RC_K2E),
		 .class = PCI_CLASS_BRIDGE_PCI << 8, .class_mask = ~0, },
		{ PCI_DEVICE(PCI_VENDOR_ID_TI, PCIE_RC_K2L),
		 .class = PCI_CLASS_BRIDGE_PCI << 8, .class_mask = ~0, },
		{ PCI_DEVICE(PCI_VENDOR_ID_TI, PCIE_RC_K2G),
		 .class = PCI_CLASS_BRIDGE_PCI << 8, .class_mask = ~0, },
		{ 0, },
	};

	if (pci_is_root_bus(bus))
		bridge = dev;

	/* look for the host bridge */
	while (!pci_is_root_bus(bus)) {
		bridge = bus->self;
		bus = bus->parent;
	}

	if (!bridge)
		return;

	/*
	 * Keystone PCI controller has a h/w limitation of
	 * 256 bytes maximum read request size.  It can't handle
	 * anything higher than this.  So force this limit on
	 * all downstream devices.
	 */
	if (pci_match_id(rc_pci_devids, bridge)) {
		if (pcie_get_readrq(dev) > 256) {
			dev_info(&dev->dev, "limiting MRRS to 256\n");
			pcie_set_readrq(dev, 256);
		}
	}
}
DECLARE_PCI_FIXUP_ENABLE(PCI_ANY_ID, PCI_ANY_ID, ks_pcie_quirk);

static void ks_pcie_msi_irq_handler(struct irq_desc *desc)
{
	unsigned int irq = desc->irq_data.hwirq;
	struct keystone_pcie *ks_pcie = irq_desc_get_handler_data(desc);
	u32 offset = irq - ks_pcie->msi_host_irq;
	struct dw_pcie *pci = ks_pcie->pci;
	struct pcie_port *pp = &pci->pp;
	struct device *dev = pci->dev;
	struct irq_chip *chip = irq_desc_get_chip(desc);
	u32 vector, virq, reg, pos;

	dev_dbg(dev, "%s, irq %d\n", __func__, irq);

	/*
	 * The chained irq handler installation would have replaced normal
	 * interrupt driver handler so we need to take care of mask/unmask and
	 * ack operation.
	 */
	chained_irq_enter(chip, desc);

	reg = ks_pcie_app_readl(ks_pcie, MSI_IRQ_STATUS(offset));
	/*
	 * MSI0 status bit 0-3 shows vectors 0, 8, 16, 24, MSI1 status bit
	 * shows 1, 9, 17, 25 and so forth
	 */
	for (pos = 0; pos < 4; pos++) {
		if (!(reg & BIT(pos)))
			continue;

		vector = offset + (pos << 3);
		virq = irq_linear_revmap(pp->irq_domain, vector);
		dev_dbg(dev, "irq: bit %d, vector %d, virq %d\n", pos, vector,
			virq);
		generic_handle_irq(virq);
	}

	chained_irq_exit(chip, desc);
}

/**
 * ks_pcie_legacy_irq_handler() - Handle legacy interrupt
 * @desc: Pointer to irq descriptor
 *
 * Traverse through pending legacy interrupts and invoke handler for each. Also
 * takes care of interrupt controller level mask/ack operation.
 */
static void ks_pcie_legacy_irq_handler(struct irq_desc *desc)
{
	unsigned int irq = irq_desc_get_irq(desc);
	struct keystone_pcie *ks_pcie = irq_desc_get_handler_data(desc);
	struct dw_pcie *pci = ks_pcie->pci;
	struct device *dev = pci->dev;
	u32 irq_offset = irq - ks_pcie->legacy_host_irqs[0];
	struct irq_chip *chip = irq_desc_get_chip(desc);

	dev_dbg(dev, ": Handling legacy irq %d\n", irq);

	/*
	 * The chained irq handler installation would have replaced normal
	 * interrupt driver handler so we need to take care of mask/unmask and
	 * ack operation.
	 */
	chained_irq_enter(chip, desc);
	ks_pcie_handle_legacy_irq(ks_pcie, irq_offset);
	chained_irq_exit(chip, desc);
}

static int ks_pcie_config_msi_irq(struct keystone_pcie *ks_pcie)
{
	struct device *dev = ks_pcie->pci->dev;
	struct device_node *np = ks_pcie->np;
	struct device_node *intc_np;
	struct irq_data *irq_data;
	int irq_count, irq, ret, i;

	if (!IS_ENABLED(CONFIG_PCI_MSI))
		return 0;

	intc_np = of_get_child_by_name(np, "msi-interrupt-controller");
	if (!intc_np) {
		if (ks_pcie->is_am6)
			return 0;
		dev_warn(dev, "msi-interrupt-controller node is absent\n");
		return -EINVAL;
	}

	irq_count = of_irq_count(intc_np);
	if (!irq_count) {
		dev_err(dev, "No IRQ entries in msi-interrupt-controller\n");
		ret = -EINVAL;
		goto err;
	}

	for (i = 0; i < irq_count; i++) {
		irq = irq_of_parse_and_map(intc_np, i);
		if (!irq) {
			ret = -EINVAL;
			goto err;
		}

		if (!ks_pcie->msi_host_irq) {
			irq_data = irq_get_irq_data(irq);
			if (!irq_data) {
				ret = -EINVAL;
				goto err;
			}
			ks_pcie->msi_host_irq = irq_data->hwirq;
		}

		irq_set_chained_handler_and_data(irq, ks_pcie_msi_irq_handler,
						 ks_pcie);
	}

	of_node_put(intc_np);
	return 0;

err:
	of_node_put(intc_np);
	return ret;
}

static int ks_pcie_config_legacy_irq(struct keystone_pcie *ks_pcie)
{
	struct device *dev = ks_pcie->pci->dev;
	struct irq_domain *legacy_irq_domain;
	struct device_node *np = ks_pcie->np;
	struct device_node *intc_np;
	int irq_count, irq, ret = 0, i;

	intc_np = of_get_child_by_name(np, "legacy-interrupt-controller");
	if (!intc_np) {
		/*
		 * Since legacy interrupts are modeled as edge-interrupts in
		 * AM6, keep it disabled for now.
		 */
		if (ks_pcie->is_am6)
			return 0;
		dev_warn(dev, "legacy-interrupt-controller node is absent\n");
		return -EINVAL;
	}

	irq_count = of_irq_count(intc_np);
	if (!irq_count) {
		dev_err(dev, "No IRQ entries in legacy-interrupt-controller\n");
		ret = -EINVAL;
		goto err;
	}

	for (i = 0; i < irq_count; i++) {
		irq = irq_of_parse_and_map(intc_np, i);
		if (!irq) {
			ret = -EINVAL;
			goto err;
		}
		ks_pcie->legacy_host_irqs[i] = irq;

		irq_set_chained_handler_and_data(irq,
						 ks_pcie_legacy_irq_handler,
						 ks_pcie);
	}

	legacy_irq_domain =
		irq_domain_add_linear(intc_np, PCI_NUM_INTX,
				      &ks_pcie_legacy_irq_domain_ops, NULL);
	if (!legacy_irq_domain) {
		dev_err(dev, "Failed to add irq domain for legacy irqs\n");
		ret = -EINVAL;
		goto err;
	}
	ks_pcie->legacy_irq_domain = legacy_irq_domain;

	for (i = 0; i < PCI_NUM_INTX; i++)
		ks_pcie_app_writel(ks_pcie, IRQ_ENABLE_SET(i), INTx_EN);

err:
	of_node_put(intc_np);
	return ret;
}

#ifdef CONFIG_ARM
/*
 * When a PCI device does not exist during config cycles, keystone host gets a
 * bus error instead of returning 0xffffffff. This handler always returns 0
 * for this kind of faults.
 */
static int ks_pcie_fault(unsigned long addr, unsigned int fsr,
			 struct pt_regs *regs)
{
	unsigned long instr = *(unsigned long *) instruction_pointer(regs);

	if ((instr & 0x0e100090) == 0x00100090) {
		int reg = (instr >> 12) & 15;

		regs->uregs[reg] = -1;
		regs->ARM_pc += 4;
	}

	return 0;
}
#endif

static int __init ks_pcie_init_id(struct keystone_pcie *ks_pcie)
{
	int ret;
	unsigned int id;
	struct regmap *devctrl_regs;
	struct dw_pcie *pci = ks_pcie->pci;
	struct device *dev = pci->dev;
	struct device_node *np = dev->of_node;

	devctrl_regs = syscon_regmap_lookup_by_phandle(np, "ti,syscon-pcie-id");
	if (IS_ERR(devctrl_regs))
		return PTR_ERR(devctrl_regs);

	ret = regmap_read(devctrl_regs, 0, &id);
	if (ret)
		return ret;

	dw_pcie_dbi_ro_wr_en(pci);
	dw_pcie_writew_dbi(pci, PCI_VENDOR_ID, id & PCIE_VENDORID_MASK);
	dw_pcie_writew_dbi(pci, PCI_DEVICE_ID, id >> PCIE_DEVICEID_SHIFT);
	dw_pcie_dbi_ro_wr_dis(pci);

	return 0;
}

static int __init ks_pcie_host_init(struct pcie_port *pp)
{
	struct dw_pcie *pci = to_dw_pcie_from_pp(pp);
	struct keystone_pcie *ks_pcie = to_keystone_pcie(pci);
	int ret;

	pp->bridge->ops = &ks_pcie_ops;
	if (!ks_pcie->is_am6)
		pp->bridge->child_ops = &ks_child_pcie_ops;

	ret = ks_pcie_config_legacy_irq(ks_pcie);
	if (ret)
		return ret;

	ret = ks_pcie_config_msi_irq(ks_pcie);
	if (ret)
		return ret;

	ks_pcie_stop_link(pci);
	ks_pcie_setup_rc_app_regs(ks_pcie);
	writew(PCI_IO_RANGE_TYPE_32 | (PCI_IO_RANGE_TYPE_32 << 8),
			pci->dbi_base + PCI_IO_BASE);

	ret = ks_pcie_init_id(ks_pcie);
	if (ret < 0)
		return ret;

#ifdef CONFIG_ARM
	/*
	 * PCIe access errors that result into OCP errors are caught by ARM as
	 * "External aborts"
	 */
	hook_fault_code(17, ks_pcie_fault, SIGBUS, 0,
			"Asynchronous external abort");
#endif

	return 0;
}

static const struct dw_pcie_host_ops ks_pcie_host_ops = {
	.host_init = ks_pcie_host_init,
	.msi_host_init = ks_pcie_msi_host_init,
};

static const struct dw_pcie_host_ops ks_pcie_am654_host_ops = {
	.host_init = ks_pcie_host_init,
};

static irqreturn_t ks_pcie_err_irq_handler(int irq, void *priv)
{
	struct keystone_pcie *ks_pcie = priv;

	return ks_pcie_handle_error_irq(ks_pcie);
}

static void ks_pcie_am654_write_dbi2(struct dw_pcie *pci, void __iomem *base,
				     u32 reg, size_t size, u32 val)
{
	struct keystone_pcie *ks_pcie = to_keystone_pcie(pci);

	ks_pcie_set_dbi_mode(ks_pcie);
	dw_pcie_write(base + reg, size, val);
	ks_pcie_clear_dbi_mode(ks_pcie);
}

static const struct dw_pcie_ops ks_pcie_dw_pcie_ops = {
	.start_link = ks_pcie_start_link,
	.stop_link = ks_pcie_stop_link,
	.link_up = ks_pcie_link_up,
	.write_dbi2 = ks_pcie_am654_write_dbi2,
};

static void ks_pcie_am654_ep_init(struct dw_pcie_ep *ep)
{
	struct dw_pcie *pci = to_dw_pcie_from_ep(ep);
	int flags;

	ep->page_size = AM654_WIN_SIZE;
	flags = PCI_BASE_ADDRESS_SPACE_MEMORY | PCI_BASE_ADDRESS_MEM_TYPE_32;
	dw_pcie_writel_dbi2(pci, PCI_BASE_ADDRESS_0, APP_ADDR_SPACE_0 - 1);
	dw_pcie_writel_dbi(pci, PCI_BASE_ADDRESS_0, flags);
}

static void ks_pcie_am654_raise_legacy_irq(struct keystone_pcie *ks_pcie)
{
	struct dw_pcie *pci = ks_pcie->pci;
	u8 int_pin;

	int_pin = dw_pcie_readb_dbi(pci, PCI_INTERRUPT_PIN);
	if (int_pin == 0 || int_pin > 4)
		return;

	ks_pcie_app_writel(ks_pcie, PCIE_LEGACY_IRQ_ENABLE_SET(int_pin),
			   INT_ENABLE);
	ks_pcie_app_writel(ks_pcie, PCIE_EP_IRQ_SET, INT_ENABLE);
	mdelay(1);
	ks_pcie_app_writel(ks_pcie, PCIE_EP_IRQ_CLR, INT_ENABLE);
	ks_pcie_app_writel(ks_pcie, PCIE_LEGACY_IRQ_ENABLE_CLR(int_pin),
			   INT_ENABLE);
}

static int ks_pcie_am654_raise_irq(struct dw_pcie_ep *ep, u8 func_no,
				   enum pci_epc_irq_type type,
				   u16 interrupt_num)
{
	struct dw_pcie *pci = to_dw_pcie_from_ep(ep);
	struct keystone_pcie *ks_pcie = to_keystone_pcie(pci);

	switch (type) {
	case PCI_EPC_IRQ_LEGACY:
		ks_pcie_am654_raise_legacy_irq(ks_pcie);
		break;
	case PCI_EPC_IRQ_MSI:
		dw_pcie_ep_raise_msi_irq(ep, func_no, interrupt_num);
		break;
	case PCI_EPC_IRQ_MSIX:
		dw_pcie_ep_raise_msix_irq(ep, func_no, interrupt_num);
		break;
	default:
		dev_err(pci->dev, "UNKNOWN IRQ type\n");
		return -EINVAL;
	}

	return 0;
}

static const struct pci_epc_features ks_pcie_am654_epc_features = {
	.linkup_notifier = false,
	.msi_capable = true,
	.msix_capable = true,
	.reserved_bar = 1 << BAR_0 | 1 << BAR_1,
	.bar_fixed_64bit = 1 << BAR_0,
	.bar_fixed_size[2] = SZ_1M,
	.bar_fixed_size[3] = SZ_64K,
	.bar_fixed_size[4] = 256,
	.bar_fixed_size[5] = SZ_1M,
	.align = SZ_1M,
};

static const struct pci_epc_features*
ks_pcie_am654_get_features(struct dw_pcie_ep *ep)
{
	return &ks_pcie_am654_epc_features;
}

static const struct dw_pcie_ep_ops ks_pcie_am654_ep_ops = {
	.ep_init = ks_pcie_am654_ep_init,
	.raise_irq = ks_pcie_am654_raise_irq,
	.get_features = &ks_pcie_am654_get_features,
};

static void ks_pcie_disable_phy(struct keystone_pcie *ks_pcie)
{
	int num_lanes = ks_pcie->num_lanes;

	while (num_lanes--) {
		phy_power_off(ks_pcie->phy[num_lanes]);
		phy_exit(ks_pcie->phy[num_lanes]);
	}
}

static int ks_pcie_enable_phy(struct keystone_pcie *ks_pcie)
{
	int i;
	int ret;
	int num_lanes = ks_pcie->num_lanes;

	for (i = 0; i < num_lanes; i++) {
		ret = phy_reset(ks_pcie->phy[i]);
		if (ret < 0)
			goto err_phy;

		ret = phy_init(ks_pcie->phy[i]);
		if (ret < 0)
			goto err_phy;

		ret = phy_power_on(ks_pcie->phy[i]);
		if (ret < 0) {
			phy_exit(ks_pcie->phy[i]);
			goto err_phy;
		}
	}

	return 0;

err_phy:
	while (--i >= 0) {
		phy_power_off(ks_pcie->phy[i]);
		phy_exit(ks_pcie->phy[i]);
	}

	return ret;
}

static int ks_pcie_set_mode(struct device *dev)
{
	struct device_node *np = dev->of_node;
	struct regmap *syscon;
	u32 val;
	u32 mask;
	int ret = 0;

	syscon = syscon_regmap_lookup_by_phandle(np, "ti,syscon-pcie-mode");
	if (IS_ERR(syscon))
		return 0;

	mask = KS_PCIE_DEV_TYPE_MASK | KS_PCIE_SYSCLOCKOUTEN;
	val = KS_PCIE_DEV_TYPE(RC) | KS_PCIE_SYSCLOCKOUTEN;

	ret = regmap_update_bits(syscon, 0, mask, val);
	if (ret) {
		dev_err(dev, "failed to set pcie mode\n");
		return ret;
	}

	return 0;
}

static int ks_pcie_am654_set_mode(struct device *dev,
				  enum dw_pcie_device_mode mode)
{
	struct device_node *np = dev->of_node;
	struct regmap *syscon;
	u32 val;
	u32 mask;
	int ret = 0;

	syscon = syscon_regmap_lookup_by_phandle(np, "ti,syscon-pcie-mode");
	if (IS_ERR(syscon))
		return 0;

	mask = AM654_PCIE_DEV_TYPE_MASK;

	switch (mode) {
	case DW_PCIE_RC_TYPE:
		val = RC;
		break;
	case DW_PCIE_EP_TYPE:
		val = EP;
		break;
	default:
		dev_err(dev, "INVALID device type %d\n", mode);
		return -EINVAL;
	}

	ret = regmap_update_bits(syscon, 0, mask, val);
	if (ret) {
		dev_err(dev, "failed to set pcie mode\n");
		return ret;
	}

	return 0;
}

static const struct ks_pcie_of_data ks_pcie_rc_of_data = {
	.host_ops = &ks_pcie_host_ops,
	.version = 0x365A,
};

static const struct ks_pcie_of_data ks_pcie_am654_rc_of_data = {
	.host_ops = &ks_pcie_am654_host_ops,
	.mode = DW_PCIE_RC_TYPE,
	.version = 0x490A,
};

static const struct ks_pcie_of_data ks_pcie_am654_ep_of_data = {
	.ep_ops = &ks_pcie_am654_ep_ops,
	.mode = DW_PCIE_EP_TYPE,
	.version = 0x490A,
};

static const struct of_device_id ks_pcie_of_match[] = {
	{
		.type = "pci",
		.data = &ks_pcie_rc_of_data,
		.compatible = "ti,keystone-pcie",
	},
	{
		.data = &ks_pcie_am654_rc_of_data,
		.compatible = "ti,am654-pcie-rc",
	},
	{
		.data = &ks_pcie_am654_ep_of_data,
		.compatible = "ti,am654-pcie-ep",
	},
	{ },
};

static int __init ks_pcie_probe(struct platform_device *pdev)
{
	const struct dw_pcie_host_ops *host_ops;
	const struct dw_pcie_ep_ops *ep_ops;
	struct device *dev = &pdev->dev;
	struct device_node *np = dev->of_node;
	const struct ks_pcie_of_data *data;
	const struct of_device_id *match;
	enum dw_pcie_device_mode mode;
	struct dw_pcie *pci;
	struct keystone_pcie *ks_pcie;
	struct device_link **link;
	struct gpio_desc *gpiod;
	struct resource *res;
	unsigned int version;
	void __iomem *base;
	u32 num_viewport;
	struct phy **phy;
	u32 num_lanes;
	char name[10];
	int ret;
	int irq;
	int i;

	match = of_match_device(of_match_ptr(ks_pcie_of_match), dev);
	data = (struct ks_pcie_of_data *)match->data;
	if (!data)
		return -EINVAL;

	version = data->version;
	host_ops = data->host_ops;
	ep_ops = data->ep_ops;
	mode = data->mode;

	ks_pcie = devm_kzalloc(dev, sizeof(*ks_pcie), GFP_KERNEL);
	if (!ks_pcie)
		return -ENOMEM;

	pci = devm_kzalloc(dev, sizeof(*pci), GFP_KERNEL);
	if (!pci)
		return -ENOMEM;

	res = platform_get_resource_byname(pdev, IORESOURCE_MEM, "app");
	ks_pcie->va_app_base = devm_ioremap_resource(dev, res);
	if (IS_ERR(ks_pcie->va_app_base))
		return PTR_ERR(ks_pcie->va_app_base);

	ks_pcie->app = *res;

	res = platform_get_resource_byname(pdev, IORESOURCE_MEM, "dbics");
	base = devm_pci_remap_cfg_resource(dev, res);
	if (IS_ERR(base))
		return PTR_ERR(base);

	if (of_device_is_compatible(np, "ti,am654-pcie-rc"))
		ks_pcie->is_am6 = true;

	pci->dbi_base = base;
	pci->dbi_base2 = base;
	pci->dev = dev;
	pci->ops = &ks_pcie_dw_pcie_ops;
	pci->version = version;

	irq = platform_get_irq(pdev, 0);
	if (irq < 0)
		return irq;

	ret = request_irq(irq, ks_pcie_err_irq_handler, IRQF_SHARED,
			  "ks-pcie-error-irq", ks_pcie);
	if (ret < 0) {
		dev_err(dev, "failed to request error IRQ %d\n",
			irq);
		return ret;
	}

	ret = of_property_read_u32(np, "num-lanes", &num_lanes);
	if (ret)
		num_lanes = 1;

	phy = devm_kzalloc(dev, sizeof(*phy) * num_lanes, GFP_KERNEL);
	if (!phy)
		return -ENOMEM;

	link = devm_kzalloc(dev, sizeof(*link) * num_lanes, GFP_KERNEL);
	if (!link)
		return -ENOMEM;

	for (i = 0; i < num_lanes; i++) {
		snprintf(name, sizeof(name), "pcie-phy%d", i);
		phy[i] = devm_phy_optional_get(dev, name);
		if (IS_ERR(phy[i])) {
			ret = PTR_ERR(phy[i]);
			goto err_link;
		}

		if (!phy[i])
			continue;

		link[i] = device_link_add(dev, &phy[i]->dev, DL_FLAG_STATELESS);
		if (!link[i]) {
			ret = -EINVAL;
			goto err_link;
		}
	}

	ks_pcie->np = np;
	ks_pcie->pci = pci;
	ks_pcie->link = link;
	ks_pcie->num_lanes = num_lanes;
	ks_pcie->phy = phy;

	gpiod = devm_gpiod_get_optional(dev, "reset",
					GPIOD_OUT_LOW);
	if (IS_ERR(gpiod)) {
		ret = PTR_ERR(gpiod);
		if (ret != -EPROBE_DEFER)
			dev_err(dev, "Failed to get reset GPIO\n");
		goto err_link;
	}

	ret = ks_pcie_enable_phy(ks_pcie);
	if (ret) {
		dev_err(dev, "failed to enable phy\n");
		goto err_link;
	}

	platform_set_drvdata(pdev, ks_pcie);
	pm_runtime_enable(dev);
	ret = pm_runtime_get_sync(dev);
	if (ret < 0) {
		dev_err(dev, "pm_runtime_get_sync failed\n");
		goto err_get_sync;
	}

	if (pci->version >= 0x480A)
		ret = ks_pcie_am654_set_mode(dev, mode);
	else
		ret = ks_pcie_set_mode(dev);
	if (ret < 0)
		goto err_get_sync;

	switch (mode) {
	case DW_PCIE_RC_TYPE:
		if (!IS_ENABLED(CONFIG_PCI_KEYSTONE_HOST)) {
			ret = -ENODEV;
			goto err_get_sync;
		}

		ret = of_property_read_u32(np, "num-viewport", &num_viewport);
		if (ret < 0) {
			dev_err(dev, "unable to read *num-viewport* property\n");
			goto err_get_sync;
		}

		/*
		 * "Power Sequencing and Reset Signal Timings" table in
		 * PCI EXPRESS CARD ELECTROMECHANICAL SPECIFICATION, REV. 2.0
		 * indicates PERST# should be deasserted after minimum of 100us
		 * once REFCLK is stable. The REFCLK to the connector in RC
		 * mode is selected while enabling the PHY. So deassert PERST#
		 * after 100 us.
		 */
		if (gpiod) {
			usleep_range(100, 200);
			gpiod_set_value_cansleep(gpiod, 1);
		}

		ks_pcie->num_viewport = num_viewport;
		pci->pp.ops = host_ops;
		ret = dw_pcie_host_init(&pci->pp);
		if (ret < 0)
			goto err_get_sync;
		break;
	case DW_PCIE_EP_TYPE:
		if (!IS_ENABLED(CONFIG_PCI_KEYSTONE_EP)) {
			ret = -ENODEV;
			goto err_get_sync;
		}

		pci->ep.ops = ep_ops;
		ret = dw_pcie_ep_init(&pci->ep);
		if (ret < 0)
			goto err_get_sync;
		break;
	default:
		dev_err(dev, "INVALID device type %d\n", mode);
	}

	ks_pcie_enable_error_irq(ks_pcie);

	return 0;

err_get_sync:
	pm_runtime_put(dev);
	pm_runtime_disable(dev);
	ks_pcie_disable_phy(ks_pcie);

err_link:
	while (--i >= 0 && link[i])
		device_link_del(link[i]);

	return ret;
}

static int __exit ks_pcie_remove(struct platform_device *pdev)
{
	struct keystone_pcie *ks_pcie = platform_get_drvdata(pdev);
	struct device_link **link = ks_pcie->link;
	int num_lanes = ks_pcie->num_lanes;
	struct device *dev = &pdev->dev;

	pm_runtime_put(dev);
	pm_runtime_disable(dev);
	ks_pcie_disable_phy(ks_pcie);
	while (num_lanes--)
		device_link_del(link[num_lanes]);

	return 0;
}

static struct platform_driver ks_pcie_driver __refdata = {
	.probe  = ks_pcie_probe,
	.remove = __exit_p(ks_pcie_remove),
	.driver = {
		.name	= "keystone-pcie",
		.of_match_table = of_match_ptr(ks_pcie_of_match),
	},
};
builtin_platform_driver(ks_pcie_driver);<|MERGE_RESOLUTION|>--- conflicted
+++ resolved
@@ -452,10 +452,7 @@
 
 /**
  * ks_pcie_v3_65_add_bus() - keystone add_bus post initialization
-<<<<<<< HEAD
-=======
  * @bus: A pointer to the PCI bus structure.
->>>>>>> 7d2a07b7
  *
  * This sets BAR0 to enable inbound access for MSI_IRQ register
  */
