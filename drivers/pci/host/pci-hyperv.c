--- conflicted
+++ resolved
@@ -1769,11 +1769,7 @@
 {
 	u32 child_no;
 	bool found;
-<<<<<<< HEAD
-	struct pci_function_description *new_desc;
-=======
 	struct hv_pcidev_description *new_desc;
->>>>>>> c9429efc
 	struct hv_pci_dev *hpdev;
 	struct hv_pcibus_device *hbus;
 	struct list_head removed;
