--- conflicted
+++ resolved
@@ -1090,11 +1090,8 @@
 	struct hv_pci_dev *hpdev;
 	struct pci_bus *pbus;
 	struct pci_dev *pdev;
-<<<<<<< HEAD
 	struct cpumask *dest;
-=======
 	unsigned long flags;
->>>>>>> 66ebbeb5
 	struct compose_comp_ctxt comp;
 	struct tran_int_desc *int_desc;
 	struct {
