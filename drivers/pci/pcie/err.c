// SPDX-License-Identifier: GPL-2.0
/*
 * This file implements the error recovery as a core part of PCIe error
 * reporting. When a PCIe error is delivered, an error message will be
 * collected and printed to console, then, an error recovery procedure
 * will be executed by following the PCI error recovery rules.
 *
 * Copyright (C) 2006 Intel Corp.
 *	Tom Long Nguyen (tom.l.nguyen@intel.com)
 *	Zhang Yanmin (yanmin.zhang@intel.com)
 */

#define dev_fmt(fmt) "AER: " fmt

#include <linux/pci.h>
#include <linux/module.h>
#include <linux/kernel.h>
#include <linux/errno.h>
#include <linux/aer.h>
#include "portdrv.h"
#include "../pci.h"

static pci_ers_result_t merge_result(enum pci_ers_result orig,
				  enum pci_ers_result new)
{
	if (new == PCI_ERS_RESULT_NO_AER_DRIVER)
		return PCI_ERS_RESULT_NO_AER_DRIVER;

	if (new == PCI_ERS_RESULT_NONE)
		return orig;

	switch (orig) {
	case PCI_ERS_RESULT_CAN_RECOVER:
	case PCI_ERS_RESULT_RECOVERED:
		orig = new;
		break;
	case PCI_ERS_RESULT_DISCONNECT:
		if (new == PCI_ERS_RESULT_NEED_RESET)
			orig = PCI_ERS_RESULT_NEED_RESET;
		break;
	default:
		break;
	}

	return orig;
}

static int report_error_detected(struct pci_dev *dev,
				 pci_channel_state_t state,
				 enum pci_ers_result *result)
{
	pci_ers_result_t vote;
	const struct pci_error_handlers *err_handler;

	device_lock(&dev->dev);
	if (!pci_dev_set_io_state(dev, state) ||
		!dev->driver ||
		!dev->driver->err_handler ||
		!dev->driver->err_handler->error_detected) {
		/*
		 * If any device in the subtree does not have an error_detected
		 * callback, PCI_ERS_RESULT_NO_AER_DRIVER prevents subsequent
		 * error callbacks of "any" device in the subtree, and will
		 * exit in the disconnected error state.
		 */
		if (dev->hdr_type != PCI_HEADER_TYPE_BRIDGE) {
			vote = PCI_ERS_RESULT_NO_AER_DRIVER;
			pci_info(dev, "can't recover (no error_detected callback)\n");
		} else {
			vote = PCI_ERS_RESULT_NONE;
		}
	} else {
		err_handler = dev->driver->err_handler;
		vote = err_handler->error_detected(dev, state);
	}
	pci_uevent_ers(dev, vote);
	*result = merge_result(*result, vote);
	device_unlock(&dev->dev);
	return 0;
}

static int report_frozen_detected(struct pci_dev *dev, void *data)
{
	return report_error_detected(dev, pci_channel_io_frozen, data);
}

static int report_normal_detected(struct pci_dev *dev, void *data)
{
	return report_error_detected(dev, pci_channel_io_normal, data);
}

static int report_mmio_enabled(struct pci_dev *dev, void *data)
{
	pci_ers_result_t vote, *result = data;
	const struct pci_error_handlers *err_handler;

	device_lock(&dev->dev);
	if (!dev->driver ||
		!dev->driver->err_handler ||
		!dev->driver->err_handler->mmio_enabled)
		goto out;

	err_handler = dev->driver->err_handler;
	vote = err_handler->mmio_enabled(dev);
	*result = merge_result(*result, vote);
out:
	device_unlock(&dev->dev);
	return 0;
}

static int report_slot_reset(struct pci_dev *dev, void *data)
{
	pci_ers_result_t vote, *result = data;
	const struct pci_error_handlers *err_handler;

	device_lock(&dev->dev);
	if (!dev->driver ||
		!dev->driver->err_handler ||
		!dev->driver->err_handler->slot_reset)
		goto out;

	err_handler = dev->driver->err_handler;
	vote = err_handler->slot_reset(dev);
	*result = merge_result(*result, vote);
out:
	device_unlock(&dev->dev);
	return 0;
}

static int report_resume(struct pci_dev *dev, void *data)
{
	const struct pci_error_handlers *err_handler;

	device_lock(&dev->dev);
	if (!pci_dev_set_io_state(dev, pci_channel_io_normal) ||
		!dev->driver ||
		!dev->driver->err_handler ||
		!dev->driver->err_handler->resume)
		goto out;

	err_handler = dev->driver->err_handler;
	err_handler->resume(dev);
out:
	pci_uevent_ers(dev, PCI_ERS_RESULT_RECOVERED);
	device_unlock(&dev->dev);
	return 0;
}

/**
 * pci_walk_bridge - walk bridges potentially AER affected
 * @bridge:	bridge which may be a Port, an RCEC, or an RCiEP
 * @cb:		callback to be called for each device found
 * @userdata:	arbitrary pointer to be passed to callback
<<<<<<< HEAD
 *
 * If the device provided is a bridge, walk the subordinate bus, including
 * any bridged devices on buses under this bus.  Call the provided callback
 * on each device found.
 *
=======
 *
 * If the device provided is a bridge, walk the subordinate bus, including
 * any bridged devices on buses under this bus.  Call the provided callback
 * on each device found.
 *
>>>>>>> 7d2a07b7
 * If the device provided has no subordinate bus, e.g., an RCEC or RCiEP,
 * call the callback on the device itself.
 */
static void pci_walk_bridge(struct pci_dev *bridge,
			    int (*cb)(struct pci_dev *, void *),
			    void *userdata)
{
	if (bridge->subordinate)
		pci_walk_bus(bridge->subordinate, cb, userdata);
	else
		cb(bridge, userdata);
}

pci_ers_result_t pcie_do_recovery(struct pci_dev *dev,
		pci_channel_state_t state,
		pci_ers_result_t (*reset_subordinates)(struct pci_dev *pdev))
{
	int type = pci_pcie_type(dev);
	struct pci_dev *bridge;
	pci_ers_result_t status = PCI_ERS_RESULT_CAN_RECOVER;
	struct pci_host_bridge *host = pci_find_host_bridge(dev->bus);

	/*
	 * If the error was detected by a Root Port, Downstream Port, RCEC,
	 * or RCiEP, recovery runs on the device itself.  For Ports, that
	 * also includes any subordinate devices.
	 *
	 * If it was detected by another device (Endpoint, etc), recovery
	 * runs on the device and anything else under the same Port, i.e.,
	 * everything under "bridge".
	 */
	if (type == PCI_EXP_TYPE_ROOT_PORT ||
	    type == PCI_EXP_TYPE_DOWNSTREAM ||
	    type == PCI_EXP_TYPE_RC_EC ||
	    type == PCI_EXP_TYPE_RC_END)
		bridge = dev;
	else
		bridge = pci_upstream_bridge(dev);

	pci_dbg(bridge, "broadcast error_detected message\n");
	if (state == pci_channel_io_frozen) {
		pci_walk_bridge(bridge, report_frozen_detected, &status);
		if (reset_subordinates(bridge) != PCI_ERS_RESULT_RECOVERED) {
			pci_warn(bridge, "subordinate device reset failed\n");
			goto failed;
		}
	} else {
		pci_walk_bridge(bridge, report_normal_detected, &status);
	}

	if (status == PCI_ERS_RESULT_CAN_RECOVER) {
		status = PCI_ERS_RESULT_RECOVERED;
		pci_dbg(bridge, "broadcast mmio_enabled message\n");
		pci_walk_bridge(bridge, report_mmio_enabled, &status);
	}

	if (status == PCI_ERS_RESULT_NEED_RESET) {
		/*
		 * TODO: Should call platform-specific
		 * functions to reset slot before calling
		 * drivers' slot_reset callbacks?
		 */
		status = PCI_ERS_RESULT_RECOVERED;
		pci_dbg(bridge, "broadcast slot_reset message\n");
		pci_walk_bridge(bridge, report_slot_reset, &status);
	}

	if (status != PCI_ERS_RESULT_RECOVERED)
		goto failed;

	pci_dbg(bridge, "broadcast resume message\n");
	pci_walk_bridge(bridge, report_resume, &status);

	/*
	 * If we have native control of AER, clear error status in the device
	 * that detected the error.  If the platform retained control of AER,
	 * it is responsible for clearing this status.  In that case, the
	 * signaling device may not even be visible to the OS.
	 */
	if (host->native_aer || pcie_ports_native) {
<<<<<<< HEAD
		pci_aer_clear_device_status(dev);
=======
		pcie_clear_device_status(dev);
>>>>>>> 7d2a07b7
		pci_aer_clear_nonfatal_status(dev);
	}
	pci_info(bridge, "device recovery successful\n");
	return status;

failed:
	pci_uevent_ers(bridge, PCI_ERS_RESULT_DISCONNECT);

	/* TODO: Should kernel panic here? */
<<<<<<< HEAD
	pci_info(bridge, "AER: device recovery failed\n");
=======
	pci_info(bridge, "device recovery failed\n");
>>>>>>> 7d2a07b7

	return status;
}<|MERGE_RESOLUTION|>--- conflicted
+++ resolved
@@ -151,19 +151,11 @@
  * @bridge:	bridge which may be a Port, an RCEC, or an RCiEP
  * @cb:		callback to be called for each device found
  * @userdata:	arbitrary pointer to be passed to callback
-<<<<<<< HEAD
  *
  * If the device provided is a bridge, walk the subordinate bus, including
  * any bridged devices on buses under this bus.  Call the provided callback
  * on each device found.
  *
-=======
- *
- * If the device provided is a bridge, walk the subordinate bus, including
- * any bridged devices on buses under this bus.  Call the provided callback
- * on each device found.
- *
->>>>>>> 7d2a07b7
  * If the device provided has no subordinate bus, e.g., an RCEC or RCiEP,
  * call the callback on the device itself.
  */
@@ -244,11 +236,7 @@
 	 * signaling device may not even be visible to the OS.
 	 */
 	if (host->native_aer || pcie_ports_native) {
-<<<<<<< HEAD
-		pci_aer_clear_device_status(dev);
-=======
 		pcie_clear_device_status(dev);
->>>>>>> 7d2a07b7
 		pci_aer_clear_nonfatal_status(dev);
 	}
 	pci_info(bridge, "device recovery successful\n");
@@ -258,11 +246,7 @@
 	pci_uevent_ers(bridge, PCI_ERS_RESULT_DISCONNECT);
 
 	/* TODO: Should kernel panic here? */
-<<<<<<< HEAD
-	pci_info(bridge, "AER: device recovery failed\n");
-=======
 	pci_info(bridge, "device recovery failed\n");
->>>>>>> 7d2a07b7
 
 	return status;
 }