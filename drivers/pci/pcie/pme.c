// SPDX-License-Identifier: GPL-2.0
/*
 * PCIe Native PME support
 *
 * Copyright (C) 2007 - 2009 Intel Corp
 * Copyright (C) 2007 - 2009 Shaohua Li <shaohua.li@intel.com>
 * Copyright (C) 2009 Rafael J. Wysocki <rjw@sisk.pl>, Novell Inc.
 */

#define dev_fmt(fmt) "PME: " fmt

#include <linux/pci.h>
#include <linux/kernel.h>
#include <linux/errno.h>
#include <linux/slab.h>
#include <linux/init.h>
#include <linux/interrupt.h>
#include <linux/device.h>
#include <linux/pm_runtime.h>

#include "../pci.h"
#include "portdrv.h"

/*
 * If this switch is set, MSI will not be used for PCIe PME signaling.  This
 * causes the PCIe port driver to use INTx interrupts only, but it turns out
 * that using MSI for PCIe PME signaling doesn't play well with PCIe PME-based
 * wake-up from system sleep states.
 */
bool pcie_pme_msi_disabled;

static int __init pcie_pme_setup(char *str)
{
	if (!strncmp(str, "nomsi", 5))
		pcie_pme_msi_disabled = true;

	return 1;
}
__setup("pcie_pme=", pcie_pme_setup);

struct pcie_pme_service_data {
	spinlock_t lock;
	struct pcie_device *srv;
	struct work_struct work;
	bool noirq; /* If set, keep the PME interrupt disabled. */
};

/**
 * pcie_pme_interrupt_enable - Enable/disable PCIe PME interrupt generation.
 * @dev: PCIe root port or event collector.
 * @enable: Enable or disable the interrupt.
 */
void pcie_pme_interrupt_enable(struct pci_dev *dev, bool enable)
{
	if (enable)
		pcie_capability_set_word(dev, PCI_EXP_RTCTL,
					 PCI_EXP_RTCTL_PMEIE);
	else
		pcie_capability_clear_word(dev, PCI_EXP_RTCTL,
					   PCI_EXP_RTCTL_PMEIE);
}

/**
 * pcie_pme_walk_bus - Scan a PCI bus for devices asserting PME#.
 * @bus: PCI bus to scan.
 *
 * Scan given PCI bus and all buses under it for devices asserting PME#.
 */
static bool pcie_pme_walk_bus(struct pci_bus *bus)
{
	struct pci_dev *dev;
	bool ret = false;

	list_for_each_entry(dev, &bus->devices, bus_list) {
		/* Skip PCIe devices in case we started from a root port. */
		if (!pci_is_pcie(dev) && pci_check_pme_status(dev)) {
			if (dev->pme_poll)
				dev->pme_poll = false;

			pci_wakeup_event(dev);
			pm_request_resume(&dev->dev);
			ret = true;
		}

		if (dev->subordinate && pcie_pme_walk_bus(dev->subordinate))
			ret = true;
	}

	return ret;
}

/**
 * pcie_pme_from_pci_bridge - Check if PCIe-PCI bridge generated a PME.
 * @bus: Secondary bus of the bridge.
 * @devfn: Device/function number to check.
 *
 * PME from PCI devices under a PCIe-PCI bridge may be converted to an in-band
 * PCIe PME message.  In such that case the bridge should use the Requester ID
 * of device/function number 0 on its secondary bus.
 */
static bool pcie_pme_from_pci_bridge(struct pci_bus *bus, u8 devfn)
{
	struct pci_dev *dev;
	bool found = false;

	if (devfn)
		return false;

	dev = pci_dev_get(bus->self);
	if (!dev)
		return false;

	if (pci_is_pcie(dev) && pci_pcie_type(dev) == PCI_EXP_TYPE_PCI_BRIDGE) {
		down_read(&pci_bus_sem);
		if (pcie_pme_walk_bus(bus))
			found = true;
		up_read(&pci_bus_sem);
	}

	pci_dev_put(dev);
	return found;
}

/**
 * pcie_pme_handle_request - Find device that generated PME and handle it.
 * @port: Root port or event collector that generated the PME interrupt.
 * @req_id: PCIe Requester ID of the device that generated the PME.
 */
static void pcie_pme_handle_request(struct pci_dev *port, u16 req_id)
{
	u8 busnr = req_id >> 8, devfn = req_id & 0xff;
	struct pci_bus *bus;
	struct pci_dev *dev;
	bool found = false;

	/* First, check if the PME is from the root port itself. */
	if (port->devfn == devfn && port->bus->number == busnr) {
		if (port->pme_poll)
			port->pme_poll = false;

		if (pci_check_pme_status(port)) {
			pm_request_resume(&port->dev);
			found = true;
		} else {
			/*
			 * Apparently, the root port generated the PME on behalf
			 * of a non-PCIe device downstream.  If this is done by
			 * a root port, the Requester ID field in its status
			 * register may contain either the root port's, or the
			 * source device's information (PCI Express Base
			 * Specification, Rev. 2.0, Section 6.1.9).
			 */
			down_read(&pci_bus_sem);
			found = pcie_pme_walk_bus(port->subordinate);
			up_read(&pci_bus_sem);
		}
		goto out;
	}

	/* Second, find the bus the source device is on. */
	bus = pci_find_bus(pci_domain_nr(port->bus), busnr);
	if (!bus)
		goto out;

	/* Next, check if the PME is from a PCIe-PCI bridge. */
	found = pcie_pme_from_pci_bridge(bus, devfn);
	if (found)
		goto out;

	/* Finally, try to find the PME source on the bus. */
	down_read(&pci_bus_sem);
	list_for_each_entry(dev, &bus->devices, bus_list) {
		pci_dev_get(dev);
		if (dev->devfn == devfn) {
			found = true;
			break;
		}
		pci_dev_put(dev);
	}
	up_read(&pci_bus_sem);

	if (found) {
		/* The device is there, but we have to check its PME status. */
		found = pci_check_pme_status(dev);
		if (found) {
			if (dev->pme_poll)
				dev->pme_poll = false;

			pci_wakeup_event(dev);
			pm_request_resume(&dev->dev);
		}
		pci_dev_put(dev);
	} else if (devfn) {
		/*
		 * The device is not there, but we can still try to recover by
		 * assuming that the PME was reported by a PCIe-PCI bridge that
		 * used devfn different from zero.
		 */
		pci_info(port, "interrupt generated for non-existent device %02x:%02x.%d\n",
			 busnr, PCI_SLOT(devfn), PCI_FUNC(devfn));
		found = pcie_pme_from_pci_bridge(bus, 0);
	}

 out:
	if (!found)
		pci_info(port, "Spurious native interrupt!\n");
}

/**
 * pcie_pme_work_fn - Work handler for PCIe PME interrupt.
 * @work: Work structure giving access to service data.
 */
static void pcie_pme_work_fn(struct work_struct *work)
{
	struct pcie_pme_service_data *data =
			container_of(work, struct pcie_pme_service_data, work);
	struct pci_dev *port = data->srv->port;
	u32 rtsta;

	spin_lock_irq(&data->lock);

	for (;;) {
		if (data->noirq)
			break;

		pcie_capability_read_dword(port, PCI_EXP_RTSTA, &rtsta);
		if (rtsta == (u32) ~0)
			break;

		if (rtsta & PCI_EXP_RTSTA_PME) {
			/*
			 * Clear PME status of the port.  If there are other
			 * pending PMEs, the status will be set again.
			 */
			pcie_clear_root_pme_status(port);

			spin_unlock_irq(&data->lock);
			pcie_pme_handle_request(port, rtsta & 0xffff);
			spin_lock_irq(&data->lock);

			continue;
		}

		/* No need to loop if there are no more PMEs pending. */
		if (!(rtsta & PCI_EXP_RTSTA_PENDING))
			break;

		spin_unlock_irq(&data->lock);
		cpu_relax();
		spin_lock_irq(&data->lock);
	}

	if (!data->noirq)
		pcie_pme_interrupt_enable(port, true);

	spin_unlock_irq(&data->lock);
}

/**
 * pcie_pme_irq - Interrupt handler for PCIe root port PME interrupt.
 * @irq: Interrupt vector.
 * @context: Interrupt context pointer.
 */
static irqreturn_t pcie_pme_irq(int irq, void *context)
{
	struct pci_dev *port;
	struct pcie_pme_service_data *data;
	u32 rtsta;
	unsigned long flags;

	port = ((struct pcie_device *)context)->port;
	data = get_service_data((struct pcie_device *)context);

	spin_lock_irqsave(&data->lock, flags);
	pcie_capability_read_dword(port, PCI_EXP_RTSTA, &rtsta);

	if (rtsta == (u32) ~0 || !(rtsta & PCI_EXP_RTSTA_PME)) {
		spin_unlock_irqrestore(&data->lock, flags);
		return IRQ_NONE;
	}

	pcie_pme_interrupt_enable(port, false);
	spin_unlock_irqrestore(&data->lock, flags);

	/* We don't use pm_wq, because it's freezable. */
	schedule_work(&data->work);

	return IRQ_HANDLED;
}

/**
 * pcie_pme_can_wakeup - Set the wakeup capability flag.
 * @dev: PCI device to handle.
 * @ign: Ignored.
 */
static int pcie_pme_can_wakeup(struct pci_dev *dev, void *ign)
{
	device_set_wakeup_capable(&dev->dev, true);
	return 0;
}

/**
 * pcie_pme_mark_devices - Set the wakeup flag for devices below a port.
 * @port: PCIe root port or event collector to handle.
 *
 * For each device below given root port, including the port itself (or for each
 * root complex integrated endpoint if @port is a root complex event collector)
 * set the flag indicating that it can signal run-time wake-up events.
 */
static void pcie_pme_mark_devices(struct pci_dev *port)
{
	pcie_pme_can_wakeup(port, NULL);

	if (pci_pcie_type(port) == PCI_EXP_TYPE_RC_EC)
		pcie_walk_rcec(port, pcie_pme_can_wakeup, NULL);
	else if (port->subordinate)
		pci_walk_bus(port->subordinate, pcie_pme_can_wakeup, NULL);
}

/**
 * pcie_pme_probe - Initialize PCIe PME service for given root port.
 * @srv: PCIe service to initialize.
 */
static int pcie_pme_probe(struct pcie_device *srv)
{
	struct pci_dev *port = srv->port;
	struct pcie_pme_service_data *data;
	int type = pci_pcie_type(port);
	int ret;

	/* Limit to Root Ports or Root Complex Event Collectors */
<<<<<<< HEAD
	if ((pci_pcie_type(port) != PCI_EXP_TYPE_RC_EC) &&
	    (pci_pcie_type(port) != PCI_EXP_TYPE_ROOT_PORT))
=======
	if (type != PCI_EXP_TYPE_RC_EC &&
	    type != PCI_EXP_TYPE_ROOT_PORT)
>>>>>>> 3887ecbb
		return -ENODEV;

	data = kzalloc(sizeof(*data), GFP_KERNEL);
	if (!data)
		return -ENOMEM;

	spin_lock_init(&data->lock);
	INIT_WORK(&data->work, pcie_pme_work_fn);
	data->srv = srv;
	set_service_data(srv, data);

	pcie_pme_interrupt_enable(port, false);
	pcie_clear_root_pme_status(port);

	ret = request_irq(srv->irq, pcie_pme_irq, IRQF_SHARED, "PCIe PME", srv);
	if (ret) {
		kfree(data);
		return ret;
	}

	pci_info(port, "Signaling with IRQ %d\n", srv->irq);

	pcie_pme_mark_devices(port);
	pcie_pme_interrupt_enable(port, true);
	return 0;
}

static bool pcie_pme_check_wakeup(struct pci_bus *bus)
{
	struct pci_dev *dev;

	if (!bus)
		return false;

	list_for_each_entry(dev, &bus->devices, bus_list)
		if (device_may_wakeup(&dev->dev)
		    || pcie_pme_check_wakeup(dev->subordinate))
			return true;

	return false;
}

static void pcie_pme_disable_interrupt(struct pci_dev *port,
				       struct pcie_pme_service_data *data)
{
	spin_lock_irq(&data->lock);
	pcie_pme_interrupt_enable(port, false);
	pcie_clear_root_pme_status(port);
	data->noirq = true;
	spin_unlock_irq(&data->lock);
}

/**
 * pcie_pme_suspend - Suspend PCIe PME service device.
 * @srv: PCIe service device to suspend.
 */
static int pcie_pme_suspend(struct pcie_device *srv)
{
	struct pcie_pme_service_data *data = get_service_data(srv);
	struct pci_dev *port = srv->port;
	bool wakeup;
	int ret;

	if (device_may_wakeup(&port->dev)) {
		wakeup = true;
	} else {
		down_read(&pci_bus_sem);
		wakeup = pcie_pme_check_wakeup(port->subordinate);
		up_read(&pci_bus_sem);
	}
	if (wakeup) {
		ret = enable_irq_wake(srv->irq);
		if (!ret)
			return 0;
	}

	pcie_pme_disable_interrupt(port, data);

	synchronize_irq(srv->irq);

	return 0;
}

/**
 * pcie_pme_resume - Resume PCIe PME service device.
 * @srv - PCIe service device to resume.
 */
static int pcie_pme_resume(struct pcie_device *srv)
{
	struct pcie_pme_service_data *data = get_service_data(srv);

	spin_lock_irq(&data->lock);
	if (data->noirq) {
		struct pci_dev *port = srv->port;

		pcie_clear_root_pme_status(port);
		pcie_pme_interrupt_enable(port, true);
		data->noirq = false;
	} else {
		disable_irq_wake(srv->irq);
	}
	spin_unlock_irq(&data->lock);

	return 0;
}

/**
 * pcie_pme_remove - Prepare PCIe PME service device for removal.
 * @srv - PCIe service device to remove.
 */
static void pcie_pme_remove(struct pcie_device *srv)
{
	struct pcie_pme_service_data *data = get_service_data(srv);

	pcie_pme_disable_interrupt(srv->port, data);
	free_irq(srv->irq, srv);
	cancel_work_sync(&data->work);
	kfree(data);
}

static struct pcie_port_service_driver pcie_pme_driver = {
	.name		= "pcie_pme",
	.port_type	= PCIE_ANY_PORT,
	.service	= PCIE_PORT_SERVICE_PME,

	.probe		= pcie_pme_probe,
	.suspend	= pcie_pme_suspend,
	.resume		= pcie_pme_resume,
	.remove		= pcie_pme_remove,
};

/**
 * pcie_pme_service_init - Register the PCIe PME service driver.
 */
int __init pcie_pme_init(void)
{
	return pcie_port_service_register(&pcie_pme_driver);
}<|MERGE_RESOLUTION|>--- conflicted
+++ resolved
@@ -329,13 +329,8 @@
 	int ret;
 
 	/* Limit to Root Ports or Root Complex Event Collectors */
-<<<<<<< HEAD
-	if ((pci_pcie_type(port) != PCI_EXP_TYPE_RC_EC) &&
-	    (pci_pcie_type(port) != PCI_EXP_TYPE_ROOT_PORT))
-=======
 	if (type != PCI_EXP_TYPE_RC_EC &&
 	    type != PCI_EXP_TYPE_ROOT_PORT)
->>>>>>> 3887ecbb
 		return -ENODEV;
 
 	data = kzalloc(sizeof(*data), GFP_KERNEL);
