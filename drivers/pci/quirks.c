// SPDX-License-Identifier: GPL-2.0
/*
 * This file contains work-arounds for many known PCI hardware bugs.
 * Devices present only on certain architectures (host bridges et cetera)
 * should be handled in arch-specific code.
 *
 * Note: any quirks for hotpluggable devices must _NOT_ be declared __init.
 *
 * Copyright (c) 1999 Martin Mares <mj@ucw.cz>
 *
 * Init/reset quirks for USB host controllers should be in the USB quirks
 * file, where their drivers can use them.
 */

#include <linux/types.h>
#include <linux/kernel.h>
#include <linux/export.h>
#include <linux/pci.h>
#include <linux/init.h>
#include <linux/delay.h>
#include <linux/acpi.h>
#include <linux/dmi.h>
#include <linux/ioport.h>
#include <linux/sched.h>
#include <linux/ktime.h>
#include <linux/mm.h>
#include <linux/nvme.h>
#include <linux/platform_data/x86/apple.h>
#include <linux/pm_runtime.h>
<<<<<<< HEAD
#ifndef __GENKSYMS__
#include <linux/suspend.h>
#endif
=======
#include <linux/suspend.h>
>>>>>>> 7d2a07b7
#include <linux/switchtec.h>
#include <asm/dma.h>	/* isa_dma_bridge_buggy */
#include "pci.h"

static ktime_t fixup_debug_start(struct pci_dev *dev,
				 void (*fn)(struct pci_dev *dev))
{
	if (initcall_debug)
		pci_info(dev, "calling  %pS @ %i\n", fn, task_pid_nr(current));

	return ktime_get();
}

static void fixup_debug_report(struct pci_dev *dev, ktime_t calltime,
			       void (*fn)(struct pci_dev *dev))
{
	ktime_t delta, rettime;
	unsigned long long duration;

	rettime = ktime_get();
	delta = ktime_sub(rettime, calltime);
	duration = (unsigned long long) ktime_to_ns(delta) >> 10;
	if (initcall_debug || duration > 10000)
		pci_info(dev, "%pS took %lld usecs\n", fn, duration);
}

static void pci_do_fixups(struct pci_dev *dev, struct pci_fixup *f,
			  struct pci_fixup *end)
{
	ktime_t calltime;

	for (; f < end; f++)
		if ((f->class == (u32) (dev->class >> f->class_shift) ||
		     f->class == (u32) PCI_ANY_ID) &&
		    (f->vendor == dev->vendor ||
		     f->vendor == (u16) PCI_ANY_ID) &&
		    (f->device == dev->device ||
		     f->device == (u16) PCI_ANY_ID)) {
			void (*hook)(struct pci_dev *dev);
#ifdef CONFIG_HAVE_ARCH_PREL32_RELOCATIONS
			hook = offset_to_ptr(&f->hook_offset);
#else
			hook = f->hook;
#endif
			calltime = fixup_debug_start(dev, hook);
			hook(dev);
			fixup_debug_report(dev, calltime, hook);
		}
}

extern struct pci_fixup __start_pci_fixups_early[];
extern struct pci_fixup __end_pci_fixups_early[];
extern struct pci_fixup __start_pci_fixups_header[];
extern struct pci_fixup __end_pci_fixups_header[];
extern struct pci_fixup __start_pci_fixups_final[];
extern struct pci_fixup __end_pci_fixups_final[];
extern struct pci_fixup __start_pci_fixups_enable[];
extern struct pci_fixup __end_pci_fixups_enable[];
extern struct pci_fixup __start_pci_fixups_resume[];
extern struct pci_fixup __end_pci_fixups_resume[];
extern struct pci_fixup __start_pci_fixups_resume_early[];
extern struct pci_fixup __end_pci_fixups_resume_early[];
extern struct pci_fixup __start_pci_fixups_suspend[];
extern struct pci_fixup __end_pci_fixups_suspend[];
extern struct pci_fixup __start_pci_fixups_suspend_late[];
extern struct pci_fixup __end_pci_fixups_suspend_late[];

static bool pci_apply_fixup_final_quirks;

void pci_fixup_device(enum pci_fixup_pass pass, struct pci_dev *dev)
{
	struct pci_fixup *start, *end;

	switch (pass) {
	case pci_fixup_early:
		start = __start_pci_fixups_early;
		end = __end_pci_fixups_early;
		break;

	case pci_fixup_header:
		start = __start_pci_fixups_header;
		end = __end_pci_fixups_header;
		break;

	case pci_fixup_final:
		if (!pci_apply_fixup_final_quirks)
			return;
		start = __start_pci_fixups_final;
		end = __end_pci_fixups_final;
		break;

	case pci_fixup_enable:
		start = __start_pci_fixups_enable;
		end = __end_pci_fixups_enable;
		break;

	case pci_fixup_resume:
		start = __start_pci_fixups_resume;
		end = __end_pci_fixups_resume;
		break;

	case pci_fixup_resume_early:
		start = __start_pci_fixups_resume_early;
		end = __end_pci_fixups_resume_early;
		break;

	case pci_fixup_suspend:
		start = __start_pci_fixups_suspend;
		end = __end_pci_fixups_suspend;
		break;

	case pci_fixup_suspend_late:
		start = __start_pci_fixups_suspend_late;
		end = __end_pci_fixups_suspend_late;
		break;

	default:
		/* stupid compiler warning, you would think with an enum... */
		return;
	}
	pci_do_fixups(dev, start, end);
}
EXPORT_SYMBOL(pci_fixup_device);

static int __init pci_apply_final_quirks(void)
{
	struct pci_dev *dev = NULL;
	u8 cls = 0;
	u8 tmp;

	if (pci_cache_line_size)
		pr_info("PCI: CLS %u bytes\n", pci_cache_line_size << 2);

	pci_apply_fixup_final_quirks = true;
	for_each_pci_dev(dev) {
		pci_fixup_device(pci_fixup_final, dev);
		/*
		 * If arch hasn't set it explicitly yet, use the CLS
		 * value shared by all PCI devices.  If there's a
		 * mismatch, fall back to the default value.
		 */
		if (!pci_cache_line_size) {
			pci_read_config_byte(dev, PCI_CACHE_LINE_SIZE, &tmp);
			if (!cls)
				cls = tmp;
			if (!tmp || cls == tmp)
				continue;

			pci_info(dev, "CLS mismatch (%u != %u), using %u bytes\n",
			         cls << 2, tmp << 2,
				 pci_dfl_cache_line_size << 2);
			pci_cache_line_size = pci_dfl_cache_line_size;
		}
	}

	if (!pci_cache_line_size) {
		pr_info("PCI: CLS %u bytes, default %u\n", cls << 2,
			pci_dfl_cache_line_size << 2);
		pci_cache_line_size = cls ? cls : pci_dfl_cache_line_size;
	}

	return 0;
}
fs_initcall_sync(pci_apply_final_quirks);

/*
 * Decoding should be disabled for a PCI device during BAR sizing to avoid
 * conflict. But doing so may cause problems on host bridge and perhaps other
 * key system devices. For devices that need to have mmio decoding always-on,
 * we need to set the dev->mmio_always_on bit.
 */
static void quirk_mmio_always_on(struct pci_dev *dev)
{
	dev->mmio_always_on = 1;
}
DECLARE_PCI_FIXUP_CLASS_EARLY(PCI_ANY_ID, PCI_ANY_ID,
				PCI_CLASS_BRIDGE_HOST, 8, quirk_mmio_always_on);

/*
 * The Mellanox Tavor device gives false positive parity errors.  Disable
 * parity error reporting.
 */
DECLARE_PCI_FIXUP_FINAL(PCI_VENDOR_ID_MELLANOX, PCI_DEVICE_ID_MELLANOX_TAVOR, pci_disable_parity);
DECLARE_PCI_FIXUP_FINAL(PCI_VENDOR_ID_MELLANOX, PCI_DEVICE_ID_MELLANOX_TAVOR_BRIDGE, pci_disable_parity);

/*
 * Deal with broken BIOSes that neglect to enable passive release,
 * which can cause problems in combination with the 82441FX/PPro MTRRs
 */
static void quirk_passive_release(struct pci_dev *dev)
{
	struct pci_dev *d = NULL;
	unsigned char dlc;

	/*
	 * We have to make sure a particular bit is set in the PIIX3
	 * ISA bridge, so we have to go out and find it.
	 */
	while ((d = pci_get_device(PCI_VENDOR_ID_INTEL, PCI_DEVICE_ID_INTEL_82371SB_0, d))) {
		pci_read_config_byte(d, 0x82, &dlc);
		if (!(dlc & 1<<1)) {
			pci_info(d, "PIIX3: Enabling Passive Release\n");
			dlc |= 1<<1;
			pci_write_config_byte(d, 0x82, dlc);
		}
	}
}
DECLARE_PCI_FIXUP_FINAL(PCI_VENDOR_ID_INTEL,	PCI_DEVICE_ID_INTEL_82441,	quirk_passive_release);
DECLARE_PCI_FIXUP_RESUME(PCI_VENDOR_ID_INTEL,	PCI_DEVICE_ID_INTEL_82441,	quirk_passive_release);

/*
 * The VIA VP2/VP3/MVP3 seem to have some 'features'. There may be a
 * workaround but VIA don't answer queries. If you happen to have good
 * contacts at VIA ask them for me please -- Alan
 *
 * This appears to be BIOS not version dependent. So presumably there is a
 * chipset level fix.
 */
static void quirk_isa_dma_hangs(struct pci_dev *dev)
{
	if (!isa_dma_bridge_buggy) {
		isa_dma_bridge_buggy = 1;
		pci_info(dev, "Activating ISA DMA hang workarounds\n");
	}
}
/*
 * It's not totally clear which chipsets are the problematic ones.  We know
 * 82C586 and 82C596 variants are affected.
 */
DECLARE_PCI_FIXUP_FINAL(PCI_VENDOR_ID_VIA,	PCI_DEVICE_ID_VIA_82C586_0,	quirk_isa_dma_hangs);
DECLARE_PCI_FIXUP_FINAL(PCI_VENDOR_ID_VIA,	PCI_DEVICE_ID_VIA_82C596,	quirk_isa_dma_hangs);
DECLARE_PCI_FIXUP_FINAL(PCI_VENDOR_ID_INTEL,    PCI_DEVICE_ID_INTEL_82371SB_0,  quirk_isa_dma_hangs);
DECLARE_PCI_FIXUP_FINAL(PCI_VENDOR_ID_AL,	PCI_DEVICE_ID_AL_M1533,		quirk_isa_dma_hangs);
DECLARE_PCI_FIXUP_FINAL(PCI_VENDOR_ID_NEC,	PCI_DEVICE_ID_NEC_CBUS_1,	quirk_isa_dma_hangs);
DECLARE_PCI_FIXUP_FINAL(PCI_VENDOR_ID_NEC,	PCI_DEVICE_ID_NEC_CBUS_2,	quirk_isa_dma_hangs);
DECLARE_PCI_FIXUP_FINAL(PCI_VENDOR_ID_NEC,	PCI_DEVICE_ID_NEC_CBUS_3,	quirk_isa_dma_hangs);

/*
 * Intel NM10 "TigerPoint" LPC PM1a_STS.BM_STS must be clear
 * for some HT machines to use C4 w/o hanging.
 */
static void quirk_tigerpoint_bm_sts(struct pci_dev *dev)
{
	u32 pmbase;
	u16 pm1a;

	pci_read_config_dword(dev, 0x40, &pmbase);
	pmbase = pmbase & 0xff80;
	pm1a = inw(pmbase);

	if (pm1a & 0x10) {
		pci_info(dev, FW_BUG "TigerPoint LPC.BM_STS cleared\n");
		outw(0x10, pmbase);
	}
}
DECLARE_PCI_FIXUP_HEADER(PCI_VENDOR_ID_INTEL, PCI_DEVICE_ID_INTEL_TGP_LPC, quirk_tigerpoint_bm_sts);

/* Chipsets where PCI->PCI transfers vanish or hang */
static void quirk_nopcipci(struct pci_dev *dev)
{
	if ((pci_pci_problems & PCIPCI_FAIL) == 0) {
		pci_info(dev, "Disabling direct PCI/PCI transfers\n");
		pci_pci_problems |= PCIPCI_FAIL;
	}
}
DECLARE_PCI_FIXUP_FINAL(PCI_VENDOR_ID_SI,	PCI_DEVICE_ID_SI_5597,		quirk_nopcipci);
DECLARE_PCI_FIXUP_FINAL(PCI_VENDOR_ID_SI,	PCI_DEVICE_ID_SI_496,		quirk_nopcipci);

static void quirk_nopciamd(struct pci_dev *dev)
{
	u8 rev;
	pci_read_config_byte(dev, 0x08, &rev);
	if (rev == 0x13) {
		/* Erratum 24 */
		pci_info(dev, "Chipset erratum: Disabling direct PCI/AGP transfers\n");
		pci_pci_problems |= PCIAGP_FAIL;
	}
}
DECLARE_PCI_FIXUP_FINAL(PCI_VENDOR_ID_AMD,	PCI_DEVICE_ID_AMD_8151_0,	quirk_nopciamd);

/* Triton requires workarounds to be used by the drivers */
static void quirk_triton(struct pci_dev *dev)
{
	if ((pci_pci_problems&PCIPCI_TRITON) == 0) {
		pci_info(dev, "Limiting direct PCI/PCI transfers\n");
		pci_pci_problems |= PCIPCI_TRITON;
	}
}
DECLARE_PCI_FIXUP_FINAL(PCI_VENDOR_ID_INTEL,	PCI_DEVICE_ID_INTEL_82437,	quirk_triton);
DECLARE_PCI_FIXUP_FINAL(PCI_VENDOR_ID_INTEL,	PCI_DEVICE_ID_INTEL_82437VX,	quirk_triton);
DECLARE_PCI_FIXUP_FINAL(PCI_VENDOR_ID_INTEL,	PCI_DEVICE_ID_INTEL_82439,	quirk_triton);
DECLARE_PCI_FIXUP_FINAL(PCI_VENDOR_ID_INTEL,	PCI_DEVICE_ID_INTEL_82439TX,	quirk_triton);

/*
 * VIA Apollo KT133 needs PCI latency patch
 * Made according to a Windows driver-based patch by George E. Breese;
 * see PCI Latency Adjust on http://www.viahardware.com/download/viatweak.shtm
 * Also see http://www.au-ja.org/review-kt133a-1-en.phtml for the info on
 * which Mr Breese based his work.
 *
 * Updated based on further information from the site and also on
 * information provided by VIA
 */
static void quirk_vialatency(struct pci_dev *dev)
{
	struct pci_dev *p;
	u8 busarb;

	/*
	 * Ok, we have a potential problem chipset here. Now see if we have
	 * a buggy southbridge.
	 */
	p = pci_get_device(PCI_VENDOR_ID_VIA, PCI_DEVICE_ID_VIA_82C686, NULL);
	if (p != NULL) {

		/*
		 * 0x40 - 0x4f == 686B, 0x10 - 0x2f == 686A;
		 * thanks Dan Hollis.
		 * Check for buggy part revisions
		 */
		if (p->revision < 0x40 || p->revision > 0x42)
			goto exit;
	} else {
		p = pci_get_device(PCI_VENDOR_ID_VIA, PCI_DEVICE_ID_VIA_8231, NULL);
		if (p == NULL)	/* No problem parts */
			goto exit;

		/* Check for buggy part revisions */
		if (p->revision < 0x10 || p->revision > 0x12)
			goto exit;
	}

	/*
	 * Ok we have the problem. Now set the PCI master grant to occur
	 * every master grant. The apparent bug is that under high PCI load
	 * (quite common in Linux of course) you can get data loss when the
	 * CPU is held off the bus for 3 bus master requests.  This happens
	 * to include the IDE controllers....
	 *
	 * VIA only apply this fix when an SB Live! is present but under
	 * both Linux and Windows this isn't enough, and we have seen
	 * corruption without SB Live! but with things like 3 UDMA IDE
	 * controllers. So we ignore that bit of the VIA recommendation..
	 */
	pci_read_config_byte(dev, 0x76, &busarb);

	/*
	 * Set bit 4 and bit 5 of byte 76 to 0x01
	 * "Master priority rotation on every PCI master grant"
	 */
	busarb &= ~(1<<5);
	busarb |= (1<<4);
	pci_write_config_byte(dev, 0x76, busarb);
	pci_info(dev, "Applying VIA southbridge workaround\n");
exit:
	pci_dev_put(p);
}
DECLARE_PCI_FIXUP_FINAL(PCI_VENDOR_ID_VIA,	PCI_DEVICE_ID_VIA_8363_0,	quirk_vialatency);
DECLARE_PCI_FIXUP_FINAL(PCI_VENDOR_ID_VIA,	PCI_DEVICE_ID_VIA_8371_1,	quirk_vialatency);
DECLARE_PCI_FIXUP_FINAL(PCI_VENDOR_ID_VIA,	PCI_DEVICE_ID_VIA_8361,		quirk_vialatency);
/* Must restore this on a resume from RAM */
DECLARE_PCI_FIXUP_RESUME(PCI_VENDOR_ID_VIA,	PCI_DEVICE_ID_VIA_8363_0,	quirk_vialatency);
DECLARE_PCI_FIXUP_RESUME(PCI_VENDOR_ID_VIA,	PCI_DEVICE_ID_VIA_8371_1,	quirk_vialatency);
DECLARE_PCI_FIXUP_RESUME(PCI_VENDOR_ID_VIA,	PCI_DEVICE_ID_VIA_8361,		quirk_vialatency);

/* VIA Apollo VP3 needs ETBF on BT848/878 */
static void quirk_viaetbf(struct pci_dev *dev)
{
	if ((pci_pci_problems&PCIPCI_VIAETBF) == 0) {
		pci_info(dev, "Limiting direct PCI/PCI transfers\n");
		pci_pci_problems |= PCIPCI_VIAETBF;
	}
}
DECLARE_PCI_FIXUP_FINAL(PCI_VENDOR_ID_VIA,	PCI_DEVICE_ID_VIA_82C597_0,	quirk_viaetbf);

static void quirk_vsfx(struct pci_dev *dev)
{
	if ((pci_pci_problems&PCIPCI_VSFX) == 0) {
		pci_info(dev, "Limiting direct PCI/PCI transfers\n");
		pci_pci_problems |= PCIPCI_VSFX;
	}
}
DECLARE_PCI_FIXUP_FINAL(PCI_VENDOR_ID_VIA,	PCI_DEVICE_ID_VIA_82C576,	quirk_vsfx);

/*
 * ALi Magik requires workarounds to be used by the drivers that DMA to AGP
 * space. Latency must be set to 0xA and Triton workaround applied too.
 * [Info kindly provided by ALi]
 */
static void quirk_alimagik(struct pci_dev *dev)
{
	if ((pci_pci_problems&PCIPCI_ALIMAGIK) == 0) {
		pci_info(dev, "Limiting direct PCI/PCI transfers\n");
		pci_pci_problems |= PCIPCI_ALIMAGIK|PCIPCI_TRITON;
	}
}
DECLARE_PCI_FIXUP_FINAL(PCI_VENDOR_ID_AL,	PCI_DEVICE_ID_AL_M1647,		quirk_alimagik);
DECLARE_PCI_FIXUP_FINAL(PCI_VENDOR_ID_AL,	PCI_DEVICE_ID_AL_M1651,		quirk_alimagik);

/* Natoma has some interesting boundary conditions with Zoran stuff at least */
static void quirk_natoma(struct pci_dev *dev)
{
	if ((pci_pci_problems&PCIPCI_NATOMA) == 0) {
		pci_info(dev, "Limiting direct PCI/PCI transfers\n");
		pci_pci_problems |= PCIPCI_NATOMA;
	}
}
DECLARE_PCI_FIXUP_FINAL(PCI_VENDOR_ID_INTEL,	PCI_DEVICE_ID_INTEL_82441,	quirk_natoma);
DECLARE_PCI_FIXUP_FINAL(PCI_VENDOR_ID_INTEL,	PCI_DEVICE_ID_INTEL_82443LX_0,	quirk_natoma);
DECLARE_PCI_FIXUP_FINAL(PCI_VENDOR_ID_INTEL,	PCI_DEVICE_ID_INTEL_82443LX_1,	quirk_natoma);
DECLARE_PCI_FIXUP_FINAL(PCI_VENDOR_ID_INTEL,	PCI_DEVICE_ID_INTEL_82443BX_0,	quirk_natoma);
DECLARE_PCI_FIXUP_FINAL(PCI_VENDOR_ID_INTEL,	PCI_DEVICE_ID_INTEL_82443BX_1,	quirk_natoma);
DECLARE_PCI_FIXUP_FINAL(PCI_VENDOR_ID_INTEL,	PCI_DEVICE_ID_INTEL_82443BX_2,	quirk_natoma);

/*
 * This chip can cause PCI parity errors if config register 0xA0 is read
 * while DMAs are occurring.
 */
static void quirk_citrine(struct pci_dev *dev)
{
	dev->cfg_size = 0xA0;
}
DECLARE_PCI_FIXUP_HEADER(PCI_VENDOR_ID_IBM,	PCI_DEVICE_ID_IBM_CITRINE,	quirk_citrine);

/*
 * This chip can cause bus lockups if config addresses above 0x600
 * are read or written.
 */
static void quirk_nfp6000(struct pci_dev *dev)
{
	dev->cfg_size = 0x600;
}
DECLARE_PCI_FIXUP_HEADER(PCI_VENDOR_ID_NETRONOME,	PCI_DEVICE_ID_NETRONOME_NFP4000,	quirk_nfp6000);
DECLARE_PCI_FIXUP_HEADER(PCI_VENDOR_ID_NETRONOME,	PCI_DEVICE_ID_NETRONOME_NFP6000,	quirk_nfp6000);
DECLARE_PCI_FIXUP_HEADER(PCI_VENDOR_ID_NETRONOME,	PCI_DEVICE_ID_NETRONOME_NFP5000,	quirk_nfp6000);
DECLARE_PCI_FIXUP_HEADER(PCI_VENDOR_ID_NETRONOME,	PCI_DEVICE_ID_NETRONOME_NFP6000_VF,	quirk_nfp6000);

/*  On IBM Crocodile ipr SAS adapters, expand BAR to system page size */
static void quirk_extend_bar_to_page(struct pci_dev *dev)
{
	int i;

	for (i = 0; i < PCI_STD_NUM_BARS; i++) {
		struct resource *r = &dev->resource[i];

		if (r->flags & IORESOURCE_MEM && resource_size(r) < PAGE_SIZE) {
			r->end = PAGE_SIZE - 1;
			r->start = 0;
			r->flags |= IORESOURCE_UNSET;
			pci_info(dev, "expanded BAR %d to page size: %pR\n",
				 i, r);
		}
	}
}
DECLARE_PCI_FIXUP_HEADER(PCI_VENDOR_ID_IBM, 0x034a, quirk_extend_bar_to_page);

/*
 * S3 868 and 968 chips report region size equal to 32M, but they decode 64M.
 * If it's needed, re-allocate the region.
 */
static void quirk_s3_64M(struct pci_dev *dev)
{
	struct resource *r = &dev->resource[0];

	if ((r->start & 0x3ffffff) || r->end != r->start + 0x3ffffff) {
		r->flags |= IORESOURCE_UNSET;
		r->start = 0;
		r->end = 0x3ffffff;
	}
}
DECLARE_PCI_FIXUP_HEADER(PCI_VENDOR_ID_S3,	PCI_DEVICE_ID_S3_868,		quirk_s3_64M);
DECLARE_PCI_FIXUP_HEADER(PCI_VENDOR_ID_S3,	PCI_DEVICE_ID_S3_968,		quirk_s3_64M);

static void quirk_io(struct pci_dev *dev, int pos, unsigned size,
		     const char *name)
{
	u32 region;
	struct pci_bus_region bus_region;
	struct resource *res = dev->resource + pos;

	pci_read_config_dword(dev, PCI_BASE_ADDRESS_0 + (pos << 2), &region);

	if (!region)
		return;

	res->name = pci_name(dev);
	res->flags = region & ~PCI_BASE_ADDRESS_IO_MASK;
	res->flags |=
		(IORESOURCE_IO | IORESOURCE_PCI_FIXED | IORESOURCE_SIZEALIGN);
	region &= ~(size - 1);

	/* Convert from PCI bus to resource space */
	bus_region.start = region;
	bus_region.end = region + size - 1;
	pcibios_bus_to_resource(dev->bus, res, &bus_region);

	pci_info(dev, FW_BUG "%s quirk: reg 0x%x: %pR\n",
		 name, PCI_BASE_ADDRESS_0 + (pos << 2), res);
}

/*
 * Some CS5536 BIOSes (for example, the Soekris NET5501 board w/ comBIOS
 * ver. 1.33  20070103) don't set the correct ISA PCI region header info.
 * BAR0 should be 8 bytes; instead, it may be set to something like 8k
 * (which conflicts w/ BAR1's memory range).
 *
 * CS553x's ISA PCI BARs may also be read-only (ref:
 * https://bugzilla.kernel.org/show_bug.cgi?id=85991 - Comment #4 forward).
 */
static void quirk_cs5536_vsa(struct pci_dev *dev)
{
	static char *name = "CS5536 ISA bridge";

	if (pci_resource_len(dev, 0) != 8) {
		quirk_io(dev, 0,   8, name);	/* SMB */
		quirk_io(dev, 1, 256, name);	/* GPIO */
		quirk_io(dev, 2,  64, name);	/* MFGPT */
		pci_info(dev, "%s bug detected (incorrect header); workaround applied\n",
			 name);
	}
}
DECLARE_PCI_FIXUP_HEADER(PCI_VENDOR_ID_AMD, PCI_DEVICE_ID_AMD_CS5536_ISA, quirk_cs5536_vsa);

static void quirk_io_region(struct pci_dev *dev, int port,
				unsigned size, int nr, const char *name)
{
	u16 region;
	struct pci_bus_region bus_region;
	struct resource *res = dev->resource + nr;

	pci_read_config_word(dev, port, &region);
	region &= ~(size - 1);

	if (!region)
		return;

	res->name = pci_name(dev);
	res->flags = IORESOURCE_IO;

	/* Convert from PCI bus to resource space */
	bus_region.start = region;
	bus_region.end = region + size - 1;
	pcibios_bus_to_resource(dev->bus, res, &bus_region);

	if (!pci_claim_resource(dev, nr))
		pci_info(dev, "quirk: %pR claimed by %s\n", res, name);
}

/*
 * ATI Northbridge setups MCE the processor if you even read somewhere
 * between 0x3b0->0x3bb or read 0x3d3
 */
static void quirk_ati_exploding_mce(struct pci_dev *dev)
{
	pci_info(dev, "ATI Northbridge, reserving I/O ports 0x3b0 to 0x3bb\n");
	/* Mae rhaid i ni beidio ag edrych ar y lleoliadiau I/O hyn */
	request_region(0x3b0, 0x0C, "RadeonIGP");
	request_region(0x3d3, 0x01, "RadeonIGP");
}
DECLARE_PCI_FIXUP_FINAL(PCI_VENDOR_ID_ATI,	PCI_DEVICE_ID_ATI_RS100,   quirk_ati_exploding_mce);

/*
 * In the AMD NL platform, this device ([1022:7912]) has a class code of
 * PCI_CLASS_SERIAL_USB_XHCI (0x0c0330), which means the xhci driver will
 * claim it.
 *
 * But the dwc3 driver is a more specific driver for this device, and we'd
 * prefer to use it instead of xhci. To prevent xhci from claiming the
 * device, change the class code to 0x0c03fe, which the PCI r3.0 spec
 * defines as "USB device (not host controller)". The dwc3 driver can then
 * claim it based on its Vendor and Device ID.
 */
static void quirk_amd_nl_class(struct pci_dev *pdev)
{
	u32 class = pdev->class;

	/* Use "USB Device (not host controller)" class */
	pdev->class = PCI_CLASS_SERIAL_USB_DEVICE;
	pci_info(pdev, "PCI class overridden (%#08x -> %#08x) so dwc3 driver can claim this instead of xhci\n",
		 class, pdev->class);
}
DECLARE_PCI_FIXUP_HEADER(PCI_VENDOR_ID_AMD, PCI_DEVICE_ID_AMD_NL_USB,
		quirk_amd_nl_class);

/*
 * Synopsys USB 3.x host HAPS platform has a class code of
 * PCI_CLASS_SERIAL_USB_XHCI, and xhci driver can claim it.  However, these
 * devices should use dwc3-haps driver.  Change these devices' class code to
 * PCI_CLASS_SERIAL_USB_DEVICE to prevent the xhci-pci driver from claiming
 * them.
 */
static void quirk_synopsys_haps(struct pci_dev *pdev)
{
	u32 class = pdev->class;

	switch (pdev->device) {
	case PCI_DEVICE_ID_SYNOPSYS_HAPSUSB3:
	case PCI_DEVICE_ID_SYNOPSYS_HAPSUSB3_AXI:
	case PCI_DEVICE_ID_SYNOPSYS_HAPSUSB31:
		pdev->class = PCI_CLASS_SERIAL_USB_DEVICE;
		pci_info(pdev, "PCI class overridden (%#08x -> %#08x) so dwc3 driver can claim this instead of xhci\n",
			 class, pdev->class);
		break;
	}
}
DECLARE_PCI_FIXUP_CLASS_HEADER(PCI_VENDOR_ID_SYNOPSYS, PCI_ANY_ID,
			       PCI_CLASS_SERIAL_USB_XHCI, 0,
			       quirk_synopsys_haps);

/*
 * Let's make the southbridge information explicit instead of having to
 * worry about people probing the ACPI areas, for example.. (Yes, it
 * happens, and if you read the wrong ACPI register it will put the machine
 * to sleep with no way of waking it up again. Bummer).
 *
 * ALI M7101: Two IO regions pointed to by words at
 *	0xE0 (64 bytes of ACPI registers)
 *	0xE2 (32 bytes of SMB registers)
 */
static void quirk_ali7101_acpi(struct pci_dev *dev)
{
	quirk_io_region(dev, 0xE0, 64, PCI_BRIDGE_RESOURCES, "ali7101 ACPI");
	quirk_io_region(dev, 0xE2, 32, PCI_BRIDGE_RESOURCES+1, "ali7101 SMB");
}
DECLARE_PCI_FIXUP_HEADER(PCI_VENDOR_ID_AL,	PCI_DEVICE_ID_AL_M7101,		quirk_ali7101_acpi);

static void piix4_io_quirk(struct pci_dev *dev, const char *name, unsigned int port, unsigned int enable)
{
	u32 devres;
	u32 mask, size, base;

	pci_read_config_dword(dev, port, &devres);
	if ((devres & enable) != enable)
		return;
	mask = (devres >> 16) & 15;
	base = devres & 0xffff;
	size = 16;
	for (;;) {
		unsigned bit = size >> 1;
		if ((bit & mask) == bit)
			break;
		size = bit;
	}
	/*
	 * For now we only print it out. Eventually we'll want to
	 * reserve it (at least if it's in the 0x1000+ range), but
	 * let's get enough confirmation reports first.
	 */
	base &= -size;
	pci_info(dev, "%s PIO at %04x-%04x\n", name, base, base + size - 1);
}

static void piix4_mem_quirk(struct pci_dev *dev, const char *name, unsigned int port, unsigned int enable)
{
	u32 devres;
	u32 mask, size, base;

	pci_read_config_dword(dev, port, &devres);
	if ((devres & enable) != enable)
		return;
	base = devres & 0xffff0000;
	mask = (devres & 0x3f) << 16;
	size = 128 << 16;
	for (;;) {
		unsigned bit = size >> 1;
		if ((bit & mask) == bit)
			break;
		size = bit;
	}

	/*
	 * For now we only print it out. Eventually we'll want to
	 * reserve it, but let's get enough confirmation reports first.
	 */
	base &= -size;
	pci_info(dev, "%s MMIO at %04x-%04x\n", name, base, base + size - 1);
}

/*
 * PIIX4 ACPI: Two IO regions pointed to by longwords at
 *	0x40 (64 bytes of ACPI registers)
 *	0x90 (16 bytes of SMB registers)
 * and a few strange programmable PIIX4 device resources.
 */
static void quirk_piix4_acpi(struct pci_dev *dev)
{
	u32 res_a;

	quirk_io_region(dev, 0x40, 64, PCI_BRIDGE_RESOURCES, "PIIX4 ACPI");
	quirk_io_region(dev, 0x90, 16, PCI_BRIDGE_RESOURCES+1, "PIIX4 SMB");

	/* Device resource A has enables for some of the other ones */
	pci_read_config_dword(dev, 0x5c, &res_a);

	piix4_io_quirk(dev, "PIIX4 devres B", 0x60, 3 << 21);
	piix4_io_quirk(dev, "PIIX4 devres C", 0x64, 3 << 21);

	/* Device resource D is just bitfields for static resources */

	/* Device 12 enabled? */
	if (res_a & (1 << 29)) {
		piix4_io_quirk(dev, "PIIX4 devres E", 0x68, 1 << 20);
		piix4_mem_quirk(dev, "PIIX4 devres F", 0x6c, 1 << 7);
	}
	/* Device 13 enabled? */
	if (res_a & (1 << 30)) {
		piix4_io_quirk(dev, "PIIX4 devres G", 0x70, 1 << 20);
		piix4_mem_quirk(dev, "PIIX4 devres H", 0x74, 1 << 7);
	}
	piix4_io_quirk(dev, "PIIX4 devres I", 0x78, 1 << 20);
	piix4_io_quirk(dev, "PIIX4 devres J", 0x7c, 1 << 20);
}
DECLARE_PCI_FIXUP_HEADER(PCI_VENDOR_ID_INTEL,	PCI_DEVICE_ID_INTEL_82371AB_3,	quirk_piix4_acpi);
DECLARE_PCI_FIXUP_HEADER(PCI_VENDOR_ID_INTEL,	PCI_DEVICE_ID_INTEL_82443MX_3,	quirk_piix4_acpi);

#define ICH_PMBASE	0x40
#define ICH_ACPI_CNTL	0x44
#define  ICH4_ACPI_EN	0x10
#define  ICH6_ACPI_EN	0x80
#define ICH4_GPIOBASE	0x58
#define ICH4_GPIO_CNTL	0x5c
#define  ICH4_GPIO_EN	0x10
#define ICH6_GPIOBASE	0x48
#define ICH6_GPIO_CNTL	0x4c
#define  ICH6_GPIO_EN	0x10

/*
 * ICH4, ICH4-M, ICH5, ICH5-M ACPI: Three IO regions pointed to by longwords at
 *	0x40 (128 bytes of ACPI, GPIO & TCO registers)
 *	0x58 (64 bytes of GPIO I/O space)
 */
static void quirk_ich4_lpc_acpi(struct pci_dev *dev)
{
	u8 enable;

	/*
	 * The check for PCIBIOS_MIN_IO is to ensure we won't create a conflict
	 * with low legacy (and fixed) ports. We don't know the decoding
	 * priority and can't tell whether the legacy device or the one created
	 * here is really at that address.  This happens on boards with broken
	 * BIOSes.
	 */
	pci_read_config_byte(dev, ICH_ACPI_CNTL, &enable);
	if (enable & ICH4_ACPI_EN)
		quirk_io_region(dev, ICH_PMBASE, 128, PCI_BRIDGE_RESOURCES,
				 "ICH4 ACPI/GPIO/TCO");

	pci_read_config_byte(dev, ICH4_GPIO_CNTL, &enable);
	if (enable & ICH4_GPIO_EN)
		quirk_io_region(dev, ICH4_GPIOBASE, 64, PCI_BRIDGE_RESOURCES+1,
				"ICH4 GPIO");
}
DECLARE_PCI_FIXUP_HEADER(PCI_VENDOR_ID_INTEL,    PCI_DEVICE_ID_INTEL_82801AA_0,		quirk_ich4_lpc_acpi);
DECLARE_PCI_FIXUP_HEADER(PCI_VENDOR_ID_INTEL,    PCI_DEVICE_ID_INTEL_82801AB_0,		quirk_ich4_lpc_acpi);
DECLARE_PCI_FIXUP_HEADER(PCI_VENDOR_ID_INTEL,    PCI_DEVICE_ID_INTEL_82801BA_0,		quirk_ich4_lpc_acpi);
DECLARE_PCI_FIXUP_HEADER(PCI_VENDOR_ID_INTEL,    PCI_DEVICE_ID_INTEL_82801BA_10,	quirk_ich4_lpc_acpi);
DECLARE_PCI_FIXUP_HEADER(PCI_VENDOR_ID_INTEL,    PCI_DEVICE_ID_INTEL_82801CA_0,		quirk_ich4_lpc_acpi);
DECLARE_PCI_FIXUP_HEADER(PCI_VENDOR_ID_INTEL,    PCI_DEVICE_ID_INTEL_82801CA_12,	quirk_ich4_lpc_acpi);
DECLARE_PCI_FIXUP_HEADER(PCI_VENDOR_ID_INTEL,    PCI_DEVICE_ID_INTEL_82801DB_0,		quirk_ich4_lpc_acpi);
DECLARE_PCI_FIXUP_HEADER(PCI_VENDOR_ID_INTEL,    PCI_DEVICE_ID_INTEL_82801DB_12,	quirk_ich4_lpc_acpi);
DECLARE_PCI_FIXUP_HEADER(PCI_VENDOR_ID_INTEL,    PCI_DEVICE_ID_INTEL_82801EB_0,		quirk_ich4_lpc_acpi);
DECLARE_PCI_FIXUP_HEADER(PCI_VENDOR_ID_INTEL,    PCI_DEVICE_ID_INTEL_ESB_1,		quirk_ich4_lpc_acpi);

static void ich6_lpc_acpi_gpio(struct pci_dev *dev)
{
	u8 enable;

	pci_read_config_byte(dev, ICH_ACPI_CNTL, &enable);
	if (enable & ICH6_ACPI_EN)
		quirk_io_region(dev, ICH_PMBASE, 128, PCI_BRIDGE_RESOURCES,
				 "ICH6 ACPI/GPIO/TCO");

	pci_read_config_byte(dev, ICH6_GPIO_CNTL, &enable);
	if (enable & ICH6_GPIO_EN)
		quirk_io_region(dev, ICH6_GPIOBASE, 64, PCI_BRIDGE_RESOURCES+1,
				"ICH6 GPIO");
}

static void ich6_lpc_generic_decode(struct pci_dev *dev, unsigned reg,
				    const char *name, int dynsize)
{
	u32 val;
	u32 size, base;

	pci_read_config_dword(dev, reg, &val);

	/* Enabled? */
	if (!(val & 1))
		return;
	base = val & 0xfffc;
	if (dynsize) {
		/*
		 * This is not correct. It is 16, 32 or 64 bytes depending on
		 * register D31:F0:ADh bits 5:4.
		 *
		 * But this gets us at least _part_ of it.
		 */
		size = 16;
	} else {
		size = 128;
	}
	base &= ~(size-1);

	/*
	 * Just print it out for now. We should reserve it after more
	 * debugging.
	 */
	pci_info(dev, "%s PIO at %04x-%04x\n", name, base, base+size-1);
}

static void quirk_ich6_lpc(struct pci_dev *dev)
{
	/* Shared ACPI/GPIO decode with all ICH6+ */
	ich6_lpc_acpi_gpio(dev);

	/* ICH6-specific generic IO decode */
	ich6_lpc_generic_decode(dev, 0x84, "LPC Generic IO decode 1", 0);
	ich6_lpc_generic_decode(dev, 0x88, "LPC Generic IO decode 2", 1);
}
DECLARE_PCI_FIXUP_HEADER(PCI_VENDOR_ID_INTEL,	PCI_DEVICE_ID_INTEL_ICH6_0, quirk_ich6_lpc);
DECLARE_PCI_FIXUP_HEADER(PCI_VENDOR_ID_INTEL,	PCI_DEVICE_ID_INTEL_ICH6_1, quirk_ich6_lpc);

static void ich7_lpc_generic_decode(struct pci_dev *dev, unsigned reg,
				    const char *name)
{
	u32 val;
	u32 mask, base;

	pci_read_config_dword(dev, reg, &val);

	/* Enabled? */
	if (!(val & 1))
		return;

	/* IO base in bits 15:2, mask in bits 23:18, both are dword-based */
	base = val & 0xfffc;
	mask = (val >> 16) & 0xfc;
	mask |= 3;

	/*
	 * Just print it out for now. We should reserve it after more
	 * debugging.
	 */
	pci_info(dev, "%s PIO at %04x (mask %04x)\n", name, base, mask);
}

/* ICH7-10 has the same common LPC generic IO decode registers */
static void quirk_ich7_lpc(struct pci_dev *dev)
{
	/* We share the common ACPI/GPIO decode with ICH6 */
	ich6_lpc_acpi_gpio(dev);

	/* And have 4 ICH7+ generic decodes */
	ich7_lpc_generic_decode(dev, 0x84, "ICH7 LPC Generic IO decode 1");
	ich7_lpc_generic_decode(dev, 0x88, "ICH7 LPC Generic IO decode 2");
	ich7_lpc_generic_decode(dev, 0x8c, "ICH7 LPC Generic IO decode 3");
	ich7_lpc_generic_decode(dev, 0x90, "ICH7 LPC Generic IO decode 4");
}
DECLARE_PCI_FIXUP_HEADER(PCI_VENDOR_ID_INTEL,	PCI_DEVICE_ID_INTEL_ICH7_0, quirk_ich7_lpc);
DECLARE_PCI_FIXUP_HEADER(PCI_VENDOR_ID_INTEL,	PCI_DEVICE_ID_INTEL_ICH7_1, quirk_ich7_lpc);
DECLARE_PCI_FIXUP_HEADER(PCI_VENDOR_ID_INTEL,	PCI_DEVICE_ID_INTEL_ICH7_31, quirk_ich7_lpc);
DECLARE_PCI_FIXUP_HEADER(PCI_VENDOR_ID_INTEL,	PCI_DEVICE_ID_INTEL_ICH8_0, quirk_ich7_lpc);
DECLARE_PCI_FIXUP_HEADER(PCI_VENDOR_ID_INTEL,	PCI_DEVICE_ID_INTEL_ICH8_2, quirk_ich7_lpc);
DECLARE_PCI_FIXUP_HEADER(PCI_VENDOR_ID_INTEL,	PCI_DEVICE_ID_INTEL_ICH8_3, quirk_ich7_lpc);
DECLARE_PCI_FIXUP_HEADER(PCI_VENDOR_ID_INTEL,	PCI_DEVICE_ID_INTEL_ICH8_1, quirk_ich7_lpc);
DECLARE_PCI_FIXUP_HEADER(PCI_VENDOR_ID_INTEL,	PCI_DEVICE_ID_INTEL_ICH8_4, quirk_ich7_lpc);
DECLARE_PCI_FIXUP_HEADER(PCI_VENDOR_ID_INTEL,	PCI_DEVICE_ID_INTEL_ICH9_2, quirk_ich7_lpc);
DECLARE_PCI_FIXUP_HEADER(PCI_VENDOR_ID_INTEL,	PCI_DEVICE_ID_INTEL_ICH9_4, quirk_ich7_lpc);
DECLARE_PCI_FIXUP_HEADER(PCI_VENDOR_ID_INTEL,	PCI_DEVICE_ID_INTEL_ICH9_7, quirk_ich7_lpc);
DECLARE_PCI_FIXUP_HEADER(PCI_VENDOR_ID_INTEL,	PCI_DEVICE_ID_INTEL_ICH9_8, quirk_ich7_lpc);
DECLARE_PCI_FIXUP_HEADER(PCI_VENDOR_ID_INTEL,   PCI_DEVICE_ID_INTEL_ICH10_1, quirk_ich7_lpc);

/*
 * VIA ACPI: One IO region pointed to by longword at
 *	0x48 or 0x20 (256 bytes of ACPI registers)
 */
static void quirk_vt82c586_acpi(struct pci_dev *dev)
{
	if (dev->revision & 0x10)
		quirk_io_region(dev, 0x48, 256, PCI_BRIDGE_RESOURCES,
				"vt82c586 ACPI");
}
DECLARE_PCI_FIXUP_HEADER(PCI_VENDOR_ID_VIA,	PCI_DEVICE_ID_VIA_82C586_3,	quirk_vt82c586_acpi);

/*
 * VIA VT82C686 ACPI: Three IO region pointed to by (long)words at
 *	0x48 (256 bytes of ACPI registers)
 *	0x70 (128 bytes of hardware monitoring register)
 *	0x90 (16 bytes of SMB registers)
 */
static void quirk_vt82c686_acpi(struct pci_dev *dev)
{
	quirk_vt82c586_acpi(dev);

	quirk_io_region(dev, 0x70, 128, PCI_BRIDGE_RESOURCES+1,
				 "vt82c686 HW-mon");

	quirk_io_region(dev, 0x90, 16, PCI_BRIDGE_RESOURCES+2, "vt82c686 SMB");
}
DECLARE_PCI_FIXUP_HEADER(PCI_VENDOR_ID_VIA,	PCI_DEVICE_ID_VIA_82C686_4,	quirk_vt82c686_acpi);

/*
 * VIA VT8235 ISA Bridge: Two IO regions pointed to by words at
 *	0x88 (128 bytes of power management registers)
 *	0xd0 (16 bytes of SMB registers)
 */
static void quirk_vt8235_acpi(struct pci_dev *dev)
{
	quirk_io_region(dev, 0x88, 128, PCI_BRIDGE_RESOURCES, "vt8235 PM");
	quirk_io_region(dev, 0xd0, 16, PCI_BRIDGE_RESOURCES+1, "vt8235 SMB");
}
DECLARE_PCI_FIXUP_HEADER(PCI_VENDOR_ID_VIA,	PCI_DEVICE_ID_VIA_8235,	quirk_vt8235_acpi);

/*
 * TI XIO2000a PCIe-PCI Bridge erroneously reports it supports fast
 * back-to-back: Disable fast back-to-back on the secondary bus segment
 */
static void quirk_xio2000a(struct pci_dev *dev)
{
	struct pci_dev *pdev;
	u16 command;

	pci_warn(dev, "TI XIO2000a quirk detected; secondary bus fast back-to-back transfers disabled\n");
	list_for_each_entry(pdev, &dev->subordinate->devices, bus_list) {
		pci_read_config_word(pdev, PCI_COMMAND, &command);
		if (command & PCI_COMMAND_FAST_BACK)
			pci_write_config_word(pdev, PCI_COMMAND, command & ~PCI_COMMAND_FAST_BACK);
	}
}
DECLARE_PCI_FIXUP_FINAL(PCI_VENDOR_ID_TI, PCI_DEVICE_ID_TI_XIO2000A,
			quirk_xio2000a);

#ifdef CONFIG_X86_IO_APIC

#include <asm/io_apic.h>

/*
 * VIA 686A/B: If an IO-APIC is active, we need to route all on-chip
 * devices to the external APIC.
 *
 * TODO: When we have device-specific interrupt routers, this code will go
 * away from quirks.
 */
static void quirk_via_ioapic(struct pci_dev *dev)
{
	u8 tmp;

	if (nr_ioapics < 1)
		tmp = 0;    /* nothing routed to external APIC */
	else
		tmp = 0x1f; /* all known bits (4-0) routed to external APIC */

	pci_info(dev, "%sbling VIA external APIC routing\n",
	       tmp == 0 ? "Disa" : "Ena");

	/* Offset 0x58: External APIC IRQ output control */
	pci_write_config_byte(dev, 0x58, tmp);
}
DECLARE_PCI_FIXUP_FINAL(PCI_VENDOR_ID_VIA,	PCI_DEVICE_ID_VIA_82C686,	quirk_via_ioapic);
DECLARE_PCI_FIXUP_RESUME_EARLY(PCI_VENDOR_ID_VIA,	PCI_DEVICE_ID_VIA_82C686,	quirk_via_ioapic);

/*
 * VIA 8237: Some BIOSes don't set the 'Bypass APIC De-Assert Message' Bit.
 * This leads to doubled level interrupt rates.
 * Set this bit to get rid of cycle wastage.
 * Otherwise uncritical.
 */
static void quirk_via_vt8237_bypass_apic_deassert(struct pci_dev *dev)
{
	u8 misc_control2;
#define BYPASS_APIC_DEASSERT 8

	pci_read_config_byte(dev, 0x5B, &misc_control2);
	if (!(misc_control2 & BYPASS_APIC_DEASSERT)) {
		pci_info(dev, "Bypassing VIA 8237 APIC De-Assert Message\n");
		pci_write_config_byte(dev, 0x5B, misc_control2|BYPASS_APIC_DEASSERT);
	}
}
DECLARE_PCI_FIXUP_FINAL(PCI_VENDOR_ID_VIA,	PCI_DEVICE_ID_VIA_8237,		quirk_via_vt8237_bypass_apic_deassert);
DECLARE_PCI_FIXUP_RESUME_EARLY(PCI_VENDOR_ID_VIA,	PCI_DEVICE_ID_VIA_8237,		quirk_via_vt8237_bypass_apic_deassert);

/*
 * The AMD IO-APIC can hang the box when an APIC IRQ is masked.
 * We check all revs >= B0 (yet not in the pre production!) as the bug
 * is currently marked NoFix
 *
 * We have multiple reports of hangs with this chipset that went away with
 * noapic specified. For the moment we assume it's the erratum. We may be wrong
 * of course. However the advice is demonstrably good even if so.
 */
static void quirk_amd_ioapic(struct pci_dev *dev)
{
	if (dev->revision >= 0x02) {
		pci_warn(dev, "I/O APIC: AMD Erratum #22 may be present. In the event of instability try\n");
		pci_warn(dev, "        : booting with the \"noapic\" option\n");
	}
}
DECLARE_PCI_FIXUP_FINAL(PCI_VENDOR_ID_AMD,	PCI_DEVICE_ID_AMD_VIPER_7410,	quirk_amd_ioapic);
#endif /* CONFIG_X86_IO_APIC */

#if defined(CONFIG_ARM64) && defined(CONFIG_PCI_ATS)

static void quirk_cavium_sriov_rnm_link(struct pci_dev *dev)
{
	/* Fix for improper SR-IOV configuration on Cavium cn88xx RNM device */
	if (dev->subsystem_device == 0xa118)
		dev->sriov->link = dev->devfn;
}
DECLARE_PCI_FIXUP_FINAL(PCI_VENDOR_ID_CAVIUM, 0xa018, quirk_cavium_sriov_rnm_link);
#endif

/*
 * Some settings of MMRBC can lead to data corruption so block changes.
 * See AMD 8131 HyperTransport PCI-X Tunnel Revision Guide
 */
static void quirk_amd_8131_mmrbc(struct pci_dev *dev)
{
	if (dev->subordinate && dev->revision <= 0x12) {
		pci_info(dev, "AMD8131 rev %x detected; disabling PCI-X MMRBC\n",
			 dev->revision);
		dev->subordinate->bus_flags |= PCI_BUS_FLAGS_NO_MMRBC;
	}
}
DECLARE_PCI_FIXUP_FINAL(PCI_VENDOR_ID_AMD, PCI_DEVICE_ID_AMD_8131_BRIDGE, quirk_amd_8131_mmrbc);

/*
 * FIXME: it is questionable that quirk_via_acpi() is needed.  It shows up
 * as an ISA bridge, and does not support the PCI_INTERRUPT_LINE register
 * at all.  Therefore it seems like setting the pci_dev's IRQ to the value
 * of the ACPI SCI interrupt is only done for convenience.
 *	-jgarzik
 */
static void quirk_via_acpi(struct pci_dev *d)
{
	u8 irq;

	/* VIA ACPI device: SCI IRQ line in PCI config byte 0x42 */
	pci_read_config_byte(d, 0x42, &irq);
	irq &= 0xf;
	if (irq && (irq != 2))
		d->irq = irq;
}
DECLARE_PCI_FIXUP_HEADER(PCI_VENDOR_ID_VIA,	PCI_DEVICE_ID_VIA_82C586_3,	quirk_via_acpi);
DECLARE_PCI_FIXUP_HEADER(PCI_VENDOR_ID_VIA,	PCI_DEVICE_ID_VIA_82C686_4,	quirk_via_acpi);

/* VIA bridges which have VLink */
static int via_vlink_dev_lo = -1, via_vlink_dev_hi = 18;

static void quirk_via_bridge(struct pci_dev *dev)
{
	/* See what bridge we have and find the device ranges */
	switch (dev->device) {
	case PCI_DEVICE_ID_VIA_82C686:
		/*
		 * The VT82C686 is special; it attaches to PCI and can have
		 * any device number. All its subdevices are functions of
		 * that single device.
		 */
		via_vlink_dev_lo = PCI_SLOT(dev->devfn);
		via_vlink_dev_hi = PCI_SLOT(dev->devfn);
		break;
	case PCI_DEVICE_ID_VIA_8237:
	case PCI_DEVICE_ID_VIA_8237A:
		via_vlink_dev_lo = 15;
		break;
	case PCI_DEVICE_ID_VIA_8235:
		via_vlink_dev_lo = 16;
		break;
	case PCI_DEVICE_ID_VIA_8231:
	case PCI_DEVICE_ID_VIA_8233_0:
	case PCI_DEVICE_ID_VIA_8233A:
	case PCI_DEVICE_ID_VIA_8233C_0:
		via_vlink_dev_lo = 17;
		break;
	}
}
DECLARE_PCI_FIXUP_HEADER(PCI_VENDOR_ID_VIA,	PCI_DEVICE_ID_VIA_82C686,	quirk_via_bridge);
DECLARE_PCI_FIXUP_HEADER(PCI_VENDOR_ID_VIA,	PCI_DEVICE_ID_VIA_8231,		quirk_via_bridge);
DECLARE_PCI_FIXUP_HEADER(PCI_VENDOR_ID_VIA,	PCI_DEVICE_ID_VIA_8233_0,	quirk_via_bridge);
DECLARE_PCI_FIXUP_HEADER(PCI_VENDOR_ID_VIA,	PCI_DEVICE_ID_VIA_8233A,	quirk_via_bridge);
DECLARE_PCI_FIXUP_HEADER(PCI_VENDOR_ID_VIA,	PCI_DEVICE_ID_VIA_8233C_0,	quirk_via_bridge);
DECLARE_PCI_FIXUP_HEADER(PCI_VENDOR_ID_VIA,	PCI_DEVICE_ID_VIA_8235,		quirk_via_bridge);
DECLARE_PCI_FIXUP_HEADER(PCI_VENDOR_ID_VIA,	PCI_DEVICE_ID_VIA_8237,		quirk_via_bridge);
DECLARE_PCI_FIXUP_HEADER(PCI_VENDOR_ID_VIA,	PCI_DEVICE_ID_VIA_8237A,	quirk_via_bridge);

/*
 * quirk_via_vlink		-	VIA VLink IRQ number update
 * @dev: PCI device
 *
 * If the device we are dealing with is on a PIC IRQ we need to ensure that
 * the IRQ line register which usually is not relevant for PCI cards, is
 * actually written so that interrupts get sent to the right place.
 *
 * We only do this on systems where a VIA south bridge was detected, and
 * only for VIA devices on the motherboard (see quirk_via_bridge above).
 */
static void quirk_via_vlink(struct pci_dev *dev)
{
	u8 irq, new_irq;

	/* Check if we have VLink at all */
	if (via_vlink_dev_lo == -1)
		return;

	new_irq = dev->irq;

	/* Don't quirk interrupts outside the legacy IRQ range */
	if (!new_irq || new_irq > 15)
		return;

	/* Internal device ? */
	if (dev->bus->number != 0 || PCI_SLOT(dev->devfn) > via_vlink_dev_hi ||
	    PCI_SLOT(dev->devfn) < via_vlink_dev_lo)
		return;

	/*
	 * This is an internal VLink device on a PIC interrupt. The BIOS
	 * ought to have set this but may not have, so we redo it.
	 */
	pci_read_config_byte(dev, PCI_INTERRUPT_LINE, &irq);
	if (new_irq != irq) {
		pci_info(dev, "VIA VLink IRQ fixup, from %d to %d\n",
			irq, new_irq);
		udelay(15);	/* unknown if delay really needed */
		pci_write_config_byte(dev, PCI_INTERRUPT_LINE, new_irq);
	}
}
DECLARE_PCI_FIXUP_ENABLE(PCI_VENDOR_ID_VIA, PCI_ANY_ID, quirk_via_vlink);

/*
 * VIA VT82C598 has its device ID settable and many BIOSes set it to the ID
 * of VT82C597 for backward compatibility.  We need to switch it off to be
 * able to recognize the real type of the chip.
 */
static void quirk_vt82c598_id(struct pci_dev *dev)
{
	pci_write_config_byte(dev, 0xfc, 0);
	pci_read_config_word(dev, PCI_DEVICE_ID, &dev->device);
}
DECLARE_PCI_FIXUP_HEADER(PCI_VENDOR_ID_VIA,	PCI_DEVICE_ID_VIA_82C597_0,	quirk_vt82c598_id);

/*
 * CardBus controllers have a legacy base address that enables them to
 * respond as i82365 pcmcia controllers.  We don't want them to do this
 * even if the Linux CardBus driver is not loaded, because the Linux i82365
 * driver does not (and should not) handle CardBus.
 */
static void quirk_cardbus_legacy(struct pci_dev *dev)
{
	pci_write_config_dword(dev, PCI_CB_LEGACY_MODE_BASE, 0);
}
DECLARE_PCI_FIXUP_CLASS_FINAL(PCI_ANY_ID, PCI_ANY_ID,
			PCI_CLASS_BRIDGE_CARDBUS, 8, quirk_cardbus_legacy);
DECLARE_PCI_FIXUP_CLASS_RESUME_EARLY(PCI_ANY_ID, PCI_ANY_ID,
			PCI_CLASS_BRIDGE_CARDBUS, 8, quirk_cardbus_legacy);

/*
 * Following the PCI ordering rules is optional on the AMD762. I'm not sure
 * what the designers were smoking but let's not inhale...
 *
 * To be fair to AMD, it follows the spec by default, it's BIOS people who
 * turn it off!
 */
static void quirk_amd_ordering(struct pci_dev *dev)
{
	u32 pcic;
	pci_read_config_dword(dev, 0x4C, &pcic);
	if ((pcic & 6) != 6) {
		pcic |= 6;
		pci_warn(dev, "BIOS failed to enable PCI standards compliance; fixing this error\n");
		pci_write_config_dword(dev, 0x4C, pcic);
		pci_read_config_dword(dev, 0x84, &pcic);
		pcic |= (1 << 23);	/* Required in this mode */
		pci_write_config_dword(dev, 0x84, pcic);
	}
}
DECLARE_PCI_FIXUP_FINAL(PCI_VENDOR_ID_AMD,	PCI_DEVICE_ID_AMD_FE_GATE_700C, quirk_amd_ordering);
DECLARE_PCI_FIXUP_RESUME_EARLY(PCI_VENDOR_ID_AMD,	PCI_DEVICE_ID_AMD_FE_GATE_700C, quirk_amd_ordering);

/*
 * DreamWorks-provided workaround for Dunord I-3000 problem
 *
 * This card decodes and responds to addresses not apparently assigned to
 * it.  We force a larger allocation to ensure that nothing gets put too
 * close to it.
 */
static void quirk_dunord(struct pci_dev *dev)
{
	struct resource *r = &dev->resource[1];

	r->flags |= IORESOURCE_UNSET;
	r->start = 0;
	r->end = 0xffffff;
}
DECLARE_PCI_FIXUP_HEADER(PCI_VENDOR_ID_DUNORD,	PCI_DEVICE_ID_DUNORD_I3000,	quirk_dunord);

/*
 * i82380FB mobile docking controller: its PCI-to-PCI bridge is subtractive
 * decoding (transparent), and does indicate this in the ProgIf.
 * Unfortunately, the ProgIf value is wrong - 0x80 instead of 0x01.
 */
static void quirk_transparent_bridge(struct pci_dev *dev)
{
	dev->transparent = 1;
}
DECLARE_PCI_FIXUP_HEADER(PCI_VENDOR_ID_INTEL,	PCI_DEVICE_ID_INTEL_82380FB,	quirk_transparent_bridge);
DECLARE_PCI_FIXUP_HEADER(PCI_VENDOR_ID_TOSHIBA,	0x605,	quirk_transparent_bridge);

/*
 * Common misconfiguration of the MediaGX/Geode PCI master that will reduce
 * PCI bandwidth from 70MB/s to 25MB/s.  See the GXM/GXLV/GX1 datasheets
 * found at http://www.national.com/analog for info on what these bits do.
 * <christer@weinigel.se>
 */
static void quirk_mediagx_master(struct pci_dev *dev)
{
	u8 reg;

	pci_read_config_byte(dev, 0x41, &reg);
	if (reg & 2) {
		reg &= ~2;
		pci_info(dev, "Fixup for MediaGX/Geode Slave Disconnect Boundary (0x41=0x%02x)\n",
			 reg);
		pci_write_config_byte(dev, 0x41, reg);
	}
}
DECLARE_PCI_FIXUP_FINAL(PCI_VENDOR_ID_CYRIX,	PCI_DEVICE_ID_CYRIX_PCI_MASTER, quirk_mediagx_master);
DECLARE_PCI_FIXUP_RESUME(PCI_VENDOR_ID_CYRIX,	PCI_DEVICE_ID_CYRIX_PCI_MASTER, quirk_mediagx_master);

/*
 * Ensure C0 rev restreaming is off. This is normally done by the BIOS but
 * in the odd case it is not the results are corruption hence the presence
 * of a Linux check.
 */
static void quirk_disable_pxb(struct pci_dev *pdev)
{
	u16 config;

	if (pdev->revision != 0x04)		/* Only C0 requires this */
		return;
	pci_read_config_word(pdev, 0x40, &config);
	if (config & (1<<6)) {
		config &= ~(1<<6);
		pci_write_config_word(pdev, 0x40, config);
		pci_info(pdev, "C0 revision 450NX. Disabling PCI restreaming\n");
	}
}
DECLARE_PCI_FIXUP_FINAL(PCI_VENDOR_ID_INTEL,	PCI_DEVICE_ID_INTEL_82454NX,	quirk_disable_pxb);
DECLARE_PCI_FIXUP_RESUME_EARLY(PCI_VENDOR_ID_INTEL,	PCI_DEVICE_ID_INTEL_82454NX,	quirk_disable_pxb);

static void quirk_amd_ide_mode(struct pci_dev *pdev)
{
	/* set SBX00/Hudson-2 SATA in IDE mode to AHCI mode */
	u8 tmp;

	pci_read_config_byte(pdev, PCI_CLASS_DEVICE, &tmp);
	if (tmp == 0x01) {
		pci_read_config_byte(pdev, 0x40, &tmp);
		pci_write_config_byte(pdev, 0x40, tmp|1);
		pci_write_config_byte(pdev, 0x9, 1);
		pci_write_config_byte(pdev, 0xa, 6);
		pci_write_config_byte(pdev, 0x40, tmp);

		pdev->class = PCI_CLASS_STORAGE_SATA_AHCI;
		pci_info(pdev, "set SATA to AHCI mode\n");
	}
}
DECLARE_PCI_FIXUP_HEADER(PCI_VENDOR_ID_ATI, PCI_DEVICE_ID_ATI_IXP600_SATA, quirk_amd_ide_mode);
DECLARE_PCI_FIXUP_RESUME_EARLY(PCI_VENDOR_ID_ATI, PCI_DEVICE_ID_ATI_IXP600_SATA, quirk_amd_ide_mode);
DECLARE_PCI_FIXUP_HEADER(PCI_VENDOR_ID_ATI, PCI_DEVICE_ID_ATI_IXP700_SATA, quirk_amd_ide_mode);
DECLARE_PCI_FIXUP_RESUME_EARLY(PCI_VENDOR_ID_ATI, PCI_DEVICE_ID_ATI_IXP700_SATA, quirk_amd_ide_mode);
DECLARE_PCI_FIXUP_HEADER(PCI_VENDOR_ID_AMD, PCI_DEVICE_ID_AMD_HUDSON2_SATA_IDE, quirk_amd_ide_mode);
DECLARE_PCI_FIXUP_RESUME_EARLY(PCI_VENDOR_ID_AMD, PCI_DEVICE_ID_AMD_HUDSON2_SATA_IDE, quirk_amd_ide_mode);
DECLARE_PCI_FIXUP_HEADER(PCI_VENDOR_ID_AMD, 0x7900, quirk_amd_ide_mode);
DECLARE_PCI_FIXUP_RESUME_EARLY(PCI_VENDOR_ID_AMD, 0x7900, quirk_amd_ide_mode);

/* Serverworks CSB5 IDE does not fully support native mode */
static void quirk_svwks_csb5ide(struct pci_dev *pdev)
{
	u8 prog;
	pci_read_config_byte(pdev, PCI_CLASS_PROG, &prog);
	if (prog & 5) {
		prog &= ~5;
		pdev->class &= ~5;
		pci_write_config_byte(pdev, PCI_CLASS_PROG, prog);
		/* PCI layer will sort out resources */
	}
}
DECLARE_PCI_FIXUP_EARLY(PCI_VENDOR_ID_SERVERWORKS, PCI_DEVICE_ID_SERVERWORKS_CSB5IDE, quirk_svwks_csb5ide);

/* Intel 82801CAM ICH3-M datasheet says IDE modes must be the same */
static void quirk_ide_samemode(struct pci_dev *pdev)
{
	u8 prog;

	pci_read_config_byte(pdev, PCI_CLASS_PROG, &prog);

	if (((prog & 1) && !(prog & 4)) || ((prog & 4) && !(prog & 1))) {
		pci_info(pdev, "IDE mode mismatch; forcing legacy mode\n");
		prog &= ~5;
		pdev->class &= ~5;
		pci_write_config_byte(pdev, PCI_CLASS_PROG, prog);
	}
}
DECLARE_PCI_FIXUP_EARLY(PCI_VENDOR_ID_INTEL, PCI_DEVICE_ID_INTEL_82801CA_10, quirk_ide_samemode);

/* Some ATA devices break if put into D3 */
static void quirk_no_ata_d3(struct pci_dev *pdev)
{
	pdev->dev_flags |= PCI_DEV_FLAGS_NO_D3;
}
/* Quirk the legacy ATA devices only. The AHCI ones are ok */
DECLARE_PCI_FIXUP_CLASS_EARLY(PCI_VENDOR_ID_SERVERWORKS, PCI_ANY_ID,
				PCI_CLASS_STORAGE_IDE, 8, quirk_no_ata_d3);
DECLARE_PCI_FIXUP_CLASS_EARLY(PCI_VENDOR_ID_ATI, PCI_ANY_ID,
				PCI_CLASS_STORAGE_IDE, 8, quirk_no_ata_d3);
/* ALi loses some register settings that we cannot then restore */
DECLARE_PCI_FIXUP_CLASS_EARLY(PCI_VENDOR_ID_AL, PCI_ANY_ID,
				PCI_CLASS_STORAGE_IDE, 8, quirk_no_ata_d3);
/* VIA comes back fine but we need to keep it alive or ACPI GTM failures
   occur when mode detecting */
DECLARE_PCI_FIXUP_CLASS_EARLY(PCI_VENDOR_ID_VIA, PCI_ANY_ID,
				PCI_CLASS_STORAGE_IDE, 8, quirk_no_ata_d3);

/*
 * This was originally an Alpha-specific thing, but it really fits here.
 * The i82375 PCI/EISA bridge appears as non-classified. Fix that.
 */
static void quirk_eisa_bridge(struct pci_dev *dev)
{
	dev->class = PCI_CLASS_BRIDGE_EISA << 8;
}
DECLARE_PCI_FIXUP_HEADER(PCI_VENDOR_ID_INTEL,	PCI_DEVICE_ID_INTEL_82375,	quirk_eisa_bridge);

/*
 * On ASUS P4B boards, the SMBus PCI Device within the ICH2/4 southbridge
 * is not activated. The myth is that Asus said that they do not want the
 * users to be irritated by just another PCI Device in the Win98 device
 * manager. (see the file prog/hotplug/README.p4b in the lm_sensors
 * package 2.7.0 for details)
 *
 * The SMBus PCI Device can be activated by setting a bit in the ICH LPC
 * bridge. Unfortunately, this device has no subvendor/subdevice ID. So it
 * becomes necessary to do this tweak in two steps -- the chosen trigger
 * is either the Host bridge (preferred) or on-board VGA controller.
 *
 * Note that we used to unhide the SMBus that way on Toshiba laptops
 * (Satellite A40 and Tecra M2) but then found that the thermal management
 * was done by SMM code, which could cause unsynchronized concurrent
 * accesses to the SMBus registers, with potentially bad effects. Thus you
 * should be very careful when adding new entries: if SMM is accessing the
 * Intel SMBus, this is a very good reason to leave it hidden.
 *
 * Likewise, many recent laptops use ACPI for thermal management. If the
 * ACPI DSDT code accesses the SMBus, then Linux should not access it
 * natively, and keeping the SMBus hidden is the right thing to do. If you
 * are about to add an entry in the table below, please first disassemble
 * the DSDT and double-check that there is no code accessing the SMBus.
 */
static int asus_hides_smbus;

static void asus_hides_smbus_hostbridge(struct pci_dev *dev)
{
	if (unlikely(dev->subsystem_vendor == PCI_VENDOR_ID_ASUSTEK)) {
		if (dev->device == PCI_DEVICE_ID_INTEL_82845_HB)
			switch (dev->subsystem_device) {
			case 0x8025: /* P4B-LX */
			case 0x8070: /* P4B */
			case 0x8088: /* P4B533 */
			case 0x1626: /* L3C notebook */
				asus_hides_smbus = 1;
			}
		else if (dev->device == PCI_DEVICE_ID_INTEL_82845G_HB)
			switch (dev->subsystem_device) {
			case 0x80b1: /* P4GE-V */
			case 0x80b2: /* P4PE */
			case 0x8093: /* P4B533-V */
				asus_hides_smbus = 1;
			}
		else if (dev->device == PCI_DEVICE_ID_INTEL_82850_HB)
			switch (dev->subsystem_device) {
			case 0x8030: /* P4T533 */
				asus_hides_smbus = 1;
			}
		else if (dev->device == PCI_DEVICE_ID_INTEL_7205_0)
			switch (dev->subsystem_device) {
			case 0x8070: /* P4G8X Deluxe */
				asus_hides_smbus = 1;
			}
		else if (dev->device == PCI_DEVICE_ID_INTEL_E7501_MCH)
			switch (dev->subsystem_device) {
			case 0x80c9: /* PU-DLS */
				asus_hides_smbus = 1;
			}
		else if (dev->device == PCI_DEVICE_ID_INTEL_82855GM_HB)
			switch (dev->subsystem_device) {
			case 0x1751: /* M2N notebook */
			case 0x1821: /* M5N notebook */
			case 0x1897: /* A6L notebook */
				asus_hides_smbus = 1;
			}
		else if (dev->device == PCI_DEVICE_ID_INTEL_82855PM_HB)
			switch (dev->subsystem_device) {
			case 0x184b: /* W1N notebook */
			case 0x186a: /* M6Ne notebook */
				asus_hides_smbus = 1;
			}
		else if (dev->device == PCI_DEVICE_ID_INTEL_82865_HB)
			switch (dev->subsystem_device) {
			case 0x80f2: /* P4P800-X */
				asus_hides_smbus = 1;
			}
		else if (dev->device == PCI_DEVICE_ID_INTEL_82915GM_HB)
			switch (dev->subsystem_device) {
			case 0x1882: /* M6V notebook */
			case 0x1977: /* A6VA notebook */
				asus_hides_smbus = 1;
			}
	} else if (unlikely(dev->subsystem_vendor == PCI_VENDOR_ID_HP)) {
		if (dev->device ==  PCI_DEVICE_ID_INTEL_82855PM_HB)
			switch (dev->subsystem_device) {
			case 0x088C: /* HP Compaq nc8000 */
			case 0x0890: /* HP Compaq nc6000 */
				asus_hides_smbus = 1;
			}
		else if (dev->device == PCI_DEVICE_ID_INTEL_82865_HB)
			switch (dev->subsystem_device) {
			case 0x12bc: /* HP D330L */
			case 0x12bd: /* HP D530 */
			case 0x006a: /* HP Compaq nx9500 */
				asus_hides_smbus = 1;
			}
		else if (dev->device == PCI_DEVICE_ID_INTEL_82875_HB)
			switch (dev->subsystem_device) {
			case 0x12bf: /* HP xw4100 */
				asus_hides_smbus = 1;
			}
	} else if (unlikely(dev->subsystem_vendor == PCI_VENDOR_ID_SAMSUNG)) {
		if (dev->device ==  PCI_DEVICE_ID_INTEL_82855PM_HB)
			switch (dev->subsystem_device) {
			case 0xC00C: /* Samsung P35 notebook */
				asus_hides_smbus = 1;
		}
	} else if (unlikely(dev->subsystem_vendor == PCI_VENDOR_ID_COMPAQ)) {
		if (dev->device == PCI_DEVICE_ID_INTEL_82855PM_HB)
			switch (dev->subsystem_device) {
			case 0x0058: /* Compaq Evo N620c */
				asus_hides_smbus = 1;
			}
		else if (dev->device == PCI_DEVICE_ID_INTEL_82810_IG3)
			switch (dev->subsystem_device) {
			case 0xB16C: /* Compaq Deskpro EP 401963-001 (PCA# 010174) */
				/* Motherboard doesn't have Host bridge
				 * subvendor/subdevice IDs, therefore checking
				 * its on-board VGA controller */
				asus_hides_smbus = 1;
			}
		else if (dev->device == PCI_DEVICE_ID_INTEL_82801DB_2)
			switch (dev->subsystem_device) {
			case 0x00b8: /* Compaq Evo D510 CMT */
			case 0x00b9: /* Compaq Evo D510 SFF */
			case 0x00ba: /* Compaq Evo D510 USDT */
				/* Motherboard doesn't have Host bridge
				 * subvendor/subdevice IDs and on-board VGA
				 * controller is disabled if an AGP card is
				 * inserted, therefore checking USB UHCI
				 * Controller #1 */
				asus_hides_smbus = 1;
			}
		else if (dev->device == PCI_DEVICE_ID_INTEL_82815_CGC)
			switch (dev->subsystem_device) {
			case 0x001A: /* Compaq Deskpro EN SSF P667 815E */
				/* Motherboard doesn't have host bridge
				 * subvendor/subdevice IDs, therefore checking
				 * its on-board VGA controller */
				asus_hides_smbus = 1;
			}
	}
}
DECLARE_PCI_FIXUP_HEADER(PCI_VENDOR_ID_INTEL,	PCI_DEVICE_ID_INTEL_82845_HB,	asus_hides_smbus_hostbridge);
DECLARE_PCI_FIXUP_HEADER(PCI_VENDOR_ID_INTEL,	PCI_DEVICE_ID_INTEL_82845G_HB,	asus_hides_smbus_hostbridge);
DECLARE_PCI_FIXUP_HEADER(PCI_VENDOR_ID_INTEL,	PCI_DEVICE_ID_INTEL_82850_HB,	asus_hides_smbus_hostbridge);
DECLARE_PCI_FIXUP_HEADER(PCI_VENDOR_ID_INTEL,	PCI_DEVICE_ID_INTEL_82865_HB,	asus_hides_smbus_hostbridge);
DECLARE_PCI_FIXUP_HEADER(PCI_VENDOR_ID_INTEL,	PCI_DEVICE_ID_INTEL_82875_HB,	asus_hides_smbus_hostbridge);
DECLARE_PCI_FIXUP_HEADER(PCI_VENDOR_ID_INTEL,	PCI_DEVICE_ID_INTEL_7205_0,	asus_hides_smbus_hostbridge);
DECLARE_PCI_FIXUP_HEADER(PCI_VENDOR_ID_INTEL,	PCI_DEVICE_ID_INTEL_E7501_MCH,	asus_hides_smbus_hostbridge);
DECLARE_PCI_FIXUP_HEADER(PCI_VENDOR_ID_INTEL,	PCI_DEVICE_ID_INTEL_82855PM_HB,	asus_hides_smbus_hostbridge);
DECLARE_PCI_FIXUP_HEADER(PCI_VENDOR_ID_INTEL,	PCI_DEVICE_ID_INTEL_82855GM_HB,	asus_hides_smbus_hostbridge);
DECLARE_PCI_FIXUP_HEADER(PCI_VENDOR_ID_INTEL,	PCI_DEVICE_ID_INTEL_82915GM_HB, asus_hides_smbus_hostbridge);

DECLARE_PCI_FIXUP_HEADER(PCI_VENDOR_ID_INTEL,	PCI_DEVICE_ID_INTEL_82810_IG3,	asus_hides_smbus_hostbridge);
DECLARE_PCI_FIXUP_HEADER(PCI_VENDOR_ID_INTEL,	PCI_DEVICE_ID_INTEL_82801DB_2,	asus_hides_smbus_hostbridge);
DECLARE_PCI_FIXUP_HEADER(PCI_VENDOR_ID_INTEL,	PCI_DEVICE_ID_INTEL_82815_CGC,	asus_hides_smbus_hostbridge);

static void asus_hides_smbus_lpc(struct pci_dev *dev)
{
	u16 val;

	if (likely(!asus_hides_smbus))
		return;

	pci_read_config_word(dev, 0xF2, &val);
	if (val & 0x8) {
		pci_write_config_word(dev, 0xF2, val & (~0x8));
		pci_read_config_word(dev, 0xF2, &val);
		if (val & 0x8)
			pci_info(dev, "i801 SMBus device continues to play 'hide and seek'! 0x%x\n",
				 val);
		else
			pci_info(dev, "Enabled i801 SMBus device\n");
	}
}
DECLARE_PCI_FIXUP_HEADER(PCI_VENDOR_ID_INTEL,	PCI_DEVICE_ID_INTEL_82801AA_0,	asus_hides_smbus_lpc);
DECLARE_PCI_FIXUP_HEADER(PCI_VENDOR_ID_INTEL,	PCI_DEVICE_ID_INTEL_82801DB_0,	asus_hides_smbus_lpc);
DECLARE_PCI_FIXUP_HEADER(PCI_VENDOR_ID_INTEL,	PCI_DEVICE_ID_INTEL_82801BA_0,	asus_hides_smbus_lpc);
DECLARE_PCI_FIXUP_HEADER(PCI_VENDOR_ID_INTEL,	PCI_DEVICE_ID_INTEL_82801CA_0,	asus_hides_smbus_lpc);
DECLARE_PCI_FIXUP_HEADER(PCI_VENDOR_ID_INTEL,	PCI_DEVICE_ID_INTEL_82801CA_12,	asus_hides_smbus_lpc);
DECLARE_PCI_FIXUP_HEADER(PCI_VENDOR_ID_INTEL,	PCI_DEVICE_ID_INTEL_82801DB_12,	asus_hides_smbus_lpc);
DECLARE_PCI_FIXUP_HEADER(PCI_VENDOR_ID_INTEL,	PCI_DEVICE_ID_INTEL_82801EB_0,	asus_hides_smbus_lpc);
DECLARE_PCI_FIXUP_RESUME_EARLY(PCI_VENDOR_ID_INTEL,	PCI_DEVICE_ID_INTEL_82801AA_0,	asus_hides_smbus_lpc);
DECLARE_PCI_FIXUP_RESUME_EARLY(PCI_VENDOR_ID_INTEL,	PCI_DEVICE_ID_INTEL_82801DB_0,	asus_hides_smbus_lpc);
DECLARE_PCI_FIXUP_RESUME_EARLY(PCI_VENDOR_ID_INTEL,	PCI_DEVICE_ID_INTEL_82801BA_0,	asus_hides_smbus_lpc);
DECLARE_PCI_FIXUP_RESUME_EARLY(PCI_VENDOR_ID_INTEL,	PCI_DEVICE_ID_INTEL_82801CA_0,	asus_hides_smbus_lpc);
DECLARE_PCI_FIXUP_RESUME_EARLY(PCI_VENDOR_ID_INTEL,	PCI_DEVICE_ID_INTEL_82801CA_12,	asus_hides_smbus_lpc);
DECLARE_PCI_FIXUP_RESUME_EARLY(PCI_VENDOR_ID_INTEL,	PCI_DEVICE_ID_INTEL_82801DB_12,	asus_hides_smbus_lpc);
DECLARE_PCI_FIXUP_RESUME_EARLY(PCI_VENDOR_ID_INTEL,	PCI_DEVICE_ID_INTEL_82801EB_0,	asus_hides_smbus_lpc);

/* It appears we just have one such device. If not, we have a warning */
static void __iomem *asus_rcba_base;
static void asus_hides_smbus_lpc_ich6_suspend(struct pci_dev *dev)
{
	u32 rcba;

	if (likely(!asus_hides_smbus))
		return;
	WARN_ON(asus_rcba_base);

	pci_read_config_dword(dev, 0xF0, &rcba);
	/* use bits 31:14, 16 kB aligned */
	asus_rcba_base = ioremap(rcba & 0xFFFFC000, 0x4000);
	if (asus_rcba_base == NULL)
		return;
}

static void asus_hides_smbus_lpc_ich6_resume_early(struct pci_dev *dev)
{
	u32 val;

	if (likely(!asus_hides_smbus || !asus_rcba_base))
		return;

	/* read the Function Disable register, dword mode only */
	val = readl(asus_rcba_base + 0x3418);

	/* enable the SMBus device */
	writel(val & 0xFFFFFFF7, asus_rcba_base + 0x3418);
}

static void asus_hides_smbus_lpc_ich6_resume(struct pci_dev *dev)
{
	if (likely(!asus_hides_smbus || !asus_rcba_base))
		return;

	iounmap(asus_rcba_base);
	asus_rcba_base = NULL;
	pci_info(dev, "Enabled ICH6/i801 SMBus device\n");
}

static void asus_hides_smbus_lpc_ich6(struct pci_dev *dev)
{
	asus_hides_smbus_lpc_ich6_suspend(dev);
	asus_hides_smbus_lpc_ich6_resume_early(dev);
	asus_hides_smbus_lpc_ich6_resume(dev);
}
DECLARE_PCI_FIXUP_HEADER(PCI_VENDOR_ID_INTEL,	PCI_DEVICE_ID_INTEL_ICH6_1,	asus_hides_smbus_lpc_ich6);
DECLARE_PCI_FIXUP_SUSPEND(PCI_VENDOR_ID_INTEL,	PCI_DEVICE_ID_INTEL_ICH6_1,	asus_hides_smbus_lpc_ich6_suspend);
DECLARE_PCI_FIXUP_RESUME(PCI_VENDOR_ID_INTEL,	PCI_DEVICE_ID_INTEL_ICH6_1,	asus_hides_smbus_lpc_ich6_resume);
DECLARE_PCI_FIXUP_RESUME_EARLY(PCI_VENDOR_ID_INTEL,	PCI_DEVICE_ID_INTEL_ICH6_1,	asus_hides_smbus_lpc_ich6_resume_early);

/* SiS 96x south bridge: BIOS typically hides SMBus device...  */
static void quirk_sis_96x_smbus(struct pci_dev *dev)
{
	u8 val = 0;
	pci_read_config_byte(dev, 0x77, &val);
	if (val & 0x10) {
		pci_info(dev, "Enabling SiS 96x SMBus\n");
		pci_write_config_byte(dev, 0x77, val & ~0x10);
	}
}
DECLARE_PCI_FIXUP_HEADER(PCI_VENDOR_ID_SI,	PCI_DEVICE_ID_SI_961,		quirk_sis_96x_smbus);
DECLARE_PCI_FIXUP_HEADER(PCI_VENDOR_ID_SI,	PCI_DEVICE_ID_SI_962,		quirk_sis_96x_smbus);
DECLARE_PCI_FIXUP_HEADER(PCI_VENDOR_ID_SI,	PCI_DEVICE_ID_SI_963,		quirk_sis_96x_smbus);
DECLARE_PCI_FIXUP_HEADER(PCI_VENDOR_ID_SI,	PCI_DEVICE_ID_SI_LPC,		quirk_sis_96x_smbus);
DECLARE_PCI_FIXUP_RESUME_EARLY(PCI_VENDOR_ID_SI,	PCI_DEVICE_ID_SI_961,		quirk_sis_96x_smbus);
DECLARE_PCI_FIXUP_RESUME_EARLY(PCI_VENDOR_ID_SI,	PCI_DEVICE_ID_SI_962,		quirk_sis_96x_smbus);
DECLARE_PCI_FIXUP_RESUME_EARLY(PCI_VENDOR_ID_SI,	PCI_DEVICE_ID_SI_963,		quirk_sis_96x_smbus);
DECLARE_PCI_FIXUP_RESUME_EARLY(PCI_VENDOR_ID_SI,	PCI_DEVICE_ID_SI_LPC,		quirk_sis_96x_smbus);

/*
 * ... This is further complicated by the fact that some SiS96x south
 * bridges pretend to be 85C503/5513 instead.  In that case see if we
 * spotted a compatible north bridge to make sure.
 * (pci_find_device() doesn't work yet)
 *
 * We can also enable the sis96x bit in the discovery register..
 */
#define SIS_DETECT_REGISTER 0x40

static void quirk_sis_503(struct pci_dev *dev)
{
	u8 reg;
	u16 devid;

	pci_read_config_byte(dev, SIS_DETECT_REGISTER, &reg);
	pci_write_config_byte(dev, SIS_DETECT_REGISTER, reg | (1 << 6));
	pci_read_config_word(dev, PCI_DEVICE_ID, &devid);
	if (((devid & 0xfff0) != 0x0960) && (devid != 0x0018)) {
		pci_write_config_byte(dev, SIS_DETECT_REGISTER, reg);
		return;
	}

	/*
	 * Ok, it now shows up as a 96x.  Run the 96x quirk by hand in case
	 * it has already been processed.  (Depends on link order, which is
	 * apparently not guaranteed)
	 */
	dev->device = devid;
	quirk_sis_96x_smbus(dev);
}
DECLARE_PCI_FIXUP_HEADER(PCI_VENDOR_ID_SI,	PCI_DEVICE_ID_SI_503,		quirk_sis_503);
DECLARE_PCI_FIXUP_RESUME_EARLY(PCI_VENDOR_ID_SI,	PCI_DEVICE_ID_SI_503,		quirk_sis_503);

/*
 * On ASUS A8V and A8V Deluxe boards, the onboard AC97 audio controller
 * and MC97 modem controller are disabled when a second PCI soundcard is
 * present. This patch, tweaking the VT8237 ISA bridge, enables them.
 * -- bjd
 */
static void asus_hides_ac97_lpc(struct pci_dev *dev)
{
	u8 val;
	int asus_hides_ac97 = 0;

	if (likely(dev->subsystem_vendor == PCI_VENDOR_ID_ASUSTEK)) {
		if (dev->device == PCI_DEVICE_ID_VIA_8237)
			asus_hides_ac97 = 1;
	}

	if (!asus_hides_ac97)
		return;

	pci_read_config_byte(dev, 0x50, &val);
	if (val & 0xc0) {
		pci_write_config_byte(dev, 0x50, val & (~0xc0));
		pci_read_config_byte(dev, 0x50, &val);
		if (val & 0xc0)
			pci_info(dev, "Onboard AC97/MC97 devices continue to play 'hide and seek'! 0x%x\n",
				 val);
		else
			pci_info(dev, "Enabled onboard AC97/MC97 devices\n");
	}
}
DECLARE_PCI_FIXUP_HEADER(PCI_VENDOR_ID_VIA,	PCI_DEVICE_ID_VIA_8237, asus_hides_ac97_lpc);
DECLARE_PCI_FIXUP_RESUME_EARLY(PCI_VENDOR_ID_VIA,	PCI_DEVICE_ID_VIA_8237, asus_hides_ac97_lpc);

#if defined(CONFIG_ATA) || defined(CONFIG_ATA_MODULE)

/*
 * If we are using libata we can drive this chip properly but must do this
 * early on to make the additional device appear during the PCI scanning.
 */
static void quirk_jmicron_ata(struct pci_dev *pdev)
{
	u32 conf1, conf5, class;
	u8 hdr;

	/* Only poke fn 0 */
	if (PCI_FUNC(pdev->devfn))
		return;

	pci_read_config_dword(pdev, 0x40, &conf1);
	pci_read_config_dword(pdev, 0x80, &conf5);

	conf1 &= ~0x00CFF302; /* Clear bit 1, 8, 9, 12-19, 22, 23 */
	conf5 &= ~(1 << 24);  /* Clear bit 24 */

	switch (pdev->device) {
	case PCI_DEVICE_ID_JMICRON_JMB360: /* SATA single port */
	case PCI_DEVICE_ID_JMICRON_JMB362: /* SATA dual ports */
	case PCI_DEVICE_ID_JMICRON_JMB364: /* SATA dual ports */
		/* The controller should be in single function ahci mode */
		conf1 |= 0x0002A100; /* Set 8, 13, 15, 17 */
		break;

	case PCI_DEVICE_ID_JMICRON_JMB365:
	case PCI_DEVICE_ID_JMICRON_JMB366:
		/* Redirect IDE second PATA port to the right spot */
		conf5 |= (1 << 24);
		fallthrough;
	case PCI_DEVICE_ID_JMICRON_JMB361:
	case PCI_DEVICE_ID_JMICRON_JMB363:
	case PCI_DEVICE_ID_JMICRON_JMB369:
		/* Enable dual function mode, AHCI on fn 0, IDE fn1 */
		/* Set the class codes correctly and then direct IDE 0 */
		conf1 |= 0x00C2A1B3; /* Set 0, 1, 4, 5, 7, 8, 13, 15, 17, 22, 23 */
		break;

	case PCI_DEVICE_ID_JMICRON_JMB368:
		/* The controller should be in single function IDE mode */
		conf1 |= 0x00C00000; /* Set 22, 23 */
		break;
	}

	pci_write_config_dword(pdev, 0x40, conf1);
	pci_write_config_dword(pdev, 0x80, conf5);

	/* Update pdev accordingly */
	pci_read_config_byte(pdev, PCI_HEADER_TYPE, &hdr);
	pdev->hdr_type = hdr & 0x7f;
	pdev->multifunction = !!(hdr & 0x80);

	pci_read_config_dword(pdev, PCI_CLASS_REVISION, &class);
	pdev->class = class >> 8;
}
DECLARE_PCI_FIXUP_EARLY(PCI_VENDOR_ID_JMICRON, PCI_DEVICE_ID_JMICRON_JMB360, quirk_jmicron_ata);
DECLARE_PCI_FIXUP_EARLY(PCI_VENDOR_ID_JMICRON, PCI_DEVICE_ID_JMICRON_JMB361, quirk_jmicron_ata);
DECLARE_PCI_FIXUP_EARLY(PCI_VENDOR_ID_JMICRON, PCI_DEVICE_ID_JMICRON_JMB362, quirk_jmicron_ata);
DECLARE_PCI_FIXUP_EARLY(PCI_VENDOR_ID_JMICRON, PCI_DEVICE_ID_JMICRON_JMB363, quirk_jmicron_ata);
DECLARE_PCI_FIXUP_EARLY(PCI_VENDOR_ID_JMICRON, PCI_DEVICE_ID_JMICRON_JMB364, quirk_jmicron_ata);
DECLARE_PCI_FIXUP_EARLY(PCI_VENDOR_ID_JMICRON, PCI_DEVICE_ID_JMICRON_JMB365, quirk_jmicron_ata);
DECLARE_PCI_FIXUP_EARLY(PCI_VENDOR_ID_JMICRON, PCI_DEVICE_ID_JMICRON_JMB366, quirk_jmicron_ata);
DECLARE_PCI_FIXUP_EARLY(PCI_VENDOR_ID_JMICRON, PCI_DEVICE_ID_JMICRON_JMB368, quirk_jmicron_ata);
DECLARE_PCI_FIXUP_EARLY(PCI_VENDOR_ID_JMICRON, PCI_DEVICE_ID_JMICRON_JMB369, quirk_jmicron_ata);
DECLARE_PCI_FIXUP_RESUME_EARLY(PCI_VENDOR_ID_JMICRON, PCI_DEVICE_ID_JMICRON_JMB360, quirk_jmicron_ata);
DECLARE_PCI_FIXUP_RESUME_EARLY(PCI_VENDOR_ID_JMICRON, PCI_DEVICE_ID_JMICRON_JMB361, quirk_jmicron_ata);
DECLARE_PCI_FIXUP_RESUME_EARLY(PCI_VENDOR_ID_JMICRON, PCI_DEVICE_ID_JMICRON_JMB362, quirk_jmicron_ata);
DECLARE_PCI_FIXUP_RESUME_EARLY(PCI_VENDOR_ID_JMICRON, PCI_DEVICE_ID_JMICRON_JMB363, quirk_jmicron_ata);
DECLARE_PCI_FIXUP_RESUME_EARLY(PCI_VENDOR_ID_JMICRON, PCI_DEVICE_ID_JMICRON_JMB364, quirk_jmicron_ata);
DECLARE_PCI_FIXUP_RESUME_EARLY(PCI_VENDOR_ID_JMICRON, PCI_DEVICE_ID_JMICRON_JMB365, quirk_jmicron_ata);
DECLARE_PCI_FIXUP_RESUME_EARLY(PCI_VENDOR_ID_JMICRON, PCI_DEVICE_ID_JMICRON_JMB366, quirk_jmicron_ata);
DECLARE_PCI_FIXUP_RESUME_EARLY(PCI_VENDOR_ID_JMICRON, PCI_DEVICE_ID_JMICRON_JMB368, quirk_jmicron_ata);
DECLARE_PCI_FIXUP_RESUME_EARLY(PCI_VENDOR_ID_JMICRON, PCI_DEVICE_ID_JMICRON_JMB369, quirk_jmicron_ata);

#endif

static void quirk_jmicron_async_suspend(struct pci_dev *dev)
{
	if (dev->multifunction) {
		device_disable_async_suspend(&dev->dev);
		pci_info(dev, "async suspend disabled to avoid multi-function power-on ordering issue\n");
	}
}
DECLARE_PCI_FIXUP_CLASS_FINAL(PCI_VENDOR_ID_JMICRON, PCI_ANY_ID, PCI_CLASS_STORAGE_IDE, 8, quirk_jmicron_async_suspend);
DECLARE_PCI_FIXUP_CLASS_FINAL(PCI_VENDOR_ID_JMICRON, PCI_ANY_ID, PCI_CLASS_STORAGE_SATA_AHCI, 0, quirk_jmicron_async_suspend);
DECLARE_PCI_FIXUP_FINAL(PCI_VENDOR_ID_JMICRON, 0x2362, quirk_jmicron_async_suspend);
DECLARE_PCI_FIXUP_FINAL(PCI_VENDOR_ID_JMICRON, 0x236f, quirk_jmicron_async_suspend);

#ifdef CONFIG_X86_IO_APIC
static void quirk_alder_ioapic(struct pci_dev *pdev)
{
	int i;

	if ((pdev->class >> 8) != 0xff00)
		return;

	/*
	 * The first BAR is the location of the IO-APIC... we must
	 * not touch this (and it's already covered by the fixmap), so
	 * forcibly insert it into the resource tree.
	 */
	if (pci_resource_start(pdev, 0) && pci_resource_len(pdev, 0))
		insert_resource(&iomem_resource, &pdev->resource[0]);

	/*
	 * The next five BARs all seem to be rubbish, so just clean
	 * them out.
	 */
	for (i = 1; i < PCI_STD_NUM_BARS; i++)
		memset(&pdev->resource[i], 0, sizeof(pdev->resource[i]));
}
DECLARE_PCI_FIXUP_HEADER(PCI_VENDOR_ID_INTEL,	PCI_DEVICE_ID_INTEL_EESSC,	quirk_alder_ioapic);
#endif

static void quirk_pcie_mch(struct pci_dev *pdev)
{
	pdev->no_msi = 1;
}
DECLARE_PCI_FIXUP_FINAL(PCI_VENDOR_ID_INTEL,	PCI_DEVICE_ID_INTEL_E7520_MCH,	quirk_pcie_mch);
DECLARE_PCI_FIXUP_FINAL(PCI_VENDOR_ID_INTEL,	PCI_DEVICE_ID_INTEL_E7320_MCH,	quirk_pcie_mch);
DECLARE_PCI_FIXUP_FINAL(PCI_VENDOR_ID_INTEL,	PCI_DEVICE_ID_INTEL_E7525_MCH,	quirk_pcie_mch);

DECLARE_PCI_FIXUP_CLASS_FINAL(PCI_VENDOR_ID_HUAWEI, 0x1610, PCI_CLASS_BRIDGE_PCI, 8, quirk_pcie_mch);

/*
 * It's possible for the MSI to get corrupted if SHPC and ACPI are used
 * together on certain PXH-based systems.
 */
static void quirk_pcie_pxh(struct pci_dev *dev)
{
	dev->no_msi = 1;
	pci_warn(dev, "PXH quirk detected; SHPC device MSI disabled\n");
}
DECLARE_PCI_FIXUP_EARLY(PCI_VENDOR_ID_INTEL,	PCI_DEVICE_ID_INTEL_PXHD_0,	quirk_pcie_pxh);
DECLARE_PCI_FIXUP_EARLY(PCI_VENDOR_ID_INTEL,	PCI_DEVICE_ID_INTEL_PXHD_1,	quirk_pcie_pxh);
DECLARE_PCI_FIXUP_EARLY(PCI_VENDOR_ID_INTEL,	PCI_DEVICE_ID_INTEL_PXH_0,	quirk_pcie_pxh);
DECLARE_PCI_FIXUP_EARLY(PCI_VENDOR_ID_INTEL,	PCI_DEVICE_ID_INTEL_PXH_1,	quirk_pcie_pxh);
DECLARE_PCI_FIXUP_EARLY(PCI_VENDOR_ID_INTEL,	PCI_DEVICE_ID_INTEL_PXHV,	quirk_pcie_pxh);

/*
 * Some Intel PCI Express chipsets have trouble with downstream device
 * power management.
 */
static void quirk_intel_pcie_pm(struct pci_dev *dev)
{
	pci_pm_d3hot_delay = 120;
	dev->no_d1d2 = 1;
}
DECLARE_PCI_FIXUP_FINAL(PCI_VENDOR_ID_INTEL,	0x25e2, quirk_intel_pcie_pm);
DECLARE_PCI_FIXUP_FINAL(PCI_VENDOR_ID_INTEL,	0x25e3, quirk_intel_pcie_pm);
DECLARE_PCI_FIXUP_FINAL(PCI_VENDOR_ID_INTEL,	0x25e4, quirk_intel_pcie_pm);
DECLARE_PCI_FIXUP_FINAL(PCI_VENDOR_ID_INTEL,	0x25e5, quirk_intel_pcie_pm);
DECLARE_PCI_FIXUP_FINAL(PCI_VENDOR_ID_INTEL,	0x25e6, quirk_intel_pcie_pm);
DECLARE_PCI_FIXUP_FINAL(PCI_VENDOR_ID_INTEL,	0x25e7, quirk_intel_pcie_pm);
DECLARE_PCI_FIXUP_FINAL(PCI_VENDOR_ID_INTEL,	0x25f7, quirk_intel_pcie_pm);
DECLARE_PCI_FIXUP_FINAL(PCI_VENDOR_ID_INTEL,	0x25f8, quirk_intel_pcie_pm);
DECLARE_PCI_FIXUP_FINAL(PCI_VENDOR_ID_INTEL,	0x25f9, quirk_intel_pcie_pm);
DECLARE_PCI_FIXUP_FINAL(PCI_VENDOR_ID_INTEL,	0x25fa, quirk_intel_pcie_pm);
DECLARE_PCI_FIXUP_FINAL(PCI_VENDOR_ID_INTEL,	0x2601, quirk_intel_pcie_pm);
DECLARE_PCI_FIXUP_FINAL(PCI_VENDOR_ID_INTEL,	0x2602, quirk_intel_pcie_pm);
DECLARE_PCI_FIXUP_FINAL(PCI_VENDOR_ID_INTEL,	0x2603, quirk_intel_pcie_pm);
DECLARE_PCI_FIXUP_FINAL(PCI_VENDOR_ID_INTEL,	0x2604, quirk_intel_pcie_pm);
DECLARE_PCI_FIXUP_FINAL(PCI_VENDOR_ID_INTEL,	0x2605, quirk_intel_pcie_pm);
DECLARE_PCI_FIXUP_FINAL(PCI_VENDOR_ID_INTEL,	0x2606, quirk_intel_pcie_pm);
DECLARE_PCI_FIXUP_FINAL(PCI_VENDOR_ID_INTEL,	0x2607, quirk_intel_pcie_pm);
DECLARE_PCI_FIXUP_FINAL(PCI_VENDOR_ID_INTEL,	0x2608, quirk_intel_pcie_pm);
DECLARE_PCI_FIXUP_FINAL(PCI_VENDOR_ID_INTEL,	0x2609, quirk_intel_pcie_pm);
DECLARE_PCI_FIXUP_FINAL(PCI_VENDOR_ID_INTEL,	0x260a, quirk_intel_pcie_pm);
DECLARE_PCI_FIXUP_FINAL(PCI_VENDOR_ID_INTEL,	0x260b, quirk_intel_pcie_pm);

static void quirk_d3hot_delay(struct pci_dev *dev, unsigned int delay)
{
<<<<<<< HEAD
	if (dev->d3_delay >= delay)
		return;

	dev->d3_delay = delay;
	pci_info(dev, "extending delay after power-on from D3hot to %d msec\n",
		 dev->d3_delay);
=======
	if (dev->d3hot_delay >= delay)
		return;

	dev->d3hot_delay = delay;
	pci_info(dev, "extending delay after power-on from D3hot to %d msec\n",
		 dev->d3hot_delay);
>>>>>>> 7d2a07b7
}

static void quirk_radeon_pm(struct pci_dev *dev)
{
	if (dev->subsystem_vendor == PCI_VENDOR_ID_APPLE &&
	    dev->subsystem_device == 0x00e2)
		quirk_d3hot_delay(dev, 20);
}
DECLARE_PCI_FIXUP_FINAL(PCI_VENDOR_ID_ATI, 0x6741, quirk_radeon_pm);

/*
 * Ryzen5/7 XHCI controllers fail upon resume from runtime suspend or s2idle.
 * https://bugzilla.kernel.org/show_bug.cgi?id=205587
 *
 * The kernel attempts to transition these devices to D3cold, but that seems
 * to be ineffective on the platforms in question; the PCI device appears to
 * remain on in D3hot state. The D3hot-to-D0 transition then requires an
 * extended delay in order to succeed.
 */
static void quirk_ryzen_xhci_d3hot(struct pci_dev *dev)
{
	quirk_d3hot_delay(dev, 20);
}
DECLARE_PCI_FIXUP_FINAL(PCI_VENDOR_ID_AMD, 0x15e0, quirk_ryzen_xhci_d3hot);
DECLARE_PCI_FIXUP_FINAL(PCI_VENDOR_ID_AMD, 0x15e1, quirk_ryzen_xhci_d3hot);
<<<<<<< HEAD
=======
DECLARE_PCI_FIXUP_FINAL(PCI_VENDOR_ID_AMD, 0x1639, quirk_ryzen_xhci_d3hot);
>>>>>>> 7d2a07b7

#ifdef CONFIG_X86_IO_APIC
static int dmi_disable_ioapicreroute(const struct dmi_system_id *d)
{
	noioapicreroute = 1;
	pr_info("%s detected: disable boot interrupt reroute\n", d->ident);

	return 0;
}

static const struct dmi_system_id boot_interrupt_dmi_table[] = {
	/*
	 * Systems to exclude from boot interrupt reroute quirks
	 */
	{
		.callback = dmi_disable_ioapicreroute,
		.ident = "ASUSTek Computer INC. M2N-LR",
		.matches = {
			DMI_MATCH(DMI_SYS_VENDOR, "ASUSTek Computer INC."),
			DMI_MATCH(DMI_PRODUCT_NAME, "M2N-LR"),
		},
	},
	{}
};

/*
 * Boot interrupts on some chipsets cannot be turned off. For these chipsets,
 * remap the original interrupt in the Linux kernel to the boot interrupt, so
 * that a PCI device's interrupt handler is installed on the boot interrupt
 * line instead.
 */
static void quirk_reroute_to_boot_interrupts_intel(struct pci_dev *dev)
{
	dmi_check_system(boot_interrupt_dmi_table);
	if (noioapicquirk || noioapicreroute)
		return;

	dev->irq_reroute_variant = INTEL_IRQ_REROUTE_VARIANT;
	pci_info(dev, "rerouting interrupts for [%04x:%04x]\n",
		 dev->vendor, dev->device);
}
DECLARE_PCI_FIXUP_FINAL(PCI_VENDOR_ID_INTEL,	PCI_DEVICE_ID_INTEL_80333_0,	quirk_reroute_to_boot_interrupts_intel);
DECLARE_PCI_FIXUP_FINAL(PCI_VENDOR_ID_INTEL,	PCI_DEVICE_ID_INTEL_80333_1,	quirk_reroute_to_boot_interrupts_intel);
DECLARE_PCI_FIXUP_FINAL(PCI_VENDOR_ID_INTEL,	PCI_DEVICE_ID_INTEL_ESB2_0,	quirk_reroute_to_boot_interrupts_intel);
DECLARE_PCI_FIXUP_FINAL(PCI_VENDOR_ID_INTEL,	PCI_DEVICE_ID_INTEL_PXH_0,	quirk_reroute_to_boot_interrupts_intel);
DECLARE_PCI_FIXUP_FINAL(PCI_VENDOR_ID_INTEL,	PCI_DEVICE_ID_INTEL_PXH_1,	quirk_reroute_to_boot_interrupts_intel);
DECLARE_PCI_FIXUP_FINAL(PCI_VENDOR_ID_INTEL,	PCI_DEVICE_ID_INTEL_PXHV,	quirk_reroute_to_boot_interrupts_intel);
DECLARE_PCI_FIXUP_FINAL(PCI_VENDOR_ID_INTEL,	PCI_DEVICE_ID_INTEL_80332_0,	quirk_reroute_to_boot_interrupts_intel);
DECLARE_PCI_FIXUP_FINAL(PCI_VENDOR_ID_INTEL,	PCI_DEVICE_ID_INTEL_80332_1,	quirk_reroute_to_boot_interrupts_intel);
DECLARE_PCI_FIXUP_RESUME(PCI_VENDOR_ID_INTEL,	PCI_DEVICE_ID_INTEL_80333_0,	quirk_reroute_to_boot_interrupts_intel);
DECLARE_PCI_FIXUP_RESUME(PCI_VENDOR_ID_INTEL,	PCI_DEVICE_ID_INTEL_80333_1,	quirk_reroute_to_boot_interrupts_intel);
DECLARE_PCI_FIXUP_RESUME(PCI_VENDOR_ID_INTEL,	PCI_DEVICE_ID_INTEL_ESB2_0,	quirk_reroute_to_boot_interrupts_intel);
DECLARE_PCI_FIXUP_RESUME(PCI_VENDOR_ID_INTEL,	PCI_DEVICE_ID_INTEL_PXH_0,	quirk_reroute_to_boot_interrupts_intel);
DECLARE_PCI_FIXUP_RESUME(PCI_VENDOR_ID_INTEL,	PCI_DEVICE_ID_INTEL_PXH_1,	quirk_reroute_to_boot_interrupts_intel);
DECLARE_PCI_FIXUP_RESUME(PCI_VENDOR_ID_INTEL,	PCI_DEVICE_ID_INTEL_PXHV,	quirk_reroute_to_boot_interrupts_intel);
DECLARE_PCI_FIXUP_RESUME(PCI_VENDOR_ID_INTEL,	PCI_DEVICE_ID_INTEL_80332_0,	quirk_reroute_to_boot_interrupts_intel);
DECLARE_PCI_FIXUP_RESUME(PCI_VENDOR_ID_INTEL,	PCI_DEVICE_ID_INTEL_80332_1,	quirk_reroute_to_boot_interrupts_intel);

/*
 * On some chipsets we can disable the generation of legacy INTx boot
 * interrupts.
 */

/*
 * IO-APIC1 on 6300ESB generates boot interrupts, see Intel order no
 * 300641-004US, section 5.7.3.
 *
 * Core IO on Xeon E5 1600/2600/4600, see Intel order no 326509-003.
 * Core IO on Xeon E5 v2, see Intel order no 329188-003.
 * Core IO on Xeon E7 v2, see Intel order no 329595-002.
 * Core IO on Xeon E5 v3, see Intel order no 330784-003.
 * Core IO on Xeon E7 v3, see Intel order no 332315-001US.
 * Core IO on Xeon E5 v4, see Intel order no 333810-002US.
 * Core IO on Xeon E7 v4, see Intel order no 332315-001US.
 * Core IO on Xeon D-1500, see Intel order no 332051-001.
 * Core IO on Xeon Scalable, see Intel order no 610950.
 */
#define INTEL_6300_IOAPIC_ABAR		0x40	/* Bus 0, Dev 29, Func 5 */
#define INTEL_6300_DISABLE_BOOT_IRQ	(1<<14)

#define INTEL_CIPINTRC_CFG_OFFSET	0x14C	/* Bus 0, Dev 5, Func 0 */
#define INTEL_CIPINTRC_DIS_INTX_ICH	(1<<25)

static void quirk_disable_intel_boot_interrupt(struct pci_dev *dev)
{
	u16 pci_config_word;
	u32 pci_config_dword;

	if (noioapicquirk)
		return;

	switch (dev->device) {
	case PCI_DEVICE_ID_INTEL_ESB_10:
		pci_read_config_word(dev, INTEL_6300_IOAPIC_ABAR,
				     &pci_config_word);
		pci_config_word |= INTEL_6300_DISABLE_BOOT_IRQ;
		pci_write_config_word(dev, INTEL_6300_IOAPIC_ABAR,
				      pci_config_word);
		break;
	case 0x3c28:	/* Xeon E5 1600/2600/4600	*/
	case 0x0e28:	/* Xeon E5/E7 V2		*/
	case 0x2f28:	/* Xeon E5/E7 V3,V4		*/
	case 0x6f28:	/* Xeon D-1500			*/
	case 0x2034:	/* Xeon Scalable Family		*/
		pci_read_config_dword(dev, INTEL_CIPINTRC_CFG_OFFSET,
				      &pci_config_dword);
		pci_config_dword |= INTEL_CIPINTRC_DIS_INTX_ICH;
		pci_write_config_dword(dev, INTEL_CIPINTRC_CFG_OFFSET,
				       pci_config_dword);
		break;
	default:
		return;
	}
	pci_info(dev, "disabled boot interrupts on device [%04x:%04x]\n",
		 dev->vendor, dev->device);
}
/*
 * Device 29 Func 5 Device IDs of IO-APIC
 * containing ABAR—APIC1 Alternate Base Address Register
 */
DECLARE_PCI_FIXUP_FINAL(PCI_VENDOR_ID_INTEL,	PCI_DEVICE_ID_INTEL_ESB_10,
		quirk_disable_intel_boot_interrupt);
DECLARE_PCI_FIXUP_RESUME(PCI_VENDOR_ID_INTEL,	PCI_DEVICE_ID_INTEL_ESB_10,
		quirk_disable_intel_boot_interrupt);

/*
 * Device 5 Func 0 Device IDs of Core IO modules/hubs
 * containing Coherent Interface Protocol Interrupt Control
 *
 * Device IDs obtained from volume 2 datasheets of commented
 * families above.
 */
DECLARE_PCI_FIXUP_FINAL(PCI_VENDOR_ID_INTEL,	0x3c28,
		quirk_disable_intel_boot_interrupt);
DECLARE_PCI_FIXUP_FINAL(PCI_VENDOR_ID_INTEL,	0x0e28,
		quirk_disable_intel_boot_interrupt);
DECLARE_PCI_FIXUP_FINAL(PCI_VENDOR_ID_INTEL,	0x2f28,
		quirk_disable_intel_boot_interrupt);
DECLARE_PCI_FIXUP_FINAL(PCI_VENDOR_ID_INTEL,	0x6f28,
		quirk_disable_intel_boot_interrupt);
DECLARE_PCI_FIXUP_FINAL(PCI_VENDOR_ID_INTEL,	0x2034,
		quirk_disable_intel_boot_interrupt);
DECLARE_PCI_FIXUP_RESUME(PCI_VENDOR_ID_INTEL,	0x3c28,
		quirk_disable_intel_boot_interrupt);
DECLARE_PCI_FIXUP_RESUME(PCI_VENDOR_ID_INTEL,	0x0e28,
		quirk_disable_intel_boot_interrupt);
DECLARE_PCI_FIXUP_RESUME(PCI_VENDOR_ID_INTEL,	0x2f28,
		quirk_disable_intel_boot_interrupt);
DECLARE_PCI_FIXUP_RESUME(PCI_VENDOR_ID_INTEL,	0x6f28,
		quirk_disable_intel_boot_interrupt);
DECLARE_PCI_FIXUP_RESUME(PCI_VENDOR_ID_INTEL,	0x2034,
		quirk_disable_intel_boot_interrupt);

/* Disable boot interrupts on HT-1000 */
#define BC_HT1000_FEATURE_REG		0x64
#define BC_HT1000_PIC_REGS_ENABLE	(1<<0)
#define BC_HT1000_MAP_IDX		0xC00
#define BC_HT1000_MAP_DATA		0xC01

static void quirk_disable_broadcom_boot_interrupt(struct pci_dev *dev)
{
	u32 pci_config_dword;
	u8 irq;

	if (noioapicquirk)
		return;

	pci_read_config_dword(dev, BC_HT1000_FEATURE_REG, &pci_config_dword);
	pci_write_config_dword(dev, BC_HT1000_FEATURE_REG, pci_config_dword |
			BC_HT1000_PIC_REGS_ENABLE);

	for (irq = 0x10; irq < 0x10 + 32; irq++) {
		outb(irq, BC_HT1000_MAP_IDX);
		outb(0x00, BC_HT1000_MAP_DATA);
	}

	pci_write_config_dword(dev, BC_HT1000_FEATURE_REG, pci_config_dword);

	pci_info(dev, "disabled boot interrupts on device [%04x:%04x]\n",
		 dev->vendor, dev->device);
}
DECLARE_PCI_FIXUP_FINAL(PCI_VENDOR_ID_SERVERWORKS,   PCI_DEVICE_ID_SERVERWORKS_HT1000SB,	quirk_disable_broadcom_boot_interrupt);
DECLARE_PCI_FIXUP_RESUME(PCI_VENDOR_ID_SERVERWORKS,   PCI_DEVICE_ID_SERVERWORKS_HT1000SB,	quirk_disable_broadcom_boot_interrupt);

/* Disable boot interrupts on AMD and ATI chipsets */

/*
 * NOIOAMODE needs to be disabled to disable "boot interrupts". For AMD 8131
 * rev. A0 and B0, NOIOAMODE needs to be disabled anyway to fix IO-APIC mode
 * (due to an erratum).
 */
#define AMD_813X_MISC			0x40
#define AMD_813X_NOIOAMODE		(1<<0)
#define AMD_813X_REV_B1			0x12
#define AMD_813X_REV_B2			0x13

static void quirk_disable_amd_813x_boot_interrupt(struct pci_dev *dev)
{
	u32 pci_config_dword;

	if (noioapicquirk)
		return;
	if ((dev->revision == AMD_813X_REV_B1) ||
	    (dev->revision == AMD_813X_REV_B2))
		return;

	pci_read_config_dword(dev, AMD_813X_MISC, &pci_config_dword);
	pci_config_dword &= ~AMD_813X_NOIOAMODE;
	pci_write_config_dword(dev, AMD_813X_MISC, pci_config_dword);

	pci_info(dev, "disabled boot interrupts on device [%04x:%04x]\n",
		 dev->vendor, dev->device);
}
DECLARE_PCI_FIXUP_FINAL(PCI_VENDOR_ID_AMD,	PCI_DEVICE_ID_AMD_8131_BRIDGE,	quirk_disable_amd_813x_boot_interrupt);
DECLARE_PCI_FIXUP_RESUME(PCI_VENDOR_ID_AMD,	PCI_DEVICE_ID_AMD_8131_BRIDGE,	quirk_disable_amd_813x_boot_interrupt);
DECLARE_PCI_FIXUP_FINAL(PCI_VENDOR_ID_AMD,	PCI_DEVICE_ID_AMD_8132_BRIDGE,	quirk_disable_amd_813x_boot_interrupt);
DECLARE_PCI_FIXUP_RESUME(PCI_VENDOR_ID_AMD,	PCI_DEVICE_ID_AMD_8132_BRIDGE,	quirk_disable_amd_813x_boot_interrupt);

#define AMD_8111_PCI_IRQ_ROUTING	0x56

static void quirk_disable_amd_8111_boot_interrupt(struct pci_dev *dev)
{
	u16 pci_config_word;

	if (noioapicquirk)
		return;

	pci_read_config_word(dev, AMD_8111_PCI_IRQ_ROUTING, &pci_config_word);
	if (!pci_config_word) {
		pci_info(dev, "boot interrupts on device [%04x:%04x] already disabled\n",
			 dev->vendor, dev->device);
		return;
	}
	pci_write_config_word(dev, AMD_8111_PCI_IRQ_ROUTING, 0);
	pci_info(dev, "disabled boot interrupts on device [%04x:%04x]\n",
		 dev->vendor, dev->device);
}
DECLARE_PCI_FIXUP_FINAL(PCI_VENDOR_ID_AMD,   PCI_DEVICE_ID_AMD_8111_SMBUS,	quirk_disable_amd_8111_boot_interrupt);
DECLARE_PCI_FIXUP_RESUME(PCI_VENDOR_ID_AMD,   PCI_DEVICE_ID_AMD_8111_SMBUS,	quirk_disable_amd_8111_boot_interrupt);
#endif /* CONFIG_X86_IO_APIC */

/*
 * Toshiba TC86C001 IDE controller reports the standard 8-byte BAR0 size
 * but the PIO transfers won't work if BAR0 falls at the odd 8 bytes.
 * Re-allocate the region if needed...
 */
static void quirk_tc86c001_ide(struct pci_dev *dev)
{
	struct resource *r = &dev->resource[0];

	if (r->start & 0x8) {
		r->flags |= IORESOURCE_UNSET;
		r->start = 0;
		r->end = 0xf;
	}
}
DECLARE_PCI_FIXUP_HEADER(PCI_VENDOR_ID_TOSHIBA_2,
			 PCI_DEVICE_ID_TOSHIBA_TC86C001_IDE,
			 quirk_tc86c001_ide);

/*
 * PLX PCI 9050 PCI Target bridge controller has an erratum that prevents the
 * local configuration registers accessible via BAR0 (memory) or BAR1 (i/o)
 * being read correctly if bit 7 of the base address is set.
 * The BAR0 or BAR1 region may be disabled (size 0) or enabled (size 128).
 * Re-allocate the regions to a 256-byte boundary if necessary.
 */
static void quirk_plx_pci9050(struct pci_dev *dev)
{
	unsigned int bar;

	/* Fixed in revision 2 (PCI 9052). */
	if (dev->revision >= 2)
		return;
	for (bar = 0; bar <= 1; bar++)
		if (pci_resource_len(dev, bar) == 0x80 &&
		    (pci_resource_start(dev, bar) & 0x80)) {
			struct resource *r = &dev->resource[bar];
			pci_info(dev, "Re-allocating PLX PCI 9050 BAR %u to length 256 to avoid bit 7 bug\n",
				 bar);
			r->flags |= IORESOURCE_UNSET;
			r->start = 0;
			r->end = 0xff;
		}
}
DECLARE_PCI_FIXUP_HEADER(PCI_VENDOR_ID_PLX, PCI_DEVICE_ID_PLX_9050,
			 quirk_plx_pci9050);
/*
 * The following Meilhaus (vendor ID 0x1402) device IDs (amongst others)
 * may be using the PLX PCI 9050: 0x0630, 0x0940, 0x0950, 0x0960, 0x100b,
 * 0x1400, 0x140a, 0x140b, 0x14e0, 0x14ea, 0x14eb, 0x1604, 0x1608, 0x160c,
 * 0x168f, 0x2000, 0x2600, 0x3000, 0x810a, 0x810b.
 *
 * Currently, device IDs 0x2000 and 0x2600 are used by the Comedi "me_daq"
 * driver.
 */
DECLARE_PCI_FIXUP_HEADER(0x1402, 0x2000, quirk_plx_pci9050);
DECLARE_PCI_FIXUP_HEADER(0x1402, 0x2600, quirk_plx_pci9050);

static void quirk_netmos(struct pci_dev *dev)
{
	unsigned int num_parallel = (dev->subsystem_device & 0xf0) >> 4;
	unsigned int num_serial = dev->subsystem_device & 0xf;

	/*
	 * These Netmos parts are multiport serial devices with optional
	 * parallel ports.  Even when parallel ports are present, they
	 * are identified as class SERIAL, which means the serial driver
	 * will claim them.  To prevent this, mark them as class OTHER.
	 * These combo devices should be claimed by parport_serial.
	 *
	 * The subdevice ID is of the form 0x00PS, where <P> is the number
	 * of parallel ports and <S> is the number of serial ports.
	 */
	switch (dev->device) {
	case PCI_DEVICE_ID_NETMOS_9835:
		/* Well, this rule doesn't hold for the following 9835 device */
		if (dev->subsystem_vendor == PCI_VENDOR_ID_IBM &&
				dev->subsystem_device == 0x0299)
			return;
		fallthrough;
	case PCI_DEVICE_ID_NETMOS_9735:
	case PCI_DEVICE_ID_NETMOS_9745:
	case PCI_DEVICE_ID_NETMOS_9845:
	case PCI_DEVICE_ID_NETMOS_9855:
		if (num_parallel) {
			pci_info(dev, "Netmos %04x (%u parallel, %u serial); changing class SERIAL to OTHER (use parport_serial)\n",
				dev->device, num_parallel, num_serial);
			dev->class = (PCI_CLASS_COMMUNICATION_OTHER << 8) |
			    (dev->class & 0xff);
		}
	}
}
DECLARE_PCI_FIXUP_CLASS_HEADER(PCI_VENDOR_ID_NETMOS, PCI_ANY_ID,
			 PCI_CLASS_COMMUNICATION_SERIAL, 8, quirk_netmos);

static void quirk_e100_interrupt(struct pci_dev *dev)
{
	u16 command, pmcsr;
	u8 __iomem *csr;
	u8 cmd_hi;

	switch (dev->device) {
	/* PCI IDs taken from drivers/net/e100.c */
	case 0x1029:
	case 0x1030 ... 0x1034:
	case 0x1038 ... 0x103E:
	case 0x1050 ... 0x1057:
	case 0x1059:
	case 0x1064 ... 0x106B:
	case 0x1091 ... 0x1095:
	case 0x1209:
	case 0x1229:
	case 0x2449:
	case 0x2459:
	case 0x245D:
	case 0x27DC:
		break;
	default:
		return;
	}

	/*
	 * Some firmware hands off the e100 with interrupts enabled,
	 * which can cause a flood of interrupts if packets are
	 * received before the driver attaches to the device.  So
	 * disable all e100 interrupts here.  The driver will
	 * re-enable them when it's ready.
	 */
	pci_read_config_word(dev, PCI_COMMAND, &command);

	if (!(command & PCI_COMMAND_MEMORY) || !pci_resource_start(dev, 0))
		return;

	/*
	 * Check that the device is in the D0 power state. If it's not,
	 * there is no point to look any further.
	 */
	if (dev->pm_cap) {
		pci_read_config_word(dev, dev->pm_cap + PCI_PM_CTRL, &pmcsr);
		if ((pmcsr & PCI_PM_CTRL_STATE_MASK) != PCI_D0)
			return;
	}

	/* Convert from PCI bus to resource space.  */
	csr = ioremap(pci_resource_start(dev, 0), 8);
	if (!csr) {
		pci_warn(dev, "Can't map e100 registers\n");
		return;
	}

	cmd_hi = readb(csr + 3);
	if (cmd_hi == 0) {
		pci_warn(dev, "Firmware left e100 interrupts enabled; disabling\n");
		writeb(1, csr + 3);
	}

	iounmap(csr);
}
DECLARE_PCI_FIXUP_CLASS_FINAL(PCI_VENDOR_ID_INTEL, PCI_ANY_ID,
			PCI_CLASS_NETWORK_ETHERNET, 8, quirk_e100_interrupt);

/*
 * The 82575 and 82598 may experience data corruption issues when transitioning
 * out of L0S.  To prevent this we need to disable L0S on the PCIe link.
 */
static void quirk_disable_aspm_l0s(struct pci_dev *dev)
{
	pci_info(dev, "Disabling L0s\n");
	pci_disable_link_state(dev, PCIE_LINK_STATE_L0S);
}
DECLARE_PCI_FIXUP_FINAL(PCI_VENDOR_ID_INTEL, 0x10a7, quirk_disable_aspm_l0s);
DECLARE_PCI_FIXUP_FINAL(PCI_VENDOR_ID_INTEL, 0x10a9, quirk_disable_aspm_l0s);
DECLARE_PCI_FIXUP_FINAL(PCI_VENDOR_ID_INTEL, 0x10b6, quirk_disable_aspm_l0s);
DECLARE_PCI_FIXUP_FINAL(PCI_VENDOR_ID_INTEL, 0x10c6, quirk_disable_aspm_l0s);
DECLARE_PCI_FIXUP_FINAL(PCI_VENDOR_ID_INTEL, 0x10c7, quirk_disable_aspm_l0s);
DECLARE_PCI_FIXUP_FINAL(PCI_VENDOR_ID_INTEL, 0x10c8, quirk_disable_aspm_l0s);
DECLARE_PCI_FIXUP_FINAL(PCI_VENDOR_ID_INTEL, 0x10d6, quirk_disable_aspm_l0s);
DECLARE_PCI_FIXUP_FINAL(PCI_VENDOR_ID_INTEL, 0x10db, quirk_disable_aspm_l0s);
DECLARE_PCI_FIXUP_FINAL(PCI_VENDOR_ID_INTEL, 0x10dd, quirk_disable_aspm_l0s);
DECLARE_PCI_FIXUP_FINAL(PCI_VENDOR_ID_INTEL, 0x10e1, quirk_disable_aspm_l0s);
DECLARE_PCI_FIXUP_FINAL(PCI_VENDOR_ID_INTEL, 0x10ec, quirk_disable_aspm_l0s);
DECLARE_PCI_FIXUP_FINAL(PCI_VENDOR_ID_INTEL, 0x10f1, quirk_disable_aspm_l0s);
DECLARE_PCI_FIXUP_FINAL(PCI_VENDOR_ID_INTEL, 0x10f4, quirk_disable_aspm_l0s);
DECLARE_PCI_FIXUP_FINAL(PCI_VENDOR_ID_INTEL, 0x1508, quirk_disable_aspm_l0s);

static void quirk_disable_aspm_l0s_l1(struct pci_dev *dev)
{
	pci_info(dev, "Disabling ASPM L0s/L1\n");
	pci_disable_link_state(dev, PCIE_LINK_STATE_L0S | PCIE_LINK_STATE_L1);
}

/*
 * ASM1083/1085 PCIe-PCI bridge devices cause AER timeout errors on the
 * upstream PCIe root port when ASPM is enabled. At least L0s mode is affected;
 * disable both L0s and L1 for now to be safe.
 */
DECLARE_PCI_FIXUP_FINAL(PCI_VENDOR_ID_ASMEDIA, 0x1080, quirk_disable_aspm_l0s_l1);

/*
 * Some Pericom PCIe-to-PCI bridges in reverse mode need the PCIe Retrain
 * Link bit cleared after starting the link retrain process to allow this
 * process to finish.
 *
 * Affected devices: PI7C9X110, PI7C9X111SL, PI7C9X130.  See also the
 * Pericom Errata Sheet PI7C9X111SLB_errata_rev1.2_102711.pdf.
 */
static void quirk_enable_clear_retrain_link(struct pci_dev *dev)
{
	dev->clear_retrain_link = 1;
	pci_info(dev, "Enable PCIe Retrain Link quirk\n");
}
DECLARE_PCI_FIXUP_HEADER(PCI_VENDOR_ID_PERICOM, 0xe110, quirk_enable_clear_retrain_link);
DECLARE_PCI_FIXUP_HEADER(PCI_VENDOR_ID_PERICOM, 0xe111, quirk_enable_clear_retrain_link);
DECLARE_PCI_FIXUP_HEADER(PCI_VENDOR_ID_PERICOM, 0xe130, quirk_enable_clear_retrain_link);

static void fixup_rev1_53c810(struct pci_dev *dev)
{
	u32 class = dev->class;

	/*
	 * rev 1 ncr53c810 chips don't set the class at all which means
	 * they don't get their resources remapped. Fix that here.
	 */
	if (class)
		return;

	dev->class = PCI_CLASS_STORAGE_SCSI << 8;
	pci_info(dev, "NCR 53c810 rev 1 PCI class overridden (%#08x -> %#08x)\n",
		 class, dev->class);
}
DECLARE_PCI_FIXUP_HEADER(PCI_VENDOR_ID_NCR, PCI_DEVICE_ID_NCR_53C810, fixup_rev1_53c810);

/* Enable 1k I/O space granularity on the Intel P64H2 */
static void quirk_p64h2_1k_io(struct pci_dev *dev)
{
	u16 en1k;

	pci_read_config_word(dev, 0x40, &en1k);

	if (en1k & 0x200) {
		pci_info(dev, "Enable I/O Space to 1KB granularity\n");
		dev->io_window_1k = 1;
	}
}
DECLARE_PCI_FIXUP_HEADER(PCI_VENDOR_ID_INTEL, 0x1460, quirk_p64h2_1k_io);

/*
 * Under some circumstances, AER is not linked with extended capabilities.
 * Force it to be linked by setting the corresponding control bit in the
 * config space.
 */
static void quirk_nvidia_ck804_pcie_aer_ext_cap(struct pci_dev *dev)
{
	uint8_t b;

	if (pci_read_config_byte(dev, 0xf41, &b) == 0) {
		if (!(b & 0x20)) {
			pci_write_config_byte(dev, 0xf41, b | 0x20);
			pci_info(dev, "Linking AER extended capability\n");
		}
	}
}
DECLARE_PCI_FIXUP_FINAL(PCI_VENDOR_ID_NVIDIA,  PCI_DEVICE_ID_NVIDIA_CK804_PCIE,
			quirk_nvidia_ck804_pcie_aer_ext_cap);
DECLARE_PCI_FIXUP_RESUME_EARLY(PCI_VENDOR_ID_NVIDIA,  PCI_DEVICE_ID_NVIDIA_CK804_PCIE,
			quirk_nvidia_ck804_pcie_aer_ext_cap);

static void quirk_via_cx700_pci_parking_caching(struct pci_dev *dev)
{
	/*
	 * Disable PCI Bus Parking and PCI Master read caching on CX700
	 * which causes unspecified timing errors with a VT6212L on the PCI
	 * bus leading to USB2.0 packet loss.
	 *
	 * This quirk is only enabled if a second (on the external PCI bus)
	 * VT6212L is found -- the CX700 core itself also contains a USB
	 * host controller with the same PCI ID as the VT6212L.
	 */

	/* Count VT6212L instances */
	struct pci_dev *p = pci_get_device(PCI_VENDOR_ID_VIA,
		PCI_DEVICE_ID_VIA_8235_USB_2, NULL);
	uint8_t b;

	/*
	 * p should contain the first (internal) VT6212L -- see if we have
	 * an external one by searching again.
	 */
	p = pci_get_device(PCI_VENDOR_ID_VIA, PCI_DEVICE_ID_VIA_8235_USB_2, p);
	if (!p)
		return;
	pci_dev_put(p);

	if (pci_read_config_byte(dev, 0x76, &b) == 0) {
		if (b & 0x40) {
			/* Turn off PCI Bus Parking */
			pci_write_config_byte(dev, 0x76, b ^ 0x40);

			pci_info(dev, "Disabling VIA CX700 PCI parking\n");
		}
	}

	if (pci_read_config_byte(dev, 0x72, &b) == 0) {
		if (b != 0) {
			/* Turn off PCI Master read caching */
			pci_write_config_byte(dev, 0x72, 0x0);

			/* Set PCI Master Bus time-out to "1x16 PCLK" */
			pci_write_config_byte(dev, 0x75, 0x1);

			/* Disable "Read FIFO Timer" */
			pci_write_config_byte(dev, 0x77, 0x0);

			pci_info(dev, "Disabling VIA CX700 PCI caching\n");
		}
	}
}
DECLARE_PCI_FIXUP_FINAL(PCI_VENDOR_ID_VIA, 0x324e, quirk_via_cx700_pci_parking_caching);

static void quirk_brcm_5719_limit_mrrs(struct pci_dev *dev)
{
	u32 rev;

	pci_read_config_dword(dev, 0xf4, &rev);

	/* Only CAP the MRRS if the device is a 5719 A0 */
	if (rev == 0x05719000) {
		int readrq = pcie_get_readrq(dev);
		if (readrq > 2048)
			pcie_set_readrq(dev, 2048);
	}
}
DECLARE_PCI_FIXUP_ENABLE(PCI_VENDOR_ID_BROADCOM,
			 PCI_DEVICE_ID_TIGON3_5719,
			 quirk_brcm_5719_limit_mrrs);

/*
 * Originally in EDAC sources for i82875P: Intel tells BIOS developers to
 * hide device 6 which configures the overflow device access containing the
 * DRBs - this is where we expose device 6.
 * http://www.x86-secret.com/articles/tweak/pat/patsecrets-2.htm
 */
static void quirk_unhide_mch_dev6(struct pci_dev *dev)
{
	u8 reg;

	if (pci_read_config_byte(dev, 0xF4, &reg) == 0 && !(reg & 0x02)) {
		pci_info(dev, "Enabling MCH 'Overflow' Device\n");
		pci_write_config_byte(dev, 0xF4, reg | 0x02);
	}
}
DECLARE_PCI_FIXUP_EARLY(PCI_VENDOR_ID_INTEL, PCI_DEVICE_ID_INTEL_82865_HB,
			quirk_unhide_mch_dev6);
DECLARE_PCI_FIXUP_EARLY(PCI_VENDOR_ID_INTEL, PCI_DEVICE_ID_INTEL_82875_HB,
			quirk_unhide_mch_dev6);

#ifdef CONFIG_PCI_MSI
/*
 * Some chipsets do not support MSI. We cannot easily rely on setting
 * PCI_BUS_FLAGS_NO_MSI in its bus flags because there are actually some
 * other buses controlled by the chipset even if Linux is not aware of it.
 * Instead of setting the flag on all buses in the machine, simply disable
 * MSI globally.
 */
static void quirk_disable_all_msi(struct pci_dev *dev)
{
	pci_no_msi();
	pci_warn(dev, "MSI quirk detected; MSI disabled\n");
}
DECLARE_PCI_FIXUP_FINAL(PCI_VENDOR_ID_SERVERWORKS, PCI_DEVICE_ID_SERVERWORKS_GCNB_LE, quirk_disable_all_msi);
DECLARE_PCI_FIXUP_FINAL(PCI_VENDOR_ID_ATI, PCI_DEVICE_ID_ATI_RS400_200, quirk_disable_all_msi);
DECLARE_PCI_FIXUP_FINAL(PCI_VENDOR_ID_ATI, PCI_DEVICE_ID_ATI_RS480, quirk_disable_all_msi);
DECLARE_PCI_FIXUP_FINAL(PCI_VENDOR_ID_VIA, PCI_DEVICE_ID_VIA_VT3336, quirk_disable_all_msi);
DECLARE_PCI_FIXUP_FINAL(PCI_VENDOR_ID_VIA, PCI_DEVICE_ID_VIA_VT3351, quirk_disable_all_msi);
DECLARE_PCI_FIXUP_FINAL(PCI_VENDOR_ID_VIA, PCI_DEVICE_ID_VIA_VT3364, quirk_disable_all_msi);
DECLARE_PCI_FIXUP_FINAL(PCI_VENDOR_ID_VIA, PCI_DEVICE_ID_VIA_8380_0, quirk_disable_all_msi);
DECLARE_PCI_FIXUP_FINAL(PCI_VENDOR_ID_SI, 0x0761, quirk_disable_all_msi);
DECLARE_PCI_FIXUP_FINAL(PCI_VENDOR_ID_SAMSUNG, 0xa5e3, quirk_disable_all_msi);

/* Disable MSI on chipsets that are known to not support it */
static void quirk_disable_msi(struct pci_dev *dev)
{
	if (dev->subordinate) {
		pci_warn(dev, "MSI quirk detected; subordinate MSI disabled\n");
		dev->subordinate->bus_flags |= PCI_BUS_FLAGS_NO_MSI;
	}
}
DECLARE_PCI_FIXUP_FINAL(PCI_VENDOR_ID_AMD, PCI_DEVICE_ID_AMD_8131_BRIDGE, quirk_disable_msi);
DECLARE_PCI_FIXUP_FINAL(PCI_VENDOR_ID_VIA, 0xa238, quirk_disable_msi);
DECLARE_PCI_FIXUP_FINAL(PCI_VENDOR_ID_ATI, 0x5a3f, quirk_disable_msi);

/*
 * The APC bridge device in AMD 780 family northbridges has some random
 * OEM subsystem ID in its vendor ID register (erratum 18), so instead
 * we use the possible vendor/device IDs of the host bridge for the
 * declared quirk, and search for the APC bridge by slot number.
 */
static void quirk_amd_780_apc_msi(struct pci_dev *host_bridge)
{
	struct pci_dev *apc_bridge;

	apc_bridge = pci_get_slot(host_bridge->bus, PCI_DEVFN(1, 0));
	if (apc_bridge) {
		if (apc_bridge->device == 0x9602)
			quirk_disable_msi(apc_bridge);
		pci_dev_put(apc_bridge);
	}
}
DECLARE_PCI_FIXUP_FINAL(PCI_VENDOR_ID_AMD, 0x9600, quirk_amd_780_apc_msi);
DECLARE_PCI_FIXUP_FINAL(PCI_VENDOR_ID_AMD, 0x9601, quirk_amd_780_apc_msi);

/*
 * Go through the list of HyperTransport capabilities and return 1 if a HT
 * MSI capability is found and enabled.
 */
static int msi_ht_cap_enabled(struct pci_dev *dev)
{
	int pos, ttl = PCI_FIND_CAP_TTL;

	pos = pci_find_ht_capability(dev, HT_CAPTYPE_MSI_MAPPING);
	while (pos && ttl--) {
		u8 flags;

		if (pci_read_config_byte(dev, pos + HT_MSI_FLAGS,
					 &flags) == 0) {
			pci_info(dev, "Found %s HT MSI Mapping\n",
				flags & HT_MSI_FLAGS_ENABLE ?
				"enabled" : "disabled");
			return (flags & HT_MSI_FLAGS_ENABLE) != 0;
		}

		pos = pci_find_next_ht_capability(dev, pos,
						  HT_CAPTYPE_MSI_MAPPING);
	}
	return 0;
}

/* Check the HyperTransport MSI mapping to know whether MSI is enabled or not */
static void quirk_msi_ht_cap(struct pci_dev *dev)
{
	if (!msi_ht_cap_enabled(dev))
		quirk_disable_msi(dev);
}
DECLARE_PCI_FIXUP_FINAL(PCI_VENDOR_ID_SERVERWORKS, PCI_DEVICE_ID_SERVERWORKS_HT2000_PCIE,
			quirk_msi_ht_cap);

/*
 * The nVidia CK804 chipset may have 2 HT MSI mappings.  MSI is supported
 * if the MSI capability is set in any of these mappings.
 */
static void quirk_nvidia_ck804_msi_ht_cap(struct pci_dev *dev)
{
	struct pci_dev *pdev;

	/*
	 * Check HT MSI cap on this chipset and the root one.  A single one
	 * having MSI is enough to be sure that MSI is supported.
	 */
	pdev = pci_get_slot(dev->bus, 0);
	if (!pdev)
		return;
	if (!msi_ht_cap_enabled(pdev))
		quirk_msi_ht_cap(dev);
	pci_dev_put(pdev);
}
DECLARE_PCI_FIXUP_FINAL(PCI_VENDOR_ID_NVIDIA, PCI_DEVICE_ID_NVIDIA_CK804_PCIE,
			quirk_nvidia_ck804_msi_ht_cap);

/* Force enable MSI mapping capability on HT bridges */
static void ht_enable_msi_mapping(struct pci_dev *dev)
{
	int pos, ttl = PCI_FIND_CAP_TTL;

	pos = pci_find_ht_capability(dev, HT_CAPTYPE_MSI_MAPPING);
	while (pos && ttl--) {
		u8 flags;

		if (pci_read_config_byte(dev, pos + HT_MSI_FLAGS,
					 &flags) == 0) {
			pci_info(dev, "Enabling HT MSI Mapping\n");

			pci_write_config_byte(dev, pos + HT_MSI_FLAGS,
					      flags | HT_MSI_FLAGS_ENABLE);
		}
		pos = pci_find_next_ht_capability(dev, pos,
						  HT_CAPTYPE_MSI_MAPPING);
	}
}
DECLARE_PCI_FIXUP_HEADER(PCI_VENDOR_ID_SERVERWORKS,
			 PCI_DEVICE_ID_SERVERWORKS_HT1000_PXB,
			 ht_enable_msi_mapping);
DECLARE_PCI_FIXUP_HEADER(PCI_VENDOR_ID_AMD, PCI_DEVICE_ID_AMD_8132_BRIDGE,
			 ht_enable_msi_mapping);

/*
 * The P5N32-SLI motherboards from Asus have a problem with MSI
 * for the MCP55 NIC. It is not yet determined whether the MSI problem
 * also affects other devices. As for now, turn off MSI for this device.
 */
static void nvenet_msi_disable(struct pci_dev *dev)
{
	const char *board_name = dmi_get_system_info(DMI_BOARD_NAME);

	if (board_name &&
	    (strstr(board_name, "P5N32-SLI PREMIUM") ||
	     strstr(board_name, "P5N32-E SLI"))) {
		pci_info(dev, "Disabling MSI for MCP55 NIC on P5N32-SLI\n");
		dev->no_msi = 1;
	}
}
DECLARE_PCI_FIXUP_EARLY(PCI_VENDOR_ID_NVIDIA,
			PCI_DEVICE_ID_NVIDIA_NVENET_15,
			nvenet_msi_disable);

/*
 * PCIe spec r4.0 sec 7.7.1.2 and sec 7.7.2.2 say that if MSI/MSI-X is enabled,
 * then the device can't use INTx interrupts. Tegra's PCIe root ports don't
 * generate MSI interrupts for PME and AER events instead only INTx interrupts
 * are generated. Though Tegra's PCIe root ports can generate MSI interrupts
 * for other events, since PCIe specificiation doesn't support using a mix of
 * INTx and MSI/MSI-X, it is required to disable MSI interrupts to avoid port
 * service drivers registering their respective ISRs for MSIs.
 */
static void pci_quirk_nvidia_tegra_disable_rp_msi(struct pci_dev *dev)
{
	dev->no_msi = 1;
}
DECLARE_PCI_FIXUP_CLASS_EARLY(PCI_VENDOR_ID_NVIDIA, 0x1ad0,
			      PCI_CLASS_BRIDGE_PCI, 8,
			      pci_quirk_nvidia_tegra_disable_rp_msi);
DECLARE_PCI_FIXUP_CLASS_EARLY(PCI_VENDOR_ID_NVIDIA, 0x1ad1,
			      PCI_CLASS_BRIDGE_PCI, 8,
			      pci_quirk_nvidia_tegra_disable_rp_msi);
DECLARE_PCI_FIXUP_CLASS_EARLY(PCI_VENDOR_ID_NVIDIA, 0x1ad2,
			      PCI_CLASS_BRIDGE_PCI, 8,
			      pci_quirk_nvidia_tegra_disable_rp_msi);
DECLARE_PCI_FIXUP_CLASS_EARLY(PCI_VENDOR_ID_NVIDIA, 0x0bf0,
			      PCI_CLASS_BRIDGE_PCI, 8,
			      pci_quirk_nvidia_tegra_disable_rp_msi);
DECLARE_PCI_FIXUP_CLASS_EARLY(PCI_VENDOR_ID_NVIDIA, 0x0bf1,
			      PCI_CLASS_BRIDGE_PCI, 8,
			      pci_quirk_nvidia_tegra_disable_rp_msi);
DECLARE_PCI_FIXUP_CLASS_EARLY(PCI_VENDOR_ID_NVIDIA, 0x0e1c,
			      PCI_CLASS_BRIDGE_PCI, 8,
			      pci_quirk_nvidia_tegra_disable_rp_msi);
DECLARE_PCI_FIXUP_CLASS_EARLY(PCI_VENDOR_ID_NVIDIA, 0x0e1d,
			      PCI_CLASS_BRIDGE_PCI, 8,
			      pci_quirk_nvidia_tegra_disable_rp_msi);
DECLARE_PCI_FIXUP_CLASS_EARLY(PCI_VENDOR_ID_NVIDIA, 0x0e12,
			      PCI_CLASS_BRIDGE_PCI, 8,
			      pci_quirk_nvidia_tegra_disable_rp_msi);
DECLARE_PCI_FIXUP_CLASS_EARLY(PCI_VENDOR_ID_NVIDIA, 0x0e13,
			      PCI_CLASS_BRIDGE_PCI, 8,
			      pci_quirk_nvidia_tegra_disable_rp_msi);
DECLARE_PCI_FIXUP_CLASS_EARLY(PCI_VENDOR_ID_NVIDIA, 0x0fae,
			      PCI_CLASS_BRIDGE_PCI, 8,
			      pci_quirk_nvidia_tegra_disable_rp_msi);
DECLARE_PCI_FIXUP_CLASS_EARLY(PCI_VENDOR_ID_NVIDIA, 0x0faf,
			      PCI_CLASS_BRIDGE_PCI, 8,
			      pci_quirk_nvidia_tegra_disable_rp_msi);
DECLARE_PCI_FIXUP_CLASS_EARLY(PCI_VENDOR_ID_NVIDIA, 0x10e5,
			      PCI_CLASS_BRIDGE_PCI, 8,
			      pci_quirk_nvidia_tegra_disable_rp_msi);
DECLARE_PCI_FIXUP_CLASS_EARLY(PCI_VENDOR_ID_NVIDIA, 0x10e6,
			      PCI_CLASS_BRIDGE_PCI, 8,
			      pci_quirk_nvidia_tegra_disable_rp_msi);

/*
 * Some versions of the MCP55 bridge from Nvidia have a legacy IRQ routing
 * config register.  This register controls the routing of legacy
 * interrupts from devices that route through the MCP55.  If this register
 * is misprogrammed, interrupts are only sent to the BSP, unlike
 * conventional systems where the IRQ is broadcast to all online CPUs.  Not
 * having this register set properly prevents kdump from booting up
 * properly, so let's make sure that we have it set correctly.
 * Note that this is an undocumented register.
 */
static void nvbridge_check_legacy_irq_routing(struct pci_dev *dev)
{
	u32 cfg;

	if (!pci_find_capability(dev, PCI_CAP_ID_HT))
		return;

	pci_read_config_dword(dev, 0x74, &cfg);

	if (cfg & ((1 << 2) | (1 << 15))) {
		pr_info("Rewriting IRQ routing register on MCP55\n");
		cfg &= ~((1 << 2) | (1 << 15));
		pci_write_config_dword(dev, 0x74, cfg);
	}
}
DECLARE_PCI_FIXUP_EARLY(PCI_VENDOR_ID_NVIDIA,
			PCI_DEVICE_ID_NVIDIA_MCP55_BRIDGE_V0,
			nvbridge_check_legacy_irq_routing);
DECLARE_PCI_FIXUP_EARLY(PCI_VENDOR_ID_NVIDIA,
			PCI_DEVICE_ID_NVIDIA_MCP55_BRIDGE_V4,
			nvbridge_check_legacy_irq_routing);

static int ht_check_msi_mapping(struct pci_dev *dev)
{
	int pos, ttl = PCI_FIND_CAP_TTL;
	int found = 0;

	/* Check if there is HT MSI cap or enabled on this device */
	pos = pci_find_ht_capability(dev, HT_CAPTYPE_MSI_MAPPING);
	while (pos && ttl--) {
		u8 flags;

		if (found < 1)
			found = 1;
		if (pci_read_config_byte(dev, pos + HT_MSI_FLAGS,
					 &flags) == 0) {
			if (flags & HT_MSI_FLAGS_ENABLE) {
				if (found < 2) {
					found = 2;
					break;
				}
			}
		}
		pos = pci_find_next_ht_capability(dev, pos,
						  HT_CAPTYPE_MSI_MAPPING);
	}

	return found;
}

static int host_bridge_with_leaf(struct pci_dev *host_bridge)
{
	struct pci_dev *dev;
	int pos;
	int i, dev_no;
	int found = 0;

	dev_no = host_bridge->devfn >> 3;
	for (i = dev_no + 1; i < 0x20; i++) {
		dev = pci_get_slot(host_bridge->bus, PCI_DEVFN(i, 0));
		if (!dev)
			continue;

		/* found next host bridge? */
		pos = pci_find_ht_capability(dev, HT_CAPTYPE_SLAVE);
		if (pos != 0) {
			pci_dev_put(dev);
			break;
		}

		if (ht_check_msi_mapping(dev)) {
			found = 1;
			pci_dev_put(dev);
			break;
		}
		pci_dev_put(dev);
	}

	return found;
}

#define PCI_HT_CAP_SLAVE_CTRL0     4    /* link control */
#define PCI_HT_CAP_SLAVE_CTRL1     8    /* link control to */

static int is_end_of_ht_chain(struct pci_dev *dev)
{
	int pos, ctrl_off;
	int end = 0;
	u16 flags, ctrl;

	pos = pci_find_ht_capability(dev, HT_CAPTYPE_SLAVE);

	if (!pos)
		goto out;

	pci_read_config_word(dev, pos + PCI_CAP_FLAGS, &flags);

	ctrl_off = ((flags >> 10) & 1) ?
			PCI_HT_CAP_SLAVE_CTRL0 : PCI_HT_CAP_SLAVE_CTRL1;
	pci_read_config_word(dev, pos + ctrl_off, &ctrl);

	if (ctrl & (1 << 6))
		end = 1;

out:
	return end;
}

static void nv_ht_enable_msi_mapping(struct pci_dev *dev)
{
	struct pci_dev *host_bridge;
	int pos;
	int i, dev_no;
	int found = 0;

	dev_no = dev->devfn >> 3;
	for (i = dev_no; i >= 0; i--) {
		host_bridge = pci_get_slot(dev->bus, PCI_DEVFN(i, 0));
		if (!host_bridge)
			continue;

		pos = pci_find_ht_capability(host_bridge, HT_CAPTYPE_SLAVE);
		if (pos != 0) {
			found = 1;
			break;
		}
		pci_dev_put(host_bridge);
	}

	if (!found)
		return;

	/* don't enable end_device/host_bridge with leaf directly here */
	if (host_bridge == dev && is_end_of_ht_chain(host_bridge) &&
	    host_bridge_with_leaf(host_bridge))
		goto out;

	/* root did that ! */
	if (msi_ht_cap_enabled(host_bridge))
		goto out;

	ht_enable_msi_mapping(dev);

out:
	pci_dev_put(host_bridge);
}

static void ht_disable_msi_mapping(struct pci_dev *dev)
{
	int pos, ttl = PCI_FIND_CAP_TTL;

	pos = pci_find_ht_capability(dev, HT_CAPTYPE_MSI_MAPPING);
	while (pos && ttl--) {
		u8 flags;

		if (pci_read_config_byte(dev, pos + HT_MSI_FLAGS,
					 &flags) == 0) {
			pci_info(dev, "Disabling HT MSI Mapping\n");

			pci_write_config_byte(dev, pos + HT_MSI_FLAGS,
					      flags & ~HT_MSI_FLAGS_ENABLE);
		}
		pos = pci_find_next_ht_capability(dev, pos,
						  HT_CAPTYPE_MSI_MAPPING);
	}
}

static void __nv_msi_ht_cap_quirk(struct pci_dev *dev, int all)
{
	struct pci_dev *host_bridge;
	int pos;
	int found;

	if (!pci_msi_enabled())
		return;

	/* check if there is HT MSI cap or enabled on this device */
	found = ht_check_msi_mapping(dev);

	/* no HT MSI CAP */
	if (found == 0)
		return;

	/*
	 * HT MSI mapping should be disabled on devices that are below
	 * a non-Hypertransport host bridge. Locate the host bridge...
	 */
	host_bridge = pci_get_domain_bus_and_slot(pci_domain_nr(dev->bus), 0,
						  PCI_DEVFN(0, 0));
	if (host_bridge == NULL) {
		pci_warn(dev, "nv_msi_ht_cap_quirk didn't locate host bridge\n");
		return;
	}

	pos = pci_find_ht_capability(host_bridge, HT_CAPTYPE_SLAVE);
	if (pos != 0) {
		/* Host bridge is to HT */
		if (found == 1) {
			/* it is not enabled, try to enable it */
			if (all)
				ht_enable_msi_mapping(dev);
			else
				nv_ht_enable_msi_mapping(dev);
		}
		goto out;
	}

	/* HT MSI is not enabled */
	if (found == 1)
		goto out;

	/* Host bridge is not to HT, disable HT MSI mapping on this device */
	ht_disable_msi_mapping(dev);

out:
	pci_dev_put(host_bridge);
}

static void nv_msi_ht_cap_quirk_all(struct pci_dev *dev)
{
	return __nv_msi_ht_cap_quirk(dev, 1);
}
DECLARE_PCI_FIXUP_FINAL(PCI_VENDOR_ID_AL, PCI_ANY_ID, nv_msi_ht_cap_quirk_all);
DECLARE_PCI_FIXUP_RESUME_EARLY(PCI_VENDOR_ID_AL, PCI_ANY_ID, nv_msi_ht_cap_quirk_all);

static void nv_msi_ht_cap_quirk_leaf(struct pci_dev *dev)
{
	return __nv_msi_ht_cap_quirk(dev, 0);
}
DECLARE_PCI_FIXUP_FINAL(PCI_VENDOR_ID_NVIDIA, PCI_ANY_ID, nv_msi_ht_cap_quirk_leaf);
DECLARE_PCI_FIXUP_RESUME_EARLY(PCI_VENDOR_ID_NVIDIA, PCI_ANY_ID, nv_msi_ht_cap_quirk_leaf);

static void quirk_msi_intx_disable_bug(struct pci_dev *dev)
{
	dev->dev_flags |= PCI_DEV_FLAGS_MSI_INTX_DISABLE_BUG;
}

static void quirk_msi_intx_disable_ati_bug(struct pci_dev *dev)
{
	struct pci_dev *p;

	/*
	 * SB700 MSI issue will be fixed at HW level from revision A21;
	 * we need check PCI REVISION ID of SMBus controller to get SB700
	 * revision.
	 */
	p = pci_get_device(PCI_VENDOR_ID_ATI, PCI_DEVICE_ID_ATI_SBX00_SMBUS,
			   NULL);
	if (!p)
		return;

	if ((p->revision < 0x3B) && (p->revision >= 0x30))
		dev->dev_flags |= PCI_DEV_FLAGS_MSI_INTX_DISABLE_BUG;
	pci_dev_put(p);
}

static void quirk_msi_intx_disable_qca_bug(struct pci_dev *dev)
{
	/* AR816X/AR817X/E210X MSI is fixed at HW level from revision 0x18 */
	if (dev->revision < 0x18) {
		pci_info(dev, "set MSI_INTX_DISABLE_BUG flag\n");
		dev->dev_flags |= PCI_DEV_FLAGS_MSI_INTX_DISABLE_BUG;
	}
}
DECLARE_PCI_FIXUP_FINAL(PCI_VENDOR_ID_BROADCOM,
			PCI_DEVICE_ID_TIGON3_5780,
			quirk_msi_intx_disable_bug);
DECLARE_PCI_FIXUP_FINAL(PCI_VENDOR_ID_BROADCOM,
			PCI_DEVICE_ID_TIGON3_5780S,
			quirk_msi_intx_disable_bug);
DECLARE_PCI_FIXUP_FINAL(PCI_VENDOR_ID_BROADCOM,
			PCI_DEVICE_ID_TIGON3_5714,
			quirk_msi_intx_disable_bug);
DECLARE_PCI_FIXUP_FINAL(PCI_VENDOR_ID_BROADCOM,
			PCI_DEVICE_ID_TIGON3_5714S,
			quirk_msi_intx_disable_bug);
DECLARE_PCI_FIXUP_FINAL(PCI_VENDOR_ID_BROADCOM,
			PCI_DEVICE_ID_TIGON3_5715,
			quirk_msi_intx_disable_bug);
DECLARE_PCI_FIXUP_FINAL(PCI_VENDOR_ID_BROADCOM,
			PCI_DEVICE_ID_TIGON3_5715S,
			quirk_msi_intx_disable_bug);

DECLARE_PCI_FIXUP_FINAL(PCI_VENDOR_ID_ATI, 0x4390,
			quirk_msi_intx_disable_ati_bug);
DECLARE_PCI_FIXUP_FINAL(PCI_VENDOR_ID_ATI, 0x4391,
			quirk_msi_intx_disable_ati_bug);
DECLARE_PCI_FIXUP_FINAL(PCI_VENDOR_ID_ATI, 0x4392,
			quirk_msi_intx_disable_ati_bug);
DECLARE_PCI_FIXUP_FINAL(PCI_VENDOR_ID_ATI, 0x4393,
			quirk_msi_intx_disable_ati_bug);
DECLARE_PCI_FIXUP_FINAL(PCI_VENDOR_ID_ATI, 0x4394,
			quirk_msi_intx_disable_ati_bug);

DECLARE_PCI_FIXUP_FINAL(PCI_VENDOR_ID_ATI, 0x4373,
			quirk_msi_intx_disable_bug);
DECLARE_PCI_FIXUP_FINAL(PCI_VENDOR_ID_ATI, 0x4374,
			quirk_msi_intx_disable_bug);
DECLARE_PCI_FIXUP_FINAL(PCI_VENDOR_ID_ATI, 0x4375,
			quirk_msi_intx_disable_bug);

DECLARE_PCI_FIXUP_FINAL(PCI_VENDOR_ID_ATTANSIC, 0x1062,
			quirk_msi_intx_disable_bug);
DECLARE_PCI_FIXUP_FINAL(PCI_VENDOR_ID_ATTANSIC, 0x1063,
			quirk_msi_intx_disable_bug);
DECLARE_PCI_FIXUP_FINAL(PCI_VENDOR_ID_ATTANSIC, 0x2060,
			quirk_msi_intx_disable_bug);
DECLARE_PCI_FIXUP_FINAL(PCI_VENDOR_ID_ATTANSIC, 0x2062,
			quirk_msi_intx_disable_bug);
DECLARE_PCI_FIXUP_FINAL(PCI_VENDOR_ID_ATTANSIC, 0x1073,
			quirk_msi_intx_disable_bug);
DECLARE_PCI_FIXUP_FINAL(PCI_VENDOR_ID_ATTANSIC, 0x1083,
			quirk_msi_intx_disable_bug);
DECLARE_PCI_FIXUP_FINAL(PCI_VENDOR_ID_ATTANSIC, 0x1090,
			quirk_msi_intx_disable_qca_bug);
DECLARE_PCI_FIXUP_FINAL(PCI_VENDOR_ID_ATTANSIC, 0x1091,
			quirk_msi_intx_disable_qca_bug);
DECLARE_PCI_FIXUP_FINAL(PCI_VENDOR_ID_ATTANSIC, 0x10a0,
			quirk_msi_intx_disable_qca_bug);
DECLARE_PCI_FIXUP_FINAL(PCI_VENDOR_ID_ATTANSIC, 0x10a1,
			quirk_msi_intx_disable_qca_bug);
DECLARE_PCI_FIXUP_FINAL(PCI_VENDOR_ID_ATTANSIC, 0xe091,
			quirk_msi_intx_disable_qca_bug);

/*
 * Amazon's Annapurna Labs 1c36:0031 Root Ports don't support MSI-X, so it
 * should be disabled on platforms where the device (mistakenly) advertises it.
 *
 * Notice that this quirk also disables MSI (which may work, but hasn't been
 * tested), since currently there is no standard way to disable only MSI-X.
 *
 * The 0031 device id is reused for other non Root Port device types,
 * therefore the quirk is registered for the PCI_CLASS_BRIDGE_PCI class.
 */
static void quirk_al_msi_disable(struct pci_dev *dev)
{
	dev->no_msi = 1;
	pci_warn(dev, "Disabling MSI/MSI-X\n");
}
DECLARE_PCI_FIXUP_CLASS_FINAL(PCI_VENDOR_ID_AMAZON_ANNAPURNA_LABS, 0x0031,
			      PCI_CLASS_BRIDGE_PCI, 8, quirk_al_msi_disable);
#endif /* CONFIG_PCI_MSI */

/*
 * Allow manual resource allocation for PCI hotplug bridges via
 * pci=hpmemsize=nnM and pci=hpiosize=nnM parameters. For some PCI-PCI
 * hotplug bridges, like PLX 6254 (former HINT HB6), kernel fails to
 * allocate resources when hotplug device is inserted and PCI bus is
 * rescanned.
 */
static void quirk_hotplug_bridge(struct pci_dev *dev)
{
	dev->is_hotplug_bridge = 1;
}
DECLARE_PCI_FIXUP_HEADER(PCI_VENDOR_ID_HINT, 0x0020, quirk_hotplug_bridge);

/*
 * This is a quirk for the Ricoh MMC controller found as a part of some
 * multifunction chips.
 *
 * This is very similar and based on the ricoh_mmc driver written by
 * Philip Langdale. Thank you for these magic sequences.
 *
 * These chips implement the four main memory card controllers (SD, MMC,
 * MS, xD) and one or both of CardBus or FireWire.
 *
 * It happens that they implement SD and MMC support as separate
 * controllers (and PCI functions). The Linux SDHCI driver supports MMC
 * cards but the chip detects MMC cards in hardware and directs them to the
 * MMC controller - so the SDHCI driver never sees them.
 *
 * To get around this, we must disable the useless MMC controller.  At that
 * point, the SDHCI controller will start seeing them.  It seems to be the
 * case that the relevant PCI registers to deactivate the MMC controller
 * live on PCI function 0, which might be the CardBus controller or the
 * FireWire controller, depending on the particular chip in question
 *
 * This has to be done early, because as soon as we disable the MMC controller
 * other PCI functions shift up one level, e.g. function #2 becomes function
 * #1, and this will confuse the PCI core.
 */
#ifdef CONFIG_MMC_RICOH_MMC
static void ricoh_mmc_fixup_rl5c476(struct pci_dev *dev)
{
	u8 write_enable;
	u8 write_target;
	u8 disable;

	/*
	 * Disable via CardBus interface
	 *
	 * This must be done via function #0
	 */
	if (PCI_FUNC(dev->devfn))
		return;

	pci_read_config_byte(dev, 0xB7, &disable);
	if (disable & 0x02)
		return;

	pci_read_config_byte(dev, 0x8E, &write_enable);
	pci_write_config_byte(dev, 0x8E, 0xAA);
	pci_read_config_byte(dev, 0x8D, &write_target);
	pci_write_config_byte(dev, 0x8D, 0xB7);
	pci_write_config_byte(dev, 0xB7, disable | 0x02);
	pci_write_config_byte(dev, 0x8E, write_enable);
	pci_write_config_byte(dev, 0x8D, write_target);

	pci_notice(dev, "proprietary Ricoh MMC controller disabled (via CardBus function)\n");
	pci_notice(dev, "MMC cards are now supported by standard SDHCI controller\n");
}
DECLARE_PCI_FIXUP_EARLY(PCI_VENDOR_ID_RICOH, PCI_DEVICE_ID_RICOH_RL5C476, ricoh_mmc_fixup_rl5c476);
DECLARE_PCI_FIXUP_RESUME_EARLY(PCI_VENDOR_ID_RICOH, PCI_DEVICE_ID_RICOH_RL5C476, ricoh_mmc_fixup_rl5c476);

static void ricoh_mmc_fixup_r5c832(struct pci_dev *dev)
{
	u8 write_enable;
	u8 disable;

	/*
	 * Disable via FireWire interface
	 *
	 * This must be done via function #0
	 */
	if (PCI_FUNC(dev->devfn))
		return;
	/*
	 * RICOH 0xe822 and 0xe823 SD/MMC card readers fail to recognize
	 * certain types of SD/MMC cards. Lowering the SD base clock
	 * frequency from 200Mhz to 50Mhz fixes this issue.
	 *
	 * 0x150 - SD2.0 mode enable for changing base clock
	 *	   frequency to 50Mhz
	 * 0xe1  - Base clock frequency
	 * 0x32  - 50Mhz new clock frequency
	 * 0xf9  - Key register for 0x150
	 * 0xfc  - key register for 0xe1
	 */
	if (dev->device == PCI_DEVICE_ID_RICOH_R5CE822 ||
	    dev->device == PCI_DEVICE_ID_RICOH_R5CE823) {
		pci_write_config_byte(dev, 0xf9, 0xfc);
		pci_write_config_byte(dev, 0x150, 0x10);
		pci_write_config_byte(dev, 0xf9, 0x00);
		pci_write_config_byte(dev, 0xfc, 0x01);
		pci_write_config_byte(dev, 0xe1, 0x32);
		pci_write_config_byte(dev, 0xfc, 0x00);

		pci_notice(dev, "MMC controller base frequency changed to 50Mhz.\n");
	}

	pci_read_config_byte(dev, 0xCB, &disable);

	if (disable & 0x02)
		return;

	pci_read_config_byte(dev, 0xCA, &write_enable);
	pci_write_config_byte(dev, 0xCA, 0x57);
	pci_write_config_byte(dev, 0xCB, disable | 0x02);
	pci_write_config_byte(dev, 0xCA, write_enable);

	pci_notice(dev, "proprietary Ricoh MMC controller disabled (via FireWire function)\n");
	pci_notice(dev, "MMC cards are now supported by standard SDHCI controller\n");

}
DECLARE_PCI_FIXUP_EARLY(PCI_VENDOR_ID_RICOH, PCI_DEVICE_ID_RICOH_R5C832, ricoh_mmc_fixup_r5c832);
DECLARE_PCI_FIXUP_RESUME_EARLY(PCI_VENDOR_ID_RICOH, PCI_DEVICE_ID_RICOH_R5C832, ricoh_mmc_fixup_r5c832);
DECLARE_PCI_FIXUP_EARLY(PCI_VENDOR_ID_RICOH, PCI_DEVICE_ID_RICOH_R5CE822, ricoh_mmc_fixup_r5c832);
DECLARE_PCI_FIXUP_RESUME_EARLY(PCI_VENDOR_ID_RICOH, PCI_DEVICE_ID_RICOH_R5CE822, ricoh_mmc_fixup_r5c832);
DECLARE_PCI_FIXUP_EARLY(PCI_VENDOR_ID_RICOH, PCI_DEVICE_ID_RICOH_R5CE823, ricoh_mmc_fixup_r5c832);
DECLARE_PCI_FIXUP_RESUME_EARLY(PCI_VENDOR_ID_RICOH, PCI_DEVICE_ID_RICOH_R5CE823, ricoh_mmc_fixup_r5c832);
#endif /*CONFIG_MMC_RICOH_MMC*/

#ifdef CONFIG_DMAR_TABLE
#define VTUNCERRMSK_REG	0x1ac
#define VTD_MSK_SPEC_ERRORS	(1 << 31)
/*
 * This is a quirk for masking VT-d spec-defined errors to platform error
 * handling logic. Without this, platforms using Intel 7500, 5500 chipsets
 * (and the derivative chipsets like X58 etc) seem to generate NMI/SMI (based
 * on the RAS config settings of the platform) when a VT-d fault happens.
 * The resulting SMI caused the system to hang.
 *
 * VT-d spec-related errors are already handled by the VT-d OS code, so no
 * need to report the same error through other channels.
 */
static void vtd_mask_spec_errors(struct pci_dev *dev)
{
	u32 word;

	pci_read_config_dword(dev, VTUNCERRMSK_REG, &word);
	pci_write_config_dword(dev, VTUNCERRMSK_REG, word | VTD_MSK_SPEC_ERRORS);
}
DECLARE_PCI_FIXUP_EARLY(PCI_VENDOR_ID_INTEL, 0x342e, vtd_mask_spec_errors);
DECLARE_PCI_FIXUP_EARLY(PCI_VENDOR_ID_INTEL, 0x3c28, vtd_mask_spec_errors);
#endif

static void fixup_ti816x_class(struct pci_dev *dev)
{
	u32 class = dev->class;

	/* TI 816x devices do not have class code set when in PCIe boot mode */
	dev->class = PCI_CLASS_MULTIMEDIA_VIDEO << 8;
	pci_info(dev, "PCI class overridden (%#08x -> %#08x)\n",
		 class, dev->class);
}
DECLARE_PCI_FIXUP_CLASS_EARLY(PCI_VENDOR_ID_TI, 0xb800,
			      PCI_CLASS_NOT_DEFINED, 8, fixup_ti816x_class);

/*
 * Some PCIe devices do not work reliably with the claimed maximum
 * payload size supported.
 */
static void fixup_mpss_256(struct pci_dev *dev)
{
	dev->pcie_mpss = 1; /* 256 bytes */
}
DECLARE_PCI_FIXUP_HEADER(PCI_VENDOR_ID_SOLARFLARE,
			 PCI_DEVICE_ID_SOLARFLARE_SFC4000A_0, fixup_mpss_256);
DECLARE_PCI_FIXUP_HEADER(PCI_VENDOR_ID_SOLARFLARE,
			 PCI_DEVICE_ID_SOLARFLARE_SFC4000A_1, fixup_mpss_256);
DECLARE_PCI_FIXUP_HEADER(PCI_VENDOR_ID_SOLARFLARE,
			 PCI_DEVICE_ID_SOLARFLARE_SFC4000B, fixup_mpss_256);

/*
 * Intel 5000 and 5100 Memory controllers have an erratum with read completion
 * coalescing (which is enabled by default on some BIOSes) and MPS of 256B.
 * Since there is no way of knowing what the PCIe MPS on each fabric will be
 * until all of the devices are discovered and buses walked, read completion
 * coalescing must be disabled.  Unfortunately, it cannot be re-enabled because
 * it is possible to hotplug a device with MPS of 256B.
 */
static void quirk_intel_mc_errata(struct pci_dev *dev)
{
	int err;
	u16 rcc;

	if (pcie_bus_config == PCIE_BUS_TUNE_OFF ||
	    pcie_bus_config == PCIE_BUS_DEFAULT)
		return;

	/*
	 * Intel erratum specifies bits to change but does not say what
	 * they are.  Keeping them magical until such time as the registers
	 * and values can be explained.
	 */
	err = pci_read_config_word(dev, 0x48, &rcc);
	if (err) {
		pci_err(dev, "Error attempting to read the read completion coalescing register\n");
		return;
	}

	if (!(rcc & (1 << 10)))
		return;

	rcc &= ~(1 << 10);

	err = pci_write_config_word(dev, 0x48, rcc);
	if (err) {
		pci_err(dev, "Error attempting to write the read completion coalescing register\n");
		return;
	}

	pr_info_once("Read completion coalescing disabled due to hardware erratum relating to 256B MPS\n");
}
/* Intel 5000 series memory controllers and ports 2-7 */
DECLARE_PCI_FIXUP_HEADER(PCI_VENDOR_ID_INTEL, 0x25c0, quirk_intel_mc_errata);
DECLARE_PCI_FIXUP_HEADER(PCI_VENDOR_ID_INTEL, 0x25d0, quirk_intel_mc_errata);
DECLARE_PCI_FIXUP_HEADER(PCI_VENDOR_ID_INTEL, 0x25d4, quirk_intel_mc_errata);
DECLARE_PCI_FIXUP_HEADER(PCI_VENDOR_ID_INTEL, 0x25d8, quirk_intel_mc_errata);
DECLARE_PCI_FIXUP_HEADER(PCI_VENDOR_ID_INTEL, 0x25e2, quirk_intel_mc_errata);
DECLARE_PCI_FIXUP_HEADER(PCI_VENDOR_ID_INTEL, 0x25e3, quirk_intel_mc_errata);
DECLARE_PCI_FIXUP_HEADER(PCI_VENDOR_ID_INTEL, 0x25e4, quirk_intel_mc_errata);
DECLARE_PCI_FIXUP_HEADER(PCI_VENDOR_ID_INTEL, 0x25e5, quirk_intel_mc_errata);
DECLARE_PCI_FIXUP_HEADER(PCI_VENDOR_ID_INTEL, 0x25e6, quirk_intel_mc_errata);
DECLARE_PCI_FIXUP_HEADER(PCI_VENDOR_ID_INTEL, 0x25e7, quirk_intel_mc_errata);
DECLARE_PCI_FIXUP_HEADER(PCI_VENDOR_ID_INTEL, 0x25f7, quirk_intel_mc_errata);
DECLARE_PCI_FIXUP_HEADER(PCI_VENDOR_ID_INTEL, 0x25f8, quirk_intel_mc_errata);
DECLARE_PCI_FIXUP_HEADER(PCI_VENDOR_ID_INTEL, 0x25f9, quirk_intel_mc_errata);
DECLARE_PCI_FIXUP_HEADER(PCI_VENDOR_ID_INTEL, 0x25fa, quirk_intel_mc_errata);
/* Intel 5100 series memory controllers and ports 2-7 */
DECLARE_PCI_FIXUP_HEADER(PCI_VENDOR_ID_INTEL, 0x65c0, quirk_intel_mc_errata);
DECLARE_PCI_FIXUP_HEADER(PCI_VENDOR_ID_INTEL, 0x65e2, quirk_intel_mc_errata);
DECLARE_PCI_FIXUP_HEADER(PCI_VENDOR_ID_INTEL, 0x65e3, quirk_intel_mc_errata);
DECLARE_PCI_FIXUP_HEADER(PCI_VENDOR_ID_INTEL, 0x65e4, quirk_intel_mc_errata);
DECLARE_PCI_FIXUP_HEADER(PCI_VENDOR_ID_INTEL, 0x65e5, quirk_intel_mc_errata);
DECLARE_PCI_FIXUP_HEADER(PCI_VENDOR_ID_INTEL, 0x65e6, quirk_intel_mc_errata);
DECLARE_PCI_FIXUP_HEADER(PCI_VENDOR_ID_INTEL, 0x65e7, quirk_intel_mc_errata);
DECLARE_PCI_FIXUP_HEADER(PCI_VENDOR_ID_INTEL, 0x65f7, quirk_intel_mc_errata);
DECLARE_PCI_FIXUP_HEADER(PCI_VENDOR_ID_INTEL, 0x65f8, quirk_intel_mc_errata);
DECLARE_PCI_FIXUP_HEADER(PCI_VENDOR_ID_INTEL, 0x65f9, quirk_intel_mc_errata);
DECLARE_PCI_FIXUP_HEADER(PCI_VENDOR_ID_INTEL, 0x65fa, quirk_intel_mc_errata);

/*
 * Ivytown NTB BAR sizes are misreported by the hardware due to an erratum.
 * To work around this, query the size it should be configured to by the
 * device and modify the resource end to correspond to this new size.
 */
static void quirk_intel_ntb(struct pci_dev *dev)
{
	int rc;
	u8 val;

	rc = pci_read_config_byte(dev, 0x00D0, &val);
	if (rc)
		return;

	dev->resource[2].end = dev->resource[2].start + ((u64) 1 << val) - 1;

	rc = pci_read_config_byte(dev, 0x00D1, &val);
	if (rc)
		return;

	dev->resource[4].end = dev->resource[4].start + ((u64) 1 << val) - 1;
}
DECLARE_PCI_FIXUP_HEADER(PCI_VENDOR_ID_INTEL, 0x0e08, quirk_intel_ntb);
DECLARE_PCI_FIXUP_HEADER(PCI_VENDOR_ID_INTEL, 0x0e0d, quirk_intel_ntb);

/*
 * Some BIOS implementations leave the Intel GPU interrupts enabled, even
 * though no one is handling them (e.g., if the i915 driver is never
 * loaded).  Additionally the interrupt destination is not set up properly
 * and the interrupt ends up -somewhere-.
 *
 * These spurious interrupts are "sticky" and the kernel disables the
 * (shared) interrupt line after 100,000+ generated interrupts.
 *
 * Fix it by disabling the still enabled interrupts.  This resolves crashes
 * often seen on monitor unplug.
 */
#define I915_DEIER_REG 0x4400c
static void disable_igfx_irq(struct pci_dev *dev)
{
	void __iomem *regs = pci_iomap(dev, 0, 0);
	if (regs == NULL) {
		pci_warn(dev, "igfx quirk: Can't iomap PCI device\n");
		return;
	}

	/* Check if any interrupt line is still enabled */
	if (readl(regs + I915_DEIER_REG) != 0) {
		pci_warn(dev, "BIOS left Intel GPU interrupts enabled; disabling\n");

		writel(0, regs + I915_DEIER_REG);
	}

	pci_iounmap(dev, regs);
}
DECLARE_PCI_FIXUP_FINAL(PCI_VENDOR_ID_INTEL, 0x0042, disable_igfx_irq);
DECLARE_PCI_FIXUP_FINAL(PCI_VENDOR_ID_INTEL, 0x0046, disable_igfx_irq);
DECLARE_PCI_FIXUP_FINAL(PCI_VENDOR_ID_INTEL, 0x004a, disable_igfx_irq);
DECLARE_PCI_FIXUP_FINAL(PCI_VENDOR_ID_INTEL, 0x0102, disable_igfx_irq);
DECLARE_PCI_FIXUP_FINAL(PCI_VENDOR_ID_INTEL, 0x0106, disable_igfx_irq);
DECLARE_PCI_FIXUP_FINAL(PCI_VENDOR_ID_INTEL, 0x010a, disable_igfx_irq);
DECLARE_PCI_FIXUP_FINAL(PCI_VENDOR_ID_INTEL, 0x0152, disable_igfx_irq);

/*
 * PCI devices which are on Intel chips can skip the 10ms delay
 * before entering D3 mode.
 */
static void quirk_remove_d3hot_delay(struct pci_dev *dev)
{
	dev->d3hot_delay = 0;
}
/* C600 Series devices do not need 10ms d3hot_delay */
DECLARE_PCI_FIXUP_FINAL(PCI_VENDOR_ID_INTEL, 0x0412, quirk_remove_d3hot_delay);
DECLARE_PCI_FIXUP_FINAL(PCI_VENDOR_ID_INTEL, 0x0c00, quirk_remove_d3hot_delay);
DECLARE_PCI_FIXUP_FINAL(PCI_VENDOR_ID_INTEL, 0x0c0c, quirk_remove_d3hot_delay);
/* Lynxpoint-H PCH devices do not need 10ms d3hot_delay */
DECLARE_PCI_FIXUP_FINAL(PCI_VENDOR_ID_INTEL, 0x8c02, quirk_remove_d3hot_delay);
DECLARE_PCI_FIXUP_FINAL(PCI_VENDOR_ID_INTEL, 0x8c18, quirk_remove_d3hot_delay);
DECLARE_PCI_FIXUP_FINAL(PCI_VENDOR_ID_INTEL, 0x8c1c, quirk_remove_d3hot_delay);
DECLARE_PCI_FIXUP_FINAL(PCI_VENDOR_ID_INTEL, 0x8c20, quirk_remove_d3hot_delay);
DECLARE_PCI_FIXUP_FINAL(PCI_VENDOR_ID_INTEL, 0x8c22, quirk_remove_d3hot_delay);
DECLARE_PCI_FIXUP_FINAL(PCI_VENDOR_ID_INTEL, 0x8c26, quirk_remove_d3hot_delay);
DECLARE_PCI_FIXUP_FINAL(PCI_VENDOR_ID_INTEL, 0x8c2d, quirk_remove_d3hot_delay);
DECLARE_PCI_FIXUP_FINAL(PCI_VENDOR_ID_INTEL, 0x8c31, quirk_remove_d3hot_delay);
DECLARE_PCI_FIXUP_FINAL(PCI_VENDOR_ID_INTEL, 0x8c3a, quirk_remove_d3hot_delay);
DECLARE_PCI_FIXUP_FINAL(PCI_VENDOR_ID_INTEL, 0x8c3d, quirk_remove_d3hot_delay);
DECLARE_PCI_FIXUP_FINAL(PCI_VENDOR_ID_INTEL, 0x8c4e, quirk_remove_d3hot_delay);
/* Intel Cherrytrail devices do not need 10ms d3hot_delay */
DECLARE_PCI_FIXUP_FINAL(PCI_VENDOR_ID_INTEL, 0x2280, quirk_remove_d3hot_delay);
DECLARE_PCI_FIXUP_FINAL(PCI_VENDOR_ID_INTEL, 0x2298, quirk_remove_d3hot_delay);
DECLARE_PCI_FIXUP_FINAL(PCI_VENDOR_ID_INTEL, 0x229c, quirk_remove_d3hot_delay);
DECLARE_PCI_FIXUP_FINAL(PCI_VENDOR_ID_INTEL, 0x22b0, quirk_remove_d3hot_delay);
DECLARE_PCI_FIXUP_FINAL(PCI_VENDOR_ID_INTEL, 0x22b5, quirk_remove_d3hot_delay);
DECLARE_PCI_FIXUP_FINAL(PCI_VENDOR_ID_INTEL, 0x22b7, quirk_remove_d3hot_delay);
DECLARE_PCI_FIXUP_FINAL(PCI_VENDOR_ID_INTEL, 0x22b8, quirk_remove_d3hot_delay);
DECLARE_PCI_FIXUP_FINAL(PCI_VENDOR_ID_INTEL, 0x22d8, quirk_remove_d3hot_delay);
DECLARE_PCI_FIXUP_FINAL(PCI_VENDOR_ID_INTEL, 0x22dc, quirk_remove_d3hot_delay);

/*
 * Some devices may pass our check in pci_intx_mask_supported() if
 * PCI_COMMAND_INTX_DISABLE works though they actually do not properly
 * support this feature.
 */
static void quirk_broken_intx_masking(struct pci_dev *dev)
{
	dev->broken_intx_masking = 1;
}
DECLARE_PCI_FIXUP_FINAL(PCI_VENDOR_ID_CHELSIO, 0x0030,
			quirk_broken_intx_masking);
DECLARE_PCI_FIXUP_FINAL(0x1814, 0x0601, /* Ralink RT2800 802.11n PCI */
			quirk_broken_intx_masking);
DECLARE_PCI_FIXUP_FINAL(0x1b7c, 0x0004, /* Ceton InfiniTV4 */
			quirk_broken_intx_masking);

/*
 * Realtek RTL8169 PCI Gigabit Ethernet Controller (rev 10)
 * Subsystem: Realtek RTL8169/8110 Family PCI Gigabit Ethernet NIC
 *
 * RTL8110SC - Fails under PCI device assignment using DisINTx masking.
 */
DECLARE_PCI_FIXUP_FINAL(PCI_VENDOR_ID_REALTEK, 0x8169,
			quirk_broken_intx_masking);

/*
 * Intel i40e (XL710/X710) 10/20/40GbE NICs all have broken INTx masking,
 * DisINTx can be set but the interrupt status bit is non-functional.
 */
DECLARE_PCI_FIXUP_FINAL(PCI_VENDOR_ID_INTEL, 0x1572, quirk_broken_intx_masking);
DECLARE_PCI_FIXUP_FINAL(PCI_VENDOR_ID_INTEL, 0x1574, quirk_broken_intx_masking);
DECLARE_PCI_FIXUP_FINAL(PCI_VENDOR_ID_INTEL, 0x1580, quirk_broken_intx_masking);
DECLARE_PCI_FIXUP_FINAL(PCI_VENDOR_ID_INTEL, 0x1581, quirk_broken_intx_masking);
DECLARE_PCI_FIXUP_FINAL(PCI_VENDOR_ID_INTEL, 0x1583, quirk_broken_intx_masking);
DECLARE_PCI_FIXUP_FINAL(PCI_VENDOR_ID_INTEL, 0x1584, quirk_broken_intx_masking);
DECLARE_PCI_FIXUP_FINAL(PCI_VENDOR_ID_INTEL, 0x1585, quirk_broken_intx_masking);
DECLARE_PCI_FIXUP_FINAL(PCI_VENDOR_ID_INTEL, 0x1586, quirk_broken_intx_masking);
DECLARE_PCI_FIXUP_FINAL(PCI_VENDOR_ID_INTEL, 0x1587, quirk_broken_intx_masking);
DECLARE_PCI_FIXUP_FINAL(PCI_VENDOR_ID_INTEL, 0x1588, quirk_broken_intx_masking);
DECLARE_PCI_FIXUP_FINAL(PCI_VENDOR_ID_INTEL, 0x1589, quirk_broken_intx_masking);
DECLARE_PCI_FIXUP_FINAL(PCI_VENDOR_ID_INTEL, 0x158a, quirk_broken_intx_masking);
DECLARE_PCI_FIXUP_FINAL(PCI_VENDOR_ID_INTEL, 0x158b, quirk_broken_intx_masking);
DECLARE_PCI_FIXUP_FINAL(PCI_VENDOR_ID_INTEL, 0x37d0, quirk_broken_intx_masking);
DECLARE_PCI_FIXUP_FINAL(PCI_VENDOR_ID_INTEL, 0x37d1, quirk_broken_intx_masking);
DECLARE_PCI_FIXUP_FINAL(PCI_VENDOR_ID_INTEL, 0x37d2, quirk_broken_intx_masking);

static u16 mellanox_broken_intx_devs[] = {
	PCI_DEVICE_ID_MELLANOX_HERMON_SDR,
	PCI_DEVICE_ID_MELLANOX_HERMON_DDR,
	PCI_DEVICE_ID_MELLANOX_HERMON_QDR,
	PCI_DEVICE_ID_MELLANOX_HERMON_DDR_GEN2,
	PCI_DEVICE_ID_MELLANOX_HERMON_QDR_GEN2,
	PCI_DEVICE_ID_MELLANOX_HERMON_EN,
	PCI_DEVICE_ID_MELLANOX_HERMON_EN_GEN2,
	PCI_DEVICE_ID_MELLANOX_CONNECTX_EN,
	PCI_DEVICE_ID_MELLANOX_CONNECTX_EN_T_GEN2,
	PCI_DEVICE_ID_MELLANOX_CONNECTX_EN_GEN2,
	PCI_DEVICE_ID_MELLANOX_CONNECTX_EN_5_GEN2,
	PCI_DEVICE_ID_MELLANOX_CONNECTX2,
	PCI_DEVICE_ID_MELLANOX_CONNECTX3,
	PCI_DEVICE_ID_MELLANOX_CONNECTX3_PRO,
};

#define CONNECTX_4_CURR_MAX_MINOR 99
#define CONNECTX_4_INTX_SUPPORT_MINOR 14

/*
 * Check ConnectX-4/LX FW version to see if it supports legacy interrupts.
 * If so, don't mark it as broken.
 * FW minor > 99 means older FW version format and no INTx masking support.
 * FW minor < 14 means new FW version format and no INTx masking support.
 */
static void mellanox_check_broken_intx_masking(struct pci_dev *pdev)
{
	__be32 __iomem *fw_ver;
	u16 fw_major;
	u16 fw_minor;
	u16 fw_subminor;
	u32 fw_maj_min;
	u32 fw_sub_min;
	int i;

	for (i = 0; i < ARRAY_SIZE(mellanox_broken_intx_devs); i++) {
		if (pdev->device == mellanox_broken_intx_devs[i]) {
			pdev->broken_intx_masking = 1;
			return;
		}
	}

	/*
	 * Getting here means Connect-IB cards and up. Connect-IB has no INTx
	 * support so shouldn't be checked further
	 */
	if (pdev->device == PCI_DEVICE_ID_MELLANOX_CONNECTIB)
		return;

	if (pdev->device != PCI_DEVICE_ID_MELLANOX_CONNECTX4 &&
	    pdev->device != PCI_DEVICE_ID_MELLANOX_CONNECTX4_LX)
		return;

	/* For ConnectX-4 and ConnectX-4LX, need to check FW support */
	if (pci_enable_device_mem(pdev)) {
		pci_warn(pdev, "Can't enable device memory\n");
		return;
	}

	fw_ver = ioremap(pci_resource_start(pdev, 0), 4);
	if (!fw_ver) {
		pci_warn(pdev, "Can't map ConnectX-4 initialization segment\n");
		goto out;
	}

	/* Reading from resource space should be 32b aligned */
	fw_maj_min = ioread32be(fw_ver);
	fw_sub_min = ioread32be(fw_ver + 1);
	fw_major = fw_maj_min & 0xffff;
	fw_minor = fw_maj_min >> 16;
	fw_subminor = fw_sub_min & 0xffff;
	if (fw_minor > CONNECTX_4_CURR_MAX_MINOR ||
	    fw_minor < CONNECTX_4_INTX_SUPPORT_MINOR) {
		pci_warn(pdev, "ConnectX-4: FW %u.%u.%u doesn't support INTx masking, disabling. Please upgrade FW to %d.14.1100 and up for INTx support\n",
			 fw_major, fw_minor, fw_subminor, pdev->device ==
			 PCI_DEVICE_ID_MELLANOX_CONNECTX4 ? 12 : 14);
		pdev->broken_intx_masking = 1;
	}

	iounmap(fw_ver);

out:
	pci_disable_device(pdev);
}
DECLARE_PCI_FIXUP_FINAL(PCI_VENDOR_ID_MELLANOX, PCI_ANY_ID,
			mellanox_check_broken_intx_masking);

static void quirk_no_bus_reset(struct pci_dev *dev)
{
	dev->dev_flags |= PCI_DEV_FLAGS_NO_BUS_RESET;
}

/*
 * Some NVIDIA GPU devices do not work with bus reset, SBR needs to be
 * prevented for those affected devices.
 */
static void quirk_nvidia_no_bus_reset(struct pci_dev *dev)
{
	if ((dev->device & 0xffc0) == 0x2340)
		quirk_no_bus_reset(dev);
}
DECLARE_PCI_FIXUP_HEADER(PCI_VENDOR_ID_NVIDIA, PCI_ANY_ID,
			 quirk_nvidia_no_bus_reset);

/*
 * Some Atheros AR9xxx and QCA988x chips do not behave after a bus reset.
 * The device will throw a Link Down error on AER-capable systems and
 * regardless of AER, config space of the device is never accessible again
 * and typically causes the system to hang or reset when access is attempted.
 * https://lore.kernel.org/r/20140923210318.498dacbd@dualc.maya.org/
 */
DECLARE_PCI_FIXUP_HEADER(PCI_VENDOR_ID_ATHEROS, 0x0030, quirk_no_bus_reset);
DECLARE_PCI_FIXUP_HEADER(PCI_VENDOR_ID_ATHEROS, 0x0032, quirk_no_bus_reset);
DECLARE_PCI_FIXUP_HEADER(PCI_VENDOR_ID_ATHEROS, 0x003c, quirk_no_bus_reset);
DECLARE_PCI_FIXUP_HEADER(PCI_VENDOR_ID_ATHEROS, 0x0033, quirk_no_bus_reset);
DECLARE_PCI_FIXUP_HEADER(PCI_VENDOR_ID_ATHEROS, 0x0034, quirk_no_bus_reset);

/*
 * Root port on some Cavium CN8xxx chips do not successfully complete a bus
 * reset when used with certain child devices.  After the reset, config
 * accesses to the child may fail.
 */
DECLARE_PCI_FIXUP_HEADER(PCI_VENDOR_ID_CAVIUM, 0xa100, quirk_no_bus_reset);

/*
 * Some TI KeyStone C667X devices do not support bus/hot reset.  The PCIESS
 * automatically disables LTSSM when Secondary Bus Reset is received and
 * the device stops working.  Prevent bus reset for these devices.  With
 * this change, the device can be assigned to VMs with VFIO, but it will
 * leak state between VMs.  Reference
 * https://e2e.ti.com/support/processors/f/791/t/954382
 */
DECLARE_PCI_FIXUP_HEADER(PCI_VENDOR_ID_TI, 0xb005, quirk_no_bus_reset);

static void quirk_no_pm_reset(struct pci_dev *dev)
{
	/*
	 * We can't do a bus reset on root bus devices, but an ineffective
	 * PM reset may be better than nothing.
	 */
	if (!pci_is_root_bus(dev->bus))
		dev->dev_flags |= PCI_DEV_FLAGS_NO_PM_RESET;
}

/*
 * Some AMD/ATI GPUS (HD8570 - Oland) report that a D3hot->D0 transition
 * causes a reset (i.e., they advertise NoSoftRst-).  This transition seems
 * to have no effect on the device: it retains the framebuffer contents and
 * monitor sync.  Advertising this support makes other layers, like VFIO,
 * assume pci_reset_function() is viable for this device.  Mark it as
 * unavailable to skip it when testing reset methods.
 */
DECLARE_PCI_FIXUP_CLASS_HEADER(PCI_VENDOR_ID_ATI, PCI_ANY_ID,
			       PCI_CLASS_DISPLAY_VGA, 8, quirk_no_pm_reset);

/*
 * Thunderbolt controllers with broken MSI hotplug signaling:
 * Entire 1st generation (Light Ridge, Eagle Ridge, Light Peak) and part
 * of the 2nd generation (Cactus Ridge 4C up to revision 1, Port Ridge).
 */
static void quirk_thunderbolt_hotplug_msi(struct pci_dev *pdev)
{
	if (pdev->is_hotplug_bridge &&
	    (pdev->device != PCI_DEVICE_ID_INTEL_CACTUS_RIDGE_4C ||
	     pdev->revision <= 1))
		pdev->no_msi = 1;
}
DECLARE_PCI_FIXUP_FINAL(PCI_VENDOR_ID_INTEL, PCI_DEVICE_ID_INTEL_LIGHT_RIDGE,
			quirk_thunderbolt_hotplug_msi);
DECLARE_PCI_FIXUP_FINAL(PCI_VENDOR_ID_INTEL, PCI_DEVICE_ID_INTEL_EAGLE_RIDGE,
			quirk_thunderbolt_hotplug_msi);
DECLARE_PCI_FIXUP_FINAL(PCI_VENDOR_ID_INTEL, PCI_DEVICE_ID_INTEL_LIGHT_PEAK,
			quirk_thunderbolt_hotplug_msi);
DECLARE_PCI_FIXUP_FINAL(PCI_VENDOR_ID_INTEL, PCI_DEVICE_ID_INTEL_CACTUS_RIDGE_4C,
			quirk_thunderbolt_hotplug_msi);
DECLARE_PCI_FIXUP_FINAL(PCI_VENDOR_ID_INTEL, PCI_DEVICE_ID_INTEL_PORT_RIDGE,
			quirk_thunderbolt_hotplug_msi);

#ifdef CONFIG_ACPI
/*
 * Apple: Shutdown Cactus Ridge Thunderbolt controller.
 *
 * On Apple hardware the Cactus Ridge Thunderbolt controller needs to be
 * shutdown before suspend. Otherwise the native host interface (NHI) will not
 * be present after resume if a device was plugged in before suspend.
 *
 * The Thunderbolt controller consists of a PCIe switch with downstream
 * bridges leading to the NHI and to the tunnel PCI bridges.
 *
 * This quirk cuts power to the whole chip. Therefore we have to apply it
 * during suspend_noirq of the upstream bridge.
 *
 * Power is automagically restored before resume. No action is needed.
 */
static void quirk_apple_poweroff_thunderbolt(struct pci_dev *dev)
{
	acpi_handle bridge, SXIO, SXFP, SXLV;

	if (!x86_apple_machine)
		return;
	if (pci_pcie_type(dev) != PCI_EXP_TYPE_UPSTREAM)
		return;

	/*
	 * SXIO/SXFP/SXLF turns off power to the Thunderbolt controller.
	 * We don't know how to turn it back on again, but firmware does,
	 * so we can only use SXIO/SXFP/SXLF if we're suspending via
	 * firmware.
	 */
	if (!pm_suspend_via_firmware())
		return;

	bridge = ACPI_HANDLE(&dev->dev);
	if (!bridge)
		return;

	/*
	 * SXIO and SXLV are present only on machines requiring this quirk.
	 * Thunderbolt bridges in external devices might have the same
	 * device ID as those on the host, but they will not have the
	 * associated ACPI methods. This implicitly checks that we are at
	 * the right bridge.
	 */
	if (ACPI_FAILURE(acpi_get_handle(bridge, "DSB0.NHI0.SXIO", &SXIO))
	    || ACPI_FAILURE(acpi_get_handle(bridge, "DSB0.NHI0.SXFP", &SXFP))
	    || ACPI_FAILURE(acpi_get_handle(bridge, "DSB0.NHI0.SXLV", &SXLV)))
		return;
	pci_info(dev, "quirk: cutting power to Thunderbolt controller...\n");

	/* magic sequence */
	acpi_execute_simple_method(SXIO, NULL, 1);
	acpi_execute_simple_method(SXFP, NULL, 0);
	msleep(300);
	acpi_execute_simple_method(SXLV, NULL, 0);
	acpi_execute_simple_method(SXIO, NULL, 0);
	acpi_execute_simple_method(SXLV, NULL, 0);
}
DECLARE_PCI_FIXUP_SUSPEND_LATE(PCI_VENDOR_ID_INTEL,
			       PCI_DEVICE_ID_INTEL_CACTUS_RIDGE_4C,
			       quirk_apple_poweroff_thunderbolt);
#endif

/*
 * Following are device-specific reset methods which can be used to
 * reset a single function if other methods (e.g. FLR, PM D0->D3) are
 * not available.
 */
static int reset_intel_82599_sfp_virtfn(struct pci_dev *dev, int probe)
{
	/*
	 * http://www.intel.com/content/dam/doc/datasheet/82599-10-gbe-controller-datasheet.pdf
	 *
	 * The 82599 supports FLR on VFs, but FLR support is reported only
	 * in the PF DEVCAP (sec 9.3.10.4), not in the VF DEVCAP (sec 9.5).
	 * Thus we must call pcie_flr() directly without first checking if it is
	 * supported.
	 */
	if (!probe)
		pcie_flr(dev);
	return 0;
}

#define SOUTH_CHICKEN2		0xc2004
#define PCH_PP_STATUS		0xc7200
#define PCH_PP_CONTROL		0xc7204
#define MSG_CTL			0x45010
#define NSDE_PWR_STATE		0xd0100
#define IGD_OPERATION_TIMEOUT	10000     /* set timeout 10 seconds */

static int reset_ivb_igd(struct pci_dev *dev, int probe)
{
	void __iomem *mmio_base;
	unsigned long timeout;
	u32 val;

	if (probe)
		return 0;

	mmio_base = pci_iomap(dev, 0, 0);
	if (!mmio_base)
		return -ENOMEM;

	iowrite32(0x00000002, mmio_base + MSG_CTL);

	/*
	 * Clobbering SOUTH_CHICKEN2 register is fine only if the next
	 * driver loaded sets the right bits. However, this's a reset and
	 * the bits have been set by i915 previously, so we clobber
	 * SOUTH_CHICKEN2 register directly here.
	 */
	iowrite32(0x00000005, mmio_base + SOUTH_CHICKEN2);

	val = ioread32(mmio_base + PCH_PP_CONTROL) & 0xfffffffe;
	iowrite32(val, mmio_base + PCH_PP_CONTROL);

	timeout = jiffies + msecs_to_jiffies(IGD_OPERATION_TIMEOUT);
	do {
		val = ioread32(mmio_base + PCH_PP_STATUS);
		if ((val & 0xb0000000) == 0)
			goto reset_complete;
		msleep(10);
	} while (time_before(jiffies, timeout));
	pci_warn(dev, "timeout during reset\n");

reset_complete:
	iowrite32(0x00000002, mmio_base + NSDE_PWR_STATE);

	pci_iounmap(dev, mmio_base);
	return 0;
}

/* Device-specific reset method for Chelsio T4-based adapters */
static int reset_chelsio_generic_dev(struct pci_dev *dev, int probe)
{
	u16 old_command;
	u16 msix_flags;

	/*
	 * If this isn't a Chelsio T4-based device, return -ENOTTY indicating
	 * that we have no device-specific reset method.
	 */
	if ((dev->device & 0xf000) != 0x4000)
		return -ENOTTY;

	/*
	 * If this is the "probe" phase, return 0 indicating that we can
	 * reset this device.
	 */
	if (probe)
		return 0;

	/*
	 * T4 can wedge if there are DMAs in flight within the chip and Bus
	 * Master has been disabled.  We need to have it on till the Function
	 * Level Reset completes.  (BUS_MASTER is disabled in
	 * pci_reset_function()).
	 */
	pci_read_config_word(dev, PCI_COMMAND, &old_command);
	pci_write_config_word(dev, PCI_COMMAND,
			      old_command | PCI_COMMAND_MASTER);

	/*
	 * Perform the actual device function reset, saving and restoring
	 * configuration information around the reset.
	 */
	pci_save_state(dev);

	/*
	 * T4 also suffers a Head-Of-Line blocking problem if MSI-X interrupts
	 * are disabled when an MSI-X interrupt message needs to be delivered.
	 * So we briefly re-enable MSI-X interrupts for the duration of the
	 * FLR.  The pci_restore_state() below will restore the original
	 * MSI-X state.
	 */
	pci_read_config_word(dev, dev->msix_cap+PCI_MSIX_FLAGS, &msix_flags);
	if ((msix_flags & PCI_MSIX_FLAGS_ENABLE) == 0)
		pci_write_config_word(dev, dev->msix_cap+PCI_MSIX_FLAGS,
				      msix_flags |
				      PCI_MSIX_FLAGS_ENABLE |
				      PCI_MSIX_FLAGS_MASKALL);

	pcie_flr(dev);

	/*
	 * Restore the configuration information (BAR values, etc.) including
	 * the original PCI Configuration Space Command word, and return
	 * success.
	 */
	pci_restore_state(dev);
	pci_write_config_word(dev, PCI_COMMAND, old_command);
	return 0;
}

#define PCI_DEVICE_ID_INTEL_82599_SFP_VF   0x10ed
#define PCI_DEVICE_ID_INTEL_IVB_M_VGA      0x0156
#define PCI_DEVICE_ID_INTEL_IVB_M2_VGA     0x0166

/*
 * The Samsung SM961/PM961 controller can sometimes enter a fatal state after
 * FLR where config space reads from the device return -1.  We seem to be
 * able to avoid this condition if we disable the NVMe controller prior to
 * FLR.  This quirk is generic for any NVMe class device requiring similar
 * assistance to quiesce the device prior to FLR.
 *
 * NVMe specification: https://nvmexpress.org/resources/specifications/
 * Revision 1.0e:
 *    Chapter 2: Required and optional PCI config registers
 *    Chapter 3: NVMe control registers
 *    Chapter 7.3: Reset behavior
 */
static int nvme_disable_and_flr(struct pci_dev *dev, int probe)
{
	void __iomem *bar;
	u16 cmd;
	u32 cfg;

	if (dev->class != PCI_CLASS_STORAGE_EXPRESS ||
	    !pcie_has_flr(dev) || !pci_resource_start(dev, 0))
		return -ENOTTY;

	if (probe)
		return 0;

	bar = pci_iomap(dev, 0, NVME_REG_CC + sizeof(cfg));
	if (!bar)
		return -ENOTTY;

	pci_read_config_word(dev, PCI_COMMAND, &cmd);
	pci_write_config_word(dev, PCI_COMMAND, cmd | PCI_COMMAND_MEMORY);

	cfg = readl(bar + NVME_REG_CC);

	/* Disable controller if enabled */
	if (cfg & NVME_CC_ENABLE) {
		u32 cap = readl(bar + NVME_REG_CAP);
		unsigned long timeout;

		/*
		 * Per nvme_disable_ctrl() skip shutdown notification as it
		 * could complete commands to the admin queue.  We only intend
		 * to quiesce the device before reset.
		 */
		cfg &= ~(NVME_CC_SHN_MASK | NVME_CC_ENABLE);

		writel(cfg, bar + NVME_REG_CC);

		/*
		 * Some controllers require an additional delay here, see
		 * NVME_QUIRK_DELAY_BEFORE_CHK_RDY.  None of those are yet
		 * supported by this quirk.
		 */

		/* Cap register provides max timeout in 500ms increments */
		timeout = ((NVME_CAP_TIMEOUT(cap) + 1) * HZ / 2) + jiffies;

		for (;;) {
			u32 status = readl(bar + NVME_REG_CSTS);

			/* Ready status becomes zero on disable complete */
			if (!(status & NVME_CSTS_RDY))
				break;

			msleep(100);

			if (time_after(jiffies, timeout)) {
				pci_warn(dev, "Timeout waiting for NVMe ready status to clear after disable\n");
				break;
			}
		}
	}

	pci_iounmap(dev, bar);

	pcie_flr(dev);

	return 0;
}

/*
 * Intel DC P3700 NVMe controller will timeout waiting for ready status
 * to change after NVMe enable if the driver starts interacting with the
 * device too soon after FLR.  A 250ms delay after FLR has heuristically
 * proven to produce reliably working results for device assignment cases.
 */
static int delay_250ms_after_flr(struct pci_dev *dev, int probe)
{
	if (!pcie_has_flr(dev))
		return -ENOTTY;

	if (probe)
		return 0;

	pcie_flr(dev);

	msleep(250);

	return 0;
}

#define PCI_DEVICE_ID_HINIC_VF      0x375E
#define HINIC_VF_FLR_TYPE           0x1000
#define HINIC_VF_FLR_CAP_BIT        (1UL << 30)
#define HINIC_VF_OP                 0xE80
#define HINIC_VF_FLR_PROC_BIT       (1UL << 18)
#define HINIC_OPERATION_TIMEOUT     15000	/* 15 seconds */

/* Device-specific reset method for Huawei Intelligent NIC virtual functions */
static int reset_hinic_vf_dev(struct pci_dev *pdev, int probe)
{
	unsigned long timeout;
	void __iomem *bar;
	u32 val;

	if (probe)
		return 0;

	bar = pci_iomap(pdev, 0, 0);
	if (!bar)
		return -ENOTTY;

	/* Get and check firmware capabilities */
	val = ioread32be(bar + HINIC_VF_FLR_TYPE);
	if (!(val & HINIC_VF_FLR_CAP_BIT)) {
		pci_iounmap(pdev, bar);
		return -ENOTTY;
	}

	/* Set HINIC_VF_FLR_PROC_BIT for the start of FLR */
	val = ioread32be(bar + HINIC_VF_OP);
	val = val | HINIC_VF_FLR_PROC_BIT;
	iowrite32be(val, bar + HINIC_VF_OP);

	pcie_flr(pdev);

	/*
	 * The device must recapture its Bus and Device Numbers after FLR
	 * in order generate Completions.  Issue a config write to let the
	 * device capture this information.
	 */
	pci_write_config_word(pdev, PCI_VENDOR_ID, 0);

	/* Firmware clears HINIC_VF_FLR_PROC_BIT when reset is complete */
	timeout = jiffies + msecs_to_jiffies(HINIC_OPERATION_TIMEOUT);
	do {
		val = ioread32be(bar + HINIC_VF_OP);
		if (!(val & HINIC_VF_FLR_PROC_BIT))
			goto reset_complete;
		msleep(20);
	} while (time_before(jiffies, timeout));

	val = ioread32be(bar + HINIC_VF_OP);
	if (!(val & HINIC_VF_FLR_PROC_BIT))
		goto reset_complete;

	pci_warn(pdev, "Reset dev timeout, FLR ack reg: %#010x\n", val);

reset_complete:
	pci_iounmap(pdev, bar);

	return 0;
}

static const struct pci_dev_reset_methods pci_dev_reset_methods[] = {
	{ PCI_VENDOR_ID_INTEL, PCI_DEVICE_ID_INTEL_82599_SFP_VF,
		 reset_intel_82599_sfp_virtfn },
	{ PCI_VENDOR_ID_INTEL, PCI_DEVICE_ID_INTEL_IVB_M_VGA,
		reset_ivb_igd },
	{ PCI_VENDOR_ID_INTEL, PCI_DEVICE_ID_INTEL_IVB_M2_VGA,
		reset_ivb_igd },
	{ PCI_VENDOR_ID_SAMSUNG, 0xa804, nvme_disable_and_flr },
	{ PCI_VENDOR_ID_INTEL, 0x0953, delay_250ms_after_flr },
	{ PCI_VENDOR_ID_INTEL, 0x0a54, delay_250ms_after_flr },
	{ PCI_VENDOR_ID_CHELSIO, PCI_ANY_ID,
		reset_chelsio_generic_dev },
	{ PCI_VENDOR_ID_HUAWEI, PCI_DEVICE_ID_HINIC_VF,
		reset_hinic_vf_dev },
	{ 0 }
};

/*
 * These device-specific reset methods are here rather than in a driver
 * because when a host assigns a device to a guest VM, the host may need
 * to reset the device but probably doesn't have a driver for it.
 */
int pci_dev_specific_reset(struct pci_dev *dev, int probe)
{
	const struct pci_dev_reset_methods *i;

	for (i = pci_dev_reset_methods; i->reset; i++) {
		if ((i->vendor == dev->vendor ||
		     i->vendor == (u16)PCI_ANY_ID) &&
		    (i->device == dev->device ||
		     i->device == (u16)PCI_ANY_ID))
			return i->reset(dev, probe);
	}

	return -ENOTTY;
}

static void quirk_dma_func0_alias(struct pci_dev *dev)
{
	if (PCI_FUNC(dev->devfn) != 0)
		pci_add_dma_alias(dev, PCI_DEVFN(PCI_SLOT(dev->devfn), 0), 1);
}

/*
 * https://bugzilla.redhat.com/show_bug.cgi?id=605888
 *
 * Some Ricoh devices use function 0 as the PCIe requester ID for DMA.
 */
DECLARE_PCI_FIXUP_HEADER(PCI_VENDOR_ID_RICOH, 0xe832, quirk_dma_func0_alias);
DECLARE_PCI_FIXUP_HEADER(PCI_VENDOR_ID_RICOH, 0xe476, quirk_dma_func0_alias);

static void quirk_dma_func1_alias(struct pci_dev *dev)
{
	if (PCI_FUNC(dev->devfn) != 1)
		pci_add_dma_alias(dev, PCI_DEVFN(PCI_SLOT(dev->devfn), 1), 1);
}

/*
 * Marvell 88SE9123 uses function 1 as the requester ID for DMA.  In some
 * SKUs function 1 is present and is a legacy IDE controller, in other
 * SKUs this function is not present, making this a ghost requester.
 * https://bugzilla.kernel.org/show_bug.cgi?id=42679
 */
DECLARE_PCI_FIXUP_HEADER(PCI_VENDOR_ID_MARVELL_EXT, 0x9120,
			 quirk_dma_func1_alias);
DECLARE_PCI_FIXUP_HEADER(PCI_VENDOR_ID_MARVELL_EXT, 0x9123,
			 quirk_dma_func1_alias);
DECLARE_PCI_FIXUP_HEADER(PCI_VENDOR_ID_MARVELL_EXT, 0x9128,
			 quirk_dma_func1_alias);
/* https://bugzilla.kernel.org/show_bug.cgi?id=42679#c14 */
DECLARE_PCI_FIXUP_HEADER(PCI_VENDOR_ID_MARVELL_EXT, 0x9130,
			 quirk_dma_func1_alias);
DECLARE_PCI_FIXUP_HEADER(PCI_VENDOR_ID_MARVELL_EXT, 0x9170,
			 quirk_dma_func1_alias);
/* https://bugzilla.kernel.org/show_bug.cgi?id=42679#c47 + c57 */
DECLARE_PCI_FIXUP_HEADER(PCI_VENDOR_ID_MARVELL_EXT, 0x9172,
			 quirk_dma_func1_alias);
/* https://bugzilla.kernel.org/show_bug.cgi?id=42679#c59 */
DECLARE_PCI_FIXUP_HEADER(PCI_VENDOR_ID_MARVELL_EXT, 0x917a,
			 quirk_dma_func1_alias);
/* https://bugzilla.kernel.org/show_bug.cgi?id=42679#c78 */
DECLARE_PCI_FIXUP_HEADER(PCI_VENDOR_ID_MARVELL_EXT, 0x9182,
			 quirk_dma_func1_alias);
/* https://bugzilla.kernel.org/show_bug.cgi?id=42679#c134 */
DECLARE_PCI_FIXUP_HEADER(PCI_VENDOR_ID_MARVELL_EXT, 0x9183,
			 quirk_dma_func1_alias);
/* https://bugzilla.kernel.org/show_bug.cgi?id=42679#c46 */
DECLARE_PCI_FIXUP_HEADER(PCI_VENDOR_ID_MARVELL_EXT, 0x91a0,
			 quirk_dma_func1_alias);
/* https://bugzilla.kernel.org/show_bug.cgi?id=42679#c135 */
DECLARE_PCI_FIXUP_HEADER(PCI_VENDOR_ID_MARVELL_EXT, 0x9215,
			 quirk_dma_func1_alias);
/* https://bugzilla.kernel.org/show_bug.cgi?id=42679#c127 */
DECLARE_PCI_FIXUP_HEADER(PCI_VENDOR_ID_MARVELL_EXT, 0x9220,
			 quirk_dma_func1_alias);
/* https://bugzilla.kernel.org/show_bug.cgi?id=42679#c49 */
DECLARE_PCI_FIXUP_HEADER(PCI_VENDOR_ID_MARVELL_EXT, 0x9230,
			 quirk_dma_func1_alias);
DECLARE_PCI_FIXUP_HEADER(PCI_VENDOR_ID_TTI, 0x0642,
			 quirk_dma_func1_alias);
DECLARE_PCI_FIXUP_HEADER(PCI_VENDOR_ID_TTI, 0x0645,
			 quirk_dma_func1_alias);
/* https://bugs.gentoo.org/show_bug.cgi?id=497630 */
DECLARE_PCI_FIXUP_HEADER(PCI_VENDOR_ID_JMICRON,
			 PCI_DEVICE_ID_JMICRON_JMB388_ESD,
			 quirk_dma_func1_alias);
/* https://bugzilla.kernel.org/show_bug.cgi?id=42679#c117 */
DECLARE_PCI_FIXUP_HEADER(0x1c28, /* Lite-On */
			 0x0122, /* Plextor M6E (Marvell 88SS9183)*/
			 quirk_dma_func1_alias);

/*
 * Some devices DMA with the wrong devfn, not just the wrong function.
 * quirk_fixed_dma_alias() uses this table to create fixed aliases, where
 * the alias is "fixed" and independent of the device devfn.
 *
 * For example, the Adaptec 3405 is a PCIe card with an Intel 80333 I/O
 * processor.  To software, this appears as a PCIe-to-PCI/X bridge with a
 * single device on the secondary bus.  In reality, the single exposed
 * device at 0e.0 is the Address Translation Unit (ATU) of the controller
 * that provides a bridge to the internal bus of the I/O processor.  The
 * controller supports private devices, which can be hidden from PCI config
 * space.  In the case of the Adaptec 3405, a private device at 01.0
 * appears to be the DMA engine, which therefore needs to become a DMA
 * alias for the device.
 */
static const struct pci_device_id fixed_dma_alias_tbl[] = {
	{ PCI_DEVICE_SUB(PCI_VENDOR_ID_ADAPTEC2, 0x0285,
			 PCI_VENDOR_ID_ADAPTEC2, 0x02bb), /* Adaptec 3405 */
	  .driver_data = PCI_DEVFN(1, 0) },
	{ PCI_DEVICE_SUB(PCI_VENDOR_ID_ADAPTEC2, 0x0285,
			 PCI_VENDOR_ID_ADAPTEC2, 0x02bc), /* Adaptec 3805 */
	  .driver_data = PCI_DEVFN(1, 0) },
	{ 0 }
};

static void quirk_fixed_dma_alias(struct pci_dev *dev)
{
	const struct pci_device_id *id;

	id = pci_match_id(fixed_dma_alias_tbl, dev);
	if (id)
		pci_add_dma_alias(dev, id->driver_data, 1);
}
DECLARE_PCI_FIXUP_HEADER(PCI_VENDOR_ID_ADAPTEC2, 0x0285, quirk_fixed_dma_alias);

/*
 * A few PCIe-to-PCI bridges fail to expose a PCIe capability, resulting in
 * using the wrong DMA alias for the device.  Some of these devices can be
 * used as either forward or reverse bridges, so we need to test whether the
 * device is operating in the correct mode.  We could probably apply this
 * quirk to PCI_ANY_ID, but for now we'll just use known offenders.  The test
 * is for a non-root, non-PCIe bridge where the upstream device is PCIe and
 * is not a PCIe-to-PCI bridge, then @pdev is actually a PCIe-to-PCI bridge.
 */
static void quirk_use_pcie_bridge_dma_alias(struct pci_dev *pdev)
{
	if (!pci_is_root_bus(pdev->bus) &&
	    pdev->hdr_type == PCI_HEADER_TYPE_BRIDGE &&
	    !pci_is_pcie(pdev) && pci_is_pcie(pdev->bus->self) &&
	    pci_pcie_type(pdev->bus->self) != PCI_EXP_TYPE_PCI_BRIDGE)
		pdev->dev_flags |= PCI_DEV_FLAG_PCIE_BRIDGE_ALIAS;
}
/* ASM1083/1085, https://bugzilla.kernel.org/show_bug.cgi?id=44881#c46 */
DECLARE_PCI_FIXUP_HEADER(PCI_VENDOR_ID_ASMEDIA, 0x1080,
			 quirk_use_pcie_bridge_dma_alias);
/* Tundra 8113, https://bugzilla.kernel.org/show_bug.cgi?id=44881#c43 */
DECLARE_PCI_FIXUP_HEADER(0x10e3, 0x8113, quirk_use_pcie_bridge_dma_alias);
/* ITE 8892, https://bugzilla.kernel.org/show_bug.cgi?id=73551 */
DECLARE_PCI_FIXUP_HEADER(0x1283, 0x8892, quirk_use_pcie_bridge_dma_alias);
/* ITE 8893 has the same problem as the 8892 */
DECLARE_PCI_FIXUP_HEADER(0x1283, 0x8893, quirk_use_pcie_bridge_dma_alias);
/* Intel 82801, https://bugzilla.kernel.org/show_bug.cgi?id=44881#c49 */
DECLARE_PCI_FIXUP_HEADER(0x8086, 0x244e, quirk_use_pcie_bridge_dma_alias);

/*
 * MIC x200 NTB forwards PCIe traffic using multiple alien RIDs. They have to
 * be added as aliases to the DMA device in order to allow buffer access
 * when IOMMU is enabled. Following devfns have to match RIT-LUT table
 * programmed in the EEPROM.
 */
static void quirk_mic_x200_dma_alias(struct pci_dev *pdev)
{
	pci_add_dma_alias(pdev, PCI_DEVFN(0x10, 0x0), 1);
	pci_add_dma_alias(pdev, PCI_DEVFN(0x11, 0x0), 1);
	pci_add_dma_alias(pdev, PCI_DEVFN(0x12, 0x3), 1);
}
DECLARE_PCI_FIXUP_HEADER(PCI_VENDOR_ID_INTEL, 0x2260, quirk_mic_x200_dma_alias);
DECLARE_PCI_FIXUP_HEADER(PCI_VENDOR_ID_INTEL, 0x2264, quirk_mic_x200_dma_alias);

/*
 * Intel Visual Compute Accelerator (VCA) is a family of PCIe add-in devices
 * exposing computational units via Non Transparent Bridges (NTB, PEX 87xx).
 *
 * Similarly to MIC x200, we need to add DMA aliases to allow buffer access
 * when IOMMU is enabled.  These aliases allow computational unit access to
 * host memory.  These aliases mark the whole VCA device as one IOMMU
 * group.
 *
 * All possible slot numbers (0x20) are used, since we are unable to tell
 * what slot is used on other side.  This quirk is intended for both host
 * and computational unit sides.  The VCA devices have up to five functions
 * (four for DMA channels and one additional).
 */
static void quirk_pex_vca_alias(struct pci_dev *pdev)
{
	const unsigned int num_pci_slots = 0x20;
	unsigned int slot;

	for (slot = 0; slot < num_pci_slots; slot++)
		pci_add_dma_alias(pdev, PCI_DEVFN(slot, 0x0), 5);
}
DECLARE_PCI_FIXUP_HEADER(PCI_VENDOR_ID_INTEL, 0x2954, quirk_pex_vca_alias);
DECLARE_PCI_FIXUP_HEADER(PCI_VENDOR_ID_INTEL, 0x2955, quirk_pex_vca_alias);
DECLARE_PCI_FIXUP_HEADER(PCI_VENDOR_ID_INTEL, 0x2956, quirk_pex_vca_alias);
DECLARE_PCI_FIXUP_HEADER(PCI_VENDOR_ID_INTEL, 0x2958, quirk_pex_vca_alias);
DECLARE_PCI_FIXUP_HEADER(PCI_VENDOR_ID_INTEL, 0x2959, quirk_pex_vca_alias);
DECLARE_PCI_FIXUP_HEADER(PCI_VENDOR_ID_INTEL, 0x295A, quirk_pex_vca_alias);

/*
 * The IOMMU and interrupt controller on Broadcom Vulcan/Cavium ThunderX2 are
 * associated not at the root bus, but at a bridge below. This quirk avoids
 * generating invalid DMA aliases.
 */
static void quirk_bridge_cavm_thrx2_pcie_root(struct pci_dev *pdev)
{
	pdev->dev_flags |= PCI_DEV_FLAGS_BRIDGE_XLATE_ROOT;
}
DECLARE_PCI_FIXUP_HEADER(PCI_VENDOR_ID_BROADCOM, 0x9000,
				quirk_bridge_cavm_thrx2_pcie_root);
DECLARE_PCI_FIXUP_HEADER(PCI_VENDOR_ID_BROADCOM, 0x9084,
				quirk_bridge_cavm_thrx2_pcie_root);

/*
 * Intersil/Techwell TW686[4589]-based video capture cards have an empty (zero)
 * class code.  Fix it.
 */
static void quirk_tw686x_class(struct pci_dev *pdev)
{
	u32 class = pdev->class;

	/* Use "Multimedia controller" class */
	pdev->class = (PCI_CLASS_MULTIMEDIA_OTHER << 8) | 0x01;
	pci_info(pdev, "TW686x PCI class overridden (%#08x -> %#08x)\n",
		 class, pdev->class);
}
DECLARE_PCI_FIXUP_CLASS_EARLY(0x1797, 0x6864, PCI_CLASS_NOT_DEFINED, 8,
			      quirk_tw686x_class);
DECLARE_PCI_FIXUP_CLASS_EARLY(0x1797, 0x6865, PCI_CLASS_NOT_DEFINED, 8,
			      quirk_tw686x_class);
DECLARE_PCI_FIXUP_CLASS_EARLY(0x1797, 0x6868, PCI_CLASS_NOT_DEFINED, 8,
			      quirk_tw686x_class);
DECLARE_PCI_FIXUP_CLASS_EARLY(0x1797, 0x6869, PCI_CLASS_NOT_DEFINED, 8,
			      quirk_tw686x_class);

/*
 * Some devices have problems with Transaction Layer Packets with the Relaxed
 * Ordering Attribute set.  Such devices should mark themselves and other
 * device drivers should check before sending TLPs with RO set.
 */
static void quirk_relaxedordering_disable(struct pci_dev *dev)
{
	dev->dev_flags |= PCI_DEV_FLAGS_NO_RELAXED_ORDERING;
	pci_info(dev, "Disable Relaxed Ordering Attributes to avoid PCIe Completion erratum\n");
}

/*
 * Intel Xeon processors based on Broadwell/Haswell microarchitecture Root
 * Complex have a Flow Control Credit issue which can cause performance
 * problems with Upstream Transaction Layer Packets with Relaxed Ordering set.
 */
DECLARE_PCI_FIXUP_CLASS_EARLY(PCI_VENDOR_ID_INTEL, 0x6f01, PCI_CLASS_NOT_DEFINED, 8,
			      quirk_relaxedordering_disable);
DECLARE_PCI_FIXUP_CLASS_EARLY(PCI_VENDOR_ID_INTEL, 0x6f02, PCI_CLASS_NOT_DEFINED, 8,
			      quirk_relaxedordering_disable);
DECLARE_PCI_FIXUP_CLASS_EARLY(PCI_VENDOR_ID_INTEL, 0x6f03, PCI_CLASS_NOT_DEFINED, 8,
			      quirk_relaxedordering_disable);
DECLARE_PCI_FIXUP_CLASS_EARLY(PCI_VENDOR_ID_INTEL, 0x6f04, PCI_CLASS_NOT_DEFINED, 8,
			      quirk_relaxedordering_disable);
DECLARE_PCI_FIXUP_CLASS_EARLY(PCI_VENDOR_ID_INTEL, 0x6f05, PCI_CLASS_NOT_DEFINED, 8,
			      quirk_relaxedordering_disable);
DECLARE_PCI_FIXUP_CLASS_EARLY(PCI_VENDOR_ID_INTEL, 0x6f06, PCI_CLASS_NOT_DEFINED, 8,
			      quirk_relaxedordering_disable);
DECLARE_PCI_FIXUP_CLASS_EARLY(PCI_VENDOR_ID_INTEL, 0x6f07, PCI_CLASS_NOT_DEFINED, 8,
			      quirk_relaxedordering_disable);
DECLARE_PCI_FIXUP_CLASS_EARLY(PCI_VENDOR_ID_INTEL, 0x6f08, PCI_CLASS_NOT_DEFINED, 8,
			      quirk_relaxedordering_disable);
DECLARE_PCI_FIXUP_CLASS_EARLY(PCI_VENDOR_ID_INTEL, 0x6f09, PCI_CLASS_NOT_DEFINED, 8,
			      quirk_relaxedordering_disable);
DECLARE_PCI_FIXUP_CLASS_EARLY(PCI_VENDOR_ID_INTEL, 0x6f0a, PCI_CLASS_NOT_DEFINED, 8,
			      quirk_relaxedordering_disable);
DECLARE_PCI_FIXUP_CLASS_EARLY(PCI_VENDOR_ID_INTEL, 0x6f0b, PCI_CLASS_NOT_DEFINED, 8,
			      quirk_relaxedordering_disable);
DECLARE_PCI_FIXUP_CLASS_EARLY(PCI_VENDOR_ID_INTEL, 0x6f0c, PCI_CLASS_NOT_DEFINED, 8,
			      quirk_relaxedordering_disable);
DECLARE_PCI_FIXUP_CLASS_EARLY(PCI_VENDOR_ID_INTEL, 0x6f0d, PCI_CLASS_NOT_DEFINED, 8,
			      quirk_relaxedordering_disable);
DECLARE_PCI_FIXUP_CLASS_EARLY(PCI_VENDOR_ID_INTEL, 0x6f0e, PCI_CLASS_NOT_DEFINED, 8,
			      quirk_relaxedordering_disable);
DECLARE_PCI_FIXUP_CLASS_EARLY(PCI_VENDOR_ID_INTEL, 0x2f01, PCI_CLASS_NOT_DEFINED, 8,
			      quirk_relaxedordering_disable);
DECLARE_PCI_FIXUP_CLASS_EARLY(PCI_VENDOR_ID_INTEL, 0x2f02, PCI_CLASS_NOT_DEFINED, 8,
			      quirk_relaxedordering_disable);
DECLARE_PCI_FIXUP_CLASS_EARLY(PCI_VENDOR_ID_INTEL, 0x2f03, PCI_CLASS_NOT_DEFINED, 8,
			      quirk_relaxedordering_disable);
DECLARE_PCI_FIXUP_CLASS_EARLY(PCI_VENDOR_ID_INTEL, 0x2f04, PCI_CLASS_NOT_DEFINED, 8,
			      quirk_relaxedordering_disable);
DECLARE_PCI_FIXUP_CLASS_EARLY(PCI_VENDOR_ID_INTEL, 0x2f05, PCI_CLASS_NOT_DEFINED, 8,
			      quirk_relaxedordering_disable);
DECLARE_PCI_FIXUP_CLASS_EARLY(PCI_VENDOR_ID_INTEL, 0x2f06, PCI_CLASS_NOT_DEFINED, 8,
			      quirk_relaxedordering_disable);
DECLARE_PCI_FIXUP_CLASS_EARLY(PCI_VENDOR_ID_INTEL, 0x2f07, PCI_CLASS_NOT_DEFINED, 8,
			      quirk_relaxedordering_disable);
DECLARE_PCI_FIXUP_CLASS_EARLY(PCI_VENDOR_ID_INTEL, 0x2f08, PCI_CLASS_NOT_DEFINED, 8,
			      quirk_relaxedordering_disable);
DECLARE_PCI_FIXUP_CLASS_EARLY(PCI_VENDOR_ID_INTEL, 0x2f09, PCI_CLASS_NOT_DEFINED, 8,
			      quirk_relaxedordering_disable);
DECLARE_PCI_FIXUP_CLASS_EARLY(PCI_VENDOR_ID_INTEL, 0x2f0a, PCI_CLASS_NOT_DEFINED, 8,
			      quirk_relaxedordering_disable);
DECLARE_PCI_FIXUP_CLASS_EARLY(PCI_VENDOR_ID_INTEL, 0x2f0b, PCI_CLASS_NOT_DEFINED, 8,
			      quirk_relaxedordering_disable);
DECLARE_PCI_FIXUP_CLASS_EARLY(PCI_VENDOR_ID_INTEL, 0x2f0c, PCI_CLASS_NOT_DEFINED, 8,
			      quirk_relaxedordering_disable);
DECLARE_PCI_FIXUP_CLASS_EARLY(PCI_VENDOR_ID_INTEL, 0x2f0d, PCI_CLASS_NOT_DEFINED, 8,
			      quirk_relaxedordering_disable);
DECLARE_PCI_FIXUP_CLASS_EARLY(PCI_VENDOR_ID_INTEL, 0x2f0e, PCI_CLASS_NOT_DEFINED, 8,
			      quirk_relaxedordering_disable);

/*
 * The AMD ARM A1100 (aka "SEATTLE") SoC has a bug in its PCIe Root Complex
 * where Upstream Transaction Layer Packets with the Relaxed Ordering
 * Attribute clear are allowed to bypass earlier TLPs with Relaxed Ordering
 * set.  This is a violation of the PCIe 3.0 Transaction Ordering Rules
 * outlined in Section 2.4.1 (PCI Express(r) Base Specification Revision 3.0
 * November 10, 2010).  As a result, on this platform we can't use Relaxed
 * Ordering for Upstream TLPs.
 */
DECLARE_PCI_FIXUP_CLASS_EARLY(PCI_VENDOR_ID_AMD, 0x1a00, PCI_CLASS_NOT_DEFINED, 8,
			      quirk_relaxedordering_disable);
DECLARE_PCI_FIXUP_CLASS_EARLY(PCI_VENDOR_ID_AMD, 0x1a01, PCI_CLASS_NOT_DEFINED, 8,
			      quirk_relaxedordering_disable);
DECLARE_PCI_FIXUP_CLASS_EARLY(PCI_VENDOR_ID_AMD, 0x1a02, PCI_CLASS_NOT_DEFINED, 8,
			      quirk_relaxedordering_disable);

/*
 * Per PCIe r3.0, sec 2.2.9, "Completion headers must supply the same
 * values for the Attribute as were supplied in the header of the
 * corresponding Request, except as explicitly allowed when IDO is used."
 *
 * If a non-compliant device generates a completion with a different
 * attribute than the request, the receiver may accept it (which itself
 * seems non-compliant based on sec 2.3.2), or it may handle it as a
 * Malformed TLP or an Unexpected Completion, which will probably lead to a
 * device access timeout.
 *
 * If the non-compliant device generates completions with zero attributes
 * (instead of copying the attributes from the request), we can work around
 * this by disabling the "Relaxed Ordering" and "No Snoop" attributes in
 * upstream devices so they always generate requests with zero attributes.
 *
 * This affects other devices under the same Root Port, but since these
 * attributes are performance hints, there should be no functional problem.
 *
 * Note that Configuration Space accesses are never supposed to have TLP
 * Attributes, so we're safe waiting till after any Configuration Space
 * accesses to do the Root Port fixup.
 */
static void quirk_disable_root_port_attributes(struct pci_dev *pdev)
{
	struct pci_dev *root_port = pcie_find_root_port(pdev);

	if (!root_port) {
		pci_warn(pdev, "PCIe Completion erratum may cause device errors\n");
		return;
	}

	pci_info(root_port, "Disabling No Snoop/Relaxed Ordering Attributes to avoid PCIe Completion erratum in %s\n",
		 dev_name(&pdev->dev));
	pcie_capability_clear_and_set_word(root_port, PCI_EXP_DEVCTL,
					   PCI_EXP_DEVCTL_RELAX_EN |
					   PCI_EXP_DEVCTL_NOSNOOP_EN, 0);
}

/*
 * The Chelsio T5 chip fails to copy TLP Attributes from a Request to the
 * Completion it generates.
 */
static void quirk_chelsio_T5_disable_root_port_attributes(struct pci_dev *pdev)
{
	/*
	 * This mask/compare operation selects for Physical Function 4 on a
	 * T5.  We only need to fix up the Root Port once for any of the
	 * PFs.  PF[0..3] have PCI Device IDs of 0x50xx, but PF4 is uniquely
	 * 0x54xx so we use that one.
	 */
	if ((pdev->device & 0xff00) == 0x5400)
		quirk_disable_root_port_attributes(pdev);
}
DECLARE_PCI_FIXUP_HEADER(PCI_VENDOR_ID_CHELSIO, PCI_ANY_ID,
			 quirk_chelsio_T5_disable_root_port_attributes);

/*
 * pci_acs_ctrl_enabled - compare desired ACS controls with those provided
 *			  by a device
 * @acs_ctrl_req: Bitmask of desired ACS controls
 * @acs_ctrl_ena: Bitmask of ACS controls enabled or provided implicitly by
 *		  the hardware design
 *
 * Return 1 if all ACS controls in the @acs_ctrl_req bitmask are included
 * in @acs_ctrl_ena, i.e., the device provides all the access controls the
 * caller desires.  Return 0 otherwise.
 */
static int pci_acs_ctrl_enabled(u16 acs_ctrl_req, u16 acs_ctrl_ena)
{
	if ((acs_ctrl_req & acs_ctrl_ena) == acs_ctrl_req)
		return 1;
	return 0;
}

/*
 * AMD has indicated that the devices below do not support peer-to-peer
 * in any system where they are found in the southbridge with an AMD
 * IOMMU in the system.  Multifunction devices that do not support
 * peer-to-peer between functions can claim to support a subset of ACS.
 * Such devices effectively enable request redirect (RR) and completion
 * redirect (CR) since all transactions are redirected to the upstream
 * root complex.
 *
 * https://lore.kernel.org/r/201207111426.q6BEQTbh002928@mail.maya.org/
 * https://lore.kernel.org/r/20120711165854.GM25282@amd.com/
 * https://lore.kernel.org/r/20121005130857.GX4009@amd.com/
 *
 * 1002:4385 SBx00 SMBus Controller
 * 1002:439c SB7x0/SB8x0/SB9x0 IDE Controller
 * 1002:4383 SBx00 Azalia (Intel HDA)
 * 1002:439d SB7x0/SB8x0/SB9x0 LPC host controller
 * 1002:4384 SBx00 PCI to PCI Bridge
 * 1002:4399 SB7x0/SB8x0/SB9x0 USB OHCI2 Controller
 *
 * https://bugzilla.kernel.org/show_bug.cgi?id=81841#c15
 *
 * 1022:780f [AMD] FCH PCI Bridge
 * 1022:7809 [AMD] FCH USB OHCI Controller
 */
static int pci_quirk_amd_sb_acs(struct pci_dev *dev, u16 acs_flags)
{
#ifdef CONFIG_ACPI
	struct acpi_table_header *header = NULL;
	acpi_status status;

	/* Targeting multifunction devices on the SB (appears on root bus) */
	if (!dev->multifunction || !pci_is_root_bus(dev->bus))
		return -ENODEV;

	/* The IVRS table describes the AMD IOMMU */
	status = acpi_get_table("IVRS", 0, &header);
	if (ACPI_FAILURE(status))
		return -ENODEV;

	acpi_put_table(header);

	/* Filter out flags not applicable to multifunction */
	acs_flags &= (PCI_ACS_RR | PCI_ACS_CR | PCI_ACS_EC | PCI_ACS_DT);

	return pci_acs_ctrl_enabled(acs_flags, PCI_ACS_RR | PCI_ACS_CR);
#else
	return -ENODEV;
#endif
}

static bool pci_quirk_cavium_acs_match(struct pci_dev *dev)
{
	if (!pci_is_pcie(dev) || pci_pcie_type(dev) != PCI_EXP_TYPE_ROOT_PORT)
		return false;

	switch (dev->device) {
	/*
	 * Effectively selects all downstream ports for whole ThunderX1
	 * (which represents 8 SoCs).
	 */
	case 0xa000 ... 0xa7ff: /* ThunderX1 */
	case 0xaf84:  /* ThunderX2 */
	case 0xb884:  /* ThunderX3 */
		return true;
	default:
		return false;
	}
}

static int pci_quirk_cavium_acs(struct pci_dev *dev, u16 acs_flags)
{
	if (!pci_quirk_cavium_acs_match(dev))
		return -ENOTTY;

	/*
	 * Cavium Root Ports don't advertise an ACS capability.  However,
	 * the RTL internally implements similar protection as if ACS had
	 * Source Validation, Request Redirection, Completion Redirection,
	 * and Upstream Forwarding features enabled.  Assert that the
	 * hardware implements and enables equivalent ACS functionality for
	 * these flags.
	 */
	return pci_acs_ctrl_enabled(acs_flags,
		PCI_ACS_SV | PCI_ACS_RR | PCI_ACS_CR | PCI_ACS_UF);
}

static int pci_quirk_xgene_acs(struct pci_dev *dev, u16 acs_flags)
{
	/*
	 * X-Gene Root Ports matching this quirk do not allow peer-to-peer
	 * transactions with others, allowing masking out these bits as if they
	 * were unimplemented in the ACS capability.
	 */
	return pci_acs_ctrl_enabled(acs_flags,
		PCI_ACS_SV | PCI_ACS_RR | PCI_ACS_CR | PCI_ACS_UF);
}

/*
 * Many Zhaoxin Root Ports and Switch Downstream Ports have no ACS capability.
 * But the implementation could block peer-to-peer transactions between them
 * and provide ACS-like functionality.
 */
static int  pci_quirk_zhaoxin_pcie_ports_acs(struct pci_dev *dev, u16 acs_flags)
{
	if (!pci_is_pcie(dev) ||
	    ((pci_pcie_type(dev) != PCI_EXP_TYPE_ROOT_PORT) &&
	     (pci_pcie_type(dev) != PCI_EXP_TYPE_DOWNSTREAM)))
		return -ENOTTY;

	switch (dev->device) {
	case 0x0710 ... 0x071e:
	case 0x0721:
	case 0x0723 ... 0x0732:
		return pci_acs_ctrl_enabled(acs_flags,
			PCI_ACS_SV | PCI_ACS_RR | PCI_ACS_CR | PCI_ACS_UF);
	}

	return false;
}

/*
 * Many Intel PCH Root Ports do provide ACS-like features to disable peer
 * transactions and validate bus numbers in requests, but do not provide an
 * actual PCIe ACS capability.  This is the list of device IDs known to fall
 * into that category as provided by Intel in Red Hat bugzilla 1037684.
 */
static const u16 pci_quirk_intel_pch_acs_ids[] = {
	/* Ibexpeak PCH */
	0x3b42, 0x3b43, 0x3b44, 0x3b45, 0x3b46, 0x3b47, 0x3b48, 0x3b49,
	0x3b4a, 0x3b4b, 0x3b4c, 0x3b4d, 0x3b4e, 0x3b4f, 0x3b50, 0x3b51,
	/* Cougarpoint PCH */
	0x1c10, 0x1c11, 0x1c12, 0x1c13, 0x1c14, 0x1c15, 0x1c16, 0x1c17,
	0x1c18, 0x1c19, 0x1c1a, 0x1c1b, 0x1c1c, 0x1c1d, 0x1c1e, 0x1c1f,
	/* Pantherpoint PCH */
	0x1e10, 0x1e11, 0x1e12, 0x1e13, 0x1e14, 0x1e15, 0x1e16, 0x1e17,
	0x1e18, 0x1e19, 0x1e1a, 0x1e1b, 0x1e1c, 0x1e1d, 0x1e1e, 0x1e1f,
	/* Lynxpoint-H PCH */
	0x8c10, 0x8c11, 0x8c12, 0x8c13, 0x8c14, 0x8c15, 0x8c16, 0x8c17,
	0x8c18, 0x8c19, 0x8c1a, 0x8c1b, 0x8c1c, 0x8c1d, 0x8c1e, 0x8c1f,
	/* Lynxpoint-LP PCH */
	0x9c10, 0x9c11, 0x9c12, 0x9c13, 0x9c14, 0x9c15, 0x9c16, 0x9c17,
	0x9c18, 0x9c19, 0x9c1a, 0x9c1b,
	/* Wildcat PCH */
	0x9c90, 0x9c91, 0x9c92, 0x9c93, 0x9c94, 0x9c95, 0x9c96, 0x9c97,
	0x9c98, 0x9c99, 0x9c9a, 0x9c9b,
	/* Patsburg (X79) PCH */
	0x1d10, 0x1d12, 0x1d14, 0x1d16, 0x1d18, 0x1d1a, 0x1d1c, 0x1d1e,
	/* Wellsburg (X99) PCH */
	0x8d10, 0x8d11, 0x8d12, 0x8d13, 0x8d14, 0x8d15, 0x8d16, 0x8d17,
	0x8d18, 0x8d19, 0x8d1a, 0x8d1b, 0x8d1c, 0x8d1d, 0x8d1e,
	/* Lynx Point (9 series) PCH */
	0x8c90, 0x8c92, 0x8c94, 0x8c96, 0x8c98, 0x8c9a, 0x8c9c, 0x8c9e,
};

static bool pci_quirk_intel_pch_acs_match(struct pci_dev *dev)
{
	int i;

	/* Filter out a few obvious non-matches first */
	if (!pci_is_pcie(dev) || pci_pcie_type(dev) != PCI_EXP_TYPE_ROOT_PORT)
		return false;

	for (i = 0; i < ARRAY_SIZE(pci_quirk_intel_pch_acs_ids); i++)
		if (pci_quirk_intel_pch_acs_ids[i] == dev->device)
			return true;

	return false;
}

static int pci_quirk_intel_pch_acs(struct pci_dev *dev, u16 acs_flags)
{
	if (!pci_quirk_intel_pch_acs_match(dev))
		return -ENOTTY;

	if (dev->dev_flags & PCI_DEV_FLAGS_ACS_ENABLED_QUIRK)
		return pci_acs_ctrl_enabled(acs_flags,
			PCI_ACS_SV | PCI_ACS_RR | PCI_ACS_CR | PCI_ACS_UF);

	return pci_acs_ctrl_enabled(acs_flags, 0);
}

/*
 * These QCOM Root Ports do provide ACS-like features to disable peer
 * transactions and validate bus numbers in requests, but do not provide an
 * actual PCIe ACS capability.  Hardware supports source validation but it
 * will report the issue as Completer Abort instead of ACS Violation.
 * Hardware doesn't support peer-to-peer and each Root Port is a Root
 * Complex with unique segment numbers.  It is not possible for one Root
 * Port to pass traffic to another Root Port.  All PCIe transactions are
 * terminated inside the Root Port.
 */
static int pci_quirk_qcom_rp_acs(struct pci_dev *dev, u16 acs_flags)
{
	return pci_acs_ctrl_enabled(acs_flags,
		PCI_ACS_SV | PCI_ACS_RR | PCI_ACS_CR | PCI_ACS_UF);
}
<<<<<<< HEAD

static int pci_quirk_al_acs(struct pci_dev *dev, u16 acs_flags)
{
	if (pci_pcie_type(dev) != PCI_EXP_TYPE_ROOT_PORT)
		return -ENOTTY;

	/*
	 * Amazon's Annapurna Labs root ports don't include an ACS capability,
	 * but do include ACS-like functionality. The hardware doesn't support
	 * peer-to-peer transactions via the root port and each has a unique
	 * segment number.
	 *
	 * Additionally, the root ports cannot send traffic to each other.
	 */
	acs_flags &= ~(PCI_ACS_SV | PCI_ACS_RR | PCI_ACS_CR | PCI_ACS_UF);

=======

static int pci_quirk_al_acs(struct pci_dev *dev, u16 acs_flags)
{
	if (pci_pcie_type(dev) != PCI_EXP_TYPE_ROOT_PORT)
		return -ENOTTY;

	/*
	 * Amazon's Annapurna Labs root ports don't include an ACS capability,
	 * but do include ACS-like functionality. The hardware doesn't support
	 * peer-to-peer transactions via the root port and each has a unique
	 * segment number.
	 *
	 * Additionally, the root ports cannot send traffic to each other.
	 */
	acs_flags &= ~(PCI_ACS_SV | PCI_ACS_RR | PCI_ACS_CR | PCI_ACS_UF);

>>>>>>> 7d2a07b7
	return acs_flags ? 0 : 1;
}

/*
 * Sunrise Point PCH root ports implement ACS, but unfortunately as shown in
 * the datasheet (Intel 100 Series Chipset Family PCH Datasheet, Vol. 2,
 * 12.1.46, 12.1.47)[1] this chipset uses dwords for the ACS capability and
 * control registers whereas the PCIe spec packs them into words (Rev 3.0,
 * 7.16 ACS Extended Capability).  The bit definitions are correct, but the
 * control register is at offset 8 instead of 6 and we should probably use
 * dword accesses to them.  This applies to the following PCI Device IDs, as
 * found in volume 1 of the datasheet[2]:
 *
 * 0xa110-0xa11f Sunrise Point-H PCI Express Root Port #{0-16}
 * 0xa167-0xa16a Sunrise Point-H PCI Express Root Port #{17-20}
 *
 * N.B. This doesn't fix what lspci shows.
 *
 * The 100 series chipset specification update includes this as errata #23[3].
 *
 * The 200 series chipset (Union Point) has the same bug according to the
 * specification update (Intel 200 Series Chipset Family Platform Controller
 * Hub, Specification Update, January 2017, Revision 001, Document# 335194-001,
 * Errata 22)[4].  Per the datasheet[5], root port PCI Device IDs for this
 * chipset include:
 *
 * 0xa290-0xa29f PCI Express Root port #{0-16}
 * 0xa2e7-0xa2ee PCI Express Root port #{17-24}
 *
 * Mobile chipsets are also affected, 7th & 8th Generation
 * Specification update confirms ACS errata 22, status no fix: (7th Generation
 * Intel Processor Family I/O for U/Y Platforms and 8th Generation Intel
 * Processor Family I/O for U Quad Core Platforms Specification Update,
 * August 2017, Revision 002, Document#: 334660-002)[6]
 * Device IDs from I/O datasheet: (7th Generation Intel Processor Family I/O
 * for U/Y Platforms and 8th Generation Intel ® Processor Family I/O for U
 * Quad Core Platforms, Vol 1 of 2, August 2017, Document#: 334658-003)[7]
 *
 * 0x9d10-0x9d1b PCI Express Root port #{1-12}
 *
 * [1] https://www.intel.com/content/www/us/en/chipsets/100-series-chipset-datasheet-vol-2.html
 * [2] https://www.intel.com/content/www/us/en/chipsets/100-series-chipset-datasheet-vol-1.html
 * [3] https://www.intel.com/content/www/us/en/chipsets/100-series-chipset-spec-update.html
 * [4] https://www.intel.com/content/www/us/en/chipsets/200-series-chipset-pch-spec-update.html
 * [5] https://www.intel.com/content/www/us/en/chipsets/200-series-chipset-pch-datasheet-vol-1.html
 * [6] https://www.intel.com/content/www/us/en/processors/core/7th-gen-core-family-mobile-u-y-processor-lines-i-o-spec-update.html
 * [7] https://www.intel.com/content/www/us/en/processors/core/7th-gen-core-family-mobile-u-y-processor-lines-i-o-datasheet-vol-1.html
 */
static bool pci_quirk_intel_spt_pch_acs_match(struct pci_dev *dev)
{
	if (!pci_is_pcie(dev) || pci_pcie_type(dev) != PCI_EXP_TYPE_ROOT_PORT)
		return false;

	switch (dev->device) {
	case 0xa110 ... 0xa11f: case 0xa167 ... 0xa16a: /* Sunrise Point */
	case 0xa290 ... 0xa29f: case 0xa2e7 ... 0xa2ee: /* Union Point */
	case 0x9d10 ... 0x9d1b: /* 7th & 8th Gen Mobile */
		return true;
	}

	return false;
}

#define INTEL_SPT_ACS_CTRL (PCI_ACS_CAP + 4)

static int pci_quirk_intel_spt_pch_acs(struct pci_dev *dev, u16 acs_flags)
{
	int pos;
	u32 cap, ctrl;

	if (!pci_quirk_intel_spt_pch_acs_match(dev))
		return -ENOTTY;

	pos = dev->acs_cap;
	if (!pos)
		return -ENOTTY;

	/* see pci_acs_flags_enabled() */
	pci_read_config_dword(dev, pos + PCI_ACS_CAP, &cap);
	acs_flags &= (cap | PCI_ACS_EC);

	pci_read_config_dword(dev, pos + INTEL_SPT_ACS_CTRL, &ctrl);

	return pci_acs_ctrl_enabled(acs_flags, ctrl);
}

static int pci_quirk_mf_endpoint_acs(struct pci_dev *dev, u16 acs_flags)
{
	/*
	 * SV, TB, and UF are not relevant to multifunction endpoints.
	 *
	 * Multifunction devices are only required to implement RR, CR, and DT
	 * in their ACS capability if they support peer-to-peer transactions.
	 * Devices matching this quirk have been verified by the vendor to not
	 * perform peer-to-peer with other functions, allowing us to mask out
	 * these bits as if they were unimplemented in the ACS capability.
	 */
	return pci_acs_ctrl_enabled(acs_flags,
		PCI_ACS_SV | PCI_ACS_TB | PCI_ACS_RR |
		PCI_ACS_CR | PCI_ACS_UF | PCI_ACS_DT);
}

static int pci_quirk_rciep_acs(struct pci_dev *dev, u16 acs_flags)
{
	/*
	 * Intel RCiEP's are required to allow p2p only on translated
	 * addresses.  Refer to Intel VT-d specification, r3.1, sec 3.16,
	 * "Root-Complex Peer to Peer Considerations".
	 */
	if (pci_pcie_type(dev) != PCI_EXP_TYPE_RC_END)
		return -ENOTTY;

	return pci_acs_ctrl_enabled(acs_flags,
		PCI_ACS_SV | PCI_ACS_RR | PCI_ACS_CR | PCI_ACS_UF);
}

static int pci_quirk_brcm_acs(struct pci_dev *dev, u16 acs_flags)
{
	/*
	 * iProc PAXB Root Ports don't advertise an ACS capability, but
	 * they do not allow peer-to-peer transactions between Root Ports.
	 * Allow each Root Port to be in a separate IOMMU group by masking
	 * SV/RR/CR/UF bits.
	 */
	return pci_acs_ctrl_enabled(acs_flags,
		PCI_ACS_SV | PCI_ACS_RR | PCI_ACS_CR | PCI_ACS_UF);
}

static const struct pci_dev_acs_enabled {
	u16 vendor;
	u16 device;
	int (*acs_enabled)(struct pci_dev *dev, u16 acs_flags);
} pci_dev_acs_enabled[] = {
	{ PCI_VENDOR_ID_ATI, 0x4385, pci_quirk_amd_sb_acs },
	{ PCI_VENDOR_ID_ATI, 0x439c, pci_quirk_amd_sb_acs },
	{ PCI_VENDOR_ID_ATI, 0x4383, pci_quirk_amd_sb_acs },
	{ PCI_VENDOR_ID_ATI, 0x439d, pci_quirk_amd_sb_acs },
	{ PCI_VENDOR_ID_ATI, 0x4384, pci_quirk_amd_sb_acs },
	{ PCI_VENDOR_ID_ATI, 0x4399, pci_quirk_amd_sb_acs },
	{ PCI_VENDOR_ID_AMD, 0x780f, pci_quirk_amd_sb_acs },
	{ PCI_VENDOR_ID_AMD, 0x7809, pci_quirk_amd_sb_acs },
	{ PCI_VENDOR_ID_SOLARFLARE, 0x0903, pci_quirk_mf_endpoint_acs },
	{ PCI_VENDOR_ID_SOLARFLARE, 0x0923, pci_quirk_mf_endpoint_acs },
	{ PCI_VENDOR_ID_SOLARFLARE, 0x0A03, pci_quirk_mf_endpoint_acs },
	{ PCI_VENDOR_ID_INTEL, 0x10C6, pci_quirk_mf_endpoint_acs },
	{ PCI_VENDOR_ID_INTEL, 0x10DB, pci_quirk_mf_endpoint_acs },
	{ PCI_VENDOR_ID_INTEL, 0x10DD, pci_quirk_mf_endpoint_acs },
	{ PCI_VENDOR_ID_INTEL, 0x10E1, pci_quirk_mf_endpoint_acs },
	{ PCI_VENDOR_ID_INTEL, 0x10F1, pci_quirk_mf_endpoint_acs },
	{ PCI_VENDOR_ID_INTEL, 0x10F7, pci_quirk_mf_endpoint_acs },
	{ PCI_VENDOR_ID_INTEL, 0x10F8, pci_quirk_mf_endpoint_acs },
	{ PCI_VENDOR_ID_INTEL, 0x10F9, pci_quirk_mf_endpoint_acs },
	{ PCI_VENDOR_ID_INTEL, 0x10FA, pci_quirk_mf_endpoint_acs },
	{ PCI_VENDOR_ID_INTEL, 0x10FB, pci_quirk_mf_endpoint_acs },
	{ PCI_VENDOR_ID_INTEL, 0x10FC, pci_quirk_mf_endpoint_acs },
	{ PCI_VENDOR_ID_INTEL, 0x1507, pci_quirk_mf_endpoint_acs },
	{ PCI_VENDOR_ID_INTEL, 0x1514, pci_quirk_mf_endpoint_acs },
	{ PCI_VENDOR_ID_INTEL, 0x151C, pci_quirk_mf_endpoint_acs },
	{ PCI_VENDOR_ID_INTEL, 0x1529, pci_quirk_mf_endpoint_acs },
	{ PCI_VENDOR_ID_INTEL, 0x152A, pci_quirk_mf_endpoint_acs },
	{ PCI_VENDOR_ID_INTEL, 0x154D, pci_quirk_mf_endpoint_acs },
	{ PCI_VENDOR_ID_INTEL, 0x154F, pci_quirk_mf_endpoint_acs },
	{ PCI_VENDOR_ID_INTEL, 0x1551, pci_quirk_mf_endpoint_acs },
	{ PCI_VENDOR_ID_INTEL, 0x1558, pci_quirk_mf_endpoint_acs },
	/* 82580 */
	{ PCI_VENDOR_ID_INTEL, 0x1509, pci_quirk_mf_endpoint_acs },
	{ PCI_VENDOR_ID_INTEL, 0x150E, pci_quirk_mf_endpoint_acs },
	{ PCI_VENDOR_ID_INTEL, 0x150F, pci_quirk_mf_endpoint_acs },
	{ PCI_VENDOR_ID_INTEL, 0x1510, pci_quirk_mf_endpoint_acs },
	{ PCI_VENDOR_ID_INTEL, 0x1511, pci_quirk_mf_endpoint_acs },
	{ PCI_VENDOR_ID_INTEL, 0x1516, pci_quirk_mf_endpoint_acs },
	{ PCI_VENDOR_ID_INTEL, 0x1527, pci_quirk_mf_endpoint_acs },
	/* 82576 */
	{ PCI_VENDOR_ID_INTEL, 0x10C9, pci_quirk_mf_endpoint_acs },
	{ PCI_VENDOR_ID_INTEL, 0x10E6, pci_quirk_mf_endpoint_acs },
	{ PCI_VENDOR_ID_INTEL, 0x10E7, pci_quirk_mf_endpoint_acs },
	{ PCI_VENDOR_ID_INTEL, 0x10E8, pci_quirk_mf_endpoint_acs },
	{ PCI_VENDOR_ID_INTEL, 0x150A, pci_quirk_mf_endpoint_acs },
	{ PCI_VENDOR_ID_INTEL, 0x150D, pci_quirk_mf_endpoint_acs },
	{ PCI_VENDOR_ID_INTEL, 0x1518, pci_quirk_mf_endpoint_acs },
	{ PCI_VENDOR_ID_INTEL, 0x1526, pci_quirk_mf_endpoint_acs },
	/* 82575 */
	{ PCI_VENDOR_ID_INTEL, 0x10A7, pci_quirk_mf_endpoint_acs },
	{ PCI_VENDOR_ID_INTEL, 0x10A9, pci_quirk_mf_endpoint_acs },
	{ PCI_VENDOR_ID_INTEL, 0x10D6, pci_quirk_mf_endpoint_acs },
	/* I350 */
	{ PCI_VENDOR_ID_INTEL, 0x1521, pci_quirk_mf_endpoint_acs },
	{ PCI_VENDOR_ID_INTEL, 0x1522, pci_quirk_mf_endpoint_acs },
	{ PCI_VENDOR_ID_INTEL, 0x1523, pci_quirk_mf_endpoint_acs },
	{ PCI_VENDOR_ID_INTEL, 0x1524, pci_quirk_mf_endpoint_acs },
	/* 82571 (Quads omitted due to non-ACS switch) */
	{ PCI_VENDOR_ID_INTEL, 0x105E, pci_quirk_mf_endpoint_acs },
	{ PCI_VENDOR_ID_INTEL, 0x105F, pci_quirk_mf_endpoint_acs },
	{ PCI_VENDOR_ID_INTEL, 0x1060, pci_quirk_mf_endpoint_acs },
	{ PCI_VENDOR_ID_INTEL, 0x10D9, pci_quirk_mf_endpoint_acs },
	/* I219 */
	{ PCI_VENDOR_ID_INTEL, 0x15b7, pci_quirk_mf_endpoint_acs },
	{ PCI_VENDOR_ID_INTEL, 0x15b8, pci_quirk_mf_endpoint_acs },
	{ PCI_VENDOR_ID_INTEL, PCI_ANY_ID, pci_quirk_rciep_acs },
	/* QCOM QDF2xxx root ports */
	{ PCI_VENDOR_ID_QCOM, 0x0400, pci_quirk_qcom_rp_acs },
	{ PCI_VENDOR_ID_QCOM, 0x0401, pci_quirk_qcom_rp_acs },
	/* HXT SD4800 root ports. The ACS design is same as QCOM QDF2xxx */
	{ PCI_VENDOR_ID_HXT, 0x0401, pci_quirk_qcom_rp_acs },
	/* Intel PCH root ports */
	{ PCI_VENDOR_ID_INTEL, PCI_ANY_ID, pci_quirk_intel_pch_acs },
	{ PCI_VENDOR_ID_INTEL, PCI_ANY_ID, pci_quirk_intel_spt_pch_acs },
	{ 0x19a2, 0x710, pci_quirk_mf_endpoint_acs }, /* Emulex BE3-R */
	{ 0x10df, 0x720, pci_quirk_mf_endpoint_acs }, /* Emulex Skyhawk-R */
	/* Cavium ThunderX */
	{ PCI_VENDOR_ID_CAVIUM, PCI_ANY_ID, pci_quirk_cavium_acs },
	/* APM X-Gene */
	{ PCI_VENDOR_ID_AMCC, 0xE004, pci_quirk_xgene_acs },
	/* Ampere Computing */
	{ PCI_VENDOR_ID_AMPERE, 0xE005, pci_quirk_xgene_acs },
	{ PCI_VENDOR_ID_AMPERE, 0xE006, pci_quirk_xgene_acs },
	{ PCI_VENDOR_ID_AMPERE, 0xE007, pci_quirk_xgene_acs },
	{ PCI_VENDOR_ID_AMPERE, 0xE008, pci_quirk_xgene_acs },
	{ PCI_VENDOR_ID_AMPERE, 0xE009, pci_quirk_xgene_acs },
	{ PCI_VENDOR_ID_AMPERE, 0xE00A, pci_quirk_xgene_acs },
	{ PCI_VENDOR_ID_AMPERE, 0xE00B, pci_quirk_xgene_acs },
	{ PCI_VENDOR_ID_AMPERE, 0xE00C, pci_quirk_xgene_acs },
	/* Broadcom multi-function device */
	{ PCI_VENDOR_ID_BROADCOM, 0x16D7, pci_quirk_mf_endpoint_acs },
	{ PCI_VENDOR_ID_BROADCOM, 0xD714, pci_quirk_brcm_acs },
	/* Amazon Annapurna Labs */
	{ PCI_VENDOR_ID_AMAZON_ANNAPURNA_LABS, 0x0031, pci_quirk_al_acs },
	/* Zhaoxin multi-function devices */
	{ PCI_VENDOR_ID_ZHAOXIN, 0x3038, pci_quirk_mf_endpoint_acs },
	{ PCI_VENDOR_ID_ZHAOXIN, 0x3104, pci_quirk_mf_endpoint_acs },
	{ PCI_VENDOR_ID_ZHAOXIN, 0x9083, pci_quirk_mf_endpoint_acs },
	/* Zhaoxin Root/Downstream Ports */
	{ PCI_VENDOR_ID_ZHAOXIN, PCI_ANY_ID, pci_quirk_zhaoxin_pcie_ports_acs },
	{ 0 }
};

/*
 * pci_dev_specific_acs_enabled - check whether device provides ACS controls
 * @dev:	PCI device
 * @acs_flags:	Bitmask of desired ACS controls
 *
 * Returns:
 *   -ENOTTY:	No quirk applies to this device; we can't tell whether the
 *		device provides the desired controls
 *   0:		Device does not provide all the desired controls
 *   >0:	Device provides all the controls in @acs_flags
 */
int pci_dev_specific_acs_enabled(struct pci_dev *dev, u16 acs_flags)
{
	const struct pci_dev_acs_enabled *i;
	int ret;

	/*
	 * Allow devices that do not expose standard PCIe ACS capabilities
	 * or control to indicate their support here.  Multi-function express
	 * devices which do not allow internal peer-to-peer between functions,
	 * but do not implement PCIe ACS may wish to return true here.
	 */
	for (i = pci_dev_acs_enabled; i->acs_enabled; i++) {
		if ((i->vendor == dev->vendor ||
		     i->vendor == (u16)PCI_ANY_ID) &&
		    (i->device == dev->device ||
		     i->device == (u16)PCI_ANY_ID)) {
			ret = i->acs_enabled(dev, acs_flags);
			if (ret >= 0)
				return ret;
		}
	}

	return -ENOTTY;
}

/* Config space offset of Root Complex Base Address register */
#define INTEL_LPC_RCBA_REG 0xf0
/* 31:14 RCBA address */
#define INTEL_LPC_RCBA_MASK 0xffffc000
/* RCBA Enable */
#define INTEL_LPC_RCBA_ENABLE (1 << 0)

/* Backbone Scratch Pad Register */
#define INTEL_BSPR_REG 0x1104
/* Backbone Peer Non-Posted Disable */
#define INTEL_BSPR_REG_BPNPD (1 << 8)
/* Backbone Peer Posted Disable */
#define INTEL_BSPR_REG_BPPD  (1 << 9)

/* Upstream Peer Decode Configuration Register */
#define INTEL_UPDCR_REG 0x1014
/* 5:0 Peer Decode Enable bits */
#define INTEL_UPDCR_REG_MASK 0x3f

static int pci_quirk_enable_intel_lpc_acs(struct pci_dev *dev)
{
	u32 rcba, bspr, updcr;
	void __iomem *rcba_mem;

	/*
	 * Read the RCBA register from the LPC (D31:F0).  PCH root ports
	 * are D28:F* and therefore get probed before LPC, thus we can't
	 * use pci_get_slot()/pci_read_config_dword() here.
	 */
	pci_bus_read_config_dword(dev->bus, PCI_DEVFN(31, 0),
				  INTEL_LPC_RCBA_REG, &rcba);
	if (!(rcba & INTEL_LPC_RCBA_ENABLE))
		return -EINVAL;

	rcba_mem = ioremap(rcba & INTEL_LPC_RCBA_MASK,
				   PAGE_ALIGN(INTEL_UPDCR_REG));
	if (!rcba_mem)
		return -ENOMEM;

	/*
	 * The BSPR can disallow peer cycles, but it's set by soft strap and
	 * therefore read-only.  If both posted and non-posted peer cycles are
	 * disallowed, we're ok.  If either are allowed, then we need to use
	 * the UPDCR to disable peer decodes for each port.  This provides the
	 * PCIe ACS equivalent of PCI_ACS_RR | PCI_ACS_CR | PCI_ACS_UF
	 */
	bspr = readl(rcba_mem + INTEL_BSPR_REG);
	bspr &= INTEL_BSPR_REG_BPNPD | INTEL_BSPR_REG_BPPD;
	if (bspr != (INTEL_BSPR_REG_BPNPD | INTEL_BSPR_REG_BPPD)) {
		updcr = readl(rcba_mem + INTEL_UPDCR_REG);
		if (updcr & INTEL_UPDCR_REG_MASK) {
			pci_info(dev, "Disabling UPDCR peer decodes\n");
			updcr &= ~INTEL_UPDCR_REG_MASK;
			writel(updcr, rcba_mem + INTEL_UPDCR_REG);
		}
	}

	iounmap(rcba_mem);
	return 0;
}

/* Miscellaneous Port Configuration register */
#define INTEL_MPC_REG 0xd8
/* MPC: Invalid Receive Bus Number Check Enable */
#define INTEL_MPC_REG_IRBNCE (1 << 26)

static void pci_quirk_enable_intel_rp_mpc_acs(struct pci_dev *dev)
{
	u32 mpc;

	/*
	 * When enabled, the IRBNCE bit of the MPC register enables the
	 * equivalent of PCI ACS Source Validation (PCI_ACS_SV), which
	 * ensures that requester IDs fall within the bus number range
	 * of the bridge.  Enable if not already.
	 */
	pci_read_config_dword(dev, INTEL_MPC_REG, &mpc);
	if (!(mpc & INTEL_MPC_REG_IRBNCE)) {
		pci_info(dev, "Enabling MPC IRBNCE\n");
		mpc |= INTEL_MPC_REG_IRBNCE;
		pci_write_config_word(dev, INTEL_MPC_REG, mpc);
	}
}

/*
 * Currently this quirk does the equivalent of
 * PCI_ACS_SV | PCI_ACS_RR | PCI_ACS_CR | PCI_ACS_UF
 *
 * TODO: This quirk also needs to do equivalent of PCI_ACS_TB,
 * if dev->external_facing || dev->untrusted
 */
static int pci_quirk_enable_intel_pch_acs(struct pci_dev *dev)
{
	if (!pci_quirk_intel_pch_acs_match(dev))
		return -ENOTTY;

	if (pci_quirk_enable_intel_lpc_acs(dev)) {
		pci_warn(dev, "Failed to enable Intel PCH ACS quirk\n");
		return 0;
	}

	pci_quirk_enable_intel_rp_mpc_acs(dev);

	dev->dev_flags |= PCI_DEV_FLAGS_ACS_ENABLED_QUIRK;

	pci_info(dev, "Intel PCH root port ACS workaround enabled\n");

	return 0;
}

static int pci_quirk_enable_intel_spt_pch_acs(struct pci_dev *dev)
{
	int pos;
	u32 cap, ctrl;

	if (!pci_quirk_intel_spt_pch_acs_match(dev))
		return -ENOTTY;

	pos = dev->acs_cap;
	if (!pos)
		return -ENOTTY;

	pci_read_config_dword(dev, pos + PCI_ACS_CAP, &cap);
	pci_read_config_dword(dev, pos + INTEL_SPT_ACS_CTRL, &ctrl);

	ctrl |= (cap & PCI_ACS_SV);
	ctrl |= (cap & PCI_ACS_RR);
	ctrl |= (cap & PCI_ACS_CR);
	ctrl |= (cap & PCI_ACS_UF);

	if (dev->external_facing || dev->untrusted)
		ctrl |= (cap & PCI_ACS_TB);

	pci_write_config_dword(dev, pos + INTEL_SPT_ACS_CTRL, ctrl);

	pci_info(dev, "Intel SPT PCH root port ACS workaround enabled\n");

	return 0;
}

static int pci_quirk_disable_intel_spt_pch_acs_redir(struct pci_dev *dev)
{
	int pos;
	u32 cap, ctrl;

	if (!pci_quirk_intel_spt_pch_acs_match(dev))
		return -ENOTTY;

	pos = dev->acs_cap;
	if (!pos)
		return -ENOTTY;

	pci_read_config_dword(dev, pos + PCI_ACS_CAP, &cap);
	pci_read_config_dword(dev, pos + INTEL_SPT_ACS_CTRL, &ctrl);

	ctrl &= ~(PCI_ACS_RR | PCI_ACS_CR | PCI_ACS_EC);

	pci_write_config_dword(dev, pos + INTEL_SPT_ACS_CTRL, ctrl);

	pci_info(dev, "Intel SPT PCH root port workaround: disabled ACS redirect\n");

	return 0;
}

static const struct pci_dev_acs_ops {
	u16 vendor;
	u16 device;
	int (*enable_acs)(struct pci_dev *dev);
	int (*disable_acs_redir)(struct pci_dev *dev);
} pci_dev_acs_ops[] = {
	{ PCI_VENDOR_ID_INTEL, PCI_ANY_ID,
	    .enable_acs = pci_quirk_enable_intel_pch_acs,
	},
	{ PCI_VENDOR_ID_INTEL, PCI_ANY_ID,
	    .enable_acs = pci_quirk_enable_intel_spt_pch_acs,
	    .disable_acs_redir = pci_quirk_disable_intel_spt_pch_acs_redir,
	},
};

int pci_dev_specific_enable_acs(struct pci_dev *dev)
{
	const struct pci_dev_acs_ops *p;
	int i, ret;

	for (i = 0; i < ARRAY_SIZE(pci_dev_acs_ops); i++) {
		p = &pci_dev_acs_ops[i];
		if ((p->vendor == dev->vendor ||
		     p->vendor == (u16)PCI_ANY_ID) &&
		    (p->device == dev->device ||
		     p->device == (u16)PCI_ANY_ID) &&
		    p->enable_acs) {
			ret = p->enable_acs(dev);
			if (ret >= 0)
				return ret;
		}
	}

	return -ENOTTY;
}

int pci_dev_specific_disable_acs_redir(struct pci_dev *dev)
{
	const struct pci_dev_acs_ops *p;
	int i, ret;

	for (i = 0; i < ARRAY_SIZE(pci_dev_acs_ops); i++) {
		p = &pci_dev_acs_ops[i];
		if ((p->vendor == dev->vendor ||
		     p->vendor == (u16)PCI_ANY_ID) &&
		    (p->device == dev->device ||
		     p->device == (u16)PCI_ANY_ID) &&
		    p->disable_acs_redir) {
			ret = p->disable_acs_redir(dev);
			if (ret >= 0)
				return ret;
		}
	}

	return -ENOTTY;
}

/*
 * The PCI capabilities list for Intel DH895xCC VFs (device ID 0x0443) with
 * QuickAssist Technology (QAT) is prematurely terminated in hardware.  The
 * Next Capability pointer in the MSI Capability Structure should point to
 * the PCIe Capability Structure but is incorrectly hardwired as 0 terminating
 * the list.
 */
static void quirk_intel_qat_vf_cap(struct pci_dev *pdev)
{
	int pos, i = 0;
	u8 next_cap;
	u16 reg16, *cap;
	struct pci_cap_saved_state *state;

	/* Bail if the hardware bug is fixed */
	if (pdev->pcie_cap || pci_find_capability(pdev, PCI_CAP_ID_EXP))
		return;

	/* Bail if MSI Capability Structure is not found for some reason */
	pos = pci_find_capability(pdev, PCI_CAP_ID_MSI);
	if (!pos)
		return;

	/*
	 * Bail if Next Capability pointer in the MSI Capability Structure
	 * is not the expected incorrect 0x00.
	 */
	pci_read_config_byte(pdev, pos + 1, &next_cap);
	if (next_cap)
		return;

	/*
	 * PCIe Capability Structure is expected to be at 0x50 and should
	 * terminate the list (Next Capability pointer is 0x00).  Verify
	 * Capability Id and Next Capability pointer is as expected.
	 * Open-code some of set_pcie_port_type() and pci_cfg_space_size_ext()
	 * to correctly set kernel data structures which have already been
	 * set incorrectly due to the hardware bug.
	 */
	pos = 0x50;
	pci_read_config_word(pdev, pos, &reg16);
	if (reg16 == (0x0000 | PCI_CAP_ID_EXP)) {
		u32 status;
#ifndef PCI_EXP_SAVE_REGS
#define PCI_EXP_SAVE_REGS     7
#endif
		int size = PCI_EXP_SAVE_REGS * sizeof(u16);

		pdev->pcie_cap = pos;
		pci_read_config_word(pdev, pos + PCI_EXP_FLAGS, &reg16);
		pdev->pcie_flags_reg = reg16;
		pci_read_config_word(pdev, pos + PCI_EXP_DEVCAP, &reg16);
		pdev->pcie_mpss = reg16 & PCI_EXP_DEVCAP_PAYLOAD;

		pdev->cfg_size = PCI_CFG_SPACE_EXP_SIZE;
		if (pci_read_config_dword(pdev, PCI_CFG_SPACE_SIZE, &status) !=
		    PCIBIOS_SUCCESSFUL || (status == 0xffffffff))
			pdev->cfg_size = PCI_CFG_SPACE_SIZE;

		if (pci_find_saved_cap(pdev, PCI_CAP_ID_EXP))
			return;

		/* Save PCIe cap */
		state = kzalloc(sizeof(*state) + size, GFP_KERNEL);
		if (!state)
			return;

		state->cap.cap_nr = PCI_CAP_ID_EXP;
		state->cap.cap_extended = 0;
		state->cap.size = size;
		cap = (u16 *)&state->cap.data[0];
		pcie_capability_read_word(pdev, PCI_EXP_DEVCTL, &cap[i++]);
		pcie_capability_read_word(pdev, PCI_EXP_LNKCTL, &cap[i++]);
		pcie_capability_read_word(pdev, PCI_EXP_SLTCTL, &cap[i++]);
		pcie_capability_read_word(pdev, PCI_EXP_RTCTL,  &cap[i++]);
		pcie_capability_read_word(pdev, PCI_EXP_DEVCTL2, &cap[i++]);
		pcie_capability_read_word(pdev, PCI_EXP_LNKCTL2, &cap[i++]);
		pcie_capability_read_word(pdev, PCI_EXP_SLTCTL2, &cap[i++]);
		hlist_add_head(&state->next, &pdev->saved_cap_space);
	}
}
DECLARE_PCI_FIXUP_EARLY(PCI_VENDOR_ID_INTEL, 0x443, quirk_intel_qat_vf_cap);

/*
 * FLR may cause the following to devices to hang:
 *
 * AMD Starship/Matisse HD Audio Controller 0x1487
 * AMD Starship USB 3.0 Host Controller 0x148c
 * AMD Matisse USB 3.0 Host Controller 0x149c
 * Intel 82579LM Gigabit Ethernet Controller 0x1502
 * Intel 82579V Gigabit Ethernet Controller 0x1503
 *
 */
static void quirk_no_flr(struct pci_dev *dev)
{
	dev->dev_flags |= PCI_DEV_FLAGS_NO_FLR_RESET;
}
DECLARE_PCI_FIXUP_EARLY(PCI_VENDOR_ID_AMD, 0x1487, quirk_no_flr);
DECLARE_PCI_FIXUP_EARLY(PCI_VENDOR_ID_AMD, 0x148c, quirk_no_flr);
DECLARE_PCI_FIXUP_EARLY(PCI_VENDOR_ID_AMD, 0x149c, quirk_no_flr);
DECLARE_PCI_FIXUP_EARLY(PCI_VENDOR_ID_INTEL, 0x1502, quirk_no_flr);
DECLARE_PCI_FIXUP_EARLY(PCI_VENDOR_ID_INTEL, 0x1503, quirk_no_flr);

static void quirk_no_ext_tags(struct pci_dev *pdev)
{
	struct pci_host_bridge *bridge = pci_find_host_bridge(pdev->bus);

	if (!bridge)
		return;

	bridge->no_ext_tags = 1;
	pci_info(pdev, "disabling Extended Tags (this device can't handle them)\n");

	pci_walk_bus(bridge->bus, pci_configure_extended_tags, NULL);
}
DECLARE_PCI_FIXUP_EARLY(PCI_VENDOR_ID_SERVERWORKS, 0x0132, quirk_no_ext_tags);
DECLARE_PCI_FIXUP_EARLY(PCI_VENDOR_ID_SERVERWORKS, 0x0140, quirk_no_ext_tags);
DECLARE_PCI_FIXUP_EARLY(PCI_VENDOR_ID_SERVERWORKS, 0x0141, quirk_no_ext_tags);
DECLARE_PCI_FIXUP_EARLY(PCI_VENDOR_ID_SERVERWORKS, 0x0142, quirk_no_ext_tags);
DECLARE_PCI_FIXUP_EARLY(PCI_VENDOR_ID_SERVERWORKS, 0x0144, quirk_no_ext_tags);
DECLARE_PCI_FIXUP_EARLY(PCI_VENDOR_ID_SERVERWORKS, 0x0420, quirk_no_ext_tags);
DECLARE_PCI_FIXUP_EARLY(PCI_VENDOR_ID_SERVERWORKS, 0x0422, quirk_no_ext_tags);

#ifdef CONFIG_PCI_ATS
/*
 * Some devices require additional driver setup to enable ATS.  Don't use
 * ATS for those devices as ATS will be enabled before the driver has had a
 * chance to load and configure the device.
 */
static void quirk_amd_harvest_no_ats(struct pci_dev *pdev)
{
	if ((pdev->device == 0x7312 && pdev->revision != 0x00) ||
<<<<<<< HEAD
	    (pdev->device == 0x7340 && pdev->revision != 0xc5))
		return;

=======
	    (pdev->device == 0x7340 && pdev->revision != 0xc5) ||
	    (pdev->device == 0x7341 && pdev->revision != 0x00))
		return;

	if (pdev->device == 0x15d8) {
		if (pdev->revision == 0xcf &&
		    pdev->subsystem_vendor == 0xea50 &&
		    (pdev->subsystem_device == 0xce19 ||
		     pdev->subsystem_device == 0xcc10 ||
		     pdev->subsystem_device == 0xcc08))
			goto no_ats;
		else
			return;
	}

no_ats:
>>>>>>> 7d2a07b7
	pci_info(pdev, "disabling ATS\n");
	pdev->ats_cap = 0;
}

/* AMD Stoney platform GPU */
DECLARE_PCI_FIXUP_FINAL(PCI_VENDOR_ID_ATI, 0x98e4, quirk_amd_harvest_no_ats);
/* AMD Iceland dGPU */
DECLARE_PCI_FIXUP_FINAL(PCI_VENDOR_ID_ATI, 0x6900, quirk_amd_harvest_no_ats);
/* AMD Navi10 dGPU */
DECLARE_PCI_FIXUP_FINAL(PCI_VENDOR_ID_ATI, 0x7312, quirk_amd_harvest_no_ats);
/* AMD Navi14 dGPU */
DECLARE_PCI_FIXUP_FINAL(PCI_VENDOR_ID_ATI, 0x7340, quirk_amd_harvest_no_ats);
<<<<<<< HEAD
=======
DECLARE_PCI_FIXUP_FINAL(PCI_VENDOR_ID_ATI, 0x7341, quirk_amd_harvest_no_ats);
/* AMD Raven platform iGPU */
DECLARE_PCI_FIXUP_FINAL(PCI_VENDOR_ID_ATI, 0x15d8, quirk_amd_harvest_no_ats);
>>>>>>> 7d2a07b7
#endif /* CONFIG_PCI_ATS */

/* Freescale PCIe doesn't support MSI in RC mode */
static void quirk_fsl_no_msi(struct pci_dev *pdev)
{
	if (pci_pcie_type(pdev) == PCI_EXP_TYPE_ROOT_PORT)
		pdev->no_msi = 1;
}
DECLARE_PCI_FIXUP_FINAL(PCI_VENDOR_ID_FREESCALE, PCI_ANY_ID, quirk_fsl_no_msi);

/*
 * Although not allowed by the spec, some multi-function devices have
 * dependencies of one function (consumer) on another (supplier).  For the
 * consumer to work in D0, the supplier must also be in D0.  Create a
 * device link from the consumer to the supplier to enforce this
 * dependency.  Runtime PM is allowed by default on the consumer to prevent
 * it from permanently keeping the supplier awake.
 */
static void pci_create_device_link(struct pci_dev *pdev, unsigned int consumer,
				   unsigned int supplier, unsigned int class,
				   unsigned int class_shift)
{
	struct pci_dev *supplier_pdev;

	if (PCI_FUNC(pdev->devfn) != consumer)
		return;

	supplier_pdev = pci_get_domain_bus_and_slot(pci_domain_nr(pdev->bus),
				pdev->bus->number,
				PCI_DEVFN(PCI_SLOT(pdev->devfn), supplier));
	if (!supplier_pdev || (supplier_pdev->class >> class_shift) != class) {
		pci_dev_put(supplier_pdev);
		return;
	}

	if (device_link_add(&pdev->dev, &supplier_pdev->dev,
			    DL_FLAG_STATELESS | DL_FLAG_PM_RUNTIME))
		pci_info(pdev, "D0 power state depends on %s\n",
			 pci_name(supplier_pdev));
	else
		pci_err(pdev, "Cannot enforce power dependency on %s\n",
			pci_name(supplier_pdev));

	pm_runtime_allow(&pdev->dev);
	pci_dev_put(supplier_pdev);
}

/*
 * Create device link for GPUs with integrated HDA controller for streaming
 * audio to attached displays.
 */
static void quirk_gpu_hda(struct pci_dev *hda)
{
	pci_create_device_link(hda, 1, 0, PCI_BASE_CLASS_DISPLAY, 16);
}
DECLARE_PCI_FIXUP_CLASS_FINAL(PCI_VENDOR_ID_ATI, PCI_ANY_ID,
			      PCI_CLASS_MULTIMEDIA_HD_AUDIO, 8, quirk_gpu_hda);
DECLARE_PCI_FIXUP_CLASS_FINAL(PCI_VENDOR_ID_AMD, PCI_ANY_ID,
			      PCI_CLASS_MULTIMEDIA_HD_AUDIO, 8, quirk_gpu_hda);
DECLARE_PCI_FIXUP_CLASS_FINAL(PCI_VENDOR_ID_NVIDIA, PCI_ANY_ID,
			      PCI_CLASS_MULTIMEDIA_HD_AUDIO, 8, quirk_gpu_hda);

/*
 * Create device link for NVIDIA GPU with integrated USB xHCI Host
 * controller to VGA.
 */
static void quirk_gpu_usb(struct pci_dev *usb)
{
	pci_create_device_link(usb, 2, 0, PCI_BASE_CLASS_DISPLAY, 16);
}
DECLARE_PCI_FIXUP_CLASS_FINAL(PCI_VENDOR_ID_NVIDIA, PCI_ANY_ID,
			      PCI_CLASS_SERIAL_USB, 8, quirk_gpu_usb);

/*
 * Create device link for NVIDIA GPU with integrated Type-C UCSI controller
 * to VGA. Currently there is no class code defined for UCSI device over PCI
 * so using UNKNOWN class for now and it will be updated when UCSI
 * over PCI gets a class code.
 */
#define PCI_CLASS_SERIAL_UNKNOWN	0x0c80
static void quirk_gpu_usb_typec_ucsi(struct pci_dev *ucsi)
{
	pci_create_device_link(ucsi, 3, 0, PCI_BASE_CLASS_DISPLAY, 16);
}
DECLARE_PCI_FIXUP_CLASS_FINAL(PCI_VENDOR_ID_NVIDIA, PCI_ANY_ID,
			      PCI_CLASS_SERIAL_UNKNOWN, 8,
			      quirk_gpu_usb_typec_ucsi);

/*
 * Enable the NVIDIA GPU integrated HDA controller if the BIOS left it
 * disabled.  https://devtalk.nvidia.com/default/topic/1024022
 */
static void quirk_nvidia_hda(struct pci_dev *gpu)
{
	u8 hdr_type;
	u32 val;

	/* There was no integrated HDA controller before MCP89 */
	if (gpu->device < PCI_DEVICE_ID_NVIDIA_GEFORCE_320M)
		return;

	/* Bit 25 at offset 0x488 enables the HDA controller */
	pci_read_config_dword(gpu, 0x488, &val);
	if (val & BIT(25))
		return;

	pci_info(gpu, "Enabling HDA controller\n");
	pci_write_config_dword(gpu, 0x488, val | BIT(25));

	/* The GPU becomes a multi-function device when the HDA is enabled */
	pci_read_config_byte(gpu, PCI_HEADER_TYPE, &hdr_type);
	gpu->multifunction = !!(hdr_type & 0x80);
}
DECLARE_PCI_FIXUP_CLASS_HEADER(PCI_VENDOR_ID_NVIDIA, PCI_ANY_ID,
			       PCI_BASE_CLASS_DISPLAY, 16, quirk_nvidia_hda);
DECLARE_PCI_FIXUP_CLASS_RESUME_EARLY(PCI_VENDOR_ID_NVIDIA, PCI_ANY_ID,
			       PCI_BASE_CLASS_DISPLAY, 16, quirk_nvidia_hda);

/*
 * Some IDT switches incorrectly flag an ACS Source Validation error on
 * completions for config read requests even though PCIe r4.0, sec
 * 6.12.1.1, says that completions are never affected by ACS Source
 * Validation.  Here's the text of IDT 89H32H8G3-YC, erratum #36:
 *
 *   Item #36 - Downstream port applies ACS Source Validation to Completions
 *   Section 6.12.1.1 of the PCI Express Base Specification 3.1 states that
 *   completions are never affected by ACS Source Validation.  However,
 *   completions received by a downstream port of the PCIe switch from a
 *   device that has not yet captured a PCIe bus number are incorrectly
 *   dropped by ACS Source Validation by the switch downstream port.
 *
 * The workaround suggested by IDT is to issue a config write to the
 * downstream device before issuing the first config read.  This allows the
 * downstream device to capture its bus and device numbers (see PCIe r4.0,
 * sec 2.2.9), thus avoiding the ACS error on the completion.
 *
 * However, we don't know when the device is ready to accept the config
 * write, so we do config reads until we receive a non-Config Request Retry
 * Status, then do the config write.
 *
 * To avoid hitting the erratum when doing the config reads, we disable ACS
 * SV around this process.
 */
int pci_idt_bus_quirk(struct pci_bus *bus, int devfn, u32 *l, int timeout)
{
	int pos;
	u16 ctrl = 0;
	bool found;
	struct pci_dev *bridge = bus->self;

	pos = bridge->acs_cap;

	/* Disable ACS SV before initial config reads */
	if (pos) {
		pci_read_config_word(bridge, pos + PCI_ACS_CTRL, &ctrl);
		if (ctrl & PCI_ACS_SV)
			pci_write_config_word(bridge, pos + PCI_ACS_CTRL,
					      ctrl & ~PCI_ACS_SV);
	}

	found = pci_bus_generic_read_dev_vendor_id(bus, devfn, l, timeout);

	/* Write Vendor ID (read-only) so the endpoint latches its bus/dev */
	if (found)
		pci_bus_write_config_word(bus, devfn, PCI_VENDOR_ID, 0);

	/* Re-enable ACS_SV if it was previously enabled */
	if (ctrl & PCI_ACS_SV)
		pci_write_config_word(bridge, pos + PCI_ACS_CTRL, ctrl);

	return found;
}

/*
 * Microsemi Switchtec NTB uses devfn proxy IDs to move TLPs between
 * NT endpoints via the internal switch fabric. These IDs replace the
 * originating requestor ID TLPs which access host memory on peer NTB
 * ports. Therefore, all proxy IDs must be aliased to the NTB device
 * to permit access when the IOMMU is turned on.
 */
static void quirk_switchtec_ntb_dma_alias(struct pci_dev *pdev)
{
	void __iomem *mmio;
	struct ntb_info_regs __iomem *mmio_ntb;
	struct ntb_ctrl_regs __iomem *mmio_ctrl;
	u64 partition_map;
	u8 partition;
	int pp;

	if (pci_enable_device(pdev)) {
		pci_err(pdev, "Cannot enable Switchtec device\n");
		return;
	}

	mmio = pci_iomap(pdev, 0, 0);
	if (mmio == NULL) {
		pci_disable_device(pdev);
		pci_err(pdev, "Cannot iomap Switchtec device\n");
		return;
	}

	pci_info(pdev, "Setting Switchtec proxy ID aliases\n");

	mmio_ntb = mmio + SWITCHTEC_GAS_NTB_OFFSET;
	mmio_ctrl = (void __iomem *) mmio_ntb + SWITCHTEC_NTB_REG_CTRL_OFFSET;

	partition = ioread8(&mmio_ntb->partition_id);

	partition_map = ioread32(&mmio_ntb->ep_map);
	partition_map |= ((u64) ioread32(&mmio_ntb->ep_map + 4)) << 32;
	partition_map &= ~(1ULL << partition);

	for (pp = 0; pp < (sizeof(partition_map) * 8); pp++) {
		struct ntb_ctrl_regs __iomem *mmio_peer_ctrl;
		u32 table_sz = 0;
		int te;

		if (!(partition_map & (1ULL << pp)))
			continue;

		pci_dbg(pdev, "Processing partition %d\n", pp);

		mmio_peer_ctrl = &mmio_ctrl[pp];

		table_sz = ioread16(&mmio_peer_ctrl->req_id_table_size);
		if (!table_sz) {
			pci_warn(pdev, "Partition %d table_sz 0\n", pp);
			continue;
		}

		if (table_sz > 512) {
			pci_warn(pdev,
				 "Invalid Switchtec partition %d table_sz %d\n",
				 pp, table_sz);
			continue;
		}

		for (te = 0; te < table_sz; te++) {
			u32 rid_entry;
			u8 devfn;

			rid_entry = ioread32(&mmio_peer_ctrl->req_id_table[te]);
			devfn = (rid_entry >> 1) & 0xFF;
			pci_dbg(pdev,
				"Aliasing Partition %d Proxy ID %02x.%d\n",
				pp, PCI_SLOT(devfn), PCI_FUNC(devfn));
			pci_add_dma_alias(pdev, devfn, 1);
		}
	}

	pci_iounmap(pdev, mmio);
	pci_disable_device(pdev);
}
#define SWITCHTEC_QUIRK(vid) \
	DECLARE_PCI_FIXUP_CLASS_FINAL(PCI_VENDOR_ID_MICROSEMI, vid, \
		PCI_CLASS_BRIDGE_OTHER, 8, quirk_switchtec_ntb_dma_alias)

SWITCHTEC_QUIRK(0x8531);  /* PFX 24xG3 */
SWITCHTEC_QUIRK(0x8532);  /* PFX 32xG3 */
SWITCHTEC_QUIRK(0x8533);  /* PFX 48xG3 */
SWITCHTEC_QUIRK(0x8534);  /* PFX 64xG3 */
SWITCHTEC_QUIRK(0x8535);  /* PFX 80xG3 */
SWITCHTEC_QUIRK(0x8536);  /* PFX 96xG3 */
SWITCHTEC_QUIRK(0x8541);  /* PSX 24xG3 */
SWITCHTEC_QUIRK(0x8542);  /* PSX 32xG3 */
SWITCHTEC_QUIRK(0x8543);  /* PSX 48xG3 */
SWITCHTEC_QUIRK(0x8544);  /* PSX 64xG3 */
SWITCHTEC_QUIRK(0x8545);  /* PSX 80xG3 */
SWITCHTEC_QUIRK(0x8546);  /* PSX 96xG3 */
SWITCHTEC_QUIRK(0x8551);  /* PAX 24XG3 */
SWITCHTEC_QUIRK(0x8552);  /* PAX 32XG3 */
SWITCHTEC_QUIRK(0x8553);  /* PAX 48XG3 */
SWITCHTEC_QUIRK(0x8554);  /* PAX 64XG3 */
SWITCHTEC_QUIRK(0x8555);  /* PAX 80XG3 */
SWITCHTEC_QUIRK(0x8556);  /* PAX 96XG3 */
SWITCHTEC_QUIRK(0x8561);  /* PFXL 24XG3 */
SWITCHTEC_QUIRK(0x8562);  /* PFXL 32XG3 */
SWITCHTEC_QUIRK(0x8563);  /* PFXL 48XG3 */
SWITCHTEC_QUIRK(0x8564);  /* PFXL 64XG3 */
SWITCHTEC_QUIRK(0x8565);  /* PFXL 80XG3 */
SWITCHTEC_QUIRK(0x8566);  /* PFXL 96XG3 */
SWITCHTEC_QUIRK(0x8571);  /* PFXI 24XG3 */
SWITCHTEC_QUIRK(0x8572);  /* PFXI 32XG3 */
SWITCHTEC_QUIRK(0x8573);  /* PFXI 48XG3 */
SWITCHTEC_QUIRK(0x8574);  /* PFXI 64XG3 */
SWITCHTEC_QUIRK(0x8575);  /* PFXI 80XG3 */
SWITCHTEC_QUIRK(0x8576);  /* PFXI 96XG3 */
SWITCHTEC_QUIRK(0x4000);  /* PFX 100XG4 */
SWITCHTEC_QUIRK(0x4084);  /* PFX 84XG4  */
SWITCHTEC_QUIRK(0x4068);  /* PFX 68XG4  */
SWITCHTEC_QUIRK(0x4052);  /* PFX 52XG4  */
SWITCHTEC_QUIRK(0x4036);  /* PFX 36XG4  */
SWITCHTEC_QUIRK(0x4028);  /* PFX 28XG4  */
SWITCHTEC_QUIRK(0x4100);  /* PSX 100XG4 */
SWITCHTEC_QUIRK(0x4184);  /* PSX 84XG4  */
SWITCHTEC_QUIRK(0x4168);  /* PSX 68XG4  */
SWITCHTEC_QUIRK(0x4152);  /* PSX 52XG4  */
SWITCHTEC_QUIRK(0x4136);  /* PSX 36XG4  */
SWITCHTEC_QUIRK(0x4128);  /* PSX 28XG4  */
SWITCHTEC_QUIRK(0x4200);  /* PAX 100XG4 */
SWITCHTEC_QUIRK(0x4284);  /* PAX 84XG4  */
SWITCHTEC_QUIRK(0x4268);  /* PAX 68XG4  */
SWITCHTEC_QUIRK(0x4252);  /* PAX 52XG4  */
SWITCHTEC_QUIRK(0x4236);  /* PAX 36XG4  */
SWITCHTEC_QUIRK(0x4228);  /* PAX 28XG4  */

/*
 * The PLX NTB uses devfn proxy IDs to move TLPs between NT endpoints.
 * These IDs are used to forward responses to the originator on the other
 * side of the NTB.  Alias all possible IDs to the NTB to permit access when
 * the IOMMU is turned on.
 */
static void quirk_plx_ntb_dma_alias(struct pci_dev *pdev)
{
	pci_info(pdev, "Setting PLX NTB proxy ID aliases\n");
	/* PLX NTB may use all 256 devfns */
	pci_add_dma_alias(pdev, 0, 256);
}
DECLARE_PCI_FIXUP_HEADER(PCI_VENDOR_ID_PLX, 0x87b0, quirk_plx_ntb_dma_alias);
DECLARE_PCI_FIXUP_HEADER(PCI_VENDOR_ID_PLX, 0x87b1, quirk_plx_ntb_dma_alias);

/*
 * The PLX NTB uses devfn proxy IDs to move TLPs between NT endpoints.
 * These IDs are used to forward responses to the originator on the other
 * side of the NTB.  Alias all possible IDs to the NTB to permit access when
 * the IOMMU is turned on.
 */
static void quirk_plx_ntb_dma_alias(struct pci_dev *pdev)
{
	pci_info(pdev, "Setting PLX NTB proxy ID aliases\n");
	/* PLX NTB may use all 256 devfns */
	pci_add_dma_alias(pdev, 0, 256);
}
DECLARE_PCI_FIXUP_HEADER(PCI_VENDOR_ID_PLX, 0x87b0, quirk_plx_ntb_dma_alias);
DECLARE_PCI_FIXUP_HEADER(PCI_VENDOR_ID_PLX, 0x87b1, quirk_plx_ntb_dma_alias);

/*
 * On Lenovo Thinkpad P50 SKUs with a Nvidia Quadro M1000M, the BIOS does
 * not always reset the secondary Nvidia GPU between reboots if the system
 * is configured to use Hybrid Graphics mode.  This results in the GPU
 * being left in whatever state it was in during the *previous* boot, which
 * causes spurious interrupts from the GPU, which in turn causes us to
 * disable the wrong IRQ and end up breaking the touchpad.  Unsurprisingly,
 * this also completely breaks nouveau.
 *
 * Luckily, it seems a simple reset of the Nvidia GPU brings it back to a
 * clean state and fixes all these issues.
 *
 * When the machine is configured in Dedicated display mode, the issue
 * doesn't occur.  Fortunately the GPU advertises NoReset+ when in this
 * mode, so we can detect that and avoid resetting it.
 */
static void quirk_reset_lenovo_thinkpad_p50_nvgpu(struct pci_dev *pdev)
{
	void __iomem *map;
	int ret;

	if (pdev->subsystem_vendor != PCI_VENDOR_ID_LENOVO ||
	    pdev->subsystem_device != 0x222e ||
	    !pdev->reset_fn)
		return;

	if (pci_enable_device_mem(pdev))
		return;

	/*
	 * Based on nvkm_device_ctor() in
	 * drivers/gpu/drm/nouveau/nvkm/engine/device/base.c
	 */
	map = pci_iomap(pdev, 0, 0x23000);
	if (!map) {
		pci_err(pdev, "Can't map MMIO space\n");
		goto out_disable;
	}

	/*
	 * Make sure the GPU looks like it's been POSTed before resetting
	 * it.
	 */
	if (ioread32(map + 0x2240c) & 0x2) {
		pci_info(pdev, FW_BUG "GPU left initialized by EFI, resetting\n");
		ret = pci_reset_bus(pdev);
		if (ret < 0)
			pci_err(pdev, "Failed to reset GPU: %d\n", ret);
	}

	iounmap(map);
out_disable:
	pci_disable_device(pdev);
}
DECLARE_PCI_FIXUP_CLASS_FINAL(PCI_VENDOR_ID_NVIDIA, 0x13b1,
			      PCI_CLASS_DISPLAY_VGA, 8,
			      quirk_reset_lenovo_thinkpad_p50_nvgpu);

/*
 * Device [1b21:2142]
 * When in D0, PME# doesn't get asserted when plugging USB 3.0 device.
 */
static void pci_fixup_no_d0_pme(struct pci_dev *dev)
{
	pci_info(dev, "PME# does not work under D0, disabling it\n");
	dev->pme_support &= ~(PCI_PM_CAP_PME_D0 >> PCI_PM_CAP_PME_SHIFT);
}
DECLARE_PCI_FIXUP_FINAL(PCI_VENDOR_ID_ASMEDIA, 0x2142, pci_fixup_no_d0_pme);

/*
<<<<<<< HEAD
 * Device [12d8:0x400e] and [12d8:0x400f]
 * These devices advertise PME# support in all power states but don't
 * reliably assert it.
 */
static void pci_fixup_no_pme(struct pci_dev *dev)
{
	pci_info(dev, "PME# is unreliable, disabling it\n");
	dev->pme_support = 0;
}
DECLARE_PCI_FIXUP_FINAL(PCI_VENDOR_ID_PERICOM, 0x400e, pci_fixup_no_pme);
DECLARE_PCI_FIXUP_FINAL(PCI_VENDOR_ID_PERICOM, 0x400f, pci_fixup_no_pme);
=======
 * Device 12d8:0x400e [OHCI] and 12d8:0x400f [EHCI]
 *
 * These devices advertise PME# support in all power states but don't
 * reliably assert it.
 *
 * These devices also advertise MSI, but documentation (PI7C9X440SL.pdf)
 * says "The MSI Function is not implemented on this device" in chapters
 * 7.3.27, 7.3.29-7.3.31.
 */
static void pci_fixup_no_msi_no_pme(struct pci_dev *dev)
{
#ifdef CONFIG_PCI_MSI
	pci_info(dev, "MSI is not implemented on this device, disabling it\n");
	dev->no_msi = 1;
#endif
	pci_info(dev, "PME# is unreliable, disabling it\n");
	dev->pme_support = 0;
}
DECLARE_PCI_FIXUP_FINAL(PCI_VENDOR_ID_PERICOM, 0x400e, pci_fixup_no_msi_no_pme);
DECLARE_PCI_FIXUP_FINAL(PCI_VENDOR_ID_PERICOM, 0x400f, pci_fixup_no_msi_no_pme);
>>>>>>> 7d2a07b7

static void apex_pci_fixup_class(struct pci_dev *pdev)
{
	pdev->class = (PCI_CLASS_SYSTEM_OTHER << 8) | pdev->class;
}
DECLARE_PCI_FIXUP_CLASS_HEADER(0x1ac1, 0x089a,
			       PCI_CLASS_NOT_DEFINED, 8, apex_pci_fixup_class);<|MERGE_RESOLUTION|>--- conflicted
+++ resolved
@@ -27,13 +27,7 @@
 #include <linux/nvme.h>
 #include <linux/platform_data/x86/apple.h>
 #include <linux/pm_runtime.h>
-<<<<<<< HEAD
-#ifndef __GENKSYMS__
 #include <linux/suspend.h>
-#endif
-=======
-#include <linux/suspend.h>
->>>>>>> 7d2a07b7
 #include <linux/switchtec.h>
 #include <asm/dma.h>	/* isa_dma_bridge_buggy */
 #include "pci.h"
@@ -1875,21 +1869,12 @@
 
 static void quirk_d3hot_delay(struct pci_dev *dev, unsigned int delay)
 {
-<<<<<<< HEAD
-	if (dev->d3_delay >= delay)
-		return;
-
-	dev->d3_delay = delay;
-	pci_info(dev, "extending delay after power-on from D3hot to %d msec\n",
-		 dev->d3_delay);
-=======
 	if (dev->d3hot_delay >= delay)
 		return;
 
 	dev->d3hot_delay = delay;
 	pci_info(dev, "extending delay after power-on from D3hot to %d msec\n",
 		 dev->d3hot_delay);
->>>>>>> 7d2a07b7
 }
 
 static void quirk_radeon_pm(struct pci_dev *dev)
@@ -1915,10 +1900,7 @@
 }
 DECLARE_PCI_FIXUP_FINAL(PCI_VENDOR_ID_AMD, 0x15e0, quirk_ryzen_xhci_d3hot);
 DECLARE_PCI_FIXUP_FINAL(PCI_VENDOR_ID_AMD, 0x15e1, quirk_ryzen_xhci_d3hot);
-<<<<<<< HEAD
-=======
 DECLARE_PCI_FIXUP_FINAL(PCI_VENDOR_ID_AMD, 0x1639, quirk_ryzen_xhci_d3hot);
->>>>>>> 7d2a07b7
 
 #ifdef CONFIG_X86_IO_APIC
 static int dmi_disable_ioapicreroute(const struct dmi_system_id *d)
@@ -4632,7 +4614,6 @@
 	return pci_acs_ctrl_enabled(acs_flags,
 		PCI_ACS_SV | PCI_ACS_RR | PCI_ACS_CR | PCI_ACS_UF);
 }
-<<<<<<< HEAD
 
 static int pci_quirk_al_acs(struct pci_dev *dev, u16 acs_flags)
 {
@@ -4649,24 +4630,6 @@
 	 */
 	acs_flags &= ~(PCI_ACS_SV | PCI_ACS_RR | PCI_ACS_CR | PCI_ACS_UF);
 
-=======
-
-static int pci_quirk_al_acs(struct pci_dev *dev, u16 acs_flags)
-{
-	if (pci_pcie_type(dev) != PCI_EXP_TYPE_ROOT_PORT)
-		return -ENOTTY;
-
-	/*
-	 * Amazon's Annapurna Labs root ports don't include an ACS capability,
-	 * but do include ACS-like functionality. The hardware doesn't support
-	 * peer-to-peer transactions via the root port and each has a unique
-	 * segment number.
-	 *
-	 * Additionally, the root ports cannot send traffic to each other.
-	 */
-	acs_flags &= ~(PCI_ACS_SV | PCI_ACS_RR | PCI_ACS_CR | PCI_ACS_UF);
-
->>>>>>> 7d2a07b7
 	return acs_flags ? 0 : 1;
 }
 
@@ -5292,11 +5255,6 @@
 static void quirk_amd_harvest_no_ats(struct pci_dev *pdev)
 {
 	if ((pdev->device == 0x7312 && pdev->revision != 0x00) ||
-<<<<<<< HEAD
-	    (pdev->device == 0x7340 && pdev->revision != 0xc5))
-		return;
-
-=======
 	    (pdev->device == 0x7340 && pdev->revision != 0xc5) ||
 	    (pdev->device == 0x7341 && pdev->revision != 0x00))
 		return;
@@ -5313,7 +5271,6 @@
 	}
 
 no_ats:
->>>>>>> 7d2a07b7
 	pci_info(pdev, "disabling ATS\n");
 	pdev->ats_cap = 0;
 }
@@ -5326,12 +5283,9 @@
 DECLARE_PCI_FIXUP_FINAL(PCI_VENDOR_ID_ATI, 0x7312, quirk_amd_harvest_no_ats);
 /* AMD Navi14 dGPU */
 DECLARE_PCI_FIXUP_FINAL(PCI_VENDOR_ID_ATI, 0x7340, quirk_amd_harvest_no_ats);
-<<<<<<< HEAD
-=======
 DECLARE_PCI_FIXUP_FINAL(PCI_VENDOR_ID_ATI, 0x7341, quirk_amd_harvest_no_ats);
 /* AMD Raven platform iGPU */
 DECLARE_PCI_FIXUP_FINAL(PCI_VENDOR_ID_ATI, 0x15d8, quirk_amd_harvest_no_ats);
->>>>>>> 7d2a07b7
 #endif /* CONFIG_PCI_ATS */
 
 /* Freescale PCIe doesn't support MSI in RC mode */
@@ -5654,21 +5608,6 @@
 DECLARE_PCI_FIXUP_HEADER(PCI_VENDOR_ID_PLX, 0x87b1, quirk_plx_ntb_dma_alias);
 
 /*
- * The PLX NTB uses devfn proxy IDs to move TLPs between NT endpoints.
- * These IDs are used to forward responses to the originator on the other
- * side of the NTB.  Alias all possible IDs to the NTB to permit access when
- * the IOMMU is turned on.
- */
-static void quirk_plx_ntb_dma_alias(struct pci_dev *pdev)
-{
-	pci_info(pdev, "Setting PLX NTB proxy ID aliases\n");
-	/* PLX NTB may use all 256 devfns */
-	pci_add_dma_alias(pdev, 0, 256);
-}
-DECLARE_PCI_FIXUP_HEADER(PCI_VENDOR_ID_PLX, 0x87b0, quirk_plx_ntb_dma_alias);
-DECLARE_PCI_FIXUP_HEADER(PCI_VENDOR_ID_PLX, 0x87b1, quirk_plx_ntb_dma_alias);
-
-/*
  * On Lenovo Thinkpad P50 SKUs with a Nvidia Quadro M1000M, the BIOS does
  * not always reset the secondary Nvidia GPU between reboots if the system
  * is configured to use Hybrid Graphics mode.  This results in the GPU
@@ -5738,19 +5677,6 @@
 DECLARE_PCI_FIXUP_FINAL(PCI_VENDOR_ID_ASMEDIA, 0x2142, pci_fixup_no_d0_pme);
 
 /*
-<<<<<<< HEAD
- * Device [12d8:0x400e] and [12d8:0x400f]
- * These devices advertise PME# support in all power states but don't
- * reliably assert it.
- */
-static void pci_fixup_no_pme(struct pci_dev *dev)
-{
-	pci_info(dev, "PME# is unreliable, disabling it\n");
-	dev->pme_support = 0;
-}
-DECLARE_PCI_FIXUP_FINAL(PCI_VENDOR_ID_PERICOM, 0x400e, pci_fixup_no_pme);
-DECLARE_PCI_FIXUP_FINAL(PCI_VENDOR_ID_PERICOM, 0x400f, pci_fixup_no_pme);
-=======
  * Device 12d8:0x400e [OHCI] and 12d8:0x400f [EHCI]
  *
  * These devices advertise PME# support in all power states but don't
@@ -5771,7 +5697,6 @@
 }
 DECLARE_PCI_FIXUP_FINAL(PCI_VENDOR_ID_PERICOM, 0x400e, pci_fixup_no_msi_no_pme);
 DECLARE_PCI_FIXUP_FINAL(PCI_VENDOR_ID_PERICOM, 0x400f, pci_fixup_no_msi_no_pme);
->>>>>>> 7d2a07b7
 
 static void apex_pci_fixup_class(struct pci_dev *pdev)
 {
