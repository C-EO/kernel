/* SPDX-License-Identifier: GPL-2.0 */
#ifndef DRIVERS_PCI_H
#define DRIVERS_PCI_H

#include <linux/pci.h>

/* Number of possible devfns: 0.0 to 1f.7 inclusive */
#define MAX_NR_DEVFNS 256

#define PCI_FIND_CAP_TTL	48

#define PCI_VSEC_ID_INTEL_TBT	0x1234	/* Thunderbolt */

extern const unsigned char pcie_link_speed[];
extern bool pci_early_dump;

bool pcie_cap_has_lnkctl(const struct pci_dev *dev);
bool pcie_cap_has_rtctl(const struct pci_dev *dev);

/* Functions internal to the PCI core code */

int pci_create_sysfs_dev_files(struct pci_dev *pdev);
void pci_remove_sysfs_dev_files(struct pci_dev *pdev);
void pci_cleanup_rom(struct pci_dev *dev);
#ifdef CONFIG_DMI
extern const struct attribute_group pci_dev_smbios_attr_group;
#endif

enum pci_mmap_api {
	PCI_MMAP_SYSFS,	/* mmap on /sys/bus/pci/devices/<BDF>/resource<N> */
	PCI_MMAP_PROCFS	/* mmap on /proc/bus/pci/<BDF> */
};
int pci_mmap_fits(struct pci_dev *pdev, int resno, struct vm_area_struct *vmai,
		  enum pci_mmap_api mmap_api);

int pci_probe_reset_function(struct pci_dev *dev);
int pci_bridge_secondary_bus_reset(struct pci_dev *dev);
int pci_bus_error_reset(struct pci_dev *dev);

#define PCI_PM_D2_DELAY         200	/* usec; see PCIe r4.0, sec 5.9.1 */
#define PCI_PM_D3HOT_WAIT       10	/* msec */
#define PCI_PM_D3COLD_WAIT      100	/* msec */

/**
 * struct pci_platform_pm_ops - Firmware PM callbacks
 *
 * @bridge_d3: Does the bridge allow entering into D3
 *
 * @is_manageable: returns 'true' if given device is power manageable by the
 *		   platform firmware
 *
 * @set_state: invokes the platform firmware to set the device's power state
 *
 * @get_state: queries the platform firmware for a device's current power state
 *
 * @refresh_state: asks the platform to refresh the device's power state data
 *
 * @choose_state: returns PCI power state of given device preferred by the
 *		  platform; to be used during system-wide transitions from a
 *		  sleeping state to the working state and vice versa
 *
 * @set_wakeup: enables/disables wakeup capability for the device
 *
 * @need_resume: returns 'true' if the given device (which is currently
 *		 suspended) needs to be resumed to be configured for system
 *		 wakeup.
 *
 * If given platform is generally capable of power managing PCI devices, all of
 * these callbacks are mandatory.
 */
struct pci_platform_pm_ops {
	bool (*bridge_d3)(struct pci_dev *dev);
	bool (*is_manageable)(struct pci_dev *dev);
	int (*set_state)(struct pci_dev *dev, pci_power_t state);
	pci_power_t (*get_state)(struct pci_dev *dev);
	void (*refresh_state)(struct pci_dev *dev);
	pci_power_t (*choose_state)(struct pci_dev *dev);
	int (*set_wakeup)(struct pci_dev *dev, bool enable);
	bool (*need_resume)(struct pci_dev *dev);
};

int pci_set_platform_pm(const struct pci_platform_pm_ops *ops);
void pci_update_current_state(struct pci_dev *dev, pci_power_t state);
void pci_refresh_power_state(struct pci_dev *dev);
int pci_power_up(struct pci_dev *dev);
void pci_disable_enabled_device(struct pci_dev *dev);
int pci_finish_runtime_suspend(struct pci_dev *dev);
void pcie_clear_device_status(struct pci_dev *dev);
void pcie_clear_root_pme_status(struct pci_dev *dev);
bool pci_check_pme_status(struct pci_dev *dev);
void pci_pme_wakeup_bus(struct pci_bus *bus);
int __pci_pme_wakeup(struct pci_dev *dev, void *ign);
void pci_pme_restore(struct pci_dev *dev);
bool pci_dev_need_resume(struct pci_dev *dev);
void pci_dev_adjust_pme(struct pci_dev *dev);
void pci_dev_complete_resume(struct pci_dev *pci_dev);
void pci_config_pm_runtime_get(struct pci_dev *dev);
void pci_config_pm_runtime_put(struct pci_dev *dev);
void pci_pm_init(struct pci_dev *dev);
void pci_ea_init(struct pci_dev *dev);
void pci_msi_init(struct pci_dev *dev);
void pci_msix_init(struct pci_dev *dev);
void pci_allocate_cap_save_buffers(struct pci_dev *dev);
void pci_free_cap_save_buffers(struct pci_dev *dev);
bool pci_bridge_d3_possible(struct pci_dev *dev);
void pci_bridge_d3_update(struct pci_dev *dev);
void pci_bridge_wait_for_secondary_bus(struct pci_dev *dev);

static inline void pci_wakeup_event(struct pci_dev *dev)
{
	/* Wait 100 ms before the system can be put into a sleep state. */
	pm_wakeup_event(&dev->dev, 100);
}

static inline bool pci_has_subordinate(struct pci_dev *pci_dev)
{
	return !!(pci_dev->subordinate);
}

static inline bool pci_power_manageable(struct pci_dev *pci_dev)
{
	/*
	 * Currently we allow normal PCI devices and PCI bridges transition
	 * into D3 if their bridge_d3 is set.
	 */
	return !pci_has_subordinate(pci_dev) || pci_dev->bridge_d3;
}

static inline bool pcie_downstream_port(const struct pci_dev *dev)
{
	int type = pci_pcie_type(dev);

	return type == PCI_EXP_TYPE_ROOT_PORT ||
	       type == PCI_EXP_TYPE_DOWNSTREAM ||
	       type == PCI_EXP_TYPE_PCIE_BRIDGE;
}

void pci_vpd_init(struct pci_dev *dev);
void pci_vpd_release(struct pci_dev *dev);
extern const struct attribute_group pci_dev_vpd_attr_group;

/* PCI Virtual Channel */
int pci_save_vc_state(struct pci_dev *dev);
void pci_restore_vc_state(struct pci_dev *dev);
void pci_allocate_vc_save_buffers(struct pci_dev *dev);

/* PCI /proc functions */
#ifdef CONFIG_PROC_FS
int pci_proc_attach_device(struct pci_dev *dev);
int pci_proc_detach_device(struct pci_dev *dev);
int pci_proc_detach_bus(struct pci_bus *bus);
#else
static inline int pci_proc_attach_device(struct pci_dev *dev) { return 0; }
static inline int pci_proc_detach_device(struct pci_dev *dev) { return 0; }
static inline int pci_proc_detach_bus(struct pci_bus *bus) { return 0; }
#endif

/* Functions for PCI Hotplug drivers to use */
int pci_hp_add_bridge(struct pci_dev *dev);

#ifdef HAVE_PCI_LEGACY
void pci_create_legacy_files(struct pci_bus *bus);
void pci_remove_legacy_files(struct pci_bus *bus);
#else
static inline void pci_create_legacy_files(struct pci_bus *bus) { return; }
static inline void pci_remove_legacy_files(struct pci_bus *bus) { return; }
#endif

/* Lock for read/write access to pci device and bus lists */
extern struct rw_semaphore pci_bus_sem;
extern struct mutex pci_slot_mutex;

extern raw_spinlock_t pci_lock;

extern unsigned int pci_pm_d3hot_delay;

#ifdef CONFIG_PCI_MSI
void pci_no_msi(void);
#else
static inline void pci_no_msi(void) { }
#endif

void pci_realloc_get_opt(char *);

static inline int pci_no_d1d2(struct pci_dev *dev)
{
	unsigned int parent_dstates = 0;

	if (dev->bus->self)
		parent_dstates = dev->bus->self->no_d1d2;
	return (dev->no_d1d2 || parent_dstates);

}
extern const struct attribute_group *pci_dev_groups[];
extern const struct attribute_group *pcibus_groups[];
extern const struct device_type pci_dev_type;
extern const struct attribute_group *pci_bus_groups[];

extern unsigned long pci_hotplug_io_size;
extern unsigned long pci_hotplug_mmio_size;
extern unsigned long pci_hotplug_mmio_pref_size;
extern unsigned long pci_hotplug_bus_size;

/**
 * pci_match_one_device - Tell if a PCI device structure has a matching
 *			  PCI device id structure
 * @id: single PCI device id structure to match
 * @dev: the PCI device structure to match against
 *
 * Returns the matching pci_device_id structure or %NULL if there is no match.
 */
static inline const struct pci_device_id *
pci_match_one_device(const struct pci_device_id *id, const struct pci_dev *dev)
{
	if ((id->vendor == PCI_ANY_ID || id->vendor == dev->vendor) &&
	    (id->device == PCI_ANY_ID || id->device == dev->device) &&
	    (id->subvendor == PCI_ANY_ID || id->subvendor == dev->subsystem_vendor) &&
	    (id->subdevice == PCI_ANY_ID || id->subdevice == dev->subsystem_device) &&
	    !((id->class ^ dev->class) & id->class_mask))
		return id;
	return NULL;
}

/* PCI slot sysfs helper code */
#define to_pci_slot(s) container_of(s, struct pci_slot, kobj)

extern struct kset *pci_slots_kset;

struct pci_slot_attribute {
	struct attribute attr;
	ssize_t (*show)(struct pci_slot *, char *);
	ssize_t (*store)(struct pci_slot *, const char *, size_t);
};
#define to_pci_slot_attr(s) container_of(s, struct pci_slot_attribute, attr)

enum pci_bar_type {
	pci_bar_unknown,	/* Standard PCI BAR probe */
	pci_bar_io,		/* An I/O port BAR */
	pci_bar_mem32,		/* A 32-bit memory BAR */
	pci_bar_mem64,		/* A 64-bit memory BAR */
};

struct device *pci_get_host_bridge_device(struct pci_dev *dev);
void pci_put_host_bridge_device(struct device *dev);

int pci_configure_extended_tags(struct pci_dev *dev, void *ign);
bool pci_bus_read_dev_vendor_id(struct pci_bus *bus, int devfn, u32 *pl,
				int crs_timeout);
bool pci_bus_generic_read_dev_vendor_id(struct pci_bus *bus, int devfn, u32 *pl,
					int crs_timeout);
int pci_idt_bus_quirk(struct pci_bus *bus, int devfn, u32 *pl, int crs_timeout);

int pci_setup_device(struct pci_dev *dev);
int __pci_read_base(struct pci_dev *dev, enum pci_bar_type type,
		    struct resource *res, unsigned int reg);
void pci_configure_ari(struct pci_dev *dev);
void __pci_bus_size_bridges(struct pci_bus *bus,
			struct list_head *realloc_head);
void __pci_bus_assign_resources(const struct pci_bus *bus,
				struct list_head *realloc_head,
				struct list_head *fail_head);
bool pci_bus_clip_resource(struct pci_dev *dev, int idx);

void pci_reassigndev_resource_alignment(struct pci_dev *dev);
void pci_disable_bridge_window(struct pci_dev *dev);
struct pci_bus *pci_bus_get(struct pci_bus *bus);
void pci_bus_put(struct pci_bus *bus);

/* PCIe link information from Link Capabilities 2 */
#define PCIE_LNKCAP2_SLS2SPEED(lnkcap2) \
	((lnkcap2) & PCI_EXP_LNKCAP2_SLS_64_0GB ? PCIE_SPEED_64_0GT : \
	 (lnkcap2) & PCI_EXP_LNKCAP2_SLS_32_0GB ? PCIE_SPEED_32_0GT : \
	 (lnkcap2) & PCI_EXP_LNKCAP2_SLS_16_0GB ? PCIE_SPEED_16_0GT : \
	 (lnkcap2) & PCI_EXP_LNKCAP2_SLS_8_0GB ? PCIE_SPEED_8_0GT : \
	 (lnkcap2) & PCI_EXP_LNKCAP2_SLS_5_0GB ? PCIE_SPEED_5_0GT : \
	 (lnkcap2) & PCI_EXP_LNKCAP2_SLS_2_5GB ? PCIE_SPEED_2_5GT : \
	 PCI_SPEED_UNKNOWN)

/* PCIe speed to Mb/s reduced by encoding overhead */
#define PCIE_SPEED2MBS_ENC(speed) \
	((speed) == PCIE_SPEED_64_0GT ? 64000*128/130 : \
	 (speed) == PCIE_SPEED_32_0GT ? 32000*128/130 : \
	 (speed) == PCIE_SPEED_16_0GT ? 16000*128/130 : \
	 (speed) == PCIE_SPEED_8_0GT  ?  8000*128/130 : \
	 (speed) == PCIE_SPEED_5_0GT  ?  5000*8/10 : \
	 (speed) == PCIE_SPEED_2_5GT  ?  2500*8/10 : \
	 0)

const char *pci_speed_string(enum pci_bus_speed speed);
enum pci_bus_speed pcie_get_speed_cap(struct pci_dev *dev);
enum pcie_link_width pcie_get_width_cap(struct pci_dev *dev);
u32 pcie_bandwidth_capable(struct pci_dev *dev, enum pci_bus_speed *speed,
			   enum pcie_link_width *width);
void __pcie_print_link_status(struct pci_dev *dev, bool verbose);
void pcie_report_downtraining(struct pci_dev *dev);
void pcie_update_link_speed(struct pci_bus *bus, u16 link_status);

/* Single Root I/O Virtualization */
struct pci_sriov {
	int		pos;		/* Capability position */
	int		nres;		/* Number of resources */
	u32		cap;		/* SR-IOV Capabilities */
	u16		ctrl;		/* SR-IOV Control */
	u16		total_VFs;	/* Total VFs associated with the PF */
	u16		initial_VFs;	/* Initial VFs associated with the PF */
	u16		num_VFs;	/* Number of VFs available */
	u16		offset;		/* First VF Routing ID offset */
	u16		stride;		/* Following VF stride */
	u16		vf_device;	/* VF device ID */
	u32		pgsz;		/* Page size for BAR alignment */
	u8		link;		/* Function Dependency Link */
	u8		max_VF_buses;	/* Max buses consumed by VFs */
	u16		driver_max_VFs;	/* Max num VFs driver supports */
	struct pci_dev	*dev;		/* Lowest numbered PF */
	struct pci_dev	*self;		/* This PF */
	u32		class;		/* VF device */
	u8		hdr_type;	/* VF header type */
	u16		subsystem_vendor; /* VF subsystem vendor */
	u16		subsystem_device; /* VF subsystem device */
	resource_size_t	barsz[PCI_SRIOV_NUM_BARS];	/* VF BAR size */
	bool		drivers_autoprobe; /* Auto probing of VFs by driver */
};

/**
 * pci_dev_set_io_state - Set the new error state if possible.
 *
 * @dev: PCI device to set new error_state
 * @new: the state we want dev to be in
 *
 * Must be called with device_lock held.
 *
 * Returns true if state has been changed to the requested state.
 */
static inline bool pci_dev_set_io_state(struct pci_dev *dev,
					pci_channel_state_t new)
{
	bool changed = false;

	device_lock_assert(&dev->dev);
	switch (new) {
	case pci_channel_io_perm_failure:
		switch (dev->error_state) {
		case pci_channel_io_frozen:
		case pci_channel_io_normal:
		case pci_channel_io_perm_failure:
			changed = true;
			break;
		}
		break;
	case pci_channel_io_frozen:
		switch (dev->error_state) {
		case pci_channel_io_frozen:
		case pci_channel_io_normal:
			changed = true;
			break;
		}
		break;
	case pci_channel_io_normal:
		switch (dev->error_state) {
		case pci_channel_io_frozen:
		case pci_channel_io_normal:
			changed = true;
			break;
		}
		break;
	}
	if (changed)
		dev->error_state = new;
	return changed;
}

static inline int pci_dev_set_disconnected(struct pci_dev *dev, void *unused)
{
	device_lock(&dev->dev);
	pci_dev_set_io_state(dev, pci_channel_io_perm_failure);
	device_unlock(&dev->dev);

	return 0;
}

static inline bool pci_dev_is_disconnected(const struct pci_dev *dev)
{
	return dev->error_state == pci_channel_io_perm_failure;
}

/* pci_dev priv_flags */
#define PCI_DEV_ADDED 0
#define PCI_DPC_RECOVERED 1
#define PCI_DPC_RECOVERING 2

static inline void pci_dev_assign_added(struct pci_dev *dev, bool added)
{
	assign_bit(PCI_DEV_ADDED, &dev->priv_flags, added);
}

static inline bool pci_dev_is_added(const struct pci_dev *dev)
{
	return test_bit(PCI_DEV_ADDED, &dev->priv_flags);
}

#ifdef CONFIG_PCIEAER
#include <linux/aer.h>

#define AER_MAX_MULTI_ERR_DEVICES	5	/* Not likely to have more */

struct aer_err_info {
	struct pci_dev *dev[AER_MAX_MULTI_ERR_DEVICES];
	int error_dev_num;

	unsigned int id:16;

	unsigned int severity:2;	/* 0:NONFATAL | 1:FATAL | 2:COR */
	unsigned int __pad1:5;
	unsigned int multi_error_valid:1;

	unsigned int first_error:5;
	unsigned int __pad2:2;
	unsigned int tlp_header_valid:1;

	unsigned int status;		/* COR/UNCOR Error Status */
	unsigned int mask;		/* COR/UNCOR Error Mask */
	struct aer_header_log_regs tlp;	/* TLP Header */
};

int aer_get_device_error_info(struct pci_dev *dev, struct aer_err_info *info);
void aer_print_error(struct pci_dev *dev, struct aer_err_info *info);
#endif	/* CONFIG_PCIEAER */

#ifdef CONFIG_PCIEPORTBUS
/* Cached RCEC Endpoint Association */
struct rcec_ea {
	u8		nextbusn;
	u8		lastbusn;
	u32		bitmap;
};
#endif

#ifdef CONFIG_PCIE_DPC
void pci_save_dpc_state(struct pci_dev *dev);
void pci_restore_dpc_state(struct pci_dev *dev);
void pci_dpc_init(struct pci_dev *pdev);
void dpc_process_error(struct pci_dev *pdev);
pci_ers_result_t dpc_reset_link(struct pci_dev *pdev);
<<<<<<< HEAD
=======
bool pci_dpc_recovered(struct pci_dev *pdev);
>>>>>>> 7d2a07b7
#else
static inline void pci_save_dpc_state(struct pci_dev *dev) {}
static inline void pci_restore_dpc_state(struct pci_dev *dev) {}
static inline void pci_dpc_init(struct pci_dev *pdev) {}
<<<<<<< HEAD
=======
static inline bool pci_dpc_recovered(struct pci_dev *pdev) { return false; }
>>>>>>> 7d2a07b7
#endif

#ifdef CONFIG_PCIEPORTBUS
void pci_rcec_init(struct pci_dev *dev);
void pci_rcec_exit(struct pci_dev *dev);
void pcie_link_rcec(struct pci_dev *rcec);
void pcie_walk_rcec(struct pci_dev *rcec,
		    int (*cb)(struct pci_dev *, void *),
		    void *userdata);
#else
static inline void pci_rcec_init(struct pci_dev *dev) {}
static inline void pci_rcec_exit(struct pci_dev *dev) {}
static inline void pcie_link_rcec(struct pci_dev *rcec) {}
static inline void pcie_walk_rcec(struct pci_dev *rcec,
				  int (*cb)(struct pci_dev *, void *),
				  void *userdata) {}
#endif

#ifdef CONFIG_PCI_ATS
/* Address Translation Service */
void pci_ats_init(struct pci_dev *dev);
void pci_restore_ats_state(struct pci_dev *dev);
#else
static inline void pci_ats_init(struct pci_dev *d) { }
static inline void pci_restore_ats_state(struct pci_dev *dev) { }
#endif /* CONFIG_PCI_ATS */

#ifdef CONFIG_PCI_PRI
void pci_pri_init(struct pci_dev *dev);
void pci_restore_pri_state(struct pci_dev *pdev);
#else
static inline void pci_pri_init(struct pci_dev *dev) { }
static inline void pci_restore_pri_state(struct pci_dev *pdev) { }
#endif

#ifdef CONFIG_PCI_PASID
void pci_pasid_init(struct pci_dev *dev);
void pci_restore_pasid_state(struct pci_dev *pdev);
#else
static inline void pci_pasid_init(struct pci_dev *dev) { }
static inline void pci_restore_pasid_state(struct pci_dev *pdev) { }
#endif

#ifdef CONFIG_PCI_IOV
int pci_iov_init(struct pci_dev *dev);
void pci_iov_release(struct pci_dev *dev);
void pci_iov_remove(struct pci_dev *dev);
void pci_iov_update_resource(struct pci_dev *dev, int resno);
resource_size_t pci_sriov_resource_alignment(struct pci_dev *dev, int resno);
void pci_restore_iov_state(struct pci_dev *dev);
int pci_iov_bus_range(struct pci_bus *bus);
extern const struct attribute_group sriov_pf_dev_attr_group;
extern const struct attribute_group sriov_vf_dev_attr_group;
#else
static inline int pci_iov_init(struct pci_dev *dev)
{
	return -ENODEV;
}
static inline void pci_iov_release(struct pci_dev *dev)

{
}
static inline void pci_iov_remove(struct pci_dev *dev)
{
}
static inline void pci_restore_iov_state(struct pci_dev *dev)
{
}
static inline int pci_iov_bus_range(struct pci_bus *bus)
{
	return 0;
}

#endif /* CONFIG_PCI_IOV */

#ifdef CONFIG_PCIE_PTM
void pci_save_ptm_state(struct pci_dev *dev);
void pci_restore_ptm_state(struct pci_dev *dev);
void pci_disable_ptm(struct pci_dev *dev);
#else
static inline void pci_save_ptm_state(struct pci_dev *dev) { }
static inline void pci_restore_ptm_state(struct pci_dev *dev) { }
static inline void pci_disable_ptm(struct pci_dev *dev) { }
#endif

unsigned long pci_cardbus_resource_alignment(struct resource *);

static inline resource_size_t pci_resource_alignment(struct pci_dev *dev,
						     struct resource *res)
{
#ifdef CONFIG_PCI_IOV
	int resno = res - dev->resource;

	if (resno >= PCI_IOV_RESOURCES && resno <= PCI_IOV_RESOURCE_END)
		return pci_sriov_resource_alignment(dev, resno);
#endif
	if (dev->class >> 8 == PCI_CLASS_BRIDGE_CARDBUS)
		return pci_cardbus_resource_alignment(res);
	return resource_alignment(res);
}

void pci_acs_init(struct pci_dev *dev);
#ifdef CONFIG_PCI_QUIRKS
int pci_dev_specific_acs_enabled(struct pci_dev *dev, u16 acs_flags);
int pci_dev_specific_enable_acs(struct pci_dev *dev);
int pci_dev_specific_disable_acs_redir(struct pci_dev *dev);
#else
static inline int pci_dev_specific_acs_enabled(struct pci_dev *dev,
					       u16 acs_flags)
{
	return -ENOTTY;
}
static inline int pci_dev_specific_enable_acs(struct pci_dev *dev)
{
	return -ENOTTY;
}
static inline int pci_dev_specific_disable_acs_redir(struct pci_dev *dev)
{
	return -ENOTTY;
}
#endif

/* PCI error reporting and recovery */
pci_ers_result_t pcie_do_recovery(struct pci_dev *dev,
		pci_channel_state_t state,
		pci_ers_result_t (*reset_subordinates)(struct pci_dev *pdev));

bool pcie_wait_for_link(struct pci_dev *pdev, bool active);
#ifdef CONFIG_PCIEASPM
void pcie_aspm_init_link_state(struct pci_dev *pdev);
void pcie_aspm_exit_link_state(struct pci_dev *pdev);
void pcie_aspm_pm_state_change(struct pci_dev *pdev);
void pcie_aspm_powersave_config_link(struct pci_dev *pdev);
#else
static inline void pcie_aspm_init_link_state(struct pci_dev *pdev) { }
static inline void pcie_aspm_exit_link_state(struct pci_dev *pdev) { }
static inline void pcie_aspm_pm_state_change(struct pci_dev *pdev) { }
static inline void pcie_aspm_powersave_config_link(struct pci_dev *pdev) { }
#endif

#ifdef CONFIG_PCIE_ECRC
void pcie_set_ecrc_checking(struct pci_dev *dev);
void pcie_ecrc_get_policy(char *str);
#else
static inline void pcie_set_ecrc_checking(struct pci_dev *dev) { }
static inline void pcie_ecrc_get_policy(char *str) { }
#endif

#ifdef CONFIG_PCIE_PTM
void pci_ptm_init(struct pci_dev *dev);
int pci_enable_ptm(struct pci_dev *dev, u8 *granularity);
#else
static inline void pci_ptm_init(struct pci_dev *dev) { }
static inline int pci_enable_ptm(struct pci_dev *dev, u8 *granularity)
{ return -EINVAL; }
#endif

struct pci_dev_reset_methods {
	u16 vendor;
	u16 device;
	int (*reset)(struct pci_dev *dev, int probe);
};

#ifdef CONFIG_PCI_QUIRKS
int pci_dev_specific_reset(struct pci_dev *dev, int probe);
#else
static inline int pci_dev_specific_reset(struct pci_dev *dev, int probe)
{
	return -ENOTTY;
}
#endif

#if defined(CONFIG_PCI_QUIRKS) && defined(CONFIG_ARM64)
int acpi_get_rc_resources(struct device *dev, const char *hid, u16 segment,
			  struct resource *res);
#else
static inline int acpi_get_rc_resources(struct device *dev, const char *hid,
					u16 segment, struct resource *res)
{
	return -ENODEV;
}
#endif

int pci_rebar_get_current_size(struct pci_dev *pdev, int bar);
int pci_rebar_set_size(struct pci_dev *pdev, int bar, int size);
static inline u64 pci_rebar_size_to_bytes(int size)
{
	return 1ULL << (size + 20);
}

struct device_node;

#ifdef CONFIG_OF
int of_pci_parse_bus_range(struct device_node *node, struct resource *res);
int of_get_pci_domain_nr(struct device_node *node);
int of_pci_get_max_link_speed(struct device_node *node);
void pci_set_of_node(struct pci_dev *dev);
void pci_release_of_node(struct pci_dev *dev);
void pci_set_bus_of_node(struct pci_bus *bus);
void pci_release_bus_of_node(struct pci_bus *bus);

int devm_of_pci_bridge_init(struct device *dev, struct pci_host_bridge *bridge);

int devm_of_pci_bridge_init(struct device *dev, struct pci_host_bridge *bridge);

#else
static inline int
of_pci_parse_bus_range(struct device_node *node, struct resource *res)
{
	return -EINVAL;
}

static inline int
of_get_pci_domain_nr(struct device_node *node)
{
	return -1;
}

static inline int
of_pci_get_max_link_speed(struct device_node *node)
{
	return -EINVAL;
}

<<<<<<< HEAD
=======
static inline void pci_set_of_node(struct pci_dev *dev) { }
static inline void pci_release_of_node(struct pci_dev *dev) { }
static inline void pci_set_bus_of_node(struct pci_bus *bus) { }
static inline void pci_release_bus_of_node(struct pci_bus *bus) { }

>>>>>>> 7d2a07b7
static inline int devm_of_pci_bridge_init(struct device *dev, struct pci_host_bridge *bridge)
{
	return 0;
}

#endif /* CONFIG_OF */

#ifdef CONFIG_PCIEAER
void pci_no_aer(void);
void pci_aer_init(struct pci_dev *dev);
void pci_aer_exit(struct pci_dev *dev);
extern const struct attribute_group aer_stats_attr_group;
void pci_aer_clear_fatal_status(struct pci_dev *dev);
<<<<<<< HEAD
void pci_aer_clear_device_status(struct pci_dev *dev);
=======
>>>>>>> 7d2a07b7
int pci_aer_clear_status(struct pci_dev *dev);
int pci_aer_raw_clear_status(struct pci_dev *dev);
#else
static inline void pci_no_aer(void) { }
static inline void pci_aer_init(struct pci_dev *d) { }
static inline void pci_aer_exit(struct pci_dev *d) { }
static inline void pci_aer_clear_fatal_status(struct pci_dev *dev) { }
<<<<<<< HEAD
static inline void pci_aer_clear_device_status(struct pci_dev *dev) { }
=======
>>>>>>> 7d2a07b7
static inline int pci_aer_clear_status(struct pci_dev *dev) { return -EINVAL; }
static inline int pci_aer_raw_clear_status(struct pci_dev *dev) { return -EINVAL; }
#endif

#ifdef CONFIG_ACPI
int pci_acpi_program_hp_params(struct pci_dev *dev);
<<<<<<< HEAD
=======
extern const struct attribute_group pci_dev_acpi_attr_group;
>>>>>>> 7d2a07b7
#else
static inline int pci_acpi_program_hp_params(struct pci_dev *dev)
{
	return -ENODEV;
}
<<<<<<< HEAD
=======
#endif

#ifdef CONFIG_PCIEASPM
extern const struct attribute_group aspm_ctrl_attr_group;
>>>>>>> 7d2a07b7
#endif

#endif /* DRIVERS_PCI_H */<|MERGE_RESOLUTION|>--- conflicted
+++ resolved
@@ -441,18 +441,12 @@
 void pci_dpc_init(struct pci_dev *pdev);
 void dpc_process_error(struct pci_dev *pdev);
 pci_ers_result_t dpc_reset_link(struct pci_dev *pdev);
-<<<<<<< HEAD
-=======
 bool pci_dpc_recovered(struct pci_dev *pdev);
->>>>>>> 7d2a07b7
 #else
 static inline void pci_save_dpc_state(struct pci_dev *dev) {}
 static inline void pci_restore_dpc_state(struct pci_dev *dev) {}
 static inline void pci_dpc_init(struct pci_dev *pdev) {}
-<<<<<<< HEAD
-=======
 static inline bool pci_dpc_recovered(struct pci_dev *pdev) { return false; }
->>>>>>> 7d2a07b7
 #endif
 
 #ifdef CONFIG_PCIEPORTBUS
@@ -656,8 +650,6 @@
 
 int devm_of_pci_bridge_init(struct device *dev, struct pci_host_bridge *bridge);
 
-int devm_of_pci_bridge_init(struct device *dev, struct pci_host_bridge *bridge);
-
 #else
 static inline int
 of_pci_parse_bus_range(struct device_node *node, struct resource *res)
@@ -677,14 +669,11 @@
 	return -EINVAL;
 }
 
-<<<<<<< HEAD
-=======
 static inline void pci_set_of_node(struct pci_dev *dev) { }
 static inline void pci_release_of_node(struct pci_dev *dev) { }
 static inline void pci_set_bus_of_node(struct pci_bus *bus) { }
 static inline void pci_release_bus_of_node(struct pci_bus *bus) { }
 
->>>>>>> 7d2a07b7
 static inline int devm_of_pci_bridge_init(struct device *dev, struct pci_host_bridge *bridge)
 {
 	return 0;
@@ -698,10 +687,6 @@
 void pci_aer_exit(struct pci_dev *dev);
 extern const struct attribute_group aer_stats_attr_group;
 void pci_aer_clear_fatal_status(struct pci_dev *dev);
-<<<<<<< HEAD
-void pci_aer_clear_device_status(struct pci_dev *dev);
-=======
->>>>>>> 7d2a07b7
 int pci_aer_clear_status(struct pci_dev *dev);
 int pci_aer_raw_clear_status(struct pci_dev *dev);
 #else
@@ -709,32 +694,22 @@
 static inline void pci_aer_init(struct pci_dev *d) { }
 static inline void pci_aer_exit(struct pci_dev *d) { }
 static inline void pci_aer_clear_fatal_status(struct pci_dev *dev) { }
-<<<<<<< HEAD
-static inline void pci_aer_clear_device_status(struct pci_dev *dev) { }
-=======
->>>>>>> 7d2a07b7
 static inline int pci_aer_clear_status(struct pci_dev *dev) { return -EINVAL; }
 static inline int pci_aer_raw_clear_status(struct pci_dev *dev) { return -EINVAL; }
 #endif
 
 #ifdef CONFIG_ACPI
 int pci_acpi_program_hp_params(struct pci_dev *dev);
-<<<<<<< HEAD
-=======
 extern const struct attribute_group pci_dev_acpi_attr_group;
->>>>>>> 7d2a07b7
 #else
 static inline int pci_acpi_program_hp_params(struct pci_dev *dev)
 {
 	return -ENODEV;
 }
-<<<<<<< HEAD
-=======
 #endif
 
 #ifdef CONFIG_PCIEASPM
 extern const struct attribute_group aspm_ctrl_attr_group;
->>>>>>> 7d2a07b7
 #endif
 
 #endif /* DRIVERS_PCI_H */