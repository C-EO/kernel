--- conflicted
+++ resolved
@@ -1044,13 +1044,7 @@
 
 	xpc_teardown_partitions();
 
-<<<<<<< HEAD
-	if (is_shub())
-		xpc_exit_sn2();
-	else if (is_uv_system())
-=======
 	if (is_uv_system())
->>>>>>> 7d2a07b7
 		xpc_exit_uv();
 }
 
@@ -1233,25 +1227,7 @@
 	dev_set_name(xpc_part, "part");
 	dev_set_name(xpc_chan, "chan");
 
-<<<<<<< HEAD
-	if (is_shub()) {
-		/*
-		 * The ia64-sn2 architecture supports at most 64 partitions.
-		 * And the inability to unregister remote amos restricts us
-		 * further to only support exactly 64 partitions on this
-		 * architecture, no less.
-		 */
-		if (xp_max_npartitions != 64) {
-			dev_err(xpc_part, "max #of partitions not set to 64\n");
-			ret = -EINVAL;
-		} else {
-			ret = xpc_init_sn2();
-		}
-
-	} else if (is_uv_system()) {
-=======
 	if (is_uv_system()) {
->>>>>>> 7d2a07b7
 		ret = xpc_init_uv();
 
 	} else {
@@ -1337,13 +1313,7 @@
 
 	xpc_teardown_partitions();
 out_1:
-<<<<<<< HEAD
-	if (is_shub())
-		xpc_exit_sn2();
-	else if (is_uv_system())
-=======
 	if (is_uv_system())
->>>>>>> 7d2a07b7
 		xpc_exit_uv();
 	return ret;
 }
