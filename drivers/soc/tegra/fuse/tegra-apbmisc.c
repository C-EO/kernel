--- conflicted
+++ resolved
@@ -48,8 +48,6 @@
 	return (tegra_read_chipid() >> 16) & 0xf;
 }
 
-<<<<<<< HEAD
-=======
 u8 tegra_get_platform(void)
 {
 	return (tegra_read_chipid() >> 20) & 0xf;
@@ -75,7 +73,6 @@
 	return true;
 }
 
->>>>>>> 7d2a07b7
 u32 tegra_read_straps(void)
 {
 	WARN(!chipid, "Tegra ABP MISC not yet available\n");
@@ -100,10 +97,7 @@
 	{ .compatible = "nvidia,tegra20-apbmisc", },
 	{ .compatible = "nvidia,tegra186-misc", },
 	{ .compatible = "nvidia,tegra194-misc", },
-<<<<<<< HEAD
-=======
 	{ .compatible = "nvidia,tegra234-misc", },
->>>>>>> 7d2a07b7
 	{},
 };
 
@@ -197,11 +191,7 @@
 		}
 	}
 
-<<<<<<< HEAD
-	apbmisc_base = ioremap_nocache(apbmisc.start, resource_size(&apbmisc));
-=======
 	apbmisc_base = ioremap(apbmisc.start, resource_size(&apbmisc));
->>>>>>> 7d2a07b7
 	if (!apbmisc_base) {
 		pr_err("failed to map APBMISC registers\n");
 	} else {
@@ -209,11 +199,7 @@
 		iounmap(apbmisc_base);
 	}
 
-<<<<<<< HEAD
-	strapping_base = ioremap_nocache(straps.start, resource_size(&straps));
-=======
 	strapping_base = ioremap(straps.start, resource_size(&straps));
->>>>>>> 7d2a07b7
 	if (!strapping_base) {
 		pr_err("failed to map strapping options registers\n");
 	} else {
