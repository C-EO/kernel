--- conflicted
+++ resolved
@@ -53,9 +53,70 @@
 	select HAVE_ARM_SCU if SMP
 	select SYS_SUPPORTS_EM_STI
 
-<<<<<<< HEAD
+config ARCH_R8A7794
+	bool "ARM32 Platform support for R-Car E2"
+	select ARCH_RCAR_GEN2
+	select ARM_ERRATA_814220
+	select SYSC_R8A7794
+
+config ARCH_R8A7779
+	bool "ARM32 Platform support for R-Car H1"
+	select ARCH_RCAR_GEN1
+	select ARM_ERRATA_754322
+	select ARM_GLOBAL_TIMER
+	select HAVE_ARM_SCU if SMP
+	select HAVE_ARM_TWD if SMP
+	select SYSC_R8A7779
+
+config ARCH_R8A7790
+	bool "ARM32 Platform support for R-Car H2"
+	select ARCH_RCAR_GEN2
+	select ARM_ERRATA_798181 if SMP
+	select ARM_ERRATA_814220
+	select I2C
+	select SYSC_R8A7790
+
+config ARCH_R8A7778
+	bool "ARM32 Platform support for R-Car M1A"
+	select ARCH_RCAR_GEN1
+	select ARM_ERRATA_754322
+
+config ARCH_R8A7793
+	bool "ARM32 Platform support for R-Car M2-N"
+	select ARCH_RCAR_GEN2
+	select ARM_ERRATA_798181 if SMP
+	select I2C
+	select SYSC_R8A7791
+
+config ARCH_R8A7791
+	bool "ARM32 Platform support for R-Car M2-W"
+	select ARCH_RCAR_GEN2
+	select ARM_ERRATA_798181 if SMP
+	select I2C
+	select SYSC_R8A7791
+
+config ARCH_R8A7792
+	bool "ARM32 Platform support for R-Car V2H"
+	select ARCH_RCAR_GEN2
+	select ARM_ERRATA_798181 if SMP
+	select SYSC_R8A7792
+
+config ARCH_R8A7740
+	bool "ARM32 Platform support for R-Mobile A1"
+	select ARCH_RMOBILE
+	select ARM_ERRATA_754322
+	select RENESAS_INTC_IRQPIN
+
+config ARCH_R8A73A4
+	bool "ARM32 Platform support for R-Mobile APE6"
+	select ARCH_RMOBILE
+	select ARM_ERRATA_798181 if SMP
+	select ARM_ERRATA_814220
+	select HAVE_ARM_ARCH_TIMER
+	select RENESAS_IRQC
+
 config ARCH_R7S72100
-	bool "RZ/A1H (R7S72100)"
+	bool "ARM32 Platform support for RZ/A1H"
 	select ARM_ERRATA_754322
 	select PM
 	select PM_GENERIC_DOMAINS
@@ -64,128 +125,6 @@
 	select SYS_SUPPORTS_SH_MTU2
 
 config ARCH_R7S9210
-	bool "RZ/A2 (R7S9210)"
-	select PM
-	select PM_GENERIC_DOMAINS
-	select RENESAS_OSTM
-	select RENESAS_RZA1_IRQC
-
-config ARCH_R8A73A4
-	bool "R-Mobile APE6 (R8A73A40)"
-	select ARCH_RMOBILE
-	select ARM_ERRATA_798181 if SMP
-	select HAVE_ARM_ARCH_TIMER
-	select RENESAS_IRQC
-
-config ARCH_R8A7740
-	bool "R-Mobile A1 (R8A77400)"
-	select ARCH_RMOBILE
-	select ARM_ERRATA_754322
-	select RENESAS_INTC_IRQPIN
-
-config ARCH_R8A7743
-	bool "RZ/G1M (R8A77430)"
-	select ARCH_RCAR_GEN2
-	select ARM_ERRATA_798181 if SMP
-	select SYSC_R8A7743
-
-config ARCH_R8A7744
-	bool "RZ/G1N (R8A77440)"
-	select ARCH_RCAR_GEN2
-	select ARM_ERRATA_798181 if SMP
-	select SYSC_R8A7743
-
-config ARCH_R8A7745
-	bool "RZ/G1E (R8A77450)"
-	select ARCH_RCAR_GEN2
-	select SYSC_R8A7745
-
-config ARCH_R8A77470
-	bool "RZ/G1C (R8A77470)"
-	select ARCH_RCAR_GEN2
-	select SYSC_R8A77470
-
-config ARCH_R8A7778
-	bool "R-Car M1A (R8A77781)"
-	select ARCH_RCAR_GEN1
-	select ARM_ERRATA_754322
-=======
-config ARCH_R8A7794
-	bool "ARM32 Platform support for R-Car E2"
-	select ARCH_RCAR_GEN2
-	select ARM_ERRATA_814220
-	select SYSC_R8A7794
->>>>>>> 7d2a07b7
-
-config ARCH_R8A7779
-	bool "ARM32 Platform support for R-Car H1"
-	select ARCH_RCAR_GEN1
-	select ARM_ERRATA_754322
-<<<<<<< HEAD
-=======
-	select ARM_GLOBAL_TIMER
->>>>>>> 7d2a07b7
-	select HAVE_ARM_SCU if SMP
-	select HAVE_ARM_TWD if SMP
-	select SYSC_R8A7779
-
-config ARCH_R8A7790
-	bool "ARM32 Platform support for R-Car H2"
-	select ARCH_RCAR_GEN2
-	select ARM_ERRATA_798181 if SMP
-	select ARM_ERRATA_814220
-	select I2C
-	select SYSC_R8A7790
-
-config ARCH_R8A7778
-	bool "ARM32 Platform support for R-Car M1A"
-	select ARCH_RCAR_GEN1
-	select ARM_ERRATA_754322
-
-config ARCH_R8A7793
-	bool "ARM32 Platform support for R-Car M2-N"
-	select ARCH_RCAR_GEN2
-	select ARM_ERRATA_798181 if SMP
-	select I2C
-	select SYSC_R8A7791
-
-config ARCH_R8A7791
-	bool "ARM32 Platform support for R-Car M2-W"
-	select ARCH_RCAR_GEN2
-	select ARM_ERRATA_798181 if SMP
-	select I2C
-	select SYSC_R8A7791
-
-config ARCH_R8A7792
-	bool "ARM32 Platform support for R-Car V2H"
-	select ARCH_RCAR_GEN2
-	select ARM_ERRATA_798181 if SMP
-	select SYSC_R8A7792
-
-config ARCH_R8A7740
-	bool "ARM32 Platform support for R-Mobile A1"
-	select ARCH_RMOBILE
-	select ARM_ERRATA_754322
-	select RENESAS_INTC_IRQPIN
-
-config ARCH_R8A73A4
-	bool "ARM32 Platform support for R-Mobile APE6"
-	select ARCH_RMOBILE
-	select ARM_ERRATA_798181 if SMP
-	select ARM_ERRATA_814220
-	select HAVE_ARM_ARCH_TIMER
-	select RENESAS_IRQC
-
-config ARCH_R7S72100
-	bool "ARM32 Platform support for RZ/A1H"
-	select ARM_ERRATA_754322
-	select PM
-	select PM_GENERIC_DOMAINS
-	select RENESAS_OSTM
-	select RENESAS_RZA1_IRQC
-	select SYS_SUPPORTS_SH_MTU2
-
-config ARCH_R7S9210
 	bool "ARM32 Platform support for RZ/A2"
 	select PM
 	select PM_GENERIC_DOMAINS
@@ -232,10 +171,7 @@
 	bool "ARM32 Platform support for SH-Mobile AG5"
 	select ARCH_RMOBILE
 	select ARM_ERRATA_754322
-<<<<<<< HEAD
-=======
 	select ARM_GLOBAL_TIMER
->>>>>>> 7d2a07b7
 	select HAVE_ARM_SCU if SMP
 	select HAVE_ARM_TWD if SMP
 	select RENESAS_INTC_IRQPIN
