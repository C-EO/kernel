--- conflicted
+++ resolved
@@ -379,18 +379,8 @@
 	drvdata->miscdev.fops = &tmc_fops;
 	ret = misc_register(&drvdata->miscdev);
 	if (ret)
-<<<<<<< HEAD
-		goto err_misc_register;
-
-	return 0;
-
-err_misc_register:
-	coresight_unregister(drvdata->csdev);
-err_devm_kzalloc:
-=======
 		coresight_unregister(drvdata->csdev);
 out:
->>>>>>> 2cfef0c3
 	return ret;
 }
 
