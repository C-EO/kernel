/*
 * This file is subject to the terms and conditions of the GNU General Public
 * License.  See the file "COPYING" in the main directory of this archive
 * for more details.
 *
 * Copyright (C) 2011 - 2012 Cavium, Inc.
 */

#include <linux/module.h>
#include <linux/phy.h>
#include <linux/of.h>

#define PHY_ID_BCM8706	0x0143bdc1
#define PHY_ID_BCM8727	0x0143bff0

#define BCM87XX_PMD_RX_SIGNAL_DETECT	(MII_ADDR_C45 | 0x1000a)
#define BCM87XX_10GBASER_PCS_STATUS	(MII_ADDR_C45 | 0x30020)
#define BCM87XX_XGXS_LANE_STATUS	(MII_ADDR_C45 | 0x40018)

#define BCM87XX_LASI_CONTROL (MII_ADDR_C45 | 0x39002)
#define BCM87XX_LASI_STATUS (MII_ADDR_C45 | 0x39005)

#if IS_ENABLED(CONFIG_OF_MDIO)
/* Set and/or override some configuration registers based on the
 * broadcom,c45-reg-init property stored in the of_node for the phydev.
 *
 * broadcom,c45-reg-init = <devid reg mask value>,...;
 *
 * There may be one or more sets of <devid reg mask value>:
 *
 * devid: which sub-device to use.
 * reg: the register.
 * mask: if non-zero, ANDed with existing register value.
 * value: ORed with the masked value and written to the regiser.
 *
 */
static int bcm87xx_of_reg_init(struct phy_device *phydev)
{
	const __be32 *paddr;
	const __be32 *paddr_end;
	int len, ret;

	if (!phydev->mdio.dev.of_node)
		return 0;

	paddr = of_get_property(phydev->mdio.dev.of_node,
				"broadcom,c45-reg-init", &len);
	if (!paddr)
		return 0;

	paddr_end = paddr + (len /= sizeof(*paddr));

	ret = 0;

	while (paddr + 3 < paddr_end) {
		u16 devid	= be32_to_cpup(paddr++);
		u16 reg		= be32_to_cpup(paddr++);
		u16 mask	= be32_to_cpup(paddr++);
		u16 val_bits	= be32_to_cpup(paddr++);
		int val;
		u32 regnum = MII_ADDR_C45 | (devid << 16) | reg;
		val = 0;
		if (mask) {
			val = phy_read(phydev, regnum);
			if (val < 0) {
				ret = val;
				goto err;
			}
			val &= mask;
		}
		val |= val_bits;

		ret = phy_write(phydev, regnum, val);
		if (ret < 0)
			goto err;
	}
err:
	return ret;
}
#else
static int bcm87xx_of_reg_init(struct phy_device *phydev)
{
	return 0;
}
#endif /* CONFIG_OF_MDIO */

static int bcm87xx_config_init(struct phy_device *phydev)
{
	linkmode_zero(phydev->supported);
	linkmode_set_bit(ETHTOOL_LINK_MODE_10000baseR_FEC_BIT,
			 phydev->supported);
	linkmode_zero(phydev->advertising);
	linkmode_set_bit(ETHTOOL_LINK_MODE_10000baseR_FEC_BIT,
			 phydev->advertising);
	phydev->state = PHY_NOLINK;
	phydev->autoneg = AUTONEG_DISABLE;

	bcm87xx_of_reg_init(phydev);

	return 0;
}

static int bcm87xx_config_aneg(struct phy_device *phydev)
{
	return -EINVAL;
}

static int bcm87xx_read_status(struct phy_device *phydev)
{
	int rx_signal_detect;
	int pcs_status;
	int xgxs_lane_status;

	rx_signal_detect = phy_read(phydev, BCM87XX_PMD_RX_SIGNAL_DETECT);
	if (rx_signal_detect < 0)
		return rx_signal_detect;

	if ((rx_signal_detect & 1) == 0)
		goto no_link;

	pcs_status = phy_read(phydev, BCM87XX_10GBASER_PCS_STATUS);
	if (pcs_status < 0)
		return pcs_status;

	if ((pcs_status & 1) == 0)
		goto no_link;

	xgxs_lane_status = phy_read(phydev, BCM87XX_XGXS_LANE_STATUS);
	if (xgxs_lane_status < 0)
		return xgxs_lane_status;

	if ((xgxs_lane_status & 0x1000) == 0)
		goto no_link;

	phydev->speed = 10000;
	phydev->link = 1;
	phydev->duplex = 1;
	return 0;

no_link:
	phydev->link = 0;
	return 0;
}

static int bcm87xx_config_intr(struct phy_device *phydev)
{
	int reg, err;

	reg = phy_read(phydev, BCM87XX_LASI_CONTROL);

	if (reg < 0)
		return reg;

	if (phydev->interrupts == PHY_INTERRUPT_ENABLED)
		reg |= 1;
	else
		reg &= ~1;

	err = phy_write(phydev, BCM87XX_LASI_CONTROL, reg);
	return err;
}

static int bcm87xx_did_interrupt(struct phy_device *phydev)
{
	int reg;

	reg = phy_read(phydev, BCM87XX_LASI_STATUS);

	if (reg < 0) {
		phydev_err(phydev,
			   "Error: Read of BCM87XX_LASI_STATUS failed: %d\n",
			   reg);
		return 0;
	}
	return (reg & 1) != 0;
}

static int bcm87xx_ack_interrupt(struct phy_device *phydev)
{
	/* Reading the LASI status clears it. */
	bcm87xx_did_interrupt(phydev);
	return 0;
}

static int bcm8706_match_phy_device(struct phy_device *phydev)
{
	return phydev->c45_ids.device_ids[4] == PHY_ID_BCM8706;
}

static int bcm8727_match_phy_device(struct phy_device *phydev)
{
	return phydev->c45_ids.device_ids[4] == PHY_ID_BCM8727;
}

static struct phy_driver bcm87xx_driver[] = {
{
	.phy_id		= PHY_ID_BCM8706,
	.phy_id_mask	= 0xffffffff,
	.name		= "Broadcom BCM8706",
	.features	= PHY_10GBIT_FEC_FEATURES,
<<<<<<< HEAD
	.flags		= PHY_HAS_INTERRUPT,
=======
>>>>>>> 8ccc0d69
	.config_init	= bcm87xx_config_init,
	.config_aneg	= bcm87xx_config_aneg,
	.read_status	= bcm87xx_read_status,
	.ack_interrupt	= bcm87xx_ack_interrupt,
	.config_intr	= bcm87xx_config_intr,
	.did_interrupt	= bcm87xx_did_interrupt,
	.match_phy_device = bcm8706_match_phy_device,
}, {
	.phy_id		= PHY_ID_BCM8727,
	.phy_id_mask	= 0xffffffff,
	.name		= "Broadcom BCM8727",
	.features	= PHY_10GBIT_FEC_FEATURES,
<<<<<<< HEAD
	.flags		= PHY_HAS_INTERRUPT,
=======
>>>>>>> 8ccc0d69
	.config_init	= bcm87xx_config_init,
	.config_aneg	= bcm87xx_config_aneg,
	.read_status	= bcm87xx_read_status,
	.ack_interrupt	= bcm87xx_ack_interrupt,
	.config_intr	= bcm87xx_config_intr,
	.did_interrupt	= bcm87xx_did_interrupt,
	.match_phy_device = bcm8727_match_phy_device,
} };

module_phy_driver(bcm87xx_driver);

MODULE_LICENSE("GPL");<|MERGE_RESOLUTION|>--- conflicted
+++ resolved
@@ -198,10 +198,6 @@
 	.phy_id_mask	= 0xffffffff,
 	.name		= "Broadcom BCM8706",
 	.features	= PHY_10GBIT_FEC_FEATURES,
-<<<<<<< HEAD
-	.flags		= PHY_HAS_INTERRUPT,
-=======
->>>>>>> 8ccc0d69
 	.config_init	= bcm87xx_config_init,
 	.config_aneg	= bcm87xx_config_aneg,
 	.read_status	= bcm87xx_read_status,
@@ -214,10 +210,6 @@
 	.phy_id_mask	= 0xffffffff,
 	.name		= "Broadcom BCM8727",
 	.features	= PHY_10GBIT_FEC_FEATURES,
-<<<<<<< HEAD
-	.flags		= PHY_HAS_INTERRUPT,
-=======
->>>>>>> 8ccc0d69
 	.config_init	= bcm87xx_config_init,
 	.config_aneg	= bcm87xx_config_aneg,
 	.read_status	= bcm87xx_read_status,
