/*
 *	drivers/net/phy/broadcom.c
 *
 *	Broadcom BCM5411, BCM5421 and BCM5461 Gigabit Ethernet
 *	transceivers.
 *
 *	Copyright (c) 2006  Maciej W. Rozycki
 *
 *	Inspired by code written by Amy Fong.
 *
 *	This program is free software; you can redistribute it and/or
 *	modify it under the terms of the GNU General Public License
 *	as published by the Free Software Foundation; either version
 *	2 of the License, or (at your option) any later version.
 */

#include <linux/module.h>
#include <linux/phy.h>
#include <linux/brcmphy.h>

#define PHY_ID_BCM50610		0x0143bd60
#define PHY_ID_BCM50610M	0x0143bd70
#define PHY_ID_BCM57780		0x03625d90

#define BRCM_PHY_MODEL(phydev) \
	((phydev)->drv->phy_id & (phydev)->drv->phy_id_mask)

#define BRCM_PHY_REV(phydev) \
	((phydev)->drv->phy_id & ~((phydev)->drv->phy_id_mask))


#define MII_BCM54XX_ECR		0x10	/* BCM54xx extended control register */
#define MII_BCM54XX_ECR_IM	0x1000	/* Interrupt mask */
#define MII_BCM54XX_ECR_IF	0x0800	/* Interrupt force */

#define MII_BCM54XX_ESR		0x11	/* BCM54xx extended status register */
#define MII_BCM54XX_ESR_IS	0x1000	/* Interrupt status */

#define MII_BCM54XX_EXP_DATA	0x15	/* Expansion register data */
#define MII_BCM54XX_EXP_SEL	0x17	/* Expansion register select */
#define MII_BCM54XX_EXP_SEL_SSD	0x0e00	/* Secondary SerDes select */
#define MII_BCM54XX_EXP_SEL_ER	0x0f00	/* Expansion register select */

#define MII_BCM54XX_AUX_CTL	0x18	/* Auxiliary control register */
#define MII_BCM54XX_ISR		0x1a	/* BCM54xx interrupt status register */
#define MII_BCM54XX_IMR		0x1b	/* BCM54xx interrupt mask register */
#define MII_BCM54XX_INT_CRCERR	0x0001	/* CRC error */
#define MII_BCM54XX_INT_LINK	0x0002	/* Link status changed */
#define MII_BCM54XX_INT_SPEED	0x0004	/* Link speed change */
#define MII_BCM54XX_INT_DUPLEX	0x0008	/* Duplex mode changed */
#define MII_BCM54XX_INT_LRS	0x0010	/* Local receiver status changed */
#define MII_BCM54XX_INT_RRS	0x0020	/* Remote receiver status changed */
#define MII_BCM54XX_INT_SSERR	0x0040	/* Scrambler synchronization error */
#define MII_BCM54XX_INT_UHCD	0x0080	/* Unsupported HCD negotiated */
#define MII_BCM54XX_INT_NHCD	0x0100	/* No HCD */
#define MII_BCM54XX_INT_NHCDL	0x0200	/* No HCD link */
#define MII_BCM54XX_INT_ANPR	0x0400	/* Auto-negotiation page received */
#define MII_BCM54XX_INT_LC	0x0800	/* All counters below 128 */
#define MII_BCM54XX_INT_HC	0x1000	/* Counter above 32768 */
#define MII_BCM54XX_INT_MDIX	0x2000	/* MDIX status change */
#define MII_BCM54XX_INT_PSERR	0x4000	/* Pair swap error */

#define MII_BCM54XX_SHD		0x1c	/* 0x1c shadow registers */
#define MII_BCM54XX_SHD_WRITE	0x8000
#define MII_BCM54XX_SHD_VAL(x)	((x & 0x1f) << 10)
#define MII_BCM54XX_SHD_DATA(x)	((x & 0x3ff) << 0)

/*
 * AUXILIARY CONTROL SHADOW ACCESS REGISTERS.  (PHY REG 0x18)
 */
#define MII_BCM54XX_AUXCTL_SHDWSEL_AUXCTL	0x0000
#define MII_BCM54XX_AUXCTL_ACTL_TX_6DB		0x0400
#define MII_BCM54XX_AUXCTL_ACTL_SMDSP_ENA	0x0800

#define MII_BCM54XX_AUXCTL_MISC_WREN	0x8000
#define MII_BCM54XX_AUXCTL_MISC_FORCE_AMDIX	0x0200
#define MII_BCM54XX_AUXCTL_MISC_RDSEL_MISC	0x7000
#define MII_BCM54XX_AUXCTL_SHDWSEL_MISC	0x0007

#define MII_BCM54XX_AUXCTL_SHDWSEL_AUXCTL	0x0000


/*
 * Broadcom LED source encodings.  These are used in BCM5461, BCM5481,
 * BCM5482, and possibly some others.
 */
#define BCM_LED_SRC_LINKSPD1	0x0
#define BCM_LED_SRC_LINKSPD2	0x1
#define BCM_LED_SRC_XMITLED	0x2
#define BCM_LED_SRC_ACTIVITYLED	0x3
#define BCM_LED_SRC_FDXLED	0x4
#define BCM_LED_SRC_SLAVE	0x5
#define BCM_LED_SRC_INTR	0x6
#define BCM_LED_SRC_QUALITY	0x7
#define BCM_LED_SRC_RCVLED	0x8
#define BCM_LED_SRC_MULTICOLOR1	0xa
#define BCM_LED_SRC_OPENSHORT	0xb
#define BCM_LED_SRC_OFF		0xe	/* Tied high */
#define BCM_LED_SRC_ON		0xf	/* Tied low */


/*
 * BCM5482: Shadow registers
 * Shadow values go into bits [14:10] of register 0x1c to select a shadow
 * register to access.
 */
/* 00101: Spare Control Register 3 */
#define BCM54XX_SHD_SCR3		0x05
#define  BCM54XX_SHD_SCR3_DEF_CLK125	0x0001
#define  BCM54XX_SHD_SCR3_DLLAPD_DIS	0x0002
#define  BCM54XX_SHD_SCR3_TRDDAPD	0x0004

/* 01010: Auto Power-Down */
#define BCM54XX_SHD_APD			0x0a
#define  BCM54XX_SHD_APD_EN		0x0020

#define BCM5482_SHD_LEDS1	0x0d	/* 01101: LED Selector 1 */
					/* LED3 / ~LINKSPD[2] selector */
#define BCM5482_SHD_LEDS1_LED3(src)	((src & 0xf) << 4)
					/* LED1 / ~LINKSPD[1] selector */
#define BCM5482_SHD_LEDS1_LED1(src)	((src & 0xf) << 0)
#define BCM54XX_SHD_RGMII_MODE	0x0b	/* 01011: RGMII Mode Selector */
#define BCM5482_SHD_SSD		0x14	/* 10100: Secondary SerDes control */
#define BCM5482_SHD_SSD_LEDM	0x0008	/* SSD LED Mode enable */
#define BCM5482_SHD_SSD_EN	0x0001	/* SSD enable */
#define BCM5482_SHD_MODE	0x1f	/* 11111: Mode Control Register */
#define BCM5482_SHD_MODE_1000BX	0x0001	/* Enable 1000BASE-X registers */


/*
 * EXPANSION SHADOW ACCESS REGISTERS.  (PHY REG 0x15, 0x16, and 0x17)
 */
#define MII_BCM54XX_EXP_AADJ1CH0		0x001f
#define  MII_BCM54XX_EXP_AADJ1CH0_SWP_ABCD_OEN	0x0200
#define  MII_BCM54XX_EXP_AADJ1CH0_SWSEL_THPF	0x0100
#define MII_BCM54XX_EXP_AADJ1CH3		0x601f
#define  MII_BCM54XX_EXP_AADJ1CH3_ADCCKADJ	0x0002
#define MII_BCM54XX_EXP_EXP08			0x0F08
#define  MII_BCM54XX_EXP_EXP08_RJCT_2MHZ	0x0001
#define  MII_BCM54XX_EXP_EXP08_EARLY_DAC_WAKE	0x0200
#define MII_BCM54XX_EXP_EXP75			0x0f75
#define  MII_BCM54XX_EXP_EXP75_VDACCTRL		0x003c
#define  MII_BCM54XX_EXP_EXP75_CM_OSC		0x0001
#define MII_BCM54XX_EXP_EXP96			0x0f96
#define  MII_BCM54XX_EXP_EXP96_MYST		0x0010
#define MII_BCM54XX_EXP_EXP97			0x0f97
#define  MII_BCM54XX_EXP_EXP97_MYST		0x0c0c

/*
 * BCM5482: Secondary SerDes registers
 */
#define BCM5482_SSD_1000BX_CTL		0x00	/* 1000BASE-X Control */
#define BCM5482_SSD_1000BX_CTL_PWRDOWN	0x0800	/* Power-down SSD */
#define BCM5482_SSD_SGMII_SLAVE		0x15	/* SGMII Slave Register */
#define BCM5482_SSD_SGMII_SLAVE_EN	0x0002	/* Slave mode enable */
#define BCM5482_SSD_SGMII_SLAVE_AD	0x0001	/* Slave auto-detection */


/*****************************************************************************/
/* Fast Ethernet Transceiver definitions. */
/*****************************************************************************/

#define MII_BRCM_FET_INTREG		0x1a	/* Interrupt register */
#define MII_BRCM_FET_IR_MASK		0x0100	/* Mask all interrupts */
#define MII_BRCM_FET_IR_LINK_EN		0x0200	/* Link status change enable */
#define MII_BRCM_FET_IR_SPEED_EN	0x0400	/* Link speed change enable */
#define MII_BRCM_FET_IR_DUPLEX_EN	0x0800	/* Duplex mode change enable */
#define MII_BRCM_FET_IR_ENABLE		0x4000	/* Interrupt enable */

#define MII_BRCM_FET_BRCMTEST		0x1f	/* Brcm test register */
#define MII_BRCM_FET_BT_SRE		0x0080	/* Shadow register enable */


/*** Shadow register definitions ***/

#define MII_BRCM_FET_SHDW_MISCCTRL	0x10	/* Shadow misc ctrl */
#define MII_BRCM_FET_SHDW_MC_FAME	0x4000	/* Force Auto MDIX enable */

#define MII_BRCM_FET_SHDW_AUXMODE4	0x1a	/* Auxiliary mode 4 */
#define MII_BRCM_FET_SHDW_AM4_LED_MASK	0x0003
#define MII_BRCM_FET_SHDW_AM4_LED_MODE1 0x0001

#define MII_BRCM_FET_SHDW_AUXSTAT2	0x1b	/* Auxiliary status 2 */
#define MII_BRCM_FET_SHDW_AS2_APDE	0x0020	/* Auto power down enable */


MODULE_DESCRIPTION("Broadcom PHY driver");
MODULE_AUTHOR("Maciej W. Rozycki");
MODULE_LICENSE("GPL");

/*
 * Indirect register access functions for the 1000BASE-T/100BASE-TX/10BASE-T
 * 0x1c shadow registers.
 */
static int bcm54xx_shadow_read(struct phy_device *phydev, u16 shadow)
{
	phy_write(phydev, MII_BCM54XX_SHD, MII_BCM54XX_SHD_VAL(shadow));
	return MII_BCM54XX_SHD_DATA(phy_read(phydev, MII_BCM54XX_SHD));
}

static int bcm54xx_shadow_write(struct phy_device *phydev, u16 shadow, u16 val)
{
	return phy_write(phydev, MII_BCM54XX_SHD,
			 MII_BCM54XX_SHD_WRITE |
			 MII_BCM54XX_SHD_VAL(shadow) |
			 MII_BCM54XX_SHD_DATA(val));
}

/* Indirect register access functions for the Expansion Registers */
static int bcm54xx_exp_read(struct phy_device *phydev, u16 regnum)
{
	int val;

	val = phy_write(phydev, MII_BCM54XX_EXP_SEL, regnum);
	if (val < 0)
		return val;

	val = phy_read(phydev, MII_BCM54XX_EXP_DATA);

	/* Restore default value.  It's O.K. if this write fails. */
	phy_write(phydev, MII_BCM54XX_EXP_SEL, 0);

	return val;
}

static int bcm54xx_exp_write(struct phy_device *phydev, u16 regnum, u16 val)
{
	int ret;

	ret = phy_write(phydev, MII_BCM54XX_EXP_SEL, regnum);
	if (ret < 0)
		return ret;

	ret = phy_write(phydev, MII_BCM54XX_EXP_DATA, val);

	/* Restore default value.  It's O.K. if this write fails. */
	phy_write(phydev, MII_BCM54XX_EXP_SEL, 0);

	return ret;
}

static int bcm54xx_auxctl_write(struct phy_device *phydev, u16 regnum, u16 val)
{
	return phy_write(phydev, MII_BCM54XX_AUX_CTL, regnum | val);
}

/* Needs SMDSP clock enabled via bcm54xx_phydsp_config() */
static int bcm50610_a0_workaround(struct phy_device *phydev)
{
	int err;

	err = bcm54xx_exp_write(phydev, MII_BCM54XX_EXP_AADJ1CH0,
				MII_BCM54XX_EXP_AADJ1CH0_SWP_ABCD_OEN |
				MII_BCM54XX_EXP_AADJ1CH0_SWSEL_THPF);
	if (err < 0)
		return err;

	err = bcm54xx_exp_write(phydev, MII_BCM54XX_EXP_AADJ1CH3,
					MII_BCM54XX_EXP_AADJ1CH3_ADCCKADJ);
	if (err < 0)
		return err;

	err = bcm54xx_exp_write(phydev, MII_BCM54XX_EXP_EXP75,
				MII_BCM54XX_EXP_EXP75_VDACCTRL);
	if (err < 0)
		return err;

	err = bcm54xx_exp_write(phydev, MII_BCM54XX_EXP_EXP96,
				MII_BCM54XX_EXP_EXP96_MYST);
	if (err < 0)
		return err;

	err = bcm54xx_exp_write(phydev, MII_BCM54XX_EXP_EXP97,
				MII_BCM54XX_EXP_EXP97_MYST);

	return err;
}

static int bcm54xx_phydsp_config(struct phy_device *phydev)
{
	int err, err2;

	/* Enable the SMDSP clock */
	err = bcm54xx_auxctl_write(phydev,
				   MII_BCM54XX_AUXCTL_SHDWSEL_AUXCTL,
				   MII_BCM54XX_AUXCTL_ACTL_SMDSP_ENA |
				   MII_BCM54XX_AUXCTL_ACTL_TX_6DB);
	if (err < 0)
		return err;

	if (BRCM_PHY_MODEL(phydev) == PHY_ID_BCM50610 ||
	    BRCM_PHY_MODEL(phydev) == PHY_ID_BCM50610M) {
		/* Clear bit 9 to fix a phy interop issue. */
		err = bcm54xx_exp_write(phydev, MII_BCM54XX_EXP_EXP08,
					MII_BCM54XX_EXP_EXP08_RJCT_2MHZ);
		if (err < 0)
			goto error;

		if (phydev->drv->phy_id == PHY_ID_BCM50610) {
			err = bcm50610_a0_workaround(phydev);
			if (err < 0)
				goto error;
		}
	}

	if (BRCM_PHY_MODEL(phydev) == PHY_ID_BCM57780) {
		int val;

		val = bcm54xx_exp_read(phydev, MII_BCM54XX_EXP_EXP75);
		if (val < 0)
			goto error;

		val |= MII_BCM54XX_EXP_EXP75_CM_OSC;
		err = bcm54xx_exp_write(phydev, MII_BCM54XX_EXP_EXP75, val);
	}

error:
	/* Disable the SMDSP clock */
	err2 = bcm54xx_auxctl_write(phydev,
				    MII_BCM54XX_AUXCTL_SHDWSEL_AUXCTL,
				    MII_BCM54XX_AUXCTL_ACTL_TX_6DB);

	/* Return the first error reported. */
	return err ? err : err2;
}

static void bcm54xx_adjust_rxrefclk(struct phy_device *phydev)
{
<<<<<<< HEAD
	u32 val, orig;
	bool clk125en = true;

	/* Abort if we are using an untested phy. */
	if (BRCM_PHY_MODEL(phydev) != PHY_ID_BCM57780 ||
	    BRCM_PHY_MODEL(phydev) != PHY_ID_BCM50610 ||
=======
	u32 orig;
	int val;
	bool clk125en = true;

	/* Abort if we are using an untested phy. */
	if (BRCM_PHY_MODEL(phydev) != PHY_ID_BCM57780 &&
	    BRCM_PHY_MODEL(phydev) != PHY_ID_BCM50610 &&
>>>>>>> 92dcffb9
	    BRCM_PHY_MODEL(phydev) != PHY_ID_BCM50610M)
		return;

	val = bcm54xx_shadow_read(phydev, BCM54XX_SHD_SCR3);
	if (val < 0)
		return;

	orig = val;

	if ((BRCM_PHY_MODEL(phydev) == PHY_ID_BCM50610 ||
	     BRCM_PHY_MODEL(phydev) == PHY_ID_BCM50610M) &&
	    BRCM_PHY_REV(phydev) >= 0x3) {
		/*
		 * Here, bit 0 _disables_ CLK125 when set.
		 * This bit is set by default.
		 */
		clk125en = false;
	} else {
		if (phydev->dev_flags & PHY_BRCM_RX_REFCLK_UNUSED) {
			/* Here, bit 0 _enables_ CLK125 when set */
			val &= ~BCM54XX_SHD_SCR3_DEF_CLK125;
			clk125en = false;
		}
	}

	if (clk125en == false ||
	    (phydev->dev_flags & PHY_BRCM_AUTO_PWRDWN_ENABLE))
		val &= ~BCM54XX_SHD_SCR3_DLLAPD_DIS;
	else
		val |= BCM54XX_SHD_SCR3_DLLAPD_DIS;

	if (phydev->dev_flags & PHY_BRCM_DIS_TXCRXC_NOENRGY)
		val |= BCM54XX_SHD_SCR3_TRDDAPD;

	if (orig != val)
		bcm54xx_shadow_write(phydev, BCM54XX_SHD_SCR3, val);

	val = bcm54xx_shadow_read(phydev, BCM54XX_SHD_APD);
	if (val < 0)
		return;

	orig = val;

	if (clk125en == false ||
	    (phydev->dev_flags & PHY_BRCM_AUTO_PWRDWN_ENABLE))
		val |= BCM54XX_SHD_APD_EN;
	else
		val &= ~BCM54XX_SHD_APD_EN;

	if (orig != val)
		bcm54xx_shadow_write(phydev, BCM54XX_SHD_APD, val);
}

static int bcm54xx_config_init(struct phy_device *phydev)
{
	int reg, err;

	reg = phy_read(phydev, MII_BCM54XX_ECR);
	if (reg < 0)
		return reg;

	/* Mask interrupts globally.  */
	reg |= MII_BCM54XX_ECR_IM;
	err = phy_write(phydev, MII_BCM54XX_ECR, reg);
	if (err < 0)
		return err;

	/* Unmask events we are interested in.  */
	reg = ~(MII_BCM54XX_INT_DUPLEX |
		MII_BCM54XX_INT_SPEED |
		MII_BCM54XX_INT_LINK);
	err = phy_write(phydev, MII_BCM54XX_IMR, reg);
	if (err < 0)
		return err;

	if ((BRCM_PHY_MODEL(phydev) == PHY_ID_BCM50610 ||
	     BRCM_PHY_MODEL(phydev) == PHY_ID_BCM50610M) &&
	    (phydev->dev_flags & PHY_BRCM_CLEAR_RGMII_MODE))
		bcm54xx_shadow_write(phydev, BCM54XX_SHD_RGMII_MODE, 0);

	if ((phydev->dev_flags & PHY_BRCM_RX_REFCLK_UNUSED) ||
	    (phydev->dev_flags & PHY_BRCM_DIS_TXCRXC_NOENRGY) ||
	    (phydev->dev_flags & PHY_BRCM_AUTO_PWRDWN_ENABLE))
		bcm54xx_adjust_rxrefclk(phydev);

	bcm54xx_phydsp_config(phydev);

	return 0;
}

static int bcm5482_config_init(struct phy_device *phydev)
{
	int err, reg;

	err = bcm54xx_config_init(phydev);

	if (phydev->dev_flags & PHY_BCM_FLAGS_MODE_1000BX) {
		/*
		 * Enable secondary SerDes and its use as an LED source
		 */
		reg = bcm54xx_shadow_read(phydev, BCM5482_SHD_SSD);
		bcm54xx_shadow_write(phydev, BCM5482_SHD_SSD,
				     reg |
				     BCM5482_SHD_SSD_LEDM |
				     BCM5482_SHD_SSD_EN);

		/*
		 * Enable SGMII slave mode and auto-detection
		 */
		reg = BCM5482_SSD_SGMII_SLAVE | MII_BCM54XX_EXP_SEL_SSD;
		err = bcm54xx_exp_read(phydev, reg);
		if (err < 0)
			return err;
		err = bcm54xx_exp_write(phydev, reg, err |
					BCM5482_SSD_SGMII_SLAVE_EN |
					BCM5482_SSD_SGMII_SLAVE_AD);
		if (err < 0)
			return err;

		/*
		 * Disable secondary SerDes powerdown
		 */
		reg = BCM5482_SSD_1000BX_CTL | MII_BCM54XX_EXP_SEL_SSD;
		err = bcm54xx_exp_read(phydev, reg);
		if (err < 0)
			return err;
		err = bcm54xx_exp_write(phydev, reg,
					err & ~BCM5482_SSD_1000BX_CTL_PWRDOWN);
		if (err < 0)
			return err;

		/*
		 * Select 1000BASE-X register set (primary SerDes)
		 */
		reg = bcm54xx_shadow_read(phydev, BCM5482_SHD_MODE);
		bcm54xx_shadow_write(phydev, BCM5482_SHD_MODE,
				     reg | BCM5482_SHD_MODE_1000BX);

		/*
		 * LED1=ACTIVITYLED, LED3=LINKSPD[2]
		 * (Use LED1 as secondary SerDes ACTIVITY LED)
		 */
		bcm54xx_shadow_write(phydev, BCM5482_SHD_LEDS1,
			BCM5482_SHD_LEDS1_LED1(BCM_LED_SRC_ACTIVITYLED) |
			BCM5482_SHD_LEDS1_LED3(BCM_LED_SRC_LINKSPD2));

		/*
		 * Auto-negotiation doesn't seem to work quite right
		 * in this mode, so we disable it and force it to the
		 * right speed/duplex setting.  Only 'link status'
		 * is important.
		 */
		phydev->autoneg = AUTONEG_DISABLE;
		phydev->speed = SPEED_1000;
		phydev->duplex = DUPLEX_FULL;
	}

	return err;
}

static int bcm5482_read_status(struct phy_device *phydev)
{
	int err;

	err = genphy_read_status(phydev);

	if (phydev->dev_flags & PHY_BCM_FLAGS_MODE_1000BX) {
		/*
		 * Only link status matters for 1000Base-X mode, so force
		 * 1000 Mbit/s full-duplex status
		 */
		if (phydev->link) {
			phydev->speed = SPEED_1000;
			phydev->duplex = DUPLEX_FULL;
		}
	}

	return err;
}

static int bcm54xx_ack_interrupt(struct phy_device *phydev)
{
	int reg;

	/* Clear pending interrupts.  */
	reg = phy_read(phydev, MII_BCM54XX_ISR);
	if (reg < 0)
		return reg;

	return 0;
}

static int bcm54xx_config_intr(struct phy_device *phydev)
{
	int reg, err;

	reg = phy_read(phydev, MII_BCM54XX_ECR);
	if (reg < 0)
		return reg;

	if (phydev->interrupts == PHY_INTERRUPT_ENABLED)
		reg &= ~MII_BCM54XX_ECR_IM;
	else
		reg |= MII_BCM54XX_ECR_IM;

	err = phy_write(phydev, MII_BCM54XX_ECR, reg);
	return err;
}

static int bcm5481_config_aneg(struct phy_device *phydev)
{
	int ret;

	/* Aneg firsly. */
	ret = genphy_config_aneg(phydev);

	/* Then we can set up the delay. */
	if (phydev->interface == PHY_INTERFACE_MODE_RGMII_RXID) {
		u16 reg;

		/*
		 * There is no BCM5481 specification available, so down
		 * here is everything we know about "register 0x18". This
		 * at least helps BCM5481 to successfuly receive packets
		 * on MPC8360E-RDK board. Peter Barada <peterb@logicpd.com>
		 * says: "This sets delay between the RXD and RXC signals
		 * instead of using trace lengths to achieve timing".
		 */

		/* Set RDX clk delay. */
		reg = 0x7 | (0x7 << 12);
		phy_write(phydev, 0x18, reg);

		reg = phy_read(phydev, 0x18);
		/* Set RDX-RXC skew. */
		reg |= (1 << 8);
		/* Write bits 14:0. */
		reg |= (1 << 15);
		phy_write(phydev, 0x18, reg);
	}

	return ret;
}

static int brcm_phy_setbits(struct phy_device *phydev, int reg, int set)
{
	int val;

	val = phy_read(phydev, reg);
	if (val < 0)
		return val;

	return phy_write(phydev, reg, val | set);
}

static int brcm_fet_config_init(struct phy_device *phydev)
{
	int reg, err, err2, brcmtest;

	/* Reset the PHY to bring it to a known state. */
	err = phy_write(phydev, MII_BMCR, BMCR_RESET);
	if (err < 0)
		return err;

	reg = phy_read(phydev, MII_BRCM_FET_INTREG);
	if (reg < 0)
		return reg;

	/* Unmask events we are interested in and mask interrupts globally. */
	reg = MII_BRCM_FET_IR_DUPLEX_EN |
	      MII_BRCM_FET_IR_SPEED_EN |
	      MII_BRCM_FET_IR_LINK_EN |
	      MII_BRCM_FET_IR_ENABLE |
	      MII_BRCM_FET_IR_MASK;

	err = phy_write(phydev, MII_BRCM_FET_INTREG, reg);
	if (err < 0)
		return err;

	/* Enable shadow register access */
	brcmtest = phy_read(phydev, MII_BRCM_FET_BRCMTEST);
	if (brcmtest < 0)
		return brcmtest;

	reg = brcmtest | MII_BRCM_FET_BT_SRE;

	err = phy_write(phydev, MII_BRCM_FET_BRCMTEST, reg);
	if (err < 0)
		return err;

	/* Set the LED mode */
	reg = phy_read(phydev, MII_BRCM_FET_SHDW_AUXMODE4);
	if (reg < 0) {
		err = reg;
		goto done;
	}

	reg &= ~MII_BRCM_FET_SHDW_AM4_LED_MASK;
	reg |= MII_BRCM_FET_SHDW_AM4_LED_MODE1;

	err = phy_write(phydev, MII_BRCM_FET_SHDW_AUXMODE4, reg);
	if (err < 0)
		goto done;

	/* Enable auto MDIX */
	err = brcm_phy_setbits(phydev, MII_BRCM_FET_SHDW_MISCCTRL,
				       MII_BRCM_FET_SHDW_MC_FAME);
	if (err < 0)
		goto done;

	if (phydev->dev_flags & PHY_BRCM_AUTO_PWRDWN_ENABLE) {
		/* Enable auto power down */
		err = brcm_phy_setbits(phydev, MII_BRCM_FET_SHDW_AUXSTAT2,
					       MII_BRCM_FET_SHDW_AS2_APDE);
	}

done:
	/* Disable shadow register access */
	err2 = phy_write(phydev, MII_BRCM_FET_BRCMTEST, brcmtest);
	if (!err)
		err = err2;

	return err;
}

static int brcm_fet_ack_interrupt(struct phy_device *phydev)
{
	int reg;

	/* Clear pending interrupts.  */
	reg = phy_read(phydev, MII_BRCM_FET_INTREG);
	if (reg < 0)
		return reg;

	return 0;
}

static int brcm_fet_config_intr(struct phy_device *phydev)
{
	int reg, err;

	reg = phy_read(phydev, MII_BRCM_FET_INTREG);
	if (reg < 0)
		return reg;

	if (phydev->interrupts == PHY_INTERRUPT_ENABLED)
		reg &= ~MII_BRCM_FET_IR_MASK;
	else
		reg |= MII_BRCM_FET_IR_MASK;

	err = phy_write(phydev, MII_BRCM_FET_INTREG, reg);
	return err;
}

static struct phy_driver bcm5411_driver = {
	.phy_id		= 0x00206070,
	.phy_id_mask	= 0xfffffff0,
	.name		= "Broadcom BCM5411",
	.features	= PHY_GBIT_FEATURES |
			  SUPPORTED_Pause | SUPPORTED_Asym_Pause,
	.flags		= PHY_HAS_MAGICANEG | PHY_HAS_INTERRUPT,
	.config_init	= bcm54xx_config_init,
	.config_aneg	= genphy_config_aneg,
	.read_status	= genphy_read_status,
	.ack_interrupt	= bcm54xx_ack_interrupt,
	.config_intr	= bcm54xx_config_intr,
	.driver		= { .owner = THIS_MODULE },
};

static struct phy_driver bcm5421_driver = {
	.phy_id		= 0x002060e0,
	.phy_id_mask	= 0xfffffff0,
	.name		= "Broadcom BCM5421",
	.features	= PHY_GBIT_FEATURES |
			  SUPPORTED_Pause | SUPPORTED_Asym_Pause,
	.flags		= PHY_HAS_MAGICANEG | PHY_HAS_INTERRUPT,
	.config_init	= bcm54xx_config_init,
	.config_aneg	= genphy_config_aneg,
	.read_status	= genphy_read_status,
	.ack_interrupt	= bcm54xx_ack_interrupt,
	.config_intr	= bcm54xx_config_intr,
	.driver		= { .owner = THIS_MODULE },
};

static struct phy_driver bcm5461_driver = {
	.phy_id		= 0x002060c0,
	.phy_id_mask	= 0xfffffff0,
	.name		= "Broadcom BCM5461",
	.features	= PHY_GBIT_FEATURES |
			  SUPPORTED_Pause | SUPPORTED_Asym_Pause,
	.flags		= PHY_HAS_MAGICANEG | PHY_HAS_INTERRUPT,
	.config_init	= bcm54xx_config_init,
	.config_aneg	= genphy_config_aneg,
	.read_status	= genphy_read_status,
	.ack_interrupt	= bcm54xx_ack_interrupt,
	.config_intr	= bcm54xx_config_intr,
	.driver		= { .owner = THIS_MODULE },
};

static struct phy_driver bcm5464_driver = {
	.phy_id		= 0x002060b0,
	.phy_id_mask	= 0xfffffff0,
	.name		= "Broadcom BCM5464",
	.features	= PHY_GBIT_FEATURES |
			  SUPPORTED_Pause | SUPPORTED_Asym_Pause,
	.flags		= PHY_HAS_MAGICANEG | PHY_HAS_INTERRUPT,
	.config_init	= bcm54xx_config_init,
	.config_aneg	= genphy_config_aneg,
	.read_status	= genphy_read_status,
	.ack_interrupt	= bcm54xx_ack_interrupt,
	.config_intr	= bcm54xx_config_intr,
	.driver		= { .owner = THIS_MODULE },
};

static struct phy_driver bcm5481_driver = {
	.phy_id		= 0x0143bca0,
	.phy_id_mask	= 0xfffffff0,
	.name		= "Broadcom BCM5481",
	.features	= PHY_GBIT_FEATURES |
			  SUPPORTED_Pause | SUPPORTED_Asym_Pause,
	.flags		= PHY_HAS_MAGICANEG | PHY_HAS_INTERRUPT,
	.config_init	= bcm54xx_config_init,
	.config_aneg	= bcm5481_config_aneg,
	.read_status	= genphy_read_status,
	.ack_interrupt	= bcm54xx_ack_interrupt,
	.config_intr	= bcm54xx_config_intr,
	.driver		= { .owner = THIS_MODULE },
};

static struct phy_driver bcm5482_driver = {
	.phy_id		= 0x0143bcb0,
	.phy_id_mask	= 0xfffffff0,
	.name		= "Broadcom BCM5482",
	.features	= PHY_GBIT_FEATURES |
			  SUPPORTED_Pause | SUPPORTED_Asym_Pause,
	.flags		= PHY_HAS_MAGICANEG | PHY_HAS_INTERRUPT,
	.config_init	= bcm5482_config_init,
	.config_aneg	= genphy_config_aneg,
	.read_status	= bcm5482_read_status,
	.ack_interrupt	= bcm54xx_ack_interrupt,
	.config_intr	= bcm54xx_config_intr,
	.driver		= { .owner = THIS_MODULE },
};

static struct phy_driver bcm50610_driver = {
	.phy_id		= PHY_ID_BCM50610,
	.phy_id_mask	= 0xfffffff0,
	.name		= "Broadcom BCM50610",
	.features	= PHY_GBIT_FEATURES |
			  SUPPORTED_Pause | SUPPORTED_Asym_Pause,
	.flags		= PHY_HAS_MAGICANEG | PHY_HAS_INTERRUPT,
	.config_init	= bcm54xx_config_init,
	.config_aneg	= genphy_config_aneg,
	.read_status	= genphy_read_status,
	.ack_interrupt	= bcm54xx_ack_interrupt,
	.config_intr	= bcm54xx_config_intr,
	.driver		= { .owner = THIS_MODULE },
};

static struct phy_driver bcm50610m_driver = {
	.phy_id		= PHY_ID_BCM50610M,
	.phy_id_mask	= 0xfffffff0,
	.name		= "Broadcom BCM50610M",
	.features	= PHY_GBIT_FEATURES |
			  SUPPORTED_Pause | SUPPORTED_Asym_Pause,
	.flags		= PHY_HAS_MAGICANEG | PHY_HAS_INTERRUPT,
	.config_init	= bcm54xx_config_init,
	.config_aneg	= genphy_config_aneg,
	.read_status	= genphy_read_status,
	.ack_interrupt	= bcm54xx_ack_interrupt,
	.config_intr	= bcm54xx_config_intr,
	.driver		= { .owner = THIS_MODULE },
};

static struct phy_driver bcm57780_driver = {
	.phy_id		= PHY_ID_BCM57780,
	.phy_id_mask	= 0xfffffff0,
	.name		= "Broadcom BCM57780",
	.features	= PHY_GBIT_FEATURES |
			  SUPPORTED_Pause | SUPPORTED_Asym_Pause,
	.flags		= PHY_HAS_MAGICANEG | PHY_HAS_INTERRUPT,
	.config_init	= bcm54xx_config_init,
	.config_aneg	= genphy_config_aneg,
	.read_status	= genphy_read_status,
	.ack_interrupt	= bcm54xx_ack_interrupt,
	.config_intr	= bcm54xx_config_intr,
	.driver		= { .owner = THIS_MODULE },
};

static struct phy_driver bcmac131_driver = {
	.phy_id		= 0x0143bc70,
	.phy_id_mask	= 0xfffffff0,
	.name		= "Broadcom BCMAC131",
	.features	= PHY_BASIC_FEATURES |
			  SUPPORTED_Pause | SUPPORTED_Asym_Pause,
	.flags		= PHY_HAS_MAGICANEG | PHY_HAS_INTERRUPT,
	.config_init	= brcm_fet_config_init,
	.config_aneg	= genphy_config_aneg,
	.read_status	= genphy_read_status,
	.ack_interrupt	= brcm_fet_ack_interrupt,
	.config_intr	= brcm_fet_config_intr,
	.driver		= { .owner = THIS_MODULE },
};

static int __init broadcom_init(void)
{
	int ret;

	ret = phy_driver_register(&bcm5411_driver);
	if (ret)
		goto out_5411;
	ret = phy_driver_register(&bcm5421_driver);
	if (ret)
		goto out_5421;
	ret = phy_driver_register(&bcm5461_driver);
	if (ret)
		goto out_5461;
	ret = phy_driver_register(&bcm5464_driver);
	if (ret)
		goto out_5464;
	ret = phy_driver_register(&bcm5481_driver);
	if (ret)
		goto out_5481;
	ret = phy_driver_register(&bcm5482_driver);
	if (ret)
		goto out_5482;
	ret = phy_driver_register(&bcm50610_driver);
	if (ret)
		goto out_50610;
	ret = phy_driver_register(&bcm50610m_driver);
	if (ret)
		goto out_50610m;
	ret = phy_driver_register(&bcm57780_driver);
	if (ret)
		goto out_57780;
	ret = phy_driver_register(&bcmac131_driver);
	if (ret)
		goto out_ac131;
	return ret;

out_ac131:
	phy_driver_unregister(&bcm57780_driver);
out_57780:
	phy_driver_unregister(&bcm50610m_driver);
out_50610m:
	phy_driver_unregister(&bcm50610_driver);
out_50610:
	phy_driver_unregister(&bcm5482_driver);
out_5482:
	phy_driver_unregister(&bcm5481_driver);
out_5481:
	phy_driver_unregister(&bcm5464_driver);
out_5464:
	phy_driver_unregister(&bcm5461_driver);
out_5461:
	phy_driver_unregister(&bcm5421_driver);
out_5421:
	phy_driver_unregister(&bcm5411_driver);
out_5411:
	return ret;
}

static void __exit broadcom_exit(void)
{
	phy_driver_unregister(&bcmac131_driver);
	phy_driver_unregister(&bcm57780_driver);
	phy_driver_unregister(&bcm50610m_driver);
	phy_driver_unregister(&bcm50610_driver);
	phy_driver_unregister(&bcm5482_driver);
	phy_driver_unregister(&bcm5481_driver);
	phy_driver_unregister(&bcm5464_driver);
	phy_driver_unregister(&bcm5461_driver);
	phy_driver_unregister(&bcm5421_driver);
	phy_driver_unregister(&bcm5411_driver);
}

module_init(broadcom_init);
module_exit(broadcom_exit);<|MERGE_RESOLUTION|>--- conflicted
+++ resolved
@@ -326,14 +326,6 @@
 
 static void bcm54xx_adjust_rxrefclk(struct phy_device *phydev)
 {
-<<<<<<< HEAD
-	u32 val, orig;
-	bool clk125en = true;
-
-	/* Abort if we are using an untested phy. */
-	if (BRCM_PHY_MODEL(phydev) != PHY_ID_BCM57780 ||
-	    BRCM_PHY_MODEL(phydev) != PHY_ID_BCM50610 ||
-=======
 	u32 orig;
 	int val;
 	bool clk125en = true;
@@ -341,7 +333,6 @@
 	/* Abort if we are using an untested phy. */
 	if (BRCM_PHY_MODEL(phydev) != PHY_ID_BCM57780 &&
 	    BRCM_PHY_MODEL(phydev) != PHY_ID_BCM50610 &&
->>>>>>> 92dcffb9
 	    BRCM_PHY_MODEL(phydev) != PHY_ID_BCM50610M)
 		return;
 
