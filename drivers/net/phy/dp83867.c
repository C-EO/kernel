--- conflicted
+++ resolved
@@ -77,8 +77,6 @@
 /* SGMIICTL bits */
 #define DP83867_SGMII_TYPE		BIT(14)
 
-<<<<<<< HEAD
-=======
 /* RXFCFG bits*/
 #define DP83867_WOL_MAGIC_EN		BIT(0)
 #define DP83867_WOL_BCAST_EN		BIT(2)
@@ -86,7 +84,6 @@
 #define DP83867_WOL_SEC_EN		BIT(5)
 #define DP83867_WOL_ENH_MAC		BIT(7)
 
->>>>>>> 7d2a07b7
 /* STRAP_STS1 bits */
 #define DP83867_STRAP_STS1_RESERVED		BIT(11)
 
@@ -123,8 +120,6 @@
 #define DP83867_IO_MUX_CFG_CLK_O_SEL_MASK	(0x1f << 8)
 #define DP83867_IO_MUX_CFG_CLK_O_SEL_SHIFT	8
 
-<<<<<<< HEAD
-=======
 /* PHY STS bits */
 #define DP83867_PHYSTS_1000			BIT(15)
 #define DP83867_PHYSTS_100			BIT(14)
@@ -143,7 +138,6 @@
 #define DP83867_DOWNSHIFT_4_COUNT	4
 #define DP83867_DOWNSHIFT_8_COUNT	8
 
->>>>>>> 7d2a07b7
 /* CFG3 bits */
 #define DP83867_CFG3_INT_OE			BIT(7)
 #define DP83867_CFG3_ROBUST_AUTO_MDIX		BIT(9)
@@ -484,8 +478,6 @@
 	return 0;
 }
 
-<<<<<<< HEAD
-=======
 static int dp83867_verify_rgmii_cfg(struct phy_device *phydev)
 {
 	struct dp83867_private *dp83867 = phydev->priv;
@@ -528,7 +520,6 @@
 	return 0;
 }
 
->>>>>>> 7d2a07b7
 #if IS_ENABLED(CONFIG_OF_MDIO)
 static int dp83867_of_init(struct phy_device *phydev)
 {
@@ -568,21 +559,7 @@
 							    "ti,dp83867-rxctrl-strap-quirk");
 
 	dp83867->sgmii_ref_clk_en = of_property_read_bool(of_node,
-<<<<<<< HEAD
-					"ti,sgmii-ref-clock-output-enable");
-
-	/* Existing behavior was to use default pin strapping delay in rgmii
-	 * mode, but rgmii should have meant no delay.  Warn existing users.
-	 */
-	if (phydev->interface == PHY_INTERFACE_MODE_RGMII) {
-		const u16 val = phy_read_mmd(phydev, DP83867_DEVADDR, DP83867_STRAP_STS2);
-		const u16 txskew = (val & DP83867_STRAP_STS2_CLK_SKEW_TX_MASK) >>
-				   DP83867_STRAP_STS2_CLK_SKEW_TX_SHIFT;
-		const u16 rxskew = (val & DP83867_STRAP_STS2_CLK_SKEW_RX_MASK) >>
-				   DP83867_STRAP_STS2_CLK_SKEW_RX_SHIFT;
-=======
 							  "ti,sgmii-ref-clock-output-enable");
->>>>>>> 7d2a07b7
 
 	dp83867->rx_id_delay = DP83867_RGMII_RX_CLK_DELAY_INV;
 	ret = of_property_read_u32(of_node, "ti,rx-internal-delay",
@@ -695,8 +672,6 @@
 			return ret;
 	}
 
-<<<<<<< HEAD
-=======
 	if (phy_interface_is_rgmii(phydev) ||
 	    phydev->interface == PHY_INTERFACE_MODE_SGMII) {
 		val = phy_read(phydev, MII_DP83867_PHYCTRL);
@@ -718,7 +693,6 @@
 			return ret;
 	}
 
->>>>>>> 7d2a07b7
 	if (phy_interface_is_rgmii(phydev)) {
 		val = phy_read(phydev, MII_DP83867_PHYCTRL);
 		if (val < 0)
@@ -858,13 +832,6 @@
 
 	usleep_range(10, 20);
 
-<<<<<<< HEAD
-	/* After reset FORCE_LINK_GOOD bit is set. Although the
-	 * default value should be unset. Disable FORCE_LINK_GOOD
-	 * for the phy to work properly.
-	 */
-=======
->>>>>>> 7d2a07b7
 	return phy_modify(phydev, MII_DP83867_PHYCTRL,
 			 DP83867_PHYCR_FORCE_LINK_GOOD, 0);
 }
