--- conflicted
+++ resolved
@@ -449,13 +449,10 @@
 	int ret, val, bs;
 	u16 delay;
 
-<<<<<<< HEAD
-=======
 	ret = dp83867_verify_rgmii_cfg(phydev);
 	if (ret)
 		return ret;
 
->>>>>>> e42617b8
 	/* RX_DV/RX_CTRL strapped in mode 1 or mode 2 workaround */
 	if (dp83867->rxctrl_strap_quirk)
 		phy_clear_bits_mmd(phydev, DP83867_DEVADDR, DP83867_CFG4,
