
#
# Network device configuration
#

menuconfig NETDEVICES
	default y if UML
	depends on NET
	bool "Network device support"
	---help---
	  You can say N here if you don't intend to connect your Linux box to
	  any other computer at all.

	  You'll have to say Y if your computer contains a network card that
	  you want to use under Linux. If you are going to run SLIP or PPP over
	  telephone line or null modem cable you need say Y here. Connecting
	  two machines with parallel ports using PLIP needs this, as well as
	  AX.25/KISS for sending Internet traffic over amateur radio links.

	  See also "The Linux Network Administrator's Guide" by Olaf Kirch and
	  Terry Dawson. Available at <http://www.tldp.org/guides.html>.

	  If unsure, say Y.

# All the following symbols are dependent on NETDEVICES - do not repeat
# that for each of the symbols.
if NETDEVICES

config NETDEVICES_MULTIQUEUE
	bool "Netdevice multiple hardware queue support"
	---help---
	  Say Y here if you want to allow the network stack to use multiple
	  hardware TX queues on an ethernet device.

	  Most people will say N here.

config IFB
	tristate "Intermediate Functional Block support"
	depends on NET_CLS_ACT
	---help---
	  This is an intermediate driver that allows sharing of
	  resources.
	  To compile this driver as a module, choose M here: the module
	  will be called ifb.  If you want to use more than one ifb
	  device at a time, you need to compile this driver as a module.
	  Instead of 'ifb', the devices will then be called 'ifb0',
	  'ifb1' etc.
	  Look at the iproute2 documentation directory for usage etc

config DUMMY
	tristate "Dummy net driver support"
	---help---
	  This is essentially a bit-bucket device (i.e. traffic you send to
	  this device is consigned into oblivion) with a configurable IP
	  address. It is most commonly used in order to make your currently
	  inactive SLIP address seem like a real address for local programs.
	  If you use SLIP or PPP, you might want to say Y here. Since this
	  thing often comes in handy, the default is Y. It won't enlarge your
	  kernel either. What a deal. Read about it in the Network
	  Administrator's Guide, available from
	  <http://www.tldp.org/docs.html#guide>.

	  To compile this driver as a module, choose M here: the module
	  will be called dummy.  If you want to use more than one dummy
	  device at a time, you need to compile this driver as a module.
	  Instead of 'dummy', the devices will then be called 'dummy0',
	  'dummy1' etc.

config BONDING
	tristate "Bonding driver support"
	depends on INET
	---help---
	  Say 'Y' or 'M' if you wish to be able to 'bond' multiple Ethernet
	  Channels together. This is called 'Etherchannel' by Cisco,
	  'Trunking' by Sun, 802.3ad by the IEEE, and 'Bonding' in Linux.

	  The driver supports multiple bonding modes to allow for both high
	  performance and high availability operation.

	  Refer to <file:Documentation/networking/bonding.txt> for more
	  information.

	  To compile this driver as a module, choose M here: the module
	  will be called bonding.

config MACVLAN
	tristate "MAC-VLAN support (EXPERIMENTAL)"
	depends on EXPERIMENTAL
	---help---
	  This allows one to create virtual interfaces that map packets to
	  or from specific MAC addresses to a particular interface.

	  Macvlan devices can be added using the "ip" command from the
	  iproute2 package starting with the iproute2-2.6.23 release:

	  "ip link add link <real dev> [ address MAC ] [ NAME ] type macvlan"

	  To compile this driver as a module, choose M here: the module
	  will be called macvlan.

config EQUALIZER
	tristate "EQL (serial line load balancing) support"
	---help---
	  If you have two serial connections to some other computer (this
	  usually requires two modems and two telephone lines) and you use
	  SLIP (the protocol for sending Internet traffic over telephone
	  lines) or PPP (a better SLIP) on them, you can make them behave like
	  one double speed connection using this driver.  Naturally, this has
	  to be supported at the other end as well, either with a similar EQL
	  Linux driver or with a Livingston Portmaster 2e.

	  Say Y if you want this and read
	  <file:Documentation/networking/eql.txt>.  You may also want to read
	  section 6.2 of the NET-3-HOWTO, available from
	  <http://www.tldp.org/docs.html#howto>.

	  To compile this driver as a module, choose M here: the module
	  will be called eql.  If unsure, say N.

config TUN
	tristate "Universal TUN/TAP device driver support"
	select CRC32
	---help---
	  TUN/TAP provides packet reception and transmission for user space
	  programs.  It can be viewed as a simple Point-to-Point or Ethernet
	  device, which instead of receiving packets from a physical media,
	  receives them from user space program and instead of sending packets
	  via physical media writes them to the user space program.

	  When a program opens /dev/net/tun, driver creates and registers
	  corresponding net device tunX or tapX.  After a program closed above
	  devices, driver will automatically delete tunXX or tapXX device and
	  all routes corresponding to it.

	  Please read <file:Documentation/networking/tuntap.txt> for more
	  information.

	  To compile this driver as a module, choose M here: the module
	  will be called tun.

	  If you don't know what to use this for, you don't need it.

config VETH
	tristate "Virtual ethernet pair device"
	---help---
	  This device is a local ethernet tunnel. Devices are created in pairs.
	  When one end receives the packet it appears on its pair and vice
	  versa.

config NET_SB1000
	tristate "General Instruments Surfboard 1000"
	depends on PNP
	---help---
	  This is a driver for the General Instrument (also known as
	  NextLevel) SURFboard 1000 internal
	  cable modem. This is an ISA card which is used by a number of cable
	  TV companies to provide cable modem access. It's a one-way
	  downstream-only cable modem, meaning that your upstream net link is
	  provided by your regular phone modem.

	  At present this driver only compiles as a module, so say M here if
	  you have this card. The module will be called sb1000. Then read
	  <file:Documentation/networking/README.sb1000> for information on how
	  to use this module, as it needs special ppp scripts for establishing
	  a connection. Further documentation and the necessary scripts can be
	  found at:

	  <http://www.jacksonville.net/~fventuri/>
	  <http://home.adelphia.net/~siglercm/sb1000.html>
	  <http://linuxpower.cx/~cable/>

	  If you don't have this card, of course say N.

source "drivers/net/arcnet/Kconfig"

source "drivers/net/phy/Kconfig"

#
#	Ethernet
#

menuconfig NET_ETHERNET
	bool "Ethernet (10 or 100Mbit)"
	depends on !UML
	---help---
	  Ethernet (also called IEEE 802.3 or ISO 8802-2) is the most common
	  type of Local Area Network (LAN) in universities and companies.

	  Common varieties of Ethernet are: 10BASE-2 or Thinnet (10 Mbps over
	  coaxial cable, linking computers in a chain), 10BASE-T or twisted
	  pair (10 Mbps over twisted pair cable, linking computers to central
	  hubs), 10BASE-F (10 Mbps over optical fiber links, using hubs),
	  100BASE-TX (100 Mbps over two twisted pair cables, using hubs),
	  100BASE-T4 (100 Mbps over 4 standard voice-grade twisted pair
	  cables, using hubs), 100BASE-FX (100 Mbps over optical fiber links)
	  [the 100BASE varieties are also known as Fast Ethernet], and Gigabit
	  Ethernet (1 Gbps over optical fiber or short copper links).

	  If your Linux machine will be connected to an Ethernet and you have
	  an Ethernet network interface card (NIC) installed in your computer,
	  say Y here and read the Ethernet-HOWTO, available from
	  <http://www.tldp.org/docs.html#howto>. You will then also have
	  to say Y to the driver for your particular NIC.

	  Note that the answer to this question won't directly affect the
	  kernel: saying N will just cause the configurator to skip all
	  the questions about Ethernet network cards. If unsure, say N.

if NET_ETHERNET

config MII
	tristate "Generic Media Independent Interface device support"
	help
	  Most ethernet controllers have MII transceiver either as an external
	  or internal device.  It is safe to say Y or M here even if your
	  ethernet card lack MII.

config MACB
	tristate "Atmel MACB support"
	depends on AVR32 || ARCH_AT91SAM9260 || ARCH_AT91SAM9263 || ARCH_AT91CAP9
	select PHYLIB
	help
	  The Atmel MACB ethernet interface is found on many AT32 and AT91
	  parts. Say Y to include support for the MACB chip.

	  To compile this driver as a module, choose M here: the module
	  will be called macb.

source "drivers/net/arm/Kconfig"

config AX88796
	tristate "ASIX AX88796 NE2000 clone support"
	depends on ARM || MIPS || SUPERH
	select CRC32
	select MII
	help
	  AX88796 driver, using platform bus to provide
	  chip detection and resources

config AX88796_93CX6
	bool "ASIX AX88796 external 93CX6 eeprom support"
	depends on AX88796
	select EEPROM_93CX6
	help
	  Select this if your platform comes with an external 93CX6 eeprom.

config MACE
	tristate "MACE (Power Mac ethernet) support"
	depends on PPC_PMAC && PPC32
	select CRC32
	help
	  Power Macintoshes and clones with Ethernet built-in on the
	  motherboard will usually use a MACE (Medium Access Control for
	  Ethernet) interface. Say Y to include support for the MACE chip.

	  To compile this driver as a module, choose M here: the module
	  will be called mace.

config MACE_AAUI_PORT
	bool "Use AAUI port instead of TP by default"
	depends on MACE
	help
	  Some Apple machines (notably the Apple Network Server) which use the
	  MACE ethernet chip have an Apple AUI port (small 15-pin connector),
	  instead of an 8-pin RJ45 connector for twisted-pair ethernet.  Say
	  Y here if you have such a machine.  If unsure, say N.
	  The driver will default to AAUI on ANS anyway, and if you use it as
	  a module, you can provide the port_aaui=0|1 to force the driver.

config BMAC
	tristate "BMAC (G3 ethernet) support"
	depends on PPC_PMAC && PPC32
	select CRC32
	help
	  Say Y for support of BMAC Ethernet interfaces. These are used on G3
	  computers.

	  To compile this driver as a module, choose M here: the module
	  will be called bmac.

config ARIADNE
	tristate "Ariadne support"
	depends on ZORRO
	help
	  If you have a Village Tronic Ariadne Ethernet adapter, say Y.
	  Otherwise, say N.

	  To compile this driver as a module, choose M here: the module
	  will be called ariadne.

config A2065
	tristate "A2065 support"
	depends on ZORRO
	select CRC32
	help
	  If you have a Commodore A2065 Ethernet adapter, say Y. Otherwise,
	  say N.

	  To compile this driver as a module, choose M here: the module
	  will be called a2065.

config HYDRA
	tristate "Hydra support"
	depends on ZORRO
	select CRC32
	help
	  If you have a Hydra Ethernet adapter, say Y. Otherwise, say N.

	  To compile this driver as a module, choose M here: the module
	  will be called hydra.

config ZORRO8390
	tristate "Zorro NS8390-based Ethernet support"
	depends on ZORRO
	select CRC32
	help
	  This driver is for Zorro Ethernet cards using an NS8390-compatible
	  chipset, like the Village Tronic Ariadne II and the Individual
	  Computers X-Surf Ethernet cards. If you have such a card, say Y.
	  Otherwise, say N.

	  To compile this driver as a module, choose M here: the module
	  will be called zorro8390.

config APNE
	tristate "PCMCIA NE2000 support"
	depends on AMIGA_PCMCIA
	select CRC32
	help
	  If you have a PCMCIA NE2000 compatible adapter, say Y.  Otherwise,
	  say N.

	  To compile this driver as a module, choose M here: the module
	  will be called apne.

config APOLLO_ELPLUS
	tristate "Apollo 3c505 support"
	depends on APOLLO
	help
	  Say Y or M here if your Apollo has a 3Com 3c505 ISA Ethernet card.
	  If you don't have one made for Apollos, you can use one from a PC,
	  except that your Apollo won't be able to boot from it (because the
	  code in the ROM will be for a PC).

config MAC8390
	bool "Macintosh NS 8390 based ethernet cards"
	depends on MAC
	select CRC32
	help
	  If you want to include a driver to support Nubus or LC-PDS
	  Ethernet cards using an NS8390 chipset or its equivalent, say Y
	  and read the Ethernet-HOWTO, available from
	  <http://www.tldp.org/docs.html#howto>.

config MAC89x0
	tristate "Macintosh CS89x0 based ethernet cards"
	depends on MAC
	---help---
	  Support for CS89x0 chipset based Ethernet cards.  If you have a
	  Nubus or LC-PDS network (Ethernet) card of this type, say Y and
	  read the Ethernet-HOWTO, available from
	  <http://www.tldp.org/docs.html#howto>.

	  To compile this driver as a module, choose M here. This module will
	  be called mac89x0.

config MACSONIC
	tristate "Macintosh SONIC based ethernet (onboard, NuBus, LC, CS)"
	depends on MAC
	---help---
	  Support for NatSemi SONIC based Ethernet devices.  This includes
	  the onboard Ethernet in many Quadras as well as some LC-PDS,
	  a few Nubus and all known Comm Slot Ethernet cards.  If you have
	  one of these say Y and read the Ethernet-HOWTO, available from
	  <http://www.tldp.org/docs.html#howto>.

	  To compile this driver as a module, choose M here. This module will
	  be called macsonic.

config MACMACE
	bool "Macintosh (AV) onboard MACE ethernet"
	depends on MAC
	select CRC32
	help
	  Support for the onboard AMD 79C940 MACE Ethernet controller used in
	  the 660AV and 840AV Macintosh.  If you have one of these Macintoshes
	  say Y and read the Ethernet-HOWTO, available from
	  <http://www.tldp.org/docs.html#howto>.

config MVME147_NET
	tristate "MVME147 (Lance) Ethernet support"
	depends on MVME147
	select CRC32
	help
	  Support for the on-board Ethernet interface on the Motorola MVME147
	  single-board computer.  Say Y here to include the
	  driver for this chip in your kernel.
	  To compile this driver as a module, choose M here.

config MVME16x_NET
	tristate "MVME16x Ethernet support"
	depends on MVME16x
	help
	  This is the driver for the Ethernet interface on the Motorola
	  MVME162, 166, 167, 172 and 177 boards.  Say Y here to include the
	  driver for this chip in your kernel.
	  To compile this driver as a module, choose M here.

config BVME6000_NET
	tristate "BVME6000 Ethernet support"
	depends on BVME6000
	help
	  This is the driver for the Ethernet interface on BVME4000 and
	  BVME6000 VME boards.  Say Y here to include the driver for this chip
	  in your kernel.
	  To compile this driver as a module, choose M here.

config ATARILANCE
	tristate "Atari Lance support"
	depends on ATARI
	help
	  Say Y to include support for several Atari Ethernet adapters based
	  on the AMD Lance chipset: RieblCard (with or without battery), or
	  PAMCard VME (also the version by Rhotron, with different addresses).

config SUN3LANCE
	tristate "Sun3/Sun3x on-board LANCE support"
	depends on SUN3 || SUN3X
	help
	  Most Sun3 and Sun3x motherboards (including the 3/50, 3/60 and 3/80)
	  featured an AMD Lance 10Mbit Ethernet controller on board; say Y
	  here to compile in the Linux driver for this and enable Ethernet.
	  General Linux information on the Sun 3 and 3x series (now
	  discontinued) is at
	  <http://www.angelfire.com/ca2/tech68k/sun3.html>.

	  If you're not building a kernel for a Sun 3, say N.

config SUN3_82586
	bool "Sun3 on-board Intel 82586 support"
	depends on SUN3
	help
	  This driver enables support for the on-board Intel 82586 based
	  Ethernet adapter found on Sun 3/1xx and 3/2xx motherboards.  Note
	  that this driver does not support 82586-based adapters on additional
	  VME boards.

config HPLANCE
	bool "HP on-board LANCE support"
	depends on DIO
	select CRC32
	help
	  If you want to use the builtin "LANCE" Ethernet controller on an
	  HP300 machine, say Y here.

config LASI_82596
	tristate "Lasi ethernet"
	depends on GSC
	help
	  Say Y here to support the builtin Intel 82596 ethernet controller
	  found in Hewlett-Packard PA-RISC machines with 10Mbit ethernet.

config SNI_82596
	tristate "SNI RM ethernet"
	depends on NET_ETHERNET && SNI_RM
	help
	  Say Y here to support the on-board Intel 82596 ethernet controller
	  built into SNI RM machines.

config MIPS_JAZZ_SONIC
	tristate "MIPS JAZZ onboard SONIC Ethernet support"
	depends on MACH_JAZZ
	help
	  This is the driver for the onboard card of MIPS Magnum 4000,
	  Acer PICA, Olivetti M700-10 and a few other identical OEM systems.

config MIPS_AU1X00_ENET
	bool "MIPS AU1000 Ethernet support"
	depends on SOC_AU1X00
	select PHYLIB
	select CRC32
	help
	  If you have an Alchemy Semi AU1X00 based system
	  say Y.  Otherwise, say N.

config SGI_IOC3_ETH
	bool "SGI IOC3 Ethernet"
	depends on PCI && SGI_IP27
	select CRC32
	select MII
	help
	  If you have a network (Ethernet) card of this type, say Y and read
	  the Ethernet-HOWTO, available from
	  <http://www.tldp.org/docs.html#howto>.

config MIPS_SIM_NET
	tristate "MIPS simulator Network device"
	depends on MIPS_SIM
	help
	  The MIPSNET device is a simple Ethernet network device which is
	  emulated by the MIPS Simulator.
	  If you are not using a MIPSsim or are unsure, say N.

config SGI_O2MACE_ETH
	tristate "SGI O2 MACE Fast Ethernet support"
	depends on SGI_IP32=y

config STNIC
	tristate "National DP83902AV  support"
	depends on SUPERH
	select CRC32
	help
	  Support for cards based on the National Semiconductor DP83902AV
	  ST-NIC Serial Network Interface Controller for Twisted Pair.  This
	  is a 10Mbit/sec Ethernet controller.  Product overview and specs at
	  <http://www.national.com/pf/DP/DP83902A.html>.

	  If unsure, say N.

config SUNLANCE
	tristate "Sun LANCE support"
	depends on SBUS
	select CRC32
	help
	  This driver supports the "le" interface present on all 32-bit Sparc
	  systems, on some older Ultra systems and as an Sbus option.  These
	  cards are based on the AMD Lance chipset, which is better known
	  via the NE2100 cards.

	  To compile this driver as a module, choose M here: the module
	  will be called sunlance.

config HAPPYMEAL
	tristate "Sun Happy Meal 10/100baseT support"
	depends on SBUS || PCI
	select CRC32
	help
	  This driver supports the "hme" interface present on most Ultra
	  systems and as an option on older Sbus systems. This driver supports
	  both PCI and Sbus devices. This driver also supports the "qfe" quad
	  100baseT device available in both PCI and Sbus configurations.

	  To compile this driver as a module, choose M here: the module
	  will be called sunhme.

config SUNBMAC
	tristate "Sun BigMAC 10/100baseT support (EXPERIMENTAL)"
	depends on SBUS && EXPERIMENTAL
	select CRC32
	help
	  This driver supports the "be" interface available as an Sbus option.
	  This is Sun's older 100baseT Ethernet device.

	  To compile this driver as a module, choose M here: the module
	  will be called sunbmac.

config SUNQE
	tristate "Sun QuadEthernet support"
	depends on SBUS
	select CRC32
	help
	  This driver supports the "qe" 10baseT Ethernet device, available as
	  an Sbus option. Note that this is not the same as Quad FastEthernet
	  "qfe" which is supported by the Happy Meal driver instead.

	  To compile this driver as a module, choose M here: the module
	  will be called sunqe.

config SUNGEM
	tristate "Sun GEM support"
	depends on PCI
	select CRC32
	help
	  Support for the Sun GEM chip, aka Sun GigabitEthernet/P 2.0.  See also
	  <http://www.sun.com/products-n-solutions/hardware/docs/pdf/806-3985-10.pdf>.

config CASSINI
	tristate "Sun Cassini support"
	depends on PCI
	select CRC32
	help
	  Support for the Sun Cassini chip, aka Sun GigaSwift Ethernet. See also
	  <http://www.sun.com/products-n-solutions/hardware/docs/pdf/817-4341-10.pdf>

config SUNVNET
	tristate "Sun Virtual Network support"
	depends on SUN_LDOMS
	help
	  Support for virtual network devices under Sun Logical Domains.

config NET_VENDOR_3COM
	bool "3COM cards"
	depends on ISA || EISA || MCA || PCI
	help
	  If you have a network (Ethernet) card belonging to this class, say Y
	  and read the Ethernet-HOWTO, available from
	  <http://www.tldp.org/docs.html#howto>.

	  Note that the answer to this question doesn't directly affect the
	  kernel: saying N will just cause the configurator to skip all
	  the questions about 3COM cards. If you say Y, you will be asked for
	  your specific card in the following questions.

config EL1
	tristate "3c501 \"EtherLink\" support"
	depends on NET_VENDOR_3COM && ISA
	---help---
	  If you have a network (Ethernet) card of this type, say Y and read
	  the Ethernet-HOWTO, available from
	  <http://www.tldp.org/docs.html#howto>.  Also, consider buying a
	  new card, since the 3c501 is slow, broken, and obsolete: you will
	  have problems.  Some people suggest to ping ("man ping") a nearby
	  machine every minute ("man cron") when using this card.

	  To compile this driver as a module, choose M here. The module
	  will be called 3c501.

config EL2
	tristate "3c503 \"EtherLink II\" support"
	depends on NET_VENDOR_3COM && ISA
	select CRC32
	help
	  If you have a network (Ethernet) card of this type, say Y and read
	  the Ethernet-HOWTO, available from
	  <http://www.tldp.org/docs.html#howto>.

	  To compile this driver as a module, choose M here. The module
	  will be called 3c503.

config ELPLUS
	tristate "3c505 \"EtherLink Plus\" support"
	depends on NET_VENDOR_3COM && ISA && ISA_DMA_API
	---help---
	  Information about this network (Ethernet) card can be found in
	  <file:Documentation/networking/3c505.txt>.  If you have a card of
	  this type, say Y and read the Ethernet-HOWTO, available from
	  <http://www.tldp.org/docs.html#howto>.

	  To compile this driver as a module, choose M here. The module
	  will be called 3c505.

config EL16
	tristate "3c507 \"EtherLink 16\" support (EXPERIMENTAL)"
	depends on NET_VENDOR_3COM && ISA && EXPERIMENTAL
	help
	  If you have a network (Ethernet) card of this type, say Y and read
	  the Ethernet-HOWTO, available from
	  <http://www.tldp.org/docs.html#howto>.

	  To compile this driver as a module, choose M here. The module
	  will be called 3c507.

config EL3
	tristate "3c509/3c529 (MCA)/3c579 \"EtherLink III\" support"
	depends on NET_VENDOR_3COM && (ISA || EISA || MCA)
	---help---
	  If you have a network (Ethernet) card belonging to the 3Com
	  EtherLinkIII series, say Y and read the Ethernet-HOWTO, available
	  from <http://www.tldp.org/docs.html#howto>.

	  If your card is not working you may need to use the DOS
	  setup disk to disable Plug & Play mode, and to select the default
	  media type.

	  To compile this driver as a module, choose M here. The module
	  will be called 3c509.

config 3C515
	tristate "3c515 ISA \"Fast EtherLink\""
	depends on NET_VENDOR_3COM && (ISA || EISA) && ISA_DMA_API
	help
	  If you have a 3Com ISA EtherLink XL "Corkscrew" 3c515 Fast Ethernet
	  network card, say Y and read the Ethernet-HOWTO, available from
	  <http://www.tldp.org/docs.html#howto>.

	  To compile this driver as a module, choose M here. The module
	  will be called 3c515.

config ELMC
	tristate "3c523 \"EtherLink/MC\" support"
	depends on NET_VENDOR_3COM && MCA_LEGACY
	help
	  If you have a network (Ethernet) card of this type, say Y and read
	  the Ethernet-HOWTO, available from
	  <http://www.tldp.org/docs.html#howto>.

	  To compile this driver as a module, choose M here. The module
	  will be called 3c523.

config ELMC_II
	tristate "3c527 \"EtherLink/MC 32\" support (EXPERIMENTAL)"
	depends on NET_VENDOR_3COM && MCA && MCA_LEGACY
	help
	  If you have a network (Ethernet) card of this type, say Y and read
	  the Ethernet-HOWTO, available from
	  <http://www.tldp.org/docs.html#howto>.

	  To compile this driver as a module, choose M here. The module
	  will be called 3c527.

config VORTEX
	tristate "3c590/3c900 series (592/595/597) \"Vortex/Boomerang\" support"
	depends on NET_VENDOR_3COM && (PCI || EISA)
	select MII
	---help---
	  This option enables driver support for a large number of 10Mbps and
	  10/100Mbps EISA, PCI and PCMCIA 3Com network cards:

	  "Vortex"    (Fast EtherLink 3c590/3c592/3c595/3c597) EISA and PCI
	  "Boomerang" (EtherLink XL 3c900 or 3c905)            PCI
	  "Cyclone"   (3c540/3c900/3c905/3c980/3c575/3c656)    PCI and Cardbus
	  "Tornado"   (3c905)                                  PCI
	  "Hurricane" (3c555/3cSOHO)                           PCI

	  If you have such a card, say Y and read the Ethernet-HOWTO,
	  available from <http://www.tldp.org/docs.html#howto>. More
	  specific information is in
	  <file:Documentation/networking/vortex.txt> and in the comments at
	  the beginning of <file:drivers/net/3c59x.c>.

	  To compile this support as a module, choose M here.

config TYPHOON
	tristate "3cr990 series \"Typhoon\" support"
	depends on NET_VENDOR_3COM && PCI
	select CRC32
	---help---
	  This option enables driver support for the 3cr990 series of cards:

	  3C990-TX, 3CR990-TX-95, 3CR990-TX-97, 3CR990-FX-95, 3CR990-FX-97,
	  3CR990SVR, 3CR990SVR95, 3CR990SVR97, 3CR990-FX-95 Server,
	  3CR990-FX-97 Server, 3C990B-TX-M, 3C990BSVR

	  If you have a network (Ethernet) card of this type, say Y and read
	  the Ethernet-HOWTO, available from
	  <http://www.tldp.org/docs.html#howto>.

	  To compile this driver as a module, choose M here. The module
	  will be called typhoon.

config LANCE
	tristate "AMD LANCE and PCnet (AT1500 and NE2100) support"
	depends on ISA && ISA_DMA_API
	help
	  If you have a network (Ethernet) card of this type, say Y and read
	  the Ethernet-HOWTO, available from
	  <http://www.tldp.org/docs.html#howto>. Some LinkSys cards are
	  of this type.

	  To compile this driver as a module, choose M here: the module
	  will be called lance.  This is recommended.

config NET_VENDOR_SMC
	bool "Western Digital/SMC cards"
	depends on ISA || MCA || EISA || MAC
	help
	  If you have a network (Ethernet) card belonging to this class, say Y
	  and read the Ethernet-HOWTO, available from
	  <http://www.tldp.org/docs.html#howto>.

	  Note that the answer to this question doesn't directly affect the
	  kernel: saying N will just cause the configurator to skip all
	  the questions about Western Digital cards. If you say Y, you will be
	  asked for your specific card in the following questions.

config WD80x3
	tristate "WD80*3 support"
	depends on NET_VENDOR_SMC && ISA
	select CRC32
	help
	  If you have a network (Ethernet) card of this type, say Y and read
	  the Ethernet-HOWTO, available from
	  <http://www.tldp.org/docs.html#howto>.

	  To compile this driver as a module, choose M here. The module
	  will be called wd.

config ULTRAMCA
	tristate "SMC Ultra MCA support"
	depends on NET_VENDOR_SMC && MCA
	select CRC32
	help
	  If you have a network (Ethernet) card of this type and are running
	  an MCA based system (PS/2), say Y and read the Ethernet-HOWTO,
	  available from <http://www.tldp.org/docs.html#howto>.

	  To compile this driver as a module, choose M here. The module
	  will be called smc-mca.

config ULTRA
	tristate "SMC Ultra support"
	depends on NET_VENDOR_SMC && ISA
	select CRC32
	---help---
	  If you have a network (Ethernet) card of this type, say Y and read
	  the Ethernet-HOWTO, available from
	  <http://www.tldp.org/docs.html#howto>.

	  Important: There have been many reports that, with some motherboards
	  mixing an SMC Ultra and an Adaptec AHA154x SCSI card (or compatible,
	  such as some BusLogic models) causes corruption problems with many
	  operating systems. The Linux smc-ultra driver has a work-around for
	  this but keep it in mind if you have such a SCSI card and have
	  problems.

	  To compile this driver as a module, choose M here. The module
	  will be called smc-ultra.

config ULTRA32
	tristate "SMC Ultra32 EISA support"
	depends on NET_VENDOR_SMC && EISA
	select CRC32
	help
	  If you have a network (Ethernet) card of this type, say Y and read
	  the Ethernet-HOWTO, available from
	  <http://www.tldp.org/docs.html#howto>.

	  To compile this driver as a module, choose M here. The module
	  will be called smc-ultra32.

config BFIN_MAC
	tristate "Blackfin 527/536/537 on-chip mac support"
	depends on NET_ETHERNET && (BF527 || BF537 || BF536) && (!BF537_PORT_H)
	select CRC32
	select MII
	select PHYLIB
	select BFIN_MAC_USE_L1 if DMA_UNCACHED_NONE
	help
	  This is the driver for blackfin on-chip mac device. Say Y if you want it
	  compiled into the kernel. This driver is also available as a module
	  ( = code which can be inserted in and removed from the running kernel
	  whenever you want). The module will be called bfin_mac.

config BFIN_MAC_USE_L1
	bool "Use L1 memory for rx/tx packets"
	depends on BFIN_MAC && (BF527 || BF537)
	default y
	help
	  To get maximum network performance, you should use L1 memory as rx/tx buffers.
	  Say N here if you want to reserve L1 memory for other uses.

config BFIN_TX_DESC_NUM
	int "Number of transmit buffer packets"
	depends on BFIN_MAC
	range 6 10 if BFIN_MAC_USE_L1
	range 10 100
	default "10"
	help
	  Set the number of buffer packets used in driver.

config BFIN_RX_DESC_NUM
	int "Number of receive buffer packets"
	depends on BFIN_MAC
	range 20 100 if BFIN_MAC_USE_L1
	range 20 800
	default "20"
	help
	  Set the number of buffer packets used in driver.

config BFIN_MAC_RMII
	bool "RMII PHY Interface (EXPERIMENTAL)"
	depends on BFIN_MAC && EXPERIMENTAL
	default y if BFIN527_EZKIT
	default n if BFIN537_STAMP
	help
	  Use Reduced PHY MII Interface

config SMC9194
	tristate "SMC 9194 support"
	depends on NET_VENDOR_SMC && (ISA || MAC && BROKEN)
	select CRC32
	---help---
	  This is support for the SMC9xxx based Ethernet cards. Choose this
	  option if you have a DELL laptop with the docking station, or
	  another SMC9192/9194 based chipset.  Say Y if you want it compiled
	  into the kernel, and read the file
	  <file:Documentation/networking/smc9.txt> and the Ethernet-HOWTO,
	  available from <http://www.tldp.org/docs.html#howto>.

	  To compile this driver as a module, choose M here. The module
	  will be called smc9194.

config SMC91X
	tristate "SMC 91C9x/91C1xxx support"
	select CRC32
	select MII
	depends on ARM || REDWOOD_5 || REDWOOD_6 || M32R || SUPERH || \
		SOC_AU1X00 || BLACKFIN || MN10300
	help
	  This is a driver for SMC's 91x series of Ethernet chipsets,
	  including the SMC91C94 and the SMC91C111. Say Y if you want it
	  compiled into the kernel, and read the file
	  <file:Documentation/networking/smc9.txt>  and the Ethernet-HOWTO,
	  available from  <http://www.linuxdoc.org/docs.html#howto>.

	  This driver is also available as a module ( = code which can be
	  inserted in and removed from the running kernel whenever you want).
	  The module will be called smc91x.  If you want to compile it as a
	  module, say M here and read <file:Documentation/kbuild/modules.txt>.

config NET_NETX
	tristate "NetX Ethernet support"
	select MII
	depends on ARCH_NETX
	help
	  This is support for the Hilscher netX builtin Ethernet ports

	  To compile this driver as a module, choose M here. The module
	  will be called netx-eth.

config DM9000
	tristate "DM9000 support"
	depends on ARM || BLACKFIN || MIPS
	select CRC32
	select MII
	---help---
	  Support for DM9000 chipset.

	  To compile this driver as a module, choose M here.  The module
	  will be called dm9000.

config ENC28J60
	tristate "ENC28J60 support"
	depends on EXPERIMENTAL && SPI && NET_ETHERNET
	select CRC32
	---help---
	  Support for the Microchip EN28J60 ethernet chip.

	  To compile this driver as a module, choose M here. The module will be
	  called enc28j60.

config ENC28J60_WRITEVERIFY
	bool "Enable write verify"
	depends on ENC28J60
	---help---
	  Enable the verify after the buffer write useful for debugging purpose.
	  If unsure, say N.

config DM9000_DEBUGLEVEL
	int "DM9000 maximum debug level"
	depends on DM9000
	default 4
	help
	  The maximum level of debugging code compiled into the DM9000
	  driver.

config SMC911X
	tristate "SMSC LAN911[5678] support"
	select CRC32
	select MII
	depends on ARCH_PXA || SH_MAGIC_PANEL_R2
	help
	  This is a driver for SMSC's LAN911x series of Ethernet chipsets
	  including the new LAN9115, LAN9116, LAN9117, and LAN9118.
	  Say Y if you want it compiled into the kernel, 
	  and read the Ethernet-HOWTO, available from
	  <http://www.linuxdoc.org/docs.html#howto>.

	  This driver is also available as a module. The module will be 
	  called smc911x.  If you want to compile it as a module, say M 
	  here and read <file:Documentation/kbuild/modules.txt>

config NET_VENDOR_RACAL
	bool "Racal-Interlan (Micom) NI cards"
	depends on ISA
	help
	  If you have a network (Ethernet) card belonging to this class, such
	  as the NI5010, NI5210 or NI6210, say Y and read the Ethernet-HOWTO,
	  available from <http://www.tldp.org/docs.html#howto>.

	  Note that the answer to this question doesn't directly affect the
	  kernel: saying N will just cause the configurator to skip all
	  the questions about NI cards. If you say Y, you will be asked for
	  your specific card in the following questions.

config NI5010
	tristate "NI5010 support (EXPERIMENTAL)"
	depends on NET_VENDOR_RACAL && ISA && EXPERIMENTAL && BROKEN_ON_SMP
	---help---
	  If you have a network (Ethernet) card of this type, say Y and read
	  the Ethernet-HOWTO, available from
	  <http://www.tldp.org/docs.html#howto>. Note that this is still
	  experimental code.

	  To compile this driver as a module, choose M here. The module
	  will be called ni5010.

config NI52
	tristate "NI5210 support"
	depends on NET_VENDOR_RACAL && ISA
	help
	  If you have a network (Ethernet) card of this type, say Y and read
	  the Ethernet-HOWTO, available from
	  <http://www.tldp.org/docs.html#howto>.

	  To compile this driver as a module, choose M here. The module
	  will be called ni52.

config NI65
	tristate "NI6510 support"
	depends on NET_VENDOR_RACAL && ISA && ISA_DMA_API
	help
	  If you have a network (Ethernet) card of this type, say Y and read
	  the Ethernet-HOWTO, available from
	  <http://www.tldp.org/docs.html#howto>.

	  To compile this driver as a module, choose M here. The module
	  will be called ni65.

source "drivers/net/tulip/Kconfig"

config AT1700
	tristate "AT1700/1720 support (EXPERIMENTAL)"
	depends on (ISA || MCA_LEGACY) && EXPERIMENTAL
	select CRC32
	---help---
	  If you have a network (Ethernet) card of this type, say Y and read
	  the Ethernet-HOWTO, available from
	  <http://www.tldp.org/docs.html#howto>.

	  To compile this driver as a module, choose M here. The module
	  will be called at1700.

config DEPCA
	tristate "DEPCA, DE10x, DE200, DE201, DE202, DE422 support"
	depends on ISA || EISA || MCA
	select CRC32
	---help---
	  If you have a network (Ethernet) card of this type, say Y and read
	  the Ethernet-HOWTO, available from
	  <http://www.tldp.org/docs.html#howto> as well as
	  <file:drivers/net/depca.c>.

	  To compile this driver as a module, choose M here. The module
	  will be called depca.

config HP100
	tristate "HP 10/100VG PCLAN (ISA, EISA, PCI) support"
	depends on ISA || EISA || PCI
	help
	  If you have a network (Ethernet) card of this type, say Y and read
	  the Ethernet-HOWTO, available from
	  <http://www.tldp.org/docs.html#howto>.

	  To compile this driver as a module, choose M here. The module
	  will be called hp100.

config NET_ISA
	bool "Other ISA cards"
	depends on ISA
	---help---
	  If your network (Ethernet) card hasn't been mentioned yet and its
	  bus system (that's the way the cards talks to the other components
	  of your computer) is ISA (as opposed to EISA, VLB or PCI), say Y.
	  Make sure you know the name of your card. Read the Ethernet-HOWTO,
	  available from <http://www.tldp.org/docs.html#howto>.

	  If unsure, say Y.

	  Note that the answer to this question doesn't directly affect the
	  kernel: saying N will just cause the configurator to skip all
	  the remaining ISA network card questions. If you say Y, you will be
	  asked for your specific card in the following questions.

config E2100
	tristate "Cabletron E21xx support"
	depends on NET_ISA
	select CRC32
	help
	  If you have a network (Ethernet) card of this type, say Y and read
	  the Ethernet-HOWTO, available from
	  <http://www.tldp.org/docs.html#howto>.

	  To compile this driver as a module, choose M here. The module
	  will be called e2100.

config EWRK3
	tristate "EtherWORKS 3 (DE203, DE204, DE205) support"
	depends on NET_ISA
	select CRC32
	---help---
	  This driver supports the DE203, DE204 and DE205 network (Ethernet)
	  cards. If this is for you, say Y and read
	  <file:Documentation/networking/ewrk3.txt> in the kernel source as
	  well as the Ethernet-HOWTO, available from
	  <http://www.tldp.org/docs.html#howto>.

	  To compile this driver as a module, choose M here. The module
	  will be called ewrk3.

config EEXPRESS
	tristate "EtherExpress 16 support"
	depends on NET_ISA
	---help---
	  If you have an EtherExpress16 network (Ethernet) card, say Y and
	  read the Ethernet-HOWTO, available from
	  <http://www.tldp.org/docs.html#howto>.  Note that the Intel
	  EtherExpress16 card used to be regarded as a very poor choice
	  because the driver was very unreliable. We now have a new driver
	  that should do better.

	  To compile this driver as a module, choose M here. The module
	  will be called eexpress.

config EEXPRESS_PRO
	tristate "EtherExpressPro support/EtherExpress 10 (i82595) support"
	depends on NET_ISA
	---help---
	  If you have a network (Ethernet) card of this type, say Y. This
	  driver supports Intel i82595{FX,TX} based boards. Note however
	  that the EtherExpress PRO/100 Ethernet card has its own separate
	  driver.  Please read the Ethernet-HOWTO, available from
	  <http://www.tldp.org/docs.html#howto>.

	  To compile this driver as a module, choose M here. The module
	  will be called eepro.

config HPLAN_PLUS
	tristate "HP PCLAN+ (27247B and 27252A) support"
	depends on NET_ISA
	select CRC32
	help
	  If you have a network (Ethernet) card of this type, say Y and read
	  the Ethernet-HOWTO, available from
	  <http://www.tldp.org/docs.html#howto>.

	  To compile this driver as a module, choose M here. The module
	  will be called hp-plus.

config HPLAN
	tristate "HP PCLAN (27245 and other 27xxx series) support"
	depends on NET_ISA
	select CRC32
	help
	  If you have a network (Ethernet) card of this type, say Y and read
	  the Ethernet-HOWTO, available from
	  <http://www.tldp.org/docs.html#howto>.

	  To compile this driver as a module, choose M here. The module
	  will be called hp.

config LP486E
	tristate "LP486E on board Ethernet"
	depends on NET_ISA
	help
	  Say Y here to support the 82596-based on-board Ethernet controller
	  for the Panther motherboard, which is one of the two shipped in the
	  Intel Professional Workstation.

config ETH16I
	tristate "ICL EtherTeam 16i/32 support"
	depends on NET_ISA
	help
	  If you have a network (Ethernet) card of this type, say Y and read
	  the Ethernet-HOWTO, available from
	  <http://www.tldp.org/docs.html#howto>.

	  To compile this driver as a module, choose M here. The module
	  will be called eth16i.

config NE2000
	tristate "NE2000/NE1000 support"
	depends on NET_ISA || (Q40 && m) || M32R || TOSHIBA_RBTX4927 || TOSHIBA_RBTX4938
	select CRC32
	---help---
	  If you have a network (Ethernet) card of this type, say Y and read
	  the Ethernet-HOWTO, available from
	  <http://www.tldp.org/docs.html#howto>.  Many Ethernet cards
	  without a specific driver are compatible with NE2000.

	  If you have a PCI NE2000 card however, say N here and Y to "PCI
	  NE2000 and clone support" under "EISA, VLB, PCI and on board
	  controllers" below. If you have a NE2000 card and are running on
	  an MCA system (a bus system used on some IBM PS/2 computers and
	  laptops), say N here and Y to "NE/2 (ne2000 MCA version) support",
	  below.

	  To compile this driver as a module, choose M here. The module
	  will be called ne.

config ZNET
	tristate "Zenith Z-Note support (EXPERIMENTAL)"
	depends on NET_ISA && EXPERIMENTAL && ISA_DMA_API
	help
	  The Zenith Z-Note notebook computer has a built-in network
	  (Ethernet) card, and this is the Linux driver for it. Note that the
	  IBM Thinkpad 300 is compatible with the Z-Note and is also supported
	  by this driver. Read the Ethernet-HOWTO, available from
	  <http://www.tldp.org/docs.html#howto>.

config SEEQ8005
	tristate "SEEQ8005 support (EXPERIMENTAL)"
	depends on NET_ISA && EXPERIMENTAL
	help
	  This is a driver for the SEEQ 8005 network (Ethernet) card.  If this
	  is for you, read the Ethernet-HOWTO, available from
	  <http://www.tldp.org/docs.html#howto>.

	  To compile this driver as a module, choose M here. The module
	  will be called seeq8005.

config NE2_MCA
	tristate "NE/2 (ne2000 MCA version) support"
	depends on MCA_LEGACY
	select CRC32
	help
	  If you have a network (Ethernet) card of this type, say Y and read
	  the Ethernet-HOWTO, available from
	  <http://www.tldp.org/docs.html#howto>.

	  To compile this driver as a module, choose M here. The module
	  will be called ne2.

config IBMLANA
	tristate "IBM LAN Adapter/A support"
	depends on MCA
	---help---
	  This is a Micro Channel Ethernet adapter.  You need to set
	  CONFIG_MCA to use this driver.  It is both available as an in-kernel
	  driver and as a module.

	  To compile this driver as a module, choose M here. The only
	  currently supported card is the IBM LAN Adapter/A for Ethernet.  It
	  will both support 16K and 32K memory windows, however a 32K window
	  gives a better security against packet losses.  Usage of multiple
	  boards with this driver should be possible, but has not been tested
	  up to now due to lack of hardware.

config IBMVETH
	tristate "IBM LAN Virtual Ethernet support"
	depends on PPC_PSERIES
	---help---
	  This driver supports virtual ethernet adapters on newer IBM iSeries
	  and pSeries systems.

	  To compile this driver as a module, choose M here. The module will
	  be called ibmveth.

source "drivers/net/ibm_emac/Kconfig"
source "drivers/net/ibm_newemac/Kconfig"

config NET_PCI
	bool "EISA, VLB, PCI and on board controllers"
	depends on ISA || EISA || PCI
	help
	  This is another class of network cards which attach directly to the
	  bus. If you have one of those, say Y and read the Ethernet-HOWTO,
	  available from <http://www.tldp.org/docs.html#howto>.

	  Note that the answer to this question doesn't directly affect the
	  kernel: saying N will just cause the configurator to skip all
	  the questions about this class of network cards. If you say Y, you
	  will be asked for your specific card in the following questions. If
	  you are unsure, say Y.

config PCNET32
	tristate "AMD PCnet32 PCI support"
	depends on NET_PCI && PCI
	select CRC32
	select MII
	help
	  If you have a PCnet32 or PCnetPCI based network (Ethernet) card,
	  answer Y here and read the Ethernet-HOWTO, available from
	  <http://www.tldp.org/docs.html#howto>.

	  To compile this driver as a module, choose M here. The module
	  will be called pcnet32.

config PCNET32_NAPI
	bool "Use RX polling (NAPI)"
	depends on PCNET32
	help
	  NAPI is a new driver API designed to reduce CPU and interrupt load
	  when the driver is receiving lots of packets from the card. It is
	  still somewhat experimental and thus not yet enabled by default.

	  If your estimated Rx load is 10kpps or more, or if the card will be
	  deployed on potentially unfriendly networks (e.g. in a firewall),
	  then say Y here.

	  If in doubt, say N.

config AMD8111_ETH
	tristate "AMD 8111 (new PCI lance) support"
	depends on NET_PCI && PCI
	select CRC32
	select MII
	help
	  If you have an AMD 8111-based PCI lance ethernet card,
	  answer Y here and read the Ethernet-HOWTO, available from
	  <http://www.tldp.org/docs.html#howto>.

	  To compile this driver as a module, choose M here. The module
	  will be called amd8111e.

config AMD8111E_NAPI
	bool "Use RX polling (NAPI)"
	depends on AMD8111_ETH
	help
	  NAPI is a new driver API designed to reduce CPU and interrupt load
	  when the driver is receiving lots of packets from the card. It is
	  still somewhat experimental and thus not yet enabled by default.

	  If your estimated Rx load is 10kpps or more, or if the card will be
	  deployed on potentially unfriendly networks (e.g. in a firewall),
	  then say Y here.

	  If in doubt, say N.

config ADAPTEC_STARFIRE
	tristate "Adaptec Starfire/DuraLAN support"
	depends on NET_PCI && PCI
	select CRC32
	select MII
	help
	  Say Y here if you have an Adaptec Starfire (or DuraLAN) PCI network
	  adapter. The DuraLAN chip is used on the 64 bit PCI boards from
	  Adaptec e.g. the ANA-6922A. The older 32 bit boards use the tulip
	  driver.

	  To compile this driver as a module, choose M here: the module
	  will be called starfire.  This is recommended.

config ADAPTEC_STARFIRE_NAPI
	bool "Use Rx Polling (NAPI) (EXPERIMENTAL)"
	depends on ADAPTEC_STARFIRE && EXPERIMENTAL
	help
	  NAPI is a new driver API designed to reduce CPU and interrupt load
	  when the driver is receiving lots of packets from the card. It is
	  still somewhat experimental and thus not yet enabled by default.

	  If your estimated Rx load is 10kpps or more, or if the card will be
	  deployed on potentially unfriendly networks (e.g. in a firewall),
	  then say Y here.

	  If in doubt, say N.

config AC3200
	tristate "Ansel Communications EISA 3200 support (EXPERIMENTAL)"
	depends on NET_PCI && (ISA || EISA) && EXPERIMENTAL
	select CRC32
	help
	  If you have a network (Ethernet) card of this type, say Y and read
	  the Ethernet-HOWTO, available from
	  <http://www.tldp.org/docs.html#howto>.

	  To compile this driver as a module, choose M here. The module
	  will be called ac3200.

config APRICOT
	tristate "Apricot Xen-II on board Ethernet"
	depends on NET_PCI && ISA
	help
	  If you have a network (Ethernet) controller of this type, say Y and
	  read the Ethernet-HOWTO, available from
	  <http://www.tldp.org/docs.html#howto>.

	  To compile this driver as a module, choose M here. The module
	  will be called apricot.

config B44
	tristate "Broadcom 440x/47xx ethernet support"
	depends on SSB_POSSIBLE
	select SSB
	select MII
	help
	  If you have a network (Ethernet) controller of this type, say Y
	  or M and read the Ethernet-HOWTO, available from
	  <http://www.tldp.org/docs.html#howto>.

	  To compile this driver as a module, choose M here. The module
	  will be called b44.

# Auto-select SSB PCI-HOST support, if possible
config B44_PCI_AUTOSELECT
	bool
	depends on B44 && SSB_PCIHOST_POSSIBLE
	select SSB_PCIHOST
	default y

# Auto-select SSB PCICORE driver, if possible
config B44_PCICORE_AUTOSELECT
	bool
	depends on B44 && SSB_DRIVER_PCICORE_POSSIBLE
	select SSB_DRIVER_PCICORE
	default y

config B44_PCI
	bool
	depends on B44_PCI_AUTOSELECT && B44_PCICORE_AUTOSELECT
	default y

config FORCEDETH
	tristate "nForce Ethernet support"
	depends on NET_PCI && PCI
	help
	  If you have a network (Ethernet) controller of this type, say Y and
	  read the Ethernet-HOWTO, available from
	  <http://www.tldp.org/docs.html#howto>.

	  To compile this driver as a module, choose M here. The module
	  will be called forcedeth.

config FORCEDETH_NAPI
	bool "Use Rx Polling (NAPI) (EXPERIMENTAL)"
	depends on FORCEDETH && EXPERIMENTAL
	help
	  NAPI is a new driver API designed to reduce CPU and interrupt load
	  when the driver is receiving lots of packets from the card. It is
	  still somewhat experimental and thus not yet enabled by default.

	  If your estimated Rx load is 10kpps or more, or if the card will be
	  deployed on potentially unfriendly networks (e.g. in a firewall),
	  then say Y here.

	  If in doubt, say N.

config CS89x0
	tristate "CS89x0 support"
	depends on NET_PCI && (ISA || MACH_IXDP2351 || ARCH_IXDP2X01 || ARCH_PNX010X)
	---help---
	  Support for CS89x0 chipset based Ethernet cards. If you have a
	  network (Ethernet) card of this type, say Y and read the
	  Ethernet-HOWTO, available from
	  <http://www.tldp.org/docs.html#howto> as well as
	  <file:Documentation/networking/cs89x0.txt>.

	  To compile this driver as a module, choose M here. The module
	  will be called cs89x0.

config TC35815
	tristate "TOSHIBA TC35815 Ethernet support"
	depends on NET_PCI && PCI && MIPS
	select MII

config EEPRO100
	tristate "EtherExpressPro/100 support (eepro100, original Becker driver)"
	depends on NET_PCI && PCI
	select MII
	help
	  If you have an Intel EtherExpress PRO/100 PCI network (Ethernet)
	  card, say Y and read the Ethernet-HOWTO, available from
	  <http://www.tldp.org/docs.html#howto>.

	  To compile this driver as a module, choose M here. The module
	  will be called eepro100.


config E100
	tristate "Intel(R) PRO/100+ support"
	depends on NET_PCI && PCI
	select MII
	---help---
	  This driver supports Intel(R) PRO/100 family of adapters.
	  To verify that your adapter is supported, find the board ID number 
	  on the adapter. Look for a label that has a barcode and a number 
	  in the format 123456-001 (six digits hyphen three digits). 

	  Use the above information and the Adapter & Driver ID Guide at:

	  <http://support.intel.com/support/network/adapter/pro100/21397.htm>

          to identify the adapter.

	  For the latest Intel PRO/100 network driver for Linux, see:

	  <http://appsr.intel.com/scripts-df/support_intel.asp>

	  More specific information on configuring the driver is in 
	  <file:Documentation/networking/e100.txt>.

	  To compile this driver as a module, choose M here. The module
	  will be called e100.

config LNE390
	tristate "Mylex EISA LNE390A/B support (EXPERIMENTAL)"
	depends on NET_PCI && EISA && EXPERIMENTAL
	select CRC32
	help
	  If you have a network (Ethernet) card of this type, say Y and read
	  the Ethernet-HOWTO, available from
	  <http://www.tldp.org/docs.html#howto>.

	  To compile this driver as a module, choose M here. The module
	  will be called lne390.

config FEALNX
	tristate "Myson MTD-8xx PCI Ethernet support"
	depends on NET_PCI && PCI
	select CRC32
	select MII
	help
	  Say Y here to support the Mysom MTD-800 family of PCI-based Ethernet
	  cards. Specifications and data at
	  <http://www.myson.com.hk/mtd/datasheet/>.

config NATSEMI
	tristate "National Semiconductor DP8381x series PCI Ethernet support"
	depends on NET_PCI && PCI
	select CRC32
	help
	  This driver is for the National Semiconductor DP83810 series,
	  which is used in cards from PureData, NetGear, Linksys
	  and others, including the 83815 chip.
	  More specific information and updates are available from
	  <http://www.scyld.com/network/natsemi.html>.

config NE2K_PCI
	tristate "PCI NE2000 and clones support (see help)"
	depends on NET_PCI && PCI
	select CRC32
	---help---
	  This driver is for NE2000 compatible PCI cards. It will not work
	  with ISA NE2000 cards (they have their own driver, "NE2000/NE1000
	  support" below). If you have a PCI NE2000 network (Ethernet) card,
	  say Y and read the Ethernet-HOWTO, available from
	  <http://www.tldp.org/docs.html#howto>.

	  This driver also works for the following NE2000 clone cards:
	  RealTek RTL-8029  Winbond 89C940  Compex RL2000  KTI ET32P2
	  NetVin NV5000SC   Via 86C926      SureCom NE34   Winbond
	  Holtek HT80232    Holtek HT80229

	  To compile this driver as a module, choose M here. The module
	  will be called ne2k-pci.

config NE3210
	tristate "Novell/Eagle/Microdyne NE3210 EISA support (EXPERIMENTAL)"
	depends on NET_PCI && EISA && EXPERIMENTAL
	select CRC32
	---help---
	  If you have a network (Ethernet) card of this type, say Y and read
	  the Ethernet-HOWTO, available from
	  <http://www.tldp.org/docs.html#howto>.  Note that this driver
	  will NOT WORK for NE3200 cards as they are completely different.

	  To compile this driver as a module, choose M here. The module
	  will be called ne3210.

config ES3210
	tristate "Racal-Interlan EISA ES3210 support (EXPERIMENTAL)"
	depends on NET_PCI && EISA && EXPERIMENTAL
	select CRC32
	help
	  If you have a network (Ethernet) card of this type, say Y and read
	  the Ethernet-HOWTO, available from
	  <http://www.tldp.org/docs.html#howto>.

	  To compile this driver as a module, choose M here. The module
	  will be called es3210.

config 8139CP
	tristate "RealTek RTL-8139 C+ PCI Fast Ethernet Adapter support (EXPERIMENTAL)"
	depends on NET_PCI && PCI && EXPERIMENTAL
	select CRC32
	select MII
	help
	  This is a driver for the Fast Ethernet PCI network cards based on
	  the RTL8139C+ chips. If you have one of those, say Y and read
	  the Ethernet-HOWTO, available from
	  <http://www.tldp.org/docs.html#howto>.

	  To compile this driver as a module, choose M here: the module
	  will be called 8139cp.  This is recommended.

config 8139TOO
	tristate "RealTek RTL-8129/8130/8139 PCI Fast Ethernet Adapter support"
	depends on NET_PCI && PCI
	select CRC32
	select MII
	---help---
	  This is a driver for the Fast Ethernet PCI network cards based on
	  the RTL 8129/8130/8139 chips. If you have one of those, say Y and
	  read the Ethernet-HOWTO <http://www.tldp.org/docs.html#howto>.

	  To compile this driver as a module, choose M here: the module
	  will be called 8139too.  This is recommended.

config 8139TOO_PIO
	bool "Use PIO instead of MMIO"
	default y
	depends on 8139TOO
	help
	  This instructs the driver to use programmed I/O ports (PIO) instead
	  of PCI shared memory (MMIO).  This can possibly solve some problems
	  in case your mainboard has memory consistency issues.  If unsure,
	  say N.

config 8139TOO_TUNE_TWISTER
	bool "Support for uncommon RTL-8139 rev. K (automatic channel equalization)"
	depends on 8139TOO
	help
	  This implements a function which might come in handy in case you
	  are using low quality on long cabling. It is required for RealTek
	  RTL-8139 revision K boards, and totally unused otherwise.  It tries
	  to match the transceiver to the cable characteristics. This is
	  experimental since hardly documented by the manufacturer.
	  If unsure, say Y.

config 8139TOO_8129
	bool "Support for older RTL-8129/8130 boards"
	depends on 8139TOO
	help
	  This enables support for the older and uncommon RTL-8129 and
	  RTL-8130 chips, which support MII via an external transceiver,
	  instead of an internal one.  Disabling this option will save some
	  memory by making the code size smaller.  If unsure, say Y.

config 8139_OLD_RX_RESET
	bool "Use older RX-reset method"
	depends on 8139TOO
	help
	  The 8139too driver was recently updated to contain a more rapid
	  reset sequence, in the face of severe receive errors.  This "new"
	  RX-reset method should be adequate for all boards.  But if you
	  experience problems, you can enable this option to restore the
	  old RX-reset behavior.  If unsure, say N.

config R6040
	tristate "RDC R6040 Fast Ethernet Adapter support (EXPERIMENTAL)"
	depends on NET_PCI && PCI
	select CRC32
	select MII
	help
	  This is a driver for the R6040 Fast Ethernet MACs found in the
	  the RDC R-321x System-on-chips.

	  To compile this driver as a module, choose M here: the module
	  will be called r6040. This is recommended.

config SIS900
	tristate "SiS 900/7016 PCI Fast Ethernet Adapter support"
	depends on NET_PCI && PCI
	select CRC32
	select MII
	---help---
	  This is a driver for the Fast Ethernet PCI network cards based on
	  the SiS 900 and SiS 7016 chips. The SiS 900 core is also embedded in
	  SiS 630 and SiS 540 chipsets.

	  This driver also supports AMD 79C901 HomePNA so that you can use
	  your phone line as a network cable.

	  To compile this driver as a module, choose M here: the module
	  will be called sis900.  This is recommended.

config EPIC100
	tristate "SMC EtherPower II"
	depends on NET_PCI && PCI
	select CRC32
	select MII
	help
	  This driver is for the SMC EtherPower II 9432 PCI Ethernet NIC,
	  which is based on the SMC83c17x (EPIC/100).
	  More specific information and updates are available from
	  <http://www.scyld.com/network/epic100.html>.

config SUNDANCE
	tristate "Sundance Alta support"
	depends on NET_PCI && PCI
	select CRC32
	select MII
	help
	  This driver is for the Sundance "Alta" chip.
	  More specific information and updates are available from
	  <http://www.scyld.com/network/sundance.html>.

config SUNDANCE_MMIO
	bool "Use MMIO instead of PIO"
	depends on SUNDANCE
	help
	  Enable memory-mapped I/O for interaction with Sundance NIC registers.
	  Do NOT enable this by default, PIO (enabled when MMIO is disabled)
	  is known to solve bugs on certain chips.

	  If unsure, say N.

config TLAN
	tristate "TI ThunderLAN support"
	depends on NET_PCI && (PCI || EISA) && !64BIT
	---help---
	  If you have a PCI Ethernet network card based on the ThunderLAN chip
	  which is supported by this driver, say Y and read the
	  Ethernet-HOWTO, available from
	  <http://www.tldp.org/docs.html#howto>.

	  Devices currently supported by this driver are Compaq Netelligent,
	  Compaq NetFlex and Olicom cards.  Please read the file
	  <file:Documentation/networking/tlan.txt> for more details.

	  To compile this driver as a module, choose M here. The module
	  will be called tlan.

	  Please email feedback to <torben.mathiasen@compaq.com>.

config VIA_RHINE
	tristate "VIA Rhine support"
	depends on NET_PCI && PCI
	select CRC32
	select MII
	help
	  If you have a VIA "Rhine" based network card (Rhine-I (VT86C100A),
	  Rhine-II (VT6102), or Rhine-III (VT6105)), say Y here. Rhine-type
	  Ethernet functions can also be found integrated on South Bridges
	  (e.g. VT8235).

	  To compile this driver as a module, choose M here. The module
	  will be called via-rhine.

config VIA_RHINE_MMIO
	bool "Use MMIO instead of PIO"
	depends on VIA_RHINE
	help
	  This instructs the driver to use PCI shared memory (MMIO) instead of
	  programmed I/O ports (PIO). Enabling this gives an improvement in
	  processing time in parts of the driver.

	  If unsure, say Y.

config VIA_RHINE_NAPI
	bool "Use Rx Polling (NAPI)"
	depends on VIA_RHINE
	help
	  NAPI is a new driver API designed to reduce CPU and interrupt load
	  when the driver is receiving lots of packets from the card.

	  If your estimated Rx load is 10kpps or more, or if the card will be
	  deployed on potentially unfriendly networks (e.g. in a firewall),
	  then say Y here.

config LAN_SAA9730
	bool "Philips SAA9730 Ethernet support"
	depends on NET_PCI && PCI && MIPS_ATLAS
	help
	  The SAA9730 is a combined multimedia and peripheral controller used
	  in thin clients, Internet access terminals, and diskless
	  workstations.
	  See <http://www.semiconductors.philips.com/pip/SAA9730_flyer_1>.

config SC92031
	tristate "Silan SC92031 PCI Fast Ethernet Adapter driver (EXPERIMENTAL)"
	depends on NET_PCI && PCI && EXPERIMENTAL
	select CRC32
	---help---
	  This is a driver for the Fast Ethernet PCI network cards based on
	  the Silan SC92031 chip (sometimes also called Rsltek 8139D). If you
	  have one of these, say Y here.

	  To compile this driver as a module, choose M here: the module
	  will be called sc92031.  This is recommended.

config CPMAC
	tristate "TI AR7 CPMAC Ethernet support (EXPERIMENTAL)"
	depends on NET_ETHERNET && EXPERIMENTAL && AR7 && BROKEN
	select PHYLIB
	help
	  TI AR7 CPMAC Ethernet support

config NET_POCKET
	bool "Pocket and portable adapters"
	depends on PARPORT
	---help---
	  Cute little network (Ethernet) devices which attach to the parallel
	  port ("pocket adapters"), commonly used with laptops. If you have
	  one of those, say Y and read the Ethernet-HOWTO, available from
	  <http://www.tldp.org/docs.html#howto>.

	  If you want to plug a network (or some other) card into the PCMCIA
	  (or PC-card) slot of your laptop instead (PCMCIA is the standard for
	  credit card size extension cards used by all modern laptops), you
	  need the pcmcia-cs package (location contained in the file
	  <file:Documentation/Changes>) and you can say N here.

	  Laptop users should read the Linux Laptop home page at
	  <http://www.linux-on-laptops.com/> or
	  Tuxmobil - Linux on Mobile Computers at <http://www.tuxmobil.org/>.

	  Note that the answer to this question doesn't directly affect the
	  kernel: saying N will just cause the configurator to skip all
	  the questions about this class of network devices. If you say Y, you
	  will be asked for your specific device in the following questions.

config ATP
	tristate "AT-LAN-TEC/RealTek pocket adapter support"
	depends on NET_POCKET && PARPORT && X86
	select CRC32
	---help---
	  This is a network (Ethernet) device which attaches to your parallel
	  port. Read <file:drivers/net/atp.c> as well as the Ethernet-HOWTO,
	  available from <http://www.tldp.org/docs.html#howto>, if you
	  want to use this.  If you intend to use this driver, you should have
	  said N to the "Parallel printer support", because the two drivers
	  don't like each other.

	  To compile this driver as a module, choose M here: the module
	  will be called atp.

config DE600
	tristate "D-Link DE600 pocket adapter support"
	depends on NET_POCKET && PARPORT
	---help---
	  This is a network (Ethernet) device which attaches to your parallel
	  port. Read <file:Documentation/networking/DLINK.txt> as well as the
	  Ethernet-HOWTO, available from
	  <http://www.tldp.org/docs.html#howto>, if you want to use
	  this. It is possible to have several devices share a single parallel
	  port and it is safe to compile the corresponding drivers into the
	  kernel.

	  To compile this driver as a module, choose M here: the module
	  will be called de600.

config DE620
	tristate "D-Link DE620 pocket adapter support"
	depends on NET_POCKET && PARPORT
	---help---
	  This is a network (Ethernet) device which attaches to your parallel
	  port. Read <file:Documentation/networking/DLINK.txt> as well as the
	  Ethernet-HOWTO, available from
	  <http://www.tldp.org/docs.html#howto>, if you want to use
	  this. It is possible to have several devices share a single parallel
	  port and it is safe to compile the corresponding drivers into the
	  kernel.

	  To compile this driver as a module, choose M here: the module
	  will be called de620.

config SGISEEQ
	tristate "SGI Seeq ethernet controller support"
	depends on SGI_HAS_SEEQ
	help
	  Say Y here if you have an Seeq based Ethernet network card. This is
	  used in many Silicon Graphics machines.

config DECLANCE
	tristate "DEC LANCE ethernet controller support"
	depends on MACH_DECSTATION
	select CRC32
	help
	  This driver is for the series of Ethernet controllers produced by
	  DEC (now Compaq) based on the AMD Lance chipset, including the
	  DEPCA series.  (This chipset is better known via the NE2100 cards.)

config 68360_ENET
	bool "Motorola 68360 ethernet controller"
	depends on M68360
	help
	  Say Y here if you want to use the built-in ethernet controller of
	  the Motorola 68360 processor.

config FEC
	bool "FEC ethernet controller (of ColdFire CPUs)"
	depends on M523x || M527x || M5272 || M528x || M520x
	help
	  Say Y here if you want to use the built-in 10/100 Fast ethernet
	  controller on some Motorola ColdFire processors.

config FEC2
	bool "Second FEC ethernet controller (on some ColdFire CPUs)"
	depends on FEC
	help
	  Say Y here if you want to use the second built-in 10/100 Fast
	  ethernet controller on some Motorola ColdFire processors.

config FEC_MPC52xx
	tristate "MPC52xx FEC driver"
	depends on PPC_MERGE && PPC_MPC52xx && PPC_BESTCOMM_FEC
	select CRC32
	select PHYLIB
	---help---
	  This option enables support for the MPC5200's on-chip
	  Fast Ethernet Controller
	  If compiled as module, it will be called 'fec_mpc52xx.ko'.

config FEC_MPC52xx_MDIO
	bool "MPC52xx FEC MDIO bus driver"
	depends on FEC_MPC52xx
	default y
	---help---
	  The MPC5200's FEC can connect to the Ethernet either with
	  an external MII PHY chip or 10 Mbps 7-wire interface
	  (Motorola? industry standard).
	  If your board uses an external PHY connected to FEC, enable this.
	  If not sure, enable.
	  If compiled as module, it will be called 'fec_mpc52xx_phy.ko'.

config NE_H8300
	tristate "NE2000 compatible support for H8/300"
	depends on H8300
	help
	  Say Y here if you want to use the NE2000 compatible
	  controller on the Renesas H8/300 processor.

source "drivers/net/fec_8xx/Kconfig"
source "drivers/net/fs_enet/Kconfig"

endif # NET_ETHERNET

#
#	Gigabit Ethernet
#

menuconfig NETDEV_1000
	bool "Ethernet (1000 Mbit)"
	depends on !UML
	default y
	---help---
	  Ethernet (also called IEEE 802.3 or ISO 8802-2) is the most common
	  type of Local Area Network (LAN) in universities and companies.

	  Say Y here to get to see options for Gigabit Ethernet drivers.
	  This option alone does not add any kernel code.
	  Note that drivers supporting both 100 and 1000 MBit may be listed
	  under "Ethernet (10 or 100MBit)" instead.

	  If you say N, all options in this submenu will be skipped and disabled.

if NETDEV_1000

config ACENIC
	tristate "Alteon AceNIC/3Com 3C985/NetGear GA620 Gigabit support"
	depends on PCI
	---help---
	  Say Y here if you have an Alteon AceNIC, 3Com 3C985(B), NetGear
	  GA620, SGI Gigabit or Farallon PN9000-SX PCI Gigabit Ethernet
	  adapter. The driver allows for using the Jumbo Frame option (9000
	  bytes/frame) however it requires that your switches can handle this
	  as well. To enable Jumbo Frames, add `mtu 9000' to your ifconfig
	  line.

	  To compile this driver as a module, choose M here: the
	  module will be called acenic.

config ACENIC_OMIT_TIGON_I
	bool "Omit support for old Tigon I based AceNICs"
	depends on ACENIC
	help
	  Say Y here if you only have Tigon II based AceNICs and want to leave
	  out support for the older Tigon I based cards which are no longer
	  being sold (ie. the original Alteon AceNIC and 3Com 3C985 (non B
	  version)).  This will reduce the size of the driver object by
	  app. 100KB.  If you are not sure whether your card is a Tigon I or a
	  Tigon II, say N here.

	  The safe and default value for this is N.

config DL2K
	tristate "DL2000/TC902x-based Gigabit Ethernet support"
	depends on PCI
	select CRC32
	help
	  This driver supports DL2000/TC902x-based Gigabit ethernet cards,
	  which includes
	  D-Link DGE-550T Gigabit Ethernet Adapter.
	  D-Link DL2000-based Gigabit Ethernet Adapter.
	  Sundance/Tamarack TC902x Gigabit Ethernet Adapter.

	  To compile this driver as a module, choose M here: the
	  module will be called dl2k.

config E1000
	tristate "Intel(R) PRO/1000 Gigabit Ethernet support"
	depends on PCI
	---help---
	  This driver supports Intel(R) PRO/1000 gigabit ethernet family of
	  adapters.  For more information on how to identify your adapter, go 
	  to the Adapter & Driver ID Guide at:

	  <http://support.intel.com/support/network/adapter/pro100/21397.htm>

	  For general information and support, go to the Intel support
	  website at:

	  <http://support.intel.com>

	  More specific information on configuring the driver is in 
	  <file:Documentation/networking/e1000.txt>.

	  To compile this driver as a module, choose M here. The module
	  will be called e1000.

config E1000_NAPI
	bool "Use Rx Polling (NAPI)"
	depends on E1000
	help
	  NAPI is a new driver API designed to reduce CPU and interrupt load
	  when the driver is receiving lots of packets from the card. It is
	  still somewhat experimental and thus not yet enabled by default.

	  If your estimated Rx load is 10kpps or more, or if the card will be
	  deployed on potentially unfriendly networks (e.g. in a firewall),
	  then say Y here.

	  If in doubt, say N.

config E1000_DISABLE_PACKET_SPLIT
	bool "Disable Packet Split for PCI express adapters"
	depends on E1000
	help
	  Say Y here if you want to use the legacy receive path for PCI express
	  hardware.

	  If in doubt, say N.

config E1000E
	tristate "Intel(R) PRO/1000 PCI-Express Gigabit Ethernet support"
	depends on PCI
	---help---
	  This driver supports the PCI-Express Intel(R) PRO/1000 gigabit
	  ethernet family of adapters. For PCI or PCI-X e1000 adapters,
	  use the regular e1000 driver For more information on how to
	  identify your adapter, go to the Adapter & Driver ID Guide at:

	  <http://support.intel.com/support/network/adapter/pro100/21397.htm>

	  For general information and support, go to the Intel support
	  website at:

	  <http://support.intel.com>

	  To compile this driver as a module, choose M here. The module
	  will be called e1000e.

config E1000E_ENABLED
	def_bool E1000E != n

config IP1000
	tristate "IP1000 Gigabit Ethernet support"
	depends on PCI && EXPERIMENTAL
	select MII
	---help---
	  This driver supports IP1000 gigabit Ethernet cards.

	  To compile this driver as a module, choose M here: the module
	  will be called ipg.  This is recommended.

config IGB
       tristate "Intel(R) 82575 PCI-Express Gigabit Ethernet support"
       depends on PCI
       ---help---
         This driver supports Intel(R) 82575 gigabit ethernet family of
         adapters.  For more information on how to identify your adapter, go
         to the Adapter & Driver ID Guide at:

         <http://support.intel.com/support/network/adapter/pro100/21397.htm>

         For general information and support, go to the Intel support
         website at:

         <http://support.intel.com>

         More specific information on configuring the driver is in
         <file:Documentation/networking/e1000.txt>.

         To compile this driver as a module, choose M here. The module
         will be called igb.

source "drivers/net/ixp2000/Kconfig"

config MYRI_SBUS
	tristate "MyriCOM Gigabit Ethernet support"
	depends on SBUS
	help
	  This driver supports MyriCOM Sbus gigabit Ethernet cards.

	  To compile this driver as a module, choose M here: the module
	  will be called myri_sbus.  This is recommended.

config NS83820
	tristate "National Semiconductor DP83820 support"
	depends on PCI
	help
	  This is a driver for the National Semiconductor DP83820 series
	  of gigabit ethernet MACs.  Cards using this chipset include
	  the D-Link DGE-500T, PureData's PDP8023Z-TG, SMC's SMC9462TX,
	  SOHO-GA2000T, SOHO-GA2500T.  The driver supports the use of
	  zero copy.

config HAMACHI
	tristate "Packet Engines Hamachi GNIC-II support"
	depends on PCI
	select MII
	help
	  If you have a Gigabit Ethernet card of this type, say Y and read
	  the Ethernet-HOWTO, available from
	  <http://www.tldp.org/docs.html#howto>.

	  To compile this driver as a module, choose M here. The module will be
	  called hamachi.

config YELLOWFIN
	tristate "Packet Engines Yellowfin Gigabit-NIC support (EXPERIMENTAL)"
	depends on PCI && EXPERIMENTAL
	select CRC32
	---help---
	  Say Y here if you have a Packet Engines G-NIC PCI Gigabit Ethernet
	  adapter or the SYM53C885 Ethernet controller. The Gigabit adapter is
	  used by the Beowulf Linux cluster project.  See
	  <http://cesdis.gsfc.nasa.gov/linux/drivers/yellowfin.html> for more
	  information about this driver in particular and Beowulf in general.

	  To compile this driver as a module, choose M here: the module
	  will be called yellowfin.  This is recommended.

config R8169
	tristate "Realtek 8169 gigabit ethernet support"
	depends on PCI
	select CRC32
	---help---
	  Say Y here if you have a Realtek 8169 PCI Gigabit Ethernet adapter.

	  To compile this driver as a module, choose M here: the module
	  will be called r8169.  This is recommended.

config R8169_NAPI
	bool "Use Rx Polling (NAPI) (EXPERIMENTAL)"
	depends on R8169 && EXPERIMENTAL
	help
	  NAPI is a new driver API designed to reduce CPU and interrupt load
	  when the driver is receiving lots of packets from the card. It is
	  still somewhat experimental and thus not yet enabled by default.

	  If your estimated Rx load is 10kpps or more, or if the card will be
	  deployed on potentially unfriendly networks (e.g. in a firewall),
	  then say Y here.

	  If in doubt, say N.

config R8169_VLAN
	bool "VLAN support"
	depends on R8169 && VLAN_8021Q
	---help---
	  Say Y here for the r8169 driver to support the functions required
	  by the kernel 802.1Q code.
	  
	  If in doubt, say Y.

config SB1250_MAC
	tristate "SB1250 Gigabit Ethernet support"
	depends on SIBYTE_SB1xxx_SOC
	select PHYLIB
	---help---
	  This driver supports Gigabit Ethernet interfaces based on the
	  Broadcom SiByte family of System-On-a-Chip parts.  They include
	  the BCM1120, BCM1125, BCM1125H, BCM1250, BCM1255, BCM1280, BCM1455
	  and BCM1480 chips.

	  To compile this driver as a module, choose M here: the module
	  will be called sb1250-mac.

config SIS190
	tristate "SiS190/SiS191 gigabit ethernet support"
	depends on PCI
	select CRC32
	select MII
	---help---
	  Say Y here if you have a SiS 190 PCI Fast Ethernet adapter or
	  a SiS 191 PCI Gigabit Ethernet adapter. Both are expected to
	  appear in lan on motherboard designs which are based on SiS 965
	  and SiS 966 south bridge.

	  To compile this driver as a module, choose M here: the module
	  will be called sis190.  This is recommended.

config SKGE
	tristate "New SysKonnect GigaEthernet support"
	depends on PCI
	select CRC32
	---help---
	  This driver support the Marvell Yukon or SysKonnect SK-98xx/SK-95xx
	  and related Gigabit Ethernet adapters. It is a new smaller driver
	  with better performance and more complete ethtool support.

	  It does not support the link failover and network management 
	  features that "portable" vendor supplied sk98lin driver does.

	  This driver supports adapters based on the original Yukon chipset:
	  Marvell 88E8001, Belkin F5D5005, CNet GigaCard, DLink DGE-530T,
	  Linksys EG1032/EG1064, 3Com 3C940/3C940B, SysKonnect SK-9871/9872.

	  It does not support the newer Yukon2 chipset: a separate driver,
	  sky2, is provided for Yukon2-based adapters.

	  To compile this driver as a module, choose M here: the module
	  will be called skge.  This is recommended.

config SKGE_DEBUG
       bool "Debugging interface"
       depends on SKGE && DEBUG_FS
       help
	 This option adds the ability to dump driver state for debugging.
	 The file debugfs/skge/ethX displays the state of the internal
	 transmit and receive rings.

	 If unsure, say N.

config SKY2
	tristate "SysKonnect Yukon2 support"
	depends on PCI
	select CRC32
	---help---
	  This driver supports Gigabit Ethernet adapters based on the
	  Marvell Yukon 2 chipset:
	  Marvell 88E8021/88E8022/88E8035/88E8036/88E8038/88E8050/88E8052/
	  88E8053/88E8055/88E8061/88E8062, SysKonnect SK-9E21D/SK-9S21

	  There is companion driver for the older Marvell Yukon and
	  Genesis based adapters: skge.

	  To compile this driver as a module, choose M here: the module
	  will be called sky2.  This is recommended.

config SKY2_DEBUG
       bool "Debugging interface"
       depends on SKY2 && DEBUG_FS
       help
	 This option adds the ability to dump driver state for debugging.
	 The file debugfs/sky2/ethX displays the state of the internal
	 transmit and receive rings.

	 If unsure, say N.

config SK98LIN
	tristate "Marvell Yukon Chipset / SysKonnect SK-98xx Support (DEPRECATED)"
	depends on PCI
	---help---
	  Say Y here if you have a Marvell Yukon or SysKonnect SK-98xx/SK-95xx
	  compliant Gigabit Ethernet Adapter.

	  This driver supports the original Yukon chipset. This driver is
	  deprecated and will be removed from the kernel in the near future,
	  it has been replaced by the skge driver. skge is cleaner and
	  seems to work better.

	  This driver does not support the newer Yukon2 chipset. A separate
	  driver, sky2, is provided to support Yukon2-based adapters.

	  The following adapters are supported by this driver:
	    - 3Com 3C940 Gigabit LOM Ethernet Adapter
	    - 3Com 3C941 Gigabit LOM Ethernet Adapter
	    - Allied Telesyn AT-2970LX Gigabit Ethernet Adapter
	    - Allied Telesyn AT-2970LX/2SC Gigabit Ethernet Adapter
	    - Allied Telesyn AT-2970SX Gigabit Ethernet Adapter
	    - Allied Telesyn AT-2970SX/2SC Gigabit Ethernet Adapter
	    - Allied Telesyn AT-2970TX Gigabit Ethernet Adapter
	    - Allied Telesyn AT-2970TX/2TX Gigabit Ethernet Adapter
	    - Allied Telesyn AT-2971SX Gigabit Ethernet Adapter
	    - Allied Telesyn AT-2971T Gigabit Ethernet Adapter
	    - Belkin Gigabit Desktop Card 10/100/1000Base-T Adapter, Copper RJ-45
	    - EG1032 v2 Instant Gigabit Network Adapter
	    - EG1064 v2 Instant Gigabit Network Adapter
	    - Marvell 88E8001 Gigabit LOM Ethernet Adapter (Abit)
	    - Marvell 88E8001 Gigabit LOM Ethernet Adapter (Albatron)
	    - Marvell 88E8001 Gigabit LOM Ethernet Adapter (Asus)
	    - Marvell 88E8001 Gigabit LOM Ethernet Adapter (ECS)
	    - Marvell 88E8001 Gigabit LOM Ethernet Adapter (Epox)
	    - Marvell 88E8001 Gigabit LOM Ethernet Adapter (Foxconn)
	    - Marvell 88E8001 Gigabit LOM Ethernet Adapter (Gigabyte)
	    - Marvell 88E8001 Gigabit LOM Ethernet Adapter (Iwill)
	    - Marvell 88E8050 Gigabit LOM Ethernet Adapter (Intel)
	    - Marvell RDK-8001 Adapter
	    - Marvell RDK-8002 Adapter
	    - Marvell RDK-8003 Adapter
	    - Marvell RDK-8004 Adapter
	    - Marvell RDK-8006 Adapter
	    - Marvell RDK-8007 Adapter
	    - Marvell RDK-8008 Adapter
	    - Marvell RDK-8009 Adapter
	    - Marvell RDK-8010 Adapter
	    - Marvell RDK-8011 Adapter
	    - Marvell RDK-8012 Adapter
	    - Marvell RDK-8052 Adapter
	    - Marvell Yukon Gigabit Ethernet 10/100/1000Base-T Adapter (32 bit)
	    - Marvell Yukon Gigabit Ethernet 10/100/1000Base-T Adapter (64 bit)
	    - N-Way PCI-Bus Giga-Card 1000/100/10Mbps(L)
	    - SK-9521 10/100/1000Base-T Adapter
	    - SK-9521 V2.0 10/100/1000Base-T Adapter
	    - SK-9821 Gigabit Ethernet Server Adapter (SK-NET GE-T)
	    - SK-9821 V2.0 Gigabit Ethernet 10/100/1000Base-T Adapter
	    - SK-9822 Gigabit Ethernet Server Adapter (SK-NET GE-T dual link)
	    - SK-9841 Gigabit Ethernet Server Adapter (SK-NET GE-LX)
	    - SK-9841 V2.0 Gigabit Ethernet 1000Base-LX Adapter
	    - SK-9842 Gigabit Ethernet Server Adapter (SK-NET GE-LX dual link)
	    - SK-9843 Gigabit Ethernet Server Adapter (SK-NET GE-SX)
	    - SK-9843 V2.0 Gigabit Ethernet 1000Base-SX Adapter
	    - SK-9844 Gigabit Ethernet Server Adapter (SK-NET GE-SX dual link)
	    - SK-9851 V2.0 Gigabit Ethernet 1000Base-SX Adapter
	    - SK-9861 Gigabit Ethernet Server Adapter (SK-NET GE-SX Volition)
	    - SK-9861 V2.0 Gigabit Ethernet 1000Base-SX Adapter
	    - SK-9862 Gigabit Ethernet Server Adapter (SK-NET GE-SX Volition dual link)
	    - SK-9871 Gigabit Ethernet Server Adapter (SK-NET GE-ZX)
	    - SK-9871 V2.0 Gigabit Ethernet 1000Base-ZX Adapter
	    - SK-9872 Gigabit Ethernet Server Adapter (SK-NET GE-ZX dual link)
	    - SMC EZ Card 1000 (SMC9452TXV.2)
	  
	  The adapters support Jumbo Frames.
	  The dual link adapters support link-failover and dual port features.
	  Both Marvell Yukon and SysKonnect SK-98xx/SK-95xx adapters support 
	  the scatter-gather functionality with sendfile(). Please refer to 
	  <file:Documentation/networking/sk98lin.txt> for more information about
	  optional driver parameters.
	  Questions concerning this driver may be addressed to:
	      <linux@syskonnect.de>
	  
	  If you want to compile this driver as a module ( = code which can be
	  inserted in and removed from the running kernel whenever you want),
	  say M here and read <file:Documentation/kbuild/modules.txt>. The module will
	  be called sk98lin. This is recommended.

config VIA_VELOCITY
	tristate "VIA Velocity support"
	depends on PCI
	select CRC32
	select CRC_CCITT
	select MII
	help
	  If you have a VIA "Velocity" based network card say Y here.

	  To compile this driver as a module, choose M here. The module
	  will be called via-velocity.

config TIGON3
	tristate "Broadcom Tigon3 support"
	depends on PCI
	help
	  This driver supports Broadcom Tigon3 based gigabit Ethernet cards.

	  To compile this driver as a module, choose M here: the module
	  will be called tg3.  This is recommended.

config BNX2
	tristate "Broadcom NetXtremeII support"
	depends on PCI
	select CRC32
	select ZLIB_INFLATE
	help
	  This driver supports Broadcom NetXtremeII gigabit Ethernet cards.

	  To compile this driver as a module, choose M here: the module
	  will be called bnx2.  This is recommended.

config SPIDER_NET
	tristate "Spider Gigabit Ethernet driver"
	depends on PCI && (PPC_IBM_CELL_BLADE || PPC_CELLEB)
	select FW_LOADER
	help
	  This driver supports the Gigabit Ethernet chips present on the
	  Cell Processor-Based Blades from IBM.

config TSI108_ETH
	   tristate "Tundra TSI108 gigabit Ethernet support"
	   depends on TSI108_BRIDGE
	   help
	     This driver supports Tundra TSI108 gigabit Ethernet ports.
	     To compile this driver as a module, choose M here: the module
	     will be called tsi108_eth.

config GELIC_NET
	tristate "PS3 Gigabit Ethernet driver"
	depends on PPC_PS3
	help
	  This driver supports the network device on the PS3 game
	  console.  This driver has built-in support for Ethernet.

	  To compile this driver as a module, choose M here: the
	  module will be called ps3_gelic.

config GELIC_WIRELESS
       bool "PS3 Wireless support"
       depends on GELIC_NET
<<<<<<< HEAD
=======
       select WIRELESS_EXT
>>>>>>> 976dde01
       help
        This option adds the support for the wireless feature of PS3.
        If you have the wireless-less model of PS3 or have no plan to
        use wireless feature, disabling this option saves memory.  As
        the driver automatically distinguishes the models, you can
        safely enable this option even if you have a wireless-less model.

config GIANFAR
	tristate "Gianfar Ethernet"
	depends on FSL_SOC
	select PHYLIB
	select CRC32
	help
	  This driver supports the Gigabit TSEC on the MPC83xx, MPC85xx,
	  and MPC86xx family of chips, and the FEC on the 8540.

config GFAR_NAPI
	bool "Use Rx Polling (NAPI)"
	depends on GIANFAR

config UCC_GETH
	tristate "Freescale QE Gigabit Ethernet"
	depends on QUICC_ENGINE
	select PHYLIB
	help
	  This driver supports the Gigabit Ethernet mode of the QUICC Engine,
	  which is available on some Freescale SOCs.

config UGETH_NAPI
	bool "Use Rx Polling (NAPI)"
	depends on UCC_GETH

config UGETH_MAGIC_PACKET
	bool "Magic Packet detection support"
	depends on UCC_GETH

config UGETH_FILTERING
	bool "Mac address filtering support"
	depends on UCC_GETH

config UGETH_TX_ON_DEMAND
	bool "Transmit on Demand support"
	depends on UCC_GETH

config MV643XX_ETH
	tristate "Marvell Discovery (643XX) and Orion ethernet support"
	depends on MV64360 || MV64X60 || (PPC_MULTIPLATFORM && PPC32) || ARCH_ORION
	select MII
	help
	  This driver supports the gigabit ethernet MACs in the
	  Marvell Discovery PPC/MIPS chipset family (MV643XX) and
	  in the Marvell Orion ARM SoC family.

	  Some boards that use the Discovery chipset are the Momenco
	  Ocelot C and Jaguar ATX and Pegasos II.

config QLA3XXX
	tristate "QLogic QLA3XXX Network Driver Support"
	depends on PCI
	help
	  This driver supports QLogic ISP3XXX gigabit Ethernet cards.

	  To compile this driver as a module, choose M here: the module
	  will be called qla3xxx.

config ATL1
	tristate "Attansic L1 Gigabit Ethernet support (EXPERIMENTAL)"
	depends on PCI && EXPERIMENTAL
	select CRC32
	select MII
	help
	  This driver supports the Attansic L1 gigabit ethernet adapter.

	  To compile this driver as a module, choose M here.  The module
	  will be called atl1.

endif # NETDEV_1000

#
#	10 Gigabit Ethernet
#

menuconfig NETDEV_10000
	bool "Ethernet (10000 Mbit)"
	depends on !UML
	default y
	---help---
	  Say Y here to get to see options for 10 Gigabit Ethernet drivers.
	  This option alone does not add any kernel code.

	  If you say N, all options in this submenu will be skipped and disabled.

if NETDEV_10000

config CHELSIO_T1
        tristate "Chelsio 10Gb Ethernet support"
        depends on PCI
	select CRC32
        help
          This driver supports Chelsio gigabit and 10-gigabit
          Ethernet cards. More information about adapter features and
	  performance tuning is in <file:Documentation/networking/cxgb.txt>.

          For general information about Chelsio and our products, visit
          our website at <http://www.chelsio.com>.

          For customer support, please visit our customer support page at
          <http://www.chelsio.com/support.htm>.

          Please send feedback to <linux-bugs@chelsio.com>.

          To compile this driver as a module, choose M here: the module
          will be called cxgb.

config CHELSIO_T1_1G
        bool "Chelsio gigabit Ethernet support"
        depends on CHELSIO_T1
        help
          Enables support for Chelsio's gigabit Ethernet PCI cards.  If you
          are using only 10G cards say 'N' here.

config CHELSIO_T1_NAPI
	bool "Use Rx Polling (NAPI)"
	depends on CHELSIO_T1
	default y
	help
	  NAPI is a driver API designed to reduce CPU and interrupt load
	  when the driver is receiving lots of packets from the card.

config CHELSIO_T3
	tristate "Chelsio Communications T3 10Gb Ethernet support"
	depends on PCI
	select FW_LOADER
	help
	  This driver supports Chelsio T3-based gigabit and 10Gb Ethernet
	  adapters.

	  For general information about Chelsio and our products, visit
	  our website at <http://www.chelsio.com>.

	  For customer support, please visit our customer support page at
	  <http://www.chelsio.com/support.htm>.

	  Please send feedback to <linux-bugs@chelsio.com>.

	  To compile this driver as a module, choose M here: the module
	  will be called cxgb3.

config EHEA
	tristate "eHEA Ethernet support"
	depends on IBMEBUS && INET
	select INET_LRO
	---help---
	  This driver supports the IBM pSeries eHEA ethernet adapter.

	  To compile the driver as a module, choose M here. The module
	  will be called ehea.

config IXGBE
	tristate "Intel(R) 10GbE PCI Express adapters support"
	depends on PCI
	---help---
	  This driver supports Intel(R) 10GbE PCI Express family of
	  adapters.  For more information on how to identify your adapter, go
	  to the Adapter & Driver ID Guide at:

	  <http://support.intel.com/support/network/adapter/pro100/21397.htm>

	  For general information and support, go to the Intel support
	  website at:

	  <http://support.intel.com>

	  To compile this driver as a module, choose M here. The module
	  will be called ixgbe.

config IXGB
	tristate "Intel(R) PRO/10GbE support"
	depends on PCI
	---help---
	  This driver supports Intel(R) PRO/10GbE family of adapters for
	  PCI-X type cards. For PCI-E type cards, use the "ixgbe" driver
	  instead. For more information on how to identify your adapter, go
	  to the Adapter & Driver ID Guide at:

	  <http://support.intel.com/support/network/adapter/pro100/21397.htm>

	  For general information and support, go to the Intel support
	  website at:

	  <http://support.intel.com>

	  More specific information on configuring the driver is in 
	  <file:Documentation/networking/ixgb.txt>.

	  To compile this driver as a module, choose M here. The module
	  will be called ixgb.

config IXGB_NAPI
	bool "Use Rx Polling (NAPI) (EXPERIMENTAL)"
	depends on IXGB && EXPERIMENTAL
	help
	  NAPI is a new driver API designed to reduce CPU and interrupt load
	  when the driver is receiving lots of packets from the card. It is
	  still somewhat experimental and thus not yet enabled by default.

	  If your estimated Rx load is 10kpps or more, or if the card will be
	  deployed on potentially unfriendly networks (e.g. in a firewall),
	  then say Y here.

	  If in doubt, say N.

config S2IO
	tristate "S2IO 10Gbe XFrame NIC"
	depends on PCI
	---help---
	  This driver supports the 10Gbe XFrame NIC of S2IO. 
	  More specific information on configuring the driver is in 
	  <file:Documentation/networking/s2io.txt>.

config S2IO_NAPI
	bool "Use Rx Polling (NAPI) (EXPERIMENTAL)"
	depends on S2IO && EXPERIMENTAL
	help
	  NAPI is a new driver API designed to reduce CPU and interrupt load
	  when the driver is receiving lots of packets from the card. It is
	  still somewhat experimental and thus not yet enabled by default.

	  If your estimated Rx load is 10kpps or more, or if the card will be
	  deployed on potentially unfriendly networks (e.g. in a firewall),
	  then say Y here.

	  If in doubt, say N.

config MYRI10GE
	tristate "Myricom Myri-10G Ethernet support"
	depends on PCI && INET
	select FW_LOADER
	select CRC32
	select INET_LRO
	---help---
	  This driver supports Myricom Myri-10G Dual Protocol interface in
	  Ethernet mode. If the eeprom on your board is not recent enough,
	  you will need a newer firmware image.
	  You may get this image or more information, at:

	  <http://www.myri.com/scs/download-Myri10GE.html>

	  To compile this driver as a module, choose M here. The module
	  will be called myri10ge.

config NETXEN_NIC
	tristate "NetXen Multi port (1/10) Gigabit Ethernet NIC"
	depends on PCI
	help
	  This enables the support for NetXen's Gigabit Ethernet card.

config NIU
	tristate "Sun Neptune 10Gbit Ethernet support"
	depends on PCI
	help
	  This enables support for cards based upon Sun's
	  Neptune chipset.

config PASEMI_MAC
	tristate "PA Semi 1/10Gbit MAC"
	depends on PPC64 && PCI
	select PHYLIB
	select INET_LRO
	help
	  This driver supports the on-chip 1/10Gbit Ethernet controller on
	  PA Semi's PWRficient line of chips.

config MLX4_CORE
	tristate
	depends on PCI
	default n

config MLX4_DEBUG
	bool "Verbose debugging output" if (MLX4_CORE && EMBEDDED)
	depends on MLX4_CORE
	default y
	---help---
	  This option causes debugging code to be compiled into the
	  mlx4_core driver.  The output can be turned on via the
	  debug_level module parameter (which can also be set after
	  the driver is loaded through sysfs).

config TEHUTI
	tristate "Tehuti Networks 10G Ethernet"
	depends on PCI
	help
	  Tehuti Networks 10G Ethernet NIC

config BNX2X
	tristate "Broadcom NetXtremeII 10Gb support"
	depends on PCI
	select ZLIB_INFLATE
	help
	  This driver supports Broadcom NetXtremeII 10 gigabit Ethernet cards.
	  To compile this driver as a module, choose M here: the module
	  will be called bnx2x.  This is recommended.


endif # NETDEV_10000

source "drivers/net/tokenring/Kconfig"

source "drivers/net/wireless/Kconfig"

source "drivers/net/usb/Kconfig"

source "drivers/net/pcmcia/Kconfig"

source "drivers/net/wan/Kconfig"

source "drivers/atm/Kconfig"

source "drivers/s390/net/Kconfig"

config XEN_NETDEV_FRONTEND
	tristate "Xen network device frontend driver"
	depends on XEN
	default y
	help
	  The network device frontend driver allows the kernel to
	  access network devices exported exported by a virtual
	  machine containing a physical network device driver. The
	  frontend driver is intended for unprivileged guest domains;
	  if you are compiling a kernel for a Xen guest, you almost
	  certainly want to enable this.

config ISERIES_VETH
	tristate "iSeries Virtual Ethernet driver support"
	depends on PPC_ISERIES

config RIONET
	tristate "RapidIO Ethernet over messaging driver support"
	depends on RAPIDIO

config RIONET_TX_SIZE
	int "Number of outbound queue entries"
	depends on RIONET
	default "128"

config RIONET_RX_SIZE
	int "Number of inbound queue entries"
	depends on RIONET
	default "128"

config FDDI
	bool "FDDI driver support"
	depends on (PCI || EISA || TC)
	help
	  Fiber Distributed Data Interface is a high speed local area network
	  design; essentially a replacement for high speed Ethernet. FDDI can
	  run over copper or fiber. If you are connected to such a network and
	  want a driver for the FDDI card in your computer, say Y here (and
	  then also Y to the driver for your FDDI card, below). Most people
	  will say N.

config DEFXX
	tristate "Digital DEFTA/DEFEA/DEFPA adapter support"
	depends on FDDI && (PCI || EISA || TC)
	---help---
	  This is support for the DIGITAL series of TURBOchannel (DEFTA),
	  EISA (DEFEA) and PCI (DEFPA) controllers which can connect you
	  to a local FDDI network.

	  To compile this driver as a module, choose M here: the module
	  will be called defxx.  If unsure, say N.

config DEFXX_MMIO
	bool
	prompt "Use MMIO instead of PIO" if PCI || EISA
	depends on DEFXX
	default n if PCI || EISA
	default y
	---help---
	  This instructs the driver to use EISA or PCI memory-mapped I/O
	  (MMIO) as appropriate instead of programmed I/O ports (PIO).
	  Enabling this gives an improvement in processing time in parts
	  of the driver, but it may cause problems with EISA (DEFEA)
	  adapters.  TURBOchannel does not have the concept of I/O ports,
	  so MMIO is always used for these (DEFTA) adapters.

	  If unsure, say N.

config SKFP
	tristate "SysKonnect FDDI PCI support"
	depends on FDDI && PCI
	select BITREVERSE
	---help---
	  Say Y here if you have a SysKonnect FDDI PCI adapter.
	  The following adapters are supported by this driver:
	  - SK-5521 (SK-NET FDDI-UP)
	  - SK-5522 (SK-NET FDDI-UP DAS)
	  - SK-5541 (SK-NET FDDI-FP)
	  - SK-5543 (SK-NET FDDI-LP)
	  - SK-5544 (SK-NET FDDI-LP DAS)
	  - SK-5821 (SK-NET FDDI-UP64)
	  - SK-5822 (SK-NET FDDI-UP64 DAS)
	  - SK-5841 (SK-NET FDDI-FP64)
	  - SK-5843 (SK-NET FDDI-LP64)
	  - SK-5844 (SK-NET FDDI-LP64 DAS)
	  - Netelligent 100 FDDI DAS Fibre SC
	  - Netelligent 100 FDDI SAS Fibre SC
	  - Netelligent 100 FDDI DAS UTP
	  - Netelligent 100 FDDI SAS UTP
	  - Netelligent 100 FDDI SAS Fibre MIC

	  Read <file:Documentation/networking/skfp.txt> for information about
	  the driver.

	  Questions concerning this driver can be addressed to:
	  <linux@syskonnect.de>

	  To compile this driver as a module, choose M here: the module
	  will be called skfp.  This is recommended.

config HIPPI
	bool "HIPPI driver support (EXPERIMENTAL)"
	depends on EXPERIMENTAL && INET && PCI
	help
	  HIgh Performance Parallel Interface (HIPPI) is a 800Mbit/sec and
	  1600Mbit/sec dual-simplex switched or point-to-point network. HIPPI
	  can run over copper (25m) or fiber (300m on multi-mode or 10km on
	  single-mode). HIPPI networks are commonly used for clusters and to
	  connect to super computers. If you are connected to a HIPPI network
	  and have a HIPPI network card in your computer that you want to use
	  under Linux, say Y here (you must also remember to enable the driver
	  for your HIPPI card below). Most people will say N here.

config ROADRUNNER
	tristate "Essential RoadRunner HIPPI PCI adapter support (EXPERIMENTAL)"
	depends on HIPPI && PCI
	help
	  Say Y here if this is your PCI HIPPI network card.

	  To compile this driver as a module, choose M here: the module
	  will be called rrunner.  If unsure, say N.

config ROADRUNNER_LARGE_RINGS
	bool "Use large TX/RX rings (EXPERIMENTAL)"
	depends on ROADRUNNER
	help
	  If you say Y here, the RoadRunner driver will preallocate up to 2 MB
	  of additional memory to allow for fastest operation, both for
	  transmitting and receiving. This memory cannot be used by any other
	  kernel code or by user space programs. Say Y here only if you have
	  the memory.

config PLIP
	tristate "PLIP (parallel port) support"
	depends on PARPORT
	---help---
	  PLIP (Parallel Line Internet Protocol) is used to create a
	  reasonably fast mini network consisting of two (or, rarely, more)
	  local machines.  A PLIP link from a Linux box is a popular means to
	  install a Linux distribution on a machine which doesn't have a
	  CD-ROM drive (a minimal system has to be transferred with floppies
	  first). The kernels on both machines need to have this PLIP option
	  enabled for this to work.

	  The PLIP driver has two modes, mode 0 and mode 1.  The parallel
	  ports (the connectors at the computers with 25 holes) are connected
	  with "null printer" or "Turbo Laplink" cables which can transmit 4
	  bits at a time (mode 0) or with special PLIP cables, to be used on
	  bidirectional parallel ports only, which can transmit 8 bits at a
	  time (mode 1); you can find the wiring of these cables in
	  <file:Documentation/networking/PLIP.txt>.  The cables can be up to
	  15m long.  Mode 0 works also if one of the machines runs DOS/Windows
	  and has some PLIP software installed, e.g. the Crynwr PLIP packet
	  driver (<http://oak.oakland.edu/simtel.net/msdos/pktdrvr-pre.html>)
	  and winsock or NCSA's telnet.

	  If you want to use PLIP, say Y and read the PLIP mini-HOWTO as well
	  as the NET-3-HOWTO, both available from
	  <http://www.tldp.org/docs.html#howto>.  Note that the PLIP
	  protocol has been changed and this PLIP driver won't work together
	  with the PLIP support in Linux versions 1.0.x.  This option enlarges
	  your kernel by about 8 KB.

	  To compile this driver as a module, choose M here. The module
	  will be called plip. If unsure, say Y or M, in case you buy
	  a laptop later.

config PPP
	tristate "PPP (point-to-point protocol) support"
	select SLHC
	---help---
	  PPP (Point to Point Protocol) is a newer and better SLIP.  It serves
	  the same purpose: sending Internet traffic over telephone (and other
	  serial) lines.  Ask your access provider if they support it, because
	  otherwise you can't use it; most Internet access providers these
	  days support PPP rather than SLIP.

	  To use PPP, you need an additional program called pppd as described
	  in the PPP-HOWTO, available at
	  <http://www.tldp.org/docs.html#howto>.  Make sure that you have
	  the version of pppd recommended in <file:Documentation/Changes>.
	  The PPP option enlarges your kernel by about 16 KB.

	  There are actually two versions of PPP: the traditional PPP for
	  asynchronous lines, such as regular analog phone lines, and
	  synchronous PPP which can be used over digital ISDN lines for
	  example.  If you want to use PPP over phone lines or other
	  asynchronous serial lines, you need to say Y (or M) here and also to
	  the next option, "PPP support for async serial ports".  For PPP over
	  synchronous lines, you should say Y (or M) here and to "Support
	  synchronous PPP", below.

	  If you said Y to "Version information on all symbols" above, then
	  you cannot compile the PPP driver into the kernel; you can then only
	  compile it as a module. To compile this driver as a module, choose M
	  here. The module will be called ppp_generic.

config PPP_MULTILINK
	bool "PPP multilink support (EXPERIMENTAL)"
	depends on PPP && EXPERIMENTAL
	help
	  PPP multilink is a protocol (defined in RFC 1990) which allows you
	  to combine several (logical or physical) lines into one logical PPP
	  connection, so that you can utilize your full bandwidth.

	  This has to be supported at the other end as well and you need a
	  version of the pppd daemon which understands the multilink protocol.

	  If unsure, say N.

config PPP_FILTER
	bool "PPP filtering"
	depends on PPP
	help
	  Say Y here if you want to be able to filter the packets passing over
	  PPP interfaces.  This allows you to control which packets count as
	  activity (i.e. which packets will reset the idle timer or bring up
	  a demand-dialed link) and which packets are to be dropped entirely.
	  You need to say Y here if you wish to use the pass-filter and
	  active-filter options to pppd.

	  If unsure, say N.

config PPP_ASYNC
	tristate "PPP support for async serial ports"
	depends on PPP
	select CRC_CCITT
	---help---
	  Say Y (or M) here if you want to be able to use PPP over standard
	  asynchronous serial ports, such as COM1 or COM2 on a PC.  If you use
	  a modem (not a synchronous or ISDN modem) to contact your ISP, you
	  need this option.

	  To compile this driver as a module, choose M here.

	  If unsure, say Y.

config PPP_SYNC_TTY
	tristate "PPP support for sync tty ports"
	depends on PPP
	help
	  Say Y (or M) here if you want to be able to use PPP over synchronous
	  (HDLC) tty devices, such as the SyncLink adapter. These devices
	  are often used for high-speed leased lines like T1/E1.

	  To compile this driver as a module, choose M here.

config PPP_DEFLATE
	tristate "PPP Deflate compression"
	depends on PPP
	select ZLIB_INFLATE
	select ZLIB_DEFLATE
	---help---
	  Support for the Deflate compression method for PPP, which uses the
	  Deflate algorithm (the same algorithm that gzip uses) to compress
	  each PPP packet before it is sent over the wire.  The machine at the
	  other end of the PPP link (usually your ISP) has to support the
	  Deflate compression method as well for this to be useful.  Even if
	  they don't support it, it is safe to say Y here.

	  To compile this driver as a module, choose M here.

config PPP_BSDCOMP
	tristate "PPP BSD-Compress compression"
	depends on PPP
	---help---
	  Support for the BSD-Compress compression method for PPP, which uses
	  the LZW compression method to compress each PPP packet before it is
	  sent over the wire. The machine at the other end of the PPP link
	  (usually your ISP) has to support the BSD-Compress compression
	  method as well for this to be useful. Even if they don't support it,
	  it is safe to say Y here.

	  The PPP Deflate compression method ("PPP Deflate compression",
	  above) is preferable to BSD-Compress, because it compresses better
	  and is patent-free.

	  Note that the BSD compression code will always be compiled as a
	  module; it is called bsd_comp and will show up in the directory
	  modules once you have said "make modules". If unsure, say N.

config PPP_MPPE
       tristate "PPP MPPE compression (encryption) (EXPERIMENTAL)"
       depends on PPP && EXPERIMENTAL
       select CRYPTO
       select CRYPTO_SHA1
       select CRYPTO_ARC4
       select CRYPTO_ECB
       ---help---
         Support for the MPPE Encryption protocol, as employed by the
	 Microsoft Point-to-Point Tunneling Protocol.

	 See http://pptpclient.sourceforge.net/ for information on
	 configuring PPTP clients and servers to utilize this method.

config PPPOE
	tristate "PPP over Ethernet (EXPERIMENTAL)"
	depends on EXPERIMENTAL && PPP
	help
	  Support for PPP over Ethernet.

	  This driver requires the latest version of pppd from the CVS
	  repository at cvs.samba.org.  Alternatively, see the 
	  RoaringPenguin package (<http://www.roaringpenguin.com/pppoe>)
	  which contains instruction on how to use this driver (under 
	  the heading "Kernel mode PPPoE").

config PPPOATM
	tristate "PPP over ATM"
	depends on ATM && PPP
	help
	  Support PPP (Point to Point Protocol) encapsulated in ATM frames.
	  This implementation does not yet comply with section 8 of RFC2364,
	  which can lead to bad results if the ATM peer loses state and
	  changes its encapsulation unilaterally.

config PPPOL2TP
	tristate "PPP over L2TP (EXPERIMENTAL)"
	depends on EXPERIMENTAL && PPP && INET
	help
	  Support for PPP-over-L2TP socket family. L2TP is a protocol
	  used by ISPs and enterprises to tunnel PPP traffic over UDP
	  tunnels. L2TP is replacing PPTP for VPN uses.

	  This kernel component handles only L2TP data packets: a
	  userland daemon handles L2TP the control protocol (tunnel
	  and session setup). One such daemon is OpenL2TP
	  (http://openl2tp.sourceforge.net/).

config SLIP
	tristate "SLIP (serial line) support"
	---help---
	  Say Y if you intend to use SLIP or CSLIP (compressed SLIP) to
	  connect to your Internet service provider or to connect to some
	  other local Unix box or if you want to configure your Linux box as a
	  Slip/CSlip server for other people to dial in. SLIP (Serial Line
	  Internet Protocol) is a protocol used to send Internet traffic over
	  serial connections such as telephone lines or null modem cables;
	  nowadays, the protocol PPP is more commonly used for this same
	  purpose.

	  Normally, your access provider has to support SLIP in order for you
	  to be able to use it, but there is now a SLIP emulator called SLiRP
	  around (available from
	  <ftp://ibiblio.org/pub/Linux/system/network/serial/>) which
	  allows you to use SLIP over a regular dial up shell connection. If
	  you plan to use SLiRP, make sure to say Y to CSLIP, below. The
	  NET-3-HOWTO, available from
	  <http://www.tldp.org/docs.html#howto>, explains how to
	  configure SLIP. Note that you don't need this option if you just
	  want to run term (term is a program which gives you almost full
	  Internet connectivity if you have a regular dial up shell account on
	  some Internet connected Unix computer. Read
	  <http://www.bart.nl/~patrickr/term-howto/Term-HOWTO.html>). SLIP
	  support will enlarge your kernel by about 4 KB. If unsure, say N.

	  To compile this driver as a module, choose M here. The module
	  will be called slip.

config SLIP_COMPRESSED
	bool "CSLIP compressed headers"
	depends on SLIP
	select SLHC
	---help---
	  This protocol is faster than SLIP because it uses compression on the
	  TCP/IP headers (not on the data itself), but it has to be supported
	  on both ends. Ask your access provider if you are not sure and
	  answer Y, just in case. You will still be able to use plain SLIP. If
	  you plan to use SLiRP, the SLIP emulator (available from
	  <ftp://ibiblio.org/pub/Linux/system/network/serial/>) which
	  allows you to use SLIP over a regular dial up shell connection, you
	  definitely want to say Y here. The NET-3-HOWTO, available from
	  <http://www.tldp.org/docs.html#howto>, explains how to configure
	  CSLIP. This won't enlarge your kernel.

config SLHC
	tristate
	help
	  This option enables Van Jacobsen serial line header compression
	  routines.

config SLIP_SMART
	bool "Keepalive and linefill"
	depends on SLIP
	help
	  Adds additional capabilities to the SLIP driver to support the
	  RELCOM line fill and keepalive monitoring. Ideal on poor quality
	  analogue lines.

config SLIP_MODE_SLIP6
	bool "Six bit SLIP encapsulation"
	depends on SLIP
	help
	  Just occasionally you may need to run IP over hostile serial
	  networks that don't pass all control characters or are only seven
	  bit. Saying Y here adds an extra mode you can use with SLIP:
	  "slip6". In this mode, SLIP will only send normal ASCII symbols over
	  the serial device. Naturally, this has to be supported at the other
	  end of the link as well. It's good enough, for example, to run IP
	  over the async ports of a Camtec JNT Pad. If unsure, say N.

config NET_FC
	bool "Fibre Channel driver support"
	depends on SCSI && PCI
	help
	  Fibre Channel is a high speed serial protocol mainly used to connect
	  large storage devices to the computer; it is compatible with and
	  intended to replace SCSI.

	  If you intend to use Fibre Channel, you need to have a Fibre channel
	  adaptor card in your computer; say Y here and to the driver for your
	  adaptor below. You also should have said Y to "SCSI support" and
	  "SCSI generic support".

config NETCONSOLE
	tristate "Network console logging support (EXPERIMENTAL)"
	depends on EXPERIMENTAL
	---help---
	If you want to log kernel messages over the network, enable this.
	See <file:Documentation/networking/netconsole.txt> for details.

config NETCONSOLE_DYNAMIC
	bool "Dynamic reconfiguration of logging targets (EXPERIMENTAL)"
	depends on NETCONSOLE && SYSFS && EXPERIMENTAL
	select CONFIGFS_FS
	help
	  This option enables the ability to dynamically reconfigure target
	  parameters (interface, IP addresses, port numbers, MAC addresses)
	  at runtime through a userspace interface exported using configfs.
	  See <file:Documentation/networking/netconsole.txt> for details.

config NETPOLL
	def_bool NETCONSOLE

config NETPOLL_TRAP
	bool "Netpoll traffic trapping"
	default n
	depends on NETPOLL

config NET_POLL_CONTROLLER
	def_bool NETPOLL

config VIRTIO_NET
	tristate "Virtio network driver (EXPERIMENTAL)"
	depends on EXPERIMENTAL && VIRTIO
	---help---
	  This is the virtual network driver for virtio.  It can be used with
          lguest or QEMU based VMMs (like KVM or Xen).  Say Y or M.

endif # NETDEVICES<|MERGE_RESOLUTION|>--- conflicted
+++ resolved
@@ -2368,10 +2368,7 @@
 config GELIC_WIRELESS
        bool "PS3 Wireless support"
        depends on GELIC_NET
-<<<<<<< HEAD
-=======
        select WIRELESS_EXT
->>>>>>> 976dde01
        help
         This option adds the support for the wireless feature of PS3.
         If you have the wireless-less model of PS3 or have no plan to
