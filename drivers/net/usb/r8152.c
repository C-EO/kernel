/*
 *  Copyright (c) 2014 Realtek Semiconductor Corp. All rights reserved.
 *
 * This program is free software; you can redistribute it and/or
 * modify it under the terms of the GNU General Public License
 * version 2 as published by the Free Software Foundation.
 *
 */

#include <linux/signal.h>
#include <linux/slab.h>
#include <linux/module.h>
#include <linux/netdevice.h>
#include <linux/etherdevice.h>
#include <linux/mii.h>
#include <linux/ethtool.h>
#include <linux/usb.h>
#include <linux/crc32.h>
#include <linux/if_vlan.h>
#include <linux/uaccess.h>
#include <linux/list.h>
#include <linux/ip.h>
#include <linux/ipv6.h>
#include <net/ip6_checksum.h>
#include <uapi/linux/mdio.h>
#include <linux/mdio.h>
#include <linux/usb/cdc.h>
#include <linux/suspend.h>
#include <linux/acpi.h>

/* Information for net-next */
#define NETNEXT_VERSION		"08"

/* Information for net */
<<<<<<< HEAD
#define NET_VERSION		"7"
=======
#define NET_VERSION		"8"
>>>>>>> a062067a

#define DRIVER_VERSION		"v1." NETNEXT_VERSION "." NET_VERSION
#define DRIVER_AUTHOR "Realtek linux nic maintainers <nic_swsd@realtek.com>"
#define DRIVER_DESC "Realtek RTL8152/RTL8153 Based USB Ethernet Adapters"
#define MODULENAME "r8152"

#define R8152_PHY_ID		32

#define PLA_IDR			0xc000
#define PLA_RCR			0xc010
#define PLA_RMS			0xc016
#define PLA_RXFIFO_CTRL0	0xc0a0
#define PLA_RXFIFO_CTRL1	0xc0a4
#define PLA_RXFIFO_CTRL2	0xc0a8
#define PLA_DMY_REG0		0xc0b0
#define PLA_FMC			0xc0b4
#define PLA_CFG_WOL		0xc0b6
#define PLA_TEREDO_CFG		0xc0bc
#define PLA_MAR			0xcd00
#define PLA_BACKUP		0xd000
#define PAL_BDC_CR		0xd1a0
#define PLA_TEREDO_TIMER	0xd2cc
#define PLA_REALWOW_TIMER	0xd2e8
#define PLA_LEDSEL		0xdd90
#define PLA_LED_FEATURE		0xdd92
#define PLA_PHYAR		0xde00
#define PLA_BOOT_CTRL		0xe004
#define PLA_GPHY_INTR_IMR	0xe022
#define PLA_EEE_CR		0xe040
#define PLA_EEEP_CR		0xe080
#define PLA_MAC_PWR_CTRL	0xe0c0
#define PLA_MAC_PWR_CTRL2	0xe0ca
#define PLA_MAC_PWR_CTRL3	0xe0cc
#define PLA_MAC_PWR_CTRL4	0xe0ce
#define PLA_WDT6_CTRL		0xe428
#define PLA_TCR0		0xe610
#define PLA_TCR1		0xe612
#define PLA_MTPS		0xe615
#define PLA_TXFIFO_CTRL		0xe618
#define PLA_RSTTALLY		0xe800
#define PLA_CR			0xe813
#define PLA_CRWECR		0xe81c
#define PLA_CONFIG12		0xe81e	/* CONFIG1, CONFIG2 */
#define PLA_CONFIG34		0xe820	/* CONFIG3, CONFIG4 */
#define PLA_CONFIG5		0xe822
#define PLA_PHY_PWR		0xe84c
#define PLA_OOB_CTRL		0xe84f
#define PLA_CPCR		0xe854
#define PLA_MISC_0		0xe858
#define PLA_MISC_1		0xe85a
#define PLA_OCP_GPHY_BASE	0xe86c
#define PLA_TALLYCNT		0xe890
#define PLA_SFF_STS_7		0xe8de
#define PLA_PHYSTATUS		0xe908
#define PLA_BP_BA		0xfc26
#define PLA_BP_0		0xfc28
#define PLA_BP_1		0xfc2a
#define PLA_BP_2		0xfc2c
#define PLA_BP_3		0xfc2e
#define PLA_BP_4		0xfc30
#define PLA_BP_5		0xfc32
#define PLA_BP_6		0xfc34
#define PLA_BP_7		0xfc36
#define PLA_BP_EN		0xfc38

#define USB_USB2PHY		0xb41e
#define USB_SSPHYLINK2		0xb428
#define USB_U2P3_CTRL		0xb460
#define USB_CSR_DUMMY1		0xb464
#define USB_CSR_DUMMY2		0xb466
#define USB_DEV_STAT		0xb808
#define USB_CONNECT_TIMER	0xcbf8
#define USB_BURST_SIZE		0xcfc0
#define USB_USB_CTRL		0xd406
#define USB_PHY_CTRL		0xd408
#define USB_TX_AGG		0xd40a
#define USB_RX_BUF_TH		0xd40c
#define USB_USB_TIMER		0xd428
#define USB_RX_EARLY_TIMEOUT	0xd42c
#define USB_RX_EARLY_SIZE	0xd42e
#define USB_PM_CTRL_STATUS	0xd432
#define USB_TX_DMA		0xd434
#define USB_TOLERANCE		0xd490
#define USB_LPM_CTRL		0xd41a
#define USB_BMU_RESET		0xd4b0
#define USB_UPS_CTRL		0xd800
#define USB_MISC_0		0xd81a
#define USB_POWER_CUT		0xd80a
#define USB_AFE_CTRL2		0xd824
#define USB_WDT11_CTRL		0xe43c
#define USB_BP_BA		0xfc26
#define USB_BP_0		0xfc28
#define USB_BP_1		0xfc2a
#define USB_BP_2		0xfc2c
#define USB_BP_3		0xfc2e
#define USB_BP_4		0xfc30
#define USB_BP_5		0xfc32
#define USB_BP_6		0xfc34
#define USB_BP_7		0xfc36
#define USB_BP_EN		0xfc38

/* OCP Registers */
#define OCP_ALDPS_CONFIG	0x2010
#define OCP_EEE_CONFIG1		0x2080
#define OCP_EEE_CONFIG2		0x2092
#define OCP_EEE_CONFIG3		0x2094
#define OCP_BASE_MII		0xa400
#define OCP_EEE_AR		0xa41a
#define OCP_EEE_DATA		0xa41c
#define OCP_PHY_STATUS		0xa420
#define OCP_POWER_CFG		0xa430
#define OCP_EEE_CFG		0xa432
#define OCP_SRAM_ADDR		0xa436
#define OCP_SRAM_DATA		0xa438
#define OCP_DOWN_SPEED		0xa442
#define OCP_EEE_ABLE		0xa5c4
#define OCP_EEE_ADV		0xa5d0
#define OCP_EEE_LPABLE		0xa5d2
#define OCP_PHY_STATE		0xa708		/* nway state for 8153 */
#define OCP_ADC_CFG		0xbc06

/* SRAM Register */
#define SRAM_LPF_CFG		0x8012
#define SRAM_10M_AMP1		0x8080
#define SRAM_10M_AMP2		0x8082
#define SRAM_IMPEDANCE		0x8084

/* PLA_RCR */
#define RCR_AAP			0x00000001
#define RCR_APM			0x00000002
#define RCR_AM			0x00000004
#define RCR_AB			0x00000008
#define RCR_ACPT_ALL		(RCR_AAP | RCR_APM | RCR_AM | RCR_AB)

/* PLA_RXFIFO_CTRL0 */
#define RXFIFO_THR1_NORMAL	0x00080002
#define RXFIFO_THR1_OOB		0x01800003

/* PLA_RXFIFO_CTRL1 */
#define RXFIFO_THR2_FULL	0x00000060
#define RXFIFO_THR2_HIGH	0x00000038
#define RXFIFO_THR2_OOB		0x0000004a
#define RXFIFO_THR2_NORMAL	0x00a0

/* PLA_RXFIFO_CTRL2 */
#define RXFIFO_THR3_FULL	0x00000078
#define RXFIFO_THR3_HIGH	0x00000048
#define RXFIFO_THR3_OOB		0x0000005a
#define RXFIFO_THR3_NORMAL	0x0110

/* PLA_TXFIFO_CTRL */
#define TXFIFO_THR_NORMAL	0x00400008
#define TXFIFO_THR_NORMAL2	0x01000008

/* PLA_DMY_REG0 */
#define ECM_ALDPS		0x0002

/* PLA_FMC */
#define FMC_FCR_MCU_EN		0x0001

/* PLA_EEEP_CR */
#define EEEP_CR_EEEP_TX		0x0002

/* PLA_WDT6_CTRL */
#define WDT6_SET_MODE		0x0010

/* PLA_TCR0 */
#define TCR0_TX_EMPTY		0x0800
#define TCR0_AUTO_FIFO		0x0080

/* PLA_TCR1 */
#define VERSION_MASK		0x7cf0

/* PLA_MTPS */
#define MTPS_JUMBO		(12 * 1024 / 64)
#define MTPS_DEFAULT		(6 * 1024 / 64)

/* PLA_RSTTALLY */
#define TALLY_RESET		0x0001

/* PLA_CR */
#define CR_RST			0x10
#define CR_RE			0x08
#define CR_TE			0x04

/* PLA_CRWECR */
#define CRWECR_NORAML		0x00
#define CRWECR_CONFIG		0xc0

/* PLA_OOB_CTRL */
#define NOW_IS_OOB		0x80
#define TXFIFO_EMPTY		0x20
#define RXFIFO_EMPTY		0x10
#define LINK_LIST_READY		0x02
#define DIS_MCU_CLROOB		0x01
#define FIFO_EMPTY		(TXFIFO_EMPTY | RXFIFO_EMPTY)

/* PLA_MISC_1 */
#define RXDY_GATED_EN		0x0008

/* PLA_SFF_STS_7 */
#define RE_INIT_LL		0x8000
#define MCU_BORW_EN		0x4000

/* PLA_CPCR */
#define CPCR_RX_VLAN		0x0040

/* PLA_CFG_WOL */
#define MAGIC_EN		0x0001

/* PLA_TEREDO_CFG */
#define TEREDO_SEL		0x8000
#define TEREDO_WAKE_MASK	0x7f00
#define TEREDO_RS_EVENT_MASK	0x00fe
#define OOB_TEREDO_EN		0x0001

/* PAL_BDC_CR */
#define ALDPS_PROXY_MODE	0x0001

/* PLA_CONFIG34 */
#define LINK_ON_WAKE_EN		0x0010
#define LINK_OFF_WAKE_EN	0x0008

/* PLA_CONFIG5 */
#define BWF_EN			0x0040
#define MWF_EN			0x0020
#define UWF_EN			0x0010
#define LAN_WAKE_EN		0x0002

/* PLA_LED_FEATURE */
#define LED_MODE_MASK		0x0700

/* PLA_PHY_PWR */
#define TX_10M_IDLE_EN		0x0080
#define PFM_PWM_SWITCH		0x0040

/* PLA_MAC_PWR_CTRL */
#define D3_CLK_GATED_EN		0x00004000
#define MCU_CLK_RATIO		0x07010f07
#define MCU_CLK_RATIO_MASK	0x0f0f0f0f
#define ALDPS_SPDWN_RATIO	0x0f87

/* PLA_MAC_PWR_CTRL2 */
#define EEE_SPDWN_RATIO		0x8007

/* PLA_MAC_PWR_CTRL3 */
#define PKT_AVAIL_SPDWN_EN	0x0100
#define SUSPEND_SPDWN_EN	0x0004
#define U1U2_SPDWN_EN		0x0002
#define L1_SPDWN_EN		0x0001

/* PLA_MAC_PWR_CTRL4 */
#define PWRSAVE_SPDWN_EN	0x1000
#define RXDV_SPDWN_EN		0x0800
#define TX10MIDLE_EN		0x0100
#define TP100_SPDWN_EN		0x0020
#define TP500_SPDWN_EN		0x0010
#define TP1000_SPDWN_EN		0x0008
#define EEE_SPDWN_EN		0x0001

/* PLA_GPHY_INTR_IMR */
#define GPHY_STS_MSK		0x0001
#define SPEED_DOWN_MSK		0x0002
#define SPDWN_RXDV_MSK		0x0004
#define SPDWN_LINKCHG_MSK	0x0008

/* PLA_PHYAR */
#define PHYAR_FLAG		0x80000000

/* PLA_EEE_CR */
#define EEE_RX_EN		0x0001
#define EEE_TX_EN		0x0002

/* PLA_BOOT_CTRL */
#define AUTOLOAD_DONE		0x0002

/* USB_USB2PHY */
#define USB2PHY_SUSPEND		0x0001
#define USB2PHY_L1		0x0002

/* USB_SSPHYLINK2 */
#define pwd_dn_scale_mask	0x3ffe
#define pwd_dn_scale(x)		((x) << 1)

/* USB_CSR_DUMMY1 */
#define DYNAMIC_BURST		0x0001

/* USB_CSR_DUMMY2 */
#define EP4_FULL_FC		0x0001

/* USB_DEV_STAT */
#define STAT_SPEED_MASK		0x0006
#define STAT_SPEED_HIGH		0x0000
#define STAT_SPEED_FULL		0x0002

/* USB_TX_AGG */
#define TX_AGG_MAX_THRESHOLD	0x03

/* USB_RX_BUF_TH */
#define RX_THR_SUPPER		0x0c350180
#define RX_THR_HIGH		0x7a120180
#define RX_THR_SLOW		0xffff0180

/* USB_TX_DMA */
#define TEST_MODE_DISABLE	0x00000001
#define TX_SIZE_ADJUST1		0x00000100

/* USB_BMU_RESET */
#define BMU_RESET_EP_IN		0x01
#define BMU_RESET_EP_OUT	0x02

/* USB_UPS_CTRL */
#define POWER_CUT		0x0100

/* USB_PM_CTRL_STATUS */
#define RESUME_INDICATE		0x0001

/* USB_USB_CTRL */
#define RX_AGG_DISABLE		0x0010
#define RX_ZERO_EN		0x0080

/* USB_U2P3_CTRL */
#define U2P3_ENABLE		0x0001

/* USB_POWER_CUT */
#define PWR_EN			0x0001
#define PHASE2_EN		0x0008

/* USB_MISC_0 */
#define PCUT_STATUS		0x0001

/* USB_RX_EARLY_TIMEOUT */
#define COALESCE_SUPER		 85000U
#define COALESCE_HIGH		250000U
#define COALESCE_SLOW		524280U

/* USB_WDT11_CTRL */
#define TIMER11_EN		0x0001

/* USB_LPM_CTRL */
/* bit 4 ~ 5: fifo empty boundary */
#define FIFO_EMPTY_1FB		0x30	/* 0x1fb * 64 = 32448 bytes */
/* bit 2 ~ 3: LMP timer */
#define LPM_TIMER_MASK		0x0c
#define LPM_TIMER_500MS		0x04	/* 500 ms */
#define LPM_TIMER_500US		0x0c	/* 500 us */
#define ROK_EXIT_LPM		0x02

/* USB_AFE_CTRL2 */
#define SEN_VAL_MASK		0xf800
#define SEN_VAL_NORMAL		0xa000
#define SEL_RXIDLE		0x0100

/* OCP_ALDPS_CONFIG */
#define ENPWRSAVE		0x8000
#define ENPDNPS			0x0200
#define LINKENA			0x0100
#define DIS_SDSAVE		0x0010

/* OCP_PHY_STATUS */
#define PHY_STAT_MASK		0x0007
#define PHY_STAT_LAN_ON		3
#define PHY_STAT_PWRDN		5

/* OCP_POWER_CFG */
#define EEE_CLKDIV_EN		0x8000
#define EN_ALDPS		0x0004
#define EN_10M_PLLOFF		0x0001

/* OCP_EEE_CONFIG1 */
#define RG_TXLPI_MSK_HFDUP	0x8000
#define RG_MATCLR_EN		0x4000
#define EEE_10_CAP		0x2000
#define EEE_NWAY_EN		0x1000
#define TX_QUIET_EN		0x0200
#define RX_QUIET_EN		0x0100
#define sd_rise_time_mask	0x0070
#define sd_rise_time(x)		(min(x, 7) << 4)	/* bit 4 ~ 6 */
#define RG_RXLPI_MSK_HFDUP	0x0008
#define SDFALLTIME		0x0007	/* bit 0 ~ 2 */

/* OCP_EEE_CONFIG2 */
#define RG_LPIHYS_NUM		0x7000	/* bit 12 ~ 15 */
#define RG_DACQUIET_EN		0x0400
#define RG_LDVQUIET_EN		0x0200
#define RG_CKRSEL		0x0020
#define RG_EEEPRG_EN		0x0010

/* OCP_EEE_CONFIG3 */
#define fast_snr_mask		0xff80
#define fast_snr(x)		(min(x, 0x1ff) << 7)	/* bit 7 ~ 15 */
#define RG_LFS_SEL		0x0060	/* bit 6 ~ 5 */
#define MSK_PH			0x0006	/* bit 0 ~ 3 */

/* OCP_EEE_AR */
/* bit[15:14] function */
#define FUN_ADDR		0x0000
#define FUN_DATA		0x4000
/* bit[4:0] device addr */

/* OCP_EEE_CFG */
#define CTAP_SHORT_EN		0x0040
#define EEE10_EN		0x0010

/* OCP_DOWN_SPEED */
#define EN_10M_BGOFF		0x0080

/* OCP_PHY_STATE */
#define TXDIS_STATE		0x01
#define ABD_STATE		0x02

/* OCP_ADC_CFG */
#define CKADSEL_L		0x0100
#define ADC_EN			0x0080
#define EN_EMI_L		0x0040

/* SRAM_LPF_CFG */
#define LPF_AUTO_TUNE		0x8000

/* SRAM_10M_AMP1 */
#define GDAC_IB_UPALL		0x0008

/* SRAM_10M_AMP2 */
#define AMP_DN			0x0200

/* SRAM_IMPEDANCE */
#define RX_DRIVING_MASK		0x6000

/* MAC PASSTHRU */
#define AD_MASK			0xfee0
#define EFUSE			0xcfdb
#define PASS_THRU_MASK		0x1

enum rtl_register_content {
	_1000bps	= 0x10,
	_100bps		= 0x08,
	_10bps		= 0x04,
	LINK_STATUS	= 0x02,
	FULL_DUP	= 0x01,
};

#define RTL8152_MAX_TX		4
#define RTL8152_MAX_RX		10
#define INTBUFSIZE		2
#define CRC_SIZE		4
#define TX_ALIGN		4
#define RX_ALIGN		8

#define INTR_LINK		0x0004

#define RTL8152_REQT_READ	0xc0
#define RTL8152_REQT_WRITE	0x40
#define RTL8152_REQ_GET_REGS	0x05
#define RTL8152_REQ_SET_REGS	0x05

#define BYTE_EN_DWORD		0xff
#define BYTE_EN_WORD		0x33
#define BYTE_EN_BYTE		0x11
#define BYTE_EN_SIX_BYTES	0x3f
#define BYTE_EN_START_MASK	0x0f
#define BYTE_EN_END_MASK	0xf0

#define RTL8153_MAX_PACKET	9216 /* 9K */
#define RTL8153_MAX_MTU		(RTL8153_MAX_PACKET - VLAN_ETH_HLEN - VLAN_HLEN)
#define RTL8152_RMS		(VLAN_ETH_FRAME_LEN + VLAN_HLEN)
#define RTL8153_RMS		RTL8153_MAX_PACKET
#define RTL8152_TX_TIMEOUT	(5 * HZ)
#define RTL8152_NAPI_WEIGHT	64

/* rtl8152 flags */
enum rtl8152_flags {
	RTL8152_UNPLUG = 0,
	RTL8152_SET_RX_MODE,
	WORK_ENABLE,
	RTL8152_LINK_CHG,
	SELECTIVE_SUSPEND,
	PHY_RESET,
	SCHEDULE_NAPI,
};

/* Define these values to match your device */
#define VENDOR_ID_REALTEK		0x0bda
#define VENDOR_ID_SAMSUNG		0x04e8
#define VENDOR_ID_LENOVO		0x17ef
#define VENDOR_ID_NVIDIA		0x0955

#define MCU_TYPE_PLA			0x0100
#define MCU_TYPE_USB			0x0000

struct tally_counter {
	__le64	tx_packets;
	__le64	rx_packets;
	__le64	tx_errors;
	__le32	rx_errors;
	__le16	rx_missed;
	__le16	align_errors;
	__le32	tx_one_collision;
	__le32	tx_multi_collision;
	__le64	rx_unicast;
	__le64	rx_broadcast;
	__le32	rx_multicast;
	__le16	tx_aborted;
	__le16	tx_underrun;
};

struct rx_desc {
	__le32 opts1;
#define RX_LEN_MASK			0x7fff

	__le32 opts2;
#define RD_UDP_CS			BIT(23)
#define RD_TCP_CS			BIT(22)
#define RD_IPV6_CS			BIT(20)
#define RD_IPV4_CS			BIT(19)

	__le32 opts3;
#define IPF				BIT(23) /* IP checksum fail */
#define UDPF				BIT(22) /* UDP checksum fail */
#define TCPF				BIT(21) /* TCP checksum fail */
#define RX_VLAN_TAG			BIT(16)

	__le32 opts4;
	__le32 opts5;
	__le32 opts6;
};

struct tx_desc {
	__le32 opts1;
#define TX_FS			BIT(31) /* First segment of a packet */
#define TX_LS			BIT(30) /* Final segment of a packet */
#define GTSENDV4		BIT(28)
#define GTSENDV6		BIT(27)
#define GTTCPHO_SHIFT		18
#define GTTCPHO_MAX		0x7fU
#define TX_LEN_MAX		0x3ffffU

	__le32 opts2;
#define UDP_CS			BIT(31) /* Calculate UDP/IP checksum */
#define TCP_CS			BIT(30) /* Calculate TCP/IP checksum */
#define IPV4_CS			BIT(29) /* Calculate IPv4 checksum */
#define IPV6_CS			BIT(28) /* Calculate IPv6 checksum */
#define MSS_SHIFT		17
#define MSS_MAX			0x7ffU
#define TCPHO_SHIFT		17
#define TCPHO_MAX		0x7ffU
#define TX_VLAN_TAG		BIT(16)
};

struct r8152;

struct rx_agg {
	struct list_head list;
	struct urb *urb;
	struct r8152 *context;
	void *buffer;
	void *head;
};

struct tx_agg {
	struct list_head list;
	struct urb *urb;
	struct r8152 *context;
	void *buffer;
	void *head;
	u32 skb_num;
	u32 skb_len;
};

struct r8152 {
	unsigned long flags;
	struct usb_device *udev;
	struct napi_struct napi;
	struct usb_interface *intf;
	struct net_device *netdev;
	struct urb *intr_urb;
	struct tx_agg tx_info[RTL8152_MAX_TX];
	struct rx_agg rx_info[RTL8152_MAX_RX];
	struct list_head rx_done, tx_free;
	struct sk_buff_head tx_queue, rx_queue;
	spinlock_t rx_lock, tx_lock;
	struct delayed_work schedule, hw_phy_work;
	struct mii_if_info mii;
	struct mutex control;	/* use for hw setting */
#ifdef CONFIG_PM_SLEEP
	struct notifier_block pm_notifier;
#endif

	struct rtl_ops {
		void (*init)(struct r8152 *);
		int (*enable)(struct r8152 *);
		void (*disable)(struct r8152 *);
		void (*up)(struct r8152 *);
		void (*down)(struct r8152 *);
		void (*unload)(struct r8152 *);
		int (*eee_get)(struct r8152 *, struct ethtool_eee *);
		int (*eee_set)(struct r8152 *, struct ethtool_eee *);
		bool (*in_nway)(struct r8152 *);
		void (*hw_phy_cfg)(struct r8152 *);
		void (*autosuspend_en)(struct r8152 *tp, bool enable);
	} rtl_ops;

	int intr_interval;
	u32 saved_wolopts;
	u32 msg_enable;
	u32 tx_qlen;
	u32 coalesce;
	u16 ocp_base;
	u16 speed;
	u8 *intr_buff;
	u8 version;
	u8 duplex;
	u8 autoneg;
};

enum rtl_version {
	RTL_VER_UNKNOWN = 0,
	RTL_VER_01,
	RTL_VER_02,
	RTL_VER_03,
	RTL_VER_04,
	RTL_VER_05,
	RTL_VER_06,
	RTL_VER_MAX
};

enum tx_csum_stat {
	TX_CSUM_SUCCESS = 0,
	TX_CSUM_TSO,
	TX_CSUM_NONE
};

/* Maximum number of multicast addresses to filter (vs. Rx-all-multicast).
 * The RTL chips use a 64 element hash table based on the Ethernet CRC.
 */
static const int multicast_filter_limit = 32;
static unsigned int agg_buf_sz = 16384;

#define RTL_LIMITED_TSO_SIZE	(agg_buf_sz - sizeof(struct tx_desc) - \
				 VLAN_ETH_HLEN - VLAN_HLEN)

static
int get_registers(struct r8152 *tp, u16 value, u16 index, u16 size, void *data)
{
	int ret;
	void *tmp;

	tmp = kmalloc(size, GFP_KERNEL);
	if (!tmp)
		return -ENOMEM;

	ret = usb_control_msg(tp->udev, usb_rcvctrlpipe(tp->udev, 0),
			      RTL8152_REQ_GET_REGS, RTL8152_REQT_READ,
			      value, index, tmp, size, 500);

	memcpy(data, tmp, size);
	kfree(tmp);

	return ret;
}

static
int set_registers(struct r8152 *tp, u16 value, u16 index, u16 size, void *data)
{
	int ret;
	void *tmp;

	tmp = kmemdup(data, size, GFP_KERNEL);
	if (!tmp)
		return -ENOMEM;

	ret = usb_control_msg(tp->udev, usb_sndctrlpipe(tp->udev, 0),
			      RTL8152_REQ_SET_REGS, RTL8152_REQT_WRITE,
			      value, index, tmp, size, 500);

	kfree(tmp);

	return ret;
}

static int generic_ocp_read(struct r8152 *tp, u16 index, u16 size,
			    void *data, u16 type)
{
	u16 limit = 64;
	int ret = 0;

	if (test_bit(RTL8152_UNPLUG, &tp->flags))
		return -ENODEV;

	/* both size and indix must be 4 bytes align */
	if ((size & 3) || !size || (index & 3) || !data)
		return -EPERM;

	if ((u32)index + (u32)size > 0xffff)
		return -EPERM;

	while (size) {
		if (size > limit) {
			ret = get_registers(tp, index, type, limit, data);
			if (ret < 0)
				break;

			index += limit;
			data += limit;
			size -= limit;
		} else {
			ret = get_registers(tp, index, type, size, data);
			if (ret < 0)
				break;

			index += size;
			data += size;
			size = 0;
			break;
		}
	}

	if (ret == -ENODEV)
		set_bit(RTL8152_UNPLUG, &tp->flags);

	return ret;
}

static int generic_ocp_write(struct r8152 *tp, u16 index, u16 byteen,
			     u16 size, void *data, u16 type)
{
	int ret;
	u16 byteen_start, byteen_end, byen;
	u16 limit = 512;

	if (test_bit(RTL8152_UNPLUG, &tp->flags))
		return -ENODEV;

	/* both size and indix must be 4 bytes align */
	if ((size & 3) || !size || (index & 3) || !data)
		return -EPERM;

	if ((u32)index + (u32)size > 0xffff)
		return -EPERM;

	byteen_start = byteen & BYTE_EN_START_MASK;
	byteen_end = byteen & BYTE_EN_END_MASK;

	byen = byteen_start | (byteen_start << 4);
	ret = set_registers(tp, index, type | byen, 4, data);
	if (ret < 0)
		goto error1;

	index += 4;
	data += 4;
	size -= 4;

	if (size) {
		size -= 4;

		while (size) {
			if (size > limit) {
				ret = set_registers(tp, index,
						    type | BYTE_EN_DWORD,
						    limit, data);
				if (ret < 0)
					goto error1;

				index += limit;
				data += limit;
				size -= limit;
			} else {
				ret = set_registers(tp, index,
						    type | BYTE_EN_DWORD,
						    size, data);
				if (ret < 0)
					goto error1;

				index += size;
				data += size;
				size = 0;
				break;
			}
		}

		byen = byteen_end | (byteen_end >> 4);
		ret = set_registers(tp, index, type | byen, 4, data);
		if (ret < 0)
			goto error1;
	}

error1:
	if (ret == -ENODEV)
		set_bit(RTL8152_UNPLUG, &tp->flags);

	return ret;
}

static inline
int pla_ocp_read(struct r8152 *tp, u16 index, u16 size, void *data)
{
	return generic_ocp_read(tp, index, size, data, MCU_TYPE_PLA);
}

static inline
int pla_ocp_write(struct r8152 *tp, u16 index, u16 byteen, u16 size, void *data)
{
	return generic_ocp_write(tp, index, byteen, size, data, MCU_TYPE_PLA);
}

static inline
int usb_ocp_read(struct r8152 *tp, u16 index, u16 size, void *data)
{
	return generic_ocp_read(tp, index, size, data, MCU_TYPE_USB);
}

static inline
int usb_ocp_write(struct r8152 *tp, u16 index, u16 byteen, u16 size, void *data)
{
	return generic_ocp_write(tp, index, byteen, size, data, MCU_TYPE_USB);
}

static u32 ocp_read_dword(struct r8152 *tp, u16 type, u16 index)
{
	__le32 data;

	generic_ocp_read(tp, index, sizeof(data), &data, type);

	return __le32_to_cpu(data);
}

static void ocp_write_dword(struct r8152 *tp, u16 type, u16 index, u32 data)
{
	__le32 tmp = __cpu_to_le32(data);

	generic_ocp_write(tp, index, BYTE_EN_DWORD, sizeof(tmp), &tmp, type);
}

static u16 ocp_read_word(struct r8152 *tp, u16 type, u16 index)
{
	u32 data;
	__le32 tmp;
	u8 shift = index & 2;

	index &= ~3;

	generic_ocp_read(tp, index, sizeof(tmp), &tmp, type);

	data = __le32_to_cpu(tmp);
	data >>= (shift * 8);
	data &= 0xffff;

	return (u16)data;
}

static void ocp_write_word(struct r8152 *tp, u16 type, u16 index, u32 data)
{
	u32 mask = 0xffff;
	__le32 tmp;
	u16 byen = BYTE_EN_WORD;
	u8 shift = index & 2;

	data &= mask;

	if (index & 2) {
		byen <<= shift;
		mask <<= (shift * 8);
		data <<= (shift * 8);
		index &= ~3;
	}

	tmp = __cpu_to_le32(data);

	generic_ocp_write(tp, index, byen, sizeof(tmp), &tmp, type);
}

static u8 ocp_read_byte(struct r8152 *tp, u16 type, u16 index)
{
	u32 data;
	__le32 tmp;
	u8 shift = index & 3;

	index &= ~3;

	generic_ocp_read(tp, index, sizeof(tmp), &tmp, type);

	data = __le32_to_cpu(tmp);
	data >>= (shift * 8);
	data &= 0xff;

	return (u8)data;
}

static void ocp_write_byte(struct r8152 *tp, u16 type, u16 index, u32 data)
{
	u32 mask = 0xff;
	__le32 tmp;
	u16 byen = BYTE_EN_BYTE;
	u8 shift = index & 3;

	data &= mask;

	if (index & 3) {
		byen <<= shift;
		mask <<= (shift * 8);
		data <<= (shift * 8);
		index &= ~3;
	}

	tmp = __cpu_to_le32(data);

	generic_ocp_write(tp, index, byen, sizeof(tmp), &tmp, type);
}

static u16 ocp_reg_read(struct r8152 *tp, u16 addr)
{
	u16 ocp_base, ocp_index;

	ocp_base = addr & 0xf000;
	if (ocp_base != tp->ocp_base) {
		ocp_write_word(tp, MCU_TYPE_PLA, PLA_OCP_GPHY_BASE, ocp_base);
		tp->ocp_base = ocp_base;
	}

	ocp_index = (addr & 0x0fff) | 0xb000;
	return ocp_read_word(tp, MCU_TYPE_PLA, ocp_index);
}

static void ocp_reg_write(struct r8152 *tp, u16 addr, u16 data)
{
	u16 ocp_base, ocp_index;

	ocp_base = addr & 0xf000;
	if (ocp_base != tp->ocp_base) {
		ocp_write_word(tp, MCU_TYPE_PLA, PLA_OCP_GPHY_BASE, ocp_base);
		tp->ocp_base = ocp_base;
	}

	ocp_index = (addr & 0x0fff) | 0xb000;
	ocp_write_word(tp, MCU_TYPE_PLA, ocp_index, data);
}

static inline void r8152_mdio_write(struct r8152 *tp, u32 reg_addr, u32 value)
{
	ocp_reg_write(tp, OCP_BASE_MII + reg_addr * 2, value);
}

static inline int r8152_mdio_read(struct r8152 *tp, u32 reg_addr)
{
	return ocp_reg_read(tp, OCP_BASE_MII + reg_addr * 2);
}

static void sram_write(struct r8152 *tp, u16 addr, u16 data)
{
	ocp_reg_write(tp, OCP_SRAM_ADDR, addr);
	ocp_reg_write(tp, OCP_SRAM_DATA, data);
}

static int read_mii_word(struct net_device *netdev, int phy_id, int reg)
{
	struct r8152 *tp = netdev_priv(netdev);
	int ret;

	if (test_bit(RTL8152_UNPLUG, &tp->flags))
		return -ENODEV;

	if (phy_id != R8152_PHY_ID)
		return -EINVAL;

	ret = r8152_mdio_read(tp, reg);

	return ret;
}

static
void write_mii_word(struct net_device *netdev, int phy_id, int reg, int val)
{
	struct r8152 *tp = netdev_priv(netdev);

	if (test_bit(RTL8152_UNPLUG, &tp->flags))
		return;

	if (phy_id != R8152_PHY_ID)
		return;

	r8152_mdio_write(tp, reg, val);
}

static int
r8152_submit_rx(struct r8152 *tp, struct rx_agg *agg, gfp_t mem_flags);

static int rtl8152_set_mac_address(struct net_device *netdev, void *p)
{
	struct r8152 *tp = netdev_priv(netdev);
	struct sockaddr *addr = p;
	int ret = -EADDRNOTAVAIL;

	if (!is_valid_ether_addr(addr->sa_data))
		goto out1;

	ret = usb_autopm_get_interface(tp->intf);
	if (ret < 0)
		goto out1;

	mutex_lock(&tp->control);

	memcpy(netdev->dev_addr, addr->sa_data, netdev->addr_len);

	ocp_write_byte(tp, MCU_TYPE_PLA, PLA_CRWECR, CRWECR_CONFIG);
	pla_ocp_write(tp, PLA_IDR, BYTE_EN_SIX_BYTES, 8, addr->sa_data);
	ocp_write_byte(tp, MCU_TYPE_PLA, PLA_CRWECR, CRWECR_NORAML);

	mutex_unlock(&tp->control);

	usb_autopm_put_interface(tp->intf);
out1:
	return ret;
}

/* Devices containing RTL8153-AD can support a persistent
 * host system provided MAC address.
 * Examples of this are Dell TB15 and Dell WD15 docks
 */
static int vendor_mac_passthru_addr_read(struct r8152 *tp, struct sockaddr *sa)
{
	acpi_status status;
	struct acpi_buffer buffer = { ACPI_ALLOCATE_BUFFER, NULL };
	union acpi_object *obj;
	int ret = -EINVAL;
	u32 ocp_data;
	unsigned char buf[6];

	/* test for -AD variant of RTL8153 */
	ocp_data = ocp_read_word(tp, MCU_TYPE_USB, USB_MISC_0);
	if ((ocp_data & AD_MASK) != 0x1000)
		return -ENODEV;

	/* test for MAC address pass-through bit */
	ocp_data = ocp_read_byte(tp, MCU_TYPE_USB, EFUSE);
	if ((ocp_data & PASS_THRU_MASK) != 1)
		return -ENODEV;

	/* returns _AUXMAC_#AABBCCDDEEFF# */
	status = acpi_evaluate_object(NULL, "\\_SB.AMAC", NULL, &buffer);
	obj = (union acpi_object *)buffer.pointer;
	if (!ACPI_SUCCESS(status))
		return -ENODEV;
	if (obj->type != ACPI_TYPE_BUFFER || obj->string.length != 0x17) {
		netif_warn(tp, probe, tp->netdev,
			   "Invalid buffer for pass-thru MAC addr: (%d, %d)\n",
			   obj->type, obj->string.length);
		goto amacout;
	}
	if (strncmp(obj->string.pointer, "_AUXMAC_#", 9) != 0 ||
	    strncmp(obj->string.pointer + 0x15, "#", 1) != 0) {
		netif_warn(tp, probe, tp->netdev,
			   "Invalid header when reading pass-thru MAC addr\n");
		goto amacout;
	}
	ret = hex2bin(buf, obj->string.pointer + 9, 6);
	if (!(ret == 0 && is_valid_ether_addr(buf))) {
		netif_warn(tp, probe, tp->netdev,
			   "Invalid MAC for pass-thru MAC addr: %d, %pM\n",
			   ret, buf);
		ret = -EINVAL;
		goto amacout;
	}
	memcpy(sa->sa_data, buf, 6);
	ether_addr_copy(tp->netdev->dev_addr, sa->sa_data);
	netif_info(tp, probe, tp->netdev,
		   "Using pass-thru MAC addr %pM\n", sa->sa_data);

amacout:
	kfree(obj);
	return ret;
}

static int set_ethernet_addr(struct r8152 *tp)
{
	struct net_device *dev = tp->netdev;
	struct sockaddr sa;
	int ret;

	if (tp->version == RTL_VER_01) {
		ret = pla_ocp_read(tp, PLA_IDR, 8, sa.sa_data);
	} else {
		/* if this is not an RTL8153-AD, no eFuse mac pass thru set,
		 * or system doesn't provide valid _SB.AMAC this will be
		 * be expected to non-zero
		 */
		ret = vendor_mac_passthru_addr_read(tp, &sa);
		if (ret < 0)
			ret = pla_ocp_read(tp, PLA_BACKUP, 8, sa.sa_data);
	}

	if (ret < 0) {
		netif_err(tp, probe, dev, "Get ether addr fail\n");
	} else if (!is_valid_ether_addr(sa.sa_data)) {
		netif_err(tp, probe, dev, "Invalid ether addr %pM\n",
			  sa.sa_data);
		eth_hw_addr_random(dev);
		ether_addr_copy(sa.sa_data, dev->dev_addr);
		ret = rtl8152_set_mac_address(dev, &sa);
		netif_info(tp, probe, dev, "Random ether addr %pM\n",
			   sa.sa_data);
	} else {
		if (tp->version == RTL_VER_01)
			ether_addr_copy(dev->dev_addr, sa.sa_data);
		else
			ret = rtl8152_set_mac_address(dev, &sa);
	}

	return ret;
}

static void read_bulk_callback(struct urb *urb)
{
	struct net_device *netdev;
	int status = urb->status;
	struct rx_agg *agg;
	struct r8152 *tp;

	agg = urb->context;
	if (!agg)
		return;

	tp = agg->context;
	if (!tp)
		return;

	if (test_bit(RTL8152_UNPLUG, &tp->flags))
		return;

	if (!test_bit(WORK_ENABLE, &tp->flags))
		return;

	netdev = tp->netdev;

	/* When link down, the driver would cancel all bulks. */
	/* This avoid the re-submitting bulk */
	if (!netif_carrier_ok(netdev))
		return;

	usb_mark_last_busy(tp->udev);

	switch (status) {
	case 0:
		if (urb->actual_length < ETH_ZLEN)
			break;

		spin_lock(&tp->rx_lock);
		list_add_tail(&agg->list, &tp->rx_done);
		spin_unlock(&tp->rx_lock);
		napi_schedule(&tp->napi);
		return;
	case -ESHUTDOWN:
		set_bit(RTL8152_UNPLUG, &tp->flags);
		netif_device_detach(tp->netdev);
		return;
	case -ENOENT:
		return;	/* the urb is in unlink state */
	case -ETIME:
		if (net_ratelimit())
			netdev_warn(netdev, "maybe reset is needed?\n");
		break;
	default:
		if (net_ratelimit())
			netdev_warn(netdev, "Rx status %d\n", status);
		break;
	}

	r8152_submit_rx(tp, agg, GFP_ATOMIC);
}

static void write_bulk_callback(struct urb *urb)
{
	struct net_device_stats *stats;
	struct net_device *netdev;
	struct tx_agg *agg;
	struct r8152 *tp;
	int status = urb->status;

	agg = urb->context;
	if (!agg)
		return;

	tp = agg->context;
	if (!tp)
		return;

	netdev = tp->netdev;
	stats = &netdev->stats;
	if (status) {
		if (net_ratelimit())
			netdev_warn(netdev, "Tx status %d\n", status);
		stats->tx_errors += agg->skb_num;
	} else {
		stats->tx_packets += agg->skb_num;
		stats->tx_bytes += agg->skb_len;
	}

	spin_lock(&tp->tx_lock);
	list_add_tail(&agg->list, &tp->tx_free);
	spin_unlock(&tp->tx_lock);

	usb_autopm_put_interface_async(tp->intf);

	if (!netif_carrier_ok(netdev))
		return;

	if (!test_bit(WORK_ENABLE, &tp->flags))
		return;

	if (test_bit(RTL8152_UNPLUG, &tp->flags))
		return;

	if (!skb_queue_empty(&tp->tx_queue))
		napi_schedule(&tp->napi);
}

static void intr_callback(struct urb *urb)
{
	struct r8152 *tp;
	__le16 *d;
	int status = urb->status;
	int res;

	tp = urb->context;
	if (!tp)
		return;

	if (!test_bit(WORK_ENABLE, &tp->flags))
		return;

	if (test_bit(RTL8152_UNPLUG, &tp->flags))
		return;

	switch (status) {
	case 0:			/* success */
		break;
	case -ECONNRESET:	/* unlink */
	case -ESHUTDOWN:
		netif_device_detach(tp->netdev);
	case -ENOENT:
	case -EPROTO:
		netif_info(tp, intr, tp->netdev,
			   "Stop submitting intr, status %d\n", status);
		return;
	case -EOVERFLOW:
		netif_info(tp, intr, tp->netdev, "intr status -EOVERFLOW\n");
		goto resubmit;
	/* -EPIPE:  should clear the halt */
	default:
		netif_info(tp, intr, tp->netdev, "intr status %d\n", status);
		goto resubmit;
	}

	d = urb->transfer_buffer;
	if (INTR_LINK & __le16_to_cpu(d[0])) {
		if (!netif_carrier_ok(tp->netdev)) {
			set_bit(RTL8152_LINK_CHG, &tp->flags);
			schedule_delayed_work(&tp->schedule, 0);
		}
	} else {
		if (netif_carrier_ok(tp->netdev)) {
			set_bit(RTL8152_LINK_CHG, &tp->flags);
			schedule_delayed_work(&tp->schedule, 0);
		}
	}

resubmit:
	res = usb_submit_urb(urb, GFP_ATOMIC);
	if (res == -ENODEV) {
		set_bit(RTL8152_UNPLUG, &tp->flags);
		netif_device_detach(tp->netdev);
	} else if (res) {
		netif_err(tp, intr, tp->netdev,
			  "can't resubmit intr, status %d\n", res);
	}
}

static inline void *rx_agg_align(void *data)
{
	return (void *)ALIGN((uintptr_t)data, RX_ALIGN);
}

static inline void *tx_agg_align(void *data)
{
	return (void *)ALIGN((uintptr_t)data, TX_ALIGN);
}

static void free_all_mem(struct r8152 *tp)
{
	int i;

	for (i = 0; i < RTL8152_MAX_RX; i++) {
		usb_free_urb(tp->rx_info[i].urb);
		tp->rx_info[i].urb = NULL;

		kfree(tp->rx_info[i].buffer);
		tp->rx_info[i].buffer = NULL;
		tp->rx_info[i].head = NULL;
	}

	for (i = 0; i < RTL8152_MAX_TX; i++) {
		usb_free_urb(tp->tx_info[i].urb);
		tp->tx_info[i].urb = NULL;

		kfree(tp->tx_info[i].buffer);
		tp->tx_info[i].buffer = NULL;
		tp->tx_info[i].head = NULL;
	}

	usb_free_urb(tp->intr_urb);
	tp->intr_urb = NULL;

	kfree(tp->intr_buff);
	tp->intr_buff = NULL;
}

static int alloc_all_mem(struct r8152 *tp)
{
	struct net_device *netdev = tp->netdev;
	struct usb_interface *intf = tp->intf;
	struct usb_host_interface *alt = intf->cur_altsetting;
	struct usb_host_endpoint *ep_intr = alt->endpoint + 2;
	struct urb *urb;
	int node, i;
	u8 *buf;

	node = netdev->dev.parent ? dev_to_node(netdev->dev.parent) : -1;

	spin_lock_init(&tp->rx_lock);
	spin_lock_init(&tp->tx_lock);
	INIT_LIST_HEAD(&tp->tx_free);
	skb_queue_head_init(&tp->tx_queue);
	skb_queue_head_init(&tp->rx_queue);

	for (i = 0; i < RTL8152_MAX_RX; i++) {
		buf = kmalloc_node(agg_buf_sz, GFP_KERNEL, node);
		if (!buf)
			goto err1;

		if (buf != rx_agg_align(buf)) {
			kfree(buf);
			buf = kmalloc_node(agg_buf_sz + RX_ALIGN, GFP_KERNEL,
					   node);
			if (!buf)
				goto err1;
		}

		urb = usb_alloc_urb(0, GFP_KERNEL);
		if (!urb) {
			kfree(buf);
			goto err1;
		}

		INIT_LIST_HEAD(&tp->rx_info[i].list);
		tp->rx_info[i].context = tp;
		tp->rx_info[i].urb = urb;
		tp->rx_info[i].buffer = buf;
		tp->rx_info[i].head = rx_agg_align(buf);
	}

	for (i = 0; i < RTL8152_MAX_TX; i++) {
		buf = kmalloc_node(agg_buf_sz, GFP_KERNEL, node);
		if (!buf)
			goto err1;

		if (buf != tx_agg_align(buf)) {
			kfree(buf);
			buf = kmalloc_node(agg_buf_sz + TX_ALIGN, GFP_KERNEL,
					   node);
			if (!buf)
				goto err1;
		}

		urb = usb_alloc_urb(0, GFP_KERNEL);
		if (!urb) {
			kfree(buf);
			goto err1;
		}

		INIT_LIST_HEAD(&tp->tx_info[i].list);
		tp->tx_info[i].context = tp;
		tp->tx_info[i].urb = urb;
		tp->tx_info[i].buffer = buf;
		tp->tx_info[i].head = tx_agg_align(buf);

		list_add_tail(&tp->tx_info[i].list, &tp->tx_free);
	}

	tp->intr_urb = usb_alloc_urb(0, GFP_KERNEL);
	if (!tp->intr_urb)
		goto err1;

	tp->intr_buff = kmalloc(INTBUFSIZE, GFP_KERNEL);
	if (!tp->intr_buff)
		goto err1;

	tp->intr_interval = (int)ep_intr->desc.bInterval;
	usb_fill_int_urb(tp->intr_urb, tp->udev, usb_rcvintpipe(tp->udev, 3),
			 tp->intr_buff, INTBUFSIZE, intr_callback,
			 tp, tp->intr_interval);

	return 0;

err1:
	free_all_mem(tp);
	return -ENOMEM;
}

static struct tx_agg *r8152_get_tx_agg(struct r8152 *tp)
{
	struct tx_agg *agg = NULL;
	unsigned long flags;

	if (list_empty(&tp->tx_free))
		return NULL;

	spin_lock_irqsave(&tp->tx_lock, flags);
	if (!list_empty(&tp->tx_free)) {
		struct list_head *cursor;

		cursor = tp->tx_free.next;
		list_del_init(cursor);
		agg = list_entry(cursor, struct tx_agg, list);
	}
	spin_unlock_irqrestore(&tp->tx_lock, flags);

	return agg;
}

/* r8152_csum_workaround()
 * The hw limites the value the transport offset. When the offset is out of the
 * range, calculate the checksum by sw.
 */
static void r8152_csum_workaround(struct r8152 *tp, struct sk_buff *skb,
				  struct sk_buff_head *list)
{
	if (skb_shinfo(skb)->gso_size) {
		netdev_features_t features = tp->netdev->features;
		struct sk_buff_head seg_list;
		struct sk_buff *segs, *nskb;

		features &= ~(NETIF_F_SG | NETIF_F_IPV6_CSUM | NETIF_F_TSO6);
		segs = skb_gso_segment(skb, features);
		if (IS_ERR(segs) || !segs)
			goto drop;

		__skb_queue_head_init(&seg_list);

		do {
			nskb = segs;
			segs = segs->next;
			nskb->next = NULL;
			__skb_queue_tail(&seg_list, nskb);
		} while (segs);

		skb_queue_splice(&seg_list, list);
		dev_kfree_skb(skb);
	} else if (skb->ip_summed == CHECKSUM_PARTIAL) {
		if (skb_checksum_help(skb) < 0)
			goto drop;

		__skb_queue_head(list, skb);
	} else {
		struct net_device_stats *stats;

drop:
		stats = &tp->netdev->stats;
		stats->tx_dropped++;
		dev_kfree_skb(skb);
	}
}

/* msdn_giant_send_check()
 * According to the document of microsoft, the TCP Pseudo Header excludes the
 * packet length for IPv6 TCP large packets.
 */
static int msdn_giant_send_check(struct sk_buff *skb)
{
	const struct ipv6hdr *ipv6h;
	struct tcphdr *th;
	int ret;

	ret = skb_cow_head(skb, 0);
	if (ret)
		return ret;

	ipv6h = ipv6_hdr(skb);
	th = tcp_hdr(skb);

	th->check = 0;
	th->check = ~tcp_v6_check(0, &ipv6h->saddr, &ipv6h->daddr, 0);

	return ret;
}

static inline void rtl_tx_vlan_tag(struct tx_desc *desc, struct sk_buff *skb)
{
	if (skb_vlan_tag_present(skb)) {
		u32 opts2;

		opts2 = TX_VLAN_TAG | swab16(skb_vlan_tag_get(skb));
		desc->opts2 |= cpu_to_le32(opts2);
	}
}

static inline void rtl_rx_vlan_tag(struct rx_desc *desc, struct sk_buff *skb)
{
	u32 opts2 = le32_to_cpu(desc->opts2);

	if (opts2 & RX_VLAN_TAG)
		__vlan_hwaccel_put_tag(skb, htons(ETH_P_8021Q),
				       swab16(opts2 & 0xffff));
}

static int r8152_tx_csum(struct r8152 *tp, struct tx_desc *desc,
			 struct sk_buff *skb, u32 len, u32 transport_offset)
{
	u32 mss = skb_shinfo(skb)->gso_size;
	u32 opts1, opts2 = 0;
	int ret = TX_CSUM_SUCCESS;

	WARN_ON_ONCE(len > TX_LEN_MAX);

	opts1 = len | TX_FS | TX_LS;

	if (mss) {
		if (transport_offset > GTTCPHO_MAX) {
			netif_warn(tp, tx_err, tp->netdev,
				   "Invalid transport offset 0x%x for TSO\n",
				   transport_offset);
			ret = TX_CSUM_TSO;
			goto unavailable;
		}

		switch (vlan_get_protocol(skb)) {
		case htons(ETH_P_IP):
			opts1 |= GTSENDV4;
			break;

		case htons(ETH_P_IPV6):
			if (msdn_giant_send_check(skb)) {
				ret = TX_CSUM_TSO;
				goto unavailable;
			}
			opts1 |= GTSENDV6;
			break;

		default:
			WARN_ON_ONCE(1);
			break;
		}

		opts1 |= transport_offset << GTTCPHO_SHIFT;
		opts2 |= min(mss, MSS_MAX) << MSS_SHIFT;
	} else if (skb->ip_summed == CHECKSUM_PARTIAL) {
		u8 ip_protocol;

		if (transport_offset > TCPHO_MAX) {
			netif_warn(tp, tx_err, tp->netdev,
				   "Invalid transport offset 0x%x\n",
				   transport_offset);
			ret = TX_CSUM_NONE;
			goto unavailable;
		}

		switch (vlan_get_protocol(skb)) {
		case htons(ETH_P_IP):
			opts2 |= IPV4_CS;
			ip_protocol = ip_hdr(skb)->protocol;
			break;

		case htons(ETH_P_IPV6):
			opts2 |= IPV6_CS;
			ip_protocol = ipv6_hdr(skb)->nexthdr;
			break;

		default:
			ip_protocol = IPPROTO_RAW;
			break;
		}

		if (ip_protocol == IPPROTO_TCP)
			opts2 |= TCP_CS;
		else if (ip_protocol == IPPROTO_UDP)
			opts2 |= UDP_CS;
		else
			WARN_ON_ONCE(1);

		opts2 |= transport_offset << TCPHO_SHIFT;
	}

	desc->opts2 = cpu_to_le32(opts2);
	desc->opts1 = cpu_to_le32(opts1);

unavailable:
	return ret;
}

static int r8152_tx_agg_fill(struct r8152 *tp, struct tx_agg *agg)
{
	struct sk_buff_head skb_head, *tx_queue = &tp->tx_queue;
	int remain, ret;
	u8 *tx_data;

	__skb_queue_head_init(&skb_head);
	spin_lock(&tx_queue->lock);
	skb_queue_splice_init(tx_queue, &skb_head);
	spin_unlock(&tx_queue->lock);

	tx_data = agg->head;
	agg->skb_num = 0;
	agg->skb_len = 0;
	remain = agg_buf_sz;

	while (remain >= ETH_ZLEN + sizeof(struct tx_desc)) {
		struct tx_desc *tx_desc;
		struct sk_buff *skb;
		unsigned int len;
		u32 offset;

		skb = __skb_dequeue(&skb_head);
		if (!skb)
			break;

		len = skb->len + sizeof(*tx_desc);

		if (len > remain) {
			__skb_queue_head(&skb_head, skb);
			break;
		}

		tx_data = tx_agg_align(tx_data);
		tx_desc = (struct tx_desc *)tx_data;

		offset = (u32)skb_transport_offset(skb);

		if (r8152_tx_csum(tp, tx_desc, skb, skb->len, offset)) {
			r8152_csum_workaround(tp, skb, &skb_head);
			continue;
		}

		rtl_tx_vlan_tag(tx_desc, skb);

		tx_data += sizeof(*tx_desc);

		len = skb->len;
		if (skb_copy_bits(skb, 0, tx_data, len) < 0) {
			struct net_device_stats *stats = &tp->netdev->stats;

			stats->tx_dropped++;
			dev_kfree_skb_any(skb);
			tx_data -= sizeof(*tx_desc);
			continue;
		}

		tx_data += len;
		agg->skb_len += len;
		agg->skb_num++;

		dev_kfree_skb_any(skb);

		remain = agg_buf_sz - (int)(tx_agg_align(tx_data) - agg->head);
	}

	if (!skb_queue_empty(&skb_head)) {
		spin_lock(&tx_queue->lock);
		skb_queue_splice(&skb_head, tx_queue);
		spin_unlock(&tx_queue->lock);
	}

	netif_tx_lock(tp->netdev);

	if (netif_queue_stopped(tp->netdev) &&
	    skb_queue_len(&tp->tx_queue) < tp->tx_qlen)
		netif_wake_queue(tp->netdev);

	netif_tx_unlock(tp->netdev);

	ret = usb_autopm_get_interface_async(tp->intf);
	if (ret < 0)
		goto out_tx_fill;

	usb_fill_bulk_urb(agg->urb, tp->udev, usb_sndbulkpipe(tp->udev, 2),
			  agg->head, (int)(tx_data - (u8 *)agg->head),
			  (usb_complete_t)write_bulk_callback, agg);

	ret = usb_submit_urb(agg->urb, GFP_ATOMIC);
	if (ret < 0)
		usb_autopm_put_interface_async(tp->intf);

out_tx_fill:
	return ret;
}

static u8 r8152_rx_csum(struct r8152 *tp, struct rx_desc *rx_desc)
{
	u8 checksum = CHECKSUM_NONE;
	u32 opts2, opts3;

	if (!(tp->netdev->features & NETIF_F_RXCSUM))
		goto return_result;

	opts2 = le32_to_cpu(rx_desc->opts2);
	opts3 = le32_to_cpu(rx_desc->opts3);

	if (opts2 & RD_IPV4_CS) {
		if (opts3 & IPF)
			checksum = CHECKSUM_NONE;
		else if ((opts2 & RD_UDP_CS) && (opts3 & UDPF))
			checksum = CHECKSUM_NONE;
		else if ((opts2 & RD_TCP_CS) && (opts3 & TCPF))
			checksum = CHECKSUM_NONE;
		else
			checksum = CHECKSUM_UNNECESSARY;
	} else if (opts2 & RD_IPV6_CS) {
		if ((opts2 & RD_UDP_CS) && !(opts3 & UDPF))
			checksum = CHECKSUM_UNNECESSARY;
		else if ((opts2 & RD_TCP_CS) && !(opts3 & TCPF))
			checksum = CHECKSUM_UNNECESSARY;
	}

return_result:
	return checksum;
}

static int rx_bottom(struct r8152 *tp, int budget)
{
	unsigned long flags;
	struct list_head *cursor, *next, rx_queue;
	int ret = 0, work_done = 0;

	if (!skb_queue_empty(&tp->rx_queue)) {
		while (work_done < budget) {
			struct sk_buff *skb = __skb_dequeue(&tp->rx_queue);
			struct net_device *netdev = tp->netdev;
			struct net_device_stats *stats = &netdev->stats;
			unsigned int pkt_len;

			if (!skb)
				break;

			pkt_len = skb->len;
			napi_gro_receive(&tp->napi, skb);
			work_done++;
			stats->rx_packets++;
			stats->rx_bytes += pkt_len;
		}
	}

	if (list_empty(&tp->rx_done))
		goto out1;

	INIT_LIST_HEAD(&rx_queue);
	spin_lock_irqsave(&tp->rx_lock, flags);
	list_splice_init(&tp->rx_done, &rx_queue);
	spin_unlock_irqrestore(&tp->rx_lock, flags);

	list_for_each_safe(cursor, next, &rx_queue) {
		struct rx_desc *rx_desc;
		struct rx_agg *agg;
		int len_used = 0;
		struct urb *urb;
		u8 *rx_data;

		list_del_init(cursor);

		agg = list_entry(cursor, struct rx_agg, list);
		urb = agg->urb;
		if (urb->actual_length < ETH_ZLEN)
			goto submit;

		rx_desc = agg->head;
		rx_data = agg->head;
		len_used += sizeof(struct rx_desc);

		while (urb->actual_length > len_used) {
			struct net_device *netdev = tp->netdev;
			struct net_device_stats *stats = &netdev->stats;
			unsigned int pkt_len;
			struct sk_buff *skb;

			pkt_len = le32_to_cpu(rx_desc->opts1) & RX_LEN_MASK;
			if (pkt_len < ETH_ZLEN)
				break;

			len_used += pkt_len;
			if (urb->actual_length < len_used)
				break;

			pkt_len -= CRC_SIZE;
			rx_data += sizeof(struct rx_desc);

			skb = napi_alloc_skb(&tp->napi, pkt_len);
			if (!skb) {
				stats->rx_dropped++;
				goto find_next_rx;
			}

			skb->ip_summed = r8152_rx_csum(tp, rx_desc);
			memcpy(skb->data, rx_data, pkt_len);
			skb_put(skb, pkt_len);
			skb->protocol = eth_type_trans(skb, netdev);
			rtl_rx_vlan_tag(rx_desc, skb);
			if (work_done < budget) {
				napi_gro_receive(&tp->napi, skb);
				work_done++;
				stats->rx_packets++;
				stats->rx_bytes += pkt_len;
			} else {
				__skb_queue_tail(&tp->rx_queue, skb);
			}

find_next_rx:
			rx_data = rx_agg_align(rx_data + pkt_len + CRC_SIZE);
			rx_desc = (struct rx_desc *)rx_data;
			len_used = (int)(rx_data - (u8 *)agg->head);
			len_used += sizeof(struct rx_desc);
		}

submit:
		if (!ret) {
			ret = r8152_submit_rx(tp, agg, GFP_ATOMIC);
		} else {
			urb->actual_length = 0;
			list_add_tail(&agg->list, next);
		}
	}

	if (!list_empty(&rx_queue)) {
		spin_lock_irqsave(&tp->rx_lock, flags);
		list_splice_tail(&rx_queue, &tp->rx_done);
		spin_unlock_irqrestore(&tp->rx_lock, flags);
	}

out1:
	return work_done;
}

static void tx_bottom(struct r8152 *tp)
{
	int res;

	do {
		struct tx_agg *agg;

		if (skb_queue_empty(&tp->tx_queue))
			break;

		agg = r8152_get_tx_agg(tp);
		if (!agg)
			break;

		res = r8152_tx_agg_fill(tp, agg);
		if (res) {
			struct net_device *netdev = tp->netdev;

			if (res == -ENODEV) {
				set_bit(RTL8152_UNPLUG, &tp->flags);
				netif_device_detach(netdev);
			} else {
				struct net_device_stats *stats = &netdev->stats;
				unsigned long flags;

				netif_warn(tp, tx_err, netdev,
					   "failed tx_urb %d\n", res);
				stats->tx_dropped += agg->skb_num;

				spin_lock_irqsave(&tp->tx_lock, flags);
				list_add_tail(&agg->list, &tp->tx_free);
				spin_unlock_irqrestore(&tp->tx_lock, flags);
			}
		}
	} while (res == 0);
}

static void bottom_half(struct r8152 *tp)
{
	if (test_bit(RTL8152_UNPLUG, &tp->flags))
		return;

	if (!test_bit(WORK_ENABLE, &tp->flags))
		return;

	/* When link down, the driver would cancel all bulks. */
	/* This avoid the re-submitting bulk */
	if (!netif_carrier_ok(tp->netdev))
		return;

	clear_bit(SCHEDULE_NAPI, &tp->flags);

	tx_bottom(tp);
}

static int r8152_poll(struct napi_struct *napi, int budget)
{
	struct r8152 *tp = container_of(napi, struct r8152, napi);
	int work_done;

	work_done = rx_bottom(tp, budget);
	bottom_half(tp);

	if (work_done < budget) {
		napi_complete(napi);
		if (!list_empty(&tp->rx_done))
			napi_schedule(napi);
		else if (!skb_queue_empty(&tp->tx_queue) &&
			 !list_empty(&tp->tx_free))
			napi_schedule(napi);
	}

	return work_done;
}

static
int r8152_submit_rx(struct r8152 *tp, struct rx_agg *agg, gfp_t mem_flags)
{
	int ret;

	/* The rx would be stopped, so skip submitting */
	if (test_bit(RTL8152_UNPLUG, &tp->flags) ||
	    !test_bit(WORK_ENABLE, &tp->flags) || !netif_carrier_ok(tp->netdev))
		return 0;

	usb_fill_bulk_urb(agg->urb, tp->udev, usb_rcvbulkpipe(tp->udev, 1),
			  agg->head, agg_buf_sz,
			  (usb_complete_t)read_bulk_callback, agg);

	ret = usb_submit_urb(agg->urb, mem_flags);
	if (ret == -ENODEV) {
		set_bit(RTL8152_UNPLUG, &tp->flags);
		netif_device_detach(tp->netdev);
	} else if (ret) {
		struct urb *urb = agg->urb;
		unsigned long flags;

		urb->actual_length = 0;
		spin_lock_irqsave(&tp->rx_lock, flags);
		list_add_tail(&agg->list, &tp->rx_done);
		spin_unlock_irqrestore(&tp->rx_lock, flags);

		netif_err(tp, rx_err, tp->netdev,
			  "Couldn't submit rx[%p], ret = %d\n", agg, ret);

		napi_schedule(&tp->napi);
	}

	return ret;
}

static void rtl_drop_queued_tx(struct r8152 *tp)
{
	struct net_device_stats *stats = &tp->netdev->stats;
	struct sk_buff_head skb_head, *tx_queue = &tp->tx_queue;
	struct sk_buff *skb;

	if (skb_queue_empty(tx_queue))
		return;

	__skb_queue_head_init(&skb_head);
	spin_lock_bh(&tx_queue->lock);
	skb_queue_splice_init(tx_queue, &skb_head);
	spin_unlock_bh(&tx_queue->lock);

	while ((skb = __skb_dequeue(&skb_head))) {
		dev_kfree_skb(skb);
		stats->tx_dropped++;
	}
}

static void rtl8152_tx_timeout(struct net_device *netdev)
{
	struct r8152 *tp = netdev_priv(netdev);

	netif_warn(tp, tx_err, netdev, "Tx timeout\n");

	usb_queue_reset_device(tp->intf);
}

static void rtl8152_set_rx_mode(struct net_device *netdev)
{
	struct r8152 *tp = netdev_priv(netdev);

	if (netif_carrier_ok(netdev)) {
		set_bit(RTL8152_SET_RX_MODE, &tp->flags);
		schedule_delayed_work(&tp->schedule, 0);
	}
}

static void _rtl8152_set_rx_mode(struct net_device *netdev)
{
	struct r8152 *tp = netdev_priv(netdev);
	u32 mc_filter[2];	/* Multicast hash filter */
	__le32 tmp[2];
	u32 ocp_data;

	netif_stop_queue(netdev);
	ocp_data = ocp_read_dword(tp, MCU_TYPE_PLA, PLA_RCR);
	ocp_data &= ~RCR_ACPT_ALL;
	ocp_data |= RCR_AB | RCR_APM;

	if (netdev->flags & IFF_PROMISC) {
		/* Unconditionally log net taps. */
		netif_notice(tp, link, netdev, "Promiscuous mode enabled\n");
		ocp_data |= RCR_AM | RCR_AAP;
		mc_filter[1] = 0xffffffff;
		mc_filter[0] = 0xffffffff;
	} else if ((netdev_mc_count(netdev) > multicast_filter_limit) ||
		   (netdev->flags & IFF_ALLMULTI)) {
		/* Too many to filter perfectly -- accept all multicasts. */
		ocp_data |= RCR_AM;
		mc_filter[1] = 0xffffffff;
		mc_filter[0] = 0xffffffff;
	} else {
		struct netdev_hw_addr *ha;

		mc_filter[1] = 0;
		mc_filter[0] = 0;
		netdev_for_each_mc_addr(ha, netdev) {
			int bit_nr = ether_crc(ETH_ALEN, ha->addr) >> 26;

			mc_filter[bit_nr >> 5] |= 1 << (bit_nr & 31);
			ocp_data |= RCR_AM;
		}
	}

	tmp[0] = __cpu_to_le32(swab32(mc_filter[1]));
	tmp[1] = __cpu_to_le32(swab32(mc_filter[0]));

	pla_ocp_write(tp, PLA_MAR, BYTE_EN_DWORD, sizeof(tmp), tmp);
	ocp_write_dword(tp, MCU_TYPE_PLA, PLA_RCR, ocp_data);
	netif_wake_queue(netdev);
}

static netdev_features_t
rtl8152_features_check(struct sk_buff *skb, struct net_device *dev,
		       netdev_features_t features)
{
	u32 mss = skb_shinfo(skb)->gso_size;
	int max_offset = mss ? GTTCPHO_MAX : TCPHO_MAX;
	int offset = skb_transport_offset(skb);

	if ((mss || skb->ip_summed == CHECKSUM_PARTIAL) && offset > max_offset)
		features &= ~(NETIF_F_CSUM_MASK | NETIF_F_GSO_MASK);
	else if ((skb->len + sizeof(struct tx_desc)) > agg_buf_sz)
		features &= ~NETIF_F_GSO_MASK;

	return features;
}

static netdev_tx_t rtl8152_start_xmit(struct sk_buff *skb,
				      struct net_device *netdev)
{
	struct r8152 *tp = netdev_priv(netdev);

	skb_tx_timestamp(skb);

	skb_queue_tail(&tp->tx_queue, skb);

	if (!list_empty(&tp->tx_free)) {
		if (test_bit(SELECTIVE_SUSPEND, &tp->flags)) {
			set_bit(SCHEDULE_NAPI, &tp->flags);
			schedule_delayed_work(&tp->schedule, 0);
		} else {
			usb_mark_last_busy(tp->udev);
			napi_schedule(&tp->napi);
		}
	} else if (skb_queue_len(&tp->tx_queue) > tp->tx_qlen) {
		netif_stop_queue(netdev);
	}

	return NETDEV_TX_OK;
}

static void r8152b_reset_packet_filter(struct r8152 *tp)
{
	u32	ocp_data;

	ocp_data = ocp_read_word(tp, MCU_TYPE_PLA, PLA_FMC);
	ocp_data &= ~FMC_FCR_MCU_EN;
	ocp_write_word(tp, MCU_TYPE_PLA, PLA_FMC, ocp_data);
	ocp_data |= FMC_FCR_MCU_EN;
	ocp_write_word(tp, MCU_TYPE_PLA, PLA_FMC, ocp_data);
}

static void rtl8152_nic_reset(struct r8152 *tp)
{
	int	i;

	ocp_write_byte(tp, MCU_TYPE_PLA, PLA_CR, CR_RST);

	for (i = 0; i < 1000; i++) {
		if (!(ocp_read_byte(tp, MCU_TYPE_PLA, PLA_CR) & CR_RST))
			break;
		usleep_range(100, 400);
	}
}

static void set_tx_qlen(struct r8152 *tp)
{
	struct net_device *netdev = tp->netdev;

	tp->tx_qlen = agg_buf_sz / (netdev->mtu + VLAN_ETH_HLEN + VLAN_HLEN +
				    sizeof(struct tx_desc));
}

static inline u8 rtl8152_get_speed(struct r8152 *tp)
{
	return ocp_read_byte(tp, MCU_TYPE_PLA, PLA_PHYSTATUS);
}

static void rtl_set_eee_plus(struct r8152 *tp)
{
	u32 ocp_data;
	u8 speed;

	speed = rtl8152_get_speed(tp);
	if (speed & _10bps) {
		ocp_data = ocp_read_word(tp, MCU_TYPE_PLA, PLA_EEEP_CR);
		ocp_data |= EEEP_CR_EEEP_TX;
		ocp_write_word(tp, MCU_TYPE_PLA, PLA_EEEP_CR, ocp_data);
	} else {
		ocp_data = ocp_read_word(tp, MCU_TYPE_PLA, PLA_EEEP_CR);
		ocp_data &= ~EEEP_CR_EEEP_TX;
		ocp_write_word(tp, MCU_TYPE_PLA, PLA_EEEP_CR, ocp_data);
	}
}

static void rxdy_gated_en(struct r8152 *tp, bool enable)
{
	u32 ocp_data;

	ocp_data = ocp_read_word(tp, MCU_TYPE_PLA, PLA_MISC_1);
	if (enable)
		ocp_data |= RXDY_GATED_EN;
	else
		ocp_data &= ~RXDY_GATED_EN;
	ocp_write_word(tp, MCU_TYPE_PLA, PLA_MISC_1, ocp_data);
}

static int rtl_start_rx(struct r8152 *tp)
{
	int i, ret = 0;

	INIT_LIST_HEAD(&tp->rx_done);
	for (i = 0; i < RTL8152_MAX_RX; i++) {
		INIT_LIST_HEAD(&tp->rx_info[i].list);
		ret = r8152_submit_rx(tp, &tp->rx_info[i], GFP_KERNEL);
		if (ret)
			break;
	}

	if (ret && ++i < RTL8152_MAX_RX) {
		struct list_head rx_queue;
		unsigned long flags;

		INIT_LIST_HEAD(&rx_queue);

		do {
			struct rx_agg *agg = &tp->rx_info[i++];
			struct urb *urb = agg->urb;

			urb->actual_length = 0;
			list_add_tail(&agg->list, &rx_queue);
		} while (i < RTL8152_MAX_RX);

		spin_lock_irqsave(&tp->rx_lock, flags);
		list_splice_tail(&rx_queue, &tp->rx_done);
		spin_unlock_irqrestore(&tp->rx_lock, flags);
	}

	return ret;
}

static int rtl_stop_rx(struct r8152 *tp)
{
	int i;

	for (i = 0; i < RTL8152_MAX_RX; i++)
		usb_kill_urb(tp->rx_info[i].urb);

	while (!skb_queue_empty(&tp->rx_queue))
		dev_kfree_skb(__skb_dequeue(&tp->rx_queue));

	return 0;
}

static int rtl_enable(struct r8152 *tp)
{
	u32 ocp_data;

	r8152b_reset_packet_filter(tp);

	ocp_data = ocp_read_byte(tp, MCU_TYPE_PLA, PLA_CR);
	ocp_data |= CR_RE | CR_TE;
	ocp_write_byte(tp, MCU_TYPE_PLA, PLA_CR, ocp_data);

	rxdy_gated_en(tp, false);

	return 0;
}

static int rtl8152_enable(struct r8152 *tp)
{
	if (test_bit(RTL8152_UNPLUG, &tp->flags))
		return -ENODEV;

	set_tx_qlen(tp);
	rtl_set_eee_plus(tp);

	return rtl_enable(tp);
}

static void r8153_set_rx_early_timeout(struct r8152 *tp)
{
	u32 ocp_data = tp->coalesce / 8;

	ocp_write_word(tp, MCU_TYPE_USB, USB_RX_EARLY_TIMEOUT, ocp_data);
}

static void r8153_set_rx_early_size(struct r8152 *tp)
{
	u32 mtu = tp->netdev->mtu;
	u32 ocp_data = (agg_buf_sz - mtu - VLAN_ETH_HLEN - VLAN_HLEN) / 8;

	ocp_write_word(tp, MCU_TYPE_USB, USB_RX_EARLY_SIZE, ocp_data);
}

static int rtl8153_enable(struct r8152 *tp)
{
	if (test_bit(RTL8152_UNPLUG, &tp->flags))
		return -ENODEV;

	usb_disable_lpm(tp->udev);
	set_tx_qlen(tp);
	rtl_set_eee_plus(tp);
	r8153_set_rx_early_timeout(tp);
	r8153_set_rx_early_size(tp);

	return rtl_enable(tp);
}

static void rtl_disable(struct r8152 *tp)
{
	u32 ocp_data;
	int i;

	if (test_bit(RTL8152_UNPLUG, &tp->flags)) {
		rtl_drop_queued_tx(tp);
		return;
	}

	ocp_data = ocp_read_dword(tp, MCU_TYPE_PLA, PLA_RCR);
	ocp_data &= ~RCR_ACPT_ALL;
	ocp_write_dword(tp, MCU_TYPE_PLA, PLA_RCR, ocp_data);

	rtl_drop_queued_tx(tp);

	for (i = 0; i < RTL8152_MAX_TX; i++)
		usb_kill_urb(tp->tx_info[i].urb);

	rxdy_gated_en(tp, true);

	for (i = 0; i < 1000; i++) {
		ocp_data = ocp_read_byte(tp, MCU_TYPE_PLA, PLA_OOB_CTRL);
		if ((ocp_data & FIFO_EMPTY) == FIFO_EMPTY)
			break;
		usleep_range(1000, 2000);
	}

	for (i = 0; i < 1000; i++) {
		if (ocp_read_word(tp, MCU_TYPE_PLA, PLA_TCR0) & TCR0_TX_EMPTY)
			break;
		usleep_range(1000, 2000);
	}

	rtl_stop_rx(tp);

	rtl8152_nic_reset(tp);
}

static void r8152_power_cut_en(struct r8152 *tp, bool enable)
{
	u32 ocp_data;

	ocp_data = ocp_read_word(tp, MCU_TYPE_USB, USB_UPS_CTRL);
	if (enable)
		ocp_data |= POWER_CUT;
	else
		ocp_data &= ~POWER_CUT;
	ocp_write_word(tp, MCU_TYPE_USB, USB_UPS_CTRL, ocp_data);

	ocp_data = ocp_read_word(tp, MCU_TYPE_USB, USB_PM_CTRL_STATUS);
	ocp_data &= ~RESUME_INDICATE;
	ocp_write_word(tp, MCU_TYPE_USB, USB_PM_CTRL_STATUS, ocp_data);
}

static void rtl_rx_vlan_en(struct r8152 *tp, bool enable)
{
	u32 ocp_data;

	ocp_data = ocp_read_word(tp, MCU_TYPE_PLA, PLA_CPCR);
	if (enable)
		ocp_data |= CPCR_RX_VLAN;
	else
		ocp_data &= ~CPCR_RX_VLAN;
	ocp_write_word(tp, MCU_TYPE_PLA, PLA_CPCR, ocp_data);
}

static int rtl8152_set_features(struct net_device *dev,
				netdev_features_t features)
{
	netdev_features_t changed = features ^ dev->features;
	struct r8152 *tp = netdev_priv(dev);
	int ret;

	ret = usb_autopm_get_interface(tp->intf);
	if (ret < 0)
		goto out;

	mutex_lock(&tp->control);

	if (changed & NETIF_F_HW_VLAN_CTAG_RX) {
		if (features & NETIF_F_HW_VLAN_CTAG_RX)
			rtl_rx_vlan_en(tp, true);
		else
			rtl_rx_vlan_en(tp, false);
	}

	mutex_unlock(&tp->control);

	usb_autopm_put_interface(tp->intf);

out:
	return ret;
}

#define WAKE_ANY (WAKE_PHY | WAKE_MAGIC | WAKE_UCAST | WAKE_BCAST | WAKE_MCAST)

static u32 __rtl_get_wol(struct r8152 *tp)
{
	u32 ocp_data;
	u32 wolopts = 0;

	ocp_data = ocp_read_word(tp, MCU_TYPE_PLA, PLA_CONFIG34);
	if (ocp_data & LINK_ON_WAKE_EN)
		wolopts |= WAKE_PHY;

	ocp_data = ocp_read_word(tp, MCU_TYPE_PLA, PLA_CONFIG5);
	if (ocp_data & UWF_EN)
		wolopts |= WAKE_UCAST;
	if (ocp_data & BWF_EN)
		wolopts |= WAKE_BCAST;
	if (ocp_data & MWF_EN)
		wolopts |= WAKE_MCAST;

	ocp_data = ocp_read_word(tp, MCU_TYPE_PLA, PLA_CFG_WOL);
	if (ocp_data & MAGIC_EN)
		wolopts |= WAKE_MAGIC;

	return wolopts;
}

static void __rtl_set_wol(struct r8152 *tp, u32 wolopts)
{
	u32 ocp_data;

	ocp_write_byte(tp, MCU_TYPE_PLA, PLA_CRWECR, CRWECR_CONFIG);

	ocp_data = ocp_read_word(tp, MCU_TYPE_PLA, PLA_CONFIG34);
	ocp_data &= ~LINK_ON_WAKE_EN;
	if (wolopts & WAKE_PHY)
		ocp_data |= LINK_ON_WAKE_EN;
	ocp_write_word(tp, MCU_TYPE_PLA, PLA_CONFIG34, ocp_data);

	ocp_data = ocp_read_word(tp, MCU_TYPE_PLA, PLA_CONFIG5);
	ocp_data &= ~(UWF_EN | BWF_EN | MWF_EN);
	if (wolopts & WAKE_UCAST)
		ocp_data |= UWF_EN;
	if (wolopts & WAKE_BCAST)
		ocp_data |= BWF_EN;
	if (wolopts & WAKE_MCAST)
		ocp_data |= MWF_EN;
	ocp_write_word(tp, MCU_TYPE_PLA, PLA_CONFIG5, ocp_data);

	ocp_write_byte(tp, MCU_TYPE_PLA, PLA_CRWECR, CRWECR_NORAML);

	ocp_data = ocp_read_word(tp, MCU_TYPE_PLA, PLA_CFG_WOL);
	ocp_data &= ~MAGIC_EN;
	if (wolopts & WAKE_MAGIC)
		ocp_data |= MAGIC_EN;
	ocp_write_word(tp, MCU_TYPE_PLA, PLA_CFG_WOL, ocp_data);

	if (wolopts & WAKE_ANY)
		device_set_wakeup_enable(&tp->udev->dev, true);
	else
		device_set_wakeup_enable(&tp->udev->dev, false);
}

static void r8153_u1u2en(struct r8152 *tp, bool enable)
{
	u8 u1u2[8];

	if (enable)
		memset(u1u2, 0xff, sizeof(u1u2));
	else
		memset(u1u2, 0x00, sizeof(u1u2));

	usb_ocp_write(tp, USB_TOLERANCE, BYTE_EN_SIX_BYTES, sizeof(u1u2), u1u2);
}

static void r8153_u2p3en(struct r8152 *tp, bool enable)
{
	u32 ocp_data;

	ocp_data = ocp_read_word(tp, MCU_TYPE_USB, USB_U2P3_CTRL);
	if (enable && tp->version != RTL_VER_03 && tp->version != RTL_VER_04)
		ocp_data |= U2P3_ENABLE;
	else
		ocp_data &= ~U2P3_ENABLE;
	ocp_write_word(tp, MCU_TYPE_USB, USB_U2P3_CTRL, ocp_data);
}

static void r8153_power_cut_en(struct r8152 *tp, bool enable)
{
	u32 ocp_data;

	ocp_data = ocp_read_word(tp, MCU_TYPE_USB, USB_POWER_CUT);
	if (enable)
		ocp_data |= PWR_EN | PHASE2_EN;
	else
		ocp_data &= ~(PWR_EN | PHASE2_EN);
	ocp_write_word(tp, MCU_TYPE_USB, USB_POWER_CUT, ocp_data);

	ocp_data = ocp_read_word(tp, MCU_TYPE_USB, USB_MISC_0);
	ocp_data &= ~PCUT_STATUS;
	ocp_write_word(tp, MCU_TYPE_USB, USB_MISC_0, ocp_data);
}

static bool rtl_can_wakeup(struct r8152 *tp)
{
	struct usb_device *udev = tp->udev;

	return (udev->actconfig->desc.bmAttributes & USB_CONFIG_ATT_WAKEUP);
}

static void rtl_runtime_suspend_enable(struct r8152 *tp, bool enable)
{
	if (enable) {
		u32 ocp_data;

		__rtl_set_wol(tp, WAKE_ANY);

		ocp_write_byte(tp, MCU_TYPE_PLA, PLA_CRWECR, CRWECR_CONFIG);

		ocp_data = ocp_read_word(tp, MCU_TYPE_PLA, PLA_CONFIG34);
		ocp_data |= LINK_OFF_WAKE_EN;
		ocp_write_word(tp, MCU_TYPE_PLA, PLA_CONFIG34, ocp_data);

		ocp_write_byte(tp, MCU_TYPE_PLA, PLA_CRWECR, CRWECR_NORAML);
	} else {
		u32 ocp_data;

		__rtl_set_wol(tp, tp->saved_wolopts);

		ocp_write_byte(tp, MCU_TYPE_PLA, PLA_CRWECR, CRWECR_CONFIG);

		ocp_data = ocp_read_word(tp, MCU_TYPE_PLA, PLA_CONFIG34);
		ocp_data &= ~LINK_OFF_WAKE_EN;
		ocp_write_word(tp, MCU_TYPE_PLA, PLA_CONFIG34, ocp_data);

		ocp_write_byte(tp, MCU_TYPE_PLA, PLA_CRWECR, CRWECR_NORAML);
	}
}

static void rtl8153_runtime_enable(struct r8152 *tp, bool enable)
{
	rtl_runtime_suspend_enable(tp, enable);

	if (enable) {
		r8153_u1u2en(tp, false);
		r8153_u2p3en(tp, false);
	} else {
		r8153_u2p3en(tp, true);
		r8153_u1u2en(tp, true);
	}
}

static void r8153_teredo_off(struct r8152 *tp)
{
	u32 ocp_data;

	ocp_data = ocp_read_word(tp, MCU_TYPE_PLA, PLA_TEREDO_CFG);
	ocp_data &= ~(TEREDO_SEL | TEREDO_RS_EVENT_MASK | OOB_TEREDO_EN);
	ocp_write_word(tp, MCU_TYPE_PLA, PLA_TEREDO_CFG, ocp_data);

	ocp_write_word(tp, MCU_TYPE_PLA, PLA_WDT6_CTRL, WDT6_SET_MODE);
	ocp_write_word(tp, MCU_TYPE_PLA, PLA_REALWOW_TIMER, 0);
	ocp_write_dword(tp, MCU_TYPE_PLA, PLA_TEREDO_TIMER, 0);
}

static void rtl_reset_bmu(struct r8152 *tp)
{
	u32 ocp_data;

	ocp_data = ocp_read_byte(tp, MCU_TYPE_USB, USB_BMU_RESET);
	ocp_data &= ~(BMU_RESET_EP_IN | BMU_RESET_EP_OUT);
	ocp_write_byte(tp, MCU_TYPE_USB, USB_BMU_RESET, ocp_data);
	ocp_data |= BMU_RESET_EP_IN | BMU_RESET_EP_OUT;
	ocp_write_byte(tp, MCU_TYPE_USB, USB_BMU_RESET, ocp_data);
}

static void r8152_aldps_en(struct r8152 *tp, bool enable)
{
	if (enable) {
		ocp_reg_write(tp, OCP_ALDPS_CONFIG, ENPWRSAVE | ENPDNPS |
						    LINKENA | DIS_SDSAVE);
	} else {
		ocp_reg_write(tp, OCP_ALDPS_CONFIG, ENPDNPS | LINKENA |
						    DIS_SDSAVE);
		msleep(20);
	}
}

static inline void r8152_mmd_indirect(struct r8152 *tp, u16 dev, u16 reg)
{
	ocp_reg_write(tp, OCP_EEE_AR, FUN_ADDR | dev);
	ocp_reg_write(tp, OCP_EEE_DATA, reg);
	ocp_reg_write(tp, OCP_EEE_AR, FUN_DATA | dev);
}

static u16 r8152_mmd_read(struct r8152 *tp, u16 dev, u16 reg)
{
	u16 data;

	r8152_mmd_indirect(tp, dev, reg);
	data = ocp_reg_read(tp, OCP_EEE_DATA);
	ocp_reg_write(tp, OCP_EEE_AR, 0x0000);

	return data;
}

static void r8152_mmd_write(struct r8152 *tp, u16 dev, u16 reg, u16 data)
{
	r8152_mmd_indirect(tp, dev, reg);
	ocp_reg_write(tp, OCP_EEE_DATA, data);
	ocp_reg_write(tp, OCP_EEE_AR, 0x0000);
}

static void r8152_eee_en(struct r8152 *tp, bool enable)
{
	u16 config1, config2, config3;
	u32 ocp_data;

	ocp_data = ocp_read_word(tp, MCU_TYPE_PLA, PLA_EEE_CR);
	config1 = ocp_reg_read(tp, OCP_EEE_CONFIG1) & ~sd_rise_time_mask;
	config2 = ocp_reg_read(tp, OCP_EEE_CONFIG2);
	config3 = ocp_reg_read(tp, OCP_EEE_CONFIG3) & ~fast_snr_mask;

	if (enable) {
		ocp_data |= EEE_RX_EN | EEE_TX_EN;
		config1 |= EEE_10_CAP | EEE_NWAY_EN | TX_QUIET_EN | RX_QUIET_EN;
		config1 |= sd_rise_time(1);
		config2 |= RG_DACQUIET_EN | RG_LDVQUIET_EN;
		config3 |= fast_snr(42);
	} else {
		ocp_data &= ~(EEE_RX_EN | EEE_TX_EN);
		config1 &= ~(EEE_10_CAP | EEE_NWAY_EN | TX_QUIET_EN |
			     RX_QUIET_EN);
		config1 |= sd_rise_time(7);
		config2 &= ~(RG_DACQUIET_EN | RG_LDVQUIET_EN);
		config3 |= fast_snr(511);
	}

	ocp_write_word(tp, MCU_TYPE_PLA, PLA_EEE_CR, ocp_data);
	ocp_reg_write(tp, OCP_EEE_CONFIG1, config1);
	ocp_reg_write(tp, OCP_EEE_CONFIG2, config2);
	ocp_reg_write(tp, OCP_EEE_CONFIG3, config3);
}

static void r8152b_enable_eee(struct r8152 *tp)
{
	r8152_eee_en(tp, true);
	r8152_mmd_write(tp, MDIO_MMD_AN, MDIO_AN_EEE_ADV, MDIO_EEE_100TX);
}

static void r8152b_enable_fc(struct r8152 *tp)
{
	u16 anar;

	anar = r8152_mdio_read(tp, MII_ADVERTISE);
	anar |= ADVERTISE_PAUSE_CAP | ADVERTISE_PAUSE_ASYM;
	r8152_mdio_write(tp, MII_ADVERTISE, anar);
}

static void rtl8152_disable(struct r8152 *tp)
{
	r8152_aldps_en(tp, false);
	rtl_disable(tp);
	r8152_aldps_en(tp, true);
}

static void r8152b_hw_phy_cfg(struct r8152 *tp)
{
	r8152b_enable_eee(tp);
	r8152_aldps_en(tp, true);
	r8152b_enable_fc(tp);

	set_bit(PHY_RESET, &tp->flags);
}

static void r8152b_exit_oob(struct r8152 *tp)
{
	u32 ocp_data;
	int i;

	ocp_data = ocp_read_dword(tp, MCU_TYPE_PLA, PLA_RCR);
	ocp_data &= ~RCR_ACPT_ALL;
	ocp_write_dword(tp, MCU_TYPE_PLA, PLA_RCR, ocp_data);

	rxdy_gated_en(tp, true);
	r8153_teredo_off(tp);
	ocp_write_byte(tp, MCU_TYPE_PLA, PLA_CRWECR, CRWECR_NORAML);
	ocp_write_byte(tp, MCU_TYPE_PLA, PLA_CR, 0x00);

	ocp_data = ocp_read_byte(tp, MCU_TYPE_PLA, PLA_OOB_CTRL);
	ocp_data &= ~NOW_IS_OOB;
	ocp_write_byte(tp, MCU_TYPE_PLA, PLA_OOB_CTRL, ocp_data);

	ocp_data = ocp_read_word(tp, MCU_TYPE_PLA, PLA_SFF_STS_7);
	ocp_data &= ~MCU_BORW_EN;
	ocp_write_word(tp, MCU_TYPE_PLA, PLA_SFF_STS_7, ocp_data);

	for (i = 0; i < 1000; i++) {
		ocp_data = ocp_read_byte(tp, MCU_TYPE_PLA, PLA_OOB_CTRL);
		if (ocp_data & LINK_LIST_READY)
			break;
		usleep_range(1000, 2000);
	}

	ocp_data = ocp_read_word(tp, MCU_TYPE_PLA, PLA_SFF_STS_7);
	ocp_data |= RE_INIT_LL;
	ocp_write_word(tp, MCU_TYPE_PLA, PLA_SFF_STS_7, ocp_data);

	for (i = 0; i < 1000; i++) {
		ocp_data = ocp_read_byte(tp, MCU_TYPE_PLA, PLA_OOB_CTRL);
		if (ocp_data & LINK_LIST_READY)
			break;
		usleep_range(1000, 2000);
	}

	rtl8152_nic_reset(tp);

	/* rx share fifo credit full threshold */
	ocp_write_dword(tp, MCU_TYPE_PLA, PLA_RXFIFO_CTRL0, RXFIFO_THR1_NORMAL);

	if (tp->udev->speed == USB_SPEED_FULL ||
	    tp->udev->speed == USB_SPEED_LOW) {
		/* rx share fifo credit near full threshold */
		ocp_write_dword(tp, MCU_TYPE_PLA, PLA_RXFIFO_CTRL1,
				RXFIFO_THR2_FULL);
		ocp_write_dword(tp, MCU_TYPE_PLA, PLA_RXFIFO_CTRL2,
				RXFIFO_THR3_FULL);
	} else {
		/* rx share fifo credit near full threshold */
		ocp_write_dword(tp, MCU_TYPE_PLA, PLA_RXFIFO_CTRL1,
				RXFIFO_THR2_HIGH);
		ocp_write_dword(tp, MCU_TYPE_PLA, PLA_RXFIFO_CTRL2,
				RXFIFO_THR3_HIGH);
	}

	/* TX share fifo free credit full threshold */
	ocp_write_dword(tp, MCU_TYPE_PLA, PLA_TXFIFO_CTRL, TXFIFO_THR_NORMAL);

	ocp_write_byte(tp, MCU_TYPE_USB, USB_TX_AGG, TX_AGG_MAX_THRESHOLD);
	ocp_write_dword(tp, MCU_TYPE_USB, USB_RX_BUF_TH, RX_THR_HIGH);
	ocp_write_dword(tp, MCU_TYPE_USB, USB_TX_DMA,
			TEST_MODE_DISABLE | TX_SIZE_ADJUST1);

	rtl_rx_vlan_en(tp, tp->netdev->features & NETIF_F_HW_VLAN_CTAG_RX);

	ocp_write_word(tp, MCU_TYPE_PLA, PLA_RMS, RTL8152_RMS);

	ocp_data = ocp_read_word(tp, MCU_TYPE_PLA, PLA_TCR0);
	ocp_data |= TCR0_AUTO_FIFO;
	ocp_write_word(tp, MCU_TYPE_PLA, PLA_TCR0, ocp_data);
}

static void r8152b_enter_oob(struct r8152 *tp)
{
	u32 ocp_data;
	int i;

	ocp_data = ocp_read_byte(tp, MCU_TYPE_PLA, PLA_OOB_CTRL);
	ocp_data &= ~NOW_IS_OOB;
	ocp_write_byte(tp, MCU_TYPE_PLA, PLA_OOB_CTRL, ocp_data);

	ocp_write_dword(tp, MCU_TYPE_PLA, PLA_RXFIFO_CTRL0, RXFIFO_THR1_OOB);
	ocp_write_dword(tp, MCU_TYPE_PLA, PLA_RXFIFO_CTRL1, RXFIFO_THR2_OOB);
	ocp_write_dword(tp, MCU_TYPE_PLA, PLA_RXFIFO_CTRL2, RXFIFO_THR3_OOB);

	rtl_disable(tp);

	for (i = 0; i < 1000; i++) {
		ocp_data = ocp_read_byte(tp, MCU_TYPE_PLA, PLA_OOB_CTRL);
		if (ocp_data & LINK_LIST_READY)
			break;
		usleep_range(1000, 2000);
	}

	ocp_data = ocp_read_word(tp, MCU_TYPE_PLA, PLA_SFF_STS_7);
	ocp_data |= RE_INIT_LL;
	ocp_write_word(tp, MCU_TYPE_PLA, PLA_SFF_STS_7, ocp_data);

	for (i = 0; i < 1000; i++) {
		ocp_data = ocp_read_byte(tp, MCU_TYPE_PLA, PLA_OOB_CTRL);
		if (ocp_data & LINK_LIST_READY)
			break;
		usleep_range(1000, 2000);
	}

	ocp_write_word(tp, MCU_TYPE_PLA, PLA_RMS, RTL8152_RMS);

	rtl_rx_vlan_en(tp, true);

	ocp_data = ocp_read_word(tp, MCU_TYPE_PLA, PAL_BDC_CR);
	ocp_data |= ALDPS_PROXY_MODE;
	ocp_write_word(tp, MCU_TYPE_PLA, PAL_BDC_CR, ocp_data);

	ocp_data = ocp_read_byte(tp, MCU_TYPE_PLA, PLA_OOB_CTRL);
	ocp_data |= NOW_IS_OOB | DIS_MCU_CLROOB;
	ocp_write_byte(tp, MCU_TYPE_PLA, PLA_OOB_CTRL, ocp_data);

	rxdy_gated_en(tp, false);

	ocp_data = ocp_read_dword(tp, MCU_TYPE_PLA, PLA_RCR);
	ocp_data |= RCR_APM | RCR_AM | RCR_AB;
	ocp_write_dword(tp, MCU_TYPE_PLA, PLA_RCR, ocp_data);
}

static void r8153_aldps_en(struct r8152 *tp, bool enable)
{
	u16 data;

	data = ocp_reg_read(tp, OCP_POWER_CFG);
	if (enable) {
		data |= EN_ALDPS;
		ocp_reg_write(tp, OCP_POWER_CFG, data);
	} else {
		data &= ~EN_ALDPS;
		ocp_reg_write(tp, OCP_POWER_CFG, data);
		msleep(20);
	}
}

static void r8153_eee_en(struct r8152 *tp, bool enable)
{
	u32 ocp_data;
	u16 config;

	ocp_data = ocp_read_word(tp, MCU_TYPE_PLA, PLA_EEE_CR);
	config = ocp_reg_read(tp, OCP_EEE_CFG);

	if (enable) {
		ocp_data |= EEE_RX_EN | EEE_TX_EN;
		config |= EEE10_EN;
	} else {
		ocp_data &= ~(EEE_RX_EN | EEE_TX_EN);
		config &= ~EEE10_EN;
	}

	ocp_write_word(tp, MCU_TYPE_PLA, PLA_EEE_CR, ocp_data);
	ocp_reg_write(tp, OCP_EEE_CFG, config);
}

static void r8153_hw_phy_cfg(struct r8152 *tp)
{
	u32 ocp_data;
	u16 data;

	/* disable ALDPS before updating the PHY parameters */
	r8153_aldps_en(tp, false);

	/* disable EEE before updating the PHY parameters */
	r8153_eee_en(tp, false);
	ocp_reg_write(tp, OCP_EEE_ADV, 0);

	if (tp->version == RTL_VER_03) {
		data = ocp_reg_read(tp, OCP_EEE_CFG);
		data &= ~CTAP_SHORT_EN;
		ocp_reg_write(tp, OCP_EEE_CFG, data);
	}

	data = ocp_reg_read(tp, OCP_POWER_CFG);
	data |= EEE_CLKDIV_EN;
	ocp_reg_write(tp, OCP_POWER_CFG, data);

	data = ocp_reg_read(tp, OCP_DOWN_SPEED);
	data |= EN_10M_BGOFF;
	ocp_reg_write(tp, OCP_DOWN_SPEED, data);
	data = ocp_reg_read(tp, OCP_POWER_CFG);
	data |= EN_10M_PLLOFF;
	ocp_reg_write(tp, OCP_POWER_CFG, data);
	sram_write(tp, SRAM_IMPEDANCE, 0x0b13);

	ocp_data = ocp_read_word(tp, MCU_TYPE_PLA, PLA_PHY_PWR);
	ocp_data |= PFM_PWM_SWITCH;
	ocp_write_word(tp, MCU_TYPE_PLA, PLA_PHY_PWR, ocp_data);

	/* Enable LPF corner auto tune */
	sram_write(tp, SRAM_LPF_CFG, 0xf70f);

	/* Adjust 10M Amplitude */
	sram_write(tp, SRAM_10M_AMP1, 0x00af);
	sram_write(tp, SRAM_10M_AMP2, 0x0208);

	r8153_eee_en(tp, true);
	ocp_reg_write(tp, OCP_EEE_ADV, MDIO_EEE_1000T | MDIO_EEE_100TX);

	r8153_aldps_en(tp, true);
	r8152b_enable_fc(tp);

	set_bit(PHY_RESET, &tp->flags);
}

static void r8153_first_init(struct r8152 *tp)
{
	u32 ocp_data;
	int i;

	rxdy_gated_en(tp, true);
	r8153_teredo_off(tp);

	ocp_data = ocp_read_dword(tp, MCU_TYPE_PLA, PLA_RCR);
	ocp_data &= ~RCR_ACPT_ALL;
	ocp_write_dword(tp, MCU_TYPE_PLA, PLA_RCR, ocp_data);

	rtl8152_nic_reset(tp);
	rtl_reset_bmu(tp);

	ocp_data = ocp_read_byte(tp, MCU_TYPE_PLA, PLA_OOB_CTRL);
	ocp_data &= ~NOW_IS_OOB;
	ocp_write_byte(tp, MCU_TYPE_PLA, PLA_OOB_CTRL, ocp_data);

	ocp_data = ocp_read_word(tp, MCU_TYPE_PLA, PLA_SFF_STS_7);
	ocp_data &= ~MCU_BORW_EN;
	ocp_write_word(tp, MCU_TYPE_PLA, PLA_SFF_STS_7, ocp_data);

	for (i = 0; i < 1000; i++) {
		ocp_data = ocp_read_byte(tp, MCU_TYPE_PLA, PLA_OOB_CTRL);
		if (ocp_data & LINK_LIST_READY)
			break;
		usleep_range(1000, 2000);
	}

	ocp_data = ocp_read_word(tp, MCU_TYPE_PLA, PLA_SFF_STS_7);
	ocp_data |= RE_INIT_LL;
	ocp_write_word(tp, MCU_TYPE_PLA, PLA_SFF_STS_7, ocp_data);

	for (i = 0; i < 1000; i++) {
		ocp_data = ocp_read_byte(tp, MCU_TYPE_PLA, PLA_OOB_CTRL);
		if (ocp_data & LINK_LIST_READY)
			break;
		usleep_range(1000, 2000);
	}

	rtl_rx_vlan_en(tp, tp->netdev->features & NETIF_F_HW_VLAN_CTAG_RX);

	ocp_write_word(tp, MCU_TYPE_PLA, PLA_RMS, RTL8153_RMS);
	ocp_write_byte(tp, MCU_TYPE_PLA, PLA_MTPS, MTPS_JUMBO);

	ocp_data = ocp_read_word(tp, MCU_TYPE_PLA, PLA_TCR0);
	ocp_data |= TCR0_AUTO_FIFO;
	ocp_write_word(tp, MCU_TYPE_PLA, PLA_TCR0, ocp_data);

	rtl8152_nic_reset(tp);

	/* rx share fifo credit full threshold */
	ocp_write_dword(tp, MCU_TYPE_PLA, PLA_RXFIFO_CTRL0, RXFIFO_THR1_NORMAL);
	ocp_write_word(tp, MCU_TYPE_PLA, PLA_RXFIFO_CTRL1, RXFIFO_THR2_NORMAL);
	ocp_write_word(tp, MCU_TYPE_PLA, PLA_RXFIFO_CTRL2, RXFIFO_THR3_NORMAL);
	/* TX share fifo free credit full threshold */
	ocp_write_dword(tp, MCU_TYPE_PLA, PLA_TXFIFO_CTRL, TXFIFO_THR_NORMAL2);

	/* rx aggregation */
	ocp_data = ocp_read_word(tp, MCU_TYPE_USB, USB_USB_CTRL);
	ocp_data &= ~(RX_AGG_DISABLE | RX_ZERO_EN);
	ocp_write_word(tp, MCU_TYPE_USB, USB_USB_CTRL, ocp_data);
}

static void r8153_enter_oob(struct r8152 *tp)
{
	u32 ocp_data;
	int i;

	ocp_data = ocp_read_byte(tp, MCU_TYPE_PLA, PLA_OOB_CTRL);
	ocp_data &= ~NOW_IS_OOB;
	ocp_write_byte(tp, MCU_TYPE_PLA, PLA_OOB_CTRL, ocp_data);

	rtl_disable(tp);
	rtl_reset_bmu(tp);

	for (i = 0; i < 1000; i++) {
		ocp_data = ocp_read_byte(tp, MCU_TYPE_PLA, PLA_OOB_CTRL);
		if (ocp_data & LINK_LIST_READY)
			break;
		usleep_range(1000, 2000);
	}

	ocp_data = ocp_read_word(tp, MCU_TYPE_PLA, PLA_SFF_STS_7);
	ocp_data |= RE_INIT_LL;
	ocp_write_word(tp, MCU_TYPE_PLA, PLA_SFF_STS_7, ocp_data);

	for (i = 0; i < 1000; i++) {
		ocp_data = ocp_read_byte(tp, MCU_TYPE_PLA, PLA_OOB_CTRL);
		if (ocp_data & LINK_LIST_READY)
			break;
		usleep_range(1000, 2000);
	}

	ocp_write_word(tp, MCU_TYPE_PLA, PLA_RMS, RTL8153_RMS);

	ocp_data = ocp_read_word(tp, MCU_TYPE_PLA, PLA_TEREDO_CFG);
	ocp_data &= ~TEREDO_WAKE_MASK;
	ocp_write_word(tp, MCU_TYPE_PLA, PLA_TEREDO_CFG, ocp_data);

	rtl_rx_vlan_en(tp, true);

	ocp_data = ocp_read_word(tp, MCU_TYPE_PLA, PAL_BDC_CR);
	ocp_data |= ALDPS_PROXY_MODE;
	ocp_write_word(tp, MCU_TYPE_PLA, PAL_BDC_CR, ocp_data);

	ocp_data = ocp_read_byte(tp, MCU_TYPE_PLA, PLA_OOB_CTRL);
	ocp_data |= NOW_IS_OOB | DIS_MCU_CLROOB;
	ocp_write_byte(tp, MCU_TYPE_PLA, PLA_OOB_CTRL, ocp_data);

	rxdy_gated_en(tp, false);

	ocp_data = ocp_read_dword(tp, MCU_TYPE_PLA, PLA_RCR);
	ocp_data |= RCR_APM | RCR_AM | RCR_AB;
	ocp_write_dword(tp, MCU_TYPE_PLA, PLA_RCR, ocp_data);
}

static void rtl8153_disable(struct r8152 *tp)
{
	r8153_aldps_en(tp, false);
	rtl_disable(tp);
	rtl_reset_bmu(tp);
	r8153_aldps_en(tp, true);
	usb_enable_lpm(tp->udev);
}

static int rtl8152_set_speed(struct r8152 *tp, u8 autoneg, u16 speed, u8 duplex)
{
	u16 bmcr, anar, gbcr;
	int ret = 0;

	anar = r8152_mdio_read(tp, MII_ADVERTISE);
	anar &= ~(ADVERTISE_10HALF | ADVERTISE_10FULL |
		  ADVERTISE_100HALF | ADVERTISE_100FULL);
	if (tp->mii.supports_gmii) {
		gbcr = r8152_mdio_read(tp, MII_CTRL1000);
		gbcr &= ~(ADVERTISE_1000FULL | ADVERTISE_1000HALF);
	} else {
		gbcr = 0;
	}

	if (autoneg == AUTONEG_DISABLE) {
		if (speed == SPEED_10) {
			bmcr = 0;
			anar |= ADVERTISE_10HALF | ADVERTISE_10FULL;
		} else if (speed == SPEED_100) {
			bmcr = BMCR_SPEED100;
			anar |= ADVERTISE_100HALF | ADVERTISE_100FULL;
		} else if (speed == SPEED_1000 && tp->mii.supports_gmii) {
			bmcr = BMCR_SPEED1000;
			gbcr |= ADVERTISE_1000FULL | ADVERTISE_1000HALF;
		} else {
			ret = -EINVAL;
			goto out;
		}

		if (duplex == DUPLEX_FULL)
			bmcr |= BMCR_FULLDPLX;
	} else {
		if (speed == SPEED_10) {
			if (duplex == DUPLEX_FULL)
				anar |= ADVERTISE_10HALF | ADVERTISE_10FULL;
			else
				anar |= ADVERTISE_10HALF;
		} else if (speed == SPEED_100) {
			if (duplex == DUPLEX_FULL) {
				anar |= ADVERTISE_10HALF | ADVERTISE_10FULL;
				anar |= ADVERTISE_100HALF | ADVERTISE_100FULL;
			} else {
				anar |= ADVERTISE_10HALF;
				anar |= ADVERTISE_100HALF;
			}
		} else if (speed == SPEED_1000 && tp->mii.supports_gmii) {
			if (duplex == DUPLEX_FULL) {
				anar |= ADVERTISE_10HALF | ADVERTISE_10FULL;
				anar |= ADVERTISE_100HALF | ADVERTISE_100FULL;
				gbcr |= ADVERTISE_1000FULL | ADVERTISE_1000HALF;
			} else {
				anar |= ADVERTISE_10HALF;
				anar |= ADVERTISE_100HALF;
				gbcr |= ADVERTISE_1000HALF;
			}
		} else {
			ret = -EINVAL;
			goto out;
		}

		bmcr = BMCR_ANENABLE | BMCR_ANRESTART;
	}

	if (test_and_clear_bit(PHY_RESET, &tp->flags))
		bmcr |= BMCR_RESET;

	if (tp->mii.supports_gmii)
		r8152_mdio_write(tp, MII_CTRL1000, gbcr);

	r8152_mdio_write(tp, MII_ADVERTISE, anar);
	r8152_mdio_write(tp, MII_BMCR, bmcr);

	if (bmcr & BMCR_RESET) {
		int i;

		for (i = 0; i < 50; i++) {
			msleep(20);
			if ((r8152_mdio_read(tp, MII_BMCR) & BMCR_RESET) == 0)
				break;
		}
	}

out:
	return ret;
}

static void rtl8152_up(struct r8152 *tp)
{
	if (test_bit(RTL8152_UNPLUG, &tp->flags))
		return;

	r8152_aldps_en(tp, false);
	r8152b_exit_oob(tp);
	r8152_aldps_en(tp, true);
}

static void rtl8152_down(struct r8152 *tp)
{
	if (test_bit(RTL8152_UNPLUG, &tp->flags)) {
		rtl_drop_queued_tx(tp);
		return;
	}

	r8152_power_cut_en(tp, false);
	r8152_aldps_en(tp, false);
	r8152b_enter_oob(tp);
	r8152_aldps_en(tp, true);
}

static void rtl8153_up(struct r8152 *tp)
{
	if (test_bit(RTL8152_UNPLUG, &tp->flags))
		return;

	r8153_u1u2en(tp, false);
	r8153_aldps_en(tp, false);
	r8153_first_init(tp);
	r8153_aldps_en(tp, true);
	r8153_u2p3en(tp, true);
	r8153_u1u2en(tp, true);
	usb_enable_lpm(tp->udev);
}

static void rtl8153_down(struct r8152 *tp)
{
	if (test_bit(RTL8152_UNPLUG, &tp->flags)) {
		rtl_drop_queued_tx(tp);
		return;
	}

	r8153_u1u2en(tp, false);
	r8153_u2p3en(tp, false);
	r8153_power_cut_en(tp, false);
	r8153_aldps_en(tp, false);
	r8153_enter_oob(tp);
	r8153_aldps_en(tp, true);
}

static bool rtl8152_in_nway(struct r8152 *tp)
{
	u16 nway_state;

	ocp_write_word(tp, MCU_TYPE_PLA, PLA_OCP_GPHY_BASE, 0x2000);
	tp->ocp_base = 0x2000;
	ocp_write_byte(tp, MCU_TYPE_PLA, 0xb014, 0x4c);		/* phy state */
	nway_state = ocp_read_word(tp, MCU_TYPE_PLA, 0xb01a);

	/* bit 15: TXDIS_STATE, bit 14: ABD_STATE */
	if (nway_state & 0xc000)
		return false;
	else
		return true;
}

static bool rtl8153_in_nway(struct r8152 *tp)
{
	u16 phy_state = ocp_reg_read(tp, OCP_PHY_STATE) & 0xff;

	if (phy_state == TXDIS_STATE || phy_state == ABD_STATE)
		return false;
	else
		return true;
}

static void set_carrier(struct r8152 *tp)
{
	struct net_device *netdev = tp->netdev;
	u8 speed;

	speed = rtl8152_get_speed(tp);

	if (speed & LINK_STATUS) {
		if (!netif_carrier_ok(netdev)) {
			tp->rtl_ops.enable(tp);
			set_bit(RTL8152_SET_RX_MODE, &tp->flags);
			netif_stop_queue(netdev);
			napi_disable(&tp->napi);
			netif_carrier_on(netdev);
			rtl_start_rx(tp);
			napi_enable(&tp->napi);
			netif_wake_queue(netdev);
			netif_info(tp, link, netdev, "carrier on\n");
		}
	} else {
		if (netif_carrier_ok(netdev)) {
			netif_carrier_off(netdev);
			napi_disable(&tp->napi);
			tp->rtl_ops.disable(tp);
			napi_enable(&tp->napi);
			netif_info(tp, link, netdev, "carrier off\n");
		}
	}
}

static void rtl_work_func_t(struct work_struct *work)
{
	struct r8152 *tp = container_of(work, struct r8152, schedule.work);

	/* If the device is unplugged or !netif_running(), the workqueue
	 * doesn't need to wake the device, and could return directly.
	 */
	if (test_bit(RTL8152_UNPLUG, &tp->flags) || !netif_running(tp->netdev))
		return;

	if (usb_autopm_get_interface(tp->intf) < 0)
		return;

	if (!test_bit(WORK_ENABLE, &tp->flags))
		goto out1;

	if (!mutex_trylock(&tp->control)) {
		schedule_delayed_work(&tp->schedule, 0);
		goto out1;
	}

	if (test_and_clear_bit(RTL8152_LINK_CHG, &tp->flags))
		set_carrier(tp);

	if (test_and_clear_bit(RTL8152_SET_RX_MODE, &tp->flags))
		_rtl8152_set_rx_mode(tp->netdev);

	/* don't schedule napi before linking */
	if (test_and_clear_bit(SCHEDULE_NAPI, &tp->flags) &&
	    netif_carrier_ok(tp->netdev))
		napi_schedule(&tp->napi);

	mutex_unlock(&tp->control);

out1:
	usb_autopm_put_interface(tp->intf);
}

static void rtl_hw_phy_work_func_t(struct work_struct *work)
{
	struct r8152 *tp = container_of(work, struct r8152, hw_phy_work.work);

	if (test_bit(RTL8152_UNPLUG, &tp->flags))
		return;

	if (usb_autopm_get_interface(tp->intf) < 0)
		return;

	mutex_lock(&tp->control);

	tp->rtl_ops.hw_phy_cfg(tp);

	rtl8152_set_speed(tp, tp->autoneg, tp->speed, tp->duplex);

	mutex_unlock(&tp->control);

	usb_autopm_put_interface(tp->intf);
}

#ifdef CONFIG_PM_SLEEP
static int rtl_notifier(struct notifier_block *nb, unsigned long action,
			void *data)
{
	struct r8152 *tp = container_of(nb, struct r8152, pm_notifier);

	switch (action) {
	case PM_HIBERNATION_PREPARE:
	case PM_SUSPEND_PREPARE:
		usb_autopm_get_interface(tp->intf);
		break;

	case PM_POST_HIBERNATION:
	case PM_POST_SUSPEND:
		usb_autopm_put_interface(tp->intf);
		break;

	case PM_POST_RESTORE:
	case PM_RESTORE_PREPARE:
	default:
		break;
	}

	return NOTIFY_DONE;
}
#endif

static int rtl8152_open(struct net_device *netdev)
{
	struct r8152 *tp = netdev_priv(netdev);
	int res = 0;

	res = alloc_all_mem(tp);
	if (res)
		goto out;

	res = usb_autopm_get_interface(tp->intf);
	if (res < 0)
		goto out_free;

	mutex_lock(&tp->control);

	tp->rtl_ops.up(tp);

	netif_carrier_off(netdev);
	netif_start_queue(netdev);
	set_bit(WORK_ENABLE, &tp->flags);

	res = usb_submit_urb(tp->intr_urb, GFP_KERNEL);
	if (res) {
		if (res == -ENODEV)
			netif_device_detach(tp->netdev);
		netif_warn(tp, ifup, netdev, "intr_urb submit failed: %d\n",
			   res);
		goto out_unlock;
	}
	napi_enable(&tp->napi);

	mutex_unlock(&tp->control);

	usb_autopm_put_interface(tp->intf);
#ifdef CONFIG_PM_SLEEP
	tp->pm_notifier.notifier_call = rtl_notifier;
	register_pm_notifier(&tp->pm_notifier);
#endif
	return 0;

out_unlock:
	mutex_unlock(&tp->control);
	usb_autopm_put_interface(tp->intf);
out_free:
	free_all_mem(tp);
out:
	return res;
}

static int rtl8152_close(struct net_device *netdev)
{
	struct r8152 *tp = netdev_priv(netdev);
	int res = 0;

#ifdef CONFIG_PM_SLEEP
	unregister_pm_notifier(&tp->pm_notifier);
#endif
	napi_disable(&tp->napi);
	clear_bit(WORK_ENABLE, &tp->flags);
	usb_kill_urb(tp->intr_urb);
	cancel_delayed_work_sync(&tp->schedule);
	netif_stop_queue(netdev);

	res = usb_autopm_get_interface(tp->intf);
	if (res < 0 || test_bit(RTL8152_UNPLUG, &tp->flags)) {
		rtl_drop_queued_tx(tp);
		rtl_stop_rx(tp);
	} else {
		mutex_lock(&tp->control);

		tp->rtl_ops.down(tp);

		mutex_unlock(&tp->control);

		usb_autopm_put_interface(tp->intf);
	}

	free_all_mem(tp);

	return res;
}

static void rtl_tally_reset(struct r8152 *tp)
{
	u32 ocp_data;

	ocp_data = ocp_read_word(tp, MCU_TYPE_PLA, PLA_RSTTALLY);
	ocp_data |= TALLY_RESET;
	ocp_write_word(tp, MCU_TYPE_PLA, PLA_RSTTALLY, ocp_data);
}

static void r8152b_init(struct r8152 *tp)
{
	u32 ocp_data;
	u16 data;

	if (test_bit(RTL8152_UNPLUG, &tp->flags))
		return;

	data = r8152_mdio_read(tp, MII_BMCR);
	if (data & BMCR_PDOWN) {
		data &= ~BMCR_PDOWN;
		r8152_mdio_write(tp, MII_BMCR, data);
	}

	r8152_aldps_en(tp, false);

	if (tp->version == RTL_VER_01) {
		ocp_data = ocp_read_word(tp, MCU_TYPE_PLA, PLA_LED_FEATURE);
		ocp_data &= ~LED_MODE_MASK;
		ocp_write_word(tp, MCU_TYPE_PLA, PLA_LED_FEATURE, ocp_data);
	}

	r8152_power_cut_en(tp, false);

	ocp_data = ocp_read_word(tp, MCU_TYPE_PLA, PLA_PHY_PWR);
	ocp_data |= TX_10M_IDLE_EN | PFM_PWM_SWITCH;
	ocp_write_word(tp, MCU_TYPE_PLA, PLA_PHY_PWR, ocp_data);
	ocp_data = ocp_read_dword(tp, MCU_TYPE_PLA, PLA_MAC_PWR_CTRL);
	ocp_data &= ~MCU_CLK_RATIO_MASK;
	ocp_data |= MCU_CLK_RATIO | D3_CLK_GATED_EN;
	ocp_write_dword(tp, MCU_TYPE_PLA, PLA_MAC_PWR_CTRL, ocp_data);
	ocp_data = GPHY_STS_MSK | SPEED_DOWN_MSK |
		   SPDWN_RXDV_MSK | SPDWN_LINKCHG_MSK;
	ocp_write_word(tp, MCU_TYPE_PLA, PLA_GPHY_INTR_IMR, ocp_data);

	rtl_tally_reset(tp);

	/* enable rx aggregation */
	ocp_data = ocp_read_word(tp, MCU_TYPE_USB, USB_USB_CTRL);
	ocp_data &= ~(RX_AGG_DISABLE | RX_ZERO_EN);
	ocp_write_word(tp, MCU_TYPE_USB, USB_USB_CTRL, ocp_data);
}

static void r8153_init(struct r8152 *tp)
{
	u32 ocp_data;
	u16 data;
	int i;

	if (test_bit(RTL8152_UNPLUG, &tp->flags))
		return;

	r8153_u1u2en(tp, false);

	for (i = 0; i < 500; i++) {
		if (ocp_read_word(tp, MCU_TYPE_PLA, PLA_BOOT_CTRL) &
		    AUTOLOAD_DONE)
			break;
		msleep(20);
	}

	for (i = 0; i < 500; i++) {
		ocp_data = ocp_reg_read(tp, OCP_PHY_STATUS) & PHY_STAT_MASK;
		if (ocp_data == PHY_STAT_LAN_ON || ocp_data == PHY_STAT_PWRDN)
			break;
		msleep(20);
	}

	if (tp->version == RTL_VER_03 || tp->version == RTL_VER_04 ||
	    tp->version == RTL_VER_05)
		ocp_reg_write(tp, OCP_ADC_CFG, CKADSEL_L | ADC_EN | EN_EMI_L);

	data = r8152_mdio_read(tp, MII_BMCR);
	if (data & BMCR_PDOWN) {
		data &= ~BMCR_PDOWN;
		r8152_mdio_write(tp, MII_BMCR, data);
	}

	for (i = 0; i < 500; i++) {
		ocp_data = ocp_reg_read(tp, OCP_PHY_STATUS) & PHY_STAT_MASK;
		if (ocp_data == PHY_STAT_LAN_ON)
			break;
		msleep(20);
	}

	usb_disable_lpm(tp->udev);
	r8153_u2p3en(tp, false);

	if (tp->version == RTL_VER_04) {
		ocp_data = ocp_read_word(tp, MCU_TYPE_USB, USB_SSPHYLINK2);
		ocp_data &= ~pwd_dn_scale_mask;
		ocp_data |= pwd_dn_scale(96);
		ocp_write_word(tp, MCU_TYPE_USB, USB_SSPHYLINK2, ocp_data);

		ocp_data = ocp_read_byte(tp, MCU_TYPE_USB, USB_USB2PHY);
		ocp_data |= USB2PHY_L1 | USB2PHY_SUSPEND;
		ocp_write_byte(tp, MCU_TYPE_USB, USB_USB2PHY, ocp_data);
	} else if (tp->version == RTL_VER_05) {
		ocp_data = ocp_read_byte(tp, MCU_TYPE_PLA, PLA_DMY_REG0);
		ocp_data &= ~ECM_ALDPS;
		ocp_write_byte(tp, MCU_TYPE_PLA, PLA_DMY_REG0, ocp_data);

		ocp_data = ocp_read_byte(tp, MCU_TYPE_USB, USB_CSR_DUMMY1);
		if (ocp_read_word(tp, MCU_TYPE_USB, USB_BURST_SIZE) == 0)
			ocp_data &= ~DYNAMIC_BURST;
		else
			ocp_data |= DYNAMIC_BURST;
		ocp_write_byte(tp, MCU_TYPE_USB, USB_CSR_DUMMY1, ocp_data);
	} else if (tp->version == RTL_VER_06) {
		ocp_data = ocp_read_byte(tp, MCU_TYPE_USB, USB_CSR_DUMMY1);
		if (ocp_read_word(tp, MCU_TYPE_USB, USB_BURST_SIZE) == 0)
			ocp_data &= ~DYNAMIC_BURST;
		else
			ocp_data |= DYNAMIC_BURST;
		ocp_write_byte(tp, MCU_TYPE_USB, USB_CSR_DUMMY1, ocp_data);
	}

	ocp_data = ocp_read_byte(tp, MCU_TYPE_USB, USB_CSR_DUMMY2);
	ocp_data |= EP4_FULL_FC;
	ocp_write_byte(tp, MCU_TYPE_USB, USB_CSR_DUMMY2, ocp_data);

	ocp_data = ocp_read_word(tp, MCU_TYPE_USB, USB_WDT11_CTRL);
	ocp_data &= ~TIMER11_EN;
	ocp_write_word(tp, MCU_TYPE_USB, USB_WDT11_CTRL, ocp_data);

	ocp_data = ocp_read_word(tp, MCU_TYPE_PLA, PLA_LED_FEATURE);
	ocp_data &= ~LED_MODE_MASK;
	ocp_write_word(tp, MCU_TYPE_PLA, PLA_LED_FEATURE, ocp_data);

	ocp_data = FIFO_EMPTY_1FB | ROK_EXIT_LPM;
	if (tp->version == RTL_VER_04 && tp->udev->speed < USB_SPEED_SUPER)
		ocp_data |= LPM_TIMER_500MS;
	else
		ocp_data |= LPM_TIMER_500US;
	ocp_write_byte(tp, MCU_TYPE_USB, USB_LPM_CTRL, ocp_data);

	ocp_data = ocp_read_word(tp, MCU_TYPE_USB, USB_AFE_CTRL2);
	ocp_data &= ~SEN_VAL_MASK;
	ocp_data |= SEN_VAL_NORMAL | SEL_RXIDLE;
	ocp_write_word(tp, MCU_TYPE_USB, USB_AFE_CTRL2, ocp_data);

	ocp_write_word(tp, MCU_TYPE_USB, USB_CONNECT_TIMER, 0x0001);

	r8153_power_cut_en(tp, false);
	r8153_u1u2en(tp, true);

	/* MAC clock speed down */
	ocp_write_word(tp, MCU_TYPE_PLA, PLA_MAC_PWR_CTRL, 0);
	ocp_write_word(tp, MCU_TYPE_PLA, PLA_MAC_PWR_CTRL2, 0);
	ocp_write_word(tp, MCU_TYPE_PLA, PLA_MAC_PWR_CTRL3, 0);
	ocp_write_word(tp, MCU_TYPE_PLA, PLA_MAC_PWR_CTRL4, 0);

	rtl_tally_reset(tp);
	r8153_u2p3en(tp, true);
}

static int rtl8152_pre_reset(struct usb_interface *intf)
{
	struct r8152 *tp = usb_get_intfdata(intf);
	struct net_device *netdev;

	if (!tp)
		return 0;

	netdev = tp->netdev;
	if (!netif_running(netdev))
		return 0;

	netif_stop_queue(netdev);
	napi_disable(&tp->napi);
	clear_bit(WORK_ENABLE, &tp->flags);
	usb_kill_urb(tp->intr_urb);
	cancel_delayed_work_sync(&tp->schedule);
	if (netif_carrier_ok(netdev)) {
		mutex_lock(&tp->control);
		tp->rtl_ops.disable(tp);
		mutex_unlock(&tp->control);
	}

	return 0;
}

static int rtl8152_post_reset(struct usb_interface *intf)
{
	struct r8152 *tp = usb_get_intfdata(intf);
	struct net_device *netdev;

	if (!tp)
		return 0;

	netdev = tp->netdev;
	if (!netif_running(netdev))
		return 0;

	set_bit(WORK_ENABLE, &tp->flags);
	if (netif_carrier_ok(netdev)) {
		mutex_lock(&tp->control);
		tp->rtl_ops.enable(tp);
		rtl_start_rx(tp);
		rtl8152_set_rx_mode(netdev);
		mutex_unlock(&tp->control);
	}

	napi_enable(&tp->napi);
	netif_wake_queue(netdev);
	usb_submit_urb(tp->intr_urb, GFP_KERNEL);

	if (!list_empty(&tp->rx_done))
		napi_schedule(&tp->napi);

	return 0;
}

static bool delay_autosuspend(struct r8152 *tp)
{
	bool sw_linking = !!netif_carrier_ok(tp->netdev);
	bool hw_linking = !!(rtl8152_get_speed(tp) & LINK_STATUS);

	/* This means a linking change occurs and the driver doesn't detect it,
	 * yet. If the driver has disabled tx/rx and hw is linking on, the
	 * device wouldn't wake up by receiving any packet.
	 */
	if (work_busy(&tp->schedule.work) || sw_linking != hw_linking)
		return true;

	/* If the linking down is occurred by nway, the device may miss the
	 * linking change event. And it wouldn't wake when linking on.
	 */
	if (!sw_linking && tp->rtl_ops.in_nway(tp))
		return true;
	else if (!skb_queue_empty(&tp->tx_queue))
		return true;
	else
		return false;
}

static int rtl8152_rumtime_suspend(struct r8152 *tp)
{
	struct net_device *netdev = tp->netdev;
	int ret = 0;

<<<<<<< HEAD
	if (netif_running(netdev) && test_bit(WORK_ENABLE, &tp->flags)) {
		u32 rcr = 0;

		if (delay_autosuspend(tp)) {
=======
	set_bit(SELECTIVE_SUSPEND, &tp->flags);
	smp_mb__after_atomic();

	if (netif_running(netdev) && test_bit(WORK_ENABLE, &tp->flags)) {
		u32 rcr = 0;

		if (delay_autosuspend(tp)) {
			clear_bit(SELECTIVE_SUSPEND, &tp->flags);
			smp_mb__after_atomic();
>>>>>>> a062067a
			ret = -EBUSY;
			goto out1;
		}

		if (netif_carrier_ok(netdev)) {
			u32 ocp_data;

			rcr = ocp_read_dword(tp, MCU_TYPE_PLA, PLA_RCR);
			ocp_data = rcr & ~RCR_ACPT_ALL;
			ocp_write_dword(tp, MCU_TYPE_PLA, PLA_RCR, ocp_data);
			rxdy_gated_en(tp, true);
			ocp_data = ocp_read_byte(tp, MCU_TYPE_PLA,
						 PLA_OOB_CTRL);
			if (!(ocp_data & RXFIFO_EMPTY)) {
				rxdy_gated_en(tp, false);
				ocp_write_dword(tp, MCU_TYPE_PLA, PLA_RCR, rcr);
<<<<<<< HEAD
=======
				clear_bit(SELECTIVE_SUSPEND, &tp->flags);
				smp_mb__after_atomic();
>>>>>>> a062067a
				ret = -EBUSY;
				goto out1;
			}
		}

		clear_bit(WORK_ENABLE, &tp->flags);
		usb_kill_urb(tp->intr_urb);

		tp->rtl_ops.autosuspend_en(tp, true);

		if (netif_carrier_ok(netdev)) {
			napi_disable(&tp->napi);
			rtl_stop_rx(tp);
			rxdy_gated_en(tp, false);
			ocp_write_dword(tp, MCU_TYPE_PLA, PLA_RCR, rcr);
			napi_enable(&tp->napi);
		}
	}

<<<<<<< HEAD
	set_bit(SELECTIVE_SUSPEND, &tp->flags);

=======
>>>>>>> a062067a
out1:
	return ret;
}

static int rtl8152_system_suspend(struct r8152 *tp)
{
	struct net_device *netdev = tp->netdev;
	int ret = 0;

	netif_device_detach(netdev);

	if (netif_running(netdev) && test_bit(WORK_ENABLE, &tp->flags)) {
		clear_bit(WORK_ENABLE, &tp->flags);
		usb_kill_urb(tp->intr_urb);
		napi_disable(&tp->napi);
		cancel_delayed_work_sync(&tp->schedule);
		tp->rtl_ops.down(tp);
		napi_enable(&tp->napi);
	}

	return ret;
}

static int rtl8152_suspend(struct usb_interface *intf, pm_message_t message)
{
	struct r8152 *tp = usb_get_intfdata(intf);
	int ret;

	mutex_lock(&tp->control);

	if (PMSG_IS_AUTO(message))
		ret = rtl8152_rumtime_suspend(tp);
	else
		ret = rtl8152_system_suspend(tp);

	mutex_unlock(&tp->control);

	return ret;
}

static int rtl8152_resume(struct usb_interface *intf)
{
	struct r8152 *tp = usb_get_intfdata(intf);

	mutex_lock(&tp->control);

	if (!test_bit(SELECTIVE_SUSPEND, &tp->flags)) {
		tp->rtl_ops.init(tp);
		queue_delayed_work(system_long_wq, &tp->hw_phy_work, 0);
		netif_device_attach(tp->netdev);
	}

	if (netif_running(tp->netdev) && tp->netdev->flags & IFF_UP) {
		if (test_bit(SELECTIVE_SUSPEND, &tp->flags)) {
			tp->rtl_ops.autosuspend_en(tp, false);
			napi_disable(&tp->napi);
			set_bit(WORK_ENABLE, &tp->flags);
			if (netif_carrier_ok(tp->netdev))
				rtl_start_rx(tp);
			napi_enable(&tp->napi);
			clear_bit(SELECTIVE_SUSPEND, &tp->flags);
			smp_mb__after_atomic();
			if (!list_empty(&tp->rx_done))
				napi_schedule(&tp->napi);
		} else {
			tp->rtl_ops.up(tp);
			netif_carrier_off(tp->netdev);
			set_bit(WORK_ENABLE, &tp->flags);
		}
		usb_submit_urb(tp->intr_urb, GFP_KERNEL);
	} else if (test_bit(SELECTIVE_SUSPEND, &tp->flags)) {
		if (tp->netdev->flags & IFF_UP)
			tp->rtl_ops.autosuspend_en(tp, false);
		clear_bit(SELECTIVE_SUSPEND, &tp->flags);
	}

	mutex_unlock(&tp->control);

	return 0;
}

static int rtl8152_reset_resume(struct usb_interface *intf)
{
	struct r8152 *tp = usb_get_intfdata(intf);

	clear_bit(SELECTIVE_SUSPEND, &tp->flags);
	return rtl8152_resume(intf);
}

static void rtl8152_get_wol(struct net_device *dev, struct ethtool_wolinfo *wol)
{
	struct r8152 *tp = netdev_priv(dev);

	if (usb_autopm_get_interface(tp->intf) < 0)
		return;

	if (!rtl_can_wakeup(tp)) {
		wol->supported = 0;
		wol->wolopts = 0;
	} else {
		mutex_lock(&tp->control);
		wol->supported = WAKE_ANY;
		wol->wolopts = __rtl_get_wol(tp);
		mutex_unlock(&tp->control);
	}

	usb_autopm_put_interface(tp->intf);
}

static int rtl8152_set_wol(struct net_device *dev, struct ethtool_wolinfo *wol)
{
	struct r8152 *tp = netdev_priv(dev);
	int ret;

	if (!rtl_can_wakeup(tp))
		return -EOPNOTSUPP;

	ret = usb_autopm_get_interface(tp->intf);
	if (ret < 0)
		goto out_set_wol;

	mutex_lock(&tp->control);

	__rtl_set_wol(tp, wol->wolopts);
	tp->saved_wolopts = wol->wolopts & WAKE_ANY;

	mutex_unlock(&tp->control);

	usb_autopm_put_interface(tp->intf);

out_set_wol:
	return ret;
}

static u32 rtl8152_get_msglevel(struct net_device *dev)
{
	struct r8152 *tp = netdev_priv(dev);

	return tp->msg_enable;
}

static void rtl8152_set_msglevel(struct net_device *dev, u32 value)
{
	struct r8152 *tp = netdev_priv(dev);

	tp->msg_enable = value;
}

static void rtl8152_get_drvinfo(struct net_device *netdev,
				struct ethtool_drvinfo *info)
{
	struct r8152 *tp = netdev_priv(netdev);

	strlcpy(info->driver, MODULENAME, sizeof(info->driver));
	strlcpy(info->version, DRIVER_VERSION, sizeof(info->version));
	usb_make_path(tp->udev, info->bus_info, sizeof(info->bus_info));
}

static
int rtl8152_get_settings(struct net_device *netdev, struct ethtool_cmd *cmd)
{
	struct r8152 *tp = netdev_priv(netdev);
	int ret;

	if (!tp->mii.mdio_read)
		return -EOPNOTSUPP;

	ret = usb_autopm_get_interface(tp->intf);
	if (ret < 0)
		goto out;

	mutex_lock(&tp->control);

	ret = mii_ethtool_gset(&tp->mii, cmd);

	mutex_unlock(&tp->control);

	usb_autopm_put_interface(tp->intf);

out:
	return ret;
}

static int rtl8152_set_settings(struct net_device *dev, struct ethtool_cmd *cmd)
{
	struct r8152 *tp = netdev_priv(dev);
	int ret;

	ret = usb_autopm_get_interface(tp->intf);
	if (ret < 0)
		goto out;

	mutex_lock(&tp->control);

	ret = rtl8152_set_speed(tp, cmd->autoneg, cmd->speed, cmd->duplex);
	if (!ret) {
		tp->autoneg = cmd->autoneg;
		tp->speed = cmd->speed;
		tp->duplex = cmd->duplex;
	}

	mutex_unlock(&tp->control);

	usb_autopm_put_interface(tp->intf);

out:
	return ret;
}

static const char rtl8152_gstrings[][ETH_GSTRING_LEN] = {
	"tx_packets",
	"rx_packets",
	"tx_errors",
	"rx_errors",
	"rx_missed",
	"align_errors",
	"tx_single_collisions",
	"tx_multi_collisions",
	"rx_unicast",
	"rx_broadcast",
	"rx_multicast",
	"tx_aborted",
	"tx_underrun",
};

static int rtl8152_get_sset_count(struct net_device *dev, int sset)
{
	switch (sset) {
	case ETH_SS_STATS:
		return ARRAY_SIZE(rtl8152_gstrings);
	default:
		return -EOPNOTSUPP;
	}
}

static void rtl8152_get_ethtool_stats(struct net_device *dev,
				      struct ethtool_stats *stats, u64 *data)
{
	struct r8152 *tp = netdev_priv(dev);
	struct tally_counter tally;

	if (usb_autopm_get_interface(tp->intf) < 0)
		return;

	generic_ocp_read(tp, PLA_TALLYCNT, sizeof(tally), &tally, MCU_TYPE_PLA);

	usb_autopm_put_interface(tp->intf);

	data[0] = le64_to_cpu(tally.tx_packets);
	data[1] = le64_to_cpu(tally.rx_packets);
	data[2] = le64_to_cpu(tally.tx_errors);
	data[3] = le32_to_cpu(tally.rx_errors);
	data[4] = le16_to_cpu(tally.rx_missed);
	data[5] = le16_to_cpu(tally.align_errors);
	data[6] = le32_to_cpu(tally.tx_one_collision);
	data[7] = le32_to_cpu(tally.tx_multi_collision);
	data[8] = le64_to_cpu(tally.rx_unicast);
	data[9] = le64_to_cpu(tally.rx_broadcast);
	data[10] = le32_to_cpu(tally.rx_multicast);
	data[11] = le16_to_cpu(tally.tx_aborted);
	data[12] = le16_to_cpu(tally.tx_underrun);
}

static void rtl8152_get_strings(struct net_device *dev, u32 stringset, u8 *data)
{
	switch (stringset) {
	case ETH_SS_STATS:
		memcpy(data, *rtl8152_gstrings, sizeof(rtl8152_gstrings));
		break;
	}
}

static int r8152_get_eee(struct r8152 *tp, struct ethtool_eee *eee)
{
	u32 ocp_data, lp, adv, supported = 0;
	u16 val;

	val = r8152_mmd_read(tp, MDIO_MMD_PCS, MDIO_PCS_EEE_ABLE);
	supported = mmd_eee_cap_to_ethtool_sup_t(val);

	val = r8152_mmd_read(tp, MDIO_MMD_AN, MDIO_AN_EEE_ADV);
	adv = mmd_eee_adv_to_ethtool_adv_t(val);

	val = r8152_mmd_read(tp, MDIO_MMD_AN, MDIO_AN_EEE_LPABLE);
	lp = mmd_eee_adv_to_ethtool_adv_t(val);

	ocp_data = ocp_read_word(tp, MCU_TYPE_PLA, PLA_EEE_CR);
	ocp_data &= EEE_RX_EN | EEE_TX_EN;

	eee->eee_enabled = !!ocp_data;
	eee->eee_active = !!(supported & adv & lp);
	eee->supported = supported;
	eee->advertised = adv;
	eee->lp_advertised = lp;

	return 0;
}

static int r8152_set_eee(struct r8152 *tp, struct ethtool_eee *eee)
{
	u16 val = ethtool_adv_to_mmd_eee_adv_t(eee->advertised);

	r8152_eee_en(tp, eee->eee_enabled);

	if (!eee->eee_enabled)
		val = 0;

	r8152_mmd_write(tp, MDIO_MMD_AN, MDIO_AN_EEE_ADV, val);

	return 0;
}

static int r8153_get_eee(struct r8152 *tp, struct ethtool_eee *eee)
{
	u32 ocp_data, lp, adv, supported = 0;
	u16 val;

	val = ocp_reg_read(tp, OCP_EEE_ABLE);
	supported = mmd_eee_cap_to_ethtool_sup_t(val);

	val = ocp_reg_read(tp, OCP_EEE_ADV);
	adv = mmd_eee_adv_to_ethtool_adv_t(val);

	val = ocp_reg_read(tp, OCP_EEE_LPABLE);
	lp = mmd_eee_adv_to_ethtool_adv_t(val);

	ocp_data = ocp_read_word(tp, MCU_TYPE_PLA, PLA_EEE_CR);
	ocp_data &= EEE_RX_EN | EEE_TX_EN;

	eee->eee_enabled = !!ocp_data;
	eee->eee_active = !!(supported & adv & lp);
	eee->supported = supported;
	eee->advertised = adv;
	eee->lp_advertised = lp;

	return 0;
}

static int r8153_set_eee(struct r8152 *tp, struct ethtool_eee *eee)
{
	u16 val = ethtool_adv_to_mmd_eee_adv_t(eee->advertised);

	r8153_eee_en(tp, eee->eee_enabled);

	if (!eee->eee_enabled)
		val = 0;

	ocp_reg_write(tp, OCP_EEE_ADV, val);

	return 0;
}

static int
rtl_ethtool_get_eee(struct net_device *net, struct ethtool_eee *edata)
{
	struct r8152 *tp = netdev_priv(net);
	int ret;

	ret = usb_autopm_get_interface(tp->intf);
	if (ret < 0)
		goto out;

	mutex_lock(&tp->control);

	ret = tp->rtl_ops.eee_get(tp, edata);

	mutex_unlock(&tp->control);

	usb_autopm_put_interface(tp->intf);

out:
	return ret;
}

static int
rtl_ethtool_set_eee(struct net_device *net, struct ethtool_eee *edata)
{
	struct r8152 *tp = netdev_priv(net);
	int ret;

	ret = usb_autopm_get_interface(tp->intf);
	if (ret < 0)
		goto out;

	mutex_lock(&tp->control);

	ret = tp->rtl_ops.eee_set(tp, edata);
	if (!ret)
		ret = mii_nway_restart(&tp->mii);

	mutex_unlock(&tp->control);

	usb_autopm_put_interface(tp->intf);

out:
	return ret;
}

static int rtl8152_nway_reset(struct net_device *dev)
{
	struct r8152 *tp = netdev_priv(dev);
	int ret;

	ret = usb_autopm_get_interface(tp->intf);
	if (ret < 0)
		goto out;

	mutex_lock(&tp->control);

	ret = mii_nway_restart(&tp->mii);

	mutex_unlock(&tp->control);

	usb_autopm_put_interface(tp->intf);

out:
	return ret;
}

static int rtl8152_get_coalesce(struct net_device *netdev,
				struct ethtool_coalesce *coalesce)
{
	struct r8152 *tp = netdev_priv(netdev);

	switch (tp->version) {
	case RTL_VER_01:
	case RTL_VER_02:
		return -EOPNOTSUPP;
	default:
		break;
	}

	coalesce->rx_coalesce_usecs = tp->coalesce;

	return 0;
}

static int rtl8152_set_coalesce(struct net_device *netdev,
				struct ethtool_coalesce *coalesce)
{
	struct r8152 *tp = netdev_priv(netdev);
	int ret;

	switch (tp->version) {
	case RTL_VER_01:
	case RTL_VER_02:
		return -EOPNOTSUPP;
	default:
		break;
	}

	if (coalesce->rx_coalesce_usecs > COALESCE_SLOW)
		return -EINVAL;

	ret = usb_autopm_get_interface(tp->intf);
	if (ret < 0)
		return ret;

	mutex_lock(&tp->control);

	if (tp->coalesce != coalesce->rx_coalesce_usecs) {
		tp->coalesce = coalesce->rx_coalesce_usecs;

		if (netif_running(tp->netdev) && netif_carrier_ok(netdev))
			r8153_set_rx_early_timeout(tp);
	}

	mutex_unlock(&tp->control);

	usb_autopm_put_interface(tp->intf);

	return ret;
}

static const struct ethtool_ops ops = {
	.get_drvinfo = rtl8152_get_drvinfo,
	.get_settings = rtl8152_get_settings,
	.set_settings = rtl8152_set_settings,
	.get_link = ethtool_op_get_link,
	.nway_reset = rtl8152_nway_reset,
	.get_msglevel = rtl8152_get_msglevel,
	.set_msglevel = rtl8152_set_msglevel,
	.get_wol = rtl8152_get_wol,
	.set_wol = rtl8152_set_wol,
	.get_strings = rtl8152_get_strings,
	.get_sset_count = rtl8152_get_sset_count,
	.get_ethtool_stats = rtl8152_get_ethtool_stats,
	.get_coalesce = rtl8152_get_coalesce,
	.set_coalesce = rtl8152_set_coalesce,
	.get_eee = rtl_ethtool_get_eee,
	.set_eee = rtl_ethtool_set_eee,
};

static int rtl8152_ioctl(struct net_device *netdev, struct ifreq *rq, int cmd)
{
	struct r8152 *tp = netdev_priv(netdev);
	struct mii_ioctl_data *data = if_mii(rq);
	int res;

	if (test_bit(RTL8152_UNPLUG, &tp->flags))
		return -ENODEV;

	res = usb_autopm_get_interface(tp->intf);
	if (res < 0)
		goto out;

	switch (cmd) {
	case SIOCGMIIPHY:
		data->phy_id = R8152_PHY_ID; /* Internal PHY */
		break;

	case SIOCGMIIREG:
		mutex_lock(&tp->control);
		data->val_out = r8152_mdio_read(tp, data->reg_num);
		mutex_unlock(&tp->control);
		break;

	case SIOCSMIIREG:
		if (!capable(CAP_NET_ADMIN)) {
			res = -EPERM;
			break;
		}
		mutex_lock(&tp->control);
		r8152_mdio_write(tp, data->reg_num, data->val_in);
		mutex_unlock(&tp->control);
		break;

	default:
		res = -EOPNOTSUPP;
	}

	usb_autopm_put_interface(tp->intf);

out:
	return res;
}

static int rtl8152_change_mtu(struct net_device *dev, int new_mtu)
{
	struct r8152 *tp = netdev_priv(dev);
	int ret;

	switch (tp->version) {
	case RTL_VER_01:
	case RTL_VER_02:
		dev->mtu = new_mtu;
		return 0;
	default:
		break;
	}

	ret = usb_autopm_get_interface(tp->intf);
	if (ret < 0)
		return ret;

	mutex_lock(&tp->control);

	dev->mtu = new_mtu;

	if (netif_running(dev) && netif_carrier_ok(dev))
		r8153_set_rx_early_size(tp);

	mutex_unlock(&tp->control);

	usb_autopm_put_interface(tp->intf);

	return ret;
}

static const struct net_device_ops rtl8152_netdev_ops = {
	.ndo_open		= rtl8152_open,
	.ndo_stop		= rtl8152_close,
	.ndo_do_ioctl		= rtl8152_ioctl,
	.ndo_start_xmit		= rtl8152_start_xmit,
	.ndo_tx_timeout		= rtl8152_tx_timeout,
	.ndo_set_features	= rtl8152_set_features,
	.ndo_set_rx_mode	= rtl8152_set_rx_mode,
	.ndo_set_mac_address	= rtl8152_set_mac_address,
	.ndo_change_mtu		= rtl8152_change_mtu,
	.ndo_validate_addr	= eth_validate_addr,
	.ndo_features_check	= rtl8152_features_check,
};

static void r8152b_get_version(struct r8152 *tp)
{
	u32	ocp_data;
	u16	version;

	ocp_data = ocp_read_word(tp, MCU_TYPE_PLA, PLA_TCR1);
	version = (u16)(ocp_data & VERSION_MASK);

	switch (version) {
	case 0x4c00:
		tp->version = RTL_VER_01;
		break;
	case 0x4c10:
		tp->version = RTL_VER_02;
		break;
	case 0x5c00:
		tp->version = RTL_VER_03;
		tp->mii.supports_gmii = 1;
		break;
	case 0x5c10:
		tp->version = RTL_VER_04;
		tp->mii.supports_gmii = 1;
		break;
	case 0x5c20:
		tp->version = RTL_VER_05;
		tp->mii.supports_gmii = 1;
		break;
	case 0x5c30:
		tp->version = RTL_VER_06;
		tp->mii.supports_gmii = 1;
		break;
	default:
		netif_info(tp, probe, tp->netdev,
			   "Unknown version 0x%04x\n", version);
		break;
	}
}

static void rtl8152_unload(struct r8152 *tp)
{
	if (test_bit(RTL8152_UNPLUG, &tp->flags))
		return;

	if (tp->version != RTL_VER_01)
		r8152_power_cut_en(tp, true);
}

static void rtl8153_unload(struct r8152 *tp)
{
	if (test_bit(RTL8152_UNPLUG, &tp->flags))
		return;

	r8153_power_cut_en(tp, false);
}

static int rtl_ops_init(struct r8152 *tp)
{
	struct rtl_ops *ops = &tp->rtl_ops;
	int ret = 0;

	switch (tp->version) {
	case RTL_VER_01:
	case RTL_VER_02:
		ops->init		= r8152b_init;
		ops->enable		= rtl8152_enable;
		ops->disable		= rtl8152_disable;
		ops->up			= rtl8152_up;
		ops->down		= rtl8152_down;
		ops->unload		= rtl8152_unload;
		ops->eee_get		= r8152_get_eee;
		ops->eee_set		= r8152_set_eee;
		ops->in_nway		= rtl8152_in_nway;
		ops->hw_phy_cfg		= r8152b_hw_phy_cfg;
		ops->autosuspend_en	= rtl_runtime_suspend_enable;
		break;

	case RTL_VER_03:
	case RTL_VER_04:
	case RTL_VER_05:
	case RTL_VER_06:
		ops->init		= r8153_init;
		ops->enable		= rtl8153_enable;
		ops->disable		= rtl8153_disable;
		ops->up			= rtl8153_up;
		ops->down		= rtl8153_down;
		ops->unload		= rtl8153_unload;
		ops->eee_get		= r8153_get_eee;
		ops->eee_set		= r8153_set_eee;
		ops->in_nway		= rtl8153_in_nway;
		ops->hw_phy_cfg		= r8153_hw_phy_cfg;
		ops->autosuspend_en	= rtl8153_runtime_enable;
		break;

	default:
		ret = -ENODEV;
		netif_err(tp, probe, tp->netdev, "Unknown Device\n");
		break;
	}

	return ret;
}

static int rtl8152_probe(struct usb_interface *intf,
			 const struct usb_device_id *id)
{
	struct usb_device *udev = interface_to_usbdev(intf);
	struct r8152 *tp;
	struct net_device *netdev;
	int ret;

	if (udev->actconfig->desc.bConfigurationValue != 1) {
		usb_driver_set_configuration(udev, 1);
		return -ENODEV;
	}

	usb_reset_device(udev);
	netdev = alloc_etherdev(sizeof(struct r8152));
	if (!netdev) {
		dev_err(&intf->dev, "Out of memory\n");
		return -ENOMEM;
	}

	SET_NETDEV_DEV(netdev, &intf->dev);
	tp = netdev_priv(netdev);
	tp->msg_enable = 0x7FFF;

	tp->udev = udev;
	tp->netdev = netdev;
	tp->intf = intf;

	r8152b_get_version(tp);
	ret = rtl_ops_init(tp);
	if (ret)
		goto out;

	mutex_init(&tp->control);
	INIT_DELAYED_WORK(&tp->schedule, rtl_work_func_t);
	INIT_DELAYED_WORK(&tp->hw_phy_work, rtl_hw_phy_work_func_t);

	netdev->netdev_ops = &rtl8152_netdev_ops;
	netdev->watchdog_timeo = RTL8152_TX_TIMEOUT;

	netdev->features |= NETIF_F_RXCSUM | NETIF_F_IP_CSUM | NETIF_F_SG |
			    NETIF_F_TSO | NETIF_F_FRAGLIST | NETIF_F_IPV6_CSUM |
			    NETIF_F_TSO6 | NETIF_F_HW_VLAN_CTAG_RX |
			    NETIF_F_HW_VLAN_CTAG_TX;
	netdev->hw_features = NETIF_F_RXCSUM | NETIF_F_IP_CSUM | NETIF_F_SG |
			      NETIF_F_TSO | NETIF_F_FRAGLIST |
			      NETIF_F_IPV6_CSUM | NETIF_F_TSO6 |
			      NETIF_F_HW_VLAN_CTAG_RX | NETIF_F_HW_VLAN_CTAG_TX;
	netdev->vlan_features = NETIF_F_SG | NETIF_F_IP_CSUM | NETIF_F_TSO |
				NETIF_F_HIGHDMA | NETIF_F_FRAGLIST |
				NETIF_F_IPV6_CSUM | NETIF_F_TSO6;

	if (tp->version == RTL_VER_01) {
		netdev->features &= ~NETIF_F_RXCSUM;
		netdev->hw_features &= ~NETIF_F_RXCSUM;
	}

	netdev->ethtool_ops = &ops;
	netif_set_gso_max_size(netdev, RTL_LIMITED_TSO_SIZE);

	/* MTU range: 68 - 1500 or 9194 */
	netdev->min_mtu = ETH_MIN_MTU;
	switch (tp->version) {
	case RTL_VER_01:
	case RTL_VER_02:
		netdev->max_mtu = ETH_DATA_LEN;
		break;
	default:
		netdev->max_mtu = RTL8153_MAX_MTU;
		break;
	}

	tp->mii.dev = netdev;
	tp->mii.mdio_read = read_mii_word;
	tp->mii.mdio_write = write_mii_word;
	tp->mii.phy_id_mask = 0x3f;
	tp->mii.reg_num_mask = 0x1f;
	tp->mii.phy_id = R8152_PHY_ID;

	switch (udev->speed) {
	case USB_SPEED_SUPER:
	case USB_SPEED_SUPER_PLUS:
		tp->coalesce = COALESCE_SUPER;
		break;
	case USB_SPEED_HIGH:
		tp->coalesce = COALESCE_HIGH;
		break;
	default:
		tp->coalesce = COALESCE_SLOW;
		break;
	}

	tp->autoneg = AUTONEG_ENABLE;
	tp->speed = tp->mii.supports_gmii ? SPEED_1000 : SPEED_100;
	tp->duplex = DUPLEX_FULL;

	intf->needs_remote_wakeup = 1;

	tp->rtl_ops.init(tp);
	queue_delayed_work(system_long_wq, &tp->hw_phy_work, 0);
	set_ethernet_addr(tp);

	usb_set_intfdata(intf, tp);
	netif_napi_add(netdev, &tp->napi, r8152_poll, RTL8152_NAPI_WEIGHT);

	ret = register_netdev(netdev);
	if (ret != 0) {
		netif_err(tp, probe, netdev, "couldn't register the device\n");
		goto out1;
	}

	if (!rtl_can_wakeup(tp))
		__rtl_set_wol(tp, 0);

	tp->saved_wolopts = __rtl_get_wol(tp);
	if (tp->saved_wolopts)
		device_set_wakeup_enable(&udev->dev, true);
	else
		device_set_wakeup_enable(&udev->dev, false);

	netif_info(tp, probe, netdev, "%s\n", DRIVER_VERSION);

	return 0;

out1:
	netif_napi_del(&tp->napi);
	usb_set_intfdata(intf, NULL);
out:
	free_netdev(netdev);
	return ret;
}

static void rtl8152_disconnect(struct usb_interface *intf)
{
	struct r8152 *tp = usb_get_intfdata(intf);

	usb_set_intfdata(intf, NULL);
	if (tp) {
		struct usb_device *udev = tp->udev;

		if (udev->state == USB_STATE_NOTATTACHED)
			set_bit(RTL8152_UNPLUG, &tp->flags);

		netif_napi_del(&tp->napi);
		unregister_netdev(tp->netdev);
		cancel_delayed_work_sync(&tp->hw_phy_work);
		tp->rtl_ops.unload(tp);
		free_netdev(tp->netdev);
	}
}

#define REALTEK_USB_DEVICE(vend, prod)	\
	.match_flags = USB_DEVICE_ID_MATCH_DEVICE | \
		       USB_DEVICE_ID_MATCH_INT_CLASS, \
	.idVendor = (vend), \
	.idProduct = (prod), \
	.bInterfaceClass = USB_CLASS_VENDOR_SPEC \
}, \
{ \
	.match_flags = USB_DEVICE_ID_MATCH_INT_INFO | \
		       USB_DEVICE_ID_MATCH_DEVICE, \
	.idVendor = (vend), \
	.idProduct = (prod), \
	.bInterfaceClass = USB_CLASS_COMM, \
	.bInterfaceSubClass = USB_CDC_SUBCLASS_ETHERNET, \
	.bInterfaceProtocol = USB_CDC_PROTO_NONE

/* table of devices that work with this driver */
static struct usb_device_id rtl8152_table[] = {
	{REALTEK_USB_DEVICE(VENDOR_ID_REALTEK, 0x8152)},
	{REALTEK_USB_DEVICE(VENDOR_ID_REALTEK, 0x8153)},
	{REALTEK_USB_DEVICE(VENDOR_ID_SAMSUNG, 0xa101)},
	{REALTEK_USB_DEVICE(VENDOR_ID_LENOVO,  0x304f)},
	{REALTEK_USB_DEVICE(VENDOR_ID_LENOVO,  0x3062)},
	{REALTEK_USB_DEVICE(VENDOR_ID_LENOVO,  0x3069)},
	{REALTEK_USB_DEVICE(VENDOR_ID_LENOVO,  0x7205)},
	{REALTEK_USB_DEVICE(VENDOR_ID_LENOVO,  0x720c)},
	{REALTEK_USB_DEVICE(VENDOR_ID_LENOVO,  0x7214)},
	{REALTEK_USB_DEVICE(VENDOR_ID_NVIDIA,  0x09ff)},
	{}
};

MODULE_DEVICE_TABLE(usb, rtl8152_table);

static struct usb_driver rtl8152_driver = {
	.name =		MODULENAME,
	.id_table =	rtl8152_table,
	.probe =	rtl8152_probe,
	.disconnect =	rtl8152_disconnect,
	.suspend =	rtl8152_suspend,
	.resume =	rtl8152_resume,
	.reset_resume =	rtl8152_reset_resume,
	.pre_reset =	rtl8152_pre_reset,
	.post_reset =	rtl8152_post_reset,
	.supports_autosuspend = 1,
	.disable_hub_initiated_lpm = 1,
};

module_usb_driver(rtl8152_driver);

MODULE_AUTHOR(DRIVER_AUTHOR);
MODULE_DESCRIPTION(DRIVER_DESC);
MODULE_LICENSE("GPL");
MODULE_VERSION(DRIVER_VERSION);<|MERGE_RESOLUTION|>--- conflicted
+++ resolved
@@ -32,11 +32,7 @@
 #define NETNEXT_VERSION		"08"
 
 /* Information for net */
-<<<<<<< HEAD
-#define NET_VERSION		"7"
-=======
 #define NET_VERSION		"8"
->>>>>>> a062067a
 
 #define DRIVER_VERSION		"v1." NETNEXT_VERSION "." NET_VERSION
 #define DRIVER_AUTHOR "Realtek linux nic maintainers <nic_swsd@realtek.com>"
@@ -3599,12 +3595,6 @@
 	struct net_device *netdev = tp->netdev;
 	int ret = 0;
 
-<<<<<<< HEAD
-	if (netif_running(netdev) && test_bit(WORK_ENABLE, &tp->flags)) {
-		u32 rcr = 0;
-
-		if (delay_autosuspend(tp)) {
-=======
 	set_bit(SELECTIVE_SUSPEND, &tp->flags);
 	smp_mb__after_atomic();
 
@@ -3614,7 +3604,6 @@
 		if (delay_autosuspend(tp)) {
 			clear_bit(SELECTIVE_SUSPEND, &tp->flags);
 			smp_mb__after_atomic();
->>>>>>> a062067a
 			ret = -EBUSY;
 			goto out1;
 		}
@@ -3631,11 +3620,8 @@
 			if (!(ocp_data & RXFIFO_EMPTY)) {
 				rxdy_gated_en(tp, false);
 				ocp_write_dword(tp, MCU_TYPE_PLA, PLA_RCR, rcr);
-<<<<<<< HEAD
-=======
 				clear_bit(SELECTIVE_SUSPEND, &tp->flags);
 				smp_mb__after_atomic();
->>>>>>> a062067a
 				ret = -EBUSY;
 				goto out1;
 			}
@@ -3655,11 +3641,6 @@
 		}
 	}
 
-<<<<<<< HEAD
-	set_bit(SELECTIVE_SUSPEND, &tp->flags);
-
-=======
->>>>>>> a062067a
 out1:
 	return ret;
 }
