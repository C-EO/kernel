// SPDX-License-Identifier: GPL-2.0-only
/******************************************************************************
 *
 * Driver for Option High Speed Mobile Devices.
 *
 *  Copyright (C) 2008 Option International
 *                     Filip Aben <f.aben@option.com>
 *                     Denis Joseph Barrow <d.barow@option.com>
 *                     Jan Dumon <j.dumon@option.com>
 *  Copyright (C) 2007 Andrew Bird (Sphere Systems Ltd)
 *  			<ajb@spheresystems.co.uk>
 *  Copyright (C) 2008 Greg Kroah-Hartman <gregkh@suse.de>
 *  Copyright (C) 2008 Novell, Inc.
 *
 *****************************************************************************/

/******************************************************************************
 *
 * Description of the device:
 *
 * Interface 0:	Contains the IP network interface on the bulk end points.
 *		The multiplexed serial ports are using the interrupt and
 *		control endpoints.
 *		Interrupt contains a bitmap telling which multiplexed
 *		serialport needs servicing.
 *
 * Interface 1:	Diagnostics port, uses bulk only, do not submit urbs until the
 *		port is opened, as this have a huge impact on the network port
 *		throughput.
 *
 * Interface 2:	Standard modem interface - circuit switched interface, this
 *		can be used to make a standard ppp connection however it
 *              should not be used in conjunction with the IP network interface
 *              enabled for USB performance reasons i.e. if using this set
 *              ideally disable_net=1.
 *
 *****************************************************************************/

#define pr_fmt(fmt) KBUILD_MODNAME ": " fmt

#include <linux/sched/signal.h>
#include <linux/slab.h>
#include <linux/init.h>
#include <linux/delay.h>
#include <linux/netdevice.h>
#include <linux/module.h>
#include <linux/ethtool.h>
#include <linux/usb.h>
#include <linux/tty.h>
#include <linux/tty_driver.h>
#include <linux/tty_flip.h>
#include <linux/kmod.h>
#include <linux/rfkill.h>
#include <linux/ip.h>
#include <linux/uaccess.h>
#include <linux/usb/cdc.h>
#include <net/arp.h>
#include <asm/byteorder.h>
#include <linux/serial_core.h>
#include <linux/serial.h>


#define MOD_AUTHOR			"Option Wireless"
#define MOD_DESCRIPTION			"USB High Speed Option driver"

#define HSO_MAX_NET_DEVICES		10
#define HSO__MAX_MTU			2048
#define DEFAULT_MTU			1500
#define DEFAULT_MRU			1500

#define CTRL_URB_RX_SIZE		1024
#define CTRL_URB_TX_SIZE		64

#define BULK_URB_RX_SIZE		4096
#define BULK_URB_TX_SIZE		8192

#define MUX_BULK_RX_BUF_SIZE		HSO__MAX_MTU
#define MUX_BULK_TX_BUF_SIZE		HSO__MAX_MTU
#define MUX_BULK_RX_BUF_COUNT		4
#define USB_TYPE_OPTION_VENDOR		0x20

/* These definitions are used with the struct hso_net flags element */
/* - use *_bit operations on it. (bit indices not values.) */
#define HSO_NET_RUNNING			0

#define	HSO_NET_TX_TIMEOUT		(HZ*10)

#define HSO_SERIAL_MAGIC		0x48534f31

/* Number of ttys to handle */
#define HSO_SERIAL_TTY_MINORS		256

#define MAX_RX_URBS			2

/*****************************************************************************/
/* Debugging functions                                                       */
/*****************************************************************************/
#define hso_dbg(lvl, fmt, ...)						\
do {									\
	if ((lvl) & debug)						\
		pr_info("[%d:%s] " fmt,					\
			__LINE__, __func__, ##__VA_ARGS__);		\
} while (0)

/*****************************************************************************/
/* Enumerators                                                               */
/*****************************************************************************/
enum pkt_parse_state {
	WAIT_IP,
	WAIT_DATA,
	WAIT_SYNC
};

/*****************************************************************************/
/* Structs                                                                   */
/*****************************************************************************/

struct hso_shared_int {
	struct usb_endpoint_descriptor *intr_endp;
	void *shared_intr_buf;
	struct urb *shared_intr_urb;
	struct usb_device *usb;
	int use_count;
	int ref_count;
	struct mutex shared_int_lock;
};

struct hso_net {
	struct hso_device *parent;
	struct net_device *net;
	struct rfkill *rfkill;
	char name[24];

	struct usb_endpoint_descriptor *in_endp;
	struct usb_endpoint_descriptor *out_endp;

	struct urb *mux_bulk_rx_urb_pool[MUX_BULK_RX_BUF_COUNT];
	struct urb *mux_bulk_tx_urb;
	void *mux_bulk_rx_buf_pool[MUX_BULK_RX_BUF_COUNT];
	void *mux_bulk_tx_buf;

	struct sk_buff *skb_rx_buf;
	struct sk_buff *skb_tx_buf;

	enum pkt_parse_state rx_parse_state;
	spinlock_t net_lock;

	unsigned short rx_buf_size;
	unsigned short rx_buf_missing;
	struct iphdr rx_ip_hdr;

	unsigned long flags;
};

enum rx_ctrl_state{
	RX_IDLE,
	RX_SENT,
	RX_PENDING
};

#define BM_REQUEST_TYPE (0xa1)
#define B_NOTIFICATION  (0x20)
#define W_VALUE         (0x0)
#define W_LENGTH        (0x2)

#define B_OVERRUN       (0x1<<6)
#define B_PARITY        (0x1<<5)
#define B_FRAMING       (0x1<<4)
#define B_RING_SIGNAL   (0x1<<3)
#define B_BREAK         (0x1<<2)
#define B_TX_CARRIER    (0x1<<1)
#define B_RX_CARRIER    (0x1<<0)

struct hso_serial_state_notification {
	u8 bmRequestType;
	u8 bNotification;
	u16 wValue;
	u16 wIndex;
	u16 wLength;
	u16 UART_state_bitmap;
} __packed;

struct hso_tiocmget {
	struct mutex mutex;
	wait_queue_head_t waitq;
	int    intr_completed;
	struct usb_endpoint_descriptor *endp;
	struct urb *urb;
	struct hso_serial_state_notification *serial_state_notification;
	u16    prev_UART_state_bitmap;
	struct uart_icount icount;
};


struct hso_serial {
	struct hso_device *parent;
	int magic;
	u8 minor;

	struct hso_shared_int *shared_int;

	/* rx/tx urb could be either a bulk urb or a control urb depending
	   on which serial port it is used on. */
	struct urb *rx_urb[MAX_RX_URBS];
	u8 num_rx_urbs;
	u8 *rx_data[MAX_RX_URBS];
	u16 rx_data_length;	/* should contain allocated length */

	struct urb *tx_urb;
	u8 *tx_data;
	u8 *tx_buffer;
	u16 tx_data_length;	/* should contain allocated length */
	u16 tx_data_count;
	u16 tx_buffer_count;
	struct usb_ctrlrequest ctrl_req_tx;
	struct usb_ctrlrequest ctrl_req_rx;

	struct usb_endpoint_descriptor *in_endp;
	struct usb_endpoint_descriptor *out_endp;

	enum rx_ctrl_state rx_state;
	u8 rts_state;
	u8 dtr_state;
	unsigned tx_urb_used:1;

	struct tty_port port;
	/* from usb_serial_port */
	spinlock_t serial_lock;

	int (*write_data) (struct hso_serial *serial);
	struct hso_tiocmget  *tiocmget;
	/* Hacks required to get flow control
	 * working on the serial receive buffers
	 * so as not to drop characters on the floor.
	 */
	int  curr_rx_urb_idx;
	u8   rx_urb_filled[MAX_RX_URBS];
	struct tasklet_struct unthrottle_tasklet;
};

struct hso_device {
	union {
		struct hso_serial *dev_serial;
		struct hso_net *dev_net;
	} port_data;

	u32 port_spec;

	u8 is_active;
	u8 usb_gone;
	struct work_struct async_get_intf;
	struct work_struct async_put_intf;

	struct usb_device *usb;
	struct usb_interface *interface;

	struct device *dev;
	struct kref ref;
	struct mutex mutex;
};

/* Type of interface */
#define HSO_INTF_MASK		0xFF00
#define	HSO_INTF_MUX		0x0100
#define	HSO_INTF_BULK   	0x0200

/* Type of port */
#define HSO_PORT_MASK		0xFF
#define HSO_PORT_NO_PORT	0x0
#define	HSO_PORT_CONTROL	0x1
#define	HSO_PORT_APP		0x2
#define	HSO_PORT_GPS		0x3
#define	HSO_PORT_PCSC		0x4
#define	HSO_PORT_APP2		0x5
#define HSO_PORT_GPS_CONTROL	0x6
#define HSO_PORT_MSD		0x7
#define HSO_PORT_VOICE		0x8
#define HSO_PORT_DIAG2		0x9
#define	HSO_PORT_DIAG		0x10
#define	HSO_PORT_MODEM		0x11
#define	HSO_PORT_NETWORK	0x12

/* Additional device info */
#define HSO_INFO_MASK		0xFF000000
#define HSO_INFO_CRC_BUG	0x01000000

/*****************************************************************************/
/* Prototypes                                                                */
/*****************************************************************************/
/* Serial driver functions */
static int hso_serial_tiocmset(struct tty_struct *tty,
			       unsigned int set, unsigned int clear);
static void ctrl_callback(struct urb *urb);
static int put_rxbuf_data(struct urb *urb, struct hso_serial *serial);
static void hso_kick_transmit(struct hso_serial *serial);
/* Helper functions */
static int hso_mux_submit_intr_urb(struct hso_shared_int *mux_int,
				   struct usb_device *usb, gfp_t gfp);
static void handle_usb_error(int status, const char *function,
			     struct hso_device *hso_dev);
static struct usb_endpoint_descriptor *hso_get_ep(struct usb_interface *intf,
						  int type, int dir);
static int hso_get_mux_ports(struct usb_interface *intf, unsigned char *ports);
static void hso_free_interface(struct usb_interface *intf);
static int hso_start_serial_device(struct hso_device *hso_dev, gfp_t flags);
static int hso_stop_serial_device(struct hso_device *hso_dev);
static int hso_start_net_device(struct hso_device *hso_dev);
static void hso_free_shared_int(struct hso_shared_int *shared_int);
static int hso_stop_net_device(struct hso_device *hso_dev);
static void hso_serial_ref_free(struct kref *ref);
static void hso_std_serial_read_bulk_callback(struct urb *urb);
static int hso_mux_serial_read(struct hso_serial *serial);
static void async_get_intf(struct work_struct *data);
static void async_put_intf(struct work_struct *data);
static int hso_put_activity(struct hso_device *hso_dev);
static int hso_get_activity(struct hso_device *hso_dev);
static void tiocmget_intr_callback(struct urb *urb);
/*****************************************************************************/
/* Helping functions                                                         */
/*****************************************************************************/

/* #define DEBUG */

static inline struct hso_net *dev2net(struct hso_device *hso_dev)
{
	return hso_dev->port_data.dev_net;
}

static inline struct hso_serial *dev2ser(struct hso_device *hso_dev)
{
	return hso_dev->port_data.dev_serial;
}

/* Debugging functions */
#ifdef DEBUG
static void dbg_dump(int line_count, const char *func_name, unsigned char *buf,
		     unsigned int len)
{
	static char name[255];

	sprintf(name, "hso[%d:%s]", line_count, func_name);
	print_hex_dump_bytes(name, DUMP_PREFIX_NONE, buf, len);
}

#define DUMP(buf_, len_)	\
	dbg_dump(__LINE__, __func__, (unsigned char *)buf_, len_)

#define DUMP1(buf_, len_)			\
	do {					\
		if (0x01 & debug)		\
			DUMP(buf_, len_);	\
	} while (0)
#else
#define DUMP(buf_, len_)
#define DUMP1(buf_, len_)
#endif

/* module parameters */
static int debug;
static int tty_major;
static int disable_net;

/* driver info */
static const char driver_name[] = "hso";
static const char tty_filename[] = "ttyHS";
static const char *version = __FILE__ ": " MOD_AUTHOR;
/* the usb driver itself (registered in hso_init) */
static struct usb_driver hso_driver;
/* serial structures */
static struct tty_driver *tty_drv;
static struct hso_device *serial_table[HSO_SERIAL_TTY_MINORS];
static struct hso_device *network_table[HSO_MAX_NET_DEVICES];
static DEFINE_SPINLOCK(serial_table_lock);

static const s32 default_port_spec[] = {
	HSO_INTF_MUX | HSO_PORT_NETWORK,
	HSO_INTF_BULK | HSO_PORT_DIAG,
	HSO_INTF_BULK | HSO_PORT_MODEM,
	0
};

static const s32 icon321_port_spec[] = {
	HSO_INTF_MUX | HSO_PORT_NETWORK,
	HSO_INTF_BULK | HSO_PORT_DIAG2,
	HSO_INTF_BULK | HSO_PORT_MODEM,
	HSO_INTF_BULK | HSO_PORT_DIAG,
	0
};

#define default_port_device(vendor, product)	\
	USB_DEVICE(vendor, product),	\
		.driver_info = (kernel_ulong_t)default_port_spec

#define icon321_port_device(vendor, product)	\
	USB_DEVICE(vendor, product),	\
		.driver_info = (kernel_ulong_t)icon321_port_spec

/* list of devices we support */
static const struct usb_device_id hso_ids[] = {
	{default_port_device(0x0af0, 0x6711)},
	{default_port_device(0x0af0, 0x6731)},
	{default_port_device(0x0af0, 0x6751)},
	{default_port_device(0x0af0, 0x6771)},
	{default_port_device(0x0af0, 0x6791)},
	{default_port_device(0x0af0, 0x6811)},
	{default_port_device(0x0af0, 0x6911)},
	{default_port_device(0x0af0, 0x6951)},
	{default_port_device(0x0af0, 0x6971)},
	{default_port_device(0x0af0, 0x7011)},
	{default_port_device(0x0af0, 0x7031)},
	{default_port_device(0x0af0, 0x7051)},
	{default_port_device(0x0af0, 0x7071)},
	{default_port_device(0x0af0, 0x7111)},
	{default_port_device(0x0af0, 0x7211)},
	{default_port_device(0x0af0, 0x7251)},
	{default_port_device(0x0af0, 0x7271)},
	{default_port_device(0x0af0, 0x7311)},
	{default_port_device(0x0af0, 0xc031)},	/* Icon-Edge */
	{icon321_port_device(0x0af0, 0xd013)},	/* Module HSxPA */
	{icon321_port_device(0x0af0, 0xd031)},	/* Icon-321 */
	{icon321_port_device(0x0af0, 0xd033)},	/* Icon-322 */
	{USB_DEVICE(0x0af0, 0x7301)},		/* GE40x */
	{USB_DEVICE(0x0af0, 0x7361)},		/* GE40x */
	{USB_DEVICE(0x0af0, 0x7381)},		/* GE40x */
	{USB_DEVICE(0x0af0, 0x7401)},		/* GI 0401 */
	{USB_DEVICE(0x0af0, 0x7501)},		/* GTM 382 */
	{USB_DEVICE(0x0af0, 0x7601)},		/* GE40x */
	{USB_DEVICE(0x0af0, 0x7701)},
	{USB_DEVICE(0x0af0, 0x7706)},
	{USB_DEVICE(0x0af0, 0x7801)},
	{USB_DEVICE(0x0af0, 0x7901)},
	{USB_DEVICE(0x0af0, 0x7A01)},
	{USB_DEVICE(0x0af0, 0x7A05)},
	{USB_DEVICE(0x0af0, 0x8200)},
	{USB_DEVICE(0x0af0, 0x8201)},
	{USB_DEVICE(0x0af0, 0x8300)},
	{USB_DEVICE(0x0af0, 0x8302)},
	{USB_DEVICE(0x0af0, 0x8304)},
	{USB_DEVICE(0x0af0, 0x8400)},
	{USB_DEVICE(0x0af0, 0x8600)},
	{USB_DEVICE(0x0af0, 0x8800)},
	{USB_DEVICE(0x0af0, 0x8900)},
	{USB_DEVICE(0x0af0, 0x9000)},
	{USB_DEVICE(0x0af0, 0x9200)},		/* Option GTM671WFS */
	{USB_DEVICE(0x0af0, 0xd035)},
	{USB_DEVICE(0x0af0, 0xd055)},
	{USB_DEVICE(0x0af0, 0xd155)},
	{USB_DEVICE(0x0af0, 0xd255)},
	{USB_DEVICE(0x0af0, 0xd057)},
	{USB_DEVICE(0x0af0, 0xd157)},
	{USB_DEVICE(0x0af0, 0xd257)},
	{USB_DEVICE(0x0af0, 0xd357)},
	{USB_DEVICE(0x0af0, 0xd058)},
	{USB_DEVICE(0x0af0, 0xc100)},
	{}
};
MODULE_DEVICE_TABLE(usb, hso_ids);

/* Sysfs attribute */
static ssize_t hsotype_show(struct device *dev,
			    struct device_attribute *attr, char *buf)
{
	struct hso_device *hso_dev = dev_get_drvdata(dev);
	char *port_name;

	if (!hso_dev)
		return 0;

	switch (hso_dev->port_spec & HSO_PORT_MASK) {
	case HSO_PORT_CONTROL:
		port_name = "Control";
		break;
	case HSO_PORT_APP:
		port_name = "Application";
		break;
	case HSO_PORT_APP2:
		port_name = "Application2";
		break;
	case HSO_PORT_GPS:
		port_name = "GPS";
		break;
	case HSO_PORT_GPS_CONTROL:
		port_name = "GPS Control";
		break;
	case HSO_PORT_PCSC:
		port_name = "PCSC";
		break;
	case HSO_PORT_DIAG:
		port_name = "Diagnostic";
		break;
	case HSO_PORT_DIAG2:
		port_name = "Diagnostic2";
		break;
	case HSO_PORT_MODEM:
		port_name = "Modem";
		break;
	case HSO_PORT_NETWORK:
		port_name = "Network";
		break;
	default:
		port_name = "Unknown";
		break;
	}

	return sprintf(buf, "%s\n", port_name);
}
static DEVICE_ATTR_RO(hsotype);

static struct attribute *hso_serial_dev_attrs[] = {
	&dev_attr_hsotype.attr,
	NULL
};

ATTRIBUTE_GROUPS(hso_serial_dev);

static int hso_urb_to_index(struct hso_serial *serial, struct urb *urb)
{
	int idx;

	for (idx = 0; idx < serial->num_rx_urbs; idx++)
		if (serial->rx_urb[idx] == urb)
			return idx;
	dev_err(serial->parent->dev, "hso_urb_to_index failed\n");
	return -1;
}

/* converts mux value to a port spec value */
static u32 hso_mux_to_port(int mux)
{
	u32 result;

	switch (mux) {
	case 0x1:
		result = HSO_PORT_CONTROL;
		break;
	case 0x2:
		result = HSO_PORT_APP;
		break;
	case 0x4:
		result = HSO_PORT_PCSC;
		break;
	case 0x8:
		result = HSO_PORT_GPS;
		break;
	case 0x10:
		result = HSO_PORT_APP2;
		break;
	default:
		result = HSO_PORT_NO_PORT;
	}
	return result;
}

/* converts port spec value to a mux value */
static u32 hso_port_to_mux(int port)
{
	u32 result;

	switch (port & HSO_PORT_MASK) {
	case HSO_PORT_CONTROL:
		result = 0x0;
		break;
	case HSO_PORT_APP:
		result = 0x1;
		break;
	case HSO_PORT_PCSC:
		result = 0x2;
		break;
	case HSO_PORT_GPS:
		result = 0x3;
		break;
	case HSO_PORT_APP2:
		result = 0x4;
		break;
	default:
		result = 0x0;
	}
	return result;
}

static struct hso_serial *get_serial_by_shared_int_and_type(
					struct hso_shared_int *shared_int,
					int mux)
{
	int i, port;

	port = hso_mux_to_port(mux);

	for (i = 0; i < HSO_SERIAL_TTY_MINORS; i++) {
		if (serial_table[i] &&
		    (dev2ser(serial_table[i])->shared_int == shared_int) &&
		    ((serial_table[i]->port_spec & HSO_PORT_MASK) == port)) {
			return dev2ser(serial_table[i]);
		}
	}

	return NULL;
}

static struct hso_serial *get_serial_by_index(unsigned index)
{
	struct hso_serial *serial = NULL;
	unsigned long flags;

	spin_lock_irqsave(&serial_table_lock, flags);
	if (serial_table[index])
		serial = dev2ser(serial_table[index]);
	spin_unlock_irqrestore(&serial_table_lock, flags);

	return serial;
}

static int obtain_minor(struct hso_serial *serial)
{
	int index;
	unsigned long flags;

	spin_lock_irqsave(&serial_table_lock, flags);
	for (index = 0; index < HSO_SERIAL_TTY_MINORS; index++) {
		if (serial_table[index] == NULL) {
			serial_table[index] = serial->parent;
			serial->minor = index;
			spin_unlock_irqrestore(&serial_table_lock, flags);
			return 0;
		}
	}
	spin_unlock_irqrestore(&serial_table_lock, flags);

	pr_err("%s: no free serial devices in table\n", __func__);
	return -1;
}

static void release_minor(struct hso_serial *serial)
{
	unsigned long flags;

	spin_lock_irqsave(&serial_table_lock, flags);
	serial_table[serial->minor] = NULL;
	spin_unlock_irqrestore(&serial_table_lock, flags);
}

static void handle_usb_error(int status, const char *function,
			     struct hso_device *hso_dev)
{
	char *explanation;

	switch (status) {
	case -ENODEV:
		explanation = "no device";
		break;
	case -ENOENT:
		explanation = "endpoint not enabled";
		break;
	case -EPIPE:
		explanation = "endpoint stalled";
		break;
	case -ENOSPC:
		explanation = "not enough bandwidth";
		break;
	case -ESHUTDOWN:
		explanation = "device disabled";
		break;
	case -EHOSTUNREACH:
		explanation = "device suspended";
		break;
	case -EINVAL:
	case -EAGAIN:
	case -EFBIG:
	case -EMSGSIZE:
		explanation = "internal error";
		break;
	case -EILSEQ:
	case -EPROTO:
	case -ETIME:
	case -ETIMEDOUT:
		explanation = "protocol error";
		if (hso_dev)
			usb_queue_reset_device(hso_dev->interface);
		break;
	default:
		explanation = "unknown status";
		break;
	}

	/* log a meaningful explanation of an USB status */
	hso_dbg(0x1, "%s: received USB status - %s (%d)\n",
		function, explanation, status);
}

/* Network interface functions */

/* called when net interface is brought up by ifconfig */
static int hso_net_open(struct net_device *net)
{
	struct hso_net *odev = netdev_priv(net);
	unsigned long flags = 0;

	if (!odev) {
		dev_err(&net->dev, "No net device !\n");
		return -ENODEV;
	}

	odev->skb_tx_buf = NULL;

	/* setup environment */
	spin_lock_irqsave(&odev->net_lock, flags);
	odev->rx_parse_state = WAIT_IP;
	odev->rx_buf_size = 0;
	odev->rx_buf_missing = sizeof(struct iphdr);
	spin_unlock_irqrestore(&odev->net_lock, flags);

	/* We are up and running. */
	set_bit(HSO_NET_RUNNING, &odev->flags);
	hso_start_net_device(odev->parent);

	/* Tell the kernel we are ready to start receiving from it */
	netif_start_queue(net);

	return 0;
}

/* called when interface is brought down by ifconfig */
static int hso_net_close(struct net_device *net)
{
	struct hso_net *odev = netdev_priv(net);

	/* we don't need the queue anymore */
	netif_stop_queue(net);
	/* no longer running */
	clear_bit(HSO_NET_RUNNING, &odev->flags);

	hso_stop_net_device(odev->parent);

	/* done */
	return 0;
}

/* USB tells is xmit done, we should start the netqueue again */
static void write_bulk_callback(struct urb *urb)
{
	struct hso_net *odev = urb->context;
	int status = urb->status;

	/* Sanity check */
	if (!odev || !test_bit(HSO_NET_RUNNING, &odev->flags)) {
		dev_err(&urb->dev->dev, "%s: device not running\n", __func__);
		return;
	}

	/* Do we still have a valid kernel network device? */
	if (!netif_device_present(odev->net)) {
		dev_err(&urb->dev->dev, "%s: net device not present\n",
			__func__);
		return;
	}

	/* log status, but don't act on it, we don't need to resubmit anything
	 * anyhow */
	if (status)
		handle_usb_error(status, __func__, odev->parent);

	hso_put_activity(odev->parent);

	/* Tell the network interface we are ready for another frame */
	netif_wake_queue(odev->net);
}

/* called by kernel when we need to transmit a packet */
static netdev_tx_t hso_net_start_xmit(struct sk_buff *skb,
					    struct net_device *net)
{
	struct hso_net *odev = netdev_priv(net);
	int result;

	/* Tell the kernel, "No more frames 'til we are done with this one." */
	netif_stop_queue(net);
	if (hso_get_activity(odev->parent) == -EAGAIN) {
		odev->skb_tx_buf = skb;
		return NETDEV_TX_OK;
	}

	/* log if asked */
	DUMP1(skb->data, skb->len);
	/* Copy it from kernel memory to OUR memory */
	memcpy(odev->mux_bulk_tx_buf, skb->data, skb->len);
	hso_dbg(0x1, "len: %d/%d\n", skb->len, MUX_BULK_TX_BUF_SIZE);

	/* Fill in the URB for shipping it out. */
	usb_fill_bulk_urb(odev->mux_bulk_tx_urb,
			  odev->parent->usb,
			  usb_sndbulkpipe(odev->parent->usb,
					  odev->out_endp->
					  bEndpointAddress & 0x7F),
			  odev->mux_bulk_tx_buf, skb->len, write_bulk_callback,
			  odev);

	/* Deal with the Zero Length packet problem, I hope */
	odev->mux_bulk_tx_urb->transfer_flags |= URB_ZERO_PACKET;

	/* Send the URB on its merry way. */
	result = usb_submit_urb(odev->mux_bulk_tx_urb, GFP_ATOMIC);
	if (result) {
		dev_warn(&odev->parent->interface->dev,
			"failed mux_bulk_tx_urb %d\n", result);
		net->stats.tx_errors++;
		netif_start_queue(net);
	} else {
		net->stats.tx_packets++;
		net->stats.tx_bytes += skb->len;
	}
	dev_kfree_skb(skb);
	/* we're done */
	return NETDEV_TX_OK;
}

static const struct ethtool_ops ops = {
	.get_link = ethtool_op_get_link
};

/* called when a packet did not ack after watchdogtimeout */
static void hso_net_tx_timeout(struct net_device *net, unsigned int txqueue)
{
	struct hso_net *odev = netdev_priv(net);

	if (!odev)
		return;

	/* Tell syslog we are hosed. */
	dev_warn(&net->dev, "Tx timed out.\n");

	/* Tear the waiting frame off the list */
	if (odev->mux_bulk_tx_urb)
		usb_unlink_urb(odev->mux_bulk_tx_urb);

	/* Update statistics */
	net->stats.tx_errors++;
}

/* make a real packet from the received USB buffer */
static void packetizeRx(struct hso_net *odev, unsigned char *ip_pkt,
			unsigned int count, unsigned char is_eop)
{
	unsigned short temp_bytes;
	unsigned short buffer_offset = 0;
	unsigned short frame_len;

	/* log if needed */
	hso_dbg(0x1, "Rx %d bytes\n", count);
	DUMP(ip_pkt, min(128, (int)count));

	while (count) {
		switch (odev->rx_parse_state) {
		case WAIT_IP:
			/* waiting for IP header. */
			/* wanted bytes - size of ip header */
			temp_bytes =
			    (count <
			     odev->rx_buf_missing) ? count : odev->
			    rx_buf_missing;

			memcpy(((unsigned char *)(&odev->rx_ip_hdr)) +
			       odev->rx_buf_size, ip_pkt + buffer_offset,
			       temp_bytes);

			odev->rx_buf_size += temp_bytes;
			buffer_offset += temp_bytes;
			odev->rx_buf_missing -= temp_bytes;
			count -= temp_bytes;

			if (!odev->rx_buf_missing) {
				/* header is complete allocate an sk_buffer and
				 * continue to WAIT_DATA */
				frame_len = ntohs(odev->rx_ip_hdr.tot_len);

				if ((frame_len > DEFAULT_MRU) ||
				    (frame_len < sizeof(struct iphdr))) {
					dev_err(&odev->net->dev,
						"Invalid frame (%d) length\n",
						frame_len);
					odev->rx_parse_state = WAIT_SYNC;
					continue;
				}
				/* Allocate an sk_buff */
				odev->skb_rx_buf = netdev_alloc_skb(odev->net,
								    frame_len);
				if (!odev->skb_rx_buf) {
					/* We got no receive buffer. */
					hso_dbg(0x1, "could not allocate memory\n");
					odev->rx_parse_state = WAIT_SYNC;
					continue;
				}

				/* Copy what we got so far. make room for iphdr
				 * after tail. */
				skb_put_data(odev->skb_rx_buf,
					     (char *)&(odev->rx_ip_hdr),
					     sizeof(struct iphdr));

				/* ETH_HLEN */
				odev->rx_buf_size = sizeof(struct iphdr);

				/* Filip actually use .tot_len */
				odev->rx_buf_missing =
				    frame_len - sizeof(struct iphdr);
				odev->rx_parse_state = WAIT_DATA;
			}
			break;

		case WAIT_DATA:
			temp_bytes = (count < odev->rx_buf_missing)
					? count : odev->rx_buf_missing;

			/* Copy the rest of the bytes that are left in the
			 * buffer into the waiting sk_buf. */
			/* Make room for temp_bytes after tail. */
			skb_put_data(odev->skb_rx_buf,
				     ip_pkt + buffer_offset,
				     temp_bytes);

			odev->rx_buf_missing -= temp_bytes;
			count -= temp_bytes;
			buffer_offset += temp_bytes;
			odev->rx_buf_size += temp_bytes;
			if (!odev->rx_buf_missing) {
				/* Packet is complete. Inject into stack. */
				/* We have IP packet here */
				odev->skb_rx_buf->protocol = cpu_to_be16(ETH_P_IP);
				skb_reset_mac_header(odev->skb_rx_buf);

				/* Ship it off to the kernel */
				netif_rx(odev->skb_rx_buf);
				/* No longer our buffer. */
				odev->skb_rx_buf = NULL;

				/* update out statistics */
				odev->net->stats.rx_packets++;

				odev->net->stats.rx_bytes += odev->rx_buf_size;

				odev->rx_buf_size = 0;
				odev->rx_buf_missing = sizeof(struct iphdr);
				odev->rx_parse_state = WAIT_IP;
			}
			break;

		case WAIT_SYNC:
			hso_dbg(0x1, " W_S\n");
			count = 0;
			break;
		default:
			hso_dbg(0x1, "\n");
			count--;
			break;
		}
	}

	/* Recovery mechanism for WAIT_SYNC state. */
	if (is_eop) {
		if (odev->rx_parse_state == WAIT_SYNC) {
			odev->rx_parse_state = WAIT_IP;
			odev->rx_buf_size = 0;
			odev->rx_buf_missing = sizeof(struct iphdr);
		}
	}
}

static void fix_crc_bug(struct urb *urb, __le16 max_packet_size)
{
	static const u8 crc_check[4] = { 0xDE, 0xAD, 0xBE, 0xEF };
	u32 rest = urb->actual_length % le16_to_cpu(max_packet_size);

	if (((rest == 5) || (rest == 6)) &&
	    !memcmp(((u8 *)urb->transfer_buffer) + urb->actual_length - 4,
		    crc_check, 4)) {
		urb->actual_length -= 4;
	}
}

/* Moving data from usb to kernel (in interrupt state) */
static void read_bulk_callback(struct urb *urb)
{
	struct hso_net *odev = urb->context;
	struct net_device *net;
	int result;
	unsigned long flags;
	int status = urb->status;

	/* is al ok?  (Filip: Who's Al ?) */
	if (status) {
		handle_usb_error(status, __func__, odev->parent);
		return;
	}

	/* Sanity check */
	if (!odev || !test_bit(HSO_NET_RUNNING, &odev->flags)) {
		hso_dbg(0x1, "BULK IN callback but driver is not active!\n");
		return;
	}
	usb_mark_last_busy(urb->dev);

	net = odev->net;

	if (!netif_device_present(net)) {
		/* Somebody killed our network interface... */
		return;
	}

	if (odev->parent->port_spec & HSO_INFO_CRC_BUG)
		fix_crc_bug(urb, odev->in_endp->wMaxPacketSize);

	/* do we even have a packet? */
	if (urb->actual_length) {
		/* Handle the IP stream, add header and push it onto network
		 * stack if the packet is complete. */
		spin_lock_irqsave(&odev->net_lock, flags);
		packetizeRx(odev, urb->transfer_buffer, urb->actual_length,
			    (urb->transfer_buffer_length >
			     urb->actual_length) ? 1 : 0);
		spin_unlock_irqrestore(&odev->net_lock, flags);
	}

	/* We are done with this URB, resubmit it. Prep the USB to wait for
	 * another frame. Reuse same as received. */
	usb_fill_bulk_urb(urb,
			  odev->parent->usb,
			  usb_rcvbulkpipe(odev->parent->usb,
					  odev->in_endp->
					  bEndpointAddress & 0x7F),
			  urb->transfer_buffer, MUX_BULK_RX_BUF_SIZE,
			  read_bulk_callback, odev);

	/* Give this to the USB subsystem so it can tell us when more data
	 * arrives. */
	result = usb_submit_urb(urb, GFP_ATOMIC);
	if (result)
		dev_warn(&odev->parent->interface->dev,
			 "%s failed submit mux_bulk_rx_urb %d\n", __func__,
			 result);
}

/* Serial driver functions */

static void hso_init_termios(struct ktermios *termios)
{
	/*
	 * The default requirements for this device are:
	 */
	termios->c_iflag &=
		~(IGNBRK	/* disable ignore break */
		| BRKINT	/* disable break causes interrupt */
		| PARMRK	/* disable mark parity errors */
		| ISTRIP	/* disable clear high bit of input characters */
		| INLCR		/* disable translate NL to CR */
		| IGNCR		/* disable ignore CR */
		| ICRNL		/* disable translate CR to NL */
		| IXON);	/* disable enable XON/XOFF flow control */

	/* disable postprocess output characters */
	termios->c_oflag &= ~OPOST;

	termios->c_lflag &=
		~(ECHO		/* disable echo input characters */
		| ECHONL	/* disable echo new line */
		| ICANON	/* disable erase, kill, werase, and rprnt
				   special characters */
		| ISIG		/* disable interrupt, quit, and suspend special
				   characters */
		| IEXTEN);	/* disable non-POSIX special characters */

	termios->c_cflag &=
		~(CSIZE		/* no size */
		| PARENB	/* disable parity bit */
		| CBAUD		/* clear current baud rate */
		| CBAUDEX);	/* clear current buad rate */

	termios->c_cflag |= CS8;	/* character size 8 bits */

	/* baud rate 115200 */
	tty_termios_encode_baud_rate(termios, 115200, 115200);
}

static void _hso_serial_set_termios(struct tty_struct *tty,
				    struct ktermios *old)
{
	struct hso_serial *serial = tty->driver_data;

	if (!serial) {
		pr_err("%s: no tty structures", __func__);
		return;
	}

	hso_dbg(0x8, "port %d\n", serial->minor);

	/*
	 *	Fix up unsupported bits
	 */
	tty->termios.c_iflag &= ~IXON; /* disable enable XON/XOFF flow control */

	tty->termios.c_cflag &=
		~(CSIZE		/* no size */
		| PARENB	/* disable parity bit */
		| CBAUD		/* clear current baud rate */
		| CBAUDEX);	/* clear current buad rate */

	tty->termios.c_cflag |= CS8;	/* character size 8 bits */

	/* baud rate 115200 */
	tty_encode_baud_rate(tty, 115200, 115200);
}

static void hso_resubmit_rx_bulk_urb(struct hso_serial *serial, struct urb *urb)
{
	int result;
	/* We are done with this URB, resubmit it. Prep the USB to wait for
	 * another frame */
	usb_fill_bulk_urb(urb, serial->parent->usb,
			  usb_rcvbulkpipe(serial->parent->usb,
					  serial->in_endp->
					  bEndpointAddress & 0x7F),
			  urb->transfer_buffer, serial->rx_data_length,
			  hso_std_serial_read_bulk_callback, serial);
	/* Give this to the USB subsystem so it can tell us when more data
	 * arrives. */
	result = usb_submit_urb(urb, GFP_ATOMIC);
	if (result) {
		dev_err(&urb->dev->dev, "%s failed submit serial rx_urb %d\n",
			__func__, result);
	}
}




static void put_rxbuf_data_and_resubmit_bulk_urb(struct hso_serial *serial)
{
	int count;
	struct urb *curr_urb;

	while (serial->rx_urb_filled[serial->curr_rx_urb_idx]) {
		curr_urb = serial->rx_urb[serial->curr_rx_urb_idx];
		count = put_rxbuf_data(curr_urb, serial);
		if (count == -1)
			return;
		if (count == 0) {
			serial->curr_rx_urb_idx++;
			if (serial->curr_rx_urb_idx >= serial->num_rx_urbs)
				serial->curr_rx_urb_idx = 0;
			hso_resubmit_rx_bulk_urb(serial, curr_urb);
		}
	}
}

static void put_rxbuf_data_and_resubmit_ctrl_urb(struct hso_serial *serial)
{
	int count = 0;
	struct urb *urb;

	urb = serial->rx_urb[0];
	if (serial->port.count > 0) {
		count = put_rxbuf_data(urb, serial);
		if (count == -1)
			return;
	}
	/* Re issue a read as long as we receive data. */

	if (count == 0 && ((urb->actual_length != 0) ||
			   (serial->rx_state == RX_PENDING))) {
		serial->rx_state = RX_SENT;
		hso_mux_serial_read(serial);
	} else
		serial->rx_state = RX_IDLE;
}


/* read callback for Diag and CS port */
static void hso_std_serial_read_bulk_callback(struct urb *urb)
{
	struct hso_serial *serial = urb->context;
	int status = urb->status;
	unsigned long flags;

	hso_dbg(0x8, "--- Got serial_read_bulk callback %02x ---\n", status);

	/* sanity check */
	if (!serial) {
		hso_dbg(0x1, "serial == NULL\n");
		return;
	}
	if (status) {
		handle_usb_error(status, __func__, serial->parent);
		return;
	}

	hso_dbg(0x1, "Actual length = %d\n", urb->actual_length);
	DUMP1(urb->transfer_buffer, urb->actual_length);

	/* Anyone listening? */
	if (serial->port.count == 0)
		return;

	if (serial->parent->port_spec & HSO_INFO_CRC_BUG)
		fix_crc_bug(urb, serial->in_endp->wMaxPacketSize);
	/* Valid data, handle RX data */
	spin_lock_irqsave(&serial->serial_lock, flags);
	serial->rx_urb_filled[hso_urb_to_index(serial, urb)] = 1;
	put_rxbuf_data_and_resubmit_bulk_urb(serial);
	spin_unlock_irqrestore(&serial->serial_lock, flags);
}

/*
 * This needs to be a tasklet otherwise we will
 * end up recursively calling this function.
 */
static void hso_unthrottle_tasklet(struct tasklet_struct *t)
{
	struct hso_serial *serial = from_tasklet(serial, t,
						 unthrottle_tasklet);
	unsigned long flags;

	spin_lock_irqsave(&serial->serial_lock, flags);
	if ((serial->parent->port_spec & HSO_INTF_MUX))
		put_rxbuf_data_and_resubmit_ctrl_urb(serial);
	else
		put_rxbuf_data_and_resubmit_bulk_urb(serial);
	spin_unlock_irqrestore(&serial->serial_lock, flags);
}

static	void hso_unthrottle(struct tty_struct *tty)
{
	struct hso_serial *serial = tty->driver_data;

	tasklet_hi_schedule(&serial->unthrottle_tasklet);
}

/* open the requested serial port */
static int hso_serial_open(struct tty_struct *tty, struct file *filp)
{
	struct hso_serial *serial = get_serial_by_index(tty->index);
	int result;

	/* sanity check */
	if (serial == NULL || serial->magic != HSO_SERIAL_MAGIC) {
		WARN_ON(1);
		tty->driver_data = NULL;
		hso_dbg(0x1, "Failed to open port\n");
		return -ENODEV;
	}

	mutex_lock(&serial->parent->mutex);
	result = usb_autopm_get_interface(serial->parent->interface);
	if (result < 0)
		goto err_out;

	hso_dbg(0x1, "Opening %d\n", serial->minor);

	/* setup */
	tty->driver_data = serial;
	tty_port_tty_set(&serial->port, tty);

	/* check for port already opened, if not set the termios */
	serial->port.count++;
	if (serial->port.count == 1) {
		serial->rx_state = RX_IDLE;
		/* Force default termio settings */
		_hso_serial_set_termios(tty, NULL);
		tasklet_setup(&serial->unthrottle_tasklet,
			      hso_unthrottle_tasklet);
		result = hso_start_serial_device(serial->parent, GFP_KERNEL);
		if (result) {
			hso_stop_serial_device(serial->parent);
			serial->port.count--;
		} else {
			kref_get(&serial->parent->ref);
		}
	} else {
		hso_dbg(0x1, "Port was already open\n");
	}

	usb_autopm_put_interface(serial->parent->interface);

	/* done */
	if (result)
		hso_serial_tiocmset(tty, TIOCM_RTS | TIOCM_DTR, 0);
err_out:
	mutex_unlock(&serial->parent->mutex);
	return result;
}

/* close the requested serial port */
static void hso_serial_close(struct tty_struct *tty, struct file *filp)
{
	struct hso_serial *serial = tty->driver_data;
	u8 usb_gone;

	hso_dbg(0x1, "Closing serial port\n");

	/* Open failed, no close cleanup required */
	if (serial == NULL)
		return;

	mutex_lock(&serial->parent->mutex);
	usb_gone = serial->parent->usb_gone;

	if (!usb_gone)
		usb_autopm_get_interface(serial->parent->interface);

	/* reset the rts and dtr */
	/* do the actual close */
	serial->port.count--;

	if (serial->port.count <= 0) {
		serial->port.count = 0;
		tty_port_tty_set(&serial->port, NULL);
		if (!usb_gone)
			hso_stop_serial_device(serial->parent);
		tasklet_kill(&serial->unthrottle_tasklet);
	}

	if (!usb_gone)
		usb_autopm_put_interface(serial->parent->interface);

	mutex_unlock(&serial->parent->mutex);
}

/* close the requested serial port */
static int hso_serial_write(struct tty_struct *tty, const unsigned char *buf,
			    int count)
{
	struct hso_serial *serial = tty->driver_data;
	int space, tx_bytes;
	unsigned long flags;

	/* sanity check */
	if (serial == NULL) {
		pr_err("%s: serial is NULL\n", __func__);
		return -ENODEV;
	}

	spin_lock_irqsave(&serial->serial_lock, flags);

	space = serial->tx_data_length - serial->tx_buffer_count;
	tx_bytes = (count < space) ? count : space;

	if (!tx_bytes)
		goto out;

	memcpy(serial->tx_buffer + serial->tx_buffer_count, buf, tx_bytes);
	serial->tx_buffer_count += tx_bytes;

out:
	spin_unlock_irqrestore(&serial->serial_lock, flags);

	hso_kick_transmit(serial);
	/* done */
	return tx_bytes;
}

/* how much room is there for writing */
static unsigned int hso_serial_write_room(struct tty_struct *tty)
{
	struct hso_serial *serial = tty->driver_data;
	unsigned int room;
	unsigned long flags;

	spin_lock_irqsave(&serial->serial_lock, flags);
	room = serial->tx_data_length - serial->tx_buffer_count;
	spin_unlock_irqrestore(&serial->serial_lock, flags);

	/* return free room */
	return room;
}

static void hso_serial_cleanup(struct tty_struct *tty)
{
	struct hso_serial *serial = tty->driver_data;

	if (!serial)
		return;

	kref_put(&serial->parent->ref, hso_serial_ref_free);
}

/* setup the term */
static void hso_serial_set_termios(struct tty_struct *tty, struct ktermios *old)
{
	struct hso_serial *serial = tty->driver_data;
	unsigned long flags;

	if (old)
		hso_dbg(0x16, "Termios called with: cflags new[%u] - old[%u]\n",
			(unsigned int)tty->termios.c_cflag,
			(unsigned int)old->c_cflag);

	/* the actual setup */
	spin_lock_irqsave(&serial->serial_lock, flags);
	if (serial->port.count)
		_hso_serial_set_termios(tty, old);
	else
		tty->termios = *old;
	spin_unlock_irqrestore(&serial->serial_lock, flags);

	/* done */
}

/* how many characters in the buffer */
static unsigned int hso_serial_chars_in_buffer(struct tty_struct *tty)
{
	struct hso_serial *serial = tty->driver_data;
	unsigned long flags;
	unsigned int chars;

	/* sanity check */
	if (serial == NULL)
		return 0;

	spin_lock_irqsave(&serial->serial_lock, flags);
	chars = serial->tx_buffer_count;
	spin_unlock_irqrestore(&serial->serial_lock, flags);

	return chars;
}
static int tiocmget_submit_urb(struct hso_serial *serial,
			       struct hso_tiocmget *tiocmget,
			       struct usb_device *usb)
{
	int result;

	if (serial->parent->usb_gone)
		return -ENODEV;
	usb_fill_int_urb(tiocmget->urb, usb,
			 usb_rcvintpipe(usb,
					tiocmget->endp->
					bEndpointAddress & 0x7F),
			 tiocmget->serial_state_notification,
			 sizeof(struct hso_serial_state_notification),
			 tiocmget_intr_callback, serial,
			 tiocmget->endp->bInterval);
	result = usb_submit_urb(tiocmget->urb, GFP_ATOMIC);
	if (result) {
		dev_warn(&usb->dev, "%s usb_submit_urb failed %d\n", __func__,
			 result);
	}
	return result;

}

static void tiocmget_intr_callback(struct urb *urb)
{
	struct hso_serial *serial = urb->context;
	struct hso_tiocmget *tiocmget;
	int status = urb->status;
	u16 UART_state_bitmap, prev_UART_state_bitmap;
	struct uart_icount *icount;
	struct hso_serial_state_notification *serial_state_notification;
	struct usb_device *usb;
	struct usb_interface *interface;
	int if_num;

	/* Sanity checks */
	if (!serial)
		return;
	if (status) {
		handle_usb_error(status, __func__, serial->parent);
		return;
	}

	/* tiocmget is only supported on HSO_PORT_MODEM */
	tiocmget = serial->tiocmget;
	if (!tiocmget)
		return;
	BUG_ON((serial->parent->port_spec & HSO_PORT_MASK) != HSO_PORT_MODEM);

	usb = serial->parent->usb;
	interface = serial->parent->interface;

	if_num = interface->cur_altsetting->desc.bInterfaceNumber;

	/* wIndex should be the USB interface number of the port to which the
	 * notification applies, which should always be the Modem port.
	 */
	serial_state_notification = tiocmget->serial_state_notification;
	if (serial_state_notification->bmRequestType != BM_REQUEST_TYPE ||
	    serial_state_notification->bNotification != B_NOTIFICATION ||
	    le16_to_cpu(serial_state_notification->wValue) != W_VALUE ||
	    le16_to_cpu(serial_state_notification->wIndex) != if_num ||
	    le16_to_cpu(serial_state_notification->wLength) != W_LENGTH) {
		dev_warn(&usb->dev,
			 "hso received invalid serial state notification\n");
		DUMP(serial_state_notification,
		     sizeof(struct hso_serial_state_notification));
	} else {
		unsigned long flags;

		UART_state_bitmap = le16_to_cpu(serial_state_notification->
						UART_state_bitmap);
		prev_UART_state_bitmap = tiocmget->prev_UART_state_bitmap;
		icount = &tiocmget->icount;
		spin_lock_irqsave(&serial->serial_lock, flags);
		if ((UART_state_bitmap & B_OVERRUN) !=
		   (prev_UART_state_bitmap & B_OVERRUN))
			icount->parity++;
		if ((UART_state_bitmap & B_PARITY) !=
		   (prev_UART_state_bitmap & B_PARITY))
			icount->parity++;
		if ((UART_state_bitmap & B_FRAMING) !=
		   (prev_UART_state_bitmap & B_FRAMING))
			icount->frame++;
		if ((UART_state_bitmap & B_RING_SIGNAL) &&
		   !(prev_UART_state_bitmap & B_RING_SIGNAL))
			icount->rng++;
		if ((UART_state_bitmap & B_BREAK) !=
		   (prev_UART_state_bitmap & B_BREAK))
			icount->brk++;
		if ((UART_state_bitmap & B_TX_CARRIER) !=
		   (prev_UART_state_bitmap & B_TX_CARRIER))
			icount->dsr++;
		if ((UART_state_bitmap & B_RX_CARRIER) !=
		   (prev_UART_state_bitmap & B_RX_CARRIER))
			icount->dcd++;
		tiocmget->prev_UART_state_bitmap = UART_state_bitmap;
		spin_unlock_irqrestore(&serial->serial_lock, flags);
		tiocmget->intr_completed = 1;
		wake_up_interruptible(&tiocmget->waitq);
	}
	memset(serial_state_notification, 0,
	       sizeof(struct hso_serial_state_notification));
	tiocmget_submit_urb(serial,
			    tiocmget,
			    serial->parent->usb);
}

/*
 * next few functions largely stolen from drivers/serial/serial_core.c
 */
/* Wait for any of the 4 modem inputs (DCD,RI,DSR,CTS) to change
 * - mask passed in arg for lines of interest
 *   (use |'ed TIOCM_RNG/DSR/CD/CTS for masking)
 * Caller should use TIOCGICOUNT to see which one it was
 */
static int
hso_wait_modem_status(struct hso_serial *serial, unsigned long arg)
{
	DECLARE_WAITQUEUE(wait, current);
	struct uart_icount cprev, cnow;
	struct hso_tiocmget  *tiocmget;
	int ret;

	tiocmget = serial->tiocmget;
	if (!tiocmget)
		return -ENOENT;
	/*
	 * note the counters on entry
	 */
	spin_lock_irq(&serial->serial_lock);
	memcpy(&cprev, &tiocmget->icount, sizeof(struct uart_icount));
	spin_unlock_irq(&serial->serial_lock);
	add_wait_queue(&tiocmget->waitq, &wait);
	for (;;) {
		spin_lock_irq(&serial->serial_lock);
		memcpy(&cnow, &tiocmget->icount, sizeof(struct uart_icount));
		spin_unlock_irq(&serial->serial_lock);
		set_current_state(TASK_INTERRUPTIBLE);
		if (((arg & TIOCM_RNG) && (cnow.rng != cprev.rng)) ||
		    ((arg & TIOCM_DSR) && (cnow.dsr != cprev.dsr)) ||
		    ((arg & TIOCM_CD)  && (cnow.dcd != cprev.dcd))) {
			ret = 0;
			break;
		}
		schedule();
		/* see if a signal did it */
		if (signal_pending(current)) {
			ret = -ERESTARTSYS;
			break;
		}
		cprev = cnow;
	}
	__set_current_state(TASK_RUNNING);
	remove_wait_queue(&tiocmget->waitq, &wait);

	return ret;
}

/*
 * Get counter of input serial line interrupts (DCD,RI,DSR,CTS)
 * Return: write counters to the user passed counter struct
 * NB: both 1->0 and 0->1 transitions are counted except for
 *     RI where only 0->1 is counted.
 */
static int hso_get_count(struct tty_struct *tty,
		  struct serial_icounter_struct *icount)
{
	struct uart_icount cnow;
	struct hso_serial *serial = tty->driver_data;
	struct hso_tiocmget  *tiocmget = serial->tiocmget;

	memset(icount, 0, sizeof(struct serial_icounter_struct));

	if (!tiocmget)
		 return -ENOENT;
	spin_lock_irq(&serial->serial_lock);
	memcpy(&cnow, &tiocmget->icount, sizeof(struct uart_icount));
	spin_unlock_irq(&serial->serial_lock);

	icount->cts         = cnow.cts;
	icount->dsr         = cnow.dsr;
	icount->rng         = cnow.rng;
	icount->dcd         = cnow.dcd;
	icount->rx          = cnow.rx;
	icount->tx          = cnow.tx;
	icount->frame       = cnow.frame;
	icount->overrun     = cnow.overrun;
	icount->parity      = cnow.parity;
	icount->brk         = cnow.brk;
	icount->buf_overrun = cnow.buf_overrun;

	return 0;
}


static int hso_serial_tiocmget(struct tty_struct *tty)
{
	int retval;
	struct hso_serial *serial = tty->driver_data;
	struct hso_tiocmget  *tiocmget;
	u16 UART_state_bitmap;

	/* sanity check */
	if (!serial) {
		hso_dbg(0x1, "no tty structures\n");
		return -EINVAL;
	}
	spin_lock_irq(&serial->serial_lock);
	retval = ((serial->rts_state) ? TIOCM_RTS : 0) |
	    ((serial->dtr_state) ? TIOCM_DTR : 0);
	tiocmget = serial->tiocmget;
	if (tiocmget) {

		UART_state_bitmap = le16_to_cpu(
			tiocmget->prev_UART_state_bitmap);
		if (UART_state_bitmap & B_RING_SIGNAL)
			retval |=  TIOCM_RNG;
		if (UART_state_bitmap & B_RX_CARRIER)
			retval |=  TIOCM_CD;
		if (UART_state_bitmap & B_TX_CARRIER)
			retval |=  TIOCM_DSR;
	}
	spin_unlock_irq(&serial->serial_lock);
	return retval;
}

static int hso_serial_tiocmset(struct tty_struct *tty,
			       unsigned int set, unsigned int clear)
{
	int val = 0;
	unsigned long flags;
	int if_num;
	struct hso_serial *serial = tty->driver_data;
	struct usb_interface *interface;

	/* sanity check */
	if (!serial) {
		hso_dbg(0x1, "no tty structures\n");
		return -EINVAL;
	}

	if ((serial->parent->port_spec & HSO_PORT_MASK) != HSO_PORT_MODEM)
		return -EINVAL;

	interface = serial->parent->interface;
	if_num = interface->cur_altsetting->desc.bInterfaceNumber;

	spin_lock_irqsave(&serial->serial_lock, flags);
	if (set & TIOCM_RTS)
		serial->rts_state = 1;
	if (set & TIOCM_DTR)
		serial->dtr_state = 1;

	if (clear & TIOCM_RTS)
		serial->rts_state = 0;
	if (clear & TIOCM_DTR)
		serial->dtr_state = 0;

	if (serial->dtr_state)
		val |= 0x01;
	if (serial->rts_state)
		val |= 0x02;

	spin_unlock_irqrestore(&serial->serial_lock, flags);

	return usb_control_msg(serial->parent->usb,
			       usb_sndctrlpipe(serial->parent->usb, 0), 0x22,
			       0x21, val, if_num, NULL, 0,
			       USB_CTRL_SET_TIMEOUT);
}

static int hso_serial_ioctl(struct tty_struct *tty,
			    unsigned int cmd, unsigned long arg)
{
	struct hso_serial *serial = tty->driver_data;
	int ret = 0;
	hso_dbg(0x8, "IOCTL cmd: %d, arg: %ld\n", cmd, arg);

	if (!serial)
		return -ENODEV;
	switch (cmd) {
	case TIOCMIWAIT:
		ret = hso_wait_modem_status(serial, arg);
		break;
	default:
		ret = -ENOIOCTLCMD;
		break;
	}
	return ret;
}


/* starts a transmit */
static void hso_kick_transmit(struct hso_serial *serial)
{
	unsigned long flags;
	int res;

	spin_lock_irqsave(&serial->serial_lock, flags);
	if (!serial->tx_buffer_count)
		goto out;

	if (serial->tx_urb_used)
		goto out;

	/* Wakeup USB interface if necessary */
	if (hso_get_activity(serial->parent) == -EAGAIN)
		goto out;

	/* Switch pointers around to avoid memcpy */
	swap(serial->tx_buffer, serial->tx_data);
	serial->tx_data_count = serial->tx_buffer_count;
	serial->tx_buffer_count = 0;

	/* If serial->tx_data is set, it means we switched buffers */
	if (serial->tx_data && serial->write_data) {
		res = serial->write_data(serial);
		if (res >= 0)
			serial->tx_urb_used = 1;
	}
out:
	spin_unlock_irqrestore(&serial->serial_lock, flags);
}

/* make a request (for reading and writing data to muxed serial port) */
static int mux_device_request(struct hso_serial *serial, u8 type, u16 port,
			      struct urb *ctrl_urb,
			      struct usb_ctrlrequest *ctrl_req,
			      u8 *ctrl_urb_data, u32 size)
{
	int result;
	int pipe;

	/* Sanity check */
	if (!serial || !ctrl_urb || !ctrl_req) {
		pr_err("%s: Wrong arguments\n", __func__);
		return -EINVAL;
	}

	/* initialize */
	ctrl_req->wValue = 0;
	ctrl_req->wIndex = cpu_to_le16(hso_port_to_mux(port));
	ctrl_req->wLength = cpu_to_le16(size);

	if (type == USB_CDC_GET_ENCAPSULATED_RESPONSE) {
		/* Reading command */
		ctrl_req->bRequestType = USB_DIR_IN |
					 USB_TYPE_OPTION_VENDOR |
					 USB_RECIP_INTERFACE;
		ctrl_req->bRequest = USB_CDC_GET_ENCAPSULATED_RESPONSE;
		pipe = usb_rcvctrlpipe(serial->parent->usb, 0);
	} else {
		/* Writing command */
		ctrl_req->bRequestType = USB_DIR_OUT |
					 USB_TYPE_OPTION_VENDOR |
					 USB_RECIP_INTERFACE;
		ctrl_req->bRequest = USB_CDC_SEND_ENCAPSULATED_COMMAND;
		pipe = usb_sndctrlpipe(serial->parent->usb, 0);
	}
	/* syslog */
	hso_dbg(0x2, "%s command (%02x) len: %d, port: %d\n",
		type == USB_CDC_GET_ENCAPSULATED_RESPONSE ? "Read" : "Write",
		ctrl_req->bRequestType, ctrl_req->wLength, port);

	/* Load ctrl urb */
	ctrl_urb->transfer_flags = 0;
	usb_fill_control_urb(ctrl_urb,
			     serial->parent->usb,
			     pipe,
			     (u8 *) ctrl_req,
			     ctrl_urb_data, size, ctrl_callback, serial);
	/* Send it on merry way */
	result = usb_submit_urb(ctrl_urb, GFP_ATOMIC);
	if (result) {
		dev_err(&ctrl_urb->dev->dev,
			"%s failed submit ctrl_urb %d type %d\n", __func__,
			result, type);
		return result;
	}

	/* done */
	return size;
}

/* called by intr_callback when read occurs */
static int hso_mux_serial_read(struct hso_serial *serial)
{
	if (!serial)
		return -EINVAL;

	/* clean data */
	memset(serial->rx_data[0], 0, CTRL_URB_RX_SIZE);
	/* make the request */

	if (serial->num_rx_urbs != 1) {
		dev_err(&serial->parent->interface->dev,
			"ERROR: mux'd reads with multiple buffers "
			"not possible\n");
		return 0;
	}
	return mux_device_request(serial,
				  USB_CDC_GET_ENCAPSULATED_RESPONSE,
				  serial->parent->port_spec & HSO_PORT_MASK,
				  serial->rx_urb[0],
				  &serial->ctrl_req_rx,
				  serial->rx_data[0], serial->rx_data_length);
}

/* used for muxed serial port callback (muxed serial read) */
static void intr_callback(struct urb *urb)
{
	struct hso_shared_int *shared_int = urb->context;
	struct hso_serial *serial;
	unsigned char *port_req;
	int status = urb->status;
	unsigned long flags;
	int i;

	usb_mark_last_busy(urb->dev);

	/* sanity check */
	if (!shared_int)
		return;

	/* status check */
	if (status) {
		handle_usb_error(status, __func__, NULL);
		return;
	}
	hso_dbg(0x8, "--- Got intr callback 0x%02X ---\n", status);

	/* what request? */
	port_req = urb->transfer_buffer;
	hso_dbg(0x8, "port_req = 0x%.2X\n", *port_req);
	/* loop over all muxed ports to find the one sending this */
	for (i = 0; i < 8; i++) {
		/* max 8 channels on MUX */
		if (*port_req & (1 << i)) {
			serial = get_serial_by_shared_int_and_type(shared_int,
								   (1 << i));
			if (serial != NULL) {
				hso_dbg(0x1, "Pending read interrupt on port %d\n",
					i);
				spin_lock_irqsave(&serial->serial_lock, flags);
				if (serial->rx_state == RX_IDLE &&
					serial->port.count > 0) {
					/* Setup and send a ctrl req read on
					 * port i */
					if (!serial->rx_urb_filled[0]) {
						serial->rx_state = RX_SENT;
						hso_mux_serial_read(serial);
					} else
						serial->rx_state = RX_PENDING;
				} else {
					hso_dbg(0x1, "Already a read pending on port %d or port not open\n",
						i);
				}
				spin_unlock_irqrestore(&serial->serial_lock,
						       flags);
			}
		}
	}
	/* Resubmit interrupt urb */
	hso_mux_submit_intr_urb(shared_int, urb->dev, GFP_ATOMIC);
}

/* called for writing to muxed serial port */
static int hso_mux_serial_write_data(struct hso_serial *serial)
{
	if (NULL == serial)
		return -EINVAL;

	return mux_device_request(serial,
				  USB_CDC_SEND_ENCAPSULATED_COMMAND,
				  serial->parent->port_spec & HSO_PORT_MASK,
				  serial->tx_urb,
				  &serial->ctrl_req_tx,
				  serial->tx_data, serial->tx_data_count);
}

/* write callback for Diag and CS port */
static void hso_std_serial_write_bulk_callback(struct urb *urb)
{
	struct hso_serial *serial = urb->context;
	int status = urb->status;
	unsigned long flags;

	/* sanity check */
	if (!serial) {
		hso_dbg(0x1, "serial == NULL\n");
		return;
	}

	spin_lock_irqsave(&serial->serial_lock, flags);
	serial->tx_urb_used = 0;
	spin_unlock_irqrestore(&serial->serial_lock, flags);
	if (status) {
		handle_usb_error(status, __func__, serial->parent);
		return;
	}
	hso_put_activity(serial->parent);
	tty_port_tty_wakeup(&serial->port);
	hso_kick_transmit(serial);

	hso_dbg(0x1, "\n");
}

/* called for writing diag or CS serial port */
static int hso_std_serial_write_data(struct hso_serial *serial)
{
	int count = serial->tx_data_count;
	int result;

	usb_fill_bulk_urb(serial->tx_urb,
			  serial->parent->usb,
			  usb_sndbulkpipe(serial->parent->usb,
					  serial->out_endp->
					  bEndpointAddress & 0x7F),
			  serial->tx_data, serial->tx_data_count,
			  hso_std_serial_write_bulk_callback, serial);

	result = usb_submit_urb(serial->tx_urb, GFP_ATOMIC);
	if (result) {
		dev_warn(&serial->parent->usb->dev,
			 "Failed to submit urb - res %d\n", result);
		return result;
	}

	return count;
}

/* callback after read or write on muxed serial port */
static void ctrl_callback(struct urb *urb)
{
	struct hso_serial *serial = urb->context;
	struct usb_ctrlrequest *req;
	int status = urb->status;
	unsigned long flags;

	/* sanity check */
	if (!serial)
		return;

	spin_lock_irqsave(&serial->serial_lock, flags);
	serial->tx_urb_used = 0;
	spin_unlock_irqrestore(&serial->serial_lock, flags);
	if (status) {
		handle_usb_error(status, __func__, serial->parent);
		return;
	}

	/* what request? */
	req = (struct usb_ctrlrequest *)(urb->setup_packet);
	hso_dbg(0x8, "--- Got muxed ctrl callback 0x%02X ---\n", status);
	hso_dbg(0x8, "Actual length of urb = %d\n", urb->actual_length);
	DUMP1(urb->transfer_buffer, urb->actual_length);

	if (req->bRequestType ==
	    (USB_DIR_IN | USB_TYPE_OPTION_VENDOR | USB_RECIP_INTERFACE)) {
		/* response to a read command */
		serial->rx_urb_filled[0] = 1;
		spin_lock_irqsave(&serial->serial_lock, flags);
		put_rxbuf_data_and_resubmit_ctrl_urb(serial);
		spin_unlock_irqrestore(&serial->serial_lock, flags);
	} else {
		hso_put_activity(serial->parent);
		tty_port_tty_wakeup(&serial->port);
		/* response to a write command */
		hso_kick_transmit(serial);
	}
}

/* handle RX data for serial port */
static int put_rxbuf_data(struct urb *urb, struct hso_serial *serial)
{
	struct tty_struct *tty;
	int count;

	/* Sanity check */
	if (urb == NULL || serial == NULL) {
		hso_dbg(0x1, "serial = NULL\n");
		return -2;
	}

	tty = tty_port_tty_get(&serial->port);

	if (tty && tty_throttled(tty)) {
		tty_kref_put(tty);
		return -1;
	}

	/* Push data to tty */
	hso_dbg(0x1, "data to push to tty\n");
	count = tty_buffer_request_room(&serial->port, urb->actual_length);
	if (count >= urb->actual_length) {
		tty_insert_flip_string(&serial->port, urb->transfer_buffer,
				       urb->actual_length);
		tty_flip_buffer_push(&serial->port);
	} else {
		dev_warn(&serial->parent->usb->dev,
			 "dropping data, %d bytes lost\n", urb->actual_length);
	}

	tty_kref_put(tty);

	serial->rx_urb_filled[hso_urb_to_index(serial, urb)] = 0;

	return 0;
}


/* Base driver functions */

static void hso_log_port(struct hso_device *hso_dev)
{
	char *port_type;
	char port_dev[20];

	switch (hso_dev->port_spec & HSO_PORT_MASK) {
	case HSO_PORT_CONTROL:
		port_type = "Control";
		break;
	case HSO_PORT_APP:
		port_type = "Application";
		break;
	case HSO_PORT_GPS:
		port_type = "GPS";
		break;
	case HSO_PORT_GPS_CONTROL:
		port_type = "GPS control";
		break;
	case HSO_PORT_APP2:
		port_type = "Application2";
		break;
	case HSO_PORT_PCSC:
		port_type = "PCSC";
		break;
	case HSO_PORT_DIAG:
		port_type = "Diagnostic";
		break;
	case HSO_PORT_DIAG2:
		port_type = "Diagnostic2";
		break;
	case HSO_PORT_MODEM:
		port_type = "Modem";
		break;
	case HSO_PORT_NETWORK:
		port_type = "Network";
		break;
	default:
		port_type = "Unknown";
		break;
	}
	if ((hso_dev->port_spec & HSO_PORT_MASK) == HSO_PORT_NETWORK) {
		sprintf(port_dev, "%s", dev2net(hso_dev)->net->name);
	} else
		sprintf(port_dev, "/dev/%s%d", tty_filename,
			dev2ser(hso_dev)->minor);

	dev_dbg(&hso_dev->interface->dev, "HSO: Found %s port %s\n",
		port_type, port_dev);
}

static int hso_start_net_device(struct hso_device *hso_dev)
{
	int i, result = 0;
	struct hso_net *hso_net = dev2net(hso_dev);

	if (!hso_net)
		return -ENODEV;

	/* send URBs for all read buffers */
	for (i = 0; i < MUX_BULK_RX_BUF_COUNT; i++) {

		/* Prep a receive URB */
		usb_fill_bulk_urb(hso_net->mux_bulk_rx_urb_pool[i],
				  hso_dev->usb,
				  usb_rcvbulkpipe(hso_dev->usb,
						  hso_net->in_endp->
						  bEndpointAddress & 0x7F),
				  hso_net->mux_bulk_rx_buf_pool[i],
				  MUX_BULK_RX_BUF_SIZE, read_bulk_callback,
				  hso_net);

		/* Put it out there so the device can send us stuff */
		result = usb_submit_urb(hso_net->mux_bulk_rx_urb_pool[i],
					GFP_NOIO);
		if (result)
			dev_warn(&hso_dev->usb->dev,
				"%s failed mux_bulk_rx_urb[%d] %d\n", __func__,
				i, result);
	}

	return result;
}

static int hso_stop_net_device(struct hso_device *hso_dev)
{
	int i;
	struct hso_net *hso_net = dev2net(hso_dev);

	if (!hso_net)
		return -ENODEV;

	for (i = 0; i < MUX_BULK_RX_BUF_COUNT; i++) {
		if (hso_net->mux_bulk_rx_urb_pool[i])
			usb_kill_urb(hso_net->mux_bulk_rx_urb_pool[i]);

	}
	if (hso_net->mux_bulk_tx_urb)
		usb_kill_urb(hso_net->mux_bulk_tx_urb);

	return 0;
}

static int hso_start_serial_device(struct hso_device *hso_dev, gfp_t flags)
{
	int i, result = 0;
	struct hso_serial *serial = dev2ser(hso_dev);

	if (!serial)
		return -ENODEV;

	/* If it is not the MUX port fill in and submit a bulk urb (already
	 * allocated in hso_serial_start) */
	if (!(serial->parent->port_spec & HSO_INTF_MUX)) {
		for (i = 0; i < serial->num_rx_urbs; i++) {
			usb_fill_bulk_urb(serial->rx_urb[i],
					  serial->parent->usb,
					  usb_rcvbulkpipe(serial->parent->usb,
							  serial->in_endp->
							  bEndpointAddress &
							  0x7F),
					  serial->rx_data[i],
					  serial->rx_data_length,
					  hso_std_serial_read_bulk_callback,
					  serial);
			result = usb_submit_urb(serial->rx_urb[i], flags);
			if (result) {
				dev_warn(&serial->parent->usb->dev,
					 "Failed to submit urb - res %d\n",
					 result);
				break;
			}
		}
	} else {
		mutex_lock(&serial->shared_int->shared_int_lock);
		if (!serial->shared_int->use_count) {
			result =
			    hso_mux_submit_intr_urb(serial->shared_int,
						    hso_dev->usb, flags);
		}
		serial->shared_int->use_count++;
		mutex_unlock(&serial->shared_int->shared_int_lock);
	}
	if (serial->tiocmget)
		tiocmget_submit_urb(serial,
				    serial->tiocmget,
				    serial->parent->usb);
	return result;
}

static int hso_stop_serial_device(struct hso_device *hso_dev)
{
	int i;
	struct hso_serial *serial = dev2ser(hso_dev);
	struct hso_tiocmget  *tiocmget;

	if (!serial)
		return -ENODEV;

	for (i = 0; i < serial->num_rx_urbs; i++) {
		if (serial->rx_urb[i]) {
			usb_kill_urb(serial->rx_urb[i]);
			serial->rx_urb_filled[i] = 0;
		}
	}
	serial->curr_rx_urb_idx = 0;

	if (serial->tx_urb)
		usb_kill_urb(serial->tx_urb);

	if (serial->shared_int) {
		mutex_lock(&serial->shared_int->shared_int_lock);
		if (serial->shared_int->use_count &&
		    (--serial->shared_int->use_count == 0)) {
			struct urb *urb;

			urb = serial->shared_int->shared_intr_urb;
			if (urb)
				usb_kill_urb(urb);
		}
		mutex_unlock(&serial->shared_int->shared_int_lock);
	}
	tiocmget = serial->tiocmget;
	if (tiocmget) {
		wake_up_interruptible(&tiocmget->waitq);
		usb_kill_urb(tiocmget->urb);
	}

	return 0;
}

static void hso_serial_tty_unregister(struct hso_serial *serial)
{
	tty_unregister_device(tty_drv, serial->minor);
	release_minor(serial);
}

static void hso_serial_common_free(struct hso_serial *serial)
{
	int i;

	for (i = 0; i < serial->num_rx_urbs; i++) {
		/* unlink and free RX URB */
		usb_free_urb(serial->rx_urb[i]);
		/* free the RX buffer */
		kfree(serial->rx_data[i]);
	}

	/* unlink and free TX URB */
	usb_free_urb(serial->tx_urb);
	kfree(serial->tx_buffer);
	kfree(serial->tx_data);
	tty_port_destroy(&serial->port);
}

static int hso_serial_common_create(struct hso_serial *serial, int num_urbs,
				    int rx_size, int tx_size)
{
	int i;

	tty_port_init(&serial->port);

<<<<<<< HEAD
	minor = get_free_serial_index();
	if (minor < 0)
=======
	if (obtain_minor(serial))
>>>>>>> 7d2a07b7
		goto exit2;

	/* register our minor number */
	serial->parent->dev = tty_port_register_device_attr(&serial->port,
			tty_drv, serial->minor, &serial->parent->interface->dev,
			serial->parent, hso_serial_dev_groups);
<<<<<<< HEAD
	if (IS_ERR(serial->parent->dev))
		goto exit2;
=======
	if (IS_ERR(serial->parent->dev)) {
		release_minor(serial);
		goto exit2;
	}
>>>>>>> 7d2a07b7

	serial->magic = HSO_SERIAL_MAGIC;
	spin_lock_init(&serial->serial_lock);
	serial->num_rx_urbs = num_urbs;

	/* RX, allocate urb and initialize */

	/* prepare our RX buffer */
	serial->rx_data_length = rx_size;
	for (i = 0; i < serial->num_rx_urbs; i++) {
		serial->rx_urb[i] = usb_alloc_urb(0, GFP_KERNEL);
		if (!serial->rx_urb[i])
			goto exit;
		serial->rx_urb[i]->transfer_buffer = NULL;
		serial->rx_urb[i]->transfer_buffer_length = 0;
		serial->rx_data[i] = kzalloc(serial->rx_data_length,
					     GFP_KERNEL);
		if (!serial->rx_data[i])
			goto exit;
	}

	/* TX, allocate urb and initialize */
	serial->tx_urb = usb_alloc_urb(0, GFP_KERNEL);
	if (!serial->tx_urb)
		goto exit;
	serial->tx_urb->transfer_buffer = NULL;
	serial->tx_urb->transfer_buffer_length = 0;
	/* prepare our TX buffer */
	serial->tx_data_count = 0;
	serial->tx_buffer_count = 0;
	serial->tx_data_length = tx_size;
	serial->tx_data = kzalloc(serial->tx_data_length, GFP_KERNEL);
	if (!serial->tx_data)
		goto exit;

	serial->tx_buffer = kzalloc(serial->tx_data_length, GFP_KERNEL);
	if (!serial->tx_buffer)
		goto exit;

	return 0;
exit:
	hso_serial_tty_unregister(serial);
exit2:
	hso_serial_common_free(serial);
	return -1;
}

/* Creates a general hso device */
static struct hso_device *hso_create_device(struct usb_interface *intf,
					    int port_spec)
{
	struct hso_device *hso_dev;

	hso_dev = kzalloc(sizeof(*hso_dev), GFP_ATOMIC);
	if (!hso_dev)
		return NULL;

	hso_dev->port_spec = port_spec;
	hso_dev->usb = interface_to_usbdev(intf);
	hso_dev->interface = intf;
	kref_init(&hso_dev->ref);
	mutex_init(&hso_dev->mutex);

	INIT_WORK(&hso_dev->async_get_intf, async_get_intf);
	INIT_WORK(&hso_dev->async_put_intf, async_put_intf);

	return hso_dev;
}

/* Removes a network device in the network device table */
static int remove_net_device(struct hso_device *hso_dev)
{
	int i;

	for (i = 0; i < HSO_MAX_NET_DEVICES; i++) {
		if (network_table[i] == hso_dev) {
			network_table[i] = NULL;
			break;
		}
	}
	if (i == HSO_MAX_NET_DEVICES)
		return -1;
	return 0;
}

/* Frees our network device */
static void hso_free_net_device(struct hso_device *hso_dev, bool bailout)
{
	int i;
	struct hso_net *hso_net = dev2net(hso_dev);

	if (!hso_net)
		return;

	remove_net_device(hso_net->parent);

	if (hso_net->net)
		unregister_netdev(hso_net->net);

	/* start freeing */
	for (i = 0; i < MUX_BULK_RX_BUF_COUNT; i++) {
		usb_free_urb(hso_net->mux_bulk_rx_urb_pool[i]);
		kfree(hso_net->mux_bulk_rx_buf_pool[i]);
		hso_net->mux_bulk_rx_buf_pool[i] = NULL;
	}
	usb_free_urb(hso_net->mux_bulk_tx_urb);
	kfree(hso_net->mux_bulk_tx_buf);
	hso_net->mux_bulk_tx_buf = NULL;

	if (hso_net->net && !bailout)
		free_netdev(hso_net->net);

	kfree(hso_dev);
}

static const struct net_device_ops hso_netdev_ops = {
	.ndo_open	= hso_net_open,
	.ndo_stop	= hso_net_close,
	.ndo_start_xmit = hso_net_start_xmit,
	.ndo_tx_timeout = hso_net_tx_timeout,
};

/* initialize the network interface */
static void hso_net_init(struct net_device *net)
{
	struct hso_net *hso_net = netdev_priv(net);

	hso_dbg(0x1, "sizeof hso_net is %zu\n", sizeof(*hso_net));

	/* fill in the other fields */
	net->netdev_ops = &hso_netdev_ops;
	net->watchdog_timeo = HSO_NET_TX_TIMEOUT;
	net->flags = IFF_POINTOPOINT | IFF_NOARP | IFF_MULTICAST;
	net->type = ARPHRD_NONE;
	net->mtu = DEFAULT_MTU - 14;
	net->tx_queue_len = 10;
	net->ethtool_ops = &ops;

	/* and initialize the semaphore */
	spin_lock_init(&hso_net->net_lock);
}

/* Adds a network device in the network device table */
static int add_net_device(struct hso_device *hso_dev)
{
	int i;

	for (i = 0; i < HSO_MAX_NET_DEVICES; i++) {
		if (network_table[i] == NULL) {
			network_table[i] = hso_dev;
			break;
		}
	}
	if (i == HSO_MAX_NET_DEVICES)
		return -1;
	return 0;
}

static int hso_rfkill_set_block(void *data, bool blocked)
{
	struct hso_device *hso_dev = data;
	int enabled = !blocked;
	int rv;

	mutex_lock(&hso_dev->mutex);
	if (hso_dev->usb_gone)
		rv = 0;
	else
		rv = usb_control_msg(hso_dev->usb, usb_sndctrlpipe(hso_dev->usb, 0),
				       enabled ? 0x82 : 0x81, 0x40, 0, 0, NULL, 0,
				       USB_CTRL_SET_TIMEOUT);
	mutex_unlock(&hso_dev->mutex);
	return rv;
}

static const struct rfkill_ops hso_rfkill_ops = {
	.set_block = hso_rfkill_set_block,
};

/* Creates and sets up everything for rfkill */
static void hso_create_rfkill(struct hso_device *hso_dev,
			     struct usb_interface *interface)
{
	struct hso_net *hso_net = dev2net(hso_dev);
	struct device *dev = &hso_net->net->dev;
	static u32 rfkill_counter;

	snprintf(hso_net->name, sizeof(hso_net->name), "hso-%d",
		 rfkill_counter++);

	hso_net->rfkill = rfkill_alloc(hso_net->name,
				       &interface_to_usbdev(interface)->dev,
				       RFKILL_TYPE_WWAN,
				       &hso_rfkill_ops, hso_dev);
	if (!hso_net->rfkill)
		return;

	if (rfkill_register(hso_net->rfkill) < 0) {
		rfkill_destroy(hso_net->rfkill);
		hso_net->rfkill = NULL;
		dev_err(dev, "%s - Failed to register rfkill\n", __func__);
		return;
	}
}

static struct device_type hso_type = {
	.name	= "wwan",
};

/* Creates our network device */
static struct hso_device *hso_create_net_device(struct usb_interface *interface,
						int port_spec)
{
	int result, i;
	struct net_device *net;
	struct hso_net *hso_net;
	struct hso_device *hso_dev;

	hso_dev = hso_create_device(interface, port_spec);
	if (!hso_dev)
		return NULL;

	/* allocate our network device, then we can put in our private data */
	/* call hso_net_init to do the basic initialization */
	net = alloc_netdev(sizeof(struct hso_net), "hso%d", NET_NAME_UNKNOWN,
			   hso_net_init);
	if (!net) {
		dev_err(&interface->dev, "Unable to create ethernet device\n");
		goto err_hso_dev;
	}

	hso_net = netdev_priv(net);

	hso_dev->port_data.dev_net = hso_net;
	hso_net->net = net;
	hso_net->parent = hso_dev;

	hso_net->in_endp = hso_get_ep(interface, USB_ENDPOINT_XFER_BULK,
				      USB_DIR_IN);
	if (!hso_net->in_endp) {
		dev_err(&interface->dev, "Can't find BULK IN endpoint\n");
		goto err_net;
	}
	hso_net->out_endp = hso_get_ep(interface, USB_ENDPOINT_XFER_BULK,
				       USB_DIR_OUT);
	if (!hso_net->out_endp) {
		dev_err(&interface->dev, "Can't find BULK OUT endpoint\n");
		goto err_net;
	}
	SET_NETDEV_DEV(net, &interface->dev);
	SET_NETDEV_DEVTYPE(net, &hso_type);

	/* start allocating */
	for (i = 0; i < MUX_BULK_RX_BUF_COUNT; i++) {
		hso_net->mux_bulk_rx_urb_pool[i] = usb_alloc_urb(0, GFP_KERNEL);
		if (!hso_net->mux_bulk_rx_urb_pool[i])
			goto err_mux_bulk_rx;
		hso_net->mux_bulk_rx_buf_pool[i] = kzalloc(MUX_BULK_RX_BUF_SIZE,
							   GFP_KERNEL);
		if (!hso_net->mux_bulk_rx_buf_pool[i])
			goto err_mux_bulk_rx;
	}
	hso_net->mux_bulk_tx_urb = usb_alloc_urb(0, GFP_KERNEL);
	if (!hso_net->mux_bulk_tx_urb)
		goto err_mux_bulk_rx;
	hso_net->mux_bulk_tx_buf = kzalloc(MUX_BULK_TX_BUF_SIZE, GFP_KERNEL);
	if (!hso_net->mux_bulk_tx_buf)
		goto err_free_tx_urb;

	add_net_device(hso_dev);

	/* registering our net device */
	result = register_netdev(net);
	if (result) {
		dev_err(&interface->dev, "Failed to register device\n");
		goto err_free_tx_buf;
	}

	hso_log_port(hso_dev);

	hso_create_rfkill(hso_dev, interface);

	return hso_dev;

err_free_tx_buf:
	remove_net_device(hso_dev);
	kfree(hso_net->mux_bulk_tx_buf);
err_free_tx_urb:
	usb_free_urb(hso_net->mux_bulk_tx_urb);
err_mux_bulk_rx:
	for (i = 0; i < MUX_BULK_RX_BUF_COUNT; i++) {
		usb_free_urb(hso_net->mux_bulk_rx_urb_pool[i]);
		kfree(hso_net->mux_bulk_rx_buf_pool[i]);
	}
err_net:
	free_netdev(net);
err_hso_dev:
	kfree(hso_dev);
	return NULL;
}

static void hso_free_tiomget(struct hso_serial *serial)
{
	struct hso_tiocmget *tiocmget;
	if (!serial)
		return;
	tiocmget = serial->tiocmget;
	if (tiocmget) {
		usb_free_urb(tiocmget->urb);
		tiocmget->urb = NULL;
		serial->tiocmget = NULL;
		kfree(tiocmget->serial_state_notification);
		tiocmget->serial_state_notification = NULL;
		kfree(tiocmget);
	}
}

/* Frees an AT channel ( goes for both mux and non-mux ) */
static void hso_free_serial_device(struct hso_device *hso_dev)
{
	struct hso_serial *serial = dev2ser(hso_dev);

	if (!serial)
		return;

	hso_serial_common_free(serial);

	if (serial->shared_int) {
		mutex_lock(&serial->shared_int->shared_int_lock);
		if (--serial->shared_int->ref_count == 0)
			hso_free_shared_int(serial->shared_int);
		else
			mutex_unlock(&serial->shared_int->shared_int_lock);
	}
	hso_free_tiomget(serial);
	kfree(serial);
	kfree(hso_dev);
}

/* Creates a bulk AT channel */
static struct hso_device *hso_create_bulk_serial_device(
			struct usb_interface *interface, int port)
{
	struct hso_device *hso_dev;
	struct hso_serial *serial;
	int num_urbs;
	struct hso_tiocmget *tiocmget;

	hso_dev = hso_create_device(interface, port);
	if (!hso_dev)
		return NULL;

	serial = kzalloc(sizeof(*serial), GFP_KERNEL);
	if (!serial)
		goto exit;

	serial->parent = hso_dev;
	hso_dev->port_data.dev_serial = serial;

	if ((port & HSO_PORT_MASK) == HSO_PORT_MODEM) {
		num_urbs = 2;
		serial->tiocmget = kzalloc(sizeof(struct hso_tiocmget),
					   GFP_KERNEL);
<<<<<<< HEAD
		/* it isn't going to break our heart if serial->tiocmget
		 *  allocation fails don't bother checking this.
		 */
		if (serial->tiocmget) {
			tiocmget = serial->tiocmget;
			tiocmget->endp = hso_get_ep(interface,
						    USB_ENDPOINT_XFER_INT,
						    USB_DIR_IN);
			if (!tiocmget->endp) {
				dev_err(&interface->dev, "Failed to find INT IN ep\n");
				goto exit;
			}

			tiocmget->urb = usb_alloc_urb(0, GFP_KERNEL);
			if (tiocmget->urb) {
				mutex_init(&tiocmget->mutex);
				init_waitqueue_head(&tiocmget->waitq);
			} else
				hso_free_tiomget(serial);
=======
		if (!serial->tiocmget)
			goto exit;
		serial->tiocmget->serial_state_notification
			= kzalloc(sizeof(struct hso_serial_state_notification),
					   GFP_KERNEL);
		if (!serial->tiocmget->serial_state_notification)
			goto exit;
		tiocmget = serial->tiocmget;
		tiocmget->endp = hso_get_ep(interface,
					    USB_ENDPOINT_XFER_INT,
					    USB_DIR_IN);
		if (!tiocmget->endp) {
			dev_err(&interface->dev, "Failed to find INT IN ep\n");
			goto exit;
>>>>>>> 7d2a07b7
		}

		tiocmget->urb = usb_alloc_urb(0, GFP_KERNEL);
		if (!tiocmget->urb)
			goto exit;

		mutex_init(&tiocmget->mutex);
		init_waitqueue_head(&tiocmget->waitq);
	} else {
		num_urbs = 1;
	}

	if (hso_serial_common_create(serial, num_urbs, BULK_URB_RX_SIZE,
				     BULK_URB_TX_SIZE))
		goto exit;

	serial->in_endp = hso_get_ep(interface, USB_ENDPOINT_XFER_BULK,
				     USB_DIR_IN);
	if (!serial->in_endp) {
		dev_err(&interface->dev, "Failed to find BULK IN ep\n");
		goto exit2;
	}

	if (!
	    (serial->out_endp =
	     hso_get_ep(interface, USB_ENDPOINT_XFER_BULK, USB_DIR_OUT))) {
		dev_err(&interface->dev, "Failed to find BULK OUT ep\n");
		goto exit2;
	}

	serial->write_data = hso_std_serial_write_data;

	/* setup the proc dirs and files if needed */
	hso_log_port(hso_dev);

	/* done, return it */
	return hso_dev;

exit2:
	hso_serial_tty_unregister(serial);
	hso_serial_common_free(serial);
exit:
	hso_free_tiomget(serial);
	kfree(serial);
	kfree(hso_dev);
	return NULL;
}

/* Creates a multiplexed AT channel */
static
struct hso_device *hso_create_mux_serial_device(struct usb_interface *interface,
						int port,
						struct hso_shared_int *mux)
{
	struct hso_device *hso_dev;
	struct hso_serial *serial;
	int port_spec;

	port_spec = HSO_INTF_MUX;
	port_spec &= ~HSO_PORT_MASK;

	port_spec |= hso_mux_to_port(port);
	if ((port_spec & HSO_PORT_MASK) == HSO_PORT_NO_PORT)
		return NULL;

	hso_dev = hso_create_device(interface, port_spec);
	if (!hso_dev)
		return NULL;

	serial = kzalloc(sizeof(*serial), GFP_KERNEL);
	if (!serial)
		goto exit;

	hso_dev->port_data.dev_serial = serial;
	serial->parent = hso_dev;

	if (hso_serial_common_create
	    (serial, 1, CTRL_URB_RX_SIZE, CTRL_URB_TX_SIZE))
		goto exit;

	serial->tx_data_length--;
	serial->write_data = hso_mux_serial_write_data;

	serial->shared_int = mux;
	mutex_lock(&serial->shared_int->shared_int_lock);
	serial->shared_int->ref_count++;
	mutex_unlock(&serial->shared_int->shared_int_lock);

	/* setup the proc dirs and files if needed */
	hso_log_port(hso_dev);

	/* done, return it */
	return hso_dev;

exit:
	if (serial) {
		tty_unregister_device(tty_drv, serial->minor);
		kfree(serial);
	}
	kfree(hso_dev);
	return NULL;

}

static void hso_free_shared_int(struct hso_shared_int *mux)
{
	usb_free_urb(mux->shared_intr_urb);
	kfree(mux->shared_intr_buf);
	mutex_unlock(&mux->shared_int_lock);
	kfree(mux);
}

static
struct hso_shared_int *hso_create_shared_int(struct usb_interface *interface)
{
	struct hso_shared_int *mux = kzalloc(sizeof(*mux), GFP_KERNEL);

	if (!mux)
		return NULL;

	mux->intr_endp = hso_get_ep(interface, USB_ENDPOINT_XFER_INT,
				    USB_DIR_IN);
	if (!mux->intr_endp) {
		dev_err(&interface->dev, "Can't find INT IN endpoint\n");
		goto exit;
	}

	mux->shared_intr_urb = usb_alloc_urb(0, GFP_KERNEL);
	if (!mux->shared_intr_urb)
		goto exit;
	mux->shared_intr_buf =
		kzalloc(le16_to_cpu(mux->intr_endp->wMaxPacketSize),
			GFP_KERNEL);
	if (!mux->shared_intr_buf)
		goto exit;

	mutex_init(&mux->shared_int_lock);

	return mux;

exit:
	kfree(mux->shared_intr_buf);
	usb_free_urb(mux->shared_intr_urb);
	kfree(mux);
	return NULL;
}

/* Gets the port spec for a certain interface */
static int hso_get_config_data(struct usb_interface *interface)
{
	struct usb_device *usbdev = interface_to_usbdev(interface);
	u8 *config_data = kmalloc(17, GFP_KERNEL);
	u32 if_num = interface->cur_altsetting->desc.bInterfaceNumber;
	s32 result;

	if (!config_data)
		return -ENOMEM;
	if (usb_control_msg(usbdev, usb_rcvctrlpipe(usbdev, 0),
			    0x86, 0xC0, 0, 0, config_data, 17,
			    USB_CTRL_SET_TIMEOUT) != 0x11) {
		kfree(config_data);
		return -EIO;
	}

	/* check if we have a valid interface */
	if (if_num > 16) {
		kfree(config_data);
		return -EINVAL;
	}

	switch (config_data[if_num]) {
	case 0x0:
		result = 0;
		break;
	case 0x1:
		result = HSO_PORT_DIAG;
		break;
	case 0x2:
		result = HSO_PORT_GPS;
		break;
	case 0x3:
		result = HSO_PORT_GPS_CONTROL;
		break;
	case 0x4:
		result = HSO_PORT_APP;
		break;
	case 0x5:
		result = HSO_PORT_APP2;
		break;
	case 0x6:
		result = HSO_PORT_CONTROL;
		break;
	case 0x7:
		result = HSO_PORT_NETWORK;
		break;
	case 0x8:
		result = HSO_PORT_MODEM;
		break;
	case 0x9:
		result = HSO_PORT_MSD;
		break;
	case 0xa:
		result = HSO_PORT_PCSC;
		break;
	case 0xb:
		result = HSO_PORT_VOICE;
		break;
	default:
		result = 0;
	}

	if (result)
		result |= HSO_INTF_BULK;

	if (config_data[16] & 0x1)
		result |= HSO_INFO_CRC_BUG;

	kfree(config_data);
	return result;
}

/* called once for each interface upon device insertion */
static int hso_probe(struct usb_interface *interface,
		     const struct usb_device_id *id)
{
	int mux, i, if_num, port_spec;
	unsigned char port_mask;
	struct hso_device *hso_dev = NULL;
	struct hso_shared_int *shared_int;
	struct hso_device *tmp_dev = NULL;

	if (interface->cur_altsetting->desc.bInterfaceClass != 0xFF) {
		dev_err(&interface->dev, "Not our interface\n");
		return -ENODEV;
	}

	if_num = interface->cur_altsetting->desc.bInterfaceNumber;

	/* Get the interface/port specification from either driver_info or from
	 * the device itself */
	if (id->driver_info) {
		/* if_num is controlled by the device, driver_info is a 0 terminated
		 * array. Make sure, the access is in bounds! */
		for (i = 0; i <= if_num; ++i)
			if (((u32 *)(id->driver_info))[i] == 0)
				goto exit;
		port_spec = ((u32 *)(id->driver_info))[if_num];
	} else {
		port_spec = hso_get_config_data(interface);
		if (port_spec < 0)
			goto exit;
	}

	/* Check if we need to switch to alt interfaces prior to port
	 * configuration */
	if (interface->num_altsetting > 1)
		usb_set_interface(interface_to_usbdev(interface), if_num, 1);
	interface->needs_remote_wakeup = 1;

	/* Allocate new hso device(s) */
	switch (port_spec & HSO_INTF_MASK) {
	case HSO_INTF_MUX:
		if ((port_spec & HSO_PORT_MASK) == HSO_PORT_NETWORK) {
			/* Create the network device */
			if (!disable_net) {
				hso_dev = hso_create_net_device(interface,
								port_spec);
				if (!hso_dev)
					goto exit;
				tmp_dev = hso_dev;
			}
		}

		if (hso_get_mux_ports(interface, &port_mask))
			/* TODO: de-allocate everything */
			goto exit;

		shared_int = hso_create_shared_int(interface);
		if (!shared_int)
			goto exit;

		for (i = 1, mux = 0; i < 0x100; i = i << 1, mux++) {
			if (port_mask & i) {
				hso_dev = hso_create_mux_serial_device(
						interface, i, shared_int);
				if (!hso_dev)
					goto exit;
			}
		}

		if (tmp_dev)
			hso_dev = tmp_dev;
		break;

	case HSO_INTF_BULK:
		/* It's a regular bulk interface */
		if ((port_spec & HSO_PORT_MASK) == HSO_PORT_NETWORK) {
			if (!disable_net)
				hso_dev =
				    hso_create_net_device(interface, port_spec);
		} else {
			hso_dev =
			    hso_create_bulk_serial_device(interface, port_spec);
		}
		if (!hso_dev)
			goto exit;
		break;
	default:
		goto exit;
	}

	/* save our data pointer in this device */
	usb_set_intfdata(interface, hso_dev);

	/* done */
	return 0;
exit:
	hso_free_interface(interface);
	return -ENODEV;
}

/* device removed, cleaning up */
static void hso_disconnect(struct usb_interface *interface)
{
	hso_free_interface(interface);

	/* remove reference of our private data */
	usb_set_intfdata(interface, NULL);
}

static void async_get_intf(struct work_struct *data)
{
	struct hso_device *hso_dev =
	    container_of(data, struct hso_device, async_get_intf);
	usb_autopm_get_interface(hso_dev->interface);
}

static void async_put_intf(struct work_struct *data)
{
	struct hso_device *hso_dev =
	    container_of(data, struct hso_device, async_put_intf);
	usb_autopm_put_interface(hso_dev->interface);
}

static int hso_get_activity(struct hso_device *hso_dev)
{
	if (hso_dev->usb->state == USB_STATE_SUSPENDED) {
		if (!hso_dev->is_active) {
			hso_dev->is_active = 1;
			schedule_work(&hso_dev->async_get_intf);
		}
	}

	if (hso_dev->usb->state != USB_STATE_CONFIGURED)
		return -EAGAIN;

	usb_mark_last_busy(hso_dev->usb);

	return 0;
}

static int hso_put_activity(struct hso_device *hso_dev)
{
	if (hso_dev->usb->state != USB_STATE_SUSPENDED) {
		if (hso_dev->is_active) {
			hso_dev->is_active = 0;
			schedule_work(&hso_dev->async_put_intf);
			return -EAGAIN;
		}
	}
	hso_dev->is_active = 0;
	return 0;
}

/* called by kernel when we need to suspend device */
static int hso_suspend(struct usb_interface *iface, pm_message_t message)
{
	int i, result;

	/* Stop all serial ports */
	for (i = 0; i < HSO_SERIAL_TTY_MINORS; i++) {
		if (serial_table[i] && (serial_table[i]->interface == iface)) {
			result = hso_stop_serial_device(serial_table[i]);
			if (result)
				goto out;
		}
	}

	/* Stop all network ports */
	for (i = 0; i < HSO_MAX_NET_DEVICES; i++) {
		if (network_table[i] &&
		    (network_table[i]->interface == iface)) {
			result = hso_stop_net_device(network_table[i]);
			if (result)
				goto out;
		}
	}

out:
	return 0;
}

/* called by kernel when we need to resume device */
static int hso_resume(struct usb_interface *iface)
{
	int i, result = 0;
	struct hso_net *hso_net;

	/* Start all serial ports */
	for (i = 0; i < HSO_SERIAL_TTY_MINORS; i++) {
		if (serial_table[i] && (serial_table[i]->interface == iface)) {
			if (dev2ser(serial_table[i])->port.count) {
				result =
				    hso_start_serial_device(serial_table[i], GFP_NOIO);
				hso_kick_transmit(dev2ser(serial_table[i]));
				if (result)
					goto out;
			}
		}
	}

	/* Start all network ports */
	for (i = 0; i < HSO_MAX_NET_DEVICES; i++) {
		if (network_table[i] &&
		    (network_table[i]->interface == iface)) {
			hso_net = dev2net(network_table[i]);
			if (hso_net->flags & IFF_UP) {
				/* First transmit any lingering data,
				   then restart the device. */
				if (hso_net->skb_tx_buf) {
					dev_dbg(&iface->dev,
						"Transmitting"
						" lingering data\n");
					hso_net_start_xmit(hso_net->skb_tx_buf,
							   hso_net->net);
					hso_net->skb_tx_buf = NULL;
				}
				result = hso_start_net_device(network_table[i]);
				if (result)
					goto out;
			}
		}
	}

out:
	return result;
}

static void hso_serial_ref_free(struct kref *ref)
{
	struct hso_device *hso_dev = container_of(ref, struct hso_device, ref);

	hso_free_serial_device(hso_dev);
}

static void hso_free_interface(struct usb_interface *interface)
{
	struct hso_serial *serial;
	int i;

	for (i = 0; i < HSO_SERIAL_TTY_MINORS; i++) {
		if (serial_table[i] &&
		    (serial_table[i]->interface == interface)) {
			serial = dev2ser(serial_table[i]);
			tty_port_tty_hangup(&serial->port, false);
			mutex_lock(&serial->parent->mutex);
			serial->parent->usb_gone = 1;
			mutex_unlock(&serial->parent->mutex);
			cancel_work_sync(&serial_table[i]->async_put_intf);
			cancel_work_sync(&serial_table[i]->async_get_intf);
			hso_serial_tty_unregister(serial);
			kref_put(&serial->parent->ref, hso_serial_ref_free);
		}
	}

	for (i = 0; i < HSO_MAX_NET_DEVICES; i++) {
		if (network_table[i] &&
		    (network_table[i]->interface == interface)) {
			struct rfkill *rfk = dev2net(network_table[i])->rfkill;
			/* hso_stop_net_device doesn't stop the net queue since
			 * traffic needs to start it again when suspended */
			netif_stop_queue(dev2net(network_table[i])->net);
			hso_stop_net_device(network_table[i]);
			cancel_work_sync(&network_table[i]->async_put_intf);
			cancel_work_sync(&network_table[i]->async_get_intf);
			if (rfk) {
				rfkill_unregister(rfk);
				rfkill_destroy(rfk);
			}
			hso_free_net_device(network_table[i], false);
		}
	}
}

/* Helper functions */

/* Get the endpoint ! */
static struct usb_endpoint_descriptor *hso_get_ep(struct usb_interface *intf,
						  int type, int dir)
{
	int i;
	struct usb_host_interface *iface = intf->cur_altsetting;
	struct usb_endpoint_descriptor *endp;

	for (i = 0; i < iface->desc.bNumEndpoints; i++) {
		endp = &iface->endpoint[i].desc;
		if (((endp->bEndpointAddress & USB_ENDPOINT_DIR_MASK) == dir) &&
		    (usb_endpoint_type(endp) == type))
			return endp;
	}

	return NULL;
}

/* Get the byte that describes which ports are enabled */
static int hso_get_mux_ports(struct usb_interface *intf, unsigned char *ports)
{
	int i;
	struct usb_host_interface *iface = intf->cur_altsetting;

	if (iface->extralen == 3) {
		*ports = iface->extra[2];
		return 0;
	}

	for (i = 0; i < iface->desc.bNumEndpoints; i++) {
		if (iface->endpoint[i].extralen == 3) {
			*ports = iface->endpoint[i].extra[2];
			return 0;
		}
	}

	return -1;
}

/* interrupt urb needs to be submitted, used for serial read of muxed port */
static int hso_mux_submit_intr_urb(struct hso_shared_int *shared_int,
				   struct usb_device *usb, gfp_t gfp)
{
	int result;

	usb_fill_int_urb(shared_int->shared_intr_urb, usb,
			 usb_rcvintpipe(usb,
				shared_int->intr_endp->bEndpointAddress & 0x7F),
			 shared_int->shared_intr_buf,
			 1,
			 intr_callback, shared_int,
			 shared_int->intr_endp->bInterval);

	result = usb_submit_urb(shared_int->shared_intr_urb, gfp);
	if (result)
		dev_warn(&usb->dev, "%s failed mux_intr_urb %d\n", __func__,
			result);

	return result;
}

/* operations setup of the serial interface */
static const struct tty_operations hso_serial_ops = {
	.open = hso_serial_open,
	.close = hso_serial_close,
	.write = hso_serial_write,
	.write_room = hso_serial_write_room,
	.cleanup = hso_serial_cleanup,
	.ioctl = hso_serial_ioctl,
	.set_termios = hso_serial_set_termios,
	.chars_in_buffer = hso_serial_chars_in_buffer,
	.tiocmget = hso_serial_tiocmget,
	.tiocmset = hso_serial_tiocmset,
	.get_icount = hso_get_count,
	.unthrottle = hso_unthrottle
};

static struct usb_driver hso_driver = {
	.name = driver_name,
	.probe = hso_probe,
	.disconnect = hso_disconnect,
	.id_table = hso_ids,
	.suspend = hso_suspend,
	.resume = hso_resume,
	.reset_resume = hso_resume,
	.supports_autosuspend = 1,
	.disable_hub_initiated_lpm = 1,
};

static int __init hso_init(void)
{
	int i;
	int result;

	/* put it in the log */
	pr_info("%s\n", version);

	/* Initialise the serial table semaphore and table */
	for (i = 0; i < HSO_SERIAL_TTY_MINORS; i++)
		serial_table[i] = NULL;

	/* allocate our driver using the proper amount of supported minors */
	tty_drv = alloc_tty_driver(HSO_SERIAL_TTY_MINORS);
	if (!tty_drv)
		return -ENOMEM;

	/* fill in all needed values */
	tty_drv->driver_name = driver_name;
	tty_drv->name = tty_filename;

	/* if major number is provided as parameter, use that one */
	if (tty_major)
		tty_drv->major = tty_major;

	tty_drv->minor_start = 0;
	tty_drv->type = TTY_DRIVER_TYPE_SERIAL;
	tty_drv->subtype = SERIAL_TYPE_NORMAL;
	tty_drv->flags = TTY_DRIVER_REAL_RAW | TTY_DRIVER_DYNAMIC_DEV;
	tty_drv->init_termios = tty_std_termios;
	hso_init_termios(&tty_drv->init_termios);
	tty_set_operations(tty_drv, &hso_serial_ops);

	/* register the tty driver */
	result = tty_register_driver(tty_drv);
	if (result) {
		pr_err("%s - tty_register_driver failed(%d)\n",
		       __func__, result);
		goto err_free_tty;
	}

	/* register this module as an usb driver */
	result = usb_register(&hso_driver);
	if (result) {
		pr_err("Could not register hso driver - error: %d\n", result);
		goto err_unreg_tty;
	}

	/* done */
	return 0;
err_unreg_tty:
	tty_unregister_driver(tty_drv);
err_free_tty:
	put_tty_driver(tty_drv);
	return result;
}

static void __exit hso_exit(void)
{
	pr_info("unloaded\n");

	tty_unregister_driver(tty_drv);
	/* deregister the usb driver */
	usb_deregister(&hso_driver);
	put_tty_driver(tty_drv);
}

/* Module definitions */
module_init(hso_init);
module_exit(hso_exit);

MODULE_AUTHOR(MOD_AUTHOR);
MODULE_DESCRIPTION(MOD_DESCRIPTION);
MODULE_LICENSE("GPL");

/* change the debug level (eg: insmod hso.ko debug=0x04) */
MODULE_PARM_DESC(debug, "debug level mask [0x01 | 0x02 | 0x04 | 0x08 | 0x10]");
module_param(debug, int, 0644);

/* set the major tty number (eg: insmod hso.ko tty_major=245) */
MODULE_PARM_DESC(tty_major, "Set the major tty number");
module_param(tty_major, int, 0644);

/* disable network interface (eg: insmod hso.ko disable_net=1) */
MODULE_PARM_DESC(disable_net, "Disable the network interface");
module_param(disable_net, int, 0644);<|MERGE_RESOLUTION|>--- conflicted
+++ resolved
@@ -2256,27 +2256,17 @@
 
 	tty_port_init(&serial->port);
 
-<<<<<<< HEAD
-	minor = get_free_serial_index();
-	if (minor < 0)
-=======
 	if (obtain_minor(serial))
->>>>>>> 7d2a07b7
 		goto exit2;
 
 	/* register our minor number */
 	serial->parent->dev = tty_port_register_device_attr(&serial->port,
 			tty_drv, serial->minor, &serial->parent->interface->dev,
 			serial->parent, hso_serial_dev_groups);
-<<<<<<< HEAD
-	if (IS_ERR(serial->parent->dev))
-		goto exit2;
-=======
 	if (IS_ERR(serial->parent->dev)) {
 		release_minor(serial);
 		goto exit2;
 	}
->>>>>>> 7d2a07b7
 
 	serial->magic = HSO_SERIAL_MAGIC;
 	spin_lock_init(&serial->serial_lock);
@@ -2640,27 +2630,6 @@
 		num_urbs = 2;
 		serial->tiocmget = kzalloc(sizeof(struct hso_tiocmget),
 					   GFP_KERNEL);
-<<<<<<< HEAD
-		/* it isn't going to break our heart if serial->tiocmget
-		 *  allocation fails don't bother checking this.
-		 */
-		if (serial->tiocmget) {
-			tiocmget = serial->tiocmget;
-			tiocmget->endp = hso_get_ep(interface,
-						    USB_ENDPOINT_XFER_INT,
-						    USB_DIR_IN);
-			if (!tiocmget->endp) {
-				dev_err(&interface->dev, "Failed to find INT IN ep\n");
-				goto exit;
-			}
-
-			tiocmget->urb = usb_alloc_urb(0, GFP_KERNEL);
-			if (tiocmget->urb) {
-				mutex_init(&tiocmget->mutex);
-				init_waitqueue_head(&tiocmget->waitq);
-			} else
-				hso_free_tiomget(serial);
-=======
 		if (!serial->tiocmget)
 			goto exit;
 		serial->tiocmget->serial_state_notification
@@ -2675,7 +2644,6 @@
 		if (!tiocmget->endp) {
 			dev_err(&interface->dev, "Failed to find INT IN ep\n");
 			goto exit;
->>>>>>> 7d2a07b7
 		}
 
 		tiocmget->urb = usb_alloc_urb(0, GFP_KERNEL);
