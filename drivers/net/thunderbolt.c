// SPDX-License-Identifier: GPL-2.0
/*
 * Networking over Thunderbolt cable using Apple ThunderboltIP protocol
 *
 * Copyright (C) 2017, Intel Corporation
 * Authors: Amir Levy <amir.jer.levy@intel.com>
 *          Michael Jamet <michael.jamet@intel.com>
 *          Mika Westerberg <mika.westerberg@linux.intel.com>
 */

#include <linux/atomic.h>
#include <linux/highmem.h>
#include <linux/if_vlan.h>
#include <linux/jhash.h>
#include <linux/module.h>
#include <linux/etherdevice.h>
#include <linux/rtnetlink.h>
#include <linux/sizes.h>
#include <linux/thunderbolt.h>
#include <linux/uuid.h>
#include <linux/workqueue.h>

#include <net/ip6_checksum.h>

/* Protocol timeouts in ms */
#define TBNET_LOGIN_DELAY	4500
#define TBNET_LOGIN_TIMEOUT	500
#define TBNET_LOGOUT_TIMEOUT	1000

#define TBNET_RING_SIZE		256
#define TBNET_LOGIN_RETRIES	60
#define TBNET_LOGOUT_RETRIES	10
#define TBNET_MATCH_FRAGS_ID	BIT(1)
#define TBNET_64K_FRAMES	BIT(2)
#define TBNET_MAX_MTU		SZ_64K
#define TBNET_FRAME_SIZE	SZ_4K
#define TBNET_MAX_PAYLOAD_SIZE	\
	(TBNET_FRAME_SIZE - sizeof(struct thunderbolt_ip_frame_header))
/* Rx packets need to hold space for skb_shared_info */
#define TBNET_RX_MAX_SIZE	\
	(TBNET_FRAME_SIZE + SKB_DATA_ALIGN(sizeof(struct skb_shared_info)))
#define TBNET_RX_PAGE_ORDER	get_order(TBNET_RX_MAX_SIZE)
#define TBNET_RX_PAGE_SIZE	(PAGE_SIZE << TBNET_RX_PAGE_ORDER)

#define TBNET_L0_PORT_NUM(route) ((route) & GENMASK(5, 0))

/**
 * struct thunderbolt_ip_frame_header - Header for each Thunderbolt frame
 * @frame_size: size of the data with the frame
 * @frame_index: running index on the frames
 * @frame_id: ID of the frame to match frames to specific packet
 * @frame_count: how many frames assembles a full packet
 *
 * Each data frame passed to the high-speed DMA ring has this header. If
 * the XDomain network directory announces that %TBNET_MATCH_FRAGS_ID is
 * supported then @frame_id is filled, otherwise it stays %0.
 */
struct thunderbolt_ip_frame_header {
	u32 frame_size;
	u16 frame_index;
	u16 frame_id;
	u32 frame_count;
};

enum thunderbolt_ip_frame_pdf {
	TBIP_PDF_FRAME_START = 1,
	TBIP_PDF_FRAME_END,
};

enum thunderbolt_ip_type {
	TBIP_LOGIN,
	TBIP_LOGIN_RESPONSE,
	TBIP_LOGOUT,
	TBIP_STATUS,
};

struct thunderbolt_ip_header {
	u32 route_hi;
	u32 route_lo;
	u32 length_sn;
	uuid_t uuid;
	uuid_t initiator_uuid;
	uuid_t target_uuid;
	u32 type;
	u32 command_id;
};

#define TBIP_HDR_LENGTH_MASK		GENMASK(5, 0)
#define TBIP_HDR_SN_MASK		GENMASK(28, 27)
#define TBIP_HDR_SN_SHIFT		27

struct thunderbolt_ip_login {
	struct thunderbolt_ip_header hdr;
	u32 proto_version;
	u32 transmit_path;
	u32 reserved[4];
};

#define TBIP_LOGIN_PROTO_VERSION	1

struct thunderbolt_ip_login_response {
	struct thunderbolt_ip_header hdr;
	u32 status;
	u32 receiver_mac[2];
	u32 receiver_mac_len;
	u32 reserved[4];
};

struct thunderbolt_ip_logout {
	struct thunderbolt_ip_header hdr;
};

struct thunderbolt_ip_status {
	struct thunderbolt_ip_header hdr;
	u32 status;
};

struct tbnet_stats {
	u64 tx_packets;
	u64 rx_packets;
	u64 tx_bytes;
	u64 rx_bytes;
	u64 rx_errors;
	u64 tx_errors;
	u64 rx_length_errors;
	u64 rx_over_errors;
	u64 rx_crc_errors;
	u64 rx_missed_errors;
};

struct tbnet_frame {
	struct net_device *dev;
	struct page *page;
	struct ring_frame frame;
};

struct tbnet_ring {
	struct tbnet_frame frames[TBNET_RING_SIZE];
	unsigned int cons;
	unsigned int prod;
	struct tb_ring *ring;
};

/**
 * struct tbnet - ThunderboltIP network driver private data
 * @svc: XDomain service the driver is bound to
 * @xd: XDomain the service blongs to
 * @handler: ThunderboltIP configuration protocol handler
 * @dev: Networking device
 * @napi: NAPI structure for Rx polling
 * @stats: Network statistics
 * @skb: Network packet that is currently processed on Rx path
 * @command_id: ID used for next configuration protocol packet
 * @login_sent: ThunderboltIP login message successfully sent
 * @login_received: ThunderboltIP login message received from the remote
 *		    host
 * @local_transmit_path: HopID we are using to send out packets
 * @remote_transmit_path: HopID the other end is using to send packets to us
 * @connection_lock: Lock serializing access to @login_sent,
 *		     @login_received and @transmit_path.
 * @login_retries: Number of login retries currently done
 * @login_work: Worker to send ThunderboltIP login packets
 * @connected_work: Worker that finalizes the ThunderboltIP connection
 *		    setup and enables DMA paths for high speed data
 *		    transfers
 * @disconnect_work: Worker that handles tearing down the ThunderboltIP
 *		     connection
 * @rx_hdr: Copy of the currently processed Rx frame. Used when a
 *	    network packet consists of multiple Thunderbolt frames.
 *	    In host byte order.
 * @rx_ring: Software ring holding Rx frames
 * @frame_id: Frame ID use for next Tx packet
 *            (if %TBNET_MATCH_FRAGS_ID is supported in both ends)
 * @tx_ring: Software ring holding Tx frames
 */
struct tbnet {
	const struct tb_service *svc;
	struct tb_xdomain *xd;
	struct tb_protocol_handler handler;
	struct net_device *dev;
	struct napi_struct napi;
	struct tbnet_stats stats;
	struct sk_buff *skb;
	atomic_t command_id;
	bool login_sent;
	bool login_received;
	int local_transmit_path;
	int remote_transmit_path;
	struct mutex connection_lock;
	int login_retries;
	struct delayed_work login_work;
	struct work_struct connected_work;
	struct work_struct disconnect_work;
	struct thunderbolt_ip_frame_header rx_hdr;
	struct tbnet_ring rx_ring;
	atomic_t frame_id;
	struct tbnet_ring tx_ring;
};

/* Network property directory UUID: c66189ca-1cce-4195-bdb8-49592e5f5a4f */
static const uuid_t tbnet_dir_uuid =
	UUID_INIT(0xc66189ca, 0x1cce, 0x4195,
		  0xbd, 0xb8, 0x49, 0x59, 0x2e, 0x5f, 0x5a, 0x4f);

/* ThunderboltIP protocol UUID: 798f589e-3616-8a47-97c6-5664a920c8dd */
static const uuid_t tbnet_svc_uuid =
	UUID_INIT(0x798f589e, 0x3616, 0x8a47,
		  0x97, 0xc6, 0x56, 0x64, 0xa9, 0x20, 0xc8, 0xdd);

static struct tb_property_dir *tbnet_dir;

static void tbnet_fill_header(struct thunderbolt_ip_header *hdr, u64 route,
	u8 sequence, const uuid_t *initiator_uuid, const uuid_t *target_uuid,
	enum thunderbolt_ip_type type, size_t size, u32 command_id)
{
	u32 length_sn;

	/* Length does not include route_hi/lo and length_sn fields */
	length_sn = (size - 3 * 4) / 4;
	length_sn |= (sequence << TBIP_HDR_SN_SHIFT) & TBIP_HDR_SN_MASK;

	hdr->route_hi = upper_32_bits(route);
	hdr->route_lo = lower_32_bits(route);
	hdr->length_sn = length_sn;
	uuid_copy(&hdr->uuid, &tbnet_svc_uuid);
	uuid_copy(&hdr->initiator_uuid, initiator_uuid);
	uuid_copy(&hdr->target_uuid, target_uuid);
	hdr->type = type;
	hdr->command_id = command_id;
}

static int tbnet_login_response(struct tbnet *net, u64 route, u8 sequence,
				u32 command_id)
{
	struct thunderbolt_ip_login_response reply;
	struct tb_xdomain *xd = net->xd;

	memset(&reply, 0, sizeof(reply));
	tbnet_fill_header(&reply.hdr, route, sequence, xd->local_uuid,
			  xd->remote_uuid, TBIP_LOGIN_RESPONSE, sizeof(reply),
			  command_id);
	memcpy(reply.receiver_mac, net->dev->dev_addr, ETH_ALEN);
	reply.receiver_mac_len = ETH_ALEN;

	return tb_xdomain_response(xd, &reply, sizeof(reply),
				   TB_CFG_PKG_XDOMAIN_RESP);
}

static int tbnet_login_request(struct tbnet *net, u8 sequence)
{
	struct thunderbolt_ip_login_response reply;
	struct thunderbolt_ip_login request;
	struct tb_xdomain *xd = net->xd;

	memset(&request, 0, sizeof(request));
	tbnet_fill_header(&request.hdr, xd->route, sequence, xd->local_uuid,
			  xd->remote_uuid, TBIP_LOGIN, sizeof(request),
			  atomic_inc_return(&net->command_id));

	request.proto_version = TBIP_LOGIN_PROTO_VERSION;
	request.transmit_path = net->local_transmit_path;

	return tb_xdomain_request(xd, &request, sizeof(request),
				  TB_CFG_PKG_XDOMAIN_RESP, &reply,
				  sizeof(reply), TB_CFG_PKG_XDOMAIN_RESP,
				  TBNET_LOGIN_TIMEOUT);
}

static int tbnet_logout_response(struct tbnet *net, u64 route, u8 sequence,
				 u32 command_id)
{
	struct thunderbolt_ip_status reply;
	struct tb_xdomain *xd = net->xd;

	memset(&reply, 0, sizeof(reply));
	tbnet_fill_header(&reply.hdr, route, sequence, xd->local_uuid,
			  xd->remote_uuid, TBIP_STATUS, sizeof(reply),
			  atomic_inc_return(&net->command_id));
	return tb_xdomain_response(xd, &reply, sizeof(reply),
				   TB_CFG_PKG_XDOMAIN_RESP);
}

static int tbnet_logout_request(struct tbnet *net)
{
	struct thunderbolt_ip_logout request;
	struct thunderbolt_ip_status reply;
	struct tb_xdomain *xd = net->xd;

	memset(&request, 0, sizeof(request));
	tbnet_fill_header(&request.hdr, xd->route, 0, xd->local_uuid,
			  xd->remote_uuid, TBIP_LOGOUT, sizeof(request),
			  atomic_inc_return(&net->command_id));

	return tb_xdomain_request(xd, &request, sizeof(request),
				  TB_CFG_PKG_XDOMAIN_RESP, &reply,
				  sizeof(reply), TB_CFG_PKG_XDOMAIN_RESP,
				  TBNET_LOGOUT_TIMEOUT);
}

static void start_login(struct tbnet *net)
{
	mutex_lock(&net->connection_lock);
	net->login_sent = false;
	net->login_received = false;
	mutex_unlock(&net->connection_lock);

	queue_delayed_work(system_long_wq, &net->login_work,
			   msecs_to_jiffies(1000));
}

static void stop_login(struct tbnet *net)
{
	cancel_delayed_work_sync(&net->login_work);
	cancel_work_sync(&net->connected_work);
}

static inline unsigned int tbnet_frame_size(const struct tbnet_frame *tf)
{
	return tf->frame.size ? : TBNET_FRAME_SIZE;
}

static void tbnet_free_buffers(struct tbnet_ring *ring)
{
	unsigned int i;

	for (i = 0; i < TBNET_RING_SIZE; i++) {
		struct device *dma_dev = tb_ring_dma_device(ring->ring);
		struct tbnet_frame *tf = &ring->frames[i];
		enum dma_data_direction dir;
		unsigned int order;
		size_t size;

		if (!tf->page)
			continue;

		if (ring->ring->is_tx) {
			dir = DMA_TO_DEVICE;
			order = 0;
			size = TBNET_FRAME_SIZE;
		} else {
			dir = DMA_FROM_DEVICE;
			order = TBNET_RX_PAGE_ORDER;
			size = TBNET_RX_PAGE_SIZE;
		}

		if (tf->frame.buffer_phy)
			dma_unmap_page(dma_dev, tf->frame.buffer_phy, size,
				       dir);

		__free_pages(tf->page, order);
		tf->page = NULL;
	}

	ring->cons = 0;
	ring->prod = 0;
}

static void tbnet_tear_down(struct tbnet *net, bool send_logout)
{
	netif_carrier_off(net->dev);
	netif_stop_queue(net->dev);

	stop_login(net);

	mutex_lock(&net->connection_lock);

	if (net->login_sent && net->login_received) {
		int ret, retries = TBNET_LOGOUT_RETRIES;

		while (send_logout && retries-- > 0) {
			ret = tbnet_logout_request(net);
			if (ret != -ETIMEDOUT)
				break;
		}

		tb_ring_stop(net->rx_ring.ring);
		tb_ring_stop(net->tx_ring.ring);
		tbnet_free_buffers(&net->rx_ring);
		tbnet_free_buffers(&net->tx_ring);

		ret = tb_xdomain_disable_paths(net->xd,
					       net->local_transmit_path,
					       net->rx_ring.ring->hop,
					       net->remote_transmit_path,
					       net->tx_ring.ring->hop);
		if (ret)
			netdev_warn(net->dev, "failed to disable DMA paths\n");

		tb_xdomain_release_in_hopid(net->xd, net->remote_transmit_path);
		net->remote_transmit_path = 0;
	}

	net->login_retries = 0;
	net->login_sent = false;
	net->login_received = false;

	mutex_unlock(&net->connection_lock);
}

static int tbnet_handle_packet(const void *buf, size_t size, void *data)
{
	const struct thunderbolt_ip_login *pkg = buf;
	struct tbnet *net = data;
	u32 command_id;
	int ret = 0;
	u32 sequence;
	u64 route;

	/* Make sure the packet is for us */
	if (size < sizeof(struct thunderbolt_ip_header))
		return 0;
	if (!uuid_equal(&pkg->hdr.initiator_uuid, net->xd->remote_uuid))
		return 0;
	if (!uuid_equal(&pkg->hdr.target_uuid, net->xd->local_uuid))
		return 0;

	route = ((u64)pkg->hdr.route_hi << 32) | pkg->hdr.route_lo;
	route &= ~BIT_ULL(63);
	if (route != net->xd->route)
		return 0;

	sequence = pkg->hdr.length_sn & TBIP_HDR_SN_MASK;
	sequence >>= TBIP_HDR_SN_SHIFT;
	command_id = pkg->hdr.command_id;

	switch (pkg->hdr.type) {
	case TBIP_LOGIN:
		if (!netif_running(net->dev))
			break;

		ret = tbnet_login_response(net, route, sequence,
					   pkg->hdr.command_id);
		if (!ret) {
			mutex_lock(&net->connection_lock);
			net->login_received = true;
			net->remote_transmit_path = pkg->transmit_path;

			/* If we reached the number of max retries or
			 * previous logout, schedule another round of
			 * login retries
			 */
			if (net->login_retries >= TBNET_LOGIN_RETRIES ||
			    !net->login_sent) {
				net->login_retries = 0;
				queue_delayed_work(system_long_wq,
						   &net->login_work, 0);
			}
			mutex_unlock(&net->connection_lock);

			queue_work(system_long_wq, &net->connected_work);
		}
		break;

	case TBIP_LOGOUT:
		ret = tbnet_logout_response(net, route, sequence, command_id);
		if (!ret)
			queue_work(system_long_wq, &net->disconnect_work);
		break;

	default:
		return 0;
	}

	if (ret)
		netdev_warn(net->dev, "failed to send ThunderboltIP response\n");

	return 1;
}

static unsigned int tbnet_available_buffers(const struct tbnet_ring *ring)
{
	return ring->prod - ring->cons;
}

static int tbnet_alloc_rx_buffers(struct tbnet *net, unsigned int nbuffers)
{
	struct tbnet_ring *ring = &net->rx_ring;
	int ret;

	while (nbuffers--) {
		struct device *dma_dev = tb_ring_dma_device(ring->ring);
		unsigned int index = ring->prod & (TBNET_RING_SIZE - 1);
		struct tbnet_frame *tf = &ring->frames[index];
		dma_addr_t dma_addr;

		if (tf->page)
			break;

		/* Allocate page (order > 0) so that it can hold maximum
		 * ThunderboltIP frame (4kB) and the additional room for
		 * SKB shared info required by build_skb().
		 */
		tf->page = dev_alloc_pages(TBNET_RX_PAGE_ORDER);
		if (!tf->page) {
			ret = -ENOMEM;
			goto err_free;
		}

		dma_addr = dma_map_page(dma_dev, tf->page, 0,
					TBNET_RX_PAGE_SIZE, DMA_FROM_DEVICE);
		if (dma_mapping_error(dma_dev, dma_addr)) {
			ret = -ENOMEM;
			goto err_free;
		}

		tf->frame.buffer_phy = dma_addr;
		tf->dev = net->dev;

		tb_ring_rx(ring->ring, &tf->frame);

		ring->prod++;
	}

	return 0;

err_free:
	tbnet_free_buffers(ring);
	return ret;
}

static struct tbnet_frame *tbnet_get_tx_buffer(struct tbnet *net)
{
	struct tbnet_ring *ring = &net->tx_ring;
	struct device *dma_dev = tb_ring_dma_device(ring->ring);
	struct tbnet_frame *tf;
	unsigned int index;

	if (!tbnet_available_buffers(ring))
		return NULL;

	index = ring->cons++ & (TBNET_RING_SIZE - 1);

	tf = &ring->frames[index];
	tf->frame.size = 0;

	dma_sync_single_for_cpu(dma_dev, tf->frame.buffer_phy,
				tbnet_frame_size(tf), DMA_TO_DEVICE);

	return tf;
}

static void tbnet_tx_callback(struct tb_ring *ring, struct ring_frame *frame,
			      bool canceled)
{
	struct tbnet_frame *tf = container_of(frame, typeof(*tf), frame);
	struct tbnet *net = netdev_priv(tf->dev);

	/* Return buffer to the ring */
	net->tx_ring.prod++;

	if (tbnet_available_buffers(&net->tx_ring) >= TBNET_RING_SIZE / 2)
		netif_wake_queue(net->dev);
}

static int tbnet_alloc_tx_buffers(struct tbnet *net)
{
	struct tbnet_ring *ring = &net->tx_ring;
	struct device *dma_dev = tb_ring_dma_device(ring->ring);
	unsigned int i;

	for (i = 0; i < TBNET_RING_SIZE; i++) {
		struct tbnet_frame *tf = &ring->frames[i];
		dma_addr_t dma_addr;

		tf->page = alloc_page(GFP_KERNEL);
		if (!tf->page) {
			tbnet_free_buffers(ring);
			return -ENOMEM;
		}

		dma_addr = dma_map_page(dma_dev, tf->page, 0, TBNET_FRAME_SIZE,
					DMA_TO_DEVICE);
		if (dma_mapping_error(dma_dev, dma_addr)) {
			__free_page(tf->page);
			tf->page = NULL;
			tbnet_free_buffers(ring);
			return -ENOMEM;
		}

		tf->dev = net->dev;
		tf->frame.buffer_phy = dma_addr;
		tf->frame.callback = tbnet_tx_callback;
		tf->frame.sof = TBIP_PDF_FRAME_START;
		tf->frame.eof = TBIP_PDF_FRAME_END;
	}

	ring->cons = 0;
	ring->prod = TBNET_RING_SIZE - 1;

	return 0;
}

static void tbnet_connected_work(struct work_struct *work)
{
	struct tbnet *net = container_of(work, typeof(*net), connected_work);
	bool connected;
	int ret;

	if (netif_carrier_ok(net->dev))
		return;

	mutex_lock(&net->connection_lock);
	connected = net->login_sent && net->login_received;
	mutex_unlock(&net->connection_lock);

	if (!connected)
		return;

	ret = tb_xdomain_alloc_in_hopid(net->xd, net->remote_transmit_path);
	if (ret != net->remote_transmit_path) {
		netdev_err(net->dev, "failed to allocate Rx HopID\n");
		return;
	}

	/* Both logins successful so enable the high-speed DMA paths and
	 * start the network device queue.
	 */
	ret = tb_xdomain_enable_paths(net->xd, net->local_transmit_path,
				      net->rx_ring.ring->hop,
				      net->remote_transmit_path,
				      net->tx_ring.ring->hop);
	if (ret) {
		netdev_err(net->dev, "failed to enable DMA paths\n");
		return;
	}

	tb_ring_start(net->tx_ring.ring);
	tb_ring_start(net->rx_ring.ring);

	ret = tbnet_alloc_rx_buffers(net, TBNET_RING_SIZE);
	if (ret)
		goto err_stop_rings;

	ret = tbnet_alloc_tx_buffers(net);
	if (ret)
		goto err_free_rx_buffers;

	netif_carrier_on(net->dev);
	netif_start_queue(net->dev);
	return;

err_free_rx_buffers:
	tbnet_free_buffers(&net->rx_ring);
err_stop_rings:
	tb_ring_stop(net->rx_ring.ring);
	tb_ring_stop(net->tx_ring.ring);
	tb_xdomain_release_in_hopid(net->xd, net->remote_transmit_path);
}

static void tbnet_login_work(struct work_struct *work)
{
	struct tbnet *net = container_of(work, typeof(*net), login_work.work);
	unsigned long delay = msecs_to_jiffies(TBNET_LOGIN_DELAY);
	int ret;

	if (netif_carrier_ok(net->dev))
		return;

	ret = tbnet_login_request(net, net->login_retries % 4);
	if (ret) {
		if (net->login_retries++ < TBNET_LOGIN_RETRIES) {
			queue_delayed_work(system_long_wq, &net->login_work,
					   delay);
		} else {
			netdev_info(net->dev, "ThunderboltIP login timed out\n");
		}
	} else {
		net->login_retries = 0;

		mutex_lock(&net->connection_lock);
		net->login_sent = true;
		mutex_unlock(&net->connection_lock);

		queue_work(system_long_wq, &net->connected_work);
	}
}

static void tbnet_disconnect_work(struct work_struct *work)
{
	struct tbnet *net = container_of(work, typeof(*net), disconnect_work);

	tbnet_tear_down(net, false);
}

static bool tbnet_check_frame(struct tbnet *net, const struct tbnet_frame *tf,
			      const struct thunderbolt_ip_frame_header *hdr)
{
	u32 frame_id, frame_count, frame_size, frame_index;
	unsigned int size;

	if (tf->frame.flags & RING_DESC_CRC_ERROR) {
		net->stats.rx_crc_errors++;
		return false;
	} else if (tf->frame.flags & RING_DESC_BUFFER_OVERRUN) {
		net->stats.rx_over_errors++;
		return false;
	}

	/* Should be greater than just header i.e. contains data */
	size = tbnet_frame_size(tf);
	if (size <= sizeof(*hdr)) {
		net->stats.rx_length_errors++;
		return false;
	}

	frame_count = le32_to_cpu(hdr->frame_count);
	frame_size = le32_to_cpu(hdr->frame_size);
	frame_index = le16_to_cpu(hdr->frame_index);
	frame_id = le16_to_cpu(hdr->frame_id);

	if ((frame_size > size - sizeof(*hdr)) || !frame_size) {
		net->stats.rx_length_errors++;
		return false;
	}

	/* In case we're in the middle of packet, validate the frame
	 * header based on first fragment of the packet.
	 */
	if (net->skb && net->rx_hdr.frame_count) {
		/* Check the frame count fits the count field */
		if (frame_count != net->rx_hdr.frame_count) {
			net->stats.rx_length_errors++;
			return false;
		}

		/* Check the frame identifiers are incremented correctly,
		 * and id is matching.
		 */
		if (frame_index != net->rx_hdr.frame_index + 1 ||
		    frame_id != net->rx_hdr.frame_id) {
			net->stats.rx_missed_errors++;
			return false;
		}

		if (net->skb->len + frame_size > TBNET_MAX_MTU) {
			net->stats.rx_length_errors++;
			return false;
		}

		return true;
	}

	/* Start of packet, validate the frame header */
	if (frame_count == 0 || frame_count > TBNET_RING_SIZE / 4) {
		net->stats.rx_length_errors++;
		return false;
	}
	if (frame_index != 0) {
		net->stats.rx_missed_errors++;
		return false;
	}

	return true;
}

static int tbnet_poll(struct napi_struct *napi, int budget)
{
	struct tbnet *net = container_of(napi, struct tbnet, napi);
	unsigned int cleaned_count = tbnet_available_buffers(&net->rx_ring);
	struct device *dma_dev = tb_ring_dma_device(net->rx_ring.ring);
	unsigned int rx_packets = 0;

	while (rx_packets < budget) {
		const struct thunderbolt_ip_frame_header *hdr;
		unsigned int hdr_size = sizeof(*hdr);
		struct sk_buff *skb = NULL;
		struct ring_frame *frame;
		struct tbnet_frame *tf;
		struct page *page;
		bool last = true;
		u32 frame_size;

		/* Return some buffers to hardware, one at a time is too
		 * slow so allocate MAX_SKB_FRAGS buffers at the same
		 * time.
		 */
		if (cleaned_count >= MAX_SKB_FRAGS) {
			tbnet_alloc_rx_buffers(net, cleaned_count);
			cleaned_count = 0;
		}

		frame = tb_ring_poll(net->rx_ring.ring);
		if (!frame)
			break;

		dma_unmap_page(dma_dev, frame->buffer_phy,
			       TBNET_RX_PAGE_SIZE, DMA_FROM_DEVICE);

		tf = container_of(frame, typeof(*tf), frame);

		page = tf->page;
		tf->page = NULL;
		net->rx_ring.cons++;
		cleaned_count++;

		hdr = page_address(page);
		if (!tbnet_check_frame(net, tf, hdr)) {
			__free_pages(page, TBNET_RX_PAGE_ORDER);
			dev_kfree_skb_any(net->skb);
			net->skb = NULL;
			continue;
		}

		frame_size = le32_to_cpu(hdr->frame_size);

		skb = net->skb;
		if (!skb) {
			skb = build_skb(page_address(page),
					TBNET_RX_PAGE_SIZE);
			if (!skb) {
				__free_pages(page, TBNET_RX_PAGE_ORDER);
				net->stats.rx_errors++;
				break;
			}

			skb_reserve(skb, hdr_size);
			skb_put(skb, frame_size);

			net->skb = skb;
		} else {
			skb_add_rx_frag(skb, skb_shinfo(skb)->nr_frags,
					page, hdr_size, frame_size,
					TBNET_RX_PAGE_SIZE - hdr_size);
		}

		net->rx_hdr.frame_size = frame_size;
		net->rx_hdr.frame_count = le32_to_cpu(hdr->frame_count);
		net->rx_hdr.frame_index = le16_to_cpu(hdr->frame_index);
		net->rx_hdr.frame_id = le16_to_cpu(hdr->frame_id);
		last = net->rx_hdr.frame_index == net->rx_hdr.frame_count - 1;

		rx_packets++;
		net->stats.rx_bytes += frame_size;

		if (last) {
			skb->protocol = eth_type_trans(skb, net->dev);
			napi_gro_receive(&net->napi, skb);
			net->skb = NULL;
		}
	}

	net->stats.rx_packets += rx_packets;

	if (cleaned_count)
		tbnet_alloc_rx_buffers(net, cleaned_count);

	if (rx_packets >= budget)
		return budget;

	napi_complete_done(napi, rx_packets);
	/* Re-enable the ring interrupt */
	tb_ring_poll_complete(net->rx_ring.ring);

	return rx_packets;
}

static void tbnet_start_poll(void *data)
{
	struct tbnet *net = data;

	napi_schedule(&net->napi);
}

static int tbnet_open(struct net_device *dev)
{
	struct tbnet *net = netdev_priv(dev);
	struct tb_xdomain *xd = net->xd;
	u16 sof_mask, eof_mask;
	struct tb_ring *ring;
	int hopid;

	netif_carrier_off(dev);

	ring = tb_ring_alloc_tx(xd->tb->nhi, -1, TBNET_RING_SIZE,
				RING_FLAG_FRAME);
	if (!ring) {
		netdev_err(dev, "failed to allocate Tx ring\n");
		return -ENOMEM;
	}
	net->tx_ring.ring = ring;

	hopid = tb_xdomain_alloc_out_hopid(xd, -1);
	if (hopid < 0) {
		netdev_err(dev, "failed to allocate Tx HopID\n");
		tb_ring_free(net->tx_ring.ring);
		net->tx_ring.ring = NULL;
		return hopid;
	}
	net->local_transmit_path = hopid;

	sof_mask = BIT(TBIP_PDF_FRAME_START);
	eof_mask = BIT(TBIP_PDF_FRAME_END);

	ring = tb_ring_alloc_rx(xd->tb->nhi, -1, TBNET_RING_SIZE,
<<<<<<< HEAD
				RING_FLAG_FRAME, sof_mask, eof_mask,
=======
				RING_FLAG_FRAME, 0, sof_mask, eof_mask,
>>>>>>> 7d2a07b7
				tbnet_start_poll, net);
	if (!ring) {
		netdev_err(dev, "failed to allocate Rx ring\n");
		tb_ring_free(net->tx_ring.ring);
		net->tx_ring.ring = NULL;
		return -ENOMEM;
	}
	net->rx_ring.ring = ring;

	napi_enable(&net->napi);
	start_login(net);

	return 0;
}

static int tbnet_stop(struct net_device *dev)
{
	struct tbnet *net = netdev_priv(dev);

	napi_disable(&net->napi);

	cancel_work_sync(&net->disconnect_work);
	tbnet_tear_down(net, true);

	tb_ring_free(net->rx_ring.ring);
	net->rx_ring.ring = NULL;

	tb_xdomain_release_out_hopid(net->xd, net->local_transmit_path);
	tb_ring_free(net->tx_ring.ring);
	net->tx_ring.ring = NULL;

	return 0;
}

static bool tbnet_xmit_csum_and_map(struct tbnet *net, struct sk_buff *skb,
	struct tbnet_frame **frames, u32 frame_count)
{
	struct thunderbolt_ip_frame_header *hdr = page_address(frames[0]->page);
	struct device *dma_dev = tb_ring_dma_device(net->tx_ring.ring);
	__wsum wsum = htonl(skb->len - skb_transport_offset(skb));
	unsigned int i, len, offset = skb_transport_offset(skb);
	__be16 protocol = skb->protocol;
	void *data = skb->data;
	void *dest = hdr + 1;
	__sum16 *tucso;

	if (skb->ip_summed != CHECKSUM_PARTIAL) {
		/* No need to calculate checksum so we just update the
		 * total frame count and sync the frames for DMA.
		 */
		for (i = 0; i < frame_count; i++) {
			hdr = page_address(frames[i]->page);
			hdr->frame_count = cpu_to_le32(frame_count);
			dma_sync_single_for_device(dma_dev,
				frames[i]->frame.buffer_phy,
				tbnet_frame_size(frames[i]), DMA_TO_DEVICE);
		}

		return true;
	}

	if (protocol == htons(ETH_P_8021Q)) {
		struct vlan_hdr *vhdr, vh;

		vhdr = skb_header_pointer(skb, ETH_HLEN, sizeof(vh), &vh);
		if (!vhdr)
			return false;

		protocol = vhdr->h_vlan_encapsulated_proto;
	}

	/* Data points on the beginning of packet.
	 * Check is the checksum absolute place in the packet.
	 * ipcso will update IP checksum.
	 * tucso will update TCP/UPD checksum.
	 */
	if (protocol == htons(ETH_P_IP)) {
		__sum16 *ipcso = dest + ((void *)&(ip_hdr(skb)->check) - data);

		*ipcso = 0;
		*ipcso = ip_fast_csum(dest + skb_network_offset(skb),
				      ip_hdr(skb)->ihl);

		if (ip_hdr(skb)->protocol == IPPROTO_TCP)
			tucso = dest + ((void *)&(tcp_hdr(skb)->check) - data);
		else if (ip_hdr(skb)->protocol == IPPROTO_UDP)
			tucso = dest + ((void *)&(udp_hdr(skb)->check) - data);
		else
			return false;

		*tucso = ~csum_tcpudp_magic(ip_hdr(skb)->saddr,
					    ip_hdr(skb)->daddr, 0,
					    ip_hdr(skb)->protocol, 0);
	} else if (skb_is_gso_v6(skb)) {
		tucso = dest + ((void *)&(tcp_hdr(skb)->check) - data);
		*tucso = ~csum_ipv6_magic(&ipv6_hdr(skb)->saddr,
					  &ipv6_hdr(skb)->daddr, 0,
					  IPPROTO_TCP, 0);
		return false;
	} else if (protocol == htons(ETH_P_IPV6)) {
		tucso = dest + skb_checksum_start_offset(skb) + skb->csum_offset;
		*tucso = ~csum_ipv6_magic(&ipv6_hdr(skb)->saddr,
					  &ipv6_hdr(skb)->daddr, 0,
					  ipv6_hdr(skb)->nexthdr, 0);
	} else {
		return false;
	}

	/* First frame was headers, rest of the frames contain data.
	 * Calculate checksum over each frame.
	 */
	for (i = 0; i < frame_count; i++) {
		hdr = page_address(frames[i]->page);
		dest = (void *)(hdr + 1) + offset;
		len = le32_to_cpu(hdr->frame_size) - offset;
		wsum = csum_partial(dest, len, wsum);
		hdr->frame_count = cpu_to_le32(frame_count);

		offset = 0;
	}

	*tucso = csum_fold(wsum);

	/* Checksum is finally calculated and we don't touch the memory
	 * anymore, so DMA sync the frames now.
	 */
	for (i = 0; i < frame_count; i++) {
		dma_sync_single_for_device(dma_dev, frames[i]->frame.buffer_phy,
			tbnet_frame_size(frames[i]), DMA_TO_DEVICE);
	}

	return true;
}

static void *tbnet_kmap_frag(struct sk_buff *skb, unsigned int frag_num,
			     unsigned int *len)
{
	const skb_frag_t *frag = &skb_shinfo(skb)->frags[frag_num];

	*len = skb_frag_size(frag);
	return kmap_atomic(skb_frag_page(frag)) + skb_frag_off(frag);
}

static netdev_tx_t tbnet_start_xmit(struct sk_buff *skb,
				    struct net_device *dev)
{
	struct tbnet *net = netdev_priv(dev);
	struct tbnet_frame *frames[MAX_SKB_FRAGS];
	u16 frame_id = atomic_read(&net->frame_id);
	struct thunderbolt_ip_frame_header *hdr;
	unsigned int len = skb_headlen(skb);
	unsigned int data_len = skb->len;
	unsigned int nframes, i;
	unsigned int frag = 0;
	void *src = skb->data;
	u32 frame_index = 0;
	bool unmap = false;
	void *dest;

	nframes = DIV_ROUND_UP(data_len, TBNET_MAX_PAYLOAD_SIZE);
	if (tbnet_available_buffers(&net->tx_ring) < nframes) {
		netif_stop_queue(net->dev);
		return NETDEV_TX_BUSY;
	}

	frames[frame_index] = tbnet_get_tx_buffer(net);
	if (!frames[frame_index])
		goto err_drop;

	hdr = page_address(frames[frame_index]->page);
	dest = hdr + 1;

	/* If overall packet is bigger than the frame data size */
	while (data_len > TBNET_MAX_PAYLOAD_SIZE) {
		unsigned int size_left = TBNET_MAX_PAYLOAD_SIZE;

		hdr->frame_size = cpu_to_le32(TBNET_MAX_PAYLOAD_SIZE);
		hdr->frame_index = cpu_to_le16(frame_index);
		hdr->frame_id = cpu_to_le16(frame_id);

		do {
			if (len > size_left) {
				/* Copy data onto Tx buffer data with
				 * full frame size then break and go to
				 * next frame
				 */
				memcpy(dest, src, size_left);
				len -= size_left;
				dest += size_left;
				src += size_left;
				break;
			}

			memcpy(dest, src, len);
			size_left -= len;
			dest += len;

			if (unmap) {
				kunmap_atomic(src);
				unmap = false;
			}

			/* Ensure all fragments have been processed */
			if (frag < skb_shinfo(skb)->nr_frags) {
				/* Map and then unmap quickly */
				src = tbnet_kmap_frag(skb, frag++, &len);
				unmap = true;
			} else if (unlikely(size_left > 0)) {
				goto err_drop;
			}
		} while (size_left > 0);

		data_len -= TBNET_MAX_PAYLOAD_SIZE;
		frame_index++;

		frames[frame_index] = tbnet_get_tx_buffer(net);
		if (!frames[frame_index])
			goto err_drop;

		hdr = page_address(frames[frame_index]->page);
		dest = hdr + 1;
	}

	hdr->frame_size = cpu_to_le32(data_len);
	hdr->frame_index = cpu_to_le16(frame_index);
	hdr->frame_id = cpu_to_le16(frame_id);

	frames[frame_index]->frame.size = data_len + sizeof(*hdr);

	/* In case the remaining data_len is smaller than a frame */
	while (len < data_len) {
		memcpy(dest, src, len);
		data_len -= len;
		dest += len;

		if (unmap) {
			kunmap_atomic(src);
			unmap = false;
		}

		if (frag < skb_shinfo(skb)->nr_frags) {
			src = tbnet_kmap_frag(skb, frag++, &len);
			unmap = true;
		} else if (unlikely(data_len > 0)) {
			goto err_drop;
		}
	}

	memcpy(dest, src, data_len);

	if (unmap)
		kunmap_atomic(src);

	if (!tbnet_xmit_csum_and_map(net, skb, frames, frame_index + 1))
		goto err_drop;

	for (i = 0; i < frame_index + 1; i++)
		tb_ring_tx(net->tx_ring.ring, &frames[i]->frame);

	if (net->svc->prtcstns & TBNET_MATCH_FRAGS_ID)
		atomic_inc(&net->frame_id);

	net->stats.tx_packets++;
	net->stats.tx_bytes += skb->len;

	dev_consume_skb_any(skb);

	return NETDEV_TX_OK;

err_drop:
	/* We can re-use the buffers */
	net->tx_ring.cons -= frame_index;

	dev_kfree_skb_any(skb);
	net->stats.tx_errors++;

	return NETDEV_TX_OK;
}

static void tbnet_get_stats64(struct net_device *dev,
			      struct rtnl_link_stats64 *stats)
{
	struct tbnet *net = netdev_priv(dev);

	stats->tx_packets = net->stats.tx_packets;
	stats->rx_packets = net->stats.rx_packets;
	stats->tx_bytes = net->stats.tx_bytes;
	stats->rx_bytes = net->stats.rx_bytes;
	stats->rx_errors = net->stats.rx_errors + net->stats.rx_length_errors +
		net->stats.rx_over_errors + net->stats.rx_crc_errors +
		net->stats.rx_missed_errors;
	stats->tx_errors = net->stats.tx_errors;
	stats->rx_length_errors = net->stats.rx_length_errors;
	stats->rx_over_errors = net->stats.rx_over_errors;
	stats->rx_crc_errors = net->stats.rx_crc_errors;
	stats->rx_missed_errors = net->stats.rx_missed_errors;
}

static const struct net_device_ops tbnet_netdev_ops = {
	.ndo_open = tbnet_open,
	.ndo_stop = tbnet_stop,
	.ndo_start_xmit = tbnet_start_xmit,
	.ndo_get_stats64 = tbnet_get_stats64,
};

static void tbnet_generate_mac(struct net_device *dev)
{
	const struct tbnet *net = netdev_priv(dev);
	const struct tb_xdomain *xd = net->xd;
	u8 phy_port;
	u32 hash;

	phy_port = tb_phy_port_from_link(TBNET_L0_PORT_NUM(xd->route));

	/* Unicast and locally administered MAC */
	dev->dev_addr[0] = phy_port << 4 | 0x02;
	hash = jhash2((u32 *)xd->local_uuid, 4, 0);
	memcpy(dev->dev_addr + 1, &hash, sizeof(hash));
	hash = jhash2((u32 *)xd->local_uuid, 4, hash);
	dev->dev_addr[5] = hash & 0xff;
}

static int tbnet_probe(struct tb_service *svc, const struct tb_service_id *id)
{
	struct tb_xdomain *xd = tb_service_parent(svc);
	struct net_device *dev;
	struct tbnet *net;
	int ret;

	dev = alloc_etherdev(sizeof(*net));
	if (!dev)
		return -ENOMEM;

	SET_NETDEV_DEV(dev, &svc->dev);

	net = netdev_priv(dev);
	INIT_DELAYED_WORK(&net->login_work, tbnet_login_work);
	INIT_WORK(&net->connected_work, tbnet_connected_work);
	INIT_WORK(&net->disconnect_work, tbnet_disconnect_work);
	mutex_init(&net->connection_lock);
	atomic_set(&net->command_id, 0);
	atomic_set(&net->frame_id, 0);
	net->svc = svc;
	net->dev = dev;
	net->xd = xd;

	tbnet_generate_mac(dev);

	strcpy(dev->name, "thunderbolt%d");
	dev->netdev_ops = &tbnet_netdev_ops;

	/* ThunderboltIP takes advantage of TSO packets but instead of
	 * segmenting them we just split the packet into Thunderbolt
	 * frames (maximum payload size of each frame is 4084 bytes) and
	 * calculate checksum over the whole packet here.
	 *
	 * The receiving side does the opposite if the host OS supports
	 * LRO, otherwise it needs to split the large packet into MTU
	 * sized smaller packets.
	 *
	 * In order to receive large packets from the networking stack,
	 * we need to announce support for most of the offloading
	 * features here.
	 */
	dev->hw_features = NETIF_F_SG | NETIF_F_ALL_TSO | NETIF_F_GRO |
			   NETIF_F_IP_CSUM | NETIF_F_IPV6_CSUM;
	dev->features = dev->hw_features | NETIF_F_HIGHDMA;
	dev->hard_header_len += sizeof(struct thunderbolt_ip_frame_header);

	netif_napi_add(dev, &net->napi, tbnet_poll, NAPI_POLL_WEIGHT);

	/* MTU range: 68 - 65522 */
	dev->min_mtu = ETH_MIN_MTU;
	dev->max_mtu = TBNET_MAX_MTU - ETH_HLEN;

	net->handler.uuid = &tbnet_svc_uuid;
	net->handler.callback = tbnet_handle_packet;
	net->handler.data = net;
	tb_register_protocol_handler(&net->handler);

	tb_service_set_drvdata(svc, net);

	ret = register_netdev(dev);
	if (ret) {
		tb_unregister_protocol_handler(&net->handler);
		free_netdev(dev);
		return ret;
	}

	return 0;
}

static void tbnet_remove(struct tb_service *svc)
{
	struct tbnet *net = tb_service_get_drvdata(svc);

	unregister_netdev(net->dev);
	tb_unregister_protocol_handler(&net->handler);
	free_netdev(net->dev);
}

static void tbnet_shutdown(struct tb_service *svc)
{
	tbnet_tear_down(tb_service_get_drvdata(svc), true);
}

static int __maybe_unused tbnet_suspend(struct device *dev)
{
	struct tb_service *svc = tb_to_service(dev);
	struct tbnet *net = tb_service_get_drvdata(svc);

	stop_login(net);
	if (netif_running(net->dev)) {
		netif_device_detach(net->dev);
		tbnet_tear_down(net, true);
	}

	tb_unregister_protocol_handler(&net->handler);
	return 0;
}

static int __maybe_unused tbnet_resume(struct device *dev)
{
	struct tb_service *svc = tb_to_service(dev);
	struct tbnet *net = tb_service_get_drvdata(svc);

	tb_register_protocol_handler(&net->handler);

	netif_carrier_off(net->dev);
	if (netif_running(net->dev)) {
		netif_device_attach(net->dev);
		start_login(net);
	}

	return 0;
}

static const struct dev_pm_ops tbnet_pm_ops = {
	SET_SYSTEM_SLEEP_PM_OPS(tbnet_suspend, tbnet_resume)
};

static const struct tb_service_id tbnet_ids[] = {
	{ TB_SERVICE("network", 1) },
	{ },
};
MODULE_DEVICE_TABLE(tbsvc, tbnet_ids);

static struct tb_service_driver tbnet_driver = {
	.driver = {
		.owner = THIS_MODULE,
		.name = "thunderbolt-net",
		.pm = &tbnet_pm_ops,
	},
	.probe = tbnet_probe,
	.remove = tbnet_remove,
	.shutdown = tbnet_shutdown,
	.id_table = tbnet_ids,
};

static int __init tbnet_init(void)
{
	int ret;

	tbnet_dir = tb_property_create_dir(&tbnet_dir_uuid);
	if (!tbnet_dir)
		return -ENOMEM;

	tb_property_add_immediate(tbnet_dir, "prtcid", 1);
	tb_property_add_immediate(tbnet_dir, "prtcvers", 1);
	tb_property_add_immediate(tbnet_dir, "prtcrevs", 1);
	/* Currently only announce support for match frags ID (bit 1). Bit 0
	 * is reserved for full E2E flow control which we do not support at
	 * the moment.
	 */
	tb_property_add_immediate(tbnet_dir, "prtcstns",
				  TBNET_MATCH_FRAGS_ID | TBNET_64K_FRAMES);

	ret = tb_register_property_dir("network", tbnet_dir);
	if (ret) {
		tb_property_free_dir(tbnet_dir);
		return ret;
	}

	return tb_register_service_driver(&tbnet_driver);
}
module_init(tbnet_init);

static void __exit tbnet_exit(void)
{
	tb_unregister_service_driver(&tbnet_driver);
	tb_unregister_property_dir("network", tbnet_dir);
	tb_property_free_dir(tbnet_dir);
}
module_exit(tbnet_exit);

MODULE_AUTHOR("Amir Levy <amir.jer.levy@intel.com>");
MODULE_AUTHOR("Michael Jamet <michael.jamet@intel.com>");
MODULE_AUTHOR("Mika Westerberg <mika.westerberg@linux.intel.com>");
MODULE_DESCRIPTION("Thunderbolt network driver");
MODULE_LICENSE("GPL v2");<|MERGE_RESOLUTION|>--- conflicted
+++ resolved
@@ -892,11 +892,7 @@
 	eof_mask = BIT(TBIP_PDF_FRAME_END);
 
 	ring = tb_ring_alloc_rx(xd->tb->nhi, -1, TBNET_RING_SIZE,
-<<<<<<< HEAD
-				RING_FLAG_FRAME, sof_mask, eof_mask,
-=======
 				RING_FLAG_FRAME, 0, sof_mask, eof_mask,
->>>>>>> 7d2a07b7
 				tbnet_start_poll, net);
 	if (!ring) {
 		netdev_err(dev, "failed to allocate Rx ring\n");
