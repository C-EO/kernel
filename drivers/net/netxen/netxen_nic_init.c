/*
 * Copyright (C) 2003 - 2009 NetXen, Inc.
 * Copyright (C) 2009 - QLogic Corporation.
 * All rights reserved.
 *
 * This program is free software; you can redistribute it and/or
 * modify it under the terms of the GNU General Public License
 * as published by the Free Software Foundation; either version 2
 * of the License, or (at your option) any later version.
 *
 * This program is distributed in the hope that it will be useful, but
 * WITHOUT ANY WARRANTY; without even the implied warranty of
 * MERCHANTABILITY or FITNESS FOR A PARTICULAR PURPOSE.  See the
 * GNU General Public License for more details.
 *
 * You should have received a copy of the GNU General Public License
 * along with this program; if not, write to the Free Software
 * Foundation, Inc., 59 Temple Place - Suite 330, Boston,
 * MA  02111-1307, USA.
 *
 * The full GNU General Public License is included in this distribution
 * in the file called LICENSE.
 *
 */

#include <linux/netdevice.h>
#include <linux/delay.h>
#include "netxen_nic.h"
#include "netxen_nic_hw.h"

struct crb_addr_pair {
	u32 addr;
	u32 data;
};

#define NETXEN_MAX_CRB_XFORM 60
static unsigned int crb_addr_xform[NETXEN_MAX_CRB_XFORM];
#define NETXEN_ADDR_ERROR (0xffffffff)

#define crb_addr_transform(name) \
	crb_addr_xform[NETXEN_HW_PX_MAP_CRB_##name] = \
	NETXEN_HW_CRB_HUB_AGT_ADR_##name << 20

#define NETXEN_NIC_XDMA_RESET 0x8000ff

static void
netxen_post_rx_buffers_nodb(struct netxen_adapter *adapter,
		struct nx_host_rds_ring *rds_ring);
static int netxen_p3_has_mn(struct netxen_adapter *adapter);

static void crb_addr_transform_setup(void)
{
	crb_addr_transform(XDMA);
	crb_addr_transform(TIMR);
	crb_addr_transform(SRE);
	crb_addr_transform(SQN3);
	crb_addr_transform(SQN2);
	crb_addr_transform(SQN1);
	crb_addr_transform(SQN0);
	crb_addr_transform(SQS3);
	crb_addr_transform(SQS2);
	crb_addr_transform(SQS1);
	crb_addr_transform(SQS0);
	crb_addr_transform(RPMX7);
	crb_addr_transform(RPMX6);
	crb_addr_transform(RPMX5);
	crb_addr_transform(RPMX4);
	crb_addr_transform(RPMX3);
	crb_addr_transform(RPMX2);
	crb_addr_transform(RPMX1);
	crb_addr_transform(RPMX0);
	crb_addr_transform(ROMUSB);
	crb_addr_transform(SN);
	crb_addr_transform(QMN);
	crb_addr_transform(QMS);
	crb_addr_transform(PGNI);
	crb_addr_transform(PGND);
	crb_addr_transform(PGN3);
	crb_addr_transform(PGN2);
	crb_addr_transform(PGN1);
	crb_addr_transform(PGN0);
	crb_addr_transform(PGSI);
	crb_addr_transform(PGSD);
	crb_addr_transform(PGS3);
	crb_addr_transform(PGS2);
	crb_addr_transform(PGS1);
	crb_addr_transform(PGS0);
	crb_addr_transform(PS);
	crb_addr_transform(PH);
	crb_addr_transform(NIU);
	crb_addr_transform(I2Q);
	crb_addr_transform(EG);
	crb_addr_transform(MN);
	crb_addr_transform(MS);
	crb_addr_transform(CAS2);
	crb_addr_transform(CAS1);
	crb_addr_transform(CAS0);
	crb_addr_transform(CAM);
	crb_addr_transform(C2C1);
	crb_addr_transform(C2C0);
	crb_addr_transform(SMB);
	crb_addr_transform(OCM0);
	crb_addr_transform(I2C0);
}

void netxen_release_rx_buffers(struct netxen_adapter *adapter)
{
	struct netxen_recv_context *recv_ctx;
	struct nx_host_rds_ring *rds_ring;
	struct netxen_rx_buffer *rx_buf;
	int i, ring;

	recv_ctx = &adapter->recv_ctx;
	for (ring = 0; ring < adapter->max_rds_rings; ring++) {
		rds_ring = &recv_ctx->rds_rings[ring];
		for (i = 0; i < rds_ring->num_desc; ++i) {
			rx_buf = &(rds_ring->rx_buf_arr[i]);
			if (rx_buf->state == NETXEN_BUFFER_FREE)
				continue;
			pci_unmap_single(adapter->pdev,
					rx_buf->dma,
					rds_ring->dma_size,
					PCI_DMA_FROMDEVICE);
			if (rx_buf->skb != NULL)
				dev_kfree_skb_any(rx_buf->skb);
		}
	}
}

void netxen_release_tx_buffers(struct netxen_adapter *adapter)
{
	struct netxen_cmd_buffer *cmd_buf;
	struct netxen_skb_frag *buffrag;
	int i, j;
	struct nx_host_tx_ring *tx_ring = adapter->tx_ring;

	cmd_buf = tx_ring->cmd_buf_arr;
	for (i = 0; i < tx_ring->num_desc; i++) {
		buffrag = cmd_buf->frag_array;
		if (buffrag->dma) {
			pci_unmap_single(adapter->pdev, buffrag->dma,
					 buffrag->length, PCI_DMA_TODEVICE);
			buffrag->dma = 0ULL;
		}
		for (j = 0; j < cmd_buf->frag_count; j++) {
			buffrag++;
			if (buffrag->dma) {
				pci_unmap_page(adapter->pdev, buffrag->dma,
					       buffrag->length,
					       PCI_DMA_TODEVICE);
				buffrag->dma = 0ULL;
			}
		}
		if (cmd_buf->skb) {
			dev_kfree_skb_any(cmd_buf->skb);
			cmd_buf->skb = NULL;
		}
		cmd_buf++;
	}
}

void netxen_free_sw_resources(struct netxen_adapter *adapter)
{
	struct netxen_recv_context *recv_ctx;
	struct nx_host_rds_ring *rds_ring;
	struct nx_host_tx_ring *tx_ring;
	int ring;

	recv_ctx = &adapter->recv_ctx;

	if (recv_ctx->rds_rings == NULL)
		goto skip_rds;

	for (ring = 0; ring < adapter->max_rds_rings; ring++) {
		rds_ring = &recv_ctx->rds_rings[ring];
		vfree(rds_ring->rx_buf_arr);
		rds_ring->rx_buf_arr = NULL;
	}
	kfree(recv_ctx->rds_rings);

skip_rds:
	if (adapter->tx_ring == NULL)
		return;

	tx_ring = adapter->tx_ring;
	vfree(tx_ring->cmd_buf_arr);
	kfree(tx_ring);
	adapter->tx_ring = NULL;
}

int netxen_alloc_sw_resources(struct netxen_adapter *adapter)
{
	struct netxen_recv_context *recv_ctx;
	struct nx_host_rds_ring *rds_ring;
	struct nx_host_sds_ring *sds_ring;
	struct nx_host_tx_ring *tx_ring;
	struct netxen_rx_buffer *rx_buf;
	int ring, i, size;

	struct netxen_cmd_buffer *cmd_buf_arr;
	struct net_device *netdev = adapter->netdev;
	struct pci_dev *pdev = adapter->pdev;

	size = sizeof(struct nx_host_tx_ring);
	tx_ring = kzalloc(size, GFP_KERNEL);
	if (tx_ring == NULL) {
		dev_err(&pdev->dev, "%s: failed to allocate tx ring struct\n",
		       netdev->name);
		return -ENOMEM;
	}
	adapter->tx_ring = tx_ring;

	tx_ring->num_desc = adapter->num_txd;
	tx_ring->txq = netdev_get_tx_queue(netdev, 0);

	cmd_buf_arr = vmalloc(TX_BUFF_RINGSIZE(tx_ring));
	if (cmd_buf_arr == NULL) {
		dev_err(&pdev->dev, "%s: failed to allocate cmd buffer ring\n",
		       netdev->name);
		return -ENOMEM;
	}
	memset(cmd_buf_arr, 0, TX_BUFF_RINGSIZE(tx_ring));
	tx_ring->cmd_buf_arr = cmd_buf_arr;

	recv_ctx = &adapter->recv_ctx;

	size = adapter->max_rds_rings * sizeof (struct nx_host_rds_ring);
	rds_ring = kzalloc(size, GFP_KERNEL);
	if (rds_ring == NULL) {
		dev_err(&pdev->dev, "%s: failed to allocate rds ring struct\n",
		       netdev->name);
		return -ENOMEM;
	}
	recv_ctx->rds_rings = rds_ring;

	for (ring = 0; ring < adapter->max_rds_rings; ring++) {
		rds_ring = &recv_ctx->rds_rings[ring];
		switch (ring) {
		case RCV_RING_NORMAL:
			rds_ring->num_desc = adapter->num_rxd;
			if (adapter->ahw.cut_through) {
				rds_ring->dma_size =
					NX_CT_DEFAULT_RX_BUF_LEN;
				rds_ring->skb_size =
					NX_CT_DEFAULT_RX_BUF_LEN;
			} else {
				if (NX_IS_REVISION_P3(adapter->ahw.revision_id))
					rds_ring->dma_size =
						NX_P3_RX_BUF_MAX_LEN;
				else
					rds_ring->dma_size =
						NX_P2_RX_BUF_MAX_LEN;
				rds_ring->skb_size =
					rds_ring->dma_size + NET_IP_ALIGN;
			}
			break;

		case RCV_RING_JUMBO:
			rds_ring->num_desc = adapter->num_jumbo_rxd;
			if (NX_IS_REVISION_P3(adapter->ahw.revision_id))
				rds_ring->dma_size =
					NX_P3_RX_JUMBO_BUF_MAX_LEN;
			else
				rds_ring->dma_size =
					NX_P2_RX_JUMBO_BUF_MAX_LEN;

			if (adapter->capabilities & NX_CAP0_HW_LRO)
				rds_ring->dma_size += NX_LRO_BUFFER_EXTRA;

			rds_ring->skb_size =
				rds_ring->dma_size + NET_IP_ALIGN;
			break;

		case RCV_RING_LRO:
			rds_ring->num_desc = adapter->num_lro_rxd;
			rds_ring->dma_size = NX_RX_LRO_BUFFER_LENGTH;
			rds_ring->skb_size = rds_ring->dma_size + NET_IP_ALIGN;
			break;

		}
		rds_ring->rx_buf_arr = (struct netxen_rx_buffer *)
			vmalloc(RCV_BUFF_RINGSIZE(rds_ring));
		if (rds_ring->rx_buf_arr == NULL) {
			printk(KERN_ERR "%s: Failed to allocate "
				"rx buffer ring %d\n",
				netdev->name, ring);
			/* free whatever was already allocated */
			goto err_out;
		}
		memset(rds_ring->rx_buf_arr, 0, RCV_BUFF_RINGSIZE(rds_ring));
		INIT_LIST_HEAD(&rds_ring->free_list);
		/*
		 * Now go through all of them, set reference handles
		 * and put them in the queues.
		 */
		rx_buf = rds_ring->rx_buf_arr;
		for (i = 0; i < rds_ring->num_desc; i++) {
			list_add_tail(&rx_buf->list,
					&rds_ring->free_list);
			rx_buf->ref_handle = i;
			rx_buf->state = NETXEN_BUFFER_FREE;
			rx_buf++;
		}
		spin_lock_init(&rds_ring->lock);
	}

	for (ring = 0; ring < adapter->max_sds_rings; ring++) {
		sds_ring = &recv_ctx->sds_rings[ring];
		sds_ring->irq = adapter->msix_entries[ring].vector;
		sds_ring->adapter = adapter;
		sds_ring->num_desc = adapter->num_rxd;

		for (i = 0; i < NUM_RCV_DESC_RINGS; i++)
			INIT_LIST_HEAD(&sds_ring->free_list[i]);
	}

	return 0;

err_out:
	netxen_free_sw_resources(adapter);
	return -ENOMEM;
}

/*
 * netxen_decode_crb_addr(0 - utility to translate from internal Phantom CRB
 * address to external PCI CRB address.
 */
static u32 netxen_decode_crb_addr(u32 addr)
{
	int i;
	u32 base_addr, offset, pci_base;

	crb_addr_transform_setup();

	pci_base = NETXEN_ADDR_ERROR;
	base_addr = addr & 0xfff00000;
	offset = addr & 0x000fffff;

	for (i = 0; i < NETXEN_MAX_CRB_XFORM; i++) {
		if (crb_addr_xform[i] == base_addr) {
			pci_base = i << 20;
			break;
		}
	}
	if (pci_base == NETXEN_ADDR_ERROR)
		return pci_base;
	else
		return (pci_base + offset);
}

#define NETXEN_MAX_ROM_WAIT_USEC	100

static int netxen_wait_rom_done(struct netxen_adapter *adapter)
{
	long timeout = 0;
	long done = 0;

	cond_resched();

	while (done == 0) {
		done = NXRD32(adapter, NETXEN_ROMUSB_GLB_STATUS);
		done &= 2;
		if (++timeout >= NETXEN_MAX_ROM_WAIT_USEC) {
			dev_err(&adapter->pdev->dev,
				"Timeout reached  waiting for rom done");
			return -EIO;
		}
		udelay(1);
	}
	return 0;
}

static int do_rom_fast_read(struct netxen_adapter *adapter,
			    int addr, int *valp)
{
	NXWR32(adapter, NETXEN_ROMUSB_ROM_ADDRESS, addr);
	NXWR32(adapter, NETXEN_ROMUSB_ROM_DUMMY_BYTE_CNT, 0);
	NXWR32(adapter, NETXEN_ROMUSB_ROM_ABYTE_CNT, 3);
	NXWR32(adapter, NETXEN_ROMUSB_ROM_INSTR_OPCODE, 0xb);
	if (netxen_wait_rom_done(adapter)) {
		printk("Error waiting for rom done\n");
		return -EIO;
	}
	/* reset abyte_cnt and dummy_byte_cnt */
	NXWR32(adapter, NETXEN_ROMUSB_ROM_ABYTE_CNT, 0);
	udelay(10);
	NXWR32(adapter, NETXEN_ROMUSB_ROM_DUMMY_BYTE_CNT, 0);

	*valp = NXRD32(adapter, NETXEN_ROMUSB_ROM_RDATA);
	return 0;
}

static int do_rom_fast_read_words(struct netxen_adapter *adapter, int addr,
				  u8 *bytes, size_t size)
{
	int addridx;
	int ret = 0;

	for (addridx = addr; addridx < (addr + size); addridx += 4) {
		int v;
		ret = do_rom_fast_read(adapter, addridx, &v);
		if (ret != 0)
			break;
		*(__le32 *)bytes = cpu_to_le32(v);
		bytes += 4;
	}

	return ret;
}

int
netxen_rom_fast_read_words(struct netxen_adapter *adapter, int addr,
				u8 *bytes, size_t size)
{
	int ret;

	ret = netxen_rom_lock(adapter);
	if (ret < 0)
		return ret;

	ret = do_rom_fast_read_words(adapter, addr, bytes, size);

	netxen_rom_unlock(adapter);
	return ret;
}

int netxen_rom_fast_read(struct netxen_adapter *adapter, int addr, int *valp)
{
	int ret;

	if (netxen_rom_lock(adapter) != 0)
		return -EIO;

	ret = do_rom_fast_read(adapter, addr, valp);
	netxen_rom_unlock(adapter);
	return ret;
}

#define NETXEN_BOARDTYPE		0x4008
#define NETXEN_BOARDNUM 		0x400c
#define NETXEN_CHIPNUM			0x4010

int netxen_pinit_from_rom(struct netxen_adapter *adapter)
{
	int addr, val;
	int i, n, init_delay = 0;
	struct crb_addr_pair *buf;
	unsigned offset;
	u32 off;

	/* resetall */
	netxen_rom_lock(adapter);
	NXWR32(adapter, NETXEN_ROMUSB_GLB_SW_RESET, 0xffffffff);
	netxen_rom_unlock(adapter);

	if (NX_IS_REVISION_P3(adapter->ahw.revision_id)) {
		if (netxen_rom_fast_read(adapter, 0, &n) != 0 ||
			(n != 0xcafecafe) ||
			netxen_rom_fast_read(adapter, 4, &n) != 0) {
			printk(KERN_ERR "%s: ERROR Reading crb_init area: "
					"n: %08x\n", netxen_nic_driver_name, n);
			return -EIO;
		}
		offset = n & 0xffffU;
		n = (n >> 16) & 0xffffU;
	} else {
		if (netxen_rom_fast_read(adapter, 0, &n) != 0 ||
			!(n & 0x80000000)) {
			printk(KERN_ERR "%s: ERROR Reading crb_init area: "
					"n: %08x\n", netxen_nic_driver_name, n);
			return -EIO;
		}
		offset = 1;
		n &= ~0x80000000;
	}

	if (n >= 1024) {
		printk(KERN_ERR "%s:n=0x%x Error! NetXen card flash not"
		       " initialized.\n", __func__, n);
		return -EIO;
	}

	buf = kcalloc(n, sizeof(struct crb_addr_pair), GFP_KERNEL);
	if (buf == NULL) {
		printk("%s: netxen_pinit_from_rom: Unable to calloc memory.\n",
				netxen_nic_driver_name);
		return -ENOMEM;
	}

	for (i = 0; i < n; i++) {
		if (netxen_rom_fast_read(adapter, 8*i + 4*offset, &val) != 0 ||
		netxen_rom_fast_read(adapter, 8*i + 4*offset + 4, &addr) != 0) {
			kfree(buf);
			return -EIO;
		}

		buf[i].addr = addr;
		buf[i].data = val;

	}

	for (i = 0; i < n; i++) {

		off = netxen_decode_crb_addr(buf[i].addr);
		if (off == NETXEN_ADDR_ERROR) {
			printk(KERN_ERR"CRB init value out of range %x\n",
					buf[i].addr);
			continue;
		}
		off += NETXEN_PCI_CRBSPACE;

		if (off & 1)
			continue;

		/* skipping cold reboot MAGIC */
		if (off == NETXEN_CAM_RAM(0x1fc))
			continue;

		if (NX_IS_REVISION_P3(adapter->ahw.revision_id)) {
			if (off == (NETXEN_CRB_I2C0 + 0x1c))
				continue;
			/* do not reset PCI */
			if (off == (ROMUSB_GLB + 0xbc))
				continue;
			if (off == (ROMUSB_GLB + 0xa8))
				continue;
			if (off == (ROMUSB_GLB + 0xc8)) /* core clock */
				continue;
			if (off == (ROMUSB_GLB + 0x24)) /* MN clock */
				continue;
			if (off == (ROMUSB_GLB + 0x1c)) /* MS clock */
				continue;
			if ((off & 0x0ff00000) == NETXEN_CRB_DDR_NET)
				continue;
			if (off == (NETXEN_CRB_PEG_NET_1 + 0x18) &&
				!NX_IS_REVISION_P3P(adapter->ahw.revision_id))
				buf[i].data = 0x1020;
			/* skip the function enable register */
			if (off == NETXEN_PCIE_REG(PCIE_SETUP_FUNCTION))
				continue;
			if (off == NETXEN_PCIE_REG(PCIE_SETUP_FUNCTION2))
				continue;
			if ((off & 0x0ff00000) == NETXEN_CRB_SMB)
				continue;
		}

		init_delay = 1;
		/* After writing this register, HW needs time for CRB */
		/* to quiet down (else crb_window returns 0xffffffff) */
		if (off == NETXEN_ROMUSB_GLB_SW_RESET) {
			init_delay = 1000;
			if (NX_IS_REVISION_P2(adapter->ahw.revision_id)) {
				/* hold xdma in reset also */
				buf[i].data = NETXEN_NIC_XDMA_RESET;
				buf[i].data = 0x8000ff;
			}
		}

		NXWR32(adapter, off, buf[i].data);

		msleep(init_delay);
	}
	kfree(buf);

	/* disable_peg_cache_all */

	/* unreset_net_cache */
	if (NX_IS_REVISION_P2(adapter->ahw.revision_id)) {
		val = NXRD32(adapter, NETXEN_ROMUSB_GLB_SW_RESET);
		NXWR32(adapter, NETXEN_ROMUSB_GLB_SW_RESET, (val & 0xffffff0f));
	}

	/* p2dn replyCount */
	NXWR32(adapter, NETXEN_CRB_PEG_NET_D + 0xec, 0x1e);
	/* disable_peg_cache 0 */
	NXWR32(adapter, NETXEN_CRB_PEG_NET_D + 0x4c, 8);
	/* disable_peg_cache 1 */
	NXWR32(adapter, NETXEN_CRB_PEG_NET_I + 0x4c, 8);

	/* peg_clr_all */

	/* peg_clr 0 */
	NXWR32(adapter, NETXEN_CRB_PEG_NET_0 + 0x8, 0);
	NXWR32(adapter, NETXEN_CRB_PEG_NET_0 + 0xc, 0);
	/* peg_clr 1 */
	NXWR32(adapter, NETXEN_CRB_PEG_NET_1 + 0x8, 0);
	NXWR32(adapter, NETXEN_CRB_PEG_NET_1 + 0xc, 0);
	/* peg_clr 2 */
	NXWR32(adapter, NETXEN_CRB_PEG_NET_2 + 0x8, 0);
	NXWR32(adapter, NETXEN_CRB_PEG_NET_2 + 0xc, 0);
	/* peg_clr 3 */
	NXWR32(adapter, NETXEN_CRB_PEG_NET_3 + 0x8, 0);
	NXWR32(adapter, NETXEN_CRB_PEG_NET_3 + 0xc, 0);
	return 0;
}

static struct uni_table_desc *nx_get_table_desc(const u8 *unirom, int section)
{
	uint32_t i;
	struct uni_table_desc *directory = (struct uni_table_desc *) &unirom[0];
	__le32 entries = cpu_to_le32(directory->num_entries);

	for (i = 0; i < entries; i++) {

		__le32 offs = cpu_to_le32(directory->findex) +
				(i * cpu_to_le32(directory->entry_size));
		__le32 tab_type = cpu_to_le32(*((u32 *)&unirom[offs] + 8));

		if (tab_type == section)
			return (struct uni_table_desc *) &unirom[offs];
	}

	return NULL;
}

static int
nx_set_product_offs(struct netxen_adapter *adapter)
{
	struct uni_table_desc *ptab_descr;
	const u8 *unirom = adapter->fw->data;
	uint32_t i;
	__le32 entries;

	int mn_present = (NX_IS_REVISION_P2(adapter->ahw.revision_id)) ?
			1 : netxen_p3_has_mn(adapter);

	ptab_descr = nx_get_table_desc(unirom, NX_UNI_DIR_SECT_PRODUCT_TBL);
	if (ptab_descr == NULL)
		return -1;

	entries = cpu_to_le32(ptab_descr->num_entries);

nomn:
	for (i = 0; i < entries; i++) {

		__le32 flags, file_chiprev, offs;
		u8 chiprev = adapter->ahw.revision_id;
		uint32_t flagbit;

		offs = cpu_to_le32(ptab_descr->findex) +
				(i * cpu_to_le32(ptab_descr->entry_size));
		flags = cpu_to_le32(*((int *)&unirom[offs] + NX_UNI_FLAGS_OFF));
		file_chiprev = cpu_to_le32(*((int *)&unirom[offs] +
							NX_UNI_CHIP_REV_OFF));

		flagbit = mn_present ? 1 : 2;

		if ((chiprev == file_chiprev) &&
					((1ULL << flagbit) & flags)) {
			adapter->file_prd_off = offs;
			return 0;
		}
	}

	if (mn_present && NX_IS_REVISION_P3(adapter->ahw.revision_id)) {
		mn_present = 0;
		goto nomn;
	}

	return -1;
}


static struct uni_data_desc *nx_get_data_desc(struct netxen_adapter *adapter,
			u32 section, u32 idx_offset)
{
	const u8 *unirom = adapter->fw->data;
	int idx = cpu_to_le32(*((int *)&unirom[adapter->file_prd_off] +
								idx_offset));
	struct uni_table_desc *tab_desc;
	__le32 offs;

	tab_desc = nx_get_table_desc(unirom, section);

	if (tab_desc == NULL)
		return NULL;

	offs = cpu_to_le32(tab_desc->findex) +
			(cpu_to_le32(tab_desc->entry_size) * idx);

	return (struct uni_data_desc *)&unirom[offs];
}

static u8 *
nx_get_bootld_offs(struct netxen_adapter *adapter)
{
	u32 offs = NETXEN_BOOTLD_START;

	if (adapter->fw_type == NX_UNIFIED_ROMIMAGE)
		offs = cpu_to_le32((nx_get_data_desc(adapter,
					NX_UNI_DIR_SECT_BOOTLD,
					NX_UNI_BOOTLD_IDX_OFF))->findex);

	return (u8 *)&adapter->fw->data[offs];
}

static u8 *
nx_get_fw_offs(struct netxen_adapter *adapter)
{
	u32 offs = NETXEN_IMAGE_START;

	if (adapter->fw_type == NX_UNIFIED_ROMIMAGE)
		offs = cpu_to_le32((nx_get_data_desc(adapter,
					NX_UNI_DIR_SECT_FW,
					NX_UNI_FIRMWARE_IDX_OFF))->findex);

	return (u8 *)&adapter->fw->data[offs];
}

static __le32
nx_get_fw_size(struct netxen_adapter *adapter)
{
	if (adapter->fw_type == NX_UNIFIED_ROMIMAGE)
		return cpu_to_le32((nx_get_data_desc(adapter,
					NX_UNI_DIR_SECT_FW,
					NX_UNI_FIRMWARE_IDX_OFF))->size);
	else
		return cpu_to_le32(
				*(u32 *)&adapter->fw->data[NX_FW_SIZE_OFFSET]);
}

static __le32
nx_get_fw_version(struct netxen_adapter *adapter)
{
	struct uni_data_desc *fw_data_desc;
	const struct firmware *fw = adapter->fw;
	__le32 major, minor, sub;
	const u8 *ver_str;
	int i, ret = 0;

	if (adapter->fw_type == NX_UNIFIED_ROMIMAGE) {

		fw_data_desc = nx_get_data_desc(adapter,
				NX_UNI_DIR_SECT_FW, NX_UNI_FIRMWARE_IDX_OFF);
		ver_str = fw->data + cpu_to_le32(fw_data_desc->findex) +
				cpu_to_le32(fw_data_desc->size) - 17;

		for (i = 0; i < 12; i++) {
			if (!strncmp(&ver_str[i], "REV=", 4)) {
				ret = sscanf(&ver_str[i+4], "%u.%u.%u ",
							&major, &minor, &sub);
				break;
			}
		}

		if (ret != 3)
			return 0;

		return major + (minor << 8) + (sub << 16);

	} else
		return cpu_to_le32(*(u32 *)&fw->data[NX_FW_VERSION_OFFSET]);
}

static __le32
nx_get_bios_version(struct netxen_adapter *adapter)
{
	const struct firmware *fw = adapter->fw;
	__le32 bios_ver, prd_off = adapter->file_prd_off;

	if (adapter->fw_type == NX_UNIFIED_ROMIMAGE) {
		bios_ver = cpu_to_le32(*((u32 *) (&fw->data[prd_off])
						+ NX_UNI_BIOS_VERSION_OFF));
		return (bios_ver << 24) + ((bios_ver >> 8) & 0xff00) +
							(bios_ver >> 24);
	} else
		return cpu_to_le32(*(u32 *)&fw->data[NX_BIOS_VERSION_OFFSET]);

}

int
netxen_need_fw_reset(struct netxen_adapter *adapter)
{
	u32 count, old_count;
	u32 val, version, major, minor, build;
	int i, timeout;
	u8 fw_type;

	/* NX2031 firmware doesn't support heartbit */
	if (NX_IS_REVISION_P2(adapter->ahw.revision_id))
		return 1;

	/* last attempt had failed */
	if (NXRD32(adapter, CRB_CMDPEG_STATE) == PHAN_INITIALIZE_FAILED)
		return 1;

	old_count = NXRD32(adapter, NETXEN_PEG_ALIVE_COUNTER);

	for (i = 0; i < 10; i++) {

		timeout = msleep_interruptible(200);
		if (timeout) {
			NXWR32(adapter, CRB_CMDPEG_STATE,
					PHAN_INITIALIZE_FAILED);
			return -EINTR;
		}

		count = NXRD32(adapter, NETXEN_PEG_ALIVE_COUNTER);
		if (count != old_count)
			break;
	}

	/* firmware is dead */
	if (count == old_count)
		return 1;

	/* check if we have got newer or different file firmware */
	if (adapter->fw) {

		val = nx_get_fw_version(adapter);

		version = NETXEN_DECODE_VERSION(val);

		major = NXRD32(adapter, NETXEN_FW_VERSION_MAJOR);
		minor = NXRD32(adapter, NETXEN_FW_VERSION_MINOR);
		build = NXRD32(adapter, NETXEN_FW_VERSION_SUB);

		if (version > NETXEN_VERSION_CODE(major, minor, build))
			return 1;

		if (version == NETXEN_VERSION_CODE(major, minor, build) &&
			adapter->fw_type != NX_UNIFIED_ROMIMAGE) {

			val = NXRD32(adapter, NETXEN_MIU_MN_CONTROL);
			fw_type = (val & 0x4) ?
				NX_P3_CT_ROMIMAGE : NX_P3_MN_ROMIMAGE;

			if (adapter->fw_type != fw_type)
				return 1;
		}
	}

	return 0;
}

static char *fw_name[] = {
	NX_P2_MN_ROMIMAGE_NAME,
	NX_P3_CT_ROMIMAGE_NAME,
	NX_P3_MN_ROMIMAGE_NAME,
	NX_UNIFIED_ROMIMAGE_NAME,
	NX_FLASH_ROMIMAGE_NAME,
};

int
netxen_load_firmware(struct netxen_adapter *adapter)
{
	u64 *ptr64;
	u32 i, flashaddr, size;
	const struct firmware *fw = adapter->fw;
	struct pci_dev *pdev = adapter->pdev;

	dev_info(&pdev->dev, "loading firmware from %s\n",
			fw_name[adapter->fw_type]);

	if (NX_IS_REVISION_P2(adapter->ahw.revision_id))
		NXWR32(adapter, NETXEN_ROMUSB_GLB_CAS_RST, 1);

	if (fw) {
		__le64 data;

		size = (NETXEN_IMAGE_START - NETXEN_BOOTLD_START) / 8;

		ptr64 = (u64 *)nx_get_bootld_offs(adapter);
		flashaddr = NETXEN_BOOTLD_START;

		for (i = 0; i < size; i++) {
			data = cpu_to_le64(ptr64[i]);

			if (adapter->pci_mem_write(adapter, flashaddr, data))
				return -EIO;

			flashaddr += 8;
		}

		size = (__force u32)nx_get_fw_size(adapter) / 8;

		ptr64 = (u64 *)nx_get_fw_offs(adapter);
		flashaddr = NETXEN_IMAGE_START;

		for (i = 0; i < size; i++) {
			data = cpu_to_le64(ptr64[i]);

			if (adapter->pci_mem_write(adapter,
						flashaddr, data))
				return -EIO;

			flashaddr += 8;
		}
	} else {
		u64 data;
		u32 hi, lo;

		size = (NETXEN_IMAGE_START - NETXEN_BOOTLD_START) / 8;
		flashaddr = NETXEN_BOOTLD_START;

		for (i = 0; i < size; i++) {
			if (netxen_rom_fast_read(adapter,
					flashaddr, (int *)&lo) != 0)
				return -EIO;
			if (netxen_rom_fast_read(adapter,
					flashaddr + 4, (int *)&hi) != 0)
				return -EIO;

			/* hi, lo are already in host endian byteorder */
			data = (((u64)hi << 32) | lo);

			if (adapter->pci_mem_write(adapter,
						flashaddr, data))
				return -EIO;

			flashaddr += 8;
		}
	}
	msleep(1);

	if (NX_IS_REVISION_P3P(adapter->ahw.revision_id)) {
		NXWR32(adapter, NETXEN_CRB_PEG_NET_0 + 0x18, 0x1020);
		NXWR32(adapter, NETXEN_ROMUSB_GLB_SW_RESET, 0x80001e);
	} else if (NX_IS_REVISION_P3(adapter->ahw.revision_id))
		NXWR32(adapter, NETXEN_ROMUSB_GLB_SW_RESET, 0x80001d);
	else {
		NXWR32(adapter, NETXEN_ROMUSB_GLB_CHIP_CLK_CTRL, 0x3fff);
		NXWR32(adapter, NETXEN_ROMUSB_GLB_CAS_RST, 0);
	}

	return 0;
}

static int
netxen_validate_firmware(struct netxen_adapter *adapter)
{
	__le32 val;
	u32 ver, min_ver, bios, min_size;
	struct pci_dev *pdev = adapter->pdev;
	const struct firmware *fw = adapter->fw;
	u8 fw_type = adapter->fw_type;

	if (fw_type == NX_UNIFIED_ROMIMAGE) {
		if (nx_set_product_offs(adapter))
			return -EINVAL;

		min_size = NX_UNI_FW_MIN_SIZE;
	} else {
		val = cpu_to_le32(*(u32 *)&fw->data[NX_FW_MAGIC_OFFSET]);
		if ((__force u32)val != NETXEN_BDINFO_MAGIC)
			return -EINVAL;

		min_size = NX_FW_MIN_SIZE;
	}

	if (fw->size < min_size)
		return -EINVAL;

	val = nx_get_fw_version(adapter);

	if (NX_IS_REVISION_P3(adapter->ahw.revision_id))
		min_ver = NETXEN_VERSION_CODE(4, 0, 216);
	else
		min_ver = NETXEN_VERSION_CODE(3, 4, 216);

	ver = NETXEN_DECODE_VERSION(val);

	if ((_major(ver) > _NETXEN_NIC_LINUX_MAJOR) || (ver < min_ver)) {
		dev_err(&pdev->dev,
				"%s: firmware version %d.%d.%d unsupported\n",
		fw_name[fw_type], _major(ver), _minor(ver), _build(ver));
		return -EINVAL;
	}

	val = nx_get_bios_version(adapter);
	netxen_rom_fast_read(adapter, NX_BIOS_VERSION_OFFSET, (int *)&bios);
	if ((__force u32)val != bios) {
		dev_err(&pdev->dev, "%s: firmware bios is incompatible\n",
				fw_name[fw_type]);
		return -EINVAL;
	}

	/* check if flashed firmware is newer */
	if (netxen_rom_fast_read(adapter,
			NX_FW_VERSION_OFFSET, (int *)&val))
		return -EIO;
	val = NETXEN_DECODE_VERSION(val);
	if (val > ver) {
		dev_info(&pdev->dev, "%s: firmware is older than flash\n",
				fw_name[fw_type]);
		return -EINVAL;
	}

	NXWR32(adapter, NETXEN_CAM_RAM(0x1fc), NETXEN_BDINFO_MAGIC);
	return 0;
}

static void
nx_get_next_fwtype(struct netxen_adapter *adapter)
{
	u8 fw_type;

	switch (adapter->fw_type) {
	case NX_UNKNOWN_ROMIMAGE:
		fw_type = NX_UNIFIED_ROMIMAGE;
		break;

	case NX_UNIFIED_ROMIMAGE:
		if (NX_IS_REVISION_P3P(adapter->ahw.revision_id))
			fw_type = NX_FLASH_ROMIMAGE;
		else if (NX_IS_REVISION_P2(adapter->ahw.revision_id))
			fw_type = NX_P2_MN_ROMIMAGE;
		else if (netxen_p3_has_mn(adapter))
			fw_type = NX_P3_MN_ROMIMAGE;
		else
			fw_type = NX_P3_CT_ROMIMAGE;
		break;

	case NX_P3_MN_ROMIMAGE:
		fw_type = NX_P3_CT_ROMIMAGE;
		break;

	case NX_P2_MN_ROMIMAGE:
	case NX_P3_CT_ROMIMAGE:
	default:
		fw_type = NX_FLASH_ROMIMAGE;
		break;
	}

	adapter->fw_type = fw_type;
}

static int
netxen_p3_has_mn(struct netxen_adapter *adapter)
{
	u32 capability, flashed_ver;
	capability = 0;

	/* NX2031 always had MN */
	if (NX_IS_REVISION_P2(adapter->ahw.revision_id))
		return 1;

	netxen_rom_fast_read(adapter,
			NX_FW_VERSION_OFFSET, (int *)&flashed_ver);
	flashed_ver = NETXEN_DECODE_VERSION(flashed_ver);

	if (flashed_ver >= NETXEN_VERSION_CODE(4, 0, 220)) {

		capability = NXRD32(adapter, NX_PEG_TUNE_CAPABILITY);
		if (capability & NX_PEG_TUNE_MN_PRESENT)
			return 1;
	}
	return 0;
}

void netxen_request_firmware(struct netxen_adapter *adapter)
{
	struct pci_dev *pdev = adapter->pdev;
	int rc = 0;

	adapter->fw_type = NX_UNKNOWN_ROMIMAGE;

next:
	nx_get_next_fwtype(adapter);

	if (adapter->fw_type == NX_FLASH_ROMIMAGE) {
		adapter->fw = NULL;
	} else {
		rc = request_firmware(&adapter->fw,
				fw_name[adapter->fw_type], &pdev->dev);
		if (rc != 0)
			goto next;

		rc = netxen_validate_firmware(adapter);
		if (rc != 0) {
			release_firmware(adapter->fw);
			msleep(1);
			goto next;
		}
	}
}


void
netxen_release_firmware(struct netxen_adapter *adapter)
{
	if (adapter->fw)
		release_firmware(adapter->fw);
	adapter->fw = NULL;
}

int netxen_init_dummy_dma(struct netxen_adapter *adapter)
{
	u64 addr;
	u32 hi, lo;

	if (!NX_IS_REVISION_P2(adapter->ahw.revision_id))
		return 0;

	adapter->dummy_dma.addr = pci_alloc_consistent(adapter->pdev,
				 NETXEN_HOST_DUMMY_DMA_SIZE,
				 &adapter->dummy_dma.phys_addr);
	if (adapter->dummy_dma.addr == NULL) {
		dev_err(&adapter->pdev->dev,
			"ERROR: Could not allocate dummy DMA memory\n");
		return -ENOMEM;
	}

	addr = (uint64_t) adapter->dummy_dma.phys_addr;
	hi = (addr >> 32) & 0xffffffff;
	lo = addr & 0xffffffff;

	NXWR32(adapter, CRB_HOST_DUMMY_BUF_ADDR_HI, hi);
	NXWR32(adapter, CRB_HOST_DUMMY_BUF_ADDR_LO, lo);

	return 0;
}

/*
 * NetXen DMA watchdog control:
 *
 *	Bit 0		: enabled => R/O: 1 watchdog active, 0 inactive
 *	Bit 1		: disable_request => 1 req disable dma watchdog
 *	Bit 2		: enable_request =>  1 req enable dma watchdog
 *	Bit 3-31	: unused
 */
void netxen_free_dummy_dma(struct netxen_adapter *adapter)
{
	int i = 100;
	u32 ctrl;

	if (!NX_IS_REVISION_P2(adapter->ahw.revision_id))
		return;

	if (!adapter->dummy_dma.addr)
		return;

	ctrl = NXRD32(adapter, NETXEN_DMA_WATCHDOG_CTRL);
	if ((ctrl & 0x1) != 0) {
		NXWR32(adapter, NETXEN_DMA_WATCHDOG_CTRL, (ctrl | 0x2));

		while ((ctrl & 0x1) != 0) {

			msleep(50);

			ctrl = NXRD32(adapter, NETXEN_DMA_WATCHDOG_CTRL);

			if (--i == 0)
				break;
		};
	}

	if (i) {
		pci_free_consistent(adapter->pdev,
			    NETXEN_HOST_DUMMY_DMA_SIZE,
			    adapter->dummy_dma.addr,
			    adapter->dummy_dma.phys_addr);
		adapter->dummy_dma.addr = NULL;
	} else
		dev_err(&adapter->pdev->dev, "dma_watchdog_shutdown failed\n");
}

int netxen_phantom_init(struct netxen_adapter *adapter, int pegtune_val)
{
	u32 val = 0;
	int retries = 60;

	if (pegtune_val)
		return 0;

	do {
		val = NXRD32(adapter, CRB_CMDPEG_STATE);

		switch (val) {
		case PHAN_INITIALIZE_COMPLETE:
		case PHAN_INITIALIZE_ACK:
			return 0;
		case PHAN_INITIALIZE_FAILED:
			goto out_err;
		default:
			break;
		}

		msleep(500);

	} while (--retries);

	NXWR32(adapter, CRB_CMDPEG_STATE, PHAN_INITIALIZE_FAILED);

out_err:
	dev_warn(&adapter->pdev->dev, "firmware init failed\n");
	return -EIO;
}

static int
netxen_receive_peg_ready(struct netxen_adapter *adapter)
{
	u32 val = 0;
	int retries = 2000;

	do {
		val = NXRD32(adapter, CRB_RCVPEG_STATE);

		if (val == PHAN_PEG_RCV_INITIALIZED)
			return 0;

		msleep(10);

	} while (--retries);

	if (!retries) {
		printk(KERN_ERR "Receive Peg initialization not "
			      "complete, state: 0x%x.\n", val);
		return -EIO;
	}

	return 0;
}

int netxen_init_firmware(struct netxen_adapter *adapter)
{
	int err;

	err = netxen_receive_peg_ready(adapter);
	if (err)
		return err;

	NXWR32(adapter, CRB_NIC_CAPABILITIES_HOST, INTR_SCHEME_PERPORT);
	NXWR32(adapter, CRB_NIC_MSI_MODE_HOST, MSI_MODE_MULTIFUNC);
	NXWR32(adapter, CRB_MPORT_MODE, MPORT_MULTI_FUNCTION_MODE);
	NXWR32(adapter, CRB_CMDPEG_STATE, PHAN_INITIALIZE_ACK);

	return err;
}

static void
netxen_handle_linkevent(struct netxen_adapter *adapter, nx_fw_msg_t *msg)
{
	u32 cable_OUI;
	u16 cable_len;
	u16 link_speed;
	u8  link_status, module, duplex, autoneg;
	struct net_device *netdev = adapter->netdev;

	adapter->has_link_events = 1;

	cable_OUI = msg->body[1] & 0xffffffff;
	cable_len = (msg->body[1] >> 32) & 0xffff;
	link_speed = (msg->body[1] >> 48) & 0xffff;

	link_status = msg->body[2] & 0xff;
	duplex = (msg->body[2] >> 16) & 0xff;
	autoneg = (msg->body[2] >> 24) & 0xff;

	module = (msg->body[2] >> 8) & 0xff;
	if (module == LINKEVENT_MODULE_TWINAX_UNSUPPORTED_CABLE) {
		printk(KERN_INFO "%s: unsupported cable: OUI 0x%x, length %d\n",
				netdev->name, cable_OUI, cable_len);
	} else if (module == LINKEVENT_MODULE_TWINAX_UNSUPPORTED_CABLELEN) {
		printk(KERN_INFO "%s: unsupported cable length %d\n",
				netdev->name, cable_len);
	}

	netxen_advert_link_change(adapter, link_status);

	/* update link parameters */
	if (duplex == LINKEVENT_FULL_DUPLEX)
		adapter->link_duplex = DUPLEX_FULL;
	else
		adapter->link_duplex = DUPLEX_HALF;
	adapter->module_type = module;
	adapter->link_autoneg = autoneg;
	adapter->link_speed = link_speed;
}

static void
netxen_handle_fw_message(int desc_cnt, int index,
		struct nx_host_sds_ring *sds_ring)
{
	nx_fw_msg_t msg;
	struct status_desc *desc;
	int i = 0, opcode;

	while (desc_cnt > 0 && i < 8) {
		desc = &sds_ring->desc_head[index];
		msg.words[i++] = le64_to_cpu(desc->status_desc_data[0]);
		msg.words[i++] = le64_to_cpu(desc->status_desc_data[1]);

		index = get_next_index(index, sds_ring->num_desc);
		desc_cnt--;
	}

	opcode = netxen_get_nic_msg_opcode(msg.body[0]);
	switch (opcode) {
	case NX_NIC_C2H_OPCODE_GET_LINKEVENT_RESPONSE:
		netxen_handle_linkevent(sds_ring->adapter, &msg);
		break;
	default:
		break;
	}
}

static int
netxen_alloc_rx_skb(struct netxen_adapter *adapter,
		struct nx_host_rds_ring *rds_ring,
		struct netxen_rx_buffer *buffer)
{
	struct sk_buff *skb;
	dma_addr_t dma;
	struct pci_dev *pdev = adapter->pdev;

	buffer->skb = dev_alloc_skb(rds_ring->skb_size);
	if (!buffer->skb)
		return 1;

	skb = buffer->skb;

	if (!adapter->ahw.cut_through)
		skb_reserve(skb, 2);

	dma = pci_map_single(pdev, skb->data,
			rds_ring->dma_size, PCI_DMA_FROMDEVICE);

	if (pci_dma_mapping_error(pdev, dma)) {
		dev_kfree_skb_any(skb);
		buffer->skb = NULL;
		return 1;
	}

	buffer->skb = skb;
	buffer->dma = dma;
	buffer->state = NETXEN_BUFFER_BUSY;

	return 0;
}

static struct sk_buff *netxen_process_rxbuf(struct netxen_adapter *adapter,
		struct nx_host_rds_ring *rds_ring, u16 index, u16 cksum)
{
	struct netxen_rx_buffer *buffer;
	struct sk_buff *skb;

	buffer = &rds_ring->rx_buf_arr[index];

	pci_unmap_single(adapter->pdev, buffer->dma, rds_ring->dma_size,
			PCI_DMA_FROMDEVICE);

	skb = buffer->skb;
	if (!skb)
		goto no_skb;

	if (likely(adapter->rx_csum && cksum == STATUS_CKSUM_OK)) {
		adapter->stats.csummed++;
		skb->ip_summed = CHECKSUM_UNNECESSARY;
	} else
		skb->ip_summed = CHECKSUM_NONE;

	skb->dev = adapter->netdev;

	buffer->skb = NULL;
no_skb:
	buffer->state = NETXEN_BUFFER_FREE;
	return skb;
}

static struct netxen_rx_buffer *
netxen_process_rcv(struct netxen_adapter *adapter,
		struct nx_host_sds_ring *sds_ring,
		int ring, u64 sts_data0)
{
	struct net_device *netdev = adapter->netdev;
	struct netxen_recv_context *recv_ctx = &adapter->recv_ctx;
	struct netxen_rx_buffer *buffer;
	struct sk_buff *skb;
	struct nx_host_rds_ring *rds_ring;
	int index, length, cksum, pkt_offset;

	if (unlikely(ring >= adapter->max_rds_rings))
		return NULL;

	rds_ring = &recv_ctx->rds_rings[ring];

	index = netxen_get_sts_refhandle(sts_data0);
	if (unlikely(index >= rds_ring->num_desc))
		return NULL;

	buffer = &rds_ring->rx_buf_arr[index];

	length = netxen_get_sts_totallength(sts_data0);
	cksum  = netxen_get_sts_status(sts_data0);
	pkt_offset = netxen_get_sts_pkt_offset(sts_data0);

	skb = netxen_process_rxbuf(adapter, rds_ring, index, cksum);
	if (!skb)
		return buffer;

	if (length > rds_ring->skb_size)
		skb_put(skb, rds_ring->skb_size);
	else
		skb_put(skb, length);


	if (pkt_offset)
		skb_pull(skb, pkt_offset);

	skb->truesize = skb->len + sizeof(struct sk_buff);
	skb->protocol = eth_type_trans(skb, netdev);

	napi_gro_receive(&sds_ring->napi, skb);

	adapter->stats.rx_pkts++;
	adapter->stats.rxbytes += length;

	return buffer;
}

#define TCP_HDR_SIZE            20
#define TCP_TS_OPTION_SIZE      12
#define TCP_TS_HDR_SIZE         (TCP_HDR_SIZE + TCP_TS_OPTION_SIZE)

static struct netxen_rx_buffer *
netxen_process_lro(struct netxen_adapter *adapter,
		struct nx_host_sds_ring *sds_ring,
		int ring, u64 sts_data0, u64 sts_data1)
{
	struct net_device *netdev = adapter->netdev;
	struct netxen_recv_context *recv_ctx = &adapter->recv_ctx;
	struct netxen_rx_buffer *buffer;
	struct sk_buff *skb;
	struct nx_host_rds_ring *rds_ring;
	struct iphdr *iph;
	struct tcphdr *th;
	bool push, timestamp;
	int l2_hdr_offset, l4_hdr_offset;
	int index;
	u16 lro_length, length, data_offset;
	u32 seq_number;

	if (unlikely(ring > adapter->max_rds_rings))
		return NULL;

	rds_ring = &recv_ctx->rds_rings[ring];

	index = netxen_get_lro_sts_refhandle(sts_data0);
	if (unlikely(index > rds_ring->num_desc))
		return NULL;

	buffer = &rds_ring->rx_buf_arr[index];

	timestamp = netxen_get_lro_sts_timestamp(sts_data0);
	lro_length = netxen_get_lro_sts_length(sts_data0);
	l2_hdr_offset = netxen_get_lro_sts_l2_hdr_offset(sts_data0);
	l4_hdr_offset = netxen_get_lro_sts_l4_hdr_offset(sts_data0);
	push = netxen_get_lro_sts_push_flag(sts_data0);
	seq_number = netxen_get_lro_sts_seq_number(sts_data1);

	skb = netxen_process_rxbuf(adapter, rds_ring, index, STATUS_CKSUM_OK);
	if (!skb)
		return buffer;

	if (timestamp)
		data_offset = l4_hdr_offset + TCP_TS_HDR_SIZE;
	else
		data_offset = l4_hdr_offset + TCP_HDR_SIZE;

	skb_put(skb, lro_length + data_offset);

	skb->truesize = skb->len + sizeof(struct sk_buff) + skb_headroom(skb);

	skb_pull(skb, l2_hdr_offset);
	skb->protocol = eth_type_trans(skb, netdev);

	iph = (struct iphdr *)skb->data;
	th = (struct tcphdr *)(skb->data + (iph->ihl << 2));

	length = (iph->ihl << 2) + (th->doff << 2) + lro_length;
	iph->tot_len = htons(length);
	iph->check = 0;
	iph->check = ip_fast_csum((unsigned char *)iph, iph->ihl);
	th->psh = push;
	th->seq = htonl(seq_number);

	length = skb->len;

	netif_receive_skb(skb);

	adapter->stats.lro_pkts++;
	adapter->stats.rxbytes += length;

	return buffer;
}

#define netxen_merge_rx_buffers(list, head) \
	do { list_splice_tail_init(list, head); } while (0);

int
netxen_process_rcv_ring(struct nx_host_sds_ring *sds_ring, int max)
{
	struct netxen_adapter *adapter = sds_ring->adapter;

	struct list_head *cur;

	struct status_desc *desc;
	struct netxen_rx_buffer *rxbuf;

	u32 consumer = sds_ring->consumer;

	int count = 0;
	u64 sts_data0, sts_data1;
	int opcode, ring = 0, desc_cnt;

	while (count < max) {
		desc = &sds_ring->desc_head[consumer];
		sts_data0 = le64_to_cpu(desc->status_desc_data[0]);

		if (!(sts_data0 & STATUS_OWNER_HOST))
			break;

		desc_cnt = netxen_get_sts_desc_cnt(sts_data0);

		opcode = netxen_get_sts_opcode(sts_data0);

		switch (opcode) {
		case NETXEN_NIC_RXPKT_DESC:
		case NETXEN_OLD_RXPKT_DESC:
		case NETXEN_NIC_SYN_OFFLOAD:
			ring = netxen_get_sts_type(sts_data0);
			rxbuf = netxen_process_rcv(adapter, sds_ring,
					ring, sts_data0);
			break;
		case NETXEN_NIC_LRO_DESC:
			ring = netxen_get_lro_sts_type(sts_data0);
			sts_data1 = le64_to_cpu(desc->status_desc_data[1]);
			rxbuf = netxen_process_lro(adapter, sds_ring,
					ring, sts_data0, sts_data1);
			break;
		case NETXEN_NIC_RESPONSE_DESC:
			netxen_handle_fw_message(desc_cnt, consumer, sds_ring);
		default:
			goto skip;
		}

		WARN_ON(desc_cnt > 1);

		if (rxbuf)
			list_add_tail(&rxbuf->list, &sds_ring->free_list[ring]);

skip:
		for (; desc_cnt > 0; desc_cnt--) {
			desc = &sds_ring->desc_head[consumer];
			desc->status_desc_data[0] =
				cpu_to_le64(STATUS_OWNER_PHANTOM);
			consumer = get_next_index(consumer, sds_ring->num_desc);
		}
		count++;
	}

	for (ring = 0; ring < adapter->max_rds_rings; ring++) {
		struct nx_host_rds_ring *rds_ring =
			&adapter->recv_ctx.rds_rings[ring];

		if (!list_empty(&sds_ring->free_list[ring])) {
			list_for_each(cur, &sds_ring->free_list[ring]) {
				rxbuf = list_entry(cur,
						struct netxen_rx_buffer, list);
				netxen_alloc_rx_skb(adapter, rds_ring, rxbuf);
			}
			spin_lock(&rds_ring->lock);
			netxen_merge_rx_buffers(&sds_ring->free_list[ring],
						&rds_ring->free_list);
			spin_unlock(&rds_ring->lock);
		}

		netxen_post_rx_buffers_nodb(adapter, rds_ring);
	}

	if (count) {
		sds_ring->consumer = consumer;
		NXWRIO(adapter, sds_ring->crb_sts_consumer, consumer);
	}

	return count;
}

/* Process Command status ring */
int netxen_process_cmd_ring(struct netxen_adapter *adapter)
{
	u32 sw_consumer, hw_consumer;
	int count = 0, i;
	struct netxen_cmd_buffer *buffer;
	struct pci_dev *pdev = adapter->pdev;
	struct net_device *netdev = adapter->netdev;
	struct netxen_skb_frag *frag;
	int done = 0;
	struct nx_host_tx_ring *tx_ring = adapter->tx_ring;

	if (!spin_trylock(&adapter->tx_clean_lock))
		return 1;

	sw_consumer = tx_ring->sw_consumer;
	hw_consumer = le32_to_cpu(*(tx_ring->hw_consumer));

	while (sw_consumer != hw_consumer) {
		buffer = &tx_ring->cmd_buf_arr[sw_consumer];
		if (buffer->skb) {
			frag = &buffer->frag_array[0];
			pci_unmap_single(pdev, frag->dma, frag->length,
					 PCI_DMA_TODEVICE);
			frag->dma = 0ULL;
			for (i = 1; i < buffer->frag_count; i++) {
				frag++;	/* Get the next frag */
				pci_unmap_page(pdev, frag->dma, frag->length,
					       PCI_DMA_TODEVICE);
				frag->dma = 0ULL;
			}

			adapter->stats.xmitfinished++;
			dev_kfree_skb_any(buffer->skb);
			buffer->skb = NULL;
		}

		sw_consumer = get_next_index(sw_consumer, tx_ring->num_desc);
		if (++count >= MAX_STATUS_HANDLE)
			break;
	}

	if (count && netif_running(netdev)) {
		tx_ring->sw_consumer = sw_consumer;

		smp_mb();

		if (netif_queue_stopped(netdev) && netif_carrier_ok(netdev)) {
<<<<<<< HEAD
			__netif_tx_lock(tx_ring->txq);
			if (netxen_tx_avail(tx_ring) > TX_STOP_THRESH)
=======
			__netif_tx_lock(tx_ring->txq, smp_processor_id());
			if (netxen_tx_avail(tx_ring) > TX_STOP_THRESH) {
>>>>>>> 4ec62b2b
				netif_wake_queue(netdev);
				adapter->tx_timeo_cnt = 0;
			}
			__netif_tx_unlock(tx_ring->txq);
		}
	}
	/*
	 * If everything is freed up to consumer then check if the ring is full
	 * If the ring is full then check if more needs to be freed and
	 * schedule the call back again.
	 *
	 * This happens when there are 2 CPUs. One could be freeing and the
	 * other filling it. If the ring is full when we get out of here and
	 * the card has already interrupted the host then the host can miss the
	 * interrupt.
	 *
	 * There is still a possible race condition and the host could miss an
	 * interrupt. The card has to take care of this.
	 */
	hw_consumer = le32_to_cpu(*(tx_ring->hw_consumer));
	done = (sw_consumer == hw_consumer);
	spin_unlock(&adapter->tx_clean_lock);

	return (done);
}

void
netxen_post_rx_buffers(struct netxen_adapter *adapter, u32 ringid,
	struct nx_host_rds_ring *rds_ring)
{
	struct rcv_desc *pdesc;
	struct netxen_rx_buffer *buffer;
	int producer, count = 0;
	netxen_ctx_msg msg = 0;
	struct list_head *head;

	producer = rds_ring->producer;

	spin_lock(&rds_ring->lock);
	head = &rds_ring->free_list;
	while (!list_empty(head)) {

		buffer = list_entry(head->next, struct netxen_rx_buffer, list);

		if (!buffer->skb) {
			if (netxen_alloc_rx_skb(adapter, rds_ring, buffer))
				break;
		}

		count++;
		list_del(&buffer->list);

		/* make a rcv descriptor  */
		pdesc = &rds_ring->desc_head[producer];
		pdesc->addr_buffer = cpu_to_le64(buffer->dma);
		pdesc->reference_handle = cpu_to_le16(buffer->ref_handle);
		pdesc->buffer_length = cpu_to_le32(rds_ring->dma_size);

		producer = get_next_index(producer, rds_ring->num_desc);
	}
	spin_unlock(&rds_ring->lock);

	if (count) {
		rds_ring->producer = producer;
		NXWRIO(adapter, rds_ring->crb_rcv_producer,
				(producer-1) & (rds_ring->num_desc-1));

		if (NX_IS_REVISION_P2(adapter->ahw.revision_id)) {
			/*
			 * Write a doorbell msg to tell phanmon of change in
			 * receive ring producer
			 * Only for firmware version < 4.0.0
			 */
			netxen_set_msg_peg_id(msg, NETXEN_RCV_PEG_DB_ID);
			netxen_set_msg_privid(msg);
			netxen_set_msg_count(msg,
					     ((producer - 1) &
					      (rds_ring->num_desc - 1)));
			netxen_set_msg_ctxid(msg, adapter->portnum);
			netxen_set_msg_opcode(msg, NETXEN_RCV_PRODUCER(ringid));
			NXWRIO(adapter, DB_NORMALIZE(adapter,
					NETXEN_RCV_PRODUCER_OFFSET), msg);
		}
	}
}

static void
netxen_post_rx_buffers_nodb(struct netxen_adapter *adapter,
		struct nx_host_rds_ring *rds_ring)
{
	struct rcv_desc *pdesc;
	struct netxen_rx_buffer *buffer;
	int producer, count = 0;
	struct list_head *head;

	producer = rds_ring->producer;
	if (!spin_trylock(&rds_ring->lock))
		return;

	head = &rds_ring->free_list;
	while (!list_empty(head)) {

		buffer = list_entry(head->next, struct netxen_rx_buffer, list);

		if (!buffer->skb) {
			if (netxen_alloc_rx_skb(adapter, rds_ring, buffer))
				break;
		}

		count++;
		list_del(&buffer->list);

		/* make a rcv descriptor  */
		pdesc = &rds_ring->desc_head[producer];
		pdesc->reference_handle = cpu_to_le16(buffer->ref_handle);
		pdesc->buffer_length = cpu_to_le32(rds_ring->dma_size);
		pdesc->addr_buffer = cpu_to_le64(buffer->dma);

		producer = get_next_index(producer, rds_ring->num_desc);
	}

	if (count) {
		rds_ring->producer = producer;
		NXWRIO(adapter, rds_ring->crb_rcv_producer,
				(producer - 1) & (rds_ring->num_desc - 1));
	}
	spin_unlock(&rds_ring->lock);
}

void netxen_nic_clear_stats(struct netxen_adapter *adapter)
{
	memset(&adapter->stats, 0, sizeof(adapter->stats));
	return;
}
<|MERGE_RESOLUTION|>--- conflicted
+++ resolved
@@ -1625,13 +1625,8 @@
 		smp_mb();
 
 		if (netif_queue_stopped(netdev) && netif_carrier_ok(netdev)) {
-<<<<<<< HEAD
 			__netif_tx_lock(tx_ring->txq);
-			if (netxen_tx_avail(tx_ring) > TX_STOP_THRESH)
-=======
-			__netif_tx_lock(tx_ring->txq, smp_processor_id());
 			if (netxen_tx_avail(tx_ring) > TX_STOP_THRESH) {
->>>>>>> 4ec62b2b
 				netif_wake_queue(netdev);
 				adapter->tx_timeo_cnt = 0;
 			}
