--- conflicted
+++ resolved
@@ -166,18 +166,11 @@
 };
 
 static struct of_platform_driver tah_driver = {
-<<<<<<< HEAD
-	.owner = THIS_MODULE,
-	.name = "emac-tah",
-	.match_table = tah_match,
-
-=======
 	.driver = {
 		.name = "emac-tah",
 		.owner = THIS_MODULE,
 		.of_match_table = tah_match,
 	},
->>>>>>> e44a21b7
 	.probe = tah_probe,
 	.remove = tah_remove,
 };
