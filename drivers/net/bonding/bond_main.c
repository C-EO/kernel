/*
 * originally based on the dummy device.
 *
 * Copyright 1999, Thomas Davis, tadavis@lbl.gov.
 * Licensed under the GPL. Based on dummy.c, and eql.c devices.
 *
 * bonding.c: an Ethernet Bonding driver
 *
 * This is useful to talk to a Cisco EtherChannel compatible equipment:
 *	Cisco 5500
 *	Sun Trunking (Solaris)
 *	Alteon AceDirector Trunks
 *	Linux Bonding
 *	and probably many L2 switches ...
 *
 * How it works:
 *    ifconfig bond0 ipaddress netmask up
 *      will setup a network device, with an ip address.  No mac address
 *	will be assigned at this time.  The hw mac address will come from
 *	the first slave bonded to the channel.  All slaves will then use
 *	this hw mac address.
 *
 *    ifconfig bond0 down
 *         will release all slaves, marking them as down.
 *
 *    ifenslave bond0 eth0
 *	will attach eth0 to bond0 as a slave.  eth0 hw mac address will either
 *	a: be used as initial mac address
 *	b: if a hw mac address already is there, eth0's hw mac address
 *	   will then be set from bond0.
 *
 */

#include <linux/kernel.h>
#include <linux/module.h>
#include <linux/types.h>
#include <linux/fcntl.h>
#include <linux/interrupt.h>
#include <linux/ptrace.h>
#include <linux/ioport.h>
#include <linux/in.h>
#include <net/ip.h>
#include <linux/ip.h>
#include <linux/tcp.h>
#include <linux/udp.h>
#include <linux/slab.h>
#include <linux/string.h>
#include <linux/init.h>
#include <linux/timer.h>
#include <linux/socket.h>
#include <linux/ctype.h>
#include <linux/inet.h>
#include <linux/bitops.h>
#include <linux/io.h>
#include <asm/dma.h>
#include <linux/uaccess.h>
#include <linux/errno.h>
#include <linux/netdevice.h>
#include <linux/inetdevice.h>
#include <linux/igmp.h>
#include <linux/etherdevice.h>
#include <linux/skbuff.h>
#include <net/sock.h>
#include <linux/rtnetlink.h>
#include <linux/smp.h>
#include <linux/if_ether.h>
#include <net/arp.h>
#include <linux/mii.h>
#include <linux/ethtool.h>
#include <linux/if_vlan.h>
#include <linux/if_bonding.h>
#include <linux/jiffies.h>
#include <linux/preempt.h>
#include <net/route.h>
#include <net/net_namespace.h>
#include <net/netns/generic.h>
#include <net/pkt_sched.h>
#include <linux/rculist.h>
#include <net/flow_dissector.h>
#include <net/switchdev.h>
#include <net/bonding.h>
#include <net/bond_3ad.h>
#include <net/bond_alb.h>

#include "bonding_priv.h"

/*---------------------------- Module parameters ----------------------------*/

/* monitor all links that often (in milliseconds). <=0 disables monitoring */

static int max_bonds	= BOND_DEFAULT_MAX_BONDS;
static int tx_queues	= BOND_DEFAULT_TX_QUEUES;
static int num_peer_notif = 1;
static int miimon;
static int updelay;
static int downdelay;
static int use_carrier	= 1;
static char *mode;
static char *primary;
static char *primary_reselect;
static char *lacp_rate;
static int min_links;
static char *ad_select;
static char *xmit_hash_policy;
static int arp_interval;
static char *arp_ip_target[BOND_MAX_ARP_TARGETS];
static char *arp_validate;
static char *arp_all_targets;
static char *fail_over_mac;
static int all_slaves_active;
static struct bond_params bonding_defaults;
static int resend_igmp = BOND_DEFAULT_RESEND_IGMP;
static int packets_per_slave = 1;
static int lp_interval = BOND_ALB_DEFAULT_LP_INTERVAL;

module_param(max_bonds, int, 0);
MODULE_PARM_DESC(max_bonds, "Max number of bonded devices");
module_param(tx_queues, int, 0);
MODULE_PARM_DESC(tx_queues, "Max number of transmit queues (default = 16)");
module_param_named(num_grat_arp, num_peer_notif, int, 0644);
MODULE_PARM_DESC(num_grat_arp, "Number of peer notifications to send on "
			       "failover event (alias of num_unsol_na)");
module_param_named(num_unsol_na, num_peer_notif, int, 0644);
MODULE_PARM_DESC(num_unsol_na, "Number of peer notifications to send on "
			       "failover event (alias of num_grat_arp)");
module_param(miimon, int, 0);
MODULE_PARM_DESC(miimon, "Link check interval in milliseconds");
module_param(updelay, int, 0);
MODULE_PARM_DESC(updelay, "Delay before considering link up, in milliseconds");
module_param(downdelay, int, 0);
MODULE_PARM_DESC(downdelay, "Delay before considering link down, "
			    "in milliseconds");
module_param(use_carrier, int, 0);
MODULE_PARM_DESC(use_carrier, "Use netif_carrier_ok (vs MII ioctls) in miimon; "
			      "0 for off, 1 for on (default)");
module_param(mode, charp, 0);
MODULE_PARM_DESC(mode, "Mode of operation; 0 for balance-rr, "
		       "1 for active-backup, 2 for balance-xor, "
		       "3 for broadcast, 4 for 802.3ad, 5 for balance-tlb, "
		       "6 for balance-alb");
module_param(primary, charp, 0);
MODULE_PARM_DESC(primary, "Primary network device to use");
module_param(primary_reselect, charp, 0);
MODULE_PARM_DESC(primary_reselect, "Reselect primary slave "
				   "once it comes up; "
				   "0 for always (default), "
				   "1 for only if speed of primary is "
				   "better, "
				   "2 for only on active slave "
				   "failure");
module_param(lacp_rate, charp, 0);
MODULE_PARM_DESC(lacp_rate, "LACPDU tx rate to request from 802.3ad partner; "
			    "0 for slow, 1 for fast");
module_param(ad_select, charp, 0);
MODULE_PARM_DESC(ad_select, "802.3ad aggregation selection logic; "
			    "0 for stable (default), 1 for bandwidth, "
			    "2 for count");
module_param(min_links, int, 0);
MODULE_PARM_DESC(min_links, "Minimum number of available links before turning on carrier");

module_param(xmit_hash_policy, charp, 0);
MODULE_PARM_DESC(xmit_hash_policy, "balance-xor and 802.3ad hashing method; "
				   "0 for layer 2 (default), 1 for layer 3+4, "
				   "2 for layer 2+3, 3 for encap layer 2+3, "
				   "4 for encap layer 3+4");
module_param(arp_interval, int, 0);
MODULE_PARM_DESC(arp_interval, "arp interval in milliseconds");
module_param_array(arp_ip_target, charp, NULL, 0);
MODULE_PARM_DESC(arp_ip_target, "arp targets in n.n.n.n form");
module_param(arp_validate, charp, 0);
MODULE_PARM_DESC(arp_validate, "validate src/dst of ARP probes; "
			       "0 for none (default), 1 for active, "
			       "2 for backup, 3 for all");
module_param(arp_all_targets, charp, 0);
MODULE_PARM_DESC(arp_all_targets, "fail on any/all arp targets timeout; 0 for any (default), 1 for all");
module_param(fail_over_mac, charp, 0);
MODULE_PARM_DESC(fail_over_mac, "For active-backup, do not set all slaves to "
				"the same MAC; 0 for none (default), "
				"1 for active, 2 for follow");
module_param(all_slaves_active, int, 0);
MODULE_PARM_DESC(all_slaves_active, "Keep all frames received on an interface "
				     "by setting active flag for all slaves; "
				     "0 for never (default), 1 for always.");
module_param(resend_igmp, int, 0);
MODULE_PARM_DESC(resend_igmp, "Number of IGMP membership reports to send on "
			      "link failure");
module_param(packets_per_slave, int, 0);
MODULE_PARM_DESC(packets_per_slave, "Packets to send per slave in balance-rr "
				    "mode; 0 for a random slave, 1 packet per "
				    "slave (default), >1 packets per slave.");
module_param(lp_interval, uint, 0);
MODULE_PARM_DESC(lp_interval, "The number of seconds between instances where "
			      "the bonding driver sends learning packets to "
			      "each slaves peer switch. The default is 1.");

/*----------------------------- Global variables ----------------------------*/

#ifdef CONFIG_NET_POLL_CONTROLLER
atomic_t netpoll_block_tx = ATOMIC_INIT(0);
#endif

unsigned int bond_net_id __read_mostly;

/*-------------------------- Forward declarations ---------------------------*/

static int bond_init(struct net_device *bond_dev);
static void bond_uninit(struct net_device *bond_dev);
static void bond_get_stats(struct net_device *bond_dev,
			   struct rtnl_link_stats64 *stats);
static void bond_slave_arr_handler(struct work_struct *work);
static bool bond_time_in_interval(struct bonding *bond, unsigned long last_act,
				  int mod);
static void bond_netdev_notify_work(struct work_struct *work);

/*---------------------------- General routines -----------------------------*/

const char *bond_mode_name(int mode)
{
	static const char *names[] = {
		[BOND_MODE_ROUNDROBIN] = "load balancing (round-robin)",
		[BOND_MODE_ACTIVEBACKUP] = "fault-tolerance (active-backup)",
		[BOND_MODE_XOR] = "load balancing (xor)",
		[BOND_MODE_BROADCAST] = "fault-tolerance (broadcast)",
		[BOND_MODE_8023AD] = "IEEE 802.3ad Dynamic link aggregation",
		[BOND_MODE_TLB] = "transmit load balancing",
		[BOND_MODE_ALB] = "adaptive load balancing",
	};

	if (mode < BOND_MODE_ROUNDROBIN || mode > BOND_MODE_ALB)
		return "unknown";

	return names[mode];
}

/*---------------------------------- VLAN -----------------------------------*/

/**
 * bond_dev_queue_xmit - Prepare skb for xmit.
 *
 * @bond: bond device that got this skb for tx.
 * @skb: hw accel VLAN tagged skb to transmit
 * @slave_dev: slave that is supposed to xmit this skbuff
 */
void bond_dev_queue_xmit(struct bonding *bond, struct sk_buff *skb,
			struct net_device *slave_dev)
{
	skb->dev = slave_dev;

	BUILD_BUG_ON(sizeof(skb->queue_mapping) !=
		     sizeof(qdisc_skb_cb(skb)->slave_dev_queue_mapping));
	skb->queue_mapping = qdisc_skb_cb(skb)->slave_dev_queue_mapping;

	if (unlikely(netpoll_tx_running(bond->dev)))
		bond_netpoll_send_skb(bond_get_slave_by_dev(bond, slave_dev), skb);
	else
		dev_queue_xmit(skb);
}

/* In the following 2 functions, bond_vlan_rx_add_vid and bond_vlan_rx_kill_vid,
 * We don't protect the slave list iteration with a lock because:
 * a. This operation is performed in IOCTL context,
 * b. The operation is protected by the RTNL semaphore in the 8021q code,
 * c. Holding a lock with BH disabled while directly calling a base driver
 *    entry point is generally a BAD idea.
 *
 * The design of synchronization/protection for this operation in the 8021q
 * module is good for one or more VLAN devices over a single physical device
 * and cannot be extended for a teaming solution like bonding, so there is a
 * potential race condition here where a net device from the vlan group might
 * be referenced (either by a base driver or the 8021q code) while it is being
 * removed from the system. However, it turns out we're not making matters
 * worse, and if it works for regular VLAN usage it will work here too.
*/

/**
 * bond_vlan_rx_add_vid - Propagates adding an id to slaves
 * @bond_dev: bonding net device that got called
 * @vid: vlan id being added
 */
static int bond_vlan_rx_add_vid(struct net_device *bond_dev,
				__be16 proto, u16 vid)
{
	struct bonding *bond = netdev_priv(bond_dev);
	struct slave *slave, *rollback_slave;
	struct list_head *iter;
	int res;

	bond_for_each_slave(bond, slave, iter) {
		res = vlan_vid_add(slave->dev, proto, vid);
		if (res)
			goto unwind;
	}

	return 0;

unwind:
	/* unwind to the slave that failed */
	bond_for_each_slave(bond, rollback_slave, iter) {
		if (rollback_slave == slave)
			break;

		vlan_vid_del(rollback_slave->dev, proto, vid);
	}

	return res;
}

/**
 * bond_vlan_rx_kill_vid - Propagates deleting an id to slaves
 * @bond_dev: bonding net device that got called
 * @vid: vlan id being removed
 */
static int bond_vlan_rx_kill_vid(struct net_device *bond_dev,
				 __be16 proto, u16 vid)
{
	struct bonding *bond = netdev_priv(bond_dev);
	struct list_head *iter;
	struct slave *slave;

	bond_for_each_slave(bond, slave, iter)
		vlan_vid_del(slave->dev, proto, vid);

	if (bond_is_lb(bond))
		bond_alb_clear_vlan(bond, vid);

	return 0;
}

/*------------------------------- Link status -------------------------------*/

/* Set the carrier state for the master according to the state of its
 * slaves.  If any slaves are up, the master is up.  In 802.3ad mode,
 * do special 802.3ad magic.
 *
 * Returns zero if carrier state does not change, nonzero if it does.
 */
int bond_set_carrier(struct bonding *bond)
{
	struct list_head *iter;
	struct slave *slave;

	if (!bond_has_slaves(bond))
		goto down;

	if (BOND_MODE(bond) == BOND_MODE_8023AD)
		return bond_3ad_set_carrier(bond);

	bond_for_each_slave(bond, slave, iter) {
		if (slave->link == BOND_LINK_UP) {
			if (!netif_carrier_ok(bond->dev)) {
				netif_carrier_on(bond->dev);
				return 1;
			}
			return 0;
		}
	}

down:
	if (netif_carrier_ok(bond->dev)) {
		netif_carrier_off(bond->dev);
		return 1;
	}
	return 0;
}

/* Get link speed and duplex from the slave's base driver
 * using ethtool. If for some reason the call fails or the
 * values are invalid, set speed and duplex to -1,
 * and return. Return 1 if speed or duplex settings are
 * UNKNOWN; 0 otherwise.
 */
static int bond_update_speed_duplex(struct slave *slave)
{
	struct net_device *slave_dev = slave->dev;
	struct ethtool_link_ksettings ecmd;
	int res;

	slave->speed = SPEED_UNKNOWN;
	slave->duplex = DUPLEX_UNKNOWN;

	res = __ethtool_get_link_ksettings(slave_dev, &ecmd);
	if (res < 0)
		return 1;
	if (ecmd.base.speed == 0 || ecmd.base.speed == ((__u32)-1))
		return 1;
	switch (ecmd.base.duplex) {
	case DUPLEX_FULL:
	case DUPLEX_HALF:
		break;
	default:
		return 1;
	}

	slave->speed = ecmd.base.speed;
	slave->duplex = ecmd.base.duplex;

	return 0;
}

const char *bond_slave_link_status(s8 link)
{
	switch (link) {
	case BOND_LINK_UP:
		return "up";
	case BOND_LINK_FAIL:
		return "going down";
	case BOND_LINK_DOWN:
		return "down";
	case BOND_LINK_BACK:
		return "going back";
	default:
		return "unknown";
	}
}

/* if <dev> supports MII link status reporting, check its link status.
 *
 * We either do MII/ETHTOOL ioctls, or check netif_carrier_ok(),
 * depending upon the setting of the use_carrier parameter.
 *
 * Return either BMSR_LSTATUS, meaning that the link is up (or we
 * can't tell and just pretend it is), or 0, meaning that the link is
 * down.
 *
 * If reporting is non-zero, instead of faking link up, return -1 if
 * both ETHTOOL and MII ioctls fail (meaning the device does not
 * support them).  If use_carrier is set, return whatever it says.
 * It'd be nice if there was a good way to tell if a driver supports
 * netif_carrier, but there really isn't.
 */
static int bond_check_dev_link(struct bonding *bond,
			       struct net_device *slave_dev, int reporting)
{
	const struct net_device_ops *slave_ops = slave_dev->netdev_ops;
	int (*ioctl)(struct net_device *, struct ifreq *, int);
	struct ifreq ifr;
	struct mii_ioctl_data *mii;

	if (!reporting && !netif_running(slave_dev))
		return 0;

	if (bond->params.use_carrier)
		return netif_carrier_ok(slave_dev) ? BMSR_LSTATUS : 0;

	/* Try to get link status using Ethtool first. */
	if (slave_dev->ethtool_ops->get_link)
		return slave_dev->ethtool_ops->get_link(slave_dev) ?
			BMSR_LSTATUS : 0;

	/* Ethtool can't be used, fallback to MII ioctls. */
	ioctl = slave_ops->ndo_do_ioctl;
	if (ioctl) {
		/* TODO: set pointer to correct ioctl on a per team member
		 *       bases to make this more efficient. that is, once
		 *       we determine the correct ioctl, we will always
		 *       call it and not the others for that team
		 *       member.
		 */

		/* We cannot assume that SIOCGMIIPHY will also read a
		 * register; not all network drivers (e.g., e100)
		 * support that.
		 */

		/* Yes, the mii is overlaid on the ifreq.ifr_ifru */
		strncpy(ifr.ifr_name, slave_dev->name, IFNAMSIZ);
		mii = if_mii(&ifr);
		if (ioctl(slave_dev, &ifr, SIOCGMIIPHY) == 0) {
			mii->reg_num = MII_BMSR;
			if (ioctl(slave_dev, &ifr, SIOCGMIIREG) == 0)
				return mii->val_out & BMSR_LSTATUS;
		}
	}

	/* If reporting, report that either there's no dev->do_ioctl,
	 * or both SIOCGMIIREG and get_link failed (meaning that we
	 * cannot report link status).  If not reporting, pretend
	 * we're ok.
	 */
	return reporting ? -1 : BMSR_LSTATUS;
}

/*----------------------------- Multicast list ------------------------------*/

/* Push the promiscuity flag down to appropriate slaves */
static int bond_set_promiscuity(struct bonding *bond, int inc)
{
	struct list_head *iter;
	int err = 0;

	if (bond_uses_primary(bond)) {
		struct slave *curr_active = rtnl_dereference(bond->curr_active_slave);

		if (curr_active)
			err = dev_set_promiscuity(curr_active->dev, inc);
	} else {
		struct slave *slave;

		bond_for_each_slave(bond, slave, iter) {
			err = dev_set_promiscuity(slave->dev, inc);
			if (err)
				return err;
		}
	}
	return err;
}

/* Push the allmulti flag down to all slaves */
static int bond_set_allmulti(struct bonding *bond, int inc)
{
	struct list_head *iter;
	int err = 0;

	if (bond_uses_primary(bond)) {
		struct slave *curr_active = rtnl_dereference(bond->curr_active_slave);

		if (curr_active)
			err = dev_set_allmulti(curr_active->dev, inc);
	} else {
		struct slave *slave;

		bond_for_each_slave(bond, slave, iter) {
			err = dev_set_allmulti(slave->dev, inc);
			if (err)
				return err;
		}
	}
	return err;
}

/* Retrieve the list of registered multicast addresses for the bonding
 * device and retransmit an IGMP JOIN request to the current active
 * slave.
 */
static void bond_resend_igmp_join_requests_delayed(struct work_struct *work)
{
	struct bonding *bond = container_of(work, struct bonding,
					    mcast_work.work);

	if (!rtnl_trylock()) {
		queue_delayed_work(bond->wq, &bond->mcast_work, 1);
		return;
	}
	call_netdevice_notifiers(NETDEV_RESEND_IGMP, bond->dev);

	if (bond->igmp_retrans > 1) {
		bond->igmp_retrans--;
		queue_delayed_work(bond->wq, &bond->mcast_work, HZ/5);
	}
	rtnl_unlock();
}

/* Flush bond's hardware addresses from slave */
static void bond_hw_addr_flush(struct net_device *bond_dev,
			       struct net_device *slave_dev)
{
	struct bonding *bond = netdev_priv(bond_dev);

	dev_uc_unsync(slave_dev, bond_dev);
	dev_mc_unsync(slave_dev, bond_dev);

	if (BOND_MODE(bond) == BOND_MODE_8023AD) {
		/* del lacpdu mc addr from mc list */
		u8 lacpdu_multicast[ETH_ALEN] = MULTICAST_LACPDU_ADDR;

		dev_mc_del(slave_dev, lacpdu_multicast);
	}
}

/*--------------------------- Active slave change ---------------------------*/

/* Update the hardware address list and promisc/allmulti for the new and
 * old active slaves (if any).  Modes that are not using primary keep all
 * slaves up date at all times; only the modes that use primary need to call
 * this function to swap these settings during a failover.
 */
static void bond_hw_addr_swap(struct bonding *bond, struct slave *new_active,
			      struct slave *old_active)
{
	if (old_active) {
		if (bond->dev->flags & IFF_PROMISC)
			dev_set_promiscuity(old_active->dev, -1);

		if (bond->dev->flags & IFF_ALLMULTI)
			dev_set_allmulti(old_active->dev, -1);

		bond_hw_addr_flush(bond->dev, old_active->dev);
	}

	if (new_active) {
		/* FIXME: Signal errors upstream. */
		if (bond->dev->flags & IFF_PROMISC)
			dev_set_promiscuity(new_active->dev, 1);

		if (bond->dev->flags & IFF_ALLMULTI)
			dev_set_allmulti(new_active->dev, 1);

		netif_addr_lock_bh(bond->dev);
		dev_uc_sync(new_active->dev, bond->dev);
		dev_mc_sync(new_active->dev, bond->dev);
		netif_addr_unlock_bh(bond->dev);
	}
}

/**
 * bond_set_dev_addr - clone slave's address to bond
 * @bond_dev: bond net device
 * @slave_dev: slave net device
 *
 * Should be called with RTNL held.
 */
static void bond_set_dev_addr(struct net_device *bond_dev,
			      struct net_device *slave_dev)
{
	netdev_dbg(bond_dev, "bond_dev=%p slave_dev=%p slave_dev->name=%s slave_dev->addr_len=%d\n",
		   bond_dev, slave_dev, slave_dev->name, slave_dev->addr_len);
	memcpy(bond_dev->dev_addr, slave_dev->dev_addr, slave_dev->addr_len);
	bond_dev->addr_assign_type = NET_ADDR_STOLEN;
	call_netdevice_notifiers(NETDEV_CHANGEADDR, bond_dev);
}

static struct slave *bond_get_old_active(struct bonding *bond,
					 struct slave *new_active)
{
	struct slave *slave;
	struct list_head *iter;

	bond_for_each_slave(bond, slave, iter) {
		if (slave == new_active)
			continue;

		if (ether_addr_equal(bond->dev->dev_addr, slave->dev->dev_addr))
			return slave;
	}

	return NULL;
}

/* bond_do_fail_over_mac
 *
 * Perform special MAC address swapping for fail_over_mac settings
 *
 * Called with RTNL
 */
static void bond_do_fail_over_mac(struct bonding *bond,
				  struct slave *new_active,
				  struct slave *old_active)
{
	u8 tmp_mac[MAX_ADDR_LEN];
	struct sockaddr_storage ss;
	int rv;

	switch (bond->params.fail_over_mac) {
	case BOND_FOM_ACTIVE:
		if (new_active)
			bond_set_dev_addr(bond->dev, new_active->dev);
		break;
	case BOND_FOM_FOLLOW:
		/* if new_active && old_active, swap them
		 * if just old_active, do nothing (going to no active slave)
		 * if just new_active, set new_active to bond's MAC
		 */
		if (!new_active)
			return;

		if (!old_active)
			old_active = bond_get_old_active(bond, new_active);

		if (old_active) {
			bond_hw_addr_copy(tmp_mac, new_active->dev->dev_addr,
					  new_active->dev->addr_len);
			bond_hw_addr_copy(ss.__data,
					  old_active->dev->dev_addr,
					  old_active->dev->addr_len);
			ss.ss_family = new_active->dev->type;
		} else {
			bond_hw_addr_copy(ss.__data, bond->dev->dev_addr,
					  bond->dev->addr_len);
			ss.ss_family = bond->dev->type;
		}

		rv = dev_set_mac_address(new_active->dev,
					 (struct sockaddr *)&ss);
		if (rv) {
			netdev_err(bond->dev, "Error %d setting MAC of slave %s\n",
				   -rv, new_active->dev->name);
			goto out;
		}

		if (!old_active)
			goto out;

		bond_hw_addr_copy(ss.__data, tmp_mac,
				  new_active->dev->addr_len);
		ss.ss_family = old_active->dev->type;

		rv = dev_set_mac_address(old_active->dev,
					 (struct sockaddr *)&ss);
		if (rv)
			netdev_err(bond->dev, "Error %d setting MAC of slave %s\n",
				   -rv, new_active->dev->name);
out:
		break;
	default:
		netdev_err(bond->dev, "bond_do_fail_over_mac impossible: bad policy %d\n",
			   bond->params.fail_over_mac);
		break;
	}

}

static struct slave *bond_choose_primary_or_current(struct bonding *bond)
{
	struct slave *prim = rtnl_dereference(bond->primary_slave);
	struct slave *curr = rtnl_dereference(bond->curr_active_slave);

	if (!prim || prim->link != BOND_LINK_UP) {
		if (!curr || curr->link != BOND_LINK_UP)
			return NULL;
		return curr;
	}

	if (bond->force_primary) {
		bond->force_primary = false;
		return prim;
	}

	if (!curr || curr->link != BOND_LINK_UP)
		return prim;

	/* At this point, prim and curr are both up */
	switch (bond->params.primary_reselect) {
	case BOND_PRI_RESELECT_ALWAYS:
		return prim;
	case BOND_PRI_RESELECT_BETTER:
		if (prim->speed < curr->speed)
			return curr;
		if (prim->speed == curr->speed && prim->duplex <= curr->duplex)
			return curr;
		return prim;
	case BOND_PRI_RESELECT_FAILURE:
		return curr;
	default:
		netdev_err(bond->dev, "impossible primary_reselect %d\n",
			   bond->params.primary_reselect);
		return curr;
	}
}

/**
 * bond_find_best_slave - select the best available slave to be the active one
 * @bond: our bonding struct
 */
static struct slave *bond_find_best_slave(struct bonding *bond)
{
	struct slave *slave, *bestslave = NULL;
	struct list_head *iter;
	int mintime = bond->params.updelay;

	slave = bond_choose_primary_or_current(bond);
	if (slave)
		return slave;

	bond_for_each_slave(bond, slave, iter) {
		if (slave->link == BOND_LINK_UP)
			return slave;
		if (slave->link == BOND_LINK_BACK && bond_slave_is_up(slave) &&
		    slave->delay < mintime) {
			mintime = slave->delay;
			bestslave = slave;
		}
	}

	return bestslave;
}

static bool bond_should_notify_peers(struct bonding *bond)
{
	struct slave *slave;

	rcu_read_lock();
	slave = rcu_dereference(bond->curr_active_slave);
	rcu_read_unlock();

	netdev_dbg(bond->dev, "bond_should_notify_peers: slave %s\n",
		   slave ? slave->dev->name : "NULL");

	if (!slave || !bond->send_peer_notif ||
	    !netif_carrier_ok(bond->dev) ||
	    test_bit(__LINK_STATE_LINKWATCH_PENDING, &slave->dev->state))
		return false;

	return true;
}

/**
 * change_active_interface - change the active slave into the specified one
 * @bond: our bonding struct
 * @new: the new slave to make the active one
 *
 * Set the new slave to the bond's settings and unset them on the old
 * curr_active_slave.
 * Setting include flags, mc-list, promiscuity, allmulti, etc.
 *
 * If @new's link state is %BOND_LINK_BACK we'll set it to %BOND_LINK_UP,
 * because it is apparently the best available slave we have, even though its
 * updelay hasn't timed out yet.
 *
 * Caller must hold RTNL.
 */
void bond_change_active_slave(struct bonding *bond, struct slave *new_active)
{
	struct slave *old_active;

	ASSERT_RTNL();

	old_active = rtnl_dereference(bond->curr_active_slave);

	if (old_active == new_active)
		return;

	if (new_active) {
		new_active->last_link_up = jiffies;

		if (new_active->link == BOND_LINK_BACK) {
			if (bond_uses_primary(bond)) {
				netdev_info(bond->dev, "making interface %s the new active one %d ms earlier\n",
					    new_active->dev->name,
					    (bond->params.updelay - new_active->delay) * bond->params.miimon);
			}

			new_active->delay = 0;
			bond_set_slave_link_state(new_active, BOND_LINK_UP,
						  BOND_SLAVE_NOTIFY_NOW);

			if (BOND_MODE(bond) == BOND_MODE_8023AD)
				bond_3ad_handle_link_change(new_active, BOND_LINK_UP);

			if (bond_is_lb(bond))
				bond_alb_handle_link_change(bond, new_active, BOND_LINK_UP);
		} else {
			if (bond_uses_primary(bond)) {
				netdev_info(bond->dev, "making interface %s the new active one\n",
					    new_active->dev->name);
			}
		}
	}

	if (bond_uses_primary(bond))
		bond_hw_addr_swap(bond, new_active, old_active);

	if (bond_is_lb(bond)) {
		bond_alb_handle_active_change(bond, new_active);
		if (old_active)
			bond_set_slave_inactive_flags(old_active,
						      BOND_SLAVE_NOTIFY_NOW);
		if (new_active)
			bond_set_slave_active_flags(new_active,
						    BOND_SLAVE_NOTIFY_NOW);
	} else {
		rcu_assign_pointer(bond->curr_active_slave, new_active);
	}

	if (BOND_MODE(bond) == BOND_MODE_ACTIVEBACKUP) {
		if (old_active)
			bond_set_slave_inactive_flags(old_active,
						      BOND_SLAVE_NOTIFY_NOW);

		if (new_active) {
			bool should_notify_peers = false;

			bond_set_slave_active_flags(new_active,
						    BOND_SLAVE_NOTIFY_NOW);

			if (bond->params.fail_over_mac)
				bond_do_fail_over_mac(bond, new_active,
						      old_active);

			if (netif_running(bond->dev)) {
				bond->send_peer_notif =
					bond->params.num_peer_notif;
				should_notify_peers =
					bond_should_notify_peers(bond);
			}

			call_netdevice_notifiers(NETDEV_BONDING_FAILOVER, bond->dev);
			if (should_notify_peers)
				call_netdevice_notifiers(NETDEV_NOTIFY_PEERS,
							 bond->dev);
		}
	}

	/* resend IGMP joins since active slave has changed or
	 * all were sent on curr_active_slave.
	 * resend only if bond is brought up with the affected
	 * bonding modes and the retransmission is enabled
	 */
	if (netif_running(bond->dev) && (bond->params.resend_igmp > 0) &&
	    ((bond_uses_primary(bond) && new_active) ||
	     BOND_MODE(bond) == BOND_MODE_ROUNDROBIN)) {
		bond->igmp_retrans = bond->params.resend_igmp;
		queue_delayed_work(bond->wq, &bond->mcast_work, 1);
	}
}

/**
 * bond_select_active_slave - select a new active slave, if needed
 * @bond: our bonding struct
 *
 * This functions should be called when one of the following occurs:
 * - The old curr_active_slave has been released or lost its link.
 * - The primary_slave has got its link back.
 * - A slave has got its link back and there's no old curr_active_slave.
 *
 * Caller must hold RTNL.
 */
void bond_select_active_slave(struct bonding *bond)
{
	struct slave *best_slave;
	int rv;

	ASSERT_RTNL();

	best_slave = bond_find_best_slave(bond);
	if (best_slave != rtnl_dereference(bond->curr_active_slave)) {
		bond_change_active_slave(bond, best_slave);
		rv = bond_set_carrier(bond);
		if (!rv)
			return;

		if (netif_carrier_ok(bond->dev))
			netdev_info(bond->dev, "first active interface up!\n");
		else
			netdev_info(bond->dev, "now running without any active interface!\n");
	}
}

#ifdef CONFIG_NET_POLL_CONTROLLER
static inline int slave_enable_netpoll(struct slave *slave)
{
	struct netpoll *np;
	int err = 0;

	np = kzalloc(sizeof(*np), GFP_KERNEL);
	err = -ENOMEM;
	if (!np)
		goto out;

	err = __netpoll_setup(np, slave->dev);
	if (err) {
		kfree(np);
		goto out;
	}
	slave->np = np;
out:
	return err;
}
static inline void slave_disable_netpoll(struct slave *slave)
{
	struct netpoll *np = slave->np;

	if (!np)
		return;

	slave->np = NULL;
	__netpoll_free_async(np);
}

static void bond_poll_controller(struct net_device *bond_dev)
{
	struct bonding *bond = netdev_priv(bond_dev);
	struct slave *slave = NULL;
	struct list_head *iter;
	struct ad_info ad_info;
	struct netpoll_info *ni;
	const struct net_device_ops *ops;

	if (BOND_MODE(bond) == BOND_MODE_8023AD)
		if (bond_3ad_get_active_agg_info(bond, &ad_info))
			return;

	bond_for_each_slave_rcu(bond, slave, iter) {
		ops = slave->dev->netdev_ops;
		if (!bond_slave_is_up(slave) || !ops->ndo_poll_controller)
			continue;

		if (BOND_MODE(bond) == BOND_MODE_8023AD) {
			struct aggregator *agg =
			    SLAVE_AD_INFO(slave)->port.aggregator;

			if (agg &&
			    agg->aggregator_identifier != ad_info.aggregator_id)
				continue;
		}

		ni = rcu_dereference_bh(slave->dev->npinfo);
		if (down_trylock(&ni->dev_lock))
			continue;
		ops->ndo_poll_controller(slave->dev);
		up(&ni->dev_lock);
	}
}

static void bond_netpoll_cleanup(struct net_device *bond_dev)
{
	struct bonding *bond = netdev_priv(bond_dev);
	struct list_head *iter;
	struct slave *slave;

	bond_for_each_slave(bond, slave, iter)
		if (bond_slave_is_up(slave))
			slave_disable_netpoll(slave);
}

static int bond_netpoll_setup(struct net_device *dev, struct netpoll_info *ni)
{
	struct bonding *bond = netdev_priv(dev);
	struct list_head *iter;
	struct slave *slave;
	int err = 0;

	bond_for_each_slave(bond, slave, iter) {
		err = slave_enable_netpoll(slave);
		if (err) {
			bond_netpoll_cleanup(dev);
			break;
		}
	}
	return err;
}
#else
static inline int slave_enable_netpoll(struct slave *slave)
{
	return 0;
}
static inline void slave_disable_netpoll(struct slave *slave)
{
}
static void bond_netpoll_cleanup(struct net_device *bond_dev)
{
}
#endif

/*---------------------------------- IOCTL ----------------------------------*/

static netdev_features_t bond_fix_features(struct net_device *dev,
					   netdev_features_t features)
{
	struct bonding *bond = netdev_priv(dev);
	struct list_head *iter;
	netdev_features_t mask;
	struct slave *slave;

	mask = features;

	features &= ~NETIF_F_ONE_FOR_ALL;
	features |= NETIF_F_ALL_FOR_ALL;

	bond_for_each_slave(bond, slave, iter) {
		features = netdev_increment_features(features,
						     slave->dev->features,
						     mask);
	}
	features = netdev_add_tso_features(features, mask);

	return features;
}

#define BOND_VLAN_FEATURES	(NETIF_F_HW_CSUM | NETIF_F_SG | \
				 NETIF_F_FRAGLIST | NETIF_F_ALL_TSO | \
				 NETIF_F_HIGHDMA | NETIF_F_LRO)

#define BOND_ENC_FEATURES	(NETIF_F_HW_CSUM | NETIF_F_SG | \
				 NETIF_F_RXCSUM | NETIF_F_ALL_TSO)

static void bond_compute_features(struct bonding *bond)
{
	unsigned int dst_release_flag = IFF_XMIT_DST_RELEASE |
					IFF_XMIT_DST_RELEASE_PERM;
	netdev_features_t vlan_features = BOND_VLAN_FEATURES;
	netdev_features_t enc_features  = BOND_ENC_FEATURES;
	struct net_device *bond_dev = bond->dev;
	struct list_head *iter;
	struct slave *slave;
	unsigned short max_hard_header_len = ETH_HLEN;
	unsigned int gso_max_size = GSO_MAX_SIZE;
	u16 gso_max_segs = GSO_MAX_SEGS;

	if (!bond_has_slaves(bond))
		goto done;
	vlan_features &= NETIF_F_ALL_FOR_ALL;

	bond_for_each_slave(bond, slave, iter) {
		vlan_features = netdev_increment_features(vlan_features,
			slave->dev->vlan_features, BOND_VLAN_FEATURES);

		enc_features = netdev_increment_features(enc_features,
							 slave->dev->hw_enc_features,
							 BOND_ENC_FEATURES);
		dst_release_flag &= slave->dev->priv_flags;
		if (slave->dev->hard_header_len > max_hard_header_len)
			max_hard_header_len = slave->dev->hard_header_len;

		gso_max_size = min(gso_max_size, slave->dev->gso_max_size);
		gso_max_segs = min(gso_max_segs, slave->dev->gso_max_segs);
	}
	bond_dev->hard_header_len = max_hard_header_len;

done:
	bond_dev->vlan_features = vlan_features;
	bond_dev->hw_enc_features = enc_features | NETIF_F_GSO_ENCAP_ALL |
<<<<<<< HEAD
				    NETIF_F_GSO_UDP_L4;
=======
				    NETIF_F_HW_VLAN_CTAG_TX |
				    NETIF_F_HW_VLAN_STAG_TX;
>>>>>>> bfb2c0b2
	bond_dev->gso_max_segs = gso_max_segs;
	netif_set_gso_max_size(bond_dev, gso_max_size);

	bond_dev->priv_flags &= ~IFF_XMIT_DST_RELEASE;
	if ((bond_dev->priv_flags & IFF_XMIT_DST_RELEASE_PERM) &&
	    dst_release_flag == (IFF_XMIT_DST_RELEASE | IFF_XMIT_DST_RELEASE_PERM))
		bond_dev->priv_flags |= IFF_XMIT_DST_RELEASE;

	netdev_change_features(bond_dev);
}

static void bond_setup_by_slave(struct net_device *bond_dev,
				struct net_device *slave_dev)
{
	bond_dev->header_ops	    = slave_dev->header_ops;

	bond_dev->type		    = slave_dev->type;
	bond_dev->hard_header_len   = slave_dev->hard_header_len;
	bond_dev->addr_len	    = slave_dev->addr_len;

	memcpy(bond_dev->broadcast, slave_dev->broadcast,
		slave_dev->addr_len);
}

/* On bonding slaves other than the currently active slave, suppress
 * duplicates except for alb non-mcast/bcast.
 */
static bool bond_should_deliver_exact_match(struct sk_buff *skb,
					    struct slave *slave,
					    struct bonding *bond)
{
	if (bond_is_slave_inactive(slave)) {
		if (BOND_MODE(bond) == BOND_MODE_ALB &&
		    skb->pkt_type != PACKET_BROADCAST &&
		    skb->pkt_type != PACKET_MULTICAST)
			return false;
		return true;
	}
	return false;
}

static rx_handler_result_t bond_handle_frame(struct sk_buff **pskb)
{
	struct sk_buff *skb = *pskb;
	struct slave *slave;
	struct bonding *bond;
	int (*recv_probe)(const struct sk_buff *, struct bonding *,
			  struct slave *);
	int ret = RX_HANDLER_ANOTHER;

	skb = skb_share_check(skb, GFP_ATOMIC);
	if (unlikely(!skb))
		return RX_HANDLER_CONSUMED;

	*pskb = skb;

	slave = bond_slave_get_rcu(skb->dev);
	bond = slave->bond;

	recv_probe = READ_ONCE(bond->recv_probe);
	if (recv_probe) {
		ret = recv_probe(skb, bond, slave);
		if (ret == RX_HANDLER_CONSUMED) {
			consume_skb(skb);
			return ret;
		}
	}

	/*
	 * For packets determined by bond_should_deliver_exact_match() call to
	 * be suppressed we want to make an exception for link-local packets.
	 * This is necessary for e.g. LLDP daemons to be able to monitor
	 * inactive slave links without being forced to bind to them
	 * explicitly.
	 *
	 * At the same time, packets that are passed to the bonding master
	 * (including link-local ones) can have their originating interface
	 * determined via PACKET_ORIGDEV socket option.
	 */
	if (bond_should_deliver_exact_match(skb, slave, bond)) {
		if (is_link_local_ether_addr(eth_hdr(skb)->h_dest))
			return RX_HANDLER_PASS;
		return RX_HANDLER_EXACT;
	}

	skb->dev = bond->dev;

	if (BOND_MODE(bond) == BOND_MODE_ALB &&
	    bond->dev->priv_flags & IFF_BRIDGE_PORT &&
	    skb->pkt_type == PACKET_HOST) {

		if (unlikely(skb_cow_head(skb,
					  skb->data - skb_mac_header(skb)))) {
			kfree_skb(skb);
			return RX_HANDLER_CONSUMED;
		}
		bond_hw_addr_copy(eth_hdr(skb)->h_dest, bond->dev->dev_addr,
				  bond->dev->addr_len);
	}

	return ret;
}

static enum netdev_lag_tx_type bond_lag_tx_type(struct bonding *bond)
{
	switch (BOND_MODE(bond)) {
	case BOND_MODE_ROUNDROBIN:
		return NETDEV_LAG_TX_TYPE_ROUNDROBIN;
	case BOND_MODE_ACTIVEBACKUP:
		return NETDEV_LAG_TX_TYPE_ACTIVEBACKUP;
	case BOND_MODE_BROADCAST:
		return NETDEV_LAG_TX_TYPE_BROADCAST;
	case BOND_MODE_XOR:
	case BOND_MODE_8023AD:
		return NETDEV_LAG_TX_TYPE_HASH;
	default:
		return NETDEV_LAG_TX_TYPE_UNKNOWN;
	}
}

static enum netdev_lag_hash bond_lag_hash_type(struct bonding *bond,
					       enum netdev_lag_tx_type type)
{
	if (type != NETDEV_LAG_TX_TYPE_HASH)
		return NETDEV_LAG_HASH_NONE;

	switch (bond->params.xmit_policy) {
	case BOND_XMIT_POLICY_LAYER2:
		return NETDEV_LAG_HASH_L2;
	case BOND_XMIT_POLICY_LAYER34:
		return NETDEV_LAG_HASH_L34;
	case BOND_XMIT_POLICY_LAYER23:
		return NETDEV_LAG_HASH_L23;
	case BOND_XMIT_POLICY_ENCAP23:
		return NETDEV_LAG_HASH_E23;
	case BOND_XMIT_POLICY_ENCAP34:
		return NETDEV_LAG_HASH_E34;
	default:
		return NETDEV_LAG_HASH_UNKNOWN;
	}
}

static int bond_master_upper_dev_link(struct bonding *bond, struct slave *slave,
				      struct netlink_ext_ack *extack)
{
	struct netdev_lag_upper_info lag_upper_info;
	enum netdev_lag_tx_type type;

	type = bond_lag_tx_type(bond);
	lag_upper_info.tx_type = type;
	lag_upper_info.hash_type = bond_lag_hash_type(bond, type);

	return netdev_master_upper_dev_link(slave->dev, bond->dev, slave,
					    &lag_upper_info, extack);
}

static void bond_upper_dev_unlink(struct bonding *bond, struct slave *slave)
{
	netdev_upper_dev_unlink(slave->dev, bond->dev);
	slave->dev->flags &= ~IFF_SLAVE;
}

static struct slave *bond_alloc_slave(struct bonding *bond)
{
	struct slave *slave = NULL;

	slave = kzalloc(sizeof(*slave), GFP_KERNEL);
	if (!slave)
		return NULL;

	if (BOND_MODE(bond) == BOND_MODE_8023AD) {
		SLAVE_AD_INFO(slave) = kzalloc(sizeof(struct ad_slave_info),
					       GFP_KERNEL);
		if (!SLAVE_AD_INFO(slave)) {
			kfree(slave);
			return NULL;
		}
	}
	INIT_DELAYED_WORK(&slave->notify_work, bond_netdev_notify_work);

	return slave;
}

static void bond_free_slave(struct slave *slave)
{
	struct bonding *bond = bond_get_bond_by_slave(slave);

	cancel_delayed_work_sync(&slave->notify_work);
	if (BOND_MODE(bond) == BOND_MODE_8023AD)
		kfree(SLAVE_AD_INFO(slave));

	kfree(slave);
}

static void bond_fill_ifbond(struct bonding *bond, struct ifbond *info)
{
	info->bond_mode = BOND_MODE(bond);
	info->miimon = bond->params.miimon;
	info->num_slaves = bond->slave_cnt;
}

static void bond_fill_ifslave(struct slave *slave, struct ifslave *info)
{
	strcpy(info->slave_name, slave->dev->name);
	info->link = slave->link;
	info->state = bond_slave_state(slave);
	info->link_failure_count = slave->link_failure_count;
}

static void bond_netdev_notify_work(struct work_struct *_work)
{
	struct slave *slave = container_of(_work, struct slave,
					   notify_work.work);

	if (rtnl_trylock()) {
		struct netdev_bonding_info binfo;

		bond_fill_ifslave(slave, &binfo.slave);
		bond_fill_ifbond(slave->bond, &binfo.master);
		netdev_bonding_info_change(slave->dev, &binfo);
		rtnl_unlock();
	} else {
		queue_delayed_work(slave->bond->wq, &slave->notify_work, 1);
	}
}

void bond_queue_slave_event(struct slave *slave)
{
	queue_delayed_work(slave->bond->wq, &slave->notify_work, 0);
}

void bond_lower_state_changed(struct slave *slave)
{
	struct netdev_lag_lower_state_info info;

	info.link_up = slave->link == BOND_LINK_UP ||
		       slave->link == BOND_LINK_FAIL;
	info.tx_enabled = bond_is_active_slave(slave);
	netdev_lower_state_changed(slave->dev, &info);
}

/* enslave device <slave> to bond device <master> */
int bond_enslave(struct net_device *bond_dev, struct net_device *slave_dev,
		 struct netlink_ext_ack *extack)
{
	struct bonding *bond = netdev_priv(bond_dev);
	const struct net_device_ops *slave_ops = slave_dev->netdev_ops;
	struct slave *new_slave = NULL, *prev_slave;
	struct sockaddr_storage ss;
	int link_reporting;
	int res = 0, i;

	if (!bond->params.use_carrier &&
	    slave_dev->ethtool_ops->get_link == NULL &&
	    slave_ops->ndo_do_ioctl == NULL) {
		netdev_warn(bond_dev, "no link monitoring support for %s\n",
			    slave_dev->name);
	}

	/* already in-use? */
	if (netdev_is_rx_handler_busy(slave_dev)) {
		netdev_err(bond_dev,
			   "Error: Device is in use and cannot be enslaved\n");
		return -EBUSY;
	}

	if (bond_dev == slave_dev) {
		netdev_err(bond_dev, "cannot enslave bond to itself.\n");
		return -EPERM;
	}

	/* vlan challenged mutual exclusion */
	/* no need to lock since we're protected by rtnl_lock */
	if (slave_dev->features & NETIF_F_VLAN_CHALLENGED) {
		netdev_dbg(bond_dev, "%s is NETIF_F_VLAN_CHALLENGED\n",
			   slave_dev->name);
		if (vlan_uses_dev(bond_dev)) {
			netdev_err(bond_dev, "Error: cannot enslave VLAN challenged slave %s on VLAN enabled bond %s\n",
				   slave_dev->name, bond_dev->name);
			return -EPERM;
		} else {
			netdev_warn(bond_dev, "enslaved VLAN challenged slave %s. Adding VLANs will be blocked as long as %s is part of bond %s\n",
				    slave_dev->name, slave_dev->name,
				    bond_dev->name);
		}
	} else {
		netdev_dbg(bond_dev, "%s is !NETIF_F_VLAN_CHALLENGED\n",
			   slave_dev->name);
	}

	/* Old ifenslave binaries are no longer supported.  These can
	 * be identified with moderate accuracy by the state of the slave:
	 * the current ifenslave will set the interface down prior to
	 * enslaving it; the old ifenslave will not.
	 */
	if (slave_dev->flags & IFF_UP) {
		netdev_err(bond_dev, "%s is up - this may be due to an out of date ifenslave\n",
			   slave_dev->name);
		return -EPERM;
	}

	/* set bonding device ether type by slave - bonding netdevices are
	 * created with ether_setup, so when the slave type is not ARPHRD_ETHER
	 * there is a need to override some of the type dependent attribs/funcs.
	 *
	 * bond ether type mutual exclusion - don't allow slaves of dissimilar
	 * ether type (eg ARPHRD_ETHER and ARPHRD_INFINIBAND) share the same bond
	 */
	if (!bond_has_slaves(bond)) {
		if (bond_dev->type != slave_dev->type) {
			netdev_dbg(bond_dev, "change device type from %d to %d\n",
				   bond_dev->type, slave_dev->type);

			res = call_netdevice_notifiers(NETDEV_PRE_TYPE_CHANGE,
						       bond_dev);
			res = notifier_to_errno(res);
			if (res) {
				netdev_err(bond_dev, "refused to change device type\n");
				return -EBUSY;
			}

			/* Flush unicast and multicast addresses */
			dev_uc_flush(bond_dev);
			dev_mc_flush(bond_dev);

			if (slave_dev->type != ARPHRD_ETHER)
				bond_setup_by_slave(bond_dev, slave_dev);
			else {
				ether_setup(bond_dev);
				bond_dev->priv_flags &= ~IFF_TX_SKB_SHARING;
			}

			call_netdevice_notifiers(NETDEV_POST_TYPE_CHANGE,
						 bond_dev);
		}
	} else if (bond_dev->type != slave_dev->type) {
		netdev_err(bond_dev, "%s ether type (%d) is different from other slaves (%d), can not enslave it\n",
			   slave_dev->name, slave_dev->type, bond_dev->type);
		return -EINVAL;
	}

	if (slave_dev->type == ARPHRD_INFINIBAND &&
	    BOND_MODE(bond) != BOND_MODE_ACTIVEBACKUP) {
		netdev_warn(bond_dev, "Type (%d) supports only active-backup mode\n",
			    slave_dev->type);
		res = -EOPNOTSUPP;
		goto err_undo_flags;
	}

	if (!slave_ops->ndo_set_mac_address ||
	    slave_dev->type == ARPHRD_INFINIBAND) {
		netdev_warn(bond_dev, "The slave device specified does not support setting the MAC address\n");
		if (BOND_MODE(bond) == BOND_MODE_ACTIVEBACKUP &&
		    bond->params.fail_over_mac != BOND_FOM_ACTIVE) {
			if (!bond_has_slaves(bond)) {
				bond->params.fail_over_mac = BOND_FOM_ACTIVE;
				netdev_warn(bond_dev, "Setting fail_over_mac to active for active-backup mode\n");
			} else {
				netdev_err(bond_dev, "The slave device specified does not support setting the MAC address, but fail_over_mac is not set to active\n");
				res = -EOPNOTSUPP;
				goto err_undo_flags;
			}
		}
	}

	call_netdevice_notifiers(NETDEV_JOIN, slave_dev);

	/* If this is the first slave, then we need to set the master's hardware
	 * address to be the same as the slave's.
	 */
	if (!bond_has_slaves(bond) &&
	    bond->dev->addr_assign_type == NET_ADDR_RANDOM)
		bond_set_dev_addr(bond->dev, slave_dev);

	new_slave = bond_alloc_slave(bond);
	if (!new_slave) {
		res = -ENOMEM;
		goto err_undo_flags;
	}

	new_slave->bond = bond;
	new_slave->dev = slave_dev;
	/* Set the new_slave's queue_id to be zero.  Queue ID mapping
	 * is set via sysfs or module option if desired.
	 */
	new_slave->queue_id = 0;

	/* Save slave's original mtu and then set it to match the bond */
	new_slave->original_mtu = slave_dev->mtu;
	res = dev_set_mtu(slave_dev, bond->dev->mtu);
	if (res) {
		netdev_dbg(bond_dev, "Error %d calling dev_set_mtu\n", res);
		goto err_free;
	}

	/* Save slave's original ("permanent") mac address for modes
	 * that need it, and for restoring it upon release, and then
	 * set it to the master's address
	 */
	bond_hw_addr_copy(new_slave->perm_hwaddr, slave_dev->dev_addr,
			  slave_dev->addr_len);

	if (!bond->params.fail_over_mac ||
	    BOND_MODE(bond) != BOND_MODE_ACTIVEBACKUP) {
		/* Set slave to master's mac address.  The application already
		 * set the master's mac address to that of the first slave
		 */
		memcpy(ss.__data, bond_dev->dev_addr, bond_dev->addr_len);
		ss.ss_family = slave_dev->type;
		res = dev_set_mac_address(slave_dev, (struct sockaddr *)&ss);
		if (res) {
			netdev_dbg(bond_dev, "Error %d calling set_mac_address\n", res);
			goto err_restore_mtu;
		}
	}

	/* set slave flag before open to prevent IPv6 addrconf */
	slave_dev->flags |= IFF_SLAVE;

	/* open the slave since the application closed it */
	res = dev_open(slave_dev);
	if (res) {
		netdev_dbg(bond_dev, "Opening slave %s failed\n", slave_dev->name);
		goto err_restore_mac;
	}

	slave_dev->priv_flags |= IFF_BONDING;
	/* initialize slave stats */
	dev_get_stats(new_slave->dev, &new_slave->slave_stats);

	if (bond_is_lb(bond)) {
		/* bond_alb_init_slave() must be called before all other stages since
		 * it might fail and we do not want to have to undo everything
		 */
		res = bond_alb_init_slave(bond, new_slave);
		if (res)
			goto err_close;
	}

	res = vlan_vids_add_by_dev(slave_dev, bond_dev);
	if (res) {
		netdev_err(bond_dev, "Couldn't add bond vlan ids to %s\n",
			   slave_dev->name);
		goto err_close;
	}

	prev_slave = bond_last_slave(bond);

	new_slave->delay = 0;
	new_slave->link_failure_count = 0;

	if (bond_update_speed_duplex(new_slave) &&
	    bond_needs_speed_duplex(bond))
		new_slave->link = BOND_LINK_DOWN;

	new_slave->last_rx = jiffies -
		(msecs_to_jiffies(bond->params.arp_interval) + 1);
	for (i = 0; i < BOND_MAX_ARP_TARGETS; i++)
		new_slave->target_last_arp_rx[i] = new_slave->last_rx;

	if (bond->params.miimon && !bond->params.use_carrier) {
		link_reporting = bond_check_dev_link(bond, slave_dev, 1);

		if ((link_reporting == -1) && !bond->params.arp_interval) {
			/* miimon is set but a bonded network driver
			 * does not support ETHTOOL/MII and
			 * arp_interval is not set.  Note: if
			 * use_carrier is enabled, we will never go
			 * here (because netif_carrier is always
			 * supported); thus, we don't need to change
			 * the messages for netif_carrier.
			 */
			netdev_warn(bond_dev, "MII and ETHTOOL support not available for interface %s, and arp_interval/arp_ip_target module parameters not specified, thus bonding will not detect link failures! see bonding.txt for details\n",
				    slave_dev->name);
		} else if (link_reporting == -1) {
			/* unable get link status using mii/ethtool */
			netdev_warn(bond_dev, "can't get link status from interface %s; the network driver associated with this interface does not support MII or ETHTOOL link status reporting, thus miimon has no effect on this interface\n",
				    slave_dev->name);
		}
	}

	/* check for initial state */
	new_slave->link = BOND_LINK_NOCHANGE;
	if (bond->params.miimon) {
		if (bond_check_dev_link(bond, slave_dev, 0) == BMSR_LSTATUS) {
			if (bond->params.updelay) {
				bond_set_slave_link_state(new_slave,
							  BOND_LINK_BACK,
							  BOND_SLAVE_NOTIFY_NOW);
				new_slave->delay = bond->params.updelay;
			} else {
				bond_set_slave_link_state(new_slave,
							  BOND_LINK_UP,
							  BOND_SLAVE_NOTIFY_NOW);
			}
		} else {
			bond_set_slave_link_state(new_slave, BOND_LINK_DOWN,
						  BOND_SLAVE_NOTIFY_NOW);
		}
	} else if (bond->params.arp_interval) {
		bond_set_slave_link_state(new_slave,
					  (netif_carrier_ok(slave_dev) ?
					  BOND_LINK_UP : BOND_LINK_DOWN),
					  BOND_SLAVE_NOTIFY_NOW);
	} else {
		bond_set_slave_link_state(new_slave, BOND_LINK_UP,
					  BOND_SLAVE_NOTIFY_NOW);
	}

	if (new_slave->link != BOND_LINK_DOWN)
		new_slave->last_link_up = jiffies;
	netdev_dbg(bond_dev, "Initial state of slave_dev is BOND_LINK_%s\n",
		   new_slave->link == BOND_LINK_DOWN ? "DOWN" :
		   (new_slave->link == BOND_LINK_UP ? "UP" : "BACK"));

	if (bond_uses_primary(bond) && bond->params.primary[0]) {
		/* if there is a primary slave, remember it */
		if (strcmp(bond->params.primary, new_slave->dev->name) == 0) {
			rcu_assign_pointer(bond->primary_slave, new_slave);
			bond->force_primary = true;
		}
	}

	switch (BOND_MODE(bond)) {
	case BOND_MODE_ACTIVEBACKUP:
		bond_set_slave_inactive_flags(new_slave,
					      BOND_SLAVE_NOTIFY_NOW);
		break;
	case BOND_MODE_8023AD:
		/* in 802.3ad mode, the internal mechanism
		 * will activate the slaves in the selected
		 * aggregator
		 */
		bond_set_slave_inactive_flags(new_slave, BOND_SLAVE_NOTIFY_NOW);
		/* if this is the first slave */
		if (!prev_slave) {
			SLAVE_AD_INFO(new_slave)->id = 1;
			/* Initialize AD with the number of times that the AD timer is called in 1 second
			 * can be called only after the mac address of the bond is set
			 */
			bond_3ad_initialize(bond, 1000/AD_TIMER_INTERVAL);
		} else {
			SLAVE_AD_INFO(new_slave)->id =
				SLAVE_AD_INFO(prev_slave)->id + 1;
		}

		bond_3ad_bind_slave(new_slave);
		break;
	case BOND_MODE_TLB:
	case BOND_MODE_ALB:
		bond_set_active_slave(new_slave);
		bond_set_slave_inactive_flags(new_slave, BOND_SLAVE_NOTIFY_NOW);
		break;
	default:
		netdev_dbg(bond_dev, "This slave is always active in trunk mode\n");

		/* always active in trunk mode */
		bond_set_active_slave(new_slave);

		/* In trunking mode there is little meaning to curr_active_slave
		 * anyway (it holds no special properties of the bond device),
		 * so we can change it without calling change_active_interface()
		 */
		if (!rcu_access_pointer(bond->curr_active_slave) &&
		    new_slave->link == BOND_LINK_UP)
			rcu_assign_pointer(bond->curr_active_slave, new_slave);

		break;
	} /* switch(bond_mode) */

#ifdef CONFIG_NET_POLL_CONTROLLER
	if (bond->dev->npinfo) {
		if (slave_enable_netpoll(new_slave)) {
			netdev_info(bond_dev, "master_dev is using netpoll, but new slave device does not support netpoll\n");
			res = -EBUSY;
			goto err_detach;
		}
	}
#endif

	if (!(bond_dev->features & NETIF_F_LRO))
		dev_disable_lro(slave_dev);

	res = netdev_rx_handler_register(slave_dev, bond_handle_frame,
					 new_slave);
	if (res) {
		netdev_dbg(bond_dev, "Error %d calling netdev_rx_handler_register\n", res);
		goto err_detach;
	}

	res = bond_master_upper_dev_link(bond, new_slave, extack);
	if (res) {
		netdev_dbg(bond_dev, "Error %d calling bond_master_upper_dev_link\n", res);
		goto err_unregister;
	}

	res = bond_sysfs_slave_add(new_slave);
	if (res) {
		netdev_dbg(bond_dev, "Error %d calling bond_sysfs_slave_add\n", res);
		goto err_upper_unlink;
	}

	bond->nest_level = dev_get_nest_level(bond_dev) + 1;

	/* If the mode uses primary, then the following is handled by
	 * bond_change_active_slave().
	 */
	if (!bond_uses_primary(bond)) {
		/* set promiscuity level to new slave */
		if (bond_dev->flags & IFF_PROMISC) {
			res = dev_set_promiscuity(slave_dev, 1);
			if (res)
				goto err_sysfs_del;
		}

		/* set allmulti level to new slave */
		if (bond_dev->flags & IFF_ALLMULTI) {
			res = dev_set_allmulti(slave_dev, 1);
			if (res) {
				if (bond_dev->flags & IFF_PROMISC)
					dev_set_promiscuity(slave_dev, -1);
				goto err_sysfs_del;
			}
		}

		netif_addr_lock_bh(bond_dev);
		dev_mc_sync_multiple(slave_dev, bond_dev);
		dev_uc_sync_multiple(slave_dev, bond_dev);
		netif_addr_unlock_bh(bond_dev);

		if (BOND_MODE(bond) == BOND_MODE_8023AD) {
			/* add lacpdu mc addr to mc list */
			u8 lacpdu_multicast[ETH_ALEN] = MULTICAST_LACPDU_ADDR;

			dev_mc_add(slave_dev, lacpdu_multicast);
		}
	}

	bond->slave_cnt++;
	bond_compute_features(bond);
	bond_set_carrier(bond);

	if (bond_uses_primary(bond)) {
		block_netpoll_tx();
		bond_select_active_slave(bond);
		unblock_netpoll_tx();
	}

	if (bond_mode_uses_xmit_hash(bond))
		bond_update_slave_arr(bond, NULL);


	netdev_info(bond_dev, "Enslaving %s as %s interface with %s link\n",
		    slave_dev->name,
		    bond_is_active_slave(new_slave) ? "an active" : "a backup",
		    new_slave->link != BOND_LINK_DOWN ? "an up" : "a down");

	/* enslave is successful */
	bond_queue_slave_event(new_slave);
	return 0;

/* Undo stages on error */
err_sysfs_del:
	bond_sysfs_slave_del(new_slave);

err_upper_unlink:
	bond_upper_dev_unlink(bond, new_slave);

err_unregister:
	netdev_rx_handler_unregister(slave_dev);

err_detach:
	vlan_vids_del_by_dev(slave_dev, bond_dev);
	if (rcu_access_pointer(bond->primary_slave) == new_slave)
		RCU_INIT_POINTER(bond->primary_slave, NULL);
	if (rcu_access_pointer(bond->curr_active_slave) == new_slave) {
		block_netpoll_tx();
		bond_change_active_slave(bond, NULL);
		bond_select_active_slave(bond);
		unblock_netpoll_tx();
	}
	/* either primary_slave or curr_active_slave might've changed */
	synchronize_rcu();
	slave_disable_netpoll(new_slave);

err_close:
	slave_dev->priv_flags &= ~IFF_BONDING;
	dev_close(slave_dev);

err_restore_mac:
	slave_dev->flags &= ~IFF_SLAVE;
	if (!bond->params.fail_over_mac ||
	    BOND_MODE(bond) != BOND_MODE_ACTIVEBACKUP) {
		/* XXX TODO - fom follow mode needs to change master's
		 * MAC if this slave's MAC is in use by the bond, or at
		 * least print a warning.
		 */
		bond_hw_addr_copy(ss.__data, new_slave->perm_hwaddr,
				  new_slave->dev->addr_len);
		ss.ss_family = slave_dev->type;
		dev_set_mac_address(slave_dev, (struct sockaddr *)&ss);
	}

err_restore_mtu:
	dev_set_mtu(slave_dev, new_slave->original_mtu);

err_free:
	bond_free_slave(new_slave);

err_undo_flags:
	/* Enslave of first slave has failed and we need to fix master's mac */
	if (!bond_has_slaves(bond)) {
		if (ether_addr_equal_64bits(bond_dev->dev_addr,
					    slave_dev->dev_addr))
			eth_hw_addr_random(bond_dev);
		if (bond_dev->type != ARPHRD_ETHER) {
			dev_close(bond_dev);
			ether_setup(bond_dev);
			bond_dev->flags |= IFF_MASTER;
			bond_dev->priv_flags &= ~IFF_TX_SKB_SHARING;
		}
	}

	return res;
}

/* Try to release the slave device <slave> from the bond device <master>
 * It is legal to access curr_active_slave without a lock because all the function
 * is RTNL-locked. If "all" is true it means that the function is being called
 * while destroying a bond interface and all slaves are being released.
 *
 * The rules for slave state should be:
 *   for Active/Backup:
 *     Active stays on all backups go down
 *   for Bonded connections:
 *     The first up interface should be left on and all others downed.
 */
static int __bond_release_one(struct net_device *bond_dev,
			      struct net_device *slave_dev,
			      bool all, bool unregister)
{
	struct bonding *bond = netdev_priv(bond_dev);
	struct slave *slave, *oldcurrent;
	struct sockaddr_storage ss;
	int old_flags = bond_dev->flags;
	netdev_features_t old_features = bond_dev->features;

	/* slave is not a slave or master is not master of this slave */
	if (!(slave_dev->flags & IFF_SLAVE) ||
	    !netdev_has_upper_dev(slave_dev, bond_dev)) {
		netdev_dbg(bond_dev, "cannot release %s\n",
			   slave_dev->name);
		return -EINVAL;
	}

	block_netpoll_tx();

	slave = bond_get_slave_by_dev(bond, slave_dev);
	if (!slave) {
		/* not a slave of this bond */
		netdev_info(bond_dev, "%s not enslaved\n",
			    slave_dev->name);
		unblock_netpoll_tx();
		return -EINVAL;
	}

	bond_set_slave_inactive_flags(slave, BOND_SLAVE_NOTIFY_NOW);

	bond_sysfs_slave_del(slave);

	/* recompute stats just before removing the slave */
	bond_get_stats(bond->dev, &bond->bond_stats);

	bond_upper_dev_unlink(bond, slave);
	/* unregister rx_handler early so bond_handle_frame wouldn't be called
	 * for this slave anymore.
	 */
	netdev_rx_handler_unregister(slave_dev);

	if (BOND_MODE(bond) == BOND_MODE_8023AD)
		bond_3ad_unbind_slave(slave);

	if (bond_mode_uses_xmit_hash(bond))
		bond_update_slave_arr(bond, slave);

	netdev_info(bond_dev, "Releasing %s interface %s\n",
		    bond_is_active_slave(slave) ? "active" : "backup",
		    slave_dev->name);

	oldcurrent = rcu_access_pointer(bond->curr_active_slave);

	RCU_INIT_POINTER(bond->current_arp_slave, NULL);

	if (!all && (!bond->params.fail_over_mac ||
		     BOND_MODE(bond) != BOND_MODE_ACTIVEBACKUP)) {
		if (ether_addr_equal_64bits(bond_dev->dev_addr, slave->perm_hwaddr) &&
		    bond_has_slaves(bond))
			netdev_warn(bond_dev, "the permanent HWaddr of %s - %pM - is still in use by %s - set the HWaddr of %s to a different address to avoid conflicts\n",
				    slave_dev->name, slave->perm_hwaddr,
				    bond_dev->name, slave_dev->name);
	}

	if (rtnl_dereference(bond->primary_slave) == slave)
		RCU_INIT_POINTER(bond->primary_slave, NULL);

	if (oldcurrent == slave)
		bond_change_active_slave(bond, NULL);

	if (bond_is_lb(bond)) {
		/* Must be called only after the slave has been
		 * detached from the list and the curr_active_slave
		 * has been cleared (if our_slave == old_current),
		 * but before a new active slave is selected.
		 */
		bond_alb_deinit_slave(bond, slave);
	}

	if (all) {
		RCU_INIT_POINTER(bond->curr_active_slave, NULL);
	} else if (oldcurrent == slave) {
		/* Note that we hold RTNL over this sequence, so there
		 * is no concern that another slave add/remove event
		 * will interfere.
		 */
		bond_select_active_slave(bond);
	}

	if (!bond_has_slaves(bond)) {
		bond_set_carrier(bond);
		eth_hw_addr_random(bond_dev);
		bond->nest_level = SINGLE_DEPTH_NESTING;
	} else {
		bond->nest_level = dev_get_nest_level(bond_dev) + 1;
	}

	unblock_netpoll_tx();
	synchronize_rcu();
	bond->slave_cnt--;

	if (!bond_has_slaves(bond)) {
		call_netdevice_notifiers(NETDEV_CHANGEADDR, bond->dev);
		call_netdevice_notifiers(NETDEV_RELEASE, bond->dev);
	}

	bond_compute_features(bond);
	if (!(bond_dev->features & NETIF_F_VLAN_CHALLENGED) &&
	    (old_features & NETIF_F_VLAN_CHALLENGED))
		netdev_info(bond_dev, "last VLAN challenged slave %s left bond %s - VLAN blocking is removed\n",
			    slave_dev->name, bond_dev->name);

	vlan_vids_del_by_dev(slave_dev, bond_dev);

	/* If the mode uses primary, then this case was handled above by
	 * bond_change_active_slave(..., NULL)
	 */
	if (!bond_uses_primary(bond)) {
		/* unset promiscuity level from slave
		 * NOTE: The NETDEV_CHANGEADDR call above may change the value
		 * of the IFF_PROMISC flag in the bond_dev, but we need the
		 * value of that flag before that change, as that was the value
		 * when this slave was attached, so we cache at the start of the
		 * function and use it here. Same goes for ALLMULTI below
		 */
		if (old_flags & IFF_PROMISC)
			dev_set_promiscuity(slave_dev, -1);

		/* unset allmulti level from slave */
		if (old_flags & IFF_ALLMULTI)
			dev_set_allmulti(slave_dev, -1);

		bond_hw_addr_flush(bond_dev, slave_dev);
	}

	slave_disable_netpoll(slave);

	/* close slave before restoring its mac address */
	dev_close(slave_dev);

	if (bond->params.fail_over_mac != BOND_FOM_ACTIVE ||
	    BOND_MODE(bond) != BOND_MODE_ACTIVEBACKUP) {
		/* restore original ("permanent") mac address */
		bond_hw_addr_copy(ss.__data, slave->perm_hwaddr,
				  slave->dev->addr_len);
		ss.ss_family = slave_dev->type;
		dev_set_mac_address(slave_dev, (struct sockaddr *)&ss);
	}

	if (unregister)
		__dev_set_mtu(slave_dev, slave->original_mtu);
	else
		dev_set_mtu(slave_dev, slave->original_mtu);

	slave_dev->priv_flags &= ~IFF_BONDING;

	bond_free_slave(slave);

	return 0;
}

/* A wrapper used because of ndo_del_link */
int bond_release(struct net_device *bond_dev, struct net_device *slave_dev)
{
	return __bond_release_one(bond_dev, slave_dev, false, false);
}

/* First release a slave and then destroy the bond if no more slaves are left.
 * Must be under rtnl_lock when this function is called.
 */
static int  bond_release_and_destroy(struct net_device *bond_dev,
				     struct net_device *slave_dev)
{
	struct bonding *bond = netdev_priv(bond_dev);
	int ret;

	ret = __bond_release_one(bond_dev, slave_dev, false, true);
	if (ret == 0 && !bond_has_slaves(bond)) {
		bond_dev->priv_flags |= IFF_DISABLE_NETPOLL;
		netdev_info(bond_dev, "Destroying bond %s\n",
			    bond_dev->name);
		bond_remove_proc_entry(bond);
		unregister_netdevice(bond_dev);
	}
	return ret;
}

static void bond_info_query(struct net_device *bond_dev, struct ifbond *info)
{
	struct bonding *bond = netdev_priv(bond_dev);
	bond_fill_ifbond(bond, info);
}

static int bond_slave_info_query(struct net_device *bond_dev, struct ifslave *info)
{
	struct bonding *bond = netdev_priv(bond_dev);
	struct list_head *iter;
	int i = 0, res = -ENODEV;
	struct slave *slave;

	bond_for_each_slave(bond, slave, iter) {
		if (i++ == (int)info->slave_id) {
			res = 0;
			bond_fill_ifslave(slave, info);
			break;
		}
	}

	return res;
}

/*-------------------------------- Monitoring -------------------------------*/

/* called with rcu_read_lock() */
static int bond_miimon_inspect(struct bonding *bond)
{
	int link_state, commit = 0;
	struct list_head *iter;
	struct slave *slave;
	bool ignore_updelay;

	ignore_updelay = !rcu_dereference(bond->curr_active_slave);

	bond_for_each_slave_rcu(bond, slave, iter) {
		slave->new_link = BOND_LINK_NOCHANGE;

		link_state = bond_check_dev_link(bond, slave->dev, 0);

		switch (slave->link) {
		case BOND_LINK_UP:
			if (link_state)
				continue;

			bond_propose_link_state(slave, BOND_LINK_FAIL);
			commit++;
			slave->delay = bond->params.downdelay;
			if (slave->delay) {
				netdev_info(bond->dev, "link status down for %sinterface %s, disabling it in %d ms\n",
					    (BOND_MODE(bond) ==
					     BOND_MODE_ACTIVEBACKUP) ?
					     (bond_is_active_slave(slave) ?
					      "active " : "backup ") : "",
					    slave->dev->name,
					    bond->params.downdelay * bond->params.miimon);
			}
			/*FALLTHRU*/
		case BOND_LINK_FAIL:
			if (link_state) {
				/* recovered before downdelay expired */
				bond_propose_link_state(slave, BOND_LINK_UP);
				slave->last_link_up = jiffies;
				netdev_info(bond->dev, "link status up again after %d ms for interface %s\n",
					    (bond->params.downdelay - slave->delay) *
					    bond->params.miimon,
					    slave->dev->name);
				commit++;
				continue;
			}

			if (slave->delay <= 0) {
				slave->new_link = BOND_LINK_DOWN;
				commit++;
				continue;
			}

			slave->delay--;
			break;

		case BOND_LINK_DOWN:
			if (!link_state)
				continue;

			bond_propose_link_state(slave, BOND_LINK_BACK);
			commit++;
			slave->delay = bond->params.updelay;

			if (slave->delay) {
				netdev_info(bond->dev, "link status up for interface %s, enabling it in %d ms\n",
					    slave->dev->name,
					    ignore_updelay ? 0 :
					    bond->params.updelay *
					    bond->params.miimon);
			}
			/*FALLTHRU*/
		case BOND_LINK_BACK:
			if (!link_state) {
				bond_propose_link_state(slave, BOND_LINK_DOWN);
				netdev_info(bond->dev, "link status down again after %d ms for interface %s\n",
					    (bond->params.updelay - slave->delay) *
					    bond->params.miimon,
					    slave->dev->name);
				commit++;
				continue;
			}

			if (ignore_updelay)
				slave->delay = 0;

			if (slave->delay <= 0) {
				slave->new_link = BOND_LINK_UP;
				commit++;
				ignore_updelay = false;
				continue;
			}

			slave->delay--;
			break;
		}
	}

	return commit;
}

static void bond_miimon_commit(struct bonding *bond)
{
	struct list_head *iter;
	struct slave *slave, *primary;

	bond_for_each_slave(bond, slave, iter) {
		switch (slave->new_link) {
		case BOND_LINK_NOCHANGE:
			/* For 802.3ad mode, check current slave speed and
			 * duplex again in case its port was disabled after
			 * invalid speed/duplex reporting but recovered before
			 * link monitoring could make a decision on the actual
			 * link status
			 */
			if (BOND_MODE(bond) == BOND_MODE_8023AD &&
			    slave->link == BOND_LINK_UP)
				bond_3ad_adapter_speed_duplex_changed(slave);
			continue;

		case BOND_LINK_UP:
			if (bond_update_speed_duplex(slave) &&
			    bond_needs_speed_duplex(bond)) {
				slave->link = BOND_LINK_DOWN;
				if (net_ratelimit())
					netdev_warn(bond->dev,
						    "failed to get link speed/duplex for %s\n",
						    slave->dev->name);
				continue;
			}
			bond_set_slave_link_state(slave, BOND_LINK_UP,
						  BOND_SLAVE_NOTIFY_NOW);
			slave->last_link_up = jiffies;

			primary = rtnl_dereference(bond->primary_slave);
			if (BOND_MODE(bond) == BOND_MODE_8023AD) {
				/* prevent it from being the active one */
				bond_set_backup_slave(slave);
			} else if (BOND_MODE(bond) != BOND_MODE_ACTIVEBACKUP) {
				/* make it immediately active */
				bond_set_active_slave(slave);
			} else if (slave != primary) {
				/* prevent it from being the active one */
				bond_set_backup_slave(slave);
			}

			netdev_info(bond->dev, "link status definitely up for interface %s, %u Mbps %s duplex\n",
				    slave->dev->name,
				    slave->speed == SPEED_UNKNOWN ? 0 : slave->speed,
				    slave->duplex ? "full" : "half");

			/* notify ad that the link status has changed */
			if (BOND_MODE(bond) == BOND_MODE_8023AD)
				bond_3ad_handle_link_change(slave, BOND_LINK_UP);

			if (bond_is_lb(bond))
				bond_alb_handle_link_change(bond, slave,
							    BOND_LINK_UP);

			if (BOND_MODE(bond) == BOND_MODE_XOR)
				bond_update_slave_arr(bond, NULL);

			if (!bond->curr_active_slave || slave == primary)
				goto do_failover;

			continue;

		case BOND_LINK_DOWN:
			if (slave->link_failure_count < UINT_MAX)
				slave->link_failure_count++;

			bond_set_slave_link_state(slave, BOND_LINK_DOWN,
						  BOND_SLAVE_NOTIFY_NOW);

			if (BOND_MODE(bond) == BOND_MODE_ACTIVEBACKUP ||
			    BOND_MODE(bond) == BOND_MODE_8023AD)
				bond_set_slave_inactive_flags(slave,
							      BOND_SLAVE_NOTIFY_NOW);

			netdev_info(bond->dev, "link status definitely down for interface %s, disabling it\n",
				    slave->dev->name);

			if (BOND_MODE(bond) == BOND_MODE_8023AD)
				bond_3ad_handle_link_change(slave,
							    BOND_LINK_DOWN);

			if (bond_is_lb(bond))
				bond_alb_handle_link_change(bond, slave,
							    BOND_LINK_DOWN);

			if (BOND_MODE(bond) == BOND_MODE_XOR)
				bond_update_slave_arr(bond, NULL);

			if (slave == rcu_access_pointer(bond->curr_active_slave))
				goto do_failover;

			continue;

		default:
			netdev_err(bond->dev, "invalid new link %d on slave %s\n",
				   slave->new_link, slave->dev->name);
			slave->new_link = BOND_LINK_NOCHANGE;

			continue;
		}

do_failover:
		block_netpoll_tx();
		bond_select_active_slave(bond);
		unblock_netpoll_tx();
	}

	bond_set_carrier(bond);
}

/* bond_mii_monitor
 *
 * Really a wrapper that splits the mii monitor into two phases: an
 * inspection, then (if inspection indicates something needs to be done)
 * an acquisition of appropriate locks followed by a commit phase to
 * implement whatever link state changes are indicated.
 */
static void bond_mii_monitor(struct work_struct *work)
{
	struct bonding *bond = container_of(work, struct bonding,
					    mii_work.work);
	bool should_notify_peers = false;
	unsigned long delay;
	struct slave *slave;
	struct list_head *iter;

	delay = msecs_to_jiffies(bond->params.miimon);

	if (!bond_has_slaves(bond))
		goto re_arm;

	rcu_read_lock();

	should_notify_peers = bond_should_notify_peers(bond);

	if (bond_miimon_inspect(bond)) {
		rcu_read_unlock();

		/* Race avoidance with bond_close cancel of workqueue */
		if (!rtnl_trylock()) {
			delay = 1;
			should_notify_peers = false;
			goto re_arm;
		}

		bond_for_each_slave(bond, slave, iter) {
			bond_commit_link_state(slave, BOND_SLAVE_NOTIFY_LATER);
		}
		bond_miimon_commit(bond);

		rtnl_unlock();	/* might sleep, hold no other locks */
	} else
		rcu_read_unlock();

re_arm:
	if (bond->params.miimon)
		queue_delayed_work(bond->wq, &bond->mii_work, delay);

	if (should_notify_peers) {
		if (!rtnl_trylock())
			return;
		call_netdevice_notifiers(NETDEV_NOTIFY_PEERS, bond->dev);
		rtnl_unlock();
	}
}

static int bond_upper_dev_walk(struct net_device *upper, void *data)
{
	__be32 ip = *((__be32 *)data);

	return ip == bond_confirm_addr(upper, 0, ip);
}

static bool bond_has_this_ip(struct bonding *bond, __be32 ip)
{
	bool ret = false;

	if (ip == bond_confirm_addr(bond->dev, 0, ip))
		return true;

	rcu_read_lock();
	if (netdev_walk_all_upper_dev_rcu(bond->dev, bond_upper_dev_walk, &ip))
		ret = true;
	rcu_read_unlock();

	return ret;
}

/* We go to the (large) trouble of VLAN tagging ARP frames because
 * switches in VLAN mode (especially if ports are configured as
 * "native" to a VLAN) might not pass non-tagged frames.
 */
static void bond_arp_send(struct net_device *slave_dev, int arp_op,
			  __be32 dest_ip, __be32 src_ip,
			  struct bond_vlan_tag *tags)
{
	struct sk_buff *skb;
	struct bond_vlan_tag *outer_tag = tags;

	netdev_dbg(slave_dev, "arp %d on slave %s: dst %pI4 src %pI4\n",
		   arp_op, slave_dev->name, &dest_ip, &src_ip);

	skb = arp_create(arp_op, ETH_P_ARP, dest_ip, slave_dev, src_ip,
			 NULL, slave_dev->dev_addr, NULL);

	if (!skb) {
		net_err_ratelimited("ARP packet allocation failed\n");
		return;
	}

	if (!tags || tags->vlan_proto == VLAN_N_VID)
		goto xmit;

	tags++;

	/* Go through all the tags backwards and add them to the packet */
	while (tags->vlan_proto != VLAN_N_VID) {
		if (!tags->vlan_id) {
			tags++;
			continue;
		}

		netdev_dbg(slave_dev, "inner tag: proto %X vid %X\n",
			   ntohs(outer_tag->vlan_proto), tags->vlan_id);
		skb = vlan_insert_tag_set_proto(skb, tags->vlan_proto,
						tags->vlan_id);
		if (!skb) {
			net_err_ratelimited("failed to insert inner VLAN tag\n");
			return;
		}

		tags++;
	}
	/* Set the outer tag */
	if (outer_tag->vlan_id) {
		netdev_dbg(slave_dev, "outer tag: proto %X vid %X\n",
			   ntohs(outer_tag->vlan_proto), outer_tag->vlan_id);
		__vlan_hwaccel_put_tag(skb, outer_tag->vlan_proto,
				       outer_tag->vlan_id);
	}

xmit:
	arp_xmit(skb);
}

/* Validate the device path between the @start_dev and the @end_dev.
 * The path is valid if the @end_dev is reachable through device
 * stacking.
 * When the path is validated, collect any vlan information in the
 * path.
 */
struct bond_vlan_tag *bond_verify_device_path(struct net_device *start_dev,
					      struct net_device *end_dev,
					      int level)
{
	struct bond_vlan_tag *tags;
	struct net_device *upper;
	struct list_head  *iter;

	if (start_dev == end_dev) {
		tags = kzalloc(sizeof(*tags) * (level + 1), GFP_ATOMIC);
		if (!tags)
			return ERR_PTR(-ENOMEM);
		tags[level].vlan_proto = VLAN_N_VID;
		return tags;
	}

	netdev_for_each_upper_dev_rcu(start_dev, upper, iter) {
		tags = bond_verify_device_path(upper, end_dev, level + 1);
		if (IS_ERR_OR_NULL(tags)) {
			if (IS_ERR(tags))
				return tags;
			continue;
		}
		if (is_vlan_dev(upper)) {
			tags[level].vlan_proto = vlan_dev_vlan_proto(upper);
			tags[level].vlan_id = vlan_dev_vlan_id(upper);
		}

		return tags;
	}

	return NULL;
}

static void bond_arp_send_all(struct bonding *bond, struct slave *slave)
{
	struct rtable *rt;
	struct bond_vlan_tag *tags;
	__be32 *targets = bond->params.arp_targets, addr;
	int i;

	for (i = 0; i < BOND_MAX_ARP_TARGETS && targets[i]; i++) {
		netdev_dbg(bond->dev, "basa: target %pI4\n", &targets[i]);
		tags = NULL;

		/* Find out through which dev should the packet go */
		rt = ip_route_output(dev_net(bond->dev), targets[i], 0,
				     RTO_ONLINK, 0);
		if (IS_ERR(rt)) {
			/* there's no route to target - try to send arp
			 * probe to generate any traffic (arp_validate=0)
			 */
			if (bond->params.arp_validate)
				net_warn_ratelimited("%s: no route to arp_ip_target %pI4 and arp_validate is set\n",
						     bond->dev->name,
						     &targets[i]);
			bond_arp_send(slave->dev, ARPOP_REQUEST, targets[i],
				      0, tags);
			continue;
		}

		/* bond device itself */
		if (rt->dst.dev == bond->dev)
			goto found;

		rcu_read_lock();
		tags = bond_verify_device_path(bond->dev, rt->dst.dev, 0);
		rcu_read_unlock();

		if (!IS_ERR_OR_NULL(tags))
			goto found;

		/* Not our device - skip */
		netdev_dbg(bond->dev, "no path to arp_ip_target %pI4 via rt.dev %s\n",
			   &targets[i], rt->dst.dev ? rt->dst.dev->name : "NULL");

		ip_rt_put(rt);
		continue;

found:
		addr = bond_confirm_addr(rt->dst.dev, targets[i], 0);
		ip_rt_put(rt);
		bond_arp_send(slave->dev, ARPOP_REQUEST, targets[i],
			      addr, tags);
		kfree(tags);
	}
}

static void bond_validate_arp(struct bonding *bond, struct slave *slave, __be32 sip, __be32 tip)
{
	int i;

	if (!sip || !bond_has_this_ip(bond, tip)) {
		netdev_dbg(bond->dev, "bva: sip %pI4 tip %pI4 not found\n",
			   &sip, &tip);
		return;
	}

	i = bond_get_targets_ip(bond->params.arp_targets, sip);
	if (i == -1) {
		netdev_dbg(bond->dev, "bva: sip %pI4 not found in targets\n",
			   &sip);
		return;
	}
	slave->last_rx = jiffies;
	slave->target_last_arp_rx[i] = jiffies;
}

int bond_arp_rcv(const struct sk_buff *skb, struct bonding *bond,
		 struct slave *slave)
{
	struct arphdr *arp = (struct arphdr *)skb->data;
	struct slave *curr_active_slave, *curr_arp_slave;
	unsigned char *arp_ptr;
	__be32 sip, tip;
	int alen, is_arp = skb->protocol == __cpu_to_be16(ETH_P_ARP);

	if (!slave_do_arp_validate(bond, slave)) {
		if ((slave_do_arp_validate_only(bond) && is_arp) ||
		    !slave_do_arp_validate_only(bond))
			slave->last_rx = jiffies;
		return RX_HANDLER_ANOTHER;
	} else if (!is_arp) {
		return RX_HANDLER_ANOTHER;
	}

	alen = arp_hdr_len(bond->dev);

	netdev_dbg(bond->dev, "bond_arp_rcv: skb->dev %s\n",
		   skb->dev->name);

	if (alen > skb_headlen(skb)) {
		arp = kmalloc(alen, GFP_ATOMIC);
		if (!arp)
			goto out_unlock;
		if (skb_copy_bits(skb, 0, arp, alen) < 0)
			goto out_unlock;
	}

	if (arp->ar_hln != bond->dev->addr_len ||
	    skb->pkt_type == PACKET_OTHERHOST ||
	    skb->pkt_type == PACKET_LOOPBACK ||
	    arp->ar_hrd != htons(ARPHRD_ETHER) ||
	    arp->ar_pro != htons(ETH_P_IP) ||
	    arp->ar_pln != 4)
		goto out_unlock;

	arp_ptr = (unsigned char *)(arp + 1);
	arp_ptr += bond->dev->addr_len;
	memcpy(&sip, arp_ptr, 4);
	arp_ptr += 4 + bond->dev->addr_len;
	memcpy(&tip, arp_ptr, 4);

	netdev_dbg(bond->dev, "bond_arp_rcv: %s/%d av %d sv %d sip %pI4 tip %pI4\n",
		   slave->dev->name, bond_slave_state(slave),
		     bond->params.arp_validate, slave_do_arp_validate(bond, slave),
		     &sip, &tip);

	curr_active_slave = rcu_dereference(bond->curr_active_slave);
	curr_arp_slave = rcu_dereference(bond->current_arp_slave);

	/* We 'trust' the received ARP enough to validate it if:
	 *
	 * (a) the slave receiving the ARP is active (which includes the
	 * current ARP slave, if any), or
	 *
	 * (b) the receiving slave isn't active, but there is a currently
	 * active slave and it received valid arp reply(s) after it became
	 * the currently active slave, or
	 *
	 * (c) there is an ARP slave that sent an ARP during the prior ARP
	 * interval, and we receive an ARP reply on any slave.  We accept
	 * these because switch FDB update delays may deliver the ARP
	 * reply to a slave other than the sender of the ARP request.
	 *
	 * Note: for (b), backup slaves are receiving the broadcast ARP
	 * request, not a reply.  This request passes from the sending
	 * slave through the L2 switch(es) to the receiving slave.  Since
	 * this is checking the request, sip/tip are swapped for
	 * validation.
	 *
	 * This is done to avoid endless looping when we can't reach the
	 * arp_ip_target and fool ourselves with our own arp requests.
	 */
	if (bond_is_active_slave(slave))
		bond_validate_arp(bond, slave, sip, tip);
	else if (curr_active_slave &&
		 time_after(slave_last_rx(bond, curr_active_slave),
			    curr_active_slave->last_link_up))
		bond_validate_arp(bond, slave, tip, sip);
	else if (curr_arp_slave && (arp->ar_op == htons(ARPOP_REPLY)) &&
		 bond_time_in_interval(bond,
				       dev_trans_start(curr_arp_slave->dev), 1))
		bond_validate_arp(bond, slave, sip, tip);

out_unlock:
	if (arp != (struct arphdr *)skb->data)
		kfree(arp);
	return RX_HANDLER_ANOTHER;
}

/* function to verify if we're in the arp_interval timeslice, returns true if
 * (last_act - arp_interval) <= jiffies <= (last_act + mod * arp_interval +
 * arp_interval/2) . the arp_interval/2 is needed for really fast networks.
 */
static bool bond_time_in_interval(struct bonding *bond, unsigned long last_act,
				  int mod)
{
	int delta_in_ticks = msecs_to_jiffies(bond->params.arp_interval);

	return time_in_range(jiffies,
			     last_act - delta_in_ticks,
			     last_act + mod * delta_in_ticks + delta_in_ticks/2);
}

/* This function is called regularly to monitor each slave's link
 * ensuring that traffic is being sent and received when arp monitoring
 * is used in load-balancing mode. if the adapter has been dormant, then an
 * arp is transmitted to generate traffic. see activebackup_arp_monitor for
 * arp monitoring in active backup mode.
 */
static void bond_loadbalance_arp_mon(struct bonding *bond)
{
	struct slave *slave, *oldcurrent;
	struct list_head *iter;
	int do_failover = 0, slave_state_changed = 0;

	if (!bond_has_slaves(bond))
		goto re_arm;

	rcu_read_lock();

	oldcurrent = rcu_dereference(bond->curr_active_slave);
	/* see if any of the previous devices are up now (i.e. they have
	 * xmt and rcv traffic). the curr_active_slave does not come into
	 * the picture unless it is null. also, slave->last_link_up is not
	 * needed here because we send an arp on each slave and give a slave
	 * as long as it needs to get the tx/rx within the delta.
	 * TODO: what about up/down delay in arp mode? it wasn't here before
	 *       so it can wait
	 */
	bond_for_each_slave_rcu(bond, slave, iter) {
		unsigned long trans_start = dev_trans_start(slave->dev);

		slave->new_link = BOND_LINK_NOCHANGE;

		if (slave->link != BOND_LINK_UP) {
			if (bond_time_in_interval(bond, trans_start, 1) &&
			    bond_time_in_interval(bond, slave->last_rx, 1)) {

				slave->new_link = BOND_LINK_UP;
				slave_state_changed = 1;

				/* primary_slave has no meaning in round-robin
				 * mode. the window of a slave being up and
				 * curr_active_slave being null after enslaving
				 * is closed.
				 */
				if (!oldcurrent) {
					netdev_info(bond->dev, "link status definitely up for interface %s\n",
						    slave->dev->name);
					do_failover = 1;
				} else {
					netdev_info(bond->dev, "interface %s is now up\n",
						    slave->dev->name);
				}
			}
		} else {
			/* slave->link == BOND_LINK_UP */

			/* not all switches will respond to an arp request
			 * when the source ip is 0, so don't take the link down
			 * if we don't know our ip yet
			 */
			if (!bond_time_in_interval(bond, trans_start, 2) ||
			    !bond_time_in_interval(bond, slave->last_rx, 2)) {

				slave->new_link = BOND_LINK_DOWN;
				slave_state_changed = 1;

				if (slave->link_failure_count < UINT_MAX)
					slave->link_failure_count++;

				netdev_info(bond->dev, "interface %s is now down\n",
					    slave->dev->name);

				if (slave == oldcurrent)
					do_failover = 1;
			}
		}

		/* note: if switch is in round-robin mode, all links
		 * must tx arp to ensure all links rx an arp - otherwise
		 * links may oscillate or not come up at all; if switch is
		 * in something like xor mode, there is nothing we can
		 * do - all replies will be rx'ed on same link causing slaves
		 * to be unstable during low/no traffic periods
		 */
		if (bond_slave_is_up(slave))
			bond_arp_send_all(bond, slave);
	}

	rcu_read_unlock();

	if (do_failover || slave_state_changed) {
		if (!rtnl_trylock())
			goto re_arm;

		bond_for_each_slave(bond, slave, iter) {
			if (slave->new_link != BOND_LINK_NOCHANGE)
				slave->link = slave->new_link;
		}

		if (slave_state_changed) {
			bond_slave_state_change(bond);
			if (BOND_MODE(bond) == BOND_MODE_XOR)
				bond_update_slave_arr(bond, NULL);
		}
		if (do_failover) {
			block_netpoll_tx();
			bond_select_active_slave(bond);
			unblock_netpoll_tx();
		}
		rtnl_unlock();
	}

re_arm:
	if (bond->params.arp_interval)
		queue_delayed_work(bond->wq, &bond->arp_work,
				   msecs_to_jiffies(bond->params.arp_interval));
}

/* Called to inspect slaves for active-backup mode ARP monitor link state
 * changes.  Sets new_link in slaves to specify what action should take
 * place for the slave.  Returns 0 if no changes are found, >0 if changes
 * to link states must be committed.
 *
 * Called with rcu_read_lock held.
 */
static int bond_ab_arp_inspect(struct bonding *bond)
{
	unsigned long trans_start, last_rx;
	struct list_head *iter;
	struct slave *slave;
	int commit = 0;

	bond_for_each_slave_rcu(bond, slave, iter) {
		slave->new_link = BOND_LINK_NOCHANGE;
		last_rx = slave_last_rx(bond, slave);

		if (slave->link != BOND_LINK_UP) {
			if (bond_time_in_interval(bond, last_rx, 1)) {
				slave->new_link = BOND_LINK_UP;
				commit++;
			}
			continue;
		}

		/* Give slaves 2*delta after being enslaved or made
		 * active.  This avoids bouncing, as the last receive
		 * times need a full ARP monitor cycle to be updated.
		 */
		if (bond_time_in_interval(bond, slave->last_link_up, 2))
			continue;

		/* Backup slave is down if:
		 * - No current_arp_slave AND
		 * - more than 3*delta since last receive AND
		 * - the bond has an IP address
		 *
		 * Note: a non-null current_arp_slave indicates
		 * the curr_active_slave went down and we are
		 * searching for a new one; under this condition
		 * we only take the curr_active_slave down - this
		 * gives each slave a chance to tx/rx traffic
		 * before being taken out
		 */
		if (!bond_is_active_slave(slave) &&
		    !rcu_access_pointer(bond->current_arp_slave) &&
		    !bond_time_in_interval(bond, last_rx, 3)) {
			slave->new_link = BOND_LINK_DOWN;
			commit++;
		}

		/* Active slave is down if:
		 * - more than 2*delta since transmitting OR
		 * - (more than 2*delta since receive AND
		 *    the bond has an IP address)
		 */
		trans_start = dev_trans_start(slave->dev);
		if (bond_is_active_slave(slave) &&
		    (!bond_time_in_interval(bond, trans_start, 2) ||
		     !bond_time_in_interval(bond, last_rx, 2))) {
			slave->new_link = BOND_LINK_DOWN;
			commit++;
		}
	}

	return commit;
}

/* Called to commit link state changes noted by inspection step of
 * active-backup mode ARP monitor.
 *
 * Called with RTNL hold.
 */
static void bond_ab_arp_commit(struct bonding *bond)
{
	unsigned long trans_start;
	struct list_head *iter;
	struct slave *slave;

	bond_for_each_slave(bond, slave, iter) {
		switch (slave->new_link) {
		case BOND_LINK_NOCHANGE:
			continue;

		case BOND_LINK_UP:
			trans_start = dev_trans_start(slave->dev);
			if (rtnl_dereference(bond->curr_active_slave) != slave ||
			    (!rtnl_dereference(bond->curr_active_slave) &&
			     bond_time_in_interval(bond, trans_start, 1))) {
				struct slave *current_arp_slave;

				current_arp_slave = rtnl_dereference(bond->current_arp_slave);
				bond_set_slave_link_state(slave, BOND_LINK_UP,
							  BOND_SLAVE_NOTIFY_NOW);
				if (current_arp_slave) {
					bond_set_slave_inactive_flags(
						current_arp_slave,
						BOND_SLAVE_NOTIFY_NOW);
					RCU_INIT_POINTER(bond->current_arp_slave, NULL);
				}

				netdev_info(bond->dev, "link status definitely up for interface %s\n",
					    slave->dev->name);

				if (!rtnl_dereference(bond->curr_active_slave) ||
				    slave == rtnl_dereference(bond->primary_slave))
					goto do_failover;

			}

			continue;

		case BOND_LINK_DOWN:
			if (slave->link_failure_count < UINT_MAX)
				slave->link_failure_count++;

			bond_set_slave_link_state(slave, BOND_LINK_DOWN,
						  BOND_SLAVE_NOTIFY_NOW);
			bond_set_slave_inactive_flags(slave,
						      BOND_SLAVE_NOTIFY_NOW);

			netdev_info(bond->dev, "link status definitely down for interface %s, disabling it\n",
				    slave->dev->name);

			if (slave == rtnl_dereference(bond->curr_active_slave)) {
				RCU_INIT_POINTER(bond->current_arp_slave, NULL);
				goto do_failover;
			}

			continue;

		default:
			netdev_err(bond->dev, "impossible: new_link %d on slave %s\n",
				   slave->new_link, slave->dev->name);
			continue;
		}

do_failover:
		block_netpoll_tx();
		bond_select_active_slave(bond);
		unblock_netpoll_tx();
	}

	bond_set_carrier(bond);
}

/* Send ARP probes for active-backup mode ARP monitor.
 *
 * Called with rcu_read_lock held.
 */
static bool bond_ab_arp_probe(struct bonding *bond)
{
	struct slave *slave, *before = NULL, *new_slave = NULL,
		     *curr_arp_slave = rcu_dereference(bond->current_arp_slave),
		     *curr_active_slave = rcu_dereference(bond->curr_active_slave);
	struct list_head *iter;
	bool found = false;
	bool should_notify_rtnl = BOND_SLAVE_NOTIFY_LATER;

	if (curr_arp_slave && curr_active_slave)
		netdev_info(bond->dev, "PROBE: c_arp %s && cas %s BAD\n",
			    curr_arp_slave->dev->name,
			    curr_active_slave->dev->name);

	if (curr_active_slave) {
		bond_arp_send_all(bond, curr_active_slave);
		return should_notify_rtnl;
	}

	/* if we don't have a curr_active_slave, search for the next available
	 * backup slave from the current_arp_slave and make it the candidate
	 * for becoming the curr_active_slave
	 */

	if (!curr_arp_slave) {
		curr_arp_slave = bond_first_slave_rcu(bond);
		if (!curr_arp_slave)
			return should_notify_rtnl;
	}

	bond_set_slave_inactive_flags(curr_arp_slave, BOND_SLAVE_NOTIFY_LATER);

	bond_for_each_slave_rcu(bond, slave, iter) {
		if (!found && !before && bond_slave_is_up(slave))
			before = slave;

		if (found && !new_slave && bond_slave_is_up(slave))
			new_slave = slave;
		/* if the link state is up at this point, we
		 * mark it down - this can happen if we have
		 * simultaneous link failures and
		 * reselect_active_interface doesn't make this
		 * one the current slave so it is still marked
		 * up when it is actually down
		 */
		if (!bond_slave_is_up(slave) && slave->link == BOND_LINK_UP) {
			bond_set_slave_link_state(slave, BOND_LINK_DOWN,
						  BOND_SLAVE_NOTIFY_LATER);
			if (slave->link_failure_count < UINT_MAX)
				slave->link_failure_count++;

			bond_set_slave_inactive_flags(slave,
						      BOND_SLAVE_NOTIFY_LATER);

			netdev_info(bond->dev, "backup interface %s is now down\n",
				    slave->dev->name);
		}
		if (slave == curr_arp_slave)
			found = true;
	}

	if (!new_slave && before)
		new_slave = before;

	if (!new_slave)
		goto check_state;

	bond_set_slave_link_state(new_slave, BOND_LINK_BACK,
				  BOND_SLAVE_NOTIFY_LATER);
	bond_set_slave_active_flags(new_slave, BOND_SLAVE_NOTIFY_LATER);
	bond_arp_send_all(bond, new_slave);
	new_slave->last_link_up = jiffies;
	rcu_assign_pointer(bond->current_arp_slave, new_slave);

check_state:
	bond_for_each_slave_rcu(bond, slave, iter) {
		if (slave->should_notify || slave->should_notify_link) {
			should_notify_rtnl = BOND_SLAVE_NOTIFY_NOW;
			break;
		}
	}
	return should_notify_rtnl;
}

static void bond_activebackup_arp_mon(struct bonding *bond)
{
	bool should_notify_peers = false;
	bool should_notify_rtnl = false;
	int delta_in_ticks;

	delta_in_ticks = msecs_to_jiffies(bond->params.arp_interval);

	if (!bond_has_slaves(bond))
		goto re_arm;

	rcu_read_lock();

	should_notify_peers = bond_should_notify_peers(bond);

	if (bond_ab_arp_inspect(bond)) {
		rcu_read_unlock();

		/* Race avoidance with bond_close flush of workqueue */
		if (!rtnl_trylock()) {
			delta_in_ticks = 1;
			should_notify_peers = false;
			goto re_arm;
		}

		bond_ab_arp_commit(bond);

		rtnl_unlock();
		rcu_read_lock();
	}

	should_notify_rtnl = bond_ab_arp_probe(bond);
	rcu_read_unlock();

re_arm:
	if (bond->params.arp_interval)
		queue_delayed_work(bond->wq, &bond->arp_work, delta_in_ticks);

	if (should_notify_peers || should_notify_rtnl) {
		if (!rtnl_trylock())
			return;

		if (should_notify_peers)
			call_netdevice_notifiers(NETDEV_NOTIFY_PEERS,
						 bond->dev);
		if (should_notify_rtnl) {
			bond_slave_state_notify(bond);
			bond_slave_link_notify(bond);
		}

		rtnl_unlock();
	}
}

static void bond_arp_monitor(struct work_struct *work)
{
	struct bonding *bond = container_of(work, struct bonding,
					    arp_work.work);

	if (BOND_MODE(bond) == BOND_MODE_ACTIVEBACKUP)
		bond_activebackup_arp_mon(bond);
	else
		bond_loadbalance_arp_mon(bond);
}

/*-------------------------- netdev event handling --------------------------*/

/* Change device name */
static int bond_event_changename(struct bonding *bond)
{
	bond_remove_proc_entry(bond);
	bond_create_proc_entry(bond);

	bond_debug_reregister(bond);

	return NOTIFY_DONE;
}

static int bond_master_netdev_event(unsigned long event,
				    struct net_device *bond_dev)
{
	struct bonding *event_bond = netdev_priv(bond_dev);

	switch (event) {
	case NETDEV_CHANGENAME:
		return bond_event_changename(event_bond);
	case NETDEV_UNREGISTER:
		bond_remove_proc_entry(event_bond);
		break;
	case NETDEV_REGISTER:
		bond_create_proc_entry(event_bond);
		break;
	case NETDEV_NOTIFY_PEERS:
		if (event_bond->send_peer_notif)
			event_bond->send_peer_notif--;
		break;
	default:
		break;
	}

	return NOTIFY_DONE;
}

static int bond_slave_netdev_event(unsigned long event,
				   struct net_device *slave_dev)
{
	struct slave *slave = bond_slave_get_rtnl(slave_dev), *primary;
	struct bonding *bond;
	struct net_device *bond_dev;

	/* A netdev event can be generated while enslaving a device
	 * before netdev_rx_handler_register is called in which case
	 * slave will be NULL
	 */
	if (!slave)
		return NOTIFY_DONE;
	bond_dev = slave->bond->dev;
	bond = slave->bond;
	primary = rtnl_dereference(bond->primary_slave);

	switch (event) {
	case NETDEV_UNREGISTER:
		if (bond_dev->type != ARPHRD_ETHER)
			bond_release_and_destroy(bond_dev, slave_dev);
		else
			__bond_release_one(bond_dev, slave_dev, false, true);
		break;
	case NETDEV_UP:
	case NETDEV_CHANGE:
		/* For 802.3ad mode only:
		 * Getting invalid Speed/Duplex values here will put slave
		 * in weird state. Mark it as link-fail if the link was
		 * previously up or link-down if it hasn't yet come up, and
		 * let link-monitoring (miimon) set it right when correct
		 * speeds/duplex are available.
		 */
		if (bond_update_speed_duplex(slave) &&
		    BOND_MODE(bond) == BOND_MODE_8023AD) {
			if (slave->last_link_up)
				slave->link = BOND_LINK_FAIL;
			else
				slave->link = BOND_LINK_DOWN;
		}

		if (BOND_MODE(bond) == BOND_MODE_8023AD)
			bond_3ad_adapter_speed_duplex_changed(slave);
		/* Fallthrough */
	case NETDEV_DOWN:
		/* Refresh slave-array if applicable!
		 * If the setup does not use miimon or arpmon (mode-specific!),
		 * then these events will not cause the slave-array to be
		 * refreshed. This will cause xmit to use a slave that is not
		 * usable. Avoid such situation by refeshing the array at these
		 * events. If these (miimon/arpmon) parameters are configured
		 * then array gets refreshed twice and that should be fine!
		 */
		if (bond_mode_uses_xmit_hash(bond))
			bond_update_slave_arr(bond, NULL);
		break;
	case NETDEV_CHANGEMTU:
		/* TODO: Should slaves be allowed to
		 * independently alter their MTU?  For
		 * an active-backup bond, slaves need
		 * not be the same type of device, so
		 * MTUs may vary.  For other modes,
		 * slaves arguably should have the
		 * same MTUs. To do this, we'd need to
		 * take over the slave's change_mtu
		 * function for the duration of their
		 * servitude.
		 */
		break;
	case NETDEV_CHANGENAME:
		/* we don't care if we don't have primary set */
		if (!bond_uses_primary(bond) ||
		    !bond->params.primary[0])
			break;

		if (slave == primary) {
			/* slave's name changed - he's no longer primary */
			RCU_INIT_POINTER(bond->primary_slave, NULL);
		} else if (!strcmp(slave_dev->name, bond->params.primary)) {
			/* we have a new primary slave */
			rcu_assign_pointer(bond->primary_slave, slave);
		} else { /* we didn't change primary - exit */
			break;
		}

		netdev_info(bond->dev, "Primary slave changed to %s, reselecting active slave\n",
			    primary ? slave_dev->name : "none");

		block_netpoll_tx();
		bond_select_active_slave(bond);
		unblock_netpoll_tx();
		break;
	case NETDEV_FEAT_CHANGE:
		bond_compute_features(bond);
		break;
	case NETDEV_RESEND_IGMP:
		/* Propagate to master device */
		call_netdevice_notifiers(event, slave->bond->dev);
		break;
	default:
		break;
	}

	return NOTIFY_DONE;
}

/* bond_netdev_event: handle netdev notifier chain events.
 *
 * This function receives events for the netdev chain.  The caller (an
 * ioctl handler calling blocking_notifier_call_chain) holds the necessary
 * locks for us to safely manipulate the slave devices (RTNL lock,
 * dev_probe_lock).
 */
static int bond_netdev_event(struct notifier_block *this,
			     unsigned long event, void *ptr)
{
	struct net_device *event_dev = netdev_notifier_info_to_dev(ptr);

	netdev_dbg(event_dev, "event: %lx\n", event);

	if (!(event_dev->priv_flags & IFF_BONDING))
		return NOTIFY_DONE;

	if (event_dev->flags & IFF_MASTER) {
		int ret;

		netdev_dbg(event_dev, "IFF_MASTER\n");
		ret = bond_master_netdev_event(event, event_dev);
		if (ret != NOTIFY_DONE)
			return ret;
	}

	if (event_dev->flags & IFF_SLAVE) {
		netdev_dbg(event_dev, "IFF_SLAVE\n");
		return bond_slave_netdev_event(event, event_dev);
	}

	return NOTIFY_DONE;
}

static struct notifier_block bond_netdev_notifier = {
	.notifier_call = bond_netdev_event,
};

/*---------------------------- Hashing Policies -----------------------------*/

/* L2 hash helper */
static inline u32 bond_eth_hash(struct sk_buff *skb)
{
	struct ethhdr *ep, hdr_tmp;

	ep = skb_header_pointer(skb, 0, sizeof(hdr_tmp), &hdr_tmp);
	if (ep)
		return ep->h_dest[5] ^ ep->h_source[5] ^ ep->h_proto;
	return 0;
}

/* Extract the appropriate headers based on bond's xmit policy */
static bool bond_flow_dissect(struct bonding *bond, struct sk_buff *skb,
			      struct flow_keys *fk)
{
	const struct ipv6hdr *iph6;
	const struct iphdr *iph;
	int noff, proto = -1;

	if (bond->params.xmit_policy > BOND_XMIT_POLICY_LAYER23)
		return skb_flow_dissect_flow_keys(skb, fk, 0);

	fk->ports.ports = 0;
	noff = skb_network_offset(skb);
	if (skb->protocol == htons(ETH_P_IP)) {
		if (unlikely(!pskb_may_pull(skb, noff + sizeof(*iph))))
			return false;
		iph = ip_hdr(skb);
		iph_to_flow_copy_v4addrs(fk, iph);
		noff += iph->ihl << 2;
		if (!ip_is_fragment(iph))
			proto = iph->protocol;
	} else if (skb->protocol == htons(ETH_P_IPV6)) {
		if (unlikely(!pskb_may_pull(skb, noff + sizeof(*iph6))))
			return false;
		iph6 = ipv6_hdr(skb);
		iph_to_flow_copy_v6addrs(fk, iph6);
		noff += sizeof(*iph6);
		proto = iph6->nexthdr;
	} else {
		return false;
	}
	if (bond->params.xmit_policy == BOND_XMIT_POLICY_LAYER34 && proto >= 0)
		fk->ports.ports = skb_flow_get_ports(skb, noff, proto);

	return true;
}

/**
 * bond_xmit_hash - generate a hash value based on the xmit policy
 * @bond: bonding device
 * @skb: buffer to use for headers
 *
 * This function will extract the necessary headers from the skb buffer and use
 * them to generate a hash based on the xmit_policy set in the bonding device
 */
u32 bond_xmit_hash(struct bonding *bond, struct sk_buff *skb)
{
	struct flow_keys flow;
	u32 hash;

	if (bond->params.xmit_policy == BOND_XMIT_POLICY_ENCAP34 &&
	    skb->l4_hash)
		return skb->hash;

	if (bond->params.xmit_policy == BOND_XMIT_POLICY_LAYER2 ||
	    !bond_flow_dissect(bond, skb, &flow))
		return bond_eth_hash(skb);

	if (bond->params.xmit_policy == BOND_XMIT_POLICY_LAYER23 ||
	    bond->params.xmit_policy == BOND_XMIT_POLICY_ENCAP23)
		hash = bond_eth_hash(skb);
	else
		hash = (__force u32)flow.ports.ports;
	hash ^= (__force u32)flow_get_u32_dst(&flow) ^
		(__force u32)flow_get_u32_src(&flow);
	hash ^= (hash >> 16);
	hash ^= (hash >> 8);

	return hash >> 1;
}

/*-------------------------- Device entry points ----------------------------*/

void bond_work_init_all(struct bonding *bond)
{
	INIT_DELAYED_WORK(&bond->mcast_work,
			  bond_resend_igmp_join_requests_delayed);
	INIT_DELAYED_WORK(&bond->alb_work, bond_alb_monitor);
	INIT_DELAYED_WORK(&bond->mii_work, bond_mii_monitor);
	INIT_DELAYED_WORK(&bond->arp_work, bond_arp_monitor);
	INIT_DELAYED_WORK(&bond->ad_work, bond_3ad_state_machine_handler);
	INIT_DELAYED_WORK(&bond->slave_arr_work, bond_slave_arr_handler);
}

static void bond_work_cancel_all(struct bonding *bond)
{
	cancel_delayed_work_sync(&bond->mii_work);
	cancel_delayed_work_sync(&bond->arp_work);
	cancel_delayed_work_sync(&bond->alb_work);
	cancel_delayed_work_sync(&bond->ad_work);
	cancel_delayed_work_sync(&bond->mcast_work);
	cancel_delayed_work_sync(&bond->slave_arr_work);
}

static int bond_open(struct net_device *bond_dev)
{
	struct bonding *bond = netdev_priv(bond_dev);
	struct list_head *iter;
	struct slave *slave;

	/* reset slave->backup and slave->inactive */
	if (bond_has_slaves(bond)) {
		bond_for_each_slave(bond, slave, iter) {
			if (bond_uses_primary(bond) &&
			    slave != rcu_access_pointer(bond->curr_active_slave)) {
				bond_set_slave_inactive_flags(slave,
							      BOND_SLAVE_NOTIFY_NOW);
			} else if (BOND_MODE(bond) != BOND_MODE_8023AD) {
				bond_set_slave_active_flags(slave,
							    BOND_SLAVE_NOTIFY_NOW);
			}
		}
	}

	if (bond_is_lb(bond)) {
		/* bond_alb_initialize must be called before the timer
		 * is started.
		 */
		if (bond_alb_initialize(bond, (BOND_MODE(bond) == BOND_MODE_ALB)))
			return -ENOMEM;
		if (bond->params.tlb_dynamic_lb)
			queue_delayed_work(bond->wq, &bond->alb_work, 0);
	}

	if (bond->params.miimon)  /* link check interval, in milliseconds. */
		queue_delayed_work(bond->wq, &bond->mii_work, 0);

	if (bond->params.arp_interval) {  /* arp interval, in milliseconds. */
		queue_delayed_work(bond->wq, &bond->arp_work, 0);
		bond->recv_probe = bond_arp_rcv;
	}

	if (BOND_MODE(bond) == BOND_MODE_8023AD) {
		queue_delayed_work(bond->wq, &bond->ad_work, 0);
		/* register to receive LACPDUs */
		bond->recv_probe = bond_3ad_lacpdu_recv;
		bond_3ad_initiate_agg_selection(bond, 1);
	}

	if (bond_mode_uses_xmit_hash(bond))
		bond_update_slave_arr(bond, NULL);

	return 0;
}

static int bond_close(struct net_device *bond_dev)
{
	struct bonding *bond = netdev_priv(bond_dev);

	bond_work_cancel_all(bond);
	bond->send_peer_notif = 0;
	if (bond_is_lb(bond))
		bond_alb_deinitialize(bond);
	bond->recv_probe = NULL;

	return 0;
}

/* fold stats, assuming all rtnl_link_stats64 fields are u64, but
 * that some drivers can provide 32bit values only.
 */
static void bond_fold_stats(struct rtnl_link_stats64 *_res,
			    const struct rtnl_link_stats64 *_new,
			    const struct rtnl_link_stats64 *_old)
{
	const u64 *new = (const u64 *)_new;
	const u64 *old = (const u64 *)_old;
	u64 *res = (u64 *)_res;
	int i;

	for (i = 0; i < sizeof(*_res) / sizeof(u64); i++) {
		u64 nv = new[i];
		u64 ov = old[i];
		s64 delta = nv - ov;

		/* detects if this particular field is 32bit only */
		if (((nv | ov) >> 32) == 0)
			delta = (s64)(s32)((u32)nv - (u32)ov);

		/* filter anomalies, some drivers reset their stats
		 * at down/up events.
		 */
		if (delta > 0)
			res[i] += delta;
	}
}

static int bond_get_nest_level(struct net_device *bond_dev)
{
	struct bonding *bond = netdev_priv(bond_dev);

	return bond->nest_level;
}

static void bond_get_stats(struct net_device *bond_dev,
			   struct rtnl_link_stats64 *stats)
{
	struct bonding *bond = netdev_priv(bond_dev);
	struct rtnl_link_stats64 temp;
	struct list_head *iter;
	struct slave *slave;

	spin_lock_nested(&bond->stats_lock, bond_get_nest_level(bond_dev));
	memcpy(stats, &bond->bond_stats, sizeof(*stats));

	rcu_read_lock();
	bond_for_each_slave_rcu(bond, slave, iter) {
		const struct rtnl_link_stats64 *new =
			dev_get_stats(slave->dev, &temp);

		bond_fold_stats(stats, new, &slave->slave_stats);

		/* save off the slave stats for the next run */
		memcpy(&slave->slave_stats, new, sizeof(*new));
	}
	rcu_read_unlock();

	memcpy(&bond->bond_stats, stats, sizeof(*stats));
	spin_unlock(&bond->stats_lock);
}

static int bond_do_ioctl(struct net_device *bond_dev, struct ifreq *ifr, int cmd)
{
	struct bonding *bond = netdev_priv(bond_dev);
	struct net_device *slave_dev = NULL;
	struct ifbond k_binfo;
	struct ifbond __user *u_binfo = NULL;
	struct ifslave k_sinfo;
	struct ifslave __user *u_sinfo = NULL;
	struct mii_ioctl_data *mii = NULL;
	struct bond_opt_value newval;
	struct net *net;
	int res = 0;

	netdev_dbg(bond_dev, "bond_ioctl: cmd=%d\n", cmd);

	switch (cmd) {
	case SIOCGMIIPHY:
		mii = if_mii(ifr);
		if (!mii)
			return -EINVAL;

		mii->phy_id = 0;
		/* Fall Through */
	case SIOCGMIIREG:
		/* We do this again just in case we were called by SIOCGMIIREG
		 * instead of SIOCGMIIPHY.
		 */
		mii = if_mii(ifr);
		if (!mii)
			return -EINVAL;

		if (mii->reg_num == 1) {
			mii->val_out = 0;
			if (netif_carrier_ok(bond->dev))
				mii->val_out = BMSR_LSTATUS;
		}

		return 0;
	case BOND_INFO_QUERY_OLD:
	case SIOCBONDINFOQUERY:
		u_binfo = (struct ifbond __user *)ifr->ifr_data;

		if (copy_from_user(&k_binfo, u_binfo, sizeof(ifbond)))
			return -EFAULT;

		bond_info_query(bond_dev, &k_binfo);
		if (copy_to_user(u_binfo, &k_binfo, sizeof(ifbond)))
			return -EFAULT;

		return 0;
	case BOND_SLAVE_INFO_QUERY_OLD:
	case SIOCBONDSLAVEINFOQUERY:
		u_sinfo = (struct ifslave __user *)ifr->ifr_data;

		if (copy_from_user(&k_sinfo, u_sinfo, sizeof(ifslave)))
			return -EFAULT;

		res = bond_slave_info_query(bond_dev, &k_sinfo);
		if (res == 0 &&
		    copy_to_user(u_sinfo, &k_sinfo, sizeof(ifslave)))
			return -EFAULT;

		return res;
	default:
		break;
	}

	net = dev_net(bond_dev);

	if (!ns_capable(net->user_ns, CAP_NET_ADMIN))
		return -EPERM;

	slave_dev = __dev_get_by_name(net, ifr->ifr_slave);

	netdev_dbg(bond_dev, "slave_dev=%p:\n", slave_dev);

	if (!slave_dev)
		return -ENODEV;

	netdev_dbg(bond_dev, "slave_dev->name=%s:\n", slave_dev->name);
	switch (cmd) {
	case BOND_ENSLAVE_OLD:
	case SIOCBONDENSLAVE:
		res = bond_enslave(bond_dev, slave_dev, NULL);
		break;
	case BOND_RELEASE_OLD:
	case SIOCBONDRELEASE:
		res = bond_release(bond_dev, slave_dev);
		break;
	case BOND_SETHWADDR_OLD:
	case SIOCBONDSETHWADDR:
		bond_set_dev_addr(bond_dev, slave_dev);
		res = 0;
		break;
	case BOND_CHANGE_ACTIVE_OLD:
	case SIOCBONDCHANGEACTIVE:
		bond_opt_initstr(&newval, slave_dev->name);
		res = __bond_opt_set(bond, BOND_OPT_ACTIVE_SLAVE, &newval);
		break;
	default:
		res = -EOPNOTSUPP;
	}

	return res;
}

static void bond_change_rx_flags(struct net_device *bond_dev, int change)
{
	struct bonding *bond = netdev_priv(bond_dev);

	if (change & IFF_PROMISC)
		bond_set_promiscuity(bond,
				     bond_dev->flags & IFF_PROMISC ? 1 : -1);

	if (change & IFF_ALLMULTI)
		bond_set_allmulti(bond,
				  bond_dev->flags & IFF_ALLMULTI ? 1 : -1);
}

static void bond_set_rx_mode(struct net_device *bond_dev)
{
	struct bonding *bond = netdev_priv(bond_dev);
	struct list_head *iter;
	struct slave *slave;

	rcu_read_lock();
	if (bond_uses_primary(bond)) {
		slave = rcu_dereference(bond->curr_active_slave);
		if (slave) {
			dev_uc_sync(slave->dev, bond_dev);
			dev_mc_sync(slave->dev, bond_dev);
		}
	} else {
		bond_for_each_slave_rcu(bond, slave, iter) {
			dev_uc_sync_multiple(slave->dev, bond_dev);
			dev_mc_sync_multiple(slave->dev, bond_dev);
		}
	}
	rcu_read_unlock();
}

static int bond_neigh_init(struct neighbour *n)
{
	struct bonding *bond = netdev_priv(n->dev);
	const struct net_device_ops *slave_ops;
	struct neigh_parms parms;
	struct slave *slave;
	int ret;

	slave = bond_first_slave(bond);
	if (!slave)
		return 0;
	slave_ops = slave->dev->netdev_ops;
	if (!slave_ops->ndo_neigh_setup)
		return 0;

	parms.neigh_setup = NULL;
	parms.neigh_cleanup = NULL;
	ret = slave_ops->ndo_neigh_setup(slave->dev, &parms);
	if (ret)
		return ret;

	/* Assign slave's neigh_cleanup to neighbour in case cleanup is called
	 * after the last slave has been detached.  Assumes that all slaves
	 * utilize the same neigh_cleanup (true at this writing as only user
	 * is ipoib).
	 */
	n->parms->neigh_cleanup = parms.neigh_cleanup;

	if (!parms.neigh_setup)
		return 0;

	return parms.neigh_setup(n);
}

/* The bonding ndo_neigh_setup is called at init time beofre any
 * slave exists. So we must declare proxy setup function which will
 * be used at run time to resolve the actual slave neigh param setup.
 *
 * It's also called by master devices (such as vlans) to setup their
 * underlying devices. In that case - do nothing, we're already set up from
 * our init.
 */
static int bond_neigh_setup(struct net_device *dev,
			    struct neigh_parms *parms)
{
	/* modify only our neigh_parms */
	if (parms->dev == dev)
		parms->neigh_setup = bond_neigh_init;

	return 0;
}

/* Change the MTU of all of a master's slaves to match the master */
static int bond_change_mtu(struct net_device *bond_dev, int new_mtu)
{
	struct bonding *bond = netdev_priv(bond_dev);
	struct slave *slave, *rollback_slave;
	struct list_head *iter;
	int res = 0;

	netdev_dbg(bond_dev, "bond=%p, new_mtu=%d\n", bond, new_mtu);

	bond_for_each_slave(bond, slave, iter) {
		netdev_dbg(bond_dev, "s %p c_m %p\n",
			   slave, slave->dev->netdev_ops->ndo_change_mtu);

		res = dev_set_mtu(slave->dev, new_mtu);

		if (res) {
			/* If we failed to set the slave's mtu to the new value
			 * we must abort the operation even in ACTIVE_BACKUP
			 * mode, because if we allow the backup slaves to have
			 * different mtu values than the active slave we'll
			 * need to change their mtu when doing a failover. That
			 * means changing their mtu from timer context, which
			 * is probably not a good idea.
			 */
			netdev_dbg(bond_dev, "err %d %s\n", res,
				   slave->dev->name);
			goto unwind;
		}
	}

	bond_dev->mtu = new_mtu;

	return 0;

unwind:
	/* unwind from head to the slave that failed */
	bond_for_each_slave(bond, rollback_slave, iter) {
		int tmp_res;

		if (rollback_slave == slave)
			break;

		tmp_res = dev_set_mtu(rollback_slave->dev, bond_dev->mtu);
		if (tmp_res) {
			netdev_dbg(bond_dev, "unwind err %d dev %s\n",
				   tmp_res, rollback_slave->dev->name);
		}
	}

	return res;
}

/* Change HW address
 *
 * Note that many devices must be down to change the HW address, and
 * downing the master releases all slaves.  We can make bonds full of
 * bonding devices to test this, however.
 */
static int bond_set_mac_address(struct net_device *bond_dev, void *addr)
{
	struct bonding *bond = netdev_priv(bond_dev);
	struct slave *slave, *rollback_slave;
	struct sockaddr_storage *ss = addr, tmp_ss;
	struct list_head *iter;
	int res = 0;

	if (BOND_MODE(bond) == BOND_MODE_ALB)
		return bond_alb_set_mac_address(bond_dev, addr);


	netdev_dbg(bond_dev, "bond=%p\n", bond);

	/* If fail_over_mac is enabled, do nothing and return success.
	 * Returning an error causes ifenslave to fail.
	 */
	if (bond->params.fail_over_mac &&
	    BOND_MODE(bond) == BOND_MODE_ACTIVEBACKUP)
		return 0;

	if (!is_valid_ether_addr(ss->__data))
		return -EADDRNOTAVAIL;

	bond_for_each_slave(bond, slave, iter) {
		netdev_dbg(bond_dev, "slave %p %s\n", slave, slave->dev->name);
		res = dev_set_mac_address(slave->dev, addr);
		if (res) {
			/* TODO: consider downing the slave
			 * and retry ?
			 * User should expect communications
			 * breakage anyway until ARP finish
			 * updating, so...
			 */
			netdev_dbg(bond_dev, "err %d %s\n", res, slave->dev->name);
			goto unwind;
		}
	}

	/* success */
	memcpy(bond_dev->dev_addr, ss->__data, bond_dev->addr_len);
	return 0;

unwind:
	memcpy(tmp_ss.__data, bond_dev->dev_addr, bond_dev->addr_len);
	tmp_ss.ss_family = bond_dev->type;

	/* unwind from head to the slave that failed */
	bond_for_each_slave(bond, rollback_slave, iter) {
		int tmp_res;

		if (rollback_slave == slave)
			break;

		tmp_res = dev_set_mac_address(rollback_slave->dev,
					      (struct sockaddr *)&tmp_ss);
		if (tmp_res) {
			netdev_dbg(bond_dev, "unwind err %d dev %s\n",
				   tmp_res, rollback_slave->dev->name);
		}
	}

	return res;
}

/**
 * bond_xmit_slave_id - transmit skb through slave with slave_id
 * @bond: bonding device that is transmitting
 * @skb: buffer to transmit
 * @slave_id: slave id up to slave_cnt-1 through which to transmit
 *
 * This function tries to transmit through slave with slave_id but in case
 * it fails, it tries to find the first available slave for transmission.
 * The skb is consumed in all cases, thus the function is void.
 */
static void bond_xmit_slave_id(struct bonding *bond, struct sk_buff *skb, int slave_id)
{
	struct list_head *iter;
	struct slave *slave;
	int i = slave_id;

	/* Here we start from the slave with slave_id */
	bond_for_each_slave_rcu(bond, slave, iter) {
		if (--i < 0) {
			if (bond_slave_can_tx(slave)) {
				bond_dev_queue_xmit(bond, skb, slave->dev);
				return;
			}
		}
	}

	/* Here we start from the first slave up to slave_id */
	i = slave_id;
	bond_for_each_slave_rcu(bond, slave, iter) {
		if (--i < 0)
			break;
		if (bond_slave_can_tx(slave)) {
			bond_dev_queue_xmit(bond, skb, slave->dev);
			return;
		}
	}
	/* no slave that can tx has been found */
	bond_tx_drop(bond->dev, skb);
}

/**
 * bond_rr_gen_slave_id - generate slave id based on packets_per_slave
 * @bond: bonding device to use
 *
 * Based on the value of the bonding device's packets_per_slave parameter
 * this function generates a slave id, which is usually used as the next
 * slave to transmit through.
 */
static u32 bond_rr_gen_slave_id(struct bonding *bond)
{
	u32 slave_id;
	struct reciprocal_value reciprocal_packets_per_slave;
	int packets_per_slave = bond->params.packets_per_slave;

	switch (packets_per_slave) {
	case 0:
		slave_id = prandom_u32();
		break;
	case 1:
		slave_id = bond->rr_tx_counter;
		break;
	default:
		reciprocal_packets_per_slave =
			bond->params.reciprocal_packets_per_slave;
		slave_id = reciprocal_divide(bond->rr_tx_counter,
					     reciprocal_packets_per_slave);
		break;
	}
	bond->rr_tx_counter++;

	return slave_id;
}

static int bond_xmit_roundrobin(struct sk_buff *skb, struct net_device *bond_dev)
{
	struct bonding *bond = netdev_priv(bond_dev);
	struct slave *slave;
	int slave_cnt;
	u32 slave_id;

	/* Start with the curr_active_slave that joined the bond as the
	 * default for sending IGMP traffic.  For failover purposes one
	 * needs to maintain some consistency for the interface that will
	 * send the join/membership reports.  The curr_active_slave found
	 * will send all of this type of traffic.
	 */
	if (skb->protocol == htons(ETH_P_IP)) {
		int noff = skb_network_offset(skb);
		struct iphdr *iph;

		if (unlikely(!pskb_may_pull(skb, noff + sizeof(*iph))))
			goto non_igmp;

		iph = ip_hdr(skb);
		if (iph->protocol == IPPROTO_IGMP) {
			slave = rcu_dereference(bond->curr_active_slave);
			if (slave)
				bond_dev_queue_xmit(bond, skb, slave->dev);
			else
				bond_xmit_slave_id(bond, skb, 0);
			return NETDEV_TX_OK;
		}
	}

non_igmp:
	slave_cnt = READ_ONCE(bond->slave_cnt);
	if (likely(slave_cnt)) {
		slave_id = bond_rr_gen_slave_id(bond);
		bond_xmit_slave_id(bond, skb, slave_id % slave_cnt);
	} else {
		bond_tx_drop(bond_dev, skb);
	}
	return NETDEV_TX_OK;
}

/* In active-backup mode, we know that bond->curr_active_slave is always valid if
 * the bond has a usable interface.
 */
static int bond_xmit_activebackup(struct sk_buff *skb, struct net_device *bond_dev)
{
	struct bonding *bond = netdev_priv(bond_dev);
	struct slave *slave;

	slave = rcu_dereference(bond->curr_active_slave);
	if (slave)
		bond_dev_queue_xmit(bond, skb, slave->dev);
	else
		bond_tx_drop(bond_dev, skb);

	return NETDEV_TX_OK;
}

/* Use this to update slave_array when (a) it's not appropriate to update
 * slave_array right away (note that update_slave_array() may sleep)
 * and / or (b) RTNL is not held.
 */
void bond_slave_arr_work_rearm(struct bonding *bond, unsigned long delay)
{
	queue_delayed_work(bond->wq, &bond->slave_arr_work, delay);
}

/* Slave array work handler. Holds only RTNL */
static void bond_slave_arr_handler(struct work_struct *work)
{
	struct bonding *bond = container_of(work, struct bonding,
					    slave_arr_work.work);
	int ret;

	if (!rtnl_trylock())
		goto err;

	ret = bond_update_slave_arr(bond, NULL);
	rtnl_unlock();
	if (ret) {
		pr_warn_ratelimited("Failed to update slave array from WT\n");
		goto err;
	}
	return;

err:
	bond_slave_arr_work_rearm(bond, 1);
}

/* Build the usable slaves array in control path for modes that use xmit-hash
 * to determine the slave interface -
 * (a) BOND_MODE_8023AD
 * (b) BOND_MODE_XOR
 * (c) BOND_MODE_TLB && tlb_dynamic_lb == 0
 *
 * The caller is expected to hold RTNL only and NO other lock!
 */
int bond_update_slave_arr(struct bonding *bond, struct slave *skipslave)
{
	struct slave *slave;
	struct list_head *iter;
	struct bond_up_slave *new_arr, *old_arr;
	int agg_id = 0;
	int ret = 0;

#ifdef CONFIG_LOCKDEP
	WARN_ON(lockdep_is_held(&bond->mode_lock));
#endif

	new_arr = kzalloc(offsetof(struct bond_up_slave, arr[bond->slave_cnt]),
			  GFP_KERNEL);
	if (!new_arr) {
		ret = -ENOMEM;
		pr_err("Failed to build slave-array.\n");
		goto out;
	}
	if (BOND_MODE(bond) == BOND_MODE_8023AD) {
		struct ad_info ad_info;

		if (bond_3ad_get_active_agg_info(bond, &ad_info)) {
			pr_debug("bond_3ad_get_active_agg_info failed\n");
			kfree_rcu(new_arr, rcu);
			/* No active aggragator means it's not safe to use
			 * the previous array.
			 */
			old_arr = rtnl_dereference(bond->slave_arr);
			if (old_arr) {
				RCU_INIT_POINTER(bond->slave_arr, NULL);
				kfree_rcu(old_arr, rcu);
			}
			goto out;
		}
		agg_id = ad_info.aggregator_id;
	}
	bond_for_each_slave(bond, slave, iter) {
		if (BOND_MODE(bond) == BOND_MODE_8023AD) {
			struct aggregator *agg;

			agg = SLAVE_AD_INFO(slave)->port.aggregator;
			if (!agg || agg->aggregator_identifier != agg_id)
				continue;
		}
		if (!bond_slave_can_tx(slave))
			continue;
		if (skipslave == slave)
			continue;
		new_arr->arr[new_arr->count++] = slave;
	}

	old_arr = rtnl_dereference(bond->slave_arr);
	rcu_assign_pointer(bond->slave_arr, new_arr);
	if (old_arr)
		kfree_rcu(old_arr, rcu);
out:
	if (ret != 0 && skipslave) {
		int idx;

		/* Rare situation where caller has asked to skip a specific
		 * slave but allocation failed (most likely!). BTW this is
		 * only possible when the call is initiated from
		 * __bond_release_one(). In this situation; overwrite the
		 * skipslave entry in the array with the last entry from the
		 * array to avoid a situation where the xmit path may choose
		 * this to-be-skipped slave to send a packet out.
		 */
		old_arr = rtnl_dereference(bond->slave_arr);
		for (idx = 0; idx < old_arr->count; idx++) {
			if (skipslave == old_arr->arr[idx]) {
				old_arr->arr[idx] =
				    old_arr->arr[old_arr->count-1];
				old_arr->count--;
				break;
			}
		}
	}
	return ret;
}

/* Use this Xmit function for 3AD as well as XOR modes. The current
 * usable slave array is formed in the control path. The xmit function
 * just calculates hash and sends the packet out.
 */
static int bond_3ad_xor_xmit(struct sk_buff *skb, struct net_device *dev)
{
	struct bonding *bond = netdev_priv(dev);
	struct slave *slave;
	struct bond_up_slave *slaves;
	unsigned int count;

	slaves = rcu_dereference(bond->slave_arr);
	count = slaves ? READ_ONCE(slaves->count) : 0;
	if (likely(count)) {
		slave = slaves->arr[bond_xmit_hash(bond, skb) % count];
		bond_dev_queue_xmit(bond, skb, slave->dev);
	} else {
		bond_tx_drop(dev, skb);
	}

	return NETDEV_TX_OK;
}

/* in broadcast mode, we send everything to all usable interfaces. */
static int bond_xmit_broadcast(struct sk_buff *skb, struct net_device *bond_dev)
{
	struct bonding *bond = netdev_priv(bond_dev);
	struct slave *slave = NULL;
	struct list_head *iter;

	bond_for_each_slave_rcu(bond, slave, iter) {
		if (bond_is_last_slave(bond, slave))
			break;
		if (bond_slave_is_up(slave) && slave->link == BOND_LINK_UP) {
			struct sk_buff *skb2 = skb_clone(skb, GFP_ATOMIC);

			if (!skb2) {
				net_err_ratelimited("%s: Error: %s: skb_clone() failed\n",
						    bond_dev->name, __func__);
				continue;
			}
			bond_dev_queue_xmit(bond, skb2, slave->dev);
		}
	}
	if (slave && bond_slave_is_up(slave) && slave->link == BOND_LINK_UP)
		bond_dev_queue_xmit(bond, skb, slave->dev);
	else
		bond_tx_drop(bond_dev, skb);

	return NETDEV_TX_OK;
}

/*------------------------- Device initialization ---------------------------*/

/* Lookup the slave that corresponds to a qid */
static inline int bond_slave_override(struct bonding *bond,
				      struct sk_buff *skb)
{
	struct slave *slave = NULL;
	struct list_head *iter;

	if (!skb->queue_mapping)
		return 1;

	/* Find out if any slaves have the same mapping as this skb. */
	bond_for_each_slave_rcu(bond, slave, iter) {
		if (slave->queue_id == skb->queue_mapping) {
			if (bond_slave_is_up(slave) &&
			    slave->link == BOND_LINK_UP) {
				bond_dev_queue_xmit(bond, skb, slave->dev);
				return 0;
			}
			/* If the slave isn't UP, use default transmit policy. */
			break;
		}
	}

	return 1;
}


static u16 bond_select_queue(struct net_device *dev, struct sk_buff *skb,
			     struct net_device *sb_dev,
			     select_queue_fallback_t fallback)
{
	/* This helper function exists to help dev_pick_tx get the correct
	 * destination queue.  Using a helper function skips a call to
	 * skb_tx_hash and will put the skbs in the queue we expect on their
	 * way down to the bonding driver.
	 */
	u16 txq = skb_rx_queue_recorded(skb) ? skb_get_rx_queue(skb) : 0;

	/* Save the original txq to restore before passing to the driver */
	qdisc_skb_cb(skb)->slave_dev_queue_mapping = skb->queue_mapping;

	if (unlikely(txq >= dev->real_num_tx_queues)) {
		do {
			txq -= dev->real_num_tx_queues;
		} while (txq >= dev->real_num_tx_queues);
	}
	return txq;
}

static netdev_tx_t __bond_start_xmit(struct sk_buff *skb, struct net_device *dev)
{
	struct bonding *bond = netdev_priv(dev);

	if (bond_should_override_tx_queue(bond) &&
	    !bond_slave_override(bond, skb))
		return NETDEV_TX_OK;

	switch (BOND_MODE(bond)) {
	case BOND_MODE_ROUNDROBIN:
		return bond_xmit_roundrobin(skb, dev);
	case BOND_MODE_ACTIVEBACKUP:
		return bond_xmit_activebackup(skb, dev);
	case BOND_MODE_8023AD:
	case BOND_MODE_XOR:
		return bond_3ad_xor_xmit(skb, dev);
	case BOND_MODE_BROADCAST:
		return bond_xmit_broadcast(skb, dev);
	case BOND_MODE_ALB:
		return bond_alb_xmit(skb, dev);
	case BOND_MODE_TLB:
		return bond_tlb_xmit(skb, dev);
	default:
		/* Should never happen, mode already checked */
		netdev_err(dev, "Unknown bonding mode %d\n", BOND_MODE(bond));
		WARN_ON_ONCE(1);
		bond_tx_drop(dev, skb);
		return NETDEV_TX_OK;
	}
}

static netdev_tx_t bond_start_xmit(struct sk_buff *skb, struct net_device *dev)
{
	struct bonding *bond = netdev_priv(dev);
	netdev_tx_t ret = NETDEV_TX_OK;

	/* If we risk deadlock from transmitting this in the
	 * netpoll path, tell netpoll to queue the frame for later tx
	 */
	if (unlikely(is_netpoll_tx_blocked(dev)))
		return NETDEV_TX_BUSY;

	rcu_read_lock();
	if (bond_has_slaves(bond))
		ret = __bond_start_xmit(skb, dev);
	else
		bond_tx_drop(dev, skb);
	rcu_read_unlock();

	return ret;
}

static int bond_ethtool_get_link_ksettings(struct net_device *bond_dev,
					   struct ethtool_link_ksettings *cmd)
{
	struct bonding *bond = netdev_priv(bond_dev);
	unsigned long speed = 0;
	struct list_head *iter;
	struct slave *slave;

	cmd->base.duplex = DUPLEX_UNKNOWN;
	cmd->base.port = PORT_OTHER;

	/* Since bond_slave_can_tx returns false for all inactive or down slaves, we
	 * do not need to check mode.  Though link speed might not represent
	 * the true receive or transmit bandwidth (not all modes are symmetric)
	 * this is an accurate maximum.
	 */
	bond_for_each_slave(bond, slave, iter) {
		if (bond_slave_can_tx(slave)) {
			if (slave->speed != SPEED_UNKNOWN)
				speed += slave->speed;
			if (cmd->base.duplex == DUPLEX_UNKNOWN &&
			    slave->duplex != DUPLEX_UNKNOWN)
				cmd->base.duplex = slave->duplex;
		}
	}
	cmd->base.speed = speed ? : SPEED_UNKNOWN;

	return 0;
}

static void bond_ethtool_get_drvinfo(struct net_device *bond_dev,
				     struct ethtool_drvinfo *drvinfo)
{
	strlcpy(drvinfo->driver, DRV_NAME, sizeof(drvinfo->driver));
	strlcpy(drvinfo->version, DRV_VERSION, sizeof(drvinfo->version));
	snprintf(drvinfo->fw_version, sizeof(drvinfo->fw_version), "%d",
		 BOND_ABI_VERSION);
}

static const struct ethtool_ops bond_ethtool_ops = {
	.get_drvinfo		= bond_ethtool_get_drvinfo,
	.get_link		= ethtool_op_get_link,
	.get_link_ksettings	= bond_ethtool_get_link_ksettings,
};

static const struct net_device_ops bond_netdev_ops = {
	.ndo_init		= bond_init,
	.ndo_uninit		= bond_uninit,
	.ndo_open		= bond_open,
	.ndo_stop		= bond_close,
	.ndo_start_xmit		= bond_start_xmit,
	.ndo_select_queue	= bond_select_queue,
	.ndo_get_stats64	= bond_get_stats,
	.ndo_do_ioctl		= bond_do_ioctl,
	.ndo_change_rx_flags	= bond_change_rx_flags,
	.ndo_set_rx_mode	= bond_set_rx_mode,
	.ndo_change_mtu		= bond_change_mtu,
	.ndo_set_mac_address	= bond_set_mac_address,
	.ndo_neigh_setup	= bond_neigh_setup,
	.ndo_vlan_rx_add_vid	= bond_vlan_rx_add_vid,
	.ndo_vlan_rx_kill_vid	= bond_vlan_rx_kill_vid,
	.ndo_get_lock_subclass  = bond_get_nest_level,
#ifdef CONFIG_NET_POLL_CONTROLLER
	.ndo_netpoll_setup	= bond_netpoll_setup,
	.ndo_netpoll_cleanup	= bond_netpoll_cleanup,
	.ndo_poll_controller	= bond_poll_controller,
#endif
	.ndo_add_slave		= bond_enslave,
	.ndo_del_slave		= bond_release,
	.ndo_fix_features	= bond_fix_features,
	.ndo_bridge_setlink	= switchdev_port_bridge_setlink,
	.ndo_bridge_getlink	= switchdev_port_bridge_getlink,
	.ndo_bridge_dellink	= switchdev_port_bridge_dellink,
	.ndo_fdb_add		= switchdev_port_fdb_add,
	.ndo_fdb_del		= switchdev_port_fdb_del,
	.ndo_fdb_dump		= switchdev_port_fdb_dump,
	.ndo_features_check	= passthru_features_check,
};

static const struct device_type bond_type = {
	.name = "bond",
};

static void bond_destructor(struct net_device *bond_dev)
{
	struct bonding *bond = netdev_priv(bond_dev);
	if (bond->wq)
		destroy_workqueue(bond->wq);
}

void bond_setup(struct net_device *bond_dev)
{
	struct bonding *bond = netdev_priv(bond_dev);

	spin_lock_init(&bond->mode_lock);
	spin_lock_init(&bond->stats_lock);
	bond->params = bonding_defaults;

	/* Initialize pointers */
	bond->dev = bond_dev;

	/* Initialize the device entry points */
	ether_setup(bond_dev);
	bond_dev->max_mtu = ETH_MAX_MTU;
	bond_dev->netdev_ops = &bond_netdev_ops;
	bond_dev->ethtool_ops = &bond_ethtool_ops;

	bond_dev->needs_free_netdev = true;
	bond_dev->priv_destructor = bond_destructor;

	SET_NETDEV_DEVTYPE(bond_dev, &bond_type);

	/* Initialize the device options */
	bond_dev->flags |= IFF_MASTER;
	bond_dev->priv_flags |= IFF_BONDING | IFF_UNICAST_FLT | IFF_NO_QUEUE;
	bond_dev->priv_flags &= ~(IFF_XMIT_DST_RELEASE | IFF_TX_SKB_SHARING);

	/* don't acquire bond device's netif_tx_lock when transmitting */
	bond_dev->features |= NETIF_F_LLTX;

	/* By default, we declare the bond to be fully
	 * VLAN hardware accelerated capable. Special
	 * care is taken in the various xmit functions
	 * when there are slaves that are not hw accel
	 * capable
	 */

	/* Don't allow bond devices to change network namespaces. */
	bond_dev->features |= NETIF_F_NETNS_LOCAL;

	bond_dev->hw_features = BOND_VLAN_FEATURES |
				NETIF_F_HW_VLAN_CTAG_RX |
				NETIF_F_HW_VLAN_CTAG_FILTER;

	bond_dev->hw_features |= NETIF_F_GSO_ENCAP_ALL | NETIF_F_GSO_UDP_L4;
	bond_dev->features |= bond_dev->hw_features;
	bond_dev->features |= NETIF_F_HW_VLAN_CTAG_TX | NETIF_F_HW_VLAN_STAG_TX;
}

/* Destroy a bonding device.
 * Must be under rtnl_lock when this function is called.
 */
static void bond_uninit(struct net_device *bond_dev)
{
	struct bonding *bond = netdev_priv(bond_dev);
	struct list_head *iter;
	struct slave *slave;
	struct bond_up_slave *arr;

	bond_netpoll_cleanup(bond_dev);

	/* Release the bonded slaves */
	bond_for_each_slave(bond, slave, iter)
		__bond_release_one(bond_dev, slave->dev, true, true);
	netdev_info(bond_dev, "Released all slaves\n");

	arr = rtnl_dereference(bond->slave_arr);
	if (arr) {
		RCU_INIT_POINTER(bond->slave_arr, NULL);
		kfree_rcu(arr, rcu);
	}

	list_del(&bond->bond_list);

	bond_debug_unregister(bond);
}

/*------------------------- Module initialization ---------------------------*/

static int bond_check_params(struct bond_params *params)
{
	int arp_validate_value, fail_over_mac_value, primary_reselect_value, i;
	struct bond_opt_value newval;
	const struct bond_opt_value *valptr;
	int arp_all_targets_value = 0;
	u16 ad_actor_sys_prio = 0;
	u16 ad_user_port_key = 0;
	__be32 arp_target[BOND_MAX_ARP_TARGETS] = { 0 };
	int arp_ip_count;
	int bond_mode	= BOND_MODE_ROUNDROBIN;
	int xmit_hashtype = BOND_XMIT_POLICY_LAYER2;
	int lacp_fast = 0;
	int tlb_dynamic_lb;

	/* Convert string parameters. */
	if (mode) {
		bond_opt_initstr(&newval, mode);
		valptr = bond_opt_parse(bond_opt_get(BOND_OPT_MODE), &newval);
		if (!valptr) {
			pr_err("Error: Invalid bonding mode \"%s\"\n", mode);
			return -EINVAL;
		}
		bond_mode = valptr->value;
	}

	if (xmit_hash_policy) {
		if ((bond_mode != BOND_MODE_XOR) &&
		    (bond_mode != BOND_MODE_8023AD) &&
		    (bond_mode != BOND_MODE_TLB)) {
			pr_info("xmit_hash_policy param is irrelevant in mode %s\n",
				bond_mode_name(bond_mode));
		} else {
			bond_opt_initstr(&newval, xmit_hash_policy);
			valptr = bond_opt_parse(bond_opt_get(BOND_OPT_XMIT_HASH),
						&newval);
			if (!valptr) {
				pr_err("Error: Invalid xmit_hash_policy \"%s\"\n",
				       xmit_hash_policy);
				return -EINVAL;
			}
			xmit_hashtype = valptr->value;
		}
	}

	if (lacp_rate) {
		if (bond_mode != BOND_MODE_8023AD) {
			pr_info("lacp_rate param is irrelevant in mode %s\n",
				bond_mode_name(bond_mode));
		} else {
			bond_opt_initstr(&newval, lacp_rate);
			valptr = bond_opt_parse(bond_opt_get(BOND_OPT_LACP_RATE),
						&newval);
			if (!valptr) {
				pr_err("Error: Invalid lacp rate \"%s\"\n",
				       lacp_rate);
				return -EINVAL;
			}
			lacp_fast = valptr->value;
		}
	}

	if (ad_select) {
		bond_opt_initstr(&newval, ad_select);
		valptr = bond_opt_parse(bond_opt_get(BOND_OPT_AD_SELECT),
					&newval);
		if (!valptr) {
			pr_err("Error: Invalid ad_select \"%s\"\n", ad_select);
			return -EINVAL;
		}
		params->ad_select = valptr->value;
		if (bond_mode != BOND_MODE_8023AD)
			pr_warn("ad_select param only affects 802.3ad mode\n");
	} else {
		params->ad_select = BOND_AD_STABLE;
	}

	if (max_bonds < 0) {
		pr_warn("Warning: max_bonds (%d) not in range %d-%d, so it was reset to BOND_DEFAULT_MAX_BONDS (%d)\n",
			max_bonds, 0, INT_MAX, BOND_DEFAULT_MAX_BONDS);
		max_bonds = BOND_DEFAULT_MAX_BONDS;
	}

	if (miimon < 0) {
		pr_warn("Warning: miimon module parameter (%d), not in range 0-%d, so it was reset to 0\n",
			miimon, INT_MAX);
		miimon = 0;
	}

	if (updelay < 0) {
		pr_warn("Warning: updelay module parameter (%d), not in range 0-%d, so it was reset to 0\n",
			updelay, INT_MAX);
		updelay = 0;
	}

	if (downdelay < 0) {
		pr_warn("Warning: downdelay module parameter (%d), not in range 0-%d, so it was reset to 0\n",
			downdelay, INT_MAX);
		downdelay = 0;
	}

	if ((use_carrier != 0) && (use_carrier != 1)) {
		pr_warn("Warning: use_carrier module parameter (%d), not of valid value (0/1), so it was set to 1\n",
			use_carrier);
		use_carrier = 1;
	}

	if (num_peer_notif < 0 || num_peer_notif > 255) {
		pr_warn("Warning: num_grat_arp/num_unsol_na (%d) not in range 0-255 so it was reset to 1\n",
			num_peer_notif);
		num_peer_notif = 1;
	}

	/* reset values for 802.3ad/TLB/ALB */
	if (!bond_mode_uses_arp(bond_mode)) {
		if (!miimon) {
			pr_warn("Warning: miimon must be specified, otherwise bonding will not detect link failure, speed and duplex which are essential for 802.3ad operation\n");
			pr_warn("Forcing miimon to 100msec\n");
			miimon = BOND_DEFAULT_MIIMON;
		}
	}

	if (tx_queues < 1 || tx_queues > 255) {
		pr_warn("Warning: tx_queues (%d) should be between 1 and 255, resetting to %d\n",
			tx_queues, BOND_DEFAULT_TX_QUEUES);
		tx_queues = BOND_DEFAULT_TX_QUEUES;
	}

	if ((all_slaves_active != 0) && (all_slaves_active != 1)) {
		pr_warn("Warning: all_slaves_active module parameter (%d), not of valid value (0/1), so it was set to 0\n",
			all_slaves_active);
		all_slaves_active = 0;
	}

	if (resend_igmp < 0 || resend_igmp > 255) {
		pr_warn("Warning: resend_igmp (%d) should be between 0 and 255, resetting to %d\n",
			resend_igmp, BOND_DEFAULT_RESEND_IGMP);
		resend_igmp = BOND_DEFAULT_RESEND_IGMP;
	}

	bond_opt_initval(&newval, packets_per_slave);
	if (!bond_opt_parse(bond_opt_get(BOND_OPT_PACKETS_PER_SLAVE), &newval)) {
		pr_warn("Warning: packets_per_slave (%d) should be between 0 and %u resetting to 1\n",
			packets_per_slave, USHRT_MAX);
		packets_per_slave = 1;
	}

	if (bond_mode == BOND_MODE_ALB) {
		pr_notice("In ALB mode you might experience client disconnections upon reconnection of a link if the bonding module updelay parameter (%d msec) is incompatible with the forwarding delay time of the switch\n",
			  updelay);
	}

	if (!miimon) {
		if (updelay || downdelay) {
			/* just warn the user the up/down delay will have
			 * no effect since miimon is zero...
			 */
			pr_warn("Warning: miimon module parameter not set and updelay (%d) or downdelay (%d) module parameter is set; updelay and downdelay have no effect unless miimon is set\n",
				updelay, downdelay);
		}
	} else {
		/* don't allow arp monitoring */
		if (arp_interval) {
			pr_warn("Warning: miimon (%d) and arp_interval (%d) can't be used simultaneously, disabling ARP monitoring\n",
				miimon, arp_interval);
			arp_interval = 0;
		}

		if ((updelay % miimon) != 0) {
			pr_warn("Warning: updelay (%d) is not a multiple of miimon (%d), updelay rounded to %d ms\n",
				updelay, miimon, (updelay / miimon) * miimon);
		}

		updelay /= miimon;

		if ((downdelay % miimon) != 0) {
			pr_warn("Warning: downdelay (%d) is not a multiple of miimon (%d), downdelay rounded to %d ms\n",
				downdelay, miimon,
				(downdelay / miimon) * miimon);
		}

		downdelay /= miimon;
	}

	if (arp_interval < 0) {
		pr_warn("Warning: arp_interval module parameter (%d), not in range 0-%d, so it was reset to 0\n",
			arp_interval, INT_MAX);
		arp_interval = 0;
	}

	for (arp_ip_count = 0, i = 0;
	     (arp_ip_count < BOND_MAX_ARP_TARGETS) && arp_ip_target[i]; i++) {
		__be32 ip;

		/* not a complete check, but good enough to catch mistakes */
		if (!in4_pton(arp_ip_target[i], -1, (u8 *)&ip, -1, NULL) ||
		    !bond_is_ip_target_ok(ip)) {
			pr_warn("Warning: bad arp_ip_target module parameter (%s), ARP monitoring will not be performed\n",
				arp_ip_target[i]);
			arp_interval = 0;
		} else {
			if (bond_get_targets_ip(arp_target, ip) == -1)
				arp_target[arp_ip_count++] = ip;
			else
				pr_warn("Warning: duplicate address %pI4 in arp_ip_target, skipping\n",
					&ip);
		}
	}

	if (arp_interval && !arp_ip_count) {
		/* don't allow arping if no arp_ip_target given... */
		pr_warn("Warning: arp_interval module parameter (%d) specified without providing an arp_ip_target parameter, arp_interval was reset to 0\n",
			arp_interval);
		arp_interval = 0;
	}

	if (arp_validate) {
		if (!arp_interval) {
			pr_err("arp_validate requires arp_interval\n");
			return -EINVAL;
		}

		bond_opt_initstr(&newval, arp_validate);
		valptr = bond_opt_parse(bond_opt_get(BOND_OPT_ARP_VALIDATE),
					&newval);
		if (!valptr) {
			pr_err("Error: invalid arp_validate \"%s\"\n",
			       arp_validate);
			return -EINVAL;
		}
		arp_validate_value = valptr->value;
	} else {
		arp_validate_value = 0;
	}

	if (arp_all_targets) {
		bond_opt_initstr(&newval, arp_all_targets);
		valptr = bond_opt_parse(bond_opt_get(BOND_OPT_ARP_ALL_TARGETS),
					&newval);
		if (!valptr) {
			pr_err("Error: invalid arp_all_targets_value \"%s\"\n",
			       arp_all_targets);
			arp_all_targets_value = 0;
		} else {
			arp_all_targets_value = valptr->value;
		}
	}

	if (miimon) {
		pr_info("MII link monitoring set to %d ms\n", miimon);
	} else if (arp_interval) {
		valptr = bond_opt_get_val(BOND_OPT_ARP_VALIDATE,
					  arp_validate_value);
		pr_info("ARP monitoring set to %d ms, validate %s, with %d target(s):",
			arp_interval, valptr->string, arp_ip_count);

		for (i = 0; i < arp_ip_count; i++)
			pr_cont(" %s", arp_ip_target[i]);

		pr_cont("\n");

	} else if (max_bonds) {
		/* miimon and arp_interval not set, we need one so things
		 * work as expected, see bonding.txt for details
		 */
		pr_debug("Warning: either miimon or arp_interval and arp_ip_target module parameters must be specified, otherwise bonding will not detect link failures! see bonding.txt for details\n");
	}

	if (primary && !bond_mode_uses_primary(bond_mode)) {
		/* currently, using a primary only makes sense
		 * in active backup, TLB or ALB modes
		 */
		pr_warn("Warning: %s primary device specified but has no effect in %s mode\n",
			primary, bond_mode_name(bond_mode));
		primary = NULL;
	}

	if (primary && primary_reselect) {
		bond_opt_initstr(&newval, primary_reselect);
		valptr = bond_opt_parse(bond_opt_get(BOND_OPT_PRIMARY_RESELECT),
					&newval);
		if (!valptr) {
			pr_err("Error: Invalid primary_reselect \"%s\"\n",
			       primary_reselect);
			return -EINVAL;
		}
		primary_reselect_value = valptr->value;
	} else {
		primary_reselect_value = BOND_PRI_RESELECT_ALWAYS;
	}

	if (fail_over_mac) {
		bond_opt_initstr(&newval, fail_over_mac);
		valptr = bond_opt_parse(bond_opt_get(BOND_OPT_FAIL_OVER_MAC),
					&newval);
		if (!valptr) {
			pr_err("Error: invalid fail_over_mac \"%s\"\n",
			       fail_over_mac);
			return -EINVAL;
		}
		fail_over_mac_value = valptr->value;
		if (bond_mode != BOND_MODE_ACTIVEBACKUP)
			pr_warn("Warning: fail_over_mac only affects active-backup mode\n");
	} else {
		fail_over_mac_value = BOND_FOM_NONE;
	}

	bond_opt_initstr(&newval, "default");
	valptr = bond_opt_parse(
			bond_opt_get(BOND_OPT_AD_ACTOR_SYS_PRIO),
				     &newval);
	if (!valptr) {
		pr_err("Error: No ad_actor_sys_prio default value");
		return -EINVAL;
	}
	ad_actor_sys_prio = valptr->value;

	valptr = bond_opt_parse(bond_opt_get(BOND_OPT_AD_USER_PORT_KEY),
				&newval);
	if (!valptr) {
		pr_err("Error: No ad_user_port_key default value");
		return -EINVAL;
	}
	ad_user_port_key = valptr->value;

	bond_opt_initstr(&newval, "default");
	valptr = bond_opt_parse(bond_opt_get(BOND_OPT_TLB_DYNAMIC_LB), &newval);
	if (!valptr) {
		pr_err("Error: No tlb_dynamic_lb default value");
		return -EINVAL;
	}
	tlb_dynamic_lb = valptr->value;

	if (lp_interval == 0) {
		pr_warn("Warning: ip_interval must be between 1 and %d, so it was reset to %d\n",
			INT_MAX, BOND_ALB_DEFAULT_LP_INTERVAL);
		lp_interval = BOND_ALB_DEFAULT_LP_INTERVAL;
	}

	/* fill params struct with the proper values */
	params->mode = bond_mode;
	params->xmit_policy = xmit_hashtype;
	params->miimon = miimon;
	params->num_peer_notif = num_peer_notif;
	params->arp_interval = arp_interval;
	params->arp_validate = arp_validate_value;
	params->arp_all_targets = arp_all_targets_value;
	params->updelay = updelay;
	params->downdelay = downdelay;
	params->use_carrier = use_carrier;
	params->lacp_fast = lacp_fast;
	params->primary[0] = 0;
	params->primary_reselect = primary_reselect_value;
	params->fail_over_mac = fail_over_mac_value;
	params->tx_queues = tx_queues;
	params->all_slaves_active = all_slaves_active;
	params->resend_igmp = resend_igmp;
	params->min_links = min_links;
	params->lp_interval = lp_interval;
	params->packets_per_slave = packets_per_slave;
	params->tlb_dynamic_lb = tlb_dynamic_lb;
	params->ad_actor_sys_prio = ad_actor_sys_prio;
	eth_zero_addr(params->ad_actor_system);
	params->ad_user_port_key = ad_user_port_key;
	if (packets_per_slave > 0) {
		params->reciprocal_packets_per_slave =
			reciprocal_value(packets_per_slave);
	} else {
		/* reciprocal_packets_per_slave is unused if
		 * packets_per_slave is 0 or 1, just initialize it
		 */
		params->reciprocal_packets_per_slave =
			(struct reciprocal_value) { 0 };
	}

	if (primary) {
		strncpy(params->primary, primary, IFNAMSIZ);
		params->primary[IFNAMSIZ - 1] = 0;
	}

	memcpy(params->arp_targets, arp_target, sizeof(arp_target));

	return 0;
}

/* Called from registration process */
static int bond_init(struct net_device *bond_dev)
{
	struct bonding *bond = netdev_priv(bond_dev);
	struct bond_net *bn = net_generic(dev_net(bond_dev), bond_net_id);

	netdev_dbg(bond_dev, "Begin bond_init\n");

	bond->wq = alloc_ordered_workqueue(bond_dev->name, WQ_MEM_RECLAIM);
	if (!bond->wq)
		return -ENOMEM;

	bond->nest_level = SINGLE_DEPTH_NESTING;
	netdev_lockdep_set_classes(bond_dev);

	list_add_tail(&bond->bond_list, &bn->dev_list);

	bond_prepare_sysfs_group(bond);

	bond_debug_register(bond);

	/* Ensure valid dev_addr */
	if (is_zero_ether_addr(bond_dev->dev_addr) &&
	    bond_dev->addr_assign_type == NET_ADDR_PERM)
		eth_hw_addr_random(bond_dev);

	return 0;
}

unsigned int bond_get_num_tx_queues(void)
{
	return tx_queues;
}

/* Create a new bond based on the specified name and bonding parameters.
 * If name is NULL, obtain a suitable "bond%d" name for us.
 * Caller must NOT hold rtnl_lock; we need to release it here before we
 * set up our sysfs entries.
 */
int bond_create(struct net *net, const char *name)
{
	struct net_device *bond_dev;
	struct bonding *bond;
	struct alb_bond_info *bond_info;
	int res;

	rtnl_lock();

	bond_dev = alloc_netdev_mq(sizeof(struct bonding),
				   name ? name : "bond%d", NET_NAME_UNKNOWN,
				   bond_setup, tx_queues);
	if (!bond_dev) {
		pr_err("%s: eek! can't alloc netdev!\n", name);
		rtnl_unlock();
		return -ENOMEM;
	}

	/*
	 * Initialize rx_hashtbl_used_head to RLB_NULL_INDEX.
	 * It is set to 0 by default which is wrong.
	 */
	bond = netdev_priv(bond_dev);
	bond_info = &(BOND_ALB_INFO(bond));
	bond_info->rx_hashtbl_used_head = RLB_NULL_INDEX;

	dev_net_set(bond_dev, net);
	bond_dev->rtnl_link_ops = &bond_link_ops;

	res = register_netdevice(bond_dev);

	netif_carrier_off(bond_dev);

	bond_work_init_all(bond);

	rtnl_unlock();
	if (res < 0)
		free_netdev(bond_dev);
	return res;
}

static int __net_init bond_net_init(struct net *net)
{
	struct bond_net *bn = net_generic(net, bond_net_id);

	bn->net = net;
	INIT_LIST_HEAD(&bn->dev_list);

	bond_create_proc_dir(bn);
	bond_create_sysfs(bn);

	return 0;
}

static void __net_exit bond_net_exit(struct net *net)
{
	struct bond_net *bn = net_generic(net, bond_net_id);
	struct bonding *bond, *tmp_bond;
	LIST_HEAD(list);

	bond_destroy_sysfs(bn);

	/* Kill off any bonds created after unregistering bond rtnl ops */
	rtnl_lock();
	list_for_each_entry_safe(bond, tmp_bond, &bn->dev_list, bond_list)
		unregister_netdevice_queue(bond->dev, &list);
	unregister_netdevice_many(&list);
	rtnl_unlock();

	bond_destroy_proc_dir(bn);
}

static struct pernet_operations bond_net_ops = {
	.init = bond_net_init,
	.exit = bond_net_exit,
	.id   = &bond_net_id,
	.size = sizeof(struct bond_net),
};

static int __init bonding_init(void)
{
	int i;
	int res;

	pr_info("%s", bond_version);

	res = bond_check_params(&bonding_defaults);
	if (res)
		goto out;

	res = register_pernet_subsys(&bond_net_ops);
	if (res)
		goto out;

	res = bond_netlink_init();
	if (res)
		goto err_link;

	bond_create_debugfs();

	for (i = 0; i < max_bonds; i++) {
		res = bond_create(&init_net, NULL);
		if (res)
			goto err;
	}

	register_netdevice_notifier(&bond_netdev_notifier);
out:
	return res;
err:
	bond_destroy_debugfs();
	bond_netlink_fini();
err_link:
	unregister_pernet_subsys(&bond_net_ops);
	goto out;

}

static void __exit bonding_exit(void)
{
	unregister_netdevice_notifier(&bond_netdev_notifier);

	bond_destroy_debugfs();

	bond_netlink_fini();
	unregister_pernet_subsys(&bond_net_ops);

#ifdef CONFIG_NET_POLL_CONTROLLER
	/* Make sure we don't have an imbalance on our netpoll blocking */
	WARN_ON(atomic_read(&netpoll_block_tx));
#endif
}

module_init(bonding_init);
module_exit(bonding_exit);
MODULE_LICENSE("GPL");
MODULE_VERSION(DRV_VERSION);
MODULE_DESCRIPTION(DRV_DESCRIPTION ", v" DRV_VERSION);
MODULE_AUTHOR("Thomas Davis, tadavis@lbl.gov and many others");<|MERGE_RESOLUTION|>--- conflicted
+++ resolved
@@ -1109,12 +1109,9 @@
 done:
 	bond_dev->vlan_features = vlan_features;
 	bond_dev->hw_enc_features = enc_features | NETIF_F_GSO_ENCAP_ALL |
-<<<<<<< HEAD
+				    NETIF_F_HW_VLAN_CTAG_TX |
+				    NETIF_F_HW_VLAN_STAG_TX |
 				    NETIF_F_GSO_UDP_L4;
-=======
-				    NETIF_F_HW_VLAN_CTAG_TX |
-				    NETIF_F_HW_VLAN_STAG_TX;
->>>>>>> bfb2c0b2
 	bond_dev->gso_max_segs = gso_max_segs;
 	netif_set_gso_max_size(bond_dev, gso_max_size);
 
