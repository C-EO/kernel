--- conflicted
+++ resolved
@@ -2467,19 +2467,12 @@
 		if (!rtnl_trylock())
 			goto re_arm;
 
-		if (slave_state_changed)
+		if (slave_state_changed) {
 			bond_slave_state_change(bond);
-<<<<<<< HEAD
-		if (do_failover) {
-			/* the bond_select_active_slave must hold RTNL
-			 * and curr_slave_lock for write.
-			 */
-=======
 			if (BOND_MODE(bond) == BOND_MODE_XOR)
 				bond_update_slave_arr(bond, NULL);
 		}
 		if (do_failover) {
->>>>>>> 6f566b79
 			block_netpoll_tx();
 			bond_select_active_slave(bond);
 			unblock_netpoll_tx();
