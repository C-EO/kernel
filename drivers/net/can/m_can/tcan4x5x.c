// SPDX-License-Identifier: GPL-2.0
// SPI to CAN driver for the Texas Instruments TCAN4x5x
// Copyright (C) 2018-19 Texas Instruments Incorporated - http://www.ti.com/

#include <linux/regmap.h>
#include <linux/spi/spi.h>

#include <linux/regulator/consumer.h>
#include <linux/gpio/consumer.h>

#include "m_can.h"

#define DEVICE_NAME "tcan4x5x"
#define TCAN4X5X_EXT_CLK_DEF 40000000

#define TCAN4X5X_DEV_ID0 0x00
#define TCAN4X5X_DEV_ID1 0x04
#define TCAN4X5X_REV 0x08
#define TCAN4X5X_STATUS 0x0C
#define TCAN4X5X_ERROR_STATUS 0x10
#define TCAN4X5X_CONTROL 0x14

#define TCAN4X5X_CONFIG 0x800
#define TCAN4X5X_TS_PRESCALE 0x804
#define TCAN4X5X_TEST_REG 0x808
#define TCAN4X5X_INT_FLAGS 0x820
#define TCAN4X5X_MCAN_INT_REG 0x824
#define TCAN4X5X_INT_EN 0x830

/* Interrupt bits */
#define TCAN4X5X_CANBUSTERMOPEN_INT_EN BIT(30)
#define TCAN4X5X_CANHCANL_INT_EN BIT(29)
#define TCAN4X5X_CANHBAT_INT_EN BIT(28)
#define TCAN4X5X_CANLGND_INT_EN BIT(27)
#define TCAN4X5X_CANBUSOPEN_INT_EN BIT(26)
#define TCAN4X5X_CANBUSGND_INT_EN BIT(25)
#define TCAN4X5X_CANBUSBAT_INT_EN BIT(24)
#define TCAN4X5X_UVSUP_INT_EN BIT(22)
#define TCAN4X5X_UVIO_INT_EN BIT(21)
#define TCAN4X5X_TSD_INT_EN BIT(19)
#define TCAN4X5X_ECCERR_INT_EN BIT(16)
#define TCAN4X5X_CANINT_INT_EN BIT(15)
#define TCAN4X5X_LWU_INT_EN BIT(14)
#define TCAN4X5X_CANSLNT_INT_EN BIT(10)
#define TCAN4X5X_CANDOM_INT_EN BIT(8)
#define TCAN4X5X_CANBUS_ERR_INT_EN BIT(5)
#define TCAN4X5X_BUS_FAULT BIT(4)
#define TCAN4X5X_MCAN_INT BIT(1)
#define TCAN4X5X_ENABLE_TCAN_INT \
	(TCAN4X5X_MCAN_INT | TCAN4X5X_BUS_FAULT | \
	 TCAN4X5X_CANBUS_ERR_INT_EN | TCAN4X5X_CANINT_INT_EN)

/* MCAN Interrupt bits */
#define TCAN4X5X_MCAN_IR_ARA BIT(29)
#define TCAN4X5X_MCAN_IR_PED BIT(28)
#define TCAN4X5X_MCAN_IR_PEA BIT(27)
#define TCAN4X5X_MCAN_IR_WD BIT(26)
#define TCAN4X5X_MCAN_IR_BO BIT(25)
#define TCAN4X5X_MCAN_IR_EW BIT(24)
#define TCAN4X5X_MCAN_IR_EP BIT(23)
#define TCAN4X5X_MCAN_IR_ELO BIT(22)
#define TCAN4X5X_MCAN_IR_BEU BIT(21)
#define TCAN4X5X_MCAN_IR_BEC BIT(20)
#define TCAN4X5X_MCAN_IR_DRX BIT(19)
#define TCAN4X5X_MCAN_IR_TOO BIT(18)
#define TCAN4X5X_MCAN_IR_MRAF BIT(17)
#define TCAN4X5X_MCAN_IR_TSW BIT(16)
#define TCAN4X5X_MCAN_IR_TEFL BIT(15)
#define TCAN4X5X_MCAN_IR_TEFF BIT(14)
#define TCAN4X5X_MCAN_IR_TEFW BIT(13)
#define TCAN4X5X_MCAN_IR_TEFN BIT(12)
#define TCAN4X5X_MCAN_IR_TFE BIT(11)
#define TCAN4X5X_MCAN_IR_TCF BIT(10)
#define TCAN4X5X_MCAN_IR_TC BIT(9)
#define TCAN4X5X_MCAN_IR_HPM BIT(8)
#define TCAN4X5X_MCAN_IR_RF1L BIT(7)
#define TCAN4X5X_MCAN_IR_RF1F BIT(6)
#define TCAN4X5X_MCAN_IR_RF1W BIT(5)
#define TCAN4X5X_MCAN_IR_RF1N BIT(4)
#define TCAN4X5X_MCAN_IR_RF0L BIT(3)
#define TCAN4X5X_MCAN_IR_RF0F BIT(2)
#define TCAN4X5X_MCAN_IR_RF0W BIT(1)
#define TCAN4X5X_MCAN_IR_RF0N BIT(0)
#define TCAN4X5X_ENABLE_MCAN_INT \
	(TCAN4X5X_MCAN_IR_TC | TCAN4X5X_MCAN_IR_RF0N | \
	 TCAN4X5X_MCAN_IR_RF1N | TCAN4X5X_MCAN_IR_RF0F | \
	 TCAN4X5X_MCAN_IR_RF1F)

#define TCAN4X5X_MRAM_START 0x8000
#define TCAN4X5X_MCAN_OFFSET 0x1000
#define TCAN4X5X_MAX_REGISTER 0x8fff

#define TCAN4X5X_CLEAR_ALL_INT 0xffffffff
#define TCAN4X5X_SET_ALL_INT 0xffffffff

#define TCAN4X5X_WRITE_CMD (0x61 << 24)
#define TCAN4X5X_READ_CMD (0x41 << 24)

#define TCAN4X5X_MODE_SEL_MASK (BIT(7) | BIT(6))
#define TCAN4X5X_MODE_SLEEP 0x00
#define TCAN4X5X_MODE_STANDBY BIT(6)
#define TCAN4X5X_MODE_NORMAL BIT(7)

#define TCAN4X5X_DISABLE_WAKE_MSK	(BIT(31) | BIT(30))
#define TCAN4X5X_DISABLE_INH_MSK	BIT(9)

#define TCAN4X5X_SW_RESET BIT(2)

#define TCAN4X5X_MCAN_CONFIGURED BIT(5)
#define TCAN4X5X_WATCHDOG_EN BIT(3)
#define TCAN4X5X_WD_60_MS_TIMER 0
#define TCAN4X5X_WD_600_MS_TIMER BIT(28)
#define TCAN4X5X_WD_3_S_TIMER BIT(29)
#define TCAN4X5X_WD_6_S_TIMER (BIT(28) | BIT(29))

struct tcan4x5x_priv {
	struct regmap *regmap;
	struct spi_device *spi;

	struct m_can_classdev *mcan_dev;

	struct gpio_desc *reset_gpio;
	struct gpio_desc *device_wake_gpio;
	struct gpio_desc *device_state_gpio;
	struct regulator *power;

	/* Register based ip */
	int mram_start;
	int reg_offset;
};

static struct can_bittiming_const tcan4x5x_bittiming_const = {
	.name = DEVICE_NAME,
	.tseg1_min = 2,
	.tseg1_max = 31,
	.tseg2_min = 2,
	.tseg2_max = 16,
	.sjw_max = 16,
	.brp_min = 1,
	.brp_max = 32,
	.brp_inc = 1,
};

static struct can_bittiming_const tcan4x5x_data_bittiming_const = {
	.name = DEVICE_NAME,
	.tseg1_min = 1,
	.tseg1_max = 32,
	.tseg2_min = 1,
	.tseg2_max = 16,
	.sjw_max = 16,
	.brp_min = 1,
	.brp_max = 32,
	.brp_inc = 1,
};

static void tcan4x5x_check_wake(struct tcan4x5x_priv *priv)
{
	int wake_state = 0;

	if (priv->device_state_gpio)
		wake_state = gpiod_get_value(priv->device_state_gpio);

	if (priv->device_wake_gpio && wake_state) {
		gpiod_set_value(priv->device_wake_gpio, 0);
		usleep_range(5, 50);
		gpiod_set_value(priv->device_wake_gpio, 1);
	}
}

static int tcan4x5x_reset(struct tcan4x5x_priv *priv)
{
	int ret = 0;

	if (priv->reset_gpio) {
		gpiod_set_value(priv->reset_gpio, 1);

		/* tpulse_width minimum 30us */
		usleep_range(30, 100);
		gpiod_set_value(priv->reset_gpio, 0);
	} else {
		ret = regmap_write(priv->regmap, TCAN4X5X_CONFIG,
				   TCAN4X5X_SW_RESET);
		if (ret)
			return ret;
	}

	usleep_range(700, 1000);

	return ret;
}

static int regmap_spi_gather_write(void *context, const void *reg,
				   size_t reg_len, const void *val,
				   size_t val_len)
{
	struct device *dev = context;
	struct spi_device *spi = to_spi_device(dev);
	struct spi_message m;
	u32 addr;
	struct spi_transfer t[2] = {
		{ .tx_buf = &addr, .len = reg_len, .cs_change = 0,},
		{ .tx_buf = val, .len = val_len, },
	};

	addr = TCAN4X5X_WRITE_CMD | (*((u16 *)reg) << 8) | val_len >> 2;

	spi_message_init(&m);
	spi_message_add_tail(&t[0], &m);
	spi_message_add_tail(&t[1], &m);

	return spi_sync(spi, &m);
}

static int tcan4x5x_regmap_write(void *context, const void *data, size_t count)
{
	u16 *reg = (u16 *)(data);
	const u32 *val = data + 4;

	return regmap_spi_gather_write(context, reg, 4, val, count - 4);
}

static int regmap_spi_async_write(void *context,
				  const void *reg, size_t reg_len,
				  const void *val, size_t val_len,
				  struct regmap_async *a)
{
	return -ENOTSUPP;
}

static struct regmap_async *regmap_spi_async_alloc(void)
{
	return NULL;
}

static int tcan4x5x_regmap_read(void *context,
				const void *reg, size_t reg_size,
				void *val, size_t val_size)
{
	struct device *dev = context;
	struct spi_device *spi = to_spi_device(dev);

	u32 addr = TCAN4X5X_READ_CMD | (*((u16 *)reg) << 8) | val_size >> 2;

	return spi_write_then_read(spi, &addr, reg_size, (u32 *)val, val_size);
}

static struct regmap_bus tcan4x5x_bus = {
	.write = tcan4x5x_regmap_write,
	.gather_write = regmap_spi_gather_write,
	.async_write = regmap_spi_async_write,
	.async_alloc = regmap_spi_async_alloc,
	.read = tcan4x5x_regmap_read,
	.read_flag_mask = 0x00,
	.reg_format_endian_default = REGMAP_ENDIAN_NATIVE,
	.val_format_endian_default = REGMAP_ENDIAN_NATIVE,
};

static u32 tcan4x5x_read_reg(struct m_can_classdev *cdev, int reg)
{
	struct tcan4x5x_priv *priv = cdev->device_data;
	u32 val;

	regmap_read(priv->regmap, priv->reg_offset + reg, &val);

	return val;
}

static u32 tcan4x5x_read_fifo(struct m_can_classdev *cdev, int addr_offset)
{
	struct tcan4x5x_priv *priv = cdev->device_data;
	u32 val;

	regmap_read(priv->regmap, priv->mram_start + addr_offset, &val);

	return val;
}

static int tcan4x5x_write_reg(struct m_can_classdev *cdev, int reg, int val)
{
	struct tcan4x5x_priv *priv = cdev->device_data;

	return regmap_write(priv->regmap, priv->reg_offset + reg, val);
}

static int tcan4x5x_write_fifo(struct m_can_classdev *cdev,
			       int addr_offset, int val)
{
	struct tcan4x5x_priv *priv = cdev->device_data;

	return regmap_write(priv->regmap, priv->mram_start + addr_offset, val);
}

static int tcan4x5x_power_enable(struct regulator *reg, int enable)
{
	if (IS_ERR_OR_NULL(reg))
		return 0;

	if (enable)
		return regulator_enable(reg);
	else
		return regulator_disable(reg);
}

static int tcan4x5x_write_tcan_reg(struct m_can_classdev *cdev,
				   int reg, int val)
{
	struct tcan4x5x_priv *priv = cdev->device_data;

	return regmap_write(priv->regmap, reg, val);
}

static int tcan4x5x_clear_interrupts(struct m_can_classdev *cdev)
{
	int ret;

	ret = tcan4x5x_write_tcan_reg(cdev, TCAN4X5X_STATUS,
				      TCAN4X5X_CLEAR_ALL_INT);
	if (ret)
		return ret;

	ret = tcan4x5x_write_tcan_reg(cdev, TCAN4X5X_MCAN_INT_REG,
				      TCAN4X5X_ENABLE_MCAN_INT);
	if (ret)
		return ret;

	ret = tcan4x5x_write_tcan_reg(cdev, TCAN4X5X_INT_FLAGS,
				      TCAN4X5X_CLEAR_ALL_INT);
	if (ret)
		return ret;

	ret = tcan4x5x_write_tcan_reg(cdev, TCAN4X5X_ERROR_STATUS,
				      TCAN4X5X_CLEAR_ALL_INT);
	if (ret)
		return ret;

	return ret;
}

static int tcan4x5x_init(struct m_can_classdev *cdev)
{
	struct tcan4x5x_priv *tcan4x5x = cdev->device_data;
	int ret;

	tcan4x5x_check_wake(tcan4x5x);

	ret = tcan4x5x_clear_interrupts(cdev);
	if (ret)
		return ret;

	ret = tcan4x5x_write_tcan_reg(cdev, TCAN4X5X_INT_EN,
				      TCAN4X5X_ENABLE_TCAN_INT);
	if (ret)
		return ret;

	ret = regmap_update_bits(tcan4x5x->regmap, TCAN4X5X_CONFIG,
				 TCAN4X5X_MODE_SEL_MASK, TCAN4X5X_MODE_NORMAL);
	if (ret)
		return ret;

	/* Zero out the MCAN buffers */
	m_can_init_ram(cdev);

	return ret;
}

static int tcan4x5x_disable_wake(struct m_can_classdev *cdev)
{
	struct tcan4x5x_priv *tcan4x5x = cdev->device_data;

	return regmap_update_bits(tcan4x5x->regmap, TCAN4X5X_CONFIG,
				  TCAN4X5X_DISABLE_WAKE_MSK, 0x00);
}

static int tcan4x5x_disable_state(struct m_can_classdev *cdev)
{
	struct tcan4x5x_priv *tcan4x5x = cdev->device_data;

	return regmap_update_bits(tcan4x5x->regmap, TCAN4X5X_CONFIG,
				  TCAN4X5X_DISABLE_INH_MSK, 0x01);
}

static int tcan4x5x_parse_config(struct m_can_classdev *cdev)
{
	struct tcan4x5x_priv *tcan4x5x = cdev->device_data;
	int ret;

	tcan4x5x->device_wake_gpio = devm_gpiod_get(cdev->dev, "device-wake",
						    GPIOD_OUT_HIGH);
	if (IS_ERR(tcan4x5x->device_wake_gpio)) {
		if (PTR_ERR(tcan4x5x->device_wake_gpio) == -EPROBE_DEFER)
			return -EPROBE_DEFER;

		tcan4x5x_disable_wake(cdev);
	}

	tcan4x5x->reset_gpio = devm_gpiod_get_optional(cdev->dev, "reset",
						       GPIOD_OUT_LOW);
	if (IS_ERR(tcan4x5x->reset_gpio))
		tcan4x5x->reset_gpio = NULL;

	ret = tcan4x5x_reset(tcan4x5x);
	if (ret)
		return ret;

	tcan4x5x->device_state_gpio = devm_gpiod_get_optional(cdev->dev,
							      "device-state",
							      GPIOD_IN);
	if (IS_ERR(tcan4x5x->device_state_gpio)) {
		tcan4x5x->device_state_gpio = NULL;
		tcan4x5x_disable_state(cdev);
	}

	return 0;
}

static const struct regmap_config tcan4x5x_regmap = {
	.reg_bits = 32,
	.val_bits = 32,
	.cache_type = REGCACHE_NONE,
	.max_register = TCAN4X5X_MAX_REGISTER,
};

static struct m_can_ops tcan4x5x_ops = {
	.init = tcan4x5x_init,
	.read_reg = tcan4x5x_read_reg,
	.write_reg = tcan4x5x_write_reg,
	.write_fifo = tcan4x5x_write_fifo,
	.read_fifo = tcan4x5x_read_fifo,
	.clear_interrupts = tcan4x5x_clear_interrupts,
};

static int tcan4x5x_can_probe(struct spi_device *spi)
{
	struct tcan4x5x_priv *priv;
	struct m_can_classdev *mcan_class;
	int freq, ret;

	mcan_class = m_can_class_allocate_dev(&spi->dev);
	if (!mcan_class)
		return -ENOMEM;

	priv = devm_kzalloc(&spi->dev, sizeof(*priv), GFP_KERNEL);
	if (!priv) {
		ret = -ENOMEM;
		goto out_m_can_class_free_dev;
	}

	priv->power = devm_regulator_get_optional(&spi->dev, "vsup");
	if (PTR_ERR(priv->power) == -EPROBE_DEFER) {
		ret = -EPROBE_DEFER;
		goto out_m_can_class_free_dev;
	} else {
		priv->power = NULL;
	}

	mcan_class->device_data = priv;

	m_can_class_get_clocks(mcan_class);
	if (IS_ERR(mcan_class->cclk)) {
		dev_err(&spi->dev, "no CAN clock source defined\n");
		freq = TCAN4X5X_EXT_CLK_DEF;
	} else {
		freq = clk_get_rate(mcan_class->cclk);
	}

	/* Sanity check */
	if (freq < 20000000 || freq > TCAN4X5X_EXT_CLK_DEF) {
		ret = -ERANGE;
		goto out_m_can_class_free_dev;
	}

	priv->reg_offset = TCAN4X5X_MCAN_OFFSET;
	priv->mram_start = TCAN4X5X_MRAM_START;
	priv->spi = spi;
	priv->mcan_dev = mcan_class;

	mcan_class->pm_clock_support = 0;
	mcan_class->can.clock.freq = freq;
	mcan_class->dev = &spi->dev;
	mcan_class->ops = &tcan4x5x_ops;
	mcan_class->is_peripheral = true;
	mcan_class->bit_timing = &tcan4x5x_bittiming_const;
	mcan_class->data_timing = &tcan4x5x_data_bittiming_const;
	mcan_class->net->irq = spi->irq;

	spi_set_drvdata(spi, priv);

	/* Configure the SPI bus */
	spi->bits_per_word = 32;
	ret = spi_setup(spi);
	if (ret)
		goto out_m_can_class_free_dev;

	priv->regmap = devm_regmap_init(&spi->dev, &tcan4x5x_bus,
					&spi->dev, &tcan4x5x_regmap);
	if (IS_ERR(priv->regmap)) {
		ret = PTR_ERR(priv->regmap);
<<<<<<< HEAD
		goto out_clk;
=======
		goto out_m_can_class_free_dev;
>>>>>>> 9507dc11
	}

	ret = tcan4x5x_power_enable(priv->power, 1);
	if (ret)
		goto out_m_can_class_free_dev;

	ret = tcan4x5x_parse_config(mcan_class);
	if (ret)
		goto out_power;

	ret = tcan4x5x_init(mcan_class);
	if (ret)
		goto out_power;

	ret = m_can_class_register(mcan_class);
	if (ret)
		goto out_power;

	netdev_info(mcan_class->net, "TCAN4X5X successfully initialized.\n");
	return 0;

out_power:
	tcan4x5x_power_enable(priv->power, 0);
<<<<<<< HEAD
out_clk:
	if (!IS_ERR(mcan_class->cclk)) {
		clk_disable_unprepare(mcan_class->cclk);
		clk_disable_unprepare(mcan_class->hclk);
	}
=======
>>>>>>> 9507dc11
 out_m_can_class_free_dev:
	m_can_class_free_dev(mcan_class->net);
	dev_err(&spi->dev, "Probe failed, err=%d\n", ret);

	return ret;
}

static int tcan4x5x_can_remove(struct spi_device *spi)
{
	struct tcan4x5x_priv *priv = spi_get_drvdata(spi);

	m_can_class_unregister(priv->mcan_dev);

	tcan4x5x_power_enable(priv->power, 0);

	m_can_class_free_dev(priv->mcan_dev->net);

	return 0;
}

static const struct of_device_id tcan4x5x_of_match[] = {
	{ .compatible = "ti,tcan4x5x", },
	{ }
};
MODULE_DEVICE_TABLE(of, tcan4x5x_of_match);

static const struct spi_device_id tcan4x5x_id_table[] = {
	{
		.name		= "tcan4x5x",
		.driver_data	= 0,
	},
	{ }
};
MODULE_DEVICE_TABLE(spi, tcan4x5x_id_table);

static struct spi_driver tcan4x5x_can_driver = {
	.driver = {
		.name = DEVICE_NAME,
		.of_match_table = tcan4x5x_of_match,
		.pm = NULL,
	},
	.id_table = tcan4x5x_id_table,
	.probe = tcan4x5x_can_probe,
	.remove = tcan4x5x_can_remove,
};
module_spi_driver(tcan4x5x_can_driver);

MODULE_AUTHOR("Dan Murphy <dmurphy@ti.com>");
MODULE_DESCRIPTION("Texas Instruments TCAN4x5x CAN driver");
MODULE_LICENSE("GPL v2");<|MERGE_RESOLUTION|>--- conflicted
+++ resolved
@@ -495,11 +495,7 @@
 					&spi->dev, &tcan4x5x_regmap);
 	if (IS_ERR(priv->regmap)) {
 		ret = PTR_ERR(priv->regmap);
-<<<<<<< HEAD
-		goto out_clk;
-=======
 		goto out_m_can_class_free_dev;
->>>>>>> 9507dc11
 	}
 
 	ret = tcan4x5x_power_enable(priv->power, 1);
@@ -523,14 +519,6 @@
 
 out_power:
 	tcan4x5x_power_enable(priv->power, 0);
-<<<<<<< HEAD
-out_clk:
-	if (!IS_ERR(mcan_class->cclk)) {
-		clk_disable_unprepare(mcan_class->cclk);
-		clk_disable_unprepare(mcan_class->hclk);
-	}
-=======
->>>>>>> 9507dc11
  out_m_can_class_free_dev:
 	m_can_class_free_dev(mcan_class->net);
 	dev_err(&spi->dev, "Probe failed, err=%d\n", ret);
