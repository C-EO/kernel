--- conflicted
+++ resolved
@@ -1987,22 +1987,14 @@
 	priv = netdev_priv(dev);
 	priv->scu_idx = scu_idx;
 
-<<<<<<< HEAD
-	/* this function could be defered probe, return -EPROBE_DEFER */
-=======
 	/* this function could be deferred probe, return -EPROBE_DEFER */
->>>>>>> 65820f91
 	return imx_scu_get_handle(&priv->sc_ipc_handle);
 }
 
 /* flexcan_setup_stop_mode - Setup stop mode for wakeup
  *
  * Return: = 0 setup stop mode successfully or doesn't support this feature
-<<<<<<< HEAD
- *         < 0 fail to setup stop mode (could be defered probe)
-=======
  *         < 0 fail to setup stop mode (could be deferred probe)
->>>>>>> 65820f91
  */
 static int flexcan_setup_stop_mode(struct platform_device *pdev)
 {
