// SPDX-License-Identifier: GPL-2.0-only
/* CAN driver for Geschwister Schneider USB/CAN devices
 * and bytewerk.org candleLight USB CAN interfaces.
 *
 * Copyright (C) 2013-2016 Geschwister Schneider Technologie-,
 * Entwicklungs- und Vertriebs UG (Haftungsbeschränkt).
 * Copyright (C) 2016 Hubert Denkmair
 *
 * Many thanks to all socketcan devs!
 */

#include <linux/ethtool.h>
#include <linux/init.h>
#include <linux/signal.h>
#include <linux/module.h>
#include <linux/netdevice.h>
#include <linux/usb.h>

#include <linux/can.h>
#include <linux/can/dev.h>
#include <linux/can/error.h>

/* Device specific constants */
#define USB_GSUSB_1_VENDOR_ID      0x1d50
#define USB_GSUSB_1_PRODUCT_ID     0x606f

#define USB_CANDLELIGHT_VENDOR_ID  0x1209
#define USB_CANDLELIGHT_PRODUCT_ID 0x2323

#define GSUSB_ENDPOINT_IN          1
#define GSUSB_ENDPOINT_OUT         2

/* Device specific constants */
enum gs_usb_breq {
	GS_USB_BREQ_HOST_FORMAT = 0,
	GS_USB_BREQ_BITTIMING,
	GS_USB_BREQ_MODE,
	GS_USB_BREQ_BERR,
	GS_USB_BREQ_BT_CONST,
	GS_USB_BREQ_DEVICE_CONFIG,
	GS_USB_BREQ_TIMESTAMP,
	GS_USB_BREQ_IDENTIFY,
};

enum gs_can_mode {
	/* reset a channel. turns it off */
	GS_CAN_MODE_RESET = 0,
	/* starts a channel */
	GS_CAN_MODE_START
};

enum gs_can_state {
	GS_CAN_STATE_ERROR_ACTIVE = 0,
	GS_CAN_STATE_ERROR_WARNING,
	GS_CAN_STATE_ERROR_PASSIVE,
	GS_CAN_STATE_BUS_OFF,
	GS_CAN_STATE_STOPPED,
	GS_CAN_STATE_SLEEPING
};

enum gs_can_identify_mode {
	GS_CAN_IDENTIFY_OFF = 0,
	GS_CAN_IDENTIFY_ON
};

/* data types passed between host and device */

/* The firmware on the original USB2CAN by Geschwister Schneider
 * Technologie Entwicklungs- und Vertriebs UG exchanges all data
 * between the host and the device in host byte order. This is done
 * with the struct gs_host_config::byte_order member, which is sent
 * first to indicate the desired byte order.
 *
 * The widely used open source firmware candleLight doesn't support
 * this feature and exchanges the data in little endian byte order.
 */
struct gs_host_config {
	__le32 byte_order;
} __packed;

struct gs_device_config {
	u8 reserved1;
	u8 reserved2;
	u8 reserved3;
	u8 icount;
	__le32 sw_version;
	__le32 hw_version;
} __packed;

#define GS_CAN_MODE_NORMAL               0
#define GS_CAN_MODE_LISTEN_ONLY          BIT(0)
#define GS_CAN_MODE_LOOP_BACK            BIT(1)
#define GS_CAN_MODE_TRIPLE_SAMPLE        BIT(2)
#define GS_CAN_MODE_ONE_SHOT             BIT(3)

struct gs_device_mode {
	__le32 mode;
	__le32 flags;
} __packed;

struct gs_device_state {
	__le32 state;
	__le32 rxerr;
	__le32 txerr;
} __packed;

struct gs_device_bittiming {
	__le32 prop_seg;
	__le32 phase_seg1;
	__le32 phase_seg2;
	__le32 sjw;
	__le32 brp;
} __packed;

struct gs_identify_mode {
	__le32 mode;
} __packed;

#define GS_CAN_FEATURE_LISTEN_ONLY      BIT(0)
#define GS_CAN_FEATURE_LOOP_BACK        BIT(1)
#define GS_CAN_FEATURE_TRIPLE_SAMPLE    BIT(2)
#define GS_CAN_FEATURE_ONE_SHOT         BIT(3)
#define GS_CAN_FEATURE_HW_TIMESTAMP     BIT(4)
#define GS_CAN_FEATURE_IDENTIFY         BIT(5)

struct gs_device_bt_const {
	__le32 feature;
	__le32 fclk_can;
	__le32 tseg1_min;
	__le32 tseg1_max;
	__le32 tseg2_min;
	__le32 tseg2_max;
	__le32 sjw_max;
	__le32 brp_min;
	__le32 brp_max;
	__le32 brp_inc;
} __packed;

#define GS_CAN_FLAG_OVERFLOW 1

struct gs_host_frame {
	u32 echo_id;
	__le32 can_id;

	u8 can_dlc;
	u8 channel;
	u8 flags;
	u8 reserved;

	u8 data[8];
} __packed;
/* The GS USB devices make use of the same flags and masks as in
 * linux/can.h and linux/can/error.h, and no additional mapping is necessary.
 */

/* Only send a max of GS_MAX_TX_URBS frames per channel at a time. */
#define GS_MAX_TX_URBS 10
/* Only launch a max of GS_MAX_RX_URBS usb requests at a time. */
#define GS_MAX_RX_URBS 30
/* Maximum number of interfaces the driver supports per device.
 * Current hardware only supports 2 interfaces. The future may vary.
 */
#define GS_MAX_INTF 2

struct gs_tx_context {
	struct gs_can *dev;
	unsigned int echo_id;
};

struct gs_can {
	struct can_priv can; /* must be the first member */

	struct gs_usb *parent;

	struct net_device *netdev;
	struct usb_device *udev;
	struct usb_interface *iface;

	struct can_bittiming_const bt_const;
	unsigned int channel;	/* channel number */

	/* This lock prevents a race condition between xmit and receive. */
	spinlock_t tx_ctx_lock;
	struct gs_tx_context tx_context[GS_MAX_TX_URBS];

	struct usb_anchor tx_submitted;
	atomic_t active_tx_urbs;
};

/* usb interface struct */
struct gs_usb {
	struct gs_can *canch[GS_MAX_INTF];
	struct usb_anchor rx_submitted;
	atomic_t active_channels;
	struct usb_device *udev;
};

/* 'allocate' a tx context.
 * returns a valid tx context or NULL if there is no space.
 */
static struct gs_tx_context *gs_alloc_tx_context(struct gs_can *dev)
{
	int i = 0;
	unsigned long flags;

	spin_lock_irqsave(&dev->tx_ctx_lock, flags);

	for (; i < GS_MAX_TX_URBS; i++) {
		if (dev->tx_context[i].echo_id == GS_MAX_TX_URBS) {
			dev->tx_context[i].echo_id = i;
			spin_unlock_irqrestore(&dev->tx_ctx_lock, flags);
			return &dev->tx_context[i];
		}
	}

	spin_unlock_irqrestore(&dev->tx_ctx_lock, flags);
	return NULL;
}

/* releases a tx context
 */
static void gs_free_tx_context(struct gs_tx_context *txc)
{
	txc->echo_id = GS_MAX_TX_URBS;
}

/* Get a tx context by id.
 */
static struct gs_tx_context *gs_get_tx_context(struct gs_can *dev,
					       unsigned int id)
{
	unsigned long flags;

	if (id < GS_MAX_TX_URBS) {
		spin_lock_irqsave(&dev->tx_ctx_lock, flags);
		if (dev->tx_context[id].echo_id == id) {
			spin_unlock_irqrestore(&dev->tx_ctx_lock, flags);
			return &dev->tx_context[id];
		}
		spin_unlock_irqrestore(&dev->tx_ctx_lock, flags);
	}
	return NULL;
}

static int gs_cmd_reset(struct gs_can *gsdev)
{
	struct gs_device_mode *dm;
	struct usb_interface *intf = gsdev->iface;
	int rc;

	dm = kzalloc(sizeof(*dm), GFP_KERNEL);
	if (!dm)
		return -ENOMEM;

	dm->mode = GS_CAN_MODE_RESET;

	rc = usb_control_msg(interface_to_usbdev(intf),
			     usb_sndctrlpipe(interface_to_usbdev(intf), 0),
			     GS_USB_BREQ_MODE,
			     USB_DIR_OUT | USB_TYPE_VENDOR | USB_RECIP_INTERFACE,
			     gsdev->channel,
			     0,
			     dm,
			     sizeof(*dm),
			     1000);

	kfree(dm);

	return rc;
}

static void gs_update_state(struct gs_can *dev, struct can_frame *cf)
{
	struct can_device_stats *can_stats = &dev->can.can_stats;

	if (cf->can_id & CAN_ERR_RESTARTED) {
		dev->can.state = CAN_STATE_ERROR_ACTIVE;
		can_stats->restarts++;
	} else if (cf->can_id & CAN_ERR_BUSOFF) {
		dev->can.state = CAN_STATE_BUS_OFF;
		can_stats->bus_off++;
	} else if (cf->can_id & CAN_ERR_CRTL) {
		if ((cf->data[1] & CAN_ERR_CRTL_TX_WARNING) ||
		    (cf->data[1] & CAN_ERR_CRTL_RX_WARNING)) {
			dev->can.state = CAN_STATE_ERROR_WARNING;
			can_stats->error_warning++;
		} else if ((cf->data[1] & CAN_ERR_CRTL_TX_PASSIVE) ||
			   (cf->data[1] & CAN_ERR_CRTL_RX_PASSIVE)) {
			dev->can.state = CAN_STATE_ERROR_PASSIVE;
			can_stats->error_passive++;
		} else {
			dev->can.state = CAN_STATE_ERROR_ACTIVE;
		}
	}
}

static void gs_usb_receive_bulk_callback(struct urb *urb)
{
	struct gs_usb *usbcan = urb->context;
	struct gs_can *dev;
	struct net_device *netdev;
	int rc;
	struct net_device_stats *stats;
	struct gs_host_frame *hf = urb->transfer_buffer;
	struct gs_tx_context *txc;
	struct can_frame *cf;
	struct sk_buff *skb;

	BUG_ON(!usbcan);

	switch (urb->status) {
	case 0: /* success */
		break;
	case -ENOENT:
	case -ESHUTDOWN:
		return;
	default:
		/* do not resubmit aborted urbs. eg: when device goes down */
		return;
	}

	/* device reports out of range channel id */
	if (hf->channel >= GS_MAX_INTF)
		goto resubmit_urb;

	dev = usbcan->canch[hf->channel];

	netdev = dev->netdev;
	stats = &netdev->stats;

	if (!netif_device_present(netdev))
		return;

	if (hf->echo_id == -1) { /* normal rx */
		skb = alloc_can_skb(dev->netdev, &cf);
		if (!skb)
			return;

		cf->can_id = le32_to_cpu(hf->can_id);

		can_frame_set_cc_len(cf, hf->can_dlc, dev->can.ctrlmode);
		memcpy(cf->data, hf->data, 8);

		/* ERROR frames tell us information about the controller */
		if (le32_to_cpu(hf->can_id) & CAN_ERR_FLAG)
			gs_update_state(dev, cf);

		netdev->stats.rx_packets++;
		netdev->stats.rx_bytes += hf->can_dlc;

		netif_rx(skb);
	} else { /* echo_id == hf->echo_id */
		if (hf->echo_id >= GS_MAX_TX_URBS) {
			netdev_err(netdev,
				   "Unexpected out of range echo id %d\n",
				   hf->echo_id);
			goto resubmit_urb;
		}

		netdev->stats.tx_packets++;
		netdev->stats.tx_bytes += hf->can_dlc;

		txc = gs_get_tx_context(dev, hf->echo_id);

		/* bad devices send bad echo_ids. */
		if (!txc) {
			netdev_err(netdev,
				   "Unexpected unused echo id %d\n",
				   hf->echo_id);
			goto resubmit_urb;
		}

		can_get_echo_skb(netdev, hf->echo_id, NULL);

		gs_free_tx_context(txc);

		atomic_dec(&dev->active_tx_urbs);

		netif_wake_queue(netdev);
	}

	if (hf->flags & GS_CAN_FLAG_OVERFLOW) {
		skb = alloc_can_err_skb(netdev, &cf);
		if (!skb)
			goto resubmit_urb;

		cf->can_id |= CAN_ERR_CRTL;
		cf->len = CAN_ERR_DLC;
		cf->data[1] = CAN_ERR_CRTL_RX_OVERFLOW;
		stats->rx_over_errors++;
		stats->rx_errors++;
		netif_rx(skb);
	}

 resubmit_urb:
	usb_fill_bulk_urb(urb,
			  usbcan->udev,
			  usb_rcvbulkpipe(usbcan->udev, GSUSB_ENDPOINT_IN),
			  hf,
			  sizeof(struct gs_host_frame),
			  gs_usb_receive_bulk_callback,
			  usbcan
			  );

	rc = usb_submit_urb(urb, GFP_ATOMIC);

	/* USB failure take down all interfaces */
	if (rc == -ENODEV) {
		for (rc = 0; rc < GS_MAX_INTF; rc++) {
			if (usbcan->canch[rc])
				netif_device_detach(usbcan->canch[rc]->netdev);
		}
	}
}

static int gs_usb_set_bittiming(struct net_device *netdev)
{
	struct gs_can *dev = netdev_priv(netdev);
	struct can_bittiming *bt = &dev->can.bittiming;
	struct usb_interface *intf = dev->iface;
	int rc;
	struct gs_device_bittiming *dbt;

	dbt = kmalloc(sizeof(*dbt), GFP_KERNEL);
	if (!dbt)
		return -ENOMEM;

	dbt->prop_seg = cpu_to_le32(bt->prop_seg);
	dbt->phase_seg1 = cpu_to_le32(bt->phase_seg1);
	dbt->phase_seg2 = cpu_to_le32(bt->phase_seg2);
	dbt->sjw = cpu_to_le32(bt->sjw);
	dbt->brp = cpu_to_le32(bt->brp);

	/* request bit timings */
	rc = usb_control_msg(interface_to_usbdev(intf),
			     usb_sndctrlpipe(interface_to_usbdev(intf), 0),
			     GS_USB_BREQ_BITTIMING,
			     USB_DIR_OUT | USB_TYPE_VENDOR | USB_RECIP_INTERFACE,
			     dev->channel,
			     0,
			     dbt,
			     sizeof(*dbt),
			     1000);

	kfree(dbt);

	if (rc < 0)
		dev_err(netdev->dev.parent, "Couldn't set bittimings (err=%d)",
			rc);

	return (rc > 0) ? 0 : rc;
}

static void gs_usb_xmit_callback(struct urb *urb)
{
	struct gs_tx_context *txc = urb->context;
	struct gs_can *dev = txc->dev;
	struct net_device *netdev = dev->netdev;

	if (urb->status)
		netdev_info(netdev, "usb xmit fail %d\n", txc->echo_id);

	usb_free_coherent(urb->dev,
			  urb->transfer_buffer_length,
			  urb->transfer_buffer,
			  urb->transfer_dma);
}

static netdev_tx_t gs_can_start_xmit(struct sk_buff *skb,
				     struct net_device *netdev)
{
	struct gs_can *dev = netdev_priv(netdev);
	struct net_device_stats *stats = &dev->netdev->stats;
	struct urb *urb;
	struct gs_host_frame *hf;
	struct can_frame *cf;
	int rc;
	unsigned int idx;
	struct gs_tx_context *txc;

	if (can_dropped_invalid_skb(netdev, skb))
		return NETDEV_TX_OK;

	/* find an empty context to keep track of transmission */
	txc = gs_alloc_tx_context(dev);
	if (!txc)
		return NETDEV_TX_BUSY;

	/* create a URB, and a buffer for it */
	urb = usb_alloc_urb(0, GFP_ATOMIC);
	if (!urb)
		goto nomem_urb;

	hf = usb_alloc_coherent(dev->udev, sizeof(*hf), GFP_ATOMIC,
				&urb->transfer_dma);
	if (!hf) {
		netdev_err(netdev, "No memory left for USB buffer\n");
		goto nomem_hf;
	}

	idx = txc->echo_id;

	if (idx >= GS_MAX_TX_URBS) {
		netdev_err(netdev, "Invalid tx context %d\n", idx);
		goto badidx;
	}

	hf->echo_id = idx;
	hf->channel = dev->channel;

	cf = (struct can_frame *)skb->data;

	hf->can_id = cpu_to_le32(cf->can_id);
<<<<<<< HEAD
	hf->can_dlc = cf->can_dlc;
	memcpy(hf->data, cf->data, cf->can_dlc);
=======
	hf->can_dlc = can_get_cc_dlc(cf, dev->can.ctrlmode);

	memcpy(hf->data, cf->data, cf->len);
>>>>>>> 7d2a07b7

	usb_fill_bulk_urb(urb, dev->udev,
			  usb_sndbulkpipe(dev->udev, GSUSB_ENDPOINT_OUT),
			  hf,
			  sizeof(*hf),
			  gs_usb_xmit_callback,
			  txc);

	urb->transfer_flags |= URB_NO_TRANSFER_DMA_MAP;
	usb_anchor_urb(urb, &dev->tx_submitted);

	can_put_echo_skb(skb, netdev, idx, 0);

	atomic_inc(&dev->active_tx_urbs);

	rc = usb_submit_urb(urb, GFP_ATOMIC);
	if (unlikely(rc)) {			/* usb send failed */
		atomic_dec(&dev->active_tx_urbs);

		can_free_echo_skb(netdev, idx, NULL);
		gs_free_tx_context(txc);

		usb_unanchor_urb(urb);
		usb_free_coherent(dev->udev,
				  sizeof(*hf),
				  hf,
				  urb->transfer_dma);

		if (rc == -ENODEV) {
			netif_device_detach(netdev);
		} else {
			netdev_err(netdev, "usb_submit failed (err=%d)\n", rc);
			stats->tx_dropped++;
		}
	} else {
		/* Slow down tx path */
		if (atomic_read(&dev->active_tx_urbs) >= GS_MAX_TX_URBS)
			netif_stop_queue(netdev);
	}

	/* let usb core take care of this urb */
	usb_free_urb(urb);

	return NETDEV_TX_OK;

 badidx:
	usb_free_coherent(dev->udev,
			  sizeof(*hf),
			  hf,
			  urb->transfer_dma);
 nomem_hf:
	usb_free_urb(urb);

 nomem_urb:
	gs_free_tx_context(txc);
	dev_kfree_skb(skb);
	stats->tx_dropped++;
	return NETDEV_TX_OK;
}

static int gs_can_open(struct net_device *netdev)
{
	struct gs_can *dev = netdev_priv(netdev);
	struct gs_usb *parent = dev->parent;
	int rc, i;
	struct gs_device_mode *dm;
	u32 ctrlmode;
	u32 flags = 0;

	rc = open_candev(netdev);
	if (rc)
		return rc;

	if (atomic_add_return(1, &parent->active_channels) == 1) {
		for (i = 0; i < GS_MAX_RX_URBS; i++) {
			struct urb *urb;
			u8 *buf;

			/* alloc rx urb */
			urb = usb_alloc_urb(0, GFP_KERNEL);
			if (!urb)
				return -ENOMEM;

			/* alloc rx buffer */
			buf = usb_alloc_coherent(dev->udev,
						 sizeof(struct gs_host_frame),
						 GFP_KERNEL,
						 &urb->transfer_dma);
			if (!buf) {
				netdev_err(netdev,
					   "No memory left for USB buffer\n");
				usb_free_urb(urb);
				return -ENOMEM;
			}

			/* fill, anchor, and submit rx urb */
			usb_fill_bulk_urb(urb,
					  dev->udev,
					  usb_rcvbulkpipe(dev->udev,
							  GSUSB_ENDPOINT_IN),
					  buf,
					  sizeof(struct gs_host_frame),
					  gs_usb_receive_bulk_callback,
					  parent);
			urb->transfer_flags |= URB_NO_TRANSFER_DMA_MAP;

			usb_anchor_urb(urb, &parent->rx_submitted);

			rc = usb_submit_urb(urb, GFP_KERNEL);
			if (rc) {
				if (rc == -ENODEV)
					netif_device_detach(dev->netdev);

				netdev_err(netdev,
					   "usb_submit failed (err=%d)\n",
					   rc);

				usb_unanchor_urb(urb);
				usb_free_urb(urb);
				break;
			}

			/* Drop reference,
			 * USB core will take care of freeing it
			 */
			usb_free_urb(urb);
		}
	}

	dm = kmalloc(sizeof(*dm), GFP_KERNEL);
	if (!dm)
		return -ENOMEM;

	/* flags */
	ctrlmode = dev->can.ctrlmode;

	if (ctrlmode & CAN_CTRLMODE_LOOPBACK)
		flags |= GS_CAN_MODE_LOOP_BACK;
	else if (ctrlmode & CAN_CTRLMODE_LISTENONLY)
		flags |= GS_CAN_MODE_LISTEN_ONLY;

	/* Controller is not allowed to retry TX
	 * this mode is unavailable on atmels uc3c hardware
	 */
	if (ctrlmode & CAN_CTRLMODE_ONE_SHOT)
		flags |= GS_CAN_MODE_ONE_SHOT;

	if (ctrlmode & CAN_CTRLMODE_3_SAMPLES)
		flags |= GS_CAN_MODE_TRIPLE_SAMPLE;

	/* finally start device */
	dm->mode = cpu_to_le32(GS_CAN_MODE_START);
	dm->flags = cpu_to_le32(flags);
	rc = usb_control_msg(interface_to_usbdev(dev->iface),
			     usb_sndctrlpipe(interface_to_usbdev(dev->iface), 0),
			     GS_USB_BREQ_MODE,
			     USB_DIR_OUT | USB_TYPE_VENDOR |
			     USB_RECIP_INTERFACE,
			     dev->channel,
			     0,
			     dm,
			     sizeof(*dm),
			     1000);

	if (rc < 0) {
		netdev_err(netdev, "Couldn't start device (err=%d)\n", rc);
		kfree(dm);
		return rc;
	}

	kfree(dm);

	dev->can.state = CAN_STATE_ERROR_ACTIVE;

	if (!(dev->can.ctrlmode & CAN_CTRLMODE_LISTENONLY))
		netif_start_queue(netdev);

	return 0;
}

static int gs_can_close(struct net_device *netdev)
{
	int rc;
	struct gs_can *dev = netdev_priv(netdev);
	struct gs_usb *parent = dev->parent;

	netif_stop_queue(netdev);

	/* Stop polling */
	if (atomic_dec_and_test(&parent->active_channels))
		usb_kill_anchored_urbs(&parent->rx_submitted);

	/* Stop sending URBs */
	usb_kill_anchored_urbs(&dev->tx_submitted);
	atomic_set(&dev->active_tx_urbs, 0);

	/* reset the device */
	rc = gs_cmd_reset(dev);
	if (rc < 0)
		netdev_warn(netdev, "Couldn't shutdown device (err=%d)", rc);

	/* reset tx contexts */
	for (rc = 0; rc < GS_MAX_TX_URBS; rc++) {
		dev->tx_context[rc].dev = dev;
		dev->tx_context[rc].echo_id = GS_MAX_TX_URBS;
	}

	/* close the netdev */
	close_candev(netdev);

	return 0;
}

static const struct net_device_ops gs_usb_netdev_ops = {
	.ndo_open = gs_can_open,
	.ndo_stop = gs_can_close,
	.ndo_start_xmit = gs_can_start_xmit,
	.ndo_change_mtu = can_change_mtu,
};

static int gs_usb_set_identify(struct net_device *netdev, bool do_identify)
{
	struct gs_can *dev = netdev_priv(netdev);
	struct gs_identify_mode *imode;
	int rc;

	imode = kmalloc(sizeof(*imode), GFP_KERNEL);

	if (!imode)
		return -ENOMEM;

	if (do_identify)
		imode->mode = cpu_to_le32(GS_CAN_IDENTIFY_ON);
	else
		imode->mode = cpu_to_le32(GS_CAN_IDENTIFY_OFF);

	rc = usb_control_msg(interface_to_usbdev(dev->iface),
			     usb_sndctrlpipe(interface_to_usbdev(dev->iface),
					     0),
			     GS_USB_BREQ_IDENTIFY,
			     USB_DIR_OUT | USB_TYPE_VENDOR |
			     USB_RECIP_INTERFACE,
			     dev->channel,
			     0,
			     imode,
			     sizeof(*imode),
			     100);

	kfree(imode);

	return (rc > 0) ? 0 : rc;
}

/* blink LED's for finding the this interface */
static int gs_usb_set_phys_id(struct net_device *dev,
			      enum ethtool_phys_id_state state)
{
	int rc = 0;

	switch (state) {
	case ETHTOOL_ID_ACTIVE:
		rc = gs_usb_set_identify(dev, GS_CAN_IDENTIFY_ON);
		break;
	case ETHTOOL_ID_INACTIVE:
		rc = gs_usb_set_identify(dev, GS_CAN_IDENTIFY_OFF);
		break;
	default:
		break;
	}

	return rc;
}

static const struct ethtool_ops gs_usb_ethtool_ops = {
	.set_phys_id = gs_usb_set_phys_id,
};

static struct gs_can *gs_make_candev(unsigned int channel,
				     struct usb_interface *intf,
				     struct gs_device_config *dconf)
{
	struct gs_can *dev;
	struct net_device *netdev;
	int rc;
	struct gs_device_bt_const *bt_const;
	u32 feature;

	bt_const = kmalloc(sizeof(*bt_const), GFP_KERNEL);
	if (!bt_const)
		return ERR_PTR(-ENOMEM);

	/* fetch bit timing constants */
	rc = usb_control_msg(interface_to_usbdev(intf),
			     usb_rcvctrlpipe(interface_to_usbdev(intf), 0),
			     GS_USB_BREQ_BT_CONST,
			     USB_DIR_IN | USB_TYPE_VENDOR | USB_RECIP_INTERFACE,
			     channel,
			     0,
			     bt_const,
			     sizeof(*bt_const),
			     1000);

	if (rc < 0) {
		dev_err(&intf->dev,
			"Couldn't get bit timing const for channel (err=%d)\n",
			rc);
		kfree(bt_const);
		return ERR_PTR(rc);
	}

	/* create netdev */
	netdev = alloc_candev(sizeof(struct gs_can), GS_MAX_TX_URBS);
	if (!netdev) {
		dev_err(&intf->dev, "Couldn't allocate candev\n");
		kfree(bt_const);
		return ERR_PTR(-ENOMEM);
	}

	dev = netdev_priv(netdev);

	netdev->netdev_ops = &gs_usb_netdev_ops;

	netdev->flags |= IFF_ECHO; /* we support full roundtrip echo */

	/* dev setup */
	strcpy(dev->bt_const.name, "gs_usb");
	dev->bt_const.tseg1_min = le32_to_cpu(bt_const->tseg1_min);
	dev->bt_const.tseg1_max = le32_to_cpu(bt_const->tseg1_max);
	dev->bt_const.tseg2_min = le32_to_cpu(bt_const->tseg2_min);
	dev->bt_const.tseg2_max = le32_to_cpu(bt_const->tseg2_max);
	dev->bt_const.sjw_max = le32_to_cpu(bt_const->sjw_max);
	dev->bt_const.brp_min = le32_to_cpu(bt_const->brp_min);
	dev->bt_const.brp_max = le32_to_cpu(bt_const->brp_max);
	dev->bt_const.brp_inc = le32_to_cpu(bt_const->brp_inc);

	dev->udev = interface_to_usbdev(intf);
	dev->iface = intf;
	dev->netdev = netdev;
	dev->channel = channel;

	init_usb_anchor(&dev->tx_submitted);
	atomic_set(&dev->active_tx_urbs, 0);
	spin_lock_init(&dev->tx_ctx_lock);
	for (rc = 0; rc < GS_MAX_TX_URBS; rc++) {
		dev->tx_context[rc].dev = dev;
		dev->tx_context[rc].echo_id = GS_MAX_TX_URBS;
	}

	/* can setup */
	dev->can.state = CAN_STATE_STOPPED;
	dev->can.clock.freq = le32_to_cpu(bt_const->fclk_can);
	dev->can.bittiming_const = &dev->bt_const;
	dev->can.do_set_bittiming = gs_usb_set_bittiming;

	dev->can.ctrlmode_supported = CAN_CTRLMODE_CC_LEN8_DLC;

	feature = le32_to_cpu(bt_const->feature);
	if (feature & GS_CAN_FEATURE_LISTEN_ONLY)
		dev->can.ctrlmode_supported |= CAN_CTRLMODE_LISTENONLY;

	if (feature & GS_CAN_FEATURE_LOOP_BACK)
		dev->can.ctrlmode_supported |= CAN_CTRLMODE_LOOPBACK;

	if (feature & GS_CAN_FEATURE_TRIPLE_SAMPLE)
		dev->can.ctrlmode_supported |= CAN_CTRLMODE_3_SAMPLES;

	if (feature & GS_CAN_FEATURE_ONE_SHOT)
		dev->can.ctrlmode_supported |= CAN_CTRLMODE_ONE_SHOT;

	SET_NETDEV_DEV(netdev, &intf->dev);

	if (le32_to_cpu(dconf->sw_version) > 1)
		if (feature & GS_CAN_FEATURE_IDENTIFY)
			netdev->ethtool_ops = &gs_usb_ethtool_ops;

	kfree(bt_const);

	rc = register_candev(dev->netdev);
	if (rc) {
		free_candev(dev->netdev);
		dev_err(&intf->dev, "Couldn't register candev (err=%d)\n", rc);
		return ERR_PTR(rc);
	}

	return dev;
}

static void gs_destroy_candev(struct gs_can *dev)
{
	unregister_candev(dev->netdev);
	usb_kill_anchored_urbs(&dev->tx_submitted);
	free_candev(dev->netdev);
}

static int gs_usb_probe(struct usb_interface *intf,
			const struct usb_device_id *id)
{
	struct gs_usb *dev;
	int rc = -ENOMEM;
	unsigned int icount, i;
	struct gs_host_config *hconf;
	struct gs_device_config *dconf;

	hconf = kmalloc(sizeof(*hconf), GFP_KERNEL);
	if (!hconf)
		return -ENOMEM;

	hconf->byte_order = cpu_to_le32(0x0000beef);

	/* send host config */
	rc = usb_control_msg(interface_to_usbdev(intf),
			     usb_sndctrlpipe(interface_to_usbdev(intf), 0),
			     GS_USB_BREQ_HOST_FORMAT,
			     USB_DIR_OUT | USB_TYPE_VENDOR | USB_RECIP_INTERFACE,
			     1,
			     intf->cur_altsetting->desc.bInterfaceNumber,
			     hconf,
			     sizeof(*hconf),
			     1000);

	kfree(hconf);

	if (rc < 0) {
		dev_err(&intf->dev, "Couldn't send data format (err=%d)\n",
			rc);
		return rc;
	}

	dconf = kmalloc(sizeof(*dconf), GFP_KERNEL);
	if (!dconf)
		return -ENOMEM;

	/* read device config */
	rc = usb_control_msg(interface_to_usbdev(intf),
			     usb_rcvctrlpipe(interface_to_usbdev(intf), 0),
			     GS_USB_BREQ_DEVICE_CONFIG,
			     USB_DIR_IN | USB_TYPE_VENDOR | USB_RECIP_INTERFACE,
			     1,
			     intf->cur_altsetting->desc.bInterfaceNumber,
			     dconf,
			     sizeof(*dconf),
			     1000);
	if (rc < 0) {
		dev_err(&intf->dev, "Couldn't get device config: (err=%d)\n",
			rc);
		kfree(dconf);
		return rc;
	}

	icount = dconf->icount + 1;
	dev_info(&intf->dev, "Configuring for %d interfaces\n", icount);

	if (icount > GS_MAX_INTF) {
		dev_err(&intf->dev,
			"Driver cannot handle more that %d CAN interfaces\n",
			GS_MAX_INTF);
		kfree(dconf);
		return -EINVAL;
	}

	dev = kzalloc(sizeof(*dev), GFP_KERNEL);
	if (!dev) {
		kfree(dconf);
		return -ENOMEM;
	}

	init_usb_anchor(&dev->rx_submitted);

	atomic_set(&dev->active_channels, 0);

	usb_set_intfdata(intf, dev);
	dev->udev = interface_to_usbdev(intf);

	for (i = 0; i < icount; i++) {
		dev->canch[i] = gs_make_candev(i, intf, dconf);
		if (IS_ERR_OR_NULL(dev->canch[i])) {
			/* save error code to return later */
			rc = PTR_ERR(dev->canch[i]);

			/* on failure destroy previously created candevs */
			icount = i;
			for (i = 0; i < icount; i++)
				gs_destroy_candev(dev->canch[i]);

			usb_kill_anchored_urbs(&dev->rx_submitted);
			kfree(dconf);
			kfree(dev);
			return rc;
		}
		dev->canch[i]->parent = dev;
	}

	kfree(dconf);

	return 0;
}

static void gs_usb_disconnect(struct usb_interface *intf)
{
	unsigned i;
	struct gs_usb *dev = usb_get_intfdata(intf);
	usb_set_intfdata(intf, NULL);

	if (!dev) {
		dev_err(&intf->dev, "Disconnect (nodata)\n");
		return;
	}

	for (i = 0; i < GS_MAX_INTF; i++)
		if (dev->canch[i])
			gs_destroy_candev(dev->canch[i]);

	usb_kill_anchored_urbs(&dev->rx_submitted);
	kfree(dev);
}

static const struct usb_device_id gs_usb_table[] = {
	{ USB_DEVICE_INTERFACE_NUMBER(USB_GSUSB_1_VENDOR_ID,
				      USB_GSUSB_1_PRODUCT_ID, 0) },
	{ USB_DEVICE_INTERFACE_NUMBER(USB_CANDLELIGHT_VENDOR_ID,
				      USB_CANDLELIGHT_PRODUCT_ID, 0) },
	{} /* Terminating entry */
};

MODULE_DEVICE_TABLE(usb, gs_usb_table);

static struct usb_driver gs_usb_driver = {
	.name       = "gs_usb",
	.probe      = gs_usb_probe,
	.disconnect = gs_usb_disconnect,
	.id_table   = gs_usb_table,
};

module_usb_driver(gs_usb_driver);

MODULE_AUTHOR("Maximilian Schneider <mws@schneidersoft.net>");
MODULE_DESCRIPTION(
"Socket CAN device driver for Geschwister Schneider Technologie-, "
"Entwicklungs- und Vertriebs UG. USB2.0 to CAN interfaces\n"
"and bytewerk.org candleLight USB CAN interfaces.");
MODULE_LICENSE("GPL v2");<|MERGE_RESOLUTION|>--- conflicted
+++ resolved
@@ -511,14 +511,9 @@
 	cf = (struct can_frame *)skb->data;
 
 	hf->can_id = cpu_to_le32(cf->can_id);
-<<<<<<< HEAD
-	hf->can_dlc = cf->can_dlc;
-	memcpy(hf->data, cf->data, cf->can_dlc);
-=======
 	hf->can_dlc = can_get_cc_dlc(cf, dev->can.ctrlmode);
 
 	memcpy(hf->data, cf->data, cf->len);
->>>>>>> 7d2a07b7
 
 	usb_fill_bulk_urb(urb, dev->udev,
 			  usb_sndbulkpipe(dev->udev, GSUSB_ENDPOINT_OUT),
