################################################################################
#
# Intel 10 Gigabit PCI Express Linux driver
# Copyright(c) 1999 - 2007 Intel Corporation.
#
# This program is free software; you can redistribute it and/or modify it
# under the terms and conditions of the GNU General Public License,
# version 2, as published by the Free Software Foundation.
#
# This program is distributed in the hope it will be useful, but WITHOUT
# ANY WARRANTY; without even the implied warranty of MERCHANTABILITY or
# FITNESS FOR A PARTICULAR PURPOSE.  See the GNU General Public License for
# more details.
#
# You should have received a copy of the GNU General Public License along with
# this program; if not, write to the Free Software Foundation, Inc.,
# 51 Franklin St - Fifth Floor, Boston, MA 02110-1301 USA.
#
# The full GNU General Public License is included in this distribution in
# the file called "COPYING".
#
# Contact Information:
# Linux NICS <linux.nics@intel.com>
# e1000-devel Mailing List <e1000-devel@lists.sourceforge.net>
# Intel Corporation, 5200 N.E. Elam Young Parkway, Hillsboro, OR 97124-6497
#
################################################################################

#
# Makefile for the Intel(R) 10GbE PCI Express ethernet driver
#

obj-$(CONFIG_IXGBE) += ixgbe.o

ixgbe-objs := ixgbe_main.o ixgbe_common.o ixgbe_ethtool.o \
              ixgbe_82598.o ixgbe_phy.o

<<<<<<< HEAD
ixgbe-$(CONFIG_IXGBE_DCB) += ixgbe_dcb.o ixgbe_dcb_82598.o ixgbe_dcb_nl.o
=======
ixgbe-$(CONFIG_IXGBE_DCB) +=  ixgbe_dcb.o ixgbe_dcb_82598.o ixgbe_dcb_nl.o
>>>>>>> 18e352e4
<|MERGE_RESOLUTION|>--- conflicted
+++ resolved
@@ -35,8 +35,4 @@
 ixgbe-objs := ixgbe_main.o ixgbe_common.o ixgbe_ethtool.o \
               ixgbe_82598.o ixgbe_phy.o
 
-<<<<<<< HEAD
-ixgbe-$(CONFIG_IXGBE_DCB) += ixgbe_dcb.o ixgbe_dcb_82598.o ixgbe_dcb_nl.o
-=======
-ixgbe-$(CONFIG_IXGBE_DCB) +=  ixgbe_dcb.o ixgbe_dcb_82598.o ixgbe_dcb_nl.o
->>>>>>> 18e352e4
+ixgbe-$(CONFIG_IXGBE_DCB) +=  ixgbe_dcb.o ixgbe_dcb_82598.o ixgbe_dcb_nl.o