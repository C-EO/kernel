/*******************************************************************************

  Intel 10 Gigabit PCI Express Linux driver
  Copyright(c) 1999 - 2008 Intel Corporation.

  This program is free software; you can redistribute it and/or modify it
  under the terms and conditions of the GNU General Public License,
  version 2, as published by the Free Software Foundation.

  This program is distributed in the hope it will be useful, but WITHOUT
  ANY WARRANTY; without even the implied warranty of MERCHANTABILITY or
  FITNESS FOR A PARTICULAR PURPOSE.  See the GNU General Public License for
  more details.

  You should have received a copy of the GNU General Public License along with
  this program; if not, write to the Free Software Foundation, Inc.,
  51 Franklin St - Fifth Floor, Boston, MA 02110-1301 USA.

  The full GNU General Public License is included in this distribution in
  the file called "COPYING".

  Contact Information:
  e1000-devel Mailing List <e1000-devel@lists.sourceforge.net>
  Intel Corporation, 5200 N.E. Elam Young Parkway, Hillsboro, OR 97124-6497

*******************************************************************************/

#include <linux/pci.h>
#include <linux/delay.h>
#include <linux/sched.h>

#include "ixgbe.h"
#include "ixgbe_phy.h"

#define IXGBE_82598_MAX_TX_QUEUES 32
#define IXGBE_82598_MAX_RX_QUEUES 64
#define IXGBE_82598_RAR_ENTRIES   16
#define IXGBE_82598_MC_TBL_SIZE  128
#define IXGBE_82598_VFT_TBL_SIZE 128

static s32 ixgbe_get_copper_link_capabilities_82598(struct ixgbe_hw *hw,
                                             ixgbe_link_speed *speed,
                                             bool *autoneg);
static s32 ixgbe_setup_copper_link_82598(struct ixgbe_hw *hw);
static s32 ixgbe_setup_copper_link_speed_82598(struct ixgbe_hw *hw,
                                               ixgbe_link_speed speed,
                                               bool autoneg,
                                               bool autoneg_wait_to_complete);
static s32 ixgbe_read_i2c_eeprom_82598(struct ixgbe_hw *hw, u8 byte_offset,
<<<<<<< HEAD
				       u8 *eeprom_data);
=======
                                       u8 *eeprom_data);
>>>>>>> 18e352e4

/**
 */
static s32 ixgbe_get_invariants_82598(struct ixgbe_hw *hw)
{
	struct ixgbe_mac_info *mac = &hw->mac;
	struct ixgbe_phy_info *phy = &hw->phy;
	s32 ret_val = 0;
	u16 list_offset, data_offset;

	/* Call PHY identify routine to get the phy type */
	ixgbe_identify_phy_generic(hw);

	/* PHY Init */
	switch (phy->type) {
<<<<<<< HEAD
=======
	case ixgbe_phy_tn:
		phy->ops.check_link = &ixgbe_check_phy_link_tnx;
		phy->ops.get_firmware_version =
		             &ixgbe_get_phy_firmware_version_tnx;
		break;
>>>>>>> 18e352e4
	case ixgbe_phy_nl:
		phy->ops.reset = &ixgbe_reset_phy_nl;

		/* Call SFP+ identify routine to get the SFP+ module type */
		ret_val = phy->ops.identify_sfp(hw);
		if (ret_val != 0)
			goto out;
		else if (hw->phy.sfp_type == ixgbe_sfp_type_unknown) {
			ret_val = IXGBE_ERR_SFP_NOT_SUPPORTED;
			goto out;
		}

		/* Check to see if SFP+ module is supported */
		ret_val = ixgbe_get_sfp_init_sequence_offsets(hw,
<<<<<<< HEAD
							      &list_offset,
							      &data_offset);
=======
		                                              &list_offset,
		                                              &data_offset);
>>>>>>> 18e352e4
		if (ret_val != 0) {
			ret_val = IXGBE_ERR_SFP_NOT_SUPPORTED;
			goto out;
		}
		break;
<<<<<<< HEAD
	case ixgbe_phy_tn:
		phy->ops.check_link = &ixgbe_check_phy_link_tnx;
		phy->ops.get_firmware_version =
		             &ixgbe_get_phy_firmware_version_tnx;
		break;
=======
>>>>>>> 18e352e4
	default:
		break;
	}

	if (mac->ops.get_media_type(hw) == ixgbe_media_type_copper) {
		mac->ops.setup_link = &ixgbe_setup_copper_link_82598;
		mac->ops.setup_link_speed =
		                     &ixgbe_setup_copper_link_speed_82598;
		mac->ops.get_link_capabilities =
		                     &ixgbe_get_copper_link_capabilities_82598;
	}

	mac->mcft_size = IXGBE_82598_MC_TBL_SIZE;
	mac->vft_size = IXGBE_82598_VFT_TBL_SIZE;
	mac->num_rar_entries = IXGBE_82598_RAR_ENTRIES;
	mac->max_rx_queues = IXGBE_82598_MAX_RX_QUEUES;
	mac->max_tx_queues = IXGBE_82598_MAX_TX_QUEUES;

out:
	return ret_val;
}

/**
 *  ixgbe_get_link_capabilities_82598 - Determines link capabilities
 *  @hw: pointer to hardware structure
 *  @speed: pointer to link speed
 *  @autoneg: boolean auto-negotiation value
 *
 *  Determines the link capabilities by reading the AUTOC register.
 **/
static s32 ixgbe_get_link_capabilities_82598(struct ixgbe_hw *hw,
                                             ixgbe_link_speed *speed,
                                             bool *autoneg)
{
	s32 status = 0;
	s32 autoc_reg;

	autoc_reg = IXGBE_READ_REG(hw, IXGBE_AUTOC);

	if (hw->mac.link_settings_loaded) {
		autoc_reg &= ~IXGBE_AUTOC_LMS_ATTACH_TYPE;
		autoc_reg &= ~IXGBE_AUTOC_LMS_MASK;
		autoc_reg |= hw->mac.link_attach_type;
		autoc_reg |= hw->mac.link_mode_select;
	}

	switch (autoc_reg & IXGBE_AUTOC_LMS_MASK) {
	case IXGBE_AUTOC_LMS_1G_LINK_NO_AN:
		*speed = IXGBE_LINK_SPEED_1GB_FULL;
		*autoneg = false;
		break;

	case IXGBE_AUTOC_LMS_10G_LINK_NO_AN:
		*speed = IXGBE_LINK_SPEED_10GB_FULL;
		*autoneg = false;
		break;

	case IXGBE_AUTOC_LMS_1G_AN:
		*speed = IXGBE_LINK_SPEED_1GB_FULL;
		*autoneg = true;
		break;

	case IXGBE_AUTOC_LMS_KX4_AN:
	case IXGBE_AUTOC_LMS_KX4_AN_1G_AN:
		*speed = IXGBE_LINK_SPEED_UNKNOWN;
		if (autoc_reg & IXGBE_AUTOC_KX4_SUPP)
			*speed |= IXGBE_LINK_SPEED_10GB_FULL;
		if (autoc_reg & IXGBE_AUTOC_KX_SUPP)
			*speed |= IXGBE_LINK_SPEED_1GB_FULL;
		*autoneg = true;
		break;

	default:
		status = IXGBE_ERR_LINK_SETUP;
		break;
	}

	return status;
}

/**
 *  ixgbe_get_copper_link_capabilities_82598 - Determines link capabilities
 *  @hw: pointer to hardware structure
 *  @speed: pointer to link speed
 *  @autoneg: boolean auto-negotiation value
 *
 *  Determines the link capabilities by reading the AUTOC register.
 **/
<<<<<<< HEAD
s32 ixgbe_get_copper_link_capabilities_82598(struct ixgbe_hw *hw,
                                             ixgbe_link_speed *speed,
                                             bool *autoneg)
=======
static s32 ixgbe_get_copper_link_capabilities_82598(struct ixgbe_hw *hw,
						    ixgbe_link_speed *speed,
						    bool *autoneg)
>>>>>>> 18e352e4
{
	s32 status = IXGBE_ERR_LINK_SETUP;
	u16 speed_ability;

	*speed = 0;
	*autoneg = true;

	status = hw->phy.ops.read_reg(hw, IXGBE_MDIO_PHY_SPEED_ABILITY,
	                              IXGBE_MDIO_PMA_PMD_DEV_TYPE,
	                              &speed_ability);

	if (status == 0) {
		if (speed_ability & IXGBE_MDIO_PHY_SPEED_10G)
		    *speed |= IXGBE_LINK_SPEED_10GB_FULL;
		if (speed_ability & IXGBE_MDIO_PHY_SPEED_1G)
		    *speed |= IXGBE_LINK_SPEED_1GB_FULL;
	}

	return status;
}

/**
 *  ixgbe_get_media_type_82598 - Determines media type
 *  @hw: pointer to hardware structure
 *
 *  Returns the media type (fiber, copper, backplane)
 **/
static enum ixgbe_media_type ixgbe_get_media_type_82598(struct ixgbe_hw *hw)
{
	enum ixgbe_media_type media_type;

	/* Media type for I82598 is based on device ID */
	switch (hw->device_id) {
	case IXGBE_DEV_ID_82598AF_DUAL_PORT:
	case IXGBE_DEV_ID_82598AF_SINGLE_PORT:
	case IXGBE_DEV_ID_82598EB_CX4:
	case IXGBE_DEV_ID_82598_CX4_DUAL_PORT:
	case IXGBE_DEV_ID_82598_DA_DUAL_PORT:
	case IXGBE_DEV_ID_82598_SR_DUAL_PORT_EM:
	case IXGBE_DEV_ID_82598EB_XF_LR:
	case IXGBE_DEV_ID_82598EB_SFP_LOM:
		media_type = ixgbe_media_type_fiber;
		break;
	case IXGBE_DEV_ID_82598AT:
		media_type = ixgbe_media_type_copper;
		break;
	default:
		media_type = ixgbe_media_type_unknown;
		break;
	}

	return media_type;
}

/**
 *  ixgbe_setup_fc_82598 - Configure flow control settings
 *  @hw: pointer to hardware structure
 *  @packetbuf_num: packet buffer number (0-7)
 *
 *  Configures the flow control settings based on SW configuration.  This
 *  function is used for 802.3x flow control configuration only.
 **/
<<<<<<< HEAD
s32 ixgbe_setup_fc_82598(struct ixgbe_hw *hw, s32 packetbuf_num)
=======
static s32 ixgbe_setup_fc_82598(struct ixgbe_hw *hw, s32 packetbuf_num)
>>>>>>> 18e352e4
{
	u32 frctl_reg;
	u32 rmcs_reg;

	if (packetbuf_num < 0 || packetbuf_num > 7) {
		hw_dbg(hw, "Invalid packet buffer number [%d], expected range is"
		          " 0-7\n", packetbuf_num);
	}

	frctl_reg = IXGBE_READ_REG(hw, IXGBE_FCTRL);
	frctl_reg &= ~(IXGBE_FCTRL_RFCE | IXGBE_FCTRL_RPFCE);

	rmcs_reg = IXGBE_READ_REG(hw, IXGBE_RMCS);
	rmcs_reg &= ~(IXGBE_RMCS_TFCE_PRIORITY | IXGBE_RMCS_TFCE_802_3X);

	/*
	 * 10 gig parts do not have a word in the EEPROM to determine the
	 * default flow control setting, so we explicitly set it to full.
	 */
	if (hw->fc.type == ixgbe_fc_default)
		hw->fc.type = ixgbe_fc_full;

	/*
	 * We want to save off the original Flow Control configuration just in
	 * case we get disconnected and then reconnected into a different hub
	 * or switch with different Flow Control capabilities.
	 */
	hw->fc.original_type = hw->fc.type;

	/*
	 * The possible values of the "flow_control" parameter are:
	 * 0: Flow control is completely disabled
	 * 1: Rx flow control is enabled (we can receive pause frames but not
	 *    send pause frames).
	 * 2: Tx flow control is enabled (we can send pause frames but we do not
	 *    support receiving pause frames)
	 * 3: Both Rx and Tx flow control (symmetric) are enabled.
	 * other: Invalid.
	 */
	switch (hw->fc.type) {
	case ixgbe_fc_none:
		break;
	case ixgbe_fc_rx_pause:
		/*
		 * Rx Flow control is enabled,
		 * and Tx Flow control is disabled.
		 */
		frctl_reg |= IXGBE_FCTRL_RFCE;
		break;
	case ixgbe_fc_tx_pause:
		/*
		 * Tx Flow control is enabled, and Rx Flow control is disabled,
		 * by a software over-ride.
		 */
		rmcs_reg |= IXGBE_RMCS_TFCE_802_3X;
		break;
	case ixgbe_fc_full:
		/*
		 * Flow control (both Rx and Tx) is enabled by a software
		 * over-ride.
		 */
		frctl_reg |= IXGBE_FCTRL_RFCE;
		rmcs_reg |= IXGBE_RMCS_TFCE_802_3X;
		break;
	default:
		/* We should never get here.  The value should be 0-3. */
		hw_dbg(hw, "Flow control param set incorrectly\n");
		break;
	}

	/* Enable 802.3x based flow control settings. */
	IXGBE_WRITE_REG(hw, IXGBE_FCTRL, frctl_reg);
	IXGBE_WRITE_REG(hw, IXGBE_RMCS, rmcs_reg);

	/*
	 * Check for invalid software configuration, zeros are completely
	 * invalid for all parameters used past this point, and if we enable
	 * flow control with zero water marks, we blast flow control packets.
	 */
	if (!hw->fc.low_water || !hw->fc.high_water || !hw->fc.pause_time) {
		hw_dbg(hw, "Flow control structure initialized incorrectly\n");
		return IXGBE_ERR_INVALID_LINK_SETTINGS;
	}

	/*
	 * We need to set up the Receive Threshold high and low water
	 * marks as well as (optionally) enabling the transmission of
	 * XON frames.
	 */
	if (hw->fc.type & ixgbe_fc_tx_pause) {
		if (hw->fc.send_xon) {
			IXGBE_WRITE_REG(hw, IXGBE_FCRTL(packetbuf_num),
			                (hw->fc.low_water | IXGBE_FCRTL_XONE));
		} else {
			IXGBE_WRITE_REG(hw, IXGBE_FCRTL(packetbuf_num),
			                hw->fc.low_water);
		}
		IXGBE_WRITE_REG(hw, IXGBE_FCRTH(packetbuf_num),
		                (hw->fc.high_water)|IXGBE_FCRTH_FCEN);
	}

	IXGBE_WRITE_REG(hw, IXGBE_FCTTV(0), hw->fc.pause_time);
	IXGBE_WRITE_REG(hw, IXGBE_FCRTV, (hw->fc.pause_time >> 1));

	return 0;
}

/**
 *  ixgbe_setup_mac_link_82598 - Configures MAC link settings
 *  @hw: pointer to hardware structure
 *
 *  Configures link settings based on values in the ixgbe_hw struct.
 *  Restarts the link.  Performs autonegotiation if needed.
 **/
static s32 ixgbe_setup_mac_link_82598(struct ixgbe_hw *hw)
{
	u32 autoc_reg;
	u32 links_reg;
	u32 i;
	s32 status = 0;

	autoc_reg = IXGBE_READ_REG(hw, IXGBE_AUTOC);

	if (hw->mac.link_settings_loaded) {
		autoc_reg &= ~IXGBE_AUTOC_LMS_ATTACH_TYPE;
		autoc_reg &= ~IXGBE_AUTOC_LMS_MASK;
		autoc_reg |= hw->mac.link_attach_type;
		autoc_reg |= hw->mac.link_mode_select;

		IXGBE_WRITE_REG(hw, IXGBE_AUTOC, autoc_reg);
		IXGBE_WRITE_FLUSH(hw);
		msleep(50);
	}

	/* Restart link */
	autoc_reg |= IXGBE_AUTOC_AN_RESTART;
	IXGBE_WRITE_REG(hw, IXGBE_AUTOC, autoc_reg);

	/* Only poll for autoneg to complete if specified to do so */
	if (hw->phy.autoneg_wait_to_complete) {
		if (hw->mac.link_mode_select == IXGBE_AUTOC_LMS_KX4_AN ||
		    hw->mac.link_mode_select == IXGBE_AUTOC_LMS_KX4_AN_1G_AN) {
			links_reg = 0; /* Just in case Autoneg time = 0 */
			for (i = 0; i < IXGBE_AUTO_NEG_TIME; i++) {
				links_reg = IXGBE_READ_REG(hw, IXGBE_LINKS);
				if (links_reg & IXGBE_LINKS_KX_AN_COMP)
					break;
				msleep(100);
			}
			if (!(links_reg & IXGBE_LINKS_KX_AN_COMP)) {
				status = IXGBE_ERR_AUTONEG_NOT_COMPLETE;
				hw_dbg(hw, "Autonegotiation did not complete.\n");
			}
		}
	}

	/*
	 * We want to save off the original Flow Control configuration just in
	 * case we get disconnected and then reconnected into a different hub
	 * or switch with different Flow Control capabilities.
	 */
	hw->fc.original_type = hw->fc.type;
	ixgbe_setup_fc_82598(hw, 0);

	/* Add delay to filter out noises during initial link setup */
	msleep(50);

	return status;
}

/**
 *  ixgbe_check_mac_link_82598 - Get link/speed status
 *  @hw: pointer to hardware structure
 *  @speed: pointer to link speed
 *  @link_up: true is link is up, false otherwise
 *  @link_up_wait_to_complete: bool used to wait for link up or not
 *
 *  Reads the links register to determine if link is up and the current speed
 **/
static s32 ixgbe_check_mac_link_82598(struct ixgbe_hw *hw,
                                      ixgbe_link_speed *speed, bool *link_up,
                                      bool link_up_wait_to_complete)
{
	u32 links_reg;
	u32 i;
	u16 link_reg, adapt_comp_reg;

	/*
	 * SERDES PHY requires us to read link status from register 0xC79F.
	 * Bit 0 set indicates link is up/ready; clear indicates link down.
<<<<<<< HEAD
	 * OxC00C is read to check that the XAUI lanes are active.  Bit 0
=======
	 * 0xC00C is read to check that the XAUI lanes are active.  Bit 0
>>>>>>> 18e352e4
	 * clear indicates active; set indicates inactive.
	 */
	if (hw->phy.type == ixgbe_phy_nl) {
		hw->phy.ops.read_reg(hw, 0xC79F, IXGBE_TWINAX_DEV, &link_reg);
		hw->phy.ops.read_reg(hw, 0xC79F, IXGBE_TWINAX_DEV, &link_reg);
		hw->phy.ops.read_reg(hw, 0xC00C, IXGBE_TWINAX_DEV,
<<<<<<< HEAD
				     &adapt_comp_reg);
=======
		                     &adapt_comp_reg);
>>>>>>> 18e352e4
		if (link_up_wait_to_complete) {
			for (i = 0; i < IXGBE_LINK_UP_TIME; i++) {
				if ((link_reg & 1) &&
				    ((adapt_comp_reg & 1) == 0)) {
					*link_up = true;
					break;
				} else {
					*link_up = false;
				}
				msleep(100);
				hw->phy.ops.read_reg(hw, 0xC79F,
<<<<<<< HEAD
						     IXGBE_TWINAX_DEV,
						     &link_reg);
				hw->phy.ops.read_reg(hw, 0xC00C,
						     IXGBE_TWINAX_DEV,
						     &adapt_comp_reg);
			}
		} else {
			if ((link_reg & 1) &&
			    ((adapt_comp_reg & 1) == 0))
=======
				                     IXGBE_TWINAX_DEV,
				                     &link_reg);
				hw->phy.ops.read_reg(hw, 0xC00C,
				                     IXGBE_TWINAX_DEV,
				                     &adapt_comp_reg);
			}
		} else {
			if ((link_reg & 1) && ((adapt_comp_reg & 1) == 0))
>>>>>>> 18e352e4
				*link_up = true;
			else
				*link_up = false;
		}

		if (*link_up == false)
			goto out;
	}

	links_reg = IXGBE_READ_REG(hw, IXGBE_LINKS);
	if (link_up_wait_to_complete) {
		for (i = 0; i < IXGBE_LINK_UP_TIME; i++) {
			if (links_reg & IXGBE_LINKS_UP) {
				*link_up = true;
				break;
			} else {
				*link_up = false;
			}
			msleep(100);
			links_reg = IXGBE_READ_REG(hw, IXGBE_LINKS);
		}
	} else {
		if (links_reg & IXGBE_LINKS_UP)
			*link_up = true;
		else
			*link_up = false;
	}

	if (links_reg & IXGBE_LINKS_SPEED)
		*speed = IXGBE_LINK_SPEED_10GB_FULL;
	else
		*speed = IXGBE_LINK_SPEED_1GB_FULL;

out:
	return 0;
}


/**
 *  ixgbe_setup_mac_link_speed_82598 - Set MAC link speed
 *  @hw: pointer to hardware structure
 *  @speed: new link speed
 *  @autoneg: true if auto-negotiation enabled
 *  @autoneg_wait_to_complete: true if waiting is needed to complete
 *
 *  Set the link speed in the AUTOC register and restarts link.
 **/
static s32 ixgbe_setup_mac_link_speed_82598(struct ixgbe_hw *hw,
                                            ixgbe_link_speed speed, bool autoneg,
                                            bool autoneg_wait_to_complete)
{
	s32 status = 0;

	/* If speed is 10G, then check for CX4 or XAUI. */
	if ((speed == IXGBE_LINK_SPEED_10GB_FULL) &&
	    (!(hw->mac.link_attach_type & IXGBE_AUTOC_10G_KX4))) {
		hw->mac.link_mode_select = IXGBE_AUTOC_LMS_10G_LINK_NO_AN;
	} else if ((speed == IXGBE_LINK_SPEED_1GB_FULL) && (!autoneg)) {
		hw->mac.link_mode_select = IXGBE_AUTOC_LMS_1G_LINK_NO_AN;
	} else if (autoneg) {
		/* BX mode - Autonegotiate 1G */
		if (!(hw->mac.link_attach_type & IXGBE_AUTOC_1G_PMA_PMD))
			hw->mac.link_mode_select = IXGBE_AUTOC_LMS_1G_AN;
		else /* KX/KX4 mode */
			hw->mac.link_mode_select = IXGBE_AUTOC_LMS_KX4_AN_1G_AN;
	} else {
		status = IXGBE_ERR_LINK_SETUP;
	}

	if (status == 0) {
		hw->phy.autoneg_wait_to_complete = autoneg_wait_to_complete;

		hw->mac.link_settings_loaded = true;
		/*
		 * Setup and restart the link based on the new values in
		 * ixgbe_hw This will write the AUTOC register based on the new
		 * stored values
		 */
		ixgbe_setup_mac_link_82598(hw);
	}

	return status;
}


/**
 *  ixgbe_setup_copper_link_82598 - Setup copper link settings
 *  @hw: pointer to hardware structure
 *
 *  Configures link settings based on values in the ixgbe_hw struct.
 *  Restarts the link.  Performs autonegotiation if needed.  Restart
 *  phy and wait for autonegotiate to finish.  Then synchronize the
 *  MAC and PHY.
 **/
static s32 ixgbe_setup_copper_link_82598(struct ixgbe_hw *hw)
{
	s32 status;

	/* Restart autonegotiation on PHY */
	status = hw->phy.ops.setup_link(hw);

	/* Set MAC to KX/KX4 autoneg, which defaults to Parallel detection */
	hw->mac.link_attach_type = (IXGBE_AUTOC_10G_KX4 | IXGBE_AUTOC_1G_KX);
	hw->mac.link_mode_select = IXGBE_AUTOC_LMS_KX4_AN;

	/* Set up MAC */
	ixgbe_setup_mac_link_82598(hw);

	return status;
}

/**
 *  ixgbe_setup_copper_link_speed_82598 - Set the PHY autoneg advertised field
 *  @hw: pointer to hardware structure
 *  @speed: new link speed
 *  @autoneg: true if autonegotiation enabled
 *  @autoneg_wait_to_complete: true if waiting is needed to complete
 *
 *  Sets the link speed in the AUTOC register in the MAC and restarts link.
 **/
static s32 ixgbe_setup_copper_link_speed_82598(struct ixgbe_hw *hw,
                                               ixgbe_link_speed speed,
                                               bool autoneg,
                                               bool autoneg_wait_to_complete)
{
	s32 status;

	/* Setup the PHY according to input speed */
	status = hw->phy.ops.setup_link_speed(hw, speed, autoneg,
	                                      autoneg_wait_to_complete);

	/* Set MAC to KX/KX4 autoneg, which defaults to Parallel detection */
	hw->mac.link_attach_type = (IXGBE_AUTOC_10G_KX4 | IXGBE_AUTOC_1G_KX);
	hw->mac.link_mode_select = IXGBE_AUTOC_LMS_KX4_AN;

	/* Set up MAC */
	ixgbe_setup_mac_link_82598(hw);

	return status;
}

/**
 *  ixgbe_reset_hw_82598 - Performs hardware reset
 *  @hw: pointer to hardware structure
 *
 *  Resets the hardware by resetting the transmit and receive units, masks and
 *  clears all interrupts, performing a PHY reset, and performing a link (MAC)
 *  reset.
 **/
static s32 ixgbe_reset_hw_82598(struct ixgbe_hw *hw)
{
	s32 status = 0;
	u32 ctrl;
	u32 gheccr;
	u32 i;
	u32 autoc;
	u8  analog_val;

	/* Call adapter stop to disable tx/rx and clear interrupts */
	hw->mac.ops.stop_adapter(hw);

	/*
	 * Power up the Atlas Tx lanes if they are currently powered down.
	 * Atlas Tx lanes are powered down for MAC loopback tests, but
	 * they are not automatically restored on reset.
	 */
	hw->mac.ops.read_analog_reg8(hw, IXGBE_ATLAS_PDN_LPBK, &analog_val);
	if (analog_val & IXGBE_ATLAS_PDN_TX_REG_EN) {
		/* Enable Tx Atlas so packets can be transmitted again */
		hw->mac.ops.read_analog_reg8(hw, IXGBE_ATLAS_PDN_LPBK,
		                             &analog_val);
		analog_val &= ~IXGBE_ATLAS_PDN_TX_REG_EN;
		hw->mac.ops.write_analog_reg8(hw, IXGBE_ATLAS_PDN_LPBK,
		                              analog_val);

		hw->mac.ops.read_analog_reg8(hw, IXGBE_ATLAS_PDN_10G,
		                             &analog_val);
		analog_val &= ~IXGBE_ATLAS_PDN_TX_10G_QL_ALL;
		hw->mac.ops.write_analog_reg8(hw, IXGBE_ATLAS_PDN_10G,
		                              analog_val);

		hw->mac.ops.read_analog_reg8(hw, IXGBE_ATLAS_PDN_1G,
		                             &analog_val);
		analog_val &= ~IXGBE_ATLAS_PDN_TX_1G_QL_ALL;
		hw->mac.ops.write_analog_reg8(hw, IXGBE_ATLAS_PDN_1G,
		                              analog_val);

		hw->mac.ops.read_analog_reg8(hw, IXGBE_ATLAS_PDN_AN,
		                             &analog_val);
		analog_val &= ~IXGBE_ATLAS_PDN_TX_AN_QL_ALL;
		hw->mac.ops.write_analog_reg8(hw, IXGBE_ATLAS_PDN_AN,
		                              analog_val);
	}

	/* Reset PHY */
	if (hw->phy.reset_disable == false)
		hw->phy.ops.reset(hw);

	/*
	 * Prevent the PCI-E bus from from hanging by disabling PCI-E master
	 * access and verify no pending requests before reset
	 */
	if (ixgbe_disable_pcie_master(hw) != 0) {
		status = IXGBE_ERR_MASTER_REQUESTS_PENDING;
		hw_dbg(hw, "PCI-E Master disable polling has failed.\n");
	}

	/*
	 * Issue global reset to the MAC.  This needs to be a SW reset.
	 * If link reset is used, it might reset the MAC when mng is using it
	 */
	ctrl = IXGBE_READ_REG(hw, IXGBE_CTRL);
	IXGBE_WRITE_REG(hw, IXGBE_CTRL, (ctrl | IXGBE_CTRL_RST));
	IXGBE_WRITE_FLUSH(hw);

	/* Poll for reset bit to self-clear indicating reset is complete */
	for (i = 0; i < 10; i++) {
		udelay(1);
		ctrl = IXGBE_READ_REG(hw, IXGBE_CTRL);
		if (!(ctrl & IXGBE_CTRL_RST))
			break;
	}
	if (ctrl & IXGBE_CTRL_RST) {
		status = IXGBE_ERR_RESET_FAILED;
		hw_dbg(hw, "Reset polling failed to complete.\n");
	}

	msleep(50);

	gheccr = IXGBE_READ_REG(hw, IXGBE_GHECCR);
	gheccr &= ~((1 << 21) | (1 << 18) | (1 << 9) | (1 << 6));
	IXGBE_WRITE_REG(hw, IXGBE_GHECCR, gheccr);

	/*
	 * AUTOC register which stores link settings gets cleared
	 * and reloaded from EEPROM after reset. We need to restore
	 * our stored value from init in case SW changed the attach
	 * type or speed.  If this is the first time and link settings
	 * have not been stored, store default settings from AUTOC.
	 */
	autoc = IXGBE_READ_REG(hw, IXGBE_AUTOC);
	if (hw->mac.link_settings_loaded) {
		autoc &= ~(IXGBE_AUTOC_LMS_ATTACH_TYPE);
		autoc &= ~(IXGBE_AUTOC_LMS_MASK);
		autoc |= hw->mac.link_attach_type;
		autoc |= hw->mac.link_mode_select;
		IXGBE_WRITE_REG(hw, IXGBE_AUTOC, autoc);
	} else {
		hw->mac.link_attach_type =
		                         (autoc & IXGBE_AUTOC_LMS_ATTACH_TYPE);
		hw->mac.link_mode_select = (autoc & IXGBE_AUTOC_LMS_MASK);
		hw->mac.link_settings_loaded = true;
	}

	/* Store the permanent mac address */
	hw->mac.ops.get_mac_addr(hw, hw->mac.perm_addr);

	return status;
}

/**
 *  ixgbe_set_vmdq_82598 - Associate a VMDq set index with a rx address
 *  @hw: pointer to hardware struct
 *  @rar: receive address register index to associate with a VMDq index
 *  @vmdq: VMDq set index
 **/
<<<<<<< HEAD
s32 ixgbe_set_vmdq_82598(struct ixgbe_hw *hw, u32 rar, u32 vmdq)
=======
static s32 ixgbe_set_vmdq_82598(struct ixgbe_hw *hw, u32 rar, u32 vmdq)
>>>>>>> 18e352e4
{
	u32 rar_high;

	rar_high = IXGBE_READ_REG(hw, IXGBE_RAH(rar));
	rar_high &= ~IXGBE_RAH_VIND_MASK;
	rar_high |= ((vmdq << IXGBE_RAH_VIND_SHIFT) & IXGBE_RAH_VIND_MASK);
	IXGBE_WRITE_REG(hw, IXGBE_RAH(rar), rar_high);
	return 0;
}

/**
 *  ixgbe_clear_vmdq_82598 - Disassociate a VMDq set index from an rx address
 *  @hw: pointer to hardware struct
 *  @rar: receive address register index to associate with a VMDq index
 *  @vmdq: VMDq clear index (not used in 82598, but elsewhere)
 **/
static s32 ixgbe_clear_vmdq_82598(struct ixgbe_hw *hw, u32 rar, u32 vmdq)
{
	u32 rar_high;
	u32 rar_entries = hw->mac.num_rar_entries;

	if (rar < rar_entries) {
		rar_high = IXGBE_READ_REG(hw, IXGBE_RAH(rar));
		if (rar_high & IXGBE_RAH_VIND_MASK) {
			rar_high &= ~IXGBE_RAH_VIND_MASK;
			IXGBE_WRITE_REG(hw, IXGBE_RAH(rar), rar_high);
		}
	} else {
		hw_dbg(hw, "RAR index %d is out of range.\n", rar);
	}

	return 0;
}

/**
 *  ixgbe_set_vfta_82598 - Set VLAN filter table
 *  @hw: pointer to hardware structure
 *  @vlan: VLAN id to write to VLAN filter
 *  @vind: VMDq output index that maps queue to VLAN id in VFTA
 *  @vlan_on: boolean flag to turn on/off VLAN in VFTA
 *
 *  Turn on/off specified VLAN in the VLAN filter table.
 **/
<<<<<<< HEAD
s32 ixgbe_set_vfta_82598(struct ixgbe_hw *hw, u32 vlan, u32 vind,
                         bool vlan_on)
=======
static s32 ixgbe_set_vfta_82598(struct ixgbe_hw *hw, u32 vlan, u32 vind,
				bool vlan_on)
>>>>>>> 18e352e4
{
	u32 regindex;
	u32 bitindex;
	u32 bits;
	u32 vftabyte;

	if (vlan > 4095)
		return IXGBE_ERR_PARAM;

	/* Determine 32-bit word position in array */
	regindex = (vlan >> 5) & 0x7F;   /* upper seven bits */

	/* Determine the location of the (VMD) queue index */
	vftabyte =  ((vlan >> 3) & 0x03); /* bits (4:3) indicating byte array */
	bitindex = (vlan & 0x7) << 2;    /* lower 3 bits indicate nibble */

	/* Set the nibble for VMD queue index */
	bits = IXGBE_READ_REG(hw, IXGBE_VFTAVIND(vftabyte, regindex));
	bits &= (~(0x0F << bitindex));
	bits |= (vind << bitindex);
	IXGBE_WRITE_REG(hw, IXGBE_VFTAVIND(vftabyte, regindex), bits);

	/* Determine the location of the bit for this VLAN id */
	bitindex = vlan & 0x1F;   /* lower five bits */

	bits = IXGBE_READ_REG(hw, IXGBE_VFTA(regindex));
	if (vlan_on)
		/* Turn on this VLAN id */
		bits |= (1 << bitindex);
	else
		/* Turn off this VLAN id */
		bits &= ~(1 << bitindex);
	IXGBE_WRITE_REG(hw, IXGBE_VFTA(regindex), bits);

	return 0;
}

/**
 *  ixgbe_clear_vfta_82598 - Clear VLAN filter table
 *  @hw: pointer to hardware structure
 *
 *  Clears the VLAN filer table, and the VMDq index associated with the filter
 **/
static s32 ixgbe_clear_vfta_82598(struct ixgbe_hw *hw)
{
	u32 offset;
	u32 vlanbyte;

	for (offset = 0; offset < hw->mac.vft_size; offset++)
		IXGBE_WRITE_REG(hw, IXGBE_VFTA(offset), 0);

	for (vlanbyte = 0; vlanbyte < 4; vlanbyte++)
		for (offset = 0; offset < hw->mac.vft_size; offset++)
			IXGBE_WRITE_REG(hw, IXGBE_VFTAVIND(vlanbyte, offset),
			                0);

	return 0;
}

/**
 *  ixgbe_blink_led_start_82598 - Blink LED based on index.
 *  @hw: pointer to hardware structure
 *  @index: led number to blink
 **/
static s32 ixgbe_blink_led_start_82598(struct ixgbe_hw *hw, u32 index)
{
	ixgbe_link_speed speed = 0;
	bool link_up = 0;
	u32 autoc_reg = IXGBE_READ_REG(hw, IXGBE_AUTOC);
	u32 led_reg = IXGBE_READ_REG(hw, IXGBE_LEDCTL);

	/*
	 * Link must be up to auto-blink the LEDs on the 82598EB MAC;
	 * force it if link is down.
	 */
	hw->mac.ops.check_link(hw, &speed, &link_up, false);

	if (!link_up) {
		autoc_reg |= IXGBE_AUTOC_FLU;
		IXGBE_WRITE_REG(hw, IXGBE_AUTOC, autoc_reg);
		msleep(10);
	}

	led_reg &= ~IXGBE_LED_MODE_MASK(index);
	led_reg |= IXGBE_LED_BLINK(index);
	IXGBE_WRITE_REG(hw, IXGBE_LEDCTL, led_reg);
	IXGBE_WRITE_FLUSH(hw);

	return 0;
}

/**
 *  ixgbe_blink_led_stop_82598 - Stop blinking LED based on index.
 *  @hw: pointer to hardware structure
 *  @index: led number to stop blinking
 **/
static s32 ixgbe_blink_led_stop_82598(struct ixgbe_hw *hw, u32 index)
{
	u32 autoc_reg = IXGBE_READ_REG(hw, IXGBE_AUTOC);
	u32 led_reg = IXGBE_READ_REG(hw, IXGBE_LEDCTL);

	autoc_reg &= ~IXGBE_AUTOC_FLU;
	autoc_reg |= IXGBE_AUTOC_AN_RESTART;
	IXGBE_WRITE_REG(hw, IXGBE_AUTOC, autoc_reg);

	led_reg &= ~IXGBE_LED_MODE_MASK(index);
	led_reg &= ~IXGBE_LED_BLINK(index);
	led_reg |= IXGBE_LED_LINK_ACTIVE << IXGBE_LED_MODE_SHIFT(index);
	IXGBE_WRITE_REG(hw, IXGBE_LEDCTL, led_reg);
	IXGBE_WRITE_FLUSH(hw);

	return 0;
}

/**
 *  ixgbe_read_analog_reg8_82598 - Reads 8 bit Atlas analog register
 *  @hw: pointer to hardware structure
 *  @reg: analog register to read
 *  @val: read value
 *
 *  Performs read operation to Atlas analog register specified.
 **/
<<<<<<< HEAD
s32 ixgbe_read_analog_reg8_82598(struct ixgbe_hw *hw, u32 reg, u8 *val)
=======
static s32 ixgbe_read_analog_reg8_82598(struct ixgbe_hw *hw, u32 reg, u8 *val)
>>>>>>> 18e352e4
{
	u32  atlas_ctl;

	IXGBE_WRITE_REG(hw, IXGBE_ATLASCTL,
	                IXGBE_ATLASCTL_WRITE_CMD | (reg << 8));
	IXGBE_WRITE_FLUSH(hw);
	udelay(10);
	atlas_ctl = IXGBE_READ_REG(hw, IXGBE_ATLASCTL);
	*val = (u8)atlas_ctl;

	return 0;
}

/**
 *  ixgbe_write_analog_reg8_82598 - Writes 8 bit Atlas analog register
 *  @hw: pointer to hardware structure
 *  @reg: atlas register to write
 *  @val: value to write
 *
 *  Performs write operation to Atlas analog register specified.
 **/
<<<<<<< HEAD
s32 ixgbe_write_analog_reg8_82598(struct ixgbe_hw *hw, u32 reg, u8 val)
=======
static s32 ixgbe_write_analog_reg8_82598(struct ixgbe_hw *hw, u32 reg, u8 val)
>>>>>>> 18e352e4
{
	u32  atlas_ctl;

	atlas_ctl = (reg << 8) | val;
	IXGBE_WRITE_REG(hw, IXGBE_ATLASCTL, atlas_ctl);
	IXGBE_WRITE_FLUSH(hw);
	udelay(10);

	return 0;
}

/**
<<<<<<< HEAD
 *  ixgbe_read_i2c_eeprom_82598 - Reads 8 bit EEPROM word of an SFP+ module
=======
 *  ixgbe_read_i2c_eeprom_82598 - Read 8 bit EEPROM word of an SFP+ module
>>>>>>> 18e352e4
 *  over I2C interface through an intermediate phy.
 *  @hw: pointer to hardware structure
 *  @byte_offset: EEPROM byte offset to read
 *  @eeprom_data: value read
 *
 *  Performs byte read operation to SFP module's EEPROM over I2C interface.
 **/
<<<<<<< HEAD
s32 ixgbe_read_i2c_eeprom_82598(struct ixgbe_hw *hw, u8 byte_offset,
				u8 *eeprom_data)
=======
static s32 ixgbe_read_i2c_eeprom_82598(struct ixgbe_hw *hw, u8 byte_offset,
				       u8 *eeprom_data)
>>>>>>> 18e352e4
{
	s32 status = 0;
	u16 sfp_addr = 0;
	u16 sfp_data = 0;
	u16 sfp_stat = 0;
	u32 i;

	if (hw->phy.type == ixgbe_phy_nl) {
		/*
		 * phy SDA/SCL registers are at addresses 0xC30A to
<<<<<<< HEAD
		 * 0xC30D. These registers are used to talk to the SFP+
=======
		 * 0xC30D.  These registers are used to talk to the SFP+
>>>>>>> 18e352e4
		 * module's EEPROM through the SDA/SCL (I2C) interface.
		 */
		sfp_addr = (IXGBE_I2C_EEPROM_DEV_ADDR << 8) + byte_offset;
		sfp_addr = (sfp_addr | IXGBE_I2C_EEPROM_READ_MASK);
		hw->phy.ops.write_reg(hw,
<<<<<<< HEAD
				      IXGBE_MDIO_PMA_PMD_SDA_SCL_ADDR,
				      IXGBE_MDIO_PMA_PMD_DEV_TYPE,
				      sfp_addr);
=======
		                      IXGBE_MDIO_PMA_PMD_SDA_SCL_ADDR,
		                      IXGBE_MDIO_PMA_PMD_DEV_TYPE,
		                      sfp_addr);
>>>>>>> 18e352e4

		/* Poll status */
		for (i = 0; i < 100; i++) {
			hw->phy.ops.read_reg(hw,
<<<<<<< HEAD
					     IXGBE_MDIO_PMA_PMD_SDA_SCL_STAT,
					     IXGBE_MDIO_PMA_PMD_DEV_TYPE,
					     &sfp_stat);
=======
			                     IXGBE_MDIO_PMA_PMD_SDA_SCL_STAT,
			                     IXGBE_MDIO_PMA_PMD_DEV_TYPE,
			                     &sfp_stat);
>>>>>>> 18e352e4
			sfp_stat = sfp_stat & IXGBE_I2C_EEPROM_STATUS_MASK;
			if (sfp_stat != IXGBE_I2C_EEPROM_STATUS_IN_PROGRESS)
				break;
			msleep(10);
		}

		if (sfp_stat != IXGBE_I2C_EEPROM_STATUS_PASS) {
			hw_dbg(hw, "EEPROM read did not pass.\n");
			status = IXGBE_ERR_SFP_NOT_PRESENT;
			goto out;
		}

		/* Read data */
		hw->phy.ops.read_reg(hw, IXGBE_MDIO_PMA_PMD_SDA_SCL_DATA,
<<<<<<< HEAD
				     IXGBE_MDIO_PMA_PMD_DEV_TYPE, &sfp_data);
=======
		                     IXGBE_MDIO_PMA_PMD_DEV_TYPE, &sfp_data);
>>>>>>> 18e352e4

		*eeprom_data = (u8)(sfp_data >> 8);
	} else {
		status = IXGBE_ERR_PHY;
		goto out;
	}

out:
	return status;
}

/**
 *  ixgbe_get_supported_physical_layer_82598 - Returns physical layer type
 *  @hw: pointer to hardware structure
 *
 *  Determines physical layer capabilities of the current configuration.
 **/
<<<<<<< HEAD
s32 ixgbe_get_supported_physical_layer_82598(struct ixgbe_hw *hw)
=======
static s32 ixgbe_get_supported_physical_layer_82598(struct ixgbe_hw *hw)
>>>>>>> 18e352e4
{
	s32 physical_layer = IXGBE_PHYSICAL_LAYER_UNKNOWN;

	switch (hw->device_id) {
	case IXGBE_DEV_ID_82598EB_CX4:
	case IXGBE_DEV_ID_82598_CX4_DUAL_PORT:
		physical_layer = IXGBE_PHYSICAL_LAYER_10GBASE_CX4;
		break;
	case IXGBE_DEV_ID_82598_DA_DUAL_PORT:
		physical_layer = IXGBE_PHYSICAL_LAYER_SFP_PLUS_CU;
		break;
	case IXGBE_DEV_ID_82598AF_DUAL_PORT:
	case IXGBE_DEV_ID_82598AF_SINGLE_PORT:
	case IXGBE_DEV_ID_82598_SR_DUAL_PORT_EM:
		physical_layer = IXGBE_PHYSICAL_LAYER_10GBASE_SR;
		break;
	case IXGBE_DEV_ID_82598EB_XF_LR:
		physical_layer = IXGBE_PHYSICAL_LAYER_10GBASE_LR;
		break;
<<<<<<< HEAD
=======
	case IXGBE_DEV_ID_82598AT:
		physical_layer = (IXGBE_PHYSICAL_LAYER_10GBASE_T |
		                  IXGBE_PHYSICAL_LAYER_1000BASE_T);
		break;
>>>>>>> 18e352e4
	case IXGBE_DEV_ID_82598EB_SFP_LOM:
		hw->phy.ops.identify_sfp(hw);

		switch (hw->phy.sfp_type) {
		case ixgbe_sfp_type_da_cu:
			physical_layer = IXGBE_PHYSICAL_LAYER_SFP_PLUS_CU;
			break;
		case ixgbe_sfp_type_sr:
			physical_layer = IXGBE_PHYSICAL_LAYER_10GBASE_SR;
			break;
		case ixgbe_sfp_type_lr:
			physical_layer = IXGBE_PHYSICAL_LAYER_10GBASE_LR;
			break;
		default:
			physical_layer = IXGBE_PHYSICAL_LAYER_UNKNOWN;
			break;
		}
		break;
<<<<<<< HEAD
	case IXGBE_DEV_ID_82598AT:
		physical_layer = (IXGBE_PHYSICAL_LAYER_10GBASE_T |
		                  IXGBE_PHYSICAL_LAYER_1000BASE_T);
		break;
=======
>>>>>>> 18e352e4

	default:
		physical_layer = IXGBE_PHYSICAL_LAYER_UNKNOWN;
		break;
	}

	return physical_layer;
}

static struct ixgbe_mac_operations mac_ops_82598 = {
	.init_hw		= &ixgbe_init_hw_generic,
	.reset_hw		= &ixgbe_reset_hw_82598,
	.start_hw		= &ixgbe_start_hw_generic,
	.clear_hw_cntrs		= &ixgbe_clear_hw_cntrs_generic,
	.get_media_type		= &ixgbe_get_media_type_82598,
	.get_supported_physical_layer = &ixgbe_get_supported_physical_layer_82598,
	.get_mac_addr		= &ixgbe_get_mac_addr_generic,
	.stop_adapter		= &ixgbe_stop_adapter_generic,
	.read_analog_reg8	= &ixgbe_read_analog_reg8_82598,
	.write_analog_reg8	= &ixgbe_write_analog_reg8_82598,
	.setup_link		= &ixgbe_setup_mac_link_82598,
	.setup_link_speed	= &ixgbe_setup_mac_link_speed_82598,
	.check_link		= &ixgbe_check_mac_link_82598,
	.get_link_capabilities	= &ixgbe_get_link_capabilities_82598,
	.led_on			= &ixgbe_led_on_generic,
	.led_off		= &ixgbe_led_off_generic,
	.blink_led_start	= &ixgbe_blink_led_start_82598,
	.blink_led_stop		= &ixgbe_blink_led_stop_82598,
	.set_rar		= &ixgbe_set_rar_generic,
	.clear_rar		= &ixgbe_clear_rar_generic,
	.set_vmdq		= &ixgbe_set_vmdq_82598,
	.clear_vmdq		= &ixgbe_clear_vmdq_82598,
	.init_rx_addrs		= &ixgbe_init_rx_addrs_generic,
	.update_uc_addr_list	= &ixgbe_update_uc_addr_list_generic,
	.update_mc_addr_list	= &ixgbe_update_mc_addr_list_generic,
	.enable_mc		= &ixgbe_enable_mc_generic,
	.disable_mc		= &ixgbe_disable_mc_generic,
	.clear_vfta		= &ixgbe_clear_vfta_82598,
	.set_vfta		= &ixgbe_set_vfta_82598,
	.setup_fc		= &ixgbe_setup_fc_82598,
};

static struct ixgbe_eeprom_operations eeprom_ops_82598 = {
	.init_params		= &ixgbe_init_eeprom_params_generic,
	.read			= &ixgbe_read_eeprom_generic,
	.validate_checksum	= &ixgbe_validate_eeprom_checksum_generic,
	.update_checksum	= &ixgbe_update_eeprom_checksum_generic,
};

static struct ixgbe_phy_operations phy_ops_82598 = {
	.identify		= &ixgbe_identify_phy_generic,
	.identify_sfp		= &ixgbe_identify_sfp_module_generic,
	.reset			= &ixgbe_reset_phy_generic,
	.read_reg		= &ixgbe_read_phy_reg_generic,
	.write_reg		= &ixgbe_write_phy_reg_generic,
	.setup_link		= &ixgbe_setup_phy_link_generic,
	.setup_link_speed	= &ixgbe_setup_phy_link_speed_generic,
	.read_i2c_eeprom	= &ixgbe_read_i2c_eeprom_82598,
};

struct ixgbe_info ixgbe_82598_info = {
	.mac			= ixgbe_mac_82598EB,
	.get_invariants		= &ixgbe_get_invariants_82598,
	.mac_ops		= &mac_ops_82598,
	.eeprom_ops		= &eeprom_ops_82598,
	.phy_ops		= &phy_ops_82598,
};
<|MERGE_RESOLUTION|>--- conflicted
+++ resolved
@@ -47,11 +47,7 @@
                                                bool autoneg,
                                                bool autoneg_wait_to_complete);
 static s32 ixgbe_read_i2c_eeprom_82598(struct ixgbe_hw *hw, u8 byte_offset,
-<<<<<<< HEAD
-				       u8 *eeprom_data);
-=======
                                        u8 *eeprom_data);
->>>>>>> 18e352e4
 
 /**
  */
@@ -67,14 +63,11 @@
 
 	/* PHY Init */
 	switch (phy->type) {
-<<<<<<< HEAD
-=======
 	case ixgbe_phy_tn:
 		phy->ops.check_link = &ixgbe_check_phy_link_tnx;
 		phy->ops.get_firmware_version =
 		             &ixgbe_get_phy_firmware_version_tnx;
 		break;
->>>>>>> 18e352e4
 	case ixgbe_phy_nl:
 		phy->ops.reset = &ixgbe_reset_phy_nl;
 
@@ -89,26 +82,13 @@
 
 		/* Check to see if SFP+ module is supported */
 		ret_val = ixgbe_get_sfp_init_sequence_offsets(hw,
-<<<<<<< HEAD
-							      &list_offset,
-							      &data_offset);
-=======
 		                                              &list_offset,
 		                                              &data_offset);
->>>>>>> 18e352e4
 		if (ret_val != 0) {
 			ret_val = IXGBE_ERR_SFP_NOT_SUPPORTED;
 			goto out;
 		}
 		break;
-<<<<<<< HEAD
-	case ixgbe_phy_tn:
-		phy->ops.check_link = &ixgbe_check_phy_link_tnx;
-		phy->ops.get_firmware_version =
-		             &ixgbe_get_phy_firmware_version_tnx;
-		break;
-=======
->>>>>>> 18e352e4
 	default:
 		break;
 	}
@@ -197,15 +177,9 @@
  *
  *  Determines the link capabilities by reading the AUTOC register.
  **/
-<<<<<<< HEAD
-s32 ixgbe_get_copper_link_capabilities_82598(struct ixgbe_hw *hw,
-                                             ixgbe_link_speed *speed,
-                                             bool *autoneg)
-=======
 static s32 ixgbe_get_copper_link_capabilities_82598(struct ixgbe_hw *hw,
 						    ixgbe_link_speed *speed,
 						    bool *autoneg)
->>>>>>> 18e352e4
 {
 	s32 status = IXGBE_ERR_LINK_SETUP;
 	u16 speed_ability;
@@ -268,11 +242,7 @@
  *  Configures the flow control settings based on SW configuration.  This
  *  function is used for 802.3x flow control configuration only.
  **/
-<<<<<<< HEAD
-s32 ixgbe_setup_fc_82598(struct ixgbe_hw *hw, s32 packetbuf_num)
-=======
 static s32 ixgbe_setup_fc_82598(struct ixgbe_hw *hw, s32 packetbuf_num)
->>>>>>> 18e352e4
 {
 	u32 frctl_reg;
 	u32 rmcs_reg;
@@ -463,22 +433,14 @@
 	/*
 	 * SERDES PHY requires us to read link status from register 0xC79F.
 	 * Bit 0 set indicates link is up/ready; clear indicates link down.
-<<<<<<< HEAD
-	 * OxC00C is read to check that the XAUI lanes are active.  Bit 0
-=======
 	 * 0xC00C is read to check that the XAUI lanes are active.  Bit 0
->>>>>>> 18e352e4
 	 * clear indicates active; set indicates inactive.
 	 */
 	if (hw->phy.type == ixgbe_phy_nl) {
 		hw->phy.ops.read_reg(hw, 0xC79F, IXGBE_TWINAX_DEV, &link_reg);
 		hw->phy.ops.read_reg(hw, 0xC79F, IXGBE_TWINAX_DEV, &link_reg);
 		hw->phy.ops.read_reg(hw, 0xC00C, IXGBE_TWINAX_DEV,
-<<<<<<< HEAD
-				     &adapt_comp_reg);
-=======
 		                     &adapt_comp_reg);
->>>>>>> 18e352e4
 		if (link_up_wait_to_complete) {
 			for (i = 0; i < IXGBE_LINK_UP_TIME; i++) {
 				if ((link_reg & 1) &&
@@ -490,17 +452,6 @@
 				}
 				msleep(100);
 				hw->phy.ops.read_reg(hw, 0xC79F,
-<<<<<<< HEAD
-						     IXGBE_TWINAX_DEV,
-						     &link_reg);
-				hw->phy.ops.read_reg(hw, 0xC00C,
-						     IXGBE_TWINAX_DEV,
-						     &adapt_comp_reg);
-			}
-		} else {
-			if ((link_reg & 1) &&
-			    ((adapt_comp_reg & 1) == 0))
-=======
 				                     IXGBE_TWINAX_DEV,
 				                     &link_reg);
 				hw->phy.ops.read_reg(hw, 0xC00C,
@@ -509,7 +460,6 @@
 			}
 		} else {
 			if ((link_reg & 1) && ((adapt_comp_reg & 1) == 0))
->>>>>>> 18e352e4
 				*link_up = true;
 			else
 				*link_up = false;
@@ -776,11 +726,7 @@
  *  @rar: receive address register index to associate with a VMDq index
  *  @vmdq: VMDq set index
  **/
-<<<<<<< HEAD
-s32 ixgbe_set_vmdq_82598(struct ixgbe_hw *hw, u32 rar, u32 vmdq)
-=======
 static s32 ixgbe_set_vmdq_82598(struct ixgbe_hw *hw, u32 rar, u32 vmdq)
->>>>>>> 18e352e4
 {
 	u32 rar_high;
 
@@ -824,13 +770,8 @@
  *
  *  Turn on/off specified VLAN in the VLAN filter table.
  **/
-<<<<<<< HEAD
-s32 ixgbe_set_vfta_82598(struct ixgbe_hw *hw, u32 vlan, u32 vind,
-                         bool vlan_on)
-=======
 static s32 ixgbe_set_vfta_82598(struct ixgbe_hw *hw, u32 vlan, u32 vind,
 				bool vlan_on)
->>>>>>> 18e352e4
 {
 	u32 regindex;
 	u32 bitindex;
@@ -953,11 +894,7 @@
  *
  *  Performs read operation to Atlas analog register specified.
  **/
-<<<<<<< HEAD
-s32 ixgbe_read_analog_reg8_82598(struct ixgbe_hw *hw, u32 reg, u8 *val)
-=======
 static s32 ixgbe_read_analog_reg8_82598(struct ixgbe_hw *hw, u32 reg, u8 *val)
->>>>>>> 18e352e4
 {
 	u32  atlas_ctl;
 
@@ -979,11 +916,7 @@
  *
  *  Performs write operation to Atlas analog register specified.
  **/
-<<<<<<< HEAD
-s32 ixgbe_write_analog_reg8_82598(struct ixgbe_hw *hw, u32 reg, u8 val)
-=======
 static s32 ixgbe_write_analog_reg8_82598(struct ixgbe_hw *hw, u32 reg, u8 val)
->>>>>>> 18e352e4
 {
 	u32  atlas_ctl;
 
@@ -996,11 +929,7 @@
 }
 
 /**
-<<<<<<< HEAD
- *  ixgbe_read_i2c_eeprom_82598 - Reads 8 bit EEPROM word of an SFP+ module
-=======
  *  ixgbe_read_i2c_eeprom_82598 - Read 8 bit EEPROM word of an SFP+ module
->>>>>>> 18e352e4
  *  over I2C interface through an intermediate phy.
  *  @hw: pointer to hardware structure
  *  @byte_offset: EEPROM byte offset to read
@@ -1008,13 +937,8 @@
  *
  *  Performs byte read operation to SFP module's EEPROM over I2C interface.
  **/
-<<<<<<< HEAD
-s32 ixgbe_read_i2c_eeprom_82598(struct ixgbe_hw *hw, u8 byte_offset,
-				u8 *eeprom_data)
-=======
 static s32 ixgbe_read_i2c_eeprom_82598(struct ixgbe_hw *hw, u8 byte_offset,
 				       u8 *eeprom_data)
->>>>>>> 18e352e4
 {
 	s32 status = 0;
 	u16 sfp_addr = 0;
@@ -1025,38 +949,22 @@
 	if (hw->phy.type == ixgbe_phy_nl) {
 		/*
 		 * phy SDA/SCL registers are at addresses 0xC30A to
-<<<<<<< HEAD
-		 * 0xC30D. These registers are used to talk to the SFP+
-=======
 		 * 0xC30D.  These registers are used to talk to the SFP+
->>>>>>> 18e352e4
 		 * module's EEPROM through the SDA/SCL (I2C) interface.
 		 */
 		sfp_addr = (IXGBE_I2C_EEPROM_DEV_ADDR << 8) + byte_offset;
 		sfp_addr = (sfp_addr | IXGBE_I2C_EEPROM_READ_MASK);
 		hw->phy.ops.write_reg(hw,
-<<<<<<< HEAD
-				      IXGBE_MDIO_PMA_PMD_SDA_SCL_ADDR,
-				      IXGBE_MDIO_PMA_PMD_DEV_TYPE,
-				      sfp_addr);
-=======
 		                      IXGBE_MDIO_PMA_PMD_SDA_SCL_ADDR,
 		                      IXGBE_MDIO_PMA_PMD_DEV_TYPE,
 		                      sfp_addr);
->>>>>>> 18e352e4
 
 		/* Poll status */
 		for (i = 0; i < 100; i++) {
 			hw->phy.ops.read_reg(hw,
-<<<<<<< HEAD
-					     IXGBE_MDIO_PMA_PMD_SDA_SCL_STAT,
-					     IXGBE_MDIO_PMA_PMD_DEV_TYPE,
-					     &sfp_stat);
-=======
 			                     IXGBE_MDIO_PMA_PMD_SDA_SCL_STAT,
 			                     IXGBE_MDIO_PMA_PMD_DEV_TYPE,
 			                     &sfp_stat);
->>>>>>> 18e352e4
 			sfp_stat = sfp_stat & IXGBE_I2C_EEPROM_STATUS_MASK;
 			if (sfp_stat != IXGBE_I2C_EEPROM_STATUS_IN_PROGRESS)
 				break;
@@ -1071,11 +979,7 @@
 
 		/* Read data */
 		hw->phy.ops.read_reg(hw, IXGBE_MDIO_PMA_PMD_SDA_SCL_DATA,
-<<<<<<< HEAD
-				     IXGBE_MDIO_PMA_PMD_DEV_TYPE, &sfp_data);
-=======
 		                     IXGBE_MDIO_PMA_PMD_DEV_TYPE, &sfp_data);
->>>>>>> 18e352e4
 
 		*eeprom_data = (u8)(sfp_data >> 8);
 	} else {
@@ -1093,11 +997,7 @@
  *
  *  Determines physical layer capabilities of the current configuration.
  **/
-<<<<<<< HEAD
-s32 ixgbe_get_supported_physical_layer_82598(struct ixgbe_hw *hw)
-=======
 static s32 ixgbe_get_supported_physical_layer_82598(struct ixgbe_hw *hw)
->>>>>>> 18e352e4
 {
 	s32 physical_layer = IXGBE_PHYSICAL_LAYER_UNKNOWN;
 
@@ -1117,13 +1017,10 @@
 	case IXGBE_DEV_ID_82598EB_XF_LR:
 		physical_layer = IXGBE_PHYSICAL_LAYER_10GBASE_LR;
 		break;
-<<<<<<< HEAD
-=======
 	case IXGBE_DEV_ID_82598AT:
 		physical_layer = (IXGBE_PHYSICAL_LAYER_10GBASE_T |
 		                  IXGBE_PHYSICAL_LAYER_1000BASE_T);
 		break;
->>>>>>> 18e352e4
 	case IXGBE_DEV_ID_82598EB_SFP_LOM:
 		hw->phy.ops.identify_sfp(hw);
 
@@ -1142,13 +1039,6 @@
 			break;
 		}
 		break;
-<<<<<<< HEAD
-	case IXGBE_DEV_ID_82598AT:
-		physical_layer = (IXGBE_PHYSICAL_LAYER_10GBASE_T |
-		                  IXGBE_PHYSICAL_LAYER_1000BASE_T);
-		break;
-=======
->>>>>>> 18e352e4
 
 	default:
 		physical_layer = IXGBE_PHYSICAL_LAYER_UNKNOWN;
