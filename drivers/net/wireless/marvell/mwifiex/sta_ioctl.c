--- conflicted
+++ resolved
@@ -1358,14 +1358,7 @@
 				goto next_ie;
 			}
 
-<<<<<<< HEAD
-			if (!memcmp(pvendor_ie->oui, wps_oui,
-=======
-			/* Test to see if it is a WPS IE, if so, enable
-			 * wps session flag
-			 */
 			if (!memcmp(&pvendor_ie->oui, wps_oui,
->>>>>>> fb687577
 				    sizeof(wps_oui))) {
 				/* Test to see if it is a WPS IE,
 				 * if so, enable wps session flag
