/*
 *  Copyright (C) 2008, cozybit Inc.
 *  Copyright (C) 2003-2006, Marvell International Ltd.
 *
 *  This program is free software; you can redistribute it and/or modify
 *  it under the terms of the GNU General Public License as published by
 *  the Free Software Foundation; either version 2 of the License, or (at
 *  your option) any later version.
 */
#define DRV_NAME "lbtf_usb"

#define pr_fmt(fmt) KBUILD_MODNAME ": " fmt

#include "libertas_tf.h"
#include "if_usb.h"

#include <linux/delay.h>
#include <linux/module.h>
#include <linux/firmware.h>
#include <linux/netdevice.h>
#include <linux/slab.h>
#include <linux/usb.h>

#define INSANEDEBUG	0
#define lbtf_deb_usb2(...) do { if (INSANEDEBUG) lbtf_deb_usbd(__VA_ARGS__); } while (0)

#define MESSAGE_HEADER_LEN	4

static char *lbtf_fw_name = "lbtf_usb.bin";
module_param_named(fw_name, lbtf_fw_name, charp, 0644);

MODULE_FIRMWARE("lbtf_usb.bin");

static const struct usb_device_id if_usb_table[] = {
	/* Enter the device signature inside */
	{ USB_DEVICE(0x1286, 0x2001) },
	{ USB_DEVICE(0x05a3, 0x8388) },
	{}	/* Terminating entry */
};

MODULE_DEVICE_TABLE(usb, if_usb_table);

static void if_usb_receive(struct urb *urb);
static void if_usb_receive_fwload(struct urb *urb);
static int if_usb_prog_firmware(struct if_usb_card *cardp);
static int if_usb_host_to_card(struct lbtf_private *priv, uint8_t type,
			       uint8_t *payload, uint16_t nb);
static int usb_tx_block(struct if_usb_card *cardp, uint8_t *payload,
			uint16_t nb, u8 data);
static void if_usb_free(struct if_usb_card *cardp);
static int if_usb_submit_rx_urb(struct if_usb_card *cardp);
static int if_usb_reset_device(struct if_usb_card *cardp);

/**
 *  if_usb_wrike_bulk_callback -  call back to handle URB status
 *
 *  @param urb		pointer to urb structure
 */
static void if_usb_write_bulk_callback(struct urb *urb)
{
	if (urb->status != 0) {
		/* print the failure status number for debug */
		pr_info("URB in failure status: %d\n", urb->status);
	} else {
		lbtf_deb_usb2(&urb->dev->dev, "URB status is successful\n");
		lbtf_deb_usb2(&urb->dev->dev, "Actual length transmitted %d\n",
			     urb->actual_length);
	}
}

/**
 *  if_usb_free - free tx/rx urb, skb and rx buffer
 *
 *  @param cardp	pointer if_usb_card
 */
static void if_usb_free(struct if_usb_card *cardp)
{
	lbtf_deb_enter(LBTF_DEB_USB);

	/* Unlink tx & rx urb */
	usb_kill_urb(cardp->tx_urb);
	usb_kill_urb(cardp->rx_urb);
	usb_kill_urb(cardp->cmd_urb);

	usb_free_urb(cardp->tx_urb);
	cardp->tx_urb = NULL;

	usb_free_urb(cardp->rx_urb);
	cardp->rx_urb = NULL;

	usb_free_urb(cardp->cmd_urb);
	cardp->cmd_urb = NULL;

	kfree(cardp->ep_out_buf);
	cardp->ep_out_buf = NULL;

	lbtf_deb_leave(LBTF_DEB_USB);
}

static void if_usb_setup_firmware(struct lbtf_private *priv)
{
	struct if_usb_card *cardp = priv->card;
	struct cmd_ds_set_boot2_ver b2_cmd;

	lbtf_deb_enter(LBTF_DEB_USB);

	if_usb_submit_rx_urb(cardp);
	b2_cmd.hdr.size = cpu_to_le16(sizeof(b2_cmd));
	b2_cmd.action = 0;
	b2_cmd.version = cardp->boot2_version;

	if (lbtf_cmd_with_response(priv, CMD_SET_BOOT2_VER, &b2_cmd))
		lbtf_deb_usb("Setting boot2 version failed\n");

	lbtf_deb_leave(LBTF_DEB_USB);
}

static void if_usb_fw_timeo(struct timer_list *t)
{
	struct if_usb_card *cardp = from_timer(cardp, t, fw_timeout);

	lbtf_deb_enter(LBTF_DEB_USB);
	if (!cardp->fwdnldover) {
		/* Download timed out */
		cardp->priv->surpriseremoved = 1;
		pr_err("Download timed out\n");
	} else {
		lbtf_deb_usb("Download complete, no event. Assuming success\n");
	}
	wake_up(&cardp->fw_wq);
	lbtf_deb_leave(LBTF_DEB_USB);
}

/**
 *  if_usb_probe - sets the configuration values
 *
 *  @ifnum	interface number
 *  @id		pointer to usb_device_id
 *
 *  Returns: 0 on success, error code on failure
 */
static int if_usb_probe(struct usb_interface *intf,
			const struct usb_device_id *id)
{
	struct usb_device *udev;
	struct usb_host_interface *iface_desc;
	struct usb_endpoint_descriptor *endpoint;
	struct lbtf_private *priv;
	struct if_usb_card *cardp;
	int i;

	lbtf_deb_enter(LBTF_DEB_USB);
	udev = interface_to_usbdev(intf);

	cardp = kzalloc(sizeof(struct if_usb_card), GFP_KERNEL);
	if (!cardp)
		goto error;

	timer_setup(&cardp->fw_timeout, if_usb_fw_timeo, 0);
	init_waitqueue_head(&cardp->fw_wq);

	cardp->udev = udev;
	iface_desc = intf->cur_altsetting;

	lbtf_deb_usbd(&udev->dev, "bcdUSB = 0x%X bDeviceClass = 0x%X"
		     " bDeviceSubClass = 0x%X, bDeviceProtocol = 0x%X\n",
		     le16_to_cpu(udev->descriptor.bcdUSB),
		     udev->descriptor.bDeviceClass,
		     udev->descriptor.bDeviceSubClass,
		     udev->descriptor.bDeviceProtocol);

	for (i = 0; i < iface_desc->desc.bNumEndpoints; ++i) {
		endpoint = &iface_desc->endpoint[i].desc;
		if (usb_endpoint_is_bulk_in(endpoint)) {
			cardp->ep_in_size =
				le16_to_cpu(endpoint->wMaxPacketSize);
			cardp->ep_in = usb_endpoint_num(endpoint);

			lbtf_deb_usbd(&udev->dev, "in_endpoint = %d\n",
				cardp->ep_in);
			lbtf_deb_usbd(&udev->dev, "Bulk in size is %d\n",
				cardp->ep_in_size);
		} else if (usb_endpoint_is_bulk_out(endpoint)) {
			cardp->ep_out_size =
				le16_to_cpu(endpoint->wMaxPacketSize);
			cardp->ep_out = usb_endpoint_num(endpoint);

			lbtf_deb_usbd(&udev->dev, "out_endpoint = %d\n",
				cardp->ep_out);
			lbtf_deb_usbd(&udev->dev, "Bulk out size is %d\n",
				cardp->ep_out_size);
		}
	}
	if (!cardp->ep_out_size || !cardp->ep_in_size) {
		lbtf_deb_usbd(&udev->dev, "Endpoints not found\n");
		/* Endpoints not found */
		goto dealloc;
	}

	cardp->rx_urb = usb_alloc_urb(0, GFP_KERNEL);
	if (!cardp->rx_urb)
		goto dealloc;

	cardp->tx_urb = usb_alloc_urb(0, GFP_KERNEL);
	if (!cardp->tx_urb)
		goto dealloc;

	cardp->cmd_urb = usb_alloc_urb(0, GFP_KERNEL);
	if (!cardp->cmd_urb)
		goto dealloc;

	cardp->ep_out_buf = kmalloc(MRVDRV_ETH_TX_PACKET_BUFFER_SIZE,
				    GFP_KERNEL);
	if (!cardp->ep_out_buf) {
		lbtf_deb_usbd(&udev->dev, "Could not allocate buffer\n");
		goto dealloc;
	}

	priv = lbtf_add_card(cardp, &udev->dev);
	if (!priv)
		goto dealloc;

	cardp->priv = priv;

	priv->hw_host_to_card = if_usb_host_to_card;
	priv->hw_prog_firmware = if_usb_prog_firmware;
	priv->hw_reset_device = if_usb_reset_device;
	cardp->boot2_version = udev->descriptor.bcdDevice;

	usb_get_dev(udev);
	usb_set_intfdata(intf, cardp);

	return 0;

dealloc:
	if_usb_free(cardp);
error:
lbtf_deb_leave(LBTF_DEB_MAIN);
	return -ENOMEM;
}

/**
 *  if_usb_disconnect -  free resource and cleanup
 *
 *  @intf	USB interface structure
 */
static void if_usb_disconnect(struct usb_interface *intf)
{
	struct if_usb_card *cardp = usb_get_intfdata(intf);
	struct lbtf_private *priv = cardp->priv;

	lbtf_deb_enter(LBTF_DEB_MAIN);

	if_usb_reset_device(cardp);

	if (priv)
		lbtf_remove_card(priv);

	/* Unlink and free urb */
	if_usb_free(cardp);

	usb_set_intfdata(intf, NULL);
	usb_put_dev(interface_to_usbdev(intf));

	lbtf_deb_leave(LBTF_DEB_MAIN);
}

/**
 *  if_usb_send_fw_pkt -  This function downloads the FW
 *
 *  @priv	pointer to struct lbtf_private
 *
 *  Returns: 0
 */
static int if_usb_send_fw_pkt(struct if_usb_card *cardp)
{
	struct fwdata *fwdata = cardp->ep_out_buf;
	u8 *firmware = (u8 *) cardp->fw->data;

	lbtf_deb_enter(LBTF_DEB_FW);

	/* If we got a CRC failure on the last block, back
	   up and retry it */
	if (!cardp->CRC_OK) {
		cardp->totalbytes = cardp->fwlastblksent;
		cardp->fwseqnum--;
	}

	lbtf_deb_usb2(&cardp->udev->dev, "totalbytes = %d\n",
		     cardp->totalbytes);

	/* struct fwdata (which we sent to the card) has an
	   extra __le32 field in between the header and the data,
	   which is not in the struct fwheader in the actual
	   firmware binary. Insert the seqnum in the middle... */
	memcpy(&fwdata->hdr, &firmware[cardp->totalbytes],
	       sizeof(struct fwheader));

	cardp->fwlastblksent = cardp->totalbytes;
	cardp->totalbytes += sizeof(struct fwheader);

	memcpy(fwdata->data, &firmware[cardp->totalbytes],
	       le32_to_cpu(fwdata->hdr.datalength));

	lbtf_deb_usb2(&cardp->udev->dev, "Data length = %d\n",
		     le32_to_cpu(fwdata->hdr.datalength));

	fwdata->seqnum = cpu_to_le32(++cardp->fwseqnum);
	cardp->totalbytes += le32_to_cpu(fwdata->hdr.datalength);

	usb_tx_block(cardp, cardp->ep_out_buf, sizeof(struct fwdata) +
		     le32_to_cpu(fwdata->hdr.datalength), 0);

	if (fwdata->hdr.dnldcmd == cpu_to_le32(FW_HAS_DATA_TO_RECV)) {
		lbtf_deb_usb2(&cardp->udev->dev, "There are data to follow\n");
		lbtf_deb_usb2(&cardp->udev->dev,
			"seqnum = %d totalbytes = %d\n",
			cardp->fwseqnum, cardp->totalbytes);
	} else if (fwdata->hdr.dnldcmd == cpu_to_le32(FW_HAS_LAST_BLOCK)) {
		lbtf_deb_usb2(&cardp->udev->dev,
			"Host has finished FW downloading\n");
		lbtf_deb_usb2(&cardp->udev->dev, "Donwloading FW JUMP BLOCK\n");

		/* Host has finished FW downloading
		 * Donwloading FW JUMP BLOCK
		 */
		cardp->fwfinalblk = 1;
	}

	lbtf_deb_usb2(&cardp->udev->dev, "Firmware download done; size %d\n",
		     cardp->totalbytes);

	lbtf_deb_leave(LBTF_DEB_FW);
	return 0;
}

static int if_usb_reset_device(struct if_usb_card *cardp)
{
	struct cmd_ds_802_11_reset *cmd = cardp->ep_out_buf + 4;
	int ret;

	lbtf_deb_enter(LBTF_DEB_USB);

	*(__le32 *)cardp->ep_out_buf = cpu_to_le32(CMD_TYPE_REQUEST);

	cmd->hdr.command = cpu_to_le16(CMD_802_11_RESET);
	cmd->hdr.size = cpu_to_le16(sizeof(struct cmd_ds_802_11_reset));
	cmd->hdr.result = cpu_to_le16(0);
	cmd->hdr.seqnum = cpu_to_le16(0x5a5a);
	cmd->action = cpu_to_le16(CMD_ACT_HALT);
	usb_tx_block(cardp, cardp->ep_out_buf,
		     4 + sizeof(struct cmd_ds_802_11_reset), 0);

	msleep(100);
	ret = usb_reset_device(cardp->udev);
	msleep(100);

	lbtf_deb_leave_args(LBTF_DEB_USB, "ret %d", ret);

	return ret;
}

/**
 *  usb_tx_block - transfer data to the device
 *
 *  @priv	pointer to struct lbtf_private
 *  @payload	pointer to payload data
 *  @nb		data length
 *  @data	non-zero for data, zero for commands
 *
 *  Returns: 0 on success, nonzero otherwise.
 */
static int usb_tx_block(struct if_usb_card *cardp, uint8_t *payload,
			uint16_t nb, u8 data)
{
	int ret = -1;
	struct urb *urb;

	lbtf_deb_enter(LBTF_DEB_USB);
	/* check if device is removed */
	if (cardp->priv->surpriseremoved) {
		lbtf_deb_usbd(&cardp->udev->dev, "Device removed\n");
		goto tx_ret;
	}

	if (data)
		urb = cardp->tx_urb;
	else
		urb = cardp->cmd_urb;

	usb_fill_bulk_urb(urb, cardp->udev,
			  usb_sndbulkpipe(cardp->udev,
					  cardp->ep_out),
			  payload, nb, if_usb_write_bulk_callback, cardp);

	urb->transfer_flags |= URB_ZERO_PACKET;

	if (usb_submit_urb(urb, GFP_ATOMIC)) {
		lbtf_deb_usbd(&cardp->udev->dev,
			"usb_submit_urb failed: %d\n", ret);
		goto tx_ret;
	}

	lbtf_deb_usb2(&cardp->udev->dev, "usb_submit_urb success\n");

	ret = 0;

tx_ret:
	lbtf_deb_leave(LBTF_DEB_USB);
	return ret;
}

static int __if_usb_submit_rx_urb(struct if_usb_card *cardp,
				  void (*callbackfn)(struct urb *urb))
{
	struct sk_buff *skb;
	int ret = -1;

	lbtf_deb_enter(LBTF_DEB_USB);

	skb = dev_alloc_skb(MRVDRV_ETH_RX_PACKET_BUFFER_SIZE);
	if (!skb) {
		pr_err("No free skb\n");
		lbtf_deb_leave(LBTF_DEB_USB);
		return -1;
	}

	cardp->rx_skb = skb;

	/* Fill the receive configuration URB and initialise the Rx call back */
	usb_fill_bulk_urb(cardp->rx_urb, cardp->udev,
			  usb_rcvbulkpipe(cardp->udev, cardp->ep_in),
			  skb_tail_pointer(skb),
			  MRVDRV_ETH_RX_PACKET_BUFFER_SIZE, callbackfn, cardp);

	cardp->rx_urb->transfer_flags |= URB_ZERO_PACKET;

	lbtf_deb_usb2(&cardp->udev->dev, "Pointer for rx_urb %p\n",
		cardp->rx_urb);
	ret = usb_submit_urb(cardp->rx_urb, GFP_ATOMIC);
	if (ret) {
		lbtf_deb_usbd(&cardp->udev->dev,
			"Submit Rx URB failed: %d\n", ret);
		kfree_skb(skb);
		cardp->rx_skb = NULL;
		lbtf_deb_leave(LBTF_DEB_USB);
		return -1;
	} else {
		lbtf_deb_usb2(&cardp->udev->dev, "Submit Rx URB success\n");
		lbtf_deb_leave(LBTF_DEB_USB);
		return 0;
	}
}

static int if_usb_submit_rx_urb_fwload(struct if_usb_card *cardp)
{
	return __if_usb_submit_rx_urb(cardp, &if_usb_receive_fwload);
}

static int if_usb_submit_rx_urb(struct if_usb_card *cardp)
{
	return __if_usb_submit_rx_urb(cardp, &if_usb_receive);
}

static void if_usb_receive_fwload(struct urb *urb)
{
	struct if_usb_card *cardp = urb->context;
	struct sk_buff *skb = cardp->rx_skb;
	struct fwsyncheader *syncfwheader;
	struct bootcmdresp bcmdresp;

	lbtf_deb_enter(LBTF_DEB_USB);
	if (urb->status) {
		lbtf_deb_usbd(&cardp->udev->dev,
			     "URB status is failed during fw load\n");
		kfree_skb(skb);
		lbtf_deb_leave(LBTF_DEB_USB);
		return;
	}

	if (cardp->fwdnldover) {
		__le32 *tmp = (__le32 *)(skb->data);

		if (tmp[0] == cpu_to_le32(CMD_TYPE_INDICATION) &&
		    tmp[1] == cpu_to_le32(MACREG_INT_CODE_FIRMWARE_READY)) {
			/* Firmware ready event received */
			pr_info("Firmware ready event received\n");
			wake_up(&cardp->fw_wq);
		} else {
			lbtf_deb_usb("Waiting for confirmation; got %x %x\n",
				    le32_to_cpu(tmp[0]), le32_to_cpu(tmp[1]));
			if_usb_submit_rx_urb_fwload(cardp);
		}
		kfree_skb(skb);
		lbtf_deb_leave(LBTF_DEB_USB);
		return;
	}
	if (cardp->bootcmdresp <= 0) {
		memcpy(&bcmdresp, skb->data, sizeof(bcmdresp));

		if (le16_to_cpu(cardp->udev->descriptor.bcdDevice) < 0x3106) {
			kfree_skb(skb);
			if_usb_submit_rx_urb_fwload(cardp);
			cardp->bootcmdresp = 1;
			/* Received valid boot command response */
			lbtf_deb_usbd(&cardp->udev->dev,
				     "Received valid boot command response\n");
			lbtf_deb_leave(LBTF_DEB_USB);
			return;
		}
		if (bcmdresp.magic != cpu_to_le32(BOOT_CMD_MAGIC_NUMBER)) {
			if (bcmdresp.magic == cpu_to_le32(CMD_TYPE_REQUEST) ||
			    bcmdresp.magic == cpu_to_le32(CMD_TYPE_DATA) ||
			    bcmdresp.magic == cpu_to_le32(CMD_TYPE_INDICATION)) {
				if (!cardp->bootcmdresp)
					pr_info("Firmware already seems alive; resetting\n");
				cardp->bootcmdresp = -1;
			} else {
				pr_info("boot cmd response wrong magic number (0x%x)\n",
					    le32_to_cpu(bcmdresp.magic));
			}
		} else if (bcmdresp.cmd != BOOT_CMD_FW_BY_USB) {
			pr_info("boot cmd response cmd_tag error (%d)\n",
				bcmdresp.cmd);
		} else if (bcmdresp.result != BOOT_CMD_RESP_OK) {
			pr_info("boot cmd response result error (%d)\n",
				bcmdresp.result);
		} else {
			cardp->bootcmdresp = 1;
			lbtf_deb_usbd(&cardp->udev->dev,
				"Received valid boot command response\n");
		}

		kfree_skb(skb);
		if_usb_submit_rx_urb_fwload(cardp);
		lbtf_deb_leave(LBTF_DEB_USB);
		return;
	}

	syncfwheader = kmemdup(skb->data, sizeof(struct fwsyncheader),
			       GFP_ATOMIC);
	if (!syncfwheader) {
		lbtf_deb_usbd(&cardp->udev->dev,
			"Failure to allocate syncfwheader\n");
		kfree_skb(skb);
		lbtf_deb_leave(LBTF_DEB_USB);
		return;
	}

	if (!syncfwheader->cmd) {
		lbtf_deb_usb2(&cardp->udev->dev,
			"FW received Blk with correct CRC\n");
		lbtf_deb_usb2(&cardp->udev->dev,
			"FW received Blk seqnum = %d\n",
			le32_to_cpu(syncfwheader->seqnum));
		cardp->CRC_OK = 1;
	} else {
		lbtf_deb_usbd(&cardp->udev->dev,
			"FW received Blk with CRC error\n");
		cardp->CRC_OK = 0;
	}

	kfree_skb(skb);

	/* reschedule timer for 200ms hence */
	mod_timer(&cardp->fw_timeout, jiffies + (HZ/5));

	if (cardp->fwfinalblk) {
		cardp->fwdnldover = 1;
		goto exit;
	}

	if_usb_send_fw_pkt(cardp);

 exit:
	if_usb_submit_rx_urb_fwload(cardp);

	kfree(syncfwheader);

	lbtf_deb_leave(LBTF_DEB_USB);
}

#define MRVDRV_MIN_PKT_LEN	30

static inline void process_cmdtypedata(int recvlength, struct sk_buff *skb,
				       struct if_usb_card *cardp,
				       struct lbtf_private *priv)
{
	if (recvlength > MRVDRV_ETH_RX_PACKET_BUFFER_SIZE + MESSAGE_HEADER_LEN
	    || recvlength < MRVDRV_MIN_PKT_LEN) {
		lbtf_deb_usbd(&cardp->udev->dev, "Packet length is Invalid\n");
		kfree_skb(skb);
		return;
	}

	skb_put(skb, recvlength);
	skb_pull(skb, MESSAGE_HEADER_LEN);
	lbtf_rx(priv, skb);
}

static inline void process_cmdrequest(int recvlength, uint8_t *recvbuff,
				      struct sk_buff *skb,
				      struct if_usb_card *cardp,
				      struct lbtf_private *priv)
{
<<<<<<< HEAD
	unsigned long flags;

	if (recvlength > LBS_CMD_BUFFER_SIZE) {
=======
	if (recvlength < MESSAGE_HEADER_LEN ||
	    recvlength > LBS_CMD_BUFFER_SIZE) {
>>>>>>> 569250dc
		lbtf_deb_usbd(&cardp->udev->dev,
			     "The receive buffer is invalid %d\n", recvlength);
		kfree_skb(skb);
		return;
	}

	spin_lock_irqsave(&priv->driver_lock, flags);
	memcpy(priv->cmd_resp_buff, recvbuff + MESSAGE_HEADER_LEN,
	       recvlength - MESSAGE_HEADER_LEN);
	kfree_skb(skb);
	lbtf_cmd_response_rx(priv);
	spin_unlock_irqrestore(&priv->driver_lock, flags);
}

/**
 *  if_usb_receive - read data received from the device.
 *
 *  @urb		pointer to struct urb
 */
static void if_usb_receive(struct urb *urb)
{
	struct if_usb_card *cardp = urb->context;
	struct sk_buff *skb = cardp->rx_skb;
	struct lbtf_private *priv = cardp->priv;
	int recvlength = urb->actual_length;
	uint8_t *recvbuff = NULL;
	uint32_t recvtype = 0;
	__le32 *pkt = (__le32 *) skb->data;

	lbtf_deb_enter(LBTF_DEB_USB);

	if (recvlength) {
		if (urb->status) {
			lbtf_deb_usbd(&cardp->udev->dev, "RX URB failed: %d\n",
				     urb->status);
			kfree_skb(skb);
			goto setup_for_next;
		}

		recvbuff = skb->data;
		recvtype = le32_to_cpu(pkt[0]);
		lbtf_deb_usbd(&cardp->udev->dev,
			    "Recv length = 0x%x, Recv type = 0x%X\n",
			    recvlength, recvtype);
	} else if (urb->status) {
		kfree_skb(skb);
		lbtf_deb_leave(LBTF_DEB_USB);
		return;
	}

	switch (recvtype) {
	case CMD_TYPE_DATA:
		process_cmdtypedata(recvlength, skb, cardp, priv);
		break;

	case CMD_TYPE_REQUEST:
		process_cmdrequest(recvlength, recvbuff, skb, cardp, priv);
		break;

	case CMD_TYPE_INDICATION:
	{
		/* Event cause handling */
		u32 event_cause = le32_to_cpu(pkt[1]);
		lbtf_deb_usbd(&cardp->udev->dev, "**EVENT** 0x%X\n",
			event_cause);

		/* Icky undocumented magic special case */
		if (event_cause & 0xffff0000) {
			u16 tmp;
			u8 retrycnt;
			u8 failure;

			tmp = event_cause >> 16;
			retrycnt = tmp & 0x00ff;
			failure = (tmp & 0xff00) >> 8;
			lbtf_send_tx_feedback(priv, retrycnt, failure);
		} else if (event_cause == LBTF_EVENT_BCN_SENT)
			lbtf_bcn_sent(priv);
		else
			lbtf_deb_usbd(&cardp->udev->dev,
			       "Unsupported notification %d received\n",
			       event_cause);
		kfree_skb(skb);
		break;
	}
	default:
		lbtf_deb_usbd(&cardp->udev->dev,
			"libertastf: unknown command type 0x%X\n", recvtype);
		kfree_skb(skb);
		break;
	}

setup_for_next:
	if_usb_submit_rx_urb(cardp);
	lbtf_deb_leave(LBTF_DEB_USB);
}

/**
 *  if_usb_host_to_card -  Download data to the device
 *
 *  @priv		pointer to struct lbtf_private structure
 *  @type		type of data
 *  @buf		pointer to data buffer
 *  @len		number of bytes
 *
 *  Returns: 0 on success, nonzero otherwise
 */
static int if_usb_host_to_card(struct lbtf_private *priv, uint8_t type,
			       uint8_t *payload, uint16_t nb)
{
	struct if_usb_card *cardp = priv->card;
	u8 data = 0;

	lbtf_deb_usbd(&cardp->udev->dev, "*** type = %u\n", type);
	lbtf_deb_usbd(&cardp->udev->dev, "size after = %d\n", nb);

	if (type == MVMS_CMD) {
		*(__le32 *)cardp->ep_out_buf = cpu_to_le32(CMD_TYPE_REQUEST);
	} else {
		*(__le32 *)cardp->ep_out_buf = cpu_to_le32(CMD_TYPE_DATA);
		data = 1;
	}

	memcpy((cardp->ep_out_buf + MESSAGE_HEADER_LEN), payload, nb);

	return usb_tx_block(cardp, cardp->ep_out_buf, nb + MESSAGE_HEADER_LEN,
			    data);
}

/**
 *  if_usb_issue_boot_command - Issue boot command to Boot2.
 *
 *  @ivalue   1 boots from FW by USB-Download, 2 boots from FW in EEPROM.
 *
 *  Returns: 0
 */
static int if_usb_issue_boot_command(struct if_usb_card *cardp, int ivalue)
{
	struct bootcmd *bootcmd = cardp->ep_out_buf;

	/* Prepare command */
	bootcmd->magic = cpu_to_le32(BOOT_CMD_MAGIC_NUMBER);
	bootcmd->cmd = ivalue;
	memset(bootcmd->pad, 0, sizeof(bootcmd->pad));

	/* Issue command */
	usb_tx_block(cardp, cardp->ep_out_buf, sizeof(*bootcmd), 0);

	return 0;
}


/**
 *  check_fwfile_format - Check the validity of Boot2/FW image.
 *
 *  @data	pointer to image
 *  @totlen	image length
 *
 *  Returns: 0 if the image is valid, nonzero otherwise.
 */
static int check_fwfile_format(const u8 *data, u32 totlen)
{
	u32 bincmd, exit;
	u32 blksize, offset, len;
	int ret;

	ret = 1;
	exit = len = 0;

	do {
		struct fwheader *fwh = (void *) data;

		bincmd = le32_to_cpu(fwh->dnldcmd);
		blksize = le32_to_cpu(fwh->datalength);
		switch (bincmd) {
		case FW_HAS_DATA_TO_RECV:
			offset = sizeof(struct fwheader) + blksize;
			data += offset;
			len += offset;
			if (len >= totlen)
				exit = 1;
			break;
		case FW_HAS_LAST_BLOCK:
			exit = 1;
			ret = 0;
			break;
		default:
			exit = 1;
			break;
		}
	} while (!exit);

	if (ret)
		pr_err("firmware file format check FAIL\n");
	else
		lbtf_deb_fw("firmware file format check PASS\n");

	return ret;
}


static int if_usb_prog_firmware(struct if_usb_card *cardp)
{
	int i = 0;
	static int reset_count = 10;
	int ret = 0;

	lbtf_deb_enter(LBTF_DEB_USB);

	kernel_param_lock(THIS_MODULE);
	ret = request_firmware(&cardp->fw, lbtf_fw_name, &cardp->udev->dev);
	if (ret < 0) {
		pr_err("request_firmware() failed with %#x\n", ret);
		pr_err("firmware %s not found\n", lbtf_fw_name);
		kernel_param_unlock(THIS_MODULE);
		goto done;
	}
	kernel_param_unlock(THIS_MODULE);

	if (check_fwfile_format(cardp->fw->data, cardp->fw->size))
		goto release_fw;

restart:
	if (if_usb_submit_rx_urb_fwload(cardp) < 0) {
		lbtf_deb_usbd(&cardp->udev->dev, "URB submission is failed\n");
		ret = -1;
		goto release_fw;
	}

	cardp->bootcmdresp = 0;
	do {
		int j = 0;
		i++;
		/* Issue Boot command = 1, Boot from Download-FW */
		if_usb_issue_boot_command(cardp, BOOT_CMD_FW_BY_USB);
		/* wait for command response */
		do {
			j++;
			msleep_interruptible(100);
		} while (cardp->bootcmdresp == 0 && j < 10);
	} while (cardp->bootcmdresp == 0 && i < 5);

	if (cardp->bootcmdresp <= 0) {
		if (--reset_count >= 0) {
			if_usb_reset_device(cardp);
			goto restart;
		}
		return -1;
	}

	i = 0;

	cardp->totalbytes = 0;
	cardp->fwlastblksent = 0;
	cardp->CRC_OK = 1;
	cardp->fwdnldover = 0;
	cardp->fwseqnum = -1;
	cardp->totalbytes = 0;
	cardp->fwfinalblk = 0;

	/* Send the first firmware packet... */
	if_usb_send_fw_pkt(cardp);

	/* ... and wait for the process to complete */
	wait_event_interruptible(cardp->fw_wq, cardp->priv->surpriseremoved ||
					       cardp->fwdnldover);

	del_timer_sync(&cardp->fw_timeout);
	usb_kill_urb(cardp->rx_urb);

	if (!cardp->fwdnldover) {
		pr_info("failed to load fw, resetting device!\n");
		if (--reset_count >= 0) {
			if_usb_reset_device(cardp);
			goto restart;
		}

		pr_info("FW download failure, time = %d ms\n", i * 100);
		ret = -1;
		goto release_fw;
	}

	cardp->priv->fw_ready = 1;

 release_fw:
	release_firmware(cardp->fw);
	cardp->fw = NULL;

	if_usb_setup_firmware(cardp->priv);

 done:
	lbtf_deb_leave_args(LBTF_DEB_USB, "ret %d", ret);
	return ret;
}


#define if_usb_suspend NULL
#define if_usb_resume NULL

static struct usb_driver if_usb_driver = {
	.name = DRV_NAME,
	.probe = if_usb_probe,
	.disconnect = if_usb_disconnect,
	.id_table = if_usb_table,
	.suspend = if_usb_suspend,
	.resume = if_usb_resume,
	.disable_hub_initiated_lpm = 1,
};

module_usb_driver(if_usb_driver);

MODULE_DESCRIPTION("8388 USB WLAN Thinfirm Driver");
MODULE_AUTHOR("Cozybit Inc.");
MODULE_LICENSE("GPL");<|MERGE_RESOLUTION|>--- conflicted
+++ resolved
@@ -603,16 +603,12 @@
 				      struct if_usb_card *cardp,
 				      struct lbtf_private *priv)
 {
-<<<<<<< HEAD
 	unsigned long flags;
 
-	if (recvlength > LBS_CMD_BUFFER_SIZE) {
-=======
 	if (recvlength < MESSAGE_HEADER_LEN ||
 	    recvlength > LBS_CMD_BUFFER_SIZE) {
->>>>>>> 569250dc
 		lbtf_deb_usbd(&cardp->udev->dev,
-			     "The receive buffer is invalid %d\n", recvlength);
+			     "The receive buffer is invalid: %d\n", recvlength);
 		kfree_skb(skb);
 		return;
 	}
