--- conflicted
+++ resolved
@@ -2393,13 +2393,6 @@
 		if (skb_queue_empty(&htt->rx_in_ord_compl_q))
 			break;
 
-<<<<<<< HEAD
-	ath10k_mac_tx_push_pending(ar);
-
-	spin_lock_irqsave(&htt->tx_fetch_ind_q.lock, flags);
-	skb_queue_splice_init(&htt->tx_fetch_ind_q, &tx_ind_q);
-	spin_unlock_irqrestore(&htt->tx_fetch_ind_q.lock, flags);
-=======
 		skb = __skb_dequeue(&htt->rx_in_ord_compl_q);
 		if (!skb) {
 			resched_napi = true;
@@ -2452,7 +2445,6 @@
 	 */
 	if ((quota < budget) && !kfifo_is_empty(&htt->txdone_fifo))
 		quota = budget;
->>>>>>> 2cfef0c3
 
 	/* kfifo_get: called only within txrx_tasklet so it's neatly serialized.
 	 * From kfifo_get() documentation:
