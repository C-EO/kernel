--- conflicted
+++ resolved
@@ -987,7 +987,6 @@
 		stats->rx_replay++;
 		stats->rx_dropped++;
 		return;
-<<<<<<< HEAD
 	}
 
 	/* check errors reported by HW and update statistics */
@@ -996,16 +995,6 @@
 		return;
 	}
 
-=======
-	}
-
-	/* check errors reported by HW and update statistics */
-	if (unlikely(wil->txrx_ops.rx_error_check(wil, skb, stats))) {
-		dev_kfree_skb(skb);
-		return;
-	}
-
->>>>>>> 7d2a07b7
 	wil_netif_rx(skb, ndev, cid, stats, true);
 }
 
