// SPDX-License-Identifier: BSD-3-Clause-Clear
/*
 * Copyright (c) 2020 The Linux Foundation. All rights reserved.
 * Copyright (c) 2021-2024 Qualcomm Innovation Center, Inc. All rights reserved.
 */

#include <linux/msi.h>
#include <linux/pci.h>
#include <linux/firmware.h>
#include <linux/of.h>
#include <linux/of_address.h>
#include <linux/ioport.h>

#include "core.h"
#include "debug.h"
#include "mhi.h"
#include "pci.h"
#include "pcic.h"

#define MHI_TIMEOUT_DEFAULT_MS	20000
#define RDDM_DUMP_SIZE	0x420000

<<<<<<< HEAD
static struct mhi_channel_config ath11k_mhi_channels_qca6390[] = {
=======
static const struct mhi_channel_config ath11k_mhi_channels_qca6390[] = {
>>>>>>> 4cece764
	{
		.num = 20,
		.name = "IPCR",
		.num_elements = 64,
		.event_ring = 1,
		.dir = DMA_TO_DEVICE,
		.ee_mask = 0x4,
		.pollcfg = 0,
		.doorbell = MHI_DB_BRST_DISABLE,
		.lpm_notify = false,
		.offload_channel = false,
		.doorbell_mode_switch = false,
		.auto_queue = false,
	},
	{
		.num = 21,
		.name = "IPCR",
		.num_elements = 64,
		.event_ring = 1,
		.dir = DMA_FROM_DEVICE,
		.ee_mask = 0x4,
		.pollcfg = 0,
		.doorbell = MHI_DB_BRST_DISABLE,
		.lpm_notify = false,
		.offload_channel = false,
		.doorbell_mode_switch = false,
		.auto_queue = true,
	},
};

static struct mhi_event_config ath11k_mhi_events_qca6390[] = {
	{
		.num_elements = 32,
		.irq_moderation_ms = 0,
		.irq = 1,
		.mode = MHI_DB_BRST_DISABLE,
		.data_type = MHI_ER_CTRL,
		.hardware_event = false,
		.client_managed = false,
		.offload_channel = false,
	},
	{
		.num_elements = 256,
		.irq_moderation_ms = 1,
		.irq = 2,
		.mode = MHI_DB_BRST_DISABLE,
		.priority = 1,
		.hardware_event = false,
		.client_managed = false,
		.offload_channel = false,
	},
};

static const struct mhi_controller_config ath11k_mhi_config_qca6390 = {
	.max_channels = 128,
	.timeout_ms = 2000,
	.use_bounce_buf = false,
	.buf_len = 8192,
	.num_channels = ARRAY_SIZE(ath11k_mhi_channels_qca6390),
	.ch_cfg = ath11k_mhi_channels_qca6390,
	.num_events = ARRAY_SIZE(ath11k_mhi_events_qca6390),
	.event_cfg = ath11k_mhi_events_qca6390,
};

<<<<<<< HEAD
static struct mhi_channel_config ath11k_mhi_channels_qcn9074[] = {
=======
static const struct mhi_channel_config ath11k_mhi_channels_qcn9074[] = {
>>>>>>> 4cece764
	{
		.num = 20,
		.name = "IPCR",
		.num_elements = 32,
		.event_ring = 1,
		.dir = DMA_TO_DEVICE,
		.ee_mask = 0x14,
		.pollcfg = 0,
		.doorbell = MHI_DB_BRST_DISABLE,
		.lpm_notify = false,
		.offload_channel = false,
		.doorbell_mode_switch = false,
		.auto_queue = false,
	},
	{
		.num = 21,
		.name = "IPCR",
		.num_elements = 32,
		.event_ring = 1,
		.dir = DMA_FROM_DEVICE,
		.ee_mask = 0x14,
		.pollcfg = 0,
		.doorbell = MHI_DB_BRST_DISABLE,
		.lpm_notify = false,
		.offload_channel = false,
		.doorbell_mode_switch = false,
		.auto_queue = true,
	},
};

static struct mhi_event_config ath11k_mhi_events_qcn9074[] = {
	{
		.num_elements = 32,
		.irq_moderation_ms = 0,
		.irq = 1,
		.data_type = MHI_ER_CTRL,
		.mode = MHI_DB_BRST_DISABLE,
		.hardware_event = false,
		.client_managed = false,
		.offload_channel = false,
	},
	{
		.num_elements = 256,
		.irq_moderation_ms = 1,
		.irq = 2,
		.mode = MHI_DB_BRST_DISABLE,
		.priority = 1,
		.hardware_event = false,
		.client_managed = false,
		.offload_channel = false,
	},
};

static const struct mhi_controller_config ath11k_mhi_config_qcn9074 = {
	.max_channels = 30,
	.timeout_ms = 10000,
	.use_bounce_buf = false,
	.buf_len = 0,
	.num_channels = ARRAY_SIZE(ath11k_mhi_channels_qcn9074),
	.ch_cfg = ath11k_mhi_channels_qcn9074,
	.num_events = ARRAY_SIZE(ath11k_mhi_events_qcn9074),
	.event_cfg = ath11k_mhi_events_qcn9074,
};

void ath11k_mhi_set_mhictrl_reset(struct ath11k_base *ab)
{
	u32 val;

	val = ath11k_pcic_read32(ab, MHISTATUS);

	ath11k_dbg(ab, ATH11K_DBG_PCI, "mhistatus 0x%x\n", val);

	/* Observed on QCA6390 that after SOC_GLOBAL_RESET, MHISTATUS
	 * has SYSERR bit set and thus need to set MHICTRL_RESET
	 * to clear SYSERR.
	 */
	ath11k_pcic_write32(ab, MHICTRL, MHICTRL_RESET_MASK);

	mdelay(10);
}

static void ath11k_mhi_reset_txvecdb(struct ath11k_base *ab)
{
	ath11k_pcic_write32(ab, PCIE_TXVECDB, 0);
}

static void ath11k_mhi_reset_txvecstatus(struct ath11k_base *ab)
{
	ath11k_pcic_write32(ab, PCIE_TXVECSTATUS, 0);
}

static void ath11k_mhi_reset_rxvecdb(struct ath11k_base *ab)
{
	ath11k_pcic_write32(ab, PCIE_RXVECDB, 0);
}

static void ath11k_mhi_reset_rxvecstatus(struct ath11k_base *ab)
{
	ath11k_pcic_write32(ab, PCIE_RXVECSTATUS, 0);
}

void ath11k_mhi_clear_vector(struct ath11k_base *ab)
{
	ath11k_mhi_reset_txvecdb(ab);
	ath11k_mhi_reset_txvecstatus(ab);
	ath11k_mhi_reset_rxvecdb(ab);
	ath11k_mhi_reset_rxvecstatus(ab);
}

static int ath11k_mhi_get_msi(struct ath11k_pci *ab_pci)
{
	struct ath11k_base *ab = ab_pci->ab;
	u32 user_base_data, base_vector;
	int ret, num_vectors, i;
	int *irq;
	unsigned int msi_data;

	ret = ath11k_pcic_get_user_msi_assignment(ab, "MHI", &num_vectors,
						  &user_base_data, &base_vector);
	if (ret)
		return ret;

	ath11k_dbg(ab, ATH11K_DBG_PCI, "num_vectors %d base_vector %d\n",
		   num_vectors, base_vector);

	irq = kcalloc(num_vectors, sizeof(int), GFP_KERNEL);
	if (!irq)
		return -ENOMEM;

	for (i = 0; i < num_vectors; i++) {
		msi_data = base_vector;

		if (test_bit(ATH11K_FLAG_MULTI_MSI_VECTORS, &ab->dev_flags))
			msi_data += i;

		irq[i] = ath11k_pci_get_msi_irq(ab, msi_data);
	}

	ab_pci->mhi_ctrl->irq = irq;
	ab_pci->mhi_ctrl->nr_irqs = num_vectors;

	return 0;
}

static int ath11k_mhi_op_runtime_get(struct mhi_controller *mhi_cntrl)
{
	return 0;
}

static void ath11k_mhi_op_runtime_put(struct mhi_controller *mhi_cntrl)
{
}

static char *ath11k_mhi_op_callback_to_str(enum mhi_callback reason)
{
	switch (reason) {
	case MHI_CB_IDLE:
		return "MHI_CB_IDLE";
	case MHI_CB_PENDING_DATA:
		return "MHI_CB_PENDING_DATA";
	case MHI_CB_LPM_ENTER:
		return "MHI_CB_LPM_ENTER";
	case MHI_CB_LPM_EXIT:
		return "MHI_CB_LPM_EXIT";
	case MHI_CB_EE_RDDM:
		return "MHI_CB_EE_RDDM";
	case MHI_CB_EE_MISSION_MODE:
		return "MHI_CB_EE_MISSION_MODE";
	case MHI_CB_SYS_ERROR:
		return "MHI_CB_SYS_ERROR";
	case MHI_CB_FATAL_ERROR:
		return "MHI_CB_FATAL_ERROR";
	case MHI_CB_BW_REQ:
		return "MHI_CB_BW_REQ";
	default:
		return "UNKNOWN";
	}
};

static void ath11k_mhi_op_status_cb(struct mhi_controller *mhi_cntrl,
				    enum mhi_callback cb)
{
	struct ath11k_base *ab = dev_get_drvdata(mhi_cntrl->cntrl_dev);

	ath11k_dbg(ab, ATH11K_DBG_BOOT, "notify status reason %s\n",
		   ath11k_mhi_op_callback_to_str(cb));

	switch (cb) {
	case MHI_CB_SYS_ERROR:
		ath11k_warn(ab, "firmware crashed: MHI_CB_SYS_ERROR\n");
		break;
	case MHI_CB_EE_RDDM:
		ath11k_warn(ab, "firmware crashed: MHI_CB_EE_RDDM\n");
		if (!(test_bit(ATH11K_FLAG_UNREGISTERING, &ab->dev_flags)))
			queue_work(ab->workqueue_aux, &ab->reset_work);
		break;
	default:
		break;
	}
}

static int ath11k_mhi_op_read_reg(struct mhi_controller *mhi_cntrl,
				  void __iomem *addr,
				  u32 *out)
{
	*out = readl(addr);

	return 0;
}

static void ath11k_mhi_op_write_reg(struct mhi_controller *mhi_cntrl,
				    void __iomem *addr,
				    u32 val)
{
	writel(val, addr);
}

static int ath11k_mhi_read_addr_from_dt(struct mhi_controller *mhi_ctrl)
{
	struct device_node *np;
	struct resource res;
	int ret;

	np = of_find_node_by_type(NULL, "memory");
	if (!np)
		return -ENOENT;

	ret = of_address_to_resource(np, 0, &res);
	of_node_put(np);
	if (ret)
		return ret;

	mhi_ctrl->iova_start = res.start + 0x1000000;
	mhi_ctrl->iova_stop = res.end;

	return 0;
}

int ath11k_mhi_register(struct ath11k_pci *ab_pci)
{
	struct ath11k_base *ab = ab_pci->ab;
	struct mhi_controller *mhi_ctrl;
	const struct mhi_controller_config *ath11k_mhi_config;
	int ret;

	mhi_ctrl = mhi_alloc_controller();
	if (!mhi_ctrl)
		return -ENOMEM;

	ab_pci->mhi_ctrl = mhi_ctrl;
	mhi_ctrl->cntrl_dev = ab->dev;
	mhi_ctrl->regs = ab->mem;
	mhi_ctrl->reg_len = ab->mem_len;

	if (ab->fw.amss_data && ab->fw.amss_len > 0) {
		/* use MHI firmware file from firmware-N.bin */
		mhi_ctrl->fw_data = ab->fw.amss_data;
		mhi_ctrl->fw_sz = ab->fw.amss_len;
	} else {
		/* use the old separate mhi.bin MHI firmware file */
		ath11k_core_create_firmware_path(ab, ATH11K_AMSS_FILE,
						 ab_pci->amss_path,
						 sizeof(ab_pci->amss_path));
		mhi_ctrl->fw_image = ab_pci->amss_path;
	}

	ret = ath11k_mhi_get_msi(ab_pci);
	if (ret) {
		ath11k_err(ab, "failed to get msi for mhi\n");
		goto free_controller;
	}

	if (!test_bit(ATH11K_FLAG_MULTI_MSI_VECTORS, &ab->dev_flags))
		mhi_ctrl->irq_flags = IRQF_SHARED | IRQF_NOBALANCING;

	if (test_bit(ATH11K_FLAG_FIXED_MEM_RGN, &ab->dev_flags)) {
		ret = ath11k_mhi_read_addr_from_dt(mhi_ctrl);
		if (ret < 0)
			goto free_controller;
	} else {
		mhi_ctrl->iova_start = 0;
		mhi_ctrl->iova_stop = ab_pci->dma_mask;
	}

	mhi_ctrl->rddm_size = RDDM_DUMP_SIZE;
	mhi_ctrl->sbl_size = SZ_512K;
	mhi_ctrl->seg_len = SZ_512K;
	mhi_ctrl->fbc_download = true;
	mhi_ctrl->runtime_get = ath11k_mhi_op_runtime_get;
	mhi_ctrl->runtime_put = ath11k_mhi_op_runtime_put;
	mhi_ctrl->status_cb = ath11k_mhi_op_status_cb;
	mhi_ctrl->read_reg = ath11k_mhi_op_read_reg;
	mhi_ctrl->write_reg = ath11k_mhi_op_write_reg;

	switch (ab->hw_rev) {
	case ATH11K_HW_QCN9074_HW10:
		ath11k_mhi_config = &ath11k_mhi_config_qcn9074;
		break;
	case ATH11K_HW_QCA6390_HW20:
	case ATH11K_HW_WCN6855_HW20:
	case ATH11K_HW_WCN6855_HW21:
	case ATH11K_HW_QCA2066_HW21:
		ath11k_mhi_config = &ath11k_mhi_config_qca6390;
		break;
	default:
		ath11k_err(ab, "failed assign mhi_config for unknown hw rev %d\n",
			   ab->hw_rev);
		ret = -EINVAL;
		goto free_controller;
	}

	ret = mhi_register_controller(mhi_ctrl, ath11k_mhi_config);
	if (ret) {
		ath11k_err(ab, "failed to register to mhi bus, err = %d\n", ret);
		goto free_controller;
	}

	return 0;

free_controller:
	mhi_free_controller(mhi_ctrl);
	ab_pci->mhi_ctrl = NULL;
	return ret;
}

void ath11k_mhi_unregister(struct ath11k_pci *ab_pci)
{
	struct mhi_controller *mhi_ctrl = ab_pci->mhi_ctrl;

	mhi_unregister_controller(mhi_ctrl);
	kfree(mhi_ctrl->irq);
	mhi_free_controller(mhi_ctrl);
}

int ath11k_mhi_start(struct ath11k_pci *ab_pci)
{
	struct ath11k_base *ab = ab_pci->ab;
	int ret;

	ab_pci->mhi_ctrl->timeout_ms = MHI_TIMEOUT_DEFAULT_MS;

	ret = mhi_prepare_for_power_up(ab_pci->mhi_ctrl);
	if (ret) {
		ath11k_warn(ab, "failed to prepare mhi: %d", ret);
		return ret;
	}

	ret = mhi_sync_power_up(ab_pci->mhi_ctrl);
	if (ret) {
		ath11k_warn(ab, "failed to power up mhi: %d", ret);
		return ret;
	}

	return 0;
}

void ath11k_mhi_stop(struct ath11k_pci *ab_pci, bool is_suspend)
{
	/* During suspend we need to use mhi_power_down_keep_dev()
	 * workaround, otherwise ath11k_core_resume() will timeout
	 * during resume.
	 */
	if (is_suspend)
		mhi_power_down_keep_dev(ab_pci->mhi_ctrl, true);
	else
		mhi_power_down(ab_pci->mhi_ctrl, true);

	mhi_unprepare_after_power_down(ab_pci->mhi_ctrl);
}

int ath11k_mhi_suspend(struct ath11k_pci *ab_pci)
{
	struct ath11k_base *ab = ab_pci->ab;
	int ret;

	ret = mhi_pm_suspend(ab_pci->mhi_ctrl);
	if (ret) {
		ath11k_warn(ab, "failed to suspend mhi: %d", ret);
		return ret;
	}

	return 0;
}

int ath11k_mhi_resume(struct ath11k_pci *ab_pci)
{
	struct ath11k_base *ab = ab_pci->ab;
	int ret;

	/* Do force MHI resume as some devices like QCA6390, WCN6855
	 * are not in M3 state but they are functional. So just ignore
	 * the MHI state while resuming.
	 */
	ret = mhi_pm_resume_force(ab_pci->mhi_ctrl);
	if (ret) {
		ath11k_warn(ab, "failed to resume mhi: %d", ret);
		return ret;
	}

	return 0;
}<|MERGE_RESOLUTION|>--- conflicted
+++ resolved
@@ -20,11 +20,7 @@
 #define MHI_TIMEOUT_DEFAULT_MS	20000
 #define RDDM_DUMP_SIZE	0x420000
 
-<<<<<<< HEAD
-static struct mhi_channel_config ath11k_mhi_channels_qca6390[] = {
-=======
 static const struct mhi_channel_config ath11k_mhi_channels_qca6390[] = {
->>>>>>> 4cece764
 	{
 		.num = 20,
 		.name = "IPCR",
@@ -89,11 +85,7 @@
 	.event_cfg = ath11k_mhi_events_qca6390,
 };
 
-<<<<<<< HEAD
-static struct mhi_channel_config ath11k_mhi_channels_qcn9074[] = {
-=======
 static const struct mhi_channel_config ath11k_mhi_channels_qcn9074[] = {
->>>>>>> 4cece764
 	{
 		.num = 20,
 		.name = "IPCR",
