--- conflicted
+++ resolved
@@ -1733,13 +1733,8 @@
 			"skbaddr %llx\n", skb, skb->data, skb->len,
 			(unsigned long long)bf->skbaddr);
 
-<<<<<<< HEAD
-	if (dma_mapping_error(sc->dev, bf->skbaddr)) {
-		ATH5K_ERR(sc, "beacon DMA mapping failed\n");
-=======
 	if (dma_mapping_error(ah->dev, bf->skbaddr)) {
 		ATH5K_ERR(ah, "beacon DMA mapping failed\n");
->>>>>>> 9c61904c
 		dev_kfree_skb_any(skb);
 		bf->skb = NULL;
 		return -EIO;
@@ -1825,11 +1820,7 @@
 
 	ath5k_txbuf_free_skb(ah, avf->bbuf);
 	avf->bbuf->skb = skb;
-<<<<<<< HEAD
-	ret = ath5k_beacon_setup(sc, avf->bbuf);
-=======
 	ret = ath5k_beacon_setup(ah, avf->bbuf);
->>>>>>> 9c61904c
 out:
 	return ret;
 }
@@ -1910,27 +1901,12 @@
 	}
 
 	/* refresh the beacon for AP or MESH mode */
-<<<<<<< HEAD
-	if (sc->opmode == NL80211_IFTYPE_AP ||
-			sc->opmode == NL80211_IFTYPE_MESH_POINT) {
-		err = ath5k_beacon_update(sc->hw, vif);
-		if (err)
-			return;
-	}
-
-	if (unlikely(bf->skb == NULL || sc->opmode == NL80211_IFTYPE_STATION ||
-			sc->opmode == NL80211_IFTYPE_MONITOR)) {
-		ATH5K_WARN(sc, "bf=%p bf_skb=%p\n", bf, bf->skb);
-		return;
-	}
-=======
 	if (ah->opmode == NL80211_IFTYPE_AP ||
 	    ah->opmode == NL80211_IFTYPE_MESH_POINT) {
 		err = ath5k_beacon_update(ah->hw, vif);
 		if (err)
 			return;
 	}
->>>>>>> 9c61904c
 
 	if (unlikely(bf->skb == NULL || ah->opmode == NL80211_IFTYPE_STATION ||
 		     ah->opmode == NL80211_IFTYPE_MONITOR)) {
