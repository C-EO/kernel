--- conflicted
+++ resolved
@@ -366,8 +366,6 @@
 
 	wcn36xx_dxe_free_mem_pools(wcn);
 	wcn36xx_dxe_free_ctl_blks(wcn);
-<<<<<<< HEAD
-=======
 }
 
 static void wcn36xx_change_ps(struct wcn36xx *wcn, bool enable)
@@ -384,7 +382,6 @@
 			wcn36xx_pmc_exit_bmps_state(wcn, vif);
 		}
 	}
->>>>>>> 7d2a07b7
 }
 
 static void wcn36xx_change_opchannel(struct wcn36xx *wcn, int ch)
@@ -1181,10 +1178,7 @@
 	u16 tid = params->tid;
 	u16 *ssn = &params->ssn;
 	int ret = 0;
-<<<<<<< HEAD
-=======
 	u8 session;
->>>>>>> 7d2a07b7
 
 	wcn36xx_dbg(WCN36XX_DBG_MAC, "mac ampdu action action %d tid %d\n",
 		    action, tid);
@@ -1235,8 +1229,6 @@
 	mutex_unlock(&wcn->conf_mutex);
 
 	return ret;
-<<<<<<< HEAD
-=======
 }
 
 #if IS_ENABLED(CONFIG_IPV6)
@@ -1264,7 +1256,6 @@
 	read_unlock_bh(&idev->lock);
 
 	vif_priv->num_target_ipv6_addrs = idx;
->>>>>>> 7d2a07b7
 }
 #endif
 
