<<<<<<< HEAD
/******************************************************************************
 *
 * This file is provided under a dual BSD/GPLv2 license.  When using or
 * redistributing this file, you may do so under either license.
 *
 * GPL LICENSE SUMMARY
 *
 * Copyright(c) 2015 - 2017 Intel Deutschland GmbH
 * Copyright (C) 2018 - 2020 Intel Corporation
 *
 * This program is free software; you can redistribute it and/or modify
 * it under the terms of version 2 of the GNU General Public License as
 * published by the Free Software Foundation.
 *
 * This program is distributed in the hope that it will be useful, but
 * WITHOUT ANY WARRANTY; without even the implied warranty of
 * MERCHANTABILITY or FITNESS FOR A PARTICULAR PURPOSE.  See the GNU
 * General Public License for more details.
 *
 * The full GNU General Public License is included in this distribution
 * in the file called COPYING.
 *
 * Contact Information:
 * Intel Linux Wireless <linuxwifi@intel.com>
 * Intel Corporation, 5200 N.E. Elam Young Parkway, Hillsboro, OR 97124-6497
 *
 * BSD LICENSE
 *
 * Copyright(c) 2015 - 2017 Intel Deutschland GmbH
 * Copyright (C) 2018 - 2020 Intel Corporation
 * All rights reserved.
 *
 * Redistribution and use in source and binary forms, with or without
 * modification, are permitted provided that the following conditions
 * are met:
 *
 *  * Redistributions of source code must retain the above copyright
 *    notice, this list of conditions and the following disclaimer.
 *  * Redistributions in binary form must reproduce the above copyright
 *    notice, this list of conditions and the following disclaimer in
 *    the documentation and/or other materials provided with the
 *    distribution.
 *  * Neither the name Intel Corporation nor the names of its
 *    contributors may be used to endorse or promote products derived
 *    from this software without specific prior written permission.
 *
 * THIS SOFTWARE IS PROVIDED BY THE COPYRIGHT HOLDERS AND CONTRIBUTORS
 * "AS IS" AND ANY EXPRESS OR IMPLIED WARRANTIES, INCLUDING, BUT NOT
 * LIMITED TO, THE IMPLIED WARRANTIES OF MERCHANTABILITY AND FITNESS FOR
 * A PARTICULAR PURPOSE ARE DISCLAIMED. IN NO EVENT SHALL THE COPYRIGHT
 * OWNER OR CONTRIBUTORS BE LIABLE FOR ANY DIRECT, INDIRECT, INCIDENTAL,
 * SPECIAL, EXEMPLARY, OR CONSEQUENTIAL DAMAGES (INCLUDING, BUT NOT
 * LIMITED TO, PROCUREMENT OF SUBSTITUTE GOODS OR SERVICES; LOSS OF USE,
 * DATA, OR PROFITS; OR BUSINESS INTERRUPTION) HOWEVER CAUSED AND ON ANY
 * THEORY OF LIABILITY, WHETHER IN CONTRACT, STRICT LIABILITY, OR TORT
 * (INCLUDING NEGLIGENCE OR OTHERWISE) ARISING IN ANY WAY OUT OF THE USE
 * OF THIS SOFTWARE, EVEN IF ADVISED OF THE POSSIBILITY OF SUCH DAMAGE.
 *
 *****************************************************************************/
=======
// SPDX-License-Identifier: GPL-2.0 OR BSD-3-Clause
/*
 * Copyright (C) 2015-2017 Intel Deutschland GmbH
 * Copyright (C) 2018-2020 Intel Corporation
 */
>>>>>>> 7d2a07b7
#include <net/cfg80211.h>
#include <linux/etherdevice.h>
#include "mvm.h"
#include "constants.h"

struct iwl_mvm_pasn_sta {
	struct list_head list;
	struct iwl_mvm_int_sta int_sta;
	u8 addr[ETH_ALEN];
};

struct iwl_mvm_pasn_hltk_data {
	u8 *addr;
	u8 cipher;
	u8 *hltk;
};

static int iwl_mvm_ftm_responder_set_bw_v1(struct cfg80211_chan_def *chandef,
					   u8 *bw, u8 *ctrl_ch_position)
{
	switch (chandef->width) {
	case NL80211_CHAN_WIDTH_20_NOHT:
		*bw = IWL_TOF_BW_20_LEGACY;
		break;
	case NL80211_CHAN_WIDTH_20:
		*bw = IWL_TOF_BW_20_HT;
		break;
	case NL80211_CHAN_WIDTH_40:
		*bw = IWL_TOF_BW_40;
		*ctrl_ch_position = iwl_mvm_get_ctrl_pos(chandef);
		break;
	case NL80211_CHAN_WIDTH_80:
		*bw = IWL_TOF_BW_80;
		*ctrl_ch_position = iwl_mvm_get_ctrl_pos(chandef);
		break;
	default:
		return -ENOTSUPP;
	}

	return 0;
}

static int iwl_mvm_ftm_responder_set_bw_v2(struct cfg80211_chan_def *chandef,
					   u8 *format_bw,
					   u8 *ctrl_ch_position)
{
	switch (chandef->width) {
	case NL80211_CHAN_WIDTH_20_NOHT:
		*format_bw = IWL_LOCATION_FRAME_FORMAT_LEGACY;
		*format_bw |= IWL_LOCATION_BW_20MHZ << LOCATION_BW_POS;
		break;
	case NL80211_CHAN_WIDTH_20:
		*format_bw = IWL_LOCATION_FRAME_FORMAT_HT;
		*format_bw |= IWL_LOCATION_BW_20MHZ << LOCATION_BW_POS;
		break;
	case NL80211_CHAN_WIDTH_40:
		*format_bw = IWL_LOCATION_FRAME_FORMAT_HT;
		*format_bw |= IWL_LOCATION_BW_40MHZ << LOCATION_BW_POS;
		*ctrl_ch_position = iwl_mvm_get_ctrl_pos(chandef);
		break;
	case NL80211_CHAN_WIDTH_80:
		*format_bw = IWL_LOCATION_FRAME_FORMAT_VHT;
		*format_bw |= IWL_LOCATION_BW_80MHZ << LOCATION_BW_POS;
		*ctrl_ch_position = iwl_mvm_get_ctrl_pos(chandef);
		break;
	default:
		return -ENOTSUPP;
	}

	return 0;
}

<<<<<<< HEAD
=======
static void
iwl_mvm_ftm_responder_set_ndp(struct iwl_mvm *mvm,
			      struct iwl_tof_responder_config_cmd_v8 *cmd)
{
	/* Up to 2 R2I STS are allowed on the responder */
	u32 r2i_max_sts = IWL_MVM_FTM_R2I_MAX_STS < 2 ?
		IWL_MVM_FTM_R2I_MAX_STS : 1;

	cmd->r2i_ndp_params = IWL_MVM_FTM_R2I_MAX_REP |
		(r2i_max_sts << IWL_RESPONDER_STS_POS) |
		(IWL_MVM_FTM_R2I_MAX_TOTAL_LTF << IWL_RESPONDER_TOTAL_LTF_POS);
	cmd->i2r_ndp_params = IWL_MVM_FTM_I2R_MAX_REP |
		(IWL_MVM_FTM_I2R_MAX_STS << IWL_RESPONDER_STS_POS) |
		(IWL_MVM_FTM_I2R_MAX_TOTAL_LTF << IWL_RESPONDER_TOTAL_LTF_POS);
	cmd->cmd_valid_fields |=
		cpu_to_le32(IWL_TOF_RESPONDER_CMD_VALID_NDP_PARAMS);
}

>>>>>>> 7d2a07b7
static int
iwl_mvm_ftm_responder_cmd(struct iwl_mvm *mvm,
			  struct ieee80211_vif *vif,
			  struct cfg80211_chan_def *chandef)
{
	struct iwl_mvm_vif *mvmvif = iwl_mvm_vif_from_mac80211(vif);
	/*
<<<<<<< HEAD
	 * The command structure is the same for versions 6 and 7, (only the
	 * field interpretation is different), so the same struct can be use
	 * for all cases.
	 */
	struct iwl_tof_responder_config_cmd cmd = {
=======
	 * The command structure is the same for versions 6, 7 and 8 (only the
	 * field interpretation is different), so the same struct can be use
	 * for all cases.
	 */
	struct iwl_tof_responder_config_cmd_v8 cmd = {
>>>>>>> 7d2a07b7
		.channel_num = chandef->chan->hw_value,
		.cmd_valid_fields =
			cpu_to_le32(IWL_TOF_RESPONDER_CMD_VALID_CHAN_INFO |
				    IWL_TOF_RESPONDER_CMD_VALID_BSSID |
				    IWL_TOF_RESPONDER_CMD_VALID_STA_ID),
		.sta_id = mvmvif->bcast_sta.sta_id,
	};
	u8 cmd_ver = iwl_fw_lookup_cmd_ver(mvm->fw, LOCATION_GROUP,
					   TOF_RESPONDER_CONFIG_CMD, 6);
	int err;

	lockdep_assert_held(&mvm->mutex);

<<<<<<< HEAD
	if (cmd_ver == 7)
=======
if (cmd_ver == 8)
		iwl_mvm_ftm_responder_set_ndp(mvm, &cmd);

	if (cmd_ver >= 7)
>>>>>>> 7d2a07b7
		err = iwl_mvm_ftm_responder_set_bw_v2(chandef, &cmd.format_bw,
						      &cmd.ctrl_ch_position);
	else
		err = iwl_mvm_ftm_responder_set_bw_v1(chandef, &cmd.format_bw,
						      &cmd.ctrl_ch_position);

	if (err) {
		IWL_ERR(mvm, "Failed to set responder bandwidth\n");
		return err;
	}

	memcpy(cmd.bssid, vif->addr, ETH_ALEN);

	return iwl_mvm_send_cmd_pdu(mvm, iwl_cmd_id(TOF_RESPONDER_CONFIG_CMD,
						    LOCATION_GROUP, 0),
				    0, sizeof(cmd), &cmd);
}

static int
iwl_mvm_ftm_responder_dyn_cfg_v2(struct iwl_mvm *mvm,
				 struct ieee80211_vif *vif,
				 struct ieee80211_ftm_responder_params *params)
{
	struct iwl_tof_responder_dyn_config_cmd_v2 cmd = {
		.lci_len = cpu_to_le32(params->lci_len + 2),
		.civic_len = cpu_to_le32(params->civicloc_len + 2),
	};
	u8 data[IWL_LCI_CIVIC_IE_MAX_SIZE] = {0};
	struct iwl_host_cmd hcmd = {
		.id = iwl_cmd_id(TOF_RESPONDER_DYN_CONFIG_CMD,
				 LOCATION_GROUP, 0),
		.data[0] = &cmd,
		.len[0] = sizeof(cmd),
		.data[1] = &data,
		/* .len[1] set later */
		/* may not be able to DMA from stack */
		.dataflags[1] = IWL_HCMD_DFL_DUP,
	};
	u32 aligned_lci_len = ALIGN(params->lci_len + 2, 4);
	u32 aligned_civicloc_len = ALIGN(params->civicloc_len + 2, 4);
	u8 *pos = data;

	lockdep_assert_held(&mvm->mutex);

	if (aligned_lci_len + aligned_civicloc_len > sizeof(data)) {
		IWL_ERR(mvm, "LCI/civicloc data too big (%zd + %zd)\n",
			params->lci_len, params->civicloc_len);
		return -ENOBUFS;
	}

	pos[0] = WLAN_EID_MEASURE_REPORT;
	pos[1] = params->lci_len;
	memcpy(pos + 2, params->lci, params->lci_len);

	pos += aligned_lci_len;
	pos[0] = WLAN_EID_MEASURE_REPORT;
	pos[1] = params->civicloc_len;
	memcpy(pos + 2, params->civicloc, params->civicloc_len);

	hcmd.len[1] = aligned_lci_len + aligned_civicloc_len;

	return iwl_mvm_send_cmd(mvm, &hcmd);
}

static int
iwl_mvm_ftm_responder_dyn_cfg_v3(struct iwl_mvm *mvm,
				 struct ieee80211_vif *vif,
				 struct ieee80211_ftm_responder_params *params,
				 struct iwl_mvm_pasn_hltk_data *hltk_data)
{
	struct iwl_tof_responder_dyn_config_cmd cmd;
	struct iwl_host_cmd hcmd = {
		.id = iwl_cmd_id(TOF_RESPONDER_DYN_CONFIG_CMD,
				 LOCATION_GROUP, 0),
		.data[0] = &cmd,
		.len[0] = sizeof(cmd),
		/* may not be able to DMA from stack */
		.dataflags[0] = IWL_HCMD_DFL_DUP,
	};

	lockdep_assert_held(&mvm->mutex);

	cmd.valid_flags = 0;

	if (params) {
		if (params->lci_len + 2 > sizeof(cmd.lci_buf) ||
		    params->civicloc_len + 2 > sizeof(cmd.civic_buf)) {
			IWL_ERR(mvm,
				"LCI/civic data too big (lci=%zd, civic=%zd)\n",
				params->lci_len, params->civicloc_len);
			return -ENOBUFS;
		}

		cmd.lci_buf[0] = WLAN_EID_MEASURE_REPORT;
		cmd.lci_buf[1] = params->lci_len;
		memcpy(cmd.lci_buf + 2, params->lci, params->lci_len);
		cmd.lci_len = params->lci_len + 2;

		cmd.civic_buf[0] = WLAN_EID_MEASURE_REPORT;
		cmd.civic_buf[1] = params->civicloc_len;
		memcpy(cmd.civic_buf + 2, params->civicloc,
		       params->civicloc_len);
		cmd.civic_len = params->civicloc_len + 2;

		cmd.valid_flags |= IWL_RESPONDER_DYN_CFG_VALID_LCI |
			IWL_RESPONDER_DYN_CFG_VALID_CIVIC;
	}

	if (hltk_data) {
		if (hltk_data->cipher > IWL_LOCATION_CIPHER_GCMP_256) {
			IWL_ERR(mvm, "invalid cipher: %u\n",
				hltk_data->cipher);
			return -EINVAL;
		}

		cmd.cipher = hltk_data->cipher;
		memcpy(cmd.addr, hltk_data->addr, sizeof(cmd.addr));
		memcpy(cmd.hltk_buf, hltk_data->hltk, sizeof(cmd.hltk_buf));
		cmd.valid_flags |= IWL_RESPONDER_DYN_CFG_VALID_PASN_STA;
	}

	return iwl_mvm_send_cmd(mvm, &hcmd);
}

static int
iwl_mvm_ftm_responder_dyn_cfg_cmd(struct iwl_mvm *mvm,
				  struct ieee80211_vif *vif,
				  struct ieee80211_ftm_responder_params *params)
{
	int ret;
	u8 cmd_ver = iwl_fw_lookup_cmd_ver(mvm->fw, LOCATION_GROUP,
					   TOF_RESPONDER_DYN_CONFIG_CMD, 2);

	switch (cmd_ver) {
	case 2:
		ret = iwl_mvm_ftm_responder_dyn_cfg_v2(mvm, vif,
						       params);
		break;
	case 3:
		ret = iwl_mvm_ftm_responder_dyn_cfg_v3(mvm, vif,
						       params, NULL);
		break;
	default:
		IWL_ERR(mvm, "Unsupported DYN_CONFIG_CMD version %u\n",
			cmd_ver);
		ret = -ENOTSUPP;
	}

	return ret;
}

static void iwl_mvm_resp_del_pasn_sta(struct iwl_mvm *mvm,
				      struct ieee80211_vif *vif,
				      struct iwl_mvm_pasn_sta *sta)
{
	list_del(&sta->list);
	iwl_mvm_rm_sta_id(mvm, vif, sta->int_sta.sta_id);
	iwl_mvm_dealloc_int_sta(mvm, &sta->int_sta);
	kfree(sta);
}

int iwl_mvm_ftm_respoder_add_pasn_sta(struct iwl_mvm *mvm,
				      struct ieee80211_vif *vif,
				      u8 *addr, u32 cipher, u8 *tk, u32 tk_len,
				      u8 *hltk, u32 hltk_len)
{
	int ret;
	struct iwl_mvm_pasn_sta *sta = NULL;
	struct iwl_mvm_pasn_hltk_data hltk_data = {
		.addr = addr,
		.hltk = hltk,
	};
	u8 cmd_ver = iwl_fw_lookup_cmd_ver(mvm->fw, LOCATION_GROUP,
					   TOF_RESPONDER_DYN_CONFIG_CMD, 2);

	lockdep_assert_held(&mvm->mutex);

	if (cmd_ver < 3) {
		IWL_ERR(mvm, "Adding PASN station not supported by FW\n");
		return -ENOTSUPP;
	}

	hltk_data.cipher = iwl_mvm_cipher_to_location_cipher(cipher);
	if (hltk_data.cipher == IWL_LOCATION_CIPHER_INVALID) {
		IWL_ERR(mvm, "invalid cipher: %u\n", cipher);
		return -EINVAL;
	}

	if (tk && tk_len) {
		sta = kzalloc(sizeof(*sta), GFP_KERNEL);
		if (!sta)
			return -ENOBUFS;

		ret = iwl_mvm_add_pasn_sta(mvm, vif, &sta->int_sta, addr,
					   cipher, tk, tk_len);
		if (ret) {
			kfree(sta);
			return ret;
		}

		memcpy(sta->addr, addr, ETH_ALEN);
		list_add_tail(&sta->list, &mvm->resp_pasn_list);
	}

	ret = iwl_mvm_ftm_responder_dyn_cfg_v3(mvm, vif, NULL, &hltk_data);
	if (ret && sta)
		iwl_mvm_resp_del_pasn_sta(mvm, vif, sta);

	return ret;
}

int iwl_mvm_ftm_resp_remove_pasn_sta(struct iwl_mvm *mvm,
				     struct ieee80211_vif *vif, u8 *addr)
{
	struct iwl_mvm_pasn_sta *sta, *prev;

	lockdep_assert_held(&mvm->mutex);

	list_for_each_entry_safe(sta, prev, &mvm->resp_pasn_list, list) {
		if (!memcmp(sta->addr, addr, ETH_ALEN)) {
			iwl_mvm_resp_del_pasn_sta(mvm, vif, sta);
			return 0;
		}
	}

	IWL_ERR(mvm, "FTM: PASN station %pM not found\n", addr);
	return -EINVAL;
}

int iwl_mvm_ftm_start_responder(struct iwl_mvm *mvm, struct ieee80211_vif *vif)
{
	struct iwl_mvm_vif *mvmvif = iwl_mvm_vif_from_mac80211(vif);
	struct ieee80211_ftm_responder_params *params;
	struct ieee80211_chanctx_conf ctx, *pctx;
	u16 *phy_ctxt_id;
	struct iwl_mvm_phy_ctxt *phy_ctxt;
	int ret;

	params = vif->bss_conf.ftmr_params;

	lockdep_assert_held(&mvm->mutex);

	if (WARN_ON_ONCE(!vif->bss_conf.ftm_responder))
		return -EINVAL;

	if (vif->p2p || vif->type != NL80211_IFTYPE_AP ||
	    !mvmvif->ap_ibss_active) {
		IWL_ERR(mvm, "Cannot start responder, not in AP mode\n");
		return -EIO;
	}

	rcu_read_lock();
	pctx = rcu_dereference(vif->chanctx_conf);
	/* Copy the ctx to unlock the rcu and send the phy ctxt. We don't care
	 * about changes in the ctx after releasing the lock because the driver
	 * is still protected by the mutex. */
	ctx = *pctx;
	phy_ctxt_id  = (u16 *)pctx->drv_priv;
	rcu_read_unlock();

	phy_ctxt = &mvm->phy_ctxts[*phy_ctxt_id];
	ret = iwl_mvm_phy_ctxt_changed(mvm, phy_ctxt, &ctx.def,
				       ctx.rx_chains_static,
				       ctx.rx_chains_dynamic);
	if (ret)
		return ret;

	ret = iwl_mvm_ftm_responder_cmd(mvm, vif, &ctx.def);
	if (ret)
		return ret;

	if (params)
		ret = iwl_mvm_ftm_responder_dyn_cfg_cmd(mvm, vif, params);

	return ret;
}

void iwl_mvm_ftm_responder_clear(struct iwl_mvm *mvm,
				 struct ieee80211_vif *vif)
{
	struct iwl_mvm_pasn_sta *sta, *prev;

	lockdep_assert_held(&mvm->mutex);

	list_for_each_entry_safe(sta, prev, &mvm->resp_pasn_list, list)
		iwl_mvm_resp_del_pasn_sta(mvm, vif, sta);
}

void iwl_mvm_ftm_restart_responder(struct iwl_mvm *mvm,
				   struct ieee80211_vif *vif)
{
	if (!vif->bss_conf.ftm_responder)
		return;

	iwl_mvm_ftm_responder_clear(mvm, vif);
	iwl_mvm_ftm_start_responder(mvm, vif);
}

void iwl_mvm_ftm_responder_stats(struct iwl_mvm *mvm,
				 struct iwl_rx_cmd_buffer *rxb)
{
	struct iwl_rx_packet *pkt = rxb_addr(rxb);
	struct iwl_ftm_responder_stats *resp = (void *)pkt->data;
	struct cfg80211_ftm_responder_stats *stats = &mvm->ftm_resp_stats;
	u32 flags = le32_to_cpu(resp->flags);

	if (resp->success_ftm == resp->ftm_per_burst)
		stats->success_num++;
	else if (resp->success_ftm >= 2)
		stats->partial_num++;
	else
		stats->failed_num++;

	if ((flags & FTM_RESP_STAT_ASAP_REQ) &&
	    (flags & FTM_RESP_STAT_ASAP_RESP))
		stats->asap_num++;

	if (flags & FTM_RESP_STAT_NON_ASAP_RESP)
		stats->non_asap_num++;

	stats->total_duration_ms += le32_to_cpu(resp->duration) / USEC_PER_MSEC;

	if (flags & FTM_RESP_STAT_TRIGGER_UNKNOWN)
		stats->unknown_triggers_num++;

	if (flags & FTM_RESP_STAT_DUP)
		stats->reschedule_requests_num++;

	if (flags & FTM_RESP_STAT_NON_ASAP_OUT_WIN)
		stats->out_of_window_triggers_num++;
}<|MERGE_RESOLUTION|>--- conflicted
+++ resolved
@@ -1,70 +1,8 @@
-<<<<<<< HEAD
-/******************************************************************************
- *
- * This file is provided under a dual BSD/GPLv2 license.  When using or
- * redistributing this file, you may do so under either license.
- *
- * GPL LICENSE SUMMARY
- *
- * Copyright(c) 2015 - 2017 Intel Deutschland GmbH
- * Copyright (C) 2018 - 2020 Intel Corporation
- *
- * This program is free software; you can redistribute it and/or modify
- * it under the terms of version 2 of the GNU General Public License as
- * published by the Free Software Foundation.
- *
- * This program is distributed in the hope that it will be useful, but
- * WITHOUT ANY WARRANTY; without even the implied warranty of
- * MERCHANTABILITY or FITNESS FOR A PARTICULAR PURPOSE.  See the GNU
- * General Public License for more details.
- *
- * The full GNU General Public License is included in this distribution
- * in the file called COPYING.
- *
- * Contact Information:
- * Intel Linux Wireless <linuxwifi@intel.com>
- * Intel Corporation, 5200 N.E. Elam Young Parkway, Hillsboro, OR 97124-6497
- *
- * BSD LICENSE
- *
- * Copyright(c) 2015 - 2017 Intel Deutschland GmbH
- * Copyright (C) 2018 - 2020 Intel Corporation
- * All rights reserved.
- *
- * Redistribution and use in source and binary forms, with or without
- * modification, are permitted provided that the following conditions
- * are met:
- *
- *  * Redistributions of source code must retain the above copyright
- *    notice, this list of conditions and the following disclaimer.
- *  * Redistributions in binary form must reproduce the above copyright
- *    notice, this list of conditions and the following disclaimer in
- *    the documentation and/or other materials provided with the
- *    distribution.
- *  * Neither the name Intel Corporation nor the names of its
- *    contributors may be used to endorse or promote products derived
- *    from this software without specific prior written permission.
- *
- * THIS SOFTWARE IS PROVIDED BY THE COPYRIGHT HOLDERS AND CONTRIBUTORS
- * "AS IS" AND ANY EXPRESS OR IMPLIED WARRANTIES, INCLUDING, BUT NOT
- * LIMITED TO, THE IMPLIED WARRANTIES OF MERCHANTABILITY AND FITNESS FOR
- * A PARTICULAR PURPOSE ARE DISCLAIMED. IN NO EVENT SHALL THE COPYRIGHT
- * OWNER OR CONTRIBUTORS BE LIABLE FOR ANY DIRECT, INDIRECT, INCIDENTAL,
- * SPECIAL, EXEMPLARY, OR CONSEQUENTIAL DAMAGES (INCLUDING, BUT NOT
- * LIMITED TO, PROCUREMENT OF SUBSTITUTE GOODS OR SERVICES; LOSS OF USE,
- * DATA, OR PROFITS; OR BUSINESS INTERRUPTION) HOWEVER CAUSED AND ON ANY
- * THEORY OF LIABILITY, WHETHER IN CONTRACT, STRICT LIABILITY, OR TORT
- * (INCLUDING NEGLIGENCE OR OTHERWISE) ARISING IN ANY WAY OUT OF THE USE
- * OF THIS SOFTWARE, EVEN IF ADVISED OF THE POSSIBILITY OF SUCH DAMAGE.
- *
- *****************************************************************************/
-=======
 // SPDX-License-Identifier: GPL-2.0 OR BSD-3-Clause
 /*
  * Copyright (C) 2015-2017 Intel Deutschland GmbH
  * Copyright (C) 2018-2020 Intel Corporation
  */
->>>>>>> 7d2a07b7
 #include <net/cfg80211.h>
 #include <linux/etherdevice.h>
 #include "mvm.h"
@@ -137,8 +75,6 @@
 	return 0;
 }
 
-<<<<<<< HEAD
-=======
 static void
 iwl_mvm_ftm_responder_set_ndp(struct iwl_mvm *mvm,
 			      struct iwl_tof_responder_config_cmd_v8 *cmd)
@@ -157,7 +93,6 @@
 		cpu_to_le32(IWL_TOF_RESPONDER_CMD_VALID_NDP_PARAMS);
 }
 
->>>>>>> 7d2a07b7
 static int
 iwl_mvm_ftm_responder_cmd(struct iwl_mvm *mvm,
 			  struct ieee80211_vif *vif,
@@ -165,19 +100,11 @@
 {
 	struct iwl_mvm_vif *mvmvif = iwl_mvm_vif_from_mac80211(vif);
 	/*
-<<<<<<< HEAD
-	 * The command structure is the same for versions 6 and 7, (only the
-	 * field interpretation is different), so the same struct can be use
-	 * for all cases.
-	 */
-	struct iwl_tof_responder_config_cmd cmd = {
-=======
 	 * The command structure is the same for versions 6, 7 and 8 (only the
 	 * field interpretation is different), so the same struct can be use
 	 * for all cases.
 	 */
 	struct iwl_tof_responder_config_cmd_v8 cmd = {
->>>>>>> 7d2a07b7
 		.channel_num = chandef->chan->hw_value,
 		.cmd_valid_fields =
 			cpu_to_le32(IWL_TOF_RESPONDER_CMD_VALID_CHAN_INFO |
@@ -191,14 +118,10 @@
 
 	lockdep_assert_held(&mvm->mutex);
 
-<<<<<<< HEAD
-	if (cmd_ver == 7)
-=======
 if (cmd_ver == 8)
 		iwl_mvm_ftm_responder_set_ndp(mvm, &cmd);
 
 	if (cmd_ver >= 7)
->>>>>>> 7d2a07b7
 		err = iwl_mvm_ftm_responder_set_bw_v2(chandef, &cmd.format_bw,
 						      &cmd.ctrl_ch_position);
 	else
