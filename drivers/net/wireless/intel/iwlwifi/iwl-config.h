--- conflicted
+++ resolved
@@ -573,10 +573,6 @@
 extern const struct iwl_cfg iwl22000_2ac_cfg_hr;
 extern const struct iwl_cfg iwl22000_2ac_cfg_hr_cdb;
 extern const struct iwl_cfg iwl22000_2ac_cfg_jf;
-<<<<<<< HEAD
-extern const struct iwl_cfg iwl22000_2ax_cfg_hr;
-extern const struct iwl_cfg iwl22000_2ax_cfg_qnj_hr_a0_f0;
-=======
 extern const struct iwl_cfg iwl22560_2ax_cfg_hr;
 extern const struct iwl_cfg iwl22000_2ax_cfg_hr;
 extern const struct iwl_cfg iwl9461_2ac_cfg_qu_b0_jf_b0;
@@ -587,15 +583,10 @@
 extern const struct iwl_cfg iwl22000_2ax_cfg_jf;
 extern const struct iwl_cfg iwl22000_2ax_cfg_qnj_hr_a0_f0;
 extern const struct iwl_cfg iwl22000_2ax_cfg_qnj_hr_b0_f0;
->>>>>>> 0cbc4fbf
 extern const struct iwl_cfg iwl22000_2ax_cfg_qnj_hr_b0;
 extern const struct iwl_cfg iwl22000_2ax_cfg_qnj_jf_b0;
 extern const struct iwl_cfg iwl22000_2ax_cfg_qnj_hr_a0;
 extern const struct iwl_cfg iwl22560_2ax_cfg_su_cdb;
-<<<<<<< HEAD
-#endif /* CONFIG_IWLMVM */
-=======
 #endif /* CPTCFG_IWLMVM || CPTCFG_IWLFMAC */
->>>>>>> 0cbc4fbf
 
 #endif /* __IWL_CONFIG_H__ */