--- conflicted
+++ resolved
@@ -311,10 +311,7 @@
  * @alloc_page_lock: spinlock for the page allocator
  * @alloc_page: allocated page to still use parts of
  * @alloc_page_used: how much of the allocated page was already used (bytes)
-<<<<<<< HEAD
-=======
  * @rf_name: name/version of the CRF, if any
->>>>>>> 7d2a07b7
  */
 struct iwl_trans_pcie {
 	struct iwl_rxq *rxq;
@@ -352,10 +349,7 @@
 	struct iwl_dma_ptr kw;
 
 	struct iwl_dram_data pnvm_dram;
-<<<<<<< HEAD
-=======
 	struct iwl_dram_data reduce_power_dram;
->>>>>>> 7d2a07b7
 
 	struct iwl_txq *txq_memory;
 
@@ -366,10 +360,6 @@
 	bool ucode_write_complete;
 	bool sx_complete;
 	wait_queue_head_t ucode_write_waitq;
-<<<<<<< HEAD
-	wait_queue_head_t wait_command_queue;
-=======
->>>>>>> 7d2a07b7
 	wait_queue_head_t sx_waitq;
 
 	u8 def_rx_queue;
@@ -506,12 +496,6 @@
 int iwl_trans_pcie_send_hcmd(struct iwl_trans *trans, struct iwl_host_cmd *cmd);
 void iwl_pcie_hcmd_complete(struct iwl_trans *trans,
 			    struct iwl_rx_cmd_buffer *rxb);
-<<<<<<< HEAD
-void iwl_trans_pcie_reclaim(struct iwl_trans *trans, int txq_id, int ssn,
-			    struct sk_buff_head *skbs);
-void iwl_trans_pcie_set_q_ptrs(struct iwl_trans *trans, int txq_id, int ptr);
-=======
->>>>>>> 7d2a07b7
 void iwl_trans_pcie_tx_reset(struct iwl_trans *trans);
 
 /*****************************************************
@@ -793,10 +777,6 @@
 bool iwl_pcie_check_hw_rf_kill(struct iwl_trans *trans);
 void iwl_trans_pcie_handle_stop_rfkill(struct iwl_trans *trans,
 				       bool was_in_rfkill);
-<<<<<<< HEAD
-void iwl_pcie_txq_free_tfd(struct iwl_trans *trans, struct iwl_txq *txq);
-=======
->>>>>>> 7d2a07b7
 void iwl_pcie_apm_stop_master(struct iwl_trans *trans);
 void iwl_pcie_conf_msix_hw(struct iwl_trans_pcie *trans_pcie);
 int iwl_pcie_alloc_dma_ptr(struct iwl_trans *trans,
@@ -817,11 +797,8 @@
 void _iwl_trans_pcie_gen2_stop_device(struct iwl_trans *trans);
 void iwl_pcie_d3_complete_suspend(struct iwl_trans *trans,
 				  bool test, bool reset);
-<<<<<<< HEAD
-=======
 int iwl_pcie_gen2_enqueue_hcmd(struct iwl_trans *trans,
 			       struct iwl_host_cmd *cmd);
 int iwl_pcie_enqueue_hcmd(struct iwl_trans *trans,
 			  struct iwl_host_cmd *cmd);
->>>>>>> 7d2a07b7
 #endif /* __iwl_trans_int_pcie_h__ */