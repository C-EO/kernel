/******************************************************************************
 *
 * Copyright(c) 2003 - 2014 Intel Corporation. All rights reserved.
 * Copyright(c) 2013 - 2015 Intel Mobile Communications GmbH
 * Copyright(c) 2016 - 2017 Intel Deutschland GmbH
 * Copyright(c) 2018 Intel Corporation
 *
 * Portions of this file are derived from the ipw3945 project, as well
 * as portions of the ieee80211 subsystem header files.
 *
 * This program is free software; you can redistribute it and/or modify it
 * under the terms of version 2 of the GNU General Public License as
 * published by the Free Software Foundation.
 *
 * This program is distributed in the hope that it will be useful, but WITHOUT
 * ANY WARRANTY; without even the implied warranty of MERCHANTABILITY or
 * FITNESS FOR A PARTICULAR PURPOSE.  See the GNU General Public License for
 * more details.
 *
 * You should have received a copy of the GNU General Public License along with
 * this program; if not, write to the Free Software Foundation, Inc.,
 * 51 Franklin Street, Fifth Floor, Boston, MA 02110, USA
 *
 * The full GNU General Public License is included in this distribution in the
 * file called LICENSE.
 *
 * Contact Information:
 *  Intel Linux Wireless <linuxwifi@intel.com>
 * Intel Corporation, 5200 N.E. Elam Young Parkway, Hillsboro, OR 97124-6497
 *
 *****************************************************************************/
#include <linux/etherdevice.h>
#include <linux/ieee80211.h>
#include <linux/slab.h>
#include <linux/sched.h>
#include <linux/pm_runtime.h>
#include <net/ip6_checksum.h>
#include <net/tso.h>

#include "iwl-debug.h"
#include "iwl-csr.h"
#include "iwl-prph.h"
#include "iwl-io.h"
#include "iwl-scd.h"
#include "iwl-op-mode.h"
#include "internal.h"
#include "fw/api/tx.h"

#define IWL_TX_CRC_SIZE 4
#define IWL_TX_DELIMITER_SIZE 4

/*************** DMA-QUEUE-GENERAL-FUNCTIONS  *****
 * DMA services
 *
 * Theory of operation
 *
 * A Tx or Rx queue resides in host DRAM, and is comprised of a circular buffer
 * of buffer descriptors, each of which points to one or more data buffers for
 * the device to read from or fill.  Driver and device exchange status of each
 * queue via "read" and "write" pointers.  Driver keeps minimum of 2 empty
 * entries in each circular buffer, to protect against confusing empty and full
 * queue states.
 *
 * The device reads or writes the data in the queues via the device's several
 * DMA/FIFO channels.  Each queue is mapped to a single DMA channel.
 *
 * For Tx queue, there are low mark and high mark limits. If, after queuing
 * the packet for Tx, free space become < low mark, Tx queue stopped. When
 * reclaiming packets (on 'tx done IRQ), if free space become > high mark,
 * Tx queue resumed.
 *
 ***************************************************/

int iwl_queue_space(struct iwl_trans *trans, const struct iwl_txq *q)
{
	unsigned int max;
	unsigned int used;

	/*
	 * To avoid ambiguity between empty and completely full queues, there
	 * should always be less than max_tfd_queue_size elements in the queue.
	 * If q->n_window is smaller than max_tfd_queue_size, there is no need
	 * to reserve any queue entries for this purpose.
	 */
	if (q->n_window < trans->cfg->base_params->max_tfd_queue_size)
		max = q->n_window;
	else
		max = trans->cfg->base_params->max_tfd_queue_size - 1;

	/*
	 * max_tfd_queue_size is a power of 2, so the following is equivalent to
	 * modulo by max_tfd_queue_size and is well defined.
	 */
	used = (q->write_ptr - q->read_ptr) &
		(trans->cfg->base_params->max_tfd_queue_size - 1);

	if (WARN_ON(used > max))
		return 0;

	return max - used;
}

/*
 * iwl_queue_init - Initialize queue's high/low-water and read/write indexes
 */
static int iwl_queue_init(struct iwl_txq *q, int slots_num)
{
	q->n_window = slots_num;

	/* slots_num must be power-of-two size, otherwise
	 * iwl_pcie_get_cmd_index is broken. */
	if (WARN_ON(!is_power_of_2(slots_num)))
		return -EINVAL;

	q->low_mark = q->n_window / 4;
	if (q->low_mark < 4)
		q->low_mark = 4;

	q->high_mark = q->n_window / 8;
	if (q->high_mark < 2)
		q->high_mark = 2;

	q->write_ptr = 0;
	q->read_ptr = 0;

	return 0;
}

int iwl_pcie_alloc_dma_ptr(struct iwl_trans *trans,
			   struct iwl_dma_ptr *ptr, size_t size)
{
	if (WARN_ON(ptr->addr))
		return -EINVAL;

	ptr->addr = dma_alloc_coherent(trans->dev, size,
				       &ptr->dma, GFP_KERNEL);
	if (!ptr->addr)
		return -ENOMEM;
	ptr->size = size;
	return 0;
}

void iwl_pcie_free_dma_ptr(struct iwl_trans *trans, struct iwl_dma_ptr *ptr)
{
	if (unlikely(!ptr->addr))
		return;

	dma_free_coherent(trans->dev, ptr->size, ptr->addr, ptr->dma);
	memset(ptr, 0, sizeof(*ptr));
}

static void iwl_pcie_txq_stuck_timer(struct timer_list *t)
{
	struct iwl_txq *txq = from_timer(txq, t, stuck_timer);
	struct iwl_trans_pcie *trans_pcie = txq->trans_pcie;
	struct iwl_trans *trans = iwl_trans_pcie_get_trans(trans_pcie);

	spin_lock(&txq->lock);
	/* check if triggered erroneously */
	if (txq->read_ptr == txq->write_ptr) {
		spin_unlock(&txq->lock);
		return;
	}
	spin_unlock(&txq->lock);

	iwl_trans_pcie_log_scd_error(trans, txq);

	iwl_force_nmi(trans);
}

/*
 * iwl_pcie_txq_update_byte_cnt_tbl - Set up entry in Tx byte-count array
 */
static void iwl_pcie_txq_update_byte_cnt_tbl(struct iwl_trans *trans,
					     struct iwl_txq *txq, u16 byte_cnt,
					     int num_tbs)
{
	struct iwlagn_scd_bc_tbl *scd_bc_tbl;
	struct iwl_trans_pcie *trans_pcie = IWL_TRANS_GET_PCIE_TRANS(trans);
	int write_ptr = txq->write_ptr;
	int txq_id = txq->id;
	u8 sec_ctl = 0;
	u16 len = byte_cnt + IWL_TX_CRC_SIZE + IWL_TX_DELIMITER_SIZE;
	__le16 bc_ent;
	struct iwl_tx_cmd *tx_cmd =
		(void *)txq->entries[txq->write_ptr].cmd->payload;
	u8 sta_id = tx_cmd->sta_id;

	scd_bc_tbl = trans_pcie->scd_bc_tbls.addr;

	sec_ctl = tx_cmd->sec_ctl;

	switch (sec_ctl & TX_CMD_SEC_MSK) {
	case TX_CMD_SEC_CCM:
		len += IEEE80211_CCMP_MIC_LEN;
		break;
	case TX_CMD_SEC_TKIP:
		len += IEEE80211_TKIP_ICV_LEN;
		break;
	case TX_CMD_SEC_WEP:
		len += IEEE80211_WEP_IV_LEN + IEEE80211_WEP_ICV_LEN;
		break;
	}
	if (trans_pcie->bc_table_dword)
		len = DIV_ROUND_UP(len, 4);

	if (WARN_ON(len > 0xFFF || write_ptr >= TFD_QUEUE_SIZE_MAX))
		return;

	bc_ent = cpu_to_le16(len | (sta_id << 12));

	scd_bc_tbl[txq_id].tfd_offset[write_ptr] = bc_ent;

	if (write_ptr < TFD_QUEUE_SIZE_BC_DUP)
		scd_bc_tbl[txq_id].
			tfd_offset[TFD_QUEUE_SIZE_MAX + write_ptr] = bc_ent;
}

static void iwl_pcie_txq_inval_byte_cnt_tbl(struct iwl_trans *trans,
					    struct iwl_txq *txq)
{
	struct iwl_trans_pcie *trans_pcie =
		IWL_TRANS_GET_PCIE_TRANS(trans);
	struct iwlagn_scd_bc_tbl *scd_bc_tbl = trans_pcie->scd_bc_tbls.addr;
	int txq_id = txq->id;
	int read_ptr = txq->read_ptr;
	u8 sta_id = 0;
	__le16 bc_ent;
	struct iwl_tx_cmd *tx_cmd =
		(void *)txq->entries[read_ptr].cmd->payload;

	WARN_ON(read_ptr >= TFD_QUEUE_SIZE_MAX);

	if (txq_id != trans_pcie->cmd_queue)
		sta_id = tx_cmd->sta_id;

	bc_ent = cpu_to_le16(1 | (sta_id << 12));

	scd_bc_tbl[txq_id].tfd_offset[read_ptr] = bc_ent;

	if (read_ptr < TFD_QUEUE_SIZE_BC_DUP)
		scd_bc_tbl[txq_id].
			tfd_offset[TFD_QUEUE_SIZE_MAX + read_ptr] = bc_ent;
}

/*
 * iwl_pcie_txq_inc_wr_ptr - Send new write index to hardware
 */
static void iwl_pcie_txq_inc_wr_ptr(struct iwl_trans *trans,
				    struct iwl_txq *txq)
{
	struct iwl_trans_pcie *trans_pcie = IWL_TRANS_GET_PCIE_TRANS(trans);
	u32 reg = 0;
	int txq_id = txq->id;

	lockdep_assert_held(&txq->lock);

	/*
	 * explicitly wake up the NIC if:
	 * 1. shadow registers aren't enabled
	 * 2. NIC is woken up for CMD regardless of shadow outside this function
	 * 3. there is a chance that the NIC is asleep
	 */
	if (!trans->cfg->base_params->shadow_reg_enable &&
	    txq_id != trans_pcie->cmd_queue &&
	    test_bit(STATUS_TPOWER_PMI, &trans->status)) {
		/*
		 * wake up nic if it's powered down ...
		 * uCode will wake up, and interrupt us again, so next
		 * time we'll skip this part.
		 */
		reg = iwl_read32(trans, CSR_UCODE_DRV_GP1);

		if (reg & CSR_UCODE_DRV_GP1_BIT_MAC_SLEEP) {
			IWL_DEBUG_INFO(trans, "Tx queue %d requesting wakeup, GP1 = 0x%x\n",
				       txq_id, reg);
			iwl_set_bit(trans, CSR_GP_CNTRL,
				    BIT(trans->cfg->csr->flag_mac_access_req));
			txq->need_update = true;
			return;
		}
	}

	/*
	 * if not in power-save mode, uCode will never sleep when we're
	 * trying to tx (during RFKILL, we're not trying to tx).
	 */
	IWL_DEBUG_TX(trans, "Q:%d WR: 0x%x\n", txq_id, txq->write_ptr);
	if (!txq->block)
		iwl_write32(trans, HBUS_TARG_WRPTR,
			    txq->write_ptr | (txq_id << 8));
}

void iwl_pcie_txq_check_wrptrs(struct iwl_trans *trans)
{
	struct iwl_trans_pcie *trans_pcie = IWL_TRANS_GET_PCIE_TRANS(trans);
	int i;

	for (i = 0; i < trans->cfg->base_params->num_of_queues; i++) {
		struct iwl_txq *txq = trans_pcie->txq[i];

		if (!test_bit(i, trans_pcie->queue_used))
			continue;

		spin_lock_bh(&txq->lock);
		if (txq->need_update) {
			iwl_pcie_txq_inc_wr_ptr(trans, txq);
			txq->need_update = false;
		}
		spin_unlock_bh(&txq->lock);
	}
}

static inline dma_addr_t iwl_pcie_tfd_tb_get_addr(struct iwl_trans *trans,
						  void *_tfd, u8 idx)
{

	if (trans->cfg->use_tfh) {
		struct iwl_tfh_tfd *tfd = _tfd;
		struct iwl_tfh_tb *tb = &tfd->tbs[idx];

		return (dma_addr_t)(le64_to_cpu(tb->addr));
	} else {
		struct iwl_tfd *tfd = _tfd;
		struct iwl_tfd_tb *tb = &tfd->tbs[idx];
		dma_addr_t addr = get_unaligned_le32(&tb->lo);
		dma_addr_t hi_len;

		if (sizeof(dma_addr_t) <= sizeof(u32))
			return addr;

		hi_len = le16_to_cpu(tb->hi_n_len) & 0xF;

		/*
		 * shift by 16 twice to avoid warnings on 32-bit
		 * (where this code never runs anyway due to the
		 * if statement above)
		 */
		return addr | ((hi_len << 16) << 16);
	}
}

static inline void iwl_pcie_tfd_set_tb(struct iwl_trans *trans, void *tfd,
				       u8 idx, dma_addr_t addr, u16 len)
{
	struct iwl_tfd *tfd_fh = (void *)tfd;
	struct iwl_tfd_tb *tb = &tfd_fh->tbs[idx];

	u16 hi_n_len = len << 4;

	put_unaligned_le32(addr, &tb->lo);
	hi_n_len |= iwl_get_dma_hi_addr(addr);

	tb->hi_n_len = cpu_to_le16(hi_n_len);

	tfd_fh->num_tbs = idx + 1;
}

static inline u8 iwl_pcie_tfd_get_num_tbs(struct iwl_trans *trans, void *_tfd)
{
	if (trans->cfg->use_tfh) {
		struct iwl_tfh_tfd *tfd = _tfd;

		return le16_to_cpu(tfd->num_tbs) & 0x1f;
	} else {
		struct iwl_tfd *tfd = _tfd;

		return tfd->num_tbs & 0x1f;
	}
}

static void iwl_pcie_tfd_unmap(struct iwl_trans *trans,
			       struct iwl_cmd_meta *meta,
			       struct iwl_txq *txq, int index)
{
	struct iwl_trans_pcie *trans_pcie = IWL_TRANS_GET_PCIE_TRANS(trans);
	int i, num_tbs;
	void *tfd = iwl_pcie_get_tfd(trans, txq, index);

	/* Sanity check on number of chunks */
	num_tbs = iwl_pcie_tfd_get_num_tbs(trans, tfd);

	if (num_tbs > trans_pcie->max_tbs) {
		IWL_ERR(trans, "Too many chunks: %i\n", num_tbs);
		/* @todo issue fatal error, it is quite serious situation */
		return;
	}

	/* first TB is never freed - it's the bidirectional DMA data */

	for (i = 1; i < num_tbs; i++) {
		if (meta->tbs & BIT(i))
			dma_unmap_page(trans->dev,
				       iwl_pcie_tfd_tb_get_addr(trans, tfd, i),
				       iwl_pcie_tfd_tb_get_len(trans, tfd, i),
				       DMA_TO_DEVICE);
		else
			dma_unmap_single(trans->dev,
					 iwl_pcie_tfd_tb_get_addr(trans, tfd,
								  i),
					 iwl_pcie_tfd_tb_get_len(trans, tfd,
								 i),
					 DMA_TO_DEVICE);
	}

	if (trans->cfg->use_tfh) {
		struct iwl_tfh_tfd *tfd_fh = (void *)tfd;

		tfd_fh->num_tbs = 0;
	} else {
		struct iwl_tfd *tfd_fh = (void *)tfd;

		tfd_fh->num_tbs = 0;
	}

}

/*
 * iwl_pcie_txq_free_tfd - Free all chunks referenced by TFD [txq->q.read_ptr]
 * @trans - transport private data
 * @txq - tx queue
 * @dma_dir - the direction of the DMA mapping
 *
 * Does NOT advance any TFD circular buffer read/write indexes
 * Does NOT free the TFD itself (which is within circular buffer)
 */
void iwl_pcie_txq_free_tfd(struct iwl_trans *trans, struct iwl_txq *txq)
{
	/* rd_ptr is bounded by TFD_QUEUE_SIZE_MAX and
	 * idx is bounded by n_window
	 */
	int rd_ptr = txq->read_ptr;
	int idx = iwl_pcie_get_cmd_index(txq, rd_ptr);

	lockdep_assert_held(&txq->lock);

	/* We have only q->n_window txq->entries, but we use
	 * TFD_QUEUE_SIZE_MAX tfds
	 */
	iwl_pcie_tfd_unmap(trans, &txq->entries[idx].meta, txq, rd_ptr);

	/* free SKB */
	if (txq->entries) {
		struct sk_buff *skb;

		skb = txq->entries[idx].skb;

		/* Can be called from irqs-disabled context
		 * If skb is not NULL, it means that the whole queue is being
		 * freed and that the queue is not empty - free the skb
		 */
		if (skb) {
			iwl_op_mode_free_skb(trans->op_mode, skb);
			txq->entries[idx].skb = NULL;
		}
	}
}

static int iwl_pcie_txq_build_tfd(struct iwl_trans *trans, struct iwl_txq *txq,
				  dma_addr_t addr, u16 len, bool reset)
{
	struct iwl_trans_pcie *trans_pcie = IWL_TRANS_GET_PCIE_TRANS(trans);
	void *tfd;
	u32 num_tbs;

	tfd = txq->tfds + trans_pcie->tfd_size * txq->write_ptr;

	if (reset)
		memset(tfd, 0, trans_pcie->tfd_size);

	num_tbs = iwl_pcie_tfd_get_num_tbs(trans, tfd);

	/* Each TFD can point to a maximum max_tbs Tx buffers */
	if (num_tbs >= trans_pcie->max_tbs) {
		IWL_ERR(trans, "Error can not send more than %d chunks\n",
			trans_pcie->max_tbs);
		return -EINVAL;
	}

	if (WARN(addr & ~IWL_TX_DMA_MASK,
		 "Unaligned address = %llx\n", (unsigned long long)addr))
		return -EINVAL;

	iwl_pcie_tfd_set_tb(trans, tfd, num_tbs, addr, len);

	return num_tbs;
}

int iwl_pcie_txq_alloc(struct iwl_trans *trans, struct iwl_txq *txq,
		       int slots_num, bool cmd_queue)
{
	struct iwl_trans_pcie *trans_pcie = IWL_TRANS_GET_PCIE_TRANS(trans);
	size_t tfd_sz = trans_pcie->tfd_size *
		trans->cfg->base_params->max_tfd_queue_size;
	size_t tb0_buf_sz;
	int i;

	if (WARN_ON(txq->entries || txq->tfds))
		return -EINVAL;

	if (trans->cfg->use_tfh)
		tfd_sz = trans_pcie->tfd_size * slots_num;

	timer_setup(&txq->stuck_timer, iwl_pcie_txq_stuck_timer, 0);
	txq->trans_pcie = trans_pcie;

	txq->n_window = slots_num;

	txq->entries = kcalloc(slots_num,
			       sizeof(struct iwl_pcie_txq_entry),
			       GFP_KERNEL);

	if (!txq->entries)
		goto error;

	if (cmd_queue)
		for (i = 0; i < slots_num; i++) {
			txq->entries[i].cmd =
				kmalloc(sizeof(struct iwl_device_cmd),
					GFP_KERNEL);
			if (!txq->entries[i].cmd)
				goto error;
		}

	/* Circular buffer of transmit frame descriptors (TFDs),
	 * shared with device */
	txq->tfds = dma_alloc_coherent(trans->dev, tfd_sz,
				       &txq->dma_addr, GFP_KERNEL);
	if (!txq->tfds)
		goto error;

	BUILD_BUG_ON(IWL_FIRST_TB_SIZE_ALIGN != sizeof(*txq->first_tb_bufs));

	tb0_buf_sz = sizeof(*txq->first_tb_bufs) * slots_num;

	txq->first_tb_bufs = dma_alloc_coherent(trans->dev, tb0_buf_sz,
					      &txq->first_tb_dma,
					      GFP_KERNEL);
	if (!txq->first_tb_bufs)
		goto err_free_tfds;

	return 0;
err_free_tfds:
	dma_free_coherent(trans->dev, tfd_sz, txq->tfds, txq->dma_addr);
error:
	if (txq->entries && cmd_queue)
		for (i = 0; i < slots_num; i++)
			kfree(txq->entries[i].cmd);
	kfree(txq->entries);
	txq->entries = NULL;

	return -ENOMEM;

}

int iwl_pcie_txq_init(struct iwl_trans *trans, struct iwl_txq *txq,
		      int slots_num, bool cmd_queue)
{
	int ret;
	u32 tfd_queue_max_size = trans->cfg->base_params->max_tfd_queue_size;

	txq->need_update = false;

	/* max_tfd_queue_size must be power-of-two size, otherwise
	 * iwl_queue_inc_wrap and iwl_queue_dec_wrap are broken. */
	if (WARN_ONCE(tfd_queue_max_size & (tfd_queue_max_size - 1),
		      "Max tfd queue size must be a power of two, but is %d",
		      tfd_queue_max_size))
		return -EINVAL;

	/* Initialize queue's high/low-water marks, and head/tail indexes */
	ret = iwl_queue_init(txq, slots_num);
	if (ret)
		return ret;

	spin_lock_init(&txq->lock);

	if (cmd_queue) {
		static struct lock_class_key iwl_pcie_cmd_queue_lock_class;

		lockdep_set_class(&txq->lock, &iwl_pcie_cmd_queue_lock_class);
	}

	__skb_queue_head_init(&txq->overflow_q);

	return 0;
}

void iwl_pcie_free_tso_page(struct iwl_trans_pcie *trans_pcie,
			    struct sk_buff *skb)
{
	struct page **page_ptr;

	page_ptr = (void *)((u8 *)skb->cb + trans_pcie->page_offs);

	if (*page_ptr) {
		__free_page(*page_ptr);
		*page_ptr = NULL;
	}
}

static void iwl_pcie_clear_cmd_in_flight(struct iwl_trans *trans)
{
	struct iwl_trans_pcie *trans_pcie = IWL_TRANS_GET_PCIE_TRANS(trans);

	lockdep_assert_held(&trans_pcie->reg_lock);

	if (trans_pcie->ref_cmd_in_flight) {
		trans_pcie->ref_cmd_in_flight = false;
		IWL_DEBUG_RPM(trans, "clear ref_cmd_in_flight - unref\n");
		iwl_trans_unref(trans);
	}

	if (!trans->cfg->base_params->apmg_wake_up_wa)
		return;
	if (WARN_ON(!trans_pcie->cmd_hold_nic_awake))
		return;

	trans_pcie->cmd_hold_nic_awake = false;
	__iwl_trans_pcie_clear_bit(trans, CSR_GP_CNTRL,
				   BIT(trans->cfg->csr->flag_mac_access_req));
}

/*
 * iwl_pcie_txq_unmap -  Unmap any remaining DMA mappings and free skb's
 */
static void iwl_pcie_txq_unmap(struct iwl_trans *trans, int txq_id)
{
	struct iwl_trans_pcie *trans_pcie = IWL_TRANS_GET_PCIE_TRANS(trans);
	struct iwl_txq *txq = trans_pcie->txq[txq_id];

	spin_lock_bh(&txq->lock);
	while (txq->write_ptr != txq->read_ptr) {
		IWL_DEBUG_TX_REPLY(trans, "Q %d Free %d\n",
				   txq_id, txq->read_ptr);

		if (txq_id != trans_pcie->cmd_queue) {
			struct sk_buff *skb = txq->entries[txq->read_ptr].skb;

			if (WARN_ON_ONCE(!skb))
				continue;

			iwl_pcie_free_tso_page(trans_pcie, skb);
		}
		iwl_pcie_txq_free_tfd(trans, txq);
		txq->read_ptr = iwl_queue_inc_wrap(trans, txq->read_ptr);

		if (txq->read_ptr == txq->write_ptr) {
			unsigned long flags;

			spin_lock_irqsave(&trans_pcie->reg_lock, flags);
			if (txq_id != trans_pcie->cmd_queue) {
				IWL_DEBUG_RPM(trans, "Q %d - last tx freed\n",
					      txq->id);
				iwl_trans_unref(trans);
			} else {
				iwl_pcie_clear_cmd_in_flight(trans);
			}
			spin_unlock_irqrestore(&trans_pcie->reg_lock, flags);
		}
	}

	while (!skb_queue_empty(&txq->overflow_q)) {
		struct sk_buff *skb = __skb_dequeue(&txq->overflow_q);

		iwl_op_mode_free_skb(trans->op_mode, skb);
	}

	spin_unlock_bh(&txq->lock);

	/* just in case - this queue may have been stopped */
	iwl_wake_queue(trans, txq);
}

/*
 * iwl_pcie_txq_free - Deallocate DMA queue.
 * @txq: Transmit queue to deallocate.
 *
 * Empty queue by removing and destroying all BD's.
 * Free all buffers.
 * 0-fill, but do not free "txq" descriptor structure.
 */
static void iwl_pcie_txq_free(struct iwl_trans *trans, int txq_id)
{
	struct iwl_trans_pcie *trans_pcie = IWL_TRANS_GET_PCIE_TRANS(trans);
	struct iwl_txq *txq = trans_pcie->txq[txq_id];
	struct device *dev = trans->dev;
	int i;

	if (WARN_ON(!txq))
		return;

	iwl_pcie_txq_unmap(trans, txq_id);

	/* De-alloc array of command/tx buffers */
	if (txq_id == trans_pcie->cmd_queue)
		for (i = 0; i < txq->n_window; i++) {
			kzfree(txq->entries[i].cmd);
			kzfree(txq->entries[i].free_buf);
		}

	/* De-alloc circular buffer of TFDs */
	if (txq->tfds) {
		dma_free_coherent(dev,
				  trans_pcie->tfd_size *
				  trans->cfg->base_params->max_tfd_queue_size,
				  txq->tfds, txq->dma_addr);
		txq->dma_addr = 0;
		txq->tfds = NULL;

		dma_free_coherent(dev,
				  sizeof(*txq->first_tb_bufs) * txq->n_window,
				  txq->first_tb_bufs, txq->first_tb_dma);
	}

	kfree(txq->entries);
	txq->entries = NULL;

	del_timer_sync(&txq->stuck_timer);

	/* 0-fill queue descriptor structure */
	memset(txq, 0, sizeof(*txq));
}

void iwl_pcie_tx_start(struct iwl_trans *trans, u32 scd_base_addr)
{
	struct iwl_trans_pcie *trans_pcie = IWL_TRANS_GET_PCIE_TRANS(trans);
	int nq = trans->cfg->base_params->num_of_queues;
	int chan;
	u32 reg_val;
	int clear_dwords = (SCD_TRANS_TBL_OFFSET_QUEUE(nq) -
				SCD_CONTEXT_MEM_LOWER_BOUND) / sizeof(u32);

	/* make sure all queue are not stopped/used */
	memset(trans_pcie->queue_stopped, 0, sizeof(trans_pcie->queue_stopped));
	memset(trans_pcie->queue_used, 0, sizeof(trans_pcie->queue_used));

	trans_pcie->scd_base_addr =
		iwl_read_prph(trans, SCD_SRAM_BASE_ADDR);

	WARN_ON(scd_base_addr != 0 &&
		scd_base_addr != trans_pcie->scd_base_addr);

	/* reset context data, TX status and translation data */
	iwl_trans_write_mem(trans, trans_pcie->scd_base_addr +
				   SCD_CONTEXT_MEM_LOWER_BOUND,
			    NULL, clear_dwords);

	iwl_write_prph(trans, SCD_DRAM_BASE_ADDR,
		       trans_pcie->scd_bc_tbls.dma >> 10);

	/* The chain extension of the SCD doesn't work well. This feature is
	 * enabled by default by the HW, so we need to disable it manually.
	 */
	if (trans->cfg->base_params->scd_chain_ext_wa)
		iwl_write_prph(trans, SCD_CHAINEXT_EN, 0);

	iwl_trans_ac_txq_enable(trans, trans_pcie->cmd_queue,
				trans_pcie->cmd_fifo,
				trans_pcie->cmd_q_wdg_timeout);

	/* Activate all Tx DMA/FIFO channels */
	iwl_scd_activate_fifos(trans);

	/* Enable DMA channel */
	for (chan = 0; chan < FH_TCSR_CHNL_NUM; chan++)
		iwl_write_direct32(trans, FH_TCSR_CHNL_TX_CONFIG_REG(chan),
				   FH_TCSR_TX_CONFIG_REG_VAL_DMA_CHNL_ENABLE |
				   FH_TCSR_TX_CONFIG_REG_VAL_DMA_CREDIT_ENABLE);

	/* Update FH chicken bits */
	reg_val = iwl_read_direct32(trans, FH_TX_CHICKEN_BITS_REG);
	iwl_write_direct32(trans, FH_TX_CHICKEN_BITS_REG,
			   reg_val | FH_TX_CHICKEN_BITS_SCD_AUTO_RETRY_EN);

	/* Enable L1-Active */
	if (trans->cfg->device_family < IWL_DEVICE_FAMILY_8000)
		iwl_clear_bits_prph(trans, APMG_PCIDEV_STT_REG,
				    APMG_PCIDEV_STT_VAL_L1_ACT_DIS);
}

void iwl_trans_pcie_tx_reset(struct iwl_trans *trans)
{
	struct iwl_trans_pcie *trans_pcie = IWL_TRANS_GET_PCIE_TRANS(trans);
	int txq_id;

	/*
	 * we should never get here in gen2 trans mode return early to avoid
	 * having invalid accesses
	 */
	if (WARN_ON_ONCE(trans->cfg->gen2))
		return;

	for (txq_id = 0; txq_id < trans->cfg->base_params->num_of_queues;
	     txq_id++) {
		struct iwl_txq *txq = trans_pcie->txq[txq_id];
		if (trans->cfg->use_tfh)
			iwl_write_direct64(trans,
					   FH_MEM_CBBC_QUEUE(trans, txq_id),
					   txq->dma_addr);
		else
			iwl_write_direct32(trans,
					   FH_MEM_CBBC_QUEUE(trans, txq_id),
					   txq->dma_addr >> 8);
		iwl_pcie_txq_unmap(trans, txq_id);
		txq->read_ptr = 0;
		txq->write_ptr = 0;
	}

	/* Tell NIC where to find the "keep warm" buffer */
	iwl_write_direct32(trans, FH_KW_MEM_ADDR_REG,
			   trans_pcie->kw.dma >> 4);

	/*
	 * Send 0 as the scd_base_addr since the device may have be reset
	 * while we were in WoWLAN in which case SCD_SRAM_BASE_ADDR will
	 * contain garbage.
	 */
	iwl_pcie_tx_start(trans, 0);
}

static void iwl_pcie_tx_stop_fh(struct iwl_trans *trans)
{
	struct iwl_trans_pcie *trans_pcie = IWL_TRANS_GET_PCIE_TRANS(trans);
	unsigned long flags;
	int ch, ret;
	u32 mask = 0;

	spin_lock(&trans_pcie->irq_lock);

	if (!iwl_trans_grab_nic_access(trans, &flags))
		goto out;

	/* Stop each Tx DMA channel */
	for (ch = 0; ch < FH_TCSR_CHNL_NUM; ch++) {
		iwl_write32(trans, FH_TCSR_CHNL_TX_CONFIG_REG(ch), 0x0);
		mask |= FH_TSSR_TX_STATUS_REG_MSK_CHNL_IDLE(ch);
	}

	/* Wait for DMA channels to be idle */
	ret = iwl_poll_bit(trans, FH_TSSR_TX_STATUS_REG, mask, mask, 5000);
	if (ret < 0)
		IWL_ERR(trans,
			"Failing on timeout while stopping DMA channel %d [0x%08x]\n",
			ch, iwl_read32(trans, FH_TSSR_TX_STATUS_REG));

	iwl_trans_release_nic_access(trans, &flags);

out:
	spin_unlock(&trans_pcie->irq_lock);
}

/*
 * iwl_pcie_tx_stop - Stop all Tx DMA channels
 */
int iwl_pcie_tx_stop(struct iwl_trans *trans)
{
	struct iwl_trans_pcie *trans_pcie = IWL_TRANS_GET_PCIE_TRANS(trans);
	int txq_id;

	/* Turn off all Tx DMA fifos */
	iwl_scd_deactivate_fifos(trans);

	/* Turn off all Tx DMA channels */
	iwl_pcie_tx_stop_fh(trans);

	/*
	 * This function can be called before the op_mode disabled the
	 * queues. This happens when we have an rfkill interrupt.
	 * Since we stop Tx altogether - mark the queues as stopped.
	 */
	memset(trans_pcie->queue_stopped, 0, sizeof(trans_pcie->queue_stopped));
	memset(trans_pcie->queue_used, 0, sizeof(trans_pcie->queue_used));

	/* This can happen: start_hw, stop_device */
	if (!trans_pcie->txq_memory)
		return 0;

	/* Unmap DMA from host system and free skb's */
	for (txq_id = 0; txq_id < trans->cfg->base_params->num_of_queues;
	     txq_id++)
		iwl_pcie_txq_unmap(trans, txq_id);

	return 0;
}

/*
 * iwl_trans_tx_free - Free TXQ Context
 *
 * Destroy all TX DMA queues and structures
 */
void iwl_pcie_tx_free(struct iwl_trans *trans)
{
	int txq_id;
	struct iwl_trans_pcie *trans_pcie = IWL_TRANS_GET_PCIE_TRANS(trans);

	memset(trans_pcie->queue_used, 0, sizeof(trans_pcie->queue_used));

	/* Tx queues */
	if (trans_pcie->txq_memory) {
		for (txq_id = 0;
		     txq_id < trans->cfg->base_params->num_of_queues;
		     txq_id++) {
			iwl_pcie_txq_free(trans, txq_id);
			trans_pcie->txq[txq_id] = NULL;
		}
	}

	kfree(trans_pcie->txq_memory);
	trans_pcie->txq_memory = NULL;

	iwl_pcie_free_dma_ptr(trans, &trans_pcie->kw);

	iwl_pcie_free_dma_ptr(trans, &trans_pcie->scd_bc_tbls);
}

/*
 * iwl_pcie_tx_alloc - allocate TX context
 * Allocate all Tx DMA structures and initialize them
 */
static int iwl_pcie_tx_alloc(struct iwl_trans *trans)
{
	int ret;
	int txq_id, slots_num;
	struct iwl_trans_pcie *trans_pcie = IWL_TRANS_GET_PCIE_TRANS(trans);
	u16 bc_tbls_size = trans->cfg->base_params->num_of_queues;

	bc_tbls_size *= (trans->cfg->device_family >= IWL_DEVICE_FAMILY_22560) ?
		sizeof(struct iwl_gen3_bc_tbl) :
		sizeof(struct iwlagn_scd_bc_tbl);

	/*It is not allowed to alloc twice, so warn when this happens.
	 * We cannot rely on the previous allocation, so free and fail */
	if (WARN_ON(trans_pcie->txq_memory)) {
		ret = -EINVAL;
		goto error;
	}

	ret = iwl_pcie_alloc_dma_ptr(trans, &trans_pcie->scd_bc_tbls,
				     bc_tbls_size);
	if (ret) {
		IWL_ERR(trans, "Scheduler BC Table allocation failed\n");
		goto error;
	}

	/* Alloc keep-warm buffer */
	ret = iwl_pcie_alloc_dma_ptr(trans, &trans_pcie->kw, IWL_KW_SIZE);
	if (ret) {
		IWL_ERR(trans, "Keep Warm allocation failed\n");
		goto error;
	}

	trans_pcie->txq_memory = kcalloc(trans->cfg->base_params->num_of_queues,
					 sizeof(struct iwl_txq), GFP_KERNEL);
	if (!trans_pcie->txq_memory) {
		IWL_ERR(trans, "Not enough memory for txq\n");
		ret = -ENOMEM;
		goto error;
	}

	/* Alloc and init all Tx queues, including the command queue (#4/#9) */
	for (txq_id = 0; txq_id < trans->cfg->base_params->num_of_queues;
	     txq_id++) {
		bool cmd_queue = (txq_id == trans_pcie->cmd_queue);

		slots_num = cmd_queue ? TFD_CMD_SLOTS : TFD_TX_CMD_SLOTS;
		trans_pcie->txq[txq_id] = &trans_pcie->txq_memory[txq_id];
		ret = iwl_pcie_txq_alloc(trans, trans_pcie->txq[txq_id],
					 slots_num, cmd_queue);
		if (ret) {
			IWL_ERR(trans, "Tx %d queue alloc failed\n", txq_id);
			goto error;
		}
		trans_pcie->txq[txq_id]->id = txq_id;
	}

	return 0;

error:
	iwl_pcie_tx_free(trans);

	return ret;
}

int iwl_pcie_tx_init(struct iwl_trans *trans)
{
	struct iwl_trans_pcie *trans_pcie = IWL_TRANS_GET_PCIE_TRANS(trans);
	int ret;
	int txq_id, slots_num;
	bool alloc = false;

	if (!trans_pcie->txq_memory) {
		ret = iwl_pcie_tx_alloc(trans);
		if (ret)
			goto error;
		alloc = true;
	}

	spin_lock(&trans_pcie->irq_lock);

	/* Turn off all Tx DMA fifos */
	iwl_scd_deactivate_fifos(trans);

	/* Tell NIC where to find the "keep warm" buffer */
	iwl_write_direct32(trans, FH_KW_MEM_ADDR_REG,
			   trans_pcie->kw.dma >> 4);

	spin_unlock(&trans_pcie->irq_lock);

	/* Alloc and init all Tx queues, including the command queue (#4/#9) */
	for (txq_id = 0; txq_id < trans->cfg->base_params->num_of_queues;
	     txq_id++) {
		bool cmd_queue = (txq_id == trans_pcie->cmd_queue);

		slots_num = cmd_queue ? TFD_CMD_SLOTS : TFD_TX_CMD_SLOTS;
		ret = iwl_pcie_txq_init(trans, trans_pcie->txq[txq_id],
					slots_num, cmd_queue);
		if (ret) {
			IWL_ERR(trans, "Tx %d queue init failed\n", txq_id);
			goto error;
		}

		/*
		 * Tell nic where to find circular buffer of TFDs for a
		 * given Tx queue, and enable the DMA channel used for that
		 * queue.
		 * Circular buffer (TFD queue in DRAM) physical base address
		 */
		iwl_write_direct32(trans, FH_MEM_CBBC_QUEUE(trans, txq_id),
				   trans_pcie->txq[txq_id]->dma_addr >> 8);
	}

	iwl_set_bits_prph(trans, SCD_GP_CTRL, SCD_GP_CTRL_AUTO_ACTIVE_MODE);
	if (trans->cfg->base_params->num_of_queues > 20)
		iwl_set_bits_prph(trans, SCD_GP_CTRL,
				  SCD_GP_CTRL_ENABLE_31_QUEUES);

	return 0;
error:
	/*Upon error, free only if we allocated something */
	if (alloc)
		iwl_pcie_tx_free(trans);
	return ret;
}

static inline void iwl_pcie_txq_progress(struct iwl_txq *txq)
{
	lockdep_assert_held(&txq->lock);

	if (!txq->wd_timeout)
		return;

	/*
	 * station is asleep and we send data - that must
	 * be uAPSD or PS-Poll. Don't rearm the timer.
	 */
	if (txq->frozen)
		return;

	/*
	 * if empty delete timer, otherwise move timer forward
	 * since we're making progress on this queue
	 */
	if (txq->read_ptr == txq->write_ptr)
		del_timer(&txq->stuck_timer);
	else
		mod_timer(&txq->stuck_timer, jiffies + txq->wd_timeout);
}

/* Frees buffers until index _not_ inclusive */
void iwl_trans_pcie_reclaim(struct iwl_trans *trans, int txq_id, int ssn,
			    struct sk_buff_head *skbs)
{
	struct iwl_trans_pcie *trans_pcie = IWL_TRANS_GET_PCIE_TRANS(trans);
	struct iwl_txq *txq = trans_pcie->txq[txq_id];
	int tfd_num = iwl_pcie_get_cmd_index(txq, ssn);
	int read_ptr = iwl_pcie_get_cmd_index(txq, txq->read_ptr);
	int last_to_free;

	/* This function is not meant to release cmd queue*/
	if (WARN_ON(txq_id == trans_pcie->cmd_queue))
		return;

	spin_lock_bh(&txq->lock);

	if (!test_bit(txq_id, trans_pcie->queue_used)) {
		IWL_DEBUG_TX_QUEUES(trans, "Q %d inactive - ignoring idx %d\n",
				    txq_id, ssn);
		goto out;
	}

	if (read_ptr == tfd_num)
		goto out;

	IWL_DEBUG_TX_REPLY(trans, "[Q %d] %d -> %d (%d)\n",
			   txq_id, txq->read_ptr, tfd_num, ssn);

	/*Since we free until index _not_ inclusive, the one before index is
	 * the last we will free. This one must be used */
	last_to_free = iwl_queue_dec_wrap(trans, tfd_num);

	if (!iwl_queue_used(txq, last_to_free)) {
		IWL_ERR(trans,
			"%s: Read index for DMA queue txq id (%d), last_to_free %d is out of range [0-%d] %d %d.\n",
			__func__, txq_id, last_to_free,
			trans->cfg->base_params->max_tfd_queue_size,
			txq->write_ptr, txq->read_ptr);
		goto out;
	}

	if (WARN_ON(!skb_queue_empty(skbs)))
		goto out;

	for (;
	     read_ptr != tfd_num;
	     txq->read_ptr = iwl_queue_inc_wrap(trans, txq->read_ptr),
	     read_ptr = iwl_pcie_get_cmd_index(txq, txq->read_ptr)) {
		struct sk_buff *skb = txq->entries[read_ptr].skb;

		if (WARN_ON_ONCE(!skb))
			continue;

		iwl_pcie_free_tso_page(trans_pcie, skb);

		__skb_queue_tail(skbs, skb);

		txq->entries[read_ptr].skb = NULL;

		if (!trans->cfg->use_tfh)
			iwl_pcie_txq_inval_byte_cnt_tbl(trans, txq);

		iwl_pcie_txq_free_tfd(trans, txq);
	}

	iwl_pcie_txq_progress(txq);

	if (iwl_queue_space(trans, txq) > txq->low_mark &&
	    test_bit(txq_id, trans_pcie->queue_stopped)) {
		struct sk_buff_head overflow_skbs;

		__skb_queue_head_init(&overflow_skbs);
		skb_queue_splice_init(&txq->overflow_q, &overflow_skbs);

		/*
		 * This is tricky: we are in reclaim path which is non
		 * re-entrant, so noone will try to take the access the
		 * txq data from that path. We stopped tx, so we can't
		 * have tx as well. Bottom line, we can unlock and re-lock
		 * later.
		 */
		spin_unlock_bh(&txq->lock);

		while (!skb_queue_empty(&overflow_skbs)) {
			struct sk_buff *skb = __skb_dequeue(&overflow_skbs);
			struct iwl_device_cmd *dev_cmd_ptr;

			dev_cmd_ptr = *(void **)((u8 *)skb->cb +
						 trans_pcie->dev_cmd_offs);

			/*
			 * Note that we can very well be overflowing again.
			 * In that case, iwl_queue_space will be small again
			 * and we won't wake mac80211's queue.
			 */
			iwl_trans_tx(trans, skb, dev_cmd_ptr, txq_id);
		}
		spin_lock_bh(&txq->lock);

		if (iwl_queue_space(trans, txq) > txq->low_mark)
			iwl_wake_queue(trans, txq);
	}

	if (txq->read_ptr == txq->write_ptr) {
		IWL_DEBUG_RPM(trans, "Q %d - last tx reclaimed\n", txq->id);
		iwl_trans_unref(trans);
	}

out:
	spin_unlock_bh(&txq->lock);
}

static int iwl_pcie_set_cmd_in_flight(struct iwl_trans *trans,
				      const struct iwl_host_cmd *cmd)
{
	struct iwl_trans_pcie *trans_pcie = IWL_TRANS_GET_PCIE_TRANS(trans);
	const struct iwl_cfg *cfg = trans->cfg;
	int ret;

	lockdep_assert_held(&trans_pcie->reg_lock);

	if (!(cmd->flags & CMD_SEND_IN_IDLE) &&
	    !trans_pcie->ref_cmd_in_flight) {
		trans_pcie->ref_cmd_in_flight = true;
		IWL_DEBUG_RPM(trans, "set ref_cmd_in_flight - ref\n");
		iwl_trans_ref(trans);
	}

	/*
	 * wake up the NIC to make sure that the firmware will see the host
	 * command - we will let the NIC sleep once all the host commands
	 * returned. This needs to be done only on NICs that have
	 * apmg_wake_up_wa set.
	 */
	if (cfg->base_params->apmg_wake_up_wa &&
	    !trans_pcie->cmd_hold_nic_awake) {
		__iwl_trans_pcie_set_bit(trans, CSR_GP_CNTRL,
					 BIT(cfg->csr->flag_mac_access_req));

		ret = iwl_poll_bit(trans, CSR_GP_CNTRL,
				   BIT(cfg->csr->flag_val_mac_access_en),
				   (BIT(cfg->csr->flag_mac_clock_ready) |
				    CSR_GP_CNTRL_REG_FLAG_GOING_TO_SLEEP),
				   15000);
		if (ret < 0) {
			__iwl_trans_pcie_clear_bit(trans, CSR_GP_CNTRL,
					BIT(cfg->csr->flag_mac_access_req));
			IWL_ERR(trans, "Failed to wake NIC for hcmd\n");
			return -EIO;
		}
		trans_pcie->cmd_hold_nic_awake = true;
	}

	return 0;
}

/*
 * iwl_pcie_cmdq_reclaim - Reclaim TX command queue entries already Tx'd
 *
 * When FW advances 'R' index, all entries between old and new 'R' index
 * need to be reclaimed. As result, some free space forms.  If there is
 * enough free space (> low mark), wake the stack that feeds us.
 */
static void iwl_pcie_cmdq_reclaim(struct iwl_trans *trans, int txq_id, int idx)
{
	struct iwl_trans_pcie *trans_pcie = IWL_TRANS_GET_PCIE_TRANS(trans);
	struct iwl_txq *txq = trans_pcie->txq[txq_id];
	unsigned long flags;
	int nfreed = 0;
	u16 r;

	lockdep_assert_held(&txq->lock);

	idx = iwl_pcie_get_cmd_index(txq, idx);
	r = iwl_pcie_get_cmd_index(txq, txq->read_ptr);

<<<<<<< HEAD
	if ((idx >= TFD_QUEUE_SIZE_MAX) || (!iwl_queue_used(txq, idx))) {
=======
	if (idx >= trans->cfg->base_params->max_tfd_queue_size ||
	    (!iwl_queue_used(txq, idx))) {
>>>>>>> 8e6fbfc0
		IWL_ERR(trans,
			"%s: Read index for DMA queue txq id (%d), index %d is out of range [0-%d] %d %d.\n",
			__func__, txq_id, idx,
			trans->cfg->base_params->max_tfd_queue_size,
			txq->write_ptr, txq->read_ptr);
		return;
	}

<<<<<<< HEAD
	for (idx = iwl_queue_inc_wrap(idx); r != idx;
	     r = iwl_queue_inc_wrap(r)) {
		txq->read_ptr = iwl_queue_inc_wrap(txq->read_ptr);
=======
	for (idx = iwl_queue_inc_wrap(trans, idx); r != idx;
	     r = iwl_queue_inc_wrap(trans, r)) {
		txq->read_ptr = iwl_queue_inc_wrap(trans, txq->read_ptr);
>>>>>>> 8e6fbfc0

		if (nfreed++ > 0) {
			IWL_ERR(trans, "HCMD skipped: index (%d) %d %d\n",
				idx, txq->write_ptr, r);
			iwl_force_nmi(trans);
		}
	}

	if (txq->read_ptr == txq->write_ptr) {
		spin_lock_irqsave(&trans_pcie->reg_lock, flags);
		iwl_pcie_clear_cmd_in_flight(trans);
		spin_unlock_irqrestore(&trans_pcie->reg_lock, flags);
	}

	iwl_pcie_txq_progress(txq);
}

static int iwl_pcie_txq_set_ratid_map(struct iwl_trans *trans, u16 ra_tid,
				 u16 txq_id)
{
	struct iwl_trans_pcie *trans_pcie = IWL_TRANS_GET_PCIE_TRANS(trans);
	u32 tbl_dw_addr;
	u32 tbl_dw;
	u16 scd_q2ratid;

	scd_q2ratid = ra_tid & SCD_QUEUE_RA_TID_MAP_RATID_MSK;

	tbl_dw_addr = trans_pcie->scd_base_addr +
			SCD_TRANS_TBL_OFFSET_QUEUE(txq_id);

	tbl_dw = iwl_trans_read_mem32(trans, tbl_dw_addr);

	if (txq_id & 0x1)
		tbl_dw = (scd_q2ratid << 16) | (tbl_dw & 0x0000FFFF);
	else
		tbl_dw = scd_q2ratid | (tbl_dw & 0xFFFF0000);

	iwl_trans_write_mem32(trans, tbl_dw_addr, tbl_dw);

	return 0;
}

/* Receiver address (actually, Rx station's index into station table),
 * combined with Traffic ID (QOS priority), in format used by Tx Scheduler */
#define BUILD_RAxTID(sta_id, tid)	(((sta_id) << 4) + (tid))

bool iwl_trans_pcie_txq_enable(struct iwl_trans *trans, int txq_id, u16 ssn,
			       const struct iwl_trans_txq_scd_cfg *cfg,
			       unsigned int wdg_timeout)
{
	struct iwl_trans_pcie *trans_pcie = IWL_TRANS_GET_PCIE_TRANS(trans);
	struct iwl_txq *txq = trans_pcie->txq[txq_id];
	int fifo = -1;
	bool scd_bug = false;

	if (test_and_set_bit(txq_id, trans_pcie->queue_used))
		WARN_ONCE(1, "queue %d already used - expect issues", txq_id);

	txq->wd_timeout = msecs_to_jiffies(wdg_timeout);

	if (cfg) {
		fifo = cfg->fifo;

		/* Disable the scheduler prior configuring the cmd queue */
		if (txq_id == trans_pcie->cmd_queue &&
		    trans_pcie->scd_set_active)
			iwl_scd_enable_set_active(trans, 0);

		/* Stop this Tx queue before configuring it */
		iwl_scd_txq_set_inactive(trans, txq_id);

		/* Set this queue as a chain-building queue unless it is CMD */
		if (txq_id != trans_pcie->cmd_queue)
			iwl_scd_txq_set_chain(trans, txq_id);

		if (cfg->aggregate) {
			u16 ra_tid = BUILD_RAxTID(cfg->sta_id, cfg->tid);

			/* Map receiver-address / traffic-ID to this queue */
			iwl_pcie_txq_set_ratid_map(trans, ra_tid, txq_id);

			/* enable aggregations for the queue */
			iwl_scd_txq_enable_agg(trans, txq_id);
			txq->ampdu = true;
		} else {
			/*
			 * disable aggregations for the queue, this will also
			 * make the ra_tid mapping configuration irrelevant
			 * since it is now a non-AGG queue.
			 */
			iwl_scd_txq_disable_agg(trans, txq_id);

			ssn = txq->read_ptr;
		}
	} else {
		/*
		 * If we need to move the SCD write pointer by steps of
		 * 0x40, 0x80 or 0xc0, it gets stuck. Avoids this and let
		 * the op_mode know by returning true later.
		 * Do this only in case cfg is NULL since this trick can
		 * be done only if we have DQA enabled which is true for mvm
		 * only. And mvm never sets a cfg pointer.
		 * This is really ugly, but this is the easiest way out for
		 * this sad hardware issue.
		 * This bug has been fixed on devices 9000 and up.
		 */
		scd_bug = !trans->cfg->mq_rx_supported &&
			!((ssn - txq->write_ptr) & 0x3f) &&
			(ssn != txq->write_ptr);
		if (scd_bug)
			ssn++;
	}

	/* Place first TFD at index corresponding to start sequence number.
	 * Assumes that ssn_idx is valid (!= 0xFFF) */
	txq->read_ptr = (ssn & 0xff);
	txq->write_ptr = (ssn & 0xff);
	iwl_write_direct32(trans, HBUS_TARG_WRPTR,
			   (ssn & 0xff) | (txq_id << 8));

	if (cfg) {
		u8 frame_limit = cfg->frame_limit;

		iwl_write_prph(trans, SCD_QUEUE_RDPTR(txq_id), ssn);

		/* Set up Tx window size and frame limit for this queue */
		iwl_trans_write_mem32(trans, trans_pcie->scd_base_addr +
				SCD_CONTEXT_QUEUE_OFFSET(txq_id), 0);
		iwl_trans_write_mem32(trans,
			trans_pcie->scd_base_addr +
			SCD_CONTEXT_QUEUE_OFFSET(txq_id) + sizeof(u32),
			SCD_QUEUE_CTX_REG2_VAL(WIN_SIZE, frame_limit) |
			SCD_QUEUE_CTX_REG2_VAL(FRAME_LIMIT, frame_limit));

		/* Set up status area in SRAM, map to Tx DMA/FIFO, activate */
		iwl_write_prph(trans, SCD_QUEUE_STATUS_BITS(txq_id),
			       (1 << SCD_QUEUE_STTS_REG_POS_ACTIVE) |
			       (cfg->fifo << SCD_QUEUE_STTS_REG_POS_TXF) |
			       (1 << SCD_QUEUE_STTS_REG_POS_WSL) |
			       SCD_QUEUE_STTS_REG_MSK);

		/* enable the scheduler for this queue (only) */
		if (txq_id == trans_pcie->cmd_queue &&
		    trans_pcie->scd_set_active)
			iwl_scd_enable_set_active(trans, BIT(txq_id));

		IWL_DEBUG_TX_QUEUES(trans,
				    "Activate queue %d on FIFO %d WrPtr: %d\n",
				    txq_id, fifo, ssn & 0xff);
	} else {
		IWL_DEBUG_TX_QUEUES(trans,
				    "Activate queue %d WrPtr: %d\n",
				    txq_id, ssn & 0xff);
	}

	return scd_bug;
}

void iwl_trans_pcie_txq_set_shared_mode(struct iwl_trans *trans, u32 txq_id,
					bool shared_mode)
{
	struct iwl_trans_pcie *trans_pcie = IWL_TRANS_GET_PCIE_TRANS(trans);
	struct iwl_txq *txq = trans_pcie->txq[txq_id];

	txq->ampdu = !shared_mode;
}

void iwl_trans_pcie_txq_disable(struct iwl_trans *trans, int txq_id,
				bool configure_scd)
{
	struct iwl_trans_pcie *trans_pcie = IWL_TRANS_GET_PCIE_TRANS(trans);
	u32 stts_addr = trans_pcie->scd_base_addr +
			SCD_TX_STTS_QUEUE_OFFSET(txq_id);
	static const u32 zero_val[4] = {};

	trans_pcie->txq[txq_id]->frozen_expiry_remainder = 0;
	trans_pcie->txq[txq_id]->frozen = false;

	/*
	 * Upon HW Rfkill - we stop the device, and then stop the queues
	 * in the op_mode. Just for the sake of the simplicity of the op_mode,
	 * allow the op_mode to call txq_disable after it already called
	 * stop_device.
	 */
	if (!test_and_clear_bit(txq_id, trans_pcie->queue_used)) {
		WARN_ONCE(test_bit(STATUS_DEVICE_ENABLED, &trans->status),
			  "queue %d not used", txq_id);
		return;
	}

	if (configure_scd) {
		iwl_scd_txq_set_inactive(trans, txq_id);

		iwl_trans_write_mem(trans, stts_addr, (void *)zero_val,
				    ARRAY_SIZE(zero_val));
	}

	iwl_pcie_txq_unmap(trans, txq_id);
	trans_pcie->txq[txq_id]->ampdu = false;

	IWL_DEBUG_TX_QUEUES(trans, "Deactivate queue %d\n", txq_id);
}

/*************** HOST COMMAND QUEUE FUNCTIONS   *****/

/*
 * iwl_pcie_enqueue_hcmd - enqueue a uCode command
 * @priv: device private data point
 * @cmd: a pointer to the ucode command structure
 *
 * The function returns < 0 values to indicate the operation
 * failed. On success, it returns the index (>= 0) of command in the
 * command queue.
 */
static int iwl_pcie_enqueue_hcmd(struct iwl_trans *trans,
				 struct iwl_host_cmd *cmd)
{
	struct iwl_trans_pcie *trans_pcie = IWL_TRANS_GET_PCIE_TRANS(trans);
	struct iwl_txq *txq = trans_pcie->txq[trans_pcie->cmd_queue];
	struct iwl_device_cmd *out_cmd;
	struct iwl_cmd_meta *out_meta;
	unsigned long flags;
	void *dup_buf = NULL;
	dma_addr_t phys_addr;
	int idx;
	u16 copy_size, cmd_size, tb0_size;
	bool had_nocopy = false;
	u8 group_id = iwl_cmd_groupid(cmd->id);
	int i, ret;
	u32 cmd_pos;
	const u8 *cmddata[IWL_MAX_CMD_TBS_PER_TFD];
	u16 cmdlen[IWL_MAX_CMD_TBS_PER_TFD];

	if (WARN(!trans->wide_cmd_header &&
		 group_id > IWL_ALWAYS_LONG_GROUP,
		 "unsupported wide command %#x\n", cmd->id))
		return -EINVAL;

	if (group_id != 0) {
		copy_size = sizeof(struct iwl_cmd_header_wide);
		cmd_size = sizeof(struct iwl_cmd_header_wide);
	} else {
		copy_size = sizeof(struct iwl_cmd_header);
		cmd_size = sizeof(struct iwl_cmd_header);
	}

	/* need one for the header if the first is NOCOPY */
	BUILD_BUG_ON(IWL_MAX_CMD_TBS_PER_TFD > IWL_NUM_OF_TBS - 1);

	for (i = 0; i < IWL_MAX_CMD_TBS_PER_TFD; i++) {
		cmddata[i] = cmd->data[i];
		cmdlen[i] = cmd->len[i];

		if (!cmd->len[i])
			continue;

		/* need at least IWL_FIRST_TB_SIZE copied */
		if (copy_size < IWL_FIRST_TB_SIZE) {
			int copy = IWL_FIRST_TB_SIZE - copy_size;

			if (copy > cmdlen[i])
				copy = cmdlen[i];
			cmdlen[i] -= copy;
			cmddata[i] += copy;
			copy_size += copy;
		}

		if (cmd->dataflags[i] & IWL_HCMD_DFL_NOCOPY) {
			had_nocopy = true;
			if (WARN_ON(cmd->dataflags[i] & IWL_HCMD_DFL_DUP)) {
				idx = -EINVAL;
				goto free_dup_buf;
			}
		} else if (cmd->dataflags[i] & IWL_HCMD_DFL_DUP) {
			/*
			 * This is also a chunk that isn't copied
			 * to the static buffer so set had_nocopy.
			 */
			had_nocopy = true;

			/* only allowed once */
			if (WARN_ON(dup_buf)) {
				idx = -EINVAL;
				goto free_dup_buf;
			}

			dup_buf = kmemdup(cmddata[i], cmdlen[i],
					  GFP_ATOMIC);
			if (!dup_buf)
				return -ENOMEM;
		} else {
			/* NOCOPY must not be followed by normal! */
			if (WARN_ON(had_nocopy)) {
				idx = -EINVAL;
				goto free_dup_buf;
			}
			copy_size += cmdlen[i];
		}
		cmd_size += cmd->len[i];
	}

	/*
	 * If any of the command structures end up being larger than
	 * the TFD_MAX_PAYLOAD_SIZE and they aren't dynamically
	 * allocated into separate TFDs, then we will need to
	 * increase the size of the buffers.
	 */
	if (WARN(copy_size > TFD_MAX_PAYLOAD_SIZE,
		 "Command %s (%#x) is too large (%d bytes)\n",
		 iwl_get_cmd_string(trans, cmd->id),
		 cmd->id, copy_size)) {
		idx = -EINVAL;
		goto free_dup_buf;
	}

	spin_lock_bh(&txq->lock);

	if (iwl_queue_space(trans, txq) < ((cmd->flags & CMD_ASYNC) ? 2 : 1)) {
		spin_unlock_bh(&txq->lock);

		IWL_ERR(trans, "No space in command queue\n");
		iwl_op_mode_cmd_queue_full(trans->op_mode);
		idx = -ENOSPC;
		goto free_dup_buf;
	}

	idx = iwl_pcie_get_cmd_index(txq, txq->write_ptr);
	out_cmd = txq->entries[idx].cmd;
	out_meta = &txq->entries[idx].meta;

	memset(out_meta, 0, sizeof(*out_meta));	/* re-initialize to NULL */
	if (cmd->flags & CMD_WANT_SKB)
		out_meta->source = cmd;

	/* set up the header */
	if (group_id != 0) {
		out_cmd->hdr_wide.cmd = iwl_cmd_opcode(cmd->id);
		out_cmd->hdr_wide.group_id = group_id;
		out_cmd->hdr_wide.version = iwl_cmd_version(cmd->id);
		out_cmd->hdr_wide.length =
			cpu_to_le16(cmd_size -
				    sizeof(struct iwl_cmd_header_wide));
		out_cmd->hdr_wide.reserved = 0;
		out_cmd->hdr_wide.sequence =
			cpu_to_le16(QUEUE_TO_SEQ(trans_pcie->cmd_queue) |
						 INDEX_TO_SEQ(txq->write_ptr));

		cmd_pos = sizeof(struct iwl_cmd_header_wide);
		copy_size = sizeof(struct iwl_cmd_header_wide);
	} else {
		out_cmd->hdr.cmd = iwl_cmd_opcode(cmd->id);
		out_cmd->hdr.sequence =
			cpu_to_le16(QUEUE_TO_SEQ(trans_pcie->cmd_queue) |
						 INDEX_TO_SEQ(txq->write_ptr));
		out_cmd->hdr.group_id = 0;

		cmd_pos = sizeof(struct iwl_cmd_header);
		copy_size = sizeof(struct iwl_cmd_header);
	}

	/* and copy the data that needs to be copied */
	for (i = 0; i < IWL_MAX_CMD_TBS_PER_TFD; i++) {
		int copy;

		if (!cmd->len[i])
			continue;

		/* copy everything if not nocopy/dup */
		if (!(cmd->dataflags[i] & (IWL_HCMD_DFL_NOCOPY |
					   IWL_HCMD_DFL_DUP))) {
			copy = cmd->len[i];

			memcpy((u8 *)out_cmd + cmd_pos, cmd->data[i], copy);
			cmd_pos += copy;
			copy_size += copy;
			continue;
		}

		/*
		 * Otherwise we need at least IWL_FIRST_TB_SIZE copied
		 * in total (for bi-directional DMA), but copy up to what
		 * we can fit into the payload for debug dump purposes.
		 */
		copy = min_t(int, TFD_MAX_PAYLOAD_SIZE - cmd_pos, cmd->len[i]);

		memcpy((u8 *)out_cmd + cmd_pos, cmd->data[i], copy);
		cmd_pos += copy;

		/* However, treat copy_size the proper way, we need it below */
		if (copy_size < IWL_FIRST_TB_SIZE) {
			copy = IWL_FIRST_TB_SIZE - copy_size;

			if (copy > cmd->len[i])
				copy = cmd->len[i];
			copy_size += copy;
		}
	}

	IWL_DEBUG_HC(trans,
		     "Sending command %s (%.2x.%.2x), seq: 0x%04X, %d bytes at %d[%d]:%d\n",
		     iwl_get_cmd_string(trans, cmd->id),
		     group_id, out_cmd->hdr.cmd,
		     le16_to_cpu(out_cmd->hdr.sequence),
		     cmd_size, txq->write_ptr, idx, trans_pcie->cmd_queue);

	/* start the TFD with the minimum copy bytes */
	tb0_size = min_t(int, copy_size, IWL_FIRST_TB_SIZE);
	memcpy(&txq->first_tb_bufs[idx], &out_cmd->hdr, tb0_size);
	iwl_pcie_txq_build_tfd(trans, txq,
			       iwl_pcie_get_first_tb_dma(txq, idx),
			       tb0_size, true);

	/* map first command fragment, if any remains */
	if (copy_size > tb0_size) {
		phys_addr = dma_map_single(trans->dev,
					   ((u8 *)&out_cmd->hdr) + tb0_size,
					   copy_size - tb0_size,
					   DMA_TO_DEVICE);
		if (dma_mapping_error(trans->dev, phys_addr)) {
			iwl_pcie_tfd_unmap(trans, out_meta, txq,
					   txq->write_ptr);
			idx = -ENOMEM;
			goto out;
		}

		iwl_pcie_txq_build_tfd(trans, txq, phys_addr,
				       copy_size - tb0_size, false);
	}

	/* map the remaining (adjusted) nocopy/dup fragments */
	for (i = 0; i < IWL_MAX_CMD_TBS_PER_TFD; i++) {
		const void *data = cmddata[i];

		if (!cmdlen[i])
			continue;
		if (!(cmd->dataflags[i] & (IWL_HCMD_DFL_NOCOPY |
					   IWL_HCMD_DFL_DUP)))
			continue;
		if (cmd->dataflags[i] & IWL_HCMD_DFL_DUP)
			data = dup_buf;
		phys_addr = dma_map_single(trans->dev, (void *)data,
					   cmdlen[i], DMA_TO_DEVICE);
		if (dma_mapping_error(trans->dev, phys_addr)) {
			iwl_pcie_tfd_unmap(trans, out_meta, txq,
					   txq->write_ptr);
			idx = -ENOMEM;
			goto out;
		}

		iwl_pcie_txq_build_tfd(trans, txq, phys_addr, cmdlen[i], false);
	}

	BUILD_BUG_ON(IWL_TFH_NUM_TBS > sizeof(out_meta->tbs) * BITS_PER_BYTE);
	out_meta->flags = cmd->flags;
	if (WARN_ON_ONCE(txq->entries[idx].free_buf))
		kzfree(txq->entries[idx].free_buf);
	txq->entries[idx].free_buf = dup_buf;

	trace_iwlwifi_dev_hcmd(trans->dev, cmd, cmd_size, &out_cmd->hdr_wide);

	/* start timer if queue currently empty */
	if (txq->read_ptr == txq->write_ptr && txq->wd_timeout)
		mod_timer(&txq->stuck_timer, jiffies + txq->wd_timeout);

	spin_lock_irqsave(&trans_pcie->reg_lock, flags);
	ret = iwl_pcie_set_cmd_in_flight(trans, cmd);
	if (ret < 0) {
		idx = ret;
		spin_unlock_irqrestore(&trans_pcie->reg_lock, flags);
		goto out;
	}

	/* Increment and update queue's write index */
	txq->write_ptr = iwl_queue_inc_wrap(trans, txq->write_ptr);
	iwl_pcie_txq_inc_wr_ptr(trans, txq);

	spin_unlock_irqrestore(&trans_pcie->reg_lock, flags);

 out:
	spin_unlock_bh(&txq->lock);
 free_dup_buf:
	if (idx < 0)
		kfree(dup_buf);
	return idx;
}

/*
 * iwl_pcie_hcmd_complete - Pull unused buffers off the queue and reclaim them
 * @rxb: Rx buffer to reclaim
 */
void iwl_pcie_hcmd_complete(struct iwl_trans *trans,
			    struct iwl_rx_cmd_buffer *rxb)
{
	struct iwl_rx_packet *pkt = rxb_addr(rxb);
	u16 sequence = le16_to_cpu(pkt->hdr.sequence);
	u8 group_id;
	u32 cmd_id;
	int txq_id = SEQ_TO_QUEUE(sequence);
	int index = SEQ_TO_INDEX(sequence);
	int cmd_index;
	struct iwl_device_cmd *cmd;
	struct iwl_cmd_meta *meta;
	struct iwl_trans_pcie *trans_pcie = IWL_TRANS_GET_PCIE_TRANS(trans);
	struct iwl_txq *txq = trans_pcie->txq[trans_pcie->cmd_queue];

	/* If a Tx command is being handled and it isn't in the actual
	 * command queue then there a command routing bug has been introduced
	 * in the queue management code. */
	if (WARN(txq_id != trans_pcie->cmd_queue,
		 "wrong command queue %d (should be %d), sequence 0x%X readp=%d writep=%d\n",
		 txq_id, trans_pcie->cmd_queue, sequence, txq->read_ptr,
		 txq->write_ptr)) {
		iwl_print_hex_error(trans, pkt, 32);
		return;
	}

	spin_lock_bh(&txq->lock);

	cmd_index = iwl_pcie_get_cmd_index(txq, index);
	cmd = txq->entries[cmd_index].cmd;
	meta = &txq->entries[cmd_index].meta;
	group_id = cmd->hdr.group_id;
	cmd_id = iwl_cmd_id(cmd->hdr.cmd, group_id, 0);

	iwl_pcie_tfd_unmap(trans, meta, txq, index);

	/* Input error checking is done when commands are added to queue. */
	if (meta->flags & CMD_WANT_SKB) {
		struct page *p = rxb_steal_page(rxb);

		meta->source->resp_pkt = pkt;
		meta->source->_rx_page_addr = (unsigned long)page_address(p);
		meta->source->_rx_page_order = trans_pcie->rx_page_order;
	}

	if (meta->flags & CMD_WANT_ASYNC_CALLBACK)
		iwl_op_mode_async_cb(trans->op_mode, cmd);

	iwl_pcie_cmdq_reclaim(trans, txq_id, index);

	if (!(meta->flags & CMD_ASYNC)) {
		if (!test_bit(STATUS_SYNC_HCMD_ACTIVE, &trans->status)) {
			IWL_WARN(trans,
				 "HCMD_ACTIVE already clear for command %s\n",
				 iwl_get_cmd_string(trans, cmd_id));
		}
		clear_bit(STATUS_SYNC_HCMD_ACTIVE, &trans->status);
		IWL_DEBUG_INFO(trans, "Clearing HCMD_ACTIVE for command %s\n",
			       iwl_get_cmd_string(trans, cmd_id));
		wake_up(&trans_pcie->wait_command_queue);
	}

	if (meta->flags & CMD_MAKE_TRANS_IDLE) {
		IWL_DEBUG_INFO(trans, "complete %s - mark trans as idle\n",
			       iwl_get_cmd_string(trans, cmd->hdr.cmd));
		set_bit(STATUS_TRANS_IDLE, &trans->status);
		wake_up(&trans_pcie->d0i3_waitq);
	}

	if (meta->flags & CMD_WAKE_UP_TRANS) {
		IWL_DEBUG_INFO(trans, "complete %s - clear trans idle flag\n",
			       iwl_get_cmd_string(trans, cmd->hdr.cmd));
		clear_bit(STATUS_TRANS_IDLE, &trans->status);
		wake_up(&trans_pcie->d0i3_waitq);
	}

	meta->flags = 0;

	spin_unlock_bh(&txq->lock);
}

#define HOST_COMPLETE_TIMEOUT	(2 * HZ)

static int iwl_pcie_send_hcmd_async(struct iwl_trans *trans,
				    struct iwl_host_cmd *cmd)
{
	int ret;

	/* An asynchronous command can not expect an SKB to be set. */
	if (WARN_ON(cmd->flags & CMD_WANT_SKB))
		return -EINVAL;

	ret = iwl_pcie_enqueue_hcmd(trans, cmd);
	if (ret < 0) {
		IWL_ERR(trans,
			"Error sending %s: enqueue_hcmd failed: %d\n",
			iwl_get_cmd_string(trans, cmd->id), ret);
		return ret;
	}
	return 0;
}

static int iwl_pcie_send_hcmd_sync(struct iwl_trans *trans,
				   struct iwl_host_cmd *cmd)
{
	struct iwl_trans_pcie *trans_pcie = IWL_TRANS_GET_PCIE_TRANS(trans);
	struct iwl_txq *txq = trans_pcie->txq[trans_pcie->cmd_queue];
	int cmd_idx;
	int ret;

	IWL_DEBUG_INFO(trans, "Attempting to send sync command %s\n",
		       iwl_get_cmd_string(trans, cmd->id));

	if (WARN(test_and_set_bit(STATUS_SYNC_HCMD_ACTIVE,
				  &trans->status),
		 "Command %s: a command is already active!\n",
		 iwl_get_cmd_string(trans, cmd->id)))
		return -EIO;

	IWL_DEBUG_INFO(trans, "Setting HCMD_ACTIVE for command %s\n",
		       iwl_get_cmd_string(trans, cmd->id));

	if (pm_runtime_suspended(&trans_pcie->pci_dev->dev)) {
		ret = wait_event_timeout(trans_pcie->d0i3_waitq,
				 pm_runtime_active(&trans_pcie->pci_dev->dev),
				 msecs_to_jiffies(IWL_TRANS_IDLE_TIMEOUT));
		if (!ret) {
			IWL_ERR(trans, "Timeout exiting D0i3 before hcmd\n");
			return -ETIMEDOUT;
		}
	}

	cmd_idx = iwl_pcie_enqueue_hcmd(trans, cmd);
	if (cmd_idx < 0) {
		ret = cmd_idx;
		clear_bit(STATUS_SYNC_HCMD_ACTIVE, &trans->status);
		IWL_ERR(trans,
			"Error sending %s: enqueue_hcmd failed: %d\n",
			iwl_get_cmd_string(trans, cmd->id), ret);
		return ret;
	}

	ret = wait_event_timeout(trans_pcie->wait_command_queue,
				 !test_bit(STATUS_SYNC_HCMD_ACTIVE,
					   &trans->status),
				 HOST_COMPLETE_TIMEOUT);
	if (!ret) {
		IWL_ERR(trans, "Error sending %s: time out after %dms.\n",
			iwl_get_cmd_string(trans, cmd->id),
			jiffies_to_msecs(HOST_COMPLETE_TIMEOUT));

		IWL_ERR(trans, "Current CMD queue read_ptr %d write_ptr %d\n",
			txq->read_ptr, txq->write_ptr);

		clear_bit(STATUS_SYNC_HCMD_ACTIVE, &trans->status);
		IWL_DEBUG_INFO(trans, "Clearing HCMD_ACTIVE for command %s\n",
			       iwl_get_cmd_string(trans, cmd->id));
		ret = -ETIMEDOUT;

		iwl_force_nmi(trans);
		iwl_trans_fw_error(trans);

		goto cancel;
	}

	if (test_bit(STATUS_FW_ERROR, &trans->status)) {
		iwl_trans_dump_regs(trans);
		IWL_ERR(trans, "FW error in SYNC CMD %s\n",
			iwl_get_cmd_string(trans, cmd->id));
		dump_stack();
		ret = -EIO;
		goto cancel;
	}

	if (!(cmd->flags & CMD_SEND_IN_RFKILL) &&
	    test_bit(STATUS_RFKILL_OPMODE, &trans->status)) {
		IWL_DEBUG_RF_KILL(trans, "RFKILL in SYNC CMD... no rsp\n");
		ret = -ERFKILL;
		goto cancel;
	}

	if ((cmd->flags & CMD_WANT_SKB) && !cmd->resp_pkt) {
		IWL_ERR(trans, "Error: Response NULL in '%s'\n",
			iwl_get_cmd_string(trans, cmd->id));
		ret = -EIO;
		goto cancel;
	}

	return 0;

cancel:
	if (cmd->flags & CMD_WANT_SKB) {
		/*
		 * Cancel the CMD_WANT_SKB flag for the cmd in the
		 * TX cmd queue. Otherwise in case the cmd comes
		 * in later, it will possibly set an invalid
		 * address (cmd->meta.source).
		 */
		txq->entries[cmd_idx].meta.flags &= ~CMD_WANT_SKB;
	}

	if (cmd->resp_pkt) {
		iwl_free_resp(cmd);
		cmd->resp_pkt = NULL;
	}

	return ret;
}

int iwl_trans_pcie_send_hcmd(struct iwl_trans *trans, struct iwl_host_cmd *cmd)
{
	if (!(cmd->flags & CMD_SEND_IN_RFKILL) &&
	    test_bit(STATUS_RFKILL_OPMODE, &trans->status)) {
		IWL_DEBUG_RF_KILL(trans, "Dropping CMD 0x%x: RF KILL\n",
				  cmd->id);
		return -ERFKILL;
	}

	if (cmd->flags & CMD_ASYNC)
		return iwl_pcie_send_hcmd_async(trans, cmd);

	/* We still can fail on RFKILL that can be asserted while we wait */
	return iwl_pcie_send_hcmd_sync(trans, cmd);
}

static int iwl_fill_data_tbs(struct iwl_trans *trans, struct sk_buff *skb,
			     struct iwl_txq *txq, u8 hdr_len,
			     struct iwl_cmd_meta *out_meta,
			     struct iwl_device_cmd *dev_cmd, u16 tb1_len)
{
	struct iwl_trans_pcie *trans_pcie = IWL_TRANS_GET_PCIE_TRANS(trans);
	u16 tb2_len;
	int i;

	/*
	 * Set up TFD's third entry to point directly to remainder
	 * of skb's head, if any
	 */
	tb2_len = skb_headlen(skb) - hdr_len;

	if (tb2_len > 0) {
		dma_addr_t tb2_phys = dma_map_single(trans->dev,
						     skb->data + hdr_len,
						     tb2_len, DMA_TO_DEVICE);
		if (unlikely(dma_mapping_error(trans->dev, tb2_phys))) {
			iwl_pcie_tfd_unmap(trans, out_meta, txq,
					   txq->write_ptr);
			return -EINVAL;
		}
		iwl_pcie_txq_build_tfd(trans, txq, tb2_phys, tb2_len, false);
	}

	/* set up the remaining entries to point to the data */
	for (i = 0; i < skb_shinfo(skb)->nr_frags; i++) {
		const skb_frag_t *frag = &skb_shinfo(skb)->frags[i];
		dma_addr_t tb_phys;
		int tb_idx;

		if (!skb_frag_size(frag))
			continue;

		tb_phys = skb_frag_dma_map(trans->dev, frag, 0,
					   skb_frag_size(frag), DMA_TO_DEVICE);

		if (unlikely(dma_mapping_error(trans->dev, tb_phys))) {
			iwl_pcie_tfd_unmap(trans, out_meta, txq,
					   txq->write_ptr);
			return -EINVAL;
		}
		tb_idx = iwl_pcie_txq_build_tfd(trans, txq, tb_phys,
						skb_frag_size(frag), false);

		out_meta->tbs |= BIT(tb_idx);
	}

	trace_iwlwifi_dev_tx(trans->dev, skb,
			     iwl_pcie_get_tfd(trans, txq, txq->write_ptr),
			     trans_pcie->tfd_size,
			     &dev_cmd->hdr, IWL_FIRST_TB_SIZE + tb1_len,
			     hdr_len);
	trace_iwlwifi_dev_tx_data(trans->dev, skb, hdr_len);
	return 0;
}

#ifdef CONFIG_INET
struct iwl_tso_hdr_page *get_page_hdr(struct iwl_trans *trans, size_t len)
{
	struct iwl_trans_pcie *trans_pcie = IWL_TRANS_GET_PCIE_TRANS(trans);
	struct iwl_tso_hdr_page *p = this_cpu_ptr(trans_pcie->tso_hdr_page);

	if (!p->page)
		goto alloc;

	/* enough room on this page */
	if (p->pos + len < (u8 *)page_address(p->page) + PAGE_SIZE)
		return p;

	/* We don't have enough room on this page, get a new one. */
	__free_page(p->page);

alloc:
	p->page = alloc_page(GFP_ATOMIC);
	if (!p->page)
		return NULL;
	p->pos = page_address(p->page);
	return p;
}

static void iwl_compute_pseudo_hdr_csum(void *iph, struct tcphdr *tcph,
					bool ipv6, unsigned int len)
{
	if (ipv6) {
		struct ipv6hdr *iphv6 = iph;

		tcph->check = ~csum_ipv6_magic(&iphv6->saddr, &iphv6->daddr,
					       len + tcph->doff * 4,
					       IPPROTO_TCP, 0);
	} else {
		struct iphdr *iphv4 = iph;

		ip_send_check(iphv4);
		tcph->check = ~csum_tcpudp_magic(iphv4->saddr, iphv4->daddr,
						 len + tcph->doff * 4,
						 IPPROTO_TCP, 0);
	}
}

static int iwl_fill_data_tbs_amsdu(struct iwl_trans *trans, struct sk_buff *skb,
				   struct iwl_txq *txq, u8 hdr_len,
				   struct iwl_cmd_meta *out_meta,
				   struct iwl_device_cmd *dev_cmd, u16 tb1_len)
{
	struct iwl_tx_cmd *tx_cmd = (void *)dev_cmd->payload;
	struct iwl_trans_pcie *trans_pcie = txq->trans_pcie;
	struct ieee80211_hdr *hdr = (void *)skb->data;
	unsigned int snap_ip_tcp_hdrlen, ip_hdrlen, total_len, hdr_room;
	unsigned int mss = skb_shinfo(skb)->gso_size;
	u16 length, iv_len, amsdu_pad;
	u8 *start_hdr;
	struct iwl_tso_hdr_page *hdr_page;
	struct page **page_ptr;
	int ret;
	struct tso_t tso;

	/* if the packet is protected, then it must be CCMP or GCMP */
	BUILD_BUG_ON(IEEE80211_CCMP_HDR_LEN != IEEE80211_GCMP_HDR_LEN);
	iv_len = ieee80211_has_protected(hdr->frame_control) ?
		IEEE80211_CCMP_HDR_LEN : 0;

	trace_iwlwifi_dev_tx(trans->dev, skb,
			     iwl_pcie_get_tfd(trans, txq, txq->write_ptr),
			     trans_pcie->tfd_size,
			     &dev_cmd->hdr, IWL_FIRST_TB_SIZE + tb1_len, 0);

	ip_hdrlen = skb_transport_header(skb) - skb_network_header(skb);
	snap_ip_tcp_hdrlen = 8 + ip_hdrlen + tcp_hdrlen(skb);
	total_len = skb->len - snap_ip_tcp_hdrlen - hdr_len - iv_len;
	amsdu_pad = 0;

	/* total amount of header we may need for this A-MSDU */
	hdr_room = DIV_ROUND_UP(total_len, mss) *
		(3 + snap_ip_tcp_hdrlen + sizeof(struct ethhdr)) + iv_len;

	/* Our device supports 9 segments at most, it will fit in 1 page */
	hdr_page = get_page_hdr(trans, hdr_room);
	if (!hdr_page)
		return -ENOMEM;

	get_page(hdr_page->page);
	start_hdr = hdr_page->pos;
	page_ptr = (void *)((u8 *)skb->cb + trans_pcie->page_offs);
	*page_ptr = hdr_page->page;
	memcpy(hdr_page->pos, skb->data + hdr_len, iv_len);
	hdr_page->pos += iv_len;

	/*
	 * Pull the ieee80211 header + IV to be able to use TSO core,
	 * we will restore it for the tx_status flow.
	 */
	skb_pull(skb, hdr_len + iv_len);

	/*
	 * Remove the length of all the headers that we don't actually
	 * have in the MPDU by themselves, but that we duplicate into
	 * all the different MSDUs inside the A-MSDU.
	 */
	le16_add_cpu(&tx_cmd->len, -snap_ip_tcp_hdrlen);

	tso_start(skb, &tso);

	while (total_len) {
		/* this is the data left for this subframe */
		unsigned int data_left =
			min_t(unsigned int, mss, total_len);
		struct sk_buff *csum_skb = NULL;
		unsigned int hdr_tb_len;
		dma_addr_t hdr_tb_phys;
		struct tcphdr *tcph;
		u8 *iph, *subf_hdrs_start = hdr_page->pos;

		total_len -= data_left;

		memset(hdr_page->pos, 0, amsdu_pad);
		hdr_page->pos += amsdu_pad;
		amsdu_pad = (4 - (sizeof(struct ethhdr) + snap_ip_tcp_hdrlen +
				  data_left)) & 0x3;
		ether_addr_copy(hdr_page->pos, ieee80211_get_DA(hdr));
		hdr_page->pos += ETH_ALEN;
		ether_addr_copy(hdr_page->pos, ieee80211_get_SA(hdr));
		hdr_page->pos += ETH_ALEN;

		length = snap_ip_tcp_hdrlen + data_left;
		*((__be16 *)hdr_page->pos) = cpu_to_be16(length);
		hdr_page->pos += sizeof(length);

		/*
		 * This will copy the SNAP as well which will be considered
		 * as MAC header.
		 */
		tso_build_hdr(skb, hdr_page->pos, &tso, data_left, !total_len);
		iph = hdr_page->pos + 8;
		tcph = (void *)(iph + ip_hdrlen);

		/* For testing on current hardware only */
		if (trans_pcie->sw_csum_tx) {
			csum_skb = alloc_skb(data_left + tcp_hdrlen(skb),
					     GFP_ATOMIC);
			if (!csum_skb) {
				ret = -ENOMEM;
				goto out_unmap;
			}

			iwl_compute_pseudo_hdr_csum(iph, tcph,
						    skb->protocol ==
							htons(ETH_P_IPV6),
						    data_left);

			skb_put_data(csum_skb, tcph, tcp_hdrlen(skb));
			skb_reset_transport_header(csum_skb);
			csum_skb->csum_start =
				(unsigned char *)tcp_hdr(csum_skb) -
						 csum_skb->head;
		}

		hdr_page->pos += snap_ip_tcp_hdrlen;

		hdr_tb_len = hdr_page->pos - start_hdr;
		hdr_tb_phys = dma_map_single(trans->dev, start_hdr,
					     hdr_tb_len, DMA_TO_DEVICE);
		if (unlikely(dma_mapping_error(trans->dev, hdr_tb_phys))) {
			dev_kfree_skb(csum_skb);
			ret = -EINVAL;
			goto out_unmap;
		}
		iwl_pcie_txq_build_tfd(trans, txq, hdr_tb_phys,
				       hdr_tb_len, false);
		trace_iwlwifi_dev_tx_tso_chunk(trans->dev, start_hdr,
					       hdr_tb_len);
		/* add this subframe's headers' length to the tx_cmd */
		le16_add_cpu(&tx_cmd->len, hdr_page->pos - subf_hdrs_start);

		/* prepare the start_hdr for the next subframe */
		start_hdr = hdr_page->pos;

		/* put the payload */
		while (data_left) {
			unsigned int size = min_t(unsigned int, tso.size,
						  data_left);
			dma_addr_t tb_phys;

			if (trans_pcie->sw_csum_tx)
				skb_put_data(csum_skb, tso.data, size);

			tb_phys = dma_map_single(trans->dev, tso.data,
						 size, DMA_TO_DEVICE);
			if (unlikely(dma_mapping_error(trans->dev, tb_phys))) {
				dev_kfree_skb(csum_skb);
				ret = -EINVAL;
				goto out_unmap;
			}

			iwl_pcie_txq_build_tfd(trans, txq, tb_phys,
					       size, false);
			trace_iwlwifi_dev_tx_tso_chunk(trans->dev, tso.data,
						       size);

			data_left -= size;
			tso_build_data(skb, &tso, size);
		}

		/* For testing on early hardware only */
		if (trans_pcie->sw_csum_tx) {
			__wsum csum;

			csum = skb_checksum(csum_skb,
					    skb_checksum_start_offset(csum_skb),
					    csum_skb->len -
					    skb_checksum_start_offset(csum_skb),
					    0);
			dev_kfree_skb(csum_skb);
			dma_sync_single_for_cpu(trans->dev, hdr_tb_phys,
						hdr_tb_len, DMA_TO_DEVICE);
			tcph->check = csum_fold(csum);
			dma_sync_single_for_device(trans->dev, hdr_tb_phys,
						   hdr_tb_len, DMA_TO_DEVICE);
		}
	}

	/* re -add the WiFi header and IV */
	skb_push(skb, hdr_len + iv_len);

	return 0;

out_unmap:
	iwl_pcie_tfd_unmap(trans, out_meta, txq, txq->write_ptr);
	return ret;
}
#else /* CONFIG_INET */
static int iwl_fill_data_tbs_amsdu(struct iwl_trans *trans, struct sk_buff *skb,
				   struct iwl_txq *txq, u8 hdr_len,
				   struct iwl_cmd_meta *out_meta,
				   struct iwl_device_cmd *dev_cmd, u16 tb1_len)
{
	/* No A-MSDU without CONFIG_INET */
	WARN_ON(1);

	return -1;
}
#endif /* CONFIG_INET */

int iwl_trans_pcie_tx(struct iwl_trans *trans, struct sk_buff *skb,
		      struct iwl_device_cmd *dev_cmd, int txq_id)
{
	struct iwl_trans_pcie *trans_pcie = IWL_TRANS_GET_PCIE_TRANS(trans);
	struct ieee80211_hdr *hdr;
	struct iwl_tx_cmd *tx_cmd = (struct iwl_tx_cmd *)dev_cmd->payload;
	struct iwl_cmd_meta *out_meta;
	struct iwl_txq *txq;
	dma_addr_t tb0_phys, tb1_phys, scratch_phys;
	void *tb1_addr;
	void *tfd;
	u16 len, tb1_len;
	bool wait_write_ptr;
	__le16 fc;
	u8 hdr_len;
	u16 wifi_seq;
	bool amsdu;

	txq = trans_pcie->txq[txq_id];

	if (WARN_ONCE(!test_bit(txq_id, trans_pcie->queue_used),
		      "TX on unused queue %d\n", txq_id))
		return -EINVAL;

	if (unlikely(trans_pcie->sw_csum_tx &&
		     skb->ip_summed == CHECKSUM_PARTIAL)) {
		int offs = skb_checksum_start_offset(skb);
		int csum_offs = offs + skb->csum_offset;
		__wsum csum;

		if (skb_ensure_writable(skb, csum_offs + sizeof(__sum16)))
			return -1;

		csum = skb_checksum(skb, offs, skb->len - offs, 0);
		*(__sum16 *)(skb->data + csum_offs) = csum_fold(csum);

		skb->ip_summed = CHECKSUM_UNNECESSARY;
	}

	if (skb_is_nonlinear(skb) &&
	    skb_shinfo(skb)->nr_frags > IWL_PCIE_MAX_FRAGS(trans_pcie) &&
	    __skb_linearize(skb))
		return -ENOMEM;

	/* mac80211 always puts the full header into the SKB's head,
	 * so there's no need to check if it's readable there
	 */
	hdr = (struct ieee80211_hdr *)skb->data;
	fc = hdr->frame_control;
	hdr_len = ieee80211_hdrlen(fc);

	spin_lock(&txq->lock);

	if (iwl_queue_space(trans, txq) < txq->high_mark) {
		iwl_stop_queue(trans, txq);

		/* don't put the packet on the ring, if there is no room */
		if (unlikely(iwl_queue_space(trans, txq) < 3)) {
			struct iwl_device_cmd **dev_cmd_ptr;

			dev_cmd_ptr = (void *)((u8 *)skb->cb +
					       trans_pcie->dev_cmd_offs);

			*dev_cmd_ptr = dev_cmd;
			__skb_queue_tail(&txq->overflow_q, skb);

			spin_unlock(&txq->lock);
			return 0;
		}
	}

	/* In AGG mode, the index in the ring must correspond to the WiFi
	 * sequence number. This is a HW requirements to help the SCD to parse
	 * the BA.
	 * Check here that the packets are in the right place on the ring.
	 */
	wifi_seq = IEEE80211_SEQ_TO_SN(le16_to_cpu(hdr->seq_ctrl));
	WARN_ONCE(txq->ampdu &&
		  (wifi_seq & 0xff) != txq->write_ptr,
		  "Q: %d WiFi Seq %d tfdNum %d",
		  txq_id, wifi_seq, txq->write_ptr);

	/* Set up driver data for this TFD */
	txq->entries[txq->write_ptr].skb = skb;
	txq->entries[txq->write_ptr].cmd = dev_cmd;

	dev_cmd->hdr.sequence =
		cpu_to_le16((u16)(QUEUE_TO_SEQ(txq_id) |
			    INDEX_TO_SEQ(txq->write_ptr)));

	tb0_phys = iwl_pcie_get_first_tb_dma(txq, txq->write_ptr);
	scratch_phys = tb0_phys + sizeof(struct iwl_cmd_header) +
		       offsetof(struct iwl_tx_cmd, scratch);

	tx_cmd->dram_lsb_ptr = cpu_to_le32(scratch_phys);
	tx_cmd->dram_msb_ptr = iwl_get_dma_hi_addr(scratch_phys);

	/* Set up first empty entry in queue's array of Tx/cmd buffers */
	out_meta = &txq->entries[txq->write_ptr].meta;
	out_meta->flags = 0;

	/*
	 * The second TB (tb1) points to the remainder of the TX command
	 * and the 802.11 header - dword aligned size
	 * (This calculation modifies the TX command, so do it before the
	 * setup of the first TB)
	 */
	len = sizeof(struct iwl_tx_cmd) + sizeof(struct iwl_cmd_header) +
	      hdr_len - IWL_FIRST_TB_SIZE;
	/* do not align A-MSDU to dword as the subframe header aligns it */
	amsdu = ieee80211_is_data_qos(fc) &&
		(*ieee80211_get_qos_ctl(hdr) &
		 IEEE80211_QOS_CTL_A_MSDU_PRESENT);
	if (trans_pcie->sw_csum_tx || !amsdu) {
		tb1_len = ALIGN(len, 4);
		/* Tell NIC about any 2-byte padding after MAC header */
		if (tb1_len != len)
			tx_cmd->tx_flags |= cpu_to_le32(TX_CMD_FLG_MH_PAD);
	} else {
		tb1_len = len;
	}

	/*
	 * The first TB points to bi-directional DMA data, we'll
	 * memcpy the data into it later.
	 */
	iwl_pcie_txq_build_tfd(trans, txq, tb0_phys,
			       IWL_FIRST_TB_SIZE, true);

	/* there must be data left over for TB1 or this code must be changed */
	BUILD_BUG_ON(sizeof(struct iwl_tx_cmd) < IWL_FIRST_TB_SIZE);

	/* map the data for TB1 */
	tb1_addr = ((u8 *)&dev_cmd->hdr) + IWL_FIRST_TB_SIZE;
	tb1_phys = dma_map_single(trans->dev, tb1_addr, tb1_len, DMA_TO_DEVICE);
	if (unlikely(dma_mapping_error(trans->dev, tb1_phys)))
		goto out_err;
	iwl_pcie_txq_build_tfd(trans, txq, tb1_phys, tb1_len, false);

	/*
	 * If gso_size wasn't set, don't give the frame "amsdu treatment"
	 * (adding subframes, etc.).
	 * This can happen in some testing flows when the amsdu was already
	 * pre-built, and we just need to send the resulting skb.
	 */
	if (amsdu && skb_shinfo(skb)->gso_size) {
		if (unlikely(iwl_fill_data_tbs_amsdu(trans, skb, txq, hdr_len,
						     out_meta, dev_cmd,
						     tb1_len)))
			goto out_err;
	} else if (unlikely(iwl_fill_data_tbs(trans, skb, txq, hdr_len,
				       out_meta, dev_cmd, tb1_len))) {
		goto out_err;
	}

	/* building the A-MSDU might have changed this data, so memcpy it now */
	memcpy(&txq->first_tb_bufs[txq->write_ptr], &dev_cmd->hdr,
	       IWL_FIRST_TB_SIZE);

	tfd = iwl_pcie_get_tfd(trans, txq, txq->write_ptr);
	/* Set up entry for this TFD in Tx byte-count array */
	iwl_pcie_txq_update_byte_cnt_tbl(trans, txq, le16_to_cpu(tx_cmd->len),
					 iwl_pcie_tfd_get_num_tbs(trans, tfd));

	wait_write_ptr = ieee80211_has_morefrags(fc);

	/* start timer if queue currently empty */
	if (txq->read_ptr == txq->write_ptr) {
		if (txq->wd_timeout) {
			/*
			 * If the TXQ is active, then set the timer, if not,
			 * set the timer in remainder so that the timer will
			 * be armed with the right value when the station will
			 * wake up.
			 */
			if (!txq->frozen)
				mod_timer(&txq->stuck_timer,
					  jiffies + txq->wd_timeout);
			else
				txq->frozen_expiry_remainder = txq->wd_timeout;
		}
		IWL_DEBUG_RPM(trans, "Q: %d first tx - take ref\n", txq->id);
		iwl_trans_ref(trans);
	}

	/* Tell device the write index *just past* this latest filled TFD */
	txq->write_ptr = iwl_queue_inc_wrap(trans, txq->write_ptr);
	if (!wait_write_ptr)
		iwl_pcie_txq_inc_wr_ptr(trans, txq);

	/*
	 * At this point the frame is "transmitted" successfully
	 * and we will get a TX status notification eventually.
	 */
	spin_unlock(&txq->lock);
	return 0;
out_err:
	spin_unlock(&txq->lock);
	return -1;
}<|MERGE_RESOLUTION|>--- conflicted
+++ resolved
@@ -1243,12 +1243,8 @@
 	idx = iwl_pcie_get_cmd_index(txq, idx);
 	r = iwl_pcie_get_cmd_index(txq, txq->read_ptr);
 
-<<<<<<< HEAD
-	if ((idx >= TFD_QUEUE_SIZE_MAX) || (!iwl_queue_used(txq, idx))) {
-=======
 	if (idx >= trans->cfg->base_params->max_tfd_queue_size ||
 	    (!iwl_queue_used(txq, idx))) {
->>>>>>> 8e6fbfc0
 		IWL_ERR(trans,
 			"%s: Read index for DMA queue txq id (%d), index %d is out of range [0-%d] %d %d.\n",
 			__func__, txq_id, idx,
@@ -1257,15 +1253,9 @@
 		return;
 	}
 
-<<<<<<< HEAD
-	for (idx = iwl_queue_inc_wrap(idx); r != idx;
-	     r = iwl_queue_inc_wrap(r)) {
-		txq->read_ptr = iwl_queue_inc_wrap(txq->read_ptr);
-=======
 	for (idx = iwl_queue_inc_wrap(trans, idx); r != idx;
 	     r = iwl_queue_inc_wrap(trans, r)) {
 		txq->read_ptr = iwl_queue_inc_wrap(trans, txq->read_ptr);
->>>>>>> 8e6fbfc0
 
 		if (nfreed++ > 0) {
 			IWL_ERR(trans, "HCMD skipped: index (%d) %d %d\n",
