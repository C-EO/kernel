/******************************************************************************
 *
 * This file is provided under a dual BSD/GPLv2 license.  When using or
 * redistributing this file, you may do so under either license.
 *
 * GPL LICENSE SUMMARY
 *
 * Copyright(c) 2012 - 2014 Intel Corporation. All rights reserved.
 * Copyright(c) 2013 - 2015 Intel Mobile Communications GmbH
 * Copyright(c) 2015 - 2017 Intel Deutschland GmbH
 * Copyright(c) 2018 Intel Corporation
 *
 * This program is free software; you can redistribute it and/or modify
 * it under the terms of version 2 of the GNU General Public License as
 * published by the Free Software Foundation.
 *
 * This program is distributed in the hope that it will be useful, but
 * WITHOUT ANY WARRANTY; without even the implied warranty of
 * MERCHANTABILITY or FITNESS FOR A PARTICULAR PURPOSE.  See the GNU
 * General Public License for more details.
 *
 * The full GNU General Public License is included in this distribution
 * in the file called COPYING.
 *
 * Contact Information:
 *  Intel Linux Wireless <linuxwifi@intel.com>
 * Intel Corporation, 5200 N.E. Elam Young Parkway, Hillsboro, OR 97124-6497
 *
 * BSD LICENSE
 *
 * Copyright(c) 2012 - 2014 Intel Corporation. All rights reserved.
 * Copyright(c) 2013 - 2015 Intel Mobile Communications GmbH
 * Copyright(c) 2015 - 2017 Intel Deutschland GmbH
 * Copyright(c) 2018 Intel Corporation
 * All rights reserved.
 *
 * Redistribution and use in source and binary forms, with or without
 * modification, are permitted provided that the following conditions
 * are met:
 *
 *  * Redistributions of source code must retain the above copyright
 *    notice, this list of conditions and the following disclaimer.
 *  * Redistributions in binary form must reproduce the above copyright
 *    notice, this list of conditions and the following disclaimer in
 *    the documentation and/or other materials provided with the
 *    distribution.
 *  * Neither the name Intel Corporation nor the names of its
 *    contributors may be used to endorse or promote products derived
 *    from this software without specific prior written permission.
 *
 * THIS SOFTWARE IS PROVIDED BY THE COPYRIGHT HOLDERS AND CONTRIBUTORS
 * "AS IS" AND ANY EXPRESS OR IMPLIED WARRANTIES, INCLUDING, BUT NOT
 * LIMITED TO, THE IMPLIED WARRANTIES OF MERCHANTABILITY AND FITNESS FOR
 * A PARTICULAR PURPOSE ARE DISCLAIMED. IN NO EVENT SHALL THE COPYRIGHT
 * OWNER OR CONTRIBUTORS BE LIABLE FOR ANY DIRECT, INDIRECT, INCIDENTAL,
 * SPECIAL, EXEMPLARY, OR CONSEQUENTIAL DAMAGES (INCLUDING, BUT NOT
 * LIMITED TO, PROCUREMENT OF SUBSTITUTE GOODS OR SERVICES; LOSS OF USE,
 * DATA, OR PROFITS; OR BUSINESS INTERRUPTION) HOWEVER CAUSED AND ON ANY
 * THEORY OF LIABILITY, WHETHER IN CONTRACT, STRICT LIABILITY, OR TORT
 * (INCLUDING NEGLIGENCE OR OTHERWISE) ARISING IN ANY WAY OUT OF THE USE
 * OF THIS SOFTWARE, EVEN IF ADVISED OF THE POSSIBILITY OF SUCH DAMAGE.
 *
 *****************************************************************************/

#ifndef __iwl_fw_api_rx_h__
#define __iwl_fw_api_rx_h__

/* API for pre-9000 hardware */

#define IWL_RX_INFO_PHY_CNT 8
#define IWL_RX_INFO_ENERGY_ANT_ABC_IDX 1
#define IWL_RX_INFO_ENERGY_ANT_A_MSK 0x000000ff
#define IWL_RX_INFO_ENERGY_ANT_B_MSK 0x0000ff00
#define IWL_RX_INFO_ENERGY_ANT_C_MSK 0x00ff0000
#define IWL_RX_INFO_ENERGY_ANT_A_POS 0
#define IWL_RX_INFO_ENERGY_ANT_B_POS 8
#define IWL_RX_INFO_ENERGY_ANT_C_POS 16

enum iwl_mac_context_info {
	MAC_CONTEXT_INFO_NONE,
	MAC_CONTEXT_INFO_GSCAN,
};

/**
 * struct iwl_rx_phy_info - phy info
 * (REPLY_RX_PHY_CMD = 0xc0)
 * @non_cfg_phy_cnt: non configurable DSP phy data byte count
 * @cfg_phy_cnt: configurable DSP phy data byte count
 * @stat_id: configurable DSP phy data set ID
 * @reserved1: reserved
 * @system_timestamp: GP2  at on air rise
 * @timestamp: TSF at on air rise
 * @beacon_time_stamp: beacon at on-air rise
 * @phy_flags: general phy flags: band, modulation, ...
 * @channel: channel number
 * @non_cfg_phy: for various implementations of non_cfg_phy
 * @rate_n_flags: RATE_MCS_*
 * @byte_count: frame's byte-count
 * @frame_time: frame's time on the air, based on byte count and frame rate
 *	calculation
 * @mac_active_msk: what MACs were active when the frame was received
 * @mac_context_info: additional info on the context in which the frame was
 *	received as defined in &enum iwl_mac_context_info
 *
 * Before each Rx, the device sends this data. It contains PHY information
 * about the reception of the packet.
 */
struct iwl_rx_phy_info {
	u8 non_cfg_phy_cnt;
	u8 cfg_phy_cnt;
	u8 stat_id;
	u8 reserved1;
	__le32 system_timestamp;
	__le64 timestamp;
	__le32 beacon_time_stamp;
	__le16 phy_flags;
	__le16 channel;
	__le32 non_cfg_phy[IWL_RX_INFO_PHY_CNT];
	__le32 rate_n_flags;
	__le32 byte_count;
	u8 mac_active_msk;
	u8 mac_context_info;
	__le16 frame_time;
} __packed;

/*
 * TCP offload Rx assist info
 *
 * bits 0:3 - reserved
 * bits 4:7 - MIC CRC length
 * bits 8:12 - MAC header length
 * bit 13 - Padding indication
 * bit 14 - A-AMSDU indication
 * bit 15 - Offload enabled
 */
enum iwl_csum_rx_assist_info {
	CSUM_RXA_RESERVED_MASK	= 0x000f,
	CSUM_RXA_MICSIZE_MASK	= 0x00f0,
	CSUM_RXA_HEADERLEN_MASK	= 0x1f00,
	CSUM_RXA_PADD		= BIT(13),
	CSUM_RXA_AMSDU		= BIT(14),
	CSUM_RXA_ENA		= BIT(15)
};

/**
 * struct iwl_rx_mpdu_res_start - phy info
 * @byte_count: byte count of the frame
 * @assist: see &enum iwl_csum_rx_assist_info
 */
struct iwl_rx_mpdu_res_start {
	__le16 byte_count;
	__le16 assist;
} __packed; /* _RX_MPDU_RES_START_API_S_VER_2 */

/**
 * enum iwl_rx_phy_flags - to parse %iwl_rx_phy_info phy_flags
 * @RX_RES_PHY_FLAGS_BAND_24: true if the packet was received on 2.4 band
 * @RX_RES_PHY_FLAGS_MOD_CCK: modulation is CCK
 * @RX_RES_PHY_FLAGS_SHORT_PREAMBLE: true if packet's preamble was short
 * @RX_RES_PHY_FLAGS_NARROW_BAND: narrow band (<20 MHz) receive
 * @RX_RES_PHY_FLAGS_ANTENNA: antenna on which the packet was received
 * @RX_RES_PHY_FLAGS_ANTENNA_POS: antenna bit position
 * @RX_RES_PHY_FLAGS_AGG: set if the packet was part of an A-MPDU
 * @RX_RES_PHY_FLAGS_OFDM_HT: The frame was an HT frame
 * @RX_RES_PHY_FLAGS_OFDM_GF: The frame used GF preamble
 * @RX_RES_PHY_FLAGS_OFDM_VHT: The frame was a VHT frame
 */
enum iwl_rx_phy_flags {
	RX_RES_PHY_FLAGS_BAND_24	= BIT(0),
	RX_RES_PHY_FLAGS_MOD_CCK	= BIT(1),
	RX_RES_PHY_FLAGS_SHORT_PREAMBLE	= BIT(2),
	RX_RES_PHY_FLAGS_NARROW_BAND	= BIT(3),
	RX_RES_PHY_FLAGS_ANTENNA	= (0x7 << 4),
	RX_RES_PHY_FLAGS_ANTENNA_POS	= 4,
	RX_RES_PHY_FLAGS_AGG		= BIT(7),
	RX_RES_PHY_FLAGS_OFDM_HT	= BIT(8),
	RX_RES_PHY_FLAGS_OFDM_GF	= BIT(9),
	RX_RES_PHY_FLAGS_OFDM_VHT	= BIT(10),
};

/**
 * enum iwl_mvm_rx_status - written by fw for each Rx packet
 * @RX_MPDU_RES_STATUS_CRC_OK: CRC is fine
 * @RX_MPDU_RES_STATUS_OVERRUN_OK: there was no RXE overflow
 * @RX_MPDU_RES_STATUS_SRC_STA_FOUND: station was found
 * @RX_MPDU_RES_STATUS_KEY_VALID: key was valid
 * @RX_MPDU_RES_STATUS_KEY_PARAM_OK: key parameters were usable
 * @RX_MPDU_RES_STATUS_ICV_OK: ICV is fine, if not, the packet is destroyed
 * @RX_MPDU_RES_STATUS_MIC_OK: used for CCM alg only. TKIP MIC is checked
 *	in the driver.
 * @RX_MPDU_RES_STATUS_TTAK_OK: TTAK is fine
 * @RX_MPDU_RES_STATUS_MNG_FRAME_REPLAY_ERR:  valid for alg = CCM_CMAC or
 *	alg = CCM only. Checks replay attack for 11w frames. Relevant only if
 *	%RX_MPDU_RES_STATUS_ROBUST_MNG_FRAME is set.
 * @RX_MPDU_RES_STATUS_SEC_NO_ENC: this frame is not encrypted
 * @RX_MPDU_RES_STATUS_SEC_WEP_ENC: this frame is encrypted using WEP
 * @RX_MPDU_RES_STATUS_SEC_CCM_ENC: this frame is encrypted using CCM
 * @RX_MPDU_RES_STATUS_SEC_TKIP_ENC: this frame is encrypted using TKIP
 * @RX_MPDU_RES_STATUS_SEC_EXT_ENC: this frame is encrypted using extension
 *	algorithm
 * @RX_MPDU_RES_STATUS_SEC_CCM_CMAC_ENC: this frame is encrypted using CCM_CMAC
 * @RX_MPDU_RES_STATUS_SEC_ENC_ERR: this frame couldn't be decrypted
 * @RX_MPDU_RES_STATUS_SEC_ENC_MSK: bitmask of the encryption algorithm
 * @RX_MPDU_RES_STATUS_DEC_DONE: this frame has been successfully decrypted
 * @RX_MPDU_RES_STATUS_EXT_IV_BIT_CMP: extended IV (set with TKIP)
 * @RX_MPDU_RES_STATUS_KEY_ID_CMP_BIT: key ID comparison done
 * @RX_MPDU_RES_STATUS_ROBUST_MNG_FRAME: this frame is an 11w management frame
 * @RX_MPDU_RES_STATUS_CSUM_DONE: checksum was done by the hw
 * @RX_MPDU_RES_STATUS_CSUM_OK: checksum found no errors
 * @RX_MPDU_RES_STATUS_STA_ID_MSK: station ID mask
 * @RX_MDPU_RES_STATUS_STA_ID_SHIFT: station ID bit shift
 * @RX_MPDU_RES_STATUS_FILTERING_MSK: filter status
 * @RX_MPDU_RES_STATUS2_FILTERING_MSK: filter status 2
 */
enum iwl_mvm_rx_status {
	RX_MPDU_RES_STATUS_CRC_OK			= BIT(0),
	RX_MPDU_RES_STATUS_OVERRUN_OK			= BIT(1),
	RX_MPDU_RES_STATUS_SRC_STA_FOUND		= BIT(2),
	RX_MPDU_RES_STATUS_KEY_VALID			= BIT(3),
	RX_MPDU_RES_STATUS_KEY_PARAM_OK			= BIT(4),
	RX_MPDU_RES_STATUS_ICV_OK			= BIT(5),
	RX_MPDU_RES_STATUS_MIC_OK			= BIT(6),
	RX_MPDU_RES_STATUS_TTAK_OK			= BIT(7),
	RX_MPDU_RES_STATUS_MNG_FRAME_REPLAY_ERR		= BIT(7),
	RX_MPDU_RES_STATUS_SEC_NO_ENC			= (0 << 8),
	RX_MPDU_RES_STATUS_SEC_WEP_ENC			= (1 << 8),
	RX_MPDU_RES_STATUS_SEC_CCM_ENC			= (2 << 8),
	RX_MPDU_RES_STATUS_SEC_TKIP_ENC			= (3 << 8),
	RX_MPDU_RES_STATUS_SEC_EXT_ENC			= (4 << 8),
	RX_MPDU_RES_STATUS_SEC_CCM_CMAC_ENC		= (6 << 8),
	RX_MPDU_RES_STATUS_SEC_ENC_ERR			= (7 << 8),
	RX_MPDU_RES_STATUS_SEC_ENC_MSK			= (7 << 8),
	RX_MPDU_RES_STATUS_DEC_DONE			= BIT(11),
	RX_MPDU_RES_STATUS_EXT_IV_BIT_CMP		= BIT(13),
	RX_MPDU_RES_STATUS_KEY_ID_CMP_BIT		= BIT(14),
	RX_MPDU_RES_STATUS_ROBUST_MNG_FRAME		= BIT(15),
	RX_MPDU_RES_STATUS_CSUM_DONE			= BIT(16),
	RX_MPDU_RES_STATUS_CSUM_OK			= BIT(17),
	RX_MDPU_RES_STATUS_STA_ID_SHIFT			= 24,
	RX_MPDU_RES_STATUS_STA_ID_MSK			= 0x1f << RX_MDPU_RES_STATUS_STA_ID_SHIFT,
	RX_MPDU_RES_STATUS_FILTERING_MSK		= (0xc00000),
	RX_MPDU_RES_STATUS2_FILTERING_MSK		= (0xc0000000),
};

/* 9000 series API */
enum iwl_rx_mpdu_mac_flags1 {
	IWL_RX_MDPU_MFLG1_ADDRTYPE_MASK		= 0x03,
	IWL_RX_MPDU_MFLG1_MIC_CRC_LEN_MASK	= 0xf0,
	/* shift should be 4, but the length is measured in 2-byte
	 * words, so shifting only by 3 gives a byte result
	 */
	IWL_RX_MPDU_MFLG1_MIC_CRC_LEN_SHIFT	= 3,
};

enum iwl_rx_mpdu_mac_flags2 {
	/* in 2-byte words */
	IWL_RX_MPDU_MFLG2_HDR_LEN_MASK		= 0x1f,
	IWL_RX_MPDU_MFLG2_PAD			= 0x20,
	IWL_RX_MPDU_MFLG2_AMSDU			= 0x40,
};

enum iwl_rx_mpdu_amsdu_info {
	IWL_RX_MPDU_AMSDU_SUBFRAME_IDX_MASK	= 0x7f,
	IWL_RX_MPDU_AMSDU_LAST_SUBFRAME		= 0x80,
};

enum iwl_rx_l3_proto_values {
	IWL_RX_L3_TYPE_NONE,
	IWL_RX_L3_TYPE_IPV4,
	IWL_RX_L3_TYPE_IPV4_FRAG,
	IWL_RX_L3_TYPE_IPV6_FRAG,
	IWL_RX_L3_TYPE_IPV6,
	IWL_RX_L3_TYPE_IPV6_IN_IPV4,
	IWL_RX_L3_TYPE_ARP,
	IWL_RX_L3_TYPE_EAPOL,
};

#define IWL_RX_L3_PROTO_POS 4

enum iwl_rx_l3l4_flags {
	IWL_RX_L3L4_IP_HDR_CSUM_OK		= BIT(0),
	IWL_RX_L3L4_TCP_UDP_CSUM_OK		= BIT(1),
	IWL_RX_L3L4_TCP_FIN_SYN_RST_PSH		= BIT(2),
	IWL_RX_L3L4_TCP_ACK			= BIT(3),
	IWL_RX_L3L4_L3_PROTO_MASK		= 0xf << IWL_RX_L3_PROTO_POS,
	IWL_RX_L3L4_L4_PROTO_MASK		= 0xf << 8,
	IWL_RX_L3L4_RSS_HASH_MASK		= 0xf << 12,
};

enum iwl_rx_mpdu_status {
	IWL_RX_MPDU_STATUS_CRC_OK		= BIT(0),
	IWL_RX_MPDU_STATUS_OVERRUN_OK		= BIT(1),
	IWL_RX_MPDU_STATUS_SRC_STA_FOUND	= BIT(2),
	IWL_RX_MPDU_STATUS_KEY_VALID		= BIT(3),
	IWL_RX_MPDU_STATUS_KEY_PARAM_OK		= BIT(4),
	IWL_RX_MPDU_STATUS_ICV_OK		= BIT(5),
	IWL_RX_MPDU_STATUS_MIC_OK		= BIT(6),
	IWL_RX_MPDU_RES_STATUS_TTAK_OK		= BIT(7),
	IWL_RX_MPDU_STATUS_SEC_MASK		= 0x7 << 8,
	IWL_RX_MPDU_STATUS_SEC_UNKNOWN		= IWL_RX_MPDU_STATUS_SEC_MASK,
	IWL_RX_MPDU_STATUS_SEC_NONE		= 0x0 << 8,
	IWL_RX_MPDU_STATUS_SEC_WEP		= 0x1 << 8,
	IWL_RX_MPDU_STATUS_SEC_CCM		= 0x2 << 8,
	IWL_RX_MPDU_STATUS_SEC_TKIP		= 0x3 << 8,
	IWL_RX_MPDU_STATUS_SEC_EXT_ENC		= 0x4 << 8,
	IWL_RX_MPDU_STATUS_SEC_GCM		= 0x5 << 8,
	IWL_RX_MPDU_STATUS_DECRYPTED		= BIT(11),
	IWL_RX_MPDU_STATUS_WEP_MATCH		= BIT(12),
	IWL_RX_MPDU_STATUS_EXT_IV_MATCH		= BIT(13),
	IWL_RX_MPDU_STATUS_KEY_ID_MATCH		= BIT(14),
	IWL_RX_MPDU_STATUS_ROBUST_MNG_FRAME	= BIT(15),
};

enum iwl_rx_mpdu_hash_filter {
	IWL_RX_MPDU_HF_A1_HASH_MASK		= 0x3f,
	IWL_RX_MPDU_HF_FILTER_STATUS_MASK	= 0xc0,
};

enum iwl_rx_mpdu_sta_id_flags {
	IWL_RX_MPDU_SIF_STA_ID_MASK		= 0x1f,
	IWL_RX_MPDU_SIF_RRF_ABORT		= 0x20,
	IWL_RX_MPDU_SIF_FILTER_STATUS_MASK	= 0xc0,
};

#define IWL_RX_REORDER_DATA_INVALID_BAID 0x7f

enum iwl_rx_mpdu_reorder_data {
	IWL_RX_MPDU_REORDER_NSSN_MASK		= 0x00000fff,
	IWL_RX_MPDU_REORDER_SN_MASK		= 0x00fff000,
	IWL_RX_MPDU_REORDER_SN_SHIFT		= 12,
	IWL_RX_MPDU_REORDER_BAID_MASK		= 0x7f000000,
	IWL_RX_MPDU_REORDER_BAID_SHIFT		= 24,
	IWL_RX_MPDU_REORDER_BA_OLD_SN		= 0x80000000,
};

enum iwl_rx_mpdu_phy_info {
	IWL_RX_MPDU_PHY_AMPDU		= BIT(5),
	IWL_RX_MPDU_PHY_AMPDU_TOGGLE	= BIT(6),
	IWL_RX_MPDU_PHY_SHORT_PREAMBLE	= BIT(7),
	IWL_RX_MPDU_PHY_TSF_OVERLOAD	= BIT(8),
};

enum iwl_rx_mpdu_mac_info {
	IWL_RX_MPDU_PHY_MAC_INDEX_MASK		= 0x0f,
	IWL_RX_MPDU_PHY_PHY_INDEX_MASK		= 0xf0,
};

/*
 * enum iwl_rx_he_phy - HE PHY data
 */
enum iwl_rx_he_phy {
	IWL_RX_HE_PHY_BEAM_CHNG			= BIT(0),
	IWL_RX_HE_PHY_UPLINK			= BIT(1),
	IWL_RX_HE_PHY_BSS_COLOR_MASK		= 0xfc,
	IWL_RX_HE_PHY_SPATIAL_REUSE_MASK	= 0xf00,
	IWL_RX_HE_PHY_SU_EXT_BW10		= BIT(12),
	IWL_RX_HE_PHY_TXOP_DUR_MASK		= 0xfe000,
	IWL_RX_HE_PHY_LDPC_EXT_SYM		= BIT(20),
	IWL_RX_HE_PHY_PRE_FEC_PAD_MASK		= 0x600000,
	IWL_RX_HE_PHY_PE_DISAMBIG		= BIT(23),
	IWL_RX_HE_PHY_DOPPLER			= BIT(24),
	/* 6 bits reserved */
	IWL_RX_HE_PHY_DELIM_EOF			= BIT(31),

	/* second dword - MU data */
	IWL_RX_HE_PHY_SIGB_COMPRESSION		= BIT_ULL(32 + 0),
	IWL_RX_HE_PHY_SIBG_SYM_OR_USER_NUM_MASK	= 0x1e00000000ULL,
	IWL_RX_HE_PHY_HE_LTF_NUM_MASK		= 0xe000000000ULL,
	IWL_RX_HE_PHY_RU_ALLOC_SEC80		= BIT_ULL(32 + 8),
	/* trigger encoded */
	IWL_RX_HE_PHY_RU_ALLOC_MASK		= 0xfe0000000000ULL,
	IWL_RX_HE_PHY_SIGB_MCS_MASK		= 0xf000000000000ULL,
	/* 1 bit reserved */
	IWL_RX_HE_PHY_SIGB_DCM			= BIT_ULL(32 + 21),
	IWL_RX_HE_PHY_PREAMBLE_PUNC_TYPE_MASK	= 0xc0000000000000ULL,
	/* 8 bits reserved */
};

/**
 * struct iwl_rx_mpdu_desc_v1 - RX MPDU descriptor
 */
struct iwl_rx_mpdu_desc_v1 {
	/* DW7 - carries rss_hash only when rpa_en == 1 */
	/**
	 * @rss_hash: RSS hash value
	 */
	__le32 rss_hash;
	/* DW8 - carries filter_match only when rpa_en == 1 */
	/**
	 * @filter_match: filter match value
	 */
	__le32 filter_match;
	/* DW9 */
	/**
	 * @rate_n_flags: RX rate/flags encoding
	 */
	__le32 rate_n_flags;
	/* DW10 */
	/**
	 * @energy_a: energy chain A
	 */
	u8 energy_a;
	/**
	 * @energy_b: energy chain B
	 */
	u8 energy_b;
	/**
	 * @channel: channel number
	 */
	u8 channel;
	/**
	 * @mac_context: MAC context mask
	 */
	u8 mac_context;
	/* DW11 */
	/**
	 * @gp2_on_air_rise: GP2 timer value on air rise (INA)
	 */
	__le32 gp2_on_air_rise;
	/* DW12 & DW13 */
	union {
		/**
		 * @tsf_on_air_rise:
		 * TSF value on air rise (INA), only valid if
		 * %IWL_RX_MPDU_PHY_TSF_OVERLOAD isn't set
		 */
		__le64 tsf_on_air_rise;
		/**
		 * @he_phy_data:
		 * HE PHY data, see &enum iwl_rx_he_phy, valid
		 * only if %IWL_RX_MPDU_PHY_TSF_OVERLOAD is set
		 */
		__le64 he_phy_data;
	};
} __packed;

/**
 * struct iwl_rx_mpdu_desc_v3 - RX MPDU descriptor
 */
struct iwl_rx_mpdu_desc_v3 {
	/* DW7 - carries filter_match only when rpa_en == 1 */
	/**
	 * @filter_match: filter match value
	 */
	__le32 filter_match;
	/* DW8 - carries rss_hash only when rpa_en == 1 */
	/**
	 * @rss_hash: RSS hash value
	 */
	__le32 rss_hash;
	/* DW9 */
	/**
	 * @partial_hash: 31:0 ip/tcp header hash
	 *	w/o some fields (such as IP SRC addr)
	 */
	__le32 partial_hash;
	/* DW10 */
	/**
	 * @raw_xsum: raw xsum value
	 */
	__le32 raw_xsum;
	/* DW11 */
	/**
	 * @rate_n_flags: RX rate/flags encoding
	 */
	__le32 rate_n_flags;
	/* DW12 */
	/**
	 * @energy_a: energy chain A
	 */
	u8 energy_a;
	/**
	 * @energy_b: energy chain B
	 */
	u8 energy_b;
	/**
	 * @channel: channel number
	 */
	u8 channel;
	/**
	 * @mac_context: MAC context mask
	 */
	u8 mac_context;
	/* DW13 */
	/**
	 * @gp2_on_air_rise: GP2 timer value on air rise (INA)
	 */
	__le32 gp2_on_air_rise;
	/* DW14 & DW15 */
	union {
		/**
		 * @tsf_on_air_rise:
		 * TSF value on air rise (INA), only valid if
		 * %IWL_RX_MPDU_PHY_TSF_OVERLOAD isn't set
		 */
		__le64 tsf_on_air_rise;
		/**
		 * @he_phy_data:
		 * HE PHY data, see &enum iwl_rx_he_phy, valid
		 * only if %IWL_RX_MPDU_PHY_TSF_OVERLOAD is set
		 */
		__le64 he_phy_data;
	};
	/* DW16 & DW17 */
	/**
	 * @reserved: reserved
	 */
	__le32 reserved[2];
} __packed; /* RX_MPDU_RES_START_API_S_VER_3 */

/**
 * struct iwl_rx_mpdu_desc - RX MPDU descriptor
 */
struct iwl_rx_mpdu_desc {
	/* DW2 */
	/**
	 * @mpdu_len: MPDU length
	 */
	__le16 mpdu_len;
	/**
	 * @mac_flags1: &enum iwl_rx_mpdu_mac_flags1
	 */
	u8 mac_flags1;
	/**
	 * @mac_flags2: &enum iwl_rx_mpdu_mac_flags2
	 */
	u8 mac_flags2;
	/* DW3 */
	/**
	 * @amsdu_info: &enum iwl_rx_mpdu_amsdu_info
	 */
	u8 amsdu_info;
	/**
	 * @phy_info: &enum iwl_rx_mpdu_phy_info
	 */
	__le16 phy_info;
	/**
	 * @mac_phy_idx: MAC/PHY index
	 */
	u8 mac_phy_idx;
	/* DW4 - carries csum data only when rpa_en == 1 */
	/**
	 * @raw_csum: raw checksum (alledgedly unreliable)
	 */
	__le16 raw_csum;
	/**
	 * @l3l4_flags: &enum iwl_rx_l3l4_flags
	 */
	__le16 l3l4_flags;
	/* DW5 */
	/**
	 * @status: &enum iwl_rx_mpdu_status
	 */
	__le16 status;
	/**
	 * @hash_filter: hash filter value
	 */
	u8 hash_filter;
	/**
	 * @sta_id_flags: &enum iwl_rx_mpdu_sta_id_flags
	 */
	u8 sta_id_flags;
	/* DW6 */
	/**
	 * @reorder_data: &enum iwl_rx_mpdu_reorder_data
	 */
	__le32 reorder_data;

	union {
		struct iwl_rx_mpdu_desc_v1 v1;
		struct iwl_rx_mpdu_desc_v3 v3;
	};
} __packed; /* RX_MPDU_RES_START_API_S_VER_3 */

#define IWL_RX_DESC_SIZE_V1 offsetofend(struct iwl_rx_mpdu_desc, v1)
<<<<<<< HEAD
=======

#define IWL_CD_STTS_OPTIMIZED_POS	0
#define IWL_CD_STTS_OPTIMIZED_MSK	0x01
#define IWL_CD_STTS_TRANSFER_STATUS_POS	1
#define IWL_CD_STTS_TRANSFER_STATUS_MSK	0x0E
#define IWL_CD_STTS_WIFI_STATUS_POS	4
#define IWL_CD_STTS_WIFI_STATUS_MSK	0xF0

/**
 * enum iwl_completion_desc_transfer_status -  transfer status (bits 1-3)
 * @IWL_CD_STTS_UNUSED: unused
 * @IWL_CD_STTS_UNUSED_2: unused
 * @IWL_CD_STTS_END_TRANSFER: successful transfer complete.
 *	In sniffer mode, when split is used, set in last CD completion. (RX)
 * @IWL_CD_STTS_OVERFLOW: In sniffer mode, when using split - used for
 *	all CD completion. (RX)
 * @IWL_CD_STTS_ABORTED: CR abort / close flow. (RX)
 * @IWL_CD_STTS_ERROR: general error (RX)
 */
enum iwl_completion_desc_transfer_status {
	IWL_CD_STTS_UNUSED,
	IWL_CD_STTS_UNUSED_2,
	IWL_CD_STTS_END_TRANSFER,
	IWL_CD_STTS_OVERFLOW,
	IWL_CD_STTS_ABORTED,
	IWL_CD_STTS_ERROR,
};

/**
 * enum iwl_completion_desc_wifi_status - wifi status (bits 4-7)
 * @IWL_CD_STTS_VALID: the packet is valid (RX)
 * @IWL_CD_STTS_FCS_ERR: frame check sequence error (RX)
 * @IWL_CD_STTS_SEC_KEY_ERR: error handling the security key of rx (RX)
 * @IWL_CD_STTS_DECRYPTION_ERR: error decrypting the frame (RX)
 * @IWL_CD_STTS_DUP: duplicate packet (RX)
 * @IWL_CD_STTS_ICV_MIC_ERR: MIC error (RX)
 * @IWL_CD_STTS_INTERNAL_SNAP_ERR: problems removing the snap (RX)
 * @IWL_CD_STTS_SEC_PORT_FAIL: security port fail (RX)
 * @IWL_CD_STTS_BA_OLD_SN: block ack received old SN (RX)
 * @IWL_CD_STTS_QOS_NULL: QoS null packet (RX)
 * @IWL_CD_STTS_MAC_HDR_ERR: MAC header conversion error (RX)
 * @IWL_CD_STTS_MAX_RETRANS: reached max number of retransmissions (TX)
 * @IWL_CD_STTS_EX_LIFETIME: exceeded lifetime (TX)
 * @IWL_CD_STTS_NOT_USED: completed but not used (RX)
 * @IWL_CD_STTS_REPLAY_ERR: pn check failed, replay error (RX)
 */
enum iwl_completion_desc_wifi_status {
	IWL_CD_STTS_VALID,
	IWL_CD_STTS_FCS_ERR,
	IWL_CD_STTS_SEC_KEY_ERR,
	IWL_CD_STTS_DECRYPTION_ERR,
	IWL_CD_STTS_DUP,
	IWL_CD_STTS_ICV_MIC_ERR,
	IWL_CD_STTS_INTERNAL_SNAP_ERR,
	IWL_CD_STTS_SEC_PORT_FAIL,
	IWL_CD_STTS_BA_OLD_SN,
	IWL_CD_STTS_QOS_NULL,
	IWL_CD_STTS_MAC_HDR_ERR,
	IWL_CD_STTS_MAX_RETRANS,
	IWL_CD_STTS_EX_LIFETIME,
	IWL_CD_STTS_NOT_USED,
	IWL_CD_STTS_REPLAY_ERR,
};
>>>>>>> 17d93760

struct iwl_frame_release {
	u8 baid;
	u8 reserved;
	__le16 nssn;
};

enum iwl_rss_hash_func_en {
	IWL_RSS_HASH_TYPE_IPV4_TCP,
	IWL_RSS_HASH_TYPE_IPV4_UDP,
	IWL_RSS_HASH_TYPE_IPV4_PAYLOAD,
	IWL_RSS_HASH_TYPE_IPV6_TCP,
	IWL_RSS_HASH_TYPE_IPV6_UDP,
	IWL_RSS_HASH_TYPE_IPV6_PAYLOAD,
};

#define IWL_RSS_HASH_KEY_CNT 10
#define IWL_RSS_INDIRECTION_TABLE_SIZE 128
#define IWL_RSS_ENABLE 1

/**
 * struct iwl_rss_config_cmd - RSS (Receive Side Scaling) configuration
 *
 * @flags: 1 - enable, 0 - disable
 * @hash_mask: Type of RSS to use. Values are from %iwl_rss_hash_func_en
 * @reserved: reserved
 * @secret_key: 320 bit input of random key configuration from driver
 * @indirection_table: indirection table
 */
struct iwl_rss_config_cmd {
	__le32 flags;
	u8 hash_mask;
	u8 reserved[3];
	__le32 secret_key[IWL_RSS_HASH_KEY_CNT];
	u8 indirection_table[IWL_RSS_INDIRECTION_TABLE_SIZE];
} __packed; /* RSS_CONFIG_CMD_API_S_VER_1 */

#define IWL_MULTI_QUEUE_SYNC_MSG_MAX_SIZE 128
#define IWL_MULTI_QUEUE_SYNC_SENDER_POS 0
#define IWL_MULTI_QUEUE_SYNC_SENDER_MSK 0xf

/**
 * struct iwl_rxq_sync_cmd - RXQ notification trigger
 *
 * @flags: flags of the notification. bit 0:3 are the sender queue
 * @rxq_mask: rx queues to send the notification on
 * @count: number of bytes in payload, should be DWORD aligned
 * @payload: data to send to rx queues
 */
struct iwl_rxq_sync_cmd {
	__le32 flags;
	__le32 rxq_mask;
	__le32 count;
	u8 payload[];
} __packed; /* MULTI_QUEUE_DRV_SYNC_HDR_CMD_API_S_VER_1 */

/**
 * struct iwl_rxq_sync_notification - Notification triggered by RXQ
 * sync command
 *
 * @count: number of bytes in payload
 * @payload: data to send to rx queues
 */
struct iwl_rxq_sync_notification {
	__le32 count;
	u8 payload[];
} __packed; /* MULTI_QUEUE_DRV_SYNC_HDR_CMD_API_S_VER_1 */

/**
 * enum iwl_mvm_rxq_notif_type - Internal message identifier
 *
 * @IWL_MVM_RXQ_EMPTY: empty sync notification
 * @IWL_MVM_RXQ_NOTIF_DEL_BA: notify RSS queues of delBA
 */
enum iwl_mvm_rxq_notif_type {
	IWL_MVM_RXQ_EMPTY,
	IWL_MVM_RXQ_NOTIF_DEL_BA,
};

/**
 * struct iwl_mvm_internal_rxq_notif - Internal representation of the data sent
 * in &iwl_rxq_sync_cmd. Should be DWORD aligned.
 * FW is agnostic to the payload, so there are no endianity requirements.
 *
 * @type: value from &iwl_mvm_rxq_notif_type
 * @sync: ctrl path is waiting for all notifications to be received
 * @cookie: internal cookie to identify old notifications
 * @data: payload
 */
struct iwl_mvm_internal_rxq_notif {
	u16 type;
	u16 sync;
	u32 cookie;
	u8 data[];
} __packed;

/**
 * enum iwl_mvm_pm_event - type of station PM event
 * @IWL_MVM_PM_EVENT_AWAKE: station woke up
 * @IWL_MVM_PM_EVENT_ASLEEP: station went to sleep
 * @IWL_MVM_PM_EVENT_UAPSD: station sent uAPSD trigger
 * @IWL_MVM_PM_EVENT_PS_POLL: station sent PS-Poll
 */
enum iwl_mvm_pm_event {
	IWL_MVM_PM_EVENT_AWAKE,
	IWL_MVM_PM_EVENT_ASLEEP,
	IWL_MVM_PM_EVENT_UAPSD,
	IWL_MVM_PM_EVENT_PS_POLL,
}; /* PEER_PM_NTFY_API_E_VER_1 */

/**
 * struct iwl_mvm_pm_state_notification - station PM state notification
 * @sta_id: station ID of the station changing state
 * @type: the new powersave state, see &enum iwl_mvm_pm_event
 */
struct iwl_mvm_pm_state_notification {
	u8 sta_id;
	u8 type;
	/* private: */
	__le16 reserved;
} __packed; /* PEER_PM_NTFY_API_S_VER_1 */

#define BA_WINDOW_STREAMS_MAX		16
#define BA_WINDOW_STATUS_TID_MSK	0x000F
#define BA_WINDOW_STATUS_STA_ID_POS	4
#define BA_WINDOW_STATUS_STA_ID_MSK	0x01F0
#define BA_WINDOW_STATUS_VALID_MSK	BIT(9)

/**
 * struct iwl_ba_window_status_notif - reordering window's status notification
 * @bitmap: bitmap of received frames [start_seq_num + 0]..[start_seq_num + 63]
 * @ra_tid: bit 3:0 - TID, bit 8:4 - STA_ID, bit 9 - valid
 * @start_seq_num: the start sequence number of the bitmap
 * @mpdu_rx_count: the number of received MPDUs since entering D0i3
 */
struct iwl_ba_window_status_notif {
	__le64 bitmap[BA_WINDOW_STREAMS_MAX];
	__le16 ra_tid[BA_WINDOW_STREAMS_MAX];
	__le32 start_seq_num[BA_WINDOW_STREAMS_MAX];
	__le16 mpdu_rx_count[BA_WINDOW_STREAMS_MAX];
} __packed; /* BA_WINDOW_STATUS_NTFY_API_S_VER_1 */

/**
 * struct iwl_rfh_queue_config - RX queue configuration
 * @q_num: Q num
 * @enable: enable queue
 * @reserved: alignment
 * @urbd_stts_wrptr: DMA address of urbd_stts_wrptr
 * @fr_bd_cb: DMA address of freeRB table
 * @ur_bd_cb: DMA address of used RB table
 * @fr_bd_wid: Initial index of the free table
 */
struct iwl_rfh_queue_data {
	u8 q_num;
	u8 enable;
	__le16 reserved;
	__le64 urbd_stts_wrptr;
	__le64 fr_bd_cb;
	__le64 ur_bd_cb;
	__le32 fr_bd_wid;
} __packed; /* RFH_QUEUE_CONFIG_S_VER_1 */

/**
 * struct iwl_rfh_queue_config - RX queue configuration
 * @num_queues: number of queues configured
 * @reserved: alignment
 * @data: DMA addresses per-queue
 */
struct iwl_rfh_queue_config {
	u8 num_queues;
	u8 reserved[3];
	struct iwl_rfh_queue_data data[];
} __packed; /* RFH_QUEUE_CONFIG_API_S_VER_1 */

#endif /* __iwl_fw_api_rx_h__ */<|MERGE_RESOLUTION|>--- conflicted
+++ resolved
@@ -573,8 +573,6 @@
 } __packed; /* RX_MPDU_RES_START_API_S_VER_3 */
 
 #define IWL_RX_DESC_SIZE_V1 offsetofend(struct iwl_rx_mpdu_desc, v1)
-<<<<<<< HEAD
-=======
 
 #define IWL_CD_STTS_OPTIMIZED_POS	0
 #define IWL_CD_STTS_OPTIMIZED_MSK	0x01
@@ -638,7 +636,6 @@
 	IWL_CD_STTS_NOT_USED,
 	IWL_CD_STTS_REPLAY_ERR,
 };
->>>>>>> 17d93760
 
 struct iwl_frame_release {
 	u8 baid;
