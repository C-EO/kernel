--- conflicted
+++ resolved
@@ -109,11 +109,7 @@
 	.open = dl_debug_open_common,
 	.read = seq_read,
 	.llseek = seq_lseek,
-<<<<<<< HEAD
-	.release = seq_release,
-=======
 	.release = single_release,
->>>>>>> ecd3ad1c
 };
 
 static int rtl_debug_get_mac_page(struct seq_file *m, void *v)
