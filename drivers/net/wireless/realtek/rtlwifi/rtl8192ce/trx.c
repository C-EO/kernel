// SPDX-License-Identifier: GPL-2.0
/* Copyright(c) 2009-2012  Realtek Corporation.*/

#include "../wifi.h"
#include "../pci.h"
#include "../base.h"
#include "../stats.h"
#include "reg.h"
#include "def.h"
#include "phy.h"
#include "trx.h"
#include "led.h"

static u8 _rtl92ce_map_hwqueue_to_fwqueue(struct sk_buff *skb, u8 hw_queue)
{
	__le16 fc = rtl_get_fc(skb);

	if (unlikely(ieee80211_is_beacon(fc)))
		return QSLT_BEACON;
	if (ieee80211_is_mgmt(fc) || ieee80211_is_ctl(fc))
		return QSLT_MGNT;

	return skb->priority;
}

static void _rtl92ce_query_rxphystatus(struct ieee80211_hw *hw,
				       struct rtl_stats *pstats,
				       struct rx_desc_92c *pdesc,
				       struct rx_fwinfo_92c *p_drvinfo,
				       bool packet_match_bssid,
				       bool packet_toself,
				       bool packet_beacon)
{
	struct rtl_priv *rtlpriv = rtl_priv(hw);
	struct phy_sts_cck_8192s_t *cck_buf;
	struct rtl_ps_ctl *ppsc = rtl_psc(rtlpriv);
	s8 rx_pwr_all = 0, rx_pwr[4];
	u8 evm, pwdb_all, rf_rx_num = 0;
	u8 i, max_spatial_stream;
	u32 rssi, total_rssi = 0;
	bool is_cck_rate;

	is_cck_rate = RX_HAL_IS_CCK_RATE(pdesc->rxmcs);
	pstats->packet_matchbssid = packet_match_bssid;
	pstats->packet_toself = packet_toself;
	pstats->is_cck = is_cck_rate;
	pstats->packet_beacon = packet_beacon;
	pstats->rx_mimo_sig_qual[0] = -1;
	pstats->rx_mimo_sig_qual[1] = -1;

	if (is_cck_rate) {
		u8 report, cck_highpwr;

		cck_buf = (struct phy_sts_cck_8192s_t *)p_drvinfo;

		if (ppsc->rfpwr_state == ERFON)
			cck_highpwr = (u8) rtl_get_bbreg(hw,
						 RFPGA0_XA_HSSIPARAMETER2,
						 BIT(9));
		else
			cck_highpwr = false;

		if (!cck_highpwr) {
			u8 cck_agc_rpt = cck_buf->cck_agc_rpt;

			report = cck_buf->cck_agc_rpt & 0xc0;
			report = report >> 6;
			switch (report) {
			case 0x3:
				rx_pwr_all = -46 - (cck_agc_rpt & 0x3e);
				break;
			case 0x2:
				rx_pwr_all = -26 - (cck_agc_rpt & 0x3e);
				break;
			case 0x1:
				rx_pwr_all = -12 - (cck_agc_rpt & 0x3e);
				break;
			case 0x0:
				rx_pwr_all = 16 - (cck_agc_rpt & 0x3e);
				break;
			}
		} else {
			u8 cck_agc_rpt = cck_buf->cck_agc_rpt;

			report = p_drvinfo->cfosho[0] & 0x60;
			report = report >> 5;
			switch (report) {
			case 0x3:
				rx_pwr_all = -46 - ((cck_agc_rpt & 0x1f) << 1);
				break;
			case 0x2:
				rx_pwr_all = -26 - ((cck_agc_rpt & 0x1f) << 1);
				break;
			case 0x1:
				rx_pwr_all = -12 - ((cck_agc_rpt & 0x1f) << 1);
				break;
			case 0x0:
				rx_pwr_all = 16 - ((cck_agc_rpt & 0x1f) << 1);
				break;
			}
		}

		pwdb_all = rtl_query_rxpwrpercentage(rx_pwr_all);
		/* CCK gain is smaller than OFDM/MCS gain,
		 * so we add gain diff by experiences,
		 * the val is 6
		 */
		pwdb_all += 6;
		if (pwdb_all > 100)
			pwdb_all = 100;
		/* modify the offset to make the same
		 * gain index with OFDM.
		 */
		if (pwdb_all > 34 && pwdb_all <= 42)
			pwdb_all -= 2;
		else if (pwdb_all > 26 && pwdb_all <= 34)
			pwdb_all -= 6;
		else if (pwdb_all > 14 && pwdb_all <= 26)
			pwdb_all -= 8;
		else if (pwdb_all > 4 && pwdb_all <= 14)
			pwdb_all -= 4;

		pstats->rx_pwdb_all = pwdb_all;
		pstats->recvsignalpower = rx_pwr_all;

		/* (3) Get Signal Quality (EVM) */
		if (packet_match_bssid) {
			u8 sq;

			if (pstats->rx_pwdb_all > 40)
				sq = 100;
			else {
				sq = cck_buf->sq_rpt;
				if (sq > 64)
					sq = 0;
				else if (sq < 20)
					sq = 100;
				else
					sq = ((64 - sq) * 100) / 44;
			}

			pstats->signalquality = sq;
			pstats->rx_mimo_sig_qual[0] = sq;
			pstats->rx_mimo_sig_qual[1] = -1;
		}
	} else {
		rtlpriv->dm.rfpath_rxenable[0] =
		    rtlpriv->dm.rfpath_rxenable[1] = true;
		/* (1)Get RSSI for HT rate */
		for (i = RF90_PATH_A; i < RF90_PATH_MAX; i++) {
			/* we will judge RF RX path now. */
			if (rtlpriv->dm.rfpath_rxenable[i])
				rf_rx_num++;

			rx_pwr[i] =
			    ((p_drvinfo->gain_trsw[i] & 0x3f) * 2) - 110;
			/* Translate DBM to percentage. */
			rssi = rtl_query_rxpwrpercentage(rx_pwr[i]);
			total_rssi += rssi;
			/* Get Rx snr value in DB */
			rtlpriv->stats.rx_snr_db[i] =
			    (long)(p_drvinfo->rxsnr[i] / 2);

			/* Record Signal Strength for next packet */
			if (packet_match_bssid)
				pstats->rx_mimo_signalstrength[i] = (u8) rssi;
		}

		/* (2)PWDB, Average PWDB cacluated by
		 * hardware (for rate adaptive)
		 */
		rx_pwr_all = ((p_drvinfo->pwdb_all >> 1) & 0x7f) - 110;
		pwdb_all = rtl_query_rxpwrpercentage(rx_pwr_all);
		pstats->rx_pwdb_all = pwdb_all;
		pstats->rxpower = rx_pwr_all;
		pstats->recvsignalpower = rx_pwr_all;

		/* (3)EVM of HT rate */
		if (pstats->is_ht && pstats->rate >= DESC_RATEMCS8 &&
		    pstats->rate <= DESC_RATEMCS15)
			max_spatial_stream = 2;
		else
			max_spatial_stream = 1;

		for (i = 0; i < max_spatial_stream; i++) {
			evm = rtl_evm_db_to_percentage(p_drvinfo->rxevm[i]);

			if (packet_match_bssid) {
				/* Fill value in RFD, Get the first
				 * spatial stream only
				 */
				if (i == 0)
					pstats->signalquality =
					    (u8)(evm & 0xff);
				pstats->rx_mimo_sig_qual[i] = (u8)(evm & 0xff);
			}
		}
	}

	/* UI BSS List signal strength(in percentage),
	 * make it good looking, from 0~100.
	 */
	if (is_cck_rate)
		pstats->signalstrength =
		    (u8)(rtl_signal_scale_mapping(hw, pwdb_all));
	else if (rf_rx_num != 0)
		pstats->signalstrength =
		    (u8)(rtl_signal_scale_mapping(hw, total_rssi /= rf_rx_num));
}

static void _rtl92ce_translate_rx_signal_stuff(struct ieee80211_hw *hw,
					       struct sk_buff *skb,
					       struct rtl_stats *pstats,
					       struct rx_desc_92c *pdesc,
					       struct rx_fwinfo_92c *p_drvinfo)
{
	struct rtl_mac *mac = rtl_mac(rtl_priv(hw));
	struct rtl_efuse *rtlefuse = rtl_efuse(rtl_priv(hw));

	struct ieee80211_hdr *hdr;
	u8 *tmp_buf;
	u8 *praddr;
	__le16 fc;
	u16 type, c_fc;
	bool packet_matchbssid, packet_toself, packet_beacon = false;

	tmp_buf = skb->data + pstats->rx_drvinfo_size + pstats->rx_bufshift;

	hdr = (struct ieee80211_hdr *)tmp_buf;
	fc = hdr->frame_control;
	c_fc = le16_to_cpu(fc);
	type = WLAN_FC_GET_TYPE(fc);
	praddr = hdr->addr1;

	packet_matchbssid =
	    ((IEEE80211_FTYPE_CTL != type) &&
	     ether_addr_equal(mac->bssid,
			      (c_fc & IEEE80211_FCTL_TODS) ? hdr->addr1 :
			      (c_fc & IEEE80211_FCTL_FROMDS) ? hdr->addr2 :
			      hdr->addr3) &&
	     (!pstats->hwerror) && (!pstats->crc) && (!pstats->icv));

	packet_toself = packet_matchbssid &&
	     ether_addr_equal(praddr, rtlefuse->dev_addr);

	if (ieee80211_is_beacon(fc))
		packet_beacon = true;

	_rtl92ce_query_rxphystatus(hw, pstats, pdesc, p_drvinfo,
				   packet_matchbssid, packet_toself,
				   packet_beacon);

	rtl_process_phyinfo(hw, tmp_buf, pstats);
}

bool rtl92ce_rx_query_desc(struct ieee80211_hw *hw,
			   struct rtl_stats *stats,
			   struct ieee80211_rx_status *rx_status,
			   u8 *p_desc8, struct sk_buff *skb)
{
	struct rx_fwinfo_92c *p_drvinfo;
	struct rx_desc_92c *pdesc = (struct rx_desc_92c *)p_desc8;
	struct ieee80211_hdr *hdr;
	__le32 *p_desc = (__le32 *)p_desc8;
	u32 phystatus = get_rx_desc_physt(p_desc);

	stats->length = (u16)get_rx_desc_pkt_len(p_desc);
	stats->rx_drvinfo_size = (u8)get_rx_desc_drv_info_size(p_desc) *
	    RX_DRV_INFO_SIZE_UNIT;
	stats->rx_bufshift = (u8)(get_rx_desc_shift(p_desc) & 0x03);
	stats->icv = (u16)get_rx_desc_icv(p_desc);
	stats->crc = (u16)get_rx_desc_crc32(p_desc);
	stats->hwerror = (stats->crc | stats->icv);
	stats->decrypted = !get_rx_desc_swdec(p_desc);
	stats->rate = (u8)get_rx_desc_rxmcs(p_desc);
	stats->shortpreamble = (u16)get_rx_desc_splcp(p_desc);
	stats->isampdu = (bool)(get_rx_desc_paggr(p_desc) == 1);
	stats->isfirst_ampdu = (bool)((get_rx_desc_paggr(p_desc) == 1) &&
				      (get_rx_desc_faggr(p_desc) == 1));
	stats->timestamp_low = get_rx_desc_tsfl(p_desc);
	stats->rx_is40mhzpacket = (bool)get_rx_desc_bw(p_desc);
	stats->is_ht = (bool)get_rx_desc_rxht(p_desc);

	stats->is_cck = RX_HAL_IS_CCK_RATE(pdesc->rxmcs);

	rx_status->freq = hw->conf.chandef.chan->center_freq;
	rx_status->band = hw->conf.chandef.chan->band;

	hdr = (struct ieee80211_hdr *)(skb->data + stats->rx_drvinfo_size
			+ stats->rx_bufshift);

	if (stats->crc)
		rx_status->flag |= RX_FLAG_FAILED_FCS_CRC;

	if (stats->rx_is40mhzpacket)
		rx_status->bw = RATE_INFO_BW_40;

	if (stats->is_ht)
		rx_status->encoding = RX_ENC_HT;

	rx_status->flag |= RX_FLAG_MACTIME_START;

	/* hw will set stats->decrypted true, if it finds the
	 * frame is open data frame or mgmt frame.
	 * So hw will not decryption robust managment frame
	 * for IEEE80211w but still set status->decrypted
	 * true, so here we should set it back to undecrypted
	 * for IEEE80211w frame, and mac80211 sw will help
	 * to decrypt it
	 */
	if (stats->decrypted) {
		if ((_ieee80211_is_robust_mgmt_frame(hdr)) &&
		    (ieee80211_has_protected(hdr->frame_control)))
			rx_status->flag &= ~RX_FLAG_DECRYPTED;
		else
			rx_status->flag |= RX_FLAG_DECRYPTED;
	}
	/* rate_idx: index of data rate into band's
	 * supported rates or MCS index if HT rates
	 * are use (RX_FLAG_HT)
	 * Notice: this is diff with windows define
	 */
	rx_status->rate_idx = rtlwifi_rate_mapping(hw, stats->is_ht,
						   false, stats->rate);

	rx_status->mactime = stats->timestamp_low;
	if (phystatus) {
		p_drvinfo = (struct rx_fwinfo_92c *)(skb->data +
						     stats->rx_bufshift);

		_rtl92ce_translate_rx_signal_stuff(hw,
						   skb, stats, pdesc,
						   p_drvinfo);
	}

	/*rx_status->qual = stats->signal; */
	rx_status->signal = stats->recvsignalpower + 10;

	return true;
}

void rtl92ce_tx_fill_desc(struct ieee80211_hw *hw,
			  struct ieee80211_hdr *hdr, u8 *pdesc8,
			  u8 *pbd_desc_tx, struct ieee80211_tx_info *info,
			  struct ieee80211_sta *sta,
			  struct sk_buff *skb,
			  u8 hw_queue, struct rtl_tcb_desc *tcb_desc)
{
	struct rtl_priv *rtlpriv = rtl_priv(hw);
	struct rtl_mac *mac = rtl_mac(rtl_priv(hw));
	struct rtl_pci *rtlpci = rtl_pcidev(rtl_pcipriv(hw));
	struct rtl_ps_ctl *ppsc = rtl_psc(rtl_priv(hw));
	bool defaultadapter = true;
	__le32 *pdesc = (__le32 *)pdesc8;
	u16 seq_number;
	__le16 fc = hdr->frame_control;
	u8 fw_qsel = _rtl92ce_map_hwqueue_to_fwqueue(skb, hw_queue);
	bool firstseg = ((hdr->seq_ctrl &
			  cpu_to_le16(IEEE80211_SCTL_FRAG)) == 0);

	bool lastseg = ((hdr->frame_control &
			 cpu_to_le16(IEEE80211_FCTL_MOREFRAGS)) == 0);

	dma_addr_t mapping = dma_map_single(&rtlpci->pdev->dev, skb->data,
					    skb->len, DMA_TO_DEVICE);

	u8 bw_40 = 0;

	if (dma_mapping_error(&rtlpci->pdev->dev, mapping)) {
		rtl_dbg(rtlpriv, COMP_SEND, DBG_TRACE,
			"DMA mapping error\n");
		return;
	}
	rcu_read_lock();
	sta = get_sta(hw, mac->vif, mac->bssid);
	if (mac->opmode == NL80211_IFTYPE_STATION) {
		bw_40 = mac->bw_40;
	} else if (mac->opmode == NL80211_IFTYPE_AP ||
		   mac->opmode == NL80211_IFTYPE_ADHOC ||
		   mac->opmode == NL80211_IFTYPE_MESH_POINT) {
		if (sta)
			bw_40 = sta->bandwidth >= IEEE80211_STA_RX_BW_40;
	}

	seq_number = (le16_to_cpu(hdr->seq_ctrl) & IEEE80211_SCTL_SEQ) >> 4;

	rtl_get_tcb_desc(hw, info, sta, skb, tcb_desc);

	clear_pci_tx_desc_content(pdesc, sizeof(struct tx_desc_92c));

	if (ieee80211_is_nullfunc(fc) || ieee80211_is_ctl(fc)) {
		firstseg = true;
		lastseg = true;
	}
	if (firstseg) {
		set_tx_desc_offset(pdesc, USB_HWDESC_HEADER_LEN);

		set_tx_desc_tx_rate(pdesc, tcb_desc->hw_rate);

		if (tcb_desc->use_shortgi || tcb_desc->use_shortpreamble)
			set_tx_desc_data_shortgi(pdesc, 1);

		if (info->flags & IEEE80211_TX_CTL_AMPDU) {
			set_tx_desc_agg_break(pdesc, 1);
			set_tx_desc_max_agg_num(pdesc, 0x14);
		}
		set_tx_desc_seq(pdesc, seq_number);

		set_tx_desc_rts_enable(pdesc, ((tcb_desc->rts_enable &&
						!tcb_desc->
						cts_enable) ? 1 : 0));
		set_tx_desc_hw_rts_enable(pdesc,
					  ((tcb_desc->rts_enable
					    || tcb_desc->cts_enable) ? 1 : 0));
		set_tx_desc_cts2self(pdesc, ((tcb_desc->cts_enable) ? 1 : 0));
		set_tx_desc_rts_stbc(pdesc, ((tcb_desc->rts_stbc) ? 1 : 0));

		set_tx_desc_rts_rate(pdesc, tcb_desc->rts_rate);
		set_tx_desc_rts_bw(pdesc, 0);
		set_tx_desc_rts_sc(pdesc, tcb_desc->rts_sc);
		set_tx_desc_rts_short(pdesc,
				      ((tcb_desc->rts_rate <= DESC_RATE54M) ?
				       (tcb_desc->rts_use_shortpreamble ? 1 : 0)
				       : (tcb_desc->rts_use_shortgi ? 1 : 0)));

		if (bw_40) {
			if (tcb_desc->packet_bw) {
				set_tx_desc_data_bw(pdesc, 1);
				set_tx_desc_tx_sub_carrier(pdesc, 3);
			} else {
				set_tx_desc_data_bw(pdesc, 0);
				set_tx_desc_tx_sub_carrier(pdesc,
						 mac->cur_40_prime_sc);
			}
		} else {
			set_tx_desc_data_bw(pdesc, 0);
			set_tx_desc_tx_sub_carrier(pdesc, 0);
		}

		set_tx_desc_linip(pdesc, 0);
		set_tx_desc_pkt_size(pdesc, (u16)skb->len);

		if (sta) {
			u8 ampdu_density = sta->ht_cap.ampdu_density;

			set_tx_desc_ampdu_density(pdesc, ampdu_density);
		}

		if (info->control.hw_key) {
			struct ieee80211_key_conf *keyconf =
			    info->control.hw_key;

			switch (keyconf->cipher) {
			case WLAN_CIPHER_SUITE_WEP40:
			case WLAN_CIPHER_SUITE_WEP104:
			case WLAN_CIPHER_SUITE_TKIP:
				set_tx_desc_sec_type(pdesc, 0x1);
				break;
			case WLAN_CIPHER_SUITE_CCMP:
				set_tx_desc_sec_type(pdesc, 0x3);
				break;
			default:
				set_tx_desc_sec_type(pdesc, 0x0);
				break;

			}
		}

		set_tx_desc_pkt_id(pdesc, 0);
		set_tx_desc_queue_sel(pdesc, fw_qsel);

		set_tx_desc_data_rate_fb_limit(pdesc, 0x1F);
		set_tx_desc_rts_rate_fb_limit(pdesc, 0xF);
		set_tx_desc_disable_fb(pdesc, 0);
		set_tx_desc_use_rate(pdesc, tcb_desc->use_driver_rate ? 1 : 0);

		if (ieee80211_is_data_qos(fc)) {
			if (mac->rdg_en) {
<<<<<<< HEAD
				RT_TRACE(rtlpriv, COMP_SEND, DBG_TRACE,
					 "Enable RDG function\n");
=======
				rtl_dbg(rtlpriv, COMP_SEND, DBG_TRACE,
					"Enable RDG function\n");
>>>>>>> 7d2a07b7
				set_tx_desc_rdg_enable(pdesc, 1);
				set_tx_desc_htc(pdesc, 1);
			}
		}
	}
	rcu_read_unlock();

	set_tx_desc_first_seg(pdesc, (firstseg ? 1 : 0));
	set_tx_desc_last_seg(pdesc, (lastseg ? 1 : 0));

	set_tx_desc_tx_buffer_size(pdesc, (u16)skb->len);

	set_tx_desc_tx_buffer_address(pdesc, mapping);

	if (rtlpriv->dm.useramask) {
		set_tx_desc_rate_id(pdesc, tcb_desc->ratr_index);
		set_tx_desc_macid(pdesc, tcb_desc->mac_id);
	} else {
		set_tx_desc_rate_id(pdesc, 0xC + tcb_desc->ratr_index);
		set_tx_desc_macid(pdesc, tcb_desc->ratr_index);
	}

	if ((!ieee80211_is_data_qos(fc)) && ppsc->fwctrl_lps) {
		set_tx_desc_hwseq_en(pdesc, 1);
		set_tx_desc_pkt_id(pdesc, 8);

		if (!defaultadapter)
			set_tx_desc_qos(pdesc, 1);
	}

	set_tx_desc_more_frag(pdesc, (lastseg ? 0 : 1));

	if (is_multicast_ether_addr(ieee80211_get_DA(hdr)) ||
	    is_broadcast_ether_addr(ieee80211_get_DA(hdr))) {
		set_tx_desc_bmc(pdesc, 1);
	}

	rtl_dbg(rtlpriv, COMP_SEND, DBG_TRACE, "\n");
}

void rtl92ce_tx_fill_cmddesc(struct ieee80211_hw *hw,
			     u8 *pdesc8, bool firstseg,
			     bool lastseg, struct sk_buff *skb)
{
	struct rtl_priv *rtlpriv = rtl_priv(hw);
	struct rtl_pci *rtlpci = rtl_pcidev(rtl_pcipriv(hw));
	u8 fw_queue = QSLT_BEACON;
	__le32 *pdesc = (__le32 *)pdesc8;
<<<<<<< HEAD

	dma_addr_t mapping = pci_map_single(rtlpci->pdev,
					    skb->data, skb->len,
					    PCI_DMA_TODEVICE);
=======
>>>>>>> 7d2a07b7

	struct ieee80211_hdr *hdr = (struct ieee80211_hdr *)(skb->data);
	__le16 fc = hdr->frame_control;

	dma_addr_t mapping = dma_map_single(&rtlpci->pdev->dev, skb->data,
					    skb->len, DMA_TO_DEVICE);

	if (dma_mapping_error(&rtlpci->pdev->dev, mapping)) {
		rtl_dbg(rtlpriv, COMP_SEND, DBG_TRACE,
			"DMA mapping error\n");
		return;
	}
	clear_pci_tx_desc_content(pdesc, TX_DESC_SIZE);

	if (firstseg)
		set_tx_desc_offset(pdesc, USB_HWDESC_HEADER_LEN);

	set_tx_desc_tx_rate(pdesc, DESC_RATE1M);

	set_tx_desc_seq(pdesc, 0);

	set_tx_desc_linip(pdesc, 0);

	set_tx_desc_queue_sel(pdesc, fw_queue);

	set_tx_desc_first_seg(pdesc, 1);
	set_tx_desc_last_seg(pdesc, 1);

	set_tx_desc_tx_buffer_size(pdesc, (u16)(skb->len));

	set_tx_desc_tx_buffer_address(pdesc, mapping);

	set_tx_desc_rate_id(pdesc, 7);
	set_tx_desc_macid(pdesc, 0);

	set_tx_desc_own(pdesc, 1);

	set_tx_desc_pkt_size(pdesc, (u16)(skb->len));

	set_tx_desc_first_seg(pdesc, 1);
	set_tx_desc_last_seg(pdesc, 1);

	set_tx_desc_offset(pdesc, 0x20);

	set_tx_desc_use_rate(pdesc, 1);

	if (!ieee80211_is_data_qos(fc)) {
		set_tx_desc_hwseq_en(pdesc, 1);
		set_tx_desc_pkt_id(pdesc, 8);
	}

	RT_PRINT_DATA(rtlpriv, COMP_CMD, DBG_LOUD,
		      "H2C Tx Cmd Content", pdesc, TX_DESC_SIZE);
}

void rtl92ce_set_desc(struct ieee80211_hw *hw, u8 *pdesc8, bool istx,
		      u8 desc_name, u8 *val)
{
	__le32 *pdesc = (__le32 *)pdesc8;

	if (istx) {
		switch (desc_name) {
		case HW_DESC_OWN:
			wmb();
			set_tx_desc_own(pdesc, 1);
			break;
		case HW_DESC_TX_NEXTDESC_ADDR:
			set_tx_desc_next_desc_address(pdesc, *(u32 *)val);
			break;
		default:
			WARN_ONCE(true, "rtl8192ce: ERR txdesc :%d not processed\n",
				  desc_name);
			break;
		}
	} else {
		switch (desc_name) {
		case HW_DESC_RXOWN:
			wmb();
			set_rx_desc_own(pdesc, 1);
			break;
		case HW_DESC_RXBUFF_ADDR:
			set_rx_desc_buff_addr(pdesc, *(u32 *)val);
			break;
		case HW_DESC_RXPKT_LEN:
			set_rx_desc_pkt_len(pdesc, *(u32 *)val);
			break;
		case HW_DESC_RXERO:
			set_rx_desc_eor(pdesc, 1);
			break;
		default:
			WARN_ONCE(true, "rtl8192ce: ERR rxdesc :%d not processed\n",
				  desc_name);
			break;
		}
	}
}

u64 rtl92ce_get_desc(struct ieee80211_hw *hw, u8 *p_desc8,
		     bool istx, u8 desc_name)
{
	u32 ret = 0;
	__le32 *p_desc = (__le32 *)p_desc8;

	if (istx) {
		switch (desc_name) {
		case HW_DESC_OWN:
			ret = get_tx_desc_own(p_desc);
			break;
		case HW_DESC_TXBUFF_ADDR:
			ret = get_tx_desc_tx_buffer_address(p_desc);
			break;
		default:
			WARN_ONCE(true, "rtl8192ce: ERR txdesc :%d not processed\n",
				  desc_name);
			break;
		}
	} else {
		switch (desc_name) {
		case HW_DESC_OWN:
			ret = get_rx_desc_own(p_desc);
			break;
		case HW_DESC_RXPKT_LEN:
			ret = get_rx_desc_pkt_len(p_desc);
			break;
		case HW_DESC_RXBUFF_ADDR:
			ret = get_rx_desc_buff_addr(p_desc);
			break;
		default:
			WARN_ONCE(true, "rtl8192ce: ERR rxdesc :%d not processed\n",
				  desc_name);
			break;
		}
	}
	return ret;
}

bool rtl92ce_is_tx_desc_closed(struct ieee80211_hw *hw,
			       u8 hw_queue, u16 index)
{
	struct rtl_pci *rtlpci = rtl_pcidev(rtl_pcipriv(hw));
	struct rtl8192_tx_ring *ring = &rtlpci->tx_ring[hw_queue];
	u8 *entry = (u8 *)(&ring->desc[ring->idx]);
	u8 own = (u8)rtl92ce_get_desc(hw, entry, true, HW_DESC_OWN);

	/*beacon packet will only use the first
	 *descriptor defautly,and the own may not
	 *be cleared by the hardware
	 */
	if (own)
		return false;
	return true;
}

void rtl92ce_tx_polling(struct ieee80211_hw *hw, u8 hw_queue)
{
	struct rtl_priv *rtlpriv = rtl_priv(hw);

	if (hw_queue == BEACON_QUEUE) {
		rtl_write_word(rtlpriv, REG_PCIE_CTRL_REG, BIT(4));
	} else {
		rtl_write_word(rtlpriv, REG_PCIE_CTRL_REG,
			       BIT(0) << (hw_queue));
	}
}
<|MERGE_RESOLUTION|>--- conflicted
+++ resolved
@@ -476,13 +476,8 @@
 
 		if (ieee80211_is_data_qos(fc)) {
 			if (mac->rdg_en) {
-<<<<<<< HEAD
-				RT_TRACE(rtlpriv, COMP_SEND, DBG_TRACE,
-					 "Enable RDG function\n");
-=======
 				rtl_dbg(rtlpriv, COMP_SEND, DBG_TRACE,
 					"Enable RDG function\n");
->>>>>>> 7d2a07b7
 				set_tx_desc_rdg_enable(pdesc, 1);
 				set_tx_desc_htc(pdesc, 1);
 			}
@@ -531,13 +526,6 @@
 	struct rtl_pci *rtlpci = rtl_pcidev(rtl_pcipriv(hw));
 	u8 fw_queue = QSLT_BEACON;
 	__le32 *pdesc = (__le32 *)pdesc8;
-<<<<<<< HEAD
-
-	dma_addr_t mapping = pci_map_single(rtlpci->pdev,
-					    skb->data, skb->len,
-					    PCI_DMA_TODEVICE);
-=======
->>>>>>> 7d2a07b7
 
 	struct ieee80211_hdr *hdr = (struct ieee80211_hdr *)(skb->data);
 	__le16 fc = hdr->frame_control;
