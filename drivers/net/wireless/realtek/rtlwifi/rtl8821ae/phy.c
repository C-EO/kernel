// SPDX-License-Identifier: GPL-2.0
/* Copyright(c) 2009-2010  Realtek Corporation.*/

#include "../wifi.h"
#include "../pci.h"
#include "../ps.h"
#include "reg.h"
#include "def.h"
#include "phy.h"
#include "rf.h"
#include "dm.h"
#include "table.h"
#include "trx.h"
#include "../btcoexist/halbt_precomp.h"
#include "hw.h"
#include "../efuse.h"

#define READ_NEXT_PAIR(array_table, v1, v2, i) \
	do { \
		i += 2; \
		v1 = array_table[i]; \
		v2 = array_table[i+1]; \
	} while (0)

static u32 _rtl8821ae_phy_rf_serial_read(struct ieee80211_hw *hw,
					 enum radio_path rfpath, u32 offset);
static void _rtl8821ae_phy_rf_serial_write(struct ieee80211_hw *hw,
					   enum radio_path rfpath, u32 offset,
					   u32 data);
static u32 _rtl8821ae_phy_calculate_bit_shift(u32 bitmask)
{
	u32 i = ffs(bitmask);

	return i ? i - 1 : 32;
}
static bool _rtl8821ae_phy_bb8821a_config_parafile(struct ieee80211_hw *hw);
/*static bool _rtl8812ae_phy_config_mac_with_headerfile(struct ieee80211_hw *hw);*/
static bool _rtl8821ae_phy_config_mac_with_headerfile(struct ieee80211_hw *hw);
static bool _rtl8821ae_phy_config_bb_with_headerfile(struct ieee80211_hw *hw,
						     u8 configtype);
static bool _rtl8821ae_phy_config_bb_with_pgheaderfile(struct ieee80211_hw *hw,
						       u8 configtype);
static void phy_init_bb_rf_register_definition(struct ieee80211_hw *hw);

static long _rtl8821ae_phy_txpwr_idx_to_dbm(struct ieee80211_hw *hw,
					    enum wireless_mode wirelessmode,
					    u8 txpwridx);
static void rtl8821ae_phy_set_rf_on(struct ieee80211_hw *hw);
static void rtl8821ae_phy_set_io(struct ieee80211_hw *hw);

static void rtl8812ae_fixspur(struct ieee80211_hw *hw,
			      enum ht_channel_width band_width, u8 channel)
{
	struct rtl_hal *rtlhal = rtl_hal(rtl_priv(hw));

	/*C cut Item12 ADC FIFO CLOCK*/
	if (IS_VENDOR_8812A_C_CUT(rtlhal->version)) {
		if (band_width == HT_CHANNEL_WIDTH_20_40 && channel == 11)
			rtl_set_bbreg(hw, RRFMOD, 0xC00, 0x3);
			/* 0x8AC[11:10] = 2'b11*/
		else
			rtl_set_bbreg(hw, RRFMOD, 0xC00, 0x2);
			/* 0x8AC[11:10] = 2'b10*/

		/* <20120914, Kordan> A workaround to resolve
		 * 2480Mhz spur by setting ADC clock as 160M. (Asked by Binson)
		 */
		if (band_width == HT_CHANNEL_WIDTH_20 &&
		    (channel == 13 || channel == 14)) {
			rtl_set_bbreg(hw, RRFMOD, 0x300, 0x3);
			/*0x8AC[9:8] = 2'b11*/
			rtl_set_bbreg(hw, RADC_BUF_CLK, BIT(30), 1);
			/* 0x8C4[30] = 1*/
		} else if (band_width == HT_CHANNEL_WIDTH_20_40 &&
			   channel == 11) {
			rtl_set_bbreg(hw, RADC_BUF_CLK, BIT(30), 1);
			/*0x8C4[30] = 1*/
		} else if (band_width != HT_CHANNEL_WIDTH_80) {
			rtl_set_bbreg(hw, RRFMOD, 0x300, 0x2);
			/*0x8AC[9:8] = 2'b10*/
			rtl_set_bbreg(hw, RADC_BUF_CLK, BIT(30), 0);
			/*0x8C4[30] = 0*/
		}
	} else if (rtlhal->hw_type == HARDWARE_TYPE_RTL8812AE) {
		/* <20120914, Kordan> A workaround to resolve
		 * 2480Mhz spur by setting ADC clock as 160M.
		 */
		if (band_width == HT_CHANNEL_WIDTH_20 &&
		    (channel == 13 || channel == 14))
			rtl_set_bbreg(hw, RRFMOD, 0x300, 0x3);
			/*0x8AC[9:8] = 11*/
		else if (channel  <= 14) /*2.4G only*/
			rtl_set_bbreg(hw, RRFMOD, 0x300, 0x2);
			/*0x8AC[9:8] = 10*/
	}
}

u32 rtl8821ae_phy_query_bb_reg(struct ieee80211_hw *hw, u32 regaddr,
			       u32 bitmask)
{
	struct rtl_priv *rtlpriv = rtl_priv(hw);
	u32 returnvalue, originalvalue, bitshift;

	rtl_dbg(rtlpriv, COMP_RF, DBG_TRACE,
		"regaddr(%#x), bitmask(%#x)\n",
		regaddr, bitmask);
	originalvalue = rtl_read_dword(rtlpriv, regaddr);
	bitshift = _rtl8821ae_phy_calculate_bit_shift(bitmask);
	returnvalue = (originalvalue & bitmask) >> bitshift;

	rtl_dbg(rtlpriv, COMP_RF, DBG_TRACE,
		"BBR MASK=0x%x Addr[0x%x]=0x%x\n",
		bitmask, regaddr, originalvalue);
	return returnvalue;
}

void rtl8821ae_phy_set_bb_reg(struct ieee80211_hw *hw,
			      u32 regaddr, u32 bitmask, u32 data)
{
	struct rtl_priv *rtlpriv = rtl_priv(hw);
	u32 originalvalue, bitshift;

	rtl_dbg(rtlpriv, COMP_RF, DBG_TRACE,
		"regaddr(%#x), bitmask(%#x), data(%#x)\n",
		regaddr, bitmask, data);

	if (bitmask != MASKDWORD) {
		originalvalue = rtl_read_dword(rtlpriv, regaddr);
		bitshift = _rtl8821ae_phy_calculate_bit_shift(bitmask);
		data = ((originalvalue & (~bitmask)) |
			((data << bitshift) & bitmask));
	}

	rtl_write_dword(rtlpriv, regaddr, data);

	rtl_dbg(rtlpriv, COMP_RF, DBG_TRACE,
		"regaddr(%#x), bitmask(%#x), data(%#x)\n",
		regaddr, bitmask, data);
}

u32 rtl8821ae_phy_query_rf_reg(struct ieee80211_hw *hw,
			       enum radio_path rfpath, u32 regaddr,
			       u32 bitmask)
{
	struct rtl_priv *rtlpriv = rtl_priv(hw);
	u32 original_value, readback_value, bitshift;

	rtl_dbg(rtlpriv, COMP_RF, DBG_TRACE,
		"regaddr(%#x), rfpath(%#x), bitmask(%#x)\n",
		regaddr, rfpath, bitmask);

	spin_lock(&rtlpriv->locks.rf_lock);

	original_value = _rtl8821ae_phy_rf_serial_read(hw, rfpath, regaddr);
	bitshift = _rtl8821ae_phy_calculate_bit_shift(bitmask);
	readback_value = (original_value & bitmask) >> bitshift;

	spin_unlock(&rtlpriv->locks.rf_lock);

	rtl_dbg(rtlpriv, COMP_RF, DBG_TRACE,
		"regaddr(%#x), rfpath(%#x), bitmask(%#x), original_value(%#x)\n",
		regaddr, rfpath, bitmask, original_value);

	return readback_value;
}

void rtl8821ae_phy_set_rf_reg(struct ieee80211_hw *hw,
			   enum radio_path rfpath,
			   u32 regaddr, u32 bitmask, u32 data)
{
	struct rtl_priv *rtlpriv = rtl_priv(hw);
	u32 original_value, bitshift;

	rtl_dbg(rtlpriv, COMP_RF, DBG_TRACE,
		"regaddr(%#x), bitmask(%#x), data(%#x), rfpath(%#x)\n",
		regaddr, bitmask, data, rfpath);

	spin_lock(&rtlpriv->locks.rf_lock);

	if (bitmask != RFREG_OFFSET_MASK) {
		original_value =
		   _rtl8821ae_phy_rf_serial_read(hw, rfpath, regaddr);
		bitshift = _rtl8821ae_phy_calculate_bit_shift(bitmask);
		data = ((original_value & (~bitmask)) | (data << bitshift));
	}

	_rtl8821ae_phy_rf_serial_write(hw, rfpath, regaddr, data);

	spin_unlock(&rtlpriv->locks.rf_lock);

	rtl_dbg(rtlpriv, COMP_RF, DBG_TRACE,
		"regaddr(%#x), bitmask(%#x), data(%#x), rfpath(%#x)\n",
		 regaddr, bitmask, data, rfpath);
}

static u32 _rtl8821ae_phy_rf_serial_read(struct ieee80211_hw *hw,
					 enum radio_path rfpath, u32 offset)
{
	struct rtl_hal *rtlhal = rtl_hal(rtl_priv(hw));
	bool is_pi_mode = false;
	u32 retvalue = 0;

	/* 2009/06/17 MH We can not execute IO for power
	save or other accident mode.*/
	if (RT_CANNOT_IO(hw)) {
		pr_err("return all one\n");
		return 0xFFFFFFFF;
	}
	/* <20120809, Kordan> CCA OFF(when entering),
		asked by James to avoid reading the wrong value.
	    <20120828, Kordan> Toggling CCA would affect RF 0x0, skip it!*/
	if (offset != 0x0 &&
	    !((rtlhal->hw_type == HARDWARE_TYPE_RTL8821AE) ||
	    (IS_VENDOR_8812A_C_CUT(rtlhal->version))))
		rtl_set_bbreg(hw, RCCAONSEC, 0x8, 1);
	offset &= 0xff;

	if (rfpath == RF90_PATH_A)
		is_pi_mode = (bool)rtl_get_bbreg(hw, 0xC00, 0x4);
	else if (rfpath == RF90_PATH_B)
		is_pi_mode = (bool)rtl_get_bbreg(hw, 0xE00, 0x4);

	rtl_set_bbreg(hw, RHSSIREAD_8821AE, 0xff, offset);

	if ((rtlhal->hw_type == HARDWARE_TYPE_RTL8821AE) ||
	    (IS_VENDOR_8812A_C_CUT(rtlhal->version)))
		udelay(20);

	if (is_pi_mode) {
		if (rfpath == RF90_PATH_A)
			retvalue =
			  rtl_get_bbreg(hw, RA_PIREAD_8821A, BLSSIREADBACKDATA);
		else if (rfpath == RF90_PATH_B)
			retvalue =
			  rtl_get_bbreg(hw, RB_PIREAD_8821A, BLSSIREADBACKDATA);
	} else {
		if (rfpath == RF90_PATH_A)
			retvalue =
			  rtl_get_bbreg(hw, RA_SIREAD_8821A, BLSSIREADBACKDATA);
		else if (rfpath == RF90_PATH_B)
			retvalue =
			  rtl_get_bbreg(hw, RB_SIREAD_8821A, BLSSIREADBACKDATA);
	}

	/*<20120809, Kordan> CCA ON(when exiting),
	 * asked by James to avoid reading the wrong value.
	 *   <20120828, Kordan> Toggling CCA would affect RF 0x0, skip it!
	 */
	if (offset != 0x0 &&
	    !((rtlhal->hw_type == HARDWARE_TYPE_RTL8821AE) ||
	    (IS_VENDOR_8812A_C_CUT(rtlhal->version))))
		rtl_set_bbreg(hw, RCCAONSEC, 0x8, 0);
	return retvalue;
}

static void _rtl8821ae_phy_rf_serial_write(struct ieee80211_hw *hw,
					   enum radio_path rfpath, u32 offset,
					   u32 data)
{
	struct rtl_priv *rtlpriv = rtl_priv(hw);
	struct rtl_phy *rtlphy = &rtlpriv->phy;
	struct bb_reg_def *pphyreg = &rtlphy->phyreg_def[rfpath];
	u32 data_and_addr;
	u32 newoffset;

	if (RT_CANNOT_IO(hw)) {
		pr_err("stop\n");
		return;
	}
	offset &= 0xff;
	newoffset = offset;
	data_and_addr = ((newoffset << 20) |
			 (data & 0x000fffff)) & 0x0fffffff;
	rtl_set_bbreg(hw, pphyreg->rf3wire_offset, MASKDWORD, data_and_addr);
	rtl_dbg(rtlpriv, COMP_RF, DBG_TRACE,
		"RFW-%d Addr[0x%x]=0x%x\n",
		rfpath, pphyreg->rf3wire_offset, data_and_addr);
}

bool rtl8821ae_phy_mac_config(struct ieee80211_hw *hw)
{
	bool rtstatus = 0;

	rtstatus = _rtl8821ae_phy_config_mac_with_headerfile(hw);

	return rtstatus;
}

bool rtl8821ae_phy_bb_config(struct ieee80211_hw *hw)
{
	bool rtstatus = true;
	struct rtl_priv *rtlpriv = rtl_priv(hw);
	struct rtl_efuse *rtlefuse = rtl_efuse(rtl_priv(hw));
	struct rtl_phy *rtlphy = &rtlpriv->phy;
	struct rtl_hal *rtlhal = rtl_hal(rtl_priv(hw));
	u8 regval;
	u8 crystal_cap;

	phy_init_bb_rf_register_definition(hw);

	regval = rtl_read_byte(rtlpriv, REG_SYS_FUNC_EN);
	regval |= FEN_PCIEA;
	rtl_write_byte(rtlpriv, REG_SYS_FUNC_EN, regval);
	rtl_write_byte(rtlpriv, REG_SYS_FUNC_EN,
		       regval | FEN_BB_GLB_RSTN | FEN_BBRSTB);

	rtl_write_byte(rtlpriv, REG_RF_CTRL, 0x7);
	rtl_write_byte(rtlpriv, REG_OPT_CTRL + 2, 0x7);

	rtstatus = _rtl8821ae_phy_bb8821a_config_parafile(hw);

	if (rtlhal->hw_type == HARDWARE_TYPE_RTL8812AE) {
		crystal_cap = rtlefuse->crystalcap & 0x3F;
		rtl_set_bbreg(hw, REG_MAC_PHY_CTRL, 0x7FF80000,
			      (crystal_cap | (crystal_cap << 6)));
	} else {
		crystal_cap = rtlefuse->crystalcap & 0x3F;
		rtl_set_bbreg(hw, REG_MAC_PHY_CTRL, 0xFFF000,
			      (crystal_cap | (crystal_cap << 6)));
	}
	rtlphy->reg_837 = rtl_read_byte(rtlpriv, 0x837);

	return rtstatus;
}

bool rtl8821ae_phy_rf_config(struct ieee80211_hw *hw)
{
	return rtl8821ae_phy_rf6052_config(hw);
}

static void _rtl8812ae_phy_set_rfe_reg_24g(struct ieee80211_hw *hw)
{
	struct rtl_priv *rtlpriv = rtl_priv(hw);
	struct rtl_hal *rtlhal = rtl_hal(rtl_priv(hw));
	u8 tmp;

	switch (rtlhal->rfe_type) {
	case 3:
		rtl_set_bbreg(hw, RA_RFE_PINMUX, BMASKDWORD, 0x54337770);
		rtl_set_bbreg(hw, RB_RFE_PINMUX, BMASKDWORD, 0x54337770);
		rtl_set_bbreg(hw, RA_RFE_INV, BMASKRFEINV, 0x010);
		rtl_set_bbreg(hw, RB_RFE_INV, BMASKRFEINV, 0x010);
		rtl_set_bbreg(hw, 0x900, 0x00000303, 0x1);
		break;
	case 4:
		rtl_set_bbreg(hw, RA_RFE_PINMUX, BMASKDWORD, 0x77777777);
		rtl_set_bbreg(hw, RB_RFE_PINMUX, BMASKDWORD, 0x77777777);
		rtl_set_bbreg(hw, RA_RFE_INV, BMASKRFEINV, 0x001);
		rtl_set_bbreg(hw, RB_RFE_INV, BMASKRFEINV, 0x001);
		break;
	case 5:
		rtl_write_byte(rtlpriv, RA_RFE_PINMUX + 2, 0x77);
		rtl_set_bbreg(hw, RB_RFE_PINMUX, BMASKDWORD, 0x77777777);
		tmp = rtl_read_byte(rtlpriv, RA_RFE_INV + 3);
		rtl_write_byte(rtlpriv, RA_RFE_INV + 3, tmp & ~0x1);
		rtl_set_bbreg(hw, RB_RFE_INV, BMASKRFEINV, 0x000);
		break;
	case 1:
		if (rtlpriv->btcoexist.bt_coexistence) {
			rtl_set_bbreg(hw, RA_RFE_PINMUX, 0xffffff, 0x777777);
			rtl_set_bbreg(hw, RB_RFE_PINMUX, BMASKDWORD,
				      0x77777777);
			rtl_set_bbreg(hw, RA_RFE_INV, 0x33f00000, 0x000);
			rtl_set_bbreg(hw, RB_RFE_INV, BMASKRFEINV, 0x000);
			break;
		}
		fallthrough;
	case 0:
	case 2:
	default:
		rtl_set_bbreg(hw, RA_RFE_PINMUX, BMASKDWORD, 0x77777777);
		rtl_set_bbreg(hw, RB_RFE_PINMUX, BMASKDWORD, 0x77777777);
		rtl_set_bbreg(hw, RA_RFE_INV, BMASKRFEINV, 0x000);
		rtl_set_bbreg(hw, RB_RFE_INV, BMASKRFEINV, 0x000);
		break;
	}
}

static void _rtl8812ae_phy_set_rfe_reg_5g(struct ieee80211_hw *hw)
{
	struct rtl_priv *rtlpriv = rtl_priv(hw);
	struct rtl_hal *rtlhal = rtl_hal(rtl_priv(hw));
	u8 tmp;

	switch (rtlhal->rfe_type) {
	case 0:
		rtl_set_bbreg(hw, RA_RFE_PINMUX, BMASKDWORD, 0x77337717);
		rtl_set_bbreg(hw, RB_RFE_PINMUX, BMASKDWORD, 0x77337717);
		rtl_set_bbreg(hw, RA_RFE_INV, BMASKRFEINV, 0x010);
		rtl_set_bbreg(hw, RB_RFE_INV, BMASKRFEINV, 0x010);
		break;
	case 1:
		if (rtlpriv->btcoexist.bt_coexistence) {
			rtl_set_bbreg(hw, RA_RFE_PINMUX, 0xffffff, 0x337717);
			rtl_set_bbreg(hw, RB_RFE_PINMUX, BMASKDWORD,
				      0x77337717);
			rtl_set_bbreg(hw, RA_RFE_INV, 0x33f00000, 0x000);
			rtl_set_bbreg(hw, RB_RFE_INV, BMASKRFEINV, 0x000);
		} else {
			rtl_set_bbreg(hw, RA_RFE_PINMUX, BMASKDWORD,
				      0x77337717);
			rtl_set_bbreg(hw, RB_RFE_PINMUX, BMASKDWORD,
				      0x77337717);
			rtl_set_bbreg(hw, RA_RFE_INV, BMASKRFEINV, 0x000);
			rtl_set_bbreg(hw, RB_RFE_INV, BMASKRFEINV, 0x000);
		}
		break;
	case 3:
		rtl_set_bbreg(hw, RA_RFE_PINMUX, BMASKDWORD, 0x54337717);
		rtl_set_bbreg(hw, RB_RFE_PINMUX, BMASKDWORD, 0x54337717);
		rtl_set_bbreg(hw, RA_RFE_INV, BMASKRFEINV, 0x010);
		rtl_set_bbreg(hw, RB_RFE_INV, BMASKRFEINV, 0x010);
		rtl_set_bbreg(hw, 0x900, 0x00000303, 0x1);
		break;
	case 5:
		rtl_write_byte(rtlpriv, RA_RFE_PINMUX + 2, 0x33);
		rtl_set_bbreg(hw, RB_RFE_PINMUX, BMASKDWORD, 0x77337777);
		tmp = rtl_read_byte(rtlpriv, RA_RFE_INV + 3);
		rtl_write_byte(rtlpriv, RA_RFE_INV + 3, tmp | 0x1);
		rtl_set_bbreg(hw, RB_RFE_INV, BMASKRFEINV, 0x010);
		break;
	case 2:
	case 4:
	default:
		rtl_set_bbreg(hw, RA_RFE_PINMUX, BMASKDWORD, 0x77337777);
		rtl_set_bbreg(hw, RB_RFE_PINMUX, BMASKDWORD, 0x77337777);
		rtl_set_bbreg(hw, RA_RFE_INV, BMASKRFEINV, 0x010);
		rtl_set_bbreg(hw, RB_RFE_INV, BMASKRFEINV, 0x010);
		break;
	}
}

u32 phy_get_tx_swing_8812A(struct ieee80211_hw *hw, u8	band,
			   u8 rf_path)
{
	struct rtl_priv *rtlpriv = rtl_priv(hw);
	struct rtl_hal *rtlhal = rtl_hal(rtl_priv(hw));
	struct rtl_dm *rtldm = rtl_dm(rtlpriv);
	struct rtl_efuse *rtlefuse = rtl_efuse(rtl_priv(hw));
	s8 reg_swing_2g = -1;/* 0xff; */
	s8 reg_swing_5g = -1;/* 0xff; */
	s8 swing_2g = -1 * reg_swing_2g;
	s8 swing_5g = -1 * reg_swing_5g;
	u32  out = 0x200;
	const s8 auto_temp = -1;

	rtl_dbg(rtlpriv, COMP_SCAN, DBG_LOUD,
		"===> PHY_GetTXBBSwing_8812A, bbSwing_2G: %d, bbSwing_5G: %d,autoload_failflag=%d.\n",
		(int)swing_2g, (int)swing_5g,
		(int)rtlefuse->autoload_failflag);

	if (rtlefuse->autoload_failflag) {
		if (band == BAND_ON_2_4G) {
			rtldm->swing_diff_2g = swing_2g;
			if (swing_2g == 0) {
				out = 0x200; /* 0 dB */
			} else if (swing_2g == -3) {
				out = 0x16A; /* -3 dB */
			} else if (swing_2g == -6) {
				out = 0x101; /* -6 dB */
			} else if (swing_2g == -9) {
				out = 0x0B6; /* -9 dB */
			} else {
				rtldm->swing_diff_2g = 0;
				out = 0x200;
			}
		} else if (band == BAND_ON_5G) {
			rtldm->swing_diff_5g = swing_5g;
			if (swing_5g == 0) {
				out = 0x200; /* 0 dB */
			} else if (swing_5g == -3) {
				out = 0x16A; /* -3 dB */
			} else if (swing_5g == -6) {
				out = 0x101; /* -6 dB */
			} else if (swing_5g == -9) {
				out = 0x0B6; /* -9 dB */
			} else {
				if (rtlhal->hw_type == HARDWARE_TYPE_RTL8821AE) {
					rtldm->swing_diff_5g = -3;
					out = 0x16A;
				} else {
					rtldm->swing_diff_5g = 0;
					out = 0x200;
				}
			}
		} else {
			rtldm->swing_diff_2g = -3;
			rtldm->swing_diff_5g = -3;
			out = 0x16A; /* -3 dB */
		}
	} else {
		u32 swing = 0, swing_a = 0, swing_b = 0;

		if (band == BAND_ON_2_4G) {
			if (reg_swing_2g == auto_temp) {
				efuse_shadow_read(hw, 1, 0xC6, (u32 *)&swing);
				swing = (swing == 0xFF) ? 0x00 : swing;
			} else if (swing_2g ==  0) {
				swing = 0x00; /* 0 dB */
			} else if (swing_2g == -3) {
				swing = 0x05; /* -3 dB */
			} else if (swing_2g == -6) {
				swing = 0x0A; /* -6 dB */
			} else if (swing_2g == -9) {
				swing = 0xFF; /* -9 dB */
			} else {
				swing = 0x00;
			}
		} else {
			if (reg_swing_5g == auto_temp) {
				efuse_shadow_read(hw, 1, 0xC7, (u32 *)&swing);
				swing = (swing == 0xFF) ? 0x00 : swing;
			} else if (swing_5g ==  0) {
				swing = 0x00; /* 0 dB */
			} else if (swing_5g == -3) {
				swing = 0x05; /* -3 dB */
			} else if (swing_5g == -6) {
				swing = 0x0A; /* -6 dB */
			} else if (swing_5g == -9) {
				swing = 0xFF; /* -9 dB */
			} else {
				swing = 0x00;
			}
		}

		swing_a = (swing & 0x3) >> 0; /* 0xC6/C7[1:0] */
		swing_b = (swing & 0xC) >> 2; /* 0xC6/C7[3:2] */
		rtl_dbg(rtlpriv, COMP_SCAN, DBG_LOUD,
			"===> PHY_GetTXBBSwing_8812A, swingA: 0x%X, swingB: 0x%X\n",
			swing_a, swing_b);

		/* 3 Path-A */
		if (swing_a == 0x0) {
			if (band == BAND_ON_2_4G)
				rtldm->swing_diff_2g = 0;
			else
				rtldm->swing_diff_5g = 0;
			out = 0x200; /* 0 dB */
		} else if (swing_a == 0x1) {
			if (band == BAND_ON_2_4G)
				rtldm->swing_diff_2g = -3;
			else
				rtldm->swing_diff_5g = -3;
			out = 0x16A; /* -3 dB */
		} else if (swing_a == 0x2) {
			if (band == BAND_ON_2_4G)
				rtldm->swing_diff_2g = -6;
			else
				rtldm->swing_diff_5g = -6;
			out = 0x101; /* -6 dB */
		} else if (swing_a == 0x3) {
			if (band == BAND_ON_2_4G)
				rtldm->swing_diff_2g = -9;
			else
				rtldm->swing_diff_5g = -9;
			out = 0x0B6; /* -9 dB */
		}
		/* 3 Path-B */
		if (swing_b == 0x0) {
			if (band == BAND_ON_2_4G)
				rtldm->swing_diff_2g = 0;
			else
				rtldm->swing_diff_5g = 0;
			out = 0x200; /* 0 dB */
		} else if (swing_b == 0x1) {
			if (band == BAND_ON_2_4G)
				rtldm->swing_diff_2g = -3;
			else
				rtldm->swing_diff_5g = -3;
			out = 0x16A; /* -3 dB */
		} else if (swing_b == 0x2) {
			if (band == BAND_ON_2_4G)
				rtldm->swing_diff_2g = -6;
			else
				rtldm->swing_diff_5g = -6;
			out = 0x101; /* -6 dB */
		} else if (swing_b == 0x3) {
			if (band == BAND_ON_2_4G)
				rtldm->swing_diff_2g = -9;
			else
				rtldm->swing_diff_5g = -9;
			out = 0x0B6; /* -9 dB */
		}
	}

	rtl_dbg(rtlpriv, COMP_SCAN, DBG_LOUD,
		"<=== PHY_GetTXBBSwing_8812A, out = 0x%X\n", out);
	return out;
}

void rtl8821ae_phy_switch_wirelessband(struct ieee80211_hw *hw, u8 band)
{
	struct rtl_priv *rtlpriv = rtl_priv(hw);
	struct rtl_hal *rtlhal = rtl_hal(rtl_priv(hw));
	struct rtl_dm *rtldm = rtl_dm(rtlpriv);
	u8 current_band = rtlhal->current_bandtype;
	s8 bb_diff_between_band;

	rtl8821ae_phy_query_bb_reg(hw, RTXPATH, 0xf0);
	rtl8821ae_phy_query_bb_reg(hw, RCCK_RX, 0x0f000000);
	rtlhal->current_bandtype = (enum band_type) band;
	/* reconfig BB/RF according to wireless mode */
	if (rtlhal->current_bandtype == BAND_ON_2_4G) {
		/* BB & RF Config */
		rtl_set_bbreg(hw, ROFDMCCKEN, BOFDMEN|BCCKEN, 0x03);

		if (rtlhal->hw_type == HARDWARE_TYPE_RTL8821AE) {
			/* 0xCB0[15:12] = 0x7 (LNA_On)*/
			rtl_set_bbreg(hw, RA_RFE_PINMUX, 0xF000, 0x7);
			/* 0xCB0[7:4] = 0x7 (PAPE_A)*/
			rtl_set_bbreg(hw, RA_RFE_PINMUX, 0xF0, 0x7);
		}

		if (rtlhal->hw_type == HARDWARE_TYPE_RTL8812AE) {
			/*0x834[1:0] = 0x1*/
			rtl_set_bbreg(hw, 0x834, 0x3, 0x1);
		}

		if (rtlhal->hw_type == HARDWARE_TYPE_RTL8821AE) {
			/* 0xC1C[11:8] = 0 */
			rtl_set_bbreg(hw, RA_TXSCALE, 0xF00, 0);
		} else {
			/* 0x82C[1:0] = 2b'00 */
			rtl_set_bbreg(hw, 0x82c, 0x3, 0);
		}

		if (rtlhal->hw_type == HARDWARE_TYPE_RTL8812AE)
			_rtl8812ae_phy_set_rfe_reg_24g(hw);

		rtl_set_bbreg(hw, RTXPATH, 0xf0, 0x1);
		rtl_set_bbreg(hw, RCCK_RX, 0x0f000000, 0x1);

		rtl_write_byte(rtlpriv, REG_CCK_CHECK, 0x0);
	} else {/* 5G band */
		u16 count, reg_41a;

		if (rtlhal->hw_type == HARDWARE_TYPE_RTL8821AE) {
			/*0xCB0[15:12] = 0x5 (LNA_On)*/
			rtl_set_bbreg(hw, RA_RFE_PINMUX, 0xF000, 0x5);
			/*0xCB0[7:4] = 0x4 (PAPE_A)*/
			rtl_set_bbreg(hw, RA_RFE_PINMUX, 0xF0, 0x4);
		}
		/*CCK_CHECK_en*/
		rtl_write_byte(rtlpriv, REG_CCK_CHECK, 0x80);

		count = 0;
		reg_41a = rtl_read_word(rtlpriv, REG_TXPKT_EMPTY);
		rtl_dbg(rtlpriv, COMP_SCAN, DBG_LOUD,
			"Reg41A value %d\n", reg_41a);
		reg_41a &= 0x30;
		while ((reg_41a != 0x30) && (count < 50)) {
			udelay(50);
			rtl_dbg(rtlpriv, COMP_SCAN, DBG_LOUD, "Delay 50us\n");

			reg_41a = rtl_read_word(rtlpriv, REG_TXPKT_EMPTY);
			reg_41a &= 0x30;
			count++;
			rtl_dbg(rtlpriv, COMP_SCAN, DBG_LOUD,
				"Reg41A value %d\n", reg_41a);
		}
		if (count != 0)
			rtl_dbg(rtlpriv, COMP_MLME, DBG_LOUD,
				"PHY_SwitchWirelessBand8812(): Switch to 5G Band. Count = %d reg41A=0x%x\n",
				count, reg_41a);

		/* 2012/02/01, Sinda add registry to switch workaround
		without long-run verification for scan issue. */
		rtl_set_bbreg(hw, ROFDMCCKEN, BOFDMEN|BCCKEN, 0x03);

		if (rtlhal->hw_type == HARDWARE_TYPE_RTL8812AE) {
			/*0x834[1:0] = 0x2*/
			rtl_set_bbreg(hw, 0x834, 0x3, 0x2);
		}

		if (rtlhal->hw_type == HARDWARE_TYPE_RTL8821AE) {
			/* AGC table select */
			/* 0xC1C[11:8] = 1*/
			rtl_set_bbreg(hw, RA_TXSCALE, 0xF00, 1);
		} else
			/* 0x82C[1:0] = 2'b00 */
			rtl_set_bbreg(hw, 0x82c, 0x3, 1);

		if (rtlhal->hw_type == HARDWARE_TYPE_RTL8812AE)
			_rtl8812ae_phy_set_rfe_reg_5g(hw);

		rtl_set_bbreg(hw, RTXPATH, 0xf0, 0);
		rtl_set_bbreg(hw, RCCK_RX, 0x0f000000, 0xf);

		rtl_dbg(rtlpriv, COMP_SCAN, DBG_LOUD,
			"==>PHY_SwitchWirelessBand8812() BAND_ON_5G settings OFDM index 0x%x\n",
			rtlpriv->dm.ofdm_index[RF90_PATH_A]);
	}

	if ((rtlhal->hw_type == HARDWARE_TYPE_RTL8821AE) ||
	    (rtlhal->hw_type == HARDWARE_TYPE_RTL8812AE)) {
		/* 0xC1C[31:21] */
		rtl_set_bbreg(hw, RA_TXSCALE, 0xFFE00000,
			      phy_get_tx_swing_8812A(hw, band, RF90_PATH_A));
		/* 0xE1C[31:21] */
		rtl_set_bbreg(hw, RB_TXSCALE, 0xFFE00000,
			      phy_get_tx_swing_8812A(hw, band, RF90_PATH_B));

		/* <20121005, Kordan> When TxPowerTrack is ON,
		 *	we should take care of the change of BB swing.
		 *   That is, reset all info to trigger Tx power tracking.
		 */
		if (band != current_band) {
			bb_diff_between_band =
				(rtldm->swing_diff_2g - rtldm->swing_diff_5g);
			bb_diff_between_band = (band == BAND_ON_2_4G) ?
						bb_diff_between_band :
						(-1 * bb_diff_between_band);
			rtldm->default_ofdm_index += bb_diff_between_band * 2;
		}
		rtl8821ae_dm_clear_txpower_tracking_state(hw);
	}

	rtl_dbg(rtlpriv, COMP_SCAN, DBG_TRACE,
		"<==%s():Switch Band OK.\n", __func__);
	return;
}

static bool _rtl8821ae_check_positive(struct ieee80211_hw *hw,
				      const u32 condition1,
				      const u32 condition2)
{
	struct rtl_priv *rtlpriv = rtl_priv(hw);
	struct rtl_hal *rtlhal = rtl_hal(rtlpriv);
	u32 cut_ver = ((rtlhal->version & CHIP_VER_RTL_MASK)
					>> CHIP_VER_RTL_SHIFT);
	u32 intf = (rtlhal->interface == INTF_USB ? BIT(1) : BIT(0));

	u8  board_type = ((rtlhal->board_type & BIT(4)) >> 4) << 0 | /* _GLNA */
			 ((rtlhal->board_type & BIT(3)) >> 3) << 1 | /* _GPA  */
			 ((rtlhal->board_type & BIT(7)) >> 7) << 2 | /* _ALNA */
			 ((rtlhal->board_type & BIT(6)) >> 6) << 3 | /* _APA  */
			 ((rtlhal->board_type & BIT(2)) >> 2) << 4;  /* _BT   */

	u32 cond1 = condition1, cond2 = condition2;
	u32 driver1 = cut_ver << 24 |	/* CUT ver */
		      0 << 20 |			/* interface 2/2 */
		      0x04 << 16 |		/* platform */
		      rtlhal->package_type << 12 |
		      intf << 8 |			/* interface 1/2 */
		      board_type;

	u32 driver2 = rtlhal->type_glna <<  0 |
		      rtlhal->type_gpa  <<  8 |
		      rtlhal->type_alna << 16 |
		      rtlhal->type_apa  << 24;

	rtl_dbg(rtlpriv, COMP_INIT, DBG_TRACE,
		"===> [8812A] CheckPositive (cond1, cond2) = (0x%X 0x%X)\n",
		cond1, cond2);
	rtl_dbg(rtlpriv, COMP_INIT, DBG_TRACE,
		"===> [8812A] CheckPositive (driver1, driver2) = (0x%X 0x%X)\n",
		driver1, driver2);

	rtl_dbg(rtlpriv, COMP_INIT, DBG_TRACE,
		"	(Platform, Interface) = (0x%X, 0x%X)\n", 0x04, intf);
	rtl_dbg(rtlpriv, COMP_INIT, DBG_TRACE,
		"	(Board, Package) = (0x%X, 0x%X)\n",
		rtlhal->board_type, rtlhal->package_type);

	/*============== Value Defined Check ===============*/
	/*QFN Type [15:12] and Cut Version [27:24] need to do value check*/

	if (((cond1 & 0x0000F000) != 0) && ((cond1 & 0x0000F000) !=
		(driver1 & 0x0000F000)))
		return false;
	if (((cond1 & 0x0F000000) != 0) && ((cond1 & 0x0F000000) !=
		(driver1 & 0x0F000000)))
		return false;

	/*=============== Bit Defined Check ================*/
	/* We don't care [31:28] */

	cond1   &= 0x00FF0FFF;
	driver1 &= 0x00FF0FFF;

	if ((cond1 & driver1) == cond1) {
		u32 mask = 0;

		if ((cond1 & 0x0F) == 0) /* BoardType is DONTCARE*/
			return true;

		if ((cond1 & BIT(0)) != 0) /*GLNA*/
			mask |= 0x000000FF;
		if ((cond1 & BIT(1)) != 0) /*GPA*/
			mask |= 0x0000FF00;
		if ((cond1 & BIT(2)) != 0) /*ALNA*/
			mask |= 0x00FF0000;
		if ((cond1 & BIT(3)) != 0) /*APA*/
			mask |= 0xFF000000;

		/* BoardType of each RF path is matched*/
		if ((cond2 & mask) == (driver2 & mask))
			return true;
		else
			return false;
	} else
		return false;
}

static bool _rtl8821ae_check_condition(struct ieee80211_hw *hw,
				       const u32 condition)
{
	struct rtl_efuse *rtlefuse = rtl_efuse(rtl_priv(hw));
	u32 _board = rtlefuse->board_type; /*need efuse define*/
	u32 _interface = 0x01; /* ODM_ITRF_PCIE */
	u32 _platform = 0x08;/* ODM_WIN */
	u32 cond = condition;

	if (condition == 0xCDCDCDCD)
		return true;

	cond = condition & 0xFF;
	if ((_board != cond) && cond != 0xFF)
		return false;

	cond = condition & 0xFF00;
	cond = cond >> 8;
	if ((_interface & cond) == 0 && cond != 0x07)
		return false;

	cond = condition & 0xFF0000;
	cond = cond >> 16;
	if ((_platform & cond) == 0 && cond != 0x0F)
		return false;
	return true;
}

static void _rtl8821ae_config_rf_reg(struct ieee80211_hw *hw,
				     u32 addr, u32 data,
				     enum radio_path rfpath, u32 regaddr)
{
	if (addr == 0xfe || addr == 0xffe) {
		/* In order not to disturb BT music when
		 * wifi init.(1ant NIC only)
		 */
		mdelay(50);
	} else {
		rtl_set_rfreg(hw, rfpath, regaddr, RFREG_OFFSET_MASK, data);
		udelay(1);
	}
}

static void _rtl8821ae_config_rf_radio_a(struct ieee80211_hw *hw,
					 u32 addr, u32 data)
{
	u32 content = 0x1000; /*RF Content: radio_a_txt*/
	u32 maskforphyset = (u32)(content & 0xE000);

	_rtl8821ae_config_rf_reg(hw, addr, data,
				 RF90_PATH_A, addr | maskforphyset);
}

static void _rtl8821ae_config_rf_radio_b(struct ieee80211_hw *hw,
					 u32 addr, u32 data)
{
	u32 content = 0x1001; /*RF Content: radio_b_txt*/
	u32 maskforphyset = (u32)(content & 0xE000);

	_rtl8821ae_config_rf_reg(hw, addr, data,
				 RF90_PATH_B, addr | maskforphyset);
}

static void _rtl8821ae_config_bb_reg(struct ieee80211_hw *hw,
				     u32 addr, u32 data)
{
	if (addr == 0xfe)
		mdelay(50);
	else if (addr == 0xfd)
		mdelay(5);
	else if (addr == 0xfc)
		mdelay(1);
	else if (addr == 0xfb)
		udelay(50);
	else if (addr == 0xfa)
		udelay(5);
	else if (addr == 0xf9)
		udelay(1);
	else
		rtl_set_bbreg(hw, addr, MASKDWORD, data);

	udelay(1);
}

static void _rtl8821ae_phy_init_tx_power_by_rate(struct ieee80211_hw *hw)
{
	struct rtl_priv *rtlpriv = rtl_priv(hw);
	struct rtl_phy *rtlphy = &rtlpriv->phy;
	u8 band, rfpath, txnum, rate_section;

	for (band = BAND_ON_2_4G; band <= BAND_ON_5G; ++band)
		for (rfpath = 0; rfpath < TX_PWR_BY_RATE_NUM_RF; ++rfpath)
			for (txnum = 0; txnum < TX_PWR_BY_RATE_NUM_RF; ++txnum)
				for (rate_section = 0;
				     rate_section < TX_PWR_BY_RATE_NUM_SECTION;
				     ++rate_section)
					rtlphy->tx_power_by_rate_offset[band]
					    [rfpath][txnum][rate_section] = 0;
}

static void _rtl8821ae_phy_set_txpower_by_rate_base(struct ieee80211_hw *hw,
					  u8 band, u8 path,
					  u8 rate_section,
					  u8 txnum, u8 value)
{
	struct rtl_priv *rtlpriv = rtl_priv(hw);
	struct rtl_phy *rtlphy = &rtlpriv->phy;

	if (path > RF90_PATH_D) {
		rtl_dbg(rtlpriv, COMP_INIT, DBG_LOUD,
			"Invalid Rf Path %d in phy_SetTxPowerByRatBase()\n", path);
		return;
	}

	if (band == BAND_ON_2_4G) {
		switch (rate_section) {
		case CCK:
			rtlphy->txpwr_by_rate_base_24g[path][txnum][0] = value;
			break;
		case OFDM:
			rtlphy->txpwr_by_rate_base_24g[path][txnum][1] = value;
			break;
		case HT_MCS0_MCS7:
			rtlphy->txpwr_by_rate_base_24g[path][txnum][2] = value;
			break;
		case HT_MCS8_MCS15:
			rtlphy->txpwr_by_rate_base_24g[path][txnum][3] = value;
			break;
		case VHT_1SSMCS0_1SSMCS9:
			rtlphy->txpwr_by_rate_base_24g[path][txnum][4] = value;
			break;
		case VHT_2SSMCS0_2SSMCS9:
			rtlphy->txpwr_by_rate_base_24g[path][txnum][5] = value;
			break;
		default:
			rtl_dbg(rtlpriv, COMP_INIT, DBG_LOUD,
				"Invalid RateSection %d in Band 2.4G,Rf Path %d, %dTx in PHY_SetTxPowerByRateBase()\n",
				rate_section, path, txnum);
			break;
		}
	} else if (band == BAND_ON_5G) {
		switch (rate_section) {
		case OFDM:
			rtlphy->txpwr_by_rate_base_5g[path][txnum][0] = value;
			break;
		case HT_MCS0_MCS7:
			rtlphy->txpwr_by_rate_base_5g[path][txnum][1] = value;
			break;
		case HT_MCS8_MCS15:
			rtlphy->txpwr_by_rate_base_5g[path][txnum][2] = value;
			break;
		case VHT_1SSMCS0_1SSMCS9:
			rtlphy->txpwr_by_rate_base_5g[path][txnum][3] = value;
			break;
		case VHT_2SSMCS0_2SSMCS9:
			rtlphy->txpwr_by_rate_base_5g[path][txnum][4] = value;
			break;
		default:
			rtl_dbg(rtlpriv, COMP_INIT, DBG_LOUD,
				"Invalid RateSection %d in Band 5G, Rf Path %d, %dTx in PHY_SetTxPowerByRateBase()\n",
				rate_section, path, txnum);
			break;
		}
	} else {
		rtl_dbg(rtlpriv, COMP_INIT, DBG_LOUD,
			"Invalid Band %d in PHY_SetTxPowerByRateBase()\n", band);
	}
}

static u8 _rtl8821ae_phy_get_txpower_by_rate_base(struct ieee80211_hw *hw,
						  u8 band, u8 path,
						  u8 txnum, u8 rate_section)
{
	struct rtl_priv *rtlpriv = rtl_priv(hw);
	struct rtl_phy *rtlphy = &rtlpriv->phy;
	u8 value = 0;

	if (path > RF90_PATH_D) {
		rtl_dbg(rtlpriv, COMP_INIT, DBG_LOUD,
			"Invalid Rf Path %d in PHY_GetTxPowerByRateBase()\n",
			path);
		return 0;
	}

	if (band == BAND_ON_2_4G) {
		switch (rate_section) {
		case CCK:
			value = rtlphy->txpwr_by_rate_base_24g[path][txnum][0];
			break;
		case OFDM:
			value = rtlphy->txpwr_by_rate_base_24g[path][txnum][1];
			break;
		case HT_MCS0_MCS7:
			value = rtlphy->txpwr_by_rate_base_24g[path][txnum][2];
			break;
		case HT_MCS8_MCS15:
			value = rtlphy->txpwr_by_rate_base_24g[path][txnum][3];
			break;
		case VHT_1SSMCS0_1SSMCS9:
			value = rtlphy->txpwr_by_rate_base_24g[path][txnum][4];
			break;
		case VHT_2SSMCS0_2SSMCS9:
			value = rtlphy->txpwr_by_rate_base_24g[path][txnum][5];
			break;
		default:
			rtl_dbg(rtlpriv, COMP_INIT, DBG_LOUD,
				"Invalid RateSection %d in Band 2.4G, Rf Path %d, %dTx in PHY_GetTxPowerByRateBase()\n",
				rate_section, path, txnum);
			break;
		}
	} else if (band == BAND_ON_5G) {
		switch (rate_section) {
		case OFDM:
			value = rtlphy->txpwr_by_rate_base_5g[path][txnum][0];
			break;
		case HT_MCS0_MCS7:
			value = rtlphy->txpwr_by_rate_base_5g[path][txnum][1];
			break;
		case HT_MCS8_MCS15:
			value = rtlphy->txpwr_by_rate_base_5g[path][txnum][2];
			break;
		case VHT_1SSMCS0_1SSMCS9:
			value = rtlphy->txpwr_by_rate_base_5g[path][txnum][3];
			break;
		case VHT_2SSMCS0_2SSMCS9:
			value = rtlphy->txpwr_by_rate_base_5g[path][txnum][4];
			break;
		default:
			rtl_dbg(rtlpriv, COMP_INIT, DBG_LOUD,
				"Invalid RateSection %d in Band 5G, Rf Path %d, %dTx in PHY_GetTxPowerByRateBase()\n",
				rate_section, path, txnum);
			break;
		}
	} else {
		rtl_dbg(rtlpriv, COMP_INIT, DBG_LOUD,
			"Invalid Band %d in PHY_GetTxPowerByRateBase()\n", band);
	}

	return value;
}

static void _rtl8821ae_phy_store_txpower_by_rate_base(struct ieee80211_hw *hw)
{
	struct rtl_priv *rtlpriv = rtl_priv(hw);
	struct rtl_phy *rtlphy = &rtlpriv->phy;
	u16 rawvalue = 0;
	u8 base = 0, path = 0;

	for (path = RF90_PATH_A; path <= RF90_PATH_B; ++path) {
		rawvalue = (u16)(rtlphy->tx_power_by_rate_offset[BAND_ON_2_4G][path][RF_1TX][0] >> 24) & 0xFF;
		base = (rawvalue >> 4) * 10 + (rawvalue & 0xF);
		_rtl8821ae_phy_set_txpower_by_rate_base(hw, BAND_ON_2_4G, path, CCK, RF_1TX, base);

		rawvalue = (u16)(rtlphy->tx_power_by_rate_offset[BAND_ON_2_4G][path][RF_1TX][2] >> 24) & 0xFF;
		base = (rawvalue >> 4) * 10 + (rawvalue & 0xF);
		_rtl8821ae_phy_set_txpower_by_rate_base(hw, BAND_ON_2_4G, path, OFDM, RF_1TX, base);

		rawvalue = (u16)(rtlphy->tx_power_by_rate_offset[BAND_ON_2_4G][path][RF_1TX][4] >> 24) & 0xFF;
		base = (rawvalue >> 4) * 10 + (rawvalue & 0xF);
		_rtl8821ae_phy_set_txpower_by_rate_base(hw, BAND_ON_2_4G, path, HT_MCS0_MCS7, RF_1TX, base);

		rawvalue = (u16)(rtlphy->tx_power_by_rate_offset[BAND_ON_2_4G][path][RF_2TX][6] >> 24) & 0xFF;
		base = (rawvalue >> 4) * 10 + (rawvalue & 0xF);
		_rtl8821ae_phy_set_txpower_by_rate_base(hw, BAND_ON_2_4G, path, HT_MCS8_MCS15, RF_2TX, base);

		rawvalue = (u16)(rtlphy->tx_power_by_rate_offset[BAND_ON_2_4G][path][RF_1TX][8] >> 24) & 0xFF;
		base = (rawvalue >> 4) * 10 + (rawvalue & 0xF);
		_rtl8821ae_phy_set_txpower_by_rate_base(hw, BAND_ON_2_4G, path, VHT_1SSMCS0_1SSMCS9, RF_1TX, base);

		rawvalue = (u16)(rtlphy->tx_power_by_rate_offset[BAND_ON_2_4G][path][RF_2TX][11] >> 8) & 0xFF;
		base = (rawvalue >> 4) * 10 + (rawvalue & 0xF);
		_rtl8821ae_phy_set_txpower_by_rate_base(hw, BAND_ON_2_4G, path, VHT_2SSMCS0_2SSMCS9, RF_2TX, base);

		rawvalue = (u16)(rtlphy->tx_power_by_rate_offset[BAND_ON_5G][path][RF_1TX][2] >> 24) & 0xFF;
		base = (rawvalue >> 4) * 10 + (rawvalue & 0xF);
		_rtl8821ae_phy_set_txpower_by_rate_base(hw, BAND_ON_5G, path, OFDM, RF_1TX, base);

		rawvalue = (u16)(rtlphy->tx_power_by_rate_offset[BAND_ON_5G][path][RF_1TX][4] >> 24) & 0xFF;
		base = (rawvalue >> 4) * 10 + (rawvalue & 0xF);
		_rtl8821ae_phy_set_txpower_by_rate_base(hw, BAND_ON_5G, path, HT_MCS0_MCS7, RF_1TX, base);

		rawvalue = (u16)(rtlphy->tx_power_by_rate_offset[BAND_ON_5G][path][RF_2TX][6] >> 24) & 0xFF;
		base = (rawvalue >> 4) * 10 + (rawvalue & 0xF);
		_rtl8821ae_phy_set_txpower_by_rate_base(hw, BAND_ON_5G, path, HT_MCS8_MCS15, RF_2TX, base);

		rawvalue = (u16)(rtlphy->tx_power_by_rate_offset[BAND_ON_5G][path][RF_1TX][8] >> 24) & 0xFF;
		base = (rawvalue >> 4) * 10 + (rawvalue & 0xF);
		_rtl8821ae_phy_set_txpower_by_rate_base(hw, BAND_ON_5G, path, VHT_1SSMCS0_1SSMCS9, RF_1TX, base);

		rawvalue = (u16)(rtlphy->tx_power_by_rate_offset[BAND_ON_5G][path][RF_2TX][11] >> 8) & 0xFF;
		base = (rawvalue >> 4) * 10 + (rawvalue & 0xF);
		_rtl8821ae_phy_set_txpower_by_rate_base(hw, BAND_ON_5G, path, VHT_2SSMCS0_2SSMCS9, RF_2TX, base);
	}
}

static void _phy_convert_txpower_dbm_to_relative_value(u32 *data, u8 start,
						u8 end, u8 base_val)
{
	int i;
	u8 temp_value = 0;
	u32 temp_data = 0;

	for (i = 3; i >= 0; --i) {
		if (i >= start && i <= end) {
			/* Get the exact value */
			temp_value = (u8)(*data >> (i * 8)) & 0xF;
			temp_value += ((u8)((*data >> (i * 8 + 4)) & 0xF)) * 10;

			/* Change the value to a relative value */
			temp_value = (temp_value > base_val) ? temp_value -
					base_val : base_val - temp_value;
		} else {
			temp_value = (u8)(*data >> (i * 8)) & 0xFF;
		}
		temp_data <<= 8;
		temp_data |= temp_value;
	}
	*data = temp_data;
}

static void _rtl8812ae_phy_cross_reference_ht_and_vht_txpower_limit(struct ieee80211_hw *hw)
{
	struct rtl_priv *rtlpriv = rtl_priv(hw);
	struct rtl_phy *rtlphy = &rtlpriv->phy;
	u8 regulation, bw, channel, rate_section;
	s8 temp_pwrlmt = 0;

	for (regulation = 0; regulation < MAX_REGULATION_NUM; ++regulation) {
		for (bw = 0; bw < MAX_5G_BANDWIDTH_NUM; ++bw) {
			for (channel = 0; channel < CHANNEL_MAX_NUMBER_5G; ++channel) {
				for (rate_section = 0; rate_section < MAX_RATE_SECTION_NUM; ++rate_section) {
					temp_pwrlmt = rtlphy->txpwr_limit_5g[regulation]
						[bw][rate_section][channel][RF90_PATH_A];
					if (temp_pwrlmt == MAX_POWER_INDEX) {
						if (bw == 0 || bw == 1) { /*5G 20M 40M VHT and HT can cross reference*/
							rtl_dbg(rtlpriv, COMP_INIT, DBG_TRACE,
								"No power limit table of the specified band %d, bandwidth %d, ratesection %d, channel %d, rf path %d\n",
								1, bw, rate_section, channel, RF90_PATH_A);
							if (rate_section == 2) {
								rtlphy->txpwr_limit_5g[regulation][bw][2][channel][RF90_PATH_A] =
									rtlphy->txpwr_limit_5g[regulation][bw][4][channel][RF90_PATH_A];
							} else if (rate_section == 4) {
								rtlphy->txpwr_limit_5g[regulation][bw][4][channel][RF90_PATH_A] =
									rtlphy->txpwr_limit_5g[regulation][bw][2][channel][RF90_PATH_A];
							} else if (rate_section == 3) {
								rtlphy->txpwr_limit_5g[regulation][bw][3][channel][RF90_PATH_A] =
									rtlphy->txpwr_limit_5g[regulation][bw][5][channel][RF90_PATH_A];
							} else if (rate_section == 5) {
								rtlphy->txpwr_limit_5g[regulation][bw][5][channel][RF90_PATH_A] =
									rtlphy->txpwr_limit_5g[regulation][bw][3][channel][RF90_PATH_A];
							}

							rtl_dbg(rtlpriv, COMP_INIT, DBG_TRACE,
								"use other value %d\n",
								temp_pwrlmt);
						}
					}
				}
			}
		}
	}
}

static u8 _rtl8812ae_phy_get_txpower_by_rate_base_index(struct ieee80211_hw *hw,
						   enum band_type band, u8 rate)
{
	struct rtl_priv *rtlpriv = rtl_priv(hw);
	u8 index = 0;
	if (band == BAND_ON_2_4G) {
		switch (rate) {
		case MGN_1M:
		case MGN_2M:
		case MGN_5_5M:
		case MGN_11M:
			index = 0;
			break;

		case MGN_6M:
		case MGN_9M:
		case MGN_12M:
		case MGN_18M:
		case MGN_24M:
		case MGN_36M:
		case MGN_48M:
		case MGN_54M:
			index = 1;
			break;

		case MGN_MCS0:
		case MGN_MCS1:
		case MGN_MCS2:
		case MGN_MCS3:
		case MGN_MCS4:
		case MGN_MCS5:
		case MGN_MCS6:
		case MGN_MCS7:
			index = 2;
			break;

		case MGN_MCS8:
		case MGN_MCS9:
		case MGN_MCS10:
		case MGN_MCS11:
		case MGN_MCS12:
		case MGN_MCS13:
		case MGN_MCS14:
		case MGN_MCS15:
			index = 3;
			break;

		default:
			rtl_dbg(rtlpriv, COMP_INIT, DBG_LOUD,
				"Wrong rate 0x%x to obtain index in 2.4G in PHY_GetTxPowerByRateBaseIndex()\n",
				rate);
			break;
		}
	} else if (band == BAND_ON_5G) {
		switch (rate) {
		case MGN_6M:
		case MGN_9M:
		case MGN_12M:
		case MGN_18M:
		case MGN_24M:
		case MGN_36M:
		case MGN_48M:
		case MGN_54M:
			index = 0;
			break;

		case MGN_MCS0:
		case MGN_MCS1:
		case MGN_MCS2:
		case MGN_MCS3:
		case MGN_MCS4:
		case MGN_MCS5:
		case MGN_MCS6:
		case MGN_MCS7:
			index = 1;
			break;

		case MGN_MCS8:
		case MGN_MCS9:
		case MGN_MCS10:
		case MGN_MCS11:
		case MGN_MCS12:
		case MGN_MCS13:
		case MGN_MCS14:
		case MGN_MCS15:
			index = 2;
			break;

		case MGN_VHT1SS_MCS0:
		case MGN_VHT1SS_MCS1:
		case MGN_VHT1SS_MCS2:
		case MGN_VHT1SS_MCS3:
		case MGN_VHT1SS_MCS4:
		case MGN_VHT1SS_MCS5:
		case MGN_VHT1SS_MCS6:
		case MGN_VHT1SS_MCS7:
		case MGN_VHT1SS_MCS8:
		case MGN_VHT1SS_MCS9:
			index = 3;
			break;

		case MGN_VHT2SS_MCS0:
		case MGN_VHT2SS_MCS1:
		case MGN_VHT2SS_MCS2:
		case MGN_VHT2SS_MCS3:
		case MGN_VHT2SS_MCS4:
		case MGN_VHT2SS_MCS5:
		case MGN_VHT2SS_MCS6:
		case MGN_VHT2SS_MCS7:
		case MGN_VHT2SS_MCS8:
		case MGN_VHT2SS_MCS9:
			index = 4;
			break;

		default:
			rtl_dbg(rtlpriv, COMP_INIT, DBG_LOUD,
				"Wrong rate 0x%x to obtain index in 5G in PHY_GetTxPowerByRateBaseIndex()\n",
				rate);
			break;
		}
	}

	return index;
}

static void _rtl8812ae_phy_convert_txpower_limit_to_power_index(struct ieee80211_hw *hw)
{
	struct rtl_priv *rtlpriv = rtl_priv(hw);
	struct rtl_phy *rtlphy = &rtlpriv->phy;
	u8 bw40_pwr_base_dbm2_4G, bw40_pwr_base_dbm5G;
	u8 regulation, bw, channel, rate_section;
	u8 base_index2_4G = 0;
	u8 base_index5G = 0;
	s8 temp_value = 0, temp_pwrlmt = 0;
	u8 rf_path = 0;

	rtl_dbg(rtlpriv, COMP_INIT, DBG_TRACE,
		"=====> _rtl8812ae_phy_convert_txpower_limit_to_power_index()\n");

	_rtl8812ae_phy_cross_reference_ht_and_vht_txpower_limit(hw);

	for (regulation = 0; regulation < MAX_REGULATION_NUM; ++regulation) {
		for (bw = 0; bw < MAX_2_4G_BANDWIDTH_NUM; ++bw) {
			for (channel = 0; channel < CHANNEL_MAX_NUMBER_2G; ++channel) {
				for (rate_section = 0; rate_section < MAX_RATE_SECTION_NUM; ++rate_section) {
					/* obtain the base dBm values in 2.4G band
					 CCK => 11M, OFDM => 54M, HT 1T => MCS7, HT 2T => MCS15*/
					if (rate_section == 0) { /*CCK*/
						base_index2_4G =
							_rtl8812ae_phy_get_txpower_by_rate_base_index(hw,
							BAND_ON_2_4G, MGN_11M);
					} else if (rate_section == 1) { /*OFDM*/
						base_index2_4G =
							_rtl8812ae_phy_get_txpower_by_rate_base_index(hw,
							BAND_ON_2_4G, MGN_54M);
					} else if (rate_section == 2) { /*HT IT*/
						base_index2_4G =
							_rtl8812ae_phy_get_txpower_by_rate_base_index(hw,
							BAND_ON_2_4G, MGN_MCS7);
					} else if (rate_section == 3) { /*HT 2T*/
						base_index2_4G =
							_rtl8812ae_phy_get_txpower_by_rate_base_index(hw,
							BAND_ON_2_4G, MGN_MCS15);
					}

					temp_pwrlmt = rtlphy->txpwr_limit_2_4g[regulation]
						[bw][rate_section][channel][RF90_PATH_A];

					for (rf_path = RF90_PATH_A;
						rf_path < MAX_RF_PATH_NUM;
						++rf_path) {
						if (rate_section == 3)
							bw40_pwr_base_dbm2_4G =
							rtlphy->txpwr_by_rate_base_24g[rf_path][RF_2TX][base_index2_4G];
						else
							bw40_pwr_base_dbm2_4G =
							rtlphy->txpwr_by_rate_base_24g[rf_path][RF_1TX][base_index2_4G];

						if (temp_pwrlmt != MAX_POWER_INDEX) {
							temp_value = temp_pwrlmt - bw40_pwr_base_dbm2_4G;
							rtlphy->txpwr_limit_2_4g[regulation]
								[bw][rate_section][channel][rf_path] =
								temp_value;
						}

						rtl_dbg(rtlpriv, COMP_INIT, DBG_TRACE,
							"TxPwrLimit_2_4G[regulation %d][bw %d][rateSection %d][channel %d] = %d\n(TxPwrLimit in dBm %d - BW40PwrLmt2_4G[channel %d][rfpath %d] %d)\n",
							regulation, bw, rate_section, channel,
							rtlphy->txpwr_limit_2_4g[regulation][bw]
							[rate_section][channel][rf_path], (temp_pwrlmt == 63)
							? 0 : temp_pwrlmt/2, channel, rf_path,
							bw40_pwr_base_dbm2_4G);
					}
				}
			}
		}
	}
	for (regulation = 0; regulation < MAX_REGULATION_NUM; ++regulation) {
		for (bw = 0; bw < MAX_5G_BANDWIDTH_NUM; ++bw) {
			for (channel = 0; channel < CHANNEL_MAX_NUMBER_5G; ++channel) {
				for (rate_section = 0; rate_section < MAX_RATE_SECTION_NUM; ++rate_section) {
					/* obtain the base dBm values in 5G band
					 OFDM => 54M, HT 1T => MCS7, HT 2T => MCS15,
					VHT => 1SSMCS7, VHT 2T => 2SSMCS7*/
					if (rate_section == 1) { /*OFDM*/
						base_index5G =
							_rtl8812ae_phy_get_txpower_by_rate_base_index(hw,
							BAND_ON_5G, MGN_54M);
					} else if (rate_section == 2) { /*HT 1T*/
						base_index5G =
							_rtl8812ae_phy_get_txpower_by_rate_base_index(hw,
							BAND_ON_5G, MGN_MCS7);
					} else if (rate_section == 3) { /*HT 2T*/
						base_index5G =
							_rtl8812ae_phy_get_txpower_by_rate_base_index(hw,
							BAND_ON_5G, MGN_MCS15);
					} else if (rate_section == 4) { /*VHT 1T*/
						base_index5G =
							_rtl8812ae_phy_get_txpower_by_rate_base_index(hw,
							BAND_ON_5G, MGN_VHT1SS_MCS7);
					} else if (rate_section == 5) { /*VHT 2T*/
						base_index5G =
							_rtl8812ae_phy_get_txpower_by_rate_base_index(hw,
							BAND_ON_5G, MGN_VHT2SS_MCS7);
					}

					temp_pwrlmt = rtlphy->txpwr_limit_5g[regulation]
						[bw][rate_section][channel]
						[RF90_PATH_A];

					for (rf_path = RF90_PATH_A;
					     rf_path < MAX_RF_PATH_NUM;
					     ++rf_path) {
						if (rate_section == 3 || rate_section == 5)
							bw40_pwr_base_dbm5G =
							rtlphy->txpwr_by_rate_base_5g[rf_path]
							[RF_2TX][base_index5G];
						else
							bw40_pwr_base_dbm5G =
							rtlphy->txpwr_by_rate_base_5g[rf_path]
							[RF_1TX][base_index5G];

						if (temp_pwrlmt != MAX_POWER_INDEX) {
							temp_value =
								temp_pwrlmt - bw40_pwr_base_dbm5G;
							rtlphy->txpwr_limit_5g[regulation]
								[bw][rate_section][channel]
								[rf_path] = temp_value;
						}

						rtl_dbg(rtlpriv, COMP_INIT, DBG_TRACE,
							"TxPwrLimit_5G[regulation %d][bw %d][rateSection %d][channel %d] =%d\n(TxPwrLimit in dBm %d - BW40PwrLmt5G[chnl group %d][rfpath %d] %d)\n",
							regulation, bw, rate_section,
							channel, rtlphy->txpwr_limit_5g[regulation]
							[bw][rate_section][channel][rf_path],
							temp_pwrlmt, channel, rf_path, bw40_pwr_base_dbm5G);
					}
				}
			}
		}
	}
	rtl_dbg(rtlpriv, COMP_INIT, DBG_TRACE,
		"<===== %s()\n", __func__);
}

static void _rtl8821ae_phy_init_txpower_limit(struct ieee80211_hw *hw)
{
	struct rtl_priv *rtlpriv = rtl_priv(hw);
	struct rtl_phy *rtlphy = &rtlpriv->phy;
	u8 i, j, k, l, m;

	rtl_dbg(rtlpriv, COMP_INIT, DBG_LOUD,
		"=====>`%s()!\n", __func__);

	for (i = 0; i < MAX_REGULATION_NUM; ++i) {
		for (j = 0; j < MAX_2_4G_BANDWIDTH_NUM; ++j)
			for (k = 0; k < MAX_RATE_SECTION_NUM; ++k)
				for (m = 0; m < CHANNEL_MAX_NUMBER_2G; ++m)
					for (l = 0; l < MAX_RF_PATH_NUM; ++l)
						rtlphy->txpwr_limit_2_4g
								[i][j][k][m][l]
							= MAX_POWER_INDEX;
	}
	for (i = 0; i < MAX_REGULATION_NUM; ++i) {
		for (j = 0; j < MAX_5G_BANDWIDTH_NUM; ++j)
			for (k = 0; k < MAX_RATE_SECTION_NUM; ++k)
				for (m = 0; m < CHANNEL_MAX_NUMBER_5G; ++m)
					for (l = 0; l < MAX_RF_PATH_NUM; ++l)
						rtlphy->txpwr_limit_5g
								[i][j][k][m][l]
							= MAX_POWER_INDEX;
	}

	rtl_dbg(rtlpriv, COMP_INIT, DBG_LOUD,
		"<===== %s()!\n", __func__);
}

static void _rtl8821ae_phy_convert_txpower_dbm_to_relative_value(struct ieee80211_hw *hw)
{
	struct rtl_priv *rtlpriv = rtl_priv(hw);
	struct rtl_phy *rtlphy = &rtlpriv->phy;
	u8 base = 0, rfpath = 0;

	for (rfpath = RF90_PATH_A; rfpath <= RF90_PATH_B; ++rfpath) {
		base = _rtl8821ae_phy_get_txpower_by_rate_base(hw, BAND_ON_2_4G, rfpath, RF_1TX, CCK);
		_phy_convert_txpower_dbm_to_relative_value(
			&rtlphy->tx_power_by_rate_offset[BAND_ON_2_4G][rfpath][RF_1TX][0],
			0, 3, base);

		base = _rtl8821ae_phy_get_txpower_by_rate_base(hw, BAND_ON_2_4G, rfpath, RF_1TX, OFDM);
		_phy_convert_txpower_dbm_to_relative_value(
			&rtlphy->tx_power_by_rate_offset[BAND_ON_2_4G][rfpath][RF_1TX][1],
			0, 3, base);
		_phy_convert_txpower_dbm_to_relative_value(
			&rtlphy->tx_power_by_rate_offset[BAND_ON_2_4G][rfpath][RF_1TX][2],
			0, 3, base);

		base = _rtl8821ae_phy_get_txpower_by_rate_base(hw, BAND_ON_2_4G, rfpath, RF_1TX, HT_MCS0_MCS7);
		_phy_convert_txpower_dbm_to_relative_value(
			&rtlphy->tx_power_by_rate_offset[BAND_ON_2_4G][rfpath][RF_1TX][3],
			0, 3, base);
		_phy_convert_txpower_dbm_to_relative_value(
			&rtlphy->tx_power_by_rate_offset[BAND_ON_2_4G][rfpath][RF_1TX][4],
			0, 3, base);

		base = _rtl8821ae_phy_get_txpower_by_rate_base(hw, BAND_ON_2_4G, rfpath, RF_2TX, HT_MCS8_MCS15);

		_phy_convert_txpower_dbm_to_relative_value(
			&rtlphy->tx_power_by_rate_offset[BAND_ON_2_4G][rfpath][RF_2TX][5],
			0, 3, base);

		_phy_convert_txpower_dbm_to_relative_value(
			&rtlphy->tx_power_by_rate_offset[BAND_ON_2_4G][rfpath][RF_2TX][6],
			0, 3, base);

		base = _rtl8821ae_phy_get_txpower_by_rate_base(hw, BAND_ON_2_4G, rfpath, RF_1TX, VHT_1SSMCS0_1SSMCS9);
		_phy_convert_txpower_dbm_to_relative_value(
			&rtlphy->tx_power_by_rate_offset[BAND_ON_2_4G][rfpath][RF_1TX][7],
			0, 3, base);
		_phy_convert_txpower_dbm_to_relative_value(
			&rtlphy->tx_power_by_rate_offset[BAND_ON_2_4G][rfpath][RF_1TX][8],
			0, 3, base);
		_phy_convert_txpower_dbm_to_relative_value(
			&rtlphy->tx_power_by_rate_offset[BAND_ON_2_4G][rfpath][RF_1TX][9],
			0, 1, base);

		base = _rtl8821ae_phy_get_txpower_by_rate_base(hw, BAND_ON_2_4G, rfpath, RF_2TX, VHT_2SSMCS0_2SSMCS9);
		_phy_convert_txpower_dbm_to_relative_value(
			&rtlphy->tx_power_by_rate_offset[BAND_ON_2_4G][rfpath][RF_1TX][9],
			2, 3, base);
		_phy_convert_txpower_dbm_to_relative_value(
			&rtlphy->tx_power_by_rate_offset[BAND_ON_2_4G][rfpath][RF_2TX][10],
			0, 3, base);
		_phy_convert_txpower_dbm_to_relative_value(
			&rtlphy->tx_power_by_rate_offset[BAND_ON_2_4G][rfpath][RF_2TX][11],
			0, 3, base);

		base = _rtl8821ae_phy_get_txpower_by_rate_base(hw, BAND_ON_5G, rfpath, RF_1TX, OFDM);
		_phy_convert_txpower_dbm_to_relative_value(
			&rtlphy->tx_power_by_rate_offset[BAND_ON_5G][rfpath][RF_1TX][1],
			0, 3, base);
		_phy_convert_txpower_dbm_to_relative_value(
			&rtlphy->tx_power_by_rate_offset[BAND_ON_5G][rfpath][RF_1TX][2],
			0, 3, base);

		base = _rtl8821ae_phy_get_txpower_by_rate_base(hw, BAND_ON_5G, rfpath, RF_1TX, HT_MCS0_MCS7);
		_phy_convert_txpower_dbm_to_relative_value(
			&rtlphy->tx_power_by_rate_offset[BAND_ON_5G][rfpath][RF_1TX][3],
			0, 3, base);
		_phy_convert_txpower_dbm_to_relative_value(
			&rtlphy->tx_power_by_rate_offset[BAND_ON_5G][rfpath][RF_1TX][4],
			0, 3, base);

		base = _rtl8821ae_phy_get_txpower_by_rate_base(hw, BAND_ON_5G, rfpath, RF_2TX, HT_MCS8_MCS15);
		_phy_convert_txpower_dbm_to_relative_value(
			&rtlphy->tx_power_by_rate_offset[BAND_ON_5G][rfpath][RF_2TX][5],
			0, 3, base);
		_phy_convert_txpower_dbm_to_relative_value(
			&rtlphy->tx_power_by_rate_offset[BAND_ON_5G][rfpath][RF_2TX][6],
			0, 3, base);

		base = _rtl8821ae_phy_get_txpower_by_rate_base(hw, BAND_ON_5G, rfpath, RF_1TX, VHT_1SSMCS0_1SSMCS9);
		_phy_convert_txpower_dbm_to_relative_value(
			&rtlphy->tx_power_by_rate_offset[BAND_ON_5G][rfpath][RF_1TX][7],
			0, 3, base);
		_phy_convert_txpower_dbm_to_relative_value(
			&rtlphy->tx_power_by_rate_offset[BAND_ON_5G][rfpath][RF_1TX][8],
			0, 3, base);
		_phy_convert_txpower_dbm_to_relative_value(
			&rtlphy->tx_power_by_rate_offset[BAND_ON_5G][rfpath][RF_1TX][9],
			0, 1, base);

		base = _rtl8821ae_phy_get_txpower_by_rate_base(hw, BAND_ON_5G, rfpath, RF_2TX, VHT_2SSMCS0_2SSMCS9);
		_phy_convert_txpower_dbm_to_relative_value(
			&rtlphy->tx_power_by_rate_offset[BAND_ON_5G][rfpath][RF_1TX][9],
			2, 3, base);
		_phy_convert_txpower_dbm_to_relative_value(
			&rtlphy->tx_power_by_rate_offset[BAND_ON_5G][rfpath][RF_2TX][10],
			0, 3, base);
		_phy_convert_txpower_dbm_to_relative_value(
			&rtlphy->tx_power_by_rate_offset[BAND_ON_5G][rfpath][RF_2TX][11],
			0, 3, base);
	}

	rtl_dbg(rtlpriv, COMP_POWER, DBG_TRACE,
		"<===_rtl8821ae_phy_convert_txpower_dbm_to_relative_value()\n");
}

static void _rtl8821ae_phy_txpower_by_rate_configuration(struct ieee80211_hw *hw)
{
	_rtl8821ae_phy_store_txpower_by_rate_base(hw);
	_rtl8821ae_phy_convert_txpower_dbm_to_relative_value(hw);
}

/* string is in decimal */
static bool _rtl8812ae_get_integer_from_string(const char *str, u8 *pint)
{
	u16 i = 0;
	*pint = 0;

	while (str[i] != '\0') {
		if (str[i] >= '0' && str[i] <= '9') {
			*pint *= 10;
			*pint += (str[i] - '0');
		} else {
			return false;
		}
		++i;
	}

	return true;
}

static bool _rtl8812ae_eq_n_byte(const char *str1, const char *str2, u32 num)
{
	if (num == 0)
		return false;
	while (num > 0) {
		num--;
		if (str1[num] != str2[num])
			return false;
	}
	return true;
}

static s8 _rtl8812ae_phy_get_chnl_idx_of_txpwr_lmt(struct ieee80211_hw *hw,
					      u8 band, u8 channel)
{
	struct rtl_priv *rtlpriv = rtl_priv(hw);
	s8 channel_index = -1;
	u8  i = 0;

	if (band == BAND_ON_2_4G)
		channel_index = channel - 1;
	else if (band == BAND_ON_5G) {
		for (i = 0; i < sizeof(channel5g)/sizeof(u8); ++i) {
			if (channel5g[i] == channel)
				channel_index = i;
		}
	} else
		rtl_dbg(rtlpriv, COMP_POWER, DBG_LOUD, "Invalid Band %d in %s\n",
			band,  __func__);

	if (channel_index == -1)
		rtl_dbg(rtlpriv, COMP_POWER, DBG_LOUD,
			"Invalid Channel %d of Band %d in %s\n", channel,
			band, __func__);

	return channel_index;
}

static void _rtl8812ae_phy_set_txpower_limit(struct ieee80211_hw *hw,
				      const char *pregulation,
				      const char *pband, const char *pbandwidth,
				      const char *prate_section, const char *prf_path,
				      const char *pchannel, const char *ppower_limit)
{
	struct rtl_priv *rtlpriv = rtl_priv(hw);
	struct rtl_phy *rtlphy = &rtlpriv->phy;
	u8 regulation = 0, bandwidth = 0, rate_section = 0, channel;
	u8 channel_index;
	s8 power_limit = 0, prev_power_limit, ret;

	if (!_rtl8812ae_get_integer_from_string(pchannel, &channel) ||
	    !_rtl8812ae_get_integer_from_string(ppower_limit,
						&power_limit)) {
		rtl_dbg(rtlpriv, COMP_INIT, DBG_TRACE,
			"Illegal index of pwr_lmt table [chnl %d][val %d]\n",
			channel, power_limit);
	}

	power_limit = power_limit > MAX_POWER_INDEX ?
		      MAX_POWER_INDEX : power_limit;

	if (_rtl8812ae_eq_n_byte(pregulation, "FCC", 3))
		regulation = 0;
	else if (_rtl8812ae_eq_n_byte(pregulation, "MKK", 3))
		regulation = 1;
	else if (_rtl8812ae_eq_n_byte(pregulation, "ETSI", 4))
		regulation = 2;
	else if (_rtl8812ae_eq_n_byte(pregulation, "WW13", 4))
		regulation = 3;

	if (_rtl8812ae_eq_n_byte(prate_section, "CCK", 3))
		rate_section = 0;
	else if (_rtl8812ae_eq_n_byte(prate_section, "OFDM", 4))
		rate_section = 1;
	else if (_rtl8812ae_eq_n_byte(prate_section, "HT", 2) &&
		 _rtl8812ae_eq_n_byte(prf_path, "1T", 2))
		rate_section = 2;
	else if (_rtl8812ae_eq_n_byte(prate_section, "HT", 2) &&
		 _rtl8812ae_eq_n_byte(prf_path, "2T", 2))
		rate_section = 3;
	else if (_rtl8812ae_eq_n_byte(prate_section, "VHT", 3) &&
		 _rtl8812ae_eq_n_byte(prf_path, "1T", 2))
		rate_section = 4;
	else if (_rtl8812ae_eq_n_byte(prate_section, "VHT", 3) &&
		 _rtl8812ae_eq_n_byte(prf_path, "2T", 2))
		rate_section = 5;

	if (_rtl8812ae_eq_n_byte(pbandwidth, "20M", 3))
		bandwidth = 0;
	else if (_rtl8812ae_eq_n_byte(pbandwidth, "40M", 3))
		bandwidth = 1;
	else if (_rtl8812ae_eq_n_byte(pbandwidth, "80M", 3))
		bandwidth = 2;
	else if (_rtl8812ae_eq_n_byte(pbandwidth, "160M", 4))
		bandwidth = 3;

	if (_rtl8812ae_eq_n_byte(pband, "2.4G", 4)) {
		ret = _rtl8812ae_phy_get_chnl_idx_of_txpwr_lmt(hw,
							       BAND_ON_2_4G,
							       channel);

		if (ret == -1)
			return;

		channel_index = ret;

		prev_power_limit = rtlphy->txpwr_limit_2_4g[regulation]
						[bandwidth][rate_section]
						[channel_index][RF90_PATH_A];

		if (power_limit < prev_power_limit)
			rtlphy->txpwr_limit_2_4g[regulation][bandwidth]
				[rate_section][channel_index][RF90_PATH_A] =
								   power_limit;

		rtl_dbg(rtlpriv, COMP_INIT, DBG_TRACE,
			"2.4G [regula %d][bw %d][sec %d][chnl %d][val %d]\n",
			regulation, bandwidth, rate_section, channel_index,
			rtlphy->txpwr_limit_2_4g[regulation][bandwidth]
				[rate_section][channel_index][RF90_PATH_A]);
	} else if (_rtl8812ae_eq_n_byte(pband, "5G", 2)) {
		ret = _rtl8812ae_phy_get_chnl_idx_of_txpwr_lmt(hw,
							       BAND_ON_5G,
							       channel);

		if (ret == -1)
			return;

		channel_index = ret;

		prev_power_limit = rtlphy->txpwr_limit_5g[regulation][bandwidth]
						[rate_section][channel_index]
						[RF90_PATH_A];

		if (power_limit < prev_power_limit)
			rtlphy->txpwr_limit_5g[regulation][bandwidth]
			[rate_section][channel_index][RF90_PATH_A] = power_limit;

		rtl_dbg(rtlpriv, COMP_INIT, DBG_TRACE,
			"5G: [regul %d][bw %d][sec %d][chnl %d][val %d]\n",
			regulation, bandwidth, rate_section, channel,
			rtlphy->txpwr_limit_5g[regulation][bandwidth]
				[rate_section][channel_index][RF90_PATH_A]);
	} else {
		rtl_dbg(rtlpriv, COMP_INIT, DBG_TRACE,
			"Cannot recognize the band info in %s\n", pband);
		return;
	}
}

static void _rtl8812ae_phy_config_bb_txpwr_lmt(struct ieee80211_hw *hw,
					  const char *regulation, const char *band,
					  const char *bandwidth, const char *rate_section,
					  const char *rf_path, const char *channel,
					  const char *power_limit)
{
	_rtl8812ae_phy_set_txpower_limit(hw, regulation, band, bandwidth,
					 rate_section, rf_path, channel,
					 power_limit);
}

static void _rtl8821ae_phy_read_and_config_txpwr_lmt(struct ieee80211_hw *hw)
{
	struct rtl_priv *rtlpriv = rtl_priv(hw);
	struct rtl_hal *rtlhal = rtl_hal(rtlpriv);
	u32 i = 0;
	u32 array_len;
	const char **array;

	if (rtlhal->hw_type == HARDWARE_TYPE_RTL8812AE) {
		array_len = RTL8812AE_TXPWR_LMT_ARRAY_LEN;
		array = RTL8812AE_TXPWR_LMT;
	} else {
		array_len = RTL8821AE_TXPWR_LMT_ARRAY_LEN;
		array = RTL8821AE_TXPWR_LMT;
	}

	rtl_dbg(rtlpriv, COMP_INIT, DBG_TRACE, "\n");

	for (i = 0; i < array_len; i += 7) {
		const char *regulation = array[i];
		const char *band = array[i+1];
		const char *bandwidth = array[i+2];
		const char *rate = array[i+3];
		const char *rf_path = array[i+4];
		const char *chnl = array[i+5];
		const char *val = array[i+6];

		_rtl8812ae_phy_config_bb_txpwr_lmt(hw, regulation, band,
						   bandwidth, rate, rf_path,
						   chnl, val);
	}
}

static bool _rtl8821ae_phy_bb8821a_config_parafile(struct ieee80211_hw *hw)
{
	struct rtl_priv *rtlpriv = rtl_priv(hw);
	struct rtl_phy *rtlphy = &rtlpriv->phy;
	struct rtl_efuse *rtlefuse = rtl_efuse(rtl_priv(hw));
	bool rtstatus;

	_rtl8821ae_phy_init_txpower_limit(hw);

	/* RegEnableTxPowerLimit == 1 for 8812a & 8821a */
	if (rtlefuse->eeprom_regulatory != 2)
		_rtl8821ae_phy_read_and_config_txpwr_lmt(hw);

	rtstatus = _rtl8821ae_phy_config_bb_with_headerfile(hw,
						       BASEBAND_CONFIG_PHY_REG);
	if (!rtstatus) {
		pr_err("Write BB Reg Fail!!\n");
		return false;
	}
	_rtl8821ae_phy_init_tx_power_by_rate(hw);
	if (!rtlefuse->autoload_failflag) {
		rtstatus = _rtl8821ae_phy_config_bb_with_pgheaderfile(hw,
						    BASEBAND_CONFIG_PHY_REG);
	}
	if (!rtstatus) {
		pr_err("BB_PG Reg Fail!!\n");
		return false;
	}

	_rtl8821ae_phy_txpower_by_rate_configuration(hw);

	/* RegEnableTxPowerLimit == 1 for 8812a & 8821a */
	if (rtlefuse->eeprom_regulatory != 2)
		_rtl8812ae_phy_convert_txpower_limit_to_power_index(hw);

	rtstatus = _rtl8821ae_phy_config_bb_with_headerfile(hw,
						BASEBAND_CONFIG_AGC_TAB);

	if (!rtstatus) {
		pr_err("AGC Table Fail\n");
		return false;
	}
	rtlphy->cck_high_power = (bool)(rtl_get_bbreg(hw,
			RFPGA0_XA_HSSIPARAMETER2, 0x200));
	return true;
}

static bool
__rtl8821ae_phy_config_with_headerfile(struct ieee80211_hw *hw,
				       u32 *array_table, u16 arraylen,
				       void (*set_reg)(struct ieee80211_hw *hw,
						       u32 regaddr, u32 data))
{
	#define COND_ELSE  2
	#define COND_ENDIF 3

	int i = 0;
	u8 cond;
	bool matched = true, skipped = false;

	while ((i + 1) < arraylen) {
		u32 v1 = array_table[i];
		u32 v2 = array_table[i + 1];

		if (v1 & (BIT(31) | BIT(30))) {/*positive & negative condition*/
			if (v1 & BIT(31)) {/* positive condition*/
				cond  = (u8)((v1 & (BIT(29) | BIT(28))) >> 28);
				if (cond == COND_ENDIF) {/*end*/
					matched = true;
					skipped = false;
				} else if (cond == COND_ELSE) /*else*/
					matched = skipped ? false : true;
				else {/*if , else if*/
					if (skipped) {
						matched = false;
					} else {
						if (_rtl8821ae_check_positive(
								hw, v1, v2)) {
							matched = true;
							skipped = true;
						} else {
							matched = false;
							skipped = false;
						}
					}
				}
			} else if (v1 & BIT(30)) { /*negative condition*/
			/*do nothing*/
			}
		} else {
			if (matched)
				set_reg(hw, v1, v2);
		}
		i = i + 2;
	}

	return true;
}

static bool _rtl8821ae_phy_config_mac_with_headerfile(struct ieee80211_hw *hw)
{
	struct rtl_priv *rtlpriv = rtl_priv(hw);
	struct rtl_hal *rtlhal = rtl_hal(rtlpriv);
	u32 arraylength;
	u32 *ptrarray;

	rtl_dbg(rtlpriv, COMP_INIT, DBG_TRACE, "Read MAC_REG_Array\n");
	if (rtlhal->hw_type == HARDWARE_TYPE_RTL8821AE) {
		arraylength = RTL8821AE_MAC_1T_ARRAYLEN;
		ptrarray = RTL8821AE_MAC_REG_ARRAY;
	} else {
		arraylength = RTL8812AE_MAC_1T_ARRAYLEN;
		ptrarray = RTL8812AE_MAC_REG_ARRAY;
	}
	rtl_dbg(rtlpriv, COMP_INIT, DBG_LOUD,
		"Img: MAC_REG_ARRAY LEN %d\n", arraylength);

	return __rtl8821ae_phy_config_with_headerfile(hw,
			ptrarray, arraylength, rtl_write_byte_with_val32);
}

static bool _rtl8821ae_phy_config_bb_with_headerfile(struct ieee80211_hw *hw,
						     u8 configtype)
{
	struct rtl_priv *rtlpriv = rtl_priv(hw);
	struct rtl_hal *rtlhal = rtl_hal(rtlpriv);
	u32 *array_table;
	u16 arraylen;

	if (configtype == BASEBAND_CONFIG_PHY_REG) {
		if (rtlhal->hw_type == HARDWARE_TYPE_RTL8812AE) {
			arraylen = RTL8812AE_PHY_REG_1TARRAYLEN;
			array_table = RTL8812AE_PHY_REG_ARRAY;
		} else {
			arraylen = RTL8821AE_PHY_REG_1TARRAYLEN;
			array_table = RTL8821AE_PHY_REG_ARRAY;
		}

		return __rtl8821ae_phy_config_with_headerfile(hw,
				array_table, arraylen,
				_rtl8821ae_config_bb_reg);
	} else if (configtype == BASEBAND_CONFIG_AGC_TAB) {
		if (rtlhal->hw_type == HARDWARE_TYPE_RTL8812AE) {
			arraylen = RTL8812AE_AGC_TAB_1TARRAYLEN;
			array_table = RTL8812AE_AGC_TAB_ARRAY;
		} else {
			arraylen = RTL8821AE_AGC_TAB_1TARRAYLEN;
			array_table = RTL8821AE_AGC_TAB_ARRAY;
		}

		return __rtl8821ae_phy_config_with_headerfile(hw,
				array_table, arraylen,
				rtl_set_bbreg_with_dwmask);
	}
	return true;
}

static u8 _rtl8821ae_get_rate_section_index(u32 regaddr)
{
	u8 index = 0;
	regaddr &= 0xFFF;
	if (regaddr >= 0xC20 && regaddr <= 0xC4C)
		index = (u8)((regaddr - 0xC20) / 4);
	else if (regaddr >= 0xE20 && regaddr <= 0xE4C)
		index = (u8)((regaddr - 0xE20) / 4);
	else
		WARN_ONCE(true,
			  "rtl8821ae: Invalid RegAddr 0x%x\n", regaddr);
	return index;
}

static void _rtl8821ae_store_tx_power_by_rate(struct ieee80211_hw *hw,
					      u32 band, u32 rfpath,
					      u32 txnum, u32 regaddr,
					      u32 bitmask, u32 data)
{
	struct rtl_priv *rtlpriv = rtl_priv(hw);
	struct rtl_phy *rtlphy = &rtlpriv->phy;
	u8 rate_section = _rtl8821ae_get_rate_section_index(regaddr);

	if (band != BAND_ON_2_4G && band != BAND_ON_5G) {
		rtl_dbg(rtlpriv, COMP_INIT, DBG_WARNING, "Invalid Band %d\n", band);
		band = BAND_ON_2_4G;
	}
	if (rfpath >= MAX_RF_PATH) {
		rtl_dbg(rtlpriv, COMP_INIT, DBG_WARNING, "Invalid RfPath %d\n", rfpath);
		rfpath = MAX_RF_PATH - 1;
	}
	if (txnum >= MAX_RF_PATH) {
		rtl_dbg(rtlpriv, COMP_INIT, DBG_WARNING, "Invalid TxNum %d\n", txnum);
		txnum = MAX_RF_PATH - 1;
	}
	rtlphy->tx_power_by_rate_offset[band][rfpath][txnum][rate_section] = data;
	rtl_dbg(rtlpriv, COMP_INIT, DBG_LOUD,
		"TxPwrByRateOffset[Band %d][RfPath %d][TxNum %d][RateSection %d] = 0x%x\n",
		band, rfpath, txnum, rate_section,
		rtlphy->tx_power_by_rate_offset[band][rfpath][txnum][rate_section]);
}

static bool _rtl8821ae_phy_config_bb_with_pgheaderfile(struct ieee80211_hw *hw,
							u8 configtype)
{
	struct rtl_priv *rtlpriv = rtl_priv(hw);
	struct rtl_hal *rtlhal = rtl_hal(rtlpriv);
	int i;
	u32 *array;
	u16 arraylen;
	u32 v1, v2, v3, v4, v5, v6;

	if (rtlhal->hw_type == HARDWARE_TYPE_RTL8812AE) {
		arraylen = RTL8812AE_PHY_REG_ARRAY_PGLEN;
		array = RTL8812AE_PHY_REG_ARRAY_PG;
	} else {
		arraylen = RTL8821AE_PHY_REG_ARRAY_PGLEN;
		array = RTL8821AE_PHY_REG_ARRAY_PG;
	}

	if (configtype != BASEBAND_CONFIG_PHY_REG) {
		rtl_dbg(rtlpriv, COMP_SEND, DBG_TRACE,
			"configtype != BaseBand_Config_PHY_REG\n");
		return true;
	}
	for (i = 0; i < arraylen; i += 6) {
		v1 = array[i];
		v2 = array[i+1];
		v3 = array[i+2];
		v4 = array[i+3];
		v5 = array[i+4];
		v6 = array[i+5];

		if (v1 < 0xCDCDCDCD) {
			if (rtlhal->hw_type == HARDWARE_TYPE_RTL8812AE &&
				(v4 == 0xfe || v4 == 0xffe)) {
				msleep(50);
				continue;
			}

			if (rtlhal->hw_type == HARDWARE_TYPE_RTL8821AE) {
				if (v4 == 0xfe)
					msleep(50);
				else if (v4 == 0xfd)
					mdelay(5);
				else if (v4 == 0xfc)
					mdelay(1);
				else if (v4 == 0xfb)
					udelay(50);
				else if (v4 == 0xfa)
					udelay(5);
				else if (v4 == 0xf9)
					udelay(1);
			}
			_rtl8821ae_store_tx_power_by_rate(hw, v1, v2, v3,
							  v4, v5, v6);
			continue;
		} else {
			 /*don't need the hw_body*/
			if (!_rtl8821ae_check_condition(hw, v1)) {
				i += 2; /* skip the pair of expression*/
				v1 = array[i];
				v2 = array[i+1];
				v3 = array[i+2];
				while (v2 != 0xDEAD) {
					i += 3;
					v1 = array[i];
					v2 = array[i+1];
					v3 = array[i+2];
				}
			}
		}
	}

	return true;
}

bool rtl8812ae_phy_config_rf_with_headerfile(struct ieee80211_hw *hw,
					     enum radio_path rfpath)
{
	u32 *radioa_array_table_a, *radioa_array_table_b;
	u16 radioa_arraylen_a, radioa_arraylen_b;
	struct rtl_priv *rtlpriv = rtl_priv(hw);

	radioa_arraylen_a = RTL8812AE_RADIOA_1TARRAYLEN;
	radioa_array_table_a = RTL8812AE_RADIOA_ARRAY;
	radioa_arraylen_b = RTL8812AE_RADIOB_1TARRAYLEN;
	radioa_array_table_b = RTL8812AE_RADIOB_ARRAY;
<<<<<<< HEAD
	RT_TRACE(rtlpriv, COMP_INIT, DBG_LOUD,
		 "Radio_A:RTL8821AE_RADIOA_ARRAY %d\n", radioa_arraylen_a);
	RT_TRACE(rtlpriv, COMP_INIT, DBG_LOUD, "Radio No %x\n", rfpath);
=======
	rtl_dbg(rtlpriv, COMP_INIT, DBG_LOUD,
		"Radio_A:RTL8821AE_RADIOA_ARRAY %d\n", radioa_arraylen_a);
	rtl_dbg(rtlpriv, COMP_INIT, DBG_LOUD, "Radio No %x\n", rfpath);
>>>>>>> 7d2a07b7
	switch (rfpath) {
	case RF90_PATH_A:
		return __rtl8821ae_phy_config_with_headerfile(hw,
				radioa_array_table_a, radioa_arraylen_a,
				_rtl8821ae_config_rf_radio_a);
	case RF90_PATH_B:
		return __rtl8821ae_phy_config_with_headerfile(hw,
				radioa_array_table_b, radioa_arraylen_b,
				_rtl8821ae_config_rf_radio_b);
	case RF90_PATH_C:
	case RF90_PATH_D:
		pr_err("switch case %#x not processed\n", rfpath);
		break;
	}
	return true;
}

bool rtl8821ae_phy_config_rf_with_headerfile(struct ieee80211_hw *hw,
						enum radio_path rfpath)
{
	u32 *radioa_array_table;
	u16 radioa_arraylen;
	struct rtl_priv *rtlpriv = rtl_priv(hw);

	radioa_arraylen = RTL8821AE_RADIOA_1TARRAYLEN;
	radioa_array_table = RTL8821AE_RADIOA_ARRAY;
<<<<<<< HEAD
	RT_TRACE(rtlpriv, COMP_INIT, DBG_LOUD,
		 "Radio_A:RTL8821AE_RADIOA_ARRAY %d\n", radioa_arraylen);
	RT_TRACE(rtlpriv, COMP_INIT, DBG_LOUD, "Radio No %x\n", rfpath);
=======
	rtl_dbg(rtlpriv, COMP_INIT, DBG_LOUD,
		"Radio_A:RTL8821AE_RADIOA_ARRAY %d\n", radioa_arraylen);
	rtl_dbg(rtlpriv, COMP_INIT, DBG_LOUD, "Radio No %x\n", rfpath);
>>>>>>> 7d2a07b7
	switch (rfpath) {
	case RF90_PATH_A:
		return __rtl8821ae_phy_config_with_headerfile(hw,
			radioa_array_table, radioa_arraylen,
			_rtl8821ae_config_rf_radio_a);

	case RF90_PATH_B:
	case RF90_PATH_C:
	case RF90_PATH_D:
		pr_err("switch case %#x not processed\n", rfpath);
		break;
	}
	return true;
}

void rtl8821ae_phy_get_hw_reg_originalvalue(struct ieee80211_hw *hw)
{
	struct rtl_priv *rtlpriv = rtl_priv(hw);
	struct rtl_phy *rtlphy = &rtlpriv->phy;

	rtlphy->default_initialgain[0] =
	    (u8)rtl_get_bbreg(hw, ROFDM0_XAAGCCORE1, MASKBYTE0);
	rtlphy->default_initialgain[1] =
	    (u8)rtl_get_bbreg(hw, ROFDM0_XBAGCCORE1, MASKBYTE0);
	rtlphy->default_initialgain[2] =
	    (u8)rtl_get_bbreg(hw, ROFDM0_XCAGCCORE1, MASKBYTE0);
	rtlphy->default_initialgain[3] =
	    (u8)rtl_get_bbreg(hw, ROFDM0_XDAGCCORE1, MASKBYTE0);

	rtl_dbg(rtlpriv, COMP_INIT, DBG_TRACE,
		"Default initial gain (c50=0x%x, c58=0x%x, c60=0x%x, c68=0x%x\n",
		rtlphy->default_initialgain[0],
		rtlphy->default_initialgain[1],
		rtlphy->default_initialgain[2],
		rtlphy->default_initialgain[3]);

	rtlphy->framesync = (u8)rtl_get_bbreg(hw,
					       ROFDM0_RXDETECTOR3, MASKBYTE0);
	rtlphy->framesync_c34 = rtl_get_bbreg(hw,
					      ROFDM0_RXDETECTOR2, MASKDWORD);

	rtl_dbg(rtlpriv, COMP_INIT, DBG_TRACE,
		"Default framesync (0x%x) = 0x%x\n",
		ROFDM0_RXDETECTOR3, rtlphy->framesync);
}

static void phy_init_bb_rf_register_definition(struct ieee80211_hw *hw)
{
	struct rtl_priv *rtlpriv = rtl_priv(hw);
	struct rtl_phy *rtlphy = &rtlpriv->phy;

	rtlphy->phyreg_def[RF90_PATH_A].rfintfs = RFPGA0_XAB_RFINTERFACESW;
	rtlphy->phyreg_def[RF90_PATH_B].rfintfs = RFPGA0_XAB_RFINTERFACESW;

	rtlphy->phyreg_def[RF90_PATH_A].rfintfo = RFPGA0_XA_RFINTERFACEOE;
	rtlphy->phyreg_def[RF90_PATH_B].rfintfo = RFPGA0_XB_RFINTERFACEOE;

	rtlphy->phyreg_def[RF90_PATH_A].rfintfe = RFPGA0_XA_RFINTERFACEOE;
	rtlphy->phyreg_def[RF90_PATH_B].rfintfe = RFPGA0_XB_RFINTERFACEOE;

	rtlphy->phyreg_def[RF90_PATH_A].rf3wire_offset = RA_LSSIWRITE_8821A;
	rtlphy->phyreg_def[RF90_PATH_B].rf3wire_offset = RB_LSSIWRITE_8821A;

	rtlphy->phyreg_def[RF90_PATH_A].rfhssi_para2 = RHSSIREAD_8821AE;
	rtlphy->phyreg_def[RF90_PATH_B].rfhssi_para2 = RHSSIREAD_8821AE;

	rtlphy->phyreg_def[RF90_PATH_A].rf_rb = RA_SIREAD_8821A;
	rtlphy->phyreg_def[RF90_PATH_B].rf_rb = RB_SIREAD_8821A;

	rtlphy->phyreg_def[RF90_PATH_A].rf_rbpi = RA_PIREAD_8821A;
	rtlphy->phyreg_def[RF90_PATH_B].rf_rbpi = RB_PIREAD_8821A;
}

void rtl8821ae_phy_get_txpower_level(struct ieee80211_hw *hw, long *powerlevel)
{
	struct rtl_priv *rtlpriv = rtl_priv(hw);
	struct rtl_phy *rtlphy = &rtlpriv->phy;
	u8 txpwr_level;
	long txpwr_dbm;

	txpwr_level = rtlphy->cur_cck_txpwridx;
	txpwr_dbm = _rtl8821ae_phy_txpwr_idx_to_dbm(hw,
						 WIRELESS_MODE_B, txpwr_level);
	txpwr_level = rtlphy->cur_ofdm24g_txpwridx;
	if (_rtl8821ae_phy_txpwr_idx_to_dbm(hw,
					 WIRELESS_MODE_G,
					 txpwr_level) > txpwr_dbm)
		txpwr_dbm =
		    _rtl8821ae_phy_txpwr_idx_to_dbm(hw, WIRELESS_MODE_G,
						 txpwr_level);
	txpwr_level = rtlphy->cur_ofdm24g_txpwridx;
	if (_rtl8821ae_phy_txpwr_idx_to_dbm(hw,
					 WIRELESS_MODE_N_24G,
					 txpwr_level) > txpwr_dbm)
		txpwr_dbm =
		    _rtl8821ae_phy_txpwr_idx_to_dbm(hw, WIRELESS_MODE_N_24G,
						 txpwr_level);
	*powerlevel = txpwr_dbm;
}

static bool _rtl8821ae_phy_get_chnl_index(u8 channel, u8 *chnl_index)
{
	u8 i = 0;
	bool in_24g = true;

	if (channel <= 14) {
		in_24g = true;
		*chnl_index = channel - 1;
	} else {
		in_24g = false;

		for (i = 0; i < CHANNEL_MAX_NUMBER_5G; ++i) {
			if (channel5g[i] == channel) {
				*chnl_index = i;
				return in_24g;
			}
		}
	}
	return in_24g;
}

static s8 _rtl8821ae_phy_get_ratesection_intxpower_byrate(u8 path, u8 rate)
{
	s8 rate_section = 0;
	switch (rate) {
	case DESC_RATE1M:
	case DESC_RATE2M:
	case DESC_RATE5_5M:
	case DESC_RATE11M:
		rate_section = 0;
		break;
	case DESC_RATE6M:
	case DESC_RATE9M:
	case DESC_RATE12M:
	case DESC_RATE18M:
		rate_section = 1;
		break;
	case DESC_RATE24M:
	case DESC_RATE36M:
	case DESC_RATE48M:
	case DESC_RATE54M:
		rate_section = 2;
		break;
	case DESC_RATEMCS0:
	case DESC_RATEMCS1:
	case DESC_RATEMCS2:
	case DESC_RATEMCS3:
		rate_section = 3;
		break;
	case DESC_RATEMCS4:
	case DESC_RATEMCS5:
	case DESC_RATEMCS6:
	case DESC_RATEMCS7:
		rate_section = 4;
		break;
	case DESC_RATEMCS8:
	case DESC_RATEMCS9:
	case DESC_RATEMCS10:
	case DESC_RATEMCS11:
		rate_section = 5;
		break;
	case DESC_RATEMCS12:
	case DESC_RATEMCS13:
	case DESC_RATEMCS14:
	case DESC_RATEMCS15:
		rate_section = 6;
		break;
	case DESC_RATEVHT1SS_MCS0:
	case DESC_RATEVHT1SS_MCS1:
	case DESC_RATEVHT1SS_MCS2:
	case DESC_RATEVHT1SS_MCS3:
		rate_section = 7;
		break;
	case DESC_RATEVHT1SS_MCS4:
	case DESC_RATEVHT1SS_MCS5:
	case DESC_RATEVHT1SS_MCS6:
	case DESC_RATEVHT1SS_MCS7:
		rate_section = 8;
		break;
	case DESC_RATEVHT1SS_MCS8:
	case DESC_RATEVHT1SS_MCS9:
	case DESC_RATEVHT2SS_MCS0:
	case DESC_RATEVHT2SS_MCS1:
		rate_section = 9;
		break;
	case DESC_RATEVHT2SS_MCS2:
	case DESC_RATEVHT2SS_MCS3:
	case DESC_RATEVHT2SS_MCS4:
	case DESC_RATEVHT2SS_MCS5:
		rate_section = 10;
		break;
	case DESC_RATEVHT2SS_MCS6:
	case DESC_RATEVHT2SS_MCS7:
	case DESC_RATEVHT2SS_MCS8:
	case DESC_RATEVHT2SS_MCS9:
		rate_section = 11;
		break;
	default:
		WARN_ONCE(true, "rtl8821ae: Rate_Section is Illegal\n");
		break;
	}

	return rate_section;
}

static s8 _rtl8812ae_phy_get_world_wide_limit(s8  *limit_table)
{
	s8 min = limit_table[0];
	u8 i = 0;

	for (i = 0; i < MAX_REGULATION_NUM; ++i) {
		if (limit_table[i] < min)
			min = limit_table[i];
	}
	return min;
}

static s8 _rtl8812ae_phy_get_txpower_limit(struct ieee80211_hw *hw,
					     u8 band,
					     enum ht_channel_width bandwidth,
					     enum radio_path rf_path,
					     u8 rate, u8 channel)
{
	struct rtl_priv *rtlpriv = rtl_priv(hw);
	struct rtl_efuse *rtlefuse = rtl_efuse(rtlpriv);
	struct rtl_phy *rtlphy = &rtlpriv->phy;
	short band_temp = -1, regulation = -1, bandwidth_temp = -1,
		 rate_section = -1, channel_temp = -1;
	u16 regu, bdwidth, sec, chnl;
	s8 power_limit = MAX_POWER_INDEX;

	if (rtlefuse->eeprom_regulatory == 2)
		return MAX_POWER_INDEX;

	regulation = TXPWR_LMT_WW;

	if (band == BAND_ON_2_4G)
		band_temp = 0;
	else if (band == BAND_ON_5G)
		band_temp = 1;

	if (bandwidth == HT_CHANNEL_WIDTH_20)
		bandwidth_temp = 0;
	else if (bandwidth == HT_CHANNEL_WIDTH_20_40)
		bandwidth_temp = 1;
	else if (bandwidth == HT_CHANNEL_WIDTH_80)
		bandwidth_temp = 2;

	switch (rate) {
	case DESC_RATE1M:
	case DESC_RATE2M:
	case DESC_RATE5_5M:
	case DESC_RATE11M:
		rate_section = 0;
		break;
	case DESC_RATE6M:
	case DESC_RATE9M:
	case DESC_RATE12M:
	case DESC_RATE18M:
	case DESC_RATE24M:
	case DESC_RATE36M:
	case DESC_RATE48M:
	case DESC_RATE54M:
		rate_section = 1;
		break;
	case DESC_RATEMCS0:
	case DESC_RATEMCS1:
	case DESC_RATEMCS2:
	case DESC_RATEMCS3:
	case DESC_RATEMCS4:
	case DESC_RATEMCS5:
	case DESC_RATEMCS6:
	case DESC_RATEMCS7:
		rate_section = 2;
		break;
	case DESC_RATEMCS8:
	case DESC_RATEMCS9:
	case DESC_RATEMCS10:
	case DESC_RATEMCS11:
	case DESC_RATEMCS12:
	case DESC_RATEMCS13:
	case DESC_RATEMCS14:
	case DESC_RATEMCS15:
		rate_section = 3;
		break;
	case DESC_RATEVHT1SS_MCS0:
	case DESC_RATEVHT1SS_MCS1:
	case DESC_RATEVHT1SS_MCS2:
	case DESC_RATEVHT1SS_MCS3:
	case DESC_RATEVHT1SS_MCS4:
	case DESC_RATEVHT1SS_MCS5:
	case DESC_RATEVHT1SS_MCS6:
	case DESC_RATEVHT1SS_MCS7:
	case DESC_RATEVHT1SS_MCS8:
	case DESC_RATEVHT1SS_MCS9:
		rate_section = 4;
		break;
	case DESC_RATEVHT2SS_MCS0:
	case DESC_RATEVHT2SS_MCS1:
	case DESC_RATEVHT2SS_MCS2:
	case DESC_RATEVHT2SS_MCS3:
	case DESC_RATEVHT2SS_MCS4:
	case DESC_RATEVHT2SS_MCS5:
	case DESC_RATEVHT2SS_MCS6:
	case DESC_RATEVHT2SS_MCS7:
	case DESC_RATEVHT2SS_MCS8:
	case DESC_RATEVHT2SS_MCS9:
		rate_section = 5;
		break;
	default:
		rtl_dbg(rtlpriv, COMP_POWER, DBG_LOUD,
			"Wrong rate 0x%x\n", rate);
		break;
	}

	if (band_temp == BAND_ON_5G  && rate_section == 0)
		rtl_dbg(rtlpriv, COMP_POWER, DBG_LOUD,
			"Wrong rate 0x%x: No CCK in 5G Band\n", rate);

	/*workaround for wrong index combination to obtain tx power limit,
	  OFDM only exists in BW 20M*/
	if (rate_section == 1)
		bandwidth_temp = 0;

	/*workaround for wrong index combination to obtain tx power limit,
	 *HT on 80M will reference to HT on 40M
	 */
	if ((rate_section == 2 || rate_section == 3) && band == BAND_ON_5G &&
	    bandwidth_temp == 2)
		bandwidth_temp = 1;

	if (band == BAND_ON_2_4G)
		channel_temp = _rtl8812ae_phy_get_chnl_idx_of_txpwr_lmt(hw,
		BAND_ON_2_4G, channel);
	else if (band == BAND_ON_5G)
		channel_temp = _rtl8812ae_phy_get_chnl_idx_of_txpwr_lmt(hw,
		BAND_ON_5G, channel);
	else if (band == BAND_ON_BOTH) {
		;/* BAND_ON_BOTH don't care temporarily */
	}

	if (band_temp == -1 || regulation == -1 || bandwidth_temp == -1 ||
		rate_section == -1 || channel_temp == -1) {
		rtl_dbg(rtlpriv, COMP_POWER, DBG_LOUD,
			"Wrong index value to access power limit table [band %d][regulation %d][bandwidth %d][rf_path %d][rate_section %d][chnl %d]\n",
			band_temp, regulation, bandwidth_temp, rf_path,
			rate_section, channel_temp);
		return MAX_POWER_INDEX;
	}

	regu = regulation;
	bdwidth = bandwidth_temp;
	sec = rate_section;
	chnl = channel_temp;

	if (band == BAND_ON_2_4G) {
		s8 limits[10] = {0};
		u8 i;

		for (i = 0; i < 4; ++i)
			limits[i] = rtlphy->txpwr_limit_2_4g[i][bdwidth]
			[sec][chnl][rf_path];

		power_limit = (regulation == TXPWR_LMT_WW) ?
			_rtl8812ae_phy_get_world_wide_limit(limits) :
			rtlphy->txpwr_limit_2_4g[regu][bdwidth]
					[sec][chnl][rf_path];
	} else if (band == BAND_ON_5G) {
		s8 limits[10] = {0};
		u8 i;

		for (i = 0; i < MAX_REGULATION_NUM; ++i)
			limits[i] = rtlphy->txpwr_limit_5g[i][bdwidth]
			[sec][chnl][rf_path];

		power_limit = (regulation == TXPWR_LMT_WW) ?
			_rtl8812ae_phy_get_world_wide_limit(limits) :
			rtlphy->txpwr_limit_5g[regu][chnl]
			[sec][chnl][rf_path];
	} else {
		rtl_dbg(rtlpriv, COMP_INIT, DBG_LOUD,
			"No power limit table of the specified band\n");
	}
	return power_limit;
}

static s8 _rtl8821ae_phy_get_txpower_by_rate(struct ieee80211_hw *hw,
					u8 band, u8 path, u8 rate)
{
	struct rtl_priv *rtlpriv = rtl_priv(hw);
	struct rtl_phy *rtlphy = &rtlpriv->phy;
	u8 shift = 0, rate_section, tx_num;
	s8 tx_pwr_diff = 0;
	s8 limit = 0;

	rate_section = _rtl8821ae_phy_get_ratesection_intxpower_byrate(path, rate);
	tx_num = RF_TX_NUM_NONIMPLEMENT;

	if (tx_num == RF_TX_NUM_NONIMPLEMENT) {
		if ((rate >= DESC_RATEMCS8 && rate <= DESC_RATEMCS15) ||
			(rate >= DESC_RATEVHT2SS_MCS2 && rate <= DESC_RATEVHT2SS_MCS9))
			tx_num = RF_2TX;
		else
			tx_num = RF_1TX;
	}

	switch (rate) {
	case DESC_RATE1M:
	case DESC_RATE6M:
	case DESC_RATE24M:
	case DESC_RATEMCS0:
	case DESC_RATEMCS4:
	case DESC_RATEMCS8:
	case DESC_RATEMCS12:
	case DESC_RATEVHT1SS_MCS0:
	case DESC_RATEVHT1SS_MCS4:
	case DESC_RATEVHT1SS_MCS8:
	case DESC_RATEVHT2SS_MCS2:
	case DESC_RATEVHT2SS_MCS6:
		shift = 0;
		break;
	case DESC_RATE2M:
	case DESC_RATE9M:
	case DESC_RATE36M:
	case DESC_RATEMCS1:
	case DESC_RATEMCS5:
	case DESC_RATEMCS9:
	case DESC_RATEMCS13:
	case DESC_RATEVHT1SS_MCS1:
	case DESC_RATEVHT1SS_MCS5:
	case DESC_RATEVHT1SS_MCS9:
	case DESC_RATEVHT2SS_MCS3:
	case DESC_RATEVHT2SS_MCS7:
		shift = 8;
		break;
	case DESC_RATE5_5M:
	case DESC_RATE12M:
	case DESC_RATE48M:
	case DESC_RATEMCS2:
	case DESC_RATEMCS6:
	case DESC_RATEMCS10:
	case DESC_RATEMCS14:
	case DESC_RATEVHT1SS_MCS2:
	case DESC_RATEVHT1SS_MCS6:
	case DESC_RATEVHT2SS_MCS0:
	case DESC_RATEVHT2SS_MCS4:
	case DESC_RATEVHT2SS_MCS8:
		shift = 16;
		break;
	case DESC_RATE11M:
	case DESC_RATE18M:
	case DESC_RATE54M:
	case DESC_RATEMCS3:
	case DESC_RATEMCS7:
	case DESC_RATEMCS11:
	case DESC_RATEMCS15:
	case DESC_RATEVHT1SS_MCS3:
	case DESC_RATEVHT1SS_MCS7:
	case DESC_RATEVHT2SS_MCS1:
	case DESC_RATEVHT2SS_MCS5:
	case DESC_RATEVHT2SS_MCS9:
		shift = 24;
		break;
	default:
		WARN_ONCE(true, "rtl8821ae: Rate_Section is Illegal\n");
		break;
	}

	tx_pwr_diff = (u8)(rtlphy->tx_power_by_rate_offset[band][path]
		[tx_num][rate_section] >> shift) & 0xff;

	/* RegEnableTxPowerLimit == 1 for 8812a & 8821a */
	if (rtlpriv->efuse.eeprom_regulatory != 2) {
		limit = _rtl8812ae_phy_get_txpower_limit(hw, band,
			rtlphy->current_chan_bw, path, rate,
			rtlphy->current_channel);

		if (rate == DESC_RATEVHT1SS_MCS8 || rate == DESC_RATEVHT1SS_MCS9  ||
			 rate == DESC_RATEVHT2SS_MCS8 || rate == DESC_RATEVHT2SS_MCS9) {
			if (limit < 0) {
				if (tx_pwr_diff < (-limit))
					tx_pwr_diff = -limit;
			}
		} else {
			if (limit < 0)
				tx_pwr_diff = limit;
			else
				tx_pwr_diff = tx_pwr_diff > limit ? limit : tx_pwr_diff;
		}
		rtl_dbg(rtlpriv, COMP_POWER_TRACKING, DBG_LOUD,
			"Maximum power by rate %d, final power by rate %d\n",
			limit, tx_pwr_diff);
	}

	return	tx_pwr_diff;
}

static u8 _rtl8821ae_get_txpower_index(struct ieee80211_hw *hw, u8 path,
					u8 rate, u8 bandwidth, u8 channel)
{
	struct rtl_priv *rtlpriv = rtl_priv(hw);
	struct rtl_hal *rtlhal = rtl_hal(rtlpriv);
	struct rtl_efuse *rtlefuse = rtl_efuse(rtl_priv(hw));
	u8 index = (channel - 1);
	u8 txpower = 0;
	bool in_24g = false;
	s8 powerdiff_byrate = 0;

	if (((rtlhal->current_bandtype == BAND_ON_2_4G) &&
	    (channel > 14 || channel < 1)) ||
	    ((rtlhal->current_bandtype == BAND_ON_5G) && (channel <= 14))) {
		index = 0;
		rtl_dbg(rtlpriv, COMP_POWER_TRACKING, DBG_LOUD,
			"Illegal channel!!\n");
	}

	in_24g = _rtl8821ae_phy_get_chnl_index(channel, &index);
	if (in_24g) {
		if (RTL8821AE_RX_HAL_IS_CCK_RATE(rate))
			txpower = rtlefuse->txpwrlevel_cck[path][index];
		else if (DESC_RATE6M <= rate)
			txpower = rtlefuse->txpwrlevel_ht40_1s[path][index];
		else
			rtl_dbg(rtlpriv, COMP_POWER_TRACKING, DBG_LOUD, "invalid rate\n");

		if (DESC_RATE6M <= rate && rate <= DESC_RATE54M &&
		    !RTL8821AE_RX_HAL_IS_CCK_RATE(rate))
			txpower += rtlefuse->txpwr_legacyhtdiff[path][TX_1S];

		if (bandwidth == HT_CHANNEL_WIDTH_20) {
			if ((DESC_RATEMCS0 <= rate && rate <= DESC_RATEMCS15) ||
				(DESC_RATEVHT1SS_MCS0 <= rate && rate <= DESC_RATEVHT2SS_MCS9))
				txpower += rtlefuse->txpwr_ht20diff[path][TX_1S];
			if ((DESC_RATEMCS8 <= rate && rate <= DESC_RATEMCS15) ||
				(DESC_RATEVHT2SS_MCS0 <= rate && rate <= DESC_RATEVHT2SS_MCS9))
				txpower += rtlefuse->txpwr_ht20diff[path][TX_2S];
		} else if (bandwidth == HT_CHANNEL_WIDTH_20_40) {
			if ((DESC_RATEMCS0 <= rate && rate <= DESC_RATEMCS15) ||
				(DESC_RATEVHT1SS_MCS0 <= rate && rate <= DESC_RATEVHT2SS_MCS9))
				txpower += rtlefuse->txpwr_ht40diff[path][TX_1S];
			if ((DESC_RATEMCS8 <= rate && rate <= DESC_RATEMCS15) ||
				(DESC_RATEVHT2SS_MCS0 <= rate && rate <= DESC_RATEVHT2SS_MCS9))
				txpower += rtlefuse->txpwr_ht40diff[path][TX_2S];
		} else if (bandwidth == HT_CHANNEL_WIDTH_80) {
			if ((DESC_RATEMCS0 <= rate && rate <= DESC_RATEMCS15) ||
			    (DESC_RATEVHT1SS_MCS0 <= rate &&
			     rate <= DESC_RATEVHT2SS_MCS9))
				txpower += rtlefuse->txpwr_ht40diff[path][TX_1S];
			if ((DESC_RATEMCS8 <= rate && rate <= DESC_RATEMCS15) ||
			    (DESC_RATEVHT2SS_MCS0 <= rate &&
			     rate <= DESC_RATEVHT2SS_MCS9))
				txpower += rtlefuse->txpwr_ht40diff[path][TX_2S];
		}
	} else {
		if (DESC_RATE6M <= rate)
			txpower = rtlefuse->txpwr_5g_bw40base[path][index];
		else
			rtl_dbg(rtlpriv, COMP_POWER_TRACKING, DBG_WARNING,
				"INVALID Rate.\n");

		if (DESC_RATE6M <= rate && rate <= DESC_RATE54M &&
		    !RTL8821AE_RX_HAL_IS_CCK_RATE(rate))
			txpower += rtlefuse->txpwr_5g_ofdmdiff[path][TX_1S];

		if (bandwidth == HT_CHANNEL_WIDTH_20) {
			if ((DESC_RATEMCS0 <= rate && rate <= DESC_RATEMCS15) ||
			    (DESC_RATEVHT1SS_MCS0 <= rate &&
			     rate <= DESC_RATEVHT2SS_MCS9))
				txpower += rtlefuse->txpwr_5g_bw20diff[path][TX_1S];
			if ((DESC_RATEMCS8 <= rate && rate <= DESC_RATEMCS15) ||
			    (DESC_RATEVHT2SS_MCS0 <= rate &&
			     rate <= DESC_RATEVHT2SS_MCS9))
				txpower += rtlefuse->txpwr_5g_bw20diff[path][TX_2S];
		} else if (bandwidth == HT_CHANNEL_WIDTH_20_40) {
			if ((DESC_RATEMCS0 <= rate && rate <= DESC_RATEMCS15) ||
			    (DESC_RATEVHT1SS_MCS0 <= rate &&
			     rate <= DESC_RATEVHT2SS_MCS9))
				txpower += rtlefuse->txpwr_5g_bw40diff[path][TX_1S];
			if ((DESC_RATEMCS8 <= rate && rate <= DESC_RATEMCS15) ||
			    (DESC_RATEVHT2SS_MCS0 <= rate &&
			     rate <= DESC_RATEVHT2SS_MCS9))
				txpower += rtlefuse->txpwr_5g_bw40diff[path][TX_2S];
		} else if (bandwidth == HT_CHANNEL_WIDTH_80) {
			u8 i;

			for (i = 0; i < sizeof(channel5g_80m) / sizeof(u8); ++i)
				if (channel5g_80m[i] == channel)
					index = i;

			if ((DESC_RATEMCS0 <= rate && rate <= DESC_RATEMCS15) ||
			    (DESC_RATEVHT1SS_MCS0 <= rate &&
			     rate <= DESC_RATEVHT2SS_MCS9))
				txpower = rtlefuse->txpwr_5g_bw80base[path][index]
					+ rtlefuse->txpwr_5g_bw80diff[path][TX_1S];
			if ((DESC_RATEMCS8 <= rate && rate <= DESC_RATEMCS15) ||
			    (DESC_RATEVHT2SS_MCS0 <= rate &&
			     rate <= DESC_RATEVHT2SS_MCS9))
				txpower = rtlefuse->txpwr_5g_bw80base[path][index]
					+ rtlefuse->txpwr_5g_bw80diff[path][TX_1S]
					+ rtlefuse->txpwr_5g_bw80diff[path][TX_2S];
		    }
	}
	if (rtlefuse->eeprom_regulatory != 2)
		powerdiff_byrate =
		  _rtl8821ae_phy_get_txpower_by_rate(hw, (u8)(!in_24g),
						     path, rate);

	if (rate == DESC_RATEVHT1SS_MCS8 || rate == DESC_RATEVHT1SS_MCS9 ||
	    rate == DESC_RATEVHT2SS_MCS8 || rate == DESC_RATEVHT2SS_MCS9)
		txpower -= powerdiff_byrate;
	else
		txpower += powerdiff_byrate;

	if (rate > DESC_RATE11M)
		txpower += rtlpriv->dm.remnant_ofdm_swing_idx[path];
	else
		txpower += rtlpriv->dm.remnant_cck_idx;

	if (txpower > MAX_POWER_INDEX)
		txpower = MAX_POWER_INDEX;

	return txpower;
}

static void _rtl8821ae_phy_set_txpower_index(struct ieee80211_hw *hw,
					     u8 power_index, u8 path, u8 rate)
{
	struct rtl_priv *rtlpriv = rtl_priv(hw);

	if (path == RF90_PATH_A) {
		switch (rate) {
		case DESC_RATE1M:
			rtl_set_bbreg(hw, RTXAGC_A_CCK11_CCK1,
				      MASKBYTE0, power_index);
			break;
		case DESC_RATE2M:
			rtl_set_bbreg(hw, RTXAGC_A_CCK11_CCK1,
				      MASKBYTE1, power_index);
			break;
		case DESC_RATE5_5M:
			rtl_set_bbreg(hw, RTXAGC_A_CCK11_CCK1,
				      MASKBYTE2, power_index);
			break;
		case DESC_RATE11M:
			rtl_set_bbreg(hw, RTXAGC_A_CCK11_CCK1,
				      MASKBYTE3, power_index);
			break;
		case DESC_RATE6M:
			rtl_set_bbreg(hw, RTXAGC_A_OFDM18_OFDM6,
				      MASKBYTE0, power_index);
			break;
		case DESC_RATE9M:
			rtl_set_bbreg(hw, RTXAGC_A_OFDM18_OFDM6,
				      MASKBYTE1, power_index);
			break;
		case DESC_RATE12M:
			rtl_set_bbreg(hw, RTXAGC_A_OFDM18_OFDM6,
				      MASKBYTE2, power_index);
			break;
		case DESC_RATE18M:
			rtl_set_bbreg(hw, RTXAGC_A_OFDM18_OFDM6,
				      MASKBYTE3, power_index);
			break;
		case DESC_RATE24M:
			rtl_set_bbreg(hw, RTXAGC_A_OFDM54_OFDM24,
				      MASKBYTE0, power_index);
			break;
		case DESC_RATE36M:
			rtl_set_bbreg(hw, RTXAGC_A_OFDM54_OFDM24,
				      MASKBYTE1, power_index);
			break;
		case DESC_RATE48M:
			rtl_set_bbreg(hw, RTXAGC_A_OFDM54_OFDM24,
				      MASKBYTE2, power_index);
			break;
		case DESC_RATE54M:
			rtl_set_bbreg(hw, RTXAGC_A_OFDM54_OFDM24,
				      MASKBYTE3, power_index);
			break;
		case DESC_RATEMCS0:
			rtl_set_bbreg(hw, RTXAGC_A_MCS03_MCS00,
				      MASKBYTE0, power_index);
			break;
		case DESC_RATEMCS1:
			rtl_set_bbreg(hw, RTXAGC_A_MCS03_MCS00,
				      MASKBYTE1, power_index);
			break;
		case DESC_RATEMCS2:
			rtl_set_bbreg(hw, RTXAGC_A_MCS03_MCS00,
				      MASKBYTE2, power_index);
			break;
		case DESC_RATEMCS3:
			rtl_set_bbreg(hw, RTXAGC_A_MCS03_MCS00,
				      MASKBYTE3, power_index);
			break;
		case DESC_RATEMCS4:
			rtl_set_bbreg(hw, RTXAGC_A_MCS07_MCS04,
				      MASKBYTE0, power_index);
			break;
		case DESC_RATEMCS5:
			rtl_set_bbreg(hw, RTXAGC_A_MCS07_MCS04,
				      MASKBYTE1, power_index);
			break;
		case DESC_RATEMCS6:
			rtl_set_bbreg(hw, RTXAGC_A_MCS07_MCS04,
				      MASKBYTE2, power_index);
			break;
		case DESC_RATEMCS7:
			rtl_set_bbreg(hw, RTXAGC_A_MCS07_MCS04,
				      MASKBYTE3, power_index);
			break;
		case DESC_RATEMCS8:
			rtl_set_bbreg(hw, RTXAGC_A_MCS11_MCS08,
				      MASKBYTE0, power_index);
			break;
		case DESC_RATEMCS9:
			rtl_set_bbreg(hw, RTXAGC_A_MCS11_MCS08,
				      MASKBYTE1, power_index);
			break;
		case DESC_RATEMCS10:
			rtl_set_bbreg(hw, RTXAGC_A_MCS11_MCS08,
				      MASKBYTE2, power_index);
			break;
		case DESC_RATEMCS11:
			rtl_set_bbreg(hw, RTXAGC_A_MCS11_MCS08,
				      MASKBYTE3, power_index);
			break;
		case DESC_RATEMCS12:
			rtl_set_bbreg(hw, RTXAGC_A_MCS15_MCS12,
				      MASKBYTE0, power_index);
			break;
		case DESC_RATEMCS13:
			rtl_set_bbreg(hw, RTXAGC_A_MCS15_MCS12,
				      MASKBYTE1, power_index);
			break;
		case DESC_RATEMCS14:
			rtl_set_bbreg(hw, RTXAGC_A_MCS15_MCS12,
				      MASKBYTE2, power_index);
			break;
		case DESC_RATEMCS15:
			rtl_set_bbreg(hw, RTXAGC_A_MCS15_MCS12,
				      MASKBYTE3, power_index);
			break;
		case DESC_RATEVHT1SS_MCS0:
			rtl_set_bbreg(hw, RTXAGC_A_NSS1INDEX3_NSS1INDEX0,
				      MASKBYTE0, power_index);
			break;
		case DESC_RATEVHT1SS_MCS1:
			rtl_set_bbreg(hw, RTXAGC_A_NSS1INDEX3_NSS1INDEX0,
				      MASKBYTE1, power_index);
			break;
		case DESC_RATEVHT1SS_MCS2:
			rtl_set_bbreg(hw, RTXAGC_A_NSS1INDEX3_NSS1INDEX0,
				      MASKBYTE2, power_index);
			break;
		case DESC_RATEVHT1SS_MCS3:
			rtl_set_bbreg(hw, RTXAGC_A_NSS1INDEX3_NSS1INDEX0,
				      MASKBYTE3, power_index);
			break;
		case DESC_RATEVHT1SS_MCS4:
			rtl_set_bbreg(hw, RTXAGC_A_NSS1INDEX7_NSS1INDEX4,
				      MASKBYTE0, power_index);
			break;
		case DESC_RATEVHT1SS_MCS5:
			rtl_set_bbreg(hw, RTXAGC_A_NSS1INDEX7_NSS1INDEX4,
				      MASKBYTE1, power_index);
			break;
		case DESC_RATEVHT1SS_MCS6:
			rtl_set_bbreg(hw, RTXAGC_A_NSS1INDEX7_NSS1INDEX4,
				      MASKBYTE2, power_index);
			break;
		case DESC_RATEVHT1SS_MCS7:
			rtl_set_bbreg(hw, RTXAGC_A_NSS1INDEX7_NSS1INDEX4,
				      MASKBYTE3, power_index);
			break;
		case DESC_RATEVHT1SS_MCS8:
			rtl_set_bbreg(hw, RTXAGC_A_NSS2INDEX1_NSS1INDEX8,
				      MASKBYTE0, power_index);
			break;
		case DESC_RATEVHT1SS_MCS9:
			rtl_set_bbreg(hw, RTXAGC_A_NSS2INDEX1_NSS1INDEX8,
				      MASKBYTE1, power_index);
			break;
		case DESC_RATEVHT2SS_MCS0:
			rtl_set_bbreg(hw, RTXAGC_A_NSS2INDEX1_NSS1INDEX8,
				      MASKBYTE2, power_index);
			break;
		case DESC_RATEVHT2SS_MCS1:
			rtl_set_bbreg(hw, RTXAGC_A_NSS2INDEX1_NSS1INDEX8,
				      MASKBYTE3, power_index);
			break;
		case DESC_RATEVHT2SS_MCS2:
			rtl_set_bbreg(hw, RTXAGC_A_NSS2INDEX5_NSS2INDEX2,
				      MASKBYTE0, power_index);
			break;
		case DESC_RATEVHT2SS_MCS3:
			rtl_set_bbreg(hw, RTXAGC_A_NSS2INDEX5_NSS2INDEX2,
				      MASKBYTE1, power_index);
			break;
		case DESC_RATEVHT2SS_MCS4:
			rtl_set_bbreg(hw, RTXAGC_A_NSS2INDEX5_NSS2INDEX2,
				      MASKBYTE2, power_index);
			break;
		case DESC_RATEVHT2SS_MCS5:
			rtl_set_bbreg(hw, RTXAGC_A_NSS2INDEX5_NSS2INDEX2,
				      MASKBYTE3, power_index);
			break;
		case DESC_RATEVHT2SS_MCS6:
			rtl_set_bbreg(hw, RTXAGC_A_NSS2INDEX9_NSS2INDEX6,
				      MASKBYTE0, power_index);
			break;
		case DESC_RATEVHT2SS_MCS7:
			rtl_set_bbreg(hw, RTXAGC_A_NSS2INDEX9_NSS2INDEX6,
				      MASKBYTE1, power_index);
			break;
		case DESC_RATEVHT2SS_MCS8:
			rtl_set_bbreg(hw, RTXAGC_A_NSS2INDEX9_NSS2INDEX6,
				      MASKBYTE2, power_index);
			break;
		case DESC_RATEVHT2SS_MCS9:
			rtl_set_bbreg(hw, RTXAGC_A_NSS2INDEX9_NSS2INDEX6,
				      MASKBYTE3, power_index);
			break;
		default:
			rtl_dbg(rtlpriv, COMP_POWER, DBG_LOUD,
				"Invalid Rate!!\n");
			break;
		}
	} else if (path == RF90_PATH_B) {
		switch (rate) {
		case DESC_RATE1M:
			rtl_set_bbreg(hw, RTXAGC_B_CCK11_CCK1,
				      MASKBYTE0, power_index);
			break;
		case DESC_RATE2M:
			rtl_set_bbreg(hw, RTXAGC_B_CCK11_CCK1,
				      MASKBYTE1, power_index);
			break;
		case DESC_RATE5_5M:
			rtl_set_bbreg(hw, RTXAGC_B_CCK11_CCK1,
				      MASKBYTE2, power_index);
			break;
		case DESC_RATE11M:
			rtl_set_bbreg(hw, RTXAGC_B_CCK11_CCK1,
				      MASKBYTE3, power_index);
			break;
		case DESC_RATE6M:
			rtl_set_bbreg(hw, RTXAGC_B_OFDM18_OFDM6,
				      MASKBYTE0, power_index);
			break;
		case DESC_RATE9M:
			rtl_set_bbreg(hw, RTXAGC_B_OFDM18_OFDM6,
				      MASKBYTE1, power_index);
			break;
		case DESC_RATE12M:
			rtl_set_bbreg(hw, RTXAGC_B_OFDM18_OFDM6,
				      MASKBYTE2, power_index);
			break;
		case DESC_RATE18M:
			rtl_set_bbreg(hw, RTXAGC_B_OFDM18_OFDM6,
				      MASKBYTE3, power_index);
			break;
		case DESC_RATE24M:
			rtl_set_bbreg(hw, RTXAGC_B_OFDM54_OFDM24,
				      MASKBYTE0, power_index);
			break;
		case DESC_RATE36M:
			rtl_set_bbreg(hw, RTXAGC_B_OFDM54_OFDM24,
				      MASKBYTE1, power_index);
			break;
		case DESC_RATE48M:
			rtl_set_bbreg(hw, RTXAGC_B_OFDM54_OFDM24,
				      MASKBYTE2, power_index);
			break;
		case DESC_RATE54M:
			rtl_set_bbreg(hw, RTXAGC_B_OFDM54_OFDM24,
				      MASKBYTE3, power_index);
			break;
		case DESC_RATEMCS0:
			rtl_set_bbreg(hw, RTXAGC_B_MCS03_MCS00,
				      MASKBYTE0, power_index);
			break;
		case DESC_RATEMCS1:
			rtl_set_bbreg(hw, RTXAGC_B_MCS03_MCS00,
				      MASKBYTE1, power_index);
			break;
		case DESC_RATEMCS2:
			rtl_set_bbreg(hw, RTXAGC_B_MCS03_MCS00,
				      MASKBYTE2, power_index);
			break;
		case DESC_RATEMCS3:
			rtl_set_bbreg(hw, RTXAGC_B_MCS03_MCS00,
				      MASKBYTE3, power_index);
			break;
		case DESC_RATEMCS4:
			rtl_set_bbreg(hw, RTXAGC_B_MCS07_MCS04,
				      MASKBYTE0, power_index);
			break;
		case DESC_RATEMCS5:
			rtl_set_bbreg(hw, RTXAGC_B_MCS07_MCS04,
				      MASKBYTE1, power_index);
			break;
		case DESC_RATEMCS6:
			rtl_set_bbreg(hw, RTXAGC_B_MCS07_MCS04,
				      MASKBYTE2, power_index);
			break;
		case DESC_RATEMCS7:
			rtl_set_bbreg(hw, RTXAGC_B_MCS07_MCS04,
				      MASKBYTE3, power_index);
			break;
		case DESC_RATEMCS8:
			rtl_set_bbreg(hw, RTXAGC_B_MCS11_MCS08,
				      MASKBYTE0, power_index);
			break;
		case DESC_RATEMCS9:
			rtl_set_bbreg(hw, RTXAGC_B_MCS11_MCS08,
				      MASKBYTE1, power_index);
			break;
		case DESC_RATEMCS10:
			rtl_set_bbreg(hw, RTXAGC_B_MCS11_MCS08,
				      MASKBYTE2, power_index);
			break;
		case DESC_RATEMCS11:
			rtl_set_bbreg(hw, RTXAGC_B_MCS11_MCS08,
				      MASKBYTE3, power_index);
			break;
		case DESC_RATEMCS12:
			rtl_set_bbreg(hw, RTXAGC_B_MCS15_MCS12,
				      MASKBYTE0, power_index);
			break;
		case DESC_RATEMCS13:
			rtl_set_bbreg(hw, RTXAGC_B_MCS15_MCS12,
				      MASKBYTE1, power_index);
			break;
		case DESC_RATEMCS14:
			rtl_set_bbreg(hw, RTXAGC_B_MCS15_MCS12,
				      MASKBYTE2, power_index);
			break;
		case DESC_RATEMCS15:
			rtl_set_bbreg(hw, RTXAGC_B_MCS15_MCS12,
				      MASKBYTE3, power_index);
			break;
		case DESC_RATEVHT1SS_MCS0:
			rtl_set_bbreg(hw, RTXAGC_B_NSS1INDEX3_NSS1INDEX0,
				      MASKBYTE0, power_index);
			break;
		case DESC_RATEVHT1SS_MCS1:
			rtl_set_bbreg(hw, RTXAGC_B_NSS1INDEX3_NSS1INDEX0,
				      MASKBYTE1, power_index);
			break;
		case DESC_RATEVHT1SS_MCS2:
			rtl_set_bbreg(hw, RTXAGC_B_NSS1INDEX3_NSS1INDEX0,
				      MASKBYTE2, power_index);
			break;
		case DESC_RATEVHT1SS_MCS3:
			rtl_set_bbreg(hw, RTXAGC_B_NSS1INDEX3_NSS1INDEX0,
				      MASKBYTE3, power_index);
			break;
		case DESC_RATEVHT1SS_MCS4:
			rtl_set_bbreg(hw, RTXAGC_B_NSS1INDEX7_NSS1INDEX4,
				      MASKBYTE0, power_index);
			break;
		case DESC_RATEVHT1SS_MCS5:
			rtl_set_bbreg(hw, RTXAGC_B_NSS1INDEX7_NSS1INDEX4,
				      MASKBYTE1, power_index);
			break;
		case DESC_RATEVHT1SS_MCS6:
			rtl_set_bbreg(hw, RTXAGC_B_NSS1INDEX7_NSS1INDEX4,
				      MASKBYTE2, power_index);
			break;
		case DESC_RATEVHT1SS_MCS7:
			rtl_set_bbreg(hw, RTXAGC_B_NSS1INDEX7_NSS1INDEX4,
				      MASKBYTE3, power_index);
			break;
		case DESC_RATEVHT1SS_MCS8:
			rtl_set_bbreg(hw, RTXAGC_B_NSS2INDEX1_NSS1INDEX8,
				      MASKBYTE0, power_index);
			break;
		case DESC_RATEVHT1SS_MCS9:
			rtl_set_bbreg(hw, RTXAGC_B_NSS2INDEX1_NSS1INDEX8,
				      MASKBYTE1, power_index);
			break;
		case DESC_RATEVHT2SS_MCS0:
			rtl_set_bbreg(hw, RTXAGC_B_NSS2INDEX1_NSS1INDEX8,
				      MASKBYTE2, power_index);
			break;
		case DESC_RATEVHT2SS_MCS1:
			rtl_set_bbreg(hw, RTXAGC_B_NSS2INDEX1_NSS1INDEX8,
				      MASKBYTE3, power_index);
			break;
		case DESC_RATEVHT2SS_MCS2:
			rtl_set_bbreg(hw, RTXAGC_B_NSS2INDEX5_NSS2INDEX2,
				      MASKBYTE0, power_index);
			break;
		case DESC_RATEVHT2SS_MCS3:
			rtl_set_bbreg(hw, RTXAGC_B_NSS2INDEX5_NSS2INDEX2,
				      MASKBYTE1, power_index);
			break;
		case DESC_RATEVHT2SS_MCS4:
			rtl_set_bbreg(hw, RTXAGC_B_NSS2INDEX5_NSS2INDEX2,
				      MASKBYTE2, power_index);
			break;
		case DESC_RATEVHT2SS_MCS5:
			rtl_set_bbreg(hw, RTXAGC_B_NSS2INDEX5_NSS2INDEX2,
				      MASKBYTE3, power_index);
			break;
		case DESC_RATEVHT2SS_MCS6:
			rtl_set_bbreg(hw, RTXAGC_B_NSS2INDEX9_NSS2INDEX6,
				      MASKBYTE0, power_index);
			break;
		case DESC_RATEVHT2SS_MCS7:
			rtl_set_bbreg(hw, RTXAGC_B_NSS2INDEX9_NSS2INDEX6,
				      MASKBYTE1, power_index);
			break;
		case DESC_RATEVHT2SS_MCS8:
			rtl_set_bbreg(hw, RTXAGC_B_NSS2INDEX9_NSS2INDEX6,
				      MASKBYTE2, power_index);
			break;
		case DESC_RATEVHT2SS_MCS9:
			rtl_set_bbreg(hw, RTXAGC_B_NSS2INDEX9_NSS2INDEX6,
				      MASKBYTE3, power_index);
			break;
		default:
			rtl_dbg(rtlpriv, COMP_POWER, DBG_LOUD,
				"Invalid Rate!!\n");
			break;
		}
	} else {
		rtl_dbg(rtlpriv, COMP_POWER, DBG_LOUD,
			"Invalid RFPath!!\n");
	}
}

static void _rtl8821ae_phy_set_txpower_level_by_path(struct ieee80211_hw *hw,
						     u8 *array, u8 path,
						     u8 channel, u8 size)
{
	struct rtl_priv *rtlpriv = rtl_priv(hw);
	struct rtl_phy *rtlphy = &rtlpriv->phy;
	u8 i;
	u8 power_index;

	for (i = 0; i < size; i++) {
		power_index =
		  _rtl8821ae_get_txpower_index(hw, path, array[i],
					       rtlphy->current_chan_bw,
					       channel);
		_rtl8821ae_phy_set_txpower_index(hw, power_index, path,
						 array[i]);
	}
}

static void _rtl8821ae_phy_txpower_training_by_path(struct ieee80211_hw *hw,
						    u8 bw, u8 channel, u8 path)
{
	struct rtl_priv *rtlpriv = rtl_priv(hw);
	struct rtl_phy *rtlphy = &rtlpriv->phy;

	u8 i;
	u32 power_level, data, offset;

	if (path >= rtlphy->num_total_rfpath)
		return;

	data = 0;
	if (path == RF90_PATH_A) {
		power_level =
			_rtl8821ae_get_txpower_index(hw, RF90_PATH_A,
			DESC_RATEMCS7, bw, channel);
		offset =  RA_TXPWRTRAING;
	} else {
		power_level =
			_rtl8821ae_get_txpower_index(hw, RF90_PATH_B,
			DESC_RATEMCS7, bw, channel);
		offset =  RB_TXPWRTRAING;
	}

	for (i = 0; i < 3; i++) {
		if (i == 0)
			power_level = power_level - 10;
		else if (i == 1)
			power_level = power_level - 8;
		else
			power_level = power_level - 6;

		data |= (((power_level > 2) ? (power_level) : 2) << (i * 8));
	}
	rtl_set_bbreg(hw, offset, 0xffffff, data);
}

void rtl8821ae_phy_set_txpower_level_by_path(struct ieee80211_hw *hw,
					     u8 channel, u8 path)
{
	/* struct rtl_efuse *rtlefuse = rtl_efuse(rtl_priv(hw)); */
	struct rtl_hal *rtlhal = rtl_hal(rtl_priv(hw));
	struct rtl_priv *rtlpriv = rtl_priv(hw);
	struct rtl_phy *rtlphy = &rtlpriv->phy;
	u8 cck_rates[]  = {DESC_RATE1M, DESC_RATE2M, DESC_RATE5_5M,
			      DESC_RATE11M};
	u8 sizes_of_cck_retes = 4;
	u8 ofdm_rates[]  = {DESC_RATE6M, DESC_RATE9M, DESC_RATE12M,
				DESC_RATE18M, DESC_RATE24M, DESC_RATE36M,
				DESC_RATE48M, DESC_RATE54M};
	u8 sizes_of_ofdm_retes = 8;
	u8 ht_rates_1t[]  = {DESC_RATEMCS0, DESC_RATEMCS1, DESC_RATEMCS2,
				DESC_RATEMCS3, DESC_RATEMCS4, DESC_RATEMCS5,
				DESC_RATEMCS6, DESC_RATEMCS7};
	u8 sizes_of_ht_retes_1t = 8;
	u8 ht_rates_2t[]  = {DESC_RATEMCS8, DESC_RATEMCS9,
				DESC_RATEMCS10, DESC_RATEMCS11,
				DESC_RATEMCS12, DESC_RATEMCS13,
				DESC_RATEMCS14, DESC_RATEMCS15};
	u8 sizes_of_ht_retes_2t = 8;
	u8 vht_rates_1t[]  = {DESC_RATEVHT1SS_MCS0, DESC_RATEVHT1SS_MCS1,
				DESC_RATEVHT1SS_MCS2, DESC_RATEVHT1SS_MCS3,
				DESC_RATEVHT1SS_MCS4, DESC_RATEVHT1SS_MCS5,
				DESC_RATEVHT1SS_MCS6, DESC_RATEVHT1SS_MCS7,
			     DESC_RATEVHT1SS_MCS8, DESC_RATEVHT1SS_MCS9};
	u8 vht_rates_2t[]  = {DESC_RATEVHT2SS_MCS0, DESC_RATEVHT2SS_MCS1,
				DESC_RATEVHT2SS_MCS2, DESC_RATEVHT2SS_MCS3,
				DESC_RATEVHT2SS_MCS4, DESC_RATEVHT2SS_MCS5,
				DESC_RATEVHT2SS_MCS6, DESC_RATEVHT2SS_MCS7,
				DESC_RATEVHT2SS_MCS8, DESC_RATEVHT2SS_MCS9};
	u8 sizes_of_vht_retes = 10;

	if (rtlhal->current_bandtype == BAND_ON_2_4G)
		_rtl8821ae_phy_set_txpower_level_by_path(hw, cck_rates, path, channel,
							 sizes_of_cck_retes);

	_rtl8821ae_phy_set_txpower_level_by_path(hw, ofdm_rates, path, channel,
						 sizes_of_ofdm_retes);
	_rtl8821ae_phy_set_txpower_level_by_path(hw, ht_rates_1t, path, channel,
						 sizes_of_ht_retes_1t);
	_rtl8821ae_phy_set_txpower_level_by_path(hw, vht_rates_1t, path, channel,
						 sizes_of_vht_retes);

	if (rtlphy->num_total_rfpath >= 2) {
		_rtl8821ae_phy_set_txpower_level_by_path(hw, ht_rates_2t, path,
							 channel,
							 sizes_of_ht_retes_2t);
		_rtl8821ae_phy_set_txpower_level_by_path(hw, vht_rates_2t, path,
							 channel,
							 sizes_of_vht_retes);
	}

	_rtl8821ae_phy_txpower_training_by_path(hw, rtlphy->current_chan_bw,
						channel, path);
}

/*just in case, write txpower in DW, to reduce time*/
void rtl8821ae_phy_set_txpower_level(struct ieee80211_hw *hw, u8 channel)
{
	struct rtl_priv *rtlpriv = rtl_priv(hw);
	struct rtl_phy *rtlphy = &rtlpriv->phy;
	u8 path = 0;

	for (path = RF90_PATH_A; path < rtlphy->num_total_rfpath; ++path)
		rtl8821ae_phy_set_txpower_level_by_path(hw, channel, path);
}

static long _rtl8821ae_phy_txpwr_idx_to_dbm(struct ieee80211_hw *hw,
					    enum wireless_mode wirelessmode,
					    u8 txpwridx)
{
	long offset;
	long pwrout_dbm;

	switch (wirelessmode) {
	case WIRELESS_MODE_B:
		offset = -7;
		break;
	case WIRELESS_MODE_G:
	case WIRELESS_MODE_N_24G:
		offset = -8;
		break;
	default:
		offset = -8;
		break;
	}
	pwrout_dbm = txpwridx / 2 + offset;
	return pwrout_dbm;
}

void rtl8821ae_phy_scan_operation_backup(struct ieee80211_hw *hw, u8 operation)
{
	struct rtl_priv *rtlpriv = rtl_priv(hw);
	struct rtl_hal *rtlhal = rtl_hal(rtl_priv(hw));
	enum io_type iotype = IO_CMD_PAUSE_BAND0_DM_BY_SCAN;

	if (!is_hal_stop(rtlhal)) {
		switch (operation) {
		case SCAN_OPT_BACKUP_BAND0:
			iotype = IO_CMD_PAUSE_BAND0_DM_BY_SCAN;
			rtlpriv->cfg->ops->set_hw_reg(hw,
						      HW_VAR_IO_CMD,
						      (u8 *)&iotype);

			break;
		case SCAN_OPT_BACKUP_BAND1:
			iotype = IO_CMD_PAUSE_BAND1_DM_BY_SCAN;
			rtlpriv->cfg->ops->set_hw_reg(hw,
						      HW_VAR_IO_CMD,
						      (u8 *)&iotype);

			break;
		case SCAN_OPT_RESTORE:
			iotype = IO_CMD_RESUME_DM_BY_SCAN;
			rtlpriv->cfg->ops->set_hw_reg(hw,
						      HW_VAR_IO_CMD,
						      (u8 *)&iotype);
			break;
		default:
			pr_err("Unknown Scan Backup operation.\n");
			break;
		}
	}
}

static void _rtl8821ae_phy_set_reg_bw(struct rtl_priv *rtlpriv, u8 bw)
{
	u16 reg_rf_mode_bw, tmp = 0;

	reg_rf_mode_bw = rtl_read_word(rtlpriv, REG_TRXPTCL_CTL);
	switch (bw) {
	case HT_CHANNEL_WIDTH_20:
		rtl_write_word(rtlpriv, REG_TRXPTCL_CTL, reg_rf_mode_bw & 0xFE7F);
		break;
	case HT_CHANNEL_WIDTH_20_40:
		tmp = reg_rf_mode_bw | BIT(7);
		rtl_write_word(rtlpriv, REG_TRXPTCL_CTL, tmp & 0xFEFF);
		break;
	case HT_CHANNEL_WIDTH_80:
		tmp = reg_rf_mode_bw | BIT(8);
		rtl_write_word(rtlpriv, REG_TRXPTCL_CTL, tmp & 0xFF7F);
		break;
	default:
		rtl_dbg(rtlpriv, COMP_ERR, DBG_WARNING, "unknown Bandwidth: 0x%x\n", bw);
		break;
	}
}

static u8 _rtl8821ae_phy_get_secondary_chnl(struct rtl_priv *rtlpriv)
{
	struct rtl_phy *rtlphy = &rtlpriv->phy;
	struct rtl_mac *mac = rtl_mac(rtlpriv);
	u8 sc_set_40 = 0, sc_set_20 = 0;

	if (rtlphy->current_chan_bw == HT_CHANNEL_WIDTH_80) {
		if (mac->cur_80_prime_sc == PRIME_CHNL_OFFSET_LOWER)
			sc_set_40 = VHT_DATA_SC_40_LOWER_OF_80MHZ;
		else if (mac->cur_80_prime_sc == PRIME_CHNL_OFFSET_UPPER)
			sc_set_40 = VHT_DATA_SC_40_UPPER_OF_80MHZ;
		else
			pr_err("SCMapping: Not Correct Primary40MHz Setting\n");

		if ((mac->cur_40_prime_sc == PRIME_CHNL_OFFSET_LOWER) &&
			(mac->cur_80_prime_sc == HAL_PRIME_CHNL_OFFSET_LOWER))
			sc_set_20 = VHT_DATA_SC_20_LOWEST_OF_80MHZ;
		else if ((mac->cur_40_prime_sc == PRIME_CHNL_OFFSET_UPPER) &&
			(mac->cur_80_prime_sc == HAL_PRIME_CHNL_OFFSET_LOWER))
			sc_set_20 = VHT_DATA_SC_20_LOWER_OF_80MHZ;
		else if ((mac->cur_40_prime_sc == PRIME_CHNL_OFFSET_LOWER) &&
			(mac->cur_80_prime_sc == HAL_PRIME_CHNL_OFFSET_UPPER))
			sc_set_20 = VHT_DATA_SC_20_UPPER_OF_80MHZ;
		else if ((mac->cur_40_prime_sc == PRIME_CHNL_OFFSET_UPPER) &&
			(mac->cur_80_prime_sc == HAL_PRIME_CHNL_OFFSET_UPPER))
			sc_set_20 = VHT_DATA_SC_20_UPPERST_OF_80MHZ;
		else
			pr_err("SCMapping: Not Correct Primary40MHz Setting\n");
	} else if (rtlphy->current_chan_bw == HT_CHANNEL_WIDTH_20_40) {
		if (mac->cur_40_prime_sc == PRIME_CHNL_OFFSET_UPPER)
			sc_set_20 = VHT_DATA_SC_20_UPPER_OF_80MHZ;
		else if (mac->cur_40_prime_sc == PRIME_CHNL_OFFSET_LOWER)
			sc_set_20 = VHT_DATA_SC_20_LOWER_OF_80MHZ;
		else
			pr_err("SCMapping: Not Correct Primary40MHz Setting\n");
	}
	return (sc_set_40 << 4) | sc_set_20;
}

void rtl8821ae_phy_set_bw_mode_callback(struct ieee80211_hw *hw)
{
	struct rtl_priv *rtlpriv = rtl_priv(hw);
	struct rtl_phy *rtlphy = &rtlpriv->phy;
	u8 sub_chnl = 0;
	u8 l1pk_val = 0;

	rtl_dbg(rtlpriv, COMP_SCAN, DBG_TRACE,
		"Switch to %s bandwidth\n",
		(rtlphy->current_chan_bw == HT_CHANNEL_WIDTH_20 ?
		 "20MHz" :
		 (rtlphy->current_chan_bw == HT_CHANNEL_WIDTH_20_40 ?
		  "40MHz" : "80MHz")));

	_rtl8821ae_phy_set_reg_bw(rtlpriv, rtlphy->current_chan_bw);
	sub_chnl = _rtl8821ae_phy_get_secondary_chnl(rtlpriv);
	rtl_write_byte(rtlpriv, 0x0483, sub_chnl);

	switch (rtlphy->current_chan_bw) {
	case HT_CHANNEL_WIDTH_20:
		rtl_set_bbreg(hw, RRFMOD, 0x003003C3, 0x00300200);
		rtl_set_bbreg(hw, RADC_BUF_CLK, BIT(30), 0);

		if (rtlphy->rf_type == RF_2T2R)
			rtl_set_bbreg(hw, RL1PEAKTH, 0x03C00000, 7);
		else
			rtl_set_bbreg(hw, RL1PEAKTH, 0x03C00000, 8);
		break;
	case HT_CHANNEL_WIDTH_20_40:
		rtl_set_bbreg(hw, RRFMOD, 0x003003C3, 0x00300201);
		rtl_set_bbreg(hw, RADC_BUF_CLK, BIT(30), 0);
		rtl_set_bbreg(hw, RRFMOD, 0x3C, sub_chnl);
		rtl_set_bbreg(hw, RCCAONSEC, 0xf0000000, sub_chnl);

		if (rtlphy->reg_837 & BIT(2))
			l1pk_val = 6;
		else {
			if (rtlphy->rf_type == RF_2T2R)
				l1pk_val = 7;
			else
				l1pk_val = 8;
		}
		/* 0x848[25:22] = 0x6 */
		rtl_set_bbreg(hw, RL1PEAKTH, 0x03C00000, l1pk_val);

		if (sub_chnl == VHT_DATA_SC_20_UPPER_OF_80MHZ)
			rtl_set_bbreg(hw, RCCK_SYSTEM, BCCK_SYSTEM, 1);
		else
			rtl_set_bbreg(hw, RCCK_SYSTEM, BCCK_SYSTEM, 0);
		break;

	case HT_CHANNEL_WIDTH_80:
		 /* 0x8ac[21,20,9:6,1,0]=8'b11100010 */
		rtl_set_bbreg(hw, RRFMOD, 0x003003C3, 0x00300202);
		/* 0x8c4[30] = 1 */
		rtl_set_bbreg(hw, RADC_BUF_CLK, BIT(30), 1);
		rtl_set_bbreg(hw, RRFMOD, 0x3C, sub_chnl);
		rtl_set_bbreg(hw, RCCAONSEC, 0xf0000000, sub_chnl);

		if (rtlphy->reg_837 & BIT(2))
			l1pk_val = 5;
		else {
			if (rtlphy->rf_type == RF_2T2R)
				l1pk_val = 6;
			else
				l1pk_val = 7;
		}
		rtl_set_bbreg(hw, RL1PEAKTH, 0x03C00000, l1pk_val);

		break;
	default:
		pr_err("unknown bandwidth: %#X\n",
		       rtlphy->current_chan_bw);
		break;
	}

	rtl8812ae_fixspur(hw, rtlphy->current_chan_bw, rtlphy->current_channel);

	rtl8821ae_phy_rf6052_set_bandwidth(hw, rtlphy->current_chan_bw);
	rtlphy->set_bwmode_inprogress = false;

	rtl_dbg(rtlpriv, COMP_SCAN, DBG_LOUD, "\n");
}

void rtl8821ae_phy_set_bw_mode(struct ieee80211_hw *hw,
			    enum nl80211_channel_type ch_type)
{
	struct rtl_priv *rtlpriv = rtl_priv(hw);
	struct rtl_phy *rtlphy = &rtlpriv->phy;
	struct rtl_hal *rtlhal = rtl_hal(rtl_priv(hw));
	u8 tmp_bw = rtlphy->current_chan_bw;

	if (rtlphy->set_bwmode_inprogress)
		return;
	rtlphy->set_bwmode_inprogress = true;
	if ((!is_hal_stop(rtlhal)) && !(RT_CANNOT_IO(hw)))
		rtl8821ae_phy_set_bw_mode_callback(hw);
	else {
		rtl_dbg(rtlpriv, COMP_ERR, DBG_WARNING,
			"FALSE driver sleep or unload\n");
		rtlphy->set_bwmode_inprogress = false;
		rtlphy->current_chan_bw = tmp_bw;
	}
}

void rtl8821ae_phy_sw_chnl_callback(struct ieee80211_hw *hw)
{
	struct rtl_priv *rtlpriv = rtl_priv(hw);
	struct rtl_hal *rtlhal = rtl_hal(rtl_priv(hw));
	struct rtl_phy *rtlphy = &rtlpriv->phy;
	u8 channel = rtlphy->current_channel;
	u8 path;
	u32 data;

	rtl_dbg(rtlpriv, COMP_SCAN, DBG_TRACE,
		"switch to channel%d\n", rtlphy->current_channel);
	if (is_hal_stop(rtlhal))
		return;

	if (36 <= channel && channel <= 48)
		data = 0x494;
	else if (50 <= channel && channel <= 64)
		data = 0x453;
	else if (100 <= channel && channel <= 116)
		data = 0x452;
	else if (118 <= channel)
		data = 0x412;
	else
		data = 0x96a;
	rtl_set_bbreg(hw, RFC_AREA, 0x1ffe0000, data);

	for (path = RF90_PATH_A; path < rtlphy->num_total_rfpath; path++) {
		if (36 <= channel && channel <= 64)
			data = 0x101;
		else if (100 <= channel && channel <= 140)
			data = 0x301;
		else if (140 < channel)
			data = 0x501;
		else
			data = 0x000;
		rtl8821ae_phy_set_rf_reg(hw, path, RF_CHNLBW,
			BIT(18)|BIT(17)|BIT(16)|BIT(9)|BIT(8), data);

		rtl8821ae_phy_set_rf_reg(hw, path, RF_CHNLBW,
			BMASKBYTE0, channel);

		if (channel > 14) {
			if (rtlhal->hw_type == HARDWARE_TYPE_RTL8821AE) {
				if (36 <= channel && channel <= 64)
					data = 0x114E9;
				else
					data = 0x110E9;
				rtl8821ae_phy_set_rf_reg(hw, path, RF_APK,
					BRFREGOFFSETMASK, data);
			}
		}
	}
	rtl_dbg(rtlpriv, COMP_SCAN, DBG_TRACE, "\n");
}

u8 rtl8821ae_phy_sw_chnl(struct ieee80211_hw *hw)
{
	struct rtl_priv *rtlpriv = rtl_priv(hw);
	struct rtl_phy *rtlphy = &rtlpriv->phy;
	struct rtl_hal *rtlhal = rtl_hal(rtl_priv(hw));
	u32 timeout = 1000, timecount = 0;
	u8 channel = rtlphy->current_channel;

	if (rtlphy->sw_chnl_inprogress)
		return 0;
	if (rtlphy->set_bwmode_inprogress)
		return 0;

	if ((is_hal_stop(rtlhal)) || (RT_CANNOT_IO(hw))) {
		rtl_dbg(rtlpriv, COMP_CHAN, DBG_LOUD,
			"sw_chnl_inprogress false driver sleep or unload\n");
		return 0;
	}
	while (rtlphy->lck_inprogress && timecount < timeout) {
		mdelay(50);
		timecount += 50;
	}

	if (rtlphy->current_channel > 14 && rtlhal->current_bandtype != BAND_ON_5G)
		rtl8821ae_phy_switch_wirelessband(hw, BAND_ON_5G);
	else if (rtlphy->current_channel <= 14 && rtlhal->current_bandtype != BAND_ON_2_4G)
		rtl8821ae_phy_switch_wirelessband(hw, BAND_ON_2_4G);

	rtlphy->sw_chnl_inprogress = true;
	if (channel == 0)
		channel = 1;

	rtl_dbg(rtlpriv, COMP_SCAN, DBG_TRACE,
		"switch to channel%d, band type is %d\n",
		rtlphy->current_channel, rtlhal->current_bandtype);

	rtl8821ae_phy_sw_chnl_callback(hw);

	rtl8821ae_dm_clear_txpower_tracking_state(hw);
	rtl8821ae_phy_set_txpower_level(hw, rtlphy->current_channel);

	rtl_dbg(rtlpriv, COMP_SCAN, DBG_TRACE, "\n");
	rtlphy->sw_chnl_inprogress = false;
	return 1;
}

u8 _rtl8812ae_get_right_chnl_place_for_iqk(u8 chnl)
{
	static const u8 channel_all[TARGET_CHNL_NUM_2G_5G_8812] = {
		1, 2, 3, 4, 5, 6, 7, 8, 9, 10, 11, 12, 13,
		14, 36, 38, 40, 42, 44, 46, 48, 50, 52, 54,
		56, 58, 60, 62, 64, 100, 102, 104, 106, 108,
		110, 112, 114, 116, 118, 120, 122, 124, 126,
		128, 130, 132, 134, 136, 138, 140, 149, 151,
		153, 155, 157, 159, 161, 163, 165};
	u8 place;

	if (chnl > 14) {
		for (place = 14; place < sizeof(channel_all); place++)
			if (channel_all[place] == chnl)
				return place-13;
	}

	return 0;
}

#define MACBB_REG_NUM 10
#define AFE_REG_NUM 14
#define RF_REG_NUM 3

static void _rtl8821ae_iqk_backup_macbb(struct ieee80211_hw *hw,
					u32 *macbb_backup,
					u32 *backup_macbb_reg, u32 mac_bb_num)
{
	struct rtl_priv *rtlpriv = rtl_priv(hw);
	u32 i;

	rtl_set_bbreg(hw, 0x82c, BIT(31), 0x0); /*[31] = 0 --> Page C*/
	/*save MACBB default value*/
	for (i = 0; i < mac_bb_num; i++)
		macbb_backup[i] = rtl_read_dword(rtlpriv, backup_macbb_reg[i]);

	rtl_dbg(rtlpriv, COMP_IQK, DBG_LOUD, "BackupMacBB Success!!!!\n");
}

static void _rtl8821ae_iqk_backup_afe(struct ieee80211_hw *hw, u32 *afe_backup,
				      u32 *backup_afe_REG, u32 afe_num)
{
	struct rtl_priv *rtlpriv = rtl_priv(hw);
	u32 i;

	rtl_set_bbreg(hw, 0x82c, BIT(31), 0x0); /*[31] = 0 --> Page C*/
	/*Save AFE Parameters */
	for (i = 0; i < afe_num; i++)
		afe_backup[i] = rtl_read_dword(rtlpriv, backup_afe_REG[i]);
	rtl_dbg(rtlpriv, COMP_IQK, DBG_LOUD, "BackupAFE Success!!!!\n");
}

static void _rtl8821ae_iqk_backup_rf(struct ieee80211_hw *hw, u32 *rfa_backup,
				     u32 *rfb_backup, u32 *backup_rf_reg,
				     u32 rf_num)
{
	struct rtl_priv *rtlpriv = rtl_priv(hw);
	u32 i;

	rtl_set_bbreg(hw, 0x82c, BIT(31), 0x0); /*[31] = 0 --> Page C*/
	/*Save RF Parameters*/
	for (i = 0; i < rf_num; i++) {
		rfa_backup[i] = rtl_get_rfreg(hw, RF90_PATH_A, backup_rf_reg[i],
					      BMASKDWORD);
		rfb_backup[i] = rtl_get_rfreg(hw, RF90_PATH_B, backup_rf_reg[i],
					      BMASKDWORD);
	}
	rtl_dbg(rtlpriv, COMP_IQK, DBG_LOUD, "BackupRF Success!!!!\n");
}

static void _rtl8821ae_iqk_configure_mac(
		struct ieee80211_hw *hw
		)
{
	struct rtl_priv *rtlpriv = rtl_priv(hw);
	/* ========MAC register setting========*/
	rtl_set_bbreg(hw, 0x82c, BIT(31), 0x0); /*[31] = 0 --> Page C*/
	rtl_write_byte(rtlpriv, 0x522, 0x3f);
	rtl_set_bbreg(hw, 0x550, BIT(11) | BIT(3), 0x0);
	rtl_write_byte(rtlpriv, 0x808, 0x00);		/*RX ante off*/
	rtl_set_bbreg(hw, 0x838, 0xf, 0xc);		/*CCA off*/
}

static void _rtl8821ae_iqk_tx_fill_iqc(struct ieee80211_hw *hw,
				       enum radio_path path, u32 tx_x, u32 tx_y)
{
	struct rtl_priv *rtlpriv = rtl_priv(hw);
	switch (path) {
	case RF90_PATH_A:
		/* [31] = 1 --> Page C1 */
		rtl_set_bbreg(hw, 0x82c, BIT(31), 0x1);
		rtl_write_dword(rtlpriv, 0xc90, 0x00000080);
		rtl_write_dword(rtlpriv, 0xcc4, 0x20040000);
		rtl_write_dword(rtlpriv, 0xcc8, 0x20000000);
		rtl_set_bbreg(hw, 0xccc, 0x000007ff, tx_y);
		rtl_set_bbreg(hw, 0xcd4, 0x000007ff, tx_x);
		rtl_dbg(rtlpriv, COMP_IQK, DBG_LOUD,
			"TX_X = %x;;TX_Y = %x =====> fill to IQC\n",
			tx_x, tx_y);
		rtl_dbg(rtlpriv, COMP_IQK, DBG_LOUD,
			"0xcd4 = %x;;0xccc = %x ====>fill to IQC\n",
			rtl_get_bbreg(hw, 0xcd4, 0x000007ff),
			rtl_get_bbreg(hw, 0xccc, 0x000007ff));
		break;
	default:
		break;
	}
}

static void _rtl8821ae_iqk_rx_fill_iqc(struct ieee80211_hw *hw,
				       enum radio_path path, u32 rx_x, u32 rx_y)
{
	struct rtl_priv *rtlpriv = rtl_priv(hw);
	switch (path) {
	case RF90_PATH_A:
		rtl_set_bbreg(hw, 0x82c, BIT(31), 0x0); /* [31] = 0 --> Page C */
		rtl_set_bbreg(hw, 0xc10, 0x000003ff, rx_x>>1);
		rtl_set_bbreg(hw, 0xc10, 0x03ff0000, rx_y>>1);
		rtl_dbg(rtlpriv, COMP_IQK, DBG_LOUD,
			"rx_x = %x;;rx_y = %x ====>fill to IQC\n",
			rx_x >> 1, rx_y >> 1);
		rtl_dbg(rtlpriv, COMP_IQK, DBG_LOUD,
			"0xc10 = %x ====>fill to IQC\n",
			rtl_read_dword(rtlpriv, 0xc10));
		break;
	default:
		break;
	}
}

#define cal_num 10

static void _rtl8821ae_iqk_tx(struct ieee80211_hw *hw, enum radio_path path)
{
	struct rtl_priv *rtlpriv = rtl_priv(hw);
	struct rtl_phy *rtlphy = &rtlpriv->phy;
	struct rtl_hal *rtlhal = rtl_hal(rtl_priv(hw));

	u32	tx_fail, rx_fail, delay_count, iqk_ready, cal_retry, cal = 0, temp_reg65;
	int	tx_x = 0, tx_y = 0, rx_x = 0, rx_y = 0, tx_average = 0, rx_average = 0;
	int	tx_x0[cal_num], tx_y0[cal_num], tx_x0_rxk[cal_num],
		tx_y0_rxk[cal_num], rx_x0[cal_num], rx_y0[cal_num],
		tx_dt[cal_num], rx_dt[cal_num];
	bool	tx0iqkok = false, rx0iqkok = false;
	bool	vdf_enable = false;
	int	i, k, vdf_y[3], vdf_x[3],
		ii, dx = 0, dy = 0, tx_finish = 0, rx_finish = 0;

	rtl_dbg(rtlpriv, COMP_IQK, DBG_LOUD,
		"BandWidth = %d.\n",
		rtlphy->current_chan_bw);
	if (rtlphy->current_chan_bw == HT_CHANNEL_WIDTH_80)
		vdf_enable = true;

	while (cal < cal_num) {
		switch (path) {
		case RF90_PATH_A:
			temp_reg65 = rtl_get_rfreg(hw, path, 0x65, 0xffffffff);
			/* Path-A LOK */
			rtl_set_bbreg(hw, 0x82c, BIT(31), 0x0); /*[31] = 0 --> Page C*/
			/*========Path-A AFE all on========*/
			/*Port 0 DAC/ADC on*/
			rtl_write_dword(rtlpriv, 0xc60, 0x77777777);
			rtl_write_dword(rtlpriv, 0xc64, 0x77777777);
			rtl_write_dword(rtlpriv, 0xc68, 0x19791979);
			rtl_write_dword(rtlpriv, 0xc6c, 0x19791979);
			rtl_write_dword(rtlpriv, 0xc70, 0x19791979);
			rtl_write_dword(rtlpriv, 0xc74, 0x19791979);
			rtl_write_dword(rtlpriv, 0xc78, 0x19791979);
			rtl_write_dword(rtlpriv, 0xc7c, 0x19791979);
			rtl_write_dword(rtlpriv, 0xc80, 0x19791979);
			rtl_write_dword(rtlpriv, 0xc84, 0x19791979);

			rtl_set_bbreg(hw, 0xc00, 0xf, 0x4); /*hardware 3-wire off*/

			/* LOK Setting */
			/* ====== LOK ====== */
			/*DAC/ADC sampling rate (160 MHz)*/
			rtl_set_bbreg(hw, 0xc5c, BIT(26) | BIT(25) | BIT(24), 0x7);

			/* 2. LoK RF Setting (at BW = 20M) */
			rtl_set_rfreg(hw, path, 0xef, RFREG_OFFSET_MASK, 0x80002);
			rtl_set_rfreg(hw, path, 0x18, 0x00c00, 0x3);     /* BW 20M */
			rtl_set_rfreg(hw, path, 0x30, RFREG_OFFSET_MASK, 0x20000);
			rtl_set_rfreg(hw, path, 0x31, RFREG_OFFSET_MASK, 0x0003f);
			rtl_set_rfreg(hw, path, 0x32, RFREG_OFFSET_MASK, 0xf3fc3);
			rtl_set_rfreg(hw, path, 0x65, RFREG_OFFSET_MASK, 0x931d5);
			rtl_set_rfreg(hw, path, 0x8f, RFREG_OFFSET_MASK, 0x8a001);
			rtl_set_bbreg(hw, 0xcb8, 0xf, 0xd);
			rtl_write_dword(rtlpriv, 0x90c, 0x00008000);
			rtl_write_dword(rtlpriv, 0xb00, 0x03000100);
			rtl_set_bbreg(hw, 0xc94, BIT(0), 0x1);
			rtl_write_dword(rtlpriv, 0x978, 0x29002000);/* TX (X,Y) */
			rtl_write_dword(rtlpriv, 0x97c, 0xa9002000);/* RX (X,Y) */
			rtl_write_dword(rtlpriv, 0x984, 0x00462910);/* [0]:AGC_en, [15]:idac_K_Mask */

			rtl_set_bbreg(hw, 0x82c, BIT(31), 0x1); /* [31] = 1 --> Page C1 */
			rtl_write_dword(rtlpriv, 0xc88, 0x821403f4);

			if (rtlhal->current_bandtype)
				rtl_write_dword(rtlpriv, 0xc8c, 0x68163e96);
			else
				rtl_write_dword(rtlpriv, 0xc8c, 0x28163e96);

			rtl_write_dword(rtlpriv, 0xc80, 0x18008c10);/* TX_TONE_idx[9:0], TxK_Mask[29] TX_Tone = 16 */
			rtl_write_dword(rtlpriv, 0xc84, 0x38008c10);/* RX_TONE_idx[9:0], RxK_Mask[29] */
			rtl_write_dword(rtlpriv, 0xcb8, 0x00100000);/* cb8[20] \B1N SI/PI \A8ϥ\CE\C5v\A4\C1\B5\B9 iqk_dpk module */
			rtl_write_dword(rtlpriv, 0x980, 0xfa000000);
			rtl_write_dword(rtlpriv, 0x980, 0xf8000000);

			mdelay(10); /* Delay 10ms */
			rtl_write_dword(rtlpriv, 0xcb8, 0x00000000);

			rtl_set_bbreg(hw, 0x82c, BIT(31), 0x0); /* [31] = 0 --> Page C */
			rtl_set_rfreg(hw, path, 0x58, 0x7fe00, rtl_get_rfreg(hw, path, 0x8, 0xffc00)); /* Load LOK */

			switch (rtlphy->current_chan_bw) {
			case 1:
				rtl_set_rfreg(hw, path, 0x18, 0x00c00, 0x1);
				break;
			case 2:
				rtl_set_rfreg(hw, path, 0x18, 0x00c00, 0x0);
				break;
			default:
				break;
			}

			rtl_set_bbreg(hw, 0x82c, BIT(31), 0x1); /* [31] = 1 --> Page C1 */

			/* 3. TX RF Setting */
			rtl_set_bbreg(hw, 0x82c, BIT(31), 0x0); /* [31] = 0 --> Page C */
			rtl_set_rfreg(hw, path, 0xef, RFREG_OFFSET_MASK, 0x80000);
			rtl_set_rfreg(hw, path, 0x30, RFREG_OFFSET_MASK, 0x20000);
			rtl_set_rfreg(hw, path, 0x31, RFREG_OFFSET_MASK, 0x0003f);
			rtl_set_rfreg(hw, path, 0x32, RFREG_OFFSET_MASK, 0xf3fc3);
			rtl_set_rfreg(hw, path, 0x65, RFREG_OFFSET_MASK, 0x931d5);
			rtl_set_rfreg(hw, path, 0x8f, RFREG_OFFSET_MASK, 0x8a001);
			rtl_set_rfreg(hw, path, 0xef, RFREG_OFFSET_MASK, 0x00000);
			/* ODM_SetBBReg(pDM_Odm, 0xcb8, 0xf, 0xd); */
			rtl_write_dword(rtlpriv, 0x90c, 0x00008000);
			rtl_write_dword(rtlpriv, 0xb00, 0x03000100);
			rtl_set_bbreg(hw, 0xc94, BIT(0), 0x1);
			rtl_write_dword(rtlpriv, 0x978, 0x29002000);/* TX (X,Y) */
			rtl_write_dword(rtlpriv, 0x97c, 0xa9002000);/* RX (X,Y) */
			rtl_write_dword(rtlpriv, 0x984, 0x0046a910);/* [0]:AGC_en, [15]:idac_K_Mask */

			rtl_set_bbreg(hw, 0x82c, BIT(31), 0x1); /* [31] = 1 --> Page C1 */
			rtl_write_dword(rtlpriv, 0xc88, 0x821403f1);
			if (rtlhal->current_bandtype)
				rtl_write_dword(rtlpriv, 0xc8c, 0x40163e96);
			else
				rtl_write_dword(rtlpriv, 0xc8c, 0x00163e96);

			if (vdf_enable) {
				rtl_dbg(rtlpriv, COMP_IQK, DBG_LOUD, "VDF_enable\n");
				for (k = 0; k <= 2; k++) {
					switch (k) {
					case 0:
						rtl_write_dword(rtlpriv, 0xc80, 0x18008c38);/* TX_TONE_idx[9:0], TxK_Mask[29] TX_Tone = 16 */
						rtl_write_dword(rtlpriv, 0xc84, 0x38008c38);/* RX_TONE_idx[9:0], RxK_Mask[29] */
						rtl_set_bbreg(hw, 0xce8, BIT(31), 0x0);
						break;
					case 1:
						rtl_set_bbreg(hw, 0xc80, BIT(28), 0x0);
						rtl_set_bbreg(hw, 0xc84, BIT(28), 0x0);
						rtl_set_bbreg(hw, 0xce8, BIT(31), 0x0);
						break;
					case 2:
						rtl_dbg(rtlpriv, COMP_IQK, DBG_LOUD,
							"vdf_y[1] = %x;;;vdf_y[0] = %x\n", vdf_y[1]>>21 & 0x00007ff, vdf_y[0]>>21 & 0x00007ff);
						rtl_dbg(rtlpriv, COMP_IQK, DBG_LOUD,
							"vdf_x[1] = %x;;;vdf_x[0] = %x\n", vdf_x[1]>>21 & 0x00007ff, vdf_x[0]>>21 & 0x00007ff);
						tx_dt[cal] = (vdf_y[1]>>20)-(vdf_y[0]>>20);
						tx_dt[cal] = ((16*tx_dt[cal])*10000/15708);
						tx_dt[cal] = (tx_dt[cal] >> 1)+(tx_dt[cal] & BIT(0));
						rtl_write_dword(rtlpriv, 0xc80, 0x18008c20);/* TX_TONE_idx[9:0], TxK_Mask[29] TX_Tone = 16 */
						rtl_write_dword(rtlpriv, 0xc84, 0x38008c20);/* RX_TONE_idx[9:0], RxK_Mask[29] */
						rtl_set_bbreg(hw, 0xce8, BIT(31), 0x1);
						rtl_set_bbreg(hw, 0xce8, 0x3fff0000, tx_dt[cal] & 0x00003fff);
						break;
					default:
						break;
					}
					rtl_write_dword(rtlpriv, 0xcb8, 0x00100000);/* cb8[20] \B1N SI/PI \A8ϥ\CE\C5v\A4\C1\B5\B9 iqk_dpk module */
					cal_retry = 0;
					while (1) {
						/* one shot */
						rtl_write_dword(rtlpriv, 0x980, 0xfa000000);
						rtl_write_dword(rtlpriv, 0x980, 0xf8000000);

						mdelay(10); /* Delay 10ms */
						rtl_write_dword(rtlpriv, 0xcb8, 0x00000000);
						delay_count = 0;
						while (1) {
							iqk_ready = rtl_get_bbreg(hw, 0xd00, BIT(10));
							if ((~iqk_ready) || (delay_count > 20))
								break;
							else{
								mdelay(1);
								delay_count++;
							}
						}

						if (delay_count < 20) {							/* If 20ms No Result, then cal_retry++ */
							/* ============TXIQK Check============== */
							tx_fail = rtl_get_bbreg(hw, 0xd00, BIT(12));

							if (~tx_fail) {
								rtl_write_dword(rtlpriv, 0xcb8, 0x02000000);
								vdf_x[k] = rtl_get_bbreg(hw, 0xd00, 0x07ff0000)<<21;
								rtl_write_dword(rtlpriv, 0xcb8, 0x04000000);
								vdf_y[k] = rtl_get_bbreg(hw, 0xd00, 0x07ff0000)<<21;
								tx0iqkok = true;
								break;
							} else {
								rtl_set_bbreg(hw, 0xccc, 0x000007ff, 0x0);
								rtl_set_bbreg(hw, 0xcd4, 0x000007ff, 0x200);
								tx0iqkok = false;
								cal_retry++;
								if (cal_retry == 10)
									break;
							}
						} else {
							tx0iqkok = false;
							cal_retry++;
							if (cal_retry == 10)
								break;
						}
					}
				}
				if (k == 3) {
					tx_x0[cal] = vdf_x[k-1];
					tx_y0[cal] = vdf_y[k-1];
				}
			} else {
				rtl_write_dword(rtlpriv, 0xc80, 0x18008c10);/* TX_TONE_idx[9:0], TxK_Mask[29] TX_Tone = 16 */
				rtl_write_dword(rtlpriv, 0xc84, 0x38008c10);/* RX_TONE_idx[9:0], RxK_Mask[29] */
				rtl_write_dword(rtlpriv, 0xcb8, 0x00100000);/* cb8[20] \B1N SI/PI \A8ϥ\CE\C5v\A4\C1\B5\B9 iqk_dpk module */
				cal_retry = 0;
				while (1) {
					/* one shot */
					rtl_write_dword(rtlpriv, 0x980, 0xfa000000);
					rtl_write_dword(rtlpriv, 0x980, 0xf8000000);

					mdelay(10); /* Delay 10ms */
					rtl_write_dword(rtlpriv, 0xcb8, 0x00000000);
					delay_count = 0;
					while (1) {
						iqk_ready = rtl_get_bbreg(hw, 0xd00, BIT(10));
						if ((~iqk_ready) || (delay_count > 20))
							break;
						else{
							mdelay(1);
							delay_count++;
						}
					}

					if (delay_count < 20) {							/* If 20ms No Result, then cal_retry++ */
						/* ============TXIQK Check============== */
						tx_fail = rtl_get_bbreg(hw, 0xd00, BIT(12));

						if (~tx_fail) {
							rtl_write_dword(rtlpriv, 0xcb8, 0x02000000);
							tx_x0[cal] = rtl_get_bbreg(hw, 0xd00, 0x07ff0000)<<21;
							rtl_write_dword(rtlpriv, 0xcb8, 0x04000000);
							tx_y0[cal] = rtl_get_bbreg(hw, 0xd00, 0x07ff0000)<<21;
							tx0iqkok = true;
							break;
						} else {
							rtl_set_bbreg(hw, 0xccc, 0x000007ff, 0x0);
							rtl_set_bbreg(hw, 0xcd4, 0x000007ff, 0x200);
							tx0iqkok = false;
							cal_retry++;
							if (cal_retry == 10)
								break;
						}
					} else {
						tx0iqkok = false;
						cal_retry++;
						if (cal_retry == 10)
							break;
					}
				}
			}

			if (!tx0iqkok)
				break;				/* TXK fail, Don't do RXK */

			if (vdf_enable == 1) {
				rtl_set_bbreg(hw, 0xce8, BIT(31), 0x0);    /* TX VDF Disable */
				rtl_dbg(rtlpriv, COMP_IQK, DBG_LOUD, "RXVDF Start\n");
				for (k = 0; k <= 2; k++) {
					/* ====== RX mode TXK (RXK Step 1) ====== */
					rtl_set_bbreg(hw, 0x82c, BIT(31), 0x0); /* [31] = 0 --> Page C */
					/* 1. TX RF Setting */
					rtl_set_rfreg(hw, path, 0xef, RFREG_OFFSET_MASK, 0x80000);
					rtl_set_rfreg(hw, path, 0x30, RFREG_OFFSET_MASK, 0x30000);
					rtl_set_rfreg(hw, path, 0x31, RFREG_OFFSET_MASK, 0x00029);
					rtl_set_rfreg(hw, path, 0x32, RFREG_OFFSET_MASK, 0xd7ffb);
					rtl_set_rfreg(hw, path, 0x65, RFREG_OFFSET_MASK, temp_reg65);
					rtl_set_rfreg(hw, path, 0x8f, RFREG_OFFSET_MASK, 0x8a001);
					rtl_set_rfreg(hw, path, 0xef, RFREG_OFFSET_MASK, 0x00000);

					rtl_set_bbreg(hw, 0xcb8, 0xf, 0xd);
					rtl_write_dword(rtlpriv, 0x978, 0x29002000);/* TX (X,Y) */
					rtl_write_dword(rtlpriv, 0x97c, 0xa9002000);/* RX (X,Y) */
					rtl_write_dword(rtlpriv, 0x984, 0x0046a910);/* [0]:AGC_en, [15]:idac_K_Mask */
					rtl_write_dword(rtlpriv, 0x90c, 0x00008000);
					rtl_write_dword(rtlpriv, 0xb00, 0x03000100);
					rtl_set_bbreg(hw, 0x82c, BIT(31), 0x1); /* [31] = 1 --> Page C1 */
					switch (k) {
					case 0:
						{
							rtl_write_dword(rtlpriv, 0xc80, 0x18008c38);/* TX_TONE_idx[9:0], TxK_Mask[29] TX_Tone = 16 */
							rtl_write_dword(rtlpriv, 0xc84, 0x38008c38);/* RX_TONE_idx[9:0], RxK_Mask[29] */
							rtl_set_bbreg(hw, 0xce8, BIT(30), 0x0);
						}
						break;
					case 1:
						{
							rtl_write_dword(rtlpriv, 0xc80, 0x08008c38);/* TX_TONE_idx[9:0], TxK_Mask[29] TX_Tone = 16 */
							rtl_write_dword(rtlpriv, 0xc84, 0x28008c38);/* RX_TONE_idx[9:0], RxK_Mask[29] */
							rtl_set_bbreg(hw, 0xce8, BIT(30), 0x0);
						}
						break;
					case 2:
						{
							rtl_dbg(rtlpriv, COMP_IQK, DBG_LOUD,
								"VDF_Y[1] = %x;;;VDF_Y[0] = %x\n",
								vdf_y[1] >> 21 & 0x00007ff,
								vdf_y[0] >> 21 & 0x00007ff);
							rtl_dbg(rtlpriv, COMP_IQK, DBG_LOUD,
								"VDF_X[1] = %x;;;VDF_X[0] = %x\n",
								vdf_x[1] >> 21 & 0x00007ff,
								vdf_x[0] >> 21 & 0x00007ff);
							rx_dt[cal] = (vdf_y[1]>>20)-(vdf_y[0]>>20);
							rtl_dbg(rtlpriv, COMP_IQK, DBG_LOUD, "Rx_dt = %d\n",
								rx_dt[cal]);
							rx_dt[cal] = ((16*rx_dt[cal])*10000/13823);
							rx_dt[cal] = (rx_dt[cal] >> 1)+(rx_dt[cal] & BIT(0));
							rtl_write_dword(rtlpriv, 0xc80, 0x18008c20);/* TX_TONE_idx[9:0], TxK_Mask[29] TX_Tone = 16 */
							rtl_write_dword(rtlpriv, 0xc84, 0x38008c20);/* RX_TONE_idx[9:0], RxK_Mask[29] */
							rtl_set_bbreg(hw, 0xce8, 0x00003fff, rx_dt[cal] & 0x00003fff);
						}
						break;
					default:
						break;
					}
					rtl_write_dword(rtlpriv, 0xc88, 0x821603e0);
					rtl_write_dword(rtlpriv, 0xc8c, 0x68163e96);
					rtl_write_dword(rtlpriv, 0xcb8, 0x00100000);/* cb8[20] \B1N SI/PI \A8ϥ\CE\C5v\A4\C1\B5\B9 iqk_dpk module */
					cal_retry = 0;
					while (1) {
						/* one shot */
						rtl_write_dword(rtlpriv, 0x980, 0xfa000000);
						rtl_write_dword(rtlpriv, 0x980, 0xf8000000);

						mdelay(10); /* Delay 10ms */
						rtl_write_dword(rtlpriv, 0xcb8, 0x00000000);
						delay_count = 0;
						while (1) {
							iqk_ready = rtl_get_bbreg(hw, 0xd00, BIT(10));
							if ((~iqk_ready) || (delay_count > 20))
								break;
							else{
								mdelay(1);
								delay_count++;
							}
						}

						if (delay_count < 20) {							/* If 20ms No Result, then cal_retry++ */
							/* ============TXIQK Check============== */
							tx_fail = rtl_get_bbreg(hw, 0xd00, BIT(12));

							if (~tx_fail) {
								rtl_write_dword(rtlpriv, 0xcb8, 0x02000000);
								tx_x0_rxk[cal] = rtl_get_bbreg(hw, 0xd00, 0x07ff0000)<<21;
								rtl_write_dword(rtlpriv, 0xcb8, 0x04000000);
								tx_y0_rxk[cal] = rtl_get_bbreg(hw, 0xd00, 0x07ff0000)<<21;
								tx0iqkok = true;
								break;
							} else{
								tx0iqkok = false;
								cal_retry++;
								if (cal_retry == 10)
									break;
							}
						} else {
							tx0iqkok = false;
							cal_retry++;
							if (cal_retry == 10)
								break;
						}
					}

					if (!tx0iqkok) {   /* If RX mode TXK fail, then take TXK Result */
						tx_x0_rxk[cal] = tx_x0[cal];
						tx_y0_rxk[cal] = tx_y0[cal];
						tx0iqkok = true;
						rtl_dbg(rtlpriv,
							COMP_IQK,
							DBG_LOUD,
							"RXK Step 1 fail\n");
					}

					/* ====== RX IQK ====== */
					rtl_set_bbreg(hw, 0x82c, BIT(31), 0x0); /* [31] = 0 --> Page C */
					/* 1. RX RF Setting */
					rtl_set_rfreg(hw, path, 0xef, RFREG_OFFSET_MASK, 0x80000);
					rtl_set_rfreg(hw, path, 0x30, RFREG_OFFSET_MASK, 0x30000);
					rtl_set_rfreg(hw, path, 0x31, RFREG_OFFSET_MASK, 0x0002f);
					rtl_set_rfreg(hw, path, 0x32, RFREG_OFFSET_MASK, 0xfffbb);
					rtl_set_rfreg(hw, path, 0x8f, RFREG_OFFSET_MASK, 0x88001);
					rtl_set_rfreg(hw, path, 0x65, RFREG_OFFSET_MASK, 0x931d8);
					rtl_set_rfreg(hw, path, 0xef, RFREG_OFFSET_MASK, 0x00000);

					rtl_set_bbreg(hw, 0x978, 0x03FF8000, (tx_x0_rxk[cal])>>21&0x000007ff);
					rtl_set_bbreg(hw, 0x978, 0x000007FF, (tx_y0_rxk[cal])>>21&0x000007ff);
					rtl_set_bbreg(hw, 0x978, BIT(31), 0x1);
					rtl_set_bbreg(hw, 0x97c, BIT(31), 0x0);
					rtl_set_bbreg(hw, 0xcb8, 0xF, 0xe);
					rtl_write_dword(rtlpriv, 0x90c, 0x00008000);
					rtl_write_dword(rtlpriv, 0x984, 0x0046a911);

					rtl_set_bbreg(hw, 0x82c, BIT(31), 0x1); /* [31] = 1 --> Page C1 */
					rtl_set_bbreg(hw, 0xc80, BIT(29), 0x1);
					rtl_set_bbreg(hw, 0xc84, BIT(29), 0x0);
					rtl_write_dword(rtlpriv, 0xc88, 0x02140119);

					rtl_write_dword(rtlpriv, 0xc8c, 0x28160d00); /* pDM_Odm->SupportInterface == 1 */

					if (k == 2)
						rtl_set_bbreg(hw, 0xce8, BIT(30), 0x1);  /* RX VDF Enable */
					rtl_write_dword(rtlpriv, 0xcb8, 0x00100000);/* cb8[20] \B1N SI/PI \A8ϥ\CE\C5v\A4\C1\B5\B9 iqk_dpk module */

					cal_retry = 0;
					while (1) {
						/* one shot */
						rtl_write_dword(rtlpriv, 0x980, 0xfa000000);
						rtl_write_dword(rtlpriv, 0x980, 0xf8000000);

						mdelay(10); /* Delay 10ms */
						rtl_write_dword(rtlpriv, 0xcb8, 0x00000000);
						delay_count = 0;
						while (1) {
							iqk_ready = rtl_get_bbreg(hw, 0xd00, BIT(10));
							if ((~iqk_ready) || (delay_count > 20))
								break;
							else{
								mdelay(1);
								delay_count++;
							}
						}

						if (delay_count < 20) {	/* If 20ms No Result, then cal_retry++ */
							/* ============RXIQK Check============== */
							rx_fail = rtl_get_bbreg(hw, 0xd00, BIT(11));
							if (rx_fail == 0) {
								rtl_write_dword(rtlpriv, 0xcb8, 0x06000000);
								vdf_x[k] = rtl_get_bbreg(hw, 0xd00, 0x07ff0000)<<21;
								rtl_write_dword(rtlpriv, 0xcb8, 0x08000000);
								vdf_y[k] = rtl_get_bbreg(hw, 0xd00, 0x07ff0000)<<21;
								rx0iqkok = true;
								break;
							} else {
								rtl_set_bbreg(hw, 0xc10, 0x000003ff, 0x200>>1);
								rtl_set_bbreg(hw, 0xc10, 0x03ff0000, 0x0>>1);
								rx0iqkok = false;
								cal_retry++;
								if (cal_retry == 10)
									break;

							}
						} else{
							rx0iqkok = false;
							cal_retry++;
							if (cal_retry == 10)
								break;
						}
					}

				}
				if (k == 3) {
					rx_x0[cal] = vdf_x[k-1];
					rx_y0[cal] = vdf_y[k-1];
				}
				rtl_set_bbreg(hw, 0xce8, BIT(31), 0x1);    /* TX VDF Enable */
			}

			else{
				/* ====== RX mode TXK (RXK Step 1) ====== */
				rtl_set_bbreg(hw, 0x82c, BIT(31), 0x0); /* [31] = 0 --> Page C */
				/* 1. TX RF Setting */
				rtl_set_rfreg(hw, path, 0xef, RFREG_OFFSET_MASK, 0x80000);
				rtl_set_rfreg(hw, path, 0x30, RFREG_OFFSET_MASK, 0x30000);
				rtl_set_rfreg(hw, path, 0x31, RFREG_OFFSET_MASK, 0x00029);
				rtl_set_rfreg(hw, path, 0x32, RFREG_OFFSET_MASK, 0xd7ffb);
				rtl_set_rfreg(hw, path, 0x65, RFREG_OFFSET_MASK, temp_reg65);
				rtl_set_rfreg(hw, path, 0x8f, RFREG_OFFSET_MASK, 0x8a001);
				rtl_set_rfreg(hw, path, 0xef, RFREG_OFFSET_MASK, 0x00000);
				rtl_write_dword(rtlpriv, 0x90c, 0x00008000);
				rtl_write_dword(rtlpriv, 0xb00, 0x03000100);
				rtl_write_dword(rtlpriv, 0x984, 0x0046a910);/* [0]:AGC_en, [15]:idac_K_Mask */

				rtl_set_bbreg(hw, 0x82c, BIT(31), 0x1); /* [31] = 1 --> Page C1 */
				rtl_write_dword(rtlpriv, 0xc80, 0x18008c10);/* TX_TONE_idx[9:0], TxK_Mask[29] TX_Tone = 16 */
				rtl_write_dword(rtlpriv, 0xc84, 0x38008c10);/* RX_TONE_idx[9:0], RxK_Mask[29] */
				rtl_write_dword(rtlpriv, 0xc88, 0x821603e0);
				/* ODM_Write4Byte(pDM_Odm, 0xc8c, 0x68163e96); */
				rtl_write_dword(rtlpriv, 0xcb8, 0x00100000);/* cb8[20] \B1N SI/PI \A8ϥ\CE\C5v\A4\C1\B5\B9 iqk_dpk module */
				cal_retry = 0;
				while (1) {
					/* one shot */
					rtl_write_dword(rtlpriv, 0x980, 0xfa000000);
					rtl_write_dword(rtlpriv, 0x980, 0xf8000000);

					mdelay(10); /* Delay 10ms */
					rtl_write_dword(rtlpriv, 0xcb8, 0x00000000);
					delay_count = 0;
					while (1) {
						iqk_ready = rtl_get_bbreg(hw, 0xd00, BIT(10));
						if ((~iqk_ready) || (delay_count > 20))
							break;
						else{
							mdelay(1);
							delay_count++;
						}
					}

					if (delay_count < 20) {							/* If 20ms No Result, then cal_retry++ */
						/* ============TXIQK Check============== */
						tx_fail = rtl_get_bbreg(hw, 0xd00, BIT(12));

						if (~tx_fail) {
							rtl_write_dword(rtlpriv, 0xcb8, 0x02000000);
							tx_x0_rxk[cal] = rtl_get_bbreg(hw, 0xd00, 0x07ff0000)<<21;
							rtl_write_dword(rtlpriv, 0xcb8, 0x04000000);
							tx_y0_rxk[cal] = rtl_get_bbreg(hw, 0xd00, 0x07ff0000)<<21;
							tx0iqkok = true;
							break;
						} else {
							tx0iqkok = false;
							cal_retry++;
							if (cal_retry == 10)
								break;
						}
					} else{
						tx0iqkok = false;
						cal_retry++;
						if (cal_retry == 10)
							break;
					}
				}

				if (!tx0iqkok) {   /* If RX mode TXK fail, then take TXK Result */
					tx_x0_rxk[cal] = tx_x0[cal];
					tx_y0_rxk[cal] = tx_y0[cal];
					tx0iqkok = true;
					rtl_dbg(rtlpriv, COMP_IQK,
						DBG_LOUD, "1");
				}

				/* ====== RX IQK ====== */
				rtl_set_bbreg(hw, 0x82c, BIT(31), 0x0); /* [31] = 0 --> Page C */
				/* 1. RX RF Setting */
				rtl_set_rfreg(hw, path, 0xef, RFREG_OFFSET_MASK, 0x80000);
				rtl_set_rfreg(hw, path, 0x30, RFREG_OFFSET_MASK, 0x30000);
				rtl_set_rfreg(hw, path, 0x31, RFREG_OFFSET_MASK, 0x0002f);
				rtl_set_rfreg(hw, path, 0x32, RFREG_OFFSET_MASK, 0xfffbb);
				rtl_set_rfreg(hw, path, 0x8f, RFREG_OFFSET_MASK, 0x88001);
				rtl_set_rfreg(hw, path, 0x65, RFREG_OFFSET_MASK, 0x931d8);
				rtl_set_rfreg(hw, path, 0xef, RFREG_OFFSET_MASK, 0x00000);

				rtl_set_bbreg(hw, 0x978, 0x03FF8000, (tx_x0_rxk[cal])>>21&0x000007ff);
				rtl_set_bbreg(hw, 0x978, 0x000007FF, (tx_y0_rxk[cal])>>21&0x000007ff);
				rtl_set_bbreg(hw, 0x978, BIT(31), 0x1);
				rtl_set_bbreg(hw, 0x97c, BIT(31), 0x0);
				/* ODM_SetBBReg(pDM_Odm, 0xcb8, 0xF, 0xe); */
				rtl_write_dword(rtlpriv, 0x90c, 0x00008000);
				rtl_write_dword(rtlpriv, 0x984, 0x0046a911);

				rtl_set_bbreg(hw, 0x82c, BIT(31), 0x1); /* [31] = 1 --> Page C1 */
				rtl_write_dword(rtlpriv, 0xc80, 0x38008c10);/* TX_TONE_idx[9:0], TxK_Mask[29] TX_Tone = 16 */
				rtl_write_dword(rtlpriv, 0xc84, 0x18008c10);/* RX_TONE_idx[9:0], RxK_Mask[29] */
				rtl_write_dword(rtlpriv, 0xc88, 0x02140119);

				rtl_write_dword(rtlpriv, 0xc8c, 0x28160d00); /*pDM_Odm->SupportInterface == 1*/

				rtl_write_dword(rtlpriv, 0xcb8, 0x00100000);/* cb8[20] \B1N SI/PI \A8ϥ\CE\C5v\A4\C1\B5\B9 iqk_dpk module */

				cal_retry = 0;
				while (1) {
					/* one shot */
					rtl_write_dword(rtlpriv, 0x980, 0xfa000000);
					rtl_write_dword(rtlpriv, 0x980, 0xf8000000);

					mdelay(10); /* Delay 10ms */
					rtl_write_dword(rtlpriv, 0xcb8, 0x00000000);
					delay_count = 0;
					while (1) {
						iqk_ready = rtl_get_bbreg(hw, 0xd00, BIT(10));
						if ((~iqk_ready) || (delay_count > 20))
							break;
						else{
							mdelay(1);
							delay_count++;
						}
					}

					if (delay_count < 20) {	/* If 20ms No Result, then cal_retry++ */
						/* ============RXIQK Check============== */
						rx_fail = rtl_get_bbreg(hw, 0xd00, BIT(11));
						if (rx_fail == 0) {
							rtl_write_dword(rtlpriv, 0xcb8, 0x06000000);
							rx_x0[cal] = rtl_get_bbreg(hw, 0xd00, 0x07ff0000)<<21;
							rtl_write_dword(rtlpriv, 0xcb8, 0x08000000);
							rx_y0[cal] = rtl_get_bbreg(hw, 0xd00, 0x07ff0000)<<21;
							rx0iqkok = true;
							break;
						} else{
							rtl_set_bbreg(hw, 0xc10, 0x000003ff, 0x200>>1);
							rtl_set_bbreg(hw, 0xc10, 0x03ff0000, 0x0>>1);
							rx0iqkok = false;
							cal_retry++;
							if (cal_retry == 10)
								break;

						}
					} else{
						rx0iqkok = false;
						cal_retry++;
						if (cal_retry == 10)
							break;
					}
				}
			}

			if (tx0iqkok)
				tx_average++;
			if (rx0iqkok)
				rx_average++;
			rtl_set_bbreg(hw, 0x82c, BIT(31), 0x0); /* [31] = 0 --> Page C */
			rtl_set_rfreg(hw, path, 0x65, RFREG_OFFSET_MASK, temp_reg65);
			break;
		default:
			break;
		}
		cal++;
	}

	/* FillIQK Result */
	switch (path) {
	case RF90_PATH_A:
		rtl_dbg(rtlpriv, COMP_IQK, DBG_LOUD,
			"========Path_A =======\n");
		if (tx_average == 0)
			break;

		for (i = 0; i < tx_average; i++) {
			rtl_dbg(rtlpriv, COMP_IQK, DBG_LOUD,
				"TX_X0_RXK[%d] = %x ;; TX_Y0_RXK[%d] = %x\n", i,
				(tx_x0_rxk[i]) >> 21 & 0x000007ff, i,
				(tx_y0_rxk[i]) >> 21 & 0x000007ff);
			rtl_dbg(rtlpriv, COMP_IQK, DBG_LOUD,
				"TX_X0[%d] = %x ;; TX_Y0[%d] = %x\n", i,
				(tx_x0[i]) >> 21 & 0x000007ff, i,
				(tx_y0[i]) >> 21 & 0x000007ff);
		}
		for (i = 0; i < tx_average; i++) {
			for (ii = i+1; ii < tx_average; ii++) {
				dx = (tx_x0[i]>>21) - (tx_x0[ii]>>21);
				if (dx < 3 && dx > -3) {
					dy = (tx_y0[i]>>21) - (tx_y0[ii]>>21);
					if (dy < 3 && dy > -3) {
						tx_x = ((tx_x0[i]>>21) + (tx_x0[ii]>>21))/2;
						tx_y = ((tx_y0[i]>>21) + (tx_y0[ii]>>21))/2;
						tx_finish = 1;
						break;
					}
				}
			}
			if (tx_finish == 1)
				break;
		}

		if (tx_finish == 1)
			_rtl8821ae_iqk_tx_fill_iqc(hw, path, tx_x, tx_y); /* ? */
		else
			_rtl8821ae_iqk_tx_fill_iqc(hw, path, 0x200, 0x0);

		if (rx_average == 0)
			break;

		for (i = 0; i < rx_average; i++)
			rtl_dbg(rtlpriv, COMP_IQK, DBG_LOUD,
				"RX_X0[%d] = %x ;; RX_Y0[%d] = %x\n", i,
				(rx_x0[i])>>21&0x000007ff, i,
				(rx_y0[i])>>21&0x000007ff);
		for (i = 0; i < rx_average; i++) {
			for (ii = i+1; ii < rx_average; ii++) {
				dx = (rx_x0[i]>>21) - (rx_x0[ii]>>21);
				if (dx < 4 && dx > -4) {
					dy = (rx_y0[i]>>21) - (rx_y0[ii]>>21);
					if (dy < 4 && dy > -4) {
						rx_x = ((rx_x0[i]>>21) + (rx_x0[ii]>>21))/2;
						rx_y = ((rx_y0[i]>>21) + (rx_y0[ii]>>21))/2;
						rx_finish = 1;
						break;
					}
				}
			}
			if (rx_finish == 1)
				break;
		}

		if (rx_finish == 1)
			_rtl8821ae_iqk_rx_fill_iqc(hw, path, rx_x, rx_y);
		else
			_rtl8821ae_iqk_rx_fill_iqc(hw, path, 0x200, 0x0);
		break;
	default:
		break;
	}
}

static void _rtl8821ae_iqk_restore_rf(struct ieee80211_hw *hw,
				      enum radio_path path,
				      u32 *backup_rf_reg,
				      u32 *rf_backup, u32 rf_reg_num)
{
	struct rtl_priv *rtlpriv = rtl_priv(hw);
	u32 i;

	rtl_set_bbreg(hw, 0x82c, BIT(31), 0x0); /* [31] = 0 --> Page C */
	for (i = 0; i < RF_REG_NUM; i++)
		rtl_set_rfreg(hw, path, backup_rf_reg[i], RFREG_OFFSET_MASK,
			      rf_backup[i]);

	switch (path) {
	case RF90_PATH_A:
		rtl_dbg(rtlpriv, COMP_IQK, DBG_LOUD,
			"RestoreRF Path A Success!!!!\n");
		break;
	default:
			break;
	}
}

static void _rtl8821ae_iqk_restore_afe(struct ieee80211_hw *hw,
				       u32 *afe_backup, u32 *backup_afe_reg,
				       u32 afe_num)
{
	u32 i;
	struct rtl_priv *rtlpriv = rtl_priv(hw);

	rtl_set_bbreg(hw, 0x82c, BIT(31), 0x0); /* [31] = 0 --> Page C */
	/* Reload AFE Parameters */
	for (i = 0; i < afe_num; i++)
		rtl_write_dword(rtlpriv, backup_afe_reg[i], afe_backup[i]);
	rtl_set_bbreg(hw, 0x82c, BIT(31), 0x1); /* [31] = 1 --> Page C1 */
	rtl_write_dword(rtlpriv, 0xc80, 0x0);
	rtl_write_dword(rtlpriv, 0xc84, 0x0);
	rtl_write_dword(rtlpriv, 0xc88, 0x0);
	rtl_write_dword(rtlpriv, 0xc8c, 0x3c000000);
	rtl_write_dword(rtlpriv, 0xc90, 0x00000080);
	rtl_write_dword(rtlpriv, 0xc94, 0x00000000);
	rtl_write_dword(rtlpriv, 0xcc4, 0x20040000);
	rtl_write_dword(rtlpriv, 0xcc8, 0x20000000);
	rtl_write_dword(rtlpriv, 0xcb8, 0x0);
	rtl_dbg(rtlpriv, COMP_IQK, DBG_LOUD, "RestoreAFE Success!!!!\n");
}

static void _rtl8821ae_iqk_restore_macbb(struct ieee80211_hw *hw,
					 u32 *macbb_backup,
					 u32 *backup_macbb_reg,
					 u32 macbb_num)
{
	u32 i;
	struct rtl_priv *rtlpriv = rtl_priv(hw);

	rtl_set_bbreg(hw, 0x82c, BIT(31), 0x0); /* [31] = 0 --> Page C */
	/* Reload MacBB Parameters */
	for (i = 0; i < macbb_num; i++)
		rtl_write_dword(rtlpriv, backup_macbb_reg[i], macbb_backup[i]);
	rtl_dbg(rtlpriv, COMP_IQK, DBG_LOUD, "RestoreMacBB Success!!!!\n");
}

#undef MACBB_REG_NUM
#undef AFE_REG_NUM
#undef RF_REG_NUM

#define MACBB_REG_NUM 11
#define AFE_REG_NUM 12
#define RF_REG_NUM 3

static void _rtl8821ae_phy_iq_calibrate(struct ieee80211_hw *hw)
{
	u32	macbb_backup[MACBB_REG_NUM];
	u32 afe_backup[AFE_REG_NUM];
	u32 rfa_backup[RF_REG_NUM];
	u32 rfb_backup[RF_REG_NUM];
	u32 backup_macbb_reg[MACBB_REG_NUM] = {
		0xb00, 0x520, 0x550, 0x808, 0x90c, 0xc00, 0xc50,
		0xe00, 0xe50, 0x838, 0x82c
	};
	u32 backup_afe_reg[AFE_REG_NUM] = {
		0xc5c, 0xc60, 0xc64, 0xc68, 0xc6c, 0xc70, 0xc74,
		0xc78, 0xc7c, 0xc80, 0xc84, 0xcb8
	};
	u32	backup_rf_reg[RF_REG_NUM] = {0x65, 0x8f, 0x0};

	_rtl8821ae_iqk_backup_macbb(hw, macbb_backup, backup_macbb_reg,
				    MACBB_REG_NUM);
	_rtl8821ae_iqk_backup_afe(hw, afe_backup, backup_afe_reg, AFE_REG_NUM);
	_rtl8821ae_iqk_backup_rf(hw, rfa_backup, rfb_backup, backup_rf_reg,
				 RF_REG_NUM);

	_rtl8821ae_iqk_configure_mac(hw);
	_rtl8821ae_iqk_tx(hw, RF90_PATH_A);
	_rtl8821ae_iqk_restore_rf(hw, RF90_PATH_A, backup_rf_reg, rfa_backup,
				  RF_REG_NUM);

	_rtl8821ae_iqk_restore_afe(hw, afe_backup, backup_afe_reg, AFE_REG_NUM);
	_rtl8821ae_iqk_restore_macbb(hw, macbb_backup, backup_macbb_reg,
				     MACBB_REG_NUM);
}

static void _rtl8821ae_phy_set_rfpath_switch(struct ieee80211_hw *hw, bool main)
{
	struct rtl_priv *rtlpriv = rtl_priv(hw);
	/* struct rtl_hal *rtlhal = rtl_hal(rtl_priv(hw)); */
	/* struct rtl_efuse *rtlefuse = rtl_efuse(rtl_priv(hw)); */
	rtl_dbg(rtlpriv, COMP_INIT, DBG_LOUD, "\n");

	if (main)
		rtl_set_bbreg(hw, RA_RFE_PINMUX + 4, BIT(29) | BIT(28), 0x1);
	else
		rtl_set_bbreg(hw, RA_RFE_PINMUX + 4, BIT(29) | BIT(28), 0x2);
}

#undef IQK_ADDA_REG_NUM
#undef IQK_DELAY_TIME

void rtl8812ae_phy_iq_calibrate(struct ieee80211_hw *hw, bool b_recovery)
{
}

void rtl8812ae_do_iqk(struct ieee80211_hw *hw, u8 delta_thermal_index,
		      u8 thermal_value, u8 threshold)
{
	struct rtl_dm	*rtldm = rtl_dm(rtl_priv(hw));

	rtldm->thermalvalue_iqk = thermal_value;
	rtl8812ae_phy_iq_calibrate(hw, false);
}

void rtl8821ae_phy_iq_calibrate(struct ieee80211_hw *hw, bool b_recovery)
{
	struct rtl_priv *rtlpriv = rtl_priv(hw);
	struct rtl_phy *rtlphy = &rtlpriv->phy;

	if (!rtlphy->lck_inprogress) {
		spin_lock(&rtlpriv->locks.iqk_lock);
		rtlphy->lck_inprogress = true;
		spin_unlock(&rtlpriv->locks.iqk_lock);

		_rtl8821ae_phy_iq_calibrate(hw);

		spin_lock(&rtlpriv->locks.iqk_lock);
		rtlphy->lck_inprogress = false;
		spin_unlock(&rtlpriv->locks.iqk_lock);
	}
}

void rtl8821ae_reset_iqk_result(struct ieee80211_hw *hw)
{
	struct rtl_priv *rtlpriv = rtl_priv(hw);
	struct rtl_phy *rtlphy = &rtlpriv->phy;
	u8 i;

	rtl_dbg(rtlpriv, COMP_IQK, DBG_LOUD,
		"rtl8812ae_dm_reset_iqk_result:: settings regs %d default regs %d\n",
		(int)(sizeof(rtlphy->iqk_matrix) /
		sizeof(struct iqk_matrix_regs)),
		IQK_MATRIX_SETTINGS_NUM);

	for (i = 0; i < IQK_MATRIX_SETTINGS_NUM; i++) {
		rtlphy->iqk_matrix[i].value[0][0] = 0x100;
		rtlphy->iqk_matrix[i].value[0][2] = 0x100;
		rtlphy->iqk_matrix[i].value[0][4] = 0x100;
		rtlphy->iqk_matrix[i].value[0][6] = 0x100;

		rtlphy->iqk_matrix[i].value[0][1] = 0x0;
		rtlphy->iqk_matrix[i].value[0][3] = 0x0;
		rtlphy->iqk_matrix[i].value[0][5] = 0x0;
		rtlphy->iqk_matrix[i].value[0][7] = 0x0;

		rtlphy->iqk_matrix[i].iqk_done = false;
	}
}

void rtl8821ae_do_iqk(struct ieee80211_hw *hw, u8 delta_thermal_index,
		      u8 thermal_value, u8 threshold)
{
	struct rtl_dm	*rtldm = rtl_dm(rtl_priv(hw));

	rtl8821ae_reset_iqk_result(hw);

	rtldm->thermalvalue_iqk = thermal_value;
	rtl8821ae_phy_iq_calibrate(hw, false);
}

void rtl8821ae_phy_lc_calibrate(struct ieee80211_hw *hw)
{
}

void rtl8821ae_phy_ap_calibrate(struct ieee80211_hw *hw, s8 delta)
{
}

void rtl8821ae_phy_set_rfpath_switch(struct ieee80211_hw *hw, bool bmain)
{
	_rtl8821ae_phy_set_rfpath_switch(hw, bmain);
}

bool rtl8821ae_phy_set_io_cmd(struct ieee80211_hw *hw, enum io_type iotype)
{
	struct rtl_priv *rtlpriv = rtl_priv(hw);
	struct rtl_phy *rtlphy = &rtlpriv->phy;
	bool postprocessing = false;

	rtl_dbg(rtlpriv, COMP_CMD, DBG_TRACE,
		"-->IO Cmd(%#x), set_io_inprogress(%d)\n",
		iotype, rtlphy->set_io_inprogress);
	do {
		switch (iotype) {
		case IO_CMD_RESUME_DM_BY_SCAN:
			rtl_dbg(rtlpriv, COMP_CMD, DBG_TRACE,
				"[IO CMD] Resume DM after scan.\n");
			postprocessing = true;
			break;
		case IO_CMD_PAUSE_BAND0_DM_BY_SCAN:
		case IO_CMD_PAUSE_BAND1_DM_BY_SCAN:
			rtl_dbg(rtlpriv, COMP_CMD, DBG_TRACE,
				"[IO CMD] Pause DM before scan.\n");
			postprocessing = true;
			break;
		default:
			pr_err("switch case %#x not processed\n",
			       iotype);
			break;
		}
	} while (false);
	if (postprocessing && !rtlphy->set_io_inprogress) {
		rtlphy->set_io_inprogress = true;
		rtlphy->current_io_type = iotype;
	} else {
		return false;
	}
	rtl8821ae_phy_set_io(hw);
	rtl_dbg(rtlpriv, COMP_CMD, DBG_TRACE, "IO Type(%#x)\n", iotype);
	return true;
}

static void rtl8821ae_phy_set_io(struct ieee80211_hw *hw)
{
	struct rtl_priv *rtlpriv = rtl_priv(hw);
	struct dig_t *dm_digtable = &rtlpriv->dm_digtable;
	struct rtl_phy *rtlphy = &rtlpriv->phy;

	rtl_dbg(rtlpriv, COMP_CMD, DBG_TRACE,
		"--->Cmd(%#x), set_io_inprogress(%d)\n",
		rtlphy->current_io_type, rtlphy->set_io_inprogress);
	switch (rtlphy->current_io_type) {
	case IO_CMD_RESUME_DM_BY_SCAN:
		if (rtlpriv->mac80211.opmode == NL80211_IFTYPE_ADHOC)
			_rtl8821ae_resume_tx_beacon(hw);
		rtl8821ae_dm_write_dig(hw, rtlphy->initgain_backup.xaagccore1);
		rtl8821ae_dm_write_cck_cca_thres(hw,
						 rtlphy->initgain_backup.cca);
		break;
	case IO_CMD_PAUSE_BAND0_DM_BY_SCAN:
		if (rtlpriv->mac80211.opmode == NL80211_IFTYPE_ADHOC)
			_rtl8821ae_stop_tx_beacon(hw);
		rtlphy->initgain_backup.xaagccore1 = dm_digtable->cur_igvalue;
		rtl8821ae_dm_write_dig(hw, 0x17);
		rtlphy->initgain_backup.cca = dm_digtable->cur_cck_cca_thres;
		rtl8821ae_dm_write_cck_cca_thres(hw, 0x40);
		break;
	case IO_CMD_PAUSE_BAND1_DM_BY_SCAN:
		break;
	default:
		pr_err("switch case %#x not processed\n",
		       rtlphy->current_io_type);
		break;
	}
	rtlphy->set_io_inprogress = false;
	rtl_dbg(rtlpriv, COMP_CMD, DBG_TRACE,
		"(%#x)\n", rtlphy->current_io_type);
}

static void rtl8821ae_phy_set_rf_on(struct ieee80211_hw *hw)
{
	struct rtl_priv *rtlpriv = rtl_priv(hw);

	rtl_write_byte(rtlpriv, REG_SPS0_CTRL, 0x2b);
	rtl_write_byte(rtlpriv, REG_SYS_FUNC_EN, 0xE3);
	rtl_write_byte(rtlpriv, REG_SYS_FUNC_EN, 0xE2);
	rtl_write_byte(rtlpriv, REG_SYS_FUNC_EN, 0xE3);
	rtl_write_byte(rtlpriv, REG_TXPAUSE, 0x00);
}

static bool _rtl8821ae_phy_set_rf_power_state(struct ieee80211_hw *hw,
					      enum rf_pwrstate rfpwr_state)
{
	struct rtl_priv *rtlpriv = rtl_priv(hw);
	struct rtl_pci_priv *pcipriv = rtl_pcipriv(hw);
	struct rtl_mac *mac = rtl_mac(rtl_priv(hw));
	struct rtl_ps_ctl *ppsc = rtl_psc(rtl_priv(hw));
	bool bresult = true;
	u8 i, queue_id;
	struct rtl8192_tx_ring *ring = NULL;

	switch (rfpwr_state) {
	case ERFON:
		if ((ppsc->rfpwr_state == ERFOFF) &&
		    RT_IN_PS_LEVEL(ppsc, RT_RF_OFF_LEVL_HALT_NIC)) {
			bool rtstatus = false;
			u32 initializecount = 0;

			do {
				initializecount++;
				rtl_dbg(rtlpriv, COMP_RF, DBG_DMESG,
					"IPS Set eRf nic enable\n");
				rtstatus = rtl_ps_enable_nic(hw);
			} while (!rtstatus && (initializecount < 10));
			RT_CLEAR_PS_LEVEL(ppsc,
					  RT_RF_OFF_LEVL_HALT_NIC);
		} else {
			rtl_dbg(rtlpriv, COMP_RF, DBG_DMESG,
				"Set ERFON slept:%d ms\n",
				jiffies_to_msecs(jiffies -
						 ppsc->last_sleep_jiffies));
			ppsc->last_awake_jiffies = jiffies;
			rtl8821ae_phy_set_rf_on(hw);
		}
		if (mac->link_state == MAC80211_LINKED) {
			rtlpriv->cfg->ops->led_control(hw,
						       LED_CTL_LINK);
		} else {
			rtlpriv->cfg->ops->led_control(hw,
						       LED_CTL_NO_LINK);
		}
		break;
	case ERFOFF:
		for (queue_id = 0, i = 0;
		     queue_id < RTL_PCI_MAX_TX_QUEUE_COUNT;) {
			ring = &pcipriv->dev.tx_ring[queue_id];
			if (queue_id == BEACON_QUEUE ||
			    skb_queue_len(&ring->queue) == 0) {
				queue_id++;
				continue;
			} else {
				rtl_dbg(rtlpriv, COMP_ERR, DBG_WARNING,
					"eRf Off/Sleep: %d times TcbBusyQueue[%d] =%d before doze!\n",
					(i + 1), queue_id,
					skb_queue_len(&ring->queue));

				udelay(10);
				i++;
			}
			if (i >= MAX_DOZE_WAITING_TIMES_9x) {
				rtl_dbg(rtlpriv, COMP_ERR, DBG_WARNING,
					"\n ERFSLEEP: %d times TcbBusyQueue[%d] = %d !\n",
					MAX_DOZE_WAITING_TIMES_9x,
					queue_id,
					skb_queue_len(&ring->queue));
				break;
			}
		}

		if (ppsc->reg_rfps_level & RT_RF_OFF_LEVL_HALT_NIC) {
			rtl_dbg(rtlpriv, COMP_RF, DBG_DMESG,
				"IPS Set eRf nic disable\n");
			rtl_ps_disable_nic(hw);
			RT_SET_PS_LEVEL(ppsc, RT_RF_OFF_LEVL_HALT_NIC);
		} else {
			if (ppsc->rfoff_reason == RF_CHANGE_BY_IPS) {
				rtlpriv->cfg->ops->led_control(hw,
							       LED_CTL_NO_LINK);
			} else {
				rtlpriv->cfg->ops->led_control(hw,
							       LED_CTL_POWER_OFF);
			}
		}
		break;
	default:
		pr_err("switch case %#x not processed\n",
		       rfpwr_state);
		bresult = false;
		break;
	}
	if (bresult)
		ppsc->rfpwr_state = rfpwr_state;
	return bresult;
}

bool rtl8821ae_phy_set_rf_power_state(struct ieee80211_hw *hw,
				      enum rf_pwrstate rfpwr_state)
{
	struct rtl_ps_ctl *ppsc = rtl_psc(rtl_priv(hw));

	bool bresult = false;

	if (rfpwr_state == ppsc->rfpwr_state)
		return bresult;
	bresult = _rtl8821ae_phy_set_rf_power_state(hw, rfpwr_state);
	return bresult;
}<|MERGE_RESOLUTION|>--- conflicted
+++ resolved
@@ -2077,15 +2077,9 @@
 	radioa_array_table_a = RTL8812AE_RADIOA_ARRAY;
 	radioa_arraylen_b = RTL8812AE_RADIOB_1TARRAYLEN;
 	radioa_array_table_b = RTL8812AE_RADIOB_ARRAY;
-<<<<<<< HEAD
-	RT_TRACE(rtlpriv, COMP_INIT, DBG_LOUD,
-		 "Radio_A:RTL8821AE_RADIOA_ARRAY %d\n", radioa_arraylen_a);
-	RT_TRACE(rtlpriv, COMP_INIT, DBG_LOUD, "Radio No %x\n", rfpath);
-=======
 	rtl_dbg(rtlpriv, COMP_INIT, DBG_LOUD,
 		"Radio_A:RTL8821AE_RADIOA_ARRAY %d\n", radioa_arraylen_a);
 	rtl_dbg(rtlpriv, COMP_INIT, DBG_LOUD, "Radio No %x\n", rfpath);
->>>>>>> 7d2a07b7
 	switch (rfpath) {
 	case RF90_PATH_A:
 		return __rtl8821ae_phy_config_with_headerfile(hw,
@@ -2112,15 +2106,9 @@
 
 	radioa_arraylen = RTL8821AE_RADIOA_1TARRAYLEN;
 	radioa_array_table = RTL8821AE_RADIOA_ARRAY;
-<<<<<<< HEAD
-	RT_TRACE(rtlpriv, COMP_INIT, DBG_LOUD,
-		 "Radio_A:RTL8821AE_RADIOA_ARRAY %d\n", radioa_arraylen);
-	RT_TRACE(rtlpriv, COMP_INIT, DBG_LOUD, "Radio No %x\n", rfpath);
-=======
 	rtl_dbg(rtlpriv, COMP_INIT, DBG_LOUD,
 		"Radio_A:RTL8821AE_RADIOA_ARRAY %d\n", radioa_arraylen);
 	rtl_dbg(rtlpriv, COMP_INIT, DBG_LOUD, "Radio No %x\n", rfpath);
->>>>>>> 7d2a07b7
 	switch (rfpath) {
 	case RF90_PATH_A:
 		return __rtl8821ae_phy_config_with_headerfile(hw,
