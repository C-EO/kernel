--- conflicted
+++ resolved
@@ -59,12 +59,9 @@
 bool rtw_phy_pwrtrack_need_iqk(struct rtw_dev *rtwdev);
 void rtw_phy_config_swing_table(struct rtw_dev *rtwdev,
 				struct rtw_swing_table *swing_table);
-<<<<<<< HEAD
-=======
 void rtw_phy_parsing_cfo(struct rtw_dev *rtwdev,
 			 struct rtw_rx_pkt_stat *pkt_stat);
 void rtw_phy_tx_path_diversity(struct rtw_dev *rtwdev);
->>>>>>> 7d2a07b7
 
 struct rtw_txpwr_lmt_cfg_pair {
 	u8 regd;
@@ -192,10 +189,7 @@
 #define LSSI_READ_EDGE_MASK	0x80000000
 #define LSSI_READ_DATA_MASK	0xfffff
 
-<<<<<<< HEAD
-=======
 #define RRSR_RATE_ORDER_MAX	0xfffff
 #define RRSR_RATE_ORDER_CCK_LEN	4
 
->>>>>>> 7d2a07b7
 #endif