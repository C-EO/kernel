--- conflicted
+++ resolved
@@ -5423,10 +5423,6 @@
 	struct rtl8xxxu_priv *priv;
 	struct rtl8723bu_c2h *c2h;
 	struct sk_buff *skb = NULL;
-<<<<<<< HEAD
-	unsigned long flags;
-=======
->>>>>>> 7d2a07b7
 	u8 bt_info = 0;
 	struct rtl8xxxu_btcoex *btcoex;
 	struct rtl8xxxu_ra_report *rarpt;
@@ -5442,13 +5438,7 @@
 		goto out;
 
 	while (!skb_queue_empty(&priv->c2hcmd_queue)) {
-<<<<<<< HEAD
-		spin_lock_irqsave(&priv->c2hcmd_lock, flags);
-		skb = __skb_dequeue(&priv->c2hcmd_queue);
-		spin_unlock_irqrestore(&priv->c2hcmd_lock, flags);
-=======
 		skb = skb_dequeue(&priv->c2hcmd_queue);
->>>>>>> 7d2a07b7
 
 		c2h = (struct rtl8723bu_c2h *)skb->data;
 
@@ -5506,7 +5496,6 @@
 	struct rtl8723bu_c2h *c2h = (struct rtl8723bu_c2h *)skb->data;
 	struct device *dev = &priv->udev->dev;
 	int len;
-	unsigned long flags;
 
 	len = skb->len - 2;
 
@@ -5545,13 +5534,7 @@
 		break;
 	}
 
-<<<<<<< HEAD
-	spin_lock_irqsave(&priv->c2hcmd_lock, flags);
-	__skb_queue_tail(&priv->c2hcmd_queue, skb);
-	spin_unlock_irqrestore(&priv->c2hcmd_lock, flags);
-=======
 	skb_queue_tail(&priv->c2hcmd_queue, skb);
->>>>>>> 7d2a07b7
 
 	schedule_work(&priv->c2hcmd_work);
 }
@@ -6624,10 +6607,6 @@
 	spin_lock_init(&priv->rx_urb_lock);
 	INIT_WORK(&priv->rx_urb_wq, rtl8xxxu_rx_urb_work);
 	INIT_DELAYED_WORK(&priv->ra_watchdog, rtl8xxxu_watchdog_callback);
-<<<<<<< HEAD
-	spin_lock_init(&priv->c2hcmd_lock);
-=======
->>>>>>> 7d2a07b7
 	INIT_WORK(&priv->c2hcmd_work, rtl8xxxu_c2hcmd_callback);
 	skb_queue_head_init(&priv->c2hcmd_queue);
 
