--- conflicted
+++ resolved
@@ -210,11 +210,7 @@
 void brcmf_txfinalize(struct brcmf_if *ifp, struct sk_buff *txp, bool success);
 void brcmf_netif_rx(struct brcmf_if *ifp, struct sk_buff *skb, bool inirq);
 void brcmf_netif_mon_rx(struct brcmf_if *ifp, struct sk_buff *skb);
-<<<<<<< HEAD
-void brcmf_net_detach(struct net_device *ndev, bool rtnl_locked);
-=======
 void brcmf_net_detach(struct net_device *ndev, bool locked);
->>>>>>> 7d2a07b7
 int brcmf_net_mon_attach(struct brcmf_if *ifp);
 void brcmf_net_setcarrier(struct brcmf_if *ifp, bool on);
 int __init brcmf_core_init(void);
