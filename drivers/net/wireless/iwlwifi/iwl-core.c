/******************************************************************************
 *
 * GPL LICENSE SUMMARY
 *
 * Copyright(c) 2008 - 2012 Intel Corporation. All rights reserved.
 *
 * This program is free software; you can redistribute it and/or modify
 * it under the terms of version 2 of the GNU General Public License as
 * published by the Free Software Foundation.
 *
 * This program is distributed in the hope that it will be useful, but
 * WITHOUT ANY WARRANTY; without even the implied warranty of
 * MERCHANTABILITY or FITNESS FOR A PARTICULAR PURPOSE.  See the GNU
 * General Public License for more details.
 *
 * You should have received a copy of the GNU General Public License
 * along with this program; if not, write to the Free Software
 * Foundation, Inc., 51 Franklin Street, Fifth Floor, Boston, MA 02110,
 * USA
 *
 * The full GNU General Public License is included in this distribution
 * in the file called LICENSE.GPL.
 *
 * Contact Information:
 *  Intel Linux Wireless <ilw@linux.intel.com>
 * Intel Corporation, 5200 N.E. Elam Young Parkway, Hillsboro, OR 97124-6497
 *****************************************************************************/

#include <linux/kernel.h>
#include <linux/module.h>
#include <linux/etherdevice.h>
#include <linux/sched.h>
#include <linux/slab.h>
#include <net/mac80211.h>

#include "iwl-eeprom.h"
#include "iwl-debug.h"
#include "iwl-core.h"
#include "iwl-io.h"
#include "iwl-power.h"
#include "iwl-shared.h"
#include "iwl-agn.h"
#include "iwl-trans.h"

const u8 iwl_bcast_addr[ETH_ALEN] = { 0xFF, 0xFF, 0xFF, 0xFF, 0xFF, 0xFF };

#define MAX_BIT_RATE_40_MHZ 150 /* Mbps */
#define MAX_BIT_RATE_20_MHZ 72 /* Mbps */
static void iwl_init_ht_hw_capab(const struct iwl_priv *priv,
			      struct ieee80211_sta_ht_cap *ht_info,
			      enum ieee80211_band band)
{
	u16 max_bit_rate = 0;
	u8 rx_chains_num = hw_params(priv).rx_chains_num;
	u8 tx_chains_num = hw_params(priv).tx_chains_num;

	ht_info->cap = 0;
	memset(&ht_info->mcs, 0, sizeof(ht_info->mcs));

	ht_info->ht_supported = true;

	if (cfg(priv)->ht_params &&
	    cfg(priv)->ht_params->ht_greenfield_support)
		ht_info->cap |= IEEE80211_HT_CAP_GRN_FLD;
	ht_info->cap |= IEEE80211_HT_CAP_SGI_20;
	max_bit_rate = MAX_BIT_RATE_20_MHZ;
	if (hw_params(priv).ht40_channel & BIT(band)) {
		ht_info->cap |= IEEE80211_HT_CAP_SUP_WIDTH_20_40;
		ht_info->cap |= IEEE80211_HT_CAP_SGI_40;
		ht_info->mcs.rx_mask[4] = 0x01;
		max_bit_rate = MAX_BIT_RATE_40_MHZ;
	}

	if (iwlagn_mod_params.amsdu_size_8K)
		ht_info->cap |= IEEE80211_HT_CAP_MAX_AMSDU;

	ht_info->ampdu_factor = CFG_HT_RX_AMPDU_FACTOR_DEF;
	ht_info->ampdu_density = CFG_HT_MPDU_DENSITY_DEF;

	ht_info->mcs.rx_mask[0] = 0xFF;
	if (rx_chains_num >= 2)
		ht_info->mcs.rx_mask[1] = 0xFF;
	if (rx_chains_num >= 3)
		ht_info->mcs.rx_mask[2] = 0xFF;

	/* Highest supported Rx data rate */
	max_bit_rate *= rx_chains_num;
	WARN_ON(max_bit_rate & ~IEEE80211_HT_MCS_RX_HIGHEST_MASK);
	ht_info->mcs.rx_highest = cpu_to_le16(max_bit_rate);

	/* Tx MCS capabilities */
	ht_info->mcs.tx_params = IEEE80211_HT_MCS_TX_DEFINED;
	if (tx_chains_num != rx_chains_num) {
		ht_info->mcs.tx_params |= IEEE80211_HT_MCS_TX_RX_DIFF;
		ht_info->mcs.tx_params |= ((tx_chains_num - 1) <<
				IEEE80211_HT_MCS_TX_MAX_STREAMS_SHIFT);
	}
}

/**
 * iwl_init_geos - Initialize mac80211's geo/channel info based from eeprom
 */
int iwl_init_geos(struct iwl_priv *priv)
{
	struct iwl_channel_info *ch;
	struct ieee80211_supported_band *sband;
	struct ieee80211_channel *channels;
	struct ieee80211_channel *geo_ch;
	struct ieee80211_rate *rates;
	int i = 0;
	s8 max_tx_power = IWLAGN_TX_POWER_TARGET_POWER_MIN;

	if (priv->bands[IEEE80211_BAND_2GHZ].n_bitrates ||
	    priv->bands[IEEE80211_BAND_5GHZ].n_bitrates) {
		IWL_DEBUG_INFO(priv, "Geography modes already initialized.\n");
		set_bit(STATUS_GEO_CONFIGURED, &priv->status);
		return 0;
	}

	channels = kcalloc(priv->channel_count,
			   sizeof(struct ieee80211_channel), GFP_KERNEL);
	if (!channels)
		return -ENOMEM;

	rates = kcalloc(IWL_RATE_COUNT_LEGACY, sizeof(struct ieee80211_rate),
			GFP_KERNEL);
	if (!rates) {
		kfree(channels);
		return -ENOMEM;
	}

	/* 5.2GHz channels start after the 2.4GHz channels */
	sband = &priv->bands[IEEE80211_BAND_5GHZ];
	sband->channels = &channels[ARRAY_SIZE(iwl_eeprom_band_1)];
	/* just OFDM */
	sband->bitrates = &rates[IWL_FIRST_OFDM_RATE];
	sband->n_bitrates = IWL_RATE_COUNT_LEGACY - IWL_FIRST_OFDM_RATE;

	if (hw_params(priv).sku & EEPROM_SKU_CAP_11N_ENABLE)
		iwl_init_ht_hw_capab(priv, &sband->ht_cap,
					 IEEE80211_BAND_5GHZ);

	sband = &priv->bands[IEEE80211_BAND_2GHZ];
	sband->channels = channels;
	/* OFDM & CCK */
	sband->bitrates = rates;
	sband->n_bitrates = IWL_RATE_COUNT_LEGACY;

	if (hw_params(priv).sku & EEPROM_SKU_CAP_11N_ENABLE)
		iwl_init_ht_hw_capab(priv, &sband->ht_cap,
					 IEEE80211_BAND_2GHZ);

	priv->ieee_channels = channels;
	priv->ieee_rates = rates;

	for (i = 0;  i < priv->channel_count; i++) {
		ch = &priv->channel_info[i];

		/* FIXME: might be removed if scan is OK */
		if (!is_channel_valid(ch))
			continue;

		sband =  &priv->bands[ch->band];

		geo_ch = &sband->channels[sband->n_channels++];

		geo_ch->center_freq =
			ieee80211_channel_to_frequency(ch->channel, ch->band);
		geo_ch->max_power = ch->max_power_avg;
		geo_ch->max_antenna_gain = 0xff;
		geo_ch->hw_value = ch->channel;

		if (is_channel_valid(ch)) {
			if (!(ch->flags & EEPROM_CHANNEL_IBSS))
				geo_ch->flags |= IEEE80211_CHAN_NO_IBSS;

			if (!(ch->flags & EEPROM_CHANNEL_ACTIVE))
				geo_ch->flags |= IEEE80211_CHAN_PASSIVE_SCAN;

			if (ch->flags & EEPROM_CHANNEL_RADAR)
				geo_ch->flags |= IEEE80211_CHAN_RADAR;

			geo_ch->flags |= ch->ht40_extension_channel;

			if (ch->max_power_avg > max_tx_power)
				max_tx_power = ch->max_power_avg;
		} else {
			geo_ch->flags |= IEEE80211_CHAN_DISABLED;
		}

		IWL_DEBUG_INFO(priv, "Channel %d Freq=%d[%sGHz] %s flag=0x%X\n",
				ch->channel, geo_ch->center_freq,
				is_channel_a_band(ch) ?  "5.2" : "2.4",
				geo_ch->flags & IEEE80211_CHAN_DISABLED ?
				"restricted" : "valid",
				 geo_ch->flags);
	}

	priv->tx_power_device_lmt = max_tx_power;
	priv->tx_power_user_lmt = max_tx_power;
	priv->tx_power_next = max_tx_power;

	if ((priv->bands[IEEE80211_BAND_5GHZ].n_channels == 0) &&
	     hw_params(priv).sku & EEPROM_SKU_CAP_BAND_52GHZ) {
		IWL_INFO(priv, "Incorrectly detected BG card as ABG. "
			"Please send your %s to maintainer.\n",
			trans(priv)->hw_id_str);
		hw_params(priv).sku &= ~EEPROM_SKU_CAP_BAND_52GHZ;
	}

	IWL_INFO(priv, "Tunable channels: %d 802.11bg, %d 802.11a channels\n",
		   priv->bands[IEEE80211_BAND_2GHZ].n_channels,
		   priv->bands[IEEE80211_BAND_5GHZ].n_channels);

	set_bit(STATUS_GEO_CONFIGURED, &priv->status);

	return 0;
}

/*
 * iwl_free_geos - undo allocations in iwl_init_geos
 */
void iwl_free_geos(struct iwl_priv *priv)
{
	kfree(priv->ieee_channels);
	kfree(priv->ieee_rates);
	clear_bit(STATUS_GEO_CONFIGURED, &priv->status);
}

static bool iwl_is_channel_extension(struct iwl_priv *priv,
				     enum ieee80211_band band,
				     u16 channel, u8 extension_chan_offset)
{
	const struct iwl_channel_info *ch_info;

	ch_info = iwl_get_channel_info(priv, band, channel);
	if (!is_channel_valid(ch_info))
		return false;

	if (extension_chan_offset == IEEE80211_HT_PARAM_CHA_SEC_ABOVE)
		return !(ch_info->ht40_extension_channel &
					IEEE80211_CHAN_NO_HT40PLUS);
	else if (extension_chan_offset == IEEE80211_HT_PARAM_CHA_SEC_BELOW)
		return !(ch_info->ht40_extension_channel &
					IEEE80211_CHAN_NO_HT40MINUS);

	return false;
}

bool iwl_is_ht40_tx_allowed(struct iwl_priv *priv,
			    struct iwl_rxon_context *ctx,
			    struct ieee80211_sta_ht_cap *ht_cap)
{
	if (!ctx->ht.enabled || !ctx->ht.is_40mhz)
		return false;

	/*
	 * We do not check for IEEE80211_HT_CAP_SUP_WIDTH_20_40
	 * the bit will not set if it is pure 40MHz case
	 */
	if (ht_cap && !ht_cap->ht_supported)
		return false;

#ifdef CONFIG_IWLWIFI_DEBUGFS
	if (priv->disable_ht40)
		return false;
#endif

	return iwl_is_channel_extension(priv, priv->band,
			le16_to_cpu(ctx->staging.channel),
			ctx->ht.extension_chan_offset);
}

static u16 iwl_adjust_beacon_interval(u16 beacon_val, u16 max_beacon_val)
{
	u16 new_val;
	u16 beacon_factor;

	/*
	 * If mac80211 hasn't given us a beacon interval, program
	 * the default into the device (not checking this here
	 * would cause the adjustment below to return the maximum
	 * value, which may break PAN.)
	 */
	if (!beacon_val)
		return DEFAULT_BEACON_INTERVAL;

	/*
	 * If the beacon interval we obtained from the peer
	 * is too large, we'll have to wake up more often
	 * (and in IBSS case, we'll beacon too much)
	 *
	 * For example, if max_beacon_val is 4096, and the
	 * requested beacon interval is 7000, we'll have to
	 * use 3500 to be able to wake up on the beacons.
	 *
	 * This could badly influence beacon detection stats.
	 */

	beacon_factor = (beacon_val + max_beacon_val) / max_beacon_val;
	new_val = beacon_val / beacon_factor;

	if (!new_val)
		new_val = max_beacon_val;

	return new_val;
}

int iwl_send_rxon_timing(struct iwl_priv *priv, struct iwl_rxon_context *ctx)
{
	u64 tsf;
	s32 interval_tm, rem;
	struct ieee80211_conf *conf = NULL;
	u16 beacon_int;
	struct ieee80211_vif *vif = ctx->vif;

	conf = &priv->hw->conf;

	lockdep_assert_held(&priv->mutex);

	memset(&ctx->timing, 0, sizeof(struct iwl_rxon_time_cmd));

	ctx->timing.timestamp = cpu_to_le64(priv->timestamp);
	ctx->timing.listen_interval = cpu_to_le16(conf->listen_interval);

	beacon_int = vif ? vif->bss_conf.beacon_int : 0;

	/*
	 * TODO: For IBSS we need to get atim_window from mac80211,
	 *	 for now just always use 0
	 */
	ctx->timing.atim_window = 0;

	if (ctx->ctxid == IWL_RXON_CTX_PAN &&
	    (!ctx->vif || ctx->vif->type != NL80211_IFTYPE_STATION) &&
	    iwl_is_associated(priv, IWL_RXON_CTX_BSS) &&
	    priv->contexts[IWL_RXON_CTX_BSS].vif &&
	    priv->contexts[IWL_RXON_CTX_BSS].vif->bss_conf.beacon_int) {
		ctx->timing.beacon_interval =
			priv->contexts[IWL_RXON_CTX_BSS].timing.beacon_interval;
		beacon_int = le16_to_cpu(ctx->timing.beacon_interval);
	} else if (ctx->ctxid == IWL_RXON_CTX_BSS &&
		   iwl_is_associated(priv, IWL_RXON_CTX_PAN) &&
		   priv->contexts[IWL_RXON_CTX_PAN].vif &&
		   priv->contexts[IWL_RXON_CTX_PAN].vif->bss_conf.beacon_int &&
		   (!iwl_is_associated_ctx(ctx) || !ctx->vif ||
		    !ctx->vif->bss_conf.beacon_int)) {
		ctx->timing.beacon_interval =
			priv->contexts[IWL_RXON_CTX_PAN].timing.beacon_interval;
		beacon_int = le16_to_cpu(ctx->timing.beacon_interval);
	} else {
		beacon_int = iwl_adjust_beacon_interval(beacon_int,
			IWL_MAX_UCODE_BEACON_INTERVAL * TIME_UNIT);
		ctx->timing.beacon_interval = cpu_to_le16(beacon_int);
	}

	ctx->beacon_int = beacon_int;

	tsf = priv->timestamp; /* tsf is modifed by do_div: copy it */
	interval_tm = beacon_int * TIME_UNIT;
	rem = do_div(tsf, interval_tm);
	ctx->timing.beacon_init_val = cpu_to_le32(interval_tm - rem);

	ctx->timing.dtim_period = vif ? (vif->bss_conf.dtim_period ?: 1) : 1;

	IWL_DEBUG_ASSOC(priv,
			"beacon interval %d beacon timer %d beacon tim %d\n",
			le16_to_cpu(ctx->timing.beacon_interval),
			le32_to_cpu(ctx->timing.beacon_init_val),
			le16_to_cpu(ctx->timing.atim_window));

	return iwl_dvm_send_cmd_pdu(priv, ctx->rxon_timing_cmd,
				CMD_SYNC, sizeof(ctx->timing), &ctx->timing);
}

void iwl_set_rxon_hwcrypto(struct iwl_priv *priv, struct iwl_rxon_context *ctx,
			   int hw_decrypt)
{
	struct iwl_rxon_cmd *rxon = &ctx->staging;

	if (hw_decrypt)
		rxon->filter_flags &= ~RXON_FILTER_DIS_DECRYPT_MSK;
	else
		rxon->filter_flags |= RXON_FILTER_DIS_DECRYPT_MSK;

}

/* validate RXON structure is valid */
int iwl_check_rxon_cmd(struct iwl_priv *priv, struct iwl_rxon_context *ctx)
{
	struct iwl_rxon_cmd *rxon = &ctx->staging;
	u32 errors = 0;

	if (rxon->flags & RXON_FLG_BAND_24G_MSK) {
		if (rxon->flags & RXON_FLG_TGJ_NARROW_BAND_MSK) {
			IWL_WARN(priv, "check 2.4G: wrong narrow\n");
			errors |= BIT(0);
		}
		if (rxon->flags & RXON_FLG_RADAR_DETECT_MSK) {
			IWL_WARN(priv, "check 2.4G: wrong radar\n");
			errors |= BIT(1);
		}
	} else {
		if (!(rxon->flags & RXON_FLG_SHORT_SLOT_MSK)) {
			IWL_WARN(priv, "check 5.2G: not short slot!\n");
			errors |= BIT(2);
		}
		if (rxon->flags & RXON_FLG_CCK_MSK) {
			IWL_WARN(priv, "check 5.2G: CCK!\n");
			errors |= BIT(3);
		}
	}
	if ((rxon->node_addr[0] | rxon->bssid_addr[0]) & 0x1) {
		IWL_WARN(priv, "mac/bssid mcast!\n");
		errors |= BIT(4);
	}

	/* make sure basic rates 6Mbps and 1Mbps are supported */
	if ((rxon->ofdm_basic_rates & IWL_RATE_6M_MASK) == 0 &&
	    (rxon->cck_basic_rates & IWL_RATE_1M_MASK) == 0) {
		IWL_WARN(priv, "neither 1 nor 6 are basic\n");
		errors |= BIT(5);
	}

	if (le16_to_cpu(rxon->assoc_id) > 2007) {
		IWL_WARN(priv, "aid > 2007\n");
		errors |= BIT(6);
	}

	if ((rxon->flags & (RXON_FLG_CCK_MSK | RXON_FLG_SHORT_SLOT_MSK))
			== (RXON_FLG_CCK_MSK | RXON_FLG_SHORT_SLOT_MSK)) {
		IWL_WARN(priv, "CCK and short slot\n");
		errors |= BIT(7);
	}

	if ((rxon->flags & (RXON_FLG_CCK_MSK | RXON_FLG_AUTO_DETECT_MSK))
			== (RXON_FLG_CCK_MSK | RXON_FLG_AUTO_DETECT_MSK)) {
		IWL_WARN(priv, "CCK and auto detect");
		errors |= BIT(8);
	}

	if ((rxon->flags & (RXON_FLG_AUTO_DETECT_MSK |
			    RXON_FLG_TGG_PROTECT_MSK)) ==
			    RXON_FLG_TGG_PROTECT_MSK) {
		IWL_WARN(priv, "TGg but no auto-detect\n");
		errors |= BIT(9);
	}

	if (rxon->channel == 0) {
		IWL_WARN(priv, "zero channel is invalid\n");
		errors |= BIT(10);
	}

	WARN(errors, "Invalid RXON (%#x), channel %d",
	     errors, le16_to_cpu(rxon->channel));

	return errors ? -EINVAL : 0;
}

/**
 * iwl_full_rxon_required - check if full RXON (vs RXON_ASSOC) cmd is needed
 * @priv: staging_rxon is compared to active_rxon
 *
 * If the RXON structure is changing enough to require a new tune,
 * or is clearing the RXON_FILTER_ASSOC_MSK, then return 1 to indicate that
 * a new tune (full RXON command, rather than RXON_ASSOC cmd) is required.
 */
int iwl_full_rxon_required(struct iwl_priv *priv,
			   struct iwl_rxon_context *ctx)
{
	const struct iwl_rxon_cmd *staging = &ctx->staging;
	const struct iwl_rxon_cmd *active = &ctx->active;

#define CHK(cond)							\
	if ((cond)) {							\
		IWL_DEBUG_INFO(priv, "need full RXON - " #cond "\n");	\
		return 1;						\
	}

#define CHK_NEQ(c1, c2)						\
	if ((c1) != (c2)) {					\
		IWL_DEBUG_INFO(priv, "need full RXON - "	\
			       #c1 " != " #c2 " - %d != %d\n",	\
			       (c1), (c2));			\
		return 1;					\
	}

	/* These items are only settable from the full RXON command */
	CHK(!iwl_is_associated_ctx(ctx));
	CHK(compare_ether_addr(staging->bssid_addr, active->bssid_addr));
	CHK(compare_ether_addr(staging->node_addr, active->node_addr));
	CHK(compare_ether_addr(staging->wlap_bssid_addr,
				active->wlap_bssid_addr));
	CHK_NEQ(staging->dev_type, active->dev_type);
	CHK_NEQ(staging->channel, active->channel);
	CHK_NEQ(staging->air_propagation, active->air_propagation);
	CHK_NEQ(staging->ofdm_ht_single_stream_basic_rates,
		active->ofdm_ht_single_stream_basic_rates);
	CHK_NEQ(staging->ofdm_ht_dual_stream_basic_rates,
		active->ofdm_ht_dual_stream_basic_rates);
	CHK_NEQ(staging->ofdm_ht_triple_stream_basic_rates,
		active->ofdm_ht_triple_stream_basic_rates);
	CHK_NEQ(staging->assoc_id, active->assoc_id);

	/* flags, filter_flags, ofdm_basic_rates, and cck_basic_rates can
	 * be updated with the RXON_ASSOC command -- however only some
	 * flag transitions are allowed using RXON_ASSOC */

	/* Check if we are not switching bands */
	CHK_NEQ(staging->flags & RXON_FLG_BAND_24G_MSK,
		active->flags & RXON_FLG_BAND_24G_MSK);

	/* Check if we are switching association toggle */
	CHK_NEQ(staging->filter_flags & RXON_FILTER_ASSOC_MSK,
		active->filter_flags & RXON_FILTER_ASSOC_MSK);

#undef CHK
#undef CHK_NEQ

	return 0;
}

static void _iwl_set_rxon_ht(struct iwl_priv *priv,
			     struct iwl_ht_config *ht_conf,
			     struct iwl_rxon_context *ctx)
{
	struct iwl_rxon_cmd *rxon = &ctx->staging;

	if (!ctx->ht.enabled) {
		rxon->flags &= ~(RXON_FLG_CHANNEL_MODE_MSK |
			RXON_FLG_CTRL_CHANNEL_LOC_HI_MSK |
			RXON_FLG_HT40_PROT_MSK |
			RXON_FLG_HT_PROT_MSK);
		return;
	}

	/* FIXME: if the definition of ht.protection changed, the "translation"
	 * will be needed for rxon->flags
	 */
	rxon->flags |= cpu_to_le32(ctx->ht.protection << RXON_FLG_HT_OPERATING_MODE_POS);

	/* Set up channel bandwidth:
	 * 20 MHz only, 20/40 mixed or pure 40 if ht40 ok */
	/* clear the HT channel mode before set the mode */
	rxon->flags &= ~(RXON_FLG_CHANNEL_MODE_MSK |
			 RXON_FLG_CTRL_CHANNEL_LOC_HI_MSK);
	if (iwl_is_ht40_tx_allowed(priv, ctx, NULL)) {
		/* pure ht40 */
		if (ctx->ht.protection == IEEE80211_HT_OP_MODE_PROTECTION_20MHZ) {
			rxon->flags |= RXON_FLG_CHANNEL_MODE_PURE_40;
			/* Note: control channel is opposite of extension channel */
			switch (ctx->ht.extension_chan_offset) {
			case IEEE80211_HT_PARAM_CHA_SEC_ABOVE:
				rxon->flags &= ~RXON_FLG_CTRL_CHANNEL_LOC_HI_MSK;
				break;
			case IEEE80211_HT_PARAM_CHA_SEC_BELOW:
				rxon->flags |= RXON_FLG_CTRL_CHANNEL_LOC_HI_MSK;
				break;
			}
		} else {
			/* Note: control channel is opposite of extension channel */
			switch (ctx->ht.extension_chan_offset) {
			case IEEE80211_HT_PARAM_CHA_SEC_ABOVE:
				rxon->flags &= ~(RXON_FLG_CTRL_CHANNEL_LOC_HI_MSK);
				rxon->flags |= RXON_FLG_CHANNEL_MODE_MIXED;
				break;
			case IEEE80211_HT_PARAM_CHA_SEC_BELOW:
				rxon->flags |= RXON_FLG_CTRL_CHANNEL_LOC_HI_MSK;
				rxon->flags |= RXON_FLG_CHANNEL_MODE_MIXED;
				break;
			case IEEE80211_HT_PARAM_CHA_SEC_NONE:
			default:
				/* channel location only valid if in Mixed mode */
				IWL_ERR(priv, "invalid extension channel offset\n");
				break;
			}
		}
	} else {
		rxon->flags |= RXON_FLG_CHANNEL_MODE_LEGACY;
	}

	iwlagn_set_rxon_chain(priv, ctx);

	IWL_DEBUG_ASSOC(priv, "rxon flags 0x%X operation mode :0x%X "
			"extension channel offset 0x%x\n",
			le32_to_cpu(rxon->flags), ctx->ht.protection,
			ctx->ht.extension_chan_offset);
}

void iwl_set_rxon_ht(struct iwl_priv *priv, struct iwl_ht_config *ht_conf)
{
	struct iwl_rxon_context *ctx;

	for_each_context(priv, ctx)
		_iwl_set_rxon_ht(priv, ht_conf, ctx);
}

/* Return valid, unused, channel for a passive scan to reset the RF */
u8 iwl_get_single_channel_number(struct iwl_priv *priv,
				 enum ieee80211_band band)
{
	const struct iwl_channel_info *ch_info;
	int i;
	u8 channel = 0;
	u8 min, max;
	struct iwl_rxon_context *ctx;

	if (band == IEEE80211_BAND_5GHZ) {
		min = 14;
		max = priv->channel_count;
	} else {
		min = 0;
		max = 14;
	}

	for (i = min; i < max; i++) {
		bool busy = false;

		for_each_context(priv, ctx) {
			busy = priv->channel_info[i].channel ==
				le16_to_cpu(ctx->staging.channel);
			if (busy)
				break;
		}

		if (busy)
			continue;

		channel = priv->channel_info[i].channel;
		ch_info = iwl_get_channel_info(priv, band, channel);
		if (is_channel_valid(ch_info))
			break;
	}

	return channel;
}

/**
 * iwl_set_rxon_channel - Set the band and channel values in staging RXON
 * @ch: requested channel as a pointer to struct ieee80211_channel

 * NOTE:  Does not commit to the hardware; it sets appropriate bit fields
 * in the staging RXON flag structure based on the ch->band
 */
void iwl_set_rxon_channel(struct iwl_priv *priv, struct ieee80211_channel *ch,
			 struct iwl_rxon_context *ctx)
{
	enum ieee80211_band band = ch->band;
	u16 channel = ch->hw_value;

	if ((le16_to_cpu(ctx->staging.channel) == channel) &&
	    (priv->band == band))
		return;

	ctx->staging.channel = cpu_to_le16(channel);
	if (band == IEEE80211_BAND_5GHZ)
		ctx->staging.flags &= ~RXON_FLG_BAND_24G_MSK;
	else
		ctx->staging.flags |= RXON_FLG_BAND_24G_MSK;

	priv->band = band;

	IWL_DEBUG_INFO(priv, "Staging channel set to %d [%d]\n", channel, band);

}

void iwl_set_flags_for_band(struct iwl_priv *priv,
			    struct iwl_rxon_context *ctx,
			    enum ieee80211_band band,
			    struct ieee80211_vif *vif)
{
	if (band == IEEE80211_BAND_5GHZ) {
		ctx->staging.flags &=
		    ~(RXON_FLG_BAND_24G_MSK | RXON_FLG_AUTO_DETECT_MSK
		      | RXON_FLG_CCK_MSK);
		ctx->staging.flags |= RXON_FLG_SHORT_SLOT_MSK;
	} else {
		/* Copied from iwl_post_associate() */
		if (vif && vif->bss_conf.use_short_slot)
			ctx->staging.flags |= RXON_FLG_SHORT_SLOT_MSK;
		else
			ctx->staging.flags &= ~RXON_FLG_SHORT_SLOT_MSK;

		ctx->staging.flags |= RXON_FLG_BAND_24G_MSK;
		ctx->staging.flags |= RXON_FLG_AUTO_DETECT_MSK;
		ctx->staging.flags &= ~RXON_FLG_CCK_MSK;
	}
}

/*
 * initialize rxon structure with default values from eeprom
 */
void iwl_connection_init_rx_config(struct iwl_priv *priv,
				   struct iwl_rxon_context *ctx)
{
	const struct iwl_channel_info *ch_info;

	memset(&ctx->staging, 0, sizeof(ctx->staging));

	if (!ctx->vif) {
		ctx->staging.dev_type = ctx->unused_devtype;
	} else switch (ctx->vif->type) {
	case NL80211_IFTYPE_AP:
		ctx->staging.dev_type = ctx->ap_devtype;
		break;

	case NL80211_IFTYPE_STATION:
		ctx->staging.dev_type = ctx->station_devtype;
		ctx->staging.filter_flags = RXON_FILTER_ACCEPT_GRP_MSK;
		break;

	case NL80211_IFTYPE_ADHOC:
		ctx->staging.dev_type = ctx->ibss_devtype;
		ctx->staging.flags = RXON_FLG_SHORT_PREAMBLE_MSK;
		ctx->staging.filter_flags = RXON_FILTER_BCON_AWARE_MSK |
						  RXON_FILTER_ACCEPT_GRP_MSK;
		break;

	default:
		IWL_ERR(priv, "Unsupported interface type %d\n",
			ctx->vif->type);
		break;
	}

#if 0
	/* TODO:  Figure out when short_preamble would be set and cache from
	 * that */
	if (!hw_to_local(priv->hw)->short_preamble)
		ctx->staging.flags &= ~RXON_FLG_SHORT_PREAMBLE_MSK;
	else
		ctx->staging.flags |= RXON_FLG_SHORT_PREAMBLE_MSK;
#endif

	ch_info = iwl_get_channel_info(priv, priv->band,
				       le16_to_cpu(ctx->active.channel));

	if (!ch_info)
		ch_info = &priv->channel_info[0];

	ctx->staging.channel = cpu_to_le16(ch_info->channel);
	priv->band = ch_info->band;

	iwl_set_flags_for_band(priv, ctx, priv->band, ctx->vif);

	ctx->staging.ofdm_basic_rates =
	    (IWL_OFDM_RATES_MASK >> IWL_FIRST_OFDM_RATE) & 0xFF;
	ctx->staging.cck_basic_rates =
	    (IWL_CCK_RATES_MASK >> IWL_FIRST_CCK_RATE) & 0xF;

	/* clear both MIX and PURE40 mode flag */
	ctx->staging.flags &= ~(RXON_FLG_CHANNEL_MODE_MIXED |
					RXON_FLG_CHANNEL_MODE_PURE_40);
	if (ctx->vif)
		memcpy(ctx->staging.node_addr, ctx->vif->addr, ETH_ALEN);

	ctx->staging.ofdm_ht_single_stream_basic_rates = 0xff;
	ctx->staging.ofdm_ht_dual_stream_basic_rates = 0xff;
	ctx->staging.ofdm_ht_triple_stream_basic_rates = 0xff;
}

void iwl_set_rate(struct iwl_priv *priv)
{
	const struct ieee80211_supported_band *hw = NULL;
	struct ieee80211_rate *rate;
	struct iwl_rxon_context *ctx;
	int i;

	hw = iwl_get_hw_mode(priv, priv->band);
	if (!hw) {
		IWL_ERR(priv, "Failed to set rate: unable to get hw mode\n");
		return;
	}

	priv->active_rate = 0;

	for (i = 0; i < hw->n_bitrates; i++) {
		rate = &(hw->bitrates[i]);
		if (rate->hw_value < IWL_RATE_COUNT_LEGACY)
			priv->active_rate |= (1 << rate->hw_value);
	}

	IWL_DEBUG_RATE(priv, "Set active_rate = %0x\n", priv->active_rate);

	for_each_context(priv, ctx) {
		ctx->staging.cck_basic_rates =
		    (IWL_CCK_BASIC_RATES_MASK >> IWL_FIRST_CCK_RATE) & 0xF;

		ctx->staging.ofdm_basic_rates =
		   (IWL_OFDM_BASIC_RATES_MASK >> IWL_FIRST_OFDM_RATE) & 0xFF;
	}
}

void iwl_chswitch_done(struct iwl_priv *priv, bool is_success)
{
	/*
	 * MULTI-FIXME
	 * See iwlagn_mac_channel_switch.
	 */
	struct iwl_rxon_context *ctx = &priv->contexts[IWL_RXON_CTX_BSS];

	if (test_bit(STATUS_EXIT_PENDING, &priv->status))
		return;

	if (test_and_clear_bit(STATUS_CHANNEL_SWITCH_PENDING, &priv->status))
		ieee80211_chswitch_done(ctx->vif, is_success);
}

#ifdef CONFIG_IWLWIFI_DEBUG
void iwl_print_rx_config_cmd(struct iwl_priv *priv,
			     enum iwl_rxon_context_id ctxid)
{
	struct iwl_rxon_context *ctx = &priv->contexts[ctxid];
	struct iwl_rxon_cmd *rxon = &ctx->staging;

	IWL_DEBUG_RADIO(priv, "RX CONFIG:\n");
	iwl_print_hex_dump(priv, IWL_DL_RADIO, (u8 *) rxon, sizeof(*rxon));
	IWL_DEBUG_RADIO(priv, "u16 channel: 0x%x\n", le16_to_cpu(rxon->channel));
	IWL_DEBUG_RADIO(priv, "u32 flags: 0x%08X\n", le32_to_cpu(rxon->flags));
	IWL_DEBUG_RADIO(priv, "u32 filter_flags: 0x%08x\n",
			le32_to_cpu(rxon->filter_flags));
	IWL_DEBUG_RADIO(priv, "u8 dev_type: 0x%x\n", rxon->dev_type);
	IWL_DEBUG_RADIO(priv, "u8 ofdm_basic_rates: 0x%02x\n",
			rxon->ofdm_basic_rates);
	IWL_DEBUG_RADIO(priv, "u8 cck_basic_rates: 0x%02x\n", rxon->cck_basic_rates);
	IWL_DEBUG_RADIO(priv, "u8[6] node_addr: %pM\n", rxon->node_addr);
	IWL_DEBUG_RADIO(priv, "u8[6] bssid_addr: %pM\n", rxon->bssid_addr);
	IWL_DEBUG_RADIO(priv, "u16 assoc_id: 0x%x\n", le16_to_cpu(rxon->assoc_id));
}
#endif

static void iwlagn_fw_error(struct iwl_priv *priv, bool ondemand)
{
	unsigned int reload_msec;
	unsigned long reload_jiffies;

#ifdef CONFIG_IWLWIFI_DEBUG
	if (iwl_have_debug_level(IWL_DL_FW_ERRORS))
		iwl_print_rx_config_cmd(priv, IWL_RXON_CTX_BSS);
#endif

	/* uCode is no longer loaded. */
	priv->ucode_loaded = false;

	/* Set the FW error flag -- cleared on iwl_down */
	set_bit(STATUS_FW_ERROR, &priv->shrd->status);

	/* Cancel currently queued command. */
	clear_bit(STATUS_HCMD_ACTIVE, &priv->shrd->status);

	iwl_abort_notification_waits(&priv->notif_wait);

	/* Keep the restart process from trying to send host
	 * commands by clearing the ready bit */
	clear_bit(STATUS_READY, &priv->status);

	wake_up(&trans(priv)->wait_command_queue);

	if (!ondemand) {
		/*
		 * If firmware keep reloading, then it indicate something
		 * serious wrong and firmware having problem to recover
		 * from it. Instead of keep trying which will fill the syslog
		 * and hang the system, let's just stop it
		 */
		reload_jiffies = jiffies;
		reload_msec = jiffies_to_msecs((long) reload_jiffies -
					(long) priv->reload_jiffies);
		priv->reload_jiffies = reload_jiffies;
		if (reload_msec <= IWL_MIN_RELOAD_DURATION) {
			priv->reload_count++;
			if (priv->reload_count >= IWL_MAX_CONTINUE_RELOAD_CNT) {
				IWL_ERR(priv, "BUG_ON, Stop restarting\n");
				return;
			}
		} else
			priv->reload_count = 0;
	}

	if (!test_bit(STATUS_EXIT_PENDING, &priv->status)) {
		if (iwlagn_mod_params.restart_fw) {
			IWL_DEBUG_FW_ERRORS(priv,
				  "Restarting adapter due to uCode error.\n");
			queue_work(priv->workqueue, &priv->restart);
		} else
			IWL_DEBUG_FW_ERRORS(priv,
				  "Detected FW error, but not restarting\n");
	}
}

int iwl_set_tx_power(struct iwl_priv *priv, s8 tx_power, bool force)
{
	int ret;
	s8 prev_tx_power;
	bool defer;
	struct iwl_rxon_context *ctx = &priv->contexts[IWL_RXON_CTX_BSS];

	lockdep_assert_held(&priv->mutex);

	if (priv->tx_power_user_lmt == tx_power && !force)
		return 0;

	if (tx_power < IWLAGN_TX_POWER_TARGET_POWER_MIN) {
		IWL_WARN(priv,
			 "Requested user TXPOWER %d below lower limit %d.\n",
			 tx_power,
			 IWLAGN_TX_POWER_TARGET_POWER_MIN);
		return -EINVAL;
	}

	if (tx_power > priv->tx_power_device_lmt) {
		IWL_WARN(priv,
			"Requested user TXPOWER %d above upper limit %d.\n",
			 tx_power, priv->tx_power_device_lmt);
		return -EINVAL;
	}

	if (!iwl_is_ready_rf(priv))
		return -EIO;

	/* scan complete and commit_rxon use tx_power_next value,
	 * it always need to be updated for newest request */
	priv->tx_power_next = tx_power;

	/* do not set tx power when scanning or channel changing */
	defer = test_bit(STATUS_SCANNING, &priv->status) ||
		memcmp(&ctx->active, &ctx->staging, sizeof(ctx->staging));
	if (defer && !force) {
		IWL_DEBUG_INFO(priv, "Deferring tx power set\n");
		return 0;
	}

	prev_tx_power = priv->tx_power_user_lmt;
	priv->tx_power_user_lmt = tx_power;

	ret = iwlagn_send_tx_power(priv);

	/* if fail to set tx_power, restore the orig. tx power */
	if (ret) {
		priv->tx_power_user_lmt = prev_tx_power;
		priv->tx_power_next = prev_tx_power;
	}
	return ret;
}

void iwl_send_bt_config(struct iwl_priv *priv)
{
	struct iwl_bt_cmd bt_cmd = {
		.lead_time = BT_LEAD_TIME_DEF,
		.max_kill = BT_MAX_KILL_DEF,
		.kill_ack_mask = 0,
		.kill_cts_mask = 0,
	};

	if (!iwlagn_mod_params.bt_coex_active)
		bt_cmd.flags = BT_COEX_DISABLE;
	else
		bt_cmd.flags = BT_COEX_ENABLE;

	priv->bt_enable_flag = bt_cmd.flags;
	IWL_DEBUG_INFO(priv, "BT coex %s\n",
		(bt_cmd.flags == BT_COEX_DISABLE) ? "disable" : "active");

	if (iwl_dvm_send_cmd_pdu(priv, REPLY_BT_CONFIG,
			     CMD_SYNC, sizeof(struct iwl_bt_cmd), &bt_cmd))
		IWL_ERR(priv, "failed to send BT Coex Config\n");
}

int iwl_send_statistics_request(struct iwl_priv *priv, u8 flags, bool clear)
{
	struct iwl_statistics_cmd statistics_cmd = {
		.configuration_flags =
			clear ? IWL_STATS_CONF_CLEAR_STATS : 0,
	};

	if (flags & CMD_ASYNC)
		return iwl_dvm_send_cmd_pdu(priv, REPLY_STATISTICS_CMD,
					      CMD_ASYNC,
					       sizeof(struct iwl_statistics_cmd),
					       &statistics_cmd);
	else
		return iwl_dvm_send_cmd_pdu(priv, REPLY_STATISTICS_CMD,
					CMD_SYNC,
					sizeof(struct iwl_statistics_cmd),
					&statistics_cmd);
}




#ifdef CONFIG_IWLWIFI_DEBUGFS

#define IWL_TRAFFIC_DUMP_SIZE	(IWL_TRAFFIC_ENTRY_SIZE * IWL_TRAFFIC_ENTRIES)

void iwl_reset_traffic_log(struct iwl_priv *priv)
{
	priv->tx_traffic_idx = 0;
	priv->rx_traffic_idx = 0;
	if (priv->tx_traffic)
		memset(priv->tx_traffic, 0, IWL_TRAFFIC_DUMP_SIZE);
	if (priv->rx_traffic)
		memset(priv->rx_traffic, 0, IWL_TRAFFIC_DUMP_SIZE);
}

int iwl_alloc_traffic_mem(struct iwl_priv *priv)
{
	u32 traffic_size = IWL_TRAFFIC_DUMP_SIZE;

	if (iwl_have_debug_level(IWL_DL_TX)) {
		if (!priv->tx_traffic) {
			priv->tx_traffic =
				kzalloc(traffic_size, GFP_KERNEL);
			if (!priv->tx_traffic)
				return -ENOMEM;
		}
	}
	if (iwl_have_debug_level(IWL_DL_RX)) {
		if (!priv->rx_traffic) {
			priv->rx_traffic =
				kzalloc(traffic_size, GFP_KERNEL);
			if (!priv->rx_traffic)
				return -ENOMEM;
		}
	}
	iwl_reset_traffic_log(priv);
	return 0;
}

void iwl_free_traffic_mem(struct iwl_priv *priv)
{
	kfree(priv->tx_traffic);
	priv->tx_traffic = NULL;

	kfree(priv->rx_traffic);
	priv->rx_traffic = NULL;
}

void iwl_dbg_log_tx_data_frame(struct iwl_priv *priv,
		      u16 length, struct ieee80211_hdr *header)
{
	__le16 fc;
	u16 len;

	if (likely(!iwl_have_debug_level(IWL_DL_TX)))
		return;

	if (!priv->tx_traffic)
		return;

	fc = header->frame_control;
	if (ieee80211_is_data(fc)) {
		len = (length > IWL_TRAFFIC_ENTRY_SIZE)
		       ? IWL_TRAFFIC_ENTRY_SIZE : length;
		memcpy((priv->tx_traffic +
		       (priv->tx_traffic_idx * IWL_TRAFFIC_ENTRY_SIZE)),
		       header, len);
		priv->tx_traffic_idx =
			(priv->tx_traffic_idx + 1) % IWL_TRAFFIC_ENTRIES;
	}
}

void iwl_dbg_log_rx_data_frame(struct iwl_priv *priv,
		      u16 length, struct ieee80211_hdr *header)
{
	__le16 fc;
	u16 len;

	if (likely(!iwl_have_debug_level(IWL_DL_RX)))
		return;

	if (!priv->rx_traffic)
		return;

	fc = header->frame_control;
	if (ieee80211_is_data(fc)) {
		len = (length > IWL_TRAFFIC_ENTRY_SIZE)
		       ? IWL_TRAFFIC_ENTRY_SIZE : length;
		memcpy((priv->rx_traffic +
		       (priv->rx_traffic_idx * IWL_TRAFFIC_ENTRY_SIZE)),
		       header, len);
		priv->rx_traffic_idx =
			(priv->rx_traffic_idx + 1) % IWL_TRAFFIC_ENTRIES;
	}
}

const char *get_mgmt_string(int cmd)
{
	switch (cmd) {
		IWL_CMD(MANAGEMENT_ASSOC_REQ);
		IWL_CMD(MANAGEMENT_ASSOC_RESP);
		IWL_CMD(MANAGEMENT_REASSOC_REQ);
		IWL_CMD(MANAGEMENT_REASSOC_RESP);
		IWL_CMD(MANAGEMENT_PROBE_REQ);
		IWL_CMD(MANAGEMENT_PROBE_RESP);
		IWL_CMD(MANAGEMENT_BEACON);
		IWL_CMD(MANAGEMENT_ATIM);
		IWL_CMD(MANAGEMENT_DISASSOC);
		IWL_CMD(MANAGEMENT_AUTH);
		IWL_CMD(MANAGEMENT_DEAUTH);
		IWL_CMD(MANAGEMENT_ACTION);
	default:
		return "UNKNOWN";

	}
}

const char *get_ctrl_string(int cmd)
{
	switch (cmd) {
		IWL_CMD(CONTROL_BACK_REQ);
		IWL_CMD(CONTROL_BACK);
		IWL_CMD(CONTROL_PSPOLL);
		IWL_CMD(CONTROL_RTS);
		IWL_CMD(CONTROL_CTS);
		IWL_CMD(CONTROL_ACK);
		IWL_CMD(CONTROL_CFEND);
		IWL_CMD(CONTROL_CFENDACK);
	default:
		return "UNKNOWN";

	}
}

void iwl_clear_traffic_stats(struct iwl_priv *priv)
{
	memset(&priv->tx_stats, 0, sizeof(struct traffic_stats));
	memset(&priv->rx_stats, 0, sizeof(struct traffic_stats));
}

/*
 * if CONFIG_IWLWIFI_DEBUGFS defined, iwl_update_stats function will
 * record all the MGMT, CTRL and DATA pkt for both TX and Rx pass.
 * Use debugFs to display the rx/rx_statistics
 * if CONFIG_IWLWIFI_DEBUGFS not being defined, then no MGMT and CTRL
 * information will be recorded, but DATA pkt still will be recorded
 * for the reason of iwl_led.c need to control the led blinking based on
 * number of tx and rx data.
 *
 */
void iwl_update_stats(struct iwl_priv *priv, bool is_tx, __le16 fc, u16 len)
{
	struct traffic_stats	*stats;

	if (is_tx)
		stats = &priv->tx_stats;
	else
		stats = &priv->rx_stats;

	if (ieee80211_is_mgmt(fc)) {
		switch (fc & cpu_to_le16(IEEE80211_FCTL_STYPE)) {
		case cpu_to_le16(IEEE80211_STYPE_ASSOC_REQ):
			stats->mgmt[MANAGEMENT_ASSOC_REQ]++;
			break;
		case cpu_to_le16(IEEE80211_STYPE_ASSOC_RESP):
			stats->mgmt[MANAGEMENT_ASSOC_RESP]++;
			break;
		case cpu_to_le16(IEEE80211_STYPE_REASSOC_REQ):
			stats->mgmt[MANAGEMENT_REASSOC_REQ]++;
			break;
		case cpu_to_le16(IEEE80211_STYPE_REASSOC_RESP):
			stats->mgmt[MANAGEMENT_REASSOC_RESP]++;
			break;
		case cpu_to_le16(IEEE80211_STYPE_PROBE_REQ):
			stats->mgmt[MANAGEMENT_PROBE_REQ]++;
			break;
		case cpu_to_le16(IEEE80211_STYPE_PROBE_RESP):
			stats->mgmt[MANAGEMENT_PROBE_RESP]++;
			break;
		case cpu_to_le16(IEEE80211_STYPE_BEACON):
			stats->mgmt[MANAGEMENT_BEACON]++;
			break;
		case cpu_to_le16(IEEE80211_STYPE_ATIM):
			stats->mgmt[MANAGEMENT_ATIM]++;
			break;
		case cpu_to_le16(IEEE80211_STYPE_DISASSOC):
			stats->mgmt[MANAGEMENT_DISASSOC]++;
			break;
		case cpu_to_le16(IEEE80211_STYPE_AUTH):
			stats->mgmt[MANAGEMENT_AUTH]++;
			break;
		case cpu_to_le16(IEEE80211_STYPE_DEAUTH):
			stats->mgmt[MANAGEMENT_DEAUTH]++;
			break;
		case cpu_to_le16(IEEE80211_STYPE_ACTION):
			stats->mgmt[MANAGEMENT_ACTION]++;
			break;
		}
	} else if (ieee80211_is_ctl(fc)) {
		switch (fc & cpu_to_le16(IEEE80211_FCTL_STYPE)) {
		case cpu_to_le16(IEEE80211_STYPE_BACK_REQ):
			stats->ctrl[CONTROL_BACK_REQ]++;
			break;
		case cpu_to_le16(IEEE80211_STYPE_BACK):
			stats->ctrl[CONTROL_BACK]++;
			break;
		case cpu_to_le16(IEEE80211_STYPE_PSPOLL):
			stats->ctrl[CONTROL_PSPOLL]++;
			break;
		case cpu_to_le16(IEEE80211_STYPE_RTS):
			stats->ctrl[CONTROL_RTS]++;
			break;
		case cpu_to_le16(IEEE80211_STYPE_CTS):
			stats->ctrl[CONTROL_CTS]++;
			break;
		case cpu_to_le16(IEEE80211_STYPE_ACK):
			stats->ctrl[CONTROL_ACK]++;
			break;
		case cpu_to_le16(IEEE80211_STYPE_CFEND):
			stats->ctrl[CONTROL_CFEND]++;
			break;
		case cpu_to_le16(IEEE80211_STYPE_CFENDACK):
			stats->ctrl[CONTROL_CFENDACK]++;
			break;
		}
	} else {
		/* data */
		stats->data_cnt++;
		stats->data_bytes += len;
	}
}
#endif

static void iwl_force_rf_reset(struct iwl_priv *priv)
{
	if (test_bit(STATUS_EXIT_PENDING, &priv->status))
		return;

	if (!iwl_is_any_associated(priv)) {
		IWL_DEBUG_SCAN(priv, "force reset rejected: not associated\n");
		return;
	}
	/*
	 * There is no easy and better way to force reset the radio,
	 * the only known method is switching channel which will force to
	 * reset and tune the radio.
	 * Use internal short scan (single channel) operation to should
	 * achieve this objective.
	 * Driver should reset the radio when number of consecutive missed
	 * beacon, or any other uCode error condition detected.
	 */
	IWL_DEBUG_INFO(priv, "perform radio reset.\n");
	iwl_internal_short_hw_scan(priv);
}


int iwl_force_reset(struct iwl_priv *priv, int mode, bool external)
{
	struct iwl_force_reset *force_reset;

	if (test_bit(STATUS_EXIT_PENDING, &priv->status))
		return -EINVAL;

	if (mode >= IWL_MAX_FORCE_RESET) {
		IWL_DEBUG_INFO(priv, "invalid reset request.\n");
		return -EINVAL;
	}
	force_reset = &priv->force_reset[mode];
	force_reset->reset_request_count++;
	if (!external) {
		if (force_reset->last_force_reset_jiffies &&
		    time_after(force_reset->last_force_reset_jiffies +
		    force_reset->reset_duration, jiffies)) {
			IWL_DEBUG_INFO(priv, "force reset rejected\n");
			force_reset->reset_reject_count++;
			return -EAGAIN;
		}
	}
	force_reset->reset_success_count++;
	force_reset->last_force_reset_jiffies = jiffies;
	IWL_DEBUG_INFO(priv, "perform force reset (%d)\n", mode);
	switch (mode) {
	case IWL_RF_RESET:
		iwl_force_rf_reset(priv);
		break;
	case IWL_FW_RESET:
		/*
		 * if the request is from external(ex: debugfs),
		 * then always perform the request in regardless the module
		 * parameter setting
		 * if the request is from internal (uCode error or driver
		 * detect failure), then fw_restart module parameter
		 * need to be check before performing firmware reload
		 */
		if (!external && !iwlagn_mod_params.restart_fw) {
			IWL_DEBUG_INFO(priv, "Cancel firmware reload based on "
				       "module parameter setting\n");
			break;
		}
		IWL_ERR(priv, "On demand firmware reload\n");
		iwlagn_fw_error(priv, true);
		break;
	}
	return 0;
}


int iwl_cmd_echo_test(struct iwl_priv *priv)
{
	int ret;
	struct iwl_host_cmd cmd = {
		.id = REPLY_ECHO,
		.len = { 0 },
		.flags = CMD_SYNC,
	};

	ret = iwl_dvm_send_cmd(priv, &cmd);
	if (ret)
		IWL_ERR(priv, "echo testing fail: 0X%x\n", ret);
	else
		IWL_DEBUG_INFO(priv, "echo testing pass\n");
	return ret;
}

static inline int iwl_check_stuck_queue(struct iwl_priv *priv, int txq)
{
	if (iwl_trans_check_stuck_queue(trans(priv), txq)) {
		int ret;
		ret = iwl_force_reset(priv, IWL_FW_RESET, false);
		return (ret == -EAGAIN) ? 0 : 1;
	}
	return 0;
}

/*
 * Making watchdog tick be a quarter of timeout assure we will
 * discover the queue hung between timeout and 1.25*timeout
 */
#define IWL_WD_TICK(timeout) ((timeout) / 4)

/*
 * Watchdog timer callback, we check each tx queue for stuck, if if hung
 * we reset the firmware. If everything is fine just rearm the timer.
 */
void iwl_bg_watchdog(unsigned long data)
{
	struct iwl_priv *priv = (struct iwl_priv *)data;
	int cnt;
	unsigned long timeout;

	if (test_bit(STATUS_EXIT_PENDING, &priv->status))
		return;

	if (iwl_is_rfkill(priv))
		return;

	timeout = hw_params(priv).wd_timeout;
	if (timeout == 0)
		return;

	/* monitor and check for stuck queues */
<<<<<<< HEAD
	for (cnt = 0; cnt < hw_params(priv).max_txq_num; cnt++)
=======
	for (cnt = 0; cnt < cfg(priv)->base_params->num_of_queues; cnt++)
>>>>>>> b0b9e5c5
		if (iwl_check_stuck_queue(priv, cnt))
			return;

	mod_timer(&priv->watchdog, jiffies +
		  msecs_to_jiffies(IWL_WD_TICK(timeout)));
}

void iwl_setup_watchdog(struct iwl_priv *priv)
{
	unsigned int timeout = hw_params(priv).wd_timeout;

	if (!iwlagn_mod_params.wd_disable) {
		/* use system default */
		if (timeout && !cfg(priv)->base_params->wd_disable)
			mod_timer(&priv->watchdog,
				jiffies +
				msecs_to_jiffies(IWL_WD_TICK(timeout)));
		else
			del_timer(&priv->watchdog);
	} else {
		/* module parameter overwrite default configuration */
		if (timeout && iwlagn_mod_params.wd_disable == 2)
			mod_timer(&priv->watchdog,
				jiffies +
				msecs_to_jiffies(IWL_WD_TICK(timeout)));
		else
			del_timer(&priv->watchdog);
	}
}

/**
 * iwl_beacon_time_mask_low - mask of lower 32 bit of beacon time
 * @priv -- pointer to iwl_priv data structure
 * @tsf_bits -- number of bits need to shift for masking)
 */
static inline u32 iwl_beacon_time_mask_low(struct iwl_priv *priv,
					   u16 tsf_bits)
{
	return (1 << tsf_bits) - 1;
}

/**
 * iwl_beacon_time_mask_high - mask of higher 32 bit of beacon time
 * @priv -- pointer to iwl_priv data structure
 * @tsf_bits -- number of bits need to shift for masking)
 */
static inline u32 iwl_beacon_time_mask_high(struct iwl_priv *priv,
					    u16 tsf_bits)
{
	return ((1 << (32 - tsf_bits)) - 1) << tsf_bits;
}

/*
 * extended beacon time format
 * time in usec will be changed into a 32-bit value in extended:internal format
 * the extended part is the beacon counts
 * the internal part is the time in usec within one beacon interval
 */
u32 iwl_usecs_to_beacons(struct iwl_priv *priv, u32 usec, u32 beacon_interval)
{
	u32 quot;
	u32 rem;
	u32 interval = beacon_interval * TIME_UNIT;

	if (!interval || !usec)
		return 0;

	quot = (usec / interval) &
		(iwl_beacon_time_mask_high(priv, IWLAGN_EXT_BEACON_TIME_POS) >>
		IWLAGN_EXT_BEACON_TIME_POS);
	rem = (usec % interval) & iwl_beacon_time_mask_low(priv,
				   IWLAGN_EXT_BEACON_TIME_POS);

	return (quot << IWLAGN_EXT_BEACON_TIME_POS) + rem;
}

/* base is usually what we get from ucode with each received frame,
 * the same as HW timer counter counting down
 */
__le32 iwl_add_beacon_time(struct iwl_priv *priv, u32 base,
			   u32 addon, u32 beacon_interval)
{
	u32 base_low = base & iwl_beacon_time_mask_low(priv,
				IWLAGN_EXT_BEACON_TIME_POS);
	u32 addon_low = addon & iwl_beacon_time_mask_low(priv,
				IWLAGN_EXT_BEACON_TIME_POS);
	u32 interval = beacon_interval * TIME_UNIT;
	u32 res = (base & iwl_beacon_time_mask_high(priv,
				IWLAGN_EXT_BEACON_TIME_POS)) +
				(addon & iwl_beacon_time_mask_high(priv,
				IWLAGN_EXT_BEACON_TIME_POS));

	if (base_low > addon_low)
		res += base_low - addon_low;
	else if (base_low < addon_low) {
		res += interval + base_low - addon_low;
		res += (1 << IWLAGN_EXT_BEACON_TIME_POS);
	} else
		res += (1 << IWLAGN_EXT_BEACON_TIME_POS);

	return cpu_to_le32(res);
}

void iwl_nic_error(struct iwl_op_mode *op_mode)
{
	struct iwl_priv *priv = IWL_OP_MODE_GET_DVM(op_mode);

	iwlagn_fw_error(priv, false);
}

void iwl_set_hw_rfkill_state(struct iwl_op_mode *op_mode, bool state)
{
	struct iwl_priv *priv = IWL_OP_MODE_GET_DVM(op_mode);

	if (state)
		set_bit(STATUS_RF_KILL_HW, &priv->status);
	else
		clear_bit(STATUS_RF_KILL_HW, &priv->status);

	wiphy_rfkill_set_hw_state(priv->hw->wiphy, state);
}

void iwl_free_skb(struct iwl_op_mode *op_mode, struct sk_buff *skb)
{
	struct ieee80211_tx_info *info;

	info = IEEE80211_SKB_CB(skb);
	kmem_cache_free(iwl_tx_cmd_pool, (info->driver_data[1]));
	dev_kfree_skb_any(skb);
}<|MERGE_RESOLUTION|>--- conflicted
+++ resolved
@@ -1347,11 +1347,7 @@
 		return;
 
 	/* monitor and check for stuck queues */
-<<<<<<< HEAD
-	for (cnt = 0; cnt < hw_params(priv).max_txq_num; cnt++)
-=======
 	for (cnt = 0; cnt < cfg(priv)->base_params->num_of_queues; cnt++)
->>>>>>> b0b9e5c5
 		if (iwl_check_stuck_queue(priv, cnt))
 			return;
 
