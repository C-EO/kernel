/*
 * (c) Copyright 2002-2010, Ralink Technology, Inc.
 * Copyright (C) 2014 Felix Fietkau <nbd@openwrt.org>
 * Copyright (C) 2015 Jakub Kicinski <kubakici@wp.pl>
 * Copyright (C) 2018 Stanislaw Gruszka <stf_xl@wp.pl>
 *
 * This program is free software; you can redistribute it and/or modify
 * it under the terms of the GNU General Public License version 2
 * as published by the Free Software Foundation
 *
 * This program is distributed in the hope that it will be useful,
 * but WITHOUT ANY WARRANTY; without even the implied warranty of
 * MERCHANTABILITY or FITNESS FOR A PARTICULAR PURPOSE.  See the
 * GNU General Public License for more details.
 */

#include <linux/kernel.h>
#include <linux/etherdevice.h>

#include "mt76x0.h"
#include "mcu.h"
#include "eeprom.h"
#include "trace.h"
#include "phy.h"
#include "initvals.h"
#include "initvals_phy.h"
#include "../mt76x02_phy.h"

static int
mt76x0_rf_csr_wr(struct mt76x02_dev *dev, u32 offset, u8 value)
{
	int ret = 0;
	u8 bank, reg;

	if (test_bit(MT76_REMOVED, &dev->mt76.state))
		return -ENODEV;

	bank = MT_RF_BANK(offset);
	reg = MT_RF_REG(offset);

	if (WARN_ON_ONCE(reg > 127) || WARN_ON_ONCE(bank > 8))
		return -EINVAL;

	mutex_lock(&dev->phy_mutex);

	if (!mt76_poll(dev, MT_RF_CSR_CFG, MT_RF_CSR_CFG_KICK, 0, 100)) {
		ret = -ETIMEDOUT;
		goto out;
	}

	mt76_wr(dev, MT_RF_CSR_CFG,
		   FIELD_PREP(MT_RF_CSR_CFG_DATA, value) |
		   FIELD_PREP(MT_RF_CSR_CFG_REG_BANK, bank) |
		   FIELD_PREP(MT_RF_CSR_CFG_REG_ID, reg) |
		   MT_RF_CSR_CFG_WR |
		   MT_RF_CSR_CFG_KICK);
	trace_mt76x0_rf_write(&dev->mt76, bank, offset, value);
out:
	mutex_unlock(&dev->phy_mutex);

	if (ret < 0)
		dev_err(dev->mt76.dev, "Error: RF write %d:%d failed:%d!!\n",
			bank, reg, ret);

	return ret;
}

static int mt76x0_rf_csr_rr(struct mt76x02_dev *dev, u32 offset)
{
	int ret = -ETIMEDOUT;
	u32 val;
	u8 bank, reg;

	if (test_bit(MT76_REMOVED, &dev->mt76.state))
		return -ENODEV;

	bank = MT_RF_BANK(offset);
	reg = MT_RF_REG(offset);

	if (WARN_ON_ONCE(reg > 127) || WARN_ON_ONCE(bank > 8))
		return -EINVAL;

	mutex_lock(&dev->phy_mutex);

	if (!mt76_poll(dev, MT_RF_CSR_CFG, MT_RF_CSR_CFG_KICK, 0, 100))
		goto out;

	mt76_wr(dev, MT_RF_CSR_CFG,
		   FIELD_PREP(MT_RF_CSR_CFG_REG_BANK, bank) |
		   FIELD_PREP(MT_RF_CSR_CFG_REG_ID, reg) |
		   MT_RF_CSR_CFG_KICK);

	if (!mt76_poll(dev, MT_RF_CSR_CFG, MT_RF_CSR_CFG_KICK, 0, 100))
		goto out;

	val = mt76_rr(dev, MT_RF_CSR_CFG);
	if (FIELD_GET(MT_RF_CSR_CFG_REG_ID, val) == reg &&
	    FIELD_GET(MT_RF_CSR_CFG_REG_BANK, val) == bank) {
		ret = FIELD_GET(MT_RF_CSR_CFG_DATA, val);
		trace_mt76x0_rf_read(&dev->mt76, bank, offset, ret);
	}
out:
	mutex_unlock(&dev->phy_mutex);

	if (ret < 0)
		dev_err(dev->mt76.dev, "Error: RF read %d:%d failed:%d!!\n",
			bank, reg, ret);

	return ret;
}

static int
rf_wr(struct mt76x02_dev *dev, u32 offset, u8 val)
{
	if (mt76_is_usb(dev)) {
		struct mt76_reg_pair pair = {
			.reg = offset,
			.value = val,
		};

		WARN_ON_ONCE(!test_bit(MT76_STATE_MCU_RUNNING,
			     &dev->mt76.state));
		return mt76_wr_rp(dev, MT_MCU_MEMMAP_RF, &pair, 1);
	} else {
		return mt76x0_rf_csr_wr(dev, offset, val);
	}
}

static int
rf_rr(struct mt76x02_dev *dev, u32 offset)
{
	int ret;
	u32 val;

	if (mt76_is_usb(dev)) {
		struct mt76_reg_pair pair = {
			.reg = offset,
		};

		WARN_ON_ONCE(!test_bit(MT76_STATE_MCU_RUNNING,
			     &dev->mt76.state));
		ret = mt76_rd_rp(dev, MT_MCU_MEMMAP_RF, &pair, 1);
		val = pair.value;
	} else {
		ret = val = mt76x0_rf_csr_rr(dev, offset);
	}

	return (ret < 0) ? ret : val;
}

static int
rf_rmw(struct mt76x02_dev *dev, u32 offset, u8 mask, u8 val)
{
	int ret;

	ret = rf_rr(dev, offset);
	if (ret < 0)
		return ret;
	val |= ret & ~mask;
	ret = rf_wr(dev, offset, val);
	if (ret)
		return ret;

	return val;
}

static int
rf_set(struct mt76x02_dev *dev, u32 offset, u8 val)
{
	return rf_rmw(dev, offset, 0, val);
}

#if 0
static int
rf_clear(struct mt76x02_dev *dev, u32 offset, u8 mask)
{
	return rf_rmw(dev, offset, mask, 0);
}
#endif

static void
mt76x0_rf_csr_wr_rp(struct mt76x02_dev *dev, const struct mt76_reg_pair *data,
		    int n)
{
	while (n-- > 0) {
		mt76x0_rf_csr_wr(dev, data->reg, data->value);
		data++;
	}
}

#define RF_RANDOM_WRITE(dev, tab) do {					\
	if (mt76_is_mmio(dev))						\
		mt76x0_rf_csr_wr_rp(dev, tab, ARRAY_SIZE(tab));		\
	else								\
		mt76_wr_rp(dev, MT_MCU_MEMMAP_RF, tab, ARRAY_SIZE(tab));\
} while (0)

int mt76x0_wait_bbp_ready(struct mt76x02_dev *dev)
{
	int i = 20;
	u32 val;

	do {
		val = mt76_rr(dev, MT_BBP(CORE, 0));
		if (val && ~val)
			break;
	} while (--i);

	if (!i) {
		dev_err(dev->mt76.dev, "Error: BBP is not ready\n");
		return -EIO;
	}

	dev_dbg(dev->mt76.dev, "BBP version %08x\n", val);
	return 0;
}

static void mt76x0_vco_cal(struct mt76x02_dev *dev, u8 channel)
{
	u8 val;

	val = rf_rr(dev, MT_RF(0, 4));
	if ((val & 0x70) != 0x30)
		return;

	/*
	 * Calibration Mode - Open loop, closed loop, and amplitude:
	 * B0.R06.[0]: 1
	 * B0.R06.[3:1] bp_close_code: 100
	 * B0.R05.[7:0] bp_open_code: 0x0
	 * B0.R04.[2:0] cal_bits: 000
	 * B0.R03.[2:0] startup_time: 011
	 * B0.R03.[6:4] settle_time:
	 *  80MHz channel: 110
	 *  40MHz channel: 101
	 *  20MHz channel: 100
	 */
	val = rf_rr(dev, MT_RF(0, 6));
	val &= ~0xf;
	val |= 0x09;
	rf_wr(dev, MT_RF(0, 6), val);

	val = rf_rr(dev, MT_RF(0, 5));
	if (val != 0)
		rf_wr(dev, MT_RF(0, 5), 0x0);

	val = rf_rr(dev, MT_RF(0, 4));
	val &= ~0x07;
	rf_wr(dev, MT_RF(0, 4), val);

	val = rf_rr(dev, MT_RF(0, 3));
	val &= ~0x77;
	if (channel == 1 || channel == 7 || channel == 9 || channel >= 13) {
		val |= 0x63;
	} else if (channel == 3 || channel == 4 || channel == 10) {
		val |= 0x53;
	} else if (channel == 2 || channel == 5 || channel == 6 ||
		   channel == 8 || channel == 11 || channel == 12) {
		val |= 0x43;
	} else {
		WARN(1, "Unknown channel %u\n", channel);
		return;
	}
	rf_wr(dev, MT_RF(0, 3), val);

	/* TODO replace by mt76x0_rf_set(dev, MT_RF(0, 4), BIT(7)); */
	val = rf_rr(dev, MT_RF(0, 4));
	val = ((val & ~(0x80)) | 0x80);
	rf_wr(dev, MT_RF(0, 4), val);

	msleep(2);
}

static void
mt76x0_phy_set_band(struct mt76x02_dev *dev, enum nl80211_band band)
{
	switch (band) {
	case NL80211_BAND_2GHZ:
		RF_RANDOM_WRITE(dev, mt76x0_rf_2g_channel_0_tab);

		rf_wr(dev, MT_RF(5, 0), 0x45);
		rf_wr(dev, MT_RF(6, 0), 0x44);

		mt76_wr(dev, MT_TX_ALC_VGA3, 0x00050007);
		mt76_wr(dev, MT_TX0_RF_GAIN_CORR, 0x003E0002);
		break;
	case NL80211_BAND_5GHZ:
		RF_RANDOM_WRITE(dev, mt76x0_rf_5g_channel_0_tab);

		rf_wr(dev, MT_RF(5, 0), 0x44);
		rf_wr(dev, MT_RF(6, 0), 0x45);

		mt76_wr(dev, MT_TX_ALC_VGA3, 0x00000005);
		mt76_wr(dev, MT_TX0_RF_GAIN_CORR, 0x01010102);
		break;
	default:
		break;
	}
}

static void
mt76x0_phy_set_chan_rf_params(struct mt76x02_dev *dev, u8 channel, u16 rf_bw_band)
{
	u16 rf_band = rf_bw_band & 0xff00;
	u16 rf_bw = rf_bw_band & 0x00ff;
	enum nl80211_band band;
	u32 mac_reg;
	u8 rf_val;
	int i;
	bool bSDM = false;
	const struct mt76x0_freq_item *freq_item;

	for (i = 0; i < ARRAY_SIZE(mt76x0_sdm_channel); i++) {
		if (channel == mt76x0_sdm_channel[i]) {
			bSDM = true;
			break;
		}
	}

	for (i = 0; i < ARRAY_SIZE(mt76x0_frequency_plan); i++) {
		if (channel == mt76x0_frequency_plan[i].channel) {
			rf_band = mt76x0_frequency_plan[i].band;

			if (bSDM)
				freq_item = &(mt76x0_sdm_frequency_plan[i]);
			else
				freq_item = &(mt76x0_frequency_plan[i]);

			rf_wr(dev, MT_RF(0, 37), freq_item->pllR37);
			rf_wr(dev, MT_RF(0, 36), freq_item->pllR36);
			rf_wr(dev, MT_RF(0, 35), freq_item->pllR35);
			rf_wr(dev, MT_RF(0, 34), freq_item->pllR34);
			rf_wr(dev, MT_RF(0, 33), freq_item->pllR33);

			rf_val = rf_rr(dev, MT_RF(0, 32));
			rf_val &= ~0xE0;
			rf_val |= freq_item->pllR32_b7b5;
			rf_wr(dev, MT_RF(0, 32), rf_val);

			/* R32<4:0> pll_den: (Denomina - 8) */
			rf_val = rf_rr(dev, MT_RF(0, 32));
			rf_val &= ~0x1F;
			rf_val |= freq_item->pllR32_b4b0;
			rf_wr(dev, MT_RF(0, 32), rf_val);

			/* R31<7:5> */
			rf_val = rf_rr(dev, MT_RF(0, 31));
			rf_val &= ~0xE0;
			rf_val |= freq_item->pllR31_b7b5;
			rf_wr(dev, MT_RF(0, 31), rf_val);

			/* R31<4:0> pll_k(Nominator) */
			rf_val = rf_rr(dev, MT_RF(0, 31));
			rf_val &= ~0x1F;
			rf_val |= freq_item->pllR31_b4b0;
			rf_wr(dev, MT_RF(0, 31), rf_val);

			/* R30<7> sdm_reset_n */
			rf_val = rf_rr(dev, MT_RF(0, 30));
			rf_val &= ~0x80;
			if (bSDM) {
				rf_wr(dev, MT_RF(0, 30), rf_val);
				rf_val |= 0x80;
				rf_wr(dev, MT_RF(0, 30), rf_val);
			} else {
				rf_val |= freq_item->pllR30_b7;
				rf_wr(dev, MT_RF(0, 30), rf_val);
			}

			/* R30<6:2> sdmmash_prbs,sin */
			rf_val = rf_rr(dev, MT_RF(0, 30));
			rf_val &= ~0x7C;
			rf_val |= freq_item->pllR30_b6b2;
			rf_wr(dev, MT_RF(0, 30), rf_val);

			/* R30<1> sdm_bp */
			rf_val = rf_rr(dev, MT_RF(0, 30));
			rf_val &= ~0x02;
			rf_val |= (freq_item->pllR30_b1 << 1);
			rf_wr(dev, MT_RF(0, 30), rf_val);

			/* R30<0> R29<7:0> (hex) pll_n */
			rf_val = freq_item->pll_n & 0x00FF;
			rf_wr(dev, MT_RF(0, 29), rf_val);

			rf_val = rf_rr(dev, MT_RF(0, 30));
			rf_val &= ~0x1;
			rf_val |= ((freq_item->pll_n >> 8) & 0x0001);
			rf_wr(dev, MT_RF(0, 30), rf_val);

			/* R28<7:6> isi_iso */
			rf_val = rf_rr(dev, MT_RF(0, 28));
			rf_val &= ~0xC0;
			rf_val |= freq_item->pllR28_b7b6;
			rf_wr(dev, MT_RF(0, 28), rf_val);

			/* R28<5:4> pfd_dly */
			rf_val = rf_rr(dev, MT_RF(0, 28));
			rf_val &= ~0x30;
			rf_val |= freq_item->pllR28_b5b4;
			rf_wr(dev, MT_RF(0, 28), rf_val);

			/* R28<3:2> clksel option */
			rf_val = rf_rr(dev, MT_RF(0, 28));
			rf_val &= ~0x0C;
			rf_val |= freq_item->pllR28_b3b2;
			rf_wr(dev, MT_RF(0, 28), rf_val);

			/* R28<1:0> R27<7:0> R26<7:0> (hex) sdm_k */
			rf_val = freq_item->pll_sdm_k & 0x000000FF;
			rf_wr(dev, MT_RF(0, 26), rf_val);

			rf_val = ((freq_item->pll_sdm_k >> 8) & 0x000000FF);
			rf_wr(dev, MT_RF(0, 27), rf_val);

			rf_val = rf_rr(dev, MT_RF(0, 28));
			rf_val &= ~0x3;
			rf_val |= ((freq_item->pll_sdm_k >> 16) & 0x0003);
			rf_wr(dev, MT_RF(0, 28), rf_val);

			/* R24<1:0> xo_div */
			rf_val = rf_rr(dev, MT_RF(0, 24));
			rf_val &= ~0x3;
			rf_val |= freq_item->pllR24_b1b0;
			rf_wr(dev, MT_RF(0, 24), rf_val);

			break;
		}
	}

	for (i = 0; i < ARRAY_SIZE(mt76x0_rf_bw_switch_tab); i++) {
		if (rf_bw == mt76x0_rf_bw_switch_tab[i].bw_band) {
			rf_wr(dev, mt76x0_rf_bw_switch_tab[i].rf_bank_reg,
				   mt76x0_rf_bw_switch_tab[i].value);
		} else if ((rf_bw == (mt76x0_rf_bw_switch_tab[i].bw_band & 0xFF)) &&
			   (rf_band & mt76x0_rf_bw_switch_tab[i].bw_band)) {
			rf_wr(dev, mt76x0_rf_bw_switch_tab[i].rf_bank_reg,
				   mt76x0_rf_bw_switch_tab[i].value);
		}
	}

	for (i = 0; i < ARRAY_SIZE(mt76x0_rf_band_switch_tab); i++) {
		if (mt76x0_rf_band_switch_tab[i].bw_band & rf_band) {
			rf_wr(dev, mt76x0_rf_band_switch_tab[i].rf_bank_reg,
				   mt76x0_rf_band_switch_tab[i].value);
		}
	}

	mac_reg = mt76_rr(dev, MT_RF_MISC);
	mac_reg &= ~0xC; /* Clear 0x518[3:2] */
	mt76_wr(dev, MT_RF_MISC, mac_reg);

	band = (rf_band & RF_G_BAND) ? NL80211_BAND_2GHZ : NL80211_BAND_5GHZ;
	if (mt76x02_ext_pa_enabled(dev, band)) {
		/*
			MT_RF_MISC (offset: 0x0518)
			[2]1'b1: enable external A band PA, 1'b0: disable external A band PA
			[3]1'b1: enable external G band PA, 1'b0: disable external G band PA
		*/
		if (rf_band & RF_A_BAND) {
			mac_reg = mt76_rr(dev, MT_RF_MISC);
			mac_reg |= 0x4;
			mt76_wr(dev, MT_RF_MISC, mac_reg);
		} else {
			mac_reg = mt76_rr(dev, MT_RF_MISC);
			mac_reg |= 0x8;
			mt76_wr(dev, MT_RF_MISC, mac_reg);
		}

		/* External PA */
		for (i = 0; i < ARRAY_SIZE(mt76x0_rf_ext_pa_tab); i++)
			if (mt76x0_rf_ext_pa_tab[i].bw_band & rf_band)
				rf_wr(dev, mt76x0_rf_ext_pa_tab[i].rf_bank_reg,
					   mt76x0_rf_ext_pa_tab[i].value);
	}

	if (rf_band & RF_G_BAND) {
		mt76_wr(dev, MT_TX0_RF_GAIN_ATTEN, 0x63707400);
		/* Set Atten mode = 2 For G band, Disable Tx Inc dcoc. */
		mac_reg = mt76_rr(dev, MT_TX_ALC_CFG_1);
		mac_reg &= 0x896400FF;
		mt76_wr(dev, MT_TX_ALC_CFG_1, mac_reg);
	} else {
		mt76_wr(dev, MT_TX0_RF_GAIN_ATTEN, 0x686A7800);
		/* Set Atten mode = 0 For Ext A band, Disable Tx Inc dcoc Cal. */
		mac_reg = mt76_rr(dev, MT_TX_ALC_CFG_1);
		mac_reg &= 0x890400FF;
		mt76_wr(dev, MT_TX_ALC_CFG_1, mac_reg);
	}
}

static void
mt76x0_phy_set_chan_bbp_params(struct mt76x02_dev *dev, u16 rf_bw_band)
{
	int i;

	for (i = 0; i < ARRAY_SIZE(mt76x0_bbp_switch_tab); i++) {
		const struct mt76x0_bbp_switch_item *item = &mt76x0_bbp_switch_tab[i];
		const struct mt76_reg_pair *pair = &item->reg_pair;

		if ((rf_bw_band & item->bw_band) != rf_bw_band)
			continue;

		if (pair->reg == MT_BBP(AGC, 8)) {
			u32 val = pair->value;
			u8 gain;

			gain = FIELD_GET(MT_BBP_AGC_GAIN, val);
			gain -= dev->cal.rx.lna_gain * 2;
			val &= ~MT_BBP_AGC_GAIN;
			val |= FIELD_PREP(MT_BBP_AGC_GAIN, gain);
			mt76_wr(dev, pair->reg, val);
		} else {
			mt76_wr(dev, pair->reg, pair->value);
		}
	}
}

static void mt76x0_ant_select(struct mt76x02_dev *dev)
{
	struct ieee80211_channel *chan = dev->mt76.chandef.chan;

	/* single antenna mode */
	if (chan->band == NL80211_BAND_2GHZ) {
		mt76_rmw(dev, MT_COEXCFG3,
			 BIT(5) | BIT(4) | BIT(3) | BIT(2), BIT(1));
		mt76_rmw(dev, MT_WLAN_FUN_CTRL, BIT(5), BIT(6));
	} else {
		mt76_rmw(dev, MT_COEXCFG3, BIT(5) | BIT(2),
			 BIT(4) | BIT(3));
		mt76_clear(dev, MT_WLAN_FUN_CTRL,
			   BIT(6) | BIT(5));
	}
	mt76_clear(dev, MT_CMB_CTRL, BIT(14) | BIT(12));
	mt76_clear(dev, MT_COEXCFG0, BIT(2));
}

static void
mt76x0_bbp_set_bw(struct mt76x02_dev *dev, enum nl80211_chan_width width)
{
	enum { BW_20 = 0, BW_40 = 1, BW_80 = 2, BW_10 = 4};
	int bw;

	switch (width) {
	default:
	case NL80211_CHAN_WIDTH_20_NOHT:
	case NL80211_CHAN_WIDTH_20:
		bw = BW_20;
		break;
	case NL80211_CHAN_WIDTH_40:
		bw = BW_40;
		break;
	case NL80211_CHAN_WIDTH_80:
		bw = BW_80;
		break;
	case NL80211_CHAN_WIDTH_10:
		bw = BW_10;
		break;
	case NL80211_CHAN_WIDTH_80P80:
	case NL80211_CHAN_WIDTH_160:
	case NL80211_CHAN_WIDTH_5:
		/* TODO error */
		return ;
	}

	mt76x02_mcu_function_select(dev, BW_SETTING, bw, false);
}

void mt76x0_phy_set_txpower(struct mt76x02_dev *dev)
{
	struct mt76_rate_power *t = &dev->mt76.rate_power;
	u8 info[2];

	mt76x0_get_power_info(dev, info);
	mt76x0_get_tx_power_per_rate(dev);

	mt76x02_add_rate_power_offset(t, info[0]);
	mt76x02_limit_rate_power(t, dev->mt76.txpower_conf);
	dev->mt76.txpower_cur = mt76x02_get_max_rate_power(t);
	mt76x02_add_rate_power_offset(t, -info[0]);

	mt76x02_phy_set_txpower(dev, info[0], info[1]);
}

void mt76x0_phy_calibrate(struct mt76x02_dev *dev, bool power_on)
{
	struct ieee80211_channel *chan = dev->mt76.chandef.chan;
	u32 val, tx_alc, reg_val;

	if (power_on) {
		mt76x02_mcu_calibrate(dev, MCU_CAL_R, 0, false);
		mt76x02_mcu_calibrate(dev, MCU_CAL_VCO, chan->hw_value,
				      false);
		usleep_range(10, 20);
		/* XXX: tssi */
	}

	tx_alc = mt76_rr(dev, MT_TX_ALC_CFG_0);
	mt76_wr(dev, MT_TX_ALC_CFG_0, 0);
	usleep_range(500, 700);

	reg_val = mt76_rr(dev, MT_BBP(IBI, 9));
	mt76_wr(dev, MT_BBP(IBI, 9), 0xffffff7e);

	if (chan->band == NL80211_BAND_5GHZ) {
		if (chan->hw_value < 100)
			val = 0x701;
		else if (chan->hw_value < 140)
			val = 0x801;
		else
			val = 0x901;
	} else {
		val = 0x600;
	}

	mt76x02_mcu_calibrate(dev, MCU_CAL_FULL, val, false);
	msleep(350);
	mt76x02_mcu_calibrate(dev, MCU_CAL_LC, 1, false);
	usleep_range(15000, 20000);

	mt76_wr(dev, MT_BBP(IBI, 9), reg_val);
	mt76_wr(dev, MT_TX_ALC_CFG_0, tx_alc);
	mt76x02_mcu_calibrate(dev, MCU_CAL_RXDCOC, 1, false);
}
EXPORT_SYMBOL_GPL(mt76x0_phy_calibrate);

int mt76x0_phy_set_channel(struct mt76x02_dev *dev,
			   struct cfg80211_chan_def *chandef)
{
	u32 ext_cca_chan[4] = {
		[0] = FIELD_PREP(MT_EXT_CCA_CFG_CCA0, 0) |
		      FIELD_PREP(MT_EXT_CCA_CFG_CCA1, 1) |
		      FIELD_PREP(MT_EXT_CCA_CFG_CCA2, 2) |
		      FIELD_PREP(MT_EXT_CCA_CFG_CCA3, 3) |
		      FIELD_PREP(MT_EXT_CCA_CFG_CCA_MASK, BIT(0)),
		[1] = FIELD_PREP(MT_EXT_CCA_CFG_CCA0, 1) |
		      FIELD_PREP(MT_EXT_CCA_CFG_CCA1, 0) |
		      FIELD_PREP(MT_EXT_CCA_CFG_CCA2, 2) |
		      FIELD_PREP(MT_EXT_CCA_CFG_CCA3, 3) |
		      FIELD_PREP(MT_EXT_CCA_CFG_CCA_MASK, BIT(1)),
		[2] = FIELD_PREP(MT_EXT_CCA_CFG_CCA0, 2) |
		      FIELD_PREP(MT_EXT_CCA_CFG_CCA1, 3) |
		      FIELD_PREP(MT_EXT_CCA_CFG_CCA2, 1) |
		      FIELD_PREP(MT_EXT_CCA_CFG_CCA3, 0) |
		      FIELD_PREP(MT_EXT_CCA_CFG_CCA_MASK, BIT(2)),
		[3] = FIELD_PREP(MT_EXT_CCA_CFG_CCA0, 3) |
		      FIELD_PREP(MT_EXT_CCA_CFG_CCA1, 2) |
		      FIELD_PREP(MT_EXT_CCA_CFG_CCA2, 1) |
		      FIELD_PREP(MT_EXT_CCA_CFG_CCA3, 0) |
		      FIELD_PREP(MT_EXT_CCA_CFG_CCA_MASK, BIT(3)),
	};
	bool scan = test_bit(MT76_SCANNING, &dev->mt76.state);
	int ch_group_index, freq, freq1;
	u8 channel;
	u32 val;
	u16 rf_bw_band;

	freq = chandef->chan->center_freq;
	freq1 = chandef->center_freq1;
	channel = chandef->chan->hw_value;
	rf_bw_band = (channel <= 14) ? RF_G_BAND : RF_A_BAND;
	dev->mt76.chandef = *chandef;

	switch (chandef->width) {
	case NL80211_CHAN_WIDTH_40:
		if (freq1 > freq)
			ch_group_index = 0;
		else
			ch_group_index = 1;
		channel += 2 - ch_group_index * 4;
		rf_bw_band |= RF_BW_40;
		break;
	case NL80211_CHAN_WIDTH_80:
		ch_group_index = (freq - freq1 + 30) / 20;
		if (WARN_ON(ch_group_index < 0 || ch_group_index > 3))
			ch_group_index = 0;
		channel += 6 - ch_group_index * 4;
		rf_bw_band |= RF_BW_80;
		break;
	default:
		ch_group_index = 0;
		rf_bw_band |= RF_BW_20;
		break;
	}

	if (mt76_is_usb(dev)) {
		mt76x0_bbp_set_bw(dev, chandef->width);
	} else {
		if (chandef->width == NL80211_CHAN_WIDTH_80 ||
		    chandef->width == NL80211_CHAN_WIDTH_40)
			val = 0x201;
		else
			val = 0x601;
		mt76_wr(dev, MT_TX_SW_CFG0, val);
	}
	mt76x02_phy_set_bw(dev, chandef->width, ch_group_index);
	mt76x02_phy_set_band(dev, chandef->chan->band,
			     ch_group_index & 1);
	mt76x0_ant_select(dev);

	mt76_rmw(dev, MT_EXT_CCA_CFG,
		 (MT_EXT_CCA_CFG_CCA0 |
		  MT_EXT_CCA_CFG_CCA1 |
		  MT_EXT_CCA_CFG_CCA2 |
		  MT_EXT_CCA_CFG_CCA3 |
		  MT_EXT_CCA_CFG_CCA_MASK),
		 ext_cca_chan[ch_group_index]);

	mt76x0_phy_set_band(dev, chandef->chan->band);
	mt76x0_phy_set_chan_rf_params(dev, channel, rf_bw_band);

	/* set Japan Tx filter at channel 14 */
	val = mt76_rr(dev, MT_BBP(CORE, 1));
	if (channel == 14)
		val |= 0x20;
	else
		val &= ~0x20;
	mt76_wr(dev, MT_BBP(CORE, 1), val);

	mt76x0_read_rx_gain(dev);
	mt76x0_phy_set_chan_bbp_params(dev, rf_bw_band);
	mt76x02_init_agc_gain(dev);

<<<<<<< HEAD
	mt76x0_vco_cal(dev, channel);
	if (scan)
		mt76x0_mcu_calibrate(dev, MCU_CAL_RXDCOC, 1);

	mt76x0_phy_set_chan_pwr(dev, channel);
=======
	if (mt76_is_usb(dev)) {
		mt76x0_vco_cal(dev, channel);
	} else {
		/* enable vco */
		rf_set(dev, MT_RF(0, 4), BIT(7));
	}

	if (scan)
		return 0;
>>>>>>> e2afa97a

	if (mt76_is_mmio(dev))
		mt76x0_phy_calibrate(dev, false);
	mt76x0_phy_set_txpower(dev);

	ieee80211_queue_delayed_work(dev->mt76.hw, &dev->cal_work,
				     MT_CALIBRATE_INTERVAL);

	return 0;
}

void mt76x0_phy_recalibrate_after_assoc(struct mt76x02_dev *dev)
{
	u32 tx_alc, reg_val;
	u8 channel = dev->mt76.chandef.chan->hw_value;
	int is_5ghz = (dev->mt76.chandef.chan->band == NL80211_BAND_5GHZ) ? 1 : 0;

	mt76x02_mcu_calibrate(dev, MCU_CAL_R, 0, false);

	mt76x0_vco_cal(dev, channel);

	tx_alc = mt76_rr(dev, MT_TX_ALC_CFG_0);
	mt76_wr(dev, MT_TX_ALC_CFG_0, 0);
	usleep_range(500, 700);

	reg_val = mt76_rr(dev, MT_BBP(IBI, 9));
	mt76_wr(dev, MT_BBP(IBI, 9), 0xffffff7e);

	mt76x02_mcu_calibrate(dev, MCU_CAL_RXDCOC, 0, false);

	mt76x02_mcu_calibrate(dev, MCU_CAL_LC, is_5ghz, false);
	mt76x02_mcu_calibrate(dev, MCU_CAL_LOFT, is_5ghz, false);
	mt76x02_mcu_calibrate(dev, MCU_CAL_TXIQ, is_5ghz, false);
	mt76x02_mcu_calibrate(dev, MCU_CAL_TX_GROUP_DELAY, is_5ghz, false);
	mt76x02_mcu_calibrate(dev, MCU_CAL_RXIQ, is_5ghz, false);
	mt76x02_mcu_calibrate(dev, MCU_CAL_RX_GROUP_DELAY, is_5ghz, false);

	mt76_wr(dev, MT_BBP(IBI, 9), reg_val);
	mt76_wr(dev, MT_TX_ALC_CFG_0, tx_alc);
	msleep(100);

	mt76x02_mcu_calibrate(dev, MCU_CAL_RXDCOC, 1, false);
}

static void mt76x0_temp_sensor(struct mt76x02_dev *dev)
{
	u8 rf_b7_73, rf_b0_66, rf_b0_67;
	s8 val;

	rf_b7_73 = rf_rr(dev, MT_RF(7, 73));
	rf_b0_66 = rf_rr(dev, MT_RF(0, 66));
	rf_b0_67 = rf_rr(dev, MT_RF(0, 67));

	rf_wr(dev, MT_RF(7, 73), 0x02);
	rf_wr(dev, MT_RF(0, 66), 0x23);
	rf_wr(dev, MT_RF(0, 67), 0x01);

	mt76_wr(dev, MT_BBP(CORE, 34), 0x00080055);

	if (!mt76_poll(dev, MT_BBP(CORE, 34), BIT(4), 0, 2000)) {
		mt76_clear(dev, MT_BBP(CORE, 34), BIT(4));
		goto done;
	}

	val = mt76_rr(dev, MT_BBP(CORE, 35));
	val = (35 * (val - dev->cal.rx.temp_offset)) / 10 + 25;

	if (abs(val - dev->cal.temp_vco) > 20) {
		mt76x02_mcu_calibrate(dev, MCU_CAL_VCO,
				      dev->mt76.chandef.chan->hw_value,
				      false);
		dev->cal.temp_vco = val;
	}
	if (abs(val - dev->cal.temp) > 30) {
		mt76x0_phy_calibrate(dev, false);
		dev->cal.temp = val;
	}

done:
	rf_wr(dev, MT_RF(7, 73), rf_b7_73);
	rf_wr(dev, MT_RF(0, 66), rf_b0_66);
	rf_wr(dev, MT_RF(0, 67), rf_b0_67);
}

static void mt76x0_phy_set_gain_val(struct mt76x02_dev *dev)
{
	u8 gain = dev->cal.agc_gain_cur[0] - dev->cal.agc_gain_adjust;
	u32 val = 0x122c << 16 | 0xf2;

	mt76_wr(dev, MT_BBP(AGC, 8),
		val | FIELD_PREP(MT_BBP_AGC_GAIN, gain));
}

static void
mt76x0_phy_update_channel_gain(struct mt76x02_dev *dev)
{
	bool gain_change;
	u8 gain_delta;
	int low_gain;

	dev->cal.avg_rssi_all = mt76x02_phy_get_min_avg_rssi(dev);

	low_gain = (dev->cal.avg_rssi_all > mt76x02_get_rssi_gain_thresh(dev)) +
		   (dev->cal.avg_rssi_all > mt76x02_get_low_rssi_gain_thresh(dev));

	gain_change = (dev->cal.low_gain & 2) ^ (low_gain & 2);
	dev->cal.low_gain = low_gain;

	if (!gain_change) {
		if (mt76x02_phy_adjust_vga_gain(dev))
			mt76x0_phy_set_gain_val(dev);
		return;
	}

	dev->cal.agc_gain_adjust = (low_gain == 2) ? 0 : 10;
	gain_delta = (low_gain == 2) ? 10 : 0;

	dev->cal.agc_gain_cur[0] = dev->cal.agc_gain_init[0] - gain_delta;
	mt76x0_phy_set_gain_val(dev);

	/* clear false CCA counters */
	mt76_rr(dev, MT_RX_STAT_1);
}

static void mt76x0_phy_calibration_work(struct work_struct *work)
{
	struct mt76x02_dev *dev = container_of(work, struct mt76x02_dev,
					       cal_work.work);

	mt76x0_phy_update_channel_gain(dev);
	if (!mt76x0_tssi_enabled(dev))
		mt76x0_temp_sensor(dev);

	ieee80211_queue_delayed_work(dev->mt76.hw, &dev->cal_work,
				     MT_CALIBRATE_INTERVAL);
}

static void mt76x0_rf_init(struct mt76x02_dev *dev)
{
	int i;
	u8 val;

	RF_RANDOM_WRITE(dev, mt76x0_rf_central_tab);
	RF_RANDOM_WRITE(dev, mt76x0_rf_2g_channel_0_tab);
	RF_RANDOM_WRITE(dev, mt76x0_rf_5g_channel_0_tab);
	RF_RANDOM_WRITE(dev, mt76x0_rf_vga_channel_0_tab);

	for (i = 0; i < ARRAY_SIZE(mt76x0_rf_bw_switch_tab); i++) {
		const struct mt76x0_rf_switch_item *item = &mt76x0_rf_bw_switch_tab[i];

		if (item->bw_band == RF_BW_20)
			rf_wr(dev, item->rf_bank_reg, item->value);
		else if (((RF_G_BAND | RF_BW_20) & item->bw_band) == (RF_G_BAND | RF_BW_20))
			rf_wr(dev, item->rf_bank_reg, item->value);
	}

	for (i = 0; i < ARRAY_SIZE(mt76x0_rf_band_switch_tab); i++) {
		if (mt76x0_rf_band_switch_tab[i].bw_band & RF_G_BAND) {
			rf_wr(dev,
			      mt76x0_rf_band_switch_tab[i].rf_bank_reg,
			      mt76x0_rf_band_switch_tab[i].value);
		}
	}

	/*
	   Frequency calibration
	   E1: B0.R22<6:0>: xo_cxo<6:0>
	   E2: B0.R21<0>: xo_cxo<0>, B0.R22<7:0>: xo_cxo<8:1>
	 */
	rf_wr(dev, MT_RF(0, 22),
	      min_t(u8, dev->cal.rx.freq_offset, 0xbf));
	val = rf_rr(dev, MT_RF(0, 22));

	/*
	   Reset the DAC (Set B0.R73<7>=1, then set B0.R73<7>=0, and then set B0.R73<7>) during power up.
	 */
	val = rf_rr(dev, MT_RF(0, 73));
	val |= 0x80;
	rf_wr(dev, MT_RF(0, 73), val);
	val &= ~0x80;
	rf_wr(dev, MT_RF(0, 73), val);
	val |= 0x80;
	rf_wr(dev, MT_RF(0, 73), val);

	/*
	   vcocal_en (initiate VCO calibration (reset after completion)) - It should be at the end of RF configuration.
	 */
	rf_set(dev, MT_RF(0, 4), 0x80);
}

void mt76x0_phy_init(struct mt76x02_dev *dev)
{
	INIT_DELAYED_WORK(&dev->cal_work, mt76x0_phy_calibration_work);

	mt76x0_rf_init(dev);
	mt76x02_phy_set_rxpath(dev);
	mt76x02_phy_set_txdac(dev);
}<|MERGE_RESOLUTION|>--- conflicted
+++ resolved
@@ -721,13 +721,6 @@
 	mt76x0_phy_set_chan_bbp_params(dev, rf_bw_band);
 	mt76x02_init_agc_gain(dev);
 
-<<<<<<< HEAD
-	mt76x0_vco_cal(dev, channel);
-	if (scan)
-		mt76x0_mcu_calibrate(dev, MCU_CAL_RXDCOC, 1);
-
-	mt76x0_phy_set_chan_pwr(dev, channel);
-=======
 	if (mt76_is_usb(dev)) {
 		mt76x0_vco_cal(dev, channel);
 	} else {
@@ -737,7 +730,6 @@
 
 	if (scan)
 		return 0;
->>>>>>> e2afa97a
 
 	if (mt76_is_mmio(dev))
 		mt76x0_phy_calibrate(dev, false);
