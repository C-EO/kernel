--- conflicted
+++ resolved
@@ -342,17 +342,10 @@
 	dev_info(dev->mt76.dev, "EEPROM ver:%02hhx fae:%02hhx\n",
 		 version, fae);
 
-<<<<<<< HEAD
-	memcpy(dev->mt76.macaddr, (u8 *)dev->mt76.eeprom.data + MT_EE_MAC_ADDR,
-	       ETH_ALEN);
-	mt76_eeprom_override(&dev->mt76);
-	mt76x02_mac_setaddr(dev, dev->mt76.macaddr);
-=======
 	memcpy(dev->mphy.macaddr, (u8 *)dev->mt76.eeprom.data + MT_EE_MAC_ADDR,
 	       ETH_ALEN);
 	mt76_eeprom_override(&dev->mphy);
 	mt76x02_mac_setaddr(dev, dev->mphy.macaddr);
->>>>>>> 7d2a07b7
 
 	mt76x0_set_chip_cap(dev);
 	mt76x0_set_freq_offset(dev);
