--- conflicted
+++ resolved
@@ -3,15 +3,6 @@
 
 config MT76_LEDS
 	bool
-<<<<<<< HEAD
-	depends on MT76_CORE
-	depends on LEDS_CLASS=y || MT76_CORE=LEDS_CLASS
-	default y
-
-config MT76_USB
-	tristate
-=======
->>>>>>> e2afa97a
 	depends on MT76_CORE
 	depends on LEDS_CLASS=y || MT76_CORE=LEDS_CLASS
 	default y
