// SPDX-License-Identifier: ISC
/* Copyright (C) 2019 MediaTek Inc.
 *
 * Author: Roy Luo <royluo@google.com>
 *         Ryder Lee <ryder.lee@mediatek.com>
 */

#include <linux/firmware.h>
#include "mt7615.h"
#include "mcu.h"
#include "mac.h"
#include "eeprom.h"

static bool prefer_offload_fw = true;
module_param(prefer_offload_fw, bool, 0644);
MODULE_PARM_DESC(prefer_offload_fw,
		 "Prefer client mode offload firmware (MT7663)");

struct mt7615_patch_hdr {
	char build_date[16];
	char platform[4];
	__be32 hw_sw_ver;
	__be32 patch_ver;
	__be16 checksum;
} __packed;

struct mt7615_fw_trailer {
	__le32 addr;
	u8 chip_id;
	u8 feature_set;
	u8 eco_code;
	char fw_ver[10];
	char build_date[15];
	__le32 len;
} __packed;

#define FW_V3_COMMON_TAILER_SIZE	36
#define FW_V3_REGION_TAILER_SIZE	40
#define FW_START_OVERRIDE		BIT(0)
#define FW_START_DLYCAL                 BIT(1)
#define FW_START_WORKING_PDA_CR4	BIT(2)

struct mt7663_fw_trailer {
	u8 chip_id;
	u8 eco_code;
	u8 n_region;
	u8 format_ver;
	u8 format_flag;
	u8 reserv[2];
	char fw_ver[10];
	char build_date[15];
	__le32 crc;
} __packed;

struct mt7663_fw_buf {
	__le32 crc;
	__le32 d_img_size;
	__le32 block_size;
	u8 rsv[4];
	__le32 img_dest_addr;
	__le32 img_size;
	u8 feature_set;
};

#define MT7615_PATCH_ADDRESS		0x80000
#define MT7622_PATCH_ADDRESS		0x9c000
#define MT7663_PATCH_ADDRESS		0xdc000

#define N9_REGION_NUM			2
#define CR4_REGION_NUM			1

#define IMG_CRC_LEN			4

#define FW_FEATURE_SET_ENCRYPT		BIT(0)
#define FW_FEATURE_SET_KEY_IDX		GENMASK(2, 1)

#define DL_MODE_ENCRYPT			BIT(0)
#define DL_MODE_KEY_IDX			GENMASK(2, 1)
#define DL_MODE_RESET_SEC_IV		BIT(3)
#define DL_MODE_WORKING_PDA_CR4		BIT(4)
#define DL_MODE_VALID_RAM_ENTRY         BIT(5)
#define DL_MODE_NEED_RSP		BIT(31)

#define FW_START_OVERRIDE		BIT(0)
#define FW_START_WORKING_PDA_CR4	BIT(2)

void mt7615_mcu_fill_msg(struct mt7615_dev *dev, struct sk_buff *skb,
			 int cmd, int *wait_seq)
{
	int txd_len, mcu_cmd = cmd & MCU_CMD_MASK;
	struct mt7615_uni_txd *uni_txd;
	struct mt7615_mcu_txd *mcu_txd;
	u8 seq, q_idx, pkt_fmt;
	__le32 *txd;
	u32 val;

<<<<<<< HEAD
=======
	/* TODO: make dynamic based on msg type */
	dev->mt76.mcu.timeout = 20 * HZ;

>>>>>>> 7d2a07b7
	seq = ++dev->mt76.mcu.msg_seq & 0xf;
	if (!seq)
		seq = ++dev->mt76.mcu.msg_seq & 0xf;
	if (wait_seq)
		*wait_seq = seq;

	txd_len = cmd & MCU_UNI_PREFIX ? sizeof(*uni_txd) : sizeof(*mcu_txd);
	txd = (__le32 *)skb_push(skb, txd_len);

	if (cmd != MCU_CMD_FW_SCATTER) {
		q_idx = MT_TX_MCU_PORT_RX_Q0;
		pkt_fmt = MT_TX_TYPE_CMD;
	} else {
		q_idx = MT_TX_MCU_PORT_RX_FWDL;
		pkt_fmt = MT_TX_TYPE_FW;
	}

	val = FIELD_PREP(MT_TXD0_TX_BYTES, skb->len) |
	      FIELD_PREP(MT_TXD0_P_IDX, MT_TX_PORT_IDX_MCU) |
	      FIELD_PREP(MT_TXD0_Q_IDX, q_idx);
	txd[0] = cpu_to_le32(val);

	val = MT_TXD1_LONG_FORMAT |
	      FIELD_PREP(MT_TXD1_HDR_FORMAT, MT_HDR_FORMAT_CMD) |
	      FIELD_PREP(MT_TXD1_PKT_FMT, pkt_fmt);
	txd[1] = cpu_to_le32(val);

	if (cmd & MCU_UNI_PREFIX) {
		uni_txd = (struct mt7615_uni_txd *)txd;
		uni_txd->len = cpu_to_le16(skb->len - sizeof(uni_txd->txd));
		uni_txd->option = MCU_CMD_UNI_EXT_ACK;
		uni_txd->cid = cpu_to_le16(mcu_cmd);
		uni_txd->s2d_index = MCU_S2D_H2N;
		uni_txd->pkt_type = MCU_PKT_ID;
		uni_txd->seq = seq;

		return;
	}

	mcu_txd = (struct mt7615_mcu_txd *)txd;
	mcu_txd->len = cpu_to_le16(skb->len - sizeof(mcu_txd->txd));
	mcu_txd->pq_id = cpu_to_le16(MCU_PQ_ID(MT_TX_PORT_IDX_MCU, q_idx));
	mcu_txd->s2d_index = MCU_S2D_H2N;
	mcu_txd->pkt_type = MCU_PKT_ID;
	mcu_txd->seq = seq;

	switch (cmd & ~MCU_CMD_MASK) {
	case MCU_FW_PREFIX:
		mcu_txd->set_query = MCU_Q_NA;
		mcu_txd->cid = mcu_cmd;
		break;
	case MCU_CE_PREFIX:
		if (cmd & MCU_QUERY_MASK)
			mcu_txd->set_query = MCU_Q_QUERY;
		else
			mcu_txd->set_query = MCU_Q_SET;
		mcu_txd->cid = mcu_cmd;
		break;
	default:
		mcu_txd->cid = MCU_CMD_EXT_CID;
		if (cmd & MCU_QUERY_PREFIX)
			mcu_txd->set_query = MCU_Q_QUERY;
		else
			mcu_txd->set_query = MCU_Q_SET;
		mcu_txd->ext_cid = mcu_cmd;
		mcu_txd->ext_cid_ack = 1;
		break;
	}
<<<<<<< HEAD
}
EXPORT_SYMBOL_GPL(mt7615_mcu_fill_msg);

static int __mt7615_mcu_msg_send(struct mt7615_dev *dev, struct sk_buff *skb,
				 int cmd, int *wait_seq)
{
	enum mt76_txq_id qid;

	mt7615_mcu_fill_msg(dev, skb, cmd, wait_seq);
	if (test_bit(MT76_STATE_MCU_RUNNING, &dev->mphy.state))
		qid = MT_TXQ_MCU;
	else
		qid = MT_TXQ_FWDL;

	return mt76_tx_queue_skb_raw(dev, qid, skb, 0);
=======
>>>>>>> 7d2a07b7
}
EXPORT_SYMBOL_GPL(mt7615_mcu_fill_msg);

<<<<<<< HEAD
static int
mt7615_mcu_parse_response(struct mt7615_dev *dev, int cmd,
			  struct sk_buff *skb, int seq)
{
	struct mt7615_mcu_rxd *rxd = (struct mt7615_mcu_rxd *)skb->data;
	int ret = 0;

	if (seq != rxd->seq) {
		ret = -EAGAIN;
		goto out;
	}

=======
int mt7615_mcu_parse_response(struct mt76_dev *mdev, int cmd,
			      struct sk_buff *skb, int seq)
{
	struct mt7615_mcu_rxd *rxd;
	int ret = 0;

	if (!skb) {
		dev_err(mdev->dev, "Message %08x (seq %d) timeout\n",
			cmd, seq);
		return -ETIMEDOUT;
	}

	rxd = (struct mt7615_mcu_rxd *)skb->data;
	if (seq != rxd->seq)
		return -EAGAIN;

>>>>>>> 7d2a07b7
	switch (cmd) {
	case MCU_CMD_PATCH_SEM_CONTROL:
		skb_pull(skb, sizeof(*rxd) - 4);
		ret = *skb->data;
		break;
	case MCU_EXT_CMD_GET_TEMP:
		skb_pull(skb, sizeof(*rxd));
		ret = le32_to_cpu(*(__le32 *)skb->data);
		break;
	case MCU_EXT_CMD_RF_REG_ACCESS | MCU_QUERY_PREFIX:
		skb_pull(skb, sizeof(*rxd));
		ret = le32_to_cpu(*(__le32 *)&skb->data[8]);
		break;
	case MCU_UNI_CMD_DEV_INFO_UPDATE:
	case MCU_UNI_CMD_BSS_INFO_UPDATE:
	case MCU_UNI_CMD_STA_REC_UPDATE:
	case MCU_UNI_CMD_HIF_CTRL:
	case MCU_UNI_CMD_OFFLOAD:
	case MCU_UNI_CMD_SUSPEND: {
		struct mt7615_mcu_uni_event *event;

		skb_pull(skb, sizeof(*rxd));
		event = (struct mt7615_mcu_uni_event *)skb->data;
		ret = le32_to_cpu(event->status);
		break;
	}
	case MCU_CMD_REG_READ: {
		struct mt7615_mcu_reg_event *event;

		skb_pull(skb, sizeof(*rxd));
		event = (struct mt7615_mcu_reg_event *)skb->data;
		ret = (int)le32_to_cpu(event->val);
		break;
	}
	default:
		break;
	}
<<<<<<< HEAD
out:
	dev_kfree_skb(skb);
=======
>>>>>>> 7d2a07b7

	return ret;
}
EXPORT_SYMBOL_GPL(mt7615_mcu_parse_response);

<<<<<<< HEAD
int mt7615_mcu_wait_response(struct mt7615_dev *dev, int cmd, int seq)
{
	unsigned long expires = jiffies + 20 * HZ;
	struct sk_buff *skb;
	int ret = 0;

	while (true) {
		skb = mt76_mcu_get_response(&dev->mt76, expires);
		if (!skb) {
			dev_err(dev->mt76.dev, "Message %ld (seq %d) timeout\n",
				cmd & MCU_CMD_MASK, seq);
			return -ETIMEDOUT;
		}

		ret = mt7615_mcu_parse_response(dev, cmd, skb, seq);
		if (ret != -EAGAIN)
			break;
	}

	return ret;
}
EXPORT_SYMBOL_GPL(mt7615_mcu_wait_response);

static int
mt7615_mcu_send_message(struct mt76_dev *mdev, struct sk_buff *skb,
			int cmd, bool wait_resp)
{
	struct mt7615_dev *dev = container_of(mdev, struct mt7615_dev, mt76);
	int ret, seq;

	mutex_lock(&mdev->mcu.mutex);

	ret = __mt7615_mcu_msg_send(dev, skb, cmd, &seq);
	if (ret)
		goto out;

	if (wait_resp)
		ret = mt7615_mcu_wait_response(dev, cmd, seq);

out:
	mutex_unlock(&mdev->mcu.mutex);
=======
static int
mt7615_mcu_send_message(struct mt76_dev *mdev, struct sk_buff *skb,
			int cmd, int *seq)
{
	struct mt7615_dev *dev = container_of(mdev, struct mt7615_dev, mt76);
	enum mt76_mcuq_id qid;

	mt7615_mcu_fill_msg(dev, skb, cmd, seq);
	if (test_bit(MT76_STATE_MCU_RUNNING, &dev->mphy.state))
		qid = MT_MCUQ_WM;
	else
		qid = MT_MCUQ_FWDL;
>>>>>>> 7d2a07b7

	return mt76_tx_queue_skb_raw(dev, dev->mt76.q_mcu[qid], skb, 0);
}

<<<<<<< HEAD
int mt7615_mcu_msg_send(struct mt76_dev *mdev, int cmd, const void *data,
			int len, bool wait_resp)
{
	struct sk_buff *skb;

	skb = mt76_mcu_msg_alloc(mdev, data, len);
	if (!skb)
		return -ENOMEM;

	return __mt76_mcu_skb_send_msg(mdev, skb, cmd, wait_resp);
=======
u32 mt7615_rf_rr(struct mt7615_dev *dev, u32 wf, u32 reg)
{
	struct {
		__le32 wifi_stream;
		__le32 address;
		__le32 data;
	} req = {
		.wifi_stream = cpu_to_le32(wf),
		.address = cpu_to_le32(reg),
	};

	return mt76_mcu_send_msg(&dev->mt76,
				 MCU_EXT_CMD_RF_REG_ACCESS | MCU_QUERY_PREFIX,
				 &req, sizeof(req), true);
>>>>>>> 7d2a07b7
}
EXPORT_SYMBOL_GPL(mt7615_mcu_msg_send);

<<<<<<< HEAD
u32 mt7615_rf_rr(struct mt7615_dev *dev, u32 wf, u32 reg)
=======
int mt7615_rf_wr(struct mt7615_dev *dev, u32 wf, u32 reg, u32 val)
>>>>>>> 7d2a07b7
{
	struct {
		__le32 wifi_stream;
		__le32 address;
		__le32 data;
	} req = {
		.wifi_stream = cpu_to_le32(wf),
		.address = cpu_to_le32(reg),
<<<<<<< HEAD
	};

	return __mt76_mcu_send_msg(&dev->mt76,
				   MCU_EXT_CMD_RF_REG_ACCESS | MCU_QUERY_PREFIX,
				   &req, sizeof(req), true);
}

int mt7615_rf_wr(struct mt7615_dev *dev, u32 wf, u32 reg, u32 val)
{
	struct {
		__le32 wifi_stream;
		__le32 address;
		__le32 data;
	} req = {
		.wifi_stream = cpu_to_le32(wf),
		.address = cpu_to_le32(reg),
		.data = cpu_to_le32(val),
	};

	return __mt76_mcu_send_msg(&dev->mt76, MCU_EXT_CMD_RF_REG_ACCESS, &req,
				   sizeof(req), false);
=======
		.data = cpu_to_le32(val),
	};

	return mt76_mcu_send_msg(&dev->mt76, MCU_EXT_CMD_RF_REG_ACCESS, &req,
				 sizeof(req), false);
}

void mt7622_trigger_hif_int(struct mt7615_dev *dev, bool en)
{
	if (!is_mt7622(&dev->mt76))
		return;

	regmap_update_bits(dev->infracfg, MT_INFRACFG_MISC,
			   MT_INFRACFG_MISC_AP2CONN_WAKE,
			   !en * MT_INFRACFG_MISC_AP2CONN_WAKE);
>>>>>>> 7d2a07b7
}
EXPORT_SYMBOL_GPL(mt7622_trigger_hif_int);

<<<<<<< HEAD
static void mt7622_trigger_hif_int(struct mt7615_dev *dev, bool en)
{
	if (!is_mt7622(&dev->mt76))
		return;

	regmap_update_bits(dev->infracfg, MT_INFRACFG_MISC,
			   MT_INFRACFG_MISC_AP2CONN_WAKE,
			   !en * MT_INFRACFG_MISC_AP2CONN_WAKE);
}

static int mt7615_mcu_drv_pmctrl(struct mt7615_dev *dev)
{
	struct mt76_phy *mphy = &dev->mt76.phy;
	struct mt76_dev *mdev = &dev->mt76;
	u32 addr;
	int err;

	if (is_mt7663(mdev)) {
		/* Clear firmware own via N9 eint */
		mt76_wr(dev, MT_PCIE_DOORBELL_PUSH, MT_CFG_LPCR_HOST_DRV_OWN);
		mt76_poll(dev, MT_CONN_ON_MISC, MT_CFG_LPCR_HOST_FW_OWN, 0, 3000);

		addr = MT_CONN_HIF_ON_LPCTL;
	} else {
		addr = MT_CFG_LPCR_HOST;
	}

	mt76_wr(dev, addr, MT_CFG_LPCR_HOST_DRV_OWN);

	mt7622_trigger_hif_int(dev, true);

	err = !mt76_poll_msec(dev, addr, MT_CFG_LPCR_HOST_FW_OWN, 0, 3000);

	mt7622_trigger_hif_int(dev, false);

	if (err) {
		dev_err(mdev->dev, "driver own failed\n");
		return -ETIMEDOUT;
=======
static int mt7615_mcu_drv_pmctrl(struct mt7615_dev *dev)
{
	struct mt76_phy *mphy = &dev->mt76.phy;
	struct mt76_connac_pm *pm = &dev->pm;
	struct mt76_dev *mdev = &dev->mt76;
	u32 addr;
	int err;

	if (is_mt7663(mdev)) {
		/* Clear firmware own via N9 eint */
		mt76_wr(dev, MT_PCIE_DOORBELL_PUSH, MT_CFG_LPCR_HOST_DRV_OWN);
		mt76_poll(dev, MT_CONN_ON_MISC, MT_CFG_LPCR_HOST_FW_OWN, 0, 3000);

		addr = MT_CONN_HIF_ON_LPCTL;
	} else {
		addr = MT_CFG_LPCR_HOST;
	}

	mt76_wr(dev, addr, MT_CFG_LPCR_HOST_DRV_OWN);

	mt7622_trigger_hif_int(dev, true);

	err = !mt76_poll_msec(dev, addr, MT_CFG_LPCR_HOST_FW_OWN, 0, 3000);

	mt7622_trigger_hif_int(dev, false);

	if (err) {
		dev_err(mdev->dev, "driver own failed\n");
		return -ETIMEDOUT;
	}

	clear_bit(MT76_STATE_PM, &mphy->state);

	pm->stats.last_wake_event = jiffies;
	pm->stats.doze_time += pm->stats.last_wake_event -
			       pm->stats.last_doze_event;

	return 0;
}

static int mt7615_mcu_lp_drv_pmctrl(struct mt7615_dev *dev)
{
	struct mt76_phy *mphy = &dev->mt76.phy;
	struct mt76_connac_pm *pm = &dev->pm;
	int i, err = 0;

	mutex_lock(&pm->mutex);

	if (!test_bit(MT76_STATE_PM, &mphy->state))
		goto out;

	for (i = 0; i < MT7615_DRV_OWN_RETRY_COUNT; i++) {
		mt76_wr(dev, MT_PCIE_DOORBELL_PUSH, MT_CFG_LPCR_HOST_DRV_OWN);
		if (mt76_poll_msec(dev, MT_CONN_HIF_ON_LPCTL,
				   MT_CFG_LPCR_HOST_FW_OWN, 0, 50))
			break;
	}

	if (i == MT7615_DRV_OWN_RETRY_COUNT) {
		dev_err(dev->mt76.dev, "driver own failed\n");
		err = -EIO;
		goto out;
>>>>>>> 7d2a07b7
	}
	clear_bit(MT76_STATE_PM, &mphy->state);

<<<<<<< HEAD
	clear_bit(MT76_STATE_PM, &mphy->state);

	return 0;
}

static int mt7615_mcu_lp_drv_pmctrl(struct mt7615_dev *dev)
{
	struct mt76_phy *mphy = &dev->mt76.phy;
	int i;

	if (!test_and_clear_bit(MT76_STATE_PM, &mphy->state))
		goto out;

	for (i = 0; i < MT7615_DRV_OWN_RETRY_COUNT; i++) {
		mt76_wr(dev, MT_PCIE_DOORBELL_PUSH, MT_CFG_LPCR_HOST_DRV_OWN);
		if (mt76_poll_msec(dev, MT_CONN_HIF_ON_LPCTL,
				   MT_CFG_LPCR_HOST_FW_OWN, 0, 50))
			break;
	}

	if (i == MT7615_DRV_OWN_RETRY_COUNT) {
		dev_err(dev->mt76.dev, "driver own failed\n");
		set_bit(MT76_STATE_PM, &mphy->state);
		return -EIO;
	}

out:
	dev->pm.last_activity = jiffies;

	return 0;
}

static int mt7615_mcu_fw_pmctrl(struct mt7615_dev *dev)
{
	struct mt76_phy *mphy = &dev->mt76.phy;
	int err = 0;
	u32 addr;

	if (test_and_set_bit(MT76_STATE_PM, &mphy->state))
		return 0;

	mt7622_trigger_hif_int(dev, true);

	addr = is_mt7663(&dev->mt76) ? MT_CONN_HIF_ON_LPCTL : MT_CFG_LPCR_HOST;
	mt76_wr(dev, addr, MT_CFG_LPCR_HOST_FW_OWN);

	if (is_mt7622(&dev->mt76) &&
	    !mt76_poll_msec(dev, addr, MT_CFG_LPCR_HOST_FW_OWN,
			    MT_CFG_LPCR_HOST_FW_OWN, 3000)) {
		dev_err(dev->mt76.dev, "Timeout for firmware own\n");
		clear_bit(MT76_STATE_PM, &mphy->state);
		err = -EIO;
	}

	mt7622_trigger_hif_int(dev, false);

	return err;
}

static void
mt7615_mcu_csa_finish(void *priv, u8 *mac, struct ieee80211_vif *vif)
{
	if (vif->csa_active)
		ieee80211_csa_finish(vif);
}

static void
mt7615_mcu_rx_radar_detected(struct mt7615_dev *dev, struct sk_buff *skb)
{
	struct mt76_phy *mphy = &dev->mt76.phy;
	struct mt7615_mcu_rdd_report *r;

	r = (struct mt7615_mcu_rdd_report *)skb->data;

	if (r->idx && dev->mt76.phy2)
=======
	pm->stats.last_wake_event = jiffies;
	pm->stats.doze_time += pm->stats.last_wake_event -
			       pm->stats.last_doze_event;
out:
	mutex_unlock(&pm->mutex);

	return err;
}

static int mt7615_mcu_fw_pmctrl(struct mt7615_dev *dev)
{
	struct mt76_phy *mphy = &dev->mt76.phy;
	struct mt76_connac_pm *pm = &dev->pm;
	int err = 0;
	u32 addr;

	mutex_lock(&pm->mutex);

	if (mt76_connac_skip_fw_pmctrl(mphy, pm))
		goto out;

	mt7622_trigger_hif_int(dev, true);

	addr = is_mt7663(&dev->mt76) ? MT_CONN_HIF_ON_LPCTL : MT_CFG_LPCR_HOST;
	mt76_wr(dev, addr, MT_CFG_LPCR_HOST_FW_OWN);

	if (is_mt7622(&dev->mt76) &&
	    !mt76_poll_msec(dev, addr, MT_CFG_LPCR_HOST_FW_OWN,
			    MT_CFG_LPCR_HOST_FW_OWN, 3000)) {
		dev_err(dev->mt76.dev, "Timeout for firmware own\n");
		clear_bit(MT76_STATE_PM, &mphy->state);
		err = -EIO;
	}

	mt7622_trigger_hif_int(dev, false);

	pm->stats.last_doze_event = jiffies;
	pm->stats.awake_time += pm->stats.last_doze_event -
				pm->stats.last_wake_event;
out:
	mutex_unlock(&pm->mutex);

	return err;
}

static void
mt7615_mcu_csa_finish(void *priv, u8 *mac, struct ieee80211_vif *vif)
{
	if (vif->csa_active)
		ieee80211_csa_finish(vif);
}

static void
mt7615_mcu_rx_csa_notify(struct mt7615_dev *dev, struct sk_buff *skb)
{
	struct mt7615_phy *ext_phy = mt7615_ext_phy(dev);
	struct mt76_phy *mphy = &dev->mt76.phy;
	struct mt7615_mcu_csa_notify *c;

	c = (struct mt7615_mcu_csa_notify *)skb->data;

	if (c->omac_idx > EXT_BSSID_MAX)
		return;

	if (ext_phy && ext_phy->omac_mask & BIT_ULL(c->omac_idx))
		mphy = dev->mt76.phy2;

	ieee80211_iterate_active_interfaces_atomic(mphy->hw,
			IEEE80211_IFACE_ITER_RESUME_ALL,
			mt7615_mcu_csa_finish, mphy->hw);
}

static void
mt7615_mcu_rx_radar_detected(struct mt7615_dev *dev, struct sk_buff *skb)
{
	struct mt76_phy *mphy = &dev->mt76.phy;
	struct mt7615_mcu_rdd_report *r;

	r = (struct mt7615_mcu_rdd_report *)skb->data;

	if (!dev->radar_pattern.n_pulses && !r->long_detected &&
	    !r->constant_prf_detected && !r->staggered_prf_detected)
		return;

	if (r->band_idx && dev->mt76.phy2)
>>>>>>> 7d2a07b7
		mphy = dev->mt76.phy2;

	ieee80211_radar_detected(mphy->hw);
	dev->hw_pattern++;
}

static void
mt7615_mcu_rx_log_message(struct mt7615_dev *dev, struct sk_buff *skb)
{
	struct mt7615_mcu_rxd *rxd = (struct mt7615_mcu_rxd *)skb->data;
	const char *data = (char *)&rxd[1];
	const char *type;

	switch (rxd->s2d_index) {
	case 0:
		type = "N9";
		break;
	case 2:
		type = "CR4";
		break;
	default:
		type = "unknown";
		break;
	}

<<<<<<< HEAD
	wiphy_info(mt76_hw(dev)->wiphy, "%s: %s", type, data);
=======
	wiphy_info(mt76_hw(dev)->wiphy, "%s: %.*s", type,
		   (int)(skb->len - sizeof(*rxd)), data);
>>>>>>> 7d2a07b7
}

static void
mt7615_mcu_rx_ext_event(struct mt7615_dev *dev, struct sk_buff *skb)
{
	struct mt7615_mcu_rxd *rxd = (struct mt7615_mcu_rxd *)skb->data;

	switch (rxd->ext_eid) {
	case MCU_EXT_EVENT_RDD_REPORT:
		mt7615_mcu_rx_radar_detected(dev, skb);
		break;
	case MCU_EXT_EVENT_CSA_NOTIFY:
<<<<<<< HEAD
		ieee80211_iterate_active_interfaces_atomic(dev->mt76.hw,
				IEEE80211_IFACE_ITER_RESUME_ALL,
				mt7615_mcu_csa_finish, dev);
=======
		mt7615_mcu_rx_csa_notify(dev, skb);
>>>>>>> 7d2a07b7
		break;
	case MCU_EXT_EVENT_FW_LOG_2_HOST:
		mt7615_mcu_rx_log_message(dev, skb);
		break;
	default:
		break;
	}
<<<<<<< HEAD
}

static void
mt7615_mcu_scan_event(struct mt7615_dev *dev, struct sk_buff *skb)
{
	u8 *seq_num = skb->data + sizeof(struct mt7615_mcu_rxd);
	struct mt7615_phy *phy;
	struct mt76_phy *mphy;

	if (*seq_num & BIT(7) && dev->mt76.phy2)
		mphy = dev->mt76.phy2;
	else
		mphy = &dev->mt76.phy;

	phy = (struct mt7615_phy *)mphy->priv;

	spin_lock_bh(&dev->mt76.lock);
	__skb_queue_tail(&phy->scan_event_list, skb);
	spin_unlock_bh(&dev->mt76.lock);
=======
}

static void
mt7615_mcu_scan_event(struct mt7615_dev *dev, struct sk_buff *skb)
{
	u8 *seq_num = skb->data + sizeof(struct mt7615_mcu_rxd);
	struct mt7615_phy *phy;
	struct mt76_phy *mphy;

	if (*seq_num & BIT(7) && dev->mt76.phy2)
		mphy = dev->mt76.phy2;
	else
		mphy = &dev->mt76.phy;

	phy = (struct mt7615_phy *)mphy->priv;

	spin_lock_bh(&dev->mt76.lock);
	__skb_queue_tail(&phy->scan_event_list, skb);
	spin_unlock_bh(&dev->mt76.lock);

	ieee80211_queue_delayed_work(mphy->hw, &phy->scan_work,
				     MT7615_HW_SCAN_TIMEOUT);
}

static void
mt7615_mcu_roc_event(struct mt7615_dev *dev, struct sk_buff *skb)
{
	struct mt7615_roc_tlv *event;
	struct mt7615_phy *phy;
	struct mt76_phy *mphy;
	int duration;

	skb_pull(skb, sizeof(struct mt7615_mcu_rxd));
	event = (struct mt7615_roc_tlv *)skb->data;

	if (event->dbdc_band && dev->mt76.phy2)
		mphy = dev->mt76.phy2;
	else
		mphy = &dev->mt76.phy;

	ieee80211_ready_on_channel(mphy->hw);

	phy = (struct mt7615_phy *)mphy->priv;
	phy->roc_grant = true;
	wake_up(&phy->roc_wait);

	duration = le32_to_cpu(event->max_interval);
	mod_timer(&phy->roc_timer,
		  round_jiffies_up(jiffies + msecs_to_jiffies(duration)));
}

static void
mt7615_mcu_beacon_loss_event(struct mt7615_dev *dev, struct sk_buff *skb)
{
	struct mt76_connac_beacon_loss_event *event;
	struct mt76_phy *mphy;
	u8 band_idx = 0; /* DBDC support */

	skb_pull(skb, sizeof(struct mt7615_mcu_rxd));
	event = (struct mt76_connac_beacon_loss_event *)skb->data;
	if (band_idx && dev->mt76.phy2)
		mphy = dev->mt76.phy2;
	else
		mphy = &dev->mt76.phy;

	ieee80211_iterate_active_interfaces_atomic(mphy->hw,
					IEEE80211_IFACE_ITER_RESUME_ALL,
					mt76_connac_mcu_beacon_loss_iter,
					event);
}

static void
mt7615_mcu_bss_event(struct mt7615_dev *dev, struct sk_buff *skb)
{
	struct mt76_connac_mcu_bss_event *event;
	struct mt76_phy *mphy;
	u8 band_idx = 0; /* DBDC support */

	skb_pull(skb, sizeof(struct mt7615_mcu_rxd));
	event = (struct mt76_connac_mcu_bss_event *)skb->data;

	if (band_idx && dev->mt76.phy2)
		mphy = dev->mt76.phy2;
	else
		mphy = &dev->mt76.phy;

	if (event->is_absent)
		ieee80211_stop_queues(mphy->hw);
	else
		ieee80211_wake_queues(mphy->hw);
}

static void
mt7615_mcu_rx_unsolicited_event(struct mt7615_dev *dev, struct sk_buff *skb)
{
	struct mt7615_mcu_rxd *rxd = (struct mt7615_mcu_rxd *)skb->data;

	switch (rxd->eid) {
	case MCU_EVENT_EXT:
		mt7615_mcu_rx_ext_event(dev, skb);
		break;
	case MCU_EVENT_BSS_BEACON_LOSS:
		mt7615_mcu_beacon_loss_event(dev, skb);
		break;
	case MCU_EVENT_ROC:
		mt7615_mcu_roc_event(dev, skb);
		break;
	case MCU_EVENT_SCHED_SCAN_DONE:
	case MCU_EVENT_SCAN_DONE:
		mt7615_mcu_scan_event(dev, skb);
		return;
	case MCU_EVENT_BSS_ABSENCE:
		mt7615_mcu_bss_event(dev, skb);
		break;
	case MCU_EVENT_COREDUMP:
		mt76_connac_mcu_coredump_event(&dev->mt76, skb,
					       &dev->coredump);
		return;
	default:
		break;
	}
	dev_kfree_skb(skb);
}

void mt7615_mcu_rx_event(struct mt7615_dev *dev, struct sk_buff *skb)
{
	struct mt7615_mcu_rxd *rxd = (struct mt7615_mcu_rxd *)skb->data;

	if (rxd->ext_eid == MCU_EXT_EVENT_THERMAL_PROTECT ||
	    rxd->ext_eid == MCU_EXT_EVENT_FW_LOG_2_HOST ||
	    rxd->ext_eid == MCU_EXT_EVENT_ASSERT_DUMP ||
	    rxd->ext_eid == MCU_EXT_EVENT_PS_SYNC ||
	    rxd->eid == MCU_EVENT_BSS_BEACON_LOSS ||
	    rxd->eid == MCU_EVENT_SCHED_SCAN_DONE ||
	    rxd->eid == MCU_EVENT_BSS_ABSENCE ||
	    rxd->eid == MCU_EVENT_SCAN_DONE ||
	    rxd->eid == MCU_EVENT_COREDUMP ||
	    rxd->eid == MCU_EVENT_ROC ||
	    !rxd->seq)
		mt7615_mcu_rx_unsolicited_event(dev, skb);
	else
		mt76_mcu_rx_event(&dev->mt76, skb);
}

static int
mt7615_mcu_muar_config(struct mt7615_dev *dev, struct ieee80211_vif *vif,
		       bool bssid, bool enable)
{
	struct mt7615_vif *mvif = (struct mt7615_vif *)vif->drv_priv;
	u32 idx = mvif->mt76.omac_idx - REPEATER_BSSID_START;
	u32 mask = dev->omac_mask >> 32 & ~BIT(idx);
	const u8 *addr = vif->addr;
	struct {
		u8 mode;
		u8 force_clear;
		u8 clear_bitmap[8];
		u8 entry_count;
		u8 write;

		u8 index;
		u8 bssid;
		u8 addr[ETH_ALEN];
	} __packed req = {
		.mode = !!mask || enable,
		.entry_count = 1,
		.write = 1,

		.index = idx * 2 + bssid,
	};

	if (bssid)
		addr = vif->bss_conf.bssid;

	if (enable)
		ether_addr_copy(req.addr, addr);

	return mt76_mcu_send_msg(&dev->mt76, MCU_EXT_CMD_MUAR_UPDATE, &req,
				 sizeof(req), true);
}

static int
mt7615_mcu_add_dev(struct mt7615_phy *phy, struct ieee80211_vif *vif,
		   bool enable)
{
	struct mt7615_vif *mvif = (struct mt7615_vif *)vif->drv_priv;
	struct mt7615_dev *dev = phy->dev;
	struct {
		struct req_hdr {
			u8 omac_idx;
			u8 band_idx;
			__le16 tlv_num;
			u8 is_tlv_append;
			u8 rsv[3];
		} __packed hdr;
		struct req_tlv {
			__le16 tag;
			__le16 len;
			u8 active;
			u8 band_idx;
			u8 omac_addr[ETH_ALEN];
		} __packed tlv;
	} data = {
		.hdr = {
			.omac_idx = mvif->mt76.omac_idx,
			.band_idx = mvif->mt76.band_idx,
			.tlv_num = cpu_to_le16(1),
			.is_tlv_append = 1,
		},
		.tlv = {
			.tag = cpu_to_le16(DEV_INFO_ACTIVE),
			.len = cpu_to_le16(sizeof(struct req_tlv)),
			.active = enable,
			.band_idx = mvif->mt76.band_idx,
		},
	};

	if (mvif->mt76.omac_idx >= REPEATER_BSSID_START)
		return mt7615_mcu_muar_config(dev, vif, false, enable);

	memcpy(data.tlv.omac_addr, vif->addr, ETH_ALEN);
	return mt76_mcu_send_msg(&dev->mt76, MCU_EXT_CMD_DEV_INFO_UPDATE,
				 &data, sizeof(data), true);
}

static int
mt7615_mcu_add_beacon_offload(struct mt7615_dev *dev,
			      struct ieee80211_hw *hw,
			      struct ieee80211_vif *vif, bool enable)
{
	struct mt7615_vif *mvif = (struct mt7615_vif *)vif->drv_priv;
	struct mt76_wcid *wcid = &dev->mt76.global_wcid;
	struct ieee80211_mutable_offsets offs;
	struct ieee80211_tx_info *info;
	struct req {
		u8 omac_idx;
		u8 enable;
		u8 wlan_idx;
		u8 band_idx;
		u8 pkt_type;
		u8 need_pre_tbtt_int;
		__le16 csa_ie_pos;
		__le16 pkt_len;
		__le16 tim_ie_pos;
		u8 pkt[512];
		u8 csa_cnt;
		/* bss color change */
		u8 bcc_cnt;
		__le16 bcc_ie_pos;
	} __packed req = {
		.omac_idx = mvif->mt76.omac_idx,
		.enable = enable,
		.wlan_idx = wcid->idx,
		.band_idx = mvif->mt76.band_idx,
	};
	struct sk_buff *skb;

	if (!enable)
		goto out;

	skb = ieee80211_beacon_get_template(hw, vif, &offs);
	if (!skb)
		return -EINVAL;

	if (skb->len > 512 - MT_TXD_SIZE) {
		dev_err(dev->mt76.dev, "Bcn size limit exceed\n");
		dev_kfree_skb(skb);
		return -EINVAL;
	}

	if (mvif->mt76.band_idx) {
		info = IEEE80211_SKB_CB(skb);
		info->hw_queue |= MT_TX_HW_QUEUE_EXT_PHY;
	}

	mt7615_mac_write_txwi(dev, (__le32 *)(req.pkt), skb, wcid, NULL,
			      0, NULL, true);
	memcpy(req.pkt + MT_TXD_SIZE, skb->data, skb->len);
	req.pkt_len = cpu_to_le16(MT_TXD_SIZE + skb->len);
	req.tim_ie_pos = cpu_to_le16(MT_TXD_SIZE + offs.tim_offset);
	if (offs.cntdwn_counter_offs[0]) {
		u16 csa_offs;

		csa_offs = MT_TXD_SIZE + offs.cntdwn_counter_offs[0] - 4;
		req.csa_ie_pos = cpu_to_le16(csa_offs);
		req.csa_cnt = skb->data[offs.cntdwn_counter_offs[0]];
	}
	dev_kfree_skb(skb);

out:
	return mt76_mcu_send_msg(&dev->mt76, MCU_EXT_CMD_BCN_OFFLOAD, &req,
				 sizeof(req), true);
}

static int
mt7615_mcu_ctrl_pm_state(struct mt7615_dev *dev, int band, int state)
{
#define ENTER_PM_STATE	1
#define EXIT_PM_STATE	2
	struct {
		u8 pm_number;
		u8 pm_state;
		u8 bssid[ETH_ALEN];
		u8 dtim_period;
		u8 wlan_idx;
		__le16 bcn_interval;
		__le32 aid;
		__le32 rx_filter;
		u8 band_idx;
		u8 rsv[3];
		__le32 feature;
		u8 omac_idx;
		u8 wmm_idx;
		u8 bcn_loss_cnt;
		u8 bcn_sp_duration;
	} __packed req = {
		.pm_number = 5,
		.pm_state = state ? ENTER_PM_STATE : EXIT_PM_STATE,
		.band_idx = band,
	};

	return mt76_mcu_send_msg(&dev->mt76, MCU_EXT_CMD_PM_STATE_CTRL, &req,
				 sizeof(req), true);
}

static int
mt7615_mcu_bss_basic_tlv(struct sk_buff *skb, struct ieee80211_vif *vif,
			 struct ieee80211_sta *sta, bool enable)
{
	struct mt7615_vif *mvif = (struct mt7615_vif *)vif->drv_priv;
	u32 type = vif->p2p ? NETWORK_P2P : NETWORK_INFRA;
	struct bss_info_basic *bss;
	u8 wlan_idx = mvif->sta.wcid.idx;
	struct tlv *tlv;

	tlv = mt76_connac_mcu_add_tlv(skb, BSS_INFO_BASIC, sizeof(*bss));

	switch (vif->type) {
	case NL80211_IFTYPE_MESH_POINT:
	case NL80211_IFTYPE_AP:
		break;
	case NL80211_IFTYPE_STATION:
		/* TODO: enable BSS_INFO_UAPSD & BSS_INFO_PM */
		if (enable && sta) {
			struct mt7615_sta *msta;

			msta = (struct mt7615_sta *)sta->drv_priv;
			wlan_idx = msta->wcid.idx;
		}
		break;
	case NL80211_IFTYPE_ADHOC:
		type = NETWORK_IBSS;
		break;
	default:
		WARN_ON(1);
		break;
	}

	bss = (struct bss_info_basic *)tlv;
	memcpy(bss->bssid, vif->bss_conf.bssid, ETH_ALEN);
	bss->bcn_interval = cpu_to_le16(vif->bss_conf.beacon_int);
	bss->network_type = cpu_to_le32(type);
	bss->dtim_period = vif->bss_conf.dtim_period;
	bss->bmc_tx_wlan_idx = wlan_idx;
	bss->wmm_idx = mvif->mt76.wmm_idx;
	bss->active = enable;

	return 0;
}

static void
mt7615_mcu_bss_omac_tlv(struct sk_buff *skb, struct ieee80211_vif *vif)
{
	struct mt7615_vif *mvif = (struct mt7615_vif *)vif->drv_priv;
	u8 omac_idx = mvif->mt76.omac_idx;
	struct bss_info_omac *omac;
	struct tlv *tlv;
	u32 type = 0;

	tlv = mt76_connac_mcu_add_tlv(skb, BSS_INFO_OMAC, sizeof(*omac));

	switch (vif->type) {
	case NL80211_IFTYPE_MESH_POINT:
	case NL80211_IFTYPE_AP:
		if (vif->p2p)
			type = CONNECTION_P2P_GO;
		else
			type = CONNECTION_INFRA_AP;
		break;
	case NL80211_IFTYPE_STATION:
		if (vif->p2p)
			type = CONNECTION_P2P_GC;
		else
			type = CONNECTION_INFRA_STA;
		break;
	case NL80211_IFTYPE_ADHOC:
		type = CONNECTION_IBSS_ADHOC;
		break;
	default:
		WARN_ON(1);
		break;
	}

	omac = (struct bss_info_omac *)tlv;
	omac->conn_type = cpu_to_le32(type);
	omac->omac_idx = mvif->mt76.omac_idx;
	omac->band_idx = mvif->mt76.band_idx;
	omac->hw_bss_idx = omac_idx > EXT_BSSID_START ? HW_BSSID_0 : omac_idx;
}

/* SIFS 20us + 512 byte beacon tranmitted by 1Mbps (3906us) */
#define BCN_TX_ESTIMATE_TIME (4096 + 20)
static void
mt7615_mcu_bss_ext_tlv(struct sk_buff *skb, struct mt7615_vif *mvif)
{
	struct bss_info_ext_bss *ext;
	int ext_bss_idx, tsf_offset;
	struct tlv *tlv;

	ext_bss_idx = mvif->mt76.omac_idx - EXT_BSSID_START;
	if (ext_bss_idx < 0)
		return;

	tlv = mt76_connac_mcu_add_tlv(skb, BSS_INFO_EXT_BSS, sizeof(*ext));

	ext = (struct bss_info_ext_bss *)tlv;
	tsf_offset = ext_bss_idx * BCN_TX_ESTIMATE_TIME;
	ext->mbss_tsf_offset = cpu_to_le32(tsf_offset);
}

static int
mt7615_mcu_add_bss(struct mt7615_phy *phy, struct ieee80211_vif *vif,
		   struct ieee80211_sta *sta, bool enable)
{
	struct mt7615_vif *mvif = (struct mt7615_vif *)vif->drv_priv;
	struct mt7615_dev *dev = phy->dev;
	struct sk_buff *skb;

	if (mvif->mt76.omac_idx >= REPEATER_BSSID_START)
		mt7615_mcu_muar_config(dev, vif, true, enable);

	skb = mt76_connac_mcu_alloc_sta_req(&dev->mt76, &mvif->mt76, NULL);
	if (IS_ERR(skb))
		return PTR_ERR(skb);

	if (enable)
		mt7615_mcu_bss_omac_tlv(skb, vif);

	mt7615_mcu_bss_basic_tlv(skb, vif, sta, enable);

	if (enable && mvif->mt76.omac_idx >= EXT_BSSID_START &&
	    mvif->mt76.omac_idx < REPEATER_BSSID_START)
		mt7615_mcu_bss_ext_tlv(skb, mvif);

	return mt76_mcu_skb_send_msg(&dev->mt76, skb,
				     MCU_EXT_CMD_BSS_INFO_UPDATE, true);
}

static int
mt7615_mcu_wtbl_tx_ba(struct mt7615_dev *dev,
		      struct ieee80211_ampdu_params *params,
		      bool enable)
{
	struct mt7615_sta *msta = (struct mt7615_sta *)params->sta->drv_priv;
	struct mt7615_vif *mvif = msta->vif;
	struct wtbl_req_hdr *wtbl_hdr;
	struct sk_buff *skb = NULL;
	int err;

	wtbl_hdr = mt76_connac_mcu_alloc_wtbl_req(&dev->mt76, &msta->wcid,
						  WTBL_SET, NULL, &skb);
	if (IS_ERR(wtbl_hdr))
		return PTR_ERR(wtbl_hdr);

	mt76_connac_mcu_wtbl_ba_tlv(&dev->mt76, skb, params, enable, true,
				    NULL, wtbl_hdr);

	err = mt76_mcu_skb_send_msg(&dev->mt76, skb, MCU_EXT_CMD_WTBL_UPDATE,
				    true);
	if (err < 0)
		return err;

	skb = mt76_connac_mcu_alloc_sta_req(&dev->mt76, &mvif->mt76,
					    &msta->wcid);
	if (IS_ERR(skb))
		return PTR_ERR(skb);

	mt76_connac_mcu_sta_ba_tlv(skb, params, enable, true);

	return mt76_mcu_skb_send_msg(&dev->mt76, skb,
				     MCU_EXT_CMD_STA_REC_UPDATE, true);
}

static int
mt7615_mcu_wtbl_rx_ba(struct mt7615_dev *dev,
		      struct ieee80211_ampdu_params *params,
		      bool enable)
{
	struct mt7615_sta *msta = (struct mt7615_sta *)params->sta->drv_priv;
	struct mt7615_vif *mvif = msta->vif;
	struct wtbl_req_hdr *wtbl_hdr;
	struct sk_buff *skb;
	int err;

	skb = mt76_connac_mcu_alloc_sta_req(&dev->mt76, &mvif->mt76,
					    &msta->wcid);
	if (IS_ERR(skb))
		return PTR_ERR(skb);

	mt76_connac_mcu_sta_ba_tlv(skb, params, enable, false);

	err = mt76_mcu_skb_send_msg(&dev->mt76, skb,
				    MCU_EXT_CMD_STA_REC_UPDATE, true);
	if (err < 0 || !enable)
		return err;

	skb = NULL;
	wtbl_hdr = mt76_connac_mcu_alloc_wtbl_req(&dev->mt76, &msta->wcid,
						  WTBL_SET, NULL, &skb);
	if (IS_ERR(wtbl_hdr))
		return PTR_ERR(wtbl_hdr);

	mt76_connac_mcu_wtbl_ba_tlv(&dev->mt76, skb, params, enable, false,
				    NULL, wtbl_hdr);

	return mt76_mcu_skb_send_msg(&dev->mt76, skb, MCU_EXT_CMD_WTBL_UPDATE,
				     true);
}

static int
mt7615_mcu_wtbl_sta_add(struct mt7615_phy *phy, struct ieee80211_vif *vif,
			struct ieee80211_sta *sta, bool enable)
{
	struct mt7615_vif *mvif = (struct mt7615_vif *)vif->drv_priv;
	struct sk_buff *skb, *sskb, *wskb = NULL;
	struct mt7615_dev *dev = phy->dev;
	struct wtbl_req_hdr *wtbl_hdr;
	struct mt7615_sta *msta;
	int cmd, err;

	msta = sta ? (struct mt7615_sta *)sta->drv_priv : &mvif->sta;

	sskb = mt76_connac_mcu_alloc_sta_req(&dev->mt76, &mvif->mt76,
					     &msta->wcid);
	if (IS_ERR(sskb))
		return PTR_ERR(sskb);

	mt76_connac_mcu_sta_basic_tlv(sskb, vif, sta, enable, true);
	if (enable && sta)
		mt76_connac_mcu_sta_tlv(phy->mt76, sskb, sta, vif, 0,
					MT76_STA_INFO_STATE_ASSOC);

	wtbl_hdr = mt76_connac_mcu_alloc_wtbl_req(&dev->mt76, &msta->wcid,
						  WTBL_RESET_AND_SET, NULL,
						  &wskb);
	if (IS_ERR(wtbl_hdr))
		return PTR_ERR(wtbl_hdr);

	if (enable) {
		mt76_connac_mcu_wtbl_generic_tlv(&dev->mt76, wskb, vif, sta,
						 NULL, wtbl_hdr);
		if (sta)
			mt76_connac_mcu_wtbl_ht_tlv(&dev->mt76, wskb, sta,
						    NULL, wtbl_hdr);
		mt76_connac_mcu_wtbl_hdr_trans_tlv(wskb, vif, &msta->wcid,
						   NULL, wtbl_hdr);
	}

	cmd = enable ? MCU_EXT_CMD_WTBL_UPDATE : MCU_EXT_CMD_STA_REC_UPDATE;
	skb = enable ? wskb : sskb;

	err = mt76_mcu_skb_send_msg(&dev->mt76, skb, cmd, true);
	if (err < 0) {
		skb = enable ? sskb : wskb;
		dev_kfree_skb(skb);

		return err;
	}

	cmd = enable ? MCU_EXT_CMD_STA_REC_UPDATE : MCU_EXT_CMD_WTBL_UPDATE;
	skb = enable ? sskb : wskb;

	return mt76_mcu_skb_send_msg(&dev->mt76, skb, cmd, true);
}

static int
mt7615_mcu_wtbl_update_hdr_trans(struct mt7615_dev *dev,
				 struct ieee80211_vif *vif,
				 struct ieee80211_sta *sta)
{
	struct mt7615_sta *msta = (struct mt7615_sta *)sta->drv_priv;
	struct wtbl_req_hdr *wtbl_hdr;
	struct sk_buff *skb = NULL;

	wtbl_hdr = mt76_connac_mcu_alloc_wtbl_req(&dev->mt76, &msta->wcid,
						  WTBL_SET, NULL, &skb);
	if (IS_ERR(wtbl_hdr))
		return PTR_ERR(wtbl_hdr);

	mt76_connac_mcu_wtbl_hdr_trans_tlv(skb, vif, &msta->wcid, NULL,
					   wtbl_hdr);
	return mt76_mcu_skb_send_msg(&dev->mt76, skb, MCU_EXT_CMD_WTBL_UPDATE,
				     true);
}

static const struct mt7615_mcu_ops wtbl_update_ops = {
	.add_beacon_offload = mt7615_mcu_add_beacon_offload,
	.set_pm_state = mt7615_mcu_ctrl_pm_state,
	.add_dev_info = mt7615_mcu_add_dev,
	.add_bss_info = mt7615_mcu_add_bss,
	.add_tx_ba = mt7615_mcu_wtbl_tx_ba,
	.add_rx_ba = mt7615_mcu_wtbl_rx_ba,
	.sta_add = mt7615_mcu_wtbl_sta_add,
	.set_drv_ctrl = mt7615_mcu_drv_pmctrl,
	.set_fw_ctrl = mt7615_mcu_fw_pmctrl,
	.set_sta_decap_offload = mt7615_mcu_wtbl_update_hdr_trans,
};

static int
mt7615_mcu_sta_ba(struct mt7615_dev *dev,
		  struct ieee80211_ampdu_params *params,
		  bool enable, bool tx)
{
	struct mt7615_sta *msta = (struct mt7615_sta *)params->sta->drv_priv;
	struct mt7615_vif *mvif = msta->vif;
	struct wtbl_req_hdr *wtbl_hdr;
	struct tlv *sta_wtbl;
	struct sk_buff *skb;

	skb = mt76_connac_mcu_alloc_sta_req(&dev->mt76, &mvif->mt76,
					    &msta->wcid);
	if (IS_ERR(skb))
		return PTR_ERR(skb);

	mt76_connac_mcu_sta_ba_tlv(skb, params, enable, tx);

	sta_wtbl = mt76_connac_mcu_add_tlv(skb, STA_REC_WTBL, sizeof(struct tlv));

	wtbl_hdr = mt76_connac_mcu_alloc_wtbl_req(&dev->mt76, &msta->wcid,
						  WTBL_SET, sta_wtbl, &skb);
	if (IS_ERR(wtbl_hdr))
		return PTR_ERR(wtbl_hdr);

	mt76_connac_mcu_wtbl_ba_tlv(&dev->mt76, skb, params, enable, tx,
				    sta_wtbl, wtbl_hdr);

	return mt76_mcu_skb_send_msg(&dev->mt76, skb,
				     MCU_EXT_CMD_STA_REC_UPDATE, true);
}

static int
mt7615_mcu_sta_tx_ba(struct mt7615_dev *dev,
		     struct ieee80211_ampdu_params *params,
		     bool enable)
{
	return mt7615_mcu_sta_ba(dev, params, enable, true);
}

static int
mt7615_mcu_sta_rx_ba(struct mt7615_dev *dev,
		     struct ieee80211_ampdu_params *params,
		     bool enable)
{
	return mt7615_mcu_sta_ba(dev, params, enable, false);
}

static int
__mt7615_mcu_add_sta(struct mt76_phy *phy, struct ieee80211_vif *vif,
		     struct ieee80211_sta *sta, bool enable, int cmd,
		     bool offload_fw)
{
	struct mt7615_vif *mvif = (struct mt7615_vif *)vif->drv_priv;
	struct mt76_sta_cmd_info info = {
		.sta = sta,
		.vif = vif,
		.offload_fw = offload_fw,
		.enable = enable,
		.newly = true,
		.cmd = cmd,
	};

	info.wcid = sta ? (struct mt76_wcid *)sta->drv_priv : &mvif->sta.wcid;
	return mt76_connac_mcu_sta_cmd(phy, &info);
}

static int
mt7615_mcu_add_sta(struct mt7615_phy *phy, struct ieee80211_vif *vif,
		   struct ieee80211_sta *sta, bool enable)
{
	return __mt7615_mcu_add_sta(phy->mt76, vif, sta, enable,
				    MCU_EXT_CMD_STA_REC_UPDATE, false);
}

static int
mt7615_mcu_sta_update_hdr_trans(struct mt7615_dev *dev,
				struct ieee80211_vif *vif,
				struct ieee80211_sta *sta)
{
	struct mt7615_sta *msta = (struct mt7615_sta *)sta->drv_priv;

	return mt76_connac_mcu_sta_update_hdr_trans(&dev->mt76,
						    vif, &msta->wcid,
						    MCU_EXT_CMD_STA_REC_UPDATE);
}

static const struct mt7615_mcu_ops sta_update_ops = {
	.add_beacon_offload = mt7615_mcu_add_beacon_offload,
	.set_pm_state = mt7615_mcu_ctrl_pm_state,
	.add_dev_info = mt7615_mcu_add_dev,
	.add_bss_info = mt7615_mcu_add_bss,
	.add_tx_ba = mt7615_mcu_sta_tx_ba,
	.add_rx_ba = mt7615_mcu_sta_rx_ba,
	.sta_add = mt7615_mcu_add_sta,
	.set_drv_ctrl = mt7615_mcu_drv_pmctrl,
	.set_fw_ctrl = mt7615_mcu_fw_pmctrl,
	.set_sta_decap_offload = mt7615_mcu_sta_update_hdr_trans,
};

static int
mt7615_mcu_uni_ctrl_pm_state(struct mt7615_dev *dev, int band, int state)
{
	return 0;
}

static int
mt7615_mcu_uni_add_beacon_offload(struct mt7615_dev *dev,
				  struct ieee80211_hw *hw,
				  struct ieee80211_vif *vif,
				  bool enable)
{
	struct mt7615_vif *mvif = (struct mt7615_vif *)vif->drv_priv;
	struct mt76_wcid *wcid = &dev->mt76.global_wcid;
	struct ieee80211_mutable_offsets offs;
	struct {
		struct req_hdr {
			u8 bss_idx;
			u8 pad[3];
		} __packed hdr;
		struct bcn_content_tlv {
			__le16 tag;
			__le16 len;
			__le16 tim_ie_pos;
			__le16 csa_ie_pos;
			__le16 bcc_ie_pos;
			/* 0: disable beacon offload
			 * 1: enable beacon offload
			 * 2: update probe respond offload
			 */
			u8 enable;
			/* 0: legacy format (TXD + payload)
			 * 1: only cap field IE
			 */
			u8 type;
			__le16 pkt_len;
			u8 pkt[512];
		} __packed beacon_tlv;
	} req = {
		.hdr = {
			.bss_idx = mvif->mt76.idx,
		},
		.beacon_tlv = {
			.tag = cpu_to_le16(UNI_BSS_INFO_BCN_CONTENT),
			.len = cpu_to_le16(sizeof(struct bcn_content_tlv)),
			.enable = enable,
		},
	};
	struct sk_buff *skb;

	if (!enable)
		goto out;

	skb = ieee80211_beacon_get_template(mt76_hw(dev), vif, &offs);
	if (!skb)
		return -EINVAL;

	if (skb->len > 512 - MT_TXD_SIZE) {
		dev_err(dev->mt76.dev, "beacon size limit exceed\n");
		dev_kfree_skb(skb);
		return -EINVAL;
	}

	mt7615_mac_write_txwi(dev, (__le32 *)(req.beacon_tlv.pkt), skb,
			      wcid, NULL, 0, NULL, true);
	memcpy(req.beacon_tlv.pkt + MT_TXD_SIZE, skb->data, skb->len);
	req.beacon_tlv.pkt_len = cpu_to_le16(MT_TXD_SIZE + skb->len);
	req.beacon_tlv.tim_ie_pos = cpu_to_le16(MT_TXD_SIZE + offs.tim_offset);

	if (offs.cntdwn_counter_offs[0]) {
		u16 csa_offs;

		csa_offs = MT_TXD_SIZE + offs.cntdwn_counter_offs[0] - 4;
		req.beacon_tlv.csa_ie_pos = cpu_to_le16(csa_offs);
	}
	dev_kfree_skb(skb);

out:
	return mt76_mcu_send_msg(&dev->mt76, MCU_UNI_CMD_BSS_INFO_UPDATE,
				 &req, sizeof(req), true);
}

static int
mt7615_mcu_uni_add_dev(struct mt7615_phy *phy, struct ieee80211_vif *vif,
		       bool enable)
{
	struct mt7615_vif *mvif = (struct mt7615_vif *)vif->drv_priv;

	return mt76_connac_mcu_uni_add_dev(phy->mt76, vif, &mvif->sta.wcid,
					   enable);
}

static int
mt7615_mcu_uni_add_bss(struct mt7615_phy *phy, struct ieee80211_vif *vif,
		       struct ieee80211_sta *sta, bool enable)
{
	struct mt7615_vif *mvif = (struct mt7615_vif *)vif->drv_priv;

	return mt76_connac_mcu_uni_add_bss(phy->mt76, vif, &mvif->sta.wcid,
					   enable);
}

static inline int
mt7615_mcu_uni_add_sta(struct mt7615_phy *phy, struct ieee80211_vif *vif,
		       struct ieee80211_sta *sta, bool enable)
{
	return __mt7615_mcu_add_sta(phy->mt76, vif, sta, enable,
				    MCU_UNI_CMD_STA_REC_UPDATE, true);
}

static int
mt7615_mcu_uni_tx_ba(struct mt7615_dev *dev,
		     struct ieee80211_ampdu_params *params,
		     bool enable)
{
	struct mt7615_sta *sta = (struct mt7615_sta *)params->sta->drv_priv;

	return mt76_connac_mcu_sta_ba(&dev->mt76, &sta->vif->mt76, params,
				      enable, true);
}

static int
mt7615_mcu_uni_rx_ba(struct mt7615_dev *dev,
		     struct ieee80211_ampdu_params *params,
		     bool enable)
{
	struct mt7615_sta *msta = (struct mt7615_sta *)params->sta->drv_priv;
	struct mt7615_vif *mvif = msta->vif;
	struct wtbl_req_hdr *wtbl_hdr;
	struct tlv *sta_wtbl;
	struct sk_buff *skb;
	int err;

	skb = mt76_connac_mcu_alloc_sta_req(&dev->mt76, &mvif->mt76,
					    &msta->wcid);
	if (IS_ERR(skb))
		return PTR_ERR(skb);

	mt76_connac_mcu_sta_ba_tlv(skb, params, enable, false);

	err = mt76_mcu_skb_send_msg(&dev->mt76, skb,
				    MCU_UNI_CMD_STA_REC_UPDATE, true);
	if (err < 0 || !enable)
		return err;

	skb = mt76_connac_mcu_alloc_sta_req(&dev->mt76, &mvif->mt76,
					    &msta->wcid);
	if (IS_ERR(skb))
		return PTR_ERR(skb);

	sta_wtbl = mt76_connac_mcu_add_tlv(skb, STA_REC_WTBL,
					   sizeof(struct tlv));

	wtbl_hdr = mt76_connac_mcu_alloc_wtbl_req(&dev->mt76, &msta->wcid,
						  WTBL_SET, sta_wtbl, &skb);
	if (IS_ERR(wtbl_hdr))
		return PTR_ERR(wtbl_hdr);

	mt76_connac_mcu_wtbl_ba_tlv(&dev->mt76, skb, params, enable, false,
				    sta_wtbl, wtbl_hdr);

	return mt76_mcu_skb_send_msg(&dev->mt76, skb,
				     MCU_UNI_CMD_STA_REC_UPDATE, true);
}

static int
mt7615_mcu_sta_uni_update_hdr_trans(struct mt7615_dev *dev,
				    struct ieee80211_vif *vif,
				    struct ieee80211_sta *sta)
{
	struct mt7615_sta *msta = (struct mt7615_sta *)sta->drv_priv;

	return mt76_connac_mcu_sta_update_hdr_trans(&dev->mt76,
						    vif, &msta->wcid,
						    MCU_UNI_CMD_STA_REC_UPDATE);
}

static const struct mt7615_mcu_ops uni_update_ops = {
	.add_beacon_offload = mt7615_mcu_uni_add_beacon_offload,
	.set_pm_state = mt7615_mcu_uni_ctrl_pm_state,
	.add_dev_info = mt7615_mcu_uni_add_dev,
	.add_bss_info = mt7615_mcu_uni_add_bss,
	.add_tx_ba = mt7615_mcu_uni_tx_ba,
	.add_rx_ba = mt7615_mcu_uni_rx_ba,
	.sta_add = mt7615_mcu_uni_add_sta,
	.set_drv_ctrl = mt7615_mcu_lp_drv_pmctrl,
	.set_fw_ctrl = mt7615_mcu_fw_pmctrl,
	.set_sta_decap_offload = mt7615_mcu_sta_uni_update_hdr_trans,
};

int mt7615_mcu_restart(struct mt76_dev *dev)
{
	return mt76_mcu_send_msg(dev, MCU_CMD_RESTART_DL_REQ, NULL, 0, true);
}
EXPORT_SYMBOL_GPL(mt7615_mcu_restart);

static int mt7615_load_patch(struct mt7615_dev *dev, u32 addr, const char *name)
{
	const struct mt7615_patch_hdr *hdr;
	const struct firmware *fw = NULL;
	int len, ret, sem;

	ret = firmware_request_nowarn(&fw, name, dev->mt76.dev);
	if (ret)
		return ret;

	if (!fw || !fw->data || fw->size < sizeof(*hdr)) {
		dev_err(dev->mt76.dev, "Invalid firmware\n");
		ret = -EINVAL;
		goto release_fw;
	}

	sem = mt76_connac_mcu_patch_sem_ctrl(&dev->mt76, true);
	switch (sem) {
	case PATCH_IS_DL:
		goto release_fw;
	case PATCH_NOT_DL_SEM_SUCCESS:
		break;
	default:
		dev_err(dev->mt76.dev, "Failed to get patch semaphore\n");
		ret = -EAGAIN;
		goto release_fw;
	}

	hdr = (const struct mt7615_patch_hdr *)(fw->data);

	dev_info(dev->mt76.dev, "HW/SW Version: 0x%x, Build Time: %.16s\n",
		 be32_to_cpu(hdr->hw_sw_ver), hdr->build_date);

	len = fw->size - sizeof(*hdr);

	ret = mt76_connac_mcu_init_download(&dev->mt76, addr, len,
					    DL_MODE_NEED_RSP);
	if (ret) {
		dev_err(dev->mt76.dev, "Download request failed\n");
		goto out;
	}

	ret = mt76_mcu_send_firmware(&dev->mt76, MCU_CMD_FW_SCATTER,
				     fw->data + sizeof(*hdr), len);
	if (ret) {
		dev_err(dev->mt76.dev, "Failed to send firmware to device\n");
		goto out;
	}

	ret = mt76_connac_mcu_start_patch(&dev->mt76);
	if (ret)
		dev_err(dev->mt76.dev, "Failed to start patch\n");

out:
	sem = mt76_connac_mcu_patch_sem_ctrl(&dev->mt76, false);
	switch (sem) {
	case PATCH_REL_SEM_SUCCESS:
		break;
	default:
		ret = -EAGAIN;
		dev_err(dev->mt76.dev, "Failed to release patch semaphore\n");
		break;
	}

release_fw:
	release_firmware(fw);

	return ret;
}

static u32 mt7615_mcu_gen_dl_mode(u8 feature_set, bool is_cr4)
{
	u32 ret = 0;

	ret |= (feature_set & FW_FEATURE_SET_ENCRYPT) ?
	       (DL_MODE_ENCRYPT | DL_MODE_RESET_SEC_IV) : 0;
	ret |= FIELD_PREP(DL_MODE_KEY_IDX,
			  FIELD_GET(FW_FEATURE_SET_KEY_IDX, feature_set));
	ret |= DL_MODE_NEED_RSP;
	ret |= is_cr4 ? DL_MODE_WORKING_PDA_CR4 : 0;

	return ret;
}

static int
mt7615_mcu_send_ram_firmware(struct mt7615_dev *dev,
			     const struct mt7615_fw_trailer *hdr,
			     const u8 *data, bool is_cr4)
{
	int n_region = is_cr4 ? CR4_REGION_NUM : N9_REGION_NUM;
	int err, i, offset = 0;
	u32 len, addr, mode;

	for (i = 0; i < n_region; i++) {
		mode = mt7615_mcu_gen_dl_mode(hdr[i].feature_set, is_cr4);
		len = le32_to_cpu(hdr[i].len) + IMG_CRC_LEN;
		addr = le32_to_cpu(hdr[i].addr);

		err = mt76_connac_mcu_init_download(&dev->mt76, addr, len,
						    mode);
		if (err) {
			dev_err(dev->mt76.dev, "Download request failed\n");
			return err;
		}

		err = mt76_mcu_send_firmware(&dev->mt76, MCU_CMD_FW_SCATTER,
					     data + offset, len);
		if (err) {
			dev_err(dev->mt76.dev, "Failed to send firmware to device\n");
			return err;
		}

		offset += len;
	}

	return 0;
}

static int mt7615_load_n9(struct mt7615_dev *dev, const char *name)
{
	const struct mt7615_fw_trailer *hdr;
	const struct firmware *fw;
	int ret;

	ret = request_firmware(&fw, name, dev->mt76.dev);
	if (ret)
		return ret;

	if (!fw || !fw->data || fw->size < N9_REGION_NUM * sizeof(*hdr)) {
		dev_err(dev->mt76.dev, "Invalid firmware\n");
		ret = -EINVAL;
		goto out;
	}

	hdr = (const struct mt7615_fw_trailer *)(fw->data + fw->size -
					N9_REGION_NUM * sizeof(*hdr));

	dev_info(dev->mt76.dev, "N9 Firmware Version: %.10s, Build Time: %.15s\n",
		 hdr->fw_ver, hdr->build_date);

	ret = mt7615_mcu_send_ram_firmware(dev, hdr, fw->data, false);
	if (ret)
		goto out;

	ret = mt76_connac_mcu_start_firmware(&dev->mt76,
					     le32_to_cpu(hdr->addr),
					     FW_START_OVERRIDE);
	if (ret) {
		dev_err(dev->mt76.dev, "Failed to start N9 firmware\n");
		goto out;
	}

	snprintf(dev->mt76.hw->wiphy->fw_version,
		 sizeof(dev->mt76.hw->wiphy->fw_version),
		 "%.10s-%.15s", hdr->fw_ver, hdr->build_date);

	if (!is_mt7615(&dev->mt76)) {
		dev->fw_ver = MT7615_FIRMWARE_V2;
		dev->mcu_ops = &sta_update_ops;
	} else {
		dev->fw_ver = MT7615_FIRMWARE_V1;
		dev->mcu_ops = &wtbl_update_ops;
	}

out:
	release_firmware(fw);
	return ret;
}

static int mt7615_load_cr4(struct mt7615_dev *dev, const char *name)
{
	const struct mt7615_fw_trailer *hdr;
	const struct firmware *fw;
	int ret;

	ret = request_firmware(&fw, name, dev->mt76.dev);
	if (ret)
		return ret;

	if (!fw || !fw->data || fw->size < CR4_REGION_NUM * sizeof(*hdr)) {
		dev_err(dev->mt76.dev, "Invalid firmware\n");
		ret = -EINVAL;
		goto out;
	}

	hdr = (const struct mt7615_fw_trailer *)(fw->data + fw->size -
					CR4_REGION_NUM * sizeof(*hdr));

	dev_info(dev->mt76.dev, "CR4 Firmware Version: %.10s, Build Time: %.15s\n",
		 hdr->fw_ver, hdr->build_date);

	ret = mt7615_mcu_send_ram_firmware(dev, hdr, fw->data, true);
	if (ret)
		goto out;

	ret = mt76_connac_mcu_start_firmware(&dev->mt76, 0,
					     FW_START_WORKING_PDA_CR4);
	if (ret) {
		dev_err(dev->mt76.dev, "Failed to start CR4 firmware\n");
		goto out;
	}

out:
	release_firmware(fw);

	return ret;
}

static int mt7615_load_ram(struct mt7615_dev *dev)
{
	int ret;

	ret = mt7615_load_n9(dev, MT7615_FIRMWARE_N9);
	if (ret)
		return ret;

	return mt7615_load_cr4(dev, MT7615_FIRMWARE_CR4);
}

static int mt7615_load_firmware(struct mt7615_dev *dev)
{
	int ret;
	u32 val;

	val = mt76_get_field(dev, MT_TOP_MISC2, MT_TOP_MISC2_FW_STATE);

	if (val != FW_STATE_FW_DOWNLOAD) {
		dev_err(dev->mt76.dev, "Firmware is not ready for download\n");
		return -EIO;
	}

	ret = mt7615_load_patch(dev, MT7615_PATCH_ADDRESS, MT7615_ROM_PATCH);
	if (ret)
		return ret;

	ret = mt7615_load_ram(dev);
	if (ret)
		return ret;

	if (!mt76_poll_msec(dev, MT_TOP_MISC2, MT_TOP_MISC2_FW_STATE,
			    FIELD_PREP(MT_TOP_MISC2_FW_STATE,
				       FW_STATE_CR4_RDY), 500)) {
		dev_err(dev->mt76.dev, "Timeout for initializing firmware\n");
		return -EIO;
	}

	return 0;
}

static int mt7622_load_firmware(struct mt7615_dev *dev)
{
	int ret;
	u32 val;

	mt76_set(dev, MT_WPDMA_GLO_CFG, MT_WPDMA_GLO_CFG_BYPASS_TX_SCH);

	val = mt76_get_field(dev, MT_TOP_OFF_RSV, MT_TOP_OFF_RSV_FW_STATE);
	if (val != FW_STATE_FW_DOWNLOAD) {
		dev_err(dev->mt76.dev, "Firmware is not ready for download\n");
		return -EIO;
	}

	ret = mt7615_load_patch(dev, MT7622_PATCH_ADDRESS, MT7622_ROM_PATCH);
	if (ret)
		return ret;

	ret = mt7615_load_n9(dev, MT7622_FIRMWARE_N9);
	if (ret)
		return ret;

	if (!mt76_poll_msec(dev, MT_TOP_OFF_RSV, MT_TOP_OFF_RSV_FW_STATE,
			    FIELD_PREP(MT_TOP_OFF_RSV_FW_STATE,
				       FW_STATE_NORMAL_TRX), 1500)) {
		dev_err(dev->mt76.dev, "Timeout for initializing firmware\n");
		return -EIO;
	}

	mt76_clear(dev, MT_WPDMA_GLO_CFG, MT_WPDMA_GLO_CFG_BYPASS_TX_SCH);

	return 0;
}

int mt7615_mcu_fw_log_2_host(struct mt7615_dev *dev, u8 ctrl)
{
	struct {
		u8 ctrl_val;
		u8 pad[3];
	} data = {
		.ctrl_val = ctrl
	};

	return mt76_mcu_send_msg(&dev->mt76, MCU_EXT_CMD_FW_LOG_2_HOST, &data,
				 sizeof(data), true);
}

static int mt7663_load_n9(struct mt7615_dev *dev, const char *name)
{
	u32 offset = 0, override_addr = 0, flag = FW_START_DLYCAL;
	const struct mt7663_fw_trailer *hdr;
	const struct mt7663_fw_buf *buf;
	const struct firmware *fw;
	const u8 *base_addr;
	int i, ret;

	ret = request_firmware(&fw, name, dev->mt76.dev);
	if (ret)
		return ret;

	if (!fw || !fw->data || fw->size < FW_V3_COMMON_TAILER_SIZE) {
		dev_err(dev->mt76.dev, "Invalid firmware\n");
		ret = -EINVAL;
		goto out;
	}

	hdr = (const struct mt7663_fw_trailer *)(fw->data + fw->size -
						 FW_V3_COMMON_TAILER_SIZE);

	dev_info(dev->mt76.dev, "N9 Firmware Version: %.10s, Build Time: %.15s\n",
		 hdr->fw_ver, hdr->build_date);
	dev_info(dev->mt76.dev, "Region number: 0x%x\n", hdr->n_region);

	base_addr = fw->data + fw->size - FW_V3_COMMON_TAILER_SIZE;
	for (i = 0; i < hdr->n_region; i++) {
		u32 shift = (hdr->n_region - i) * FW_V3_REGION_TAILER_SIZE;
		u32 len, addr, mode;

		dev_info(dev->mt76.dev, "Parsing tailer Region: %d\n", i);

		buf = (const struct mt7663_fw_buf *)(base_addr - shift);
		mode = mt7615_mcu_gen_dl_mode(buf->feature_set, false);
		addr = le32_to_cpu(buf->img_dest_addr);
		len = le32_to_cpu(buf->img_size);

		ret = mt76_connac_mcu_init_download(&dev->mt76, addr, len,
						    mode);
		if (ret) {
			dev_err(dev->mt76.dev, "Download request failed\n");
			goto out;
		}

		ret = mt76_mcu_send_firmware(&dev->mt76, MCU_CMD_FW_SCATTER,
					     fw->data + offset, len);
		if (ret) {
			dev_err(dev->mt76.dev, "Failed to send firmware\n");
			goto out;
		}

		offset += le32_to_cpu(buf->img_size);
		if (buf->feature_set & DL_MODE_VALID_RAM_ENTRY) {
			override_addr = le32_to_cpu(buf->img_dest_addr);
			dev_info(dev->mt76.dev, "Region %d, override_addr = 0x%08x\n",
				 i, override_addr);
		}
	}

	if (override_addr)
		flag |= FW_START_OVERRIDE;

	dev_info(dev->mt76.dev, "override_addr = 0x%08x, option = %d\n",
		 override_addr, flag);

	ret = mt76_connac_mcu_start_firmware(&dev->mt76, override_addr, flag);
	if (ret) {
		dev_err(dev->mt76.dev, "Failed to start N9 firmware\n");
		goto out;
	}

	snprintf(dev->mt76.hw->wiphy->fw_version,
		 sizeof(dev->mt76.hw->wiphy->fw_version),
		 "%.10s-%.15s", hdr->fw_ver, hdr->build_date);

out:
	release_firmware(fw);

	return ret;
}

static int
mt7663_load_rom_patch(struct mt7615_dev *dev, const char **n9_firmware)
{
	const char *selected_rom, *secondary_rom = MT7663_ROM_PATCH;
	const char *primary_rom = MT7663_OFFLOAD_ROM_PATCH;
	int ret;

	if (!prefer_offload_fw) {
		secondary_rom = MT7663_OFFLOAD_ROM_PATCH;
		primary_rom = MT7663_ROM_PATCH;
	}
	selected_rom = primary_rom;

	ret = mt7615_load_patch(dev, MT7663_PATCH_ADDRESS, primary_rom);
	if (ret) {
		dev_info(dev->mt76.dev, "%s not found, switching to %s",
			 primary_rom, secondary_rom);
		ret = mt7615_load_patch(dev, MT7663_PATCH_ADDRESS,
					secondary_rom);
		if (ret) {
			dev_err(dev->mt76.dev, "failed to load %s",
				secondary_rom);
			return ret;
		}
		selected_rom = secondary_rom;
	}

	if (!strcmp(selected_rom, MT7663_OFFLOAD_ROM_PATCH)) {
		*n9_firmware = MT7663_OFFLOAD_FIRMWARE_N9;
		dev->fw_ver = MT7615_FIRMWARE_V3;
		dev->mcu_ops = &uni_update_ops;
	} else {
		*n9_firmware = MT7663_FIRMWARE_N9;
		dev->fw_ver = MT7615_FIRMWARE_V2;
		dev->mcu_ops = &sta_update_ops;
	}

	return 0;
}

int __mt7663_load_firmware(struct mt7615_dev *dev)
{
	const char *n9_firmware;
	int ret;

	ret = mt76_get_field(dev, MT_CONN_ON_MISC, MT_TOP_MISC2_FW_N9_RDY);
	if (ret) {
		dev_dbg(dev->mt76.dev, "Firmware is already download\n");
		return -EIO;
	}

	ret = mt7663_load_rom_patch(dev, &n9_firmware);
	if (ret)
		return ret;

	ret = mt7663_load_n9(dev, n9_firmware);
	if (ret)
		return ret;

	if (!mt76_poll_msec(dev, MT_CONN_ON_MISC, MT_TOP_MISC2_FW_N9_RDY,
			    MT_TOP_MISC2_FW_N9_RDY, 1500)) {
		ret = mt76_get_field(dev, MT_CONN_ON_MISC,
				     MT7663_TOP_MISC2_FW_STATE);
		dev_err(dev->mt76.dev, "Timeout for initializing firmware\n");
		return -EIO;
	}

#ifdef CONFIG_PM
	if (mt7615_firmware_offload(dev))
		dev->mt76.hw->wiphy->wowlan = &mt76_connac_wowlan_support;
#endif /* CONFIG_PM */

	dev_dbg(dev->mt76.dev, "Firmware init done\n");
>>>>>>> 7d2a07b7

	ieee80211_queue_delayed_work(mphy->hw, &phy->scan_work,
				     MT7615_HW_SCAN_TIMEOUT);
}
EXPORT_SYMBOL_GPL(__mt7663_load_firmware);

static int mt7663_load_firmware(struct mt7615_dev *dev)
{
	int ret;

	mt76_set(dev, MT_WPDMA_GLO_CFG, MT_WPDMA_GLO_CFG_BYPASS_TX_SCH);

	ret = __mt7663_load_firmware(dev);
	if (ret)
		return ret;

	mt76_clear(dev, MT_WPDMA_GLO_CFG, MT_WPDMA_GLO_CFG_BYPASS_TX_SCH);

	return 0;
}

static void
mt7615_mcu_roc_event(struct mt7615_dev *dev, struct sk_buff *skb)
{
<<<<<<< HEAD
	struct mt7615_roc_tlv *event;
	struct mt7615_phy *phy;
	struct mt76_phy *mphy;
	int duration;

	skb_pull(skb, sizeof(struct mt7615_mcu_rxd));
	event = (struct mt7615_roc_tlv *)skb->data;

	if (event->dbdc_band && dev->mt76.phy2)
		mphy = dev->mt76.phy2;
	else
		mphy = &dev->mt76.phy;

	ieee80211_ready_on_channel(mphy->hw);

	phy = (struct mt7615_phy *)mphy->priv;
	phy->roc_grant = true;
	wake_up(&phy->roc_wait);

	duration = le32_to_cpu(event->max_interval);
	mod_timer(&phy->roc_timer,
		  round_jiffies_up(jiffies + msecs_to_jiffies(duration)));
=======
	static const struct mt76_mcu_ops mt7615_mcu_ops = {
		.headroom = sizeof(struct mt7615_mcu_txd),
		.mcu_skb_send_msg = mt7615_mcu_send_message,
		.mcu_parse_response = mt7615_mcu_parse_response,
		.mcu_restart = mt7615_mcu_restart,
	};
	int ret;

	dev->mt76.mcu_ops = &mt7615_mcu_ops,

	ret = mt7615_mcu_drv_pmctrl(dev);
	if (ret)
		return ret;

	switch (mt76_chip(&dev->mt76)) {
	case 0x7622:
		ret = mt7622_load_firmware(dev);
		break;
	case 0x7663:
		ret = mt7663_load_firmware(dev);
		break;
	default:
		ret = mt7615_load_firmware(dev);
		break;
	}
	if (ret)
		return ret;

	mt76_queue_tx_cleanup(dev, dev->mt76.q_mcu[MT_MCUQ_FWDL], false);
	dev_dbg(dev->mt76.dev, "Firmware init done\n");
	set_bit(MT76_STATE_MCU_RUNNING, &dev->mphy.state);
	mt7615_mcu_fw_log_2_host(dev, 0);

	return 0;
}
EXPORT_SYMBOL_GPL(mt7615_mcu_init);

void mt7615_mcu_exit(struct mt7615_dev *dev)
{
	__mt76_mcu_restart(&dev->mt76);
	mt7615_mcu_set_fw_ctrl(dev);
	skb_queue_purge(&dev->mt76.mcu.res_q);
>>>>>>> 7d2a07b7
}
EXPORT_SYMBOL_GPL(mt7615_mcu_exit);

static void
mt7615_mcu_beacon_loss_iter(void *priv, u8 *mac, struct ieee80211_vif *vif)
{
<<<<<<< HEAD
	struct mt7615_vif *mvif = (struct mt7615_vif *)vif->drv_priv;
	struct mt7615_beacon_loss_event *event = priv;

	if (mvif->idx != event->bss_idx)
		return;

	if (!(vif->driver_flags & IEEE80211_VIF_BEACON_FILTER))
		return;

	ieee80211_beacon_loss(vif);
}

static void
mt7615_mcu_beacon_loss_event(struct mt7615_dev *dev, struct sk_buff *skb)
{
	struct mt7615_beacon_loss_event *event;
	struct mt76_phy *mphy;
	u8 band_idx = 0; /* DBDC support */

	skb_pull(skb, sizeof(struct mt7615_mcu_rxd));
	event = (struct mt7615_beacon_loss_event *)skb->data;
	if (band_idx && dev->mt76.phy2)
		mphy = dev->mt76.phy2;
	else
		mphy = &dev->mt76.phy;

	ieee80211_iterate_active_interfaces_atomic(mphy->hw,
					IEEE80211_IFACE_ITER_RESUME_ALL,
					mt7615_mcu_beacon_loss_iter, event);
}

static void
mt7615_mcu_bss_event(struct mt7615_dev *dev, struct sk_buff *skb)
{
	struct mt7615_mcu_bss_event *event;
	struct mt76_phy *mphy;
	u8 band_idx = 0; /* DBDC support */

	event = (struct mt7615_mcu_bss_event *)(skb->data +
						sizeof(struct mt7615_mcu_rxd));

	if (band_idx && dev->mt76.phy2)
		mphy = dev->mt76.phy2;
	else
		mphy = &dev->mt76.phy;

	if (event->is_absent)
		ieee80211_stop_queues(mphy->hw);
	else
		ieee80211_wake_queues(mphy->hw);
=======
	struct {
		u8 buffer_mode;
		u8 content_format;
		__le16 len;
	} __packed req_hdr = {
		.buffer_mode = 1,
	};
	u8 *eep = (u8 *)dev->mt76.eeprom.data;
	struct sk_buff *skb;
	int eep_len, offset;

	switch (mt76_chip(&dev->mt76)) {
	case 0x7622:
		eep_len = MT7622_EE_MAX - MT_EE_NIC_CONF_0;
		offset = MT_EE_NIC_CONF_0;
		break;
	case 0x7663:
		eep_len = MT7663_EE_MAX - MT_EE_CHIP_ID;
		req_hdr.content_format = 1;
		offset = MT_EE_CHIP_ID;
		break;
	default:
		eep_len = MT7615_EE_MAX - MT_EE_NIC_CONF_0;
		offset = MT_EE_NIC_CONF_0;
		break;
	}

	req_hdr.len = cpu_to_le16(eep_len);

	skb = mt76_mcu_msg_alloc(&dev->mt76, NULL, sizeof(req_hdr) + eep_len);
	if (!skb)
		return -ENOMEM;

	skb_put_data(skb, &req_hdr, sizeof(req_hdr));
	skb_put_data(skb, eep + offset, eep_len);

	return mt76_mcu_skb_send_msg(&dev->mt76, skb,
				     MCU_EXT_CMD_EFUSE_BUFFER_MODE, true);
>>>>>>> 7d2a07b7
}

static void
mt7615_mcu_rx_unsolicited_event(struct mt7615_dev *dev, struct sk_buff *skb)
{
<<<<<<< HEAD
	struct mt7615_mcu_rxd *rxd = (struct mt7615_mcu_rxd *)skb->data;

	switch (rxd->eid) {
	case MCU_EVENT_EXT:
		mt7615_mcu_rx_ext_event(dev, skb);
		break;
	case MCU_EVENT_BSS_BEACON_LOSS:
		mt7615_mcu_beacon_loss_event(dev, skb);
		break;
	case MCU_EVENT_ROC:
		mt7615_mcu_roc_event(dev, skb);
		break;
	case MCU_EVENT_SCHED_SCAN_DONE:
	case MCU_EVENT_SCAN_DONE:
		mt7615_mcu_scan_event(dev, skb);
		return;
	case MCU_EVENT_BSS_ABSENCE:
		mt7615_mcu_bss_event(dev, skb);
		break;
	default:
		break;
	}
	dev_kfree_skb(skb);
}

void mt7615_mcu_rx_event(struct mt7615_dev *dev, struct sk_buff *skb)
{
	struct mt7615_mcu_rxd *rxd = (struct mt7615_mcu_rxd *)skb->data;

	if (rxd->ext_eid == MCU_EXT_EVENT_THERMAL_PROTECT ||
	    rxd->ext_eid == MCU_EXT_EVENT_FW_LOG_2_HOST ||
	    rxd->ext_eid == MCU_EXT_EVENT_ASSERT_DUMP ||
	    rxd->ext_eid == MCU_EXT_EVENT_PS_SYNC ||
	    rxd->eid == MCU_EVENT_BSS_BEACON_LOSS ||
	    rxd->eid == MCU_EVENT_SCHED_SCAN_DONE ||
	    rxd->eid == MCU_EVENT_BSS_ABSENCE ||
	    rxd->eid == MCU_EVENT_SCAN_DONE ||
	    rxd->eid == MCU_EVENT_ROC ||
	    !rxd->seq)
		mt7615_mcu_rx_unsolicited_event(dev, skb);
	else
		mt76_mcu_rx_event(&dev->mt76, skb);
}

static int mt7615_mcu_init_download(struct mt7615_dev *dev, u32 addr,
				    u32 len, u32 mode)
{
	struct {
		__le32 addr;
		__le32 len;
		__le32 mode;
	} req = {
		.addr = cpu_to_le32(addr),
		.len = cpu_to_le32(len),
		.mode = cpu_to_le32(mode),
	};

	return __mt76_mcu_send_msg(&dev->mt76, MCU_CMD_TARGET_ADDRESS_LEN_REQ,
				   &req, sizeof(req), true);
}

static int
mt7615_mcu_add_dev(struct mt7615_dev *dev, struct ieee80211_vif *vif,
		   bool enable)
=======
#define WMM_AIFS_SET	BIT(0)
#define WMM_CW_MIN_SET	BIT(1)
#define WMM_CW_MAX_SET	BIT(2)
#define WMM_TXOP_SET	BIT(3)
#define WMM_PARAM_SET	(WMM_AIFS_SET | WMM_CW_MIN_SET | \
			 WMM_CW_MAX_SET | WMM_TXOP_SET)
	struct req_data {
		u8 number;
		u8 rsv[3];
		u8 queue;
		u8 valid;
		u8 aifs;
		u8 cw_min;
		__le16 cw_max;
		__le16 txop;
	} __packed req = {
		.number = 1,
		.queue = queue,
		.valid = WMM_PARAM_SET,
		.aifs = params->aifs,
		.cw_min = 5,
		.cw_max = cpu_to_le16(10),
		.txop = cpu_to_le16(params->txop),
	};

	if (params->cw_min)
		req.cw_min = fls(params->cw_min);
	if (params->cw_max)
		req.cw_max = cpu_to_le16(fls(params->cw_max));

	return mt76_mcu_send_msg(&dev->mt76, MCU_EXT_CMD_EDCA_UPDATE, &req,
				 sizeof(req), true);
}

int mt7615_mcu_set_dbdc(struct mt7615_dev *dev)
>>>>>>> 7d2a07b7
{
	struct mt7615_phy *ext_phy = mt7615_ext_phy(dev);
	struct dbdc_entry {
		u8 type;
		u8 index;
		u8 band;
		u8 _rsv;
	};
<<<<<<< HEAD

	memcpy(data.tlv.omac_addr, vif->addr, ETH_ALEN);
	return __mt76_mcu_send_msg(&dev->mt76, MCU_EXT_CMD_DEV_INFO_UPDATE,
				   &data, sizeof(data), true);
}

static int
mt7615_mcu_add_beacon_offload(struct mt7615_dev *dev,
			      struct ieee80211_hw *hw,
			      struct ieee80211_vif *vif, bool enable)
{
	struct mt7615_vif *mvif = (struct mt7615_vif *)vif->drv_priv;
	struct mt76_wcid *wcid = &dev->mt76.global_wcid;
	struct ieee80211_mutable_offsets offs;
	struct ieee80211_tx_info *info;
	struct req {
		u8 omac_idx;
		u8 enable;
		u8 wlan_idx;
		u8 band_idx;
		u8 pkt_type;
		u8 need_pre_tbtt_int;
		__le16 csa_ie_pos;
		__le16 pkt_len;
		__le16 tim_ie_pos;
		u8 pkt[512];
		u8 csa_cnt;
		/* bss color change */
		u8 bcc_cnt;
		__le16 bcc_ie_pos;
	} __packed req = {
		.omac_idx = mvif->omac_idx,
		.enable = enable,
		.wlan_idx = wcid->idx,
		.band_idx = mvif->band_idx,
	};
	struct sk_buff *skb;

	skb = ieee80211_beacon_get_template(hw, vif, &offs);
	if (!skb)
		return -EINVAL;

	if (skb->len > 512 - MT_TXD_SIZE) {
		dev_err(dev->mt76.dev, "Bcn size limit exceed\n");
		dev_kfree_skb(skb);
		return -EINVAL;
	}

	if (mvif->band_idx) {
		info = IEEE80211_SKB_CB(skb);
		info->hw_queue |= MT_TX_HW_QUEUE_EXT_PHY;
	}

	mt7615_mac_write_txwi(dev, (__le32 *)(req.pkt), skb, wcid, NULL,
			      0, NULL, true);
	memcpy(req.pkt + MT_TXD_SIZE, skb->data, skb->len);
	req.pkt_len = cpu_to_le16(MT_TXD_SIZE + skb->len);
	req.tim_ie_pos = cpu_to_le16(MT_TXD_SIZE + offs.tim_offset);
	if (offs.csa_counter_offs[0]) {
		u16 csa_offs;

		csa_offs = MT_TXD_SIZE + offs.csa_counter_offs[0] - 4;
		req.csa_ie_pos = cpu_to_le16(csa_offs);
		req.csa_cnt = skb->data[offs.csa_counter_offs[0]];
	}
	dev_kfree_skb(skb);

	return __mt76_mcu_send_msg(&dev->mt76, MCU_EXT_CMD_BCN_OFFLOAD,
				   &req, sizeof(req), true);
}

static int
mt7615_mcu_ctrl_pm_state(struct mt7615_dev *dev, int band, int state)
{
#define ENTER_PM_STATE	1
#define EXIT_PM_STATE	2
	struct {
		u8 pm_number;
		u8 pm_state;
		u8 bssid[ETH_ALEN];
		u8 dtim_period;
		u8 wlan_idx;
		__le16 bcn_interval;
		__le32 aid;
		__le32 rx_filter;
		u8 band_idx;
		u8 rsv[3];
		__le32 feature;
		u8 omac_idx;
		u8 wmm_idx;
		u8 bcn_loss_cnt;
		u8 bcn_sp_duration;
	} __packed req = {
		.pm_number = 5,
		.pm_state = state ? ENTER_PM_STATE : EXIT_PM_STATE,
		.band_idx = band,
	};

	return __mt76_mcu_send_msg(&dev->mt76, MCU_EXT_CMD_PM_STATE_CTRL,
				   &req, sizeof(req), true);
}

static struct sk_buff *
mt7615_mcu_alloc_sta_req(struct mt7615_dev *dev, struct mt7615_vif *mvif,
			 struct mt7615_sta *msta)
{
	struct sta_req_hdr hdr = {
		.bss_idx = mvif->idx,
		.wlan_idx = msta ? msta->wcid.idx : 0,
		.muar_idx = msta ? mvif->omac_idx : 0,
		.is_tlv_append = 1,
	};
	struct sk_buff *skb;

	skb = mt76_mcu_msg_alloc(&dev->mt76, NULL, MT7615_STA_UPDATE_MAX_SIZE);
	if (!skb)
		return ERR_PTR(-ENOMEM);

	skb_put_data(skb, &hdr, sizeof(hdr));

	return skb;
}

static struct wtbl_req_hdr *
mt7615_mcu_alloc_wtbl_req(struct mt7615_dev *dev, struct mt7615_sta *msta,
			  int cmd, void *sta_wtbl, struct sk_buff **skb)
{
	struct tlv *sta_hdr = sta_wtbl;
	struct wtbl_req_hdr hdr = {
		.wlan_idx = msta->wcid.idx,
		.operation = cmd,
	};
	struct sk_buff *nskb = *skb;

	if (!nskb) {
		nskb = mt76_mcu_msg_alloc(&dev->mt76, NULL,
					  MT7615_WTBL_UPDATE_BA_SIZE);
		if (!nskb)
			return ERR_PTR(-ENOMEM);

		*skb = nskb;
	}

	if (sta_hdr)
		sta_hdr->len = cpu_to_le16(sizeof(hdr));

	return skb_put_data(nskb, &hdr, sizeof(hdr));
}

static struct tlv *
mt7615_mcu_add_nested_tlv(struct sk_buff *skb, int tag, int len,
			  void *sta_ntlv, void *sta_wtbl)
{
	struct sta_ntlv_hdr *ntlv_hdr = sta_ntlv;
	struct tlv *sta_hdr = sta_wtbl;
	struct tlv *ptlv, tlv = {
		.tag = cpu_to_le16(tag),
		.len = cpu_to_le16(len),
	};
	u16 ntlv;

	ptlv = skb_put(skb, len);
	memcpy(ptlv, &tlv, sizeof(tlv));

	ntlv = le16_to_cpu(ntlv_hdr->tlv_num);
	ntlv_hdr->tlv_num = cpu_to_le16(ntlv + 1);

	if (sta_hdr) {
		u16 size = le16_to_cpu(sta_hdr->len);

		sta_hdr->len = cpu_to_le16(size + len);
	}

	return ptlv;
}

static struct tlv *
mt7615_mcu_add_tlv(struct sk_buff *skb, int tag, int len)
{
	return mt7615_mcu_add_nested_tlv(skb, tag, len, skb->data, NULL);
}

static int
mt7615_mcu_bss_basic_tlv(struct sk_buff *skb, struct ieee80211_vif *vif,
			 struct ieee80211_sta *sta, bool enable)
{
	struct mt7615_vif *mvif = (struct mt7615_vif *)vif->drv_priv;
	u32 type = vif->p2p ? NETWORK_P2P : NETWORK_INFRA;
	struct bss_info_basic *bss;
	u8 wlan_idx = mvif->sta.wcid.idx;
	struct tlv *tlv;

	tlv = mt7615_mcu_add_tlv(skb, BSS_INFO_BASIC, sizeof(*bss));

	switch (vif->type) {
	case NL80211_IFTYPE_MESH_POINT:
	case NL80211_IFTYPE_AP:
		break;
	case NL80211_IFTYPE_STATION:
		/* TODO: enable BSS_INFO_UAPSD & BSS_INFO_PM */
		if (enable && sta) {
			struct mt7615_sta *msta;

			msta = (struct mt7615_sta *)sta->drv_priv;
			wlan_idx = msta->wcid.idx;
		}
		break;
	case NL80211_IFTYPE_ADHOC:
		type = NETWORK_IBSS;
		break;
	default:
		WARN_ON(1);
		break;
	}

	bss = (struct bss_info_basic *)tlv;
	memcpy(bss->bssid, vif->bss_conf.bssid, ETH_ALEN);
	bss->bcn_interval = cpu_to_le16(vif->bss_conf.beacon_int);
	bss->network_type = cpu_to_le32(type);
	bss->dtim_period = vif->bss_conf.dtim_period;
	bss->bmc_tx_wlan_idx = wlan_idx;
	bss->wmm_idx = mvif->wmm_idx;
	bss->active = enable;

	return 0;
}

static void
mt7615_mcu_bss_omac_tlv(struct sk_buff *skb, struct ieee80211_vif *vif)
{
	struct mt7615_vif *mvif = (struct mt7615_vif *)vif->drv_priv;
	struct bss_info_omac *omac;
	struct tlv *tlv;
	u32 type = 0;
	u8 idx;

	tlv = mt7615_mcu_add_tlv(skb, BSS_INFO_OMAC, sizeof(*omac));

	switch (vif->type) {
	case NL80211_IFTYPE_MESH_POINT:
	case NL80211_IFTYPE_AP:
		if (vif->p2p)
			type = CONNECTION_P2P_GO;
		else
			type = CONNECTION_INFRA_AP;
		break;
	case NL80211_IFTYPE_STATION:
		if (vif->p2p)
			type = CONNECTION_P2P_GC;
		else
			type = CONNECTION_INFRA_STA;
		break;
	case NL80211_IFTYPE_ADHOC:
		type = CONNECTION_IBSS_ADHOC;
		break;
	default:
		WARN_ON(1);
		break;
	}

	omac = (struct bss_info_omac *)tlv;
	idx = mvif->omac_idx > EXT_BSSID_START ? HW_BSSID_0 : mvif->omac_idx;
	omac->conn_type = cpu_to_le32(type);
	omac->omac_idx = mvif->omac_idx;
	omac->band_idx = mvif->band_idx;
	omac->hw_bss_idx = idx;
}

/* SIFS 20us + 512 byte beacon tranmitted by 1Mbps (3906us) */
#define BCN_TX_ESTIMATE_TIME (4096 + 20)
static void
mt7615_mcu_bss_ext_tlv(struct sk_buff *skb, struct mt7615_vif *mvif)
{
	struct bss_info_ext_bss *ext;
	int ext_bss_idx, tsf_offset;
	struct tlv *tlv;

	ext_bss_idx = mvif->omac_idx - EXT_BSSID_START;
	if (ext_bss_idx < 0)
		return;

	tlv = mt7615_mcu_add_tlv(skb, BSS_INFO_EXT_BSS, sizeof(*ext));

	ext = (struct bss_info_ext_bss *)tlv;
	tsf_offset = ext_bss_idx * BCN_TX_ESTIMATE_TIME;
	ext->mbss_tsf_offset = cpu_to_le32(tsf_offset);
}

static void
mt7615_mcu_sta_ba_tlv(struct sk_buff *skb,
		      struct ieee80211_ampdu_params *params,
		      bool enable, bool tx)
{
	struct sta_rec_ba *ba;
	struct tlv *tlv;

	tlv = mt7615_mcu_add_tlv(skb, STA_REC_BA, sizeof(*ba));

	ba = (struct sta_rec_ba *)tlv;
	ba->ba_type = tx ? MT_BA_TYPE_ORIGINATOR : MT_BA_TYPE_RECIPIENT,
	ba->winsize = cpu_to_le16(params->buf_size);
	ba->ssn = cpu_to_le16(params->ssn);
	ba->ba_en = enable << params->tid;
	ba->amsdu = params->amsdu;
	ba->tid = params->tid;
}

static void
mt7615_mcu_sta_basic_tlv(struct sk_buff *skb, struct ieee80211_vif *vif,
			 struct ieee80211_sta *sta, bool enable)
{
	struct sta_rec_basic *basic;
	struct tlv *tlv;
	int conn_type;

	tlv = mt7615_mcu_add_tlv(skb, STA_REC_BASIC, sizeof(*basic));

	basic = (struct sta_rec_basic *)tlv;
	basic->extra_info = cpu_to_le16(EXTRA_INFO_VER);

	if (enable) {
		basic->extra_info |= cpu_to_le16(EXTRA_INFO_NEW);
		basic->conn_state = CONN_STATE_PORT_SECURE;
	} else {
		basic->conn_state = CONN_STATE_DISCONNECT;
	}

	if (!sta) {
		basic->conn_type = cpu_to_le32(CONNECTION_INFRA_BC);
		eth_broadcast_addr(basic->peer_addr);
		return;
	}

	switch (vif->type) {
	case NL80211_IFTYPE_MESH_POINT:
	case NL80211_IFTYPE_AP:
		if (vif->p2p)
			conn_type = CONNECTION_P2P_GC;
		else
			conn_type = CONNECTION_INFRA_STA;
		basic->conn_type = cpu_to_le32(conn_type);
		basic->aid = cpu_to_le16(sta->aid);
		break;
	case NL80211_IFTYPE_STATION:
		if (vif->p2p)
			conn_type = CONNECTION_P2P_GO;
		else
			conn_type = CONNECTION_INFRA_AP;
		basic->conn_type = cpu_to_le32(conn_type);
		basic->aid = cpu_to_le16(vif->bss_conf.aid);
		break;
	case NL80211_IFTYPE_ADHOC:
		basic->conn_type = cpu_to_le32(CONNECTION_IBSS_ADHOC);
		basic->aid = cpu_to_le16(sta->aid);
		break;
	default:
		WARN_ON(1);
		break;
	}

	memcpy(basic->peer_addr, sta->addr, ETH_ALEN);
	basic->qos = sta->wme;
}

static void
mt7615_mcu_sta_ht_tlv(struct sk_buff *skb, struct ieee80211_sta *sta)
{
	struct tlv *tlv;

	if (sta->ht_cap.ht_supported) {
		struct sta_rec_ht *ht;

		tlv = mt7615_mcu_add_tlv(skb, STA_REC_HT, sizeof(*ht));
		ht = (struct sta_rec_ht *)tlv;
		ht->ht_cap = cpu_to_le16(sta->ht_cap.cap);
	}
	if (sta->vht_cap.vht_supported) {
		struct sta_rec_vht *vht;

		tlv = mt7615_mcu_add_tlv(skb, STA_REC_VHT, sizeof(*vht));
		vht = (struct sta_rec_vht *)tlv;
		vht->vht_rx_mcs_map = sta->vht_cap.vht_mcs.rx_mcs_map;
		vht->vht_tx_mcs_map = sta->vht_cap.vht_mcs.tx_mcs_map;
		vht->vht_cap = cpu_to_le32(sta->vht_cap.cap);
	}
}

static void
mt7615_mcu_sta_uapsd(struct sk_buff *skb, struct ieee80211_vif *vif,
		     struct ieee80211_sta *sta)
{
	struct sta_rec_uapsd *uapsd;
	struct tlv *tlv;

	if (vif->type != NL80211_IFTYPE_AP || !sta->wme)
		return;

	tlv = mt7615_mcu_add_tlv(skb, STA_REC_APPS, sizeof(*uapsd));
	uapsd = (struct sta_rec_uapsd *)tlv;

	if (sta->uapsd_queues & IEEE80211_WMM_IE_STA_QOSINFO_AC_VO) {
		uapsd->dac_map |= BIT(3);
		uapsd->tac_map |= BIT(3);
	}
	if (sta->uapsd_queues & IEEE80211_WMM_IE_STA_QOSINFO_AC_VI) {
		uapsd->dac_map |= BIT(2);
		uapsd->tac_map |= BIT(2);
	}
	if (sta->uapsd_queues & IEEE80211_WMM_IE_STA_QOSINFO_AC_BE) {
		uapsd->dac_map |= BIT(1);
		uapsd->tac_map |= BIT(1);
	}
	if (sta->uapsd_queues & IEEE80211_WMM_IE_STA_QOSINFO_AC_BK) {
		uapsd->dac_map |= BIT(0);
		uapsd->tac_map |= BIT(0);
	}
	uapsd->max_sp = sta->max_sp;
}

static void
mt7615_mcu_wtbl_ba_tlv(struct sk_buff *skb,
		       struct ieee80211_ampdu_params *params,
		       bool enable, bool tx, void *sta_wtbl,
		       void *wtbl_tlv)
{
	struct wtbl_ba *ba;
	struct tlv *tlv;

	tlv = mt7615_mcu_add_nested_tlv(skb, WTBL_BA, sizeof(*ba),
					wtbl_tlv, sta_wtbl);

	ba = (struct wtbl_ba *)tlv;
	ba->tid = params->tid;

	if (tx) {
		ba->ba_type = MT_BA_TYPE_ORIGINATOR;
		ba->sn = enable ? cpu_to_le16(params->ssn) : 0;
		ba->ba_winsize = cpu_to_le16(params->buf_size);
		ba->ba_en = enable;
	} else {
		memcpy(ba->peer_addr, params->sta->addr, ETH_ALEN);
		ba->ba_type = MT_BA_TYPE_RECIPIENT;
		ba->rst_ba_tid = params->tid;
		ba->rst_ba_sel = RST_BA_MAC_TID_MATCH;
		ba->rst_ba_sb = 1;
	}

	if (enable && tx) {
		u8 ba_range[] = { 4, 8, 12, 24, 36, 48, 54, 64 };
		int i;

		for (i = 7; i > 0; i--) {
			if (params->buf_size >= ba_range[i])
				break;
		}
		ba->ba_winsize_idx = i;
	}
}

static void
mt7615_mcu_wtbl_generic_tlv(struct sk_buff *skb, struct ieee80211_vif *vif,
			    struct ieee80211_sta *sta, void *sta_wtbl,
			    void *wtbl_tlv)
{
	struct mt7615_vif *mvif = (struct mt7615_vif *)vif->drv_priv;
	struct wtbl_generic *generic;
	struct wtbl_rx *rx;
	struct wtbl_spe *spe;
	struct tlv *tlv;

	tlv = mt7615_mcu_add_nested_tlv(skb, WTBL_GENERIC, sizeof(*generic),
					wtbl_tlv, sta_wtbl);

	generic = (struct wtbl_generic *)tlv;

	if (sta) {
		if (vif->type == NL80211_IFTYPE_STATION)
			generic->partial_aid = cpu_to_le16(vif->bss_conf.aid);
		else
			generic->partial_aid = cpu_to_le16(sta->aid);
		memcpy(generic->peer_addr, sta->addr, ETH_ALEN);
		generic->muar_idx = mvif->omac_idx;
		generic->qos = sta->wme;
	} else {
		eth_broadcast_addr(generic->peer_addr);
		generic->muar_idx = 0xe;
	}

	tlv = mt7615_mcu_add_nested_tlv(skb, WTBL_RX, sizeof(*rx),
					wtbl_tlv, sta_wtbl);

	rx = (struct wtbl_rx *)tlv;
	rx->rca1 = sta ? vif->type != NL80211_IFTYPE_AP : 1;
	rx->rca2 = 1;
	rx->rv = 1;

	tlv = mt7615_mcu_add_nested_tlv(skb, WTBL_SPE, sizeof(*spe),
					wtbl_tlv, sta_wtbl);
	spe = (struct wtbl_spe *)tlv;
	spe->spe_idx = 24;
}

static void
mt7615_mcu_wtbl_ht_tlv(struct sk_buff *skb, struct ieee80211_sta *sta,
		       void *sta_wtbl, void *wtbl_tlv)
{
	struct tlv *tlv;
	struct wtbl_ht *ht = NULL;
	u32 flags = 0;

	if (sta->ht_cap.ht_supported) {
		tlv = mt7615_mcu_add_nested_tlv(skb, WTBL_HT, sizeof(*ht),
						wtbl_tlv, sta_wtbl);
		ht = (struct wtbl_ht *)tlv;
		ht->ldpc = sta->ht_cap.cap & IEEE80211_HT_CAP_LDPC_CODING;
		ht->af = sta->ht_cap.ampdu_factor;
		ht->mm = sta->ht_cap.ampdu_density;
		ht->ht = 1;

		if (sta->ht_cap.cap & IEEE80211_HT_CAP_SGI_20)
			flags |= MT_WTBL_W5_SHORT_GI_20;
		if (sta->ht_cap.cap & IEEE80211_HT_CAP_SGI_40)
			flags |= MT_WTBL_W5_SHORT_GI_40;
	}

	if (sta->vht_cap.vht_supported) {
		struct wtbl_vht *vht;
		u8 af;

		tlv = mt7615_mcu_add_nested_tlv(skb, WTBL_VHT, sizeof(*vht),
						wtbl_tlv, sta_wtbl);
		vht = (struct wtbl_vht *)tlv;
		vht->ldpc = sta->vht_cap.cap & IEEE80211_VHT_CAP_RXLDPC,
		vht->vht = 1;

		af = (sta->vht_cap.cap &
		      IEEE80211_VHT_CAP_MAX_A_MPDU_LENGTH_EXPONENT_MASK) >>
		      IEEE80211_VHT_CAP_MAX_A_MPDU_LENGTH_EXPONENT_SHIFT;

		if (ht)
		    ht->af = max(ht->af, af);

		if (sta->vht_cap.cap & IEEE80211_VHT_CAP_SHORT_GI_80)
			flags |= MT_WTBL_W5_SHORT_GI_80;
		if (sta->vht_cap.cap & IEEE80211_VHT_CAP_SHORT_GI_160)
			flags |= MT_WTBL_W5_SHORT_GI_160;
	}

	/* wtbl smps */
	if (sta->smps_mode == IEEE80211_SMPS_DYNAMIC) {
		struct wtbl_smps *smps;

		tlv = mt7615_mcu_add_nested_tlv(skb, WTBL_SMPS, sizeof(*smps),
						wtbl_tlv, sta_wtbl);
		smps = (struct wtbl_smps *)tlv;
		smps->smps = 1;
	}

	if (sta->ht_cap.ht_supported) {
		/* sgi */
		u32 msk = MT_WTBL_W5_SHORT_GI_20 | MT_WTBL_W5_SHORT_GI_40 |
			  MT_WTBL_W5_SHORT_GI_80 | MT_WTBL_W5_SHORT_GI_160;
		struct wtbl_raw *raw;

		tlv = mt7615_mcu_add_nested_tlv(skb, WTBL_RAW_DATA,
						sizeof(*raw), wtbl_tlv,
						sta_wtbl);
		raw = (struct wtbl_raw *)tlv;
		raw->val = cpu_to_le32(flags);
		raw->msk = cpu_to_le32(~msk);
		raw->wtbl_idx = 1;
		raw->dw = 5;
	}
}

static int
mt7615_mcu_add_bss(struct mt7615_phy *phy, struct ieee80211_vif *vif,
		   struct ieee80211_sta *sta, bool enable)
{
	struct mt7615_vif *mvif = (struct mt7615_vif *)vif->drv_priv;
	struct mt7615_dev *dev = phy->dev;
	struct sk_buff *skb;

	skb = mt7615_mcu_alloc_sta_req(dev, mvif, NULL);
	if (IS_ERR(skb))
		return PTR_ERR(skb);

	if (enable)
		mt7615_mcu_bss_omac_tlv(skb, vif);

	mt7615_mcu_bss_basic_tlv(skb, vif, sta, enable);

	if (enable && mvif->omac_idx > EXT_BSSID_START)
		mt7615_mcu_bss_ext_tlv(skb, mvif);

	return __mt76_mcu_skb_send_msg(&dev->mt76, skb,
				       MCU_EXT_CMD_BSS_INFO_UPDATE, true);
}

static int
mt7615_mcu_wtbl_tx_ba(struct mt7615_dev *dev,
		      struct ieee80211_ampdu_params *params,
		      bool enable)
{
	struct mt7615_sta *msta = (struct mt7615_sta *)params->sta->drv_priv;
	struct mt7615_vif *mvif = msta->vif;
	struct wtbl_req_hdr *wtbl_hdr;
	struct sk_buff *skb = NULL;
	int err;

	wtbl_hdr = mt7615_mcu_alloc_wtbl_req(dev, msta, WTBL_SET, NULL, &skb);
	if (IS_ERR(wtbl_hdr))
		return PTR_ERR(wtbl_hdr);

	mt7615_mcu_wtbl_ba_tlv(skb, params, enable, true, NULL, wtbl_hdr);

	err = __mt76_mcu_skb_send_msg(&dev->mt76, skb,
				      MCU_EXT_CMD_WTBL_UPDATE, true);
	if (err < 0)
		return err;

	skb = mt7615_mcu_alloc_sta_req(dev, mvif, msta);
	if (IS_ERR(skb))
		return PTR_ERR(skb);

	mt7615_mcu_sta_ba_tlv(skb, params, enable, true);

	return __mt76_mcu_skb_send_msg(&dev->mt76, skb,
				       MCU_EXT_CMD_STA_REC_UPDATE, true);
}

static int
mt7615_mcu_wtbl_rx_ba(struct mt7615_dev *dev,
		      struct ieee80211_ampdu_params *params,
		      bool enable)
{
	struct mt7615_sta *msta = (struct mt7615_sta *)params->sta->drv_priv;
	struct mt7615_vif *mvif = msta->vif;
	struct wtbl_req_hdr *wtbl_hdr;
	struct sk_buff *skb;
	int err;

	skb = mt7615_mcu_alloc_sta_req(dev, mvif, msta);
	if (IS_ERR(skb))
		return PTR_ERR(skb);

	mt7615_mcu_sta_ba_tlv(skb, params, enable, false);

	err = __mt76_mcu_skb_send_msg(&dev->mt76, skb,
				      MCU_EXT_CMD_STA_REC_UPDATE, true);
	if (err < 0 || !enable)
		return err;

	skb = NULL;
	wtbl_hdr = mt7615_mcu_alloc_wtbl_req(dev, msta, WTBL_SET, NULL, &skb);
	if (IS_ERR(wtbl_hdr))
		return PTR_ERR(wtbl_hdr);

	mt7615_mcu_wtbl_ba_tlv(skb, params, enable, false, NULL, wtbl_hdr);

	return __mt76_mcu_skb_send_msg(&dev->mt76, skb,
				       MCU_EXT_CMD_WTBL_UPDATE, true);
}

static int
mt7615_mcu_wtbl_sta_add(struct mt7615_dev *dev, struct ieee80211_vif *vif,
			struct ieee80211_sta *sta, bool enable)
{
	struct mt7615_vif *mvif = (struct mt7615_vif *)vif->drv_priv;
	struct sk_buff *skb, *sskb, *wskb = NULL;
	struct wtbl_req_hdr *wtbl_hdr;
	struct mt7615_sta *msta;
	int cmd, err;

	msta = sta ? (struct mt7615_sta *)sta->drv_priv : &mvif->sta;

	sskb = mt7615_mcu_alloc_sta_req(dev, mvif, msta);
	if (IS_ERR(sskb))
		return PTR_ERR(sskb);

	mt7615_mcu_sta_basic_tlv(sskb, vif, sta, enable);
	if (enable && sta) {
		mt7615_mcu_sta_ht_tlv(sskb, sta);
		mt7615_mcu_sta_uapsd(sskb, vif, sta);
	}

	wtbl_hdr = mt7615_mcu_alloc_wtbl_req(dev, msta, WTBL_RESET_AND_SET,
					     NULL, &wskb);
	if (IS_ERR(wtbl_hdr))
		return PTR_ERR(wtbl_hdr);

	if (enable) {
		mt7615_mcu_wtbl_generic_tlv(wskb, vif, sta, NULL, wtbl_hdr);
		if (sta)
			mt7615_mcu_wtbl_ht_tlv(wskb, sta, NULL, wtbl_hdr);
	}

	cmd = enable ? MCU_EXT_CMD_WTBL_UPDATE : MCU_EXT_CMD_STA_REC_UPDATE;
	skb = enable ? wskb : sskb;

	err = __mt76_mcu_skb_send_msg(&dev->mt76, skb, cmd, true);
	if (err < 0) {
		skb = enable ? sskb : wskb;
		dev_kfree_skb(skb);

		return err;
	}

	cmd = enable ? MCU_EXT_CMD_STA_REC_UPDATE : MCU_EXT_CMD_WTBL_UPDATE;
	skb = enable ? sskb : wskb;

	return __mt76_mcu_skb_send_msg(&dev->mt76, skb, cmd, true);
}

static const struct mt7615_mcu_ops wtbl_update_ops = {
	.add_beacon_offload = mt7615_mcu_add_beacon_offload,
	.set_pm_state = mt7615_mcu_ctrl_pm_state,
	.add_dev_info = mt7615_mcu_add_dev,
	.add_bss_info = mt7615_mcu_add_bss,
	.add_tx_ba = mt7615_mcu_wtbl_tx_ba,
	.add_rx_ba = mt7615_mcu_wtbl_rx_ba,
	.sta_add = mt7615_mcu_wtbl_sta_add,
	.set_drv_ctrl = mt7615_mcu_drv_pmctrl,
	.set_fw_ctrl = mt7615_mcu_fw_pmctrl,
};

static int
mt7615_mcu_sta_ba(struct mt7615_dev *dev,
		  struct ieee80211_ampdu_params *params,
		  bool enable, bool tx)
{
	struct mt7615_sta *msta = (struct mt7615_sta *)params->sta->drv_priv;
	struct mt7615_vif *mvif = msta->vif;
	struct wtbl_req_hdr *wtbl_hdr;
	struct tlv *sta_wtbl;
	struct sk_buff *skb;

	skb = mt7615_mcu_alloc_sta_req(dev, mvif, msta);
	if (IS_ERR(skb))
		return PTR_ERR(skb);

	mt7615_mcu_sta_ba_tlv(skb, params, enable, tx);

	sta_wtbl = mt7615_mcu_add_tlv(skb, STA_REC_WTBL, sizeof(struct tlv));

	wtbl_hdr = mt7615_mcu_alloc_wtbl_req(dev, msta, WTBL_SET, sta_wtbl,
					     &skb);
	mt7615_mcu_wtbl_ba_tlv(skb, params, enable, tx, sta_wtbl, wtbl_hdr);

	return __mt76_mcu_skb_send_msg(&dev->mt76, skb,
				       MCU_EXT_CMD_STA_REC_UPDATE, true);
}

static int
mt7615_mcu_sta_tx_ba(struct mt7615_dev *dev,
		     struct ieee80211_ampdu_params *params,
		     bool enable)
{
	return mt7615_mcu_sta_ba(dev, params, enable, true);
}

static int
mt7615_mcu_sta_rx_ba(struct mt7615_dev *dev,
		     struct ieee80211_ampdu_params *params,
		     bool enable)
{
	return mt7615_mcu_sta_ba(dev, params, enable, false);
}

static int
mt7615_mcu_add_sta_cmd(struct mt7615_dev *dev, struct ieee80211_vif *vif,
		       struct ieee80211_sta *sta, bool enable, int cmd)
{
	struct mt7615_vif *mvif = (struct mt7615_vif *)vif->drv_priv;
	struct wtbl_req_hdr *wtbl_hdr;
	struct mt7615_sta *msta;
	struct tlv *sta_wtbl;
	struct sk_buff *skb;

	msta = sta ? (struct mt7615_sta *)sta->drv_priv : &mvif->sta;

	skb = mt7615_mcu_alloc_sta_req(dev, mvif, msta);
	if (IS_ERR(skb))
		return PTR_ERR(skb);

	mt7615_mcu_sta_basic_tlv(skb, vif, sta, enable);
	if (enable && sta) {
		mt7615_mcu_sta_ht_tlv(skb, sta);
		mt7615_mcu_sta_uapsd(skb, vif, sta);
	}

	sta_wtbl = mt7615_mcu_add_tlv(skb, STA_REC_WTBL, sizeof(struct tlv));

	wtbl_hdr = mt7615_mcu_alloc_wtbl_req(dev, msta, WTBL_RESET_AND_SET,
					     sta_wtbl, &skb);
	if (enable) {
		mt7615_mcu_wtbl_generic_tlv(skb, vif, sta, sta_wtbl, wtbl_hdr);
		if (sta)
			mt7615_mcu_wtbl_ht_tlv(skb, sta, sta_wtbl, wtbl_hdr);
	}

	return __mt76_mcu_skb_send_msg(&dev->mt76, skb, cmd, true);
}

static int
mt7615_mcu_add_sta(struct mt7615_dev *dev, struct ieee80211_vif *vif,
		   struct ieee80211_sta *sta, bool enable)
{
	return mt7615_mcu_add_sta_cmd(dev, vif, sta, enable,
				      MCU_EXT_CMD_STA_REC_UPDATE);
}

static const struct mt7615_mcu_ops sta_update_ops = {
	.add_beacon_offload = mt7615_mcu_add_beacon_offload,
	.set_pm_state = mt7615_mcu_ctrl_pm_state,
	.add_dev_info = mt7615_mcu_add_dev,
	.add_bss_info = mt7615_mcu_add_bss,
	.add_tx_ba = mt7615_mcu_sta_tx_ba,
	.add_rx_ba = mt7615_mcu_sta_rx_ba,
	.sta_add = mt7615_mcu_add_sta,
	.set_drv_ctrl = mt7615_mcu_drv_pmctrl,
	.set_fw_ctrl = mt7615_mcu_fw_pmctrl,
};

static int
mt7615_mcu_uni_add_dev(struct mt7615_dev *dev,
		       struct ieee80211_vif *vif, bool enable)
{
	struct mt7615_vif *mvif = (struct mt7615_vif *)vif->drv_priv;
	struct {
		struct {
			u8 omac_idx;
			u8 band_idx;
			__le16 pad;
		} __packed hdr;
		struct req_tlv {
			__le16 tag;
			__le16 len;
			u8 active;
			u8 pad;
			u8 omac_addr[ETH_ALEN];
		} __packed tlv;
	} dev_req = {
		.hdr = {
			.omac_idx = mvif->omac_idx,
			.band_idx = mvif->band_idx,
		},
		.tlv = {
			.tag = cpu_to_le16(DEV_INFO_ACTIVE),
			.len = cpu_to_le16(sizeof(struct req_tlv)),
			.active = enable,
		},
	};
	struct {
		struct {
			u8 bss_idx;
			u8 pad[3];
		} __packed hdr;
		struct mt7615_bss_basic_tlv basic;
	} basic_req = {
		.hdr = {
			.bss_idx = mvif->idx,
		},
		.basic = {
			.tag = cpu_to_le16(UNI_BSS_INFO_BASIC),
			.len = cpu_to_le16(sizeof(struct mt7615_bss_basic_tlv)),
			.omac_idx = mvif->omac_idx,
			.band_idx = mvif->band_idx,
			.wmm_idx = mvif->wmm_idx,
			.active = enable,
			.bmc_tx_wlan_idx = cpu_to_le16(mvif->sta.wcid.idx),
			.sta_idx = cpu_to_le16(mvif->sta.wcid.idx),
			.conn_state = 1,
		},
	};
	int err, idx, cmd, len;
	void *data;

	switch (vif->type) {
	case NL80211_IFTYPE_MESH_POINT:
	case NL80211_IFTYPE_AP:
		basic_req.basic.conn_type = cpu_to_le32(CONNECTION_INFRA_AP);
		break;
	case NL80211_IFTYPE_STATION:
		basic_req.basic.conn_type = cpu_to_le32(CONNECTION_INFRA_STA);
		break;
	case NL80211_IFTYPE_ADHOC:
		basic_req.basic.conn_type = cpu_to_le32(CONNECTION_IBSS_ADHOC);
		break;
	default:
		WARN_ON(1);
		break;
	}

	idx = mvif->omac_idx > EXT_BSSID_START ? HW_BSSID_0 : mvif->omac_idx;
	basic_req.basic.hw_bss_idx = idx;

	memcpy(dev_req.tlv.omac_addr, vif->addr, ETH_ALEN);

	cmd = enable ? MCU_UNI_CMD_DEV_INFO_UPDATE : MCU_UNI_CMD_BSS_INFO_UPDATE;
	data = enable ? (void *)&dev_req : (void *)&basic_req;
	len = enable ? sizeof(dev_req) : sizeof(basic_req);

	err = __mt76_mcu_send_msg(&dev->mt76, cmd, data, len, true);
	if (err < 0)
		return err;

	cmd = enable ? MCU_UNI_CMD_BSS_INFO_UPDATE : MCU_UNI_CMD_DEV_INFO_UPDATE;
	data = enable ? (void *)&basic_req : (void *)&dev_req;
	len = enable ? sizeof(basic_req) : sizeof(dev_req);

	return __mt76_mcu_send_msg(&dev->mt76, cmd, data, len, true);
}

static int
mt7615_mcu_uni_ctrl_pm_state(struct mt7615_dev *dev, int band, int state)
{
	return 0;
}

static int
mt7615_mcu_uni_add_bss(struct mt7615_phy *phy, struct ieee80211_vif *vif,
		       struct ieee80211_sta *sta, bool enable)
{
	struct mt7615_vif *mvif = (struct mt7615_vif *)vif->drv_priv;
	struct cfg80211_chan_def *chandef = &phy->mt76->chandef;
	int freq1 = chandef->center_freq1, freq2 = chandef->center_freq2;
	struct mt7615_dev *dev = phy->dev;
	struct {
		struct {
			u8 bss_idx;
			u8 pad[3];
		} __packed hdr;
		struct mt7615_bss_basic_tlv basic;
		struct mt7615_bss_qos_tlv qos;
	} basic_req = {
		.hdr = {
			.bss_idx = mvif->idx,
		},
		.basic = {
			.tag = cpu_to_le16(UNI_BSS_INFO_BASIC),
			.len = cpu_to_le16(sizeof(struct mt7615_bss_basic_tlv)),
			.bcn_interval = cpu_to_le16(vif->bss_conf.beacon_int),
			.dtim_period = vif->bss_conf.dtim_period,
			.omac_idx = mvif->omac_idx,
			.band_idx = mvif->band_idx,
			.wmm_idx = mvif->wmm_idx,
			.active = true, /* keep bss deactivated */
			.phymode = 0x38,
		},
		.qos = {
			.tag = cpu_to_le16(UNI_BSS_INFO_QBSS),
			.len = cpu_to_le16(sizeof(struct mt7615_bss_qos_tlv)),
			.qos = vif->bss_conf.qos,
		},
	};
	struct {
		struct {
			u8 bss_idx;
			u8 pad[3];
		} __packed hdr;
		struct rlm_tlv {
			__le16 tag;
			__le16 len;
			u8 control_channel;
			u8 center_chan;
			u8 center_chan2;
			u8 bw;
			u8 tx_streams;
			u8 rx_streams;
			u8 short_st;
			u8 ht_op_info;
			u8 sco;
			u8 pad[3];
		} __packed rlm;
	} __packed rlm_req = {
		.hdr = {
			.bss_idx = mvif->idx,
		},
		.rlm = {
			.tag = cpu_to_le16(UNI_BSS_INFO_RLM),
			.len = cpu_to_le16(sizeof(struct rlm_tlv)),
			.control_channel = chandef->chan->hw_value,
			.center_chan = ieee80211_frequency_to_channel(freq1),
			.center_chan2 = ieee80211_frequency_to_channel(freq2),
			.tx_streams = hweight8(phy->mt76->antenna_mask),
			.rx_streams = phy->chainmask,
			.short_st = true,
		},
	};
	int err, conn_type;
	u8 idx;

	idx = mvif->omac_idx > EXT_BSSID_START ? HW_BSSID_0 : mvif->omac_idx;
	basic_req.basic.hw_bss_idx = idx;

	switch (vif->type) {
	case NL80211_IFTYPE_MESH_POINT:
	case NL80211_IFTYPE_AP:
		if (vif->p2p)
			conn_type = CONNECTION_P2P_GO;
		else
			conn_type = CONNECTION_INFRA_AP;
		basic_req.basic.conn_type = cpu_to_le32(conn_type);
		break;
	case NL80211_IFTYPE_STATION:
		if (vif->p2p)
			conn_type = CONNECTION_P2P_GC;
		else
			conn_type = CONNECTION_INFRA_STA;
		basic_req.basic.conn_type = cpu_to_le32(conn_type);
		break;
	case NL80211_IFTYPE_ADHOC:
		basic_req.basic.conn_type = cpu_to_le32(CONNECTION_IBSS_ADHOC);
		break;
	default:
		WARN_ON(1);
		break;
	}

	memcpy(basic_req.basic.bssid, vif->bss_conf.bssid, ETH_ALEN);
	basic_req.basic.bmc_tx_wlan_idx = cpu_to_le16(mvif->sta.wcid.idx);
	basic_req.basic.sta_idx = cpu_to_le16(mvif->sta.wcid.idx);
	basic_req.basic.conn_state = !enable;

	err = __mt76_mcu_send_msg(&dev->mt76, MCU_UNI_CMD_BSS_INFO_UPDATE,
				  &basic_req, sizeof(basic_req), true);
	if (err < 0)
		return err;

	switch (chandef->width) {
	case NL80211_CHAN_WIDTH_40:
		rlm_req.rlm.bw = CMD_CBW_40MHZ;
		break;
	case NL80211_CHAN_WIDTH_80:
		rlm_req.rlm.bw = CMD_CBW_80MHZ;
		break;
	case NL80211_CHAN_WIDTH_80P80:
		rlm_req.rlm.bw = CMD_CBW_8080MHZ;
		break;
	case NL80211_CHAN_WIDTH_160:
		rlm_req.rlm.bw = CMD_CBW_160MHZ;
		break;
	case NL80211_CHAN_WIDTH_5:
		rlm_req.rlm.bw = CMD_CBW_5MHZ;
		break;
	case NL80211_CHAN_WIDTH_10:
		rlm_req.rlm.bw = CMD_CBW_10MHZ;
		break;
	case NL80211_CHAN_WIDTH_20_NOHT:
	case NL80211_CHAN_WIDTH_20:
	default:
		rlm_req.rlm.bw = CMD_CBW_20MHZ;
		break;
	}

	if (rlm_req.rlm.control_channel < rlm_req.rlm.center_chan)
		rlm_req.rlm.sco = 1; /* SCA */
	else if (rlm_req.rlm.control_channel > rlm_req.rlm.center_chan)
		rlm_req.rlm.sco = 3; /* SCB */

	return __mt76_mcu_send_msg(&dev->mt76, MCU_UNI_CMD_BSS_INFO_UPDATE,
				   &rlm_req, sizeof(rlm_req), true);
}

static int
mt7615_mcu_uni_add_beacon_offload(struct mt7615_dev *dev,
				  struct ieee80211_hw *hw,
				  struct ieee80211_vif *vif,
				  bool enable)
{
	struct mt7615_vif *mvif = (struct mt7615_vif *)vif->drv_priv;
	struct mt76_wcid *wcid = &dev->mt76.global_wcid;
	struct ieee80211_mutable_offsets offs;
	struct {
		struct req_hdr {
			u8 bss_idx;
			u8 pad[3];
		} __packed hdr;
		struct bcn_content_tlv {
			__le16 tag;
			__le16 len;
			__le16 tim_ie_pos;
			__le16 csa_ie_pos;
			__le16 bcc_ie_pos;
			/* 0: enable beacon offload
			 * 1: disable beacon offload
			 * 2: update probe respond offload
			 */
			u8 enable;
			/* 0: legacy format (TXD + payload)
			 * 1: only cap field IE
			 */
			u8 type;
			__le16 pkt_len;
			u8 pkt[512];
		} __packed beacon_tlv;
	} req = {
		.hdr = {
			.bss_idx = mvif->idx,
		},
		.beacon_tlv = {
			.tag = cpu_to_le16(UNI_BSS_INFO_BCN_CONTENT),
			.len = cpu_to_le16(sizeof(struct bcn_content_tlv)),
			.enable = enable,
		},
	};
	struct sk_buff *skb;

	skb = ieee80211_beacon_get_template(mt76_hw(dev), vif, &offs);
	if (!skb)
		return -EINVAL;

	if (skb->len > 512 - MT_TXD_SIZE) {
		dev_err(dev->mt76.dev, "beacon size limit exceed\n");
		dev_kfree_skb(skb);
		return -EINVAL;
	}

	mt7615_mac_write_txwi(dev, (__le32 *)(req.beacon_tlv.pkt), skb,
			      wcid, NULL, 0, NULL, true);
	memcpy(req.beacon_tlv.pkt + MT_TXD_SIZE, skb->data, skb->len);
	req.beacon_tlv.pkt_len = cpu_to_le16(MT_TXD_SIZE + skb->len);
	req.beacon_tlv.tim_ie_pos = cpu_to_le16(MT_TXD_SIZE + offs.tim_offset);

	if (offs.csa_counter_offs[0]) {
		u16 csa_offs;

		csa_offs = MT_TXD_SIZE + offs.csa_counter_offs[0] - 4;
		req.beacon_tlv.csa_ie_pos = cpu_to_le16(csa_offs);
	}
	dev_kfree_skb(skb);

	return __mt76_mcu_send_msg(&dev->mt76, MCU_UNI_CMD_BSS_INFO_UPDATE,
				   &req, sizeof(req), true);
}

static int
mt7615_mcu_uni_tx_ba(struct mt7615_dev *dev,
		     struct ieee80211_ampdu_params *params,
		     bool enable)
{
	struct mt7615_sta *msta = (struct mt7615_sta *)params->sta->drv_priv;
	struct mt7615_vif *mvif = msta->vif;
	struct wtbl_req_hdr *wtbl_hdr;
	struct tlv *sta_wtbl;
	struct sk_buff *skb;
	int err;

	skb = mt7615_mcu_alloc_sta_req(dev, mvif, msta);
	if (IS_ERR(skb))
		return PTR_ERR(skb);

	sta_wtbl = mt7615_mcu_add_tlv(skb, STA_REC_WTBL, sizeof(struct tlv));

	wtbl_hdr = mt7615_mcu_alloc_wtbl_req(dev, msta, WTBL_SET, sta_wtbl,
					     &skb);
	if (IS_ERR(wtbl_hdr))
		return PTR_ERR(wtbl_hdr);

	mt7615_mcu_wtbl_ba_tlv(skb, params, enable, true, sta_wtbl,
			       wtbl_hdr);

	err =  __mt76_mcu_skb_send_msg(&dev->mt76, skb,
				       MCU_UNI_CMD_STA_REC_UPDATE, true);
	if (err < 0)
		return err;

	skb = mt7615_mcu_alloc_sta_req(dev, mvif, msta);
	if (IS_ERR(skb))
		return PTR_ERR(skb);

	mt7615_mcu_sta_ba_tlv(skb, params, enable, true);

	return __mt76_mcu_skb_send_msg(&dev->mt76, skb,
				       MCU_UNI_CMD_STA_REC_UPDATE, true);
}

static int
mt7615_mcu_uni_rx_ba(struct mt7615_dev *dev,
		     struct ieee80211_ampdu_params *params,
		     bool enable)
{
	struct mt7615_sta *msta = (struct mt7615_sta *)params->sta->drv_priv;
	struct mt7615_vif *mvif = msta->vif;
	struct wtbl_req_hdr *wtbl_hdr;
	struct tlv *sta_wtbl;
	struct sk_buff *skb;
	int err;

	skb = mt7615_mcu_alloc_sta_req(dev, mvif, msta);
	if (IS_ERR(skb))
		return PTR_ERR(skb);

	mt7615_mcu_sta_ba_tlv(skb, params, enable, false);

	err = __mt76_mcu_skb_send_msg(&dev->mt76, skb,
				      MCU_UNI_CMD_STA_REC_UPDATE, true);
	if (err < 0 || !enable)
		return err;

	skb = mt7615_mcu_alloc_sta_req(dev, mvif, msta);
	if (IS_ERR(skb))
		return PTR_ERR(skb);

	sta_wtbl = mt7615_mcu_add_tlv(skb, STA_REC_WTBL, sizeof(struct tlv));

	wtbl_hdr = mt7615_mcu_alloc_wtbl_req(dev, msta, WTBL_SET, sta_wtbl,
					     &skb);
	if (IS_ERR(wtbl_hdr))
		return PTR_ERR(wtbl_hdr);

	mt7615_mcu_wtbl_ba_tlv(skb, params, enable, false, sta_wtbl,
			       wtbl_hdr);

	return __mt76_mcu_skb_send_msg(&dev->mt76, skb,
				       MCU_UNI_CMD_STA_REC_UPDATE, true);
}

static int
mt7615_mcu_uni_add_sta(struct mt7615_dev *dev, struct ieee80211_vif *vif,
		       struct ieee80211_sta *sta, bool enable)
{
	return mt7615_mcu_add_sta_cmd(dev, vif, sta, enable,
				      MCU_UNI_CMD_STA_REC_UPDATE);
}

static const struct mt7615_mcu_ops uni_update_ops = {
	.add_beacon_offload = mt7615_mcu_uni_add_beacon_offload,
	.set_pm_state = mt7615_mcu_uni_ctrl_pm_state,
	.add_dev_info = mt7615_mcu_uni_add_dev,
	.add_bss_info = mt7615_mcu_uni_add_bss,
	.add_tx_ba = mt7615_mcu_uni_tx_ba,
	.add_rx_ba = mt7615_mcu_uni_rx_ba,
	.sta_add = mt7615_mcu_uni_add_sta,
	.set_drv_ctrl = mt7615_mcu_lp_drv_pmctrl,
	.set_fw_ctrl = mt7615_mcu_fw_pmctrl,
};

static int mt7615_mcu_send_firmware(struct mt7615_dev *dev, const void *data,
				    int len)
{
	int ret = 0, cur_len;

	while (len > 0) {
		cur_len = min_t(int, 4096 - dev->mt76.mcu_ops->headroom, len);

		ret = __mt76_mcu_send_msg(&dev->mt76, MCU_CMD_FW_SCATTER,
					  data, cur_len, false);
		if (ret)
			break;

		data += cur_len;
		len -= cur_len;

		if (mt76_is_mmio(&dev->mt76))
			mt76_queue_tx_cleanup(dev, MT_TXQ_FWDL, false);
	}

	return ret;
}

static int mt7615_mcu_start_firmware(struct mt7615_dev *dev, u32 addr,
				     u32 option)
{
	struct {
		__le32 option;
		__le32 addr;
	} req = {
		.option = cpu_to_le32(option),
		.addr = cpu_to_le32(addr),
	};

	return __mt76_mcu_send_msg(&dev->mt76, MCU_CMD_FW_START_REQ,
				   &req, sizeof(req), true);
}

int mt7615_mcu_restart(struct mt76_dev *dev)
{
	return __mt76_mcu_send_msg(dev, MCU_CMD_RESTART_DL_REQ, NULL,
				   0, true);
}
EXPORT_SYMBOL_GPL(mt7615_mcu_restart);

static int mt7615_mcu_patch_sem_ctrl(struct mt7615_dev *dev, bool get)
{
	struct {
		__le32 op;
	} req = {
		.op = cpu_to_le32(get ? PATCH_SEM_GET : PATCH_SEM_RELEASE),
	};

	return __mt76_mcu_send_msg(&dev->mt76, MCU_CMD_PATCH_SEM_CONTROL,
				   &req, sizeof(req), true);
}

static int mt7615_mcu_start_patch(struct mt7615_dev *dev)
{
	struct {
		u8 check_crc;
		u8 reserved[3];
	} req = {
		.check_crc = 0,
	};

	return __mt76_mcu_send_msg(&dev->mt76, MCU_CMD_PATCH_FINISH_REQ,
				   &req, sizeof(req), true);
}

static int mt7615_load_patch(struct mt7615_dev *dev, u32 addr, const char *name)
{
	const struct mt7615_patch_hdr *hdr;
	const struct firmware *fw = NULL;
	int len, ret, sem;

	sem = mt7615_mcu_patch_sem_ctrl(dev, 1);
	switch (sem) {
	case PATCH_IS_DL:
		return 0;
	case PATCH_NOT_DL_SEM_SUCCESS:
		break;
	default:
		dev_err(dev->mt76.dev, "Failed to get patch semaphore\n");
		return -EAGAIN;
	}

	ret = firmware_request_nowarn(&fw, name, dev->mt76.dev);
	if (ret)
		goto out;

	if (!fw || !fw->data || fw->size < sizeof(*hdr)) {
		dev_err(dev->mt76.dev, "Invalid firmware\n");
		ret = -EINVAL;
		goto out;
	}

	hdr = (const struct mt7615_patch_hdr *)(fw->data);

	dev_info(dev->mt76.dev, "HW/SW Version: 0x%x, Build Time: %.16s\n",
		 be32_to_cpu(hdr->hw_sw_ver), hdr->build_date);

	len = fw->size - sizeof(*hdr);

	ret = mt7615_mcu_init_download(dev, addr, len, DL_MODE_NEED_RSP);
	if (ret) {
		dev_err(dev->mt76.dev, "Download request failed\n");
		goto out;
	}

	ret = mt7615_mcu_send_firmware(dev, fw->data + sizeof(*hdr), len);
	if (ret) {
		dev_err(dev->mt76.dev, "Failed to send firmware to device\n");
		goto out;
	}

	ret = mt7615_mcu_start_patch(dev);
	if (ret)
		dev_err(dev->mt76.dev, "Failed to start patch\n");

out:
	release_firmware(fw);

	sem = mt7615_mcu_patch_sem_ctrl(dev, 0);
	switch (sem) {
	case PATCH_REL_SEM_SUCCESS:
		break;
	default:
		ret = -EAGAIN;
		dev_err(dev->mt76.dev, "Failed to release patch semaphore\n");
		break;
	}

	return ret;
}

static u32 mt7615_mcu_gen_dl_mode(u8 feature_set, bool is_cr4)
{
	u32 ret = 0;

	ret |= (feature_set & FW_FEATURE_SET_ENCRYPT) ?
	       (DL_MODE_ENCRYPT | DL_MODE_RESET_SEC_IV) : 0;
	ret |= FIELD_PREP(DL_MODE_KEY_IDX,
			  FIELD_GET(FW_FEATURE_SET_KEY_IDX, feature_set));
	ret |= DL_MODE_NEED_RSP;
	ret |= is_cr4 ? DL_MODE_WORKING_PDA_CR4 : 0;

	return ret;
}

static int
mt7615_mcu_send_ram_firmware(struct mt7615_dev *dev,
			     const struct mt7615_fw_trailer *hdr,
			     const u8 *data, bool is_cr4)
{
	int n_region = is_cr4 ? CR4_REGION_NUM : N9_REGION_NUM;
	int err, i, offset = 0;
	u32 len, addr, mode;

	for (i = 0; i < n_region; i++) {
		mode = mt7615_mcu_gen_dl_mode(hdr[i].feature_set, is_cr4);
		len = le32_to_cpu(hdr[i].len) + IMG_CRC_LEN;
		addr = le32_to_cpu(hdr[i].addr);

		err = mt7615_mcu_init_download(dev, addr, len, mode);
		if (err) {
			dev_err(dev->mt76.dev, "Download request failed\n");
			return err;
		}

		err = mt7615_mcu_send_firmware(dev, data + offset, len);
		if (err) {
			dev_err(dev->mt76.dev, "Failed to send firmware to device\n");
			return err;
		}

		offset += len;
	}

	return 0;
}

static const struct wiphy_wowlan_support mt7615_wowlan_support = {
	.flags = WIPHY_WOWLAN_MAGIC_PKT | WIPHY_WOWLAN_DISCONNECT |
		 WIPHY_WOWLAN_SUPPORTS_GTK_REKEY | WIPHY_WOWLAN_NET_DETECT,
	.n_patterns = 1,
	.pattern_min_len = 1,
	.pattern_max_len = MT7615_WOW_PATTEN_MAX_LEN,
	.max_nd_match_sets = 10,
};

static int mt7615_load_n9(struct mt7615_dev *dev, const char *name)
{
	const struct mt7615_fw_trailer *hdr;
	const struct firmware *fw;
	int ret;

	ret = request_firmware(&fw, name, dev->mt76.dev);
	if (ret)
		return ret;

	if (!fw || !fw->data || fw->size < N9_REGION_NUM * sizeof(*hdr)) {
		dev_err(dev->mt76.dev, "Invalid firmware\n");
		ret = -EINVAL;
		goto out;
	}

	hdr = (const struct mt7615_fw_trailer *)(fw->data + fw->size -
					N9_REGION_NUM * sizeof(*hdr));

	dev_info(dev->mt76.dev, "N9 Firmware Version: %.10s, Build Time: %.15s\n",
		 hdr->fw_ver, hdr->build_date);

	ret = mt7615_mcu_send_ram_firmware(dev, hdr, fw->data, false);
	if (ret)
		goto out;

	ret = mt7615_mcu_start_firmware(dev, le32_to_cpu(hdr->addr),
					FW_START_OVERRIDE);
	if (ret) {
		dev_err(dev->mt76.dev, "Failed to start N9 firmware\n");
		goto out;
	}

	snprintf(dev->mt76.hw->wiphy->fw_version,
		 sizeof(dev->mt76.hw->wiphy->fw_version),
		 "%.10s-%.15s", hdr->fw_ver, hdr->build_date);

	if (!is_mt7615(&dev->mt76) &&
	    !strncmp(hdr->fw_ver, "2.0", sizeof(hdr->fw_ver))) {
		dev->fw_ver = MT7615_FIRMWARE_V2;
		dev->mcu_ops = &sta_update_ops;
	} else {
		dev->fw_ver = MT7615_FIRMWARE_V1;
		dev->mcu_ops = &wtbl_update_ops;
	}

out:
	release_firmware(fw);
	return ret;
}

static int mt7615_load_cr4(struct mt7615_dev *dev, const char *name)
{
	const struct mt7615_fw_trailer *hdr;
	const struct firmware *fw;
	int ret;

	ret = request_firmware(&fw, name, dev->mt76.dev);
	if (ret)
		return ret;

	if (!fw || !fw->data || fw->size < CR4_REGION_NUM * sizeof(*hdr)) {
		dev_err(dev->mt76.dev, "Invalid firmware\n");
		ret = -EINVAL;
		goto out;
	}

	hdr = (const struct mt7615_fw_trailer *)(fw->data + fw->size -
					CR4_REGION_NUM * sizeof(*hdr));

	dev_info(dev->mt76.dev, "CR4 Firmware Version: %.10s, Build Time: %.15s\n",
		 hdr->fw_ver, hdr->build_date);

	ret = mt7615_mcu_send_ram_firmware(dev, hdr, fw->data, true);
	if (ret)
		goto out;

	ret = mt7615_mcu_start_firmware(dev, 0, FW_START_WORKING_PDA_CR4);
	if (ret) {
		dev_err(dev->mt76.dev, "Failed to start CR4 firmware\n");
		goto out;
	}

out:
	release_firmware(fw);

	return ret;
}

static int mt7615_load_ram(struct mt7615_dev *dev)
{
	int ret;

	ret = mt7615_load_n9(dev, MT7615_FIRMWARE_N9);
	if (ret)
		return ret;

	return mt7615_load_cr4(dev, MT7615_FIRMWARE_CR4);
}

static int mt7615_load_firmware(struct mt7615_dev *dev)
{
	int ret;
	u32 val;

	val = mt76_get_field(dev, MT_TOP_MISC2, MT_TOP_MISC2_FW_STATE);

	if (val != FW_STATE_FW_DOWNLOAD) {
		dev_err(dev->mt76.dev, "Firmware is not ready for download\n");
		return -EIO;
	}

	ret = mt7615_load_patch(dev, MT7615_PATCH_ADDRESS, MT7615_ROM_PATCH);
	if (ret)
		return ret;

	ret = mt7615_load_ram(dev);
	if (ret)
		return ret;

	if (!mt76_poll_msec(dev, MT_TOP_MISC2, MT_TOP_MISC2_FW_STATE,
			    FIELD_PREP(MT_TOP_MISC2_FW_STATE,
				       FW_STATE_CR4_RDY), 500)) {
		dev_err(dev->mt76.dev, "Timeout for initializing firmware\n");
		return -EIO;
	}

	return 0;
}

static int mt7622_load_firmware(struct mt7615_dev *dev)
{
	int ret;
	u32 val;

	mt76_set(dev, MT_WPDMA_GLO_CFG, MT_WPDMA_GLO_CFG_BYPASS_TX_SCH);

	val = mt76_get_field(dev, MT_TOP_OFF_RSV, MT_TOP_OFF_RSV_FW_STATE);
	if (val != FW_STATE_FW_DOWNLOAD) {
		dev_err(dev->mt76.dev, "Firmware is not ready for download\n");
		return -EIO;
	}

	ret = mt7615_load_patch(dev, MT7622_PATCH_ADDRESS, MT7622_ROM_PATCH);
	if (ret)
		return ret;

	ret = mt7615_load_n9(dev, MT7622_FIRMWARE_N9);
	if (ret)
		return ret;

	if (!mt76_poll_msec(dev, MT_TOP_OFF_RSV, MT_TOP_OFF_RSV_FW_STATE,
			    FIELD_PREP(MT_TOP_OFF_RSV_FW_STATE,
				       FW_STATE_NORMAL_TRX), 1500)) {
		dev_err(dev->mt76.dev, "Timeout for initializing firmware\n");
		return -EIO;
	}

	mt76_clear(dev, MT_WPDMA_GLO_CFG, MT_WPDMA_GLO_CFG_BYPASS_TX_SCH);

	return 0;
}

int mt7615_mcu_fw_log_2_host(struct mt7615_dev *dev, u8 ctrl)
{
	struct {
		u8 ctrl_val;
		u8 pad[3];
	} data = {
		.ctrl_val = ctrl
	};

	return __mt76_mcu_send_msg(&dev->mt76, MCU_EXT_CMD_FW_LOG_2_HOST,
				   &data, sizeof(data), true);
}

static int mt7663_load_n9(struct mt7615_dev *dev, const char *name)
{
	u32 offset = 0, override_addr = 0, flag = FW_START_DLYCAL;
	const struct mt7663_fw_trailer *hdr;
	const struct mt7663_fw_buf *buf;
	const struct firmware *fw;
	const u8 *base_addr;
	int i, ret;

	ret = request_firmware(&fw, name, dev->mt76.dev);
	if (ret)
		return ret;

	if (!fw || !fw->data || fw->size < FW_V3_COMMON_TAILER_SIZE) {
		dev_err(dev->mt76.dev, "Invalid firmware\n");
		ret = -EINVAL;
		goto out;
	}

	hdr = (const struct mt7663_fw_trailer *)(fw->data + fw->size -
						 FW_V3_COMMON_TAILER_SIZE);

	dev_info(dev->mt76.dev, "N9 Firmware Version: %.10s, Build Time: %.15s\n",
		 hdr->fw_ver, hdr->build_date);
	dev_info(dev->mt76.dev, "Region number: 0x%x\n", hdr->n_region);

	base_addr = fw->data + fw->size - FW_V3_COMMON_TAILER_SIZE;
	for (i = 0; i < hdr->n_region; i++) {
		u32 shift = (hdr->n_region - i) * FW_V3_REGION_TAILER_SIZE;
		u32 len, addr, mode;

		dev_info(dev->mt76.dev, "Parsing tailer Region: %d\n", i);

		buf = (const struct mt7663_fw_buf *)(base_addr - shift);
		mode = mt7615_mcu_gen_dl_mode(buf->feature_set, false);
		addr = le32_to_cpu(buf->img_dest_addr);
		len = le32_to_cpu(buf->img_size);

		ret = mt7615_mcu_init_download(dev, addr, len, mode);
		if (ret) {
			dev_err(dev->mt76.dev, "Download request failed\n");
			goto out;
		}

		ret = mt7615_mcu_send_firmware(dev, fw->data + offset, len);
		if (ret) {
			dev_err(dev->mt76.dev, "Failed to send firmware\n");
			goto out;
		}

		offset += le32_to_cpu(buf->img_size);
		if (buf->feature_set & DL_MODE_VALID_RAM_ENTRY) {
			override_addr = le32_to_cpu(buf->img_dest_addr);
			dev_info(dev->mt76.dev, "Region %d, override_addr = 0x%08x\n",
				 i, override_addr);
		}
	}

	if (override_addr)
		flag |= FW_START_OVERRIDE;

	dev_info(dev->mt76.dev, "override_addr = 0x%08x, option = %d\n",
		 override_addr, flag);

	ret = mt7615_mcu_start_firmware(dev, override_addr, flag);
	if (ret) {
		dev_err(dev->mt76.dev, "Failed to start N9 firmware\n");
		goto out;
	}

	snprintf(dev->mt76.hw->wiphy->fw_version,
		 sizeof(dev->mt76.hw->wiphy->fw_version),
		 "%.10s-%.15s", hdr->fw_ver, hdr->build_date);

out:
	release_firmware(fw);

	return ret;
}

static int
mt7663_load_rom_patch(struct mt7615_dev *dev, const char **n9_firmware)
{
	const char *selected_rom, *secondary_rom = MT7663_ROM_PATCH;
	const char *primary_rom = MT7663_OFFLOAD_ROM_PATCH;
	int ret;

	if (!prefer_offload_fw) {
		secondary_rom = MT7663_OFFLOAD_ROM_PATCH;
		primary_rom = MT7663_ROM_PATCH;
	}
	selected_rom = primary_rom;

	ret = mt7615_load_patch(dev, MT7663_PATCH_ADDRESS, primary_rom);
	if (ret) {
		dev_info(dev->mt76.dev, "%s not found, switching to %s",
			 primary_rom, secondary_rom);
		ret = mt7615_load_patch(dev, MT7663_PATCH_ADDRESS,
					secondary_rom);
		if (ret) {
			dev_err(dev->mt76.dev, "failed to load %s",
				secondary_rom);
			return ret;
		}
		selected_rom = secondary_rom;
	}

	if (!strcmp(selected_rom, MT7663_OFFLOAD_ROM_PATCH)) {
		*n9_firmware = MT7663_OFFLOAD_FIRMWARE_N9;
		dev->fw_ver = MT7615_FIRMWARE_V3;
		dev->mcu_ops = &uni_update_ops;
	} else {
		*n9_firmware = MT7663_FIRMWARE_N9;
		dev->fw_ver = MT7615_FIRMWARE_V2;
		dev->mcu_ops = &sta_update_ops;
	}

	return 0;
}

int __mt7663_load_firmware(struct mt7615_dev *dev)
{
	const char *n9_firmware;
	int ret;

	ret = mt76_get_field(dev, MT_CONN_ON_MISC, MT_TOP_MISC2_FW_N9_RDY);
	if (ret) {
		dev_dbg(dev->mt76.dev, "Firmware is already download\n");
		return -EIO;
	}

	ret = mt7663_load_rom_patch(dev, &n9_firmware);
	if (ret)
		return ret;

	ret = mt7663_load_n9(dev, n9_firmware);
	if (ret)
		return ret;

	if (!mt76_poll_msec(dev, MT_CONN_ON_MISC, MT_TOP_MISC2_FW_N9_RDY,
			    MT_TOP_MISC2_FW_N9_RDY, 1500)) {
		ret = mt76_get_field(dev, MT_CONN_ON_MISC,
				     MT7663_TOP_MISC2_FW_STATE);
		dev_err(dev->mt76.dev, "Timeout for initializing firmware\n");
		return -EIO;
	}

#ifdef CONFIG_PM
	if (mt7615_firmware_offload(dev))
		dev->mt76.hw->wiphy->wowlan = &mt7615_wowlan_support;
#endif /* CONFIG_PM */

	dev_dbg(dev->mt76.dev, "Firmware init done\n");

	return 0;
}
EXPORT_SYMBOL_GPL(__mt7663_load_firmware);

static int mt7663_load_firmware(struct mt7615_dev *dev)
{
	int ret;

	mt76_set(dev, MT_WPDMA_GLO_CFG, MT_WPDMA_GLO_CFG_BYPASS_TX_SCH);

	ret = __mt7663_load_firmware(dev);
	if (ret)
		return ret;

	mt76_clear(dev, MT_WPDMA_GLO_CFG, MT_WPDMA_GLO_CFG_BYPASS_TX_SCH);

	return 0;
}

int mt7615_mcu_init(struct mt7615_dev *dev)
{
	static const struct mt76_mcu_ops mt7615_mcu_ops = {
		.headroom = sizeof(struct mt7615_mcu_txd),
		.mcu_skb_send_msg = mt7615_mcu_send_message,
		.mcu_send_msg = mt7615_mcu_msg_send,
		.mcu_restart = mt7615_mcu_restart,
	};
	int ret;

	dev->mt76.mcu_ops = &mt7615_mcu_ops,

	ret = mt7615_mcu_drv_pmctrl(dev);
	if (ret)
		return ret;

	switch (mt76_chip(&dev->mt76)) {
	case 0x7622:
		ret = mt7622_load_firmware(dev);
		break;
	case 0x7663:
		ret = mt7663_load_firmware(dev);
		break;
	default:
		ret = mt7615_load_firmware(dev);
		break;
	}
	if (ret)
		return ret;

	mt76_queue_tx_cleanup(dev, MT_TXQ_FWDL, false);
	dev_dbg(dev->mt76.dev, "Firmware init done\n");
	set_bit(MT76_STATE_MCU_RUNNING, &dev->mphy.state);
	mt7615_mcu_fw_log_2_host(dev, 0);

	return 0;
}
EXPORT_SYMBOL_GPL(mt7615_mcu_init);

void mt7615_mcu_exit(struct mt7615_dev *dev)
{
	__mt76_mcu_restart(&dev->mt76);
	mt7615_mcu_set_fw_ctrl(dev);
	skb_queue_purge(&dev->mt76.mcu.res_q);
}
EXPORT_SYMBOL_GPL(mt7615_mcu_exit);

int mt7615_mcu_set_eeprom(struct mt7615_dev *dev)
{
	struct {
		u8 buffer_mode;
		u8 content_format;
		__le16 len;
	} __packed req_hdr = {
		.buffer_mode = 1,
	};
	u8 *eep = (u8 *)dev->mt76.eeprom.data;
	struct sk_buff *skb;
	int eep_len, offset;

	switch (mt76_chip(&dev->mt76)) {
	case 0x7622:
		eep_len = MT7622_EE_MAX - MT_EE_NIC_CONF_0;
		offset = MT_EE_NIC_CONF_0;
		break;
	case 0x7663:
		eep_len = MT7663_EE_MAX - MT_EE_CHIP_ID;
		req_hdr.content_format = 1;
		offset = MT_EE_CHIP_ID;
		break;
	default:
		eep_len = MT7615_EE_MAX - MT_EE_NIC_CONF_0;
		offset = MT_EE_NIC_CONF_0;
		break;
	}

	req_hdr.len = cpu_to_le16(eep_len);

	skb = mt76_mcu_msg_alloc(&dev->mt76, NULL, sizeof(req_hdr) + eep_len);
	if (!skb)
		return -ENOMEM;

	skb_put_data(skb, &req_hdr, sizeof(req_hdr));
	skb_put_data(skb, eep + offset, eep_len);

	return __mt76_mcu_skb_send_msg(&dev->mt76, skb,
				       MCU_EXT_CMD_EFUSE_BUFFER_MODE, true);
}
EXPORT_SYMBOL_GPL(mt7615_mcu_set_eeprom);

int mt7615_mcu_set_mac_enable(struct mt7615_dev *dev, int band, bool enable)
{
	struct {
		u8 enable;
		u8 band;
		u8 rsv[2];
	} __packed req = {
		.enable = enable,
		.band = band,
	};

	return __mt76_mcu_send_msg(&dev->mt76, MCU_EXT_CMD_MAC_INIT_CTRL,
				   &req, sizeof(req), true);
}

int mt7615_mcu_set_rts_thresh(struct mt7615_phy *phy, u32 val)
{
	struct mt7615_dev *dev = phy->dev;
	struct {
		u8 prot_idx;
		u8 band;
		u8 rsv[2];
		__le32 len_thresh;
		__le32 pkt_thresh;
	} __packed req = {
		.prot_idx = 1,
		.band = phy != &dev->phy,
		.len_thresh = cpu_to_le32(val),
		.pkt_thresh = cpu_to_le32(0x2),
	};

	return __mt76_mcu_send_msg(&dev->mt76, MCU_EXT_CMD_PROTECT_CTRL,
				   &req, sizeof(req), true);
}

int mt7615_mcu_set_wmm(struct mt7615_dev *dev, u8 queue,
		       const struct ieee80211_tx_queue_params *params)
{
#define WMM_AIFS_SET	BIT(0)
#define WMM_CW_MIN_SET	BIT(1)
#define WMM_CW_MAX_SET	BIT(2)
#define WMM_TXOP_SET	BIT(3)
#define WMM_PARAM_SET	(WMM_AIFS_SET | WMM_CW_MIN_SET | \
			 WMM_CW_MAX_SET | WMM_TXOP_SET)
	struct req_data {
		u8 number;
		u8 rsv[3];
		u8 queue;
		u8 valid;
		u8 aifs;
		u8 cw_min;
		__le16 cw_max;
		__le16 txop;
	} __packed req = {
		.number = 1,
		.queue = queue,
		.valid = WMM_PARAM_SET,
		.aifs = params->aifs,
		.cw_min = 5,
		.cw_max = cpu_to_le16(10),
		.txop = cpu_to_le16(params->txop),
	};

	if (params->cw_min)
		req.cw_min = fls(params->cw_min);
	if (params->cw_max)
		req.cw_max = cpu_to_le16(fls(params->cw_max));

	return __mt76_mcu_send_msg(&dev->mt76, MCU_EXT_CMD_EDCA_UPDATE,
				   &req, sizeof(req), true);
}

int mt7615_mcu_set_dbdc(struct mt7615_dev *dev)
{
	struct mt7615_phy *ext_phy = mt7615_ext_phy(dev);
	struct dbdc_entry {
		u8 type;
		u8 index;
		u8 band;
		u8 _rsv;
	};
	struct {
		u8 enable;
		u8 num;
		u8 _rsv[2];
		struct dbdc_entry entry[64];
	} req = {
		.enable = !!ext_phy,
	};
	int i;

	if (!ext_phy)
		goto out;

#define ADD_DBDC_ENTRY(_type, _idx, _band)		\
	do { \
		req.entry[req.num].type = _type;		\
		req.entry[req.num].index = _idx;		\
		req.entry[req.num++].band = _band;		\
	} while (0)

	for (i = 0; i < 4; i++) {
		bool band = !!(ext_phy->omac_mask & BIT(i));

		ADD_DBDC_ENTRY(DBDC_TYPE_BSS, i, band);
	}

	for (i = 0; i < 14; i++) {
		bool band = !!(ext_phy->omac_mask & BIT(0x11 + i));

		ADD_DBDC_ENTRY(DBDC_TYPE_MBSS, i, band);
	}

	ADD_DBDC_ENTRY(DBDC_TYPE_MU, 0, 1);

	for (i = 0; i < 3; i++)
		ADD_DBDC_ENTRY(DBDC_TYPE_BF, i, 1);

	ADD_DBDC_ENTRY(DBDC_TYPE_WMM, 0, 0);
	ADD_DBDC_ENTRY(DBDC_TYPE_WMM, 1, 0);
	ADD_DBDC_ENTRY(DBDC_TYPE_WMM, 2, 1);
	ADD_DBDC_ENTRY(DBDC_TYPE_WMM, 3, 1);

	ADD_DBDC_ENTRY(DBDC_TYPE_MGMT, 0, 0);
	ADD_DBDC_ENTRY(DBDC_TYPE_MGMT, 1, 1);

out:
	return __mt76_mcu_send_msg(&dev->mt76, MCU_EXT_CMD_DBDC_CTRL,
				   &req, sizeof(req), true);
}

int mt7615_mcu_del_wtbl_all(struct mt7615_dev *dev)
{
	struct wtbl_req_hdr req = {
		.operation = WTBL_RESET_ALL,
	};

	return __mt76_mcu_send_msg(&dev->mt76, MCU_EXT_CMD_WTBL_UPDATE,
				   &req, sizeof(req), true);
}
EXPORT_SYMBOL_GPL(mt7615_mcu_del_wtbl_all);

int mt7615_mcu_rdd_cmd(struct mt7615_dev *dev,
		       enum mt7615_rdd_cmd cmd, u8 index,
		       u8 rx_sel, u8 val)
{
	struct {
		u8 ctrl;
		u8 rdd_idx;
		u8 rdd_rx_sel;
		u8 val;
		u8 rsv[4];
	} req = {
		.ctrl = cmd,
		.rdd_idx = index,
		.rdd_rx_sel = rx_sel,
		.val = val,
	};

	return __mt76_mcu_send_msg(&dev->mt76, MCU_EXT_CMD_SET_RDD_CTRL,
				   &req, sizeof(req), true);
}

int mt7615_mcu_set_fcc5_lpn(struct mt7615_dev *dev, int val)
{
	struct {
		__le16 tag;
		__le16 min_lpn;
	} req = {
		.tag = cpu_to_le16(0x1),
		.min_lpn = cpu_to_le16(val),
	};

	return __mt76_mcu_send_msg(&dev->mt76, MCU_EXT_CMD_SET_RDD_TH,
				   &req, sizeof(req), true);
}

int mt7615_mcu_set_pulse_th(struct mt7615_dev *dev,
			    const struct mt7615_dfs_pulse *pulse)
{
	struct {
		__le16 tag;
		__le32 max_width;	/* us */
		__le32 max_pwr;		/* dbm */
		__le32 min_pwr;		/* dbm */
		__le32 min_stgr_pri;	/* us */
		__le32 max_stgr_pri;	/* us */
		__le32 min_cr_pri;	/* us */
		__le32 max_cr_pri;	/* us */
	} req = {
		.tag = cpu_to_le16(0x3),
#define __req_field(field) .field = cpu_to_le32(pulse->field)
		__req_field(max_width),
		__req_field(max_pwr),
		__req_field(min_pwr),
		__req_field(min_stgr_pri),
		__req_field(max_stgr_pri),
		__req_field(min_cr_pri),
		__req_field(max_cr_pri),
#undef  __req_field
	};

	return __mt76_mcu_send_msg(&dev->mt76, MCU_EXT_CMD_SET_RDD_TH,
				   &req, sizeof(req), true);
}

int mt7615_mcu_set_radar_th(struct mt7615_dev *dev, int index,
			    const struct mt7615_dfs_pattern *pattern)
{
	struct {
		__le16 tag;
		__le16 radar_type;
		u8 enb;
		u8 stgr;
		u8 min_crpn;
		u8 max_crpn;
		u8 min_crpr;
		u8 min_pw;
		u8 max_pw;
		__le32 min_pri;
		__le32 max_pri;
		u8 min_crbn;
		u8 max_crbn;
		u8 min_stgpn;
		u8 max_stgpn;
		u8 min_stgpr;
	} req = {
		.tag = cpu_to_le16(0x2),
		.radar_type = cpu_to_le16(index),
#define __req_field_u8(field) .field = pattern->field
#define __req_field_u32(field) .field = cpu_to_le32(pattern->field)
		__req_field_u8(enb),
		__req_field_u8(stgr),
		__req_field_u8(min_crpn),
		__req_field_u8(max_crpn),
		__req_field_u8(min_crpr),
		__req_field_u8(min_pw),
		__req_field_u8(max_pw),
		__req_field_u32(min_pri),
		__req_field_u32(max_pri),
		__req_field_u8(min_crbn),
		__req_field_u8(max_crbn),
		__req_field_u8(min_stgpn),
		__req_field_u8(max_stgpn),
		__req_field_u8(min_stgpr),
#undef __req_field_u8
#undef __req_field_u32
	};

	return __mt76_mcu_send_msg(&dev->mt76, MCU_EXT_CMD_SET_RDD_TH,
				   &req, sizeof(req), true);
}

int mt7615_mcu_rdd_send_pattern(struct mt7615_dev *dev)
{
	struct {
		u8 pulse_num;
		u8 rsv[3];
		struct {
			__le32 start_time;
			__le16 width;
			__le16 power;
		} pattern[32];
	} req = {
		.pulse_num = dev->radar_pattern.n_pulses,
	};
	u32 start_time = ktime_to_ms(ktime_get_boottime());
	int i;

	if (dev->radar_pattern.n_pulses > ARRAY_SIZE(req.pattern))
		return -EINVAL;

	/* TODO: add some noise here */
	for (i = 0; i < dev->radar_pattern.n_pulses; i++) {
		u32 ts = start_time + i * dev->radar_pattern.period;

		req.pattern[i].width = cpu_to_le16(dev->radar_pattern.width);
		req.pattern[i].power = cpu_to_le16(dev->radar_pattern.power);
		req.pattern[i].start_time = cpu_to_le32(ts);
	}

	return __mt76_mcu_send_msg(&dev->mt76, MCU_EXT_CMD_SET_RDD_PATTERN,
				   &req, sizeof(req), false);
}

static void mt7615_mcu_set_txpower_sku(struct mt7615_phy *phy, u8 *sku)
{
	struct mt76_phy *mphy = phy->mt76;
	struct ieee80211_hw *hw = mphy->hw;
	int n_chains = hweight8(mphy->antenna_mask);
	int tx_power;
	int i;

	tx_power = hw->conf.power_level * 2 -
		   mt76_tx_power_nss_delta(n_chains);
	mphy->txpower_cur = tx_power;

	for (i = 0; i < MT_SKU_1SS_DELTA; i++)
		sku[i] = tx_power;

	for (i = 0; i < 4; i++) {
		int delta = 0;

		if (i < n_chains - 1)
			delta = mt76_tx_power_nss_delta(n_chains) -
				mt76_tx_power_nss_delta(i + 1);
		sku[MT_SKU_1SS_DELTA + i] = delta;
	}
}

static u8 mt7615_mcu_chan_bw(struct cfg80211_chan_def *chandef)
{
	static const u8 width_to_bw[] = {
		[NL80211_CHAN_WIDTH_40] = CMD_CBW_40MHZ,
		[NL80211_CHAN_WIDTH_80] = CMD_CBW_80MHZ,
		[NL80211_CHAN_WIDTH_80P80] = CMD_CBW_8080MHZ,
		[NL80211_CHAN_WIDTH_160] = CMD_CBW_160MHZ,
		[NL80211_CHAN_WIDTH_5] = CMD_CBW_5MHZ,
		[NL80211_CHAN_WIDTH_10] = CMD_CBW_10MHZ,
		[NL80211_CHAN_WIDTH_20] = CMD_CBW_20MHZ,
		[NL80211_CHAN_WIDTH_20_NOHT] = CMD_CBW_20MHZ,
	};

	if (chandef->width >= ARRAY_SIZE(width_to_bw))
		return 0;

	return width_to_bw[chandef->width];
}

int mt7615_mcu_set_chan_info(struct mt7615_phy *phy, int cmd)
{
	struct mt7615_dev *dev = phy->dev;
	struct cfg80211_chan_def *chandef = &phy->mt76->chandef;
	int freq1 = chandef->center_freq1, freq2 = chandef->center_freq2;
	struct {
		u8 control_chan;
		u8 center_chan;
		u8 bw;
		u8 tx_streams;
		u8 rx_streams_mask;
		u8 switch_reason;
		u8 band_idx;
		/* for 80+80 only */
		u8 center_chan2;
		__le16 cac_case;
		u8 channel_band;
		u8 rsv0;
		__le32 outband_freq;
		u8 txpower_drop;
		u8 rsv1[3];
		u8 txpower_sku[53];
		u8 rsv2[3];
	} req = {
		.control_chan = chandef->chan->hw_value,
		.center_chan = ieee80211_frequency_to_channel(freq1),
		.tx_streams = hweight8(phy->mt76->antenna_mask),
		.rx_streams_mask = phy->chainmask,
		.center_chan2 = ieee80211_frequency_to_channel(freq2),
=======
	struct {
		u8 enable;
		u8 num;
		u8 _rsv[2];
		struct dbdc_entry entry[64];
	} req = {
		.enable = !!ext_phy,
>>>>>>> 7d2a07b7
	};
	int i;

<<<<<<< HEAD
#ifdef CONFIG_NL80211_TESTMODE
	if (dev->mt76.test.state == MT76_TM_STATE_TX_FRAMES &&
	    dev->mt76.test.tx_antenna_mask) {
		req.tx_streams = hweight8(dev->mt76.test.tx_antenna_mask);
		req.rx_streams_mask = dev->mt76.test.tx_antenna_mask;
	}
#endif

	if (dev->mt76.hw->conf.flags & IEEE80211_CONF_OFFCHANNEL)
		req.switch_reason = CH_SWITCH_SCAN_BYPASS_DPD;
	else if ((chandef->chan->flags & IEEE80211_CHAN_RADAR) &&
		 chandef->chan->dfs_state != NL80211_DFS_AVAILABLE)
		req.switch_reason = CH_SWITCH_DFS;
	else
		req.switch_reason = CH_SWITCH_NORMAL;

	req.band_idx = phy != &dev->phy;
	req.bw = mt7615_mcu_chan_bw(chandef);

	if (mt76_testmode_enabled(&dev->mt76))
		memset(req.txpower_sku, 0x3f, 49);
	else
		mt7615_mcu_set_txpower_sku(phy, req.txpower_sku);

	return __mt76_mcu_send_msg(&dev->mt76, cmd, &req, sizeof(req), true);
}

int mt7615_mcu_get_temperature(struct mt7615_dev *dev, int index)
{
	struct {
		u8 action;
		u8 rsv[3];
	} req = {
		.action = index,
	};

	return __mt76_mcu_send_msg(&dev->mt76, MCU_EXT_CMD_GET_TEMP, &req,
				   sizeof(req), true);
}

int mt7615_mcu_set_test_param(struct mt7615_dev *dev, u8 param, bool test_mode,
			      u32 val)
{
	struct {
		u8 test_mode_en;
		u8 param_idx;
		u8 _rsv[2];

		__le32 value;

		u8 pad[8];
	} req = {
		.test_mode_en = test_mode,
		.param_idx = param,
		.value = cpu_to_le32(val),
	};

	return __mt76_mcu_send_msg(&dev->mt76, MCU_EXT_CMD_ATE_CTRL, &req,
				   sizeof(req), false);
}

int mt7615_mcu_set_sku_en(struct mt7615_phy *phy, bool enable)
{
	struct mt7615_dev *dev = phy->dev;
	struct {
		u8 format_id;
		u8 sku_enable;
		u8 band_idx;
		u8 rsv;
	} req = {
		.format_id = 0,
		.band_idx = phy != &dev->phy,
		.sku_enable = enable,
	};

	return __mt76_mcu_send_msg(&dev->mt76, MCU_EXT_CMD_TX_POWER_FEATURE_CTRL, &req,
				   sizeof(req), true);
}

int mt7615_mcu_set_vif_ps(struct mt7615_dev *dev, struct ieee80211_vif *vif)
{
	struct mt7615_vif *mvif = (struct mt7615_vif *)vif->drv_priv;
	struct {
		u8 bss_idx;
		u8 ps_state; /* 0: device awake
			      * 1: static power save
			      * 2: dynamic power saving
			      */
	} req = {
		.bss_idx = mvif->idx,
		.ps_state = vif->bss_conf.ps ? 2 : 0,
	};

	if (vif->type != NL80211_IFTYPE_STATION)
		return -ENOTSUPP;

	return __mt76_mcu_send_msg(&dev->mt76,  MCU_CMD_SET_PS_PROFILE,
				   &req, sizeof(req), false);
=======
	if (!ext_phy)
		goto out;

#define ADD_DBDC_ENTRY(_type, _idx, _band)		\
	do { \
		req.entry[req.num].type = _type;		\
		req.entry[req.num].index = _idx;		\
		req.entry[req.num++].band = _band;		\
	} while (0)

	for (i = 0; i < 4; i++) {
		bool band = !!(ext_phy->omac_mask & BIT_ULL(i));

		ADD_DBDC_ENTRY(DBDC_TYPE_BSS, i, band);
	}

	for (i = 0; i < 14; i++) {
		bool band = !!(ext_phy->omac_mask & BIT_ULL(0x11 + i));

		ADD_DBDC_ENTRY(DBDC_TYPE_MBSS, i, band);
	}

	ADD_DBDC_ENTRY(DBDC_TYPE_MU, 0, 1);

	for (i = 0; i < 3; i++)
		ADD_DBDC_ENTRY(DBDC_TYPE_BF, i, 1);

	ADD_DBDC_ENTRY(DBDC_TYPE_WMM, 0, 0);
	ADD_DBDC_ENTRY(DBDC_TYPE_WMM, 1, 0);
	ADD_DBDC_ENTRY(DBDC_TYPE_WMM, 2, 1);
	ADD_DBDC_ENTRY(DBDC_TYPE_WMM, 3, 1);

	ADD_DBDC_ENTRY(DBDC_TYPE_MGMT, 0, 0);
	ADD_DBDC_ENTRY(DBDC_TYPE_MGMT, 1, 1);

out:
	return mt76_mcu_send_msg(&dev->mt76, MCU_EXT_CMD_DBDC_CTRL, &req,
				 sizeof(req), true);
>>>>>>> 7d2a07b7
}

int mt7615_mcu_set_channel_domain(struct mt7615_phy *phy)
{
	struct mt76_phy *mphy = phy->mt76;
	struct mt7615_dev *dev = phy->dev;
	struct mt7615_mcu_channel_domain {
		__le32 country_code; /* regulatory_request.alpha2 */
		u8 bw_2g; /* BW_20_40M		0
			   * BW_20M		1
			   * BW_20_40_80M	2
			   * BW_20_40_80_160M	3
			   * BW_20_40_80_8080M	4
			   */
		u8 bw_5g;
		__le16 pad;
		u8 n_2ch;
		u8 n_5ch;
		__le16 pad2;
	} __packed hdr = {
		.bw_2g = 0,
		.bw_5g = 3,
		.n_2ch = mphy->sband_2g.sband.n_channels,
		.n_5ch = mphy->sband_5g.sband.n_channels,
	};
	struct mt7615_mcu_chan {
		__le16 hw_value;
		__le16 pad;
		__le32 flags;
	} __packed;
	int i, n_channels = hdr.n_2ch + hdr.n_5ch;
	int len = sizeof(hdr) + n_channels * sizeof(struct mt7615_mcu_chan);
	struct sk_buff *skb;

<<<<<<< HEAD
	if (!mt7615_firmware_offload(dev))
		return 0;

	skb = mt76_mcu_msg_alloc(&dev->mt76, NULL, len);
	if (!skb)
		return -ENOMEM;

	skb_put_data(skb, &hdr, sizeof(hdr));

	for (i = 0; i < n_channels; i++) {
		struct ieee80211_channel *chan;
		struct mt7615_mcu_chan channel;

		if (i < hdr.n_2ch)
			chan = &mphy->sband_2g.sband.channels[i];
		else
			chan = &mphy->sband_5g.sband.channels[i - hdr.n_2ch];

		channel.hw_value = cpu_to_le16(chan->hw_value);
		channel.flags = cpu_to_le32(chan->flags);
		channel.pad = 0;

		skb_put_data(skb, &channel, sizeof(channel));
	}

	return __mt76_mcu_skb_send_msg(&dev->mt76, skb,
				       MCU_CMD_SET_CHAN_DOMAIN, false);
}

#define MT7615_SCAN_CHANNEL_TIME	60
int mt7615_mcu_hw_scan(struct mt7615_phy *phy, struct ieee80211_vif *vif,
		       struct ieee80211_scan_request *scan_req)
{
	struct mt7615_vif *mvif = (struct mt7615_vif *)vif->drv_priv;
	struct cfg80211_scan_request *sreq = &scan_req->req;
	int n_ssids = 0, err, i, duration = MT7615_SCAN_CHANNEL_TIME;
	int ext_channels_num = max_t(int, sreq->n_channels - 32, 0);
	struct ieee80211_channel **scan_list = sreq->channels;
	struct mt7615_dev *dev = phy->dev;
	bool ext_phy = phy != &dev->phy;
	struct mt7615_mcu_scan_channel *chan;
	struct mt7615_hw_scan_req *req;
	struct sk_buff *skb;

	/* fall-back to sw-scan */
	if (!mt7615_firmware_offload(dev))
		return 1;

	skb = mt76_mcu_msg_alloc(&dev->mt76, NULL, sizeof(*req));
	if (!skb)
		return -ENOMEM;

	set_bit(MT76_HW_SCANNING, &phy->mt76->state);
	mvif->scan_seq_num = (mvif->scan_seq_num + 1) & 0x7f;

	req = (struct mt7615_hw_scan_req *)skb_put(skb, sizeof(*req));

	req->seq_num = mvif->scan_seq_num | ext_phy << 7;
	req->bss_idx = mvif->idx;
	req->scan_type = sreq->n_ssids ? 1 : 0;
	req->probe_req_num = sreq->n_ssids ? 2 : 0;
	req->version = 1;

	for (i = 0; i < sreq->n_ssids; i++) {
		if (!sreq->ssids[i].ssid_len)
			continue;

		req->ssids[i].ssid_len = cpu_to_le32(sreq->ssids[i].ssid_len);
		memcpy(req->ssids[i].ssid, sreq->ssids[i].ssid,
		       sreq->ssids[i].ssid_len);
		n_ssids++;
	}
	req->ssid_type = n_ssids ? BIT(2) : BIT(0);
	req->ssid_type_ext = n_ssids ? BIT(0) : 0;
	req->ssids_num = n_ssids;

	/* increase channel time for passive scan */
	if (!sreq->n_ssids)
		duration *= 2;
	req->timeout_value = cpu_to_le16(sreq->n_channels * duration);
	req->channel_min_dwell_time = cpu_to_le16(duration);
	req->channel_dwell_time = cpu_to_le16(duration);

	req->channels_num = min_t(u8, sreq->n_channels, 32);
	req->ext_channels_num = min_t(u8, ext_channels_num, 32);
	for (i = 0; i < req->channels_num + req->ext_channels_num; i++) {
		if (i >= 32)
			chan = &req->ext_channels[i - 32];
		else
			chan = &req->channels[i];

		chan->band = scan_list[i]->band == NL80211_BAND_2GHZ ? 1 : 2;
		chan->channel_num = scan_list[i]->hw_value;
	}
	req->channel_type = sreq->n_channels ? 4 : 0;

	if (sreq->ie_len > 0) {
		memcpy(req->ies, sreq->ie, sreq->ie_len);
		req->ies_len = cpu_to_le16(sreq->ie_len);
	}

	memcpy(req->bssid, sreq->bssid, ETH_ALEN);
	if (sreq->flags & NL80211_SCAN_FLAG_RANDOM_ADDR) {
		get_random_mask_addr(req->random_mac, sreq->mac_addr,
				     sreq->mac_addr_mask);
		req->scan_func = 1;
	}

	err = __mt76_mcu_skb_send_msg(&dev->mt76, skb, MCU_CMD_START_HW_SCAN,
				      false);
	if (err < 0)
		clear_bit(MT76_HW_SCANNING, &phy->mt76->state);

	return err;
}

int mt7615_mcu_cancel_hw_scan(struct mt7615_phy *phy,
			      struct ieee80211_vif *vif)
{
	struct mt7615_vif *mvif = (struct mt7615_vif *)vif->drv_priv;
	struct mt7615_dev *dev = phy->dev;
	struct {
		u8 seq_num;
		u8 is_ext_channel;
		u8 rsv[2];
	} __packed req = {
		.seq_num = mvif->scan_seq_num,
	};

	if (test_and_clear_bit(MT76_HW_SCANNING, &phy->mt76->state)) {
		struct cfg80211_scan_info info = {
			.aborted = true,
		};

		ieee80211_scan_completed(phy->mt76->hw, &info);
	}

	return __mt76_mcu_send_msg(&dev->mt76,  MCU_CMD_CANCEL_HW_SCAN, &req,
				   sizeof(req), false);
}

int mt7615_mcu_sched_scan_req(struct mt7615_phy *phy,
			      struct ieee80211_vif *vif,
			      struct cfg80211_sched_scan_request *sreq)
{
	struct mt7615_vif *mvif = (struct mt7615_vif *)vif->drv_priv;
	struct ieee80211_channel **scan_list = sreq->channels;
	struct mt7615_dev *dev = phy->dev;
	bool ext_phy = phy != &dev->phy;
	struct mt7615_mcu_scan_channel *chan;
	struct mt7615_sched_scan_req *req;
	struct cfg80211_match_set *match;
	struct cfg80211_ssid *ssid;
	struct sk_buff *skb;
	int i;

	if (!mt7615_firmware_offload(dev))
		return -ENOTSUPP;

	skb = mt76_mcu_msg_alloc(&dev->mt76, NULL,
				 sizeof(*req) + sreq->ie_len);
	if (!skb)
		return -ENOMEM;

	mvif->scan_seq_num = (mvif->scan_seq_num + 1) & 0x7f;

	req = (struct mt7615_sched_scan_req *)skb_put(skb, sizeof(*req));
	req->version = 1;
	req->seq_num = mvif->scan_seq_num | ext_phy << 7;

	if (sreq->flags & NL80211_SCAN_FLAG_RANDOM_ADDR) {
		get_random_mask_addr(req->random_mac, sreq->mac_addr,
				     sreq->mac_addr_mask);
		req->scan_func = 1;
	}

	req->ssids_num = sreq->n_ssids;
	for (i = 0; i < req->ssids_num; i++) {
		ssid = &sreq->ssids[i];
		memcpy(req->ssids[i].ssid, ssid->ssid, ssid->ssid_len);
		req->ssids[i].ssid_len = cpu_to_le32(ssid->ssid_len);
	}

	req->match_num = sreq->n_match_sets;
	for (i = 0; i < req->match_num; i++) {
		match = &sreq->match_sets[i];
		memcpy(req->match[i].ssid, match->ssid.ssid,
		       match->ssid.ssid_len);
		req->match[i].rssi_th = cpu_to_le32(match->rssi_thold);
		req->match[i].ssid_len = match->ssid.ssid_len;
	}

	req->channel_type = sreq->n_channels ? 4 : 0;
	req->channels_num = min_t(u8, sreq->n_channels, 64);
	for (i = 0; i < req->channels_num; i++) {
		chan = &req->channels[i];
		chan->band = scan_list[i]->band == NL80211_BAND_2GHZ ? 1 : 2;
		chan->channel_num = scan_list[i]->hw_value;
	}

	req->intervals_num = sreq->n_scan_plans;
	for (i = 0; i < req->intervals_num; i++)
		req->intervals[i] = cpu_to_le16(sreq->scan_plans[i].interval);

	if (sreq->ie_len > 0) {
		req->ie_len = cpu_to_le16(sreq->ie_len);
		memcpy(skb_put(skb, sreq->ie_len), sreq->ie, sreq->ie_len);
	}

	return __mt76_mcu_skb_send_msg(&dev->mt76, skb,
				       MCU_CMD_SCHED_SCAN_REQ, false);
}

int mt7615_mcu_sched_scan_enable(struct mt7615_phy *phy,
				 struct ieee80211_vif *vif,
				 bool enable)
{
	struct mt7615_dev *dev = phy->dev;
	struct {
		u8 active; /* 0: enabled 1: disabled */
		u8 rsv[3];
	} __packed req = {
		.active = !enable,
	};

	if (!mt7615_firmware_offload(dev))
		return -ENOTSUPP;

	if (enable)
		set_bit(MT76_HW_SCHED_SCANNING, &phy->mt76->state);
	else
		clear_bit(MT76_HW_SCHED_SCANNING, &phy->mt76->state);

	return __mt76_mcu_send_msg(&dev->mt76, MCU_CMD_SCHED_SCAN_ENABLE,
				   &req, sizeof(req), false);
}

static int mt7615_find_freq_idx(const u16 *freqs, int n_freqs, u16 cur)
{
	int i;

	for (i = 0; i < n_freqs; i++)
		if (cur == freqs[i])
			return i;

	return -1;
}

static int mt7615_dcoc_freq_idx(u16 freq, u8 bw)
{
	static const u16 freq_list[] = {
		4980, 5805, 5905, 5190,
		5230, 5270, 5310, 5350,
		5390, 5430, 5470, 5510,
		5550, 5590, 5630, 5670,
		5710, 5755, 5795, 5835,
		5875, 5210, 5290, 5370,
		5450, 5530, 5610, 5690,
		5775, 5855
	};
	static const u16 freq_bw40[] = {
		5190, 5230, 5270, 5310,
		5350, 5390, 5430, 5470,
		5510, 5550, 5590, 5630,
		5670, 5710, 5755, 5795,
		5835, 5875
	};
	int offset_2g = ARRAY_SIZE(freq_list);
	int idx;

	if (freq < 4000) {
		if (freq < 2427)
			return offset_2g;
		if (freq < 2442)
			return offset_2g + 1;
		if (freq < 2457)
			return offset_2g + 2;

		return offset_2g + 3;
	}

	switch (bw) {
	case NL80211_CHAN_WIDTH_80:
	case NL80211_CHAN_WIDTH_80P80:
	case NL80211_CHAN_WIDTH_160:
		break;
	default:
		idx = mt7615_find_freq_idx(freq_bw40, ARRAY_SIZE(freq_bw40),
					   freq + 10);
		if (idx >= 0) {
			freq = freq_bw40[idx];
			break;
		}

		idx = mt7615_find_freq_idx(freq_bw40, ARRAY_SIZE(freq_bw40),
					   freq - 10);
		if (idx >= 0) {
			freq = freq_bw40[idx];
			break;
		}
		/* fall through */
	case NL80211_CHAN_WIDTH_40:
		idx = mt7615_find_freq_idx(freq_bw40, ARRAY_SIZE(freq_bw40),
					   freq);
		if (idx >= 0)
			break;

		return -1;

	}

	return mt7615_find_freq_idx(freq_list, ARRAY_SIZE(freq_list), freq);
}

int mt7615_mcu_apply_rx_dcoc(struct mt7615_phy *phy)
{
	struct mt7615_dev *dev = phy->dev;
	struct cfg80211_chan_def *chandef = &phy->mt76->chandef;
	int freq2 = chandef->center_freq2;
	int ret;
	struct {
		u8 direction;
		u8 runtime_calibration;
		u8 _rsv[2];

		__le16 center_freq;
		u8 bw;
		u8 band;
		u8 is_freq2;
		u8 success;
		u8 dbdc_en;

		u8 _rsv2;

		struct {
			__le32 sx0_i_lna[4];
			__le32 sx0_q_lna[4];

			__le32 sx2_i_lna[4];
			__le32 sx2_q_lna[4];
		} dcoc_data[4];
	} req = {
		.direction = 1,

		.bw = mt7615_mcu_chan_bw(chandef),
		.band = chandef->center_freq1 > 4000,
		.dbdc_en = !!dev->mt76.phy2,
	};
	u16 center_freq = chandef->center_freq1;
	int freq_idx;
	u8 *eep = dev->mt76.eeprom.data;

	if (!(eep[MT_EE_CALDATA_FLASH] & MT_EE_CALDATA_FLASH_RX_CAL))
		return 0;

	if (chandef->width == NL80211_CHAN_WIDTH_160) {
		freq2 = center_freq + 40;
		center_freq -= 40;
=======
	return mt76_mcu_send_msg(&dev->mt76, MCU_EXT_CMD_WTBL_UPDATE, &req,
				 sizeof(req), true);
}

int mt7615_mcu_rdd_cmd(struct mt7615_dev *dev,
		       enum mt7615_rdd_cmd cmd, u8 index,
		       u8 rx_sel, u8 val)
{
	struct {
		u8 ctrl;
		u8 rdd_idx;
		u8 rdd_rx_sel;
		u8 val;
		u8 rsv[4];
	} req = {
		.ctrl = cmd,
		.rdd_idx = index,
		.rdd_rx_sel = rx_sel,
		.val = val,
	};

	return mt76_mcu_send_msg(&dev->mt76, MCU_EXT_CMD_SET_RDD_CTRL, &req,
				 sizeof(req), true);
}

int mt7615_mcu_set_fcc5_lpn(struct mt7615_dev *dev, int val)
{
	struct {
		__le16 tag;
		__le16 min_lpn;
	} req = {
		.tag = cpu_to_le16(0x1),
		.min_lpn = cpu_to_le16(val),
	};

	return mt76_mcu_send_msg(&dev->mt76, MCU_EXT_CMD_SET_RDD_TH, &req,
				 sizeof(req), true);
}

int mt7615_mcu_set_pulse_th(struct mt7615_dev *dev,
			    const struct mt7615_dfs_pulse *pulse)
{
	struct {
		__le16 tag;
		__le32 max_width;	/* us */
		__le32 max_pwr;		/* dbm */
		__le32 min_pwr;		/* dbm */
		__le32 min_stgr_pri;	/* us */
		__le32 max_stgr_pri;	/* us */
		__le32 min_cr_pri;	/* us */
		__le32 max_cr_pri;	/* us */
	} req = {
		.tag = cpu_to_le16(0x3),
#define __req_field(field) .field = cpu_to_le32(pulse->field)
		__req_field(max_width),
		__req_field(max_pwr),
		__req_field(min_pwr),
		__req_field(min_stgr_pri),
		__req_field(max_stgr_pri),
		__req_field(min_cr_pri),
		__req_field(max_cr_pri),
#undef  __req_field
	};

	return mt76_mcu_send_msg(&dev->mt76, MCU_EXT_CMD_SET_RDD_TH, &req,
				 sizeof(req), true);
}

int mt7615_mcu_set_radar_th(struct mt7615_dev *dev, int index,
			    const struct mt7615_dfs_pattern *pattern)
{
	struct {
		__le16 tag;
		__le16 radar_type;
		u8 enb;
		u8 stgr;
		u8 min_crpn;
		u8 max_crpn;
		u8 min_crpr;
		u8 min_pw;
		u8 max_pw;
		__le32 min_pri;
		__le32 max_pri;
		u8 min_crbn;
		u8 max_crbn;
		u8 min_stgpn;
		u8 max_stgpn;
		u8 min_stgpr;
	} req = {
		.tag = cpu_to_le16(0x2),
		.radar_type = cpu_to_le16(index),
#define __req_field_u8(field) .field = pattern->field
#define __req_field_u32(field) .field = cpu_to_le32(pattern->field)
		__req_field_u8(enb),
		__req_field_u8(stgr),
		__req_field_u8(min_crpn),
		__req_field_u8(max_crpn),
		__req_field_u8(min_crpr),
		__req_field_u8(min_pw),
		__req_field_u8(max_pw),
		__req_field_u32(min_pri),
		__req_field_u32(max_pri),
		__req_field_u8(min_crbn),
		__req_field_u8(max_crbn),
		__req_field_u8(min_stgpn),
		__req_field_u8(max_stgpn),
		__req_field_u8(min_stgpr),
#undef __req_field_u8
#undef __req_field_u32
	};

	return mt76_mcu_send_msg(&dev->mt76, MCU_EXT_CMD_SET_RDD_TH, &req,
				 sizeof(req), true);
}

int mt7615_mcu_rdd_send_pattern(struct mt7615_dev *dev)
{
	struct {
		u8 pulse_num;
		u8 rsv[3];
		struct {
			__le32 start_time;
			__le16 width;
			__le16 power;
		} pattern[32];
	} req = {
		.pulse_num = dev->radar_pattern.n_pulses,
	};
	u32 start_time = ktime_to_ms(ktime_get_boottime());
	int i;

	if (dev->radar_pattern.n_pulses > ARRAY_SIZE(req.pattern))
		return -EINVAL;

	/* TODO: add some noise here */
	for (i = 0; i < dev->radar_pattern.n_pulses; i++) {
		u32 ts = start_time + i * dev->radar_pattern.period;

		req.pattern[i].width = cpu_to_le16(dev->radar_pattern.width);
		req.pattern[i].power = cpu_to_le16(dev->radar_pattern.power);
		req.pattern[i].start_time = cpu_to_le32(ts);
	}

	return mt76_mcu_send_msg(&dev->mt76, MCU_EXT_CMD_SET_RDD_PATTERN,
				 &req, sizeof(req), false);
}

static void mt7615_mcu_set_txpower_sku(struct mt7615_phy *phy, u8 *sku)
{
	struct mt76_phy *mphy = phy->mt76;
	struct ieee80211_hw *hw = mphy->hw;
	struct mt76_power_limits limits;
	s8 *limits_array = (s8 *)&limits;
	int n_chains = hweight8(mphy->antenna_mask);
	int tx_power;
	int i;
	static const u8 sku_mapping[] = {
#define SKU_FIELD(_type, _field) \
		[MT_SKU_##_type] = offsetof(struct mt76_power_limits, _field)
		SKU_FIELD(CCK_1_2, cck[0]),
		SKU_FIELD(CCK_55_11, cck[2]),
		SKU_FIELD(OFDM_6_9, ofdm[0]),
		SKU_FIELD(OFDM_12_18, ofdm[2]),
		SKU_FIELD(OFDM_24_36, ofdm[4]),
		SKU_FIELD(OFDM_48, ofdm[6]),
		SKU_FIELD(OFDM_54, ofdm[7]),
		SKU_FIELD(HT20_0_8, mcs[0][0]),
		SKU_FIELD(HT20_32, ofdm[0]),
		SKU_FIELD(HT20_1_2_9_10, mcs[0][1]),
		SKU_FIELD(HT20_3_4_11_12, mcs[0][3]),
		SKU_FIELD(HT20_5_13, mcs[0][5]),
		SKU_FIELD(HT20_6_14, mcs[0][6]),
		SKU_FIELD(HT20_7_15, mcs[0][7]),
		SKU_FIELD(HT40_0_8, mcs[1][0]),
		SKU_FIELD(HT40_32, ofdm[0]),
		SKU_FIELD(HT40_1_2_9_10, mcs[1][1]),
		SKU_FIELD(HT40_3_4_11_12, mcs[1][3]),
		SKU_FIELD(HT40_5_13, mcs[1][5]),
		SKU_FIELD(HT40_6_14, mcs[1][6]),
		SKU_FIELD(HT40_7_15, mcs[1][7]),
		SKU_FIELD(VHT20_0, mcs[0][0]),
		SKU_FIELD(VHT20_1_2, mcs[0][1]),
		SKU_FIELD(VHT20_3_4, mcs[0][3]),
		SKU_FIELD(VHT20_5_6, mcs[0][5]),
		SKU_FIELD(VHT20_7, mcs[0][7]),
		SKU_FIELD(VHT20_8, mcs[0][8]),
		SKU_FIELD(VHT20_9, mcs[0][9]),
		SKU_FIELD(VHT40_0, mcs[1][0]),
		SKU_FIELD(VHT40_1_2, mcs[1][1]),
		SKU_FIELD(VHT40_3_4, mcs[1][3]),
		SKU_FIELD(VHT40_5_6, mcs[1][5]),
		SKU_FIELD(VHT40_7, mcs[1][7]),
		SKU_FIELD(VHT40_8, mcs[1][8]),
		SKU_FIELD(VHT40_9, mcs[1][9]),
		SKU_FIELD(VHT80_0, mcs[2][0]),
		SKU_FIELD(VHT80_1_2, mcs[2][1]),
		SKU_FIELD(VHT80_3_4, mcs[2][3]),
		SKU_FIELD(VHT80_5_6, mcs[2][5]),
		SKU_FIELD(VHT80_7, mcs[2][7]),
		SKU_FIELD(VHT80_8, mcs[2][8]),
		SKU_FIELD(VHT80_9, mcs[2][9]),
		SKU_FIELD(VHT160_0, mcs[3][0]),
		SKU_FIELD(VHT160_1_2, mcs[3][1]),
		SKU_FIELD(VHT160_3_4, mcs[3][3]),
		SKU_FIELD(VHT160_5_6, mcs[3][5]),
		SKU_FIELD(VHT160_7, mcs[3][7]),
		SKU_FIELD(VHT160_8, mcs[3][8]),
		SKU_FIELD(VHT160_9, mcs[3][9]),
#undef SKU_FIELD
	};

	tx_power = hw->conf.power_level * 2 -
		   mt76_tx_power_nss_delta(n_chains);

	tx_power = mt76_get_rate_power_limits(mphy, mphy->chandef.chan,
					      &limits, tx_power);
	mphy->txpower_cur = tx_power;

	if (is_mt7663(mphy->dev)) {
		memset(sku, tx_power, MT_SKU_4SS_DELTA + 1);
		return;
	}

	for (i = 0; i < MT_SKU_1SS_DELTA; i++)
		sku[i] = limits_array[sku_mapping[i]];

	for (i = 0; i < 4; i++) {
		int delta = 0;

		if (i < n_chains - 1)
			delta = mt76_tx_power_nss_delta(n_chains) -
				mt76_tx_power_nss_delta(i + 1);
		sku[MT_SKU_1SS_DELTA + i] = delta;
>>>>>>> 7d2a07b7
	}
}

<<<<<<< HEAD
again:
	req.runtime_calibration = 1;
	freq_idx = mt7615_dcoc_freq_idx(center_freq, chandef->width);
	if (freq_idx < 0)
		goto out;

	memcpy(req.dcoc_data, eep + MT7615_EEPROM_DCOC_OFFSET +
			      freq_idx * MT7615_EEPROM_DCOC_SIZE,
	       sizeof(req.dcoc_data));
	req.runtime_calibration = 0;

out:
	req.center_freq = cpu_to_le16(center_freq);
	ret = __mt76_mcu_send_msg(&dev->mt76, MCU_EXT_CMD_RXDCOC_CAL, &req,
				  sizeof(req), true);

	if ((chandef->width == NL80211_CHAN_WIDTH_80P80 ||
	     chandef->width == NL80211_CHAN_WIDTH_160) && !req.is_freq2) {
		req.is_freq2 = true;
		center_freq = freq2;
		goto again;
	}
=======
static u8 mt7615_mcu_chan_bw(struct cfg80211_chan_def *chandef)
{
	static const u8 width_to_bw[] = {
		[NL80211_CHAN_WIDTH_40] = CMD_CBW_40MHZ,
		[NL80211_CHAN_WIDTH_80] = CMD_CBW_80MHZ,
		[NL80211_CHAN_WIDTH_80P80] = CMD_CBW_8080MHZ,
		[NL80211_CHAN_WIDTH_160] = CMD_CBW_160MHZ,
		[NL80211_CHAN_WIDTH_5] = CMD_CBW_5MHZ,
		[NL80211_CHAN_WIDTH_10] = CMD_CBW_10MHZ,
		[NL80211_CHAN_WIDTH_20] = CMD_CBW_20MHZ,
		[NL80211_CHAN_WIDTH_20_NOHT] = CMD_CBW_20MHZ,
	};
>>>>>>> 7d2a07b7

	if (chandef->width >= ARRAY_SIZE(width_to_bw))
		return 0;

	return width_to_bw[chandef->width];
}

<<<<<<< HEAD
static int mt7615_dpd_freq_idx(u16 freq, u8 bw)
{
	static const u16 freq_list[] = {
		4920, 4940, 4960, 4980,
		5040, 5060, 5080, 5180,
		5200, 5220, 5240, 5260,
		5280, 5300, 5320, 5340,
		5360, 5380, 5400, 5420,
		5440, 5460, 5480, 5500,
		5520, 5540, 5560, 5580,
		5600, 5620, 5640, 5660,
		5680, 5700, 5720, 5745,
		5765, 5785, 5805, 5825,
		5845, 5865, 5885, 5905
	};
	int offset_2g = ARRAY_SIZE(freq_list);
	int idx;

	if (freq < 4000) {
		if (freq < 2432)
			return offset_2g;
		if (freq < 2457)
			return offset_2g + 1;

		return offset_2g + 2;
	}

	if (bw != NL80211_CHAN_WIDTH_20) {
		idx = mt7615_find_freq_idx(freq_list, ARRAY_SIZE(freq_list),
					   freq + 10);
		if (idx >= 0)
			return idx;

		idx = mt7615_find_freq_idx(freq_list, ARRAY_SIZE(freq_list),
					   freq - 10);
		if (idx >= 0)
			return idx;
	}

	return mt7615_find_freq_idx(freq_list, ARRAY_SIZE(freq_list), freq);
}


int mt7615_mcu_apply_tx_dpd(struct mt7615_phy *phy)
=======
int mt7615_mcu_set_chan_info(struct mt7615_phy *phy, int cmd)
{
	struct mt7615_dev *dev = phy->dev;
	struct cfg80211_chan_def *chandef = &phy->mt76->chandef;
	int freq1 = chandef->center_freq1, freq2 = chandef->center_freq2;
	struct {
		u8 control_chan;
		u8 center_chan;
		u8 bw;
		u8 tx_streams;
		u8 rx_streams_mask;
		u8 switch_reason;
		u8 band_idx;
		/* for 80+80 only */
		u8 center_chan2;
		__le16 cac_case;
		u8 channel_band;
		u8 rsv0;
		__le32 outband_freq;
		u8 txpower_drop;
		u8 rsv1[3];
		u8 txpower_sku[53];
		u8 rsv2[3];
	} req = {
		.control_chan = chandef->chan->hw_value,
		.center_chan = ieee80211_frequency_to_channel(freq1),
		.tx_streams = hweight8(phy->mt76->antenna_mask),
		.rx_streams_mask = phy->mt76->chainmask,
		.center_chan2 = ieee80211_frequency_to_channel(freq2),
	};

	if (phy->mt76->hw->conf.flags & IEEE80211_CONF_OFFCHANNEL)
		req.switch_reason = CH_SWITCH_SCAN_BYPASS_DPD;
	else if ((chandef->chan->flags & IEEE80211_CHAN_RADAR) &&
		 chandef->chan->dfs_state != NL80211_DFS_AVAILABLE)
		req.switch_reason = CH_SWITCH_DFS;
	else
		req.switch_reason = CH_SWITCH_NORMAL;

	req.band_idx = phy != &dev->phy;
	req.bw = mt7615_mcu_chan_bw(chandef);

	if (mt76_testmode_enabled(phy->mt76))
		memset(req.txpower_sku, 0x3f, 49);
	else
		mt7615_mcu_set_txpower_sku(phy, req.txpower_sku);

	return mt76_mcu_send_msg(&dev->mt76, cmd, &req, sizeof(req), true);
}

int mt7615_mcu_get_temperature(struct mt7615_dev *dev)
{
	struct {
		u8 action;
		u8 rsv[3];
	} req = {};

	return mt76_mcu_send_msg(&dev->mt76, MCU_EXT_CMD_GET_TEMP, &req,
				 sizeof(req), true);
}

int mt7615_mcu_set_test_param(struct mt7615_dev *dev, u8 param, bool test_mode,
			      u32 val)
{
	struct {
		u8 test_mode_en;
		u8 param_idx;
		u8 _rsv[2];

		__le32 value;

		u8 pad[8];
	} req = {
		.test_mode_en = test_mode,
		.param_idx = param,
		.value = cpu_to_le32(val),
	};

	return mt76_mcu_send_msg(&dev->mt76, MCU_EXT_CMD_ATE_CTRL, &req,
				 sizeof(req), false);
}

int mt7615_mcu_set_sku_en(struct mt7615_phy *phy, bool enable)
{
	struct mt7615_dev *dev = phy->dev;
	struct {
		u8 format_id;
		u8 sku_enable;
		u8 band_idx;
		u8 rsv;
	} req = {
		.format_id = 0,
		.band_idx = phy != &dev->phy,
		.sku_enable = enable,
	};

	return mt76_mcu_send_msg(&dev->mt76,
				 MCU_EXT_CMD_TX_POWER_FEATURE_CTRL, &req,
				 sizeof(req), true);
}

static int mt7615_find_freq_idx(const u16 *freqs, int n_freqs, u16 cur)
{
	int i;

	for (i = 0; i < n_freqs; i++)
		if (cur == freqs[i])
			return i;

	return -1;
}

static int mt7615_dcoc_freq_idx(u16 freq, u8 bw)
{
	static const u16 freq_list[] = {
		4980, 5805, 5905, 5190,
		5230, 5270, 5310, 5350,
		5390, 5430, 5470, 5510,
		5550, 5590, 5630, 5670,
		5710, 5755, 5795, 5835,
		5875, 5210, 5290, 5370,
		5450, 5530, 5610, 5690,
		5775, 5855
	};
	static const u16 freq_bw40[] = {
		5190, 5230, 5270, 5310,
		5350, 5390, 5430, 5470,
		5510, 5550, 5590, 5630,
		5670, 5710, 5755, 5795,
		5835, 5875
	};
	int offset_2g = ARRAY_SIZE(freq_list);
	int idx;

	if (freq < 4000) {
		if (freq < 2427)
			return offset_2g;
		if (freq < 2442)
			return offset_2g + 1;
		if (freq < 2457)
			return offset_2g + 2;

		return offset_2g + 3;
	}

	switch (bw) {
	case NL80211_CHAN_WIDTH_80:
	case NL80211_CHAN_WIDTH_80P80:
	case NL80211_CHAN_WIDTH_160:
		break;
	default:
		idx = mt7615_find_freq_idx(freq_bw40, ARRAY_SIZE(freq_bw40),
					   freq + 10);
		if (idx >= 0) {
			freq = freq_bw40[idx];
			break;
		}

		idx = mt7615_find_freq_idx(freq_bw40, ARRAY_SIZE(freq_bw40),
					   freq - 10);
		if (idx >= 0) {
			freq = freq_bw40[idx];
			break;
		}
		fallthrough;
	case NL80211_CHAN_WIDTH_40:
		idx = mt7615_find_freq_idx(freq_bw40, ARRAY_SIZE(freq_bw40),
					   freq);
		if (idx >= 0)
			break;

		return -1;

	}

	return mt7615_find_freq_idx(freq_list, ARRAY_SIZE(freq_list), freq);
}

int mt7615_mcu_apply_rx_dcoc(struct mt7615_phy *phy)
>>>>>>> 7d2a07b7
{
	struct mt7615_dev *dev = phy->dev;
	struct cfg80211_chan_def *chandef = &phy->mt76->chandef;
	int freq2 = chandef->center_freq2;
	int ret;
	struct {
		u8 direction;
		u8 runtime_calibration;
		u8 _rsv[2];

		__le16 center_freq;
		u8 bw;
		u8 band;
		u8 is_freq2;
		u8 success;
		u8 dbdc_en;

		u8 _rsv2;

		struct {
<<<<<<< HEAD
			struct {
				u32 dpd_g0;
				u8 data[32];
			} wf0, wf1;

			struct {
				u32 dpd_g0_prim;
				u32 dpd_g0_sec;
				u8 data_prim[32];
				u8 data_sec[32];
			} wf2, wf3;
		} dpd_data;
=======
			__le32 sx0_i_lna[4];
			__le32 sx0_q_lna[4];

			__le32 sx2_i_lna[4];
			__le32 sx2_q_lna[4];
		} dcoc_data[4];
>>>>>>> 7d2a07b7
	} req = {
		.direction = 1,

		.bw = mt7615_mcu_chan_bw(chandef),
		.band = chandef->center_freq1 > 4000,
		.dbdc_en = !!dev->mt76.phy2,
	};
	u16 center_freq = chandef->center_freq1;
	int freq_idx;
	u8 *eep = dev->mt76.eeprom.data;
<<<<<<< HEAD

	if (!(eep[MT_EE_CALDATA_FLASH] & MT_EE_CALDATA_FLASH_TX_DPD))
		return 0;

	if (chandef->width == NL80211_CHAN_WIDTH_160) {
		freq2 = center_freq + 40;
		center_freq -= 40;
	}

again:
	req.runtime_calibration = 1;
	freq_idx = mt7615_dpd_freq_idx(center_freq, chandef->width);
	if (freq_idx < 0)
		goto out;

	memcpy(&req.dpd_data, eep + MT7615_EEPROM_TXDPD_OFFSET +
			      freq_idx * MT7615_EEPROM_TXDPD_SIZE,
	       sizeof(req.dpd_data));
	req.runtime_calibration = 0;

out:
	req.center_freq = cpu_to_le16(center_freq);
	ret = __mt76_mcu_send_msg(&dev->mt76, MCU_EXT_CMD_TXDPD_CAL, &req,
				  sizeof(req), true);

	if ((chandef->width == NL80211_CHAN_WIDTH_80P80 ||
	     chandef->width == NL80211_CHAN_WIDTH_160) && !req.is_freq2) {
		req.is_freq2 = true;
		center_freq = freq2;
		goto again;
	}

	return ret;
}

int mt7615_mcu_set_bss_pm(struct mt7615_dev *dev, struct ieee80211_vif *vif,
			  bool enable)
{
	struct mt7615_vif *mvif = (struct mt7615_vif *)vif->drv_priv;
	struct {
		u8 bss_idx;
		u8 dtim_period;
		__le16 aid;
		__le16 bcn_interval;
		__le16 atim_window;
		u8 uapsd;
		u8 bmc_delivered_ac;
		u8 bmc_triggered_ac;
		u8 pad;
	} req = {
		.bss_idx = mvif->idx,
		.aid = cpu_to_le16(vif->bss_conf.aid),
		.dtim_period = vif->bss_conf.dtim_period,
		.bcn_interval = cpu_to_le16(vif->bss_conf.beacon_int),
	};
	struct {
		u8 bss_idx;
		u8 pad[3];
	} req_hdr = {
		.bss_idx = mvif->idx,
	};
	int err;

	if (vif->type != NL80211_IFTYPE_STATION ||
	    !mt7615_firmware_offload(dev))
		return -ENOTSUPP;

	err = __mt76_mcu_send_msg(&dev->mt76, MCU_CMD_SET_BSS_ABORT,
				  &req_hdr, sizeof(req_hdr), false);
	if (err < 0 || !enable)
		return err;
=======

	if (!(eep[MT_EE_CALDATA_FLASH] & MT_EE_CALDATA_FLASH_RX_CAL))
		return 0;

	if (chandef->width == NL80211_CHAN_WIDTH_160) {
		freq2 = center_freq + 40;
		center_freq -= 40;
	}

again:
	req.runtime_calibration = 1;
	freq_idx = mt7615_dcoc_freq_idx(center_freq, chandef->width);
	if (freq_idx < 0)
		goto out;

	memcpy(req.dcoc_data, eep + MT7615_EEPROM_DCOC_OFFSET +
			      freq_idx * MT7615_EEPROM_DCOC_SIZE,
	       sizeof(req.dcoc_data));
	req.runtime_calibration = 0;

out:
	req.center_freq = cpu_to_le16(center_freq);
	ret = mt76_mcu_send_msg(&dev->mt76, MCU_EXT_CMD_RXDCOC_CAL, &req,
				sizeof(req), true);

	if ((chandef->width == NL80211_CHAN_WIDTH_80P80 ||
	     chandef->width == NL80211_CHAN_WIDTH_160) && !req.is_freq2) {
		req.is_freq2 = true;
		center_freq = freq2;
		goto again;
	}
>>>>>>> 7d2a07b7

	return __mt76_mcu_send_msg(&dev->mt76, MCU_CMD_SET_BSS_CONNECTED,
				   &req, sizeof(req), false);
}

<<<<<<< HEAD
#ifdef CONFIG_PM
int mt7615_mcu_set_hif_suspend(struct mt7615_dev *dev, bool suspend)
{
	struct {
		struct {
			u8 hif_type; /* 0x0: HIF_SDIO
				      * 0x1: HIF_USB
				      * 0x2: HIF_PCIE
				      */
			u8 pad[3];
		} __packed hdr;
		struct hif_suspend_tlv {
			__le16 tag;
			__le16 len;
			u8 suspend;
		} __packed hif_suspend;
	} req = {
		.hif_suspend = {
			.tag = cpu_to_le16(0), /* 0: UNI_HIF_CTRL_BASIC */
			.len = cpu_to_le16(sizeof(struct hif_suspend_tlv)),
			.suspend = suspend,
		},
	};

	if (mt76_is_mmio(&dev->mt76))
		req.hdr.hif_type = 2;
	else if (mt76_is_usb(&dev->mt76))
		req.hdr.hif_type = 1;

	return __mt76_mcu_send_msg(&dev->mt76, MCU_UNI_CMD_HIF_CTRL,
				   &req, sizeof(req), true);
}
EXPORT_SYMBOL_GPL(mt7615_mcu_set_hif_suspend);

static int
mt7615_mcu_set_wow_ctrl(struct mt7615_phy *phy, struct ieee80211_vif *vif,
			bool suspend, struct cfg80211_wowlan *wowlan)
{
	struct mt7615_vif *mvif = (struct mt7615_vif *)vif->drv_priv;
	struct mt7615_dev *dev = phy->dev;
	struct {
		struct {
			u8 bss_idx;
			u8 pad[3];
		} __packed hdr;
		struct mt7615_wow_ctrl_tlv wow_ctrl_tlv;
	} req = {
		.hdr = {
			.bss_idx = mvif->idx,
		},
		.wow_ctrl_tlv = {
			.tag = cpu_to_le16(UNI_SUSPEND_WOW_CTRL),
			.len = cpu_to_le16(sizeof(struct mt7615_wow_ctrl_tlv)),
			.cmd = suspend ? 1 : 2,
		},
	};

	if (wowlan->magic_pkt)
		req.wow_ctrl_tlv.trigger |= BIT(0);
	if (wowlan->disconnect)
		req.wow_ctrl_tlv.trigger |= BIT(2);
	if (wowlan->nd_config) {
		mt7615_mcu_sched_scan_req(phy, vif, wowlan->nd_config);
		req.wow_ctrl_tlv.trigger |= BIT(5);
		mt7615_mcu_sched_scan_enable(phy, vif, suspend);
	}

	if (mt76_is_mmio(&dev->mt76))
		req.wow_ctrl_tlv.wakeup_hif = 2;
	else if (mt76_is_usb(&dev->mt76))
		req.wow_ctrl_tlv.wakeup_hif = 1;

	return __mt76_mcu_send_msg(&dev->mt76, MCU_UNI_CMD_SUSPEND,
				   &req, sizeof(req), true);
}

static int
mt7615_mcu_set_wow_pattern(struct mt7615_dev *dev,
			   struct ieee80211_vif *vif,
			   u8 index, bool enable,
			   struct cfg80211_pkt_pattern *pattern)
{
	struct mt7615_vif *mvif = (struct mt7615_vif *)vif->drv_priv;
	struct mt7615_wow_pattern_tlv *ptlv;
	struct sk_buff *skb;
	struct req_hdr {
		u8 bss_idx;
		u8 pad[3];
	} __packed hdr = {
		.bss_idx = mvif->idx,
	};

	skb = mt76_mcu_msg_alloc(&dev->mt76, NULL,
				 sizeof(hdr) + sizeof(*ptlv));
	if (!skb)
		return -ENOMEM;

	skb_put_data(skb, &hdr, sizeof(hdr));
	ptlv = (struct mt7615_wow_pattern_tlv *)skb_put(skb, sizeof(*ptlv));
	ptlv->tag = cpu_to_le16(UNI_SUSPEND_WOW_PATTERN);
	ptlv->len = cpu_to_le16(sizeof(*ptlv));
	ptlv->data_len = pattern->pattern_len;
	ptlv->enable = enable;
	ptlv->index = index;

	memcpy(ptlv->pattern, pattern->pattern, pattern->pattern_len);
	memcpy(ptlv->mask, pattern->mask, pattern->pattern_len / 8);

	return __mt76_mcu_skb_send_msg(&dev->mt76, skb,
				       MCU_UNI_CMD_SUSPEND, true);
}

static int
mt7615_mcu_set_suspend_mode(struct mt7615_dev *dev,
			    struct ieee80211_vif *vif,
			    bool enable, u8 mdtim, bool wow_suspend)
{
	struct mt7615_vif *mvif = (struct mt7615_vif *)vif->drv_priv;
	struct {
		struct {
			u8 bss_idx;
			u8 pad[3];
		} __packed hdr;
		struct mt7615_suspend_tlv suspend_tlv;
	} req = {
		.hdr = {
			.bss_idx = mvif->idx,
		},
		.suspend_tlv = {
			.tag = cpu_to_le16(UNI_SUSPEND_MODE_SETTING),
			.len = cpu_to_le16(sizeof(struct mt7615_suspend_tlv)),
			.enable = enable,
			.mdtim = mdtim,
			.wow_suspend = wow_suspend,
		},
	};

	return __mt76_mcu_send_msg(&dev->mt76, MCU_UNI_CMD_SUSPEND,
				   &req, sizeof(req), true);
}

static int
mt7615_mcu_set_gtk_rekey(struct mt7615_dev *dev,
			 struct ieee80211_vif *vif,
			 bool suspend)
{
	struct mt7615_vif *mvif = (struct mt7615_vif *)vif->drv_priv;
	struct {
		struct {
			u8 bss_idx;
			u8 pad[3];
		} __packed hdr;
		struct mt7615_gtk_rekey_tlv gtk_tlv;
	} __packed req = {
		.hdr = {
			.bss_idx = mvif->idx,
		},
		.gtk_tlv = {
			.tag = cpu_to_le16(UNI_OFFLOAD_OFFLOAD_GTK_REKEY),
			.len = cpu_to_le16(sizeof(struct mt7615_gtk_rekey_tlv)),
			.rekey_mode = !suspend,
		},
	};

	return __mt76_mcu_send_msg(&dev->mt76, MCU_UNI_CMD_OFFLOAD,
				   &req, sizeof(req), true);
}

static int
mt7615_mcu_set_arp_filter(struct mt7615_dev *dev, struct ieee80211_vif *vif,
			  bool suspend)
{
	struct mt7615_vif *mvif = (struct mt7615_vif *)vif->drv_priv;
	struct {
		struct {
			u8 bss_idx;
			u8 pad[3];
		} __packed hdr;
		struct mt7615_arpns_tlv arpns;
	} req = {
		.hdr = {
			.bss_idx = mvif->idx,
		},
		.arpns = {
			.tag = cpu_to_le16(UNI_OFFLOAD_OFFLOAD_ARP),
			.len = cpu_to_le16(sizeof(struct mt7615_arpns_tlv)),
			.mode = suspend,
		},
	};

	return __mt76_mcu_send_msg(&dev->mt76, MCU_UNI_CMD_OFFLOAD,
				   &req, sizeof(req), true);
}

void mt7615_mcu_set_suspend_iter(void *priv, u8 *mac,
				 struct ieee80211_vif *vif)
{
	struct mt7615_phy *phy = priv;
	bool suspend = test_bit(MT76_STATE_SUSPEND, &phy->mt76->state);
	struct ieee80211_hw *hw = phy->mt76->hw;
	struct cfg80211_wowlan *wowlan = hw->wiphy->wowlan_config;
	int i;

	mt7615_mcu_set_bss_pm(phy->dev, vif, suspend);

	mt7615_mcu_set_gtk_rekey(phy->dev, vif, suspend);
	mt7615_mcu_set_arp_filter(phy->dev, vif, suspend);

	mt7615_mcu_set_suspend_mode(phy->dev, vif, suspend, 1, true);

	for (i = 0; i < wowlan->n_patterns; i++)
		mt7615_mcu_set_wow_pattern(phy->dev, vif, i, suspend,
					   &wowlan->patterns[i]);
	mt7615_mcu_set_wow_ctrl(phy, vif, suspend, wowlan);
}

static void
mt7615_mcu_key_iter(struct ieee80211_hw *hw, struct ieee80211_vif *vif,
		    struct ieee80211_sta *sta, struct ieee80211_key_conf *key,
		    void *data)
{
	struct mt7615_gtk_rekey_tlv *gtk_tlv = data;
	u32 cipher;

	if (key->cipher != WLAN_CIPHER_SUITE_AES_CMAC &&
	    key->cipher != WLAN_CIPHER_SUITE_CCMP &&
	    key->cipher != WLAN_CIPHER_SUITE_TKIP)
		return;

	if (key->cipher == WLAN_CIPHER_SUITE_TKIP) {
		gtk_tlv->proto = cpu_to_le32(NL80211_WPA_VERSION_1);
		cipher = BIT(3);
	} else {
		gtk_tlv->proto = cpu_to_le32(NL80211_WPA_VERSION_2);
		cipher = BIT(4);
	}

	/* we are assuming here to have a single pairwise key */
	if (key->flags & IEEE80211_KEY_FLAG_PAIRWISE) {
		gtk_tlv->pairwise_cipher = cpu_to_le32(cipher);
		gtk_tlv->group_cipher = cpu_to_le32(cipher);
		gtk_tlv->keyid = key->keyidx;
	}
}

int mt7615_mcu_update_gtk_rekey(struct ieee80211_hw *hw,
				struct ieee80211_vif *vif,
				struct cfg80211_gtk_rekey_data *key)
{
	struct mt7615_vif *mvif = (struct mt7615_vif *)vif->drv_priv;
	struct mt7615_dev *dev = mt7615_hw_dev(hw);
	struct mt7615_gtk_rekey_tlv *gtk_tlv;
	struct sk_buff *skb;
	struct {
		u8 bss_idx;
		u8 pad[3];
	} __packed hdr = {
		.bss_idx = mvif->idx,
	};

	skb = mt76_mcu_msg_alloc(&dev->mt76, NULL,
				 sizeof(hdr) + sizeof(*gtk_tlv));
	if (!skb)
		return -ENOMEM;

	skb_put_data(skb, &hdr, sizeof(hdr));
	gtk_tlv = (struct mt7615_gtk_rekey_tlv *)skb_put(skb,
							 sizeof(*gtk_tlv));
	gtk_tlv->tag = cpu_to_le16(UNI_OFFLOAD_OFFLOAD_GTK_REKEY);
	gtk_tlv->len = cpu_to_le16(sizeof(*gtk_tlv));
	gtk_tlv->rekey_mode = 2;
	gtk_tlv->option = 1;

	rcu_read_lock();
	ieee80211_iter_keys_rcu(hw, vif, mt7615_mcu_key_iter, gtk_tlv);
	rcu_read_unlock();

	memcpy(gtk_tlv->kek, key->kek, NL80211_KEK_LEN);
	memcpy(gtk_tlv->kck, key->kck, NL80211_KCK_LEN);
	memcpy(gtk_tlv->replay_ctr, key->replay_ctr, NL80211_REPLAY_CTR_LEN);

	return __mt76_mcu_skb_send_msg(&dev->mt76, skb,
				       MCU_UNI_CMD_OFFLOAD, true);
}
#endif /* CONFIG_PM */

int mt7615_mcu_set_roc(struct mt7615_phy *phy, struct ieee80211_vif *vif,
		       struct ieee80211_channel *chan, int duration)
{
	struct mt7615_vif *mvif = (struct mt7615_vif *)vif->drv_priv;
	struct mt7615_dev *dev = phy->dev;
	struct mt7615_roc_tlv req = {
		.bss_idx = mvif->idx,
		.active = !chan,
		.max_interval = cpu_to_le32(duration),
		.primary_chan = chan ? chan->hw_value : 0,
		.band = chan ? chan->band : 0,
		.req_type = 2,
	};

	phy->roc_grant = false;

	return __mt76_mcu_send_msg(&dev->mt76, MCU_CMD_SET_ROC, &req,
				   sizeof(req), false);
}

int mt7615_mcu_update_arp_filter(struct ieee80211_hw *hw,
				 struct ieee80211_vif *vif,
				 struct ieee80211_bss_conf *info)
{
	struct mt7615_vif *mvif = (struct mt7615_vif *)vif->drv_priv;
	struct mt7615_dev *dev = mt7615_hw_dev(hw);
	struct sk_buff *skb;
	int i, len = min_t(int, info->arp_addr_cnt,
			   IEEE80211_BSS_ARP_ADDR_LIST_LEN);
	struct {
		struct {
			u8 bss_idx;
			u8 pad[3];
		} __packed hdr;
		struct mt7615_arpns_tlv arp;
	} req_hdr = {
		.hdr = {
			.bss_idx = mvif->idx,
		},
		.arp = {
			.tag = cpu_to_le16(UNI_OFFLOAD_OFFLOAD_ARP),
			.len = cpu_to_le16(sizeof(struct mt7615_arpns_tlv)),
			.ips_num = len,
			.mode = 2,  /* update */
			.option = 1,
		},
	};

	if (!mt7615_firmware_offload(dev))
		return 0;

	skb = mt76_mcu_msg_alloc(&dev->mt76, NULL,
				 sizeof(req_hdr) + len * sizeof(__be32));
	if (!skb)
		return -ENOMEM;

	skb_put_data(skb, &req_hdr, sizeof(req_hdr));
	for (i = 0; i < len; i++) {
		u8 *addr = (u8 *)skb_put(skb, sizeof(__be32));

		memcpy(addr, &info->arp_addr_list[i], sizeof(__be32));
	}

	return __mt76_mcu_skb_send_msg(&dev->mt76, skb,
				       MCU_UNI_CMD_OFFLOAD, true);
=======
static int mt7615_dpd_freq_idx(u16 freq, u8 bw)
{
	static const u16 freq_list[] = {
		4920, 4940, 4960, 4980,
		5040, 5060, 5080, 5180,
		5200, 5220, 5240, 5260,
		5280, 5300, 5320, 5340,
		5360, 5380, 5400, 5420,
		5440, 5460, 5480, 5500,
		5520, 5540, 5560, 5580,
		5600, 5620, 5640, 5660,
		5680, 5700, 5720, 5745,
		5765, 5785, 5805, 5825,
		5845, 5865, 5885, 5905
	};
	int offset_2g = ARRAY_SIZE(freq_list);
	int idx;

	if (freq < 4000) {
		if (freq < 2432)
			return offset_2g;
		if (freq < 2457)
			return offset_2g + 1;

		return offset_2g + 2;
	}

	if (bw != NL80211_CHAN_WIDTH_20) {
		idx = mt7615_find_freq_idx(freq_list, ARRAY_SIZE(freq_list),
					   freq + 10);
		if (idx >= 0)
			return idx;

		idx = mt7615_find_freq_idx(freq_list, ARRAY_SIZE(freq_list),
					   freq - 10);
		if (idx >= 0)
			return idx;
	}

	return mt7615_find_freq_idx(freq_list, ARRAY_SIZE(freq_list), freq);
}


int mt7615_mcu_apply_tx_dpd(struct mt7615_phy *phy)
{
	struct mt7615_dev *dev = phy->dev;
	struct cfg80211_chan_def *chandef = &phy->mt76->chandef;
	int freq2 = chandef->center_freq2;
	int ret;
	struct {
		u8 direction;
		u8 runtime_calibration;
		u8 _rsv[2];

		__le16 center_freq;
		u8 bw;
		u8 band;
		u8 is_freq2;
		u8 success;
		u8 dbdc_en;

		u8 _rsv2;

		struct {
			struct {
				u32 dpd_g0;
				u8 data[32];
			} wf0, wf1;

			struct {
				u32 dpd_g0_prim;
				u32 dpd_g0_sec;
				u8 data_prim[32];
				u8 data_sec[32];
			} wf2, wf3;
		} dpd_data;
	} req = {
		.direction = 1,

		.bw = mt7615_mcu_chan_bw(chandef),
		.band = chandef->center_freq1 > 4000,
		.dbdc_en = !!dev->mt76.phy2,
	};
	u16 center_freq = chandef->center_freq1;
	int freq_idx;
	u8 *eep = dev->mt76.eeprom.data;

	if (!(eep[MT_EE_CALDATA_FLASH] & MT_EE_CALDATA_FLASH_TX_DPD))
		return 0;

	if (chandef->width == NL80211_CHAN_WIDTH_160) {
		freq2 = center_freq + 40;
		center_freq -= 40;
	}

again:
	req.runtime_calibration = 1;
	freq_idx = mt7615_dpd_freq_idx(center_freq, chandef->width);
	if (freq_idx < 0)
		goto out;

	memcpy(&req.dpd_data, eep + MT7615_EEPROM_TXDPD_OFFSET +
			      freq_idx * MT7615_EEPROM_TXDPD_SIZE,
	       sizeof(req.dpd_data));
	req.runtime_calibration = 0;

out:
	req.center_freq = cpu_to_le16(center_freq);
	ret = mt76_mcu_send_msg(&dev->mt76, MCU_EXT_CMD_TXDPD_CAL, &req,
				sizeof(req), true);

	if ((chandef->width == NL80211_CHAN_WIDTH_80P80 ||
	     chandef->width == NL80211_CHAN_WIDTH_160) && !req.is_freq2) {
		req.is_freq2 = true;
		center_freq = freq2;
		goto again;
	}

	return ret;
}

int mt7615_mcu_set_rx_hdr_trans_blacklist(struct mt7615_dev *dev)
{
	struct {
		u8 operation;
		u8 count;
		u8 _rsv[2];
		u8 index;
		u8 enable;
		__le16 etype;
	} req = {
		.operation = 1,
		.count = 1,
		.enable = 1,
		.etype = cpu_to_le16(ETH_P_PAE),
	};

	return mt76_mcu_send_msg(&dev->mt76, MCU_EXT_CMD_RX_HDR_TRANS,
				 &req, sizeof(req), false);
}

int mt7615_mcu_set_bss_pm(struct mt7615_dev *dev, struct ieee80211_vif *vif,
			  bool enable)
{
	struct mt7615_vif *mvif = (struct mt7615_vif *)vif->drv_priv;
	struct {
		u8 bss_idx;
		u8 dtim_period;
		__le16 aid;
		__le16 bcn_interval;
		__le16 atim_window;
		u8 uapsd;
		u8 bmc_delivered_ac;
		u8 bmc_triggered_ac;
		u8 pad;
	} req = {
		.bss_idx = mvif->mt76.idx,
		.aid = cpu_to_le16(vif->bss_conf.aid),
		.dtim_period = vif->bss_conf.dtim_period,
		.bcn_interval = cpu_to_le16(vif->bss_conf.beacon_int),
	};
	struct {
		u8 bss_idx;
		u8 pad[3];
	} req_hdr = {
		.bss_idx = mvif->mt76.idx,
	};
	int err;

	if (vif->type != NL80211_IFTYPE_STATION)
		return 0;

	err = mt76_mcu_send_msg(&dev->mt76, MCU_CMD_SET_BSS_ABORT, &req_hdr,
				sizeof(req_hdr), false);
	if (err < 0 || !enable)
		return err;

	return mt76_mcu_send_msg(&dev->mt76, MCU_CMD_SET_BSS_CONNECTED, &req,
				 sizeof(req), false);
}

int mt7615_mcu_set_roc(struct mt7615_phy *phy, struct ieee80211_vif *vif,
		       struct ieee80211_channel *chan, int duration)
{
	struct mt7615_vif *mvif = (struct mt7615_vif *)vif->drv_priv;
	struct mt7615_dev *dev = phy->dev;
	struct mt7615_roc_tlv req = {
		.bss_idx = mvif->mt76.idx,
		.active = !chan,
		.max_interval = cpu_to_le32(duration),
		.primary_chan = chan ? chan->hw_value : 0,
		.band = chan ? chan->band : 0,
		.req_type = 2,
	};

	phy->roc_grant = false;

	return mt76_mcu_send_msg(&dev->mt76, MCU_CMD_SET_ROC, &req,
				 sizeof(req), false);
>>>>>>> 7d2a07b7
}

int mt7615_mcu_set_p2p_oppps(struct ieee80211_hw *hw,
			     struct ieee80211_vif *vif)
{
	struct mt7615_vif *mvif = (struct mt7615_vif *)vif->drv_priv;
	int ct_window = vif->bss_conf.p2p_noa_attr.oppps_ctwindow;
	struct mt7615_dev *dev = mt7615_hw_dev(hw);
	struct {
		__le32 ct_win;
		u8 bss_idx;
		u8 rsv[3];
	} __packed req = {
		.ct_win = cpu_to_le32(ct_window),
<<<<<<< HEAD
		.bss_idx = mvif->idx,
=======
		.bss_idx = mvif->mt76.idx,
>>>>>>> 7d2a07b7
	};

	if (!mt7615_firmware_offload(dev))
		return -ENOTSUPP;

<<<<<<< HEAD
	return __mt76_mcu_send_msg(&dev->mt76, MCU_CMD_SET_P2P_OPPPS,
				   &req, sizeof(req), false);
=======
	return mt76_mcu_send_msg(&dev->mt76, MCU_CMD_SET_P2P_OPPPS, &req,
				 sizeof(req), false);
>>>>>>> 7d2a07b7
}

u32 mt7615_mcu_reg_rr(struct mt76_dev *dev, u32 offset)
{
	struct {
		__le32 addr;
		__le32 val;
	} __packed req = {
		.addr = cpu_to_le32(offset),
	};

<<<<<<< HEAD
	return __mt76_mcu_send_msg(dev, MCU_CMD_REG_READ,
				   &req, sizeof(req), true);
=======
	return mt76_mcu_send_msg(dev, MCU_CMD_REG_READ, &req, sizeof(req),
				 true);
>>>>>>> 7d2a07b7
}
EXPORT_SYMBOL_GPL(mt7615_mcu_reg_rr);

void mt7615_mcu_reg_wr(struct mt76_dev *dev, u32 offset, u32 val)
{
	struct {
		__le32 addr;
		__le32 val;
	} __packed req = {
		.addr = cpu_to_le32(offset),
		.val = cpu_to_le32(val),
	};

<<<<<<< HEAD
	__mt76_mcu_send_msg(dev, MCU_CMD_REG_WRITE,
			    &req, sizeof(req), false);
=======
	mt76_mcu_send_msg(dev, MCU_CMD_REG_WRITE, &req, sizeof(req), false);
>>>>>>> 7d2a07b7
}
EXPORT_SYMBOL_GPL(mt7615_mcu_reg_wr);<|MERGE_RESOLUTION|>--- conflicted
+++ resolved
@@ -94,12 +94,9 @@
 	__le32 *txd;
 	u32 val;
 
-<<<<<<< HEAD
-=======
 	/* TODO: make dynamic based on msg type */
 	dev->mt76.mcu.timeout = 20 * HZ;
 
->>>>>>> 7d2a07b7
 	seq = ++dev->mt76.mcu.msg_seq & 0xf;
 	if (!seq)
 		seq = ++dev->mt76.mcu.msg_seq & 0xf;
@@ -168,41 +165,9 @@
 		mcu_txd->ext_cid_ack = 1;
 		break;
 	}
-<<<<<<< HEAD
 }
 EXPORT_SYMBOL_GPL(mt7615_mcu_fill_msg);
 
-static int __mt7615_mcu_msg_send(struct mt7615_dev *dev, struct sk_buff *skb,
-				 int cmd, int *wait_seq)
-{
-	enum mt76_txq_id qid;
-
-	mt7615_mcu_fill_msg(dev, skb, cmd, wait_seq);
-	if (test_bit(MT76_STATE_MCU_RUNNING, &dev->mphy.state))
-		qid = MT_TXQ_MCU;
-	else
-		qid = MT_TXQ_FWDL;
-
-	return mt76_tx_queue_skb_raw(dev, qid, skb, 0);
-=======
->>>>>>> 7d2a07b7
-}
-EXPORT_SYMBOL_GPL(mt7615_mcu_fill_msg);
-
-<<<<<<< HEAD
-static int
-mt7615_mcu_parse_response(struct mt7615_dev *dev, int cmd,
-			  struct sk_buff *skb, int seq)
-{
-	struct mt7615_mcu_rxd *rxd = (struct mt7615_mcu_rxd *)skb->data;
-	int ret = 0;
-
-	if (seq != rxd->seq) {
-		ret = -EAGAIN;
-		goto out;
-	}
-
-=======
 int mt7615_mcu_parse_response(struct mt76_dev *mdev, int cmd,
 			      struct sk_buff *skb, int seq)
 {
@@ -219,7 +184,6 @@
 	if (seq != rxd->seq)
 		return -EAGAIN;
 
->>>>>>> 7d2a07b7
 	switch (cmd) {
 	case MCU_CMD_PATCH_SEM_CONTROL:
 		skb_pull(skb, sizeof(*rxd) - 4);
@@ -257,59 +221,11 @@
 	default:
 		break;
 	}
-<<<<<<< HEAD
-out:
-	dev_kfree_skb(skb);
-=======
->>>>>>> 7d2a07b7
 
 	return ret;
 }
 EXPORT_SYMBOL_GPL(mt7615_mcu_parse_response);
 
-<<<<<<< HEAD
-int mt7615_mcu_wait_response(struct mt7615_dev *dev, int cmd, int seq)
-{
-	unsigned long expires = jiffies + 20 * HZ;
-	struct sk_buff *skb;
-	int ret = 0;
-
-	while (true) {
-		skb = mt76_mcu_get_response(&dev->mt76, expires);
-		if (!skb) {
-			dev_err(dev->mt76.dev, "Message %ld (seq %d) timeout\n",
-				cmd & MCU_CMD_MASK, seq);
-			return -ETIMEDOUT;
-		}
-
-		ret = mt7615_mcu_parse_response(dev, cmd, skb, seq);
-		if (ret != -EAGAIN)
-			break;
-	}
-
-	return ret;
-}
-EXPORT_SYMBOL_GPL(mt7615_mcu_wait_response);
-
-static int
-mt7615_mcu_send_message(struct mt76_dev *mdev, struct sk_buff *skb,
-			int cmd, bool wait_resp)
-{
-	struct mt7615_dev *dev = container_of(mdev, struct mt7615_dev, mt76);
-	int ret, seq;
-
-	mutex_lock(&mdev->mcu.mutex);
-
-	ret = __mt7615_mcu_msg_send(dev, skb, cmd, &seq);
-	if (ret)
-		goto out;
-
-	if (wait_resp)
-		ret = mt7615_mcu_wait_response(dev, cmd, seq);
-
-out:
-	mutex_unlock(&mdev->mcu.mutex);
-=======
 static int
 mt7615_mcu_send_message(struct mt76_dev *mdev, struct sk_buff *skb,
 			int cmd, int *seq)
@@ -322,23 +238,10 @@
 		qid = MT_MCUQ_WM;
 	else
 		qid = MT_MCUQ_FWDL;
->>>>>>> 7d2a07b7
 
 	return mt76_tx_queue_skb_raw(dev, dev->mt76.q_mcu[qid], skb, 0);
 }
 
-<<<<<<< HEAD
-int mt7615_mcu_msg_send(struct mt76_dev *mdev, int cmd, const void *data,
-			int len, bool wait_resp)
-{
-	struct sk_buff *skb;
-
-	skb = mt76_mcu_msg_alloc(mdev, data, len);
-	if (!skb)
-		return -ENOMEM;
-
-	return __mt76_mcu_skb_send_msg(mdev, skb, cmd, wait_resp);
-=======
 u32 mt7615_rf_rr(struct mt7615_dev *dev, u32 wf, u32 reg)
 {
 	struct {
@@ -353,29 +256,6 @@
 	return mt76_mcu_send_msg(&dev->mt76,
 				 MCU_EXT_CMD_RF_REG_ACCESS | MCU_QUERY_PREFIX,
 				 &req, sizeof(req), true);
->>>>>>> 7d2a07b7
-}
-EXPORT_SYMBOL_GPL(mt7615_mcu_msg_send);
-
-<<<<<<< HEAD
-u32 mt7615_rf_rr(struct mt7615_dev *dev, u32 wf, u32 reg)
-=======
-int mt7615_rf_wr(struct mt7615_dev *dev, u32 wf, u32 reg, u32 val)
->>>>>>> 7d2a07b7
-{
-	struct {
-		__le32 wifi_stream;
-		__le32 address;
-		__le32 data;
-	} req = {
-		.wifi_stream = cpu_to_le32(wf),
-		.address = cpu_to_le32(reg),
-<<<<<<< HEAD
-	};
-
-	return __mt76_mcu_send_msg(&dev->mt76,
-				   MCU_EXT_CMD_RF_REG_ACCESS | MCU_QUERY_PREFIX,
-				   &req, sizeof(req), true);
 }
 
 int mt7615_rf_wr(struct mt7615_dev *dev, u32 wf, u32 reg, u32 val)
@@ -390,12 +270,6 @@
 		.data = cpu_to_le32(val),
 	};
 
-	return __mt76_mcu_send_msg(&dev->mt76, MCU_EXT_CMD_RF_REG_ACCESS, &req,
-				   sizeof(req), false);
-=======
-		.data = cpu_to_le32(val),
-	};
-
 	return mt76_mcu_send_msg(&dev->mt76, MCU_EXT_CMD_RF_REG_ACCESS, &req,
 				 sizeof(req), false);
 }
@@ -408,50 +282,9 @@
 	regmap_update_bits(dev->infracfg, MT_INFRACFG_MISC,
 			   MT_INFRACFG_MISC_AP2CONN_WAKE,
 			   !en * MT_INFRACFG_MISC_AP2CONN_WAKE);
->>>>>>> 7d2a07b7
 }
 EXPORT_SYMBOL_GPL(mt7622_trigger_hif_int);
 
-<<<<<<< HEAD
-static void mt7622_trigger_hif_int(struct mt7615_dev *dev, bool en)
-{
-	if (!is_mt7622(&dev->mt76))
-		return;
-
-	regmap_update_bits(dev->infracfg, MT_INFRACFG_MISC,
-			   MT_INFRACFG_MISC_AP2CONN_WAKE,
-			   !en * MT_INFRACFG_MISC_AP2CONN_WAKE);
-}
-
-static int mt7615_mcu_drv_pmctrl(struct mt7615_dev *dev)
-{
-	struct mt76_phy *mphy = &dev->mt76.phy;
-	struct mt76_dev *mdev = &dev->mt76;
-	u32 addr;
-	int err;
-
-	if (is_mt7663(mdev)) {
-		/* Clear firmware own via N9 eint */
-		mt76_wr(dev, MT_PCIE_DOORBELL_PUSH, MT_CFG_LPCR_HOST_DRV_OWN);
-		mt76_poll(dev, MT_CONN_ON_MISC, MT_CFG_LPCR_HOST_FW_OWN, 0, 3000);
-
-		addr = MT_CONN_HIF_ON_LPCTL;
-	} else {
-		addr = MT_CFG_LPCR_HOST;
-	}
-
-	mt76_wr(dev, addr, MT_CFG_LPCR_HOST_DRV_OWN);
-
-	mt7622_trigger_hif_int(dev, true);
-
-	err = !mt76_poll_msec(dev, addr, MT_CFG_LPCR_HOST_FW_OWN, 0, 3000);
-
-	mt7622_trigger_hif_int(dev, false);
-
-	if (err) {
-		dev_err(mdev->dev, "driver own failed\n");
-		return -ETIMEDOUT;
-=======
 static int mt7615_mcu_drv_pmctrl(struct mt7615_dev *dev)
 {
 	struct mt76_phy *mphy = &dev->mt76.phy;
@@ -514,51 +347,29 @@
 		dev_err(dev->mt76.dev, "driver own failed\n");
 		err = -EIO;
 		goto out;
->>>>>>> 7d2a07b7
 	}
 	clear_bit(MT76_STATE_PM, &mphy->state);
 
-<<<<<<< HEAD
-	clear_bit(MT76_STATE_PM, &mphy->state);
-
-	return 0;
-}
-
-static int mt7615_mcu_lp_drv_pmctrl(struct mt7615_dev *dev)
+	pm->stats.last_wake_event = jiffies;
+	pm->stats.doze_time += pm->stats.last_wake_event -
+			       pm->stats.last_doze_event;
+out:
+	mutex_unlock(&pm->mutex);
+
+	return err;
+}
+
+static int mt7615_mcu_fw_pmctrl(struct mt7615_dev *dev)
 {
 	struct mt76_phy *mphy = &dev->mt76.phy;
-	int i;
-
-	if (!test_and_clear_bit(MT76_STATE_PM, &mphy->state))
-		goto out;
-
-	for (i = 0; i < MT7615_DRV_OWN_RETRY_COUNT; i++) {
-		mt76_wr(dev, MT_PCIE_DOORBELL_PUSH, MT_CFG_LPCR_HOST_DRV_OWN);
-		if (mt76_poll_msec(dev, MT_CONN_HIF_ON_LPCTL,
-				   MT_CFG_LPCR_HOST_FW_OWN, 0, 50))
-			break;
-	}
-
-	if (i == MT7615_DRV_OWN_RETRY_COUNT) {
-		dev_err(dev->mt76.dev, "driver own failed\n");
-		set_bit(MT76_STATE_PM, &mphy->state);
-		return -EIO;
-	}
-
-out:
-	dev->pm.last_activity = jiffies;
-
-	return 0;
-}
-
-static int mt7615_mcu_fw_pmctrl(struct mt7615_dev *dev)
-{
-	struct mt76_phy *mphy = &dev->mt76.phy;
+	struct mt76_connac_pm *pm = &dev->pm;
 	int err = 0;
 	u32 addr;
 
-	if (test_and_set_bit(MT76_STATE_PM, &mphy->state))
-		return 0;
+	mutex_lock(&pm->mutex);
+
+	if (mt76_connac_skip_fw_pmctrl(mphy, pm))
+		goto out;
 
 	mt7622_trigger_hif_int(dev, true);
 
@@ -575,62 +386,6 @@
 
 	mt7622_trigger_hif_int(dev, false);
 
-	return err;
-}
-
-static void
-mt7615_mcu_csa_finish(void *priv, u8 *mac, struct ieee80211_vif *vif)
-{
-	if (vif->csa_active)
-		ieee80211_csa_finish(vif);
-}
-
-static void
-mt7615_mcu_rx_radar_detected(struct mt7615_dev *dev, struct sk_buff *skb)
-{
-	struct mt76_phy *mphy = &dev->mt76.phy;
-	struct mt7615_mcu_rdd_report *r;
-
-	r = (struct mt7615_mcu_rdd_report *)skb->data;
-
-	if (r->idx && dev->mt76.phy2)
-=======
-	pm->stats.last_wake_event = jiffies;
-	pm->stats.doze_time += pm->stats.last_wake_event -
-			       pm->stats.last_doze_event;
-out:
-	mutex_unlock(&pm->mutex);
-
-	return err;
-}
-
-static int mt7615_mcu_fw_pmctrl(struct mt7615_dev *dev)
-{
-	struct mt76_phy *mphy = &dev->mt76.phy;
-	struct mt76_connac_pm *pm = &dev->pm;
-	int err = 0;
-	u32 addr;
-
-	mutex_lock(&pm->mutex);
-
-	if (mt76_connac_skip_fw_pmctrl(mphy, pm))
-		goto out;
-
-	mt7622_trigger_hif_int(dev, true);
-
-	addr = is_mt7663(&dev->mt76) ? MT_CONN_HIF_ON_LPCTL : MT_CFG_LPCR_HOST;
-	mt76_wr(dev, addr, MT_CFG_LPCR_HOST_FW_OWN);
-
-	if (is_mt7622(&dev->mt76) &&
-	    !mt76_poll_msec(dev, addr, MT_CFG_LPCR_HOST_FW_OWN,
-			    MT_CFG_LPCR_HOST_FW_OWN, 3000)) {
-		dev_err(dev->mt76.dev, "Timeout for firmware own\n");
-		clear_bit(MT76_STATE_PM, &mphy->state);
-		err = -EIO;
-	}
-
-	mt7622_trigger_hif_int(dev, false);
-
 	pm->stats.last_doze_event = jiffies;
 	pm->stats.awake_time += pm->stats.last_doze_event -
 				pm->stats.last_wake_event;
@@ -680,7 +435,6 @@
 		return;
 
 	if (r->band_idx && dev->mt76.phy2)
->>>>>>> 7d2a07b7
 		mphy = dev->mt76.phy2;
 
 	ieee80211_radar_detected(mphy->hw);
@@ -706,12 +460,8 @@
 		break;
 	}
 
-<<<<<<< HEAD
-	wiphy_info(mt76_hw(dev)->wiphy, "%s: %s", type, data);
-=======
 	wiphy_info(mt76_hw(dev)->wiphy, "%s: %.*s", type,
 		   (int)(skb->len - sizeof(*rxd)), data);
->>>>>>> 7d2a07b7
 }
 
 static void
@@ -724,13 +474,7 @@
 		mt7615_mcu_rx_radar_detected(dev, skb);
 		break;
 	case MCU_EXT_EVENT_CSA_NOTIFY:
-<<<<<<< HEAD
-		ieee80211_iterate_active_interfaces_atomic(dev->mt76.hw,
-				IEEE80211_IFACE_ITER_RESUME_ALL,
-				mt7615_mcu_csa_finish, dev);
-=======
 		mt7615_mcu_rx_csa_notify(dev, skb);
->>>>>>> 7d2a07b7
 		break;
 	case MCU_EXT_EVENT_FW_LOG_2_HOST:
 		mt7615_mcu_rx_log_message(dev, skb);
@@ -738,27 +482,6 @@
 	default:
 		break;
 	}
-<<<<<<< HEAD
-}
-
-static void
-mt7615_mcu_scan_event(struct mt7615_dev *dev, struct sk_buff *skb)
-{
-	u8 *seq_num = skb->data + sizeof(struct mt7615_mcu_rxd);
-	struct mt7615_phy *phy;
-	struct mt76_phy *mphy;
-
-	if (*seq_num & BIT(7) && dev->mt76.phy2)
-		mphy = dev->mt76.phy2;
-	else
-		mphy = &dev->mt76.phy;
-
-	phy = (struct mt7615_phy *)mphy->priv;
-
-	spin_lock_bh(&dev->mt76.lock);
-	__skb_queue_tail(&phy->scan_event_list, skb);
-	spin_unlock_bh(&dev->mt76.lock);
-=======
 }
 
 static void
@@ -2122,10 +1845,8 @@
 #endif /* CONFIG_PM */
 
 	dev_dbg(dev->mt76.dev, "Firmware init done\n");
->>>>>>> 7d2a07b7
-
-	ieee80211_queue_delayed_work(mphy->hw, &phy->scan_work,
-				     MT7615_HW_SCAN_TIMEOUT);
+
+	return 0;
 }
 EXPORT_SYMBOL_GPL(__mt7663_load_firmware);
 
@@ -2144,33 +1865,8 @@
 	return 0;
 }
 
-static void
-mt7615_mcu_roc_event(struct mt7615_dev *dev, struct sk_buff *skb)
-{
-<<<<<<< HEAD
-	struct mt7615_roc_tlv *event;
-	struct mt7615_phy *phy;
-	struct mt76_phy *mphy;
-	int duration;
-
-	skb_pull(skb, sizeof(struct mt7615_mcu_rxd));
-	event = (struct mt7615_roc_tlv *)skb->data;
-
-	if (event->dbdc_band && dev->mt76.phy2)
-		mphy = dev->mt76.phy2;
-	else
-		mphy = &dev->mt76.phy;
-
-	ieee80211_ready_on_channel(mphy->hw);
-
-	phy = (struct mt7615_phy *)mphy->priv;
-	phy->roc_grant = true;
-	wake_up(&phy->roc_wait);
-
-	duration = le32_to_cpu(event->max_interval);
-	mod_timer(&phy->roc_timer,
-		  round_jiffies_up(jiffies + msecs_to_jiffies(duration)));
-=======
+int mt7615_mcu_init(struct mt7615_dev *dev)
+{
 	static const struct mt76_mcu_ops mt7615_mcu_ops = {
 		.headroom = sizeof(struct mt7615_mcu_txd),
 		.mcu_skb_send_msg = mt7615_mcu_send_message,
@@ -2213,65 +1909,11 @@
 	__mt76_mcu_restart(&dev->mt76);
 	mt7615_mcu_set_fw_ctrl(dev);
 	skb_queue_purge(&dev->mt76.mcu.res_q);
->>>>>>> 7d2a07b7
 }
 EXPORT_SYMBOL_GPL(mt7615_mcu_exit);
 
-static void
-mt7615_mcu_beacon_loss_iter(void *priv, u8 *mac, struct ieee80211_vif *vif)
-{
-<<<<<<< HEAD
-	struct mt7615_vif *mvif = (struct mt7615_vif *)vif->drv_priv;
-	struct mt7615_beacon_loss_event *event = priv;
-
-	if (mvif->idx != event->bss_idx)
-		return;
-
-	if (!(vif->driver_flags & IEEE80211_VIF_BEACON_FILTER))
-		return;
-
-	ieee80211_beacon_loss(vif);
-}
-
-static void
-mt7615_mcu_beacon_loss_event(struct mt7615_dev *dev, struct sk_buff *skb)
-{
-	struct mt7615_beacon_loss_event *event;
-	struct mt76_phy *mphy;
-	u8 band_idx = 0; /* DBDC support */
-
-	skb_pull(skb, sizeof(struct mt7615_mcu_rxd));
-	event = (struct mt7615_beacon_loss_event *)skb->data;
-	if (band_idx && dev->mt76.phy2)
-		mphy = dev->mt76.phy2;
-	else
-		mphy = &dev->mt76.phy;
-
-	ieee80211_iterate_active_interfaces_atomic(mphy->hw,
-					IEEE80211_IFACE_ITER_RESUME_ALL,
-					mt7615_mcu_beacon_loss_iter, event);
-}
-
-static void
-mt7615_mcu_bss_event(struct mt7615_dev *dev, struct sk_buff *skb)
-{
-	struct mt7615_mcu_bss_event *event;
-	struct mt76_phy *mphy;
-	u8 band_idx = 0; /* DBDC support */
-
-	event = (struct mt7615_mcu_bss_event *)(skb->data +
-						sizeof(struct mt7615_mcu_rxd));
-
-	if (band_idx && dev->mt76.phy2)
-		mphy = dev->mt76.phy2;
-	else
-		mphy = &dev->mt76.phy;
-
-	if (event->is_absent)
-		ieee80211_stop_queues(mphy->hw);
-	else
-		ieee80211_wake_queues(mphy->hw);
-=======
+int mt7615_mcu_set_eeprom(struct mt7615_dev *dev)
+{
 	struct {
 		u8 buffer_mode;
 		u8 content_format;
@@ -2310,78 +1952,11 @@
 
 	return mt76_mcu_skb_send_msg(&dev->mt76, skb,
 				     MCU_EXT_CMD_EFUSE_BUFFER_MODE, true);
->>>>>>> 7d2a07b7
-}
-
-static void
-mt7615_mcu_rx_unsolicited_event(struct mt7615_dev *dev, struct sk_buff *skb)
-{
-<<<<<<< HEAD
-	struct mt7615_mcu_rxd *rxd = (struct mt7615_mcu_rxd *)skb->data;
-
-	switch (rxd->eid) {
-	case MCU_EVENT_EXT:
-		mt7615_mcu_rx_ext_event(dev, skb);
-		break;
-	case MCU_EVENT_BSS_BEACON_LOSS:
-		mt7615_mcu_beacon_loss_event(dev, skb);
-		break;
-	case MCU_EVENT_ROC:
-		mt7615_mcu_roc_event(dev, skb);
-		break;
-	case MCU_EVENT_SCHED_SCAN_DONE:
-	case MCU_EVENT_SCAN_DONE:
-		mt7615_mcu_scan_event(dev, skb);
-		return;
-	case MCU_EVENT_BSS_ABSENCE:
-		mt7615_mcu_bss_event(dev, skb);
-		break;
-	default:
-		break;
-	}
-	dev_kfree_skb(skb);
-}
-
-void mt7615_mcu_rx_event(struct mt7615_dev *dev, struct sk_buff *skb)
-{
-	struct mt7615_mcu_rxd *rxd = (struct mt7615_mcu_rxd *)skb->data;
-
-	if (rxd->ext_eid == MCU_EXT_EVENT_THERMAL_PROTECT ||
-	    rxd->ext_eid == MCU_EXT_EVENT_FW_LOG_2_HOST ||
-	    rxd->ext_eid == MCU_EXT_EVENT_ASSERT_DUMP ||
-	    rxd->ext_eid == MCU_EXT_EVENT_PS_SYNC ||
-	    rxd->eid == MCU_EVENT_BSS_BEACON_LOSS ||
-	    rxd->eid == MCU_EVENT_SCHED_SCAN_DONE ||
-	    rxd->eid == MCU_EVENT_BSS_ABSENCE ||
-	    rxd->eid == MCU_EVENT_SCAN_DONE ||
-	    rxd->eid == MCU_EVENT_ROC ||
-	    !rxd->seq)
-		mt7615_mcu_rx_unsolicited_event(dev, skb);
-	else
-		mt76_mcu_rx_event(&dev->mt76, skb);
-}
-
-static int mt7615_mcu_init_download(struct mt7615_dev *dev, u32 addr,
-				    u32 len, u32 mode)
-{
-	struct {
-		__le32 addr;
-		__le32 len;
-		__le32 mode;
-	} req = {
-		.addr = cpu_to_le32(addr),
-		.len = cpu_to_le32(len),
-		.mode = cpu_to_le32(mode),
-	};
-
-	return __mt76_mcu_send_msg(&dev->mt76, MCU_CMD_TARGET_ADDRESS_LEN_REQ,
-				   &req, sizeof(req), true);
-}
-
-static int
-mt7615_mcu_add_dev(struct mt7615_dev *dev, struct ieee80211_vif *vif,
-		   bool enable)
-=======
+}
+
+int mt7615_mcu_set_wmm(struct mt7615_dev *dev, u8 queue,
+		       const struct ieee80211_tx_queue_params *params)
+{
 #define WMM_AIFS_SET	BIT(0)
 #define WMM_CW_MIN_SET	BIT(1)
 #define WMM_CW_MAX_SET	BIT(2)
@@ -2417,1958 +1992,6 @@
 }
 
 int mt7615_mcu_set_dbdc(struct mt7615_dev *dev)
->>>>>>> 7d2a07b7
-{
-	struct mt7615_phy *ext_phy = mt7615_ext_phy(dev);
-	struct dbdc_entry {
-		u8 type;
-		u8 index;
-		u8 band;
-		u8 _rsv;
-	};
-<<<<<<< HEAD
-
-	memcpy(data.tlv.omac_addr, vif->addr, ETH_ALEN);
-	return __mt76_mcu_send_msg(&dev->mt76, MCU_EXT_CMD_DEV_INFO_UPDATE,
-				   &data, sizeof(data), true);
-}
-
-static int
-mt7615_mcu_add_beacon_offload(struct mt7615_dev *dev,
-			      struct ieee80211_hw *hw,
-			      struct ieee80211_vif *vif, bool enable)
-{
-	struct mt7615_vif *mvif = (struct mt7615_vif *)vif->drv_priv;
-	struct mt76_wcid *wcid = &dev->mt76.global_wcid;
-	struct ieee80211_mutable_offsets offs;
-	struct ieee80211_tx_info *info;
-	struct req {
-		u8 omac_idx;
-		u8 enable;
-		u8 wlan_idx;
-		u8 band_idx;
-		u8 pkt_type;
-		u8 need_pre_tbtt_int;
-		__le16 csa_ie_pos;
-		__le16 pkt_len;
-		__le16 tim_ie_pos;
-		u8 pkt[512];
-		u8 csa_cnt;
-		/* bss color change */
-		u8 bcc_cnt;
-		__le16 bcc_ie_pos;
-	} __packed req = {
-		.omac_idx = mvif->omac_idx,
-		.enable = enable,
-		.wlan_idx = wcid->idx,
-		.band_idx = mvif->band_idx,
-	};
-	struct sk_buff *skb;
-
-	skb = ieee80211_beacon_get_template(hw, vif, &offs);
-	if (!skb)
-		return -EINVAL;
-
-	if (skb->len > 512 - MT_TXD_SIZE) {
-		dev_err(dev->mt76.dev, "Bcn size limit exceed\n");
-		dev_kfree_skb(skb);
-		return -EINVAL;
-	}
-
-	if (mvif->band_idx) {
-		info = IEEE80211_SKB_CB(skb);
-		info->hw_queue |= MT_TX_HW_QUEUE_EXT_PHY;
-	}
-
-	mt7615_mac_write_txwi(dev, (__le32 *)(req.pkt), skb, wcid, NULL,
-			      0, NULL, true);
-	memcpy(req.pkt + MT_TXD_SIZE, skb->data, skb->len);
-	req.pkt_len = cpu_to_le16(MT_TXD_SIZE + skb->len);
-	req.tim_ie_pos = cpu_to_le16(MT_TXD_SIZE + offs.tim_offset);
-	if (offs.csa_counter_offs[0]) {
-		u16 csa_offs;
-
-		csa_offs = MT_TXD_SIZE + offs.csa_counter_offs[0] - 4;
-		req.csa_ie_pos = cpu_to_le16(csa_offs);
-		req.csa_cnt = skb->data[offs.csa_counter_offs[0]];
-	}
-	dev_kfree_skb(skb);
-
-	return __mt76_mcu_send_msg(&dev->mt76, MCU_EXT_CMD_BCN_OFFLOAD,
-				   &req, sizeof(req), true);
-}
-
-static int
-mt7615_mcu_ctrl_pm_state(struct mt7615_dev *dev, int band, int state)
-{
-#define ENTER_PM_STATE	1
-#define EXIT_PM_STATE	2
-	struct {
-		u8 pm_number;
-		u8 pm_state;
-		u8 bssid[ETH_ALEN];
-		u8 dtim_period;
-		u8 wlan_idx;
-		__le16 bcn_interval;
-		__le32 aid;
-		__le32 rx_filter;
-		u8 band_idx;
-		u8 rsv[3];
-		__le32 feature;
-		u8 omac_idx;
-		u8 wmm_idx;
-		u8 bcn_loss_cnt;
-		u8 bcn_sp_duration;
-	} __packed req = {
-		.pm_number = 5,
-		.pm_state = state ? ENTER_PM_STATE : EXIT_PM_STATE,
-		.band_idx = band,
-	};
-
-	return __mt76_mcu_send_msg(&dev->mt76, MCU_EXT_CMD_PM_STATE_CTRL,
-				   &req, sizeof(req), true);
-}
-
-static struct sk_buff *
-mt7615_mcu_alloc_sta_req(struct mt7615_dev *dev, struct mt7615_vif *mvif,
-			 struct mt7615_sta *msta)
-{
-	struct sta_req_hdr hdr = {
-		.bss_idx = mvif->idx,
-		.wlan_idx = msta ? msta->wcid.idx : 0,
-		.muar_idx = msta ? mvif->omac_idx : 0,
-		.is_tlv_append = 1,
-	};
-	struct sk_buff *skb;
-
-	skb = mt76_mcu_msg_alloc(&dev->mt76, NULL, MT7615_STA_UPDATE_MAX_SIZE);
-	if (!skb)
-		return ERR_PTR(-ENOMEM);
-
-	skb_put_data(skb, &hdr, sizeof(hdr));
-
-	return skb;
-}
-
-static struct wtbl_req_hdr *
-mt7615_mcu_alloc_wtbl_req(struct mt7615_dev *dev, struct mt7615_sta *msta,
-			  int cmd, void *sta_wtbl, struct sk_buff **skb)
-{
-	struct tlv *sta_hdr = sta_wtbl;
-	struct wtbl_req_hdr hdr = {
-		.wlan_idx = msta->wcid.idx,
-		.operation = cmd,
-	};
-	struct sk_buff *nskb = *skb;
-
-	if (!nskb) {
-		nskb = mt76_mcu_msg_alloc(&dev->mt76, NULL,
-					  MT7615_WTBL_UPDATE_BA_SIZE);
-		if (!nskb)
-			return ERR_PTR(-ENOMEM);
-
-		*skb = nskb;
-	}
-
-	if (sta_hdr)
-		sta_hdr->len = cpu_to_le16(sizeof(hdr));
-
-	return skb_put_data(nskb, &hdr, sizeof(hdr));
-}
-
-static struct tlv *
-mt7615_mcu_add_nested_tlv(struct sk_buff *skb, int tag, int len,
-			  void *sta_ntlv, void *sta_wtbl)
-{
-	struct sta_ntlv_hdr *ntlv_hdr = sta_ntlv;
-	struct tlv *sta_hdr = sta_wtbl;
-	struct tlv *ptlv, tlv = {
-		.tag = cpu_to_le16(tag),
-		.len = cpu_to_le16(len),
-	};
-	u16 ntlv;
-
-	ptlv = skb_put(skb, len);
-	memcpy(ptlv, &tlv, sizeof(tlv));
-
-	ntlv = le16_to_cpu(ntlv_hdr->tlv_num);
-	ntlv_hdr->tlv_num = cpu_to_le16(ntlv + 1);
-
-	if (sta_hdr) {
-		u16 size = le16_to_cpu(sta_hdr->len);
-
-		sta_hdr->len = cpu_to_le16(size + len);
-	}
-
-	return ptlv;
-}
-
-static struct tlv *
-mt7615_mcu_add_tlv(struct sk_buff *skb, int tag, int len)
-{
-	return mt7615_mcu_add_nested_tlv(skb, tag, len, skb->data, NULL);
-}
-
-static int
-mt7615_mcu_bss_basic_tlv(struct sk_buff *skb, struct ieee80211_vif *vif,
-			 struct ieee80211_sta *sta, bool enable)
-{
-	struct mt7615_vif *mvif = (struct mt7615_vif *)vif->drv_priv;
-	u32 type = vif->p2p ? NETWORK_P2P : NETWORK_INFRA;
-	struct bss_info_basic *bss;
-	u8 wlan_idx = mvif->sta.wcid.idx;
-	struct tlv *tlv;
-
-	tlv = mt7615_mcu_add_tlv(skb, BSS_INFO_BASIC, sizeof(*bss));
-
-	switch (vif->type) {
-	case NL80211_IFTYPE_MESH_POINT:
-	case NL80211_IFTYPE_AP:
-		break;
-	case NL80211_IFTYPE_STATION:
-		/* TODO: enable BSS_INFO_UAPSD & BSS_INFO_PM */
-		if (enable && sta) {
-			struct mt7615_sta *msta;
-
-			msta = (struct mt7615_sta *)sta->drv_priv;
-			wlan_idx = msta->wcid.idx;
-		}
-		break;
-	case NL80211_IFTYPE_ADHOC:
-		type = NETWORK_IBSS;
-		break;
-	default:
-		WARN_ON(1);
-		break;
-	}
-
-	bss = (struct bss_info_basic *)tlv;
-	memcpy(bss->bssid, vif->bss_conf.bssid, ETH_ALEN);
-	bss->bcn_interval = cpu_to_le16(vif->bss_conf.beacon_int);
-	bss->network_type = cpu_to_le32(type);
-	bss->dtim_period = vif->bss_conf.dtim_period;
-	bss->bmc_tx_wlan_idx = wlan_idx;
-	bss->wmm_idx = mvif->wmm_idx;
-	bss->active = enable;
-
-	return 0;
-}
-
-static void
-mt7615_mcu_bss_omac_tlv(struct sk_buff *skb, struct ieee80211_vif *vif)
-{
-	struct mt7615_vif *mvif = (struct mt7615_vif *)vif->drv_priv;
-	struct bss_info_omac *omac;
-	struct tlv *tlv;
-	u32 type = 0;
-	u8 idx;
-
-	tlv = mt7615_mcu_add_tlv(skb, BSS_INFO_OMAC, sizeof(*omac));
-
-	switch (vif->type) {
-	case NL80211_IFTYPE_MESH_POINT:
-	case NL80211_IFTYPE_AP:
-		if (vif->p2p)
-			type = CONNECTION_P2P_GO;
-		else
-			type = CONNECTION_INFRA_AP;
-		break;
-	case NL80211_IFTYPE_STATION:
-		if (vif->p2p)
-			type = CONNECTION_P2P_GC;
-		else
-			type = CONNECTION_INFRA_STA;
-		break;
-	case NL80211_IFTYPE_ADHOC:
-		type = CONNECTION_IBSS_ADHOC;
-		break;
-	default:
-		WARN_ON(1);
-		break;
-	}
-
-	omac = (struct bss_info_omac *)tlv;
-	idx = mvif->omac_idx > EXT_BSSID_START ? HW_BSSID_0 : mvif->omac_idx;
-	omac->conn_type = cpu_to_le32(type);
-	omac->omac_idx = mvif->omac_idx;
-	omac->band_idx = mvif->band_idx;
-	omac->hw_bss_idx = idx;
-}
-
-/* SIFS 20us + 512 byte beacon tranmitted by 1Mbps (3906us) */
-#define BCN_TX_ESTIMATE_TIME (4096 + 20)
-static void
-mt7615_mcu_bss_ext_tlv(struct sk_buff *skb, struct mt7615_vif *mvif)
-{
-	struct bss_info_ext_bss *ext;
-	int ext_bss_idx, tsf_offset;
-	struct tlv *tlv;
-
-	ext_bss_idx = mvif->omac_idx - EXT_BSSID_START;
-	if (ext_bss_idx < 0)
-		return;
-
-	tlv = mt7615_mcu_add_tlv(skb, BSS_INFO_EXT_BSS, sizeof(*ext));
-
-	ext = (struct bss_info_ext_bss *)tlv;
-	tsf_offset = ext_bss_idx * BCN_TX_ESTIMATE_TIME;
-	ext->mbss_tsf_offset = cpu_to_le32(tsf_offset);
-}
-
-static void
-mt7615_mcu_sta_ba_tlv(struct sk_buff *skb,
-		      struct ieee80211_ampdu_params *params,
-		      bool enable, bool tx)
-{
-	struct sta_rec_ba *ba;
-	struct tlv *tlv;
-
-	tlv = mt7615_mcu_add_tlv(skb, STA_REC_BA, sizeof(*ba));
-
-	ba = (struct sta_rec_ba *)tlv;
-	ba->ba_type = tx ? MT_BA_TYPE_ORIGINATOR : MT_BA_TYPE_RECIPIENT,
-	ba->winsize = cpu_to_le16(params->buf_size);
-	ba->ssn = cpu_to_le16(params->ssn);
-	ba->ba_en = enable << params->tid;
-	ba->amsdu = params->amsdu;
-	ba->tid = params->tid;
-}
-
-static void
-mt7615_mcu_sta_basic_tlv(struct sk_buff *skb, struct ieee80211_vif *vif,
-			 struct ieee80211_sta *sta, bool enable)
-{
-	struct sta_rec_basic *basic;
-	struct tlv *tlv;
-	int conn_type;
-
-	tlv = mt7615_mcu_add_tlv(skb, STA_REC_BASIC, sizeof(*basic));
-
-	basic = (struct sta_rec_basic *)tlv;
-	basic->extra_info = cpu_to_le16(EXTRA_INFO_VER);
-
-	if (enable) {
-		basic->extra_info |= cpu_to_le16(EXTRA_INFO_NEW);
-		basic->conn_state = CONN_STATE_PORT_SECURE;
-	} else {
-		basic->conn_state = CONN_STATE_DISCONNECT;
-	}
-
-	if (!sta) {
-		basic->conn_type = cpu_to_le32(CONNECTION_INFRA_BC);
-		eth_broadcast_addr(basic->peer_addr);
-		return;
-	}
-
-	switch (vif->type) {
-	case NL80211_IFTYPE_MESH_POINT:
-	case NL80211_IFTYPE_AP:
-		if (vif->p2p)
-			conn_type = CONNECTION_P2P_GC;
-		else
-			conn_type = CONNECTION_INFRA_STA;
-		basic->conn_type = cpu_to_le32(conn_type);
-		basic->aid = cpu_to_le16(sta->aid);
-		break;
-	case NL80211_IFTYPE_STATION:
-		if (vif->p2p)
-			conn_type = CONNECTION_P2P_GO;
-		else
-			conn_type = CONNECTION_INFRA_AP;
-		basic->conn_type = cpu_to_le32(conn_type);
-		basic->aid = cpu_to_le16(vif->bss_conf.aid);
-		break;
-	case NL80211_IFTYPE_ADHOC:
-		basic->conn_type = cpu_to_le32(CONNECTION_IBSS_ADHOC);
-		basic->aid = cpu_to_le16(sta->aid);
-		break;
-	default:
-		WARN_ON(1);
-		break;
-	}
-
-	memcpy(basic->peer_addr, sta->addr, ETH_ALEN);
-	basic->qos = sta->wme;
-}
-
-static void
-mt7615_mcu_sta_ht_tlv(struct sk_buff *skb, struct ieee80211_sta *sta)
-{
-	struct tlv *tlv;
-
-	if (sta->ht_cap.ht_supported) {
-		struct sta_rec_ht *ht;
-
-		tlv = mt7615_mcu_add_tlv(skb, STA_REC_HT, sizeof(*ht));
-		ht = (struct sta_rec_ht *)tlv;
-		ht->ht_cap = cpu_to_le16(sta->ht_cap.cap);
-	}
-	if (sta->vht_cap.vht_supported) {
-		struct sta_rec_vht *vht;
-
-		tlv = mt7615_mcu_add_tlv(skb, STA_REC_VHT, sizeof(*vht));
-		vht = (struct sta_rec_vht *)tlv;
-		vht->vht_rx_mcs_map = sta->vht_cap.vht_mcs.rx_mcs_map;
-		vht->vht_tx_mcs_map = sta->vht_cap.vht_mcs.tx_mcs_map;
-		vht->vht_cap = cpu_to_le32(sta->vht_cap.cap);
-	}
-}
-
-static void
-mt7615_mcu_sta_uapsd(struct sk_buff *skb, struct ieee80211_vif *vif,
-		     struct ieee80211_sta *sta)
-{
-	struct sta_rec_uapsd *uapsd;
-	struct tlv *tlv;
-
-	if (vif->type != NL80211_IFTYPE_AP || !sta->wme)
-		return;
-
-	tlv = mt7615_mcu_add_tlv(skb, STA_REC_APPS, sizeof(*uapsd));
-	uapsd = (struct sta_rec_uapsd *)tlv;
-
-	if (sta->uapsd_queues & IEEE80211_WMM_IE_STA_QOSINFO_AC_VO) {
-		uapsd->dac_map |= BIT(3);
-		uapsd->tac_map |= BIT(3);
-	}
-	if (sta->uapsd_queues & IEEE80211_WMM_IE_STA_QOSINFO_AC_VI) {
-		uapsd->dac_map |= BIT(2);
-		uapsd->tac_map |= BIT(2);
-	}
-	if (sta->uapsd_queues & IEEE80211_WMM_IE_STA_QOSINFO_AC_BE) {
-		uapsd->dac_map |= BIT(1);
-		uapsd->tac_map |= BIT(1);
-	}
-	if (sta->uapsd_queues & IEEE80211_WMM_IE_STA_QOSINFO_AC_BK) {
-		uapsd->dac_map |= BIT(0);
-		uapsd->tac_map |= BIT(0);
-	}
-	uapsd->max_sp = sta->max_sp;
-}
-
-static void
-mt7615_mcu_wtbl_ba_tlv(struct sk_buff *skb,
-		       struct ieee80211_ampdu_params *params,
-		       bool enable, bool tx, void *sta_wtbl,
-		       void *wtbl_tlv)
-{
-	struct wtbl_ba *ba;
-	struct tlv *tlv;
-
-	tlv = mt7615_mcu_add_nested_tlv(skb, WTBL_BA, sizeof(*ba),
-					wtbl_tlv, sta_wtbl);
-
-	ba = (struct wtbl_ba *)tlv;
-	ba->tid = params->tid;
-
-	if (tx) {
-		ba->ba_type = MT_BA_TYPE_ORIGINATOR;
-		ba->sn = enable ? cpu_to_le16(params->ssn) : 0;
-		ba->ba_winsize = cpu_to_le16(params->buf_size);
-		ba->ba_en = enable;
-	} else {
-		memcpy(ba->peer_addr, params->sta->addr, ETH_ALEN);
-		ba->ba_type = MT_BA_TYPE_RECIPIENT;
-		ba->rst_ba_tid = params->tid;
-		ba->rst_ba_sel = RST_BA_MAC_TID_MATCH;
-		ba->rst_ba_sb = 1;
-	}
-
-	if (enable && tx) {
-		u8 ba_range[] = { 4, 8, 12, 24, 36, 48, 54, 64 };
-		int i;
-
-		for (i = 7; i > 0; i--) {
-			if (params->buf_size >= ba_range[i])
-				break;
-		}
-		ba->ba_winsize_idx = i;
-	}
-}
-
-static void
-mt7615_mcu_wtbl_generic_tlv(struct sk_buff *skb, struct ieee80211_vif *vif,
-			    struct ieee80211_sta *sta, void *sta_wtbl,
-			    void *wtbl_tlv)
-{
-	struct mt7615_vif *mvif = (struct mt7615_vif *)vif->drv_priv;
-	struct wtbl_generic *generic;
-	struct wtbl_rx *rx;
-	struct wtbl_spe *spe;
-	struct tlv *tlv;
-
-	tlv = mt7615_mcu_add_nested_tlv(skb, WTBL_GENERIC, sizeof(*generic),
-					wtbl_tlv, sta_wtbl);
-
-	generic = (struct wtbl_generic *)tlv;
-
-	if (sta) {
-		if (vif->type == NL80211_IFTYPE_STATION)
-			generic->partial_aid = cpu_to_le16(vif->bss_conf.aid);
-		else
-			generic->partial_aid = cpu_to_le16(sta->aid);
-		memcpy(generic->peer_addr, sta->addr, ETH_ALEN);
-		generic->muar_idx = mvif->omac_idx;
-		generic->qos = sta->wme;
-	} else {
-		eth_broadcast_addr(generic->peer_addr);
-		generic->muar_idx = 0xe;
-	}
-
-	tlv = mt7615_mcu_add_nested_tlv(skb, WTBL_RX, sizeof(*rx),
-					wtbl_tlv, sta_wtbl);
-
-	rx = (struct wtbl_rx *)tlv;
-	rx->rca1 = sta ? vif->type != NL80211_IFTYPE_AP : 1;
-	rx->rca2 = 1;
-	rx->rv = 1;
-
-	tlv = mt7615_mcu_add_nested_tlv(skb, WTBL_SPE, sizeof(*spe),
-					wtbl_tlv, sta_wtbl);
-	spe = (struct wtbl_spe *)tlv;
-	spe->spe_idx = 24;
-}
-
-static void
-mt7615_mcu_wtbl_ht_tlv(struct sk_buff *skb, struct ieee80211_sta *sta,
-		       void *sta_wtbl, void *wtbl_tlv)
-{
-	struct tlv *tlv;
-	struct wtbl_ht *ht = NULL;
-	u32 flags = 0;
-
-	if (sta->ht_cap.ht_supported) {
-		tlv = mt7615_mcu_add_nested_tlv(skb, WTBL_HT, sizeof(*ht),
-						wtbl_tlv, sta_wtbl);
-		ht = (struct wtbl_ht *)tlv;
-		ht->ldpc = sta->ht_cap.cap & IEEE80211_HT_CAP_LDPC_CODING;
-		ht->af = sta->ht_cap.ampdu_factor;
-		ht->mm = sta->ht_cap.ampdu_density;
-		ht->ht = 1;
-
-		if (sta->ht_cap.cap & IEEE80211_HT_CAP_SGI_20)
-			flags |= MT_WTBL_W5_SHORT_GI_20;
-		if (sta->ht_cap.cap & IEEE80211_HT_CAP_SGI_40)
-			flags |= MT_WTBL_W5_SHORT_GI_40;
-	}
-
-	if (sta->vht_cap.vht_supported) {
-		struct wtbl_vht *vht;
-		u8 af;
-
-		tlv = mt7615_mcu_add_nested_tlv(skb, WTBL_VHT, sizeof(*vht),
-						wtbl_tlv, sta_wtbl);
-		vht = (struct wtbl_vht *)tlv;
-		vht->ldpc = sta->vht_cap.cap & IEEE80211_VHT_CAP_RXLDPC,
-		vht->vht = 1;
-
-		af = (sta->vht_cap.cap &
-		      IEEE80211_VHT_CAP_MAX_A_MPDU_LENGTH_EXPONENT_MASK) >>
-		      IEEE80211_VHT_CAP_MAX_A_MPDU_LENGTH_EXPONENT_SHIFT;
-
-		if (ht)
-		    ht->af = max(ht->af, af);
-
-		if (sta->vht_cap.cap & IEEE80211_VHT_CAP_SHORT_GI_80)
-			flags |= MT_WTBL_W5_SHORT_GI_80;
-		if (sta->vht_cap.cap & IEEE80211_VHT_CAP_SHORT_GI_160)
-			flags |= MT_WTBL_W5_SHORT_GI_160;
-	}
-
-	/* wtbl smps */
-	if (sta->smps_mode == IEEE80211_SMPS_DYNAMIC) {
-		struct wtbl_smps *smps;
-
-		tlv = mt7615_mcu_add_nested_tlv(skb, WTBL_SMPS, sizeof(*smps),
-						wtbl_tlv, sta_wtbl);
-		smps = (struct wtbl_smps *)tlv;
-		smps->smps = 1;
-	}
-
-	if (sta->ht_cap.ht_supported) {
-		/* sgi */
-		u32 msk = MT_WTBL_W5_SHORT_GI_20 | MT_WTBL_W5_SHORT_GI_40 |
-			  MT_WTBL_W5_SHORT_GI_80 | MT_WTBL_W5_SHORT_GI_160;
-		struct wtbl_raw *raw;
-
-		tlv = mt7615_mcu_add_nested_tlv(skb, WTBL_RAW_DATA,
-						sizeof(*raw), wtbl_tlv,
-						sta_wtbl);
-		raw = (struct wtbl_raw *)tlv;
-		raw->val = cpu_to_le32(flags);
-		raw->msk = cpu_to_le32(~msk);
-		raw->wtbl_idx = 1;
-		raw->dw = 5;
-	}
-}
-
-static int
-mt7615_mcu_add_bss(struct mt7615_phy *phy, struct ieee80211_vif *vif,
-		   struct ieee80211_sta *sta, bool enable)
-{
-	struct mt7615_vif *mvif = (struct mt7615_vif *)vif->drv_priv;
-	struct mt7615_dev *dev = phy->dev;
-	struct sk_buff *skb;
-
-	skb = mt7615_mcu_alloc_sta_req(dev, mvif, NULL);
-	if (IS_ERR(skb))
-		return PTR_ERR(skb);
-
-	if (enable)
-		mt7615_mcu_bss_omac_tlv(skb, vif);
-
-	mt7615_mcu_bss_basic_tlv(skb, vif, sta, enable);
-
-	if (enable && mvif->omac_idx > EXT_BSSID_START)
-		mt7615_mcu_bss_ext_tlv(skb, mvif);
-
-	return __mt76_mcu_skb_send_msg(&dev->mt76, skb,
-				       MCU_EXT_CMD_BSS_INFO_UPDATE, true);
-}
-
-static int
-mt7615_mcu_wtbl_tx_ba(struct mt7615_dev *dev,
-		      struct ieee80211_ampdu_params *params,
-		      bool enable)
-{
-	struct mt7615_sta *msta = (struct mt7615_sta *)params->sta->drv_priv;
-	struct mt7615_vif *mvif = msta->vif;
-	struct wtbl_req_hdr *wtbl_hdr;
-	struct sk_buff *skb = NULL;
-	int err;
-
-	wtbl_hdr = mt7615_mcu_alloc_wtbl_req(dev, msta, WTBL_SET, NULL, &skb);
-	if (IS_ERR(wtbl_hdr))
-		return PTR_ERR(wtbl_hdr);
-
-	mt7615_mcu_wtbl_ba_tlv(skb, params, enable, true, NULL, wtbl_hdr);
-
-	err = __mt76_mcu_skb_send_msg(&dev->mt76, skb,
-				      MCU_EXT_CMD_WTBL_UPDATE, true);
-	if (err < 0)
-		return err;
-
-	skb = mt7615_mcu_alloc_sta_req(dev, mvif, msta);
-	if (IS_ERR(skb))
-		return PTR_ERR(skb);
-
-	mt7615_mcu_sta_ba_tlv(skb, params, enable, true);
-
-	return __mt76_mcu_skb_send_msg(&dev->mt76, skb,
-				       MCU_EXT_CMD_STA_REC_UPDATE, true);
-}
-
-static int
-mt7615_mcu_wtbl_rx_ba(struct mt7615_dev *dev,
-		      struct ieee80211_ampdu_params *params,
-		      bool enable)
-{
-	struct mt7615_sta *msta = (struct mt7615_sta *)params->sta->drv_priv;
-	struct mt7615_vif *mvif = msta->vif;
-	struct wtbl_req_hdr *wtbl_hdr;
-	struct sk_buff *skb;
-	int err;
-
-	skb = mt7615_mcu_alloc_sta_req(dev, mvif, msta);
-	if (IS_ERR(skb))
-		return PTR_ERR(skb);
-
-	mt7615_mcu_sta_ba_tlv(skb, params, enable, false);
-
-	err = __mt76_mcu_skb_send_msg(&dev->mt76, skb,
-				      MCU_EXT_CMD_STA_REC_UPDATE, true);
-	if (err < 0 || !enable)
-		return err;
-
-	skb = NULL;
-	wtbl_hdr = mt7615_mcu_alloc_wtbl_req(dev, msta, WTBL_SET, NULL, &skb);
-	if (IS_ERR(wtbl_hdr))
-		return PTR_ERR(wtbl_hdr);
-
-	mt7615_mcu_wtbl_ba_tlv(skb, params, enable, false, NULL, wtbl_hdr);
-
-	return __mt76_mcu_skb_send_msg(&dev->mt76, skb,
-				       MCU_EXT_CMD_WTBL_UPDATE, true);
-}
-
-static int
-mt7615_mcu_wtbl_sta_add(struct mt7615_dev *dev, struct ieee80211_vif *vif,
-			struct ieee80211_sta *sta, bool enable)
-{
-	struct mt7615_vif *mvif = (struct mt7615_vif *)vif->drv_priv;
-	struct sk_buff *skb, *sskb, *wskb = NULL;
-	struct wtbl_req_hdr *wtbl_hdr;
-	struct mt7615_sta *msta;
-	int cmd, err;
-
-	msta = sta ? (struct mt7615_sta *)sta->drv_priv : &mvif->sta;
-
-	sskb = mt7615_mcu_alloc_sta_req(dev, mvif, msta);
-	if (IS_ERR(sskb))
-		return PTR_ERR(sskb);
-
-	mt7615_mcu_sta_basic_tlv(sskb, vif, sta, enable);
-	if (enable && sta) {
-		mt7615_mcu_sta_ht_tlv(sskb, sta);
-		mt7615_mcu_sta_uapsd(sskb, vif, sta);
-	}
-
-	wtbl_hdr = mt7615_mcu_alloc_wtbl_req(dev, msta, WTBL_RESET_AND_SET,
-					     NULL, &wskb);
-	if (IS_ERR(wtbl_hdr))
-		return PTR_ERR(wtbl_hdr);
-
-	if (enable) {
-		mt7615_mcu_wtbl_generic_tlv(wskb, vif, sta, NULL, wtbl_hdr);
-		if (sta)
-			mt7615_mcu_wtbl_ht_tlv(wskb, sta, NULL, wtbl_hdr);
-	}
-
-	cmd = enable ? MCU_EXT_CMD_WTBL_UPDATE : MCU_EXT_CMD_STA_REC_UPDATE;
-	skb = enable ? wskb : sskb;
-
-	err = __mt76_mcu_skb_send_msg(&dev->mt76, skb, cmd, true);
-	if (err < 0) {
-		skb = enable ? sskb : wskb;
-		dev_kfree_skb(skb);
-
-		return err;
-	}
-
-	cmd = enable ? MCU_EXT_CMD_STA_REC_UPDATE : MCU_EXT_CMD_WTBL_UPDATE;
-	skb = enable ? sskb : wskb;
-
-	return __mt76_mcu_skb_send_msg(&dev->mt76, skb, cmd, true);
-}
-
-static const struct mt7615_mcu_ops wtbl_update_ops = {
-	.add_beacon_offload = mt7615_mcu_add_beacon_offload,
-	.set_pm_state = mt7615_mcu_ctrl_pm_state,
-	.add_dev_info = mt7615_mcu_add_dev,
-	.add_bss_info = mt7615_mcu_add_bss,
-	.add_tx_ba = mt7615_mcu_wtbl_tx_ba,
-	.add_rx_ba = mt7615_mcu_wtbl_rx_ba,
-	.sta_add = mt7615_mcu_wtbl_sta_add,
-	.set_drv_ctrl = mt7615_mcu_drv_pmctrl,
-	.set_fw_ctrl = mt7615_mcu_fw_pmctrl,
-};
-
-static int
-mt7615_mcu_sta_ba(struct mt7615_dev *dev,
-		  struct ieee80211_ampdu_params *params,
-		  bool enable, bool tx)
-{
-	struct mt7615_sta *msta = (struct mt7615_sta *)params->sta->drv_priv;
-	struct mt7615_vif *mvif = msta->vif;
-	struct wtbl_req_hdr *wtbl_hdr;
-	struct tlv *sta_wtbl;
-	struct sk_buff *skb;
-
-	skb = mt7615_mcu_alloc_sta_req(dev, mvif, msta);
-	if (IS_ERR(skb))
-		return PTR_ERR(skb);
-
-	mt7615_mcu_sta_ba_tlv(skb, params, enable, tx);
-
-	sta_wtbl = mt7615_mcu_add_tlv(skb, STA_REC_WTBL, sizeof(struct tlv));
-
-	wtbl_hdr = mt7615_mcu_alloc_wtbl_req(dev, msta, WTBL_SET, sta_wtbl,
-					     &skb);
-	mt7615_mcu_wtbl_ba_tlv(skb, params, enable, tx, sta_wtbl, wtbl_hdr);
-
-	return __mt76_mcu_skb_send_msg(&dev->mt76, skb,
-				       MCU_EXT_CMD_STA_REC_UPDATE, true);
-}
-
-static int
-mt7615_mcu_sta_tx_ba(struct mt7615_dev *dev,
-		     struct ieee80211_ampdu_params *params,
-		     bool enable)
-{
-	return mt7615_mcu_sta_ba(dev, params, enable, true);
-}
-
-static int
-mt7615_mcu_sta_rx_ba(struct mt7615_dev *dev,
-		     struct ieee80211_ampdu_params *params,
-		     bool enable)
-{
-	return mt7615_mcu_sta_ba(dev, params, enable, false);
-}
-
-static int
-mt7615_mcu_add_sta_cmd(struct mt7615_dev *dev, struct ieee80211_vif *vif,
-		       struct ieee80211_sta *sta, bool enable, int cmd)
-{
-	struct mt7615_vif *mvif = (struct mt7615_vif *)vif->drv_priv;
-	struct wtbl_req_hdr *wtbl_hdr;
-	struct mt7615_sta *msta;
-	struct tlv *sta_wtbl;
-	struct sk_buff *skb;
-
-	msta = sta ? (struct mt7615_sta *)sta->drv_priv : &mvif->sta;
-
-	skb = mt7615_mcu_alloc_sta_req(dev, mvif, msta);
-	if (IS_ERR(skb))
-		return PTR_ERR(skb);
-
-	mt7615_mcu_sta_basic_tlv(skb, vif, sta, enable);
-	if (enable && sta) {
-		mt7615_mcu_sta_ht_tlv(skb, sta);
-		mt7615_mcu_sta_uapsd(skb, vif, sta);
-	}
-
-	sta_wtbl = mt7615_mcu_add_tlv(skb, STA_REC_WTBL, sizeof(struct tlv));
-
-	wtbl_hdr = mt7615_mcu_alloc_wtbl_req(dev, msta, WTBL_RESET_AND_SET,
-					     sta_wtbl, &skb);
-	if (enable) {
-		mt7615_mcu_wtbl_generic_tlv(skb, vif, sta, sta_wtbl, wtbl_hdr);
-		if (sta)
-			mt7615_mcu_wtbl_ht_tlv(skb, sta, sta_wtbl, wtbl_hdr);
-	}
-
-	return __mt76_mcu_skb_send_msg(&dev->mt76, skb, cmd, true);
-}
-
-static int
-mt7615_mcu_add_sta(struct mt7615_dev *dev, struct ieee80211_vif *vif,
-		   struct ieee80211_sta *sta, bool enable)
-{
-	return mt7615_mcu_add_sta_cmd(dev, vif, sta, enable,
-				      MCU_EXT_CMD_STA_REC_UPDATE);
-}
-
-static const struct mt7615_mcu_ops sta_update_ops = {
-	.add_beacon_offload = mt7615_mcu_add_beacon_offload,
-	.set_pm_state = mt7615_mcu_ctrl_pm_state,
-	.add_dev_info = mt7615_mcu_add_dev,
-	.add_bss_info = mt7615_mcu_add_bss,
-	.add_tx_ba = mt7615_mcu_sta_tx_ba,
-	.add_rx_ba = mt7615_mcu_sta_rx_ba,
-	.sta_add = mt7615_mcu_add_sta,
-	.set_drv_ctrl = mt7615_mcu_drv_pmctrl,
-	.set_fw_ctrl = mt7615_mcu_fw_pmctrl,
-};
-
-static int
-mt7615_mcu_uni_add_dev(struct mt7615_dev *dev,
-		       struct ieee80211_vif *vif, bool enable)
-{
-	struct mt7615_vif *mvif = (struct mt7615_vif *)vif->drv_priv;
-	struct {
-		struct {
-			u8 omac_idx;
-			u8 band_idx;
-			__le16 pad;
-		} __packed hdr;
-		struct req_tlv {
-			__le16 tag;
-			__le16 len;
-			u8 active;
-			u8 pad;
-			u8 omac_addr[ETH_ALEN];
-		} __packed tlv;
-	} dev_req = {
-		.hdr = {
-			.omac_idx = mvif->omac_idx,
-			.band_idx = mvif->band_idx,
-		},
-		.tlv = {
-			.tag = cpu_to_le16(DEV_INFO_ACTIVE),
-			.len = cpu_to_le16(sizeof(struct req_tlv)),
-			.active = enable,
-		},
-	};
-	struct {
-		struct {
-			u8 bss_idx;
-			u8 pad[3];
-		} __packed hdr;
-		struct mt7615_bss_basic_tlv basic;
-	} basic_req = {
-		.hdr = {
-			.bss_idx = mvif->idx,
-		},
-		.basic = {
-			.tag = cpu_to_le16(UNI_BSS_INFO_BASIC),
-			.len = cpu_to_le16(sizeof(struct mt7615_bss_basic_tlv)),
-			.omac_idx = mvif->omac_idx,
-			.band_idx = mvif->band_idx,
-			.wmm_idx = mvif->wmm_idx,
-			.active = enable,
-			.bmc_tx_wlan_idx = cpu_to_le16(mvif->sta.wcid.idx),
-			.sta_idx = cpu_to_le16(mvif->sta.wcid.idx),
-			.conn_state = 1,
-		},
-	};
-	int err, idx, cmd, len;
-	void *data;
-
-	switch (vif->type) {
-	case NL80211_IFTYPE_MESH_POINT:
-	case NL80211_IFTYPE_AP:
-		basic_req.basic.conn_type = cpu_to_le32(CONNECTION_INFRA_AP);
-		break;
-	case NL80211_IFTYPE_STATION:
-		basic_req.basic.conn_type = cpu_to_le32(CONNECTION_INFRA_STA);
-		break;
-	case NL80211_IFTYPE_ADHOC:
-		basic_req.basic.conn_type = cpu_to_le32(CONNECTION_IBSS_ADHOC);
-		break;
-	default:
-		WARN_ON(1);
-		break;
-	}
-
-	idx = mvif->omac_idx > EXT_BSSID_START ? HW_BSSID_0 : mvif->omac_idx;
-	basic_req.basic.hw_bss_idx = idx;
-
-	memcpy(dev_req.tlv.omac_addr, vif->addr, ETH_ALEN);
-
-	cmd = enable ? MCU_UNI_CMD_DEV_INFO_UPDATE : MCU_UNI_CMD_BSS_INFO_UPDATE;
-	data = enable ? (void *)&dev_req : (void *)&basic_req;
-	len = enable ? sizeof(dev_req) : sizeof(basic_req);
-
-	err = __mt76_mcu_send_msg(&dev->mt76, cmd, data, len, true);
-	if (err < 0)
-		return err;
-
-	cmd = enable ? MCU_UNI_CMD_BSS_INFO_UPDATE : MCU_UNI_CMD_DEV_INFO_UPDATE;
-	data = enable ? (void *)&basic_req : (void *)&dev_req;
-	len = enable ? sizeof(basic_req) : sizeof(dev_req);
-
-	return __mt76_mcu_send_msg(&dev->mt76, cmd, data, len, true);
-}
-
-static int
-mt7615_mcu_uni_ctrl_pm_state(struct mt7615_dev *dev, int band, int state)
-{
-	return 0;
-}
-
-static int
-mt7615_mcu_uni_add_bss(struct mt7615_phy *phy, struct ieee80211_vif *vif,
-		       struct ieee80211_sta *sta, bool enable)
-{
-	struct mt7615_vif *mvif = (struct mt7615_vif *)vif->drv_priv;
-	struct cfg80211_chan_def *chandef = &phy->mt76->chandef;
-	int freq1 = chandef->center_freq1, freq2 = chandef->center_freq2;
-	struct mt7615_dev *dev = phy->dev;
-	struct {
-		struct {
-			u8 bss_idx;
-			u8 pad[3];
-		} __packed hdr;
-		struct mt7615_bss_basic_tlv basic;
-		struct mt7615_bss_qos_tlv qos;
-	} basic_req = {
-		.hdr = {
-			.bss_idx = mvif->idx,
-		},
-		.basic = {
-			.tag = cpu_to_le16(UNI_BSS_INFO_BASIC),
-			.len = cpu_to_le16(sizeof(struct mt7615_bss_basic_tlv)),
-			.bcn_interval = cpu_to_le16(vif->bss_conf.beacon_int),
-			.dtim_period = vif->bss_conf.dtim_period,
-			.omac_idx = mvif->omac_idx,
-			.band_idx = mvif->band_idx,
-			.wmm_idx = mvif->wmm_idx,
-			.active = true, /* keep bss deactivated */
-			.phymode = 0x38,
-		},
-		.qos = {
-			.tag = cpu_to_le16(UNI_BSS_INFO_QBSS),
-			.len = cpu_to_le16(sizeof(struct mt7615_bss_qos_tlv)),
-			.qos = vif->bss_conf.qos,
-		},
-	};
-	struct {
-		struct {
-			u8 bss_idx;
-			u8 pad[3];
-		} __packed hdr;
-		struct rlm_tlv {
-			__le16 tag;
-			__le16 len;
-			u8 control_channel;
-			u8 center_chan;
-			u8 center_chan2;
-			u8 bw;
-			u8 tx_streams;
-			u8 rx_streams;
-			u8 short_st;
-			u8 ht_op_info;
-			u8 sco;
-			u8 pad[3];
-		} __packed rlm;
-	} __packed rlm_req = {
-		.hdr = {
-			.bss_idx = mvif->idx,
-		},
-		.rlm = {
-			.tag = cpu_to_le16(UNI_BSS_INFO_RLM),
-			.len = cpu_to_le16(sizeof(struct rlm_tlv)),
-			.control_channel = chandef->chan->hw_value,
-			.center_chan = ieee80211_frequency_to_channel(freq1),
-			.center_chan2 = ieee80211_frequency_to_channel(freq2),
-			.tx_streams = hweight8(phy->mt76->antenna_mask),
-			.rx_streams = phy->chainmask,
-			.short_st = true,
-		},
-	};
-	int err, conn_type;
-	u8 idx;
-
-	idx = mvif->omac_idx > EXT_BSSID_START ? HW_BSSID_0 : mvif->omac_idx;
-	basic_req.basic.hw_bss_idx = idx;
-
-	switch (vif->type) {
-	case NL80211_IFTYPE_MESH_POINT:
-	case NL80211_IFTYPE_AP:
-		if (vif->p2p)
-			conn_type = CONNECTION_P2P_GO;
-		else
-			conn_type = CONNECTION_INFRA_AP;
-		basic_req.basic.conn_type = cpu_to_le32(conn_type);
-		break;
-	case NL80211_IFTYPE_STATION:
-		if (vif->p2p)
-			conn_type = CONNECTION_P2P_GC;
-		else
-			conn_type = CONNECTION_INFRA_STA;
-		basic_req.basic.conn_type = cpu_to_le32(conn_type);
-		break;
-	case NL80211_IFTYPE_ADHOC:
-		basic_req.basic.conn_type = cpu_to_le32(CONNECTION_IBSS_ADHOC);
-		break;
-	default:
-		WARN_ON(1);
-		break;
-	}
-
-	memcpy(basic_req.basic.bssid, vif->bss_conf.bssid, ETH_ALEN);
-	basic_req.basic.bmc_tx_wlan_idx = cpu_to_le16(mvif->sta.wcid.idx);
-	basic_req.basic.sta_idx = cpu_to_le16(mvif->sta.wcid.idx);
-	basic_req.basic.conn_state = !enable;
-
-	err = __mt76_mcu_send_msg(&dev->mt76, MCU_UNI_CMD_BSS_INFO_UPDATE,
-				  &basic_req, sizeof(basic_req), true);
-	if (err < 0)
-		return err;
-
-	switch (chandef->width) {
-	case NL80211_CHAN_WIDTH_40:
-		rlm_req.rlm.bw = CMD_CBW_40MHZ;
-		break;
-	case NL80211_CHAN_WIDTH_80:
-		rlm_req.rlm.bw = CMD_CBW_80MHZ;
-		break;
-	case NL80211_CHAN_WIDTH_80P80:
-		rlm_req.rlm.bw = CMD_CBW_8080MHZ;
-		break;
-	case NL80211_CHAN_WIDTH_160:
-		rlm_req.rlm.bw = CMD_CBW_160MHZ;
-		break;
-	case NL80211_CHAN_WIDTH_5:
-		rlm_req.rlm.bw = CMD_CBW_5MHZ;
-		break;
-	case NL80211_CHAN_WIDTH_10:
-		rlm_req.rlm.bw = CMD_CBW_10MHZ;
-		break;
-	case NL80211_CHAN_WIDTH_20_NOHT:
-	case NL80211_CHAN_WIDTH_20:
-	default:
-		rlm_req.rlm.bw = CMD_CBW_20MHZ;
-		break;
-	}
-
-	if (rlm_req.rlm.control_channel < rlm_req.rlm.center_chan)
-		rlm_req.rlm.sco = 1; /* SCA */
-	else if (rlm_req.rlm.control_channel > rlm_req.rlm.center_chan)
-		rlm_req.rlm.sco = 3; /* SCB */
-
-	return __mt76_mcu_send_msg(&dev->mt76, MCU_UNI_CMD_BSS_INFO_UPDATE,
-				   &rlm_req, sizeof(rlm_req), true);
-}
-
-static int
-mt7615_mcu_uni_add_beacon_offload(struct mt7615_dev *dev,
-				  struct ieee80211_hw *hw,
-				  struct ieee80211_vif *vif,
-				  bool enable)
-{
-	struct mt7615_vif *mvif = (struct mt7615_vif *)vif->drv_priv;
-	struct mt76_wcid *wcid = &dev->mt76.global_wcid;
-	struct ieee80211_mutable_offsets offs;
-	struct {
-		struct req_hdr {
-			u8 bss_idx;
-			u8 pad[3];
-		} __packed hdr;
-		struct bcn_content_tlv {
-			__le16 tag;
-			__le16 len;
-			__le16 tim_ie_pos;
-			__le16 csa_ie_pos;
-			__le16 bcc_ie_pos;
-			/* 0: enable beacon offload
-			 * 1: disable beacon offload
-			 * 2: update probe respond offload
-			 */
-			u8 enable;
-			/* 0: legacy format (TXD + payload)
-			 * 1: only cap field IE
-			 */
-			u8 type;
-			__le16 pkt_len;
-			u8 pkt[512];
-		} __packed beacon_tlv;
-	} req = {
-		.hdr = {
-			.bss_idx = mvif->idx,
-		},
-		.beacon_tlv = {
-			.tag = cpu_to_le16(UNI_BSS_INFO_BCN_CONTENT),
-			.len = cpu_to_le16(sizeof(struct bcn_content_tlv)),
-			.enable = enable,
-		},
-	};
-	struct sk_buff *skb;
-
-	skb = ieee80211_beacon_get_template(mt76_hw(dev), vif, &offs);
-	if (!skb)
-		return -EINVAL;
-
-	if (skb->len > 512 - MT_TXD_SIZE) {
-		dev_err(dev->mt76.dev, "beacon size limit exceed\n");
-		dev_kfree_skb(skb);
-		return -EINVAL;
-	}
-
-	mt7615_mac_write_txwi(dev, (__le32 *)(req.beacon_tlv.pkt), skb,
-			      wcid, NULL, 0, NULL, true);
-	memcpy(req.beacon_tlv.pkt + MT_TXD_SIZE, skb->data, skb->len);
-	req.beacon_tlv.pkt_len = cpu_to_le16(MT_TXD_SIZE + skb->len);
-	req.beacon_tlv.tim_ie_pos = cpu_to_le16(MT_TXD_SIZE + offs.tim_offset);
-
-	if (offs.csa_counter_offs[0]) {
-		u16 csa_offs;
-
-		csa_offs = MT_TXD_SIZE + offs.csa_counter_offs[0] - 4;
-		req.beacon_tlv.csa_ie_pos = cpu_to_le16(csa_offs);
-	}
-	dev_kfree_skb(skb);
-
-	return __mt76_mcu_send_msg(&dev->mt76, MCU_UNI_CMD_BSS_INFO_UPDATE,
-				   &req, sizeof(req), true);
-}
-
-static int
-mt7615_mcu_uni_tx_ba(struct mt7615_dev *dev,
-		     struct ieee80211_ampdu_params *params,
-		     bool enable)
-{
-	struct mt7615_sta *msta = (struct mt7615_sta *)params->sta->drv_priv;
-	struct mt7615_vif *mvif = msta->vif;
-	struct wtbl_req_hdr *wtbl_hdr;
-	struct tlv *sta_wtbl;
-	struct sk_buff *skb;
-	int err;
-
-	skb = mt7615_mcu_alloc_sta_req(dev, mvif, msta);
-	if (IS_ERR(skb))
-		return PTR_ERR(skb);
-
-	sta_wtbl = mt7615_mcu_add_tlv(skb, STA_REC_WTBL, sizeof(struct tlv));
-
-	wtbl_hdr = mt7615_mcu_alloc_wtbl_req(dev, msta, WTBL_SET, sta_wtbl,
-					     &skb);
-	if (IS_ERR(wtbl_hdr))
-		return PTR_ERR(wtbl_hdr);
-
-	mt7615_mcu_wtbl_ba_tlv(skb, params, enable, true, sta_wtbl,
-			       wtbl_hdr);
-
-	err =  __mt76_mcu_skb_send_msg(&dev->mt76, skb,
-				       MCU_UNI_CMD_STA_REC_UPDATE, true);
-	if (err < 0)
-		return err;
-
-	skb = mt7615_mcu_alloc_sta_req(dev, mvif, msta);
-	if (IS_ERR(skb))
-		return PTR_ERR(skb);
-
-	mt7615_mcu_sta_ba_tlv(skb, params, enable, true);
-
-	return __mt76_mcu_skb_send_msg(&dev->mt76, skb,
-				       MCU_UNI_CMD_STA_REC_UPDATE, true);
-}
-
-static int
-mt7615_mcu_uni_rx_ba(struct mt7615_dev *dev,
-		     struct ieee80211_ampdu_params *params,
-		     bool enable)
-{
-	struct mt7615_sta *msta = (struct mt7615_sta *)params->sta->drv_priv;
-	struct mt7615_vif *mvif = msta->vif;
-	struct wtbl_req_hdr *wtbl_hdr;
-	struct tlv *sta_wtbl;
-	struct sk_buff *skb;
-	int err;
-
-	skb = mt7615_mcu_alloc_sta_req(dev, mvif, msta);
-	if (IS_ERR(skb))
-		return PTR_ERR(skb);
-
-	mt7615_mcu_sta_ba_tlv(skb, params, enable, false);
-
-	err = __mt76_mcu_skb_send_msg(&dev->mt76, skb,
-				      MCU_UNI_CMD_STA_REC_UPDATE, true);
-	if (err < 0 || !enable)
-		return err;
-
-	skb = mt7615_mcu_alloc_sta_req(dev, mvif, msta);
-	if (IS_ERR(skb))
-		return PTR_ERR(skb);
-
-	sta_wtbl = mt7615_mcu_add_tlv(skb, STA_REC_WTBL, sizeof(struct tlv));
-
-	wtbl_hdr = mt7615_mcu_alloc_wtbl_req(dev, msta, WTBL_SET, sta_wtbl,
-					     &skb);
-	if (IS_ERR(wtbl_hdr))
-		return PTR_ERR(wtbl_hdr);
-
-	mt7615_mcu_wtbl_ba_tlv(skb, params, enable, false, sta_wtbl,
-			       wtbl_hdr);
-
-	return __mt76_mcu_skb_send_msg(&dev->mt76, skb,
-				       MCU_UNI_CMD_STA_REC_UPDATE, true);
-}
-
-static int
-mt7615_mcu_uni_add_sta(struct mt7615_dev *dev, struct ieee80211_vif *vif,
-		       struct ieee80211_sta *sta, bool enable)
-{
-	return mt7615_mcu_add_sta_cmd(dev, vif, sta, enable,
-				      MCU_UNI_CMD_STA_REC_UPDATE);
-}
-
-static const struct mt7615_mcu_ops uni_update_ops = {
-	.add_beacon_offload = mt7615_mcu_uni_add_beacon_offload,
-	.set_pm_state = mt7615_mcu_uni_ctrl_pm_state,
-	.add_dev_info = mt7615_mcu_uni_add_dev,
-	.add_bss_info = mt7615_mcu_uni_add_bss,
-	.add_tx_ba = mt7615_mcu_uni_tx_ba,
-	.add_rx_ba = mt7615_mcu_uni_rx_ba,
-	.sta_add = mt7615_mcu_uni_add_sta,
-	.set_drv_ctrl = mt7615_mcu_lp_drv_pmctrl,
-	.set_fw_ctrl = mt7615_mcu_fw_pmctrl,
-};
-
-static int mt7615_mcu_send_firmware(struct mt7615_dev *dev, const void *data,
-				    int len)
-{
-	int ret = 0, cur_len;
-
-	while (len > 0) {
-		cur_len = min_t(int, 4096 - dev->mt76.mcu_ops->headroom, len);
-
-		ret = __mt76_mcu_send_msg(&dev->mt76, MCU_CMD_FW_SCATTER,
-					  data, cur_len, false);
-		if (ret)
-			break;
-
-		data += cur_len;
-		len -= cur_len;
-
-		if (mt76_is_mmio(&dev->mt76))
-			mt76_queue_tx_cleanup(dev, MT_TXQ_FWDL, false);
-	}
-
-	return ret;
-}
-
-static int mt7615_mcu_start_firmware(struct mt7615_dev *dev, u32 addr,
-				     u32 option)
-{
-	struct {
-		__le32 option;
-		__le32 addr;
-	} req = {
-		.option = cpu_to_le32(option),
-		.addr = cpu_to_le32(addr),
-	};
-
-	return __mt76_mcu_send_msg(&dev->mt76, MCU_CMD_FW_START_REQ,
-				   &req, sizeof(req), true);
-}
-
-int mt7615_mcu_restart(struct mt76_dev *dev)
-{
-	return __mt76_mcu_send_msg(dev, MCU_CMD_RESTART_DL_REQ, NULL,
-				   0, true);
-}
-EXPORT_SYMBOL_GPL(mt7615_mcu_restart);
-
-static int mt7615_mcu_patch_sem_ctrl(struct mt7615_dev *dev, bool get)
-{
-	struct {
-		__le32 op;
-	} req = {
-		.op = cpu_to_le32(get ? PATCH_SEM_GET : PATCH_SEM_RELEASE),
-	};
-
-	return __mt76_mcu_send_msg(&dev->mt76, MCU_CMD_PATCH_SEM_CONTROL,
-				   &req, sizeof(req), true);
-}
-
-static int mt7615_mcu_start_patch(struct mt7615_dev *dev)
-{
-	struct {
-		u8 check_crc;
-		u8 reserved[3];
-	} req = {
-		.check_crc = 0,
-	};
-
-	return __mt76_mcu_send_msg(&dev->mt76, MCU_CMD_PATCH_FINISH_REQ,
-				   &req, sizeof(req), true);
-}
-
-static int mt7615_load_patch(struct mt7615_dev *dev, u32 addr, const char *name)
-{
-	const struct mt7615_patch_hdr *hdr;
-	const struct firmware *fw = NULL;
-	int len, ret, sem;
-
-	sem = mt7615_mcu_patch_sem_ctrl(dev, 1);
-	switch (sem) {
-	case PATCH_IS_DL:
-		return 0;
-	case PATCH_NOT_DL_SEM_SUCCESS:
-		break;
-	default:
-		dev_err(dev->mt76.dev, "Failed to get patch semaphore\n");
-		return -EAGAIN;
-	}
-
-	ret = firmware_request_nowarn(&fw, name, dev->mt76.dev);
-	if (ret)
-		goto out;
-
-	if (!fw || !fw->data || fw->size < sizeof(*hdr)) {
-		dev_err(dev->mt76.dev, "Invalid firmware\n");
-		ret = -EINVAL;
-		goto out;
-	}
-
-	hdr = (const struct mt7615_patch_hdr *)(fw->data);
-
-	dev_info(dev->mt76.dev, "HW/SW Version: 0x%x, Build Time: %.16s\n",
-		 be32_to_cpu(hdr->hw_sw_ver), hdr->build_date);
-
-	len = fw->size - sizeof(*hdr);
-
-	ret = mt7615_mcu_init_download(dev, addr, len, DL_MODE_NEED_RSP);
-	if (ret) {
-		dev_err(dev->mt76.dev, "Download request failed\n");
-		goto out;
-	}
-
-	ret = mt7615_mcu_send_firmware(dev, fw->data + sizeof(*hdr), len);
-	if (ret) {
-		dev_err(dev->mt76.dev, "Failed to send firmware to device\n");
-		goto out;
-	}
-
-	ret = mt7615_mcu_start_patch(dev);
-	if (ret)
-		dev_err(dev->mt76.dev, "Failed to start patch\n");
-
-out:
-	release_firmware(fw);
-
-	sem = mt7615_mcu_patch_sem_ctrl(dev, 0);
-	switch (sem) {
-	case PATCH_REL_SEM_SUCCESS:
-		break;
-	default:
-		ret = -EAGAIN;
-		dev_err(dev->mt76.dev, "Failed to release patch semaphore\n");
-		break;
-	}
-
-	return ret;
-}
-
-static u32 mt7615_mcu_gen_dl_mode(u8 feature_set, bool is_cr4)
-{
-	u32 ret = 0;
-
-	ret |= (feature_set & FW_FEATURE_SET_ENCRYPT) ?
-	       (DL_MODE_ENCRYPT | DL_MODE_RESET_SEC_IV) : 0;
-	ret |= FIELD_PREP(DL_MODE_KEY_IDX,
-			  FIELD_GET(FW_FEATURE_SET_KEY_IDX, feature_set));
-	ret |= DL_MODE_NEED_RSP;
-	ret |= is_cr4 ? DL_MODE_WORKING_PDA_CR4 : 0;
-
-	return ret;
-}
-
-static int
-mt7615_mcu_send_ram_firmware(struct mt7615_dev *dev,
-			     const struct mt7615_fw_trailer *hdr,
-			     const u8 *data, bool is_cr4)
-{
-	int n_region = is_cr4 ? CR4_REGION_NUM : N9_REGION_NUM;
-	int err, i, offset = 0;
-	u32 len, addr, mode;
-
-	for (i = 0; i < n_region; i++) {
-		mode = mt7615_mcu_gen_dl_mode(hdr[i].feature_set, is_cr4);
-		len = le32_to_cpu(hdr[i].len) + IMG_CRC_LEN;
-		addr = le32_to_cpu(hdr[i].addr);
-
-		err = mt7615_mcu_init_download(dev, addr, len, mode);
-		if (err) {
-			dev_err(dev->mt76.dev, "Download request failed\n");
-			return err;
-		}
-
-		err = mt7615_mcu_send_firmware(dev, data + offset, len);
-		if (err) {
-			dev_err(dev->mt76.dev, "Failed to send firmware to device\n");
-			return err;
-		}
-
-		offset += len;
-	}
-
-	return 0;
-}
-
-static const struct wiphy_wowlan_support mt7615_wowlan_support = {
-	.flags = WIPHY_WOWLAN_MAGIC_PKT | WIPHY_WOWLAN_DISCONNECT |
-		 WIPHY_WOWLAN_SUPPORTS_GTK_REKEY | WIPHY_WOWLAN_NET_DETECT,
-	.n_patterns = 1,
-	.pattern_min_len = 1,
-	.pattern_max_len = MT7615_WOW_PATTEN_MAX_LEN,
-	.max_nd_match_sets = 10,
-};
-
-static int mt7615_load_n9(struct mt7615_dev *dev, const char *name)
-{
-	const struct mt7615_fw_trailer *hdr;
-	const struct firmware *fw;
-	int ret;
-
-	ret = request_firmware(&fw, name, dev->mt76.dev);
-	if (ret)
-		return ret;
-
-	if (!fw || !fw->data || fw->size < N9_REGION_NUM * sizeof(*hdr)) {
-		dev_err(dev->mt76.dev, "Invalid firmware\n");
-		ret = -EINVAL;
-		goto out;
-	}
-
-	hdr = (const struct mt7615_fw_trailer *)(fw->data + fw->size -
-					N9_REGION_NUM * sizeof(*hdr));
-
-	dev_info(dev->mt76.dev, "N9 Firmware Version: %.10s, Build Time: %.15s\n",
-		 hdr->fw_ver, hdr->build_date);
-
-	ret = mt7615_mcu_send_ram_firmware(dev, hdr, fw->data, false);
-	if (ret)
-		goto out;
-
-	ret = mt7615_mcu_start_firmware(dev, le32_to_cpu(hdr->addr),
-					FW_START_OVERRIDE);
-	if (ret) {
-		dev_err(dev->mt76.dev, "Failed to start N9 firmware\n");
-		goto out;
-	}
-
-	snprintf(dev->mt76.hw->wiphy->fw_version,
-		 sizeof(dev->mt76.hw->wiphy->fw_version),
-		 "%.10s-%.15s", hdr->fw_ver, hdr->build_date);
-
-	if (!is_mt7615(&dev->mt76) &&
-	    !strncmp(hdr->fw_ver, "2.0", sizeof(hdr->fw_ver))) {
-		dev->fw_ver = MT7615_FIRMWARE_V2;
-		dev->mcu_ops = &sta_update_ops;
-	} else {
-		dev->fw_ver = MT7615_FIRMWARE_V1;
-		dev->mcu_ops = &wtbl_update_ops;
-	}
-
-out:
-	release_firmware(fw);
-	return ret;
-}
-
-static int mt7615_load_cr4(struct mt7615_dev *dev, const char *name)
-{
-	const struct mt7615_fw_trailer *hdr;
-	const struct firmware *fw;
-	int ret;
-
-	ret = request_firmware(&fw, name, dev->mt76.dev);
-	if (ret)
-		return ret;
-
-	if (!fw || !fw->data || fw->size < CR4_REGION_NUM * sizeof(*hdr)) {
-		dev_err(dev->mt76.dev, "Invalid firmware\n");
-		ret = -EINVAL;
-		goto out;
-	}
-
-	hdr = (const struct mt7615_fw_trailer *)(fw->data + fw->size -
-					CR4_REGION_NUM * sizeof(*hdr));
-
-	dev_info(dev->mt76.dev, "CR4 Firmware Version: %.10s, Build Time: %.15s\n",
-		 hdr->fw_ver, hdr->build_date);
-
-	ret = mt7615_mcu_send_ram_firmware(dev, hdr, fw->data, true);
-	if (ret)
-		goto out;
-
-	ret = mt7615_mcu_start_firmware(dev, 0, FW_START_WORKING_PDA_CR4);
-	if (ret) {
-		dev_err(dev->mt76.dev, "Failed to start CR4 firmware\n");
-		goto out;
-	}
-
-out:
-	release_firmware(fw);
-
-	return ret;
-}
-
-static int mt7615_load_ram(struct mt7615_dev *dev)
-{
-	int ret;
-
-	ret = mt7615_load_n9(dev, MT7615_FIRMWARE_N9);
-	if (ret)
-		return ret;
-
-	return mt7615_load_cr4(dev, MT7615_FIRMWARE_CR4);
-}
-
-static int mt7615_load_firmware(struct mt7615_dev *dev)
-{
-	int ret;
-	u32 val;
-
-	val = mt76_get_field(dev, MT_TOP_MISC2, MT_TOP_MISC2_FW_STATE);
-
-	if (val != FW_STATE_FW_DOWNLOAD) {
-		dev_err(dev->mt76.dev, "Firmware is not ready for download\n");
-		return -EIO;
-	}
-
-	ret = mt7615_load_patch(dev, MT7615_PATCH_ADDRESS, MT7615_ROM_PATCH);
-	if (ret)
-		return ret;
-
-	ret = mt7615_load_ram(dev);
-	if (ret)
-		return ret;
-
-	if (!mt76_poll_msec(dev, MT_TOP_MISC2, MT_TOP_MISC2_FW_STATE,
-			    FIELD_PREP(MT_TOP_MISC2_FW_STATE,
-				       FW_STATE_CR4_RDY), 500)) {
-		dev_err(dev->mt76.dev, "Timeout for initializing firmware\n");
-		return -EIO;
-	}
-
-	return 0;
-}
-
-static int mt7622_load_firmware(struct mt7615_dev *dev)
-{
-	int ret;
-	u32 val;
-
-	mt76_set(dev, MT_WPDMA_GLO_CFG, MT_WPDMA_GLO_CFG_BYPASS_TX_SCH);
-
-	val = mt76_get_field(dev, MT_TOP_OFF_RSV, MT_TOP_OFF_RSV_FW_STATE);
-	if (val != FW_STATE_FW_DOWNLOAD) {
-		dev_err(dev->mt76.dev, "Firmware is not ready for download\n");
-		return -EIO;
-	}
-
-	ret = mt7615_load_patch(dev, MT7622_PATCH_ADDRESS, MT7622_ROM_PATCH);
-	if (ret)
-		return ret;
-
-	ret = mt7615_load_n9(dev, MT7622_FIRMWARE_N9);
-	if (ret)
-		return ret;
-
-	if (!mt76_poll_msec(dev, MT_TOP_OFF_RSV, MT_TOP_OFF_RSV_FW_STATE,
-			    FIELD_PREP(MT_TOP_OFF_RSV_FW_STATE,
-				       FW_STATE_NORMAL_TRX), 1500)) {
-		dev_err(dev->mt76.dev, "Timeout for initializing firmware\n");
-		return -EIO;
-	}
-
-	mt76_clear(dev, MT_WPDMA_GLO_CFG, MT_WPDMA_GLO_CFG_BYPASS_TX_SCH);
-
-	return 0;
-}
-
-int mt7615_mcu_fw_log_2_host(struct mt7615_dev *dev, u8 ctrl)
-{
-	struct {
-		u8 ctrl_val;
-		u8 pad[3];
-	} data = {
-		.ctrl_val = ctrl
-	};
-
-	return __mt76_mcu_send_msg(&dev->mt76, MCU_EXT_CMD_FW_LOG_2_HOST,
-				   &data, sizeof(data), true);
-}
-
-static int mt7663_load_n9(struct mt7615_dev *dev, const char *name)
-{
-	u32 offset = 0, override_addr = 0, flag = FW_START_DLYCAL;
-	const struct mt7663_fw_trailer *hdr;
-	const struct mt7663_fw_buf *buf;
-	const struct firmware *fw;
-	const u8 *base_addr;
-	int i, ret;
-
-	ret = request_firmware(&fw, name, dev->mt76.dev);
-	if (ret)
-		return ret;
-
-	if (!fw || !fw->data || fw->size < FW_V3_COMMON_TAILER_SIZE) {
-		dev_err(dev->mt76.dev, "Invalid firmware\n");
-		ret = -EINVAL;
-		goto out;
-	}
-
-	hdr = (const struct mt7663_fw_trailer *)(fw->data + fw->size -
-						 FW_V3_COMMON_TAILER_SIZE);
-
-	dev_info(dev->mt76.dev, "N9 Firmware Version: %.10s, Build Time: %.15s\n",
-		 hdr->fw_ver, hdr->build_date);
-	dev_info(dev->mt76.dev, "Region number: 0x%x\n", hdr->n_region);
-
-	base_addr = fw->data + fw->size - FW_V3_COMMON_TAILER_SIZE;
-	for (i = 0; i < hdr->n_region; i++) {
-		u32 shift = (hdr->n_region - i) * FW_V3_REGION_TAILER_SIZE;
-		u32 len, addr, mode;
-
-		dev_info(dev->mt76.dev, "Parsing tailer Region: %d\n", i);
-
-		buf = (const struct mt7663_fw_buf *)(base_addr - shift);
-		mode = mt7615_mcu_gen_dl_mode(buf->feature_set, false);
-		addr = le32_to_cpu(buf->img_dest_addr);
-		len = le32_to_cpu(buf->img_size);
-
-		ret = mt7615_mcu_init_download(dev, addr, len, mode);
-		if (ret) {
-			dev_err(dev->mt76.dev, "Download request failed\n");
-			goto out;
-		}
-
-		ret = mt7615_mcu_send_firmware(dev, fw->data + offset, len);
-		if (ret) {
-			dev_err(dev->mt76.dev, "Failed to send firmware\n");
-			goto out;
-		}
-
-		offset += le32_to_cpu(buf->img_size);
-		if (buf->feature_set & DL_MODE_VALID_RAM_ENTRY) {
-			override_addr = le32_to_cpu(buf->img_dest_addr);
-			dev_info(dev->mt76.dev, "Region %d, override_addr = 0x%08x\n",
-				 i, override_addr);
-		}
-	}
-
-	if (override_addr)
-		flag |= FW_START_OVERRIDE;
-
-	dev_info(dev->mt76.dev, "override_addr = 0x%08x, option = %d\n",
-		 override_addr, flag);
-
-	ret = mt7615_mcu_start_firmware(dev, override_addr, flag);
-	if (ret) {
-		dev_err(dev->mt76.dev, "Failed to start N9 firmware\n");
-		goto out;
-	}
-
-	snprintf(dev->mt76.hw->wiphy->fw_version,
-		 sizeof(dev->mt76.hw->wiphy->fw_version),
-		 "%.10s-%.15s", hdr->fw_ver, hdr->build_date);
-
-out:
-	release_firmware(fw);
-
-	return ret;
-}
-
-static int
-mt7663_load_rom_patch(struct mt7615_dev *dev, const char **n9_firmware)
-{
-	const char *selected_rom, *secondary_rom = MT7663_ROM_PATCH;
-	const char *primary_rom = MT7663_OFFLOAD_ROM_PATCH;
-	int ret;
-
-	if (!prefer_offload_fw) {
-		secondary_rom = MT7663_OFFLOAD_ROM_PATCH;
-		primary_rom = MT7663_ROM_PATCH;
-	}
-	selected_rom = primary_rom;
-
-	ret = mt7615_load_patch(dev, MT7663_PATCH_ADDRESS, primary_rom);
-	if (ret) {
-		dev_info(dev->mt76.dev, "%s not found, switching to %s",
-			 primary_rom, secondary_rom);
-		ret = mt7615_load_patch(dev, MT7663_PATCH_ADDRESS,
-					secondary_rom);
-		if (ret) {
-			dev_err(dev->mt76.dev, "failed to load %s",
-				secondary_rom);
-			return ret;
-		}
-		selected_rom = secondary_rom;
-	}
-
-	if (!strcmp(selected_rom, MT7663_OFFLOAD_ROM_PATCH)) {
-		*n9_firmware = MT7663_OFFLOAD_FIRMWARE_N9;
-		dev->fw_ver = MT7615_FIRMWARE_V3;
-		dev->mcu_ops = &uni_update_ops;
-	} else {
-		*n9_firmware = MT7663_FIRMWARE_N9;
-		dev->fw_ver = MT7615_FIRMWARE_V2;
-		dev->mcu_ops = &sta_update_ops;
-	}
-
-	return 0;
-}
-
-int __mt7663_load_firmware(struct mt7615_dev *dev)
-{
-	const char *n9_firmware;
-	int ret;
-
-	ret = mt76_get_field(dev, MT_CONN_ON_MISC, MT_TOP_MISC2_FW_N9_RDY);
-	if (ret) {
-		dev_dbg(dev->mt76.dev, "Firmware is already download\n");
-		return -EIO;
-	}
-
-	ret = mt7663_load_rom_patch(dev, &n9_firmware);
-	if (ret)
-		return ret;
-
-	ret = mt7663_load_n9(dev, n9_firmware);
-	if (ret)
-		return ret;
-
-	if (!mt76_poll_msec(dev, MT_CONN_ON_MISC, MT_TOP_MISC2_FW_N9_RDY,
-			    MT_TOP_MISC2_FW_N9_RDY, 1500)) {
-		ret = mt76_get_field(dev, MT_CONN_ON_MISC,
-				     MT7663_TOP_MISC2_FW_STATE);
-		dev_err(dev->mt76.dev, "Timeout for initializing firmware\n");
-		return -EIO;
-	}
-
-#ifdef CONFIG_PM
-	if (mt7615_firmware_offload(dev))
-		dev->mt76.hw->wiphy->wowlan = &mt7615_wowlan_support;
-#endif /* CONFIG_PM */
-
-	dev_dbg(dev->mt76.dev, "Firmware init done\n");
-
-	return 0;
-}
-EXPORT_SYMBOL_GPL(__mt7663_load_firmware);
-
-static int mt7663_load_firmware(struct mt7615_dev *dev)
-{
-	int ret;
-
-	mt76_set(dev, MT_WPDMA_GLO_CFG, MT_WPDMA_GLO_CFG_BYPASS_TX_SCH);
-
-	ret = __mt7663_load_firmware(dev);
-	if (ret)
-		return ret;
-
-	mt76_clear(dev, MT_WPDMA_GLO_CFG, MT_WPDMA_GLO_CFG_BYPASS_TX_SCH);
-
-	return 0;
-}
-
-int mt7615_mcu_init(struct mt7615_dev *dev)
-{
-	static const struct mt76_mcu_ops mt7615_mcu_ops = {
-		.headroom = sizeof(struct mt7615_mcu_txd),
-		.mcu_skb_send_msg = mt7615_mcu_send_message,
-		.mcu_send_msg = mt7615_mcu_msg_send,
-		.mcu_restart = mt7615_mcu_restart,
-	};
-	int ret;
-
-	dev->mt76.mcu_ops = &mt7615_mcu_ops,
-
-	ret = mt7615_mcu_drv_pmctrl(dev);
-	if (ret)
-		return ret;
-
-	switch (mt76_chip(&dev->mt76)) {
-	case 0x7622:
-		ret = mt7622_load_firmware(dev);
-		break;
-	case 0x7663:
-		ret = mt7663_load_firmware(dev);
-		break;
-	default:
-		ret = mt7615_load_firmware(dev);
-		break;
-	}
-	if (ret)
-		return ret;
-
-	mt76_queue_tx_cleanup(dev, MT_TXQ_FWDL, false);
-	dev_dbg(dev->mt76.dev, "Firmware init done\n");
-	set_bit(MT76_STATE_MCU_RUNNING, &dev->mphy.state);
-	mt7615_mcu_fw_log_2_host(dev, 0);
-
-	return 0;
-}
-EXPORT_SYMBOL_GPL(mt7615_mcu_init);
-
-void mt7615_mcu_exit(struct mt7615_dev *dev)
-{
-	__mt76_mcu_restart(&dev->mt76);
-	mt7615_mcu_set_fw_ctrl(dev);
-	skb_queue_purge(&dev->mt76.mcu.res_q);
-}
-EXPORT_SYMBOL_GPL(mt7615_mcu_exit);
-
-int mt7615_mcu_set_eeprom(struct mt7615_dev *dev)
-{
-	struct {
-		u8 buffer_mode;
-		u8 content_format;
-		__le16 len;
-	} __packed req_hdr = {
-		.buffer_mode = 1,
-	};
-	u8 *eep = (u8 *)dev->mt76.eeprom.data;
-	struct sk_buff *skb;
-	int eep_len, offset;
-
-	switch (mt76_chip(&dev->mt76)) {
-	case 0x7622:
-		eep_len = MT7622_EE_MAX - MT_EE_NIC_CONF_0;
-		offset = MT_EE_NIC_CONF_0;
-		break;
-	case 0x7663:
-		eep_len = MT7663_EE_MAX - MT_EE_CHIP_ID;
-		req_hdr.content_format = 1;
-		offset = MT_EE_CHIP_ID;
-		break;
-	default:
-		eep_len = MT7615_EE_MAX - MT_EE_NIC_CONF_0;
-		offset = MT_EE_NIC_CONF_0;
-		break;
-	}
-
-	req_hdr.len = cpu_to_le16(eep_len);
-
-	skb = mt76_mcu_msg_alloc(&dev->mt76, NULL, sizeof(req_hdr) + eep_len);
-	if (!skb)
-		return -ENOMEM;
-
-	skb_put_data(skb, &req_hdr, sizeof(req_hdr));
-	skb_put_data(skb, eep + offset, eep_len);
-
-	return __mt76_mcu_skb_send_msg(&dev->mt76, skb,
-				       MCU_EXT_CMD_EFUSE_BUFFER_MODE, true);
-}
-EXPORT_SYMBOL_GPL(mt7615_mcu_set_eeprom);
-
-int mt7615_mcu_set_mac_enable(struct mt7615_dev *dev, int band, bool enable)
-{
-	struct {
-		u8 enable;
-		u8 band;
-		u8 rsv[2];
-	} __packed req = {
-		.enable = enable,
-		.band = band,
-	};
-
-	return __mt76_mcu_send_msg(&dev->mt76, MCU_EXT_CMD_MAC_INIT_CTRL,
-				   &req, sizeof(req), true);
-}
-
-int mt7615_mcu_set_rts_thresh(struct mt7615_phy *phy, u32 val)
-{
-	struct mt7615_dev *dev = phy->dev;
-	struct {
-		u8 prot_idx;
-		u8 band;
-		u8 rsv[2];
-		__le32 len_thresh;
-		__le32 pkt_thresh;
-	} __packed req = {
-		.prot_idx = 1,
-		.band = phy != &dev->phy,
-		.len_thresh = cpu_to_le32(val),
-		.pkt_thresh = cpu_to_le32(0x2),
-	};
-
-	return __mt76_mcu_send_msg(&dev->mt76, MCU_EXT_CMD_PROTECT_CTRL,
-				   &req, sizeof(req), true);
-}
-
-int mt7615_mcu_set_wmm(struct mt7615_dev *dev, u8 queue,
-		       const struct ieee80211_tx_queue_params *params)
-{
-#define WMM_AIFS_SET	BIT(0)
-#define WMM_CW_MIN_SET	BIT(1)
-#define WMM_CW_MAX_SET	BIT(2)
-#define WMM_TXOP_SET	BIT(3)
-#define WMM_PARAM_SET	(WMM_AIFS_SET | WMM_CW_MIN_SET | \
-			 WMM_CW_MAX_SET | WMM_TXOP_SET)
-	struct req_data {
-		u8 number;
-		u8 rsv[3];
-		u8 queue;
-		u8 valid;
-		u8 aifs;
-		u8 cw_min;
-		__le16 cw_max;
-		__le16 txop;
-	} __packed req = {
-		.number = 1,
-		.queue = queue,
-		.valid = WMM_PARAM_SET,
-		.aifs = params->aifs,
-		.cw_min = 5,
-		.cw_max = cpu_to_le16(10),
-		.txop = cpu_to_le16(params->txop),
-	};
-
-	if (params->cw_min)
-		req.cw_min = fls(params->cw_min);
-	if (params->cw_max)
-		req.cw_max = cpu_to_le16(fls(params->cw_max));
-
-	return __mt76_mcu_send_msg(&dev->mt76, MCU_EXT_CMD_EDCA_UPDATE,
-				   &req, sizeof(req), true);
-}
-
-int mt7615_mcu_set_dbdc(struct mt7615_dev *dev)
 {
 	struct mt7615_phy *ext_phy = mt7615_ext_phy(dev);
 	struct dbdc_entry {
@@ -4398,13 +2021,13 @@
 	} while (0)
 
 	for (i = 0; i < 4; i++) {
-		bool band = !!(ext_phy->omac_mask & BIT(i));
+		bool band = !!(ext_phy->omac_mask & BIT_ULL(i));
 
 		ADD_DBDC_ENTRY(DBDC_TYPE_BSS, i, band);
 	}
 
 	for (i = 0; i < 14; i++) {
-		bool band = !!(ext_phy->omac_mask & BIT(0x11 + i));
+		bool band = !!(ext_phy->omac_mask & BIT_ULL(0x11 + i));
 
 		ADD_DBDC_ENTRY(DBDC_TYPE_MBSS, i, band);
 	}
@@ -4423,8 +2046,8 @@
 	ADD_DBDC_ENTRY(DBDC_TYPE_MGMT, 1, 1);
 
 out:
-	return __mt76_mcu_send_msg(&dev->mt76, MCU_EXT_CMD_DBDC_CTRL,
-				   &req, sizeof(req), true);
+	return mt76_mcu_send_msg(&dev->mt76, MCU_EXT_CMD_DBDC_CTRL, &req,
+				 sizeof(req), true);
 }
 
 int mt7615_mcu_del_wtbl_all(struct mt7615_dev *dev)
@@ -4433,772 +2056,6 @@
 		.operation = WTBL_RESET_ALL,
 	};
 
-	return __mt76_mcu_send_msg(&dev->mt76, MCU_EXT_CMD_WTBL_UPDATE,
-				   &req, sizeof(req), true);
-}
-EXPORT_SYMBOL_GPL(mt7615_mcu_del_wtbl_all);
-
-int mt7615_mcu_rdd_cmd(struct mt7615_dev *dev,
-		       enum mt7615_rdd_cmd cmd, u8 index,
-		       u8 rx_sel, u8 val)
-{
-	struct {
-		u8 ctrl;
-		u8 rdd_idx;
-		u8 rdd_rx_sel;
-		u8 val;
-		u8 rsv[4];
-	} req = {
-		.ctrl = cmd,
-		.rdd_idx = index,
-		.rdd_rx_sel = rx_sel,
-		.val = val,
-	};
-
-	return __mt76_mcu_send_msg(&dev->mt76, MCU_EXT_CMD_SET_RDD_CTRL,
-				   &req, sizeof(req), true);
-}
-
-int mt7615_mcu_set_fcc5_lpn(struct mt7615_dev *dev, int val)
-{
-	struct {
-		__le16 tag;
-		__le16 min_lpn;
-	} req = {
-		.tag = cpu_to_le16(0x1),
-		.min_lpn = cpu_to_le16(val),
-	};
-
-	return __mt76_mcu_send_msg(&dev->mt76, MCU_EXT_CMD_SET_RDD_TH,
-				   &req, sizeof(req), true);
-}
-
-int mt7615_mcu_set_pulse_th(struct mt7615_dev *dev,
-			    const struct mt7615_dfs_pulse *pulse)
-{
-	struct {
-		__le16 tag;
-		__le32 max_width;	/* us */
-		__le32 max_pwr;		/* dbm */
-		__le32 min_pwr;		/* dbm */
-		__le32 min_stgr_pri;	/* us */
-		__le32 max_stgr_pri;	/* us */
-		__le32 min_cr_pri;	/* us */
-		__le32 max_cr_pri;	/* us */
-	} req = {
-		.tag = cpu_to_le16(0x3),
-#define __req_field(field) .field = cpu_to_le32(pulse->field)
-		__req_field(max_width),
-		__req_field(max_pwr),
-		__req_field(min_pwr),
-		__req_field(min_stgr_pri),
-		__req_field(max_stgr_pri),
-		__req_field(min_cr_pri),
-		__req_field(max_cr_pri),
-#undef  __req_field
-	};
-
-	return __mt76_mcu_send_msg(&dev->mt76, MCU_EXT_CMD_SET_RDD_TH,
-				   &req, sizeof(req), true);
-}
-
-int mt7615_mcu_set_radar_th(struct mt7615_dev *dev, int index,
-			    const struct mt7615_dfs_pattern *pattern)
-{
-	struct {
-		__le16 tag;
-		__le16 radar_type;
-		u8 enb;
-		u8 stgr;
-		u8 min_crpn;
-		u8 max_crpn;
-		u8 min_crpr;
-		u8 min_pw;
-		u8 max_pw;
-		__le32 min_pri;
-		__le32 max_pri;
-		u8 min_crbn;
-		u8 max_crbn;
-		u8 min_stgpn;
-		u8 max_stgpn;
-		u8 min_stgpr;
-	} req = {
-		.tag = cpu_to_le16(0x2),
-		.radar_type = cpu_to_le16(index),
-#define __req_field_u8(field) .field = pattern->field
-#define __req_field_u32(field) .field = cpu_to_le32(pattern->field)
-		__req_field_u8(enb),
-		__req_field_u8(stgr),
-		__req_field_u8(min_crpn),
-		__req_field_u8(max_crpn),
-		__req_field_u8(min_crpr),
-		__req_field_u8(min_pw),
-		__req_field_u8(max_pw),
-		__req_field_u32(min_pri),
-		__req_field_u32(max_pri),
-		__req_field_u8(min_crbn),
-		__req_field_u8(max_crbn),
-		__req_field_u8(min_stgpn),
-		__req_field_u8(max_stgpn),
-		__req_field_u8(min_stgpr),
-#undef __req_field_u8
-#undef __req_field_u32
-	};
-
-	return __mt76_mcu_send_msg(&dev->mt76, MCU_EXT_CMD_SET_RDD_TH,
-				   &req, sizeof(req), true);
-}
-
-int mt7615_mcu_rdd_send_pattern(struct mt7615_dev *dev)
-{
-	struct {
-		u8 pulse_num;
-		u8 rsv[3];
-		struct {
-			__le32 start_time;
-			__le16 width;
-			__le16 power;
-		} pattern[32];
-	} req = {
-		.pulse_num = dev->radar_pattern.n_pulses,
-	};
-	u32 start_time = ktime_to_ms(ktime_get_boottime());
-	int i;
-
-	if (dev->radar_pattern.n_pulses > ARRAY_SIZE(req.pattern))
-		return -EINVAL;
-
-	/* TODO: add some noise here */
-	for (i = 0; i < dev->radar_pattern.n_pulses; i++) {
-		u32 ts = start_time + i * dev->radar_pattern.period;
-
-		req.pattern[i].width = cpu_to_le16(dev->radar_pattern.width);
-		req.pattern[i].power = cpu_to_le16(dev->radar_pattern.power);
-		req.pattern[i].start_time = cpu_to_le32(ts);
-	}
-
-	return __mt76_mcu_send_msg(&dev->mt76, MCU_EXT_CMD_SET_RDD_PATTERN,
-				   &req, sizeof(req), false);
-}
-
-static void mt7615_mcu_set_txpower_sku(struct mt7615_phy *phy, u8 *sku)
-{
-	struct mt76_phy *mphy = phy->mt76;
-	struct ieee80211_hw *hw = mphy->hw;
-	int n_chains = hweight8(mphy->antenna_mask);
-	int tx_power;
-	int i;
-
-	tx_power = hw->conf.power_level * 2 -
-		   mt76_tx_power_nss_delta(n_chains);
-	mphy->txpower_cur = tx_power;
-
-	for (i = 0; i < MT_SKU_1SS_DELTA; i++)
-		sku[i] = tx_power;
-
-	for (i = 0; i < 4; i++) {
-		int delta = 0;
-
-		if (i < n_chains - 1)
-			delta = mt76_tx_power_nss_delta(n_chains) -
-				mt76_tx_power_nss_delta(i + 1);
-		sku[MT_SKU_1SS_DELTA + i] = delta;
-	}
-}
-
-static u8 mt7615_mcu_chan_bw(struct cfg80211_chan_def *chandef)
-{
-	static const u8 width_to_bw[] = {
-		[NL80211_CHAN_WIDTH_40] = CMD_CBW_40MHZ,
-		[NL80211_CHAN_WIDTH_80] = CMD_CBW_80MHZ,
-		[NL80211_CHAN_WIDTH_80P80] = CMD_CBW_8080MHZ,
-		[NL80211_CHAN_WIDTH_160] = CMD_CBW_160MHZ,
-		[NL80211_CHAN_WIDTH_5] = CMD_CBW_5MHZ,
-		[NL80211_CHAN_WIDTH_10] = CMD_CBW_10MHZ,
-		[NL80211_CHAN_WIDTH_20] = CMD_CBW_20MHZ,
-		[NL80211_CHAN_WIDTH_20_NOHT] = CMD_CBW_20MHZ,
-	};
-
-	if (chandef->width >= ARRAY_SIZE(width_to_bw))
-		return 0;
-
-	return width_to_bw[chandef->width];
-}
-
-int mt7615_mcu_set_chan_info(struct mt7615_phy *phy, int cmd)
-{
-	struct mt7615_dev *dev = phy->dev;
-	struct cfg80211_chan_def *chandef = &phy->mt76->chandef;
-	int freq1 = chandef->center_freq1, freq2 = chandef->center_freq2;
-	struct {
-		u8 control_chan;
-		u8 center_chan;
-		u8 bw;
-		u8 tx_streams;
-		u8 rx_streams_mask;
-		u8 switch_reason;
-		u8 band_idx;
-		/* for 80+80 only */
-		u8 center_chan2;
-		__le16 cac_case;
-		u8 channel_band;
-		u8 rsv0;
-		__le32 outband_freq;
-		u8 txpower_drop;
-		u8 rsv1[3];
-		u8 txpower_sku[53];
-		u8 rsv2[3];
-	} req = {
-		.control_chan = chandef->chan->hw_value,
-		.center_chan = ieee80211_frequency_to_channel(freq1),
-		.tx_streams = hweight8(phy->mt76->antenna_mask),
-		.rx_streams_mask = phy->chainmask,
-		.center_chan2 = ieee80211_frequency_to_channel(freq2),
-=======
-	struct {
-		u8 enable;
-		u8 num;
-		u8 _rsv[2];
-		struct dbdc_entry entry[64];
-	} req = {
-		.enable = !!ext_phy,
->>>>>>> 7d2a07b7
-	};
-	int i;
-
-<<<<<<< HEAD
-#ifdef CONFIG_NL80211_TESTMODE
-	if (dev->mt76.test.state == MT76_TM_STATE_TX_FRAMES &&
-	    dev->mt76.test.tx_antenna_mask) {
-		req.tx_streams = hweight8(dev->mt76.test.tx_antenna_mask);
-		req.rx_streams_mask = dev->mt76.test.tx_antenna_mask;
-	}
-#endif
-
-	if (dev->mt76.hw->conf.flags & IEEE80211_CONF_OFFCHANNEL)
-		req.switch_reason = CH_SWITCH_SCAN_BYPASS_DPD;
-	else if ((chandef->chan->flags & IEEE80211_CHAN_RADAR) &&
-		 chandef->chan->dfs_state != NL80211_DFS_AVAILABLE)
-		req.switch_reason = CH_SWITCH_DFS;
-	else
-		req.switch_reason = CH_SWITCH_NORMAL;
-
-	req.band_idx = phy != &dev->phy;
-	req.bw = mt7615_mcu_chan_bw(chandef);
-
-	if (mt76_testmode_enabled(&dev->mt76))
-		memset(req.txpower_sku, 0x3f, 49);
-	else
-		mt7615_mcu_set_txpower_sku(phy, req.txpower_sku);
-
-	return __mt76_mcu_send_msg(&dev->mt76, cmd, &req, sizeof(req), true);
-}
-
-int mt7615_mcu_get_temperature(struct mt7615_dev *dev, int index)
-{
-	struct {
-		u8 action;
-		u8 rsv[3];
-	} req = {
-		.action = index,
-	};
-
-	return __mt76_mcu_send_msg(&dev->mt76, MCU_EXT_CMD_GET_TEMP, &req,
-				   sizeof(req), true);
-}
-
-int mt7615_mcu_set_test_param(struct mt7615_dev *dev, u8 param, bool test_mode,
-			      u32 val)
-{
-	struct {
-		u8 test_mode_en;
-		u8 param_idx;
-		u8 _rsv[2];
-
-		__le32 value;
-
-		u8 pad[8];
-	} req = {
-		.test_mode_en = test_mode,
-		.param_idx = param,
-		.value = cpu_to_le32(val),
-	};
-
-	return __mt76_mcu_send_msg(&dev->mt76, MCU_EXT_CMD_ATE_CTRL, &req,
-				   sizeof(req), false);
-}
-
-int mt7615_mcu_set_sku_en(struct mt7615_phy *phy, bool enable)
-{
-	struct mt7615_dev *dev = phy->dev;
-	struct {
-		u8 format_id;
-		u8 sku_enable;
-		u8 band_idx;
-		u8 rsv;
-	} req = {
-		.format_id = 0,
-		.band_idx = phy != &dev->phy,
-		.sku_enable = enable,
-	};
-
-	return __mt76_mcu_send_msg(&dev->mt76, MCU_EXT_CMD_TX_POWER_FEATURE_CTRL, &req,
-				   sizeof(req), true);
-}
-
-int mt7615_mcu_set_vif_ps(struct mt7615_dev *dev, struct ieee80211_vif *vif)
-{
-	struct mt7615_vif *mvif = (struct mt7615_vif *)vif->drv_priv;
-	struct {
-		u8 bss_idx;
-		u8 ps_state; /* 0: device awake
-			      * 1: static power save
-			      * 2: dynamic power saving
-			      */
-	} req = {
-		.bss_idx = mvif->idx,
-		.ps_state = vif->bss_conf.ps ? 2 : 0,
-	};
-
-	if (vif->type != NL80211_IFTYPE_STATION)
-		return -ENOTSUPP;
-
-	return __mt76_mcu_send_msg(&dev->mt76,  MCU_CMD_SET_PS_PROFILE,
-				   &req, sizeof(req), false);
-=======
-	if (!ext_phy)
-		goto out;
-
-#define ADD_DBDC_ENTRY(_type, _idx, _band)		\
-	do { \
-		req.entry[req.num].type = _type;		\
-		req.entry[req.num].index = _idx;		\
-		req.entry[req.num++].band = _band;		\
-	} while (0)
-
-	for (i = 0; i < 4; i++) {
-		bool band = !!(ext_phy->omac_mask & BIT_ULL(i));
-
-		ADD_DBDC_ENTRY(DBDC_TYPE_BSS, i, band);
-	}
-
-	for (i = 0; i < 14; i++) {
-		bool band = !!(ext_phy->omac_mask & BIT_ULL(0x11 + i));
-
-		ADD_DBDC_ENTRY(DBDC_TYPE_MBSS, i, band);
-	}
-
-	ADD_DBDC_ENTRY(DBDC_TYPE_MU, 0, 1);
-
-	for (i = 0; i < 3; i++)
-		ADD_DBDC_ENTRY(DBDC_TYPE_BF, i, 1);
-
-	ADD_DBDC_ENTRY(DBDC_TYPE_WMM, 0, 0);
-	ADD_DBDC_ENTRY(DBDC_TYPE_WMM, 1, 0);
-	ADD_DBDC_ENTRY(DBDC_TYPE_WMM, 2, 1);
-	ADD_DBDC_ENTRY(DBDC_TYPE_WMM, 3, 1);
-
-	ADD_DBDC_ENTRY(DBDC_TYPE_MGMT, 0, 0);
-	ADD_DBDC_ENTRY(DBDC_TYPE_MGMT, 1, 1);
-
-out:
-	return mt76_mcu_send_msg(&dev->mt76, MCU_EXT_CMD_DBDC_CTRL, &req,
-				 sizeof(req), true);
->>>>>>> 7d2a07b7
-}
-
-int mt7615_mcu_set_channel_domain(struct mt7615_phy *phy)
-{
-	struct mt76_phy *mphy = phy->mt76;
-	struct mt7615_dev *dev = phy->dev;
-	struct mt7615_mcu_channel_domain {
-		__le32 country_code; /* regulatory_request.alpha2 */
-		u8 bw_2g; /* BW_20_40M		0
-			   * BW_20M		1
-			   * BW_20_40_80M	2
-			   * BW_20_40_80_160M	3
-			   * BW_20_40_80_8080M	4
-			   */
-		u8 bw_5g;
-		__le16 pad;
-		u8 n_2ch;
-		u8 n_5ch;
-		__le16 pad2;
-	} __packed hdr = {
-		.bw_2g = 0,
-		.bw_5g = 3,
-		.n_2ch = mphy->sband_2g.sband.n_channels,
-		.n_5ch = mphy->sband_5g.sband.n_channels,
-	};
-	struct mt7615_mcu_chan {
-		__le16 hw_value;
-		__le16 pad;
-		__le32 flags;
-	} __packed;
-	int i, n_channels = hdr.n_2ch + hdr.n_5ch;
-	int len = sizeof(hdr) + n_channels * sizeof(struct mt7615_mcu_chan);
-	struct sk_buff *skb;
-
-<<<<<<< HEAD
-	if (!mt7615_firmware_offload(dev))
-		return 0;
-
-	skb = mt76_mcu_msg_alloc(&dev->mt76, NULL, len);
-	if (!skb)
-		return -ENOMEM;
-
-	skb_put_data(skb, &hdr, sizeof(hdr));
-
-	for (i = 0; i < n_channels; i++) {
-		struct ieee80211_channel *chan;
-		struct mt7615_mcu_chan channel;
-
-		if (i < hdr.n_2ch)
-			chan = &mphy->sband_2g.sband.channels[i];
-		else
-			chan = &mphy->sband_5g.sband.channels[i - hdr.n_2ch];
-
-		channel.hw_value = cpu_to_le16(chan->hw_value);
-		channel.flags = cpu_to_le32(chan->flags);
-		channel.pad = 0;
-
-		skb_put_data(skb, &channel, sizeof(channel));
-	}
-
-	return __mt76_mcu_skb_send_msg(&dev->mt76, skb,
-				       MCU_CMD_SET_CHAN_DOMAIN, false);
-}
-
-#define MT7615_SCAN_CHANNEL_TIME	60
-int mt7615_mcu_hw_scan(struct mt7615_phy *phy, struct ieee80211_vif *vif,
-		       struct ieee80211_scan_request *scan_req)
-{
-	struct mt7615_vif *mvif = (struct mt7615_vif *)vif->drv_priv;
-	struct cfg80211_scan_request *sreq = &scan_req->req;
-	int n_ssids = 0, err, i, duration = MT7615_SCAN_CHANNEL_TIME;
-	int ext_channels_num = max_t(int, sreq->n_channels - 32, 0);
-	struct ieee80211_channel **scan_list = sreq->channels;
-	struct mt7615_dev *dev = phy->dev;
-	bool ext_phy = phy != &dev->phy;
-	struct mt7615_mcu_scan_channel *chan;
-	struct mt7615_hw_scan_req *req;
-	struct sk_buff *skb;
-
-	/* fall-back to sw-scan */
-	if (!mt7615_firmware_offload(dev))
-		return 1;
-
-	skb = mt76_mcu_msg_alloc(&dev->mt76, NULL, sizeof(*req));
-	if (!skb)
-		return -ENOMEM;
-
-	set_bit(MT76_HW_SCANNING, &phy->mt76->state);
-	mvif->scan_seq_num = (mvif->scan_seq_num + 1) & 0x7f;
-
-	req = (struct mt7615_hw_scan_req *)skb_put(skb, sizeof(*req));
-
-	req->seq_num = mvif->scan_seq_num | ext_phy << 7;
-	req->bss_idx = mvif->idx;
-	req->scan_type = sreq->n_ssids ? 1 : 0;
-	req->probe_req_num = sreq->n_ssids ? 2 : 0;
-	req->version = 1;
-
-	for (i = 0; i < sreq->n_ssids; i++) {
-		if (!sreq->ssids[i].ssid_len)
-			continue;
-
-		req->ssids[i].ssid_len = cpu_to_le32(sreq->ssids[i].ssid_len);
-		memcpy(req->ssids[i].ssid, sreq->ssids[i].ssid,
-		       sreq->ssids[i].ssid_len);
-		n_ssids++;
-	}
-	req->ssid_type = n_ssids ? BIT(2) : BIT(0);
-	req->ssid_type_ext = n_ssids ? BIT(0) : 0;
-	req->ssids_num = n_ssids;
-
-	/* increase channel time for passive scan */
-	if (!sreq->n_ssids)
-		duration *= 2;
-	req->timeout_value = cpu_to_le16(sreq->n_channels * duration);
-	req->channel_min_dwell_time = cpu_to_le16(duration);
-	req->channel_dwell_time = cpu_to_le16(duration);
-
-	req->channels_num = min_t(u8, sreq->n_channels, 32);
-	req->ext_channels_num = min_t(u8, ext_channels_num, 32);
-	for (i = 0; i < req->channels_num + req->ext_channels_num; i++) {
-		if (i >= 32)
-			chan = &req->ext_channels[i - 32];
-		else
-			chan = &req->channels[i];
-
-		chan->band = scan_list[i]->band == NL80211_BAND_2GHZ ? 1 : 2;
-		chan->channel_num = scan_list[i]->hw_value;
-	}
-	req->channel_type = sreq->n_channels ? 4 : 0;
-
-	if (sreq->ie_len > 0) {
-		memcpy(req->ies, sreq->ie, sreq->ie_len);
-		req->ies_len = cpu_to_le16(sreq->ie_len);
-	}
-
-	memcpy(req->bssid, sreq->bssid, ETH_ALEN);
-	if (sreq->flags & NL80211_SCAN_FLAG_RANDOM_ADDR) {
-		get_random_mask_addr(req->random_mac, sreq->mac_addr,
-				     sreq->mac_addr_mask);
-		req->scan_func = 1;
-	}
-
-	err = __mt76_mcu_skb_send_msg(&dev->mt76, skb, MCU_CMD_START_HW_SCAN,
-				      false);
-	if (err < 0)
-		clear_bit(MT76_HW_SCANNING, &phy->mt76->state);
-
-	return err;
-}
-
-int mt7615_mcu_cancel_hw_scan(struct mt7615_phy *phy,
-			      struct ieee80211_vif *vif)
-{
-	struct mt7615_vif *mvif = (struct mt7615_vif *)vif->drv_priv;
-	struct mt7615_dev *dev = phy->dev;
-	struct {
-		u8 seq_num;
-		u8 is_ext_channel;
-		u8 rsv[2];
-	} __packed req = {
-		.seq_num = mvif->scan_seq_num,
-	};
-
-	if (test_and_clear_bit(MT76_HW_SCANNING, &phy->mt76->state)) {
-		struct cfg80211_scan_info info = {
-			.aborted = true,
-		};
-
-		ieee80211_scan_completed(phy->mt76->hw, &info);
-	}
-
-	return __mt76_mcu_send_msg(&dev->mt76,  MCU_CMD_CANCEL_HW_SCAN, &req,
-				   sizeof(req), false);
-}
-
-int mt7615_mcu_sched_scan_req(struct mt7615_phy *phy,
-			      struct ieee80211_vif *vif,
-			      struct cfg80211_sched_scan_request *sreq)
-{
-	struct mt7615_vif *mvif = (struct mt7615_vif *)vif->drv_priv;
-	struct ieee80211_channel **scan_list = sreq->channels;
-	struct mt7615_dev *dev = phy->dev;
-	bool ext_phy = phy != &dev->phy;
-	struct mt7615_mcu_scan_channel *chan;
-	struct mt7615_sched_scan_req *req;
-	struct cfg80211_match_set *match;
-	struct cfg80211_ssid *ssid;
-	struct sk_buff *skb;
-	int i;
-
-	if (!mt7615_firmware_offload(dev))
-		return -ENOTSUPP;
-
-	skb = mt76_mcu_msg_alloc(&dev->mt76, NULL,
-				 sizeof(*req) + sreq->ie_len);
-	if (!skb)
-		return -ENOMEM;
-
-	mvif->scan_seq_num = (mvif->scan_seq_num + 1) & 0x7f;
-
-	req = (struct mt7615_sched_scan_req *)skb_put(skb, sizeof(*req));
-	req->version = 1;
-	req->seq_num = mvif->scan_seq_num | ext_phy << 7;
-
-	if (sreq->flags & NL80211_SCAN_FLAG_RANDOM_ADDR) {
-		get_random_mask_addr(req->random_mac, sreq->mac_addr,
-				     sreq->mac_addr_mask);
-		req->scan_func = 1;
-	}
-
-	req->ssids_num = sreq->n_ssids;
-	for (i = 0; i < req->ssids_num; i++) {
-		ssid = &sreq->ssids[i];
-		memcpy(req->ssids[i].ssid, ssid->ssid, ssid->ssid_len);
-		req->ssids[i].ssid_len = cpu_to_le32(ssid->ssid_len);
-	}
-
-	req->match_num = sreq->n_match_sets;
-	for (i = 0; i < req->match_num; i++) {
-		match = &sreq->match_sets[i];
-		memcpy(req->match[i].ssid, match->ssid.ssid,
-		       match->ssid.ssid_len);
-		req->match[i].rssi_th = cpu_to_le32(match->rssi_thold);
-		req->match[i].ssid_len = match->ssid.ssid_len;
-	}
-
-	req->channel_type = sreq->n_channels ? 4 : 0;
-	req->channels_num = min_t(u8, sreq->n_channels, 64);
-	for (i = 0; i < req->channels_num; i++) {
-		chan = &req->channels[i];
-		chan->band = scan_list[i]->band == NL80211_BAND_2GHZ ? 1 : 2;
-		chan->channel_num = scan_list[i]->hw_value;
-	}
-
-	req->intervals_num = sreq->n_scan_plans;
-	for (i = 0; i < req->intervals_num; i++)
-		req->intervals[i] = cpu_to_le16(sreq->scan_plans[i].interval);
-
-	if (sreq->ie_len > 0) {
-		req->ie_len = cpu_to_le16(sreq->ie_len);
-		memcpy(skb_put(skb, sreq->ie_len), sreq->ie, sreq->ie_len);
-	}
-
-	return __mt76_mcu_skb_send_msg(&dev->mt76, skb,
-				       MCU_CMD_SCHED_SCAN_REQ, false);
-}
-
-int mt7615_mcu_sched_scan_enable(struct mt7615_phy *phy,
-				 struct ieee80211_vif *vif,
-				 bool enable)
-{
-	struct mt7615_dev *dev = phy->dev;
-	struct {
-		u8 active; /* 0: enabled 1: disabled */
-		u8 rsv[3];
-	} __packed req = {
-		.active = !enable,
-	};
-
-	if (!mt7615_firmware_offload(dev))
-		return -ENOTSUPP;
-
-	if (enable)
-		set_bit(MT76_HW_SCHED_SCANNING, &phy->mt76->state);
-	else
-		clear_bit(MT76_HW_SCHED_SCANNING, &phy->mt76->state);
-
-	return __mt76_mcu_send_msg(&dev->mt76, MCU_CMD_SCHED_SCAN_ENABLE,
-				   &req, sizeof(req), false);
-}
-
-static int mt7615_find_freq_idx(const u16 *freqs, int n_freqs, u16 cur)
-{
-	int i;
-
-	for (i = 0; i < n_freqs; i++)
-		if (cur == freqs[i])
-			return i;
-
-	return -1;
-}
-
-static int mt7615_dcoc_freq_idx(u16 freq, u8 bw)
-{
-	static const u16 freq_list[] = {
-		4980, 5805, 5905, 5190,
-		5230, 5270, 5310, 5350,
-		5390, 5430, 5470, 5510,
-		5550, 5590, 5630, 5670,
-		5710, 5755, 5795, 5835,
-		5875, 5210, 5290, 5370,
-		5450, 5530, 5610, 5690,
-		5775, 5855
-	};
-	static const u16 freq_bw40[] = {
-		5190, 5230, 5270, 5310,
-		5350, 5390, 5430, 5470,
-		5510, 5550, 5590, 5630,
-		5670, 5710, 5755, 5795,
-		5835, 5875
-	};
-	int offset_2g = ARRAY_SIZE(freq_list);
-	int idx;
-
-	if (freq < 4000) {
-		if (freq < 2427)
-			return offset_2g;
-		if (freq < 2442)
-			return offset_2g + 1;
-		if (freq < 2457)
-			return offset_2g + 2;
-
-		return offset_2g + 3;
-	}
-
-	switch (bw) {
-	case NL80211_CHAN_WIDTH_80:
-	case NL80211_CHAN_WIDTH_80P80:
-	case NL80211_CHAN_WIDTH_160:
-		break;
-	default:
-		idx = mt7615_find_freq_idx(freq_bw40, ARRAY_SIZE(freq_bw40),
-					   freq + 10);
-		if (idx >= 0) {
-			freq = freq_bw40[idx];
-			break;
-		}
-
-		idx = mt7615_find_freq_idx(freq_bw40, ARRAY_SIZE(freq_bw40),
-					   freq - 10);
-		if (idx >= 0) {
-			freq = freq_bw40[idx];
-			break;
-		}
-		/* fall through */
-	case NL80211_CHAN_WIDTH_40:
-		idx = mt7615_find_freq_idx(freq_bw40, ARRAY_SIZE(freq_bw40),
-					   freq);
-		if (idx >= 0)
-			break;
-
-		return -1;
-
-	}
-
-	return mt7615_find_freq_idx(freq_list, ARRAY_SIZE(freq_list), freq);
-}
-
-int mt7615_mcu_apply_rx_dcoc(struct mt7615_phy *phy)
-{
-	struct mt7615_dev *dev = phy->dev;
-	struct cfg80211_chan_def *chandef = &phy->mt76->chandef;
-	int freq2 = chandef->center_freq2;
-	int ret;
-	struct {
-		u8 direction;
-		u8 runtime_calibration;
-		u8 _rsv[2];
-
-		__le16 center_freq;
-		u8 bw;
-		u8 band;
-		u8 is_freq2;
-		u8 success;
-		u8 dbdc_en;
-
-		u8 _rsv2;
-
-		struct {
-			__le32 sx0_i_lna[4];
-			__le32 sx0_q_lna[4];
-
-			__le32 sx2_i_lna[4];
-			__le32 sx2_q_lna[4];
-		} dcoc_data[4];
-	} req = {
-		.direction = 1,
-
-		.bw = mt7615_mcu_chan_bw(chandef),
-		.band = chandef->center_freq1 > 4000,
-		.dbdc_en = !!dev->mt76.phy2,
-	};
-	u16 center_freq = chandef->center_freq1;
-	int freq_idx;
-	u8 *eep = dev->mt76.eeprom.data;
-
-	if (!(eep[MT_EE_CALDATA_FLASH] & MT_EE_CALDATA_FLASH_RX_CAL))
-		return 0;
-
-	if (chandef->width == NL80211_CHAN_WIDTH_160) {
-		freq2 = center_freq + 40;
-		center_freq -= 40;
-=======
 	return mt76_mcu_send_msg(&dev->mt76, MCU_EXT_CMD_WTBL_UPDATE, &req,
 				 sizeof(req), true);
 }
@@ -5432,34 +2289,9 @@
 			delta = mt76_tx_power_nss_delta(n_chains) -
 				mt76_tx_power_nss_delta(i + 1);
 		sku[MT_SKU_1SS_DELTA + i] = delta;
->>>>>>> 7d2a07b7
-	}
-}
-
-<<<<<<< HEAD
-again:
-	req.runtime_calibration = 1;
-	freq_idx = mt7615_dcoc_freq_idx(center_freq, chandef->width);
-	if (freq_idx < 0)
-		goto out;
-
-	memcpy(req.dcoc_data, eep + MT7615_EEPROM_DCOC_OFFSET +
-			      freq_idx * MT7615_EEPROM_DCOC_SIZE,
-	       sizeof(req.dcoc_data));
-	req.runtime_calibration = 0;
-
-out:
-	req.center_freq = cpu_to_le16(center_freq);
-	ret = __mt76_mcu_send_msg(&dev->mt76, MCU_EXT_CMD_RXDCOC_CAL, &req,
-				  sizeof(req), true);
-
-	if ((chandef->width == NL80211_CHAN_WIDTH_80P80 ||
-	     chandef->width == NL80211_CHAN_WIDTH_160) && !req.is_freq2) {
-		req.is_freq2 = true;
-		center_freq = freq2;
-		goto again;
-	}
-=======
+	}
+}
+
 static u8 mt7615_mcu_chan_bw(struct cfg80211_chan_def *chandef)
 {
 	static const u8 width_to_bw[] = {
@@ -5472,7 +2304,6 @@
 		[NL80211_CHAN_WIDTH_20] = CMD_CBW_20MHZ,
 		[NL80211_CHAN_WIDTH_20_NOHT] = CMD_CBW_20MHZ,
 	};
->>>>>>> 7d2a07b7
 
 	if (chandef->width >= ARRAY_SIZE(width_to_bw))
 		return 0;
@@ -5480,52 +2311,6 @@
 	return width_to_bw[chandef->width];
 }
 
-<<<<<<< HEAD
-static int mt7615_dpd_freq_idx(u16 freq, u8 bw)
-{
-	static const u16 freq_list[] = {
-		4920, 4940, 4960, 4980,
-		5040, 5060, 5080, 5180,
-		5200, 5220, 5240, 5260,
-		5280, 5300, 5320, 5340,
-		5360, 5380, 5400, 5420,
-		5440, 5460, 5480, 5500,
-		5520, 5540, 5560, 5580,
-		5600, 5620, 5640, 5660,
-		5680, 5700, 5720, 5745,
-		5765, 5785, 5805, 5825,
-		5845, 5865, 5885, 5905
-	};
-	int offset_2g = ARRAY_SIZE(freq_list);
-	int idx;
-
-	if (freq < 4000) {
-		if (freq < 2432)
-			return offset_2g;
-		if (freq < 2457)
-			return offset_2g + 1;
-
-		return offset_2g + 2;
-	}
-
-	if (bw != NL80211_CHAN_WIDTH_20) {
-		idx = mt7615_find_freq_idx(freq_list, ARRAY_SIZE(freq_list),
-					   freq + 10);
-		if (idx >= 0)
-			return idx;
-
-		idx = mt7615_find_freq_idx(freq_list, ARRAY_SIZE(freq_list),
-					   freq - 10);
-		if (idx >= 0)
-			return idx;
-	}
-
-	return mt7615_find_freq_idx(freq_list, ARRAY_SIZE(freq_list), freq);
-}
-
-
-int mt7615_mcu_apply_tx_dpd(struct mt7615_phy *phy)
-=======
 int mt7615_mcu_set_chan_info(struct mt7615_phy *phy, int cmd)
 {
 	struct mt7615_dev *dev = phy->dev;
@@ -5705,7 +2490,6 @@
 }
 
 int mt7615_mcu_apply_rx_dcoc(struct mt7615_phy *phy)
->>>>>>> 7d2a07b7
 {
 	struct mt7615_dev *dev = phy->dev;
 	struct cfg80211_chan_def *chandef = &phy->mt76->chandef;
@@ -5726,27 +2510,12 @@
 		u8 _rsv2;
 
 		struct {
-<<<<<<< HEAD
-			struct {
-				u32 dpd_g0;
-				u8 data[32];
-			} wf0, wf1;
-
-			struct {
-				u32 dpd_g0_prim;
-				u32 dpd_g0_sec;
-				u8 data_prim[32];
-				u8 data_sec[32];
-			} wf2, wf3;
-		} dpd_data;
-=======
 			__le32 sx0_i_lna[4];
 			__le32 sx0_q_lna[4];
 
 			__le32 sx2_i_lna[4];
 			__le32 sx2_q_lna[4];
 		} dcoc_data[4];
->>>>>>> 7d2a07b7
 	} req = {
 		.direction = 1,
 
@@ -5757,9 +2526,8 @@
 	u16 center_freq = chandef->center_freq1;
 	int freq_idx;
 	u8 *eep = dev->mt76.eeprom.data;
-<<<<<<< HEAD
-
-	if (!(eep[MT_EE_CALDATA_FLASH] & MT_EE_CALDATA_FLASH_TX_DPD))
+
+	if (!(eep[MT_EE_CALDATA_FLASH] & MT_EE_CALDATA_FLASH_RX_CAL))
 		return 0;
 
 	if (chandef->width == NL80211_CHAN_WIDTH_160) {
@@ -5769,19 +2537,19 @@
 
 again:
 	req.runtime_calibration = 1;
-	freq_idx = mt7615_dpd_freq_idx(center_freq, chandef->width);
+	freq_idx = mt7615_dcoc_freq_idx(center_freq, chandef->width);
 	if (freq_idx < 0)
 		goto out;
 
-	memcpy(&req.dpd_data, eep + MT7615_EEPROM_TXDPD_OFFSET +
-			      freq_idx * MT7615_EEPROM_TXDPD_SIZE,
-	       sizeof(req.dpd_data));
+	memcpy(req.dcoc_data, eep + MT7615_EEPROM_DCOC_OFFSET +
+			      freq_idx * MT7615_EEPROM_DCOC_SIZE,
+	       sizeof(req.dcoc_data));
 	req.runtime_calibration = 0;
 
 out:
 	req.center_freq = cpu_to_le16(center_freq);
-	ret = __mt76_mcu_send_msg(&dev->mt76, MCU_EXT_CMD_TXDPD_CAL, &req,
-				  sizeof(req), true);
+	ret = mt76_mcu_send_msg(&dev->mt76, MCU_EXT_CMD_RXDCOC_CAL, &req,
+				sizeof(req), true);
 
 	if ((chandef->width == NL80211_CHAN_WIDTH_80P80 ||
 	     chandef->width == NL80211_CHAN_WIDTH_160) && !req.is_freq2) {
@@ -5793,433 +2561,6 @@
 	return ret;
 }
 
-int mt7615_mcu_set_bss_pm(struct mt7615_dev *dev, struct ieee80211_vif *vif,
-			  bool enable)
-{
-	struct mt7615_vif *mvif = (struct mt7615_vif *)vif->drv_priv;
-	struct {
-		u8 bss_idx;
-		u8 dtim_period;
-		__le16 aid;
-		__le16 bcn_interval;
-		__le16 atim_window;
-		u8 uapsd;
-		u8 bmc_delivered_ac;
-		u8 bmc_triggered_ac;
-		u8 pad;
-	} req = {
-		.bss_idx = mvif->idx,
-		.aid = cpu_to_le16(vif->bss_conf.aid),
-		.dtim_period = vif->bss_conf.dtim_period,
-		.bcn_interval = cpu_to_le16(vif->bss_conf.beacon_int),
-	};
-	struct {
-		u8 bss_idx;
-		u8 pad[3];
-	} req_hdr = {
-		.bss_idx = mvif->idx,
-	};
-	int err;
-
-	if (vif->type != NL80211_IFTYPE_STATION ||
-	    !mt7615_firmware_offload(dev))
-		return -ENOTSUPP;
-
-	err = __mt76_mcu_send_msg(&dev->mt76, MCU_CMD_SET_BSS_ABORT,
-				  &req_hdr, sizeof(req_hdr), false);
-	if (err < 0 || !enable)
-		return err;
-=======
-
-	if (!(eep[MT_EE_CALDATA_FLASH] & MT_EE_CALDATA_FLASH_RX_CAL))
-		return 0;
-
-	if (chandef->width == NL80211_CHAN_WIDTH_160) {
-		freq2 = center_freq + 40;
-		center_freq -= 40;
-	}
-
-again:
-	req.runtime_calibration = 1;
-	freq_idx = mt7615_dcoc_freq_idx(center_freq, chandef->width);
-	if (freq_idx < 0)
-		goto out;
-
-	memcpy(req.dcoc_data, eep + MT7615_EEPROM_DCOC_OFFSET +
-			      freq_idx * MT7615_EEPROM_DCOC_SIZE,
-	       sizeof(req.dcoc_data));
-	req.runtime_calibration = 0;
-
-out:
-	req.center_freq = cpu_to_le16(center_freq);
-	ret = mt76_mcu_send_msg(&dev->mt76, MCU_EXT_CMD_RXDCOC_CAL, &req,
-				sizeof(req), true);
-
-	if ((chandef->width == NL80211_CHAN_WIDTH_80P80 ||
-	     chandef->width == NL80211_CHAN_WIDTH_160) && !req.is_freq2) {
-		req.is_freq2 = true;
-		center_freq = freq2;
-		goto again;
-	}
->>>>>>> 7d2a07b7
-
-	return __mt76_mcu_send_msg(&dev->mt76, MCU_CMD_SET_BSS_CONNECTED,
-				   &req, sizeof(req), false);
-}
-
-<<<<<<< HEAD
-#ifdef CONFIG_PM
-int mt7615_mcu_set_hif_suspend(struct mt7615_dev *dev, bool suspend)
-{
-	struct {
-		struct {
-			u8 hif_type; /* 0x0: HIF_SDIO
-				      * 0x1: HIF_USB
-				      * 0x2: HIF_PCIE
-				      */
-			u8 pad[3];
-		} __packed hdr;
-		struct hif_suspend_tlv {
-			__le16 tag;
-			__le16 len;
-			u8 suspend;
-		} __packed hif_suspend;
-	} req = {
-		.hif_suspend = {
-			.tag = cpu_to_le16(0), /* 0: UNI_HIF_CTRL_BASIC */
-			.len = cpu_to_le16(sizeof(struct hif_suspend_tlv)),
-			.suspend = suspend,
-		},
-	};
-
-	if (mt76_is_mmio(&dev->mt76))
-		req.hdr.hif_type = 2;
-	else if (mt76_is_usb(&dev->mt76))
-		req.hdr.hif_type = 1;
-
-	return __mt76_mcu_send_msg(&dev->mt76, MCU_UNI_CMD_HIF_CTRL,
-				   &req, sizeof(req), true);
-}
-EXPORT_SYMBOL_GPL(mt7615_mcu_set_hif_suspend);
-
-static int
-mt7615_mcu_set_wow_ctrl(struct mt7615_phy *phy, struct ieee80211_vif *vif,
-			bool suspend, struct cfg80211_wowlan *wowlan)
-{
-	struct mt7615_vif *mvif = (struct mt7615_vif *)vif->drv_priv;
-	struct mt7615_dev *dev = phy->dev;
-	struct {
-		struct {
-			u8 bss_idx;
-			u8 pad[3];
-		} __packed hdr;
-		struct mt7615_wow_ctrl_tlv wow_ctrl_tlv;
-	} req = {
-		.hdr = {
-			.bss_idx = mvif->idx,
-		},
-		.wow_ctrl_tlv = {
-			.tag = cpu_to_le16(UNI_SUSPEND_WOW_CTRL),
-			.len = cpu_to_le16(sizeof(struct mt7615_wow_ctrl_tlv)),
-			.cmd = suspend ? 1 : 2,
-		},
-	};
-
-	if (wowlan->magic_pkt)
-		req.wow_ctrl_tlv.trigger |= BIT(0);
-	if (wowlan->disconnect)
-		req.wow_ctrl_tlv.trigger |= BIT(2);
-	if (wowlan->nd_config) {
-		mt7615_mcu_sched_scan_req(phy, vif, wowlan->nd_config);
-		req.wow_ctrl_tlv.trigger |= BIT(5);
-		mt7615_mcu_sched_scan_enable(phy, vif, suspend);
-	}
-
-	if (mt76_is_mmio(&dev->mt76))
-		req.wow_ctrl_tlv.wakeup_hif = 2;
-	else if (mt76_is_usb(&dev->mt76))
-		req.wow_ctrl_tlv.wakeup_hif = 1;
-
-	return __mt76_mcu_send_msg(&dev->mt76, MCU_UNI_CMD_SUSPEND,
-				   &req, sizeof(req), true);
-}
-
-static int
-mt7615_mcu_set_wow_pattern(struct mt7615_dev *dev,
-			   struct ieee80211_vif *vif,
-			   u8 index, bool enable,
-			   struct cfg80211_pkt_pattern *pattern)
-{
-	struct mt7615_vif *mvif = (struct mt7615_vif *)vif->drv_priv;
-	struct mt7615_wow_pattern_tlv *ptlv;
-	struct sk_buff *skb;
-	struct req_hdr {
-		u8 bss_idx;
-		u8 pad[3];
-	} __packed hdr = {
-		.bss_idx = mvif->idx,
-	};
-
-	skb = mt76_mcu_msg_alloc(&dev->mt76, NULL,
-				 sizeof(hdr) + sizeof(*ptlv));
-	if (!skb)
-		return -ENOMEM;
-
-	skb_put_data(skb, &hdr, sizeof(hdr));
-	ptlv = (struct mt7615_wow_pattern_tlv *)skb_put(skb, sizeof(*ptlv));
-	ptlv->tag = cpu_to_le16(UNI_SUSPEND_WOW_PATTERN);
-	ptlv->len = cpu_to_le16(sizeof(*ptlv));
-	ptlv->data_len = pattern->pattern_len;
-	ptlv->enable = enable;
-	ptlv->index = index;
-
-	memcpy(ptlv->pattern, pattern->pattern, pattern->pattern_len);
-	memcpy(ptlv->mask, pattern->mask, pattern->pattern_len / 8);
-
-	return __mt76_mcu_skb_send_msg(&dev->mt76, skb,
-				       MCU_UNI_CMD_SUSPEND, true);
-}
-
-static int
-mt7615_mcu_set_suspend_mode(struct mt7615_dev *dev,
-			    struct ieee80211_vif *vif,
-			    bool enable, u8 mdtim, bool wow_suspend)
-{
-	struct mt7615_vif *mvif = (struct mt7615_vif *)vif->drv_priv;
-	struct {
-		struct {
-			u8 bss_idx;
-			u8 pad[3];
-		} __packed hdr;
-		struct mt7615_suspend_tlv suspend_tlv;
-	} req = {
-		.hdr = {
-			.bss_idx = mvif->idx,
-		},
-		.suspend_tlv = {
-			.tag = cpu_to_le16(UNI_SUSPEND_MODE_SETTING),
-			.len = cpu_to_le16(sizeof(struct mt7615_suspend_tlv)),
-			.enable = enable,
-			.mdtim = mdtim,
-			.wow_suspend = wow_suspend,
-		},
-	};
-
-	return __mt76_mcu_send_msg(&dev->mt76, MCU_UNI_CMD_SUSPEND,
-				   &req, sizeof(req), true);
-}
-
-static int
-mt7615_mcu_set_gtk_rekey(struct mt7615_dev *dev,
-			 struct ieee80211_vif *vif,
-			 bool suspend)
-{
-	struct mt7615_vif *mvif = (struct mt7615_vif *)vif->drv_priv;
-	struct {
-		struct {
-			u8 bss_idx;
-			u8 pad[3];
-		} __packed hdr;
-		struct mt7615_gtk_rekey_tlv gtk_tlv;
-	} __packed req = {
-		.hdr = {
-			.bss_idx = mvif->idx,
-		},
-		.gtk_tlv = {
-			.tag = cpu_to_le16(UNI_OFFLOAD_OFFLOAD_GTK_REKEY),
-			.len = cpu_to_le16(sizeof(struct mt7615_gtk_rekey_tlv)),
-			.rekey_mode = !suspend,
-		},
-	};
-
-	return __mt76_mcu_send_msg(&dev->mt76, MCU_UNI_CMD_OFFLOAD,
-				   &req, sizeof(req), true);
-}
-
-static int
-mt7615_mcu_set_arp_filter(struct mt7615_dev *dev, struct ieee80211_vif *vif,
-			  bool suspend)
-{
-	struct mt7615_vif *mvif = (struct mt7615_vif *)vif->drv_priv;
-	struct {
-		struct {
-			u8 bss_idx;
-			u8 pad[3];
-		} __packed hdr;
-		struct mt7615_arpns_tlv arpns;
-	} req = {
-		.hdr = {
-			.bss_idx = mvif->idx,
-		},
-		.arpns = {
-			.tag = cpu_to_le16(UNI_OFFLOAD_OFFLOAD_ARP),
-			.len = cpu_to_le16(sizeof(struct mt7615_arpns_tlv)),
-			.mode = suspend,
-		},
-	};
-
-	return __mt76_mcu_send_msg(&dev->mt76, MCU_UNI_CMD_OFFLOAD,
-				   &req, sizeof(req), true);
-}
-
-void mt7615_mcu_set_suspend_iter(void *priv, u8 *mac,
-				 struct ieee80211_vif *vif)
-{
-	struct mt7615_phy *phy = priv;
-	bool suspend = test_bit(MT76_STATE_SUSPEND, &phy->mt76->state);
-	struct ieee80211_hw *hw = phy->mt76->hw;
-	struct cfg80211_wowlan *wowlan = hw->wiphy->wowlan_config;
-	int i;
-
-	mt7615_mcu_set_bss_pm(phy->dev, vif, suspend);
-
-	mt7615_mcu_set_gtk_rekey(phy->dev, vif, suspend);
-	mt7615_mcu_set_arp_filter(phy->dev, vif, suspend);
-
-	mt7615_mcu_set_suspend_mode(phy->dev, vif, suspend, 1, true);
-
-	for (i = 0; i < wowlan->n_patterns; i++)
-		mt7615_mcu_set_wow_pattern(phy->dev, vif, i, suspend,
-					   &wowlan->patterns[i]);
-	mt7615_mcu_set_wow_ctrl(phy, vif, suspend, wowlan);
-}
-
-static void
-mt7615_mcu_key_iter(struct ieee80211_hw *hw, struct ieee80211_vif *vif,
-		    struct ieee80211_sta *sta, struct ieee80211_key_conf *key,
-		    void *data)
-{
-	struct mt7615_gtk_rekey_tlv *gtk_tlv = data;
-	u32 cipher;
-
-	if (key->cipher != WLAN_CIPHER_SUITE_AES_CMAC &&
-	    key->cipher != WLAN_CIPHER_SUITE_CCMP &&
-	    key->cipher != WLAN_CIPHER_SUITE_TKIP)
-		return;
-
-	if (key->cipher == WLAN_CIPHER_SUITE_TKIP) {
-		gtk_tlv->proto = cpu_to_le32(NL80211_WPA_VERSION_1);
-		cipher = BIT(3);
-	} else {
-		gtk_tlv->proto = cpu_to_le32(NL80211_WPA_VERSION_2);
-		cipher = BIT(4);
-	}
-
-	/* we are assuming here to have a single pairwise key */
-	if (key->flags & IEEE80211_KEY_FLAG_PAIRWISE) {
-		gtk_tlv->pairwise_cipher = cpu_to_le32(cipher);
-		gtk_tlv->group_cipher = cpu_to_le32(cipher);
-		gtk_tlv->keyid = key->keyidx;
-	}
-}
-
-int mt7615_mcu_update_gtk_rekey(struct ieee80211_hw *hw,
-				struct ieee80211_vif *vif,
-				struct cfg80211_gtk_rekey_data *key)
-{
-	struct mt7615_vif *mvif = (struct mt7615_vif *)vif->drv_priv;
-	struct mt7615_dev *dev = mt7615_hw_dev(hw);
-	struct mt7615_gtk_rekey_tlv *gtk_tlv;
-	struct sk_buff *skb;
-	struct {
-		u8 bss_idx;
-		u8 pad[3];
-	} __packed hdr = {
-		.bss_idx = mvif->idx,
-	};
-
-	skb = mt76_mcu_msg_alloc(&dev->mt76, NULL,
-				 sizeof(hdr) + sizeof(*gtk_tlv));
-	if (!skb)
-		return -ENOMEM;
-
-	skb_put_data(skb, &hdr, sizeof(hdr));
-	gtk_tlv = (struct mt7615_gtk_rekey_tlv *)skb_put(skb,
-							 sizeof(*gtk_tlv));
-	gtk_tlv->tag = cpu_to_le16(UNI_OFFLOAD_OFFLOAD_GTK_REKEY);
-	gtk_tlv->len = cpu_to_le16(sizeof(*gtk_tlv));
-	gtk_tlv->rekey_mode = 2;
-	gtk_tlv->option = 1;
-
-	rcu_read_lock();
-	ieee80211_iter_keys_rcu(hw, vif, mt7615_mcu_key_iter, gtk_tlv);
-	rcu_read_unlock();
-
-	memcpy(gtk_tlv->kek, key->kek, NL80211_KEK_LEN);
-	memcpy(gtk_tlv->kck, key->kck, NL80211_KCK_LEN);
-	memcpy(gtk_tlv->replay_ctr, key->replay_ctr, NL80211_REPLAY_CTR_LEN);
-
-	return __mt76_mcu_skb_send_msg(&dev->mt76, skb,
-				       MCU_UNI_CMD_OFFLOAD, true);
-}
-#endif /* CONFIG_PM */
-
-int mt7615_mcu_set_roc(struct mt7615_phy *phy, struct ieee80211_vif *vif,
-		       struct ieee80211_channel *chan, int duration)
-{
-	struct mt7615_vif *mvif = (struct mt7615_vif *)vif->drv_priv;
-	struct mt7615_dev *dev = phy->dev;
-	struct mt7615_roc_tlv req = {
-		.bss_idx = mvif->idx,
-		.active = !chan,
-		.max_interval = cpu_to_le32(duration),
-		.primary_chan = chan ? chan->hw_value : 0,
-		.band = chan ? chan->band : 0,
-		.req_type = 2,
-	};
-
-	phy->roc_grant = false;
-
-	return __mt76_mcu_send_msg(&dev->mt76, MCU_CMD_SET_ROC, &req,
-				   sizeof(req), false);
-}
-
-int mt7615_mcu_update_arp_filter(struct ieee80211_hw *hw,
-				 struct ieee80211_vif *vif,
-				 struct ieee80211_bss_conf *info)
-{
-	struct mt7615_vif *mvif = (struct mt7615_vif *)vif->drv_priv;
-	struct mt7615_dev *dev = mt7615_hw_dev(hw);
-	struct sk_buff *skb;
-	int i, len = min_t(int, info->arp_addr_cnt,
-			   IEEE80211_BSS_ARP_ADDR_LIST_LEN);
-	struct {
-		struct {
-			u8 bss_idx;
-			u8 pad[3];
-		} __packed hdr;
-		struct mt7615_arpns_tlv arp;
-	} req_hdr = {
-		.hdr = {
-			.bss_idx = mvif->idx,
-		},
-		.arp = {
-			.tag = cpu_to_le16(UNI_OFFLOAD_OFFLOAD_ARP),
-			.len = cpu_to_le16(sizeof(struct mt7615_arpns_tlv)),
-			.ips_num = len,
-			.mode = 2,  /* update */
-			.option = 1,
-		},
-	};
-
-	if (!mt7615_firmware_offload(dev))
-		return 0;
-
-	skb = mt76_mcu_msg_alloc(&dev->mt76, NULL,
-				 sizeof(req_hdr) + len * sizeof(__be32));
-	if (!skb)
-		return -ENOMEM;
-
-	skb_put_data(skb, &req_hdr, sizeof(req_hdr));
-	for (i = 0; i < len; i++) {
-		u8 *addr = (u8 *)skb_put(skb, sizeof(__be32));
-
-		memcpy(addr, &info->arp_addr_list[i], sizeof(__be32));
-	}
-
-	return __mt76_mcu_skb_send_msg(&dev->mt76, skb,
-				       MCU_UNI_CMD_OFFLOAD, true);
-=======
 static int mt7615_dpd_freq_idx(u16 freq, u8 bw)
 {
 	static const u16 freq_list[] = {
@@ -6419,7 +2760,6 @@
 
 	return mt76_mcu_send_msg(&dev->mt76, MCU_CMD_SET_ROC, &req,
 				 sizeof(req), false);
->>>>>>> 7d2a07b7
 }
 
 int mt7615_mcu_set_p2p_oppps(struct ieee80211_hw *hw,
@@ -6434,23 +2774,14 @@
 		u8 rsv[3];
 	} __packed req = {
 		.ct_win = cpu_to_le32(ct_window),
-<<<<<<< HEAD
-		.bss_idx = mvif->idx,
-=======
 		.bss_idx = mvif->mt76.idx,
->>>>>>> 7d2a07b7
 	};
 
 	if (!mt7615_firmware_offload(dev))
 		return -ENOTSUPP;
 
-<<<<<<< HEAD
-	return __mt76_mcu_send_msg(&dev->mt76, MCU_CMD_SET_P2P_OPPPS,
-				   &req, sizeof(req), false);
-=======
 	return mt76_mcu_send_msg(&dev->mt76, MCU_CMD_SET_P2P_OPPPS, &req,
 				 sizeof(req), false);
->>>>>>> 7d2a07b7
 }
 
 u32 mt7615_mcu_reg_rr(struct mt76_dev *dev, u32 offset)
@@ -6462,13 +2793,8 @@
 		.addr = cpu_to_le32(offset),
 	};
 
-<<<<<<< HEAD
-	return __mt76_mcu_send_msg(dev, MCU_CMD_REG_READ,
-				   &req, sizeof(req), true);
-=======
 	return mt76_mcu_send_msg(dev, MCU_CMD_REG_READ, &req, sizeof(req),
 				 true);
->>>>>>> 7d2a07b7
 }
 EXPORT_SYMBOL_GPL(mt7615_mcu_reg_rr);
 
@@ -6482,11 +2808,6 @@
 		.val = cpu_to_le32(val),
 	};
 
-<<<<<<< HEAD
-	__mt76_mcu_send_msg(dev, MCU_CMD_REG_WRITE,
-			    &req, sizeof(req), false);
-=======
 	mt76_mcu_send_msg(dev, MCU_CMD_REG_WRITE, &req, sizeof(req), false);
->>>>>>> 7d2a07b7
 }
 EXPORT_SYMBOL_GPL(mt7615_mcu_reg_wr);