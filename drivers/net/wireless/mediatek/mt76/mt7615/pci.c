// SPDX-License-Identifier: ISC
/* Copyright (C) 2019 MediaTek Inc.
 *
 * Author: Ryder Lee <ryder.lee@mediatek.com>
 *         Felix Fietkau <nbd@nbd.name>
 */

#include <linux/kernel.h>
#include <linux/module.h>
#include <linux/pci.h>

#include "mt7615.h"
<<<<<<< HEAD

static const struct pci_device_id mt7615_pci_device_table[] = {
	{ PCI_DEVICE(0x14c3, 0x7615) },
	{ PCI_DEVICE(0x14c3, 0x7663) },
	{ PCI_DEVICE(0x14c3, 0x7611) },
=======
#include "mcu.h"

static const struct pci_device_id mt7615_pci_device_table[] = {
	{ PCI_DEVICE(PCI_VENDOR_ID_MEDIATEK, 0x7615) },
	{ PCI_DEVICE(PCI_VENDOR_ID_MEDIATEK, 0x7663) },
	{ PCI_DEVICE(PCI_VENDOR_ID_MEDIATEK, 0x7611) },
>>>>>>> 7d2a07b7
	{ },
};

static int mt7615_pci_probe(struct pci_dev *pdev,
			    const struct pci_device_id *id)
{
	const u32 *map;
	int ret;

	ret = pcim_enable_device(pdev);
	if (ret)
		return ret;

	ret = pcim_iomap_regions(pdev, BIT(0), pci_name(pdev));
	if (ret)
		return ret;

	pci_set_master(pdev);

	ret = pci_alloc_irq_vectors(pdev, 1, 1, PCI_IRQ_ALL_TYPES);
	if (ret < 0)
		return ret;

	ret = pci_set_dma_mask(pdev, DMA_BIT_MASK(32));
	if (ret)
		goto error;

	mt76_pci_disable_aspm(pdev);

	map = id->device == 0x7663 ? mt7663e_reg_map : mt7615e_reg_map;
	ret = mt7615_mmio_probe(&pdev->dev, pcim_iomap_table(pdev)[0],
				pdev->irq, map);
	if (ret)
		goto error;

	return 0;
error:
	pci_free_irq_vectors(pdev);

	return ret;
}

static void mt7615_pci_remove(struct pci_dev *pdev)
{
	struct mt76_dev *mdev = pci_get_drvdata(pdev);
	struct mt7615_dev *dev = container_of(mdev, struct mt7615_dev, mt76);

	mt7615_unregister_device(dev);
	devm_free_irq(&pdev->dev, pdev->irq, dev);
	pci_free_irq_vectors(pdev);
}

#ifdef CONFIG_PM
static int mt7615_pci_suspend(struct pci_dev *pdev, pm_message_t state)
{
	struct mt76_dev *mdev = pci_get_drvdata(pdev);
	struct mt7615_dev *dev = container_of(mdev, struct mt7615_dev, mt76);
	bool hif_suspend;
	int i, err;

<<<<<<< HEAD
	err = mt7615_pm_wake(dev);
=======
	err = mt76_connac_pm_wake(&dev->mphy, &dev->pm);
>>>>>>> 7d2a07b7
	if (err < 0)
		return err;

	hif_suspend = !test_bit(MT76_STATE_SUSPEND, &dev->mphy.state) &&
		      mt7615_firmware_offload(dev);
	if (hif_suspend) {
<<<<<<< HEAD
		err = mt7615_mcu_set_hif_suspend(dev, true);
=======
		err = mt76_connac_mcu_set_hif_suspend(mdev, true);
>>>>>>> 7d2a07b7
		if (err)
			return err;
	}

	napi_disable(&mdev->tx_napi);
<<<<<<< HEAD
	tasklet_kill(&mdev->tx_tasklet);
=======
	mt76_worker_disable(&mdev->tx_worker);
>>>>>>> 7d2a07b7

	mt76_for_each_q_rx(mdev, i) {
		napi_disable(&mdev->napi[i]);
	}
	tasklet_kill(&dev->irq_tasklet);

	mt7615_dma_reset(dev);

	err = mt7615_wait_pdma_busy(dev);
	if (err)
		goto restore;

	if (is_mt7663(mdev)) {
		mt76_set(dev, MT_PDMA_SLP_PROT, MT_PDMA_AXI_SLPPROT_ENABLE);
		if (!mt76_poll_msec(dev, MT_PDMA_SLP_PROT,
				    MT_PDMA_AXI_SLPPROT_RDY,
				    MT_PDMA_AXI_SLPPROT_RDY, 1000)) {
			dev_err(mdev->dev, "PDMA sleep protection failed\n");
			err = -EIO;
			goto restore;
		}
	}

	pci_enable_wake(pdev, pci_choose_state(pdev, state), true);
	pci_save_state(pdev);
	err = pci_set_power_state(pdev, pci_choose_state(pdev, state));
	if (err)
		goto restore;

	err = mt7615_mcu_set_fw_ctrl(dev);
	if (err)
		goto restore;

	return 0;

restore:
	mt76_for_each_q_rx(mdev, i) {
		napi_enable(&mdev->napi[i]);
	}
	napi_enable(&mdev->tx_napi);
	if (hif_suspend)
<<<<<<< HEAD
		mt7615_mcu_set_hif_suspend(dev, false);
=======
		mt76_connac_mcu_set_hif_suspend(mdev, false);
>>>>>>> 7d2a07b7

	return err;
}

static int mt7615_pci_resume(struct pci_dev *pdev)
{
	struct mt76_dev *mdev = pci_get_drvdata(pdev);
	struct mt7615_dev *dev = container_of(mdev, struct mt7615_dev, mt76);
	bool pdma_reset;
	int i, err;

	err = mt7615_mcu_set_drv_ctrl(dev);
	if (err < 0)
		return err;

	err = pci_set_power_state(pdev, PCI_D0);
	if (err)
		return err;

	pci_restore_state(pdev);

	if (is_mt7663(&dev->mt76)) {
		mt76_clear(dev, MT_PDMA_SLP_PROT, MT_PDMA_AXI_SLPPROT_ENABLE);
		mt76_wr(dev, MT_PCIE_IRQ_ENABLE, 1);
	}

	pdma_reset = !mt76_rr(dev, MT_WPDMA_TX_RING0_CTRL0) &&
		     !mt76_rr(dev, MT_WPDMA_TX_RING0_CTRL1);
	if (pdma_reset)
		dev_err(mdev->dev, "PDMA engine must be reinitialized\n");

<<<<<<< HEAD
=======
	mt76_worker_enable(&mdev->tx_worker);
>>>>>>> 7d2a07b7
	mt76_for_each_q_rx(mdev, i) {
		napi_enable(&mdev->napi[i]);
		napi_schedule(&mdev->napi[i]);
	}
	napi_enable(&mdev->tx_napi);
	napi_schedule(&mdev->tx_napi);

	if (!test_bit(MT76_STATE_SUSPEND, &dev->mphy.state) &&
	    mt7615_firmware_offload(dev))
<<<<<<< HEAD
		err = mt7615_mcu_set_hif_suspend(dev, false);
=======
		err = mt76_connac_mcu_set_hif_suspend(mdev, false);
>>>>>>> 7d2a07b7

	return err;
}
#endif /* CONFIG_PM */

struct pci_driver mt7615_pci_driver = {
	.name		= KBUILD_MODNAME,
	.id_table	= mt7615_pci_device_table,
	.probe		= mt7615_pci_probe,
	.remove		= mt7615_pci_remove,
#ifdef CONFIG_PM
	.suspend	= mt7615_pci_suspend,
	.resume		= mt7615_pci_resume,
#endif /* CONFIG_PM */
};

MODULE_DEVICE_TABLE(pci, mt7615_pci_device_table);
MODULE_FIRMWARE(MT7615_FIRMWARE_CR4);
MODULE_FIRMWARE(MT7615_FIRMWARE_N9);
MODULE_FIRMWARE(MT7615_ROM_PATCH);
MODULE_FIRMWARE(MT7663_OFFLOAD_FIRMWARE_N9);
MODULE_FIRMWARE(MT7663_OFFLOAD_ROM_PATCH);
MODULE_FIRMWARE(MT7663_FIRMWARE_N9);
MODULE_FIRMWARE(MT7663_ROM_PATCH);<|MERGE_RESOLUTION|>--- conflicted
+++ resolved
@@ -10,20 +10,12 @@
 #include <linux/pci.h>
 
 #include "mt7615.h"
-<<<<<<< HEAD
-
-static const struct pci_device_id mt7615_pci_device_table[] = {
-	{ PCI_DEVICE(0x14c3, 0x7615) },
-	{ PCI_DEVICE(0x14c3, 0x7663) },
-	{ PCI_DEVICE(0x14c3, 0x7611) },
-=======
 #include "mcu.h"
 
 static const struct pci_device_id mt7615_pci_device_table[] = {
 	{ PCI_DEVICE(PCI_VENDOR_ID_MEDIATEK, 0x7615) },
 	{ PCI_DEVICE(PCI_VENDOR_ID_MEDIATEK, 0x7663) },
 	{ PCI_DEVICE(PCI_VENDOR_ID_MEDIATEK, 0x7611) },
->>>>>>> 7d2a07b7
 	{ },
 };
 
@@ -84,32 +76,20 @@
 	bool hif_suspend;
 	int i, err;
 
-<<<<<<< HEAD
-	err = mt7615_pm_wake(dev);
-=======
 	err = mt76_connac_pm_wake(&dev->mphy, &dev->pm);
->>>>>>> 7d2a07b7
 	if (err < 0)
 		return err;
 
 	hif_suspend = !test_bit(MT76_STATE_SUSPEND, &dev->mphy.state) &&
 		      mt7615_firmware_offload(dev);
 	if (hif_suspend) {
-<<<<<<< HEAD
-		err = mt7615_mcu_set_hif_suspend(dev, true);
-=======
 		err = mt76_connac_mcu_set_hif_suspend(mdev, true);
->>>>>>> 7d2a07b7
 		if (err)
 			return err;
 	}
 
 	napi_disable(&mdev->tx_napi);
-<<<<<<< HEAD
-	tasklet_kill(&mdev->tx_tasklet);
-=======
 	mt76_worker_disable(&mdev->tx_worker);
->>>>>>> 7d2a07b7
 
 	mt76_for_each_q_rx(mdev, i) {
 		napi_disable(&mdev->napi[i]);
@@ -151,11 +131,7 @@
 	}
 	napi_enable(&mdev->tx_napi);
 	if (hif_suspend)
-<<<<<<< HEAD
-		mt7615_mcu_set_hif_suspend(dev, false);
-=======
 		mt76_connac_mcu_set_hif_suspend(mdev, false);
->>>>>>> 7d2a07b7
 
 	return err;
 }
@@ -187,10 +163,7 @@
 	if (pdma_reset)
 		dev_err(mdev->dev, "PDMA engine must be reinitialized\n");
 
-<<<<<<< HEAD
-=======
 	mt76_worker_enable(&mdev->tx_worker);
->>>>>>> 7d2a07b7
 	mt76_for_each_q_rx(mdev, i) {
 		napi_enable(&mdev->napi[i]);
 		napi_schedule(&mdev->napi[i]);
@@ -200,11 +173,7 @@
 
 	if (!test_bit(MT76_STATE_SUSPEND, &dev->mphy.state) &&
 	    mt7615_firmware_offload(dev))
-<<<<<<< HEAD
-		err = mt7615_mcu_set_hif_suspend(dev, false);
-=======
 		err = mt76_connac_mcu_set_hif_suspend(mdev, false);
->>>>>>> 7d2a07b7
 
 	return err;
 }
