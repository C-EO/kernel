/******************************************************************************
 *
 * Copyright(c) 2009-2012  Realtek Corporation.
 *
 * This program is free software; you can redistribute it and/or modify it
 * under the terms of version 2 of the GNU General Public License as
 * published by the Free Software Foundation.
 *
 * This program is distributed in the hope that it will be useful, but WITHOUT
 * ANY WARRANTY; without even the implied warranty of MERCHANTABILITY or
 * FITNESS FOR A PARTICULAR PURPOSE.  See the GNU General Public License for
 * more details.
 *
 * You should have received a copy of the GNU General Public License along with
 * this program; if not, write to the Free Software Foundation, Inc.,
 * 51 Franklin Street, Fifth Floor, Boston, MA 02110, USA
 *
 * The full GNU General Public License is included in this distribution in the
 * file called LICENSE.
 *
 * Contact Information:
 * wlanfae <wlanfae@realtek.com>
 * Realtek Corporation, No. 2, Innovation Road II, Hsinchu Science Park,
 * Hsinchu 300, Taiwan.
 *
 * Larry Finger <Larry.Finger@lwfinger.net>
 *
 *****************************************************************************/

<<<<<<< HEAD
#include <linux/export.h>
=======
>>>>>>> b0b9e5c5
#include "wifi.h"
#include "core.h"
#include "pci.h"
#include "base.h"
#include "ps.h"
#include "efuse.h"
#include <linux/export.h>

static const u16 pcibridge_vendors[PCI_BRIDGE_VENDOR_MAX] = {
	PCI_VENDOR_ID_INTEL,
	PCI_VENDOR_ID_ATI,
	PCI_VENDOR_ID_AMD,
	PCI_VENDOR_ID_SI
};

static const u8 ac_to_hwq[] = {
	VO_QUEUE,
	VI_QUEUE,
	BE_QUEUE,
	BK_QUEUE
};

static u8 _rtl_mac_to_hwqueue(struct ieee80211_hw *hw,
		       struct sk_buff *skb)
{
	struct rtl_hal *rtlhal = rtl_hal(rtl_priv(hw));
	__le16 fc = rtl_get_fc(skb);
	u8 queue_index = skb_get_queue_mapping(skb);

	if (unlikely(ieee80211_is_beacon(fc)))
		return BEACON_QUEUE;
	if (ieee80211_is_mgmt(fc))
		return MGNT_QUEUE;
	if (rtlhal->hw_type == HARDWARE_TYPE_RTL8192SE)
		if (ieee80211_is_nullfunc(fc))
			return HIGH_QUEUE;

	return ac_to_hwq[queue_index];
}

/* Update PCI dependent default settings*/
static void _rtl_pci_update_default_setting(struct ieee80211_hw *hw)
{
	struct rtl_priv *rtlpriv = rtl_priv(hw);
	struct rtl_pci_priv *pcipriv = rtl_pcipriv(hw);
	struct rtl_ps_ctl *ppsc = rtl_psc(rtl_priv(hw));
	struct rtl_pci *rtlpci = rtl_pcidev(rtl_pcipriv(hw));
	u8 pcibridge_vendor = pcipriv->ndis_adapter.pcibridge_vendor;
	u8 init_aspm;

	ppsc->reg_rfps_level = 0;
	ppsc->support_aspm = false;

	/*Update PCI ASPM setting */
	ppsc->const_amdpci_aspm = rtlpci->const_amdpci_aspm;
	switch (rtlpci->const_pci_aspm) {
	case 0:
		/*No ASPM */
		break;

	case 1:
		/*ASPM dynamically enabled/disable. */
		ppsc->reg_rfps_level |= RT_RF_LPS_LEVEL_ASPM;
		break;

	case 2:
		/*ASPM with Clock Req dynamically enabled/disable. */
		ppsc->reg_rfps_level |= (RT_RF_LPS_LEVEL_ASPM |
					 RT_RF_OFF_LEVL_CLK_REQ);
		break;

	case 3:
		/*
		 * Always enable ASPM and Clock Req
		 * from initialization to halt.
		 * */
		ppsc->reg_rfps_level &= ~(RT_RF_LPS_LEVEL_ASPM);
		ppsc->reg_rfps_level |= (RT_RF_PS_LEVEL_ALWAYS_ASPM |
					 RT_RF_OFF_LEVL_CLK_REQ);
		break;

	case 4:
		/*
		 * Always enable ASPM without Clock Req
		 * from initialization to halt.
		 * */
		ppsc->reg_rfps_level &= ~(RT_RF_LPS_LEVEL_ASPM |
					  RT_RF_OFF_LEVL_CLK_REQ);
		ppsc->reg_rfps_level |= RT_RF_PS_LEVEL_ALWAYS_ASPM;
		break;
	}

	ppsc->reg_rfps_level |= RT_RF_OFF_LEVL_HALT_NIC;

	/*Update Radio OFF setting */
	switch (rtlpci->const_hwsw_rfoff_d3) {
	case 1:
		if (ppsc->reg_rfps_level & RT_RF_LPS_LEVEL_ASPM)
			ppsc->reg_rfps_level |= RT_RF_OFF_LEVL_ASPM;
		break;

	case 2:
		if (ppsc->reg_rfps_level & RT_RF_LPS_LEVEL_ASPM)
			ppsc->reg_rfps_level |= RT_RF_OFF_LEVL_ASPM;
		ppsc->reg_rfps_level |= RT_RF_OFF_LEVL_HALT_NIC;
		break;

	case 3:
		ppsc->reg_rfps_level |= RT_RF_OFF_LEVL_PCI_D3;
		break;
	}

	/*Set HW definition to determine if it supports ASPM. */
	switch (rtlpci->const_support_pciaspm) {
	case 0:{
			/*Not support ASPM. */
			bool support_aspm = false;
			ppsc->support_aspm = support_aspm;
			break;
		}
	case 1:{
			/*Support ASPM. */
			bool support_aspm = true;
			bool support_backdoor = true;
			ppsc->support_aspm = support_aspm;

			/*if (priv->oem_id == RT_CID_TOSHIBA &&
			   !priv->ndis_adapter.amd_l1_patch)
			   support_backdoor = false; */

			ppsc->support_backdoor = support_backdoor;

			break;
		}
	case 2:
		/*ASPM value set by chipset. */
		if (pcibridge_vendor == PCI_BRIDGE_VENDOR_INTEL) {
			bool support_aspm = true;
			ppsc->support_aspm = support_aspm;
		}
		break;
	default:
		RT_TRACE(rtlpriv, COMP_ERR, DBG_EMERG,
			 "switch case not processed\n");
		break;
	}

	/* toshiba aspm issue, toshiba will set aspm selfly
	 * so we should not set aspm in driver */
	pci_read_config_byte(rtlpci->pdev, 0x80, &init_aspm);
	if (rtlpriv->rtlhal.hw_type == HARDWARE_TYPE_RTL8192SE &&
		init_aspm == 0x43)
		ppsc->support_aspm = false;
}

static bool _rtl_pci_platform_switch_device_pci_aspm(
			struct ieee80211_hw *hw,
			u8 value)
{
	struct rtl_pci *rtlpci = rtl_pcidev(rtl_pcipriv(hw));
	struct rtl_hal *rtlhal = rtl_hal(rtl_priv(hw));

	if (rtlhal->hw_type != HARDWARE_TYPE_RTL8192SE)
		value |= 0x40;

	pci_write_config_byte(rtlpci->pdev, 0x80, value);

	return false;
}

/*When we set 0x01 to enable clk request. Set 0x0 to disable clk req.*/
static void _rtl_pci_switch_clk_req(struct ieee80211_hw *hw, u8 value)
{
	struct rtl_pci *rtlpci = rtl_pcidev(rtl_pcipriv(hw));
	struct rtl_hal *rtlhal = rtl_hal(rtl_priv(hw));

	pci_write_config_byte(rtlpci->pdev, 0x81, value);

	if (rtlhal->hw_type == HARDWARE_TYPE_RTL8192SE)
		udelay(100);
}

/*Disable RTL8192SE ASPM & Disable Pci Bridge ASPM*/
static void rtl_pci_disable_aspm(struct ieee80211_hw *hw)
{
	struct rtl_priv *rtlpriv = rtl_priv(hw);
	struct rtl_pci_priv *pcipriv = rtl_pcipriv(hw);
	struct rtl_ps_ctl *ppsc = rtl_psc(rtl_priv(hw));
	struct rtl_pci *rtlpci = rtl_pcidev(rtl_pcipriv(hw));
	u8 pcibridge_vendor = pcipriv->ndis_adapter.pcibridge_vendor;
	u8 num4bytes = pcipriv->ndis_adapter.num4bytes;
	/*Retrieve original configuration settings. */
	u8 linkctrl_reg = pcipriv->ndis_adapter.linkctrl_reg;
	u16 pcibridge_linkctrlreg = pcipriv->ndis_adapter.
				pcibridge_linkctrlreg;
	u16 aspmlevel = 0;
	u8 tmp_u1b = 0;

	if (!ppsc->support_aspm)
		return;

	if (pcibridge_vendor == PCI_BRIDGE_VENDOR_UNKNOWN) {
		RT_TRACE(rtlpriv, COMP_POWER, DBG_TRACE,
			 "PCI(Bridge) UNKNOWN\n");

		return;
	}

	if (ppsc->reg_rfps_level & RT_RF_OFF_LEVL_CLK_REQ) {
		RT_CLEAR_PS_LEVEL(ppsc, RT_RF_OFF_LEVL_CLK_REQ);
		_rtl_pci_switch_clk_req(hw, 0x0);
	}

	/*for promising device will in L0 state after an I/O. */
	pci_read_config_byte(rtlpci->pdev, 0x80, &tmp_u1b);

	/*Set corresponding value. */
	aspmlevel |= BIT(0) | BIT(1);
	linkctrl_reg &= ~aspmlevel;
	pcibridge_linkctrlreg &= ~(BIT(0) | BIT(1));

	_rtl_pci_platform_switch_device_pci_aspm(hw, linkctrl_reg);
	udelay(50);

	/*4 Disable Pci Bridge ASPM */
	pci_write_config_byte(rtlpci->pdev, (num4bytes << 2),
			      pcibridge_linkctrlreg);

	udelay(50);
}

/*
 *Enable RTL8192SE ASPM & Enable Pci Bridge ASPM for
 *power saving We should follow the sequence to enable
 *RTL8192SE first then enable Pci Bridge ASPM
 *or the system will show bluescreen.
 */
static void rtl_pci_enable_aspm(struct ieee80211_hw *hw)
{
	struct rtl_priv *rtlpriv = rtl_priv(hw);
	struct rtl_pci_priv *pcipriv = rtl_pcipriv(hw);
	struct rtl_ps_ctl *ppsc = rtl_psc(rtl_priv(hw));
	struct rtl_pci *rtlpci = rtl_pcidev(rtl_pcipriv(hw));
	u8 pcibridge_busnum = pcipriv->ndis_adapter.pcibridge_busnum;
	u8 pcibridge_devnum = pcipriv->ndis_adapter.pcibridge_devnum;
	u8 pcibridge_funcnum = pcipriv->ndis_adapter.pcibridge_funcnum;
	u8 pcibridge_vendor = pcipriv->ndis_adapter.pcibridge_vendor;
	u8 num4bytes = pcipriv->ndis_adapter.num4bytes;
	u16 aspmlevel;
	u8 u_pcibridge_aspmsetting;
	u8 u_device_aspmsetting;

	if (!ppsc->support_aspm)
		return;

	if (pcibridge_vendor == PCI_BRIDGE_VENDOR_UNKNOWN) {
		RT_TRACE(rtlpriv, COMP_POWER, DBG_TRACE,
			 "PCI(Bridge) UNKNOWN\n");
		return;
	}

	/*4 Enable Pci Bridge ASPM */

	u_pcibridge_aspmsetting =
	    pcipriv->ndis_adapter.pcibridge_linkctrlreg |
	    rtlpci->const_hostpci_aspm_setting;

	if (pcibridge_vendor == PCI_BRIDGE_VENDOR_INTEL)
		u_pcibridge_aspmsetting &= ~BIT(0);

	pci_write_config_byte(rtlpci->pdev, (num4bytes << 2),
			      u_pcibridge_aspmsetting);

	RT_TRACE(rtlpriv, COMP_INIT, DBG_LOUD,
		 "PlatformEnableASPM():PciBridge busnumber[%x], DevNumbe[%x], funcnumber[%x], Write reg[%x] = %x\n",
		 pcibridge_busnum, pcibridge_devnum, pcibridge_funcnum,
		 (pcipriv->ndis_adapter.pcibridge_pciehdr_offset + 0x10),
		 u_pcibridge_aspmsetting);

	udelay(50);

	/*Get ASPM level (with/without Clock Req) */
	aspmlevel = rtlpci->const_devicepci_aspm_setting;
	u_device_aspmsetting = pcipriv->ndis_adapter.linkctrl_reg;

	/*_rtl_pci_platform_switch_device_pci_aspm(dev,*/
	/*(priv->ndis_adapter.linkctrl_reg | ASPMLevel)); */

	u_device_aspmsetting |= aspmlevel;

	_rtl_pci_platform_switch_device_pci_aspm(hw, u_device_aspmsetting);

	if (ppsc->reg_rfps_level & RT_RF_OFF_LEVL_CLK_REQ) {
		_rtl_pci_switch_clk_req(hw, (ppsc->reg_rfps_level &
					     RT_RF_OFF_LEVL_CLK_REQ) ? 1 : 0);
		RT_SET_PS_LEVEL(ppsc, RT_RF_OFF_LEVL_CLK_REQ);
	}
	udelay(100);
}

static bool rtl_pci_get_amd_l1_patch(struct ieee80211_hw *hw)
{
	struct rtl_pci *rtlpci = rtl_pcidev(rtl_pcipriv(hw));

	bool status = false;
	u8 offset_e0;
	unsigned offset_e4;

	pci_write_config_byte(rtlpci->pdev, 0xe0, 0xa0);

	pci_read_config_byte(rtlpci->pdev, 0xe0, &offset_e0);

	if (offset_e0 == 0xA0) {
		pci_read_config_dword(rtlpci->pdev, 0xe4, &offset_e4);
		if (offset_e4 & BIT(23))
			status = true;
	}

	return status;
}

static void rtl_pci_get_linkcontrol_field(struct ieee80211_hw *hw)
{
	struct rtl_pci_priv *pcipriv = rtl_pcipriv(hw);
	struct rtl_pci *rtlpci = rtl_pcidev(pcipriv);
	u8 capabilityoffset = pcipriv->ndis_adapter.pcibridge_pciehdr_offset;
	u8 linkctrl_reg;
	u8 num4bbytes;

	num4bbytes = (capabilityoffset + 0x10) / 4;

	/*Read  Link Control Register */
	pci_read_config_byte(rtlpci->pdev, (num4bbytes << 2), &linkctrl_reg);

	pcipriv->ndis_adapter.pcibridge_linkctrlreg = linkctrl_reg;
}

static void rtl_pci_parse_configuration(struct pci_dev *pdev,
		struct ieee80211_hw *hw)
{
	struct rtl_priv *rtlpriv = rtl_priv(hw);
	struct rtl_pci_priv *pcipriv = rtl_pcipriv(hw);

	u8 tmp;
	int pos;
	u8 linkctrl_reg;

	/*Link Control Register */
	pos = pci_pcie_cap(pdev);
	pci_read_config_byte(pdev, pos + PCI_EXP_LNKCTL, &linkctrl_reg);
	pcipriv->ndis_adapter.linkctrl_reg = linkctrl_reg;

	RT_TRACE(rtlpriv, COMP_INIT, DBG_TRACE, "Link Control Register =%x\n",
		 pcipriv->ndis_adapter.linkctrl_reg);

	pci_read_config_byte(pdev, 0x98, &tmp);
	tmp |= BIT(4);
	pci_write_config_byte(pdev, 0x98, tmp);

	tmp = 0x17;
	pci_write_config_byte(pdev, 0x70f, tmp);
}

static void rtl_pci_init_aspm(struct ieee80211_hw *hw)
{
	struct rtl_ps_ctl *ppsc = rtl_psc(rtl_priv(hw));

	_rtl_pci_update_default_setting(hw);

	if (ppsc->reg_rfps_level & RT_RF_PS_LEVEL_ALWAYS_ASPM) {
		/*Always enable ASPM & Clock Req. */
		rtl_pci_enable_aspm(hw);
		RT_SET_PS_LEVEL(ppsc, RT_RF_PS_LEVEL_ALWAYS_ASPM);
	}

}

static void _rtl_pci_io_handler_init(struct device *dev,
				     struct ieee80211_hw *hw)
{
	struct rtl_priv *rtlpriv = rtl_priv(hw);

	rtlpriv->io.dev = dev;

	rtlpriv->io.write8_async = pci_write8_async;
	rtlpriv->io.write16_async = pci_write16_async;
	rtlpriv->io.write32_async = pci_write32_async;

	rtlpriv->io.read8_sync = pci_read8_sync;
	rtlpriv->io.read16_sync = pci_read16_sync;
	rtlpriv->io.read32_sync = pci_read32_sync;

}

static void _rtl_pci_io_handler_release(struct ieee80211_hw *hw)
{
}

static bool _rtl_update_earlymode_info(struct ieee80211_hw *hw,
		struct sk_buff *skb, struct rtl_tcb_desc *tcb_desc, u8 tid)
{
	struct rtl_priv *rtlpriv = rtl_priv(hw);
	struct ieee80211_tx_info *info = IEEE80211_SKB_CB(skb);
	u8 additionlen = FCS_LEN;
	struct sk_buff *next_skb;

	/* here open is 4, wep/tkip is 8, aes is 12*/
	if (info->control.hw_key)
		additionlen += info->control.hw_key->icv_len;

	/* The most skb num is 6 */
	tcb_desc->empkt_num = 0;
	spin_lock_bh(&rtlpriv->locks.waitq_lock);
	skb_queue_walk(&rtlpriv->mac80211.skb_waitq[tid], next_skb) {
		struct ieee80211_tx_info *next_info;

		next_info = IEEE80211_SKB_CB(next_skb);
		if (next_info->flags & IEEE80211_TX_CTL_AMPDU) {
			tcb_desc->empkt_len[tcb_desc->empkt_num] =
				next_skb->len + additionlen;
			tcb_desc->empkt_num++;
		} else {
			break;
		}

		if (skb_queue_is_last(&rtlpriv->mac80211.skb_waitq[tid],
				      next_skb))
			break;

		if (tcb_desc->empkt_num >= 5)
			break;
	}
	spin_unlock_bh(&rtlpriv->locks.waitq_lock);

	return true;
}

/* just for early mode now */
static void _rtl_pci_tx_chk_waitq(struct ieee80211_hw *hw)
{
	struct rtl_priv *rtlpriv = rtl_priv(hw);
	struct rtl_mac *mac = rtl_mac(rtl_priv(hw));
	struct rtl_pci *rtlpci = rtl_pcidev(rtl_pcipriv(hw));
	struct sk_buff *skb = NULL;
	struct ieee80211_tx_info *info = NULL;
	int tid;

	if (!rtlpriv->rtlhal.earlymode_enable)
		return;

	/* we juse use em for BE/BK/VI/VO */
	for (tid = 7; tid >= 0; tid--) {
		u8 hw_queue = ac_to_hwq[rtl_tid_to_ac(hw, tid)];
		struct rtl8192_tx_ring *ring = &rtlpci->tx_ring[hw_queue];
		while (!mac->act_scanning &&
		       rtlpriv->psc.rfpwr_state == ERFON) {
			struct rtl_tcb_desc tcb_desc;
			memset(&tcb_desc, 0, sizeof(struct rtl_tcb_desc));

			spin_lock_bh(&rtlpriv->locks.waitq_lock);
			if (!skb_queue_empty(&mac->skb_waitq[tid]) &&
			   (ring->entries - skb_queue_len(&ring->queue) > 5)) {
				skb = skb_dequeue(&mac->skb_waitq[tid]);
			} else {
				spin_unlock_bh(&rtlpriv->locks.waitq_lock);
				break;
			}
			spin_unlock_bh(&rtlpriv->locks.waitq_lock);

			/* Some macaddr can't do early mode. like
			 * multicast/broadcast/no_qos data */
			info = IEEE80211_SKB_CB(skb);
			if (info->flags & IEEE80211_TX_CTL_AMPDU)
				_rtl_update_earlymode_info(hw, skb,
							   &tcb_desc, tid);

			rtlpriv->intf_ops->adapter_tx(hw, skb, &tcb_desc);
		}
	}
}


static void _rtl_pci_tx_isr(struct ieee80211_hw *hw, int prio)
{
	struct rtl_priv *rtlpriv = rtl_priv(hw);
	struct rtl_pci *rtlpci = rtl_pcidev(rtl_pcipriv(hw));

	struct rtl8192_tx_ring *ring = &rtlpci->tx_ring[prio];

	while (skb_queue_len(&ring->queue)) {
		struct rtl_tx_desc *entry = &ring->desc[ring->idx];
		struct sk_buff *skb;
		struct ieee80211_tx_info *info;
		__le16 fc;
		u8 tid;

		u8 own = (u8) rtlpriv->cfg->ops->get_desc((u8 *) entry, true,
							  HW_DESC_OWN);

		/*
		 *beacon packet will only use the first
		 *descriptor defautly,and the own may not
		 *be cleared by the hardware
		 */
		if (own)
			return;
		ring->idx = (ring->idx + 1) % ring->entries;

		skb = __skb_dequeue(&ring->queue);
		pci_unmap_single(rtlpci->pdev,
				 rtlpriv->cfg->ops->
					     get_desc((u8 *) entry, true,
						      HW_DESC_TXBUFF_ADDR),
				 skb->len, PCI_DMA_TODEVICE);

		/* remove early mode header */
		if (rtlpriv->rtlhal.earlymode_enable)
			skb_pull(skb, EM_HDR_LEN);

		RT_TRACE(rtlpriv, (COMP_INTR | COMP_SEND), DBG_TRACE,
			 "new ring->idx:%d, free: skb_queue_len:%d, free: seq:%x\n",
			 ring->idx,
			 skb_queue_len(&ring->queue),
			 *(u16 *) (skb->data + 22));

		if (prio == TXCMD_QUEUE) {
			dev_kfree_skb(skb);
			goto tx_status_ok;

		}

		/* for sw LPS, just after NULL skb send out, we can
		 * sure AP kown we are sleeped, our we should not let
		 * rf to sleep*/
		fc = rtl_get_fc(skb);
		if (ieee80211_is_nullfunc(fc)) {
			if (ieee80211_has_pm(fc)) {
				rtlpriv->mac80211.offchan_delay = true;
				rtlpriv->psc.state_inap = true;
			} else {
				rtlpriv->psc.state_inap = false;
			}
		}

		/* update tid tx pkt num */
		tid = rtl_get_tid(skb);
		if (tid <= 7)
			rtlpriv->link_info.tidtx_inperiod[tid]++;

		info = IEEE80211_SKB_CB(skb);
		ieee80211_tx_info_clear_status(info);

		info->flags |= IEEE80211_TX_STAT_ACK;
		/*info->status.rates[0].count = 1; */

		ieee80211_tx_status_irqsafe(hw, skb);

		if ((ring->entries - skb_queue_len(&ring->queue))
				== 2) {

			RT_TRACE(rtlpriv, COMP_ERR, DBG_LOUD,
				 "more desc left, wake skb_queue@%d, ring->idx = %d, skb_queue_len = 0x%d\n",
				 prio, ring->idx,
				 skb_queue_len(&ring->queue));

			ieee80211_wake_queue(hw,
					skb_get_queue_mapping
					(skb));
		}
tx_status_ok:
		skb = NULL;
	}

	if (((rtlpriv->link_info.num_rx_inperiod +
		rtlpriv->link_info.num_tx_inperiod) > 8) ||
		(rtlpriv->link_info.num_rx_inperiod > 2)) {
		schedule_work(&rtlpriv->works.lps_leave_work);
	}
}

static void _rtl_receive_one(struct ieee80211_hw *hw, struct sk_buff *skb,
			     struct ieee80211_rx_status rx_status)
{
	struct rtl_priv *rtlpriv = rtl_priv(hw);
	struct ieee80211_hdr *hdr = rtl_get_hdr(skb);
	__le16 fc = rtl_get_fc(skb);
	bool unicast = false;
	struct sk_buff *uskb = NULL;
	u8 *pdata;


	memcpy(IEEE80211_SKB_RXCB(skb), &rx_status, sizeof(rx_status));

	if (is_broadcast_ether_addr(hdr->addr1)) {
		;/*TODO*/
	} else if (is_multicast_ether_addr(hdr->addr1)) {
		;/*TODO*/
	} else {
		unicast = true;
		rtlpriv->stats.rxbytesunicast += skb->len;
	}

	rtl_is_special_data(hw, skb, false);

	if (ieee80211_is_data(fc)) {
		rtlpriv->cfg->ops->led_control(hw, LED_CTL_RX);

		if (unicast)
			rtlpriv->link_info.num_rx_inperiod++;
	}

	/* for sw lps */
	rtl_swlps_beacon(hw, (void *)skb->data, skb->len);
	rtl_recognize_peer(hw, (void *)skb->data, skb->len);
	if ((rtlpriv->mac80211.opmode == NL80211_IFTYPE_AP) &&
	    (rtlpriv->rtlhal.current_bandtype == BAND_ON_2_4G) &&
	     (ieee80211_is_beacon(fc) || ieee80211_is_probe_resp(fc)))
		return;

	if (unlikely(!rtl_action_proc(hw, skb, false)))
		return;

	uskb = dev_alloc_skb(skb->len + 128);
	if (!uskb)
		return;		/* exit if allocation failed */
	memcpy(IEEE80211_SKB_RXCB(uskb), &rx_status, sizeof(rx_status));
	pdata = (u8 *)skb_put(uskb, skb->len);
	memcpy(pdata, skb->data, skb->len);

	ieee80211_rx_irqsafe(hw, uskb);
}

static void _rtl_pci_rx_interrupt(struct ieee80211_hw *hw)
{
	struct rtl_priv *rtlpriv = rtl_priv(hw);
	struct rtl_pci *rtlpci = rtl_pcidev(rtl_pcipriv(hw));
	int rx_queue_idx = RTL_PCI_RX_MPDU_QUEUE;

	struct ieee80211_rx_status rx_status = { 0 };
	unsigned int count = rtlpci->rxringcount;
	u8 own;
	u8 tmp_one;
	u32 bufferaddress;

	struct rtl_stats stats = {
		.signal = 0,
		.noise = -98,
		.rate = 0,
	};
	int index = rtlpci->rx_ring[rx_queue_idx].idx;

	/*RX NORMAL PKT */
	while (count--) {
		/*rx descriptor */
		struct rtl_rx_desc *pdesc = &rtlpci->rx_ring[rx_queue_idx].desc[
				index];
		/*rx pkt */
		struct sk_buff *skb = rtlpci->rx_ring[rx_queue_idx].rx_buf[
				index];
		struct sk_buff *new_skb = NULL;

		own = (u8) rtlpriv->cfg->ops->get_desc((u8 *) pdesc,
						       false, HW_DESC_OWN);

		/*wait data to be filled by hardware */
		if (own)
			break;

		rtlpriv->cfg->ops->query_rx_desc(hw, &stats,
						 &rx_status,
						 (u8 *) pdesc, skb);

		if (stats.crc || stats.hwerror)
			goto done;

		new_skb = dev_alloc_skb(rtlpci->rxbuffersize);
		if (unlikely(!new_skb)) {
			RT_TRACE(rtlpriv, (COMP_INTR | COMP_RECV), DBG_DMESG,
				 "can't alloc skb for rx\n");
			goto done;
		}

		pci_unmap_single(rtlpci->pdev,
				 *((dma_addr_t *) skb->cb),
				 rtlpci->rxbuffersize,
				 PCI_DMA_FROMDEVICE);

		skb_put(skb, rtlpriv->cfg->ops->get_desc((u8 *) pdesc, false,
			HW_DESC_RXPKT_LEN));
		skb_reserve(skb, stats.rx_drvinfo_size + stats.rx_bufshift);

		/*
		 * NOTICE This can not be use for mac80211,
		 * this is done in mac80211 code,
		 * if you done here sec DHCP will fail
		 * skb_trim(skb, skb->len - 4);
		 */

		_rtl_receive_one(hw, skb, rx_status);

		if (((rtlpriv->link_info.num_rx_inperiod +
			rtlpriv->link_info.num_tx_inperiod) > 8) ||
			(rtlpriv->link_info.num_rx_inperiod > 2)) {
			schedule_work(&rtlpriv->works.lps_leave_work);
		}

		dev_kfree_skb_any(skb);
		skb = new_skb;

		rtlpci->rx_ring[rx_queue_idx].rx_buf[index] = skb;
		*((dma_addr_t *) skb->cb) =
			    pci_map_single(rtlpci->pdev, skb_tail_pointer(skb),
					   rtlpci->rxbuffersize,
					   PCI_DMA_FROMDEVICE);

done:
		bufferaddress = (*((dma_addr_t *)skb->cb));
		tmp_one = 1;
		rtlpriv->cfg->ops->set_desc((u8 *) pdesc, false,
					    HW_DESC_RXBUFF_ADDR,
					    (u8 *)&bufferaddress);
		rtlpriv->cfg->ops->set_desc((u8 *)pdesc, false,
					    HW_DESC_RXPKT_LEN,
					    (u8 *)&rtlpci->rxbuffersize);

		if (index == rtlpci->rxringcount - 1)
			rtlpriv->cfg->ops->set_desc((u8 *)pdesc, false,
						    HW_DESC_RXERO,
						    (u8 *)&tmp_one);

		rtlpriv->cfg->ops->set_desc((u8 *)pdesc, false, HW_DESC_RXOWN,
					    (u8 *)&tmp_one);

		index = (index + 1) % rtlpci->rxringcount;
	}

	rtlpci->rx_ring[rx_queue_idx].idx = index;
}

static irqreturn_t _rtl_pci_interrupt(int irq, void *dev_id)
{
	struct ieee80211_hw *hw = dev_id;
	struct rtl_priv *rtlpriv = rtl_priv(hw);
	struct rtl_hal *rtlhal = rtl_hal(rtl_priv(hw));
	unsigned long flags;
	u32 inta = 0;
	u32 intb = 0;
	irqreturn_t ret = IRQ_HANDLED;

	spin_lock_irqsave(&rtlpriv->locks.irq_th_lock, flags);

	/*read ISR: 4/8bytes */
	rtlpriv->cfg->ops->interrupt_recognized(hw, &inta, &intb);

	/*Shared IRQ or HW disappared */
	if (!inta || inta == 0xffff) {
		ret = IRQ_NONE;
		goto done;
	}

	/*<1> beacon related */
	if (inta & rtlpriv->cfg->maps[RTL_IMR_TBDOK]) {
		RT_TRACE(rtlpriv, COMP_INTR, DBG_TRACE,
			 "beacon ok interrupt!\n");
	}

	if (unlikely(inta & rtlpriv->cfg->maps[RTL_IMR_TBDER])) {
		RT_TRACE(rtlpriv, COMP_INTR, DBG_TRACE,
			 "beacon err interrupt!\n");
	}

	if (inta & rtlpriv->cfg->maps[RTL_IMR_BDOK]) {
		RT_TRACE(rtlpriv, COMP_INTR, DBG_TRACE, "beacon interrupt!\n");
	}

	if (inta & rtlpriv->cfg->maps[RTL_IMR_BcnInt]) {
		RT_TRACE(rtlpriv, COMP_INTR, DBG_TRACE,
			 "prepare beacon for interrupt!\n");
		tasklet_schedule(&rtlpriv->works.irq_prepare_bcn_tasklet);
	}

	/*<3> Tx related */
	if (unlikely(inta & rtlpriv->cfg->maps[RTL_IMR_TXFOVW]))
		RT_TRACE(rtlpriv, COMP_ERR, DBG_WARNING, "IMR_TXFOVW!\n");

	if (inta & rtlpriv->cfg->maps[RTL_IMR_MGNTDOK]) {
		RT_TRACE(rtlpriv, COMP_INTR, DBG_TRACE,
			 "Manage ok interrupt!\n");
		_rtl_pci_tx_isr(hw, MGNT_QUEUE);
	}

	if (inta & rtlpriv->cfg->maps[RTL_IMR_HIGHDOK]) {
		RT_TRACE(rtlpriv, COMP_INTR, DBG_TRACE,
			 "HIGH_QUEUE ok interrupt!\n");
		_rtl_pci_tx_isr(hw, HIGH_QUEUE);
	}

	if (inta & rtlpriv->cfg->maps[RTL_IMR_BKDOK]) {
		rtlpriv->link_info.num_tx_inperiod++;

		RT_TRACE(rtlpriv, COMP_INTR, DBG_TRACE,
			 "BK Tx OK interrupt!\n");
		_rtl_pci_tx_isr(hw, BK_QUEUE);
	}

	if (inta & rtlpriv->cfg->maps[RTL_IMR_BEDOK]) {
		rtlpriv->link_info.num_tx_inperiod++;

		RT_TRACE(rtlpriv, COMP_INTR, DBG_TRACE,
			 "BE TX OK interrupt!\n");
		_rtl_pci_tx_isr(hw, BE_QUEUE);
	}

	if (inta & rtlpriv->cfg->maps[RTL_IMR_VIDOK]) {
		rtlpriv->link_info.num_tx_inperiod++;

		RT_TRACE(rtlpriv, COMP_INTR, DBG_TRACE,
			 "VI TX OK interrupt!\n");
		_rtl_pci_tx_isr(hw, VI_QUEUE);
	}

	if (inta & rtlpriv->cfg->maps[RTL_IMR_VODOK]) {
		rtlpriv->link_info.num_tx_inperiod++;

		RT_TRACE(rtlpriv, COMP_INTR, DBG_TRACE,
			 "Vo TX OK interrupt!\n");
		_rtl_pci_tx_isr(hw, VO_QUEUE);
	}

	if (rtlhal->hw_type == HARDWARE_TYPE_RTL8192SE) {
		if (inta & rtlpriv->cfg->maps[RTL_IMR_COMDOK]) {
			rtlpriv->link_info.num_tx_inperiod++;

			RT_TRACE(rtlpriv, COMP_INTR, DBG_TRACE,
				 "CMD TX OK interrupt!\n");
			_rtl_pci_tx_isr(hw, TXCMD_QUEUE);
		}
	}

	/*<2> Rx related */
	if (inta & rtlpriv->cfg->maps[RTL_IMR_ROK]) {
		RT_TRACE(rtlpriv, COMP_INTR, DBG_TRACE, "Rx ok interrupt!\n");
		_rtl_pci_rx_interrupt(hw);
	}

	if (unlikely(inta & rtlpriv->cfg->maps[RTL_IMR_RDU])) {
		RT_TRACE(rtlpriv, COMP_ERR, DBG_WARNING,
			 "rx descriptor unavailable!\n");
		_rtl_pci_rx_interrupt(hw);
	}

	if (unlikely(inta & rtlpriv->cfg->maps[RTL_IMR_RXFOVW])) {
		RT_TRACE(rtlpriv, COMP_ERR, DBG_WARNING, "rx overflow !\n");
		_rtl_pci_rx_interrupt(hw);
	}

	if (rtlpriv->rtlhal.earlymode_enable)
		tasklet_schedule(&rtlpriv->works.irq_tasklet);

done:
	spin_unlock_irqrestore(&rtlpriv->locks.irq_th_lock, flags);
	return ret;
}

static void _rtl_pci_irq_tasklet(struct ieee80211_hw *hw)
{
	_rtl_pci_tx_chk_waitq(hw);
}

static void _rtl_pci_prepare_bcn_tasklet(struct ieee80211_hw *hw)
{
	struct rtl_priv *rtlpriv = rtl_priv(hw);
	struct rtl_pci *rtlpci = rtl_pcidev(rtl_pcipriv(hw));
	struct rtl_mac *mac = rtl_mac(rtl_priv(hw));
	struct rtl8192_tx_ring *ring = NULL;
	struct ieee80211_hdr *hdr = NULL;
	struct ieee80211_tx_info *info = NULL;
	struct sk_buff *pskb = NULL;
	struct rtl_tx_desc *pdesc = NULL;
	struct rtl_tcb_desc tcb_desc;
	u8 temp_one = 1;

	memset(&tcb_desc, 0, sizeof(struct rtl_tcb_desc));
	ring = &rtlpci->tx_ring[BEACON_QUEUE];
	pskb = __skb_dequeue(&ring->queue);
	if (pskb) {
		struct rtl_tx_desc *entry = &ring->desc[ring->idx];
		pci_unmap_single(rtlpci->pdev, rtlpriv->cfg->ops->get_desc(
				 (u8 *) entry, true, HW_DESC_TXBUFF_ADDR),
				 pskb->len, PCI_DMA_TODEVICE);
		kfree_skb(pskb);
	}

	/*NB: the beacon data buffer must be 32-bit aligned. */
	pskb = ieee80211_beacon_get(hw, mac->vif);
	if (pskb == NULL)
		return;
	hdr = rtl_get_hdr(pskb);
	info = IEEE80211_SKB_CB(pskb);
	pdesc = &ring->desc[0];
	rtlpriv->cfg->ops->fill_tx_desc(hw, hdr, (u8 *) pdesc,
		info, pskb, BEACON_QUEUE, &tcb_desc);

	__skb_queue_tail(&ring->queue, pskb);

	rtlpriv->cfg->ops->set_desc((u8 *) pdesc, true, HW_DESC_OWN,
				    (u8 *)&temp_one);

	return;
}

static void rtl_lps_leave_work_callback(struct work_struct *work)
{
	struct rtl_works *rtlworks =
	    container_of(work, struct rtl_works, lps_leave_work);
	struct ieee80211_hw *hw = rtlworks->hw;

	rtl_lps_leave(hw);
}

static void _rtl_pci_init_trx_var(struct ieee80211_hw *hw)
{
	struct rtl_pci *rtlpci = rtl_pcidev(rtl_pcipriv(hw));
	u8 i;

	for (i = 0; i < RTL_PCI_MAX_TX_QUEUE_COUNT; i++)
		rtlpci->txringcount[i] = RT_TXDESC_NUM;

	/*
	 *we just alloc 2 desc for beacon queue,
	 *because we just need first desc in hw beacon.
	 */
	rtlpci->txringcount[BEACON_QUEUE] = 2;

	/*
	 *BE queue need more descriptor for performance
	 *consideration or, No more tx desc will happen,
	 *and may cause mac80211 mem leakage.
	 */
	rtlpci->txringcount[BE_QUEUE] = RT_TXDESC_NUM_BE_QUEUE;

	rtlpci->rxbuffersize = 9100;	/*2048/1024; */
	rtlpci->rxringcount = RTL_PCI_MAX_RX_COUNT;	/*64; */
}

static void _rtl_pci_init_struct(struct ieee80211_hw *hw,
		struct pci_dev *pdev)
{
	struct rtl_priv *rtlpriv = rtl_priv(hw);
	struct rtl_mac *mac = rtl_mac(rtl_priv(hw));
	struct rtl_pci *rtlpci = rtl_pcidev(rtl_pcipriv(hw));
	struct rtl_hal *rtlhal = rtl_hal(rtl_priv(hw));

	rtlpci->up_first_time = true;
	rtlpci->being_init_adapter = false;

	rtlhal->hw = hw;
	rtlpci->pdev = pdev;

	/*Tx/Rx related var */
	_rtl_pci_init_trx_var(hw);

	/*IBSS*/ mac->beacon_interval = 100;

	/*AMPDU*/
	mac->min_space_cfg = 0;
	mac->max_mss_density = 0;
	/*set sane AMPDU defaults */
	mac->current_ampdu_density = 7;
	mac->current_ampdu_factor = 3;

	/*QOS*/
	rtlpci->acm_method = eAcmWay2_SW;

	/*task */
	tasklet_init(&rtlpriv->works.irq_tasklet,
		     (void (*)(unsigned long))_rtl_pci_irq_tasklet,
		     (unsigned long)hw);
	tasklet_init(&rtlpriv->works.irq_prepare_bcn_tasklet,
		     (void (*)(unsigned long))_rtl_pci_prepare_bcn_tasklet,
		     (unsigned long)hw);
	INIT_WORK(&rtlpriv->works.lps_leave_work, rtl_lps_leave_work_callback);
}

static int _rtl_pci_init_tx_ring(struct ieee80211_hw *hw,
				 unsigned int prio, unsigned int entries)
{
	struct rtl_pci *rtlpci = rtl_pcidev(rtl_pcipriv(hw));
	struct rtl_priv *rtlpriv = rtl_priv(hw);
	struct rtl_tx_desc *ring;
	dma_addr_t dma;
	u32 nextdescaddress;
	int i;

	ring = pci_alloc_consistent(rtlpci->pdev,
				    sizeof(*ring) * entries, &dma);

	if (!ring || (unsigned long)ring & 0xFF) {
		RT_TRACE(rtlpriv, COMP_ERR, DBG_EMERG,
			 "Cannot allocate TX ring (prio = %d)\n", prio);
		return -ENOMEM;
	}

	memset(ring, 0, sizeof(*ring) * entries);
	rtlpci->tx_ring[prio].desc = ring;
	rtlpci->tx_ring[prio].dma = dma;
	rtlpci->tx_ring[prio].idx = 0;
	rtlpci->tx_ring[prio].entries = entries;
	skb_queue_head_init(&rtlpci->tx_ring[prio].queue);

	RT_TRACE(rtlpriv, COMP_INIT, DBG_LOUD, "queue:%d, ring_addr:%p\n",
		 prio, ring);

	for (i = 0; i < entries; i++) {
		nextdescaddress = (u32) dma +
					      ((i + 1) % entries) *
					      sizeof(*ring);

		rtlpriv->cfg->ops->set_desc((u8 *)&(ring[i]),
					    true, HW_DESC_TX_NEXTDESC_ADDR,
					    (u8 *)&nextdescaddress);
	}

	return 0;
}

static int _rtl_pci_init_rx_ring(struct ieee80211_hw *hw)
{
	struct rtl_pci *rtlpci = rtl_pcidev(rtl_pcipriv(hw));
	struct rtl_priv *rtlpriv = rtl_priv(hw);
	struct rtl_rx_desc *entry = NULL;
	int i, rx_queue_idx;
	u8 tmp_one = 1;

	/*
	 *rx_queue_idx 0:RX_MPDU_QUEUE
	 *rx_queue_idx 1:RX_CMD_QUEUE
	 */
	for (rx_queue_idx = 0; rx_queue_idx < RTL_PCI_MAX_RX_QUEUE;
	     rx_queue_idx++) {
		rtlpci->rx_ring[rx_queue_idx].desc =
		    pci_alloc_consistent(rtlpci->pdev,
					 sizeof(*rtlpci->rx_ring[rx_queue_idx].
						desc) * rtlpci->rxringcount,
					 &rtlpci->rx_ring[rx_queue_idx].dma);

		if (!rtlpci->rx_ring[rx_queue_idx].desc ||
		    (unsigned long)rtlpci->rx_ring[rx_queue_idx].desc & 0xFF) {
			RT_TRACE(rtlpriv, COMP_ERR, DBG_EMERG,
				 "Cannot allocate RX ring\n");
			return -ENOMEM;
		}

		memset(rtlpci->rx_ring[rx_queue_idx].desc, 0,
		       sizeof(*rtlpci->rx_ring[rx_queue_idx].desc) *
		       rtlpci->rxringcount);

		rtlpci->rx_ring[rx_queue_idx].idx = 0;

		/* If amsdu_8k is disabled, set buffersize to 4096. This
		 * change will reduce memory fragmentation.
		 */
		if (rtlpci->rxbuffersize > 4096 &&
		    rtlpriv->rtlhal.disable_amsdu_8k)
			rtlpci->rxbuffersize = 4096;

		for (i = 0; i < rtlpci->rxringcount; i++) {
			struct sk_buff *skb =
			    dev_alloc_skb(rtlpci->rxbuffersize);
			u32 bufferaddress;
			if (!skb)
				return 0;
			entry = &rtlpci->rx_ring[rx_queue_idx].desc[i];

			/*skb->dev = dev; */

			rtlpci->rx_ring[rx_queue_idx].rx_buf[i] = skb;

			/*
			 *just set skb->cb to mapping addr
			 *for pci_unmap_single use
			 */
			*((dma_addr_t *) skb->cb) =
			    pci_map_single(rtlpci->pdev, skb_tail_pointer(skb),
					   rtlpci->rxbuffersize,
					   PCI_DMA_FROMDEVICE);

			bufferaddress = (*((dma_addr_t *)skb->cb));
			rtlpriv->cfg->ops->set_desc((u8 *)entry, false,
						    HW_DESC_RXBUFF_ADDR,
						    (u8 *)&bufferaddress);
			rtlpriv->cfg->ops->set_desc((u8 *)entry, false,
						    HW_DESC_RXPKT_LEN,
						    (u8 *)&rtlpci->
						    rxbuffersize);
			rtlpriv->cfg->ops->set_desc((u8 *) entry, false,
						    HW_DESC_RXOWN,
						    (u8 *)&tmp_one);
		}

		rtlpriv->cfg->ops->set_desc((u8 *) entry, false,
					    HW_DESC_RXERO, (u8 *)&tmp_one);
	}
	return 0;
}

static void _rtl_pci_free_tx_ring(struct ieee80211_hw *hw,
		unsigned int prio)
{
	struct rtl_priv *rtlpriv = rtl_priv(hw);
	struct rtl_pci *rtlpci = rtl_pcidev(rtl_pcipriv(hw));
	struct rtl8192_tx_ring *ring = &rtlpci->tx_ring[prio];

	while (skb_queue_len(&ring->queue)) {
		struct rtl_tx_desc *entry = &ring->desc[ring->idx];
		struct sk_buff *skb = __skb_dequeue(&ring->queue);

		pci_unmap_single(rtlpci->pdev,
				 rtlpriv->cfg->
					     ops->get_desc((u8 *) entry, true,
						   HW_DESC_TXBUFF_ADDR),
				 skb->len, PCI_DMA_TODEVICE);
		kfree_skb(skb);
		ring->idx = (ring->idx + 1) % ring->entries;
	}

	if (ring->desc) {
		pci_free_consistent(rtlpci->pdev,
				    sizeof(*ring->desc) * ring->entries,
				    ring->desc, ring->dma);
		ring->desc = NULL;
	}
}

static void _rtl_pci_free_rx_ring(struct rtl_pci *rtlpci)
{
	int i, rx_queue_idx;

	/*rx_queue_idx 0:RX_MPDU_QUEUE */
	/*rx_queue_idx 1:RX_CMD_QUEUE */
	for (rx_queue_idx = 0; rx_queue_idx < RTL_PCI_MAX_RX_QUEUE;
	     rx_queue_idx++) {
		for (i = 0; i < rtlpci->rxringcount; i++) {
			struct sk_buff *skb =
			    rtlpci->rx_ring[rx_queue_idx].rx_buf[i];
			if (!skb)
				continue;

			pci_unmap_single(rtlpci->pdev,
					 *((dma_addr_t *) skb->cb),
					 rtlpci->rxbuffersize,
					 PCI_DMA_FROMDEVICE);
			kfree_skb(skb);
		}

		if (rtlpci->rx_ring[rx_queue_idx].desc) {
			pci_free_consistent(rtlpci->pdev,
				    sizeof(*rtlpci->rx_ring[rx_queue_idx].
					   desc) * rtlpci->rxringcount,
				    rtlpci->rx_ring[rx_queue_idx].desc,
				    rtlpci->rx_ring[rx_queue_idx].dma);
			rtlpci->rx_ring[rx_queue_idx].desc = NULL;
		}
	}
}

static int _rtl_pci_init_trx_ring(struct ieee80211_hw *hw)
{
	struct rtl_pci *rtlpci = rtl_pcidev(rtl_pcipriv(hw));
	int ret;
	int i;

	ret = _rtl_pci_init_rx_ring(hw);
	if (ret)
		return ret;

	for (i = 0; i < RTL_PCI_MAX_TX_QUEUE_COUNT; i++) {
		ret = _rtl_pci_init_tx_ring(hw, i,
				 rtlpci->txringcount[i]);
		if (ret)
			goto err_free_rings;
	}

	return 0;

err_free_rings:
	_rtl_pci_free_rx_ring(rtlpci);

	for (i = 0; i < RTL_PCI_MAX_TX_QUEUE_COUNT; i++)
		if (rtlpci->tx_ring[i].desc)
			_rtl_pci_free_tx_ring(hw, i);

	return 1;
}

static int _rtl_pci_deinit_trx_ring(struct ieee80211_hw *hw)
{
	struct rtl_pci *rtlpci = rtl_pcidev(rtl_pcipriv(hw));
	u32 i;

	/*free rx rings */
	_rtl_pci_free_rx_ring(rtlpci);

	/*free tx rings */
	for (i = 0; i < RTL_PCI_MAX_TX_QUEUE_COUNT; i++)
		_rtl_pci_free_tx_ring(hw, i);

	return 0;
}

int rtl_pci_reset_trx_ring(struct ieee80211_hw *hw)
{
	struct rtl_priv *rtlpriv = rtl_priv(hw);
	struct rtl_pci *rtlpci = rtl_pcidev(rtl_pcipriv(hw));
	int i, rx_queue_idx;
	unsigned long flags;
	u8 tmp_one = 1;

	/*rx_queue_idx 0:RX_MPDU_QUEUE */
	/*rx_queue_idx 1:RX_CMD_QUEUE */
	for (rx_queue_idx = 0; rx_queue_idx < RTL_PCI_MAX_RX_QUEUE;
	     rx_queue_idx++) {
		/*
		 *force the rx_ring[RX_MPDU_QUEUE/
		 *RX_CMD_QUEUE].idx to the first one
		 */
		if (rtlpci->rx_ring[rx_queue_idx].desc) {
			struct rtl_rx_desc *entry = NULL;

			for (i = 0; i < rtlpci->rxringcount; i++) {
				entry = &rtlpci->rx_ring[rx_queue_idx].desc[i];
				rtlpriv->cfg->ops->set_desc((u8 *) entry,
							    false,
							    HW_DESC_RXOWN,
							    (u8 *)&tmp_one);
			}
			rtlpci->rx_ring[rx_queue_idx].idx = 0;
		}
	}

	/*
	 *after reset, release previous pending packet,
	 *and force the  tx idx to the first one
	 */
	spin_lock_irqsave(&rtlpriv->locks.irq_th_lock, flags);
	for (i = 0; i < RTL_PCI_MAX_TX_QUEUE_COUNT; i++) {
		if (rtlpci->tx_ring[i].desc) {
			struct rtl8192_tx_ring *ring = &rtlpci->tx_ring[i];

			while (skb_queue_len(&ring->queue)) {
				struct rtl_tx_desc *entry =
				    &ring->desc[ring->idx];
				struct sk_buff *skb =
				    __skb_dequeue(&ring->queue);

				pci_unmap_single(rtlpci->pdev,
						 rtlpriv->cfg->ops->
							 get_desc((u8 *)
							 entry,
							 true,
							 HW_DESC_TXBUFF_ADDR),
						 skb->len, PCI_DMA_TODEVICE);
				kfree_skb(skb);
				ring->idx = (ring->idx + 1) % ring->entries;
			}
			ring->idx = 0;
		}
	}

	spin_unlock_irqrestore(&rtlpriv->locks.irq_th_lock, flags);

	return 0;
}

static bool rtl_pci_tx_chk_waitq_insert(struct ieee80211_hw *hw,
					struct sk_buff *skb)
{
	struct rtl_priv *rtlpriv = rtl_priv(hw);
	struct ieee80211_tx_info *info = IEEE80211_SKB_CB(skb);
	struct ieee80211_sta *sta = info->control.sta;
	struct rtl_sta_info *sta_entry = NULL;
	u8 tid = rtl_get_tid(skb);

	if (!sta)
		return false;
	sta_entry = (struct rtl_sta_info *)sta->drv_priv;

	if (!rtlpriv->rtlhal.earlymode_enable)
		return false;
	if (sta_entry->tids[tid].agg.agg_state != RTL_AGG_OPERATIONAL)
		return false;
	if (_rtl_mac_to_hwqueue(hw, skb) > VO_QUEUE)
		return false;
	if (tid > 7)
		return false;

	/* maybe every tid should be checked */
	if (!rtlpriv->link_info.higher_busytxtraffic[tid])
		return false;

	spin_lock_bh(&rtlpriv->locks.waitq_lock);
	skb_queue_tail(&rtlpriv->mac80211.skb_waitq[tid], skb);
	spin_unlock_bh(&rtlpriv->locks.waitq_lock);

	return true;
}

static int rtl_pci_tx(struct ieee80211_hw *hw, struct sk_buff *skb,
		struct rtl_tcb_desc *ptcb_desc)
{
	struct rtl_priv *rtlpriv = rtl_priv(hw);
	struct rtl_sta_info *sta_entry = NULL;
	struct ieee80211_tx_info *info = IEEE80211_SKB_CB(skb);
	struct ieee80211_sta *sta = info->control.sta;
	struct rtl8192_tx_ring *ring;
	struct rtl_tx_desc *pdesc;
	u8 idx;
	u8 hw_queue = _rtl_mac_to_hwqueue(hw, skb);
	unsigned long flags;
	struct ieee80211_hdr *hdr = rtl_get_hdr(skb);
	__le16 fc = rtl_get_fc(skb);
	u8 *pda_addr = hdr->addr1;
	struct rtl_pci *rtlpci = rtl_pcidev(rtl_pcipriv(hw));
	/*ssn */
	u8 tid = 0;
	u16 seq_number = 0;
	u8 own;
	u8 temp_one = 1;

	if (ieee80211_is_auth(fc)) {
		RT_TRACE(rtlpriv, COMP_SEND, DBG_DMESG, "MAC80211_LINKING\n");
		rtl_ips_nic_on(hw);
	}

	if (rtlpriv->psc.sw_ps_enabled) {
		if (ieee80211_is_data(fc) && !ieee80211_is_nullfunc(fc) &&
			!ieee80211_has_pm(fc))
			hdr->frame_control |= cpu_to_le16(IEEE80211_FCTL_PM);
	}

	rtl_action_proc(hw, skb, true);

	if (is_multicast_ether_addr(pda_addr))
		rtlpriv->stats.txbytesmulticast += skb->len;
	else if (is_broadcast_ether_addr(pda_addr))
		rtlpriv->stats.txbytesbroadcast += skb->len;
	else
		rtlpriv->stats.txbytesunicast += skb->len;

	spin_lock_irqsave(&rtlpriv->locks.irq_th_lock, flags);
	ring = &rtlpci->tx_ring[hw_queue];
	if (hw_queue != BEACON_QUEUE)
		idx = (ring->idx + skb_queue_len(&ring->queue)) %
				ring->entries;
	else
		idx = 0;

	pdesc = &ring->desc[idx];
	own = (u8) rtlpriv->cfg->ops->get_desc((u8 *) pdesc,
			true, HW_DESC_OWN);

	if ((own == 1) && (hw_queue != BEACON_QUEUE)) {
		RT_TRACE(rtlpriv, COMP_ERR, DBG_WARNING,
			 "No more TX desc@%d, ring->idx = %d, idx = %d, skb_queue_len = 0x%d\n",
			 hw_queue, ring->idx, idx,
			 skb_queue_len(&ring->queue));

		spin_unlock_irqrestore(&rtlpriv->locks.irq_th_lock, flags);
		return skb->len;
	}

	if (ieee80211_is_data_qos(fc)) {
		tid = rtl_get_tid(skb);
		if (sta) {
			sta_entry = (struct rtl_sta_info *)sta->drv_priv;
			seq_number = (le16_to_cpu(hdr->seq_ctrl) &
				      IEEE80211_SCTL_SEQ) >> 4;
			seq_number += 1;

			if (!ieee80211_has_morefrags(hdr->frame_control))
				sta_entry->tids[tid].seq_number = seq_number;
		}
	}

	if (ieee80211_is_data(fc))
		rtlpriv->cfg->ops->led_control(hw, LED_CTL_TX);

	rtlpriv->cfg->ops->fill_tx_desc(hw, hdr, (u8 *)pdesc,
			info, skb, hw_queue, ptcb_desc);

	__skb_queue_tail(&ring->queue, skb);

	rtlpriv->cfg->ops->set_desc((u8 *)pdesc, true,
				    HW_DESC_OWN, (u8 *)&temp_one);


	if ((ring->entries - skb_queue_len(&ring->queue)) < 2 &&
	    hw_queue != BEACON_QUEUE) {

		RT_TRACE(rtlpriv, COMP_ERR, DBG_LOUD,
			 "less desc left, stop skb_queue@%d, ring->idx = %d, idx = %d, skb_queue_len = 0x%d\n",
			 hw_queue, ring->idx, idx,
			 skb_queue_len(&ring->queue));

		ieee80211_stop_queue(hw, skb_get_queue_mapping(skb));
	}

	spin_unlock_irqrestore(&rtlpriv->locks.irq_th_lock, flags);

	rtlpriv->cfg->ops->tx_polling(hw, hw_queue);

	return 0;
}

static void rtl_pci_flush(struct ieee80211_hw *hw, bool drop)
{
	struct rtl_priv *rtlpriv = rtl_priv(hw);
	struct rtl_pci_priv *pcipriv = rtl_pcipriv(hw);
	struct rtl_hal *rtlhal = rtl_hal(rtl_priv(hw));
	u16 i = 0;
	int queue_id;
	struct rtl8192_tx_ring *ring;

	for (queue_id = RTL_PCI_MAX_TX_QUEUE_COUNT - 1; queue_id >= 0;) {
		u32 queue_len;
		ring = &pcipriv->dev.tx_ring[queue_id];
		queue_len = skb_queue_len(&ring->queue);
		if (queue_len == 0 || queue_id == BEACON_QUEUE ||
			queue_id == TXCMD_QUEUE) {
			queue_id--;
			continue;
		} else {
			msleep(20);
			i++;
		}

		/* we just wait 1s for all queues */
		if (rtlpriv->psc.rfpwr_state == ERFOFF ||
			is_hal_stop(rtlhal) || i >= 200)
			return;
	}
}

static void rtl_pci_deinit(struct ieee80211_hw *hw)
{
	struct rtl_priv *rtlpriv = rtl_priv(hw);
	struct rtl_pci *rtlpci = rtl_pcidev(rtl_pcipriv(hw));

	_rtl_pci_deinit_trx_ring(hw);

	synchronize_irq(rtlpci->pdev->irq);
	tasklet_kill(&rtlpriv->works.irq_tasklet);
	cancel_work_sync(&rtlpriv->works.lps_leave_work);

	flush_workqueue(rtlpriv->works.rtl_wq);
	destroy_workqueue(rtlpriv->works.rtl_wq);

}

static int rtl_pci_init(struct ieee80211_hw *hw, struct pci_dev *pdev)
{
	struct rtl_priv *rtlpriv = rtl_priv(hw);
	int err;

	_rtl_pci_init_struct(hw, pdev);

	err = _rtl_pci_init_trx_ring(hw);
	if (err) {
		RT_TRACE(rtlpriv, COMP_ERR, DBG_EMERG,
			 "tx ring initialization failed\n");
		return err;
	}

	return 0;
}

static int rtl_pci_start(struct ieee80211_hw *hw)
{
	struct rtl_priv *rtlpriv = rtl_priv(hw);
	struct rtl_hal *rtlhal = rtl_hal(rtl_priv(hw));
	struct rtl_pci *rtlpci = rtl_pcidev(rtl_pcipriv(hw));
	struct rtl_ps_ctl *ppsc = rtl_psc(rtl_priv(hw));

	int err;

	rtl_pci_reset_trx_ring(hw);

	rtlpci->driver_is_goingto_unload = false;
	err = rtlpriv->cfg->ops->hw_init(hw);
	if (err) {
		RT_TRACE(rtlpriv, COMP_INIT, DBG_DMESG,
			 "Failed to config hardware!\n");
		return err;
	}

	rtlpriv->cfg->ops->enable_interrupt(hw);
	RT_TRACE(rtlpriv, COMP_INIT, DBG_LOUD, "enable_interrupt OK\n");

	rtl_init_rx_config(hw);

	/*should be after adapter start and interrupt enable. */
	set_hal_start(rtlhal);

	RT_CLEAR_PS_LEVEL(ppsc, RT_RF_OFF_LEVL_HALT_NIC);

	rtlpci->up_first_time = false;

	RT_TRACE(rtlpriv, COMP_INIT, DBG_DMESG, "OK\n");
	return 0;
}

static void rtl_pci_stop(struct ieee80211_hw *hw)
{
	struct rtl_priv *rtlpriv = rtl_priv(hw);
	struct rtl_pci *rtlpci = rtl_pcidev(rtl_pcipriv(hw));
	struct rtl_ps_ctl *ppsc = rtl_psc(rtl_priv(hw));
	struct rtl_hal *rtlhal = rtl_hal(rtl_priv(hw));
	unsigned long flags;
	u8 RFInProgressTimeOut = 0;

	/*
	 *should be before disable interrupt&adapter
	 *and will do it immediately.
	 */
	set_hal_stop(rtlhal);

	rtlpriv->cfg->ops->disable_interrupt(hw);
	cancel_work_sync(&rtlpriv->works.lps_leave_work);

	spin_lock_irqsave(&rtlpriv->locks.rf_ps_lock, flags);
	while (ppsc->rfchange_inprogress) {
		spin_unlock_irqrestore(&rtlpriv->locks.rf_ps_lock, flags);
		if (RFInProgressTimeOut > 100) {
			spin_lock_irqsave(&rtlpriv->locks.rf_ps_lock, flags);
			break;
		}
		mdelay(1);
		RFInProgressTimeOut++;
		spin_lock_irqsave(&rtlpriv->locks.rf_ps_lock, flags);
	}
	ppsc->rfchange_inprogress = true;
	spin_unlock_irqrestore(&rtlpriv->locks.rf_ps_lock, flags);

	rtlpci->driver_is_goingto_unload = true;
	rtlpriv->cfg->ops->hw_disable(hw);
	/* some things are not needed if firmware not available */
	if (!rtlpriv->max_fw_size)
		return;
	rtlpriv->cfg->ops->led_control(hw, LED_CTL_POWER_OFF);

	spin_lock_irqsave(&rtlpriv->locks.rf_ps_lock, flags);
	ppsc->rfchange_inprogress = false;
	spin_unlock_irqrestore(&rtlpriv->locks.rf_ps_lock, flags);

	rtl_pci_enable_aspm(hw);
}

static bool _rtl_pci_find_adapter(struct pci_dev *pdev,
		struct ieee80211_hw *hw)
{
	struct rtl_priv *rtlpriv = rtl_priv(hw);
	struct rtl_pci_priv *pcipriv = rtl_pcipriv(hw);
	struct rtl_hal *rtlhal = rtl_hal(rtl_priv(hw));
	struct pci_dev *bridge_pdev = pdev->bus->self;
	u16 venderid;
	u16 deviceid;
	u8 revisionid;
	u16 irqline;
	u8 tmp;

	pcipriv->ndis_adapter.pcibridge_vendor = PCI_BRIDGE_VENDOR_UNKNOWN;
	venderid = pdev->vendor;
	deviceid = pdev->device;
	pci_read_config_byte(pdev, 0x8, &revisionid);
	pci_read_config_word(pdev, 0x3C, &irqline);

	/* PCI ID 0x10ec:0x8192 occurs for both RTL8192E, which uses
	 * r8192e_pci, and RTL8192SE, which uses this driver. If the
	 * revision ID is RTL_PCI_REVISION_ID_8192PCIE (0x01), then
	 * the correct driver is r8192e_pci, thus this routine should
	 * return false.
	 */
	if (deviceid == RTL_PCI_8192SE_DID &&
	    revisionid == RTL_PCI_REVISION_ID_8192PCIE)
		return false;

	if (deviceid == RTL_PCI_8192_DID ||
	    deviceid == RTL_PCI_0044_DID ||
	    deviceid == RTL_PCI_0047_DID ||
	    deviceid == RTL_PCI_8192SE_DID ||
	    deviceid == RTL_PCI_8174_DID ||
	    deviceid == RTL_PCI_8173_DID ||
	    deviceid == RTL_PCI_8172_DID ||
	    deviceid == RTL_PCI_8171_DID) {
		switch (revisionid) {
		case RTL_PCI_REVISION_ID_8192PCIE:
			RT_TRACE(rtlpriv, COMP_INIT, DBG_DMESG,
				 "8192 PCI-E is found - vid/did=%x/%x\n",
				 venderid, deviceid);
			rtlhal->hw_type = HARDWARE_TYPE_RTL8192E;
			break;
		case RTL_PCI_REVISION_ID_8192SE:
			RT_TRACE(rtlpriv, COMP_INIT, DBG_DMESG,
				 "8192SE is found - vid/did=%x/%x\n",
				 venderid, deviceid);
			rtlhal->hw_type = HARDWARE_TYPE_RTL8192SE;
			break;
		default:
			RT_TRACE(rtlpriv, COMP_ERR, DBG_WARNING,
				 "Err: Unknown device - vid/did=%x/%x\n",
				 venderid, deviceid);
			rtlhal->hw_type = HARDWARE_TYPE_RTL8192SE;
			break;

		}
	} else if (deviceid == RTL_PCI_8192CET_DID ||
		   deviceid == RTL_PCI_8192CE_DID ||
		   deviceid == RTL_PCI_8191CE_DID ||
		   deviceid == RTL_PCI_8188CE_DID) {
		rtlhal->hw_type = HARDWARE_TYPE_RTL8192CE;
		RT_TRACE(rtlpriv, COMP_INIT, DBG_DMESG,
			 "8192C PCI-E is found - vid/did=%x/%x\n",
			 venderid, deviceid);
	} else if (deviceid == RTL_PCI_8192DE_DID ||
		   deviceid == RTL_PCI_8192DE_DID2) {
		rtlhal->hw_type = HARDWARE_TYPE_RTL8192DE;
		RT_TRACE(rtlpriv, COMP_INIT, DBG_DMESG,
			 "8192D PCI-E is found - vid/did=%x/%x\n",
			 venderid, deviceid);
	} else {
		RT_TRACE(rtlpriv, COMP_ERR, DBG_WARNING,
			 "Err: Unknown device - vid/did=%x/%x\n",
			 venderid, deviceid);

		rtlhal->hw_type = RTL_DEFAULT_HARDWARE_TYPE;
	}

	if (rtlhal->hw_type == HARDWARE_TYPE_RTL8192DE) {
		if (revisionid == 0 || revisionid == 1) {
			if (revisionid == 0) {
				RT_TRACE(rtlpriv, COMP_INIT, DBG_LOUD,
					 "Find 92DE MAC0\n");
				rtlhal->interfaceindex = 0;
			} else if (revisionid == 1) {
				RT_TRACE(rtlpriv, COMP_INIT, DBG_LOUD,
					 "Find 92DE MAC1\n");
				rtlhal->interfaceindex = 1;
			}
		} else {
			RT_TRACE(rtlpriv, COMP_INIT, DBG_LOUD,
				 "Unknown device - VendorID/DeviceID=%x/%x, Revision=%x\n",
				 venderid, deviceid, revisionid);
			rtlhal->interfaceindex = 0;
		}
	}
	/*find bus info */
	pcipriv->ndis_adapter.busnumber = pdev->bus->number;
	pcipriv->ndis_adapter.devnumber = PCI_SLOT(pdev->devfn);
	pcipriv->ndis_adapter.funcnumber = PCI_FUNC(pdev->devfn);

	if (bridge_pdev) {
		/*find bridge info if available */
		pcipriv->ndis_adapter.pcibridge_vendorid = bridge_pdev->vendor;
		for (tmp = 0; tmp < PCI_BRIDGE_VENDOR_MAX; tmp++) {
			if (bridge_pdev->vendor == pcibridge_vendors[tmp]) {
				pcipriv->ndis_adapter.pcibridge_vendor = tmp;
				RT_TRACE(rtlpriv, COMP_INIT, DBG_DMESG,
					 "Pci Bridge Vendor is found index: %d\n",
					 tmp);
				break;
			}
		}
	}

	if (pcipriv->ndis_adapter.pcibridge_vendor !=
		PCI_BRIDGE_VENDOR_UNKNOWN) {
		pcipriv->ndis_adapter.pcibridge_busnum =
		    bridge_pdev->bus->number;
		pcipriv->ndis_adapter.pcibridge_devnum =
		    PCI_SLOT(bridge_pdev->devfn);
		pcipriv->ndis_adapter.pcibridge_funcnum =
		    PCI_FUNC(bridge_pdev->devfn);
		pcipriv->ndis_adapter.pcibridge_pciehdr_offset =
		    pci_pcie_cap(bridge_pdev);
		pcipriv->ndis_adapter.num4bytes =
		    (pcipriv->ndis_adapter.pcibridge_pciehdr_offset + 0x10) / 4;

		rtl_pci_get_linkcontrol_field(hw);

		if (pcipriv->ndis_adapter.pcibridge_vendor ==
		    PCI_BRIDGE_VENDOR_AMD) {
			pcipriv->ndis_adapter.amd_l1_patch =
			    rtl_pci_get_amd_l1_patch(hw);
		}
	}

	RT_TRACE(rtlpriv, COMP_INIT, DBG_DMESG,
		 "pcidev busnumber:devnumber:funcnumber:vendor:link_ctl %d:%d:%d:%x:%x\n",
		 pcipriv->ndis_adapter.busnumber,
		 pcipriv->ndis_adapter.devnumber,
		 pcipriv->ndis_adapter.funcnumber,
		 pdev->vendor, pcipriv->ndis_adapter.linkctrl_reg);

	RT_TRACE(rtlpriv, COMP_INIT, DBG_DMESG,
		 "pci_bridge busnumber:devnumber:funcnumber:vendor:pcie_cap:link_ctl_reg:amd %d:%d:%d:%x:%x:%x:%x\n",
		 pcipriv->ndis_adapter.pcibridge_busnum,
		 pcipriv->ndis_adapter.pcibridge_devnum,
		 pcipriv->ndis_adapter.pcibridge_funcnum,
		 pcibridge_vendors[pcipriv->ndis_adapter.pcibridge_vendor],
		 pcipriv->ndis_adapter.pcibridge_pciehdr_offset,
		 pcipriv->ndis_adapter.pcibridge_linkctrlreg,
		 pcipriv->ndis_adapter.amd_l1_patch);

	rtl_pci_parse_configuration(pdev, hw);

	return true;
}

int __devinit rtl_pci_probe(struct pci_dev *pdev,
			    const struct pci_device_id *id)
{
	struct ieee80211_hw *hw = NULL;

	struct rtl_priv *rtlpriv = NULL;
	struct rtl_pci_priv *pcipriv = NULL;
	struct rtl_pci *rtlpci;
	unsigned long pmem_start, pmem_len, pmem_flags;
	int err;

	err = pci_enable_device(pdev);
	if (err) {
		RT_ASSERT(false, "%s : Cannot enable new PCI device\n",
			  pci_name(pdev));
		return err;
	}

	if (!pci_set_dma_mask(pdev, DMA_BIT_MASK(32))) {
		if (pci_set_consistent_dma_mask(pdev, DMA_BIT_MASK(32))) {
			RT_ASSERT(false,
				  "Unable to obtain 32bit DMA for consistent allocations\n");
			err = -ENOMEM;
			goto fail1;
		}
	}

	pci_set_master(pdev);

	hw = ieee80211_alloc_hw(sizeof(struct rtl_pci_priv) +
				sizeof(struct rtl_priv), &rtl_ops);
	if (!hw) {
		RT_ASSERT(false,
			  "%s : ieee80211 alloc failed\n", pci_name(pdev));
		err = -ENOMEM;
		goto fail1;
	}

	SET_IEEE80211_DEV(hw, &pdev->dev);
	pci_set_drvdata(pdev, hw);

	rtlpriv = hw->priv;
	pcipriv = (void *)rtlpriv->priv;
	pcipriv->dev.pdev = pdev;
	init_completion(&rtlpriv->firmware_loading_complete);

	/* init cfg & intf_ops */
	rtlpriv->rtlhal.interface = INTF_PCI;
	rtlpriv->cfg = (struct rtl_hal_cfg *)(id->driver_data);
	rtlpriv->intf_ops = &rtl_pci_ops;

	/*
	 *init dbgp flags before all
	 *other functions, because we will
	 *use it in other funtions like
	 *RT_TRACE/RT_PRINT/RTL_PRINT_DATA
	 *you can not use these macro
	 *before this
	 */
	rtl_dbgp_flag_init(hw);

	/* MEM map */
	err = pci_request_regions(pdev, KBUILD_MODNAME);
	if (err) {
<<<<<<< HEAD
		RT_ASSERT(false, ("Can't obtain PCI resources\n"));
		goto fail2;
=======
		RT_ASSERT(false, "Can't obtain PCI resources\n");
		goto fail1;
>>>>>>> b0b9e5c5
	}

	pmem_start = pci_resource_start(pdev, rtlpriv->cfg->bar_id);
	pmem_len = pci_resource_len(pdev, rtlpriv->cfg->bar_id);
	pmem_flags = pci_resource_flags(pdev, rtlpriv->cfg->bar_id);

	/*shared mem start */
	rtlpriv->io.pci_mem_start =
			(unsigned long)pci_iomap(pdev,
			rtlpriv->cfg->bar_id, pmem_len);
	if (rtlpriv->io.pci_mem_start == 0) {
		RT_ASSERT(false, "Can't map PCI mem\n");
		err = -ENOMEM;
		goto fail2;
	}

	RT_TRACE(rtlpriv, COMP_INIT, DBG_DMESG,
		 "mem mapped space: start: 0x%08lx len:%08lx flags:%08lx, after map:0x%08lx\n",
		 pmem_start, pmem_len, pmem_flags,
		 rtlpriv->io.pci_mem_start);

	/* Disable Clk Request */
	pci_write_config_byte(pdev, 0x81, 0);
	/* leave D3 mode */
	pci_write_config_byte(pdev, 0x44, 0);
	pci_write_config_byte(pdev, 0x04, 0x06);
	pci_write_config_byte(pdev, 0x04, 0x07);

	/* find adapter */
	if (!_rtl_pci_find_adapter(pdev, hw)) {
		err = -ENODEV;
		goto fail3;
	}

	/* Init IO handler */
	_rtl_pci_io_handler_init(&pdev->dev, hw);

	/*like read eeprom and so on */
	rtlpriv->cfg->ops->read_eeprom_info(hw);

	/*aspm */
	rtl_pci_init_aspm(hw);

	/* Init mac80211 sw */
	err = rtl_init_core(hw);
	if (err) {
		RT_TRACE(rtlpriv, COMP_ERR, DBG_EMERG,
			 "Can't allocate sw for mac80211\n");
		goto fail3;
	}

	/* Init PCI sw */
	err = rtl_pci_init(hw, pdev);
	if (err) {
		RT_TRACE(rtlpriv, COMP_ERR, DBG_EMERG, "Failed to init PCI\n");
		goto fail3;
	}

<<<<<<< HEAD
=======
	if (rtlpriv->cfg->ops->init_sw_vars(hw)) {
		RT_TRACE(rtlpriv, COMP_ERR, DBG_EMERG, "Can't init_sw_vars\n");
		err = -ENODEV;
		goto fail3;
	}

	rtlpriv->cfg->ops->init_sw_leds(hw);

>>>>>>> b0b9e5c5
	err = sysfs_create_group(&pdev->dev.kobj, &rtl_attribute_group);
	if (err) {
		RT_TRACE(rtlpriv, COMP_ERR, DBG_EMERG,
			 "failed to create sysfs device attributes\n");
		goto fail3;
	}

	rtlpci = rtl_pcidev(pcipriv);
	err = request_irq(rtlpci->pdev->irq, &_rtl_pci_interrupt,
			  IRQF_SHARED, KBUILD_MODNAME, hw);
	if (err) {
		RT_TRACE(rtlpriv, COMP_INIT, DBG_DMESG,
			 "%s: failed to register IRQ handler\n",
			 wiphy_name(hw->wiphy));
		goto fail3;
	}
	rtlpci->irq_alloc = 1;

	return 0;

fail3:
	rtl_deinit_core(hw);
	_rtl_pci_io_handler_release(hw);

	if (rtlpriv->io.pci_mem_start != 0)
		pci_iounmap(pdev, (void __iomem *)rtlpriv->io.pci_mem_start);

fail2:
	pci_release_regions(pdev);
	complete(&rtlpriv->firmware_loading_complete);

fail1:
	if (hw)
		ieee80211_free_hw(hw);
	pci_set_drvdata(pdev, NULL);
	pci_disable_device(pdev);

	return err;

}
EXPORT_SYMBOL(rtl_pci_probe);

void rtl_pci_disconnect(struct pci_dev *pdev)
{
	struct ieee80211_hw *hw = pci_get_drvdata(pdev);
	struct rtl_pci_priv *pcipriv = rtl_pcipriv(hw);
	struct rtl_priv *rtlpriv = rtl_priv(hw);
	struct rtl_pci *rtlpci = rtl_pcidev(pcipriv);
	struct rtl_mac *rtlmac = rtl_mac(rtlpriv);

	/* just in case driver is removed before firmware callback */
	wait_for_completion(&rtlpriv->firmware_loading_complete);
	clear_bit(RTL_STATUS_INTERFACE_START, &rtlpriv->status);

	sysfs_remove_group(&pdev->dev.kobj, &rtl_attribute_group);

	/*ieee80211_unregister_hw will call ops_stop */
	if (rtlmac->mac80211_registered == 1) {
		ieee80211_unregister_hw(hw);
		rtlmac->mac80211_registered = 0;
	} else {
		rtl_deinit_deferred_work(hw);
		rtlpriv->intf_ops->adapter_stop(hw);
	}
	rtlpriv->cfg->ops->disable_interrupt(hw);

	/*deinit rfkill */
	rtl_deinit_rfkill(hw);

	rtl_pci_deinit(hw);
	rtl_deinit_core(hw);
	_rtl_pci_io_handler_release(hw);
	rtlpriv->cfg->ops->deinit_sw_vars(hw);

	if (rtlpci->irq_alloc) {
		free_irq(rtlpci->pdev->irq, hw);
		rtlpci->irq_alloc = 0;
	}

	if (rtlpriv->io.pci_mem_start != 0) {
		pci_iounmap(pdev, (void __iomem *)rtlpriv->io.pci_mem_start);
		pci_release_regions(pdev);
	}

	pci_disable_device(pdev);

	rtl_pci_disable_aspm(hw);

	pci_set_drvdata(pdev, NULL);

	ieee80211_free_hw(hw);
}
EXPORT_SYMBOL(rtl_pci_disconnect);

/***************************************
kernel pci power state define:
PCI_D0         ((pci_power_t __force) 0)
PCI_D1         ((pci_power_t __force) 1)
PCI_D2         ((pci_power_t __force) 2)
PCI_D3hot      ((pci_power_t __force) 3)
PCI_D3cold     ((pci_power_t __force) 4)
PCI_UNKNOWN    ((pci_power_t __force) 5)

This function is called when system
goes into suspend state mac80211 will
call rtl_mac_stop() from the mac80211
suspend function first, So there is
no need to call hw_disable here.
****************************************/
int rtl_pci_suspend(struct device *dev)
{
	struct pci_dev *pdev = to_pci_dev(dev);
	struct ieee80211_hw *hw = pci_get_drvdata(pdev);
	struct rtl_priv *rtlpriv = rtl_priv(hw);

	rtlpriv->cfg->ops->hw_suspend(hw);
	rtl_deinit_rfkill(hw);

	return 0;
}
EXPORT_SYMBOL(rtl_pci_suspend);

int rtl_pci_resume(struct device *dev)
{
	struct pci_dev *pdev = to_pci_dev(dev);
	struct ieee80211_hw *hw = pci_get_drvdata(pdev);
	struct rtl_priv *rtlpriv = rtl_priv(hw);

	rtlpriv->cfg->ops->hw_resume(hw);
	rtl_init_rfkill(hw);
	return 0;
}
EXPORT_SYMBOL(rtl_pci_resume);

struct rtl_intf_ops rtl_pci_ops = {
	.read_efuse_byte = read_efuse_byte,
	.adapter_start = rtl_pci_start,
	.adapter_stop = rtl_pci_stop,
	.adapter_tx = rtl_pci_tx,
	.flush = rtl_pci_flush,
	.reset_trx_ring = rtl_pci_reset_trx_ring,
	.waitq_insert = rtl_pci_tx_chk_waitq_insert,

	.disable_aspm = rtl_pci_disable_aspm,
	.enable_aspm = rtl_pci_enable_aspm,
};<|MERGE_RESOLUTION|>--- conflicted
+++ resolved
@@ -27,10 +27,6 @@
  *
  *****************************************************************************/
 
-<<<<<<< HEAD
-#include <linux/export.h>
-=======
->>>>>>> b0b9e5c5
 #include "wifi.h"
 #include "core.h"
 #include "pci.h"
@@ -1813,13 +1809,8 @@
 	/* MEM map */
 	err = pci_request_regions(pdev, KBUILD_MODNAME);
 	if (err) {
-<<<<<<< HEAD
-		RT_ASSERT(false, ("Can't obtain PCI resources\n"));
-		goto fail2;
-=======
 		RT_ASSERT(false, "Can't obtain PCI resources\n");
 		goto fail1;
->>>>>>> b0b9e5c5
 	}
 
 	pmem_start = pci_resource_start(pdev, rtlpriv->cfg->bar_id);
@@ -1878,8 +1869,6 @@
 		goto fail3;
 	}
 
-<<<<<<< HEAD
-=======
 	if (rtlpriv->cfg->ops->init_sw_vars(hw)) {
 		RT_TRACE(rtlpriv, COMP_ERR, DBG_EMERG, "Can't init_sw_vars\n");
 		err = -ENODEV;
@@ -1888,7 +1877,6 @@
 
 	rtlpriv->cfg->ops->init_sw_leds(hw);
 
->>>>>>> b0b9e5c5
 	err = sysfs_create_group(&pdev->dev.kobj, &rtl_attribute_group);
 	if (err) {
 		RT_TRACE(rtlpriv, COMP_ERR, DBG_EMERG,
