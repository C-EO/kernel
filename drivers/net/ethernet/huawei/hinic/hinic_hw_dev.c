// SPDX-License-Identifier: GPL-2.0-only
/*
 * Huawei HiNIC PCI Express Linux driver
 * Copyright(c) 2017 Huawei Technologies Co., Ltd
 */

#include <linux/kernel.h>
#include <linux/types.h>
#include <linux/pci.h>
#include <linux/device.h>
#include <linux/errno.h>
#include <linux/slab.h>
#include <linux/bitops.h>
#include <linux/delay.h>
#include <linux/jiffies.h>
#include <linux/log2.h>
#include <linux/err.h>
#include <linux/netdevice.h>
#include <net/devlink.h>

#include "hinic_devlink.h"
#include "hinic_sriov.h"
#include "hinic_dev.h"
#include "hinic_hw_if.h"
#include "hinic_hw_eqs.h"
#include "hinic_hw_mgmt.h"
#include "hinic_hw_qp_ctxt.h"
#include "hinic_hw_qp.h"
#include "hinic_hw_io.h"
#include "hinic_hw_dev.h"

#define IO_STATUS_TIMEOUT               100
#define OUTBOUND_STATE_TIMEOUT          100
#define DB_STATE_TIMEOUT                100

#define MAX_IRQS(max_qps, num_aeqs, num_ceqs)   \
		 (2 * (max_qps) + (num_aeqs) + (num_ceqs))

#define ADDR_IN_4BYTES(addr)            ((addr) >> 2)

enum intr_type {
	INTR_MSIX_TYPE,
};

enum io_status {
	IO_STOPPED = 0,
	IO_RUNNING = 1,
};

/**
 * parse_capability - convert device capabilities to NIC capabilities
 * @hwdev: the HW device to set and convert device capabilities for
 * @dev_cap: device capabilities from FW
 *
 * Return 0 - Success, negative - Failure
 **/
static int parse_capability(struct hinic_hwdev *hwdev,
			    struct hinic_dev_cap *dev_cap)
{
	struct hinic_cap *nic_cap = &hwdev->nic_cap;
	int num_aeqs, num_ceqs, num_irqs;

	if (!HINIC_IS_VF(hwdev->hwif) && dev_cap->intr_type != INTR_MSIX_TYPE)
		return -EFAULT;

	num_aeqs = HINIC_HWIF_NUM_AEQS(hwdev->hwif);
	num_ceqs = HINIC_HWIF_NUM_CEQS(hwdev->hwif);
	num_irqs = HINIC_HWIF_NUM_IRQS(hwdev->hwif);

	/* Each QP has its own (SQ + RQ) interrupts */
	nic_cap->num_qps = (num_irqs - (num_aeqs + num_ceqs)) / 2;

	if (nic_cap->num_qps > HINIC_Q_CTXT_MAX)
		nic_cap->num_qps = HINIC_Q_CTXT_MAX;

	if (!HINIC_IS_VF(hwdev->hwif))
		nic_cap->max_qps = dev_cap->max_sqs + 1;
	else
		nic_cap->max_qps = dev_cap->max_sqs;

	if (nic_cap->num_qps > nic_cap->max_qps)
		nic_cap->num_qps = nic_cap->max_qps;

	if (!HINIC_IS_VF(hwdev->hwif)) {
		nic_cap->max_vf = dev_cap->max_vf;
		nic_cap->max_vf_qps = dev_cap->max_vf_sqs + 1;
	}

	hwdev->port_id = dev_cap->port_id;

	return 0;
}

/**
 * get_capability - get device capabilities from FW
 * @pfhwdev: the PF HW device to get capabilities for
 *
 * Return 0 - Success, negative - Failure
 **/
static int get_capability(struct hinic_pfhwdev *pfhwdev)
{
	struct hinic_hwdev *hwdev = &pfhwdev->hwdev;
	struct hinic_hwif *hwif = hwdev->hwif;
	struct pci_dev *pdev = hwif->pdev;
	struct hinic_dev_cap dev_cap;
	u16 out_len;
	int err;

	out_len = sizeof(dev_cap);

	err = hinic_msg_to_mgmt(&pfhwdev->pf_to_mgmt, HINIC_MOD_CFGM,
				HINIC_CFG_NIC_CAP, &dev_cap, sizeof(dev_cap),
				&dev_cap, &out_len, HINIC_MGMT_MSG_SYNC);
	if (err) {
		dev_err(&pdev->dev, "Failed to get capability from FW\n");
		return err;
	}

	return parse_capability(hwdev, &dev_cap);
}

/**
 * get_dev_cap - get device capabilities
 * @hwdev: the NIC HW device to get capabilities for
 *
 * Return 0 - Success, negative - Failure
 **/
static int get_dev_cap(struct hinic_hwdev *hwdev)
{
	struct hinic_hwif *hwif = hwdev->hwif;
	struct pci_dev *pdev = hwif->pdev;
	struct hinic_pfhwdev *pfhwdev;
	int err;

	switch (HINIC_FUNC_TYPE(hwif)) {
	case HINIC_PPF:
	case HINIC_PF:
	case HINIC_VF:
		pfhwdev = container_of(hwdev, struct hinic_pfhwdev, hwdev);
		err = get_capability(pfhwdev);
		if (err) {
			dev_err(&pdev->dev, "Failed to get capability\n");
			return err;
		}
		break;
	default:
		dev_err(&pdev->dev, "Unsupported PCI Function type\n");
		return -EINVAL;
	}

	return 0;
}

/**
 * init_msix - enable the msix and save the entries
 * @hwdev: the NIC HW device
 *
 * Return 0 - Success, negative - Failure
 **/
static int init_msix(struct hinic_hwdev *hwdev)
{
	struct hinic_hwif *hwif = hwdev->hwif;
	struct pci_dev *pdev = hwif->pdev;
	int nr_irqs, num_aeqs, num_ceqs;
	size_t msix_entries_size;
	int i, err;

	num_aeqs = HINIC_HWIF_NUM_AEQS(hwif);
	num_ceqs = HINIC_HWIF_NUM_CEQS(hwif);
	nr_irqs = MAX_IRQS(HINIC_MAX_QPS, num_aeqs, num_ceqs);
	if (nr_irqs > HINIC_HWIF_NUM_IRQS(hwif))
		nr_irqs = HINIC_HWIF_NUM_IRQS(hwif);

	msix_entries_size = nr_irqs * sizeof(*hwdev->msix_entries);
	hwdev->msix_entries = devm_kzalloc(&pdev->dev, msix_entries_size,
					   GFP_KERNEL);
	if (!hwdev->msix_entries)
		return -ENOMEM;

	for (i = 0; i < nr_irqs; i++)
		hwdev->msix_entries[i].entry = i;

	err = pci_enable_msix_exact(pdev, hwdev->msix_entries, nr_irqs);
	if (err) {
		dev_err(&pdev->dev, "Failed to enable pci msix\n");
		return err;
	}

	return 0;
}

/**
 * disable_msix - disable the msix
 * @hwdev: the NIC HW device
 **/
static void disable_msix(struct hinic_hwdev *hwdev)
{
	struct hinic_hwif *hwif = hwdev->hwif;
	struct pci_dev *pdev = hwif->pdev;

	pci_disable_msix(pdev);
}

/**
 * hinic_port_msg_cmd - send port msg to mgmt
 * @hwdev: the NIC HW device
 * @cmd: the port command
 * @buf_in: input buffer
 * @in_size: input size
 * @buf_out: output buffer
 * @out_size: returned output size
 *
 * Return 0 - Success, negative - Failure
 **/
int hinic_port_msg_cmd(struct hinic_hwdev *hwdev, enum hinic_port_cmd cmd,
		       void *buf_in, u16 in_size, void *buf_out, u16 *out_size)
{
	struct hinic_pfhwdev *pfhwdev;

	pfhwdev = container_of(hwdev, struct hinic_pfhwdev, hwdev);

	return hinic_msg_to_mgmt(&pfhwdev->pf_to_mgmt, HINIC_MOD_L2NIC, cmd,
				 buf_in, in_size, buf_out, out_size,
				 HINIC_MGMT_MSG_SYNC);
}

int hinic_hilink_msg_cmd(struct hinic_hwdev *hwdev, enum hinic_hilink_cmd cmd,
			 void *buf_in, u16 in_size, void *buf_out,
			 u16 *out_size)
{
	struct hinic_pfhwdev *pfhwdev;

	pfhwdev = container_of(hwdev, struct hinic_pfhwdev, hwdev);

	return hinic_msg_to_mgmt(&pfhwdev->pf_to_mgmt, HINIC_MOD_HILINK, cmd,
				 buf_in, in_size, buf_out, out_size,
				 HINIC_MGMT_MSG_SYNC);
}

/**
 * init_fw_ctxt- Init Firmware tables before network mgmt and io operations
 * @hwdev: the NIC HW device
 *
 * Return 0 - Success, negative - Failure
 **/
static int init_fw_ctxt(struct hinic_hwdev *hwdev)
{
	struct hinic_hwif *hwif = hwdev->hwif;
	struct pci_dev *pdev = hwif->pdev;
	struct hinic_cmd_fw_ctxt fw_ctxt;
	u16 out_size = sizeof(fw_ctxt);
	int err;

	fw_ctxt.func_idx = HINIC_HWIF_FUNC_IDX(hwif);
	fw_ctxt.rx_buf_sz = HINIC_RX_BUF_SZ;

	err = hinic_port_msg_cmd(hwdev, HINIC_PORT_CMD_FWCTXT_INIT,
				 &fw_ctxt, sizeof(fw_ctxt),
				 &fw_ctxt, &out_size);
<<<<<<< HEAD
	if (err || (out_size != sizeof(fw_ctxt)) || fw_ctxt.status) {
=======
	if (err || out_size != sizeof(fw_ctxt) || fw_ctxt.status) {
>>>>>>> 7d2a07b7
		dev_err(&pdev->dev, "Failed to init FW ctxt, err: %d, status: 0x%x, out size: 0x%x\n",
			err, fw_ctxt.status, out_size);
		return -EIO;
	}

	return 0;
}

/**
 * set_hw_ioctxt - set the shape of the IO queues in FW
 * @hwdev: the NIC HW device
 * @rq_depth: rq depth
 * @sq_depth: sq depth
 *
 * Return 0 - Success, negative - Failure
 **/
static int set_hw_ioctxt(struct hinic_hwdev *hwdev, unsigned int sq_depth,
			 unsigned int rq_depth)
{
	struct hinic_hwif *hwif = hwdev->hwif;
	struct hinic_cmd_hw_ioctxt hw_ioctxt;
	struct hinic_pfhwdev *pfhwdev;

	hw_ioctxt.func_idx = HINIC_HWIF_FUNC_IDX(hwif);
	hw_ioctxt.ppf_idx = HINIC_HWIF_PPF_IDX(hwif);

	hw_ioctxt.set_cmdq_depth = HW_IOCTXT_SET_CMDQ_DEPTH_DEFAULT;
	hw_ioctxt.cmdq_depth = 0;

	hw_ioctxt.lro_en = 1;

	hw_ioctxt.rq_depth  = ilog2(rq_depth);

	hw_ioctxt.rx_buf_sz_idx = HINIC_RX_BUF_SZ_IDX;

	hw_ioctxt.sq_depth  = ilog2(sq_depth);

	pfhwdev = container_of(hwdev, struct hinic_pfhwdev, hwdev);

	return hinic_msg_to_mgmt(&pfhwdev->pf_to_mgmt, HINIC_MOD_COMM,
				 HINIC_COMM_CMD_HWCTXT_SET,
				 &hw_ioctxt, sizeof(hw_ioctxt), NULL,
				 NULL, HINIC_MGMT_MSG_SYNC);
}

static int wait_for_outbound_state(struct hinic_hwdev *hwdev)
{
	enum hinic_outbound_state outbound_state;
	struct hinic_hwif *hwif = hwdev->hwif;
	struct pci_dev *pdev = hwif->pdev;
	unsigned long end;

	end = jiffies + msecs_to_jiffies(OUTBOUND_STATE_TIMEOUT);
	do {
		outbound_state = hinic_outbound_state_get(hwif);

		if (outbound_state == HINIC_OUTBOUND_ENABLE)
			return 0;

		msleep(20);
	} while (time_before(jiffies, end));

	dev_err(&pdev->dev, "Wait for OUTBOUND - Timeout\n");
	return -EFAULT;
}

static int wait_for_db_state(struct hinic_hwdev *hwdev)
{
	struct hinic_hwif *hwif = hwdev->hwif;
	struct pci_dev *pdev = hwif->pdev;
	enum hinic_db_state db_state;
	unsigned long end;

	end = jiffies + msecs_to_jiffies(DB_STATE_TIMEOUT);
	do {
		db_state = hinic_db_state_get(hwif);

		if (db_state == HINIC_DB_ENABLE)
			return 0;

		msleep(20);
	} while (time_before(jiffies, end));

	dev_err(&pdev->dev, "Wait for DB - Timeout\n");
	return -EFAULT;
}

/**
 * clear_io_resources - set the IO resources as not active in the NIC
 * @hwdev: the NIC HW device
 *
 * Return 0 - Success, negative - Failure
 **/
static int clear_io_resources(struct hinic_hwdev *hwdev)
{
	struct hinic_cmd_clear_io_res cmd_clear_io_res;
	struct hinic_hwif *hwif = hwdev->hwif;
	struct pci_dev *pdev = hwif->pdev;
	struct hinic_pfhwdev *pfhwdev;
	int err;

	/* sleep 100ms to wait for firmware stopping I/O */
	msleep(100);

	cmd_clear_io_res.func_idx = HINIC_HWIF_FUNC_IDX(hwif);

	pfhwdev = container_of(hwdev, struct hinic_pfhwdev, hwdev);

	err = hinic_msg_to_mgmt(&pfhwdev->pf_to_mgmt, HINIC_MOD_COMM,
				HINIC_COMM_CMD_IO_RES_CLEAR, &cmd_clear_io_res,
				sizeof(cmd_clear_io_res), NULL, NULL,
				HINIC_MGMT_MSG_SYNC);
	if (err) {
		dev_err(&pdev->dev, "Failed to clear IO resources\n");
		return err;
	}

	return 0;
}

/**
 * set_resources_state - set the state of the resources in the NIC
 * @hwdev: the NIC HW device
 * @state: the state to set
 *
 * Return 0 - Success, negative - Failure
 **/
static int set_resources_state(struct hinic_hwdev *hwdev,
			       enum hinic_res_state state)
{
	struct hinic_cmd_set_res_state res_state;
	struct hinic_hwif *hwif = hwdev->hwif;
	struct hinic_pfhwdev *pfhwdev;

	res_state.func_idx = HINIC_HWIF_FUNC_IDX(hwif);
	res_state.state = state;

	pfhwdev = container_of(hwdev, struct hinic_pfhwdev, hwdev);

	return hinic_msg_to_mgmt(&pfhwdev->pf_to_mgmt,
				 HINIC_MOD_COMM,
				 HINIC_COMM_CMD_RES_STATE_SET,
				 &res_state, sizeof(res_state), NULL,
				 NULL, HINIC_MGMT_MSG_SYNC);
}

/**
 * get_base_qpn - get the first qp number
 * @hwdev: the NIC HW device
 * @base_qpn: returned qp number
 *
 * Return 0 - Success, negative - Failure
 **/
static int get_base_qpn(struct hinic_hwdev *hwdev, u16 *base_qpn)
{
	struct hinic_cmd_base_qpn cmd_base_qpn;
	struct hinic_hwif *hwif = hwdev->hwif;
	u16 out_size = sizeof(cmd_base_qpn);
	struct pci_dev *pdev = hwif->pdev;
	int err;

	cmd_base_qpn.func_idx = HINIC_HWIF_FUNC_IDX(hwif);

	err = hinic_port_msg_cmd(hwdev, HINIC_PORT_CMD_GET_GLOBAL_QPN,
				 &cmd_base_qpn, sizeof(cmd_base_qpn),
				 &cmd_base_qpn, &out_size);
<<<<<<< HEAD
	if (err || (out_size != sizeof(cmd_base_qpn)) || cmd_base_qpn.status) {
=======
	if (err || out_size != sizeof(cmd_base_qpn) || cmd_base_qpn.status) {
>>>>>>> 7d2a07b7
		dev_err(&pdev->dev, "Failed to get base qpn, err: %d, status: 0x%x, out size: 0x%x\n",
			err, cmd_base_qpn.status, out_size);
		return -EIO;
	}

	*base_qpn = cmd_base_qpn.qpn;
	return 0;
}

/**
 * hinic_hwdev_ifup - Preparing the HW for passing IO
 * @hwdev: the NIC HW device
 * @sq_depth: the send queue depth
 * @rq_depth: the receive queue depth
 *
 * Return 0 - Success, negative - Failure
 **/
int hinic_hwdev_ifup(struct hinic_hwdev *hwdev, u16 sq_depth, u16 rq_depth)
{
	struct hinic_func_to_io *func_to_io = &hwdev->func_to_io;
	struct hinic_cap *nic_cap = &hwdev->nic_cap;
	struct hinic_hwif *hwif = hwdev->hwif;
	int err, num_aeqs, num_ceqs, num_qps;
	struct msix_entry *ceq_msix_entries;
	struct msix_entry *sq_msix_entries;
	struct msix_entry *rq_msix_entries;
	struct pci_dev *pdev = hwif->pdev;
	u16 base_qpn;

	err = get_base_qpn(hwdev, &base_qpn);
	if (err) {
		dev_err(&pdev->dev, "Failed to get global base qp number\n");
		return err;
	}

	num_aeqs = HINIC_HWIF_NUM_AEQS(hwif);
	num_ceqs = HINIC_HWIF_NUM_CEQS(hwif);

	ceq_msix_entries = &hwdev->msix_entries[num_aeqs];
	func_to_io->hwdev = hwdev;
	func_to_io->sq_depth = sq_depth;
	func_to_io->rq_depth = rq_depth;
	func_to_io->global_qpn = base_qpn;

	err = hinic_io_init(func_to_io, hwif, nic_cap->max_qps, num_ceqs,
			    ceq_msix_entries);
	if (err) {
		dev_err(&pdev->dev, "Failed to init IO channel\n");
		return err;
	}

	num_qps = nic_cap->num_qps;
	sq_msix_entries = &hwdev->msix_entries[num_aeqs + num_ceqs];
	rq_msix_entries = &hwdev->msix_entries[num_aeqs + num_ceqs + num_qps];

	err = hinic_io_create_qps(func_to_io, base_qpn, num_qps,
				  sq_msix_entries, rq_msix_entries);
	if (err) {
		dev_err(&pdev->dev, "Failed to create QPs\n");
		goto err_create_qps;
	}

	err = wait_for_db_state(hwdev);
	if (err) {
		dev_warn(&pdev->dev, "db - disabled, try again\n");
		hinic_db_state_set(hwif, HINIC_DB_ENABLE);
	}

	err = set_hw_ioctxt(hwdev, sq_depth, rq_depth);
	if (err) {
		dev_err(&pdev->dev, "Failed to set HW IO ctxt\n");
		goto err_hw_ioctxt;
	}

	return 0;

err_hw_ioctxt:
	hinic_io_destroy_qps(func_to_io, num_qps);

err_create_qps:
	hinic_io_free(func_to_io);
	return err;
}

/**
 * hinic_hwdev_ifdown - Closing the HW for passing IO
 * @hwdev: the NIC HW device
 *
 **/
void hinic_hwdev_ifdown(struct hinic_hwdev *hwdev)
{
	struct hinic_func_to_io *func_to_io = &hwdev->func_to_io;
	struct hinic_cap *nic_cap = &hwdev->nic_cap;

	clear_io_resources(hwdev);

	hinic_io_destroy_qps(func_to_io, nic_cap->num_qps);
	hinic_io_free(func_to_io);
}

/**
 * hinic_hwdev_cb_register - register callback handler for MGMT events
 * @hwdev: the NIC HW device
 * @cmd: the mgmt event
 * @handle: private data for the handler
 * @handler: event handler
 **/
void hinic_hwdev_cb_register(struct hinic_hwdev *hwdev,
			     enum hinic_mgmt_msg_cmd cmd, void *handle,
			     void (*handler)(void *handle, void *buf_in,
					     u16 in_size, void *buf_out,
					     u16 *out_size))
{
	struct hinic_pfhwdev *pfhwdev;
	struct hinic_nic_cb *nic_cb;
	u8 cmd_cb;

	pfhwdev = container_of(hwdev, struct hinic_pfhwdev, hwdev);

	cmd_cb = cmd - HINIC_MGMT_MSG_CMD_BASE;
	nic_cb = &pfhwdev->nic_cb[cmd_cb];

	nic_cb->handler = handler;
	nic_cb->handle = handle;
	nic_cb->cb_state = HINIC_CB_ENABLED;
}

/**
 * hinic_hwdev_cb_unregister - unregister callback handler for MGMT events
 * @hwdev: the NIC HW device
 * @cmd: the mgmt event
 **/
void hinic_hwdev_cb_unregister(struct hinic_hwdev *hwdev,
			       enum hinic_mgmt_msg_cmd cmd)
{
	struct hinic_hwif *hwif = hwdev->hwif;
	struct hinic_pfhwdev *pfhwdev;
	struct hinic_nic_cb *nic_cb;
	u8 cmd_cb;

	if (!HINIC_IS_PF(hwif) && !HINIC_IS_PPF(hwif))
		return;

	pfhwdev = container_of(hwdev, struct hinic_pfhwdev, hwdev);

	cmd_cb = cmd - HINIC_MGMT_MSG_CMD_BASE;
	nic_cb = &pfhwdev->nic_cb[cmd_cb];

	nic_cb->cb_state &= ~HINIC_CB_ENABLED;

	while (nic_cb->cb_state & HINIC_CB_RUNNING)
		schedule();

	nic_cb->handler = NULL;
}

/**
 * nic_mgmt_msg_handler - nic mgmt event handler
 * @handle: private data for the handler
 * @cmd: message command
 * @buf_in: input buffer
 * @in_size: input size
 * @buf_out: output buffer
 * @out_size: returned output size
 **/
static void nic_mgmt_msg_handler(void *handle, u8 cmd, void *buf_in,
				 u16 in_size, void *buf_out, u16 *out_size)
{
	struct hinic_pfhwdev *pfhwdev = handle;
	enum hinic_cb_state cb_state;
	struct hinic_nic_cb *nic_cb;
	struct hinic_hwdev *hwdev;
	struct hinic_hwif *hwif;
	struct pci_dev *pdev;
	u8 cmd_cb;

	hwdev = &pfhwdev->hwdev;
	hwif = hwdev->hwif;
	pdev = hwif->pdev;

	if (cmd < HINIC_MGMT_MSG_CMD_BASE ||
	    cmd >= HINIC_MGMT_MSG_CMD_MAX) {
		dev_err(&pdev->dev, "unknown L2NIC event, cmd = %d\n", cmd);
		return;
	}

	cmd_cb = cmd - HINIC_MGMT_MSG_CMD_BASE;

	nic_cb = &pfhwdev->nic_cb[cmd_cb];

	cb_state = cmpxchg(&nic_cb->cb_state,
			   HINIC_CB_ENABLED,
			   HINIC_CB_ENABLED | HINIC_CB_RUNNING);

	if (cb_state == HINIC_CB_ENABLED && nic_cb->handler)
		nic_cb->handler(nic_cb->handle, buf_in,
				in_size, buf_out, out_size);
	else
		dev_err(&pdev->dev, "Unhandled NIC Event %d\n", cmd);

	nic_cb->cb_state &= ~HINIC_CB_RUNNING;
}

static void hinic_comm_recv_mgmt_self_cmd_reg(struct hinic_pfhwdev *pfhwdev,
					      u8 cmd,
					      comm_mgmt_self_msg_proc proc)
{
	u8 cmd_idx;

	cmd_idx = pfhwdev->proc.cmd_num;
	if (cmd_idx >= HINIC_COMM_SELF_CMD_MAX) {
		dev_err(&pfhwdev->hwdev.hwif->pdev->dev,
			"Register recv mgmt process failed, cmd: 0x%x\n", cmd);
		return;
	}

	pfhwdev->proc.info[cmd_idx].cmd = cmd;
	pfhwdev->proc.info[cmd_idx].proc = proc;
	pfhwdev->proc.cmd_num++;
}

static void hinic_comm_recv_mgmt_self_cmd_unreg(struct hinic_pfhwdev *pfhwdev,
						u8 cmd)
{
	u8 cmd_idx;

	cmd_idx = pfhwdev->proc.cmd_num;
	if (cmd_idx >= HINIC_COMM_SELF_CMD_MAX) {
		dev_err(&pfhwdev->hwdev.hwif->pdev->dev, "Unregister recv mgmt process failed, cmd: 0x%x\n",
			cmd);
		return;
	}

	for (cmd_idx = 0; cmd_idx < HINIC_COMM_SELF_CMD_MAX; cmd_idx++) {
		if (cmd == pfhwdev->proc.info[cmd_idx].cmd) {
			pfhwdev->proc.info[cmd_idx].cmd = 0;
			pfhwdev->proc.info[cmd_idx].proc = NULL;
			pfhwdev->proc.cmd_num--;
		}
	}
}

static void comm_mgmt_msg_handler(void *handle, u8 cmd, void *buf_in,
				  u16 in_size, void *buf_out, u16 *out_size)
{
	struct hinic_pfhwdev *pfhwdev = handle;
	u8 cmd_idx;

	for (cmd_idx = 0; cmd_idx < pfhwdev->proc.cmd_num; cmd_idx++) {
		if (cmd == pfhwdev->proc.info[cmd_idx].cmd) {
			if (!pfhwdev->proc.info[cmd_idx].proc) {
				dev_warn(&pfhwdev->hwdev.hwif->pdev->dev,
					 "PF recv mgmt comm msg handle null, cmd: 0x%x\n",
					 cmd);
			} else {
				pfhwdev->proc.info[cmd_idx].proc
					(&pfhwdev->hwdev, buf_in, in_size,
					 buf_out, out_size);
			}

			return;
		}
	}

	dev_warn(&pfhwdev->hwdev.hwif->pdev->dev, "Received unknown mgmt cpu event: 0x%x\n",
		 cmd);

	*out_size = 0;
}

/* pf fault report event */
static void pf_fault_event_handler(void *dev, void *buf_in, u16 in_size,
				   void *buf_out, u16 *out_size)
{
	struct hinic_cmd_fault_event *fault_event = buf_in;
	struct hinic_hwdev *hwdev = dev;

	if (in_size != sizeof(*fault_event)) {
		dev_err(&hwdev->hwif->pdev->dev, "Invalid fault event report, length: %d, should be %zu\n",
			in_size, sizeof(*fault_event));
		return;
	}

	if (!hwdev->devlink_dev || IS_ERR_OR_NULL(hwdev->devlink_dev->hw_fault_reporter))
		return;

	devlink_health_report(hwdev->devlink_dev->hw_fault_reporter,
			      "HW fatal error reported", &fault_event->event);
}

static void mgmt_watchdog_timeout_event_handler(void *dev,
						void *buf_in, u16 in_size,
						void *buf_out, u16 *out_size)
{
	struct hinic_mgmt_watchdog_info *watchdog_info = buf_in;
	struct hinic_hwdev *hwdev = dev;

	if (in_size != sizeof(*watchdog_info)) {
		dev_err(&hwdev->hwif->pdev->dev, "Invalid mgmt watchdog report, length: %d, should be %zu\n",
			in_size, sizeof(*watchdog_info));
		return;
	}

	if (!hwdev->devlink_dev || IS_ERR_OR_NULL(hwdev->devlink_dev->fw_fault_reporter))
		return;

	devlink_health_report(hwdev->devlink_dev->fw_fault_reporter,
			      "FW fatal error reported", watchdog_info);
}

/**
 * init_pfhwdev - Initialize the extended components of PF
 * @pfhwdev: the HW device for PF
 *
 * Return 0 - success, negative - failure
 **/
static int init_pfhwdev(struct hinic_pfhwdev *pfhwdev)
{
	struct hinic_hwdev *hwdev = &pfhwdev->hwdev;
	struct hinic_hwif *hwif = hwdev->hwif;
	struct pci_dev *pdev = hwif->pdev;
	int err;

	err = hinic_pf_to_mgmt_init(&pfhwdev->pf_to_mgmt, hwif);
	if (err) {
		dev_err(&pdev->dev, "Failed to initialize PF to MGMT channel\n");
		return err;
	}

	err = hinic_devlink_register(hwdev->devlink_dev, &pdev->dev);
	if (err) {
		dev_err(&hwif->pdev->dev, "Failed to register devlink\n");
		hinic_pf_to_mgmt_free(&pfhwdev->pf_to_mgmt);
		return err;
	}

	err = hinic_func_to_func_init(hwdev);
	if (err) {
		dev_err(&hwif->pdev->dev, "Failed to init mailbox\n");
		hinic_devlink_unregister(hwdev->devlink_dev);
		hinic_pf_to_mgmt_free(&pfhwdev->pf_to_mgmt);
		return err;
	}

	if (!HINIC_IS_VF(hwif)) {
		hinic_register_mgmt_msg_cb(&pfhwdev->pf_to_mgmt,
					   HINIC_MOD_L2NIC, pfhwdev,
					   nic_mgmt_msg_handler);
		hinic_register_mgmt_msg_cb(&pfhwdev->pf_to_mgmt, HINIC_MOD_COMM,
					   pfhwdev, comm_mgmt_msg_handler);
		hinic_comm_recv_mgmt_self_cmd_reg(pfhwdev,
						  HINIC_COMM_CMD_FAULT_REPORT,
						  pf_fault_event_handler);
		hinic_comm_recv_mgmt_self_cmd_reg
			(pfhwdev, HINIC_COMM_CMD_WATCHDOG_INFO,
			 mgmt_watchdog_timeout_event_handler);
	} else {
		hinic_register_vf_mbox_cb(hwdev, HINIC_MOD_L2NIC,
					  nic_mgmt_msg_handler);
	}

	hinic_set_pf_action(hwif, HINIC_PF_MGMT_ACTIVE);

	return 0;
}

/**
 * free_pfhwdev - Free the extended components of PF
 * @pfhwdev: the HW device for PF
 **/
static void free_pfhwdev(struct hinic_pfhwdev *pfhwdev)
{
	struct hinic_hwdev *hwdev = &pfhwdev->hwdev;

	hinic_set_pf_action(hwdev->hwif, HINIC_PF_MGMT_INIT);

	if (!HINIC_IS_VF(hwdev->hwif)) {
		hinic_comm_recv_mgmt_self_cmd_unreg(pfhwdev,
						    HINIC_COMM_CMD_WATCHDOG_INFO);
		hinic_comm_recv_mgmt_self_cmd_unreg(pfhwdev,
						    HINIC_COMM_CMD_FAULT_REPORT);
		hinic_unregister_mgmt_msg_cb(&pfhwdev->pf_to_mgmt,
					     HINIC_MOD_COMM);
		hinic_unregister_mgmt_msg_cb(&pfhwdev->pf_to_mgmt,
					     HINIC_MOD_L2NIC);
	} else {
		hinic_unregister_vf_mbox_cb(hwdev, HINIC_MOD_L2NIC);
	}

	hinic_func_to_func_free(hwdev);

	hinic_devlink_unregister(hwdev->devlink_dev);

	hinic_pf_to_mgmt_free(&pfhwdev->pf_to_mgmt);
}

static int hinic_l2nic_reset(struct hinic_hwdev *hwdev)
{
	struct hinic_cmd_l2nic_reset l2nic_reset = {0};
	u16 out_size = sizeof(l2nic_reset);
	struct hinic_pfhwdev *pfhwdev;
	int err;

	pfhwdev = container_of(hwdev, struct hinic_pfhwdev, hwdev);

	l2nic_reset.func_id = HINIC_HWIF_FUNC_IDX(hwdev->hwif);
	/* 0 represents standard l2nic reset flow */
	l2nic_reset.reset_flag = 0;

	err = hinic_msg_to_mgmt(&pfhwdev->pf_to_mgmt, HINIC_MOD_COMM,
				HINIC_COMM_CMD_L2NIC_RESET, &l2nic_reset,
				sizeof(l2nic_reset), &l2nic_reset,
				&out_size, HINIC_MGMT_MSG_SYNC);
	if (err || !out_size || l2nic_reset.status) {
		dev_err(&hwdev->hwif->pdev->dev, "Failed to reset L2NIC resources, err: %d, status: 0x%x, out_size: 0x%x\n",
			err, l2nic_reset.status, out_size);
		return -EIO;
	}

	return 0;
}

int hinic_get_interrupt_cfg(struct hinic_hwdev *hwdev,
			    struct hinic_msix_config *interrupt_info)
{
	u16 out_size = sizeof(*interrupt_info);
	struct hinic_pfhwdev *pfhwdev;
	int err;

	if (!hwdev || !interrupt_info)
		return -EINVAL;

	pfhwdev = container_of(hwdev, struct hinic_pfhwdev, hwdev);

	interrupt_info->func_id = HINIC_HWIF_FUNC_IDX(hwdev->hwif);

	err = hinic_msg_to_mgmt(&pfhwdev->pf_to_mgmt, HINIC_MOD_COMM,
				HINIC_COMM_CMD_MSI_CTRL_REG_RD_BY_UP,
				interrupt_info, sizeof(*interrupt_info),
				interrupt_info, &out_size, HINIC_MGMT_MSG_SYNC);
	if (err || !out_size || interrupt_info->status) {
		dev_err(&hwdev->hwif->pdev->dev, "Failed to get interrupt config, err: %d, status: 0x%x, out size: 0x%x\n",
			err, interrupt_info->status, out_size);
		return -EIO;
	}

	return 0;
}

int hinic_set_interrupt_cfg(struct hinic_hwdev *hwdev,
			    struct hinic_msix_config *interrupt_info)
{
	u16 out_size = sizeof(*interrupt_info);
	struct hinic_msix_config temp_info;
	struct hinic_pfhwdev *pfhwdev;
	int err;

	if (!hwdev)
		return -EINVAL;

	pfhwdev = container_of(hwdev, struct hinic_pfhwdev, hwdev);

	interrupt_info->func_id = HINIC_HWIF_FUNC_IDX(hwdev->hwif);

	err = hinic_get_interrupt_cfg(hwdev, &temp_info);
	if (err)
		return -EINVAL;

	interrupt_info->lli_credit_cnt = temp_info.lli_timer_cnt;
	interrupt_info->lli_timer_cnt = temp_info.lli_timer_cnt;

	err = hinic_msg_to_mgmt(&pfhwdev->pf_to_mgmt, HINIC_MOD_COMM,
				HINIC_COMM_CMD_MSI_CTRL_REG_WR_BY_UP,
				interrupt_info, sizeof(*interrupt_info),
				interrupt_info, &out_size, HINIC_MGMT_MSG_SYNC);
	if (err || !out_size || interrupt_info->status) {
		dev_err(&hwdev->hwif->pdev->dev, "Failed to get interrupt config, err: %d, status: 0x%x, out size: 0x%x\n",
			err, interrupt_info->status, out_size);
		return -EIO;
	}

	return 0;
}

/**
 * hinic_init_hwdev - Initialize the NIC HW
 * @pdev: the NIC pci device
 * @devlink: the poniter of hinic devlink
 *
 * Return initialized NIC HW device
 *
 * Initialize the NIC HW device and return a pointer to it
 **/
struct hinic_hwdev *hinic_init_hwdev(struct pci_dev *pdev, struct devlink *devlink)
{
	struct hinic_pfhwdev *pfhwdev;
	struct hinic_hwdev *hwdev;
	struct hinic_hwif *hwif;
	int err, num_aeqs;

	hwif = devm_kzalloc(&pdev->dev, sizeof(*hwif), GFP_KERNEL);
	if (!hwif)
		return ERR_PTR(-ENOMEM);

	err = hinic_init_hwif(hwif, pdev);
	if (err) {
		dev_err(&pdev->dev, "Failed to init HW interface\n");
		return ERR_PTR(err);
	}

	pfhwdev = devm_kzalloc(&pdev->dev, sizeof(*pfhwdev), GFP_KERNEL);
	if (!pfhwdev) {
		err = -ENOMEM;
		goto err_pfhwdev_alloc;
	}

	hwdev = &pfhwdev->hwdev;
	hwdev->hwif = hwif;
	hwdev->devlink_dev = devlink_priv(devlink);
	hwdev->devlink_dev->hwdev = hwdev;

	err = init_msix(hwdev);
	if (err) {
		dev_err(&pdev->dev, "Failed to init msix\n");
		goto err_init_msix;
	}

	err = wait_for_outbound_state(hwdev);
	if (err) {
		dev_warn(&pdev->dev, "outbound - disabled, try again\n");
		hinic_outbound_state_set(hwif, HINIC_OUTBOUND_ENABLE);
	}

	num_aeqs = HINIC_HWIF_NUM_AEQS(hwif);

	err = hinic_aeqs_init(&hwdev->aeqs, hwif, num_aeqs,
			      HINIC_DEFAULT_AEQ_LEN, HINIC_EQ_PAGE_SIZE,
			      hwdev->msix_entries);
	if (err) {
		dev_err(&pdev->dev, "Failed to init async event queues\n");
		goto err_aeqs_init;
	}

	err = init_pfhwdev(pfhwdev);
	if (err) {
		dev_err(&pdev->dev, "Failed to init PF HW device\n");
		goto err_init_pfhwdev;
	}

	err = hinic_l2nic_reset(hwdev);
	if (err)
		goto err_l2nic_reset;

	err = get_dev_cap(hwdev);
	if (err) {
		dev_err(&pdev->dev, "Failed to get device capabilities\n");
		goto err_dev_cap;
	}

	mutex_init(&hwdev->func_to_io.nic_cfg.cfg_mutex);

	err = hinic_vf_func_init(hwdev);
	if (err) {
		dev_err(&pdev->dev, "Failed to init nic mbox\n");
		goto err_vf_func_init;
	}

	err = init_fw_ctxt(hwdev);
	if (err) {
		dev_err(&pdev->dev, "Failed to init function table\n");
		goto err_init_fw_ctxt;
	}

	err = set_resources_state(hwdev, HINIC_RES_ACTIVE);
	if (err) {
		dev_err(&pdev->dev, "Failed to set resources state\n");
		goto err_resources_state;
	}

	return hwdev;

err_resources_state:
err_init_fw_ctxt:
	hinic_vf_func_free(hwdev);
err_vf_func_init:
err_l2nic_reset:
err_dev_cap:
	free_pfhwdev(pfhwdev);

err_init_pfhwdev:
	hinic_aeqs_free(&hwdev->aeqs);

err_aeqs_init:
	disable_msix(hwdev);

err_init_msix:
err_pfhwdev_alloc:
	hinic_free_hwif(hwif);
	if (err > 0)
		err = -EIO;
	return ERR_PTR(err);
}

/**
 * hinic_free_hwdev - Free the NIC HW device
 * @hwdev: the NIC HW device
 **/
void hinic_free_hwdev(struct hinic_hwdev *hwdev)
{
	struct hinic_pfhwdev *pfhwdev = container_of(hwdev,
						     struct hinic_pfhwdev,
						     hwdev);

	set_resources_state(hwdev, HINIC_RES_CLEAN);

	hinic_vf_func_free(hwdev);

	free_pfhwdev(pfhwdev);

	hinic_aeqs_free(&hwdev->aeqs);

	disable_msix(hwdev);

	hinic_free_hwif(hwdev->hwif);
}

int hinic_hwdev_max_num_qps(struct hinic_hwdev *hwdev)
{
	struct hinic_cap *nic_cap = &hwdev->nic_cap;

	return nic_cap->max_qps;
}

/**
 * hinic_hwdev_num_qps - return the number QPs available for use
 * @hwdev: the NIC HW device
 *
 * Return number QPs available for use
 **/
int hinic_hwdev_num_qps(struct hinic_hwdev *hwdev)
{
	struct hinic_cap *nic_cap = &hwdev->nic_cap;

	return nic_cap->num_qps;
}

/**
 * hinic_hwdev_get_sq - get SQ
 * @hwdev: the NIC HW device
 * @i: the position of the SQ
 *
 * Return: the SQ in the i position
 **/
struct hinic_sq *hinic_hwdev_get_sq(struct hinic_hwdev *hwdev, int i)
{
	struct hinic_func_to_io *func_to_io = &hwdev->func_to_io;
	struct hinic_qp *qp = &func_to_io->qps[i];

	if (i >= hinic_hwdev_num_qps(hwdev))
		return NULL;

	return &qp->sq;
}

/**
 * hinic_hwdev_get_rq - get RQ
 * @hwdev: the NIC HW device
 * @i: the position of the RQ
 *
 * Return: the RQ in the i position
 **/
struct hinic_rq *hinic_hwdev_get_rq(struct hinic_hwdev *hwdev, int i)
{
	struct hinic_func_to_io *func_to_io = &hwdev->func_to_io;
	struct hinic_qp *qp = &func_to_io->qps[i];

	if (i >= hinic_hwdev_num_qps(hwdev))
		return NULL;

	return &qp->rq;
}

/**
 * hinic_hwdev_msix_cnt_set - clear message attribute counters for msix entry
 * @hwdev: the NIC HW device
 * @msix_index: msix_index
 *
 * Return 0 - Success, negative - Failure
 **/
int hinic_hwdev_msix_cnt_set(struct hinic_hwdev *hwdev, u16 msix_index)
{
	return hinic_msix_attr_cnt_clear(hwdev->hwif, msix_index);
}

/**
 * hinic_hwdev_msix_set - set message attribute for msix entry
 * @hwdev: the NIC HW device
 * @msix_index: msix_index
 * @pending_limit: the maximum pending interrupt events (unit 8)
 * @coalesc_timer: coalesc period for interrupt (unit 8 us)
 * @lli_timer_cfg: replenishing period for low latency credit (unit 8 us)
 * @lli_credit_limit: maximum credits for low latency msix messages (unit 8)
 * @resend_timer: maximum wait for resending msix (unit coalesc period)
 *
 * Return 0 - Success, negative - Failure
 **/
int hinic_hwdev_msix_set(struct hinic_hwdev *hwdev, u16 msix_index,
			 u8 pending_limit, u8 coalesc_timer,
			 u8 lli_timer_cfg, u8 lli_credit_limit,
			 u8 resend_timer)
{
	return hinic_msix_attr_set(hwdev->hwif, msix_index,
				   pending_limit, coalesc_timer,
				   lli_timer_cfg, lli_credit_limit,
				   resend_timer);
}

/**
 * hinic_hwdev_hw_ci_addr_set - set cons idx addr and attributes in HW for sq
 * @hwdev: the NIC HW device
 * @sq: send queue
 * @pending_limit: the maximum pending update ci events (unit 8)
 * @coalesc_timer: coalesc period for update ci (unit 8 us)
 *
 * Return 0 - Success, negative - Failure
 **/
int hinic_hwdev_hw_ci_addr_set(struct hinic_hwdev *hwdev, struct hinic_sq *sq,
			       u8 pending_limit, u8 coalesc_timer)
{
	struct hinic_qp *qp = container_of(sq, struct hinic_qp, sq);
	struct hinic_hwif *hwif = hwdev->hwif;
	struct hinic_pfhwdev *pfhwdev;
	struct hinic_cmd_hw_ci hw_ci;

	hw_ci.dma_attr_off  = 0;
	hw_ci.pending_limit = pending_limit;
	hw_ci.coalesc_timer = coalesc_timer;

	hw_ci.msix_en = 1;
	hw_ci.msix_entry_idx = sq->msix_entry;

	hw_ci.func_idx = HINIC_HWIF_FUNC_IDX(hwif);

	hw_ci.sq_id = qp->q_id;

	hw_ci.ci_addr = ADDR_IN_4BYTES(sq->hw_ci_dma_addr);

	pfhwdev = container_of(hwdev, struct hinic_pfhwdev, hwdev);
	return hinic_msg_to_mgmt(&pfhwdev->pf_to_mgmt,
				 HINIC_MOD_COMM,
				 HINIC_COMM_CMD_SQ_HI_CI_SET,
				 &hw_ci, sizeof(hw_ci), NULL,
				 NULL, HINIC_MGMT_MSG_SYNC);
}

/**
 * hinic_hwdev_set_msix_state- set msix state
 * @hwdev: the NIC HW device
 * @msix_index: IRQ corresponding index number
 * @flag: msix state
 *
 **/
void hinic_hwdev_set_msix_state(struct hinic_hwdev *hwdev, u16 msix_index,
				enum hinic_msix_state flag)
{
	hinic_set_msix_state(hwdev->hwif, msix_index, flag);
}

int hinic_get_board_info(struct hinic_hwdev *hwdev,
			 struct hinic_comm_board_info *board_info)
{
	u16 out_size = sizeof(*board_info);
	struct hinic_pfhwdev *pfhwdev;
	int err;

	if (!hwdev || !board_info)
		return -EINVAL;

	pfhwdev = container_of(hwdev, struct hinic_pfhwdev, hwdev);

	err = hinic_msg_to_mgmt(&pfhwdev->pf_to_mgmt, HINIC_MOD_COMM,
				HINIC_COMM_CMD_GET_BOARD_INFO,
				board_info, sizeof(*board_info),
				board_info, &out_size, HINIC_MGMT_MSG_SYNC);
	if (err || board_info->status || !out_size) {
		dev_err(&hwdev->hwif->pdev->dev,
			"Failed to get board info, err: %d, status: 0x%x, out size: 0x%x\n",
			err, board_info->status, out_size);
		return -EIO;
	}

	return 0;
}<|MERGE_RESOLUTION|>--- conflicted
+++ resolved
@@ -257,11 +257,7 @@
 	err = hinic_port_msg_cmd(hwdev, HINIC_PORT_CMD_FWCTXT_INIT,
 				 &fw_ctxt, sizeof(fw_ctxt),
 				 &fw_ctxt, &out_size);
-<<<<<<< HEAD
-	if (err || (out_size != sizeof(fw_ctxt)) || fw_ctxt.status) {
-=======
 	if (err || out_size != sizeof(fw_ctxt) || fw_ctxt.status) {
->>>>>>> 7d2a07b7
 		dev_err(&pdev->dev, "Failed to init FW ctxt, err: %d, status: 0x%x, out size: 0x%x\n",
 			err, fw_ctxt.status, out_size);
 		return -EIO;
@@ -428,11 +424,7 @@
 	err = hinic_port_msg_cmd(hwdev, HINIC_PORT_CMD_GET_GLOBAL_QPN,
 				 &cmd_base_qpn, sizeof(cmd_base_qpn),
 				 &cmd_base_qpn, &out_size);
-<<<<<<< HEAD
-	if (err || (out_size != sizeof(cmd_base_qpn)) || cmd_base_qpn.status) {
-=======
 	if (err || out_size != sizeof(cmd_base_qpn) || cmd_base_qpn.status) {
->>>>>>> 7d2a07b7
 		dev_err(&pdev->dev, "Failed to get base qpn, err: %d, status: 0x%x, out size: 0x%x\n",
 			err, cmd_base_qpn.status, out_size);
 		return -EIO;
