// SPDX-License-Identifier: GPL-2.0-only
/*
 * Huawei HiNIC PCI Express Linux driver
 * Copyright(c) 2017 Huawei Technologies Co., Ltd
 */

#include <linux/kernel.h>
#include <linux/types.h>
#include <linux/errno.h>
#include <linux/pci.h>
#include <linux/device.h>
#include <linux/semaphore.h>
#include <linux/completion.h>
#include <linux/slab.h>
#include <net/devlink.h>
#include <asm/barrier.h>

#include "hinic_devlink.h"
#include "hinic_hw_if.h"
#include "hinic_hw_eqs.h"
#include "hinic_hw_api_cmd.h"
#include "hinic_hw_mgmt.h"
#include "hinic_hw_dev.h"

#define SYNC_MSG_ID_MASK                0x1FF

#define SYNC_MSG_ID(pf_to_mgmt)         ((pf_to_mgmt)->sync_msg_id)

#define SYNC_MSG_ID_INC(pf_to_mgmt)     (SYNC_MSG_ID(pf_to_mgmt) = \
					((SYNC_MSG_ID(pf_to_mgmt) + 1) & \
					 SYNC_MSG_ID_MASK))

#define MSG_SZ_IS_VALID(in_size)        ((in_size) <= MAX_MSG_LEN)

#define MGMT_MSG_LEN_MIN                20
#define MGMT_MSG_LEN_STEP               16
#define MGMT_MSG_RSVD_FOR_DEV           8

#define SEGMENT_LEN                     48

#define MAX_PF_MGMT_BUF_SIZE            2048

/* Data should be SEG LEN size aligned */
#define MAX_MSG_LEN                     2016

#define MSG_NOT_RESP                    0xFFFF

#define MGMT_MSG_TIMEOUT                5000

#define SET_FUNC_PORT_MBOX_TIMEOUT	30000

#define SET_FUNC_PORT_MGMT_TIMEOUT	25000

#define UPDATE_FW_MGMT_TIMEOUT		20000

#define mgmt_to_pfhwdev(pf_mgmt)        \
		container_of(pf_mgmt, struct hinic_pfhwdev, pf_to_mgmt)

enum msg_segment_type {
	NOT_LAST_SEGMENT = 0,
	LAST_SEGMENT     = 1,
};

enum mgmt_direction_type {
	MGMT_DIRECT_SEND = 0,
	MGMT_RESP        = 1,
};

enum msg_ack_type {
	MSG_ACK         = 0,
	MSG_NO_ACK      = 1,
};

/**
 * hinic_register_mgmt_msg_cb - register msg handler for a msg from a module
 * @pf_to_mgmt: PF to MGMT channel
 * @mod: module in the chip that this handler will handle its messages
 * @handle: private data for the callback
 * @callback: the handler that will handle messages
 **/
void hinic_register_mgmt_msg_cb(struct hinic_pf_to_mgmt *pf_to_mgmt,
				enum hinic_mod_type mod,
				void *handle,
				void (*callback)(void *handle,
						 u8 cmd, void *buf_in,
						 u16 in_size, void *buf_out,
						 u16 *out_size))
{
	struct hinic_mgmt_cb *mgmt_cb = &pf_to_mgmt->mgmt_cb[mod];

	mgmt_cb->cb = callback;
	mgmt_cb->handle = handle;
	mgmt_cb->state = HINIC_MGMT_CB_ENABLED;
}

/**
 * hinic_unregister_mgmt_msg_cb - unregister msg handler for a msg from a module
 * @pf_to_mgmt: PF to MGMT channel
 * @mod: module in the chip that this handler handles its messages
 **/
void hinic_unregister_mgmt_msg_cb(struct hinic_pf_to_mgmt *pf_to_mgmt,
				  enum hinic_mod_type mod)
{
	struct hinic_mgmt_cb *mgmt_cb = &pf_to_mgmt->mgmt_cb[mod];

	mgmt_cb->state &= ~HINIC_MGMT_CB_ENABLED;

	while (mgmt_cb->state & HINIC_MGMT_CB_RUNNING)
		schedule();

	mgmt_cb->cb = NULL;
}

/**
 * prepare_header - prepare the header of the message
 * @pf_to_mgmt: PF to MGMT channel
 * @msg_len: the length of the message
 * @mod: module in the chip that will get the message
 * @ack_type: ask for response
 * @direction: the direction of the message
 * @cmd: command of the message
 * @msg_id: message id
 *
 * Return the prepared header value
 **/
static u64 prepare_header(struct hinic_pf_to_mgmt *pf_to_mgmt,
			  u16 msg_len, enum hinic_mod_type mod,
			  enum msg_ack_type ack_type,
			  enum mgmt_direction_type direction,
			  u16 cmd, u16 msg_id)
{
	struct hinic_hwif *hwif = pf_to_mgmt->hwif;

	return HINIC_MSG_HEADER_SET(msg_len, MSG_LEN)           |
	       HINIC_MSG_HEADER_SET(mod, MODULE)                |
	       HINIC_MSG_HEADER_SET(SEGMENT_LEN, SEG_LEN)       |
	       HINIC_MSG_HEADER_SET(ack_type, NO_ACK)           |
	       HINIC_MSG_HEADER_SET(0, ASYNC_MGMT_TO_PF)        |
	       HINIC_MSG_HEADER_SET(0, SEQID)                   |
	       HINIC_MSG_HEADER_SET(LAST_SEGMENT, LAST)         |
	       HINIC_MSG_HEADER_SET(direction, DIRECTION)       |
	       HINIC_MSG_HEADER_SET(cmd, CMD)                   |
	       HINIC_MSG_HEADER_SET(HINIC_HWIF_PCI_INTF(hwif), PCI_INTF) |
	       HINIC_MSG_HEADER_SET(HINIC_HWIF_PF_IDX(hwif), PF_IDX)     |
	       HINIC_MSG_HEADER_SET(msg_id, MSG_ID);
}

/**
 * prepare_mgmt_cmd - prepare the mgmt command
 * @mgmt_cmd: pointer to the command to prepare
 * @header: pointer of the header for the message
 * @msg: the data of the message
 * @msg_len: the length of the message
 **/
static void prepare_mgmt_cmd(u8 *mgmt_cmd, u64 *header, u8 *msg, u16 msg_len)
{
	memset(mgmt_cmd, 0, MGMT_MSG_RSVD_FOR_DEV);

	mgmt_cmd += MGMT_MSG_RSVD_FOR_DEV;
	memcpy(mgmt_cmd, header, sizeof(*header));

	mgmt_cmd += sizeof(*header);
	memcpy(mgmt_cmd, msg, msg_len);
}

/**
 * mgmt_msg_len - calculate the total message length
 * @msg_data_len: the length of the message data
 *
 * Return the total message length
 **/
static u16 mgmt_msg_len(u16 msg_data_len)
{
	/* RSVD + HEADER_SIZE + DATA_LEN */
	u16 msg_len = MGMT_MSG_RSVD_FOR_DEV + sizeof(u64) + msg_data_len;

	if (msg_len > MGMT_MSG_LEN_MIN)
		msg_len = MGMT_MSG_LEN_MIN +
			   ALIGN((msg_len - MGMT_MSG_LEN_MIN),
				 MGMT_MSG_LEN_STEP);
	else
		msg_len = MGMT_MSG_LEN_MIN;

	return msg_len;
}

/**
 * send_msg_to_mgmt - send message to mgmt by API CMD
 * @pf_to_mgmt: PF to MGMT channel
 * @mod: module in the chip that will get the message
 * @cmd: command of the message
 * @data: the msg data
 * @data_len: the msg data length
 * @ack_type: ask for response
 * @direction: the direction of the original message
 * @resp_msg_id: msg id to response for
 *
 * Return 0 - Success, negative - Failure
 **/
static int send_msg_to_mgmt(struct hinic_pf_to_mgmt *pf_to_mgmt,
			    enum hinic_mod_type mod, u8 cmd,
			    u8 *data, u16 data_len,
			    enum msg_ack_type ack_type,
			    enum mgmt_direction_type direction,
			    u16 resp_msg_id)
{
	struct hinic_api_cmd_chain *chain;
	u64 header;
	u16 msg_id;

	msg_id = SYNC_MSG_ID(pf_to_mgmt);

	if (direction == MGMT_RESP) {
		header = prepare_header(pf_to_mgmt, data_len, mod, ack_type,
					direction, cmd, resp_msg_id);
	} else {
		SYNC_MSG_ID_INC(pf_to_mgmt);
		header = prepare_header(pf_to_mgmt, data_len, mod, ack_type,
					direction, cmd, msg_id);
	}

	prepare_mgmt_cmd(pf_to_mgmt->sync_msg_buf, &header, data, data_len);

	chain = pf_to_mgmt->cmd_chain[HINIC_API_CMD_WRITE_TO_MGMT_CPU];
	return hinic_api_cmd_write(chain, HINIC_NODE_ID_MGMT,
				   pf_to_mgmt->sync_msg_buf,
				   mgmt_msg_len(data_len));
}

/**
 * msg_to_mgmt_sync - send sync message to mgmt
 * @pf_to_mgmt: PF to MGMT channel
 * @mod: module in the chip that will get the message
 * @cmd: command of the message
 * @buf_in: the msg data
 * @in_size: the msg data length
 * @buf_out: response
 * @out_size: response length
 * @direction: the direction of the original message
 * @resp_msg_id: msg id to response for
 * @timeout: time-out period of waiting for response
 *
 * Return 0 - Success, negative - Failure
 **/
static int msg_to_mgmt_sync(struct hinic_pf_to_mgmt *pf_to_mgmt,
			    enum hinic_mod_type mod, u8 cmd,
			    u8 *buf_in, u16 in_size,
			    u8 *buf_out, u16 *out_size,
			    enum mgmt_direction_type direction,
			    u16 resp_msg_id, u32 timeout)
{
	struct hinic_hwif *hwif = pf_to_mgmt->hwif;
	struct pci_dev *pdev = hwif->pdev;
	struct hinic_recv_msg *recv_msg;
	struct completion *recv_done;
	unsigned long timeo;
	u16 msg_id;
	int err;

	/* Lock the sync_msg_buf */
	down(&pf_to_mgmt->sync_msg_lock);

	recv_msg = &pf_to_mgmt->recv_resp_msg_from_mgmt;
	recv_done = &recv_msg->recv_done;

	if (resp_msg_id == MSG_NOT_RESP)
		msg_id = SYNC_MSG_ID(pf_to_mgmt);
	else
		msg_id = resp_msg_id;

	init_completion(recv_done);

	err = send_msg_to_mgmt(pf_to_mgmt, mod, cmd, buf_in, in_size,
			       MSG_ACK, direction, resp_msg_id);
	if (err) {
		dev_err(&pdev->dev, "Failed to send sync msg to mgmt\n");
		goto unlock_sync_msg;
	}

	timeo = msecs_to_jiffies(timeout ? timeout : MGMT_MSG_TIMEOUT);

	if (!wait_for_completion_timeout(recv_done, timeo)) {
		dev_err(&pdev->dev, "MGMT timeout, MSG id = %d\n", msg_id);
		hinic_dump_aeq_info(pf_to_mgmt->hwdev);
		err = -ETIMEDOUT;
		goto unlock_sync_msg;
	}

	smp_rmb();      /* verify reading after completion */

	if (recv_msg->msg_id != msg_id) {
		dev_err(&pdev->dev, "incorrect MSG for id = %d\n", msg_id);
		err = -EFAULT;
		goto unlock_sync_msg;
	}

	if (buf_out && recv_msg->msg_len <= MAX_PF_MGMT_BUF_SIZE) {
		memcpy(buf_out, recv_msg->msg, recv_msg->msg_len);
		*out_size = recv_msg->msg_len;
	}

unlock_sync_msg:
	up(&pf_to_mgmt->sync_msg_lock);
	return err;
}

/**
 * msg_to_mgmt_async - send message to mgmt without response
 * @pf_to_mgmt: PF to MGMT channel
 * @mod: module in the chip that will get the message
 * @cmd: command of the message
 * @buf_in: the msg data
 * @in_size: the msg data length
 * @direction: the direction of the original message
 * @resp_msg_id: msg id to response for
 *
 * Return 0 - Success, negative - Failure
 **/
static int msg_to_mgmt_async(struct hinic_pf_to_mgmt *pf_to_mgmt,
			     enum hinic_mod_type mod, u8 cmd,
			     u8 *buf_in, u16 in_size,
			     enum mgmt_direction_type direction,
			     u16 resp_msg_id)
{
	int err;

	/* Lock the sync_msg_buf */
	down(&pf_to_mgmt->sync_msg_lock);

	err = send_msg_to_mgmt(pf_to_mgmt, mod, cmd, buf_in, in_size,
			       MSG_NO_ACK, direction, resp_msg_id);

	up(&pf_to_mgmt->sync_msg_lock);
	return err;
}

/**
 * hinic_msg_to_mgmt - send message to mgmt
 * @pf_to_mgmt: PF to MGMT channel
 * @mod: module in the chip that will get the message
 * @cmd: command of the message
 * @buf_in: the msg data
 * @in_size: the msg data length
 * @buf_out: response
 * @out_size: returned response length
 * @sync: sync msg or async msg
 *
 * Return 0 - Success, negative - Failure
 **/
int hinic_msg_to_mgmt(struct hinic_pf_to_mgmt *pf_to_mgmt,
		      enum hinic_mod_type mod, u8 cmd,
		      void *buf_in, u16 in_size, void *buf_out, u16 *out_size,
		      enum hinic_mgmt_msg_type sync)
{
	struct hinic_hwif *hwif = pf_to_mgmt->hwif;
	struct pci_dev *pdev = hwif->pdev;
	u32 timeout = 0;

	if (sync != HINIC_MGMT_MSG_SYNC) {
		dev_err(&pdev->dev, "Invalid MGMT msg type\n");
		return -EINVAL;
	}

	if (!MSG_SZ_IS_VALID(in_size)) {
		dev_err(&pdev->dev, "Invalid MGMT msg buffer size\n");
		return -EINVAL;
	}

	if (HINIC_IS_VF(hwif)) {
		if (cmd == HINIC_PORT_CMD_SET_FUNC_STATE)
			timeout = SET_FUNC_PORT_MBOX_TIMEOUT;

		return hinic_mbox_to_pf(pf_to_mgmt->hwdev, mod, cmd, buf_in,
					in_size, buf_out, out_size, timeout);
	} else {
		if (cmd == HINIC_PORT_CMD_SET_FUNC_STATE)
			timeout = SET_FUNC_PORT_MGMT_TIMEOUT;
		else if (cmd == HINIC_PORT_CMD_UPDATE_FW)
			timeout = UPDATE_FW_MGMT_TIMEOUT;

		return msg_to_mgmt_sync(pf_to_mgmt, mod, cmd, buf_in, in_size,
				buf_out, out_size, MGMT_DIRECT_SEND,
				MSG_NOT_RESP, timeout);
	}
}

static void recv_mgmt_msg_work_handler(struct work_struct *work)
{
	struct hinic_mgmt_msg_handle_work *mgmt_work =
		container_of(work, struct hinic_mgmt_msg_handle_work, work);
	struct hinic_pf_to_mgmt *pf_to_mgmt = mgmt_work->pf_to_mgmt;
	struct pci_dev *pdev = pf_to_mgmt->hwif->pdev;
	u8 *buf_out = pf_to_mgmt->mgmt_ack_buf;
	struct hinic_mgmt_cb *mgmt_cb;
	unsigned long cb_state;
	u16 out_size = 0;

	memset(buf_out, 0, MAX_PF_MGMT_BUF_SIZE);

	if (mgmt_work->mod >= HINIC_MOD_MAX) {
		dev_err(&pdev->dev, "Unknown MGMT MSG module = %d\n",
			mgmt_work->mod);
		kfree(mgmt_work->msg);
		kfree(mgmt_work);
		return;
	}

	mgmt_cb = &pf_to_mgmt->mgmt_cb[mgmt_work->mod];

	cb_state = cmpxchg(&mgmt_cb->state,
			   HINIC_MGMT_CB_ENABLED,
			   HINIC_MGMT_CB_ENABLED | HINIC_MGMT_CB_RUNNING);

<<<<<<< HEAD
	if ((cb_state == HINIC_MGMT_CB_ENABLED) && (mgmt_cb->cb))
=======
	if (cb_state == HINIC_MGMT_CB_ENABLED && mgmt_cb->cb)
>>>>>>> 7d2a07b7
		mgmt_cb->cb(mgmt_cb->handle, mgmt_work->cmd,
			    mgmt_work->msg, mgmt_work->msg_len,
			    buf_out, &out_size);
	else
		dev_err(&pdev->dev, "No MGMT msg handler, mod: %d, cmd: %d\n",
			mgmt_work->mod, mgmt_work->cmd);

	mgmt_cb->state &= ~HINIC_MGMT_CB_RUNNING;

	if (!mgmt_work->async_mgmt_to_pf)
		/* MGMT sent sync msg, send the response */
		msg_to_mgmt_async(pf_to_mgmt, mgmt_work->mod, mgmt_work->cmd,
				  buf_out, out_size, MGMT_RESP,
				  mgmt_work->msg_id);

	kfree(mgmt_work->msg);
	kfree(mgmt_work);
}

/**
 * mgmt_recv_msg_handler - handler for message from mgmt cpu
 * @pf_to_mgmt: PF to MGMT channel
 * @recv_msg: received message details
 **/
static void mgmt_recv_msg_handler(struct hinic_pf_to_mgmt *pf_to_mgmt,
				  struct hinic_recv_msg *recv_msg)
{
	struct hinic_mgmt_msg_handle_work *mgmt_work = NULL;
<<<<<<< HEAD
	struct pci_dev *pdev = pf_to_mgmt->hwif->pdev;

	mgmt_work = kzalloc(sizeof(*mgmt_work), GFP_KERNEL);
	if (!mgmt_work) {
		dev_err(&pdev->dev, "Allocate mgmt work memory failed\n");
		return;
	}
=======

	mgmt_work = kzalloc(sizeof(*mgmt_work), GFP_KERNEL);
	if (!mgmt_work)
		return;
>>>>>>> 7d2a07b7

	if (recv_msg->msg_len) {
		mgmt_work->msg = kzalloc(recv_msg->msg_len, GFP_KERNEL);
		if (!mgmt_work->msg) {
<<<<<<< HEAD
			dev_err(&pdev->dev, "Allocate mgmt msg memory failed\n");
=======
>>>>>>> 7d2a07b7
			kfree(mgmt_work);
			return;
		}
	}

	mgmt_work->pf_to_mgmt = pf_to_mgmt;
	mgmt_work->msg_len = recv_msg->msg_len;
	memcpy(mgmt_work->msg, recv_msg->msg, recv_msg->msg_len);
	mgmt_work->msg_id = recv_msg->msg_id;
	mgmt_work->mod = recv_msg->mod;
	mgmt_work->cmd = recv_msg->cmd;
	mgmt_work->async_mgmt_to_pf = recv_msg->async_mgmt_to_pf;

	INIT_WORK(&mgmt_work->work, recv_mgmt_msg_work_handler);
	queue_work(pf_to_mgmt->workq, &mgmt_work->work);
}

/**
 * mgmt_resp_msg_handler - handler for a response message from mgmt cpu
 * @pf_to_mgmt: PF to MGMT channel
 * @recv_msg: received message details
 **/
static void mgmt_resp_msg_handler(struct hinic_pf_to_mgmt *pf_to_mgmt,
				  struct hinic_recv_msg *recv_msg)
{
	wmb();  /* verify writing all, before reading */

	complete(&recv_msg->recv_done);
}

/**
 * recv_mgmt_msg_handler - handler for a message from mgmt cpu
 * @pf_to_mgmt: PF to MGMT channel
 * @header: the header of the message
 * @recv_msg: received message details
 **/
static void recv_mgmt_msg_handler(struct hinic_pf_to_mgmt *pf_to_mgmt,
				  u64 *header, struct hinic_recv_msg *recv_msg)
{
	struct hinic_hwif *hwif = pf_to_mgmt->hwif;
	struct pci_dev *pdev = hwif->pdev;
	int seq_id, seg_len;
	u8 *msg_body;

	seq_id = HINIC_MSG_HEADER_GET(*header, SEQID);
	seg_len = HINIC_MSG_HEADER_GET(*header, SEG_LEN);

	if (seq_id >= (MAX_MSG_LEN / SEGMENT_LEN)) {
		dev_err(&pdev->dev, "recv big mgmt msg\n");
		return;
	}

	msg_body = (u8 *)header + sizeof(*header);
	memcpy(recv_msg->msg + seq_id * SEGMENT_LEN, msg_body, seg_len);

	if (!HINIC_MSG_HEADER_GET(*header, LAST))
		return;

	recv_msg->cmd = HINIC_MSG_HEADER_GET(*header, CMD);
	recv_msg->mod = HINIC_MSG_HEADER_GET(*header, MODULE);
	recv_msg->async_mgmt_to_pf = HINIC_MSG_HEADER_GET(*header,
							  ASYNC_MGMT_TO_PF);
	recv_msg->msg_len = HINIC_MSG_HEADER_GET(*header, MSG_LEN);
	recv_msg->msg_id = HINIC_MSG_HEADER_GET(*header, MSG_ID);

	if (HINIC_MSG_HEADER_GET(*header, DIRECTION) == MGMT_RESP)
		mgmt_resp_msg_handler(pf_to_mgmt, recv_msg);
	else
		mgmt_recv_msg_handler(pf_to_mgmt, recv_msg);
}

/**
 * mgmt_msg_aeqe_handler - handler for a mgmt message event
 * @handle: PF to MGMT channel
 * @data: the header of the message
 * @size: unused
 **/
static void mgmt_msg_aeqe_handler(void *handle, void *data, u8 size)
{
	struct hinic_pf_to_mgmt *pf_to_mgmt = handle;
	struct hinic_recv_msg *recv_msg;
	u64 *header = (u64 *)data;

	recv_msg = HINIC_MSG_HEADER_GET(*header, DIRECTION) ==
		   MGMT_DIRECT_SEND ?
		   &pf_to_mgmt->recv_msg_from_mgmt :
		   &pf_to_mgmt->recv_resp_msg_from_mgmt;

	recv_mgmt_msg_handler(pf_to_mgmt, header, recv_msg);
}

/**
 * alloc_recv_msg - allocate receive message memory
 * @pf_to_mgmt: PF to MGMT channel
 * @recv_msg: pointer that will hold the allocated data
 *
 * Return 0 - Success, negative - Failure
 **/
static int alloc_recv_msg(struct hinic_pf_to_mgmt *pf_to_mgmt,
			  struct hinic_recv_msg *recv_msg)
{
	struct hinic_hwif *hwif = pf_to_mgmt->hwif;
	struct pci_dev *pdev = hwif->pdev;

	recv_msg->msg = devm_kzalloc(&pdev->dev, MAX_PF_MGMT_BUF_SIZE,
				     GFP_KERNEL);
	if (!recv_msg->msg)
		return -ENOMEM;

	recv_msg->buf_out = devm_kzalloc(&pdev->dev, MAX_PF_MGMT_BUF_SIZE,
					 GFP_KERNEL);
	if (!recv_msg->buf_out)
		return -ENOMEM;

	return 0;
}

/**
 * alloc_msg_buf - allocate all the message buffers of PF to MGMT channel
 * @pf_to_mgmt: PF to MGMT channel
 *
 * Return 0 - Success, negative - Failure
 **/
static int alloc_msg_buf(struct hinic_pf_to_mgmt *pf_to_mgmt)
{
	struct hinic_hwif *hwif = pf_to_mgmt->hwif;
	struct pci_dev *pdev = hwif->pdev;
	int err;

	err = alloc_recv_msg(pf_to_mgmt,
			     &pf_to_mgmt->recv_msg_from_mgmt);
	if (err) {
		dev_err(&pdev->dev, "Failed to allocate recv msg\n");
		return err;
	}

	err = alloc_recv_msg(pf_to_mgmt,
			     &pf_to_mgmt->recv_resp_msg_from_mgmt);
	if (err) {
		dev_err(&pdev->dev, "Failed to allocate resp recv msg\n");
		return err;
	}

	pf_to_mgmt->sync_msg_buf = devm_kzalloc(&pdev->dev,
						MAX_PF_MGMT_BUF_SIZE,
						GFP_KERNEL);
	if (!pf_to_mgmt->sync_msg_buf)
		return -ENOMEM;

	pf_to_mgmt->mgmt_ack_buf = devm_kzalloc(&pdev->dev,
						MAX_PF_MGMT_BUF_SIZE,
						GFP_KERNEL);
	if (!pf_to_mgmt->mgmt_ack_buf)
		return -ENOMEM;

	return 0;
}

/**
 * hinic_pf_to_mgmt_init - initialize PF to MGMT channel
 * @pf_to_mgmt: PF to MGMT channel
 * @hwif: HW interface the PF to MGMT will use for accessing HW
 *
 * Return 0 - Success, negative - Failure
 **/
int hinic_pf_to_mgmt_init(struct hinic_pf_to_mgmt *pf_to_mgmt,
			  struct hinic_hwif *hwif)
{
	struct hinic_pfhwdev *pfhwdev = mgmt_to_pfhwdev(pf_to_mgmt);
	struct hinic_hwdev *hwdev = &pfhwdev->hwdev;
	struct pci_dev *pdev = hwif->pdev;
	int err;

	pf_to_mgmt->hwif = hwif;
	pf_to_mgmt->hwdev = hwdev;

	if (HINIC_IS_VF(hwif))
		return 0;

	err = hinic_health_reporters_create(hwdev->devlink_dev);
	if (err)
		return err;

	sema_init(&pf_to_mgmt->sync_msg_lock, 1);
	pf_to_mgmt->workq = create_singlethread_workqueue("hinic_mgmt");
	if (!pf_to_mgmt->workq) {
		dev_err(&pdev->dev, "Failed to initialize MGMT workqueue\n");
		hinic_health_reporters_destroy(hwdev->devlink_dev);
		return -ENOMEM;
	}
	pf_to_mgmt->sync_msg_id = 0;

	err = alloc_msg_buf(pf_to_mgmt);
	if (err) {
		dev_err(&pdev->dev, "Failed to allocate msg buffers\n");
		hinic_health_reporters_destroy(hwdev->devlink_dev);
		return err;
	}

	err = hinic_api_cmd_init(pf_to_mgmt->cmd_chain, hwif);
	if (err) {
		dev_err(&pdev->dev, "Failed to initialize cmd chains\n");
		hinic_health_reporters_destroy(hwdev->devlink_dev);
		return err;
	}

	hinic_aeq_register_hw_cb(&hwdev->aeqs, HINIC_MSG_FROM_MGMT_CPU,
				 pf_to_mgmt,
				 mgmt_msg_aeqe_handler);
	return 0;
}

/**
 * hinic_pf_to_mgmt_free - free PF to MGMT channel
 * @pf_to_mgmt: PF to MGMT channel
 **/
void hinic_pf_to_mgmt_free(struct hinic_pf_to_mgmt *pf_to_mgmt)
{
	struct hinic_pfhwdev *pfhwdev = mgmt_to_pfhwdev(pf_to_mgmt);
	struct hinic_hwdev *hwdev = &pfhwdev->hwdev;

	if (HINIC_IS_VF(hwdev->hwif))
		return;

	hinic_aeq_unregister_hw_cb(&hwdev->aeqs, HINIC_MSG_FROM_MGMT_CPU);
	hinic_api_cmd_free(pf_to_mgmt->cmd_chain);
	destroy_workqueue(pf_to_mgmt->workq);
	hinic_health_reporters_destroy(hwdev->devlink_dev);
}<|MERGE_RESOLUTION|>--- conflicted
+++ resolved
@@ -411,11 +411,7 @@
 			   HINIC_MGMT_CB_ENABLED,
 			   HINIC_MGMT_CB_ENABLED | HINIC_MGMT_CB_RUNNING);
 
-<<<<<<< HEAD
-	if ((cb_state == HINIC_MGMT_CB_ENABLED) && (mgmt_cb->cb))
-=======
 	if (cb_state == HINIC_MGMT_CB_ENABLED && mgmt_cb->cb)
->>>>>>> 7d2a07b7
 		mgmt_cb->cb(mgmt_cb->handle, mgmt_work->cmd,
 			    mgmt_work->msg, mgmt_work->msg_len,
 			    buf_out, &out_size);
@@ -444,28 +440,14 @@
 				  struct hinic_recv_msg *recv_msg)
 {
 	struct hinic_mgmt_msg_handle_work *mgmt_work = NULL;
-<<<<<<< HEAD
-	struct pci_dev *pdev = pf_to_mgmt->hwif->pdev;
-
-	mgmt_work = kzalloc(sizeof(*mgmt_work), GFP_KERNEL);
-	if (!mgmt_work) {
-		dev_err(&pdev->dev, "Allocate mgmt work memory failed\n");
-		return;
-	}
-=======
 
 	mgmt_work = kzalloc(sizeof(*mgmt_work), GFP_KERNEL);
 	if (!mgmt_work)
 		return;
->>>>>>> 7d2a07b7
 
 	if (recv_msg->msg_len) {
 		mgmt_work->msg = kzalloc(recv_msg->msg_len, GFP_KERNEL);
 		if (!mgmt_work->msg) {
-<<<<<<< HEAD
-			dev_err(&pdev->dev, "Allocate mgmt msg memory failed\n");
-=======
->>>>>>> 7d2a07b7
 			kfree(mgmt_work);
 			return;
 		}
