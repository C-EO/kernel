/*
 * This file is part of the Chelsio T4 Ethernet driver for Linux.
 *
 * Copyright (c) 2003-2016 Chelsio Communications, Inc. All rights reserved.
 *
 * This software is available to you under a choice of one of two
 * licenses.  You may choose to be licensed under the terms of the GNU
 * General Public License (GPL) Version 2, available from the file
 * COPYING in the main directory of this source tree, or the
 * OpenIB.org BSD license below:
 *
 *     Redistribution and use in source and binary forms, with or
 *     without modification, are permitted provided that the following
 *     conditions are met:
 *
 *      - Redistributions of source code must retain the above
 *        copyright notice, this list of conditions and the following
 *        disclaimer.
 *
 *      - Redistributions in binary form must reproduce the above
 *        copyright notice, this list of conditions and the following
 *        disclaimer in the documentation and/or other materials
 *        provided with the distribution.
 *
 * THE SOFTWARE IS PROVIDED "AS IS", WITHOUT WARRANTY OF ANY KIND,
 * EXPRESS OR IMPLIED, INCLUDING BUT NOT LIMITED TO THE WARRANTIES OF
 * MERCHANTABILITY, FITNESS FOR A PARTICULAR PURPOSE AND
 * NONINFRINGEMENT. IN NO EVENT SHALL THE AUTHORS OR COPYRIGHT HOLDERS
 * BE LIABLE FOR ANY CLAIM, DAMAGES OR OTHER LIABILITY, WHETHER IN AN
 * ACTION OF CONTRACT, TORT OR OTHERWISE, ARISING FROM, OUT OF OR IN
 * CONNECTION WITH THE SOFTWARE OR THE USE OR OTHER DEALINGS IN THE
 * SOFTWARE.
 */

#ifndef __CXGB4_H__
#define __CXGB4_H__

#include "t4_hw.h"

#include <linux/bitops.h>
#include <linux/cache.h>
#include <linux/interrupt.h>
#include <linux/list.h>
#include <linux/netdevice.h>
#include <linux/pci.h>
#include <linux/spinlock.h>
#include <linux/timer.h>
#include <linux/vmalloc.h>
#include <linux/rhashtable.h>
#include <linux/etherdevice.h>
#include <linux/net_tstamp.h>
#include <linux/ptp_clock_kernel.h>
#include <linux/ptp_classify.h>
#include <linux/crash_dump.h>
#include <linux/thermal.h>
#include <asm/io.h>
#include "t4_chip_type.h"
#include "cxgb4_uld.h"

#define CH_WARN(adap, fmt, ...) dev_warn(adap->pdev_dev, fmt, ## __VA_ARGS__)
extern struct list_head adapter_list;
extern struct mutex uld_mutex;

/* Suspend an Ethernet Tx queue with fewer available descriptors than this.
 * This is the same as calc_tx_descs() for a TSO packet with
 * nr_frags == MAX_SKB_FRAGS.
 */
#define ETHTXQ_STOP_THRES \
	(1 + DIV_ROUND_UP((3 * MAX_SKB_FRAGS) / 2 + (MAX_SKB_FRAGS & 1), 8))

enum {
	MAX_NPORTS	= 4,     /* max # of ports */
	SERNUM_LEN	= 24,    /* Serial # length */
	EC_LEN		= 16,    /* E/C length */
	ID_LEN		= 16,    /* ID length */
	PN_LEN		= 16,    /* Part Number length */
	MACADDR_LEN	= 12,    /* MAC Address length */
};

enum {
	T4_REGMAP_SIZE = (160 * 1024),
	T5_REGMAP_SIZE = (332 * 1024),
};

enum {
	MEM_EDC0,
	MEM_EDC1,
	MEM_MC,
	MEM_MC0 = MEM_MC,
	MEM_MC1,
	MEM_HMA,
};

enum {
	MEMWIN0_APERTURE = 2048,
	MEMWIN0_BASE     = 0x1b800,
	MEMWIN1_APERTURE = 32768,
	MEMWIN1_BASE     = 0x28000,
	MEMWIN1_BASE_T5  = 0x52000,
	MEMWIN2_APERTURE = 65536,
	MEMWIN2_BASE     = 0x30000,
	MEMWIN2_APERTURE_T5 = 131072,
	MEMWIN2_BASE_T5  = 0x60000,
};

enum dev_master {
	MASTER_CANT,
	MASTER_MAY,
	MASTER_MUST
};

enum dev_state {
	DEV_STATE_UNINIT,
	DEV_STATE_INIT,
	DEV_STATE_ERR
};

enum cc_pause {
	PAUSE_RX      = 1 << 0,
	PAUSE_TX      = 1 << 1,
	PAUSE_AUTONEG = 1 << 2
};

enum cc_fec {
	FEC_AUTO      = 1 << 0,	 /* IEEE 802.3 "automatic" */
	FEC_RS        = 1 << 1,  /* Reed-Solomon */
	FEC_BASER_RS  = 1 << 2   /* BaseR/Reed-Solomon */
};

struct port_stats {
	u64 tx_octets;            /* total # of octets in good frames */
	u64 tx_frames;            /* all good frames */
	u64 tx_bcast_frames;      /* all broadcast frames */
	u64 tx_mcast_frames;      /* all multicast frames */
	u64 tx_ucast_frames;      /* all unicast frames */
	u64 tx_error_frames;      /* all error frames */

	u64 tx_frames_64;         /* # of Tx frames in a particular range */
	u64 tx_frames_65_127;
	u64 tx_frames_128_255;
	u64 tx_frames_256_511;
	u64 tx_frames_512_1023;
	u64 tx_frames_1024_1518;
	u64 tx_frames_1519_max;

	u64 tx_drop;              /* # of dropped Tx frames */
	u64 tx_pause;             /* # of transmitted pause frames */
	u64 tx_ppp0;              /* # of transmitted PPP prio 0 frames */
	u64 tx_ppp1;              /* # of transmitted PPP prio 1 frames */
	u64 tx_ppp2;              /* # of transmitted PPP prio 2 frames */
	u64 tx_ppp3;              /* # of transmitted PPP prio 3 frames */
	u64 tx_ppp4;              /* # of transmitted PPP prio 4 frames */
	u64 tx_ppp5;              /* # of transmitted PPP prio 5 frames */
	u64 tx_ppp6;              /* # of transmitted PPP prio 6 frames */
	u64 tx_ppp7;              /* # of transmitted PPP prio 7 frames */

	u64 rx_octets;            /* total # of octets in good frames */
	u64 rx_frames;            /* all good frames */
	u64 rx_bcast_frames;      /* all broadcast frames */
	u64 rx_mcast_frames;      /* all multicast frames */
	u64 rx_ucast_frames;      /* all unicast frames */
	u64 rx_too_long;          /* # of frames exceeding MTU */
	u64 rx_jabber;            /* # of jabber frames */
	u64 rx_fcs_err;           /* # of received frames with bad FCS */
	u64 rx_len_err;           /* # of received frames with length error */
	u64 rx_symbol_err;        /* symbol errors */
	u64 rx_runt;              /* # of short frames */

	u64 rx_frames_64;         /* # of Rx frames in a particular range */
	u64 rx_frames_65_127;
	u64 rx_frames_128_255;
	u64 rx_frames_256_511;
	u64 rx_frames_512_1023;
	u64 rx_frames_1024_1518;
	u64 rx_frames_1519_max;

	u64 rx_pause;             /* # of received pause frames */
	u64 rx_ppp0;              /* # of received PPP prio 0 frames */
	u64 rx_ppp1;              /* # of received PPP prio 1 frames */
	u64 rx_ppp2;              /* # of received PPP prio 2 frames */
	u64 rx_ppp3;              /* # of received PPP prio 3 frames */
	u64 rx_ppp4;              /* # of received PPP prio 4 frames */
	u64 rx_ppp5;              /* # of received PPP prio 5 frames */
	u64 rx_ppp6;              /* # of received PPP prio 6 frames */
	u64 rx_ppp7;              /* # of received PPP prio 7 frames */

	u64 rx_ovflow0;           /* drops due to buffer-group 0 overflows */
	u64 rx_ovflow1;           /* drops due to buffer-group 1 overflows */
	u64 rx_ovflow2;           /* drops due to buffer-group 2 overflows */
	u64 rx_ovflow3;           /* drops due to buffer-group 3 overflows */
	u64 rx_trunc0;            /* buffer-group 0 truncated packets */
	u64 rx_trunc1;            /* buffer-group 1 truncated packets */
	u64 rx_trunc2;            /* buffer-group 2 truncated packets */
	u64 rx_trunc3;            /* buffer-group 3 truncated packets */
};

struct lb_port_stats {
	u64 octets;
	u64 frames;
	u64 bcast_frames;
	u64 mcast_frames;
	u64 ucast_frames;
	u64 error_frames;

	u64 frames_64;
	u64 frames_65_127;
	u64 frames_128_255;
	u64 frames_256_511;
	u64 frames_512_1023;
	u64 frames_1024_1518;
	u64 frames_1519_max;

	u64 drop;

	u64 ovflow0;
	u64 ovflow1;
	u64 ovflow2;
	u64 ovflow3;
	u64 trunc0;
	u64 trunc1;
	u64 trunc2;
	u64 trunc3;
};

struct tp_tcp_stats {
	u32 tcp_out_rsts;
	u64 tcp_in_segs;
	u64 tcp_out_segs;
	u64 tcp_retrans_segs;
};

struct tp_usm_stats {
	u32 frames;
	u32 drops;
	u64 octets;
};

struct tp_fcoe_stats {
	u32 frames_ddp;
	u32 frames_drop;
	u64 octets_ddp;
};

struct tp_err_stats {
	u32 mac_in_errs[4];
	u32 hdr_in_errs[4];
	u32 tcp_in_errs[4];
	u32 tnl_cong_drops[4];
	u32 ofld_chan_drops[4];
	u32 tnl_tx_drops[4];
	u32 ofld_vlan_drops[4];
	u32 tcp6_in_errs[4];
	u32 ofld_no_neigh;
	u32 ofld_cong_defer;
};

struct tp_cpl_stats {
	u32 req[4];
	u32 rsp[4];
};

struct tp_rdma_stats {
	u32 rqe_dfr_pkt;
	u32 rqe_dfr_mod;
};

struct sge_params {
	u32 hps;			/* host page size for our PF/VF */
	u32 eq_qpp;			/* egress queues/page for our PF/VF */
	u32 iq_qpp;			/* egress queues/page for our PF/VF */
};

struct tp_params {
	unsigned int tre;            /* log2 of core clocks per TP tick */
	unsigned int la_mask;        /* what events are recorded by TP LA */
	unsigned short tx_modq_map;  /* TX modulation scheduler queue to */
				     /* channel map */

	uint32_t dack_re;            /* DACK timer resolution */
	unsigned short tx_modq[NCHAN];	/* channel to modulation queue map */

	u32 vlan_pri_map;               /* cached TP_VLAN_PRI_MAP */
	u32 filter_mask;
	u32 ingress_config;             /* cached TP_INGRESS_CONFIG */

	/* cached TP_OUT_CONFIG compressed error vector
	 * and passing outer header info for encapsulated packets.
	 */
	int rx_pkt_encap;

	/* TP_VLAN_PRI_MAP Compressed Filter Tuple field offsets.  This is a
	 * subset of the set of fields which may be present in the Compressed
	 * Filter Tuple portion of filters and TCP TCB connections.  The
	 * fields which are present are controlled by the TP_VLAN_PRI_MAP.
	 * Since a variable number of fields may or may not be present, their
	 * shifted field positions within the Compressed Filter Tuple may
	 * vary, or not even be present if the field isn't selected in
	 * TP_VLAN_PRI_MAP.  Since some of these fields are needed in various
	 * places we store their offsets here, or a -1 if the field isn't
	 * present.
	 */
	int fcoe_shift;
	int port_shift;
	int vnic_shift;
	int vlan_shift;
	int tos_shift;
	int protocol_shift;
	int ethertype_shift;
	int macmatch_shift;
	int matchtype_shift;
	int frag_shift;

	u64 hash_filter_mask;
};

struct vpd_params {
	unsigned int cclk;
	u8 ec[EC_LEN + 1];
	u8 sn[SERNUM_LEN + 1];
	u8 id[ID_LEN + 1];
	u8 pn[PN_LEN + 1];
	u8 na[MACADDR_LEN + 1];
};

/* Maximum resources provisioned for a PCI PF.
 */
struct pf_resources {
	unsigned int nvi;		/* N virtual interfaces */
	unsigned int neq;		/* N egress Qs */
	unsigned int nethctrl;		/* N egress ETH or CTRL Qs */
	unsigned int niqflint;		/* N ingress Qs/w free list(s) & intr */
	unsigned int niq;		/* N ingress Qs */
	unsigned int tc;		/* PCI-E traffic class */
	unsigned int pmask;		/* port access rights mask */
	unsigned int nexactf;		/* N exact MPS filters */
	unsigned int r_caps;		/* read capabilities */
	unsigned int wx_caps;		/* write/execute capabilities */
};

struct pci_params {
	unsigned int vpd_cap_addr;
	unsigned char speed;
	unsigned char width;
};

struct devlog_params {
	u32 memtype;                    /* which memory (EDC0, EDC1, MC) */
	u32 start;                      /* start of log in firmware memory */
	u32 size;                       /* size of log */
};

/* Stores chip specific parameters */
struct arch_specific_params {
	u8 nchan;
	u8 pm_stats_cnt;
	u8 cng_ch_bits_log;		/* congestion channel map bits width */
	u16 mps_rplc_size;
	u16 vfcount;
	u32 sge_fl_db;
	u16 mps_tcam_size;
};

struct adapter_params {
	struct sge_params sge;
	struct tp_params  tp;
	struct vpd_params vpd;
	struct pf_resources pfres;
	struct pci_params pci;
	struct devlog_params devlog;
	enum pcie_memwin drv_memwin;

	unsigned int cim_la_size;

	unsigned int sf_size;             /* serial flash size in bytes */
	unsigned int sf_nsec;             /* # of flash sectors */

	unsigned int fw_vers;		  /* firmware version */
	unsigned int bs_vers;		  /* bootstrap version */
	unsigned int tp_vers;		  /* TP microcode version */
	unsigned int er_vers;		  /* expansion ROM version */
	unsigned int scfg_vers;		  /* Serial Configuration version */
	unsigned int vpd_vers;		  /* VPD Version */
	u8 api_vers[7];

	unsigned short mtus[NMTUS];
	unsigned short a_wnd[NCCTRL_WIN];
	unsigned short b_wnd[NCCTRL_WIN];

	unsigned char nports;             /* # of ethernet ports */
	unsigned char portvec;
	enum chip_type chip;               /* chip code */
	struct arch_specific_params arch;  /* chip specific params */
	unsigned char offload;
	unsigned char crypto;		/* HW capability for crypto */

	unsigned char bypass;
	unsigned char hash_filter;

	unsigned int ofldq_wr_cred;
	bool ulptx_memwrite_dsgl;          /* use of T5 DSGL allowed */

	unsigned int nsched_cls;          /* number of traffic classes */
	unsigned int max_ordird_qp;       /* Max read depth per RDMA QP */
	unsigned int max_ird_adapter;     /* Max read depth per adapter */
	bool fr_nsmr_tpte_wr_support;	  /* FW support for FR_NSMR_TPTE_WR */
	u8 fw_caps_support;		/* 32-bit Port Capabilities */
	bool filter2_wr_support;	/* FW support for FILTER2_WR */
	unsigned int viid_smt_extn_support:1; /* FW returns vin and smt index */

	/* MPS Buffer Group Map[per Port].  Bit i is set if buffer group i is
	 * used by the Port
	 */
	u8 mps_bg_map[MAX_NPORTS];	/* MPS Buffer Group Map */
	bool write_w_imm_support;       /* FW supports WRITE_WITH_IMMEDIATE */
	bool write_cmpl_support;        /* FW supports WRITE_CMPL */
};

/* State needed to monitor the forward progress of SGE Ingress DMA activities
 * and possible hangs.
 */
struct sge_idma_monitor_state {
	unsigned int idma_1s_thresh;	/* 1s threshold in Core Clock ticks */
	unsigned int idma_stalled[2];	/* synthesized stalled timers in HZ */
	unsigned int idma_state[2];	/* IDMA Hang detect state */
	unsigned int idma_qid[2];	/* IDMA Hung Ingress Queue ID */
	unsigned int idma_warn[2];	/* time to warning in HZ */
};

/* Firmware Mailbox Command/Reply log.  All values are in Host-Endian format.
 * The access and execute times are signed in order to accommodate negative
 * error returns.
 */
struct mbox_cmd {
	u64 cmd[MBOX_LEN / 8];		/* a Firmware Mailbox Command/Reply */
	u64 timestamp;			/* OS-dependent timestamp */
	u32 seqno;			/* sequence number */
	s16 access;			/* time (ms) to access mailbox */
	s16 execute;			/* time (ms) to execute */
};

struct mbox_cmd_log {
	unsigned int size;		/* number of entries in the log */
	unsigned int cursor;		/* next position in the log to write */
	u32 seqno;			/* next sequence number */
	/* variable length mailbox command log starts here */
};

/* Given a pointer to a Firmware Mailbox Command Log and a log entry index,
 * return a pointer to the specified entry.
 */
static inline struct mbox_cmd *mbox_cmd_log_entry(struct mbox_cmd_log *log,
						  unsigned int entry_idx)
{
	return &((struct mbox_cmd *)&(log)[1])[entry_idx];
}

#include "t4fw_api.h"

#define FW_VERSION(chip) ( \
		FW_HDR_FW_VER_MAJOR_G(chip##FW_VERSION_MAJOR) | \
		FW_HDR_FW_VER_MINOR_G(chip##FW_VERSION_MINOR) | \
		FW_HDR_FW_VER_MICRO_G(chip##FW_VERSION_MICRO) | \
		FW_HDR_FW_VER_BUILD_G(chip##FW_VERSION_BUILD))
#define FW_INTFVER(chip, intf) (FW_HDR_INTFVER_##intf)

struct fw_info {
	u8 chip;
	char *fs_name;
	char *fw_mod_name;
	struct fw_hdr fw_hdr;
};

struct trace_params {
	u32 data[TRACE_LEN / 4];
	u32 mask[TRACE_LEN / 4];
	unsigned short snap_len;
	unsigned short min_len;
	unsigned char skip_ofst;
	unsigned char skip_len;
	unsigned char invert;
	unsigned char port;
};

/* Firmware Port Capabilities types. */

typedef u16 fw_port_cap16_t;	/* 16-bit Port Capabilities integral value */
typedef u32 fw_port_cap32_t;	/* 32-bit Port Capabilities integral value */

enum fw_caps {
	FW_CAPS_UNKNOWN	= 0,	/* 0'ed out initial state */
	FW_CAPS16	= 1,	/* old Firmware: 16-bit Port Capabilities */
	FW_CAPS32	= 2,	/* new Firmware: 32-bit Port Capabilities */
};

struct link_config {
	fw_port_cap32_t pcaps;           /* link capabilities */
	fw_port_cap32_t def_acaps;       /* default advertised capabilities */
	fw_port_cap32_t acaps;           /* advertised capabilities */
	fw_port_cap32_t lpacaps;         /* peer advertised capabilities */

	fw_port_cap32_t speed_caps;      /* speed(s) user has requested */
	unsigned int   speed;            /* actual link speed (Mb/s) */

	enum cc_pause  requested_fc;     /* flow control user has requested */
	enum cc_pause  fc;               /* actual link flow control */

	enum cc_fec    requested_fec;	 /* Forward Error Correction: */
	enum cc_fec    fec;		 /* requested and actual in use */

	unsigned char  autoneg;          /* autonegotiating? */

	unsigned char  link_ok;          /* link up? */
	unsigned char  link_down_rc;     /* link down reason */

	bool new_module;		 /* ->OS Transceiver Module inserted */
	bool redo_l1cfg;		 /* ->CC redo current "sticky" L1 CFG */
};

#define FW_LEN16(fw_struct) FW_CMD_LEN16_V(sizeof(fw_struct) / 16)

enum {
	MAX_ETH_QSETS = 32,           /* # of Ethernet Tx/Rx queue sets */
	MAX_OFLD_QSETS = 16,          /* # of offload Tx, iscsi Rx queue sets */
	MAX_CTRL_QUEUES = NCHAN,      /* # of control Tx queues */
};

enum {
	MAX_TXQ_ENTRIES      = 16384,
	MAX_CTRL_TXQ_ENTRIES = 1024,
	MAX_RSPQ_ENTRIES     = 16384,
	MAX_RX_BUFFERS       = 16384,
	MIN_TXQ_ENTRIES      = 32,
	MIN_CTRL_TXQ_ENTRIES = 32,
	MIN_RSPQ_ENTRIES     = 128,
	MIN_FL_ENTRIES       = 16
};

enum {
	MAX_TXQ_DESC_SIZE      = 64,
	MAX_RXQ_DESC_SIZE      = 128,
	MAX_FL_DESC_SIZE       = 8,
	MAX_CTRL_TXQ_DESC_SIZE = 64,
};

enum {
	INGQ_EXTRAS = 2,        /* firmware event queue and */
				/*   forwarded interrupts */
	MAX_INGQ = MAX_ETH_QSETS + INGQ_EXTRAS,
};

enum {
	PRIV_FLAG_PORT_TX_VM_BIT,
};

#define PRIV_FLAG_PORT_TX_VM		BIT(PRIV_FLAG_PORT_TX_VM_BIT)

#define PRIV_FLAGS_ADAP			0
#define PRIV_FLAGS_PORT			PRIV_FLAG_PORT_TX_VM

struct adapter;
struct sge_rspq;

#include "cxgb4_dcb.h"

#ifdef CONFIG_CHELSIO_T4_FCOE
#include "cxgb4_fcoe.h"
#endif /* CONFIG_CHELSIO_T4_FCOE */

struct port_info {
	struct adapter *adapter;
	u16    viid;
	int    xact_addr_filt;        /* index of exact MAC address filter */
	u16    rss_size;              /* size of VI's RSS table slice */
	s8     mdio_addr;
	enum fw_port_type port_type;
	u8     mod_type;
	u8     port_id;
	u8     tx_chan;
	u8     lport;                 /* associated offload logical port */
	u8     nqsets;                /* # of qsets */
	u8     first_qset;            /* index of first qset */
	u8     rss_mode;
	struct link_config link_cfg;
	u16   *rss;
	struct port_stats stats_base;
#ifdef CONFIG_CHELSIO_T4_DCB
	struct port_dcb_info dcb;     /* Data Center Bridging support */
#endif
#ifdef CONFIG_CHELSIO_T4_FCOE
	struct cxgb_fcoe fcoe;
#endif /* CONFIG_CHELSIO_T4_FCOE */
	bool rxtstamp;  /* Enable TS */
	struct hwtstamp_config tstamp_config;
	bool ptp_enable;
	struct sched_table *sched_tbl;
	u32 eth_flags;

	/* viid and smt fields either returned by fw
	 * or decoded by parsing viid by driver.
	 */
	u8 vin;
	u8 vivld;
	u8 smt_idx;
	u8 rx_cchan;
};

struct dentry;
struct work_struct;

enum {                                 /* adapter flags */
	CXGB4_FULL_INIT_DONE		= (1 << 0),
	CXGB4_DEV_ENABLED		= (1 << 1),
	CXGB4_USING_MSI			= (1 << 2),
	CXGB4_USING_MSIX		= (1 << 3),
	CXGB4_FW_OK			= (1 << 4),
	CXGB4_RSS_TNLALLLOOKUP		= (1 << 5),
	CXGB4_USING_SOFT_PARAMS		= (1 << 6),
	CXGB4_MASTER_PF			= (1 << 7),
	CXGB4_FW_OFLD_CONN		= (1 << 9),
	CXGB4_ROOT_NO_RELAXED_ORDERING	= (1 << 10),
	CXGB4_SHUTTING_DOWN		= (1 << 11),
	CXGB4_SGE_DBQ_TIMER		= (1 << 12),
};

enum {
	ULP_CRYPTO_LOOKASIDE = 1 << 0,
	ULP_CRYPTO_IPSEC_INLINE = 1 << 1,
};

struct rx_sw_desc;

struct sge_fl {                     /* SGE free-buffer queue state */
	unsigned int avail;         /* # of available Rx buffers */
	unsigned int pend_cred;     /* new buffers since last FL DB ring */
	unsigned int cidx;          /* consumer index */
	unsigned int pidx;          /* producer index */
	unsigned long alloc_failed; /* # of times buffer allocation failed */
	unsigned long large_alloc_failed;
	unsigned long mapping_err;  /* # of RX Buffer DMA Mapping failures */
	unsigned long low;          /* # of times momentarily starving */
	unsigned long starving;
	/* RO fields */
	unsigned int cntxt_id;      /* SGE context id for the free list */
	unsigned int size;          /* capacity of free list */
	struct rx_sw_desc *sdesc;   /* address of SW Rx descriptor ring */
	__be64 *desc;               /* address of HW Rx descriptor ring */
	dma_addr_t addr;            /* bus address of HW ring start */
	void __iomem *bar2_addr;    /* address of BAR2 Queue registers */
	unsigned int bar2_qid;      /* Queue ID for BAR2 Queue registers */
};

/* A packet gather list */
struct pkt_gl {
	u64 sgetstamp;		    /* SGE Time Stamp for Ingress Packet */
	struct page_frag frags[MAX_SKB_FRAGS];
	void *va;                         /* virtual address of first byte */
	unsigned int nfrags;              /* # of fragments */
	unsigned int tot_len;             /* total length of fragments */
};

typedef int (*rspq_handler_t)(struct sge_rspq *q, const __be64 *rsp,
			      const struct pkt_gl *gl);
typedef void (*rspq_flush_handler_t)(struct sge_rspq *q);
/* LRO related declarations for ULD */
struct t4_lro_mgr {
#define MAX_LRO_SESSIONS		64
	u8 lro_session_cnt;         /* # of sessions to aggregate */
	unsigned long lro_pkts;     /* # of LRO super packets */
	unsigned long lro_merged;   /* # of wire packets merged by LRO */
	struct sk_buff_head lroq;   /* list of aggregated sessions */
};

struct sge_rspq {                   /* state for an SGE response queue */
	struct napi_struct napi;
	const __be64 *cur_desc;     /* current descriptor in queue */
	unsigned int cidx;          /* consumer index */
	u8 gen;                     /* current generation bit */
	u8 intr_params;             /* interrupt holdoff parameters */
	u8 next_intr_params;        /* holdoff params for next interrupt */
	u8 adaptive_rx;
	u8 pktcnt_idx;              /* interrupt packet threshold */
	u8 uld;                     /* ULD handling this queue */
	u8 idx;                     /* queue index within its group */
	int offset;                 /* offset into current Rx buffer */
	u16 cntxt_id;               /* SGE context id for the response q */
	u16 abs_id;                 /* absolute SGE id for the response q */
	__be64 *desc;               /* address of HW response ring */
	dma_addr_t phys_addr;       /* physical address of the ring */
	void __iomem *bar2_addr;    /* address of BAR2 Queue registers */
	unsigned int bar2_qid;      /* Queue ID for BAR2 Queue registers */
	unsigned int iqe_len;       /* entry size */
	unsigned int size;          /* capacity of response queue */
	struct adapter *adap;
	struct net_device *netdev;  /* associated net device */
	rspq_handler_t handler;
	rspq_flush_handler_t flush_handler;
	struct t4_lro_mgr lro_mgr;
};

struct sge_eth_stats {              /* Ethernet queue statistics */
	unsigned long pkts;         /* # of ethernet packets */
	unsigned long lro_pkts;     /* # of LRO super packets */
	unsigned long lro_merged;   /* # of wire packets merged by LRO */
	unsigned long rx_cso;       /* # of Rx checksum offloads */
	unsigned long vlan_ex;      /* # of Rx VLAN extractions */
	unsigned long rx_drops;     /* # of packets dropped due to no mem */
	unsigned long bad_rx_pkts;  /* # of packets with err_vec!=0 */
};

struct sge_eth_rxq {                /* SW Ethernet Rx queue */
	struct sge_rspq rspq;
	struct sge_fl fl;
	struct sge_eth_stats stats;
} ____cacheline_aligned_in_smp;

struct sge_ofld_stats {             /* offload queue statistics */
	unsigned long pkts;         /* # of packets */
	unsigned long imm;          /* # of immediate-data packets */
	unsigned long an;           /* # of asynchronous notifications */
	unsigned long nomem;        /* # of responses deferred due to no mem */
};

struct sge_ofld_rxq {               /* SW offload Rx queue */
	struct sge_rspq rspq;
	struct sge_fl fl;
	struct sge_ofld_stats stats;
} ____cacheline_aligned_in_smp;

struct tx_desc {
	__be64 flit[8];
};

struct tx_sw_desc;

struct sge_txq {
	unsigned int  in_use;       /* # of in-use Tx descriptors */
	unsigned int  q_type;	    /* Q type Eth/Ctrl/Ofld */
	unsigned int  size;         /* # of descriptors */
	unsigned int  cidx;         /* SW consumer index */
	unsigned int  pidx;         /* producer index */
	unsigned long stops;        /* # of times q has been stopped */
	unsigned long restarts;     /* # of queue restarts */
	unsigned int  cntxt_id;     /* SGE context id for the Tx q */
	struct tx_desc *desc;       /* address of HW Tx descriptor ring */
	struct tx_sw_desc *sdesc;   /* address of SW Tx descriptor ring */
	struct sge_qstat *stat;     /* queue status entry */
	dma_addr_t    phys_addr;    /* physical address of the ring */
	spinlock_t db_lock;
	int db_disabled;
	unsigned short db_pidx;
	unsigned short db_pidx_inc;
	void __iomem *bar2_addr;    /* address of BAR2 Queue registers */
	unsigned int bar2_qid;      /* Queue ID for BAR2 Queue registers */
};

struct sge_eth_txq {                /* state for an SGE Ethernet Tx queue */
	struct sge_txq q;
	struct netdev_queue *txq;   /* associated netdev TX queue */
#ifdef CONFIG_CHELSIO_T4_DCB
	u8 dcb_prio;		    /* DCB Priority bound to queue */
#endif
	u8 dbqt;                    /* SGE Doorbell Queue Timer in use */
	unsigned int dbqtimerix;    /* SGE Doorbell Queue Timer Index */
	unsigned long tso;          /* # of TSO requests */
	unsigned long tx_cso;       /* # of Tx checksum offloads */
	unsigned long vlan_ins;     /* # of Tx VLAN insertions */
	unsigned long mapping_err;  /* # of I/O MMU packet mapping errors */
} ____cacheline_aligned_in_smp;

struct sge_uld_txq {               /* state for an SGE offload Tx queue */
	struct sge_txq q;
	struct adapter *adap;
	struct sk_buff_head sendq;  /* list of backpressured packets */
	struct tasklet_struct qresume_tsk; /* restarts the queue */
	bool service_ofldq_running; /* service_ofldq() is processing sendq */
	u8 full;                    /* the Tx ring is full */
	unsigned long mapping_err;  /* # of I/O MMU packet mapping errors */
} ____cacheline_aligned_in_smp;

struct sge_ctrl_txq {               /* state for an SGE control Tx queue */
	struct sge_txq q;
	struct adapter *adap;
	struct sk_buff_head sendq;  /* list of backpressured packets */
	struct tasklet_struct qresume_tsk; /* restarts the queue */
	u8 full;                    /* the Tx ring is full */
} ____cacheline_aligned_in_smp;

struct sge_uld_rxq_info {
	char name[IFNAMSIZ];	/* name of ULD driver */
	struct sge_ofld_rxq *uldrxq; /* Rxq's for ULD */
	u16 *msix_tbl;		/* msix_tbl for uld */
	u16 *rspq_id;		/* response queue id's of rxq */
	u16 nrxq;		/* # of ingress uld queues */
	u16 nciq;		/* # of completion queues */
	u8 uld;			/* uld type */
};

struct sge_uld_txq_info {
	struct sge_uld_txq *uldtxq; /* Txq's for ULD */
	atomic_t users;		/* num users */
	u16 ntxq;		/* # of egress uld queues */
};

struct sge {
	struct sge_eth_txq ethtxq[MAX_ETH_QSETS];
	struct sge_eth_txq ptptxq;
	struct sge_ctrl_txq ctrlq[MAX_CTRL_QUEUES];

	struct sge_eth_rxq ethrxq[MAX_ETH_QSETS];
	struct sge_rspq fw_evtq ____cacheline_aligned_in_smp;
	struct sge_uld_rxq_info **uld_rxq_info;
	struct sge_uld_txq_info **uld_txq_info;

	struct sge_rspq intrq ____cacheline_aligned_in_smp;
	spinlock_t intrq_lock;

	u16 max_ethqsets;           /* # of available Ethernet queue sets */
	u16 ethqsets;               /* # of active Ethernet queue sets */
	u16 ethtxq_rover;           /* Tx queue to clean up next */
	u16 ofldqsets;              /* # of active ofld queue sets */
	u16 nqs_per_uld;	    /* # of Rx queues per ULD */
	u16 timer_val[SGE_NTIMERS];
	u8 counter_val[SGE_NCOUNTERS];
	u16 dbqtimer_tick;
	u16 dbqtimer_val[SGE_NDBQTIMERS];
	u32 fl_pg_order;            /* large page allocation size */
	u32 stat_len;               /* length of status page at ring end */
	u32 pktshift;               /* padding between CPL & packet data */
	u32 fl_align;               /* response queue message alignment */
	u32 fl_starve_thres;        /* Free List starvation threshold */

	struct sge_idma_monitor_state idma_monitor;
	unsigned int egr_start;
	unsigned int egr_sz;
	unsigned int ingr_start;
	unsigned int ingr_sz;
	void **egr_map;    /* qid->queue egress queue map */
	struct sge_rspq **ingr_map; /* qid->queue ingress queue map */
	unsigned long *starving_fl;
	unsigned long *txq_maperr;
	unsigned long *blocked_fl;
	struct timer_list rx_timer; /* refills starving FLs */
	struct timer_list tx_timer; /* checks Tx queues */
};

#define for_each_ethrxq(sge, i) for (i = 0; i < (sge)->ethqsets; i++)
#define for_each_ofldtxq(sge, i) for (i = 0; i < (sge)->ofldqsets; i++)

struct l2t_data;

#ifdef CONFIG_PCI_IOV

/* T4 supports SRIOV on PF0-3 and T5 on PF0-7.  However, the Serial
 * Configuration initialization for T5 only has SR-IOV functionality enabled
 * on PF0-3 in order to simplify everything.
 */
#define NUM_OF_PF_WITH_SRIOV 4

#endif

struct doorbell_stats {
	u32 db_drop;
	u32 db_empty;
	u32 db_full;
};

struct hash_mac_addr {
	struct list_head list;
	u8 addr[ETH_ALEN];
	unsigned int iface_mac;
};

struct uld_msix_bmap {
	unsigned long *msix_bmap;
	unsigned int mapsize;
	spinlock_t lock; /* lock for acquiring bitmap */
};

struct uld_msix_info {
	unsigned short vec;
	char desc[IFNAMSIZ + 10];
	unsigned int idx;
};

struct vf_info {
	unsigned char vf_mac_addr[ETH_ALEN];
	unsigned int tx_rate;
	bool pf_set_mac;
	u16 vlan;
<<<<<<< HEAD
	int link_state;
=======
#ifndef __GENKSYMS__
	int link_state;
#endif
>>>>>>> 7ce58816
};

enum {
	HMA_DMA_MAPPED_FLAG = 1
};

struct hma_data {
	unsigned char flags;
	struct sg_table *sgt;
	dma_addr_t *phy_addr;	/* physical address of the page */
};

struct mbox_list {
	struct list_head list;
};

struct mps_encap_entry {
	atomic_t refcnt;
};

#if IS_ENABLED(CONFIG_THERMAL)
struct ch_thermal {
	struct thermal_zone_device *tzdev;
	int trip_temp;
	int trip_type;
};
#endif

struct adapter {
	void __iomem *regs;
	void __iomem *bar2;
	u32 t4_bar0;
	struct pci_dev *pdev;
	struct device *pdev_dev;
	const char *name;
	unsigned int mbox;
	unsigned int pf;
	unsigned int flags;
	unsigned int adap_idx;
	enum chip_type chip;
	u32 eth_flags;

	int msg_enable;
	__be16 vxlan_port;
	u8 vxlan_port_cnt;
	__be16 geneve_port;
	u8 geneve_port_cnt;

	struct adapter_params params;
	struct cxgb4_virt_res vres;
	unsigned int swintr;

	struct {
		unsigned short vec;
		char desc[IFNAMSIZ + 10];
	} msix_info[MAX_INGQ + 1];
	struct uld_msix_info *msix_info_ulds; /* msix info for uld's */
	struct uld_msix_bmap msix_bmap_ulds; /* msix bitmap for all uld */
	int msi_idx;

	struct doorbell_stats db_stats;
	struct sge sge;

	struct net_device *port[MAX_NPORTS];
	u8 chan_map[NCHAN];                   /* channel -> port map */

	struct vf_info *vfinfo;
	u8 num_vfs;

	u32 filter_mode;
	unsigned int l2t_start;
	unsigned int l2t_end;
	struct l2t_data *l2t;
	unsigned int clipt_start;
	unsigned int clipt_end;
	struct clip_tbl *clipt;
	unsigned int rawf_start;
	unsigned int rawf_cnt;
	struct smt_data *smt;
	struct mps_encap_entry *mps_encap;
	struct cxgb4_uld_info *uld;
	void *uld_handle[CXGB4_ULD_MAX];
	unsigned int num_uld;
	unsigned int num_ofld_uld;
	struct list_head list_node;
	struct list_head rcu_node;
	struct list_head mac_hlist; /* list of MAC addresses in MPS Hash */

	void *iscsi_ppm;

	struct tid_info tids;
	void **tid_release_head;
	spinlock_t tid_release_lock;
	struct workqueue_struct *workq;
	struct work_struct tid_release_task;
	struct work_struct db_full_task;
	struct work_struct db_drop_task;
	struct work_struct fatal_err_notify_task;
	bool tid_release_task_busy;

	/* lock for mailbox cmd list */
	spinlock_t mbox_lock;
	struct mbox_list mlist;

	/* support for mailbox command/reply logging */
#define T4_OS_LOG_MBOX_CMDS 256
	struct mbox_cmd_log *mbox_log;

	struct mutex uld_mutex;

	struct dentry *debugfs_root;
	bool use_bd;     /* Use SGE Back Door intfc for reading SGE Contexts */
	bool trace_rss;	/* 1 implies that different RSS flit per filter is
			 * used per filter else if 0 default RSS flit is
			 * used for all 4 filters.
			 */

	struct ptp_clock *ptp_clock;
	struct ptp_clock_info ptp_clock_info;
	struct sk_buff *ptp_tx_skb;
	/* ptp lock */
	spinlock_t ptp_lock;
	spinlock_t stats_lock;
	spinlock_t win0_lock ____cacheline_aligned_in_smp;

	/* TC u32 offload */
	struct cxgb4_tc_u32_table *tc_u32;
	struct chcr_stats_debug chcr_stats;

	/* TC flower offload */
	bool tc_flower_initialized;
	struct rhashtable flower_tbl;
	struct rhashtable_params flower_ht_params;
	struct timer_list flower_stats_timer;
	struct work_struct flower_stats_work;

	/* Ethtool Dump */
	struct ethtool_dump eth_dump;

	/* HMA */
	struct hma_data hma;

	struct srq_data *srq;

	/* Dump buffer for collecting logs in kdump kernel */
	struct vmcoredd_data vmcoredd;
#if IS_ENABLED(CONFIG_THERMAL)
	struct ch_thermal ch_thermal;
#endif
};

/* Support for "sched-class" command to allow a TX Scheduling Class to be
 * programmed with various parameters.
 */
struct ch_sched_params {
	s8   type;                     /* packet or flow */
	union {
		struct {
			s8   level;    /* scheduler hierarchy level */
			s8   mode;     /* per-class or per-flow */
			s8   rateunit; /* bit or packet rate */
			s8   ratemode; /* %port relative or kbps absolute */
			s8   channel;  /* scheduler channel [0..N] */
			s8   class;    /* scheduler class [0..N] */
			s32  minrate;  /* minimum rate */
			s32  maxrate;  /* maximum rate */
			s16  weight;   /* percent weight */
			s16  pktsize;  /* average packet size */
		} params;
	} u;
};

enum {
	SCHED_CLASS_TYPE_PACKET = 0,    /* class type */
};

enum {
	SCHED_CLASS_LEVEL_CL_RL = 0,    /* class rate limiter */
};

enum {
	SCHED_CLASS_MODE_CLASS = 0,     /* per-class scheduling */
};

enum {
	SCHED_CLASS_RATEUNIT_BITS = 0,  /* bit rate scheduling */
};

enum {
	SCHED_CLASS_RATEMODE_ABS = 1,   /* Kb/s */
};

struct tx_sw_desc {                /* SW state per Tx descriptor */
	struct sk_buff *skb;
	struct ulptx_sgl *sgl;
};

/* Support for "sched_queue" command to allow one or more NIC TX Queues
 * to be bound to a TX Scheduling Class.
 */
struct ch_sched_queue {
	s8   queue;    /* queue index */
	s8   class;    /* class index */
};

/* Defined bit width of user definable filter tuples
 */
#define ETHTYPE_BITWIDTH 16
#define FRAG_BITWIDTH 1
#define MACIDX_BITWIDTH 9
#define FCOE_BITWIDTH 1
#define IPORT_BITWIDTH 3
#define MATCHTYPE_BITWIDTH 3
#define PROTO_BITWIDTH 8
#define TOS_BITWIDTH 8
#define PF_BITWIDTH 8
#define VF_BITWIDTH 8
#define IVLAN_BITWIDTH 16
#define OVLAN_BITWIDTH 16
#define ENCAP_VNI_BITWIDTH 24

/* Filter matching rules.  These consist of a set of ingress packet field
 * (value, mask) tuples.  The associated ingress packet field matches the
 * tuple when ((field & mask) == value).  (Thus a wildcard "don't care" field
 * rule can be constructed by specifying a tuple of (0, 0).)  A filter rule
 * matches an ingress packet when all of the individual individual field
 * matching rules are true.
 *
 * Partial field masks are always valid, however, while it may be easy to
 * understand their meanings for some fields (e.g. IP address to match a
 * subnet), for others making sensible partial masks is less intuitive (e.g.
 * MPS match type) ...
 *
 * Most of the following data structures are modeled on T4 capabilities.
 * Drivers for earlier chips use the subsets which make sense for those chips.
 * We really need to come up with a hardware-independent mechanism to
 * represent hardware filter capabilities ...
 */
struct ch_filter_tuple {
	/* Compressed header matching field rules.  The TP_VLAN_PRI_MAP
	 * register selects which of these fields will participate in the
	 * filter match rules -- up to a maximum of 36 bits.  Because
	 * TP_VLAN_PRI_MAP is a global register, all filters must use the same
	 * set of fields.
	 */
	uint32_t ethtype:ETHTYPE_BITWIDTH;      /* Ethernet type */
	uint32_t frag:FRAG_BITWIDTH;            /* IP fragmentation header */
	uint32_t ivlan_vld:1;                   /* inner VLAN valid */
	uint32_t ovlan_vld:1;                   /* outer VLAN valid */
	uint32_t pfvf_vld:1;                    /* PF/VF valid */
	uint32_t encap_vld:1;			/* Encapsulation valid */
	uint32_t macidx:MACIDX_BITWIDTH;        /* exact match MAC index */
	uint32_t fcoe:FCOE_BITWIDTH;            /* FCoE packet */
	uint32_t iport:IPORT_BITWIDTH;          /* ingress port */
	uint32_t matchtype:MATCHTYPE_BITWIDTH;  /* MPS match type */
	uint32_t proto:PROTO_BITWIDTH;          /* protocol type */
	uint32_t tos:TOS_BITWIDTH;              /* TOS/Traffic Type */
	uint32_t pf:PF_BITWIDTH;                /* PCI-E PF ID */
	uint32_t vf:VF_BITWIDTH;                /* PCI-E VF ID */
	uint32_t ivlan:IVLAN_BITWIDTH;          /* inner VLAN */
	uint32_t ovlan:OVLAN_BITWIDTH;          /* outer VLAN */
	uint32_t vni:ENCAP_VNI_BITWIDTH;	/* VNI of tunnel */

	/* Uncompressed header matching field rules.  These are always
	 * available for field rules.
	 */
	uint8_t lip[16];        /* local IP address (IPv4 in [3:0]) */
	uint8_t fip[16];        /* foreign IP address (IPv4 in [3:0]) */
	uint16_t lport;         /* local port */
	uint16_t fport;         /* foreign port */
};

/* A filter ioctl command.
 */
struct ch_filter_specification {
	/* Administrative fields for filter.
	 */
	uint32_t hitcnts:1;     /* count filter hits in TCB */
	uint32_t prio:1;        /* filter has priority over active/server */

	/* Fundamental filter typing.  This is the one element of filter
	 * matching that doesn't exist as a (value, mask) tuple.
	 */
	uint32_t type:1;        /* 0 => IPv4, 1 => IPv6 */
	u32 hash:1;		/* 0 => wild-card, 1 => exact-match */

	/* Packet dispatch information.  Ingress packets which match the
	 * filter rules will be dropped, passed to the host or switched back
	 * out as egress packets.
	 */
	uint32_t action:2;      /* drop, pass, switch */

	uint32_t rpttid:1;      /* report TID in RSS hash field */

	uint32_t dirsteer:1;    /* 0 => RSS, 1 => steer to iq */
	uint32_t iq:10;         /* ingress queue */

	uint32_t maskhash:1;    /* dirsteer=0: store RSS hash in TCB */
	uint32_t dirsteerhash:1;/* dirsteer=1: 0 => TCB contains RSS hash */
				/*             1 => TCB contains IQ ID */

	/* Switch proxy/rewrite fields.  An ingress packet which matches a
	 * filter with "switch" set will be looped back out as an egress
	 * packet -- potentially with some Ethernet header rewriting.
	 */
	uint32_t eport:2;       /* egress port to switch packet out */
	uint32_t newdmac:1;     /* rewrite destination MAC address */
	uint32_t newsmac:1;     /* rewrite source MAC address */
	uint32_t newvlan:2;     /* rewrite VLAN Tag */
	uint32_t nat_mode:3;    /* specify NAT operation mode */
	uint8_t dmac[ETH_ALEN]; /* new destination MAC address */
	uint8_t smac[ETH_ALEN]; /* new source MAC address */
	uint16_t vlan;          /* VLAN Tag to insert */

	u8 nat_lip[16];		/* local IP to use after NAT'ing */
	u8 nat_fip[16];		/* foreign IP to use after NAT'ing */
	u16 nat_lport;		/* local port to use after NAT'ing */
	u16 nat_fport;		/* foreign port to use after NAT'ing */

	/* reservation for future additions */
	u8 rsvd[24];

	/* Filter rule value/mask pairs.
	 */
	struct ch_filter_tuple val;
	struct ch_filter_tuple mask;
};

enum {
	FILTER_PASS = 0,        /* default */
	FILTER_DROP,
	FILTER_SWITCH
};

enum {
	VLAN_NOCHANGE = 0,      /* default */
	VLAN_REMOVE,
	VLAN_INSERT,
	VLAN_REWRITE
};

enum {
	NAT_MODE_NONE = 0,	/* No NAT performed */
	NAT_MODE_DIP,		/* NAT on Dst IP */
	NAT_MODE_DIP_DP,	/* NAT on Dst IP, Dst Port */
	NAT_MODE_DIP_DP_SIP,	/* NAT on Dst IP, Dst Port and Src IP */
	NAT_MODE_DIP_DP_SP,	/* NAT on Dst IP, Dst Port and Src Port */
	NAT_MODE_SIP_SP,	/* NAT on Src IP and Src Port */
	NAT_MODE_DIP_SIP_SP,	/* NAT on Dst IP, Src IP and Src Port */
	NAT_MODE_ALL		/* NAT on entire 4-tuple */
};

/* Host shadow copy of ingress filter entry.  This is in host native format
 * and doesn't match the ordering or bit order, etc. of the hardware of the
 * firmware command.  The use of bit-field structure elements is purely to
 * remind ourselves of the field size limitations and save memory in the case
 * where the filter table is large.
 */
struct filter_entry {
	/* Administrative fields for filter. */
	u32 valid:1;            /* filter allocated and valid */
	u32 locked:1;           /* filter is administratively locked */

	u32 pending:1;          /* filter action is pending firmware reply */
	struct filter_ctx *ctx; /* Caller's completion hook */
	struct l2t_entry *l2t;  /* Layer Two Table entry for dmac */
	struct smt_entry *smt;  /* Source Mac Table entry for smac */
	struct net_device *dev; /* Associated net device */
	u32 tid;                /* This will store the actual tid */

	/* The filter itself.  Most of this is a straight copy of information
	 * provided by the extended ioctl().  Some fields are translated to
	 * internal forms -- for instance the Ingress Queue ID passed in from
	 * the ioctl() is translated into the Absolute Ingress Queue ID.
	 */
	struct ch_filter_specification fs;
};

static inline int is_offload(const struct adapter *adap)
{
	return adap->params.offload;
}

static inline int is_hashfilter(const struct adapter *adap)
{
	return adap->params.hash_filter;
}

static inline int is_pci_uld(const struct adapter *adap)
{
	return adap->params.crypto;
}

static inline int is_uld(const struct adapter *adap)
{
	return (adap->params.offload || adap->params.crypto);
}

static inline u32 t4_read_reg(struct adapter *adap, u32 reg_addr)
{
	return readl(adap->regs + reg_addr);
}

static inline void t4_write_reg(struct adapter *adap, u32 reg_addr, u32 val)
{
	writel(val, adap->regs + reg_addr);
}

#ifndef readq
static inline u64 readq(const volatile void __iomem *addr)
{
	return readl(addr) + ((u64)readl(addr + 4) << 32);
}

static inline void writeq(u64 val, volatile void __iomem *addr)
{
	writel(val, addr);
	writel(val >> 32, addr + 4);
}
#endif

static inline u64 t4_read_reg64(struct adapter *adap, u32 reg_addr)
{
	return readq(adap->regs + reg_addr);
}

static inline void t4_write_reg64(struct adapter *adap, u32 reg_addr, u64 val)
{
	writeq(val, adap->regs + reg_addr);
}

/**
 * t4_set_hw_addr - store a port's MAC address in SW
 * @adapter: the adapter
 * @port_idx: the port index
 * @hw_addr: the Ethernet address
 *
 * Store the Ethernet address of the given port in SW.  Called by the common
 * code when it retrieves a port's Ethernet address from EEPROM.
 */
static inline void t4_set_hw_addr(struct adapter *adapter, int port_idx,
				  u8 hw_addr[])
{
	ether_addr_copy(adapter->port[port_idx]->dev_addr, hw_addr);
	ether_addr_copy(adapter->port[port_idx]->perm_addr, hw_addr);
}

/**
 * netdev2pinfo - return the port_info structure associated with a net_device
 * @dev: the netdev
 *
 * Return the struct port_info associated with a net_device
 */
static inline struct port_info *netdev2pinfo(const struct net_device *dev)
{
	return netdev_priv(dev);
}

/**
 * adap2pinfo - return the port_info of a port
 * @adap: the adapter
 * @idx: the port index
 *
 * Return the port_info structure for the port of the given index.
 */
static inline struct port_info *adap2pinfo(struct adapter *adap, int idx)
{
	return netdev_priv(adap->port[idx]);
}

/**
 * netdev2adap - return the adapter structure associated with a net_device
 * @dev: the netdev
 *
 * Return the struct adapter associated with a net_device
 */
static inline struct adapter *netdev2adap(const struct net_device *dev)
{
	return netdev2pinfo(dev)->adapter;
}

/* Return a version number to identify the type of adapter.  The scheme is:
 * - bits 0..9: chip version
 * - bits 10..15: chip revision
 * - bits 16..23: register dump version
 */
static inline unsigned int mk_adap_vers(struct adapter *ap)
{
	return CHELSIO_CHIP_VERSION(ap->params.chip) |
		(CHELSIO_CHIP_RELEASE(ap->params.chip) << 10) | (1 << 16);
}

/* Return a queue's interrupt hold-off time in us.  0 means no timer. */
static inline unsigned int qtimer_val(const struct adapter *adap,
				      const struct sge_rspq *q)
{
	unsigned int idx = q->intr_params >> 1;

	return idx < SGE_NTIMERS ? adap->sge.timer_val[idx] : 0;
}

/* driver version & name used for ethtool_drvinfo */
extern char cxgb4_driver_name[];
extern const char cxgb4_driver_version[];

void t4_os_portmod_changed(struct adapter *adap, int port_id);
void t4_os_link_changed(struct adapter *adap, int port_id, int link_stat);

void t4_free_sge_resources(struct adapter *adap);
void t4_free_ofld_rxqs(struct adapter *adap, int n, struct sge_ofld_rxq *q);
irq_handler_t t4_intr_handler(struct adapter *adap);
netdev_tx_t t4_start_xmit(struct sk_buff *skb, struct net_device *dev);
int t4_ethrx_handler(struct sge_rspq *q, const __be64 *rsp,
		     const struct pkt_gl *gl);
int t4_mgmt_tx(struct adapter *adap, struct sk_buff *skb);
int t4_ofld_send(struct adapter *adap, struct sk_buff *skb);
int t4_sge_alloc_rxq(struct adapter *adap, struct sge_rspq *iq, bool fwevtq,
		     struct net_device *dev, int intr_idx,
		     struct sge_fl *fl, rspq_handler_t hnd,
		     rspq_flush_handler_t flush_handler, int cong);
int t4_sge_alloc_eth_txq(struct adapter *adap, struct sge_eth_txq *txq,
			 struct net_device *dev, struct netdev_queue *netdevq,
			 unsigned int iqid, u8 dbqt);
int t4_sge_alloc_ctrl_txq(struct adapter *adap, struct sge_ctrl_txq *txq,
			  struct net_device *dev, unsigned int iqid,
			  unsigned int cmplqid);
int t4_sge_mod_ctrl_txq(struct adapter *adap, unsigned int eqid,
			unsigned int cmplqid);
int t4_sge_alloc_uld_txq(struct adapter *adap, struct sge_uld_txq *txq,
			 struct net_device *dev, unsigned int iqid,
			 unsigned int uld_type);
irqreturn_t t4_sge_intr_msix(int irq, void *cookie);
int t4_sge_init(struct adapter *adap);
void t4_sge_start(struct adapter *adap);
void t4_sge_stop(struct adapter *adap);
int t4_sge_eth_txq_egress_update(struct adapter *adap, struct sge_eth_txq *q,
				 int maxreclaim);
void cxgb4_set_ethtool_ops(struct net_device *netdev);
int cxgb4_write_rss(const struct port_info *pi, const u16 *queues);
enum cpl_tx_tnl_lso_type cxgb_encap_offload_supported(struct sk_buff *skb);
extern int dbfifo_int_thresh;

#define for_each_port(adapter, iter) \
	for (iter = 0; iter < (adapter)->params.nports; ++iter)

static inline int is_bypass(struct adapter *adap)
{
	return adap->params.bypass;
}

static inline int is_bypass_device(int device)
{
	/* this should be set based upon device capabilities */
	switch (device) {
	case 0x440b:
	case 0x440c:
		return 1;
	default:
		return 0;
	}
}

static inline int is_10gbt_device(int device)
{
	/* this should be set based upon device capabilities */
	switch (device) {
	case 0x4409:
	case 0x4486:
		return 1;

	default:
		return 0;
	}
}

static inline unsigned int core_ticks_per_usec(const struct adapter *adap)
{
	return adap->params.vpd.cclk / 1000;
}

static inline unsigned int us_to_core_ticks(const struct adapter *adap,
					    unsigned int us)
{
	return (us * adap->params.vpd.cclk) / 1000;
}

static inline unsigned int core_ticks_to_us(const struct adapter *adapter,
					    unsigned int ticks)
{
	/* add Core Clock / 2 to round ticks to nearest uS */
	return ((ticks * 1000 + adapter->params.vpd.cclk/2) /
		adapter->params.vpd.cclk);
}

static inline unsigned int dack_ticks_to_usec(const struct adapter *adap,
					      unsigned int ticks)
{
	return (ticks << adap->params.tp.dack_re) / core_ticks_per_usec(adap);
}

void t4_set_reg_field(struct adapter *adap, unsigned int addr, u32 mask,
		      u32 val);

int t4_wr_mbox_meat_timeout(struct adapter *adap, int mbox, const void *cmd,
			    int size, void *rpl, bool sleep_ok, int timeout);
int t4_wr_mbox_meat(struct adapter *adap, int mbox, const void *cmd, int size,
		    void *rpl, bool sleep_ok);

static inline int t4_wr_mbox_timeout(struct adapter *adap, int mbox,
				     const void *cmd, int size, void *rpl,
				     int timeout)
{
	return t4_wr_mbox_meat_timeout(adap, mbox, cmd, size, rpl, true,
				       timeout);
}

static inline int t4_wr_mbox(struct adapter *adap, int mbox, const void *cmd,
			     int size, void *rpl)
{
	return t4_wr_mbox_meat(adap, mbox, cmd, size, rpl, true);
}

static inline int t4_wr_mbox_ns(struct adapter *adap, int mbox, const void *cmd,
				int size, void *rpl)
{
	return t4_wr_mbox_meat(adap, mbox, cmd, size, rpl, false);
}

/**
 *	hash_mac_addr - return the hash value of a MAC address
 *	@addr: the 48-bit Ethernet MAC address
 *
 *	Hashes a MAC address according to the hash function used by HW inexact
 *	(hash) address matching.
 */
static inline int hash_mac_addr(const u8 *addr)
{
	u32 a = ((u32)addr[0] << 16) | ((u32)addr[1] << 8) | addr[2];
	u32 b = ((u32)addr[3] << 16) | ((u32)addr[4] << 8) | addr[5];

	a ^= b;
	a ^= (a >> 12);
	a ^= (a >> 6);
	return a & 0x3f;
}

int cxgb4_set_rspq_intr_params(struct sge_rspq *q, unsigned int us,
			       unsigned int cnt);
static inline void init_rspq(struct adapter *adap, struct sge_rspq *q,
			     unsigned int us, unsigned int cnt,
			     unsigned int size, unsigned int iqe_size)
{
	q->adap = adap;
	cxgb4_set_rspq_intr_params(q, us, cnt);
	q->iqe_len = iqe_size;
	q->size = size;
}

/**
 *     t4_is_inserted_mod_type - is a plugged in Firmware Module Type
 *     @fw_mod_type: the Firmware Mofule Type
 *
 *     Return whether the Firmware Module Type represents a real Transceiver
 *     Module/Cable Module Type which has been inserted.
 */
static inline bool t4_is_inserted_mod_type(unsigned int fw_mod_type)
{
	return (fw_mod_type != FW_PORT_MOD_TYPE_NONE &&
		fw_mod_type != FW_PORT_MOD_TYPE_NOTSUPPORTED &&
		fw_mod_type != FW_PORT_MOD_TYPE_UNKNOWN &&
		fw_mod_type != FW_PORT_MOD_TYPE_ERROR);
}

void t4_write_indirect(struct adapter *adap, unsigned int addr_reg,
		       unsigned int data_reg, const u32 *vals,
		       unsigned int nregs, unsigned int start_idx);
void t4_read_indirect(struct adapter *adap, unsigned int addr_reg,
		      unsigned int data_reg, u32 *vals, unsigned int nregs,
		      unsigned int start_idx);
void t4_hw_pci_read_cfg4(struct adapter *adapter, int reg, u32 *val);

struct fw_filter_wr;

void t4_intr_enable(struct adapter *adapter);
void t4_intr_disable(struct adapter *adapter);
int t4_slow_intr_handler(struct adapter *adapter);

int t4_wait_dev_ready(void __iomem *regs);

fw_port_cap32_t t4_link_acaps(struct adapter *adapter, unsigned int port,
			      struct link_config *lc);
int t4_link_l1cfg_core(struct adapter *adap, unsigned int mbox,
		       unsigned int port, struct link_config *lc,
		       u8 sleep_ok, int timeout);

static inline int t4_link_l1cfg(struct adapter *adapter, unsigned int mbox,
				unsigned int port, struct link_config *lc)
{
	return t4_link_l1cfg_core(adapter, mbox, port, lc,
				  true, FW_CMD_MAX_TIMEOUT);
}

static inline int t4_link_l1cfg_ns(struct adapter *adapter, unsigned int mbox,
				   unsigned int port, struct link_config *lc)
{
	return t4_link_l1cfg_core(adapter, mbox, port, lc,
				  false, FW_CMD_MAX_TIMEOUT);
}

int t4_restart_aneg(struct adapter *adap, unsigned int mbox, unsigned int port);

u32 t4_read_pcie_cfg4(struct adapter *adap, int reg);
u32 t4_get_util_window(struct adapter *adap);
void t4_setup_memwin(struct adapter *adap, u32 memwin_base, u32 window);

int t4_memory_rw_init(struct adapter *adap, int win, int mtype, u32 *mem_off,
		      u32 *mem_base, u32 *mem_aperture);
void t4_memory_update_win(struct adapter *adap, int win, u32 addr);
void t4_memory_rw_residual(struct adapter *adap, u32 off, u32 addr, u8 *buf,
			   int dir);
#define T4_MEMORY_WRITE	0
#define T4_MEMORY_READ	1
int t4_memory_rw(struct adapter *adap, int win, int mtype, u32 addr, u32 len,
		 void *buf, int dir);
static inline int t4_memory_write(struct adapter *adap, int mtype, u32 addr,
				  u32 len, __be32 *buf)
{
	return t4_memory_rw(adap, 0, mtype, addr, len, buf, 0);
}

unsigned int t4_get_regs_len(struct adapter *adapter);
void t4_get_regs(struct adapter *adap, void *buf, size_t buf_size);

int t4_eeprom_ptov(unsigned int phys_addr, unsigned int fn, unsigned int sz);
int t4_seeprom_wp(struct adapter *adapter, bool enable);
int t4_get_raw_vpd_params(struct adapter *adapter, struct vpd_params *p);
int t4_get_vpd_params(struct adapter *adapter, struct vpd_params *p);
int t4_get_pfres(struct adapter *adapter);
int t4_read_flash(struct adapter *adapter, unsigned int addr,
		  unsigned int nwords, u32 *data, int byte_oriented);
int t4_load_fw(struct adapter *adapter, const u8 *fw_data, unsigned int size);
int t4_load_phy_fw(struct adapter *adap,
		   int win, spinlock_t *lock,
		   int (*phy_fw_version)(const u8 *, size_t),
		   const u8 *phy_fw_data, size_t phy_fw_size);
int t4_phy_fw_ver(struct adapter *adap, int *phy_fw_ver);
int t4_fwcache(struct adapter *adap, enum fw_params_param_dev_fwcache op);
int t4_fw_upgrade(struct adapter *adap, unsigned int mbox,
		  const u8 *fw_data, unsigned int size, int force);
int t4_fl_pkt_align(struct adapter *adap);
unsigned int t4_flash_cfg_addr(struct adapter *adapter);
int t4_check_fw_version(struct adapter *adap);
int t4_load_cfg(struct adapter *adapter, const u8 *cfg_data, unsigned int size);
int t4_get_fw_version(struct adapter *adapter, u32 *vers);
int t4_get_bs_version(struct adapter *adapter, u32 *vers);
int t4_get_tp_version(struct adapter *adapter, u32 *vers);
int t4_get_exprom_version(struct adapter *adapter, u32 *vers);
int t4_get_scfg_version(struct adapter *adapter, u32 *vers);
int t4_get_vpd_version(struct adapter *adapter, u32 *vers);
int t4_get_version_info(struct adapter *adapter);
void t4_dump_version_info(struct adapter *adapter);
int t4_prep_fw(struct adapter *adap, struct fw_info *fw_info,
	       const u8 *fw_data, unsigned int fw_size,
	       struct fw_hdr *card_fw, enum dev_state state, int *reset);
int t4_prep_adapter(struct adapter *adapter);
int t4_shutdown_adapter(struct adapter *adapter);

enum t4_bar2_qtype { T4_BAR2_QTYPE_EGRESS, T4_BAR2_QTYPE_INGRESS };
int t4_bar2_sge_qregs(struct adapter *adapter,
		      unsigned int qid,
		      enum t4_bar2_qtype qtype,
		      int user,
		      u64 *pbar2_qoffset,
		      unsigned int *pbar2_qid);

unsigned int qtimer_val(const struct adapter *adap,
			const struct sge_rspq *q);

int t4_init_devlog_params(struct adapter *adapter);
int t4_init_sge_params(struct adapter *adapter);
int t4_init_tp_params(struct adapter *adap, bool sleep_ok);
int t4_filter_field_shift(const struct adapter *adap, int filter_sel);
int t4_init_rss_mode(struct adapter *adap, int mbox);
int t4_init_portinfo(struct port_info *pi, int mbox,
		     int port, int pf, int vf, u8 mac[]);
int t4_port_init(struct adapter *adap, int mbox, int pf, int vf);
void t4_fatal_err(struct adapter *adapter);
unsigned int t4_chip_rss_size(struct adapter *adapter);
int t4_config_rss_range(struct adapter *adapter, int mbox, unsigned int viid,
			int start, int n, const u16 *rspq, unsigned int nrspq);
int t4_config_glbl_rss(struct adapter *adapter, int mbox, unsigned int mode,
		       unsigned int flags);
int t4_config_vi_rss(struct adapter *adapter, int mbox, unsigned int viid,
		     unsigned int flags, unsigned int defq);
int t4_read_rss(struct adapter *adapter, u16 *entries);
void t4_read_rss_key(struct adapter *adapter, u32 *key, bool sleep_ok);
void t4_write_rss_key(struct adapter *adap, const u32 *key, int idx,
		      bool sleep_ok);
void t4_read_rss_pf_config(struct adapter *adapter, unsigned int index,
			   u32 *valp, bool sleep_ok);
void t4_read_rss_vf_config(struct adapter *adapter, unsigned int index,
			   u32 *vfl, u32 *vfh, bool sleep_ok);
u32 t4_read_rss_pf_map(struct adapter *adapter, bool sleep_ok);
u32 t4_read_rss_pf_mask(struct adapter *adapter, bool sleep_ok);

unsigned int t4_get_mps_bg_map(struct adapter *adapter, int pidx);
unsigned int t4_get_tp_ch_map(struct adapter *adapter, int pidx);
void t4_pmtx_get_stats(struct adapter *adap, u32 cnt[], u64 cycles[]);
void t4_pmrx_get_stats(struct adapter *adap, u32 cnt[], u64 cycles[]);
int t4_read_cim_ibq(struct adapter *adap, unsigned int qid, u32 *data,
		    size_t n);
int t4_read_cim_obq(struct adapter *adap, unsigned int qid, u32 *data,
		    size_t n);
int t4_cim_read(struct adapter *adap, unsigned int addr, unsigned int n,
		unsigned int *valp);
int t4_cim_write(struct adapter *adap, unsigned int addr, unsigned int n,
		 const unsigned int *valp);
int t4_cim_read_la(struct adapter *adap, u32 *la_buf, unsigned int *wrptr);
void t4_cim_read_pif_la(struct adapter *adap, u32 *pif_req, u32 *pif_rsp,
			unsigned int *pif_req_wrptr,
			unsigned int *pif_rsp_wrptr);
void t4_cim_read_ma_la(struct adapter *adap, u32 *ma_req, u32 *ma_rsp);
void t4_read_cimq_cfg(struct adapter *adap, u16 *base, u16 *size, u16 *thres);
const char *t4_get_port_type_description(enum fw_port_type port_type);
void t4_get_port_stats(struct adapter *adap, int idx, struct port_stats *p);
void t4_get_port_stats_offset(struct adapter *adap, int idx,
			      struct port_stats *stats,
			      struct port_stats *offset);
void t4_get_lb_stats(struct adapter *adap, int idx, struct lb_port_stats *p);
void t4_read_mtu_tbl(struct adapter *adap, u16 *mtus, u8 *mtu_log);
void t4_read_cong_tbl(struct adapter *adap, u16 incr[NMTUS][NCCTRL_WIN]);
void t4_tp_wr_bits_indirect(struct adapter *adap, unsigned int addr,
			    unsigned int mask, unsigned int val);
void t4_tp_read_la(struct adapter *adap, u64 *la_buf, unsigned int *wrptr);
void t4_tp_get_err_stats(struct adapter *adap, struct tp_err_stats *st,
			 bool sleep_ok);
void t4_tp_get_cpl_stats(struct adapter *adap, struct tp_cpl_stats *st,
			 bool sleep_ok);
void t4_tp_get_rdma_stats(struct adapter *adap, struct tp_rdma_stats *st,
			  bool sleep_ok);
void t4_get_usm_stats(struct adapter *adap, struct tp_usm_stats *st,
		      bool sleep_ok);
void t4_tp_get_tcp_stats(struct adapter *adap, struct tp_tcp_stats *v4,
			 struct tp_tcp_stats *v6, bool sleep_ok);
void t4_get_fcoe_stats(struct adapter *adap, unsigned int idx,
		       struct tp_fcoe_stats *st, bool sleep_ok);
void t4_load_mtus(struct adapter *adap, const unsigned short *mtus,
		  const unsigned short *alpha, const unsigned short *beta);

void t4_ulprx_read_la(struct adapter *adap, u32 *la_buf);

void t4_get_chan_txrate(struct adapter *adap, u64 *nic_rate, u64 *ofld_rate);
void t4_mk_filtdelwr(unsigned int ftid, struct fw_filter_wr *wr, int qid);

void t4_wol_magic_enable(struct adapter *adap, unsigned int port,
			 const u8 *addr);
int t4_wol_pat_enable(struct adapter *adap, unsigned int port, unsigned int map,
		      u64 mask0, u64 mask1, unsigned int crc, bool enable);

int t4_fw_hello(struct adapter *adap, unsigned int mbox, unsigned int evt_mbox,
		enum dev_master master, enum dev_state *state);
int t4_fw_bye(struct adapter *adap, unsigned int mbox);
int t4_early_init(struct adapter *adap, unsigned int mbox);
int t4_fw_reset(struct adapter *adap, unsigned int mbox, int reset);
int t4_fixup_host_params(struct adapter *adap, unsigned int page_size,
			  unsigned int cache_line_size);
int t4_fw_initialize(struct adapter *adap, unsigned int mbox);
int t4_query_params(struct adapter *adap, unsigned int mbox, unsigned int pf,
		    unsigned int vf, unsigned int nparams, const u32 *params,
		    u32 *val);
int t4_query_params_ns(struct adapter *adap, unsigned int mbox, unsigned int pf,
		       unsigned int vf, unsigned int nparams, const u32 *params,
		       u32 *val);
int t4_query_params_rw(struct adapter *adap, unsigned int mbox, unsigned int pf,
		       unsigned int vf, unsigned int nparams, const u32 *params,
		       u32 *val, int rw, bool sleep_ok);
int t4_set_params_timeout(struct adapter *adap, unsigned int mbox,
			  unsigned int pf, unsigned int vf,
			  unsigned int nparams, const u32 *params,
			  const u32 *val, int timeout);
int t4_set_params(struct adapter *adap, unsigned int mbox, unsigned int pf,
		  unsigned int vf, unsigned int nparams, const u32 *params,
		  const u32 *val);
int t4_cfg_pfvf(struct adapter *adap, unsigned int mbox, unsigned int pf,
		unsigned int vf, unsigned int txq, unsigned int txq_eth_ctrl,
		unsigned int rxqi, unsigned int rxq, unsigned int tc,
		unsigned int vi, unsigned int cmask, unsigned int pmask,
		unsigned int nexact, unsigned int rcaps, unsigned int wxcaps);
int t4_alloc_vi(struct adapter *adap, unsigned int mbox, unsigned int port,
		unsigned int pf, unsigned int vf, unsigned int nmac, u8 *mac,
		unsigned int *rss_size, u8 *vivld, u8 *vin);
int t4_free_vi(struct adapter *adap, unsigned int mbox,
	       unsigned int pf, unsigned int vf,
	       unsigned int viid);
int t4_set_rxmode(struct adapter *adap, unsigned int mbox, unsigned int viid,
		int mtu, int promisc, int all_multi, int bcast, int vlanex,
		bool sleep_ok);
int t4_free_raw_mac_filt(struct adapter *adap, unsigned int viid,
			 const u8 *addr, const u8 *mask, unsigned int idx,
			 u8 lookup_type, u8 port_id, bool sleep_ok);
int t4_free_encap_mac_filt(struct adapter *adap, unsigned int viid, int idx,
			   bool sleep_ok);
int t4_alloc_encap_mac_filt(struct adapter *adap, unsigned int viid,
			    const u8 *addr, const u8 *mask, unsigned int vni,
			    unsigned int vni_mask, u8 dip_hit, u8 lookup_type,
			    bool sleep_ok);
int t4_alloc_raw_mac_filt(struct adapter *adap, unsigned int viid,
			  const u8 *addr, const u8 *mask, unsigned int idx,
			  u8 lookup_type, u8 port_id, bool sleep_ok);
int t4_alloc_mac_filt(struct adapter *adap, unsigned int mbox,
		      unsigned int viid, bool free, unsigned int naddr,
		      const u8 **addr, u16 *idx, u64 *hash, bool sleep_ok);
int t4_free_mac_filt(struct adapter *adap, unsigned int mbox,
		     unsigned int viid, unsigned int naddr,
		     const u8 **addr, bool sleep_ok);
int t4_change_mac(struct adapter *adap, unsigned int mbox, unsigned int viid,
		  int idx, const u8 *addr, bool persist, u8 *smt_idx);
int t4_set_addr_hash(struct adapter *adap, unsigned int mbox, unsigned int viid,
		     bool ucast, u64 vec, bool sleep_ok);
int t4_enable_vi_params(struct adapter *adap, unsigned int mbox,
			unsigned int viid, bool rx_en, bool tx_en, bool dcb_en);
int t4_enable_pi_params(struct adapter *adap, unsigned int mbox,
			struct port_info *pi,
			bool rx_en, bool tx_en, bool dcb_en);
int t4_enable_vi(struct adapter *adap, unsigned int mbox, unsigned int viid,
		 bool rx_en, bool tx_en);
int t4_identify_port(struct adapter *adap, unsigned int mbox, unsigned int viid,
		     unsigned int nblinks);
int t4_mdio_rd(struct adapter *adap, unsigned int mbox, unsigned int phy_addr,
	       unsigned int mmd, unsigned int reg, u16 *valp);
int t4_mdio_wr(struct adapter *adap, unsigned int mbox, unsigned int phy_addr,
	       unsigned int mmd, unsigned int reg, u16 val);
int t4_iq_stop(struct adapter *adap, unsigned int mbox, unsigned int pf,
	       unsigned int vf, unsigned int iqtype, unsigned int iqid,
	       unsigned int fl0id, unsigned int fl1id);
int t4_iq_free(struct adapter *adap, unsigned int mbox, unsigned int pf,
	       unsigned int vf, unsigned int iqtype, unsigned int iqid,
	       unsigned int fl0id, unsigned int fl1id);
int t4_eth_eq_free(struct adapter *adap, unsigned int mbox, unsigned int pf,
		   unsigned int vf, unsigned int eqid);
int t4_ctrl_eq_free(struct adapter *adap, unsigned int mbox, unsigned int pf,
		    unsigned int vf, unsigned int eqid);
int t4_ofld_eq_free(struct adapter *adap, unsigned int mbox, unsigned int pf,
		    unsigned int vf, unsigned int eqid);
int t4_sge_ctxt_flush(struct adapter *adap, unsigned int mbox, int ctxt_type);
int t4_read_sge_dbqtimers(struct adapter *adap, unsigned int ndbqtimers,
			  u16 *dbqtimers);
void t4_handle_get_port_info(struct port_info *pi, const __be64 *rpl);
int t4_update_port_info(struct port_info *pi);
int t4_get_link_params(struct port_info *pi, unsigned int *link_okp,
		       unsigned int *speedp, unsigned int *mtup);
int t4_handle_fw_rpl(struct adapter *adap, const __be64 *rpl);
void t4_db_full(struct adapter *adapter);
void t4_db_dropped(struct adapter *adapter);
int t4_set_trace_filter(struct adapter *adapter, const struct trace_params *tp,
			int filter_index, int enable);
void t4_get_trace_filter(struct adapter *adapter, struct trace_params *tp,
			 int filter_index, int *enabled);
int t4_fwaddrspace_write(struct adapter *adap, unsigned int mbox,
			 u32 addr, u32 val);
void t4_read_pace_tbl(struct adapter *adap, unsigned int pace_vals[NTX_SCHED]);
void t4_get_tx_sched(struct adapter *adap, unsigned int sched,
		     unsigned int *kbps, unsigned int *ipg, bool sleep_ok);
int t4_sge_ctxt_rd(struct adapter *adap, unsigned int mbox, unsigned int cid,
		   enum ctxt_type ctype, u32 *data);
int t4_sge_ctxt_rd_bd(struct adapter *adap, unsigned int cid,
		      enum ctxt_type ctype, u32 *data);
int t4_sched_params(struct adapter *adapter, int type, int level, int mode,
		    int rateunit, int ratemode, int channel, int class,
		    int minrate, int maxrate, int weight, int pktsize);
void t4_sge_decode_idma_state(struct adapter *adapter, int state);
void t4_idma_monitor_init(struct adapter *adapter,
			  struct sge_idma_monitor_state *idma);
void t4_idma_monitor(struct adapter *adapter,
		     struct sge_idma_monitor_state *idma,
		     int hz, int ticks);
int t4_set_vf_mac_acl(struct adapter *adapter, unsigned int vf,
		      unsigned int naddr, u8 *addr);
void t4_tp_pio_read(struct adapter *adap, u32 *buff, u32 nregs,
		    u32 start_index, bool sleep_ok);
void t4_tp_tm_pio_read(struct adapter *adap, u32 *buff, u32 nregs,
		       u32 start_index, bool sleep_ok);
void t4_tp_mib_read(struct adapter *adap, u32 *buff, u32 nregs,
		    u32 start_index, bool sleep_ok);

void t4_uld_mem_free(struct adapter *adap);
int t4_uld_mem_alloc(struct adapter *adap);
void t4_uld_clean_up(struct adapter *adap);
void t4_register_netevent_notifier(void);
int t4_i2c_rd(struct adapter *adap, unsigned int mbox, int port,
	      unsigned int devid, unsigned int offset,
	      unsigned int len, u8 *buf);
void free_rspq_fl(struct adapter *adap, struct sge_rspq *rq, struct sge_fl *fl);
void free_tx_desc(struct adapter *adap, struct sge_txq *q,
		  unsigned int n, bool unmap);
void free_txq(struct adapter *adap, struct sge_txq *q);
void cxgb4_reclaim_completed_tx(struct adapter *adap,
				struct sge_txq *q, bool unmap);
int cxgb4_map_skb(struct device *dev, const struct sk_buff *skb,
		  dma_addr_t *addr);
void cxgb4_inline_tx_skb(const struct sk_buff *skb, const struct sge_txq *q,
			 void *pos);
void cxgb4_write_sgl(const struct sk_buff *skb, struct sge_txq *q,
		     struct ulptx_sgl *sgl, u64 *end, unsigned int start,
		     const dma_addr_t *addr);
void cxgb4_ring_tx_db(struct adapter *adap, struct sge_txq *q, int n);
int t4_set_vlan_acl(struct adapter *adap, unsigned int mbox, unsigned int vf,
		    u16 vlan);
int cxgb4_dcb_enabled(const struct net_device *dev);

int cxgb4_thermal_init(struct adapter *adap);
int cxgb4_thermal_remove(struct adapter *adap);

#endif /* __CXGB4_H__ */<|MERGE_RESOLUTION|>--- conflicted
+++ resolved
@@ -887,13 +887,9 @@
 	unsigned int tx_rate;
 	bool pf_set_mac;
 	u16 vlan;
-<<<<<<< HEAD
-	int link_state;
-=======
 #ifndef __GENKSYMS__
 	int link_state;
 #endif
->>>>>>> 7ce58816
 };
 
 enum {
