// SPDX-License-Identifier: (GPL-2.0-only OR BSD-2-Clause)
/* Copyright (C) 2016-2018 Netronome Systems, Inc. */

#define pr_fmt(fmt)	"NFP net bpf: " fmt

#include <linux/bug.h>
#include <linux/bpf.h>
#include <linux/filter.h>
#include <linux/kernel.h>
#include <linux/pkt_cls.h>
#include <linux/reciprocal_div.h>
#include <linux/unistd.h>

#include "main.h"
#include "../nfp_asm.h"
#include "../nfp_net_ctrl.h"

/* --- NFP prog --- */
/* Foreach "multiple" entries macros provide pos and next<n> pointers.
 * It's safe to modify the next pointers (but not pos).
 */
#define nfp_for_each_insn_walk2(nfp_prog, pos, next)			\
	for (pos = list_first_entry(&(nfp_prog)->insns, typeof(*pos), l), \
	     next = list_next_entry(pos, l);			\
	     &(nfp_prog)->insns != &pos->l &&			\
	     &(nfp_prog)->insns != &next->l;			\
	     pos = nfp_meta_next(pos),				\
	     next = nfp_meta_next(pos))

#define nfp_for_each_insn_walk3(nfp_prog, pos, next, next2)		\
	for (pos = list_first_entry(&(nfp_prog)->insns, typeof(*pos), l), \
	     next = list_next_entry(pos, l),			\
	     next2 = list_next_entry(next, l);			\
	     &(nfp_prog)->insns != &pos->l &&			\
	     &(nfp_prog)->insns != &next->l &&			\
	     &(nfp_prog)->insns != &next2->l;			\
	     pos = nfp_meta_next(pos),				\
	     next = nfp_meta_next(pos),				\
	     next2 = nfp_meta_next(next))

static bool
nfp_meta_has_prev(struct nfp_prog *nfp_prog, struct nfp_insn_meta *meta)
{
	return meta->l.prev != &nfp_prog->insns;
}

static void nfp_prog_push(struct nfp_prog *nfp_prog, u64 insn)
{
	if (nfp_prog->__prog_alloc_len / sizeof(u64) == nfp_prog->prog_len) {
		pr_warn("instruction limit reached (%u NFP instructions)\n",
			nfp_prog->prog_len);
		nfp_prog->error = -ENOSPC;
		return;
	}

	nfp_prog->prog[nfp_prog->prog_len] = insn;
	nfp_prog->prog_len++;
}

static unsigned int nfp_prog_current_offset(struct nfp_prog *nfp_prog)
{
	return nfp_prog->prog_len;
}

static bool
nfp_prog_confirm_current_offset(struct nfp_prog *nfp_prog, unsigned int off)
{
	/* If there is a recorded error we may have dropped instructions;
	 * that doesn't have to be due to translator bug, and the translation
	 * will fail anyway, so just return OK.
	 */
	if (nfp_prog->error)
		return true;
	return !WARN_ON_ONCE(nfp_prog_current_offset(nfp_prog) != off);
}

/* --- Emitters --- */
static void
__emit_cmd(struct nfp_prog *nfp_prog, enum cmd_tgt_map op,
	   u8 mode, u8 xfer, u8 areg, u8 breg, u8 size, enum cmd_ctx_swap ctx,
	   bool indir)
{
	u64 insn;

	insn =	FIELD_PREP(OP_CMD_A_SRC, areg) |
		FIELD_PREP(OP_CMD_CTX, ctx) |
		FIELD_PREP(OP_CMD_B_SRC, breg) |
		FIELD_PREP(OP_CMD_TOKEN, cmd_tgt_act[op].token) |
		FIELD_PREP(OP_CMD_XFER, xfer) |
		FIELD_PREP(OP_CMD_CNT, size) |
		FIELD_PREP(OP_CMD_SIG, ctx != CMD_CTX_NO_SWAP) |
		FIELD_PREP(OP_CMD_TGT_CMD, cmd_tgt_act[op].tgt_cmd) |
		FIELD_PREP(OP_CMD_INDIR, indir) |
		FIELD_PREP(OP_CMD_MODE, mode);

	nfp_prog_push(nfp_prog, insn);
}

static void
emit_cmd_any(struct nfp_prog *nfp_prog, enum cmd_tgt_map op, u8 mode, u8 xfer,
	     swreg lreg, swreg rreg, u8 size, enum cmd_ctx_swap ctx, bool indir)
{
	struct nfp_insn_re_regs reg;
	int err;

	err = swreg_to_restricted(reg_none(), lreg, rreg, &reg, false);
	if (err) {
		nfp_prog->error = err;
		return;
	}
	if (reg.swap) {
		pr_err("cmd can't swap arguments\n");
		nfp_prog->error = -EFAULT;
		return;
	}
	if (reg.dst_lmextn || reg.src_lmextn) {
		pr_err("cmd can't use LMextn\n");
		nfp_prog->error = -EFAULT;
		return;
	}

	__emit_cmd(nfp_prog, op, mode, xfer, reg.areg, reg.breg, size, ctx,
		   indir);
}

static void
emit_cmd(struct nfp_prog *nfp_prog, enum cmd_tgt_map op, u8 mode, u8 xfer,
	 swreg lreg, swreg rreg, u8 size, enum cmd_ctx_swap ctx)
{
	emit_cmd_any(nfp_prog, op, mode, xfer, lreg, rreg, size, ctx, false);
}

static void
emit_cmd_indir(struct nfp_prog *nfp_prog, enum cmd_tgt_map op, u8 mode, u8 xfer,
	       swreg lreg, swreg rreg, u8 size, enum cmd_ctx_swap ctx)
{
	emit_cmd_any(nfp_prog, op, mode, xfer, lreg, rreg, size, ctx, true);
}

static void
__emit_br(struct nfp_prog *nfp_prog, enum br_mask mask, enum br_ev_pip ev_pip,
	  enum br_ctx_signal_state css, u16 addr, u8 defer)
{
	u16 addr_lo, addr_hi;
	u64 insn;

	addr_lo = addr & (OP_BR_ADDR_LO >> __bf_shf(OP_BR_ADDR_LO));
	addr_hi = addr != addr_lo;

	insn = OP_BR_BASE |
		FIELD_PREP(OP_BR_MASK, mask) |
		FIELD_PREP(OP_BR_EV_PIP, ev_pip) |
		FIELD_PREP(OP_BR_CSS, css) |
		FIELD_PREP(OP_BR_DEFBR, defer) |
		FIELD_PREP(OP_BR_ADDR_LO, addr_lo) |
		FIELD_PREP(OP_BR_ADDR_HI, addr_hi);

	nfp_prog_push(nfp_prog, insn);
}

static void
emit_br_relo(struct nfp_prog *nfp_prog, enum br_mask mask, u16 addr, u8 defer,
	     enum nfp_relo_type relo)
{
	if (mask == BR_UNC && defer > 2) {
		pr_err("BUG: branch defer out of bounds %d\n", defer);
		nfp_prog->error = -EFAULT;
		return;
	}

	__emit_br(nfp_prog, mask,
		  mask != BR_UNC ? BR_EV_PIP_COND : BR_EV_PIP_UNCOND,
		  BR_CSS_NONE, addr, defer);

	nfp_prog->prog[nfp_prog->prog_len - 1] |=
		FIELD_PREP(OP_RELO_TYPE, relo);
}

static void
emit_br(struct nfp_prog *nfp_prog, enum br_mask mask, u16 addr, u8 defer)
{
	emit_br_relo(nfp_prog, mask, addr, defer, RELO_BR_REL);
}

static void
__emit_br_bit(struct nfp_prog *nfp_prog, u16 areg, u16 breg, u16 addr, u8 defer,
	      bool set, bool src_lmextn)
{
	u16 addr_lo, addr_hi;
	u64 insn;

	addr_lo = addr & (OP_BR_BIT_ADDR_LO >> __bf_shf(OP_BR_BIT_ADDR_LO));
	addr_hi = addr != addr_lo;

	insn = OP_BR_BIT_BASE |
		FIELD_PREP(OP_BR_BIT_A_SRC, areg) |
		FIELD_PREP(OP_BR_BIT_B_SRC, breg) |
		FIELD_PREP(OP_BR_BIT_BV, set) |
		FIELD_PREP(OP_BR_BIT_DEFBR, defer) |
		FIELD_PREP(OP_BR_BIT_ADDR_LO, addr_lo) |
		FIELD_PREP(OP_BR_BIT_ADDR_HI, addr_hi) |
		FIELD_PREP(OP_BR_BIT_SRC_LMEXTN, src_lmextn);

	nfp_prog_push(nfp_prog, insn);
}

static void
emit_br_bit_relo(struct nfp_prog *nfp_prog, swreg src, u8 bit, u16 addr,
		 u8 defer, bool set, enum nfp_relo_type relo)
{
	struct nfp_insn_re_regs reg;
	int err;

	/* NOTE: The bit to test is specified as an rotation amount, such that
	 *	 the bit to test will be placed on the MSB of the result when
	 *	 doing a rotate right. For bit X, we need right rotate X + 1.
	 */
	bit += 1;

	err = swreg_to_restricted(reg_none(), src, reg_imm(bit), &reg, false);
	if (err) {
		nfp_prog->error = err;
		return;
	}

	__emit_br_bit(nfp_prog, reg.areg, reg.breg, addr, defer, set,
		      reg.src_lmextn);

	nfp_prog->prog[nfp_prog->prog_len - 1] |=
		FIELD_PREP(OP_RELO_TYPE, relo);
}

static void
emit_br_bset(struct nfp_prog *nfp_prog, swreg src, u8 bit, u16 addr, u8 defer)
{
	emit_br_bit_relo(nfp_prog, src, bit, addr, defer, true, RELO_BR_REL);
}

static void
__emit_br_alu(struct nfp_prog *nfp_prog, u16 areg, u16 breg, u16 imm_hi,
	      u8 defer, bool dst_lmextn, bool src_lmextn)
{
	u64 insn;

	insn = OP_BR_ALU_BASE |
		FIELD_PREP(OP_BR_ALU_A_SRC, areg) |
		FIELD_PREP(OP_BR_ALU_B_SRC, breg) |
		FIELD_PREP(OP_BR_ALU_DEFBR, defer) |
		FIELD_PREP(OP_BR_ALU_IMM_HI, imm_hi) |
		FIELD_PREP(OP_BR_ALU_SRC_LMEXTN, src_lmextn) |
		FIELD_PREP(OP_BR_ALU_DST_LMEXTN, dst_lmextn);

	nfp_prog_push(nfp_prog, insn);
}

static void emit_rtn(struct nfp_prog *nfp_prog, swreg base, u8 defer)
{
	struct nfp_insn_ur_regs reg;
	int err;

	err = swreg_to_unrestricted(reg_none(), base, reg_imm(0), &reg);
	if (err) {
		nfp_prog->error = err;
		return;
	}

	__emit_br_alu(nfp_prog, reg.areg, reg.breg, 0, defer, reg.dst_lmextn,
		      reg.src_lmextn);
}

static void
__emit_immed(struct nfp_prog *nfp_prog, u16 areg, u16 breg, u16 imm_hi,
	     enum immed_width width, bool invert,
	     enum immed_shift shift, bool wr_both,
	     bool dst_lmextn, bool src_lmextn)
{
	u64 insn;

	insn = OP_IMMED_BASE |
		FIELD_PREP(OP_IMMED_A_SRC, areg) |
		FIELD_PREP(OP_IMMED_B_SRC, breg) |
		FIELD_PREP(OP_IMMED_IMM, imm_hi) |
		FIELD_PREP(OP_IMMED_WIDTH, width) |
		FIELD_PREP(OP_IMMED_INV, invert) |
		FIELD_PREP(OP_IMMED_SHIFT, shift) |
		FIELD_PREP(OP_IMMED_WR_AB, wr_both) |
		FIELD_PREP(OP_IMMED_SRC_LMEXTN, src_lmextn) |
		FIELD_PREP(OP_IMMED_DST_LMEXTN, dst_lmextn);

	nfp_prog_push(nfp_prog, insn);
}

static void
emit_immed(struct nfp_prog *nfp_prog, swreg dst, u16 imm,
	   enum immed_width width, bool invert, enum immed_shift shift)
{
	struct nfp_insn_ur_regs reg;
	int err;

	if (swreg_type(dst) == NN_REG_IMM) {
		nfp_prog->error = -EFAULT;
		return;
	}

	err = swreg_to_unrestricted(dst, dst, reg_imm(imm & 0xff), &reg);
	if (err) {
		nfp_prog->error = err;
		return;
	}

	/* Use reg.dst when destination is No-Dest. */
	__emit_immed(nfp_prog,
		     swreg_type(dst) == NN_REG_NONE ? reg.dst : reg.areg,
		     reg.breg, imm >> 8, width, invert, shift,
		     reg.wr_both, reg.dst_lmextn, reg.src_lmextn);
}

static void
__emit_shf(struct nfp_prog *nfp_prog, u16 dst, enum alu_dst_ab dst_ab,
	   enum shf_sc sc, u8 shift,
	   u16 areg, enum shf_op op, u16 breg, bool i8, bool sw, bool wr_both,
	   bool dst_lmextn, bool src_lmextn)
{
	u64 insn;

	if (!FIELD_FIT(OP_SHF_SHIFT, shift)) {
		nfp_prog->error = -EFAULT;
		return;
	}

	if (sc == SHF_SC_L_SHF)
		shift = 32 - shift;

	insn = OP_SHF_BASE |
		FIELD_PREP(OP_SHF_A_SRC, areg) |
		FIELD_PREP(OP_SHF_SC, sc) |
		FIELD_PREP(OP_SHF_B_SRC, breg) |
		FIELD_PREP(OP_SHF_I8, i8) |
		FIELD_PREP(OP_SHF_SW, sw) |
		FIELD_PREP(OP_SHF_DST, dst) |
		FIELD_PREP(OP_SHF_SHIFT, shift) |
		FIELD_PREP(OP_SHF_OP, op) |
		FIELD_PREP(OP_SHF_DST_AB, dst_ab) |
		FIELD_PREP(OP_SHF_WR_AB, wr_both) |
		FIELD_PREP(OP_SHF_SRC_LMEXTN, src_lmextn) |
		FIELD_PREP(OP_SHF_DST_LMEXTN, dst_lmextn);

	nfp_prog_push(nfp_prog, insn);
}

static void
emit_shf(struct nfp_prog *nfp_prog, swreg dst,
	 swreg lreg, enum shf_op op, swreg rreg, enum shf_sc sc, u8 shift)
{
	struct nfp_insn_re_regs reg;
	int err;

	err = swreg_to_restricted(dst, lreg, rreg, &reg, true);
	if (err) {
		nfp_prog->error = err;
		return;
	}

	__emit_shf(nfp_prog, reg.dst, reg.dst_ab, sc, shift,
		   reg.areg, op, reg.breg, reg.i8, reg.swap, reg.wr_both,
		   reg.dst_lmextn, reg.src_lmextn);
}

static void
emit_shf_indir(struct nfp_prog *nfp_prog, swreg dst,
	       swreg lreg, enum shf_op op, swreg rreg, enum shf_sc sc)
{
	if (sc == SHF_SC_R_ROT) {
		pr_err("indirect shift is not allowed on rotation\n");
		nfp_prog->error = -EFAULT;
		return;
	}

	emit_shf(nfp_prog, dst, lreg, op, rreg, sc, 0);
}

static void
__emit_alu(struct nfp_prog *nfp_prog, u16 dst, enum alu_dst_ab dst_ab,
	   u16 areg, enum alu_op op, u16 breg, bool swap, bool wr_both,
	   bool dst_lmextn, bool src_lmextn)
{
	u64 insn;

	insn = OP_ALU_BASE |
		FIELD_PREP(OP_ALU_A_SRC, areg) |
		FIELD_PREP(OP_ALU_B_SRC, breg) |
		FIELD_PREP(OP_ALU_DST, dst) |
		FIELD_PREP(OP_ALU_SW, swap) |
		FIELD_PREP(OP_ALU_OP, op) |
		FIELD_PREP(OP_ALU_DST_AB, dst_ab) |
		FIELD_PREP(OP_ALU_WR_AB, wr_both) |
		FIELD_PREP(OP_ALU_SRC_LMEXTN, src_lmextn) |
		FIELD_PREP(OP_ALU_DST_LMEXTN, dst_lmextn);

	nfp_prog_push(nfp_prog, insn);
}

static void
emit_alu(struct nfp_prog *nfp_prog, swreg dst,
	 swreg lreg, enum alu_op op, swreg rreg)
{
	struct nfp_insn_ur_regs reg;
	int err;

	err = swreg_to_unrestricted(dst, lreg, rreg, &reg);
	if (err) {
		nfp_prog->error = err;
		return;
	}

	__emit_alu(nfp_prog, reg.dst, reg.dst_ab,
		   reg.areg, op, reg.breg, reg.swap, reg.wr_both,
		   reg.dst_lmextn, reg.src_lmextn);
}

static void
__emit_mul(struct nfp_prog *nfp_prog, enum alu_dst_ab dst_ab, u16 areg,
	   enum mul_type type, enum mul_step step, u16 breg, bool swap,
	   bool wr_both, bool dst_lmextn, bool src_lmextn)
{
	u64 insn;

	insn = OP_MUL_BASE |
		FIELD_PREP(OP_MUL_A_SRC, areg) |
		FIELD_PREP(OP_MUL_B_SRC, breg) |
		FIELD_PREP(OP_MUL_STEP, step) |
		FIELD_PREP(OP_MUL_DST_AB, dst_ab) |
		FIELD_PREP(OP_MUL_SW, swap) |
		FIELD_PREP(OP_MUL_TYPE, type) |
		FIELD_PREP(OP_MUL_WR_AB, wr_both) |
		FIELD_PREP(OP_MUL_SRC_LMEXTN, src_lmextn) |
		FIELD_PREP(OP_MUL_DST_LMEXTN, dst_lmextn);

	nfp_prog_push(nfp_prog, insn);
}

static void
emit_mul(struct nfp_prog *nfp_prog, swreg lreg, enum mul_type type,
	 enum mul_step step, swreg rreg)
{
	struct nfp_insn_ur_regs reg;
	u16 areg;
	int err;

	if (type == MUL_TYPE_START && step != MUL_STEP_NONE) {
		nfp_prog->error = -EINVAL;
		return;
	}

	if (step == MUL_LAST || step == MUL_LAST_2) {
		/* When type is step and step Number is LAST or LAST2, left
		 * source is used as destination.
		 */
		err = swreg_to_unrestricted(lreg, reg_none(), rreg, &reg);
		areg = reg.dst;
	} else {
		err = swreg_to_unrestricted(reg_none(), lreg, rreg, &reg);
		areg = reg.areg;
	}

	if (err) {
		nfp_prog->error = err;
		return;
	}

	__emit_mul(nfp_prog, reg.dst_ab, areg, type, step, reg.breg, reg.swap,
		   reg.wr_both, reg.dst_lmextn, reg.src_lmextn);
}

static void
__emit_ld_field(struct nfp_prog *nfp_prog, enum shf_sc sc,
		u8 areg, u8 bmask, u8 breg, u8 shift, bool imm8,
		bool zero, bool swap, bool wr_both,
		bool dst_lmextn, bool src_lmextn)
{
	u64 insn;

	insn = OP_LDF_BASE |
		FIELD_PREP(OP_LDF_A_SRC, areg) |
		FIELD_PREP(OP_LDF_SC, sc) |
		FIELD_PREP(OP_LDF_B_SRC, breg) |
		FIELD_PREP(OP_LDF_I8, imm8) |
		FIELD_PREP(OP_LDF_SW, swap) |
		FIELD_PREP(OP_LDF_ZF, zero) |
		FIELD_PREP(OP_LDF_BMASK, bmask) |
		FIELD_PREP(OP_LDF_SHF, shift) |
		FIELD_PREP(OP_LDF_WR_AB, wr_both) |
		FIELD_PREP(OP_LDF_SRC_LMEXTN, src_lmextn) |
		FIELD_PREP(OP_LDF_DST_LMEXTN, dst_lmextn);

	nfp_prog_push(nfp_prog, insn);
}

static void
emit_ld_field_any(struct nfp_prog *nfp_prog, swreg dst, u8 bmask, swreg src,
		  enum shf_sc sc, u8 shift, bool zero)
{
	struct nfp_insn_re_regs reg;
	int err;

	/* Note: ld_field is special as it uses one of the src regs as dst */
	err = swreg_to_restricted(dst, dst, src, &reg, true);
	if (err) {
		nfp_prog->error = err;
		return;
	}

	__emit_ld_field(nfp_prog, sc, reg.areg, bmask, reg.breg, shift,
			reg.i8, zero, reg.swap, reg.wr_both,
			reg.dst_lmextn, reg.src_lmextn);
}

static void
emit_ld_field(struct nfp_prog *nfp_prog, swreg dst, u8 bmask, swreg src,
	      enum shf_sc sc, u8 shift)
{
	emit_ld_field_any(nfp_prog, dst, bmask, src, sc, shift, false);
}

static void
__emit_lcsr(struct nfp_prog *nfp_prog, u16 areg, u16 breg, bool wr, u16 addr,
	    bool dst_lmextn, bool src_lmextn)
{
	u64 insn;

	insn = OP_LCSR_BASE |
		FIELD_PREP(OP_LCSR_A_SRC, areg) |
		FIELD_PREP(OP_LCSR_B_SRC, breg) |
		FIELD_PREP(OP_LCSR_WRITE, wr) |
		FIELD_PREP(OP_LCSR_ADDR, addr / 4) |
		FIELD_PREP(OP_LCSR_SRC_LMEXTN, src_lmextn) |
		FIELD_PREP(OP_LCSR_DST_LMEXTN, dst_lmextn);

	nfp_prog_push(nfp_prog, insn);
}

static void emit_csr_wr(struct nfp_prog *nfp_prog, swreg src, u16 addr)
{
	struct nfp_insn_ur_regs reg;
	int err;

	/* This instruction takes immeds instead of reg_none() for the ignored
	 * operand, but we can't encode 2 immeds in one instr with our normal
	 * swreg infra so if param is an immed, we encode as reg_none() and
	 * copy the immed to both operands.
	 */
	if (swreg_type(src) == NN_REG_IMM) {
		err = swreg_to_unrestricted(reg_none(), src, reg_none(), &reg);
		reg.breg = reg.areg;
	} else {
		err = swreg_to_unrestricted(reg_none(), src, reg_imm(0), &reg);
	}
	if (err) {
		nfp_prog->error = err;
		return;
	}

	__emit_lcsr(nfp_prog, reg.areg, reg.breg, true, addr,
		    false, reg.src_lmextn);
}

/* CSR value is read in following immed[gpr, 0] */
static void __emit_csr_rd(struct nfp_prog *nfp_prog, u16 addr)
{
	__emit_lcsr(nfp_prog, 0, 0, false, addr, false, false);
}

static void emit_nop(struct nfp_prog *nfp_prog)
{
	__emit_immed(nfp_prog, UR_REG_IMM, UR_REG_IMM, 0, 0, 0, 0, 0, 0, 0);
}

/* --- Wrappers --- */
static bool pack_immed(u32 imm, u16 *val, enum immed_shift *shift)
{
	if (!(imm & 0xffff0000)) {
		*val = imm;
		*shift = IMMED_SHIFT_0B;
	} else if (!(imm & 0xff0000ff)) {
		*val = imm >> 8;
		*shift = IMMED_SHIFT_1B;
	} else if (!(imm & 0x0000ffff)) {
		*val = imm >> 16;
		*shift = IMMED_SHIFT_2B;
	} else {
		return false;
	}

	return true;
}

static void wrp_immed(struct nfp_prog *nfp_prog, swreg dst, u32 imm)
{
	enum immed_shift shift;
	u16 val;

	if (pack_immed(imm, &val, &shift)) {
		emit_immed(nfp_prog, dst, val, IMMED_WIDTH_ALL, false, shift);
	} else if (pack_immed(~imm, &val, &shift)) {
		emit_immed(nfp_prog, dst, val, IMMED_WIDTH_ALL, true, shift);
	} else {
		emit_immed(nfp_prog, dst, imm & 0xffff, IMMED_WIDTH_ALL,
			   false, IMMED_SHIFT_0B);
		emit_immed(nfp_prog, dst, imm >> 16, IMMED_WIDTH_WORD,
			   false, IMMED_SHIFT_2B);
	}
}

static void
wrp_immed_relo(struct nfp_prog *nfp_prog, swreg dst, u32 imm,
	       enum nfp_relo_type relo)
{
	if (imm > 0xffff) {
		pr_err("relocation of a large immediate!\n");
		nfp_prog->error = -EFAULT;
		return;
	}
	emit_immed(nfp_prog, dst, imm, IMMED_WIDTH_ALL, false, IMMED_SHIFT_0B);

	nfp_prog->prog[nfp_prog->prog_len - 1] |=
		FIELD_PREP(OP_RELO_TYPE, relo);
}

/* ur_load_imm_any() - encode immediate or use tmp register (unrestricted)
 * If the @imm is small enough encode it directly in operand and return
 * otherwise load @imm to a spare register and return its encoding.
 */
static swreg ur_load_imm_any(struct nfp_prog *nfp_prog, u32 imm, swreg tmp_reg)
{
	if (FIELD_FIT(UR_REG_IMM_MAX, imm))
		return reg_imm(imm);

	wrp_immed(nfp_prog, tmp_reg, imm);
	return tmp_reg;
}

/* re_load_imm_any() - encode immediate or use tmp register (restricted)
 * If the @imm is small enough encode it directly in operand and return
 * otherwise load @imm to a spare register and return its encoding.
 */
static swreg re_load_imm_any(struct nfp_prog *nfp_prog, u32 imm, swreg tmp_reg)
{
	if (FIELD_FIT(RE_REG_IMM_MAX, imm))
		return reg_imm(imm);

	wrp_immed(nfp_prog, tmp_reg, imm);
	return tmp_reg;
}

static void wrp_nops(struct nfp_prog *nfp_prog, unsigned int count)
{
	while (count--)
		emit_nop(nfp_prog);
}

static void wrp_mov(struct nfp_prog *nfp_prog, swreg dst, swreg src)
{
	emit_alu(nfp_prog, dst, reg_none(), ALU_OP_NONE, src);
}

static void wrp_reg_mov(struct nfp_prog *nfp_prog, u16 dst, u16 src)
{
	wrp_mov(nfp_prog, reg_both(dst), reg_b(src));
}

/* wrp_reg_subpart() - load @field_len bytes from @offset of @src, write the
 * result to @dst from low end.
 */
static void
wrp_reg_subpart(struct nfp_prog *nfp_prog, swreg dst, swreg src, u8 field_len,
		u8 offset)
{
	enum shf_sc sc = offset ? SHF_SC_R_SHF : SHF_SC_NONE;
	u8 mask = (1 << field_len) - 1;

	emit_ld_field_any(nfp_prog, dst, mask, src, sc, offset * 8, true);
}

/* wrp_reg_or_subpart() - load @field_len bytes from low end of @src, or the
 * result to @dst from offset, there is no change on the other bits of @dst.
 */
static void
wrp_reg_or_subpart(struct nfp_prog *nfp_prog, swreg dst, swreg src,
		   u8 field_len, u8 offset)
{
	enum shf_sc sc = offset ? SHF_SC_L_SHF : SHF_SC_NONE;
	u8 mask = ((1 << field_len) - 1) << offset;

	emit_ld_field(nfp_prog, dst, mask, src, sc, 32 - offset * 8);
}

static void
addr40_offset(struct nfp_prog *nfp_prog, u8 src_gpr, swreg offset,
	      swreg *rega, swreg *regb)
{
	if (offset == reg_imm(0)) {
		*rega = reg_a(src_gpr);
		*regb = reg_b(src_gpr + 1);
		return;
	}

	emit_alu(nfp_prog, imm_a(nfp_prog), reg_a(src_gpr), ALU_OP_ADD, offset);
	emit_alu(nfp_prog, imm_b(nfp_prog), reg_b(src_gpr + 1), ALU_OP_ADD_C,
		 reg_imm(0));
	*rega = imm_a(nfp_prog);
	*regb = imm_b(nfp_prog);
}

/* NFP has Command Push Pull bus which supports bluk memory operations. */
static int nfp_cpp_memcpy(struct nfp_prog *nfp_prog, struct nfp_insn_meta *meta)
{
	bool descending_seq = meta->ldst_gather_len < 0;
	s16 len = abs(meta->ldst_gather_len);
	swreg src_base, off;
	bool src_40bit_addr;
	unsigned int i;
	u8 xfer_num;

	off = re_load_imm_any(nfp_prog, meta->insn.off, imm_b(nfp_prog));
	src_40bit_addr = meta->ptr.type == PTR_TO_MAP_VALUE;
	src_base = reg_a(meta->insn.src_reg * 2);
	xfer_num = round_up(len, 4) / 4;

	if (src_40bit_addr)
		addr40_offset(nfp_prog, meta->insn.src_reg * 2, off, &src_base,
			      &off);

	/* Setup PREV_ALU fields to override memory read length. */
	if (len > 32)
		wrp_immed(nfp_prog, reg_none(),
			  CMD_OVE_LEN | FIELD_PREP(CMD_OV_LEN, xfer_num - 1));

	/* Memory read from source addr into transfer-in registers. */
	emit_cmd_any(nfp_prog, CMD_TGT_READ32_SWAP,
		     src_40bit_addr ? CMD_MODE_40b_BA : CMD_MODE_32b, 0,
		     src_base, off, xfer_num - 1, CMD_CTX_SWAP, len > 32);

	/* Move from transfer-in to transfer-out. */
	for (i = 0; i < xfer_num; i++)
		wrp_mov(nfp_prog, reg_xfer(i), reg_xfer(i));

	off = re_load_imm_any(nfp_prog, meta->paired_st->off, imm_b(nfp_prog));

	if (len <= 8) {
		/* Use single direct_ref write8. */
		emit_cmd(nfp_prog, CMD_TGT_WRITE8_SWAP, CMD_MODE_32b, 0,
			 reg_a(meta->paired_st->dst_reg * 2), off, len - 1,
			 CMD_CTX_SWAP);
	} else if (len <= 32 && IS_ALIGNED(len, 4)) {
		/* Use single direct_ref write32. */
		emit_cmd(nfp_prog, CMD_TGT_WRITE32_SWAP, CMD_MODE_32b, 0,
			 reg_a(meta->paired_st->dst_reg * 2), off, xfer_num - 1,
			 CMD_CTX_SWAP);
	} else if (len <= 32) {
		/* Use single indirect_ref write8. */
		wrp_immed(nfp_prog, reg_none(),
			  CMD_OVE_LEN | FIELD_PREP(CMD_OV_LEN, len - 1));
		emit_cmd_indir(nfp_prog, CMD_TGT_WRITE8_SWAP, CMD_MODE_32b, 0,
			       reg_a(meta->paired_st->dst_reg * 2), off,
			       len - 1, CMD_CTX_SWAP);
	} else if (IS_ALIGNED(len, 4)) {
		/* Use single indirect_ref write32. */
		wrp_immed(nfp_prog, reg_none(),
			  CMD_OVE_LEN | FIELD_PREP(CMD_OV_LEN, xfer_num - 1));
		emit_cmd_indir(nfp_prog, CMD_TGT_WRITE32_SWAP, CMD_MODE_32b, 0,
			       reg_a(meta->paired_st->dst_reg * 2), off,
			       xfer_num - 1, CMD_CTX_SWAP);
	} else if (len <= 40) {
		/* Use one direct_ref write32 to write the first 32-bytes, then
		 * another direct_ref write8 to write the remaining bytes.
		 */
		emit_cmd(nfp_prog, CMD_TGT_WRITE32_SWAP, CMD_MODE_32b, 0,
			 reg_a(meta->paired_st->dst_reg * 2), off, 7,
			 CMD_CTX_SWAP);

		off = re_load_imm_any(nfp_prog, meta->paired_st->off + 32,
				      imm_b(nfp_prog));
		emit_cmd(nfp_prog, CMD_TGT_WRITE8_SWAP, CMD_MODE_32b, 8,
			 reg_a(meta->paired_st->dst_reg * 2), off, len - 33,
			 CMD_CTX_SWAP);
	} else {
		/* Use one indirect_ref write32 to write 4-bytes aligned length,
		 * then another direct_ref write8 to write the remaining bytes.
		 */
		u8 new_off;

		wrp_immed(nfp_prog, reg_none(),
			  CMD_OVE_LEN | FIELD_PREP(CMD_OV_LEN, xfer_num - 2));
		emit_cmd_indir(nfp_prog, CMD_TGT_WRITE32_SWAP, CMD_MODE_32b, 0,
			       reg_a(meta->paired_st->dst_reg * 2), off,
			       xfer_num - 2, CMD_CTX_SWAP);
		new_off = meta->paired_st->off + (xfer_num - 1) * 4;
		off = re_load_imm_any(nfp_prog, new_off, imm_b(nfp_prog));
		emit_cmd(nfp_prog, CMD_TGT_WRITE8_SWAP, CMD_MODE_32b,
			 xfer_num - 1, reg_a(meta->paired_st->dst_reg * 2), off,
			 (len & 0x3) - 1, CMD_CTX_SWAP);
	}

	/* TODO: The following extra load is to make sure data flow be identical
	 *  before and after we do memory copy optimization.
	 *
	 *  The load destination register is not guaranteed to be dead, so we
	 *  need to make sure it is loaded with the value the same as before
	 *  this transformation.
	 *
	 *  These extra loads could be removed once we have accurate register
	 *  usage information.
	 */
	if (descending_seq)
		xfer_num = 0;
	else if (BPF_SIZE(meta->insn.code) != BPF_DW)
		xfer_num = xfer_num - 1;
	else
		xfer_num = xfer_num - 2;

	switch (BPF_SIZE(meta->insn.code)) {
	case BPF_B:
		wrp_reg_subpart(nfp_prog, reg_both(meta->insn.dst_reg * 2),
				reg_xfer(xfer_num), 1,
				IS_ALIGNED(len, 4) ? 3 : (len & 3) - 1);
		break;
	case BPF_H:
		wrp_reg_subpart(nfp_prog, reg_both(meta->insn.dst_reg * 2),
				reg_xfer(xfer_num), 2, (len & 3) ^ 2);
		break;
	case BPF_W:
		wrp_mov(nfp_prog, reg_both(meta->insn.dst_reg * 2),
			reg_xfer(0));
		break;
	case BPF_DW:
		wrp_mov(nfp_prog, reg_both(meta->insn.dst_reg * 2),
			reg_xfer(xfer_num));
		wrp_mov(nfp_prog, reg_both(meta->insn.dst_reg * 2 + 1),
			reg_xfer(xfer_num + 1));
		break;
	}

	if (BPF_SIZE(meta->insn.code) != BPF_DW)
		wrp_immed(nfp_prog, reg_both(meta->insn.dst_reg * 2 + 1), 0);

	return 0;
}

static int
data_ld(struct nfp_prog *nfp_prog, swreg offset, u8 dst_gpr, int size)
{
	unsigned int i;
	u16 shift, sz;

	/* We load the value from the address indicated in @offset and then
	 * shift out the data we don't need.  Note: this is big endian!
	 */
	sz = max(size, 4);
	shift = size < 4 ? 4 - size : 0;

	emit_cmd(nfp_prog, CMD_TGT_READ8, CMD_MODE_32b, 0,
		 pptr_reg(nfp_prog), offset, sz - 1, CMD_CTX_SWAP);

	i = 0;
	if (shift)
		emit_shf(nfp_prog, reg_both(dst_gpr), reg_none(), SHF_OP_NONE,
			 reg_xfer(0), SHF_SC_R_SHF, shift * 8);
	else
		for (; i * 4 < size; i++)
			wrp_mov(nfp_prog, reg_both(dst_gpr + i), reg_xfer(i));

	if (i < 2)
		wrp_immed(nfp_prog, reg_both(dst_gpr + 1), 0);

	return 0;
}

static int
data_ld_host_order(struct nfp_prog *nfp_prog, u8 dst_gpr,
		   swreg lreg, swreg rreg, int size, enum cmd_mode mode)
{
	unsigned int i;
	u8 mask, sz;

	/* We load the value from the address indicated in rreg + lreg and then
	 * mask out the data we don't need.  Note: this is little endian!
	 */
	sz = max(size, 4);
	mask = size < 4 ? GENMASK(size - 1, 0) : 0;

	emit_cmd(nfp_prog, CMD_TGT_READ32_SWAP, mode, 0,
		 lreg, rreg, sz / 4 - 1, CMD_CTX_SWAP);

	i = 0;
	if (mask)
		emit_ld_field_any(nfp_prog, reg_both(dst_gpr), mask,
				  reg_xfer(0), SHF_SC_NONE, 0, true);
	else
		for (; i * 4 < size; i++)
			wrp_mov(nfp_prog, reg_both(dst_gpr + i), reg_xfer(i));

	if (i < 2)
		wrp_immed(nfp_prog, reg_both(dst_gpr + 1), 0);

	return 0;
}

static int
data_ld_host_order_addr32(struct nfp_prog *nfp_prog, u8 src_gpr, swreg offset,
			  u8 dst_gpr, u8 size)
{
	return data_ld_host_order(nfp_prog, dst_gpr, reg_a(src_gpr), offset,
				  size, CMD_MODE_32b);
}

static int
data_ld_host_order_addr40(struct nfp_prog *nfp_prog, u8 src_gpr, swreg offset,
			  u8 dst_gpr, u8 size)
{
	swreg rega, regb;

	addr40_offset(nfp_prog, src_gpr, offset, &rega, &regb);

	return data_ld_host_order(nfp_prog, dst_gpr, rega, regb,
				  size, CMD_MODE_40b_BA);
}

static int
construct_data_ind_ld(struct nfp_prog *nfp_prog, u16 offset, u16 src, u8 size)
{
	swreg tmp_reg;

	/* Calculate the true offset (src_reg + imm) */
	tmp_reg = ur_load_imm_any(nfp_prog, offset, imm_b(nfp_prog));
	emit_alu(nfp_prog, imm_both(nfp_prog), reg_a(src), ALU_OP_ADD, tmp_reg);

	/* Check packet length (size guaranteed to fit b/c it's u8) */
	emit_alu(nfp_prog, imm_a(nfp_prog),
		 imm_a(nfp_prog), ALU_OP_ADD, reg_imm(size));
	emit_alu(nfp_prog, reg_none(),
		 plen_reg(nfp_prog), ALU_OP_SUB, imm_a(nfp_prog));
	emit_br_relo(nfp_prog, BR_BLO, BR_OFF_RELO, 0, RELO_BR_GO_ABORT);

	/* Load data */
	return data_ld(nfp_prog, imm_b(nfp_prog), 0, size);
}

static int construct_data_ld(struct nfp_prog *nfp_prog, u16 offset, u8 size)
{
	swreg tmp_reg;

	/* Check packet length */
	tmp_reg = ur_load_imm_any(nfp_prog, offset + size, imm_a(nfp_prog));
	emit_alu(nfp_prog, reg_none(), plen_reg(nfp_prog), ALU_OP_SUB, tmp_reg);
	emit_br_relo(nfp_prog, BR_BLO, BR_OFF_RELO, 0, RELO_BR_GO_ABORT);

	/* Load data */
	tmp_reg = re_load_imm_any(nfp_prog, offset, imm_b(nfp_prog));
	return data_ld(nfp_prog, tmp_reg, 0, size);
}

static int
data_stx_host_order(struct nfp_prog *nfp_prog, u8 dst_gpr, swreg offset,
		    u8 src_gpr, u8 size)
{
	unsigned int i;

	for (i = 0; i * 4 < size; i++)
		wrp_mov(nfp_prog, reg_xfer(i), reg_a(src_gpr + i));

	emit_cmd(nfp_prog, CMD_TGT_WRITE8_SWAP, CMD_MODE_32b, 0,
		 reg_a(dst_gpr), offset, size - 1, CMD_CTX_SWAP);

	return 0;
}

static int
data_st_host_order(struct nfp_prog *nfp_prog, u8 dst_gpr, swreg offset,
		   u64 imm, u8 size)
{
	wrp_immed(nfp_prog, reg_xfer(0), imm);
	if (size == 8)
		wrp_immed(nfp_prog, reg_xfer(1), imm >> 32);

	emit_cmd(nfp_prog, CMD_TGT_WRITE8_SWAP, CMD_MODE_32b, 0,
		 reg_a(dst_gpr), offset, size - 1, CMD_CTX_SWAP);

	return 0;
}

typedef int
(*lmem_step)(struct nfp_prog *nfp_prog, u8 gpr, u8 gpr_byte, s32 off,
	     unsigned int size, bool first, bool new_gpr, bool last, bool lm3,
	     bool needs_inc);

static int
wrp_lmem_load(struct nfp_prog *nfp_prog, u8 dst, u8 dst_byte, s32 off,
	      unsigned int size, bool first, bool new_gpr, bool last, bool lm3,
	      bool needs_inc)
{
	bool should_inc = needs_inc && new_gpr && !last;
	u32 idx, src_byte;
	enum shf_sc sc;
	swreg reg;
	int shf;
	u8 mask;

	if (WARN_ON_ONCE(dst_byte + size > 4 || off % 4 + size > 4))
		return -EOPNOTSUPP;

	idx = off / 4;

	/* Move the entire word */
	if (size == 4) {
		wrp_mov(nfp_prog, reg_both(dst),
			should_inc ? reg_lm_inc(3) : reg_lm(lm3 ? 3 : 0, idx));
		return 0;
	}

	if (WARN_ON_ONCE(lm3 && idx > RE_REG_LM_IDX_MAX))
		return -EOPNOTSUPP;

	src_byte = off % 4;

	mask = (1 << size) - 1;
	mask <<= dst_byte;

	if (WARN_ON_ONCE(mask > 0xf))
		return -EOPNOTSUPP;

	shf = abs(src_byte - dst_byte) * 8;
	if (src_byte == dst_byte) {
		sc = SHF_SC_NONE;
	} else if (src_byte < dst_byte) {
		shf = 32 - shf;
		sc = SHF_SC_L_SHF;
	} else {
		sc = SHF_SC_R_SHF;
	}

	/* ld_field can address fewer indexes, if offset too large do RMW.
	 * Because we RMV twice we waste 2 cycles on unaligned 8 byte writes.
	 */
	if (idx <= RE_REG_LM_IDX_MAX) {
		reg = reg_lm(lm3 ? 3 : 0, idx);
	} else {
		reg = imm_a(nfp_prog);
		/* If it's not the first part of the load and we start a new GPR
		 * that means we are loading a second part of the LMEM word into
		 * a new GPR.  IOW we've already looked that LMEM word and
		 * therefore it has been loaded into imm_a().
		 */
		if (first || !new_gpr)
			wrp_mov(nfp_prog, reg, reg_lm(0, idx));
	}

	emit_ld_field_any(nfp_prog, reg_both(dst), mask, reg, sc, shf, new_gpr);

	if (should_inc)
		wrp_mov(nfp_prog, reg_none(), reg_lm_inc(3));

	return 0;
}

static int
wrp_lmem_store(struct nfp_prog *nfp_prog, u8 src, u8 src_byte, s32 off,
	       unsigned int size, bool first, bool new_gpr, bool last, bool lm3,
	       bool needs_inc)
{
	bool should_inc = needs_inc && new_gpr && !last;
	u32 idx, dst_byte;
	enum shf_sc sc;
	swreg reg;
	int shf;
	u8 mask;

	if (WARN_ON_ONCE(src_byte + size > 4 || off % 4 + size > 4))
		return -EOPNOTSUPP;

	idx = off / 4;

	/* Move the entire word */
	if (size == 4) {
		wrp_mov(nfp_prog,
			should_inc ? reg_lm_inc(3) : reg_lm(lm3 ? 3 : 0, idx),
			reg_b(src));
		return 0;
	}

	if (WARN_ON_ONCE(lm3 && idx > RE_REG_LM_IDX_MAX))
		return -EOPNOTSUPP;

	dst_byte = off % 4;

	mask = (1 << size) - 1;
	mask <<= dst_byte;

	if (WARN_ON_ONCE(mask > 0xf))
		return -EOPNOTSUPP;

	shf = abs(src_byte - dst_byte) * 8;
	if (src_byte == dst_byte) {
		sc = SHF_SC_NONE;
	} else if (src_byte < dst_byte) {
		shf = 32 - shf;
		sc = SHF_SC_L_SHF;
	} else {
		sc = SHF_SC_R_SHF;
	}

	/* ld_field can address fewer indexes, if offset too large do RMW.
	 * Because we RMV twice we waste 2 cycles on unaligned 8 byte writes.
	 */
	if (idx <= RE_REG_LM_IDX_MAX) {
		reg = reg_lm(lm3 ? 3 : 0, idx);
	} else {
		reg = imm_a(nfp_prog);
		/* Only first and last LMEM locations are going to need RMW,
		 * the middle location will be overwritten fully.
		 */
		if (first || last)
			wrp_mov(nfp_prog, reg, reg_lm(0, idx));
	}

	emit_ld_field(nfp_prog, reg, mask, reg_b(src), sc, shf);

	if (new_gpr || last) {
		if (idx > RE_REG_LM_IDX_MAX)
			wrp_mov(nfp_prog, reg_lm(0, idx), reg);
		if (should_inc)
			wrp_mov(nfp_prog, reg_none(), reg_lm_inc(3));
	}

	return 0;
}

static int
mem_op_stack(struct nfp_prog *nfp_prog, struct nfp_insn_meta *meta,
	     unsigned int size, unsigned int ptr_off, u8 gpr, u8 ptr_gpr,
	     bool clr_gpr, lmem_step step)
{
	s32 off = nfp_prog->stack_frame_depth + meta->insn.off + ptr_off;
	bool first = true, last;
	bool needs_inc = false;
	swreg stack_off_reg;
	u8 prev_gpr = 255;
	u32 gpr_byte = 0;
	bool lm3 = true;
	int ret;

	if (meta->ptr_not_const ||
	    meta->flags & FLAG_INSN_PTR_CALLER_STACK_FRAME) {
		/* Use of the last encountered ptr_off is OK, they all have
		 * the same alignment.  Depend on low bits of value being
		 * discarded when written to LMaddr register.
		 */
		stack_off_reg = ur_load_imm_any(nfp_prog, meta->insn.off,
						stack_imm(nfp_prog));

		emit_alu(nfp_prog, imm_b(nfp_prog),
			 reg_a(ptr_gpr), ALU_OP_ADD, stack_off_reg);

		needs_inc = true;
	} else if (off + size <= 64) {
		/* We can reach bottom 64B with LMaddr0 */
		lm3 = false;
	} else if (round_down(off, 32) == round_down(off + size - 1, 32)) {
		/* We have to set up a new pointer.  If we know the offset
		 * and the entire access falls into a single 32 byte aligned
		 * window we won't have to increment the LM pointer.
		 * The 32 byte alignment is imporant because offset is ORed in
		 * not added when doing *l$indexN[off].
		 */
		stack_off_reg = ur_load_imm_any(nfp_prog, round_down(off, 32),
						stack_imm(nfp_prog));
		emit_alu(nfp_prog, imm_b(nfp_prog),
			 stack_reg(nfp_prog), ALU_OP_ADD, stack_off_reg);

		off %= 32;
	} else {
		stack_off_reg = ur_load_imm_any(nfp_prog, round_down(off, 4),
						stack_imm(nfp_prog));

		emit_alu(nfp_prog, imm_b(nfp_prog),
			 stack_reg(nfp_prog), ALU_OP_ADD, stack_off_reg);

		needs_inc = true;
	}
	if (lm3) {
		emit_csr_wr(nfp_prog, imm_b(nfp_prog), NFP_CSR_ACT_LM_ADDR3);
		/* For size < 4 one slot will be filled by zeroing of upper. */
		wrp_nops(nfp_prog, clr_gpr && size < 8 ? 2 : 3);
	}

	if (clr_gpr && size < 8)
		wrp_immed(nfp_prog, reg_both(gpr + 1), 0);

	while (size) {
		u32 slice_end;
		u8 slice_size;

		slice_size = min(size, 4 - gpr_byte);
		slice_end = min(off + slice_size, round_up(off + 1, 4));
		slice_size = slice_end - off;

		last = slice_size == size;

		if (needs_inc)
			off %= 4;

		ret = step(nfp_prog, gpr, gpr_byte, off, slice_size,
			   first, gpr != prev_gpr, last, lm3, needs_inc);
		if (ret)
			return ret;

		prev_gpr = gpr;
		first = false;

		gpr_byte += slice_size;
		if (gpr_byte >= 4) {
			gpr_byte -= 4;
			gpr++;
		}

		size -= slice_size;
		off += slice_size;
	}

	return 0;
}

static void
wrp_alu_imm(struct nfp_prog *nfp_prog, u8 dst, enum alu_op alu_op, u32 imm)
{
	swreg tmp_reg;

	if (alu_op == ALU_OP_AND) {
		if (!imm)
			wrp_immed(nfp_prog, reg_both(dst), 0);
		if (!imm || !~imm)
			return;
	}
	if (alu_op == ALU_OP_OR) {
		if (!~imm)
			wrp_immed(nfp_prog, reg_both(dst), ~0U);
		if (!imm || !~imm)
			return;
	}
	if (alu_op == ALU_OP_XOR) {
		if (!~imm)
			emit_alu(nfp_prog, reg_both(dst), reg_none(),
				 ALU_OP_NOT, reg_b(dst));
		if (!imm || !~imm)
			return;
	}

	tmp_reg = ur_load_imm_any(nfp_prog, imm, imm_b(nfp_prog));
	emit_alu(nfp_prog, reg_both(dst), reg_a(dst), alu_op, tmp_reg);
}

static int
wrp_alu64_imm(struct nfp_prog *nfp_prog, struct nfp_insn_meta *meta,
	      enum alu_op alu_op, bool skip)
{
	const struct bpf_insn *insn = &meta->insn;
	u64 imm = insn->imm; /* sign extend */

	if (skip) {
		meta->skip = true;
		return 0;
	}

	wrp_alu_imm(nfp_prog, insn->dst_reg * 2, alu_op, imm & ~0U);
	wrp_alu_imm(nfp_prog, insn->dst_reg * 2 + 1, alu_op, imm >> 32);

	return 0;
}

static int
wrp_alu64_reg(struct nfp_prog *nfp_prog, struct nfp_insn_meta *meta,
	      enum alu_op alu_op)
{
	u8 dst = meta->insn.dst_reg * 2, src = meta->insn.src_reg * 2;

	emit_alu(nfp_prog, reg_both(dst), reg_a(dst), alu_op, reg_b(src));
	emit_alu(nfp_prog, reg_both(dst + 1),
		 reg_a(dst + 1), alu_op, reg_b(src + 1));

	return 0;
}

static int
wrp_alu32_imm(struct nfp_prog *nfp_prog, struct nfp_insn_meta *meta,
	      enum alu_op alu_op)
{
	const struct bpf_insn *insn = &meta->insn;

	wrp_alu_imm(nfp_prog, insn->dst_reg * 2, alu_op, insn->imm);
	wrp_immed(nfp_prog, reg_both(insn->dst_reg * 2 + 1), 0);

	return 0;
}

static int
wrp_alu32_reg(struct nfp_prog *nfp_prog, struct nfp_insn_meta *meta,
	      enum alu_op alu_op)
{
	u8 dst = meta->insn.dst_reg * 2, src = meta->insn.src_reg * 2;

	emit_alu(nfp_prog, reg_both(dst), reg_a(dst), alu_op, reg_b(src));
	wrp_immed(nfp_prog, reg_both(meta->insn.dst_reg * 2 + 1), 0);

	return 0;
}

static void
wrp_test_reg_one(struct nfp_prog *nfp_prog, u8 dst, enum alu_op alu_op, u8 src,
		 enum br_mask br_mask, u16 off)
{
	emit_alu(nfp_prog, reg_none(), reg_a(dst), alu_op, reg_b(src));
	emit_br(nfp_prog, br_mask, off, 0);
}

static int
wrp_test_reg(struct nfp_prog *nfp_prog, struct nfp_insn_meta *meta,
	     enum alu_op alu_op, enum br_mask br_mask)
{
	const struct bpf_insn *insn = &meta->insn;

	wrp_test_reg_one(nfp_prog, insn->dst_reg * 2, alu_op,
			 insn->src_reg * 2, br_mask, insn->off);
	wrp_test_reg_one(nfp_prog, insn->dst_reg * 2 + 1, alu_op,
			 insn->src_reg * 2 + 1, br_mask, insn->off);

	return 0;
}

static const struct jmp_code_map {
	enum br_mask br_mask;
	bool swap;
} jmp_code_map[] = {
	[BPF_JGT >> 4]	= { BR_BLO, true },
	[BPF_JGE >> 4]	= { BR_BHS, false },
	[BPF_JLT >> 4]	= { BR_BLO, false },
	[BPF_JLE >> 4]	= { BR_BHS, true },
	[BPF_JSGT >> 4]	= { BR_BLT, true },
	[BPF_JSGE >> 4]	= { BR_BGE, false },
	[BPF_JSLT >> 4]	= { BR_BLT, false },
	[BPF_JSLE >> 4]	= { BR_BGE, true },
};

static const struct jmp_code_map *nfp_jmp_code_get(struct nfp_insn_meta *meta)
{
	unsigned int op;

	op = BPF_OP(meta->insn.code) >> 4;
	/* br_mask of 0 is BR_BEQ which we don't use in jump code table */
	if (WARN_ONCE(op >= ARRAY_SIZE(jmp_code_map) ||
		      !jmp_code_map[op].br_mask,
		      "no code found for jump instruction"))
		return NULL;

	return &jmp_code_map[op];
}

static int cmp_imm(struct nfp_prog *nfp_prog, struct nfp_insn_meta *meta)
{
	const struct bpf_insn *insn = &meta->insn;
	u64 imm = insn->imm; /* sign extend */
	const struct jmp_code_map *code;
	enum alu_op alu_op, carry_op;
	u8 reg = insn->dst_reg * 2;
	swreg tmp_reg;

	code = nfp_jmp_code_get(meta);
	if (!code)
		return -EINVAL;

	alu_op = meta->jump_neg_op ? ALU_OP_ADD : ALU_OP_SUB;
	carry_op = meta->jump_neg_op ? ALU_OP_ADD_C : ALU_OP_SUB_C;

	tmp_reg = ur_load_imm_any(nfp_prog, imm & ~0U, imm_b(nfp_prog));
	if (!code->swap)
		emit_alu(nfp_prog, reg_none(), reg_a(reg), alu_op, tmp_reg);
	else
		emit_alu(nfp_prog, reg_none(), tmp_reg, alu_op, reg_a(reg));

	tmp_reg = ur_load_imm_any(nfp_prog, imm >> 32, imm_b(nfp_prog));
	if (!code->swap)
		emit_alu(nfp_prog, reg_none(),
			 reg_a(reg + 1), carry_op, tmp_reg);
	else
		emit_alu(nfp_prog, reg_none(),
			 tmp_reg, carry_op, reg_a(reg + 1));

	emit_br(nfp_prog, code->br_mask, insn->off, 0);

	return 0;
}

static int cmp_reg(struct nfp_prog *nfp_prog, struct nfp_insn_meta *meta)
{
	const struct bpf_insn *insn = &meta->insn;
	const struct jmp_code_map *code;
	u8 areg, breg;

	code = nfp_jmp_code_get(meta);
	if (!code)
		return -EINVAL;

	areg = insn->dst_reg * 2;
	breg = insn->src_reg * 2;

	if (code->swap) {
		areg ^= breg;
		breg ^= areg;
		areg ^= breg;
	}

	emit_alu(nfp_prog, reg_none(), reg_a(areg), ALU_OP_SUB, reg_b(breg));
	emit_alu(nfp_prog, reg_none(),
		 reg_a(areg + 1), ALU_OP_SUB_C, reg_b(breg + 1));
	emit_br(nfp_prog, code->br_mask, insn->off, 0);

	return 0;
}

static void wrp_end32(struct nfp_prog *nfp_prog, swreg reg_in, u8 gpr_out)
{
	emit_ld_field(nfp_prog, reg_both(gpr_out), 0xf, reg_in,
		      SHF_SC_R_ROT, 8);
	emit_ld_field(nfp_prog, reg_both(gpr_out), 0x5, reg_a(gpr_out),
		      SHF_SC_R_ROT, 16);
}

static void
wrp_mul_u32(struct nfp_prog *nfp_prog, swreg dst_hi, swreg dst_lo, swreg lreg,
	    swreg rreg, bool gen_high_half)
{
	emit_mul(nfp_prog, lreg, MUL_TYPE_START, MUL_STEP_NONE, rreg);
	emit_mul(nfp_prog, lreg, MUL_TYPE_STEP_32x32, MUL_STEP_1, rreg);
	emit_mul(nfp_prog, lreg, MUL_TYPE_STEP_32x32, MUL_STEP_2, rreg);
	emit_mul(nfp_prog, lreg, MUL_TYPE_STEP_32x32, MUL_STEP_3, rreg);
	emit_mul(nfp_prog, lreg, MUL_TYPE_STEP_32x32, MUL_STEP_4, rreg);
	emit_mul(nfp_prog, dst_lo, MUL_TYPE_STEP_32x32, MUL_LAST, reg_none());
	if (gen_high_half)
		emit_mul(nfp_prog, dst_hi, MUL_TYPE_STEP_32x32, MUL_LAST_2,
			 reg_none());
	else
		wrp_immed(nfp_prog, dst_hi, 0);
}

static void
wrp_mul_u16(struct nfp_prog *nfp_prog, swreg dst_hi, swreg dst_lo, swreg lreg,
	    swreg rreg)
{
	emit_mul(nfp_prog, lreg, MUL_TYPE_START, MUL_STEP_NONE, rreg);
	emit_mul(nfp_prog, lreg, MUL_TYPE_STEP_16x16, MUL_STEP_1, rreg);
	emit_mul(nfp_prog, lreg, MUL_TYPE_STEP_16x16, MUL_STEP_2, rreg);
	emit_mul(nfp_prog, dst_lo, MUL_TYPE_STEP_16x16, MUL_LAST, reg_none());
}

static int
wrp_mul(struct nfp_prog *nfp_prog, struct nfp_insn_meta *meta,
	bool gen_high_half, bool ropnd_from_reg)
{
	swreg multiplier, multiplicand, dst_hi, dst_lo;
	const struct bpf_insn *insn = &meta->insn;
	u32 lopnd_max, ropnd_max;
	u8 dst_reg;

	dst_reg = insn->dst_reg;
	multiplicand = reg_a(dst_reg * 2);
	dst_hi = reg_both(dst_reg * 2 + 1);
	dst_lo = reg_both(dst_reg * 2);
	lopnd_max = meta->umax_dst;
	if (ropnd_from_reg) {
		multiplier = reg_b(insn->src_reg * 2);
		ropnd_max = meta->umax_src;
	} else {
		u32 imm = insn->imm;

		multiplier = ur_load_imm_any(nfp_prog, imm, imm_b(nfp_prog));
		ropnd_max = imm;
	}
	if (lopnd_max > U16_MAX || ropnd_max > U16_MAX)
		wrp_mul_u32(nfp_prog, dst_hi, dst_lo, multiplicand, multiplier,
			    gen_high_half);
	else
		wrp_mul_u16(nfp_prog, dst_hi, dst_lo, multiplicand, multiplier);

	return 0;
}

static int wrp_div_imm(struct nfp_prog *nfp_prog, u8 dst, u64 imm)
{
	swreg dst_both = reg_both(dst), dst_a = reg_a(dst), dst_b = reg_a(dst);
	struct reciprocal_value_adv rvalue;
	u8 pre_shift, exp;
	swreg magic;

	if (imm > U32_MAX) {
		wrp_immed(nfp_prog, dst_both, 0);
		return 0;
	}

	/* NOTE: because we are using "reciprocal_value_adv" which doesn't
	 * support "divisor > (1u << 31)", we need to JIT separate NFP sequence
	 * to handle such case which actually equals to the result of unsigned
	 * comparison "dst >= imm" which could be calculated using the following
	 * NFP sequence:
	 *
	 *  alu[--, dst, -, imm]
	 *  immed[imm, 0]
	 *  alu[dst, imm, +carry, 0]
	 *
	 */
	if (imm > 1U << 31) {
		swreg tmp_b = ur_load_imm_any(nfp_prog, imm, imm_b(nfp_prog));

		emit_alu(nfp_prog, reg_none(), dst_a, ALU_OP_SUB, tmp_b);
		wrp_immed(nfp_prog, imm_a(nfp_prog), 0);
		emit_alu(nfp_prog, dst_both, imm_a(nfp_prog), ALU_OP_ADD_C,
			 reg_imm(0));
		return 0;
	}

	rvalue = reciprocal_value_adv(imm, 32);
	exp = rvalue.exp;
	if (rvalue.is_wide_m && !(imm & 1)) {
		pre_shift = fls(imm & -imm) - 1;
		rvalue = reciprocal_value_adv(imm >> pre_shift, 32 - pre_shift);
	} else {
		pre_shift = 0;
	}
	magic = ur_load_imm_any(nfp_prog, rvalue.m, imm_b(nfp_prog));
	if (imm == 1U << exp) {
		emit_shf(nfp_prog, dst_both, reg_none(), SHF_OP_NONE, dst_b,
			 SHF_SC_R_SHF, exp);
	} else if (rvalue.is_wide_m) {
		wrp_mul_u32(nfp_prog, imm_both(nfp_prog), reg_none(), dst_a,
			    magic, true);
		emit_alu(nfp_prog, dst_both, dst_a, ALU_OP_SUB,
			 imm_b(nfp_prog));
		emit_shf(nfp_prog, dst_both, reg_none(), SHF_OP_NONE, dst_b,
			 SHF_SC_R_SHF, 1);
		emit_alu(nfp_prog, dst_both, dst_a, ALU_OP_ADD,
			 imm_b(nfp_prog));
		emit_shf(nfp_prog, dst_both, reg_none(), SHF_OP_NONE, dst_b,
			 SHF_SC_R_SHF, rvalue.sh - 1);
	} else {
		if (pre_shift)
			emit_shf(nfp_prog, dst_both, reg_none(), SHF_OP_NONE,
				 dst_b, SHF_SC_R_SHF, pre_shift);
		wrp_mul_u32(nfp_prog, dst_both, reg_none(), dst_a, magic, true);
		emit_shf(nfp_prog, dst_both, reg_none(), SHF_OP_NONE,
			 dst_b, SHF_SC_R_SHF, rvalue.sh);
	}

	return 0;
}

static int adjust_head(struct nfp_prog *nfp_prog, struct nfp_insn_meta *meta)
{
	swreg tmp = imm_a(nfp_prog), tmp_len = imm_b(nfp_prog);
	struct nfp_bpf_cap_adjust_head *adjust_head;
	u32 ret_einval, end;

	adjust_head = &nfp_prog->bpf->adjust_head;

	/* Optimized version - 5 vs 14 cycles */
	if (nfp_prog->adjust_head_location != UINT_MAX) {
		if (WARN_ON_ONCE(nfp_prog->adjust_head_location != meta->n))
			return -EINVAL;

		emit_alu(nfp_prog, pptr_reg(nfp_prog),
			 reg_a(2 * 2), ALU_OP_ADD, pptr_reg(nfp_prog));
		emit_alu(nfp_prog, plen_reg(nfp_prog),
			 plen_reg(nfp_prog), ALU_OP_SUB, reg_a(2 * 2));
		emit_alu(nfp_prog, pv_len(nfp_prog),
			 pv_len(nfp_prog), ALU_OP_SUB, reg_a(2 * 2));

		wrp_immed(nfp_prog, reg_both(0), 0);
		wrp_immed(nfp_prog, reg_both(1), 0);

		/* TODO: when adjust head is guaranteed to succeed we can
		 * also eliminate the following if (r0 == 0) branch.
		 */

		return 0;
	}

	ret_einval = nfp_prog_current_offset(nfp_prog) + 14;
	end = ret_einval + 2;

	/* We need to use a temp because offset is just a part of the pkt ptr */
	emit_alu(nfp_prog, tmp,
		 reg_a(2 * 2), ALU_OP_ADD_2B, pptr_reg(nfp_prog));

	/* Validate result will fit within FW datapath constraints */
	emit_alu(nfp_prog, reg_none(),
		 tmp, ALU_OP_SUB, reg_imm(adjust_head->off_min));
	emit_br(nfp_prog, BR_BLO, ret_einval, 0);
	emit_alu(nfp_prog, reg_none(),
		 reg_imm(adjust_head->off_max), ALU_OP_SUB, tmp);
	emit_br(nfp_prog, BR_BLO, ret_einval, 0);

	/* Validate the length is at least ETH_HLEN */
	emit_alu(nfp_prog, tmp_len,
		 plen_reg(nfp_prog), ALU_OP_SUB, reg_a(2 * 2));
	emit_alu(nfp_prog, reg_none(),
		 tmp_len, ALU_OP_SUB, reg_imm(ETH_HLEN));
	emit_br(nfp_prog, BR_BMI, ret_einval, 0);

	/* Load the ret code */
	wrp_immed(nfp_prog, reg_both(0), 0);
	wrp_immed(nfp_prog, reg_both(1), 0);

	/* Modify the packet metadata */
	emit_ld_field(nfp_prog, pptr_reg(nfp_prog), 0x3, tmp, SHF_SC_NONE, 0);

	/* Skip over the -EINVAL ret code (defer 2) */
	emit_br(nfp_prog, BR_UNC, end, 2);

	emit_alu(nfp_prog, plen_reg(nfp_prog),
		 plen_reg(nfp_prog), ALU_OP_SUB, reg_a(2 * 2));
	emit_alu(nfp_prog, pv_len(nfp_prog),
		 pv_len(nfp_prog), ALU_OP_SUB, reg_a(2 * 2));

	/* return -EINVAL target */
	if (!nfp_prog_confirm_current_offset(nfp_prog, ret_einval))
		return -EINVAL;

	wrp_immed(nfp_prog, reg_both(0), -22);
	wrp_immed(nfp_prog, reg_both(1), ~0);

	if (!nfp_prog_confirm_current_offset(nfp_prog, end))
		return -EINVAL;

	return 0;
}

static int adjust_tail(struct nfp_prog *nfp_prog, struct nfp_insn_meta *meta)
{
	u32 ret_einval, end;
	swreg plen, delta;

	BUILD_BUG_ON(plen_reg(nfp_prog) != reg_b(STATIC_REG_PKT_LEN));

	plen = imm_a(nfp_prog);
	delta = reg_a(2 * 2);

	ret_einval = nfp_prog_current_offset(nfp_prog) + 9;
	end = nfp_prog_current_offset(nfp_prog) + 11;

	/* Calculate resulting length */
	emit_alu(nfp_prog, plen, plen_reg(nfp_prog), ALU_OP_ADD, delta);
	/* delta == 0 is not allowed by the kernel, add must overflow to make
	 * length smaller.
	 */
	emit_br(nfp_prog, BR_BCC, ret_einval, 0);

	/* if (new_len < 14) then -EINVAL */
	emit_alu(nfp_prog, reg_none(), plen, ALU_OP_SUB, reg_imm(ETH_HLEN));
	emit_br(nfp_prog, BR_BMI, ret_einval, 0);

	emit_alu(nfp_prog, plen_reg(nfp_prog),
		 plen_reg(nfp_prog), ALU_OP_ADD, delta);
	emit_alu(nfp_prog, pv_len(nfp_prog),
		 pv_len(nfp_prog), ALU_OP_ADD, delta);

	emit_br(nfp_prog, BR_UNC, end, 2);
	wrp_immed(nfp_prog, reg_both(0), 0);
	wrp_immed(nfp_prog, reg_both(1), 0);

	if (!nfp_prog_confirm_current_offset(nfp_prog, ret_einval))
		return -EINVAL;

	wrp_immed(nfp_prog, reg_both(0), -22);
	wrp_immed(nfp_prog, reg_both(1), ~0);

	if (!nfp_prog_confirm_current_offset(nfp_prog, end))
		return -EINVAL;

	return 0;
}

static int
map_call_stack_common(struct nfp_prog *nfp_prog, struct nfp_insn_meta *meta)
{
	bool load_lm_ptr;
	u32 ret_tgt;
	s64 lm_off;

	/* We only have to reload LM0 if the key is not at start of stack */
	lm_off = nfp_prog->stack_frame_depth;
	lm_off += meta->arg2.reg.var_off.value + meta->arg2.reg.off;
	load_lm_ptr = meta->arg2.var_off || lm_off;

	/* Set LM0 to start of key */
	if (load_lm_ptr)
		emit_csr_wr(nfp_prog, reg_b(2 * 2), NFP_CSR_ACT_LM_ADDR0);
	if (meta->func_id == BPF_FUNC_map_update_elem)
		emit_csr_wr(nfp_prog, reg_b(3 * 2), NFP_CSR_ACT_LM_ADDR2);

	emit_br_relo(nfp_prog, BR_UNC, BR_OFF_RELO + meta->func_id,
		     2, RELO_BR_HELPER);
	ret_tgt = nfp_prog_current_offset(nfp_prog) + 2;

	/* Load map ID into A0 */
	wrp_mov(nfp_prog, reg_a(0), reg_a(2));

	/* Load the return address into B0 */
	wrp_immed_relo(nfp_prog, reg_b(0), ret_tgt, RELO_IMMED_REL);

	if (!nfp_prog_confirm_current_offset(nfp_prog, ret_tgt))
		return -EINVAL;

	/* Reset the LM0 pointer */
	if (!load_lm_ptr)
		return 0;

	emit_csr_wr(nfp_prog, stack_reg(nfp_prog), NFP_CSR_ACT_LM_ADDR0);
	wrp_nops(nfp_prog, 3);

	return 0;
}

static int
nfp_get_prandom_u32(struct nfp_prog *nfp_prog, struct nfp_insn_meta *meta)
{
	__emit_csr_rd(nfp_prog, NFP_CSR_PSEUDO_RND_NUM);
	/* CSR value is read in following immed[gpr, 0] */
	emit_immed(nfp_prog, reg_both(0), 0,
		   IMMED_WIDTH_ALL, false, IMMED_SHIFT_0B);
	emit_immed(nfp_prog, reg_both(1), 0,
		   IMMED_WIDTH_ALL, false, IMMED_SHIFT_0B);
	return 0;
}

static int
nfp_perf_event_output(struct nfp_prog *nfp_prog, struct nfp_insn_meta *meta)
{
	swreg ptr_type;
	u32 ret_tgt;

	ptr_type = ur_load_imm_any(nfp_prog, meta->arg1.type, imm_a(nfp_prog));

	ret_tgt = nfp_prog_current_offset(nfp_prog) + 3;

	emit_br_relo(nfp_prog, BR_UNC, BR_OFF_RELO + meta->func_id,
		     2, RELO_BR_HELPER);

	/* Load ptr type into A1 */
	wrp_mov(nfp_prog, reg_a(1), ptr_type);

	/* Load the return address into B0 */
	wrp_immed_relo(nfp_prog, reg_b(0), ret_tgt, RELO_IMMED_REL);

	if (!nfp_prog_confirm_current_offset(nfp_prog, ret_tgt))
		return -EINVAL;

	return 0;
}

static int
nfp_queue_select(struct nfp_prog *nfp_prog, struct nfp_insn_meta *meta)
{
	u32 jmp_tgt;

	jmp_tgt = nfp_prog_current_offset(nfp_prog) + 5;

	/* Make sure the queue id fits into FW field */
	emit_alu(nfp_prog, reg_none(), reg_a(meta->insn.src_reg * 2),
		 ALU_OP_AND_NOT_B, reg_imm(0xff));
	emit_br(nfp_prog, BR_BEQ, jmp_tgt, 2);

	/* Set the 'queue selected' bit and the queue value */
	emit_shf(nfp_prog, pv_qsel_set(nfp_prog),
		 pv_qsel_set(nfp_prog), SHF_OP_OR, reg_imm(1),
		 SHF_SC_L_SHF, PKT_VEL_QSEL_SET_BIT);
	emit_ld_field(nfp_prog,
		      pv_qsel_val(nfp_prog), 0x1, reg_b(meta->insn.src_reg * 2),
		      SHF_SC_NONE, 0);
	/* Delay slots end here, we will jump over next instruction if queue
	 * value fits into the field.
	 */
	emit_ld_field(nfp_prog,
		      pv_qsel_val(nfp_prog), 0x1, reg_imm(NFP_NET_RXR_MAX),
		      SHF_SC_NONE, 0);

	if (!nfp_prog_confirm_current_offset(nfp_prog, jmp_tgt))
		return -EINVAL;

	return 0;
}

/* --- Callbacks --- */
static int mov_reg64(struct nfp_prog *nfp_prog, struct nfp_insn_meta *meta)
{
	const struct bpf_insn *insn = &meta->insn;
	u8 dst = insn->dst_reg * 2;
	u8 src = insn->src_reg * 2;

	if (insn->src_reg == BPF_REG_10) {
		swreg stack_depth_reg;

		stack_depth_reg = ur_load_imm_any(nfp_prog,
						  nfp_prog->stack_frame_depth,
						  stack_imm(nfp_prog));
		emit_alu(nfp_prog, reg_both(dst), stack_reg(nfp_prog),
			 ALU_OP_ADD, stack_depth_reg);
		wrp_immed(nfp_prog, reg_both(dst + 1), 0);
	} else {
		wrp_reg_mov(nfp_prog, dst, src);
		wrp_reg_mov(nfp_prog, dst + 1, src + 1);
	}

	return 0;
}

static int mov_imm64(struct nfp_prog *nfp_prog, struct nfp_insn_meta *meta)
{
	u64 imm = meta->insn.imm; /* sign extend */

	wrp_immed(nfp_prog, reg_both(meta->insn.dst_reg * 2), imm & ~0U);
	wrp_immed(nfp_prog, reg_both(meta->insn.dst_reg * 2 + 1), imm >> 32);

	return 0;
}

static int xor_reg64(struct nfp_prog *nfp_prog, struct nfp_insn_meta *meta)
{
	return wrp_alu64_reg(nfp_prog, meta, ALU_OP_XOR);
}

static int xor_imm64(struct nfp_prog *nfp_prog, struct nfp_insn_meta *meta)
{
	return wrp_alu64_imm(nfp_prog, meta, ALU_OP_XOR, !meta->insn.imm);
}

static int and_reg64(struct nfp_prog *nfp_prog, struct nfp_insn_meta *meta)
{
	return wrp_alu64_reg(nfp_prog, meta, ALU_OP_AND);
}

static int and_imm64(struct nfp_prog *nfp_prog, struct nfp_insn_meta *meta)
{
	return wrp_alu64_imm(nfp_prog, meta, ALU_OP_AND, !~meta->insn.imm);
}

static int or_reg64(struct nfp_prog *nfp_prog, struct nfp_insn_meta *meta)
{
	return wrp_alu64_reg(nfp_prog, meta, ALU_OP_OR);
}

static int or_imm64(struct nfp_prog *nfp_prog, struct nfp_insn_meta *meta)
{
	return wrp_alu64_imm(nfp_prog, meta, ALU_OP_OR, !meta->insn.imm);
}

static int add_reg64(struct nfp_prog *nfp_prog, struct nfp_insn_meta *meta)
{
	const struct bpf_insn *insn = &meta->insn;

	emit_alu(nfp_prog, reg_both(insn->dst_reg * 2),
		 reg_a(insn->dst_reg * 2), ALU_OP_ADD,
		 reg_b(insn->src_reg * 2));
	emit_alu(nfp_prog, reg_both(insn->dst_reg * 2 + 1),
		 reg_a(insn->dst_reg * 2 + 1), ALU_OP_ADD_C,
		 reg_b(insn->src_reg * 2 + 1));

	return 0;
}

static int add_imm64(struct nfp_prog *nfp_prog, struct nfp_insn_meta *meta)
{
	const struct bpf_insn *insn = &meta->insn;
	u64 imm = insn->imm; /* sign extend */

	wrp_alu_imm(nfp_prog, insn->dst_reg * 2, ALU_OP_ADD, imm & ~0U);
	wrp_alu_imm(nfp_prog, insn->dst_reg * 2 + 1, ALU_OP_ADD_C, imm >> 32);

	return 0;
}

static int sub_reg64(struct nfp_prog *nfp_prog, struct nfp_insn_meta *meta)
{
	const struct bpf_insn *insn = &meta->insn;

	emit_alu(nfp_prog, reg_both(insn->dst_reg * 2),
		 reg_a(insn->dst_reg * 2), ALU_OP_SUB,
		 reg_b(insn->src_reg * 2));
	emit_alu(nfp_prog, reg_both(insn->dst_reg * 2 + 1),
		 reg_a(insn->dst_reg * 2 + 1), ALU_OP_SUB_C,
		 reg_b(insn->src_reg * 2 + 1));

	return 0;
}

static int sub_imm64(struct nfp_prog *nfp_prog, struct nfp_insn_meta *meta)
{
	const struct bpf_insn *insn = &meta->insn;
	u64 imm = insn->imm; /* sign extend */

	wrp_alu_imm(nfp_prog, insn->dst_reg * 2, ALU_OP_SUB, imm & ~0U);
	wrp_alu_imm(nfp_prog, insn->dst_reg * 2 + 1, ALU_OP_SUB_C, imm >> 32);

	return 0;
}

static int mul_reg64(struct nfp_prog *nfp_prog, struct nfp_insn_meta *meta)
{
	return wrp_mul(nfp_prog, meta, true, true);
}

static int mul_imm64(struct nfp_prog *nfp_prog, struct nfp_insn_meta *meta)
{
	return wrp_mul(nfp_prog, meta, true, false);
}

static int div_imm64(struct nfp_prog *nfp_prog, struct nfp_insn_meta *meta)
{
	const struct bpf_insn *insn = &meta->insn;

	return wrp_div_imm(nfp_prog, insn->dst_reg * 2, insn->imm);
}

static int div_reg64(struct nfp_prog *nfp_prog, struct nfp_insn_meta *meta)
{
	/* NOTE: verifier hook has rejected cases for which verifier doesn't
	 * know whether the source operand is constant or not.
	 */
	return wrp_div_imm(nfp_prog, meta->insn.dst_reg * 2, meta->umin_src);
}

static int neg_reg64(struct nfp_prog *nfp_prog, struct nfp_insn_meta *meta)
{
	const struct bpf_insn *insn = &meta->insn;

	emit_alu(nfp_prog, reg_both(insn->dst_reg * 2), reg_imm(0),
		 ALU_OP_SUB, reg_b(insn->dst_reg * 2));
	emit_alu(nfp_prog, reg_both(insn->dst_reg * 2 + 1), reg_imm(0),
		 ALU_OP_SUB_C, reg_b(insn->dst_reg * 2 + 1));

	return 0;
}

/* Pseudo code:
 *   if shift_amt >= 32
 *     dst_high = dst_low << shift_amt[4:0]
 *     dst_low = 0;
 *   else
 *     dst_high = (dst_high, dst_low) >> (32 - shift_amt)
 *     dst_low = dst_low << shift_amt
 *
 * The indirect shift will use the same logic at runtime.
 */
static int __shl_imm64(struct nfp_prog *nfp_prog, u8 dst, u8 shift_amt)
{
	if (shift_amt < 32) {
		emit_shf(nfp_prog, reg_both(dst + 1), reg_a(dst + 1),
			 SHF_OP_NONE, reg_b(dst), SHF_SC_R_DSHF,
			 32 - shift_amt);
		emit_shf(nfp_prog, reg_both(dst), reg_none(), SHF_OP_NONE,
			 reg_b(dst), SHF_SC_L_SHF, shift_amt);
	} else if (shift_amt == 32) {
		wrp_reg_mov(nfp_prog, dst + 1, dst);
		wrp_immed(nfp_prog, reg_both(dst), 0);
	} else if (shift_amt > 32) {
		emit_shf(nfp_prog, reg_both(dst + 1), reg_none(), SHF_OP_NONE,
			 reg_b(dst), SHF_SC_L_SHF, shift_amt - 32);
		wrp_immed(nfp_prog, reg_both(dst), 0);
	}

	return 0;
}

static int shl_imm64(struct nfp_prog *nfp_prog, struct nfp_insn_meta *meta)
{
	const struct bpf_insn *insn = &meta->insn;
	u8 dst = insn->dst_reg * 2;

	return __shl_imm64(nfp_prog, dst, insn->imm);
}

static void shl_reg64_lt32_high(struct nfp_prog *nfp_prog, u8 dst, u8 src)
{
	emit_alu(nfp_prog, imm_both(nfp_prog), reg_imm(32), ALU_OP_SUB,
		 reg_b(src));
	emit_alu(nfp_prog, reg_none(), imm_a(nfp_prog), ALU_OP_OR, reg_imm(0));
	emit_shf_indir(nfp_prog, reg_both(dst + 1), reg_a(dst + 1), SHF_OP_NONE,
		       reg_b(dst), SHF_SC_R_DSHF);
}

/* NOTE: for indirect left shift, HIGH part should be calculated first. */
static void shl_reg64_lt32_low(struct nfp_prog *nfp_prog, u8 dst, u8 src)
{
	emit_alu(nfp_prog, reg_none(), reg_a(src), ALU_OP_OR, reg_imm(0));
	emit_shf_indir(nfp_prog, reg_both(dst), reg_none(), SHF_OP_NONE,
		       reg_b(dst), SHF_SC_L_SHF);
}

static void shl_reg64_lt32(struct nfp_prog *nfp_prog, u8 dst, u8 src)
{
	shl_reg64_lt32_high(nfp_prog, dst, src);
	shl_reg64_lt32_low(nfp_prog, dst, src);
}

static void shl_reg64_ge32(struct nfp_prog *nfp_prog, u8 dst, u8 src)
{
	emit_alu(nfp_prog, reg_none(), reg_a(src), ALU_OP_OR, reg_imm(0));
	emit_shf_indir(nfp_prog, reg_both(dst + 1), reg_none(), SHF_OP_NONE,
		       reg_b(dst), SHF_SC_L_SHF);
	wrp_immed(nfp_prog, reg_both(dst), 0);
}

static int shl_reg64(struct nfp_prog *nfp_prog, struct nfp_insn_meta *meta)
{
	const struct bpf_insn *insn = &meta->insn;
	u64 umin, umax;
	u8 dst, src;

	dst = insn->dst_reg * 2;
	umin = meta->umin_src;
	umax = meta->umax_src;
	if (umin == umax)
		return __shl_imm64(nfp_prog, dst, umin);

	src = insn->src_reg * 2;
	if (umax < 32) {
		shl_reg64_lt32(nfp_prog, dst, src);
	} else if (umin >= 32) {
		shl_reg64_ge32(nfp_prog, dst, src);
	} else {
		/* Generate different instruction sequences depending on runtime
		 * value of shift amount.
		 */
		u16 label_ge32, label_end;

		label_ge32 = nfp_prog_current_offset(nfp_prog) + 7;
		emit_br_bset(nfp_prog, reg_a(src), 5, label_ge32, 0);

		shl_reg64_lt32_high(nfp_prog, dst, src);
		label_end = nfp_prog_current_offset(nfp_prog) + 6;
		emit_br(nfp_prog, BR_UNC, label_end, 2);
		/* shl_reg64_lt32_low packed in delay slot. */
		shl_reg64_lt32_low(nfp_prog, dst, src);

		if (!nfp_prog_confirm_current_offset(nfp_prog, label_ge32))
			return -EINVAL;
		shl_reg64_ge32(nfp_prog, dst, src);

		if (!nfp_prog_confirm_current_offset(nfp_prog, label_end))
			return -EINVAL;
	}

	return 0;
}

/* Pseudo code:
 *   if shift_amt >= 32
 *     dst_high = 0;
 *     dst_low = dst_high >> shift_amt[4:0]
 *   else
 *     dst_high = dst_high >> shift_amt
 *     dst_low = (dst_high, dst_low) >> shift_amt
 *
 * The indirect shift will use the same logic at runtime.
 */
static int __shr_imm64(struct nfp_prog *nfp_prog, u8 dst, u8 shift_amt)
{
	if (shift_amt < 32) {
		emit_shf(nfp_prog, reg_both(dst), reg_a(dst + 1), SHF_OP_NONE,
			 reg_b(dst), SHF_SC_R_DSHF, shift_amt);
		emit_shf(nfp_prog, reg_both(dst + 1), reg_none(), SHF_OP_NONE,
			 reg_b(dst + 1), SHF_SC_R_SHF, shift_amt);
	} else if (shift_amt == 32) {
		wrp_reg_mov(nfp_prog, dst, dst + 1);
		wrp_immed(nfp_prog, reg_both(dst + 1), 0);
	} else if (shift_amt > 32) {
		emit_shf(nfp_prog, reg_both(dst), reg_none(), SHF_OP_NONE,
			 reg_b(dst + 1), SHF_SC_R_SHF, shift_amt - 32);
		wrp_immed(nfp_prog, reg_both(dst + 1), 0);
	}

	return 0;
}

static int shr_imm64(struct nfp_prog *nfp_prog, struct nfp_insn_meta *meta)
{
	const struct bpf_insn *insn = &meta->insn;
	u8 dst = insn->dst_reg * 2;

	return __shr_imm64(nfp_prog, dst, insn->imm);
}

/* NOTE: for indirect right shift, LOW part should be calculated first. */
static void shr_reg64_lt32_high(struct nfp_prog *nfp_prog, u8 dst, u8 src)
{
	emit_alu(nfp_prog, reg_none(), reg_a(src), ALU_OP_OR, reg_imm(0));
	emit_shf_indir(nfp_prog, reg_both(dst + 1), reg_none(), SHF_OP_NONE,
		       reg_b(dst + 1), SHF_SC_R_SHF);
}

static void shr_reg64_lt32_low(struct nfp_prog *nfp_prog, u8 dst, u8 src)
{
	emit_alu(nfp_prog, reg_none(), reg_a(src), ALU_OP_OR, reg_imm(0));
	emit_shf_indir(nfp_prog, reg_both(dst), reg_a(dst + 1), SHF_OP_NONE,
		       reg_b(dst), SHF_SC_R_DSHF);
}

static void shr_reg64_lt32(struct nfp_prog *nfp_prog, u8 dst, u8 src)
{
	shr_reg64_lt32_low(nfp_prog, dst, src);
	shr_reg64_lt32_high(nfp_prog, dst, src);
}

static void shr_reg64_ge32(struct nfp_prog *nfp_prog, u8 dst, u8 src)
{
	emit_alu(nfp_prog, reg_none(), reg_a(src), ALU_OP_OR, reg_imm(0));
	emit_shf_indir(nfp_prog, reg_both(dst), reg_none(), SHF_OP_NONE,
		       reg_b(dst + 1), SHF_SC_R_SHF);
	wrp_immed(nfp_prog, reg_both(dst + 1), 0);
}

static int shr_reg64(struct nfp_prog *nfp_prog, struct nfp_insn_meta *meta)
{
	const struct bpf_insn *insn = &meta->insn;
	u64 umin, umax;
	u8 dst, src;

	dst = insn->dst_reg * 2;
	umin = meta->umin_src;
	umax = meta->umax_src;
	if (umin == umax)
		return __shr_imm64(nfp_prog, dst, umin);

	src = insn->src_reg * 2;
	if (umax < 32) {
		shr_reg64_lt32(nfp_prog, dst, src);
	} else if (umin >= 32) {
		shr_reg64_ge32(nfp_prog, dst, src);
	} else {
		/* Generate different instruction sequences depending on runtime
		 * value of shift amount.
		 */
		u16 label_ge32, label_end;

		label_ge32 = nfp_prog_current_offset(nfp_prog) + 6;
		emit_br_bset(nfp_prog, reg_a(src), 5, label_ge32, 0);
		shr_reg64_lt32_low(nfp_prog, dst, src);
		label_end = nfp_prog_current_offset(nfp_prog) + 6;
		emit_br(nfp_prog, BR_UNC, label_end, 2);
		/* shr_reg64_lt32_high packed in delay slot. */
		shr_reg64_lt32_high(nfp_prog, dst, src);

		if (!nfp_prog_confirm_current_offset(nfp_prog, label_ge32))
			return -EINVAL;
		shr_reg64_ge32(nfp_prog, dst, src);

		if (!nfp_prog_confirm_current_offset(nfp_prog, label_end))
			return -EINVAL;
	}

	return 0;
}

/* Code logic is the same as __shr_imm64 except ashr requires signedness bit
 * told through PREV_ALU result.
 */
static int __ashr_imm64(struct nfp_prog *nfp_prog, u8 dst, u8 shift_amt)
{
	if (shift_amt < 32) {
		emit_shf(nfp_prog, reg_both(dst), reg_a(dst + 1), SHF_OP_NONE,
			 reg_b(dst), SHF_SC_R_DSHF, shift_amt);
		/* Set signedness bit. */
		emit_alu(nfp_prog, reg_none(), reg_a(dst + 1), ALU_OP_OR,
			 reg_imm(0));
		emit_shf(nfp_prog, reg_both(dst + 1), reg_none(), SHF_OP_ASHR,
			 reg_b(dst + 1), SHF_SC_R_SHF, shift_amt);
	} else if (shift_amt == 32) {
		/* NOTE: this also helps setting signedness bit. */
		wrp_reg_mov(nfp_prog, dst, dst + 1);
		emit_shf(nfp_prog, reg_both(dst + 1), reg_none(), SHF_OP_ASHR,
			 reg_b(dst + 1), SHF_SC_R_SHF, 31);
	} else if (shift_amt > 32) {
		emit_alu(nfp_prog, reg_none(), reg_a(dst + 1), ALU_OP_OR,
			 reg_imm(0));
		emit_shf(nfp_prog, reg_both(dst), reg_none(), SHF_OP_ASHR,
			 reg_b(dst + 1), SHF_SC_R_SHF, shift_amt - 32);
		emit_shf(nfp_prog, reg_both(dst + 1), reg_none(), SHF_OP_ASHR,
			 reg_b(dst + 1), SHF_SC_R_SHF, 31);
	}

	return 0;
}

static int ashr_imm64(struct nfp_prog *nfp_prog, struct nfp_insn_meta *meta)
{
	const struct bpf_insn *insn = &meta->insn;
	u8 dst = insn->dst_reg * 2;

	return __ashr_imm64(nfp_prog, dst, insn->imm);
}

static void ashr_reg64_lt32_high(struct nfp_prog *nfp_prog, u8 dst, u8 src)
{
	/* NOTE: the first insn will set both indirect shift amount (source A)
	 * and signedness bit (MSB of result).
	 */
	emit_alu(nfp_prog, reg_none(), reg_a(src), ALU_OP_OR, reg_b(dst + 1));
	emit_shf_indir(nfp_prog, reg_both(dst + 1), reg_none(), SHF_OP_ASHR,
		       reg_b(dst + 1), SHF_SC_R_SHF);
}

static void ashr_reg64_lt32_low(struct nfp_prog *nfp_prog, u8 dst, u8 src)
{
	/* NOTE: it is the same as logic shift because we don't need to shift in
	 * signedness bit when the shift amount is less than 32.
	 */
	return shr_reg64_lt32_low(nfp_prog, dst, src);
}

static void ashr_reg64_lt32(struct nfp_prog *nfp_prog, u8 dst, u8 src)
{
	ashr_reg64_lt32_low(nfp_prog, dst, src);
	ashr_reg64_lt32_high(nfp_prog, dst, src);
}

static void ashr_reg64_ge32(struct nfp_prog *nfp_prog, u8 dst, u8 src)
{
	emit_alu(nfp_prog, reg_none(), reg_a(src), ALU_OP_OR, reg_b(dst + 1));
	emit_shf_indir(nfp_prog, reg_both(dst), reg_none(), SHF_OP_ASHR,
		       reg_b(dst + 1), SHF_SC_R_SHF);
	emit_shf(nfp_prog, reg_both(dst + 1), reg_none(), SHF_OP_ASHR,
		 reg_b(dst + 1), SHF_SC_R_SHF, 31);
}

/* Like ashr_imm64, but need to use indirect shift. */
static int ashr_reg64(struct nfp_prog *nfp_prog, struct nfp_insn_meta *meta)
{
	const struct bpf_insn *insn = &meta->insn;
	u64 umin, umax;
	u8 dst, src;

	dst = insn->dst_reg * 2;
	umin = meta->umin_src;
	umax = meta->umax_src;
	if (umin == umax)
		return __ashr_imm64(nfp_prog, dst, umin);

	src = insn->src_reg * 2;
	if (umax < 32) {
		ashr_reg64_lt32(nfp_prog, dst, src);
	} else if (umin >= 32) {
		ashr_reg64_ge32(nfp_prog, dst, src);
	} else {
		u16 label_ge32, label_end;

		label_ge32 = nfp_prog_current_offset(nfp_prog) + 6;
		emit_br_bset(nfp_prog, reg_a(src), 5, label_ge32, 0);
		ashr_reg64_lt32_low(nfp_prog, dst, src);
		label_end = nfp_prog_current_offset(nfp_prog) + 6;
		emit_br(nfp_prog, BR_UNC, label_end, 2);
		/* ashr_reg64_lt32_high packed in delay slot. */
		ashr_reg64_lt32_high(nfp_prog, dst, src);

		if (!nfp_prog_confirm_current_offset(nfp_prog, label_ge32))
			return -EINVAL;
		ashr_reg64_ge32(nfp_prog, dst, src);

		if (!nfp_prog_confirm_current_offset(nfp_prog, label_end))
			return -EINVAL;
	}

	return 0;
}

static int mov_reg(struct nfp_prog *nfp_prog, struct nfp_insn_meta *meta)
{
	const struct bpf_insn *insn = &meta->insn;

	wrp_reg_mov(nfp_prog, insn->dst_reg * 2,  insn->src_reg * 2);
	wrp_immed(nfp_prog, reg_both(insn->dst_reg * 2 + 1), 0);

	return 0;
}

static int mov_imm(struct nfp_prog *nfp_prog, struct nfp_insn_meta *meta)
{
	const struct bpf_insn *insn = &meta->insn;

	wrp_immed(nfp_prog, reg_both(insn->dst_reg * 2), insn->imm);
	wrp_immed(nfp_prog, reg_both(insn->dst_reg * 2 + 1), 0);

	return 0;
}

static int xor_reg(struct nfp_prog *nfp_prog, struct nfp_insn_meta *meta)
{
	return wrp_alu32_reg(nfp_prog, meta, ALU_OP_XOR);
}

static int xor_imm(struct nfp_prog *nfp_prog, struct nfp_insn_meta *meta)
{
	return wrp_alu32_imm(nfp_prog, meta, ALU_OP_XOR, !~meta->insn.imm);
}

static int and_reg(struct nfp_prog *nfp_prog, struct nfp_insn_meta *meta)
{
	return wrp_alu32_reg(nfp_prog, meta, ALU_OP_AND);
}

static int and_imm(struct nfp_prog *nfp_prog, struct nfp_insn_meta *meta)
{
	return wrp_alu32_imm(nfp_prog, meta, ALU_OP_AND, !~meta->insn.imm);
}

static int or_reg(struct nfp_prog *nfp_prog, struct nfp_insn_meta *meta)
{
	return wrp_alu32_reg(nfp_prog, meta, ALU_OP_OR);
}

static int or_imm(struct nfp_prog *nfp_prog, struct nfp_insn_meta *meta)
{
	return wrp_alu32_imm(nfp_prog, meta, ALU_OP_OR, !meta->insn.imm);
}

static int add_reg(struct nfp_prog *nfp_prog, struct nfp_insn_meta *meta)
{
	return wrp_alu32_reg(nfp_prog, meta, ALU_OP_ADD);
}

static int add_imm(struct nfp_prog *nfp_prog, struct nfp_insn_meta *meta)
{
	return wrp_alu32_imm(nfp_prog, meta, ALU_OP_ADD, !meta->insn.imm);
}

static int sub_reg(struct nfp_prog *nfp_prog, struct nfp_insn_meta *meta)
{
	return wrp_alu32_reg(nfp_prog, meta, ALU_OP_SUB);
}

static int sub_imm(struct nfp_prog *nfp_prog, struct nfp_insn_meta *meta)
{
	return wrp_alu32_imm(nfp_prog, meta, ALU_OP_SUB, !meta->insn.imm);
}

static int mul_reg(struct nfp_prog *nfp_prog, struct nfp_insn_meta *meta)
{
	return wrp_mul(nfp_prog, meta, false, true);
}

static int mul_imm(struct nfp_prog *nfp_prog, struct nfp_insn_meta *meta)
{
	return wrp_mul(nfp_prog, meta, false, false);
}

static int div_reg(struct nfp_prog *nfp_prog, struct nfp_insn_meta *meta)
{
	return div_reg64(nfp_prog, meta);
}

static int div_imm(struct nfp_prog *nfp_prog, struct nfp_insn_meta *meta)
{
	return div_imm64(nfp_prog, meta);
}

static int neg_reg(struct nfp_prog *nfp_prog, struct nfp_insn_meta *meta)
{
	u8 dst = meta->insn.dst_reg * 2;

	emit_alu(nfp_prog, reg_both(dst), reg_imm(0), ALU_OP_SUB, reg_b(dst));
	wrp_immed(nfp_prog, reg_both(meta->insn.dst_reg * 2 + 1), 0);

	return 0;
}

static int shl_imm(struct nfp_prog *nfp_prog, struct nfp_insn_meta *meta)
{
	const struct bpf_insn *insn = &meta->insn;

	if (!insn->imm)
		return 1; /* TODO: zero shift means indirect */

	emit_shf(nfp_prog, reg_both(insn->dst_reg * 2),
		 reg_none(), SHF_OP_NONE, reg_b(insn->dst_reg * 2),
		 SHF_SC_L_SHF, insn->imm);
	wrp_immed(nfp_prog, reg_both(insn->dst_reg * 2 + 1), 0);

	return 0;
}

static int end_reg32(struct nfp_prog *nfp_prog, struct nfp_insn_meta *meta)
{
	const struct bpf_insn *insn = &meta->insn;
	u8 gpr = insn->dst_reg * 2;

	switch (insn->imm) {
	case 16:
		emit_ld_field(nfp_prog, reg_both(gpr), 0x9, reg_b(gpr),
			      SHF_SC_R_ROT, 8);
		emit_ld_field(nfp_prog, reg_both(gpr), 0xe, reg_a(gpr),
			      SHF_SC_R_SHF, 16);

		wrp_immed(nfp_prog, reg_both(gpr + 1), 0);
		break;
	case 32:
		wrp_end32(nfp_prog, reg_a(gpr), gpr);
		wrp_immed(nfp_prog, reg_both(gpr + 1), 0);
		break;
	case 64:
		wrp_mov(nfp_prog, imm_a(nfp_prog), reg_b(gpr + 1));

		wrp_end32(nfp_prog, reg_a(gpr), gpr + 1);
		wrp_end32(nfp_prog, imm_a(nfp_prog), gpr);
		break;
	}

	return 0;
}

static int imm_ld8_part2(struct nfp_prog *nfp_prog, struct nfp_insn_meta *meta)
{
	struct nfp_insn_meta *prev = nfp_meta_prev(meta);
	u32 imm_lo, imm_hi;
	u8 dst;

	dst = prev->insn.dst_reg * 2;
	imm_lo = prev->insn.imm;
	imm_hi = meta->insn.imm;

	wrp_immed(nfp_prog, reg_both(dst), imm_lo);

	/* mov is always 1 insn, load imm may be two, so try to use mov */
	if (imm_hi == imm_lo)
		wrp_mov(nfp_prog, reg_both(dst + 1), reg_a(dst));
	else
		wrp_immed(nfp_prog, reg_both(dst + 1), imm_hi);

	return 0;
}

static int imm_ld8(struct nfp_prog *nfp_prog, struct nfp_insn_meta *meta)
{
	meta->double_cb = imm_ld8_part2;
	return 0;
}

static int data_ld1(struct nfp_prog *nfp_prog, struct nfp_insn_meta *meta)
{
	return construct_data_ld(nfp_prog, meta->insn.imm, 1);
}

static int data_ld2(struct nfp_prog *nfp_prog, struct nfp_insn_meta *meta)
{
	return construct_data_ld(nfp_prog, meta->insn.imm, 2);
}

static int data_ld4(struct nfp_prog *nfp_prog, struct nfp_insn_meta *meta)
{
	return construct_data_ld(nfp_prog, meta->insn.imm, 4);
}

static int data_ind_ld1(struct nfp_prog *nfp_prog, struct nfp_insn_meta *meta)
{
	return construct_data_ind_ld(nfp_prog, meta->insn.imm,
				     meta->insn.src_reg * 2, 1);
}

static int data_ind_ld2(struct nfp_prog *nfp_prog, struct nfp_insn_meta *meta)
{
	return construct_data_ind_ld(nfp_prog, meta->insn.imm,
				     meta->insn.src_reg * 2, 2);
}

static int data_ind_ld4(struct nfp_prog *nfp_prog, struct nfp_insn_meta *meta)
{
	return construct_data_ind_ld(nfp_prog, meta->insn.imm,
				     meta->insn.src_reg * 2, 4);
}

static int
mem_ldx_stack(struct nfp_prog *nfp_prog, struct nfp_insn_meta *meta,
	      unsigned int size, unsigned int ptr_off)
{
	return mem_op_stack(nfp_prog, meta, size, ptr_off,
			    meta->insn.dst_reg * 2, meta->insn.src_reg * 2,
			    true, wrp_lmem_load);
}

static int mem_ldx_skb(struct nfp_prog *nfp_prog, struct nfp_insn_meta *meta,
		       u8 size)
{
	swreg dst = reg_both(meta->insn.dst_reg * 2);

	switch (meta->insn.off) {
	case offsetof(struct __sk_buff, len):
		if (size != FIELD_SIZEOF(struct __sk_buff, len))
			return -EOPNOTSUPP;
		wrp_mov(nfp_prog, dst, plen_reg(nfp_prog));
		break;
	case offsetof(struct __sk_buff, data):
		if (size != FIELD_SIZEOF(struct __sk_buff, data))
			return -EOPNOTSUPP;
		wrp_mov(nfp_prog, dst, pptr_reg(nfp_prog));
		break;
	case offsetof(struct __sk_buff, data_end):
		if (size != FIELD_SIZEOF(struct __sk_buff, data_end))
			return -EOPNOTSUPP;
		emit_alu(nfp_prog, dst,
			 plen_reg(nfp_prog), ALU_OP_ADD, pptr_reg(nfp_prog));
		break;
	default:
		return -EOPNOTSUPP;
	}

	wrp_immed(nfp_prog, reg_both(meta->insn.dst_reg * 2 + 1), 0);

	return 0;
}

static int mem_ldx_xdp(struct nfp_prog *nfp_prog, struct nfp_insn_meta *meta,
		       u8 size)
{
	swreg dst = reg_both(meta->insn.dst_reg * 2);

	switch (meta->insn.off) {
	case offsetof(struct xdp_md, data):
		if (size != FIELD_SIZEOF(struct xdp_md, data))
			return -EOPNOTSUPP;
		wrp_mov(nfp_prog, dst, pptr_reg(nfp_prog));
		break;
	case offsetof(struct xdp_md, data_end):
		if (size != FIELD_SIZEOF(struct xdp_md, data_end))
			return -EOPNOTSUPP;
		emit_alu(nfp_prog, dst,
			 plen_reg(nfp_prog), ALU_OP_ADD, pptr_reg(nfp_prog));
		break;
	default:
		return -EOPNOTSUPP;
	}

	wrp_immed(nfp_prog, reg_both(meta->insn.dst_reg * 2 + 1), 0);

	return 0;
}

static int
mem_ldx_data(struct nfp_prog *nfp_prog, struct nfp_insn_meta *meta,
	     unsigned int size)
{
	swreg tmp_reg;

	tmp_reg = re_load_imm_any(nfp_prog, meta->insn.off, imm_b(nfp_prog));

	return data_ld_host_order_addr32(nfp_prog, meta->insn.src_reg * 2,
					 tmp_reg, meta->insn.dst_reg * 2, size);
}

static int
mem_ldx_emem(struct nfp_prog *nfp_prog, struct nfp_insn_meta *meta,
	     unsigned int size)
{
	swreg tmp_reg;

	tmp_reg = re_load_imm_any(nfp_prog, meta->insn.off, imm_b(nfp_prog));

	return data_ld_host_order_addr40(nfp_prog, meta->insn.src_reg * 2,
					 tmp_reg, meta->insn.dst_reg * 2, size);
}

static void
mem_ldx_data_init_pktcache(struct nfp_prog *nfp_prog,
			   struct nfp_insn_meta *meta)
{
	s16 range_start = meta->pkt_cache.range_start;
	s16 range_end = meta->pkt_cache.range_end;
	swreg src_base, off;
	u8 xfer_num, len;
	bool indir;

	off = re_load_imm_any(nfp_prog, range_start, imm_b(nfp_prog));
	src_base = reg_a(meta->insn.src_reg * 2);
	len = range_end - range_start;
	xfer_num = round_up(len, REG_WIDTH) / REG_WIDTH;

	indir = len > 8 * REG_WIDTH;
	/* Setup PREV_ALU for indirect mode. */
	if (indir)
		wrp_immed(nfp_prog, reg_none(),
			  CMD_OVE_LEN | FIELD_PREP(CMD_OV_LEN, xfer_num - 1));

	/* Cache memory into transfer-in registers. */
	emit_cmd_any(nfp_prog, CMD_TGT_READ32_SWAP, CMD_MODE_32b, 0, src_base,
		     off, xfer_num - 1, CMD_CTX_SWAP, indir);
}

static int
mem_ldx_data_from_pktcache_unaligned(struct nfp_prog *nfp_prog,
				     struct nfp_insn_meta *meta,
				     unsigned int size)
{
	s16 range_start = meta->pkt_cache.range_start;
	s16 insn_off = meta->insn.off - range_start;
	swreg dst_lo, dst_hi, src_lo, src_mid;
	u8 dst_gpr = meta->insn.dst_reg * 2;
	u8 len_lo = size, len_mid = 0;
	u8 idx = insn_off / REG_WIDTH;
	u8 off = insn_off % REG_WIDTH;

	dst_hi = reg_both(dst_gpr + 1);
	dst_lo = reg_both(dst_gpr);
	src_lo = reg_xfer(idx);

	/* The read length could involve as many as three registers. */
	if (size > REG_WIDTH - off) {
		/* Calculate the part in the second register. */
		len_lo = REG_WIDTH - off;
		len_mid = size - len_lo;

		/* Calculate the part in the third register. */
		if (size > 2 * REG_WIDTH - off)
			len_mid = REG_WIDTH;
	}

	wrp_reg_subpart(nfp_prog, dst_lo, src_lo, len_lo, off);

	if (!len_mid) {
		wrp_immed(nfp_prog, dst_hi, 0);
		return 0;
	}

	src_mid = reg_xfer(idx + 1);

	if (size <= REG_WIDTH) {
		wrp_reg_or_subpart(nfp_prog, dst_lo, src_mid, len_mid, len_lo);
		wrp_immed(nfp_prog, dst_hi, 0);
	} else {
		swreg src_hi = reg_xfer(idx + 2);

		wrp_reg_or_subpart(nfp_prog, dst_lo, src_mid,
				   REG_WIDTH - len_lo, len_lo);
		wrp_reg_subpart(nfp_prog, dst_hi, src_mid, len_lo,
				REG_WIDTH - len_lo);
		wrp_reg_or_subpart(nfp_prog, dst_hi, src_hi, REG_WIDTH - len_lo,
				   len_lo);
	}

	return 0;
}

static int
mem_ldx_data_from_pktcache_aligned(struct nfp_prog *nfp_prog,
				   struct nfp_insn_meta *meta,
				   unsigned int size)
{
	swreg dst_lo, dst_hi, src_lo;
	u8 dst_gpr, idx;

	idx = (meta->insn.off - meta->pkt_cache.range_start) / REG_WIDTH;
	dst_gpr = meta->insn.dst_reg * 2;
	dst_hi = reg_both(dst_gpr + 1);
	dst_lo = reg_both(dst_gpr);
	src_lo = reg_xfer(idx);

	if (size < REG_WIDTH) {
		wrp_reg_subpart(nfp_prog, dst_lo, src_lo, size, 0);
		wrp_immed(nfp_prog, dst_hi, 0);
	} else if (size == REG_WIDTH) {
		wrp_mov(nfp_prog, dst_lo, src_lo);
		wrp_immed(nfp_prog, dst_hi, 0);
	} else {
		swreg src_hi = reg_xfer(idx + 1);

		wrp_mov(nfp_prog, dst_lo, src_lo);
		wrp_mov(nfp_prog, dst_hi, src_hi);
	}

	return 0;
}

static int
mem_ldx_data_from_pktcache(struct nfp_prog *nfp_prog,
			   struct nfp_insn_meta *meta, unsigned int size)
{
	u8 off = meta->insn.off - meta->pkt_cache.range_start;

	if (IS_ALIGNED(off, REG_WIDTH))
		return mem_ldx_data_from_pktcache_aligned(nfp_prog, meta, size);

	return mem_ldx_data_from_pktcache_unaligned(nfp_prog, meta, size);
}

static int
mem_ldx(struct nfp_prog *nfp_prog, struct nfp_insn_meta *meta,
	unsigned int size)
{
	if (meta->ldst_gather_len)
		return nfp_cpp_memcpy(nfp_prog, meta);

	if (meta->ptr.type == PTR_TO_CTX) {
		if (nfp_prog->type == BPF_PROG_TYPE_XDP)
			return mem_ldx_xdp(nfp_prog, meta, size);
		else
			return mem_ldx_skb(nfp_prog, meta, size);
	}

	if (meta->ptr.type == PTR_TO_PACKET) {
		if (meta->pkt_cache.range_end) {
			if (meta->pkt_cache.do_init)
				mem_ldx_data_init_pktcache(nfp_prog, meta);

			return mem_ldx_data_from_pktcache(nfp_prog, meta, size);
		} else {
			return mem_ldx_data(nfp_prog, meta, size);
		}
	}

	if (meta->ptr.type == PTR_TO_STACK)
		return mem_ldx_stack(nfp_prog, meta, size,
				     meta->ptr.off + meta->ptr.var_off.value);

	if (meta->ptr.type == PTR_TO_MAP_VALUE)
		return mem_ldx_emem(nfp_prog, meta, size);

	return -EOPNOTSUPP;
}

static int mem_ldx1(struct nfp_prog *nfp_prog, struct nfp_insn_meta *meta)
{
<<<<<<< HEAD
	return mem_ldx(nfp_prog, meta, 1);
=======
	return wrp_alu32_imm(nfp_prog, meta, ALU_OP_XOR);
>>>>>>> 391a7026
}

static int mem_ldx2(struct nfp_prog *nfp_prog, struct nfp_insn_meta *meta)
{
	return mem_ldx(nfp_prog, meta, 2);
}

static int mem_ldx4(struct nfp_prog *nfp_prog, struct nfp_insn_meta *meta)
{
<<<<<<< HEAD
	return mem_ldx(nfp_prog, meta, 4);
=======
	return wrp_alu32_imm(nfp_prog, meta, ALU_OP_AND);
>>>>>>> 391a7026
}

static int mem_ldx8(struct nfp_prog *nfp_prog, struct nfp_insn_meta *meta)
{
	return mem_ldx(nfp_prog, meta, 8);
}

static int
mem_st_data(struct nfp_prog *nfp_prog, struct nfp_insn_meta *meta,
	    unsigned int size)
{
<<<<<<< HEAD
	u64 imm = meta->insn.imm; /* sign extend */
	swreg off_reg;

	off_reg = re_load_imm_any(nfp_prog, meta->insn.off, imm_b(nfp_prog));

	return data_st_host_order(nfp_prog, meta->insn.dst_reg * 2, off_reg,
				  imm, size);
=======
	return wrp_alu32_imm(nfp_prog, meta, ALU_OP_OR);
>>>>>>> 391a7026
}

static int mem_st(struct nfp_prog *nfp_prog, struct nfp_insn_meta *meta,
		  unsigned int size)
{
	if (meta->ptr.type == PTR_TO_PACKET)
		return mem_st_data(nfp_prog, meta, size);

	return -EOPNOTSUPP;
}

static int mem_st1(struct nfp_prog *nfp_prog, struct nfp_insn_meta *meta)
{
<<<<<<< HEAD
	return mem_st(nfp_prog, meta, 1);
=======
	return wrp_alu32_imm(nfp_prog, meta, ALU_OP_ADD);
>>>>>>> 391a7026
}

static int mem_st2(struct nfp_prog *nfp_prog, struct nfp_insn_meta *meta)
{
	return mem_st(nfp_prog, meta, 2);
}

static int mem_st4(struct nfp_prog *nfp_prog, struct nfp_insn_meta *meta)
{
<<<<<<< HEAD
	return mem_st(nfp_prog, meta, 4);
=======
	return wrp_alu32_imm(nfp_prog, meta, ALU_OP_SUB);
>>>>>>> 391a7026
}

static int mem_st8(struct nfp_prog *nfp_prog, struct nfp_insn_meta *meta)
{
	return mem_st(nfp_prog, meta, 8);
}

static int
mem_stx_data(struct nfp_prog *nfp_prog, struct nfp_insn_meta *meta,
	     unsigned int size)
{
	swreg off_reg;

	off_reg = re_load_imm_any(nfp_prog, meta->insn.off, imm_b(nfp_prog));

	return data_stx_host_order(nfp_prog, meta->insn.dst_reg * 2, off_reg,
				   meta->insn.src_reg * 2, size);
}

static int
mem_stx_stack(struct nfp_prog *nfp_prog, struct nfp_insn_meta *meta,
	      unsigned int size, unsigned int ptr_off)
{
	return mem_op_stack(nfp_prog, meta, size, ptr_off,
			    meta->insn.src_reg * 2, meta->insn.dst_reg * 2,
			    false, wrp_lmem_store);
}

static int mem_stx_xdp(struct nfp_prog *nfp_prog, struct nfp_insn_meta *meta)
{
	switch (meta->insn.off) {
	case offsetof(struct xdp_md, rx_queue_index):
		return nfp_queue_select(nfp_prog, meta);
	}

	WARN_ON_ONCE(1); /* verifier should have rejected bad accesses */
	return -EOPNOTSUPP;
}

static int
mem_stx(struct nfp_prog *nfp_prog, struct nfp_insn_meta *meta,
	unsigned int size)
{
	if (meta->ptr.type == PTR_TO_PACKET)
		return mem_stx_data(nfp_prog, meta, size);

	if (meta->ptr.type == PTR_TO_STACK)
		return mem_stx_stack(nfp_prog, meta, size,
				     meta->ptr.off + meta->ptr.var_off.value);

	return -EOPNOTSUPP;
}

static int mem_stx1(struct nfp_prog *nfp_prog, struct nfp_insn_meta *meta)
{
	return mem_stx(nfp_prog, meta, 1);
}

static int mem_stx2(struct nfp_prog *nfp_prog, struct nfp_insn_meta *meta)
{
	return mem_stx(nfp_prog, meta, 2);
}

static int mem_stx4(struct nfp_prog *nfp_prog, struct nfp_insn_meta *meta)
{
	if (meta->ptr.type == PTR_TO_CTX)
		if (nfp_prog->type == BPF_PROG_TYPE_XDP)
			return mem_stx_xdp(nfp_prog, meta);
	return mem_stx(nfp_prog, meta, 4);
}

static int mem_stx8(struct nfp_prog *nfp_prog, struct nfp_insn_meta *meta)
{
	return mem_stx(nfp_prog, meta, 8);
}

static int
mem_xadd(struct nfp_prog *nfp_prog, struct nfp_insn_meta *meta, bool is64)
{
	u8 dst_gpr = meta->insn.dst_reg * 2;
	u8 src_gpr = meta->insn.src_reg * 2;
	unsigned int full_add, out;
	swreg addra, addrb, off;

	off = ur_load_imm_any(nfp_prog, meta->insn.off, imm_b(nfp_prog));

	/* We can fit 16 bits into command immediate, if we know the immediate
	 * is guaranteed to either always or never fit into 16 bit we only
	 * generate code to handle that particular case, otherwise generate
	 * code for both.
	 */
	out = nfp_prog_current_offset(nfp_prog);
	full_add = nfp_prog_current_offset(nfp_prog);

	if (meta->insn.off) {
		out += 2;
		full_add += 2;
	}
	if (meta->xadd_maybe_16bit) {
		out += 3;
		full_add += 3;
	}
	if (meta->xadd_over_16bit)
		out += 2 + is64;
	if (meta->xadd_maybe_16bit && meta->xadd_over_16bit) {
		out += 5;
		full_add += 5;
	}

	/* Generate the branch for choosing add_imm vs add */
	if (meta->xadd_maybe_16bit && meta->xadd_over_16bit) {
		swreg max_imm = imm_a(nfp_prog);

		wrp_immed(nfp_prog, max_imm, 0xffff);
		emit_alu(nfp_prog, reg_none(),
			 max_imm, ALU_OP_SUB, reg_b(src_gpr));
		emit_alu(nfp_prog, reg_none(),
			 reg_imm(0), ALU_OP_SUB_C, reg_b(src_gpr + 1));
		emit_br(nfp_prog, BR_BLO, full_add, meta->insn.off ? 2 : 0);
		/* defer for add */
	}

	/* If insn has an offset add to the address */
	if (!meta->insn.off) {
		addra = reg_a(dst_gpr);
		addrb = reg_b(dst_gpr + 1);
	} else {
		emit_alu(nfp_prog, imma_a(nfp_prog),
			 reg_a(dst_gpr), ALU_OP_ADD, off);
		emit_alu(nfp_prog, imma_b(nfp_prog),
			 reg_a(dst_gpr + 1), ALU_OP_ADD_C, reg_imm(0));
		addra = imma_a(nfp_prog);
		addrb = imma_b(nfp_prog);
	}

	/* Generate the add_imm if 16 bits are possible */
	if (meta->xadd_maybe_16bit) {
		swreg prev_alu = imm_a(nfp_prog);

		wrp_immed(nfp_prog, prev_alu,
			  FIELD_PREP(CMD_OVE_DATA, 2) |
			  CMD_OVE_LEN |
			  FIELD_PREP(CMD_OV_LEN, 0x8 | is64 << 2));
		wrp_reg_or_subpart(nfp_prog, prev_alu, reg_b(src_gpr), 2, 2);
		emit_cmd_indir(nfp_prog, CMD_TGT_ADD_IMM, CMD_MODE_40b_BA, 0,
			       addra, addrb, 0, CMD_CTX_NO_SWAP);

		if (meta->xadd_over_16bit)
			emit_br(nfp_prog, BR_UNC, out, 0);
	}

	if (!nfp_prog_confirm_current_offset(nfp_prog, full_add))
		return -EINVAL;

	/* Generate the add if 16 bits are not guaranteed */
	if (meta->xadd_over_16bit) {
		emit_cmd(nfp_prog, CMD_TGT_ADD, CMD_MODE_40b_BA, 0,
			 addra, addrb, is64 << 2,
			 is64 ? CMD_CTX_SWAP_DEFER2 : CMD_CTX_SWAP_DEFER1);

		wrp_mov(nfp_prog, reg_xfer(0), reg_a(src_gpr));
		if (is64)
			wrp_mov(nfp_prog, reg_xfer(1), reg_a(src_gpr + 1));
	}

	if (!nfp_prog_confirm_current_offset(nfp_prog, out))
		return -EINVAL;

	return 0;
}

static int mem_xadd4(struct nfp_prog *nfp_prog, struct nfp_insn_meta *meta)
{
	return mem_xadd(nfp_prog, meta, false);
}

static int mem_xadd8(struct nfp_prog *nfp_prog, struct nfp_insn_meta *meta)
{
	return mem_xadd(nfp_prog, meta, true);
}

static int jump(struct nfp_prog *nfp_prog, struct nfp_insn_meta *meta)
{
	emit_br(nfp_prog, BR_UNC, meta->insn.off, 0);

	return 0;
}

static int jeq_imm(struct nfp_prog *nfp_prog, struct nfp_insn_meta *meta)
{
	const struct bpf_insn *insn = &meta->insn;
	u64 imm = insn->imm; /* sign extend */
	swreg or1, or2, tmp_reg;

	or1 = reg_a(insn->dst_reg * 2);
	or2 = reg_b(insn->dst_reg * 2 + 1);

	if (imm & ~0U) {
		tmp_reg = ur_load_imm_any(nfp_prog, imm & ~0U, imm_b(nfp_prog));
		emit_alu(nfp_prog, imm_a(nfp_prog),
			 reg_a(insn->dst_reg * 2), ALU_OP_XOR, tmp_reg);
		or1 = imm_a(nfp_prog);
	}

	if (imm >> 32) {
		tmp_reg = ur_load_imm_any(nfp_prog, imm >> 32, imm_b(nfp_prog));
		emit_alu(nfp_prog, imm_b(nfp_prog),
			 reg_a(insn->dst_reg * 2 + 1), ALU_OP_XOR, tmp_reg);
		or2 = imm_b(nfp_prog);
	}

	emit_alu(nfp_prog, reg_none(), or1, ALU_OP_OR, or2);
	emit_br(nfp_prog, BR_BEQ, insn->off, 0);

	return 0;
}

static int jset_imm(struct nfp_prog *nfp_prog, struct nfp_insn_meta *meta)
{
	const struct bpf_insn *insn = &meta->insn;
	u64 imm = insn->imm; /* sign extend */
	swreg tmp_reg;

	if (!imm) {
		meta->skip = true;
		return 0;
	}

	if (imm & ~0U) {
		tmp_reg = ur_load_imm_any(nfp_prog, imm & ~0U, imm_b(nfp_prog));
		emit_alu(nfp_prog, reg_none(),
			 reg_a(insn->dst_reg * 2), ALU_OP_AND, tmp_reg);
		emit_br(nfp_prog, BR_BNE, insn->off, 0);
	}

	if (imm >> 32) {
		tmp_reg = ur_load_imm_any(nfp_prog, imm >> 32, imm_b(nfp_prog));
		emit_alu(nfp_prog, reg_none(),
			 reg_a(insn->dst_reg * 2 + 1), ALU_OP_AND, tmp_reg);
		emit_br(nfp_prog, BR_BNE, insn->off, 0);
	}

	return 0;
}

static int jne_imm(struct nfp_prog *nfp_prog, struct nfp_insn_meta *meta)
{
	const struct bpf_insn *insn = &meta->insn;
	u64 imm = insn->imm; /* sign extend */
	swreg tmp_reg;

	if (!imm) {
		emit_alu(nfp_prog, reg_none(), reg_a(insn->dst_reg * 2),
			 ALU_OP_OR, reg_b(insn->dst_reg * 2 + 1));
		emit_br(nfp_prog, BR_BNE, insn->off, 0);
		return 0;
	}

	tmp_reg = ur_load_imm_any(nfp_prog, imm & ~0U, imm_b(nfp_prog));
	emit_alu(nfp_prog, reg_none(),
		 reg_a(insn->dst_reg * 2), ALU_OP_XOR, tmp_reg);
	emit_br(nfp_prog, BR_BNE, insn->off, 0);

	tmp_reg = ur_load_imm_any(nfp_prog, imm >> 32, imm_b(nfp_prog));
	emit_alu(nfp_prog, reg_none(),
		 reg_a(insn->dst_reg * 2 + 1), ALU_OP_XOR, tmp_reg);
	emit_br(nfp_prog, BR_BNE, insn->off, 0);

	return 0;
}

static int jeq_reg(struct nfp_prog *nfp_prog, struct nfp_insn_meta *meta)
{
	const struct bpf_insn *insn = &meta->insn;

	emit_alu(nfp_prog, imm_a(nfp_prog), reg_a(insn->dst_reg * 2),
		 ALU_OP_XOR, reg_b(insn->src_reg * 2));
	emit_alu(nfp_prog, imm_b(nfp_prog), reg_a(insn->dst_reg * 2 + 1),
		 ALU_OP_XOR, reg_b(insn->src_reg * 2 + 1));
	emit_alu(nfp_prog, reg_none(),
		 imm_a(nfp_prog), ALU_OP_OR, imm_b(nfp_prog));
	emit_br(nfp_prog, BR_BEQ, insn->off, 0);

	return 0;
}

static int jset_reg(struct nfp_prog *nfp_prog, struct nfp_insn_meta *meta)
{
	return wrp_test_reg(nfp_prog, meta, ALU_OP_AND, BR_BNE);
}

static int jne_reg(struct nfp_prog *nfp_prog, struct nfp_insn_meta *meta)
{
	return wrp_test_reg(nfp_prog, meta, ALU_OP_XOR, BR_BNE);
}

static int
bpf_to_bpf_call(struct nfp_prog *nfp_prog, struct nfp_insn_meta *meta)
{
	u32 ret_tgt, stack_depth, offset_br;
	swreg tmp_reg;

	stack_depth = round_up(nfp_prog->stack_frame_depth, STACK_FRAME_ALIGN);
	/* Space for saving the return address is accounted for by the callee,
	 * so stack_depth can be zero for the main function.
	 */
	if (stack_depth) {
		tmp_reg = ur_load_imm_any(nfp_prog, stack_depth,
					  stack_imm(nfp_prog));
		emit_alu(nfp_prog, stack_reg(nfp_prog),
			 stack_reg(nfp_prog), ALU_OP_ADD, tmp_reg);
		emit_csr_wr(nfp_prog, stack_reg(nfp_prog),
			    NFP_CSR_ACT_LM_ADDR0);
	}

	/* Two cases for jumping to the callee:
	 *
	 * - If callee uses and needs to save R6~R9 then:
	 *     1. Put the start offset of the callee into imm_b(). This will
	 *        require a fixup step, as we do not necessarily know this
	 *        address yet.
	 *     2. Put the return address from the callee to the caller into
	 *        register ret_reg().
	 *     3. (After defer slots are consumed) Jump to the subroutine that
	 *        pushes the registers to the stack.
	 *   The subroutine acts as a trampoline, and returns to the address in
	 *   imm_b(), i.e. jumps to the callee.
	 *
	 * - If callee does not need to save R6~R9 then just load return
	 *   address to the caller in ret_reg(), and jump to the callee
	 *   directly.
	 *
	 * Using ret_reg() to pass the return address to the callee is set here
	 * as a convention. The callee can then push this address onto its
	 * stack frame in its prologue. The advantages of passing the return
	 * address through ret_reg(), instead of pushing it to the stack right
	 * here, are the following:
	 * - It looks cleaner.
	 * - If the called function is called multiple time, we get a lower
	 *   program size.
	 * - We save two no-op instructions that should be added just before
	 *   the emit_br() when stack depth is not null otherwise.
	 * - If we ever find a register to hold the return address during whole
	 *   execution of the callee, we will not have to push the return
	 *   address to the stack for leaf functions.
	 */
	if (!meta->jmp_dst) {
		pr_err("BUG: BPF-to-BPF call has no destination recorded\n");
		return -ELOOP;
	}
	if (nfp_prog->subprog[meta->jmp_dst->subprog_idx].needs_reg_push) {
		ret_tgt = nfp_prog_current_offset(nfp_prog) + 3;
		emit_br_relo(nfp_prog, BR_UNC, BR_OFF_RELO, 2,
			     RELO_BR_GO_CALL_PUSH_REGS);
		offset_br = nfp_prog_current_offset(nfp_prog);
		wrp_immed_relo(nfp_prog, imm_b(nfp_prog), 0, RELO_IMMED_REL);
	} else {
		ret_tgt = nfp_prog_current_offset(nfp_prog) + 2;
		emit_br(nfp_prog, BR_UNC, meta->n + 1 + meta->insn.imm, 1);
		offset_br = nfp_prog_current_offset(nfp_prog);
	}
	wrp_immed_relo(nfp_prog, ret_reg(nfp_prog), ret_tgt, RELO_IMMED_REL);

	if (!nfp_prog_confirm_current_offset(nfp_prog, ret_tgt))
		return -EINVAL;

	if (stack_depth) {
		tmp_reg = ur_load_imm_any(nfp_prog, stack_depth,
					  stack_imm(nfp_prog));
		emit_alu(nfp_prog, stack_reg(nfp_prog),
			 stack_reg(nfp_prog), ALU_OP_SUB, tmp_reg);
		emit_csr_wr(nfp_prog, stack_reg(nfp_prog),
			    NFP_CSR_ACT_LM_ADDR0);
		wrp_nops(nfp_prog, 3);
	}

	meta->num_insns_after_br = nfp_prog_current_offset(nfp_prog);
	meta->num_insns_after_br -= offset_br;

	return 0;
}

static int helper_call(struct nfp_prog *nfp_prog, struct nfp_insn_meta *meta)
{
	switch (meta->insn.imm) {
	case BPF_FUNC_xdp_adjust_head:
		return adjust_head(nfp_prog, meta);
	case BPF_FUNC_xdp_adjust_tail:
		return adjust_tail(nfp_prog, meta);
	case BPF_FUNC_map_lookup_elem:
	case BPF_FUNC_map_update_elem:
	case BPF_FUNC_map_delete_elem:
		return map_call_stack_common(nfp_prog, meta);
	case BPF_FUNC_get_prandom_u32:
		return nfp_get_prandom_u32(nfp_prog, meta);
	case BPF_FUNC_perf_event_output:
		return nfp_perf_event_output(nfp_prog, meta);
	default:
		WARN_ONCE(1, "verifier allowed unsupported function\n");
		return -EOPNOTSUPP;
	}
}

static int call(struct nfp_prog *nfp_prog, struct nfp_insn_meta *meta)
{
	if (is_mbpf_pseudo_call(meta))
		return bpf_to_bpf_call(nfp_prog, meta);
	else
		return helper_call(nfp_prog, meta);
}

static bool nfp_is_main_function(struct nfp_insn_meta *meta)
{
	return meta->subprog_idx == 0;
}

static int goto_out(struct nfp_prog *nfp_prog, struct nfp_insn_meta *meta)
{
	emit_br_relo(nfp_prog, BR_UNC, BR_OFF_RELO, 0, RELO_BR_GO_OUT);

	return 0;
}

static int
nfp_subprog_epilogue(struct nfp_prog *nfp_prog, struct nfp_insn_meta *meta)
{
	if (nfp_prog->subprog[meta->subprog_idx].needs_reg_push) {
		/* Pop R6~R9 to the stack via related subroutine.
		 * We loaded the return address to the caller into ret_reg().
		 * This means that the subroutine does not come back here, we
		 * make it jump back to the subprogram caller directly!
		 */
		emit_br_relo(nfp_prog, BR_UNC, BR_OFF_RELO, 1,
			     RELO_BR_GO_CALL_POP_REGS);
		/* Pop return address from the stack. */
		wrp_mov(nfp_prog, ret_reg(nfp_prog), reg_lm(0, 0));
	} else {
		/* Pop return address from the stack. */
		wrp_mov(nfp_prog, ret_reg(nfp_prog), reg_lm(0, 0));
		/* Jump back to caller if no callee-saved registers were used
		 * by the subprogram.
		 */
		emit_rtn(nfp_prog, ret_reg(nfp_prog), 0);
	}

	return 0;
}

static int jmp_exit(struct nfp_prog *nfp_prog, struct nfp_insn_meta *meta)
{
	if (nfp_is_main_function(meta))
		return goto_out(nfp_prog, meta);
	else
		return nfp_subprog_epilogue(nfp_prog, meta);
}

static const instr_cb_t instr_cb[256] = {
	[BPF_ALU64 | BPF_MOV | BPF_X] =	mov_reg64,
	[BPF_ALU64 | BPF_MOV | BPF_K] =	mov_imm64,
	[BPF_ALU64 | BPF_XOR | BPF_X] =	xor_reg64,
	[BPF_ALU64 | BPF_XOR | BPF_K] =	xor_imm64,
	[BPF_ALU64 | BPF_AND | BPF_X] =	and_reg64,
	[BPF_ALU64 | BPF_AND | BPF_K] =	and_imm64,
	[BPF_ALU64 | BPF_OR | BPF_X] =	or_reg64,
	[BPF_ALU64 | BPF_OR | BPF_K] =	or_imm64,
	[BPF_ALU64 | BPF_ADD | BPF_X] =	add_reg64,
	[BPF_ALU64 | BPF_ADD | BPF_K] =	add_imm64,
	[BPF_ALU64 | BPF_SUB | BPF_X] =	sub_reg64,
	[BPF_ALU64 | BPF_SUB | BPF_K] =	sub_imm64,
	[BPF_ALU64 | BPF_MUL | BPF_X] =	mul_reg64,
	[BPF_ALU64 | BPF_MUL | BPF_K] =	mul_imm64,
	[BPF_ALU64 | BPF_DIV | BPF_X] =	div_reg64,
	[BPF_ALU64 | BPF_DIV | BPF_K] =	div_imm64,
	[BPF_ALU64 | BPF_NEG] =		neg_reg64,
	[BPF_ALU64 | BPF_LSH | BPF_X] =	shl_reg64,
	[BPF_ALU64 | BPF_LSH | BPF_K] =	shl_imm64,
	[BPF_ALU64 | BPF_RSH | BPF_X] =	shr_reg64,
	[BPF_ALU64 | BPF_RSH | BPF_K] =	shr_imm64,
	[BPF_ALU64 | BPF_ARSH | BPF_X] = ashr_reg64,
	[BPF_ALU64 | BPF_ARSH | BPF_K] = ashr_imm64,
	[BPF_ALU | BPF_MOV | BPF_X] =	mov_reg,
	[BPF_ALU | BPF_MOV | BPF_K] =	mov_imm,
	[BPF_ALU | BPF_XOR | BPF_X] =	xor_reg,
	[BPF_ALU | BPF_XOR | BPF_K] =	xor_imm,
	[BPF_ALU | BPF_AND | BPF_X] =	and_reg,
	[BPF_ALU | BPF_AND | BPF_K] =	and_imm,
	[BPF_ALU | BPF_OR | BPF_X] =	or_reg,
	[BPF_ALU | BPF_OR | BPF_K] =	or_imm,
	[BPF_ALU | BPF_ADD | BPF_X] =	add_reg,
	[BPF_ALU | BPF_ADD | BPF_K] =	add_imm,
	[BPF_ALU | BPF_SUB | BPF_X] =	sub_reg,
	[BPF_ALU | BPF_SUB | BPF_K] =	sub_imm,
	[BPF_ALU | BPF_MUL | BPF_X] =	mul_reg,
	[BPF_ALU | BPF_MUL | BPF_K] =	mul_imm,
	[BPF_ALU | BPF_DIV | BPF_X] =	div_reg,
	[BPF_ALU | BPF_DIV | BPF_K] =	div_imm,
	[BPF_ALU | BPF_NEG] =		neg_reg,
	[BPF_ALU | BPF_LSH | BPF_K] =	shl_imm,
	[BPF_ALU | BPF_END | BPF_X] =	end_reg32,
	[BPF_LD | BPF_IMM | BPF_DW] =	imm_ld8,
	[BPF_LD | BPF_ABS | BPF_B] =	data_ld1,
	[BPF_LD | BPF_ABS | BPF_H] =	data_ld2,
	[BPF_LD | BPF_ABS | BPF_W] =	data_ld4,
	[BPF_LD | BPF_IND | BPF_B] =	data_ind_ld1,
	[BPF_LD | BPF_IND | BPF_H] =	data_ind_ld2,
	[BPF_LD | BPF_IND | BPF_W] =	data_ind_ld4,
	[BPF_LDX | BPF_MEM | BPF_B] =	mem_ldx1,
	[BPF_LDX | BPF_MEM | BPF_H] =	mem_ldx2,
	[BPF_LDX | BPF_MEM | BPF_W] =	mem_ldx4,
	[BPF_LDX | BPF_MEM | BPF_DW] =	mem_ldx8,
	[BPF_STX | BPF_MEM | BPF_B] =	mem_stx1,
	[BPF_STX | BPF_MEM | BPF_H] =	mem_stx2,
	[BPF_STX | BPF_MEM | BPF_W] =	mem_stx4,
	[BPF_STX | BPF_MEM | BPF_DW] =	mem_stx8,
	[BPF_STX | BPF_XADD | BPF_W] =	mem_xadd4,
	[BPF_STX | BPF_XADD | BPF_DW] =	mem_xadd8,
	[BPF_ST | BPF_MEM | BPF_B] =	mem_st1,
	[BPF_ST | BPF_MEM | BPF_H] =	mem_st2,
	[BPF_ST | BPF_MEM | BPF_W] =	mem_st4,
	[BPF_ST | BPF_MEM | BPF_DW] =	mem_st8,
	[BPF_JMP | BPF_JA | BPF_K] =	jump,
	[BPF_JMP | BPF_JEQ | BPF_K] =	jeq_imm,
	[BPF_JMP | BPF_JGT | BPF_K] =	cmp_imm,
	[BPF_JMP | BPF_JGE | BPF_K] =	cmp_imm,
	[BPF_JMP | BPF_JLT | BPF_K] =	cmp_imm,
	[BPF_JMP | BPF_JLE | BPF_K] =	cmp_imm,
	[BPF_JMP | BPF_JSGT | BPF_K] =  cmp_imm,
	[BPF_JMP | BPF_JSGE | BPF_K] =  cmp_imm,
	[BPF_JMP | BPF_JSLT | BPF_K] =  cmp_imm,
	[BPF_JMP | BPF_JSLE | BPF_K] =  cmp_imm,
	[BPF_JMP | BPF_JSET | BPF_K] =	jset_imm,
	[BPF_JMP | BPF_JNE | BPF_K] =	jne_imm,
	[BPF_JMP | BPF_JEQ | BPF_X] =	jeq_reg,
	[BPF_JMP | BPF_JGT | BPF_X] =	cmp_reg,
	[BPF_JMP | BPF_JGE | BPF_X] =	cmp_reg,
	[BPF_JMP | BPF_JLT | BPF_X] =	cmp_reg,
	[BPF_JMP | BPF_JLE | BPF_X] =	cmp_reg,
	[BPF_JMP | BPF_JSGT | BPF_X] =  cmp_reg,
	[BPF_JMP | BPF_JSGE | BPF_X] =  cmp_reg,
	[BPF_JMP | BPF_JSLT | BPF_X] =  cmp_reg,
	[BPF_JMP | BPF_JSLE | BPF_X] =  cmp_reg,
	[BPF_JMP | BPF_JSET | BPF_X] =	jset_reg,
	[BPF_JMP | BPF_JNE | BPF_X] =	jne_reg,
	[BPF_JMP | BPF_CALL] =		call,
	[BPF_JMP | BPF_EXIT] =		jmp_exit,
};

/* --- Assembler logic --- */
static int
nfp_fixup_immed_relo(struct nfp_prog *nfp_prog, struct nfp_insn_meta *meta,
		     struct nfp_insn_meta *jmp_dst, u32 br_idx)
{
	if (immed_get_value(nfp_prog->prog[br_idx + 1])) {
		pr_err("BUG: failed to fix up callee register saving\n");
		return -EINVAL;
	}

	immed_set_value(&nfp_prog->prog[br_idx + 1], jmp_dst->off);

	return 0;
}

static int nfp_fixup_branches(struct nfp_prog *nfp_prog)
{
	struct nfp_insn_meta *meta, *jmp_dst;
	u32 idx, br_idx;
	int err;

	list_for_each_entry(meta, &nfp_prog->insns, l) {
		if (meta->skip)
			continue;
		if (BPF_CLASS(meta->insn.code) != BPF_JMP)
			continue;
		if (meta->insn.code == (BPF_JMP | BPF_EXIT) &&
		    !nfp_is_main_function(meta))
			continue;
		if (is_mbpf_helper_call(meta))
			continue;

		if (list_is_last(&meta->l, &nfp_prog->insns))
			br_idx = nfp_prog->last_bpf_off;
		else
			br_idx = list_next_entry(meta, l)->off - 1;

		/* For BPF-to-BPF function call, a stack adjustment sequence is
		 * generated after the return instruction. Therefore, we must
		 * withdraw the length of this sequence to have br_idx pointing
		 * to where the "branch" NFP instruction is expected to be.
		 */
		if (is_mbpf_pseudo_call(meta))
			br_idx -= meta->num_insns_after_br;

		if (!nfp_is_br(nfp_prog->prog[br_idx])) {
			pr_err("Fixup found block not ending in branch %d %02x %016llx!!\n",
			       br_idx, meta->insn.code, nfp_prog->prog[br_idx]);
			return -ELOOP;
		}

		if (meta->insn.code == (BPF_JMP | BPF_EXIT))
			continue;

		/* Leave special branches for later */
		if (FIELD_GET(OP_RELO_TYPE, nfp_prog->prog[br_idx]) !=
		    RELO_BR_REL && !is_mbpf_pseudo_call(meta))
			continue;

		if (!meta->jmp_dst) {
			pr_err("Non-exit jump doesn't have destination info recorded!!\n");
			return -ELOOP;
		}

		jmp_dst = meta->jmp_dst;

		if (jmp_dst->skip) {
			pr_err("Branch landing on removed instruction!!\n");
			return -ELOOP;
		}

		if (is_mbpf_pseudo_call(meta) &&
		    nfp_prog->subprog[jmp_dst->subprog_idx].needs_reg_push) {
			err = nfp_fixup_immed_relo(nfp_prog, meta,
						   jmp_dst, br_idx);
			if (err)
				return err;
		}

		if (FIELD_GET(OP_RELO_TYPE, nfp_prog->prog[br_idx]) !=
		    RELO_BR_REL)
			continue;

		for (idx = meta->off; idx <= br_idx; idx++) {
			if (!nfp_is_br(nfp_prog->prog[idx]))
				continue;
			br_set_offset(&nfp_prog->prog[idx], jmp_dst->off);
		}
	}

	return 0;
}

static void nfp_intro(struct nfp_prog *nfp_prog)
{
	wrp_immed(nfp_prog, plen_reg(nfp_prog), GENMASK(13, 0));
	emit_alu(nfp_prog, plen_reg(nfp_prog),
		 plen_reg(nfp_prog), ALU_OP_AND, pv_len(nfp_prog));
}

static void
nfp_subprog_prologue(struct nfp_prog *nfp_prog, struct nfp_insn_meta *meta)
{
	/* Save return address into the stack. */
	wrp_mov(nfp_prog, reg_lm(0, 0), ret_reg(nfp_prog));
}

static void
nfp_start_subprog(struct nfp_prog *nfp_prog, struct nfp_insn_meta *meta)
{
	unsigned int depth = nfp_prog->subprog[meta->subprog_idx].stack_depth;

	nfp_prog->stack_frame_depth = round_up(depth, 4);
	nfp_subprog_prologue(nfp_prog, meta);
}

bool nfp_is_subprog_start(struct nfp_insn_meta *meta)
{
	return meta->flags & FLAG_INSN_IS_SUBPROG_START;
}

static void nfp_outro_tc_da(struct nfp_prog *nfp_prog)
{
	/* TC direct-action mode:
	 *   0,1   ok        NOT SUPPORTED[1]
	 *   2   drop  0x22 -> drop,  count as stat1
	 *   4,5 nuke  0x02 -> drop
	 *   7  redir  0x44 -> redir, count as stat2
	 *   * unspec  0x11 -> pass,  count as stat0
	 *
	 * [1] We can't support OK and RECLASSIFY because we can't tell TC
	 *     the exact decision made.  We are forced to support UNSPEC
	 *     to handle aborts so that's the only one we handle for passing
	 *     packets up the stack.
	 */
	/* Target for aborts */
	nfp_prog->tgt_abort = nfp_prog_current_offset(nfp_prog);

	emit_br_relo(nfp_prog, BR_UNC, BR_OFF_RELO, 2, RELO_BR_NEXT_PKT);

	wrp_mov(nfp_prog, reg_a(0), NFP_BPF_ABI_FLAGS);
	emit_ld_field(nfp_prog, reg_a(0), 0xc, reg_imm(0x11), SHF_SC_L_SHF, 16);

	/* Target for normal exits */
	nfp_prog->tgt_out = nfp_prog_current_offset(nfp_prog);

	/* if R0 > 7 jump to abort */
	emit_alu(nfp_prog, reg_none(), reg_imm(7), ALU_OP_SUB, reg_b(0));
	emit_br(nfp_prog, BR_BLO, nfp_prog->tgt_abort, 0);
	wrp_mov(nfp_prog, reg_a(0), NFP_BPF_ABI_FLAGS);

	wrp_immed(nfp_prog, reg_b(2), 0x41221211);
	wrp_immed(nfp_prog, reg_b(3), 0x41001211);

	emit_shf(nfp_prog, reg_a(1),
		 reg_none(), SHF_OP_NONE, reg_b(0), SHF_SC_L_SHF, 2);

	emit_alu(nfp_prog, reg_none(), reg_a(1), ALU_OP_OR, reg_imm(0));
	emit_shf(nfp_prog, reg_a(2),
		 reg_imm(0xf), SHF_OP_AND, reg_b(2), SHF_SC_R_SHF, 0);

	emit_alu(nfp_prog, reg_none(), reg_a(1), ALU_OP_OR, reg_imm(0));
	emit_shf(nfp_prog, reg_b(2),
		 reg_imm(0xf), SHF_OP_AND, reg_b(3), SHF_SC_R_SHF, 0);

	emit_br_relo(nfp_prog, BR_UNC, BR_OFF_RELO, 2, RELO_BR_NEXT_PKT);

	emit_shf(nfp_prog, reg_b(2),
		 reg_a(2), SHF_OP_OR, reg_b(2), SHF_SC_L_SHF, 4);
	emit_ld_field(nfp_prog, reg_a(0), 0xc, reg_b(2), SHF_SC_L_SHF, 16);
}

static void nfp_outro_xdp(struct nfp_prog *nfp_prog)
{
	/* XDP return codes:
	 *   0 aborted  0x82 -> drop,  count as stat3
	 *   1    drop  0x22 -> drop,  count as stat1
	 *   2    pass  0x11 -> pass,  count as stat0
	 *   3      tx  0x44 -> redir, count as stat2
	 *   * unknown  0x82 -> drop,  count as stat3
	 */
	/* Target for aborts */
	nfp_prog->tgt_abort = nfp_prog_current_offset(nfp_prog);

	emit_br_relo(nfp_prog, BR_UNC, BR_OFF_RELO, 2, RELO_BR_NEXT_PKT);

	wrp_mov(nfp_prog, reg_a(0), NFP_BPF_ABI_FLAGS);
	emit_ld_field(nfp_prog, reg_a(0), 0xc, reg_imm(0x82), SHF_SC_L_SHF, 16);

	/* Target for normal exits */
	nfp_prog->tgt_out = nfp_prog_current_offset(nfp_prog);

	/* if R0 > 3 jump to abort */
	emit_alu(nfp_prog, reg_none(), reg_imm(3), ALU_OP_SUB, reg_b(0));
	emit_br(nfp_prog, BR_BLO, nfp_prog->tgt_abort, 0);

	wrp_immed(nfp_prog, reg_b(2), 0x44112282);

	emit_shf(nfp_prog, reg_a(1),
		 reg_none(), SHF_OP_NONE, reg_b(0), SHF_SC_L_SHF, 3);

	emit_alu(nfp_prog, reg_none(), reg_a(1), ALU_OP_OR, reg_imm(0));
	emit_shf(nfp_prog, reg_b(2),
		 reg_imm(0xff), SHF_OP_AND, reg_b(2), SHF_SC_R_SHF, 0);

	emit_br_relo(nfp_prog, BR_UNC, BR_OFF_RELO, 2, RELO_BR_NEXT_PKT);

	wrp_mov(nfp_prog, reg_a(0), NFP_BPF_ABI_FLAGS);
	emit_ld_field(nfp_prog, reg_a(0), 0xc, reg_b(2), SHF_SC_L_SHF, 16);
}

static bool nfp_prog_needs_callee_reg_save(struct nfp_prog *nfp_prog)
{
	unsigned int idx;

	for (idx = 1; idx < nfp_prog->subprog_cnt; idx++)
		if (nfp_prog->subprog[idx].needs_reg_push)
			return true;

	return false;
}

static void nfp_push_callee_registers(struct nfp_prog *nfp_prog)
{
	u8 reg;

	/* Subroutine: Save all callee saved registers (R6 ~ R9).
	 * imm_b() holds the return address.
	 */
	nfp_prog->tgt_call_push_regs = nfp_prog_current_offset(nfp_prog);
	for (reg = BPF_REG_6; reg <= BPF_REG_9; reg++) {
		u8 adj = (reg - BPF_REG_0) * 2;
		u8 idx = (reg - BPF_REG_6) * 2;

		/* The first slot in the stack frame is used to push the return
		 * address in bpf_to_bpf_call(), start just after.
		 */
		wrp_mov(nfp_prog, reg_lm(0, 1 + idx), reg_b(adj));

		if (reg == BPF_REG_8)
			/* Prepare to jump back, last 3 insns use defer slots */
			emit_rtn(nfp_prog, imm_b(nfp_prog), 3);

		wrp_mov(nfp_prog, reg_lm(0, 1 + idx + 1), reg_b(adj + 1));
	}
}

static void nfp_pop_callee_registers(struct nfp_prog *nfp_prog)
{
	u8 reg;

	/* Subroutine: Restore all callee saved registers (R6 ~ R9).
	 * ret_reg() holds the return address.
	 */
	nfp_prog->tgt_call_pop_regs = nfp_prog_current_offset(nfp_prog);
	for (reg = BPF_REG_6; reg <= BPF_REG_9; reg++) {
		u8 adj = (reg - BPF_REG_0) * 2;
		u8 idx = (reg - BPF_REG_6) * 2;

		/* The first slot in the stack frame holds the return address,
		 * start popping just after that.
		 */
		wrp_mov(nfp_prog, reg_both(adj), reg_lm(0, 1 + idx));

		if (reg == BPF_REG_8)
			/* Prepare to jump back, last 3 insns use defer slots */
			emit_rtn(nfp_prog, ret_reg(nfp_prog), 3);

		wrp_mov(nfp_prog, reg_both(adj + 1), reg_lm(0, 1 + idx + 1));
	}
}

static void nfp_outro(struct nfp_prog *nfp_prog)
{
	switch (nfp_prog->type) {
	case BPF_PROG_TYPE_SCHED_CLS:
		nfp_outro_tc_da(nfp_prog);
		break;
	case BPF_PROG_TYPE_XDP:
		nfp_outro_xdp(nfp_prog);
		break;
	default:
		WARN_ON(1);
	}

	if (!nfp_prog_needs_callee_reg_save(nfp_prog))
		return;

	nfp_push_callee_registers(nfp_prog);
	nfp_pop_callee_registers(nfp_prog);
}

static int nfp_translate(struct nfp_prog *nfp_prog)
{
	struct nfp_insn_meta *meta;
	unsigned int depth;
	int err;

	depth = nfp_prog->subprog[0].stack_depth;
	nfp_prog->stack_frame_depth = round_up(depth, 4);

	nfp_intro(nfp_prog);
	if (nfp_prog->error)
		return nfp_prog->error;

	list_for_each_entry(meta, &nfp_prog->insns, l) {
		instr_cb_t cb = instr_cb[meta->insn.code];

		meta->off = nfp_prog_current_offset(nfp_prog);

		if (nfp_is_subprog_start(meta)) {
			nfp_start_subprog(nfp_prog, meta);
			if (nfp_prog->error)
				return nfp_prog->error;
		}

		if (meta->skip) {
			nfp_prog->n_translated++;
			continue;
		}

		if (nfp_meta_has_prev(nfp_prog, meta) &&
		    nfp_meta_prev(meta)->double_cb)
			cb = nfp_meta_prev(meta)->double_cb;
		if (!cb)
			return -ENOENT;
		err = cb(nfp_prog, meta);
		if (err)
			return err;
		if (nfp_prog->error)
			return nfp_prog->error;

		nfp_prog->n_translated++;
	}

	nfp_prog->last_bpf_off = nfp_prog_current_offset(nfp_prog) - 1;

	nfp_outro(nfp_prog);
	if (nfp_prog->error)
		return nfp_prog->error;

	wrp_nops(nfp_prog, NFP_USTORE_PREFETCH_WINDOW);
	if (nfp_prog->error)
		return nfp_prog->error;

	return nfp_fixup_branches(nfp_prog);
}

/* --- Optimizations --- */
static void nfp_bpf_opt_reg_init(struct nfp_prog *nfp_prog)
{
	struct nfp_insn_meta *meta;

	list_for_each_entry(meta, &nfp_prog->insns, l) {
		struct bpf_insn insn = meta->insn;

		/* Programs converted from cBPF start with register xoring */
		if (insn.code == (BPF_ALU64 | BPF_XOR | BPF_X) &&
		    insn.src_reg == insn.dst_reg)
			continue;

		/* Programs start with R6 = R1 but we ignore the skb pointer */
		if (insn.code == (BPF_ALU64 | BPF_MOV | BPF_X) &&
		    insn.src_reg == 1 && insn.dst_reg == 6)
			meta->skip = true;

		/* Return as soon as something doesn't match */
		if (!meta->skip)
			return;
	}
}

/* abs(insn.imm) will fit better into unrestricted reg immediate -
 * convert add/sub of a negative number into a sub/add of a positive one.
 */
static void nfp_bpf_opt_neg_add_sub(struct nfp_prog *nfp_prog)
{
	struct nfp_insn_meta *meta;

	list_for_each_entry(meta, &nfp_prog->insns, l) {
		struct bpf_insn insn = meta->insn;

		if (meta->skip)
			continue;

		if (BPF_CLASS(insn.code) != BPF_ALU &&
		    BPF_CLASS(insn.code) != BPF_ALU64 &&
		    BPF_CLASS(insn.code) != BPF_JMP)
			continue;
		if (BPF_SRC(insn.code) != BPF_K)
			continue;
		if (insn.imm >= 0)
			continue;

		if (BPF_CLASS(insn.code) == BPF_JMP) {
			switch (BPF_OP(insn.code)) {
			case BPF_JGE:
			case BPF_JSGE:
			case BPF_JLT:
			case BPF_JSLT:
				meta->jump_neg_op = true;
				break;
			default:
				continue;
			}
		} else {
			if (BPF_OP(insn.code) == BPF_ADD)
				insn.code = BPF_CLASS(insn.code) | BPF_SUB;
			else if (BPF_OP(insn.code) == BPF_SUB)
				insn.code = BPF_CLASS(insn.code) | BPF_ADD;
			else
				continue;

			meta->insn.code = insn.code | BPF_K;
		}

		meta->insn.imm = -insn.imm;
	}
}

/* Remove masking after load since our load guarantees this is not needed */
static void nfp_bpf_opt_ld_mask(struct nfp_prog *nfp_prog)
{
	struct nfp_insn_meta *meta1, *meta2;
	const s32 exp_mask[] = {
		[BPF_B] = 0x000000ffU,
		[BPF_H] = 0x0000ffffU,
		[BPF_W] = 0xffffffffU,
	};

	nfp_for_each_insn_walk2(nfp_prog, meta1, meta2) {
		struct bpf_insn insn, next;

		insn = meta1->insn;
		next = meta2->insn;

		if (BPF_CLASS(insn.code) != BPF_LD)
			continue;
		if (BPF_MODE(insn.code) != BPF_ABS &&
		    BPF_MODE(insn.code) != BPF_IND)
			continue;

		if (next.code != (BPF_ALU64 | BPF_AND | BPF_K))
			continue;

		if (!exp_mask[BPF_SIZE(insn.code)])
			continue;
		if (exp_mask[BPF_SIZE(insn.code)] != next.imm)
			continue;

		if (next.src_reg || next.dst_reg)
			continue;

		if (meta2->flags & FLAG_INSN_IS_JUMP_DST)
			continue;

		meta2->skip = true;
	}
}

static void nfp_bpf_opt_ld_shift(struct nfp_prog *nfp_prog)
{
	struct nfp_insn_meta *meta1, *meta2, *meta3;

	nfp_for_each_insn_walk3(nfp_prog, meta1, meta2, meta3) {
		struct bpf_insn insn, next1, next2;

		insn = meta1->insn;
		next1 = meta2->insn;
		next2 = meta3->insn;

		if (BPF_CLASS(insn.code) != BPF_LD)
			continue;
		if (BPF_MODE(insn.code) != BPF_ABS &&
		    BPF_MODE(insn.code) != BPF_IND)
			continue;
		if (BPF_SIZE(insn.code) != BPF_W)
			continue;

		if (!(next1.code == (BPF_LSH | BPF_K | BPF_ALU64) &&
		      next2.code == (BPF_RSH | BPF_K | BPF_ALU64)) &&
		    !(next1.code == (BPF_RSH | BPF_K | BPF_ALU64) &&
		      next2.code == (BPF_LSH | BPF_K | BPF_ALU64)))
			continue;

		if (next1.src_reg || next1.dst_reg ||
		    next2.src_reg || next2.dst_reg)
			continue;

		if (next1.imm != 0x20 || next2.imm != 0x20)
			continue;

		if (meta2->flags & FLAG_INSN_IS_JUMP_DST ||
		    meta3->flags & FLAG_INSN_IS_JUMP_DST)
			continue;

		meta2->skip = true;
		meta3->skip = true;
	}
}

/* load/store pair that forms memory copy sould look like the following:
 *
 *   ld_width R, [addr_src + offset_src]
 *   st_width [addr_dest + offset_dest], R
 *
 * The destination register of load and source register of store should
 * be the same, load and store should also perform at the same width.
 * If either of addr_src or addr_dest is stack pointer, we don't do the
 * CPP optimization as stack is modelled by registers on NFP.
 */
static bool
curr_pair_is_memcpy(struct nfp_insn_meta *ld_meta,
		    struct nfp_insn_meta *st_meta)
{
	struct bpf_insn *ld = &ld_meta->insn;
	struct bpf_insn *st = &st_meta->insn;

	if (!is_mbpf_load(ld_meta) || !is_mbpf_store(st_meta))
		return false;

	if (ld_meta->ptr.type != PTR_TO_PACKET &&
	    ld_meta->ptr.type != PTR_TO_MAP_VALUE)
		return false;

	if (st_meta->ptr.type != PTR_TO_PACKET)
		return false;

	if (BPF_SIZE(ld->code) != BPF_SIZE(st->code))
		return false;

	if (ld->dst_reg != st->src_reg)
		return false;

	/* There is jump to the store insn in this pair. */
	if (st_meta->flags & FLAG_INSN_IS_JUMP_DST)
		return false;

	return true;
}

/* Currently, we only support chaining load/store pairs if:
 *
 *  - Their address base registers are the same.
 *  - Their address offsets are in the same order.
 *  - They operate at the same memory width.
 *  - There is no jump into the middle of them.
 */
static bool
curr_pair_chain_with_previous(struct nfp_insn_meta *ld_meta,
			      struct nfp_insn_meta *st_meta,
			      struct bpf_insn *prev_ld,
			      struct bpf_insn *prev_st)
{
	u8 prev_size, curr_size, prev_ld_base, prev_st_base, prev_ld_dst;
	struct bpf_insn *ld = &ld_meta->insn;
	struct bpf_insn *st = &st_meta->insn;
	s16 prev_ld_off, prev_st_off;

	/* This pair is the start pair. */
	if (!prev_ld)
		return true;

	prev_size = BPF_LDST_BYTES(prev_ld);
	curr_size = BPF_LDST_BYTES(ld);
	prev_ld_base = prev_ld->src_reg;
	prev_st_base = prev_st->dst_reg;
	prev_ld_dst = prev_ld->dst_reg;
	prev_ld_off = prev_ld->off;
	prev_st_off = prev_st->off;

	if (ld->dst_reg != prev_ld_dst)
		return false;

	if (ld->src_reg != prev_ld_base || st->dst_reg != prev_st_base)
		return false;

	if (curr_size != prev_size)
		return false;

	/* There is jump to the head of this pair. */
	if (ld_meta->flags & FLAG_INSN_IS_JUMP_DST)
		return false;

	/* Both in ascending order. */
	if (prev_ld_off + prev_size == ld->off &&
	    prev_st_off + prev_size == st->off)
		return true;

	/* Both in descending order. */
	if (ld->off + curr_size == prev_ld_off &&
	    st->off + curr_size == prev_st_off)
		return true;

	return false;
}

/* Return TRUE if cross memory access happens. Cross memory access means
 * store area is overlapping with load area that a later load might load
 * the value from previous store, for this case we can't treat the sequence
 * as an memory copy.
 */
static bool
cross_mem_access(struct bpf_insn *ld, struct nfp_insn_meta *head_ld_meta,
		 struct nfp_insn_meta *head_st_meta)
{
	s16 head_ld_off, head_st_off, ld_off;

	/* Different pointer types does not overlap. */
	if (head_ld_meta->ptr.type != head_st_meta->ptr.type)
		return false;

	/* load and store are both PTR_TO_PACKET, check ID info.  */
	if (head_ld_meta->ptr.id != head_st_meta->ptr.id)
		return true;

	/* Canonicalize the offsets. Turn all of them against the original
	 * base register.
	 */
	head_ld_off = head_ld_meta->insn.off + head_ld_meta->ptr.off;
	head_st_off = head_st_meta->insn.off + head_st_meta->ptr.off;
	ld_off = ld->off + head_ld_meta->ptr.off;

	/* Ascending order cross. */
	if (ld_off > head_ld_off &&
	    head_ld_off < head_st_off && ld_off >= head_st_off)
		return true;

	/* Descending order cross. */
	if (ld_off < head_ld_off &&
	    head_ld_off > head_st_off && ld_off <= head_st_off)
		return true;

	return false;
}

/* This pass try to identify the following instructoin sequences.
 *
 *   load R, [regA + offA]
 *   store [regB + offB], R
 *   load R, [regA + offA + const_imm_A]
 *   store [regB + offB + const_imm_A], R
 *   load R, [regA + offA + 2 * const_imm_A]
 *   store [regB + offB + 2 * const_imm_A], R
 *   ...
 *
 * Above sequence is typically generated by compiler when lowering
 * memcpy. NFP prefer using CPP instructions to accelerate it.
 */
static void nfp_bpf_opt_ldst_gather(struct nfp_prog *nfp_prog)
{
	struct nfp_insn_meta *head_ld_meta = NULL;
	struct nfp_insn_meta *head_st_meta = NULL;
	struct nfp_insn_meta *meta1, *meta2;
	struct bpf_insn *prev_ld = NULL;
	struct bpf_insn *prev_st = NULL;
	u8 count = 0;

	nfp_for_each_insn_walk2(nfp_prog, meta1, meta2) {
		struct bpf_insn *ld = &meta1->insn;
		struct bpf_insn *st = &meta2->insn;

		/* Reset record status if any of the following if true:
		 *   - The current insn pair is not load/store.
		 *   - The load/store pair doesn't chain with previous one.
		 *   - The chained load/store pair crossed with previous pair.
		 *   - The chained load/store pair has a total size of memory
		 *     copy beyond 128 bytes which is the maximum length a
		 *     single NFP CPP command can transfer.
		 */
		if (!curr_pair_is_memcpy(meta1, meta2) ||
		    !curr_pair_chain_with_previous(meta1, meta2, prev_ld,
						   prev_st) ||
		    (head_ld_meta && (cross_mem_access(ld, head_ld_meta,
						       head_st_meta) ||
				      head_ld_meta->ldst_gather_len >= 128))) {
			if (!count)
				continue;

			if (count > 1) {
				s16 prev_ld_off = prev_ld->off;
				s16 prev_st_off = prev_st->off;
				s16 head_ld_off = head_ld_meta->insn.off;

				if (prev_ld_off < head_ld_off) {
					head_ld_meta->insn.off = prev_ld_off;
					head_st_meta->insn.off = prev_st_off;
					head_ld_meta->ldst_gather_len =
						-head_ld_meta->ldst_gather_len;
				}

				head_ld_meta->paired_st = &head_st_meta->insn;
				head_st_meta->skip = true;
			} else {
				head_ld_meta->ldst_gather_len = 0;
			}

			/* If the chain is ended by an load/store pair then this
			 * could serve as the new head of the the next chain.
			 */
			if (curr_pair_is_memcpy(meta1, meta2)) {
				head_ld_meta = meta1;
				head_st_meta = meta2;
				head_ld_meta->ldst_gather_len =
					BPF_LDST_BYTES(ld);
				meta1 = nfp_meta_next(meta1);
				meta2 = nfp_meta_next(meta2);
				prev_ld = ld;
				prev_st = st;
				count = 1;
			} else {
				head_ld_meta = NULL;
				head_st_meta = NULL;
				prev_ld = NULL;
				prev_st = NULL;
				count = 0;
			}

			continue;
		}

		if (!head_ld_meta) {
			head_ld_meta = meta1;
			head_st_meta = meta2;
		} else {
			meta1->skip = true;
			meta2->skip = true;
		}

		head_ld_meta->ldst_gather_len += BPF_LDST_BYTES(ld);
		meta1 = nfp_meta_next(meta1);
		meta2 = nfp_meta_next(meta2);
		prev_ld = ld;
		prev_st = st;
		count++;
	}
}

static void nfp_bpf_opt_pkt_cache(struct nfp_prog *nfp_prog)
{
	struct nfp_insn_meta *meta, *range_node = NULL;
	s16 range_start = 0, range_end = 0;
	bool cache_avail = false;
	struct bpf_insn *insn;
	s32 range_ptr_off = 0;
	u32 range_ptr_id = 0;

	list_for_each_entry(meta, &nfp_prog->insns, l) {
		if (meta->flags & FLAG_INSN_IS_JUMP_DST)
			cache_avail = false;

		if (meta->skip)
			continue;

		insn = &meta->insn;

		if (is_mbpf_store_pkt(meta) ||
		    insn->code == (BPF_JMP | BPF_CALL) ||
		    is_mbpf_classic_store_pkt(meta) ||
		    is_mbpf_classic_load(meta)) {
			cache_avail = false;
			continue;
		}

		if (!is_mbpf_load(meta))
			continue;

		if (meta->ptr.type != PTR_TO_PACKET || meta->ldst_gather_len) {
			cache_avail = false;
			continue;
		}

		if (!cache_avail) {
			cache_avail = true;
			if (range_node)
				goto end_current_then_start_new;
			goto start_new;
		}

		/* Check ID to make sure two reads share the same
		 * variable offset against PTR_TO_PACKET, and check OFF
		 * to make sure they also share the same constant
		 * offset.
		 *
		 * OFFs don't really need to be the same, because they
		 * are the constant offsets against PTR_TO_PACKET, so
		 * for different OFFs, we could canonicalize them to
		 * offsets against original packet pointer. We don't
		 * support this.
		 */
		if (meta->ptr.id == range_ptr_id &&
		    meta->ptr.off == range_ptr_off) {
			s16 new_start = range_start;
			s16 end, off = insn->off;
			s16 new_end = range_end;
			bool changed = false;

			if (off < range_start) {
				new_start = off;
				changed = true;
			}

			end = off + BPF_LDST_BYTES(insn);
			if (end > range_end) {
				new_end = end;
				changed = true;
			}

			if (!changed)
				continue;

			if (new_end - new_start <= 64) {
				/* Install new range. */
				range_start = new_start;
				range_end = new_end;
				continue;
			}
		}

end_current_then_start_new:
		range_node->pkt_cache.range_start = range_start;
		range_node->pkt_cache.range_end = range_end;
start_new:
		range_node = meta;
		range_node->pkt_cache.do_init = true;
		range_ptr_id = range_node->ptr.id;
		range_ptr_off = range_node->ptr.off;
		range_start = insn->off;
		range_end = insn->off + BPF_LDST_BYTES(insn);
	}

	if (range_node) {
		range_node->pkt_cache.range_start = range_start;
		range_node->pkt_cache.range_end = range_end;
	}

	list_for_each_entry(meta, &nfp_prog->insns, l) {
		if (meta->skip)
			continue;

		if (is_mbpf_load_pkt(meta) && !meta->ldst_gather_len) {
			if (meta->pkt_cache.do_init) {
				range_start = meta->pkt_cache.range_start;
				range_end = meta->pkt_cache.range_end;
			} else {
				meta->pkt_cache.range_start = range_start;
				meta->pkt_cache.range_end = range_end;
			}
		}
	}
}

static int nfp_bpf_optimize(struct nfp_prog *nfp_prog)
{
	nfp_bpf_opt_reg_init(nfp_prog);

	nfp_bpf_opt_neg_add_sub(nfp_prog);
	nfp_bpf_opt_ld_mask(nfp_prog);
	nfp_bpf_opt_ld_shift(nfp_prog);
	nfp_bpf_opt_ldst_gather(nfp_prog);
	nfp_bpf_opt_pkt_cache(nfp_prog);

	return 0;
}

static int nfp_bpf_replace_map_ptrs(struct nfp_prog *nfp_prog)
{
	struct nfp_insn_meta *meta1, *meta2;
	struct nfp_bpf_map *nfp_map;
	struct bpf_map *map;
	u32 id;

	nfp_for_each_insn_walk2(nfp_prog, meta1, meta2) {
		if (meta1->skip || meta2->skip)
			continue;

		if (meta1->insn.code != (BPF_LD | BPF_IMM | BPF_DW) ||
		    meta1->insn.src_reg != BPF_PSEUDO_MAP_FD)
			continue;

		map = (void *)(unsigned long)((u32)meta1->insn.imm |
					      (u64)meta2->insn.imm << 32);
		if (bpf_map_offload_neutral(map)) {
			id = map->id;
		} else {
			nfp_map = map_to_offmap(map)->dev_priv;
			id = nfp_map->tid;
		}

		meta1->insn.imm = id;
		meta2->insn.imm = 0;
	}

	return 0;
}

static int nfp_bpf_ustore_calc(u64 *prog, unsigned int len)
{
	__le64 *ustore = (__force __le64 *)prog;
	int i;

	for (i = 0; i < len; i++) {
		int err;

		err = nfp_ustore_check_valid_no_ecc(prog[i]);
		if (err)
			return err;

		ustore[i] = cpu_to_le64(nfp_ustore_calc_ecc_insn(prog[i]));
	}

	return 0;
}

static void nfp_bpf_prog_trim(struct nfp_prog *nfp_prog)
{
	void *prog;

	prog = kvmalloc_array(nfp_prog->prog_len, sizeof(u64), GFP_KERNEL);
	if (!prog)
		return;

	nfp_prog->__prog_alloc_len = nfp_prog->prog_len * sizeof(u64);
	memcpy(prog, nfp_prog->prog, nfp_prog->__prog_alloc_len);
	kvfree(nfp_prog->prog);
	nfp_prog->prog = prog;
}

int nfp_bpf_jit(struct nfp_prog *nfp_prog)
{
	int ret;

	ret = nfp_bpf_replace_map_ptrs(nfp_prog);
	if (ret)
		return ret;

	ret = nfp_bpf_optimize(nfp_prog);
	if (ret)
		return ret;

	ret = nfp_translate(nfp_prog);
	if (ret) {
		pr_err("Translation failed with error %d (translated: %u)\n",
		       ret, nfp_prog->n_translated);
		return -EINVAL;
	}

	nfp_bpf_prog_trim(nfp_prog);

	return ret;
}

void nfp_bpf_jit_prepare(struct nfp_prog *nfp_prog, unsigned int cnt)
{
	struct nfp_insn_meta *meta;

	/* Another pass to record jump information. */
	list_for_each_entry(meta, &nfp_prog->insns, l) {
		struct nfp_insn_meta *dst_meta;
		u64 code = meta->insn.code;
		unsigned int dst_idx;
		bool pseudo_call;

		if (BPF_CLASS(code) != BPF_JMP)
			continue;
		if (BPF_OP(code) == BPF_EXIT)
			continue;
		if (is_mbpf_helper_call(meta))
			continue;

		/* If opcode is BPF_CALL at this point, this can only be a
		 * BPF-to-BPF call (a.k.a pseudo call).
		 */
		pseudo_call = BPF_OP(code) == BPF_CALL;

		if (pseudo_call)
			dst_idx = meta->n + 1 + meta->insn.imm;
		else
			dst_idx = meta->n + 1 + meta->insn.off;

		dst_meta = nfp_bpf_goto_meta(nfp_prog, meta, dst_idx, cnt);

		if (pseudo_call)
			dst_meta->flags |= FLAG_INSN_IS_SUBPROG_START;

		dst_meta->flags |= FLAG_INSN_IS_JUMP_DST;
		meta->jmp_dst = dst_meta;
	}
}

bool nfp_bpf_supported_opcode(u8 code)
{
	return !!instr_cb[code];
}

void *nfp_bpf_relo_for_vnic(struct nfp_prog *nfp_prog, struct nfp_bpf_vnic *bv)
{
	unsigned int i;
	u64 *prog;
	int err;

	prog = kmemdup(nfp_prog->prog, nfp_prog->prog_len * sizeof(u64),
		       GFP_KERNEL);
	if (!prog)
		return ERR_PTR(-ENOMEM);

	for (i = 0; i < nfp_prog->prog_len; i++) {
		enum nfp_relo_type special;
		u32 val;
		u16 off;

		special = FIELD_GET(OP_RELO_TYPE, prog[i]);
		switch (special) {
		case RELO_NONE:
			continue;
		case RELO_BR_REL:
			br_add_offset(&prog[i], bv->start_off);
			break;
		case RELO_BR_GO_OUT:
			br_set_offset(&prog[i],
				      nfp_prog->tgt_out + bv->start_off);
			break;
		case RELO_BR_GO_ABORT:
			br_set_offset(&prog[i],
				      nfp_prog->tgt_abort + bv->start_off);
			break;
		case RELO_BR_GO_CALL_PUSH_REGS:
			if (!nfp_prog->tgt_call_push_regs) {
				pr_err("BUG: failed to detect subprogram registers needs\n");
				err = -EINVAL;
				goto err_free_prog;
			}
			off = nfp_prog->tgt_call_push_regs + bv->start_off;
			br_set_offset(&prog[i], off);
			break;
		case RELO_BR_GO_CALL_POP_REGS:
			if (!nfp_prog->tgt_call_pop_regs) {
				pr_err("BUG: failed to detect subprogram registers needs\n");
				err = -EINVAL;
				goto err_free_prog;
			}
			off = nfp_prog->tgt_call_pop_regs + bv->start_off;
			br_set_offset(&prog[i], off);
			break;
		case RELO_BR_NEXT_PKT:
			br_set_offset(&prog[i], bv->tgt_done);
			break;
		case RELO_BR_HELPER:
			val = br_get_offset(prog[i]);
			val -= BR_OFF_RELO;
			switch (val) {
			case BPF_FUNC_map_lookup_elem:
				val = nfp_prog->bpf->helpers.map_lookup;
				break;
			case BPF_FUNC_map_update_elem:
				val = nfp_prog->bpf->helpers.map_update;
				break;
			case BPF_FUNC_map_delete_elem:
				val = nfp_prog->bpf->helpers.map_delete;
				break;
			case BPF_FUNC_perf_event_output:
				val = nfp_prog->bpf->helpers.perf_event_output;
				break;
			default:
				pr_err("relocation of unknown helper %d\n",
				       val);
				err = -EINVAL;
				goto err_free_prog;
			}
			br_set_offset(&prog[i], val);
			break;
		case RELO_IMMED_REL:
			immed_add_value(&prog[i], bv->start_off);
			break;
		}

		prog[i] &= ~OP_RELO_TYPE;
	}

	err = nfp_bpf_ustore_calc(prog, nfp_prog->prog_len);
	if (err)
		goto err_free_prog;

	return prog;

err_free_prog:
	kfree(prog);
	return ERR_PTR(err);
}<|MERGE_RESOLUTION|>--- conflicted
+++ resolved
@@ -2304,7 +2304,7 @@
 
 static int xor_imm(struct nfp_prog *nfp_prog, struct nfp_insn_meta *meta)
 {
-	return wrp_alu32_imm(nfp_prog, meta, ALU_OP_XOR, !~meta->insn.imm);
+	return wrp_alu32_imm(nfp_prog, meta, ALU_OP_XOR);
 }
 
 static int and_reg(struct nfp_prog *nfp_prog, struct nfp_insn_meta *meta)
@@ -2314,7 +2314,7 @@
 
 static int and_imm(struct nfp_prog *nfp_prog, struct nfp_insn_meta *meta)
 {
-	return wrp_alu32_imm(nfp_prog, meta, ALU_OP_AND, !~meta->insn.imm);
+	return wrp_alu32_imm(nfp_prog, meta, ALU_OP_AND);
 }
 
 static int or_reg(struct nfp_prog *nfp_prog, struct nfp_insn_meta *meta)
@@ -2324,7 +2324,7 @@
 
 static int or_imm(struct nfp_prog *nfp_prog, struct nfp_insn_meta *meta)
 {
-	return wrp_alu32_imm(nfp_prog, meta, ALU_OP_OR, !meta->insn.imm);
+	return wrp_alu32_imm(nfp_prog, meta, ALU_OP_OR);
 }
 
 static int add_reg(struct nfp_prog *nfp_prog, struct nfp_insn_meta *meta)
@@ -2334,7 +2334,7 @@
 
 static int add_imm(struct nfp_prog *nfp_prog, struct nfp_insn_meta *meta)
 {
-	return wrp_alu32_imm(nfp_prog, meta, ALU_OP_ADD, !meta->insn.imm);
+	return wrp_alu32_imm(nfp_prog, meta, ALU_OP_ADD);
 }
 
 static int sub_reg(struct nfp_prog *nfp_prog, struct nfp_insn_meta *meta)
@@ -2344,7 +2344,7 @@
 
 static int sub_imm(struct nfp_prog *nfp_prog, struct nfp_insn_meta *meta)
 {
-	return wrp_alu32_imm(nfp_prog, meta, ALU_OP_SUB, !meta->insn.imm);
+	return wrp_alu32_imm(nfp_prog, meta, ALU_OP_SUB);
 }
 
 static int mul_reg(struct nfp_prog *nfp_prog, struct nfp_insn_meta *meta)
@@ -2730,11 +2730,7 @@
 
 static int mem_ldx1(struct nfp_prog *nfp_prog, struct nfp_insn_meta *meta)
 {
-<<<<<<< HEAD
 	return mem_ldx(nfp_prog, meta, 1);
-=======
-	return wrp_alu32_imm(nfp_prog, meta, ALU_OP_XOR);
->>>>>>> 391a7026
 }
 
 static int mem_ldx2(struct nfp_prog *nfp_prog, struct nfp_insn_meta *meta)
@@ -2744,11 +2740,7 @@
 
 static int mem_ldx4(struct nfp_prog *nfp_prog, struct nfp_insn_meta *meta)
 {
-<<<<<<< HEAD
 	return mem_ldx(nfp_prog, meta, 4);
-=======
-	return wrp_alu32_imm(nfp_prog, meta, ALU_OP_AND);
->>>>>>> 391a7026
 }
 
 static int mem_ldx8(struct nfp_prog *nfp_prog, struct nfp_insn_meta *meta)
@@ -2760,7 +2752,6 @@
 mem_st_data(struct nfp_prog *nfp_prog, struct nfp_insn_meta *meta,
 	    unsigned int size)
 {
-<<<<<<< HEAD
 	u64 imm = meta->insn.imm; /* sign extend */
 	swreg off_reg;
 
@@ -2768,9 +2759,6 @@
 
 	return data_st_host_order(nfp_prog, meta->insn.dst_reg * 2, off_reg,
 				  imm, size);
-=======
-	return wrp_alu32_imm(nfp_prog, meta, ALU_OP_OR);
->>>>>>> 391a7026
 }
 
 static int mem_st(struct nfp_prog *nfp_prog, struct nfp_insn_meta *meta,
@@ -2784,11 +2772,7 @@
 
 static int mem_st1(struct nfp_prog *nfp_prog, struct nfp_insn_meta *meta)
 {
-<<<<<<< HEAD
 	return mem_st(nfp_prog, meta, 1);
-=======
-	return wrp_alu32_imm(nfp_prog, meta, ALU_OP_ADD);
->>>>>>> 391a7026
 }
 
 static int mem_st2(struct nfp_prog *nfp_prog, struct nfp_insn_meta *meta)
@@ -2798,11 +2782,7 @@
 
 static int mem_st4(struct nfp_prog *nfp_prog, struct nfp_insn_meta *meta)
 {
-<<<<<<< HEAD
 	return mem_st(nfp_prog, meta, 4);
-=======
-	return wrp_alu32_imm(nfp_prog, meta, ALU_OP_SUB);
->>>>>>> 391a7026
 }
 
 static int mem_st8(struct nfp_prog *nfp_prog, struct nfp_insn_meta *meta)
