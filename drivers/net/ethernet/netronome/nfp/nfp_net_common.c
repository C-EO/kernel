--- conflicted
+++ resolved
@@ -1821,13 +1821,8 @@
 
 	xdp_prog = READ_ONCE(dp->xdp_prog);
 	true_bufsz = xdp_prog ? PAGE_SIZE : dp->fl_bufsz;
-<<<<<<< HEAD
-	xdp.frame_sz = PAGE_SIZE - NFP_NET_RX_BUF_HEADROOM;
-	xdp.rxq = &rx_ring->xdp_rxq;
-=======
 	xdp_init_buff(&xdp, PAGE_SIZE - NFP_NET_RX_BUF_HEADROOM,
 		      &rx_ring->xdp_rxq);
->>>>>>> 7d2a07b7
 	tx_ring = r_vec->xdp_ring;
 
 	while (pkts_polled < budget) {
@@ -3659,11 +3654,6 @@
 	.ndo_set_features	= nfp_net_set_features,
 	.ndo_features_check	= nfp_net_features_check,
 	.ndo_get_phys_port_name	= nfp_net_get_phys_port_name,
-<<<<<<< HEAD
-	.ndo_udp_tunnel_add	= udp_tunnel_nic_add_port,
-	.ndo_udp_tunnel_del	= udp_tunnel_nic_del_port,
-=======
->>>>>>> 7d2a07b7
 	.ndo_bpf		= nfp_net_xdp,
 	.ndo_get_devlink_port	= nfp_devlink_get_devlink_port,
 };
