--- conflicted
+++ resolved
@@ -370,11 +370,7 @@
 	payload = nfp_flower_cmsg_get_data(skb);
 
 	rcu_read_lock();
-<<<<<<< HEAD
-	netdev = nfp_app_repr_get(app, be32_to_cpu(payload->ingress_port));
-=======
 	netdev = nfp_app_dev_get(app, be32_to_cpu(payload->ingress_port), NULL);
->>>>>>> c59c1e66
 	if (!netdev)
 		goto fail_rcu_unlock;
 
