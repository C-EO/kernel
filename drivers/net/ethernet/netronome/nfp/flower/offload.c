// SPDX-License-Identifier: (GPL-2.0-only OR BSD-2-Clause)
/* Copyright (C) 2017-2018 Netronome Systems, Inc. */

#include <linux/skbuff.h>
#include <net/devlink.h>
#include <net/pkt_cls.h>

#include "cmsg.h"
#include "main.h"
#include "conntrack.h"
#include "../nfpcore/nfp_cpp.h"
#include "../nfpcore/nfp_nsp.h"
#include "../nfp_app.h"
#include "../nfp_main.h"
#include "../nfp_net.h"
#include "../nfp_port.h"

#define NFP_FLOWER_SUPPORTED_TCPFLAGS \
	(TCPHDR_FIN | TCPHDR_SYN | TCPHDR_RST | \
	 TCPHDR_PSH | TCPHDR_URG)

#define NFP_FLOWER_SUPPORTED_CTLFLAGS \
	(FLOW_DIS_IS_FRAGMENT | \
	 FLOW_DIS_FIRST_FRAG)

#define NFP_FLOWER_WHITELIST_DISSECTOR \
	(BIT(FLOW_DISSECTOR_KEY_CONTROL) | \
	 BIT(FLOW_DISSECTOR_KEY_BASIC) | \
	 BIT(FLOW_DISSECTOR_KEY_IPV4_ADDRS) | \
	 BIT(FLOW_DISSECTOR_KEY_IPV6_ADDRS) | \
	 BIT(FLOW_DISSECTOR_KEY_TCP) | \
	 BIT(FLOW_DISSECTOR_KEY_PORTS) | \
	 BIT(FLOW_DISSECTOR_KEY_ETH_ADDRS) | \
	 BIT(FLOW_DISSECTOR_KEY_VLAN) | \
	 BIT(FLOW_DISSECTOR_KEY_CVLAN) | \
	 BIT(FLOW_DISSECTOR_KEY_ENC_KEYID) | \
	 BIT(FLOW_DISSECTOR_KEY_ENC_IPV4_ADDRS) | \
	 BIT(FLOW_DISSECTOR_KEY_ENC_IPV6_ADDRS) | \
	 BIT(FLOW_DISSECTOR_KEY_ENC_CONTROL) | \
	 BIT(FLOW_DISSECTOR_KEY_ENC_PORTS) | \
	 BIT(FLOW_DISSECTOR_KEY_ENC_OPTS) | \
	 BIT(FLOW_DISSECTOR_KEY_ENC_IP) | \
	 BIT(FLOW_DISSECTOR_KEY_MPLS) | \
	 BIT(FLOW_DISSECTOR_KEY_IP))

#define NFP_FLOWER_WHITELIST_TUN_DISSECTOR \
	(BIT(FLOW_DISSECTOR_KEY_ENC_CONTROL) | \
	 BIT(FLOW_DISSECTOR_KEY_ENC_KEYID) | \
	 BIT(FLOW_DISSECTOR_KEY_ENC_IPV4_ADDRS) | \
	 BIT(FLOW_DISSECTOR_KEY_ENC_IPV6_ADDRS) | \
	 BIT(FLOW_DISSECTOR_KEY_ENC_OPTS) | \
	 BIT(FLOW_DISSECTOR_KEY_ENC_PORTS) | \
	 BIT(FLOW_DISSECTOR_KEY_ENC_IP))

#define NFP_FLOWER_WHITELIST_TUN_DISSECTOR_R \
	(BIT(FLOW_DISSECTOR_KEY_ENC_CONTROL) | \
	 BIT(FLOW_DISSECTOR_KEY_ENC_IPV4_ADDRS))

#define NFP_FLOWER_WHITELIST_TUN_DISSECTOR_V6_R \
	(BIT(FLOW_DISSECTOR_KEY_ENC_CONTROL) | \
	 BIT(FLOW_DISSECTOR_KEY_ENC_IPV6_ADDRS))

#define NFP_FLOWER_MERGE_FIELDS \
	(NFP_FLOWER_LAYER_PORT | \
	 NFP_FLOWER_LAYER_MAC | \
	 NFP_FLOWER_LAYER_TP | \
	 NFP_FLOWER_LAYER_IPV4 | \
	 NFP_FLOWER_LAYER_IPV6)

#define NFP_FLOWER_PRE_TUN_RULE_FIELDS \
<<<<<<< HEAD
	(NFP_FLOWER_LAYER_PORT | \
=======
	(NFP_FLOWER_LAYER_EXT_META | \
	 NFP_FLOWER_LAYER_PORT | \
>>>>>>> 7d2a07b7
	 NFP_FLOWER_LAYER_MAC | \
	 NFP_FLOWER_LAYER_IPV4 | \
	 NFP_FLOWER_LAYER_IPV6)

struct nfp_flower_merge_check {
	union {
		struct {
			__be16 tci;
			struct nfp_flower_mac_mpls l2;
			struct nfp_flower_tp_ports l4;
			union {
				struct nfp_flower_ipv4 ipv4;
				struct nfp_flower_ipv6 ipv6;
			};
		};
		unsigned long vals[8];
	};
};

static int
nfp_flower_xmit_flow(struct nfp_app *app, struct nfp_fl_payload *nfp_flow,
		     u8 mtype)
{
	u32 meta_len, key_len, mask_len, act_len, tot_len;
	struct sk_buff *skb;
	unsigned char *msg;

	meta_len =  sizeof(struct nfp_fl_rule_metadata);
	key_len = nfp_flow->meta.key_len;
	mask_len = nfp_flow->meta.mask_len;
	act_len = nfp_flow->meta.act_len;

	tot_len = meta_len + key_len + mask_len + act_len;

	/* Convert to long words as firmware expects
	 * lengths in units of NFP_FL_LW_SIZ.
	 */
	nfp_flow->meta.key_len >>= NFP_FL_LW_SIZ;
	nfp_flow->meta.mask_len >>= NFP_FL_LW_SIZ;
	nfp_flow->meta.act_len >>= NFP_FL_LW_SIZ;

	skb = nfp_flower_cmsg_alloc(app, tot_len, mtype, GFP_KERNEL);
	if (!skb)
		return -ENOMEM;

	msg = nfp_flower_cmsg_get_data(skb);
	memcpy(msg, &nfp_flow->meta, meta_len);
	memcpy(&msg[meta_len], nfp_flow->unmasked_data, key_len);
	memcpy(&msg[meta_len + key_len], nfp_flow->mask_data, mask_len);
	memcpy(&msg[meta_len + key_len + mask_len],
	       nfp_flow->action_data, act_len);

	/* Convert back to bytes as software expects
	 * lengths in units of bytes.
	 */
	nfp_flow->meta.key_len <<= NFP_FL_LW_SIZ;
	nfp_flow->meta.mask_len <<= NFP_FL_LW_SIZ;
	nfp_flow->meta.act_len <<= NFP_FL_LW_SIZ;

	nfp_ctrl_tx(app->ctrl, skb);

	return 0;
}

static bool nfp_flower_check_higher_than_mac(struct flow_cls_offload *f)
{
	struct flow_rule *rule = flow_cls_offload_flow_rule(f);

	return flow_rule_match_key(rule, FLOW_DISSECTOR_KEY_IPV4_ADDRS) ||
	       flow_rule_match_key(rule, FLOW_DISSECTOR_KEY_IPV6_ADDRS) ||
	       flow_rule_match_key(rule, FLOW_DISSECTOR_KEY_PORTS) ||
	       flow_rule_match_key(rule, FLOW_DISSECTOR_KEY_ICMP);
}

static bool nfp_flower_check_higher_than_l3(struct flow_cls_offload *f)
{
	struct flow_rule *rule = flow_cls_offload_flow_rule(f);

	return flow_rule_match_key(rule, FLOW_DISSECTOR_KEY_PORTS) ||
	       flow_rule_match_key(rule, FLOW_DISSECTOR_KEY_ICMP);
}

static int
nfp_flower_calc_opt_layer(struct flow_dissector_key_enc_opts *enc_opts,
			  u32 *key_layer_two, int *key_size, bool ipv6,
			  struct netlink_ext_ack *extack)
{
	if (enc_opts->len > NFP_FL_MAX_GENEVE_OPT_KEY ||
	    (ipv6 && enc_opts->len > NFP_FL_MAX_GENEVE_OPT_KEY_V6)) {
		NL_SET_ERR_MSG_MOD(extack, "unsupported offload: geneve options exceed maximum length");
		return -EOPNOTSUPP;
	}

	if (enc_opts->len > 0) {
		*key_layer_two |= NFP_FLOWER_LAYER2_GENEVE_OP;
		*key_size += sizeof(struct nfp_flower_geneve_options);
	}

	return 0;
}

static int
nfp_flower_calc_udp_tun_layer(struct flow_dissector_key_ports *enc_ports,
			      struct flow_dissector_key_enc_opts *enc_op,
			      u32 *key_layer_two, u8 *key_layer, int *key_size,
			      struct nfp_flower_priv *priv,
			      enum nfp_flower_tun_type *tun_type, bool ipv6,
			      struct netlink_ext_ack *extack)
{
	int err;

	switch (enc_ports->dst) {
	case htons(IANA_VXLAN_UDP_PORT):
		*tun_type = NFP_FL_TUNNEL_VXLAN;
		*key_layer |= NFP_FLOWER_LAYER_VXLAN;

		if (ipv6) {
			*key_layer |= NFP_FLOWER_LAYER_EXT_META;
			*key_size += sizeof(struct nfp_flower_ext_meta);
			*key_layer_two |= NFP_FLOWER_LAYER2_TUN_IPV6;
			*key_size += sizeof(struct nfp_flower_ipv6_udp_tun);
		} else {
			*key_size += sizeof(struct nfp_flower_ipv4_udp_tun);
		}

		if (enc_op) {
			NL_SET_ERR_MSG_MOD(extack, "unsupported offload: encap options not supported on vxlan tunnels");
			return -EOPNOTSUPP;
		}
		break;
	case htons(GENEVE_UDP_PORT):
		if (!(priv->flower_ext_feats & NFP_FL_FEATS_GENEVE)) {
			NL_SET_ERR_MSG_MOD(extack, "unsupported offload: loaded firmware does not support geneve offload");
			return -EOPNOTSUPP;
		}
		*tun_type = NFP_FL_TUNNEL_GENEVE;
		*key_layer |= NFP_FLOWER_LAYER_EXT_META;
		*key_size += sizeof(struct nfp_flower_ext_meta);
		*key_layer_two |= NFP_FLOWER_LAYER2_GENEVE;

		if (ipv6) {
			*key_layer_two |= NFP_FLOWER_LAYER2_TUN_IPV6;
			*key_size += sizeof(struct nfp_flower_ipv6_udp_tun);
		} else {
			*key_size += sizeof(struct nfp_flower_ipv4_udp_tun);
		}

		if (!enc_op)
			break;
		if (!(priv->flower_ext_feats & NFP_FL_FEATS_GENEVE_OPT)) {
			NL_SET_ERR_MSG_MOD(extack, "unsupported offload: loaded firmware does not support geneve option offload");
			return -EOPNOTSUPP;
		}
		err = nfp_flower_calc_opt_layer(enc_op, key_layer_two, key_size,
						ipv6, extack);
		if (err)
			return err;
		break;
	default:
		NL_SET_ERR_MSG_MOD(extack, "unsupported offload: tunnel type unknown");
		return -EOPNOTSUPP;
	}

	return 0;
}

static int
nfp_flower_calculate_key_layers(struct nfp_app *app,
				struct net_device *netdev,
				struct nfp_fl_key_ls *ret_key_ls,
				struct flow_cls_offload *flow,
				enum nfp_flower_tun_type *tun_type,
				struct netlink_ext_ack *extack)
{
	struct flow_rule *rule = flow_cls_offload_flow_rule(flow);
	struct flow_dissector *dissector = rule->match.dissector;
	struct flow_match_basic basic = { NULL, NULL};
	struct nfp_flower_priv *priv = app->priv;
	u32 key_layer_two;
	u8 key_layer;
	int key_size;
	int err;

	if (dissector->used_keys & ~NFP_FLOWER_WHITELIST_DISSECTOR) {
		NL_SET_ERR_MSG_MOD(extack, "unsupported offload: match not supported");
		return -EOPNOTSUPP;
	}

	/* If any tun dissector is used then the required set must be used. */
	if (dissector->used_keys & NFP_FLOWER_WHITELIST_TUN_DISSECTOR &&
	    (dissector->used_keys & NFP_FLOWER_WHITELIST_TUN_DISSECTOR_V6_R)
	    != NFP_FLOWER_WHITELIST_TUN_DISSECTOR_V6_R &&
	    (dissector->used_keys & NFP_FLOWER_WHITELIST_TUN_DISSECTOR_R)
	    != NFP_FLOWER_WHITELIST_TUN_DISSECTOR_R) {
		NL_SET_ERR_MSG_MOD(extack, "unsupported offload: tunnel match not supported");
		return -EOPNOTSUPP;
	}

	key_layer_two = 0;
	key_layer = NFP_FLOWER_LAYER_PORT;
	key_size = sizeof(struct nfp_flower_meta_tci) +
		   sizeof(struct nfp_flower_in_port);

	if (flow_rule_match_key(rule, FLOW_DISSECTOR_KEY_ETH_ADDRS) ||
	    flow_rule_match_key(rule, FLOW_DISSECTOR_KEY_MPLS)) {
		key_layer |= NFP_FLOWER_LAYER_MAC;
		key_size += sizeof(struct nfp_flower_mac_mpls);
	}

	if (flow_rule_match_key(rule, FLOW_DISSECTOR_KEY_VLAN)) {
		struct flow_match_vlan vlan;

		flow_rule_match_vlan(rule, &vlan);
		if (!(priv->flower_ext_feats & NFP_FL_FEATS_VLAN_PCP) &&
		    vlan.key->vlan_priority) {
			NL_SET_ERR_MSG_MOD(extack, "unsupported offload: loaded firmware does not support VLAN PCP offload");
			return -EOPNOTSUPP;
		}
		if (priv->flower_ext_feats & NFP_FL_FEATS_VLAN_QINQ &&
		    !(key_layer_two & NFP_FLOWER_LAYER2_QINQ)) {
			key_layer |= NFP_FLOWER_LAYER_EXT_META;
			key_size += sizeof(struct nfp_flower_ext_meta);
			key_size += sizeof(struct nfp_flower_vlan);
			key_layer_two |= NFP_FLOWER_LAYER2_QINQ;
		}
	}

	if (flow_rule_match_key(rule, FLOW_DISSECTOR_KEY_CVLAN)) {
		struct flow_match_vlan cvlan;

		if (!(priv->flower_ext_feats & NFP_FL_FEATS_VLAN_QINQ)) {
			NL_SET_ERR_MSG_MOD(extack, "unsupported offload: loaded firmware does not support VLAN QinQ offload");
			return -EOPNOTSUPP;
		}

		flow_rule_match_vlan(rule, &cvlan);
		if (!(key_layer_two & NFP_FLOWER_LAYER2_QINQ)) {
			key_layer |= NFP_FLOWER_LAYER_EXT_META;
			key_size += sizeof(struct nfp_flower_ext_meta);
			key_size += sizeof(struct nfp_flower_vlan);
			key_layer_two |= NFP_FLOWER_LAYER2_QINQ;
		}
	}

	if (flow_rule_match_key(rule, FLOW_DISSECTOR_KEY_ENC_CONTROL)) {
		struct flow_match_enc_opts enc_op = { NULL, NULL };
		struct flow_match_ipv4_addrs ipv4_addrs;
		struct flow_match_ipv6_addrs ipv6_addrs;
		struct flow_match_control enc_ctl;
		struct flow_match_ports enc_ports;
		bool ipv6_tun = false;

		flow_rule_match_enc_control(rule, &enc_ctl);

		if (enc_ctl.mask->addr_type != 0xffff) {
			NL_SET_ERR_MSG_MOD(extack, "unsupported offload: wildcarded protocols on tunnels are not supported");
			return -EOPNOTSUPP;
		}

		ipv6_tun = enc_ctl.key->addr_type ==
				FLOW_DISSECTOR_KEY_IPV6_ADDRS;
		if (ipv6_tun &&
		    !(priv->flower_ext_feats & NFP_FL_FEATS_IPV6_TUN)) {
			NL_SET_ERR_MSG_MOD(extack, "unsupported offload: firmware does not support IPv6 tunnels");
			return -EOPNOTSUPP;
		}

		if (!ipv6_tun &&
		    enc_ctl.key->addr_type != FLOW_DISSECTOR_KEY_IPV4_ADDRS) {
			NL_SET_ERR_MSG_MOD(extack, "unsupported offload: tunnel address type not IPv4 or IPv6");
			return -EOPNOTSUPP;
		}

		if (ipv6_tun) {
			flow_rule_match_enc_ipv6_addrs(rule, &ipv6_addrs);
			if (memchr_inv(&ipv6_addrs.mask->dst, 0xff,
				       sizeof(ipv6_addrs.mask->dst))) {
				NL_SET_ERR_MSG_MOD(extack, "unsupported offload: only an exact match IPv6 destination address is supported");
				return -EOPNOTSUPP;
			}
		} else {
			flow_rule_match_enc_ipv4_addrs(rule, &ipv4_addrs);
			if (ipv4_addrs.mask->dst != cpu_to_be32(~0)) {
				NL_SET_ERR_MSG_MOD(extack, "unsupported offload: only an exact match IPv4 destination address is supported");
				return -EOPNOTSUPP;
			}
		}

		if (flow_rule_match_key(rule, FLOW_DISSECTOR_KEY_ENC_OPTS))
			flow_rule_match_enc_opts(rule, &enc_op);

		if (!flow_rule_match_key(rule, FLOW_DISSECTOR_KEY_ENC_PORTS)) {
			/* check if GRE, which has no enc_ports */
			if (!netif_is_gretap(netdev)) {
				NL_SET_ERR_MSG_MOD(extack, "unsupported offload: an exact match on L4 destination port is required for non-GRE tunnels");
				return -EOPNOTSUPP;
			}

			*tun_type = NFP_FL_TUNNEL_GRE;
			key_layer |= NFP_FLOWER_LAYER_EXT_META;
			key_size += sizeof(struct nfp_flower_ext_meta);
			key_layer_two |= NFP_FLOWER_LAYER2_GRE;

			if (ipv6_tun) {
				key_layer_two |= NFP_FLOWER_LAYER2_TUN_IPV6;
				key_size +=
					sizeof(struct nfp_flower_ipv6_udp_tun);
			} else {
				key_size +=
					sizeof(struct nfp_flower_ipv4_udp_tun);
			}

			if (enc_op.key) {
				NL_SET_ERR_MSG_MOD(extack, "unsupported offload: encap options not supported on GRE tunnels");
				return -EOPNOTSUPP;
			}
		} else {
			flow_rule_match_enc_ports(rule, &enc_ports);
			if (enc_ports.mask->dst != cpu_to_be16(~0)) {
				NL_SET_ERR_MSG_MOD(extack, "unsupported offload: only an exact match L4 destination port is supported");
				return -EOPNOTSUPP;
			}

			err = nfp_flower_calc_udp_tun_layer(enc_ports.key,
							    enc_op.key,
							    &key_layer_two,
							    &key_layer,
							    &key_size, priv,
							    tun_type, ipv6_tun,
							    extack);
			if (err)
				return err;

			/* Ensure the ingress netdev matches the expected
			 * tun type.
			 */
			if (!nfp_fl_netdev_is_tunnel_type(netdev, *tun_type)) {
				NL_SET_ERR_MSG_MOD(extack, "unsupported offload: ingress netdev does not match the expected tunnel type");
				return -EOPNOTSUPP;
			}
		}
	}

	if (flow_rule_match_key(rule, FLOW_DISSECTOR_KEY_BASIC))
		flow_rule_match_basic(rule, &basic);

	if (basic.mask && basic.mask->n_proto) {
		/* Ethernet type is present in the key. */
		switch (basic.key->n_proto) {
		case cpu_to_be16(ETH_P_IP):
			key_layer |= NFP_FLOWER_LAYER_IPV4;
			key_size += sizeof(struct nfp_flower_ipv4);
			break;

		case cpu_to_be16(ETH_P_IPV6):
			key_layer |= NFP_FLOWER_LAYER_IPV6;
			key_size += sizeof(struct nfp_flower_ipv6);
			break;

		/* Currently we do not offload ARP
		 * because we rely on it to get to the host.
		 */
		case cpu_to_be16(ETH_P_ARP):
			NL_SET_ERR_MSG_MOD(extack, "unsupported offload: ARP not supported");
			return -EOPNOTSUPP;

		case cpu_to_be16(ETH_P_MPLS_UC):
		case cpu_to_be16(ETH_P_MPLS_MC):
			if (!(key_layer & NFP_FLOWER_LAYER_MAC)) {
				key_layer |= NFP_FLOWER_LAYER_MAC;
				key_size += sizeof(struct nfp_flower_mac_mpls);
			}
			break;

		/* Will be included in layer 2. */
		case cpu_to_be16(ETH_P_8021Q):
			break;

		default:
			NL_SET_ERR_MSG_MOD(extack, "unsupported offload: match on given EtherType is not supported");
			return -EOPNOTSUPP;
		}
	} else if (nfp_flower_check_higher_than_mac(flow)) {
		NL_SET_ERR_MSG_MOD(extack, "unsupported offload: cannot match above L2 without specified EtherType");
		return -EOPNOTSUPP;
	}

	if (basic.mask && basic.mask->ip_proto) {
		switch (basic.key->ip_proto) {
		case IPPROTO_TCP:
		case IPPROTO_UDP:
		case IPPROTO_SCTP:
		case IPPROTO_ICMP:
		case IPPROTO_ICMPV6:
			key_layer |= NFP_FLOWER_LAYER_TP;
			key_size += sizeof(struct nfp_flower_tp_ports);
			break;
		}
	}

	if (!(key_layer & NFP_FLOWER_LAYER_TP) &&
	    nfp_flower_check_higher_than_l3(flow)) {
		NL_SET_ERR_MSG_MOD(extack, "unsupported offload: cannot match on L4 information without specified IP protocol type");
		return -EOPNOTSUPP;
	}

	if (flow_rule_match_key(rule, FLOW_DISSECTOR_KEY_TCP)) {
		struct flow_match_tcp tcp;
		u32 tcp_flags;

		flow_rule_match_tcp(rule, &tcp);
		tcp_flags = be16_to_cpu(tcp.key->flags);

		if (tcp_flags & ~NFP_FLOWER_SUPPORTED_TCPFLAGS) {
			NL_SET_ERR_MSG_MOD(extack, "unsupported offload: no match support for selected TCP flags");
			return -EOPNOTSUPP;
		}

		/* We only support PSH and URG flags when either
		 * FIN, SYN or RST is present as well.
		 */
		if ((tcp_flags & (TCPHDR_PSH | TCPHDR_URG)) &&
		    !(tcp_flags & (TCPHDR_FIN | TCPHDR_SYN | TCPHDR_RST))) {
			NL_SET_ERR_MSG_MOD(extack, "unsupported offload: PSH and URG is only supported when used with FIN, SYN or RST");
			return -EOPNOTSUPP;
		}

		/* We need to store TCP flags in the either the IPv4 or IPv6 key
		 * space, thus we need to ensure we include a IPv4/IPv6 key
		 * layer if we have not done so already.
		 */
		if (!basic.key) {
			NL_SET_ERR_MSG_MOD(extack, "unsupported offload: match on TCP flags requires a match on L3 protocol");
			return -EOPNOTSUPP;
		}

		if (!(key_layer & NFP_FLOWER_LAYER_IPV4) &&
		    !(key_layer & NFP_FLOWER_LAYER_IPV6)) {
			switch (basic.key->n_proto) {
			case cpu_to_be16(ETH_P_IP):
				key_layer |= NFP_FLOWER_LAYER_IPV4;
				key_size += sizeof(struct nfp_flower_ipv4);
				break;

			case cpu_to_be16(ETH_P_IPV6):
					key_layer |= NFP_FLOWER_LAYER_IPV6;
				key_size += sizeof(struct nfp_flower_ipv6);
				break;

			default:
				NL_SET_ERR_MSG_MOD(extack, "unsupported offload: match on TCP flags requires a match on IPv4/IPv6");
				return -EOPNOTSUPP;
			}
		}
	}

	if (flow_rule_match_key(rule, FLOW_DISSECTOR_KEY_CONTROL)) {
		struct flow_match_control ctl;

		flow_rule_match_control(rule, &ctl);
		if (ctl.key->flags & ~NFP_FLOWER_SUPPORTED_CTLFLAGS) {
			NL_SET_ERR_MSG_MOD(extack, "unsupported offload: match on unknown control flag");
			return -EOPNOTSUPP;
		}
	}

	ret_key_ls->key_layer = key_layer;
	ret_key_ls->key_layer_two = key_layer_two;
	ret_key_ls->key_size = key_size;

	return 0;
}

static struct nfp_fl_payload *
nfp_flower_allocate_new(struct nfp_fl_key_ls *key_layer)
{
	struct nfp_fl_payload *flow_pay;

	flow_pay = kmalloc(sizeof(*flow_pay), GFP_KERNEL);
	if (!flow_pay)
		return NULL;

	flow_pay->meta.key_len = key_layer->key_size;
	flow_pay->unmasked_data = kmalloc(key_layer->key_size, GFP_KERNEL);
	if (!flow_pay->unmasked_data)
		goto err_free_flow;

	flow_pay->meta.mask_len = key_layer->key_size;
	flow_pay->mask_data = kmalloc(key_layer->key_size, GFP_KERNEL);
	if (!flow_pay->mask_data)
		goto err_free_unmasked;

	flow_pay->action_data = kmalloc(NFP_FL_MAX_A_SIZ, GFP_KERNEL);
	if (!flow_pay->action_data)
		goto err_free_mask;

	flow_pay->nfp_tun_ipv4_addr = 0;
	flow_pay->nfp_tun_ipv6 = NULL;
	flow_pay->meta.flags = 0;
	INIT_LIST_HEAD(&flow_pay->linked_flows);
	flow_pay->in_hw = false;
	flow_pay->pre_tun_rule.dev = NULL;

	return flow_pay;

err_free_mask:
	kfree(flow_pay->mask_data);
err_free_unmasked:
	kfree(flow_pay->unmasked_data);
err_free_flow:
	kfree(flow_pay);
	return NULL;
}

static int
nfp_flower_update_merge_with_actions(struct nfp_fl_payload *flow,
				     struct nfp_flower_merge_check *merge,
				     u8 *last_act_id, int *act_out)
{
	struct nfp_fl_set_ipv6_tc_hl_fl *ipv6_tc_hl_fl;
	struct nfp_fl_set_ip4_ttl_tos *ipv4_ttl_tos;
	struct nfp_fl_set_ip4_addrs *ipv4_add;
	struct nfp_fl_set_ipv6_addr *ipv6_add;
	struct nfp_fl_push_vlan *push_vlan;
	struct nfp_fl_pre_tunnel *pre_tun;
	struct nfp_fl_set_tport *tport;
	struct nfp_fl_set_eth *eth;
	struct nfp_fl_act_head *a;
	unsigned int act_off = 0;
	bool ipv6_tun = false;
	u8 act_id = 0;
	u8 *ports;
	int i;

	while (act_off < flow->meta.act_len) {
		a = (struct nfp_fl_act_head *)&flow->action_data[act_off];
		act_id = a->jump_id;

		switch (act_id) {
		case NFP_FL_ACTION_OPCODE_OUTPUT:
			if (act_out)
				(*act_out)++;
			break;
		case NFP_FL_ACTION_OPCODE_PUSH_VLAN:
			push_vlan = (struct nfp_fl_push_vlan *)a;
			if (push_vlan->vlan_tci)
				merge->tci = cpu_to_be16(0xffff);
			break;
		case NFP_FL_ACTION_OPCODE_POP_VLAN:
			merge->tci = cpu_to_be16(0);
			break;
		case NFP_FL_ACTION_OPCODE_SET_TUNNEL:
			/* New tunnel header means l2 to l4 can be matched. */
			eth_broadcast_addr(&merge->l2.mac_dst[0]);
			eth_broadcast_addr(&merge->l2.mac_src[0]);
			memset(&merge->l4, 0xff,
			       sizeof(struct nfp_flower_tp_ports));
			if (ipv6_tun)
				memset(&merge->ipv6, 0xff,
				       sizeof(struct nfp_flower_ipv6));
			else
				memset(&merge->ipv4, 0xff,
				       sizeof(struct nfp_flower_ipv4));
			break;
		case NFP_FL_ACTION_OPCODE_SET_ETHERNET:
			eth = (struct nfp_fl_set_eth *)a;
			for (i = 0; i < ETH_ALEN; i++)
				merge->l2.mac_dst[i] |= eth->eth_addr_mask[i];
			for (i = 0; i < ETH_ALEN; i++)
				merge->l2.mac_src[i] |=
					eth->eth_addr_mask[ETH_ALEN + i];
			break;
		case NFP_FL_ACTION_OPCODE_SET_IPV4_ADDRS:
			ipv4_add = (struct nfp_fl_set_ip4_addrs *)a;
			merge->ipv4.ipv4_src |= ipv4_add->ipv4_src_mask;
			merge->ipv4.ipv4_dst |= ipv4_add->ipv4_dst_mask;
			break;
		case NFP_FL_ACTION_OPCODE_SET_IPV4_TTL_TOS:
			ipv4_ttl_tos = (struct nfp_fl_set_ip4_ttl_tos *)a;
			merge->ipv4.ip_ext.ttl |= ipv4_ttl_tos->ipv4_ttl_mask;
			merge->ipv4.ip_ext.tos |= ipv4_ttl_tos->ipv4_tos_mask;
			break;
		case NFP_FL_ACTION_OPCODE_SET_IPV6_SRC:
			ipv6_add = (struct nfp_fl_set_ipv6_addr *)a;
			for (i = 0; i < 4; i++)
				merge->ipv6.ipv6_src.in6_u.u6_addr32[i] |=
					ipv6_add->ipv6[i].mask;
			break;
		case NFP_FL_ACTION_OPCODE_SET_IPV6_DST:
			ipv6_add = (struct nfp_fl_set_ipv6_addr *)a;
			for (i = 0; i < 4; i++)
				merge->ipv6.ipv6_dst.in6_u.u6_addr32[i] |=
					ipv6_add->ipv6[i].mask;
			break;
		case NFP_FL_ACTION_OPCODE_SET_IPV6_TC_HL_FL:
			ipv6_tc_hl_fl = (struct nfp_fl_set_ipv6_tc_hl_fl *)a;
			merge->ipv6.ip_ext.ttl |=
				ipv6_tc_hl_fl->ipv6_hop_limit_mask;
			merge->ipv6.ip_ext.tos |= ipv6_tc_hl_fl->ipv6_tc_mask;
			merge->ipv6.ipv6_flow_label_exthdr |=
				ipv6_tc_hl_fl->ipv6_label_mask;
			break;
		case NFP_FL_ACTION_OPCODE_SET_UDP:
		case NFP_FL_ACTION_OPCODE_SET_TCP:
			tport = (struct nfp_fl_set_tport *)a;
			ports = (u8 *)&merge->l4.port_src;
			for (i = 0; i < 4; i++)
				ports[i] |= tport->tp_port_mask[i];
			break;
		case NFP_FL_ACTION_OPCODE_PRE_TUNNEL:
			pre_tun = (struct nfp_fl_pre_tunnel *)a;
			ipv6_tun = be16_to_cpu(pre_tun->flags) &
					NFP_FL_PRE_TUN_IPV6;
			break;
		case NFP_FL_ACTION_OPCODE_PRE_LAG:
		case NFP_FL_ACTION_OPCODE_PUSH_GENEVE:
			break;
		default:
			return -EOPNOTSUPP;
		}

		act_off += a->len_lw << NFP_FL_LW_SIZ;
	}

	if (last_act_id)
		*last_act_id = act_id;

	return 0;
}

static int
nfp_flower_populate_merge_match(struct nfp_fl_payload *flow,
				struct nfp_flower_merge_check *merge,
				bool extra_fields)
{
	struct nfp_flower_meta_tci *meta_tci;
	u8 *mask = flow->mask_data;
	u8 key_layer, match_size;

	memset(merge, 0, sizeof(struct nfp_flower_merge_check));

	meta_tci = (struct nfp_flower_meta_tci *)mask;
	key_layer = meta_tci->nfp_flow_key_layer;

	if (key_layer & ~NFP_FLOWER_MERGE_FIELDS && !extra_fields)
		return -EOPNOTSUPP;

	merge->tci = meta_tci->tci;
	mask += sizeof(struct nfp_flower_meta_tci);

	if (key_layer & NFP_FLOWER_LAYER_EXT_META)
		mask += sizeof(struct nfp_flower_ext_meta);

	mask += sizeof(struct nfp_flower_in_port);

	if (key_layer & NFP_FLOWER_LAYER_MAC) {
		match_size = sizeof(struct nfp_flower_mac_mpls);
		memcpy(&merge->l2, mask, match_size);
		mask += match_size;
	}

	if (key_layer & NFP_FLOWER_LAYER_TP) {
		match_size = sizeof(struct nfp_flower_tp_ports);
		memcpy(&merge->l4, mask, match_size);
		mask += match_size;
	}

	if (key_layer & NFP_FLOWER_LAYER_IPV4) {
		match_size = sizeof(struct nfp_flower_ipv4);
		memcpy(&merge->ipv4, mask, match_size);
	}

	if (key_layer & NFP_FLOWER_LAYER_IPV6) {
		match_size = sizeof(struct nfp_flower_ipv6);
		memcpy(&merge->ipv6, mask, match_size);
	}

	return 0;
}

static int
nfp_flower_can_merge(struct nfp_fl_payload *sub_flow1,
		     struct nfp_fl_payload *sub_flow2)
{
	/* Two flows can be merged if sub_flow2 only matches on bits that are
	 * either matched by sub_flow1 or set by a sub_flow1 action. This
	 * ensures that every packet that hits sub_flow1 and recirculates is
	 * guaranteed to hit sub_flow2.
	 */
	struct nfp_flower_merge_check sub_flow1_merge, sub_flow2_merge;
	int err, act_out = 0;
	u8 last_act_id = 0;

	err = nfp_flower_populate_merge_match(sub_flow1, &sub_flow1_merge,
					      true);
	if (err)
		return err;

	err = nfp_flower_populate_merge_match(sub_flow2, &sub_flow2_merge,
					      false);
	if (err)
		return err;

	err = nfp_flower_update_merge_with_actions(sub_flow1, &sub_flow1_merge,
						   &last_act_id, &act_out);
	if (err)
		return err;

	/* Must only be 1 output action and it must be the last in sequence. */
	if (act_out != 1 || last_act_id != NFP_FL_ACTION_OPCODE_OUTPUT)
		return -EOPNOTSUPP;

	/* Reject merge if sub_flow2 matches on something that is not matched
	 * on or set in an action by sub_flow1.
	 */
	err = bitmap_andnot(sub_flow2_merge.vals, sub_flow2_merge.vals,
			    sub_flow1_merge.vals,
			    sizeof(struct nfp_flower_merge_check) * 8);
	if (err)
		return -EINVAL;

	return 0;
}

static unsigned int
nfp_flower_copy_pre_actions(char *act_dst, char *act_src, int len,
			    bool *tunnel_act)
{
	unsigned int act_off = 0, act_len;
	struct nfp_fl_act_head *a;
	u8 act_id = 0;

	while (act_off < len) {
		a = (struct nfp_fl_act_head *)&act_src[act_off];
		act_len = a->len_lw << NFP_FL_LW_SIZ;
		act_id = a->jump_id;

		switch (act_id) {
		case NFP_FL_ACTION_OPCODE_PRE_TUNNEL:
			if (tunnel_act)
				*tunnel_act = true;
			fallthrough;
		case NFP_FL_ACTION_OPCODE_PRE_LAG:
			memcpy(act_dst + act_off, act_src + act_off, act_len);
			break;
		default:
			return act_off;
		}

		act_off += act_len;
	}

	return act_off;
}

static int
nfp_fl_verify_post_tun_acts(char *acts, int len, struct nfp_fl_push_vlan **vlan)
{
	struct nfp_fl_act_head *a;
	unsigned int act_off = 0;

	while (act_off < len) {
		a = (struct nfp_fl_act_head *)&acts[act_off];

		if (a->jump_id == NFP_FL_ACTION_OPCODE_PUSH_VLAN && !act_off)
			*vlan = (struct nfp_fl_push_vlan *)a;
		else if (a->jump_id != NFP_FL_ACTION_OPCODE_OUTPUT)
			return -EOPNOTSUPP;

		act_off += a->len_lw << NFP_FL_LW_SIZ;
	}

	/* Ensure any VLAN push also has an egress action. */
	if (*vlan && act_off <= sizeof(struct nfp_fl_push_vlan))
		return -EOPNOTSUPP;

	return 0;
}

static int
nfp_fl_push_vlan_after_tun(char *acts, int len, struct nfp_fl_push_vlan *vlan)
{
	struct nfp_fl_set_tun *tun;
	struct nfp_fl_act_head *a;
	unsigned int act_off = 0;

	while (act_off < len) {
		a = (struct nfp_fl_act_head *)&acts[act_off];

		if (a->jump_id == NFP_FL_ACTION_OPCODE_SET_TUNNEL) {
			tun = (struct nfp_fl_set_tun *)a;
			tun->outer_vlan_tpid = vlan->vlan_tpid;
			tun->outer_vlan_tci = vlan->vlan_tci;

			return 0;
		}

		act_off += a->len_lw << NFP_FL_LW_SIZ;
	}

	/* Return error if no tunnel action is found. */
	return -EOPNOTSUPP;
}

static int
nfp_flower_merge_action(struct nfp_fl_payload *sub_flow1,
			struct nfp_fl_payload *sub_flow2,
			struct nfp_fl_payload *merge_flow)
{
	unsigned int sub1_act_len, sub2_act_len, pre_off1, pre_off2;
	struct nfp_fl_push_vlan *post_tun_push_vlan = NULL;
	bool tunnel_act = false;
	char *merge_act;
	int err;

	/* The last action of sub_flow1 must be output - do not merge this. */
	sub1_act_len = sub_flow1->meta.act_len - sizeof(struct nfp_fl_output);
	sub2_act_len = sub_flow2->meta.act_len;

	if (!sub2_act_len)
		return -EINVAL;

	if (sub1_act_len + sub2_act_len > NFP_FL_MAX_A_SIZ)
		return -EINVAL;

	/* A shortcut can only be applied if there is a single action. */
	if (sub1_act_len)
		merge_flow->meta.shortcut = cpu_to_be32(NFP_FL_SC_ACT_NULL);
	else
		merge_flow->meta.shortcut = sub_flow2->meta.shortcut;

	merge_flow->meta.act_len = sub1_act_len + sub2_act_len;
	merge_act = merge_flow->action_data;

	/* Copy any pre-actions to the start of merge flow action list. */
	pre_off1 = nfp_flower_copy_pre_actions(merge_act,
					       sub_flow1->action_data,
					       sub1_act_len, &tunnel_act);
	merge_act += pre_off1;
	sub1_act_len -= pre_off1;
	pre_off2 = nfp_flower_copy_pre_actions(merge_act,
					       sub_flow2->action_data,
					       sub2_act_len, NULL);
	merge_act += pre_off2;
	sub2_act_len -= pre_off2;

	/* FW does a tunnel push when egressing, therefore, if sub_flow 1 pushes
	 * a tunnel, there are restrictions on what sub_flow 2 actions lead to a
	 * valid merge.
	 */
	if (tunnel_act) {
		char *post_tun_acts = &sub_flow2->action_data[pre_off2];

		err = nfp_fl_verify_post_tun_acts(post_tun_acts, sub2_act_len,
						  &post_tun_push_vlan);
		if (err)
			return err;

		if (post_tun_push_vlan) {
			pre_off2 += sizeof(*post_tun_push_vlan);
			sub2_act_len -= sizeof(*post_tun_push_vlan);
		}
	}

	/* Copy remaining actions from sub_flows 1 and 2. */
	memcpy(merge_act, sub_flow1->action_data + pre_off1, sub1_act_len);

	if (post_tun_push_vlan) {
		/* Update tunnel action in merge to include VLAN push. */
		err = nfp_fl_push_vlan_after_tun(merge_act, sub1_act_len,
						 post_tun_push_vlan);
		if (err)
			return err;

		merge_flow->meta.act_len -= sizeof(*post_tun_push_vlan);
	}

	merge_act += sub1_act_len;
	memcpy(merge_act, sub_flow2->action_data + pre_off2, sub2_act_len);

	return 0;
}

/* Flow link code should only be accessed under RTNL. */
static void nfp_flower_unlink_flow(struct nfp_fl_payload_link *link)
{
	list_del(&link->merge_flow.list);
	list_del(&link->sub_flow.list);
	kfree(link);
}

static void nfp_flower_unlink_flows(struct nfp_fl_payload *merge_flow,
				    struct nfp_fl_payload *sub_flow)
{
	struct nfp_fl_payload_link *link;

	list_for_each_entry(link, &merge_flow->linked_flows, merge_flow.list)
		if (link->sub_flow.flow == sub_flow) {
			nfp_flower_unlink_flow(link);
			return;
		}
}

static int nfp_flower_link_flows(struct nfp_fl_payload *merge_flow,
				 struct nfp_fl_payload *sub_flow)
{
	struct nfp_fl_payload_link *link;

	link = kmalloc(sizeof(*link), GFP_KERNEL);
	if (!link)
		return -ENOMEM;

	link->merge_flow.flow = merge_flow;
	list_add_tail(&link->merge_flow.list, &merge_flow->linked_flows);
	link->sub_flow.flow = sub_flow;
	list_add_tail(&link->sub_flow.list, &sub_flow->linked_flows);

	return 0;
}

/**
 * nfp_flower_merge_offloaded_flows() - Merge 2 existing flows to single flow.
 * @app:	Pointer to the APP handle
 * @sub_flow1:	Initial flow matched to produce merge hint
 * @sub_flow2:	Post recirculation flow matched in merge hint
 *
 * Combines 2 flows (if valid) to a single flow, removing the initial from hw
 * and offloading the new, merged flow.
 *
 * Return: negative value on error, 0 in success.
 */
int nfp_flower_merge_offloaded_flows(struct nfp_app *app,
				     struct nfp_fl_payload *sub_flow1,
				     struct nfp_fl_payload *sub_flow2)
{
	struct flow_cls_offload merge_tc_off;
	struct nfp_flower_priv *priv = app->priv;
	struct netlink_ext_ack *extack = NULL;
	struct nfp_fl_payload *merge_flow;
	struct nfp_fl_key_ls merge_key_ls;
	struct nfp_merge_info *merge_info;
	u64 parent_ctx = 0;
	int err;

	ASSERT_RTNL();

	extack = merge_tc_off.common.extack;
	if (sub_flow1 == sub_flow2 ||
	    nfp_flower_is_merge_flow(sub_flow1) ||
	    nfp_flower_is_merge_flow(sub_flow2))
		return -EINVAL;

	/* check if the two flows are already merged */
	parent_ctx = (u64)(be32_to_cpu(sub_flow1->meta.host_ctx_id)) << 32;
	parent_ctx |= (u64)(be32_to_cpu(sub_flow2->meta.host_ctx_id));
	if (rhashtable_lookup_fast(&priv->merge_table,
				   &parent_ctx, merge_table_params)) {
		nfp_flower_cmsg_warn(app, "The two flows are already merged.\n");
		return 0;
	}

	err = nfp_flower_can_merge(sub_flow1, sub_flow2);
	if (err)
		return err;

	merge_key_ls.key_size = sub_flow1->meta.key_len;

	merge_flow = nfp_flower_allocate_new(&merge_key_ls);
	if (!merge_flow)
		return -ENOMEM;

	merge_flow->tc_flower_cookie = (unsigned long)merge_flow;
	merge_flow->ingress_dev = sub_flow1->ingress_dev;

	memcpy(merge_flow->unmasked_data, sub_flow1->unmasked_data,
	       sub_flow1->meta.key_len);
	memcpy(merge_flow->mask_data, sub_flow1->mask_data,
	       sub_flow1->meta.mask_len);

	err = nfp_flower_merge_action(sub_flow1, sub_flow2, merge_flow);
	if (err)
		goto err_destroy_merge_flow;

	err = nfp_flower_link_flows(merge_flow, sub_flow1);
	if (err)
		goto err_destroy_merge_flow;

	err = nfp_flower_link_flows(merge_flow, sub_flow2);
	if (err)
		goto err_unlink_sub_flow1;

	merge_tc_off.cookie = merge_flow->tc_flower_cookie;
	err = nfp_compile_flow_metadata(app, &merge_tc_off, merge_flow,
					merge_flow->ingress_dev, extack);
	if (err)
		goto err_unlink_sub_flow2;

	err = rhashtable_insert_fast(&priv->flow_table, &merge_flow->fl_node,
				     nfp_flower_table_params);
	if (err)
		goto err_release_metadata;

	merge_info = kmalloc(sizeof(*merge_info), GFP_KERNEL);
	if (!merge_info) {
		err = -ENOMEM;
		goto err_remove_rhash;
	}
	merge_info->parent_ctx = parent_ctx;
	err = rhashtable_insert_fast(&priv->merge_table, &merge_info->ht_node,
				     merge_table_params);
	if (err)
		goto err_destroy_merge_info;

	err = nfp_flower_xmit_flow(app, merge_flow,
				   NFP_FLOWER_CMSG_TYPE_FLOW_MOD);
	if (err)
		goto err_remove_merge_info;

	merge_flow->in_hw = true;
	sub_flow1->in_hw = false;

	return 0;

err_remove_merge_info:
	WARN_ON_ONCE(rhashtable_remove_fast(&priv->merge_table,
					    &merge_info->ht_node,
					    merge_table_params));
err_destroy_merge_info:
	kfree(merge_info);
err_remove_rhash:
	WARN_ON_ONCE(rhashtable_remove_fast(&priv->flow_table,
					    &merge_flow->fl_node,
					    nfp_flower_table_params));
err_release_metadata:
	nfp_modify_flow_metadata(app, merge_flow);
err_unlink_sub_flow2:
	nfp_flower_unlink_flows(merge_flow, sub_flow2);
err_unlink_sub_flow1:
	nfp_flower_unlink_flows(merge_flow, sub_flow1);
err_destroy_merge_flow:
	kfree(merge_flow->action_data);
	kfree(merge_flow->mask_data);
	kfree(merge_flow->unmasked_data);
	kfree(merge_flow);
	return err;
}

/**
 * nfp_flower_validate_pre_tun_rule()
 * @app:	Pointer to the APP handle
 * @flow:	Pointer to NFP flow representation of rule
<<<<<<< HEAD
=======
 * @key_ls:	Pointer to NFP key layers structure
>>>>>>> 7d2a07b7
 * @extack:	Netlink extended ACK report
 *
 * Verifies the flow as a pre-tunnel rule.
 *
 * Return: negative value on error, 0 if verified.
 */
static int
nfp_flower_validate_pre_tun_rule(struct nfp_app *app,
				 struct nfp_fl_payload *flow,
<<<<<<< HEAD
				 struct netlink_ext_ack *extack)
{
	struct nfp_flower_meta_tci *meta_tci;
	struct nfp_flower_mac_mpls *mac;
=======
				 struct nfp_fl_key_ls *key_ls,
				 struct netlink_ext_ack *extack)
{
	struct nfp_flower_priv *priv = app->priv;
	struct nfp_flower_meta_tci *meta_tci;
	struct nfp_flower_mac_mpls *mac;
	u8 *ext = flow->unmasked_data;
>>>>>>> 7d2a07b7
	struct nfp_fl_act_head *act;
	u8 *mask = flow->mask_data;
	bool vlan = false;
	int act_offset;
	u8 key_layer;

	meta_tci = (struct nfp_flower_meta_tci *)flow->unmasked_data;
<<<<<<< HEAD
	if (meta_tci->tci & cpu_to_be16(NFP_FLOWER_MASK_VLAN_PRESENT)) {
		u16 vlan_tci = be16_to_cpu(meta_tci->tci);

		vlan_tci &= ~NFP_FLOWER_MASK_VLAN_PRESENT;
		flow->pre_tun_rule.vlan_tci = cpu_to_be16(vlan_tci);
		vlan = true;
	} else {
		flow->pre_tun_rule.vlan_tci = cpu_to_be16(0xffff);
	}

	key_layer = meta_tci->nfp_flow_key_layer;
	if (key_layer & ~NFP_FLOWER_PRE_TUN_RULE_FIELDS) {
		NL_SET_ERR_MSG_MOD(extack, "unsupported pre-tunnel rule: too many match fields");
		return -EOPNOTSUPP;
=======
	key_layer = key_ls->key_layer;
	if (!(priv->flower_ext_feats & NFP_FL_FEATS_VLAN_QINQ)) {
		if (meta_tci->tci & cpu_to_be16(NFP_FLOWER_MASK_VLAN_PRESENT)) {
			u16 vlan_tci = be16_to_cpu(meta_tci->tci);

			vlan_tci &= ~NFP_FLOWER_MASK_VLAN_PRESENT;
			flow->pre_tun_rule.vlan_tci = cpu_to_be16(vlan_tci);
			vlan = true;
		} else {
			flow->pre_tun_rule.vlan_tci = cpu_to_be16(0xffff);
		}
	}

	if (key_layer & ~NFP_FLOWER_PRE_TUN_RULE_FIELDS) {
		NL_SET_ERR_MSG_MOD(extack, "unsupported pre-tunnel rule: too many match fields");
		return -EOPNOTSUPP;
	} else if (key_ls->key_layer_two & ~NFP_FLOWER_LAYER2_QINQ) {
		NL_SET_ERR_MSG_MOD(extack, "unsupported pre-tunnel rule: non-vlan in extended match fields");
		return -EOPNOTSUPP;
>>>>>>> 7d2a07b7
	}

	if (!(key_layer & NFP_FLOWER_LAYER_MAC)) {
		NL_SET_ERR_MSG_MOD(extack, "unsupported pre-tunnel rule: MAC fields match required");
		return -EOPNOTSUPP;
	}

<<<<<<< HEAD
	/* Skip fields known to exist. */
	mask += sizeof(struct nfp_flower_meta_tci);
	mask += sizeof(struct nfp_flower_in_port);
=======
	if (!(key_layer & NFP_FLOWER_LAYER_IPV4) &&
	    !(key_layer & NFP_FLOWER_LAYER_IPV6)) {
		NL_SET_ERR_MSG_MOD(extack, "unsupported pre-tunnel rule: match on ipv4/ipv6 eth_type must be present");
		return -EOPNOTSUPP;
	}

	/* Skip fields known to exist. */
	mask += sizeof(struct nfp_flower_meta_tci);
	ext += sizeof(struct nfp_flower_meta_tci);
	if (key_ls->key_layer_two) {
		mask += sizeof(struct nfp_flower_ext_meta);
		ext += sizeof(struct nfp_flower_ext_meta);
	}
	mask += sizeof(struct nfp_flower_in_port);
	ext += sizeof(struct nfp_flower_in_port);

	/* Ensure destination MAC address matches pre_tun_dev. */
	mac = (struct nfp_flower_mac_mpls *)ext;
	if (memcmp(&mac->mac_dst[0], flow->pre_tun_rule.dev->dev_addr, 6)) {
		NL_SET_ERR_MSG_MOD(extack, "unsupported pre-tunnel rule: dest MAC must match output dev MAC");
		return -EOPNOTSUPP;
	}
>>>>>>> 7d2a07b7

	/* Ensure destination MAC address is fully matched. */
	mac = (struct nfp_flower_mac_mpls *)mask;
	if (!is_broadcast_ether_addr(&mac->mac_dst[0])) {
		NL_SET_ERR_MSG_MOD(extack, "unsupported pre-tunnel rule: dest MAC field must not be masked");
		return -EOPNOTSUPP;
	}

<<<<<<< HEAD
=======
	if (mac->mpls_lse) {
		NL_SET_ERR_MSG_MOD(extack, "unsupported pre-tunnel rule: MPLS not supported");
		return -EOPNOTSUPP;
	}

	mask += sizeof(struct nfp_flower_mac_mpls);
	ext += sizeof(struct nfp_flower_mac_mpls);
>>>>>>> 7d2a07b7
	if (key_layer & NFP_FLOWER_LAYER_IPV4 ||
	    key_layer & NFP_FLOWER_LAYER_IPV6) {
		/* Flags and proto fields have same offset in IPv4 and IPv6. */
		int ip_flags = offsetof(struct nfp_flower_ipv4, ip_ext.flags);
		int ip_proto = offsetof(struct nfp_flower_ipv4, ip_ext.proto);
		int size;
		int i;

		size = key_layer & NFP_FLOWER_LAYER_IPV4 ?
			sizeof(struct nfp_flower_ipv4) :
			sizeof(struct nfp_flower_ipv6);

<<<<<<< HEAD
		mask += sizeof(struct nfp_flower_mac_mpls);
=======
>>>>>>> 7d2a07b7

		/* Ensure proto and flags are the only IP layer fields. */
		for (i = 0; i < size; i++)
			if (mask[i] && i != ip_flags && i != ip_proto) {
				NL_SET_ERR_MSG_MOD(extack, "unsupported pre-tunnel rule: only flags and proto can be matched in ip header");
				return -EOPNOTSUPP;
			}
<<<<<<< HEAD
=======
		ext += size;
		mask += size;
	}

	if ((priv->flower_ext_feats & NFP_FL_FEATS_VLAN_QINQ)) {
		if (key_ls->key_layer_two & NFP_FLOWER_LAYER2_QINQ) {
			struct nfp_flower_vlan *vlan_tags;
			u16 vlan_tci;

			vlan_tags = (struct nfp_flower_vlan *)ext;

			vlan_tci = be16_to_cpu(vlan_tags->outer_tci);

			vlan_tci &= ~NFP_FLOWER_MASK_VLAN_PRESENT;
			flow->pre_tun_rule.vlan_tci = cpu_to_be16(vlan_tci);
			vlan = true;
		} else {
			flow->pre_tun_rule.vlan_tci = cpu_to_be16(0xffff);
		}
>>>>>>> 7d2a07b7
	}

	/* Action must be a single egress or pop_vlan and egress. */
	act_offset = 0;
	act = (struct nfp_fl_act_head *)&flow->action_data[act_offset];
	if (vlan) {
		if (act->jump_id != NFP_FL_ACTION_OPCODE_POP_VLAN) {
			NL_SET_ERR_MSG_MOD(extack, "unsupported pre-tunnel rule: match on VLAN must have VLAN pop as first action");
			return -EOPNOTSUPP;
		}

		act_offset += act->len_lw << NFP_FL_LW_SIZ;
		act = (struct nfp_fl_act_head *)&flow->action_data[act_offset];
	}

	if (act->jump_id != NFP_FL_ACTION_OPCODE_OUTPUT) {
		NL_SET_ERR_MSG_MOD(extack, "unsupported pre-tunnel rule: non egress action detected where egress was expected");
		return -EOPNOTSUPP;
	}

	act_offset += act->len_lw << NFP_FL_LW_SIZ;

	/* Ensure there are no more actions after egress. */
	if (act_offset != flow->meta.act_len) {
		NL_SET_ERR_MSG_MOD(extack, "unsupported pre-tunnel rule: egress is not the last action");
		return -EOPNOTSUPP;
	}

	return 0;
}

<<<<<<< HEAD
=======
static bool offload_pre_check(struct flow_cls_offload *flow)
{
	struct flow_rule *rule = flow_cls_offload_flow_rule(flow);
	struct flow_dissector *dissector = rule->match.dissector;

	if (dissector->used_keys & BIT(FLOW_DISSECTOR_KEY_CT))
		return false;

	if (flow->common.chain_index)
		return false;

	return true;
}

>>>>>>> 7d2a07b7
/**
 * nfp_flower_add_offload() - Adds a new flow to hardware.
 * @app:	Pointer to the APP handle
 * @netdev:	netdev structure.
 * @flow:	TC flower classifier offload structure.
 *
 * Adds a new flow to the repeated hash structure and action payload.
 *
 * Return: negative value on error, 0 if configured successfully.
 */
static int
nfp_flower_add_offload(struct nfp_app *app, struct net_device *netdev,
		       struct flow_cls_offload *flow)
{
	enum nfp_flower_tun_type tun_type = NFP_FL_TUNNEL_NONE;
	struct nfp_flower_priv *priv = app->priv;
	struct netlink_ext_ack *extack = NULL;
	struct nfp_fl_payload *flow_pay;
	struct nfp_fl_key_ls *key_layer;
	struct nfp_port *port = NULL;
	int err;

	extack = flow->common.extack;
	if (nfp_netdev_is_nfp_repr(netdev))
		port = nfp_port_from_netdev(netdev);

	if (is_pre_ct_flow(flow))
		return nfp_fl_ct_handle_pre_ct(priv, netdev, flow, extack);

	if (is_post_ct_flow(flow))
		return nfp_fl_ct_handle_post_ct(priv, netdev, flow, extack);

	if (!offload_pre_check(flow))
		return -EOPNOTSUPP;

	key_layer = kmalloc(sizeof(*key_layer), GFP_KERNEL);
	if (!key_layer)
		return -ENOMEM;

	err = nfp_flower_calculate_key_layers(app, netdev, key_layer, flow,
					      &tun_type, extack);
	if (err)
		goto err_free_key_ls;

	flow_pay = nfp_flower_allocate_new(key_layer);
	if (!flow_pay) {
		err = -ENOMEM;
		goto err_free_key_ls;
	}

	err = nfp_flower_compile_flow_match(app, flow, key_layer, netdev,
					    flow_pay, tun_type, extack);
	if (err)
		goto err_destroy_flow;

	err = nfp_flower_compile_action(app, flow, netdev, flow_pay, extack);
	if (err)
		goto err_destroy_flow;

	if (flow_pay->pre_tun_rule.dev) {
<<<<<<< HEAD
		err = nfp_flower_validate_pre_tun_rule(app, flow_pay, extack);
=======
		err = nfp_flower_validate_pre_tun_rule(app, flow_pay, key_layer, extack);
>>>>>>> 7d2a07b7
		if (err)
			goto err_destroy_flow;
	}

	err = nfp_compile_flow_metadata(app, flow, flow_pay, netdev, extack);
	if (err)
		goto err_destroy_flow;

	flow_pay->tc_flower_cookie = flow->cookie;
	err = rhashtable_insert_fast(&priv->flow_table, &flow_pay->fl_node,
				     nfp_flower_table_params);
	if (err) {
		NL_SET_ERR_MSG_MOD(extack, "invalid entry: cannot insert flow into tables for offloads");
		goto err_release_metadata;
	}

	if (flow_pay->pre_tun_rule.dev)
		err = nfp_flower_xmit_pre_tun_flow(app, flow_pay);
	else
		err = nfp_flower_xmit_flow(app, flow_pay,
					   NFP_FLOWER_CMSG_TYPE_FLOW_ADD);
	if (err)
		goto err_remove_rhash;

	if (port)
		port->tc_offload_cnt++;

	flow_pay->in_hw = true;

	/* Deallocate flow payload when flower rule has been destroyed. */
	kfree(key_layer);

	return 0;

err_remove_rhash:
	WARN_ON_ONCE(rhashtable_remove_fast(&priv->flow_table,
					    &flow_pay->fl_node,
					    nfp_flower_table_params));
err_release_metadata:
	nfp_modify_flow_metadata(app, flow_pay);
err_destroy_flow:
	if (flow_pay->nfp_tun_ipv6)
		nfp_tunnel_put_ipv6_off(app, flow_pay->nfp_tun_ipv6);
	kfree(flow_pay->action_data);
	kfree(flow_pay->mask_data);
	kfree(flow_pay->unmasked_data);
	kfree(flow_pay);
err_free_key_ls:
	kfree(key_layer);
	return err;
}

static void
nfp_flower_remove_merge_flow(struct nfp_app *app,
			     struct nfp_fl_payload *del_sub_flow,
			     struct nfp_fl_payload *merge_flow)
{
	struct nfp_flower_priv *priv = app->priv;
	struct nfp_fl_payload_link *link, *temp;
	struct nfp_merge_info *merge_info;
	struct nfp_fl_payload *origin;
	u64 parent_ctx = 0;
	bool mod = false;
	int err;

	link = list_first_entry(&merge_flow->linked_flows,
				struct nfp_fl_payload_link, merge_flow.list);
	origin = link->sub_flow.flow;

	/* Re-add rule the merge had overwritten if it has not been deleted. */
	if (origin != del_sub_flow)
		mod = true;

	err = nfp_modify_flow_metadata(app, merge_flow);
	if (err) {
		nfp_flower_cmsg_warn(app, "Metadata fail for merge flow delete.\n");
		goto err_free_links;
	}

	if (!mod) {
		err = nfp_flower_xmit_flow(app, merge_flow,
					   NFP_FLOWER_CMSG_TYPE_FLOW_DEL);
		if (err) {
			nfp_flower_cmsg_warn(app, "Failed to delete merged flow.\n");
			goto err_free_links;
		}
	} else {
		__nfp_modify_flow_metadata(priv, origin);
		err = nfp_flower_xmit_flow(app, origin,
					   NFP_FLOWER_CMSG_TYPE_FLOW_MOD);
		if (err)
			nfp_flower_cmsg_warn(app, "Failed to revert merge flow.\n");
		origin->in_hw = true;
	}

err_free_links:
	/* Clean any links connected with the merged flow. */
	list_for_each_entry_safe(link, temp, &merge_flow->linked_flows,
				 merge_flow.list) {
		u32 ctx_id = be32_to_cpu(link->sub_flow.flow->meta.host_ctx_id);

		parent_ctx = (parent_ctx << 32) | (u64)(ctx_id);
		nfp_flower_unlink_flow(link);
	}

	merge_info = rhashtable_lookup_fast(&priv->merge_table,
					    &parent_ctx,
					    merge_table_params);
	if (merge_info) {
		WARN_ON_ONCE(rhashtable_remove_fast(&priv->merge_table,
						    &merge_info->ht_node,
						    merge_table_params));
		kfree(merge_info);
	}

	kfree(merge_flow->action_data);
	kfree(merge_flow->mask_data);
	kfree(merge_flow->unmasked_data);
	WARN_ON_ONCE(rhashtable_remove_fast(&priv->flow_table,
					    &merge_flow->fl_node,
					    nfp_flower_table_params));
	kfree_rcu(merge_flow, rcu);
}

static void
nfp_flower_del_linked_merge_flows(struct nfp_app *app,
				  struct nfp_fl_payload *sub_flow)
{
	struct nfp_fl_payload_link *link, *temp;

	/* Remove any merge flow formed from the deleted sub_flow. */
	list_for_each_entry_safe(link, temp, &sub_flow->linked_flows,
				 sub_flow.list)
		nfp_flower_remove_merge_flow(app, sub_flow,
					     link->merge_flow.flow);
}

/**
 * nfp_flower_del_offload() - Removes a flow from hardware.
 * @app:	Pointer to the APP handle
 * @netdev:	netdev structure.
 * @flow:	TC flower classifier offload structure
 *
 * Removes a flow from the repeated hash structure and clears the
 * action payload. Any flows merged from this are also deleted.
 *
 * Return: negative value on error, 0 if removed successfully.
 */
static int
nfp_flower_del_offload(struct nfp_app *app, struct net_device *netdev,
		       struct flow_cls_offload *flow)
{
	struct nfp_flower_priv *priv = app->priv;
	struct nfp_fl_ct_map_entry *ct_map_ent;
	struct netlink_ext_ack *extack = NULL;
	struct nfp_fl_payload *nfp_flow;
	struct nfp_port *port = NULL;
	int err;

	extack = flow->common.extack;
	if (nfp_netdev_is_nfp_repr(netdev))
		port = nfp_port_from_netdev(netdev);

	/* Check ct_map_table */
	ct_map_ent = rhashtable_lookup_fast(&priv->ct_map_table, &flow->cookie,
					    nfp_ct_map_params);
	if (ct_map_ent) {
		err = nfp_fl_ct_del_flow(ct_map_ent);
		return err;
	}

	nfp_flow = nfp_flower_search_fl_table(app, flow->cookie, netdev);
	if (!nfp_flow) {
		NL_SET_ERR_MSG_MOD(extack, "invalid entry: cannot remove flow that does not exist");
		return -ENOENT;
	}

	err = nfp_modify_flow_metadata(app, nfp_flow);
	if (err)
		goto err_free_merge_flow;

	if (nfp_flow->nfp_tun_ipv4_addr)
		nfp_tunnel_del_ipv4_off(app, nfp_flow->nfp_tun_ipv4_addr);

	if (nfp_flow->nfp_tun_ipv6)
		nfp_tunnel_put_ipv6_off(app, nfp_flow->nfp_tun_ipv6);

	if (!nfp_flow->in_hw) {
		err = 0;
		goto err_free_merge_flow;
	}

	if (nfp_flow->pre_tun_rule.dev)
		err = nfp_flower_xmit_pre_tun_del_flow(app, nfp_flow);
	else
		err = nfp_flower_xmit_flow(app, nfp_flow,
					   NFP_FLOWER_CMSG_TYPE_FLOW_DEL);
	/* Fall through on error. */

err_free_merge_flow:
	nfp_flower_del_linked_merge_flows(app, nfp_flow);
	if (port)
		port->tc_offload_cnt--;
	kfree(nfp_flow->action_data);
	kfree(nfp_flow->mask_data);
	kfree(nfp_flow->unmasked_data);
	WARN_ON_ONCE(rhashtable_remove_fast(&priv->flow_table,
					    &nfp_flow->fl_node,
					    nfp_flower_table_params));
	kfree_rcu(nfp_flow, rcu);
	return err;
}

static void
__nfp_flower_update_merge_stats(struct nfp_app *app,
				struct nfp_fl_payload *merge_flow)
{
	struct nfp_flower_priv *priv = app->priv;
	struct nfp_fl_payload_link *link;
	struct nfp_fl_payload *sub_flow;
	u64 pkts, bytes, used;
	u32 ctx_id;

	ctx_id = be32_to_cpu(merge_flow->meta.host_ctx_id);
	pkts = priv->stats[ctx_id].pkts;
	/* Do not cycle subflows if no stats to distribute. */
	if (!pkts)
		return;
	bytes = priv->stats[ctx_id].bytes;
	used = priv->stats[ctx_id].used;

	/* Reset stats for the merge flow. */
	priv->stats[ctx_id].pkts = 0;
	priv->stats[ctx_id].bytes = 0;

	/* The merge flow has received stats updates from firmware.
	 * Distribute these stats to all subflows that form the merge.
	 * The stats will collected from TC via the subflows.
	 */
	list_for_each_entry(link, &merge_flow->linked_flows, merge_flow.list) {
		sub_flow = link->sub_flow.flow;
		ctx_id = be32_to_cpu(sub_flow->meta.host_ctx_id);
		priv->stats[ctx_id].pkts += pkts;
		priv->stats[ctx_id].bytes += bytes;
		priv->stats[ctx_id].used = max_t(u64, used,
						 priv->stats[ctx_id].used);
	}
}

static void
nfp_flower_update_merge_stats(struct nfp_app *app,
			      struct nfp_fl_payload *sub_flow)
{
	struct nfp_fl_payload_link *link;

	/* Get merge flows that the subflow forms to distribute their stats. */
	list_for_each_entry(link, &sub_flow->linked_flows, sub_flow.list)
		__nfp_flower_update_merge_stats(app, link->merge_flow.flow);
}

/**
 * nfp_flower_get_stats() - Populates flow stats obtained from hardware.
 * @app:	Pointer to the APP handle
 * @netdev:	Netdev structure.
 * @flow:	TC flower classifier offload structure
 *
 * Populates a flow statistics structure which which corresponds to a
 * specific flow.
 *
 * Return: negative value on error, 0 if stats populated successfully.
 */
static int
nfp_flower_get_stats(struct nfp_app *app, struct net_device *netdev,
		     struct flow_cls_offload *flow)
{
	struct nfp_flower_priv *priv = app->priv;
	struct netlink_ext_ack *extack = NULL;
	struct nfp_fl_payload *nfp_flow;
	u32 ctx_id;

	extack = flow->common.extack;
	nfp_flow = nfp_flower_search_fl_table(app, flow->cookie, netdev);
	if (!nfp_flow) {
		NL_SET_ERR_MSG_MOD(extack, "invalid entry: cannot dump stats for flow that does not exist");
		return -EINVAL;
	}

	ctx_id = be32_to_cpu(nfp_flow->meta.host_ctx_id);

	spin_lock_bh(&priv->stats_lock);
	/* If request is for a sub_flow, update stats from merged flows. */
	if (!list_empty(&nfp_flow->linked_flows))
		nfp_flower_update_merge_stats(app, nfp_flow);

	flow_stats_update(&flow->stats, priv->stats[ctx_id].bytes,
			  priv->stats[ctx_id].pkts, 0, priv->stats[ctx_id].used,
			  FLOW_ACTION_HW_STATS_DELAYED);

	priv->stats[ctx_id].pkts = 0;
	priv->stats[ctx_id].bytes = 0;
	spin_unlock_bh(&priv->stats_lock);

	return 0;
}

static int
nfp_flower_repr_offload(struct nfp_app *app, struct net_device *netdev,
			struct flow_cls_offload *flower)
{
	if (!eth_proto_is_802_3(flower->common.protocol))
		return -EOPNOTSUPP;

	switch (flower->command) {
	case FLOW_CLS_REPLACE:
		return nfp_flower_add_offload(app, netdev, flower);
	case FLOW_CLS_DESTROY:
		return nfp_flower_del_offload(app, netdev, flower);
	case FLOW_CLS_STATS:
		return nfp_flower_get_stats(app, netdev, flower);
	default:
		return -EOPNOTSUPP;
	}
}

static int nfp_flower_setup_tc_block_cb(enum tc_setup_type type,
					void *type_data, void *cb_priv)
{
	struct flow_cls_common_offload *common = type_data;
	struct nfp_repr *repr = cb_priv;

	if (!tc_can_offload_extack(repr->netdev, common->extack))
		return -EOPNOTSUPP;

	switch (type) {
	case TC_SETUP_CLSFLOWER:
		return nfp_flower_repr_offload(repr->app, repr->netdev,
					       type_data);
	case TC_SETUP_CLSMATCHALL:
		return nfp_flower_setup_qos_offload(repr->app, repr->netdev,
						    type_data);
	default:
		return -EOPNOTSUPP;
	}
}

static LIST_HEAD(nfp_block_cb_list);

static int nfp_flower_setup_tc_block(struct net_device *netdev,
				     struct flow_block_offload *f)
{
	struct nfp_repr *repr = netdev_priv(netdev);
	struct nfp_flower_repr_priv *repr_priv;
	struct flow_block_cb *block_cb;

	if (f->binder_type != FLOW_BLOCK_BINDER_TYPE_CLSACT_INGRESS)
		return -EOPNOTSUPP;

	repr_priv = repr->app_priv;
	repr_priv->block_shared = f->block_shared;
	f->driver_block_list = &nfp_block_cb_list;

	switch (f->command) {
	case FLOW_BLOCK_BIND:
		if (flow_block_cb_is_busy(nfp_flower_setup_tc_block_cb, repr,
					  &nfp_block_cb_list))
			return -EBUSY;

		block_cb = flow_block_cb_alloc(nfp_flower_setup_tc_block_cb,
					       repr, repr, NULL);
		if (IS_ERR(block_cb))
			return PTR_ERR(block_cb);

		flow_block_cb_add(block_cb, f);
		list_add_tail(&block_cb->driver_list, &nfp_block_cb_list);
		return 0;
	case FLOW_BLOCK_UNBIND:
		block_cb = flow_block_cb_lookup(f->block,
						nfp_flower_setup_tc_block_cb,
						repr);
		if (!block_cb)
			return -ENOENT;

		flow_block_cb_remove(block_cb, f);
		list_del(&block_cb->driver_list);
		return 0;
	default:
		return -EOPNOTSUPP;
	}
}

int nfp_flower_setup_tc(struct nfp_app *app, struct net_device *netdev,
			enum tc_setup_type type, void *type_data)
{
	switch (type) {
	case TC_SETUP_BLOCK:
		return nfp_flower_setup_tc_block(netdev, type_data);
	default:
		return -EOPNOTSUPP;
	}
}

struct nfp_flower_indr_block_cb_priv {
	struct net_device *netdev;
	struct nfp_app *app;
	struct list_head list;
};

static struct nfp_flower_indr_block_cb_priv *
nfp_flower_indr_block_cb_priv_lookup(struct nfp_app *app,
				     struct net_device *netdev)
{
	struct nfp_flower_indr_block_cb_priv *cb_priv;
	struct nfp_flower_priv *priv = app->priv;

	/* All callback list access should be protected by RTNL. */
	ASSERT_RTNL();

	list_for_each_entry(cb_priv, &priv->indr_block_cb_priv, list)
		if (cb_priv->netdev == netdev)
			return cb_priv;

	return NULL;
}

static int nfp_flower_setup_indr_block_cb(enum tc_setup_type type,
					  void *type_data, void *cb_priv)
{
	struct nfp_flower_indr_block_cb_priv *priv = cb_priv;

	switch (type) {
	case TC_SETUP_CLSFLOWER:
		return nfp_flower_repr_offload(priv->app, priv->netdev,
					       type_data);
	default:
		return -EOPNOTSUPP;
	}
}

void nfp_flower_setup_indr_tc_release(void *cb_priv)
{
	struct nfp_flower_indr_block_cb_priv *priv = cb_priv;

	list_del(&priv->list);
	kfree(priv);
}

static int
nfp_flower_setup_indr_tc_block(struct net_device *netdev, struct Qdisc *sch, struct nfp_app *app,
			       struct flow_block_offload *f, void *data,
			       void (*cleanup)(struct flow_block_cb *block_cb))
{
	struct nfp_flower_indr_block_cb_priv *cb_priv;
	struct nfp_flower_priv *priv = app->priv;
	struct flow_block_cb *block_cb;

	if ((f->binder_type != FLOW_BLOCK_BINDER_TYPE_CLSACT_INGRESS &&
	     !nfp_flower_internal_port_can_offload(app, netdev)) ||
	    (f->binder_type != FLOW_BLOCK_BINDER_TYPE_CLSACT_EGRESS &&
	     nfp_flower_internal_port_can_offload(app, netdev)))
		return -EOPNOTSUPP;

	switch (f->command) {
	case FLOW_BLOCK_BIND:
		cb_priv = nfp_flower_indr_block_cb_priv_lookup(app, netdev);
		if (cb_priv &&
		    flow_block_cb_is_busy(nfp_flower_setup_indr_block_cb,
					  cb_priv,
					  &nfp_block_cb_list))
			return -EBUSY;

		cb_priv = kmalloc(sizeof(*cb_priv), GFP_KERNEL);
		if (!cb_priv)
			return -ENOMEM;

		cb_priv->netdev = netdev;
		cb_priv->app = app;
		list_add(&cb_priv->list, &priv->indr_block_cb_priv);

		block_cb = flow_indr_block_cb_alloc(nfp_flower_setup_indr_block_cb,
						    cb_priv, cb_priv,
						    nfp_flower_setup_indr_tc_release,
						    f, netdev, sch, data, app, cleanup);
		if (IS_ERR(block_cb)) {
			list_del(&cb_priv->list);
			kfree(cb_priv);
			return PTR_ERR(block_cb);
		}

		flow_block_cb_add(block_cb, f);
		list_add_tail(&block_cb->driver_list, &nfp_block_cb_list);
		return 0;
	case FLOW_BLOCK_UNBIND:
		cb_priv = nfp_flower_indr_block_cb_priv_lookup(app, netdev);
		if (!cb_priv)
			return -ENOENT;

		block_cb = flow_block_cb_lookup(f->block,
						nfp_flower_setup_indr_block_cb,
						cb_priv);
		if (!block_cb)
			return -ENOENT;

		flow_indr_block_cb_remove(block_cb, f);
		list_del(&block_cb->driver_list);
		return 0;
	default:
		return -EOPNOTSUPP;
	}
	return 0;
}

int
nfp_flower_indr_setup_tc_cb(struct net_device *netdev, struct Qdisc *sch, void *cb_priv,
			    enum tc_setup_type type, void *type_data,
			    void *data,
			    void (*cleanup)(struct flow_block_cb *block_cb))
{
	if (!nfp_fl_is_netdev_to_offload(netdev))
		return -EOPNOTSUPP;

	switch (type) {
	case TC_SETUP_BLOCK:
		return nfp_flower_setup_indr_tc_block(netdev, sch, cb_priv,
						      type_data, data, cleanup);
	default:
		return -EOPNOTSUPP;
	}
}<|MERGE_RESOLUTION|>--- conflicted
+++ resolved
@@ -68,12 +68,8 @@
 	 NFP_FLOWER_LAYER_IPV6)
 
 #define NFP_FLOWER_PRE_TUN_RULE_FIELDS \
-<<<<<<< HEAD
-	(NFP_FLOWER_LAYER_PORT | \
-=======
 	(NFP_FLOWER_LAYER_EXT_META | \
 	 NFP_FLOWER_LAYER_PORT | \
->>>>>>> 7d2a07b7
 	 NFP_FLOWER_LAYER_MAC | \
 	 NFP_FLOWER_LAYER_IPV4 | \
 	 NFP_FLOWER_LAYER_IPV6)
@@ -1125,10 +1121,7 @@
  * nfp_flower_validate_pre_tun_rule()
  * @app:	Pointer to the APP handle
  * @flow:	Pointer to NFP flow representation of rule
-<<<<<<< HEAD
-=======
  * @key_ls:	Pointer to NFP key layers structure
->>>>>>> 7d2a07b7
  * @extack:	Netlink extended ACK report
  *
  * Verifies the flow as a pre-tunnel rule.
@@ -1138,12 +1131,6 @@
 static int
 nfp_flower_validate_pre_tun_rule(struct nfp_app *app,
 				 struct nfp_fl_payload *flow,
-<<<<<<< HEAD
-				 struct netlink_ext_ack *extack)
-{
-	struct nfp_flower_meta_tci *meta_tci;
-	struct nfp_flower_mac_mpls *mac;
-=======
 				 struct nfp_fl_key_ls *key_ls,
 				 struct netlink_ext_ack *extack)
 {
@@ -1151,7 +1138,6 @@
 	struct nfp_flower_meta_tci *meta_tci;
 	struct nfp_flower_mac_mpls *mac;
 	u8 *ext = flow->unmasked_data;
->>>>>>> 7d2a07b7
 	struct nfp_fl_act_head *act;
 	u8 *mask = flow->mask_data;
 	bool vlan = false;
@@ -1159,22 +1145,6 @@
 	u8 key_layer;
 
 	meta_tci = (struct nfp_flower_meta_tci *)flow->unmasked_data;
-<<<<<<< HEAD
-	if (meta_tci->tci & cpu_to_be16(NFP_FLOWER_MASK_VLAN_PRESENT)) {
-		u16 vlan_tci = be16_to_cpu(meta_tci->tci);
-
-		vlan_tci &= ~NFP_FLOWER_MASK_VLAN_PRESENT;
-		flow->pre_tun_rule.vlan_tci = cpu_to_be16(vlan_tci);
-		vlan = true;
-	} else {
-		flow->pre_tun_rule.vlan_tci = cpu_to_be16(0xffff);
-	}
-
-	key_layer = meta_tci->nfp_flow_key_layer;
-	if (key_layer & ~NFP_FLOWER_PRE_TUN_RULE_FIELDS) {
-		NL_SET_ERR_MSG_MOD(extack, "unsupported pre-tunnel rule: too many match fields");
-		return -EOPNOTSUPP;
-=======
 	key_layer = key_ls->key_layer;
 	if (!(priv->flower_ext_feats & NFP_FL_FEATS_VLAN_QINQ)) {
 		if (meta_tci->tci & cpu_to_be16(NFP_FLOWER_MASK_VLAN_PRESENT)) {
@@ -1194,7 +1164,6 @@
 	} else if (key_ls->key_layer_two & ~NFP_FLOWER_LAYER2_QINQ) {
 		NL_SET_ERR_MSG_MOD(extack, "unsupported pre-tunnel rule: non-vlan in extended match fields");
 		return -EOPNOTSUPP;
->>>>>>> 7d2a07b7
 	}
 
 	if (!(key_layer & NFP_FLOWER_LAYER_MAC)) {
@@ -1202,11 +1171,6 @@
 		return -EOPNOTSUPP;
 	}
 
-<<<<<<< HEAD
-	/* Skip fields known to exist. */
-	mask += sizeof(struct nfp_flower_meta_tci);
-	mask += sizeof(struct nfp_flower_in_port);
-=======
 	if (!(key_layer & NFP_FLOWER_LAYER_IPV4) &&
 	    !(key_layer & NFP_FLOWER_LAYER_IPV6)) {
 		NL_SET_ERR_MSG_MOD(extack, "unsupported pre-tunnel rule: match on ipv4/ipv6 eth_type must be present");
@@ -1229,7 +1193,6 @@
 		NL_SET_ERR_MSG_MOD(extack, "unsupported pre-tunnel rule: dest MAC must match output dev MAC");
 		return -EOPNOTSUPP;
 	}
->>>>>>> 7d2a07b7
 
 	/* Ensure destination MAC address is fully matched. */
 	mac = (struct nfp_flower_mac_mpls *)mask;
@@ -1238,8 +1201,6 @@
 		return -EOPNOTSUPP;
 	}
 
-<<<<<<< HEAD
-=======
 	if (mac->mpls_lse) {
 		NL_SET_ERR_MSG_MOD(extack, "unsupported pre-tunnel rule: MPLS not supported");
 		return -EOPNOTSUPP;
@@ -1247,7 +1208,6 @@
 
 	mask += sizeof(struct nfp_flower_mac_mpls);
 	ext += sizeof(struct nfp_flower_mac_mpls);
->>>>>>> 7d2a07b7
 	if (key_layer & NFP_FLOWER_LAYER_IPV4 ||
 	    key_layer & NFP_FLOWER_LAYER_IPV6) {
 		/* Flags and proto fields have same offset in IPv4 and IPv6. */
@@ -1260,10 +1220,6 @@
 			sizeof(struct nfp_flower_ipv4) :
 			sizeof(struct nfp_flower_ipv6);
 
-<<<<<<< HEAD
-		mask += sizeof(struct nfp_flower_mac_mpls);
-=======
->>>>>>> 7d2a07b7
 
 		/* Ensure proto and flags are the only IP layer fields. */
 		for (i = 0; i < size; i++)
@@ -1271,8 +1227,6 @@
 				NL_SET_ERR_MSG_MOD(extack, "unsupported pre-tunnel rule: only flags and proto can be matched in ip header");
 				return -EOPNOTSUPP;
 			}
-<<<<<<< HEAD
-=======
 		ext += size;
 		mask += size;
 	}
@@ -1292,7 +1246,6 @@
 		} else {
 			flow->pre_tun_rule.vlan_tci = cpu_to_be16(0xffff);
 		}
->>>>>>> 7d2a07b7
 	}
 
 	/* Action must be a single egress or pop_vlan and egress. */
@@ -1324,8 +1277,6 @@
 	return 0;
 }
 
-<<<<<<< HEAD
-=======
 static bool offload_pre_check(struct flow_cls_offload *flow)
 {
 	struct flow_rule *rule = flow_cls_offload_flow_rule(flow);
@@ -1340,7 +1291,6 @@
 	return true;
 }
 
->>>>>>> 7d2a07b7
 /**
  * nfp_flower_add_offload() - Adds a new flow to hardware.
  * @app:	Pointer to the APP handle
@@ -1401,11 +1351,7 @@
 		goto err_destroy_flow;
 
 	if (flow_pay->pre_tun_rule.dev) {
-<<<<<<< HEAD
-		err = nfp_flower_validate_pre_tun_rule(app, flow_pay, extack);
-=======
 		err = nfp_flower_validate_pre_tun_rule(app, flow_pay, key_layer, extack);
->>>>>>> 7d2a07b7
 		if (err)
 			goto err_destroy_flow;
 	}
