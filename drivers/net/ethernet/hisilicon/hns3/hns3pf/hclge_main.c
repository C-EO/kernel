--- conflicted
+++ resolved
@@ -364,11 +364,6 @@
 	u16 i, k, n;
 	int ret;
 
-<<<<<<< HEAD
-	desc = kcalloc(desc_num, sizeof(struct hclge_desc), GFP_KERNEL);
-	if (!desc)
-		return -ENOMEM;
-=======
 	/* This may be called inside atomic sections,
 	 * so GFP_ATOMIC is more suitalbe here
 	 */
@@ -376,7 +371,6 @@
 	if (!desc)
 		return -ENOMEM;
 
->>>>>>> 17d93760
 	hclge_cmd_setup_basic_desc(&desc[0], HCLGE_OPC_STATS_MAC_ALL, true);
 	ret = hclge_cmd_send(&hdev->hw, desc, desc_num);
 	if (ret) {
@@ -2923,8 +2917,6 @@
 	return ret;
 }
 
-<<<<<<< HEAD
-=======
 static void hclge_reset_handshake(struct hclge_dev *hdev, bool enable)
 {
 	u32 reg_val;
@@ -2938,7 +2930,6 @@
 	hclge_write_dev(&hdev->hw, HCLGE_NIC_CSQ_DEPTH_REG, reg_val);
 }
 
->>>>>>> 17d93760
 static int hclge_reset_prepare_wait(struct hclge_dev *hdev)
 {
 #define HCLGE_RESET_SYNC_TIME 100
@@ -2987,12 +2978,7 @@
 
 	/* inform hardware that preparatory work is done */
 	msleep(HCLGE_RESET_SYNC_TIME);
-<<<<<<< HEAD
-	hclge_write_dev(&hdev->hw, HCLGE_NIC_CSQ_DEPTH_REG,
-			HCLGE_NIC_CMQ_ENABLE);
-=======
 	hclge_reset_handshake(hdev, true);
->>>>>>> 17d93760
 	dev_info(&hdev->pdev->dev, "prepare wait ok\n");
 
 	return ret;
@@ -3032,13 +3018,10 @@
 	}
 
 	hclge_clear_reset_cause(hdev);
-<<<<<<< HEAD
-=======
 
 	/* recover the handshake status when reset fail */
 	hclge_reset_handshake(hdev, true);
 
->>>>>>> 17d93760
 	dev_err(&hdev->pdev->dev, "Reset fail!\n");
 	return false;
 }
@@ -3057,12 +3040,9 @@
 		break;
 	}
 
-<<<<<<< HEAD
-=======
 	/* clear up the handshake status after re-initialize done */
 	hclge_reset_handshake(hdev, false);
 
->>>>>>> 17d93760
 	return ret;
 }
 
@@ -3104,7 +3084,6 @@
 	ret = hclge_reset_prepare_down(hdev);
 	if (ret)
 		goto err_reset;
-<<<<<<< HEAD
 
 	rtnl_lock();
 	ret = hclge_notify_client(hdev, HNAE3_DOWN_CLIENT);
@@ -3113,16 +3092,6 @@
 
 	rtnl_unlock();
 
-=======
-
-	rtnl_lock();
-	ret = hclge_notify_client(hdev, HNAE3_DOWN_CLIENT);
-	if (ret)
-		goto err_reset_lock;
-
-	rtnl_unlock();
-
->>>>>>> 17d93760
 	ret = hclge_reset_prepare_wait(hdev);
 	if (ret)
 		goto err_reset;
@@ -4067,7 +4036,6 @@
 	struct hclge_dev *hdev = vport->back;
 	struct hclge_promisc_param param;
 	bool en_bc_pmc = true;
-<<<<<<< HEAD
 
 	/* For revision 0x20, if broadcast promisc enabled, vlan filter is
 	 * always bypassed. So broadcast promisc should be disabled until
@@ -4076,16 +4044,6 @@
 	if (handle->pdev->revision == 0x20)
 		en_bc_pmc = handle->netdev_flags & HNAE3_BPE ? true : false;
 
-=======
-
-	/* For revision 0x20, if broadcast promisc enabled, vlan filter is
-	 * always bypassed. So broadcast promisc should be disabled until
-	 * user enable promisc mode
-	 */
-	if (handle->pdev->revision == 0x20)
-		en_bc_pmc = handle->netdev_flags & HNAE3_BPE ? true : false;
-
->>>>>>> 17d93760
 	hclge_promisc_param_init(&param, en_uc_pmc, en_mc_pmc, en_bc_pmc,
 				 vport->vport_id);
 	return hclge_cmd_set_promisc_mode(hdev, &param);
@@ -4098,18 +4056,6 @@
 	int ret;
 
 	hclge_cmd_setup_basic_desc(&desc, HCLGE_OPC_FD_MODE_CTRL, true);
-<<<<<<< HEAD
-
-	req = (struct hclge_get_fd_mode_cmd *)desc.data;
-
-	ret = hclge_cmd_send(&hdev->hw, &desc, 1);
-	if (ret) {
-		dev_err(&hdev->pdev->dev, "get fd mode fail, ret=%d\n", ret);
-		return ret;
-	}
-
-	*fd_mode = req->mode;
-=======
 
 	req = (struct hclge_get_fd_mode_cmd *)desc.data;
 
@@ -5723,1701 +5669,6 @@
 	hnae3_set_bit(loop_en, HCLGE_MAC_RX_EN_B, en ? 1 : 0);
 
 	req->txrx_pad_fcs_loop_en = cpu_to_le32(loop_en);
->>>>>>> 17d93760
-
-	return ret;
-}
-
-<<<<<<< HEAD
-static int hclge_get_fd_allocation(struct hclge_dev *hdev,
-				   u32 *stage1_entry_num,
-				   u32 *stage2_entry_num,
-				   u16 *stage1_counter_num,
-				   u16 *stage2_counter_num)
-=======
-static int hclge_set_serdes_loopback(struct hclge_dev *hdev, bool en,
-				     enum hnae3_loop loop_mode)
-{
-#define HCLGE_SERDES_RETRY_MS	10
-#define HCLGE_SERDES_RETRY_NUM	100
-
-#define HCLGE_MAC_LINK_STATUS_MS   10
-#define HCLGE_MAC_LINK_STATUS_NUM  100
-#define HCLGE_MAC_LINK_STATUS_DOWN 0
-#define HCLGE_MAC_LINK_STATUS_UP   1
-
-	struct hclge_serdes_lb_cmd *req;
-	struct hclge_desc desc;
-	int mac_link_ret = 0;
-	int ret, i = 0;
-	u8 loop_mode_b;
-
-	req = (struct hclge_serdes_lb_cmd *)desc.data;
-	hclge_cmd_setup_basic_desc(&desc, HCLGE_OPC_SERDES_LOOPBACK, false);
-
-	switch (loop_mode) {
-	case HNAE3_LOOP_SERIAL_SERDES:
-		loop_mode_b = HCLGE_CMD_SERDES_SERIAL_INNER_LOOP_B;
-		break;
-	case HNAE3_LOOP_PARALLEL_SERDES:
-		loop_mode_b = HCLGE_CMD_SERDES_PARALLEL_INNER_LOOP_B;
-		break;
-	default:
-		dev_err(&hdev->pdev->dev,
-			"unsupported serdes loopback mode %d\n", loop_mode);
-		return -ENOTSUPP;
-	}
-
-	if (en) {
-		req->enable = loop_mode_b;
-		req->mask = loop_mode_b;
-		mac_link_ret = HCLGE_MAC_LINK_STATUS_UP;
-	} else {
-		req->mask = loop_mode_b;
-		mac_link_ret = HCLGE_MAC_LINK_STATUS_DOWN;
-	}
-
-	ret = hclge_cmd_send(&hdev->hw, &desc, 1);
-	if (ret) {
-		dev_err(&hdev->pdev->dev,
-			"serdes loopback set fail, ret = %d\n", ret);
-		return ret;
-	}
-
-	do {
-		msleep(HCLGE_SERDES_RETRY_MS);
-		hclge_cmd_setup_basic_desc(&desc, HCLGE_OPC_SERDES_LOOPBACK,
-					   true);
-		ret = hclge_cmd_send(&hdev->hw, &desc, 1);
-		if (ret) {
-			dev_err(&hdev->pdev->dev,
-				"serdes loopback get, ret = %d\n", ret);
-			return ret;
-		}
-	} while (++i < HCLGE_SERDES_RETRY_NUM &&
-		 !(req->result & HCLGE_CMD_SERDES_DONE_B));
-
-	if (!(req->result & HCLGE_CMD_SERDES_DONE_B)) {
-		dev_err(&hdev->pdev->dev, "serdes loopback set timeout\n");
-		return -EBUSY;
-	} else if (!(req->result & HCLGE_CMD_SERDES_SUCCESS_B)) {
-		dev_err(&hdev->pdev->dev, "serdes loopback set failed in fw\n");
-		return -EIO;
-	}
-
-	hclge_cfg_mac_mode(hdev, en);
-
-	i = 0;
-	do {
-		/* serdes Internal loopback, independent of the network cable.*/
-		msleep(HCLGE_MAC_LINK_STATUS_MS);
-		ret = hclge_get_mac_link_status(hdev);
-		if (ret == mac_link_ret)
-			return 0;
-	} while (++i < HCLGE_MAC_LINK_STATUS_NUM);
-
-	dev_err(&hdev->pdev->dev, "config mac mode timeout\n");
-
-	return -EBUSY;
-}
-
-static int hclge_tqp_enable(struct hclge_dev *hdev, unsigned int tqp_id,
-			    int stream_id, bool enable)
->>>>>>> 17d93760
-{
-	struct hclge_get_fd_allocation_cmd *req;
-	struct hclge_desc desc;
-	int ret;
-
-	hclge_cmd_setup_basic_desc(&desc, HCLGE_OPC_FD_GET_ALLOCATION, true);
-
-	req = (struct hclge_get_fd_allocation_cmd *)desc.data;
-
-	ret = hclge_cmd_send(&hdev->hw, &desc, 1);
-	if (ret) {
-		dev_err(&hdev->pdev->dev, "query fd allocation fail, ret=%d\n",
-			ret);
-		return ret;
-	}
-
-	*stage1_entry_num = le32_to_cpu(req->stage1_entry_num);
-	*stage2_entry_num = le32_to_cpu(req->stage2_entry_num);
-	*stage1_counter_num = le16_to_cpu(req->stage1_counter_num);
-	*stage2_counter_num = le16_to_cpu(req->stage2_counter_num);
-
-	return ret;
-}
-
-static int hclge_set_fd_key_config(struct hclge_dev *hdev, int stage_num)
-{
-	struct hclge_set_fd_key_config_cmd *req;
-	struct hclge_fd_key_cfg *stage;
-	struct hclge_desc desc;
-	int ret;
-
-	hclge_cmd_setup_basic_desc(&desc, HCLGE_OPC_FD_KEY_CONFIG, false);
-
-	req = (struct hclge_set_fd_key_config_cmd *)desc.data;
-	stage = &hdev->fd_cfg.key_cfg[stage_num];
-	req->stage = stage_num;
-	req->key_select = stage->key_sel;
-	req->inner_sipv6_word_en = stage->inner_sipv6_word_en;
-	req->inner_dipv6_word_en = stage->inner_dipv6_word_en;
-	req->outer_sipv6_word_en = stage->outer_sipv6_word_en;
-	req->outer_dipv6_word_en = stage->outer_dipv6_word_en;
-	req->tuple_mask = cpu_to_le32(~stage->tuple_active);
-	req->meta_data_mask = cpu_to_le32(~stage->meta_data_active);
-
-	ret = hclge_cmd_send(&hdev->hw, &desc, 1);
-	if (ret)
-		dev_err(&hdev->pdev->dev, "set fd key fail, ret=%d\n", ret);
-
-	return ret;
-}
-
-static int hclge_init_fd_config(struct hclge_dev *hdev)
-{
-#define LOW_2_WORDS		0x03
-	struct hclge_fd_key_cfg *key_cfg;
-	int ret;
-
-	if (!hnae3_dev_fd_supported(hdev))
-		return 0;
-
-	ret = hclge_get_fd_mode(hdev, &hdev->fd_cfg.fd_mode);
-	if (ret)
-		return ret;
-
-	switch (hdev->fd_cfg.fd_mode) {
-	case HCLGE_FD_MODE_DEPTH_2K_WIDTH_400B_STAGE_1:
-		hdev->fd_cfg.max_key_length = MAX_KEY_LENGTH;
-		break;
-	case HCLGE_FD_MODE_DEPTH_4K_WIDTH_200B_STAGE_1:
-		hdev->fd_cfg.max_key_length = MAX_KEY_LENGTH / 2;
-		break;
-	default:
-		dev_err(&hdev->pdev->dev,
-			"Unsupported flow director mode %d\n",
-			hdev->fd_cfg.fd_mode);
-		return -EOPNOTSUPP;
-	}
-
-	hdev->fd_cfg.proto_support =
-		TCP_V4_FLOW | UDP_V4_FLOW | SCTP_V4_FLOW | TCP_V6_FLOW |
-		UDP_V6_FLOW | SCTP_V6_FLOW | IPV4_USER_FLOW | IPV6_USER_FLOW;
-	key_cfg = &hdev->fd_cfg.key_cfg[HCLGE_FD_STAGE_1];
-	key_cfg->key_sel = HCLGE_FD_KEY_BASE_ON_TUPLE,
-	key_cfg->inner_sipv6_word_en = LOW_2_WORDS;
-	key_cfg->inner_dipv6_word_en = LOW_2_WORDS;
-	key_cfg->outer_sipv6_word_en = 0;
-	key_cfg->outer_dipv6_word_en = 0;
-
-	key_cfg->tuple_active = BIT(INNER_VLAN_TAG_FST) | BIT(INNER_ETH_TYPE) |
-				BIT(INNER_IP_PROTO) | BIT(INNER_IP_TOS) |
-				BIT(INNER_SRC_IP) | BIT(INNER_DST_IP) |
-				BIT(INNER_SRC_PORT) | BIT(INNER_DST_PORT);
-
-	/* If use max 400bit key, we can support tuples for ether type */
-	if (hdev->fd_cfg.max_key_length == MAX_KEY_LENGTH) {
-		hdev->fd_cfg.proto_support |= ETHER_FLOW;
-		key_cfg->tuple_active |=
-				BIT(INNER_DST_MAC) | BIT(INNER_SRC_MAC);
-	}
-
-	/* roce_type is used to filter roce frames
-	 * dst_vport is used to specify the rule
-	 */
-	key_cfg->meta_data_active = BIT(ROCE_TYPE) | BIT(DST_VPORT);
-
-	ret = hclge_get_fd_allocation(hdev,
-				      &hdev->fd_cfg.rule_num[HCLGE_FD_STAGE_1],
-				      &hdev->fd_cfg.rule_num[HCLGE_FD_STAGE_2],
-				      &hdev->fd_cfg.cnt_num[HCLGE_FD_STAGE_1],
-				      &hdev->fd_cfg.cnt_num[HCLGE_FD_STAGE_2]);
-	if (ret)
-		return ret;
-
-	return hclge_set_fd_key_config(hdev, HCLGE_FD_STAGE_1);
-}
-
-static int hclge_fd_tcam_config(struct hclge_dev *hdev, u8 stage, bool sel_x,
-				int loc, u8 *key, bool is_add)
-{
-	struct hclge_fd_tcam_config_1_cmd *req1;
-	struct hclge_fd_tcam_config_2_cmd *req2;
-	struct hclge_fd_tcam_config_3_cmd *req3;
-	struct hclge_desc desc[3];
-	int ret;
-
-	hclge_cmd_setup_basic_desc(&desc[0], HCLGE_OPC_FD_TCAM_OP, false);
-	desc[0].flag |= cpu_to_le16(HCLGE_CMD_FLAG_NEXT);
-	hclge_cmd_setup_basic_desc(&desc[1], HCLGE_OPC_FD_TCAM_OP, false);
-	desc[1].flag |= cpu_to_le16(HCLGE_CMD_FLAG_NEXT);
-	hclge_cmd_setup_basic_desc(&desc[2], HCLGE_OPC_FD_TCAM_OP, false);
-
-	req1 = (struct hclge_fd_tcam_config_1_cmd *)desc[0].data;
-	req2 = (struct hclge_fd_tcam_config_2_cmd *)desc[1].data;
-	req3 = (struct hclge_fd_tcam_config_3_cmd *)desc[2].data;
-
-	req1->stage = stage;
-	req1->xy_sel = sel_x ? 1 : 0;
-	hnae3_set_bit(req1->port_info, HCLGE_FD_EPORT_SW_EN_B, 0);
-	req1->index = cpu_to_le32(loc);
-	req1->entry_vld = sel_x ? is_add : 0;
-
-	if (key) {
-		memcpy(req1->tcam_data, &key[0], sizeof(req1->tcam_data));
-		memcpy(req2->tcam_data, &key[sizeof(req1->tcam_data)],
-		       sizeof(req2->tcam_data));
-		memcpy(req3->tcam_data, &key[sizeof(req1->tcam_data) +
-		       sizeof(req2->tcam_data)], sizeof(req3->tcam_data));
-	}
-
-	ret = hclge_cmd_send(&hdev->hw, desc, 3);
-	if (ret)
-		dev_err(&hdev->pdev->dev,
-			"config tcam key fail, ret=%d\n",
-			ret);
-
-	return ret;
-}
-
-static int hclge_fd_ad_config(struct hclge_dev *hdev, u8 stage, int loc,
-			      struct hclge_fd_ad_data *action)
-{
-	struct hclge_fd_ad_config_cmd *req;
-	struct hclge_desc desc;
-	u64 ad_data = 0;
-	int ret;
-
-	hclge_cmd_setup_basic_desc(&desc, HCLGE_OPC_FD_AD_OP, false);
-
-	req = (struct hclge_fd_ad_config_cmd *)desc.data;
-	req->index = cpu_to_le32(loc);
-	req->stage = stage;
-
-	hnae3_set_bit(ad_data, HCLGE_FD_AD_WR_RULE_ID_B,
-		      action->write_rule_id_to_bd);
-	hnae3_set_field(ad_data, HCLGE_FD_AD_RULE_ID_M, HCLGE_FD_AD_RULE_ID_S,
-			action->rule_id);
-	ad_data <<= 32;
-	hnae3_set_bit(ad_data, HCLGE_FD_AD_DROP_B, action->drop_packet);
-	hnae3_set_bit(ad_data, HCLGE_FD_AD_DIRECT_QID_B,
-		      action->forward_to_direct_queue);
-	hnae3_set_field(ad_data, HCLGE_FD_AD_QID_M, HCLGE_FD_AD_QID_S,
-			action->queue_id);
-	hnae3_set_bit(ad_data, HCLGE_FD_AD_USE_COUNTER_B, action->use_counter);
-	hnae3_set_field(ad_data, HCLGE_FD_AD_COUNTER_NUM_M,
-			HCLGE_FD_AD_COUNTER_NUM_S, action->counter_id);
-	hnae3_set_bit(ad_data, HCLGE_FD_AD_NXT_STEP_B, action->use_next_stage);
-	hnae3_set_field(ad_data, HCLGE_FD_AD_NXT_KEY_M, HCLGE_FD_AD_NXT_KEY_S,
-			action->counter_id);
-
-	req->ad_data = cpu_to_le64(ad_data);
-	ret = hclge_cmd_send(&hdev->hw, &desc, 1);
-	if (ret)
-		dev_err(&hdev->pdev->dev, "fd ad config fail, ret=%d\n", ret);
-
-	return ret;
-}
-
-static bool hclge_fd_convert_tuple(u32 tuple_bit, u8 *key_x, u8 *key_y,
-				   struct hclge_fd_rule *rule)
-{
-	u16 tmp_x_s, tmp_y_s;
-	u32 tmp_x_l, tmp_y_l;
-	int i;
-
-	if (rule->unused_tuple & tuple_bit)
-		return true;
-
-	switch (tuple_bit) {
-	case 0:
-		return false;
-	case BIT(INNER_DST_MAC):
-		for (i = 0; i < ETH_ALEN; i++) {
-			calc_x(key_x[ETH_ALEN - 1 - i], rule->tuples.dst_mac[i],
-			       rule->tuples_mask.dst_mac[i]);
-			calc_y(key_y[ETH_ALEN - 1 - i], rule->tuples.dst_mac[i],
-			       rule->tuples_mask.dst_mac[i]);
-		}
-
-		return true;
-	case BIT(INNER_SRC_MAC):
-		for (i = 0; i < ETH_ALEN; i++) {
-			calc_x(key_x[ETH_ALEN - 1 - i], rule->tuples.src_mac[i],
-			       rule->tuples.src_mac[i]);
-			calc_y(key_y[ETH_ALEN - 1 - i], rule->tuples.src_mac[i],
-			       rule->tuples.src_mac[i]);
-		}
-
-		return true;
-	case BIT(INNER_VLAN_TAG_FST):
-		calc_x(tmp_x_s, rule->tuples.vlan_tag1,
-		       rule->tuples_mask.vlan_tag1);
-		calc_y(tmp_y_s, rule->tuples.vlan_tag1,
-		       rule->tuples_mask.vlan_tag1);
-		*(__le16 *)key_x = cpu_to_le16(tmp_x_s);
-		*(__le16 *)key_y = cpu_to_le16(tmp_y_s);
-
-		return true;
-	case BIT(INNER_ETH_TYPE):
-		calc_x(tmp_x_s, rule->tuples.ether_proto,
-		       rule->tuples_mask.ether_proto);
-		calc_y(tmp_y_s, rule->tuples.ether_proto,
-		       rule->tuples_mask.ether_proto);
-		*(__le16 *)key_x = cpu_to_le16(tmp_x_s);
-		*(__le16 *)key_y = cpu_to_le16(tmp_y_s);
-
-		return true;
-	case BIT(INNER_IP_TOS):
-		calc_x(*key_x, rule->tuples.ip_tos, rule->tuples_mask.ip_tos);
-		calc_y(*key_y, rule->tuples.ip_tos, rule->tuples_mask.ip_tos);
-
-		return true;
-	case BIT(INNER_IP_PROTO):
-		calc_x(*key_x, rule->tuples.ip_proto,
-		       rule->tuples_mask.ip_proto);
-		calc_y(*key_y, rule->tuples.ip_proto,
-		       rule->tuples_mask.ip_proto);
-
-		return true;
-	case BIT(INNER_SRC_IP):
-		calc_x(tmp_x_l, rule->tuples.src_ip[IPV4_INDEX],
-		       rule->tuples_mask.src_ip[IPV4_INDEX]);
-		calc_y(tmp_y_l, rule->tuples.src_ip[IPV4_INDEX],
-		       rule->tuples_mask.src_ip[IPV4_INDEX]);
-		*(__le32 *)key_x = cpu_to_le32(tmp_x_l);
-		*(__le32 *)key_y = cpu_to_le32(tmp_y_l);
-
-		return true;
-	case BIT(INNER_DST_IP):
-		calc_x(tmp_x_l, rule->tuples.dst_ip[IPV4_INDEX],
-		       rule->tuples_mask.dst_ip[IPV4_INDEX]);
-		calc_y(tmp_y_l, rule->tuples.dst_ip[IPV4_INDEX],
-		       rule->tuples_mask.dst_ip[IPV4_INDEX]);
-		*(__le32 *)key_x = cpu_to_le32(tmp_x_l);
-		*(__le32 *)key_y = cpu_to_le32(tmp_y_l);
-
-		return true;
-	case BIT(INNER_SRC_PORT):
-		calc_x(tmp_x_s, rule->tuples.src_port,
-		       rule->tuples_mask.src_port);
-		calc_y(tmp_y_s, rule->tuples.src_port,
-		       rule->tuples_mask.src_port);
-		*(__le16 *)key_x = cpu_to_le16(tmp_x_s);
-		*(__le16 *)key_y = cpu_to_le16(tmp_y_s);
-
-		return true;
-	case BIT(INNER_DST_PORT):
-		calc_x(tmp_x_s, rule->tuples.dst_port,
-		       rule->tuples_mask.dst_port);
-		calc_y(tmp_y_s, rule->tuples.dst_port,
-		       rule->tuples_mask.dst_port);
-		*(__le16 *)key_x = cpu_to_le16(tmp_x_s);
-		*(__le16 *)key_y = cpu_to_le16(tmp_y_s);
-
-		return true;
-	default:
-		return false;
-	}
-}
-
-static u32 hclge_get_port_number(enum HLCGE_PORT_TYPE port_type, u8 pf_id,
-				 u8 vf_id, u8 network_port_id)
-{
-	u32 port_number = 0;
-
-	if (port_type == HOST_PORT) {
-		hnae3_set_field(port_number, HCLGE_PF_ID_M, HCLGE_PF_ID_S,
-				pf_id);
-		hnae3_set_field(port_number, HCLGE_VF_ID_M, HCLGE_VF_ID_S,
-				vf_id);
-		hnae3_set_bit(port_number, HCLGE_PORT_TYPE_B, HOST_PORT);
-	} else {
-		hnae3_set_field(port_number, HCLGE_NETWORK_PORT_ID_M,
-				HCLGE_NETWORK_PORT_ID_S, network_port_id);
-		hnae3_set_bit(port_number, HCLGE_PORT_TYPE_B, NETWORK_PORT);
-	}
-
-	return port_number;
-}
-
-static void hclge_fd_convert_meta_data(struct hclge_fd_key_cfg *key_cfg,
-				       __le32 *key_x, __le32 *key_y,
-				       struct hclge_fd_rule *rule)
-{
-	u32 tuple_bit, meta_data = 0, tmp_x, tmp_y, port_number;
-	u8 cur_pos = 0, tuple_size, shift_bits;
-	unsigned int i;
-
-	for (i = 0; i < MAX_META_DATA; i++) {
-		tuple_size = meta_data_key_info[i].key_length;
-		tuple_bit = key_cfg->meta_data_active & BIT(i);
-
-		switch (tuple_bit) {
-		case BIT(ROCE_TYPE):
-			hnae3_set_bit(meta_data, cur_pos, NIC_PACKET);
-			cur_pos += tuple_size;
-			break;
-		case BIT(DST_VPORT):
-			port_number = hclge_get_port_number(HOST_PORT, 0,
-							    rule->vf_id, 0);
-			hnae3_set_field(meta_data,
-					GENMASK(cur_pos + tuple_size, cur_pos),
-					cur_pos, port_number);
-			cur_pos += tuple_size;
-			break;
-		default:
-			break;
-		}
-	}
-
-	calc_x(tmp_x, meta_data, 0xFFFFFFFF);
-	calc_y(tmp_y, meta_data, 0xFFFFFFFF);
-	shift_bits = sizeof(meta_data) * 8 - cur_pos;
-
-	*key_x = cpu_to_le32(tmp_x << shift_bits);
-	*key_y = cpu_to_le32(tmp_y << shift_bits);
-}
-
-/* A complete key is combined with meta data key and tuple key.
- * Meta data key is stored at the MSB region, and tuple key is stored at
- * the LSB region, unused bits will be filled 0.
- */
-static int hclge_config_key(struct hclge_dev *hdev, u8 stage,
-			    struct hclge_fd_rule *rule)
-{
-	struct hclge_fd_key_cfg *key_cfg = &hdev->fd_cfg.key_cfg[stage];
-	u8 key_x[MAX_KEY_BYTES], key_y[MAX_KEY_BYTES];
-	u8 *cur_key_x, *cur_key_y;
-	unsigned int i;
-	int ret, tuple_size;
-	u8 meta_data_region;
-
-	memset(key_x, 0, sizeof(key_x));
-	memset(key_y, 0, sizeof(key_y));
-	cur_key_x = key_x;
-	cur_key_y = key_y;
-
-	for (i = 0 ; i < MAX_TUPLE; i++) {
-		bool tuple_valid;
-		u32 check_tuple;
-
-		tuple_size = tuple_key_info[i].key_length / 8;
-		check_tuple = key_cfg->tuple_active & BIT(i);
-
-		tuple_valid = hclge_fd_convert_tuple(check_tuple, cur_key_x,
-						     cur_key_y, rule);
-		if (tuple_valid) {
-			cur_key_x += tuple_size;
-			cur_key_y += tuple_size;
-		}
-	}
-
-	meta_data_region = hdev->fd_cfg.max_key_length / 8 -
-			MAX_META_DATA_LENGTH / 8;
-
-	hclge_fd_convert_meta_data(key_cfg,
-				   (__le32 *)(key_x + meta_data_region),
-				   (__le32 *)(key_y + meta_data_region),
-				   rule);
-
-	ret = hclge_fd_tcam_config(hdev, stage, false, rule->location, key_y,
-				   true);
-	if (ret) {
-		dev_err(&hdev->pdev->dev,
-			"fd key_y config fail, loc=%d, ret=%d\n",
-			rule->queue_id, ret);
-		return ret;
-	}
-
-	ret = hclge_fd_tcam_config(hdev, stage, true, rule->location, key_x,
-				   true);
-	if (ret)
-		dev_err(&hdev->pdev->dev,
-			"fd key_x config fail, loc=%d, ret=%d\n",
-			rule->queue_id, ret);
-	return ret;
-}
-
-static int hclge_config_action(struct hclge_dev *hdev, u8 stage,
-			       struct hclge_fd_rule *rule)
-{
-	struct hclge_fd_ad_data ad_data;
-
-	ad_data.ad_id = rule->location;
-
-	if (rule->action == HCLGE_FD_ACTION_DROP_PACKET) {
-		ad_data.drop_packet = true;
-		ad_data.forward_to_direct_queue = false;
-		ad_data.queue_id = 0;
-	} else {
-		ad_data.drop_packet = false;
-		ad_data.forward_to_direct_queue = true;
-		ad_data.queue_id = rule->queue_id;
-	}
-
-	ad_data.use_counter = false;
-	ad_data.counter_id = 0;
-
-	ad_data.use_next_stage = false;
-	ad_data.next_input_key = 0;
-
-	ad_data.write_rule_id_to_bd = true;
-	ad_data.rule_id = rule->location;
-
-	return hclge_fd_ad_config(hdev, stage, ad_data.ad_id, &ad_data);
-}
-
-static int hclge_fd_check_spec(struct hclge_dev *hdev,
-			       struct ethtool_rx_flow_spec *fs, u32 *unused)
-{
-	struct ethtool_tcpip4_spec *tcp_ip4_spec;
-	struct ethtool_usrip4_spec *usr_ip4_spec;
-	struct ethtool_tcpip6_spec *tcp_ip6_spec;
-	struct ethtool_usrip6_spec *usr_ip6_spec;
-	struct ethhdr *ether_spec;
-
-	if (fs->location >= hdev->fd_cfg.rule_num[HCLGE_FD_STAGE_1])
-		return -EINVAL;
-
-	if (!(fs->flow_type & hdev->fd_cfg.proto_support))
-		return -EOPNOTSUPP;
-
-	if ((fs->flow_type & FLOW_EXT) &&
-	    (fs->h_ext.data[0] != 0 || fs->h_ext.data[1] != 0)) {
-		dev_err(&hdev->pdev->dev, "user-def bytes are not supported\n");
-		return -EOPNOTSUPP;
-	}
-
-	switch (fs->flow_type & ~(FLOW_EXT | FLOW_MAC_EXT)) {
-	case SCTP_V4_FLOW:
-	case TCP_V4_FLOW:
-	case UDP_V4_FLOW:
-		tcp_ip4_spec = &fs->h_u.tcp_ip4_spec;
-		*unused |= BIT(INNER_SRC_MAC) | BIT(INNER_DST_MAC);
-
-		if (!tcp_ip4_spec->ip4src)
-			*unused |= BIT(INNER_SRC_IP);
-
-		if (!tcp_ip4_spec->ip4dst)
-			*unused |= BIT(INNER_DST_IP);
-
-		if (!tcp_ip4_spec->psrc)
-			*unused |= BIT(INNER_SRC_PORT);
-
-		if (!tcp_ip4_spec->pdst)
-			*unused |= BIT(INNER_DST_PORT);
-
-		if (!tcp_ip4_spec->tos)
-			*unused |= BIT(INNER_IP_TOS);
-
-		break;
-	case IP_USER_FLOW:
-		usr_ip4_spec = &fs->h_u.usr_ip4_spec;
-		*unused |= BIT(INNER_SRC_MAC) | BIT(INNER_DST_MAC) |
-			BIT(INNER_SRC_PORT) | BIT(INNER_DST_PORT);
-
-		if (!usr_ip4_spec->ip4src)
-			*unused |= BIT(INNER_SRC_IP);
-
-		if (!usr_ip4_spec->ip4dst)
-			*unused |= BIT(INNER_DST_IP);
-
-		if (!usr_ip4_spec->tos)
-			*unused |= BIT(INNER_IP_TOS);
-
-		if (!usr_ip4_spec->proto)
-			*unused |= BIT(INNER_IP_PROTO);
-
-		if (usr_ip4_spec->l4_4_bytes)
-			return -EOPNOTSUPP;
-
-		if (usr_ip4_spec->ip_ver != ETH_RX_NFC_IP4)
-			return -EOPNOTSUPP;
-
-		break;
-	case SCTP_V6_FLOW:
-	case TCP_V6_FLOW:
-	case UDP_V6_FLOW:
-		tcp_ip6_spec = &fs->h_u.tcp_ip6_spec;
-		*unused |= BIT(INNER_SRC_MAC) | BIT(INNER_DST_MAC) |
-			BIT(INNER_IP_TOS);
-
-		/* check whether src/dst ip address used */
-		if (!tcp_ip6_spec->ip6src[0] && !tcp_ip6_spec->ip6src[1] &&
-		    !tcp_ip6_spec->ip6src[2] && !tcp_ip6_spec->ip6src[3])
-			*unused |= BIT(INNER_SRC_IP);
-
-		if (!tcp_ip6_spec->ip6dst[0] && !tcp_ip6_spec->ip6dst[1] &&
-		    !tcp_ip6_spec->ip6dst[2] && !tcp_ip6_spec->ip6dst[3])
-			*unused |= BIT(INNER_DST_IP);
-
-		if (!tcp_ip6_spec->psrc)
-			*unused |= BIT(INNER_SRC_PORT);
-
-		if (!tcp_ip6_spec->pdst)
-			*unused |= BIT(INNER_DST_PORT);
-
-		if (tcp_ip6_spec->tclass)
-			return -EOPNOTSUPP;
-
-		break;
-	case IPV6_USER_FLOW:
-		usr_ip6_spec = &fs->h_u.usr_ip6_spec;
-		*unused |= BIT(INNER_SRC_MAC) | BIT(INNER_DST_MAC) |
-			BIT(INNER_IP_TOS) | BIT(INNER_SRC_PORT) |
-			BIT(INNER_DST_PORT);
-
-		/* check whether src/dst ip address used */
-		if (!usr_ip6_spec->ip6src[0] && !usr_ip6_spec->ip6src[1] &&
-		    !usr_ip6_spec->ip6src[2] && !usr_ip6_spec->ip6src[3])
-			*unused |= BIT(INNER_SRC_IP);
-
-		if (!usr_ip6_spec->ip6dst[0] && !usr_ip6_spec->ip6dst[1] &&
-		    !usr_ip6_spec->ip6dst[2] && !usr_ip6_spec->ip6dst[3])
-			*unused |= BIT(INNER_DST_IP);
-
-		if (!usr_ip6_spec->l4_proto)
-			*unused |= BIT(INNER_IP_PROTO);
-
-		if (usr_ip6_spec->tclass)
-			return -EOPNOTSUPP;
-
-		if (usr_ip6_spec->l4_4_bytes)
-			return -EOPNOTSUPP;
-
-		break;
-	case ETHER_FLOW:
-		ether_spec = &fs->h_u.ether_spec;
-		*unused |= BIT(INNER_SRC_IP) | BIT(INNER_DST_IP) |
-			BIT(INNER_SRC_PORT) | BIT(INNER_DST_PORT) |
-			BIT(INNER_IP_TOS) | BIT(INNER_IP_PROTO);
-
-		if (is_zero_ether_addr(ether_spec->h_source))
-			*unused |= BIT(INNER_SRC_MAC);
-
-		if (is_zero_ether_addr(ether_spec->h_dest))
-			*unused |= BIT(INNER_DST_MAC);
-
-		if (!ether_spec->h_proto)
-			*unused |= BIT(INNER_ETH_TYPE);
-
-		break;
-	default:
-		return -EOPNOTSUPP;
-	}
-
-	if ((fs->flow_type & FLOW_EXT)) {
-		if (fs->h_ext.vlan_etype)
-			return -EOPNOTSUPP;
-		if (!fs->h_ext.vlan_tci)
-			*unused |= BIT(INNER_VLAN_TAG_FST);
-
-		if (fs->m_ext.vlan_tci) {
-			if (be16_to_cpu(fs->h_ext.vlan_tci) >= VLAN_N_VID)
-				return -EINVAL;
-		}
-	} else {
-		*unused |= BIT(INNER_VLAN_TAG_FST);
-	}
-
-	if (fs->flow_type & FLOW_MAC_EXT) {
-		if (!(hdev->fd_cfg.proto_support & ETHER_FLOW))
-			return -EOPNOTSUPP;
-
-		if (is_zero_ether_addr(fs->h_ext.h_dest))
-			*unused |= BIT(INNER_DST_MAC);
-		else
-			*unused &= ~(BIT(INNER_DST_MAC));
-	}
-
-	return 0;
-}
-
-static bool hclge_fd_rule_exist(struct hclge_dev *hdev, u16 location)
-{
-	struct hclge_fd_rule *rule = NULL;
-	struct hlist_node *node2;
-
-	spin_lock_bh(&hdev->fd_rule_lock);
-	hlist_for_each_entry_safe(rule, node2, &hdev->fd_rule_list, rule_node) {
-		if (rule->location >= location)
-			break;
-	}
-
-	spin_unlock_bh(&hdev->fd_rule_lock);
-
-	return  rule && rule->location == location;
-}
-
-/* make sure being called after lock up with fd_rule_lock */
-static int hclge_fd_update_rule_list(struct hclge_dev *hdev,
-				     struct hclge_fd_rule *new_rule,
-				     u16 location,
-				     bool is_add)
-{
-	struct hclge_fd_rule *rule = NULL, *parent = NULL;
-	struct hlist_node *node2;
-
-	if (is_add && !new_rule)
-		return -EINVAL;
-
-	hlist_for_each_entry_safe(rule, node2,
-				  &hdev->fd_rule_list, rule_node) {
-		if (rule->location >= location)
-			break;
-		parent = rule;
-	}
-
-	if (rule && rule->location == location) {
-		hlist_del(&rule->rule_node);
-		kfree(rule);
-		hdev->hclge_fd_rule_num--;
-
-		if (!is_add) {
-			if (!hdev->hclge_fd_rule_num)
-				hdev->fd_active_type = HCLGE_FD_RULE_NONE;
-			clear_bit(location, hdev->fd_bmap);
-
-			return 0;
-		}
-	} else if (!is_add) {
-		dev_err(&hdev->pdev->dev,
-			"delete fail, rule %d is inexistent\n",
-			location);
-		return -EINVAL;
-	}
-
-	INIT_HLIST_NODE(&new_rule->rule_node);
-
-	if (parent)
-		hlist_add_behind(&new_rule->rule_node, &parent->rule_node);
-	else
-		hlist_add_head(&new_rule->rule_node, &hdev->fd_rule_list);
-
-	set_bit(location, hdev->fd_bmap);
-	hdev->hclge_fd_rule_num++;
-	hdev->fd_active_type = new_rule->rule_type;
-
-	return 0;
-}
-
-static int hclge_fd_get_tuple(struct hclge_dev *hdev,
-			      struct ethtool_rx_flow_spec *fs,
-			      struct hclge_fd_rule *rule)
-{
-	u32 flow_type = fs->flow_type & ~(FLOW_EXT | FLOW_MAC_EXT);
-
-	switch (flow_type) {
-	case SCTP_V4_FLOW:
-	case TCP_V4_FLOW:
-	case UDP_V4_FLOW:
-		rule->tuples.src_ip[IPV4_INDEX] =
-				be32_to_cpu(fs->h_u.tcp_ip4_spec.ip4src);
-		rule->tuples_mask.src_ip[IPV4_INDEX] =
-				be32_to_cpu(fs->m_u.tcp_ip4_spec.ip4src);
-
-		rule->tuples.dst_ip[IPV4_INDEX] =
-				be32_to_cpu(fs->h_u.tcp_ip4_spec.ip4dst);
-		rule->tuples_mask.dst_ip[IPV4_INDEX] =
-				be32_to_cpu(fs->m_u.tcp_ip4_spec.ip4dst);
-
-		rule->tuples.src_port = be16_to_cpu(fs->h_u.tcp_ip4_spec.psrc);
-		rule->tuples_mask.src_port =
-				be16_to_cpu(fs->m_u.tcp_ip4_spec.psrc);
-
-		rule->tuples.dst_port = be16_to_cpu(fs->h_u.tcp_ip4_spec.pdst);
-		rule->tuples_mask.dst_port =
-				be16_to_cpu(fs->m_u.tcp_ip4_spec.pdst);
-
-		rule->tuples.ip_tos = fs->h_u.tcp_ip4_spec.tos;
-		rule->tuples_mask.ip_tos = fs->m_u.tcp_ip4_spec.tos;
-
-		rule->tuples.ether_proto = ETH_P_IP;
-		rule->tuples_mask.ether_proto = 0xFFFF;
-
-		break;
-	case IP_USER_FLOW:
-		rule->tuples.src_ip[IPV4_INDEX] =
-				be32_to_cpu(fs->h_u.usr_ip4_spec.ip4src);
-		rule->tuples_mask.src_ip[IPV4_INDEX] =
-				be32_to_cpu(fs->m_u.usr_ip4_spec.ip4src);
-
-		rule->tuples.dst_ip[IPV4_INDEX] =
-				be32_to_cpu(fs->h_u.usr_ip4_spec.ip4dst);
-		rule->tuples_mask.dst_ip[IPV4_INDEX] =
-				be32_to_cpu(fs->m_u.usr_ip4_spec.ip4dst);
-
-		rule->tuples.ip_tos = fs->h_u.usr_ip4_spec.tos;
-		rule->tuples_mask.ip_tos = fs->m_u.usr_ip4_spec.tos;
-
-		rule->tuples.ip_proto = fs->h_u.usr_ip4_spec.proto;
-		rule->tuples_mask.ip_proto = fs->m_u.usr_ip4_spec.proto;
-
-		rule->tuples.ether_proto = ETH_P_IP;
-		rule->tuples_mask.ether_proto = 0xFFFF;
-
-		break;
-	case SCTP_V6_FLOW:
-	case TCP_V6_FLOW:
-	case UDP_V6_FLOW:
-		be32_to_cpu_array(rule->tuples.src_ip,
-				  fs->h_u.tcp_ip6_spec.ip6src, IPV6_SIZE);
-		be32_to_cpu_array(rule->tuples_mask.src_ip,
-				  fs->m_u.tcp_ip6_spec.ip6src, IPV6_SIZE);
-
-		be32_to_cpu_array(rule->tuples.dst_ip,
-				  fs->h_u.tcp_ip6_spec.ip6dst, IPV6_SIZE);
-		be32_to_cpu_array(rule->tuples_mask.dst_ip,
-				  fs->m_u.tcp_ip6_spec.ip6dst, IPV6_SIZE);
-
-		rule->tuples.src_port = be16_to_cpu(fs->h_u.tcp_ip6_spec.psrc);
-		rule->tuples_mask.src_port =
-				be16_to_cpu(fs->m_u.tcp_ip6_spec.psrc);
-
-		rule->tuples.dst_port = be16_to_cpu(fs->h_u.tcp_ip6_spec.pdst);
-		rule->tuples_mask.dst_port =
-				be16_to_cpu(fs->m_u.tcp_ip6_spec.pdst);
-
-		rule->tuples.ether_proto = ETH_P_IPV6;
-		rule->tuples_mask.ether_proto = 0xFFFF;
-
-		break;
-	case IPV6_USER_FLOW:
-		be32_to_cpu_array(rule->tuples.src_ip,
-				  fs->h_u.usr_ip6_spec.ip6src, IPV6_SIZE);
-		be32_to_cpu_array(rule->tuples_mask.src_ip,
-				  fs->m_u.usr_ip6_spec.ip6src, IPV6_SIZE);
-
-		be32_to_cpu_array(rule->tuples.dst_ip,
-				  fs->h_u.usr_ip6_spec.ip6dst, IPV6_SIZE);
-		be32_to_cpu_array(rule->tuples_mask.dst_ip,
-				  fs->m_u.usr_ip6_spec.ip6dst, IPV6_SIZE);
-
-		rule->tuples.ip_proto = fs->h_u.usr_ip6_spec.l4_proto;
-		rule->tuples_mask.ip_proto = fs->m_u.usr_ip6_spec.l4_proto;
-
-		rule->tuples.ether_proto = ETH_P_IPV6;
-		rule->tuples_mask.ether_proto = 0xFFFF;
-
-		break;
-	case ETHER_FLOW:
-		ether_addr_copy(rule->tuples.src_mac,
-				fs->h_u.ether_spec.h_source);
-		ether_addr_copy(rule->tuples_mask.src_mac,
-				fs->m_u.ether_spec.h_source);
-
-		ether_addr_copy(rule->tuples.dst_mac,
-				fs->h_u.ether_spec.h_dest);
-		ether_addr_copy(rule->tuples_mask.dst_mac,
-				fs->m_u.ether_spec.h_dest);
-
-		rule->tuples.ether_proto =
-				be16_to_cpu(fs->h_u.ether_spec.h_proto);
-		rule->tuples_mask.ether_proto =
-				be16_to_cpu(fs->m_u.ether_spec.h_proto);
-
-		break;
-	default:
-		return -EOPNOTSUPP;
-	}
-
-	switch (flow_type) {
-	case SCTP_V4_FLOW:
-	case SCTP_V6_FLOW:
-		rule->tuples.ip_proto = IPPROTO_SCTP;
-		rule->tuples_mask.ip_proto = 0xFF;
-		break;
-	case TCP_V4_FLOW:
-	case TCP_V6_FLOW:
-		rule->tuples.ip_proto = IPPROTO_TCP;
-		rule->tuples_mask.ip_proto = 0xFF;
-		break;
-	case UDP_V4_FLOW:
-	case UDP_V6_FLOW:
-		rule->tuples.ip_proto = IPPROTO_UDP;
-		rule->tuples_mask.ip_proto = 0xFF;
-		break;
-	default:
-		break;
-	}
-
-	if ((fs->flow_type & FLOW_EXT)) {
-		rule->tuples.vlan_tag1 = be16_to_cpu(fs->h_ext.vlan_tci);
-		rule->tuples_mask.vlan_tag1 = be16_to_cpu(fs->m_ext.vlan_tci);
-	}
-
-	if (fs->flow_type & FLOW_MAC_EXT) {
-		ether_addr_copy(rule->tuples.dst_mac, fs->h_ext.h_dest);
-		ether_addr_copy(rule->tuples_mask.dst_mac, fs->m_ext.h_dest);
-	}
-
-	return 0;
-}
-
-/* make sure being called after lock up with fd_rule_lock */
-static int hclge_fd_config_rule(struct hclge_dev *hdev,
-				struct hclge_fd_rule *rule)
-{
-	int ret;
-
-	if (!rule) {
-		dev_err(&hdev->pdev->dev,
-			"The flow director rule is NULL\n");
-		return -EINVAL;
-	}
-
-	/* it will never fail here, so needn't to check return value */
-	hclge_fd_update_rule_list(hdev, rule, rule->location, true);
-
-	ret = hclge_config_action(hdev, HCLGE_FD_STAGE_1, rule);
-	if (ret)
-		goto clear_rule;
-
-	ret = hclge_config_key(hdev, HCLGE_FD_STAGE_1, rule);
-	if (ret)
-		goto clear_rule;
-
-	return 0;
-
-clear_rule:
-	hclge_fd_update_rule_list(hdev, rule, rule->location, false);
-	return ret;
-}
-
-static int hclge_add_fd_entry(struct hnae3_handle *handle,
-			      struct ethtool_rxnfc *cmd)
-{
-	struct hclge_vport *vport = hclge_get_vport(handle);
-	struct hclge_dev *hdev = vport->back;
-	u16 dst_vport_id = 0, q_index = 0;
-	struct ethtool_rx_flow_spec *fs;
-	struct hclge_fd_rule *rule;
-	u32 unused = 0;
-	u8 action;
-	int ret;
-
-	if (!hnae3_dev_fd_supported(hdev))
-		return -EOPNOTSUPP;
-
-	if (!hdev->fd_en) {
-		dev_warn(&hdev->pdev->dev,
-			 "Please enable flow director first\n");
-		return -EOPNOTSUPP;
-	}
-
-	fs = (struct ethtool_rx_flow_spec *)&cmd->fs;
-
-	ret = hclge_fd_check_spec(hdev, fs, &unused);
-	if (ret) {
-		dev_err(&hdev->pdev->dev, "Check fd spec failed\n");
-		return ret;
-	}
-
-	if (fs->ring_cookie == RX_CLS_FLOW_DISC) {
-		action = HCLGE_FD_ACTION_DROP_PACKET;
-	} else {
-		u32 ring = ethtool_get_flow_spec_ring(fs->ring_cookie);
-		u8 vf = ethtool_get_flow_spec_ring_vf(fs->ring_cookie);
-		u16 tqps;
-
-		if (vf > hdev->num_req_vfs) {
-			dev_err(&hdev->pdev->dev,
-				"Error: vf id (%d) > max vf num (%d)\n",
-				vf, hdev->num_req_vfs);
-			return -EINVAL;
-		}
-
-		dst_vport_id = vf ? hdev->vport[vf].vport_id : vport->vport_id;
-		tqps = vf ? hdev->vport[vf].alloc_tqps : vport->alloc_tqps;
-
-		if (ring >= tqps) {
-			dev_err(&hdev->pdev->dev,
-				"Error: queue id (%d) > max tqp num (%d)\n",
-				ring, tqps - 1);
-			return -EINVAL;
-		}
-
-		action = HCLGE_FD_ACTION_ACCEPT_PACKET;
-		q_index = ring;
-	}
-
-	rule = kzalloc(sizeof(*rule), GFP_KERNEL);
-	if (!rule)
-		return -ENOMEM;
-
-	ret = hclge_fd_get_tuple(hdev, fs, rule);
-	if (ret) {
-		kfree(rule);
-		return ret;
-	}
-
-	rule->flow_type = fs->flow_type;
-
-	rule->location = fs->location;
-	rule->unused_tuple = unused;
-	rule->vf_id = dst_vport_id;
-	rule->queue_id = q_index;
-	rule->action = action;
-	rule->rule_type = HCLGE_FD_EP_ACTIVE;
-
-	/* to avoid rule conflict, when user configure rule by ethtool,
-	 * we need to clear all arfs rules
-	 */
-	hclge_clear_arfs_rules(handle);
-
-	spin_lock_bh(&hdev->fd_rule_lock);
-	ret = hclge_fd_config_rule(hdev, rule);
-
-	spin_unlock_bh(&hdev->fd_rule_lock);
-
-	return ret;
-}
-
-static int hclge_del_fd_entry(struct hnae3_handle *handle,
-			      struct ethtool_rxnfc *cmd)
-{
-	struct hclge_vport *vport = hclge_get_vport(handle);
-	struct hclge_dev *hdev = vport->back;
-	struct ethtool_rx_flow_spec *fs;
-	int ret;
-
-	if (!hnae3_dev_fd_supported(hdev))
-		return -EOPNOTSUPP;
-
-	fs = (struct ethtool_rx_flow_spec *)&cmd->fs;
-
-	if (fs->location >= hdev->fd_cfg.rule_num[HCLGE_FD_STAGE_1])
-		return -EINVAL;
-
-	if (!hclge_fd_rule_exist(hdev, fs->location)) {
-		dev_err(&hdev->pdev->dev,
-			"Delete fail, rule %d is inexistent\n", fs->location);
-		return -ENOENT;
-	}
-
-	ret = hclge_fd_tcam_config(hdev, HCLGE_FD_STAGE_1, true, fs->location,
-				   NULL, false);
-	if (ret)
-		return ret;
-
-	spin_lock_bh(&hdev->fd_rule_lock);
-	ret = hclge_fd_update_rule_list(hdev, NULL, fs->location, false);
-
-	spin_unlock_bh(&hdev->fd_rule_lock);
-
-	return ret;
-}
-
-static void hclge_del_all_fd_entries(struct hnae3_handle *handle,
-				     bool clear_list)
-{
-	struct hclge_vport *vport = hclge_get_vport(handle);
-	struct hclge_dev *hdev = vport->back;
-	struct hclge_fd_rule *rule;
-	struct hlist_node *node;
-	u16 location;
-
-	if (!hnae3_dev_fd_supported(hdev))
-		return;
-
-	spin_lock_bh(&hdev->fd_rule_lock);
-	for_each_set_bit(location, hdev->fd_bmap,
-			 hdev->fd_cfg.rule_num[HCLGE_FD_STAGE_1])
-		hclge_fd_tcam_config(hdev, HCLGE_FD_STAGE_1, true, location,
-				     NULL, false);
-
-	if (clear_list) {
-		hlist_for_each_entry_safe(rule, node, &hdev->fd_rule_list,
-					  rule_node) {
-			hlist_del(&rule->rule_node);
-			kfree(rule);
-		}
-		hdev->fd_active_type = HCLGE_FD_RULE_NONE;
-		hdev->hclge_fd_rule_num = 0;
-		bitmap_zero(hdev->fd_bmap,
-			    hdev->fd_cfg.rule_num[HCLGE_FD_STAGE_1]);
-	}
-
-	spin_unlock_bh(&hdev->fd_rule_lock);
-}
-
-static int hclge_restore_fd_entries(struct hnae3_handle *handle)
-{
-	struct hclge_vport *vport = hclge_get_vport(handle);
-	struct hclge_dev *hdev = vport->back;
-	struct hclge_fd_rule *rule;
-	struct hlist_node *node;
-	int ret;
-
-	/* Return ok here, because reset error handling will check this
-	 * return value. If error is returned here, the reset process will
-	 * fail.
-	 */
-	if (!hnae3_dev_fd_supported(hdev))
-		return 0;
-
-	/* if fd is disabled, should not restore it when reset */
-	if (!hdev->fd_en)
-		return 0;
-
-	spin_lock_bh(&hdev->fd_rule_lock);
-	hlist_for_each_entry_safe(rule, node, &hdev->fd_rule_list, rule_node) {
-		ret = hclge_config_action(hdev, HCLGE_FD_STAGE_1, rule);
-		if (!ret)
-			ret = hclge_config_key(hdev, HCLGE_FD_STAGE_1, rule);
-
-		if (ret) {
-			dev_warn(&hdev->pdev->dev,
-				 "Restore rule %d failed, remove it\n",
-				 rule->location);
-			clear_bit(rule->location, hdev->fd_bmap);
-			hlist_del(&rule->rule_node);
-			kfree(rule);
-			hdev->hclge_fd_rule_num--;
-		}
-	}
-
-	if (hdev->hclge_fd_rule_num)
-		hdev->fd_active_type = HCLGE_FD_EP_ACTIVE;
-
-	spin_unlock_bh(&hdev->fd_rule_lock);
-
-	return 0;
-}
-
-static int hclge_get_fd_rule_cnt(struct hnae3_handle *handle,
-				 struct ethtool_rxnfc *cmd)
-{
-	struct hclge_vport *vport = hclge_get_vport(handle);
-	struct hclge_dev *hdev = vport->back;
-
-	if (!hnae3_dev_fd_supported(hdev))
-		return -EOPNOTSUPP;
-
-	cmd->rule_cnt = hdev->hclge_fd_rule_num;
-	cmd->data = hdev->fd_cfg.rule_num[HCLGE_FD_STAGE_1];
-
-	return 0;
-}
-
-static int hclge_get_fd_rule_info(struct hnae3_handle *handle,
-				  struct ethtool_rxnfc *cmd)
-{
-	struct hclge_vport *vport = hclge_get_vport(handle);
-	struct hclge_fd_rule *rule = NULL;
-	struct hclge_dev *hdev = vport->back;
-	struct ethtool_rx_flow_spec *fs;
-	struct hlist_node *node2;
-
-	if (!hnae3_dev_fd_supported(hdev))
-		return -EOPNOTSUPP;
-
-	fs = (struct ethtool_rx_flow_spec *)&cmd->fs;
-
-	spin_lock_bh(&hdev->fd_rule_lock);
-
-	hlist_for_each_entry_safe(rule, node2, &hdev->fd_rule_list, rule_node) {
-		if (rule->location >= fs->location)
-			break;
-	}
-
-	if (!rule || fs->location != rule->location) {
-		spin_unlock_bh(&hdev->fd_rule_lock);
-
-		return -ENOENT;
-	}
-
-	fs->flow_type = rule->flow_type;
-	switch (fs->flow_type & ~(FLOW_EXT | FLOW_MAC_EXT)) {
-	case SCTP_V4_FLOW:
-	case TCP_V4_FLOW:
-	case UDP_V4_FLOW:
-		fs->h_u.tcp_ip4_spec.ip4src =
-				cpu_to_be32(rule->tuples.src_ip[IPV4_INDEX]);
-		fs->m_u.tcp_ip4_spec.ip4src =
-			rule->unused_tuple & BIT(INNER_SRC_IP) ?
-			0 : cpu_to_be32(rule->tuples_mask.src_ip[IPV4_INDEX]);
-
-		fs->h_u.tcp_ip4_spec.ip4dst =
-				cpu_to_be32(rule->tuples.dst_ip[IPV4_INDEX]);
-		fs->m_u.tcp_ip4_spec.ip4dst =
-			rule->unused_tuple & BIT(INNER_DST_IP) ?
-			0 : cpu_to_be32(rule->tuples_mask.dst_ip[IPV4_INDEX]);
-
-		fs->h_u.tcp_ip4_spec.psrc = cpu_to_be16(rule->tuples.src_port);
-		fs->m_u.tcp_ip4_spec.psrc =
-				rule->unused_tuple & BIT(INNER_SRC_PORT) ?
-				0 : cpu_to_be16(rule->tuples_mask.src_port);
-
-		fs->h_u.tcp_ip4_spec.pdst = cpu_to_be16(rule->tuples.dst_port);
-		fs->m_u.tcp_ip4_spec.pdst =
-				rule->unused_tuple & BIT(INNER_DST_PORT) ?
-				0 : cpu_to_be16(rule->tuples_mask.dst_port);
-
-		fs->h_u.tcp_ip4_spec.tos = rule->tuples.ip_tos;
-		fs->m_u.tcp_ip4_spec.tos =
-				rule->unused_tuple & BIT(INNER_IP_TOS) ?
-				0 : rule->tuples_mask.ip_tos;
-
-		break;
-	case IP_USER_FLOW:
-		fs->h_u.usr_ip4_spec.ip4src =
-				cpu_to_be32(rule->tuples.src_ip[IPV4_INDEX]);
-		fs->m_u.tcp_ip4_spec.ip4src =
-			rule->unused_tuple & BIT(INNER_SRC_IP) ?
-			0 : cpu_to_be32(rule->tuples_mask.src_ip[IPV4_INDEX]);
-
-		fs->h_u.usr_ip4_spec.ip4dst =
-				cpu_to_be32(rule->tuples.dst_ip[IPV4_INDEX]);
-		fs->m_u.usr_ip4_spec.ip4dst =
-			rule->unused_tuple & BIT(INNER_DST_IP) ?
-			0 : cpu_to_be32(rule->tuples_mask.dst_ip[IPV4_INDEX]);
-
-		fs->h_u.usr_ip4_spec.tos = rule->tuples.ip_tos;
-		fs->m_u.usr_ip4_spec.tos =
-				rule->unused_tuple & BIT(INNER_IP_TOS) ?
-				0 : rule->tuples_mask.ip_tos;
-
-		fs->h_u.usr_ip4_spec.proto = rule->tuples.ip_proto;
-		fs->m_u.usr_ip4_spec.proto =
-				rule->unused_tuple & BIT(INNER_IP_PROTO) ?
-				0 : rule->tuples_mask.ip_proto;
-
-		fs->h_u.usr_ip4_spec.ip_ver = ETH_RX_NFC_IP4;
-
-		break;
-	case SCTP_V6_FLOW:
-	case TCP_V6_FLOW:
-	case UDP_V6_FLOW:
-		cpu_to_be32_array(fs->h_u.tcp_ip6_spec.ip6src,
-				  rule->tuples.src_ip, IPV6_SIZE);
-		if (rule->unused_tuple & BIT(INNER_SRC_IP))
-			memset(fs->m_u.tcp_ip6_spec.ip6src, 0,
-			       sizeof(int) * IPV6_SIZE);
-		else
-			cpu_to_be32_array(fs->m_u.tcp_ip6_spec.ip6src,
-					  rule->tuples_mask.src_ip, IPV6_SIZE);
-
-		cpu_to_be32_array(fs->h_u.tcp_ip6_spec.ip6dst,
-				  rule->tuples.dst_ip, IPV6_SIZE);
-		if (rule->unused_tuple & BIT(INNER_DST_IP))
-			memset(fs->m_u.tcp_ip6_spec.ip6dst, 0,
-			       sizeof(int) * IPV6_SIZE);
-		else
-			cpu_to_be32_array(fs->m_u.tcp_ip6_spec.ip6dst,
-					  rule->tuples_mask.dst_ip, IPV6_SIZE);
-
-		fs->h_u.tcp_ip6_spec.psrc = cpu_to_be16(rule->tuples.src_port);
-		fs->m_u.tcp_ip6_spec.psrc =
-				rule->unused_tuple & BIT(INNER_SRC_PORT) ?
-				0 : cpu_to_be16(rule->tuples_mask.src_port);
-
-		fs->h_u.tcp_ip6_spec.pdst = cpu_to_be16(rule->tuples.dst_port);
-		fs->m_u.tcp_ip6_spec.pdst =
-				rule->unused_tuple & BIT(INNER_DST_PORT) ?
-				0 : cpu_to_be16(rule->tuples_mask.dst_port);
-
-		break;
-	case IPV6_USER_FLOW:
-		cpu_to_be32_array(fs->h_u.usr_ip6_spec.ip6src,
-				  rule->tuples.src_ip, IPV6_SIZE);
-		if (rule->unused_tuple & BIT(INNER_SRC_IP))
-			memset(fs->m_u.usr_ip6_spec.ip6src, 0,
-			       sizeof(int) * IPV6_SIZE);
-		else
-			cpu_to_be32_array(fs->m_u.usr_ip6_spec.ip6src,
-					  rule->tuples_mask.src_ip, IPV6_SIZE);
-
-		cpu_to_be32_array(fs->h_u.usr_ip6_spec.ip6dst,
-				  rule->tuples.dst_ip, IPV6_SIZE);
-		if (rule->unused_tuple & BIT(INNER_DST_IP))
-			memset(fs->m_u.usr_ip6_spec.ip6dst, 0,
-			       sizeof(int) * IPV6_SIZE);
-		else
-			cpu_to_be32_array(fs->m_u.usr_ip6_spec.ip6dst,
-					  rule->tuples_mask.dst_ip, IPV6_SIZE);
-
-		fs->h_u.usr_ip6_spec.l4_proto = rule->tuples.ip_proto;
-		fs->m_u.usr_ip6_spec.l4_proto =
-				rule->unused_tuple & BIT(INNER_IP_PROTO) ?
-				0 : rule->tuples_mask.ip_proto;
-
-		break;
-	case ETHER_FLOW:
-		ether_addr_copy(fs->h_u.ether_spec.h_source,
-				rule->tuples.src_mac);
-		if (rule->unused_tuple & BIT(INNER_SRC_MAC))
-			eth_zero_addr(fs->m_u.ether_spec.h_source);
-		else
-			ether_addr_copy(fs->m_u.ether_spec.h_source,
-					rule->tuples_mask.src_mac);
-
-		ether_addr_copy(fs->h_u.ether_spec.h_dest,
-				rule->tuples.dst_mac);
-		if (rule->unused_tuple & BIT(INNER_DST_MAC))
-			eth_zero_addr(fs->m_u.ether_spec.h_dest);
-		else
-			ether_addr_copy(fs->m_u.ether_spec.h_dest,
-					rule->tuples_mask.dst_mac);
-
-		fs->h_u.ether_spec.h_proto =
-				cpu_to_be16(rule->tuples.ether_proto);
-		fs->m_u.ether_spec.h_proto =
-				rule->unused_tuple & BIT(INNER_ETH_TYPE) ?
-				0 : cpu_to_be16(rule->tuples_mask.ether_proto);
-
-		break;
-	default:
-		spin_unlock_bh(&hdev->fd_rule_lock);
-		return -EOPNOTSUPP;
-	}
-
-	if (fs->flow_type & FLOW_EXT) {
-		fs->h_ext.vlan_tci = cpu_to_be16(rule->tuples.vlan_tag1);
-		fs->m_ext.vlan_tci =
-				rule->unused_tuple & BIT(INNER_VLAN_TAG_FST) ?
-				cpu_to_be16(VLAN_VID_MASK) :
-				cpu_to_be16(rule->tuples_mask.vlan_tag1);
-	}
-
-	if (fs->flow_type & FLOW_MAC_EXT) {
-		ether_addr_copy(fs->h_ext.h_dest, rule->tuples.dst_mac);
-		if (rule->unused_tuple & BIT(INNER_DST_MAC))
-			eth_zero_addr(fs->m_u.ether_spec.h_dest);
-		else
-			ether_addr_copy(fs->m_u.ether_spec.h_dest,
-					rule->tuples_mask.dst_mac);
-	}
-
-	if (rule->action == HCLGE_FD_ACTION_DROP_PACKET) {
-		fs->ring_cookie = RX_CLS_FLOW_DISC;
-	} else {
-		u64 vf_id;
-
-		fs->ring_cookie = rule->queue_id;
-		vf_id = rule->vf_id;
-		vf_id <<= ETHTOOL_RX_FLOW_SPEC_RING_VF_OFF;
-		fs->ring_cookie |= vf_id;
-	}
-
-	spin_unlock_bh(&hdev->fd_rule_lock);
-
-	return 0;
-}
-
-static int hclge_get_all_rules(struct hnae3_handle *handle,
-			       struct ethtool_rxnfc *cmd, u32 *rule_locs)
-{
-	struct hclge_vport *vport = hclge_get_vport(handle);
-	struct hclge_dev *hdev = vport->back;
-	struct hclge_fd_rule *rule;
-	struct hlist_node *node2;
-	int cnt = 0;
-
-	if (!hnae3_dev_fd_supported(hdev))
-		return -EOPNOTSUPP;
-
-	cmd->data = hdev->fd_cfg.rule_num[HCLGE_FD_STAGE_1];
-
-	spin_lock_bh(&hdev->fd_rule_lock);
-	hlist_for_each_entry_safe(rule, node2,
-				  &hdev->fd_rule_list, rule_node) {
-		if (cnt == cmd->rule_cnt) {
-			spin_unlock_bh(&hdev->fd_rule_lock);
-			return -EMSGSIZE;
-		}
-
-		rule_locs[cnt] = rule->location;
-		cnt++;
-	}
-
-	spin_unlock_bh(&hdev->fd_rule_lock);
-
-	cmd->rule_cnt = cnt;
-
-	return 0;
-}
-
-static void hclge_fd_get_flow_tuples(const struct flow_keys *fkeys,
-				     struct hclge_fd_rule_tuples *tuples)
-{
-	tuples->ether_proto = be16_to_cpu(fkeys->basic.n_proto);
-	tuples->ip_proto = fkeys->basic.ip_proto;
-	tuples->dst_port = be16_to_cpu(fkeys->ports.dst);
-
-	if (fkeys->basic.n_proto == htons(ETH_P_IP)) {
-		tuples->src_ip[3] = be32_to_cpu(fkeys->addrs.v4addrs.src);
-		tuples->dst_ip[3] = be32_to_cpu(fkeys->addrs.v4addrs.dst);
-	} else {
-		memcpy(tuples->src_ip,
-		       fkeys->addrs.v6addrs.src.in6_u.u6_addr32,
-		       sizeof(tuples->src_ip));
-		memcpy(tuples->dst_ip,
-		       fkeys->addrs.v6addrs.dst.in6_u.u6_addr32,
-		       sizeof(tuples->dst_ip));
-	}
-}
-
-/* traverse all rules, check whether an existed rule has the same tuples */
-static struct hclge_fd_rule *
-hclge_fd_search_flow_keys(struct hclge_dev *hdev,
-			  const struct hclge_fd_rule_tuples *tuples)
-{
-	struct hclge_fd_rule *rule = NULL;
-	struct hlist_node *node;
-
-	hlist_for_each_entry_safe(rule, node, &hdev->fd_rule_list, rule_node) {
-		if (!memcmp(tuples, &rule->tuples, sizeof(*tuples)))
-			return rule;
-	}
-
-	return NULL;
-}
-
-static void hclge_fd_build_arfs_rule(const struct hclge_fd_rule_tuples *tuples,
-				     struct hclge_fd_rule *rule)
-{
-	rule->unused_tuple = BIT(INNER_SRC_MAC) | BIT(INNER_DST_MAC) |
-			     BIT(INNER_VLAN_TAG_FST) | BIT(INNER_IP_TOS) |
-			     BIT(INNER_SRC_PORT);
-	rule->action = 0;
-	rule->vf_id = 0;
-	rule->rule_type = HCLGE_FD_ARFS_ACTIVE;
-	if (tuples->ether_proto == ETH_P_IP) {
-		if (tuples->ip_proto == IPPROTO_TCP)
-			rule->flow_type = TCP_V4_FLOW;
-		else
-			rule->flow_type = UDP_V4_FLOW;
-	} else {
-		if (tuples->ip_proto == IPPROTO_TCP)
-			rule->flow_type = TCP_V6_FLOW;
-		else
-			rule->flow_type = UDP_V6_FLOW;
-	}
-	memcpy(&rule->tuples, tuples, sizeof(rule->tuples));
-	memset(&rule->tuples_mask, 0xFF, sizeof(rule->tuples_mask));
-}
-
-static int hclge_add_fd_entry_by_arfs(struct hnae3_handle *handle, u16 queue_id,
-				      u16 flow_id, struct flow_keys *fkeys)
-{
-	struct hclge_vport *vport = hclge_get_vport(handle);
-	struct hclge_fd_rule_tuples new_tuples;
-	struct hclge_dev *hdev = vport->back;
-	struct hclge_fd_rule *rule;
-	u16 tmp_queue_id;
-	u16 bit_id;
-	int ret;
-
-	if (!hnae3_dev_fd_supported(hdev))
-		return -EOPNOTSUPP;
-
-	memset(&new_tuples, 0, sizeof(new_tuples));
-	hclge_fd_get_flow_tuples(fkeys, &new_tuples);
-
-	spin_lock_bh(&hdev->fd_rule_lock);
-
-	/* when there is already fd rule existed add by user,
-	 * arfs should not work
-	 */
-	if (hdev->fd_active_type == HCLGE_FD_EP_ACTIVE) {
-		spin_unlock_bh(&hdev->fd_rule_lock);
-
-		return -EOPNOTSUPP;
-	}
-
-	/* check is there flow director filter existed for this flow,
-	 * if not, create a new filter for it;
-	 * if filter exist with different queue id, modify the filter;
-	 * if filter exist with same queue id, do nothing
-	 */
-	rule = hclge_fd_search_flow_keys(hdev, &new_tuples);
-	if (!rule) {
-		bit_id = find_first_zero_bit(hdev->fd_bmap, MAX_FD_FILTER_NUM);
-		if (bit_id >= hdev->fd_cfg.rule_num[HCLGE_FD_STAGE_1]) {
-			spin_unlock_bh(&hdev->fd_rule_lock);
-
-			return -ENOSPC;
-		}
-
-		rule = kzalloc(sizeof(*rule), GFP_KERNEL);
-		if (!rule) {
-			spin_unlock_bh(&hdev->fd_rule_lock);
-
-			return -ENOMEM;
-		}
-
-		set_bit(bit_id, hdev->fd_bmap);
-		rule->location = bit_id;
-		rule->flow_id = flow_id;
-		rule->queue_id = queue_id;
-		hclge_fd_build_arfs_rule(&new_tuples, rule);
-		ret = hclge_fd_config_rule(hdev, rule);
-
-		spin_unlock_bh(&hdev->fd_rule_lock);
-
-		if (ret)
-			return ret;
-
-		return rule->location;
-	}
-
-	spin_unlock_bh(&hdev->fd_rule_lock);
-
-	if (rule->queue_id == queue_id)
-		return rule->location;
-
-	tmp_queue_id = rule->queue_id;
-	rule->queue_id = queue_id;
-	ret = hclge_config_action(hdev, HCLGE_FD_STAGE_1, rule);
-	if (ret) {
-		rule->queue_id = tmp_queue_id;
-		return ret;
-	}
-
-	return rule->location;
-}
-
-static void hclge_rfs_filter_expire(struct hclge_dev *hdev)
-{
-#ifdef CONFIG_RFS_ACCEL
-	struct hnae3_handle *handle = &hdev->vport[0].nic;
-	struct hclge_fd_rule *rule;
-	struct hlist_node *node;
-	HLIST_HEAD(del_list);
-
-	spin_lock_bh(&hdev->fd_rule_lock);
-	if (hdev->fd_active_type != HCLGE_FD_ARFS_ACTIVE) {
-		spin_unlock_bh(&hdev->fd_rule_lock);
-		return;
-	}
-	hlist_for_each_entry_safe(rule, node, &hdev->fd_rule_list, rule_node) {
-		if (rps_may_expire_flow(handle->netdev, rule->queue_id,
-					rule->flow_id, rule->location)) {
-			hlist_del_init(&rule->rule_node);
-			hlist_add_head(&rule->rule_node, &del_list);
-			hdev->hclge_fd_rule_num--;
-			clear_bit(rule->location, hdev->fd_bmap);
-		}
-	}
-	spin_unlock_bh(&hdev->fd_rule_lock);
-
-	hlist_for_each_entry_safe(rule, node, &del_list, rule_node) {
-		hclge_fd_tcam_config(hdev, HCLGE_FD_STAGE_1, true,
-				     rule->location, NULL, false);
-		kfree(rule);
-	}
-#endif
-}
-
-static void hclge_clear_arfs_rules(struct hnae3_handle *handle)
-{
-#ifdef CONFIG_RFS_ACCEL
-	struct hclge_vport *vport = hclge_get_vport(handle);
-	struct hclge_dev *hdev = vport->back;
-
-	if (hdev->fd_active_type == HCLGE_FD_ARFS_ACTIVE)
-		hclge_del_all_fd_entries(handle, true);
-#endif
-}
-
-static bool hclge_get_hw_reset_stat(struct hnae3_handle *handle)
-{
-	struct hclge_vport *vport = hclge_get_vport(handle);
-	struct hclge_dev *hdev = vport->back;
-
-	return hclge_read_dev(&hdev->hw, HCLGE_GLOBAL_RESET_REG) ||
-	       hclge_read_dev(&hdev->hw, HCLGE_FUN_RST_ING);
-}
-
-static bool hclge_ae_dev_resetting(struct hnae3_handle *handle)
-{
-	struct hclge_vport *vport = hclge_get_vport(handle);
-	struct hclge_dev *hdev = vport->back;
-
-	return test_bit(HCLGE_STATE_RST_HANDLING, &hdev->state);
-}
-
-static unsigned long hclge_ae_dev_reset_cnt(struct hnae3_handle *handle)
-{
-	struct hclge_vport *vport = hclge_get_vport(handle);
-	struct hclge_dev *hdev = vport->back;
-
-	return hdev->rst_stats.hw_reset_done_cnt;
-}
-
-static void hclge_enable_fd(struct hnae3_handle *handle, bool enable)
-{
-	struct hclge_vport *vport = hclge_get_vport(handle);
-	struct hclge_dev *hdev = vport->back;
-	bool clear;
-
-	hdev->fd_en = enable;
-	clear = hdev->fd_active_type == HCLGE_FD_ARFS_ACTIVE ? true : false;
-	if (!enable)
-		hclge_del_all_fd_entries(handle, clear);
-	else
-		hclge_restore_fd_entries(handle);
-}
-
-static void hclge_cfg_mac_mode(struct hclge_dev *hdev, bool enable)
-{
-	struct hclge_desc desc;
-	struct hclge_config_mac_mode_cmd *req =
-		(struct hclge_config_mac_mode_cmd *)desc.data;
-	u32 loop_en = 0;
-	int ret;
-
-	hclge_cmd_setup_basic_desc(&desc, HCLGE_OPC_CONFIG_MAC_MODE, false);
-
-	if (enable) {
-		hnae3_set_bit(loop_en, HCLGE_MAC_TX_EN_B, 1U);
-		hnae3_set_bit(loop_en, HCLGE_MAC_RX_EN_B, 1U);
-		hnae3_set_bit(loop_en, HCLGE_MAC_PAD_TX_B, 1U);
-		hnae3_set_bit(loop_en, HCLGE_MAC_PAD_RX_B, 1U);
-		hnae3_set_bit(loop_en, HCLGE_MAC_FCS_TX_B, 1U);
-		hnae3_set_bit(loop_en, HCLGE_MAC_RX_FCS_B, 1U);
-		hnae3_set_bit(loop_en, HCLGE_MAC_RX_FCS_STRIP_B, 1U);
-		hnae3_set_bit(loop_en, HCLGE_MAC_TX_OVERSIZE_TRUNCATE_B, 1U);
-		hnae3_set_bit(loop_en, HCLGE_MAC_RX_OVERSIZE_TRUNCATE_B, 1U);
-		hnae3_set_bit(loop_en, HCLGE_MAC_TX_UNDER_MIN_ERR_B, 1U);
-	}
-
-	req->txrx_pad_fcs_loop_en = cpu_to_le32(loop_en);
-
-	ret = hclge_cmd_send(&hdev->hw, &desc, 1);
-	if (ret)
-		dev_err(&hdev->pdev->dev,
-			"mac enable fail, ret =%d.\n", ret);
-}
-
-static int hclge_set_app_loopback(struct hclge_dev *hdev, bool en)
-{
-	struct hclge_config_mac_mode_cmd *req;
-	struct hclge_desc desc;
-	u32 loop_en;
-	int ret;
-
-	req = (struct hclge_config_mac_mode_cmd *)&desc.data[0];
-	/* 1 Read out the MAC mode config at first */
-	hclge_cmd_setup_basic_desc(&desc, HCLGE_OPC_CONFIG_MAC_MODE, true);
-	ret = hclge_cmd_send(&hdev->hw, &desc, 1);
-	if (ret) {
-		dev_err(&hdev->pdev->dev,
-			"mac loopback get fail, ret =%d.\n", ret);
-		return ret;
-	}
-
-	/* 2 Then setup the loopback flag */
-	loop_en = le32_to_cpu(req->txrx_pad_fcs_loop_en);
-	hnae3_set_bit(loop_en, HCLGE_MAC_APP_LP_B, en ? 1 : 0);
-	hnae3_set_bit(loop_en, HCLGE_MAC_TX_EN_B, en ? 1 : 0);
-	hnae3_set_bit(loop_en, HCLGE_MAC_RX_EN_B, en ? 1 : 0);
-
-	req->txrx_pad_fcs_loop_en = cpu_to_le32(loop_en);
 
 	/* 3 Config mac work mode with loopback flag
 	 * and its original configure parameters
@@ -7642,11 +5893,8 @@
 
 	for (i = 0; i < handle->kinfo.num_tqps; i++)
 		hclge_reset_tqp(handle, i);
-<<<<<<< HEAD
-=======
 
 	hclge_config_mac_tnl_int(hdev, false);
->>>>>>> 17d93760
 
 	/* Mac disable */
 	hclge_cfg_mac_mode(hdev, false);
