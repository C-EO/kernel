--- conflicted
+++ resolved
@@ -9,10 +9,7 @@
 #include "hnae3.h"
 
 #define HCLGE_CMDQ_TX_TIMEOUT		30000
-<<<<<<< HEAD
-=======
 #define HCLGE_CMDQ_CLEAR_WAIT_TIME	200
->>>>>>> 7d2a07b7
 #define HCLGE_DESC_DATA_LEN		6
 
 struct hclge_dev;
@@ -280,17 +277,10 @@
 	/* NCL config command */
 	HCLGE_OPC_QUERY_NCL_CONFIG	= 0x7011,
 
-<<<<<<< HEAD
-	/* M7 stats command */
-	HCLGE_OPC_M7_STATS_BD		= 0x7012,
-	HCLGE_OPC_M7_STATS_INFO		= 0x7013,
-	HCLGE_OPC_M7_COMPAT_CFG		= 0x701A,
-=======
 	/* IMP stats command */
 	HCLGE_OPC_IMP_STATS_BD		= 0x7012,
 	HCLGE_OPC_IMP_STATS_INFO		= 0x7013,
 	HCLGE_OPC_IMP_COMPAT_CFG		= 0x701A,
->>>>>>> 7d2a07b7
 
 	/* SFP command */
 	HCLGE_OPC_GET_SFP_EEPROM	= 0x7100,
@@ -562,8 +552,6 @@
 
 #define HCLGE_CFG_CMD_CNT		4
 
-#define HCLGE_CFG_CMD_CNT		4
-
 struct hclge_cfg_param_cmd {
 	__le32 offset;
 	__le32 rsv;
@@ -841,8 +829,6 @@
 	u8  vf_bitmap[HCLGE_MAX_VF_BYTES];
 };
 
-<<<<<<< HEAD
-=======
 #define HCLGE_INGRESS_BYPASS_B		0
 struct hclge_port_vlan_filter_bypass_cmd {
 	u8 bypass_state;
@@ -851,7 +837,6 @@
 	u8 rsv2[19];
 };
 
->>>>>>> 7d2a07b7
 #define HCLGE_SWITCH_ANTI_SPOOF_B	0U
 #define HCLGE_SWITCH_ALW_LPBK_B		1U
 #define HCLGE_SWITCH_ALW_LCL_LPBK_B	2U
@@ -884,10 +869,7 @@
 #define HCLGE_CFG_NIC_ROCE_SEL_B	4
 #define HCLGE_ACCEPT_TAG2_B		5
 #define HCLGE_ACCEPT_UNTAG2_B		6
-<<<<<<< HEAD
-=======
 #define HCLGE_TAG_SHIFT_MODE_EN_B	7
->>>>>>> 7d2a07b7
 #define HCLGE_VF_NUM_PER_BYTE		8
 
 struct hclge_vport_vtag_tx_cfg_cmd {
@@ -1003,13 +985,6 @@
 	__le16 fun_reset_rcb_vqid_num;
 	u8 fun_reset_rcb_return_status;
 	u8 rsv1[15];
-};
-
-#define HCLGE_PF_RESET_DONE_BIT		BIT(0)
-
-struct hclge_pf_rst_done_cmd {
-	u8 pf_rst_done;
-	u8 rsv[23];
 };
 
 #define HCLGE_PF_RESET_DONE_BIT		BIT(0)
@@ -1181,10 +1156,7 @@
 
 #define HCLGE_LINK_EVENT_REPORT_EN_B	0
 #define HCLGE_NCSI_ERROR_REPORT_EN_B	1
-<<<<<<< HEAD
-=======
 #define HCLGE_PHY_IMP_EN_B		2
->>>>>>> 7d2a07b7
 struct hclge_firmware_compat_cmd {
 	__le32 compat;
 	u8 rsv[20];
@@ -1203,8 +1175,6 @@
 	u8 data[HCLGE_SFP_INFO_BD0_LEN];
 };
 
-<<<<<<< HEAD
-=======
 #define HCLGE_QUERY_DEV_SPECS_BD_NUM		4
 
 struct hclge_dev_specs_0_cmd {
@@ -1258,7 +1228,6 @@
 	u8 rsv1[18];
 };
 
->>>>>>> 7d2a07b7
 int hclge_cmd_init(struct hclge_dev *hdev);
 static inline void hclge_write_reg(void __iomem *base, u32 reg, u32 value)
 {
