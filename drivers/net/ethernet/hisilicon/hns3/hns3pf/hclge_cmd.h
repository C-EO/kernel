// SPDX-License-Identifier: GPL-2.0+
// Copyright (c) 2016-2017 Hisilicon Limited.

#ifndef __HCLGE_CMD_H
#define __HCLGE_CMD_H
#include <linux/types.h>
#include <linux/io.h>

#define HCLGE_CMDQ_TX_TIMEOUT		30000

struct hclge_dev;
struct hclge_desc {
	__le16 opcode;

#define HCLGE_CMDQ_RX_INVLD_B		0
#define HCLGE_CMDQ_RX_OUTVLD_B		1

	__le16 flag;
	__le16 retval;
	__le16 rsv;
	__le32 data[6];
};

struct hclge_cmq_ring {
	dma_addr_t desc_dma_addr;
	struct hclge_desc *desc;
	struct hclge_dev *dev;
	u32 head;
	u32 tail;

	u16 buf_size;
	u16 desc_num;
	int next_to_use;
	int next_to_clean;
	u8 ring_type; /* cmq ring type */
	spinlock_t lock; /* Command queue lock */
};

enum hclge_cmd_return_status {
	HCLGE_CMD_EXEC_SUCCESS	= 0,
	HCLGE_CMD_NO_AUTH	= 1,
	HCLGE_CMD_NOT_SUPPORTED	= 2,
	HCLGE_CMD_QUEUE_FULL	= 3,
	HCLGE_CMD_NEXT_ERR	= 4,
	HCLGE_CMD_UNEXE_ERR	= 5,
	HCLGE_CMD_PARA_ERR	= 6,
	HCLGE_CMD_RESULT_ERR	= 7,
	HCLGE_CMD_TIMEOUT	= 8,
	HCLGE_CMD_HILINK_ERR	= 9,
	HCLGE_CMD_QUEUE_ILLEGAL	= 10,
	HCLGE_CMD_INVALID	= 11,
};

enum hclge_cmd_status {
	HCLGE_STATUS_SUCCESS	= 0,
	HCLGE_ERR_CSQ_FULL	= -1,
	HCLGE_ERR_CSQ_TIMEOUT	= -2,
	HCLGE_ERR_CSQ_ERROR	= -3,
};

struct hclge_misc_vector {
	u8 __iomem *addr;
	int vector_irq;
};

struct hclge_cmq {
	struct hclge_cmq_ring csq;
	struct hclge_cmq_ring crq;
	u16 tx_timeout;
	enum hclge_cmd_status last_status;
};

#define HCLGE_CMD_FLAG_IN	BIT(0)
#define HCLGE_CMD_FLAG_OUT	BIT(1)
#define HCLGE_CMD_FLAG_NEXT	BIT(2)
#define HCLGE_CMD_FLAG_WR	BIT(3)
#define HCLGE_CMD_FLAG_NO_INTR	BIT(4)
#define HCLGE_CMD_FLAG_ERR_INTR	BIT(5)

enum hclge_opcode_type {
	/* Generic commands */
	HCLGE_OPC_QUERY_FW_VER		= 0x0001,
	HCLGE_OPC_CFG_RST_TRIGGER	= 0x0020,
	HCLGE_OPC_GBL_RST_STATUS	= 0x0021,
	HCLGE_OPC_QUERY_FUNC_STATUS	= 0x0022,
	HCLGE_OPC_QUERY_PF_RSRC		= 0x0023,
	HCLGE_OPC_QUERY_VF_RSRC		= 0x0024,
	HCLGE_OPC_GET_CFG_PARAM		= 0x0025,

	HCLGE_OPC_STATS_64_BIT		= 0x0030,
	HCLGE_OPC_STATS_32_BIT		= 0x0031,
	HCLGE_OPC_STATS_MAC		= 0x0032,
	HCLGE_OPC_QUERY_MAC_REG_NUM	= 0x0033,
	HCLGE_OPC_STATS_MAC_ALL		= 0x0034,

	HCLGE_OPC_QUERY_REG_NUM		= 0x0040,
	HCLGE_OPC_QUERY_32_BIT_REG	= 0x0041,
	HCLGE_OPC_QUERY_64_BIT_REG	= 0x0042,
	HCLGE_OPC_DFX_BD_NUM		= 0x0043,
	HCLGE_OPC_DFX_BIOS_COMMON_REG	= 0x0044,
	HCLGE_OPC_DFX_SSU_REG_0		= 0x0045,
	HCLGE_OPC_DFX_SSU_REG_1		= 0x0046,
	HCLGE_OPC_DFX_IGU_EGU_REG	= 0x0047,
	HCLGE_OPC_DFX_RPU_REG_0		= 0x0048,
	HCLGE_OPC_DFX_RPU_REG_1		= 0x0049,
	HCLGE_OPC_DFX_NCSI_REG		= 0x004A,
	HCLGE_OPC_DFX_RTC_REG		= 0x004B,
	HCLGE_OPC_DFX_PPP_REG		= 0x004C,
	HCLGE_OPC_DFX_RCB_REG		= 0x004D,
	HCLGE_OPC_DFX_TQP_REG		= 0x004E,
	HCLGE_OPC_DFX_SSU_REG_2		= 0x004F,
	HCLGE_OPC_DFX_QUERY_CHIP_CAP	= 0x0050,

	/* MAC command */
	HCLGE_OPC_CONFIG_MAC_MODE	= 0x0301,
	HCLGE_OPC_CONFIG_AN_MODE	= 0x0304,
	HCLGE_OPC_QUERY_LINK_STATUS	= 0x0307,
	HCLGE_OPC_CONFIG_MAX_FRM_SIZE	= 0x0308,
	HCLGE_OPC_CONFIG_SPEED_DUP	= 0x0309,
	HCLGE_OPC_QUERY_MAC_TNL_INT	= 0x0310,
	HCLGE_OPC_MAC_TNL_INT_EN	= 0x0311,
	HCLGE_OPC_CLEAR_MAC_TNL_INT	= 0x0312,
	HCLGE_OPC_SERDES_LOOPBACK       = 0x0315,

	/* PFC/Pause commands */
	HCLGE_OPC_CFG_MAC_PAUSE_EN      = 0x0701,
	HCLGE_OPC_CFG_PFC_PAUSE_EN      = 0x0702,
	HCLGE_OPC_CFG_MAC_PARA          = 0x0703,
	HCLGE_OPC_CFG_PFC_PARA          = 0x0704,
	HCLGE_OPC_QUERY_MAC_TX_PKT_CNT  = 0x0705,
	HCLGE_OPC_QUERY_MAC_RX_PKT_CNT  = 0x0706,
	HCLGE_OPC_QUERY_PFC_TX_PKT_CNT  = 0x0707,
	HCLGE_OPC_QUERY_PFC_RX_PKT_CNT  = 0x0708,
	HCLGE_OPC_PRI_TO_TC_MAPPING     = 0x0709,
	HCLGE_OPC_QOS_MAP               = 0x070A,

	/* ETS/scheduler commands */
	HCLGE_OPC_TM_PG_TO_PRI_LINK	= 0x0804,
	HCLGE_OPC_TM_QS_TO_PRI_LINK     = 0x0805,
	HCLGE_OPC_TM_NQ_TO_QS_LINK      = 0x0806,
	HCLGE_OPC_TM_RQ_TO_QS_LINK      = 0x0807,
	HCLGE_OPC_TM_PORT_WEIGHT        = 0x0808,
	HCLGE_OPC_TM_PG_WEIGHT          = 0x0809,
	HCLGE_OPC_TM_QS_WEIGHT          = 0x080A,
	HCLGE_OPC_TM_PRI_WEIGHT         = 0x080B,
	HCLGE_OPC_TM_PRI_C_SHAPPING     = 0x080C,
	HCLGE_OPC_TM_PRI_P_SHAPPING     = 0x080D,
	HCLGE_OPC_TM_PG_C_SHAPPING      = 0x080E,
	HCLGE_OPC_TM_PG_P_SHAPPING      = 0x080F,
	HCLGE_OPC_TM_PORT_SHAPPING      = 0x0810,
	HCLGE_OPC_TM_PG_SCH_MODE_CFG    = 0x0812,
	HCLGE_OPC_TM_PRI_SCH_MODE_CFG   = 0x0813,
	HCLGE_OPC_TM_QS_SCH_MODE_CFG    = 0x0814,
	HCLGE_OPC_TM_BP_TO_QSET_MAPPING = 0x0815,
	HCLGE_OPC_ETS_TC_WEIGHT		= 0x0843,
	HCLGE_OPC_QSET_DFX_STS		= 0x0844,
	HCLGE_OPC_PRI_DFX_STS		= 0x0845,
	HCLGE_OPC_PG_DFX_STS		= 0x0846,
	HCLGE_OPC_PORT_DFX_STS		= 0x0847,
	HCLGE_OPC_SCH_NQ_CNT		= 0x0848,
	HCLGE_OPC_SCH_RQ_CNT		= 0x0849,
	HCLGE_OPC_TM_INTERNAL_STS	= 0x0850,
	HCLGE_OPC_TM_INTERNAL_CNT	= 0x0851,
	HCLGE_OPC_TM_INTERNAL_STS_1	= 0x0852,

	/* Packet buffer allocate commands */
	HCLGE_OPC_TX_BUFF_ALLOC		= 0x0901,
	HCLGE_OPC_RX_PRIV_BUFF_ALLOC	= 0x0902,
	HCLGE_OPC_RX_PRIV_WL_ALLOC	= 0x0903,
	HCLGE_OPC_RX_COM_THRD_ALLOC	= 0x0904,
	HCLGE_OPC_RX_COM_WL_ALLOC	= 0x0905,
	HCLGE_OPC_RX_GBL_PKT_CNT	= 0x0906,

	/* TQP management command */
	HCLGE_OPC_SET_TQP_MAP		= 0x0A01,

	/* TQP commands */
	HCLGE_OPC_CFG_TX_QUEUE		= 0x0B01,
	HCLGE_OPC_QUERY_TX_POINTER	= 0x0B02,
	HCLGE_OPC_QUERY_TX_STATUS	= 0x0B03,
	HCLGE_OPC_TQP_TX_QUEUE_TC	= 0x0B04,
	HCLGE_OPC_CFG_RX_QUEUE		= 0x0B11,
	HCLGE_OPC_QUERY_RX_POINTER	= 0x0B12,
	HCLGE_OPC_QUERY_RX_STATUS	= 0x0B13,
	HCLGE_OPC_STASH_RX_QUEUE_LRO	= 0x0B16,
	HCLGE_OPC_CFG_RX_QUEUE_LRO	= 0x0B17,
	HCLGE_OPC_CFG_COM_TQP_QUEUE	= 0x0B20,
	HCLGE_OPC_RESET_TQP_QUEUE	= 0x0B22,

<<<<<<< HEAD
=======
	/* PPU commands */
	HCLGE_OPC_PPU_PF_OTHER_INT_DFX	= 0x0B4A,

>>>>>>> ecd3ad1c
	/* TSO command */
	HCLGE_OPC_TSO_GENERIC_CONFIG	= 0x0C01,
	HCLGE_OPC_GRO_GENERIC_CONFIG    = 0x0C10,

	/* RSS commands */
	HCLGE_OPC_RSS_GENERIC_CONFIG	= 0x0D01,
	HCLGE_OPC_RSS_INDIR_TABLE	= 0x0D07,
	HCLGE_OPC_RSS_TC_MODE		= 0x0D08,
	HCLGE_OPC_RSS_INPUT_TUPLE	= 0x0D02,

	/* Promisuous mode command */
	HCLGE_OPC_CFG_PROMISC_MODE	= 0x0E01,

	/* Vlan offload commands */
	HCLGE_OPC_VLAN_PORT_TX_CFG	= 0x0F01,
	HCLGE_OPC_VLAN_PORT_RX_CFG	= 0x0F02,

	/* Interrupts commands */
	HCLGE_OPC_ADD_RING_TO_VECTOR	= 0x1503,
	HCLGE_OPC_DEL_RING_TO_VECTOR	= 0x1504,

	/* MAC commands */
	HCLGE_OPC_MAC_VLAN_ADD		    = 0x1000,
	HCLGE_OPC_MAC_VLAN_REMOVE	    = 0x1001,
	HCLGE_OPC_MAC_VLAN_TYPE_ID	    = 0x1002,
	HCLGE_OPC_MAC_VLAN_INSERT	    = 0x1003,
	HCLGE_OPC_MAC_VLAN_ALLOCATE	    = 0x1004,
	HCLGE_OPC_MAC_ETHTYPE_ADD	    = 0x1010,
	HCLGE_OPC_MAC_ETHTYPE_REMOVE	= 0x1011,

	/* VLAN commands */
	HCLGE_OPC_VLAN_FILTER_CTRL	    = 0x1100,
	HCLGE_OPC_VLAN_FILTER_PF_CFG	= 0x1101,
	HCLGE_OPC_VLAN_FILTER_VF_CFG	= 0x1102,

	/* Flow Director commands */
	HCLGE_OPC_FD_MODE_CTRL		= 0x1200,
	HCLGE_OPC_FD_GET_ALLOCATION	= 0x1201,
	HCLGE_OPC_FD_KEY_CONFIG		= 0x1202,
	HCLGE_OPC_FD_TCAM_OP		= 0x1203,
	HCLGE_OPC_FD_AD_OP		= 0x1204,

	/* MDIO command */
	HCLGE_OPC_MDIO_CONFIG		= 0x1900,

	/* QCN commands */
	HCLGE_OPC_QCN_MOD_CFG		= 0x1A01,
	HCLGE_OPC_QCN_GRP_TMPLT_CFG	= 0x1A02,
	HCLGE_OPC_QCN_SHAPPING_IR_CFG	= 0x1A03,
	HCLGE_OPC_QCN_SHAPPING_BS_CFG	= 0x1A04,
	HCLGE_OPC_QCN_QSET_LINK_CFG	= 0x1A05,
	HCLGE_OPC_QCN_RP_STATUS_GET	= 0x1A06,
	HCLGE_OPC_QCN_AJUST_INIT	= 0x1A07,
	HCLGE_OPC_QCN_DFX_CNT_STATUS    = 0x1A08,

	/* Mailbox command */
	HCLGEVF_OPC_MBX_PF_TO_VF	= 0x2000,

	/* Led command */
	HCLGE_OPC_LED_STATUS_CFG	= 0xB000,

	/* NCL config command */
	HCLGE_OPC_QUERY_NCL_CONFIG	= 0x7011,
<<<<<<< HEAD
=======
	/* M7 stats command */
	HCLGE_OPC_M7_STATS_BD		= 0x7012,
	HCLGE_OPC_M7_STATS_INFO		= 0x7013,
>>>>>>> ecd3ad1c

	/* SFP command */
	HCLGE_OPC_SFP_GET_SPEED		= 0x7104,

	/* Error INT commands */
	HCLGE_MAC_COMMON_INT_EN		= 0x030E,
	HCLGE_TM_SCH_ECC_INT_EN		= 0x0829,
	HCLGE_SSU_ECC_INT_CMD		= 0x0989,
	HCLGE_SSU_COMMON_INT_CMD	= 0x098C,
	HCLGE_PPU_MPF_ECC_INT_CMD	= 0x0B40,
	HCLGE_PPU_MPF_OTHER_INT_CMD	= 0x0B41,
	HCLGE_PPU_PF_OTHER_INT_CMD	= 0x0B42,
	HCLGE_COMMON_ECC_INT_CFG	= 0x1505,
	HCLGE_QUERY_RAS_INT_STS_BD_NUM	= 0x1510,
	HCLGE_QUERY_CLEAR_MPF_RAS_INT	= 0x1511,
	HCLGE_QUERY_CLEAR_PF_RAS_INT	= 0x1512,
	HCLGE_QUERY_MSIX_INT_STS_BD_NUM	= 0x1513,
	HCLGE_QUERY_CLEAR_ALL_MPF_MSIX_INT	= 0x1514,
	HCLGE_QUERY_CLEAR_ALL_PF_MSIX_INT	= 0x1515,
	HCLGE_CONFIG_ROCEE_RAS_INT_EN	= 0x1580,
	HCLGE_QUERY_CLEAR_ROCEE_RAS_INT = 0x1581,
	HCLGE_ROCEE_PF_RAS_INT_CMD	= 0x1584,
<<<<<<< HEAD
=======
	HCLGE_QUERY_ROCEE_ECC_RAS_INFO_CMD	= 0x1585,
	HCLGE_QUERY_ROCEE_AXI_RAS_INFO_CMD	= 0x1586,
>>>>>>> ecd3ad1c
	HCLGE_IGU_EGU_TNL_INT_EN	= 0x1803,
	HCLGE_IGU_COMMON_INT_EN		= 0x1806,
	HCLGE_TM_QCN_MEM_INT_CFG	= 0x1A14,
	HCLGE_PPP_CMD0_INT_CMD		= 0x2100,
	HCLGE_PPP_CMD1_INT_CMD		= 0x2101,
	HCLGE_MAC_ETHERTYPE_IDX_RD      = 0x2105,
	HCLGE_NCSI_INT_EN		= 0x2401,
};

#define HCLGE_TQP_REG_OFFSET		0x80000
#define HCLGE_TQP_REG_SIZE		0x200

#define HCLGE_RCB_INIT_QUERY_TIMEOUT	10
#define HCLGE_RCB_INIT_FLAG_EN_B	0
#define HCLGE_RCB_INIT_FLAG_FINI_B	8
struct hclge_config_rcb_init_cmd {
	__le16 rcb_init_flag;
	u8 rsv[22];
};

struct hclge_tqp_map_cmd {
	__le16 tqp_id;	/* Absolute tqp id for in this pf */
	u8 tqp_vf;	/* VF id */
#define HCLGE_TQP_MAP_TYPE_PF		0
#define HCLGE_TQP_MAP_TYPE_VF		1
#define HCLGE_TQP_MAP_TYPE_B		0
#define HCLGE_TQP_MAP_EN_B		1
	u8 tqp_flag;	/* Indicate it's pf or vf tqp */
	__le16 tqp_vid; /* Virtual id in this pf/vf */
	u8 rsv[18];
};

#define HCLGE_VECTOR_ELEMENTS_PER_CMD	10

enum hclge_int_type {
	HCLGE_INT_TX,
	HCLGE_INT_RX,
	HCLGE_INT_EVENT,
};

struct hclge_ctrl_vector_chain_cmd {
	u8 int_vector_id;
	u8 int_cause_num;
#define HCLGE_INT_TYPE_S	0
#define HCLGE_INT_TYPE_M	GENMASK(1, 0)
#define HCLGE_TQP_ID_S		2
#define HCLGE_TQP_ID_M		GENMASK(12, 2)
#define HCLGE_INT_GL_IDX_S	13
#define HCLGE_INT_GL_IDX_M	GENMASK(14, 13)
	__le16 tqp_type_and_id[HCLGE_VECTOR_ELEMENTS_PER_CMD];
	u8 vfid;
	u8 rsv;
};

#define HCLGE_MAX_TC_NUM		8
#define HCLGE_TC0_PRI_BUF_EN_B	15 /* Bit 15 indicate enable or not */
#define HCLGE_BUF_UNIT_S	7  /* Buf size is united by 128 bytes */
struct hclge_tx_buff_alloc_cmd {
	__le16 tx_pkt_buff[HCLGE_MAX_TC_NUM];
	u8 tx_buff_rsv[8];
};

struct hclge_rx_priv_buff_cmd {
	__le16 buf_num[HCLGE_MAX_TC_NUM];
	__le16 shared_buf;
	u8 rsv[6];
};

struct hclge_query_version_cmd {
	__le32 firmware;
	__le32 firmware_rsv[5];
};

#define HCLGE_RX_PRIV_EN_B	15
#define HCLGE_TC_NUM_ONE_DESC	4
struct hclge_priv_wl {
	__le16 high;
	__le16 low;
};

struct hclge_rx_priv_wl_buf {
	struct hclge_priv_wl tc_wl[HCLGE_TC_NUM_ONE_DESC];
};

struct hclge_rx_com_thrd {
	struct hclge_priv_wl com_thrd[HCLGE_TC_NUM_ONE_DESC];
};

struct hclge_rx_com_wl {
	struct hclge_priv_wl com_wl;
};

struct hclge_waterline {
	u32 low;
	u32 high;
};

struct hclge_tc_thrd {
	u32 low;
	u32 high;
};

struct hclge_priv_buf {
	struct hclge_waterline wl;	/* Waterline for low and high*/
	u32 buf_size;	/* TC private buffer size */
	u32 tx_buf_size;
	u32 enable;	/* Enable TC private buffer or not */
};

struct hclge_shared_buf {
	struct hclge_waterline self;
	struct hclge_tc_thrd tc_thrd[HCLGE_MAX_TC_NUM];
	u32 buf_size;
};

struct hclge_pkt_buf_alloc {
	struct hclge_priv_buf priv_buf[HCLGE_MAX_TC_NUM];
	struct hclge_shared_buf s_buf;
};

#define HCLGE_RX_COM_WL_EN_B	15
struct hclge_rx_com_wl_buf_cmd {
	__le16 high_wl;
	__le16 low_wl;
	u8 rsv[20];
};

#define HCLGE_RX_PKT_EN_B	15
struct hclge_rx_pkt_buf_cmd {
	__le16 high_pkt;
	__le16 low_pkt;
	u8 rsv[20];
};

#define HCLGE_PF_STATE_DONE_B	0
#define HCLGE_PF_STATE_MAIN_B	1
#define HCLGE_PF_STATE_BOND_B	2
#define HCLGE_PF_STATE_MAC_N_B	6
#define HCLGE_PF_MAC_NUM_MASK	0x3
#define HCLGE_PF_STATE_MAIN	BIT(HCLGE_PF_STATE_MAIN_B)
#define HCLGE_PF_STATE_DONE	BIT(HCLGE_PF_STATE_DONE_B)
struct hclge_func_status_cmd {
	__le32  vf_rst_state[4];
	u8 pf_state;
	u8 mac_id;
	u8 rsv1;
	u8 pf_cnt_in_mac;
	u8 pf_num;
	u8 vf_num;
	u8 rsv[2];
};

struct hclge_pf_res_cmd {
	__le16 tqp_num;
	__le16 buf_size;
	__le16 msixcap_localid_ba_nic;
	__le16 msixcap_localid_ba_rocee;
#define HCLGE_MSIX_OFT_ROCEE_S		0
#define HCLGE_MSIX_OFT_ROCEE_M		GENMASK(15, 0)
#define HCLGE_PF_VEC_NUM_S		0
#define HCLGE_PF_VEC_NUM_M		GENMASK(7, 0)
	__le16 pf_intr_vector_number;
	__le16 pf_own_fun_number;
	__le16 tx_buf_size;
	__le16 dv_buf_size;
	__le32 rsv[2];
};

#define HCLGE_CFG_OFFSET_S	0
#define HCLGE_CFG_OFFSET_M	GENMASK(19, 0)
#define HCLGE_CFG_RD_LEN_S	24
#define HCLGE_CFG_RD_LEN_M	GENMASK(27, 24)
#define HCLGE_CFG_RD_LEN_BYTES	16
#define HCLGE_CFG_RD_LEN_UNIT	4

#define HCLGE_CFG_VMDQ_S	0
#define HCLGE_CFG_VMDQ_M	GENMASK(7, 0)
#define HCLGE_CFG_TC_NUM_S	8
#define HCLGE_CFG_TC_NUM_M	GENMASK(15, 8)
#define HCLGE_CFG_TQP_DESC_N_S	16
#define HCLGE_CFG_TQP_DESC_N_M	GENMASK(31, 16)
#define HCLGE_CFG_PHY_ADDR_S	0
#define HCLGE_CFG_PHY_ADDR_M	GENMASK(7, 0)
#define HCLGE_CFG_MEDIA_TP_S	8
#define HCLGE_CFG_MEDIA_TP_M	GENMASK(15, 8)
#define HCLGE_CFG_RX_BUF_LEN_S	16
#define HCLGE_CFG_RX_BUF_LEN_M	GENMASK(31, 16)
#define HCLGE_CFG_MAC_ADDR_H_S	0
#define HCLGE_CFG_MAC_ADDR_H_M	GENMASK(15, 0)
#define HCLGE_CFG_DEFAULT_SPEED_S	16
#define HCLGE_CFG_DEFAULT_SPEED_M	GENMASK(23, 16)
#define HCLGE_CFG_RSS_SIZE_S	24
#define HCLGE_CFG_RSS_SIZE_M	GENMASK(31, 24)
#define HCLGE_CFG_SPEED_ABILITY_S	0
#define HCLGE_CFG_SPEED_ABILITY_M	GENMASK(7, 0)
#define HCLGE_CFG_UMV_TBL_SPACE_S	16
#define HCLGE_CFG_UMV_TBL_SPACE_M	GENMASK(31, 16)

struct hclge_cfg_param_cmd {
	__le32 offset;
	__le32 rsv;
	__le32 param[4];
};

#define HCLGE_MAC_MODE		0x0
#define HCLGE_DESC_NUM		0x40

#define HCLGE_ALLOC_VALID_B	0
struct hclge_vf_num_cmd {
	u8 alloc_valid;
	u8 rsv[23];
};

#define HCLGE_RSS_DEFAULT_OUTPORT_B	4
#define HCLGE_RSS_HASH_KEY_OFFSET_B	4
#define HCLGE_RSS_HASH_KEY_NUM		16
struct hclge_rss_config_cmd {
	u8 hash_config;
	u8 rsv[7];
	u8 hash_key[HCLGE_RSS_HASH_KEY_NUM];
};

struct hclge_rss_input_tuple_cmd {
	u8 ipv4_tcp_en;
	u8 ipv4_udp_en;
	u8 ipv4_sctp_en;
	u8 ipv4_fragment_en;
	u8 ipv6_tcp_en;
	u8 ipv6_udp_en;
	u8 ipv6_sctp_en;
	u8 ipv6_fragment_en;
	u8 rsv[16];
};

#define HCLGE_RSS_CFG_TBL_SIZE	16

struct hclge_rss_indirection_table_cmd {
	__le16 start_table_index;
	__le16 rss_set_bitmap;
	u8 rsv[4];
	u8 rss_result[HCLGE_RSS_CFG_TBL_SIZE];
};

#define HCLGE_RSS_TC_OFFSET_S		0
#define HCLGE_RSS_TC_OFFSET_M		GENMASK(9, 0)
#define HCLGE_RSS_TC_SIZE_S		12
#define HCLGE_RSS_TC_SIZE_M		GENMASK(14, 12)
#define HCLGE_RSS_TC_VALID_B		15
struct hclge_rss_tc_mode_cmd {
	__le16 rss_tc_mode[HCLGE_MAX_TC_NUM];
	u8 rsv[8];
};

#define HCLGE_LINK_STATUS_UP_B	0
#define HCLGE_LINK_STATUS_UP_M	BIT(HCLGE_LINK_STATUS_UP_B)
struct hclge_link_status_cmd {
	u8 status;
	u8 rsv[23];
};

struct hclge_promisc_param {
	u8 vf_id;
	u8 enable;
};

#define HCLGE_PROMISC_TX_EN_B	BIT(4)
#define HCLGE_PROMISC_RX_EN_B	BIT(5)
#define HCLGE_PROMISC_EN_B	1
#define HCLGE_PROMISC_EN_ALL	0x7
#define HCLGE_PROMISC_EN_UC	0x1
#define HCLGE_PROMISC_EN_MC	0x2
#define HCLGE_PROMISC_EN_BC	0x4
struct hclge_promisc_cfg_cmd {
	u8 flag;
	u8 vf_id;
	__le16 rsv0;
	u8 rsv1[20];
};

enum hclge_promisc_type {
	HCLGE_UNICAST	= 1,
	HCLGE_MULTICAST	= 2,
	HCLGE_BROADCAST	= 3,
};

#define HCLGE_MAC_TX_EN_B	6
#define HCLGE_MAC_RX_EN_B	7
#define HCLGE_MAC_PAD_TX_B	11
#define HCLGE_MAC_PAD_RX_B	12
#define HCLGE_MAC_1588_TX_B	13
#define HCLGE_MAC_1588_RX_B	14
#define HCLGE_MAC_APP_LP_B	15
#define HCLGE_MAC_LINE_LP_B	16
#define HCLGE_MAC_FCS_TX_B	17
#define HCLGE_MAC_RX_OVERSIZE_TRUNCATE_B	18
#define HCLGE_MAC_RX_FCS_STRIP_B	19
#define HCLGE_MAC_RX_FCS_B	20
#define HCLGE_MAC_TX_UNDER_MIN_ERR_B		21
#define HCLGE_MAC_TX_OVERSIZE_TRUNCATE_B	22

struct hclge_config_mac_mode_cmd {
	__le32 txrx_pad_fcs_loop_en;
	u8 rsv[20];
};

#define HCLGE_CFG_SPEED_S		0
#define HCLGE_CFG_SPEED_M		GENMASK(5, 0)

#define HCLGE_CFG_DUPLEX_B		7
#define HCLGE_CFG_DUPLEX_M		BIT(HCLGE_CFG_DUPLEX_B)

struct hclge_config_mac_speed_dup_cmd {
	u8 speed_dup;

#define HCLGE_CFG_MAC_SPEED_CHANGE_EN_B	0
	u8 mac_change_fec_en;
	u8 rsv[22];
};

#define HCLGE_RING_ID_MASK		GENMASK(9, 0)
#define HCLGE_TQP_ENABLE_B		0

#define HCLGE_MAC_CFG_AN_EN_B		0
#define HCLGE_MAC_CFG_AN_INT_EN_B	1
#define HCLGE_MAC_CFG_AN_INT_MSK_B	2
#define HCLGE_MAC_CFG_AN_INT_CLR_B	3
#define HCLGE_MAC_CFG_AN_RST_B		4

#define HCLGE_MAC_CFG_AN_EN	BIT(HCLGE_MAC_CFG_AN_EN_B)

struct hclge_config_auto_neg_cmd {
	__le32  cfg_an_cmd_flag;
	u8      rsv[20];
};

struct hclge_sfp_speed_cmd {
	__le32	sfp_speed;
	u32	rsv[5];
};

#define HCLGE_MAC_UPLINK_PORT		0x100

struct hclge_config_max_frm_size_cmd {
	__le16  max_frm_size;
	u8      min_frm_size;
	u8      rsv[21];
};

enum hclge_mac_vlan_tbl_opcode {
	HCLGE_MAC_VLAN_ADD,	/* Add new or modify mac_vlan */
	HCLGE_MAC_VLAN_UPDATE,  /* Modify other fields of this table */
	HCLGE_MAC_VLAN_REMOVE,  /* Remove a entry through mac_vlan key */
	HCLGE_MAC_VLAN_LKUP,    /* Lookup a entry through mac_vlan key */
};

<<<<<<< HEAD
=======
enum hclge_mac_vlan_add_resp_code {
	HCLGE_ADD_UC_OVERFLOW = 2,	/* ADD failed for UC overflow */
	HCLGE_ADD_MC_OVERFLOW,		/* ADD failed for MC overflow */
};

>>>>>>> ecd3ad1c
#define HCLGE_MAC_VLAN_BIT0_EN_B	0
#define HCLGE_MAC_VLAN_BIT1_EN_B	1
#define HCLGE_MAC_EPORT_SW_EN_B		12
#define HCLGE_MAC_EPORT_TYPE_B		11
#define HCLGE_MAC_EPORT_VFID_S		3
#define HCLGE_MAC_EPORT_VFID_M		GENMASK(10, 3)
#define HCLGE_MAC_EPORT_PFID_S		0
#define HCLGE_MAC_EPORT_PFID_M		GENMASK(2, 0)
struct hclge_mac_vlan_tbl_entry_cmd {
	u8	flags;
	u8      resp_code;
	__le16  vlan_tag;
	__le32  mac_addr_hi32;
	__le16  mac_addr_lo16;
	__le16  rsv1;
	u8      entry_type;
	u8      mc_mac_en;
	__le16  egress_port;
	__le16  egress_queue;
	u8      rsv2[6];
};

#define HCLGE_UMV_SPC_ALC_B	0
struct hclge_umv_spc_alc_cmd {
	u8 allocate;
	u8 rsv1[3];
	__le32 space_size;
	u8 rsv2[16];
};

#define HCLGE_MAC_MGR_MASK_VLAN_B		BIT(0)
#define HCLGE_MAC_MGR_MASK_MAC_B		BIT(1)
#define HCLGE_MAC_MGR_MASK_ETHERTYPE_B		BIT(2)
#define HCLGE_MAC_ETHERTYPE_LLDP		0x88cc

struct hclge_mac_mgr_tbl_entry_cmd {
	u8      flags;
	u8      resp_code;
	__le16  vlan_tag;
	__le32  mac_addr_hi32;
	__le16  mac_addr_lo16;
	__le16  rsv1;
	__le16  ethter_type;
	__le16  egress_port;
	__le16  egress_queue;
	u8      sw_port_id_aware;
	u8      rsv2;
	u8      i_port_bitmap;
	u8      i_port_direction;
	u8      rsv3[2];
};

struct hclge_mac_vlan_add_cmd {
	__le16  flags;
	__le16  mac_addr_hi16;
	__le32  mac_addr_lo32;
	__le32  mac_addr_msk_hi32;
	__le16  mac_addr_msk_lo16;
	__le16  vlan_tag;
	__le16  ingress_port;
	__le16  egress_port;
	u8      rsv[4];
};

#define HNS3_MAC_VLAN_CFG_FLAG_BIT 0
struct hclge_mac_vlan_remove_cmd {
	__le16  flags;
	__le16  mac_addr_hi16;
	__le32  mac_addr_lo32;
	__le32  mac_addr_msk_hi32;
	__le16  mac_addr_msk_lo16;
	__le16  vlan_tag;
	__le16  ingress_port;
	__le16  egress_port;
	u8      rsv[4];
};

struct hclge_vlan_filter_ctrl_cmd {
	u8 vlan_type;
	u8 vlan_fe;
	u8 rsv1[2];
	u8 vf_id;
	u8 rsv2[19];
};

struct hclge_vlan_filter_pf_cfg_cmd {
	u8 vlan_offset;
	u8 vlan_cfg;
	u8 rsv[2];
	u8 vlan_offset_bitmap[20];
};

struct hclge_vlan_filter_vf_cfg_cmd {
	__le16 vlan_id;
	u8  resp_code;
	u8  rsv;
	u8  vlan_cfg;
	u8  rsv1[3];
	u8  vf_bitmap[16];
};

#define HCLGE_ACCEPT_TAG1_B		0
#define HCLGE_ACCEPT_UNTAG1_B		1
#define HCLGE_PORT_INS_TAG1_EN_B	2
#define HCLGE_PORT_INS_TAG2_EN_B	3
#define HCLGE_CFG_NIC_ROCE_SEL_B	4
#define HCLGE_ACCEPT_TAG2_B		5
#define HCLGE_ACCEPT_UNTAG2_B		6

struct hclge_vport_vtag_tx_cfg_cmd {
	u8 vport_vlan_cfg;
	u8 vf_offset;
	u8 rsv1[2];
	__le16 def_vlan_tag1;
	__le16 def_vlan_tag2;
	u8 vf_bitmap[8];
	u8 rsv2[8];
};

#define HCLGE_REM_TAG1_EN_B		0
#define HCLGE_REM_TAG2_EN_B		1
#define HCLGE_SHOW_TAG1_EN_B		2
#define HCLGE_SHOW_TAG2_EN_B		3
struct hclge_vport_vtag_rx_cfg_cmd {
	u8 vport_vlan_cfg;
	u8 vf_offset;
	u8 rsv1[6];
	u8 vf_bitmap[8];
	u8 rsv2[8];
};

struct hclge_tx_vlan_type_cfg_cmd {
	__le16 ot_vlan_type;
	__le16 in_vlan_type;
	u8 rsv[20];
};

struct hclge_rx_vlan_type_cfg_cmd {
	__le16 ot_fst_vlan_type;
	__le16 ot_sec_vlan_type;
	__le16 in_fst_vlan_type;
	__le16 in_sec_vlan_type;
	u8 rsv[16];
};

struct hclge_cfg_com_tqp_queue_cmd {
	__le16 tqp_id;
	__le16 stream_id;
	u8 enable;
	u8 rsv[19];
};

struct hclge_cfg_tx_queue_pointer_cmd {
	__le16 tqp_id;
	__le16 tx_tail;
	__le16 tx_head;
	__le16 fbd_num;
	__le16 ring_offset;
	u8 rsv[14];
};

#pragma pack(1)
struct hclge_mac_ethertype_idx_rd_cmd {
	u8	flags;
	u8	resp_code;
	__le16  vlan_tag;
	u8      mac_add[6];
	__le16  index;
	__le16	ethter_type;
	__le16  egress_port;
	__le16  egress_queue;
	__le16  rev0;
	u8	i_port_bitmap;
	u8	i_port_direction;
	u8	rev1[2];
};

#pragma pack()

#define HCLGE_TSO_MSS_MIN_S	0
#define HCLGE_TSO_MSS_MIN_M	GENMASK(13, 0)

#define HCLGE_TSO_MSS_MAX_S	16
#define HCLGE_TSO_MSS_MAX_M	GENMASK(29, 16)

struct hclge_cfg_tso_status_cmd {
	__le16 tso_mss_min;
	__le16 tso_mss_max;
	u8 rsv[20];
};

#define HCLGE_GRO_EN_B		0
struct hclge_cfg_gro_status_cmd {
	__le16 gro_en;
	u8 rsv[22];
};

#define HCLGE_TSO_MSS_MIN	256
#define HCLGE_TSO_MSS_MAX	9668

#define HCLGE_TQP_RESET_B	0
struct hclge_reset_tqp_queue_cmd {
	__le16 tqp_id;
	u8 reset_req;
	u8 ready_to_reset;
	u8 rsv[20];
};

#define HCLGE_CFG_RESET_MAC_B		3
#define HCLGE_CFG_RESET_FUNC_B		7
struct hclge_reset_cmd {
	u8 mac_func_reset;
	u8 fun_reset_vfid;
	u8 rsv[22];
};

#define HCLGE_CMD_SERDES_SERIAL_INNER_LOOP_B	BIT(0)
#define HCLGE_CMD_SERDES_PARALLEL_INNER_LOOP_B	BIT(2)
#define HCLGE_CMD_SERDES_DONE_B			BIT(0)
#define HCLGE_CMD_SERDES_SUCCESS_B		BIT(1)
struct hclge_serdes_lb_cmd {
	u8 mask;
	u8 enable;
	u8 result;
	u8 rsv[21];
};

#define HCLGE_DEFAULT_TX_BUF		0x4000	 /* 16k  bytes */
#define HCLGE_TOTAL_PKT_BUF		0x108000 /* 1.03125M bytes */
#define HCLGE_DEFAULT_DV		0xA000	 /* 40k byte */
#define HCLGE_DEFAULT_NON_DCB_DV	0x7800	/* 30K byte */
<<<<<<< HEAD
#define HCLGE_NON_DCB_ADDITIONAL_BUF	0x200	/* 512 byte */
=======
#define HCLGE_NON_DCB_ADDITIONAL_BUF	0x1400	/* 5120 byte */
>>>>>>> ecd3ad1c

#define HCLGE_TYPE_CRQ			0
#define HCLGE_TYPE_CSQ			1
#define HCLGE_NIC_CSQ_BASEADDR_L_REG	0x27000
#define HCLGE_NIC_CSQ_BASEADDR_H_REG	0x27004
#define HCLGE_NIC_CSQ_DEPTH_REG		0x27008
#define HCLGE_NIC_CSQ_TAIL_REG		0x27010
#define HCLGE_NIC_CSQ_HEAD_REG		0x27014
#define HCLGE_NIC_CRQ_BASEADDR_L_REG	0x27018
#define HCLGE_NIC_CRQ_BASEADDR_H_REG	0x2701c
#define HCLGE_NIC_CRQ_DEPTH_REG		0x27020
#define HCLGE_NIC_CRQ_TAIL_REG		0x27024
#define HCLGE_NIC_CRQ_HEAD_REG		0x27028
#define HCLGE_NIC_CMQ_EN_B		16
#define HCLGE_NIC_CMQ_ENABLE		BIT(HCLGE_NIC_CMQ_EN_B)
#define HCLGE_NIC_CMQ_DESC_NUM		1024
#define HCLGE_NIC_CMQ_DESC_NUM_S	3

#define HCLGE_LED_LOCATE_STATE_S	0
#define HCLGE_LED_LOCATE_STATE_M	GENMASK(1, 0)

struct hclge_set_led_state_cmd {
	u8 rsv1[3];
	u8 locate_led_config;
	u8 rsv2[20];
};

struct hclge_get_fd_mode_cmd {
	u8 mode;
	u8 enable;
	u8 rsv[22];
};

struct hclge_get_fd_allocation_cmd {
	__le32 stage1_entry_num;
	__le32 stage2_entry_num;
	__le16 stage1_counter_num;
	__le16 stage2_counter_num;
	u8 rsv[12];
};

struct hclge_set_fd_key_config_cmd {
	u8 stage;
	u8 key_select;
	u8 inner_sipv6_word_en;
	u8 inner_dipv6_word_en;
	u8 outer_sipv6_word_en;
	u8 outer_dipv6_word_en;
	u8 rsv1[2];
	__le32 tuple_mask;
	__le32 meta_data_mask;
	u8 rsv2[8];
};

#define HCLGE_FD_EPORT_SW_EN_B		0
struct hclge_fd_tcam_config_1_cmd {
	u8 stage;
	u8 xy_sel;
	u8 port_info;
	u8 rsv1[1];
	__le32 index;
	u8 entry_vld;
	u8 rsv2[7];
	u8 tcam_data[8];
};

struct hclge_fd_tcam_config_2_cmd {
	u8 tcam_data[24];
};

struct hclge_fd_tcam_config_3_cmd {
	u8 tcam_data[20];
	u8 rsv[4];
};

#define HCLGE_FD_AD_DROP_B		0
#define HCLGE_FD_AD_DIRECT_QID_B	1
#define HCLGE_FD_AD_QID_S		2
#define HCLGE_FD_AD_QID_M		GENMASK(12, 2)
#define HCLGE_FD_AD_USE_COUNTER_B	12
#define HCLGE_FD_AD_COUNTER_NUM_S	13
#define HCLGE_FD_AD_COUNTER_NUM_M	GENMASK(20, 13)
#define HCLGE_FD_AD_NXT_STEP_B		20
#define HCLGE_FD_AD_NXT_KEY_S		21
#define HCLGE_FD_AD_NXT_KEY_M		GENMASK(26, 21)
#define HCLGE_FD_AD_WR_RULE_ID_B	0
#define HCLGE_FD_AD_RULE_ID_S		1
#define HCLGE_FD_AD_RULE_ID_M		GENMASK(13, 1)

struct hclge_fd_ad_config_cmd {
	u8 stage;
	u8 rsv1[3];
	__le32 index;
	__le64 ad_data;
	u8 rsv2[8];
};

<<<<<<< HEAD
=======
struct hclge_get_m7_bd_cmd {
	__le32 bd_num;
	u8 rsv[20];
};

struct hclge_query_ppu_pf_other_int_dfx_cmd {
	__le16 over_8bd_no_fe_qid;
	__le16 over_8bd_no_fe_vf_id;
	__le16 tso_mss_cmp_min_err_qid;
	__le16 tso_mss_cmp_min_err_vf_id;
	__le16 tso_mss_cmp_max_err_qid;
	__le16 tso_mss_cmp_max_err_vf_id;
	__le16 tx_rd_fbd_poison_qid;
	__le16 tx_rd_fbd_poison_vf_id;
	__le16 rx_rd_fbd_poison_qid;
	__le16 rx_rd_fbd_poison_vf_id;
	u8 rsv[4];
};

>>>>>>> ecd3ad1c
int hclge_cmd_init(struct hclge_dev *hdev);
static inline void hclge_write_reg(void __iomem *base, u32 reg, u32 value)
{
	writel(value, base + reg);
}

#define hclge_write_dev(a, reg, value) \
	hclge_write_reg((a)->io_base, (reg), (value))
#define hclge_read_dev(a, reg) \
	hclge_read_reg((a)->io_base, (reg))

static inline u32 hclge_read_reg(u8 __iomem *base, u32 reg)
{
	u8 __iomem *reg_addr = READ_ONCE(base);

	return readl(reg_addr + reg);
}

#define HCLGE_SEND_SYNC(flag) \
	((flag) & HCLGE_CMD_FLAG_NO_INTR)

struct hclge_hw;
int hclge_cmd_send(struct hclge_hw *hw, struct hclge_desc *desc, int num);
void hclge_cmd_setup_basic_desc(struct hclge_desc *desc,
				enum hclge_opcode_type opcode, bool is_read);
void hclge_cmd_reuse_desc(struct hclge_desc *desc, bool is_read);

int hclge_cmd_set_promisc_mode(struct hclge_dev *hdev,
			       struct hclge_promisc_param *param);

enum hclge_cmd_status hclge_cmd_mdio_write(struct hclge_hw *hw,
					   struct hclge_desc *desc);
enum hclge_cmd_status hclge_cmd_mdio_read(struct hclge_hw *hw,
					  struct hclge_desc *desc);

void hclge_cmd_uninit(struct hclge_dev *hdev);
int hclge_cmd_queue_init(struct hclge_dev *hdev);
#endif<|MERGE_RESOLUTION|>--- conflicted
+++ resolved
@@ -187,12 +187,9 @@
 	HCLGE_OPC_CFG_COM_TQP_QUEUE	= 0x0B20,
 	HCLGE_OPC_RESET_TQP_QUEUE	= 0x0B22,
 
-<<<<<<< HEAD
-=======
 	/* PPU commands */
 	HCLGE_OPC_PPU_PF_OTHER_INT_DFX	= 0x0B4A,
 
->>>>>>> ecd3ad1c
 	/* TSO command */
 	HCLGE_OPC_TSO_GENERIC_CONFIG	= 0x0C01,
 	HCLGE_OPC_GRO_GENERIC_CONFIG    = 0x0C10,
@@ -256,12 +253,9 @@
 
 	/* NCL config command */
 	HCLGE_OPC_QUERY_NCL_CONFIG	= 0x7011,
-<<<<<<< HEAD
-=======
 	/* M7 stats command */
 	HCLGE_OPC_M7_STATS_BD		= 0x7012,
 	HCLGE_OPC_M7_STATS_INFO		= 0x7013,
->>>>>>> ecd3ad1c
 
 	/* SFP command */
 	HCLGE_OPC_SFP_GET_SPEED		= 0x7104,
@@ -284,11 +278,8 @@
 	HCLGE_CONFIG_ROCEE_RAS_INT_EN	= 0x1580,
 	HCLGE_QUERY_CLEAR_ROCEE_RAS_INT = 0x1581,
 	HCLGE_ROCEE_PF_RAS_INT_CMD	= 0x1584,
-<<<<<<< HEAD
-=======
 	HCLGE_QUERY_ROCEE_ECC_RAS_INFO_CMD	= 0x1585,
 	HCLGE_QUERY_ROCEE_AXI_RAS_INFO_CMD	= 0x1586,
->>>>>>> ecd3ad1c
 	HCLGE_IGU_EGU_TNL_INT_EN	= 0x1803,
 	HCLGE_IGU_COMMON_INT_EN		= 0x1806,
 	HCLGE_TM_QCN_MEM_INT_CFG	= 0x1A14,
@@ -644,14 +635,11 @@
 	HCLGE_MAC_VLAN_LKUP,    /* Lookup a entry through mac_vlan key */
 };
 
-<<<<<<< HEAD
-=======
 enum hclge_mac_vlan_add_resp_code {
 	HCLGE_ADD_UC_OVERFLOW = 2,	/* ADD failed for UC overflow */
 	HCLGE_ADD_MC_OVERFLOW,		/* ADD failed for MC overflow */
 };
 
->>>>>>> ecd3ad1c
 #define HCLGE_MAC_VLAN_BIT0_EN_B	0
 #define HCLGE_MAC_VLAN_BIT1_EN_B	1
 #define HCLGE_MAC_EPORT_SW_EN_B		12
@@ -883,11 +871,7 @@
 #define HCLGE_TOTAL_PKT_BUF		0x108000 /* 1.03125M bytes */
 #define HCLGE_DEFAULT_DV		0xA000	 /* 40k byte */
 #define HCLGE_DEFAULT_NON_DCB_DV	0x7800	/* 30K byte */
-<<<<<<< HEAD
-#define HCLGE_NON_DCB_ADDITIONAL_BUF	0x200	/* 512 byte */
-=======
 #define HCLGE_NON_DCB_ADDITIONAL_BUF	0x1400	/* 5120 byte */
->>>>>>> ecd3ad1c
 
 #define HCLGE_TYPE_CRQ			0
 #define HCLGE_TYPE_CSQ			1
@@ -985,8 +969,6 @@
 	u8 rsv2[8];
 };
 
-<<<<<<< HEAD
-=======
 struct hclge_get_m7_bd_cmd {
 	__le32 bd_num;
 	u8 rsv[20];
@@ -1006,7 +988,6 @@
 	u8 rsv[4];
 };
 
->>>>>>> ecd3ad1c
 int hclge_cmd_init(struct hclge_dev *hdev);
 static inline void hclge_write_reg(void __iomem *base, u32 reg, u32 value)
 {
