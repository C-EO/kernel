// SPDX-License-Identifier: GPL-2.0+
// Copyright (c) 2016-2017 Hisilicon Limited.

#include <linux/dma-mapping.h>
#include <linux/slab.h>
#include <linux/pci.h>
#include <linux/device.h>
#include <linux/err.h>
#include <linux/dma-direction.h>
#include "hclge_cmd.h"
#include "hnae3.h"
#include "hclge_main.h"

#define hclge_is_csq(ring) ((ring)->flag & HCLGE_TYPE_CSQ)

#define cmq_ring_to_dev(ring)   (&(ring)->dev->pdev->dev)

static int hclge_ring_space(struct hclge_cmq_ring *ring)
{
	int ntu = ring->next_to_use;
	int ntc = ring->next_to_clean;
	int used = (ntu - ntc + ring->desc_num) % ring->desc_num;

	return ring->desc_num - used - 1;
}

static int is_valid_csq_clean_head(struct hclge_cmq_ring *ring, int head)
{
	int ntu = ring->next_to_use;
	int ntc = ring->next_to_clean;

	if (ntu > ntc)
		return head >= ntc && head <= ntu;

	return head >= ntc || head <= ntu;
}

static int hclge_alloc_cmd_desc(struct hclge_cmq_ring *ring)
{
	int size  = ring->desc_num * sizeof(struct hclge_desc);

	ring->desc = dma_zalloc_coherent(cmq_ring_to_dev(ring),
					 size, &ring->desc_dma_addr,
					 GFP_KERNEL);
	if (!ring->desc)
		return -ENOMEM;

	return 0;
}

static void hclge_free_cmd_desc(struct hclge_cmq_ring *ring)
{
	int size  = ring->desc_num * sizeof(struct hclge_desc);

	if (ring->desc) {
		dma_free_coherent(cmq_ring_to_dev(ring), size,
				  ring->desc, ring->desc_dma_addr);
		ring->desc = NULL;
	}
}

static int hclge_alloc_cmd_queue(struct hclge_dev *hdev, int ring_type)
{
	struct hclge_hw *hw = &hdev->hw;
	struct hclge_cmq_ring *ring =
		(ring_type == HCLGE_TYPE_CSQ) ? &hw->cmq.csq : &hw->cmq.crq;
	int ret;

	ring->ring_type = ring_type;
	ring->dev = hdev;

	ret = hclge_alloc_cmd_desc(ring);
	if (ret) {
		dev_err(&hdev->pdev->dev, "descriptor %s alloc error %d\n",
			(ring_type == HCLGE_TYPE_CSQ) ? "CSQ" : "CRQ", ret);
		return ret;
	}

	return 0;
}

void hclge_cmd_reuse_desc(struct hclge_desc *desc, bool is_read)
{
	desc->flag = cpu_to_le16(HCLGE_CMD_FLAG_NO_INTR | HCLGE_CMD_FLAG_IN);
	if (is_read)
		desc->flag |= cpu_to_le16(HCLGE_CMD_FLAG_WR);
	else
		desc->flag &= cpu_to_le16(~HCLGE_CMD_FLAG_WR);
}

void hclge_cmd_setup_basic_desc(struct hclge_desc *desc,
				enum hclge_opcode_type opcode, bool is_read)
{
	memset((void *)desc, 0, sizeof(struct hclge_desc));
	desc->opcode = cpu_to_le16(opcode);
	desc->flag = cpu_to_le16(HCLGE_CMD_FLAG_NO_INTR | HCLGE_CMD_FLAG_IN);

	if (is_read)
		desc->flag |= cpu_to_le16(HCLGE_CMD_FLAG_WR);
}

static void hclge_cmd_config_regs(struct hclge_cmq_ring *ring)
{
	dma_addr_t dma = ring->desc_dma_addr;
	struct hclge_dev *hdev = ring->dev;
	struct hclge_hw *hw = &hdev->hw;

	if (ring->ring_type == HCLGE_TYPE_CSQ) {
		hclge_write_dev(hw, HCLGE_NIC_CSQ_BASEADDR_L_REG,
				lower_32_bits(dma));
		hclge_write_dev(hw, HCLGE_NIC_CSQ_BASEADDR_H_REG,
				upper_32_bits(dma));
		hclge_write_dev(hw, HCLGE_NIC_CSQ_DEPTH_REG,
<<<<<<< HEAD
				(ring->desc_num >> HCLGE_NIC_CMQ_DESC_NUM_S) |
				HCLGE_NIC_CMQ_ENABLE);
=======
				ring->desc_num >> HCLGE_NIC_CMQ_DESC_NUM_S);
>>>>>>> ecd3ad1c
		hclge_write_dev(hw, HCLGE_NIC_CSQ_HEAD_REG, 0);
		hclge_write_dev(hw, HCLGE_NIC_CSQ_TAIL_REG, 0);
	} else {
		hclge_write_dev(hw, HCLGE_NIC_CRQ_BASEADDR_L_REG,
				lower_32_bits(dma));
		hclge_write_dev(hw, HCLGE_NIC_CRQ_BASEADDR_H_REG,
				upper_32_bits(dma));
		hclge_write_dev(hw, HCLGE_NIC_CRQ_DEPTH_REG,
<<<<<<< HEAD
				(ring->desc_num >> HCLGE_NIC_CMQ_DESC_NUM_S) |
				HCLGE_NIC_CMQ_ENABLE);
=======
				ring->desc_num >> HCLGE_NIC_CMQ_DESC_NUM_S);
>>>>>>> ecd3ad1c
		hclge_write_dev(hw, HCLGE_NIC_CRQ_HEAD_REG, 0);
		hclge_write_dev(hw, HCLGE_NIC_CRQ_TAIL_REG, 0);
	}
}

static void hclge_cmd_init_regs(struct hclge_hw *hw)
{
	hclge_cmd_config_regs(&hw->cmq.csq);
	hclge_cmd_config_regs(&hw->cmq.crq);
}

static int hclge_cmd_csq_clean(struct hclge_hw *hw)
{
	struct hclge_dev *hdev = container_of(hw, struct hclge_dev, hw);
	struct hclge_cmq_ring *csq = &hw->cmq.csq;
	u32 head;
	int clean;

	head = hclge_read_dev(hw, HCLGE_NIC_CSQ_HEAD_REG);
	rmb(); /* Make sure head is ready before touch any data */

	if (!is_valid_csq_clean_head(csq, head)) {
		dev_warn(&hdev->pdev->dev, "wrong cmd head (%d, %d-%d)\n", head,
			 csq->next_to_use, csq->next_to_clean);
		dev_warn(&hdev->pdev->dev,
			 "Disabling any further commands to IMP firmware\n");
		set_bit(HCLGE_STATE_CMD_DISABLE, &hdev->state);
		dev_warn(&hdev->pdev->dev,
			 "IMP firmware watchdog reset soon expected!\n");
		return -EIO;
	}

	clean = (head - csq->next_to_clean + csq->desc_num) % csq->desc_num;
	csq->next_to_clean = head;
	return clean;
}

static int hclge_cmd_csq_done(struct hclge_hw *hw)
{
	u32 head = hclge_read_dev(hw, HCLGE_NIC_CSQ_HEAD_REG);
	return head == hw->cmq.csq.next_to_use;
}

static bool hclge_is_special_opcode(u16 opcode)
{
	/* these commands have several descriptors,
	 * and use the first one to save opcode and return value
	 */
	u16 spec_opcode[] = {HCLGE_OPC_STATS_64_BIT,
			     HCLGE_OPC_STATS_32_BIT,
			     HCLGE_OPC_STATS_MAC,
			     HCLGE_OPC_STATS_MAC_ALL,
			     HCLGE_OPC_QUERY_32_BIT_REG,
<<<<<<< HEAD
			     HCLGE_OPC_QUERY_64_BIT_REG};
=======
			     HCLGE_OPC_QUERY_64_BIT_REG,
			     HCLGE_QUERY_CLEAR_MPF_RAS_INT,
			     HCLGE_QUERY_CLEAR_PF_RAS_INT,
			     HCLGE_QUERY_CLEAR_ALL_MPF_MSIX_INT,
			     HCLGE_QUERY_CLEAR_ALL_PF_MSIX_INT};
>>>>>>> ecd3ad1c
	int i;

	for (i = 0; i < ARRAY_SIZE(spec_opcode); i++) {
		if (spec_opcode[i] == opcode)
			return true;
	}

	return false;
}

<<<<<<< HEAD
=======
static int hclge_cmd_convert_err_code(u16 desc_ret)
{
	switch (desc_ret) {
	case HCLGE_CMD_EXEC_SUCCESS:
		return 0;
	case HCLGE_CMD_NO_AUTH:
		return -EPERM;
	case HCLGE_CMD_NOT_SUPPORTED:
		return -EOPNOTSUPP;
	case HCLGE_CMD_QUEUE_FULL:
		return -EXFULL;
	case HCLGE_CMD_NEXT_ERR:
		return -ENOSR;
	case HCLGE_CMD_UNEXE_ERR:
		return -ENOTBLK;
	case HCLGE_CMD_PARA_ERR:
		return -EINVAL;
	case HCLGE_CMD_RESULT_ERR:
		return -ERANGE;
	case HCLGE_CMD_TIMEOUT:
		return -ETIME;
	case HCLGE_CMD_HILINK_ERR:
		return -ENOLINK;
	case HCLGE_CMD_QUEUE_ILLEGAL:
		return -ENXIO;
	case HCLGE_CMD_INVALID:
		return -EBADR;
	default:
		return -EIO;
	}
}

>>>>>>> ecd3ad1c
static int hclge_cmd_check_retval(struct hclge_hw *hw, struct hclge_desc *desc,
				  int num, int ntc)
{
	u16 opcode, desc_ret;
	int handle;
<<<<<<< HEAD
	int retval;
=======
>>>>>>> ecd3ad1c

	opcode = le16_to_cpu(desc[0].opcode);
	for (handle = 0; handle < num; handle++) {
		desc[handle] = hw->cmq.csq.desc[ntc];
		ntc++;
		if (ntc >= hw->cmq.csq.desc_num)
			ntc = 0;
	}
	if (likely(!hclge_is_special_opcode(opcode)))
		desc_ret = le16_to_cpu(desc[num - 1].retval);
	else
		desc_ret = le16_to_cpu(desc[0].retval);

<<<<<<< HEAD
	if (desc_ret == HCLGE_CMD_EXEC_SUCCESS)
		retval = 0;
	else if (desc_ret == HCLGE_CMD_NO_AUTH)
		retval = -EPERM;
	else if (desc_ret == HCLGE_CMD_NOT_SUPPORTED)
		retval = -EOPNOTSUPP;
	else
		retval = -EIO;
	hw->cmq.last_status = desc_ret;

	return retval;
=======
	hw->cmq.last_status = desc_ret;

	return hclge_cmd_convert_err_code(desc_ret);
>>>>>>> ecd3ad1c
}

/**
 * hclge_cmd_send - send command to command queue
 * @hw: pointer to the hw struct
 * @desc: prefilled descriptor for describing the command
 * @num : the number of descriptors to be sent
 *
 * This is the main send command for command queue, it
 * sends the queue, cleans the queue, etc
 **/
int hclge_cmd_send(struct hclge_hw *hw, struct hclge_desc *desc, int num)
{
	struct hclge_dev *hdev = container_of(hw, struct hclge_dev, hw);
<<<<<<< HEAD
=======
	struct hclge_cmq_ring *csq = &hw->cmq.csq;
>>>>>>> ecd3ad1c
	struct hclge_desc *desc_to_use;
	bool complete = false;
	u32 timeout = 0;
	int handle = 0;
	int retval = 0;
	int ntc;

	spin_lock_bh(&hw->cmq.csq.lock);

	if (test_bit(HCLGE_STATE_CMD_DISABLE, &hdev->state)) {
		spin_unlock_bh(&hw->cmq.csq.lock);
		return -EBUSY;
	}

	if (num > hclge_ring_space(&hw->cmq.csq)) {
		/* If CMDQ ring is full, SW HEAD and HW HEAD may be different,
		 * need update the SW HEAD pointer csq->next_to_clean
		 */
		csq->next_to_clean = hclge_read_dev(hw, HCLGE_NIC_CSQ_HEAD_REG);
		spin_unlock_bh(&hw->cmq.csq.lock);
		return -EBUSY;
	}

	/**
	 * Record the location of desc in the ring for this time
	 * which will be use for hardware to write back
	 */
	ntc = hw->cmq.csq.next_to_use;
	while (handle < num) {
		desc_to_use = &hw->cmq.csq.desc[hw->cmq.csq.next_to_use];
		*desc_to_use = desc[handle];
		(hw->cmq.csq.next_to_use)++;
		if (hw->cmq.csq.next_to_use >= hw->cmq.csq.desc_num)
			hw->cmq.csq.next_to_use = 0;
		handle++;
	}

	/* Write to hardware */
	hclge_write_dev(hw, HCLGE_NIC_CSQ_TAIL_REG, hw->cmq.csq.next_to_use);

	/**
	 * If the command is sync, wait for the firmware to write back,
	 * if multi descriptors to be sent, use the first one to check
	 */
	if (HCLGE_SEND_SYNC(le16_to_cpu(desc->flag))) {
		do {
			if (hclge_cmd_csq_done(hw)) {
				complete = true;
				break;
			}
			udelay(1);
			timeout++;
		} while (timeout < hw->cmq.tx_timeout);
	}

	if (!complete) {
<<<<<<< HEAD
		retval = -EAGAIN;
=======
		retval = -EBADE;
>>>>>>> ecd3ad1c
	} else {
		retval = hclge_cmd_check_retval(hw, desc, num, ntc);
	}

	/* Clean the command send queue */
	handle = hclge_cmd_csq_clean(hw);
	if (handle < 0)
		retval = handle;
	else if (handle != num)
		dev_warn(&hdev->pdev->dev,
			 "cleaned %d, need to clean %d\n", handle, num);

	spin_unlock_bh(&hw->cmq.csq.lock);

	return retval;
}

static enum hclge_cmd_status hclge_cmd_query_firmware_version(
		struct hclge_hw *hw, u32 *version)
{
	struct hclge_query_version_cmd *resp;
	struct hclge_desc desc;
	int ret;

	hclge_cmd_setup_basic_desc(&desc, HCLGE_OPC_QUERY_FW_VER, 1);
	resp = (struct hclge_query_version_cmd *)desc.data;

	ret = hclge_cmd_send(hw, &desc, 1);
	if (!ret)
		*version = le32_to_cpu(resp->firmware);

	return ret;
}

int hclge_cmd_queue_init(struct hclge_dev *hdev)
{
	int ret;

	/* Setup the lock for command queue */
	spin_lock_init(&hdev->hw.cmq.csq.lock);
	spin_lock_init(&hdev->hw.cmq.crq.lock);

	/* Setup the queue entries for use cmd queue */
	hdev->hw.cmq.csq.desc_num = HCLGE_NIC_CMQ_DESC_NUM;
	hdev->hw.cmq.crq.desc_num = HCLGE_NIC_CMQ_DESC_NUM;

	/* Setup Tx write back timeout */
	hdev->hw.cmq.tx_timeout = HCLGE_CMDQ_TX_TIMEOUT;

	/* Setup queue rings */
	ret = hclge_alloc_cmd_queue(hdev, HCLGE_TYPE_CSQ);
	if (ret) {
		dev_err(&hdev->pdev->dev,
			"CSQ ring setup error %d\n", ret);
		return ret;
	}

	ret = hclge_alloc_cmd_queue(hdev, HCLGE_TYPE_CRQ);
	if (ret) {
		dev_err(&hdev->pdev->dev,
			"CRQ ring setup error %d\n", ret);
		goto err_csq;
	}

	return 0;
err_csq:
	hclge_free_cmd_desc(&hdev->hw.cmq.csq);
	return ret;
}

int hclge_cmd_init(struct hclge_dev *hdev)
{
	u32 version;
	int ret;

	spin_lock_bh(&hdev->hw.cmq.csq.lock);
	spin_lock(&hdev->hw.cmq.crq.lock);

	hdev->hw.cmq.csq.next_to_clean = 0;
	hdev->hw.cmq.csq.next_to_use = 0;
	hdev->hw.cmq.crq.next_to_clean = 0;
	hdev->hw.cmq.crq.next_to_use = 0;

	hclge_cmd_init_regs(&hdev->hw);

	spin_unlock(&hdev->hw.cmq.crq.lock);
	spin_unlock_bh(&hdev->hw.cmq.csq.lock);

	clear_bit(HCLGE_STATE_CMD_DISABLE, &hdev->state);

	/* Check if there is new reset pending, because the higher level
	 * reset may happen when lower level reset is being processed.
	 */
	if ((hclge_is_reset_pending(hdev))) {
		ret = -EBUSY;
		goto err_cmd_init;
	}

	ret = hclge_cmd_query_firmware_version(&hdev->hw, &version);
	if (ret) {
		dev_err(&hdev->pdev->dev,
			"firmware version query failed %d\n", ret);
		goto err_cmd_init;
	}
	hdev->fw_version = version;

	dev_info(&hdev->pdev->dev, "The firmware version is %08x\n", version);

	return 0;

err_cmd_init:
	set_bit(HCLGE_STATE_CMD_DISABLE, &hdev->state);

	return ret;
}

static void hclge_cmd_uninit_regs(struct hclge_hw *hw)
{
	hclge_write_dev(hw, HCLGE_NIC_CSQ_BASEADDR_L_REG, 0);
	hclge_write_dev(hw, HCLGE_NIC_CSQ_BASEADDR_H_REG, 0);
	hclge_write_dev(hw, HCLGE_NIC_CSQ_DEPTH_REG, 0);
	hclge_write_dev(hw, HCLGE_NIC_CSQ_HEAD_REG, 0);
	hclge_write_dev(hw, HCLGE_NIC_CSQ_TAIL_REG, 0);
	hclge_write_dev(hw, HCLGE_NIC_CRQ_BASEADDR_L_REG, 0);
	hclge_write_dev(hw, HCLGE_NIC_CRQ_BASEADDR_H_REG, 0);
	hclge_write_dev(hw, HCLGE_NIC_CRQ_DEPTH_REG, 0);
	hclge_write_dev(hw, HCLGE_NIC_CRQ_HEAD_REG, 0);
	hclge_write_dev(hw, HCLGE_NIC_CRQ_TAIL_REG, 0);
}

static void hclge_destroy_queue(struct hclge_cmq_ring *ring)
{
	spin_lock(&ring->lock);
	hclge_free_cmd_desc(ring);
	spin_unlock(&ring->lock);
}

static void hclge_destroy_cmd_queue(struct hclge_hw *hw)
{
	hclge_destroy_queue(&hw->cmq.csq);
	hclge_destroy_queue(&hw->cmq.crq);
}

void hclge_cmd_uninit(struct hclge_dev *hdev)
{
	spin_lock_bh(&hdev->hw.cmq.csq.lock);
	spin_lock(&hdev->hw.cmq.crq.lock);
	set_bit(HCLGE_STATE_CMD_DISABLE, &hdev->state);
	hclge_cmd_uninit_regs(&hdev->hw);
	spin_unlock(&hdev->hw.cmq.crq.lock);
	spin_unlock_bh(&hdev->hw.cmq.csq.lock);

	hclge_destroy_cmd_queue(&hdev->hw);
}<|MERGE_RESOLUTION|>--- conflicted
+++ resolved
@@ -111,12 +111,7 @@
 		hclge_write_dev(hw, HCLGE_NIC_CSQ_BASEADDR_H_REG,
 				upper_32_bits(dma));
 		hclge_write_dev(hw, HCLGE_NIC_CSQ_DEPTH_REG,
-<<<<<<< HEAD
-				(ring->desc_num >> HCLGE_NIC_CMQ_DESC_NUM_S) |
-				HCLGE_NIC_CMQ_ENABLE);
-=======
 				ring->desc_num >> HCLGE_NIC_CMQ_DESC_NUM_S);
->>>>>>> ecd3ad1c
 		hclge_write_dev(hw, HCLGE_NIC_CSQ_HEAD_REG, 0);
 		hclge_write_dev(hw, HCLGE_NIC_CSQ_TAIL_REG, 0);
 	} else {
@@ -125,12 +120,7 @@
 		hclge_write_dev(hw, HCLGE_NIC_CRQ_BASEADDR_H_REG,
 				upper_32_bits(dma));
 		hclge_write_dev(hw, HCLGE_NIC_CRQ_DEPTH_REG,
-<<<<<<< HEAD
-				(ring->desc_num >> HCLGE_NIC_CMQ_DESC_NUM_S) |
-				HCLGE_NIC_CMQ_ENABLE);
-=======
 				ring->desc_num >> HCLGE_NIC_CMQ_DESC_NUM_S);
->>>>>>> ecd3ad1c
 		hclge_write_dev(hw, HCLGE_NIC_CRQ_HEAD_REG, 0);
 		hclge_write_dev(hw, HCLGE_NIC_CRQ_TAIL_REG, 0);
 	}
@@ -184,15 +174,11 @@
 			     HCLGE_OPC_STATS_MAC,
 			     HCLGE_OPC_STATS_MAC_ALL,
 			     HCLGE_OPC_QUERY_32_BIT_REG,
-<<<<<<< HEAD
-			     HCLGE_OPC_QUERY_64_BIT_REG};
-=======
 			     HCLGE_OPC_QUERY_64_BIT_REG,
 			     HCLGE_QUERY_CLEAR_MPF_RAS_INT,
 			     HCLGE_QUERY_CLEAR_PF_RAS_INT,
 			     HCLGE_QUERY_CLEAR_ALL_MPF_MSIX_INT,
 			     HCLGE_QUERY_CLEAR_ALL_PF_MSIX_INT};
->>>>>>> ecd3ad1c
 	int i;
 
 	for (i = 0; i < ARRAY_SIZE(spec_opcode); i++) {
@@ -203,8 +189,6 @@
 	return false;
 }
 
-<<<<<<< HEAD
-=======
 static int hclge_cmd_convert_err_code(u16 desc_ret)
 {
 	switch (desc_ret) {
@@ -237,16 +221,11 @@
 	}
 }
 
->>>>>>> ecd3ad1c
 static int hclge_cmd_check_retval(struct hclge_hw *hw, struct hclge_desc *desc,
 				  int num, int ntc)
 {
 	u16 opcode, desc_ret;
 	int handle;
-<<<<<<< HEAD
-	int retval;
-=======
->>>>>>> ecd3ad1c
 
 	opcode = le16_to_cpu(desc[0].opcode);
 	for (handle = 0; handle < num; handle++) {
@@ -260,23 +239,9 @@
 	else
 		desc_ret = le16_to_cpu(desc[0].retval);
 
-<<<<<<< HEAD
-	if (desc_ret == HCLGE_CMD_EXEC_SUCCESS)
-		retval = 0;
-	else if (desc_ret == HCLGE_CMD_NO_AUTH)
-		retval = -EPERM;
-	else if (desc_ret == HCLGE_CMD_NOT_SUPPORTED)
-		retval = -EOPNOTSUPP;
-	else
-		retval = -EIO;
 	hw->cmq.last_status = desc_ret;
 
-	return retval;
-=======
-	hw->cmq.last_status = desc_ret;
-
 	return hclge_cmd_convert_err_code(desc_ret);
->>>>>>> ecd3ad1c
 }
 
 /**
@@ -291,10 +256,7 @@
 int hclge_cmd_send(struct hclge_hw *hw, struct hclge_desc *desc, int num)
 {
 	struct hclge_dev *hdev = container_of(hw, struct hclge_dev, hw);
-<<<<<<< HEAD
-=======
 	struct hclge_cmq_ring *csq = &hw->cmq.csq;
->>>>>>> ecd3ad1c
 	struct hclge_desc *desc_to_use;
 	bool complete = false;
 	u32 timeout = 0;
@@ -351,11 +313,7 @@
 	}
 
 	if (!complete) {
-<<<<<<< HEAD
-		retval = -EAGAIN;
-=======
 		retval = -EBADE;
->>>>>>> ecd3ad1c
 	} else {
 		retval = hclge_cmd_check_retval(hw, desc, num, ntc);
 	}
