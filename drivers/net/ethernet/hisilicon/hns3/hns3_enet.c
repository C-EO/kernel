--- conflicted
+++ resolved
@@ -1181,19 +1181,11 @@
 	while (size > HNS3_MAX_BD_SIZE) {
 		bd_size[bd_num++] = HNS3_MAX_BD_SIZE;
 		size -= HNS3_MAX_BD_SIZE;
-<<<<<<< HEAD
 
 		if (bd_num > HNS3_MAX_TSO_BD_NUM)
 			return bd_num;
 	}
 
-=======
-
-		if (bd_num > HNS3_MAX_TSO_BD_NUM)
-			return bd_num;
-	}
-
->>>>>>> e42617b8
 	if (size) {
 		bd_size[bd_num++] = size;
 		if (bd_num > HNS3_MAX_TSO_BD_NUM)
@@ -1298,22 +1290,12 @@
 				  struct net_device *netdev,
 				  struct sk_buff *skb)
 {
-<<<<<<< HEAD
-	unsigned int bd_size[HNS3_MAX_TSO_BD_NUM + 1U];
-	struct sk_buff *skb = *out_skb;
-=======
 	struct hns3_nic_priv *priv = netdev_priv(netdev);
 	unsigned int bd_size[HNS3_MAX_TSO_BD_NUM + 1U];
->>>>>>> e42617b8
 	unsigned int bd_num;
 
 	bd_num = hns3_tx_bd_num(skb, bd_size);
 	if (unlikely(bd_num > HNS3_MAX_NON_TSO_BD_NUM)) {
-<<<<<<< HEAD
-		struct sk_buff *new_skb;
-
-=======
->>>>>>> e42617b8
 		if (bd_num <= HNS3_MAX_TSO_BD_NUM && skb_is_gso(skb) &&
 		    !hns3_skb_need_linearized(skb, bd_size, bd_num))
 			goto out;
@@ -1321,15 +1303,9 @@
 		if (__skb_linearize(skb))
 			return -ENOMEM;
 
-<<<<<<< HEAD
-		bd_num = hns3_tx_bd_count(new_skb->len);
-		if ((skb_is_gso(new_skb) && bd_num > HNS3_MAX_TSO_BD_NUM) ||
-		    (!skb_is_gso(new_skb) &&
-=======
 		bd_num = hns3_tx_bd_count(skb->len);
 		if ((skb_is_gso(skb) && bd_num > HNS3_MAX_TSO_BD_NUM) ||
 		    (!skb_is_gso(skb) &&
->>>>>>> e42617b8
 		     bd_num > HNS3_MAX_NON_TSO_BD_NUM))
 			return -ENOMEM;
 
@@ -1432,21 +1408,13 @@
 	/* Prefetch the data used later */
 	prefetch(skb->data);
 
-<<<<<<< HEAD
-	ret = hns3_nic_maybe_stop_tx(ring, &skb);
-=======
 	ret = hns3_nic_maybe_stop_tx(ring, netdev, skb);
->>>>>>> e42617b8
 	if (unlikely(ret <= 0)) {
 		if (ret == -EBUSY) {
 			u64_stats_update_begin(&ring->syncp);
 			ring->stats.tx_busy++;
 			u64_stats_update_end(&ring->syncp);
-<<<<<<< HEAD
-			goto out_net_tx_busy;
-=======
 			return NETDEV_TX_BUSY;
->>>>>>> e42617b8
 		} else if (ret == -ENOMEM) {
 			u64_stats_update_begin(&ring->syncp);
 			ring->stats.sw_err_cnt++;
@@ -1497,15 +1465,6 @@
 out_err_tx_ok:
 	dev_kfree_skb_any(skb);
 	return NETDEV_TX_OK;
-<<<<<<< HEAD
-
-out_net_tx_busy:
-	netif_stop_subqueue(netdev, ring->queue_index);
-	smp_mb(); /* Commit all data before submit */
-
-	return NETDEV_TX_BUSY;
-=======
->>>>>>> e42617b8
 }
 
 static int hns3_nic_net_set_mac_address(struct net_device *netdev, void *p)
@@ -2562,11 +2521,7 @@
 	dev_queue = netdev_get_tx_queue(netdev, ring->tqp->tqp_index);
 	netdev_tx_completed_queue(dev_queue, pkts, bytes);
 
-<<<<<<< HEAD
-	if (unlikely(pkts && netif_carrier_ok(netdev) &&
-=======
 	if (unlikely(netif_carrier_ok(netdev) &&
->>>>>>> e42617b8
 		     ring_space(ring) > HNS3_MAX_TSO_BD_NUM)) {
 		/* Make sure that anybody stopping the queue after this
 		 * sees the new next_to_clean.
