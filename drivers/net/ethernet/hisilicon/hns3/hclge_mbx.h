--- conflicted
+++ resolved
@@ -43,11 +43,7 @@
 	HCLGE_MBX_GET_QID_IN_PF,	/* (VF -> PF) get queue id in pf */
 	HCLGE_MBX_LINK_STAT_MODE,	/* (PF -> VF) link mode has changed */
 	HCLGE_MBX_GET_LINK_MODE,	/* (VF -> PF) get the link mode of pf */
-<<<<<<< HEAD
-	HLCGE_MBX_PUSH_VLAN_INFO,	/* (PF -> VF) push port base vlan */
-=======
 	HCLGE_MBX_PUSH_VLAN_INFO,	/* (PF -> VF) push port base vlan */
->>>>>>> ecd3ad1c
 	HCLGE_MBX_GET_MEDIA_TYPE,       /* (VF -> PF) get media type */
 
 	HCLGE_MBX_GET_VF_FLR_STATUS = 200, /* (M7 -> PF) get vf reset status */
@@ -73,7 +69,7 @@
 };
 
 #define HCLGE_MBX_MAX_MSG_SIZE	16
-#define HCLGE_MBX_MAX_RESP_DATA_SIZE	16
+#define HCLGE_MBX_MAX_RESP_DATA_SIZE	8
 #define HCLGE_MBX_RING_MAP_BASIC_MSG_NUM	3
 #define HCLGE_MBX_RING_NODE_VARIABLE_NUM	3
 
