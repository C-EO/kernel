// SPDX-License-Identifier: GPL-2.0+
// Copyright (c) 2016-2017 Hisilicon Limited.

#include "hclge_mbx.h"
#include "hclgevf_main.h"
#include "hnae3.h"

static void hclgevf_reset_mbx_resp_status(struct hclgevf_dev *hdev)
{
	/* this function should be called with mbx_resp.mbx_mutex held
	 * to prtect the received_response from race condition
	 */
	hdev->mbx_resp.received_resp  = false;
	hdev->mbx_resp.origin_mbx_msg = 0;
	hdev->mbx_resp.resp_status    = 0;
	memset(hdev->mbx_resp.additional_info, 0, HCLGE_MBX_MAX_RESP_DATA_SIZE);
}

/* hclgevf_get_mbx_resp: used to get a response from PF after VF sends a mailbox
 * message to PF.
 * @hdev: pointer to struct hclgevf_dev
 * @resp_msg: pointer to store the original message type and response status
 * @len: the resp_msg data array length.
 */
static int hclgevf_get_mbx_resp(struct hclgevf_dev *hdev, u16 code0, u16 code1,
				u8 *resp_data, u16 resp_len)
{
#define HCLGEVF_MAX_TRY_TIMES	500
#define HCLGEVF_SLEEP_USECOND	1000
	struct hclgevf_mbx_resp_status *mbx_resp;
	u16 r_code0, r_code1;
	int i = 0;

	if (resp_len > HCLGE_MBX_MAX_RESP_DATA_SIZE) {
		dev_err(&hdev->pdev->dev,
			"VF mbx response len(=%d) exceeds maximum(=%d)\n",
			resp_len,
			HCLGE_MBX_MAX_RESP_DATA_SIZE);
		return -EINVAL;
	}

	while ((!hdev->mbx_resp.received_resp) && (i < HCLGEVF_MAX_TRY_TIMES)) {
		if (test_bit(HCLGEVF_STATE_CMD_DISABLE, &hdev->state))
			return -EIO;

		usleep_range(HCLGEVF_SLEEP_USECOND, HCLGEVF_SLEEP_USECOND * 2);
		i++;
	}

	if (i >= HCLGEVF_MAX_TRY_TIMES) {
		dev_err(&hdev->pdev->dev,
			"VF could not get mbx(%d,%d) resp(=%d) from PF in %d tries\n",
			code0, code1, hdev->mbx_resp.received_resp, i);
		return -EIO;
	}

	mbx_resp = &hdev->mbx_resp;
	r_code0 = (u16)(mbx_resp->origin_mbx_msg >> 16);
	r_code1 = (u16)(mbx_resp->origin_mbx_msg & 0xff);

	if (mbx_resp->resp_status)
		return mbx_resp->resp_status;

	if (resp_data)
		memcpy(resp_data, &mbx_resp->additional_info[0], resp_len);

	hclgevf_reset_mbx_resp_status(hdev);

	if (!(r_code0 == code0 && r_code1 == code1 && !mbx_resp->resp_status)) {
		dev_err(&hdev->pdev->dev,
			"VF could not match resp code(code0=%d,code1=%d), %d\n",
			code0, code1, mbx_resp->resp_status);
		dev_err(&hdev->pdev->dev,
			"VF could not match resp r_code(r_code0=%d,r_code1=%d)\n",
			r_code0, r_code1);
		return -EIO;
	}

	return 0;
}

int hclgevf_send_mbx_msg(struct hclgevf_dev *hdev, u16 code, u16 subcode,
			 const u8 *msg_data, u8 msg_len, bool need_resp,
			 u8 *resp_data, u16 resp_len)
{
	struct hclge_mbx_vf_to_pf_cmd *req;
	struct hclgevf_desc desc;
	int status;

	req = (struct hclge_mbx_vf_to_pf_cmd *)desc.data;

	/* first two bytes are reserved for code & subcode */
	if (msg_len > (HCLGE_MBX_MAX_MSG_SIZE - 2)) {
		dev_err(&hdev->pdev->dev,
			"VF send mbx msg fail, msg len %d exceeds max len %d\n",
			msg_len, HCLGE_MBX_MAX_MSG_SIZE);
		return -EINVAL;
	}

	hclgevf_cmd_setup_basic_desc(&desc, HCLGEVF_OPC_MBX_VF_TO_PF, false);
	req->mbx_need_resp |= need_resp ? HCLGE_MBX_NEED_RESP_BIT :
					  ~HCLGE_MBX_NEED_RESP_BIT;
	req->msg[0] = code;
	req->msg[1] = subcode;
	if (msg_data)
		memcpy(&req->msg[2], msg_data, msg_len);

	/* synchronous send */
	if (need_resp) {
		mutex_lock(&hdev->mbx_resp.mbx_mutex);
		hclgevf_reset_mbx_resp_status(hdev);
		status = hclgevf_cmd_send(&hdev->hw, &desc, 1);
		if (status) {
			dev_err(&hdev->pdev->dev,
				"VF failed(=%d) to send mbx message to PF\n",
				status);
			mutex_unlock(&hdev->mbx_resp.mbx_mutex);
			return status;
		}

		status = hclgevf_get_mbx_resp(hdev, code, subcode, resp_data,
					      resp_len);
		mutex_unlock(&hdev->mbx_resp.mbx_mutex);
	} else {
		/* asynchronous send */
		status = hclgevf_cmd_send(&hdev->hw, &desc, 1);
		if (status) {
			dev_err(&hdev->pdev->dev,
				"VF failed(=%d) to send mbx message to PF\n",
				status);
			return status;
		}
	}

	return status;
}

static bool hclgevf_cmd_crq_empty(struct hclgevf_hw *hw)
{
	u32 tail = hclgevf_read_dev(hw, HCLGEVF_NIC_CRQ_TAIL_REG);

	return tail == hw->cmq.crq.next_to_use;
}

void hclgevf_mbx_handler(struct hclgevf_dev *hdev)
{
	struct hclgevf_mbx_resp_status *resp;
	struct hclge_mbx_pf_to_vf_cmd *req;
	struct hclgevf_cmq_ring *crq;
	struct hclgevf_desc *desc;
	u16 *msg_q;
	u16 flag;
	u8 *temp;
	int i;

	resp = &hdev->mbx_resp;
	crq = &hdev->hw.cmq.crq;

	while (!hclgevf_cmd_crq_empty(&hdev->hw)) {
		if (test_bit(HCLGEVF_STATE_CMD_DISABLE, &hdev->state)) {
			dev_info(&hdev->pdev->dev, "vf crq need init\n");
			return;
		}

		desc = &crq->desc[crq->next_to_use];
		req = (struct hclge_mbx_pf_to_vf_cmd *)desc->data;

		flag = le16_to_cpu(crq->desc[crq->next_to_use].flag);
		if (unlikely(!hnae3_get_bit(flag, HCLGEVF_CMDQ_RX_OUTVLD_B))) {
			dev_warn(&hdev->pdev->dev,
				 "dropped invalid mailbox message, code = %d\n",
				 req->msg[0]);

			/* dropping/not processing this invalid message */
			crq->desc[crq->next_to_use].flag = 0;
			hclge_mbx_ring_ptr_move_crq(crq);
			continue;
		}

		/* synchronous messages are time critical and need preferential
		 * treatment. Therefore, we need to acknowledge all the sync
		 * responses as quickly as possible so that waiting tasks do not
		 * timeout and simultaneously queue the async messages for later
		 * prcessing in context of mailbox task i.e. the slow path.
		 */
		switch (req->msg[0]) {
		case HCLGE_MBX_PF_VF_RESP:
			if (resp->received_resp)
				dev_warn(&hdev->pdev->dev,
					 "VF mbx resp flag not clear(%d)\n",
					 req->msg[1]);
			resp->received_resp = true;

			resp->origin_mbx_msg = (req->msg[1] << 16);
			resp->origin_mbx_msg |= req->msg[2];
			resp->resp_status = req->msg[3];

			temp = (u8 *)&req->msg[4];
			for (i = 0; i < HCLGE_MBX_MAX_RESP_DATA_SIZE; i++) {
				resp->additional_info[i] = *temp;
				temp++;
			}
			break;
		case HCLGE_MBX_LINK_STAT_CHANGE:
		case HCLGE_MBX_ASSERTING_RESET:
		case HCLGE_MBX_LINK_STAT_MODE:
<<<<<<< HEAD
		case HLCGE_MBX_PUSH_VLAN_INFO:
=======
		case HCLGE_MBX_PUSH_VLAN_INFO:
>>>>>>> ecd3ad1c
			/* set this mbx event as pending. This is required as we
			 * might loose interrupt event when mbx task is busy
			 * handling. This shall be cleared when mbx task just
			 * enters handling state.
			 */
			hdev->mbx_event_pending = true;

			/* we will drop the async msg if we find ARQ as full
			 * and continue with next message
			 */
			if (atomic_read(&hdev->arq.count) >=
			    HCLGE_MBX_MAX_ARQ_MSG_NUM) {
				dev_warn(&hdev->pdev->dev,
					 "Async Q full, dropping msg(%d)\n",
					 req->msg[1]);
				break;
			}

			/* tail the async message in arq */
			msg_q = hdev->arq.msg_q[hdev->arq.tail];
			memcpy(&msg_q[0], req->msg,
			       HCLGE_MBX_MAX_ARQ_MSG_SIZE * sizeof(u16));
			hclge_mbx_tail_ptr_move_arq(hdev->arq);
			atomic_inc(&hdev->arq.count);

			hclgevf_mbx_task_schedule(hdev);

			break;
		default:
			dev_err(&hdev->pdev->dev,
				"VF received unsupported(%d) mbx msg from PF\n",
				req->msg[0]);
			break;
		}
		crq->desc[crq->next_to_use].flag = 0;
		hclge_mbx_ring_ptr_move_crq(crq);
	}

	/* Write back CMDQ_RQ header pointer, M7 need this pointer */
	hclgevf_write_dev(&hdev->hw, HCLGEVF_NIC_CRQ_HEAD_REG,
			  crq->next_to_use);
}

void hclgevf_mbx_async_handler(struct hclgevf_dev *hdev)
{
	enum hnae3_reset_type reset_type;
	u16 link_status, state;
	u16 *msg_q, *vlan_info;
	u8 duplex;
	u32 speed;
	u32 tail;
	u8 idx;

	/* we can safely clear it now as we are at start of the async message
	 * processing
	 */
	hdev->mbx_event_pending = false;

	tail = hdev->arq.tail;

	/* process all the async queue messages */
	while (tail != hdev->arq.head) {
		if (test_bit(HCLGEVF_STATE_CMD_DISABLE, &hdev->state)) {
			dev_info(&hdev->pdev->dev,
				 "vf crq need init in async\n");
			return;
		}

		msg_q = hdev->arq.msg_q[hdev->arq.head];

		switch (msg_q[0]) {
		case HCLGE_MBX_LINK_STAT_CHANGE:
			link_status = le16_to_cpu(msg_q[1]);
			memcpy(&speed, &msg_q[2], sizeof(speed));
			duplex = (u8)le16_to_cpu(msg_q[4]);

			/* update upper layer with new link link status */
			hclgevf_update_link_status(hdev, link_status);
			hclgevf_update_speed_duplex(hdev, speed, duplex);

			break;
		case HCLGE_MBX_LINK_STAT_MODE:
			idx = (u8)le16_to_cpu(msg_q[1]);
			if (idx)
				memcpy(&hdev->hw.mac.supported, &msg_q[2],
				       sizeof(unsigned long));
			else
				memcpy(&hdev->hw.mac.advertising, &msg_q[2],
				       sizeof(unsigned long));
			break;
		case HCLGE_MBX_ASSERTING_RESET:
			/* PF has asserted reset hence VF should go in pending
			 * state and poll for the hardware reset status till it
			 * has been completely reset. After this stack should
			 * eventually be re-initialized.
			 */
			reset_type = le16_to_cpu(msg_q[1]);
			set_bit(reset_type, &hdev->reset_pending);
			set_bit(HCLGEVF_RESET_PENDING, &hdev->reset_state);
			hclgevf_reset_task_schedule(hdev);

			break;
<<<<<<< HEAD
		case HLCGE_MBX_PUSH_VLAN_INFO:
=======
		case HCLGE_MBX_PUSH_VLAN_INFO:
>>>>>>> ecd3ad1c
			state = le16_to_cpu(msg_q[1]);
			vlan_info = &msg_q[1];
			hclgevf_update_port_base_vlan_info(hdev, state,
							   (u8 *)vlan_info, 8);
			break;
		default:
			dev_err(&hdev->pdev->dev,
				"fetched unsupported(%d) message from arq\n",
				msg_q[0]);
			break;
		}

		hclge_mbx_head_ptr_move_arq(hdev->arq);
		atomic_dec(&hdev->arq.count);
		msg_q = hdev->arq.msg_q[hdev->arq.head];
	}
}<|MERGE_RESOLUTION|>--- conflicted
+++ resolved
@@ -204,11 +204,7 @@
 		case HCLGE_MBX_LINK_STAT_CHANGE:
 		case HCLGE_MBX_ASSERTING_RESET:
 		case HCLGE_MBX_LINK_STAT_MODE:
-<<<<<<< HEAD
-		case HLCGE_MBX_PUSH_VLAN_INFO:
-=======
 		case HCLGE_MBX_PUSH_VLAN_INFO:
->>>>>>> ecd3ad1c
 			/* set this mbx event as pending. This is required as we
 			 * might loose interrupt event when mbx task is busy
 			 * handling. This shall be cleared when mbx task just
@@ -311,11 +307,7 @@
 			hclgevf_reset_task_schedule(hdev);
 
 			break;
-<<<<<<< HEAD
-		case HLCGE_MBX_PUSH_VLAN_INFO:
-=======
 		case HCLGE_MBX_PUSH_VLAN_INFO:
->>>>>>> ecd3ad1c
 			state = le16_to_cpu(msg_q[1]);
 			vlan_info = &msg_q[1];
 			hclgevf_update_port_base_vlan_info(hdev, state,
