--- conflicted
+++ resolved
@@ -1601,11 +1601,7 @@
 
 	set_bit(HCLGEVF_STATE_DOWN, &hdev->state);
 
-<<<<<<< HEAD
-	for (i = 0; i < hdev->num_tqps; i++) {
-=======
 	for (i = 0; i < kinfo->num_tqps; i++) {
->>>>>>> e2afa97a
 		/* Ring disable */
 		queue_id = hclgevf_get_queue_id(kinfo->tqp[i]);
 		if (queue_id < 0) {
