// SPDX-License-Identifier: GPL-2.0+
// Copyright (c) 2016-2017 Hisilicon Limited.

#include <linux/etherdevice.h>
#include <linux/iopoll.h>
#include <net/rtnetlink.h>
#include "hclgevf_cmd.h"
#include "hclgevf_main.h"
#include "hclge_mbx.h"
#include "hnae3.h"

#define HCLGEVF_NAME	"hclgevf"

#define HCLGEVF_RESET_MAX_FAIL_CNT	5

static int hclgevf_reset_hdev(struct hclgevf_dev *hdev);
static struct hnae3_ae_algo ae_algovf;

static const struct pci_device_id ae_algovf_pci_tbl[] = {
	{PCI_VDEVICE(HUAWEI, HNAE3_DEV_ID_100G_VF), 0},
	{PCI_VDEVICE(HUAWEI, HNAE3_DEV_ID_100G_RDMA_DCB_PFC_VF), 0},
	/* required last entry */
	{0, }
};

static const u8 hclgevf_hash_key[] = {
	0x6D, 0x5A, 0x56, 0xDA, 0x25, 0x5B, 0x0E, 0xC2,
	0x41, 0x67, 0x25, 0x3D, 0x43, 0xA3, 0x8F, 0xB0,
	0xD0, 0xCA, 0x2B, 0xCB, 0xAE, 0x7B, 0x30, 0xB4,
	0x77, 0xCB, 0x2D, 0xA3, 0x80, 0x30, 0xF2, 0x0C,
	0x6A, 0x42, 0xB7, 0x3B, 0xBE, 0xAC, 0x01, 0xFA
};

MODULE_DEVICE_TABLE(pci, ae_algovf_pci_tbl);

static const u32 cmdq_reg_addr_list[] = {HCLGEVF_CMDQ_TX_ADDR_L_REG,
					 HCLGEVF_CMDQ_TX_ADDR_H_REG,
					 HCLGEVF_CMDQ_TX_DEPTH_REG,
					 HCLGEVF_CMDQ_TX_TAIL_REG,
					 HCLGEVF_CMDQ_TX_HEAD_REG,
					 HCLGEVF_CMDQ_RX_ADDR_L_REG,
					 HCLGEVF_CMDQ_RX_ADDR_H_REG,
					 HCLGEVF_CMDQ_RX_DEPTH_REG,
					 HCLGEVF_CMDQ_RX_TAIL_REG,
					 HCLGEVF_CMDQ_RX_HEAD_REG,
					 HCLGEVF_VECTOR0_CMDQ_SRC_REG,
					 HCLGEVF_CMDQ_INTR_STS_REG,
					 HCLGEVF_CMDQ_INTR_EN_REG,
					 HCLGEVF_CMDQ_INTR_GEN_REG};

static const u32 common_reg_addr_list[] = {HCLGEVF_MISC_VECTOR_REG_BASE,
					   HCLGEVF_RST_ING,
					   HCLGEVF_GRO_EN_REG};

static const u32 ring_reg_addr_list[] = {HCLGEVF_RING_RX_ADDR_L_REG,
					 HCLGEVF_RING_RX_ADDR_H_REG,
					 HCLGEVF_RING_RX_BD_NUM_REG,
					 HCLGEVF_RING_RX_BD_LENGTH_REG,
					 HCLGEVF_RING_RX_MERGE_EN_REG,
					 HCLGEVF_RING_RX_TAIL_REG,
					 HCLGEVF_RING_RX_HEAD_REG,
					 HCLGEVF_RING_RX_FBD_NUM_REG,
					 HCLGEVF_RING_RX_OFFSET_REG,
					 HCLGEVF_RING_RX_FBD_OFFSET_REG,
					 HCLGEVF_RING_RX_STASH_REG,
					 HCLGEVF_RING_RX_BD_ERR_REG,
					 HCLGEVF_RING_TX_ADDR_L_REG,
					 HCLGEVF_RING_TX_ADDR_H_REG,
					 HCLGEVF_RING_TX_BD_NUM_REG,
					 HCLGEVF_RING_TX_PRIORITY_REG,
					 HCLGEVF_RING_TX_TC_REG,
					 HCLGEVF_RING_TX_MERGE_EN_REG,
					 HCLGEVF_RING_TX_TAIL_REG,
					 HCLGEVF_RING_TX_HEAD_REG,
					 HCLGEVF_RING_TX_FBD_NUM_REG,
					 HCLGEVF_RING_TX_OFFSET_REG,
					 HCLGEVF_RING_TX_EBD_NUM_REG,
					 HCLGEVF_RING_TX_EBD_OFFSET_REG,
					 HCLGEVF_RING_TX_BD_ERR_REG,
					 HCLGEVF_RING_EN_REG};

static const u32 tqp_intr_reg_addr_list[] = {HCLGEVF_TQP_INTR_CTRL_REG,
					     HCLGEVF_TQP_INTR_GL0_REG,
					     HCLGEVF_TQP_INTR_GL1_REG,
					     HCLGEVF_TQP_INTR_GL2_REG,
					     HCLGEVF_TQP_INTR_RL_REG};

static struct hclgevf_dev *hclgevf_ae_get_hdev(struct hnae3_handle *handle)
{
	if (!handle->client)
		return container_of(handle, struct hclgevf_dev, nic);
	else if (handle->client->type == HNAE3_CLIENT_ROCE)
		return container_of(handle, struct hclgevf_dev, roce);
	else
		return container_of(handle, struct hclgevf_dev, nic);
}

static int hclgevf_tqps_update_stats(struct hnae3_handle *handle)
{
	struct hnae3_knic_private_info *kinfo = &handle->kinfo;
	struct hclgevf_dev *hdev = hclgevf_ae_get_hdev(handle);
	struct hclgevf_desc desc;
	struct hclgevf_tqp *tqp;
	int status;
	int i;

	for (i = 0; i < kinfo->num_tqps; i++) {
		tqp = container_of(kinfo->tqp[i], struct hclgevf_tqp, q);
		hclgevf_cmd_setup_basic_desc(&desc,
					     HCLGEVF_OPC_QUERY_RX_STATUS,
					     true);

		desc.data[0] = cpu_to_le32(tqp->index & 0x1ff);
		status = hclgevf_cmd_send(&hdev->hw, &desc, 1);
		if (status) {
			dev_err(&hdev->pdev->dev,
				"Query tqp stat fail, status = %d,queue = %d\n",
				status,	i);
			return status;
		}
		tqp->tqp_stats.rcb_rx_ring_pktnum_rcd +=
			le32_to_cpu(desc.data[1]);

		hclgevf_cmd_setup_basic_desc(&desc, HCLGEVF_OPC_QUERY_TX_STATUS,
					     true);

		desc.data[0] = cpu_to_le32(tqp->index & 0x1ff);
		status = hclgevf_cmd_send(&hdev->hw, &desc, 1);
		if (status) {
			dev_err(&hdev->pdev->dev,
				"Query tqp stat fail, status = %d,queue = %d\n",
				status, i);
			return status;
		}
		tqp->tqp_stats.rcb_tx_ring_pktnum_rcd +=
			le32_to_cpu(desc.data[1]);
	}

	return 0;
}

static u64 *hclgevf_tqps_get_stats(struct hnae3_handle *handle, u64 *data)
{
	struct hnae3_knic_private_info *kinfo = &handle->kinfo;
	struct hclgevf_tqp *tqp;
	u64 *buff = data;
	int i;

	for (i = 0; i < kinfo->num_tqps; i++) {
		tqp = container_of(kinfo->tqp[i], struct hclgevf_tqp, q);
		*buff++ = tqp->tqp_stats.rcb_tx_ring_pktnum_rcd;
	}
	for (i = 0; i < kinfo->num_tqps; i++) {
		tqp = container_of(kinfo->tqp[i], struct hclgevf_tqp, q);
		*buff++ = tqp->tqp_stats.rcb_rx_ring_pktnum_rcd;
	}

	return buff;
}

static int hclgevf_tqps_get_sset_count(struct hnae3_handle *handle, int strset)
{
	struct hnae3_knic_private_info *kinfo = &handle->kinfo;

	return kinfo->num_tqps * 2;
}

static u8 *hclgevf_tqps_get_strings(struct hnae3_handle *handle, u8 *data)
{
	struct hnae3_knic_private_info *kinfo = &handle->kinfo;
	u8 *buff = data;
	int i = 0;

	for (i = 0; i < kinfo->num_tqps; i++) {
		struct hclgevf_tqp *tqp = container_of(kinfo->tqp[i],
						       struct hclgevf_tqp, q);
		snprintf(buff, ETH_GSTRING_LEN, "txq%d_pktnum_rcd",
			 tqp->index);
		buff += ETH_GSTRING_LEN;
	}

	for (i = 0; i < kinfo->num_tqps; i++) {
		struct hclgevf_tqp *tqp = container_of(kinfo->tqp[i],
						       struct hclgevf_tqp, q);
		snprintf(buff, ETH_GSTRING_LEN, "rxq%d_pktnum_rcd",
			 tqp->index);
		buff += ETH_GSTRING_LEN;
	}

	return buff;
}

static void hclgevf_update_stats(struct hnae3_handle *handle,
				 struct net_device_stats *net_stats)
{
	struct hclgevf_dev *hdev = hclgevf_ae_get_hdev(handle);
	int status;

	status = hclgevf_tqps_update_stats(handle);
	if (status)
		dev_err(&hdev->pdev->dev,
			"VF update of TQPS stats fail, status = %d.\n",
			status);
}

static int hclgevf_get_sset_count(struct hnae3_handle *handle, int strset)
{
	if (strset == ETH_SS_TEST)
		return -EOPNOTSUPP;
	else if (strset == ETH_SS_STATS)
		return hclgevf_tqps_get_sset_count(handle, strset);

	return 0;
}

static void hclgevf_get_strings(struct hnae3_handle *handle, u32 strset,
				u8 *data)
{
	u8 *p = (char *)data;

	if (strset == ETH_SS_STATS)
		p = hclgevf_tqps_get_strings(handle, p);
}

static void hclgevf_get_stats(struct hnae3_handle *handle, u64 *data)
{
	hclgevf_tqps_get_stats(handle, data);
}

static int hclgevf_get_tc_info(struct hclgevf_dev *hdev)
{
	u8 resp_msg;
	int status;

	status = hclgevf_send_mbx_msg(hdev, HCLGE_MBX_GET_TCINFO, 0, NULL, 0,
				      true, &resp_msg, sizeof(resp_msg));
	if (status) {
		dev_err(&hdev->pdev->dev,
			"VF request to get TC info from PF failed %d",
			status);
		return status;
	}

	hdev->hw_tc_map = resp_msg;

	return 0;
}

static int hclgevf_get_port_base_vlan_filter_state(struct hclgevf_dev *hdev)
{
	struct hnae3_handle *nic = &hdev->nic;
	u8 resp_msg;
	int ret;

	ret = hclgevf_send_mbx_msg(hdev, HCLGE_MBX_SET_VLAN,
				   HCLGE_MBX_GET_PORT_BASE_VLAN_STATE,
				   NULL, 0, true, &resp_msg, sizeof(u8));
	if (ret) {
		dev_err(&hdev->pdev->dev,
			"VF request to get port based vlan state failed %d",
			ret);
		return ret;
	}

	nic->port_base_vlan_state = resp_msg;

	return 0;
}

static int hclgevf_get_queue_info(struct hclgevf_dev *hdev)
{
#define HCLGEVF_TQPS_RSS_INFO_LEN	6
	u8 resp_msg[HCLGEVF_TQPS_RSS_INFO_LEN];
	int status;

	status = hclgevf_send_mbx_msg(hdev, HCLGE_MBX_GET_QINFO, 0, NULL, 0,
				      true, resp_msg,
				      HCLGEVF_TQPS_RSS_INFO_LEN);
	if (status) {
		dev_err(&hdev->pdev->dev,
			"VF request to get tqp info from PF failed %d",
			status);
		return status;
	}

	memcpy(&hdev->num_tqps, &resp_msg[0], sizeof(u16));
	memcpy(&hdev->rss_size_max, &resp_msg[2], sizeof(u16));
	memcpy(&hdev->rx_buf_len, &resp_msg[4], sizeof(u16));

	return 0;
}

static int hclgevf_get_queue_depth(struct hclgevf_dev *hdev)
{
#define HCLGEVF_TQPS_DEPTH_INFO_LEN	4
	u8 resp_msg[HCLGEVF_TQPS_DEPTH_INFO_LEN];
	int ret;

	ret = hclgevf_send_mbx_msg(hdev, HCLGE_MBX_GET_QDEPTH, 0, NULL, 0,
				   true, resp_msg,
				   HCLGEVF_TQPS_DEPTH_INFO_LEN);
	if (ret) {
		dev_err(&hdev->pdev->dev,
			"VF request to get tqp depth info from PF failed %d",
			ret);
		return ret;
	}

	memcpy(&hdev->num_tx_desc, &resp_msg[0], sizeof(u16));
	memcpy(&hdev->num_rx_desc, &resp_msg[2], sizeof(u16));

	return 0;
}

static u16 hclgevf_get_qid_global(struct hnae3_handle *handle, u16 queue_id)
{
	struct hclgevf_dev *hdev = hclgevf_ae_get_hdev(handle);
	u8 msg_data[2], resp_data[2];
	u16 qid_in_pf = 0;
	int ret;

	memcpy(&msg_data[0], &queue_id, sizeof(queue_id));

	ret = hclgevf_send_mbx_msg(hdev, HCLGE_MBX_GET_QID_IN_PF, 0, msg_data,
				   sizeof(msg_data), true, resp_data,
				   sizeof(resp_data));
	if (!ret)
		qid_in_pf = *(u16 *)resp_data;

	return qid_in_pf;
}

static int hclgevf_get_pf_media_type(struct hclgevf_dev *hdev)
{
	u8 resp_msg;
	int ret;

	ret = hclgevf_send_mbx_msg(hdev, HCLGE_MBX_GET_MEDIA_TYPE, 0, NULL, 0,
				   true, &resp_msg, sizeof(resp_msg));
	if (ret) {
		dev_err(&hdev->pdev->dev,
			"VF request to get the pf port media type failed %d",
			ret);
		return ret;
	}

	hdev->hw.mac.media_type = resp_msg;

	return 0;
}

static int hclgevf_alloc_tqps(struct hclgevf_dev *hdev)
{
	struct hclgevf_tqp *tqp;
	int i;

	hdev->htqp = devm_kcalloc(&hdev->pdev->dev, hdev->num_tqps,
				  sizeof(struct hclgevf_tqp), GFP_KERNEL);
	if (!hdev->htqp)
		return -ENOMEM;

	tqp = hdev->htqp;

	for (i = 0; i < hdev->num_tqps; i++) {
		tqp->dev = &hdev->pdev->dev;
		tqp->index = i;

		tqp->q.ae_algo = &ae_algovf;
		tqp->q.buf_size = hdev->rx_buf_len;
		tqp->q.tx_desc_num = hdev->num_tx_desc;
		tqp->q.rx_desc_num = hdev->num_rx_desc;
		tqp->q.io_base = hdev->hw.io_base + HCLGEVF_TQP_REG_OFFSET +
			i * HCLGEVF_TQP_REG_SIZE;

		tqp++;
	}

	return 0;
}

static int hclgevf_knic_setup(struct hclgevf_dev *hdev)
{
	struct hnae3_handle *nic = &hdev->nic;
	struct hnae3_knic_private_info *kinfo;
	u16 new_tqps = hdev->num_tqps;
	unsigned int i;

	kinfo = &nic->kinfo;
	kinfo->num_tc = 0;
	kinfo->num_tx_desc = hdev->num_tx_desc;
	kinfo->num_rx_desc = hdev->num_rx_desc;
	kinfo->rx_buf_len = hdev->rx_buf_len;
	for (i = 0; i < HCLGEVF_MAX_TC_NUM; i++)
		if (hdev->hw_tc_map & BIT(i))
			kinfo->num_tc++;

	kinfo->rss_size
		= min_t(u16, hdev->rss_size_max, new_tqps / kinfo->num_tc);
	new_tqps = kinfo->rss_size * kinfo->num_tc;
	kinfo->num_tqps = min(new_tqps, hdev->num_tqps);

	kinfo->tqp = devm_kcalloc(&hdev->pdev->dev, kinfo->num_tqps,
				  sizeof(struct hnae3_queue *), GFP_KERNEL);
	if (!kinfo->tqp)
		return -ENOMEM;

	for (i = 0; i < kinfo->num_tqps; i++) {
		hdev->htqp[i].q.handle = &hdev->nic;
		hdev->htqp[i].q.tqp_index = i;
		kinfo->tqp[i] = &hdev->htqp[i].q;
	}

	return 0;
}

static void hclgevf_request_link_info(struct hclgevf_dev *hdev)
{
	int status;
	u8 resp_msg;

	status = hclgevf_send_mbx_msg(hdev, HCLGE_MBX_GET_LINK_STATUS, 0, NULL,
				      0, false, &resp_msg, sizeof(resp_msg));
	if (status)
		dev_err(&hdev->pdev->dev,
			"VF failed to fetch link status(%d) from PF", status);
}

void hclgevf_update_link_status(struct hclgevf_dev *hdev, int link_state)
{
	struct hnae3_handle *rhandle = &hdev->roce;
	struct hnae3_handle *handle = &hdev->nic;
	struct hnae3_client *rclient;
	struct hnae3_client *client;

	client = handle->client;
	rclient = hdev->roce_client;

	link_state =
		test_bit(HCLGEVF_STATE_DOWN, &hdev->state) ? 0 : link_state;

	if (link_state != hdev->hw.mac.link) {
		client->ops->link_status_change(handle, !!link_state);
		if (rclient && rclient->ops->link_status_change)
			rclient->ops->link_status_change(rhandle, !!link_state);
		hdev->hw.mac.link = link_state;
	}
}

static void hclgevf_update_link_mode(struct hclgevf_dev *hdev)
{
#define HCLGEVF_ADVERTISING 0
#define HCLGEVF_SUPPORTED   1
	u8 send_msg;
	u8 resp_msg;

	send_msg = HCLGEVF_ADVERTISING;
	hclgevf_send_mbx_msg(hdev, HCLGE_MBX_GET_LINK_MODE, 0,
			     &send_msg, sizeof(send_msg), false,
			     &resp_msg, sizeof(resp_msg));
	send_msg = HCLGEVF_SUPPORTED;
	hclgevf_send_mbx_msg(hdev, HCLGE_MBX_GET_LINK_MODE, 0,
			     &send_msg, sizeof(send_msg), false,
			     &resp_msg, sizeof(resp_msg));
}

static int hclgevf_set_handle_info(struct hclgevf_dev *hdev)
{
	struct hnae3_handle *nic = &hdev->nic;
	int ret;

	nic->ae_algo = &ae_algovf;
	nic->pdev = hdev->pdev;
	nic->numa_node_mask = hdev->numa_node_mask;
	nic->flags |= HNAE3_SUPPORT_VF;

	ret = hclgevf_knic_setup(hdev);
	if (ret)
		dev_err(&hdev->pdev->dev, "VF knic setup failed %d\n",
			ret);
	return ret;
}

static void hclgevf_free_vector(struct hclgevf_dev *hdev, int vector_id)
{
	if (hdev->vector_status[vector_id] == HCLGEVF_INVALID_VPORT) {
		dev_warn(&hdev->pdev->dev,
			 "vector(vector_id %d) has been freed.\n", vector_id);
		return;
	}

	hdev->vector_status[vector_id] = HCLGEVF_INVALID_VPORT;
	hdev->num_msi_left += 1;
	hdev->num_msi_used -= 1;
}

static int hclgevf_get_vector(struct hnae3_handle *handle, u16 vector_num,
			      struct hnae3_vector_info *vector_info)
{
	struct hclgevf_dev *hdev = hclgevf_ae_get_hdev(handle);
	struct hnae3_vector_info *vector = vector_info;
	int alloc = 0;
	int i, j;

	vector_num = min(hdev->num_msi_left, vector_num);

	for (j = 0; j < vector_num; j++) {
		for (i = HCLGEVF_MISC_VECTOR_NUM + 1; i < hdev->num_msi; i++) {
			if (hdev->vector_status[i] == HCLGEVF_INVALID_VPORT) {
				vector->vector = pci_irq_vector(hdev->pdev, i);
				vector->io_addr = hdev->hw.io_base +
					HCLGEVF_VECTOR_REG_BASE +
					(i - 1) * HCLGEVF_VECTOR_REG_OFFSET;
				hdev->vector_status[i] = 0;
				hdev->vector_irq[i] = vector->vector;

				vector++;
				alloc++;

				break;
			}
		}
	}
	hdev->num_msi_left -= alloc;
	hdev->num_msi_used += alloc;

	return alloc;
}

static int hclgevf_get_vector_index(struct hclgevf_dev *hdev, int vector)
{
	int i;

	for (i = 0; i < hdev->num_msi; i++)
		if (vector == hdev->vector_irq[i])
			return i;

	return -EINVAL;
}

static int hclgevf_set_rss_algo_key(struct hclgevf_dev *hdev,
				    const u8 hfunc, const u8 *key)
{
	struct hclgevf_rss_config_cmd *req;
	unsigned int key_offset = 0;
	struct hclgevf_desc desc;
	int key_counts;
	int key_size;
	int ret;

	key_counts = HCLGEVF_RSS_KEY_SIZE;
	req = (struct hclgevf_rss_config_cmd *)desc.data;

	while (key_counts) {
		hclgevf_cmd_setup_basic_desc(&desc,
					     HCLGEVF_OPC_RSS_GENERIC_CONFIG,
					     false);

		req->hash_config |= (hfunc & HCLGEVF_RSS_HASH_ALGO_MASK);
		req->hash_config |=
			(key_offset << HCLGEVF_RSS_HASH_KEY_OFFSET_B);

		key_size = min(HCLGEVF_RSS_HASH_KEY_NUM, key_counts);
		memcpy(req->hash_key,
		       key + key_offset * HCLGEVF_RSS_HASH_KEY_NUM, key_size);

		key_counts -= key_size;
		key_offset++;
		ret = hclgevf_cmd_send(&hdev->hw, &desc, 1);
		if (ret) {
			dev_err(&hdev->pdev->dev,
				"Configure RSS config fail, status = %d\n",
				ret);
			return ret;
		}
	}

	return 0;
}

static u32 hclgevf_get_rss_key_size(struct hnae3_handle *handle)
{
	return HCLGEVF_RSS_KEY_SIZE;
}

static u32 hclgevf_get_rss_indir_size(struct hnae3_handle *handle)
{
	return HCLGEVF_RSS_IND_TBL_SIZE;
}

static int hclgevf_set_rss_indir_table(struct hclgevf_dev *hdev)
{
	const u8 *indir = hdev->rss_cfg.rss_indirection_tbl;
	struct hclgevf_rss_indirection_table_cmd *req;
	struct hclgevf_desc desc;
	int status;
	int i, j;

	req = (struct hclgevf_rss_indirection_table_cmd *)desc.data;

	for (i = 0; i < HCLGEVF_RSS_CFG_TBL_NUM; i++) {
		hclgevf_cmd_setup_basic_desc(&desc, HCLGEVF_OPC_RSS_INDIR_TABLE,
					     false);
		req->start_table_index = i * HCLGEVF_RSS_CFG_TBL_SIZE;
		req->rss_set_bitmap = HCLGEVF_RSS_SET_BITMAP_MSK;
		for (j = 0; j < HCLGEVF_RSS_CFG_TBL_SIZE; j++)
			req->rss_result[j] =
				indir[i * HCLGEVF_RSS_CFG_TBL_SIZE + j];

		status = hclgevf_cmd_send(&hdev->hw, &desc, 1);
		if (status) {
			dev_err(&hdev->pdev->dev,
				"VF failed(=%d) to set RSS indirection table\n",
				status);
			return status;
		}
	}

	return 0;
}

static int hclgevf_set_rss_tc_mode(struct hclgevf_dev *hdev,  u16 rss_size)
{
	struct hclgevf_rss_tc_mode_cmd *req;
	u16 tc_offset[HCLGEVF_MAX_TC_NUM];
	u16 tc_valid[HCLGEVF_MAX_TC_NUM];
	u16 tc_size[HCLGEVF_MAX_TC_NUM];
	struct hclgevf_desc desc;
	u16 roundup_size;
	int status;
	unsigned int i;

	req = (struct hclgevf_rss_tc_mode_cmd *)desc.data;

	roundup_size = roundup_pow_of_two(rss_size);
	roundup_size = ilog2(roundup_size);

	for (i = 0; i < HCLGEVF_MAX_TC_NUM; i++) {
		tc_valid[i] = !!(hdev->hw_tc_map & BIT(i));
		tc_size[i] = roundup_size;
		tc_offset[i] = rss_size * i;
	}

	hclgevf_cmd_setup_basic_desc(&desc, HCLGEVF_OPC_RSS_TC_MODE, false);
	for (i = 0; i < HCLGEVF_MAX_TC_NUM; i++) {
		hnae3_set_bit(req->rss_tc_mode[i], HCLGEVF_RSS_TC_VALID_B,
			      (tc_valid[i] & 0x1));
		hnae3_set_field(req->rss_tc_mode[i], HCLGEVF_RSS_TC_SIZE_M,
				HCLGEVF_RSS_TC_SIZE_S, tc_size[i]);
		hnae3_set_field(req->rss_tc_mode[i], HCLGEVF_RSS_TC_OFFSET_M,
				HCLGEVF_RSS_TC_OFFSET_S, tc_offset[i]);
	}
	status = hclgevf_cmd_send(&hdev->hw, &desc, 1);
	if (status)
		dev_err(&hdev->pdev->dev,
			"VF failed(=%d) to set rss tc mode\n", status);

	return status;
}

/* for revision 0x20, vf shared the same rss config with pf */
static int hclgevf_get_rss_hash_key(struct hclgevf_dev *hdev)
{
#define HCLGEVF_RSS_MBX_RESP_LEN	8

	struct hclgevf_rss_cfg *rss_cfg = &hdev->rss_cfg;
	u8 resp_msg[HCLGEVF_RSS_MBX_RESP_LEN];
	u16 msg_num, hash_key_index;
	u8 index;
	int ret;

	msg_num = (HCLGEVF_RSS_KEY_SIZE + HCLGEVF_RSS_MBX_RESP_LEN - 1) /
			HCLGEVF_RSS_MBX_RESP_LEN;
	for (index = 0; index < msg_num; index++) {
		ret = hclgevf_send_mbx_msg(hdev, HCLGE_MBX_GET_RSS_KEY, 0,
					   &index, sizeof(index),
					   true, resp_msg,
					   HCLGEVF_RSS_MBX_RESP_LEN);
		if (ret) {
			dev_err(&hdev->pdev->dev,
				"VF get rss hash key from PF failed, ret=%d",
				ret);
			return ret;
		}

		hash_key_index = HCLGEVF_RSS_MBX_RESP_LEN * index;
		if (index == msg_num - 1)
			memcpy(&rss_cfg->rss_hash_key[hash_key_index],
			       &resp_msg[0],
			       HCLGEVF_RSS_KEY_SIZE - hash_key_index);
		else
			memcpy(&rss_cfg->rss_hash_key[hash_key_index],
			       &resp_msg[0], HCLGEVF_RSS_MBX_RESP_LEN);
	}

	return 0;
}

static int hclgevf_get_rss(struct hnae3_handle *handle, u32 *indir, u8 *key,
			   u8 *hfunc)
{
	struct hclgevf_dev *hdev = hclgevf_ae_get_hdev(handle);
	struct hclgevf_rss_cfg *rss_cfg = &hdev->rss_cfg;
	int i, ret;

	if (handle->pdev->revision >= 0x21) {
		/* Get hash algorithm */
		if (hfunc) {
			switch (rss_cfg->hash_algo) {
			case HCLGEVF_RSS_HASH_ALGO_TOEPLITZ:
				*hfunc = ETH_RSS_HASH_TOP;
				break;
			case HCLGEVF_RSS_HASH_ALGO_SIMPLE:
				*hfunc = ETH_RSS_HASH_XOR;
				break;
			default:
				*hfunc = ETH_RSS_HASH_UNKNOWN;
				break;
			}
		}

		/* Get the RSS Key required by the user */
		if (key)
			memcpy(key, rss_cfg->rss_hash_key,
			       HCLGEVF_RSS_KEY_SIZE);
	} else {
		if (hfunc)
			*hfunc = ETH_RSS_HASH_TOP;
		if (key) {
			ret = hclgevf_get_rss_hash_key(hdev);
			if (ret)
				return ret;
			memcpy(key, rss_cfg->rss_hash_key,
			       HCLGEVF_RSS_KEY_SIZE);
		}
	}

	if (indir)
		for (i = 0; i < HCLGEVF_RSS_IND_TBL_SIZE; i++)
			indir[i] = rss_cfg->rss_indirection_tbl[i];

	return 0;
}

static int hclgevf_set_rss(struct hnae3_handle *handle, const u32 *indir,
			   const  u8 *key, const  u8 hfunc)
{
	struct hclgevf_dev *hdev = hclgevf_ae_get_hdev(handle);
	struct hclgevf_rss_cfg *rss_cfg = &hdev->rss_cfg;
	int ret, i;

	if (handle->pdev->revision >= 0x21) {
		/* Set the RSS Hash Key if specififed by the user */
		if (key) {
			switch (hfunc) {
			case ETH_RSS_HASH_TOP:
				rss_cfg->hash_algo =
					HCLGEVF_RSS_HASH_ALGO_TOEPLITZ;
				break;
			case ETH_RSS_HASH_XOR:
				rss_cfg->hash_algo =
					HCLGEVF_RSS_HASH_ALGO_SIMPLE;
				break;
			case ETH_RSS_HASH_NO_CHANGE:
				break;
			default:
				return -EINVAL;
			}

			ret = hclgevf_set_rss_algo_key(hdev, rss_cfg->hash_algo,
						       key);
			if (ret)
				return ret;

			/* Update the shadow RSS key with user specified qids */
			memcpy(rss_cfg->rss_hash_key, key,
			       HCLGEVF_RSS_KEY_SIZE);
		}
	}

	/* update the shadow RSS table with user specified qids */
	for (i = 0; i < HCLGEVF_RSS_IND_TBL_SIZE; i++)
		rss_cfg->rss_indirection_tbl[i] = indir[i];

	/* update the hardware */
	return hclgevf_set_rss_indir_table(hdev);
}

static u8 hclgevf_get_rss_hash_bits(struct ethtool_rxnfc *nfc)
{
	u8 hash_sets = nfc->data & RXH_L4_B_0_1 ? HCLGEVF_S_PORT_BIT : 0;

	if (nfc->data & RXH_L4_B_2_3)
		hash_sets |= HCLGEVF_D_PORT_BIT;
	else
		hash_sets &= ~HCLGEVF_D_PORT_BIT;

	if (nfc->data & RXH_IP_SRC)
		hash_sets |= HCLGEVF_S_IP_BIT;
	else
		hash_sets &= ~HCLGEVF_S_IP_BIT;

	if (nfc->data & RXH_IP_DST)
		hash_sets |= HCLGEVF_D_IP_BIT;
	else
		hash_sets &= ~HCLGEVF_D_IP_BIT;

	if (nfc->flow_type == SCTP_V4_FLOW || nfc->flow_type == SCTP_V6_FLOW)
		hash_sets |= HCLGEVF_V_TAG_BIT;

	return hash_sets;
}

static int hclgevf_set_rss_tuple(struct hnae3_handle *handle,
				 struct ethtool_rxnfc *nfc)
{
	struct hclgevf_dev *hdev = hclgevf_ae_get_hdev(handle);
	struct hclgevf_rss_cfg *rss_cfg = &hdev->rss_cfg;
	struct hclgevf_rss_input_tuple_cmd *req;
	struct hclgevf_desc desc;
	u8 tuple_sets;
	int ret;

	if (handle->pdev->revision == 0x20)
		return -EOPNOTSUPP;

	if (nfc->data &
	    ~(RXH_IP_SRC | RXH_IP_DST | RXH_L4_B_0_1 | RXH_L4_B_2_3))
		return -EINVAL;

	req = (struct hclgevf_rss_input_tuple_cmd *)desc.data;
	hclgevf_cmd_setup_basic_desc(&desc, HCLGEVF_OPC_RSS_INPUT_TUPLE, false);

	req->ipv4_tcp_en = rss_cfg->rss_tuple_sets.ipv4_tcp_en;
	req->ipv4_udp_en = rss_cfg->rss_tuple_sets.ipv4_udp_en;
	req->ipv4_sctp_en = rss_cfg->rss_tuple_sets.ipv4_sctp_en;
	req->ipv4_fragment_en = rss_cfg->rss_tuple_sets.ipv4_fragment_en;
	req->ipv6_tcp_en = rss_cfg->rss_tuple_sets.ipv6_tcp_en;
	req->ipv6_udp_en = rss_cfg->rss_tuple_sets.ipv6_udp_en;
	req->ipv6_sctp_en = rss_cfg->rss_tuple_sets.ipv6_sctp_en;
	req->ipv6_fragment_en = rss_cfg->rss_tuple_sets.ipv6_fragment_en;

	tuple_sets = hclgevf_get_rss_hash_bits(nfc);
	switch (nfc->flow_type) {
	case TCP_V4_FLOW:
		req->ipv4_tcp_en = tuple_sets;
		break;
	case TCP_V6_FLOW:
		req->ipv6_tcp_en = tuple_sets;
		break;
	case UDP_V4_FLOW:
		req->ipv4_udp_en = tuple_sets;
		break;
	case UDP_V6_FLOW:
		req->ipv6_udp_en = tuple_sets;
		break;
	case SCTP_V4_FLOW:
		req->ipv4_sctp_en = tuple_sets;
		break;
	case SCTP_V6_FLOW:
		if ((nfc->data & RXH_L4_B_0_1) ||
		    (nfc->data & RXH_L4_B_2_3))
			return -EINVAL;

		req->ipv6_sctp_en = tuple_sets;
		break;
	case IPV4_FLOW:
		req->ipv4_fragment_en = HCLGEVF_RSS_INPUT_TUPLE_OTHER;
		break;
	case IPV6_FLOW:
		req->ipv6_fragment_en = HCLGEVF_RSS_INPUT_TUPLE_OTHER;
		break;
	default:
		return -EINVAL;
	}

	ret = hclgevf_cmd_send(&hdev->hw, &desc, 1);
	if (ret) {
		dev_err(&hdev->pdev->dev,
			"Set rss tuple fail, status = %d\n", ret);
		return ret;
	}

	rss_cfg->rss_tuple_sets.ipv4_tcp_en = req->ipv4_tcp_en;
	rss_cfg->rss_tuple_sets.ipv4_udp_en = req->ipv4_udp_en;
	rss_cfg->rss_tuple_sets.ipv4_sctp_en = req->ipv4_sctp_en;
	rss_cfg->rss_tuple_sets.ipv4_fragment_en = req->ipv4_fragment_en;
	rss_cfg->rss_tuple_sets.ipv6_tcp_en = req->ipv6_tcp_en;
	rss_cfg->rss_tuple_sets.ipv6_udp_en = req->ipv6_udp_en;
	rss_cfg->rss_tuple_sets.ipv6_sctp_en = req->ipv6_sctp_en;
	rss_cfg->rss_tuple_sets.ipv6_fragment_en = req->ipv6_fragment_en;
	return 0;
}

static int hclgevf_get_rss_tuple(struct hnae3_handle *handle,
				 struct ethtool_rxnfc *nfc)
{
	struct hclgevf_dev *hdev = hclgevf_ae_get_hdev(handle);
	struct hclgevf_rss_cfg *rss_cfg = &hdev->rss_cfg;
	u8 tuple_sets;

	if (handle->pdev->revision == 0x20)
		return -EOPNOTSUPP;

	nfc->data = 0;

	switch (nfc->flow_type) {
	case TCP_V4_FLOW:
		tuple_sets = rss_cfg->rss_tuple_sets.ipv4_tcp_en;
		break;
	case UDP_V4_FLOW:
		tuple_sets = rss_cfg->rss_tuple_sets.ipv4_udp_en;
		break;
	case TCP_V6_FLOW:
		tuple_sets = rss_cfg->rss_tuple_sets.ipv6_tcp_en;
		break;
	case UDP_V6_FLOW:
		tuple_sets = rss_cfg->rss_tuple_sets.ipv6_udp_en;
		break;
	case SCTP_V4_FLOW:
		tuple_sets = rss_cfg->rss_tuple_sets.ipv4_sctp_en;
		break;
	case SCTP_V6_FLOW:
		tuple_sets = rss_cfg->rss_tuple_sets.ipv6_sctp_en;
		break;
	case IPV4_FLOW:
	case IPV6_FLOW:
		tuple_sets = HCLGEVF_S_IP_BIT | HCLGEVF_D_IP_BIT;
		break;
	default:
		return -EINVAL;
	}

	if (!tuple_sets)
		return 0;

	if (tuple_sets & HCLGEVF_D_PORT_BIT)
		nfc->data |= RXH_L4_B_2_3;
	if (tuple_sets & HCLGEVF_S_PORT_BIT)
		nfc->data |= RXH_L4_B_0_1;
	if (tuple_sets & HCLGEVF_D_IP_BIT)
		nfc->data |= RXH_IP_DST;
	if (tuple_sets & HCLGEVF_S_IP_BIT)
		nfc->data |= RXH_IP_SRC;

	return 0;
}

static int hclgevf_set_rss_input_tuple(struct hclgevf_dev *hdev,
				       struct hclgevf_rss_cfg *rss_cfg)
{
	struct hclgevf_rss_input_tuple_cmd *req;
	struct hclgevf_desc desc;
	int ret;

	hclgevf_cmd_setup_basic_desc(&desc, HCLGEVF_OPC_RSS_INPUT_TUPLE, false);

	req = (struct hclgevf_rss_input_tuple_cmd *)desc.data;

	req->ipv4_tcp_en = rss_cfg->rss_tuple_sets.ipv4_tcp_en;
	req->ipv4_udp_en = rss_cfg->rss_tuple_sets.ipv4_udp_en;
	req->ipv4_sctp_en = rss_cfg->rss_tuple_sets.ipv4_sctp_en;
	req->ipv4_fragment_en = rss_cfg->rss_tuple_sets.ipv4_fragment_en;
	req->ipv6_tcp_en = rss_cfg->rss_tuple_sets.ipv6_tcp_en;
	req->ipv6_udp_en = rss_cfg->rss_tuple_sets.ipv6_udp_en;
	req->ipv6_sctp_en = rss_cfg->rss_tuple_sets.ipv6_sctp_en;
	req->ipv6_fragment_en = rss_cfg->rss_tuple_sets.ipv6_fragment_en;

	ret = hclgevf_cmd_send(&hdev->hw, &desc, 1);
	if (ret)
		dev_err(&hdev->pdev->dev,
			"Configure rss input fail, status = %d\n", ret);
	return ret;
}

static int hclgevf_get_tc_size(struct hnae3_handle *handle)
{
	struct hclgevf_dev *hdev = hclgevf_ae_get_hdev(handle);
	struct hclgevf_rss_cfg *rss_cfg = &hdev->rss_cfg;

	return rss_cfg->rss_size;
}

static int hclgevf_bind_ring_to_vector(struct hnae3_handle *handle, bool en,
				       int vector_id,
				       struct hnae3_ring_chain_node *ring_chain)
{
	struct hclgevf_dev *hdev = hclgevf_ae_get_hdev(handle);
	struct hnae3_ring_chain_node *node;
	struct hclge_mbx_vf_to_pf_cmd *req;
	struct hclgevf_desc desc;
	int i = 0;
	int status;
	u8 type;

	req = (struct hclge_mbx_vf_to_pf_cmd *)desc.data;
	type = en ? HCLGE_MBX_MAP_RING_TO_VECTOR :
		HCLGE_MBX_UNMAP_RING_TO_VECTOR;

	for (node = ring_chain; node; node = node->next) {
		int idx_offset = HCLGE_MBX_RING_MAP_BASIC_MSG_NUM +
					HCLGE_MBX_RING_NODE_VARIABLE_NUM * i;

		if (i == 0) {
			hclgevf_cmd_setup_basic_desc(&desc,
						     HCLGEVF_OPC_MBX_VF_TO_PF,
						     false);
			req->msg[0] = type;
			req->msg[1] = vector_id;
		}

		req->msg[idx_offset] =
				hnae3_get_bit(node->flag, HNAE3_RING_TYPE_B);
		req->msg[idx_offset + 1] = node->tqp_index;
		req->msg[idx_offset + 2] = hnae3_get_field(node->int_gl_idx,
							   HNAE3_RING_GL_IDX_M,
							   HNAE3_RING_GL_IDX_S);

		i++;
		if ((i == (HCLGE_MBX_VF_MSG_DATA_NUM -
		     HCLGE_MBX_RING_MAP_BASIC_MSG_NUM) /
		     HCLGE_MBX_RING_NODE_VARIABLE_NUM) ||
		    !node->next) {
			req->msg[2] = i;

			status = hclgevf_cmd_send(&hdev->hw, &desc, 1);
			if (status) {
				dev_err(&hdev->pdev->dev,
					"Map TQP fail, status is %d.\n",
					status);
				return status;
			}
			i = 0;
			hclgevf_cmd_setup_basic_desc(&desc,
						     HCLGEVF_OPC_MBX_VF_TO_PF,
						     false);
			req->msg[0] = type;
			req->msg[1] = vector_id;
		}
	}

	return 0;
}

static int hclgevf_map_ring_to_vector(struct hnae3_handle *handle, int vector,
				      struct hnae3_ring_chain_node *ring_chain)
{
	struct hclgevf_dev *hdev = hclgevf_ae_get_hdev(handle);
	int vector_id;

	vector_id = hclgevf_get_vector_index(hdev, vector);
	if (vector_id < 0) {
		dev_err(&handle->pdev->dev,
			"Get vector index fail. ret =%d\n", vector_id);
		return vector_id;
	}

	return hclgevf_bind_ring_to_vector(handle, true, vector_id, ring_chain);
}

static int hclgevf_unmap_ring_from_vector(
				struct hnae3_handle *handle,
				int vector,
				struct hnae3_ring_chain_node *ring_chain)
{
	struct hclgevf_dev *hdev = hclgevf_ae_get_hdev(handle);
	int ret, vector_id;

	if (test_bit(HCLGEVF_STATE_RST_HANDLING, &hdev->state))
		return 0;

	vector_id = hclgevf_get_vector_index(hdev, vector);
	if (vector_id < 0) {
		dev_err(&handle->pdev->dev,
			"Get vector index fail. ret =%d\n", vector_id);
		return vector_id;
	}

	ret = hclgevf_bind_ring_to_vector(handle, false, vector_id, ring_chain);
	if (ret)
		dev_err(&handle->pdev->dev,
			"Unmap ring from vector fail. vector=%d, ret =%d\n",
			vector_id,
			ret);

	return ret;
}

static int hclgevf_put_vector(struct hnae3_handle *handle, int vector)
{
	struct hclgevf_dev *hdev = hclgevf_ae_get_hdev(handle);
	int vector_id;

	vector_id = hclgevf_get_vector_index(hdev, vector);
	if (vector_id < 0) {
		dev_err(&handle->pdev->dev,
			"hclgevf_put_vector get vector index fail. ret =%d\n",
			vector_id);
		return vector_id;
	}

	hclgevf_free_vector(hdev, vector_id);

	return 0;
}

static int hclgevf_cmd_set_promisc_mode(struct hclgevf_dev *hdev,
					bool en_bc_pmc)
{
	struct hclge_mbx_vf_to_pf_cmd *req;
	struct hclgevf_desc desc;
	int ret;

	req = (struct hclge_mbx_vf_to_pf_cmd *)desc.data;

	hclgevf_cmd_setup_basic_desc(&desc, HCLGEVF_OPC_MBX_VF_TO_PF, false);
	req->msg[0] = HCLGE_MBX_SET_PROMISC_MODE;
	req->msg[1] = en_bc_pmc ? 1 : 0;

	ret = hclgevf_cmd_send(&hdev->hw, &desc, 1);
	if (ret)
		dev_err(&hdev->pdev->dev,
			"Set promisc mode fail, status is %d.\n", ret);

	return ret;
}

static int hclgevf_set_promisc_mode(struct hclgevf_dev *hdev, bool en_bc_pmc)
{
	return hclgevf_cmd_set_promisc_mode(hdev, en_bc_pmc);
}

static int hclgevf_tqp_enable(struct hclgevf_dev *hdev, unsigned int tqp_id,
			      int stream_id, bool enable)
{
	struct hclgevf_cfg_com_tqp_queue_cmd *req;
	struct hclgevf_desc desc;
	int status;

	req = (struct hclgevf_cfg_com_tqp_queue_cmd *)desc.data;

	hclgevf_cmd_setup_basic_desc(&desc, HCLGEVF_OPC_CFG_COM_TQP_QUEUE,
				     false);
	req->tqp_id = cpu_to_le16(tqp_id & HCLGEVF_RING_ID_MASK);
	req->stream_id = cpu_to_le16(stream_id);
	if (enable)
		req->enable |= 1U << HCLGEVF_TQP_ENABLE_B;

	status = hclgevf_cmd_send(&hdev->hw, &desc, 1);
	if (status)
		dev_err(&hdev->pdev->dev,
			"TQP enable fail, status =%d.\n", status);

	return status;
}

static void hclgevf_reset_tqp_stats(struct hnae3_handle *handle)
{
	struct hnae3_knic_private_info *kinfo = &handle->kinfo;
	struct hclgevf_tqp *tqp;
	int i;

	for (i = 0; i < kinfo->num_tqps; i++) {
		tqp = container_of(kinfo->tqp[i], struct hclgevf_tqp, q);
		memset(&tqp->tqp_stats, 0, sizeof(tqp->tqp_stats));
	}
}

static void hclgevf_get_mac_addr(struct hnae3_handle *handle, u8 *p)
{
	struct hclgevf_dev *hdev = hclgevf_ae_get_hdev(handle);

	ether_addr_copy(p, hdev->hw.mac.mac_addr);
}

static int hclgevf_set_mac_addr(struct hnae3_handle *handle, void *p,
				bool is_first)
{
	struct hclgevf_dev *hdev = hclgevf_ae_get_hdev(handle);
	u8 *old_mac_addr = (u8 *)hdev->hw.mac.mac_addr;
	u8 *new_mac_addr = (u8 *)p;
	u8 msg_data[ETH_ALEN * 2];
	u16 subcode;
	int status;

	ether_addr_copy(msg_data, new_mac_addr);
	ether_addr_copy(&msg_data[ETH_ALEN], old_mac_addr);

	subcode = is_first ? HCLGE_MBX_MAC_VLAN_UC_ADD :
			HCLGE_MBX_MAC_VLAN_UC_MODIFY;

	status = hclgevf_send_mbx_msg(hdev, HCLGE_MBX_SET_UNICAST,
				      subcode, msg_data, sizeof(msg_data),
				      true, NULL, 0);
	if (!status)
		ether_addr_copy(hdev->hw.mac.mac_addr, new_mac_addr);

	return status;
}

static int hclgevf_add_uc_addr(struct hnae3_handle *handle,
			       const unsigned char *addr)
{
	struct hclgevf_dev *hdev = hclgevf_ae_get_hdev(handle);

	return hclgevf_send_mbx_msg(hdev, HCLGE_MBX_SET_UNICAST,
				    HCLGE_MBX_MAC_VLAN_UC_ADD,
				    addr, ETH_ALEN, false, NULL, 0);
}

static int hclgevf_rm_uc_addr(struct hnae3_handle *handle,
			      const unsigned char *addr)
{
	struct hclgevf_dev *hdev = hclgevf_ae_get_hdev(handle);

	return hclgevf_send_mbx_msg(hdev, HCLGE_MBX_SET_UNICAST,
				    HCLGE_MBX_MAC_VLAN_UC_REMOVE,
				    addr, ETH_ALEN, false, NULL, 0);
}

static int hclgevf_add_mc_addr(struct hnae3_handle *handle,
			       const unsigned char *addr)
{
	struct hclgevf_dev *hdev = hclgevf_ae_get_hdev(handle);

	return hclgevf_send_mbx_msg(hdev, HCLGE_MBX_SET_MULTICAST,
				    HCLGE_MBX_MAC_VLAN_MC_ADD,
				    addr, ETH_ALEN, false, NULL, 0);
}

static int hclgevf_rm_mc_addr(struct hnae3_handle *handle,
			      const unsigned char *addr)
{
	struct hclgevf_dev *hdev = hclgevf_ae_get_hdev(handle);

	return hclgevf_send_mbx_msg(hdev, HCLGE_MBX_SET_MULTICAST,
				    HCLGE_MBX_MAC_VLAN_MC_REMOVE,
				    addr, ETH_ALEN, false, NULL, 0);
}

static int hclgevf_set_vlan_filter(struct hnae3_handle *handle,
				   __be16 proto, u16 vlan_id,
				   bool is_kill)
{
#define HCLGEVF_VLAN_MBX_MSG_LEN 5
	struct hclgevf_dev *hdev = hclgevf_ae_get_hdev(handle);
	u8 msg_data[HCLGEVF_VLAN_MBX_MSG_LEN];
	int ret;

	if (vlan_id > HCLGEVF_MAX_VLAN_ID)
		return -EINVAL;

	if (proto != htons(ETH_P_8021Q))
		return -EPROTONOSUPPORT;

	/* When device is resetting, firmware is unable to handle
	 * mailbox. Just record the vlan id, and remove it after
	 * reset finished.
	 */
	if (test_bit(HCLGEVF_STATE_RST_HANDLING, &hdev->state) && is_kill) {
		set_bit(vlan_id, hdev->vlan_del_fail_bmap);
		return -EBUSY;
	}

	msg_data[0] = is_kill;
	memcpy(&msg_data[1], &vlan_id, sizeof(vlan_id));
	memcpy(&msg_data[3], &proto, sizeof(proto));
	ret = hclgevf_send_mbx_msg(hdev, HCLGE_MBX_SET_VLAN,
				   HCLGE_MBX_VLAN_FILTER, msg_data,
				   HCLGEVF_VLAN_MBX_MSG_LEN, false, NULL, 0);

	/* When remove hw vlan filter failed, record the vlan id,
	 * and try to remove it from hw later, to be consistence
	 * with stack.
	 */
	if (is_kill && ret)
		set_bit(vlan_id, hdev->vlan_del_fail_bmap);

	return ret;
}

static void hclgevf_sync_vlan_filter(struct hclgevf_dev *hdev)
{
#define HCLGEVF_MAX_SYNC_COUNT	60
	struct hnae3_handle *handle = &hdev->nic;
	int ret, sync_cnt = 0;
	u16 vlan_id;

	vlan_id = find_first_bit(hdev->vlan_del_fail_bmap, VLAN_N_VID);
	while (vlan_id != VLAN_N_VID) {
		ret = hclgevf_set_vlan_filter(handle, htons(ETH_P_8021Q),
					      vlan_id, true);
		if (ret)
			return;

		clear_bit(vlan_id, hdev->vlan_del_fail_bmap);
		sync_cnt++;
		if (sync_cnt >= HCLGEVF_MAX_SYNC_COUNT)
			return;

		vlan_id = find_first_bit(hdev->vlan_del_fail_bmap, VLAN_N_VID);
	}
}

static int hclgevf_en_hw_strip_rxvtag(struct hnae3_handle *handle, bool enable)
{
	struct hclgevf_dev *hdev = hclgevf_ae_get_hdev(handle);
	u8 msg_data;

	msg_data = enable ? 1 : 0;
	return hclgevf_send_mbx_msg(hdev, HCLGE_MBX_SET_VLAN,
				    HCLGE_MBX_VLAN_RX_OFF_CFG, &msg_data,
				    1, false, NULL, 0);
}

static int hclgevf_reset_tqp(struct hnae3_handle *handle, u16 queue_id)
{
	struct hclgevf_dev *hdev = hclgevf_ae_get_hdev(handle);
	u8 msg_data[2];
	int ret;

	memcpy(msg_data, &queue_id, sizeof(queue_id));

	/* disable vf queue before send queue reset msg to PF */
	ret = hclgevf_tqp_enable(hdev, queue_id, 0, false);
	if (ret)
		return ret;
<<<<<<< HEAD

	return hclgevf_send_mbx_msg(hdev, HCLGE_MBX_QUEUE_RESET, 0, msg_data,
				    sizeof(msg_data), true, NULL, 0);
}

static int hclgevf_set_mtu(struct hnae3_handle *handle, int new_mtu)
{
	struct hclgevf_dev *hdev = hclgevf_ae_get_hdev(handle);

=======

	return hclgevf_send_mbx_msg(hdev, HCLGE_MBX_QUEUE_RESET, 0, msg_data,
				    sizeof(msg_data), true, NULL, 0);
}

static int hclgevf_set_mtu(struct hnae3_handle *handle, int new_mtu)
{
	struct hclgevf_dev *hdev = hclgevf_ae_get_hdev(handle);

>>>>>>> 17d93760
	return hclgevf_send_mbx_msg(hdev, HCLGE_MBX_SET_MTU, 0, (u8 *)&new_mtu,
				    sizeof(new_mtu), true, NULL, 0);
}

static int hclgevf_notify_client(struct hclgevf_dev *hdev,
				 enum hnae3_reset_notify_type type)
{
	struct hnae3_client *client = hdev->nic_client;
	struct hnae3_handle *handle = &hdev->nic;
	int ret;

	if (!test_bit(HCLGEVF_STATE_NIC_REGISTERED, &hdev->state) ||
	    !client)
		return 0;

	if (!client->ops->reset_notify)
		return -EOPNOTSUPP;

	ret = client->ops->reset_notify(handle, type);
	if (ret)
		dev_err(&hdev->pdev->dev, "notify nic client failed %d(%d)\n",
			type, ret);

	return ret;
}

static void hclgevf_flr_done(struct hnae3_ae_dev *ae_dev)
{
	struct hclgevf_dev *hdev = ae_dev->priv;

	set_bit(HNAE3_FLR_DONE, &hdev->flr_state);
}

static int hclgevf_flr_poll_timeout(struct hclgevf_dev *hdev,
				    unsigned long delay_us,
				    unsigned long wait_cnt)
{
	unsigned long cnt = 0;

	while (!test_bit(HNAE3_FLR_DONE, &hdev->flr_state) &&
	       cnt++ < wait_cnt)
		usleep_range(delay_us, delay_us * 2);

	if (!test_bit(HNAE3_FLR_DONE, &hdev->flr_state)) {
		dev_err(&hdev->pdev->dev,
			"flr wait timeout\n");
		return -ETIMEDOUT;
	}

	return 0;
}

static int hclgevf_reset_wait(struct hclgevf_dev *hdev)
{
#define HCLGEVF_RESET_WAIT_US	20000
#define HCLGEVF_RESET_WAIT_CNT	2000
#define HCLGEVF_RESET_WAIT_TIMEOUT_US	\
	(HCLGEVF_RESET_WAIT_US * HCLGEVF_RESET_WAIT_CNT)

	u32 val;
	int ret;

	/* wait to check the hardware reset completion status */
	val = hclgevf_read_dev(&hdev->hw, HCLGEVF_RST_ING);
	dev_info(&hdev->pdev->dev, "checking vf resetting status: %x\n", val);

	if (hdev->reset_type == HNAE3_FLR_RESET)
		return hclgevf_flr_poll_timeout(hdev,
						HCLGEVF_RESET_WAIT_US,
						HCLGEVF_RESET_WAIT_CNT);

	ret = readl_poll_timeout(hdev->hw.io_base + HCLGEVF_RST_ING, val,
				 !(val & HCLGEVF_RST_ING_BITS),
				 HCLGEVF_RESET_WAIT_US,
				 HCLGEVF_RESET_WAIT_TIMEOUT_US);

	/* hardware completion status should be available by this time */
	if (ret) {
		dev_err(&hdev->pdev->dev,
			"could'nt get reset done status from h/w, timeout!\n");
		return ret;
	}

	/* we will wait a bit more to let reset of the stack to complete. This
	 * might happen in case reset assertion was made by PF. Yes, this also
	 * means we might end up waiting bit more even for VF reset.
	 */
	msleep(5000);

	return 0;
}

static void hclgevf_reset_handshake(struct hclgevf_dev *hdev, bool enable)
{
	u32 reg_val;

	reg_val = hclgevf_read_dev(&hdev->hw, HCLGEVF_NIC_CSQ_DEPTH_REG);
	if (enable)
		reg_val |= HCLGEVF_NIC_SW_RST_RDY;
	else
		reg_val &= ~HCLGEVF_NIC_SW_RST_RDY;

	hclgevf_write_dev(&hdev->hw, HCLGEVF_NIC_CSQ_DEPTH_REG,
			  reg_val);
}

static int hclgevf_reset_stack(struct hclgevf_dev *hdev)
{
	int ret;

	/* uninitialize the nic client */
	ret = hclgevf_notify_client(hdev, HNAE3_UNINIT_CLIENT);
	if (ret)
		return ret;

	/* re-initialize the hclge device */
	ret = hclgevf_reset_hdev(hdev);
	if (ret) {
		dev_err(&hdev->pdev->dev,
			"hclge device re-init failed, VF is disabled!\n");
		return ret;
	}

	/* bring up the nic client again */
	ret = hclgevf_notify_client(hdev, HNAE3_INIT_CLIENT);
	if (ret)
		return ret;
<<<<<<< HEAD
=======

	ret = hclgevf_notify_client(hdev, HNAE3_RESTORE_CLIENT);
	if (ret)
		return ret;

	/* clear handshake status with IMP */
	hclgevf_reset_handshake(hdev, false);
>>>>>>> 17d93760

	return hclgevf_notify_client(hdev, HNAE3_RESTORE_CLIENT);
}

static int hclgevf_reset_prepare_wait(struct hclgevf_dev *hdev)
{
#define HCLGEVF_RESET_SYNC_TIME 100

	int ret = 0;

	switch (hdev->reset_type) {
	case HNAE3_VF_FUNC_RESET:
		ret = hclgevf_send_mbx_msg(hdev, HCLGE_MBX_RESET, 0, NULL,
					   0, true, NULL, sizeof(u8));
		hdev->rst_stats.vf_func_rst_cnt++;
		break;
	case HNAE3_FLR_RESET:
		set_bit(HNAE3_FLR_DOWN, &hdev->flr_state);
		hdev->rst_stats.flr_rst_cnt++;
		break;
	default:
		break;
	}

	set_bit(HCLGEVF_STATE_CMD_DISABLE, &hdev->state);
	/* inform hardware that preparatory work is done */
	msleep(HCLGEVF_RESET_SYNC_TIME);
	hclgevf_write_dev(&hdev->hw, HCLGEVF_NIC_CSQ_DEPTH_REG,
			  HCLGEVF_NIC_CMQ_ENABLE);
	dev_info(&hdev->pdev->dev, "prepare reset(%d) wait done, ret:%d\n",
		 hdev->reset_type, ret);

	return ret;
}

static void hclgevf_reset_err_handle(struct hclgevf_dev *hdev)
{
	hdev->rst_stats.rst_fail_cnt++;
	dev_err(&hdev->pdev->dev, "failed to reset VF(%d)\n",
		hdev->rst_stats.rst_fail_cnt);

	if (hdev->rst_stats.rst_fail_cnt < HCLGEVF_RESET_MAX_FAIL_CNT)
		set_bit(hdev->reset_type, &hdev->reset_pending);

	if (hclgevf_is_reset_pending(hdev)) {
		set_bit(HCLGEVF_RESET_PENDING, &hdev->reset_state);
		hclgevf_reset_task_schedule(hdev);
	} else {
		hclgevf_write_dev(&hdev->hw, HCLGEVF_NIC_CSQ_DEPTH_REG,
				  HCLGEVF_NIC_CMQ_ENABLE);
	}
}

static int hclgevf_reset_prepare_wait(struct hclgevf_dev *hdev)
{
#define HCLGEVF_RESET_SYNC_TIME 100

	int ret = 0;

	switch (hdev->reset_type) {
	case HNAE3_VF_FUNC_RESET:
		ret = hclgevf_send_mbx_msg(hdev, HCLGE_MBX_RESET, 0, NULL,
					   0, true, NULL, sizeof(u8));
		hdev->rst_stats.vf_func_rst_cnt++;
		break;
	case HNAE3_FLR_RESET:
		set_bit(HNAE3_FLR_DOWN, &hdev->flr_state);
		hdev->rst_stats.flr_rst_cnt++;
		break;
	default:
		break;
	}

	set_bit(HCLGEVF_STATE_CMD_DISABLE, &hdev->state);
	/* inform hardware that preparatory work is done */
	msleep(HCLGEVF_RESET_SYNC_TIME);
	hclgevf_reset_handshake(hdev, true);
	dev_info(&hdev->pdev->dev, "prepare reset(%d) wait done, ret:%d\n",
		 hdev->reset_type, ret);

	return ret;
}

static void hclgevf_reset_err_handle(struct hclgevf_dev *hdev)
{
	/* recover handshake status with IMP when reset fail */
	hclgevf_reset_handshake(hdev, true);
	hdev->rst_stats.rst_fail_cnt++;
	dev_err(&hdev->pdev->dev, "failed to reset VF(%d)\n",
		hdev->rst_stats.rst_fail_cnt);

	if (hdev->rst_stats.rst_fail_cnt < HCLGEVF_RESET_MAX_FAIL_CNT)
		set_bit(hdev->reset_type, &hdev->reset_pending);

	if (hclgevf_is_reset_pending(hdev)) {
		set_bit(HCLGEVF_RESET_PENDING, &hdev->reset_state);
		hclgevf_reset_task_schedule(hdev);
	}
}

static int hclgevf_reset(struct hclgevf_dev *hdev)
{
	struct hnae3_ae_dev *ae_dev = pci_get_drvdata(hdev->pdev);
	int ret;

	/* Initialize ae_dev reset status as well, in case enet layer wants to
	 * know if device is undergoing reset
	 */
	ae_dev->reset_type = hdev->reset_type;
	hdev->rst_stats.rst_cnt++;
	rtnl_lock();

	/* bring down the nic to stop any ongoing TX/RX */
	ret = hclgevf_notify_client(hdev, HNAE3_DOWN_CLIENT);
	if (ret)
		goto err_reset_lock;

	rtnl_unlock();

	ret = hclgevf_reset_prepare_wait(hdev);
	if (ret)
		goto err_reset;

	/* check if VF could successfully fetch the hardware reset completion
	 * status from the hardware
	 */
	ret = hclgevf_reset_wait(hdev);
	if (ret) {
		/* can't do much in this situation, will disable VF */
		dev_err(&hdev->pdev->dev,
			"VF failed(=%d) to fetch H/W reset completion status\n",
			ret);
		goto err_reset;
	}

	hdev->rst_stats.hw_rst_done_cnt++;

	rtnl_lock();

	/* now, re-initialize the nic client and ae device*/
	ret = hclgevf_reset_stack(hdev);
	if (ret) {
		dev_err(&hdev->pdev->dev, "failed to reset VF stack\n");
		goto err_reset_lock;
	}

	/* bring up the nic to enable TX/RX again */
	ret = hclgevf_notify_client(hdev, HNAE3_UP_CLIENT);
	if (ret)
		goto err_reset_lock;

	rtnl_unlock();

	hdev->last_reset_time = jiffies;
	ae_dev->reset_type = HNAE3_NONE_RESET;
	hdev->rst_stats.rst_done_cnt++;
	hdev->rst_stats.rst_fail_cnt = 0;

	return ret;
err_reset_lock:
	rtnl_unlock();
err_reset:
	hclgevf_reset_err_handle(hdev);

	return ret;
}

static enum hnae3_reset_type hclgevf_get_reset_level(struct hclgevf_dev *hdev,
						     unsigned long *addr)
{
	enum hnae3_reset_type rst_level = HNAE3_NONE_RESET;

	/* return the highest priority reset level amongst all */
	if (test_bit(HNAE3_VF_RESET, addr)) {
		rst_level = HNAE3_VF_RESET;
		clear_bit(HNAE3_VF_RESET, addr);
		clear_bit(HNAE3_VF_PF_FUNC_RESET, addr);
		clear_bit(HNAE3_VF_FUNC_RESET, addr);
	} else if (test_bit(HNAE3_VF_FULL_RESET, addr)) {
		rst_level = HNAE3_VF_FULL_RESET;
		clear_bit(HNAE3_VF_FULL_RESET, addr);
		clear_bit(HNAE3_VF_FUNC_RESET, addr);
	} else if (test_bit(HNAE3_VF_PF_FUNC_RESET, addr)) {
		rst_level = HNAE3_VF_PF_FUNC_RESET;
		clear_bit(HNAE3_VF_PF_FUNC_RESET, addr);
		clear_bit(HNAE3_VF_FUNC_RESET, addr);
	} else if (test_bit(HNAE3_VF_FUNC_RESET, addr)) {
		rst_level = HNAE3_VF_FUNC_RESET;
		clear_bit(HNAE3_VF_FUNC_RESET, addr);
	} else if (test_bit(HNAE3_FLR_RESET, addr)) {
		rst_level = HNAE3_FLR_RESET;
		clear_bit(HNAE3_FLR_RESET, addr);
	}

	return rst_level;
}

static void hclgevf_reset_event(struct pci_dev *pdev,
				struct hnae3_handle *handle)
{
	struct hnae3_ae_dev *ae_dev = pci_get_drvdata(pdev);
	struct hclgevf_dev *hdev = ae_dev->priv;

	dev_info(&hdev->pdev->dev, "received reset request from VF enet\n");

	if (hdev->default_reset_request)
		hdev->reset_level =
			hclgevf_get_reset_level(hdev,
						&hdev->default_reset_request);
	else
		hdev->reset_level = HNAE3_VF_FUNC_RESET;

	/* reset of this VF requested */
	set_bit(HCLGEVF_RESET_REQUESTED, &hdev->reset_state);
	hclgevf_reset_task_schedule(hdev);

	hdev->last_reset_time = jiffies;
}

static void hclgevf_set_def_reset_request(struct hnae3_ae_dev *ae_dev,
					  enum hnae3_reset_type rst_type)
{
	struct hclgevf_dev *hdev = ae_dev->priv;

	set_bit(rst_type, &hdev->default_reset_request);
}

static void hclgevf_flr_prepare(struct hnae3_ae_dev *ae_dev)
{
#define HCLGEVF_FLR_WAIT_MS	100
#define HCLGEVF_FLR_WAIT_CNT	50
	struct hclgevf_dev *hdev = ae_dev->priv;
	int cnt = 0;

	clear_bit(HNAE3_FLR_DOWN, &hdev->flr_state);
	clear_bit(HNAE3_FLR_DONE, &hdev->flr_state);
	set_bit(HNAE3_FLR_RESET, &hdev->default_reset_request);
	hclgevf_reset_event(hdev->pdev, NULL);

	while (!test_bit(HNAE3_FLR_DOWN, &hdev->flr_state) &&
	       cnt++ < HCLGEVF_FLR_WAIT_CNT)
		msleep(HCLGEVF_FLR_WAIT_MS);

	if (!test_bit(HNAE3_FLR_DOWN, &hdev->flr_state))
		dev_err(&hdev->pdev->dev,
			"flr wait down timeout: %d\n", cnt);
}

static u32 hclgevf_get_fw_version(struct hnae3_handle *handle)
{
	struct hclgevf_dev *hdev = hclgevf_ae_get_hdev(handle);

	return hdev->fw_version;
}

static void hclgevf_get_misc_vector(struct hclgevf_dev *hdev)
{
	struct hclgevf_misc_vector *vector = &hdev->misc_vector;

	vector->vector_irq = pci_irq_vector(hdev->pdev,
					    HCLGEVF_MISC_VECTOR_NUM);
	vector->addr = hdev->hw.io_base + HCLGEVF_MISC_VECTOR_REG_BASE;
	/* vector status always valid for Vector 0 */
	hdev->vector_status[HCLGEVF_MISC_VECTOR_NUM] = 0;
	hdev->vector_irq[HCLGEVF_MISC_VECTOR_NUM] = vector->vector_irq;

	hdev->num_msi_left -= 1;
	hdev->num_msi_used += 1;
}

void hclgevf_reset_task_schedule(struct hclgevf_dev *hdev)
{
	if (!test_bit(HCLGEVF_STATE_RST_SERVICE_SCHED, &hdev->state) &&
	    !test_bit(HCLGEVF_STATE_REMOVING, &hdev->state)) {
		set_bit(HCLGEVF_STATE_RST_SERVICE_SCHED, &hdev->state);
		schedule_work(&hdev->rst_service_task);
	}
}

void hclgevf_mbx_task_schedule(struct hclgevf_dev *hdev)
{
	if (!test_bit(HCLGEVF_STATE_MBX_SERVICE_SCHED, &hdev->state) &&
	    !test_bit(HCLGEVF_STATE_MBX_HANDLING, &hdev->state)) {
		set_bit(HCLGEVF_STATE_MBX_SERVICE_SCHED, &hdev->state);
		schedule_work(&hdev->mbx_service_task);
	}
}

static void hclgevf_task_schedule(struct hclgevf_dev *hdev)
{
	if (!test_bit(HCLGEVF_STATE_DOWN, &hdev->state)  &&
	    !test_and_set_bit(HCLGEVF_STATE_SERVICE_SCHED, &hdev->state))
		schedule_work(&hdev->service_task);
}

static void hclgevf_deferred_task_schedule(struct hclgevf_dev *hdev)
{
	/* if we have any pending mailbox event then schedule the mbx task */
	if (hdev->mbx_event_pending)
		hclgevf_mbx_task_schedule(hdev);

	if (test_bit(HCLGEVF_RESET_PENDING, &hdev->reset_state))
		hclgevf_reset_task_schedule(hdev);
}

static void hclgevf_service_timer(unsigned long data)
{
	struct hclgevf_dev *hdev = (struct hclgevf_dev *)data;

	mod_timer(&hdev->service_timer, jiffies +
		  HCLGEVF_GENERAL_TASK_INTERVAL * HZ);

	hdev->stats_timer++;
	hclgevf_task_schedule(hdev);
}

static void hclgevf_reset_service_task(struct work_struct *work)
{
	struct hclgevf_dev *hdev =
		container_of(work, struct hclgevf_dev, rst_service_task);
	int ret;

	if (test_and_set_bit(HCLGEVF_STATE_RST_HANDLING, &hdev->state))
		return;

	clear_bit(HCLGEVF_STATE_RST_SERVICE_SCHED, &hdev->state);

	if (test_and_clear_bit(HCLGEVF_RESET_PENDING,
			       &hdev->reset_state)) {
		/* PF has initmated that it is about to reset the hardware.
		 * We now have to poll & check if hardware has actually
		 * completed the reset sequence. On hardware reset completion,
		 * VF needs to reset the client and ae device.
		 */
		hdev->reset_attempts = 0;

		hdev->last_reset_time = jiffies;
		while ((hdev->reset_type =
			hclgevf_get_reset_level(hdev, &hdev->reset_pending))
		       != HNAE3_NONE_RESET) {
			ret = hclgevf_reset(hdev);
			if (ret)
				dev_err(&hdev->pdev->dev,
					"VF stack reset failed %d.\n", ret);
		}
	} else if (test_and_clear_bit(HCLGEVF_RESET_REQUESTED,
				      &hdev->reset_state)) {
		/* we could be here when either of below happens:
		 * 1. reset was initiated due to watchdog timeout caused by
		 *    a. IMP was earlier reset and our TX got choked down and
		 *       which resulted in watchdog reacting and inducing VF
		 *       reset. This also means our cmdq would be unreliable.
		 *    b. problem in TX due to other lower layer(example link
		 *       layer not functioning properly etc.)
		 * 2. VF reset might have been initiated due to some config
		 *    change.
		 *
		 * NOTE: Theres no clear way to detect above cases than to react
		 * to the response of PF for this reset request. PF will ack the
		 * 1b and 2. cases but we will not get any intimation about 1a
		 * from PF as cmdq would be in unreliable state i.e. mailbox
		 * communication between PF and VF would be broken.
		 */

		/* if we are never geting into pending state it means either:
		 * 1. PF is not receiving our request which could be due to IMP
		 *    reset
		 * 2. PF is screwed
		 * We cannot do much for 2. but to check first we can try reset
		 * our PCIe + stack and see if it alleviates the problem.
		 */
		if (hdev->reset_attempts > 3) {
			/* prepare for full reset of stack + pcie interface */
			set_bit(HNAE3_VF_FULL_RESET, &hdev->reset_pending);

			/* "defer" schedule the reset task again */
			set_bit(HCLGEVF_RESET_PENDING, &hdev->reset_state);
		} else {
			hdev->reset_attempts++;

			set_bit(hdev->reset_level, &hdev->reset_pending);
			set_bit(HCLGEVF_RESET_PENDING, &hdev->reset_state);
		}
		hclgevf_reset_task_schedule(hdev);
	}

	clear_bit(HCLGEVF_STATE_RST_HANDLING, &hdev->state);
}

static void hclgevf_mailbox_service_task(struct work_struct *work)
{
	struct hclgevf_dev *hdev;

	hdev = container_of(work, struct hclgevf_dev, mbx_service_task);

	if (test_and_set_bit(HCLGEVF_STATE_MBX_HANDLING, &hdev->state))
		return;

	clear_bit(HCLGEVF_STATE_MBX_SERVICE_SCHED, &hdev->state);

	hclgevf_mbx_async_handler(hdev);

	clear_bit(HCLGEVF_STATE_MBX_HANDLING, &hdev->state);
}

static void hclgevf_keep_alive_timer(struct timer_list *t)
{
	struct hclgevf_dev *hdev = from_timer(hdev, t, keep_alive_timer);

	schedule_work(&hdev->keep_alive_task);
	mod_timer(&hdev->keep_alive_timer, jiffies +
		  HCLGEVF_KEEP_ALIVE_TASK_INTERVAL * HZ);
}

static void hclgevf_keep_alive_task(struct work_struct *work)
{
	struct hclgevf_dev *hdev;
	u8 respmsg;
	int ret;

	hdev = container_of(work, struct hclgevf_dev, keep_alive_task);

	if (test_bit(HCLGEVF_STATE_CMD_DISABLE, &hdev->state))
		return;

	ret = hclgevf_send_mbx_msg(hdev, HCLGE_MBX_KEEP_ALIVE, 0, NULL,
				   0, false, &respmsg, sizeof(respmsg));
	if (ret)
		dev_err(&hdev->pdev->dev,
			"VF sends keep alive cmd failed(=%d)\n", ret);
}

static void hclgevf_service_task(struct work_struct *work)
{
	struct hnae3_handle *handle;
	struct hclgevf_dev *hdev;

	hdev = container_of(work, struct hclgevf_dev, service_task);
	handle = &hdev->nic;

	if (hdev->stats_timer >= HCLGEVF_STATS_TIMER_INTERVAL) {
		hclgevf_tqps_update_stats(handle);
		hdev->stats_timer = 0;
	}

	/* request the link status from the PF. PF would be able to tell VF
	 * about such updates in future so we might remove this later
	 */
	hclgevf_request_link_info(hdev);

	hclgevf_update_link_mode(hdev);

	hclgevf_sync_vlan_filter(hdev);

	hclgevf_deferred_task_schedule(hdev);

	clear_bit(HCLGEVF_STATE_SERVICE_SCHED, &hdev->state);
}

static void hclgevf_clear_event_cause(struct hclgevf_dev *hdev, u32 regclr)
{
	hclgevf_write_dev(&hdev->hw, HCLGEVF_VECTOR0_CMDQ_SRC_REG, regclr);
}

static enum hclgevf_evt_cause hclgevf_check_evt_cause(struct hclgevf_dev *hdev,
						      u32 *clearval)
{
	u32 cmdq_src_reg, rst_ing_reg;

	/* fetch the events from their corresponding regs */
	cmdq_src_reg = hclgevf_read_dev(&hdev->hw,
					HCLGEVF_VECTOR0_CMDQ_SRC_REG);

	if (BIT(HCLGEVF_VECTOR0_RST_INT_B) & cmdq_src_reg) {
		rst_ing_reg = hclgevf_read_dev(&hdev->hw, HCLGEVF_RST_ING);
		dev_info(&hdev->pdev->dev,
			 "receive reset interrupt 0x%x!\n", rst_ing_reg);
		set_bit(HNAE3_VF_RESET, &hdev->reset_pending);
		set_bit(HCLGEVF_RESET_PENDING, &hdev->reset_state);
		set_bit(HCLGEVF_STATE_CMD_DISABLE, &hdev->state);
		cmdq_src_reg &= ~BIT(HCLGEVF_VECTOR0_RST_INT_B);
		*clearval = cmdq_src_reg;
		hdev->rst_stats.vf_rst_cnt++;
		return HCLGEVF_VECTOR0_EVENT_RST;
	}

	/* check for vector0 mailbox(=CMDQ RX) event source */
	if (BIT(HCLGEVF_VECTOR0_RX_CMDQ_INT_B) & cmdq_src_reg) {
		cmdq_src_reg &= ~BIT(HCLGEVF_VECTOR0_RX_CMDQ_INT_B);
		*clearval = cmdq_src_reg;
		return HCLGEVF_VECTOR0_EVENT_MBX;
	}

	dev_dbg(&hdev->pdev->dev, "vector 0 interrupt from unknown source\n");

	return HCLGEVF_VECTOR0_EVENT_OTHER;
}

static void hclgevf_enable_vector(struct hclgevf_misc_vector *vector, bool en)
{
	writel(en ? 1 : 0, vector->addr);
}

static irqreturn_t hclgevf_misc_irq_handle(int irq, void *data)
{
	enum hclgevf_evt_cause event_cause;
	struct hclgevf_dev *hdev = data;
	u32 clearval;

	hclgevf_enable_vector(&hdev->misc_vector, false);
	event_cause = hclgevf_check_evt_cause(hdev, &clearval);

	switch (event_cause) {
	case HCLGEVF_VECTOR0_EVENT_RST:
		hclgevf_reset_task_schedule(hdev);
		break;
	case HCLGEVF_VECTOR0_EVENT_MBX:
		hclgevf_mbx_handler(hdev);
		break;
	default:
		break;
	}

	if (event_cause != HCLGEVF_VECTOR0_EVENT_OTHER) {
		hclgevf_clear_event_cause(hdev, clearval);
		hclgevf_enable_vector(&hdev->misc_vector, true);
	}

	return IRQ_HANDLED;
}

static int hclgevf_configure(struct hclgevf_dev *hdev)
{
	int ret;

	/* get current port based vlan state from PF */
	ret = hclgevf_get_port_base_vlan_filter_state(hdev);
	if (ret)
		return ret;

	/* get queue configuration from PF */
	ret = hclgevf_get_queue_info(hdev);
	if (ret)
		return ret;

	/* get queue depth info from PF */
	ret = hclgevf_get_queue_depth(hdev);
	if (ret)
		return ret;

	ret = hclgevf_get_pf_media_type(hdev);
	if (ret)
		return ret;

	/* get tc configuration from PF */
	return hclgevf_get_tc_info(hdev);
}

static int hclgevf_alloc_hdev(struct hnae3_ae_dev *ae_dev)
{
	struct pci_dev *pdev = ae_dev->pdev;
	struct hclgevf_dev *hdev;

	hdev = devm_kzalloc(&pdev->dev, sizeof(*hdev), GFP_KERNEL);
	if (!hdev)
		return -ENOMEM;

	hdev->pdev = pdev;
	hdev->ae_dev = ae_dev;
	ae_dev->priv = hdev;

	return 0;
}

static int hclgevf_init_roce_base_info(struct hclgevf_dev *hdev)
{
	struct hnae3_handle *roce = &hdev->roce;
	struct hnae3_handle *nic = &hdev->nic;

	roce->rinfo.num_vectors = hdev->num_roce_msix;

	if (hdev->num_msi_left < roce->rinfo.num_vectors ||
	    hdev->num_msi_left == 0)
		return -EINVAL;

	roce->rinfo.base_vector = hdev->roce_base_vector;

	roce->rinfo.netdev = nic->kinfo.netdev;
	roce->rinfo.roce_io_base = hdev->hw.io_base;

	roce->pdev = nic->pdev;
	roce->ae_algo = nic->ae_algo;
	roce->numa_node_mask = nic->numa_node_mask;

	return 0;
}

static int hclgevf_config_gro(struct hclgevf_dev *hdev, bool en)
{
	struct hclgevf_cfg_gro_status_cmd *req;
	struct hclgevf_desc desc;
	int ret;

	if (!hnae3_dev_gro_supported(hdev))
		return 0;

	hclgevf_cmd_setup_basic_desc(&desc, HCLGEVF_OPC_GRO_GENERIC_CONFIG,
				     false);
	req = (struct hclgevf_cfg_gro_status_cmd *)desc.data;

	req->gro_en = cpu_to_le16(en ? 1 : 0);

	ret = hclgevf_cmd_send(&hdev->hw, &desc, 1);
	if (ret)
		dev_err(&hdev->pdev->dev,
			"VF GRO hardware config cmd failed, ret = %d.\n", ret);

	return ret;
}

static int hclgevf_rss_init_hw(struct hclgevf_dev *hdev)
{
	struct hclgevf_rss_cfg *rss_cfg = &hdev->rss_cfg;
	int i, ret;

	rss_cfg->rss_size = hdev->rss_size_max;

	if (hdev->pdev->revision >= 0x21) {
		rss_cfg->hash_algo = HCLGEVF_RSS_HASH_ALGO_SIMPLE;
		memcpy(rss_cfg->rss_hash_key, hclgevf_hash_key,
		       HCLGEVF_RSS_KEY_SIZE);

		ret = hclgevf_set_rss_algo_key(hdev, rss_cfg->hash_algo,
					       rss_cfg->rss_hash_key);
		if (ret)
			return ret;

		rss_cfg->rss_tuple_sets.ipv4_tcp_en =
					HCLGEVF_RSS_INPUT_TUPLE_OTHER;
		rss_cfg->rss_tuple_sets.ipv4_udp_en =
					HCLGEVF_RSS_INPUT_TUPLE_OTHER;
		rss_cfg->rss_tuple_sets.ipv4_sctp_en =
					HCLGEVF_RSS_INPUT_TUPLE_SCTP;
		rss_cfg->rss_tuple_sets.ipv4_fragment_en =
					HCLGEVF_RSS_INPUT_TUPLE_OTHER;
		rss_cfg->rss_tuple_sets.ipv6_tcp_en =
					HCLGEVF_RSS_INPUT_TUPLE_OTHER;
		rss_cfg->rss_tuple_sets.ipv6_udp_en =
					HCLGEVF_RSS_INPUT_TUPLE_OTHER;
		rss_cfg->rss_tuple_sets.ipv6_sctp_en =
					HCLGEVF_RSS_INPUT_TUPLE_SCTP;
		rss_cfg->rss_tuple_sets.ipv6_fragment_en =
					HCLGEVF_RSS_INPUT_TUPLE_OTHER;

		ret = hclgevf_set_rss_input_tuple(hdev, rss_cfg);
		if (ret)
			return ret;

	}

	/* Initialize RSS indirect table */
	for (i = 0; i < HCLGEVF_RSS_IND_TBL_SIZE; i++)
		rss_cfg->rss_indirection_tbl[i] = i % hdev->rss_size_max;

	ret = hclgevf_set_rss_indir_table(hdev);
	if (ret)
		return ret;

	return hclgevf_set_rss_tc_mode(hdev, hdev->rss_size_max);
}

static int hclgevf_init_vlan_config(struct hclgevf_dev *hdev)
{
	return hclgevf_set_vlan_filter(&hdev->nic, htons(ETH_P_8021Q), 0,
				       false);
}

static void hclgevf_set_timer_task(struct hnae3_handle *handle, bool enable)
{
	struct hclgevf_dev *hdev = hclgevf_ae_get_hdev(handle);

	if (enable) {
		mod_timer(&hdev->service_timer, jiffies + HZ);
	} else {
		del_timer_sync(&hdev->service_timer);
		cancel_work_sync(&hdev->service_task);
		clear_bit(HCLGEVF_STATE_SERVICE_SCHED, &hdev->state);
	}
}

static int hclgevf_ae_start(struct hnae3_handle *handle)
{
	struct hclgevf_dev *hdev = hclgevf_ae_get_hdev(handle);

	hclgevf_reset_tqp_stats(handle);

	hclgevf_request_link_info(hdev);

	hclgevf_update_link_mode(hdev);

	clear_bit(HCLGEVF_STATE_DOWN, &hdev->state);

	return 0;
}

static void hclgevf_ae_stop(struct hnae3_handle *handle)
{
	struct hclgevf_dev *hdev = hclgevf_ae_get_hdev(handle);
	int i;

	set_bit(HCLGEVF_STATE_DOWN, &hdev->state);

	if (hdev->reset_type != HNAE3_VF_RESET)
		for (i = 0; i < handle->kinfo.num_tqps; i++)
			if (hclgevf_reset_tqp(handle, i))
				break;

	hclgevf_reset_tqp_stats(handle);
	hclgevf_update_link_status(hdev, 0);
}

static int hclgevf_set_alive(struct hnae3_handle *handle, bool alive)
{
	struct hclgevf_dev *hdev = hclgevf_ae_get_hdev(handle);
	u8 msg_data;

	msg_data = alive ? 1 : 0;
	return hclgevf_send_mbx_msg(hdev, HCLGE_MBX_SET_ALIVE,
				    0, &msg_data, 1, false, NULL, 0);
}
<<<<<<< HEAD

static int hclgevf_client_start(struct hnae3_handle *handle)
{
	struct hclgevf_dev *hdev = hclgevf_ae_get_hdev(handle);
	int ret;

=======

static int hclgevf_client_start(struct hnae3_handle *handle)
{
	struct hclgevf_dev *hdev = hclgevf_ae_get_hdev(handle);
	int ret;

>>>>>>> 17d93760
	ret = hclgevf_set_alive(handle, true);
	if (ret)
		return ret;

	mod_timer(&hdev->keep_alive_timer, jiffies +
		  HCLGEVF_KEEP_ALIVE_TASK_INTERVAL * HZ);

	return 0;
}

static void hclgevf_client_stop(struct hnae3_handle *handle)
{
	struct hclgevf_dev *hdev = hclgevf_ae_get_hdev(handle);
	int ret;

	ret = hclgevf_set_alive(handle, false);
	if (ret)
		dev_warn(&hdev->pdev->dev,
			 "%s failed %d\n", __func__, ret);

	del_timer_sync(&hdev->keep_alive_timer);
	cancel_work_sync(&hdev->keep_alive_task);
}

static void hclgevf_state_init(struct hclgevf_dev *hdev)
{
	/* setup tasks for the MBX */
	INIT_WORK(&hdev->mbx_service_task, hclgevf_mailbox_service_task);
	clear_bit(HCLGEVF_STATE_MBX_SERVICE_SCHED, &hdev->state);
	clear_bit(HCLGEVF_STATE_MBX_HANDLING, &hdev->state);

	/* setup tasks for service timer */
	setup_timer(&hdev->service_timer, hclgevf_service_timer,
		    (unsigned long) hdev);

	INIT_WORK(&hdev->service_task, hclgevf_service_task);
	clear_bit(HCLGEVF_STATE_SERVICE_SCHED, &hdev->state);

	INIT_WORK(&hdev->rst_service_task, hclgevf_reset_service_task);

	mutex_init(&hdev->mbx_resp.mbx_mutex);

	/* bring the device down */
	set_bit(HCLGEVF_STATE_DOWN, &hdev->state);
}

static void hclgevf_state_uninit(struct hclgevf_dev *hdev)
{
	set_bit(HCLGEVF_STATE_DOWN, &hdev->state);
	set_bit(HCLGEVF_STATE_REMOVING, &hdev->state);

	if (hdev->keep_alive_timer.function)
		del_timer_sync(&hdev->keep_alive_timer);
	if (hdev->keep_alive_task.func)
		cancel_work_sync(&hdev->keep_alive_task);
	if (hdev->service_timer.data)
		del_timer_sync(&hdev->service_timer);
	if (hdev->service_task.func)
		cancel_work_sync(&hdev->service_task);
	if (hdev->mbx_service_task.func)
		cancel_work_sync(&hdev->mbx_service_task);
	if (hdev->rst_service_task.func)
		cancel_work_sync(&hdev->rst_service_task);

	mutex_destroy(&hdev->mbx_resp.mbx_mutex);
}

static int hclgevf_init_msi(struct hclgevf_dev *hdev)
{
	struct pci_dev *pdev = hdev->pdev;
	int vectors;
	int i;

	if (hnae3_get_bit(hdev->ae_dev->flag, HNAE3_DEV_SUPPORT_ROCE_B))
		vectors = pci_alloc_irq_vectors(pdev,
						hdev->roce_base_msix_offset + 1,
						hdev->num_msi,
						PCI_IRQ_MSIX);
	else
		vectors = pci_alloc_irq_vectors(pdev, 1, hdev->num_msi,
						PCI_IRQ_MSI | PCI_IRQ_MSIX);

	if (vectors < 0) {
		dev_err(&pdev->dev,
			"failed(%d) to allocate MSI/MSI-X vectors\n",
			vectors);
		return vectors;
	}
	if (vectors < hdev->num_msi)
		dev_warn(&hdev->pdev->dev,
			 "requested %d MSI/MSI-X, but allocated %d MSI/MSI-X\n",
			 hdev->num_msi, vectors);

	hdev->num_msi = vectors;
	hdev->num_msi_left = vectors;
	hdev->base_msi_vector = pdev->irq;
	hdev->roce_base_vector = pdev->irq + hdev->roce_base_msix_offset;

	hdev->vector_status = devm_kcalloc(&pdev->dev, hdev->num_msi,
					   sizeof(u16), GFP_KERNEL);
	if (!hdev->vector_status) {
		pci_free_irq_vectors(pdev);
		return -ENOMEM;
	}

	for (i = 0; i < hdev->num_msi; i++)
		hdev->vector_status[i] = HCLGEVF_INVALID_VPORT;

	hdev->vector_irq = devm_kcalloc(&pdev->dev, hdev->num_msi,
					sizeof(int), GFP_KERNEL);
	if (!hdev->vector_irq) {
		devm_kfree(&pdev->dev, hdev->vector_status);
		pci_free_irq_vectors(pdev);
		return -ENOMEM;
	}

	return 0;
}

static void hclgevf_uninit_msi(struct hclgevf_dev *hdev)
{
	struct pci_dev *pdev = hdev->pdev;

	devm_kfree(&pdev->dev, hdev->vector_status);
	devm_kfree(&pdev->dev, hdev->vector_irq);
	pci_free_irq_vectors(pdev);
}

static int hclgevf_misc_irq_init(struct hclgevf_dev *hdev)
{
	int ret = 0;

	hclgevf_get_misc_vector(hdev);

	ret = request_irq(hdev->misc_vector.vector_irq, hclgevf_misc_irq_handle,
			  0, "hclgevf_cmd", hdev);
	if (ret) {
		dev_err(&hdev->pdev->dev, "VF failed to request misc irq(%d)\n",
			hdev->misc_vector.vector_irq);
		return ret;
	}

	hclgevf_clear_event_cause(hdev, 0);

	/* enable misc. vector(vector 0) */
	hclgevf_enable_vector(&hdev->misc_vector, true);

	return ret;
}

static void hclgevf_misc_irq_uninit(struct hclgevf_dev *hdev)
{
	/* disable misc vector(vector 0) */
	hclgevf_enable_vector(&hdev->misc_vector, false);
	synchronize_irq(hdev->misc_vector.vector_irq);
	free_irq(hdev->misc_vector.vector_irq, hdev);
	hclgevf_free_vector(hdev, 0);
}

static void hclgevf_info_show(struct hclgevf_dev *hdev)
{
	struct device *dev = &hdev->pdev->dev;

	dev_info(dev, "VF info begin:\n");

	dev_info(dev, "Task queue pairs numbers: %d\n", hdev->num_tqps);
	dev_info(dev, "Desc num per TX queue: %d\n", hdev->num_tx_desc);
	dev_info(dev, "Desc num per RX queue: %d\n", hdev->num_rx_desc);
	dev_info(dev, "Numbers of vports: %d\n", hdev->num_alloc_vport);
	dev_info(dev, "HW tc map: %d\n", hdev->hw_tc_map);
	dev_info(dev, "PF media type of this VF: %d\n",
		 hdev->hw.mac.media_type);

	dev_info(dev, "VF info end.\n");
}

static int hclgevf_init_nic_client_instance(struct hnae3_ae_dev *ae_dev,
					    struct hnae3_client *client)
{
	struct hclgevf_dev *hdev = ae_dev->priv;
	int ret;

	ret = client->ops->init_instance(&hdev->nic);
	if (ret)
		return ret;

	set_bit(HCLGEVF_STATE_NIC_REGISTERED, &hdev->state);
	hnae3_set_client_init_flag(client, ae_dev, 1);

	if (netif_msg_drv(&hdev->nic))
		hclgevf_info_show(hdev);

	return 0;
}

static int hclgevf_init_roce_client_instance(struct hnae3_ae_dev *ae_dev,
					     struct hnae3_client *client)
{
	struct hclgevf_dev *hdev = ae_dev->priv;
	int ret;

	if (!hnae3_dev_roce_supported(hdev) || !hdev->roce_client ||
	    !hdev->nic_client)
		return 0;

	ret = hclgevf_init_roce_base_info(hdev);
	if (ret)
		return ret;

	ret = client->ops->init_instance(&hdev->roce);
	if (ret)
		return ret;

	hnae3_set_client_init_flag(client, ae_dev, 1);

	return 0;
}

static int hclgevf_init_client_instance(struct hnae3_client *client,
					struct hnae3_ae_dev *ae_dev)
{
	struct hclgevf_dev *hdev = ae_dev->priv;
	int ret;

	switch (client->type) {
	case HNAE3_CLIENT_KNIC:
		hdev->nic_client = client;
		hdev->nic.client = client;

		ret = hclgevf_init_nic_client_instance(ae_dev, client);
		if (ret)
			goto clear_nic;

		ret = hclgevf_init_roce_client_instance(ae_dev,
							hdev->roce_client);
		if (ret)
			goto clear_roce;

		break;
	case HNAE3_CLIENT_ROCE:
		if (hnae3_dev_roce_supported(hdev)) {
			hdev->roce_client = client;
			hdev->roce.client = client;
		}

		ret = hclgevf_init_roce_client_instance(ae_dev, client);
		if (ret)
			goto clear_roce;

		break;
	default:
		return -EINVAL;
	}

	return 0;

clear_nic:
	hdev->nic_client = NULL;
	hdev->nic.client = NULL;
	return ret;
clear_roce:
	hdev->roce_client = NULL;
	hdev->roce.client = NULL;
	return ret;
}

static void hclgevf_uninit_client_instance(struct hnae3_client *client,
					   struct hnae3_ae_dev *ae_dev)
{
	struct hclgevf_dev *hdev = ae_dev->priv;

	/* un-init roce, if it exists */
	if (hdev->roce_client) {
		hdev->roce_client->ops->uninit_instance(&hdev->roce, 0);
		hdev->roce_client = NULL;
		hdev->roce.client = NULL;
	}

	/* un-init nic/unic, if this was not called by roce client */
	if (client->ops->uninit_instance && hdev->nic_client &&
	    client->type != HNAE3_CLIENT_ROCE) {
		clear_bit(HCLGEVF_STATE_NIC_REGISTERED, &hdev->state);

		client->ops->uninit_instance(&hdev->nic, 0);
		hdev->nic_client = NULL;
		hdev->nic.client = NULL;
	}
}

static int hclgevf_pci_init(struct hclgevf_dev *hdev)
{
	struct pci_dev *pdev = hdev->pdev;
	struct hclgevf_hw *hw;
	int ret;

	ret = pci_enable_device(pdev);
	if (ret) {
		dev_err(&pdev->dev, "failed to enable PCI device\n");
		return ret;
	}

	ret = dma_set_mask_and_coherent(&pdev->dev, DMA_BIT_MASK(64));
	if (ret) {
		dev_err(&pdev->dev, "can't set consistent PCI DMA, exiting");
		goto err_disable_device;
	}

	ret = pci_request_regions(pdev, HCLGEVF_DRIVER_NAME);
	if (ret) {
		dev_err(&pdev->dev, "PCI request regions failed %d\n", ret);
		goto err_disable_device;
	}

	pci_set_master(pdev);
	hw = &hdev->hw;
	hw->hdev = hdev;
	hw->io_base = pci_iomap(pdev, 2, 0);
	if (!hw->io_base) {
		dev_err(&pdev->dev, "can't map configuration register space\n");
		ret = -ENOMEM;
		goto err_clr_master;
	}

	return 0;

err_clr_master:
	pci_clear_master(pdev);
	pci_release_regions(pdev);
err_disable_device:
	pci_disable_device(pdev);

	return ret;
}

static void hclgevf_pci_uninit(struct hclgevf_dev *hdev)
{
	struct pci_dev *pdev = hdev->pdev;

	pci_iounmap(pdev, hdev->hw.io_base);
	pci_clear_master(pdev);
	pci_release_regions(pdev);
	pci_disable_device(pdev);
}

static int hclgevf_query_vf_resource(struct hclgevf_dev *hdev)
{
	struct hclgevf_query_res_cmd *req;
	struct hclgevf_desc desc;
	int ret;

	hclgevf_cmd_setup_basic_desc(&desc, HCLGEVF_OPC_QUERY_VF_RSRC, true);
	ret = hclgevf_cmd_send(&hdev->hw, &desc, 1);
	if (ret) {
		dev_err(&hdev->pdev->dev,
			"query vf resource failed, ret = %d.\n", ret);
		return ret;
	}

	req = (struct hclgevf_query_res_cmd *)desc.data;

	if (hnae3_get_bit(hdev->ae_dev->flag, HNAE3_DEV_SUPPORT_ROCE_B)) {
		hdev->roce_base_msix_offset =
		hnae3_get_field(__le16_to_cpu(req->msixcap_localid_ba_rocee),
				HCLGEVF_MSIX_OFT_ROCEE_M,
				HCLGEVF_MSIX_OFT_ROCEE_S);
		hdev->num_roce_msix =
		hnae3_get_field(__le16_to_cpu(req->vf_intr_vector_number),
				HCLGEVF_VEC_NUM_M, HCLGEVF_VEC_NUM_S);

		/* VF should have NIC vectors and Roce vectors, NIC vectors
		 * are queued before Roce vectors. The offset is fixed to 64.
		 */
		hdev->num_msi = hdev->num_roce_msix +
				hdev->roce_base_msix_offset;
	} else {
		hdev->num_msi =
		hnae3_get_field(__le16_to_cpu(req->vf_intr_vector_number),
				HCLGEVF_VEC_NUM_M, HCLGEVF_VEC_NUM_S);
	}

	return 0;
}

static int hclgevf_pci_reset(struct hclgevf_dev *hdev)
{
	struct pci_dev *pdev = hdev->pdev;
	int ret = 0;

	if (hdev->reset_type == HNAE3_VF_FULL_RESET &&
	    test_bit(HCLGEVF_STATE_IRQ_INITED, &hdev->state)) {
		hclgevf_misc_irq_uninit(hdev);
		hclgevf_uninit_msi(hdev);
		clear_bit(HCLGEVF_STATE_IRQ_INITED, &hdev->state);
	}

	if (!test_bit(HCLGEVF_STATE_IRQ_INITED, &hdev->state)) {
		pci_set_master(pdev);
		ret = hclgevf_init_msi(hdev);
		if (ret) {
			dev_err(&pdev->dev,
				"failed(%d) to init MSI/MSI-X\n", ret);
			return ret;
		}

		ret = hclgevf_misc_irq_init(hdev);
		if (ret) {
			hclgevf_uninit_msi(hdev);
			dev_err(&pdev->dev, "failed(%d) to init Misc IRQ(vector0)\n",
				ret);
			return ret;
		}

		set_bit(HCLGEVF_STATE_IRQ_INITED, &hdev->state);
	}

	return ret;
}

static int hclgevf_reset_hdev(struct hclgevf_dev *hdev)
{
	struct pci_dev *pdev = hdev->pdev;
	int ret;

	ret = hclgevf_pci_reset(hdev);
	if (ret) {
		dev_err(&pdev->dev, "pci reset failed %d\n", ret);
		return ret;
	}

	ret = hclgevf_cmd_init(hdev);
	if (ret) {
		dev_err(&pdev->dev, "cmd failed %d\n", ret);
		return ret;
	}

	ret = hclgevf_rss_init_hw(hdev);
	if (ret) {
		dev_err(&hdev->pdev->dev,
			"failed(%d) to initialize RSS\n", ret);
		return ret;
<<<<<<< HEAD
	}

	ret = hclgevf_config_gro(hdev, true);
	if (ret)
		return ret;

	ret = hclgevf_init_vlan_config(hdev);
	if (ret) {
		dev_err(&hdev->pdev->dev,
			"failed(%d) to initialize VLAN config\n", ret);
		return ret;
	}

	if (pdev->revision >= 0x21) {
		ret = hclgevf_set_promisc_mode(hdev, true);
		if (ret)
			return ret;
	}

=======
	}

	ret = hclgevf_config_gro(hdev, true);
	if (ret)
		return ret;

	ret = hclgevf_init_vlan_config(hdev);
	if (ret) {
		dev_err(&hdev->pdev->dev,
			"failed(%d) to initialize VLAN config\n", ret);
		return ret;
	}

	if (pdev->revision >= 0x21) {
		ret = hclgevf_set_promisc_mode(hdev, true);
		if (ret)
			return ret;
	}

>>>>>>> 17d93760
	dev_info(&hdev->pdev->dev, "Reset done\n");

	return 0;
}

static int hclgevf_init_hdev(struct hclgevf_dev *hdev)
{
	struct pci_dev *pdev = hdev->pdev;
	int ret;

	ret = hclgevf_pci_init(hdev);
	if (ret) {
		dev_err(&pdev->dev, "PCI initialization failed\n");
		return ret;
	}

	ret = hclgevf_cmd_queue_init(hdev);
	if (ret) {
		dev_err(&pdev->dev, "Cmd queue init failed: %d\n", ret);
		goto err_cmd_queue_init;
	}

	ret = hclgevf_cmd_init(hdev);
	if (ret)
		goto err_cmd_init;

	/* Get vf resource */
	ret = hclgevf_query_vf_resource(hdev);
	if (ret) {
		dev_err(&hdev->pdev->dev,
			"Query vf status error, ret = %d.\n", ret);
		goto err_cmd_init;
	}

	ret = hclgevf_init_msi(hdev);
	if (ret) {
		dev_err(&pdev->dev, "failed(%d) to init MSI/MSI-X\n", ret);
		goto err_cmd_init;
	}

	hclgevf_state_init(hdev);
	hdev->reset_level = HNAE3_VF_FUNC_RESET;

	ret = hclgevf_misc_irq_init(hdev);
	if (ret) {
		dev_err(&pdev->dev, "failed(%d) to init Misc IRQ(vector0)\n",
			ret);
		goto err_misc_irq_init;
	}

	set_bit(HCLGEVF_STATE_IRQ_INITED, &hdev->state);

	ret = hclgevf_configure(hdev);
	if (ret) {
		dev_err(&pdev->dev, "failed(%d) to fetch configuration\n", ret);
		goto err_config;
	}

	ret = hclgevf_alloc_tqps(hdev);
	if (ret) {
		dev_err(&pdev->dev, "failed(%d) to allocate TQPs\n", ret);
		goto err_config;
	}

	ret = hclgevf_set_handle_info(hdev);
	if (ret) {
		dev_err(&pdev->dev, "failed(%d) to set handle info\n", ret);
		goto err_config;
	}

	ret = hclgevf_config_gro(hdev, true);
	if (ret)
		goto err_config;

	/* vf is not allowed to enable unicast/multicast promisc mode.
	 * For revision 0x20, default to disable broadcast promisc mode,
	 * firmware makes sure broadcast packets can be accepted.
	 * For revision 0x21, default to enable broadcast promisc mode.
	 */
	if (pdev->revision >= 0x21) {
		ret = hclgevf_set_promisc_mode(hdev, true);
		if (ret)
			goto err_config;
	}

	/* Initialize RSS for this VF */
	ret = hclgevf_rss_init_hw(hdev);
	if (ret) {
		dev_err(&hdev->pdev->dev,
			"failed(%d) to initialize RSS\n", ret);
		goto err_config;
	}

	ret = hclgevf_init_vlan_config(hdev);
	if (ret) {
		dev_err(&hdev->pdev->dev,
			"failed(%d) to initialize VLAN config\n", ret);
		goto err_config;
	}

	hdev->last_reset_time = jiffies;
	pr_info("finished initializing %s driver\n", HCLGEVF_DRIVER_NAME);

	return 0;

err_config:
	hclgevf_misc_irq_uninit(hdev);
err_misc_irq_init:
	hclgevf_state_uninit(hdev);
	hclgevf_uninit_msi(hdev);
err_cmd_init:
	hclgevf_cmd_uninit(hdev);
err_cmd_queue_init:
	hclgevf_pci_uninit(hdev);
	clear_bit(HCLGEVF_STATE_IRQ_INITED, &hdev->state);
	return ret;
}

static void hclgevf_uninit_hdev(struct hclgevf_dev *hdev)
{
	hclgevf_state_uninit(hdev);

	if (test_bit(HCLGEVF_STATE_IRQ_INITED, &hdev->state)) {
		hclgevf_misc_irq_uninit(hdev);
		hclgevf_uninit_msi(hdev);
	}

	hclgevf_pci_uninit(hdev);
	hclgevf_cmd_uninit(hdev);
}

static int hclgevf_init_ae_dev(struct hnae3_ae_dev *ae_dev)
{
	struct pci_dev *pdev = ae_dev->pdev;
	struct hclgevf_dev *hdev;
	int ret;

	ret = hclgevf_alloc_hdev(ae_dev);
	if (ret) {
		dev_err(&pdev->dev, "hclge device allocation failed\n");
		return ret;
	}

	ret = hclgevf_init_hdev(ae_dev->priv);
	if (ret) {
		dev_err(&pdev->dev, "hclge device initialization failed\n");
		return ret;
	}

	hdev = ae_dev->priv;
	timer_setup(&hdev->keep_alive_timer, hclgevf_keep_alive_timer, 0);
	INIT_WORK(&hdev->keep_alive_task, hclgevf_keep_alive_task);

	return 0;
}

static void hclgevf_uninit_ae_dev(struct hnae3_ae_dev *ae_dev)
{
	struct hclgevf_dev *hdev = ae_dev->priv;

	hclgevf_uninit_hdev(hdev);
	ae_dev->priv = NULL;
}

static u32 hclgevf_get_max_channels(struct hclgevf_dev *hdev)
{
	struct hnae3_handle *nic = &hdev->nic;
	struct hnae3_knic_private_info *kinfo = &nic->kinfo;

	return min_t(u32, hdev->rss_size_max,
		     hdev->num_tqps / kinfo->num_tc);
}

/**
 * hclgevf_get_channels - Get the current channels enabled and max supported.
 * @handle: hardware information for network interface
 * @ch: ethtool channels structure
 *
 * We don't support separate tx and rx queues as channels. The other count
 * represents how many queues are being used for control. max_combined counts
 * how many queue pairs we can support. They may not be mapped 1 to 1 with
 * q_vectors since we support a lot more queue pairs than q_vectors.
 **/
static void hclgevf_get_channels(struct hnae3_handle *handle,
				 struct ethtool_channels *ch)
{
	struct hclgevf_dev *hdev = hclgevf_ae_get_hdev(handle);

	ch->max_combined = hclgevf_get_max_channels(hdev);
	ch->other_count = 0;
	ch->max_other = 0;
	ch->combined_count = handle->kinfo.rss_size;
}

static void hclgevf_get_tqps_and_rss_info(struct hnae3_handle *handle,
					  u16 *alloc_tqps, u16 *max_rss_size)
{
	struct hclgevf_dev *hdev = hclgevf_ae_get_hdev(handle);

	*alloc_tqps = hdev->num_tqps;
	*max_rss_size = hdev->rss_size_max;
}

static int hclgevf_get_status(struct hnae3_handle *handle)
{
	struct hclgevf_dev *hdev = hclgevf_ae_get_hdev(handle);

	return hdev->hw.mac.link;
}

static void hclgevf_get_ksettings_an_result(struct hnae3_handle *handle,
					    u8 *auto_neg, u32 *speed,
					    u8 *duplex)
{
	struct hclgevf_dev *hdev = hclgevf_ae_get_hdev(handle);

	if (speed)
		*speed = hdev->hw.mac.speed;
	if (duplex)
		*duplex = hdev->hw.mac.duplex;
	if (auto_neg)
		*auto_neg = AUTONEG_DISABLE;
}

void hclgevf_update_speed_duplex(struct hclgevf_dev *hdev, u32 speed,
				 u8 duplex)
{
	hdev->hw.mac.speed = speed;
	hdev->hw.mac.duplex = duplex;
}

static int hclgevf_gro_en(struct hnae3_handle *handle, bool enable)
{
	struct hclgevf_dev *hdev = hclgevf_ae_get_hdev(handle);

	return hclgevf_config_gro(hdev, enable);
}

static void hclgevf_get_media_type(struct hnae3_handle *handle,
				  u8 *media_type)
{
	struct hclgevf_dev *hdev = hclgevf_ae_get_hdev(handle);
	if (media_type)
		*media_type = hdev->hw.mac.media_type;
}

static bool hclgevf_get_hw_reset_stat(struct hnae3_handle *handle)
{
	struct hclgevf_dev *hdev = hclgevf_ae_get_hdev(handle);

	return !!hclgevf_read_dev(&hdev->hw, HCLGEVF_RST_ING);
}

static bool hclgevf_ae_dev_resetting(struct hnae3_handle *handle)
{
	struct hclgevf_dev *hdev = hclgevf_ae_get_hdev(handle);

	return test_bit(HCLGEVF_STATE_RST_HANDLING, &hdev->state);
}

static unsigned long hclgevf_ae_dev_reset_cnt(struct hnae3_handle *handle)
{
	struct hclgevf_dev *hdev = hclgevf_ae_get_hdev(handle);

	return hdev->rst_stats.hw_rst_done_cnt;
}

static void hclgevf_get_link_mode(struct hnae3_handle *handle,
				  unsigned long *supported,
				  unsigned long *advertising)
{
	struct hclgevf_dev *hdev = hclgevf_ae_get_hdev(handle);

	*supported = hdev->hw.mac.supported;
	*advertising = hdev->hw.mac.advertising;
}

#define MAX_SEPARATE_NUM	4
#define SEPARATOR_VALUE		0xFFFFFFFF
#define REG_NUM_PER_LINE	4
#define REG_LEN_PER_LINE	(REG_NUM_PER_LINE * sizeof(u32))

static int hclgevf_get_regs_len(struct hnae3_handle *handle)
{
	int cmdq_lines, common_lines, ring_lines, tqp_intr_lines;
	struct hclgevf_dev *hdev = hclgevf_ae_get_hdev(handle);

	cmdq_lines = sizeof(cmdq_reg_addr_list) / REG_LEN_PER_LINE + 1;
	common_lines = sizeof(common_reg_addr_list) / REG_LEN_PER_LINE + 1;
	ring_lines = sizeof(ring_reg_addr_list) / REG_LEN_PER_LINE + 1;
	tqp_intr_lines = sizeof(tqp_intr_reg_addr_list) / REG_LEN_PER_LINE + 1;

	return (cmdq_lines + common_lines + ring_lines * hdev->num_tqps +
		tqp_intr_lines * (hdev->num_msi_used - 1)) * REG_LEN_PER_LINE;
}

static void hclgevf_get_regs(struct hnae3_handle *handle, u32 *version,
			     void *data)
{
	struct hclgevf_dev *hdev = hclgevf_ae_get_hdev(handle);
	int i, j, reg_um, separator_num;
	u32 *reg = data;

	*version = hdev->fw_version;

	/* fetching per-VF registers values from VF PCIe register space */
	reg_um = sizeof(cmdq_reg_addr_list) / sizeof(u32);
	separator_num = MAX_SEPARATE_NUM - reg_um % REG_NUM_PER_LINE;
	for (i = 0; i < reg_um; i++)
		*reg++ = hclgevf_read_dev(&hdev->hw, cmdq_reg_addr_list[i]);
	for (i = 0; i < separator_num; i++)
		*reg++ = SEPARATOR_VALUE;

	reg_um = sizeof(common_reg_addr_list) / sizeof(u32);
	separator_num = MAX_SEPARATE_NUM - reg_um % REG_NUM_PER_LINE;
	for (i = 0; i < reg_um; i++)
		*reg++ = hclgevf_read_dev(&hdev->hw, common_reg_addr_list[i]);
	for (i = 0; i < separator_num; i++)
		*reg++ = SEPARATOR_VALUE;

	reg_um = sizeof(ring_reg_addr_list) / sizeof(u32);
	separator_num = MAX_SEPARATE_NUM - reg_um % REG_NUM_PER_LINE;
	for (j = 0; j < hdev->num_tqps; j++) {
		for (i = 0; i < reg_um; i++)
			*reg++ = hclgevf_read_dev(&hdev->hw,
						  ring_reg_addr_list[i] +
						  0x200 * j);
		for (i = 0; i < separator_num; i++)
			*reg++ = SEPARATOR_VALUE;
	}

	reg_um = sizeof(tqp_intr_reg_addr_list) / sizeof(u32);
	separator_num = MAX_SEPARATE_NUM - reg_um % REG_NUM_PER_LINE;
	for (j = 0; j < hdev->num_msi_used - 1; j++) {
		for (i = 0; i < reg_um; i++)
			*reg++ = hclgevf_read_dev(&hdev->hw,
						  tqp_intr_reg_addr_list[i] +
						  4 * j);
		for (i = 0; i < separator_num; i++)
			*reg++ = SEPARATOR_VALUE;
	}
}

void hclgevf_update_port_base_vlan_info(struct hclgevf_dev *hdev, u16 state,
					u8 *port_base_vlan_info, u8 data_size)
{
	struct hnae3_handle *nic = &hdev->nic;

	rtnl_lock();
	hclgevf_notify_client(hdev, HNAE3_DOWN_CLIENT);
	rtnl_unlock();

	/* send msg to PF and wait update port based vlan info */
	hclgevf_send_mbx_msg(hdev, HCLGE_MBX_SET_VLAN,
			     HCLGE_MBX_PORT_BASE_VLAN_CFG,
			     port_base_vlan_info, data_size,
			     false, NULL, 0);

	if (state == HNAE3_PORT_BASE_VLAN_DISABLE)
		nic->port_base_vlan_state = HNAE3_PORT_BASE_VLAN_DISABLE;
	else
		nic->port_base_vlan_state = HNAE3_PORT_BASE_VLAN_ENABLE;

	rtnl_lock();
	hclgevf_notify_client(hdev, HNAE3_UP_CLIENT);
	rtnl_unlock();
}

static const struct hnae3_ae_ops hclgevf_ops = {
	.init_ae_dev = hclgevf_init_ae_dev,
	.uninit_ae_dev = hclgevf_uninit_ae_dev,
	.flr_prepare = hclgevf_flr_prepare,
	.flr_done = hclgevf_flr_done,
	.init_client_instance = hclgevf_init_client_instance,
	.uninit_client_instance = hclgevf_uninit_client_instance,
	.start = hclgevf_ae_start,
	.stop = hclgevf_ae_stop,
	.client_start = hclgevf_client_start,
	.client_stop = hclgevf_client_stop,
	.map_ring_to_vector = hclgevf_map_ring_to_vector,
	.unmap_ring_from_vector = hclgevf_unmap_ring_from_vector,
	.get_vector = hclgevf_get_vector,
	.put_vector = hclgevf_put_vector,
	.reset_queue = hclgevf_reset_tqp,
	.get_mac_addr = hclgevf_get_mac_addr,
	.set_mac_addr = hclgevf_set_mac_addr,
	.add_uc_addr = hclgevf_add_uc_addr,
	.rm_uc_addr = hclgevf_rm_uc_addr,
	.add_mc_addr = hclgevf_add_mc_addr,
	.rm_mc_addr = hclgevf_rm_mc_addr,
	.get_stats = hclgevf_get_stats,
	.update_stats = hclgevf_update_stats,
	.get_strings = hclgevf_get_strings,
	.get_sset_count = hclgevf_get_sset_count,
	.get_rss_key_size = hclgevf_get_rss_key_size,
	.get_rss_indir_size = hclgevf_get_rss_indir_size,
	.get_rss = hclgevf_get_rss,
	.set_rss = hclgevf_set_rss,
	.get_rss_tuple = hclgevf_get_rss_tuple,
	.set_rss_tuple = hclgevf_set_rss_tuple,
	.get_tc_size = hclgevf_get_tc_size,
	.get_fw_version = hclgevf_get_fw_version,
	.set_vlan_filter = hclgevf_set_vlan_filter,
	.enable_hw_strip_rxvtag = hclgevf_en_hw_strip_rxvtag,
	.reset_event = hclgevf_reset_event,
	.set_default_reset_request = hclgevf_set_def_reset_request,
	.get_channels = hclgevf_get_channels,
	.get_tqps_and_rss_info = hclgevf_get_tqps_and_rss_info,
	.get_regs_len = hclgevf_get_regs_len,
	.get_regs = hclgevf_get_regs,
	.get_status = hclgevf_get_status,
	.get_ksettings_an_result = hclgevf_get_ksettings_an_result,
	.get_media_type = hclgevf_get_media_type,
	.get_hw_reset_stat = hclgevf_get_hw_reset_stat,
	.ae_dev_resetting = hclgevf_ae_dev_resetting,
	.ae_dev_reset_cnt = hclgevf_ae_dev_reset_cnt,
	.set_gro_en = hclgevf_gro_en,
	.set_mtu = hclgevf_set_mtu,
	.get_global_queue_id = hclgevf_get_qid_global,
	.set_timer_task = hclgevf_set_timer_task,
	.get_link_mode = hclgevf_get_link_mode,
};

static struct hnae3_ae_algo ae_algovf = {
	.ops = &hclgevf_ops,
	.pdev_id_table = ae_algovf_pci_tbl,
};

static int hclgevf_init(void)
{
	pr_info("%s is initializing\n", HCLGEVF_NAME);

	hnae3_register_ae_algo(&ae_algovf);

	return 0;
}

static void hclgevf_exit(void)
{
	hnae3_unregister_ae_algo(&ae_algovf);
}
module_init(hclgevf_init);
module_exit(hclgevf_exit);

MODULE_LICENSE("GPL");
MODULE_AUTHOR("Huawei Tech. Co., Ltd.");
MODULE_DESCRIPTION("HCLGEVF Driver");
MODULE_VERSION(HCLGEVF_MOD_VERSION);<|MERGE_RESOLUTION|>--- conflicted
+++ resolved
@@ -1324,7 +1324,6 @@
 	ret = hclgevf_tqp_enable(hdev, queue_id, 0, false);
 	if (ret)
 		return ret;
-<<<<<<< HEAD
 
 	return hclgevf_send_mbx_msg(hdev, HCLGE_MBX_QUEUE_RESET, 0, msg_data,
 				    sizeof(msg_data), true, NULL, 0);
@@ -1334,17 +1333,6 @@
 {
 	struct hclgevf_dev *hdev = hclgevf_ae_get_hdev(handle);
 
-=======
-
-	return hclgevf_send_mbx_msg(hdev, HCLGE_MBX_QUEUE_RESET, 0, msg_data,
-				    sizeof(msg_data), true, NULL, 0);
-}
-
-static int hclgevf_set_mtu(struct hnae3_handle *handle, int new_mtu)
-{
-	struct hclgevf_dev *hdev = hclgevf_ae_get_hdev(handle);
-
->>>>>>> 17d93760
 	return hclgevf_send_mbx_msg(hdev, HCLGE_MBX_SET_MTU, 0, (u8 *)&new_mtu,
 				    sizeof(new_mtu), true, NULL, 0);
 }
@@ -1472,8 +1460,6 @@
 	ret = hclgevf_notify_client(hdev, HNAE3_INIT_CLIENT);
 	if (ret)
 		return ret;
-<<<<<<< HEAD
-=======
 
 	ret = hclgevf_notify_client(hdev, HNAE3_RESTORE_CLIENT);
 	if (ret)
@@ -1481,58 +1467,8 @@
 
 	/* clear handshake status with IMP */
 	hclgevf_reset_handshake(hdev, false);
->>>>>>> 17d93760
-
-	return hclgevf_notify_client(hdev, HNAE3_RESTORE_CLIENT);
-}
-
-static int hclgevf_reset_prepare_wait(struct hclgevf_dev *hdev)
-{
-#define HCLGEVF_RESET_SYNC_TIME 100
-
-	int ret = 0;
-
-	switch (hdev->reset_type) {
-	case HNAE3_VF_FUNC_RESET:
-		ret = hclgevf_send_mbx_msg(hdev, HCLGE_MBX_RESET, 0, NULL,
-					   0, true, NULL, sizeof(u8));
-		hdev->rst_stats.vf_func_rst_cnt++;
-		break;
-	case HNAE3_FLR_RESET:
-		set_bit(HNAE3_FLR_DOWN, &hdev->flr_state);
-		hdev->rst_stats.flr_rst_cnt++;
-		break;
-	default:
-		break;
-	}
-
-	set_bit(HCLGEVF_STATE_CMD_DISABLE, &hdev->state);
-	/* inform hardware that preparatory work is done */
-	msleep(HCLGEVF_RESET_SYNC_TIME);
-	hclgevf_write_dev(&hdev->hw, HCLGEVF_NIC_CSQ_DEPTH_REG,
-			  HCLGEVF_NIC_CMQ_ENABLE);
-	dev_info(&hdev->pdev->dev, "prepare reset(%d) wait done, ret:%d\n",
-		 hdev->reset_type, ret);
-
-	return ret;
-}
-
-static void hclgevf_reset_err_handle(struct hclgevf_dev *hdev)
-{
-	hdev->rst_stats.rst_fail_cnt++;
-	dev_err(&hdev->pdev->dev, "failed to reset VF(%d)\n",
-		hdev->rst_stats.rst_fail_cnt);
-
-	if (hdev->rst_stats.rst_fail_cnt < HCLGEVF_RESET_MAX_FAIL_CNT)
-		set_bit(hdev->reset_type, &hdev->reset_pending);
-
-	if (hclgevf_is_reset_pending(hdev)) {
-		set_bit(HCLGEVF_RESET_PENDING, &hdev->reset_state);
-		hclgevf_reset_task_schedule(hdev);
-	} else {
-		hclgevf_write_dev(&hdev->hw, HCLGEVF_NIC_CSQ_DEPTH_REG,
-				  HCLGEVF_NIC_CMQ_ENABLE);
-	}
+
+	return 0;
 }
 
 static int hclgevf_reset_prepare_wait(struct hclgevf_dev *hdev)
@@ -2212,21 +2148,12 @@
 	return hclgevf_send_mbx_msg(hdev, HCLGE_MBX_SET_ALIVE,
 				    0, &msg_data, 1, false, NULL, 0);
 }
-<<<<<<< HEAD
 
 static int hclgevf_client_start(struct hnae3_handle *handle)
 {
 	struct hclgevf_dev *hdev = hclgevf_ae_get_hdev(handle);
 	int ret;
 
-=======
-
-static int hclgevf_client_start(struct hnae3_handle *handle)
-{
-	struct hclgevf_dev *hdev = hclgevf_ae_get_hdev(handle);
-	int ret;
-
->>>>>>> 17d93760
 	ret = hclgevf_set_alive(handle, true);
 	if (ret)
 		return ret;
@@ -2667,7 +2594,6 @@
 		dev_err(&hdev->pdev->dev,
 			"failed(%d) to initialize RSS\n", ret);
 		return ret;
-<<<<<<< HEAD
 	}
 
 	ret = hclgevf_config_gro(hdev, true);
@@ -2687,27 +2613,6 @@
 			return ret;
 	}
 
-=======
-	}
-
-	ret = hclgevf_config_gro(hdev, true);
-	if (ret)
-		return ret;
-
-	ret = hclgevf_init_vlan_config(hdev);
-	if (ret) {
-		dev_err(&hdev->pdev->dev,
-			"failed(%d) to initialize VLAN config\n", ret);
-		return ret;
-	}
-
-	if (pdev->revision >= 0x21) {
-		ret = hclgevf_set_promisc_mode(hdev, true);
-		if (ret)
-			return ret;
-	}
-
->>>>>>> 17d93760
 	dev_info(&hdev->pdev->dev, "Reset done\n");
 
 	return 0;
