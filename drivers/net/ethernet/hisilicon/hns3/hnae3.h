// SPDX-License-Identifier: GPL-2.0+
// Copyright (c) 2016-2017 Hisilicon Limited.

#ifndef __HNAE3_H
#define __HNAE3_H

/* Names used in this framework:
 *      ae handle (handle):
 *        a set of queues provided by AE
 *      ring buffer queue (rbq):
 *        the channel between upper layer and the AE, can do tx and rx
 *      ring:
 *        a tx or rx channel within a rbq
 *      ring description (desc):
 *        an element in the ring with packet information
 *      buffer:
 *        a memory region referred by desc with the full packet payload
 *
 * "num" means a static number set as a parameter, "count" mean a dynamic
 *   number set while running
 * "cb" means control block
 */

#include <linux/acpi.h>
#include <linux/dcbnl.h>
#include <linux/delay.h>
#include <linux/device.h>
#include <linux/module.h>
#include <linux/netdevice.h>
#include <linux/pci.h>
#include <linux/types.h>

#define HNAE3_MOD_VERSION "1.0"

/* Device IDs */
#define HNAE3_DEV_ID_GE				0xA220
#define HNAE3_DEV_ID_25GE			0xA221
#define HNAE3_DEV_ID_25GE_RDMA			0xA222
#define HNAE3_DEV_ID_25GE_RDMA_MACSEC		0xA223
#define HNAE3_DEV_ID_50GE_RDMA			0xA224
#define HNAE3_DEV_ID_50GE_RDMA_MACSEC		0xA225
#define HNAE3_DEV_ID_100G_RDMA_MACSEC		0xA226
#define HNAE3_DEV_ID_100G_VF			0xA22E
#define HNAE3_DEV_ID_100G_RDMA_DCB_PFC_VF	0xA22F

#define HNAE3_CLASS_NAME_SIZE 16

#define HNAE3_DEV_INITED_B			0x0
#define HNAE3_DEV_SUPPORT_ROCE_B		0x1
#define HNAE3_DEV_SUPPORT_DCB_B			0x2
#define HNAE3_KNIC_CLIENT_INITED_B		0x3
#define HNAE3_UNIC_CLIENT_INITED_B		0x4
#define HNAE3_ROCE_CLIENT_INITED_B		0x5
#define HNAE3_DEV_SUPPORT_FD_B			0x6
#define HNAE3_DEV_SUPPORT_GRO_B			0x7

#define HNAE3_DEV_SUPPORT_ROCE_DCB_BITS (BIT(HNAE3_DEV_SUPPORT_DCB_B) |\
		BIT(HNAE3_DEV_SUPPORT_ROCE_B))

#define hnae3_dev_roce_supported(hdev) \
	hnae3_get_bit(hdev->ae_dev->flag, HNAE3_DEV_SUPPORT_ROCE_B)

#define hnae3_dev_dcb_supported(hdev) \
	hnae3_get_bit(hdev->ae_dev->flag, HNAE3_DEV_SUPPORT_DCB_B)

#define hnae3_dev_fd_supported(hdev) \
	hnae3_get_bit((hdev)->ae_dev->flag, HNAE3_DEV_SUPPORT_FD_B)

#define hnae3_dev_gro_supported(hdev) \
	hnae3_get_bit((hdev)->ae_dev->flag, HNAE3_DEV_SUPPORT_GRO_B)

#define ring_ptr_move_fw(ring, p) \
	((ring)->p = ((ring)->p + 1) % (ring)->desc_num)
#define ring_ptr_move_bw(ring, p) \
	((ring)->p = ((ring)->p - 1 + (ring)->desc_num) % (ring)->desc_num)

enum hns_desc_type {
	DESC_TYPE_SKB,
	DESC_TYPE_PAGE,
};

struct hnae3_handle;

struct hnae3_queue {
	void __iomem *io_base;
	struct hnae3_ae_algo *ae_algo;
	struct hnae3_handle *handle;
	int tqp_index;	/* index in a handle */
	u32 buf_size;	/* size for hnae_desc->addr, preset by AE */
	u16 tx_desc_num;/* total number of tx desc */
	u16 rx_desc_num;/* total number of rx desc */
};

/*hnae3 loop mode*/
enum hnae3_loop {
	HNAE3_LOOP_APP,
	HNAE3_LOOP_SERIAL_SERDES,
	HNAE3_LOOP_PARALLEL_SERDES,
	HNAE3_LOOP_PHY,
	HNAE3_LOOP_NONE,
};

enum hnae3_client_type {
	HNAE3_CLIENT_KNIC,
	HNAE3_CLIENT_ROCE,
};

/* mac media type */
enum hnae3_media_type {
	HNAE3_MEDIA_TYPE_UNKNOWN,
	HNAE3_MEDIA_TYPE_FIBER,
	HNAE3_MEDIA_TYPE_COPPER,
	HNAE3_MEDIA_TYPE_BACKPLANE,
	HNAE3_MEDIA_TYPE_NONE,
};

enum hnae3_reset_notify_type {
	HNAE3_UP_CLIENT,
	HNAE3_DOWN_CLIENT,
	HNAE3_INIT_CLIENT,
	HNAE3_UNINIT_CLIENT,
	HNAE3_RESTORE_CLIENT,
};

enum hnae3_reset_type {
	HNAE3_VF_RESET,
	HNAE3_VF_FUNC_RESET,
	HNAE3_VF_PF_FUNC_RESET,
	HNAE3_VF_FULL_RESET,
	HNAE3_FLR_RESET,
	HNAE3_FUNC_RESET,
	HNAE3_GLOBAL_RESET,
	HNAE3_IMP_RESET,
	HNAE3_UNKNOWN_RESET,
	HNAE3_NONE_RESET,
};

enum hnae3_flr_state {
	HNAE3_FLR_DOWN,
	HNAE3_FLR_DONE,
};

enum hnae3_port_base_vlan_state {
	HNAE3_PORT_BASE_VLAN_DISABLE,
	HNAE3_PORT_BASE_VLAN_ENABLE,
	HNAE3_PORT_BASE_VLAN_MODIFY,
	HNAE3_PORT_BASE_VLAN_NOCHANGE,
};

struct hnae3_vector_info {
	u8 __iomem *io_addr;
	int vector;
};

#define HNAE3_RING_TYPE_B 0
#define HNAE3_RING_TYPE_TX 0
#define HNAE3_RING_TYPE_RX 1
#define HNAE3_RING_GL_IDX_S 0
#define HNAE3_RING_GL_IDX_M GENMASK(1, 0)
#define HNAE3_RING_GL_RX 0
#define HNAE3_RING_GL_TX 1

struct hnae3_ring_chain_node {
	struct hnae3_ring_chain_node *next;
	u32 tqp_index;
	u32 flag;
	u32 int_gl_idx;
};

#define HNAE3_IS_TX_RING(node) \
	(((node)->flag & (1 << HNAE3_RING_TYPE_B)) == HNAE3_RING_TYPE_TX)

struct hnae3_client_ops {
	int (*init_instance)(struct hnae3_handle *handle);
	void (*uninit_instance)(struct hnae3_handle *handle, bool reset);
	void (*link_status_change)(struct hnae3_handle *handle, bool state);
	int (*setup_tc)(struct hnae3_handle *handle, u8 tc);
	int (*reset_notify)(struct hnae3_handle *handle,
			    enum hnae3_reset_notify_type type);
	enum hnae3_reset_type (*process_hw_error)(struct hnae3_handle *handle);
};

#define HNAE3_CLIENT_NAME_LENGTH 16
struct hnae3_client {
	char name[HNAE3_CLIENT_NAME_LENGTH];
	unsigned long state;
	enum hnae3_client_type type;
	const struct hnae3_client_ops *ops;
	struct list_head node;
};

struct hnae3_ae_dev {
	struct pci_dev *pdev;
	const struct hnae3_ae_ops *ops;
	struct list_head node;
	u32 flag;
<<<<<<< HEAD
	u8 override_pci_need_reset; /* fix to stop multiple reset happening */
	enum hnae3_dev_type dev_type;
=======
	unsigned long hw_err_reset_req;
>>>>>>> ecd3ad1c
	enum hnae3_reset_type reset_type;
	void *priv;
};

/* This struct defines the operation on the handle.
 *
 * init_ae_dev(): (mandatory)
 *   Get PF configure from pci_dev and initialize PF hardware
 * uninit_ae_dev()
 *   Disable PF device and release PF resource
 * register_client
 *   Register client to ae_dev
 * unregister_client()
 *   Unregister client from ae_dev
 * start()
 *   Enable the hardware
 * stop()
 *   Disable the hardware
 * start_client()
 *   Inform the hclge that client has been started
 * stop_client()
 *   Inform the hclge that client has been stopped
 * get_status()
 *   Get the carrier state of the back channel of the handle, 1 for ok, 0 for
 *   non-ok
 * get_ksettings_an_result()
 *   Get negotiation status,speed and duplex
 * update_speed_duplex_h()
 *   Update hardware speed and duplex
 * get_media_type()
 *   Get media type of MAC
 * adjust_link()
 *   Adjust link status
 * set_loopback()
 *   Set loopback
 * set_promisc_mode
 *   Set promisc mode
 * set_mtu()
 *   set mtu
 * get_pauseparam()
 *   get tx and rx of pause frame use
 * set_pauseparam()
 *   set tx and rx of pause frame use
 * set_autoneg()
 *   set auto autonegotiation of pause frame use
 * get_autoneg()
 *   get auto autonegotiation of pause frame use
 * get_coalesce_usecs()
 *   get usecs to delay a TX interrupt after a packet is sent
 * get_rx_max_coalesced_frames()
 *   get Maximum number of packets to be sent before a TX interrupt.
 * set_coalesce_usecs()
 *   set usecs to delay a TX interrupt after a packet is sent
 * set_coalesce_frames()
 *   set Maximum number of packets to be sent before a TX interrupt.
 * get_mac_addr()
 *   get mac address
 * set_mac_addr()
 *   set mac address
 * add_uc_addr
 *   Add unicast addr to mac table
 * rm_uc_addr
 *   Remove unicast addr from mac table
 * set_mc_addr()
 *   Set multicast address
 * add_mc_addr
 *   Add multicast address to mac table
 * rm_mc_addr
 *   Remove multicast address from mac table
 * update_stats()
 *   Update Old network device statistics
 * get_ethtool_stats()
 *   Get ethtool network device statistics
 * get_strings()
 *   Get a set of strings that describe the requested objects
 * get_sset_count()
 *   Get number of strings that @get_strings will write
 * update_led_status()
 *   Update the led status
 * set_led_id()
 *   Set led id
 * get_regs()
 *   Get regs dump
 * get_regs_len()
 *   Get the len of the regs dump
 * get_rss_key_size()
 *   Get rss key size
 * get_rss_indir_size()
 *   Get rss indirection table size
 * get_rss()
 *   Get rss table
 * set_rss()
 *   Set rss table
 * get_tc_size()
 *   Get tc size of handle
 * get_vector()
 *   Get vector number and vector information
 * put_vector()
 *   Put the vector in hdev
 * map_ring_to_vector()
 *   Map rings to vector
 * unmap_ring_from_vector()
 *   Unmap rings from vector
 * reset_queue()
 *   Reset queue
 * get_fw_version()
 *   Get firmware version
 * get_mdix_mode()
 *   Get media typr of phy
 * enable_vlan_filter()
 *   Enable vlan filter
 * set_vlan_filter()
 *   Set vlan filter config of Ports
 * set_vf_vlan_filter()
 *   Set vlan filter config of vf
 * restore_vlan_table()
 *   Restore vlan filter entries after reset
 * enable_hw_strip_rxvtag()
 *   Enable/disable hardware strip vlan tag of packets received
 * set_gro_en
 *   Enable/disable HW GRO
<<<<<<< HEAD
=======
 * add_arfs_entry
 *   Check the 5-tuples of flow, and create flow director rule
>>>>>>> ecd3ad1c
 */
struct hnae3_ae_ops {
	int (*init_ae_dev)(struct hnae3_ae_dev *ae_dev);
	void (*uninit_ae_dev)(struct hnae3_ae_dev *ae_dev);
	void (*flr_prepare)(struct hnae3_ae_dev *ae_dev);
	void (*flr_done)(struct hnae3_ae_dev *ae_dev);
	int (*init_client_instance)(struct hnae3_client *client,
				    struct hnae3_ae_dev *ae_dev);
	void (*uninit_client_instance)(struct hnae3_client *client,
				       struct hnae3_ae_dev *ae_dev);
	int (*start)(struct hnae3_handle *handle);
	void (*stop)(struct hnae3_handle *handle);
	int (*client_start)(struct hnae3_handle *handle);
	void (*client_stop)(struct hnae3_handle *handle);
	int (*get_status)(struct hnae3_handle *handle);
	void (*get_ksettings_an_result)(struct hnae3_handle *handle,
					u8 *auto_neg, u32 *speed, u8 *duplex);

	int (*update_speed_duplex_h)(struct hnae3_handle *handle);
	int (*cfg_mac_speed_dup_h)(struct hnae3_handle *handle, int speed,
				   u8 duplex);

	void (*get_media_type)(struct hnae3_handle *handle, u8 *media_type);
	void (*adjust_link)(struct hnae3_handle *handle, int speed, int duplex);
	int (*set_loopback)(struct hnae3_handle *handle,
			    enum hnae3_loop loop_mode, bool en);

	int (*set_promisc_mode)(struct hnae3_handle *handle, bool en_uc_pmc,
				bool en_mc_pmc);
	int (*set_mtu)(struct hnae3_handle *handle, int new_mtu);

	void (*get_pauseparam)(struct hnae3_handle *handle,
			       u32 *auto_neg, u32 *rx_en, u32 *tx_en);
	int (*set_pauseparam)(struct hnae3_handle *handle,
			      u32 auto_neg, u32 rx_en, u32 tx_en);

	int (*set_autoneg)(struct hnae3_handle *handle, bool enable);
	int (*get_autoneg)(struct hnae3_handle *handle);

	void (*get_coalesce_usecs)(struct hnae3_handle *handle,
				   u32 *tx_usecs, u32 *rx_usecs);
	void (*get_rx_max_coalesced_frames)(struct hnae3_handle *handle,
					    u32 *tx_frames, u32 *rx_frames);
	int (*set_coalesce_usecs)(struct hnae3_handle *handle, u32 timeout);
	int (*set_coalesce_frames)(struct hnae3_handle *handle,
				   u32 coalesce_frames);
	void (*get_coalesce_range)(struct hnae3_handle *handle,
				   u32 *tx_frames_low, u32 *rx_frames_low,
				   u32 *tx_frames_high, u32 *rx_frames_high,
				   u32 *tx_usecs_low, u32 *rx_usecs_low,
				   u32 *tx_usecs_high, u32 *rx_usecs_high);

	void (*get_mac_addr)(struct hnae3_handle *handle, u8 *p);
	int (*set_mac_addr)(struct hnae3_handle *handle, void *p,
			    bool is_first);
	int (*do_ioctl)(struct hnae3_handle *handle,
			struct ifreq *ifr, int cmd);
	int (*add_uc_addr)(struct hnae3_handle *handle,
			   const unsigned char *addr);
	int (*rm_uc_addr)(struct hnae3_handle *handle,
			  const unsigned char *addr);
	int (*set_mc_addr)(struct hnae3_handle *handle, void *addr);
	int (*add_mc_addr)(struct hnae3_handle *handle,
			   const unsigned char *addr);
	int (*rm_mc_addr)(struct hnae3_handle *handle,
			  const unsigned char *addr);
	void (*set_tso_stats)(struct hnae3_handle *handle, int enable);
	void (*update_stats)(struct hnae3_handle *handle,
			     struct net_device_stats *net_stats);
	void (*get_stats)(struct hnae3_handle *handle, u64 *data);
	void (*get_mac_pause_stats)(struct hnae3_handle *handle, u64 *tx_cnt,
				    u64 *rx_cnt);
	void (*get_strings)(struct hnae3_handle *handle,
			    u32 stringset, u8 *data);
	int (*get_sset_count)(struct hnae3_handle *handle, int stringset);

	void (*get_regs)(struct hnae3_handle *handle, u32 *version,
			 void *data);
	int (*get_regs_len)(struct hnae3_handle *handle);

	u32 (*get_rss_key_size)(struct hnae3_handle *handle);
	u32 (*get_rss_indir_size)(struct hnae3_handle *handle);
	int (*get_rss)(struct hnae3_handle *handle, u32 *indir, u8 *key,
		       u8 *hfunc);
	int (*set_rss)(struct hnae3_handle *handle, const u32 *indir,
		       const u8 *key, const u8 hfunc);
	int (*set_rss_tuple)(struct hnae3_handle *handle,
			     struct ethtool_rxnfc *cmd);
	int (*get_rss_tuple)(struct hnae3_handle *handle,
			     struct ethtool_rxnfc *cmd);

	int (*get_tc_size)(struct hnae3_handle *handle);

	int (*get_vector)(struct hnae3_handle *handle, u16 vector_num,
			  struct hnae3_vector_info *vector_info);
	int (*put_vector)(struct hnae3_handle *handle, int vector_num);
	int (*map_ring_to_vector)(struct hnae3_handle *handle,
				  int vector_num,
				  struct hnae3_ring_chain_node *vr_chain);
	int (*unmap_ring_from_vector)(struct hnae3_handle *handle,
				      int vector_num,
				      struct hnae3_ring_chain_node *vr_chain);

	int (*reset_queue)(struct hnae3_handle *handle, u16 queue_id);
	u32 (*get_fw_version)(struct hnae3_handle *handle);
	void (*get_mdix_mode)(struct hnae3_handle *handle,
			      u8 *tp_mdix_ctrl, u8 *tp_mdix);

	void (*enable_vlan_filter)(struct hnae3_handle *handle, bool enable);
	int (*set_vlan_filter)(struct hnae3_handle *handle, __be16 proto,
			       u16 vlan_id, bool is_kill);
	int (*set_vf_vlan_filter)(struct hnae3_handle *handle, int vfid,
				  u16 vlan, u8 qos, __be16 proto);
	int (*enable_hw_strip_rxvtag)(struct hnae3_handle *handle, bool enable);
	void (*reset_event)(struct pci_dev *pdev, struct hnae3_handle *handle);
<<<<<<< HEAD
=======
	enum hnae3_reset_type (*get_reset_level)(struct hnae3_ae_dev *ae_dev,
						 unsigned long *addr);
>>>>>>> ecd3ad1c
	void (*set_default_reset_request)(struct hnae3_ae_dev *ae_dev,
					  enum hnae3_reset_type rst_type);
	void (*get_channels)(struct hnae3_handle *handle,
			     struct ethtool_channels *ch);
	void (*get_tqps_and_rss_info)(struct hnae3_handle *h,
				      u16 *alloc_tqps, u16 *max_rss_size);
	int (*set_channels)(struct hnae3_handle *handle, u32 new_tqps_num,
			    bool rxfh_configured);
	void (*get_flowctrl_adv)(struct hnae3_handle *handle,
				 u32 *flowctrl_adv);
	int (*set_led_id)(struct hnae3_handle *handle,
			  enum ethtool_phys_id_state status);
	void (*get_link_mode)(struct hnae3_handle *handle,
			      unsigned long *supported,
			      unsigned long *advertising);
	int (*add_fd_entry)(struct hnae3_handle *handle,
			    struct ethtool_rxnfc *cmd);
	int (*del_fd_entry)(struct hnae3_handle *handle,
			    struct ethtool_rxnfc *cmd);
	void (*del_all_fd_entries)(struct hnae3_handle *handle,
				   bool clear_list);
	int (*get_fd_rule_cnt)(struct hnae3_handle *handle,
			       struct ethtool_rxnfc *cmd);
	int (*get_fd_rule_info)(struct hnae3_handle *handle,
				struct ethtool_rxnfc *cmd);
	int (*get_fd_all_rules)(struct hnae3_handle *handle,
				struct ethtool_rxnfc *cmd, u32 *rule_locs);
	int (*restore_fd_rules)(struct hnae3_handle *handle);
	void (*enable_fd)(struct hnae3_handle *handle, bool enable);
<<<<<<< HEAD
	int (*dbg_run_cmd)(struct hnae3_handle *handle, char *cmd_buf);
=======
	int (*add_arfs_entry)(struct hnae3_handle *handle, u16 queue_id,
			      u16 flow_id, struct flow_keys *fkeys);
	int (*dbg_run_cmd)(struct hnae3_handle *handle, const char *cmd_buf);
>>>>>>> ecd3ad1c
	pci_ers_result_t (*handle_hw_ras_error)(struct hnae3_ae_dev *ae_dev);
	bool (*get_hw_reset_stat)(struct hnae3_handle *handle);
	bool (*ae_dev_resetting)(struct hnae3_handle *handle);
	unsigned long (*ae_dev_reset_cnt)(struct hnae3_handle *handle);
	int (*set_gro_en)(struct hnae3_handle *handle, bool enable);
	u16 (*get_global_queue_id)(struct hnae3_handle *handle, u16 queue_id);
	void (*set_timer_task)(struct hnae3_handle *handle, bool enable);
	int (*mac_connect_phy)(struct hnae3_handle *handle);
	void (*mac_disconnect_phy)(struct hnae3_handle *handle);
<<<<<<< HEAD
=======
	void (*restore_vlan_table)(struct hnae3_handle *handle);
>>>>>>> ecd3ad1c
};

struct hnae3_dcb_ops {
	/* IEEE 802.1Qaz std */
	int (*ieee_getets)(struct hnae3_handle *, struct ieee_ets *);
	int (*ieee_setets)(struct hnae3_handle *, struct ieee_ets *);
	int (*ieee_getpfc)(struct hnae3_handle *, struct ieee_pfc *);
	int (*ieee_setpfc)(struct hnae3_handle *, struct ieee_pfc *);

	/* DCBX configuration */
	u8   (*getdcbx)(struct hnae3_handle *);
	u8   (*setdcbx)(struct hnae3_handle *, u8);

	int (*setup_tc)(struct hnae3_handle *, u8, u8 *);
};

struct hnae3_ae_algo {
	const struct hnae3_ae_ops *ops;
	struct list_head node;
	const struct pci_device_id *pdev_id_table;
};

#define HNAE3_INT_NAME_LEN        (IFNAMSIZ + 16)
#define HNAE3_ITR_COUNTDOWN_START 100

struct hnae3_tc_info {
	u16	tqp_offset;	/* TQP offset from base TQP */
	u16	tqp_count;	/* Total TQPs */
	u8	tc;		/* TC index */
	bool	enable;		/* If this TC is enable or not */
};

#define HNAE3_MAX_TC		8
#define HNAE3_MAX_USER_PRIO	8
struct hnae3_knic_private_info {
	struct net_device *netdev; /* Set by KNIC client when init instance */
	u16 rss_size;		   /* Allocated RSS queues */
	u16 req_rss_size;
	u16 rx_buf_len;
	u16 num_tx_desc;
	u16 num_rx_desc;

	u8 num_tc;		   /* Total number of enabled TCs */
	u8 prio_tc[HNAE3_MAX_USER_PRIO];  /* TC indexed by prio */
	struct hnae3_tc_info tc_info[HNAE3_MAX_TC]; /* Idx of array is HW TC */

	u16 num_tqps;		  /* total number of TQPs in this handle */
	struct hnae3_queue **tqp;  /* array base of all TQPs in this instance */
	const struct hnae3_dcb_ops *dcb_ops;

	u16 int_rl_setting;
	enum pkt_hash_types rss_type;
};

struct hnae3_roce_private_info {
	struct net_device *netdev;
	void __iomem *roce_io_base;
	int base_vector;
	int num_vectors;

	/* The below attributes defined for RoCE client, hnae3 gives
	 * initial values to them, and RoCE client can modify and use
	 * them.
	 */
	unsigned long reset_state;
	unsigned long instance_state;
	unsigned long state;
};

struct hnae3_unic_private_info {
	struct net_device *netdev;
	u16 rx_buf_len;
	u16 num_tx_desc;
	u16 num_rx_desc;

	u16 num_tqps;	/* total number of tqps in this handle */
	struct hnae3_queue **tqp;  /* array base of all TQPs of this instance */
};

#define HNAE3_SUPPORT_APP_LOOPBACK    BIT(0)
#define HNAE3_SUPPORT_PHY_LOOPBACK    BIT(1)
#define HNAE3_SUPPORT_SERDES_SERIAL_LOOPBACK	BIT(2)
#define HNAE3_SUPPORT_VF	      BIT(3)
#define HNAE3_SUPPORT_SERDES_PARALLEL_LOOPBACK	BIT(4)

#define HNAE3_USER_UPE		BIT(0)	/* unicast promisc enabled by user */
#define HNAE3_USER_MPE		BIT(1)	/* mulitcast promisc enabled by user */
#define HNAE3_BPE		BIT(2)	/* broadcast promisc enable */
#define HNAE3_OVERFLOW_UPE	BIT(3)	/* unicast mac vlan overflow */
#define HNAE3_OVERFLOW_MPE	BIT(4)	/* multicast mac vlan overflow */
#define HNAE3_VLAN_FLTR		BIT(5)	/* enable vlan filter */
#define HNAE3_UPE		(HNAE3_USER_UPE | HNAE3_OVERFLOW_UPE)
#define HNAE3_MPE		(HNAE3_USER_MPE | HNAE3_OVERFLOW_MPE)

struct hnae3_handle {
	struct hnae3_client *client;
	struct pci_dev *pdev;
	void *priv;
	struct hnae3_ae_algo *ae_algo;  /* the class who provides this handle */
	u64 flags; /* Indicate the capabilities for this handle*/

	union {
		struct net_device *netdev; /* first member */
		struct hnae3_knic_private_info kinfo;
		struct hnae3_unic_private_info uinfo;
		struct hnae3_roce_private_info rinfo;
	};

	u32 numa_node_mask;	/* for multi-chip support */

	enum hnae3_port_base_vlan_state port_base_vlan_state;

	u8 netdev_flags;
	struct dentry *hnae3_dbgfs;

	/* Network interface message level enabled bits */
	u32 msg_enable;
};

#define hnae3_set_field(origin, mask, shift, val) \
	do { \
		(origin) &= (~(mask)); \
		(origin) |= ((val) << (shift)) & (mask); \
	} while (0)
#define hnae3_get_field(origin, mask, shift) (((origin) & (mask)) >> (shift))

#define hnae3_set_bit(origin, shift, val) \
	hnae3_set_field((origin), (0x1 << (shift)), (shift), (val))
#define hnae3_get_bit(origin, shift) \
	hnae3_get_field((origin), (0x1 << (shift)), (shift))

int hnae3_register_ae_dev(struct hnae3_ae_dev *ae_dev);
void hnae3_unregister_ae_dev(struct hnae3_ae_dev *ae_dev);

void hnae3_unregister_ae_algo(struct hnae3_ae_algo *ae_algo);
void hnae3_register_ae_algo(struct hnae3_ae_algo *ae_algo);

void hnae3_unregister_client(struct hnae3_client *client);
int hnae3_register_client(struct hnae3_client *client);

void hnae3_set_client_init_flag(struct hnae3_client *client,
				struct hnae3_ae_dev *ae_dev,
				unsigned int inited);
#endif<|MERGE_RESOLUTION|>--- conflicted
+++ resolved
@@ -194,12 +194,7 @@
 	const struct hnae3_ae_ops *ops;
 	struct list_head node;
 	u32 flag;
-<<<<<<< HEAD
-	u8 override_pci_need_reset; /* fix to stop multiple reset happening */
-	enum hnae3_dev_type dev_type;
-=======
 	unsigned long hw_err_reset_req;
->>>>>>> ecd3ad1c
 	enum hnae3_reset_type reset_type;
 	void *priv;
 };
@@ -321,11 +316,8 @@
  *   Enable/disable hardware strip vlan tag of packets received
  * set_gro_en
  *   Enable/disable HW GRO
-<<<<<<< HEAD
-=======
  * add_arfs_entry
  *   Check the 5-tuples of flow, and create flow director rule
->>>>>>> ecd3ad1c
  */
 struct hnae3_ae_ops {
 	int (*init_ae_dev)(struct hnae3_ae_dev *ae_dev);
@@ -441,11 +433,8 @@
 				  u16 vlan, u8 qos, __be16 proto);
 	int (*enable_hw_strip_rxvtag)(struct hnae3_handle *handle, bool enable);
 	void (*reset_event)(struct pci_dev *pdev, struct hnae3_handle *handle);
-<<<<<<< HEAD
-=======
 	enum hnae3_reset_type (*get_reset_level)(struct hnae3_ae_dev *ae_dev,
 						 unsigned long *addr);
->>>>>>> ecd3ad1c
 	void (*set_default_reset_request)(struct hnae3_ae_dev *ae_dev,
 					  enum hnae3_reset_type rst_type);
 	void (*get_channels)(struct hnae3_handle *handle,
@@ -475,13 +464,9 @@
 				struct ethtool_rxnfc *cmd, u32 *rule_locs);
 	int (*restore_fd_rules)(struct hnae3_handle *handle);
 	void (*enable_fd)(struct hnae3_handle *handle, bool enable);
-<<<<<<< HEAD
-	int (*dbg_run_cmd)(struct hnae3_handle *handle, char *cmd_buf);
-=======
 	int (*add_arfs_entry)(struct hnae3_handle *handle, u16 queue_id,
 			      u16 flow_id, struct flow_keys *fkeys);
 	int (*dbg_run_cmd)(struct hnae3_handle *handle, const char *cmd_buf);
->>>>>>> ecd3ad1c
 	pci_ers_result_t (*handle_hw_ras_error)(struct hnae3_ae_dev *ae_dev);
 	bool (*get_hw_reset_stat)(struct hnae3_handle *handle);
 	bool (*ae_dev_resetting)(struct hnae3_handle *handle);
@@ -491,10 +476,7 @@
 	void (*set_timer_task)(struct hnae3_handle *handle, bool enable);
 	int (*mac_connect_phy)(struct hnae3_handle *handle);
 	void (*mac_disconnect_phy)(struct hnae3_handle *handle);
-<<<<<<< HEAD
-=======
 	void (*restore_vlan_table)(struct hnae3_handle *handle);
->>>>>>> ecd3ad1c
 };
 
 struct hnae3_dcb_ops {
