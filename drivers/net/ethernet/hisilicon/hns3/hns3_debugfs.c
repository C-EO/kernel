// SPDX-License-Identifier: GPL-2.0+
/* Copyright (c) 2018-2019 Hisilicon Limited. */

#include <linux/debugfs.h>
#include <linux/device.h>

#include "hnae3.h"
#include "hns3_debugfs.h"
#include "hns3_enet.h"

<<<<<<< HEAD
#define HNS3_DBG_READ_LEN 256
#define HNS3_DBG_WRITE_LEN 1024

=======
>>>>>>> 7d2a07b7
static struct dentry *hns3_dbgfs_root;

static struct hns3_dbg_dentry_info hns3_dbg_dentry[] = {
	{
		.name = "tm"
	},
	{
		.name = "tx_bd_info"
	},
	{
		.name = "rx_bd_info"
	},
	{
		.name = "mac_list"
	},
	{
		.name = "reg"
	},
	{
		.name = "queue"
	},
	{
		.name = "fd"
	},
	/* keep common at the bottom and add new directory above */
	{
		.name = "common"
	},
};

static int hns3_dbg_bd_file_init(struct hnae3_handle *handle, unsigned int cmd);
static int hns3_dbg_common_file_init(struct hnae3_handle *handle,
				     unsigned int cmd);

static struct hns3_dbg_cmd_info hns3_dbg_cmd[] = {
	{
		.name = "tm_nodes",
		.cmd = HNAE3_DBG_CMD_TM_NODES,
		.dentry = HNS3_DBG_DENTRY_TM,
		.buf_len = HNS3_DBG_READ_LEN,
		.init = hns3_dbg_common_file_init,
	},
	{
		.name = "tm_priority",
		.cmd = HNAE3_DBG_CMD_TM_PRI,
		.dentry = HNS3_DBG_DENTRY_TM,
		.buf_len = HNS3_DBG_READ_LEN,
		.init = hns3_dbg_common_file_init,
	},
	{
		.name = "tm_qset",
		.cmd = HNAE3_DBG_CMD_TM_QSET,
		.dentry = HNS3_DBG_DENTRY_TM,
		.buf_len = HNS3_DBG_READ_LEN,
		.init = hns3_dbg_common_file_init,
	},
	{
		.name = "tm_map",
		.cmd = HNAE3_DBG_CMD_TM_MAP,
		.dentry = HNS3_DBG_DENTRY_TM,
		.buf_len = HNS3_DBG_READ_LEN_1MB,
		.init = hns3_dbg_common_file_init,
	},
	{
		.name = "tm_pg",
		.cmd = HNAE3_DBG_CMD_TM_PG,
		.dentry = HNS3_DBG_DENTRY_TM,
		.buf_len = HNS3_DBG_READ_LEN,
		.init = hns3_dbg_common_file_init,
	},
	{
		.name = "tm_port",
		.cmd = HNAE3_DBG_CMD_TM_PORT,
		.dentry = HNS3_DBG_DENTRY_TM,
		.buf_len = HNS3_DBG_READ_LEN,
		.init = hns3_dbg_common_file_init,
	},
	{
		.name = "tc_sch_info",
		.cmd = HNAE3_DBG_CMD_TC_SCH_INFO,
		.dentry = HNS3_DBG_DENTRY_TM,
		.buf_len = HNS3_DBG_READ_LEN,
		.init = hns3_dbg_common_file_init,
	},
	{
		.name = "qos_pause_cfg",
		.cmd = HNAE3_DBG_CMD_QOS_PAUSE_CFG,
		.dentry = HNS3_DBG_DENTRY_TM,
		.buf_len = HNS3_DBG_READ_LEN,
		.init = hns3_dbg_common_file_init,
	},
	{
		.name = "qos_pri_map",
		.cmd = HNAE3_DBG_CMD_QOS_PRI_MAP,
		.dentry = HNS3_DBG_DENTRY_TM,
		.buf_len = HNS3_DBG_READ_LEN,
		.init = hns3_dbg_common_file_init,
	},
	{
		.name = "qos_buf_cfg",
		.cmd = HNAE3_DBG_CMD_QOS_BUF_CFG,
		.dentry = HNS3_DBG_DENTRY_TM,
		.buf_len = HNS3_DBG_READ_LEN,
		.init = hns3_dbg_common_file_init,
	},
	{
		.name = "dev_info",
		.cmd = HNAE3_DBG_CMD_DEV_INFO,
		.dentry = HNS3_DBG_DENTRY_COMMON,
		.buf_len = HNS3_DBG_READ_LEN,
		.init = hns3_dbg_common_file_init,
	},
	{
		.name = "tx_bd_queue",
		.cmd = HNAE3_DBG_CMD_TX_BD,
		.dentry = HNS3_DBG_DENTRY_TX_BD,
		.buf_len = HNS3_DBG_READ_LEN_4MB,
		.init = hns3_dbg_bd_file_init,
	},
	{
		.name = "rx_bd_queue",
		.cmd = HNAE3_DBG_CMD_RX_BD,
		.dentry = HNS3_DBG_DENTRY_RX_BD,
		.buf_len = HNS3_DBG_READ_LEN_4MB,
		.init = hns3_dbg_bd_file_init,
	},
	{
		.name = "uc",
		.cmd = HNAE3_DBG_CMD_MAC_UC,
		.dentry = HNS3_DBG_DENTRY_MAC,
		.buf_len = HNS3_DBG_READ_LEN,
		.init = hns3_dbg_common_file_init,
	},
	{
		.name = "mc",
		.cmd = HNAE3_DBG_CMD_MAC_MC,
		.dentry = HNS3_DBG_DENTRY_MAC,
		.buf_len = HNS3_DBG_READ_LEN,
		.init = hns3_dbg_common_file_init,
	},
	{
		.name = "mng_tbl",
		.cmd = HNAE3_DBG_CMD_MNG_TBL,
		.dentry = HNS3_DBG_DENTRY_COMMON,
		.buf_len = HNS3_DBG_READ_LEN,
		.init = hns3_dbg_common_file_init,
	},
	{
		.name = "loopback",
		.cmd = HNAE3_DBG_CMD_LOOPBACK,
		.dentry = HNS3_DBG_DENTRY_COMMON,
		.buf_len = HNS3_DBG_READ_LEN,
		.init = hns3_dbg_common_file_init,
	},
	{
		.name = "interrupt_info",
		.cmd = HNAE3_DBG_CMD_INTERRUPT_INFO,
		.dentry = HNS3_DBG_DENTRY_COMMON,
		.buf_len = HNS3_DBG_READ_LEN,
		.init = hns3_dbg_common_file_init,
	},
	{
		.name = "reset_info",
		.cmd = HNAE3_DBG_CMD_RESET_INFO,
		.dentry = HNS3_DBG_DENTRY_COMMON,
		.buf_len = HNS3_DBG_READ_LEN,
		.init = hns3_dbg_common_file_init,
	},
	{
		.name = "imp_info",
		.cmd = HNAE3_DBG_CMD_IMP_INFO,
		.dentry = HNS3_DBG_DENTRY_COMMON,
		.buf_len = HNS3_DBG_READ_LEN,
		.init = hns3_dbg_common_file_init,
	},
	{
		.name = "ncl_config",
		.cmd = HNAE3_DBG_CMD_NCL_CONFIG,
		.dentry = HNS3_DBG_DENTRY_COMMON,
		.buf_len = HNS3_DBG_READ_LEN_128KB,
		.init = hns3_dbg_common_file_init,
	},
	{
		.name = "mac_tnl_status",
		.cmd = HNAE3_DBG_CMD_MAC_TNL_STATUS,
		.dentry = HNS3_DBG_DENTRY_COMMON,
		.buf_len = HNS3_DBG_READ_LEN,
		.init = hns3_dbg_common_file_init,
	},
	{
		.name = "bios_common",
		.cmd = HNAE3_DBG_CMD_REG_BIOS_COMMON,
		.dentry = HNS3_DBG_DENTRY_REG,
		.buf_len = HNS3_DBG_READ_LEN,
		.init = hns3_dbg_common_file_init,
	},
	{
		.name = "ssu",
		.cmd = HNAE3_DBG_CMD_REG_SSU,
		.dentry = HNS3_DBG_DENTRY_REG,
		.buf_len = HNS3_DBG_READ_LEN,
		.init = hns3_dbg_common_file_init,
	},
	{
		.name = "igu_egu",
		.cmd = HNAE3_DBG_CMD_REG_IGU_EGU,
		.dentry = HNS3_DBG_DENTRY_REG,
		.buf_len = HNS3_DBG_READ_LEN,
		.init = hns3_dbg_common_file_init,
	},
	{
		.name = "rpu",
		.cmd = HNAE3_DBG_CMD_REG_RPU,
		.dentry = HNS3_DBG_DENTRY_REG,
		.buf_len = HNS3_DBG_READ_LEN,
		.init = hns3_dbg_common_file_init,
	},
	{
		.name = "ncsi",
		.cmd = HNAE3_DBG_CMD_REG_NCSI,
		.dentry = HNS3_DBG_DENTRY_REG,
		.buf_len = HNS3_DBG_READ_LEN,
		.init = hns3_dbg_common_file_init,
	},
	{
		.name = "rtc",
		.cmd = HNAE3_DBG_CMD_REG_RTC,
		.dentry = HNS3_DBG_DENTRY_REG,
		.buf_len = HNS3_DBG_READ_LEN,
		.init = hns3_dbg_common_file_init,
	},
	{
		.name = "ppp",
		.cmd = HNAE3_DBG_CMD_REG_PPP,
		.dentry = HNS3_DBG_DENTRY_REG,
		.buf_len = HNS3_DBG_READ_LEN,
		.init = hns3_dbg_common_file_init,
	},
	{
		.name = "rcb",
		.cmd = HNAE3_DBG_CMD_REG_RCB,
		.dentry = HNS3_DBG_DENTRY_REG,
		.buf_len = HNS3_DBG_READ_LEN,
		.init = hns3_dbg_common_file_init,
	},
	{
		.name = "tqp",
		.cmd = HNAE3_DBG_CMD_REG_TQP,
		.dentry = HNS3_DBG_DENTRY_REG,
		.buf_len = HNS3_DBG_READ_LEN,
		.init = hns3_dbg_common_file_init,
	},
	{
		.name = "mac",
		.cmd = HNAE3_DBG_CMD_REG_MAC,
		.dentry = HNS3_DBG_DENTRY_REG,
		.buf_len = HNS3_DBG_READ_LEN,
		.init = hns3_dbg_common_file_init,
	},
	{
		.name = "dcb",
		.cmd = HNAE3_DBG_CMD_REG_DCB,
		.dentry = HNS3_DBG_DENTRY_REG,
		.buf_len = HNS3_DBG_READ_LEN,
		.init = hns3_dbg_common_file_init,
	},
	{
		.name = "queue_map",
		.cmd = HNAE3_DBG_CMD_QUEUE_MAP,
		.dentry = HNS3_DBG_DENTRY_QUEUE,
		.buf_len = HNS3_DBG_READ_LEN,
		.init = hns3_dbg_common_file_init,
	},
	{
		.name = "rx_queue_info",
		.cmd = HNAE3_DBG_CMD_RX_QUEUE_INFO,
		.dentry = HNS3_DBG_DENTRY_QUEUE,
		.buf_len = HNS3_DBG_READ_LEN_1MB,
		.init = hns3_dbg_common_file_init,
	},
	{
		.name = "tx_queue_info",
		.cmd = HNAE3_DBG_CMD_TX_QUEUE_INFO,
		.dentry = HNS3_DBG_DENTRY_QUEUE,
		.buf_len = HNS3_DBG_READ_LEN_1MB,
		.init = hns3_dbg_common_file_init,
	},
	{
		.name = "fd_tcam",
		.cmd = HNAE3_DBG_CMD_FD_TCAM,
		.dentry = HNS3_DBG_DENTRY_FD,
		.buf_len = HNS3_DBG_READ_LEN,
		.init = hns3_dbg_common_file_init,
	},
	{
		.name = "service_task_info",
		.cmd = HNAE3_DBG_CMD_SERV_INFO,
		.dentry = HNS3_DBG_DENTRY_COMMON,
		.buf_len = HNS3_DBG_READ_LEN,
		.init = hns3_dbg_common_file_init,
	},
	{
		.name = "vlan_config",
		.cmd = HNAE3_DBG_CMD_VLAN_CONFIG,
		.dentry = HNS3_DBG_DENTRY_COMMON,
		.buf_len = HNS3_DBG_READ_LEN,
		.init = hns3_dbg_common_file_init,
	},
	{
		.name = "ptp_info",
		.cmd = HNAE3_DBG_CMD_PTP_INFO,
		.dentry = HNS3_DBG_DENTRY_COMMON,
		.buf_len = HNS3_DBG_READ_LEN,
		.init = hns3_dbg_common_file_init,
	},
	{
		.name = "fd_counter",
		.cmd = HNAE3_DBG_CMD_FD_COUNTER,
		.dentry = HNS3_DBG_DENTRY_FD,
		.buf_len = HNS3_DBG_READ_LEN,
		.init = hns3_dbg_common_file_init,
	},
	{
		.name = "umv_info",
		.cmd = HNAE3_DBG_CMD_UMV_INFO,
		.dentry = HNS3_DBG_DENTRY_COMMON,
		.buf_len = HNS3_DBG_READ_LEN,
		.init = hns3_dbg_common_file_init,
	},
};

static struct hns3_dbg_cap_info hns3_dbg_cap[] = {
	{
		.name = "support FD",
		.cap_bit = HNAE3_DEV_SUPPORT_FD_B,
	}, {
		.name = "support GRO",
		.cap_bit = HNAE3_DEV_SUPPORT_GRO_B,
	}, {
		.name = "support FEC",
		.cap_bit = HNAE3_DEV_SUPPORT_FEC_B,
	}, {
		.name = "support UDP GSO",
		.cap_bit = HNAE3_DEV_SUPPORT_UDP_GSO_B,
	}, {
		.name = "support PTP",
		.cap_bit = HNAE3_DEV_SUPPORT_PTP_B,
	}, {
		.name = "support INT QL",
		.cap_bit = HNAE3_DEV_SUPPORT_INT_QL_B,
	}, {
		.name = "support HW TX csum",
		.cap_bit = HNAE3_DEV_SUPPORT_HW_TX_CSUM_B,
	}, {
		.name = "support UDP tunnel csum",
		.cap_bit = HNAE3_DEV_SUPPORT_UDP_TUNNEL_CSUM_B,
	}, {
		.name = "support TX push",
		.cap_bit = HNAE3_DEV_SUPPORT_TX_PUSH_B,
	}, {
		.name = "support imp-controlled PHY",
		.cap_bit = HNAE3_DEV_SUPPORT_PHY_IMP_B,
	}, {
		.name = "support imp-controlled RAS",
		.cap_bit = HNAE3_DEV_SUPPORT_RAS_IMP_B,
	}, {
		.name = "support rxd advanced layout",
		.cap_bit = HNAE3_DEV_SUPPORT_RXD_ADV_LAYOUT_B,
	}, {
		.name = "support port vlan bypass",
		.cap_bit = HNAE3_DEV_SUPPORT_PORT_VLAN_BYPASS_B,
	}, {
		.name = "support modify vlan filter state",
		.cap_bit = HNAE3_DEV_SUPPORT_VLAN_FLTR_MDF_B,
	}
};

static void hns3_dbg_fill_content(char *content, u16 len,
				  const struct hns3_dbg_item *items,
				  const char **result, u16 size)
{
	char *pos = content;
	u16 i;

	memset(content, ' ', len);
	for (i = 0; i < size; i++) {
		if (result)
			strncpy(pos, result[i], strlen(result[i]));
		else
			strncpy(pos, items[i].name, strlen(items[i].name));

		pos += strlen(items[i].name) + items[i].interval;
	}

	*pos++ = '\n';
	*pos++ = '\0';
}

static const struct hns3_dbg_item tx_spare_info_items[] = {
	{ "QUEUE_ID", 2 },
	{ "COPYBREAK", 2 },
	{ "LEN", 7 },
	{ "NTU", 4 },
	{ "NTC", 4 },
	{ "LTC", 4 },
	{ "DMA", 17 },
};

static void hns3_dbg_tx_spare_info(struct hns3_enet_ring *ring, char *buf,
				   int len, u32 ring_num, int *pos)
{
	char data_str[ARRAY_SIZE(tx_spare_info_items)][HNS3_DBG_DATA_STR_LEN];
	struct hns3_tx_spare *tx_spare = ring->tx_spare;
	char *result[ARRAY_SIZE(tx_spare_info_items)];
	char content[HNS3_DBG_INFO_LEN];
	u32 i, j;

	if (!tx_spare) {
		*pos += scnprintf(buf + *pos, len - *pos,
				  "tx spare buffer is not enabled\n");
		return;
	}

	for (i = 0; i < ARRAY_SIZE(tx_spare_info_items); i++)
		result[i] = &data_str[i][0];

	*pos += scnprintf(buf + *pos, len - *pos, "tx spare buffer info\n");
	hns3_dbg_fill_content(content, sizeof(content), tx_spare_info_items,
			      NULL, ARRAY_SIZE(tx_spare_info_items));
	*pos += scnprintf(buf + *pos, len - *pos, "%s", content);

	for (i = 0; i < ring_num; i++) {
		j = 0;
		sprintf(result[j++], "%8u", i);
		sprintf(result[j++], "%9u", ring->tx_copybreak);
		sprintf(result[j++], "%3u", tx_spare->len);
		sprintf(result[j++], "%3u", tx_spare->next_to_use);
		sprintf(result[j++], "%3u", tx_spare->next_to_clean);
		sprintf(result[j++], "%3u", tx_spare->last_to_clean);
		sprintf(result[j++], "%pad", &tx_spare->dma);
		hns3_dbg_fill_content(content, sizeof(content),
				      tx_spare_info_items,
				      (const char **)result,
				      ARRAY_SIZE(tx_spare_info_items));
		*pos += scnprintf(buf + *pos, len - *pos, "%s", content);
	}
}

static const struct hns3_dbg_item rx_queue_info_items[] = {
	{ "QUEUE_ID", 2 },
	{ "BD_NUM", 2 },
	{ "BD_LEN", 2 },
	{ "TAIL", 2 },
	{ "HEAD", 2 },
	{ "FBDNUM", 2 },
	{ "PKTNUM", 2 },
	{ "COPYBREAK", 2 },
	{ "RING_EN", 2 },
	{ "RX_RING_EN", 2 },
	{ "BASE_ADDR", 10 },
};

static void hns3_dump_rx_queue_info(struct hns3_enet_ring *ring,
				    struct hnae3_ae_dev *ae_dev, char **result,
				    u32 index)
{
	u32 base_add_l, base_add_h;
	u32 j = 0;

	sprintf(result[j++], "%8u", index);

	sprintf(result[j++], "%6u", readl_relaxed(ring->tqp->io_base +
		HNS3_RING_RX_RING_BD_NUM_REG));

	sprintf(result[j++], "%6u", readl_relaxed(ring->tqp->io_base +
		HNS3_RING_RX_RING_BD_LEN_REG));

	sprintf(result[j++], "%4u", readl_relaxed(ring->tqp->io_base +
		HNS3_RING_RX_RING_TAIL_REG));

	sprintf(result[j++], "%4u", readl_relaxed(ring->tqp->io_base +
		HNS3_RING_RX_RING_HEAD_REG));

	sprintf(result[j++], "%6u", readl_relaxed(ring->tqp->io_base +
		HNS3_RING_RX_RING_FBDNUM_REG));

	sprintf(result[j++], "%6u", readl_relaxed(ring->tqp->io_base +
		HNS3_RING_RX_RING_PKTNUM_RECORD_REG));
	sprintf(result[j++], "%9u", ring->rx_copybreak);

	sprintf(result[j++], "%7s", readl_relaxed(ring->tqp->io_base +
		HNS3_RING_EN_REG) ? "on" : "off");

	if (hnae3_ae_dev_tqp_txrx_indep_supported(ae_dev))
		sprintf(result[j++], "%10s", readl_relaxed(ring->tqp->io_base +
			HNS3_RING_RX_EN_REG) ? "on" : "off");
	else
		sprintf(result[j++], "%10s", "NA");

	base_add_h = readl_relaxed(ring->tqp->io_base +
					HNS3_RING_RX_RING_BASEADDR_H_REG);
	base_add_l = readl_relaxed(ring->tqp->io_base +
					HNS3_RING_RX_RING_BASEADDR_L_REG);
	sprintf(result[j++], "0x%08x%08x", base_add_h, base_add_l);
}

static int hns3_dbg_rx_queue_info(struct hnae3_handle *h,
				  char *buf, int len)
{
	char data_str[ARRAY_SIZE(rx_queue_info_items)][HNS3_DBG_DATA_STR_LEN];
	struct hnae3_ae_dev *ae_dev = pci_get_drvdata(h->pdev);
	char *result[ARRAY_SIZE(rx_queue_info_items)];
	struct hns3_nic_priv *priv = h->priv;
<<<<<<< HEAD
=======
	char content[HNS3_DBG_INFO_LEN];
>>>>>>> 7d2a07b7
	struct hns3_enet_ring *ring;
	int pos = 0;
	u32 i;

	if (!priv->ring) {
		dev_err(&h->pdev->dev, "priv->ring is NULL\n");
		return -EFAULT;
	}

	for (i = 0; i < ARRAY_SIZE(rx_queue_info_items); i++)
		result[i] = &data_str[i][0];

	hns3_dbg_fill_content(content, sizeof(content), rx_queue_info_items,
			      NULL, ARRAY_SIZE(rx_queue_info_items));
	pos += scnprintf(buf + pos, len - pos, "%s", content);
	for (i = 0; i < h->kinfo.num_tqps; i++) {
		/* Each cycle needs to determine whether the instance is reset,
		 * to prevent reference to invalid memory. And need to ensure
		 * that the following code is executed within 100ms.
		 */
		if (!test_bit(HNS3_NIC_STATE_INITED, &priv->state) ||
		    test_bit(HNS3_NIC_STATE_RESETTING, &priv->state))
			return -EPERM;

		ring = &priv->ring[(u32)(i + h->kinfo.num_tqps)];
		hns3_dump_rx_queue_info(ring, ae_dev, result, i);
		hns3_dbg_fill_content(content, sizeof(content),
				      rx_queue_info_items,
				      (const char **)result,
				      ARRAY_SIZE(rx_queue_info_items));
		pos += scnprintf(buf + pos, len - pos, "%s", content);
	}

	return 0;
}

static const struct hns3_dbg_item tx_queue_info_items[] = {
	{ "QUEUE_ID", 2 },
	{ "BD_NUM", 2 },
	{ "TC", 2 },
	{ "TAIL", 2 },
	{ "HEAD", 2 },
	{ "FBDNUM", 2 },
	{ "OFFSET", 2 },
	{ "PKTNUM", 2 },
	{ "RING_EN", 2 },
	{ "TX_RING_EN", 2 },
	{ "BASE_ADDR", 10 },
};

static void hns3_dump_tx_queue_info(struct hns3_enet_ring *ring,
				    struct hnae3_ae_dev *ae_dev, char **result,
				    u32 index)
{
	u32 base_add_l, base_add_h;
	u32 j = 0;

	sprintf(result[j++], "%8u", index);
	sprintf(result[j++], "%6u", readl_relaxed(ring->tqp->io_base +
		HNS3_RING_TX_RING_BD_NUM_REG));

	sprintf(result[j++], "%2u", readl_relaxed(ring->tqp->io_base +
		HNS3_RING_TX_RING_TC_REG));

	sprintf(result[j++], "%4u", readl_relaxed(ring->tqp->io_base +
		HNS3_RING_TX_RING_TAIL_REG));

	sprintf(result[j++], "%4u", readl_relaxed(ring->tqp->io_base +
		HNS3_RING_TX_RING_HEAD_REG));

	sprintf(result[j++], "%6u", readl_relaxed(ring->tqp->io_base +
		HNS3_RING_TX_RING_FBDNUM_REG));

	sprintf(result[j++], "%6u", readl_relaxed(ring->tqp->io_base +
		HNS3_RING_TX_RING_OFFSET_REG));

	sprintf(result[j++], "%6u", readl_relaxed(ring->tqp->io_base +
		HNS3_RING_TX_RING_PKTNUM_RECORD_REG));

	sprintf(result[j++], "%7s", readl_relaxed(ring->tqp->io_base +
		HNS3_RING_EN_REG) ? "on" : "off");

	if (hnae3_ae_dev_tqp_txrx_indep_supported(ae_dev))
		sprintf(result[j++], "%10s", readl_relaxed(ring->tqp->io_base +
			HNS3_RING_TX_EN_REG) ? "on" : "off");
	else
		sprintf(result[j++], "%10s", "NA");

	base_add_h = readl_relaxed(ring->tqp->io_base +
					HNS3_RING_TX_RING_BASEADDR_H_REG);
	base_add_l = readl_relaxed(ring->tqp->io_base +
					HNS3_RING_TX_RING_BASEADDR_L_REG);
	sprintf(result[j++], "0x%08x%08x", base_add_h, base_add_l);
}

<<<<<<< HEAD
	if (queue_num >= h->kinfo.num_tqps) {
		dev_err(&h->pdev->dev,
			"Queue number(%u) is out of range(0-%u)\n", queue_num,
			h->kinfo.num_tqps - 1);
		return -EINVAL;
	}

	for (i = queue_num; i < queue_max; i++) {
=======
static int hns3_dbg_tx_queue_info(struct hnae3_handle *h,
				  char *buf, int len)
{
	char data_str[ARRAY_SIZE(tx_queue_info_items)][HNS3_DBG_DATA_STR_LEN];
	struct hnae3_ae_dev *ae_dev = pci_get_drvdata(h->pdev);
	char *result[ARRAY_SIZE(tx_queue_info_items)];
	struct hns3_nic_priv *priv = h->priv;
	char content[HNS3_DBG_INFO_LEN];
	struct hns3_enet_ring *ring;
	int pos = 0;
	u32 i;

	if (!priv->ring) {
		dev_err(&h->pdev->dev, "priv->ring is NULL\n");
		return -EFAULT;
	}

	for (i = 0; i < ARRAY_SIZE(tx_queue_info_items); i++)
		result[i] = &data_str[i][0];

	hns3_dbg_fill_content(content, sizeof(content), tx_queue_info_items,
			      NULL, ARRAY_SIZE(tx_queue_info_items));
	pos += scnprintf(buf + pos, len - pos, "%s", content);

	for (i = 0; i < h->kinfo.num_tqps; i++) {
>>>>>>> 7d2a07b7
		/* Each cycle needs to determine whether the instance is reset,
		 * to prevent reference to invalid memory. And need to ensure
		 * that the following code is executed within 100ms.
		 */
		if (!test_bit(HNS3_NIC_STATE_INITED, &priv->state) ||
		    test_bit(HNS3_NIC_STATE_RESETTING, &priv->state))
			return -EPERM;

<<<<<<< HEAD
		ring = &priv->ring[(u32)(i + h->kinfo.num_tqps)];
		base_add_h = readl_relaxed(ring->tqp->io_base +
					   HNS3_RING_RX_RING_BASEADDR_H_REG);
		base_add_l = readl_relaxed(ring->tqp->io_base +
					   HNS3_RING_RX_RING_BASEADDR_L_REG);
		dev_info(&h->pdev->dev, "RX(%u) BASE ADD: 0x%08x%08x\n", i,
			 base_add_h, base_add_l);

		value = readl_relaxed(ring->tqp->io_base +
				      HNS3_RING_RX_RING_BD_NUM_REG);
		dev_info(&h->pdev->dev, "RX(%u) RING BD NUM: %u\n", i, value);

		value = readl_relaxed(ring->tqp->io_base +
				      HNS3_RING_RX_RING_BD_LEN_REG);
		dev_info(&h->pdev->dev, "RX(%u) RING BD LEN: %u\n", i, value);

		value = readl_relaxed(ring->tqp->io_base +
				      HNS3_RING_RX_RING_TAIL_REG);
		dev_info(&h->pdev->dev, "RX(%u) RING TAIL: %u\n", i, value);

		value = readl_relaxed(ring->tqp->io_base +
				      HNS3_RING_RX_RING_HEAD_REG);
		dev_info(&h->pdev->dev, "RX(%u) RING HEAD: %u\n", i, value);

		value = readl_relaxed(ring->tqp->io_base +
				      HNS3_RING_RX_RING_FBDNUM_REG);
		dev_info(&h->pdev->dev, "RX(%u) RING FBDNUM: %u\n", i, value);

		value = readl_relaxed(ring->tqp->io_base +
				      HNS3_RING_RX_RING_PKTNUM_RECORD_REG);
		dev_info(&h->pdev->dev, "RX(%u) RING PKTNUM: %u\n", i, value);

		ring = &priv->ring[i];
		base_add_h = readl_relaxed(ring->tqp->io_base +
					   HNS3_RING_TX_RING_BASEADDR_H_REG);
		base_add_l = readl_relaxed(ring->tqp->io_base +
					   HNS3_RING_TX_RING_BASEADDR_L_REG);
		dev_info(&h->pdev->dev, "TX(%u) BASE ADD: 0x%08x%08x\n", i,
			 base_add_h, base_add_l);

		value = readl_relaxed(ring->tqp->io_base +
				      HNS3_RING_TX_RING_BD_NUM_REG);
		dev_info(&h->pdev->dev, "TX(%u) RING BD NUM: %u\n", i, value);

		value = readl_relaxed(ring->tqp->io_base +
				      HNS3_RING_TX_RING_TC_REG);
		dev_info(&h->pdev->dev, "TX(%u) RING TC: %u\n", i, value);

		value = readl_relaxed(ring->tqp->io_base +
				      HNS3_RING_TX_RING_TAIL_REG);
		dev_info(&h->pdev->dev, "TX(%u) RING TAIL: %u\n", i, value);

		value = readl_relaxed(ring->tqp->io_base +
				      HNS3_RING_TX_RING_HEAD_REG);
		dev_info(&h->pdev->dev, "TX(%u) RING HEAD: %u\n", i, value);

		value = readl_relaxed(ring->tqp->io_base +
				      HNS3_RING_TX_RING_FBDNUM_REG);
		dev_info(&h->pdev->dev, "TX(%u) RING FBDNUM: %u\n", i, value);

		value = readl_relaxed(ring->tqp->io_base +
				      HNS3_RING_TX_RING_OFFSET_REG);
		dev_info(&h->pdev->dev, "TX(%u) RING OFFSET: %u\n", i, value);

		value = readl_relaxed(ring->tqp->io_base +
				      HNS3_RING_TX_RING_PKTNUM_RECORD_REG);
		dev_info(&h->pdev->dev, "TX(%u) RING PKTNUM: %u\n\n", i,
			 value);
=======
		ring = &priv->ring[i];
		hns3_dump_tx_queue_info(ring, ae_dev, result, i);
		hns3_dbg_fill_content(content, sizeof(content),
				      tx_queue_info_items,
				      (const char **)result,
				      ARRAY_SIZE(tx_queue_info_items));
		pos += scnprintf(buf + pos, len - pos, "%s", content);
>>>>>>> 7d2a07b7
	}

	hns3_dbg_tx_spare_info(ring, buf, len, h->kinfo.num_tqps, &pos);

	return 0;
}

static const struct hns3_dbg_item queue_map_items[] = {
	{ "local_queue_id", 2 },
	{ "global_queue_id", 2 },
	{ "vector_id", 2 },
};

static int hns3_dbg_queue_map(struct hnae3_handle *h, char *buf, int len)
{
	char data_str[ARRAY_SIZE(queue_map_items)][HNS3_DBG_DATA_STR_LEN];
	char *result[ARRAY_SIZE(queue_map_items)];
	struct hns3_nic_priv *priv = h->priv;
<<<<<<< HEAD
	int i;
=======
	char content[HNS3_DBG_INFO_LEN];
	int pos = 0;
	int j;
	u32 i;
>>>>>>> 7d2a07b7

	if (!h->ae_algo->ops->get_global_queue_id)
		return -EOPNOTSUPP;

	for (i = 0; i < ARRAY_SIZE(queue_map_items); i++)
		result[i] = &data_str[i][0];

<<<<<<< HEAD
		global_qid = h->ae_algo->ops->get_global_queue_id(h, i);
		if (!priv->ring || !priv->ring[i].tqp_vector)
			continue;

		dev_info(&h->pdev->dev,
			 "      %4d            %4d            %4d\n",
			 i, global_qid, priv->ring[i].tqp_vector->vector_irq);
=======
	hns3_dbg_fill_content(content, sizeof(content), queue_map_items,
			      NULL, ARRAY_SIZE(queue_map_items));
	pos += scnprintf(buf + pos, len - pos, "%s", content);
	for (i = 0; i < h->kinfo.num_tqps; i++) {
		if (!priv->ring || !priv->ring[i].tqp_vector)
			continue;
		j = 0;
		sprintf(result[j++], "%u", i);
		sprintf(result[j++], "%u",
			h->ae_algo->ops->get_global_queue_id(h, i));
		sprintf(result[j++], "%u",
			priv->ring[i].tqp_vector->vector_irq);
		hns3_dbg_fill_content(content, sizeof(content), queue_map_items,
				      (const char **)result,
				      ARRAY_SIZE(queue_map_items));
		pos += scnprintf(buf + pos, len - pos, "%s", content);
>>>>>>> 7d2a07b7
	}

	return 0;
}

static const struct hns3_dbg_item rx_bd_info_items[] = {
	{ "BD_IDX", 3 },
	{ "L234_INFO", 2 },
	{ "PKT_LEN", 3 },
	{ "SIZE", 4 },
	{ "RSS_HASH", 4 },
	{ "FD_ID", 2 },
	{ "VLAN_TAG", 2 },
	{ "O_DM_VLAN_ID_FB", 2 },
	{ "OT_VLAN_TAG", 2 },
	{ "BD_BASE_INFO", 2 },
	{ "PTYPE", 2 },
	{ "HW_CSUM", 2 },
};

static void hns3_dump_rx_bd_info(struct hns3_nic_priv *priv,
				 struct hns3_desc *desc, char **result, int idx)
{
<<<<<<< HEAD
	struct hns3_nic_priv *priv = h->priv;
	struct hns3_desc *rx_desc, *tx_desc;
	struct device *dev = &h->pdev->dev;
	struct hns3_enet_ring *ring;
	u32 tx_index, rx_index;
	u32 q_num, value;
	dma_addr_t addr;
	int cnt;

	cnt = sscanf(&cmd_buf[8], "%u %u", &q_num, &tx_index);
	if (cnt == 2) {
		rx_index = tx_index;
	} else if (cnt != 1) {
		dev_err(dev, "bd info: bad command string, cnt=%d\n", cnt);
		return -EINVAL;
	}

	if (q_num >= h->kinfo.num_tqps) {
		dev_err(dev, "Queue number(%u) is out of range(0-%u)\n", q_num,
			h->kinfo.num_tqps - 1);
		return -EINVAL;
	}

	ring = &priv->ring[q_num];
	value = readl_relaxed(ring->tqp->io_base + HNS3_RING_TX_RING_TAIL_REG);
	tx_index = (cnt == 1) ? value : tx_index;

	if (tx_index >= ring->desc_num) {
		dev_err(dev, "bd index(%u) is out of range(0-%u)\n", tx_index,
			ring->desc_num - 1);
		return -EINVAL;
	}

	tx_desc = &ring->desc[tx_index];
	addr = le64_to_cpu(tx_desc->addr);
	dev_info(dev, "TX Queue Num: %u, BD Index: %u\n", q_num, tx_index);
	dev_info(dev, "(TX)addr: %pad\n", &addr);
	dev_info(dev, "(TX)vlan_tag: %u\n", le16_to_cpu(tx_desc->tx.vlan_tag));
	dev_info(dev, "(TX)send_size: %u\n",
		 le16_to_cpu(tx_desc->tx.send_size));
	dev_info(dev, "(TX)vlan_tso: %u\n", tx_desc->tx.type_cs_vlan_tso);
	dev_info(dev, "(TX)l2_len: %u\n", tx_desc->tx.l2_len);
	dev_info(dev, "(TX)l3_len: %u\n", tx_desc->tx.l3_len);
	dev_info(dev, "(TX)l4_len: %u\n", tx_desc->tx.l4_len);
	dev_info(dev, "(TX)vlan_tag: %u\n",
		 le16_to_cpu(tx_desc->tx.outer_vlan_tag));
	dev_info(dev, "(TX)tv: %u\n", le16_to_cpu(tx_desc->tx.tv));
	dev_info(dev, "(TX)vlan_msec: %u\n", tx_desc->tx.ol_type_vlan_msec);
	dev_info(dev, "(TX)ol2_len: %u\n", tx_desc->tx.ol2_len);
	dev_info(dev, "(TX)ol3_len: %u\n", tx_desc->tx.ol3_len);
	dev_info(dev, "(TX)ol4_len: %u\n", tx_desc->tx.ol4_len);
	dev_info(dev, "(TX)paylen: %u\n", le32_to_cpu(tx_desc->tx.paylen));
	dev_info(dev, "(TX)vld_ra_ri: %u\n",
		 le16_to_cpu(tx_desc->tx.bdtp_fe_sc_vld_ra_ri));
	dev_info(dev, "(TX)mss: %u\n", le16_to_cpu(tx_desc->tx.mss));

	ring = &priv->ring[q_num + h->kinfo.num_tqps];
	value = readl_relaxed(ring->tqp->io_base + HNS3_RING_RX_RING_TAIL_REG);
	rx_index = (cnt == 1) ? value : tx_index;
	rx_desc = &ring->desc[rx_index];

	addr = le64_to_cpu(rx_desc->addr);
	dev_info(dev, "RX Queue Num: %u, BD Index: %u\n", q_num, rx_index);
	dev_info(dev, "(RX)addr: %pad\n", &addr);
	dev_info(dev, "(RX)l234_info: %u\n",
		 le32_to_cpu(rx_desc->rx.l234_info));
	dev_info(dev, "(RX)pkt_len: %u\n", le16_to_cpu(rx_desc->rx.pkt_len));
	dev_info(dev, "(RX)size: %u\n", le16_to_cpu(rx_desc->rx.size));
	dev_info(dev, "(RX)rss_hash: %u\n", le32_to_cpu(rx_desc->rx.rss_hash));
	dev_info(dev, "(RX)fd_id: %u\n", le16_to_cpu(rx_desc->rx.fd_id));
	dev_info(dev, "(RX)vlan_tag: %u\n", le16_to_cpu(rx_desc->rx.vlan_tag));
	dev_info(dev, "(RX)o_dm_vlan_id_fb: %u\n",
		 le16_to_cpu(rx_desc->rx.o_dm_vlan_id_fb));
	dev_info(dev, "(RX)ot_vlan_tag: %u\n",
		 le16_to_cpu(rx_desc->rx.ot_vlan_tag));
	dev_info(dev, "(RX)bd_base_info: %u\n",
		 le32_to_cpu(rx_desc->rx.bd_base_info));
=======
	unsigned int j = 0;

	sprintf(result[j++], "%5d", idx);
	sprintf(result[j++], "%#x", le32_to_cpu(desc->rx.l234_info));
	sprintf(result[j++], "%7u", le16_to_cpu(desc->rx.pkt_len));
	sprintf(result[j++], "%4u", le16_to_cpu(desc->rx.size));
	sprintf(result[j++], "%#x", le32_to_cpu(desc->rx.rss_hash));
	sprintf(result[j++], "%5u", le16_to_cpu(desc->rx.fd_id));
	sprintf(result[j++], "%8u", le16_to_cpu(desc->rx.vlan_tag));
	sprintf(result[j++], "%15u", le16_to_cpu(desc->rx.o_dm_vlan_id_fb));
	sprintf(result[j++], "%11u", le16_to_cpu(desc->rx.ot_vlan_tag));
	sprintf(result[j++], "%#x", le32_to_cpu(desc->rx.bd_base_info));
	if (test_bit(HNS3_NIC_STATE_RXD_ADV_LAYOUT_ENABLE, &priv->state)) {
		u32 ol_info = le32_to_cpu(desc->rx.ol_info);

		sprintf(result[j++], "%5lu", hnae3_get_field(ol_info,
							     HNS3_RXD_PTYPE_M,
							     HNS3_RXD_PTYPE_S));
		sprintf(result[j++], "%7u", le16_to_cpu(desc->csum));
	} else {
		sprintf(result[j++], "NA");
		sprintf(result[j++], "NA");
	}
}

static int hns3_dbg_rx_bd_info(struct hns3_dbg_data *d, char *buf, int len)
{
	char data_str[ARRAY_SIZE(rx_bd_info_items)][HNS3_DBG_DATA_STR_LEN];
	struct hns3_nic_priv *priv = d->handle->priv;
	char *result[ARRAY_SIZE(rx_bd_info_items)];
	char content[HNS3_DBG_INFO_LEN];
	struct hns3_enet_ring *ring;
	struct hns3_desc *desc;
	unsigned int i;
	int pos = 0;

	if (d->qid >= d->handle->kinfo.num_tqps) {
		dev_err(&d->handle->pdev->dev,
			"queue%u is not in use\n", d->qid);
		return -EINVAL;
	}

	for (i = 0; i < ARRAY_SIZE(rx_bd_info_items); i++)
		result[i] = &data_str[i][0];

	pos += scnprintf(buf + pos, len - pos,
			  "Queue %u rx bd info:\n", d->qid);
	hns3_dbg_fill_content(content, sizeof(content), rx_bd_info_items,
			      NULL, ARRAY_SIZE(rx_bd_info_items));
	pos += scnprintf(buf + pos, len - pos, "%s", content);

	ring = &priv->ring[d->qid + d->handle->kinfo.num_tqps];
	for (i = 0; i < ring->desc_num; i++) {
		desc = &ring->desc[i];

		hns3_dump_rx_bd_info(priv, desc, result, i);
		hns3_dbg_fill_content(content, sizeof(content),
				      rx_bd_info_items, (const char **)result,
				      ARRAY_SIZE(rx_bd_info_items));
		pos += scnprintf(buf + pos, len - pos, "%s", content);
	}

	return 0;
}

static const struct hns3_dbg_item tx_bd_info_items[] = {
	{ "BD_IDX", 5 },
	{ "ADDRESS", 2 },
	{ "VLAN_TAG", 2 },
	{ "SIZE", 2 },
	{ "T_CS_VLAN_TSO", 2 },
	{ "OT_VLAN_TAG", 3 },
	{ "TV", 2 },
	{ "OLT_VLAN_LEN", 2},
	{ "PAYLEN_OL4CS", 2},
	{ "BD_FE_SC_VLD", 2},
	{ "MSS_HW_CSUM", 0},
};

static void hns3_dump_tx_bd_info(struct hns3_nic_priv *priv,
				 struct hns3_desc *desc, char **result, int idx)
{
	unsigned int j = 0;

	sprintf(result[j++], "%6d", idx);
	sprintf(result[j++], "%#llx", le64_to_cpu(desc->addr));
	sprintf(result[j++], "%5u", le16_to_cpu(desc->tx.vlan_tag));
	sprintf(result[j++], "%5u", le16_to_cpu(desc->tx.send_size));
	sprintf(result[j++], "%#x",
		le32_to_cpu(desc->tx.type_cs_vlan_tso_len));
	sprintf(result[j++], "%5u", le16_to_cpu(desc->tx.outer_vlan_tag));
	sprintf(result[j++], "%5u", le16_to_cpu(desc->tx.tv));
	sprintf(result[j++], "%10u",
		le32_to_cpu(desc->tx.ol_type_vlan_len_msec));
	sprintf(result[j++], "%#x", le32_to_cpu(desc->tx.paylen_ol4cs));
	sprintf(result[j++], "%#x", le16_to_cpu(desc->tx.bdtp_fe_sc_vld_ra_ri));
	sprintf(result[j++], "%5u", le16_to_cpu(desc->tx.mss_hw_csum));
}

static int hns3_dbg_tx_bd_info(struct hns3_dbg_data *d, char *buf, int len)
{
	char data_str[ARRAY_SIZE(tx_bd_info_items)][HNS3_DBG_DATA_STR_LEN];
	struct hns3_nic_priv *priv = d->handle->priv;
	char *result[ARRAY_SIZE(tx_bd_info_items)];
	char content[HNS3_DBG_INFO_LEN];
	struct hns3_enet_ring *ring;
	struct hns3_desc *desc;
	unsigned int i;
	int pos = 0;

	if (d->qid >= d->handle->kinfo.num_tqps) {
		dev_err(&d->handle->pdev->dev,
			"queue%u is not in use\n", d->qid);
		return -EINVAL;
	}

	for (i = 0; i < ARRAY_SIZE(tx_bd_info_items); i++)
		result[i] = &data_str[i][0];

	pos += scnprintf(buf + pos, len - pos,
			  "Queue %u tx bd info:\n", d->qid);
	hns3_dbg_fill_content(content, sizeof(content), tx_bd_info_items,
			      NULL, ARRAY_SIZE(tx_bd_info_items));
	pos += scnprintf(buf + pos, len - pos, "%s", content);

	ring = &priv->ring[d->qid];
	for (i = 0; i < ring->desc_num; i++) {
		desc = &ring->desc[i];

		hns3_dump_tx_bd_info(priv, desc, result, i);
		hns3_dbg_fill_content(content, sizeof(content),
				      tx_bd_info_items, (const char **)result,
				      ARRAY_SIZE(tx_bd_info_items));
		pos += scnprintf(buf + pos, len - pos, "%s", content);
	}
>>>>>>> 7d2a07b7

	return 0;
}

static void
hns3_dbg_dev_caps(struct hnae3_handle *h, char *buf, int len, int *pos)
{
	struct hnae3_ae_dev *ae_dev = pci_get_drvdata(h->pdev);
	static const char * const str[] = {"no", "yes"};
	unsigned long *caps = ae_dev->caps;
	u32 i, state;

<<<<<<< HEAD
	dev_info(&h->pdev->dev, "available commands\n");
	dev_info(&h->pdev->dev, "queue info <number>\n");
	dev_info(&h->pdev->dev, "queue map\n");
	dev_info(&h->pdev->dev, "bd info <q_num> <bd index>\n");
=======
	*pos += scnprintf(buf + *pos, len - *pos, "dev capability:\n");
>>>>>>> 7d2a07b7

	for (i = 0; i < ARRAY_SIZE(hns3_dbg_cap); i++) {
		state = test_bit(hns3_dbg_cap[i].cap_bit, caps);
		*pos += scnprintf(buf + *pos, len - *pos, "%s: %s\n",
				  hns3_dbg_cap[i].name, str[state]);
	}

<<<<<<< HEAD
	dev_info(&h->pdev->dev, "dump fd tcam\n");
	dev_info(&h->pdev->dev, "dump tc\n");
	dev_info(&h->pdev->dev, "dump tm map <q_num>\n");
	dev_info(&h->pdev->dev, "dump tm\n");
	dev_info(&h->pdev->dev, "dump qos pause cfg\n");
	dev_info(&h->pdev->dev, "dump qos pri map\n");
	dev_info(&h->pdev->dev, "dump qos buf cfg\n");
	dev_info(&h->pdev->dev, "dump mng tbl\n");
	dev_info(&h->pdev->dev, "dump reset info\n");
	dev_info(&h->pdev->dev, "dump m7 info\n");
	dev_info(&h->pdev->dev, "dump ncl_config <offset> <length>(in hex)\n");
	dev_info(&h->pdev->dev, "dump mac tnl status\n");
	dev_info(&h->pdev->dev, "dump loopback\n");
	dev_info(&h->pdev->dev, "dump qs shaper [qs id]\n");
	dev_info(&h->pdev->dev, "dump uc mac list <func id>\n");
	dev_info(&h->pdev->dev, "dump mc mac list <func id>\n");

	memset(printf_buf, 0, HNS3_DBG_BUF_LEN);
	strncat(printf_buf, "dump reg [[bios common] [ssu <port_id>]",
		HNS3_DBG_BUF_LEN - 1);
	strncat(printf_buf + strlen(printf_buf),
		" [igu egu <port_id>] [rpu <tc_queue_num>]",
		HNS3_DBG_BUF_LEN - strlen(printf_buf) - 1);
	strncat(printf_buf + strlen(printf_buf),
		" [rtc] [ppp] [rcb] [tqp <queue_num>] [mac]]\n",
		HNS3_DBG_BUF_LEN - strlen(printf_buf) - 1);
	dev_info(&h->pdev->dev, "%s", printf_buf);

	memset(printf_buf, 0, HNS3_DBG_BUF_LEN);
	strncat(printf_buf, "dump reg dcb <port_id> <pri_id> <pg_id>",
		HNS3_DBG_BUF_LEN - 1);
	strncat(printf_buf + strlen(printf_buf), " <rq_id> <nq_id> <qset_id>\n",
		HNS3_DBG_BUF_LEN - strlen(printf_buf) - 1);
	dev_info(&h->pdev->dev, "%s", printf_buf);
=======
	*pos += scnprintf(buf + *pos, len - *pos, "\n");
>>>>>>> 7d2a07b7
}

static void
hns3_dbg_dev_specs(struct hnae3_handle *h, char *buf, int len, int *pos)
{
	struct hnae3_ae_dev *ae_dev = pci_get_drvdata(h->pdev);
	struct hnae3_dev_specs *dev_specs = &ae_dev->dev_specs;
	struct hnae3_knic_private_info *kinfo = &h->kinfo;

	*pos += scnprintf(buf + *pos, len - *pos, "dev_spec:\n");
	*pos += scnprintf(buf + *pos, len - *pos, "MAC entry num: %u\n",
			  dev_specs->mac_entry_num);
	*pos += scnprintf(buf + *pos, len - *pos, "MNG entry num: %u\n",
			  dev_specs->mng_entry_num);
	*pos += scnprintf(buf + *pos, len - *pos, "MAX non tso bd num: %u\n",
			  dev_specs->max_non_tso_bd_num);
	*pos += scnprintf(buf + *pos, len - *pos, "RSS ind tbl size: %u\n",
			  dev_specs->rss_ind_tbl_size);
	*pos += scnprintf(buf + *pos, len - *pos, "RSS key size: %u\n",
			  dev_specs->rss_key_size);
	*pos += scnprintf(buf + *pos, len - *pos, "RSS size: %u\n",
			  kinfo->rss_size);
	*pos += scnprintf(buf + *pos, len - *pos, "Allocated RSS size: %u\n",
			  kinfo->req_rss_size);
	*pos += scnprintf(buf + *pos, len - *pos,
			  "Task queue pairs numbers: %u\n",
			  kinfo->num_tqps);
	*pos += scnprintf(buf + *pos, len - *pos, "RX buffer length: %u\n",
			  kinfo->rx_buf_len);
	*pos += scnprintf(buf + *pos, len - *pos, "Desc num per TX queue: %u\n",
			  kinfo->num_tx_desc);
	*pos += scnprintf(buf + *pos, len - *pos, "Desc num per RX queue: %u\n",
			  kinfo->num_rx_desc);
	*pos += scnprintf(buf + *pos, len - *pos,
			  "Total number of enabled TCs: %u\n",
			  kinfo->tc_info.num_tc);
	*pos += scnprintf(buf + *pos, len - *pos, "MAX INT QL: %u\n",
			  dev_specs->int_ql_max);
	*pos += scnprintf(buf + *pos, len - *pos, "MAX INT GL: %u\n",
			  dev_specs->max_int_gl);
	*pos += scnprintf(buf + *pos, len - *pos, "MAX TM RATE: %u\n",
			  dev_specs->max_tm_rate);
	*pos += scnprintf(buf + *pos, len - *pos, "MAX QSET number: %u\n",
			  dev_specs->max_qset_num);
}

static int hns3_dbg_dev_info(struct hnae3_handle *h, char *buf, int len)
{
	int pos = 0;

	hns3_dbg_dev_caps(h, buf, len, &pos);

	hns3_dbg_dev_specs(h, buf, len, &pos);

<<<<<<< HEAD
	len = scnprintf(buf, HNS3_DBG_READ_LEN, "%s\n",
			"Please echo help to cmd to get help information");
	uncopy_bytes = copy_to_user(buffer, buf, len);
=======
	return 0;
}
>>>>>>> 7d2a07b7

static int hns3_dbg_get_cmd_index(struct hns3_dbg_data *dbg_data, u32 *index)
{
	u32 i;

	for (i = 0; i < ARRAY_SIZE(hns3_dbg_cmd); i++) {
		if (hns3_dbg_cmd[i].cmd == dbg_data->cmd) {
			*index = i;
			return 0;
		}
	}

	dev_err(&dbg_data->handle->pdev->dev, "unknown command(%d)\n",
		dbg_data->cmd);
	return -EINVAL;
}

static const struct hns3_dbg_func hns3_dbg_cmd_func[] = {
	{
		.cmd = HNAE3_DBG_CMD_QUEUE_MAP,
		.dbg_dump = hns3_dbg_queue_map,
	},
	{
		.cmd = HNAE3_DBG_CMD_DEV_INFO,
		.dbg_dump = hns3_dbg_dev_info,
	},
	{
		.cmd = HNAE3_DBG_CMD_TX_BD,
		.dbg_dump_bd = hns3_dbg_tx_bd_info,
	},
	{
		.cmd = HNAE3_DBG_CMD_RX_BD,
		.dbg_dump_bd = hns3_dbg_rx_bd_info,
	},
	{
		.cmd = HNAE3_DBG_CMD_RX_QUEUE_INFO,
		.dbg_dump = hns3_dbg_rx_queue_info,
	},
	{
		.cmd = HNAE3_DBG_CMD_TX_QUEUE_INFO,
		.dbg_dump = hns3_dbg_tx_queue_info,
	},
};

static int hns3_dbg_read_cmd(struct hns3_dbg_data *dbg_data,
			     enum hnae3_dbg_cmd cmd, char *buf, int len)
{
	const struct hnae3_ae_ops *ops = dbg_data->handle->ae_algo->ops;
	const struct hns3_dbg_func *cmd_func;
	u32 i;

	for (i = 0; i < ARRAY_SIZE(hns3_dbg_cmd_func); i++) {
		if (cmd == hns3_dbg_cmd_func[i].cmd) {
			cmd_func = &hns3_dbg_cmd_func[i];
			if (cmd_func->dbg_dump)
				return cmd_func->dbg_dump(dbg_data->handle, buf,
							  len);
			else
				return cmd_func->dbg_dump_bd(dbg_data, buf,
							     len);
		}
	}

	if (!ops->dbg_read_cmd)
		return -EOPNOTSUPP;

	return ops->dbg_read_cmd(dbg_data->handle, cmd, buf, len);
}

<<<<<<< HEAD
	if (count > HNS3_DBG_WRITE_LEN)
		return -ENOSPC;

	cmd_buf = kzalloc(count + 1, GFP_KERNEL);
	if (!cmd_buf)
		return count;
=======
static ssize_t hns3_dbg_read(struct file *filp, char __user *buffer,
			     size_t count, loff_t *ppos)
{
	struct hns3_dbg_data *dbg_data = filp->private_data;
	struct hnae3_handle *handle = dbg_data->handle;
	struct hns3_nic_priv *priv = handle->priv;
	ssize_t size = 0;
	char **save_buf;
	char *read_buf;
	u32 index;
	int ret;

	ret = hns3_dbg_get_cmd_index(dbg_data, &index);
	if (ret)
		return ret;
>>>>>>> 7d2a07b7

	save_buf = &hns3_dbg_cmd[index].buf;

	if (!test_bit(HNS3_NIC_STATE_INITED, &priv->state) ||
	    test_bit(HNS3_NIC_STATE_RESETTING, &priv->state)) {
		ret = -EBUSY;
		goto out;
	}

	if (*save_buf) {
		read_buf = *save_buf;
	} else {
		read_buf = kvzalloc(hns3_dbg_cmd[index].buf_len, GFP_KERNEL);
		if (!read_buf)
			return -ENOMEM;

		/* save the buffer addr until the last read operation */
		*save_buf = read_buf;
	}

	/* get data ready for the first time to read */
	if (!*ppos) {
		ret = hns3_dbg_read_cmd(dbg_data, hns3_dbg_cmd[index].cmd,
					read_buf, hns3_dbg_cmd[index].buf_len);
		if (ret)
			goto out;
	}

	size = simple_read_from_buffer(buffer, count, ppos, read_buf,
				       strlen(read_buf));
	if (size > 0)
		return size;

out:
	/* free the buffer for the last read operation */
	if (*save_buf) {
		kvfree(*save_buf);
		*save_buf = NULL;
	}

	return ret;
}

static const struct file_operations hns3_dbg_fops = {
	.owner = THIS_MODULE,
	.open  = simple_open,
	.read  = hns3_dbg_read,
};

static int hns3_dbg_bd_file_init(struct hnae3_handle *handle, u32 cmd)
{
<<<<<<< HEAD
	const char *name = pci_name(handle->pdev);

	handle->hnae3_dbgfs = debugfs_create_dir(name, hns3_dbgfs_root);

	debugfs_create_file("cmd", 0600, handle->hnae3_dbgfs, handle,
			    &hns3_dbg_cmd_fops);
=======
	struct dentry *entry_dir;
	struct hns3_dbg_data *data;
	u16 max_queue_num;
	unsigned int i;

	entry_dir = hns3_dbg_dentry[hns3_dbg_cmd[cmd].dentry].dentry;
	max_queue_num = hns3_get_max_available_channels(handle);
	data = devm_kzalloc(&handle->pdev->dev, max_queue_num * sizeof(*data),
			    GFP_KERNEL);
	if (!data)
		return -ENOMEM;

	for (i = 0; i < max_queue_num; i++) {
		char name[HNS3_DBG_FILE_NAME_LEN];

		data[i].handle = handle;
		data[i].cmd = hns3_dbg_cmd[cmd].cmd;
		data[i].qid = i;
		sprintf(name, "%s%u", hns3_dbg_cmd[cmd].name, i);
		debugfs_create_file(name, 0400, entry_dir, &data[i],
				    &hns3_dbg_fops);
	}

	return 0;
}

static int
hns3_dbg_common_file_init(struct hnae3_handle *handle, u32 cmd)
{
	struct hns3_dbg_data *data;
	struct dentry *entry_dir;

	data = devm_kzalloc(&handle->pdev->dev, sizeof(*data), GFP_KERNEL);
	if (!data)
		return -ENOMEM;

	data->handle = handle;
	data->cmd = hns3_dbg_cmd[cmd].cmd;
	entry_dir = hns3_dbg_dentry[hns3_dbg_cmd[cmd].dentry].dentry;
	debugfs_create_file(hns3_dbg_cmd[cmd].name, 0400, entry_dir,
			    data, &hns3_dbg_fops);

	return 0;
}

int hns3_dbg_init(struct hnae3_handle *handle)
{
	struct hnae3_ae_dev *ae_dev = pci_get_drvdata(handle->pdev);
	const char *name = pci_name(handle->pdev);
	int ret;
	u32 i;

	hns3_dbg_dentry[HNS3_DBG_DENTRY_COMMON].dentry =
				debugfs_create_dir(name, hns3_dbgfs_root);
	handle->hnae3_dbgfs = hns3_dbg_dentry[HNS3_DBG_DENTRY_COMMON].dentry;

	for (i = 0; i < HNS3_DBG_DENTRY_COMMON; i++)
		hns3_dbg_dentry[i].dentry =
			debugfs_create_dir(hns3_dbg_dentry[i].name,
					   handle->hnae3_dbgfs);

	for (i = 0; i < ARRAY_SIZE(hns3_dbg_cmd); i++) {
		if ((hns3_dbg_cmd[i].cmd == HNAE3_DBG_CMD_TM_NODES &&
		     ae_dev->dev_version <= HNAE3_DEVICE_VERSION_V2) ||
		    (hns3_dbg_cmd[i].cmd == HNAE3_DBG_CMD_PTP_INFO &&
		     !test_bit(HNAE3_DEV_SUPPORT_PTP_B, ae_dev->caps)))
			continue;

		if (!hns3_dbg_cmd[i].init) {
			dev_err(&handle->pdev->dev,
				"cmd %s lack of init func\n",
				hns3_dbg_cmd[i].name);
			ret = -EINVAL;
			goto out;
		}

		ret = hns3_dbg_cmd[i].init(handle, i);
		if (ret) {
			dev_err(&handle->pdev->dev, "failed to init cmd %s\n",
				hns3_dbg_cmd[i].name);
			goto out;
		}
	}

	return 0;

out:
	debugfs_remove_recursive(handle->hnae3_dbgfs);
	handle->hnae3_dbgfs = NULL;
	return ret;
>>>>>>> 7d2a07b7
}

void hns3_dbg_uninit(struct hnae3_handle *handle)
{
	u32 i;

	for (i = 0; i < ARRAY_SIZE(hns3_dbg_cmd); i++)
		if (hns3_dbg_cmd[i].buf) {
			kvfree(hns3_dbg_cmd[i].buf);
			hns3_dbg_cmd[i].buf = NULL;
		}

	debugfs_remove_recursive(handle->hnae3_dbgfs);
	handle->hnae3_dbgfs = NULL;
}

void hns3_dbg_register_debugfs(const char *debugfs_dir_name)
{
	hns3_dbgfs_root = debugfs_create_dir(debugfs_dir_name, NULL);
}

void hns3_dbg_unregister_debugfs(void)
{
	debugfs_remove_recursive(hns3_dbgfs_root);
	hns3_dbgfs_root = NULL;
}<|MERGE_RESOLUTION|>--- conflicted
+++ resolved
@@ -8,12 +8,6 @@
 #include "hns3_debugfs.h"
 #include "hns3_enet.h"
 
-<<<<<<< HEAD
-#define HNS3_DBG_READ_LEN 256
-#define HNS3_DBG_WRITE_LEN 1024
-
-=======
->>>>>>> 7d2a07b7
 static struct dentry *hns3_dbgfs_root;
 
 static struct hns3_dbg_dentry_info hns3_dbg_dentry[] = {
@@ -527,10 +521,7 @@
 	struct hnae3_ae_dev *ae_dev = pci_get_drvdata(h->pdev);
 	char *result[ARRAY_SIZE(rx_queue_info_items)];
 	struct hns3_nic_priv *priv = h->priv;
-<<<<<<< HEAD
-=======
 	char content[HNS3_DBG_INFO_LEN];
->>>>>>> 7d2a07b7
 	struct hns3_enet_ring *ring;
 	int pos = 0;
 	u32 i;
@@ -626,16 +617,6 @@
 	sprintf(result[j++], "0x%08x%08x", base_add_h, base_add_l);
 }
 
-<<<<<<< HEAD
-	if (queue_num >= h->kinfo.num_tqps) {
-		dev_err(&h->pdev->dev,
-			"Queue number(%u) is out of range(0-%u)\n", queue_num,
-			h->kinfo.num_tqps - 1);
-		return -EINVAL;
-	}
-
-	for (i = queue_num; i < queue_max; i++) {
-=======
 static int hns3_dbg_tx_queue_info(struct hnae3_handle *h,
 				  char *buf, int len)
 {
@@ -661,7 +642,6 @@
 	pos += scnprintf(buf + pos, len - pos, "%s", content);
 
 	for (i = 0; i < h->kinfo.num_tqps; i++) {
->>>>>>> 7d2a07b7
 		/* Each cycle needs to determine whether the instance is reset,
 		 * to prevent reference to invalid memory. And need to ensure
 		 * that the following code is executed within 100ms.
@@ -670,76 +650,6 @@
 		    test_bit(HNS3_NIC_STATE_RESETTING, &priv->state))
 			return -EPERM;
 
-<<<<<<< HEAD
-		ring = &priv->ring[(u32)(i + h->kinfo.num_tqps)];
-		base_add_h = readl_relaxed(ring->tqp->io_base +
-					   HNS3_RING_RX_RING_BASEADDR_H_REG);
-		base_add_l = readl_relaxed(ring->tqp->io_base +
-					   HNS3_RING_RX_RING_BASEADDR_L_REG);
-		dev_info(&h->pdev->dev, "RX(%u) BASE ADD: 0x%08x%08x\n", i,
-			 base_add_h, base_add_l);
-
-		value = readl_relaxed(ring->tqp->io_base +
-				      HNS3_RING_RX_RING_BD_NUM_REG);
-		dev_info(&h->pdev->dev, "RX(%u) RING BD NUM: %u\n", i, value);
-
-		value = readl_relaxed(ring->tqp->io_base +
-				      HNS3_RING_RX_RING_BD_LEN_REG);
-		dev_info(&h->pdev->dev, "RX(%u) RING BD LEN: %u\n", i, value);
-
-		value = readl_relaxed(ring->tqp->io_base +
-				      HNS3_RING_RX_RING_TAIL_REG);
-		dev_info(&h->pdev->dev, "RX(%u) RING TAIL: %u\n", i, value);
-
-		value = readl_relaxed(ring->tqp->io_base +
-				      HNS3_RING_RX_RING_HEAD_REG);
-		dev_info(&h->pdev->dev, "RX(%u) RING HEAD: %u\n", i, value);
-
-		value = readl_relaxed(ring->tqp->io_base +
-				      HNS3_RING_RX_RING_FBDNUM_REG);
-		dev_info(&h->pdev->dev, "RX(%u) RING FBDNUM: %u\n", i, value);
-
-		value = readl_relaxed(ring->tqp->io_base +
-				      HNS3_RING_RX_RING_PKTNUM_RECORD_REG);
-		dev_info(&h->pdev->dev, "RX(%u) RING PKTNUM: %u\n", i, value);
-
-		ring = &priv->ring[i];
-		base_add_h = readl_relaxed(ring->tqp->io_base +
-					   HNS3_RING_TX_RING_BASEADDR_H_REG);
-		base_add_l = readl_relaxed(ring->tqp->io_base +
-					   HNS3_RING_TX_RING_BASEADDR_L_REG);
-		dev_info(&h->pdev->dev, "TX(%u) BASE ADD: 0x%08x%08x\n", i,
-			 base_add_h, base_add_l);
-
-		value = readl_relaxed(ring->tqp->io_base +
-				      HNS3_RING_TX_RING_BD_NUM_REG);
-		dev_info(&h->pdev->dev, "TX(%u) RING BD NUM: %u\n", i, value);
-
-		value = readl_relaxed(ring->tqp->io_base +
-				      HNS3_RING_TX_RING_TC_REG);
-		dev_info(&h->pdev->dev, "TX(%u) RING TC: %u\n", i, value);
-
-		value = readl_relaxed(ring->tqp->io_base +
-				      HNS3_RING_TX_RING_TAIL_REG);
-		dev_info(&h->pdev->dev, "TX(%u) RING TAIL: %u\n", i, value);
-
-		value = readl_relaxed(ring->tqp->io_base +
-				      HNS3_RING_TX_RING_HEAD_REG);
-		dev_info(&h->pdev->dev, "TX(%u) RING HEAD: %u\n", i, value);
-
-		value = readl_relaxed(ring->tqp->io_base +
-				      HNS3_RING_TX_RING_FBDNUM_REG);
-		dev_info(&h->pdev->dev, "TX(%u) RING FBDNUM: %u\n", i, value);
-
-		value = readl_relaxed(ring->tqp->io_base +
-				      HNS3_RING_TX_RING_OFFSET_REG);
-		dev_info(&h->pdev->dev, "TX(%u) RING OFFSET: %u\n", i, value);
-
-		value = readl_relaxed(ring->tqp->io_base +
-				      HNS3_RING_TX_RING_PKTNUM_RECORD_REG);
-		dev_info(&h->pdev->dev, "TX(%u) RING PKTNUM: %u\n\n", i,
-			 value);
-=======
 		ring = &priv->ring[i];
 		hns3_dump_tx_queue_info(ring, ae_dev, result, i);
 		hns3_dbg_fill_content(content, sizeof(content),
@@ -747,7 +657,6 @@
 				      (const char **)result,
 				      ARRAY_SIZE(tx_queue_info_items));
 		pos += scnprintf(buf + pos, len - pos, "%s", content);
->>>>>>> 7d2a07b7
 	}
 
 	hns3_dbg_tx_spare_info(ring, buf, len, h->kinfo.num_tqps, &pos);
@@ -766,14 +675,10 @@
 	char data_str[ARRAY_SIZE(queue_map_items)][HNS3_DBG_DATA_STR_LEN];
 	char *result[ARRAY_SIZE(queue_map_items)];
 	struct hns3_nic_priv *priv = h->priv;
-<<<<<<< HEAD
-	int i;
-=======
 	char content[HNS3_DBG_INFO_LEN];
 	int pos = 0;
 	int j;
 	u32 i;
->>>>>>> 7d2a07b7
 
 	if (!h->ae_algo->ops->get_global_queue_id)
 		return -EOPNOTSUPP;
@@ -781,15 +686,6 @@
 	for (i = 0; i < ARRAY_SIZE(queue_map_items); i++)
 		result[i] = &data_str[i][0];
 
-<<<<<<< HEAD
-		global_qid = h->ae_algo->ops->get_global_queue_id(h, i);
-		if (!priv->ring || !priv->ring[i].tqp_vector)
-			continue;
-
-		dev_info(&h->pdev->dev,
-			 "      %4d            %4d            %4d\n",
-			 i, global_qid, priv->ring[i].tqp_vector->vector_irq);
-=======
 	hns3_dbg_fill_content(content, sizeof(content), queue_map_items,
 			      NULL, ARRAY_SIZE(queue_map_items));
 	pos += scnprintf(buf + pos, len - pos, "%s", content);
@@ -806,7 +702,6 @@
 				      (const char **)result,
 				      ARRAY_SIZE(queue_map_items));
 		pos += scnprintf(buf + pos, len - pos, "%s", content);
->>>>>>> 7d2a07b7
 	}
 
 	return 0;
@@ -830,85 +725,6 @@
 static void hns3_dump_rx_bd_info(struct hns3_nic_priv *priv,
 				 struct hns3_desc *desc, char **result, int idx)
 {
-<<<<<<< HEAD
-	struct hns3_nic_priv *priv = h->priv;
-	struct hns3_desc *rx_desc, *tx_desc;
-	struct device *dev = &h->pdev->dev;
-	struct hns3_enet_ring *ring;
-	u32 tx_index, rx_index;
-	u32 q_num, value;
-	dma_addr_t addr;
-	int cnt;
-
-	cnt = sscanf(&cmd_buf[8], "%u %u", &q_num, &tx_index);
-	if (cnt == 2) {
-		rx_index = tx_index;
-	} else if (cnt != 1) {
-		dev_err(dev, "bd info: bad command string, cnt=%d\n", cnt);
-		return -EINVAL;
-	}
-
-	if (q_num >= h->kinfo.num_tqps) {
-		dev_err(dev, "Queue number(%u) is out of range(0-%u)\n", q_num,
-			h->kinfo.num_tqps - 1);
-		return -EINVAL;
-	}
-
-	ring = &priv->ring[q_num];
-	value = readl_relaxed(ring->tqp->io_base + HNS3_RING_TX_RING_TAIL_REG);
-	tx_index = (cnt == 1) ? value : tx_index;
-
-	if (tx_index >= ring->desc_num) {
-		dev_err(dev, "bd index(%u) is out of range(0-%u)\n", tx_index,
-			ring->desc_num - 1);
-		return -EINVAL;
-	}
-
-	tx_desc = &ring->desc[tx_index];
-	addr = le64_to_cpu(tx_desc->addr);
-	dev_info(dev, "TX Queue Num: %u, BD Index: %u\n", q_num, tx_index);
-	dev_info(dev, "(TX)addr: %pad\n", &addr);
-	dev_info(dev, "(TX)vlan_tag: %u\n", le16_to_cpu(tx_desc->tx.vlan_tag));
-	dev_info(dev, "(TX)send_size: %u\n",
-		 le16_to_cpu(tx_desc->tx.send_size));
-	dev_info(dev, "(TX)vlan_tso: %u\n", tx_desc->tx.type_cs_vlan_tso);
-	dev_info(dev, "(TX)l2_len: %u\n", tx_desc->tx.l2_len);
-	dev_info(dev, "(TX)l3_len: %u\n", tx_desc->tx.l3_len);
-	dev_info(dev, "(TX)l4_len: %u\n", tx_desc->tx.l4_len);
-	dev_info(dev, "(TX)vlan_tag: %u\n",
-		 le16_to_cpu(tx_desc->tx.outer_vlan_tag));
-	dev_info(dev, "(TX)tv: %u\n", le16_to_cpu(tx_desc->tx.tv));
-	dev_info(dev, "(TX)vlan_msec: %u\n", tx_desc->tx.ol_type_vlan_msec);
-	dev_info(dev, "(TX)ol2_len: %u\n", tx_desc->tx.ol2_len);
-	dev_info(dev, "(TX)ol3_len: %u\n", tx_desc->tx.ol3_len);
-	dev_info(dev, "(TX)ol4_len: %u\n", tx_desc->tx.ol4_len);
-	dev_info(dev, "(TX)paylen: %u\n", le32_to_cpu(tx_desc->tx.paylen));
-	dev_info(dev, "(TX)vld_ra_ri: %u\n",
-		 le16_to_cpu(tx_desc->tx.bdtp_fe_sc_vld_ra_ri));
-	dev_info(dev, "(TX)mss: %u\n", le16_to_cpu(tx_desc->tx.mss));
-
-	ring = &priv->ring[q_num + h->kinfo.num_tqps];
-	value = readl_relaxed(ring->tqp->io_base + HNS3_RING_RX_RING_TAIL_REG);
-	rx_index = (cnt == 1) ? value : tx_index;
-	rx_desc = &ring->desc[rx_index];
-
-	addr = le64_to_cpu(rx_desc->addr);
-	dev_info(dev, "RX Queue Num: %u, BD Index: %u\n", q_num, rx_index);
-	dev_info(dev, "(RX)addr: %pad\n", &addr);
-	dev_info(dev, "(RX)l234_info: %u\n",
-		 le32_to_cpu(rx_desc->rx.l234_info));
-	dev_info(dev, "(RX)pkt_len: %u\n", le16_to_cpu(rx_desc->rx.pkt_len));
-	dev_info(dev, "(RX)size: %u\n", le16_to_cpu(rx_desc->rx.size));
-	dev_info(dev, "(RX)rss_hash: %u\n", le32_to_cpu(rx_desc->rx.rss_hash));
-	dev_info(dev, "(RX)fd_id: %u\n", le16_to_cpu(rx_desc->rx.fd_id));
-	dev_info(dev, "(RX)vlan_tag: %u\n", le16_to_cpu(rx_desc->rx.vlan_tag));
-	dev_info(dev, "(RX)o_dm_vlan_id_fb: %u\n",
-		 le16_to_cpu(rx_desc->rx.o_dm_vlan_id_fb));
-	dev_info(dev, "(RX)ot_vlan_tag: %u\n",
-		 le16_to_cpu(rx_desc->rx.ot_vlan_tag));
-	dev_info(dev, "(RX)bd_base_info: %u\n",
-		 le32_to_cpu(rx_desc->rx.bd_base_info));
-=======
 	unsigned int j = 0;
 
 	sprintf(result[j++], "%5d", idx);
@@ -1044,7 +860,6 @@
 				      ARRAY_SIZE(tx_bd_info_items));
 		pos += scnprintf(buf + pos, len - pos, "%s", content);
 	}
->>>>>>> 7d2a07b7
 
 	return 0;
 }
@@ -1057,14 +872,7 @@
 	unsigned long *caps = ae_dev->caps;
 	u32 i, state;
 
-<<<<<<< HEAD
-	dev_info(&h->pdev->dev, "available commands\n");
-	dev_info(&h->pdev->dev, "queue info <number>\n");
-	dev_info(&h->pdev->dev, "queue map\n");
-	dev_info(&h->pdev->dev, "bd info <q_num> <bd index>\n");
-=======
 	*pos += scnprintf(buf + *pos, len - *pos, "dev capability:\n");
->>>>>>> 7d2a07b7
 
 	for (i = 0; i < ARRAY_SIZE(hns3_dbg_cap); i++) {
 		state = test_bit(hns3_dbg_cap[i].cap_bit, caps);
@@ -1072,44 +880,7 @@
 				  hns3_dbg_cap[i].name, str[state]);
 	}
 
-<<<<<<< HEAD
-	dev_info(&h->pdev->dev, "dump fd tcam\n");
-	dev_info(&h->pdev->dev, "dump tc\n");
-	dev_info(&h->pdev->dev, "dump tm map <q_num>\n");
-	dev_info(&h->pdev->dev, "dump tm\n");
-	dev_info(&h->pdev->dev, "dump qos pause cfg\n");
-	dev_info(&h->pdev->dev, "dump qos pri map\n");
-	dev_info(&h->pdev->dev, "dump qos buf cfg\n");
-	dev_info(&h->pdev->dev, "dump mng tbl\n");
-	dev_info(&h->pdev->dev, "dump reset info\n");
-	dev_info(&h->pdev->dev, "dump m7 info\n");
-	dev_info(&h->pdev->dev, "dump ncl_config <offset> <length>(in hex)\n");
-	dev_info(&h->pdev->dev, "dump mac tnl status\n");
-	dev_info(&h->pdev->dev, "dump loopback\n");
-	dev_info(&h->pdev->dev, "dump qs shaper [qs id]\n");
-	dev_info(&h->pdev->dev, "dump uc mac list <func id>\n");
-	dev_info(&h->pdev->dev, "dump mc mac list <func id>\n");
-
-	memset(printf_buf, 0, HNS3_DBG_BUF_LEN);
-	strncat(printf_buf, "dump reg [[bios common] [ssu <port_id>]",
-		HNS3_DBG_BUF_LEN - 1);
-	strncat(printf_buf + strlen(printf_buf),
-		" [igu egu <port_id>] [rpu <tc_queue_num>]",
-		HNS3_DBG_BUF_LEN - strlen(printf_buf) - 1);
-	strncat(printf_buf + strlen(printf_buf),
-		" [rtc] [ppp] [rcb] [tqp <queue_num>] [mac]]\n",
-		HNS3_DBG_BUF_LEN - strlen(printf_buf) - 1);
-	dev_info(&h->pdev->dev, "%s", printf_buf);
-
-	memset(printf_buf, 0, HNS3_DBG_BUF_LEN);
-	strncat(printf_buf, "dump reg dcb <port_id> <pri_id> <pg_id>",
-		HNS3_DBG_BUF_LEN - 1);
-	strncat(printf_buf + strlen(printf_buf), " <rq_id> <nq_id> <qset_id>\n",
-		HNS3_DBG_BUF_LEN - strlen(printf_buf) - 1);
-	dev_info(&h->pdev->dev, "%s", printf_buf);
-=======
 	*pos += scnprintf(buf + *pos, len - *pos, "\n");
->>>>>>> 7d2a07b7
 }
 
 static void
@@ -1164,14 +935,8 @@
 
 	hns3_dbg_dev_specs(h, buf, len, &pos);
 
-<<<<<<< HEAD
-	len = scnprintf(buf, HNS3_DBG_READ_LEN, "%s\n",
-			"Please echo help to cmd to get help information");
-	uncopy_bytes = copy_to_user(buffer, buf, len);
-=======
 	return 0;
 }
->>>>>>> 7d2a07b7
 
 static int hns3_dbg_get_cmd_index(struct hns3_dbg_data *dbg_data, u32 *index)
 {
@@ -1241,14 +1006,6 @@
 	return ops->dbg_read_cmd(dbg_data->handle, cmd, buf, len);
 }
 
-<<<<<<< HEAD
-	if (count > HNS3_DBG_WRITE_LEN)
-		return -ENOSPC;
-
-	cmd_buf = kzalloc(count + 1, GFP_KERNEL);
-	if (!cmd_buf)
-		return count;
-=======
 static ssize_t hns3_dbg_read(struct file *filp, char __user *buffer,
 			     size_t count, loff_t *ppos)
 {
@@ -1264,7 +1021,6 @@
 	ret = hns3_dbg_get_cmd_index(dbg_data, &index);
 	if (ret)
 		return ret;
->>>>>>> 7d2a07b7
 
 	save_buf = &hns3_dbg_cmd[index].buf;
 
@@ -1316,14 +1072,6 @@
 
 static int hns3_dbg_bd_file_init(struct hnae3_handle *handle, u32 cmd)
 {
-<<<<<<< HEAD
-	const char *name = pci_name(handle->pdev);
-
-	handle->hnae3_dbgfs = debugfs_create_dir(name, hns3_dbgfs_root);
-
-	debugfs_create_file("cmd", 0600, handle->hnae3_dbgfs, handle,
-			    &hns3_dbg_cmd_fops);
-=======
 	struct dentry *entry_dir;
 	struct hns3_dbg_data *data;
 	u16 max_queue_num;
@@ -1414,7 +1162,6 @@
 	debugfs_remove_recursive(handle->hnae3_dbgfs);
 	handle->hnae3_dbgfs = NULL;
 	return ret;
->>>>>>> 7d2a07b7
 }
 
 void hns3_dbg_uninit(struct hnae3_handle *handle)
