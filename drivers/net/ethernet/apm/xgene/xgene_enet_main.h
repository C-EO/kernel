/* Applied Micro X-Gene SoC Ethernet Driver
 *
 * Copyright (c) 2014, Applied Micro Circuits Corporation
 * Authors: Iyappan Subramanian <isubramanian@apm.com>
 *	    Ravi Patel <rapatel@apm.com>
 *	    Keyur Chudgar <kchudgar@apm.com>
 *
 * This program is free software; you can redistribute  it and/or modify it
 * under  the terms of  the GNU General  Public License as published by the
 * Free Software Foundation;  either version 2 of the  License, or (at your
 * option) any later version.
 *
 * This program is distributed in the hope that it will be useful,
 * but WITHOUT ANY WARRANTY; without even the implied warranty of
 * MERCHANTABILITY or FITNESS FOR A PARTICULAR PURPOSE. See the
 * GNU General Public License for more details.
 *
 * You should have received a copy of the GNU General Public License
 * along with this program.  If not, see <http://www.gnu.org/licenses/>.
 */

#ifndef __XGENE_ENET_MAIN_H__
#define __XGENE_ENET_MAIN_H__

#include <linux/acpi.h>
#include <linux/clk.h>
#include <linux/efi.h>
#include <linux/irq.h>
#include <linux/io.h>
#include <linux/of_platform.h>
#include <linux/of_net.h>
#include <linux/of_mdio.h>
#include <linux/module.h>
#include <net/ip.h>
#include <linux/prefetch.h>
#include <linux/if_vlan.h>
#include <linux/phy.h>
#include "xgene_enet_hw.h"
#include "xgene_enet_cle.h"
#include "xgene_enet_ring2.h"
#include "../../../phy/mdio-xgene.h"

#define XGENE_DRV_VERSION	"v1.0"
#define XGENE_ENET_MAX_MTU	1536
#define SKB_BUFFER_SIZE		(XGENE_ENET_MAX_MTU - NET_IP_ALIGN)
#define BUFLEN_16K	(16 * 1024)
#define NUM_PKT_BUF	64
#define NUM_BUFPOOL	32
#define MAX_EXP_BUFFS	256
#define XGENE_ENET_MSS	1448
#define XGENE_MIN_ENET_FRAME_SIZE	60

#define XGENE_MAX_ENET_IRQ	16
#define XGENE_NUM_RX_RING	8
#define XGENE_NUM_TX_RING	8
#define XGENE_NUM_TXC_RING	8

#define START_CPU_BUFNUM_0	0
#define START_ETH_BUFNUM_0	2
#define START_BP_BUFNUM_0	0x22
#define START_RING_NUM_0	8
#define START_CPU_BUFNUM_1	12
#define START_ETH_BUFNUM_1	10
#define START_BP_BUFNUM_1	0x2A
#define START_RING_NUM_1	264

#define XG_START_CPU_BUFNUM_1	12
#define XG_START_ETH_BUFNUM_1	2
#define XG_START_BP_BUFNUM_1	0x22
#define XG_START_RING_NUM_1	264

#define X2_START_CPU_BUFNUM_0	0
#define X2_START_ETH_BUFNUM_0	0
#define X2_START_BP_BUFNUM_0	0x20
#define X2_START_RING_NUM_0	0
#define X2_START_CPU_BUFNUM_1	0xc
#define X2_START_ETH_BUFNUM_1	0
#define X2_START_BP_BUFNUM_1	0x20
#define X2_START_RING_NUM_1	256

#define IRQ_ID_SIZE		16

#define PHY_POLL_LINK_ON	(10 * HZ)
#define PHY_POLL_LINK_OFF	(PHY_POLL_LINK_ON / 5)

enum xgene_enet_id {
	XGENE_ENET1 = 1,
	XGENE_ENET2
};

/* software context of a descriptor ring */
struct xgene_enet_desc_ring {
	struct net_device *ndev;
	u16 id;
	u16 num;
	u16 head;
	u16 tail;
	u16 exp_buf_tail;
	u16 slots;
	u16 irq;
	char irq_name[IRQ_ID_SIZE];
	u32 size;
	u32 state[X2_NUM_RING_CONFIG];
	void __iomem *cmd_base;
	void __iomem *cmd;
	dma_addr_t dma;
	dma_addr_t dma_exp_bufs;
	dma_addr_t irq_mbox_dma;
	void *irq_mbox_addr;
	u16 dst_ring_num;
	u8 nbufpool;
	u8 index;
	struct sk_buff *(*rx_skb);
	struct sk_buff *(*cp_skb);
	dma_addr_t *frag_dma_addr;
	enum xgene_enet_ring_cfgsize cfgsize;
	struct xgene_enet_desc_ring *cp_ring;
	struct xgene_enet_desc_ring *buf_pool;
	struct napi_struct napi;
	union {
		void *desc_addr;
		struct xgene_enet_raw_desc *raw_desc;
		struct xgene_enet_raw_desc16 *raw_desc16;
	};
	__le64 *exp_bufs;
	u64 tx_packets;
	u64 tx_bytes;
	u64 rx_packets;
	u64 rx_bytes;
	u64 rx_dropped;
	u64 rx_errors;
	u64 rx_length_errors;
	u64 rx_crc_errors;
	u64 rx_frame_errors;
	u64 rx_fifo_errors;
};

struct xgene_mac_ops {
	void (*init)(struct xgene_enet_pdata *pdata);
	void (*reset)(struct xgene_enet_pdata *pdata);
	void (*tx_enable)(struct xgene_enet_pdata *pdata);
	void (*rx_enable)(struct xgene_enet_pdata *pdata);
	void (*tx_disable)(struct xgene_enet_pdata *pdata);
	void (*rx_disable)(struct xgene_enet_pdata *pdata);
	void (*set_speed)(struct xgene_enet_pdata *pdata);
	void (*set_mac_addr)(struct xgene_enet_pdata *pdata);
	void (*set_mss)(struct xgene_enet_pdata *pdata);
	void (*link_state)(struct work_struct *work);
};

struct xgene_port_ops {
	int (*reset)(struct xgene_enet_pdata *pdata);
	void (*clear)(struct xgene_enet_pdata *pdata,
		      struct xgene_enet_desc_ring *ring);
	void (*cle_bypass)(struct xgene_enet_pdata *pdata,
			   u32 dst_ring_num, u16 bufpool_id);
	void (*shutdown)(struct xgene_enet_pdata *pdata);
};

struct xgene_ring_ops {
	u8 num_ring_config;
	u8 num_ring_id_shift;
	struct xgene_enet_desc_ring * (*setup)(struct xgene_enet_desc_ring *);
	void (*clear)(struct xgene_enet_desc_ring *);
	void (*wr_cmd)(struct xgene_enet_desc_ring *, int);
	u32 (*len)(struct xgene_enet_desc_ring *);
	void (*coalesce)(struct xgene_enet_desc_ring *);
};

struct xgene_cle_ops {
	int (*cle_init)(struct xgene_enet_pdata *pdata);
};

/* ethernet private data */
struct xgene_enet_pdata {
	struct net_device *ndev;
	struct mii_bus *mdio_bus;
	struct phy_device *phy_dev;
	int phy_speed;
	struct clk *clk;
	struct platform_device *pdev;
	enum xgene_enet_id enet_id;
	struct xgene_enet_desc_ring *tx_ring[XGENE_NUM_TX_RING];
	struct xgene_enet_desc_ring *rx_ring[XGENE_NUM_RX_RING];
	u16 tx_level[XGENE_NUM_TX_RING];
	u16 txc_level[XGENE_NUM_TX_RING];
	char *dev_name;
	u32 rx_buff_cnt;
	u32 tx_qcnt_hi;
	u32 irqs[XGENE_MAX_ENET_IRQ];
	u8 rxq_cnt;
	u8 txq_cnt;
	u8 cq_cnt;
	void __iomem *eth_csr_addr;
	void __iomem *eth_ring_if_addr;
	void __iomem *eth_diag_csr_addr;
	void __iomem *mcx_mac_addr;
	void __iomem *mcx_mac_csr_addr;
	void __iomem *base_addr;
	void __iomem *ring_csr_addr;
	void __iomem *ring_cmd_addr;
	int phy_mode;
	enum xgene_enet_rm rm;
	struct xgene_enet_cle cle;
	struct rtnl_link_stats64 stats;
	const struct xgene_mac_ops *mac_ops;
	const struct xgene_port_ops *port_ops;
	struct xgene_ring_ops *ring_ops;
	const struct xgene_cle_ops *cle_ops;
	struct delayed_work link_work;
	u32 port_id;
	u8 cpu_bufnum;
	u8 eth_bufnum;
	u8 bp_bufnum;
	u16 ring_num;
	u32 mss;
	u8 tx_delay;
	u8 rx_delay;
<<<<<<< HEAD
	struct device_node *mdio_np;
	int phy_id;
=======
>>>>>>> 29b4817d
	bool mdio_driver;
};

struct xgene_indirect_ctl {
	void __iomem *addr;
	void __iomem *ctl;
	void __iomem *cmd;
	void __iomem *cmd_done;
};

static inline struct device *ndev_to_dev(struct net_device *ndev)
{
	return ndev->dev.parent;
}

static inline u16 xgene_enet_dst_ring_num(struct xgene_enet_desc_ring *ring)
{
	struct xgene_enet_pdata *pdata = netdev_priv(ring->ndev);

	return ((u16)pdata->rm << 10) | ring->num;
}

void xgene_enet_set_ethtool_ops(struct net_device *netdev);

#endif /* __XGENE_ENET_MAIN_H__ */<|MERGE_RESOLUTION|>--- conflicted
+++ resolved
@@ -104,7 +104,6 @@
 	void __iomem *cmd_base;
 	void __iomem *cmd;
 	dma_addr_t dma;
-	dma_addr_t dma_exp_bufs;
 	dma_addr_t irq_mbox_dma;
 	void *irq_mbox_addr;
 	u16 dst_ring_num;
@@ -216,11 +215,6 @@
 	u32 mss;
 	u8 tx_delay;
 	u8 rx_delay;
-<<<<<<< HEAD
-	struct device_node *mdio_np;
-	int phy_id;
-=======
->>>>>>> 29b4817d
 	bool mdio_driver;
 };
 
