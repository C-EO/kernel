--- conflicted
+++ resolved
@@ -121,12 +121,6 @@
 
 void dpaa2_dbg_add(struct dpaa2_eth_priv *priv)
 {
-<<<<<<< HEAD
-	struct dentry *dir;
-
-	/* Create a directory for the interface */
-	dir = debugfs_create_dir(priv->net_dev->name, dpaa2_dbg_root);
-=======
 	struct fsl_mc_device *dpni_dev;
 	struct dentry *dir;
 	char name[10];
@@ -135,7 +129,6 @@
 	dpni_dev = to_fsl_mc_device(priv->net_dev->dev.parent);
 	snprintf(name, 10, "dpni.%d", dpni_dev->obj_desc.id);
 	dir = debugfs_create_dir(name, dpaa2_dbg_root);
->>>>>>> 7d2a07b7
 	priv->dbg.dir = dir;
 
 	/* per-cpu stats file */
