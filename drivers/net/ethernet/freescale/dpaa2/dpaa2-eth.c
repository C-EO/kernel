--- conflicted
+++ resolved
@@ -15,10 +15,7 @@
 #include <linux/bpf.h>
 #include <linux/bpf_trace.h>
 #include <linux/fsl/ptp_qoriq.h>
-<<<<<<< HEAD
-=======
 #include <linux/ptp_classify.h>
->>>>>>> 7d2a07b7
 #include <net/pkt_cls.h>
 #include <net/sock.h>
 
@@ -226,15 +223,9 @@
 	}
 }
 
-<<<<<<< HEAD
-static void dpaa2_eth_xdp_release_buf(struct dpaa2_eth_priv *priv,
-				      struct dpaa2_eth_channel *ch,
-				      dma_addr_t addr)
-=======
 static void dpaa2_eth_recycle_buf(struct dpaa2_eth_priv *priv,
 				  struct dpaa2_eth_channel *ch,
 				  dma_addr_t addr)
->>>>>>> 7d2a07b7
 {
 	int retries = 0;
 	int err;
@@ -244,26 +235,16 @@
 		return;
 
 	while ((err = dpaa2_io_service_release(ch->dpio, priv->bpid,
-<<<<<<< HEAD
-					       ch->xdp.drop_bufs,
-					       ch->xdp.drop_cnt)) == -EBUSY) {
-=======
 					       ch->recycled_bufs,
 					       ch->recycled_bufs_cnt)) == -EBUSY) {
->>>>>>> 7d2a07b7
 		if (retries++ >= DPAA2_ETH_SWP_BUSY_RETRIES)
 			break;
 		cpu_relax();
 	}
 
 	if (err) {
-<<<<<<< HEAD
-		dpaa2_eth_free_bufs(priv, ch->xdp.drop_bufs, ch->xdp.drop_cnt);
-		ch->buf_count -= ch->xdp.drop_cnt;
-=======
 		dpaa2_eth_free_bufs(priv, ch->recycled_bufs, ch->recycled_bufs_cnt);
 		ch->buf_count -= ch->recycled_bufs_cnt;
->>>>>>> 7d2a07b7
 	}
 
 	ch->recycled_bufs_cnt = 0;
@@ -319,11 +300,7 @@
 		ch->stats.xdp_tx++;
 	}
 	for (i = enqueued; i < fq->xdp_tx_fds.num; i++) {
-<<<<<<< HEAD
-		dpaa2_eth_xdp_release_buf(priv, ch, dpaa2_fd_get_addr(&fds[i]));
-=======
 		dpaa2_eth_recycle_buf(priv, ch, dpaa2_fd_get_addr(&fds[i]));
->>>>>>> 7d2a07b7
 		percpu_stats->tx_errors++;
 		ch->stats.xdp_tx_err++;
 	}
@@ -373,13 +350,7 @@
 	struct bpf_prog *xdp_prog;
 	struct xdp_buff xdp;
 	u32 xdp_act = XDP_PASS;
-<<<<<<< HEAD
-	int err;
-
-	rcu_read_lock();
-=======
 	int err, offset;
->>>>>>> 7d2a07b7
 
 	xdp_prog = READ_ONCE(ch->xdp.prog);
 	if (!xdp_prog)
@@ -389,9 +360,6 @@
 	xdp_init_buff(&xdp, DPAA2_ETH_RX_BUF_RAW_SIZE - offset, &ch->xdp_rxq);
 	xdp_prepare_buff(&xdp, vaddr + offset, XDP_PACKET_HEADROOM,
 			 dpaa2_fd_get_len(fd), false);
-
-	xdp.frame_sz = DPAA2_ETH_RX_BUF_RAW_SIZE -
-		(dpaa2_fd_get_offset(fd) - XDP_PACKET_HEADROOM);
 
 	xdp_act = bpf_prog_run_xdp(xdp_prog, &xdp);
 
@@ -412,11 +380,7 @@
 		trace_xdp_exception(priv->net_dev, xdp_prog, xdp_act);
 		fallthrough;
 	case XDP_DROP:
-<<<<<<< HEAD
-		dpaa2_eth_xdp_release_buf(priv, ch, addr);
-=======
 		dpaa2_eth_recycle_buf(priv, ch, addr);
->>>>>>> 7d2a07b7
 		ch->stats.xdp_drop++;
 		break;
 	case XDP_REDIRECT:
@@ -437,11 +401,7 @@
 				free_pages((unsigned long)vaddr, 0);
 			} else {
 				ch->buf_count++;
-<<<<<<< HEAD
-				dpaa2_eth_xdp_release_buf(priv, ch, addr);
-=======
 				dpaa2_eth_recycle_buf(priv, ch, addr);
->>>>>>> 7d2a07b7
 			}
 			ch->stats.xdp_drop++;
 		} else {
@@ -525,18 +485,12 @@
 			return;
 		}
 
-<<<<<<< HEAD
-		dma_unmap_page(dev, addr, priv->rx_buf_size,
-			       DMA_BIDIRECTIONAL);
-		skb = dpaa2_eth_build_linear_skb(ch, fd, vaddr);
-=======
 		skb = dpaa2_eth_copybreak(ch, fd, vaddr);
 		if (!skb) {
 			dma_unmap_page(dev, addr, priv->rx_buf_size,
 				       DMA_BIDIRECTIONAL);
 			skb = dpaa2_eth_build_linear_skb(ch, fd, vaddr);
 		}
->>>>>>> 7d2a07b7
 	} else if (fd_format == dpaa2_fd_sg) {
 		WARN_ON(priv->xdp_prog);
 
@@ -733,14 +687,10 @@
 }
 
 /* Configure the egress frame annotation for timestamp update */
-<<<<<<< HEAD
-static void dpaa2_eth_enable_tx_tstamp(struct dpaa2_fd *fd, void *buf_start)
-=======
 static void dpaa2_eth_enable_tx_tstamp(struct dpaa2_eth_priv *priv,
 				       struct dpaa2_fd *fd,
 				       void *buf_start,
 				       struct sk_buff *skb)
->>>>>>> 7d2a07b7
 {
 	struct ptp_tstamp origin_timestamp;
 	struct dpni_single_step_cfg cfg;
@@ -1042,11 +992,7 @@
  * This can be called either from dpaa2_eth_tx_conf() or on the error path of
  * dpaa2_eth_tx().
  */
-<<<<<<< HEAD
-static void dpaa2_eth_free_tx_fd(const struct dpaa2_eth_priv *priv,
-=======
 static void dpaa2_eth_free_tx_fd(struct dpaa2_eth_priv *priv,
->>>>>>> 7d2a07b7
 				 struct dpaa2_eth_fq *fq,
 				 const struct dpaa2_fd *fd, bool in_napi)
 {
@@ -1166,16 +1112,6 @@
 	int err, i;
 	void *swa;
 
-<<<<<<< HEAD
-	/* Utilize skb->cb[0] for timestamping request per skb */
-	skb->cb[0] = 0;
-
-	if (priv->tx_tstamp_type == HWTSTAMP_TX_ON &&
-	    skb_shinfo(skb)->tx_flags & SKBTX_HW_TSTAMP)
-		skb->cb[0] = TX_TSTAMP;
-
-=======
->>>>>>> 7d2a07b7
 	percpu_stats = this_cpu_ptr(priv->percpu_stats);
 	percpu_extras = this_cpu_ptr(priv->percpu_extras);
 
@@ -1213,13 +1149,8 @@
 		goto err_build_fd;
 	}
 
-<<<<<<< HEAD
-	if (skb->cb[0] == TX_TSTAMP)
-		dpaa2_eth_enable_tx_tstamp(&fd, swa);
-=======
 	if (skb->cb[0])
 		dpaa2_eth_enable_tx_tstamp(priv, &fd, swa, skb);
->>>>>>> 7d2a07b7
 
 	/* Tracing point */
 	trace_dpaa2_tx_fd(net_dev, &fd);
@@ -1365,8 +1296,6 @@
 	percpu_stats->tx_errors++;
 }
 
-<<<<<<< HEAD
-=======
 static int dpaa2_eth_set_rx_vlan_filtering(struct dpaa2_eth_priv *priv,
 					   bool enable)
 {
@@ -1383,7 +1312,6 @@
 	return 0;
 }
 
->>>>>>> 7d2a07b7
 static int dpaa2_eth_set_rx_csum(struct dpaa2_eth_priv *priv, bool enable)
 {
 	int err;
@@ -1770,11 +1698,7 @@
 	 * CG taildrop threshold, so it won't interfere with it; we also
 	 * want frames in non-PFC enabled traffic classes to be kept in check)
 	 */
-<<<<<<< HEAD
-	td.enable = !tx_pause || (tx_pause && pfc);
-=======
 	td.enable = !tx_pause || pfc;
->>>>>>> 7d2a07b7
 	if (priv->rx_cgtd_enabled == td.enable)
 		return;
 
@@ -1817,11 +1741,7 @@
 	/* When we manage the MAC/PHY using phylink there is no need
 	 * to manually update the netif_carrier.
 	 */
-<<<<<<< HEAD
-	if (priv->mac)
-=======
 	if (dpaa2_eth_is_type_phy(priv))
->>>>>>> 7d2a07b7
 		goto out;
 
 	/* Chech link state; speed / duplex changes are not treated yet */
@@ -1860,11 +1780,7 @@
 			   priv->dpbp_dev->obj_desc.id, priv->bpid);
 	}
 
-<<<<<<< HEAD
-	if (!priv->mac) {
-=======
 	if (!dpaa2_eth_is_type_phy(priv)) {
->>>>>>> 7d2a07b7
 		/* We'll only start the txqs when the link is actually ready;
 		 * make sure we don't race against the link up notification,
 		 * which may come immediately after dpni_enable();
@@ -1886,11 +1802,7 @@
 		goto enable_err;
 	}
 
-<<<<<<< HEAD
-	if (priv->mac)
-=======
 	if (dpaa2_eth_is_type_phy(priv))
->>>>>>> 7d2a07b7
 		phylink_start(priv->mac->phylink);
 
 	return 0;
@@ -1964,19 +1876,11 @@
 	int dpni_enabled = 0;
 	int retries = 10;
 
-<<<<<<< HEAD
-	if (!priv->mac) {
-		netif_tx_stop_all_queues(net_dev);
-		netif_carrier_off(net_dev);
-	} else {
-		phylink_stop(priv->mac->phylink);
-=======
 	if (dpaa2_eth_is_type_phy(priv)) {
 		phylink_stop(priv->mac->phylink);
 	} else {
 		netif_tx_stop_all_queues(net_dev);
 		netif_carrier_off(net_dev);
->>>>>>> 7d2a07b7
 	}
 
 	/* On dpni_disable(), the MC firmware will:
@@ -2279,10 +2183,7 @@
 	switch (config.tx_type) {
 	case HWTSTAMP_TX_OFF:
 	case HWTSTAMP_TX_ON:
-<<<<<<< HEAD
-=======
 	case HWTSTAMP_TX_ONESTEP_SYNC:
->>>>>>> 7d2a07b7
 		priv->tx_tstamp_type = config.tx_type;
 		break;
 	default:
@@ -2308,11 +2209,7 @@
 	if (cmd == SIOCSHWTSTAMP)
 		return dpaa2_eth_ts_ioctl(dev, rq, cmd);
 
-<<<<<<< HEAD
-	if (priv->mac)
-=======
 	if (dpaa2_eth_is_type_phy(priv))
->>>>>>> 7d2a07b7
 		return phylink_mii_ioctl(priv->mac->phylink, rq, cmd);
 
 	return -EOPNOTSUPP;
@@ -2471,12 +2368,6 @@
 	switch (xdp->command) {
 	case XDP_SETUP_PROG:
 		return dpaa2_eth_setup_xdp(dev, xdp->prog);
-<<<<<<< HEAD
-	case XDP_QUERY_PROG:
-		xdp->prog_id = priv->xdp_prog ? priv->xdp_prog->aux->id : 0;
-		break;
-=======
->>>>>>> 7d2a07b7
 	default:
 		return -EINVAL;
 	}
@@ -2561,7 +2452,6 @@
 			break;
 	}
 	xdp_redirect_fds->num = i;
-<<<<<<< HEAD
 
 	/* enqueue all the frame descriptors */
 	enqueued = dpaa2_eth_xdp_flush(priv, fq, xdp_redirect_fds);
@@ -2570,20 +2460,7 @@
 	percpu_stats->tx_packets += enqueued;
 	for (i = 0; i < enqueued; i++)
 		percpu_stats->tx_bytes += dpaa2_fd_get_len(&fds[i]);
-	for (i = enqueued; i < n; i++)
-		xdp_return_frame_rx_napi(frames[i]);
-
-=======
-
-	/* enqueue all the frame descriptors */
-	enqueued = dpaa2_eth_xdp_flush(priv, fq, xdp_redirect_fds);
-
-	/* update statistics */
-	percpu_stats->tx_packets += enqueued;
-	for (i = 0; i < enqueued; i++)
-		percpu_stats->tx_bytes += dpaa2_fd_get_len(&fds[i]);
-
->>>>>>> 7d2a07b7
+
 	return enqueued;
 }
 
@@ -4262,18 +4139,11 @@
 
 	dpni_dev = to_fsl_mc_device(priv->net_dev->dev.parent);
 	dpmac_dev = fsl_mc_get_endpoint(dpni_dev);
-<<<<<<< HEAD
-	if (IS_ERR_OR_NULL(dpmac_dev) || dpmac_dev->dev.type != &fsl_mc_bus_dpmac_type)
-		return 0;
-
-	if (dpaa2_mac_is_type_fixed(dpmac_dev, priv->mc_io))
-=======
 
 	if (PTR_ERR(dpmac_dev) == -EPROBE_DEFER)
 		return PTR_ERR(dpmac_dev);
 
 	if (IS_ERR(dpmac_dev) || dpmac_dev->dev.type != &fsl_mc_bus_dpmac_type)
->>>>>>> 7d2a07b7
 		return 0;
 
 	mac = kzalloc(sizeof(struct dpaa2_mac), GFP_KERNEL);
@@ -4284,17 +4154,6 @@
 	mac->mc_io = priv->mc_io;
 	mac->net_dev = priv->net_dev;
 
-<<<<<<< HEAD
-	err = dpaa2_mac_connect(mac);
-	if (err) {
-		netdev_err(priv->net_dev, "Error connecting to the MAC endpoint\n");
-		kfree(mac);
-		return err;
-	}
-	priv->mac = mac;
-
-	return 0;
-=======
 	err = dpaa2_mac_open(mac);
 	if (err)
 		goto err_free_mac;
@@ -4317,17 +4176,10 @@
 err_free_mac:
 	kfree(mac);
 	return err;
->>>>>>> 7d2a07b7
 }
 
 static void dpaa2_eth_disconnect_mac(struct dpaa2_eth_priv *priv)
 {
-<<<<<<< HEAD
-	if (!priv->mac)
-		return;
-
-	dpaa2_mac_disconnect(priv->mac);
-=======
 	if (dpaa2_eth_is_type_phy(priv))
 		dpaa2_mac_disconnect(priv->mac);
 
@@ -4335,7 +4187,6 @@
 		return;
 
 	dpaa2_mac_close(priv->mac);
->>>>>>> 7d2a07b7
 	kfree(priv->mac);
 	priv->mac = NULL;
 }
@@ -4364,11 +4215,7 @@
 		dpaa2_eth_update_tx_fqids(priv);
 
 		rtnl_lock();
-<<<<<<< HEAD
-		if (priv->mac)
-=======
 		if (dpaa2_eth_has_mac(priv))
->>>>>>> 7d2a07b7
 			dpaa2_eth_disconnect_mac(priv);
 		else
 			dpaa2_eth_connect_mac(priv);
@@ -4475,8 +4322,6 @@
 	priv->tx_tstamp_type = HWTSTAMP_TX_OFF;
 	priv->rx_tstamp = false;
 
-<<<<<<< HEAD
-=======
 	priv->dpaa2_ptp_wq = alloc_workqueue("dpaa2_ptp_wq", 0, 0);
 	if (!priv->dpaa2_ptp_wq) {
 		err = -ENOMEM;
@@ -4489,7 +4334,6 @@
 
 	priv->rx_copybreak = DPAA2_ETH_DEFAULT_COPYBREAK;
 
->>>>>>> 7d2a07b7
 	/* Obtain a MC portal */
 	err = fsl_mc_portal_allocate(dpni_dev, FSL_MC_IO_ATOMIC_CONTEXT_PORTAL,
 				     &priv->mc_io);
