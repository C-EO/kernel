--- conflicted
+++ resolved
@@ -46,17 +46,10 @@
 
 	struct mii_bus *mdio; /* saved for cleanup */
 	struct mii_bus *imdio;
-<<<<<<< HEAD
-	struct phy_device *pcs;
-
-	struct device_node *phy_node;
-	phy_interface_t if_mode;
-=======
 	struct lynx_pcs *pcs;
 
 	phy_interface_t if_mode;
 	struct phylink_config phylink_config;
->>>>>>> 7d2a07b7
 };
 
 #define phylink_to_enetc_pf(config) \
