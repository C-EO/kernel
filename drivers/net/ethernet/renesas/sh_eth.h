/*  SuperH Ethernet device driver
 *
 *  Copyright (C) 2006-2012 Nobuhiro Iwamatsu
 *  Copyright (C) 2008-2012 Renesas Solutions Corp.
 *
 *  This program is free software; you can redistribute it and/or modify it
 *  under the terms and conditions of the GNU General Public License,
 *  version 2, as published by the Free Software Foundation.
 *
 *  This program is distributed in the hope it will be useful, but WITHOUT
 *  ANY WARRANTY; without even the implied warranty of MERCHANTABILITY or
 *  FITNESS FOR A PARTICULAR PURPOSE.  See the GNU General Public License for
 *  more details.
 *
 *  The full GNU General Public License is included in this distribution in
 *  the file called "COPYING".
 */

#ifndef __SH_ETH_H__
#define __SH_ETH_H__

#define CARDNAME	"sh-eth"
#define TX_TIMEOUT	(5*HZ)
#define TX_RING_SIZE	64	/* Tx ring size */
#define RX_RING_SIZE	64	/* Rx ring size */
#define TX_RING_MIN	64
#define RX_RING_MIN	64
#define TX_RING_MAX	1024
#define RX_RING_MAX	1024
#define PKT_BUF_SZ	1538
#define SH_ETH_TSU_TIMEOUT_MS	500
#define SH_ETH_TSU_CAM_ENTRIES	32

enum {
	/* IMPORTANT: To keep ethtool register dump working, add new
	 * register names immediately before SH_ETH_MAX_REGISTER_OFFSET.
	 */

	/* E-DMAC registers */
	EDSR = 0,
	EDMR,
	EDTRR,
	EDRRR,
	EESR,
	EESIPR,
	TDLAR,
	TDFAR,
	TDFXR,
	TDFFR,
	RDLAR,
	RDFAR,
	RDFXR,
	RDFFR,
	TRSCER,
	RMFCR,
	TFTR,
	FDR,
	RMCR,
	EDOCR,
	TFUCR,
	RFOCR,
	RMIIMODE,
	FCFTR,
	RPADIR,
	TRIMD,
	RBWAR,
	TBRAR,

	/* Ether registers */
	ECMR,
	ECSR,
	ECSIPR,
	PIR,
	PSR,
	RDMLR,
	PIPR,
	RFLR,
	IPGR,
	APR,
	MPR,
	PFTCR,
	PFRCR,
	RFCR,
	RFCF,
	TPAUSER,
	TPAUSECR,
	BCFR,
	BCFRR,
	GECMR,
	BCULR,
	MAHR,
	MALR,
	TROCR,
	CDCR,
	LCCR,
	CNDCR,
	CEFCR,
	FRECR,
	TSFRCR,
	TLFRCR,
	CERCR,
	CEECR,
	MAFCR,
	RTRATE,
	CSMR,
	RMII_MII,

	/* TSU Absolute address */
	ARSTR,
	TSU_CTRST,
	TSU_FWEN0,
	TSU_FWEN1,
	TSU_FCM,
	TSU_BSYSL0,
	TSU_BSYSL1,
	TSU_PRISL0,
	TSU_PRISL1,
	TSU_FWSL0,
	TSU_FWSL1,
	TSU_FWSLC,
	TSU_QTAG0,			/* Same as TSU_QTAGM0 */
	TSU_QTAG1,			/* Same as TSU_QTAGM1 */
	TSU_QTAGM0,
	TSU_QTAGM1,
	TSU_FWSR,
	TSU_FWINMK,
	TSU_ADQT0,
	TSU_ADQT1,
	TSU_VTAG0,
	TSU_VTAG1,
	TSU_ADSBSY,
	TSU_TEN,
	TSU_POST1,
	TSU_POST2,
	TSU_POST3,
	TSU_POST4,
	TSU_ADRH0,
	/* TSU_ADR{H,L}{0..31} are assumed to be contiguous */

	TXNLCR0,
	TXALCR0,
	RXNLCR0,
	RXALCR0,
	FWNLCR0,
	FWALCR0,
	TXNLCR1,
	TXALCR1,
	RXNLCR1,
	RXALCR1,
	FWNLCR1,
	FWALCR1,

	/* This value must be written at last. */
	SH_ETH_MAX_REGISTER_OFFSET,
};

enum {
	SH_ETH_REG_GIGABIT,
	SH_ETH_REG_FAST_RZ,
	SH_ETH_REG_FAST_RCAR,
	SH_ETH_REG_FAST_SH4,
	SH_ETH_REG_FAST_SH3_SH2
};

/* Driver's parameters */
#if defined(CONFIG_CPU_SH4) || defined(CONFIG_ARCH_RENESAS)
#define SH_ETH_RX_ALIGN		32
#else
#define SH_ETH_RX_ALIGN		2
#endif

/* Register's bits
 */
/* EDSR : sh7734, sh7757, sh7763, r8a7740, and r7s72100 only */
enum EDSR_BIT {
	EDSR_ENT = 0x01, EDSR_ENR = 0x02,
};
#define EDSR_ENALL (EDSR_ENT|EDSR_ENR)

/* GECMR : sh7734, sh7763 and r8a7740 only */
enum GECMR_BIT {
	GECMR_10 = 0x0, GECMR_100 = 0x04, GECMR_1000 = 0x01,
};

/* EDMR */
enum DMAC_M_BIT {
	EDMR_EL = 0x40, /* Litte endian */
	EDMR_DL1 = 0x20, EDMR_DL0 = 0x10,
	EDMR_SRST_GETHER = 0x03,
	EDMR_SRST_ETHER = 0x01,
};

/* EDTRR */
enum DMAC_T_BIT {
	EDTRR_TRNS_GETHER = 0x03,
	EDTRR_TRNS_ETHER = 0x01,
};

/* EDRRR */
enum EDRRR_R_BIT {
	EDRRR_R = 0x01,
};

/* TPAUSER */
enum TPAUSER_BIT {
	TPAUSER_TPAUSE = 0x0000ffff,
	TPAUSER_UNLIMITED = 0,
};

/* BCFR */
enum BCFR_BIT {
	BCFR_RPAUSE = 0x0000ffff,
	BCFR_UNLIMITED = 0,
};

/* PIR */
enum PIR_BIT {
	PIR_MDI = 0x08, PIR_MDO = 0x04, PIR_MMD = 0x02, PIR_MDC = 0x01,
};

/* PSR */
enum PHY_STATUS_BIT { PHY_ST_LINK = 0x01, };

/* EESR */
enum EESR_BIT {
	EESR_TWB1	= 0x80000000,
	EESR_TWB	= 0x40000000,	/* same as TWB0 */
	EESR_TC1	= 0x20000000,
	EESR_TUC	= 0x10000000,
	EESR_ROC	= 0x08000000,
	EESR_TABT	= 0x04000000,
	EESR_RABT	= 0x02000000,
	EESR_RFRMER	= 0x01000000,	/* same as RFCOF */
	EESR_ADE	= 0x00800000,
	EESR_ECI	= 0x00400000,
	EESR_FTC	= 0x00200000,	/* same as TC or TC0 */
	EESR_TDE	= 0x00100000,
	EESR_TFE	= 0x00080000,	/* same as TFUF */
	EESR_FRC	= 0x00040000,	/* same as FR */
	EESR_RDE	= 0x00020000,
	EESR_RFE	= 0x00010000,
	EESR_CND	= 0x00000800,
	EESR_DLC	= 0x00000400,
	EESR_CD		= 0x00000200,
	EESR_RTO	= 0x00000100,
	EESR_RMAF	= 0x00000080,
	EESR_CEEF	= 0x00000040,
	EESR_CELF	= 0x00000020,
	EESR_RRF	= 0x00000010,
	EESR_RTLF	= 0x00000008,
	EESR_RTSF	= 0x00000004,
	EESR_PRE	= 0x00000002,
	EESR_CERF	= 0x00000001,
};

#define EESR_RX_CHECK		(EESR_FRC  | /* Frame recv */		\
				 EESR_RMAF | /* Multicast address recv */ \
				 EESR_RRF  | /* Bit frame recv */	\
				 EESR_RTLF | /* Long frame recv */	\
				 EESR_RTSF | /* Short frame recv */	\
				 EESR_PRE  | /* PHY-LSI recv error */	\
				 EESR_CERF)  /* Recv frame CRC error */

#define DEFAULT_TX_CHECK	(EESR_FTC | EESR_CND | EESR_DLC | EESR_CD | \
				 EESR_RTO)
#define DEFAULT_EESR_ERR_CHECK	(EESR_TWB | EESR_TABT | EESR_RABT | EESR_RFE | \
				 EESR_RDE | EESR_RFRMER | EESR_ADE | \
				 EESR_TFE | EESR_TDE)

/* EESIPR */
enum EESIPR_BIT {
	EESIPR_TWB1IP	= 0x80000000,
	EESIPR_TWBIP	= 0x40000000,	/* same as TWB0IP */
	EESIPR_TC1IP	= 0x20000000,
	EESIPR_TUCIP	= 0x10000000,
	EESIPR_ROCIP	= 0x08000000,
	EESIPR_TABTIP	= 0x04000000,
	EESIPR_RABTIP	= 0x02000000,
	EESIPR_RFCOFIP	= 0x01000000,
	EESIPR_ADEIP	= 0x00800000,
	EESIPR_ECIIP	= 0x00400000,
	EESIPR_FTCIP	= 0x00200000,	/* same as TC0IP */
	EESIPR_TDEIP	= 0x00100000,
	EESIPR_TFUFIP	= 0x00080000,
	EESIPR_FRIP	= 0x00040000,
	EESIPR_RDEIP	= 0x00020000,
	EESIPR_RFOFIP	= 0x00010000,
	EESIPR_CNDIP	= 0x00000800,
	EESIPR_DLCIP	= 0x00000400,
	EESIPR_CDIP	= 0x00000200,
	EESIPR_TROIP	= 0x00000100,
	EESIPR_RMAFIP	= 0x00000080,
	EESIPR_CEEFIP	= 0x00000040,
	EESIPR_CELFIP	= 0x00000020,
	EESIPR_RRFIP	= 0x00000010,
	EESIPR_RTLFIP	= 0x00000008,
	EESIPR_RTSFIP	= 0x00000004,
	EESIPR_PREIP	= 0x00000002,
	EESIPR_CERFIP	= 0x00000001,
};

/* Receive descriptor 0 bits */
enum RD_STS_BIT {
	RD_RACT = 0x80000000, RD_RDLE = 0x40000000,
	RD_RFP1 = 0x20000000, RD_RFP0 = 0x10000000,
	RD_RFE = 0x08000000, RD_RFS10 = 0x00000200,
	RD_RFS9 = 0x00000100, RD_RFS8 = 0x00000080,
	RD_RFS7 = 0x00000040, RD_RFS6 = 0x00000020,
	RD_RFS5 = 0x00000010, RD_RFS4 = 0x00000008,
	RD_RFS3 = 0x00000004, RD_RFS2 = 0x00000002,
	RD_RFS1 = 0x00000001,
};
#define RDF1ST	RD_RFP1
#define RDFEND	RD_RFP0
#define RD_RFP	(RD_RFP1|RD_RFP0)

/* Receive descriptor 1 bits */
enum RD_LEN_BIT {
	RD_RFL	= 0x0000ffff,	/* receive frame  length */
	RD_RBL	= 0xffff0000,	/* receive buffer length */
};

/* FCFTR */
enum FCFTR_BIT {
	FCFTR_RFF2 = 0x00040000, FCFTR_RFF1 = 0x00020000,
	FCFTR_RFF0 = 0x00010000, FCFTR_RFD2 = 0x00000004,
	FCFTR_RFD1 = 0x00000002, FCFTR_RFD0 = 0x00000001,
};
#define DEFAULT_FIFO_F_D_RFF	(FCFTR_RFF2 | FCFTR_RFF1 | FCFTR_RFF0)
#define DEFAULT_FIFO_F_D_RFD	(FCFTR_RFD2 | FCFTR_RFD1 | FCFTR_RFD0)

/* Transmit descriptor 0 bits */
enum TD_STS_BIT {
	TD_TACT = 0x80000000, TD_TDLE = 0x40000000,
	TD_TFP1 = 0x20000000, TD_TFP0 = 0x10000000,
	TD_TFE  = 0x08000000, TD_TWBI = 0x04000000,
};
#define TDF1ST	TD_TFP1
#define TDFEND	TD_TFP0
#define TD_TFP	(TD_TFP1|TD_TFP0)

/* Transmit descriptor 1 bits */
enum TD_LEN_BIT {
	TD_TBL	= 0xffff0000,	/* transmit buffer length */
};

/* RMCR */
enum RMCR_BIT {
	RMCR_RNC = 0x00000001,
};

/* ECMR */
enum FELIC_MODE_BIT {
	ECMR_TRCCM = 0x04000000, ECMR_RCSC = 0x00800000,
	ECMR_DPAD = 0x00200000, ECMR_RZPF = 0x00100000,
	ECMR_ZPF = 0x00080000, ECMR_PFR = 0x00040000, ECMR_RXF = 0x00020000,
	ECMR_TXF = 0x00010000, ECMR_MCT = 0x00002000, ECMR_PRCEF = 0x00001000,
	ECMR_MPDE = 0x00000200, ECMR_RE = 0x00000040, ECMR_TE = 0x00000020,
	ECMR_RTM = 0x00000010, ECMR_ILB = 0x00000008, ECMR_ELB = 0x00000004,
	ECMR_DM = 0x00000002, ECMR_PRM = 0x00000001,
};

/* ECSR */
enum ECSR_STATUS_BIT {
	ECSR_BRCRX = 0x20, ECSR_PSRTO = 0x10,
	ECSR_LCHNG = 0x04,
	ECSR_MPD = 0x02, ECSR_ICD = 0x01,
};

#define DEFAULT_ECSR_INIT	(ECSR_BRCRX | ECSR_PSRTO | ECSR_LCHNG | \
				 ECSR_ICD | ECSIPR_MPDIP)

/* ECSIPR */
enum ECSIPR_STATUS_MASK_BIT {
	ECSIPR_BRCRXIP = 0x20, ECSIPR_PSRTOIP = 0x10,
	ECSIPR_LCHNGIP = 0x04,
	ECSIPR_MPDIP = 0x02, ECSIPR_ICDIP = 0x01,
};

#define DEFAULT_ECSIPR_INIT	(ECSIPR_BRCRXIP | ECSIPR_PSRTOIP | \
				 ECSIPR_LCHNGIP | ECSIPR_ICDIP | ECSIPR_MPDIP)

/* APR */
enum APR_BIT {
	APR_AP = 0x00000001,
};

/* MPR */
enum MPR_BIT {
	MPR_MP = 0x00000001,
};

/* TRSCER */
enum DESC_I_BIT {
	DESC_I_TINT4 = 0x0800, DESC_I_TINT3 = 0x0400, DESC_I_TINT2 = 0x0200,
	DESC_I_TINT1 = 0x0100, DESC_I_RINT8 = 0x0080, DESC_I_RINT5 = 0x0010,
	DESC_I_RINT4 = 0x0008, DESC_I_RINT3 = 0x0004, DESC_I_RINT2 = 0x0002,
	DESC_I_RINT1 = 0x0001,
};

#define DEFAULT_TRSCER_ERR_MASK (DESC_I_RINT8 | DESC_I_RINT5 | DESC_I_TINT2)

/* RPADIR */
enum RPADIR_BIT {
	RPADIR_PADS1 = 0x20000, RPADIR_PADS0 = 0x10000,
	RPADIR_PADR = 0x0003f,
};

/* FDR */
#define DEFAULT_FDR_INIT	0x00000707

/* ARSTR */
enum ARSTR_BIT { ARSTR_ARST = 0x00000001, };

/* TSU_FWEN0 */
enum TSU_FWEN0_BIT {
	TSU_FWEN0_0 = 0x00000001,
};

/* TSU_ADSBSY */
enum TSU_ADSBSY_BIT {
	TSU_ADSBSY_0 = 0x00000001,
};

/* TSU_TEN */
enum TSU_TEN_BIT {
	TSU_TEN_0 = 0x80000000,
};

/* TSU_FWSL0 */
enum TSU_FWSL0_BIT {
	TSU_FWSL0_FW50 = 0x1000, TSU_FWSL0_FW40 = 0x0800,
	TSU_FWSL0_FW30 = 0x0400, TSU_FWSL0_FW20 = 0x0200,
	TSU_FWSL0_FW10 = 0x0100, TSU_FWSL0_RMSA0 = 0x0010,
};

/* TSU_FWSLC */
enum TSU_FWSLC_BIT {
	TSU_FWSLC_POSTENU = 0x2000, TSU_FWSLC_POSTENL = 0x1000,
	TSU_FWSLC_CAMSEL03 = 0x0080, TSU_FWSLC_CAMSEL02 = 0x0040,
	TSU_FWSLC_CAMSEL01 = 0x0020, TSU_FWSLC_CAMSEL00 = 0x0010,
	TSU_FWSLC_CAMSEL13 = 0x0008, TSU_FWSLC_CAMSEL12 = 0x0004,
	TSU_FWSLC_CAMSEL11 = 0x0002, TSU_FWSLC_CAMSEL10 = 0x0001,
};

/* TSU_VTAGn */
#define TSU_VTAG_ENABLE		0x80000000
#define TSU_VTAG_VID_MASK	0x00000fff

/* The sh ether Tx buffer descriptors.
 * This structure should be 20 bytes.
 */
struct sh_eth_txdesc {
	u32 status;		/* TD0 */
	u32 len;		/* TD1 */
	u32 addr;		/* TD2 */
	u32 pad0;		/* padding data */
} __aligned(2) __packed;

/* The sh ether Rx buffer descriptors.
 * This structure should be 20 bytes.
 */
struct sh_eth_rxdesc {
	u32 status;		/* RD0 */
	u32 len;		/* RD1 */
	u32 addr;		/* RD2 */
	u32 pad0;		/* padding data */
} __aligned(2) __packed;

/* This structure is used by each CPU dependency handling. */
struct sh_eth_cpu_data {
	/* mandatory functions */
	int (*soft_reset)(struct net_device *ndev);

	/* optional functions */
	void (*chip_reset)(struct net_device *ndev);
	void (*set_duplex)(struct net_device *ndev);
	void (*set_rate)(struct net_device *ndev);

	/* mandatory initialize value */
	int register_type;
	u32 edtrr_trns;
	u32 eesipr_value;

	/* optional initialize value */
	u32 ecsr_value;
	u32 ecsipr_value;
	u32 fdr_value;
	u32 fcftr_value;
	u32 rpadir_value;

	/* interrupt checking mask */
	u32 tx_check;
	u32 eesr_err_check;

	/* Error mask */
	u32 trscer_err_mask;

	/* hardware features */
	unsigned long irq_flags; /* IRQ configuration flags */
	unsigned no_psr:1;	/* EtherC DO NOT have PSR */
	unsigned apr:1;		/* EtherC have APR */
	unsigned mpr:1;		/* EtherC have MPR */
	unsigned tpauser:1;	/* EtherC have TPAUSER */
	unsigned bculr:1;	/* EtherC have BCULR */
	unsigned tsu:1;		/* EtherC have TSU */
	unsigned hw_swap:1;	/* E-DMAC have DE bit in EDMR */
	unsigned rpadir:1;	/* E-DMAC have RPADIR */
	unsigned no_trimd:1;	/* E-DMAC DO NOT have TRIMD */
	unsigned no_ade:1;	/* E-DMAC DO NOT have ADE bit in EESR */
	unsigned no_xdfar:1;	/* E-DMAC DOES NOT have RDFAR/TDFAR */
	unsigned xdfar_rw:1;	/* E-DMAC has writeable RDFAR/TDFAR */
	unsigned hw_checksum:1;	/* E-DMAC has CSMR */
	unsigned select_mii:1;	/* EtherC have RMII_MII (MII select register) */
	unsigned rmiimode:1;	/* EtherC has RMIIMODE register */
	unsigned rtrate:1;	/* EtherC has RTRATE register */
	unsigned magic:1;	/* EtherC has ECMR.MPDE and ECSR.MPD */
<<<<<<< HEAD
=======
	unsigned no_tx_cntrs:1;	/* EtherC DOES NOT have TX error counters */
	unsigned cexcr:1;	/* EtherC has CERCR/CEECR */
>>>>>>> 144482d4
	unsigned dual_port:1;	/* Dual EtherC/E-DMAC */
};

struct sh_eth_private {
	struct platform_device *pdev;
	struct sh_eth_cpu_data *cd;
	const u16 *reg_offset;
	void __iomem *addr;
	void __iomem *tsu_addr;
	struct clk *clk;
	u32 num_rx_ring;
	u32 num_tx_ring;
	dma_addr_t rx_desc_dma;
	dma_addr_t tx_desc_dma;
	struct sh_eth_rxdesc *rx_ring;
	struct sh_eth_txdesc *tx_ring;
	struct sk_buff **rx_skbuff;
	struct sk_buff **tx_skbuff;
	spinlock_t lock;		/* Register access lock */
	u32 cur_rx, dirty_rx;		/* Producer/consumer ring indices */
	u32 cur_tx, dirty_tx;
	u32 rx_buf_sz;			/* Based on MTU+slack. */
	struct napi_struct napi;
	bool irq_enabled;
	/* MII transceiver section. */
	u32 phy_id;			/* PHY ID */
	struct mii_bus *mii_bus;	/* MDIO bus control */
	int link;
	phy_interface_t phy_interface;
	int msg_enable;
	int speed;
	int duplex;
	int port;			/* for TSU */
	int vlan_num_ids;		/* for VLAN tag filter */

	unsigned no_ether_link:1;
	unsigned ether_link_active_low:1;
	unsigned is_opened:1;
	unsigned wol_enabled:1;
};

static inline void sh_eth_soft_swap(char *src, int len)
{
#ifdef __LITTLE_ENDIAN__
	u32 *p = (u32 *)src;
	u32 *maxp;
	maxp = p + ((len + sizeof(u32) - 1) / sizeof(u32));

	for (; p < maxp; p++)
		*p = swab32(*p);
#endif
}

static inline void *sh_eth_tsu_get_offset(struct sh_eth_private *mdp,
					  int enum_index)
{
	return mdp->tsu_addr + mdp->reg_offset[enum_index];
}

#endif	/* #ifndef __SH_ETH_H__ */<|MERGE_RESOLUTION|>--- conflicted
+++ resolved
@@ -515,11 +515,8 @@
 	unsigned rmiimode:1;	/* EtherC has RMIIMODE register */
 	unsigned rtrate:1;	/* EtherC has RTRATE register */
 	unsigned magic:1;	/* EtherC has ECMR.MPDE and ECSR.MPD */
-<<<<<<< HEAD
-=======
 	unsigned no_tx_cntrs:1;	/* EtherC DOES NOT have TX error counters */
 	unsigned cexcr:1;	/* EtherC has CERCR/CEECR */
->>>>>>> 144482d4
 	unsigned dual_port:1;	/* Dual EtherC/E-DMAC */
 };
 
