// SPDX-License-Identifier: GPL-2.0-only
/****************************************************************************
 * Driver for Solarflare network controllers and boards
 * Copyright 2005-2006 Fen Systems Ltd.
 * Copyright 2006-2012 Solarflare Communications Inc.
 */

#include <linux/netdevice.h>
#include <linux/module.h>
#include <linux/delay.h>
#include <linux/kernel_stat.h>
#include <linux/pci.h>
#include <linux/ethtool.h>
#include <linux/ip.h>
#include <linux/in.h>
#include <linux/udp.h>
#include <linux/rtnetlink.h>
#include <linux/slab.h>
#include "net_driver.h"
#include "efx.h"
#include "efx_common.h"
#include "efx_channels.h"
#include "nic.h"
#include "mcdi_port_common.h"
#include "selftest.h"
#include "workarounds.h"

/* IRQ latency can be enormous because:
 * - All IRQs may be disabled on a CPU for a *long* time by e.g. a
 *   slow serial console or an old IDE driver doing error recovery
 * - The PREEMPT_RT patches mostly deal with this, but also allow a
 *   tasklet or normal task to be given higher priority than our IRQ
 *   threads
 * Try to avoid blaming the hardware for this.
 */
#define IRQ_TIMEOUT HZ

/*
 * Loopback test packet structure
 *
 * The self-test should stress every RSS vector, and unfortunately
 * Falcon only performs RSS on TCP/UDP packets.
 */
struct efx_loopback_payload {
	struct ethhdr header;
	struct iphdr ip;
	struct udphdr udp;
	__be16 iteration;
	char msg[64];
} __packed;

/* Loopback test source MAC address */
static const u8 payload_source[ETH_ALEN] __aligned(2) = {
	0x00, 0x0f, 0x53, 0x1b, 0x1b, 0x1b,
};

static const char payload_msg[] =
	"Hello world! This is an Efx loopback test in progress!";

/* Interrupt mode names */
static const unsigned int efx_interrupt_mode_max = EFX_INT_MODE_MAX;
static const char *const efx_interrupt_mode_names[] = {
	[EFX_INT_MODE_MSIX]   = "MSI-X",
	[EFX_INT_MODE_MSI]    = "MSI",
	[EFX_INT_MODE_LEGACY] = "legacy",
};
#define INT_MODE(efx) \
	STRING_TABLE_LOOKUP(efx->interrupt_mode, efx_interrupt_mode)

/**
 * struct efx_loopback_state - persistent state during a loopback selftest
 * @flush:		Drop all packets in efx_loopback_rx_packet
 * @packet_count:	Number of packets being used in this test
 * @skbs:		An array of skbs transmitted
 * @offload_csum:	Checksums are being offloaded
 * @rx_good:		RX good packet count
 * @rx_bad:		RX bad packet count
 * @payload:		Payload used in tests
 */
struct efx_loopback_state {
	bool flush;
	int packet_count;
	struct sk_buff **skbs;
	bool offload_csum;
	atomic_t rx_good;
	atomic_t rx_bad;
	struct efx_loopback_payload payload;
};

/* How long to wait for all the packets to arrive (in ms) */
#define LOOPBACK_TIMEOUT_MS 1000

/**************************************************************************
 *
 * MII, NVRAM and register tests
 *
 **************************************************************************/

static int efx_test_phy_alive(struct efx_nic *efx, struct efx_self_tests *tests)
{
	int rc = 0;

	rc = efx_mcdi_phy_test_alive(efx);
	tests->phy_alive = rc ? -1 : 1;

	return rc;
}

static int efx_test_nvram(struct efx_nic *efx, struct efx_self_tests *tests)
{
	int rc = 0;

	if (efx->type->test_nvram) {
		rc = efx->type->test_nvram(efx);
		if (rc == -EPERM)
			rc = 0;
		else
			tests->nvram = rc ? -1 : 1;
	}

	return rc;
}

/**************************************************************************
 *
 * Interrupt and event queue testing
 *
 **************************************************************************/

/* Test generation and receipt of interrupts */
static int efx_test_interrupts(struct efx_nic *efx,
			       struct efx_self_tests *tests)
{
	unsigned long timeout, wait;
	int cpu;
	int rc;

	netif_dbg(efx, drv, efx->net_dev, "testing interrupts\n");
	tests->interrupt = -1;

	rc = efx_nic_irq_test_start(efx);
	if (rc == -ENOTSUPP) {
		netif_dbg(efx, drv, efx->net_dev,
			  "direct interrupt testing not supported\n");
		tests->interrupt = 0;
		return 0;
	}

	timeout = jiffies + IRQ_TIMEOUT;
	wait = 1;

	/* Wait for arrival of test interrupt. */
	netif_dbg(efx, drv, efx->net_dev, "waiting for test interrupt\n");
	do {
		schedule_timeout_uninterruptible(wait);
		cpu = efx_nic_irq_test_irq_cpu(efx);
		if (cpu >= 0)
			goto success;
		wait *= 2;
	} while (time_before(jiffies, timeout));

	netif_err(efx, drv, efx->net_dev, "timed out waiting for interrupt\n");
	return -ETIMEDOUT;

 success:
	netif_dbg(efx, drv, efx->net_dev, "%s test interrupt seen on CPU%d\n",
		  INT_MODE(efx), cpu);
	tests->interrupt = 1;
	return 0;
}

/* Test generation and receipt of interrupting events */
static int efx_test_eventq_irq(struct efx_nic *efx,
			       struct efx_self_tests *tests)
{
	struct efx_channel *channel;
	unsigned int read_ptr[EFX_MAX_CHANNELS];
	unsigned long napi_ran = 0, dma_pend = 0, int_pend = 0;
	unsigned long timeout, wait;

	BUILD_BUG_ON(EFX_MAX_CHANNELS > BITS_PER_LONG);

	efx_for_each_channel(channel, efx) {
		read_ptr[channel->channel] = channel->eventq_read_ptr;
		set_bit(channel->channel, &dma_pend);
		set_bit(channel->channel, &int_pend);
		efx_nic_event_test_start(channel);
	}

	timeout = jiffies + IRQ_TIMEOUT;
	wait = 1;

	/* Wait for arrival of interrupts.  NAPI processing may or may
	 * not complete in time, but we can cope in any case.
	 */
	do {
		schedule_timeout_uninterruptible(wait);

		efx_for_each_channel(channel, efx) {
			efx_stop_eventq(channel);
			if (channel->eventq_read_ptr !=
			    read_ptr[channel->channel]) {
				set_bit(channel->channel, &napi_ran);
				clear_bit(channel->channel, &dma_pend);
				clear_bit(channel->channel, &int_pend);
			} else {
				if (efx_nic_event_present(channel))
					clear_bit(channel->channel, &dma_pend);
				if (efx_nic_event_test_irq_cpu(channel) >= 0)
					clear_bit(channel->channel, &int_pend);
			}
			efx_start_eventq(channel);
		}

		wait *= 2;
	} while ((dma_pend || int_pend) && time_before(jiffies, timeout));

	efx_for_each_channel(channel, efx) {
		bool dma_seen = !test_bit(channel->channel, &dma_pend);
		bool int_seen = !test_bit(channel->channel, &int_pend);

		tests->eventq_dma[channel->channel] = dma_seen ? 1 : -1;
		tests->eventq_int[channel->channel] = int_seen ? 1 : -1;

		if (dma_seen && int_seen) {
			netif_dbg(efx, drv, efx->net_dev,
				  "channel %d event queue passed (with%s NAPI)\n",
				  channel->channel,
				  test_bit(channel->channel, &napi_ran) ?
				  "" : "out");
		} else {
			/* Report failure and whether either interrupt or DMA
			 * worked
			 */
			netif_err(efx, drv, efx->net_dev,
				  "channel %d timed out waiting for event queue\n",
				  channel->channel);
			if (int_seen)
				netif_err(efx, drv, efx->net_dev,
					  "channel %d saw interrupt "
					  "during event queue test\n",
					  channel->channel);
			if (dma_seen)
				netif_err(efx, drv, efx->net_dev,
					  "channel %d event was generated, but "
					  "failed to trigger an interrupt\n",
					  channel->channel);
		}
	}

	return (dma_pend || int_pend) ? -ETIMEDOUT : 0;
}

static int efx_test_phy(struct efx_nic *efx, struct efx_self_tests *tests,
			unsigned flags)
{
	int rc;

	mutex_lock(&efx->mac_lock);
	rc = efx_mcdi_phy_run_tests(efx, tests->phy_ext, flags);
	mutex_unlock(&efx->mac_lock);
	if (rc == -EPERM)
		rc = 0;
	else
		netif_info(efx, drv, efx->net_dev,
			   "%s phy selftest\n", rc ? "Failed" : "Passed");

	return rc;
}

/**************************************************************************
 *
 * Loopback testing
 * NB Only one loopback test can be executing concurrently.
 *
 **************************************************************************/

/* Loopback test RX callback
 * This is called for each received packet during loopback testing.
 */
void efx_loopback_rx_packet(struct efx_nic *efx,
			    const char *buf_ptr, int pkt_len)
{
	struct efx_loopback_state *state = efx->loopback_selftest;
	struct efx_loopback_payload *received;
	struct efx_loopback_payload *payload;

	BUG_ON(!buf_ptr);

	/* If we are just flushing, then drop the packet */
	if ((state == NULL) || state->flush)
		return;

	payload = &state->payload;

	received = (struct efx_loopback_payload *) buf_ptr;
	received->ip.saddr = payload->ip.saddr;
	if (state->offload_csum)
		received->ip.check = payload->ip.check;

	/* Check that header exists */
	if (pkt_len < sizeof(received->header)) {
		netif_err(efx, drv, efx->net_dev,
			  "saw runt RX packet (length %d) in %s loopback "
			  "test\n", pkt_len, LOOPBACK_MODE(efx));
		goto err;
	}

	/* Check that the ethernet header exists */
	if (memcmp(&received->header, &payload->header, ETH_HLEN) != 0) {
		netif_err(efx, drv, efx->net_dev,
			  "saw non-loopback RX packet in %s loopback test\n",
			  LOOPBACK_MODE(efx));
		goto err;
	}

	/* Check packet length */
	if (pkt_len != sizeof(*payload)) {
		netif_err(efx, drv, efx->net_dev,
			  "saw incorrect RX packet length %d (wanted %d) in "
			  "%s loopback test\n", pkt_len, (int)sizeof(*payload),
			  LOOPBACK_MODE(efx));
		goto err;
	}

	/* Check that IP header matches */
	if (memcmp(&received->ip, &payload->ip, sizeof(payload->ip)) != 0) {
		netif_err(efx, drv, efx->net_dev,
			  "saw corrupted IP header in %s loopback test\n",
			  LOOPBACK_MODE(efx));
		goto err;
	}

	/* Check that msg and padding matches */
	if (memcmp(&received->msg, &payload->msg, sizeof(received->msg)) != 0) {
		netif_err(efx, drv, efx->net_dev,
			  "saw corrupted RX packet in %s loopback test\n",
			  LOOPBACK_MODE(efx));
		goto err;
	}

	/* Check that iteration matches */
	if (received->iteration != payload->iteration) {
		netif_err(efx, drv, efx->net_dev,
			  "saw RX packet from iteration %d (wanted %d) in "
			  "%s loopback test\n", ntohs(received->iteration),
			  ntohs(payload->iteration), LOOPBACK_MODE(efx));
		goto err;
	}

	/* Increase correct RX count */
	netif_vdbg(efx, drv, efx->net_dev,
		   "got loopback RX in %s loopback test\n", LOOPBACK_MODE(efx));

	atomic_inc(&state->rx_good);
	return;

 err:
#ifdef DEBUG
	if (atomic_read(&state->rx_bad) == 0) {
		netif_err(efx, drv, efx->net_dev, "received packet:\n");
		print_hex_dump(KERN_ERR, "", DUMP_PREFIX_OFFSET, 0x10, 1,
			       buf_ptr, pkt_len, 0);
		netif_err(efx, drv, efx->net_dev, "expected packet:\n");
		print_hex_dump(KERN_ERR, "", DUMP_PREFIX_OFFSET, 0x10, 1,
			       &state->payload, sizeof(state->payload), 0);
	}
#endif
	atomic_inc(&state->rx_bad);
}

/* Initialise an efx_selftest_state for a new iteration */
static void efx_iterate_state(struct efx_nic *efx)
{
	struct efx_loopback_state *state = efx->loopback_selftest;
	struct net_device *net_dev = efx->net_dev;
	struct efx_loopback_payload *payload = &state->payload;

	/* Initialise the layerII header */
	ether_addr_copy((u8 *)&payload->header.h_dest, net_dev->dev_addr);
	ether_addr_copy((u8 *)&payload->header.h_source, payload_source);
	payload->header.h_proto = htons(ETH_P_IP);

	/* saddr set later and used as incrementing count */
	payload->ip.daddr = htonl(INADDR_LOOPBACK);
	payload->ip.ihl = 5;
	payload->ip.check = (__force __sum16) htons(0xdead);
	payload->ip.tot_len = htons(sizeof(*payload) - sizeof(struct ethhdr));
	payload->ip.version = IPVERSION;
	payload->ip.protocol = IPPROTO_UDP;

	/* Initialise udp header */
	payload->udp.source = 0;
	payload->udp.len = htons(sizeof(*payload) - sizeof(struct ethhdr) -
				 sizeof(struct iphdr));
	payload->udp.check = 0;	/* checksum ignored */

	/* Fill out payload */
	payload->iteration = htons(ntohs(payload->iteration) + 1);
	memcpy(&payload->msg, payload_msg, sizeof(payload_msg));

	/* Fill out remaining state members */
	atomic_set(&state->rx_good, 0);
	atomic_set(&state->rx_bad, 0);
	smp_wmb();
}

static int efx_begin_loopback(struct efx_tx_queue *tx_queue)
{
	struct efx_nic *efx = tx_queue->efx;
	struct efx_loopback_state *state = efx->loopback_selftest;
	struct efx_loopback_payload *payload;
	struct sk_buff *skb;
	int i;
	netdev_tx_t rc;

	/* Transmit N copies of buffer */
	for (i = 0; i < state->packet_count; i++) {
		/* Allocate an skb, holding an extra reference for
		 * transmit completion counting */
		skb = alloc_skb(sizeof(state->payload), GFP_KERNEL);
		if (!skb)
			return -ENOMEM;
		state->skbs[i] = skb;
		skb_get(skb);

		/* Copy the payload in, incrementing the source address to
		 * exercise the rss vectors */
		payload = skb_put(skb, sizeof(state->payload));
		memcpy(payload, &state->payload, sizeof(state->payload));
		payload->ip.saddr = htonl(INADDR_LOOPBACK | (i << 2));

		/* Ensure everything we've written is visible to the
		 * interrupt handler. */
		smp_wmb();

		netif_tx_lock_bh(efx->net_dev);
		rc = efx_enqueue_skb(tx_queue, skb);
		netif_tx_unlock_bh(efx->net_dev);

		if (rc != NETDEV_TX_OK) {
			netif_err(efx, drv, efx->net_dev,
				  "TX queue %d could not transmit packet %d of "
				  "%d in %s loopback test\n", tx_queue->label,
				  i + 1, state->packet_count,
				  LOOPBACK_MODE(efx));

			/* Defer cleaning up the other skbs for the caller */
			kfree_skb(skb);
			return -EPIPE;
		}
	}

	return 0;
}

static int efx_poll_loopback(struct efx_nic *efx)
{
	struct efx_loopback_state *state = efx->loopback_selftest;

	return atomic_read(&state->rx_good) == state->packet_count;
}

static int efx_end_loopback(struct efx_tx_queue *tx_queue,
			    struct efx_loopback_self_tests *lb_tests)
{
	struct efx_nic *efx = tx_queue->efx;
	struct efx_loopback_state *state = efx->loopback_selftest;
	struct sk_buff *skb;
	int tx_done = 0, rx_good, rx_bad;
	int i, rc = 0;

	netif_tx_lock_bh(efx->net_dev);

	/* Count the number of tx completions, and decrement the refcnt. Any
	 * skbs not already completed will be free'd when the queue is flushed */
	for (i = 0; i < state->packet_count; i++) {
		skb = state->skbs[i];
		if (skb && !skb_shared(skb))
			++tx_done;
		dev_kfree_skb(skb);
	}

	netif_tx_unlock_bh(efx->net_dev);

	/* Check TX completion and received packet counts */
	rx_good = atomic_read(&state->rx_good);
	rx_bad = atomic_read(&state->rx_bad);
	if (tx_done != state->packet_count) {
		/* Don't free the skbs; they will be picked up on TX
		 * overflow or channel teardown.
		 */
		netif_err(efx, drv, efx->net_dev,
			  "TX queue %d saw only %d out of an expected %d "
			  "TX completion events in %s loopback test\n",
			  tx_queue->label, tx_done, state->packet_count,
			  LOOPBACK_MODE(efx));
		rc = -ETIMEDOUT;
		/* Allow to fall through so we see the RX errors as well */
	}

	/* We may always be up to a flush away from our desired packet total */
	if (rx_good != state->packet_count) {
		netif_dbg(efx, drv, efx->net_dev,
			  "TX queue %d saw only %d out of an expected %d "
			  "received packets in %s loopback test\n",
			  tx_queue->label, rx_good, state->packet_count,
			  LOOPBACK_MODE(efx));
		rc = -ETIMEDOUT;
		/* Fall through */
	}

	/* Update loopback test structure */
	lb_tests->tx_sent[tx_queue->label] += state->packet_count;
	lb_tests->tx_done[tx_queue->label] += tx_done;
	lb_tests->rx_good += rx_good;
	lb_tests->rx_bad += rx_bad;

	return rc;
}

static int
efx_test_loopback(struct efx_tx_queue *tx_queue,
		  struct efx_loopback_self_tests *lb_tests)
{
	struct efx_nic *efx = tx_queue->efx;
	struct efx_loopback_state *state = efx->loopback_selftest;
	int i, begin_rc, end_rc;

	for (i = 0; i < 3; i++) {
		/* Determine how many packets to send */
		state->packet_count = efx->txq_entries / 3;
		state->packet_count = min(1 << (i << 2), state->packet_count);
		state->skbs = kcalloc(state->packet_count,
				      sizeof(state->skbs[0]), GFP_KERNEL);
		if (!state->skbs)
			return -ENOMEM;
		state->flush = false;

		netif_dbg(efx, drv, efx->net_dev,
			  "TX queue %d (hw %d) testing %s loopback with %d packets\n",
			  tx_queue->label, tx_queue->queue, LOOPBACK_MODE(efx),
			  state->packet_count);

		efx_iterate_state(efx);
		begin_rc = efx_begin_loopback(tx_queue);

		/* This will normally complete very quickly, but be
		 * prepared to wait much longer. */
		msleep(1);
		if (!efx_poll_loopback(efx)) {
			msleep(LOOPBACK_TIMEOUT_MS);
			efx_poll_loopback(efx);
		}

		end_rc = efx_end_loopback(tx_queue, lb_tests);
		kfree(state->skbs);

		if (begin_rc || end_rc) {
			/* Wait a while to ensure there are no packets
			 * floating around after a failure. */
			schedule_timeout_uninterruptible(HZ / 10);
			return begin_rc ? begin_rc : end_rc;
		}
	}

	netif_dbg(efx, drv, efx->net_dev,
		  "TX queue %d passed %s loopback test with a burst length "
		  "of %d packets\n", tx_queue->label, LOOPBACK_MODE(efx),
		  state->packet_count);

	return 0;
}

/* Wait for link up. On Falcon, we would prefer to rely on efx_monitor, but
 * any contention on the mac lock (via e.g. efx_mac_mcast_work) causes it
 * to delay and retry. Therefore, it's safer to just poll directly. Wait
 * for link up and any faults to dissipate. */
static int efx_wait_for_link(struct efx_nic *efx)
{
	struct efx_link_state *link_state = &efx->link_state;
	int count, link_up_count = 0;
	bool link_up;

	for (count = 0; count < 40; count++) {
		schedule_timeout_uninterruptible(HZ / 10);

		if (efx->type->monitor != NULL) {
			mutex_lock(&efx->mac_lock);
			efx->type->monitor(efx);
			mutex_unlock(&efx->mac_lock);
		}

		mutex_lock(&efx->mac_lock);
		link_up = link_state->up;
		if (link_up)
			link_up = !efx->type->check_mac_fault(efx);
		mutex_unlock(&efx->mac_lock);

		if (link_up) {
			if (++link_up_count == 2)
				return 0;
		} else {
			link_up_count = 0;
		}
	}

	return -ETIMEDOUT;
}

static int efx_test_loopbacks(struct efx_nic *efx, struct efx_self_tests *tests,
			      unsigned int loopback_modes)
{
	enum efx_loopback_mode mode;
	struct efx_loopback_state *state;
	struct efx_channel *channel =
		efx_get_channel(efx, efx->tx_channel_offset);
	struct efx_tx_queue *tx_queue;
	int rc = 0;

	/* Set the port loopback_selftest member. From this point on
	 * all received packets will be dropped. Mark the state as
	 * "flushing" so all inflight packets are dropped */
	state = kzalloc(sizeof(*state), GFP_KERNEL);
	if (state == NULL)
		return -ENOMEM;
	BUG_ON(efx->loopback_selftest);
	state->flush = true;
	efx->loopback_selftest = state;

	/* Test all supported loopback modes */
	for (mode = LOOPBACK_NONE; mode <= LOOPBACK_TEST_MAX; mode++) {
		if (!(loopback_modes & (1 << mode)))
			continue;

		/* Move the port into the specified loopback mode. */
		state->flush = true;
		mutex_lock(&efx->mac_lock);
		efx->loopback_mode = mode;
		rc = __efx_reconfigure_port(efx);
		mutex_unlock(&efx->mac_lock);
		if (rc) {
			netif_err(efx, drv, efx->net_dev,
				  "unable to move into %s loopback\n",
				  LOOPBACK_MODE(efx));
			goto out;
		}

		rc = efx_wait_for_link(efx);
		if (rc) {
			netif_err(efx, drv, efx->net_dev,
				  "loopback %s never came up\n",
				  LOOPBACK_MODE(efx));
			goto out;
		}

		/* Test all enabled types of TX queue */
		efx_for_each_channel_tx_queue(tx_queue, channel) {
<<<<<<< HEAD
			state->offload_csum = (tx_queue->label &
					       EFX_TXQ_TYPE_OFFLOAD);
=======
			state->offload_csum = (tx_queue->type &
					       EFX_TXQ_TYPE_OUTER_CSUM);
>>>>>>> 7d2a07b7
			rc = efx_test_loopback(tx_queue,
					       &tests->loopback[mode]);
			if (rc)
				goto out;
		}
	}

 out:
	/* Remove the flush. The caller will remove the loopback setting */
	state->flush = true;
	efx->loopback_selftest = NULL;
	wmb();
	kfree(state);

	if (rc == -EPERM)
		rc = 0;

	return rc;
}

/**************************************************************************
 *
 * Entry point
 *
 *************************************************************************/

int efx_selftest(struct efx_nic *efx, struct efx_self_tests *tests,
		 unsigned flags)
{
	enum efx_loopback_mode loopback_mode = efx->loopback_mode;
	int phy_mode = efx->phy_mode;
	int rc_test = 0, rc_reset, rc;

	efx_selftest_async_cancel(efx);

	/* Online (i.e. non-disruptive) testing
	 * This checks interrupt generation, event delivery and PHY presence. */

	rc = efx_test_phy_alive(efx, tests);
	if (rc && !rc_test)
		rc_test = rc;

	rc = efx_test_nvram(efx, tests);
	if (rc && !rc_test)
		rc_test = rc;

	rc = efx_test_interrupts(efx, tests);
	if (rc && !rc_test)
		rc_test = rc;

	rc = efx_test_eventq_irq(efx, tests);
	if (rc && !rc_test)
		rc_test = rc;

	if (rc_test)
		return rc_test;

	if (!(flags & ETH_TEST_FL_OFFLINE))
		return efx_test_phy(efx, tests, flags);

	/* Offline (i.e. disruptive) testing
	 * This checks MAC and PHY loopback on the specified port. */

	/* Detach the device so the kernel doesn't transmit during the
	 * loopback test and the watchdog timeout doesn't fire.
	 */
	efx_device_detach_sync(efx);

	if (efx->type->test_chip) {
		rc_reset = efx->type->test_chip(efx, tests);
		if (rc_reset) {
			netif_err(efx, hw, efx->net_dev,
				  "Unable to recover from chip test\n");
			efx_schedule_reset(efx, RESET_TYPE_DISABLE);
			return rc_reset;
		}

		if ((tests->memory < 0 || tests->registers < 0) && !rc_test)
			rc_test = -EIO;
	}

	/* Ensure that the phy is powered and out of loopback
	 * for the bist and loopback tests */
	mutex_lock(&efx->mac_lock);
	efx->phy_mode &= ~PHY_MODE_LOW_POWER;
	efx->loopback_mode = LOOPBACK_NONE;
	__efx_reconfigure_port(efx);
	mutex_unlock(&efx->mac_lock);

	rc = efx_test_phy(efx, tests, flags);
	if (rc && !rc_test)
		rc_test = rc;

	rc = efx_test_loopbacks(efx, tests, efx->loopback_modes);
	if (rc && !rc_test)
		rc_test = rc;

	/* restore the PHY to the previous state */
	mutex_lock(&efx->mac_lock);
	efx->phy_mode = phy_mode;
	efx->loopback_mode = loopback_mode;
	__efx_reconfigure_port(efx);
	mutex_unlock(&efx->mac_lock);

	efx_device_attach_if_not_resetting(efx);

	return rc_test;
}

void efx_selftest_async_start(struct efx_nic *efx)
{
	struct efx_channel *channel;

	efx_for_each_channel(channel, efx)
		efx_nic_event_test_start(channel);
	schedule_delayed_work(&efx->selftest_work, IRQ_TIMEOUT);
}

void efx_selftest_async_cancel(struct efx_nic *efx)
{
	cancel_delayed_work_sync(&efx->selftest_work);
}

static void efx_selftest_async_work(struct work_struct *data)
{
	struct efx_nic *efx = container_of(data, struct efx_nic,
					   selftest_work.work);
	struct efx_channel *channel;
	int cpu;

	efx_for_each_channel(channel, efx) {
		cpu = efx_nic_event_test_irq_cpu(channel);
		if (cpu < 0)
			netif_err(efx, ifup, efx->net_dev,
				  "channel %d failed to trigger an interrupt\n",
				  channel->channel);
		else
			netif_dbg(efx, ifup, efx->net_dev,
				  "channel %d triggered interrupt on CPU %d\n",
				  channel->channel, cpu);
	}
}

void efx_selftest_async_init(struct efx_nic *efx)
{
	INIT_DELAYED_WORK(&efx->selftest_work, efx_selftest_async_work);
}<|MERGE_RESOLUTION|>--- conflicted
+++ resolved
@@ -656,13 +656,8 @@
 
 		/* Test all enabled types of TX queue */
 		efx_for_each_channel_tx_queue(tx_queue, channel) {
-<<<<<<< HEAD
-			state->offload_csum = (tx_queue->label &
-					       EFX_TXQ_TYPE_OFFLOAD);
-=======
 			state->offload_csum = (tx_queue->type &
 					       EFX_TXQ_TYPE_OUTER_CSUM);
->>>>>>> 7d2a07b7
 			rc = efx_test_loopback(tx_queue,
 					       &tests->loopback[mode]);
 			if (rc)
