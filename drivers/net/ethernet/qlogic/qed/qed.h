--- conflicted
+++ resolved
@@ -55,11 +55,7 @@
 #define QED_MAJOR_VERSION		8
 #define QED_MINOR_VERSION		37
 #define QED_REVISION_VERSION		0
-<<<<<<< HEAD
-#define QED_ENGINEERING_VERSION		20
-=======
 #define QED_ENGINEERING_VERSION		64
->>>>>>> 4abf6905
 
 #define QED_VERSION						 \
 	((QED_MAJOR_VERSION << 24) | (QED_MINOR_VERSION << 16) | \
