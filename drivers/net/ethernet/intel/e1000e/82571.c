/*******************************************************************************

  Intel PRO/1000 Linux driver
  Copyright(c) 1999 - 2012 Intel Corporation.

  This program is free software; you can redistribute it and/or modify it
  under the terms and conditions of the GNU General Public License,
  version 2, as published by the Free Software Foundation.

  This program is distributed in the hope it will be useful, but WITHOUT
  ANY WARRANTY; without even the implied warranty of MERCHANTABILITY or
  FITNESS FOR A PARTICULAR PURPOSE.  See the GNU General Public License for
  more details.

  You should have received a copy of the GNU General Public License along with
  this program; if not, write to the Free Software Foundation, Inc.,
  51 Franklin St - Fifth Floor, Boston, MA 02110-1301 USA.

  The full GNU General Public License is included in this distribution in
  the file called "COPYING".

  Contact Information:
  Linux NICS <linux.nics@intel.com>
  e1000-devel Mailing List <e1000-devel@lists.sourceforge.net>
  Intel Corporation, 5200 N.E. Elam Young Parkway, Hillsboro, OR 97124-6497

*******************************************************************************/

/*
 * 82571EB Gigabit Ethernet Controller
 * 82571EB Gigabit Ethernet Controller (Copper)
 * 82571EB Gigabit Ethernet Controller (Fiber)
 * 82571EB Dual Port Gigabit Mezzanine Adapter
 * 82571EB Quad Port Gigabit Mezzanine Adapter
 * 82571PT Gigabit PT Quad Port Server ExpressModule
 * 82572EI Gigabit Ethernet Controller (Copper)
 * 82572EI Gigabit Ethernet Controller (Fiber)
 * 82572EI Gigabit Ethernet Controller
 * 82573V Gigabit Ethernet Controller (Copper)
 * 82573E Gigabit Ethernet Controller (Copper)
 * 82573L Gigabit Ethernet Controller
 * 82574L Gigabit Network Connection
 * 82583V Gigabit Network Connection
 */

#include "e1000.h"

#define ID_LED_RESERVED_F746 0xF746
#define ID_LED_DEFAULT_82573 ((ID_LED_DEF1_DEF2 << 12) | \
			      (ID_LED_OFF1_ON2  <<  8) | \
			      (ID_LED_DEF1_DEF2 <<  4) | \
			      (ID_LED_DEF1_DEF2))

#define E1000_GCR_L1_ACT_WITHOUT_L0S_RX 0x08000000
#define AN_RETRY_COUNT          5 /* Autoneg Retry Count value */
#define E1000_BASE1000T_STATUS          10
#define E1000_IDLE_ERROR_COUNT_MASK     0xFF
#define E1000_RECEIVE_ERROR_COUNTER     21
#define E1000_RECEIVE_ERROR_MAX         0xFFFF

#define E1000_NVM_INIT_CTRL2_MNGM 0x6000 /* Manageability Operation Mode mask */

static s32 e1000_get_phy_id_82571(struct e1000_hw *hw);
static s32 e1000_setup_copper_link_82571(struct e1000_hw *hw);
static s32 e1000_setup_fiber_serdes_link_82571(struct e1000_hw *hw);
static s32 e1000_check_for_serdes_link_82571(struct e1000_hw *hw);
static s32 e1000_write_nvm_eewr_82571(struct e1000_hw *hw, u16 offset,
				      u16 words, u16 *data);
static s32 e1000_fix_nvm_checksum_82571(struct e1000_hw *hw);
static void e1000_initialize_hw_bits_82571(struct e1000_hw *hw);
static s32 e1000_setup_link_82571(struct e1000_hw *hw);
static void e1000_clear_hw_cntrs_82571(struct e1000_hw *hw);
static void e1000_clear_vfta_82571(struct e1000_hw *hw);
static bool e1000_check_mng_mode_82574(struct e1000_hw *hw);
static s32 e1000_led_on_82574(struct e1000_hw *hw);
static void e1000_put_hw_semaphore_82571(struct e1000_hw *hw);
static void e1000_power_down_phy_copper_82571(struct e1000_hw *hw);
static void e1000_put_hw_semaphore_82573(struct e1000_hw *hw);
static s32 e1000_get_hw_semaphore_82574(struct e1000_hw *hw);
static void e1000_put_hw_semaphore_82574(struct e1000_hw *hw);
static s32 e1000_set_d0_lplu_state_82574(struct e1000_hw *hw, bool active);
static s32 e1000_set_d3_lplu_state_82574(struct e1000_hw *hw, bool active);

/**
 *  e1000_init_phy_params_82571 - Init PHY func ptrs.
 *  @hw: pointer to the HW structure
 **/
static s32 e1000_init_phy_params_82571(struct e1000_hw *hw)
{
	struct e1000_phy_info *phy = &hw->phy;
	s32 ret_val;

	if (hw->phy.media_type != e1000_media_type_copper) {
		phy->type = e1000_phy_none;
		return 0;
	}

	phy->addr			 = 1;
	phy->autoneg_mask		 = AUTONEG_ADVERTISE_SPEED_DEFAULT;
	phy->reset_delay_us		 = 100;

	phy->ops.power_up		 = e1000_power_up_phy_copper;
	phy->ops.power_down		 = e1000_power_down_phy_copper_82571;

	switch (hw->mac.type) {
	case e1000_82571:
	case e1000_82572:
		phy->type		 = e1000_phy_igp_2;
		break;
	case e1000_82573:
		phy->type		 = e1000_phy_m88;
		break;
	case e1000_82574:
	case e1000_82583:
		phy->type		 = e1000_phy_bm;
		phy->ops.acquire = e1000_get_hw_semaphore_82574;
		phy->ops.release = e1000_put_hw_semaphore_82574;
		phy->ops.set_d0_lplu_state = e1000_set_d0_lplu_state_82574;
		phy->ops.set_d3_lplu_state = e1000_set_d3_lplu_state_82574;
		break;
	default:
		return -E1000_ERR_PHY;
		break;
	}

	/* This can only be done after all function pointers are setup. */
	ret_val = e1000_get_phy_id_82571(hw);
	if (ret_val) {
		e_dbg("Error getting PHY ID\n");
		return ret_val;
	}

	/* Verify phy id */
	switch (hw->mac.type) {
	case e1000_82571:
	case e1000_82572:
		if (phy->id != IGP01E1000_I_PHY_ID)
			ret_val = -E1000_ERR_PHY;
		break;
	case e1000_82573:
		if (phy->id != M88E1111_I_PHY_ID)
			ret_val = -E1000_ERR_PHY;
		break;
	case e1000_82574:
	case e1000_82583:
		if (phy->id != BME1000_E_PHY_ID_R2)
			ret_val = -E1000_ERR_PHY;
		break;
	default:
		ret_val = -E1000_ERR_PHY;
		break;
	}

	if (ret_val)
		e_dbg("PHY ID unknown: type = 0x%08x\n", phy->id);

	return ret_val;
}

/**
 *  e1000_init_nvm_params_82571 - Init NVM func ptrs.
 *  @hw: pointer to the HW structure
 **/
static s32 e1000_init_nvm_params_82571(struct e1000_hw *hw)
{
	struct e1000_nvm_info *nvm = &hw->nvm;
	u32 eecd = er32(EECD);
	u16 size;

	nvm->opcode_bits = 8;
	nvm->delay_usec = 1;
	switch (nvm->override) {
	case e1000_nvm_override_spi_large:
		nvm->page_size = 32;
		nvm->address_bits = 16;
		break;
	case e1000_nvm_override_spi_small:
		nvm->page_size = 8;
		nvm->address_bits = 8;
		break;
	default:
		nvm->page_size = eecd & E1000_EECD_ADDR_BITS ? 32 : 8;
		nvm->address_bits = eecd & E1000_EECD_ADDR_BITS ? 16 : 8;
		break;
	}

	switch (hw->mac.type) {
	case e1000_82573:
	case e1000_82574:
	case e1000_82583:
		if (((eecd >> 15) & 0x3) == 0x3) {
			nvm->type = e1000_nvm_flash_hw;
			nvm->word_size = 2048;
			/*
			 * Autonomous Flash update bit must be cleared due
			 * to Flash update issue.
			 */
			eecd &= ~E1000_EECD_AUPDEN;
			ew32(EECD, eecd);
			break;
		}
		/* Fall Through */
	default:
		nvm->type = e1000_nvm_eeprom_spi;
		size = (u16)((eecd & E1000_EECD_SIZE_EX_MASK) >>
				  E1000_EECD_SIZE_EX_SHIFT);
		/*
		 * Added to a constant, "size" becomes the left-shift value
		 * for setting word_size.
		 */
		size += NVM_WORD_SIZE_BASE_SHIFT;

		/* EEPROM access above 16k is unsupported */
		if (size > 14)
			size = 14;
		nvm->word_size	= 1 << size;
		break;
	}

	/* Function Pointers */
	switch (hw->mac.type) {
	case e1000_82574:
	case e1000_82583:
		nvm->ops.acquire = e1000_get_hw_semaphore_82574;
		nvm->ops.release = e1000_put_hw_semaphore_82574;
		break;
	default:
		break;
	}

	return 0;
}

/**
 *  e1000_init_mac_params_82571 - Init MAC func ptrs.
 *  @hw: pointer to the HW structure
 **/
static s32 e1000_init_mac_params_82571(struct e1000_hw *hw)
{
	struct e1000_mac_info *mac = &hw->mac;
	u32 swsm = 0;
	u32 swsm2 = 0;
	bool force_clear_smbi = false;

	/* Set media type and media-dependent function pointers */
	switch (hw->adapter->pdev->device) {
	case E1000_DEV_ID_82571EB_FIBER:
	case E1000_DEV_ID_82572EI_FIBER:
	case E1000_DEV_ID_82571EB_QUAD_FIBER:
		hw->phy.media_type = e1000_media_type_fiber;
		mac->ops.setup_physical_interface =
		    e1000_setup_fiber_serdes_link_82571;
		mac->ops.check_for_link = e1000e_check_for_fiber_link;
		mac->ops.get_link_up_info =
		    e1000e_get_speed_and_duplex_fiber_serdes;
		break;
	case E1000_DEV_ID_82571EB_SERDES:
	case E1000_DEV_ID_82571EB_SERDES_DUAL:
	case E1000_DEV_ID_82571EB_SERDES_QUAD:
	case E1000_DEV_ID_82572EI_SERDES:
		hw->phy.media_type = e1000_media_type_internal_serdes;
		mac->ops.setup_physical_interface =
		    e1000_setup_fiber_serdes_link_82571;
		mac->ops.check_for_link = e1000_check_for_serdes_link_82571;
		mac->ops.get_link_up_info =
		    e1000e_get_speed_and_duplex_fiber_serdes;
		break;
	default:
		hw->phy.media_type = e1000_media_type_copper;
		mac->ops.setup_physical_interface =
		    e1000_setup_copper_link_82571;
		mac->ops.check_for_link = e1000e_check_for_copper_link;
		mac->ops.get_link_up_info = e1000e_get_speed_and_duplex_copper;
		break;
	}

	/* Set mta register count */
	mac->mta_reg_count = 128;
	/* Set rar entry count */
	mac->rar_entry_count = E1000_RAR_ENTRIES;
	/* Adaptive IFS supported */
	mac->adaptive_ifs = true;

	/* MAC-specific function pointers */
	switch (hw->mac.type) {
	case e1000_82573:
		mac->ops.set_lan_id = e1000_set_lan_id_single_port;
		mac->ops.check_mng_mode = e1000e_check_mng_mode_generic;
		mac->ops.led_on = e1000e_led_on_generic;
		mac->ops.blink_led = e1000e_blink_led_generic;

		/* FWSM register */
		mac->has_fwsm = true;
		/*
		 * ARC supported; valid only if manageability features are
		 * enabled.
		 */
		mac->arc_subsystem_valid = !!(er32(FWSM) &
					      E1000_FWSM_MODE_MASK);
		break;
	case e1000_82574:
	case e1000_82583:
		mac->ops.set_lan_id = e1000_set_lan_id_single_port;
		mac->ops.check_mng_mode = e1000_check_mng_mode_82574;
		mac->ops.led_on = e1000_led_on_82574;
		break;
	default:
		mac->ops.check_mng_mode = e1000e_check_mng_mode_generic;
		mac->ops.led_on = e1000e_led_on_generic;
		mac->ops.blink_led = e1000e_blink_led_generic;

		/* FWSM register */
		mac->has_fwsm = true;
		break;
	}

	/*
	 * Ensure that the inter-port SWSM.SMBI lock bit is clear before
	 * first NVM or PHY access. This should be done for single-port
	 * devices, and for one port only on dual-port devices so that
	 * for those devices we can still use the SMBI lock to synchronize
	 * inter-port accesses to the PHY & NVM.
	 */
	switch (hw->mac.type) {
	case e1000_82571:
	case e1000_82572:
		swsm2 = er32(SWSM2);

		if (!(swsm2 & E1000_SWSM2_LOCK)) {
			/* Only do this for the first interface on this card */
			ew32(SWSM2, swsm2 | E1000_SWSM2_LOCK);
			force_clear_smbi = true;
		} else {
			force_clear_smbi = false;
		}
		break;
	default:
		force_clear_smbi = true;
		break;
	}

	if (force_clear_smbi) {
		/* Make sure SWSM.SMBI is clear */
		swsm = er32(SWSM);
		if (swsm & E1000_SWSM_SMBI) {
			/* This bit should not be set on a first interface, and
			 * indicates that the bootagent or EFI code has
			 * improperly left this bit enabled
			 */
			e_dbg("Please update your 82571 Bootagent\n");
		}
		ew32(SWSM, swsm & ~E1000_SWSM_SMBI);
	}

	/*
	 * Initialize device specific counter of SMBI acquisition
	 * timeouts.
	 */
	 hw->dev_spec.e82571.smb_counter = 0;

	return 0;
}

static s32 e1000_get_variants_82571(struct e1000_adapter *adapter)
{
	struct e1000_hw *hw = &adapter->hw;
	static int global_quad_port_a; /* global port a indication */
	struct pci_dev *pdev = adapter->pdev;
	int is_port_b = er32(STATUS) & E1000_STATUS_FUNC_1;
	s32 rc;

	rc = e1000_init_mac_params_82571(hw);
	if (rc)
		return rc;

	rc = e1000_init_nvm_params_82571(hw);
	if (rc)
		return rc;

	rc = e1000_init_phy_params_82571(hw);
	if (rc)
		return rc;

	/* tag quad port adapters first, it's used below */
	switch (pdev->device) {
	case E1000_DEV_ID_82571EB_QUAD_COPPER:
	case E1000_DEV_ID_82571EB_QUAD_FIBER:
	case E1000_DEV_ID_82571EB_QUAD_COPPER_LP:
	case E1000_DEV_ID_82571PT_QUAD_COPPER:
		adapter->flags |= FLAG_IS_QUAD_PORT;
		/* mark the first port */
		if (global_quad_port_a == 0)
			adapter->flags |= FLAG_IS_QUAD_PORT_A;
		/* Reset for multiple quad port adapters */
		global_quad_port_a++;
		if (global_quad_port_a == 4)
			global_quad_port_a = 0;
		break;
	default:
		break;
	}

	switch (adapter->hw.mac.type) {
	case e1000_82571:
		/* these dual ports don't have WoL on port B at all */
		if (((pdev->device == E1000_DEV_ID_82571EB_FIBER) ||
		     (pdev->device == E1000_DEV_ID_82571EB_SERDES) ||
		     (pdev->device == E1000_DEV_ID_82571EB_COPPER)) &&
		    (is_port_b))
			adapter->flags &= ~FLAG_HAS_WOL;
		/* quad ports only support WoL on port A */
		if (adapter->flags & FLAG_IS_QUAD_PORT &&
		    (!(adapter->flags & FLAG_IS_QUAD_PORT_A)))
			adapter->flags &= ~FLAG_HAS_WOL;
		/* Does not support WoL on any port */
		if (pdev->device == E1000_DEV_ID_82571EB_SERDES_QUAD)
			adapter->flags &= ~FLAG_HAS_WOL;
		break;
	case e1000_82573:
		if (pdev->device == E1000_DEV_ID_82573L) {
			adapter->flags |= FLAG_HAS_JUMBO_FRAMES;
			adapter->max_hw_frame_size = DEFAULT_JUMBO;
		}
		break;
	default:
		break;
	}

	return 0;
}

/**
 *  e1000_get_phy_id_82571 - Retrieve the PHY ID and revision
 *  @hw: pointer to the HW structure
 *
 *  Reads the PHY registers and stores the PHY ID and possibly the PHY
 *  revision in the hardware structure.
 **/
static s32 e1000_get_phy_id_82571(struct e1000_hw *hw)
{
	struct e1000_phy_info *phy = &hw->phy;
	s32 ret_val;
	u16 phy_id = 0;

	switch (hw->mac.type) {
	case e1000_82571:
	case e1000_82572:
		/*
		 * The 82571 firmware may still be configuring the PHY.
		 * In this case, we cannot access the PHY until the
		 * configuration is done.  So we explicitly set the
		 * PHY ID.
		 */
		phy->id = IGP01E1000_I_PHY_ID;
		break;
	case e1000_82573:
		return e1000e_get_phy_id(hw);
		break;
	case e1000_82574:
	case e1000_82583:
		ret_val = e1e_rphy(hw, PHY_ID1, &phy_id);
		if (ret_val)
			return ret_val;

		phy->id = (u32)(phy_id << 16);
		udelay(20);
		ret_val = e1e_rphy(hw, PHY_ID2, &phy_id);
		if (ret_val)
			return ret_val;

		phy->id |= (u32)(phy_id);
		phy->revision = (u32)(phy_id & ~PHY_REVISION_MASK);
		break;
	default:
		return -E1000_ERR_PHY;
		break;
	}

	return 0;
}

/**
 *  e1000_get_hw_semaphore_82571 - Acquire hardware semaphore
 *  @hw: pointer to the HW structure
 *
 *  Acquire the HW semaphore to access the PHY or NVM
 **/
static s32 e1000_get_hw_semaphore_82571(struct e1000_hw *hw)
{
	u32 swsm;
	s32 sw_timeout = hw->nvm.word_size + 1;
	s32 fw_timeout = hw->nvm.word_size + 1;
	s32 i = 0;

	/*
	 * If we have timedout 3 times on trying to acquire
	 * the inter-port SMBI semaphore, there is old code
	 * operating on the other port, and it is not
	 * releasing SMBI. Modify the number of times that
	 * we try for the semaphore to interwork with this
	 * older code.
	 */
	if (hw->dev_spec.e82571.smb_counter > 2)
		sw_timeout = 1;

	/* Get the SW semaphore */
	while (i < sw_timeout) {
		swsm = er32(SWSM);
		if (!(swsm & E1000_SWSM_SMBI))
			break;

		udelay(50);
		i++;
	}

	if (i == sw_timeout) {
		e_dbg("Driver can't access device - SMBI bit is set.\n");
		hw->dev_spec.e82571.smb_counter++;
	}
	/* Get the FW semaphore. */
	for (i = 0; i < fw_timeout; i++) {
		swsm = er32(SWSM);
		ew32(SWSM, swsm | E1000_SWSM_SWESMBI);

		/* Semaphore acquired if bit latched */
		if (er32(SWSM) & E1000_SWSM_SWESMBI)
			break;

		udelay(50);
	}

	if (i == fw_timeout) {
		/* Release semaphores */
		e1000_put_hw_semaphore_82571(hw);
		e_dbg("Driver can't access the NVM\n");
		return -E1000_ERR_NVM;
	}

	return 0;
}

/**
 *  e1000_put_hw_semaphore_82571 - Release hardware semaphore
 *  @hw: pointer to the HW structure
 *
 *  Release hardware semaphore used to access the PHY or NVM
 **/
static void e1000_put_hw_semaphore_82571(struct e1000_hw *hw)
{
	u32 swsm;

	swsm = er32(SWSM);
	swsm &= ~(E1000_SWSM_SMBI | E1000_SWSM_SWESMBI);
	ew32(SWSM, swsm);
}
/**
 *  e1000_get_hw_semaphore_82573 - Acquire hardware semaphore
 *  @hw: pointer to the HW structure
 *
 *  Acquire the HW semaphore during reset.
 *
 **/
static s32 e1000_get_hw_semaphore_82573(struct e1000_hw *hw)
{
	u32 extcnf_ctrl;
	s32 i = 0;

	extcnf_ctrl = er32(EXTCNF_CTRL);
	extcnf_ctrl |= E1000_EXTCNF_CTRL_MDIO_SW_OWNERSHIP;
	do {
		ew32(EXTCNF_CTRL, extcnf_ctrl);
		extcnf_ctrl = er32(EXTCNF_CTRL);

		if (extcnf_ctrl & E1000_EXTCNF_CTRL_MDIO_SW_OWNERSHIP)
			break;

		extcnf_ctrl |= E1000_EXTCNF_CTRL_MDIO_SW_OWNERSHIP;

		usleep_range(2000, 4000);
		i++;
	} while (i < MDIO_OWNERSHIP_TIMEOUT);

	if (i == MDIO_OWNERSHIP_TIMEOUT) {
		/* Release semaphores */
		e1000_put_hw_semaphore_82573(hw);
		e_dbg("Driver can't access the PHY\n");
		return -E1000_ERR_PHY;
	}

	return 0;
}

/**
 *  e1000_put_hw_semaphore_82573 - Release hardware semaphore
 *  @hw: pointer to the HW structure
 *
 *  Release hardware semaphore used during reset.
 *
 **/
static void e1000_put_hw_semaphore_82573(struct e1000_hw *hw)
{
	u32 extcnf_ctrl;

	extcnf_ctrl = er32(EXTCNF_CTRL);
	extcnf_ctrl &= ~E1000_EXTCNF_CTRL_MDIO_SW_OWNERSHIP;
	ew32(EXTCNF_CTRL, extcnf_ctrl);
}

static DEFINE_MUTEX(swflag_mutex);

/**
 *  e1000_get_hw_semaphore_82574 - Acquire hardware semaphore
 *  @hw: pointer to the HW structure
 *
 *  Acquire the HW semaphore to access the PHY or NVM.
 *
 **/
static s32 e1000_get_hw_semaphore_82574(struct e1000_hw *hw)
{
	s32 ret_val;

	mutex_lock(&swflag_mutex);
	ret_val = e1000_get_hw_semaphore_82573(hw);
	if (ret_val)
		mutex_unlock(&swflag_mutex);
	return ret_val;
}

/**
 *  e1000_put_hw_semaphore_82574 - Release hardware semaphore
 *  @hw: pointer to the HW structure
 *
 *  Release hardware semaphore used to access the PHY or NVM
 *
 **/
static void e1000_put_hw_semaphore_82574(struct e1000_hw *hw)
{
	e1000_put_hw_semaphore_82573(hw);
	mutex_unlock(&swflag_mutex);
}

/**
 *  e1000_set_d0_lplu_state_82574 - Set Low Power Linkup D0 state
 *  @hw: pointer to the HW structure
 *  @active: true to enable LPLU, false to disable
 *
 *  Sets the LPLU D0 state according to the active flag.
 *  LPLU will not be activated unless the
 *  device autonegotiation advertisement meets standards of
 *  either 10 or 10/100 or 10/100/1000 at all duplexes.
 *  This is a function pointer entry point only called by
 *  PHY setup routines.
 **/
static s32 e1000_set_d0_lplu_state_82574(struct e1000_hw *hw, bool active)
{
	u16 data = er32(POEMB);

	if (active)
		data |= E1000_PHY_CTRL_D0A_LPLU;
	else
		data &= ~E1000_PHY_CTRL_D0A_LPLU;

	ew32(POEMB, data);
	return 0;
}

/**
 *  e1000_set_d3_lplu_state_82574 - Sets low power link up state for D3
 *  @hw: pointer to the HW structure
 *  @active: boolean used to enable/disable lplu
 *
 *  The low power link up (lplu) state is set to the power management level D3
 *  when active is true, else clear lplu for D3. LPLU
 *  is used during Dx states where the power conservation is most important.
 *  During driver activity, SmartSpeed should be enabled so performance is
 *  maintained.
 **/
static s32 e1000_set_d3_lplu_state_82574(struct e1000_hw *hw, bool active)
{
	u16 data = er32(POEMB);

	if (!active) {
		data &= ~E1000_PHY_CTRL_NOND0A_LPLU;
	} else if ((hw->phy.autoneg_advertised == E1000_ALL_SPEED_DUPLEX) ||
		   (hw->phy.autoneg_advertised == E1000_ALL_NOT_GIG) ||
		   (hw->phy.autoneg_advertised == E1000_ALL_10_SPEED)) {
		data |= E1000_PHY_CTRL_NOND0A_LPLU;
	}

	ew32(POEMB, data);
	return 0;
}

/**
 *  e1000_acquire_nvm_82571 - Request for access to the EEPROM
 *  @hw: pointer to the HW structure
 *
 *  To gain access to the EEPROM, first we must obtain a hardware semaphore.
 *  Then for non-82573 hardware, set the EEPROM access request bit and wait
 *  for EEPROM access grant bit.  If the access grant bit is not set, release
 *  hardware semaphore.
 **/
static s32 e1000_acquire_nvm_82571(struct e1000_hw *hw)
{
	s32 ret_val;

	ret_val = e1000_get_hw_semaphore_82571(hw);
	if (ret_val)
		return ret_val;

	switch (hw->mac.type) {
	case e1000_82573:
		break;
	default:
		ret_val = e1000e_acquire_nvm(hw);
		break;
	}

	if (ret_val)
		e1000_put_hw_semaphore_82571(hw);

	return ret_val;
}

/**
 *  e1000_release_nvm_82571 - Release exclusive access to EEPROM
 *  @hw: pointer to the HW structure
 *
 *  Stop any current commands to the EEPROM and clear the EEPROM request bit.
 **/
static void e1000_release_nvm_82571(struct e1000_hw *hw)
{
	e1000e_release_nvm(hw);
	e1000_put_hw_semaphore_82571(hw);
}

/**
 *  e1000_write_nvm_82571 - Write to EEPROM using appropriate interface
 *  @hw: pointer to the HW structure
 *  @offset: offset within the EEPROM to be written to
 *  @words: number of words to write
 *  @data: 16 bit word(s) to be written to the EEPROM
 *
 *  For non-82573 silicon, write data to EEPROM at offset using SPI interface.
 *
 *  If e1000e_update_nvm_checksum is not called after this function, the
 *  EEPROM will most likely contain an invalid checksum.
 **/
static s32 e1000_write_nvm_82571(struct e1000_hw *hw, u16 offset, u16 words,
				 u16 *data)
{
	s32 ret_val;

	switch (hw->mac.type) {
	case e1000_82573:
	case e1000_82574:
	case e1000_82583:
		ret_val = e1000_write_nvm_eewr_82571(hw, offset, words, data);
		break;
	case e1000_82571:
	case e1000_82572:
		ret_val = e1000e_write_nvm_spi(hw, offset, words, data);
		break;
	default:
		ret_val = -E1000_ERR_NVM;
		break;
	}

	return ret_val;
}

/**
 *  e1000_update_nvm_checksum_82571 - Update EEPROM checksum
 *  @hw: pointer to the HW structure
 *
 *  Updates the EEPROM checksum by reading/adding each word of the EEPROM
 *  up to the checksum.  Then calculates the EEPROM checksum and writes the
 *  value to the EEPROM.
 **/
static s32 e1000_update_nvm_checksum_82571(struct e1000_hw *hw)
{
	u32 eecd;
	s32 ret_val;
	u16 i;

	ret_val = e1000e_update_nvm_checksum_generic(hw);
	if (ret_val)
		return ret_val;

	/*
	 * If our nvm is an EEPROM, then we're done
	 * otherwise, commit the checksum to the flash NVM.
	 */
	if (hw->nvm.type != e1000_nvm_flash_hw)
		return 0;

	/* Check for pending operations. */
	for (i = 0; i < E1000_FLASH_UPDATES; i++) {
		usleep_range(1000, 2000);
		if (!(er32(EECD) & E1000_EECD_FLUPD))
			break;
	}

	if (i == E1000_FLASH_UPDATES)
		return -E1000_ERR_NVM;

	/* Reset the firmware if using STM opcode. */
	if ((er32(FLOP) & 0xFF00) == E1000_STM_OPCODE) {
		/*
		 * The enabling of and the actual reset must be done
		 * in two write cycles.
		 */
		ew32(HICR, E1000_HICR_FW_RESET_ENABLE);
		e1e_flush();
		ew32(HICR, E1000_HICR_FW_RESET);
	}

	/* Commit the write to flash */
	eecd = er32(EECD) | E1000_EECD_FLUPD;
	ew32(EECD, eecd);

	for (i = 0; i < E1000_FLASH_UPDATES; i++) {
		usleep_range(1000, 2000);
		if (!(er32(EECD) & E1000_EECD_FLUPD))
			break;
	}

	if (i == E1000_FLASH_UPDATES)
		return -E1000_ERR_NVM;

	return 0;
}

/**
 *  e1000_validate_nvm_checksum_82571 - Validate EEPROM checksum
 *  @hw: pointer to the HW structure
 *
 *  Calculates the EEPROM checksum by reading/adding each word of the EEPROM
 *  and then verifies that the sum of the EEPROM is equal to 0xBABA.
 **/
static s32 e1000_validate_nvm_checksum_82571(struct e1000_hw *hw)
{
	if (hw->nvm.type == e1000_nvm_flash_hw)
		e1000_fix_nvm_checksum_82571(hw);

	return e1000e_validate_nvm_checksum_generic(hw);
}

/**
 *  e1000_write_nvm_eewr_82571 - Write to EEPROM for 82573 silicon
 *  @hw: pointer to the HW structure
 *  @offset: offset within the EEPROM to be written to
 *  @words: number of words to write
 *  @data: 16 bit word(s) to be written to the EEPROM
 *
 *  After checking for invalid values, poll the EEPROM to ensure the previous
 *  command has completed before trying to write the next word.  After write
 *  poll for completion.
 *
 *  If e1000e_update_nvm_checksum is not called after this function, the
 *  EEPROM will most likely contain an invalid checksum.
 **/
static s32 e1000_write_nvm_eewr_82571(struct e1000_hw *hw, u16 offset,
				      u16 words, u16 *data)
{
	struct e1000_nvm_info *nvm = &hw->nvm;
	u32 i, eewr = 0;
	s32 ret_val = 0;

	/*
	 * A check for invalid values:  offset too large, too many words,
	 * and not enough words.
	 */
	if ((offset >= nvm->word_size) || (words > (nvm->word_size - offset)) ||
	    (words == 0)) {
		e_dbg("nvm parameter(s) out of bounds\n");
		return -E1000_ERR_NVM;
	}

	for (i = 0; i < words; i++) {
		eewr = (data[i] << E1000_NVM_RW_REG_DATA) |
		       ((offset+i) << E1000_NVM_RW_ADDR_SHIFT) |
		       E1000_NVM_RW_REG_START;

		ret_val = e1000e_poll_eerd_eewr_done(hw, E1000_NVM_POLL_WRITE);
		if (ret_val)
			break;

		ew32(EEWR, eewr);

		ret_val = e1000e_poll_eerd_eewr_done(hw, E1000_NVM_POLL_WRITE);
		if (ret_val)
			break;
	}

	return ret_val;
}

/**
 *  e1000_get_cfg_done_82571 - Poll for configuration done
 *  @hw: pointer to the HW structure
 *
 *  Reads the management control register for the config done bit to be set.
 **/
static s32 e1000_get_cfg_done_82571(struct e1000_hw *hw)
{
	s32 timeout = PHY_CFG_TIMEOUT;

	while (timeout) {
		if (er32(EEMNGCTL) &
		    E1000_NVM_CFG_DONE_PORT_0)
			break;
		usleep_range(1000, 2000);
		timeout--;
	}
	if (!timeout) {
		e_dbg("MNG configuration cycle has not completed.\n");
		return -E1000_ERR_RESET;
	}

	return 0;
}

/**
 *  e1000_set_d0_lplu_state_82571 - Set Low Power Linkup D0 state
 *  @hw: pointer to the HW structure
 *  @active: true to enable LPLU, false to disable
 *
 *  Sets the LPLU D0 state according to the active flag.  When activating LPLU
 *  this function also disables smart speed and vice versa.  LPLU will not be
 *  activated unless the device autonegotiation advertisement meets standards
 *  of either 10 or 10/100 or 10/100/1000 at all duplexes.  This is a function
 *  pointer entry point only called by PHY setup routines.
 **/
static s32 e1000_set_d0_lplu_state_82571(struct e1000_hw *hw, bool active)
{
	struct e1000_phy_info *phy = &hw->phy;
	s32 ret_val;
	u16 data;

	ret_val = e1e_rphy(hw, IGP02E1000_PHY_POWER_MGMT, &data);
	if (ret_val)
		return ret_val;

	if (active) {
		data |= IGP02E1000_PM_D0_LPLU;
		ret_val = e1e_wphy(hw, IGP02E1000_PHY_POWER_MGMT, data);
		if (ret_val)
			return ret_val;

		/* When LPLU is enabled, we should disable SmartSpeed */
		ret_val = e1e_rphy(hw, IGP01E1000_PHY_PORT_CONFIG, &data);
		data &= ~IGP01E1000_PSCFR_SMART_SPEED;
		ret_val = e1e_wphy(hw, IGP01E1000_PHY_PORT_CONFIG, data);
		if (ret_val)
			return ret_val;
	} else {
		data &= ~IGP02E1000_PM_D0_LPLU;
		ret_val = e1e_wphy(hw, IGP02E1000_PHY_POWER_MGMT, data);
		/*
		 * LPLU and SmartSpeed are mutually exclusive.  LPLU is used
		 * during Dx states where the power conservation is most
		 * important.  During driver activity we should enable
		 * SmartSpeed, so performance is maintained.
		 */
		if (phy->smart_speed == e1000_smart_speed_on) {
			ret_val = e1e_rphy(hw, IGP01E1000_PHY_PORT_CONFIG,
					   &data);
			if (ret_val)
				return ret_val;

			data |= IGP01E1000_PSCFR_SMART_SPEED;
			ret_val = e1e_wphy(hw, IGP01E1000_PHY_PORT_CONFIG,
					   data);
			if (ret_val)
				return ret_val;
		} else if (phy->smart_speed == e1000_smart_speed_off) {
			ret_val = e1e_rphy(hw, IGP01E1000_PHY_PORT_CONFIG,
					   &data);
			if (ret_val)
				return ret_val;

			data &= ~IGP01E1000_PSCFR_SMART_SPEED;
			ret_val = e1e_wphy(hw, IGP01E1000_PHY_PORT_CONFIG,
					   data);
			if (ret_val)
				return ret_val;
		}
	}

	return 0;
}

/**
 *  e1000_reset_hw_82571 - Reset hardware
 *  @hw: pointer to the HW structure
 *
 *  This resets the hardware into a known state.
 **/
static s32 e1000_reset_hw_82571(struct e1000_hw *hw)
{
	u32 ctrl, ctrl_ext, eecd;
	s32 ret_val;

	/*
	 * Prevent the PCI-E bus from sticking if there is no TLP connection
	 * on the last TLP read/write transaction when MAC is reset.
	 */
	ret_val = e1000e_disable_pcie_master(hw);
	if (ret_val)
		e_dbg("PCI-E Master disable polling has failed.\n");

	e_dbg("Masking off all interrupts\n");
	ew32(IMC, 0xffffffff);

	ew32(RCTL, 0);
	ew32(TCTL, E1000_TCTL_PSP);
	e1e_flush();

	usleep_range(10000, 20000);

	/*
	 * Must acquire the MDIO ownership before MAC reset.
	 * Ownership defaults to firmware after a reset.
	 */
	switch (hw->mac.type) {
	case e1000_82573:
		ret_val = e1000_get_hw_semaphore_82573(hw);
		break;
	case e1000_82574:
	case e1000_82583:
		ret_val = e1000_get_hw_semaphore_82574(hw);
		break;
	default:
		break;
	}
	if (ret_val)
		e_dbg("Cannot acquire MDIO ownership\n");

	ctrl = er32(CTRL);

	e_dbg("Issuing a global reset to MAC\n");
	ew32(CTRL, ctrl | E1000_CTRL_RST);

	/* Must release MDIO ownership and mutex after MAC reset. */
	switch (hw->mac.type) {
	case e1000_82574:
	case e1000_82583:
		e1000_put_hw_semaphore_82574(hw);
		break;
	default:
		break;
	}

	if (hw->nvm.type == e1000_nvm_flash_hw) {
		udelay(10);
		ctrl_ext = er32(CTRL_EXT);
		ctrl_ext |= E1000_CTRL_EXT_EE_RST;
		ew32(CTRL_EXT, ctrl_ext);
		e1e_flush();
	}

	ret_val = e1000e_get_auto_rd_done(hw);
	if (ret_val)
		/* We don't want to continue accessing MAC registers. */
		return ret_val;

	/*
	 * Phy configuration from NVM just starts after EECD_AUTO_RD is set.
	 * Need to wait for Phy configuration completion before accessing
	 * NVM and Phy.
	 */

	switch (hw->mac.type) {
	case e1000_82571:
	case e1000_82572:
		/*
		 * REQ and GNT bits need to be cleared when using AUTO_RD
		 * to access the EEPROM.
		 */
		eecd = er32(EECD);
		eecd &= ~(E1000_EECD_REQ | E1000_EECD_GNT);
		ew32(EECD, eecd);
		break;
	case e1000_82573:
	case e1000_82574:
	case e1000_82583:
		msleep(25);
		break;
	default:
		break;
	}

	/* Clear any pending interrupt events. */
	ew32(IMC, 0xffffffff);
	er32(ICR);

	if (hw->mac.type == e1000_82571) {
		/* Install any alternate MAC address into RAR0 */
		ret_val = e1000_check_alt_mac_addr_generic(hw);
		if (ret_val)
			return ret_val;

		e1000e_set_laa_state_82571(hw, true);
	}

	/* Reinitialize the 82571 serdes link state machine */
	if (hw->phy.media_type == e1000_media_type_internal_serdes)
		hw->mac.serdes_link_state = e1000_serdes_link_down;

	return 0;
}

/**
 *  e1000_init_hw_82571 - Initialize hardware
 *  @hw: pointer to the HW structure
 *
 *  This inits the hardware readying it for operation.
 **/
static s32 e1000_init_hw_82571(struct e1000_hw *hw)
{
	struct e1000_mac_info *mac = &hw->mac;
	u32 reg_data;
	s32 ret_val;
	u16 i, rar_count = mac->rar_entry_count;

	e1000_initialize_hw_bits_82571(hw);

	/* Initialize identification LED */
	ret_val = mac->ops.id_led_init(hw);
	if (ret_val)
		e_dbg("Error initializing identification LED\n");
		/* This is not fatal and we should not stop init due to this */

	/* Disabling VLAN filtering */
	e_dbg("Initializing the IEEE VLAN\n");
	mac->ops.clear_vfta(hw);

	/* Setup the receive address. */
	/*
	 * If, however, a locally administered address was assigned to the
	 * 82571, we must reserve a RAR for it to work around an issue where
	 * resetting one port will reload the MAC on the other port.
	 */
	if (e1000e_get_laa_state_82571(hw))
		rar_count--;
	e1000e_init_rx_addrs(hw, rar_count);

	/* Zero out the Multicast HASH table */
	e_dbg("Zeroing the MTA\n");
	for (i = 0; i < mac->mta_reg_count; i++)
		E1000_WRITE_REG_ARRAY(hw, E1000_MTA, i, 0);

	/* Setup link and flow control */
	ret_val = mac->ops.setup_link(hw);

	/* Set the transmit descriptor write-back policy */
	reg_data = er32(TXDCTL(0));
	reg_data = (reg_data & ~E1000_TXDCTL_WTHRESH) |
		   E1000_TXDCTL_FULL_TX_DESC_WB |
		   E1000_TXDCTL_COUNT_DESC;
	ew32(TXDCTL(0), reg_data);

	/* ...for both queues. */
	switch (mac->type) {
	case e1000_82573:
		e1000e_enable_tx_pkt_filtering(hw);
		/* fall through */
	case e1000_82574:
	case e1000_82583:
		reg_data = er32(GCR);
		reg_data |= E1000_GCR_L1_ACT_WITHOUT_L0S_RX;
		ew32(GCR, reg_data);
		break;
	default:
		reg_data = er32(TXDCTL(1));
		reg_data = (reg_data & ~E1000_TXDCTL_WTHRESH) |
			   E1000_TXDCTL_FULL_TX_DESC_WB |
			   E1000_TXDCTL_COUNT_DESC;
		ew32(TXDCTL(1), reg_data);
		break;
	}

	/*
	 * Clear all of the statistics registers (clear on read).  It is
	 * important that we do this after we have tried to establish link
	 * because the symbol error count will increment wildly if there
	 * is no link.
	 */
	e1000_clear_hw_cntrs_82571(hw);

	return ret_val;
}

/**
 *  e1000_initialize_hw_bits_82571 - Initialize hardware-dependent bits
 *  @hw: pointer to the HW structure
 *
 *  Initializes required hardware-dependent bits needed for normal operation.
 **/
static void e1000_initialize_hw_bits_82571(struct e1000_hw *hw)
{
	u32 reg;

	/* Transmit Descriptor Control 0 */
	reg = er32(TXDCTL(0));
	reg |= (1 << 22);
	ew32(TXDCTL(0), reg);

	/* Transmit Descriptor Control 1 */
	reg = er32(TXDCTL(1));
	reg |= (1 << 22);
	ew32(TXDCTL(1), reg);

	/* Transmit Arbitration Control 0 */
	reg = er32(TARC(0));
	reg &= ~(0xF << 27); /* 30:27 */
	switch (hw->mac.type) {
	case e1000_82571:
	case e1000_82572:
		reg |= (1 << 23) | (1 << 24) | (1 << 25) | (1 << 26);
		break;
	case e1000_82574:
	case e1000_82583:
		reg |= (1 << 26);
		break;
	default:
		break;
	}
	ew32(TARC(0), reg);

	/* Transmit Arbitration Control 1 */
	reg = er32(TARC(1));
	switch (hw->mac.type) {
	case e1000_82571:
	case e1000_82572:
		reg &= ~((1 << 29) | (1 << 30));
		reg |= (1 << 22) | (1 << 24) | (1 << 25) | (1 << 26);
		if (er32(TCTL) & E1000_TCTL_MULR)
			reg &= ~(1 << 28);
		else
			reg |= (1 << 28);
		ew32(TARC(1), reg);
		break;
	default:
		break;
	}

	/* Device Control */
	switch (hw->mac.type) {
	case e1000_82573:
	case e1000_82574:
	case e1000_82583:
		reg = er32(CTRL);
		reg &= ~(1 << 29);
		ew32(CTRL, reg);
		break;
	default:
		break;
	}

	/* Extended Device Control */
	switch (hw->mac.type) {
	case e1000_82573:
	case e1000_82574:
	case e1000_82583:
		reg = er32(CTRL_EXT);
		reg &= ~(1 << 23);
		reg |= (1 << 22);
		ew32(CTRL_EXT, reg);
		break;
	default:
		break;
	}

	if (hw->mac.type == e1000_82571) {
		reg = er32(PBA_ECC);
		reg |= E1000_PBA_ECC_CORR_EN;
		ew32(PBA_ECC, reg);
	}

	/*
	 * Workaround for hardware errata.
	 * Ensure that DMA Dynamic Clock gating is disabled on 82571 and 82572
	 */
	if ((hw->mac.type == e1000_82571) || (hw->mac.type == e1000_82572)) {
		reg = er32(CTRL_EXT);
		reg &= ~E1000_CTRL_EXT_DMA_DYN_CLK_EN;
		ew32(CTRL_EXT, reg);
	}

	/*
	 * Disable IPv6 extension header parsing because some malformed
	 * IPv6 headers can hang the Rx.
	 */
	if (hw->mac.type <= e1000_82573) {
		reg = er32(RFCTL);
		reg |= (E1000_RFCTL_IPV6_EX_DIS | E1000_RFCTL_NEW_IPV6_EXT_DIS);
		ew32(RFCTL, reg);
	}

	/* PCI-Ex Control Registers */
	switch (hw->mac.type) {
	case e1000_82574:
	case e1000_82583:
		reg = er32(GCR);
		reg |= (1 << 22);
		ew32(GCR, reg);

		/*
		 * Workaround for hardware errata.
		 * apply workaround for hardware errata documented in errata
		 * docs Fixes issue where some error prone or unreliable PCIe
		 * completions are occurring, particularly with ASPM enabled.
		 * Without fix, issue can cause Tx timeouts.
		 */
		reg = er32(GCR2);
		reg |= 1;
		ew32(GCR2, reg);
		break;
	default:
		break;
	}
}

/**
 *  e1000_clear_vfta_82571 - Clear VLAN filter table
 *  @hw: pointer to the HW structure
 *
 *  Clears the register array which contains the VLAN filter table by
 *  setting all the values to 0.
 **/
static void e1000_clear_vfta_82571(struct e1000_hw *hw)
{
	u32 offset;
	u32 vfta_value = 0;
	u32 vfta_offset = 0;
	u32 vfta_bit_in_reg = 0;

	switch (hw->mac.type) {
	case e1000_82573:
	case e1000_82574:
	case e1000_82583:
		if (hw->mng_cookie.vlan_id != 0) {
			/*
			 * The VFTA is a 4096b bit-field, each identifying
			 * a single VLAN ID.  The following operations
			 * determine which 32b entry (i.e. offset) into the
			 * array we want to set the VLAN ID (i.e. bit) of
			 * the manageability unit.
			 */
			vfta_offset = (hw->mng_cookie.vlan_id >>
				       E1000_VFTA_ENTRY_SHIFT) &
				      E1000_VFTA_ENTRY_MASK;
			vfta_bit_in_reg = 1 << (hw->mng_cookie.vlan_id &
					       E1000_VFTA_ENTRY_BIT_SHIFT_MASK);
		}
		break;
	default:
		break;
	}
	for (offset = 0; offset < E1000_VLAN_FILTER_TBL_SIZE; offset++) {
		/*
		 * If the offset we want to clear is the same offset of the
		 * manageability VLAN ID, then clear all bits except that of
		 * the manageability unit.
		 */
		vfta_value = (offset == vfta_offset) ? vfta_bit_in_reg : 0;
		E1000_WRITE_REG_ARRAY(hw, E1000_VFTA, offset, vfta_value);
		e1e_flush();
	}
}

/**
 *  e1000_check_mng_mode_82574 - Check manageability is enabled
 *  @hw: pointer to the HW structure
 *
 *  Reads the NVM Initialization Control Word 2 and returns true
 *  (>0) if any manageability is enabled, else false (0).
 **/
static bool e1000_check_mng_mode_82574(struct e1000_hw *hw)
{
	u16 data;

	e1000_read_nvm(hw, NVM_INIT_CONTROL2_REG, 1, &data);
	return (data & E1000_NVM_INIT_CTRL2_MNGM) != 0;
}

/**
 *  e1000_led_on_82574 - Turn LED on
 *  @hw: pointer to the HW structure
 *
 *  Turn LED on.
 **/
static s32 e1000_led_on_82574(struct e1000_hw *hw)
{
	u32 ctrl;
	u32 i;

	ctrl = hw->mac.ledctl_mode2;
	if (!(E1000_STATUS_LU & er32(STATUS))) {
		/*
		 * If no link, then turn LED on by setting the invert bit
		 * for each LED that's "on" (0x0E) in ledctl_mode2.
		 */
		for (i = 0; i < 4; i++)
			if (((hw->mac.ledctl_mode2 >> (i * 8)) & 0xFF) ==
			    E1000_LEDCTL_MODE_LED_ON)
				ctrl |= (E1000_LEDCTL_LED0_IVRT << (i * 8));
	}
	ew32(LEDCTL, ctrl);

	return 0;
}

/**
 *  e1000_check_phy_82574 - check 82574 phy hung state
 *  @hw: pointer to the HW structure
 *
 *  Returns whether phy is hung or not
 **/
bool e1000_check_phy_82574(struct e1000_hw *hw)
{
	u16 status_1kbt = 0;
	u16 receive_errors = 0;
	s32 ret_val = 0;

	/*
	 * Read PHY Receive Error counter first, if its is max - all F's then
	 * read the Base1000T status register If both are max then PHY is hung.
	 */
	ret_val = e1e_rphy(hw, E1000_RECEIVE_ERROR_COUNTER, &receive_errors);
	if (ret_val)
		return false;
	if (receive_errors == E1000_RECEIVE_ERROR_MAX)  {
		ret_val = e1e_rphy(hw, E1000_BASE1000T_STATUS, &status_1kbt);
		if (ret_val)
			return false;
		if ((status_1kbt & E1000_IDLE_ERROR_COUNT_MASK) ==
		    E1000_IDLE_ERROR_COUNT_MASK)
			return true;
	}

	return false;
}

/**
 *  e1000_setup_link_82571 - Setup flow control and link settings
 *  @hw: pointer to the HW structure
 *
 *  Determines which flow control settings to use, then configures flow
 *  control.  Calls the appropriate media-specific link configuration
 *  function.  Assuming the adapter has a valid link partner, a valid link
 *  should be established.  Assumes the hardware has previously been reset
 *  and the transmitter and receiver are not enabled.
 **/
static s32 e1000_setup_link_82571(struct e1000_hw *hw)
{
	/*
	 * 82573 does not have a word in the NVM to determine
	 * the default flow control setting, so we explicitly
	 * set it to full.
	 */
	switch (hw->mac.type) {
	case e1000_82573:
	case e1000_82574:
	case e1000_82583:
		if (hw->fc.requested_mode == e1000_fc_default)
			hw->fc.requested_mode = e1000_fc_full;
		break;
	default:
		break;
	}

	return e1000e_setup_link_generic(hw);
}

/**
 *  e1000_setup_copper_link_82571 - Configure copper link settings
 *  @hw: pointer to the HW structure
 *
 *  Configures the link for auto-neg or forced speed and duplex.  Then we check
 *  for link, once link is established calls to configure collision distance
 *  and flow control are called.
 **/
static s32 e1000_setup_copper_link_82571(struct e1000_hw *hw)
{
	u32 ctrl;
	s32 ret_val;

	ctrl = er32(CTRL);
	ctrl |= E1000_CTRL_SLU;
	ctrl &= ~(E1000_CTRL_FRCSPD | E1000_CTRL_FRCDPX);
	ew32(CTRL, ctrl);

	switch (hw->phy.type) {
	case e1000_phy_m88:
	case e1000_phy_bm:
		ret_val = e1000e_copper_link_setup_m88(hw);
		break;
	case e1000_phy_igp_2:
		ret_val = e1000e_copper_link_setup_igp(hw);
		break;
	default:
		return -E1000_ERR_PHY;
		break;
	}

	if (ret_val)
		return ret_val;

	return e1000e_setup_copper_link(hw);
}

/**
 *  e1000_setup_fiber_serdes_link_82571 - Setup link for fiber/serdes
 *  @hw: pointer to the HW structure
 *
 *  Configures collision distance and flow control for fiber and serdes links.
 *  Upon successful setup, poll for link.
 **/
static s32 e1000_setup_fiber_serdes_link_82571(struct e1000_hw *hw)
{
	switch (hw->mac.type) {
	case e1000_82571:
	case e1000_82572:
		/*
		 * If SerDes loopback mode is entered, there is no form
		 * of reset to take the adapter out of that mode.  So we
		 * have to explicitly take the adapter out of loopback
		 * mode.  This prevents drivers from twiddling their thumbs
		 * if another tool failed to take it out of loopback mode.
		 */
		ew32(SCTL, E1000_SCTL_DISABLE_SERDES_LOOPBACK);
		break;
	default:
		break;
	}

	return e1000e_setup_fiber_serdes_link(hw);
}

/**
 *  e1000_check_for_serdes_link_82571 - Check for link (Serdes)
 *  @hw: pointer to the HW structure
 *
 *  Reports the link state as up or down.
 *
 *  If autonegotiation is supported by the link partner, the link state is
 *  determined by the result of autonegotiation. This is the most likely case.
 *  If autonegotiation is not supported by the link partner, and the link
 *  has a valid signal, force the link up.
 *
 *  The link state is represented internally here by 4 states:
 *
 *  1) down
 *  2) autoneg_progress
 *  3) autoneg_complete (the link successfully autonegotiated)
 *  4) forced_up (the link has been forced up, it did not autonegotiate)
 *
 **/
static s32 e1000_check_for_serdes_link_82571(struct e1000_hw *hw)
{
	struct e1000_mac_info *mac = &hw->mac;
	u32 rxcw;
	u32 ctrl;
	u32 status;
	u32 txcw;
	u32 i;
	s32 ret_val = 0;

	ctrl = er32(CTRL);
	status = er32(STATUS);
	rxcw = er32(RXCW);
	/* SYNCH bit and IV bit are sticky */
	udelay(10);
	rxcw = er32(RXCW);

	if ((rxcw & E1000_RXCW_SYNCH) && !(rxcw & E1000_RXCW_IV)) {

		/* Receiver is synchronized with no invalid bits.  */
		switch (mac->serdes_link_state) {
		case e1000_serdes_link_autoneg_complete:
			if (!(status & E1000_STATUS_LU)) {
				/*
				 * We have lost link, retry autoneg before
				 * reporting link failure
				 */
				mac->serdes_link_state =
				    e1000_serdes_link_autoneg_progress;
				mac->serdes_has_link = false;
				e_dbg("AN_UP     -> AN_PROG\n");
			} else {
				mac->serdes_has_link = true;
			}
			break;

		case e1000_serdes_link_forced_up:
			/*
			 * If we are receiving /C/ ordered sets, re-enable
			 * auto-negotiation in the TXCW register and disable
			 * forced link in the Device Control register in an
			 * attempt to auto-negotiate with our link partner.
			 * If the partner code word is null, stop forcing
			 * and restart auto negotiation.
			 */
			if ((rxcw & E1000_RXCW_C) || !(rxcw & E1000_RXCW_CW))  {
				/* Enable autoneg, and unforce link up */
				ew32(TXCW, mac->txcw);
				ew32(CTRL, (ctrl & ~E1000_CTRL_SLU));
				mac->serdes_link_state =
				    e1000_serdes_link_autoneg_progress;
				mac->serdes_has_link = false;
				e_dbg("FORCED_UP -> AN_PROG\n");
			} else {
				mac->serdes_has_link = true;
			}
			break;

		case e1000_serdes_link_autoneg_progress:
			if (rxcw & E1000_RXCW_C) {
				/*
				 * We received /C/ ordered sets, meaning the
				 * link partner has autonegotiated, and we can
				 * trust the Link Up (LU) status bit.
				 */
				if (status & E1000_STATUS_LU) {
					mac->serdes_link_state =
					    e1000_serdes_link_autoneg_complete;
					e_dbg("AN_PROG   -> AN_UP\n");
					mac->serdes_has_link = true;
				} else {
					/* Autoneg completed, but failed. */
					mac->serdes_link_state =
					    e1000_serdes_link_down;
					e_dbg("AN_PROG   -> DOWN\n");
				}
			} else {
				/*
				 * The link partner did not autoneg.
				 * Force link up and full duplex, and change
				 * state to forced.
				 */
				ew32(TXCW, (mac->txcw & ~E1000_TXCW_ANE));
				ctrl |= (E1000_CTRL_SLU | E1000_CTRL_FD);
				ew32(CTRL, ctrl);

				/* Configure Flow Control after link up. */
				ret_val = e1000e_config_fc_after_link_up(hw);
				if (ret_val) {
					e_dbg("Error config flow control\n");
					break;
				}
				mac->serdes_link_state =
				    e1000_serdes_link_forced_up;
				mac->serdes_has_link = true;
				e_dbg("AN_PROG   -> FORCED_UP\n");
			}
			break;

		case e1000_serdes_link_down:
		default:
			/*
			 * The link was down but the receiver has now gained
			 * valid sync, so lets see if we can bring the link
			 * up.
			 */
			ew32(TXCW, mac->txcw);
			ew32(CTRL, (ctrl & ~E1000_CTRL_SLU));
			mac->serdes_link_state =
			    e1000_serdes_link_autoneg_progress;
			mac->serdes_has_link = false;
			e_dbg("DOWN      -> AN_PROG\n");
			break;
		}
	} else {
		if (!(rxcw & E1000_RXCW_SYNCH)) {
			mac->serdes_has_link = false;
			mac->serdes_link_state = e1000_serdes_link_down;
			e_dbg("ANYSTATE  -> DOWN\n");
		} else {
			/*
			 * Check several times, if Sync and Config
			 * both are consistently 1 then simply ignore
			 * the Invalid bit and restart Autoneg
			 */
			for (i = 0; i < AN_RETRY_COUNT; i++) {
				udelay(10);
				rxcw = er32(RXCW);
				if ((rxcw & E1000_RXCW_IV) &&
				    !((rxcw & E1000_RXCW_SYNCH) &&
				      (rxcw & E1000_RXCW_C))) {
					mac->serdes_has_link = false;
					mac->serdes_link_state =
					    e1000_serdes_link_down;
					e_dbg("ANYSTATE  -> DOWN\n");
					break;
				}
			}

			if (i == AN_RETRY_COUNT) {
				txcw = er32(TXCW);
				txcw |= E1000_TXCW_ANE;
				ew32(TXCW, txcw);
				mac->serdes_link_state =
				    e1000_serdes_link_autoneg_progress;
				mac->serdes_has_link = false;
				e_dbg("ANYSTATE  -> AN_PROG\n");
			}
		}
	}

	return ret_val;
}

/**
 *  e1000_valid_led_default_82571 - Verify a valid default LED config
 *  @hw: pointer to the HW structure
 *  @data: pointer to the NVM (EEPROM)
 *
 *  Read the EEPROM for the current default LED configuration.  If the
 *  LED configuration is not valid, set to a valid LED configuration.
 **/
static s32 e1000_valid_led_default_82571(struct e1000_hw *hw, u16 *data)
{
	s32 ret_val;

	ret_val = e1000_read_nvm(hw, NVM_ID_LED_SETTINGS, 1, data);
	if (ret_val) {
		e_dbg("NVM Read Error\n");
		return ret_val;
	}

	switch (hw->mac.type) {
	case e1000_82573:
	case e1000_82574:
	case e1000_82583:
		if (*data == ID_LED_RESERVED_F746)
			*data = ID_LED_DEFAULT_82573;
		break;
	default:
		if (*data == ID_LED_RESERVED_0000 ||
		    *data == ID_LED_RESERVED_FFFF)
			*data = ID_LED_DEFAULT;
		break;
	}

	return 0;
}

/**
 *  e1000e_get_laa_state_82571 - Get locally administered address state
 *  @hw: pointer to the HW structure
 *
 *  Retrieve and return the current locally administered address state.
 **/
bool e1000e_get_laa_state_82571(struct e1000_hw *hw)
{
	if (hw->mac.type != e1000_82571)
		return false;

	return hw->dev_spec.e82571.laa_is_present;
}

/**
 *  e1000e_set_laa_state_82571 - Set locally administered address state
 *  @hw: pointer to the HW structure
 *  @state: enable/disable locally administered address
 *
 *  Enable/Disable the current locally administered address state.
 **/
void e1000e_set_laa_state_82571(struct e1000_hw *hw, bool state)
{
	if (hw->mac.type != e1000_82571)
		return;

	hw->dev_spec.e82571.laa_is_present = state;

	/* If workaround is activated... */
	if (state)
		/*
		 * Hold a copy of the LAA in RAR[14] This is done so that
		 * between the time RAR[0] gets clobbered and the time it
		 * gets fixed, the actual LAA is in one of the RARs and no
		 * incoming packets directed to this port are dropped.
		 * Eventually the LAA will be in RAR[0] and RAR[14].
		 */
		hw->mac.ops.rar_set(hw, hw->mac.addr,
				    hw->mac.rar_entry_count - 1);
}

/**
 *  e1000_fix_nvm_checksum_82571 - Fix EEPROM checksum
 *  @hw: pointer to the HW structure
 *
 *  Verifies that the EEPROM has completed the update.  After updating the
 *  EEPROM, we need to check bit 15 in work 0x23 for the checksum fix.  If
 *  the checksum fix is not implemented, we need to set the bit and update
 *  the checksum.  Otherwise, if bit 15 is set and the checksum is incorrect,
 *  we need to return bad checksum.
 **/
static s32 e1000_fix_nvm_checksum_82571(struct e1000_hw *hw)
{
	struct e1000_nvm_info *nvm = &hw->nvm;
	s32 ret_val;
	u16 data;

	if (nvm->type != e1000_nvm_flash_hw)
		return 0;

	/*
	 * Check bit 4 of word 10h.  If it is 0, firmware is done updating
	 * 10h-12h.  Checksum may need to be fixed.
	 */
	ret_val = e1000_read_nvm(hw, 0x10, 1, &data);
	if (ret_val)
		return ret_val;

	if (!(data & 0x10)) {
		/*
		 * Read 0x23 and check bit 15.  This bit is a 1
		 * when the checksum has already been fixed.  If
		 * the checksum is still wrong and this bit is a
		 * 1, we need to return bad checksum.  Otherwise,
		 * we need to set this bit to a 1 and update the
		 * checksum.
		 */
		ret_val = e1000_read_nvm(hw, 0x23, 1, &data);
		if (ret_val)
			return ret_val;

		if (!(data & 0x8000)) {
			data |= 0x8000;
			ret_val = e1000_write_nvm(hw, 0x23, 1, &data);
			if (ret_val)
				return ret_val;
			ret_val = e1000e_update_nvm_checksum(hw);
		}
	}

	return 0;
}

/**
 *  e1000_read_mac_addr_82571 - Read device MAC address
 *  @hw: pointer to the HW structure
 **/
static s32 e1000_read_mac_addr_82571(struct e1000_hw *hw)
{
	if (hw->mac.type == e1000_82571) {
		s32 ret_val = 0;

		/*
		 * If there's an alternate MAC address place it in RAR0
		 * so that it will override the Si installed default perm
		 * address.
		 */
		ret_val = e1000_check_alt_mac_addr_generic(hw);
		if (ret_val)
			return ret_val;
	}

	return e1000_read_mac_addr_generic(hw);
}

/**
 * e1000_power_down_phy_copper_82571 - Remove link during PHY power down
 * @hw: pointer to the HW structure
 *
 * In the case of a PHY power down to save power, or to turn off link during a
 * driver unload, or wake on lan is not enabled, remove the link.
 **/
static void e1000_power_down_phy_copper_82571(struct e1000_hw *hw)
{
	struct e1000_phy_info *phy = &hw->phy;
	struct e1000_mac_info *mac = &hw->mac;

	if (!phy->ops.check_reset_block)
		return;

	/* If the management interface is not enabled, then power down */
	if (!(mac->ops.check_mng_mode(hw) || phy->ops.check_reset_block(hw)))
		e1000_power_down_phy_copper(hw);
}

/**
 *  e1000_clear_hw_cntrs_82571 - Clear device specific hardware counters
 *  @hw: pointer to the HW structure
 *
 *  Clears the hardware counters by reading the counter registers.
 **/
static void e1000_clear_hw_cntrs_82571(struct e1000_hw *hw)
{
	e1000e_clear_hw_cntrs_base(hw);

	er32(PRC64);
	er32(PRC127);
	er32(PRC255);
	er32(PRC511);
	er32(PRC1023);
	er32(PRC1522);
	er32(PTC64);
	er32(PTC127);
	er32(PTC255);
	er32(PTC511);
	er32(PTC1023);
	er32(PTC1522);

	er32(ALGNERRC);
	er32(RXERRC);
	er32(TNCRS);
	er32(CEXTERR);
	er32(TSCTC);
	er32(TSCTFC);

	er32(MGTPRC);
	er32(MGTPDC);
	er32(MGTPTC);

	er32(IAC);
	er32(ICRXOC);

	er32(ICRXPTC);
	er32(ICRXATC);
	er32(ICTXPTC);
	er32(ICTXATC);
	er32(ICTXQEC);
	er32(ICTXQMTC);
	er32(ICRXDMTC);
}

static const struct e1000_mac_operations e82571_mac_ops = {
	/* .check_mng_mode: mac type dependent */
	/* .check_for_link: media type dependent */
	.id_led_init		= e1000e_id_led_init_generic,
	.cleanup_led		= e1000e_cleanup_led_generic,
	.clear_hw_cntrs		= e1000_clear_hw_cntrs_82571,
	.get_bus_info		= e1000e_get_bus_info_pcie,
	.set_lan_id		= e1000_set_lan_id_multi_port_pcie,
	/* .get_link_up_info: media type dependent */
	/* .led_on: mac type dependent */
	.led_off		= e1000e_led_off_generic,
	.update_mc_addr_list	= e1000e_update_mc_addr_list_generic,
	.write_vfta		= e1000_write_vfta_generic,
	.clear_vfta		= e1000_clear_vfta_82571,
	.reset_hw		= e1000_reset_hw_82571,
	.init_hw		= e1000_init_hw_82571,
	.setup_link		= e1000_setup_link_82571,
	/* .setup_physical_interface: media type dependent */
	.setup_led		= e1000e_setup_led_generic,
	.config_collision_dist	= e1000e_config_collision_dist_generic,
	.read_mac_addr		= e1000_read_mac_addr_82571,
	.rar_set		= e1000e_rar_set_generic,
};

static const struct e1000_phy_operations e82_phy_ops_igp = {
	.acquire		= e1000_get_hw_semaphore_82571,
	.check_polarity		= e1000_check_polarity_igp,
	.check_reset_block	= e1000e_check_reset_block_generic,
	.commit			= NULL,
	.force_speed_duplex	= e1000e_phy_force_speed_duplex_igp,
	.get_cfg_done		= e1000_get_cfg_done_82571,
	.get_cable_length	= e1000e_get_cable_length_igp_2,
	.get_info		= e1000e_get_phy_info_igp,
	.read_reg		= e1000e_read_phy_reg_igp,
	.release		= e1000_put_hw_semaphore_82571,
	.reset			= e1000e_phy_hw_reset_generic,
	.set_d0_lplu_state	= e1000_set_d0_lplu_state_82571,
	.set_d3_lplu_state	= e1000e_set_d3_lplu_state,
	.write_reg		= e1000e_write_phy_reg_igp,
	.cfg_on_link_up      	= NULL,
};

static const struct e1000_phy_operations e82_phy_ops_m88 = {
	.acquire		= e1000_get_hw_semaphore_82571,
	.check_polarity		= e1000_check_polarity_m88,
	.check_reset_block	= e1000e_check_reset_block_generic,
	.commit			= e1000e_phy_sw_reset,
	.force_speed_duplex	= e1000e_phy_force_speed_duplex_m88,
	.get_cfg_done		= e1000e_get_cfg_done,
	.get_cable_length	= e1000e_get_cable_length_m88,
	.get_info		= e1000e_get_phy_info_m88,
	.read_reg		= e1000e_read_phy_reg_m88,
	.release		= e1000_put_hw_semaphore_82571,
	.reset			= e1000e_phy_hw_reset_generic,
	.set_d0_lplu_state	= e1000_set_d0_lplu_state_82571,
	.set_d3_lplu_state	= e1000e_set_d3_lplu_state,
	.write_reg		= e1000e_write_phy_reg_m88,
	.cfg_on_link_up      	= NULL,
};

static const struct e1000_phy_operations e82_phy_ops_bm = {
	.acquire		= e1000_get_hw_semaphore_82571,
	.check_polarity		= e1000_check_polarity_m88,
	.check_reset_block	= e1000e_check_reset_block_generic,
	.commit			= e1000e_phy_sw_reset,
	.force_speed_duplex	= e1000e_phy_force_speed_duplex_m88,
	.get_cfg_done		= e1000e_get_cfg_done,
	.get_cable_length	= e1000e_get_cable_length_m88,
	.get_info		= e1000e_get_phy_info_m88,
	.read_reg		= e1000e_read_phy_reg_bm2,
	.release		= e1000_put_hw_semaphore_82571,
	.reset			= e1000e_phy_hw_reset_generic,
	.set_d0_lplu_state	= e1000_set_d0_lplu_state_82571,
	.set_d3_lplu_state	= e1000e_set_d3_lplu_state,
	.write_reg		= e1000e_write_phy_reg_bm2,
	.cfg_on_link_up      	= NULL,
};

static const struct e1000_nvm_operations e82571_nvm_ops = {
	.acquire		= e1000_acquire_nvm_82571,
	.read			= e1000e_read_nvm_eerd,
	.release		= e1000_release_nvm_82571,
	.reload			= e1000e_reload_nvm_generic,
	.update			= e1000_update_nvm_checksum_82571,
	.valid_led_default	= e1000_valid_led_default_82571,
	.validate		= e1000_validate_nvm_checksum_82571,
	.write			= e1000_write_nvm_82571,
};

const struct e1000_info e1000_82571_info = {
	.mac			= e1000_82571,
	.flags			= FLAG_HAS_HW_VLAN_FILTER
				  | FLAG_HAS_JUMBO_FRAMES
				  | FLAG_HAS_WOL
				  | FLAG_APME_IN_CTRL3
				  | FLAG_HAS_CTRLEXT_ON_LOAD
				  | FLAG_HAS_SMART_POWER_DOWN
				  | FLAG_RESET_OVERWRITES_LAA /* errata */
				  | FLAG_TARC_SPEED_MODE_BIT /* errata */
				  | FLAG_APME_CHECK_PORT_B,
	.flags2			= FLAG2_DISABLE_ASPM_L1 /* errata 13 */
				  | FLAG2_DMA_BURST,
	.pba			= 38,
	.max_hw_frame_size	= DEFAULT_JUMBO,
	.get_variants		= e1000_get_variants_82571,
	.mac_ops		= &e82571_mac_ops,
	.phy_ops		= &e82_phy_ops_igp,
	.nvm_ops		= &e82571_nvm_ops,
};

const struct e1000_info e1000_82572_info = {
	.mac			= e1000_82572,
	.flags			= FLAG_HAS_HW_VLAN_FILTER
				  | FLAG_HAS_JUMBO_FRAMES
				  | FLAG_HAS_WOL
				  | FLAG_APME_IN_CTRL3
				  | FLAG_HAS_CTRLEXT_ON_LOAD
				  | FLAG_TARC_SPEED_MODE_BIT, /* errata */
	.flags2			= FLAG2_DISABLE_ASPM_L1 /* errata 13 */
				  | FLAG2_DMA_BURST,
	.pba			= 38,
	.max_hw_frame_size	= DEFAULT_JUMBO,
	.get_variants		= e1000_get_variants_82571,
	.mac_ops		= &e82571_mac_ops,
	.phy_ops		= &e82_phy_ops_igp,
	.nvm_ops		= &e82571_nvm_ops,
};

const struct e1000_info e1000_82573_info = {
	.mac			= e1000_82573,
	.flags			= FLAG_HAS_HW_VLAN_FILTER
				  | FLAG_HAS_WOL
				  | FLAG_APME_IN_CTRL3
				  | FLAG_HAS_SMART_POWER_DOWN
				  | FLAG_HAS_AMT
				  | FLAG_HAS_SWSM_ON_LOAD,
	.flags2			= FLAG2_DISABLE_ASPM_L1
				  | FLAG2_DISABLE_ASPM_L0S,
	.pba			= 20,
	.max_hw_frame_size	= ETH_FRAME_LEN + ETH_FCS_LEN,
	.get_variants		= e1000_get_variants_82571,
	.mac_ops		= &e82571_mac_ops,
	.phy_ops		= &e82_phy_ops_m88,
	.nvm_ops		= &e82571_nvm_ops,
};

const struct e1000_info e1000_82574_info = {
	.mac			= e1000_82574,
	.flags			= FLAG_HAS_HW_VLAN_FILTER
				  | FLAG_HAS_MSIX
				  | FLAG_HAS_JUMBO_FRAMES
				  | FLAG_HAS_WOL
				  | FLAG_APME_IN_CTRL3
				  | FLAG_HAS_SMART_POWER_DOWN
				  | FLAG_HAS_AMT
				  | FLAG_HAS_CTRLEXT_ON_LOAD,
<<<<<<< HEAD
	.flags2			= FLAG2_CHECK_PHY_HANG
				  | FLAG2_DISABLE_ASPM_L0S
				  | FLAG2_DISABLE_ASPM_L1
				  | FLAG2_NO_DISABLE_RX,
=======
	.flags2			 = FLAG2_CHECK_PHY_HANG
				  | FLAG2_DISABLE_ASPM_L0S
				  | FLAG2_DISABLE_ASPM_L1
				  | FLAG2_NO_DISABLE_RX
				  | FLAG2_DMA_BURST,
>>>>>>> 53c30a1a
	.pba			= 32,
	.max_hw_frame_size	= DEFAULT_JUMBO,
	.get_variants		= e1000_get_variants_82571,
	.mac_ops		= &e82571_mac_ops,
	.phy_ops		= &e82_phy_ops_bm,
	.nvm_ops		= &e82571_nvm_ops,
};

const struct e1000_info e1000_82583_info = {
	.mac			= e1000_82583,
	.flags			= FLAG_HAS_HW_VLAN_FILTER
				  | FLAG_HAS_WOL
				  | FLAG_APME_IN_CTRL3
				  | FLAG_HAS_SMART_POWER_DOWN
				  | FLAG_HAS_AMT
				  | FLAG_HAS_JUMBO_FRAMES
				  | FLAG_HAS_CTRLEXT_ON_LOAD,
	.flags2			= FLAG2_DISABLE_ASPM_L0S
				  | FLAG2_NO_DISABLE_RX,
	.pba			= 32,
	.max_hw_frame_size	= DEFAULT_JUMBO,
	.get_variants		= e1000_get_variants_82571,
	.mac_ops		= &e82571_mac_ops,
	.phy_ops		= &e82_phy_ops_bm,
	.nvm_ops		= &e82571_nvm_ops,
};
<|MERGE_RESOLUTION|>--- conflicted
+++ resolved
@@ -2085,18 +2085,11 @@
 				  | FLAG_HAS_SMART_POWER_DOWN
 				  | FLAG_HAS_AMT
 				  | FLAG_HAS_CTRLEXT_ON_LOAD,
-<<<<<<< HEAD
-	.flags2			= FLAG2_CHECK_PHY_HANG
-				  | FLAG2_DISABLE_ASPM_L0S
-				  | FLAG2_DISABLE_ASPM_L1
-				  | FLAG2_NO_DISABLE_RX,
-=======
 	.flags2			 = FLAG2_CHECK_PHY_HANG
 				  | FLAG2_DISABLE_ASPM_L0S
 				  | FLAG2_DISABLE_ASPM_L1
 				  | FLAG2_NO_DISABLE_RX
 				  | FLAG2_DMA_BURST,
->>>>>>> 53c30a1a
 	.pba			= 32,
 	.max_hw_frame_size	= DEFAULT_JUMBO,
 	.get_variants		= e1000_get_variants_82571,
