// SPDX-License-Identifier: GPL-2.0
/* Copyright (c)  2018 Intel Corporation */

/* ethtool support for igc */
#include <linux/if_vlan.h>
#include <linux/pm_runtime.h>
#include <linux/mdio.h>

#include "igc.h"
#include "igc_diag.h"

/* forward declaration */
struct igc_stats {
	char stat_string[ETH_GSTRING_LEN];
	int sizeof_stat;
	int stat_offset;
};

#define IGC_STAT(_name, _stat) { \
	.stat_string = _name, \
	.sizeof_stat = sizeof_field(struct igc_adapter, _stat), \
	.stat_offset = offsetof(struct igc_adapter, _stat) \
}

static const struct igc_stats igc_gstrings_stats[] = {
	IGC_STAT("rx_packets", stats.gprc),
	IGC_STAT("tx_packets", stats.gptc),
	IGC_STAT("rx_bytes", stats.gorc),
	IGC_STAT("tx_bytes", stats.gotc),
	IGC_STAT("rx_broadcast", stats.bprc),
	IGC_STAT("tx_broadcast", stats.bptc),
	IGC_STAT("rx_multicast", stats.mprc),
	IGC_STAT("tx_multicast", stats.mptc),
	IGC_STAT("multicast", stats.mprc),
	IGC_STAT("collisions", stats.colc),
	IGC_STAT("rx_crc_errors", stats.crcerrs),
	IGC_STAT("rx_no_buffer_count", stats.rnbc),
	IGC_STAT("rx_missed_errors", stats.mpc),
	IGC_STAT("tx_aborted_errors", stats.ecol),
	IGC_STAT("tx_carrier_errors", stats.tncrs),
	IGC_STAT("tx_window_errors", stats.latecol),
	IGC_STAT("tx_abort_late_coll", stats.latecol),
	IGC_STAT("tx_deferred_ok", stats.dc),
	IGC_STAT("tx_single_coll_ok", stats.scc),
	IGC_STAT("tx_multi_coll_ok", stats.mcc),
	IGC_STAT("tx_timeout_count", tx_timeout_count),
	IGC_STAT("rx_long_length_errors", stats.roc),
	IGC_STAT("rx_short_length_errors", stats.ruc),
	IGC_STAT("rx_align_errors", stats.algnerrc),
	IGC_STAT("tx_tcp_seg_good", stats.tsctc),
	IGC_STAT("tx_tcp_seg_failed", stats.tsctfc),
	IGC_STAT("rx_flow_control_xon", stats.xonrxc),
	IGC_STAT("rx_flow_control_xoff", stats.xoffrxc),
	IGC_STAT("tx_flow_control_xon", stats.xontxc),
	IGC_STAT("tx_flow_control_xoff", stats.xofftxc),
	IGC_STAT("rx_long_byte_count", stats.gorc),
	IGC_STAT("tx_dma_out_of_sync", stats.doosync),
	IGC_STAT("tx_smbus", stats.mgptc),
	IGC_STAT("rx_smbus", stats.mgprc),
	IGC_STAT("dropped_smbus", stats.mgpdc),
	IGC_STAT("os2bmc_rx_by_bmc", stats.o2bgptc),
	IGC_STAT("os2bmc_tx_by_bmc", stats.b2ospc),
	IGC_STAT("os2bmc_tx_by_host", stats.o2bspc),
	IGC_STAT("os2bmc_rx_by_host", stats.b2ogprc),
	IGC_STAT("tx_hwtstamp_timeouts", tx_hwtstamp_timeouts),
	IGC_STAT("tx_hwtstamp_skipped", tx_hwtstamp_skipped),
	IGC_STAT("rx_hwtstamp_cleared", rx_hwtstamp_cleared),
	IGC_STAT("tx_lpi_counter", stats.tlpic),
	IGC_STAT("rx_lpi_counter", stats.rlpic),
};

#define IGC_NETDEV_STAT(_net_stat) { \
	.stat_string = __stringify(_net_stat), \
	.sizeof_stat = sizeof_field(struct rtnl_link_stats64, _net_stat), \
	.stat_offset = offsetof(struct rtnl_link_stats64, _net_stat) \
}

static const struct igc_stats igc_gstrings_net_stats[] = {
	IGC_NETDEV_STAT(rx_errors),
	IGC_NETDEV_STAT(tx_errors),
	IGC_NETDEV_STAT(tx_dropped),
	IGC_NETDEV_STAT(rx_length_errors),
	IGC_NETDEV_STAT(rx_over_errors),
	IGC_NETDEV_STAT(rx_frame_errors),
	IGC_NETDEV_STAT(rx_fifo_errors),
	IGC_NETDEV_STAT(tx_fifo_errors),
	IGC_NETDEV_STAT(tx_heartbeat_errors)
};

enum igc_diagnostics_results {
	TEST_REG = 0,
	TEST_EEP,
	TEST_IRQ,
	TEST_LOOP,
	TEST_LINK
};

static const char igc_gstrings_test[][ETH_GSTRING_LEN] = {
	[TEST_REG]  = "Register test  (offline)",
	[TEST_EEP]  = "Eeprom test    (offline)",
	[TEST_IRQ]  = "Interrupt test (offline)",
	[TEST_LOOP] = "Loopback test  (offline)",
	[TEST_LINK] = "Link test   (on/offline)"
};

#define IGC_TEST_LEN (sizeof(igc_gstrings_test) / ETH_GSTRING_LEN)

#define IGC_GLOBAL_STATS_LEN	\
	(sizeof(igc_gstrings_stats) / sizeof(struct igc_stats))
#define IGC_NETDEV_STATS_LEN	\
	(sizeof(igc_gstrings_net_stats) / sizeof(struct igc_stats))
#define IGC_RX_QUEUE_STATS_LEN \
	(sizeof(struct igc_rx_queue_stats) / sizeof(u64))
#define IGC_TX_QUEUE_STATS_LEN 3 /* packets, bytes, restart_queue */
#define IGC_QUEUE_STATS_LEN \
	((((struct igc_adapter *)netdev_priv(netdev))->num_rx_queues * \
	  IGC_RX_QUEUE_STATS_LEN) + \
	 (((struct igc_adapter *)netdev_priv(netdev))->num_tx_queues * \
	  IGC_TX_QUEUE_STATS_LEN))
#define IGC_STATS_LEN \
	(IGC_GLOBAL_STATS_LEN + IGC_NETDEV_STATS_LEN + IGC_QUEUE_STATS_LEN)

static const char igc_priv_flags_strings[][ETH_GSTRING_LEN] = {
#define IGC_PRIV_FLAGS_LEGACY_RX	BIT(0)
	"legacy-rx",
};

#define IGC_PRIV_FLAGS_STR_LEN ARRAY_SIZE(igc_priv_flags_strings)

static void igc_ethtool_get_drvinfo(struct net_device *netdev,
				    struct ethtool_drvinfo *drvinfo)
{
	struct igc_adapter *adapter = netdev_priv(netdev);
	struct igc_hw *hw = &adapter->hw;
	u16 nvm_version = 0;
	u16 gphy_version;

	strscpy(drvinfo->driver, igc_driver_name, sizeof(drvinfo->driver));

	/* NVM image version is reported as firmware version for i225 device */
	hw->nvm.ops.read(hw, IGC_NVM_DEV_STARTER, 1, &nvm_version);

	/* gPHY firmware version is reported as PHY FW version */
	gphy_version = igc_read_phy_fw_version(hw);

	scnprintf(adapter->fw_version,
		  sizeof(adapter->fw_version),
		  "%x:%x",
		  nvm_version,
		  gphy_version);

	strscpy(drvinfo->fw_version, adapter->fw_version,
		sizeof(drvinfo->fw_version));

	strscpy(drvinfo->bus_info, pci_name(adapter->pdev),
		sizeof(drvinfo->bus_info));

	drvinfo->n_priv_flags = IGC_PRIV_FLAGS_STR_LEN;
}

static int igc_ethtool_get_regs_len(struct net_device *netdev)
{
	return IGC_REGS_LEN * sizeof(u32);
}

static void igc_ethtool_get_regs(struct net_device *netdev,
				 struct ethtool_regs *regs, void *p)
{
	struct igc_adapter *adapter = netdev_priv(netdev);
	struct igc_hw *hw = &adapter->hw;
	u32 *regs_buff = p;
	u8 i;

	memset(p, 0, IGC_REGS_LEN * sizeof(u32));

	regs->version = (2u << 24) | (hw->revision_id << 16) | hw->device_id;

	/* General Registers */
	regs_buff[0] = rd32(IGC_CTRL);
	regs_buff[1] = rd32(IGC_STATUS);
	regs_buff[2] = rd32(IGC_CTRL_EXT);
	regs_buff[3] = rd32(IGC_MDIC);
	regs_buff[4] = rd32(IGC_CONNSW);

	/* NVM Register */
	regs_buff[5] = rd32(IGC_EECD);

	/* Interrupt */
	/* Reading EICS for EICR because they read the
	 * same but EICS does not clear on read
	 */
	regs_buff[6] = rd32(IGC_EICS);
	regs_buff[7] = rd32(IGC_EICS);
	regs_buff[8] = rd32(IGC_EIMS);
	regs_buff[9] = rd32(IGC_EIMC);
	regs_buff[10] = rd32(IGC_EIAC);
	regs_buff[11] = rd32(IGC_EIAM);
	/* Reading ICS for ICR because they read the
	 * same but ICS does not clear on read
	 */
	regs_buff[12] = rd32(IGC_ICS);
	regs_buff[13] = rd32(IGC_ICS);
	regs_buff[14] = rd32(IGC_IMS);
	regs_buff[15] = rd32(IGC_IMC);
	regs_buff[16] = rd32(IGC_IAC);
	regs_buff[17] = rd32(IGC_IAM);

	/* Flow Control */
	regs_buff[18] = rd32(IGC_FCAL);
	regs_buff[19] = rd32(IGC_FCAH);
	regs_buff[20] = rd32(IGC_FCTTV);
	regs_buff[21] = rd32(IGC_FCRTL);
	regs_buff[22] = rd32(IGC_FCRTH);
	regs_buff[23] = rd32(IGC_FCRTV);

	/* Receive */
	regs_buff[24] = rd32(IGC_RCTL);
	regs_buff[25] = rd32(IGC_RXCSUM);
	regs_buff[26] = rd32(IGC_RLPML);
	regs_buff[27] = rd32(IGC_RFCTL);

	/* Transmit */
	regs_buff[28] = rd32(IGC_TCTL);
	regs_buff[29] = rd32(IGC_TIPG);

	/* Wake Up */

	/* MAC */

	/* Statistics */
	regs_buff[30] = adapter->stats.crcerrs;
	regs_buff[31] = adapter->stats.algnerrc;
	regs_buff[32] = adapter->stats.symerrs;
	regs_buff[33] = adapter->stats.rxerrc;
	regs_buff[34] = adapter->stats.mpc;
	regs_buff[35] = adapter->stats.scc;
	regs_buff[36] = adapter->stats.ecol;
	regs_buff[37] = adapter->stats.mcc;
	regs_buff[38] = adapter->stats.latecol;
	regs_buff[39] = adapter->stats.colc;
	regs_buff[40] = adapter->stats.dc;
	regs_buff[41] = adapter->stats.tncrs;
	regs_buff[42] = adapter->stats.sec;
	regs_buff[43] = adapter->stats.htdpmc;
	regs_buff[44] = adapter->stats.rlec;
	regs_buff[45] = adapter->stats.xonrxc;
	regs_buff[46] = adapter->stats.xontxc;
	regs_buff[47] = adapter->stats.xoffrxc;
	regs_buff[48] = adapter->stats.xofftxc;
	regs_buff[49] = adapter->stats.fcruc;
	regs_buff[50] = adapter->stats.prc64;
	regs_buff[51] = adapter->stats.prc127;
	regs_buff[52] = adapter->stats.prc255;
	regs_buff[53] = adapter->stats.prc511;
	regs_buff[54] = adapter->stats.prc1023;
	regs_buff[55] = adapter->stats.prc1522;
	regs_buff[56] = adapter->stats.gprc;
	regs_buff[57] = adapter->stats.bprc;
	regs_buff[58] = adapter->stats.mprc;
	regs_buff[59] = adapter->stats.gptc;
	regs_buff[60] = adapter->stats.gorc;
	regs_buff[61] = adapter->stats.gotc;
	regs_buff[62] = adapter->stats.rnbc;
	regs_buff[63] = adapter->stats.ruc;
	regs_buff[64] = adapter->stats.rfc;
	regs_buff[65] = adapter->stats.roc;
	regs_buff[66] = adapter->stats.rjc;
	regs_buff[67] = adapter->stats.mgprc;
	regs_buff[68] = adapter->stats.mgpdc;
	regs_buff[69] = adapter->stats.mgptc;
	regs_buff[70] = adapter->stats.tor;
	regs_buff[71] = adapter->stats.tot;
	regs_buff[72] = adapter->stats.tpr;
	regs_buff[73] = adapter->stats.tpt;
	regs_buff[74] = adapter->stats.ptc64;
	regs_buff[75] = adapter->stats.ptc127;
	regs_buff[76] = adapter->stats.ptc255;
	regs_buff[77] = adapter->stats.ptc511;
	regs_buff[78] = adapter->stats.ptc1023;
	regs_buff[79] = adapter->stats.ptc1522;
	regs_buff[80] = adapter->stats.mptc;
	regs_buff[81] = adapter->stats.bptc;
	regs_buff[82] = adapter->stats.tsctc;
	regs_buff[83] = adapter->stats.iac;
	regs_buff[84] = adapter->stats.rpthc;
	regs_buff[85] = adapter->stats.hgptc;
	regs_buff[86] = adapter->stats.hgorc;
	regs_buff[87] = adapter->stats.hgotc;
	regs_buff[88] = adapter->stats.lenerrs;
	regs_buff[89] = adapter->stats.scvpc;
	regs_buff[90] = adapter->stats.hrmpc;

	for (i = 0; i < 4; i++)
		regs_buff[91 + i] = rd32(IGC_SRRCTL(i));
	for (i = 0; i < 4; i++)
		regs_buff[95 + i] = rd32(IGC_PSRTYPE(i));
	for (i = 0; i < 4; i++)
		regs_buff[99 + i] = rd32(IGC_RDBAL(i));
	for (i = 0; i < 4; i++)
		regs_buff[103 + i] = rd32(IGC_RDBAH(i));
	for (i = 0; i < 4; i++)
		regs_buff[107 + i] = rd32(IGC_RDLEN(i));
	for (i = 0; i < 4; i++)
		regs_buff[111 + i] = rd32(IGC_RDH(i));
	for (i = 0; i < 4; i++)
		regs_buff[115 + i] = rd32(IGC_RDT(i));
	for (i = 0; i < 4; i++)
		regs_buff[119 + i] = rd32(IGC_RXDCTL(i));

	for (i = 0; i < 10; i++)
		regs_buff[123 + i] = rd32(IGC_EITR(i));
	for (i = 0; i < 16; i++)
		regs_buff[139 + i] = rd32(IGC_RAL(i));
	for (i = 0; i < 16; i++)
		regs_buff[145 + i] = rd32(IGC_RAH(i));

	for (i = 0; i < 4; i++)
		regs_buff[149 + i] = rd32(IGC_TDBAL(i));
	for (i = 0; i < 4; i++)
		regs_buff[152 + i] = rd32(IGC_TDBAH(i));
	for (i = 0; i < 4; i++)
		regs_buff[156 + i] = rd32(IGC_TDLEN(i));
	for (i = 0; i < 4; i++)
		regs_buff[160 + i] = rd32(IGC_TDH(i));
	for (i = 0; i < 4; i++)
		regs_buff[164 + i] = rd32(IGC_TDT(i));
	for (i = 0; i < 4; i++)
		regs_buff[168 + i] = rd32(IGC_TXDCTL(i));

	/* XXX: Due to a bug few lines above, RAL and RAH registers are
	 * overwritten. To preserve the ABI, we write these registers again in
	 * regs_buff.
	 */
	for (i = 0; i < 16; i++)
		regs_buff[172 + i] = rd32(IGC_RAL(i));
	for (i = 0; i < 16; i++)
		regs_buff[188 + i] = rd32(IGC_RAH(i));

	regs_buff[204] = rd32(IGC_VLANPQF);

	for (i = 0; i < 8; i++)
		regs_buff[205 + i] = rd32(IGC_ETQF(i));
<<<<<<< HEAD
}

static void igc_ethtool_get_wol(struct net_device *netdev,
				struct ethtool_wolinfo *wol)
{
	struct igc_adapter *adapter = netdev_priv(netdev);

	wol->wolopts = 0;

	if (!(adapter->flags & IGC_FLAG_WOL_SUPPORTED))
		return;

	wol->supported = WAKE_UCAST | WAKE_MCAST |
			 WAKE_BCAST | WAKE_MAGIC |
			 WAKE_PHY;

	/* apply any specific unsupported masks here */
	switch (adapter->hw.device_id) {
	default:
		break;
	}

	if (adapter->wol & IGC_WUFC_EX)
		wol->wolopts |= WAKE_UCAST;
	if (adapter->wol & IGC_WUFC_MC)
		wol->wolopts |= WAKE_MCAST;
	if (adapter->wol & IGC_WUFC_BC)
		wol->wolopts |= WAKE_BCAST;
	if (adapter->wol & IGC_WUFC_MAG)
		wol->wolopts |= WAKE_MAGIC;
	if (adapter->wol & IGC_WUFC_LNKC)
		wol->wolopts |= WAKE_PHY;
}

static int igc_ethtool_set_wol(struct net_device *netdev,
			       struct ethtool_wolinfo *wol)
{
	struct igc_adapter *adapter = netdev_priv(netdev);

	if (wol->wolopts & (WAKE_ARP | WAKE_MAGICSECURE | WAKE_FILTER))
		return -EOPNOTSUPP;

	if (!(adapter->flags & IGC_FLAG_WOL_SUPPORTED))
		return wol->wolopts ? -EOPNOTSUPP : 0;

	/* these settings will always override what we currently have */
	adapter->wol = 0;

	if (wol->wolopts & WAKE_UCAST)
		adapter->wol |= IGC_WUFC_EX;
	if (wol->wolopts & WAKE_MCAST)
		adapter->wol |= IGC_WUFC_MC;
	if (wol->wolopts & WAKE_BCAST)
		adapter->wol |= IGC_WUFC_BC;
	if (wol->wolopts & WAKE_MAGIC)
		adapter->wol |= IGC_WUFC_MAG;
	if (wol->wolopts & WAKE_PHY)
		adapter->wol |= IGC_WUFC_LNKC;
	device_set_wakeup_enable(&adapter->pdev->dev, adapter->wol);

	return 0;
}

=======

	regs_buff[213] = adapter->stats.tlpic;
	regs_buff[214] = adapter->stats.rlpic;
}

static void igc_ethtool_get_wol(struct net_device *netdev,
				struct ethtool_wolinfo *wol)
{
	struct igc_adapter *adapter = netdev_priv(netdev);

	wol->wolopts = 0;

	if (!(adapter->flags & IGC_FLAG_WOL_SUPPORTED))
		return;

	wol->supported = WAKE_UCAST | WAKE_MCAST |
			 WAKE_BCAST | WAKE_MAGIC |
			 WAKE_PHY;

	/* apply any specific unsupported masks here */
	switch (adapter->hw.device_id) {
	default:
		break;
	}

	if (adapter->wol & IGC_WUFC_EX)
		wol->wolopts |= WAKE_UCAST;
	if (adapter->wol & IGC_WUFC_MC)
		wol->wolopts |= WAKE_MCAST;
	if (adapter->wol & IGC_WUFC_BC)
		wol->wolopts |= WAKE_BCAST;
	if (adapter->wol & IGC_WUFC_MAG)
		wol->wolopts |= WAKE_MAGIC;
	if (adapter->wol & IGC_WUFC_LNKC)
		wol->wolopts |= WAKE_PHY;
}

static int igc_ethtool_set_wol(struct net_device *netdev,
			       struct ethtool_wolinfo *wol)
{
	struct igc_adapter *adapter = netdev_priv(netdev);

	if (wol->wolopts & (WAKE_ARP | WAKE_MAGICSECURE | WAKE_FILTER))
		return -EOPNOTSUPP;

	if (!(adapter->flags & IGC_FLAG_WOL_SUPPORTED))
		return wol->wolopts ? -EOPNOTSUPP : 0;

	/* these settings will always override what we currently have */
	adapter->wol = 0;

	if (wol->wolopts & WAKE_UCAST)
		adapter->wol |= IGC_WUFC_EX;
	if (wol->wolopts & WAKE_MCAST)
		adapter->wol |= IGC_WUFC_MC;
	if (wol->wolopts & WAKE_BCAST)
		adapter->wol |= IGC_WUFC_BC;
	if (wol->wolopts & WAKE_MAGIC)
		adapter->wol |= IGC_WUFC_MAG;
	if (wol->wolopts & WAKE_PHY)
		adapter->wol |= IGC_WUFC_LNKC;
	device_set_wakeup_enable(&adapter->pdev->dev, adapter->wol);

	return 0;
}

>>>>>>> 7d2a07b7
static u32 igc_ethtool_get_msglevel(struct net_device *netdev)
{
	struct igc_adapter *adapter = netdev_priv(netdev);

	return adapter->msg_enable;
}

static void igc_ethtool_set_msglevel(struct net_device *netdev, u32 data)
{
	struct igc_adapter *adapter = netdev_priv(netdev);

	adapter->msg_enable = data;
}

static int igc_ethtool_nway_reset(struct net_device *netdev)
{
	struct igc_adapter *adapter = netdev_priv(netdev);

	if (netif_running(netdev))
		igc_reinit_locked(adapter);
	return 0;
}

static u32 igc_ethtool_get_link(struct net_device *netdev)
{
	struct igc_adapter *adapter = netdev_priv(netdev);
	struct igc_mac_info *mac = &adapter->hw.mac;

	/* If the link is not reported up to netdev, interrupts are disabled,
	 * and so the physical link state may have changed since we last
	 * looked. Set get_link_status to make sure that the true link
	 * state is interrogated, rather than pulling a cached and possibly
	 * stale link state from the driver.
	 */
	if (!netif_carrier_ok(netdev))
		mac->get_link_status = 1;

	return igc_has_link(adapter);
}

static int igc_ethtool_get_eeprom_len(struct net_device *netdev)
{
	struct igc_adapter *adapter = netdev_priv(netdev);

	return adapter->hw.nvm.word_size * 2;
}

static int igc_ethtool_get_eeprom(struct net_device *netdev,
				  struct ethtool_eeprom *eeprom, u8 *bytes)
{
	struct igc_adapter *adapter = netdev_priv(netdev);
	struct igc_hw *hw = &adapter->hw;
	int first_word, last_word;
	u16 *eeprom_buff;
	int ret_val = 0;
	u16 i;

	if (eeprom->len == 0)
		return -EINVAL;

	eeprom->magic = hw->vendor_id | (hw->device_id << 16);

	first_word = eeprom->offset >> 1;
	last_word = (eeprom->offset + eeprom->len - 1) >> 1;

	eeprom_buff = kmalloc_array(last_word - first_word + 1, sizeof(u16),
				    GFP_KERNEL);
	if (!eeprom_buff)
		return -ENOMEM;

	if (hw->nvm.type == igc_nvm_eeprom_spi) {
		ret_val = hw->nvm.ops.read(hw, first_word,
					   last_word - first_word + 1,
					   eeprom_buff);
	} else {
		for (i = 0; i < last_word - first_word + 1; i++) {
			ret_val = hw->nvm.ops.read(hw, first_word + i, 1,
						   &eeprom_buff[i]);
			if (ret_val)
				break;
		}
	}

	/* Device's eeprom is always little-endian, word addressable */
	for (i = 0; i < last_word - first_word + 1; i++)
		le16_to_cpus(&eeprom_buff[i]);

	memcpy(bytes, (u8 *)eeprom_buff + (eeprom->offset & 1),
	       eeprom->len);
	kfree(eeprom_buff);

	return ret_val;
}

static int igc_ethtool_set_eeprom(struct net_device *netdev,
				  struct ethtool_eeprom *eeprom, u8 *bytes)
{
	struct igc_adapter *adapter = netdev_priv(netdev);
	struct igc_hw *hw = &adapter->hw;
	int max_len, first_word, last_word, ret_val = 0;
	u16 *eeprom_buff;
	void *ptr;
	u16 i;

	if (eeprom->len == 0)
		return -EOPNOTSUPP;

	if (hw->mac.type >= igc_i225 &&
	    !igc_get_flash_presence_i225(hw)) {
		return -EOPNOTSUPP;
	}

	if (eeprom->magic != (hw->vendor_id | (hw->device_id << 16)))
		return -EFAULT;

	max_len = hw->nvm.word_size * 2;

	first_word = eeprom->offset >> 1;
	last_word = (eeprom->offset + eeprom->len - 1) >> 1;
	eeprom_buff = kmalloc(max_len, GFP_KERNEL);
	if (!eeprom_buff)
		return -ENOMEM;

	ptr = (void *)eeprom_buff;

	if (eeprom->offset & 1) {
		/* need read/modify/write of first changed EEPROM word
		 * only the second byte of the word is being modified
		 */
		ret_val = hw->nvm.ops.read(hw, first_word, 1,
					    &eeprom_buff[0]);
		ptr++;
	}
	if (((eeprom->offset + eeprom->len) & 1) && ret_val == 0) {
		/* need read/modify/write of last changed EEPROM word
		 * only the first byte of the word is being modified
		 */
		ret_val = hw->nvm.ops.read(hw, last_word, 1,
				   &eeprom_buff[last_word - first_word]);
	}

	/* Device's eeprom is always little-endian, word addressable */
	for (i = 0; i < last_word - first_word + 1; i++)
		le16_to_cpus(&eeprom_buff[i]);

	memcpy(ptr, bytes, eeprom->len);

	for (i = 0; i < last_word - first_word + 1; i++)
		cpu_to_le16s(&eeprom_buff[i]);

	ret_val = hw->nvm.ops.write(hw, first_word,
				    last_word - first_word + 1, eeprom_buff);

	/* Update the checksum if nvm write succeeded */
	if (ret_val == 0)
		hw->nvm.ops.update(hw);

	kfree(eeprom_buff);
	return ret_val;
}

static void igc_ethtool_get_ringparam(struct net_device *netdev,
				      struct ethtool_ringparam *ring)
{
	struct igc_adapter *adapter = netdev_priv(netdev);

	ring->rx_max_pending = IGC_MAX_RXD;
	ring->tx_max_pending = IGC_MAX_TXD;
	ring->rx_pending = adapter->rx_ring_count;
	ring->tx_pending = adapter->tx_ring_count;
}

static int igc_ethtool_set_ringparam(struct net_device *netdev,
				     struct ethtool_ringparam *ring)
{
	struct igc_adapter *adapter = netdev_priv(netdev);
	struct igc_ring *temp_ring;
	u16 new_rx_count, new_tx_count;
	int i, err = 0;

	if (ring->rx_mini_pending || ring->rx_jumbo_pending)
		return -EINVAL;

	new_rx_count = min_t(u32, ring->rx_pending, IGC_MAX_RXD);
	new_rx_count = max_t(u16, new_rx_count, IGC_MIN_RXD);
	new_rx_count = ALIGN(new_rx_count, REQ_RX_DESCRIPTOR_MULTIPLE);

	new_tx_count = min_t(u32, ring->tx_pending, IGC_MAX_TXD);
	new_tx_count = max_t(u16, new_tx_count, IGC_MIN_TXD);
	new_tx_count = ALIGN(new_tx_count, REQ_TX_DESCRIPTOR_MULTIPLE);

	if (new_tx_count == adapter->tx_ring_count &&
	    new_rx_count == adapter->rx_ring_count) {
		/* nothing to do */
		return 0;
	}

	while (test_and_set_bit(__IGC_RESETTING, &adapter->state))
		usleep_range(1000, 2000);

	if (!netif_running(adapter->netdev)) {
		for (i = 0; i < adapter->num_tx_queues; i++)
			adapter->tx_ring[i]->count = new_tx_count;
		for (i = 0; i < adapter->num_rx_queues; i++)
			adapter->rx_ring[i]->count = new_rx_count;
		adapter->tx_ring_count = new_tx_count;
		adapter->rx_ring_count = new_rx_count;
		goto clear_reset;
	}

	if (adapter->num_tx_queues > adapter->num_rx_queues)
		temp_ring = vmalloc(array_size(sizeof(struct igc_ring),
					       adapter->num_tx_queues));
	else
		temp_ring = vmalloc(array_size(sizeof(struct igc_ring),
					       adapter->num_rx_queues));

	if (!temp_ring) {
		err = -ENOMEM;
		goto clear_reset;
	}

	igc_down(adapter);

	/* We can't just free everything and then setup again,
	 * because the ISRs in MSI-X mode get passed pointers
	 * to the Tx and Rx ring structs.
	 */
	if (new_tx_count != adapter->tx_ring_count) {
		for (i = 0; i < adapter->num_tx_queues; i++) {
			memcpy(&temp_ring[i], adapter->tx_ring[i],
			       sizeof(struct igc_ring));

			temp_ring[i].count = new_tx_count;
			err = igc_setup_tx_resources(&temp_ring[i]);
			if (err) {
				while (i) {
					i--;
					igc_free_tx_resources(&temp_ring[i]);
				}
				goto err_setup;
			}
		}

		for (i = 0; i < adapter->num_tx_queues; i++) {
			igc_free_tx_resources(adapter->tx_ring[i]);

			memcpy(adapter->tx_ring[i], &temp_ring[i],
			       sizeof(struct igc_ring));
		}

		adapter->tx_ring_count = new_tx_count;
	}

	if (new_rx_count != adapter->rx_ring_count) {
		for (i = 0; i < adapter->num_rx_queues; i++) {
			memcpy(&temp_ring[i], adapter->rx_ring[i],
			       sizeof(struct igc_ring));

			temp_ring[i].count = new_rx_count;
			err = igc_setup_rx_resources(&temp_ring[i]);
			if (err) {
				while (i) {
					i--;
					igc_free_rx_resources(&temp_ring[i]);
				}
				goto err_setup;
			}
		}

		for (i = 0; i < adapter->num_rx_queues; i++) {
			igc_free_rx_resources(adapter->rx_ring[i]);

			memcpy(adapter->rx_ring[i], &temp_ring[i],
			       sizeof(struct igc_ring));
		}

		adapter->rx_ring_count = new_rx_count;
	}
err_setup:
	igc_up(adapter);
	vfree(temp_ring);
clear_reset:
	clear_bit(__IGC_RESETTING, &adapter->state);
	return err;
}

static void igc_ethtool_get_pauseparam(struct net_device *netdev,
				       struct ethtool_pauseparam *pause)
{
	struct igc_adapter *adapter = netdev_priv(netdev);
	struct igc_hw *hw = &adapter->hw;

	pause->autoneg =
		(adapter->fc_autoneg ? AUTONEG_ENABLE : AUTONEG_DISABLE);

	if (hw->fc.current_mode == igc_fc_rx_pause) {
		pause->rx_pause = 1;
	} else if (hw->fc.current_mode == igc_fc_tx_pause) {
		pause->tx_pause = 1;
	} else if (hw->fc.current_mode == igc_fc_full) {
		pause->rx_pause = 1;
		pause->tx_pause = 1;
	}
}

static int igc_ethtool_set_pauseparam(struct net_device *netdev,
				      struct ethtool_pauseparam *pause)
{
	struct igc_adapter *adapter = netdev_priv(netdev);
	struct igc_hw *hw = &adapter->hw;
	int retval = 0;

	adapter->fc_autoneg = pause->autoneg;

	while (test_and_set_bit(__IGC_RESETTING, &adapter->state))
		usleep_range(1000, 2000);

	if (adapter->fc_autoneg == AUTONEG_ENABLE) {
		hw->fc.requested_mode = igc_fc_default;
		if (netif_running(adapter->netdev)) {
			igc_down(adapter);
			igc_up(adapter);
		} else {
			igc_reset(adapter);
		}
	} else {
		if (pause->rx_pause && pause->tx_pause)
			hw->fc.requested_mode = igc_fc_full;
		else if (pause->rx_pause && !pause->tx_pause)
			hw->fc.requested_mode = igc_fc_rx_pause;
		else if (!pause->rx_pause && pause->tx_pause)
			hw->fc.requested_mode = igc_fc_tx_pause;
		else if (!pause->rx_pause && !pause->tx_pause)
			hw->fc.requested_mode = igc_fc_none;

		hw->fc.current_mode = hw->fc.requested_mode;

		retval = ((hw->phy.media_type == igc_media_type_copper) ?
			  igc_force_mac_fc(hw) : igc_setup_link(hw));
	}

	clear_bit(__IGC_RESETTING, &adapter->state);
	return retval;
}

static void igc_ethtool_get_strings(struct net_device *netdev, u32 stringset,
				    u8 *data)
{
	struct igc_adapter *adapter = netdev_priv(netdev);
	u8 *p = data;
	int i;

	switch (stringset) {
	case ETH_SS_TEST:
		memcpy(data, *igc_gstrings_test,
		       IGC_TEST_LEN * ETH_GSTRING_LEN);
		break;
	case ETH_SS_STATS:
		for (i = 0; i < IGC_GLOBAL_STATS_LEN; i++)
			ethtool_sprintf(&p, igc_gstrings_stats[i].stat_string);
		for (i = 0; i < IGC_NETDEV_STATS_LEN; i++)
			ethtool_sprintf(&p,
					igc_gstrings_net_stats[i].stat_string);
		for (i = 0; i < adapter->num_tx_queues; i++) {
			ethtool_sprintf(&p, "tx_queue_%u_packets", i);
			ethtool_sprintf(&p, "tx_queue_%u_bytes", i);
			ethtool_sprintf(&p, "tx_queue_%u_restart", i);
		}
		for (i = 0; i < adapter->num_rx_queues; i++) {
			ethtool_sprintf(&p, "rx_queue_%u_packets", i);
			ethtool_sprintf(&p, "rx_queue_%u_bytes", i);
			ethtool_sprintf(&p, "rx_queue_%u_drops", i);
			ethtool_sprintf(&p, "rx_queue_%u_csum_err", i);
			ethtool_sprintf(&p, "rx_queue_%u_alloc_failed", i);
		}
		/* BUG_ON(p - data != IGC_STATS_LEN * ETH_GSTRING_LEN); */
		break;
	case ETH_SS_PRIV_FLAGS:
		memcpy(data, igc_priv_flags_strings,
		       IGC_PRIV_FLAGS_STR_LEN * ETH_GSTRING_LEN);
		break;
	}
}

static int igc_ethtool_get_sset_count(struct net_device *netdev, int sset)
{
	switch (sset) {
	case ETH_SS_STATS:
		return IGC_STATS_LEN;
	case ETH_SS_TEST:
		return IGC_TEST_LEN;
	case ETH_SS_PRIV_FLAGS:
		return IGC_PRIV_FLAGS_STR_LEN;
	default:
		return -ENOTSUPP;
	}
}

static void igc_ethtool_get_stats(struct net_device *netdev,
				  struct ethtool_stats *stats, u64 *data)
{
	struct igc_adapter *adapter = netdev_priv(netdev);
	struct rtnl_link_stats64 *net_stats = &adapter->stats64;
	unsigned int start;
	struct igc_ring *ring;
	int i, j;
	char *p;

	spin_lock(&adapter->stats64_lock);
	igc_update_stats(adapter);

	for (i = 0; i < IGC_GLOBAL_STATS_LEN; i++) {
		p = (char *)adapter + igc_gstrings_stats[i].stat_offset;
		data[i] = (igc_gstrings_stats[i].sizeof_stat ==
			sizeof(u64)) ? *(u64 *)p : *(u32 *)p;
	}
	for (j = 0; j < IGC_NETDEV_STATS_LEN; j++, i++) {
		p = (char *)net_stats + igc_gstrings_net_stats[j].stat_offset;
		data[i] = (igc_gstrings_net_stats[j].sizeof_stat ==
			sizeof(u64)) ? *(u64 *)p : *(u32 *)p;
	}
	for (j = 0; j < adapter->num_tx_queues; j++) {
		u64	restart2;

		ring = adapter->tx_ring[j];
		do {
			start = u64_stats_fetch_begin_irq(&ring->tx_syncp);
			data[i]   = ring->tx_stats.packets;
			data[i + 1] = ring->tx_stats.bytes;
			data[i + 2] = ring->tx_stats.restart_queue;
		} while (u64_stats_fetch_retry_irq(&ring->tx_syncp, start));
		do {
			start = u64_stats_fetch_begin_irq(&ring->tx_syncp2);
			restart2  = ring->tx_stats.restart_queue2;
		} while (u64_stats_fetch_retry_irq(&ring->tx_syncp2, start));
		data[i + 2] += restart2;

		i += IGC_TX_QUEUE_STATS_LEN;
	}
	for (j = 0; j < adapter->num_rx_queues; j++) {
		ring = adapter->rx_ring[j];
		do {
			start = u64_stats_fetch_begin_irq(&ring->rx_syncp);
			data[i]   = ring->rx_stats.packets;
			data[i + 1] = ring->rx_stats.bytes;
			data[i + 2] = ring->rx_stats.drops;
			data[i + 3] = ring->rx_stats.csum_err;
			data[i + 4] = ring->rx_stats.alloc_failed;
		} while (u64_stats_fetch_retry_irq(&ring->rx_syncp, start));
		i += IGC_RX_QUEUE_STATS_LEN;
	}
	spin_unlock(&adapter->stats64_lock);
}

static int igc_ethtool_get_coalesce(struct net_device *netdev,
				    struct ethtool_coalesce *ec)
{
	struct igc_adapter *adapter = netdev_priv(netdev);

	if (adapter->rx_itr_setting <= 3)
		ec->rx_coalesce_usecs = adapter->rx_itr_setting;
	else
		ec->rx_coalesce_usecs = adapter->rx_itr_setting >> 2;

	if (!(adapter->flags & IGC_FLAG_QUEUE_PAIRS)) {
		if (adapter->tx_itr_setting <= 3)
			ec->tx_coalesce_usecs = adapter->tx_itr_setting;
		else
			ec->tx_coalesce_usecs = adapter->tx_itr_setting >> 2;
	}

	return 0;
}

static int igc_ethtool_set_coalesce(struct net_device *netdev,
				    struct ethtool_coalesce *ec)
{
	struct igc_adapter *adapter = netdev_priv(netdev);
	int i;

	if (ec->rx_coalesce_usecs > IGC_MAX_ITR_USECS ||
	    (ec->rx_coalesce_usecs > 3 &&
	     ec->rx_coalesce_usecs < IGC_MIN_ITR_USECS) ||
	    ec->rx_coalesce_usecs == 2)
		return -EINVAL;

	if (ec->tx_coalesce_usecs > IGC_MAX_ITR_USECS ||
	    (ec->tx_coalesce_usecs > 3 &&
	     ec->tx_coalesce_usecs < IGC_MIN_ITR_USECS) ||
	    ec->tx_coalesce_usecs == 2)
		return -EINVAL;

	if ((adapter->flags & IGC_FLAG_QUEUE_PAIRS) && ec->tx_coalesce_usecs)
		return -EINVAL;

	/* If ITR is disabled, disable DMAC */
	if (ec->rx_coalesce_usecs == 0) {
		if (adapter->flags & IGC_FLAG_DMAC)
			adapter->flags &= ~IGC_FLAG_DMAC;
	}

	/* convert to rate of irq's per second */
	if (ec->rx_coalesce_usecs && ec->rx_coalesce_usecs <= 3)
		adapter->rx_itr_setting = ec->rx_coalesce_usecs;
	else
		adapter->rx_itr_setting = ec->rx_coalesce_usecs << 2;

	/* convert to rate of irq's per second */
	if (adapter->flags & IGC_FLAG_QUEUE_PAIRS)
		adapter->tx_itr_setting = adapter->rx_itr_setting;
	else if (ec->tx_coalesce_usecs && ec->tx_coalesce_usecs <= 3)
		adapter->tx_itr_setting = ec->tx_coalesce_usecs;
	else
		adapter->tx_itr_setting = ec->tx_coalesce_usecs << 2;

	for (i = 0; i < adapter->num_q_vectors; i++) {
		struct igc_q_vector *q_vector = adapter->q_vector[i];

		q_vector->tx.work_limit = adapter->tx_work_limit;
		if (q_vector->rx.ring)
			q_vector->itr_val = adapter->rx_itr_setting;
		else
			q_vector->itr_val = adapter->tx_itr_setting;
		if (q_vector->itr_val && q_vector->itr_val <= 3)
			q_vector->itr_val = IGC_START_ITR;
		q_vector->set_itr = 1;
	}

	return 0;
}

#define ETHER_TYPE_FULL_MASK ((__force __be16)~0)
static int igc_ethtool_get_nfc_rule(struct igc_adapter *adapter,
				    struct ethtool_rxnfc *cmd)
{
	struct ethtool_rx_flow_spec *fsp = &cmd->fs;
	struct igc_nfc_rule *rule = NULL;

	cmd->data = IGC_MAX_RXNFC_RULES;

	mutex_lock(&adapter->nfc_rule_lock);

	rule = igc_get_nfc_rule(adapter, fsp->location);
	if (!rule)
		goto out;

	fsp->flow_type = ETHER_FLOW;
	fsp->ring_cookie = rule->action;

	if (rule->filter.match_flags & IGC_FILTER_FLAG_ETHER_TYPE) {
		fsp->h_u.ether_spec.h_proto = htons(rule->filter.etype);
		fsp->m_u.ether_spec.h_proto = ETHER_TYPE_FULL_MASK;
	}

	if (rule->filter.match_flags & IGC_FILTER_FLAG_VLAN_TCI) {
		fsp->flow_type |= FLOW_EXT;
		fsp->h_ext.vlan_tci = htons(rule->filter.vlan_tci);
		fsp->m_ext.vlan_tci = htons(VLAN_PRIO_MASK);
	}

	if (rule->filter.match_flags & IGC_FILTER_FLAG_DST_MAC_ADDR) {
		ether_addr_copy(fsp->h_u.ether_spec.h_dest,
				rule->filter.dst_addr);
		eth_broadcast_addr(fsp->m_u.ether_spec.h_dest);
	}

	if (rule->filter.match_flags & IGC_FILTER_FLAG_SRC_MAC_ADDR) {
		ether_addr_copy(fsp->h_u.ether_spec.h_source,
				rule->filter.src_addr);
		eth_broadcast_addr(fsp->m_u.ether_spec.h_source);
	}

	mutex_unlock(&adapter->nfc_rule_lock);
	return 0;

out:
	mutex_unlock(&adapter->nfc_rule_lock);
	return -EINVAL;
}

static int igc_ethtool_get_nfc_rules(struct igc_adapter *adapter,
				     struct ethtool_rxnfc *cmd,
				     u32 *rule_locs)
{
	struct igc_nfc_rule *rule;
	int cnt = 0;

	cmd->data = IGC_MAX_RXNFC_RULES;

	mutex_lock(&adapter->nfc_rule_lock);

	list_for_each_entry(rule, &adapter->nfc_rule_list, list) {
		if (cnt == cmd->rule_cnt) {
			mutex_unlock(&adapter->nfc_rule_lock);
			return -EMSGSIZE;
		}
		rule_locs[cnt] = rule->location;
		cnt++;
	}

	mutex_unlock(&adapter->nfc_rule_lock);

	cmd->rule_cnt = cnt;

	return 0;
}

static int igc_ethtool_get_rss_hash_opts(struct igc_adapter *adapter,
					 struct ethtool_rxnfc *cmd)
{
	cmd->data = 0;

	/* Report default options for RSS on igc */
	switch (cmd->flow_type) {
	case TCP_V4_FLOW:
		cmd->data |= RXH_L4_B_0_1 | RXH_L4_B_2_3;
		fallthrough;
	case UDP_V4_FLOW:
		if (adapter->flags & IGC_FLAG_RSS_FIELD_IPV4_UDP)
			cmd->data |= RXH_L4_B_0_1 | RXH_L4_B_2_3;
		fallthrough;
	case SCTP_V4_FLOW:
	case AH_ESP_V4_FLOW:
	case AH_V4_FLOW:
	case ESP_V4_FLOW:
	case IPV4_FLOW:
		cmd->data |= RXH_IP_SRC | RXH_IP_DST;
		break;
	case TCP_V6_FLOW:
		cmd->data |= RXH_L4_B_0_1 | RXH_L4_B_2_3;
		fallthrough;
	case UDP_V6_FLOW:
		if (adapter->flags & IGC_FLAG_RSS_FIELD_IPV6_UDP)
			cmd->data |= RXH_L4_B_0_1 | RXH_L4_B_2_3;
		fallthrough;
	case SCTP_V6_FLOW:
	case AH_ESP_V6_FLOW:
	case AH_V6_FLOW:
	case ESP_V6_FLOW:
	case IPV6_FLOW:
		cmd->data |= RXH_IP_SRC | RXH_IP_DST;
		break;
	default:
		return -EINVAL;
	}

	return 0;
}

static int igc_ethtool_get_rxnfc(struct net_device *dev,
				 struct ethtool_rxnfc *cmd, u32 *rule_locs)
{
	struct igc_adapter *adapter = netdev_priv(dev);

	switch (cmd->cmd) {
	case ETHTOOL_GRXRINGS:
		cmd->data = adapter->num_rx_queues;
		return 0;
	case ETHTOOL_GRXCLSRLCNT:
		cmd->rule_cnt = adapter->nfc_rule_count;
		return 0;
	case ETHTOOL_GRXCLSRULE:
		return igc_ethtool_get_nfc_rule(adapter, cmd);
	case ETHTOOL_GRXCLSRLALL:
		return igc_ethtool_get_nfc_rules(adapter, cmd, rule_locs);
	case ETHTOOL_GRXFH:
		return igc_ethtool_get_rss_hash_opts(adapter, cmd);
	default:
		return -EOPNOTSUPP;
	}
}

#define UDP_RSS_FLAGS (IGC_FLAG_RSS_FIELD_IPV4_UDP | \
		       IGC_FLAG_RSS_FIELD_IPV6_UDP)
static int igc_ethtool_set_rss_hash_opt(struct igc_adapter *adapter,
					struct ethtool_rxnfc *nfc)
{
	u32 flags = adapter->flags;

	/* RSS does not support anything other than hashing
	 * to queues on src and dst IPs and ports
	 */
	if (nfc->data & ~(RXH_IP_SRC | RXH_IP_DST |
			  RXH_L4_B_0_1 | RXH_L4_B_2_3))
		return -EINVAL;

	switch (nfc->flow_type) {
	case TCP_V4_FLOW:
	case TCP_V6_FLOW:
		if (!(nfc->data & RXH_IP_SRC) ||
		    !(nfc->data & RXH_IP_DST) ||
		    !(nfc->data & RXH_L4_B_0_1) ||
		    !(nfc->data & RXH_L4_B_2_3))
			return -EINVAL;
		break;
	case UDP_V4_FLOW:
		if (!(nfc->data & RXH_IP_SRC) ||
		    !(nfc->data & RXH_IP_DST))
			return -EINVAL;
		switch (nfc->data & (RXH_L4_B_0_1 | RXH_L4_B_2_3)) {
		case 0:
			flags &= ~IGC_FLAG_RSS_FIELD_IPV4_UDP;
			break;
		case (RXH_L4_B_0_1 | RXH_L4_B_2_3):
			flags |= IGC_FLAG_RSS_FIELD_IPV4_UDP;
			break;
		default:
			return -EINVAL;
		}
		break;
	case UDP_V6_FLOW:
		if (!(nfc->data & RXH_IP_SRC) ||
		    !(nfc->data & RXH_IP_DST))
			return -EINVAL;
		switch (nfc->data & (RXH_L4_B_0_1 | RXH_L4_B_2_3)) {
		case 0:
			flags &= ~IGC_FLAG_RSS_FIELD_IPV6_UDP;
			break;
		case (RXH_L4_B_0_1 | RXH_L4_B_2_3):
			flags |= IGC_FLAG_RSS_FIELD_IPV6_UDP;
			break;
		default:
			return -EINVAL;
		}
		break;
	case AH_ESP_V4_FLOW:
	case AH_V4_FLOW:
	case ESP_V4_FLOW:
	case SCTP_V4_FLOW:
	case AH_ESP_V6_FLOW:
	case AH_V6_FLOW:
	case ESP_V6_FLOW:
	case SCTP_V6_FLOW:
		if (!(nfc->data & RXH_IP_SRC) ||
		    !(nfc->data & RXH_IP_DST) ||
		    (nfc->data & RXH_L4_B_0_1) ||
		    (nfc->data & RXH_L4_B_2_3))
			return -EINVAL;
		break;
	default:
		return -EINVAL;
	}

	/* if we changed something we need to update flags */
	if (flags != adapter->flags) {
		struct igc_hw *hw = &adapter->hw;
		u32 mrqc = rd32(IGC_MRQC);

		if ((flags & UDP_RSS_FLAGS) &&
		    !(adapter->flags & UDP_RSS_FLAGS))
			netdev_err(adapter->netdev,
				   "Enabling UDP RSS: fragmented packets may arrive out of order to the stack above\n");

		adapter->flags = flags;

		/* Perform hash on these packet types */
		mrqc |= IGC_MRQC_RSS_FIELD_IPV4 |
			IGC_MRQC_RSS_FIELD_IPV4_TCP |
			IGC_MRQC_RSS_FIELD_IPV6 |
			IGC_MRQC_RSS_FIELD_IPV6_TCP;

		mrqc &= ~(IGC_MRQC_RSS_FIELD_IPV4_UDP |
			  IGC_MRQC_RSS_FIELD_IPV6_UDP);

		if (flags & IGC_FLAG_RSS_FIELD_IPV4_UDP)
			mrqc |= IGC_MRQC_RSS_FIELD_IPV4_UDP;

		if (flags & IGC_FLAG_RSS_FIELD_IPV6_UDP)
			mrqc |= IGC_MRQC_RSS_FIELD_IPV6_UDP;

		wr32(IGC_MRQC, mrqc);
	}

	return 0;
}

static void igc_ethtool_init_nfc_rule(struct igc_nfc_rule *rule,
				      const struct ethtool_rx_flow_spec *fsp)
{
	INIT_LIST_HEAD(&rule->list);

	rule->action = fsp->ring_cookie;
	rule->location = fsp->location;

	if ((fsp->flow_type & FLOW_EXT) && fsp->m_ext.vlan_tci) {
		rule->filter.vlan_tci = ntohs(fsp->h_ext.vlan_tci);
		rule->filter.match_flags |= IGC_FILTER_FLAG_VLAN_TCI;
	}

	if (fsp->m_u.ether_spec.h_proto == ETHER_TYPE_FULL_MASK) {
		rule->filter.etype = ntohs(fsp->h_u.ether_spec.h_proto);
		rule->filter.match_flags = IGC_FILTER_FLAG_ETHER_TYPE;
	}

	/* Both source and destination address filters only support the full
	 * mask.
	 */
	if (is_broadcast_ether_addr(fsp->m_u.ether_spec.h_source)) {
		rule->filter.match_flags |= IGC_FILTER_FLAG_SRC_MAC_ADDR;
		ether_addr_copy(rule->filter.src_addr,
				fsp->h_u.ether_spec.h_source);
	}

	if (is_broadcast_ether_addr(fsp->m_u.ether_spec.h_dest)) {
		rule->filter.match_flags |= IGC_FILTER_FLAG_DST_MAC_ADDR;
		ether_addr_copy(rule->filter.dst_addr,
				fsp->h_u.ether_spec.h_dest);
	}
}

/**
 * igc_ethtool_check_nfc_rule() - Check if NFC rule is valid
 * @adapter: Pointer to adapter
 * @rule: Rule under evaluation
 *
 * The driver doesn't support rules with multiple matches so if more than
 * one bit in filter flags is set, @rule is considered invalid.
 *
 * Also, if there is already another rule with the same filter in a different
 * location, @rule is considered invalid.
 *
 * Context: Expects adapter->nfc_rule_lock to be held by caller.
 *
 * Return: 0 in case of success, negative errno code otherwise.
 */
static int igc_ethtool_check_nfc_rule(struct igc_adapter *adapter,
				      struct igc_nfc_rule *rule)
{
	struct net_device *dev = adapter->netdev;
	u8 flags = rule->filter.match_flags;
	struct igc_nfc_rule *tmp;

	if (!flags) {
		netdev_dbg(dev, "Rule with no match\n");
		return -EINVAL;
	}

	if (flags & (flags - 1)) {
		netdev_dbg(dev, "Rule with multiple matches not supported\n");
		return -EOPNOTSUPP;
	}

	list_for_each_entry(tmp, &adapter->nfc_rule_list, list) {
		if (!memcmp(&rule->filter, &tmp->filter,
			    sizeof(rule->filter)) &&
		    tmp->location != rule->location) {
			netdev_dbg(dev, "Rule already exists\n");
			return -EEXIST;
		}
	}

	return 0;
}

static int igc_ethtool_add_nfc_rule(struct igc_adapter *adapter,
				    struct ethtool_rxnfc *cmd)
{
	struct net_device *netdev = adapter->netdev;
	struct ethtool_rx_flow_spec *fsp =
		(struct ethtool_rx_flow_spec *)&cmd->fs;
	struct igc_nfc_rule *rule, *old_rule;
	int err;

	if (!(netdev->hw_features & NETIF_F_NTUPLE)) {
		netdev_dbg(netdev, "N-tuple filters disabled\n");
		return -EOPNOTSUPP;
	}

	if ((fsp->flow_type & ~FLOW_EXT) != ETHER_FLOW) {
		netdev_dbg(netdev, "Only ethernet flow type is supported\n");
		return -EOPNOTSUPP;
	}

	if ((fsp->flow_type & FLOW_EXT) &&
	    fsp->m_ext.vlan_tci != htons(VLAN_PRIO_MASK)) {
		netdev_dbg(netdev, "VLAN mask not supported\n");
		return -EOPNOTSUPP;
	}

	if (fsp->ring_cookie >= adapter->num_rx_queues) {
		netdev_dbg(netdev, "Invalid action\n");
		return -EINVAL;
	}

	if (fsp->location >= IGC_MAX_RXNFC_RULES) {
		netdev_dbg(netdev, "Invalid location\n");
		return -EINVAL;
	}

	rule = kzalloc(sizeof(*rule), GFP_KERNEL);
	if (!rule)
		return -ENOMEM;

	igc_ethtool_init_nfc_rule(rule, fsp);

	mutex_lock(&adapter->nfc_rule_lock);

	err = igc_ethtool_check_nfc_rule(adapter, rule);
	if (err)
		goto err;

	old_rule = igc_get_nfc_rule(adapter, fsp->location);
	if (old_rule)
		igc_del_nfc_rule(adapter, old_rule);

	err = igc_add_nfc_rule(adapter, rule);
	if (err)
		goto err;

	mutex_unlock(&adapter->nfc_rule_lock);
	return 0;

err:
	mutex_unlock(&adapter->nfc_rule_lock);
	kfree(rule);
	return err;
}

static int igc_ethtool_del_nfc_rule(struct igc_adapter *adapter,
				    struct ethtool_rxnfc *cmd)
{
	struct ethtool_rx_flow_spec *fsp =
		(struct ethtool_rx_flow_spec *)&cmd->fs;
	struct igc_nfc_rule *rule;

	mutex_lock(&adapter->nfc_rule_lock);

	rule = igc_get_nfc_rule(adapter, fsp->location);
	if (!rule) {
		mutex_unlock(&adapter->nfc_rule_lock);
		return -EINVAL;
	}

	igc_del_nfc_rule(adapter, rule);

	mutex_unlock(&adapter->nfc_rule_lock);
	return 0;
}

static int igc_ethtool_set_rxnfc(struct net_device *dev,
				 struct ethtool_rxnfc *cmd)
{
	struct igc_adapter *adapter = netdev_priv(dev);

	switch (cmd->cmd) {
	case ETHTOOL_SRXFH:
		return igc_ethtool_set_rss_hash_opt(adapter, cmd);
	case ETHTOOL_SRXCLSRLINS:
		return igc_ethtool_add_nfc_rule(adapter, cmd);
	case ETHTOOL_SRXCLSRLDEL:
		return igc_ethtool_del_nfc_rule(adapter, cmd);
	default:
		return -EOPNOTSUPP;
	}
}

void igc_write_rss_indir_tbl(struct igc_adapter *adapter)
{
	struct igc_hw *hw = &adapter->hw;
	u32 reg = IGC_RETA(0);
	u32 shift = 0;
	int i = 0;

	while (i < IGC_RETA_SIZE) {
		u32 val = 0;
		int j;

		for (j = 3; j >= 0; j--) {
			val <<= 8;
			val |= adapter->rss_indir_tbl[i + j];
		}

		wr32(reg, val << shift);
		reg += 4;
		i += 4;
	}
}

static u32 igc_ethtool_get_rxfh_indir_size(struct net_device *netdev)
{
	return IGC_RETA_SIZE;
}

static int igc_ethtool_get_rxfh(struct net_device *netdev, u32 *indir, u8 *key,
				u8 *hfunc)
{
	struct igc_adapter *adapter = netdev_priv(netdev);
	int i;

	if (hfunc)
		*hfunc = ETH_RSS_HASH_TOP;
	if (!indir)
		return 0;
	for (i = 0; i < IGC_RETA_SIZE; i++)
		indir[i] = adapter->rss_indir_tbl[i];

	return 0;
}

static int igc_ethtool_set_rxfh(struct net_device *netdev, const u32 *indir,
				const u8 *key, const u8 hfunc)
{
	struct igc_adapter *adapter = netdev_priv(netdev);
	u32 num_queues;
	int i;

	/* We do not allow change in unsupported parameters */
	if (key ||
	    (hfunc != ETH_RSS_HASH_NO_CHANGE && hfunc != ETH_RSS_HASH_TOP))
		return -EOPNOTSUPP;
	if (!indir)
		return 0;

	num_queues = adapter->rss_queues;

	/* Verify user input. */
	for (i = 0; i < IGC_RETA_SIZE; i++)
		if (indir[i] >= num_queues)
			return -EINVAL;

	for (i = 0; i < IGC_RETA_SIZE; i++)
		adapter->rss_indir_tbl[i] = indir[i];

	igc_write_rss_indir_tbl(adapter);

	return 0;
}

static void igc_ethtool_get_channels(struct net_device *netdev,
				     struct ethtool_channels *ch)
{
	struct igc_adapter *adapter = netdev_priv(netdev);

	/* Report maximum channels */
	ch->max_combined = igc_get_max_rss_queues(adapter);

	/* Report info for other vector */
	if (adapter->flags & IGC_FLAG_HAS_MSIX) {
		ch->max_other = NON_Q_VECTORS;
		ch->other_count = NON_Q_VECTORS;
	}

	ch->combined_count = adapter->rss_queues;
}

static int igc_ethtool_set_channels(struct net_device *netdev,
				    struct ethtool_channels *ch)
{
	struct igc_adapter *adapter = netdev_priv(netdev);
	unsigned int count = ch->combined_count;
	unsigned int max_combined = 0;

	/* Verify they are not requesting separate vectors */
	if (!count || ch->rx_count || ch->tx_count)
		return -EINVAL;

	/* Verify other_count is valid and has not been changed */
	if (ch->other_count != NON_Q_VECTORS)
		return -EINVAL;

	/* Verify the number of channels doesn't exceed hw limits */
	max_combined = igc_get_max_rss_queues(adapter);
	if (count > max_combined)
		return -EINVAL;

	if (count != adapter->rss_queues) {
		adapter->rss_queues = count;
		igc_set_flag_queue_pairs(adapter, max_combined);

		/* Hardware has to reinitialize queues and interrupts to
		 * match the new configuration.
		 */
		return igc_reinit_queues(adapter);
	}

	return 0;
}

static int igc_ethtool_get_ts_info(struct net_device *dev,
				   struct ethtool_ts_info *info)
{
	struct igc_adapter *adapter = netdev_priv(dev);

	if (adapter->ptp_clock)
		info->phc_index = ptp_clock_index(adapter->ptp_clock);
	else
		info->phc_index = -1;

	switch (adapter->hw.mac.type) {
	case igc_i225:
		info->so_timestamping =
			SOF_TIMESTAMPING_TX_SOFTWARE |
			SOF_TIMESTAMPING_RX_SOFTWARE |
			SOF_TIMESTAMPING_SOFTWARE |
			SOF_TIMESTAMPING_TX_HARDWARE |
			SOF_TIMESTAMPING_RX_HARDWARE |
			SOF_TIMESTAMPING_RAW_HARDWARE;

		info->tx_types =
			BIT(HWTSTAMP_TX_OFF) |
			BIT(HWTSTAMP_TX_ON);

		info->rx_filters = BIT(HWTSTAMP_FILTER_NONE);
		info->rx_filters |= BIT(HWTSTAMP_FILTER_ALL);

		return 0;
	default:
		return -EOPNOTSUPP;
	}
}

static u32 igc_ethtool_get_priv_flags(struct net_device *netdev)
{
	struct igc_adapter *adapter = netdev_priv(netdev);
	u32 priv_flags = 0;

	if (adapter->flags & IGC_FLAG_RX_LEGACY)
		priv_flags |= IGC_PRIV_FLAGS_LEGACY_RX;

	return priv_flags;
}

static int igc_ethtool_set_priv_flags(struct net_device *netdev, u32 priv_flags)
{
	struct igc_adapter *adapter = netdev_priv(netdev);
	unsigned int flags = adapter->flags;

	flags &= ~IGC_FLAG_RX_LEGACY;
	if (priv_flags & IGC_PRIV_FLAGS_LEGACY_RX)
		flags |= IGC_FLAG_RX_LEGACY;

	if (flags != adapter->flags) {
		adapter->flags = flags;

		/* reset interface to repopulate queues */
		if (netif_running(netdev))
			igc_reinit_locked(adapter);
	}

	return 0;
}

static int igc_ethtool_get_eee(struct net_device *netdev,
			       struct ethtool_eee *edata)
{
	struct igc_adapter *adapter = netdev_priv(netdev);
	struct igc_hw *hw = &adapter->hw;
	u32 eeer;

	if (hw->dev_spec._base.eee_enable)
		edata->advertised =
			mmd_eee_adv_to_ethtool_adv_t(adapter->eee_advert);

	*edata = adapter->eee;
	edata->supported = SUPPORTED_Autoneg;

	eeer = rd32(IGC_EEER);

	/* EEE status on negotiated link */
	if (eeer & IGC_EEER_EEE_NEG)
		edata->eee_active = true;

	if (eeer & IGC_EEER_TX_LPI_EN)
		edata->tx_lpi_enabled = true;

	edata->eee_enabled = hw->dev_spec._base.eee_enable;

	edata->advertised = SUPPORTED_Autoneg;
	edata->lp_advertised = SUPPORTED_Autoneg;

	/* Report correct negotiated EEE status for devices that
	 * wrongly report EEE at half-duplex
	 */
	if (adapter->link_duplex == HALF_DUPLEX) {
		edata->eee_enabled = false;
		edata->eee_active = false;
		edata->tx_lpi_enabled = false;
		edata->advertised &= ~edata->advertised;
	}

	return 0;
}

static int igc_ethtool_set_eee(struct net_device *netdev,
			       struct ethtool_eee *edata)
{
	struct igc_adapter *adapter = netdev_priv(netdev);
	struct igc_hw *hw = &adapter->hw;
	struct ethtool_eee eee_curr;
	s32 ret_val;

	memset(&eee_curr, 0, sizeof(struct ethtool_eee));

	ret_val = igc_ethtool_get_eee(netdev, &eee_curr);
	if (ret_val) {
		netdev_err(netdev,
			   "Problem setting EEE advertisement options\n");
		return -EINVAL;
	}

	if (eee_curr.eee_enabled) {
		if (eee_curr.tx_lpi_enabled != edata->tx_lpi_enabled) {
			netdev_err(netdev,
				   "Setting EEE tx-lpi is not supported\n");
			return -EINVAL;
		}

		/* Tx LPI timer is not implemented currently */
		if (edata->tx_lpi_timer) {
			netdev_err(netdev,
				   "Setting EEE Tx LPI timer is not supported\n");
			return -EINVAL;
		}
	} else if (!edata->eee_enabled) {
		netdev_err(netdev,
			   "Setting EEE options are not supported with EEE disabled\n");
		return -EINVAL;
	}

	adapter->eee_advert = ethtool_adv_to_mmd_eee_adv_t(edata->advertised);
	if (hw->dev_spec._base.eee_enable != edata->eee_enabled) {
		hw->dev_spec._base.eee_enable = edata->eee_enabled;
		adapter->flags |= IGC_FLAG_EEE;

		/* reset link */
		if (netif_running(netdev))
			igc_reinit_locked(adapter);
		else
			igc_reset(adapter);
	}

	return 0;
}

static int igc_ethtool_begin(struct net_device *netdev)
{
	struct igc_adapter *adapter = netdev_priv(netdev);

	pm_runtime_get_sync(&adapter->pdev->dev);
	return 0;
}

static void igc_ethtool_complete(struct net_device *netdev)
{
	struct igc_adapter *adapter = netdev_priv(netdev);

	pm_runtime_put(&adapter->pdev->dev);
}

static int igc_ethtool_get_link_ksettings(struct net_device *netdev,
					  struct ethtool_link_ksettings *cmd)
{
	struct igc_adapter *adapter = netdev_priv(netdev);
	struct igc_hw *hw = &adapter->hw;
	u32 status;
	u32 speed;

	ethtool_link_ksettings_zero_link_mode(cmd, supported);
	ethtool_link_ksettings_zero_link_mode(cmd, advertising);

	/* supported link modes */
	ethtool_link_ksettings_add_link_mode(cmd, supported, 10baseT_Half);
	ethtool_link_ksettings_add_link_mode(cmd, supported, 10baseT_Full);
	ethtool_link_ksettings_add_link_mode(cmd, supported, 100baseT_Half);
	ethtool_link_ksettings_add_link_mode(cmd, supported, 100baseT_Full);
	ethtool_link_ksettings_add_link_mode(cmd, supported, 1000baseT_Full);
	ethtool_link_ksettings_add_link_mode(cmd, supported, 2500baseT_Full);

	/* twisted pair */
	cmd->base.port = PORT_TP;
	cmd->base.phy_address = hw->phy.addr;

	/* advertising link modes */
	if (hw->phy.autoneg_advertised & ADVERTISE_10_HALF)
		ethtool_link_ksettings_add_link_mode(cmd, advertising, 10baseT_Half);
	if (hw->phy.autoneg_advertised & ADVERTISE_10_FULL)
		ethtool_link_ksettings_add_link_mode(cmd, advertising, 10baseT_Full);
	if (hw->phy.autoneg_advertised & ADVERTISE_100_HALF)
		ethtool_link_ksettings_add_link_mode(cmd, advertising, 100baseT_Half);
	if (hw->phy.autoneg_advertised & ADVERTISE_100_FULL)
		ethtool_link_ksettings_add_link_mode(cmd, advertising, 100baseT_Full);
	if (hw->phy.autoneg_advertised & ADVERTISE_1000_FULL)
		ethtool_link_ksettings_add_link_mode(cmd, advertising, 1000baseT_Full);
	if (hw->phy.autoneg_advertised & ADVERTISE_2500_FULL)
		ethtool_link_ksettings_add_link_mode(cmd, advertising, 2500baseT_Full);

	/* set autoneg settings */
	if (hw->mac.autoneg == 1) {
		ethtool_link_ksettings_add_link_mode(cmd, supported, Autoneg);
		ethtool_link_ksettings_add_link_mode(cmd, advertising,
						     Autoneg);
	}

	/* Set pause flow control settings */
	ethtool_link_ksettings_add_link_mode(cmd, supported, Pause);

	switch (hw->fc.requested_mode) {
	case igc_fc_full:
		ethtool_link_ksettings_add_link_mode(cmd, advertising, Pause);
		break;
	case igc_fc_rx_pause:
		ethtool_link_ksettings_add_link_mode(cmd, advertising, Pause);
		ethtool_link_ksettings_add_link_mode(cmd, advertising,
						     Asym_Pause);
		break;
	case igc_fc_tx_pause:
		ethtool_link_ksettings_add_link_mode(cmd, advertising,
						     Asym_Pause);
		break;
	default:
		break;
	}

	status = pm_runtime_suspended(&adapter->pdev->dev) ?
		 0 : rd32(IGC_STATUS);

	if (status & IGC_STATUS_LU) {
		if (status & IGC_STATUS_SPEED_1000) {
			/* For I225, STATUS will indicate 1G speed in both
			 * 1 Gbps and 2.5 Gbps link modes.
			 * An additional bit is used
			 * to differentiate between 1 Gbps and 2.5 Gbps.
			 */
			if (hw->mac.type == igc_i225 &&
			    (status & IGC_STATUS_SPEED_2500)) {
				speed = SPEED_2500;
			} else {
				speed = SPEED_1000;
			}
		} else if (status & IGC_STATUS_SPEED_100) {
			speed = SPEED_100;
		} else {
			speed = SPEED_10;
		}
		if ((status & IGC_STATUS_FD) ||
		    hw->phy.media_type != igc_media_type_copper)
			cmd->base.duplex = DUPLEX_FULL;
		else
			cmd->base.duplex = DUPLEX_HALF;
	} else {
		speed = SPEED_UNKNOWN;
		cmd->base.duplex = DUPLEX_UNKNOWN;
	}
	cmd->base.speed = speed;
	if (hw->mac.autoneg)
		cmd->base.autoneg = AUTONEG_ENABLE;
	else
		cmd->base.autoneg = AUTONEG_DISABLE;

	/* MDI-X => 2; MDI =>1; Invalid =>0 */
	if (hw->phy.media_type == igc_media_type_copper)
		cmd->base.eth_tp_mdix = hw->phy.is_mdix ? ETH_TP_MDI_X :
						      ETH_TP_MDI;
	else
		cmd->base.eth_tp_mdix = ETH_TP_MDI_INVALID;

	if (hw->phy.mdix == AUTO_ALL_MODES)
		cmd->base.eth_tp_mdix_ctrl = ETH_TP_MDI_AUTO;
	else
		cmd->base.eth_tp_mdix_ctrl = hw->phy.mdix;

	return 0;
}

static int
igc_ethtool_set_link_ksettings(struct net_device *netdev,
			       const struct ethtool_link_ksettings *cmd)
{
	struct igc_adapter *adapter = netdev_priv(netdev);
	struct net_device *dev = adapter->netdev;
	struct igc_hw *hw = &adapter->hw;
	u32 advertising;

	/* When adapter in resetting mode, autoneg/speed/duplex
	 * cannot be changed
	 */
	if (igc_check_reset_block(hw)) {
		netdev_err(dev, "Cannot change link characteristics when reset is active\n");
		return -EINVAL;
	}

	/* MDI setting is only allowed when autoneg enabled because
	 * some hardware doesn't allow MDI setting when speed or
	 * duplex is forced.
	 */
	if (cmd->base.eth_tp_mdix_ctrl) {
		if (cmd->base.eth_tp_mdix_ctrl != ETH_TP_MDI_AUTO &&
		    cmd->base.autoneg != AUTONEG_ENABLE) {
			netdev_err(dev, "Forcing MDI/MDI-X state is not supported when link speed and/or duplex are forced\n");
			return -EINVAL;
		}
	}

	while (test_and_set_bit(__IGC_RESETTING, &adapter->state))
		usleep_range(1000, 2000);

	ethtool_convert_link_mode_to_legacy_u32(&advertising,
						cmd->link_modes.advertising);
	/* Converting to legacy u32 drops ETHTOOL_LINK_MODE_2500baseT_Full_BIT.
	 * We have to check this and convert it to ADVERTISE_2500_FULL
	 * (aka ETHTOOL_LINK_MODE_2500baseX_Full_BIT) explicitly.
	 */
	if (ethtool_link_ksettings_test_link_mode(cmd, advertising, 2500baseT_Full))
		advertising |= ADVERTISE_2500_FULL;

	if (cmd->base.autoneg == AUTONEG_ENABLE) {
		hw->mac.autoneg = 1;
		hw->phy.autoneg_advertised = advertising;
		if (adapter->fc_autoneg)
			hw->fc.requested_mode = igc_fc_default;
	} else {
		netdev_info(dev, "Force mode currently not supported\n");
	}

	/* MDI-X => 2; MDI => 1; Auto => 3 */
	if (cmd->base.eth_tp_mdix_ctrl) {
		/* fix up the value for auto (3 => 0) as zero is mapped
		 * internally to auto
		 */
		if (cmd->base.eth_tp_mdix_ctrl == ETH_TP_MDI_AUTO)
			hw->phy.mdix = AUTO_ALL_MODES;
		else
			hw->phy.mdix = cmd->base.eth_tp_mdix_ctrl;
	}

	/* reset the link */
	if (netif_running(adapter->netdev)) {
		igc_down(adapter);
		igc_up(adapter);
	} else {
		igc_reset(adapter);
	}

	clear_bit(__IGC_RESETTING, &adapter->state);

	return 0;
}

static void igc_ethtool_diag_test(struct net_device *netdev,
				  struct ethtool_test *eth_test, u64 *data)
{
	struct igc_adapter *adapter = netdev_priv(netdev);
	bool if_running = netif_running(netdev);

	if (eth_test->flags == ETH_TEST_FL_OFFLINE) {
		netdev_info(adapter->netdev, "Offline testing starting");
		set_bit(__IGC_TESTING, &adapter->state);

		/* Link test performed before hardware reset so autoneg doesn't
		 * interfere with test result
		 */
		if (!igc_link_test(adapter, &data[TEST_LINK]))
			eth_test->flags |= ETH_TEST_FL_FAILED;

		if (if_running)
			igc_close(netdev);
		else
			igc_reset(adapter);

		netdev_info(adapter->netdev, "Register testing starting");
		if (!igc_reg_test(adapter, &data[TEST_REG]))
			eth_test->flags |= ETH_TEST_FL_FAILED;

		igc_reset(adapter);

		netdev_info(adapter->netdev, "EEPROM testing starting");
		if (!igc_eeprom_test(adapter, &data[TEST_EEP]))
			eth_test->flags |= ETH_TEST_FL_FAILED;

		igc_reset(adapter);

		/* loopback and interrupt tests
		 * will be implemented in the future
		 */
		data[TEST_LOOP] = 0;
		data[TEST_IRQ] = 0;

		clear_bit(__IGC_TESTING, &adapter->state);
		if (if_running)
			igc_open(netdev);
	} else {
		netdev_info(adapter->netdev, "Online testing starting");

		/* register, eeprom, intr and loopback tests not run online */
		data[TEST_REG] = 0;
		data[TEST_EEP] = 0;
		data[TEST_IRQ] = 0;
		data[TEST_LOOP] = 0;

		if (!igc_link_test(adapter, &data[TEST_LINK]))
			eth_test->flags |= ETH_TEST_FL_FAILED;
	}

	msleep_interruptible(4 * 1000);
}

static const struct ethtool_ops igc_ethtool_ops = {
	.supported_coalesce_params = ETHTOOL_COALESCE_USECS,
	.get_drvinfo		= igc_ethtool_get_drvinfo,
	.get_regs_len		= igc_ethtool_get_regs_len,
	.get_regs		= igc_ethtool_get_regs,
	.get_wol		= igc_ethtool_get_wol,
	.set_wol		= igc_ethtool_set_wol,
	.get_msglevel		= igc_ethtool_get_msglevel,
	.set_msglevel		= igc_ethtool_set_msglevel,
	.nway_reset		= igc_ethtool_nway_reset,
	.get_link		= igc_ethtool_get_link,
	.get_eeprom_len		= igc_ethtool_get_eeprom_len,
	.get_eeprom		= igc_ethtool_get_eeprom,
	.set_eeprom		= igc_ethtool_set_eeprom,
	.get_ringparam		= igc_ethtool_get_ringparam,
	.set_ringparam		= igc_ethtool_set_ringparam,
	.get_pauseparam		= igc_ethtool_get_pauseparam,
	.set_pauseparam		= igc_ethtool_set_pauseparam,
	.get_strings		= igc_ethtool_get_strings,
	.get_sset_count		= igc_ethtool_get_sset_count,
	.get_ethtool_stats	= igc_ethtool_get_stats,
	.get_coalesce		= igc_ethtool_get_coalesce,
	.set_coalesce		= igc_ethtool_set_coalesce,
	.get_rxnfc		= igc_ethtool_get_rxnfc,
	.set_rxnfc		= igc_ethtool_set_rxnfc,
	.get_rxfh_indir_size	= igc_ethtool_get_rxfh_indir_size,
	.get_rxfh		= igc_ethtool_get_rxfh,
	.set_rxfh		= igc_ethtool_set_rxfh,
	.get_ts_info		= igc_ethtool_get_ts_info,
	.get_channels		= igc_ethtool_get_channels,
	.set_channels		= igc_ethtool_set_channels,
	.get_priv_flags		= igc_ethtool_get_priv_flags,
	.set_priv_flags		= igc_ethtool_set_priv_flags,
	.get_eee		= igc_ethtool_get_eee,
	.set_eee		= igc_ethtool_set_eee,
	.begin			= igc_ethtool_begin,
	.complete		= igc_ethtool_complete,
	.get_link_ksettings	= igc_ethtool_get_link_ksettings,
	.set_link_ksettings	= igc_ethtool_set_link_ksettings,
	.self_test		= igc_ethtool_diag_test,
};

void igc_ethtool_set_ops(struct net_device *netdev)
{
	netdev->ethtool_ops = &igc_ethtool_ops;
}<|MERGE_RESOLUTION|>--- conflicted
+++ resolved
@@ -340,7 +340,9 @@
 
 	for (i = 0; i < 8; i++)
 		regs_buff[205 + i] = rd32(IGC_ETQF(i));
-<<<<<<< HEAD
+
+	regs_buff[213] = adapter->stats.tlpic;
+	regs_buff[214] = adapter->stats.rlpic;
 }
 
 static void igc_ethtool_get_wol(struct net_device *netdev,
@@ -404,74 +406,6 @@
 	return 0;
 }
 
-=======
-
-	regs_buff[213] = adapter->stats.tlpic;
-	regs_buff[214] = adapter->stats.rlpic;
-}
-
-static void igc_ethtool_get_wol(struct net_device *netdev,
-				struct ethtool_wolinfo *wol)
-{
-	struct igc_adapter *adapter = netdev_priv(netdev);
-
-	wol->wolopts = 0;
-
-	if (!(adapter->flags & IGC_FLAG_WOL_SUPPORTED))
-		return;
-
-	wol->supported = WAKE_UCAST | WAKE_MCAST |
-			 WAKE_BCAST | WAKE_MAGIC |
-			 WAKE_PHY;
-
-	/* apply any specific unsupported masks here */
-	switch (adapter->hw.device_id) {
-	default:
-		break;
-	}
-
-	if (adapter->wol & IGC_WUFC_EX)
-		wol->wolopts |= WAKE_UCAST;
-	if (adapter->wol & IGC_WUFC_MC)
-		wol->wolopts |= WAKE_MCAST;
-	if (adapter->wol & IGC_WUFC_BC)
-		wol->wolopts |= WAKE_BCAST;
-	if (adapter->wol & IGC_WUFC_MAG)
-		wol->wolopts |= WAKE_MAGIC;
-	if (adapter->wol & IGC_WUFC_LNKC)
-		wol->wolopts |= WAKE_PHY;
-}
-
-static int igc_ethtool_set_wol(struct net_device *netdev,
-			       struct ethtool_wolinfo *wol)
-{
-	struct igc_adapter *adapter = netdev_priv(netdev);
-
-	if (wol->wolopts & (WAKE_ARP | WAKE_MAGICSECURE | WAKE_FILTER))
-		return -EOPNOTSUPP;
-
-	if (!(adapter->flags & IGC_FLAG_WOL_SUPPORTED))
-		return wol->wolopts ? -EOPNOTSUPP : 0;
-
-	/* these settings will always override what we currently have */
-	adapter->wol = 0;
-
-	if (wol->wolopts & WAKE_UCAST)
-		adapter->wol |= IGC_WUFC_EX;
-	if (wol->wolopts & WAKE_MCAST)
-		adapter->wol |= IGC_WUFC_MC;
-	if (wol->wolopts & WAKE_BCAST)
-		adapter->wol |= IGC_WUFC_BC;
-	if (wol->wolopts & WAKE_MAGIC)
-		adapter->wol |= IGC_WUFC_MAG;
-	if (wol->wolopts & WAKE_PHY)
-		adapter->wol |= IGC_WUFC_LNKC;
-	device_set_wakeup_enable(&adapter->pdev->dev, adapter->wol);
-
-	return 0;
-}
-
->>>>>>> 7d2a07b7
 static u32 igc_ethtool_get_msglevel(struct net_device *netdev)
 {
 	struct igc_adapter *adapter = netdev_priv(netdev);
