// SPDX-License-Identifier: GPL-2.0
/* Copyright (c) 2019, Intel Corporation. */

#include "ice_common.h"
#include "ice_sched.h"
#include "ice_dcb.h"

/**
 * ice_aq_get_lldp_mib
 * @hw: pointer to the HW struct
 * @bridge_type: type of bridge requested
 * @mib_type: Local, Remote or both Local and Remote MIBs
 * @buf: pointer to the caller-supplied buffer to store the MIB block
 * @buf_size: size of the buffer (in bytes)
 * @local_len: length of the returned Local LLDP MIB
 * @remote_len: length of the returned Remote LLDP MIB
 * @cd: pointer to command details structure or NULL
 *
 * Requests the complete LLDP MIB (entire packet). (0x0A00)
 */
static enum ice_status
ice_aq_get_lldp_mib(struct ice_hw *hw, u8 bridge_type, u8 mib_type, void *buf,
		    u16 buf_size, u16 *local_len, u16 *remote_len,
		    struct ice_sq_cd *cd)
{
	struct ice_aqc_lldp_get_mib *cmd;
	struct ice_aq_desc desc;
	enum ice_status status;

	cmd = &desc.params.lldp_get_mib;

	if (buf_size == 0 || !buf)
		return ICE_ERR_PARAM;

	ice_fill_dflt_direct_cmd_desc(&desc, ice_aqc_opc_lldp_get_mib);

	cmd->type = mib_type & ICE_AQ_LLDP_MIB_TYPE_M;
	cmd->type |= (bridge_type << ICE_AQ_LLDP_BRID_TYPE_S) &
		ICE_AQ_LLDP_BRID_TYPE_M;

	desc.datalen = cpu_to_le16(buf_size);

	status = ice_aq_send_cmd(hw, &desc, buf, buf_size, cd);
	if (!status) {
		if (local_len)
			*local_len = le16_to_cpu(cmd->local_len);
		if (remote_len)
			*remote_len = le16_to_cpu(cmd->remote_len);
	}

	return status;
}

/**
 * ice_aq_cfg_lldp_mib_change
 * @hw: pointer to the HW struct
 * @ena_update: Enable or Disable event posting
 * @cd: pointer to command details structure or NULL
 *
 * Enable or Disable posting of an event on ARQ when LLDP MIB
 * associated with the interface changes (0x0A01)
 */
static enum ice_status
ice_aq_cfg_lldp_mib_change(struct ice_hw *hw, bool ena_update,
			   struct ice_sq_cd *cd)
{
	struct ice_aqc_lldp_set_mib_change *cmd;
	struct ice_aq_desc desc;

	cmd = &desc.params.lldp_set_event;

	ice_fill_dflt_direct_cmd_desc(&desc, ice_aqc_opc_lldp_set_mib_change);

	if (!ena_update)
		cmd->command |= ICE_AQ_LLDP_MIB_UPDATE_DIS;

	return ice_aq_send_cmd(hw, &desc, NULL, 0, cd);
}

/**
 * ice_aq_stop_lldp
 * @hw: pointer to the HW struct
 * @shutdown_lldp_agent: True if LLDP Agent needs to be Shutdown
 *			 False if LLDP Agent needs to be Stopped
 * @persist: True if Stop/Shutdown of LLDP Agent needs to be persistent across
 *	     reboots
 * @cd: pointer to command details structure or NULL
 *
 * Stop or Shutdown the embedded LLDP Agent (0x0A05)
 */
enum ice_status
ice_aq_stop_lldp(struct ice_hw *hw, bool shutdown_lldp_agent, bool persist,
		 struct ice_sq_cd *cd)
{
	struct ice_aqc_lldp_stop *cmd;
	struct ice_aq_desc desc;

	cmd = &desc.params.lldp_stop;

	ice_fill_dflt_direct_cmd_desc(&desc, ice_aqc_opc_lldp_stop);

	if (shutdown_lldp_agent)
		cmd->command |= ICE_AQ_LLDP_AGENT_SHUTDOWN;

	if (persist)
		cmd->command |= ICE_AQ_LLDP_AGENT_PERSIST_DIS;

	return ice_aq_send_cmd(hw, &desc, NULL, 0, cd);
}

/**
 * ice_aq_start_lldp
 * @hw: pointer to the HW struct
 * @persist: True if Start of LLDP Agent needs to be persistent across reboots
 * @cd: pointer to command details structure or NULL
 *
 * Start the embedded LLDP Agent on all ports. (0x0A06)
 */
enum ice_status
ice_aq_start_lldp(struct ice_hw *hw, bool persist, struct ice_sq_cd *cd)
{
	struct ice_aqc_lldp_start *cmd;
	struct ice_aq_desc desc;

	cmd = &desc.params.lldp_start;

	ice_fill_dflt_direct_cmd_desc(&desc, ice_aqc_opc_lldp_start);

	cmd->command = ICE_AQ_LLDP_AGENT_START;

	if (persist)
		cmd->command |= ICE_AQ_LLDP_AGENT_PERSIST_ENA;

	return ice_aq_send_cmd(hw, &desc, NULL, 0, cd);
}

/**
 * ice_get_dcbx_status
 * @hw: pointer to the HW struct
 *
 * Get the DCBX status from the Firmware
 */
static u8 ice_get_dcbx_status(struct ice_hw *hw)
{
	u32 reg;

	reg = rd32(hw, PRTDCB_GENS);
	return (u8)((reg & PRTDCB_GENS_DCBX_STATUS_M) >>
		    PRTDCB_GENS_DCBX_STATUS_S);
}

/**
 * ice_parse_ieee_ets_common_tlv
 * @buf: Data buffer to be parsed for ETS CFG/REC data
 * @ets_cfg: Container to store parsed data
 *
 * Parses the common data of IEEE 802.1Qaz ETS CFG/REC TLV
 */
static void
ice_parse_ieee_ets_common_tlv(u8 *buf, struct ice_dcb_ets_cfg *ets_cfg)
{
	u8 offset = 0;
	int i;

	/* Priority Assignment Table (4 octets)
	 * Octets:|    1    |    2    |    3    |    4    |
	 *        -----------------------------------------
	 *        |pri0|pri1|pri2|pri3|pri4|pri5|pri6|pri7|
	 *        -----------------------------------------
	 *   Bits:|7  4|3  0|7  4|3  0|7  4|3  0|7  4|3  0|
	 *        -----------------------------------------
	 */
	for (i = 0; i < 4; i++) {
		ets_cfg->prio_table[i * 2] =
			((buf[offset] & ICE_IEEE_ETS_PRIO_1_M) >>
			 ICE_IEEE_ETS_PRIO_1_S);
		ets_cfg->prio_table[i * 2 + 1] =
			((buf[offset] & ICE_IEEE_ETS_PRIO_0_M) >>
			 ICE_IEEE_ETS_PRIO_0_S);
		offset++;
	}

	/* TC Bandwidth Table (8 octets)
	 * Octets:| 1 | 2 | 3 | 4 | 5 | 6 | 7 | 8 |
	 *        ---------------------------------
	 *        |tc0|tc1|tc2|tc3|tc4|tc5|tc6|tc7|
	 *        ---------------------------------
	 *
	 * TSA Assignment Table (8 octets)
	 * Octets:| 9 | 10| 11| 12| 13| 14| 15| 16|
	 *        ---------------------------------
	 *        |tc0|tc1|tc2|tc3|tc4|tc5|tc6|tc7|
	 *        ---------------------------------
	 */
	ice_for_each_traffic_class(i) {
		ets_cfg->tcbwtable[i] = buf[offset];
		ets_cfg->tsatable[i] = buf[ICE_MAX_TRAFFIC_CLASS + offset++];
	}
}

/**
 * ice_parse_ieee_etscfg_tlv
 * @tlv: IEEE 802.1Qaz ETS CFG TLV
 * @dcbcfg: Local store to update ETS CFG data
 *
 * Parses IEEE 802.1Qaz ETS CFG TLV
 */
static void
ice_parse_ieee_etscfg_tlv(struct ice_lldp_org_tlv *tlv,
			  struct ice_dcbx_cfg *dcbcfg)
{
	struct ice_dcb_ets_cfg *etscfg;
	u8 *buf = tlv->tlvinfo;

	/* First Octet post subtype
	 * --------------------------
	 * |will-|CBS  | Re-  | Max |
	 * |ing  |     |served| TCs |
	 * --------------------------
	 * |1bit | 1bit|3 bits|3bits|
	 */
	etscfg = &dcbcfg->etscfg;
	etscfg->willing = ((buf[0] & ICE_IEEE_ETS_WILLING_M) >>
			   ICE_IEEE_ETS_WILLING_S);
	etscfg->cbs = ((buf[0] & ICE_IEEE_ETS_CBS_M) >> ICE_IEEE_ETS_CBS_S);
	etscfg->maxtcs = ((buf[0] & ICE_IEEE_ETS_MAXTC_M) >>
			  ICE_IEEE_ETS_MAXTC_S);

	/* Begin parsing at Priority Assignment Table (offset 1 in buf) */
	ice_parse_ieee_ets_common_tlv(&buf[1], etscfg);
}

/**
 * ice_parse_ieee_etsrec_tlv
 * @tlv: IEEE 802.1Qaz ETS REC TLV
 * @dcbcfg: Local store to update ETS REC data
 *
 * Parses IEEE 802.1Qaz ETS REC TLV
 */
static void
ice_parse_ieee_etsrec_tlv(struct ice_lldp_org_tlv *tlv,
			  struct ice_dcbx_cfg *dcbcfg)
{
	u8 *buf = tlv->tlvinfo;

	/* Begin parsing at Priority Assignment Table (offset 1 in buf) */
	ice_parse_ieee_ets_common_tlv(&buf[1], &dcbcfg->etsrec);
}

/**
 * ice_parse_ieee_pfccfg_tlv
 * @tlv: IEEE 802.1Qaz PFC CFG TLV
 * @dcbcfg: Local store to update PFC CFG data
 *
 * Parses IEEE 802.1Qaz PFC CFG TLV
 */
static void
ice_parse_ieee_pfccfg_tlv(struct ice_lldp_org_tlv *tlv,
			  struct ice_dcbx_cfg *dcbcfg)
{
	u8 *buf = tlv->tlvinfo;

	/* ----------------------------------------
	 * |will-|MBC  | Re-  | PFC |  PFC Enable  |
	 * |ing  |     |served| cap |              |
	 * -----------------------------------------
	 * |1bit | 1bit|2 bits|4bits| 1 octet      |
	 */
	dcbcfg->pfc.willing = ((buf[0] & ICE_IEEE_PFC_WILLING_M) >>
			       ICE_IEEE_PFC_WILLING_S);
	dcbcfg->pfc.mbc = ((buf[0] & ICE_IEEE_PFC_MBC_M) >> ICE_IEEE_PFC_MBC_S);
	dcbcfg->pfc.pfccap = ((buf[0] & ICE_IEEE_PFC_CAP_M) >>
			      ICE_IEEE_PFC_CAP_S);
	dcbcfg->pfc.pfcena = buf[1];
}

/**
 * ice_parse_ieee_app_tlv
 * @tlv: IEEE 802.1Qaz APP TLV
 * @dcbcfg: Local store to update APP PRIO data
 *
 * Parses IEEE 802.1Qaz APP PRIO TLV
 */
static void
ice_parse_ieee_app_tlv(struct ice_lldp_org_tlv *tlv,
		       struct ice_dcbx_cfg *dcbcfg)
{
	u16 offset = 0;
	u16 typelen;
	int i = 0;
	u16 len;
	u8 *buf;

	typelen = ntohs(tlv->typelen);
	len = ((typelen & ICE_LLDP_TLV_LEN_M) >> ICE_LLDP_TLV_LEN_S);
	buf = tlv->tlvinfo;

	/* Removing sizeof(ouisubtype) and reserved byte from len.
	 * Remaining len div 3 is number of APP TLVs.
	 */
	len -= (sizeof(tlv->ouisubtype) + 1);

	/* Move offset to App Priority Table */
	offset++;

	/* Application Priority Table (3 octets)
	 * Octets:|         1          |    2    |    3    |
	 *        -----------------------------------------
	 *        |Priority|Rsrvd| Sel |    Protocol ID    |
	 *        -----------------------------------------
	 *   Bits:|23    21|20 19|18 16|15                0|
	 *        -----------------------------------------
	 */
	while (offset < len) {
		dcbcfg->app[i].priority = ((buf[offset] &
					    ICE_IEEE_APP_PRIO_M) >>
					   ICE_IEEE_APP_PRIO_S);
		dcbcfg->app[i].selector = ((buf[offset] &
					    ICE_IEEE_APP_SEL_M) >>
					   ICE_IEEE_APP_SEL_S);
		dcbcfg->app[i].prot_id = (buf[offset + 1] << 0x8) |
			buf[offset + 2];
		/* Move to next app */
		offset += 3;
		i++;
		if (i >= ICE_DCBX_MAX_APPS)
			break;
	}

	dcbcfg->numapps = i;
}

/**
 * ice_parse_ieee_tlv
 * @tlv: IEEE 802.1Qaz TLV
 * @dcbcfg: Local store to update ETS REC data
 *
 * Get the TLV subtype and send it to parsing function
 * based on the subtype value
 */
static void
ice_parse_ieee_tlv(struct ice_lldp_org_tlv *tlv, struct ice_dcbx_cfg *dcbcfg)
{
	u32 ouisubtype;
	u8 subtype;

	ouisubtype = ntohl(tlv->ouisubtype);
	subtype = (u8)((ouisubtype & ICE_LLDP_TLV_SUBTYPE_M) >>
		       ICE_LLDP_TLV_SUBTYPE_S);
	switch (subtype) {
	case ICE_IEEE_SUBTYPE_ETS_CFG:
		ice_parse_ieee_etscfg_tlv(tlv, dcbcfg);
		break;
	case ICE_IEEE_SUBTYPE_ETS_REC:
		ice_parse_ieee_etsrec_tlv(tlv, dcbcfg);
		break;
	case ICE_IEEE_SUBTYPE_PFC_CFG:
		ice_parse_ieee_pfccfg_tlv(tlv, dcbcfg);
		break;
	case ICE_IEEE_SUBTYPE_APP_PRI:
		ice_parse_ieee_app_tlv(tlv, dcbcfg);
		break;
	default:
		break;
	}
}

/**
 * ice_parse_cee_pgcfg_tlv
 * @tlv: CEE DCBX PG CFG TLV
 * @dcbcfg: Local store to update ETS CFG data
 *
 * Parses CEE DCBX PG CFG TLV
 */
static void
ice_parse_cee_pgcfg_tlv(struct ice_cee_feat_tlv *tlv,
			struct ice_dcbx_cfg *dcbcfg)
{
	struct ice_dcb_ets_cfg *etscfg;
	u8 *buf = tlv->tlvinfo;
	u16 offset = 0;
	int i;

	etscfg = &dcbcfg->etscfg;

	if (tlv->en_will_err & ICE_CEE_FEAT_TLV_WILLING_M)
		etscfg->willing = 1;

	etscfg->cbs = 0;
	/* Priority Group Table (4 octets)
	 * Octets:|    1    |    2    |    3    |    4    |
	 *        -----------------------------------------
	 *        |pri0|pri1|pri2|pri3|pri4|pri5|pri6|pri7|
	 *        -----------------------------------------
	 *   Bits:|7  4|3  0|7  4|3  0|7  4|3  0|7  4|3  0|
	 *        -----------------------------------------
	 */
	for (i = 0; i < 4; i++) {
		etscfg->prio_table[i * 2] =
			((buf[offset] & ICE_CEE_PGID_PRIO_1_M) >>
			 ICE_CEE_PGID_PRIO_1_S);
		etscfg->prio_table[i * 2 + 1] =
			((buf[offset] & ICE_CEE_PGID_PRIO_0_M) >>
			 ICE_CEE_PGID_PRIO_0_S);
		offset++;
	}

	/* PG Percentage Table (8 octets)
	 * Octets:| 1 | 2 | 3 | 4 | 5 | 6 | 7 | 8 |
	 *        ---------------------------------
	 *        |pg0|pg1|pg2|pg3|pg4|pg5|pg6|pg7|
	 *        ---------------------------------
	 */
	ice_for_each_traffic_class(i) {
		etscfg->tcbwtable[i] = buf[offset++];

		if (etscfg->prio_table[i] == ICE_CEE_PGID_STRICT)
			dcbcfg->etscfg.tsatable[i] = ICE_IEEE_TSA_STRICT;
		else
			dcbcfg->etscfg.tsatable[i] = ICE_IEEE_TSA_ETS;
	}

	/* Number of TCs supported (1 octet) */
	etscfg->maxtcs = buf[offset];
}

/**
 * ice_parse_cee_pfccfg_tlv
 * @tlv: CEE DCBX PFC CFG TLV
 * @dcbcfg: Local store to update PFC CFG data
 *
 * Parses CEE DCBX PFC CFG TLV
 */
static void
ice_parse_cee_pfccfg_tlv(struct ice_cee_feat_tlv *tlv,
			 struct ice_dcbx_cfg *dcbcfg)
{
	u8 *buf = tlv->tlvinfo;

	if (tlv->en_will_err & ICE_CEE_FEAT_TLV_WILLING_M)
		dcbcfg->pfc.willing = 1;

	/* ------------------------
	 * | PFC Enable | PFC TCs |
	 * ------------------------
	 * | 1 octet    | 1 octet |
	 */
	dcbcfg->pfc.pfcena = buf[0];
	dcbcfg->pfc.pfccap = buf[1];
}

/**
 * ice_parse_cee_app_tlv
 * @tlv: CEE DCBX APP TLV
 * @dcbcfg: Local store to update APP PRIO data
 *
 * Parses CEE DCBX APP PRIO TLV
 */
static void
ice_parse_cee_app_tlv(struct ice_cee_feat_tlv *tlv, struct ice_dcbx_cfg *dcbcfg)
{
	u16 len, typelen, offset = 0;
	struct ice_cee_app_prio *app;
	u8 i;

	typelen = ntohs(tlv->hdr.typelen);
	len = ((typelen & ICE_LLDP_TLV_LEN_M) >> ICE_LLDP_TLV_LEN_S);

	dcbcfg->numapps = len / sizeof(*app);
	if (!dcbcfg->numapps)
		return;
	if (dcbcfg->numapps > ICE_DCBX_MAX_APPS)
		dcbcfg->numapps = ICE_DCBX_MAX_APPS;

	for (i = 0; i < dcbcfg->numapps; i++) {
		u8 up, selector;

		app = (struct ice_cee_app_prio *)(tlv->tlvinfo + offset);
		for (up = 0; up < ICE_MAX_USER_PRIORITY; up++)
			if (app->prio_map & BIT(up))
				break;

		dcbcfg->app[i].priority = up;

		/* Get Selector from lower 2 bits, and convert to IEEE */
		selector = (app->upper_oui_sel & ICE_CEE_APP_SELECTOR_M);
		switch (selector) {
		case ICE_CEE_APP_SEL_ETHTYPE:
			dcbcfg->app[i].selector = ICE_APP_SEL_ETHTYPE;
			break;
		case ICE_CEE_APP_SEL_TCPIP:
			dcbcfg->app[i].selector = ICE_APP_SEL_TCPIP;
			break;
		default:
			/* Keep selector as it is for unknown types */
			dcbcfg->app[i].selector = selector;
		}

		dcbcfg->app[i].prot_id = ntohs(app->protocol);
		/* Move to next app */
		offset += sizeof(*app);
	}
}

/**
 * ice_parse_cee_tlv
 * @tlv: CEE DCBX TLV
 * @dcbcfg: Local store to update DCBX config data
 *
 * Get the TLV subtype and send it to parsing function
 * based on the subtype value
 */
static void
ice_parse_cee_tlv(struct ice_lldp_org_tlv *tlv, struct ice_dcbx_cfg *dcbcfg)
{
	struct ice_cee_feat_tlv *sub_tlv;
	u8 subtype, feat_tlv_count = 0;
	u16 len, tlvlen, typelen;
	u32 ouisubtype;

	ouisubtype = ntohl(tlv->ouisubtype);
	subtype = (u8)((ouisubtype & ICE_LLDP_TLV_SUBTYPE_M) >>
		       ICE_LLDP_TLV_SUBTYPE_S);
	/* Return if not CEE DCBX */
	if (subtype != ICE_CEE_DCBX_TYPE)
		return;

	typelen = ntohs(tlv->typelen);
	tlvlen = ((typelen & ICE_LLDP_TLV_LEN_M) >> ICE_LLDP_TLV_LEN_S);
	len = sizeof(tlv->typelen) + sizeof(ouisubtype) +
		sizeof(struct ice_cee_ctrl_tlv);
	/* Return if no CEE DCBX Feature TLVs */
	if (tlvlen <= len)
		return;

	sub_tlv = (struct ice_cee_feat_tlv *)((char *)tlv + len);
	while (feat_tlv_count < ICE_CEE_MAX_FEAT_TYPE) {
		u16 sublen;

		typelen = ntohs(sub_tlv->hdr.typelen);
		sublen = ((typelen & ICE_LLDP_TLV_LEN_M) >> ICE_LLDP_TLV_LEN_S);
		subtype = (u8)((typelen & ICE_LLDP_TLV_TYPE_M) >>
			       ICE_LLDP_TLV_TYPE_S);
		switch (subtype) {
		case ICE_CEE_SUBTYPE_PG_CFG:
			ice_parse_cee_pgcfg_tlv(sub_tlv, dcbcfg);
			break;
		case ICE_CEE_SUBTYPE_PFC_CFG:
			ice_parse_cee_pfccfg_tlv(sub_tlv, dcbcfg);
			break;
		case ICE_CEE_SUBTYPE_APP_PRI:
			ice_parse_cee_app_tlv(sub_tlv, dcbcfg);
			break;
		default:
			return;	/* Invalid Sub-type return */
		}
		feat_tlv_count++;
		/* Move to next sub TLV */
		sub_tlv = (struct ice_cee_feat_tlv *)
			  ((char *)sub_tlv + sizeof(sub_tlv->hdr.typelen) +
			   sublen);
	}
}

/**
 * ice_parse_org_tlv
 * @tlv: Organization specific TLV
 * @dcbcfg: Local store to update ETS REC data
 *
 * Currently only IEEE 802.1Qaz TLV is supported, all others
 * will be returned
 */
static void
ice_parse_org_tlv(struct ice_lldp_org_tlv *tlv, struct ice_dcbx_cfg *dcbcfg)
{
	u32 ouisubtype;
	u32 oui;

	ouisubtype = ntohl(tlv->ouisubtype);
	oui = ((ouisubtype & ICE_LLDP_TLV_OUI_M) >> ICE_LLDP_TLV_OUI_S);
	switch (oui) {
	case ICE_IEEE_8021QAZ_OUI:
		ice_parse_ieee_tlv(tlv, dcbcfg);
		break;
	case ICE_CEE_DCBX_OUI:
		ice_parse_cee_tlv(tlv, dcbcfg);
		break;
	default:
		break;
	}
}

/**
 * ice_lldp_to_dcb_cfg
 * @lldpmib: LLDPDU to be parsed
 * @dcbcfg: store for LLDPDU data
 *
 * Parse DCB configuration from the LLDPDU
 */
static enum ice_status
ice_lldp_to_dcb_cfg(u8 *lldpmib, struct ice_dcbx_cfg *dcbcfg)
{
	struct ice_lldp_org_tlv *tlv;
	enum ice_status ret = 0;
	u16 offset = 0;
	u16 typelen;
	u16 type;
	u16 len;

	if (!lldpmib || !dcbcfg)
		return ICE_ERR_PARAM;

	/* set to the start of LLDPDU */
	lldpmib += ETH_HLEN;
	tlv = (struct ice_lldp_org_tlv *)lldpmib;
	while (1) {
		typelen = ntohs(tlv->typelen);
		type = ((typelen & ICE_LLDP_TLV_TYPE_M) >> ICE_LLDP_TLV_TYPE_S);
		len = ((typelen & ICE_LLDP_TLV_LEN_M) >> ICE_LLDP_TLV_LEN_S);
		offset += sizeof(typelen) + len;

		/* END TLV or beyond LLDPDU size */
		if (type == ICE_TLV_TYPE_END || offset > ICE_LLDPDU_SIZE)
			break;

		switch (type) {
		case ICE_TLV_TYPE_ORG:
			ice_parse_org_tlv(tlv, dcbcfg);
			break;
		default:
			break;
		}

		/* Move to next TLV */
		tlv = (struct ice_lldp_org_tlv *)
		      ((char *)tlv + sizeof(tlv->typelen) + len);
	}

	return ret;
}

/**
 * ice_aq_get_dcb_cfg
 * @hw: pointer to the HW struct
 * @mib_type: MIB type for the query
 * @bridgetype: bridge type for the query (remote)
 * @dcbcfg: store for LLDPDU data
 *
 * Query DCB configuration from the firmware
 */
enum ice_status
ice_aq_get_dcb_cfg(struct ice_hw *hw, u8 mib_type, u8 bridgetype,
		   struct ice_dcbx_cfg *dcbcfg)
{
	enum ice_status ret;
	u8 *lldpmib;

	/* Allocate the LLDPDU */
	lldpmib = devm_kzalloc(ice_hw_to_dev(hw), ICE_LLDPDU_SIZE, GFP_KERNEL);
	if (!lldpmib)
		return ICE_ERR_NO_MEMORY;

	ret = ice_aq_get_lldp_mib(hw, bridgetype, mib_type, (void *)lldpmib,
				  ICE_LLDPDU_SIZE, NULL, NULL, NULL);

	if (!ret)
		/* Parse LLDP MIB to get DCB configuration */
		ret = ice_lldp_to_dcb_cfg(lldpmib, dcbcfg);

	devm_kfree(ice_hw_to_dev(hw), lldpmib);

	return ret;
}

/**
 * ice_aq_start_stop_dcbx - Start/Stop DCBX service in FW
 * @hw: pointer to the HW struct
 * @start_dcbx_agent: True if DCBX Agent needs to be started
 *		      False if DCBX Agent needs to be stopped
 * @dcbx_agent_status: FW indicates back the DCBX agent status
 *		       True if DCBX Agent is active
 *		       False if DCBX Agent is stopped
 * @cd: pointer to command details structure or NULL
 *
 * Start/Stop the embedded dcbx Agent. In case that this wrapper function
 * returns ICE_SUCCESS, caller will need to check if FW returns back the same
 * value as stated in dcbx_agent_status, and react accordingly. (0x0A09)
 */
enum ice_status
ice_aq_start_stop_dcbx(struct ice_hw *hw, bool start_dcbx_agent,
		       bool *dcbx_agent_status, struct ice_sq_cd *cd)
{
	struct ice_aqc_lldp_stop_start_specific_agent *cmd;
	enum ice_status status;
	struct ice_aq_desc desc;
	u16 opcode;

	cmd = &desc.params.lldp_agent_ctrl;

	opcode = ice_aqc_opc_lldp_stop_start_specific_agent;

	ice_fill_dflt_direct_cmd_desc(&desc, opcode);

	if (start_dcbx_agent)
		cmd->command = ICE_AQC_START_STOP_AGENT_START_DCBX;

	status = ice_aq_send_cmd(hw, &desc, NULL, 0, cd);

	*dcbx_agent_status = false;

	if (!status &&
	    cmd->command == ICE_AQC_START_STOP_AGENT_START_DCBX)
		*dcbx_agent_status = true;

	return status;
}

/**
 * ice_aq_get_cee_dcb_cfg
 * @hw: pointer to the HW struct
 * @buff: response buffer that stores CEE operational configuration
 * @cd: pointer to command details structure or NULL
 *
 * Get CEE DCBX mode operational configuration from firmware (0x0A07)
 */
static enum ice_status
ice_aq_get_cee_dcb_cfg(struct ice_hw *hw,
		       struct ice_aqc_get_cee_dcb_cfg_resp *buff,
		       struct ice_sq_cd *cd)
{
	struct ice_aq_desc desc;

	ice_fill_dflt_direct_cmd_desc(&desc, ice_aqc_opc_get_cee_dcb_cfg);

	return ice_aq_send_cmd(hw, &desc, (void *)buff, sizeof(*buff), cd);
}

/**
 * ice_cee_to_dcb_cfg
 * @cee_cfg: pointer to CEE configuration struct
 * @pi: port information structure
 *
 * Convert CEE configuration from firmware to DCB configuration
 */
static void
ice_cee_to_dcb_cfg(struct ice_aqc_get_cee_dcb_cfg_resp *cee_cfg,
		   struct ice_port_info *pi)
{
	u32 status, tlv_status = le32_to_cpu(cee_cfg->tlv_status);
	u32 ice_aqc_cee_status_mask, ice_aqc_cee_status_shift, j;
	u8 i, err, sync, oper, app_index, ice_app_sel_type;
	u16 app_prio = le16_to_cpu(cee_cfg->oper_app_prio);
	u16 ice_aqc_cee_app_mask, ice_aqc_cee_app_shift;
	struct ice_dcbx_cfg *cmp_dcbcfg, *dcbcfg;
	u16 ice_app_prot_id_type;

	dcbcfg = &pi->qos_cfg.local_dcbx_cfg;
	dcbcfg->dcbx_mode = ICE_DCBX_MODE_CEE;
	dcbcfg->tlv_status = tlv_status;

	/* CEE PG data */
	dcbcfg->etscfg.maxtcs = cee_cfg->oper_num_tc;

	/* Note that the FW creates the oper_prio_tc nibbles reversed
	 * from those in the CEE Priority Group sub-TLV.
	 */
	for (i = 0; i < ICE_MAX_TRAFFIC_CLASS / 2; i++) {
		dcbcfg->etscfg.prio_table[i * 2] =
			((cee_cfg->oper_prio_tc[i] & ICE_CEE_PGID_PRIO_0_M) >>
			 ICE_CEE_PGID_PRIO_0_S);
		dcbcfg->etscfg.prio_table[i * 2 + 1] =
			((cee_cfg->oper_prio_tc[i] & ICE_CEE_PGID_PRIO_1_M) >>
			 ICE_CEE_PGID_PRIO_1_S);
	}

	ice_for_each_traffic_class(i) {
		dcbcfg->etscfg.tcbwtable[i] = cee_cfg->oper_tc_bw[i];

		if (dcbcfg->etscfg.prio_table[i] == ICE_CEE_PGID_STRICT) {
			/* Map it to next empty TC */
			dcbcfg->etscfg.prio_table[i] = cee_cfg->oper_num_tc - 1;
			dcbcfg->etscfg.tsatable[i] = ICE_IEEE_TSA_STRICT;
		} else {
			dcbcfg->etscfg.tsatable[i] = ICE_IEEE_TSA_ETS;
		}
	}

	/* CEE PFC data */
	dcbcfg->pfc.pfcena = cee_cfg->oper_pfc_en;
	dcbcfg->pfc.pfccap = ICE_MAX_TRAFFIC_CLASS;

	/* CEE APP TLV data */
	if (dcbcfg->app_mode == ICE_DCBX_APPS_NON_WILLING)
		cmp_dcbcfg = &pi->qos_cfg.desired_dcbx_cfg;
	else
		cmp_dcbcfg = &pi->qos_cfg.remote_dcbx_cfg;

	app_index = 0;
	for (i = 0; i < 3; i++) {
		if (i == 0) {
			/* FCoE APP */
			ice_aqc_cee_status_mask = ICE_AQC_CEE_FCOE_STATUS_M;
			ice_aqc_cee_status_shift = ICE_AQC_CEE_FCOE_STATUS_S;
			ice_aqc_cee_app_mask = ICE_AQC_CEE_APP_FCOE_M;
			ice_aqc_cee_app_shift = ICE_AQC_CEE_APP_FCOE_S;
			ice_app_sel_type = ICE_APP_SEL_ETHTYPE;
			ice_app_prot_id_type = ETH_P_FCOE;
		} else if (i == 1) {
			/* iSCSI APP */
			ice_aqc_cee_status_mask = ICE_AQC_CEE_ISCSI_STATUS_M;
			ice_aqc_cee_status_shift = ICE_AQC_CEE_ISCSI_STATUS_S;
			ice_aqc_cee_app_mask = ICE_AQC_CEE_APP_ISCSI_M;
			ice_aqc_cee_app_shift = ICE_AQC_CEE_APP_ISCSI_S;
			ice_app_sel_type = ICE_APP_SEL_TCPIP;
			ice_app_prot_id_type = ISCSI_LISTEN_PORT;

			for (j = 0; j < cmp_dcbcfg->numapps; j++) {
				u16 prot_id = cmp_dcbcfg->app[j].prot_id;
				u8 sel = cmp_dcbcfg->app[j].selector;

				if  (sel == ICE_APP_SEL_TCPIP &&
				     (prot_id == ISCSI_LISTEN_PORT ||
				      prot_id == ICE_APP_PROT_ID_ISCSI_860)) {
					ice_app_prot_id_type = prot_id;
					break;
				}
			}
		} else {
			/* FIP APP */
			ice_aqc_cee_status_mask = ICE_AQC_CEE_FIP_STATUS_M;
			ice_aqc_cee_status_shift = ICE_AQC_CEE_FIP_STATUS_S;
			ice_aqc_cee_app_mask = ICE_AQC_CEE_APP_FIP_M;
			ice_aqc_cee_app_shift = ICE_AQC_CEE_APP_FIP_S;
			ice_app_sel_type = ICE_APP_SEL_ETHTYPE;
			ice_app_prot_id_type = ETH_P_FIP;
		}

		status = (tlv_status & ice_aqc_cee_status_mask) >>
			 ice_aqc_cee_status_shift;
		err = (status & ICE_TLV_STATUS_ERR) ? 1 : 0;
		sync = (status & ICE_TLV_STATUS_SYNC) ? 1 : 0;
		oper = (status & ICE_TLV_STATUS_OPER) ? 1 : 0;
		/* Add FCoE/iSCSI/FIP APP if Error is False and
		 * Oper/Sync is True
		 */
		if (!err && sync && oper) {
			dcbcfg->app[app_index].priority =
				(app_prio & ice_aqc_cee_app_mask) >>
				ice_aqc_cee_app_shift;
			dcbcfg->app[app_index].selector = ice_app_sel_type;
			dcbcfg->app[app_index].prot_id = ice_app_prot_id_type;
			app_index++;
		}
	}

	dcbcfg->numapps = app_index;
}

/**
 * ice_get_ieee_or_cee_dcb_cfg
 * @pi: port information structure
 * @dcbx_mode: mode of DCBX (IEEE or CEE)
 *
 * Get IEEE or CEE mode DCB configuration from the Firmware
 */
static enum ice_status
ice_get_ieee_or_cee_dcb_cfg(struct ice_port_info *pi, u8 dcbx_mode)
{
	struct ice_dcbx_cfg *dcbx_cfg = NULL;
	enum ice_status ret;

	if (!pi)
		return ICE_ERR_PARAM;

	if (dcbx_mode == ICE_DCBX_MODE_IEEE)
		dcbx_cfg = &pi->qos_cfg.local_dcbx_cfg;
	else if (dcbx_mode == ICE_DCBX_MODE_CEE)
		dcbx_cfg = &pi->qos_cfg.desired_dcbx_cfg;

	/* Get Local DCB Config in case of ICE_DCBX_MODE_IEEE
	 * or get CEE DCB Desired Config in case of ICE_DCBX_MODE_CEE
	 */
	ret = ice_aq_get_dcb_cfg(pi->hw, ICE_AQ_LLDP_MIB_LOCAL,
				 ICE_AQ_LLDP_BRID_TYPE_NEAREST_BRID, dcbx_cfg);
	if (ret)
		goto out;

	/* Get Remote DCB Config */
	dcbx_cfg = &pi->qos_cfg.remote_dcbx_cfg;
	ret = ice_aq_get_dcb_cfg(pi->hw, ICE_AQ_LLDP_MIB_REMOTE,
				 ICE_AQ_LLDP_BRID_TYPE_NEAREST_BRID, dcbx_cfg);
	/* Don't treat ENOENT as an error for Remote MIBs */
	if (pi->hw->adminq.sq_last_status == ICE_AQ_RC_ENOENT)
		ret = 0;

out:
	return ret;
}

/**
 * ice_get_dcb_cfg
 * @pi: port information structure
 *
 * Get DCB configuration from the Firmware
 */
enum ice_status ice_get_dcb_cfg(struct ice_port_info *pi)
{
	struct ice_aqc_get_cee_dcb_cfg_resp cee_cfg;
	struct ice_dcbx_cfg *dcbx_cfg;
	enum ice_status ret;

	if (!pi)
		return ICE_ERR_PARAM;

	ret = ice_aq_get_cee_dcb_cfg(pi->hw, &cee_cfg, NULL);
	if (!ret) {
		/* CEE mode */
		ret = ice_get_ieee_or_cee_dcb_cfg(pi, ICE_DCBX_MODE_CEE);
		ice_cee_to_dcb_cfg(&cee_cfg, pi);
	} else if (pi->hw->adminq.sq_last_status == ICE_AQ_RC_ENOENT) {
		/* CEE mode not enabled try querying IEEE data */
		dcbx_cfg = &pi->qos_cfg.local_dcbx_cfg;
		dcbx_cfg->dcbx_mode = ICE_DCBX_MODE_IEEE;
		ret = ice_get_ieee_or_cee_dcb_cfg(pi, ICE_DCBX_MODE_IEEE);
	}

	return ret;
}

/**
 * ice_init_dcb
 * @hw: pointer to the HW struct
 * @enable_mib_change: enable MIB change event
 *
 * Update DCB configuration from the Firmware
 */
enum ice_status ice_init_dcb(struct ice_hw *hw, bool enable_mib_change)
{
	struct ice_qos_cfg *qos_cfg = &hw->port_info->qos_cfg;
	enum ice_status ret = 0;

	if (!hw->func_caps.common_cap.dcb)
		return ICE_ERR_NOT_SUPPORTED;

	qos_cfg->is_sw_lldp = true;

	/* Get DCBX status */
	qos_cfg->dcbx_status = ice_get_dcbx_status(hw);

<<<<<<< HEAD
	if (pi->dcbx_status == ICE_DCBX_STATUS_DONE ||
	    pi->dcbx_status == ICE_DCBX_STATUS_IN_PROGRESS ||
	    pi->dcbx_status == ICE_DCBX_STATUS_NOT_STARTED) {
		/* Get current DCBX configuration */
		ret = ice_get_dcb_cfg(pi);
		if (ret)
			return ret;
		pi->is_sw_lldp = false;
	} else if (pi->dcbx_status == ICE_DCBX_STATUS_DIS) {
=======
	if (qos_cfg->dcbx_status == ICE_DCBX_STATUS_DONE ||
	    qos_cfg->dcbx_status == ICE_DCBX_STATUS_IN_PROGRESS ||
	    qos_cfg->dcbx_status == ICE_DCBX_STATUS_NOT_STARTED) {
		/* Get current DCBX configuration */
		ret = ice_get_dcb_cfg(hw->port_info);
		if (ret)
			return ret;
		qos_cfg->is_sw_lldp = false;
	} else if (qos_cfg->dcbx_status == ICE_DCBX_STATUS_DIS) {
>>>>>>> 7d2a07b7
		return ICE_ERR_NOT_READY;
	}

	/* Configure the LLDP MIB change event */
	if (enable_mib_change) {
		ret = ice_aq_cfg_lldp_mib_change(hw, true, NULL);
		if (ret)
<<<<<<< HEAD
			pi->is_sw_lldp = true;
=======
			qos_cfg->is_sw_lldp = true;
>>>>>>> 7d2a07b7
	}

	return ret;
}

/**
 * ice_cfg_lldp_mib_change
 * @hw: pointer to the HW struct
 * @ena_mib: enable/disable MIB change event
 *
 * Configure (disable/enable) MIB
 */
enum ice_status ice_cfg_lldp_mib_change(struct ice_hw *hw, bool ena_mib)
{
<<<<<<< HEAD
	struct ice_port_info *pi = hw->port_info;
=======
	struct ice_qos_cfg *qos_cfg = &hw->port_info->qos_cfg;
>>>>>>> 7d2a07b7
	enum ice_status ret;

	if (!hw->func_caps.common_cap.dcb)
		return ICE_ERR_NOT_SUPPORTED;

	/* Get DCBX status */
<<<<<<< HEAD
	pi->dcbx_status = ice_get_dcbx_status(hw);

	if (pi->dcbx_status == ICE_DCBX_STATUS_DIS)
=======
	qos_cfg->dcbx_status = ice_get_dcbx_status(hw);

	if (qos_cfg->dcbx_status == ICE_DCBX_STATUS_DIS)
>>>>>>> 7d2a07b7
		return ICE_ERR_NOT_READY;

	ret = ice_aq_cfg_lldp_mib_change(hw, ena_mib, NULL);
	if (!ret)
<<<<<<< HEAD
		pi->is_sw_lldp = !ena_mib;
=======
		qos_cfg->is_sw_lldp = !ena_mib;
>>>>>>> 7d2a07b7

	return ret;
}

/**
 * ice_add_ieee_ets_common_tlv
 * @buf: Data buffer to be populated with ice_dcb_ets_cfg data
 * @ets_cfg: Container for ice_dcb_ets_cfg data
 *
 * Populate the TLV buffer with ice_dcb_ets_cfg data
 */
static void
ice_add_ieee_ets_common_tlv(u8 *buf, struct ice_dcb_ets_cfg *ets_cfg)
{
	u8 priority0, priority1;
	u8 offset = 0;
	int i;

	/* Priority Assignment Table (4 octets)
	 * Octets:|    1    |    2    |    3    |    4    |
	 *        -----------------------------------------
	 *        |pri0|pri1|pri2|pri3|pri4|pri5|pri6|pri7|
	 *        -----------------------------------------
	 *   Bits:|7  4|3  0|7  4|3  0|7  4|3  0|7  4|3  0|
	 *        -----------------------------------------
	 */
	for (i = 0; i < ICE_MAX_TRAFFIC_CLASS / 2; i++) {
		priority0 = ets_cfg->prio_table[i * 2] & 0xF;
		priority1 = ets_cfg->prio_table[i * 2 + 1] & 0xF;
		buf[offset] = (priority0 << ICE_IEEE_ETS_PRIO_1_S) | priority1;
		offset++;
	}

	/* TC Bandwidth Table (8 octets)
	 * Octets:| 1 | 2 | 3 | 4 | 5 | 6 | 7 | 8 |
	 *        ---------------------------------
	 *        |tc0|tc1|tc2|tc3|tc4|tc5|tc6|tc7|
	 *        ---------------------------------
	 *
	 * TSA Assignment Table (8 octets)
	 * Octets:| 1 | 2 | 3 | 4 | 5 | 6 | 7 | 8 |
	 *        ---------------------------------
	 *        |tc0|tc1|tc2|tc3|tc4|tc5|tc6|tc7|
	 *        ---------------------------------
	 */
	ice_for_each_traffic_class(i) {
		buf[offset] = ets_cfg->tcbwtable[i];
		buf[ICE_MAX_TRAFFIC_CLASS + offset] = ets_cfg->tsatable[i];
		offset++;
	}
}

/**
 * ice_add_ieee_ets_tlv - Prepare ETS TLV in IEEE format
 * @tlv: Fill the ETS config data in IEEE format
 * @dcbcfg: Local store which holds the DCB Config
 *
 * Prepare IEEE 802.1Qaz ETS CFG TLV
 */
static void
ice_add_ieee_ets_tlv(struct ice_lldp_org_tlv *tlv, struct ice_dcbx_cfg *dcbcfg)
{
	struct ice_dcb_ets_cfg *etscfg;
	u8 *buf = tlv->tlvinfo;
	u8 maxtcwilling = 0;
	u32 ouisubtype;
	u16 typelen;

	typelen = ((ICE_TLV_TYPE_ORG << ICE_LLDP_TLV_TYPE_S) |
		   ICE_IEEE_ETS_TLV_LEN);
	tlv->typelen = htons(typelen);

	ouisubtype = ((ICE_IEEE_8021QAZ_OUI << ICE_LLDP_TLV_OUI_S) |
		      ICE_IEEE_SUBTYPE_ETS_CFG);
	tlv->ouisubtype = htonl(ouisubtype);

	/* First Octet post subtype
	 * --------------------------
	 * |will-|CBS  | Re-  | Max |
	 * |ing  |     |served| TCs |
	 * --------------------------
	 * |1bit | 1bit|3 bits|3bits|
	 */
	etscfg = &dcbcfg->etscfg;
	if (etscfg->willing)
		maxtcwilling = BIT(ICE_IEEE_ETS_WILLING_S);
	maxtcwilling |= etscfg->maxtcs & ICE_IEEE_ETS_MAXTC_M;
	buf[0] = maxtcwilling;

	/* Begin adding at Priority Assignment Table (offset 1 in buf) */
	ice_add_ieee_ets_common_tlv(&buf[1], etscfg);
}

/**
 * ice_add_ieee_etsrec_tlv - Prepare ETS Recommended TLV in IEEE format
 * @tlv: Fill ETS Recommended TLV in IEEE format
 * @dcbcfg: Local store which holds the DCB Config
 *
 * Prepare IEEE 802.1Qaz ETS REC TLV
 */
static void
ice_add_ieee_etsrec_tlv(struct ice_lldp_org_tlv *tlv,
			struct ice_dcbx_cfg *dcbcfg)
{
	struct ice_dcb_ets_cfg *etsrec;
	u8 *buf = tlv->tlvinfo;
	u32 ouisubtype;
	u16 typelen;

	typelen = ((ICE_TLV_TYPE_ORG << ICE_LLDP_TLV_TYPE_S) |
		   ICE_IEEE_ETS_TLV_LEN);
	tlv->typelen = htons(typelen);

	ouisubtype = ((ICE_IEEE_8021QAZ_OUI << ICE_LLDP_TLV_OUI_S) |
		      ICE_IEEE_SUBTYPE_ETS_REC);
	tlv->ouisubtype = htonl(ouisubtype);

	etsrec = &dcbcfg->etsrec;

	/* First Octet is reserved */
	/* Begin adding at Priority Assignment Table (offset 1 in buf) */
	ice_add_ieee_ets_common_tlv(&buf[1], etsrec);
}

/**
 * ice_add_ieee_pfc_tlv - Prepare PFC TLV in IEEE format
 * @tlv: Fill PFC TLV in IEEE format
 * @dcbcfg: Local store which holds the PFC CFG data
 *
 * Prepare IEEE 802.1Qaz PFC CFG TLV
 */
static void
ice_add_ieee_pfc_tlv(struct ice_lldp_org_tlv *tlv, struct ice_dcbx_cfg *dcbcfg)
{
	u8 *buf = tlv->tlvinfo;
	u32 ouisubtype;
	u16 typelen;

	typelen = ((ICE_TLV_TYPE_ORG << ICE_LLDP_TLV_TYPE_S) |
		   ICE_IEEE_PFC_TLV_LEN);
	tlv->typelen = htons(typelen);

	ouisubtype = ((ICE_IEEE_8021QAZ_OUI << ICE_LLDP_TLV_OUI_S) |
		      ICE_IEEE_SUBTYPE_PFC_CFG);
	tlv->ouisubtype = htonl(ouisubtype);

	/* ----------------------------------------
	 * |will-|MBC  | Re-  | PFC |  PFC Enable  |
	 * |ing  |     |served| cap |              |
	 * -----------------------------------------
	 * |1bit | 1bit|2 bits|4bits| 1 octet      |
	 */
	if (dcbcfg->pfc.willing)
		buf[0] = BIT(ICE_IEEE_PFC_WILLING_S);

	if (dcbcfg->pfc.mbc)
		buf[0] |= BIT(ICE_IEEE_PFC_MBC_S);

	buf[0] |= dcbcfg->pfc.pfccap & 0xF;
	buf[1] = dcbcfg->pfc.pfcena;
}

/**
 * ice_add_ieee_app_pri_tlv -  Prepare APP TLV in IEEE format
 * @tlv: Fill APP TLV in IEEE format
 * @dcbcfg: Local store which holds the APP CFG data
 *
 * Prepare IEEE 802.1Qaz APP CFG TLV
 */
static void
ice_add_ieee_app_pri_tlv(struct ice_lldp_org_tlv *tlv,
			 struct ice_dcbx_cfg *dcbcfg)
{
	u16 typelen, len, offset = 0;
	u8 priority, selector, i = 0;
	u8 *buf = tlv->tlvinfo;
	u32 ouisubtype;

	/* No APP TLVs then just return */
	if (dcbcfg->numapps == 0)
		return;
	ouisubtype = ((ICE_IEEE_8021QAZ_OUI << ICE_LLDP_TLV_OUI_S) |
		      ICE_IEEE_SUBTYPE_APP_PRI);
	tlv->ouisubtype = htonl(ouisubtype);

	/* Move offset to App Priority Table */
	offset++;
	/* Application Priority Table (3 octets)
	 * Octets:|         1          |    2    |    3    |
	 *        -----------------------------------------
	 *        |Priority|Rsrvd| Sel |    Protocol ID    |
	 *        -----------------------------------------
	 *   Bits:|23    21|20 19|18 16|15                0|
	 *        -----------------------------------------
	 */
	while (i < dcbcfg->numapps) {
		priority = dcbcfg->app[i].priority & 0x7;
		selector = dcbcfg->app[i].selector & 0x7;
		buf[offset] = (priority << ICE_IEEE_APP_PRIO_S) | selector;
		buf[offset + 1] = (dcbcfg->app[i].prot_id >> 0x8) & 0xFF;
		buf[offset + 2] = dcbcfg->app[i].prot_id & 0xFF;
		/* Move to next app */
		offset += 3;
		i++;
		if (i >= ICE_DCBX_MAX_APPS)
			break;
	}
	/* len includes size of ouisubtype + 1 reserved + 3*numapps */
	len = sizeof(tlv->ouisubtype) + 1 + (i * 3);
	typelen = ((ICE_TLV_TYPE_ORG << ICE_LLDP_TLV_TYPE_S) | (len & 0x1FF));
	tlv->typelen = htons(typelen);
}

/**
 * ice_add_dcb_tlv - Add all IEEE TLVs
 * @tlv: Fill TLV data in IEEE format
 * @dcbcfg: Local store which holds the DCB Config
 * @tlvid: Type of IEEE TLV
 *
 * Add tlv information
 */
static void
ice_add_dcb_tlv(struct ice_lldp_org_tlv *tlv, struct ice_dcbx_cfg *dcbcfg,
		u16 tlvid)
{
	switch (tlvid) {
	case ICE_IEEE_TLV_ID_ETS_CFG:
		ice_add_ieee_ets_tlv(tlv, dcbcfg);
		break;
	case ICE_IEEE_TLV_ID_ETS_REC:
		ice_add_ieee_etsrec_tlv(tlv, dcbcfg);
		break;
	case ICE_IEEE_TLV_ID_PFC_CFG:
		ice_add_ieee_pfc_tlv(tlv, dcbcfg);
		break;
	case ICE_IEEE_TLV_ID_APP_PRI:
		ice_add_ieee_app_pri_tlv(tlv, dcbcfg);
		break;
	default:
		break;
	}
}

/**
 * ice_dcb_cfg_to_lldp - Convert DCB configuration to MIB format
 * @lldpmib: pointer to the HW struct
 * @miblen: length of LLDP MIB
 * @dcbcfg: Local store which holds the DCB Config
 *
 * Convert the DCB configuration to MIB format
 */
static void
ice_dcb_cfg_to_lldp(u8 *lldpmib, u16 *miblen, struct ice_dcbx_cfg *dcbcfg)
{
	u16 len, offset = 0, tlvid = ICE_TLV_ID_START;
	struct ice_lldp_org_tlv *tlv;
	u16 typelen;

	tlv = (struct ice_lldp_org_tlv *)lldpmib;
	while (1) {
		ice_add_dcb_tlv(tlv, dcbcfg, tlvid++);
		typelen = ntohs(tlv->typelen);
		len = (typelen & ICE_LLDP_TLV_LEN_M) >> ICE_LLDP_TLV_LEN_S;
		if (len)
			offset += len + 2;
		/* END TLV or beyond LLDPDU size */
		if (tlvid >= ICE_TLV_ID_END_OF_LLDPPDU ||
		    offset > ICE_LLDPDU_SIZE)
			break;
		/* Move to next TLV */
		if (len)
			tlv = (struct ice_lldp_org_tlv *)
				((char *)tlv + sizeof(tlv->typelen) + len);
	}
	*miblen = offset;
}

/**
 * ice_set_dcb_cfg - Set the local LLDP MIB to FW
 * @pi: port information structure
 *
 * Set DCB configuration to the Firmware
 */
enum ice_status ice_set_dcb_cfg(struct ice_port_info *pi)
{
	u8 mib_type, *lldpmib = NULL;
	struct ice_dcbx_cfg *dcbcfg;
	enum ice_status ret;
	struct ice_hw *hw;
	u16 miblen;

	if (!pi)
		return ICE_ERR_PARAM;

	hw = pi->hw;

	/* update the HW local config */
	dcbcfg = &pi->qos_cfg.local_dcbx_cfg;
	/* Allocate the LLDPDU */
	lldpmib = devm_kzalloc(ice_hw_to_dev(hw), ICE_LLDPDU_SIZE, GFP_KERNEL);
	if (!lldpmib)
		return ICE_ERR_NO_MEMORY;

	mib_type = SET_LOCAL_MIB_TYPE_LOCAL_MIB;
	if (dcbcfg->app_mode == ICE_DCBX_APPS_NON_WILLING)
		mib_type |= SET_LOCAL_MIB_TYPE_CEE_NON_WILLING;

	ice_dcb_cfg_to_lldp(lldpmib, &miblen, dcbcfg);
	ret = ice_aq_set_lldp_mib(hw, mib_type, (void *)lldpmib, miblen,
				  NULL);

	devm_kfree(ice_hw_to_dev(hw), lldpmib);

	return ret;
}

/**
 * ice_aq_query_port_ets - query port ETS configuration
 * @pi: port information structure
 * @buf: pointer to buffer
 * @buf_size: buffer size in bytes
 * @cd: pointer to command details structure or NULL
 *
 * query current port ETS configuration
 */
static enum ice_status
ice_aq_query_port_ets(struct ice_port_info *pi,
		      struct ice_aqc_port_ets_elem *buf, u16 buf_size,
		      struct ice_sq_cd *cd)
{
	struct ice_aqc_query_port_ets *cmd;
	struct ice_aq_desc desc;
	enum ice_status status;

	if (!pi)
		return ICE_ERR_PARAM;
	cmd = &desc.params.port_ets;
	ice_fill_dflt_direct_cmd_desc(&desc, ice_aqc_opc_query_port_ets);
	cmd->port_teid = pi->root->info.node_teid;

	status = ice_aq_send_cmd(pi->hw, &desc, buf, buf_size, cd);
	return status;
}

/**
 * ice_update_port_tc_tree_cfg - update TC tree configuration
 * @pi: port information structure
 * @buf: pointer to buffer
 *
 * update the SW DB with the new TC changes
 */
static enum ice_status
ice_update_port_tc_tree_cfg(struct ice_port_info *pi,
			    struct ice_aqc_port_ets_elem *buf)
{
	struct ice_sched_node *node, *tc_node;
	struct ice_aqc_txsched_elem_data elem;
	enum ice_status status = 0;
	u32 teid1, teid2;
	u8 i, j;

	if (!pi)
		return ICE_ERR_PARAM;
	/* suspend the missing TC nodes */
	for (i = 0; i < pi->root->num_children; i++) {
		teid1 = le32_to_cpu(pi->root->children[i]->info.node_teid);
		ice_for_each_traffic_class(j) {
			teid2 = le32_to_cpu(buf->tc_node_teid[j]);
			if (teid1 == teid2)
				break;
		}
		if (j < ICE_MAX_TRAFFIC_CLASS)
			continue;
		/* TC is missing */
		pi->root->children[i]->in_use = false;
	}
	/* add the new TC nodes */
	ice_for_each_traffic_class(j) {
		teid2 = le32_to_cpu(buf->tc_node_teid[j]);
		if (teid2 == ICE_INVAL_TEID)
			continue;
		/* Is it already present in the tree ? */
		for (i = 0; i < pi->root->num_children; i++) {
			tc_node = pi->root->children[i];
			if (!tc_node)
				continue;
			teid1 = le32_to_cpu(tc_node->info.node_teid);
			if (teid1 == teid2) {
				tc_node->tc_num = j;
				tc_node->in_use = true;
				break;
			}
		}
		if (i < pi->root->num_children)
			continue;
		/* new TC */
		status = ice_sched_query_elem(pi->hw, teid2, &elem);
		if (!status)
			status = ice_sched_add_node(pi, 1, &elem);
		if (status)
			break;
		/* update the TC number */
		node = ice_sched_find_node_by_teid(pi->root, teid2);
		if (node)
			node->tc_num = j;
	}
	return status;
}

/**
 * ice_query_port_ets - query port ETS configuration
 * @pi: port information structure
 * @buf: pointer to buffer
 * @buf_size: buffer size in bytes
 * @cd: pointer to command details structure or NULL
 *
 * query current port ETS configuration and update the
 * SW DB with the TC changes
 */
enum ice_status
ice_query_port_ets(struct ice_port_info *pi,
		   struct ice_aqc_port_ets_elem *buf, u16 buf_size,
		   struct ice_sq_cd *cd)
{
	enum ice_status status;

	mutex_lock(&pi->sched_lock);
	status = ice_aq_query_port_ets(pi, buf, buf_size, cd);
	if (!status)
		status = ice_update_port_tc_tree_cfg(pi, buf);
	mutex_unlock(&pi->sched_lock);
	return status;
}<|MERGE_RESOLUTION|>--- conflicted
+++ resolved
@@ -947,17 +947,6 @@
 	/* Get DCBX status */
 	qos_cfg->dcbx_status = ice_get_dcbx_status(hw);
 
-<<<<<<< HEAD
-	if (pi->dcbx_status == ICE_DCBX_STATUS_DONE ||
-	    pi->dcbx_status == ICE_DCBX_STATUS_IN_PROGRESS ||
-	    pi->dcbx_status == ICE_DCBX_STATUS_NOT_STARTED) {
-		/* Get current DCBX configuration */
-		ret = ice_get_dcb_cfg(pi);
-		if (ret)
-			return ret;
-		pi->is_sw_lldp = false;
-	} else if (pi->dcbx_status == ICE_DCBX_STATUS_DIS) {
-=======
 	if (qos_cfg->dcbx_status == ICE_DCBX_STATUS_DONE ||
 	    qos_cfg->dcbx_status == ICE_DCBX_STATUS_IN_PROGRESS ||
 	    qos_cfg->dcbx_status == ICE_DCBX_STATUS_NOT_STARTED) {
@@ -967,7 +956,6 @@
 			return ret;
 		qos_cfg->is_sw_lldp = false;
 	} else if (qos_cfg->dcbx_status == ICE_DCBX_STATUS_DIS) {
->>>>>>> 7d2a07b7
 		return ICE_ERR_NOT_READY;
 	}
 
@@ -975,11 +963,7 @@
 	if (enable_mib_change) {
 		ret = ice_aq_cfg_lldp_mib_change(hw, true, NULL);
 		if (ret)
-<<<<<<< HEAD
-			pi->is_sw_lldp = true;
-=======
 			qos_cfg->is_sw_lldp = true;
->>>>>>> 7d2a07b7
 	}
 
 	return ret;
@@ -994,35 +978,21 @@
  */
 enum ice_status ice_cfg_lldp_mib_change(struct ice_hw *hw, bool ena_mib)
 {
-<<<<<<< HEAD
-	struct ice_port_info *pi = hw->port_info;
-=======
 	struct ice_qos_cfg *qos_cfg = &hw->port_info->qos_cfg;
->>>>>>> 7d2a07b7
 	enum ice_status ret;
 
 	if (!hw->func_caps.common_cap.dcb)
 		return ICE_ERR_NOT_SUPPORTED;
 
 	/* Get DCBX status */
-<<<<<<< HEAD
-	pi->dcbx_status = ice_get_dcbx_status(hw);
-
-	if (pi->dcbx_status == ICE_DCBX_STATUS_DIS)
-=======
 	qos_cfg->dcbx_status = ice_get_dcbx_status(hw);
 
 	if (qos_cfg->dcbx_status == ICE_DCBX_STATUS_DIS)
->>>>>>> 7d2a07b7
 		return ICE_ERR_NOT_READY;
 
 	ret = ice_aq_cfg_lldp_mib_change(hw, ena_mib, NULL);
 	if (!ret)
-<<<<<<< HEAD
-		pi->is_sw_lldp = !ena_mib;
-=======
 		qos_cfg->is_sw_lldp = !ena_mib;
->>>>>>> 7d2a07b7
 
 	return ret;
 }
