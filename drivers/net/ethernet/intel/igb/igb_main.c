// SPDX-License-Identifier: GPL-2.0
/* Copyright(c) 2007 - 2018 Intel Corporation. */

#define pr_fmt(fmt) KBUILD_MODNAME ": " fmt

#include <linux/module.h>
#include <linux/types.h>
#include <linux/init.h>
#include <linux/bitops.h>
#include <linux/vmalloc.h>
#include <linux/pagemap.h>
#include <linux/netdevice.h>
#include <linux/ipv6.h>
#include <linux/slab.h>
#include <net/checksum.h>
#include <net/ip6_checksum.h>
#include <net/pkt_sched.h>
#include <net/pkt_cls.h>
#include <linux/net_tstamp.h>
#include <linux/mii.h>
#include <linux/ethtool.h>
#include <linux/if.h>
#include <linux/if_vlan.h>
#include <linux/pci.h>
#include <linux/delay.h>
#include <linux/interrupt.h>
#include <linux/ip.h>
#include <linux/tcp.h>
#include <linux/sctp.h>
#include <linux/if_ether.h>
#include <linux/aer.h>
#include <linux/prefetch.h>
#include <linux/bpf.h>
#include <linux/bpf_trace.h>
#include <linux/pm_runtime.h>
#include <linux/etherdevice.h>
#ifdef CONFIG_IGB_DCA
#include <linux/dca.h>
#endif
#include <linux/i2c.h>
#include "igb.h"

enum queue_mode {
	QUEUE_MODE_STRICT_PRIORITY,
	QUEUE_MODE_STREAM_RESERVATION,
};

enum tx_queue_prio {
	TX_QUEUE_PRIO_HIGH,
	TX_QUEUE_PRIO_LOW,
};

char igb_driver_name[] = "igb";
static const char igb_driver_string[] =
				"Intel(R) Gigabit Ethernet Network Driver";
static const char igb_copyright[] =
				"Copyright (c) 2007-2014 Intel Corporation.";

static const struct e1000_info *igb_info_tbl[] = {
	[board_82575] = &e1000_82575_info,
};

static const struct pci_device_id igb_pci_tbl[] = {
	{ PCI_VDEVICE(INTEL, E1000_DEV_ID_I354_BACKPLANE_1GBPS) },
	{ PCI_VDEVICE(INTEL, E1000_DEV_ID_I354_SGMII) },
	{ PCI_VDEVICE(INTEL, E1000_DEV_ID_I354_BACKPLANE_2_5GBPS) },
	{ PCI_VDEVICE(INTEL, E1000_DEV_ID_I211_COPPER), board_82575 },
	{ PCI_VDEVICE(INTEL, E1000_DEV_ID_I210_COPPER), board_82575 },
	{ PCI_VDEVICE(INTEL, E1000_DEV_ID_I210_FIBER), board_82575 },
	{ PCI_VDEVICE(INTEL, E1000_DEV_ID_I210_SERDES), board_82575 },
	{ PCI_VDEVICE(INTEL, E1000_DEV_ID_I210_SGMII), board_82575 },
	{ PCI_VDEVICE(INTEL, E1000_DEV_ID_I210_COPPER_FLASHLESS), board_82575 },
	{ PCI_VDEVICE(INTEL, E1000_DEV_ID_I210_SERDES_FLASHLESS), board_82575 },
	{ PCI_VDEVICE(INTEL, E1000_DEV_ID_I350_COPPER), board_82575 },
	{ PCI_VDEVICE(INTEL, E1000_DEV_ID_I350_FIBER), board_82575 },
	{ PCI_VDEVICE(INTEL, E1000_DEV_ID_I350_SERDES), board_82575 },
	{ PCI_VDEVICE(INTEL, E1000_DEV_ID_I350_SGMII), board_82575 },
	{ PCI_VDEVICE(INTEL, E1000_DEV_ID_82580_COPPER), board_82575 },
	{ PCI_VDEVICE(INTEL, E1000_DEV_ID_82580_FIBER), board_82575 },
	{ PCI_VDEVICE(INTEL, E1000_DEV_ID_82580_QUAD_FIBER), board_82575 },
	{ PCI_VDEVICE(INTEL, E1000_DEV_ID_82580_SERDES), board_82575 },
	{ PCI_VDEVICE(INTEL, E1000_DEV_ID_82580_SGMII), board_82575 },
	{ PCI_VDEVICE(INTEL, E1000_DEV_ID_82580_COPPER_DUAL), board_82575 },
	{ PCI_VDEVICE(INTEL, E1000_DEV_ID_DH89XXCC_SGMII), board_82575 },
	{ PCI_VDEVICE(INTEL, E1000_DEV_ID_DH89XXCC_SERDES), board_82575 },
	{ PCI_VDEVICE(INTEL, E1000_DEV_ID_DH89XXCC_BACKPLANE), board_82575 },
	{ PCI_VDEVICE(INTEL, E1000_DEV_ID_DH89XXCC_SFP), board_82575 },
	{ PCI_VDEVICE(INTEL, E1000_DEV_ID_82576), board_82575 },
	{ PCI_VDEVICE(INTEL, E1000_DEV_ID_82576_NS), board_82575 },
	{ PCI_VDEVICE(INTEL, E1000_DEV_ID_82576_NS_SERDES), board_82575 },
	{ PCI_VDEVICE(INTEL, E1000_DEV_ID_82576_FIBER), board_82575 },
	{ PCI_VDEVICE(INTEL, E1000_DEV_ID_82576_SERDES), board_82575 },
	{ PCI_VDEVICE(INTEL, E1000_DEV_ID_82576_SERDES_QUAD), board_82575 },
	{ PCI_VDEVICE(INTEL, E1000_DEV_ID_82576_QUAD_COPPER_ET2), board_82575 },
	{ PCI_VDEVICE(INTEL, E1000_DEV_ID_82576_QUAD_COPPER), board_82575 },
	{ PCI_VDEVICE(INTEL, E1000_DEV_ID_82575EB_COPPER), board_82575 },
	{ PCI_VDEVICE(INTEL, E1000_DEV_ID_82575EB_FIBER_SERDES), board_82575 },
	{ PCI_VDEVICE(INTEL, E1000_DEV_ID_82575GB_QUAD_COPPER), board_82575 },
	/* required last entry */
	{0, }
};

MODULE_DEVICE_TABLE(pci, igb_pci_tbl);

static int igb_setup_all_tx_resources(struct igb_adapter *);
static int igb_setup_all_rx_resources(struct igb_adapter *);
static void igb_free_all_tx_resources(struct igb_adapter *);
static void igb_free_all_rx_resources(struct igb_adapter *);
static void igb_setup_mrqc(struct igb_adapter *);
static int igb_probe(struct pci_dev *, const struct pci_device_id *);
static void igb_remove(struct pci_dev *pdev);
static int igb_sw_init(struct igb_adapter *);
int igb_open(struct net_device *);
int igb_close(struct net_device *);
static void igb_configure(struct igb_adapter *);
static void igb_configure_tx(struct igb_adapter *);
static void igb_configure_rx(struct igb_adapter *);
static void igb_clean_all_tx_rings(struct igb_adapter *);
static void igb_clean_all_rx_rings(struct igb_adapter *);
static void igb_clean_tx_ring(struct igb_ring *);
static void igb_clean_rx_ring(struct igb_ring *);
static void igb_set_rx_mode(struct net_device *);
static void igb_update_phy_info(struct timer_list *);
static void igb_watchdog(struct timer_list *);
static void igb_watchdog_task(struct work_struct *);
static netdev_tx_t igb_xmit_frame(struct sk_buff *skb, struct net_device *);
static void igb_get_stats64(struct net_device *dev,
			    struct rtnl_link_stats64 *stats);
static int igb_change_mtu(struct net_device *, int);
static int igb_set_mac(struct net_device *, void *);
static void igb_set_uta(struct igb_adapter *adapter, bool set);
static irqreturn_t igb_intr(int irq, void *);
static irqreturn_t igb_intr_msi(int irq, void *);
static irqreturn_t igb_msix_other(int irq, void *);
static irqreturn_t igb_msix_ring(int irq, void *);
#ifdef CONFIG_IGB_DCA
static void igb_update_dca(struct igb_q_vector *);
static void igb_setup_dca(struct igb_adapter *);
#endif /* CONFIG_IGB_DCA */
static int igb_poll(struct napi_struct *, int);
static bool igb_clean_tx_irq(struct igb_q_vector *, int);
static int igb_clean_rx_irq(struct igb_q_vector *, int);
static int igb_ioctl(struct net_device *, struct ifreq *, int cmd);
static void igb_tx_timeout(struct net_device *, unsigned int txqueue);
static void igb_reset_task(struct work_struct *);
static void igb_vlan_mode(struct net_device *netdev,
			  netdev_features_t features);
static int igb_vlan_rx_add_vid(struct net_device *, __be16, u16);
static int igb_vlan_rx_kill_vid(struct net_device *, __be16, u16);
static void igb_restore_vlan(struct igb_adapter *);
static void igb_rar_set_index(struct igb_adapter *, u32);
static void igb_ping_all_vfs(struct igb_adapter *);
static void igb_msg_task(struct igb_adapter *);
static void igb_vmm_control(struct igb_adapter *);
static int igb_set_vf_mac(struct igb_adapter *, int, unsigned char *);
static void igb_flush_mac_table(struct igb_adapter *);
static int igb_available_rars(struct igb_adapter *, u8);
static void igb_set_default_mac_filter(struct igb_adapter *);
static int igb_uc_sync(struct net_device *, const unsigned char *);
static int igb_uc_unsync(struct net_device *, const unsigned char *);
static void igb_restore_vf_multicasts(struct igb_adapter *adapter);
static int igb_ndo_set_vf_mac(struct net_device *netdev, int vf, u8 *mac);
static int igb_ndo_set_vf_vlan(struct net_device *netdev,
			       int vf, u16 vlan, u8 qos, __be16 vlan_proto);
static int igb_ndo_set_vf_bw(struct net_device *, int, int, int);
static int igb_ndo_set_vf_spoofchk(struct net_device *netdev, int vf,
				   bool setting);
static int igb_ndo_set_vf_trust(struct net_device *netdev, int vf,
				bool setting);
static int igb_ndo_get_vf_config(struct net_device *netdev, int vf,
				 struct ifla_vf_info *ivi);
static void igb_check_vf_rate_limit(struct igb_adapter *);
static void igb_nfc_filter_exit(struct igb_adapter *adapter);
static void igb_nfc_filter_restore(struct igb_adapter *adapter);

#ifdef CONFIG_PCI_IOV
static int igb_vf_configure(struct igb_adapter *adapter, int vf);
static int igb_pci_enable_sriov(struct pci_dev *dev, int num_vfs);
static int igb_disable_sriov(struct pci_dev *dev);
static int igb_pci_disable_sriov(struct pci_dev *dev);
#endif

static int igb_suspend(struct device *);
static int igb_resume(struct device *);
static int igb_runtime_suspend(struct device *dev);
static int igb_runtime_resume(struct device *dev);
static int igb_runtime_idle(struct device *dev);
static const struct dev_pm_ops igb_pm_ops = {
	SET_SYSTEM_SLEEP_PM_OPS(igb_suspend, igb_resume)
	SET_RUNTIME_PM_OPS(igb_runtime_suspend, igb_runtime_resume,
			igb_runtime_idle)
};
static void igb_shutdown(struct pci_dev *);
static int igb_pci_sriov_configure(struct pci_dev *dev, int num_vfs);
#ifdef CONFIG_IGB_DCA
static int igb_notify_dca(struct notifier_block *, unsigned long, void *);
static struct notifier_block dca_notifier = {
	.notifier_call	= igb_notify_dca,
	.next		= NULL,
	.priority	= 0
};
#endif
#ifdef CONFIG_PCI_IOV
static unsigned int max_vfs;
module_param(max_vfs, uint, 0);
MODULE_PARM_DESC(max_vfs, "Maximum number of virtual functions to allocate per physical function");
#endif /* CONFIG_PCI_IOV */

static pci_ers_result_t igb_io_error_detected(struct pci_dev *,
		     pci_channel_state_t);
static pci_ers_result_t igb_io_slot_reset(struct pci_dev *);
static void igb_io_resume(struct pci_dev *);

static const struct pci_error_handlers igb_err_handler = {
	.error_detected = igb_io_error_detected,
	.slot_reset = igb_io_slot_reset,
	.resume = igb_io_resume,
};

static void igb_init_dmac(struct igb_adapter *adapter, u32 pba);

static struct pci_driver igb_driver = {
	.name     = igb_driver_name,
	.id_table = igb_pci_tbl,
	.probe    = igb_probe,
	.remove   = igb_remove,
#ifdef CONFIG_PM
	.driver.pm = &igb_pm_ops,
#endif
	.shutdown = igb_shutdown,
	.sriov_configure = igb_pci_sriov_configure,
	.err_handler = &igb_err_handler
};

MODULE_AUTHOR("Intel Corporation, <e1000-devel@lists.sourceforge.net>");
MODULE_DESCRIPTION("Intel(R) Gigabit Ethernet Network Driver");
MODULE_LICENSE("GPL v2");

#define DEFAULT_MSG_ENABLE (NETIF_MSG_DRV|NETIF_MSG_PROBE|NETIF_MSG_LINK)
static int debug = -1;
module_param(debug, int, 0);
MODULE_PARM_DESC(debug, "Debug level (0=none,...,16=all)");

struct igb_reg_info {
	u32 ofs;
	char *name;
};

static const struct igb_reg_info igb_reg_info_tbl[] = {

	/* General Registers */
	{E1000_CTRL, "CTRL"},
	{E1000_STATUS, "STATUS"},
	{E1000_CTRL_EXT, "CTRL_EXT"},

	/* Interrupt Registers */
	{E1000_ICR, "ICR"},

	/* RX Registers */
	{E1000_RCTL, "RCTL"},
	{E1000_RDLEN(0), "RDLEN"},
	{E1000_RDH(0), "RDH"},
	{E1000_RDT(0), "RDT"},
	{E1000_RXDCTL(0), "RXDCTL"},
	{E1000_RDBAL(0), "RDBAL"},
	{E1000_RDBAH(0), "RDBAH"},

	/* TX Registers */
	{E1000_TCTL, "TCTL"},
	{E1000_TDBAL(0), "TDBAL"},
	{E1000_TDBAH(0), "TDBAH"},
	{E1000_TDLEN(0), "TDLEN"},
	{E1000_TDH(0), "TDH"},
	{E1000_TDT(0), "TDT"},
	{E1000_TXDCTL(0), "TXDCTL"},
	{E1000_TDFH, "TDFH"},
	{E1000_TDFT, "TDFT"},
	{E1000_TDFHS, "TDFHS"},
	{E1000_TDFPC, "TDFPC"},

	/* List Terminator */
	{}
};

/* igb_regdump - register printout routine */
static void igb_regdump(struct e1000_hw *hw, struct igb_reg_info *reginfo)
{
	int n = 0;
	char rname[16];
	u32 regs[8];

	switch (reginfo->ofs) {
	case E1000_RDLEN(0):
		for (n = 0; n < 4; n++)
			regs[n] = rd32(E1000_RDLEN(n));
		break;
	case E1000_RDH(0):
		for (n = 0; n < 4; n++)
			regs[n] = rd32(E1000_RDH(n));
		break;
	case E1000_RDT(0):
		for (n = 0; n < 4; n++)
			regs[n] = rd32(E1000_RDT(n));
		break;
	case E1000_RXDCTL(0):
		for (n = 0; n < 4; n++)
			regs[n] = rd32(E1000_RXDCTL(n));
		break;
	case E1000_RDBAL(0):
		for (n = 0; n < 4; n++)
			regs[n] = rd32(E1000_RDBAL(n));
		break;
	case E1000_RDBAH(0):
		for (n = 0; n < 4; n++)
			regs[n] = rd32(E1000_RDBAH(n));
		break;
	case E1000_TDBAL(0):
		for (n = 0; n < 4; n++)
			regs[n] = rd32(E1000_TDBAL(n));
		break;
	case E1000_TDBAH(0):
		for (n = 0; n < 4; n++)
			regs[n] = rd32(E1000_TDBAH(n));
		break;
	case E1000_TDLEN(0):
		for (n = 0; n < 4; n++)
			regs[n] = rd32(E1000_TDLEN(n));
		break;
	case E1000_TDH(0):
		for (n = 0; n < 4; n++)
			regs[n] = rd32(E1000_TDH(n));
		break;
	case E1000_TDT(0):
		for (n = 0; n < 4; n++)
			regs[n] = rd32(E1000_TDT(n));
		break;
	case E1000_TXDCTL(0):
		for (n = 0; n < 4; n++)
			regs[n] = rd32(E1000_TXDCTL(n));
		break;
	default:
		pr_info("%-15s %08x\n", reginfo->name, rd32(reginfo->ofs));
		return;
	}

	snprintf(rname, 16, "%s%s", reginfo->name, "[0-3]");
	pr_info("%-15s %08x %08x %08x %08x\n", rname, regs[0], regs[1],
		regs[2], regs[3]);
}

/* igb_dump - Print registers, Tx-rings and Rx-rings */
static void igb_dump(struct igb_adapter *adapter)
{
	struct net_device *netdev = adapter->netdev;
	struct e1000_hw *hw = &adapter->hw;
	struct igb_reg_info *reginfo;
	struct igb_ring *tx_ring;
	union e1000_adv_tx_desc *tx_desc;
	struct my_u0 { __le64 a; __le64 b; } *u0;
	struct igb_ring *rx_ring;
	union e1000_adv_rx_desc *rx_desc;
	u32 staterr;
	u16 i, n;

	if (!netif_msg_hw(adapter))
		return;

	/* Print netdevice Info */
	if (netdev) {
		dev_info(&adapter->pdev->dev, "Net device Info\n");
		pr_info("Device Name     state            trans_start\n");
		pr_info("%-15s %016lX %016lX\n", netdev->name,
			netdev->state, dev_trans_start(netdev));
	}

	/* Print Registers */
	dev_info(&adapter->pdev->dev, "Register Dump\n");
	pr_info(" Register Name   Value\n");
	for (reginfo = (struct igb_reg_info *)igb_reg_info_tbl;
	     reginfo->name; reginfo++) {
		igb_regdump(hw, reginfo);
	}

	/* Print TX Ring Summary */
	if (!netdev || !netif_running(netdev))
		goto exit;

	dev_info(&adapter->pdev->dev, "TX Rings Summary\n");
	pr_info("Queue [NTU] [NTC] [bi(ntc)->dma  ] leng ntw timestamp\n");
	for (n = 0; n < adapter->num_tx_queues; n++) {
		struct igb_tx_buffer *buffer_info;
		tx_ring = adapter->tx_ring[n];
		buffer_info = &tx_ring->tx_buffer_info[tx_ring->next_to_clean];
		pr_info(" %5d %5X %5X %016llX %04X %p %016llX\n",
			n, tx_ring->next_to_use, tx_ring->next_to_clean,
			(u64)dma_unmap_addr(buffer_info, dma),
			dma_unmap_len(buffer_info, len),
			buffer_info->next_to_watch,
			(u64)buffer_info->time_stamp);
	}

	/* Print TX Rings */
	if (!netif_msg_tx_done(adapter))
		goto rx_ring_summary;

	dev_info(&adapter->pdev->dev, "TX Rings Dump\n");

	/* Transmit Descriptor Formats
	 *
	 * Advanced Transmit Descriptor
	 *   +--------------------------------------------------------------+
	 * 0 |         Buffer Address [63:0]                                |
	 *   +--------------------------------------------------------------+
	 * 8 | PAYLEN  | PORTS  |CC|IDX | STA | DCMD  |DTYP|MAC|RSV| DTALEN |
	 *   +--------------------------------------------------------------+
	 *   63      46 45    40 39 38 36 35 32 31   24             15       0
	 */

	for (n = 0; n < adapter->num_tx_queues; n++) {
		tx_ring = adapter->tx_ring[n];
		pr_info("------------------------------------\n");
		pr_info("TX QUEUE INDEX = %d\n", tx_ring->queue_index);
		pr_info("------------------------------------\n");
		pr_info("T [desc]     [address 63:0  ] [PlPOCIStDDM Ln] [bi->dma       ] leng  ntw timestamp        bi->skb\n");

		for (i = 0; tx_ring->desc && (i < tx_ring->count); i++) {
			const char *next_desc;
			struct igb_tx_buffer *buffer_info;
			tx_desc = IGB_TX_DESC(tx_ring, i);
			buffer_info = &tx_ring->tx_buffer_info[i];
			u0 = (struct my_u0 *)tx_desc;
			if (i == tx_ring->next_to_use &&
			    i == tx_ring->next_to_clean)
				next_desc = " NTC/U";
			else if (i == tx_ring->next_to_use)
				next_desc = " NTU";
			else if (i == tx_ring->next_to_clean)
				next_desc = " NTC";
			else
				next_desc = "";

			pr_info("T [0x%03X]    %016llX %016llX %016llX %04X  %p %016llX %p%s\n",
				i, le64_to_cpu(u0->a),
				le64_to_cpu(u0->b),
				(u64)dma_unmap_addr(buffer_info, dma),
				dma_unmap_len(buffer_info, len),
				buffer_info->next_to_watch,
				(u64)buffer_info->time_stamp,
				buffer_info->skb, next_desc);

			if (netif_msg_pktdata(adapter) && buffer_info->skb)
				print_hex_dump(KERN_INFO, "",
					DUMP_PREFIX_ADDRESS,
					16, 1, buffer_info->skb->data,
					dma_unmap_len(buffer_info, len),
					true);
		}
	}

	/* Print RX Rings Summary */
rx_ring_summary:
	dev_info(&adapter->pdev->dev, "RX Rings Summary\n");
	pr_info("Queue [NTU] [NTC]\n");
	for (n = 0; n < adapter->num_rx_queues; n++) {
		rx_ring = adapter->rx_ring[n];
		pr_info(" %5d %5X %5X\n",
			n, rx_ring->next_to_use, rx_ring->next_to_clean);
	}

	/* Print RX Rings */
	if (!netif_msg_rx_status(adapter))
		goto exit;

	dev_info(&adapter->pdev->dev, "RX Rings Dump\n");

	/* Advanced Receive Descriptor (Read) Format
	 *    63                                           1        0
	 *    +-----------------------------------------------------+
	 *  0 |       Packet Buffer Address [63:1]           |A0/NSE|
	 *    +----------------------------------------------+------+
	 *  8 |       Header Buffer Address [63:1]           |  DD  |
	 *    +-----------------------------------------------------+
	 *
	 *
	 * Advanced Receive Descriptor (Write-Back) Format
	 *
	 *   63       48 47    32 31  30      21 20 17 16   4 3     0
	 *   +------------------------------------------------------+
	 * 0 | Packet     IP     |SPH| HDR_LEN   | RSV|Packet|  RSS |
	 *   | Checksum   Ident  |   |           |    | Type | Type |
	 *   +------------------------------------------------------+
	 * 8 | VLAN Tag | Length | Extended Error | Extended Status |
	 *   +------------------------------------------------------+
	 *   63       48 47    32 31            20 19               0
	 */

	for (n = 0; n < adapter->num_rx_queues; n++) {
		rx_ring = adapter->rx_ring[n];
		pr_info("------------------------------------\n");
		pr_info("RX QUEUE INDEX = %d\n", rx_ring->queue_index);
		pr_info("------------------------------------\n");
		pr_info("R  [desc]      [ PktBuf     A0] [  HeadBuf   DD] [bi->dma       ] [bi->skb] <-- Adv Rx Read format\n");
		pr_info("RWB[desc]      [PcsmIpSHl PtRs] [vl er S cks ln] ---------------- [bi->skb] <-- Adv Rx Write-Back format\n");

		for (i = 0; i < rx_ring->count; i++) {
			const char *next_desc;
			struct igb_rx_buffer *buffer_info;
			buffer_info = &rx_ring->rx_buffer_info[i];
			rx_desc = IGB_RX_DESC(rx_ring, i);
			u0 = (struct my_u0 *)rx_desc;
			staterr = le32_to_cpu(rx_desc->wb.upper.status_error);

			if (i == rx_ring->next_to_use)
				next_desc = " NTU";
			else if (i == rx_ring->next_to_clean)
				next_desc = " NTC";
			else
				next_desc = "";

			if (staterr & E1000_RXD_STAT_DD) {
				/* Descriptor Done */
				pr_info("%s[0x%03X]     %016llX %016llX ---------------- %s\n",
					"RWB", i,
					le64_to_cpu(u0->a),
					le64_to_cpu(u0->b),
					next_desc);
			} else {
				pr_info("%s[0x%03X]     %016llX %016llX %016llX %s\n",
					"R  ", i,
					le64_to_cpu(u0->a),
					le64_to_cpu(u0->b),
					(u64)buffer_info->dma,
					next_desc);

				if (netif_msg_pktdata(adapter) &&
				    buffer_info->dma && buffer_info->page) {
					print_hex_dump(KERN_INFO, "",
					  DUMP_PREFIX_ADDRESS,
					  16, 1,
					  page_address(buffer_info->page) +
						      buffer_info->page_offset,
					  igb_rx_bufsz(rx_ring), true);
				}
			}
		}
	}

exit:
	return;
}

/**
 *  igb_get_i2c_data - Reads the I2C SDA data bit
 *  @data: opaque pointer to adapter struct
 *
 *  Returns the I2C data bit value
 **/
static int igb_get_i2c_data(void *data)
{
	struct igb_adapter *adapter = (struct igb_adapter *)data;
	struct e1000_hw *hw = &adapter->hw;
	s32 i2cctl = rd32(E1000_I2CPARAMS);

	return !!(i2cctl & E1000_I2C_DATA_IN);
}

/**
 *  igb_set_i2c_data - Sets the I2C data bit
 *  @data: pointer to hardware structure
 *  @state: I2C data value (0 or 1) to set
 *
 *  Sets the I2C data bit
 **/
static void igb_set_i2c_data(void *data, int state)
{
	struct igb_adapter *adapter = (struct igb_adapter *)data;
	struct e1000_hw *hw = &adapter->hw;
	s32 i2cctl = rd32(E1000_I2CPARAMS);

	if (state)
		i2cctl |= E1000_I2C_DATA_OUT;
	else
		i2cctl &= ~E1000_I2C_DATA_OUT;

	i2cctl &= ~E1000_I2C_DATA_OE_N;
	i2cctl |= E1000_I2C_CLK_OE_N;
	wr32(E1000_I2CPARAMS, i2cctl);
	wrfl();

}

/**
 *  igb_set_i2c_clk - Sets the I2C SCL clock
 *  @data: pointer to hardware structure
 *  @state: state to set clock
 *
 *  Sets the I2C clock line to state
 **/
static void igb_set_i2c_clk(void *data, int state)
{
	struct igb_adapter *adapter = (struct igb_adapter *)data;
	struct e1000_hw *hw = &adapter->hw;
	s32 i2cctl = rd32(E1000_I2CPARAMS);

	if (state) {
		i2cctl |= E1000_I2C_CLK_OUT;
		i2cctl &= ~E1000_I2C_CLK_OE_N;
	} else {
		i2cctl &= ~E1000_I2C_CLK_OUT;
		i2cctl &= ~E1000_I2C_CLK_OE_N;
	}
	wr32(E1000_I2CPARAMS, i2cctl);
	wrfl();
}

/**
 *  igb_get_i2c_clk - Gets the I2C SCL clock state
 *  @data: pointer to hardware structure
 *
 *  Gets the I2C clock state
 **/
static int igb_get_i2c_clk(void *data)
{
	struct igb_adapter *adapter = (struct igb_adapter *)data;
	struct e1000_hw *hw = &adapter->hw;
	s32 i2cctl = rd32(E1000_I2CPARAMS);

	return !!(i2cctl & E1000_I2C_CLK_IN);
}

static const struct i2c_algo_bit_data igb_i2c_algo = {
	.setsda		= igb_set_i2c_data,
	.setscl		= igb_set_i2c_clk,
	.getsda		= igb_get_i2c_data,
	.getscl		= igb_get_i2c_clk,
	.udelay		= 5,
	.timeout	= 20,
};

/**
 *  igb_get_hw_dev - return device
 *  @hw: pointer to hardware structure
 *
 *  used by hardware layer to print debugging information
 **/
struct net_device *igb_get_hw_dev(struct e1000_hw *hw)
{
	struct igb_adapter *adapter = hw->back;
	return adapter->netdev;
}

/**
 *  igb_init_module - Driver Registration Routine
 *
 *  igb_init_module is the first routine called when the driver is
 *  loaded. All it does is register with the PCI subsystem.
 **/
static int __init igb_init_module(void)
{
	int ret;

	pr_info("%s\n", igb_driver_string);
	pr_info("%s\n", igb_copyright);

#ifdef CONFIG_IGB_DCA
	dca_register_notify(&dca_notifier);
#endif
	ret = pci_register_driver(&igb_driver);
	return ret;
}

module_init(igb_init_module);

/**
 *  igb_exit_module - Driver Exit Cleanup Routine
 *
 *  igb_exit_module is called just before the driver is removed
 *  from memory.
 **/
static void __exit igb_exit_module(void)
{
#ifdef CONFIG_IGB_DCA
	dca_unregister_notify(&dca_notifier);
#endif
	pci_unregister_driver(&igb_driver);
}

module_exit(igb_exit_module);

#define Q_IDX_82576(i) (((i & 0x1) << 3) + (i >> 1))
/**
 *  igb_cache_ring_register - Descriptor ring to register mapping
 *  @adapter: board private structure to initialize
 *
 *  Once we know the feature-set enabled for the device, we'll cache
 *  the register offset the descriptor ring is assigned to.
 **/
static void igb_cache_ring_register(struct igb_adapter *adapter)
{
	int i = 0, j = 0;
	u32 rbase_offset = adapter->vfs_allocated_count;

	switch (adapter->hw.mac.type) {
	case e1000_82576:
		/* The queues are allocated for virtualization such that VF 0
		 * is allocated queues 0 and 8, VF 1 queues 1 and 9, etc.
		 * In order to avoid collision we start at the first free queue
		 * and continue consuming queues in the same sequence
		 */
		if (adapter->vfs_allocated_count) {
			for (; i < adapter->rss_queues; i++)
				adapter->rx_ring[i]->reg_idx = rbase_offset +
							       Q_IDX_82576(i);
		}
		fallthrough;
	case e1000_82575:
	case e1000_82580:
	case e1000_i350:
	case e1000_i354:
	case e1000_i210:
	case e1000_i211:
<<<<<<< HEAD
		fallthrough;
=======
>>>>>>> 7d2a07b7
	default:
		for (; i < adapter->num_rx_queues; i++)
			adapter->rx_ring[i]->reg_idx = rbase_offset + i;
		for (; j < adapter->num_tx_queues; j++)
			adapter->tx_ring[j]->reg_idx = rbase_offset + j;
		break;
	}
}

u32 igb_rd32(struct e1000_hw *hw, u32 reg)
{
	struct igb_adapter *igb = container_of(hw, struct igb_adapter, hw);
	u8 __iomem *hw_addr = READ_ONCE(hw->hw_addr);
	u32 value = 0;

	if (E1000_REMOVED(hw_addr))
		return ~value;

	value = readl(&hw_addr[reg]);

	/* reads should not return all F's */
	if (!(~value) && (!reg || !(~readl(hw_addr)))) {
		struct net_device *netdev = igb->netdev;
		hw->hw_addr = NULL;
		netdev_err(netdev, "PCIe link lost\n");
		WARN(pci_device_is_present(igb->pdev),
		     "igb: Failed to read reg 0x%x!\n", reg);
	}

	return value;
}

/**
 *  igb_write_ivar - configure ivar for given MSI-X vector
 *  @hw: pointer to the HW structure
 *  @msix_vector: vector number we are allocating to a given ring
 *  @index: row index of IVAR register to write within IVAR table
 *  @offset: column offset of in IVAR, should be multiple of 8
 *
 *  This function is intended to handle the writing of the IVAR register
 *  for adapters 82576 and newer.  The IVAR table consists of 2 columns,
 *  each containing an cause allocation for an Rx and Tx ring, and a
 *  variable number of rows depending on the number of queues supported.
 **/
static void igb_write_ivar(struct e1000_hw *hw, int msix_vector,
			   int index, int offset)
{
	u32 ivar = array_rd32(E1000_IVAR0, index);

	/* clear any bits that are currently set */
	ivar &= ~((u32)0xFF << offset);

	/* write vector and valid bit */
	ivar |= (msix_vector | E1000_IVAR_VALID) << offset;

	array_wr32(E1000_IVAR0, index, ivar);
}

#define IGB_N0_QUEUE -1
static void igb_assign_vector(struct igb_q_vector *q_vector, int msix_vector)
{
	struct igb_adapter *adapter = q_vector->adapter;
	struct e1000_hw *hw = &adapter->hw;
	int rx_queue = IGB_N0_QUEUE;
	int tx_queue = IGB_N0_QUEUE;
	u32 msixbm = 0;

	if (q_vector->rx.ring)
		rx_queue = q_vector->rx.ring->reg_idx;
	if (q_vector->tx.ring)
		tx_queue = q_vector->tx.ring->reg_idx;

	switch (hw->mac.type) {
	case e1000_82575:
		/* The 82575 assigns vectors using a bitmask, which matches the
		 * bitmask for the EICR/EIMS/EIMC registers.  To assign one
		 * or more queues to a vector, we write the appropriate bits
		 * into the MSIXBM register for that vector.
		 */
		if (rx_queue > IGB_N0_QUEUE)
			msixbm = E1000_EICR_RX_QUEUE0 << rx_queue;
		if (tx_queue > IGB_N0_QUEUE)
			msixbm |= E1000_EICR_TX_QUEUE0 << tx_queue;
		if (!(adapter->flags & IGB_FLAG_HAS_MSIX) && msix_vector == 0)
			msixbm |= E1000_EIMS_OTHER;
		array_wr32(E1000_MSIXBM(0), msix_vector, msixbm);
		q_vector->eims_value = msixbm;
		break;
	case e1000_82576:
		/* 82576 uses a table that essentially consists of 2 columns
		 * with 8 rows.  The ordering is column-major so we use the
		 * lower 3 bits as the row index, and the 4th bit as the
		 * column offset.
		 */
		if (rx_queue > IGB_N0_QUEUE)
			igb_write_ivar(hw, msix_vector,
				       rx_queue & 0x7,
				       (rx_queue & 0x8) << 1);
		if (tx_queue > IGB_N0_QUEUE)
			igb_write_ivar(hw, msix_vector,
				       tx_queue & 0x7,
				       ((tx_queue & 0x8) << 1) + 8);
		q_vector->eims_value = BIT(msix_vector);
		break;
	case e1000_82580:
	case e1000_i350:
	case e1000_i354:
	case e1000_i210:
	case e1000_i211:
		/* On 82580 and newer adapters the scheme is similar to 82576
		 * however instead of ordering column-major we have things
		 * ordered row-major.  So we traverse the table by using
		 * bit 0 as the column offset, and the remaining bits as the
		 * row index.
		 */
		if (rx_queue > IGB_N0_QUEUE)
			igb_write_ivar(hw, msix_vector,
				       rx_queue >> 1,
				       (rx_queue & 0x1) << 4);
		if (tx_queue > IGB_N0_QUEUE)
			igb_write_ivar(hw, msix_vector,
				       tx_queue >> 1,
				       ((tx_queue & 0x1) << 4) + 8);
		q_vector->eims_value = BIT(msix_vector);
		break;
	default:
		BUG();
		break;
	}

	/* add q_vector eims value to global eims_enable_mask */
	adapter->eims_enable_mask |= q_vector->eims_value;

	/* configure q_vector to set itr on first interrupt */
	q_vector->set_itr = 1;
}

/**
 *  igb_configure_msix - Configure MSI-X hardware
 *  @adapter: board private structure to initialize
 *
 *  igb_configure_msix sets up the hardware to properly
 *  generate MSI-X interrupts.
 **/
static void igb_configure_msix(struct igb_adapter *adapter)
{
	u32 tmp;
	int i, vector = 0;
	struct e1000_hw *hw = &adapter->hw;

	adapter->eims_enable_mask = 0;

	/* set vector for other causes, i.e. link changes */
	switch (hw->mac.type) {
	case e1000_82575:
		tmp = rd32(E1000_CTRL_EXT);
		/* enable MSI-X PBA support*/
		tmp |= E1000_CTRL_EXT_PBA_CLR;

		/* Auto-Mask interrupts upon ICR read. */
		tmp |= E1000_CTRL_EXT_EIAME;
		tmp |= E1000_CTRL_EXT_IRCA;

		wr32(E1000_CTRL_EXT, tmp);

		/* enable msix_other interrupt */
		array_wr32(E1000_MSIXBM(0), vector++, E1000_EIMS_OTHER);
		adapter->eims_other = E1000_EIMS_OTHER;

		break;

	case e1000_82576:
	case e1000_82580:
	case e1000_i350:
	case e1000_i354:
	case e1000_i210:
	case e1000_i211:
		/* Turn on MSI-X capability first, or our settings
		 * won't stick.  And it will take days to debug.
		 */
		wr32(E1000_GPIE, E1000_GPIE_MSIX_MODE |
		     E1000_GPIE_PBA | E1000_GPIE_EIAME |
		     E1000_GPIE_NSICR);

		/* enable msix_other interrupt */
		adapter->eims_other = BIT(vector);
		tmp = (vector++ | E1000_IVAR_VALID) << 8;

		wr32(E1000_IVAR_MISC, tmp);
		break;
	default:
		/* do nothing, since nothing else supports MSI-X */
		break;
	} /* switch (hw->mac.type) */

	adapter->eims_enable_mask |= adapter->eims_other;

	for (i = 0; i < adapter->num_q_vectors; i++)
		igb_assign_vector(adapter->q_vector[i], vector++);

	wrfl();
}

/**
 *  igb_request_msix - Initialize MSI-X interrupts
 *  @adapter: board private structure to initialize
 *
 *  igb_request_msix allocates MSI-X vectors and requests interrupts from the
 *  kernel.
 **/
static int igb_request_msix(struct igb_adapter *adapter)
{
	unsigned int num_q_vectors = adapter->num_q_vectors;
	struct net_device *netdev = adapter->netdev;
	int i, err = 0, vector = 0, free_vector = 0;

	err = request_irq(adapter->msix_entries[vector].vector,
			  igb_msix_other, 0, netdev->name, adapter);
	if (err)
		goto err_out;

	if (num_q_vectors > MAX_Q_VECTORS) {
		num_q_vectors = MAX_Q_VECTORS;
		dev_warn(&adapter->pdev->dev,
			 "The number of queue vectors (%d) is higher than max allowed (%d)\n",
			 adapter->num_q_vectors, MAX_Q_VECTORS);
	}
	for (i = 0; i < num_q_vectors; i++) {
		struct igb_q_vector *q_vector = adapter->q_vector[i];

		vector++;

		q_vector->itr_register = adapter->io_addr + E1000_EITR(vector);

		if (q_vector->rx.ring && q_vector->tx.ring)
			sprintf(q_vector->name, "%s-TxRx-%u", netdev->name,
				q_vector->rx.ring->queue_index);
		else if (q_vector->tx.ring)
			sprintf(q_vector->name, "%s-tx-%u", netdev->name,
				q_vector->tx.ring->queue_index);
		else if (q_vector->rx.ring)
			sprintf(q_vector->name, "%s-rx-%u", netdev->name,
				q_vector->rx.ring->queue_index);
		else
			sprintf(q_vector->name, "%s-unused", netdev->name);

		err = request_irq(adapter->msix_entries[vector].vector,
				  igb_msix_ring, 0, q_vector->name,
				  q_vector);
		if (err)
			goto err_free;
	}

	igb_configure_msix(adapter);
	return 0;

err_free:
	/* free already assigned IRQs */
	free_irq(adapter->msix_entries[free_vector++].vector, adapter);

	vector--;
	for (i = 0; i < vector; i++) {
		free_irq(adapter->msix_entries[free_vector++].vector,
			 adapter->q_vector[i]);
	}
err_out:
	return err;
}

/**
 *  igb_free_q_vector - Free memory allocated for specific interrupt vector
 *  @adapter: board private structure to initialize
 *  @v_idx: Index of vector to be freed
 *
 *  This function frees the memory allocated to the q_vector.
 **/
static void igb_free_q_vector(struct igb_adapter *adapter, int v_idx)
{
	struct igb_q_vector *q_vector = adapter->q_vector[v_idx];

	adapter->q_vector[v_idx] = NULL;

	/* igb_get_stats64() might access the rings on this vector,
	 * we must wait a grace period before freeing it.
	 */
	if (q_vector)
		kfree_rcu(q_vector, rcu);
}

/**
 *  igb_reset_q_vector - Reset config for interrupt vector
 *  @adapter: board private structure to initialize
 *  @v_idx: Index of vector to be reset
 *
 *  If NAPI is enabled it will delete any references to the
 *  NAPI struct. This is preparation for igb_free_q_vector.
 **/
static void igb_reset_q_vector(struct igb_adapter *adapter, int v_idx)
{
	struct igb_q_vector *q_vector = adapter->q_vector[v_idx];

	/* Coming from igb_set_interrupt_capability, the vectors are not yet
	 * allocated. So, q_vector is NULL so we should stop here.
	 */
	if (!q_vector)
		return;

	if (q_vector->tx.ring)
		adapter->tx_ring[q_vector->tx.ring->queue_index] = NULL;

	if (q_vector->rx.ring)
		adapter->rx_ring[q_vector->rx.ring->queue_index] = NULL;

	netif_napi_del(&q_vector->napi);

}

static void igb_reset_interrupt_capability(struct igb_adapter *adapter)
{
	int v_idx = adapter->num_q_vectors;

	if (adapter->flags & IGB_FLAG_HAS_MSIX)
		pci_disable_msix(adapter->pdev);
	else if (adapter->flags & IGB_FLAG_HAS_MSI)
		pci_disable_msi(adapter->pdev);

	while (v_idx--)
		igb_reset_q_vector(adapter, v_idx);
}

/**
 *  igb_free_q_vectors - Free memory allocated for interrupt vectors
 *  @adapter: board private structure to initialize
 *
 *  This function frees the memory allocated to the q_vectors.  In addition if
 *  NAPI is enabled it will delete any references to the NAPI struct prior
 *  to freeing the q_vector.
 **/
static void igb_free_q_vectors(struct igb_adapter *adapter)
{
	int v_idx = adapter->num_q_vectors;

	adapter->num_tx_queues = 0;
	adapter->num_rx_queues = 0;
	adapter->num_q_vectors = 0;

	while (v_idx--) {
		igb_reset_q_vector(adapter, v_idx);
		igb_free_q_vector(adapter, v_idx);
	}
}

/**
 *  igb_clear_interrupt_scheme - reset the device to a state of no interrupts
 *  @adapter: board private structure to initialize
 *
 *  This function resets the device so that it has 0 Rx queues, Tx queues, and
 *  MSI-X interrupts allocated.
 */
static void igb_clear_interrupt_scheme(struct igb_adapter *adapter)
{
	igb_free_q_vectors(adapter);
	igb_reset_interrupt_capability(adapter);
}

/**
 *  igb_set_interrupt_capability - set MSI or MSI-X if supported
 *  @adapter: board private structure to initialize
 *  @msix: boolean value of MSIX capability
 *
 *  Attempt to configure interrupts using the best available
 *  capabilities of the hardware and kernel.
 **/
static void igb_set_interrupt_capability(struct igb_adapter *adapter, bool msix)
{
	int err;
	int numvecs, i;

	if (!msix)
		goto msi_only;
	adapter->flags |= IGB_FLAG_HAS_MSIX;

	/* Number of supported queues. */
	adapter->num_rx_queues = adapter->rss_queues;
	if (adapter->vfs_allocated_count)
		adapter->num_tx_queues = 1;
	else
		adapter->num_tx_queues = adapter->rss_queues;

	/* start with one vector for every Rx queue */
	numvecs = adapter->num_rx_queues;

	/* if Tx handler is separate add 1 for every Tx queue */
	if (!(adapter->flags & IGB_FLAG_QUEUE_PAIRS))
		numvecs += adapter->num_tx_queues;

	/* store the number of vectors reserved for queues */
	adapter->num_q_vectors = numvecs;

	/* add 1 vector for link status interrupts */
	numvecs++;
	for (i = 0; i < numvecs; i++)
		adapter->msix_entries[i].entry = i;

	err = pci_enable_msix_range(adapter->pdev,
				    adapter->msix_entries,
				    numvecs,
				    numvecs);
	if (err > 0)
		return;

	igb_reset_interrupt_capability(adapter);

	/* If we can't do MSI-X, try MSI */
msi_only:
	adapter->flags &= ~IGB_FLAG_HAS_MSIX;
#ifdef CONFIG_PCI_IOV
	/* disable SR-IOV for non MSI-X configurations */
	if (adapter->vf_data) {
		struct e1000_hw *hw = &adapter->hw;
		/* disable iov and allow time for transactions to clear */
		pci_disable_sriov(adapter->pdev);
		msleep(500);

		kfree(adapter->vf_mac_list);
		adapter->vf_mac_list = NULL;
		kfree(adapter->vf_data);
		adapter->vf_data = NULL;
		wr32(E1000_IOVCTL, E1000_IOVCTL_REUSE_VFQ);
		wrfl();
		msleep(100);
		dev_info(&adapter->pdev->dev, "IOV Disabled\n");
	}
#endif
	adapter->vfs_allocated_count = 0;
	adapter->rss_queues = 1;
	adapter->flags |= IGB_FLAG_QUEUE_PAIRS;
	adapter->num_rx_queues = 1;
	adapter->num_tx_queues = 1;
	adapter->num_q_vectors = 1;
	if (!pci_enable_msi(adapter->pdev))
		adapter->flags |= IGB_FLAG_HAS_MSI;
}

static void igb_add_ring(struct igb_ring *ring,
			 struct igb_ring_container *head)
{
	head->ring = ring;
	head->count++;
}

/**
 *  igb_alloc_q_vector - Allocate memory for a single interrupt vector
 *  @adapter: board private structure to initialize
 *  @v_count: q_vectors allocated on adapter, used for ring interleaving
 *  @v_idx: index of vector in adapter struct
 *  @txr_count: total number of Tx rings to allocate
 *  @txr_idx: index of first Tx ring to allocate
 *  @rxr_count: total number of Rx rings to allocate
 *  @rxr_idx: index of first Rx ring to allocate
 *
 *  We allocate one q_vector.  If allocation fails we return -ENOMEM.
 **/
static int igb_alloc_q_vector(struct igb_adapter *adapter,
			      int v_count, int v_idx,
			      int txr_count, int txr_idx,
			      int rxr_count, int rxr_idx)
{
	struct igb_q_vector *q_vector;
	struct igb_ring *ring;
	int ring_count;
	size_t size;

	/* igb only supports 1 Tx and/or 1 Rx queue per vector */
	if (txr_count > 1 || rxr_count > 1)
		return -ENOMEM;

	ring_count = txr_count + rxr_count;
	size = struct_size(q_vector, ring, ring_count);

	/* allocate q_vector and rings */
	q_vector = adapter->q_vector[v_idx];
	if (!q_vector) {
		q_vector = kzalloc(size, GFP_KERNEL);
	} else if (size > ksize(q_vector)) {
		kfree_rcu(q_vector, rcu);
		q_vector = kzalloc(size, GFP_KERNEL);
	} else {
		memset(q_vector, 0, size);
	}
	if (!q_vector)
		return -ENOMEM;

	/* initialize NAPI */
	netif_napi_add(adapter->netdev, &q_vector->napi,
		       igb_poll, 64);

	/* tie q_vector and adapter together */
	adapter->q_vector[v_idx] = q_vector;
	q_vector->adapter = adapter;

	/* initialize work limits */
	q_vector->tx.work_limit = adapter->tx_work_limit;

	/* initialize ITR configuration */
	q_vector->itr_register = adapter->io_addr + E1000_EITR(0);
	q_vector->itr_val = IGB_START_ITR;

	/* initialize pointer to rings */
	ring = q_vector->ring;

	/* intialize ITR */
	if (rxr_count) {
		/* rx or rx/tx vector */
		if (!adapter->rx_itr_setting || adapter->rx_itr_setting > 3)
			q_vector->itr_val = adapter->rx_itr_setting;
	} else {
		/* tx only vector */
		if (!adapter->tx_itr_setting || adapter->tx_itr_setting > 3)
			q_vector->itr_val = adapter->tx_itr_setting;
	}

	if (txr_count) {
		/* assign generic ring traits */
		ring->dev = &adapter->pdev->dev;
		ring->netdev = adapter->netdev;

		/* configure backlink on ring */
		ring->q_vector = q_vector;

		/* update q_vector Tx values */
		igb_add_ring(ring, &q_vector->tx);

		/* For 82575, context index must be unique per ring. */
		if (adapter->hw.mac.type == e1000_82575)
			set_bit(IGB_RING_FLAG_TX_CTX_IDX, &ring->flags);

		/* apply Tx specific ring traits */
		ring->count = adapter->tx_ring_count;
		ring->queue_index = txr_idx;

		ring->cbs_enable = false;
		ring->idleslope = 0;
		ring->sendslope = 0;
		ring->hicredit = 0;
		ring->locredit = 0;

		u64_stats_init(&ring->tx_syncp);
		u64_stats_init(&ring->tx_syncp2);

		/* assign ring to adapter */
		adapter->tx_ring[txr_idx] = ring;

		/* push pointer to next ring */
		ring++;
	}

	if (rxr_count) {
		/* assign generic ring traits */
		ring->dev = &adapter->pdev->dev;
		ring->netdev = adapter->netdev;

		/* configure backlink on ring */
		ring->q_vector = q_vector;

		/* update q_vector Rx values */
		igb_add_ring(ring, &q_vector->rx);

		/* set flag indicating ring supports SCTP checksum offload */
		if (adapter->hw.mac.type >= e1000_82576)
			set_bit(IGB_RING_FLAG_RX_SCTP_CSUM, &ring->flags);

		/* On i350, i354, i210, and i211, loopback VLAN packets
		 * have the tag byte-swapped.
		 */
		if (adapter->hw.mac.type >= e1000_i350)
			set_bit(IGB_RING_FLAG_RX_LB_VLAN_BSWAP, &ring->flags);

		/* apply Rx specific ring traits */
		ring->count = adapter->rx_ring_count;
		ring->queue_index = rxr_idx;

		u64_stats_init(&ring->rx_syncp);

		/* assign ring to adapter */
		adapter->rx_ring[rxr_idx] = ring;
	}

	return 0;
}


/**
 *  igb_alloc_q_vectors - Allocate memory for interrupt vectors
 *  @adapter: board private structure to initialize
 *
 *  We allocate one q_vector per queue interrupt.  If allocation fails we
 *  return -ENOMEM.
 **/
static int igb_alloc_q_vectors(struct igb_adapter *adapter)
{
	int q_vectors = adapter->num_q_vectors;
	int rxr_remaining = adapter->num_rx_queues;
	int txr_remaining = adapter->num_tx_queues;
	int rxr_idx = 0, txr_idx = 0, v_idx = 0;
	int err;

	if (q_vectors >= (rxr_remaining + txr_remaining)) {
		for (; rxr_remaining; v_idx++) {
			err = igb_alloc_q_vector(adapter, q_vectors, v_idx,
						 0, 0, 1, rxr_idx);

			if (err)
				goto err_out;

			/* update counts and index */
			rxr_remaining--;
			rxr_idx++;
		}
	}

	for (; v_idx < q_vectors; v_idx++) {
		int rqpv = DIV_ROUND_UP(rxr_remaining, q_vectors - v_idx);
		int tqpv = DIV_ROUND_UP(txr_remaining, q_vectors - v_idx);

		err = igb_alloc_q_vector(adapter, q_vectors, v_idx,
					 tqpv, txr_idx, rqpv, rxr_idx);

		if (err)
			goto err_out;

		/* update counts and index */
		rxr_remaining -= rqpv;
		txr_remaining -= tqpv;
		rxr_idx++;
		txr_idx++;
	}

	return 0;

err_out:
	adapter->num_tx_queues = 0;
	adapter->num_rx_queues = 0;
	adapter->num_q_vectors = 0;

	while (v_idx--)
		igb_free_q_vector(adapter, v_idx);

	return -ENOMEM;
}

/**
 *  igb_init_interrupt_scheme - initialize interrupts, allocate queues/vectors
 *  @adapter: board private structure to initialize
 *  @msix: boolean value of MSIX capability
 *
 *  This function initializes the interrupts and allocates all of the queues.
 **/
static int igb_init_interrupt_scheme(struct igb_adapter *adapter, bool msix)
{
	struct pci_dev *pdev = adapter->pdev;
	int err;

	igb_set_interrupt_capability(adapter, msix);

	err = igb_alloc_q_vectors(adapter);
	if (err) {
		dev_err(&pdev->dev, "Unable to allocate memory for vectors\n");
		goto err_alloc_q_vectors;
	}

	igb_cache_ring_register(adapter);

	return 0;

err_alloc_q_vectors:
	igb_reset_interrupt_capability(adapter);
	return err;
}

/**
 *  igb_request_irq - initialize interrupts
 *  @adapter: board private structure to initialize
 *
 *  Attempts to configure interrupts using the best available
 *  capabilities of the hardware and kernel.
 **/
static int igb_request_irq(struct igb_adapter *adapter)
{
	struct net_device *netdev = adapter->netdev;
	struct pci_dev *pdev = adapter->pdev;
	int err = 0;

	if (adapter->flags & IGB_FLAG_HAS_MSIX) {
		err = igb_request_msix(adapter);
		if (!err)
			goto request_done;
		/* fall back to MSI */
		igb_free_all_tx_resources(adapter);
		igb_free_all_rx_resources(adapter);

		igb_clear_interrupt_scheme(adapter);
		err = igb_init_interrupt_scheme(adapter, false);
		if (err)
			goto request_done;

		igb_setup_all_tx_resources(adapter);
		igb_setup_all_rx_resources(adapter);
		igb_configure(adapter);
	}

	igb_assign_vector(adapter->q_vector[0], 0);

	if (adapter->flags & IGB_FLAG_HAS_MSI) {
		err = request_irq(pdev->irq, igb_intr_msi, 0,
				  netdev->name, adapter);
		if (!err)
			goto request_done;

		/* fall back to legacy interrupts */
		igb_reset_interrupt_capability(adapter);
		adapter->flags &= ~IGB_FLAG_HAS_MSI;
	}

	err = request_irq(pdev->irq, igb_intr, IRQF_SHARED,
			  netdev->name, adapter);

	if (err)
		dev_err(&pdev->dev, "Error %d getting interrupt\n",
			err);

request_done:
	return err;
}

static void igb_free_irq(struct igb_adapter *adapter)
{
	if (adapter->flags & IGB_FLAG_HAS_MSIX) {
		int vector = 0, i;

		free_irq(adapter->msix_entries[vector++].vector, adapter);

		for (i = 0; i < adapter->num_q_vectors; i++)
			free_irq(adapter->msix_entries[vector++].vector,
				 adapter->q_vector[i]);
	} else {
		free_irq(adapter->pdev->irq, adapter);
	}
}

/**
 *  igb_irq_disable - Mask off interrupt generation on the NIC
 *  @adapter: board private structure
 **/
static void igb_irq_disable(struct igb_adapter *adapter)
{
	struct e1000_hw *hw = &adapter->hw;

	/* we need to be careful when disabling interrupts.  The VFs are also
	 * mapped into these registers and so clearing the bits can cause
	 * issues on the VF drivers so we only need to clear what we set
	 */
	if (adapter->flags & IGB_FLAG_HAS_MSIX) {
		u32 regval = rd32(E1000_EIAM);

		wr32(E1000_EIAM, regval & ~adapter->eims_enable_mask);
		wr32(E1000_EIMC, adapter->eims_enable_mask);
		regval = rd32(E1000_EIAC);
		wr32(E1000_EIAC, regval & ~adapter->eims_enable_mask);
	}

	wr32(E1000_IAM, 0);
	wr32(E1000_IMC, ~0);
	wrfl();
	if (adapter->flags & IGB_FLAG_HAS_MSIX) {
		int i;

		for (i = 0; i < adapter->num_q_vectors; i++)
			synchronize_irq(adapter->msix_entries[i].vector);
	} else {
		synchronize_irq(adapter->pdev->irq);
	}
}

/**
 *  igb_irq_enable - Enable default interrupt generation settings
 *  @adapter: board private structure
 **/
static void igb_irq_enable(struct igb_adapter *adapter)
{
	struct e1000_hw *hw = &adapter->hw;

	if (adapter->flags & IGB_FLAG_HAS_MSIX) {
		u32 ims = E1000_IMS_LSC | E1000_IMS_DOUTSYNC | E1000_IMS_DRSTA;
		u32 regval = rd32(E1000_EIAC);

		wr32(E1000_EIAC, regval | adapter->eims_enable_mask);
		regval = rd32(E1000_EIAM);
		wr32(E1000_EIAM, regval | adapter->eims_enable_mask);
		wr32(E1000_EIMS, adapter->eims_enable_mask);
		if (adapter->vfs_allocated_count) {
			wr32(E1000_MBVFIMR, 0xFF);
			ims |= E1000_IMS_VMMB;
		}
		wr32(E1000_IMS, ims);
	} else {
		wr32(E1000_IMS, IMS_ENABLE_MASK |
				E1000_IMS_DRSTA);
		wr32(E1000_IAM, IMS_ENABLE_MASK |
				E1000_IMS_DRSTA);
	}
}

static void igb_update_mng_vlan(struct igb_adapter *adapter)
{
	struct e1000_hw *hw = &adapter->hw;
	u16 pf_id = adapter->vfs_allocated_count;
	u16 vid = adapter->hw.mng_cookie.vlan_id;
	u16 old_vid = adapter->mng_vlan_id;

	if (hw->mng_cookie.status & E1000_MNG_DHCP_COOKIE_STATUS_VLAN) {
		/* add VID to filter table */
		igb_vfta_set(hw, vid, pf_id, true, true);
		adapter->mng_vlan_id = vid;
	} else {
		adapter->mng_vlan_id = IGB_MNG_VLAN_NONE;
	}

	if ((old_vid != (u16)IGB_MNG_VLAN_NONE) &&
	    (vid != old_vid) &&
	    !test_bit(old_vid, adapter->active_vlans)) {
		/* remove VID from filter table */
		igb_vfta_set(hw, vid, pf_id, false, true);
	}
}

/**
 *  igb_release_hw_control - release control of the h/w to f/w
 *  @adapter: address of board private structure
 *
 *  igb_release_hw_control resets CTRL_EXT:DRV_LOAD bit.
 *  For ASF and Pass Through versions of f/w this means that the
 *  driver is no longer loaded.
 **/
static void igb_release_hw_control(struct igb_adapter *adapter)
{
	struct e1000_hw *hw = &adapter->hw;
	u32 ctrl_ext;

	/* Let firmware take over control of h/w */
	ctrl_ext = rd32(E1000_CTRL_EXT);
	wr32(E1000_CTRL_EXT,
			ctrl_ext & ~E1000_CTRL_EXT_DRV_LOAD);
}

/**
 *  igb_get_hw_control - get control of the h/w from f/w
 *  @adapter: address of board private structure
 *
 *  igb_get_hw_control sets CTRL_EXT:DRV_LOAD bit.
 *  For ASF and Pass Through versions of f/w this means that
 *  the driver is loaded.
 **/
static void igb_get_hw_control(struct igb_adapter *adapter)
{
	struct e1000_hw *hw = &adapter->hw;
	u32 ctrl_ext;

	/* Let firmware know the driver has taken over */
	ctrl_ext = rd32(E1000_CTRL_EXT);
	wr32(E1000_CTRL_EXT,
			ctrl_ext | E1000_CTRL_EXT_DRV_LOAD);
}

static void enable_fqtss(struct igb_adapter *adapter, bool enable)
{
	struct net_device *netdev = adapter->netdev;
	struct e1000_hw *hw = &adapter->hw;

	WARN_ON(hw->mac.type != e1000_i210);

	if (enable)
		adapter->flags |= IGB_FLAG_FQTSS;
	else
		adapter->flags &= ~IGB_FLAG_FQTSS;

	if (netif_running(netdev))
		schedule_work(&adapter->reset_task);
}

static bool is_fqtss_enabled(struct igb_adapter *adapter)
{
	return (adapter->flags & IGB_FLAG_FQTSS) ? true : false;
}

static void set_tx_desc_fetch_prio(struct e1000_hw *hw, int queue,
				   enum tx_queue_prio prio)
{
	u32 val;

	WARN_ON(hw->mac.type != e1000_i210);
	WARN_ON(queue < 0 || queue > 4);

	val = rd32(E1000_I210_TXDCTL(queue));

	if (prio == TX_QUEUE_PRIO_HIGH)
		val |= E1000_TXDCTL_PRIORITY;
	else
		val &= ~E1000_TXDCTL_PRIORITY;

	wr32(E1000_I210_TXDCTL(queue), val);
}

static void set_queue_mode(struct e1000_hw *hw, int queue, enum queue_mode mode)
{
	u32 val;

	WARN_ON(hw->mac.type != e1000_i210);
	WARN_ON(queue < 0 || queue > 1);

	val = rd32(E1000_I210_TQAVCC(queue));

	if (mode == QUEUE_MODE_STREAM_RESERVATION)
		val |= E1000_TQAVCC_QUEUEMODE;
	else
		val &= ~E1000_TQAVCC_QUEUEMODE;

	wr32(E1000_I210_TQAVCC(queue), val);
}

static bool is_any_cbs_enabled(struct igb_adapter *adapter)
{
	int i;

	for (i = 0; i < adapter->num_tx_queues; i++) {
		if (adapter->tx_ring[i]->cbs_enable)
			return true;
	}

	return false;
}

static bool is_any_txtime_enabled(struct igb_adapter *adapter)
{
	int i;

	for (i = 0; i < adapter->num_tx_queues; i++) {
		if (adapter->tx_ring[i]->launchtime_enable)
			return true;
	}

	return false;
}

/**
 *  igb_config_tx_modes - Configure "Qav Tx mode" features on igb
 *  @adapter: pointer to adapter struct
 *  @queue: queue number
 *
 *  Configure CBS and Launchtime for a given hardware queue.
 *  Parameters are retrieved from the correct Tx ring, so
 *  igb_save_cbs_params() and igb_save_txtime_params() should be used
 *  for setting those correctly prior to this function being called.
 **/
static void igb_config_tx_modes(struct igb_adapter *adapter, int queue)
{
	struct net_device *netdev = adapter->netdev;
	struct e1000_hw *hw = &adapter->hw;
	struct igb_ring *ring;
	u32 tqavcc, tqavctrl;
	u16 value;

	WARN_ON(hw->mac.type != e1000_i210);
	WARN_ON(queue < 0 || queue > 1);
	ring = adapter->tx_ring[queue];

	/* If any of the Qav features is enabled, configure queues as SR and
	 * with HIGH PRIO. If none is, then configure them with LOW PRIO and
	 * as SP.
	 */
	if (ring->cbs_enable || ring->launchtime_enable) {
		set_tx_desc_fetch_prio(hw, queue, TX_QUEUE_PRIO_HIGH);
		set_queue_mode(hw, queue, QUEUE_MODE_STREAM_RESERVATION);
	} else {
		set_tx_desc_fetch_prio(hw, queue, TX_QUEUE_PRIO_LOW);
		set_queue_mode(hw, queue, QUEUE_MODE_STRICT_PRIORITY);
	}

	/* If CBS is enabled, set DataTranARB and config its parameters. */
	if (ring->cbs_enable || queue == 0) {
		/* i210 does not allow the queue 0 to be in the Strict
		 * Priority mode while the Qav mode is enabled, so,
		 * instead of disabling strict priority mode, we give
		 * queue 0 the maximum of credits possible.
		 *
		 * See section 8.12.19 of the i210 datasheet, "Note:
		 * Queue0 QueueMode must be set to 1b when
		 * TransmitMode is set to Qav."
		 */
		if (queue == 0 && !ring->cbs_enable) {
			/* max "linkspeed" idleslope in kbps */
			ring->idleslope = 1000000;
			ring->hicredit = ETH_FRAME_LEN;
		}

		/* Always set data transfer arbitration to credit-based
		 * shaper algorithm on TQAVCTRL if CBS is enabled for any of
		 * the queues.
		 */
		tqavctrl = rd32(E1000_I210_TQAVCTRL);
		tqavctrl |= E1000_TQAVCTRL_DATATRANARB;
		wr32(E1000_I210_TQAVCTRL, tqavctrl);

		/* According to i210 datasheet section 7.2.7.7, we should set
		 * the 'idleSlope' field from TQAVCC register following the
		 * equation:
		 *
		 * For 100 Mbps link speed:
		 *
		 *     value = BW * 0x7735 * 0.2                          (E1)
		 *
		 * For 1000Mbps link speed:
		 *
		 *     value = BW * 0x7735 * 2                            (E2)
		 *
		 * E1 and E2 can be merged into one equation as shown below.
		 * Note that 'link-speed' is in Mbps.
		 *
		 *     value = BW * 0x7735 * 2 * link-speed
		 *                           --------------               (E3)
		 *                                1000
		 *
		 * 'BW' is the percentage bandwidth out of full link speed
		 * which can be found with the following equation. Note that
		 * idleSlope here is the parameter from this function which
		 * is in kbps.
		 *
		 *     BW =     idleSlope
		 *          -----------------                             (E4)
		 *          link-speed * 1000
		 *
		 * That said, we can come up with a generic equation to
		 * calculate the value we should set it TQAVCC register by
		 * replacing 'BW' in E3 by E4. The resulting equation is:
		 *
		 * value =     idleSlope     * 0x7735 * 2 * link-speed
		 *         -----------------            --------------    (E5)
		 *         link-speed * 1000                 1000
		 *
		 * 'link-speed' is present in both sides of the fraction so
		 * it is canceled out. The final equation is the following:
		 *
		 *     value = idleSlope * 61034
		 *             -----------------                          (E6)
		 *                  1000000
		 *
		 * NOTE: For i210, given the above, we can see that idleslope
		 *       is represented in 16.38431 kbps units by the value at
		 *       the TQAVCC register (1Gbps / 61034), which reduces
		 *       the granularity for idleslope increments.
		 *       For instance, if you want to configure a 2576kbps
		 *       idleslope, the value to be written on the register
		 *       would have to be 157.23. If rounded down, you end
		 *       up with less bandwidth available than originally
		 *       required (~2572 kbps). If rounded up, you end up
		 *       with a higher bandwidth (~2589 kbps). Below the
		 *       approach we take is to always round up the
		 *       calculated value, so the resulting bandwidth might
		 *       be slightly higher for some configurations.
		 */
		value = DIV_ROUND_UP_ULL(ring->idleslope * 61034ULL, 1000000);

		tqavcc = rd32(E1000_I210_TQAVCC(queue));
		tqavcc &= ~E1000_TQAVCC_IDLESLOPE_MASK;
		tqavcc |= value;
		wr32(E1000_I210_TQAVCC(queue), tqavcc);

		wr32(E1000_I210_TQAVHC(queue),
		     0x80000000 + ring->hicredit * 0x7735);
	} else {

		/* Set idleSlope to zero. */
		tqavcc = rd32(E1000_I210_TQAVCC(queue));
		tqavcc &= ~E1000_TQAVCC_IDLESLOPE_MASK;
		wr32(E1000_I210_TQAVCC(queue), tqavcc);

		/* Set hiCredit to zero. */
		wr32(E1000_I210_TQAVHC(queue), 0);

		/* If CBS is not enabled for any queues anymore, then return to
		 * the default state of Data Transmission Arbitration on
		 * TQAVCTRL.
		 */
		if (!is_any_cbs_enabled(adapter)) {
			tqavctrl = rd32(E1000_I210_TQAVCTRL);
			tqavctrl &= ~E1000_TQAVCTRL_DATATRANARB;
			wr32(E1000_I210_TQAVCTRL, tqavctrl);
		}
	}

	/* If LaunchTime is enabled, set DataTranTIM. */
	if (ring->launchtime_enable) {
		/* Always set DataTranTIM on TQAVCTRL if LaunchTime is enabled
		 * for any of the SR queues, and configure fetchtime delta.
		 * XXX NOTE:
		 *     - LaunchTime will be enabled for all SR queues.
		 *     - A fixed offset can be added relative to the launch
		 *       time of all packets if configured at reg LAUNCH_OS0.
		 *       We are keeping it as 0 for now (default value).
		 */
		tqavctrl = rd32(E1000_I210_TQAVCTRL);
		tqavctrl |= E1000_TQAVCTRL_DATATRANTIM |
		       E1000_TQAVCTRL_FETCHTIME_DELTA;
		wr32(E1000_I210_TQAVCTRL, tqavctrl);
	} else {
		/* If Launchtime is not enabled for any SR queues anymore,
		 * then clear DataTranTIM on TQAVCTRL and clear fetchtime delta,
		 * effectively disabling Launchtime.
		 */
		if (!is_any_txtime_enabled(adapter)) {
			tqavctrl = rd32(E1000_I210_TQAVCTRL);
			tqavctrl &= ~E1000_TQAVCTRL_DATATRANTIM;
			tqavctrl &= ~E1000_TQAVCTRL_FETCHTIME_DELTA;
			wr32(E1000_I210_TQAVCTRL, tqavctrl);
		}
	}

	/* XXX: In i210 controller the sendSlope and loCredit parameters from
	 * CBS are not configurable by software so we don't do any 'controller
	 * configuration' in respect to these parameters.
	 */

	netdev_dbg(netdev, "Qav Tx mode: cbs %s, launchtime %s, queue %d idleslope %d sendslope %d hiCredit %d locredit %d\n",
		   ring->cbs_enable ? "enabled" : "disabled",
		   ring->launchtime_enable ? "enabled" : "disabled",
		   queue,
		   ring->idleslope, ring->sendslope,
		   ring->hicredit, ring->locredit);
}

static int igb_save_txtime_params(struct igb_adapter *adapter, int queue,
				  bool enable)
{
	struct igb_ring *ring;

	if (queue < 0 || queue > adapter->num_tx_queues)
		return -EINVAL;

	ring = adapter->tx_ring[queue];
	ring->launchtime_enable = enable;

	return 0;
}

static int igb_save_cbs_params(struct igb_adapter *adapter, int queue,
			       bool enable, int idleslope, int sendslope,
			       int hicredit, int locredit)
{
	struct igb_ring *ring;

	if (queue < 0 || queue > adapter->num_tx_queues)
		return -EINVAL;

	ring = adapter->tx_ring[queue];

	ring->cbs_enable = enable;
	ring->idleslope = idleslope;
	ring->sendslope = sendslope;
	ring->hicredit = hicredit;
	ring->locredit = locredit;

	return 0;
}

/**
 *  igb_setup_tx_mode - Switch to/from Qav Tx mode when applicable
 *  @adapter: pointer to adapter struct
 *
 *  Configure TQAVCTRL register switching the controller's Tx mode
 *  if FQTSS mode is enabled or disabled. Additionally, will issue
 *  a call to igb_config_tx_modes() per queue so any previously saved
 *  Tx parameters are applied.
 **/
static void igb_setup_tx_mode(struct igb_adapter *adapter)
{
	struct net_device *netdev = adapter->netdev;
	struct e1000_hw *hw = &adapter->hw;
	u32 val;

	/* Only i210 controller supports changing the transmission mode. */
	if (hw->mac.type != e1000_i210)
		return;

	if (is_fqtss_enabled(adapter)) {
		int i, max_queue;

		/* Configure TQAVCTRL register: set transmit mode to 'Qav',
		 * set data fetch arbitration to 'round robin', set SP_WAIT_SR
		 * so SP queues wait for SR ones.
		 */
		val = rd32(E1000_I210_TQAVCTRL);
		val |= E1000_TQAVCTRL_XMIT_MODE | E1000_TQAVCTRL_SP_WAIT_SR;
		val &= ~E1000_TQAVCTRL_DATAFETCHARB;
		wr32(E1000_I210_TQAVCTRL, val);

		/* Configure Tx and Rx packet buffers sizes as described in
		 * i210 datasheet section 7.2.7.7.
		 */
		val = rd32(E1000_TXPBS);
		val &= ~I210_TXPBSIZE_MASK;
		val |= I210_TXPBSIZE_PB0_6KB | I210_TXPBSIZE_PB1_6KB |
			I210_TXPBSIZE_PB2_6KB | I210_TXPBSIZE_PB3_6KB;
		wr32(E1000_TXPBS, val);

		val = rd32(E1000_RXPBS);
		val &= ~I210_RXPBSIZE_MASK;
		val |= I210_RXPBSIZE_PB_30KB;
		wr32(E1000_RXPBS, val);

		/* Section 8.12.9 states that MAX_TPKT_SIZE from DTXMXPKTSZ
		 * register should not exceed the buffer size programmed in
		 * TXPBS. The smallest buffer size programmed in TXPBS is 4kB
		 * so according to the datasheet we should set MAX_TPKT_SIZE to
		 * 4kB / 64.
		 *
		 * However, when we do so, no frame from queue 2 and 3 are
		 * transmitted.  It seems the MAX_TPKT_SIZE should not be great
		 * or _equal_ to the buffer size programmed in TXPBS. For this
		 * reason, we set set MAX_ TPKT_SIZE to (4kB - 1) / 64.
		 */
		val = (4096 - 1) / 64;
		wr32(E1000_I210_DTXMXPKTSZ, val);

		/* Since FQTSS mode is enabled, apply any CBS configuration
		 * previously set. If no previous CBS configuration has been
		 * done, then the initial configuration is applied, which means
		 * CBS is disabled.
		 */
		max_queue = (adapter->num_tx_queues < I210_SR_QUEUES_NUM) ?
			    adapter->num_tx_queues : I210_SR_QUEUES_NUM;

		for (i = 0; i < max_queue; i++) {
			igb_config_tx_modes(adapter, i);
		}
	} else {
		wr32(E1000_RXPBS, I210_RXPBSIZE_DEFAULT);
		wr32(E1000_TXPBS, I210_TXPBSIZE_DEFAULT);
		wr32(E1000_I210_DTXMXPKTSZ, I210_DTXMXPKTSZ_DEFAULT);

		val = rd32(E1000_I210_TQAVCTRL);
		/* According to Section 8.12.21, the other flags we've set when
		 * enabling FQTSS are not relevant when disabling FQTSS so we
		 * don't set they here.
		 */
		val &= ~E1000_TQAVCTRL_XMIT_MODE;
		wr32(E1000_I210_TQAVCTRL, val);
	}

	netdev_dbg(netdev, "FQTSS %s\n", (is_fqtss_enabled(adapter)) ?
		   "enabled" : "disabled");
}

/**
 *  igb_configure - configure the hardware for RX and TX
 *  @adapter: private board structure
 **/
static void igb_configure(struct igb_adapter *adapter)
{
	struct net_device *netdev = adapter->netdev;
	int i;

	igb_get_hw_control(adapter);
	igb_set_rx_mode(netdev);
	igb_setup_tx_mode(adapter);

	igb_restore_vlan(adapter);

	igb_setup_tctl(adapter);
	igb_setup_mrqc(adapter);
	igb_setup_rctl(adapter);

	igb_nfc_filter_restore(adapter);
	igb_configure_tx(adapter);
	igb_configure_rx(adapter);

	igb_rx_fifo_flush_82575(&adapter->hw);

	/* call igb_desc_unused which always leaves
	 * at least 1 descriptor unused to make sure
	 * next_to_use != next_to_clean
	 */
	for (i = 0; i < adapter->num_rx_queues; i++) {
		struct igb_ring *ring = adapter->rx_ring[i];
		igb_alloc_rx_buffers(ring, igb_desc_unused(ring));
	}
}

/**
 *  igb_power_up_link - Power up the phy/serdes link
 *  @adapter: address of board private structure
 **/
void igb_power_up_link(struct igb_adapter *adapter)
{
	igb_reset_phy(&adapter->hw);

	if (adapter->hw.phy.media_type == e1000_media_type_copper)
		igb_power_up_phy_copper(&adapter->hw);
	else
		igb_power_up_serdes_link_82575(&adapter->hw);

	igb_setup_link(&adapter->hw);
}

/**
 *  igb_power_down_link - Power down the phy/serdes link
 *  @adapter: address of board private structure
 */
static void igb_power_down_link(struct igb_adapter *adapter)
{
	if (adapter->hw.phy.media_type == e1000_media_type_copper)
		igb_power_down_phy_copper_82575(&adapter->hw);
	else
		igb_shutdown_serdes_link_82575(&adapter->hw);
}

/**
 * igb_check_swap_media -  Detect and switch function for Media Auto Sense
 * @adapter: address of the board private structure
 **/
static void igb_check_swap_media(struct igb_adapter *adapter)
{
	struct e1000_hw *hw = &adapter->hw;
	u32 ctrl_ext, connsw;
	bool swap_now = false;

	ctrl_ext = rd32(E1000_CTRL_EXT);
	connsw = rd32(E1000_CONNSW);

	/* need to live swap if current media is copper and we have fiber/serdes
	 * to go to.
	 */

	if ((hw->phy.media_type == e1000_media_type_copper) &&
	    (!(connsw & E1000_CONNSW_AUTOSENSE_EN))) {
		swap_now = true;
	} else if ((hw->phy.media_type != e1000_media_type_copper) &&
		   !(connsw & E1000_CONNSW_SERDESD)) {
		/* copper signal takes time to appear */
		if (adapter->copper_tries < 4) {
			adapter->copper_tries++;
			connsw |= E1000_CONNSW_AUTOSENSE_CONF;
			wr32(E1000_CONNSW, connsw);
			return;
		} else {
			adapter->copper_tries = 0;
			if ((connsw & E1000_CONNSW_PHYSD) &&
			    (!(connsw & E1000_CONNSW_PHY_PDN))) {
				swap_now = true;
				connsw &= ~E1000_CONNSW_AUTOSENSE_CONF;
				wr32(E1000_CONNSW, connsw);
			}
		}
	}

	if (!swap_now)
		return;

	switch (hw->phy.media_type) {
	case e1000_media_type_copper:
		netdev_info(adapter->netdev,
			"MAS: changing media to fiber/serdes\n");
		ctrl_ext |=
			E1000_CTRL_EXT_LINK_MODE_PCIE_SERDES;
		adapter->flags |= IGB_FLAG_MEDIA_RESET;
		adapter->copper_tries = 0;
		break;
	case e1000_media_type_internal_serdes:
	case e1000_media_type_fiber:
		netdev_info(adapter->netdev,
			"MAS: changing media to copper\n");
		ctrl_ext &=
			~E1000_CTRL_EXT_LINK_MODE_PCIE_SERDES;
		adapter->flags |= IGB_FLAG_MEDIA_RESET;
		break;
	default:
		/* shouldn't get here during regular operation */
		netdev_err(adapter->netdev,
			"AMS: Invalid media type found, returning\n");
		break;
	}
	wr32(E1000_CTRL_EXT, ctrl_ext);
}

/**
 *  igb_up - Open the interface and prepare it to handle traffic
 *  @adapter: board private structure
 **/
int igb_up(struct igb_adapter *adapter)
{
	struct e1000_hw *hw = &adapter->hw;
	int i;

	/* hardware has been reset, we need to reload some things */
	igb_configure(adapter);

	clear_bit(__IGB_DOWN, &adapter->state);

	for (i = 0; i < adapter->num_q_vectors; i++)
		napi_enable(&(adapter->q_vector[i]->napi));

	if (adapter->flags & IGB_FLAG_HAS_MSIX)
		igb_configure_msix(adapter);
	else
		igb_assign_vector(adapter->q_vector[0], 0);

	/* Clear any pending interrupts. */
	rd32(E1000_TSICR);
	rd32(E1000_ICR);
	igb_irq_enable(adapter);

	/* notify VFs that reset has been completed */
	if (adapter->vfs_allocated_count) {
		u32 reg_data = rd32(E1000_CTRL_EXT);

		reg_data |= E1000_CTRL_EXT_PFRSTD;
		wr32(E1000_CTRL_EXT, reg_data);
	}

	netif_tx_start_all_queues(adapter->netdev);

	/* start the watchdog. */
	hw->mac.get_link_status = 1;
	schedule_work(&adapter->watchdog_task);

	if ((adapter->flags & IGB_FLAG_EEE) &&
	    (!hw->dev_spec._82575.eee_disable))
		adapter->eee_advert = MDIO_EEE_100TX | MDIO_EEE_1000T;

	return 0;
}

void igb_down(struct igb_adapter *adapter)
{
	struct net_device *netdev = adapter->netdev;
	struct e1000_hw *hw = &adapter->hw;
	u32 tctl, rctl;
	int i;

	/* signal that we're down so the interrupt handler does not
	 * reschedule our watchdog timer
	 */
	set_bit(__IGB_DOWN, &adapter->state);

	/* disable receives in the hardware */
	rctl = rd32(E1000_RCTL);
	wr32(E1000_RCTL, rctl & ~E1000_RCTL_EN);
	/* flush and sleep below */

	igb_nfc_filter_exit(adapter);

	netif_carrier_off(netdev);
	netif_tx_stop_all_queues(netdev);

	/* disable transmits in the hardware */
	tctl = rd32(E1000_TCTL);
	tctl &= ~E1000_TCTL_EN;
	wr32(E1000_TCTL, tctl);
	/* flush both disables and wait for them to finish */
	wrfl();
	usleep_range(10000, 11000);

	igb_irq_disable(adapter);

	adapter->flags &= ~IGB_FLAG_NEED_LINK_UPDATE;

	for (i = 0; i < adapter->num_q_vectors; i++) {
		if (adapter->q_vector[i]) {
			napi_synchronize(&adapter->q_vector[i]->napi);
			napi_disable(&adapter->q_vector[i]->napi);
		}
	}

	del_timer_sync(&adapter->watchdog_timer);
	del_timer_sync(&adapter->phy_info_timer);

	/* record the stats before reset*/
	spin_lock(&adapter->stats64_lock);
	igb_update_stats(adapter);
	spin_unlock(&adapter->stats64_lock);

	adapter->link_speed = 0;
	adapter->link_duplex = 0;

	if (!pci_channel_offline(adapter->pdev))
		igb_reset(adapter);

	/* clear VLAN promisc flag so VFTA will be updated if necessary */
	adapter->flags &= ~IGB_FLAG_VLAN_PROMISC;

	igb_clean_all_tx_rings(adapter);
	igb_clean_all_rx_rings(adapter);
#ifdef CONFIG_IGB_DCA

	/* since we reset the hardware DCA settings were cleared */
	igb_setup_dca(adapter);
#endif
}

void igb_reinit_locked(struct igb_adapter *adapter)
{
	while (test_and_set_bit(__IGB_RESETTING, &adapter->state))
		usleep_range(1000, 2000);
	igb_down(adapter);
	igb_up(adapter);
	clear_bit(__IGB_RESETTING, &adapter->state);
}

/** igb_enable_mas - Media Autosense re-enable after swap
 *
 * @adapter: adapter struct
 **/
static void igb_enable_mas(struct igb_adapter *adapter)
{
	struct e1000_hw *hw = &adapter->hw;
	u32 connsw = rd32(E1000_CONNSW);

	/* configure for SerDes media detect */
	if ((hw->phy.media_type == e1000_media_type_copper) &&
	    (!(connsw & E1000_CONNSW_SERDESD))) {
		connsw |= E1000_CONNSW_ENRGSRC;
		connsw |= E1000_CONNSW_AUTOSENSE_EN;
		wr32(E1000_CONNSW, connsw);
		wrfl();
	}
}

void igb_reset(struct igb_adapter *adapter)
{
	struct pci_dev *pdev = adapter->pdev;
	struct e1000_hw *hw = &adapter->hw;
	struct e1000_mac_info *mac = &hw->mac;
	struct e1000_fc_info *fc = &hw->fc;
	u32 pba, hwm;

	/* Repartition Pba for greater than 9k mtu
	 * To take effect CTRL.RST is required.
	 */
	switch (mac->type) {
	case e1000_i350:
	case e1000_i354:
	case e1000_82580:
		pba = rd32(E1000_RXPBS);
		pba = igb_rxpbs_adjust_82580(pba);
		break;
	case e1000_82576:
		pba = rd32(E1000_RXPBS);
		pba &= E1000_RXPBS_SIZE_MASK_82576;
		break;
	case e1000_82575:
	case e1000_i210:
	case e1000_i211:
	default:
		pba = E1000_PBA_34K;
		break;
	}

	if (mac->type == e1000_82575) {
		u32 min_rx_space, min_tx_space, needed_tx_space;

		/* write Rx PBA so that hardware can report correct Tx PBA */
		wr32(E1000_PBA, pba);

		/* To maintain wire speed transmits, the Tx FIFO should be
		 * large enough to accommodate two full transmit packets,
		 * rounded up to the next 1KB and expressed in KB.  Likewise,
		 * the Rx FIFO should be large enough to accommodate at least
		 * one full receive packet and is similarly rounded up and
		 * expressed in KB.
		 */
		min_rx_space = DIV_ROUND_UP(MAX_JUMBO_FRAME_SIZE, 1024);

		/* The Tx FIFO also stores 16 bytes of information about the Tx
		 * but don't include Ethernet FCS because hardware appends it.
		 * We only need to round down to the nearest 512 byte block
		 * count since the value we care about is 2 frames, not 1.
		 */
		min_tx_space = adapter->max_frame_size;
		min_tx_space += sizeof(union e1000_adv_tx_desc) - ETH_FCS_LEN;
		min_tx_space = DIV_ROUND_UP(min_tx_space, 512);

		/* upper 16 bits has Tx packet buffer allocation size in KB */
		needed_tx_space = min_tx_space - (rd32(E1000_PBA) >> 16);

		/* If current Tx allocation is less than the min Tx FIFO size,
		 * and the min Tx FIFO size is less than the current Rx FIFO
		 * allocation, take space away from current Rx allocation.
		 */
		if (needed_tx_space < pba) {
			pba -= needed_tx_space;

			/* if short on Rx space, Rx wins and must trump Tx
			 * adjustment
			 */
			if (pba < min_rx_space)
				pba = min_rx_space;
		}

		/* adjust PBA for jumbo frames */
		wr32(E1000_PBA, pba);
	}

	/* flow control settings
	 * The high water mark must be low enough to fit one full frame
	 * after transmitting the pause frame.  As such we must have enough
	 * space to allow for us to complete our current transmit and then
	 * receive the frame that is in progress from the link partner.
	 * Set it to:
	 * - the full Rx FIFO size minus one full Tx plus one full Rx frame
	 */
	hwm = (pba << 10) - (adapter->max_frame_size + MAX_JUMBO_FRAME_SIZE);

	fc->high_water = hwm & 0xFFFFFFF0;	/* 16-byte granularity */
	fc->low_water = fc->high_water - 16;
	fc->pause_time = 0xFFFF;
	fc->send_xon = 1;
	fc->current_mode = fc->requested_mode;

	/* disable receive for all VFs and wait one second */
	if (adapter->vfs_allocated_count) {
		int i;

		for (i = 0 ; i < adapter->vfs_allocated_count; i++)
			adapter->vf_data[i].flags &= IGB_VF_FLAG_PF_SET_MAC;

		/* ping all the active vfs to let them know we are going down */
		igb_ping_all_vfs(adapter);

		/* disable transmits and receives */
		wr32(E1000_VFRE, 0);
		wr32(E1000_VFTE, 0);
	}

	/* Allow time for pending master requests to run */
	hw->mac.ops.reset_hw(hw);
	wr32(E1000_WUC, 0);

	if (adapter->flags & IGB_FLAG_MEDIA_RESET) {
		/* need to resetup here after media swap */
		adapter->ei.get_invariants(hw);
		adapter->flags &= ~IGB_FLAG_MEDIA_RESET;
	}
	if ((mac->type == e1000_82575 || mac->type == e1000_i350) &&
	    (adapter->flags & IGB_FLAG_MAS_ENABLE)) {
		igb_enable_mas(adapter);
	}
	if (hw->mac.ops.init_hw(hw))
		dev_err(&pdev->dev, "Hardware Error\n");

	/* RAR registers were cleared during init_hw, clear mac table */
	igb_flush_mac_table(adapter);
	__dev_uc_unsync(adapter->netdev, NULL);

	/* Recover default RAR entry */
	igb_set_default_mac_filter(adapter);

	/* Flow control settings reset on hardware reset, so guarantee flow
	 * control is off when forcing speed.
	 */
	if (!hw->mac.autoneg)
		igb_force_mac_fc(hw);

	igb_init_dmac(adapter, pba);
#ifdef CONFIG_IGB_HWMON
	/* Re-initialize the thermal sensor on i350 devices. */
	if (!test_bit(__IGB_DOWN, &adapter->state)) {
		if (mac->type == e1000_i350 && hw->bus.func == 0) {
			/* If present, re-initialize the external thermal sensor
			 * interface.
			 */
			if (adapter->ets)
				mac->ops.init_thermal_sensor_thresh(hw);
		}
	}
#endif
	/* Re-establish EEE setting */
	if (hw->phy.media_type == e1000_media_type_copper) {
		switch (mac->type) {
		case e1000_i350:
		case e1000_i210:
		case e1000_i211:
			igb_set_eee_i350(hw, true, true);
			break;
		case e1000_i354:
			igb_set_eee_i354(hw, true, true);
			break;
		default:
			break;
		}
	}
	if (!netif_running(adapter->netdev))
		igb_power_down_link(adapter);

	igb_update_mng_vlan(adapter);

	/* Enable h/w to recognize an 802.1Q VLAN Ethernet packet */
	wr32(E1000_VET, ETHERNET_IEEE_VLAN_TYPE);

	/* Re-enable PTP, where applicable. */
	if (adapter->ptp_flags & IGB_PTP_ENABLED)
		igb_ptp_reset(adapter);

	igb_get_phy_info(hw);
}

static netdev_features_t igb_fix_features(struct net_device *netdev,
	netdev_features_t features)
{
	/* Since there is no support for separate Rx/Tx vlan accel
	 * enable/disable make sure Tx flag is always in same state as Rx.
	 */
	if (features & NETIF_F_HW_VLAN_CTAG_RX)
		features |= NETIF_F_HW_VLAN_CTAG_TX;
	else
		features &= ~NETIF_F_HW_VLAN_CTAG_TX;

	return features;
}

static int igb_set_features(struct net_device *netdev,
	netdev_features_t features)
{
	netdev_features_t changed = netdev->features ^ features;
	struct igb_adapter *adapter = netdev_priv(netdev);

	if (changed & NETIF_F_HW_VLAN_CTAG_RX)
		igb_vlan_mode(netdev, features);

	if (!(changed & (NETIF_F_RXALL | NETIF_F_NTUPLE)))
		return 0;

	if (!(features & NETIF_F_NTUPLE)) {
		struct hlist_node *node2;
		struct igb_nfc_filter *rule;

		spin_lock(&adapter->nfc_lock);
		hlist_for_each_entry_safe(rule, node2,
					  &adapter->nfc_filter_list, nfc_node) {
			igb_erase_filter(adapter, rule);
			hlist_del(&rule->nfc_node);
			kfree(rule);
		}
		spin_unlock(&adapter->nfc_lock);
		adapter->nfc_filter_count = 0;
	}

	netdev->features = features;

	if (netif_running(netdev))
		igb_reinit_locked(adapter);
	else
		igb_reset(adapter);

	return 1;
}

static int igb_ndo_fdb_add(struct ndmsg *ndm, struct nlattr *tb[],
			   struct net_device *dev,
			   const unsigned char *addr, u16 vid,
			   u16 flags,
			   struct netlink_ext_ack *extack)
{
	/* guarantee we can provide a unique filter for the unicast address */
	if (is_unicast_ether_addr(addr) || is_link_local_ether_addr(addr)) {
		struct igb_adapter *adapter = netdev_priv(dev);
		int vfn = adapter->vfs_allocated_count;

		if (netdev_uc_count(dev) >= igb_available_rars(adapter, vfn))
			return -ENOMEM;
	}

	return ndo_dflt_fdb_add(ndm, tb, dev, addr, vid, flags);
}

#define IGB_MAX_MAC_HDR_LEN	127
#define IGB_MAX_NETWORK_HDR_LEN	511

static netdev_features_t
igb_features_check(struct sk_buff *skb, struct net_device *dev,
		   netdev_features_t features)
{
	unsigned int network_hdr_len, mac_hdr_len;

	/* Make certain the headers can be described by a context descriptor */
	mac_hdr_len = skb_network_header(skb) - skb->data;
	if (unlikely(mac_hdr_len > IGB_MAX_MAC_HDR_LEN))
		return features & ~(NETIF_F_HW_CSUM |
				    NETIF_F_SCTP_CRC |
				    NETIF_F_GSO_UDP_L4 |
				    NETIF_F_HW_VLAN_CTAG_TX |
				    NETIF_F_TSO |
				    NETIF_F_TSO6);

	network_hdr_len = skb_checksum_start(skb) - skb_network_header(skb);
	if (unlikely(network_hdr_len >  IGB_MAX_NETWORK_HDR_LEN))
		return features & ~(NETIF_F_HW_CSUM |
				    NETIF_F_SCTP_CRC |
				    NETIF_F_GSO_UDP_L4 |
				    NETIF_F_TSO |
				    NETIF_F_TSO6);

	/* We can only support IPV4 TSO in tunnels if we can mangle the
	 * inner IP ID field, so strip TSO if MANGLEID is not supported.
	 */
	if (skb->encapsulation && !(features & NETIF_F_TSO_MANGLEID))
		features &= ~NETIF_F_TSO;

	return features;
}

static void igb_offload_apply(struct igb_adapter *adapter, s32 queue)
{
	if (!is_fqtss_enabled(adapter)) {
		enable_fqtss(adapter, true);
		return;
	}

	igb_config_tx_modes(adapter, queue);

	if (!is_any_cbs_enabled(adapter) && !is_any_txtime_enabled(adapter))
		enable_fqtss(adapter, false);
}

static int igb_offload_cbs(struct igb_adapter *adapter,
			   struct tc_cbs_qopt_offload *qopt)
{
	struct e1000_hw *hw = &adapter->hw;
	int err;

	/* CBS offloading is only supported by i210 controller. */
	if (hw->mac.type != e1000_i210)
		return -EOPNOTSUPP;

	/* CBS offloading is only supported by queue 0 and queue 1. */
	if (qopt->queue < 0 || qopt->queue > 1)
		return -EINVAL;

	err = igb_save_cbs_params(adapter, qopt->queue, qopt->enable,
				  qopt->idleslope, qopt->sendslope,
				  qopt->hicredit, qopt->locredit);
	if (err)
		return err;

	igb_offload_apply(adapter, qopt->queue);

	return 0;
}

#define ETHER_TYPE_FULL_MASK ((__force __be16)~0)
#define VLAN_PRIO_FULL_MASK (0x07)

static int igb_parse_cls_flower(struct igb_adapter *adapter,
				struct flow_cls_offload *f,
				int traffic_class,
				struct igb_nfc_filter *input)
{
	struct flow_rule *rule = flow_cls_offload_flow_rule(f);
	struct flow_dissector *dissector = rule->match.dissector;
	struct netlink_ext_ack *extack = f->common.extack;

	if (dissector->used_keys &
	    ~(BIT(FLOW_DISSECTOR_KEY_BASIC) |
	      BIT(FLOW_DISSECTOR_KEY_CONTROL) |
	      BIT(FLOW_DISSECTOR_KEY_ETH_ADDRS) |
	      BIT(FLOW_DISSECTOR_KEY_VLAN))) {
		NL_SET_ERR_MSG_MOD(extack,
				   "Unsupported key used, only BASIC, CONTROL, ETH_ADDRS and VLAN are supported");
		return -EOPNOTSUPP;
	}

	if (flow_rule_match_key(rule, FLOW_DISSECTOR_KEY_ETH_ADDRS)) {
		struct flow_match_eth_addrs match;

		flow_rule_match_eth_addrs(rule, &match);
		if (!is_zero_ether_addr(match.mask->dst)) {
			if (!is_broadcast_ether_addr(match.mask->dst)) {
				NL_SET_ERR_MSG_MOD(extack, "Only full masks are supported for destination MAC address");
				return -EINVAL;
			}

			input->filter.match_flags |=
				IGB_FILTER_FLAG_DST_MAC_ADDR;
			ether_addr_copy(input->filter.dst_addr, match.key->dst);
		}

		if (!is_zero_ether_addr(match.mask->src)) {
			if (!is_broadcast_ether_addr(match.mask->src)) {
				NL_SET_ERR_MSG_MOD(extack, "Only full masks are supported for source MAC address");
				return -EINVAL;
			}

			input->filter.match_flags |=
				IGB_FILTER_FLAG_SRC_MAC_ADDR;
			ether_addr_copy(input->filter.src_addr, match.key->src);
		}
	}

	if (flow_rule_match_key(rule, FLOW_DISSECTOR_KEY_BASIC)) {
		struct flow_match_basic match;

		flow_rule_match_basic(rule, &match);
		if (match.mask->n_proto) {
			if (match.mask->n_proto != ETHER_TYPE_FULL_MASK) {
				NL_SET_ERR_MSG_MOD(extack, "Only full mask is supported for EtherType filter");
				return -EINVAL;
			}

			input->filter.match_flags |= IGB_FILTER_FLAG_ETHER_TYPE;
			input->filter.etype = match.key->n_proto;
		}
	}

	if (flow_rule_match_key(rule, FLOW_DISSECTOR_KEY_VLAN)) {
		struct flow_match_vlan match;

		flow_rule_match_vlan(rule, &match);
		if (match.mask->vlan_priority) {
			if (match.mask->vlan_priority != VLAN_PRIO_FULL_MASK) {
				NL_SET_ERR_MSG_MOD(extack, "Only full mask is supported for VLAN priority");
				return -EINVAL;
			}

			input->filter.match_flags |= IGB_FILTER_FLAG_VLAN_TCI;
			input->filter.vlan_tci =
				(__force __be16)match.key->vlan_priority;
		}
	}

	input->action = traffic_class;
	input->cookie = f->cookie;

	return 0;
}

static int igb_configure_clsflower(struct igb_adapter *adapter,
				   struct flow_cls_offload *cls_flower)
{
	struct netlink_ext_ack *extack = cls_flower->common.extack;
	struct igb_nfc_filter *filter, *f;
	int err, tc;

	tc = tc_classid_to_hwtc(adapter->netdev, cls_flower->classid);
	if (tc < 0) {
		NL_SET_ERR_MSG_MOD(extack, "Invalid traffic class");
		return -EINVAL;
	}

	filter = kzalloc(sizeof(*filter), GFP_KERNEL);
	if (!filter)
		return -ENOMEM;

	err = igb_parse_cls_flower(adapter, cls_flower, tc, filter);
	if (err < 0)
		goto err_parse;

	spin_lock(&adapter->nfc_lock);

	hlist_for_each_entry(f, &adapter->nfc_filter_list, nfc_node) {
		if (!memcmp(&f->filter, &filter->filter, sizeof(f->filter))) {
			err = -EEXIST;
			NL_SET_ERR_MSG_MOD(extack,
					   "This filter is already set in ethtool");
			goto err_locked;
		}
	}

	hlist_for_each_entry(f, &adapter->cls_flower_list, nfc_node) {
		if (!memcmp(&f->filter, &filter->filter, sizeof(f->filter))) {
			err = -EEXIST;
			NL_SET_ERR_MSG_MOD(extack,
					   "This filter is already set in cls_flower");
			goto err_locked;
		}
	}

	err = igb_add_filter(adapter, filter);
	if (err < 0) {
		NL_SET_ERR_MSG_MOD(extack, "Could not add filter to the adapter");
		goto err_locked;
	}

	hlist_add_head(&filter->nfc_node, &adapter->cls_flower_list);

	spin_unlock(&adapter->nfc_lock);

	return 0;

err_locked:
	spin_unlock(&adapter->nfc_lock);

err_parse:
	kfree(filter);

	return err;
}

static int igb_delete_clsflower(struct igb_adapter *adapter,
				struct flow_cls_offload *cls_flower)
{
	struct igb_nfc_filter *filter;
	int err;

	spin_lock(&adapter->nfc_lock);

	hlist_for_each_entry(filter, &adapter->cls_flower_list, nfc_node)
		if (filter->cookie == cls_flower->cookie)
			break;

	if (!filter) {
		err = -ENOENT;
		goto out;
	}

	err = igb_erase_filter(adapter, filter);
	if (err < 0)
		goto out;

	hlist_del(&filter->nfc_node);
	kfree(filter);

out:
	spin_unlock(&adapter->nfc_lock);

	return err;
}

static int igb_setup_tc_cls_flower(struct igb_adapter *adapter,
				   struct flow_cls_offload *cls_flower)
{
	switch (cls_flower->command) {
	case FLOW_CLS_REPLACE:
		return igb_configure_clsflower(adapter, cls_flower);
	case FLOW_CLS_DESTROY:
		return igb_delete_clsflower(adapter, cls_flower);
	case FLOW_CLS_STATS:
		return -EOPNOTSUPP;
	default:
		return -EOPNOTSUPP;
	}
}

static int igb_setup_tc_block_cb(enum tc_setup_type type, void *type_data,
				 void *cb_priv)
{
	struct igb_adapter *adapter = cb_priv;

	if (!tc_cls_can_offload_and_chain0(adapter->netdev, type_data))
		return -EOPNOTSUPP;

	switch (type) {
	case TC_SETUP_CLSFLOWER:
		return igb_setup_tc_cls_flower(adapter, type_data);

	default:
		return -EOPNOTSUPP;
	}
}

static int igb_offload_txtime(struct igb_adapter *adapter,
			      struct tc_etf_qopt_offload *qopt)
{
	struct e1000_hw *hw = &adapter->hw;
	int err;

	/* Launchtime offloading is only supported by i210 controller. */
	if (hw->mac.type != e1000_i210)
		return -EOPNOTSUPP;

	/* Launchtime offloading is only supported by queues 0 and 1. */
	if (qopt->queue < 0 || qopt->queue > 1)
		return -EINVAL;

	err = igb_save_txtime_params(adapter, qopt->queue, qopt->enable);
	if (err)
		return err;

	igb_offload_apply(adapter, qopt->queue);

	return 0;
}

static LIST_HEAD(igb_block_cb_list);

static int igb_setup_tc(struct net_device *dev, enum tc_setup_type type,
			void *type_data)
{
	struct igb_adapter *adapter = netdev_priv(dev);

	switch (type) {
	case TC_SETUP_QDISC_CBS:
		return igb_offload_cbs(adapter, type_data);
	case TC_SETUP_BLOCK:
		return flow_block_cb_setup_simple(type_data,
						  &igb_block_cb_list,
						  igb_setup_tc_block_cb,
						  adapter, adapter, true);

	case TC_SETUP_QDISC_ETF:
		return igb_offload_txtime(adapter, type_data);

	default:
		return -EOPNOTSUPP;
	}
}

static int igb_xdp_setup(struct net_device *dev, struct netdev_bpf *bpf)
{
	int i, frame_size = dev->mtu + IGB_ETH_PKT_HDR_PAD;
	struct igb_adapter *adapter = netdev_priv(dev);
	struct bpf_prog *prog = bpf->prog, *old_prog;
	bool running = netif_running(dev);
	bool need_reset;

	/* verify igb ring attributes are sufficient for XDP */
	for (i = 0; i < adapter->num_rx_queues; i++) {
		struct igb_ring *ring = adapter->rx_ring[i];

		if (frame_size > igb_rx_bufsz(ring)) {
			NL_SET_ERR_MSG_MOD(bpf->extack,
					   "The RX buffer size is too small for the frame size");
			netdev_warn(dev, "XDP RX buffer size %d is too small for the frame size %d\n",
				    igb_rx_bufsz(ring), frame_size);
			return -EINVAL;
		}
	}

	old_prog = xchg(&adapter->xdp_prog, prog);
	need_reset = (!!prog != !!old_prog);

	/* device is up and bpf is added/removed, must setup the RX queues */
	if (need_reset && running) {
		igb_close(dev);
	} else {
		for (i = 0; i < adapter->num_rx_queues; i++)
			(void)xchg(&adapter->rx_ring[i]->xdp_prog,
			    adapter->xdp_prog);
	}

	if (old_prog)
		bpf_prog_put(old_prog);

	/* bpf is just replaced, RXQ and MTU are already setup */
	if (!need_reset)
		return 0;

	if (running)
		igb_open(dev);

	return 0;
}

static int igb_xdp(struct net_device *dev, struct netdev_bpf *xdp)
{
<<<<<<< HEAD
	struct igb_adapter *adapter = netdev_priv(dev);

	switch (xdp->command) {
	case XDP_SETUP_PROG:
		return igb_xdp_setup(dev, xdp);
	case XDP_QUERY_PROG:
		xdp->prog_id = adapter->xdp_prog ?
			adapter->xdp_prog->aux->id : 0;
		return 0;
=======
	switch (xdp->command) {
	case XDP_SETUP_PROG:
		return igb_xdp_setup(dev, xdp);
>>>>>>> 7d2a07b7
	default:
		return -EINVAL;
	}
}

static void igb_xdp_ring_update_tail(struct igb_ring *ring)
{
	/* Force memory writes to complete before letting h/w know there
	 * are new descriptors to fetch.
	 */
	wmb();
	writel(ring->next_to_use, ring->tail);
}

static struct igb_ring *igb_xdp_tx_queue_mapping(struct igb_adapter *adapter)
{
	unsigned int r_idx = smp_processor_id();

	if (r_idx >= adapter->num_tx_queues)
		r_idx = r_idx % adapter->num_tx_queues;

	return adapter->tx_ring[r_idx];
}

static int igb_xdp_xmit_back(struct igb_adapter *adapter, struct xdp_buff *xdp)
{
	struct xdp_frame *xdpf = xdp_convert_buff_to_frame(xdp);
	int cpu = smp_processor_id();
	struct igb_ring *tx_ring;
	struct netdev_queue *nq;
	u32 ret;

	if (unlikely(!xdpf))
		return IGB_XDP_CONSUMED;

	/* During program transitions its possible adapter->xdp_prog is assigned
	 * but ring has not been configured yet. In this case simply abort xmit.
	 */
	tx_ring = adapter->xdp_prog ? igb_xdp_tx_queue_mapping(adapter) : NULL;
	if (unlikely(!tx_ring))
		return IGB_XDP_CONSUMED;

	nq = txring_txq(tx_ring);
	__netif_tx_lock(nq, cpu);
	/* Avoid transmit queue timeout since we share it with the slow path */
	nq->trans_start = jiffies;
	ret = igb_xmit_xdp_ring(adapter, tx_ring, xdpf);
	__netif_tx_unlock(nq);

	return ret;
}

static int igb_xdp_xmit(struct net_device *dev, int n,
			struct xdp_frame **frames, u32 flags)
{
	struct igb_adapter *adapter = netdev_priv(dev);
	int cpu = smp_processor_id();
	struct igb_ring *tx_ring;
	struct netdev_queue *nq;
<<<<<<< HEAD
	int drops = 0;
=======
	int nxmit = 0;
>>>>>>> 7d2a07b7
	int i;

	if (unlikely(test_bit(__IGB_DOWN, &adapter->state)))
		return -ENETDOWN;

	if (unlikely(flags & ~XDP_XMIT_FLAGS_MASK))
		return -EINVAL;

	/* During program transitions its possible adapter->xdp_prog is assigned
	 * but ring has not been configured yet. In this case simply abort xmit.
	 */
	tx_ring = adapter->xdp_prog ? igb_xdp_tx_queue_mapping(adapter) : NULL;
	if (unlikely(!tx_ring))
		return -ENXIO;

	nq = txring_txq(tx_ring);
	__netif_tx_lock(nq, cpu);

	/* Avoid transmit queue timeout since we share it with the slow path */
	nq->trans_start = jiffies;

	for (i = 0; i < n; i++) {
		struct xdp_frame *xdpf = frames[i];
		int err;

		err = igb_xmit_xdp_ring(adapter, tx_ring, xdpf);
<<<<<<< HEAD
		if (err != IGB_XDP_TX) {
			xdp_return_frame_rx_napi(xdpf);
			drops++;
		}
=======
		if (err != IGB_XDP_TX)
			break;
		nxmit++;
>>>>>>> 7d2a07b7
	}

	__netif_tx_unlock(nq);

	if (unlikely(flags & XDP_XMIT_FLUSH))
		igb_xdp_ring_update_tail(tx_ring);

<<<<<<< HEAD
	return n - drops;
=======
	return nxmit;
>>>>>>> 7d2a07b7
}

static const struct net_device_ops igb_netdev_ops = {
	.ndo_open		= igb_open,
	.ndo_stop		= igb_close,
	.ndo_start_xmit		= igb_xmit_frame,
	.ndo_get_stats64	= igb_get_stats64,
	.ndo_set_rx_mode	= igb_set_rx_mode,
	.ndo_set_mac_address	= igb_set_mac,
	.ndo_change_mtu		= igb_change_mtu,
	.ndo_do_ioctl		= igb_ioctl,
	.ndo_tx_timeout		= igb_tx_timeout,
	.ndo_validate_addr	= eth_validate_addr,
	.ndo_vlan_rx_add_vid	= igb_vlan_rx_add_vid,
	.ndo_vlan_rx_kill_vid	= igb_vlan_rx_kill_vid,
	.ndo_set_vf_mac		= igb_ndo_set_vf_mac,
	.ndo_set_vf_vlan	= igb_ndo_set_vf_vlan,
	.ndo_set_vf_rate	= igb_ndo_set_vf_bw,
	.ndo_set_vf_spoofchk	= igb_ndo_set_vf_spoofchk,
	.ndo_set_vf_trust	= igb_ndo_set_vf_trust,
	.ndo_get_vf_config	= igb_ndo_get_vf_config,
	.ndo_fix_features	= igb_fix_features,
	.ndo_set_features	= igb_set_features,
	.ndo_fdb_add		= igb_ndo_fdb_add,
	.ndo_features_check	= igb_features_check,
	.ndo_setup_tc		= igb_setup_tc,
	.ndo_bpf		= igb_xdp,
	.ndo_xdp_xmit		= igb_xdp_xmit,
};

/**
 * igb_set_fw_version - Configure version string for ethtool
 * @adapter: adapter struct
 **/
void igb_set_fw_version(struct igb_adapter *adapter)
{
	struct e1000_hw *hw = &adapter->hw;
	struct e1000_fw_version fw;

	igb_get_fw_version(hw, &fw);

	switch (hw->mac.type) {
	case e1000_i210:
	case e1000_i211:
		if (!(igb_get_flash_presence_i210(hw))) {
			snprintf(adapter->fw_version,
				 sizeof(adapter->fw_version),
				 "%2d.%2d-%d",
				 fw.invm_major, fw.invm_minor,
				 fw.invm_img_type);
			break;
		}
		fallthrough;
	default:
		/* if option is rom valid, display its version too */
		if (fw.or_valid) {
			snprintf(adapter->fw_version,
				 sizeof(adapter->fw_version),
				 "%d.%d, 0x%08x, %d.%d.%d",
				 fw.eep_major, fw.eep_minor, fw.etrack_id,
				 fw.or_major, fw.or_build, fw.or_patch);
		/* no option rom */
		} else if (fw.etrack_id != 0X0000) {
			snprintf(adapter->fw_version,
			    sizeof(adapter->fw_version),
			    "%d.%d, 0x%08x",
			    fw.eep_major, fw.eep_minor, fw.etrack_id);
		} else {
		snprintf(adapter->fw_version,
		    sizeof(adapter->fw_version),
		    "%d.%d.%d",
		    fw.eep_major, fw.eep_minor, fw.eep_build);
		}
		break;
	}
}

/**
 * igb_init_mas - init Media Autosense feature if enabled in the NVM
 *
 * @adapter: adapter struct
 **/
static void igb_init_mas(struct igb_adapter *adapter)
{
	struct e1000_hw *hw = &adapter->hw;
	u16 eeprom_data;

	hw->nvm.ops.read(hw, NVM_COMPAT, 1, &eeprom_data);
	switch (hw->bus.func) {
	case E1000_FUNC_0:
		if (eeprom_data & IGB_MAS_ENABLE_0) {
			adapter->flags |= IGB_FLAG_MAS_ENABLE;
			netdev_info(adapter->netdev,
				"MAS: Enabling Media Autosense for port %d\n",
				hw->bus.func);
		}
		break;
	case E1000_FUNC_1:
		if (eeprom_data & IGB_MAS_ENABLE_1) {
			adapter->flags |= IGB_FLAG_MAS_ENABLE;
			netdev_info(adapter->netdev,
				"MAS: Enabling Media Autosense for port %d\n",
				hw->bus.func);
		}
		break;
	case E1000_FUNC_2:
		if (eeprom_data & IGB_MAS_ENABLE_2) {
			adapter->flags |= IGB_FLAG_MAS_ENABLE;
			netdev_info(adapter->netdev,
				"MAS: Enabling Media Autosense for port %d\n",
				hw->bus.func);
		}
		break;
	case E1000_FUNC_3:
		if (eeprom_data & IGB_MAS_ENABLE_3) {
			adapter->flags |= IGB_FLAG_MAS_ENABLE;
			netdev_info(adapter->netdev,
				"MAS: Enabling Media Autosense for port %d\n",
				hw->bus.func);
		}
		break;
	default:
		/* Shouldn't get here */
		netdev_err(adapter->netdev,
			"MAS: Invalid port configuration, returning\n");
		break;
	}
}

/**
 *  igb_init_i2c - Init I2C interface
 *  @adapter: pointer to adapter structure
 **/
static s32 igb_init_i2c(struct igb_adapter *adapter)
{
	s32 status = 0;

	/* I2C interface supported on i350 devices */
	if (adapter->hw.mac.type != e1000_i350)
		return 0;

	/* Initialize the i2c bus which is controlled by the registers.
	 * This bus will use the i2c_algo_bit structure that implements
	 * the protocol through toggling of the 4 bits in the register.
	 */
	adapter->i2c_adap.owner = THIS_MODULE;
	adapter->i2c_algo = igb_i2c_algo;
	adapter->i2c_algo.data = adapter;
	adapter->i2c_adap.algo_data = &adapter->i2c_algo;
	adapter->i2c_adap.dev.parent = &adapter->pdev->dev;
	strlcpy(adapter->i2c_adap.name, "igb BB",
		sizeof(adapter->i2c_adap.name));
	status = i2c_bit_add_bus(&adapter->i2c_adap);
	return status;
}

/**
 *  igb_probe - Device Initialization Routine
 *  @pdev: PCI device information struct
 *  @ent: entry in igb_pci_tbl
 *
 *  Returns 0 on success, negative on failure
 *
 *  igb_probe initializes an adapter identified by a pci_dev structure.
 *  The OS initialization, configuring of the adapter private structure,
 *  and a hardware reset occur.
 **/
static int igb_probe(struct pci_dev *pdev, const struct pci_device_id *ent)
{
	struct net_device *netdev;
	struct igb_adapter *adapter;
	struct e1000_hw *hw;
	u16 eeprom_data = 0;
	s32 ret_val;
	static int global_quad_port_a; /* global quad port a indication */
	const struct e1000_info *ei = igb_info_tbl[ent->driver_data];
	int err, pci_using_dac;
	u8 part_str[E1000_PBANUM_LENGTH];

	/* Catch broken hardware that put the wrong VF device ID in
	 * the PCIe SR-IOV capability.
	 */
	if (pdev->is_virtfn) {
		WARN(1, KERN_ERR "%s (%x:%x) should not be a VF!\n",
			pci_name(pdev), pdev->vendor, pdev->device);
		return -EINVAL;
	}

	err = pci_enable_device_mem(pdev);
	if (err)
		return err;

	pci_using_dac = 0;
	err = dma_set_mask_and_coherent(&pdev->dev, DMA_BIT_MASK(64));
	if (!err) {
		pci_using_dac = 1;
	} else {
		err = dma_set_mask_and_coherent(&pdev->dev, DMA_BIT_MASK(32));
		if (err) {
			dev_err(&pdev->dev,
				"No usable DMA configuration, aborting\n");
			goto err_dma;
		}
	}

	err = pci_request_mem_regions(pdev, igb_driver_name);
	if (err)
		goto err_pci_reg;

	pci_enable_pcie_error_reporting(pdev);

	pci_set_master(pdev);
	pci_save_state(pdev);

	err = -ENOMEM;
	netdev = alloc_etherdev_mq(sizeof(struct igb_adapter),
				   IGB_MAX_TX_QUEUES);
	if (!netdev)
		goto err_alloc_etherdev;

	SET_NETDEV_DEV(netdev, &pdev->dev);

	pci_set_drvdata(pdev, netdev);
	adapter = netdev_priv(netdev);
	adapter->netdev = netdev;
	adapter->pdev = pdev;
	hw = &adapter->hw;
	hw->back = adapter;
	adapter->msg_enable = netif_msg_init(debug, DEFAULT_MSG_ENABLE);

	err = -EIO;
	adapter->io_addr = pci_iomap(pdev, 0, 0);
	if (!adapter->io_addr)
		goto err_ioremap;
	/* hw->hw_addr can be altered, we'll use adapter->io_addr for unmap */
	hw->hw_addr = adapter->io_addr;

	netdev->netdev_ops = &igb_netdev_ops;
	igb_set_ethtool_ops(netdev);
	netdev->watchdog_timeo = 5 * HZ;

	strncpy(netdev->name, pci_name(pdev), sizeof(netdev->name) - 1);

	netdev->mem_start = pci_resource_start(pdev, 0);
	netdev->mem_end = pci_resource_end(pdev, 0);

	/* PCI config space info */
	hw->vendor_id = pdev->vendor;
	hw->device_id = pdev->device;
	hw->revision_id = pdev->revision;
	hw->subsystem_vendor_id = pdev->subsystem_vendor;
	hw->subsystem_device_id = pdev->subsystem_device;

	/* Copy the default MAC, PHY and NVM function pointers */
	memcpy(&hw->mac.ops, ei->mac_ops, sizeof(hw->mac.ops));
	memcpy(&hw->phy.ops, ei->phy_ops, sizeof(hw->phy.ops));
	memcpy(&hw->nvm.ops, ei->nvm_ops, sizeof(hw->nvm.ops));
	/* Initialize skew-specific constants */
	err = ei->get_invariants(hw);
	if (err)
		goto err_sw_init;

	/* setup the private structure */
	err = igb_sw_init(adapter);
	if (err)
		goto err_sw_init;

	igb_get_bus_info_pcie(hw);

	hw->phy.autoneg_wait_to_complete = false;

	/* Copper options */
	if (hw->phy.media_type == e1000_media_type_copper) {
		hw->phy.mdix = AUTO_ALL_MODES;
		hw->phy.disable_polarity_correction = false;
		hw->phy.ms_type = e1000_ms_hw_default;
	}

	if (igb_check_reset_block(hw))
		dev_info(&pdev->dev,
			"PHY reset is blocked due to SOL/IDER session.\n");

	/* features is initialized to 0 in allocation, it might have bits
	 * set by igb_sw_init so we should use an or instead of an
	 * assignment.
	 */
	netdev->features |= NETIF_F_SG |
			    NETIF_F_TSO |
			    NETIF_F_TSO6 |
			    NETIF_F_RXHASH |
			    NETIF_F_RXCSUM |
			    NETIF_F_HW_CSUM;

	if (hw->mac.type >= e1000_82576)
		netdev->features |= NETIF_F_SCTP_CRC | NETIF_F_GSO_UDP_L4;

	if (hw->mac.type >= e1000_i350)
		netdev->features |= NETIF_F_HW_TC;

#define IGB_GSO_PARTIAL_FEATURES (NETIF_F_GSO_GRE | \
				  NETIF_F_GSO_GRE_CSUM | \
				  NETIF_F_GSO_IPXIP4 | \
				  NETIF_F_GSO_IPXIP6 | \
				  NETIF_F_GSO_UDP_TUNNEL | \
				  NETIF_F_GSO_UDP_TUNNEL_CSUM)

	netdev->gso_partial_features = IGB_GSO_PARTIAL_FEATURES;
	netdev->features |= NETIF_F_GSO_PARTIAL | IGB_GSO_PARTIAL_FEATURES;

	/* copy netdev features into list of user selectable features */
	netdev->hw_features |= netdev->features |
			       NETIF_F_HW_VLAN_CTAG_RX |
			       NETIF_F_HW_VLAN_CTAG_TX |
			       NETIF_F_RXALL;

	if (hw->mac.type >= e1000_i350)
		netdev->hw_features |= NETIF_F_NTUPLE;

	if (pci_using_dac)
		netdev->features |= NETIF_F_HIGHDMA;

	netdev->vlan_features |= netdev->features | NETIF_F_TSO_MANGLEID;
	netdev->mpls_features |= NETIF_F_HW_CSUM;
	netdev->hw_enc_features |= netdev->vlan_features;

	/* set this bit last since it cannot be part of vlan_features */
	netdev->features |= NETIF_F_HW_VLAN_CTAG_FILTER |
			    NETIF_F_HW_VLAN_CTAG_RX |
			    NETIF_F_HW_VLAN_CTAG_TX;

	netdev->priv_flags |= IFF_SUPP_NOFCS;

	netdev->priv_flags |= IFF_UNICAST_FLT;

	/* MTU range: 68 - 9216 */
	netdev->min_mtu = ETH_MIN_MTU;
	netdev->max_mtu = MAX_STD_JUMBO_FRAME_SIZE;

	adapter->en_mng_pt = igb_enable_mng_pass_thru(hw);

	/* before reading the NVM, reset the controller to put the device in a
	 * known good starting state
	 */
	hw->mac.ops.reset_hw(hw);

	/* make sure the NVM is good , i211/i210 parts can have special NVM
	 * that doesn't contain a checksum
	 */
	switch (hw->mac.type) {
	case e1000_i210:
	case e1000_i211:
		if (igb_get_flash_presence_i210(hw)) {
			if (hw->nvm.ops.validate(hw) < 0) {
				dev_err(&pdev->dev,
					"The NVM Checksum Is Not Valid\n");
				err = -EIO;
				goto err_eeprom;
			}
		}
		break;
	default:
		if (hw->nvm.ops.validate(hw) < 0) {
			dev_err(&pdev->dev, "The NVM Checksum Is Not Valid\n");
			err = -EIO;
			goto err_eeprom;
		}
		break;
	}

	if (eth_platform_get_mac_address(&pdev->dev, hw->mac.addr)) {
		/* copy the MAC address out of the NVM */
		if (hw->mac.ops.read_mac_addr(hw))
			dev_err(&pdev->dev, "NVM Read Error\n");
	}

	memcpy(netdev->dev_addr, hw->mac.addr, netdev->addr_len);

	if (!is_valid_ether_addr(netdev->dev_addr)) {
		dev_err(&pdev->dev, "Invalid MAC Address\n");
		err = -EIO;
		goto err_eeprom;
	}

	igb_set_default_mac_filter(adapter);

	/* get firmware version for ethtool -i */
	igb_set_fw_version(adapter);

	/* configure RXPBSIZE and TXPBSIZE */
	if (hw->mac.type == e1000_i210) {
		wr32(E1000_RXPBS, I210_RXPBSIZE_DEFAULT);
		wr32(E1000_TXPBS, I210_TXPBSIZE_DEFAULT);
	}

	timer_setup(&adapter->watchdog_timer, igb_watchdog, 0);
	timer_setup(&adapter->phy_info_timer, igb_update_phy_info, 0);

	INIT_WORK(&adapter->reset_task, igb_reset_task);
	INIT_WORK(&adapter->watchdog_task, igb_watchdog_task);

	/* Initialize link properties that are user-changeable */
	adapter->fc_autoneg = true;
	hw->mac.autoneg = true;
	hw->phy.autoneg_advertised = 0x2f;

	hw->fc.requested_mode = e1000_fc_default;
	hw->fc.current_mode = e1000_fc_default;

	igb_validate_mdi_setting(hw);

	/* By default, support wake on port A */
	if (hw->bus.func == 0)
		adapter->flags |= IGB_FLAG_WOL_SUPPORTED;

	/* Check the NVM for wake support on non-port A ports */
	if (hw->mac.type >= e1000_82580)
		hw->nvm.ops.read(hw, NVM_INIT_CONTROL3_PORT_A +
				 NVM_82580_LAN_FUNC_OFFSET(hw->bus.func), 1,
				 &eeprom_data);
	else if (hw->bus.func == 1)
		hw->nvm.ops.read(hw, NVM_INIT_CONTROL3_PORT_B, 1, &eeprom_data);

	if (eeprom_data & IGB_EEPROM_APME)
		adapter->flags |= IGB_FLAG_WOL_SUPPORTED;

	/* now that we have the eeprom settings, apply the special cases where
	 * the eeprom may be wrong or the board simply won't support wake on
	 * lan on a particular port
	 */
	switch (pdev->device) {
	case E1000_DEV_ID_82575GB_QUAD_COPPER:
		adapter->flags &= ~IGB_FLAG_WOL_SUPPORTED;
		break;
	case E1000_DEV_ID_82575EB_FIBER_SERDES:
	case E1000_DEV_ID_82576_FIBER:
	case E1000_DEV_ID_82576_SERDES:
		/* Wake events only supported on port A for dual fiber
		 * regardless of eeprom setting
		 */
		if (rd32(E1000_STATUS) & E1000_STATUS_FUNC_1)
			adapter->flags &= ~IGB_FLAG_WOL_SUPPORTED;
		break;
	case E1000_DEV_ID_82576_QUAD_COPPER:
	case E1000_DEV_ID_82576_QUAD_COPPER_ET2:
		/* if quad port adapter, disable WoL on all but port A */
		if (global_quad_port_a != 0)
			adapter->flags &= ~IGB_FLAG_WOL_SUPPORTED;
		else
			adapter->flags |= IGB_FLAG_QUAD_PORT_A;
		/* Reset for multiple quad port adapters */
		if (++global_quad_port_a == 4)
			global_quad_port_a = 0;
		break;
	default:
		/* If the device can't wake, don't set software support */
		if (!device_can_wakeup(&adapter->pdev->dev))
			adapter->flags &= ~IGB_FLAG_WOL_SUPPORTED;
	}

	/* initialize the wol settings based on the eeprom settings */
	if (adapter->flags & IGB_FLAG_WOL_SUPPORTED)
		adapter->wol |= E1000_WUFC_MAG;

	/* Some vendors want WoL disabled by default, but still supported */
	if ((hw->mac.type == e1000_i350) &&
	    (pdev->subsystem_vendor == PCI_VENDOR_ID_HP)) {
		adapter->flags |= IGB_FLAG_WOL_SUPPORTED;
		adapter->wol = 0;
	}

	/* Some vendors want the ability to Use the EEPROM setting as
	 * enable/disable only, and not for capability
	 */
	if (((hw->mac.type == e1000_i350) ||
	     (hw->mac.type == e1000_i354)) &&
	    (pdev->subsystem_vendor == PCI_VENDOR_ID_DELL)) {
		adapter->flags |= IGB_FLAG_WOL_SUPPORTED;
		adapter->wol = 0;
	}
	if (hw->mac.type == e1000_i350) {
		if (((pdev->subsystem_device == 0x5001) ||
		     (pdev->subsystem_device == 0x5002)) &&
				(hw->bus.func == 0)) {
			adapter->flags |= IGB_FLAG_WOL_SUPPORTED;
			adapter->wol = 0;
		}
		if (pdev->subsystem_device == 0x1F52)
			adapter->flags |= IGB_FLAG_WOL_SUPPORTED;
	}

	device_set_wakeup_enable(&adapter->pdev->dev,
				 adapter->flags & IGB_FLAG_WOL_SUPPORTED);

	/* reset the hardware with the new settings */
	igb_reset(adapter);

	/* Init the I2C interface */
	err = igb_init_i2c(adapter);
	if (err) {
		dev_err(&pdev->dev, "failed to init i2c interface\n");
		goto err_eeprom;
	}

	/* let the f/w know that the h/w is now under the control of the
	 * driver.
	 */
	igb_get_hw_control(adapter);

	strcpy(netdev->name, "eth%d");
	err = register_netdev(netdev);
	if (err)
		goto err_register;

	/* carrier off reporting is important to ethtool even BEFORE open */
	netif_carrier_off(netdev);

#ifdef CONFIG_IGB_DCA
	if (dca_add_requester(&pdev->dev) == 0) {
		adapter->flags |= IGB_FLAG_DCA_ENABLED;
		dev_info(&pdev->dev, "DCA enabled\n");
		igb_setup_dca(adapter);
	}

#endif
#ifdef CONFIG_IGB_HWMON
	/* Initialize the thermal sensor on i350 devices. */
	if (hw->mac.type == e1000_i350 && hw->bus.func == 0) {
		u16 ets_word;

		/* Read the NVM to determine if this i350 device supports an
		 * external thermal sensor.
		 */
		hw->nvm.ops.read(hw, NVM_ETS_CFG, 1, &ets_word);
		if (ets_word != 0x0000 && ets_word != 0xFFFF)
			adapter->ets = true;
		else
			adapter->ets = false;
		if (igb_sysfs_init(adapter))
			dev_err(&pdev->dev,
				"failed to allocate sysfs resources\n");
	} else {
		adapter->ets = false;
	}
#endif
	/* Check if Media Autosense is enabled */
	adapter->ei = *ei;
	if (hw->dev_spec._82575.mas_capable)
		igb_init_mas(adapter);

	/* do hw tstamp init after resetting */
	igb_ptp_init(adapter);

	dev_info(&pdev->dev, "Intel(R) Gigabit Ethernet Network Connection\n");
	/* print bus type/speed/width info, not applicable to i354 */
	if (hw->mac.type != e1000_i354) {
		dev_info(&pdev->dev, "%s: (PCIe:%s:%s) %pM\n",
			 netdev->name,
			 ((hw->bus.speed == e1000_bus_speed_2500) ? "2.5Gb/s" :
			  (hw->bus.speed == e1000_bus_speed_5000) ? "5.0Gb/s" :
			   "unknown"),
			 ((hw->bus.width == e1000_bus_width_pcie_x4) ?
			  "Width x4" :
			  (hw->bus.width == e1000_bus_width_pcie_x2) ?
			  "Width x2" :
			  (hw->bus.width == e1000_bus_width_pcie_x1) ?
			  "Width x1" : "unknown"), netdev->dev_addr);
	}

	if ((hw->mac.type == e1000_82576 &&
	     rd32(E1000_EECD) & E1000_EECD_PRES) ||
	    (hw->mac.type >= e1000_i210 ||
	     igb_get_flash_presence_i210(hw))) {
		ret_val = igb_read_part_string(hw, part_str,
					       E1000_PBANUM_LENGTH);
	} else {
		ret_val = -E1000_ERR_INVM_VALUE_NOT_FOUND;
	}

	if (ret_val)
		strcpy(part_str, "Unknown");
	dev_info(&pdev->dev, "%s: PBA No: %s\n", netdev->name, part_str);
	dev_info(&pdev->dev,
		"Using %s interrupts. %d rx queue(s), %d tx queue(s)\n",
		(adapter->flags & IGB_FLAG_HAS_MSIX) ? "MSI-X" :
		(adapter->flags & IGB_FLAG_HAS_MSI) ? "MSI" : "legacy",
		adapter->num_rx_queues, adapter->num_tx_queues);
	if (hw->phy.media_type == e1000_media_type_copper) {
		switch (hw->mac.type) {
		case e1000_i350:
		case e1000_i210:
		case e1000_i211:
			/* Enable EEE for internal copper PHY devices */
			err = igb_set_eee_i350(hw, true, true);
			if ((!err) &&
			    (!hw->dev_spec._82575.eee_disable)) {
				adapter->eee_advert =
					MDIO_EEE_100TX | MDIO_EEE_1000T;
				adapter->flags |= IGB_FLAG_EEE;
			}
			break;
		case e1000_i354:
			if ((rd32(E1000_CTRL_EXT) &
			    E1000_CTRL_EXT_LINK_MODE_SGMII)) {
				err = igb_set_eee_i354(hw, true, true);
				if ((!err) &&
					(!hw->dev_spec._82575.eee_disable)) {
					adapter->eee_advert =
					   MDIO_EEE_100TX | MDIO_EEE_1000T;
					adapter->flags |= IGB_FLAG_EEE;
				}
			}
			break;
		default:
			break;
		}
	}

	dev_pm_set_driver_flags(&pdev->dev, DPM_FLAG_NO_DIRECT_COMPLETE);

	pm_runtime_put_noidle(&pdev->dev);
	return 0;

err_register:
	igb_release_hw_control(adapter);
	memset(&adapter->i2c_adap, 0, sizeof(adapter->i2c_adap));
err_eeprom:
	if (!igb_check_reset_block(hw))
		igb_reset_phy(hw);

	if (hw->flash_address)
		iounmap(hw->flash_address);
err_sw_init:
	kfree(adapter->mac_table);
	kfree(adapter->shadow_vfta);
	igb_clear_interrupt_scheme(adapter);
#ifdef CONFIG_PCI_IOV
	igb_disable_sriov(pdev);
#endif
	pci_iounmap(pdev, adapter->io_addr);
err_ioremap:
	free_netdev(netdev);
err_alloc_etherdev:
	pci_disable_pcie_error_reporting(pdev);
	pci_release_mem_regions(pdev);
err_pci_reg:
err_dma:
	pci_disable_device(pdev);
	return err;
}

#ifdef CONFIG_PCI_IOV
static int igb_disable_sriov(struct pci_dev *pdev)
{
	struct net_device *netdev = pci_get_drvdata(pdev);
	struct igb_adapter *adapter = netdev_priv(netdev);
	struct e1000_hw *hw = &adapter->hw;

	/* reclaim resources allocated to VFs */
	if (adapter->vf_data) {
		/* disable iov and allow time for transactions to clear */
		if (pci_vfs_assigned(pdev)) {
			dev_warn(&pdev->dev,
				 "Cannot deallocate SR-IOV virtual functions while they are assigned - VFs will not be deallocated\n");
			return -EPERM;
		} else {
			pci_disable_sriov(pdev);
			msleep(500);
		}

		kfree(adapter->vf_mac_list);
		adapter->vf_mac_list = NULL;
		kfree(adapter->vf_data);
		adapter->vf_data = NULL;
		adapter->vfs_allocated_count = 0;
		wr32(E1000_IOVCTL, E1000_IOVCTL_REUSE_VFQ);
		wrfl();
		msleep(100);
		dev_info(&pdev->dev, "IOV Disabled\n");

		/* Re-enable DMA Coalescing flag since IOV is turned off */
		adapter->flags |= IGB_FLAG_DMAC;
	}

	return 0;
}

static int igb_enable_sriov(struct pci_dev *pdev, int num_vfs)
{
	struct net_device *netdev = pci_get_drvdata(pdev);
	struct igb_adapter *adapter = netdev_priv(netdev);
	int old_vfs = pci_num_vf(pdev);
	struct vf_mac_filter *mac_list;
	int err = 0;
	int num_vf_mac_filters, i;

	if (!(adapter->flags & IGB_FLAG_HAS_MSIX) || num_vfs > 7) {
		err = -EPERM;
		goto out;
	}
	if (!num_vfs)
		goto out;

	if (old_vfs) {
		dev_info(&pdev->dev, "%d pre-allocated VFs found - override max_vfs setting of %d\n",
			 old_vfs, max_vfs);
		adapter->vfs_allocated_count = old_vfs;
	} else
		adapter->vfs_allocated_count = num_vfs;

	adapter->vf_data = kcalloc(adapter->vfs_allocated_count,
				sizeof(struct vf_data_storage), GFP_KERNEL);

	/* if allocation failed then we do not support SR-IOV */
	if (!adapter->vf_data) {
		adapter->vfs_allocated_count = 0;
		err = -ENOMEM;
		goto out;
	}

	/* Due to the limited number of RAR entries calculate potential
	 * number of MAC filters available for the VFs. Reserve entries
	 * for PF default MAC, PF MAC filters and at least one RAR entry
	 * for each VF for VF MAC.
	 */
	num_vf_mac_filters = adapter->hw.mac.rar_entry_count -
			     (1 + IGB_PF_MAC_FILTERS_RESERVED +
			      adapter->vfs_allocated_count);

	adapter->vf_mac_list = kcalloc(num_vf_mac_filters,
				       sizeof(struct vf_mac_filter),
				       GFP_KERNEL);

	mac_list = adapter->vf_mac_list;
	INIT_LIST_HEAD(&adapter->vf_macs.l);

	if (adapter->vf_mac_list) {
		/* Initialize list of VF MAC filters */
		for (i = 0; i < num_vf_mac_filters; i++) {
			mac_list->vf = -1;
			mac_list->free = true;
			list_add(&mac_list->l, &adapter->vf_macs.l);
			mac_list++;
		}
	} else {
		/* If we could not allocate memory for the VF MAC filters
		 * we can continue without this feature but warn user.
		 */
		dev_err(&pdev->dev,
			"Unable to allocate memory for VF MAC filter list\n");
	}

	/* only call pci_enable_sriov() if no VFs are allocated already */
	if (!old_vfs) {
		err = pci_enable_sriov(pdev, adapter->vfs_allocated_count);
		if (err)
			goto err_out;
	}
	dev_info(&pdev->dev, "%d VFs allocated\n",
		 adapter->vfs_allocated_count);
	for (i = 0; i < adapter->vfs_allocated_count; i++)
		igb_vf_configure(adapter, i);

	/* DMA Coalescing is not supported in IOV mode. */
	adapter->flags &= ~IGB_FLAG_DMAC;
	goto out;

err_out:
	kfree(adapter->vf_mac_list);
	adapter->vf_mac_list = NULL;
	kfree(adapter->vf_data);
	adapter->vf_data = NULL;
	adapter->vfs_allocated_count = 0;
out:
	return err;
}

#endif
/**
 *  igb_remove_i2c - Cleanup  I2C interface
 *  @adapter: pointer to adapter structure
 **/
static void igb_remove_i2c(struct igb_adapter *adapter)
{
	/* free the adapter bus structure */
	i2c_del_adapter(&adapter->i2c_adap);
}

/**
 *  igb_remove - Device Removal Routine
 *  @pdev: PCI device information struct
 *
 *  igb_remove is called by the PCI subsystem to alert the driver
 *  that it should release a PCI device.  The could be caused by a
 *  Hot-Plug event, or because the driver is going to be removed from
 *  memory.
 **/
static void igb_remove(struct pci_dev *pdev)
{
	struct net_device *netdev = pci_get_drvdata(pdev);
	struct igb_adapter *adapter = netdev_priv(netdev);
	struct e1000_hw *hw = &adapter->hw;

	pm_runtime_get_noresume(&pdev->dev);
#ifdef CONFIG_IGB_HWMON
	igb_sysfs_exit(adapter);
#endif
	igb_remove_i2c(adapter);
	igb_ptp_stop(adapter);
	/* The watchdog timer may be rescheduled, so explicitly
	 * disable watchdog from being rescheduled.
	 */
	set_bit(__IGB_DOWN, &adapter->state);
	del_timer_sync(&adapter->watchdog_timer);
	del_timer_sync(&adapter->phy_info_timer);

	cancel_work_sync(&adapter->reset_task);
	cancel_work_sync(&adapter->watchdog_task);

#ifdef CONFIG_IGB_DCA
	if (adapter->flags & IGB_FLAG_DCA_ENABLED) {
		dev_info(&pdev->dev, "DCA disabled\n");
		dca_remove_requester(&pdev->dev);
		adapter->flags &= ~IGB_FLAG_DCA_ENABLED;
		wr32(E1000_DCA_CTRL, E1000_DCA_CTRL_DCA_MODE_DISABLE);
	}
#endif

	/* Release control of h/w to f/w.  If f/w is AMT enabled, this
	 * would have already happened in close and is redundant.
	 */
	igb_release_hw_control(adapter);

#ifdef CONFIG_PCI_IOV
	igb_disable_sriov(pdev);
#endif

	unregister_netdev(netdev);

	igb_clear_interrupt_scheme(adapter);

	pci_iounmap(pdev, adapter->io_addr);
	if (hw->flash_address)
		iounmap(hw->flash_address);
	pci_release_mem_regions(pdev);

	kfree(adapter->mac_table);
	kfree(adapter->shadow_vfta);
	free_netdev(netdev);

	pci_disable_pcie_error_reporting(pdev);

	pci_disable_device(pdev);
}

/**
 *  igb_probe_vfs - Initialize vf data storage and add VFs to pci config space
 *  @adapter: board private structure to initialize
 *
 *  This function initializes the vf specific data storage and then attempts to
 *  allocate the VFs.  The reason for ordering it this way is because it is much
 *  mor expensive time wise to disable SR-IOV than it is to allocate and free
 *  the memory for the VFs.
 **/
static void igb_probe_vfs(struct igb_adapter *adapter)
{
#ifdef CONFIG_PCI_IOV
	struct pci_dev *pdev = adapter->pdev;
	struct e1000_hw *hw = &adapter->hw;

	/* Virtualization features not supported on i210 family. */
	if ((hw->mac.type == e1000_i210) || (hw->mac.type == e1000_i211))
		return;

	/* Of the below we really only want the effect of getting
	 * IGB_FLAG_HAS_MSIX set (if available), without which
	 * igb_enable_sriov() has no effect.
	 */
	igb_set_interrupt_capability(adapter, true);
	igb_reset_interrupt_capability(adapter);

	pci_sriov_set_totalvfs(pdev, 7);
	igb_enable_sriov(pdev, max_vfs);

#endif /* CONFIG_PCI_IOV */
}

unsigned int igb_get_max_rss_queues(struct igb_adapter *adapter)
{
	struct e1000_hw *hw = &adapter->hw;
	unsigned int max_rss_queues;

	/* Determine the maximum number of RSS queues supported. */
	switch (hw->mac.type) {
	case e1000_i211:
		max_rss_queues = IGB_MAX_RX_QUEUES_I211;
		break;
	case e1000_82575:
	case e1000_i210:
		max_rss_queues = IGB_MAX_RX_QUEUES_82575;
		break;
	case e1000_i350:
		/* I350 cannot do RSS and SR-IOV at the same time */
		if (!!adapter->vfs_allocated_count) {
			max_rss_queues = 1;
			break;
		}
		fallthrough;
	case e1000_82576:
		if (!!adapter->vfs_allocated_count) {
			max_rss_queues = 2;
			break;
		}
		fallthrough;
	case e1000_82580:
	case e1000_i354:
	default:
		max_rss_queues = IGB_MAX_RX_QUEUES;
		break;
	}

	return max_rss_queues;
}

static void igb_init_queue_configuration(struct igb_adapter *adapter)
{
	u32 max_rss_queues;

	max_rss_queues = igb_get_max_rss_queues(adapter);
	adapter->rss_queues = min_t(u32, max_rss_queues, num_online_cpus());

	igb_set_flag_queue_pairs(adapter, max_rss_queues);
}

void igb_set_flag_queue_pairs(struct igb_adapter *adapter,
			      const u32 max_rss_queues)
{
	struct e1000_hw *hw = &adapter->hw;

	/* Determine if we need to pair queues. */
	switch (hw->mac.type) {
	case e1000_82575:
	case e1000_i211:
		/* Device supports enough interrupts without queue pairing. */
		break;
	case e1000_82576:
	case e1000_82580:
	case e1000_i350:
	case e1000_i354:
	case e1000_i210:
	default:
		/* If rss_queues > half of max_rss_queues, pair the queues in
		 * order to conserve interrupts due to limited supply.
		 */
		if (adapter->rss_queues > (max_rss_queues / 2))
			adapter->flags |= IGB_FLAG_QUEUE_PAIRS;
		else
			adapter->flags &= ~IGB_FLAG_QUEUE_PAIRS;
		break;
	}
}

/**
 *  igb_sw_init - Initialize general software structures (struct igb_adapter)
 *  @adapter: board private structure to initialize
 *
 *  igb_sw_init initializes the Adapter private data structure.
 *  Fields are initialized based on PCI device information and
 *  OS network device settings (MTU size).
 **/
static int igb_sw_init(struct igb_adapter *adapter)
{
	struct e1000_hw *hw = &adapter->hw;
	struct net_device *netdev = adapter->netdev;
	struct pci_dev *pdev = adapter->pdev;

	pci_read_config_word(pdev, PCI_COMMAND, &hw->bus.pci_cmd_word);

	/* set default ring sizes */
	adapter->tx_ring_count = IGB_DEFAULT_TXD;
	adapter->rx_ring_count = IGB_DEFAULT_RXD;

	/* set default ITR values */
	adapter->rx_itr_setting = IGB_DEFAULT_ITR;
	adapter->tx_itr_setting = IGB_DEFAULT_ITR;

	/* set default work limits */
	adapter->tx_work_limit = IGB_DEFAULT_TX_WORK;

	adapter->max_frame_size = netdev->mtu + IGB_ETH_PKT_HDR_PAD;
	adapter->min_frame_size = ETH_ZLEN + ETH_FCS_LEN;

	spin_lock_init(&adapter->nfc_lock);
	spin_lock_init(&adapter->stats64_lock);
#ifdef CONFIG_PCI_IOV
	switch (hw->mac.type) {
	case e1000_82576:
	case e1000_i350:
		if (max_vfs > 7) {
			dev_warn(&pdev->dev,
				 "Maximum of 7 VFs per PF, using max\n");
			max_vfs = adapter->vfs_allocated_count = 7;
		} else
			adapter->vfs_allocated_count = max_vfs;
		if (adapter->vfs_allocated_count)
			dev_warn(&pdev->dev,
				 "Enabling SR-IOV VFs using the module parameter is deprecated - please use the pci sysfs interface.\n");
		break;
	default:
		break;
	}
#endif /* CONFIG_PCI_IOV */

	/* Assume MSI-X interrupts, will be checked during IRQ allocation */
	adapter->flags |= IGB_FLAG_HAS_MSIX;

	adapter->mac_table = kcalloc(hw->mac.rar_entry_count,
				     sizeof(struct igb_mac_addr),
				     GFP_KERNEL);
	if (!adapter->mac_table)
		return -ENOMEM;

	igb_probe_vfs(adapter);

	igb_init_queue_configuration(adapter);

	/* Setup and initialize a copy of the hw vlan table array */
	adapter->shadow_vfta = kcalloc(E1000_VLAN_FILTER_TBL_SIZE, sizeof(u32),
				       GFP_KERNEL);
	if (!adapter->shadow_vfta)
		return -ENOMEM;

	/* This call may decrease the number of queues */
	if (igb_init_interrupt_scheme(adapter, true)) {
		dev_err(&pdev->dev, "Unable to allocate memory for queues\n");
		return -ENOMEM;
	}

	/* Explicitly disable IRQ since the NIC can be in any state. */
	igb_irq_disable(adapter);

	if (hw->mac.type >= e1000_i350)
		adapter->flags &= ~IGB_FLAG_DMAC;

	set_bit(__IGB_DOWN, &adapter->state);
	return 0;
}

/**
 *  __igb_open - Called when a network interface is made active
 *  @netdev: network interface device structure
 *  @resuming: indicates whether we are in a resume call
 *
 *  Returns 0 on success, negative value on failure
 *
 *  The open entry point is called when a network interface is made
 *  active by the system (IFF_UP).  At this point all resources needed
 *  for transmit and receive operations are allocated, the interrupt
 *  handler is registered with the OS, the watchdog timer is started,
 *  and the stack is notified that the interface is ready.
 **/
static int __igb_open(struct net_device *netdev, bool resuming)
{
	struct igb_adapter *adapter = netdev_priv(netdev);
	struct e1000_hw *hw = &adapter->hw;
	struct pci_dev *pdev = adapter->pdev;
	int err;
	int i;

	/* disallow open during test */
	if (test_bit(__IGB_TESTING, &adapter->state)) {
		WARN_ON(resuming);
		return -EBUSY;
	}

	if (!resuming)
		pm_runtime_get_sync(&pdev->dev);

	netif_carrier_off(netdev);

	/* allocate transmit descriptors */
	err = igb_setup_all_tx_resources(adapter);
	if (err)
		goto err_setup_tx;

	/* allocate receive descriptors */
	err = igb_setup_all_rx_resources(adapter);
	if (err)
		goto err_setup_rx;

	igb_power_up_link(adapter);

	/* before we allocate an interrupt, we must be ready to handle it.
	 * Setting DEBUG_SHIRQ in the kernel makes it fire an interrupt
	 * as soon as we call pci_request_irq, so we have to setup our
	 * clean_rx handler before we do so.
	 */
	igb_configure(adapter);

	err = igb_request_irq(adapter);
	if (err)
		goto err_req_irq;

	/* Notify the stack of the actual queue counts. */
	err = netif_set_real_num_tx_queues(adapter->netdev,
					   adapter->num_tx_queues);
	if (err)
		goto err_set_queues;

	err = netif_set_real_num_rx_queues(adapter->netdev,
					   adapter->num_rx_queues);
	if (err)
		goto err_set_queues;

	/* From here on the code is the same as igb_up() */
	clear_bit(__IGB_DOWN, &adapter->state);

	for (i = 0; i < adapter->num_q_vectors; i++)
		napi_enable(&(adapter->q_vector[i]->napi));

	/* Clear any pending interrupts. */
	rd32(E1000_TSICR);
	rd32(E1000_ICR);

	igb_irq_enable(adapter);

	/* notify VFs that reset has been completed */
	if (adapter->vfs_allocated_count) {
		u32 reg_data = rd32(E1000_CTRL_EXT);

		reg_data |= E1000_CTRL_EXT_PFRSTD;
		wr32(E1000_CTRL_EXT, reg_data);
	}

	netif_tx_start_all_queues(netdev);

	if (!resuming)
		pm_runtime_put(&pdev->dev);

	/* start the watchdog. */
	hw->mac.get_link_status = 1;
	schedule_work(&adapter->watchdog_task);

	return 0;

err_set_queues:
	igb_free_irq(adapter);
err_req_irq:
	igb_release_hw_control(adapter);
	igb_power_down_link(adapter);
	igb_free_all_rx_resources(adapter);
err_setup_rx:
	igb_free_all_tx_resources(adapter);
err_setup_tx:
	igb_reset(adapter);
	if (!resuming)
		pm_runtime_put(&pdev->dev);

	return err;
}

int igb_open(struct net_device *netdev)
{
	return __igb_open(netdev, false);
}

/**
 *  __igb_close - Disables a network interface
 *  @netdev: network interface device structure
 *  @suspending: indicates we are in a suspend call
 *
 *  Returns 0, this is not allowed to fail
 *
 *  The close entry point is called when an interface is de-activated
 *  by the OS.  The hardware is still under the driver's control, but
 *  needs to be disabled.  A global MAC reset is issued to stop the
 *  hardware, and all transmit and receive resources are freed.
 **/
static int __igb_close(struct net_device *netdev, bool suspending)
{
	struct igb_adapter *adapter = netdev_priv(netdev);
	struct pci_dev *pdev = adapter->pdev;

	WARN_ON(test_bit(__IGB_RESETTING, &adapter->state));

	if (!suspending)
		pm_runtime_get_sync(&pdev->dev);

	igb_down(adapter);
	igb_free_irq(adapter);

	igb_free_all_tx_resources(adapter);
	igb_free_all_rx_resources(adapter);

	if (!suspending)
		pm_runtime_put_sync(&pdev->dev);
	return 0;
}

int igb_close(struct net_device *netdev)
{
	if (netif_device_present(netdev) || netdev->dismantle)
		return __igb_close(netdev, false);
	return 0;
}

/**
 *  igb_setup_tx_resources - allocate Tx resources (Descriptors)
 *  @tx_ring: tx descriptor ring (for a specific queue) to setup
 *
 *  Return 0 on success, negative on failure
 **/
int igb_setup_tx_resources(struct igb_ring *tx_ring)
{
	struct device *dev = tx_ring->dev;
	int size;

	size = sizeof(struct igb_tx_buffer) * tx_ring->count;

	tx_ring->tx_buffer_info = vmalloc(size);
	if (!tx_ring->tx_buffer_info)
		goto err;

	/* round up to nearest 4K */
	tx_ring->size = tx_ring->count * sizeof(union e1000_adv_tx_desc);
	tx_ring->size = ALIGN(tx_ring->size, 4096);

	tx_ring->desc = dma_alloc_coherent(dev, tx_ring->size,
					   &tx_ring->dma, GFP_KERNEL);
	if (!tx_ring->desc)
		goto err;

	tx_ring->next_to_use = 0;
	tx_ring->next_to_clean = 0;

	return 0;

err:
	vfree(tx_ring->tx_buffer_info);
	tx_ring->tx_buffer_info = NULL;
	dev_err(dev, "Unable to allocate memory for the Tx descriptor ring\n");
	return -ENOMEM;
}

/**
 *  igb_setup_all_tx_resources - wrapper to allocate Tx resources
 *				 (Descriptors) for all queues
 *  @adapter: board private structure
 *
 *  Return 0 on success, negative on failure
 **/
static int igb_setup_all_tx_resources(struct igb_adapter *adapter)
{
	struct pci_dev *pdev = adapter->pdev;
	int i, err = 0;

	for (i = 0; i < adapter->num_tx_queues; i++) {
		err = igb_setup_tx_resources(adapter->tx_ring[i]);
		if (err) {
			dev_err(&pdev->dev,
				"Allocation for Tx Queue %u failed\n", i);
			for (i--; i >= 0; i--)
				igb_free_tx_resources(adapter->tx_ring[i]);
			break;
		}
	}

	return err;
}

/**
 *  igb_setup_tctl - configure the transmit control registers
 *  @adapter: Board private structure
 **/
void igb_setup_tctl(struct igb_adapter *adapter)
{
	struct e1000_hw *hw = &adapter->hw;
	u32 tctl;

	/* disable queue 0 which is enabled by default on 82575 and 82576 */
	wr32(E1000_TXDCTL(0), 0);

	/* Program the Transmit Control Register */
	tctl = rd32(E1000_TCTL);
	tctl &= ~E1000_TCTL_CT;
	tctl |= E1000_TCTL_PSP | E1000_TCTL_RTLC |
		(E1000_COLLISION_THRESHOLD << E1000_CT_SHIFT);

	igb_config_collision_dist(hw);

	/* Enable transmits */
	tctl |= E1000_TCTL_EN;

	wr32(E1000_TCTL, tctl);
}

/**
 *  igb_configure_tx_ring - Configure transmit ring after Reset
 *  @adapter: board private structure
 *  @ring: tx ring to configure
 *
 *  Configure a transmit ring after a reset.
 **/
void igb_configure_tx_ring(struct igb_adapter *adapter,
			   struct igb_ring *ring)
{
	struct e1000_hw *hw = &adapter->hw;
	u32 txdctl = 0;
	u64 tdba = ring->dma;
	int reg_idx = ring->reg_idx;

	wr32(E1000_TDLEN(reg_idx),
	     ring->count * sizeof(union e1000_adv_tx_desc));
	wr32(E1000_TDBAL(reg_idx),
	     tdba & 0x00000000ffffffffULL);
	wr32(E1000_TDBAH(reg_idx), tdba >> 32);

	ring->tail = adapter->io_addr + E1000_TDT(reg_idx);
	wr32(E1000_TDH(reg_idx), 0);
	writel(0, ring->tail);

	txdctl |= IGB_TX_PTHRESH;
	txdctl |= IGB_TX_HTHRESH << 8;
	txdctl |= IGB_TX_WTHRESH << 16;

	/* reinitialize tx_buffer_info */
	memset(ring->tx_buffer_info, 0,
	       sizeof(struct igb_tx_buffer) * ring->count);

	txdctl |= E1000_TXDCTL_QUEUE_ENABLE;
	wr32(E1000_TXDCTL(reg_idx), txdctl);
}

/**
 *  igb_configure_tx - Configure transmit Unit after Reset
 *  @adapter: board private structure
 *
 *  Configure the Tx unit of the MAC after a reset.
 **/
static void igb_configure_tx(struct igb_adapter *adapter)
{
	struct e1000_hw *hw = &adapter->hw;
	int i;

	/* disable the queues */
	for (i = 0; i < adapter->num_tx_queues; i++)
		wr32(E1000_TXDCTL(adapter->tx_ring[i]->reg_idx), 0);

	wrfl();
	usleep_range(10000, 20000);

	for (i = 0; i < adapter->num_tx_queues; i++)
		igb_configure_tx_ring(adapter, adapter->tx_ring[i]);
}

/**
 *  igb_setup_rx_resources - allocate Rx resources (Descriptors)
 *  @rx_ring: Rx descriptor ring (for a specific queue) to setup
 *
 *  Returns 0 on success, negative on failure
 **/
int igb_setup_rx_resources(struct igb_ring *rx_ring)
{
	struct igb_adapter *adapter = netdev_priv(rx_ring->netdev);
	struct device *dev = rx_ring->dev;
	int size;

	size = sizeof(struct igb_rx_buffer) * rx_ring->count;

	rx_ring->rx_buffer_info = vmalloc(size);
	if (!rx_ring->rx_buffer_info)
		goto err;

	/* Round up to nearest 4K */
	rx_ring->size = rx_ring->count * sizeof(union e1000_adv_rx_desc);
	rx_ring->size = ALIGN(rx_ring->size, 4096);

	rx_ring->desc = dma_alloc_coherent(dev, rx_ring->size,
					   &rx_ring->dma, GFP_KERNEL);
	if (!rx_ring->desc)
		goto err;

	rx_ring->next_to_alloc = 0;
	rx_ring->next_to_clean = 0;
	rx_ring->next_to_use = 0;

	rx_ring->xdp_prog = adapter->xdp_prog;

	/* XDP RX-queue info */
	if (xdp_rxq_info_reg(&rx_ring->xdp_rxq, rx_ring->netdev,
<<<<<<< HEAD
			     rx_ring->queue_index) < 0)
=======
			     rx_ring->queue_index, 0) < 0)
>>>>>>> 7d2a07b7
		goto err;

	return 0;

err:
	vfree(rx_ring->rx_buffer_info);
	rx_ring->rx_buffer_info = NULL;
	dev_err(dev, "Unable to allocate memory for the Rx descriptor ring\n");
	return -ENOMEM;
}

/**
 *  igb_setup_all_rx_resources - wrapper to allocate Rx resources
 *				 (Descriptors) for all queues
 *  @adapter: board private structure
 *
 *  Return 0 on success, negative on failure
 **/
static int igb_setup_all_rx_resources(struct igb_adapter *adapter)
{
	struct pci_dev *pdev = adapter->pdev;
	int i, err = 0;

	for (i = 0; i < adapter->num_rx_queues; i++) {
		err = igb_setup_rx_resources(adapter->rx_ring[i]);
		if (err) {
			dev_err(&pdev->dev,
				"Allocation for Rx Queue %u failed\n", i);
			for (i--; i >= 0; i--)
				igb_free_rx_resources(adapter->rx_ring[i]);
			break;
		}
	}

	return err;
}

/**
 *  igb_setup_mrqc - configure the multiple receive queue control registers
 *  @adapter: Board private structure
 **/
static void igb_setup_mrqc(struct igb_adapter *adapter)
{
	struct e1000_hw *hw = &adapter->hw;
	u32 mrqc, rxcsum;
	u32 j, num_rx_queues;
	u32 rss_key[10];

	netdev_rss_key_fill(rss_key, sizeof(rss_key));
	for (j = 0; j < 10; j++)
		wr32(E1000_RSSRK(j), rss_key[j]);

	num_rx_queues = adapter->rss_queues;

	switch (hw->mac.type) {
	case e1000_82576:
		/* 82576 supports 2 RSS queues for SR-IOV */
		if (adapter->vfs_allocated_count)
			num_rx_queues = 2;
		break;
	default:
		break;
	}

	if (adapter->rss_indir_tbl_init != num_rx_queues) {
		for (j = 0; j < IGB_RETA_SIZE; j++)
			adapter->rss_indir_tbl[j] =
			(j * num_rx_queues) / IGB_RETA_SIZE;
		adapter->rss_indir_tbl_init = num_rx_queues;
	}
	igb_write_rss_indir_tbl(adapter);

	/* Disable raw packet checksumming so that RSS hash is placed in
	 * descriptor on writeback.  No need to enable TCP/UDP/IP checksum
	 * offloads as they are enabled by default
	 */
	rxcsum = rd32(E1000_RXCSUM);
	rxcsum |= E1000_RXCSUM_PCSD;

	if (adapter->hw.mac.type >= e1000_82576)
		/* Enable Receive Checksum Offload for SCTP */
		rxcsum |= E1000_RXCSUM_CRCOFL;

	/* Don't need to set TUOFL or IPOFL, they default to 1 */
	wr32(E1000_RXCSUM, rxcsum);

	/* Generate RSS hash based on packet types, TCP/UDP
	 * port numbers and/or IPv4/v6 src and dst addresses
	 */
	mrqc = E1000_MRQC_RSS_FIELD_IPV4 |
	       E1000_MRQC_RSS_FIELD_IPV4_TCP |
	       E1000_MRQC_RSS_FIELD_IPV6 |
	       E1000_MRQC_RSS_FIELD_IPV6_TCP |
	       E1000_MRQC_RSS_FIELD_IPV6_TCP_EX;

	if (adapter->flags & IGB_FLAG_RSS_FIELD_IPV4_UDP)
		mrqc |= E1000_MRQC_RSS_FIELD_IPV4_UDP;
	if (adapter->flags & IGB_FLAG_RSS_FIELD_IPV6_UDP)
		mrqc |= E1000_MRQC_RSS_FIELD_IPV6_UDP;

	/* If VMDq is enabled then we set the appropriate mode for that, else
	 * we default to RSS so that an RSS hash is calculated per packet even
	 * if we are only using one queue
	 */
	if (adapter->vfs_allocated_count) {
		if (hw->mac.type > e1000_82575) {
			/* Set the default pool for the PF's first queue */
			u32 vtctl = rd32(E1000_VT_CTL);

			vtctl &= ~(E1000_VT_CTL_DEFAULT_POOL_MASK |
				   E1000_VT_CTL_DISABLE_DEF_POOL);
			vtctl |= adapter->vfs_allocated_count <<
				E1000_VT_CTL_DEFAULT_POOL_SHIFT;
			wr32(E1000_VT_CTL, vtctl);
		}
		if (adapter->rss_queues > 1)
			mrqc |= E1000_MRQC_ENABLE_VMDQ_RSS_MQ;
		else
			mrqc |= E1000_MRQC_ENABLE_VMDQ;
	} else {
		mrqc |= E1000_MRQC_ENABLE_RSS_MQ;
	}
	igb_vmm_control(adapter);

	wr32(E1000_MRQC, mrqc);
}

/**
 *  igb_setup_rctl - configure the receive control registers
 *  @adapter: Board private structure
 **/
void igb_setup_rctl(struct igb_adapter *adapter)
{
	struct e1000_hw *hw = &adapter->hw;
	u32 rctl;

	rctl = rd32(E1000_RCTL);

	rctl &= ~(3 << E1000_RCTL_MO_SHIFT);
	rctl &= ~(E1000_RCTL_LBM_TCVR | E1000_RCTL_LBM_MAC);

	rctl |= E1000_RCTL_EN | E1000_RCTL_BAM | E1000_RCTL_RDMTS_HALF |
		(hw->mac.mc_filter_type << E1000_RCTL_MO_SHIFT);

	/* enable stripping of CRC. It's unlikely this will break BMC
	 * redirection as it did with e1000. Newer features require
	 * that the HW strips the CRC.
	 */
	rctl |= E1000_RCTL_SECRC;

	/* disable store bad packets and clear size bits. */
	rctl &= ~(E1000_RCTL_SBP | E1000_RCTL_SZ_256);

	/* enable LPE to allow for reception of jumbo frames */
	rctl |= E1000_RCTL_LPE;

	/* disable queue 0 to prevent tail write w/o re-config */
	wr32(E1000_RXDCTL(0), 0);

	/* Attention!!!  For SR-IOV PF driver operations you must enable
	 * queue drop for all VF and PF queues to prevent head of line blocking
	 * if an un-trusted VF does not provide descriptors to hardware.
	 */
	if (adapter->vfs_allocated_count) {
		/* set all queue drop enable bits */
		wr32(E1000_QDE, ALL_QUEUES);
	}

	/* This is useful for sniffing bad packets. */
	if (adapter->netdev->features & NETIF_F_RXALL) {
		/* UPE and MPE will be handled by normal PROMISC logic
		 * in e1000e_set_rx_mode
		 */
		rctl |= (E1000_RCTL_SBP | /* Receive bad packets */
			 E1000_RCTL_BAM | /* RX All Bcast Pkts */
			 E1000_RCTL_PMCF); /* RX All MAC Ctrl Pkts */

		rctl &= ~(E1000_RCTL_DPF | /* Allow filtered pause */
			  E1000_RCTL_CFIEN); /* Dis VLAN CFIEN Filter */
		/* Do not mess with E1000_CTRL_VME, it affects transmit as well,
		 * and that breaks VLANs.
		 */
	}

	wr32(E1000_RCTL, rctl);
}

static inline int igb_set_vf_rlpml(struct igb_adapter *adapter, int size,
				   int vfn)
{
	struct e1000_hw *hw = &adapter->hw;
	u32 vmolr;

	if (size > MAX_JUMBO_FRAME_SIZE)
		size = MAX_JUMBO_FRAME_SIZE;

	vmolr = rd32(E1000_VMOLR(vfn));
	vmolr &= ~E1000_VMOLR_RLPML_MASK;
	vmolr |= size | E1000_VMOLR_LPE;
	wr32(E1000_VMOLR(vfn), vmolr);

	return 0;
}

static inline void igb_set_vf_vlan_strip(struct igb_adapter *adapter,
					 int vfn, bool enable)
{
	struct e1000_hw *hw = &adapter->hw;
	u32 val, reg;

	if (hw->mac.type < e1000_82576)
		return;

	if (hw->mac.type == e1000_i350)
		reg = E1000_DVMOLR(vfn);
	else
		reg = E1000_VMOLR(vfn);

	val = rd32(reg);
	if (enable)
		val |= E1000_VMOLR_STRVLAN;
	else
		val &= ~(E1000_VMOLR_STRVLAN);
	wr32(reg, val);
}

static inline void igb_set_vmolr(struct igb_adapter *adapter,
				 int vfn, bool aupe)
{
	struct e1000_hw *hw = &adapter->hw;
	u32 vmolr;

	/* This register exists only on 82576 and newer so if we are older then
	 * we should exit and do nothing
	 */
	if (hw->mac.type < e1000_82576)
		return;

	vmolr = rd32(E1000_VMOLR(vfn));
	if (aupe)
		vmolr |= E1000_VMOLR_AUPE; /* Accept untagged packets */
	else
		vmolr &= ~(E1000_VMOLR_AUPE); /* Tagged packets ONLY */

	/* clear all bits that might not be set */
	vmolr &= ~(E1000_VMOLR_BAM | E1000_VMOLR_RSSE);

	if (adapter->rss_queues > 1 && vfn == adapter->vfs_allocated_count)
		vmolr |= E1000_VMOLR_RSSE; /* enable RSS */
	/* for VMDq only allow the VFs and pool 0 to accept broadcast and
	 * multicast packets
	 */
	if (vfn <= adapter->vfs_allocated_count)
		vmolr |= E1000_VMOLR_BAM; /* Accept broadcast */

	wr32(E1000_VMOLR(vfn), vmolr);
}

/**
 *  igb_setup_srrctl - configure the split and replication receive control
 *                     registers
 *  @adapter: Board private structure
 *  @ring: receive ring to be configured
 **/
void igb_setup_srrctl(struct igb_adapter *adapter, struct igb_ring *ring)
{
	struct e1000_hw *hw = &adapter->hw;
	int reg_idx = ring->reg_idx;
	u32 srrctl = 0;

	srrctl = IGB_RX_HDR_LEN << E1000_SRRCTL_BSIZEHDRSIZE_SHIFT;
	if (ring_uses_large_buffer(ring))
		srrctl |= IGB_RXBUFFER_3072 >> E1000_SRRCTL_BSIZEPKT_SHIFT;
	else
		srrctl |= IGB_RXBUFFER_2048 >> E1000_SRRCTL_BSIZEPKT_SHIFT;
	srrctl |= E1000_SRRCTL_DESCTYPE_ADV_ONEBUF;
	if (hw->mac.type >= e1000_82580)
		srrctl |= E1000_SRRCTL_TIMESTAMP;
	/* Only set Drop Enable if VFs allocated, or we are supporting multiple
	 * queues and rx flow control is disabled
	 */
	if (adapter->vfs_allocated_count ||
	    (!(hw->fc.current_mode & e1000_fc_rx_pause) &&
	     adapter->num_rx_queues > 1))
		srrctl |= E1000_SRRCTL_DROP_EN;

	wr32(E1000_SRRCTL(reg_idx), srrctl);
}

/**
 *  igb_configure_rx_ring - Configure a receive ring after Reset
 *  @adapter: board private structure
 *  @ring: receive ring to be configured
 *
 *  Configure the Rx unit of the MAC after a reset.
 **/
void igb_configure_rx_ring(struct igb_adapter *adapter,
			   struct igb_ring *ring)
{
	struct e1000_hw *hw = &adapter->hw;
	union e1000_adv_rx_desc *rx_desc;
	u64 rdba = ring->dma;
	int reg_idx = ring->reg_idx;
	u32 rxdctl = 0;

	xdp_rxq_info_unreg_mem_model(&ring->xdp_rxq);
	WARN_ON(xdp_rxq_info_reg_mem_model(&ring->xdp_rxq,
					   MEM_TYPE_PAGE_SHARED, NULL));

	/* disable the queue */
	wr32(E1000_RXDCTL(reg_idx), 0);

	/* Set DMA base address registers */
	wr32(E1000_RDBAL(reg_idx),
	     rdba & 0x00000000ffffffffULL);
	wr32(E1000_RDBAH(reg_idx), rdba >> 32);
	wr32(E1000_RDLEN(reg_idx),
	     ring->count * sizeof(union e1000_adv_rx_desc));

	/* initialize head and tail */
	ring->tail = adapter->io_addr + E1000_RDT(reg_idx);
	wr32(E1000_RDH(reg_idx), 0);
	writel(0, ring->tail);

	/* set descriptor configuration */
	igb_setup_srrctl(adapter, ring);

	/* set filtering for VMDQ pools */
	igb_set_vmolr(adapter, reg_idx & 0x7, true);

	rxdctl |= IGB_RX_PTHRESH;
	rxdctl |= IGB_RX_HTHRESH << 8;
	rxdctl |= IGB_RX_WTHRESH << 16;

	/* initialize rx_buffer_info */
	memset(ring->rx_buffer_info, 0,
	       sizeof(struct igb_rx_buffer) * ring->count);

	/* initialize Rx descriptor 0 */
	rx_desc = IGB_RX_DESC(ring, 0);
	rx_desc->wb.upper.length = 0;

	/* enable receive descriptor fetching */
	rxdctl |= E1000_RXDCTL_QUEUE_ENABLE;
	wr32(E1000_RXDCTL(reg_idx), rxdctl);
}

static void igb_set_rx_buffer_len(struct igb_adapter *adapter,
				  struct igb_ring *rx_ring)
{
	/* set build_skb and buffer size flags */
	clear_ring_build_skb_enabled(rx_ring);
	clear_ring_uses_large_buffer(rx_ring);

	if (adapter->flags & IGB_FLAG_RX_LEGACY)
		return;

	set_ring_build_skb_enabled(rx_ring);

#if (PAGE_SIZE < 8192)
	if (adapter->max_frame_size <= IGB_MAX_FRAME_BUILD_SKB)
		return;

	set_ring_uses_large_buffer(rx_ring);
#endif
}

/**
 *  igb_configure_rx - Configure receive Unit after Reset
 *  @adapter: board private structure
 *
 *  Configure the Rx unit of the MAC after a reset.
 **/
static void igb_configure_rx(struct igb_adapter *adapter)
{
	int i;

	/* set the correct pool for the PF default MAC address in entry 0 */
	igb_set_default_mac_filter(adapter);

	/* Setup the HW Rx Head and Tail Descriptor Pointers and
	 * the Base and Length of the Rx Descriptor Ring
	 */
	for (i = 0; i < adapter->num_rx_queues; i++) {
		struct igb_ring *rx_ring = adapter->rx_ring[i];

		igb_set_rx_buffer_len(adapter, rx_ring);
		igb_configure_rx_ring(adapter, rx_ring);
	}
}

/**
 *  igb_free_tx_resources - Free Tx Resources per Queue
 *  @tx_ring: Tx descriptor ring for a specific queue
 *
 *  Free all transmit software resources
 **/
void igb_free_tx_resources(struct igb_ring *tx_ring)
{
	igb_clean_tx_ring(tx_ring);

	vfree(tx_ring->tx_buffer_info);
	tx_ring->tx_buffer_info = NULL;

	/* if not set, then don't free */
	if (!tx_ring->desc)
		return;

	dma_free_coherent(tx_ring->dev, tx_ring->size,
			  tx_ring->desc, tx_ring->dma);

	tx_ring->desc = NULL;
}

/**
 *  igb_free_all_tx_resources - Free Tx Resources for All Queues
 *  @adapter: board private structure
 *
 *  Free all transmit software resources
 **/
static void igb_free_all_tx_resources(struct igb_adapter *adapter)
{
	int i;

	for (i = 0; i < adapter->num_tx_queues; i++)
		if (adapter->tx_ring[i])
			igb_free_tx_resources(adapter->tx_ring[i]);
}

/**
 *  igb_clean_tx_ring - Free Tx Buffers
 *  @tx_ring: ring to be cleaned
 **/
static void igb_clean_tx_ring(struct igb_ring *tx_ring)
{
	u16 i = tx_ring->next_to_clean;
	struct igb_tx_buffer *tx_buffer = &tx_ring->tx_buffer_info[i];

	while (i != tx_ring->next_to_use) {
		union e1000_adv_tx_desc *eop_desc, *tx_desc;

		/* Free all the Tx ring sk_buffs */
		dev_kfree_skb_any(tx_buffer->skb);

		/* unmap skb header data */
		dma_unmap_single(tx_ring->dev,
				 dma_unmap_addr(tx_buffer, dma),
				 dma_unmap_len(tx_buffer, len),
				 DMA_TO_DEVICE);

		/* check for eop_desc to determine the end of the packet */
		eop_desc = tx_buffer->next_to_watch;
		tx_desc = IGB_TX_DESC(tx_ring, i);

		/* unmap remaining buffers */
		while (tx_desc != eop_desc) {
			tx_buffer++;
			tx_desc++;
			i++;
			if (unlikely(i == tx_ring->count)) {
				i = 0;
				tx_buffer = tx_ring->tx_buffer_info;
				tx_desc = IGB_TX_DESC(tx_ring, 0);
			}

			/* unmap any remaining paged data */
			if (dma_unmap_len(tx_buffer, len))
				dma_unmap_page(tx_ring->dev,
					       dma_unmap_addr(tx_buffer, dma),
					       dma_unmap_len(tx_buffer, len),
					       DMA_TO_DEVICE);
		}

		tx_buffer->next_to_watch = NULL;

		/* move us one more past the eop_desc for start of next pkt */
		tx_buffer++;
		i++;
		if (unlikely(i == tx_ring->count)) {
			i = 0;
			tx_buffer = tx_ring->tx_buffer_info;
		}
	}

	/* reset BQL for queue */
	netdev_tx_reset_queue(txring_txq(tx_ring));

	/* reset next_to_use and next_to_clean */
	tx_ring->next_to_use = 0;
	tx_ring->next_to_clean = 0;
}

/**
 *  igb_clean_all_tx_rings - Free Tx Buffers for all queues
 *  @adapter: board private structure
 **/
static void igb_clean_all_tx_rings(struct igb_adapter *adapter)
{
	int i;

	for (i = 0; i < adapter->num_tx_queues; i++)
		if (adapter->tx_ring[i])
			igb_clean_tx_ring(adapter->tx_ring[i]);
}

/**
 *  igb_free_rx_resources - Free Rx Resources
 *  @rx_ring: ring to clean the resources from
 *
 *  Free all receive software resources
 **/
void igb_free_rx_resources(struct igb_ring *rx_ring)
{
	igb_clean_rx_ring(rx_ring);

	rx_ring->xdp_prog = NULL;
	xdp_rxq_info_unreg(&rx_ring->xdp_rxq);
	vfree(rx_ring->rx_buffer_info);
	rx_ring->rx_buffer_info = NULL;

	/* if not set, then don't free */
	if (!rx_ring->desc)
		return;

	dma_free_coherent(rx_ring->dev, rx_ring->size,
			  rx_ring->desc, rx_ring->dma);

	rx_ring->desc = NULL;
}

/**
 *  igb_free_all_rx_resources - Free Rx Resources for All Queues
 *  @adapter: board private structure
 *
 *  Free all receive software resources
 **/
static void igb_free_all_rx_resources(struct igb_adapter *adapter)
{
	int i;

	for (i = 0; i < adapter->num_rx_queues; i++)
		if (adapter->rx_ring[i])
			igb_free_rx_resources(adapter->rx_ring[i]);
}

/**
 *  igb_clean_rx_ring - Free Rx Buffers per Queue
 *  @rx_ring: ring to free buffers from
 **/
static void igb_clean_rx_ring(struct igb_ring *rx_ring)
{
	u16 i = rx_ring->next_to_clean;

	dev_kfree_skb(rx_ring->skb);
	rx_ring->skb = NULL;

	/* Free all the Rx ring sk_buffs */
	while (i != rx_ring->next_to_alloc) {
		struct igb_rx_buffer *buffer_info = &rx_ring->rx_buffer_info[i];

		/* Invalidate cache lines that may have been written to by
		 * device so that we avoid corrupting memory.
		 */
		dma_sync_single_range_for_cpu(rx_ring->dev,
					      buffer_info->dma,
					      buffer_info->page_offset,
					      igb_rx_bufsz(rx_ring),
					      DMA_FROM_DEVICE);

		/* free resources associated with mapping */
		dma_unmap_page_attrs(rx_ring->dev,
				     buffer_info->dma,
				     igb_rx_pg_size(rx_ring),
				     DMA_FROM_DEVICE,
				     IGB_RX_DMA_ATTR);
		__page_frag_cache_drain(buffer_info->page,
					buffer_info->pagecnt_bias);

		i++;
		if (i == rx_ring->count)
			i = 0;
	}

	rx_ring->next_to_alloc = 0;
	rx_ring->next_to_clean = 0;
	rx_ring->next_to_use = 0;
}

/**
 *  igb_clean_all_rx_rings - Free Rx Buffers for all queues
 *  @adapter: board private structure
 **/
static void igb_clean_all_rx_rings(struct igb_adapter *adapter)
{
	int i;

	for (i = 0; i < adapter->num_rx_queues; i++)
		if (adapter->rx_ring[i])
			igb_clean_rx_ring(adapter->rx_ring[i]);
}

/**
 *  igb_set_mac - Change the Ethernet Address of the NIC
 *  @netdev: network interface device structure
 *  @p: pointer to an address structure
 *
 *  Returns 0 on success, negative on failure
 **/
static int igb_set_mac(struct net_device *netdev, void *p)
{
	struct igb_adapter *adapter = netdev_priv(netdev);
	struct e1000_hw *hw = &adapter->hw;
	struct sockaddr *addr = p;

	if (!is_valid_ether_addr(addr->sa_data))
		return -EADDRNOTAVAIL;

	memcpy(netdev->dev_addr, addr->sa_data, netdev->addr_len);
	memcpy(hw->mac.addr, addr->sa_data, netdev->addr_len);

	/* set the correct pool for the new PF MAC address in entry 0 */
	igb_set_default_mac_filter(adapter);

	return 0;
}

/**
 *  igb_write_mc_addr_list - write multicast addresses to MTA
 *  @netdev: network interface device structure
 *
 *  Writes multicast address list to the MTA hash table.
 *  Returns: -ENOMEM on failure
 *           0 on no addresses written
 *           X on writing X addresses to MTA
 **/
static int igb_write_mc_addr_list(struct net_device *netdev)
{
	struct igb_adapter *adapter = netdev_priv(netdev);
	struct e1000_hw *hw = &adapter->hw;
	struct netdev_hw_addr *ha;
	u8  *mta_list;
	int i;

	if (netdev_mc_empty(netdev)) {
		/* nothing to program, so clear mc list */
		igb_update_mc_addr_list(hw, NULL, 0);
		igb_restore_vf_multicasts(adapter);
		return 0;
	}

	mta_list = kcalloc(netdev_mc_count(netdev), 6, GFP_ATOMIC);
	if (!mta_list)
		return -ENOMEM;

	/* The shared function expects a packed array of only addresses. */
	i = 0;
	netdev_for_each_mc_addr(ha, netdev)
		memcpy(mta_list + (i++ * ETH_ALEN), ha->addr, ETH_ALEN);

	igb_update_mc_addr_list(hw, mta_list, i);
	kfree(mta_list);

	return netdev_mc_count(netdev);
}

static int igb_vlan_promisc_enable(struct igb_adapter *adapter)
{
	struct e1000_hw *hw = &adapter->hw;
	u32 i, pf_id;

	switch (hw->mac.type) {
	case e1000_i210:
	case e1000_i211:
	case e1000_i350:
		/* VLAN filtering needed for VLAN prio filter */
		if (adapter->netdev->features & NETIF_F_NTUPLE)
			break;
		fallthrough;
	case e1000_82576:
	case e1000_82580:
	case e1000_i354:
		/* VLAN filtering needed for pool filtering */
		if (adapter->vfs_allocated_count)
			break;
		fallthrough;
	default:
		return 1;
	}

	/* We are already in VLAN promisc, nothing to do */
	if (adapter->flags & IGB_FLAG_VLAN_PROMISC)
		return 0;

	if (!adapter->vfs_allocated_count)
		goto set_vfta;

	/* Add PF to all active pools */
	pf_id = adapter->vfs_allocated_count + E1000_VLVF_POOLSEL_SHIFT;

	for (i = E1000_VLVF_ARRAY_SIZE; --i;) {
		u32 vlvf = rd32(E1000_VLVF(i));

		vlvf |= BIT(pf_id);
		wr32(E1000_VLVF(i), vlvf);
	}

set_vfta:
	/* Set all bits in the VLAN filter table array */
	for (i = E1000_VLAN_FILTER_TBL_SIZE; i--;)
		hw->mac.ops.write_vfta(hw, i, ~0U);

	/* Set flag so we don't redo unnecessary work */
	adapter->flags |= IGB_FLAG_VLAN_PROMISC;

	return 0;
}

#define VFTA_BLOCK_SIZE 8
static void igb_scrub_vfta(struct igb_adapter *adapter, u32 vfta_offset)
{
	struct e1000_hw *hw = &adapter->hw;
	u32 vfta[VFTA_BLOCK_SIZE] = { 0 };
	u32 vid_start = vfta_offset * 32;
	u32 vid_end = vid_start + (VFTA_BLOCK_SIZE * 32);
	u32 i, vid, word, bits, pf_id;

	/* guarantee that we don't scrub out management VLAN */
	vid = adapter->mng_vlan_id;
	if (vid >= vid_start && vid < vid_end)
		vfta[(vid - vid_start) / 32] |= BIT(vid % 32);

	if (!adapter->vfs_allocated_count)
		goto set_vfta;

	pf_id = adapter->vfs_allocated_count + E1000_VLVF_POOLSEL_SHIFT;

	for (i = E1000_VLVF_ARRAY_SIZE; --i;) {
		u32 vlvf = rd32(E1000_VLVF(i));

		/* pull VLAN ID from VLVF */
		vid = vlvf & VLAN_VID_MASK;

		/* only concern ourselves with a certain range */
		if (vid < vid_start || vid >= vid_end)
			continue;

		if (vlvf & E1000_VLVF_VLANID_ENABLE) {
			/* record VLAN ID in VFTA */
			vfta[(vid - vid_start) / 32] |= BIT(vid % 32);

			/* if PF is part of this then continue */
			if (test_bit(vid, adapter->active_vlans))
				continue;
		}

		/* remove PF from the pool */
		bits = ~BIT(pf_id);
		bits &= rd32(E1000_VLVF(i));
		wr32(E1000_VLVF(i), bits);
	}

set_vfta:
	/* extract values from active_vlans and write back to VFTA */
	for (i = VFTA_BLOCK_SIZE; i--;) {
		vid = (vfta_offset + i) * 32;
		word = vid / BITS_PER_LONG;
		bits = vid % BITS_PER_LONG;

		vfta[i] |= adapter->active_vlans[word] >> bits;

		hw->mac.ops.write_vfta(hw, vfta_offset + i, vfta[i]);
	}
}

static void igb_vlan_promisc_disable(struct igb_adapter *adapter)
{
	u32 i;

	/* We are not in VLAN promisc, nothing to do */
	if (!(adapter->flags & IGB_FLAG_VLAN_PROMISC))
		return;

	/* Set flag so we don't redo unnecessary work */
	adapter->flags &= ~IGB_FLAG_VLAN_PROMISC;

	for (i = 0; i < E1000_VLAN_FILTER_TBL_SIZE; i += VFTA_BLOCK_SIZE)
		igb_scrub_vfta(adapter, i);
}

/**
 *  igb_set_rx_mode - Secondary Unicast, Multicast and Promiscuous mode set
 *  @netdev: network interface device structure
 *
 *  The set_rx_mode entry point is called whenever the unicast or multicast
 *  address lists or the network interface flags are updated.  This routine is
 *  responsible for configuring the hardware for proper unicast, multicast,
 *  promiscuous mode, and all-multi behavior.
 **/
static void igb_set_rx_mode(struct net_device *netdev)
{
	struct igb_adapter *adapter = netdev_priv(netdev);
	struct e1000_hw *hw = &adapter->hw;
	unsigned int vfn = adapter->vfs_allocated_count;
	u32 rctl = 0, vmolr = 0, rlpml = MAX_JUMBO_FRAME_SIZE;
	int count;

	/* Check for Promiscuous and All Multicast modes */
	if (netdev->flags & IFF_PROMISC) {
		rctl |= E1000_RCTL_UPE | E1000_RCTL_MPE;
		vmolr |= E1000_VMOLR_MPME;

		/* enable use of UTA filter to force packets to default pool */
		if (hw->mac.type == e1000_82576)
			vmolr |= E1000_VMOLR_ROPE;
	} else {
		if (netdev->flags & IFF_ALLMULTI) {
			rctl |= E1000_RCTL_MPE;
			vmolr |= E1000_VMOLR_MPME;
		} else {
			/* Write addresses to the MTA, if the attempt fails
			 * then we should just turn on promiscuous mode so
			 * that we can at least receive multicast traffic
			 */
			count = igb_write_mc_addr_list(netdev);
			if (count < 0) {
				rctl |= E1000_RCTL_MPE;
				vmolr |= E1000_VMOLR_MPME;
			} else if (count) {
				vmolr |= E1000_VMOLR_ROMPE;
			}
		}
	}

	/* Write addresses to available RAR registers, if there is not
	 * sufficient space to store all the addresses then enable
	 * unicast promiscuous mode
	 */
	if (__dev_uc_sync(netdev, igb_uc_sync, igb_uc_unsync)) {
		rctl |= E1000_RCTL_UPE;
		vmolr |= E1000_VMOLR_ROPE;
	}

	/* enable VLAN filtering by default */
	rctl |= E1000_RCTL_VFE;

	/* disable VLAN filtering for modes that require it */
	if ((netdev->flags & IFF_PROMISC) ||
	    (netdev->features & NETIF_F_RXALL)) {
		/* if we fail to set all rules then just clear VFE */
		if (igb_vlan_promisc_enable(adapter))
			rctl &= ~E1000_RCTL_VFE;
	} else {
		igb_vlan_promisc_disable(adapter);
	}

	/* update state of unicast, multicast, and VLAN filtering modes */
	rctl |= rd32(E1000_RCTL) & ~(E1000_RCTL_UPE | E1000_RCTL_MPE |
				     E1000_RCTL_VFE);
	wr32(E1000_RCTL, rctl);

#if (PAGE_SIZE < 8192)
	if (!adapter->vfs_allocated_count) {
		if (adapter->max_frame_size <= IGB_MAX_FRAME_BUILD_SKB)
			rlpml = IGB_MAX_FRAME_BUILD_SKB;
	}
#endif
	wr32(E1000_RLPML, rlpml);

	/* In order to support SR-IOV and eventually VMDq it is necessary to set
	 * the VMOLR to enable the appropriate modes.  Without this workaround
	 * we will have issues with VLAN tag stripping not being done for frames
	 * that are only arriving because we are the default pool
	 */
	if ((hw->mac.type < e1000_82576) || (hw->mac.type > e1000_i350))
		return;

	/* set UTA to appropriate mode */
	igb_set_uta(adapter, !!(vmolr & E1000_VMOLR_ROPE));

	vmolr |= rd32(E1000_VMOLR(vfn)) &
		 ~(E1000_VMOLR_ROPE | E1000_VMOLR_MPME | E1000_VMOLR_ROMPE);

	/* enable Rx jumbo frames, restrict as needed to support build_skb */
	vmolr &= ~E1000_VMOLR_RLPML_MASK;
#if (PAGE_SIZE < 8192)
	if (adapter->max_frame_size <= IGB_MAX_FRAME_BUILD_SKB)
		vmolr |= IGB_MAX_FRAME_BUILD_SKB;
	else
#endif
		vmolr |= MAX_JUMBO_FRAME_SIZE;
	vmolr |= E1000_VMOLR_LPE;

	wr32(E1000_VMOLR(vfn), vmolr);

	igb_restore_vf_multicasts(adapter);
}

static void igb_check_wvbr(struct igb_adapter *adapter)
{
	struct e1000_hw *hw = &adapter->hw;
	u32 wvbr = 0;

	switch (hw->mac.type) {
	case e1000_82576:
	case e1000_i350:
		wvbr = rd32(E1000_WVBR);
		if (!wvbr)
			return;
		break;
	default:
		break;
	}

	adapter->wvbr |= wvbr;
}

#define IGB_STAGGERED_QUEUE_OFFSET 8

static void igb_spoof_check(struct igb_adapter *adapter)
{
	int j;

	if (!adapter->wvbr)
		return;

	for (j = 0; j < adapter->vfs_allocated_count; j++) {
		if (adapter->wvbr & BIT(j) ||
		    adapter->wvbr & BIT(j + IGB_STAGGERED_QUEUE_OFFSET)) {
			dev_warn(&adapter->pdev->dev,
				"Spoof event(s) detected on VF %d\n", j);
			adapter->wvbr &=
				~(BIT(j) |
				  BIT(j + IGB_STAGGERED_QUEUE_OFFSET));
		}
	}
}

/* Need to wait a few seconds after link up to get diagnostic information from
 * the phy
 */
static void igb_update_phy_info(struct timer_list *t)
{
	struct igb_adapter *adapter = from_timer(adapter, t, phy_info_timer);
	igb_get_phy_info(&adapter->hw);
}

/**
 *  igb_has_link - check shared code for link and determine up/down
 *  @adapter: pointer to driver private info
 **/
bool igb_has_link(struct igb_adapter *adapter)
{
	struct e1000_hw *hw = &adapter->hw;
	bool link_active = false;

	/* get_link_status is set on LSC (link status) interrupt or
	 * rx sequence error interrupt.  get_link_status will stay
	 * false until the e1000_check_for_link establishes link
	 * for copper adapters ONLY
	 */
	switch (hw->phy.media_type) {
	case e1000_media_type_copper:
		if (!hw->mac.get_link_status)
			return true;
		fallthrough;
	case e1000_media_type_internal_serdes:
		hw->mac.ops.check_for_link(hw);
		link_active = !hw->mac.get_link_status;
		break;
	default:
	case e1000_media_type_unknown:
		break;
	}

	if (((hw->mac.type == e1000_i210) ||
	     (hw->mac.type == e1000_i211)) &&
	     (hw->phy.id == I210_I_PHY_ID)) {
		if (!netif_carrier_ok(adapter->netdev)) {
			adapter->flags &= ~IGB_FLAG_NEED_LINK_UPDATE;
		} else if (!(adapter->flags & IGB_FLAG_NEED_LINK_UPDATE)) {
			adapter->flags |= IGB_FLAG_NEED_LINK_UPDATE;
			adapter->link_check_timeout = jiffies;
		}
	}

	return link_active;
}

static bool igb_thermal_sensor_event(struct e1000_hw *hw, u32 event)
{
	bool ret = false;
	u32 ctrl_ext, thstat;

	/* check for thermal sensor event on i350 copper only */
	if (hw->mac.type == e1000_i350) {
		thstat = rd32(E1000_THSTAT);
		ctrl_ext = rd32(E1000_CTRL_EXT);

		if ((hw->phy.media_type == e1000_media_type_copper) &&
		    !(ctrl_ext & E1000_CTRL_EXT_LINK_MODE_SGMII))
			ret = !!(thstat & event);
	}

	return ret;
}

/**
 *  igb_check_lvmmc - check for malformed packets received
 *  and indicated in LVMMC register
 *  @adapter: pointer to adapter
 **/
static void igb_check_lvmmc(struct igb_adapter *adapter)
{
	struct e1000_hw *hw = &adapter->hw;
	u32 lvmmc;

	lvmmc = rd32(E1000_LVMMC);
	if (lvmmc) {
		if (unlikely(net_ratelimit())) {
			netdev_warn(adapter->netdev,
				    "malformed Tx packet detected and dropped, LVMMC:0x%08x\n",
				    lvmmc);
		}
	}
}

/**
 *  igb_watchdog - Timer Call-back
 *  @t: pointer to timer_list containing our private info pointer
 **/
static void igb_watchdog(struct timer_list *t)
{
	struct igb_adapter *adapter = from_timer(adapter, t, watchdog_timer);
	/* Do the rest outside of interrupt context */
	schedule_work(&adapter->watchdog_task);
}

static void igb_watchdog_task(struct work_struct *work)
{
	struct igb_adapter *adapter = container_of(work,
						   struct igb_adapter,
						   watchdog_task);
	struct e1000_hw *hw = &adapter->hw;
	struct e1000_phy_info *phy = &hw->phy;
	struct net_device *netdev = adapter->netdev;
	u32 link;
	int i;
	u32 connsw;
	u16 phy_data, retry_count = 20;

	link = igb_has_link(adapter);

	if (adapter->flags & IGB_FLAG_NEED_LINK_UPDATE) {
		if (time_after(jiffies, (adapter->link_check_timeout + HZ)))
			adapter->flags &= ~IGB_FLAG_NEED_LINK_UPDATE;
		else
			link = false;
	}

	/* Force link down if we have fiber to swap to */
	if (adapter->flags & IGB_FLAG_MAS_ENABLE) {
		if (hw->phy.media_type == e1000_media_type_copper) {
			connsw = rd32(E1000_CONNSW);
			if (!(connsw & E1000_CONNSW_AUTOSENSE_EN))
				link = 0;
		}
	}
	if (link) {
		/* Perform a reset if the media type changed. */
		if (hw->dev_spec._82575.media_changed) {
			hw->dev_spec._82575.media_changed = false;
			adapter->flags |= IGB_FLAG_MEDIA_RESET;
			igb_reset(adapter);
		}
		/* Cancel scheduled suspend requests. */
		pm_runtime_resume(netdev->dev.parent);

		if (!netif_carrier_ok(netdev)) {
			u32 ctrl;

			hw->mac.ops.get_speed_and_duplex(hw,
							 &adapter->link_speed,
							 &adapter->link_duplex);

			ctrl = rd32(E1000_CTRL);
			/* Links status message must follow this format */
			netdev_info(netdev,
			       "igb: %s NIC Link is Up %d Mbps %s Duplex, Flow Control: %s\n",
			       netdev->name,
			       adapter->link_speed,
			       adapter->link_duplex == FULL_DUPLEX ?
			       "Full" : "Half",
			       (ctrl & E1000_CTRL_TFCE) &&
			       (ctrl & E1000_CTRL_RFCE) ? "RX/TX" :
			       (ctrl & E1000_CTRL_RFCE) ?  "RX" :
			       (ctrl & E1000_CTRL_TFCE) ?  "TX" : "None");

			/* disable EEE if enabled */
			if ((adapter->flags & IGB_FLAG_EEE) &&
				(adapter->link_duplex == HALF_DUPLEX)) {
				dev_info(&adapter->pdev->dev,
				"EEE Disabled: unsupported at half duplex. Re-enable using ethtool when at full duplex.\n");
				adapter->hw.dev_spec._82575.eee_disable = true;
				adapter->flags &= ~IGB_FLAG_EEE;
			}

			/* check if SmartSpeed worked */
			igb_check_downshift(hw);
			if (phy->speed_downgraded)
				netdev_warn(netdev, "Link Speed was downgraded by SmartSpeed\n");

			/* check for thermal sensor event */
			if (igb_thermal_sensor_event(hw,
			    E1000_THSTAT_LINK_THROTTLE))
				netdev_info(netdev, "The network adapter link speed was downshifted because it overheated\n");

			/* adjust timeout factor according to speed/duplex */
			adapter->tx_timeout_factor = 1;
			switch (adapter->link_speed) {
			case SPEED_10:
				adapter->tx_timeout_factor = 14;
				break;
			case SPEED_100:
				/* maybe add some timeout factor ? */
				break;
			}

			if (adapter->link_speed != SPEED_1000)
				goto no_wait;

			/* wait for Remote receiver status OK */
retry_read_status:
			if (!igb_read_phy_reg(hw, PHY_1000T_STATUS,
					      &phy_data)) {
				if (!(phy_data & SR_1000T_REMOTE_RX_STATUS) &&
				    retry_count) {
					msleep(100);
					retry_count--;
					goto retry_read_status;
				} else if (!retry_count) {
					dev_err(&adapter->pdev->dev, "exceed max 2 second\n");
				}
			} else {
				dev_err(&adapter->pdev->dev, "read 1000Base-T Status Reg\n");
			}
no_wait:
			netif_carrier_on(netdev);

			igb_ping_all_vfs(adapter);
			igb_check_vf_rate_limit(adapter);

			/* link state has changed, schedule phy info update */
			if (!test_bit(__IGB_DOWN, &adapter->state))
				mod_timer(&adapter->phy_info_timer,
					  round_jiffies(jiffies + 2 * HZ));
		}
	} else {
		if (netif_carrier_ok(netdev)) {
			adapter->link_speed = 0;
			adapter->link_duplex = 0;

			/* check for thermal sensor event */
			if (igb_thermal_sensor_event(hw,
			    E1000_THSTAT_PWR_DOWN)) {
				netdev_err(netdev, "The network adapter was stopped because it overheated\n");
			}

			/* Links status message must follow this format */
			netdev_info(netdev, "igb: %s NIC Link is Down\n",
			       netdev->name);
			netif_carrier_off(netdev);

			igb_ping_all_vfs(adapter);

			/* link state has changed, schedule phy info update */
			if (!test_bit(__IGB_DOWN, &adapter->state))
				mod_timer(&adapter->phy_info_timer,
					  round_jiffies(jiffies + 2 * HZ));

			/* link is down, time to check for alternate media */
			if (adapter->flags & IGB_FLAG_MAS_ENABLE) {
				igb_check_swap_media(adapter);
				if (adapter->flags & IGB_FLAG_MEDIA_RESET) {
					schedule_work(&adapter->reset_task);
					/* return immediately */
					return;
				}
			}
			pm_schedule_suspend(netdev->dev.parent,
					    MSEC_PER_SEC * 5);

		/* also check for alternate media here */
		} else if (!netif_carrier_ok(netdev) &&
			   (adapter->flags & IGB_FLAG_MAS_ENABLE)) {
			igb_check_swap_media(adapter);
			if (adapter->flags & IGB_FLAG_MEDIA_RESET) {
				schedule_work(&adapter->reset_task);
				/* return immediately */
				return;
			}
		}
	}

	spin_lock(&adapter->stats64_lock);
	igb_update_stats(adapter);
	spin_unlock(&adapter->stats64_lock);

	for (i = 0; i < adapter->num_tx_queues; i++) {
		struct igb_ring *tx_ring = adapter->tx_ring[i];
		if (!netif_carrier_ok(netdev)) {
			/* We've lost link, so the controller stops DMA,
			 * but we've got queued Tx work that's never going
			 * to get done, so reset controller to flush Tx.
			 * (Do the reset outside of interrupt context).
			 */
			if (igb_desc_unused(tx_ring) + 1 < tx_ring->count) {
				adapter->tx_timeout_count++;
				schedule_work(&adapter->reset_task);
				/* return immediately since reset is imminent */
				return;
			}
		}

		/* Force detection of hung controller every watchdog period */
		set_bit(IGB_RING_FLAG_TX_DETECT_HANG, &tx_ring->flags);
	}

	/* Cause software interrupt to ensure Rx ring is cleaned */
	if (adapter->flags & IGB_FLAG_HAS_MSIX) {
		u32 eics = 0;

		for (i = 0; i < adapter->num_q_vectors; i++)
			eics |= adapter->q_vector[i]->eims_value;
		wr32(E1000_EICS, eics);
	} else {
		wr32(E1000_ICS, E1000_ICS_RXDMT0);
	}

	igb_spoof_check(adapter);
	igb_ptp_rx_hang(adapter);
	igb_ptp_tx_hang(adapter);

	/* Check LVMMC register on i350/i354 only */
	if ((adapter->hw.mac.type == e1000_i350) ||
	    (adapter->hw.mac.type == e1000_i354))
		igb_check_lvmmc(adapter);

	/* Reset the timer */
	if (!test_bit(__IGB_DOWN, &adapter->state)) {
		if (adapter->flags & IGB_FLAG_NEED_LINK_UPDATE)
			mod_timer(&adapter->watchdog_timer,
				  round_jiffies(jiffies +  HZ));
		else
			mod_timer(&adapter->watchdog_timer,
				  round_jiffies(jiffies + 2 * HZ));
	}
}

enum latency_range {
	lowest_latency = 0,
	low_latency = 1,
	bulk_latency = 2,
	latency_invalid = 255
};

/**
 *  igb_update_ring_itr - update the dynamic ITR value based on packet size
 *  @q_vector: pointer to q_vector
 *
 *  Stores a new ITR value based on strictly on packet size.  This
 *  algorithm is less sophisticated than that used in igb_update_itr,
 *  due to the difficulty of synchronizing statistics across multiple
 *  receive rings.  The divisors and thresholds used by this function
 *  were determined based on theoretical maximum wire speed and testing
 *  data, in order to minimize response time while increasing bulk
 *  throughput.
 *  This functionality is controlled by ethtool's coalescing settings.
 *  NOTE:  This function is called only when operating in a multiqueue
 *         receive environment.
 **/
static void igb_update_ring_itr(struct igb_q_vector *q_vector)
{
	int new_val = q_vector->itr_val;
	int avg_wire_size = 0;
	struct igb_adapter *adapter = q_vector->adapter;
	unsigned int packets;

	/* For non-gigabit speeds, just fix the interrupt rate at 4000
	 * ints/sec - ITR timer value of 120 ticks.
	 */
	if (adapter->link_speed != SPEED_1000) {
		new_val = IGB_4K_ITR;
		goto set_itr_val;
	}

	packets = q_vector->rx.total_packets;
	if (packets)
		avg_wire_size = q_vector->rx.total_bytes / packets;

	packets = q_vector->tx.total_packets;
	if (packets)
		avg_wire_size = max_t(u32, avg_wire_size,
				      q_vector->tx.total_bytes / packets);

	/* if avg_wire_size isn't set no work was done */
	if (!avg_wire_size)
		goto clear_counts;

	/* Add 24 bytes to size to account for CRC, preamble, and gap */
	avg_wire_size += 24;

	/* Don't starve jumbo frames */
	avg_wire_size = min(avg_wire_size, 3000);

	/* Give a little boost to mid-size frames */
	if ((avg_wire_size > 300) && (avg_wire_size < 1200))
		new_val = avg_wire_size / 3;
	else
		new_val = avg_wire_size / 2;

	/* conservative mode (itr 3) eliminates the lowest_latency setting */
	if (new_val < IGB_20K_ITR &&
	    ((q_vector->rx.ring && adapter->rx_itr_setting == 3) ||
	     (!q_vector->rx.ring && adapter->tx_itr_setting == 3)))
		new_val = IGB_20K_ITR;

set_itr_val:
	if (new_val != q_vector->itr_val) {
		q_vector->itr_val = new_val;
		q_vector->set_itr = 1;
	}
clear_counts:
	q_vector->rx.total_bytes = 0;
	q_vector->rx.total_packets = 0;
	q_vector->tx.total_bytes = 0;
	q_vector->tx.total_packets = 0;
}

/**
 *  igb_update_itr - update the dynamic ITR value based on statistics
 *  @q_vector: pointer to q_vector
 *  @ring_container: ring info to update the itr for
 *
 *  Stores a new ITR value based on packets and byte
 *  counts during the last interrupt.  The advantage of per interrupt
 *  computation is faster updates and more accurate ITR for the current
 *  traffic pattern.  Constants in this function were computed
 *  based on theoretical maximum wire speed and thresholds were set based
 *  on testing data as well as attempting to minimize response time
 *  while increasing bulk throughput.
 *  This functionality is controlled by ethtool's coalescing settings.
 *  NOTE:  These calculations are only valid when operating in a single-
 *         queue environment.
 **/
static void igb_update_itr(struct igb_q_vector *q_vector,
			   struct igb_ring_container *ring_container)
{
	unsigned int packets = ring_container->total_packets;
	unsigned int bytes = ring_container->total_bytes;
	u8 itrval = ring_container->itr;

	/* no packets, exit with status unchanged */
	if (packets == 0)
		return;

	switch (itrval) {
	case lowest_latency:
		/* handle TSO and jumbo frames */
		if (bytes/packets > 8000)
			itrval = bulk_latency;
		else if ((packets < 5) && (bytes > 512))
			itrval = low_latency;
		break;
	case low_latency:  /* 50 usec aka 20000 ints/s */
		if (bytes > 10000) {
			/* this if handles the TSO accounting */
			if (bytes/packets > 8000)
				itrval = bulk_latency;
			else if ((packets < 10) || ((bytes/packets) > 1200))
				itrval = bulk_latency;
			else if ((packets > 35))
				itrval = lowest_latency;
		} else if (bytes/packets > 2000) {
			itrval = bulk_latency;
		} else if (packets <= 2 && bytes < 512) {
			itrval = lowest_latency;
		}
		break;
	case bulk_latency: /* 250 usec aka 4000 ints/s */
		if (bytes > 25000) {
			if (packets > 35)
				itrval = low_latency;
		} else if (bytes < 1500) {
			itrval = low_latency;
		}
		break;
	}

	/* clear work counters since we have the values we need */
	ring_container->total_bytes = 0;
	ring_container->total_packets = 0;

	/* write updated itr to ring container */
	ring_container->itr = itrval;
}

static void igb_set_itr(struct igb_q_vector *q_vector)
{
	struct igb_adapter *adapter = q_vector->adapter;
	u32 new_itr = q_vector->itr_val;
	u8 current_itr = 0;

	/* for non-gigabit speeds, just fix the interrupt rate at 4000 */
	if (adapter->link_speed != SPEED_1000) {
		current_itr = 0;
		new_itr = IGB_4K_ITR;
		goto set_itr_now;
	}

	igb_update_itr(q_vector, &q_vector->tx);
	igb_update_itr(q_vector, &q_vector->rx);

	current_itr = max(q_vector->rx.itr, q_vector->tx.itr);

	/* conservative mode (itr 3) eliminates the lowest_latency setting */
	if (current_itr == lowest_latency &&
	    ((q_vector->rx.ring && adapter->rx_itr_setting == 3) ||
	     (!q_vector->rx.ring && adapter->tx_itr_setting == 3)))
		current_itr = low_latency;

	switch (current_itr) {
	/* counts and packets in update_itr are dependent on these numbers */
	case lowest_latency:
		new_itr = IGB_70K_ITR; /* 70,000 ints/sec */
		break;
	case low_latency:
		new_itr = IGB_20K_ITR; /* 20,000 ints/sec */
		break;
	case bulk_latency:
		new_itr = IGB_4K_ITR;  /* 4,000 ints/sec */
		break;
	default:
		break;
	}

set_itr_now:
	if (new_itr != q_vector->itr_val) {
		/* this attempts to bias the interrupt rate towards Bulk
		 * by adding intermediate steps when interrupt rate is
		 * increasing
		 */
		new_itr = new_itr > q_vector->itr_val ?
			  max((new_itr * q_vector->itr_val) /
			  (new_itr + (q_vector->itr_val >> 2)),
			  new_itr) : new_itr;
		/* Don't write the value here; it resets the adapter's
		 * internal timer, and causes us to delay far longer than
		 * we should between interrupts.  Instead, we write the ITR
		 * value at the beginning of the next interrupt so the timing
		 * ends up being correct.
		 */
		q_vector->itr_val = new_itr;
		q_vector->set_itr = 1;
	}
}

static void igb_tx_ctxtdesc(struct igb_ring *tx_ring,
			    struct igb_tx_buffer *first,
			    u32 vlan_macip_lens, u32 type_tucmd,
			    u32 mss_l4len_idx)
{
	struct e1000_adv_tx_context_desc *context_desc;
	u16 i = tx_ring->next_to_use;
	struct timespec64 ts;

	context_desc = IGB_TX_CTXTDESC(tx_ring, i);

	i++;
	tx_ring->next_to_use = (i < tx_ring->count) ? i : 0;

	/* set bits to identify this as an advanced context descriptor */
	type_tucmd |= E1000_TXD_CMD_DEXT | E1000_ADVTXD_DTYP_CTXT;

	/* For 82575, context index must be unique per ring. */
	if (test_bit(IGB_RING_FLAG_TX_CTX_IDX, &tx_ring->flags))
		mss_l4len_idx |= tx_ring->reg_idx << 4;

	context_desc->vlan_macip_lens	= cpu_to_le32(vlan_macip_lens);
	context_desc->type_tucmd_mlhl	= cpu_to_le32(type_tucmd);
	context_desc->mss_l4len_idx	= cpu_to_le32(mss_l4len_idx);

	/* We assume there is always a valid tx time available. Invalid times
	 * should have been handled by the upper layers.
	 */
	if (tx_ring->launchtime_enable) {
		ts = ktime_to_timespec64(first->skb->tstamp);
<<<<<<< HEAD
		first->skb->tstamp = ktime_set(0, 0);
=======
		skb_txtime_consumed(first->skb);
>>>>>>> 7d2a07b7
		context_desc->seqnum_seed = cpu_to_le32(ts.tv_nsec / 32);
	} else {
		context_desc->seqnum_seed = 0;
	}
}

static int igb_tso(struct igb_ring *tx_ring,
		   struct igb_tx_buffer *first,
		   u8 *hdr_len)
{
	u32 vlan_macip_lens, type_tucmd, mss_l4len_idx;
	struct sk_buff *skb = first->skb;
	union {
		struct iphdr *v4;
		struct ipv6hdr *v6;
		unsigned char *hdr;
	} ip;
	union {
		struct tcphdr *tcp;
		struct udphdr *udp;
		unsigned char *hdr;
	} l4;
	u32 paylen, l4_offset;
	int err;

	if (skb->ip_summed != CHECKSUM_PARTIAL)
		return 0;

	if (!skb_is_gso(skb))
		return 0;

	err = skb_cow_head(skb, 0);
	if (err < 0)
		return err;

	ip.hdr = skb_network_header(skb);
	l4.hdr = skb_checksum_start(skb);

	/* ADV DTYP TUCMD MKRLOC/ISCSIHEDLEN */
	type_tucmd = (skb_shinfo(skb)->gso_type & SKB_GSO_UDP_L4) ?
		      E1000_ADVTXD_TUCMD_L4T_UDP : E1000_ADVTXD_TUCMD_L4T_TCP;

	/* initialize outer IP header fields */
	if (ip.v4->version == 4) {
		unsigned char *csum_start = skb_checksum_start(skb);
		unsigned char *trans_start = ip.hdr + (ip.v4->ihl * 4);

		/* IP header will have to cancel out any data that
		 * is not a part of the outer IP header
		 */
		ip.v4->check = csum_fold(csum_partial(trans_start,
						      csum_start - trans_start,
						      0));
		type_tucmd |= E1000_ADVTXD_TUCMD_IPV4;

		ip.v4->tot_len = 0;
		first->tx_flags |= IGB_TX_FLAGS_TSO |
				   IGB_TX_FLAGS_CSUM |
				   IGB_TX_FLAGS_IPV4;
	} else {
		ip.v6->payload_len = 0;
		first->tx_flags |= IGB_TX_FLAGS_TSO |
				   IGB_TX_FLAGS_CSUM;
	}

	/* determine offset of inner transport header */
	l4_offset = l4.hdr - skb->data;

	/* remove payload length from inner checksum */
	paylen = skb->len - l4_offset;
	if (type_tucmd & E1000_ADVTXD_TUCMD_L4T_TCP) {
		/* compute length of segmentation header */
		*hdr_len = (l4.tcp->doff * 4) + l4_offset;
		csum_replace_by_diff(&l4.tcp->check,
			(__force __wsum)htonl(paylen));
	} else {
		/* compute length of segmentation header */
		*hdr_len = sizeof(*l4.udp) + l4_offset;
		csum_replace_by_diff(&l4.udp->check,
				     (__force __wsum)htonl(paylen));
	}

	/* update gso size and bytecount with header size */
	first->gso_segs = skb_shinfo(skb)->gso_segs;
	first->bytecount += (first->gso_segs - 1) * *hdr_len;

	/* MSS L4LEN IDX */
	mss_l4len_idx = (*hdr_len - l4_offset) << E1000_ADVTXD_L4LEN_SHIFT;
	mss_l4len_idx |= skb_shinfo(skb)->gso_size << E1000_ADVTXD_MSS_SHIFT;

	/* VLAN MACLEN IPLEN */
	vlan_macip_lens = l4.hdr - ip.hdr;
	vlan_macip_lens |= (ip.hdr - skb->data) << E1000_ADVTXD_MACLEN_SHIFT;
	vlan_macip_lens |= first->tx_flags & IGB_TX_FLAGS_VLAN_MASK;

	igb_tx_ctxtdesc(tx_ring, first, vlan_macip_lens,
			type_tucmd, mss_l4len_idx);

	return 1;
}

static void igb_tx_csum(struct igb_ring *tx_ring, struct igb_tx_buffer *first)
{
	struct sk_buff *skb = first->skb;
	u32 vlan_macip_lens = 0;
	u32 type_tucmd = 0;

	if (skb->ip_summed != CHECKSUM_PARTIAL) {
csum_failed:
		if (!(first->tx_flags & IGB_TX_FLAGS_VLAN) &&
		    !tx_ring->launchtime_enable)
			return;
		goto no_csum;
	}

	switch (skb->csum_offset) {
	case offsetof(struct tcphdr, check):
		type_tucmd = E1000_ADVTXD_TUCMD_L4T_TCP;
		fallthrough;
	case offsetof(struct udphdr, check):
		break;
	case offsetof(struct sctphdr, checksum):
		/* validate that this is actually an SCTP request */
		if (skb_csum_is_sctp(skb)) {
			type_tucmd = E1000_ADVTXD_TUCMD_L4T_SCTP;
			break;
		}
		fallthrough;
	default:
		skb_checksum_help(skb);
		goto csum_failed;
	}

	/* update TX checksum flag */
	first->tx_flags |= IGB_TX_FLAGS_CSUM;
	vlan_macip_lens = skb_checksum_start_offset(skb) -
			  skb_network_offset(skb);
no_csum:
	vlan_macip_lens |= skb_network_offset(skb) << E1000_ADVTXD_MACLEN_SHIFT;
	vlan_macip_lens |= first->tx_flags & IGB_TX_FLAGS_VLAN_MASK;

	igb_tx_ctxtdesc(tx_ring, first, vlan_macip_lens, type_tucmd, 0);
}

#define IGB_SET_FLAG(_input, _flag, _result) \
	((_flag <= _result) ? \
	 ((u32)(_input & _flag) * (_result / _flag)) : \
	 ((u32)(_input & _flag) / (_flag / _result)))

static u32 igb_tx_cmd_type(struct sk_buff *skb, u32 tx_flags)
{
	/* set type for advanced descriptor with frame checksum insertion */
	u32 cmd_type = E1000_ADVTXD_DTYP_DATA |
		       E1000_ADVTXD_DCMD_DEXT |
		       E1000_ADVTXD_DCMD_IFCS;

	/* set HW vlan bit if vlan is present */
	cmd_type |= IGB_SET_FLAG(tx_flags, IGB_TX_FLAGS_VLAN,
				 (E1000_ADVTXD_DCMD_VLE));

	/* set segmentation bits for TSO */
	cmd_type |= IGB_SET_FLAG(tx_flags, IGB_TX_FLAGS_TSO,
				 (E1000_ADVTXD_DCMD_TSE));

	/* set timestamp bit if present */
	cmd_type |= IGB_SET_FLAG(tx_flags, IGB_TX_FLAGS_TSTAMP,
				 (E1000_ADVTXD_MAC_TSTAMP));

	/* insert frame checksum */
	cmd_type ^= IGB_SET_FLAG(skb->no_fcs, 1, E1000_ADVTXD_DCMD_IFCS);

	return cmd_type;
}

static void igb_tx_olinfo_status(struct igb_ring *tx_ring,
				 union e1000_adv_tx_desc *tx_desc,
				 u32 tx_flags, unsigned int paylen)
{
	u32 olinfo_status = paylen << E1000_ADVTXD_PAYLEN_SHIFT;

	/* 82575 requires a unique index per ring */
	if (test_bit(IGB_RING_FLAG_TX_CTX_IDX, &tx_ring->flags))
		olinfo_status |= tx_ring->reg_idx << 4;

	/* insert L4 checksum */
	olinfo_status |= IGB_SET_FLAG(tx_flags,
				      IGB_TX_FLAGS_CSUM,
				      (E1000_TXD_POPTS_TXSM << 8));

	/* insert IPv4 checksum */
	olinfo_status |= IGB_SET_FLAG(tx_flags,
				      IGB_TX_FLAGS_IPV4,
				      (E1000_TXD_POPTS_IXSM << 8));

	tx_desc->read.olinfo_status = cpu_to_le32(olinfo_status);
}

static int __igb_maybe_stop_tx(struct igb_ring *tx_ring, const u16 size)
{
	struct net_device *netdev = tx_ring->netdev;

	netif_stop_subqueue(netdev, tx_ring->queue_index);

	/* Herbert's original patch had:
	 *  smp_mb__after_netif_stop_queue();
	 * but since that doesn't exist yet, just open code it.
	 */
	smp_mb();

	/* We need to check again in a case another CPU has just
	 * made room available.
	 */
	if (igb_desc_unused(tx_ring) < size)
		return -EBUSY;

	/* A reprieve! */
	netif_wake_subqueue(netdev, tx_ring->queue_index);

	u64_stats_update_begin(&tx_ring->tx_syncp2);
	tx_ring->tx_stats.restart_queue2++;
	u64_stats_update_end(&tx_ring->tx_syncp2);

	return 0;
}

static inline int igb_maybe_stop_tx(struct igb_ring *tx_ring, const u16 size)
{
	if (igb_desc_unused(tx_ring) >= size)
		return 0;
	return __igb_maybe_stop_tx(tx_ring, size);
}

static int igb_tx_map(struct igb_ring *tx_ring,
		      struct igb_tx_buffer *first,
		      const u8 hdr_len)
{
	struct sk_buff *skb = first->skb;
	struct igb_tx_buffer *tx_buffer;
	union e1000_adv_tx_desc *tx_desc;
	skb_frag_t *frag;
	dma_addr_t dma;
	unsigned int data_len, size;
	u32 tx_flags = first->tx_flags;
	u32 cmd_type = igb_tx_cmd_type(skb, tx_flags);
	u16 i = tx_ring->next_to_use;

	tx_desc = IGB_TX_DESC(tx_ring, i);

	igb_tx_olinfo_status(tx_ring, tx_desc, tx_flags, skb->len - hdr_len);

	size = skb_headlen(skb);
	data_len = skb->data_len;

	dma = dma_map_single(tx_ring->dev, skb->data, size, DMA_TO_DEVICE);

	tx_buffer = first;

	for (frag = &skb_shinfo(skb)->frags[0];; frag++) {
		if (dma_mapping_error(tx_ring->dev, dma))
			goto dma_error;

		/* record length, and DMA address */
		dma_unmap_len_set(tx_buffer, len, size);
		dma_unmap_addr_set(tx_buffer, dma, dma);

		tx_desc->read.buffer_addr = cpu_to_le64(dma);

		while (unlikely(size > IGB_MAX_DATA_PER_TXD)) {
			tx_desc->read.cmd_type_len =
				cpu_to_le32(cmd_type ^ IGB_MAX_DATA_PER_TXD);

			i++;
			tx_desc++;
			if (i == tx_ring->count) {
				tx_desc = IGB_TX_DESC(tx_ring, 0);
				i = 0;
			}
			tx_desc->read.olinfo_status = 0;

			dma += IGB_MAX_DATA_PER_TXD;
			size -= IGB_MAX_DATA_PER_TXD;

			tx_desc->read.buffer_addr = cpu_to_le64(dma);
		}

		if (likely(!data_len))
			break;

		tx_desc->read.cmd_type_len = cpu_to_le32(cmd_type ^ size);

		i++;
		tx_desc++;
		if (i == tx_ring->count) {
			tx_desc = IGB_TX_DESC(tx_ring, 0);
			i = 0;
		}
		tx_desc->read.olinfo_status = 0;

		size = skb_frag_size(frag);
		data_len -= size;

		dma = skb_frag_dma_map(tx_ring->dev, frag, 0,
				       size, DMA_TO_DEVICE);

		tx_buffer = &tx_ring->tx_buffer_info[i];
	}

	/* write last descriptor with RS and EOP bits */
	cmd_type |= size | IGB_TXD_DCMD;
	tx_desc->read.cmd_type_len = cpu_to_le32(cmd_type);

	netdev_tx_sent_queue(txring_txq(tx_ring), first->bytecount);

	/* set the timestamp */
	first->time_stamp = jiffies;

	skb_tx_timestamp(skb);

	/* Force memory writes to complete before letting h/w know there
	 * are new descriptors to fetch.  (Only applicable for weak-ordered
	 * memory model archs, such as IA-64).
	 *
	 * We also need this memory barrier to make certain all of the
	 * status bits have been updated before next_to_watch is written.
	 */
	dma_wmb();

	/* set next_to_watch value indicating a packet is present */
	first->next_to_watch = tx_desc;

	i++;
	if (i == tx_ring->count)
		i = 0;

	tx_ring->next_to_use = i;

	/* Make sure there is space in the ring for the next send. */
	igb_maybe_stop_tx(tx_ring, DESC_NEEDED);

	if (netif_xmit_stopped(txring_txq(tx_ring)) || !netdev_xmit_more()) {
		writel(i, tx_ring->tail);
	}
	return 0;

dma_error:
	dev_err(tx_ring->dev, "TX DMA map failed\n");
	tx_buffer = &tx_ring->tx_buffer_info[i];

	/* clear dma mappings for failed tx_buffer_info map */
	while (tx_buffer != first) {
		if (dma_unmap_len(tx_buffer, len))
			dma_unmap_page(tx_ring->dev,
				       dma_unmap_addr(tx_buffer, dma),
				       dma_unmap_len(tx_buffer, len),
				       DMA_TO_DEVICE);
		dma_unmap_len_set(tx_buffer, len, 0);

		if (i-- == 0)
			i += tx_ring->count;
		tx_buffer = &tx_ring->tx_buffer_info[i];
	}

	if (dma_unmap_len(tx_buffer, len))
		dma_unmap_single(tx_ring->dev,
				 dma_unmap_addr(tx_buffer, dma),
				 dma_unmap_len(tx_buffer, len),
				 DMA_TO_DEVICE);
	dma_unmap_len_set(tx_buffer, len, 0);

	dev_kfree_skb_any(tx_buffer->skb);
	tx_buffer->skb = NULL;

	tx_ring->next_to_use = i;

	return -1;
}

int igb_xmit_xdp_ring(struct igb_adapter *adapter,
		      struct igb_ring *tx_ring,
		      struct xdp_frame *xdpf)
{
	union e1000_adv_tx_desc *tx_desc;
	u32 len, cmd_type, olinfo_status;
	struct igb_tx_buffer *tx_buffer;
	dma_addr_t dma;
	u16 i;

	len = xdpf->len;

	if (unlikely(!igb_desc_unused(tx_ring)))
		return IGB_XDP_CONSUMED;

	dma = dma_map_single(tx_ring->dev, xdpf->data, len, DMA_TO_DEVICE);
	if (dma_mapping_error(tx_ring->dev, dma))
		return IGB_XDP_CONSUMED;

	/* record the location of the first descriptor for this packet */
	tx_buffer = &tx_ring->tx_buffer_info[tx_ring->next_to_use];
	tx_buffer->bytecount = len;
	tx_buffer->gso_segs = 1;
	tx_buffer->protocol = 0;

	i = tx_ring->next_to_use;
	tx_desc = IGB_TX_DESC(tx_ring, i);

	dma_unmap_len_set(tx_buffer, len, len);
	dma_unmap_addr_set(tx_buffer, dma, dma);
	tx_buffer->type = IGB_TYPE_XDP;
	tx_buffer->xdpf = xdpf;

	tx_desc->read.buffer_addr = cpu_to_le64(dma);

	/* put descriptor type bits */
	cmd_type = E1000_ADVTXD_DTYP_DATA |
		   E1000_ADVTXD_DCMD_DEXT |
		   E1000_ADVTXD_DCMD_IFCS;
	cmd_type |= len | IGB_TXD_DCMD;
	tx_desc->read.cmd_type_len = cpu_to_le32(cmd_type);

<<<<<<< HEAD
	olinfo_status = cpu_to_le32(len << E1000_ADVTXD_PAYLEN_SHIFT);
=======
	olinfo_status = len << E1000_ADVTXD_PAYLEN_SHIFT;
>>>>>>> 7d2a07b7
	/* 82575 requires a unique index per ring */
	if (test_bit(IGB_RING_FLAG_TX_CTX_IDX, &tx_ring->flags))
		olinfo_status |= tx_ring->reg_idx << 4;

<<<<<<< HEAD
	tx_desc->read.olinfo_status = olinfo_status;
=======
	tx_desc->read.olinfo_status = cpu_to_le32(olinfo_status);
>>>>>>> 7d2a07b7

	netdev_tx_sent_queue(txring_txq(tx_ring), tx_buffer->bytecount);

	/* set the timestamp */
	tx_buffer->time_stamp = jiffies;

	/* Avoid any potential race with xdp_xmit and cleanup */
	smp_wmb();

	/* set next_to_watch value indicating a packet is present */
	i++;
	if (i == tx_ring->count)
		i = 0;

	tx_buffer->next_to_watch = tx_desc;
	tx_ring->next_to_use = i;

	/* Make sure there is space in the ring for the next send. */
	igb_maybe_stop_tx(tx_ring, DESC_NEEDED);

	if (netif_xmit_stopped(txring_txq(tx_ring)) || !netdev_xmit_more())
		writel(i, tx_ring->tail);

	return IGB_XDP_TX;
}

netdev_tx_t igb_xmit_frame_ring(struct sk_buff *skb,
				struct igb_ring *tx_ring)
{
	struct igb_tx_buffer *first;
	int tso;
	u32 tx_flags = 0;
	unsigned short f;
	u16 count = TXD_USE_COUNT(skb_headlen(skb));
	__be16 protocol = vlan_get_protocol(skb);
	u8 hdr_len = 0;

	/* need: 1 descriptor per page * PAGE_SIZE/IGB_MAX_DATA_PER_TXD,
	 *       + 1 desc for skb_headlen/IGB_MAX_DATA_PER_TXD,
	 *       + 2 desc gap to keep tail from touching head,
	 *       + 1 desc for context descriptor,
	 * otherwise try next time
	 */
	for (f = 0; f < skb_shinfo(skb)->nr_frags; f++)
		count += TXD_USE_COUNT(skb_frag_size(
						&skb_shinfo(skb)->frags[f]));

	if (igb_maybe_stop_tx(tx_ring, count + 3)) {
		/* this is a hard error */
		return NETDEV_TX_BUSY;
	}

	/* record the location of the first descriptor for this packet */
	first = &tx_ring->tx_buffer_info[tx_ring->next_to_use];
	first->type = IGB_TYPE_SKB;
	first->skb = skb;
	first->bytecount = skb->len;
	first->gso_segs = 1;

	if (unlikely(skb_shinfo(skb)->tx_flags & SKBTX_HW_TSTAMP)) {
		struct igb_adapter *adapter = netdev_priv(tx_ring->netdev);

		if (adapter->tstamp_config.tx_type == HWTSTAMP_TX_ON &&
		    !test_and_set_bit_lock(__IGB_PTP_TX_IN_PROGRESS,
					   &adapter->state)) {
			skb_shinfo(skb)->tx_flags |= SKBTX_IN_PROGRESS;
			tx_flags |= IGB_TX_FLAGS_TSTAMP;

			adapter->ptp_tx_skb = skb_get(skb);
			adapter->ptp_tx_start = jiffies;
			if (adapter->hw.mac.type == e1000_82576)
				schedule_work(&adapter->ptp_tx_work);
		} else {
			adapter->tx_hwtstamp_skipped++;
		}
	}

	if (skb_vlan_tag_present(skb)) {
		tx_flags |= IGB_TX_FLAGS_VLAN;
		tx_flags |= (skb_vlan_tag_get(skb) << IGB_TX_FLAGS_VLAN_SHIFT);
	}

	/* record initial flags and protocol */
	first->tx_flags = tx_flags;
	first->protocol = protocol;

	tso = igb_tso(tx_ring, first, &hdr_len);
	if (tso < 0)
		goto out_drop;
	else if (!tso)
		igb_tx_csum(tx_ring, first);

	if (igb_tx_map(tx_ring, first, hdr_len))
		goto cleanup_tx_tstamp;

	return NETDEV_TX_OK;

out_drop:
	dev_kfree_skb_any(first->skb);
	first->skb = NULL;
cleanup_tx_tstamp:
	if (unlikely(tx_flags & IGB_TX_FLAGS_TSTAMP)) {
		struct igb_adapter *adapter = netdev_priv(tx_ring->netdev);

		dev_kfree_skb_any(adapter->ptp_tx_skb);
		adapter->ptp_tx_skb = NULL;
		if (adapter->hw.mac.type == e1000_82576)
			cancel_work_sync(&adapter->ptp_tx_work);
		clear_bit_unlock(__IGB_PTP_TX_IN_PROGRESS, &adapter->state);
	}

	return NETDEV_TX_OK;
}

static inline struct igb_ring *igb_tx_queue_mapping(struct igb_adapter *adapter,
						    struct sk_buff *skb)
{
	unsigned int r_idx = skb->queue_mapping;

	if (r_idx >= adapter->num_tx_queues)
		r_idx = r_idx % adapter->num_tx_queues;

	return adapter->tx_ring[r_idx];
}

static netdev_tx_t igb_xmit_frame(struct sk_buff *skb,
				  struct net_device *netdev)
{
	struct igb_adapter *adapter = netdev_priv(netdev);

	/* The minimum packet size with TCTL.PSP set is 17 so pad the skb
	 * in order to meet this minimum size requirement.
	 */
	if (skb_put_padto(skb, 17))
		return NETDEV_TX_OK;

	return igb_xmit_frame_ring(skb, igb_tx_queue_mapping(adapter, skb));
}

/**
 *  igb_tx_timeout - Respond to a Tx Hang
 *  @netdev: network interface device structure
 *  @txqueue: number of the Tx queue that hung (unused)
 **/
static void igb_tx_timeout(struct net_device *netdev, unsigned int __always_unused txqueue)
{
	struct igb_adapter *adapter = netdev_priv(netdev);
	struct e1000_hw *hw = &adapter->hw;

	/* Do the reset outside of interrupt context */
	adapter->tx_timeout_count++;

	if (hw->mac.type >= e1000_82580)
		hw->dev_spec._82575.global_device_reset = true;

	schedule_work(&adapter->reset_task);
	wr32(E1000_EICS,
	     (adapter->eims_enable_mask & ~adapter->eims_other));
}

static void igb_reset_task(struct work_struct *work)
{
	struct igb_adapter *adapter;
	adapter = container_of(work, struct igb_adapter, reset_task);

	rtnl_lock();
	/* If we're already down or resetting, just bail */
	if (test_bit(__IGB_DOWN, &adapter->state) ||
	    test_bit(__IGB_RESETTING, &adapter->state)) {
		rtnl_unlock();
		return;
	}

	igb_dump(adapter);
	netdev_err(adapter->netdev, "Reset adapter\n");
	igb_reinit_locked(adapter);
	rtnl_unlock();
}

/**
 *  igb_get_stats64 - Get System Network Statistics
 *  @netdev: network interface device structure
 *  @stats: rtnl_link_stats64 pointer
 **/
static void igb_get_stats64(struct net_device *netdev,
			    struct rtnl_link_stats64 *stats)
{
	struct igb_adapter *adapter = netdev_priv(netdev);

	spin_lock(&adapter->stats64_lock);
	igb_update_stats(adapter);
	memcpy(stats, &adapter->stats64, sizeof(*stats));
	spin_unlock(&adapter->stats64_lock);
}

/**
 *  igb_change_mtu - Change the Maximum Transfer Unit
 *  @netdev: network interface device structure
 *  @new_mtu: new value for maximum frame size
 *
 *  Returns 0 on success, negative on failure
 **/
static int igb_change_mtu(struct net_device *netdev, int new_mtu)
{
	struct igb_adapter *adapter = netdev_priv(netdev);
	int max_frame = new_mtu + IGB_ETH_PKT_HDR_PAD;

	if (adapter->xdp_prog) {
		int i;

		for (i = 0; i < adapter->num_rx_queues; i++) {
			struct igb_ring *ring = adapter->rx_ring[i];

			if (max_frame > igb_rx_bufsz(ring)) {
				netdev_warn(adapter->netdev,
					    "Requested MTU size is not supported with XDP. Max frame size is %d\n",
					    max_frame);
				return -EINVAL;
			}
		}
	}

	/* adjust max frame to be at least the size of a standard frame */
	if (max_frame < (ETH_FRAME_LEN + ETH_FCS_LEN))
		max_frame = ETH_FRAME_LEN + ETH_FCS_LEN;

	while (test_and_set_bit(__IGB_RESETTING, &adapter->state))
		usleep_range(1000, 2000);

	/* igb_down has a dependency on max_frame_size */
	adapter->max_frame_size = max_frame;

	if (netif_running(netdev))
		igb_down(adapter);

	netdev_dbg(netdev, "changing MTU from %d to %d\n",
		   netdev->mtu, new_mtu);
	netdev->mtu = new_mtu;

	if (netif_running(netdev))
		igb_up(adapter);
	else
		igb_reset(adapter);

	clear_bit(__IGB_RESETTING, &adapter->state);

	return 0;
}

/**
 *  igb_update_stats - Update the board statistics counters
 *  @adapter: board private structure
 **/
void igb_update_stats(struct igb_adapter *adapter)
{
	struct rtnl_link_stats64 *net_stats = &adapter->stats64;
	struct e1000_hw *hw = &adapter->hw;
	struct pci_dev *pdev = adapter->pdev;
	u32 reg, mpc;
	int i;
	u64 bytes, packets;
	unsigned int start;
	u64 _bytes, _packets;

	/* Prevent stats update while adapter is being reset, or if the pci
	 * connection is down.
	 */
	if (adapter->link_speed == 0)
		return;
	if (pci_channel_offline(pdev))
		return;

	bytes = 0;
	packets = 0;

	rcu_read_lock();
	for (i = 0; i < adapter->num_rx_queues; i++) {
		struct igb_ring *ring = adapter->rx_ring[i];
		u32 rqdpc = rd32(E1000_RQDPC(i));
		if (hw->mac.type >= e1000_i210)
			wr32(E1000_RQDPC(i), 0);

		if (rqdpc) {
			ring->rx_stats.drops += rqdpc;
			net_stats->rx_fifo_errors += rqdpc;
		}

		do {
			start = u64_stats_fetch_begin_irq(&ring->rx_syncp);
			_bytes = ring->rx_stats.bytes;
			_packets = ring->rx_stats.packets;
		} while (u64_stats_fetch_retry_irq(&ring->rx_syncp, start));
		bytes += _bytes;
		packets += _packets;
	}

	net_stats->rx_bytes = bytes;
	net_stats->rx_packets = packets;

	bytes = 0;
	packets = 0;
	for (i = 0; i < adapter->num_tx_queues; i++) {
		struct igb_ring *ring = adapter->tx_ring[i];
		do {
			start = u64_stats_fetch_begin_irq(&ring->tx_syncp);
			_bytes = ring->tx_stats.bytes;
			_packets = ring->tx_stats.packets;
		} while (u64_stats_fetch_retry_irq(&ring->tx_syncp, start));
		bytes += _bytes;
		packets += _packets;
	}
	net_stats->tx_bytes = bytes;
	net_stats->tx_packets = packets;
	rcu_read_unlock();

	/* read stats registers */
	adapter->stats.crcerrs += rd32(E1000_CRCERRS);
	adapter->stats.gprc += rd32(E1000_GPRC);
	adapter->stats.gorc += rd32(E1000_GORCL);
	rd32(E1000_GORCH); /* clear GORCL */
	adapter->stats.bprc += rd32(E1000_BPRC);
	adapter->stats.mprc += rd32(E1000_MPRC);
	adapter->stats.roc += rd32(E1000_ROC);

	adapter->stats.prc64 += rd32(E1000_PRC64);
	adapter->stats.prc127 += rd32(E1000_PRC127);
	adapter->stats.prc255 += rd32(E1000_PRC255);
	adapter->stats.prc511 += rd32(E1000_PRC511);
	adapter->stats.prc1023 += rd32(E1000_PRC1023);
	adapter->stats.prc1522 += rd32(E1000_PRC1522);
	adapter->stats.symerrs += rd32(E1000_SYMERRS);
	adapter->stats.sec += rd32(E1000_SEC);

	mpc = rd32(E1000_MPC);
	adapter->stats.mpc += mpc;
	net_stats->rx_fifo_errors += mpc;
	adapter->stats.scc += rd32(E1000_SCC);
	adapter->stats.ecol += rd32(E1000_ECOL);
	adapter->stats.mcc += rd32(E1000_MCC);
	adapter->stats.latecol += rd32(E1000_LATECOL);
	adapter->stats.dc += rd32(E1000_DC);
	adapter->stats.rlec += rd32(E1000_RLEC);
	adapter->stats.xonrxc += rd32(E1000_XONRXC);
	adapter->stats.xontxc += rd32(E1000_XONTXC);
	adapter->stats.xoffrxc += rd32(E1000_XOFFRXC);
	adapter->stats.xofftxc += rd32(E1000_XOFFTXC);
	adapter->stats.fcruc += rd32(E1000_FCRUC);
	adapter->stats.gptc += rd32(E1000_GPTC);
	adapter->stats.gotc += rd32(E1000_GOTCL);
	rd32(E1000_GOTCH); /* clear GOTCL */
	adapter->stats.rnbc += rd32(E1000_RNBC);
	adapter->stats.ruc += rd32(E1000_RUC);
	adapter->stats.rfc += rd32(E1000_RFC);
	adapter->stats.rjc += rd32(E1000_RJC);
	adapter->stats.tor += rd32(E1000_TORH);
	adapter->stats.tot += rd32(E1000_TOTH);
	adapter->stats.tpr += rd32(E1000_TPR);

	adapter->stats.ptc64 += rd32(E1000_PTC64);
	adapter->stats.ptc127 += rd32(E1000_PTC127);
	adapter->stats.ptc255 += rd32(E1000_PTC255);
	adapter->stats.ptc511 += rd32(E1000_PTC511);
	adapter->stats.ptc1023 += rd32(E1000_PTC1023);
	adapter->stats.ptc1522 += rd32(E1000_PTC1522);

	adapter->stats.mptc += rd32(E1000_MPTC);
	adapter->stats.bptc += rd32(E1000_BPTC);

	adapter->stats.tpt += rd32(E1000_TPT);
	adapter->stats.colc += rd32(E1000_COLC);

	adapter->stats.algnerrc += rd32(E1000_ALGNERRC);
	/* read internal phy specific stats */
	reg = rd32(E1000_CTRL_EXT);
	if (!(reg & E1000_CTRL_EXT_LINK_MODE_MASK)) {
		adapter->stats.rxerrc += rd32(E1000_RXERRC);

		/* this stat has invalid values on i210/i211 */
		if ((hw->mac.type != e1000_i210) &&
		    (hw->mac.type != e1000_i211))
			adapter->stats.tncrs += rd32(E1000_TNCRS);
	}

	adapter->stats.tsctc += rd32(E1000_TSCTC);
	adapter->stats.tsctfc += rd32(E1000_TSCTFC);

	adapter->stats.iac += rd32(E1000_IAC);
	adapter->stats.icrxoc += rd32(E1000_ICRXOC);
	adapter->stats.icrxptc += rd32(E1000_ICRXPTC);
	adapter->stats.icrxatc += rd32(E1000_ICRXATC);
	adapter->stats.ictxptc += rd32(E1000_ICTXPTC);
	adapter->stats.ictxatc += rd32(E1000_ICTXATC);
	adapter->stats.ictxqec += rd32(E1000_ICTXQEC);
	adapter->stats.ictxqmtc += rd32(E1000_ICTXQMTC);
	adapter->stats.icrxdmtc += rd32(E1000_ICRXDMTC);

	/* Fill out the OS statistics structure */
	net_stats->multicast = adapter->stats.mprc;
	net_stats->collisions = adapter->stats.colc;

	/* Rx Errors */

	/* RLEC on some newer hardware can be incorrect so build
	 * our own version based on RUC and ROC
	 */
	net_stats->rx_errors = adapter->stats.rxerrc +
		adapter->stats.crcerrs + adapter->stats.algnerrc +
		adapter->stats.ruc + adapter->stats.roc +
		adapter->stats.cexterr;
	net_stats->rx_length_errors = adapter->stats.ruc +
				      adapter->stats.roc;
	net_stats->rx_crc_errors = adapter->stats.crcerrs;
	net_stats->rx_frame_errors = adapter->stats.algnerrc;
	net_stats->rx_missed_errors = adapter->stats.mpc;

	/* Tx Errors */
	net_stats->tx_errors = adapter->stats.ecol +
			       adapter->stats.latecol;
	net_stats->tx_aborted_errors = adapter->stats.ecol;
	net_stats->tx_window_errors = adapter->stats.latecol;
	net_stats->tx_carrier_errors = adapter->stats.tncrs;

	/* Tx Dropped needs to be maintained elsewhere */

	/* Management Stats */
	adapter->stats.mgptc += rd32(E1000_MGTPTC);
	adapter->stats.mgprc += rd32(E1000_MGTPRC);
	adapter->stats.mgpdc += rd32(E1000_MGTPDC);

	/* OS2BMC Stats */
	reg = rd32(E1000_MANC);
	if (reg & E1000_MANC_EN_BMC2OS) {
		adapter->stats.o2bgptc += rd32(E1000_O2BGPTC);
		adapter->stats.o2bspc += rd32(E1000_O2BSPC);
		adapter->stats.b2ospc += rd32(E1000_B2OSPC);
		adapter->stats.b2ogprc += rd32(E1000_B2OGPRC);
	}
}

static void igb_tsync_interrupt(struct igb_adapter *adapter)
{
	struct e1000_hw *hw = &adapter->hw;
	struct ptp_clock_event event;
	struct timespec64 ts;
	u32 ack = 0, tsauxc, sec, nsec, tsicr = rd32(E1000_TSICR);

	if (tsicr & TSINTR_SYS_WRAP) {
		event.type = PTP_CLOCK_PPS;
		if (adapter->ptp_caps.pps)
			ptp_clock_event(adapter->ptp_clock, &event);
		ack |= TSINTR_SYS_WRAP;
	}

	if (tsicr & E1000_TSICR_TXTS) {
		/* retrieve hardware timestamp */
		schedule_work(&adapter->ptp_tx_work);
		ack |= E1000_TSICR_TXTS;
	}

	if (tsicr & TSINTR_TT0) {
		spin_lock(&adapter->tmreg_lock);
		ts = timespec64_add(adapter->perout[0].start,
				    adapter->perout[0].period);
		/* u32 conversion of tv_sec is safe until y2106 */
		wr32(E1000_TRGTTIML0, ts.tv_nsec);
		wr32(E1000_TRGTTIMH0, (u32)ts.tv_sec);
		tsauxc = rd32(E1000_TSAUXC);
		tsauxc |= TSAUXC_EN_TT0;
		wr32(E1000_TSAUXC, tsauxc);
		adapter->perout[0].start = ts;
		spin_unlock(&adapter->tmreg_lock);
		ack |= TSINTR_TT0;
	}

	if (tsicr & TSINTR_TT1) {
		spin_lock(&adapter->tmreg_lock);
		ts = timespec64_add(adapter->perout[1].start,
				    adapter->perout[1].period);
		wr32(E1000_TRGTTIML1, ts.tv_nsec);
		wr32(E1000_TRGTTIMH1, (u32)ts.tv_sec);
		tsauxc = rd32(E1000_TSAUXC);
		tsauxc |= TSAUXC_EN_TT1;
		wr32(E1000_TSAUXC, tsauxc);
		adapter->perout[1].start = ts;
		spin_unlock(&adapter->tmreg_lock);
		ack |= TSINTR_TT1;
	}

	if (tsicr & TSINTR_AUTT0) {
		nsec = rd32(E1000_AUXSTMPL0);
		sec  = rd32(E1000_AUXSTMPH0);
		event.type = PTP_CLOCK_EXTTS;
		event.index = 0;
		event.timestamp = sec * 1000000000ULL + nsec;
		ptp_clock_event(adapter->ptp_clock, &event);
		ack |= TSINTR_AUTT0;
	}

	if (tsicr & TSINTR_AUTT1) {
		nsec = rd32(E1000_AUXSTMPL1);
		sec  = rd32(E1000_AUXSTMPH1);
		event.type = PTP_CLOCK_EXTTS;
		event.index = 1;
		event.timestamp = sec * 1000000000ULL + nsec;
		ptp_clock_event(adapter->ptp_clock, &event);
		ack |= TSINTR_AUTT1;
	}

	/* acknowledge the interrupts */
	wr32(E1000_TSICR, ack);
}

static irqreturn_t igb_msix_other(int irq, void *data)
{
	struct igb_adapter *adapter = data;
	struct e1000_hw *hw = &adapter->hw;
	u32 icr = rd32(E1000_ICR);
	/* reading ICR causes bit 31 of EICR to be cleared */

	if (icr & E1000_ICR_DRSTA)
		schedule_work(&adapter->reset_task);

	if (icr & E1000_ICR_DOUTSYNC) {
		/* HW is reporting DMA is out of sync */
		adapter->stats.doosync++;
		/* The DMA Out of Sync is also indication of a spoof event
		 * in IOV mode. Check the Wrong VM Behavior register to
		 * see if it is really a spoof event.
		 */
		igb_check_wvbr(adapter);
	}

	/* Check for a mailbox event */
	if (icr & E1000_ICR_VMMB)
		igb_msg_task(adapter);

	if (icr & E1000_ICR_LSC) {
		hw->mac.get_link_status = 1;
		/* guard against interrupt when we're going down */
		if (!test_bit(__IGB_DOWN, &adapter->state))
			mod_timer(&adapter->watchdog_timer, jiffies + 1);
	}

	if (icr & E1000_ICR_TS)
		igb_tsync_interrupt(adapter);

	wr32(E1000_EIMS, adapter->eims_other);

	return IRQ_HANDLED;
}

static void igb_write_itr(struct igb_q_vector *q_vector)
{
	struct igb_adapter *adapter = q_vector->adapter;
	u32 itr_val = q_vector->itr_val & 0x7FFC;

	if (!q_vector->set_itr)
		return;

	if (!itr_val)
		itr_val = 0x4;

	if (adapter->hw.mac.type == e1000_82575)
		itr_val |= itr_val << 16;
	else
		itr_val |= E1000_EITR_CNT_IGNR;

	writel(itr_val, q_vector->itr_register);
	q_vector->set_itr = 0;
}

static irqreturn_t igb_msix_ring(int irq, void *data)
{
	struct igb_q_vector *q_vector = data;

	/* Write the ITR value calculated from the previous interrupt. */
	igb_write_itr(q_vector);

	napi_schedule(&q_vector->napi);

	return IRQ_HANDLED;
}

#ifdef CONFIG_IGB_DCA
static void igb_update_tx_dca(struct igb_adapter *adapter,
			      struct igb_ring *tx_ring,
			      int cpu)
{
	struct e1000_hw *hw = &adapter->hw;
	u32 txctrl = dca3_get_tag(tx_ring->dev, cpu);

	if (hw->mac.type != e1000_82575)
		txctrl <<= E1000_DCA_TXCTRL_CPUID_SHIFT;

	/* We can enable relaxed ordering for reads, but not writes when
	 * DCA is enabled.  This is due to a known issue in some chipsets
	 * which will cause the DCA tag to be cleared.
	 */
	txctrl |= E1000_DCA_TXCTRL_DESC_RRO_EN |
		  E1000_DCA_TXCTRL_DATA_RRO_EN |
		  E1000_DCA_TXCTRL_DESC_DCA_EN;

	wr32(E1000_DCA_TXCTRL(tx_ring->reg_idx), txctrl);
}

static void igb_update_rx_dca(struct igb_adapter *adapter,
			      struct igb_ring *rx_ring,
			      int cpu)
{
	struct e1000_hw *hw = &adapter->hw;
	u32 rxctrl = dca3_get_tag(&adapter->pdev->dev, cpu);

	if (hw->mac.type != e1000_82575)
		rxctrl <<= E1000_DCA_RXCTRL_CPUID_SHIFT;

	/* We can enable relaxed ordering for reads, but not writes when
	 * DCA is enabled.  This is due to a known issue in some chipsets
	 * which will cause the DCA tag to be cleared.
	 */
	rxctrl |= E1000_DCA_RXCTRL_DESC_RRO_EN |
		  E1000_DCA_RXCTRL_DESC_DCA_EN;

	wr32(E1000_DCA_RXCTRL(rx_ring->reg_idx), rxctrl);
}

static void igb_update_dca(struct igb_q_vector *q_vector)
{
	struct igb_adapter *adapter = q_vector->adapter;
	int cpu = get_cpu();

	if (q_vector->cpu == cpu)
		goto out_no_update;

	if (q_vector->tx.ring)
		igb_update_tx_dca(adapter, q_vector->tx.ring, cpu);

	if (q_vector->rx.ring)
		igb_update_rx_dca(adapter, q_vector->rx.ring, cpu);

	q_vector->cpu = cpu;
out_no_update:
	put_cpu();
}

static void igb_setup_dca(struct igb_adapter *adapter)
{
	struct e1000_hw *hw = &adapter->hw;
	int i;

	if (!(adapter->flags & IGB_FLAG_DCA_ENABLED))
		return;

	/* Always use CB2 mode, difference is masked in the CB driver. */
	wr32(E1000_DCA_CTRL, E1000_DCA_CTRL_DCA_MODE_CB2);

	for (i = 0; i < adapter->num_q_vectors; i++) {
		adapter->q_vector[i]->cpu = -1;
		igb_update_dca(adapter->q_vector[i]);
	}
}

static int __igb_notify_dca(struct device *dev, void *data)
{
	struct net_device *netdev = dev_get_drvdata(dev);
	struct igb_adapter *adapter = netdev_priv(netdev);
	struct pci_dev *pdev = adapter->pdev;
	struct e1000_hw *hw = &adapter->hw;
	unsigned long event = *(unsigned long *)data;

	switch (event) {
	case DCA_PROVIDER_ADD:
		/* if already enabled, don't do it again */
		if (adapter->flags & IGB_FLAG_DCA_ENABLED)
			break;
		if (dca_add_requester(dev) == 0) {
			adapter->flags |= IGB_FLAG_DCA_ENABLED;
			dev_info(&pdev->dev, "DCA enabled\n");
			igb_setup_dca(adapter);
			break;
		}
		fallthrough; /* since DCA is disabled. */
	case DCA_PROVIDER_REMOVE:
		if (adapter->flags & IGB_FLAG_DCA_ENABLED) {
			/* without this a class_device is left
			 * hanging around in the sysfs model
			 */
			dca_remove_requester(dev);
			dev_info(&pdev->dev, "DCA disabled\n");
			adapter->flags &= ~IGB_FLAG_DCA_ENABLED;
			wr32(E1000_DCA_CTRL, E1000_DCA_CTRL_DCA_MODE_DISABLE);
		}
		break;
	}

	return 0;
}

static int igb_notify_dca(struct notifier_block *nb, unsigned long event,
			  void *p)
{
	int ret_val;

	ret_val = driver_for_each_device(&igb_driver.driver, NULL, &event,
					 __igb_notify_dca);

	return ret_val ? NOTIFY_BAD : NOTIFY_DONE;
}
#endif /* CONFIG_IGB_DCA */

#ifdef CONFIG_PCI_IOV
static int igb_vf_configure(struct igb_adapter *adapter, int vf)
{
	unsigned char mac_addr[ETH_ALEN];

	eth_zero_addr(mac_addr);
	igb_set_vf_mac(adapter, vf, mac_addr);

	/* By default spoof check is enabled for all VFs */
	adapter->vf_data[vf].spoofchk_enabled = true;

	/* By default VFs are not trusted */
	adapter->vf_data[vf].trusted = false;

	return 0;
}

#endif
static void igb_ping_all_vfs(struct igb_adapter *adapter)
{
	struct e1000_hw *hw = &adapter->hw;
	u32 ping;
	int i;

	for (i = 0 ; i < adapter->vfs_allocated_count; i++) {
		ping = E1000_PF_CONTROL_MSG;
		if (adapter->vf_data[i].flags & IGB_VF_FLAG_CTS)
			ping |= E1000_VT_MSGTYPE_CTS;
		igb_write_mbx(hw, &ping, 1, i);
	}
}

static int igb_set_vf_promisc(struct igb_adapter *adapter, u32 *msgbuf, u32 vf)
{
	struct e1000_hw *hw = &adapter->hw;
	u32 vmolr = rd32(E1000_VMOLR(vf));
	struct vf_data_storage *vf_data = &adapter->vf_data[vf];

	vf_data->flags &= ~(IGB_VF_FLAG_UNI_PROMISC |
			    IGB_VF_FLAG_MULTI_PROMISC);
	vmolr &= ~(E1000_VMOLR_ROPE | E1000_VMOLR_ROMPE | E1000_VMOLR_MPME);

	if (*msgbuf & E1000_VF_SET_PROMISC_MULTICAST) {
		vmolr |= E1000_VMOLR_MPME;
		vf_data->flags |= IGB_VF_FLAG_MULTI_PROMISC;
		*msgbuf &= ~E1000_VF_SET_PROMISC_MULTICAST;
	} else {
		/* if we have hashes and we are clearing a multicast promisc
		 * flag we need to write the hashes to the MTA as this step
		 * was previously skipped
		 */
		if (vf_data->num_vf_mc_hashes > 30) {
			vmolr |= E1000_VMOLR_MPME;
		} else if (vf_data->num_vf_mc_hashes) {
			int j;

			vmolr |= E1000_VMOLR_ROMPE;
			for (j = 0; j < vf_data->num_vf_mc_hashes; j++)
				igb_mta_set(hw, vf_data->vf_mc_hashes[j]);
		}
	}

	wr32(E1000_VMOLR(vf), vmolr);

	/* there are flags left unprocessed, likely not supported */
	if (*msgbuf & E1000_VT_MSGINFO_MASK)
		return -EINVAL;

	return 0;
}

static int igb_set_vf_multicasts(struct igb_adapter *adapter,
				  u32 *msgbuf, u32 vf)
{
	int n = (msgbuf[0] & E1000_VT_MSGINFO_MASK) >> E1000_VT_MSGINFO_SHIFT;
	u16 *hash_list = (u16 *)&msgbuf[1];
	struct vf_data_storage *vf_data = &adapter->vf_data[vf];
	int i;

	/* salt away the number of multicast addresses assigned
	 * to this VF for later use to restore when the PF multi cast
	 * list changes
	 */
	vf_data->num_vf_mc_hashes = n;

	/* only up to 30 hash values supported */
	if (n > 30)
		n = 30;

	/* store the hashes for later use */
	for (i = 0; i < n; i++)
		vf_data->vf_mc_hashes[i] = hash_list[i];

	/* Flush and reset the mta with the new values */
	igb_set_rx_mode(adapter->netdev);

	return 0;
}

static void igb_restore_vf_multicasts(struct igb_adapter *adapter)
{
	struct e1000_hw *hw = &adapter->hw;
	struct vf_data_storage *vf_data;
	int i, j;

	for (i = 0; i < adapter->vfs_allocated_count; i++) {
		u32 vmolr = rd32(E1000_VMOLR(i));

		vmolr &= ~(E1000_VMOLR_ROMPE | E1000_VMOLR_MPME);

		vf_data = &adapter->vf_data[i];

		if ((vf_data->num_vf_mc_hashes > 30) ||
		    (vf_data->flags & IGB_VF_FLAG_MULTI_PROMISC)) {
			vmolr |= E1000_VMOLR_MPME;
		} else if (vf_data->num_vf_mc_hashes) {
			vmolr |= E1000_VMOLR_ROMPE;
			for (j = 0; j < vf_data->num_vf_mc_hashes; j++)
				igb_mta_set(hw, vf_data->vf_mc_hashes[j]);
		}
		wr32(E1000_VMOLR(i), vmolr);
	}
}

static void igb_clear_vf_vfta(struct igb_adapter *adapter, u32 vf)
{
	struct e1000_hw *hw = &adapter->hw;
	u32 pool_mask, vlvf_mask, i;

	/* create mask for VF and other pools */
	pool_mask = E1000_VLVF_POOLSEL_MASK;
	vlvf_mask = BIT(E1000_VLVF_POOLSEL_SHIFT + vf);

	/* drop PF from pool bits */
	pool_mask &= ~BIT(E1000_VLVF_POOLSEL_SHIFT +
			     adapter->vfs_allocated_count);

	/* Find the vlan filter for this id */
	for (i = E1000_VLVF_ARRAY_SIZE; i--;) {
		u32 vlvf = rd32(E1000_VLVF(i));
		u32 vfta_mask, vid, vfta;

		/* remove the vf from the pool */
		if (!(vlvf & vlvf_mask))
			continue;

		/* clear out bit from VLVF */
		vlvf ^= vlvf_mask;

		/* if other pools are present, just remove ourselves */
		if (vlvf & pool_mask)
			goto update_vlvfb;

		/* if PF is present, leave VFTA */
		if (vlvf & E1000_VLVF_POOLSEL_MASK)
			goto update_vlvf;

		vid = vlvf & E1000_VLVF_VLANID_MASK;
		vfta_mask = BIT(vid % 32);

		/* clear bit from VFTA */
		vfta = adapter->shadow_vfta[vid / 32];
		if (vfta & vfta_mask)
			hw->mac.ops.write_vfta(hw, vid / 32, vfta ^ vfta_mask);
update_vlvf:
		/* clear pool selection enable */
		if (adapter->flags & IGB_FLAG_VLAN_PROMISC)
			vlvf &= E1000_VLVF_POOLSEL_MASK;
		else
			vlvf = 0;
update_vlvfb:
		/* clear pool bits */
		wr32(E1000_VLVF(i), vlvf);
	}
}

static int igb_find_vlvf_entry(struct e1000_hw *hw, u32 vlan)
{
	u32 vlvf;
	int idx;

	/* short cut the special case */
	if (vlan == 0)
		return 0;

	/* Search for the VLAN id in the VLVF entries */
	for (idx = E1000_VLVF_ARRAY_SIZE; --idx;) {
		vlvf = rd32(E1000_VLVF(idx));
		if ((vlvf & VLAN_VID_MASK) == vlan)
			break;
	}

	return idx;
}

static void igb_update_pf_vlvf(struct igb_adapter *adapter, u32 vid)
{
	struct e1000_hw *hw = &adapter->hw;
	u32 bits, pf_id;
	int idx;

	idx = igb_find_vlvf_entry(hw, vid);
	if (!idx)
		return;

	/* See if any other pools are set for this VLAN filter
	 * entry other than the PF.
	 */
	pf_id = adapter->vfs_allocated_count + E1000_VLVF_POOLSEL_SHIFT;
	bits = ~BIT(pf_id) & E1000_VLVF_POOLSEL_MASK;
	bits &= rd32(E1000_VLVF(idx));

	/* Disable the filter so this falls into the default pool. */
	if (!bits) {
		if (adapter->flags & IGB_FLAG_VLAN_PROMISC)
			wr32(E1000_VLVF(idx), BIT(pf_id));
		else
			wr32(E1000_VLVF(idx), 0);
	}
}

static s32 igb_set_vf_vlan(struct igb_adapter *adapter, u32 vid,
			   bool add, u32 vf)
{
	int pf_id = adapter->vfs_allocated_count;
	struct e1000_hw *hw = &adapter->hw;
	int err;

	/* If VLAN overlaps with one the PF is currently monitoring make
	 * sure that we are able to allocate a VLVF entry.  This may be
	 * redundant but it guarantees PF will maintain visibility to
	 * the VLAN.
	 */
	if (add && test_bit(vid, adapter->active_vlans)) {
		err = igb_vfta_set(hw, vid, pf_id, true, false);
		if (err)
			return err;
	}

	err = igb_vfta_set(hw, vid, vf, add, false);

	if (add && !err)
		return err;

	/* If we failed to add the VF VLAN or we are removing the VF VLAN
	 * we may need to drop the PF pool bit in order to allow us to free
	 * up the VLVF resources.
	 */
	if (test_bit(vid, adapter->active_vlans) ||
	    (adapter->flags & IGB_FLAG_VLAN_PROMISC))
		igb_update_pf_vlvf(adapter, vid);

	return err;
}

static void igb_set_vmvir(struct igb_adapter *adapter, u32 vid, u32 vf)
{
	struct e1000_hw *hw = &adapter->hw;

	if (vid)
		wr32(E1000_VMVIR(vf), (vid | E1000_VMVIR_VLANA_DEFAULT));
	else
		wr32(E1000_VMVIR(vf), 0);
}

static int igb_enable_port_vlan(struct igb_adapter *adapter, int vf,
				u16 vlan, u8 qos)
{
	int err;

	err = igb_set_vf_vlan(adapter, vlan, true, vf);
	if (err)
		return err;

	igb_set_vmvir(adapter, vlan | (qos << VLAN_PRIO_SHIFT), vf);
	igb_set_vmolr(adapter, vf, !vlan);

	/* revoke access to previous VLAN */
	if (vlan != adapter->vf_data[vf].pf_vlan)
		igb_set_vf_vlan(adapter, adapter->vf_data[vf].pf_vlan,
				false, vf);

	adapter->vf_data[vf].pf_vlan = vlan;
	adapter->vf_data[vf].pf_qos = qos;
	igb_set_vf_vlan_strip(adapter, vf, true);
	dev_info(&adapter->pdev->dev,
		 "Setting VLAN %d, QOS 0x%x on VF %d\n", vlan, qos, vf);
	if (test_bit(__IGB_DOWN, &adapter->state)) {
		dev_warn(&adapter->pdev->dev,
			 "The VF VLAN has been set, but the PF device is not up.\n");
		dev_warn(&adapter->pdev->dev,
			 "Bring the PF device up before attempting to use the VF device.\n");
	}

	return err;
}

static int igb_disable_port_vlan(struct igb_adapter *adapter, int vf)
{
	/* Restore tagless access via VLAN 0 */
	igb_set_vf_vlan(adapter, 0, true, vf);

	igb_set_vmvir(adapter, 0, vf);
	igb_set_vmolr(adapter, vf, true);

	/* Remove any PF assigned VLAN */
	if (adapter->vf_data[vf].pf_vlan)
		igb_set_vf_vlan(adapter, adapter->vf_data[vf].pf_vlan,
				false, vf);

	adapter->vf_data[vf].pf_vlan = 0;
	adapter->vf_data[vf].pf_qos = 0;
	igb_set_vf_vlan_strip(adapter, vf, false);

	return 0;
}

static int igb_ndo_set_vf_vlan(struct net_device *netdev, int vf,
			       u16 vlan, u8 qos, __be16 vlan_proto)
{
	struct igb_adapter *adapter = netdev_priv(netdev);

	if ((vf >= adapter->vfs_allocated_count) || (vlan > 4095) || (qos > 7))
		return -EINVAL;

	if (vlan_proto != htons(ETH_P_8021Q))
		return -EPROTONOSUPPORT;

	return (vlan || qos) ? igb_enable_port_vlan(adapter, vf, vlan, qos) :
			       igb_disable_port_vlan(adapter, vf);
}

static int igb_set_vf_vlan_msg(struct igb_adapter *adapter, u32 *msgbuf, u32 vf)
{
	int add = (msgbuf[0] & E1000_VT_MSGINFO_MASK) >> E1000_VT_MSGINFO_SHIFT;
	int vid = (msgbuf[1] & E1000_VLVF_VLANID_MASK);
	int ret;

	if (adapter->vf_data[vf].pf_vlan)
		return -1;

	/* VLAN 0 is a special case, don't allow it to be removed */
	if (!vid && !add)
		return 0;

	ret = igb_set_vf_vlan(adapter, vid, !!add, vf);
	if (!ret)
		igb_set_vf_vlan_strip(adapter, vf, !!vid);
	return ret;
}

static inline void igb_vf_reset(struct igb_adapter *adapter, u32 vf)
{
	struct vf_data_storage *vf_data = &adapter->vf_data[vf];

	/* clear flags - except flag that indicates PF has set the MAC */
	vf_data->flags &= IGB_VF_FLAG_PF_SET_MAC;
	vf_data->last_nack = jiffies;

	/* reset vlans for device */
	igb_clear_vf_vfta(adapter, vf);
	igb_set_vf_vlan(adapter, vf_data->pf_vlan, true, vf);
	igb_set_vmvir(adapter, vf_data->pf_vlan |
			       (vf_data->pf_qos << VLAN_PRIO_SHIFT), vf);
	igb_set_vmolr(adapter, vf, !vf_data->pf_vlan);
	igb_set_vf_vlan_strip(adapter, vf, !!(vf_data->pf_vlan));

	/* reset multicast table array for vf */
	adapter->vf_data[vf].num_vf_mc_hashes = 0;

	/* Flush and reset the mta with the new values */
	igb_set_rx_mode(adapter->netdev);
}

static void igb_vf_reset_event(struct igb_adapter *adapter, u32 vf)
{
	unsigned char *vf_mac = adapter->vf_data[vf].vf_mac_addresses;

	/* clear mac address as we were hotplug removed/added */
	if (!(adapter->vf_data[vf].flags & IGB_VF_FLAG_PF_SET_MAC))
		eth_zero_addr(vf_mac);

	/* process remaining reset events */
	igb_vf_reset(adapter, vf);
}

static void igb_vf_reset_msg(struct igb_adapter *adapter, u32 vf)
{
	struct e1000_hw *hw = &adapter->hw;
	unsigned char *vf_mac = adapter->vf_data[vf].vf_mac_addresses;
	u32 reg, msgbuf[3];
	u8 *addr = (u8 *)(&msgbuf[1]);

	/* process all the same items cleared in a function level reset */
	igb_vf_reset(adapter, vf);

	/* set vf mac address */
	igb_set_vf_mac(adapter, vf, vf_mac);

	/* enable transmit and receive for vf */
	reg = rd32(E1000_VFTE);
	wr32(E1000_VFTE, reg | BIT(vf));
	reg = rd32(E1000_VFRE);
	wr32(E1000_VFRE, reg | BIT(vf));

	adapter->vf_data[vf].flags |= IGB_VF_FLAG_CTS;

	/* reply to reset with ack and vf mac address */
	if (!is_zero_ether_addr(vf_mac)) {
		msgbuf[0] = E1000_VF_RESET | E1000_VT_MSGTYPE_ACK;
		memcpy(addr, vf_mac, ETH_ALEN);
	} else {
		msgbuf[0] = E1000_VF_RESET | E1000_VT_MSGTYPE_NACK;
	}
	igb_write_mbx(hw, msgbuf, 3, vf);
}

static void igb_flush_mac_table(struct igb_adapter *adapter)
{
	struct e1000_hw *hw = &adapter->hw;
	int i;

	for (i = 0; i < hw->mac.rar_entry_count; i++) {
		adapter->mac_table[i].state &= ~IGB_MAC_STATE_IN_USE;
		eth_zero_addr(adapter->mac_table[i].addr);
		adapter->mac_table[i].queue = 0;
		igb_rar_set_index(adapter, i);
	}
}

static int igb_available_rars(struct igb_adapter *adapter, u8 queue)
{
	struct e1000_hw *hw = &adapter->hw;
	/* do not count rar entries reserved for VFs MAC addresses */
	int rar_entries = hw->mac.rar_entry_count -
			  adapter->vfs_allocated_count;
	int i, count = 0;

	for (i = 0; i < rar_entries; i++) {
		/* do not count default entries */
		if (adapter->mac_table[i].state & IGB_MAC_STATE_DEFAULT)
			continue;

		/* do not count "in use" entries for different queues */
		if ((adapter->mac_table[i].state & IGB_MAC_STATE_IN_USE) &&
		    (adapter->mac_table[i].queue != queue))
			continue;

		count++;
	}

	return count;
}

/* Set default MAC address for the PF in the first RAR entry */
static void igb_set_default_mac_filter(struct igb_adapter *adapter)
{
	struct igb_mac_addr *mac_table = &adapter->mac_table[0];

	ether_addr_copy(mac_table->addr, adapter->hw.mac.addr);
	mac_table->queue = adapter->vfs_allocated_count;
	mac_table->state = IGB_MAC_STATE_DEFAULT | IGB_MAC_STATE_IN_USE;

	igb_rar_set_index(adapter, 0);
}

/* If the filter to be added and an already existing filter express
 * the same address and address type, it should be possible to only
 * override the other configurations, for example the queue to steer
 * traffic.
 */
static bool igb_mac_entry_can_be_used(const struct igb_mac_addr *entry,
				      const u8 *addr, const u8 flags)
{
	if (!(entry->state & IGB_MAC_STATE_IN_USE))
		return true;

	if ((entry->state & IGB_MAC_STATE_SRC_ADDR) !=
	    (flags & IGB_MAC_STATE_SRC_ADDR))
		return false;

	if (!ether_addr_equal(addr, entry->addr))
		return false;

	return true;
}

/* Add a MAC filter for 'addr' directing matching traffic to 'queue',
 * 'flags' is used to indicate what kind of match is made, match is by
 * default for the destination address, if matching by source address
 * is desired the flag IGB_MAC_STATE_SRC_ADDR can be used.
 */
static int igb_add_mac_filter_flags(struct igb_adapter *adapter,
				    const u8 *addr, const u8 queue,
				    const u8 flags)
{
	struct e1000_hw *hw = &adapter->hw;
	int rar_entries = hw->mac.rar_entry_count -
			  adapter->vfs_allocated_count;
	int i;

	if (is_zero_ether_addr(addr))
		return -EINVAL;

	/* Search for the first empty entry in the MAC table.
	 * Do not touch entries at the end of the table reserved for the VF MAC
	 * addresses.
	 */
	for (i = 0; i < rar_entries; i++) {
		if (!igb_mac_entry_can_be_used(&adapter->mac_table[i],
					       addr, flags))
			continue;

		ether_addr_copy(adapter->mac_table[i].addr, addr);
		adapter->mac_table[i].queue = queue;
		adapter->mac_table[i].state |= IGB_MAC_STATE_IN_USE | flags;

		igb_rar_set_index(adapter, i);
		return i;
	}

	return -ENOSPC;
}

static int igb_add_mac_filter(struct igb_adapter *adapter, const u8 *addr,
			      const u8 queue)
{
	return igb_add_mac_filter_flags(adapter, addr, queue, 0);
}

/* Remove a MAC filter for 'addr' directing matching traffic to
 * 'queue', 'flags' is used to indicate what kind of match need to be
 * removed, match is by default for the destination address, if
 * matching by source address is to be removed the flag
 * IGB_MAC_STATE_SRC_ADDR can be used.
 */
static int igb_del_mac_filter_flags(struct igb_adapter *adapter,
				    const u8 *addr, const u8 queue,
				    const u8 flags)
{
	struct e1000_hw *hw = &adapter->hw;
	int rar_entries = hw->mac.rar_entry_count -
			  adapter->vfs_allocated_count;
	int i;

	if (is_zero_ether_addr(addr))
		return -EINVAL;

	/* Search for matching entry in the MAC table based on given address
	 * and queue. Do not touch entries at the end of the table reserved
	 * for the VF MAC addresses.
	 */
	for (i = 0; i < rar_entries; i++) {
		if (!(adapter->mac_table[i].state & IGB_MAC_STATE_IN_USE))
			continue;
		if ((adapter->mac_table[i].state & flags) != flags)
			continue;
		if (adapter->mac_table[i].queue != queue)
			continue;
		if (!ether_addr_equal(adapter->mac_table[i].addr, addr))
			continue;

		/* When a filter for the default address is "deleted",
		 * we return it to its initial configuration
		 */
		if (adapter->mac_table[i].state & IGB_MAC_STATE_DEFAULT) {
			adapter->mac_table[i].state =
				IGB_MAC_STATE_DEFAULT | IGB_MAC_STATE_IN_USE;
			adapter->mac_table[i].queue =
				adapter->vfs_allocated_count;
		} else {
			adapter->mac_table[i].state = 0;
			adapter->mac_table[i].queue = 0;
			eth_zero_addr(adapter->mac_table[i].addr);
		}

		igb_rar_set_index(adapter, i);
		return 0;
	}

	return -ENOENT;
}

static int igb_del_mac_filter(struct igb_adapter *adapter, const u8 *addr,
			      const u8 queue)
{
	return igb_del_mac_filter_flags(adapter, addr, queue, 0);
}

int igb_add_mac_steering_filter(struct igb_adapter *adapter,
				const u8 *addr, u8 queue, u8 flags)
{
	struct e1000_hw *hw = &adapter->hw;

	/* In theory, this should be supported on 82575 as well, but
	 * that part wasn't easily accessible during development.
	 */
	if (hw->mac.type != e1000_i210)
		return -EOPNOTSUPP;

	return igb_add_mac_filter_flags(adapter, addr, queue,
					IGB_MAC_STATE_QUEUE_STEERING | flags);
}

int igb_del_mac_steering_filter(struct igb_adapter *adapter,
				const u8 *addr, u8 queue, u8 flags)
{
	return igb_del_mac_filter_flags(adapter, addr, queue,
					IGB_MAC_STATE_QUEUE_STEERING | flags);
}

static int igb_uc_sync(struct net_device *netdev, const unsigned char *addr)
{
	struct igb_adapter *adapter = netdev_priv(netdev);
	int ret;

	ret = igb_add_mac_filter(adapter, addr, adapter->vfs_allocated_count);

	return min_t(int, ret, 0);
}

static int igb_uc_unsync(struct net_device *netdev, const unsigned char *addr)
{
	struct igb_adapter *adapter = netdev_priv(netdev);

	igb_del_mac_filter(adapter, addr, adapter->vfs_allocated_count);

	return 0;
}

static int igb_set_vf_mac_filter(struct igb_adapter *adapter, const int vf,
				 const u32 info, const u8 *addr)
{
	struct pci_dev *pdev = adapter->pdev;
	struct vf_data_storage *vf_data = &adapter->vf_data[vf];
	struct list_head *pos;
	struct vf_mac_filter *entry = NULL;
	int ret = 0;

	switch (info) {
	case E1000_VF_MAC_FILTER_CLR:
		/* remove all unicast MAC filters related to the current VF */
		list_for_each(pos, &adapter->vf_macs.l) {
			entry = list_entry(pos, struct vf_mac_filter, l);
			if (entry->vf == vf) {
				entry->vf = -1;
				entry->free = true;
				igb_del_mac_filter(adapter, entry->vf_mac, vf);
			}
		}
		break;
	case E1000_VF_MAC_FILTER_ADD:
		if ((vf_data->flags & IGB_VF_FLAG_PF_SET_MAC) &&
		    !vf_data->trusted) {
			dev_warn(&pdev->dev,
				 "VF %d requested MAC filter but is administratively denied\n",
				 vf);
			return -EINVAL;
		}
		if (!is_valid_ether_addr(addr)) {
			dev_warn(&pdev->dev,
				 "VF %d attempted to set invalid MAC filter\n",
				 vf);
			return -EINVAL;
		}

		/* try to find empty slot in the list */
		list_for_each(pos, &adapter->vf_macs.l) {
			entry = list_entry(pos, struct vf_mac_filter, l);
			if (entry->free)
				break;
		}

		if (entry && entry->free) {
			entry->free = false;
			entry->vf = vf;
			ether_addr_copy(entry->vf_mac, addr);

			ret = igb_add_mac_filter(adapter, addr, vf);
			ret = min_t(int, ret, 0);
		} else {
			ret = -ENOSPC;
		}

		if (ret == -ENOSPC)
			dev_warn(&pdev->dev,
				 "VF %d has requested MAC filter but there is no space for it\n",
				 vf);
		break;
	default:
		ret = -EINVAL;
		break;
	}

	return ret;
}

static int igb_set_vf_mac_addr(struct igb_adapter *adapter, u32 *msg, int vf)
{
	struct pci_dev *pdev = adapter->pdev;
	struct vf_data_storage *vf_data = &adapter->vf_data[vf];
	u32 info = msg[0] & E1000_VT_MSGINFO_MASK;

	/* The VF MAC Address is stored in a packed array of bytes
	 * starting at the second 32 bit word of the msg array
	 */
	unsigned char *addr = (unsigned char *)&msg[1];
	int ret = 0;

	if (!info) {
		if ((vf_data->flags & IGB_VF_FLAG_PF_SET_MAC) &&
		    !vf_data->trusted) {
			dev_warn(&pdev->dev,
				 "VF %d attempted to override administratively set MAC address\nReload the VF driver to resume operations\n",
				 vf);
			return -EINVAL;
		}

		if (!is_valid_ether_addr(addr)) {
			dev_warn(&pdev->dev,
				 "VF %d attempted to set invalid MAC\n",
				 vf);
			return -EINVAL;
		}

		ret = igb_set_vf_mac(adapter, vf, addr);
	} else {
		ret = igb_set_vf_mac_filter(adapter, vf, info, addr);
	}

	return ret;
}

static void igb_rcv_ack_from_vf(struct igb_adapter *adapter, u32 vf)
{
	struct e1000_hw *hw = &adapter->hw;
	struct vf_data_storage *vf_data = &adapter->vf_data[vf];
	u32 msg = E1000_VT_MSGTYPE_NACK;

	/* if device isn't clear to send it shouldn't be reading either */
	if (!(vf_data->flags & IGB_VF_FLAG_CTS) &&
	    time_after(jiffies, vf_data->last_nack + (2 * HZ))) {
		igb_write_mbx(hw, &msg, 1, vf);
		vf_data->last_nack = jiffies;
	}
}

static void igb_rcv_msg_from_vf(struct igb_adapter *adapter, u32 vf)
{
	struct pci_dev *pdev = adapter->pdev;
	u32 msgbuf[E1000_VFMAILBOX_SIZE];
	struct e1000_hw *hw = &adapter->hw;
	struct vf_data_storage *vf_data = &adapter->vf_data[vf];
	s32 retval;

	retval = igb_read_mbx(hw, msgbuf, E1000_VFMAILBOX_SIZE, vf, false);

	if (retval) {
		/* if receive failed revoke VF CTS stats and restart init */
		dev_err(&pdev->dev, "Error receiving message from VF\n");
		vf_data->flags &= ~IGB_VF_FLAG_CTS;
		if (!time_after(jiffies, vf_data->last_nack + (2 * HZ)))
			goto unlock;
		goto out;
	}

	/* this is a message we already processed, do nothing */
	if (msgbuf[0] & (E1000_VT_MSGTYPE_ACK | E1000_VT_MSGTYPE_NACK))
		goto unlock;

	/* until the vf completes a reset it should not be
	 * allowed to start any configuration.
	 */
	if (msgbuf[0] == E1000_VF_RESET) {
		/* unlocks mailbox */
		igb_vf_reset_msg(adapter, vf);
		return;
	}

	if (!(vf_data->flags & IGB_VF_FLAG_CTS)) {
		if (!time_after(jiffies, vf_data->last_nack + (2 * HZ)))
			goto unlock;
		retval = -1;
		goto out;
	}

	switch ((msgbuf[0] & 0xFFFF)) {
	case E1000_VF_SET_MAC_ADDR:
		retval = igb_set_vf_mac_addr(adapter, msgbuf, vf);
		break;
	case E1000_VF_SET_PROMISC:
		retval = igb_set_vf_promisc(adapter, msgbuf, vf);
		break;
	case E1000_VF_SET_MULTICAST:
		retval = igb_set_vf_multicasts(adapter, msgbuf, vf);
		break;
	case E1000_VF_SET_LPE:
		retval = igb_set_vf_rlpml(adapter, msgbuf[1], vf);
		break;
	case E1000_VF_SET_VLAN:
		retval = -1;
		if (vf_data->pf_vlan)
			dev_warn(&pdev->dev,
				 "VF %d attempted to override administratively set VLAN tag\nReload the VF driver to resume operations\n",
				 vf);
		else
			retval = igb_set_vf_vlan_msg(adapter, msgbuf, vf);
		break;
	default:
		dev_err(&pdev->dev, "Unhandled Msg %08x\n", msgbuf[0]);
		retval = -1;
		break;
	}

	msgbuf[0] |= E1000_VT_MSGTYPE_CTS;
out:
	/* notify the VF of the results of what it sent us */
	if (retval)
		msgbuf[0] |= E1000_VT_MSGTYPE_NACK;
	else
		msgbuf[0] |= E1000_VT_MSGTYPE_ACK;

	/* unlocks mailbox */
	igb_write_mbx(hw, msgbuf, 1, vf);
	return;

unlock:
	igb_unlock_mbx(hw, vf);
}

static void igb_msg_task(struct igb_adapter *adapter)
{
	struct e1000_hw *hw = &adapter->hw;
	u32 vf;

	for (vf = 0; vf < adapter->vfs_allocated_count; vf++) {
		/* process any reset requests */
		if (!igb_check_for_rst(hw, vf))
			igb_vf_reset_event(adapter, vf);

		/* process any messages pending */
		if (!igb_check_for_msg(hw, vf))
			igb_rcv_msg_from_vf(adapter, vf);

		/* process any acks */
		if (!igb_check_for_ack(hw, vf))
			igb_rcv_ack_from_vf(adapter, vf);
	}
}

/**
 *  igb_set_uta - Set unicast filter table address
 *  @adapter: board private structure
 *  @set: boolean indicating if we are setting or clearing bits
 *
 *  The unicast table address is a register array of 32-bit registers.
 *  The table is meant to be used in a way similar to how the MTA is used
 *  however due to certain limitations in the hardware it is necessary to
 *  set all the hash bits to 1 and use the VMOLR ROPE bit as a promiscuous
 *  enable bit to allow vlan tag stripping when promiscuous mode is enabled
 **/
static void igb_set_uta(struct igb_adapter *adapter, bool set)
{
	struct e1000_hw *hw = &adapter->hw;
	u32 uta = set ? ~0 : 0;
	int i;

	/* we only need to do this if VMDq is enabled */
	if (!adapter->vfs_allocated_count)
		return;

	for (i = hw->mac.uta_reg_count; i--;)
		array_wr32(E1000_UTA, i, uta);
}

/**
 *  igb_intr_msi - Interrupt Handler
 *  @irq: interrupt number
 *  @data: pointer to a network interface device structure
 **/
static irqreturn_t igb_intr_msi(int irq, void *data)
{
	struct igb_adapter *adapter = data;
	struct igb_q_vector *q_vector = adapter->q_vector[0];
	struct e1000_hw *hw = &adapter->hw;
	/* read ICR disables interrupts using IAM */
	u32 icr = rd32(E1000_ICR);

	igb_write_itr(q_vector);

	if (icr & E1000_ICR_DRSTA)
		schedule_work(&adapter->reset_task);

	if (icr & E1000_ICR_DOUTSYNC) {
		/* HW is reporting DMA is out of sync */
		adapter->stats.doosync++;
	}

	if (icr & (E1000_ICR_RXSEQ | E1000_ICR_LSC)) {
		hw->mac.get_link_status = 1;
		if (!test_bit(__IGB_DOWN, &adapter->state))
			mod_timer(&adapter->watchdog_timer, jiffies + 1);
	}

	if (icr & E1000_ICR_TS)
		igb_tsync_interrupt(adapter);

	napi_schedule(&q_vector->napi);

	return IRQ_HANDLED;
}

/**
 *  igb_intr - Legacy Interrupt Handler
 *  @irq: interrupt number
 *  @data: pointer to a network interface device structure
 **/
static irqreturn_t igb_intr(int irq, void *data)
{
	struct igb_adapter *adapter = data;
	struct igb_q_vector *q_vector = adapter->q_vector[0];
	struct e1000_hw *hw = &adapter->hw;
	/* Interrupt Auto-Mask...upon reading ICR, interrupts are masked.  No
	 * need for the IMC write
	 */
	u32 icr = rd32(E1000_ICR);

	/* IMS will not auto-mask if INT_ASSERTED is not set, and if it is
	 * not set, then the adapter didn't send an interrupt
	 */
	if (!(icr & E1000_ICR_INT_ASSERTED))
		return IRQ_NONE;

	igb_write_itr(q_vector);

	if (icr & E1000_ICR_DRSTA)
		schedule_work(&adapter->reset_task);

	if (icr & E1000_ICR_DOUTSYNC) {
		/* HW is reporting DMA is out of sync */
		adapter->stats.doosync++;
	}

	if (icr & (E1000_ICR_RXSEQ | E1000_ICR_LSC)) {
		hw->mac.get_link_status = 1;
		/* guard against interrupt when we're going down */
		if (!test_bit(__IGB_DOWN, &adapter->state))
			mod_timer(&adapter->watchdog_timer, jiffies + 1);
	}

	if (icr & E1000_ICR_TS)
		igb_tsync_interrupt(adapter);

	napi_schedule(&q_vector->napi);

	return IRQ_HANDLED;
}

static void igb_ring_irq_enable(struct igb_q_vector *q_vector)
{
	struct igb_adapter *adapter = q_vector->adapter;
	struct e1000_hw *hw = &adapter->hw;

	if ((q_vector->rx.ring && (adapter->rx_itr_setting & 3)) ||
	    (!q_vector->rx.ring && (adapter->tx_itr_setting & 3))) {
		if ((adapter->num_q_vectors == 1) && !adapter->vf_data)
			igb_set_itr(q_vector);
		else
			igb_update_ring_itr(q_vector);
	}

	if (!test_bit(__IGB_DOWN, &adapter->state)) {
		if (adapter->flags & IGB_FLAG_HAS_MSIX)
			wr32(E1000_EIMS, q_vector->eims_value);
		else
			igb_irq_enable(adapter);
	}
}

/**
 *  igb_poll - NAPI Rx polling callback
 *  @napi: napi polling structure
 *  @budget: count of how many packets we should handle
 **/
static int igb_poll(struct napi_struct *napi, int budget)
{
	struct igb_q_vector *q_vector = container_of(napi,
						     struct igb_q_vector,
						     napi);
	bool clean_complete = true;
	int work_done = 0;

#ifdef CONFIG_IGB_DCA
	if (q_vector->adapter->flags & IGB_FLAG_DCA_ENABLED)
		igb_update_dca(q_vector);
#endif
	if (q_vector->tx.ring)
		clean_complete = igb_clean_tx_irq(q_vector, budget);

	if (q_vector->rx.ring) {
		int cleaned = igb_clean_rx_irq(q_vector, budget);

		work_done += cleaned;
		if (cleaned >= budget)
			clean_complete = false;
	}

	/* If all work not completed, return budget and keep polling */
	if (!clean_complete)
		return budget;

	/* Exit the polling mode, but don't re-enable interrupts if stack might
	 * poll us due to busy-polling
	 */
	if (likely(napi_complete_done(napi, work_done)))
		igb_ring_irq_enable(q_vector);

	return min(work_done, budget - 1);
}

/**
 *  igb_clean_tx_irq - Reclaim resources after transmit completes
 *  @q_vector: pointer to q_vector containing needed info
 *  @napi_budget: Used to determine if we are in netpoll
 *
 *  returns true if ring is completely cleaned
 **/
static bool igb_clean_tx_irq(struct igb_q_vector *q_vector, int napi_budget)
{
	struct igb_adapter *adapter = q_vector->adapter;
	struct igb_ring *tx_ring = q_vector->tx.ring;
	struct igb_tx_buffer *tx_buffer;
	union e1000_adv_tx_desc *tx_desc;
	unsigned int total_bytes = 0, total_packets = 0;
	unsigned int budget = q_vector->tx.work_limit;
	unsigned int i = tx_ring->next_to_clean;

	if (test_bit(__IGB_DOWN, &adapter->state))
		return true;

	tx_buffer = &tx_ring->tx_buffer_info[i];
	tx_desc = IGB_TX_DESC(tx_ring, i);
	i -= tx_ring->count;

	do {
		union e1000_adv_tx_desc *eop_desc = tx_buffer->next_to_watch;

		/* if next_to_watch is not set then there is no work pending */
		if (!eop_desc)
			break;

		/* prevent any other reads prior to eop_desc */
		smp_rmb();

		/* if DD is not set pending work has not been completed */
		if (!(eop_desc->wb.status & cpu_to_le32(E1000_TXD_STAT_DD)))
			break;

		/* clear next_to_watch to prevent false hangs */
		tx_buffer->next_to_watch = NULL;

		/* update the statistics for this packet */
		total_bytes += tx_buffer->bytecount;
		total_packets += tx_buffer->gso_segs;

		/* free the skb */
		if (tx_buffer->type == IGB_TYPE_SKB)
			napi_consume_skb(tx_buffer->skb, napi_budget);
		else
			xdp_return_frame(tx_buffer->xdpf);

		/* unmap skb header data */
		dma_unmap_single(tx_ring->dev,
				 dma_unmap_addr(tx_buffer, dma),
				 dma_unmap_len(tx_buffer, len),
				 DMA_TO_DEVICE);

		/* clear tx_buffer data */
		dma_unmap_len_set(tx_buffer, len, 0);

		/* clear last DMA location and unmap remaining buffers */
		while (tx_desc != eop_desc) {
			tx_buffer++;
			tx_desc++;
			i++;
			if (unlikely(!i)) {
				i -= tx_ring->count;
				tx_buffer = tx_ring->tx_buffer_info;
				tx_desc = IGB_TX_DESC(tx_ring, 0);
			}

			/* unmap any remaining paged data */
			if (dma_unmap_len(tx_buffer, len)) {
				dma_unmap_page(tx_ring->dev,
					       dma_unmap_addr(tx_buffer, dma),
					       dma_unmap_len(tx_buffer, len),
					       DMA_TO_DEVICE);
				dma_unmap_len_set(tx_buffer, len, 0);
			}
		}

		/* move us one more past the eop_desc for start of next pkt */
		tx_buffer++;
		tx_desc++;
		i++;
		if (unlikely(!i)) {
			i -= tx_ring->count;
			tx_buffer = tx_ring->tx_buffer_info;
			tx_desc = IGB_TX_DESC(tx_ring, 0);
		}

		/* issue prefetch for next Tx descriptor */
		prefetch(tx_desc);

		/* update budget accounting */
		budget--;
	} while (likely(budget));

	netdev_tx_completed_queue(txring_txq(tx_ring),
				  total_packets, total_bytes);
	i += tx_ring->count;
	tx_ring->next_to_clean = i;
	u64_stats_update_begin(&tx_ring->tx_syncp);
	tx_ring->tx_stats.bytes += total_bytes;
	tx_ring->tx_stats.packets += total_packets;
	u64_stats_update_end(&tx_ring->tx_syncp);
	q_vector->tx.total_bytes += total_bytes;
	q_vector->tx.total_packets += total_packets;

	if (test_bit(IGB_RING_FLAG_TX_DETECT_HANG, &tx_ring->flags)) {
		struct e1000_hw *hw = &adapter->hw;

		/* Detect a transmit hang in hardware, this serializes the
		 * check with the clearing of time_stamp and movement of i
		 */
		clear_bit(IGB_RING_FLAG_TX_DETECT_HANG, &tx_ring->flags);
		if (tx_buffer->next_to_watch &&
		    time_after(jiffies, tx_buffer->time_stamp +
			       (adapter->tx_timeout_factor * HZ)) &&
		    !(rd32(E1000_STATUS) & E1000_STATUS_TXOFF)) {

			/* detected Tx unit hang */
			dev_err(tx_ring->dev,
				"Detected Tx Unit Hang\n"
				"  Tx Queue             <%d>\n"
				"  TDH                  <%x>\n"
				"  TDT                  <%x>\n"
				"  next_to_use          <%x>\n"
				"  next_to_clean        <%x>\n"
				"buffer_info[next_to_clean]\n"
				"  time_stamp           <%lx>\n"
				"  next_to_watch        <%p>\n"
				"  jiffies              <%lx>\n"
				"  desc.status          <%x>\n",
				tx_ring->queue_index,
				rd32(E1000_TDH(tx_ring->reg_idx)),
				readl(tx_ring->tail),
				tx_ring->next_to_use,
				tx_ring->next_to_clean,
				tx_buffer->time_stamp,
				tx_buffer->next_to_watch,
				jiffies,
				tx_buffer->next_to_watch->wb.status);
			netif_stop_subqueue(tx_ring->netdev,
					    tx_ring->queue_index);

			/* we are about to reset, no point in enabling stuff */
			return true;
		}
	}

#define TX_WAKE_THRESHOLD (DESC_NEEDED * 2)
	if (unlikely(total_packets &&
	    netif_carrier_ok(tx_ring->netdev) &&
	    igb_desc_unused(tx_ring) >= TX_WAKE_THRESHOLD)) {
		/* Make sure that anybody stopping the queue after this
		 * sees the new next_to_clean.
		 */
		smp_mb();
		if (__netif_subqueue_stopped(tx_ring->netdev,
					     tx_ring->queue_index) &&
		    !(test_bit(__IGB_DOWN, &adapter->state))) {
			netif_wake_subqueue(tx_ring->netdev,
					    tx_ring->queue_index);

			u64_stats_update_begin(&tx_ring->tx_syncp);
			tx_ring->tx_stats.restart_queue++;
			u64_stats_update_end(&tx_ring->tx_syncp);
		}
	}

	return !!budget;
}

/**
 *  igb_reuse_rx_page - page flip buffer and store it back on the ring
 *  @rx_ring: rx descriptor ring to store buffers on
 *  @old_buff: donor buffer to have page reused
 *
 *  Synchronizes page for reuse by the adapter
 **/
static void igb_reuse_rx_page(struct igb_ring *rx_ring,
			      struct igb_rx_buffer *old_buff)
{
	struct igb_rx_buffer *new_buff;
	u16 nta = rx_ring->next_to_alloc;

	new_buff = &rx_ring->rx_buffer_info[nta];

	/* update, and store next to alloc */
	nta++;
	rx_ring->next_to_alloc = (nta < rx_ring->count) ? nta : 0;

	/* Transfer page from old buffer to new buffer.
	 * Move each member individually to avoid possible store
	 * forwarding stalls.
	 */
	new_buff->dma		= old_buff->dma;
	new_buff->page		= old_buff->page;
	new_buff->page_offset	= old_buff->page_offset;
	new_buff->pagecnt_bias	= old_buff->pagecnt_bias;
}

<<<<<<< HEAD
static inline bool igb_page_is_reserved(struct page *page)
{
	return (page_to_nid(page) != numa_mem_id()) || page_is_pfmemalloc(page);
}

=======
>>>>>>> 7d2a07b7
static bool igb_can_reuse_rx_page(struct igb_rx_buffer *rx_buffer,
				  int rx_buf_pgcnt)
{
	unsigned int pagecnt_bias = rx_buffer->pagecnt_bias;
	struct page *page = rx_buffer->page;

	/* avoid re-using remote and pfmemalloc pages */
	if (!dev_page_is_reusable(page))
		return false;

#if (PAGE_SIZE < 8192)
	/* if we are only owner of page we can reuse it */
	if (unlikely((rx_buf_pgcnt - pagecnt_bias) > 1))
		return false;
#else
#define IGB_LAST_OFFSET \
	(SKB_WITH_OVERHEAD(PAGE_SIZE) - IGB_RXBUFFER_2048)

	if (rx_buffer->page_offset > IGB_LAST_OFFSET)
		return false;
#endif

	/* If we have drained the page fragment pool we need to update
	 * the pagecnt_bias and page count so that we fully restock the
	 * number of references the driver holds.
	 */
	if (unlikely(pagecnt_bias == 1)) {
		page_ref_add(page, USHRT_MAX - 1);
		rx_buffer->pagecnt_bias = USHRT_MAX;
	}

	return true;
}

/**
 *  igb_add_rx_frag - Add contents of Rx buffer to sk_buff
 *  @rx_ring: rx descriptor ring to transact packets on
 *  @rx_buffer: buffer containing page to add
 *  @skb: sk_buff to place the data into
 *  @size: size of buffer to be added
 *
 *  This function will add the data contained in rx_buffer->page to the skb.
 **/
static void igb_add_rx_frag(struct igb_ring *rx_ring,
			    struct igb_rx_buffer *rx_buffer,
			    struct sk_buff *skb,
			    unsigned int size)
{
#if (PAGE_SIZE < 8192)
	unsigned int truesize = igb_rx_pg_size(rx_ring) / 2;
#else
	unsigned int truesize = ring_uses_build_skb(rx_ring) ?
				SKB_DATA_ALIGN(IGB_SKB_PAD + size) :
				SKB_DATA_ALIGN(size);
#endif
	skb_add_rx_frag(skb, skb_shinfo(skb)->nr_frags, rx_buffer->page,
			rx_buffer->page_offset, size, truesize);
#if (PAGE_SIZE < 8192)
	rx_buffer->page_offset ^= truesize;
#else
	rx_buffer->page_offset += truesize;
#endif
}

static struct sk_buff *igb_construct_skb(struct igb_ring *rx_ring,
					 struct igb_rx_buffer *rx_buffer,
					 struct xdp_buff *xdp,
<<<<<<< HEAD
					 union e1000_adv_rx_desc *rx_desc)
=======
					 ktime_t timestamp)
>>>>>>> 7d2a07b7
{
#if (PAGE_SIZE < 8192)
	unsigned int truesize = igb_rx_pg_size(rx_ring) / 2;
#else
	unsigned int truesize = SKB_DATA_ALIGN(xdp->data_end -
					       xdp->data_hard_start);
#endif
	unsigned int size = xdp->data_end - xdp->data;
	unsigned int headlen;
	struct sk_buff *skb;

	/* prefetch first cache line of first page */
	net_prefetch(xdp->data);

	/* allocate a skb to store the frags */
	skb = napi_alloc_skb(&rx_ring->q_vector->napi, IGB_RX_HDR_LEN);
	if (unlikely(!skb))
		return NULL;

<<<<<<< HEAD
	if (unlikely(igb_test_staterr(rx_desc, E1000_RXDADV_STAT_TSIP))) {
		if (!igb_ptp_rx_pktstamp(rx_ring->q_vector, xdp->data, skb)) {
			xdp->data += IGB_TS_HDR_LEN;
			size -= IGB_TS_HDR_LEN;
		}
	}
=======
	if (timestamp)
		skb_hwtstamps(skb)->hwtstamp = timestamp;
>>>>>>> 7d2a07b7

	/* Determine available headroom for copy */
	headlen = size;
	if (headlen > IGB_RX_HDR_LEN)
		headlen = eth_get_headlen(skb->dev, xdp->data, IGB_RX_HDR_LEN);

	/* align pull length to size of long to optimize memcpy performance */
	memcpy(__skb_put(skb, headlen), xdp->data, ALIGN(headlen, sizeof(long)));

	/* update all of the pointers */
	size -= headlen;
	if (size) {
		skb_add_rx_frag(skb, 0, rx_buffer->page,
				(xdp->data + headlen) - page_address(rx_buffer->page),
				size, truesize);
#if (PAGE_SIZE < 8192)
		rx_buffer->page_offset ^= truesize;
#else
		rx_buffer->page_offset += truesize;
#endif
	} else {
		rx_buffer->pagecnt_bias++;
	}

	return skb;
}

static struct sk_buff *igb_build_skb(struct igb_ring *rx_ring,
				     struct igb_rx_buffer *rx_buffer,
				     struct xdp_buff *xdp,
<<<<<<< HEAD
				     union e1000_adv_rx_desc *rx_desc)
=======
				     ktime_t timestamp)
>>>>>>> 7d2a07b7
{
#if (PAGE_SIZE < 8192)
	unsigned int truesize = igb_rx_pg_size(rx_ring) / 2;
#else
	unsigned int truesize = SKB_DATA_ALIGN(sizeof(struct skb_shared_info)) +
				SKB_DATA_ALIGN(xdp->data_end -
					       xdp->data_hard_start);
#endif
	unsigned int metasize = xdp->data - xdp->data_meta;
	struct sk_buff *skb;

	/* prefetch first cache line of first page */
	net_prefetch(xdp->data_meta);

	/* build an skb around the page buffer */
	skb = build_skb(xdp->data_hard_start, truesize);
	if (unlikely(!skb))
		return NULL;

	/* update pointers within the skb to store the data */
	skb_reserve(skb, xdp->data - xdp->data_hard_start);
	__skb_put(skb, xdp->data_end - xdp->data);
<<<<<<< HEAD

	if (metasize)
		skb_metadata_set(skb, metasize);

	/* pull timestamp out of packet data */
	if (igb_test_staterr(rx_desc, E1000_RXDADV_STAT_TSIP)) {
		if (!igb_ptp_rx_pktstamp(rx_ring->q_vector, skb->data, skb))
			__skb_pull(skb, IGB_TS_HDR_LEN);
	}
=======

	if (metasize)
		skb_metadata_set(skb, metasize);

	if (timestamp)
		skb_hwtstamps(skb)->hwtstamp = timestamp;
>>>>>>> 7d2a07b7

	/* update buffer offset */
#if (PAGE_SIZE < 8192)
	rx_buffer->page_offset ^= truesize;
#else
	rx_buffer->page_offset += truesize;
#endif

	return skb;
}

static struct sk_buff *igb_run_xdp(struct igb_adapter *adapter,
				   struct igb_ring *rx_ring,
				   struct xdp_buff *xdp)
{
	int err, result = IGB_XDP_PASS;
	struct bpf_prog *xdp_prog;
	u32 act;

<<<<<<< HEAD
	rcu_read_lock();
=======
>>>>>>> 7d2a07b7
	xdp_prog = READ_ONCE(rx_ring->xdp_prog);

	if (!xdp_prog)
		goto xdp_out;

	prefetchw(xdp->data_hard_start); /* xdp_frame write */

	act = bpf_prog_run_xdp(xdp_prog, xdp);
	switch (act) {
	case XDP_PASS:
		break;
	case XDP_TX:
		result = igb_xdp_xmit_back(adapter, xdp);
<<<<<<< HEAD
		break;
	case XDP_REDIRECT:
		err = xdp_do_redirect(adapter->netdev, xdp, xdp_prog);
		if (!err)
			result = IGB_XDP_REDIR;
		else
			result = IGB_XDP_CONSUMED;
=======
		if (result == IGB_XDP_CONSUMED)
			goto out_failure;
		break;
	case XDP_REDIRECT:
		err = xdp_do_redirect(adapter->netdev, xdp, xdp_prog);
		if (err)
			goto out_failure;
		result = IGB_XDP_REDIR;
>>>>>>> 7d2a07b7
		break;
	default:
		bpf_warn_invalid_xdp_action(act);
		fallthrough;
	case XDP_ABORTED:
<<<<<<< HEAD
=======
out_failure:
>>>>>>> 7d2a07b7
		trace_xdp_exception(rx_ring->netdev, xdp_prog, act);
		fallthrough;
	case XDP_DROP:
		result = IGB_XDP_CONSUMED;
		break;
	}
xdp_out:
<<<<<<< HEAD
	rcu_read_unlock();
=======
>>>>>>> 7d2a07b7
	return ERR_PTR(-result);
}

static unsigned int igb_rx_frame_truesize(struct igb_ring *rx_ring,
					  unsigned int size)
{
	unsigned int truesize;

#if (PAGE_SIZE < 8192)
	truesize = igb_rx_pg_size(rx_ring) / 2; /* Must be power-of-2 */
#else
	truesize = ring_uses_build_skb(rx_ring) ?
		SKB_DATA_ALIGN(IGB_SKB_PAD + size) +
		SKB_DATA_ALIGN(sizeof(struct skb_shared_info)) :
		SKB_DATA_ALIGN(size);
#endif
	return truesize;
}

static void igb_rx_buffer_flip(struct igb_ring *rx_ring,
			       struct igb_rx_buffer *rx_buffer,
			       unsigned int size)
{
	unsigned int truesize = igb_rx_frame_truesize(rx_ring, size);
#if (PAGE_SIZE < 8192)
	rx_buffer->page_offset ^= truesize;
#else
	rx_buffer->page_offset += truesize;
#endif
}

static inline void igb_rx_checksum(struct igb_ring *ring,
				   union e1000_adv_rx_desc *rx_desc,
				   struct sk_buff *skb)
{
	skb_checksum_none_assert(skb);

	/* Ignore Checksum bit is set */
	if (igb_test_staterr(rx_desc, E1000_RXD_STAT_IXSM))
		return;

	/* Rx checksum disabled via ethtool */
	if (!(ring->netdev->features & NETIF_F_RXCSUM))
		return;

	/* TCP/UDP checksum error bit is set */
	if (igb_test_staterr(rx_desc,
			     E1000_RXDEXT_STATERR_TCPE |
			     E1000_RXDEXT_STATERR_IPE)) {
		/* work around errata with sctp packets where the TCPE aka
		 * L4E bit is set incorrectly on 64 byte (60 byte w/o crc)
		 * packets, (aka let the stack check the crc32c)
		 */
		if (!((skb->len == 60) &&
		      test_bit(IGB_RING_FLAG_RX_SCTP_CSUM, &ring->flags))) {
			u64_stats_update_begin(&ring->rx_syncp);
			ring->rx_stats.csum_err++;
			u64_stats_update_end(&ring->rx_syncp);
		}
		/* let the stack verify checksum errors */
		return;
	}
	/* It must be a TCP or UDP packet with a valid checksum */
	if (igb_test_staterr(rx_desc, E1000_RXD_STAT_TCPCS |
				      E1000_RXD_STAT_UDPCS))
		skb->ip_summed = CHECKSUM_UNNECESSARY;

	dev_dbg(ring->dev, "cksum success: bits %08X\n",
		le32_to_cpu(rx_desc->wb.upper.status_error));
}

static inline void igb_rx_hash(struct igb_ring *ring,
			       union e1000_adv_rx_desc *rx_desc,
			       struct sk_buff *skb)
{
	if (ring->netdev->features & NETIF_F_RXHASH)
		skb_set_hash(skb,
			     le32_to_cpu(rx_desc->wb.lower.hi_dword.rss),
			     PKT_HASH_TYPE_L3);
}

/**
 *  igb_is_non_eop - process handling of non-EOP buffers
 *  @rx_ring: Rx ring being processed
 *  @rx_desc: Rx descriptor for current buffer
 *
 *  This function updates next to clean.  If the buffer is an EOP buffer
 *  this function exits returning false, otherwise it will place the
 *  sk_buff in the next buffer to be chained and return true indicating
 *  that this is in fact a non-EOP buffer.
 **/
static bool igb_is_non_eop(struct igb_ring *rx_ring,
			   union e1000_adv_rx_desc *rx_desc)
{
	u32 ntc = rx_ring->next_to_clean + 1;

	/* fetch, update, and store next to clean */
	ntc = (ntc < rx_ring->count) ? ntc : 0;
	rx_ring->next_to_clean = ntc;

	prefetch(IGB_RX_DESC(rx_ring, ntc));

	if (likely(igb_test_staterr(rx_desc, E1000_RXD_STAT_EOP)))
		return false;

	return true;
}

/**
 *  igb_cleanup_headers - Correct corrupted or empty headers
 *  @rx_ring: rx descriptor ring packet is being transacted on
 *  @rx_desc: pointer to the EOP Rx descriptor
 *  @skb: pointer to current skb being fixed
 *
 *  Address the case where we are pulling data in on pages only
 *  and as such no data is present in the skb header.
 *
 *  In addition if skb is not at least 60 bytes we need to pad it so that
 *  it is large enough to qualify as a valid Ethernet frame.
 *
 *  Returns true if an error was encountered and skb was freed.
 **/
static bool igb_cleanup_headers(struct igb_ring *rx_ring,
				union e1000_adv_rx_desc *rx_desc,
				struct sk_buff *skb)
{
	/* XDP packets use error pointer so abort at this point */
	if (IS_ERR(skb))
		return true;

	if (unlikely((igb_test_staterr(rx_desc,
				       E1000_RXDEXT_ERR_FRAME_ERR_MASK)))) {
		struct net_device *netdev = rx_ring->netdev;
		if (!(netdev->features & NETIF_F_RXALL)) {
			dev_kfree_skb_any(skb);
			return true;
		}
	}

	/* if eth_skb_pad returns an error the skb was freed */
	if (eth_skb_pad(skb))
		return true;

	return false;
}

/**
 *  igb_process_skb_fields - Populate skb header fields from Rx descriptor
 *  @rx_ring: rx descriptor ring packet is being transacted on
 *  @rx_desc: pointer to the EOP Rx descriptor
 *  @skb: pointer to current skb being populated
 *
 *  This function checks the ring, descriptor, and packet information in
 *  order to populate the hash, checksum, VLAN, timestamp, protocol, and
 *  other fields within the skb.
 **/
static void igb_process_skb_fields(struct igb_ring *rx_ring,
				   union e1000_adv_rx_desc *rx_desc,
				   struct sk_buff *skb)
{
	struct net_device *dev = rx_ring->netdev;

	igb_rx_hash(rx_ring, rx_desc, skb);

	igb_rx_checksum(rx_ring, rx_desc, skb);

	if (igb_test_staterr(rx_desc, E1000_RXDADV_STAT_TS) &&
	    !igb_test_staterr(rx_desc, E1000_RXDADV_STAT_TSIP))
		igb_ptp_rx_rgtstamp(rx_ring->q_vector, skb);

	if ((dev->features & NETIF_F_HW_VLAN_CTAG_RX) &&
	    igb_test_staterr(rx_desc, E1000_RXD_STAT_VP)) {
		u16 vid;

		if (igb_test_staterr(rx_desc, E1000_RXDEXT_STATERR_LB) &&
		    test_bit(IGB_RING_FLAG_RX_LB_VLAN_BSWAP, &rx_ring->flags))
			vid = be16_to_cpu((__force __be16)rx_desc->wb.upper.vlan);
		else
			vid = le16_to_cpu(rx_desc->wb.upper.vlan);

		__vlan_hwaccel_put_tag(skb, htons(ETH_P_8021Q), vid);
	}

	skb_record_rx_queue(skb, rx_ring->queue_index);

	skb->protocol = eth_type_trans(skb, rx_ring->netdev);
}

static unsigned int igb_rx_offset(struct igb_ring *rx_ring)
{
	return ring_uses_build_skb(rx_ring) ? IGB_SKB_PAD : 0;
}

static struct igb_rx_buffer *igb_get_rx_buffer(struct igb_ring *rx_ring,
					       const unsigned int size, int *rx_buf_pgcnt)
{
	struct igb_rx_buffer *rx_buffer;

	rx_buffer = &rx_ring->rx_buffer_info[rx_ring->next_to_clean];
	*rx_buf_pgcnt =
#if (PAGE_SIZE < 8192)
		page_count(rx_buffer->page);
#else
		0;
#endif
	prefetchw(rx_buffer->page);

	/* we are reusing so sync this buffer for CPU use */
	dma_sync_single_range_for_cpu(rx_ring->dev,
				      rx_buffer->dma,
				      rx_buffer->page_offset,
				      size,
				      DMA_FROM_DEVICE);

	rx_buffer->pagecnt_bias--;

	return rx_buffer;
}

static void igb_put_rx_buffer(struct igb_ring *rx_ring,
			      struct igb_rx_buffer *rx_buffer, int rx_buf_pgcnt)
{
	if (igb_can_reuse_rx_page(rx_buffer, rx_buf_pgcnt)) {
		/* hand second half of page back to the ring */
		igb_reuse_rx_page(rx_ring, rx_buffer);
	} else {
		/* We are not reusing the buffer so unmap it and free
		 * any references we are holding to it
		 */
		dma_unmap_page_attrs(rx_ring->dev, rx_buffer->dma,
				     igb_rx_pg_size(rx_ring), DMA_FROM_DEVICE,
				     IGB_RX_DMA_ATTR);
		__page_frag_cache_drain(rx_buffer->page,
					rx_buffer->pagecnt_bias);
	}

	/* clear contents of rx_buffer */
	rx_buffer->page = NULL;
}

static int igb_clean_rx_irq(struct igb_q_vector *q_vector, const int budget)
{
	struct igb_adapter *adapter = q_vector->adapter;
	struct igb_ring *rx_ring = q_vector->rx.ring;
	struct sk_buff *skb = rx_ring->skb;
	unsigned int total_bytes = 0, total_packets = 0;
	u16 cleaned_count = igb_desc_unused(rx_ring);
	unsigned int xdp_xmit = 0;
	struct xdp_buff xdp;
<<<<<<< HEAD
	int rx_buf_pgcnt;

	xdp.rxq = &rx_ring->xdp_rxq;

	/* Frame size depend on rx_ring setup when PAGE_SIZE=4K */
#if (PAGE_SIZE < 8192)
	xdp.frame_sz = igb_rx_frame_truesize(rx_ring, 0);
#endif
=======
	u32 frame_sz = 0;
	int rx_buf_pgcnt;

	/* Frame size depend on rx_ring setup when PAGE_SIZE=4K */
#if (PAGE_SIZE < 8192)
	frame_sz = igb_rx_frame_truesize(rx_ring, 0);
#endif
	xdp_init_buff(&xdp, frame_sz, &rx_ring->xdp_rxq);
>>>>>>> 7d2a07b7

	while (likely(total_packets < budget)) {
		union e1000_adv_rx_desc *rx_desc;
		struct igb_rx_buffer *rx_buffer;
		ktime_t timestamp = 0;
		int pkt_offset = 0;
		unsigned int size;
		void *pktbuf;

		/* return some buffers to hardware, one at a time is too slow */
		if (cleaned_count >= IGB_RX_BUFFER_WRITE) {
			igb_alloc_rx_buffers(rx_ring, cleaned_count);
			cleaned_count = 0;
		}

		rx_desc = IGB_RX_DESC(rx_ring, rx_ring->next_to_clean);
		size = le16_to_cpu(rx_desc->wb.upper.length);
		if (!size)
			break;

		/* This memory barrier is needed to keep us from reading
		 * any other fields out of the rx_desc until we know the
		 * descriptor has been written back
		 */
		dma_rmb();

		rx_buffer = igb_get_rx_buffer(rx_ring, size, &rx_buf_pgcnt);
<<<<<<< HEAD

		/* retrieve a buffer from the ring */
		if (!skb) {
			xdp.data = page_address(rx_buffer->page) +
				   rx_buffer->page_offset;
			xdp.data_meta = xdp.data;
			xdp.data_hard_start = xdp.data -
					      igb_rx_offset(rx_ring);
			xdp.data_end = xdp.data + size;
=======
		pktbuf = page_address(rx_buffer->page) + rx_buffer->page_offset;

		/* pull rx packet timestamp if available and valid */
		if (igb_test_staterr(rx_desc, E1000_RXDADV_STAT_TSIP)) {
			int ts_hdr_len;

			ts_hdr_len = igb_ptp_rx_pktstamp(rx_ring->q_vector,
							 pktbuf, &timestamp);

			pkt_offset += ts_hdr_len;
			size -= ts_hdr_len;
		}

		/* retrieve a buffer from the ring */
		if (!skb) {
			unsigned char *hard_start = pktbuf - igb_rx_offset(rx_ring);
			unsigned int offset = pkt_offset + igb_rx_offset(rx_ring);

			xdp_prepare_buff(&xdp, hard_start, offset, size, true);
>>>>>>> 7d2a07b7
#if (PAGE_SIZE > 4096)
			/* At larger PAGE_SIZE, frame_sz depend on len size */
			xdp.frame_sz = igb_rx_frame_truesize(rx_ring, size);
#endif
			skb = igb_run_xdp(adapter, rx_ring, &xdp);
		}

		if (IS_ERR(skb)) {
			unsigned int xdp_res = -PTR_ERR(skb);

			if (xdp_res & (IGB_XDP_TX | IGB_XDP_REDIR)) {
				xdp_xmit |= xdp_res;
				igb_rx_buffer_flip(rx_ring, rx_buffer, size);
			} else {
				rx_buffer->pagecnt_bias++;
			}
			total_packets++;
			total_bytes += size;
		} else if (skb)
			igb_add_rx_frag(rx_ring, rx_buffer, skb, size);
		else if (ring_uses_build_skb(rx_ring))
<<<<<<< HEAD
			skb = igb_build_skb(rx_ring, rx_buffer, &xdp, rx_desc);
		else
			skb = igb_construct_skb(rx_ring, rx_buffer,
						&xdp, rx_desc);
=======
			skb = igb_build_skb(rx_ring, rx_buffer, &xdp,
					    timestamp);
		else
			skb = igb_construct_skb(rx_ring, rx_buffer,
						&xdp, timestamp);
>>>>>>> 7d2a07b7

		/* exit if we failed to retrieve a buffer */
		if (!skb) {
			rx_ring->rx_stats.alloc_failed++;
			rx_buffer->pagecnt_bias++;
			break;
		}

		igb_put_rx_buffer(rx_ring, rx_buffer, rx_buf_pgcnt);
		cleaned_count++;

		/* fetch next buffer in frame if non-eop */
		if (igb_is_non_eop(rx_ring, rx_desc))
			continue;

		/* verify the packet layout is correct */
		if (igb_cleanup_headers(rx_ring, rx_desc, skb)) {
			skb = NULL;
			continue;
		}

		/* probably a little skewed due to removing CRC */
		total_bytes += skb->len;

		/* populate checksum, timestamp, VLAN, and protocol */
		igb_process_skb_fields(rx_ring, rx_desc, skb);

		napi_gro_receive(&q_vector->napi, skb);

		/* reset skb pointer */
		skb = NULL;

		/* update budget accounting */
		total_packets++;
	}

	/* place incomplete frames back on ring for completion */
	rx_ring->skb = skb;

	if (xdp_xmit & IGB_XDP_REDIR)
		xdp_do_flush();

	if (xdp_xmit & IGB_XDP_TX) {
		struct igb_ring *tx_ring = igb_xdp_tx_queue_mapping(adapter);

		igb_xdp_ring_update_tail(tx_ring);
	}

	u64_stats_update_begin(&rx_ring->rx_syncp);
	rx_ring->rx_stats.packets += total_packets;
	rx_ring->rx_stats.bytes += total_bytes;
	u64_stats_update_end(&rx_ring->rx_syncp);
	q_vector->rx.total_packets += total_packets;
	q_vector->rx.total_bytes += total_bytes;

	if (cleaned_count)
		igb_alloc_rx_buffers(rx_ring, cleaned_count);

	return total_packets;
}

static bool igb_alloc_mapped_page(struct igb_ring *rx_ring,
				  struct igb_rx_buffer *bi)
{
	struct page *page = bi->page;
	dma_addr_t dma;

	/* since we are recycling buffers we should seldom need to alloc */
	if (likely(page))
		return true;

	/* alloc new page for storage */
	page = dev_alloc_pages(igb_rx_pg_order(rx_ring));
	if (unlikely(!page)) {
		rx_ring->rx_stats.alloc_failed++;
		return false;
	}

	/* map page for use */
	dma = dma_map_page_attrs(rx_ring->dev, page, 0,
				 igb_rx_pg_size(rx_ring),
				 DMA_FROM_DEVICE,
				 IGB_RX_DMA_ATTR);

	/* if mapping failed free memory back to system since
	 * there isn't much point in holding memory we can't use
	 */
	if (dma_mapping_error(rx_ring->dev, dma)) {
		__free_pages(page, igb_rx_pg_order(rx_ring));

		rx_ring->rx_stats.alloc_failed++;
		return false;
	}

	bi->dma = dma;
	bi->page = page;
	bi->page_offset = igb_rx_offset(rx_ring);
	page_ref_add(page, USHRT_MAX - 1);
	bi->pagecnt_bias = USHRT_MAX;

	return true;
}

/**
 *  igb_alloc_rx_buffers - Replace used receive buffers
 *  @rx_ring: rx descriptor ring to allocate new receive buffers
 *  @cleaned_count: count of buffers to allocate
 **/
void igb_alloc_rx_buffers(struct igb_ring *rx_ring, u16 cleaned_count)
{
	union e1000_adv_rx_desc *rx_desc;
	struct igb_rx_buffer *bi;
	u16 i = rx_ring->next_to_use;
	u16 bufsz;

	/* nothing to do */
	if (!cleaned_count)
		return;

	rx_desc = IGB_RX_DESC(rx_ring, i);
	bi = &rx_ring->rx_buffer_info[i];
	i -= rx_ring->count;

	bufsz = igb_rx_bufsz(rx_ring);

	do {
		if (!igb_alloc_mapped_page(rx_ring, bi))
			break;

		/* sync the buffer for use by the device */
		dma_sync_single_range_for_device(rx_ring->dev, bi->dma,
						 bi->page_offset, bufsz,
						 DMA_FROM_DEVICE);

		/* Refresh the desc even if buffer_addrs didn't change
		 * because each write-back erases this info.
		 */
		rx_desc->read.pkt_addr = cpu_to_le64(bi->dma + bi->page_offset);

		rx_desc++;
		bi++;
		i++;
		if (unlikely(!i)) {
			rx_desc = IGB_RX_DESC(rx_ring, 0);
			bi = rx_ring->rx_buffer_info;
			i -= rx_ring->count;
		}

		/* clear the length for the next_to_use descriptor */
		rx_desc->wb.upper.length = 0;

		cleaned_count--;
	} while (cleaned_count);

	i += rx_ring->count;

	if (rx_ring->next_to_use != i) {
		/* record the next descriptor to use */
		rx_ring->next_to_use = i;

		/* update next to alloc since we have filled the ring */
		rx_ring->next_to_alloc = i;

		/* Force memory writes to complete before letting h/w
		 * know there are new descriptors to fetch.  (Only
		 * applicable for weak-ordered memory model archs,
		 * such as IA-64).
		 */
		dma_wmb();
		writel(i, rx_ring->tail);
	}
}

/**
 * igb_mii_ioctl -
 * @netdev: pointer to netdev struct
 * @ifr: interface structure
 * @cmd: ioctl command to execute
 **/
static int igb_mii_ioctl(struct net_device *netdev, struct ifreq *ifr, int cmd)
{
	struct igb_adapter *adapter = netdev_priv(netdev);
	struct mii_ioctl_data *data = if_mii(ifr);

	if (adapter->hw.phy.media_type != e1000_media_type_copper)
		return -EOPNOTSUPP;

	switch (cmd) {
	case SIOCGMIIPHY:
		data->phy_id = adapter->hw.phy.addr;
		break;
	case SIOCGMIIREG:
		if (igb_read_phy_reg(&adapter->hw, data->reg_num & 0x1F,
				     &data->val_out))
			return -EIO;
		break;
	case SIOCSMIIREG:
	default:
		return -EOPNOTSUPP;
	}
	return 0;
}

/**
 * igb_ioctl -
 * @netdev: pointer to netdev struct
 * @ifr: interface structure
 * @cmd: ioctl command to execute
 **/
static int igb_ioctl(struct net_device *netdev, struct ifreq *ifr, int cmd)
{
	switch (cmd) {
	case SIOCGMIIPHY:
	case SIOCGMIIREG:
	case SIOCSMIIREG:
		return igb_mii_ioctl(netdev, ifr, cmd);
	case SIOCGHWTSTAMP:
		return igb_ptp_get_ts_config(netdev, ifr);
	case SIOCSHWTSTAMP:
		return igb_ptp_set_ts_config(netdev, ifr);
	default:
		return -EOPNOTSUPP;
	}
}

void igb_read_pci_cfg(struct e1000_hw *hw, u32 reg, u16 *value)
{
	struct igb_adapter *adapter = hw->back;

	pci_read_config_word(adapter->pdev, reg, value);
}

void igb_write_pci_cfg(struct e1000_hw *hw, u32 reg, u16 *value)
{
	struct igb_adapter *adapter = hw->back;

	pci_write_config_word(adapter->pdev, reg, *value);
}

s32 igb_read_pcie_cap_reg(struct e1000_hw *hw, u32 reg, u16 *value)
{
	struct igb_adapter *adapter = hw->back;

	if (pcie_capability_read_word(adapter->pdev, reg, value))
		return -E1000_ERR_CONFIG;

	return 0;
}

s32 igb_write_pcie_cap_reg(struct e1000_hw *hw, u32 reg, u16 *value)
{
	struct igb_adapter *adapter = hw->back;

	if (pcie_capability_write_word(adapter->pdev, reg, *value))
		return -E1000_ERR_CONFIG;

	return 0;
}

static void igb_vlan_mode(struct net_device *netdev, netdev_features_t features)
{
	struct igb_adapter *adapter = netdev_priv(netdev);
	struct e1000_hw *hw = &adapter->hw;
	u32 ctrl, rctl;
	bool enable = !!(features & NETIF_F_HW_VLAN_CTAG_RX);

	if (enable) {
		/* enable VLAN tag insert/strip */
		ctrl = rd32(E1000_CTRL);
		ctrl |= E1000_CTRL_VME;
		wr32(E1000_CTRL, ctrl);

		/* Disable CFI check */
		rctl = rd32(E1000_RCTL);
		rctl &= ~E1000_RCTL_CFIEN;
		wr32(E1000_RCTL, rctl);
	} else {
		/* disable VLAN tag insert/strip */
		ctrl = rd32(E1000_CTRL);
		ctrl &= ~E1000_CTRL_VME;
		wr32(E1000_CTRL, ctrl);
	}

	igb_set_vf_vlan_strip(adapter, adapter->vfs_allocated_count, enable);
}

static int igb_vlan_rx_add_vid(struct net_device *netdev,
			       __be16 proto, u16 vid)
{
	struct igb_adapter *adapter = netdev_priv(netdev);
	struct e1000_hw *hw = &adapter->hw;
	int pf_id = adapter->vfs_allocated_count;

	/* add the filter since PF can receive vlans w/o entry in vlvf */
	if (!vid || !(adapter->flags & IGB_FLAG_VLAN_PROMISC))
		igb_vfta_set(hw, vid, pf_id, true, !!vid);

	set_bit(vid, adapter->active_vlans);

	return 0;
}

static int igb_vlan_rx_kill_vid(struct net_device *netdev,
				__be16 proto, u16 vid)
{
	struct igb_adapter *adapter = netdev_priv(netdev);
	int pf_id = adapter->vfs_allocated_count;
	struct e1000_hw *hw = &adapter->hw;

	/* remove VID from filter table */
	if (vid && !(adapter->flags & IGB_FLAG_VLAN_PROMISC))
		igb_vfta_set(hw, vid, pf_id, false, true);

	clear_bit(vid, adapter->active_vlans);

	return 0;
}

static void igb_restore_vlan(struct igb_adapter *adapter)
{
	u16 vid = 1;

	igb_vlan_mode(adapter->netdev, adapter->netdev->features);
	igb_vlan_rx_add_vid(adapter->netdev, htons(ETH_P_8021Q), 0);

	for_each_set_bit_from(vid, adapter->active_vlans, VLAN_N_VID)
		igb_vlan_rx_add_vid(adapter->netdev, htons(ETH_P_8021Q), vid);
}

int igb_set_spd_dplx(struct igb_adapter *adapter, u32 spd, u8 dplx)
{
	struct pci_dev *pdev = adapter->pdev;
	struct e1000_mac_info *mac = &adapter->hw.mac;

	mac->autoneg = 0;

	/* Make sure dplx is at most 1 bit and lsb of speed is not set
	 * for the switch() below to work
	 */
	if ((spd & 1) || (dplx & ~1))
		goto err_inval;

	/* Fiber NIC's only allow 1000 gbps Full duplex
	 * and 100Mbps Full duplex for 100baseFx sfp
	 */
	if (adapter->hw.phy.media_type == e1000_media_type_internal_serdes) {
		switch (spd + dplx) {
		case SPEED_10 + DUPLEX_HALF:
		case SPEED_10 + DUPLEX_FULL:
		case SPEED_100 + DUPLEX_HALF:
			goto err_inval;
		default:
			break;
		}
	}

	switch (spd + dplx) {
	case SPEED_10 + DUPLEX_HALF:
		mac->forced_speed_duplex = ADVERTISE_10_HALF;
		break;
	case SPEED_10 + DUPLEX_FULL:
		mac->forced_speed_duplex = ADVERTISE_10_FULL;
		break;
	case SPEED_100 + DUPLEX_HALF:
		mac->forced_speed_duplex = ADVERTISE_100_HALF;
		break;
	case SPEED_100 + DUPLEX_FULL:
		mac->forced_speed_duplex = ADVERTISE_100_FULL;
		break;
	case SPEED_1000 + DUPLEX_FULL:
		mac->autoneg = 1;
		adapter->hw.phy.autoneg_advertised = ADVERTISE_1000_FULL;
		break;
	case SPEED_1000 + DUPLEX_HALF: /* not supported */
	default:
		goto err_inval;
	}

	/* clear MDI, MDI(-X) override is only allowed when autoneg enabled */
	adapter->hw.phy.mdix = AUTO_ALL_MODES;

	return 0;

err_inval:
	dev_err(&pdev->dev, "Unsupported Speed/Duplex configuration\n");
	return -EINVAL;
}

static int __igb_shutdown(struct pci_dev *pdev, bool *enable_wake,
			  bool runtime)
{
	struct net_device *netdev = pci_get_drvdata(pdev);
	struct igb_adapter *adapter = netdev_priv(netdev);
	struct e1000_hw *hw = &adapter->hw;
	u32 ctrl, rctl, status;
	u32 wufc = runtime ? E1000_WUFC_LNKC : adapter->wol;
	bool wake;

	rtnl_lock();
	netif_device_detach(netdev);

	if (netif_running(netdev))
		__igb_close(netdev, true);

	igb_ptp_suspend(adapter);

	igb_clear_interrupt_scheme(adapter);
	rtnl_unlock();

	status = rd32(E1000_STATUS);
	if (status & E1000_STATUS_LU)
		wufc &= ~E1000_WUFC_LNKC;

	if (wufc) {
		igb_setup_rctl(adapter);
		igb_set_rx_mode(netdev);

		/* turn on all-multi mode if wake on multicast is enabled */
		if (wufc & E1000_WUFC_MC) {
			rctl = rd32(E1000_RCTL);
			rctl |= E1000_RCTL_MPE;
			wr32(E1000_RCTL, rctl);
		}

		ctrl = rd32(E1000_CTRL);
		ctrl |= E1000_CTRL_ADVD3WUC;
		wr32(E1000_CTRL, ctrl);

		/* Allow time for pending master requests to run */
		igb_disable_pcie_master(hw);

		wr32(E1000_WUC, E1000_WUC_PME_EN);
		wr32(E1000_WUFC, wufc);
	} else {
		wr32(E1000_WUC, 0);
		wr32(E1000_WUFC, 0);
	}

	wake = wufc || adapter->en_mng_pt;
	if (!wake)
		igb_power_down_link(adapter);
	else
		igb_power_up_link(adapter);

	if (enable_wake)
		*enable_wake = wake;

	/* Release control of h/w to f/w.  If f/w is AMT enabled, this
	 * would have already happened in close and is redundant.
	 */
	igb_release_hw_control(adapter);

	pci_disable_device(pdev);

	return 0;
}

static void igb_deliver_wake_packet(struct net_device *netdev)
{
	struct igb_adapter *adapter = netdev_priv(netdev);
	struct e1000_hw *hw = &adapter->hw;
	struct sk_buff *skb;
	u32 wupl;

	wupl = rd32(E1000_WUPL) & E1000_WUPL_MASK;

	/* WUPM stores only the first 128 bytes of the wake packet.
	 * Read the packet only if we have the whole thing.
	 */
	if ((wupl == 0) || (wupl > E1000_WUPM_BYTES))
		return;

	skb = netdev_alloc_skb_ip_align(netdev, E1000_WUPM_BYTES);
	if (!skb)
		return;

	skb_put(skb, wupl);

	/* Ensure reads are 32-bit aligned */
	wupl = roundup(wupl, 4);

	memcpy_fromio(skb->data, hw->hw_addr + E1000_WUPM_REG(0), wupl);

	skb->protocol = eth_type_trans(skb, netdev);
	netif_rx(skb);
}

static int __maybe_unused igb_suspend(struct device *dev)
{
	return __igb_shutdown(to_pci_dev(dev), NULL, 0);
}

static int __maybe_unused igb_resume(struct device *dev)
{
	struct pci_dev *pdev = to_pci_dev(dev);
	struct net_device *netdev = pci_get_drvdata(pdev);
	struct igb_adapter *adapter = netdev_priv(netdev);
	struct e1000_hw *hw = &adapter->hw;
	u32 err, val;

	pci_set_power_state(pdev, PCI_D0);
	pci_restore_state(pdev);
	pci_save_state(pdev);

	if (!pci_device_is_present(pdev))
		return -ENODEV;
	err = pci_enable_device_mem(pdev);
	if (err) {
		dev_err(&pdev->dev,
			"igb: Cannot enable PCI device from suspend\n");
		return err;
	}
	pci_set_master(pdev);

	pci_enable_wake(pdev, PCI_D3hot, 0);
	pci_enable_wake(pdev, PCI_D3cold, 0);

	if (igb_init_interrupt_scheme(adapter, true)) {
		dev_err(&pdev->dev, "Unable to allocate memory for queues\n");
		return -ENOMEM;
	}

	igb_reset(adapter);

	/* let the f/w know that the h/w is now under the control of the
	 * driver.
	 */
	igb_get_hw_control(adapter);

	val = rd32(E1000_WUS);
	if (val & WAKE_PKT_WUS)
		igb_deliver_wake_packet(netdev);

	wr32(E1000_WUS, ~0);

	rtnl_lock();
	if (!err && netif_running(netdev))
		err = __igb_open(netdev, true);

	if (!err)
		netif_device_attach(netdev);
	rtnl_unlock();

	return err;
}

static int __maybe_unused igb_runtime_idle(struct device *dev)
{
	struct net_device *netdev = dev_get_drvdata(dev);
	struct igb_adapter *adapter = netdev_priv(netdev);

	if (!igb_has_link(adapter))
		pm_schedule_suspend(dev, MSEC_PER_SEC * 5);

	return -EBUSY;
}

static int __maybe_unused igb_runtime_suspend(struct device *dev)
{
	return __igb_shutdown(to_pci_dev(dev), NULL, 1);
}

static int __maybe_unused igb_runtime_resume(struct device *dev)
{
	return igb_resume(dev);
}

static void igb_shutdown(struct pci_dev *pdev)
{
	bool wake;

	__igb_shutdown(pdev, &wake, 0);

	if (system_state == SYSTEM_POWER_OFF) {
		pci_wake_from_d3(pdev, wake);
		pci_set_power_state(pdev, PCI_D3hot);
	}
}

#ifdef CONFIG_PCI_IOV
static int igb_sriov_reinit(struct pci_dev *dev)
{
	struct net_device *netdev = pci_get_drvdata(dev);
	struct igb_adapter *adapter = netdev_priv(netdev);
	struct pci_dev *pdev = adapter->pdev;

	rtnl_lock();

	if (netif_running(netdev))
		igb_close(netdev);
	else
		igb_reset(adapter);

	igb_clear_interrupt_scheme(adapter);

	igb_init_queue_configuration(adapter);

	if (igb_init_interrupt_scheme(adapter, true)) {
		rtnl_unlock();
		dev_err(&pdev->dev, "Unable to allocate memory for queues\n");
		return -ENOMEM;
	}

	if (netif_running(netdev))
		igb_open(netdev);

	rtnl_unlock();

	return 0;
}

static int igb_pci_disable_sriov(struct pci_dev *dev)
{
	int err = igb_disable_sriov(dev);

	if (!err)
		err = igb_sriov_reinit(dev);

	return err;
}

static int igb_pci_enable_sriov(struct pci_dev *dev, int num_vfs)
{
	int err = igb_enable_sriov(dev, num_vfs);

	if (err)
		goto out;

	err = igb_sriov_reinit(dev);
	if (!err)
		return num_vfs;

out:
	return err;
}

#endif
static int igb_pci_sriov_configure(struct pci_dev *dev, int num_vfs)
{
#ifdef CONFIG_PCI_IOV
	if (num_vfs == 0)
		return igb_pci_disable_sriov(dev);
	else
		return igb_pci_enable_sriov(dev, num_vfs);
#endif
	return 0;
}

/**
 *  igb_io_error_detected - called when PCI error is detected
 *  @pdev: Pointer to PCI device
 *  @state: The current pci connection state
 *
 *  This function is called after a PCI bus error affecting
 *  this device has been detected.
 **/
static pci_ers_result_t igb_io_error_detected(struct pci_dev *pdev,
					      pci_channel_state_t state)
{
	struct net_device *netdev = pci_get_drvdata(pdev);
	struct igb_adapter *adapter = netdev_priv(netdev);

	netif_device_detach(netdev);

	if (state == pci_channel_io_perm_failure)
		return PCI_ERS_RESULT_DISCONNECT;

	if (netif_running(netdev))
		igb_down(adapter);
	pci_disable_device(pdev);

	/* Request a slot slot reset. */
	return PCI_ERS_RESULT_NEED_RESET;
}

/**
 *  igb_io_slot_reset - called after the pci bus has been reset.
 *  @pdev: Pointer to PCI device
 *
 *  Restart the card from scratch, as if from a cold-boot. Implementation
 *  resembles the first-half of the igb_resume routine.
 **/
static pci_ers_result_t igb_io_slot_reset(struct pci_dev *pdev)
{
	struct net_device *netdev = pci_get_drvdata(pdev);
	struct igb_adapter *adapter = netdev_priv(netdev);
	struct e1000_hw *hw = &adapter->hw;
	pci_ers_result_t result;

	if (pci_enable_device_mem(pdev)) {
		dev_err(&pdev->dev,
			"Cannot re-enable PCI device after reset.\n");
		result = PCI_ERS_RESULT_DISCONNECT;
	} else {
		pci_set_master(pdev);
		pci_restore_state(pdev);
		pci_save_state(pdev);

		pci_enable_wake(pdev, PCI_D3hot, 0);
		pci_enable_wake(pdev, PCI_D3cold, 0);

		/* In case of PCI error, adapter lose its HW address
		 * so we should re-assign it here.
		 */
		hw->hw_addr = adapter->io_addr;

		igb_reset(adapter);
		wr32(E1000_WUS, ~0);
		result = PCI_ERS_RESULT_RECOVERED;
	}

	return result;
}

/**
 *  igb_io_resume - called when traffic can start flowing again.
 *  @pdev: Pointer to PCI device
 *
 *  This callback is called when the error recovery driver tells us that
 *  its OK to resume normal operation. Implementation resembles the
 *  second-half of the igb_resume routine.
 */
static void igb_io_resume(struct pci_dev *pdev)
{
	struct net_device *netdev = pci_get_drvdata(pdev);
	struct igb_adapter *adapter = netdev_priv(netdev);

	if (netif_running(netdev)) {
		if (igb_up(adapter)) {
			dev_err(&pdev->dev, "igb_up failed after reset\n");
			return;
		}
	}

	netif_device_attach(netdev);

	/* let the f/w know that the h/w is now under the control of the
	 * driver.
	 */
	igb_get_hw_control(adapter);
}

/**
 *  igb_rar_set_index - Sync RAL[index] and RAH[index] registers with MAC table
 *  @adapter: Pointer to adapter structure
 *  @index: Index of the RAR entry which need to be synced with MAC table
 **/
static void igb_rar_set_index(struct igb_adapter *adapter, u32 index)
{
	struct e1000_hw *hw = &adapter->hw;
	u32 rar_low, rar_high;
	u8 *addr = adapter->mac_table[index].addr;

	/* HW expects these to be in network order when they are plugged
	 * into the registers which are little endian.  In order to guarantee
	 * that ordering we need to do an leXX_to_cpup here in order to be
	 * ready for the byteswap that occurs with writel
	 */
	rar_low = le32_to_cpup((__le32 *)(addr));
	rar_high = le16_to_cpup((__le16 *)(addr + 4));

	/* Indicate to hardware the Address is Valid. */
	if (adapter->mac_table[index].state & IGB_MAC_STATE_IN_USE) {
		if (is_valid_ether_addr(addr))
			rar_high |= E1000_RAH_AV;

		if (adapter->mac_table[index].state & IGB_MAC_STATE_SRC_ADDR)
			rar_high |= E1000_RAH_ASEL_SRC_ADDR;

		switch (hw->mac.type) {
		case e1000_82575:
		case e1000_i210:
			if (adapter->mac_table[index].state &
			    IGB_MAC_STATE_QUEUE_STEERING)
				rar_high |= E1000_RAH_QSEL_ENABLE;

			rar_high |= E1000_RAH_POOL_1 *
				    adapter->mac_table[index].queue;
			break;
		default:
			rar_high |= E1000_RAH_POOL_1 <<
				    adapter->mac_table[index].queue;
			break;
		}
	}

	wr32(E1000_RAL(index), rar_low);
	wrfl();
	wr32(E1000_RAH(index), rar_high);
	wrfl();
}

static int igb_set_vf_mac(struct igb_adapter *adapter,
			  int vf, unsigned char *mac_addr)
{
	struct e1000_hw *hw = &adapter->hw;
	/* VF MAC addresses start at end of receive addresses and moves
	 * towards the first, as a result a collision should not be possible
	 */
	int rar_entry = hw->mac.rar_entry_count - (vf + 1);
	unsigned char *vf_mac_addr = adapter->vf_data[vf].vf_mac_addresses;

	ether_addr_copy(vf_mac_addr, mac_addr);
	ether_addr_copy(adapter->mac_table[rar_entry].addr, mac_addr);
	adapter->mac_table[rar_entry].queue = vf;
	adapter->mac_table[rar_entry].state |= IGB_MAC_STATE_IN_USE;
	igb_rar_set_index(adapter, rar_entry);

	return 0;
}

static int igb_ndo_set_vf_mac(struct net_device *netdev, int vf, u8 *mac)
{
	struct igb_adapter *adapter = netdev_priv(netdev);

	if (vf >= adapter->vfs_allocated_count)
		return -EINVAL;

	/* Setting the VF MAC to 0 reverts the IGB_VF_FLAG_PF_SET_MAC
	 * flag and allows to overwrite the MAC via VF netdev.  This
	 * is necessary to allow libvirt a way to restore the original
	 * MAC after unbinding vfio-pci and reloading igbvf after shutting
	 * down a VM.
	 */
	if (is_zero_ether_addr(mac)) {
		adapter->vf_data[vf].flags &= ~IGB_VF_FLAG_PF_SET_MAC;
		dev_info(&adapter->pdev->dev,
			 "remove administratively set MAC on VF %d\n",
			 vf);
	} else if (is_valid_ether_addr(mac)) {
		adapter->vf_data[vf].flags |= IGB_VF_FLAG_PF_SET_MAC;
		dev_info(&adapter->pdev->dev, "setting MAC %pM on VF %d\n",
			 mac, vf);
		dev_info(&adapter->pdev->dev,
			 "Reload the VF driver to make this change effective.");
		/* Generate additional warning if PF is down */
		if (test_bit(__IGB_DOWN, &adapter->state)) {
			dev_warn(&adapter->pdev->dev,
				 "The VF MAC address has been set, but the PF device is not up.\n");
			dev_warn(&adapter->pdev->dev,
				 "Bring the PF device up before attempting to use the VF device.\n");
		}
	} else {
		return -EINVAL;
	}
	return igb_set_vf_mac(adapter, vf, mac);
}

static int igb_link_mbps(int internal_link_speed)
{
	switch (internal_link_speed) {
	case SPEED_100:
		return 100;
	case SPEED_1000:
		return 1000;
	default:
		return 0;
	}
}

static void igb_set_vf_rate_limit(struct e1000_hw *hw, int vf, int tx_rate,
				  int link_speed)
{
	int rf_dec, rf_int;
	u32 bcnrc_val;

	if (tx_rate != 0) {
		/* Calculate the rate factor values to set */
		rf_int = link_speed / tx_rate;
		rf_dec = (link_speed - (rf_int * tx_rate));
		rf_dec = (rf_dec * BIT(E1000_RTTBCNRC_RF_INT_SHIFT)) /
			 tx_rate;

		bcnrc_val = E1000_RTTBCNRC_RS_ENA;
		bcnrc_val |= ((rf_int << E1000_RTTBCNRC_RF_INT_SHIFT) &
			      E1000_RTTBCNRC_RF_INT_MASK);
		bcnrc_val |= (rf_dec & E1000_RTTBCNRC_RF_DEC_MASK);
	} else {
		bcnrc_val = 0;
	}

	wr32(E1000_RTTDQSEL, vf); /* vf X uses queue X */
	/* Set global transmit compensation time to the MMW_SIZE in RTTBCNRM
	 * register. MMW_SIZE=0x014 if 9728-byte jumbo is supported.
	 */
	wr32(E1000_RTTBCNRM, 0x14);
	wr32(E1000_RTTBCNRC, bcnrc_val);
}

static void igb_check_vf_rate_limit(struct igb_adapter *adapter)
{
	int actual_link_speed, i;
	bool reset_rate = false;

	/* VF TX rate limit was not set or not supported */
	if ((adapter->vf_rate_link_speed == 0) ||
	    (adapter->hw.mac.type != e1000_82576))
		return;

	actual_link_speed = igb_link_mbps(adapter->link_speed);
	if (actual_link_speed != adapter->vf_rate_link_speed) {
		reset_rate = true;
		adapter->vf_rate_link_speed = 0;
		dev_info(&adapter->pdev->dev,
			 "Link speed has been changed. VF Transmit rate is disabled\n");
	}

	for (i = 0; i < adapter->vfs_allocated_count; i++) {
		if (reset_rate)
			adapter->vf_data[i].tx_rate = 0;

		igb_set_vf_rate_limit(&adapter->hw, i,
				      adapter->vf_data[i].tx_rate,
				      actual_link_speed);
	}
}

static int igb_ndo_set_vf_bw(struct net_device *netdev, int vf,
			     int min_tx_rate, int max_tx_rate)
{
	struct igb_adapter *adapter = netdev_priv(netdev);
	struct e1000_hw *hw = &adapter->hw;
	int actual_link_speed;

	if (hw->mac.type != e1000_82576)
		return -EOPNOTSUPP;

	if (min_tx_rate)
		return -EINVAL;

	actual_link_speed = igb_link_mbps(adapter->link_speed);
	if ((vf >= adapter->vfs_allocated_count) ||
	    (!(rd32(E1000_STATUS) & E1000_STATUS_LU)) ||
	    (max_tx_rate < 0) ||
	    (max_tx_rate > actual_link_speed))
		return -EINVAL;

	adapter->vf_rate_link_speed = actual_link_speed;
	adapter->vf_data[vf].tx_rate = (u16)max_tx_rate;
	igb_set_vf_rate_limit(hw, vf, max_tx_rate, actual_link_speed);

	return 0;
}

static int igb_ndo_set_vf_spoofchk(struct net_device *netdev, int vf,
				   bool setting)
{
	struct igb_adapter *adapter = netdev_priv(netdev);
	struct e1000_hw *hw = &adapter->hw;
	u32 reg_val, reg_offset;

	if (!adapter->vfs_allocated_count)
		return -EOPNOTSUPP;

	if (vf >= adapter->vfs_allocated_count)
		return -EINVAL;

	reg_offset = (hw->mac.type == e1000_82576) ? E1000_DTXSWC : E1000_TXSWC;
	reg_val = rd32(reg_offset);
	if (setting)
		reg_val |= (BIT(vf) |
			    BIT(vf + E1000_DTXSWC_VLAN_SPOOF_SHIFT));
	else
		reg_val &= ~(BIT(vf) |
			     BIT(vf + E1000_DTXSWC_VLAN_SPOOF_SHIFT));
	wr32(reg_offset, reg_val);

	adapter->vf_data[vf].spoofchk_enabled = setting;
	return 0;
}

static int igb_ndo_set_vf_trust(struct net_device *netdev, int vf, bool setting)
{
	struct igb_adapter *adapter = netdev_priv(netdev);

	if (vf >= adapter->vfs_allocated_count)
		return -EINVAL;
	if (adapter->vf_data[vf].trusted == setting)
		return 0;

	adapter->vf_data[vf].trusted = setting;

	dev_info(&adapter->pdev->dev, "VF %u is %strusted\n",
		 vf, setting ? "" : "not ");
	return 0;
}

static int igb_ndo_get_vf_config(struct net_device *netdev,
				 int vf, struct ifla_vf_info *ivi)
{
	struct igb_adapter *adapter = netdev_priv(netdev);
	if (vf >= adapter->vfs_allocated_count)
		return -EINVAL;
	ivi->vf = vf;
	memcpy(&ivi->mac, adapter->vf_data[vf].vf_mac_addresses, ETH_ALEN);
	ivi->max_tx_rate = adapter->vf_data[vf].tx_rate;
	ivi->min_tx_rate = 0;
	ivi->vlan = adapter->vf_data[vf].pf_vlan;
	ivi->qos = adapter->vf_data[vf].pf_qos;
	ivi->spoofchk = adapter->vf_data[vf].spoofchk_enabled;
	ivi->trusted = adapter->vf_data[vf].trusted;
	return 0;
}

static void igb_vmm_control(struct igb_adapter *adapter)
{
	struct e1000_hw *hw = &adapter->hw;
	u32 reg;

	switch (hw->mac.type) {
	case e1000_82575:
	case e1000_i210:
	case e1000_i211:
	case e1000_i354:
	default:
		/* replication is not supported for 82575 */
		return;
	case e1000_82576:
		/* notify HW that the MAC is adding vlan tags */
		reg = rd32(E1000_DTXCTL);
		reg |= E1000_DTXCTL_VLAN_ADDED;
		wr32(E1000_DTXCTL, reg);
		fallthrough;
	case e1000_82580:
		/* enable replication vlan tag stripping */
		reg = rd32(E1000_RPLOLR);
		reg |= E1000_RPLOLR_STRVLAN;
		wr32(E1000_RPLOLR, reg);
		fallthrough;
	case e1000_i350:
		/* none of the above registers are supported by i350 */
		break;
	}

	if (adapter->vfs_allocated_count) {
		igb_vmdq_set_loopback_pf(hw, true);
		igb_vmdq_set_replication_pf(hw, true);
		igb_vmdq_set_anti_spoofing_pf(hw, true,
					      adapter->vfs_allocated_count);
	} else {
		igb_vmdq_set_loopback_pf(hw, false);
		igb_vmdq_set_replication_pf(hw, false);
	}
}

static void igb_init_dmac(struct igb_adapter *adapter, u32 pba)
{
	struct e1000_hw *hw = &adapter->hw;
	u32 dmac_thr;
	u16 hwm;

	if (hw->mac.type > e1000_82580) {
		if (adapter->flags & IGB_FLAG_DMAC) {
			u32 reg;

			/* force threshold to 0. */
			wr32(E1000_DMCTXTH, 0);

			/* DMA Coalescing high water mark needs to be greater
			 * than the Rx threshold. Set hwm to PBA - max frame
			 * size in 16B units, capping it at PBA - 6KB.
			 */
			hwm = 64 * (pba - 6);
			reg = rd32(E1000_FCRTC);
			reg &= ~E1000_FCRTC_RTH_COAL_MASK;
			reg |= ((hwm << E1000_FCRTC_RTH_COAL_SHIFT)
				& E1000_FCRTC_RTH_COAL_MASK);
			wr32(E1000_FCRTC, reg);

			/* Set the DMA Coalescing Rx threshold to PBA - 2 * max
			 * frame size, capping it at PBA - 10KB.
			 */
			dmac_thr = pba - 10;
			reg = rd32(E1000_DMACR);
			reg &= ~E1000_DMACR_DMACTHR_MASK;
			reg |= ((dmac_thr << E1000_DMACR_DMACTHR_SHIFT)
				& E1000_DMACR_DMACTHR_MASK);

			/* transition to L0x or L1 if available..*/
			reg |= (E1000_DMACR_DMAC_EN | E1000_DMACR_DMAC_LX_MASK);

			/* watchdog timer= +-1000 usec in 32usec intervals */
			reg |= (1000 >> 5);

			/* Disable BMC-to-OS Watchdog Enable */
			if (hw->mac.type != e1000_i354)
				reg &= ~E1000_DMACR_DC_BMC2OSW_EN;

			wr32(E1000_DMACR, reg);

			/* no lower threshold to disable
			 * coalescing(smart fifb)-UTRESH=0
			 */
			wr32(E1000_DMCRTRH, 0);

			reg = (IGB_DMCTLX_DCFLUSH_DIS | 0x4);

			wr32(E1000_DMCTLX, reg);

			/* free space in tx packet buffer to wake from
			 * DMA coal
			 */
			wr32(E1000_DMCTXTH, (IGB_MIN_TXPBSIZE -
			     (IGB_TX_BUF_4096 + adapter->max_frame_size)) >> 6);

			/* make low power state decision controlled
			 * by DMA coal
			 */
			reg = rd32(E1000_PCIEMISC);
			reg &= ~E1000_PCIEMISC_LX_DECISION;
			wr32(E1000_PCIEMISC, reg);
		} /* endif adapter->dmac is not disabled */
	} else if (hw->mac.type == e1000_82580) {
		u32 reg = rd32(E1000_PCIEMISC);

		wr32(E1000_PCIEMISC, reg & ~E1000_PCIEMISC_LX_DECISION);
		wr32(E1000_DMACR, 0);
	}
}

/**
 *  igb_read_i2c_byte - Reads 8 bit word over I2C
 *  @hw: pointer to hardware structure
 *  @byte_offset: byte offset to read
 *  @dev_addr: device address
 *  @data: value read
 *
 *  Performs byte read operation over I2C interface at
 *  a specified device address.
 **/
s32 igb_read_i2c_byte(struct e1000_hw *hw, u8 byte_offset,
		      u8 dev_addr, u8 *data)
{
	struct igb_adapter *adapter = container_of(hw, struct igb_adapter, hw);
	struct i2c_client *this_client = adapter->i2c_client;
	s32 status;
	u16 swfw_mask = 0;

	if (!this_client)
		return E1000_ERR_I2C;

	swfw_mask = E1000_SWFW_PHY0_SM;

	if (hw->mac.ops.acquire_swfw_sync(hw, swfw_mask))
		return E1000_ERR_SWFW_SYNC;

	status = i2c_smbus_read_byte_data(this_client, byte_offset);
	hw->mac.ops.release_swfw_sync(hw, swfw_mask);

	if (status < 0)
		return E1000_ERR_I2C;
	else {
		*data = status;
		return 0;
	}
}

/**
 *  igb_write_i2c_byte - Writes 8 bit word over I2C
 *  @hw: pointer to hardware structure
 *  @byte_offset: byte offset to write
 *  @dev_addr: device address
 *  @data: value to write
 *
 *  Performs byte write operation over I2C interface at
 *  a specified device address.
 **/
s32 igb_write_i2c_byte(struct e1000_hw *hw, u8 byte_offset,
		       u8 dev_addr, u8 data)
{
	struct igb_adapter *adapter = container_of(hw, struct igb_adapter, hw);
	struct i2c_client *this_client = adapter->i2c_client;
	s32 status;
	u16 swfw_mask = E1000_SWFW_PHY0_SM;

	if (!this_client)
		return E1000_ERR_I2C;

	if (hw->mac.ops.acquire_swfw_sync(hw, swfw_mask))
		return E1000_ERR_SWFW_SYNC;
	status = i2c_smbus_write_byte_data(this_client, byte_offset, data);
	hw->mac.ops.release_swfw_sync(hw, swfw_mask);

	if (status)
		return E1000_ERR_I2C;
	else
		return 0;

}

int igb_reinit_queues(struct igb_adapter *adapter)
{
	struct net_device *netdev = adapter->netdev;
	struct pci_dev *pdev = adapter->pdev;
	int err = 0;

	if (netif_running(netdev))
		igb_close(netdev);

	igb_reset_interrupt_capability(adapter);

	if (igb_init_interrupt_scheme(adapter, true)) {
		dev_err(&pdev->dev, "Unable to allocate memory for queues\n");
		return -ENOMEM;
	}

	if (netif_running(netdev))
		err = igb_open(netdev);

	return err;
}

static void igb_nfc_filter_exit(struct igb_adapter *adapter)
{
	struct igb_nfc_filter *rule;

	spin_lock(&adapter->nfc_lock);

	hlist_for_each_entry(rule, &adapter->nfc_filter_list, nfc_node)
		igb_erase_filter(adapter, rule);

	hlist_for_each_entry(rule, &adapter->cls_flower_list, nfc_node)
		igb_erase_filter(adapter, rule);

	spin_unlock(&adapter->nfc_lock);
}

static void igb_nfc_filter_restore(struct igb_adapter *adapter)
{
	struct igb_nfc_filter *rule;

	spin_lock(&adapter->nfc_lock);

	hlist_for_each_entry(rule, &adapter->nfc_filter_list, nfc_node)
		igb_add_filter(adapter, rule);

	spin_unlock(&adapter->nfc_lock);
}
/* igb_main.c */<|MERGE_RESOLUTION|>--- conflicted
+++ resolved
@@ -719,10 +719,6 @@
 	case e1000_i354:
 	case e1000_i210:
 	case e1000_i211:
-<<<<<<< HEAD
-		fallthrough;
-=======
->>>>>>> 7d2a07b7
 	default:
 		for (; i < adapter->num_rx_queues; i++)
 			adapter->rx_ring[i]->reg_idx = rbase_offset + i;
@@ -2885,21 +2881,9 @@
 
 static int igb_xdp(struct net_device *dev, struct netdev_bpf *xdp)
 {
-<<<<<<< HEAD
-	struct igb_adapter *adapter = netdev_priv(dev);
-
 	switch (xdp->command) {
 	case XDP_SETUP_PROG:
 		return igb_xdp_setup(dev, xdp);
-	case XDP_QUERY_PROG:
-		xdp->prog_id = adapter->xdp_prog ?
-			adapter->xdp_prog->aux->id : 0;
-		return 0;
-=======
-	switch (xdp->command) {
-	case XDP_SETUP_PROG:
-		return igb_xdp_setup(dev, xdp);
->>>>>>> 7d2a07b7
 	default:
 		return -EINVAL;
 	}
@@ -2959,11 +2943,7 @@
 	int cpu = smp_processor_id();
 	struct igb_ring *tx_ring;
 	struct netdev_queue *nq;
-<<<<<<< HEAD
-	int drops = 0;
-=======
 	int nxmit = 0;
->>>>>>> 7d2a07b7
 	int i;
 
 	if (unlikely(test_bit(__IGB_DOWN, &adapter->state)))
@@ -2990,16 +2970,9 @@
 		int err;
 
 		err = igb_xmit_xdp_ring(adapter, tx_ring, xdpf);
-<<<<<<< HEAD
-		if (err != IGB_XDP_TX) {
-			xdp_return_frame_rx_napi(xdpf);
-			drops++;
-		}
-=======
 		if (err != IGB_XDP_TX)
 			break;
 		nxmit++;
->>>>>>> 7d2a07b7
 	}
 
 	__netif_tx_unlock(nq);
@@ -3007,11 +2980,7 @@
 	if (unlikely(flags & XDP_XMIT_FLUSH))
 		igb_xdp_ring_update_tail(tx_ring);
 
-<<<<<<< HEAD
-	return n - drops;
-=======
 	return nxmit;
->>>>>>> 7d2a07b7
 }
 
 static const struct net_device_ops igb_netdev_ops = {
@@ -4401,11 +4370,7 @@
 
 	/* XDP RX-queue info */
 	if (xdp_rxq_info_reg(&rx_ring->xdp_rxq, rx_ring->netdev,
-<<<<<<< HEAD
-			     rx_ring->queue_index) < 0)
-=======
 			     rx_ring->queue_index, 0) < 0)
->>>>>>> 7d2a07b7
 		goto err;
 
 	return 0;
@@ -5902,11 +5867,7 @@
 	 */
 	if (tx_ring->launchtime_enable) {
 		ts = ktime_to_timespec64(first->skb->tstamp);
-<<<<<<< HEAD
-		first->skb->tstamp = ktime_set(0, 0);
-=======
 		skb_txtime_consumed(first->skb);
->>>>>>> 7d2a07b7
 		context_desc->seqnum_seed = cpu_to_le32(ts.tv_nsec / 32);
 	} else {
 		context_desc->seqnum_seed = 0;
@@ -6326,20 +6287,12 @@
 	cmd_type |= len | IGB_TXD_DCMD;
 	tx_desc->read.cmd_type_len = cpu_to_le32(cmd_type);
 
-<<<<<<< HEAD
-	olinfo_status = cpu_to_le32(len << E1000_ADVTXD_PAYLEN_SHIFT);
-=======
 	olinfo_status = len << E1000_ADVTXD_PAYLEN_SHIFT;
->>>>>>> 7d2a07b7
 	/* 82575 requires a unique index per ring */
 	if (test_bit(IGB_RING_FLAG_TX_CTX_IDX, &tx_ring->flags))
 		olinfo_status |= tx_ring->reg_idx << 4;
 
-<<<<<<< HEAD
-	tx_desc->read.olinfo_status = olinfo_status;
-=======
 	tx_desc->read.olinfo_status = cpu_to_le32(olinfo_status);
->>>>>>> 7d2a07b7
 
 	netdev_tx_sent_queue(txring_txq(tx_ring), tx_buffer->bytecount);
 
@@ -8272,14 +8225,6 @@
 	new_buff->pagecnt_bias	= old_buff->pagecnt_bias;
 }
 
-<<<<<<< HEAD
-static inline bool igb_page_is_reserved(struct page *page)
-{
-	return (page_to_nid(page) != numa_mem_id()) || page_is_pfmemalloc(page);
-}
-
-=======
->>>>>>> 7d2a07b7
 static bool igb_can_reuse_rx_page(struct igb_rx_buffer *rx_buffer,
 				  int rx_buf_pgcnt)
 {
@@ -8347,11 +8292,7 @@
 static struct sk_buff *igb_construct_skb(struct igb_ring *rx_ring,
 					 struct igb_rx_buffer *rx_buffer,
 					 struct xdp_buff *xdp,
-<<<<<<< HEAD
-					 union e1000_adv_rx_desc *rx_desc)
-=======
 					 ktime_t timestamp)
->>>>>>> 7d2a07b7
 {
 #if (PAGE_SIZE < 8192)
 	unsigned int truesize = igb_rx_pg_size(rx_ring) / 2;
@@ -8371,17 +8312,8 @@
 	if (unlikely(!skb))
 		return NULL;
 
-<<<<<<< HEAD
-	if (unlikely(igb_test_staterr(rx_desc, E1000_RXDADV_STAT_TSIP))) {
-		if (!igb_ptp_rx_pktstamp(rx_ring->q_vector, xdp->data, skb)) {
-			xdp->data += IGB_TS_HDR_LEN;
-			size -= IGB_TS_HDR_LEN;
-		}
-	}
-=======
 	if (timestamp)
 		skb_hwtstamps(skb)->hwtstamp = timestamp;
->>>>>>> 7d2a07b7
 
 	/* Determine available headroom for copy */
 	headlen = size;
@@ -8412,11 +8344,7 @@
 static struct sk_buff *igb_build_skb(struct igb_ring *rx_ring,
 				     struct igb_rx_buffer *rx_buffer,
 				     struct xdp_buff *xdp,
-<<<<<<< HEAD
-				     union e1000_adv_rx_desc *rx_desc)
-=======
 				     ktime_t timestamp)
->>>>>>> 7d2a07b7
 {
 #if (PAGE_SIZE < 8192)
 	unsigned int truesize = igb_rx_pg_size(rx_ring) / 2;
@@ -8439,24 +8367,12 @@
 	/* update pointers within the skb to store the data */
 	skb_reserve(skb, xdp->data - xdp->data_hard_start);
 	__skb_put(skb, xdp->data_end - xdp->data);
-<<<<<<< HEAD
 
 	if (metasize)
 		skb_metadata_set(skb, metasize);
 
-	/* pull timestamp out of packet data */
-	if (igb_test_staterr(rx_desc, E1000_RXDADV_STAT_TSIP)) {
-		if (!igb_ptp_rx_pktstamp(rx_ring->q_vector, skb->data, skb))
-			__skb_pull(skb, IGB_TS_HDR_LEN);
-	}
-=======
-
-	if (metasize)
-		skb_metadata_set(skb, metasize);
-
 	if (timestamp)
 		skb_hwtstamps(skb)->hwtstamp = timestamp;
->>>>>>> 7d2a07b7
 
 	/* update buffer offset */
 #if (PAGE_SIZE < 8192)
@@ -8476,10 +8392,6 @@
 	struct bpf_prog *xdp_prog;
 	u32 act;
 
-<<<<<<< HEAD
-	rcu_read_lock();
-=======
->>>>>>> 7d2a07b7
 	xdp_prog = READ_ONCE(rx_ring->xdp_prog);
 
 	if (!xdp_prog)
@@ -8493,15 +8405,6 @@
 		break;
 	case XDP_TX:
 		result = igb_xdp_xmit_back(adapter, xdp);
-<<<<<<< HEAD
-		break;
-	case XDP_REDIRECT:
-		err = xdp_do_redirect(adapter->netdev, xdp, xdp_prog);
-		if (!err)
-			result = IGB_XDP_REDIR;
-		else
-			result = IGB_XDP_CONSUMED;
-=======
 		if (result == IGB_XDP_CONSUMED)
 			goto out_failure;
 		break;
@@ -8510,16 +8413,12 @@
 		if (err)
 			goto out_failure;
 		result = IGB_XDP_REDIR;
->>>>>>> 7d2a07b7
 		break;
 	default:
 		bpf_warn_invalid_xdp_action(act);
 		fallthrough;
 	case XDP_ABORTED:
-<<<<<<< HEAD
-=======
 out_failure:
->>>>>>> 7d2a07b7
 		trace_xdp_exception(rx_ring->netdev, xdp_prog, act);
 		fallthrough;
 	case XDP_DROP:
@@ -8527,10 +8426,6 @@
 		break;
 	}
 xdp_out:
-<<<<<<< HEAD
-	rcu_read_unlock();
-=======
->>>>>>> 7d2a07b7
 	return ERR_PTR(-result);
 }
 
@@ -8780,16 +8675,6 @@
 	u16 cleaned_count = igb_desc_unused(rx_ring);
 	unsigned int xdp_xmit = 0;
 	struct xdp_buff xdp;
-<<<<<<< HEAD
-	int rx_buf_pgcnt;
-
-	xdp.rxq = &rx_ring->xdp_rxq;
-
-	/* Frame size depend on rx_ring setup when PAGE_SIZE=4K */
-#if (PAGE_SIZE < 8192)
-	xdp.frame_sz = igb_rx_frame_truesize(rx_ring, 0);
-#endif
-=======
 	u32 frame_sz = 0;
 	int rx_buf_pgcnt;
 
@@ -8798,7 +8683,6 @@
 	frame_sz = igb_rx_frame_truesize(rx_ring, 0);
 #endif
 	xdp_init_buff(&xdp, frame_sz, &rx_ring->xdp_rxq);
->>>>>>> 7d2a07b7
 
 	while (likely(total_packets < budget)) {
 		union e1000_adv_rx_desc *rx_desc;
@@ -8826,17 +8710,6 @@
 		dma_rmb();
 
 		rx_buffer = igb_get_rx_buffer(rx_ring, size, &rx_buf_pgcnt);
-<<<<<<< HEAD
-
-		/* retrieve a buffer from the ring */
-		if (!skb) {
-			xdp.data = page_address(rx_buffer->page) +
-				   rx_buffer->page_offset;
-			xdp.data_meta = xdp.data;
-			xdp.data_hard_start = xdp.data -
-					      igb_rx_offset(rx_ring);
-			xdp.data_end = xdp.data + size;
-=======
 		pktbuf = page_address(rx_buffer->page) + rx_buffer->page_offset;
 
 		/* pull rx packet timestamp if available and valid */
@@ -8856,7 +8729,6 @@
 			unsigned int offset = pkt_offset + igb_rx_offset(rx_ring);
 
 			xdp_prepare_buff(&xdp, hard_start, offset, size, true);
->>>>>>> 7d2a07b7
 #if (PAGE_SIZE > 4096)
 			/* At larger PAGE_SIZE, frame_sz depend on len size */
 			xdp.frame_sz = igb_rx_frame_truesize(rx_ring, size);
@@ -8878,18 +8750,11 @@
 		} else if (skb)
 			igb_add_rx_frag(rx_ring, rx_buffer, skb, size);
 		else if (ring_uses_build_skb(rx_ring))
-<<<<<<< HEAD
-			skb = igb_build_skb(rx_ring, rx_buffer, &xdp, rx_desc);
-		else
-			skb = igb_construct_skb(rx_ring, rx_buffer,
-						&xdp, rx_desc);
-=======
 			skb = igb_build_skb(rx_ring, rx_buffer, &xdp,
 					    timestamp);
 		else
 			skb = igb_construct_skb(rx_ring, rx_buffer,
 						&xdp, timestamp);
->>>>>>> 7d2a07b7
 
 		/* exit if we failed to retrieve a buffer */
 		if (!skb) {
