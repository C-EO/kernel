--- conflicted
+++ resolved
@@ -520,10 +520,7 @@
 	    state->interface != PHY_INTERFACE_MODE_RMII &&
 	    state->interface != PHY_INTERFACE_MODE_GMII &&
 	    state->interface != PHY_INTERFACE_MODE_SGMII &&
-<<<<<<< HEAD
-=======
 	    state->interface != PHY_INTERFACE_MODE_10GBASER &&
->>>>>>> 7d2a07b7
 	    !phy_interface_mode_is_rgmii(state->interface)) {
 		bitmap_zero(supported, __ETHTOOL_LINK_MODE_MASK_NBITS);
 		return;
@@ -536,29 +533,6 @@
 		return;
 	}
 
-<<<<<<< HEAD
-	phylink_set_port_modes(mask);
-	phylink_set(mask, Autoneg);
-	phylink_set(mask, Asym_Pause);
-
-	phylink_set(mask, 10baseT_Half);
-	phylink_set(mask, 10baseT_Full);
-	phylink_set(mask, 100baseT_Half);
-	phylink_set(mask, 100baseT_Full);
-
-	if (bp->caps & MACB_CAPS_GIGABIT_MODE_AVAILABLE &&
-	    (state->interface == PHY_INTERFACE_MODE_NA ||
-	     state->interface == PHY_INTERFACE_MODE_GMII ||
-	     state->interface == PHY_INTERFACE_MODE_SGMII ||
-	     phy_interface_mode_is_rgmii(state->interface))) {
-		phylink_set(mask, 1000baseT_Full);
-		phylink_set(mask, 1000baseX_Full);
-
-		if (!(bp->caps & MACB_CAPS_NO_GIGABIT_HALF))
-			phylink_set(mask, 1000baseT_Half);
-	}
-
-=======
 	if (state->interface == PHY_INTERFACE_MODE_10GBASER &&
 	    !(bp->caps & MACB_CAPS_HIGH_SPEED &&
 	      bp->caps & MACB_CAPS_PCS)) {
@@ -601,45 +575,10 @@
 			phylink_set(mask, 1000baseT_Half);
 	}
 out:
->>>>>>> 7d2a07b7
 	bitmap_and(supported, supported, mask, __ETHTOOL_LINK_MODE_MASK_NBITS);
 	bitmap_and(state->advertising, state->advertising, mask,
 		   __ETHTOOL_LINK_MODE_MASK_NBITS);
 }
-<<<<<<< HEAD
-
-static int macb_mac_link_state(struct phylink_config *config,
-			       struct phylink_link_state *state)
-{
-	return -EOPNOTSUPP;
-}
-
-static void macb_mac_an_restart(struct phylink_config *config)
-{
-	/* Not supported */
-}
-
-static void macb_mac_config(struct phylink_config *config, unsigned int mode,
-			    const struct phylink_link_state *state)
-{
-	struct net_device *ndev = to_net_dev(config->dev);
-	struct macb *bp = netdev_priv(ndev);
-	unsigned long flags;
-	u32 old_ctrl, ctrl;
-
-	spin_lock_irqsave(&bp->lock, flags);
-
-	old_ctrl = ctrl = macb_or_gem_readl(bp, NCFGR);
-
-	if (bp->caps & MACB_CAPS_MACB_IS_EMAC) {
-		if (state->interface == PHY_INTERFACE_MODE_RMII)
-			ctrl |= MACB_BIT(RM9200_RMII);
-	} else if (macb_is_gem(bp)) {
-		ctrl &= ~(GEM_BIT(SGMIIEN) | GEM_BIT(PCSSEL));
-
-		if (state->interface == PHY_INTERFACE_MODE_SGMII)
-			ctrl |= GEM_BIT(SGMIIEN) | GEM_BIT(PCSSEL);
-=======
 
 static void macb_usx_pcs_link_up(struct phylink_pcs *pcs, unsigned int mode,
 				 phy_interface_t interface, int speed,
@@ -769,12 +708,7 @@
 			pcsctrl = old_pcsctrl | GEM_BIT(PCSAUTONEG);
 		if (old_pcsctrl != pcsctrl)
 			gem_writel(bp, PCSCNTRL, pcsctrl);
->>>>>>> 7d2a07b7
-	}
-
-	/* Apply the new configuration, if any */
-	if (old_ctrl ^ ctrl)
-		macb_or_gem_writel(bp, NCFGR, ctrl);
+	}
 
 	spin_unlock_irqrestore(&bp->lock, flags);
 }
@@ -837,11 +771,7 @@
 		if (rx_pause)
 			ctrl |= MACB_BIT(PAE);
 
-<<<<<<< HEAD
-		macb_set_tx_clk(bp->tx_clk, speed, ndev);
-=======
 		macb_set_tx_clk(bp, speed);
->>>>>>> 7d2a07b7
 
 		/* Initialize rings & buffers as clearing MACB_BIT(TE) in link down
 		 * cleared the pipeline and control registers.
@@ -856,13 +786,10 @@
 
 	macb_or_gem_writel(bp, NCFGR, ctrl);
 
-<<<<<<< HEAD
-=======
 	if (bp->phy_interface == PHY_INTERFACE_MODE_10GBASER)
 		gem_writel(bp, HS_MAC_CONFIG, GEM_BFINS(HS_MAC_SPEED, HS_SPEED_10000M,
 							gem_readl(bp, HS_MAC_CONFIG)));
 
->>>>>>> 7d2a07b7
 	spin_unlock_irqrestore(&bp->lock, flags);
 
 	/* Enable Rx and Tx */
@@ -871,12 +798,6 @@
 	netif_tx_wake_all_queues(ndev);
 }
 
-<<<<<<< HEAD
-static const struct phylink_mac_ops macb_phylink_ops = {
-	.validate = macb_validate,
-	.mac_link_state = macb_mac_link_state,
-	.mac_an_restart = macb_mac_an_restart,
-=======
 static int macb_mac_prepare(struct phylink_config *config, unsigned int mode,
 			    phy_interface_t interface)
 {
@@ -899,7 +820,6 @@
 static const struct phylink_mac_ops macb_phylink_ops = {
 	.validate = macb_validate,
 	.mac_prepare = macb_mac_prepare,
->>>>>>> 7d2a07b7
 	.mac_config = macb_mac_config,
 	.mac_link_down = macb_mac_link_down,
 	.mac_link_up = macb_mac_link_up,
@@ -937,22 +857,6 @@
 		netdev_err(dev, "Could not attach PHY (%d)\n", ret);
 		return ret;
 	}
-<<<<<<< HEAD
-
-	phylink_start(bp->phylink);
-
-	return 0;
-}
-
-/* based on au1000_eth. c*/
-static int macb_mii_probe(struct net_device *dev)
-{
-	struct macb *bp = netdev_priv(dev);
-
-	bp->phylink_config.dev = &dev->dev;
-	bp->phylink_config.type = PHYLINK_NETDEV;
-
-=======
 
 	phylink_start(bp->phylink);
 
@@ -981,7 +885,6 @@
 		bp->phylink_config.get_fixed_state = macb_get_pcs_fixed_state;
 	}
 
->>>>>>> 7d2a07b7
 	bp->phylink = phylink_create(&bp->phylink_config, bp->pdev->dev.fwnode,
 				     bp->phy_interface, &macb_phylink_ops);
 	if (IS_ERR(bp->phylink)) {
@@ -3875,13 +3778,6 @@
 				     IS_ERR(*hclk) ? PTR_ERR(*hclk) : -ENODEV,
 				     "failed to get hclk\n");
 
-<<<<<<< HEAD
-		dev_err(&pdev->dev, "failed to get hclk (%d)\n", err);
-		return err;
-	}
-
-=======
->>>>>>> 7d2a07b7
 	*tx_clk = devm_clk_get_optional(&pdev->dev, "tx_clk");
 	if (IS_ERR(*tx_clk))
 		return PTR_ERR(*tx_clk);
@@ -4557,15 +4453,10 @@
 	mgmt->hw.init = &init;
 
 	*tx_clk = devm_clk_register(&pdev->dev, &mgmt->hw);
-<<<<<<< HEAD
-	if (IS_ERR(*tx_clk))
-		return PTR_ERR(*tx_clk);
-=======
 	if (IS_ERR(*tx_clk)) {
 		err = PTR_ERR(*tx_clk);
 		goto err_disable_clks;
 	}
->>>>>>> 7d2a07b7
 
 	err = clk_prepare_enable(*tx_clk);
 	if (err) {
@@ -4829,11 +4720,8 @@
 	if (of_get_property(np, "magic-packet", NULL))
 		bp->wol |= MACB_WOL_HAS_MAGIC_PACKET;
 	device_set_wakeup_capable(&pdev->dev, bp->wol & MACB_WOL_HAS_MAGIC_PACKET);
-<<<<<<< HEAD
-=======
 
 	bp->usrio = macb_config->usrio;
->>>>>>> 7d2a07b7
 
 	spin_lock_init(&bp->lock);
 
@@ -4907,12 +4795,7 @@
 		goto err_out_unregister_mdio;
 	}
 
-<<<<<<< HEAD
-	tasklet_init(&bp->hresp_err_tasklet, macb_hresp_error_task,
-		     (unsigned long)bp);
-=======
 	tasklet_setup(&bp->hresp_err_tasklet, macb_hresp_error_task);
->>>>>>> 7d2a07b7
 
 	netdev_info(dev, "Cadence %s rev 0x%08x at 0x%08lx irq %d (%pM)\n",
 		    macb_is_gem(bp) ? "GEM" : "MACB", macb_readl(bp, MID),
@@ -4931,15 +4814,7 @@
 	free_netdev(dev);
 
 err_disable_clocks:
-<<<<<<< HEAD
-	clk_disable_unprepare(tx_clk);
-	clk_disable_unprepare(hclk);
-	clk_disable_unprepare(pclk);
-	clk_disable_unprepare(rx_clk);
-	clk_disable_unprepare(tsu_clk);
-=======
 	macb_clks_disable(pclk, hclk, tx_clk, rx_clk, tsu_clk);
->>>>>>> 7d2a07b7
 	pm_runtime_disable(&pdev->dev);
 	pm_runtime_set_suspended(&pdev->dev);
 	pm_runtime_dont_use_autosuspend(&pdev->dev);
@@ -4964,16 +4839,8 @@
 		pm_runtime_disable(&pdev->dev);
 		pm_runtime_dont_use_autosuspend(&pdev->dev);
 		if (!pm_runtime_suspended(&pdev->dev)) {
-<<<<<<< HEAD
-			clk_disable_unprepare(bp->tx_clk);
-			clk_disable_unprepare(bp->hclk);
-			clk_disable_unprepare(bp->pclk);
-			clk_disable_unprepare(bp->rx_clk);
-			clk_disable_unprepare(bp->tsu_clk);
-=======
 			macb_clks_disable(bp->pclk, bp->hclk, bp->tx_clk,
 					  bp->rx_clk, bp->tsu_clk);
->>>>>>> 7d2a07b7
 			pm_runtime_set_suspended(&pdev->dev);
 		}
 		phylink_destroy(bp->phylink);
@@ -5001,10 +4868,6 @@
 		macb_writel(bp, TSR, -1);
 		macb_writel(bp, RSR, -1);
 		for (q = 0, queue = bp->queues; q < bp->num_queues;
-<<<<<<< HEAD
-		     ++q, ++queue)
-			napi_disable(&queue->napi);
-=======
 		     ++q, ++queue) {
 			/* Disable all interrupts */
 			queue_writel(queue, IDR, -1);
@@ -5052,7 +4915,6 @@
 		napi_disable(&queue->napi);
 
 	if (!(bp->wol & MACB_WOL_ENABLED)) {
->>>>>>> 7d2a07b7
 		rtnl_lock();
 		phylink_stop(bp->phylink);
 		rtnl_unlock();
@@ -5131,16 +4993,6 @@
 	     ++q, ++queue)
 		napi_enable(&queue->napi);
 
-<<<<<<< HEAD
-		for (q = 0, queue = bp->queues; q < bp->num_queues;
-		     ++q, ++queue)
-			napi_enable(&queue->napi);
-		rtnl_lock();
-		phylink_start(bp->phylink);
-		rtnl_unlock();
-	}
-
-=======
 	if (netdev->hw_features & NETIF_F_NTUPLE)
 		gem_writel_n(bp, ETHT, SCRT2_ETHT, bp->pm_data.scrt2);
 
@@ -5148,7 +5000,6 @@
 		macb_or_gem_writel(bp, USRIO, bp->pm_data.usrio);
 
 	macb_writel(bp, NCR, MACB_BIT(MPE));
->>>>>>> 7d2a07b7
 	macb_init_hw(bp);
 	macb_set_rx_mode(netdev);
 	macb_restore_features(bp);
@@ -5168,20 +5019,10 @@
 	struct net_device *netdev = dev_get_drvdata(dev);
 	struct macb *bp = netdev_priv(netdev);
 
-<<<<<<< HEAD
-	if (!(device_may_wakeup(dev))) {
-		clk_disable_unprepare(bp->tx_clk);
-		clk_disable_unprepare(bp->hclk);
-		clk_disable_unprepare(bp->pclk);
-		clk_disable_unprepare(bp->rx_clk);
-	}
-	clk_disable_unprepare(bp->tsu_clk);
-=======
 	if (!(device_may_wakeup(dev)))
 		macb_clks_disable(bp->pclk, bp->hclk, bp->tx_clk, bp->rx_clk, bp->tsu_clk);
 	else
 		macb_clks_disable(NULL, NULL, NULL, NULL, bp->tsu_clk);
->>>>>>> 7d2a07b7
 
 	return 0;
 }
