--- conflicted
+++ resolved
@@ -6247,11 +6247,7 @@
 	int rc;
 
 	if (!mem_size)
-<<<<<<< HEAD
-		return 0;
-=======
 		return -EINVAL;
->>>>>>> c9429efc
 
 	ctx_pg->nr_pages = DIV_ROUND_UP(mem_size, BNXT_PAGE_SIZE);
 	if (ctx_pg->nr_pages > MAX_CTX_TOTAL_PAGES) {
@@ -6455,21 +6451,12 @@
 	}
 	ena |= FUNC_BACKING_STORE_CFG_REQ_DFLT_ENABLES;
 	rc = bnxt_hwrm_func_backing_store_cfg(bp, ena);
-<<<<<<< HEAD
-	if (rc)
-		netdev_err(bp->dev, "Failed configuring context mem, rc = %d.\n",
-			   rc);
-	else
-		ctx->flags |= BNXT_CTX_FLAG_INITED;
-
-=======
 	if (rc) {
 		netdev_err(bp->dev, "Failed configuring context mem, rc = %d.\n",
 			   rc);
 		return rc;
 	}
 	ctx->flags |= BNXT_CTX_FLAG_INITED;
->>>>>>> c9429efc
 	return 0;
 }
 
