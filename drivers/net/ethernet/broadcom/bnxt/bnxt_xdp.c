--- conflicted
+++ resolved
@@ -133,18 +133,9 @@
 	dma_sync_single_for_cpu(&pdev->dev, mapping + offset, *len, bp->rx_dir);
 
 	txr = rxr->bnapi->tx_ring;
-<<<<<<< HEAD
-	xdp.data_hard_start = *data_ptr - offset;
-	xdp.data = *data_ptr;
-	xdp_set_data_meta_invalid(&xdp);
-	xdp.data_end = *data_ptr + *len;
-	xdp.rxq = &rxr->xdp_rxq;
-	xdp.frame_sz = PAGE_SIZE; /* BNXT_RX_PAGE_MODE(bp) when XDP enabled */
-=======
 	/* BNXT_RX_PAGE_MODE(bp) when XDP enabled */
 	xdp_init_buff(&xdp, PAGE_SIZE, &rxr->xdp_rxq);
 	xdp_prepare_buff(&xdp, *data_ptr - offset, offset, *len, false);
->>>>>>> 7d2a07b7
 	orig_data = xdp.data;
 
 	act = bpf_prog_run_xdp(xdp_prog, &xdp);
