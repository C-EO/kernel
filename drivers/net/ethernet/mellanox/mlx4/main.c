/*
 * Copyright (c) 2004, 2005 Topspin Communications.  All rights reserved.
 * Copyright (c) 2005 Sun Microsystems, Inc. All rights reserved.
 * Copyright (c) 2005, 2006, 2007, 2008 Mellanox Technologies. All rights reserved.
 * Copyright (c) 2006, 2007 Cisco Systems, Inc. All rights reserved.
 *
 * This software is available to you under a choice of one of two
 * licenses.  You may choose to be licensed under the terms of the GNU
 * General Public License (GPL) Version 2, available from the file
 * COPYING in the main directory of this source tree, or the
 * OpenIB.org BSD license below:
 *
 *     Redistribution and use in source and binary forms, with or
 *     without modification, are permitted provided that the following
 *     conditions are met:
 *
 *      - Redistributions of source code must retain the above
 *        copyright notice, this list of conditions and the following
 *        disclaimer.
 *
 *      - Redistributions in binary form must reproduce the above
 *        copyright notice, this list of conditions and the following
 *        disclaimer in the documentation and/or other materials
 *        provided with the distribution.
 *
 * THE SOFTWARE IS PROVIDED "AS IS", WITHOUT WARRANTY OF ANY KIND,
 * EXPRESS OR IMPLIED, INCLUDING BUT NOT LIMITED TO THE WARRANTIES OF
 * MERCHANTABILITY, FITNESS FOR A PARTICULAR PURPOSE AND
 * NONINFRINGEMENT. IN NO EVENT SHALL THE AUTHORS OR COPYRIGHT HOLDERS
 * BE LIABLE FOR ANY CLAIM, DAMAGES OR OTHER LIABILITY, WHETHER IN AN
 * ACTION OF CONTRACT, TORT OR OTHERWISE, ARISING FROM, OUT OF OR IN
 * CONNECTION WITH THE SOFTWARE OR THE USE OR OTHER DEALINGS IN THE
 * SOFTWARE.
 */

#include <linux/module.h>
#include <linux/kernel.h>
#include <linux/init.h>
#include <linux/errno.h>
#include <linux/pci.h>
#include <linux/dma-mapping.h>
#include <linux/slab.h>
#include <linux/io-mapping.h>
#include <linux/delay.h>
#include <linux/kmod.h>
#include <linux/etherdevice.h>
#include <net/devlink.h>

#include <uapi/rdma/mlx4-abi.h>
#include <linux/mlx4/device.h>
#include <linux/mlx4/doorbell.h>

#include "mlx4.h"
#include "fw.h"
#include "icm.h"

MODULE_AUTHOR("Roland Dreier");
MODULE_DESCRIPTION("Mellanox ConnectX HCA low-level driver");
MODULE_LICENSE("Dual BSD/GPL");
MODULE_VERSION(DRV_VERSION);

struct workqueue_struct *mlx4_wq;

#ifdef CONFIG_MLX4_DEBUG

int mlx4_debug_level; /* 0 by default */
module_param_named(debug_level, mlx4_debug_level, int, 0644);
MODULE_PARM_DESC(debug_level, "Enable debug tracing if > 0");

#endif /* CONFIG_MLX4_DEBUG */

#ifdef CONFIG_PCI_MSI

static int msi_x = 1;
module_param(msi_x, int, 0444);
MODULE_PARM_DESC(msi_x, "0 - don't use MSI-X, 1 - use MSI-X, >1 - limit number of MSI-X irqs to msi_x");

#else /* CONFIG_PCI_MSI */

#define msi_x (0)

#endif /* CONFIG_PCI_MSI */

static uint8_t num_vfs[3] = {0, 0, 0};
static int num_vfs_argc;
module_param_array(num_vfs, byte, &num_vfs_argc, 0444);
MODULE_PARM_DESC(num_vfs, "enable #num_vfs functions if num_vfs > 0\n"
			  "num_vfs=port1,port2,port1+2");

static uint8_t probe_vf[3] = {0, 0, 0};
static int probe_vfs_argc;
module_param_array(probe_vf, byte, &probe_vfs_argc, 0444);
MODULE_PARM_DESC(probe_vf, "number of vfs to probe by pf driver (num_vfs > 0)\n"
			   "probe_vf=port1,port2,port1+2");

static int mlx4_log_num_mgm_entry_size = MLX4_DEFAULT_MGM_LOG_ENTRY_SIZE;
module_param_named(log_num_mgm_entry_size,
			mlx4_log_num_mgm_entry_size, int, 0444);
MODULE_PARM_DESC(log_num_mgm_entry_size, "log mgm size, that defines the num"
					 " of qp per mcg, for example:"
					 " 10 gives 248.range: 7 <="
					 " log_num_mgm_entry_size <= 12."
					 " To activate device managed"
					 " flow steering when available, set to -1");

static bool enable_64b_cqe_eqe = true;
module_param(enable_64b_cqe_eqe, bool, 0444);
MODULE_PARM_DESC(enable_64b_cqe_eqe,
		 "Enable 64 byte CQEs/EQEs when the FW supports this (default: True)");

static bool enable_4k_uar;
module_param(enable_4k_uar, bool, 0444);
MODULE_PARM_DESC(enable_4k_uar,
		 "Enable using 4K UAR. Should not be enabled if have VFs which do not support 4K UARs (default: false)");

#define PF_CONTEXT_BEHAVIOUR_MASK	(MLX4_FUNC_CAP_64B_EQE_CQE | \
					 MLX4_FUNC_CAP_EQE_CQE_STRIDE | \
					 MLX4_FUNC_CAP_DMFS_A0_STATIC)

#define RESET_PERSIST_MASK_FLAGS	(MLX4_FLAG_SRIOV)

static char mlx4_version[] =
	DRV_NAME ": Mellanox ConnectX core driver v"
	DRV_VERSION "\n";

static const struct mlx4_profile default_profile = {
	.num_qp		= 1 << 18,
	.num_srq	= 1 << 16,
	.rdmarc_per_qp	= 1 << 4,
	.num_cq		= 1 << 16,
	.num_mcg	= 1 << 13,
	.num_mpt	= 1 << 19,
	.num_mtt	= 1 << 20, /* It is really num mtt segements */
};

static const struct mlx4_profile low_mem_profile = {
	.num_qp		= 1 << 17,
	.num_srq	= 1 << 6,
	.rdmarc_per_qp	= 1 << 4,
	.num_cq		= 1 << 8,
	.num_mcg	= 1 << 8,
	.num_mpt	= 1 << 9,
	.num_mtt	= 1 << 7,
};

static int log_num_mac = 7;
module_param_named(log_num_mac, log_num_mac, int, 0444);
MODULE_PARM_DESC(log_num_mac, "Log2 max number of MACs per ETH port (1-7)");

static int log_num_vlan;
module_param_named(log_num_vlan, log_num_vlan, int, 0444);
MODULE_PARM_DESC(log_num_vlan, "Log2 max number of VLANs per ETH port (0-7)");
/* Log2 max number of VLANs per ETH port (0-7) */
#define MLX4_LOG_NUM_VLANS 7
#define MLX4_MIN_LOG_NUM_VLANS 0
#define MLX4_MIN_LOG_NUM_MAC 1

static bool use_prio;
module_param_named(use_prio, use_prio, bool, 0444);
MODULE_PARM_DESC(use_prio, "Enable steering by VLAN priority on ETH ports (deprecated)");

int log_mtts_per_seg = ilog2(1);
module_param_named(log_mtts_per_seg, log_mtts_per_seg, int, 0444);
MODULE_PARM_DESC(log_mtts_per_seg, "Log2 number of MTT entries per segment "
		 "(0-7) (default: 0)");

static int port_type_array[2] = {MLX4_PORT_TYPE_NONE, MLX4_PORT_TYPE_NONE};
static int arr_argc = 2;
module_param_array(port_type_array, int, &arr_argc, 0444);
MODULE_PARM_DESC(port_type_array, "Array of port types: HW_DEFAULT (0) is default "
				"1 for IB, 2 for Ethernet");

struct mlx4_port_config {
	struct list_head list;
	enum mlx4_port_type port_type[MLX4_MAX_PORTS + 1];
	struct pci_dev *pdev;
};

static atomic_t pf_loading = ATOMIC_INIT(0);

static int mlx4_devlink_ierr_reset_get(struct devlink *devlink, u32 id,
				       struct devlink_param_gset_ctx *ctx)
{
	ctx->val.vbool = !!mlx4_internal_err_reset;
	return 0;
}

static int mlx4_devlink_ierr_reset_set(struct devlink *devlink, u32 id,
				       struct devlink_param_gset_ctx *ctx)
{
	mlx4_internal_err_reset = ctx->val.vbool;
	return 0;
}

static int mlx4_devlink_crdump_snapshot_get(struct devlink *devlink, u32 id,
					    struct devlink_param_gset_ctx *ctx)
{
	struct mlx4_priv *priv = devlink_priv(devlink);
	struct mlx4_dev *dev = &priv->dev;

	ctx->val.vbool = dev->persist->crdump.snapshot_enable;
	return 0;
}

static int mlx4_devlink_crdump_snapshot_set(struct devlink *devlink, u32 id,
					    struct devlink_param_gset_ctx *ctx)
{
	struct mlx4_priv *priv = devlink_priv(devlink);
	struct mlx4_dev *dev = &priv->dev;

	dev->persist->crdump.snapshot_enable = ctx->val.vbool;
	return 0;
}

static int
mlx4_devlink_max_macs_validate(struct devlink *devlink, u32 id,
			       union devlink_param_value val,
			       struct netlink_ext_ack *extack)
{
	u32 value = val.vu32;

	if (value < 1 || value > 128)
		return -ERANGE;

	if (!is_power_of_2(value)) {
		NL_SET_ERR_MSG_MOD(extack, "max_macs supported must be power of 2");
		return -EINVAL;
	}

	return 0;
}

enum mlx4_devlink_param_id {
	MLX4_DEVLINK_PARAM_ID_BASE = DEVLINK_PARAM_GENERIC_ID_MAX,
	MLX4_DEVLINK_PARAM_ID_ENABLE_64B_CQE_EQE,
	MLX4_DEVLINK_PARAM_ID_ENABLE_4K_UAR,
};

static const struct devlink_param mlx4_devlink_params[] = {
	DEVLINK_PARAM_GENERIC(INT_ERR_RESET,
			      BIT(DEVLINK_PARAM_CMODE_RUNTIME) |
			      BIT(DEVLINK_PARAM_CMODE_DRIVERINIT),
			      mlx4_devlink_ierr_reset_get,
			      mlx4_devlink_ierr_reset_set, NULL),
	DEVLINK_PARAM_GENERIC(MAX_MACS,
			      BIT(DEVLINK_PARAM_CMODE_DRIVERINIT),
			      NULL, NULL, mlx4_devlink_max_macs_validate),
	DEVLINK_PARAM_GENERIC(REGION_SNAPSHOT,
			      BIT(DEVLINK_PARAM_CMODE_RUNTIME) |
			      BIT(DEVLINK_PARAM_CMODE_DRIVERINIT),
			      mlx4_devlink_crdump_snapshot_get,
			      mlx4_devlink_crdump_snapshot_set, NULL),
	DEVLINK_PARAM_DRIVER(MLX4_DEVLINK_PARAM_ID_ENABLE_64B_CQE_EQE,
			     "enable_64b_cqe_eqe", DEVLINK_PARAM_TYPE_BOOL,
			     BIT(DEVLINK_PARAM_CMODE_DRIVERINIT),
			     NULL, NULL, NULL),
	DEVLINK_PARAM_DRIVER(MLX4_DEVLINK_PARAM_ID_ENABLE_4K_UAR,
			     "enable_4k_uar", DEVLINK_PARAM_TYPE_BOOL,
			     BIT(DEVLINK_PARAM_CMODE_DRIVERINIT),
			     NULL, NULL, NULL),
};

static void mlx4_devlink_set_params_init_values(struct devlink *devlink)
{
	union devlink_param_value value;

	value.vbool = !!mlx4_internal_err_reset;
	devlink_param_driverinit_value_set(devlink,
					   DEVLINK_PARAM_GENERIC_ID_INT_ERR_RESET,
					   value);

	value.vu32 = 1UL << log_num_mac;
	devlink_param_driverinit_value_set(devlink,
					   DEVLINK_PARAM_GENERIC_ID_MAX_MACS,
					   value);

	value.vbool = enable_64b_cqe_eqe;
	devlink_param_driverinit_value_set(devlink,
					   MLX4_DEVLINK_PARAM_ID_ENABLE_64B_CQE_EQE,
					   value);

	value.vbool = enable_4k_uar;
	devlink_param_driverinit_value_set(devlink,
					   MLX4_DEVLINK_PARAM_ID_ENABLE_4K_UAR,
					   value);

	value.vbool = false;
	devlink_param_driverinit_value_set(devlink,
					   DEVLINK_PARAM_GENERIC_ID_REGION_SNAPSHOT,
					   value);
}

static inline void mlx4_set_num_reserved_uars(struct mlx4_dev *dev,
					      struct mlx4_dev_cap *dev_cap)
{
	/* The reserved_uars is calculated by system page size unit.
	 * Therefore, adjustment is added when the uar page size is less
	 * than the system page size
	 */
	dev->caps.reserved_uars	=
		max_t(int,
		      mlx4_get_num_reserved_uar(dev),
		      dev_cap->reserved_uars /
			(1 << (PAGE_SHIFT - dev->uar_page_shift)));
}

int mlx4_check_port_params(struct mlx4_dev *dev,
			   enum mlx4_port_type *port_type)
{
	int i;

	if (!(dev->caps.flags & MLX4_DEV_CAP_FLAG_DPDP)) {
		for (i = 0; i < dev->caps.num_ports - 1; i++) {
			if (port_type[i] != port_type[i + 1]) {
				mlx4_err(dev, "Only same port types supported on this HCA, aborting\n");
				return -EOPNOTSUPP;
			}
		}
	}

	for (i = 0; i < dev->caps.num_ports; i++) {
		if (!(port_type[i] & dev->caps.supported_type[i+1])) {
			mlx4_err(dev, "Requested port type for port %d is not supported on this HCA\n",
				 i + 1);
			return -EOPNOTSUPP;
		}
	}
	return 0;
}

static void mlx4_set_port_mask(struct mlx4_dev *dev)
{
	int i;

	for (i = 1; i <= dev->caps.num_ports; ++i)
		dev->caps.port_mask[i] = dev->caps.port_type[i];
}

enum {
	MLX4_QUERY_FUNC_NUM_SYS_EQS = 1 << 0,
};

static int mlx4_query_func(struct mlx4_dev *dev, struct mlx4_dev_cap *dev_cap)
{
	int err = 0;
	struct mlx4_func func;

	if (dev->caps.flags2 & MLX4_DEV_CAP_FLAG2_SYS_EQS) {
		err = mlx4_QUERY_FUNC(dev, &func, 0);
		if (err) {
			mlx4_err(dev, "QUERY_DEV_CAP command failed, aborting.\n");
			return err;
		}
		dev_cap->max_eqs = func.max_eq;
		dev_cap->reserved_eqs = func.rsvd_eqs;
		dev_cap->reserved_uars = func.rsvd_uars;
		err |= MLX4_QUERY_FUNC_NUM_SYS_EQS;
	}
	return err;
}

static void mlx4_enable_cqe_eqe_stride(struct mlx4_dev *dev)
{
	struct mlx4_caps *dev_cap = &dev->caps;

	/* FW not supporting or cancelled by user */
	if (!(dev_cap->flags2 & MLX4_DEV_CAP_FLAG2_EQE_STRIDE) ||
	    !(dev_cap->flags2 & MLX4_DEV_CAP_FLAG2_CQE_STRIDE))
		return;

	/* Must have 64B CQE_EQE enabled by FW to use bigger stride
	 * When FW has NCSI it may decide not to report 64B CQE/EQEs
	 */
	if (!(dev_cap->flags & MLX4_DEV_CAP_FLAG_64B_EQE) ||
	    !(dev_cap->flags & MLX4_DEV_CAP_FLAG_64B_CQE)) {
		dev_cap->flags2 &= ~MLX4_DEV_CAP_FLAG2_CQE_STRIDE;
		dev_cap->flags2 &= ~MLX4_DEV_CAP_FLAG2_EQE_STRIDE;
		return;
	}

	if (cache_line_size() == 128 || cache_line_size() == 256) {
		mlx4_dbg(dev, "Enabling CQE stride cacheLine supported\n");
		/* Changing the real data inside CQE size to 32B */
		dev_cap->flags &= ~MLX4_DEV_CAP_FLAG_64B_CQE;
		dev_cap->flags &= ~MLX4_DEV_CAP_FLAG_64B_EQE;

		if (mlx4_is_master(dev))
			dev_cap->function_caps |= MLX4_FUNC_CAP_EQE_CQE_STRIDE;
	} else {
		if (cache_line_size() != 32  && cache_line_size() != 64)
			mlx4_dbg(dev, "Disabling CQE stride, cacheLine size unsupported\n");
		dev_cap->flags2 &= ~MLX4_DEV_CAP_FLAG2_CQE_STRIDE;
		dev_cap->flags2 &= ~MLX4_DEV_CAP_FLAG2_EQE_STRIDE;
	}
}

static int _mlx4_dev_port(struct mlx4_dev *dev, int port,
			  struct mlx4_port_cap *port_cap)
{
	dev->caps.vl_cap[port]	    = port_cap->max_vl;
	dev->caps.ib_mtu_cap[port]	    = port_cap->ib_mtu;
	dev->phys_caps.gid_phys_table_len[port]  = port_cap->max_gids;
	dev->phys_caps.pkey_phys_table_len[port] = port_cap->max_pkeys;
	/* set gid and pkey table operating lengths by default
	 * to non-sriov values
	 */
	dev->caps.gid_table_len[port]  = port_cap->max_gids;
	dev->caps.pkey_table_len[port] = port_cap->max_pkeys;
	dev->caps.port_width_cap[port] = port_cap->max_port_width;
	dev->caps.eth_mtu_cap[port]    = port_cap->eth_mtu;
	dev->caps.max_tc_eth	       = port_cap->max_tc_eth;
	dev->caps.def_mac[port]        = port_cap->def_mac;
	dev->caps.supported_type[port] = port_cap->supported_port_types;
	dev->caps.suggested_type[port] = port_cap->suggested_type;
	dev->caps.default_sense[port] = port_cap->default_sense;
	dev->caps.trans_type[port]	    = port_cap->trans_type;
	dev->caps.vendor_oui[port]     = port_cap->vendor_oui;
	dev->caps.wavelength[port]     = port_cap->wavelength;
	dev->caps.trans_code[port]     = port_cap->trans_code;

	return 0;
}

static int mlx4_dev_port(struct mlx4_dev *dev, int port,
			 struct mlx4_port_cap *port_cap)
{
	int err = 0;

	err = mlx4_QUERY_PORT(dev, port, port_cap);

	if (err)
		mlx4_err(dev, "QUERY_PORT command failed.\n");

	return err;
}

static inline void mlx4_enable_ignore_fcs(struct mlx4_dev *dev)
{
	if (!(dev->caps.flags2 & MLX4_DEV_CAP_FLAG2_IGNORE_FCS))
		return;

	if (mlx4_is_mfunc(dev)) {
		mlx4_dbg(dev, "SRIOV mode - Disabling Ignore FCS");
		dev->caps.flags2 &= ~MLX4_DEV_CAP_FLAG2_IGNORE_FCS;
		return;
	}

	if (!(dev->caps.flags & MLX4_DEV_CAP_FLAG_FCS_KEEP)) {
		mlx4_dbg(dev,
			 "Keep FCS is not supported - Disabling Ignore FCS");
		dev->caps.flags2 &= ~MLX4_DEV_CAP_FLAG2_IGNORE_FCS;
		return;
	}
}

#define MLX4_A0_STEERING_TABLE_SIZE	256
static int mlx4_dev_cap(struct mlx4_dev *dev, struct mlx4_dev_cap *dev_cap)
{
	int err;
	int i;

	err = mlx4_QUERY_DEV_CAP(dev, dev_cap);
	if (err) {
		mlx4_err(dev, "QUERY_DEV_CAP command failed, aborting\n");
		return err;
	}
	mlx4_dev_cap_dump(dev, dev_cap);

	if (dev_cap->min_page_sz > PAGE_SIZE) {
		mlx4_err(dev, "HCA minimum page size of %d bigger than kernel PAGE_SIZE of %ld, aborting\n",
			 dev_cap->min_page_sz, PAGE_SIZE);
		return -ENODEV;
	}
	if (dev_cap->num_ports > MLX4_MAX_PORTS) {
		mlx4_err(dev, "HCA has %d ports, but we only support %d, aborting\n",
			 dev_cap->num_ports, MLX4_MAX_PORTS);
		return -ENODEV;
	}

	if (dev_cap->uar_size > pci_resource_len(dev->persist->pdev, 2)) {
		mlx4_err(dev, "HCA reported UAR size of 0x%x bigger than PCI resource 2 size of 0x%llx, aborting\n",
			 dev_cap->uar_size,
			 (unsigned long long)
			 pci_resource_len(dev->persist->pdev, 2));
		return -ENODEV;
	}

	dev->caps.num_ports	     = dev_cap->num_ports;
	dev->caps.num_sys_eqs = dev_cap->num_sys_eqs;
	dev->phys_caps.num_phys_eqs = dev_cap->flags2 & MLX4_DEV_CAP_FLAG2_SYS_EQS ?
				      dev->caps.num_sys_eqs :
				      MLX4_MAX_EQ_NUM;
	for (i = 1; i <= dev->caps.num_ports; ++i) {
		err = _mlx4_dev_port(dev, i, dev_cap->port_cap + i);
		if (err) {
			mlx4_err(dev, "QUERY_PORT command failed, aborting\n");
			return err;
		}
	}

	dev->caps.map_clock_to_user  = dev_cap->map_clock_to_user;
	dev->caps.uar_page_size	     = PAGE_SIZE;
	dev->caps.num_uars	     = dev_cap->uar_size / PAGE_SIZE;
	dev->caps.local_ca_ack_delay = dev_cap->local_ca_ack_delay;
	dev->caps.bf_reg_size	     = dev_cap->bf_reg_size;
	dev->caps.bf_regs_per_page   = dev_cap->bf_regs_per_page;
	dev->caps.max_sq_sg	     = dev_cap->max_sq_sg;
	dev->caps.max_rq_sg	     = dev_cap->max_rq_sg;
	dev->caps.max_wqes	     = dev_cap->max_qp_sz;
	dev->caps.max_qp_init_rdma   = dev_cap->max_requester_per_qp;
	dev->caps.max_srq_wqes	     = dev_cap->max_srq_sz;
	dev->caps.max_srq_sge	     = dev_cap->max_rq_sg - 1;
	dev->caps.reserved_srqs	     = dev_cap->reserved_srqs;
	dev->caps.max_sq_desc_sz     = dev_cap->max_sq_desc_sz;
	dev->caps.max_rq_desc_sz     = dev_cap->max_rq_desc_sz;
	/*
	 * Subtract 1 from the limit because we need to allocate a
	 * spare CQE to enable resizing the CQ.
	 */
	dev->caps.max_cqes	     = dev_cap->max_cq_sz - 1;
	dev->caps.reserved_cqs	     = dev_cap->reserved_cqs;
	dev->caps.reserved_eqs	     = dev_cap->reserved_eqs;
	dev->caps.reserved_mtts      = dev_cap->reserved_mtts;
	dev->caps.reserved_mrws	     = dev_cap->reserved_mrws;

	dev->caps.reserved_pds	     = dev_cap->reserved_pds;
	dev->caps.reserved_xrcds     = (dev->caps.flags & MLX4_DEV_CAP_FLAG_XRC) ?
					dev_cap->reserved_xrcds : 0;
	dev->caps.max_xrcds          = (dev->caps.flags & MLX4_DEV_CAP_FLAG_XRC) ?
					dev_cap->max_xrcds : 0;
	dev->caps.mtt_entry_sz       = dev_cap->mtt_entry_sz;

	dev->caps.max_msg_sz         = dev_cap->max_msg_sz;
	dev->caps.page_size_cap	     = ~(u32) (dev_cap->min_page_sz - 1);
	dev->caps.flags		     = dev_cap->flags;
	dev->caps.flags2	     = dev_cap->flags2;
	dev->caps.bmme_flags	     = dev_cap->bmme_flags;
	dev->caps.reserved_lkey	     = dev_cap->reserved_lkey;
	dev->caps.stat_rate_support  = dev_cap->stat_rate_support;
	dev->caps.max_gso_sz	     = dev_cap->max_gso_sz;
	dev->caps.max_rss_tbl_sz     = dev_cap->max_rss_tbl_sz;
	dev->caps.wol_port[1]          = dev_cap->wol_port[1];
	dev->caps.wol_port[2]          = dev_cap->wol_port[2];
	dev->caps.health_buffer_addrs  = dev_cap->health_buffer_addrs;

	/* Save uar page shift */
	if (!mlx4_is_slave(dev)) {
		/* Virtual PCI function needs to determine UAR page size from
		 * firmware. Only master PCI function can set the uar page size
		 */
		if (enable_4k_uar || !dev->persist->num_vfs)
			dev->uar_page_shift = DEFAULT_UAR_PAGE_SHIFT;
		else
			dev->uar_page_shift = PAGE_SHIFT;

		mlx4_set_num_reserved_uars(dev, dev_cap);
	}

	if (dev->caps.flags2 & MLX4_DEV_CAP_FLAG2_PHV_EN) {
		struct mlx4_init_hca_param hca_param;

		memset(&hca_param, 0, sizeof(hca_param));
		err = mlx4_QUERY_HCA(dev, &hca_param);
		/* Turn off PHV_EN flag in case phv_check_en is set.
		 * phv_check_en is a HW check that parse the packet and verify
		 * phv bit was reported correctly in the wqe. To allow QinQ
		 * PHV_EN flag should be set and phv_check_en must be cleared
		 * otherwise QinQ packets will be drop by the HW.
		 */
		if (err || hca_param.phv_check_en)
			dev->caps.flags2 &= ~MLX4_DEV_CAP_FLAG2_PHV_EN;
	}

	/* Sense port always allowed on supported devices for ConnectX-1 and -2 */
	if (mlx4_priv(dev)->pci_dev_data & MLX4_PCI_DEV_FORCE_SENSE_PORT)
		dev->caps.flags |= MLX4_DEV_CAP_FLAG_SENSE_SUPPORT;
	/* Don't do sense port on multifunction devices (for now at least) */
	if (mlx4_is_mfunc(dev))
		dev->caps.flags &= ~MLX4_DEV_CAP_FLAG_SENSE_SUPPORT;

	if (mlx4_low_memory_profile()) {
		dev->caps.log_num_macs  = MLX4_MIN_LOG_NUM_MAC;
		dev->caps.log_num_vlans = MLX4_MIN_LOG_NUM_VLANS;
	} else {
		dev->caps.log_num_macs  = log_num_mac;
		dev->caps.log_num_vlans = MLX4_LOG_NUM_VLANS;
	}

	for (i = 1; i <= dev->caps.num_ports; ++i) {
		dev->caps.port_type[i] = MLX4_PORT_TYPE_NONE;
		if (dev->caps.supported_type[i]) {
			/* if only ETH is supported - assign ETH */
			if (dev->caps.supported_type[i] == MLX4_PORT_TYPE_ETH)
				dev->caps.port_type[i] = MLX4_PORT_TYPE_ETH;
			/* if only IB is supported, assign IB */
			else if (dev->caps.supported_type[i] ==
				 MLX4_PORT_TYPE_IB)
				dev->caps.port_type[i] = MLX4_PORT_TYPE_IB;
			else {
				/* if IB and ETH are supported, we set the port
				 * type according to user selection of port type;
				 * if user selected none, take the FW hint */
				if (port_type_array[i - 1] == MLX4_PORT_TYPE_NONE)
					dev->caps.port_type[i] = dev->caps.suggested_type[i] ?
						MLX4_PORT_TYPE_ETH : MLX4_PORT_TYPE_IB;
				else
					dev->caps.port_type[i] = port_type_array[i - 1];
			}
		}
		/*
		 * Link sensing is allowed on the port if 3 conditions are true:
		 * 1. Both protocols are supported on the port.
		 * 2. Different types are supported on the port
		 * 3. FW declared that it supports link sensing
		 */
		mlx4_priv(dev)->sense.sense_allowed[i] =
			((dev->caps.supported_type[i] == MLX4_PORT_TYPE_AUTO) &&
			 (dev->caps.flags & MLX4_DEV_CAP_FLAG_DPDP) &&
			 (dev->caps.flags & MLX4_DEV_CAP_FLAG_SENSE_SUPPORT));

		/*
		 * If "default_sense" bit is set, we move the port to "AUTO" mode
		 * and perform sense_port FW command to try and set the correct
		 * port type from beginning
		 */
		if (mlx4_priv(dev)->sense.sense_allowed[i] && dev->caps.default_sense[i]) {
			enum mlx4_port_type sensed_port = MLX4_PORT_TYPE_NONE;
			dev->caps.possible_type[i] = MLX4_PORT_TYPE_AUTO;
			mlx4_SENSE_PORT(dev, i, &sensed_port);
			if (sensed_port != MLX4_PORT_TYPE_NONE)
				dev->caps.port_type[i] = sensed_port;
		} else {
			dev->caps.possible_type[i] = dev->caps.port_type[i];
		}

		if (dev->caps.log_num_macs > dev_cap->port_cap[i].log_max_macs) {
			dev->caps.log_num_macs = dev_cap->port_cap[i].log_max_macs;
			mlx4_warn(dev, "Requested number of MACs is too much for port %d, reducing to %d\n",
				  i, 1 << dev->caps.log_num_macs);
		}
		if (dev->caps.log_num_vlans > dev_cap->port_cap[i].log_max_vlans) {
			dev->caps.log_num_vlans = dev_cap->port_cap[i].log_max_vlans;
			mlx4_warn(dev, "Requested number of VLANs is too much for port %d, reducing to %d\n",
				  i, 1 << dev->caps.log_num_vlans);
		}
	}

	if (mlx4_is_master(dev) && (dev->caps.num_ports == 2) &&
	    (port_type_array[0] == MLX4_PORT_TYPE_IB) &&
	    (port_type_array[1] == MLX4_PORT_TYPE_ETH)) {
		mlx4_warn(dev,
			  "Granular QoS per VF not supported with IB/Eth configuration\n");
		dev->caps.flags2 &= ~MLX4_DEV_CAP_FLAG2_QOS_VPP;
	}

	dev->caps.max_counters = dev_cap->max_counters;

	dev->caps.reserved_qps_cnt[MLX4_QP_REGION_FW] = dev_cap->reserved_qps;
	dev->caps.reserved_qps_cnt[MLX4_QP_REGION_ETH_ADDR] =
		dev->caps.reserved_qps_cnt[MLX4_QP_REGION_FC_ADDR] =
		(1 << dev->caps.log_num_macs) *
		(1 << dev->caps.log_num_vlans) *
		dev->caps.num_ports;
	dev->caps.reserved_qps_cnt[MLX4_QP_REGION_FC_EXCH] = MLX4_NUM_FEXCH;

	if (dev_cap->dmfs_high_rate_qpn_base > 0 &&
	    dev->caps.flags2 & MLX4_DEV_CAP_FLAG2_FS_EN)
		dev->caps.dmfs_high_rate_qpn_base = dev_cap->dmfs_high_rate_qpn_base;
	else
		dev->caps.dmfs_high_rate_qpn_base =
			dev->caps.reserved_qps_cnt[MLX4_QP_REGION_FW];

	if (dev_cap->dmfs_high_rate_qpn_range > 0 &&
	    dev->caps.flags2 & MLX4_DEV_CAP_FLAG2_FS_EN) {
		dev->caps.dmfs_high_rate_qpn_range = dev_cap->dmfs_high_rate_qpn_range;
		dev->caps.dmfs_high_steer_mode = MLX4_STEERING_DMFS_A0_DEFAULT;
		dev->caps.flags2 |= MLX4_DEV_CAP_FLAG2_FS_A0;
	} else {
		dev->caps.dmfs_high_steer_mode = MLX4_STEERING_DMFS_A0_NOT_SUPPORTED;
		dev->caps.dmfs_high_rate_qpn_base =
			dev->caps.reserved_qps_cnt[MLX4_QP_REGION_FW];
		dev->caps.dmfs_high_rate_qpn_range = MLX4_A0_STEERING_TABLE_SIZE;
	}

	dev->caps.rl_caps = dev_cap->rl_caps;

	dev->caps.reserved_qps_cnt[MLX4_QP_REGION_RSS_RAW_ETH] =
		dev->caps.dmfs_high_rate_qpn_range;

	dev->caps.reserved_qps = dev->caps.reserved_qps_cnt[MLX4_QP_REGION_FW] +
		dev->caps.reserved_qps_cnt[MLX4_QP_REGION_ETH_ADDR] +
		dev->caps.reserved_qps_cnt[MLX4_QP_REGION_FC_ADDR] +
		dev->caps.reserved_qps_cnt[MLX4_QP_REGION_FC_EXCH];

	dev->caps.sqp_demux = (mlx4_is_master(dev)) ? MLX4_MAX_NUM_SLAVES : 0;

	if (!enable_64b_cqe_eqe && !mlx4_is_slave(dev)) {
		if (dev_cap->flags &
		    (MLX4_DEV_CAP_FLAG_64B_CQE | MLX4_DEV_CAP_FLAG_64B_EQE)) {
			mlx4_warn(dev, "64B EQEs/CQEs supported by the device but not enabled\n");
			dev->caps.flags &= ~MLX4_DEV_CAP_FLAG_64B_CQE;
			dev->caps.flags &= ~MLX4_DEV_CAP_FLAG_64B_EQE;
		}

		if (dev_cap->flags2 &
		    (MLX4_DEV_CAP_FLAG2_CQE_STRIDE |
		     MLX4_DEV_CAP_FLAG2_EQE_STRIDE)) {
			mlx4_warn(dev, "Disabling EQE/CQE stride per user request\n");
			dev_cap->flags2 &= ~MLX4_DEV_CAP_FLAG2_CQE_STRIDE;
			dev_cap->flags2 &= ~MLX4_DEV_CAP_FLAG2_EQE_STRIDE;
		}
	}

	if ((dev->caps.flags &
	    (MLX4_DEV_CAP_FLAG_64B_CQE | MLX4_DEV_CAP_FLAG_64B_EQE)) &&
	    mlx4_is_master(dev))
		dev->caps.function_caps |= MLX4_FUNC_CAP_64B_EQE_CQE;

	if (!mlx4_is_slave(dev)) {
		mlx4_enable_cqe_eqe_stride(dev);
		dev->caps.alloc_res_qp_mask =
			(dev->caps.bf_reg_size ? MLX4_RESERVE_ETH_BF_QP : 0) |
			MLX4_RESERVE_A0_QP;

		if (!(dev->caps.flags2 & MLX4_DEV_CAP_FLAG2_ETS_CFG) &&
		    dev->caps.flags & MLX4_DEV_CAP_FLAG_SET_ETH_SCHED) {
			mlx4_warn(dev, "Old device ETS support detected\n");
			mlx4_warn(dev, "Consider upgrading device FW.\n");
			dev->caps.flags2 |= MLX4_DEV_CAP_FLAG2_ETS_CFG;
		}

	} else {
		dev->caps.alloc_res_qp_mask = 0;
	}

	mlx4_enable_ignore_fcs(dev);

	return 0;
}

/*The function checks if there are live vf, return the num of them*/
static int mlx4_how_many_lives_vf(struct mlx4_dev *dev)
{
	struct mlx4_priv *priv = mlx4_priv(dev);
	struct mlx4_slave_state *s_state;
	int i;
	int ret = 0;

	for (i = 1/*the ppf is 0*/; i < dev->num_slaves; ++i) {
		s_state = &priv->mfunc.master.slave_state[i];
		if (s_state->active && s_state->last_cmd !=
		    MLX4_COMM_CMD_RESET) {
			mlx4_warn(dev, "%s: slave: %d is still active\n",
				  __func__, i);
			ret++;
		}
	}
	return ret;
}

int mlx4_get_parav_qkey(struct mlx4_dev *dev, u32 qpn, u32 *qkey)
{
	u32 qk = MLX4_RESERVED_QKEY_BASE;

	if (qpn >= dev->phys_caps.base_tunnel_sqpn + 8 * MLX4_MFUNC_MAX ||
	    qpn < dev->phys_caps.base_proxy_sqpn)
		return -EINVAL;

	if (qpn >= dev->phys_caps.base_tunnel_sqpn)
		/* tunnel qp */
		qk += qpn - dev->phys_caps.base_tunnel_sqpn;
	else
		qk += qpn - dev->phys_caps.base_proxy_sqpn;
	*qkey = qk;
	return 0;
}
EXPORT_SYMBOL(mlx4_get_parav_qkey);

void mlx4_sync_pkey_table(struct mlx4_dev *dev, int slave, int port, int i, int val)
{
	struct mlx4_priv *priv = container_of(dev, struct mlx4_priv, dev);

	if (!mlx4_is_master(dev))
		return;

	priv->virt2phys_pkey[slave][port - 1][i] = val;
}
EXPORT_SYMBOL(mlx4_sync_pkey_table);

void mlx4_put_slave_node_guid(struct mlx4_dev *dev, int slave, __be64 guid)
{
	struct mlx4_priv *priv = container_of(dev, struct mlx4_priv, dev);

	if (!mlx4_is_master(dev))
		return;

	priv->slave_node_guids[slave] = guid;
}
EXPORT_SYMBOL(mlx4_put_slave_node_guid);

__be64 mlx4_get_slave_node_guid(struct mlx4_dev *dev, int slave)
{
	struct mlx4_priv *priv = container_of(dev, struct mlx4_priv, dev);

	if (!mlx4_is_master(dev))
		return 0;

	return priv->slave_node_guids[slave];
}
EXPORT_SYMBOL(mlx4_get_slave_node_guid);

int mlx4_is_slave_active(struct mlx4_dev *dev, int slave)
{
	struct mlx4_priv *priv = mlx4_priv(dev);
	struct mlx4_slave_state *s_slave;

	if (!mlx4_is_master(dev))
		return 0;

	s_slave = &priv->mfunc.master.slave_state[slave];
	return !!s_slave->active;
}
EXPORT_SYMBOL(mlx4_is_slave_active);

void mlx4_handle_eth_header_mcast_prio(struct mlx4_net_trans_rule_hw_ctrl *ctrl,
				       struct _rule_hw *eth_header)
{
	if (is_multicast_ether_addr(eth_header->eth.dst_mac) ||
	    is_broadcast_ether_addr(eth_header->eth.dst_mac)) {
		struct mlx4_net_trans_rule_hw_eth *eth =
			(struct mlx4_net_trans_rule_hw_eth *)eth_header;
		struct _rule_hw *next_rule = (struct _rule_hw *)(eth + 1);
		bool last_rule = next_rule->size == 0 && next_rule->id == 0 &&
			next_rule->rsvd == 0;

		if (last_rule)
			ctrl->prio = cpu_to_be16(MLX4_DOMAIN_NIC);
	}
}
EXPORT_SYMBOL(mlx4_handle_eth_header_mcast_prio);

static void slave_adjust_steering_mode(struct mlx4_dev *dev,
				       struct mlx4_dev_cap *dev_cap,
				       struct mlx4_init_hca_param *hca_param)
{
	dev->caps.steering_mode = hca_param->steering_mode;
	if (dev->caps.steering_mode == MLX4_STEERING_MODE_DEVICE_MANAGED) {
		dev->caps.num_qp_per_mgm = dev_cap->fs_max_num_qp_per_entry;
		dev->caps.fs_log_max_ucast_qp_range_size =
			dev_cap->fs_log_max_ucast_qp_range_size;
	} else
		dev->caps.num_qp_per_mgm =
			4 * ((1 << hca_param->log_mc_entry_sz)/16 - 2);

	mlx4_dbg(dev, "Steering mode is: %s\n",
		 mlx4_steering_mode_str(dev->caps.steering_mode));
}

static void mlx4_slave_destroy_special_qp_cap(struct mlx4_dev *dev)
{
	kfree(dev->caps.spec_qps);
	dev->caps.spec_qps = NULL;
}

static int mlx4_slave_special_qp_cap(struct mlx4_dev *dev)
{
	struct mlx4_func_cap *func_cap = NULL;
	struct mlx4_caps *caps = &dev->caps;
	int i, err = 0;

	func_cap = kzalloc(sizeof(*func_cap), GFP_KERNEL);
	caps->spec_qps = kcalloc(caps->num_ports, sizeof(*caps->spec_qps), GFP_KERNEL);

	if (!func_cap || !caps->spec_qps) {
		mlx4_err(dev, "Failed to allocate memory for special qps cap\n");
		err = -ENOMEM;
		goto err_mem;
	}

	for (i = 1; i <= caps->num_ports; ++i) {
		err = mlx4_QUERY_FUNC_CAP(dev, i, func_cap);
		if (err) {
			mlx4_err(dev, "QUERY_FUNC_CAP port command failed for port %d, aborting (%d)\n",
				 i, err);
			goto err_mem;
		}
		caps->spec_qps[i - 1] = func_cap->spec_qps;
		caps->port_mask[i] = caps->port_type[i];
		caps->phys_port_id[i] = func_cap->phys_port_id;
		err = mlx4_get_slave_pkey_gid_tbl_len(dev, i,
						      &caps->gid_table_len[i],
						      &caps->pkey_table_len[i]);
		if (err) {
			mlx4_err(dev, "QUERY_PORT command failed for port %d, aborting (%d)\n",
				 i, err);
			goto err_mem;
		}
	}

err_mem:
	if (err)
		mlx4_slave_destroy_special_qp_cap(dev);
	kfree(func_cap);
	return err;
}

static int mlx4_slave_cap(struct mlx4_dev *dev)
{
	int			   err;
	u32			   page_size;
	struct mlx4_dev_cap	   *dev_cap = NULL;
	struct mlx4_func_cap	   *func_cap = NULL;
	struct mlx4_init_hca_param *hca_param = NULL;

	hca_param = kzalloc(sizeof(*hca_param), GFP_KERNEL);
	func_cap = kzalloc(sizeof(*func_cap), GFP_KERNEL);
	dev_cap = kzalloc(sizeof(*dev_cap), GFP_KERNEL);
	if (!hca_param || !func_cap || !dev_cap) {
		mlx4_err(dev, "Failed to allocate memory for slave_cap\n");
		err = -ENOMEM;
		goto free_mem;
	}

	err = mlx4_QUERY_HCA(dev, hca_param);
	if (err) {
		mlx4_err(dev, "QUERY_HCA command failed, aborting\n");
		goto free_mem;
	}

	/* fail if the hca has an unknown global capability
	 * at this time global_caps should be always zeroed
	 */
	if (hca_param->global_caps) {
		mlx4_err(dev, "Unknown hca global capabilities\n");
		err = -EINVAL;
		goto free_mem;
	}

	dev->caps.hca_core_clock = hca_param->hca_core_clock;

	dev->caps.max_qp_dest_rdma = 1 << hca_param->log_rd_per_qp;
	err = mlx4_dev_cap(dev, dev_cap);
	if (err) {
		mlx4_err(dev, "QUERY_DEV_CAP command failed, aborting\n");
		goto free_mem;
	}

	err = mlx4_QUERY_FW(dev);
	if (err)
		mlx4_err(dev, "QUERY_FW command failed: could not get FW version\n");

	page_size = ~dev->caps.page_size_cap + 1;
	mlx4_warn(dev, "HCA minimum page size:%d\n", page_size);
	if (page_size > PAGE_SIZE) {
		mlx4_err(dev, "HCA minimum page size of %d bigger than kernel PAGE_SIZE of %ld, aborting\n",
			 page_size, PAGE_SIZE);
		err = -ENODEV;
		goto free_mem;
	}

	/* Set uar_page_shift for VF */
	dev->uar_page_shift = hca_param->uar_page_sz + 12;

	/* Make sure the master uar page size is valid */
	if (dev->uar_page_shift > PAGE_SHIFT) {
		mlx4_err(dev,
			 "Invalid configuration: uar page size is larger than system page size\n");
		err = -ENODEV;
		goto free_mem;
	}

	/* Set reserved_uars based on the uar_page_shift */
	mlx4_set_num_reserved_uars(dev, dev_cap);

	/* Although uar page size in FW differs from system page size,
	 * upper software layers (mlx4_ib, mlx4_en and part of mlx4_core)
	 * still works with assumption that uar page size == system page size
	 */
	dev->caps.uar_page_size = PAGE_SIZE;

	err = mlx4_QUERY_FUNC_CAP(dev, 0, func_cap);
	if (err) {
		mlx4_err(dev, "QUERY_FUNC_CAP general command failed, aborting (%d)\n",
			 err);
		goto free_mem;
	}

	if ((func_cap->pf_context_behaviour | PF_CONTEXT_BEHAVIOUR_MASK) !=
	    PF_CONTEXT_BEHAVIOUR_MASK) {
		mlx4_err(dev, "Unknown pf context behaviour %x known flags %x\n",
			 func_cap->pf_context_behaviour,
			 PF_CONTEXT_BEHAVIOUR_MASK);
		err = -EINVAL;
		goto free_mem;
	}

	dev->caps.num_ports		= func_cap->num_ports;
	dev->quotas.qp			= func_cap->qp_quota;
	dev->quotas.srq			= func_cap->srq_quota;
	dev->quotas.cq			= func_cap->cq_quota;
	dev->quotas.mpt			= func_cap->mpt_quota;
	dev->quotas.mtt			= func_cap->mtt_quota;
	dev->caps.num_qps		= 1 << hca_param->log_num_qps;
	dev->caps.num_srqs		= 1 << hca_param->log_num_srqs;
	dev->caps.num_cqs		= 1 << hca_param->log_num_cqs;
	dev->caps.num_mpts		= 1 << hca_param->log_mpt_sz;
	dev->caps.num_eqs		= func_cap->max_eq;
	dev->caps.reserved_eqs		= func_cap->reserved_eq;
	dev->caps.reserved_lkey		= func_cap->reserved_lkey;
	dev->caps.num_pds               = MLX4_NUM_PDS;
	dev->caps.num_mgms              = 0;
	dev->caps.num_amgms             = 0;

	if (dev->caps.num_ports > MLX4_MAX_PORTS) {
		mlx4_err(dev, "HCA has %d ports, but we only support %d, aborting\n",
			 dev->caps.num_ports, MLX4_MAX_PORTS);
		err = -ENODEV;
		goto free_mem;
	}

	mlx4_replace_zero_macs(dev);

	err = mlx4_slave_special_qp_cap(dev);
	if (err) {
		mlx4_err(dev, "Set special QP caps failed. aborting\n");
		goto free_mem;
	}

	if (dev->caps.uar_page_size * (dev->caps.num_uars -
				       dev->caps.reserved_uars) >
				       pci_resource_len(dev->persist->pdev,
							2)) {
		mlx4_err(dev, "HCA reported UAR region size of 0x%x bigger than PCI resource 2 size of 0x%llx, aborting\n",
			 dev->caps.uar_page_size * dev->caps.num_uars,
			 (unsigned long long)
			 pci_resource_len(dev->persist->pdev, 2));
		err = -ENOMEM;
		goto err_mem;
	}

	if (hca_param->dev_cap_enabled & MLX4_DEV_CAP_64B_EQE_ENABLED) {
		dev->caps.eqe_size   = 64;
		dev->caps.eqe_factor = 1;
	} else {
		dev->caps.eqe_size   = 32;
		dev->caps.eqe_factor = 0;
	}

	if (hca_param->dev_cap_enabled & MLX4_DEV_CAP_64B_CQE_ENABLED) {
		dev->caps.cqe_size   = 64;
		dev->caps.userspace_caps |= MLX4_USER_DEV_CAP_LARGE_CQE;
	} else {
		dev->caps.cqe_size   = 32;
	}

	if (hca_param->dev_cap_enabled & MLX4_DEV_CAP_EQE_STRIDE_ENABLED) {
		dev->caps.eqe_size = hca_param->eqe_size;
		dev->caps.eqe_factor = 0;
	}

	if (hca_param->dev_cap_enabled & MLX4_DEV_CAP_CQE_STRIDE_ENABLED) {
		dev->caps.cqe_size = hca_param->cqe_size;
		/* User still need to know when CQE > 32B */
		dev->caps.userspace_caps |= MLX4_USER_DEV_CAP_LARGE_CQE;
	}

	dev->caps.flags2 &= ~MLX4_DEV_CAP_FLAG2_TS;
	mlx4_warn(dev, "Timestamping is not supported in slave mode\n");

	dev->caps.flags2 &= ~MLX4_DEV_CAP_FLAG2_USER_MAC_EN;
	mlx4_dbg(dev, "User MAC FW update is not supported in slave mode\n");

	slave_adjust_steering_mode(dev, dev_cap, hca_param);
	mlx4_dbg(dev, "RSS support for IP fragments is %s\n",
		 hca_param->rss_ip_frags ? "on" : "off");

	if (func_cap->extra_flags & MLX4_QUERY_FUNC_FLAGS_BF_RES_QP &&
	    dev->caps.bf_reg_size)
		dev->caps.alloc_res_qp_mask |= MLX4_RESERVE_ETH_BF_QP;

	if (func_cap->extra_flags & MLX4_QUERY_FUNC_FLAGS_A0_RES_QP)
		dev->caps.alloc_res_qp_mask |= MLX4_RESERVE_A0_QP;

err_mem:
	if (err)
		mlx4_slave_destroy_special_qp_cap(dev);
free_mem:
	kfree(hca_param);
	kfree(func_cap);
	kfree(dev_cap);
	return err;
}

static void mlx4_request_modules(struct mlx4_dev *dev)
{
	int port;
	int has_ib_port = false;
	int has_eth_port = false;
#define EN_DRV_NAME	"mlx4_en"
#define IB_DRV_NAME	"mlx4_ib"

	for (port = 1; port <= dev->caps.num_ports; port++) {
		if (dev->caps.port_type[port] == MLX4_PORT_TYPE_IB)
			has_ib_port = true;
		else if (dev->caps.port_type[port] == MLX4_PORT_TYPE_ETH)
			has_eth_port = true;
	}

	if (has_eth_port)
		request_module_nowait(EN_DRV_NAME);
	if (has_ib_port || (dev->caps.flags & MLX4_DEV_CAP_FLAG_IBOE))
		request_module_nowait(IB_DRV_NAME);
}

/*
 * Change the port configuration of the device.
 * Every user of this function must hold the port mutex.
 */
int mlx4_change_port_types(struct mlx4_dev *dev,
			   enum mlx4_port_type *port_types)
{
	int err = 0;
	int change = 0;
	int port;

	for (port = 0; port <  dev->caps.num_ports; port++) {
		/* Change the port type only if the new type is different
		 * from the current, and not set to Auto */
		if (port_types[port] != dev->caps.port_type[port + 1])
			change = 1;
	}
	if (change) {
		mlx4_unregister_device(dev);
		for (port = 1; port <= dev->caps.num_ports; port++) {
			mlx4_CLOSE_PORT(dev, port);
			dev->caps.port_type[port] = port_types[port - 1];
			err = mlx4_SET_PORT(dev, port, -1);
			if (err) {
				mlx4_err(dev, "Failed to set port %d, aborting\n",
					 port);
				goto out;
			}
		}
		mlx4_set_port_mask(dev);
		err = mlx4_register_device(dev);
		if (err) {
			mlx4_err(dev, "Failed to register device\n");
			goto out;
		}
		mlx4_request_modules(dev);
	}

out:
	return err;
}

static ssize_t show_port_type(struct device *dev,
			      struct device_attribute *attr,
			      char *buf)
{
	struct mlx4_port_info *info = container_of(attr, struct mlx4_port_info,
						   port_attr);
	struct mlx4_dev *mdev = info->dev;
	char type[8];

	sprintf(type, "%s",
		(mdev->caps.port_type[info->port] == MLX4_PORT_TYPE_IB) ?
		"ib" : "eth");
	if (mdev->caps.possible_type[info->port] == MLX4_PORT_TYPE_AUTO)
		sprintf(buf, "auto (%s)\n", type);
	else
		sprintf(buf, "%s\n", type);

	return strlen(buf);
}

static int __set_port_type(struct mlx4_port_info *info,
			   enum mlx4_port_type port_type)
{
	struct mlx4_dev *mdev = info->dev;
	struct mlx4_priv *priv = mlx4_priv(mdev);
	enum mlx4_port_type types[MLX4_MAX_PORTS];
	enum mlx4_port_type new_types[MLX4_MAX_PORTS];
	int i;
	int err = 0;

	if ((port_type & mdev->caps.supported_type[info->port]) != port_type) {
		mlx4_err(mdev,
			 "Requested port type for port %d is not supported on this HCA\n",
			 info->port);
		return -EOPNOTSUPP;
	}

	mlx4_stop_sense(mdev);
	mutex_lock(&priv->port_mutex);
	info->tmp_type = port_type;

	/* Possible type is always the one that was delivered */
	mdev->caps.possible_type[info->port] = info->tmp_type;

	for (i = 0; i < mdev->caps.num_ports; i++) {
		types[i] = priv->port[i+1].tmp_type ? priv->port[i+1].tmp_type :
					mdev->caps.possible_type[i+1];
		if (types[i] == MLX4_PORT_TYPE_AUTO)
			types[i] = mdev->caps.port_type[i+1];
	}

	if (!(mdev->caps.flags & MLX4_DEV_CAP_FLAG_DPDP) &&
	    !(mdev->caps.flags & MLX4_DEV_CAP_FLAG_SENSE_SUPPORT)) {
		for (i = 1; i <= mdev->caps.num_ports; i++) {
			if (mdev->caps.possible_type[i] == MLX4_PORT_TYPE_AUTO) {
				mdev->caps.possible_type[i] = mdev->caps.port_type[i];
				err = -EOPNOTSUPP;
			}
		}
	}
	if (err) {
		mlx4_err(mdev, "Auto sensing is not supported on this HCA. Set only 'eth' or 'ib' for both ports (should be the same)\n");
		goto out;
	}

	mlx4_do_sense_ports(mdev, new_types, types);

	err = mlx4_check_port_params(mdev, new_types);
	if (err)
		goto out;

	/* We are about to apply the changes after the configuration
	 * was verified, no need to remember the temporary types
	 * any more */
	for (i = 0; i < mdev->caps.num_ports; i++)
		priv->port[i + 1].tmp_type = 0;

	err = mlx4_change_port_types(mdev, new_types);

out:
	mlx4_start_sense(mdev);
	mutex_unlock(&priv->port_mutex);

	return err;
}

static ssize_t set_port_type(struct device *dev,
			     struct device_attribute *attr,
			     const char *buf, size_t count)
{
	struct mlx4_port_info *info = container_of(attr, struct mlx4_port_info,
						   port_attr);
	struct mlx4_dev *mdev = info->dev;
	enum mlx4_port_type port_type;
	static DEFINE_MUTEX(set_port_type_mutex);
	int err;

	mutex_lock(&set_port_type_mutex);

	if (!strcmp(buf, "ib\n")) {
		port_type = MLX4_PORT_TYPE_IB;
	} else if (!strcmp(buf, "eth\n")) {
		port_type = MLX4_PORT_TYPE_ETH;
	} else if (!strcmp(buf, "auto\n")) {
		port_type = MLX4_PORT_TYPE_AUTO;
	} else {
		mlx4_err(mdev, "%s is not supported port type\n", buf);
		err = -EINVAL;
		goto err_out;
	}

	err = __set_port_type(info, port_type);

err_out:
	mutex_unlock(&set_port_type_mutex);

	return err ? err : count;
}

enum ibta_mtu {
	IB_MTU_256  = 1,
	IB_MTU_512  = 2,
	IB_MTU_1024 = 3,
	IB_MTU_2048 = 4,
	IB_MTU_4096 = 5
};

static inline int int_to_ibta_mtu(int mtu)
{
	switch (mtu) {
	case 256:  return IB_MTU_256;
	case 512:  return IB_MTU_512;
	case 1024: return IB_MTU_1024;
	case 2048: return IB_MTU_2048;
	case 4096: return IB_MTU_4096;
	default: return -1;
	}
}

static inline int ibta_mtu_to_int(enum ibta_mtu mtu)
{
	switch (mtu) {
	case IB_MTU_256:  return  256;
	case IB_MTU_512:  return  512;
	case IB_MTU_1024: return 1024;
	case IB_MTU_2048: return 2048;
	case IB_MTU_4096: return 4096;
	default: return -1;
	}
}

static ssize_t show_port_ib_mtu(struct device *dev,
			     struct device_attribute *attr,
			     char *buf)
{
	struct mlx4_port_info *info = container_of(attr, struct mlx4_port_info,
						   port_mtu_attr);
	struct mlx4_dev *mdev = info->dev;

	if (mdev->caps.port_type[info->port] == MLX4_PORT_TYPE_ETH)
		mlx4_warn(mdev, "port level mtu is only used for IB ports\n");

	sprintf(buf, "%d\n",
			ibta_mtu_to_int(mdev->caps.port_ib_mtu[info->port]));
	return strlen(buf);
}

static ssize_t set_port_ib_mtu(struct device *dev,
			     struct device_attribute *attr,
			     const char *buf, size_t count)
{
	struct mlx4_port_info *info = container_of(attr, struct mlx4_port_info,
						   port_mtu_attr);
	struct mlx4_dev *mdev = info->dev;
	struct mlx4_priv *priv = mlx4_priv(mdev);
	int err, port, mtu, ibta_mtu = -1;

	if (mdev->caps.port_type[info->port] == MLX4_PORT_TYPE_ETH) {
		mlx4_warn(mdev, "port level mtu is only used for IB ports\n");
		return -EINVAL;
	}

	err = kstrtoint(buf, 0, &mtu);
	if (!err)
		ibta_mtu = int_to_ibta_mtu(mtu);

	if (err || ibta_mtu < 0) {
		mlx4_err(mdev, "%s is invalid IBTA mtu\n", buf);
		return -EINVAL;
	}

	mdev->caps.port_ib_mtu[info->port] = ibta_mtu;

	mlx4_stop_sense(mdev);
	mutex_lock(&priv->port_mutex);
	mlx4_unregister_device(mdev);
	for (port = 1; port <= mdev->caps.num_ports; port++) {
		mlx4_CLOSE_PORT(mdev, port);
		err = mlx4_SET_PORT(mdev, port, -1);
		if (err) {
			mlx4_err(mdev, "Failed to set port %d, aborting\n",
				 port);
			goto err_set_port;
		}
	}
	err = mlx4_register_device(mdev);
err_set_port:
	mutex_unlock(&priv->port_mutex);
	mlx4_start_sense(mdev);
	return err ? err : count;
}

/* bond for multi-function device */
#define MAX_MF_BOND_ALLOWED_SLAVES 63
static int mlx4_mf_bond(struct mlx4_dev *dev)
{
	int err = 0;
	int nvfs;
	struct mlx4_slaves_pport slaves_port1;
	struct mlx4_slaves_pport slaves_port2;
	DECLARE_BITMAP(slaves_port_1_2, MLX4_MFUNC_MAX);

	slaves_port1 = mlx4_phys_to_slaves_pport(dev, 1);
	slaves_port2 = mlx4_phys_to_slaves_pport(dev, 2);
	bitmap_and(slaves_port_1_2,
		   slaves_port1.slaves, slaves_port2.slaves,
		   dev->persist->num_vfs + 1);

	/* only single port vfs are allowed */
	if (bitmap_weight(slaves_port_1_2, dev->persist->num_vfs + 1) > 1) {
		mlx4_warn(dev, "HA mode unsupported for dual ported VFs\n");
		return -EINVAL;
	}

	/* number of virtual functions is number of total functions minus one
	 * physical function for each port.
	 */
	nvfs = bitmap_weight(slaves_port1.slaves, dev->persist->num_vfs + 1) +
		bitmap_weight(slaves_port2.slaves, dev->persist->num_vfs + 1) - 2;

	/* limit on maximum allowed VFs */
	if (nvfs > MAX_MF_BOND_ALLOWED_SLAVES) {
		mlx4_warn(dev, "HA mode is not supported for %d VFs (max %d are allowed)\n",
			  nvfs, MAX_MF_BOND_ALLOWED_SLAVES);
		return -EINVAL;
	}

	if (dev->caps.steering_mode != MLX4_STEERING_MODE_DEVICE_MANAGED) {
		mlx4_warn(dev, "HA mode unsupported for NON DMFS steering\n");
		return -EINVAL;
	}

	err = mlx4_bond_mac_table(dev);
	if (err)
		return err;
	err = mlx4_bond_vlan_table(dev);
	if (err)
		goto err1;
	err = mlx4_bond_fs_rules(dev);
	if (err)
		goto err2;

	return 0;
err2:
	(void)mlx4_unbond_vlan_table(dev);
err1:
	(void)mlx4_unbond_mac_table(dev);
	return err;
}

static int mlx4_mf_unbond(struct mlx4_dev *dev)
{
	int ret, ret1;

	ret = mlx4_unbond_fs_rules(dev);
	if (ret)
		mlx4_warn(dev, "multifunction unbond for flow rules failed (%d)\n", ret);
	ret1 = mlx4_unbond_mac_table(dev);
	if (ret1) {
		mlx4_warn(dev, "multifunction unbond for MAC table failed (%d)\n", ret1);
		ret = ret1;
	}
	ret1 = mlx4_unbond_vlan_table(dev);
	if (ret1) {
		mlx4_warn(dev, "multifunction unbond for VLAN table failed (%d)\n", ret1);
		ret = ret1;
	}
	return ret;
}

int mlx4_bond(struct mlx4_dev *dev)
{
	int ret = 0;
	struct mlx4_priv *priv = mlx4_priv(dev);

	mutex_lock(&priv->bond_mutex);

	if (!mlx4_is_bonded(dev)) {
		ret = mlx4_do_bond(dev, true);
		if (ret)
			mlx4_err(dev, "Failed to bond device: %d\n", ret);
		if (!ret && mlx4_is_master(dev)) {
			ret = mlx4_mf_bond(dev);
			if (ret) {
				mlx4_err(dev, "bond for multifunction failed\n");
				mlx4_do_bond(dev, false);
			}
		}
	}

	mutex_unlock(&priv->bond_mutex);
	if (!ret)
		mlx4_dbg(dev, "Device is bonded\n");

	return ret;
}
EXPORT_SYMBOL_GPL(mlx4_bond);

int mlx4_unbond(struct mlx4_dev *dev)
{
	int ret = 0;
	struct mlx4_priv *priv = mlx4_priv(dev);

	mutex_lock(&priv->bond_mutex);

	if (mlx4_is_bonded(dev)) {
		int ret2 = 0;

		ret = mlx4_do_bond(dev, false);
		if (ret)
			mlx4_err(dev, "Failed to unbond device: %d\n", ret);
		if (mlx4_is_master(dev))
			ret2 = mlx4_mf_unbond(dev);
		if (ret2) {
			mlx4_warn(dev, "Failed to unbond device for multifunction (%d)\n", ret2);
			ret = ret2;
		}
	}

	mutex_unlock(&priv->bond_mutex);
	if (!ret)
		mlx4_dbg(dev, "Device is unbonded\n");

	return ret;
}
EXPORT_SYMBOL_GPL(mlx4_unbond);


int mlx4_port_map_set(struct mlx4_dev *dev, struct mlx4_port_map *v2p)
{
	u8 port1 = v2p->port1;
	u8 port2 = v2p->port2;
	struct mlx4_priv *priv = mlx4_priv(dev);
	int err;

	if (!(dev->caps.flags2 & MLX4_DEV_CAP_FLAG2_PORT_REMAP))
		return -EOPNOTSUPP;

	mutex_lock(&priv->bond_mutex);

	/* zero means keep current mapping for this port */
	if (port1 == 0)
		port1 = priv->v2p.port1;
	if (port2 == 0)
		port2 = priv->v2p.port2;

	if ((port1 < 1) || (port1 > MLX4_MAX_PORTS) ||
	    (port2 < 1) || (port2 > MLX4_MAX_PORTS) ||
	    (port1 == 2 && port2 == 1)) {
		/* besides boundary checks cross mapping makes
		 * no sense and therefore not allowed */
		err = -EINVAL;
	} else if ((port1 == priv->v2p.port1) &&
		 (port2 == priv->v2p.port2)) {
		err = 0;
	} else {
		err = mlx4_virt2phy_port_map(dev, port1, port2);
		if (!err) {
			mlx4_dbg(dev, "port map changed: [%d][%d]\n",
				 port1, port2);
			priv->v2p.port1 = port1;
			priv->v2p.port2 = port2;
		} else {
			mlx4_err(dev, "Failed to change port mape: %d\n", err);
		}
	}

	mutex_unlock(&priv->bond_mutex);
	return err;
}
EXPORT_SYMBOL_GPL(mlx4_port_map_set);

static int mlx4_load_fw(struct mlx4_dev *dev)
{
	struct mlx4_priv *priv = mlx4_priv(dev);
	int err;

	priv->fw.fw_icm = mlx4_alloc_icm(dev, priv->fw.fw_pages,
					 GFP_HIGHUSER | __GFP_NOWARN, 0);
	if (!priv->fw.fw_icm) {
		mlx4_err(dev, "Couldn't allocate FW area, aborting\n");
		return -ENOMEM;
	}

	err = mlx4_MAP_FA(dev, priv->fw.fw_icm);
	if (err) {
		mlx4_err(dev, "MAP_FA command failed, aborting\n");
		goto err_free;
	}

	err = mlx4_RUN_FW(dev);
	if (err) {
		mlx4_err(dev, "RUN_FW command failed, aborting\n");
		goto err_unmap_fa;
	}

	return 0;

err_unmap_fa:
	mlx4_UNMAP_FA(dev);

err_free:
	mlx4_free_icm(dev, priv->fw.fw_icm, 0);
	return err;
}

static int mlx4_init_cmpt_table(struct mlx4_dev *dev, u64 cmpt_base,
				int cmpt_entry_sz)
{
	struct mlx4_priv *priv = mlx4_priv(dev);
	int err;
	int num_eqs;

	err = mlx4_init_icm_table(dev, &priv->qp_table.cmpt_table,
				  cmpt_base +
				  ((u64) (MLX4_CMPT_TYPE_QP *
					  cmpt_entry_sz) << MLX4_CMPT_SHIFT),
				  cmpt_entry_sz, dev->caps.num_qps,
				  dev->caps.reserved_qps_cnt[MLX4_QP_REGION_FW],
				  0, 0);
	if (err)
		goto err;

	err = mlx4_init_icm_table(dev, &priv->srq_table.cmpt_table,
				  cmpt_base +
				  ((u64) (MLX4_CMPT_TYPE_SRQ *
					  cmpt_entry_sz) << MLX4_CMPT_SHIFT),
				  cmpt_entry_sz, dev->caps.num_srqs,
				  dev->caps.reserved_srqs, 0, 0);
	if (err)
		goto err_qp;

	err = mlx4_init_icm_table(dev, &priv->cq_table.cmpt_table,
				  cmpt_base +
				  ((u64) (MLX4_CMPT_TYPE_CQ *
					  cmpt_entry_sz) << MLX4_CMPT_SHIFT),
				  cmpt_entry_sz, dev->caps.num_cqs,
				  dev->caps.reserved_cqs, 0, 0);
	if (err)
		goto err_srq;

	num_eqs = dev->phys_caps.num_phys_eqs;
	err = mlx4_init_icm_table(dev, &priv->eq_table.cmpt_table,
				  cmpt_base +
				  ((u64) (MLX4_CMPT_TYPE_EQ *
					  cmpt_entry_sz) << MLX4_CMPT_SHIFT),
				  cmpt_entry_sz, num_eqs, num_eqs, 0, 0);
	if (err)
		goto err_cq;

	return 0;

err_cq:
	mlx4_cleanup_icm_table(dev, &priv->cq_table.cmpt_table);

err_srq:
	mlx4_cleanup_icm_table(dev, &priv->srq_table.cmpt_table);

err_qp:
	mlx4_cleanup_icm_table(dev, &priv->qp_table.cmpt_table);

err:
	return err;
}

static int mlx4_init_icm(struct mlx4_dev *dev, struct mlx4_dev_cap *dev_cap,
			 struct mlx4_init_hca_param *init_hca, u64 icm_size)
{
	struct mlx4_priv *priv = mlx4_priv(dev);
	u64 aux_pages;
	int num_eqs;
	int err;

	err = mlx4_SET_ICM_SIZE(dev, icm_size, &aux_pages);
	if (err) {
		mlx4_err(dev, "SET_ICM_SIZE command failed, aborting\n");
		return err;
	}

	mlx4_dbg(dev, "%lld KB of HCA context requires %lld KB aux memory\n",
		 (unsigned long long) icm_size >> 10,
		 (unsigned long long) aux_pages << 2);

	priv->fw.aux_icm = mlx4_alloc_icm(dev, aux_pages,
					  GFP_HIGHUSER | __GFP_NOWARN, 0);
	if (!priv->fw.aux_icm) {
		mlx4_err(dev, "Couldn't allocate aux memory, aborting\n");
		return -ENOMEM;
	}

	err = mlx4_MAP_ICM_AUX(dev, priv->fw.aux_icm);
	if (err) {
		mlx4_err(dev, "MAP_ICM_AUX command failed, aborting\n");
		goto err_free_aux;
	}

	err = mlx4_init_cmpt_table(dev, init_hca->cmpt_base, dev_cap->cmpt_entry_sz);
	if (err) {
		mlx4_err(dev, "Failed to map cMPT context memory, aborting\n");
		goto err_unmap_aux;
	}


	num_eqs = dev->phys_caps.num_phys_eqs;
	err = mlx4_init_icm_table(dev, &priv->eq_table.table,
				  init_hca->eqc_base, dev_cap->eqc_entry_sz,
				  num_eqs, num_eqs, 0, 0);
	if (err) {
		mlx4_err(dev, "Failed to map EQ context memory, aborting\n");
		goto err_unmap_cmpt;
	}

	/*
	 * Reserved MTT entries must be aligned up to a cacheline
	 * boundary, since the FW will write to them, while the driver
	 * writes to all other MTT entries. (The variable
	 * dev->caps.mtt_entry_sz below is really the MTT segment
	 * size, not the raw entry size)
	 */
	dev->caps.reserved_mtts =
		ALIGN(dev->caps.reserved_mtts * dev->caps.mtt_entry_sz,
		      dma_get_cache_alignment()) / dev->caps.mtt_entry_sz;

	err = mlx4_init_icm_table(dev, &priv->mr_table.mtt_table,
				  init_hca->mtt_base,
				  dev->caps.mtt_entry_sz,
				  dev->caps.num_mtts,
				  dev->caps.reserved_mtts, 1, 0);
	if (err) {
		mlx4_err(dev, "Failed to map MTT context memory, aborting\n");
		goto err_unmap_eq;
	}

	err = mlx4_init_icm_table(dev, &priv->mr_table.dmpt_table,
				  init_hca->dmpt_base,
				  dev_cap->dmpt_entry_sz,
				  dev->caps.num_mpts,
				  dev->caps.reserved_mrws, 1, 1);
	if (err) {
		mlx4_err(dev, "Failed to map dMPT context memory, aborting\n");
		goto err_unmap_mtt;
	}

	err = mlx4_init_icm_table(dev, &priv->qp_table.qp_table,
				  init_hca->qpc_base,
				  dev_cap->qpc_entry_sz,
				  dev->caps.num_qps,
				  dev->caps.reserved_qps_cnt[MLX4_QP_REGION_FW],
				  0, 0);
	if (err) {
		mlx4_err(dev, "Failed to map QP context memory, aborting\n");
		goto err_unmap_dmpt;
	}

	err = mlx4_init_icm_table(dev, &priv->qp_table.auxc_table,
				  init_hca->auxc_base,
				  dev_cap->aux_entry_sz,
				  dev->caps.num_qps,
				  dev->caps.reserved_qps_cnt[MLX4_QP_REGION_FW],
				  0, 0);
	if (err) {
		mlx4_err(dev, "Failed to map AUXC context memory, aborting\n");
		goto err_unmap_qp;
	}

	err = mlx4_init_icm_table(dev, &priv->qp_table.altc_table,
				  init_hca->altc_base,
				  dev_cap->altc_entry_sz,
				  dev->caps.num_qps,
				  dev->caps.reserved_qps_cnt[MLX4_QP_REGION_FW],
				  0, 0);
	if (err) {
		mlx4_err(dev, "Failed to map ALTC context memory, aborting\n");
		goto err_unmap_auxc;
	}

	err = mlx4_init_icm_table(dev, &priv->qp_table.rdmarc_table,
				  init_hca->rdmarc_base,
				  dev_cap->rdmarc_entry_sz << priv->qp_table.rdmarc_shift,
				  dev->caps.num_qps,
				  dev->caps.reserved_qps_cnt[MLX4_QP_REGION_FW],
				  0, 0);
	if (err) {
		mlx4_err(dev, "Failed to map RDMARC context memory, aborting\n");
		goto err_unmap_altc;
	}

	err = mlx4_init_icm_table(dev, &priv->cq_table.table,
				  init_hca->cqc_base,
				  dev_cap->cqc_entry_sz,
				  dev->caps.num_cqs,
				  dev->caps.reserved_cqs, 0, 0);
	if (err) {
		mlx4_err(dev, "Failed to map CQ context memory, aborting\n");
		goto err_unmap_rdmarc;
	}

	err = mlx4_init_icm_table(dev, &priv->srq_table.table,
				  init_hca->srqc_base,
				  dev_cap->srq_entry_sz,
				  dev->caps.num_srqs,
				  dev->caps.reserved_srqs, 0, 0);
	if (err) {
		mlx4_err(dev, "Failed to map SRQ context memory, aborting\n");
		goto err_unmap_cq;
	}

	/*
	 * For flow steering device managed mode it is required to use
	 * mlx4_init_icm_table. For B0 steering mode it's not strictly
	 * required, but for simplicity just map the whole multicast
	 * group table now.  The table isn't very big and it's a lot
	 * easier than trying to track ref counts.
	 */
	err = mlx4_init_icm_table(dev, &priv->mcg_table.table,
				  init_hca->mc_base,
				  mlx4_get_mgm_entry_size(dev),
				  dev->caps.num_mgms + dev->caps.num_amgms,
				  dev->caps.num_mgms + dev->caps.num_amgms,
				  0, 0);
	if (err) {
		mlx4_err(dev, "Failed to map MCG context memory, aborting\n");
		goto err_unmap_srq;
	}

	return 0;

err_unmap_srq:
	mlx4_cleanup_icm_table(dev, &priv->srq_table.table);

err_unmap_cq:
	mlx4_cleanup_icm_table(dev, &priv->cq_table.table);

err_unmap_rdmarc:
	mlx4_cleanup_icm_table(dev, &priv->qp_table.rdmarc_table);

err_unmap_altc:
	mlx4_cleanup_icm_table(dev, &priv->qp_table.altc_table);

err_unmap_auxc:
	mlx4_cleanup_icm_table(dev, &priv->qp_table.auxc_table);

err_unmap_qp:
	mlx4_cleanup_icm_table(dev, &priv->qp_table.qp_table);

err_unmap_dmpt:
	mlx4_cleanup_icm_table(dev, &priv->mr_table.dmpt_table);

err_unmap_mtt:
	mlx4_cleanup_icm_table(dev, &priv->mr_table.mtt_table);

err_unmap_eq:
	mlx4_cleanup_icm_table(dev, &priv->eq_table.table);

err_unmap_cmpt:
	mlx4_cleanup_icm_table(dev, &priv->eq_table.cmpt_table);
	mlx4_cleanup_icm_table(dev, &priv->cq_table.cmpt_table);
	mlx4_cleanup_icm_table(dev, &priv->srq_table.cmpt_table);
	mlx4_cleanup_icm_table(dev, &priv->qp_table.cmpt_table);

err_unmap_aux:
	mlx4_UNMAP_ICM_AUX(dev);

err_free_aux:
	mlx4_free_icm(dev, priv->fw.aux_icm, 0);

	return err;
}

static void mlx4_free_icms(struct mlx4_dev *dev)
{
	struct mlx4_priv *priv = mlx4_priv(dev);

	mlx4_cleanup_icm_table(dev, &priv->mcg_table.table);
	mlx4_cleanup_icm_table(dev, &priv->srq_table.table);
	mlx4_cleanup_icm_table(dev, &priv->cq_table.table);
	mlx4_cleanup_icm_table(dev, &priv->qp_table.rdmarc_table);
	mlx4_cleanup_icm_table(dev, &priv->qp_table.altc_table);
	mlx4_cleanup_icm_table(dev, &priv->qp_table.auxc_table);
	mlx4_cleanup_icm_table(dev, &priv->qp_table.qp_table);
	mlx4_cleanup_icm_table(dev, &priv->mr_table.dmpt_table);
	mlx4_cleanup_icm_table(dev, &priv->mr_table.mtt_table);
	mlx4_cleanup_icm_table(dev, &priv->eq_table.table);
	mlx4_cleanup_icm_table(dev, &priv->eq_table.cmpt_table);
	mlx4_cleanup_icm_table(dev, &priv->cq_table.cmpt_table);
	mlx4_cleanup_icm_table(dev, &priv->srq_table.cmpt_table);
	mlx4_cleanup_icm_table(dev, &priv->qp_table.cmpt_table);

	mlx4_UNMAP_ICM_AUX(dev);
	mlx4_free_icm(dev, priv->fw.aux_icm, 0);
}

static void mlx4_slave_exit(struct mlx4_dev *dev)
{
	struct mlx4_priv *priv = mlx4_priv(dev);

	mutex_lock(&priv->cmd.slave_cmd_mutex);
	if (mlx4_comm_cmd(dev, MLX4_COMM_CMD_RESET, 0, MLX4_COMM_CMD_NA_OP,
			  MLX4_COMM_TIME))
		mlx4_warn(dev, "Failed to close slave function\n");
	mutex_unlock(&priv->cmd.slave_cmd_mutex);
}

static int map_bf_area(struct mlx4_dev *dev)
{
	struct mlx4_priv *priv = mlx4_priv(dev);
	resource_size_t bf_start;
	resource_size_t bf_len;
	int err = 0;

	if (!dev->caps.bf_reg_size)
		return -ENXIO;

	bf_start = pci_resource_start(dev->persist->pdev, 2) +
			(dev->caps.num_uars << PAGE_SHIFT);
	bf_len = pci_resource_len(dev->persist->pdev, 2) -
			(dev->caps.num_uars << PAGE_SHIFT);
	priv->bf_mapping = io_mapping_create_wc(bf_start, bf_len);
	if (!priv->bf_mapping)
		err = -ENOMEM;

	return err;
}

static void unmap_bf_area(struct mlx4_dev *dev)
{
	if (mlx4_priv(dev)->bf_mapping)
		io_mapping_free(mlx4_priv(dev)->bf_mapping);
}

u64 mlx4_read_clock(struct mlx4_dev *dev)
{
	u32 clockhi, clocklo, clockhi1;
	u64 cycles;
	int i;
	struct mlx4_priv *priv = mlx4_priv(dev);

	for (i = 0; i < 10; i++) {
		clockhi = swab32(readl(priv->clock_mapping));
		clocklo = swab32(readl(priv->clock_mapping + 4));
		clockhi1 = swab32(readl(priv->clock_mapping));
		if (clockhi == clockhi1)
			break;
	}

	cycles = (u64) clockhi << 32 | (u64) clocklo;

	return cycles;
}
EXPORT_SYMBOL_GPL(mlx4_read_clock);


static int map_internal_clock(struct mlx4_dev *dev)
{
	struct mlx4_priv *priv = mlx4_priv(dev);

	priv->clock_mapping =
		ioremap(pci_resource_start(dev->persist->pdev,
					   priv->fw.clock_bar) +
			priv->fw.clock_offset, MLX4_CLOCK_SIZE);

	if (!priv->clock_mapping)
		return -ENOMEM;

	return 0;
}

int mlx4_get_internal_clock_params(struct mlx4_dev *dev,
				   struct mlx4_clock_params *params)
{
	struct mlx4_priv *priv = mlx4_priv(dev);

	if (mlx4_is_slave(dev))
		return -EOPNOTSUPP;

	if (!dev->caps.map_clock_to_user) {
		mlx4_dbg(dev, "Map clock to user is not supported.\n");
		return -EOPNOTSUPP;
	}

	if (!params)
		return -EINVAL;

	params->bar = priv->fw.clock_bar;
	params->offset = priv->fw.clock_offset;
	params->size = MLX4_CLOCK_SIZE;

	return 0;
}
EXPORT_SYMBOL_GPL(mlx4_get_internal_clock_params);

static void unmap_internal_clock(struct mlx4_dev *dev)
{
	struct mlx4_priv *priv = mlx4_priv(dev);

	if (priv->clock_mapping)
		iounmap(priv->clock_mapping);
}

static void mlx4_close_hca(struct mlx4_dev *dev)
{
	unmap_internal_clock(dev);
	unmap_bf_area(dev);
	if (mlx4_is_slave(dev))
		mlx4_slave_exit(dev);
	else {
		mlx4_CLOSE_HCA(dev, 0);
		mlx4_free_icms(dev);
	}
}

static void mlx4_close_fw(struct mlx4_dev *dev)
{
	if (!mlx4_is_slave(dev)) {
		mlx4_UNMAP_FA(dev);
		mlx4_free_icm(dev, mlx4_priv(dev)->fw.fw_icm, 0);
	}
}

static int mlx4_comm_check_offline(struct mlx4_dev *dev)
{
#define COMM_CHAN_OFFLINE_OFFSET 0x09

	u32 comm_flags;
	u32 offline_bit;
	unsigned long end;
	struct mlx4_priv *priv = mlx4_priv(dev);

	end = msecs_to_jiffies(MLX4_COMM_OFFLINE_TIME_OUT) + jiffies;
	while (time_before(jiffies, end)) {
		comm_flags = swab32(readl((__iomem char *)priv->mfunc.comm +
					  MLX4_COMM_CHAN_FLAGS));
		offline_bit = (comm_flags &
			       (u32)(1 << COMM_CHAN_OFFLINE_OFFSET));
		if (!offline_bit)
			return 0;

		/* If device removal has been requested,
		 * do not continue retrying.
		 */
		if (dev->persist->interface_state &
		    MLX4_INTERFACE_STATE_NOWAIT)
			break;

		/* There are cases as part of AER/Reset flow that PF needs
		 * around 100 msec to load. We therefore sleep for 100 msec
		 * to allow other tasks to make use of that CPU during this
		 * time interval.
		 */
		msleep(100);
	}
	mlx4_err(dev, "Communication channel is offline.\n");
	return -EIO;
}

static void mlx4_reset_vf_support(struct mlx4_dev *dev)
{
#define COMM_CHAN_RST_OFFSET 0x1e

	struct mlx4_priv *priv = mlx4_priv(dev);
	u32 comm_rst;
	u32 comm_caps;

	comm_caps = swab32(readl((__iomem char *)priv->mfunc.comm +
				 MLX4_COMM_CHAN_CAPS));
	comm_rst = (comm_caps & (u32)(1 << COMM_CHAN_RST_OFFSET));

	if (comm_rst)
		dev->caps.vf_caps |= MLX4_VF_CAP_FLAG_RESET;
}

static int mlx4_init_slave(struct mlx4_dev *dev)
{
	struct mlx4_priv *priv = mlx4_priv(dev);
	u64 dma = (u64) priv->mfunc.vhcr_dma;
	int ret_from_reset = 0;
	u32 slave_read;
	u32 cmd_channel_ver;

	if (atomic_read(&pf_loading)) {
		mlx4_warn(dev, "PF is not ready - Deferring probe\n");
		return -EPROBE_DEFER;
	}

	mutex_lock(&priv->cmd.slave_cmd_mutex);
	priv->cmd.max_cmds = 1;
	if (mlx4_comm_check_offline(dev)) {
		mlx4_err(dev, "PF is not responsive, skipping initialization\n");
		goto err_offline;
	}

	mlx4_reset_vf_support(dev);
	mlx4_warn(dev, "Sending reset\n");
	ret_from_reset = mlx4_comm_cmd(dev, MLX4_COMM_CMD_RESET, 0,
				       MLX4_COMM_CMD_NA_OP, MLX4_COMM_TIME);
	/* if we are in the middle of flr the slave will try
	 * NUM_OF_RESET_RETRIES times before leaving.*/
	if (ret_from_reset) {
		if (MLX4_DELAY_RESET_SLAVE == ret_from_reset) {
			mlx4_warn(dev, "slave is currently in the middle of FLR - Deferring probe\n");
			mutex_unlock(&priv->cmd.slave_cmd_mutex);
			return -EPROBE_DEFER;
		} else
			goto err;
	}

	/* check the driver version - the slave I/F revision
	 * must match the master's */
	slave_read = swab32(readl(&priv->mfunc.comm->slave_read));
	cmd_channel_ver = mlx4_comm_get_version();

	if (MLX4_COMM_GET_IF_REV(cmd_channel_ver) !=
		MLX4_COMM_GET_IF_REV(slave_read)) {
		mlx4_err(dev, "slave driver version is not supported by the master\n");
		goto err;
	}

	mlx4_warn(dev, "Sending vhcr0\n");
	if (mlx4_comm_cmd(dev, MLX4_COMM_CMD_VHCR0, dma >> 48,
			     MLX4_COMM_CMD_NA_OP, MLX4_COMM_TIME))
		goto err;
	if (mlx4_comm_cmd(dev, MLX4_COMM_CMD_VHCR1, dma >> 32,
			     MLX4_COMM_CMD_NA_OP, MLX4_COMM_TIME))
		goto err;
	if (mlx4_comm_cmd(dev, MLX4_COMM_CMD_VHCR2, dma >> 16,
			     MLX4_COMM_CMD_NA_OP, MLX4_COMM_TIME))
		goto err;
	if (mlx4_comm_cmd(dev, MLX4_COMM_CMD_VHCR_EN, dma,
			  MLX4_COMM_CMD_NA_OP, MLX4_COMM_TIME))
		goto err;

	mutex_unlock(&priv->cmd.slave_cmd_mutex);
	return 0;

err:
	mlx4_comm_cmd(dev, MLX4_COMM_CMD_RESET, 0, MLX4_COMM_CMD_NA_OP, 0);
err_offline:
	mutex_unlock(&priv->cmd.slave_cmd_mutex);
	return -EIO;
}

static void mlx4_parav_master_pf_caps(struct mlx4_dev *dev)
{
	int i;

	for (i = 1; i <= dev->caps.num_ports; i++) {
		if (dev->caps.port_type[i] == MLX4_PORT_TYPE_ETH)
			dev->caps.gid_table_len[i] =
				mlx4_get_slave_num_gids(dev, 0, i);
		else
			dev->caps.gid_table_len[i] = 1;
		dev->caps.pkey_table_len[i] =
			dev->phys_caps.pkey_phys_table_len[i] - 1;
	}
}

static int choose_log_fs_mgm_entry_size(int qp_per_entry)
{
	int i = MLX4_MIN_MGM_LOG_ENTRY_SIZE;

	for (i = MLX4_MIN_MGM_LOG_ENTRY_SIZE; i <= MLX4_MAX_MGM_LOG_ENTRY_SIZE;
	      i++) {
		if (qp_per_entry <= 4 * ((1 << i) / 16 - 2))
			break;
	}

	return (i <= MLX4_MAX_MGM_LOG_ENTRY_SIZE) ? i : -1;
}

static const char *dmfs_high_rate_steering_mode_str(int dmfs_high_steer_mode)
{
	switch (dmfs_high_steer_mode) {
	case MLX4_STEERING_DMFS_A0_DEFAULT:
		return "default performance";

	case MLX4_STEERING_DMFS_A0_DYNAMIC:
		return "dynamic hybrid mode";

	case MLX4_STEERING_DMFS_A0_STATIC:
		return "performance optimized for limited rule configuration (static)";

	case MLX4_STEERING_DMFS_A0_DISABLE:
		return "disabled performance optimized steering";

	case MLX4_STEERING_DMFS_A0_NOT_SUPPORTED:
		return "performance optimized steering not supported";

	default:
		return "Unrecognized mode";
	}
}

#define MLX4_DMFS_A0_STEERING			(1UL << 2)

static void choose_steering_mode(struct mlx4_dev *dev,
				 struct mlx4_dev_cap *dev_cap)
{
	if (mlx4_log_num_mgm_entry_size <= 0) {
		if ((-mlx4_log_num_mgm_entry_size) & MLX4_DMFS_A0_STEERING) {
			if (dev->caps.dmfs_high_steer_mode ==
			    MLX4_STEERING_DMFS_A0_NOT_SUPPORTED)
				mlx4_err(dev, "DMFS high rate mode not supported\n");
			else
				dev->caps.dmfs_high_steer_mode =
					MLX4_STEERING_DMFS_A0_STATIC;
		}
	}

	if (mlx4_log_num_mgm_entry_size <= 0 &&
	    dev_cap->flags2 & MLX4_DEV_CAP_FLAG2_FS_EN &&
	    (!mlx4_is_mfunc(dev) ||
	     (dev_cap->fs_max_num_qp_per_entry >=
	     (dev->persist->num_vfs + 1))) &&
	    choose_log_fs_mgm_entry_size(dev_cap->fs_max_num_qp_per_entry) >=
		MLX4_MIN_MGM_LOG_ENTRY_SIZE) {
		dev->oper_log_mgm_entry_size =
			choose_log_fs_mgm_entry_size(dev_cap->fs_max_num_qp_per_entry);
		dev->caps.steering_mode = MLX4_STEERING_MODE_DEVICE_MANAGED;
		dev->caps.num_qp_per_mgm = dev_cap->fs_max_num_qp_per_entry;
		dev->caps.fs_log_max_ucast_qp_range_size =
			dev_cap->fs_log_max_ucast_qp_range_size;
	} else {
		if (dev->caps.dmfs_high_steer_mode !=
		    MLX4_STEERING_DMFS_A0_NOT_SUPPORTED)
			dev->caps.dmfs_high_steer_mode = MLX4_STEERING_DMFS_A0_DISABLE;
		if (dev->caps.flags & MLX4_DEV_CAP_FLAG_VEP_UC_STEER &&
		    dev->caps.flags & MLX4_DEV_CAP_FLAG_VEP_MC_STEER)
			dev->caps.steering_mode = MLX4_STEERING_MODE_B0;
		else {
			dev->caps.steering_mode = MLX4_STEERING_MODE_A0;

			if (dev->caps.flags & MLX4_DEV_CAP_FLAG_VEP_UC_STEER ||
			    dev->caps.flags & MLX4_DEV_CAP_FLAG_VEP_MC_STEER)
				mlx4_warn(dev, "Must have both UC_STEER and MC_STEER flags set to use B0 steering - falling back to A0 steering mode\n");
		}
		dev->oper_log_mgm_entry_size =
			mlx4_log_num_mgm_entry_size > 0 ?
			mlx4_log_num_mgm_entry_size :
			MLX4_DEFAULT_MGM_LOG_ENTRY_SIZE;
		dev->caps.num_qp_per_mgm = mlx4_get_qp_per_mgm(dev);
	}
	mlx4_dbg(dev, "Steering mode is: %s, oper_log_mgm_entry_size = %d, modparam log_num_mgm_entry_size = %d\n",
		 mlx4_steering_mode_str(dev->caps.steering_mode),
		 dev->oper_log_mgm_entry_size,
		 mlx4_log_num_mgm_entry_size);
}

static void choose_tunnel_offload_mode(struct mlx4_dev *dev,
				       struct mlx4_dev_cap *dev_cap)
{
	if (dev->caps.steering_mode == MLX4_STEERING_MODE_DEVICE_MANAGED &&
	    dev_cap->flags2 & MLX4_DEV_CAP_FLAG2_VXLAN_OFFLOADS)
		dev->caps.tunnel_offload_mode = MLX4_TUNNEL_OFFLOAD_MODE_VXLAN;
	else
		dev->caps.tunnel_offload_mode = MLX4_TUNNEL_OFFLOAD_MODE_NONE;

	mlx4_dbg(dev, "Tunneling offload mode is: %s\n",  (dev->caps.tunnel_offload_mode
		 == MLX4_TUNNEL_OFFLOAD_MODE_VXLAN) ? "vxlan" : "none");
}

static int mlx4_validate_optimized_steering(struct mlx4_dev *dev)
{
	int i;
	struct mlx4_port_cap port_cap;

	if (dev->caps.dmfs_high_steer_mode == MLX4_STEERING_DMFS_A0_NOT_SUPPORTED)
		return -EINVAL;

	for (i = 1; i <= dev->caps.num_ports; i++) {
		if (mlx4_dev_port(dev, i, &port_cap)) {
			mlx4_err(dev,
				 "QUERY_DEV_CAP command failed, can't verify DMFS high rate steering.\n");
		} else if ((dev->caps.dmfs_high_steer_mode !=
			    MLX4_STEERING_DMFS_A0_DEFAULT) &&
			   (port_cap.dmfs_optimized_state ==
			    !!(dev->caps.dmfs_high_steer_mode ==
			    MLX4_STEERING_DMFS_A0_DISABLE))) {
			mlx4_err(dev,
				 "DMFS high rate steer mode differ, driver requested %s but %s in FW.\n",
				 dmfs_high_rate_steering_mode_str(
					dev->caps.dmfs_high_steer_mode),
				 (port_cap.dmfs_optimized_state ?
					"enabled" : "disabled"));
		}
	}

	return 0;
}

static int mlx4_init_fw(struct mlx4_dev *dev)
{
	struct mlx4_mod_stat_cfg   mlx4_cfg;
	int err = 0;

	if (!mlx4_is_slave(dev)) {
		err = mlx4_QUERY_FW(dev);
		if (err) {
			if (err == -EACCES)
				mlx4_info(dev, "non-primary physical function, skipping\n");
			else
				mlx4_err(dev, "QUERY_FW command failed, aborting\n");
			return err;
		}

		err = mlx4_load_fw(dev);
		if (err) {
			mlx4_err(dev, "Failed to start FW, aborting\n");
			return err;
		}

		mlx4_cfg.log_pg_sz_m = 1;
		mlx4_cfg.log_pg_sz = 0;
		err = mlx4_MOD_STAT_CFG(dev, &mlx4_cfg);
		if (err)
			mlx4_warn(dev, "Failed to override log_pg_sz parameter\n");
	}

	return err;
}

static int mlx4_init_hca(struct mlx4_dev *dev)
{
	struct mlx4_priv	  *priv = mlx4_priv(dev);
	struct mlx4_init_hca_param *init_hca = NULL;
	struct mlx4_dev_cap	  *dev_cap = NULL;
	struct mlx4_adapter	   adapter;
	struct mlx4_profile	   profile;
	u64 icm_size;
	struct mlx4_config_dev_params params;
	int err;

	if (!mlx4_is_slave(dev)) {
		dev_cap = kzalloc(sizeof(*dev_cap), GFP_KERNEL);
		init_hca = kzalloc(sizeof(*init_hca), GFP_KERNEL);

		if (!dev_cap || !init_hca) {
			err = -ENOMEM;
			goto out_free;
		}

		err = mlx4_dev_cap(dev, dev_cap);
		if (err) {
			mlx4_err(dev, "QUERY_DEV_CAP command failed, aborting\n");
			goto out_free;
		}

		choose_steering_mode(dev, dev_cap);
		choose_tunnel_offload_mode(dev, dev_cap);

		if (dev->caps.dmfs_high_steer_mode == MLX4_STEERING_DMFS_A0_STATIC &&
		    mlx4_is_master(dev))
			dev->caps.function_caps |= MLX4_FUNC_CAP_DMFS_A0_STATIC;

		err = mlx4_get_phys_port_id(dev);
		if (err)
			mlx4_err(dev, "Fail to get physical port id\n");

		if (mlx4_is_master(dev))
			mlx4_parav_master_pf_caps(dev);

		if (mlx4_low_memory_profile()) {
			mlx4_info(dev, "Running from within kdump kernel. Using low memory profile\n");
			profile = low_mem_profile;
		} else {
			profile = default_profile;
		}
		if (dev->caps.steering_mode ==
		    MLX4_STEERING_MODE_DEVICE_MANAGED)
			profile.num_mcg = MLX4_FS_NUM_MCG;

		icm_size = mlx4_make_profile(dev, &profile, dev_cap,
					     init_hca);
		if ((long long) icm_size < 0) {
			err = icm_size;
			goto out_free;
		}

		if (enable_4k_uar || !dev->persist->num_vfs) {
			init_hca->log_uar_sz = ilog2(dev->caps.num_uars) +
						    PAGE_SHIFT - DEFAULT_UAR_PAGE_SHIFT;
			init_hca->uar_page_sz = DEFAULT_UAR_PAGE_SHIFT - 12;
		} else {
			init_hca->log_uar_sz = ilog2(dev->caps.num_uars);
			init_hca->uar_page_sz = PAGE_SHIFT - 12;
		}

		init_hca->mw_enabled = 0;
		if (dev->caps.flags & MLX4_DEV_CAP_FLAG_MEM_WINDOW ||
		    dev->caps.bmme_flags & MLX4_BMME_FLAG_TYPE_2_WIN)
			init_hca->mw_enabled = INIT_HCA_TPT_MW_ENABLE;

		err = mlx4_init_icm(dev, dev_cap, init_hca, icm_size);
		if (err)
			goto out_free;

		err = mlx4_INIT_HCA(dev, init_hca);
		if (err) {
			mlx4_err(dev, "INIT_HCA command failed, aborting\n");
			goto err_free_icm;
		}

		if (dev_cap->flags2 & MLX4_DEV_CAP_FLAG2_SYS_EQS) {
			err = mlx4_query_func(dev, dev_cap);
			if (err < 0) {
				mlx4_err(dev, "QUERY_FUNC command failed, aborting.\n");
				goto err_close;
			} else if (err & MLX4_QUERY_FUNC_NUM_SYS_EQS) {
				dev->caps.num_eqs = dev_cap->max_eqs;
				dev->caps.reserved_eqs = dev_cap->reserved_eqs;
				dev->caps.reserved_uars = dev_cap->reserved_uars;
			}
		}

		/*
		 * If TS is supported by FW
		 * read HCA frequency by QUERY_HCA command
		 */
		if (dev->caps.flags2 & MLX4_DEV_CAP_FLAG2_TS) {
			err = mlx4_QUERY_HCA(dev, init_hca);
			if (err) {
				mlx4_err(dev, "QUERY_HCA command failed, disable timestamp\n");
				dev->caps.flags2 &= ~MLX4_DEV_CAP_FLAG2_TS;
			} else {
				dev->caps.hca_core_clock =
					init_hca->hca_core_clock;
			}

			/* In case we got HCA frequency 0 - disable timestamping
			 * to avoid dividing by zero
			 */
			if (!dev->caps.hca_core_clock) {
				dev->caps.flags2 &= ~MLX4_DEV_CAP_FLAG2_TS;
				mlx4_err(dev,
					 "HCA frequency is 0 - timestamping is not supported\n");
			} else if (map_internal_clock(dev)) {
				/*
				 * Map internal clock,
				 * in case of failure disable timestamping
				 */
				dev->caps.flags2 &= ~MLX4_DEV_CAP_FLAG2_TS;
				mlx4_err(dev, "Failed to map internal clock. Timestamping is not supported\n");
			}
		}

		if (dev->caps.dmfs_high_steer_mode !=
		    MLX4_STEERING_DMFS_A0_NOT_SUPPORTED) {
			if (mlx4_validate_optimized_steering(dev))
				mlx4_warn(dev, "Optimized steering validation failed\n");

			if (dev->caps.dmfs_high_steer_mode ==
			    MLX4_STEERING_DMFS_A0_DISABLE) {
				dev->caps.dmfs_high_rate_qpn_base =
					dev->caps.reserved_qps_cnt[MLX4_QP_REGION_FW];
				dev->caps.dmfs_high_rate_qpn_range =
					MLX4_A0_STEERING_TABLE_SIZE;
			}

			mlx4_info(dev, "DMFS high rate steer mode is: %s\n",
				  dmfs_high_rate_steering_mode_str(
					dev->caps.dmfs_high_steer_mode));
		}
	} else {
		err = mlx4_init_slave(dev);
		if (err) {
			if (err != -EPROBE_DEFER)
				mlx4_err(dev, "Failed to initialize slave\n");
			return err;
		}

		err = mlx4_slave_cap(dev);
		if (err) {
			mlx4_err(dev, "Failed to obtain slave caps\n");
			goto err_close;
		}
	}

	if (map_bf_area(dev))
		mlx4_dbg(dev, "Failed to map blue flame area\n");

	/*Only the master set the ports, all the rest got it from it.*/
	if (!mlx4_is_slave(dev))
		mlx4_set_port_mask(dev);

	err = mlx4_QUERY_ADAPTER(dev, &adapter);
	if (err) {
		mlx4_err(dev, "QUERY_ADAPTER command failed, aborting\n");
		goto unmap_bf;
	}

	/* Query CONFIG_DEV parameters */
	err = mlx4_config_dev_retrieval(dev, &params);
	if (err && err != -EOPNOTSUPP) {
		mlx4_err(dev, "Failed to query CONFIG_DEV parameters\n");
	} else if (!err) {
		dev->caps.rx_checksum_flags_port[1] = params.rx_csum_flags_port_1;
		dev->caps.rx_checksum_flags_port[2] = params.rx_csum_flags_port_2;
	}
	priv->eq_table.inta_pin = adapter.inta_pin;
	memcpy(dev->board_id, adapter.board_id, sizeof(dev->board_id));

	err = 0;
	goto out_free;

unmap_bf:
	unmap_internal_clock(dev);
	unmap_bf_area(dev);

	if (mlx4_is_slave(dev))
		mlx4_slave_destroy_special_qp_cap(dev);

err_close:
	if (mlx4_is_slave(dev))
		mlx4_slave_exit(dev);
	else
		mlx4_CLOSE_HCA(dev, 0);

err_free_icm:
	if (!mlx4_is_slave(dev))
		mlx4_free_icms(dev);

out_free:
	kfree(dev_cap);
	kfree(init_hca);

	return err;
}

static int mlx4_init_counters_table(struct mlx4_dev *dev)
{
	struct mlx4_priv *priv = mlx4_priv(dev);
	int nent_pow2;

	if (!(dev->caps.flags & MLX4_DEV_CAP_FLAG_COUNTERS))
		return -ENOENT;

	if (!dev->caps.max_counters)
		return -ENOSPC;

	nent_pow2 = roundup_pow_of_two(dev->caps.max_counters);
	/* reserve last counter index for sink counter */
	return mlx4_bitmap_init(&priv->counters_bitmap, nent_pow2,
				nent_pow2 - 1, 0,
				nent_pow2 - dev->caps.max_counters + 1);
}

static void mlx4_cleanup_counters_table(struct mlx4_dev *dev)
{
	if (!(dev->caps.flags & MLX4_DEV_CAP_FLAG_COUNTERS))
		return;

	if (!dev->caps.max_counters)
		return;

	mlx4_bitmap_cleanup(&mlx4_priv(dev)->counters_bitmap);
}

static void mlx4_cleanup_default_counters(struct mlx4_dev *dev)
{
	struct mlx4_priv *priv = mlx4_priv(dev);
	int port;

	for (port = 0; port < dev->caps.num_ports; port++)
		if (priv->def_counter[port] != -1)
			mlx4_counter_free(dev,  priv->def_counter[port]);
}

static int mlx4_allocate_default_counters(struct mlx4_dev *dev)
{
	struct mlx4_priv *priv = mlx4_priv(dev);
	int port, err = 0;
	u32 idx;

	for (port = 0; port < dev->caps.num_ports; port++)
		priv->def_counter[port] = -1;

	for (port = 0; port < dev->caps.num_ports; port++) {
		err = mlx4_counter_alloc(dev, &idx, MLX4_RES_USAGE_DRIVER);

		if (!err || err == -ENOSPC) {
			priv->def_counter[port] = idx;
			err = 0;
		} else if (err == -ENOENT) {
			err = 0;
			continue;
		} else if (mlx4_is_slave(dev) && err == -EINVAL) {
			priv->def_counter[port] = MLX4_SINK_COUNTER_INDEX(dev);
			mlx4_warn(dev, "can't allocate counter from old PF driver, using index %d\n",
				  MLX4_SINK_COUNTER_INDEX(dev));
			err = 0;
		} else {
			mlx4_err(dev, "%s: failed to allocate default counter port %d err %d\n",
				 __func__, port + 1, err);
			mlx4_cleanup_default_counters(dev);
			return err;
		}

		mlx4_dbg(dev, "%s: default counter index %d for port %d\n",
			 __func__, priv->def_counter[port], port + 1);
	}

	return err;
}

int __mlx4_counter_alloc(struct mlx4_dev *dev, u32 *idx)
{
	struct mlx4_priv *priv = mlx4_priv(dev);

	if (!(dev->caps.flags & MLX4_DEV_CAP_FLAG_COUNTERS))
		return -ENOENT;

	*idx = mlx4_bitmap_alloc(&priv->counters_bitmap);
	if (*idx == -1) {
		*idx = MLX4_SINK_COUNTER_INDEX(dev);
		return -ENOSPC;
	}

	return 0;
}

int mlx4_counter_alloc(struct mlx4_dev *dev, u32 *idx, u8 usage)
{
	u32 in_modifier = RES_COUNTER | (((u32)usage & 3) << 30);
	u64 out_param;
	int err;

	if (mlx4_is_mfunc(dev)) {
		err = mlx4_cmd_imm(dev, 0, &out_param, in_modifier,
				   RES_OP_RESERVE, MLX4_CMD_ALLOC_RES,
				   MLX4_CMD_TIME_CLASS_A, MLX4_CMD_WRAPPED);
		if (!err)
			*idx = get_param_l(&out_param);
		if (WARN_ON(err == -ENOSPC))
			err = -EINVAL;
		return err;
	}
	return __mlx4_counter_alloc(dev, idx);
}
EXPORT_SYMBOL_GPL(mlx4_counter_alloc);

static int __mlx4_clear_if_stat(struct mlx4_dev *dev,
				u8 counter_index)
{
	struct mlx4_cmd_mailbox *if_stat_mailbox;
	int err;
	u32 if_stat_in_mod = (counter_index & 0xff) | MLX4_QUERY_IF_STAT_RESET;

	if_stat_mailbox = mlx4_alloc_cmd_mailbox(dev);
	if (IS_ERR(if_stat_mailbox))
		return PTR_ERR(if_stat_mailbox);

	err = mlx4_cmd_box(dev, 0, if_stat_mailbox->dma, if_stat_in_mod, 0,
			   MLX4_CMD_QUERY_IF_STAT, MLX4_CMD_TIME_CLASS_C,
			   MLX4_CMD_NATIVE);

	mlx4_free_cmd_mailbox(dev, if_stat_mailbox);
	return err;
}

void __mlx4_counter_free(struct mlx4_dev *dev, u32 idx)
{
	if (!(dev->caps.flags & MLX4_DEV_CAP_FLAG_COUNTERS))
		return;

	if (idx == MLX4_SINK_COUNTER_INDEX(dev))
		return;

	__mlx4_clear_if_stat(dev, idx);

	mlx4_bitmap_free(&mlx4_priv(dev)->counters_bitmap, idx, MLX4_USE_RR);
	return;
}

void mlx4_counter_free(struct mlx4_dev *dev, u32 idx)
{
	u64 in_param = 0;

	if (mlx4_is_mfunc(dev)) {
		set_param_l(&in_param, idx);
		mlx4_cmd(dev, in_param, RES_COUNTER, RES_OP_RESERVE,
			 MLX4_CMD_FREE_RES, MLX4_CMD_TIME_CLASS_A,
			 MLX4_CMD_WRAPPED);
		return;
	}
	__mlx4_counter_free(dev, idx);
}
EXPORT_SYMBOL_GPL(mlx4_counter_free);

int mlx4_get_default_counter_index(struct mlx4_dev *dev, int port)
{
	struct mlx4_priv *priv = mlx4_priv(dev);

	return priv->def_counter[port - 1];
}
EXPORT_SYMBOL_GPL(mlx4_get_default_counter_index);

void mlx4_set_admin_guid(struct mlx4_dev *dev, __be64 guid, int entry, int port)
{
	struct mlx4_priv *priv = mlx4_priv(dev);

	priv->mfunc.master.vf_admin[entry].vport[port].guid = guid;
}
EXPORT_SYMBOL_GPL(mlx4_set_admin_guid);

__be64 mlx4_get_admin_guid(struct mlx4_dev *dev, int entry, int port)
{
	struct mlx4_priv *priv = mlx4_priv(dev);

	return priv->mfunc.master.vf_admin[entry].vport[port].guid;
}
EXPORT_SYMBOL_GPL(mlx4_get_admin_guid);

void mlx4_set_random_admin_guid(struct mlx4_dev *dev, int entry, int port)
{
	struct mlx4_priv *priv = mlx4_priv(dev);
	__be64 guid;

	/* hw GUID */
	if (entry == 0)
		return;

	get_random_bytes((char *)&guid, sizeof(guid));
	guid &= ~(cpu_to_be64(1ULL << 56));
	guid |= cpu_to_be64(1ULL << 57);
	priv->mfunc.master.vf_admin[entry].vport[port].guid = guid;
}

static int mlx4_setup_hca(struct mlx4_dev *dev)
{
	struct mlx4_priv *priv = mlx4_priv(dev);
	int err;
	int port;
	__be32 ib_port_default_caps;

	err = mlx4_init_uar_table(dev);
	if (err) {
		mlx4_err(dev, "Failed to initialize user access region table, aborting\n");
		return err;
	}

	err = mlx4_uar_alloc(dev, &priv->driver_uar);
	if (err) {
		mlx4_err(dev, "Failed to allocate driver access region, aborting\n");
		goto err_uar_table_free;
	}

	priv->kar = ioremap((phys_addr_t) priv->driver_uar.pfn << PAGE_SHIFT, PAGE_SIZE);
	if (!priv->kar) {
		mlx4_err(dev, "Couldn't map kernel access region, aborting\n");
		err = -ENOMEM;
		goto err_uar_free;
	}

	err = mlx4_init_pd_table(dev);
	if (err) {
		mlx4_err(dev, "Failed to initialize protection domain table, aborting\n");
		goto err_kar_unmap;
	}

	err = mlx4_init_xrcd_table(dev);
	if (err) {
		mlx4_err(dev, "Failed to initialize reliable connection domain table, aborting\n");
		goto err_pd_table_free;
	}

	err = mlx4_init_mr_table(dev);
	if (err) {
		mlx4_err(dev, "Failed to initialize memory region table, aborting\n");
		goto err_xrcd_table_free;
	}

	if (!mlx4_is_slave(dev)) {
		err = mlx4_init_mcg_table(dev);
		if (err) {
			mlx4_err(dev, "Failed to initialize multicast group table, aborting\n");
			goto err_mr_table_free;
		}
		err = mlx4_config_mad_demux(dev);
		if (err) {
			mlx4_err(dev, "Failed in config_mad_demux, aborting\n");
			goto err_mcg_table_free;
		}
	}

	err = mlx4_init_eq_table(dev);
	if (err) {
		mlx4_err(dev, "Failed to initialize event queue table, aborting\n");
		goto err_mcg_table_free;
	}

	err = mlx4_cmd_use_events(dev);
	if (err) {
		mlx4_err(dev, "Failed to switch to event-driven firmware commands, aborting\n");
		goto err_eq_table_free;
	}

	err = mlx4_NOP(dev);
	if (err) {
		if (dev->flags & MLX4_FLAG_MSI_X) {
			mlx4_warn(dev, "NOP command failed to generate MSI-X interrupt IRQ %d)\n",
				  priv->eq_table.eq[MLX4_EQ_ASYNC].irq);
			mlx4_warn(dev, "Trying again without MSI-X\n");
		} else {
			mlx4_err(dev, "NOP command failed to generate interrupt (IRQ %d), aborting\n",
				 priv->eq_table.eq[MLX4_EQ_ASYNC].irq);
			mlx4_err(dev, "BIOS or ACPI interrupt routing problem?\n");
		}

		goto err_cmd_poll;
	}

	mlx4_dbg(dev, "NOP command IRQ test passed\n");

	err = mlx4_init_cq_table(dev);
	if (err) {
		mlx4_err(dev, "Failed to initialize completion queue table, aborting\n");
		goto err_cmd_poll;
	}

	err = mlx4_init_srq_table(dev);
	if (err) {
		mlx4_err(dev, "Failed to initialize shared receive queue table, aborting\n");
		goto err_cq_table_free;
	}

	err = mlx4_init_qp_table(dev);
	if (err) {
		mlx4_err(dev, "Failed to initialize queue pair table, aborting\n");
		goto err_srq_table_free;
	}

	if (!mlx4_is_slave(dev)) {
		err = mlx4_init_counters_table(dev);
		if (err && err != -ENOENT) {
			mlx4_err(dev, "Failed to initialize counters table, aborting\n");
			goto err_qp_table_free;
		}
	}

	err = mlx4_allocate_default_counters(dev);
	if (err) {
		mlx4_err(dev, "Failed to allocate default counters, aborting\n");
		goto err_counters_table_free;
	}

	if (!mlx4_is_slave(dev)) {
		for (port = 1; port <= dev->caps.num_ports; port++) {
			ib_port_default_caps = 0;
			err = mlx4_get_port_ib_caps(dev, port,
						    &ib_port_default_caps);
			if (err)
				mlx4_warn(dev, "failed to get port %d default ib capabilities (%d). Continuing with caps = 0\n",
					  port, err);
			dev->caps.ib_port_def_cap[port] = ib_port_default_caps;

			/* initialize per-slave default ib port capabilities */
			if (mlx4_is_master(dev)) {
				int i;
				for (i = 0; i < dev->num_slaves; i++) {
					if (i == mlx4_master_func_num(dev))
						continue;
					priv->mfunc.master.slave_state[i].ib_cap_mask[port] =
						ib_port_default_caps;
				}
			}

			if (mlx4_is_mfunc(dev))
				dev->caps.port_ib_mtu[port] = IB_MTU_2048;
			else
				dev->caps.port_ib_mtu[port] = IB_MTU_4096;

			err = mlx4_SET_PORT(dev, port, mlx4_is_master(dev) ?
					    dev->caps.pkey_table_len[port] : -1);
			if (err) {
				mlx4_err(dev, "Failed to set port %d, aborting\n",
					 port);
				goto err_default_countes_free;
			}
		}
	}

	return 0;

err_default_countes_free:
	mlx4_cleanup_default_counters(dev);

err_counters_table_free:
	if (!mlx4_is_slave(dev))
		mlx4_cleanup_counters_table(dev);

err_qp_table_free:
	mlx4_cleanup_qp_table(dev);

err_srq_table_free:
	mlx4_cleanup_srq_table(dev);

err_cq_table_free:
	mlx4_cleanup_cq_table(dev);

err_cmd_poll:
	mlx4_cmd_use_polling(dev);

err_eq_table_free:
	mlx4_cleanup_eq_table(dev);

err_mcg_table_free:
	if (!mlx4_is_slave(dev))
		mlx4_cleanup_mcg_table(dev);

err_mr_table_free:
	mlx4_cleanup_mr_table(dev);

err_xrcd_table_free:
	mlx4_cleanup_xrcd_table(dev);

err_pd_table_free:
	mlx4_cleanup_pd_table(dev);

err_kar_unmap:
	iounmap(priv->kar);

err_uar_free:
	mlx4_uar_free(dev, &priv->driver_uar);

err_uar_table_free:
	mlx4_cleanup_uar_table(dev);
	return err;
}

static int mlx4_init_affinity_hint(struct mlx4_dev *dev, int port, int eqn)
{
	int requested_cpu = 0;
	struct mlx4_priv *priv = mlx4_priv(dev);
	struct mlx4_eq *eq;
	int off = 0;
	int i;

	if (eqn > dev->caps.num_comp_vectors)
		return -EINVAL;

	for (i = 1; i < port; i++)
		off += mlx4_get_eqs_per_port(dev, i);

	requested_cpu = eqn - off - !!(eqn > MLX4_EQ_ASYNC);

	/* Meaning EQs are shared, and this call comes from the second port */
	if (requested_cpu < 0)
		return 0;

	eq = &priv->eq_table.eq[eqn];

	if (!zalloc_cpumask_var(&eq->affinity_mask, GFP_KERNEL))
		return -ENOMEM;

	cpumask_set_cpu(requested_cpu, eq->affinity_mask);

	return 0;
}

static void mlx4_enable_msi_x(struct mlx4_dev *dev)
{
	struct mlx4_priv *priv = mlx4_priv(dev);
	struct msix_entry *entries;
	int i;
	int port = 0;

	if (msi_x) {
		int nreq = min3(dev->caps.num_ports *
				(int)num_online_cpus() + 1,
				dev->caps.num_eqs - dev->caps.reserved_eqs,
				MAX_MSIX);

		if (msi_x > 1)
			nreq = min_t(int, nreq, msi_x);

		entries = kcalloc(nreq, sizeof(*entries), GFP_KERNEL);
		if (!entries)
			goto no_msi;

		for (i = 0; i < nreq; ++i)
			entries[i].entry = i;

		nreq = pci_enable_msix_range(dev->persist->pdev, entries, 2,
					     nreq);

		if (nreq < 0 || nreq < MLX4_EQ_ASYNC) {
			kfree(entries);
			goto no_msi;
		}
		/* 1 is reserved for events (asyncrounous EQ) */
		dev->caps.num_comp_vectors = nreq - 1;

		priv->eq_table.eq[MLX4_EQ_ASYNC].irq = entries[0].vector;
		bitmap_zero(priv->eq_table.eq[MLX4_EQ_ASYNC].actv_ports.ports,
			    dev->caps.num_ports);

		for (i = 0; i < dev->caps.num_comp_vectors + 1; i++) {
			if (i == MLX4_EQ_ASYNC)
				continue;

			priv->eq_table.eq[i].irq =
				entries[i + 1 - !!(i > MLX4_EQ_ASYNC)].vector;

			if (MLX4_IS_LEGACY_EQ_MODE(dev->caps)) {
				bitmap_fill(priv->eq_table.eq[i].actv_ports.ports,
					    dev->caps.num_ports);
				/* We don't set affinity hint when there
				 * aren't enough EQs
				 */
			} else {
				set_bit(port,
					priv->eq_table.eq[i].actv_ports.ports);
				if (mlx4_init_affinity_hint(dev, port + 1, i))
					mlx4_warn(dev, "Couldn't init hint cpumask for EQ %d\n",
						  i);
			}
			/* We divide the Eqs evenly between the two ports.
			 * (dev->caps.num_comp_vectors / dev->caps.num_ports)
			 * refers to the number of Eqs per port
			 * (i.e eqs_per_port). Theoretically, we would like to
			 * write something like (i + 1) % eqs_per_port == 0.
			 * However, since there's an asynchronous Eq, we have
			 * to skip over it by comparing this condition to
			 * !!((i + 1) > MLX4_EQ_ASYNC).
			 */
			if ((dev->caps.num_comp_vectors > dev->caps.num_ports) &&
			    ((i + 1) %
			     (dev->caps.num_comp_vectors / dev->caps.num_ports)) ==
			    !!((i + 1) > MLX4_EQ_ASYNC))
				/* If dev->caps.num_comp_vectors < dev->caps.num_ports,
				 * everything is shared anyway.
				 */
				port++;
		}

		dev->flags |= MLX4_FLAG_MSI_X;

		kfree(entries);
		return;
	}

no_msi:
	dev->caps.num_comp_vectors = 1;

	BUG_ON(MLX4_EQ_ASYNC >= 2);
	for (i = 0; i < 2; ++i) {
		priv->eq_table.eq[i].irq = dev->persist->pdev->irq;
		if (i != MLX4_EQ_ASYNC) {
			bitmap_fill(priv->eq_table.eq[i].actv_ports.ports,
				    dev->caps.num_ports);
		}
	}
}

static int mlx4_init_port_info(struct mlx4_dev *dev, int port)
{
	struct devlink *devlink = priv_to_devlink(mlx4_priv(dev));
	struct mlx4_port_info *info = &mlx4_priv(dev)->port[port];
	int err;

	err = devlink_port_register(devlink, &info->devlink_port, port);
	if (err)
		return err;

	/* Ethernet and IB drivers will normally set the port type,
	 * but if they are not built set the type now to prevent
	 * devlink_port_type_warn() from firing.
	 */
	if (!IS_ENABLED(CONFIG_MLX4_EN) &&
	    dev->caps.port_type[port] == MLX4_PORT_TYPE_ETH)
		devlink_port_type_eth_set(&info->devlink_port, NULL);
	else if (!IS_ENABLED(CONFIG_MLX4_INFINIBAND) &&
		 dev->caps.port_type[port] == MLX4_PORT_TYPE_IB)
		devlink_port_type_ib_set(&info->devlink_port, NULL);

	info->dev = dev;
	info->port = port;
	if (!mlx4_is_slave(dev)) {
		mlx4_init_mac_table(dev, &info->mac_table);
		mlx4_init_vlan_table(dev, &info->vlan_table);
		mlx4_init_roce_gid_table(dev, &info->gid_table);
		info->base_qpn = mlx4_get_base_qpn(dev, port);
	}

	sprintf(info->dev_name, "mlx4_port%d", port);
	info->port_attr.attr.name = info->dev_name;
	if (mlx4_is_mfunc(dev)) {
		info->port_attr.attr.mode = 0444;
	} else {
		info->port_attr.attr.mode = 0644;
		info->port_attr.store     = set_port_type;
	}
	info->port_attr.show      = show_port_type;
	sysfs_attr_init(&info->port_attr.attr);

	err = device_create_file(&dev->persist->pdev->dev, &info->port_attr);
	if (err) {
		mlx4_err(dev, "Failed to create file for port %d\n", port);
		devlink_port_unregister(&info->devlink_port);
		info->port = -1;
		return err;
	}

	sprintf(info->dev_mtu_name, "mlx4_port%d_mtu", port);
	info->port_mtu_attr.attr.name = info->dev_mtu_name;
	if (mlx4_is_mfunc(dev)) {
		info->port_mtu_attr.attr.mode = 0444;
	} else {
		info->port_mtu_attr.attr.mode = 0644;
		info->port_mtu_attr.store     = set_port_ib_mtu;
	}
	info->port_mtu_attr.show      = show_port_ib_mtu;
	sysfs_attr_init(&info->port_mtu_attr.attr);

	err = device_create_file(&dev->persist->pdev->dev,
				 &info->port_mtu_attr);
	if (err) {
		mlx4_err(dev, "Failed to create mtu file for port %d\n", port);
		device_remove_file(&info->dev->persist->pdev->dev,
				   &info->port_attr);
		devlink_port_unregister(&info->devlink_port);
		info->port = -1;
		return err;
	}

	return 0;
}

static void mlx4_cleanup_port_info(struct mlx4_port_info *info)
{
	if (info->port < 0)
		return;

	device_remove_file(&info->dev->persist->pdev->dev, &info->port_attr);
	device_remove_file(&info->dev->persist->pdev->dev,
			   &info->port_mtu_attr);
	devlink_port_unregister(&info->devlink_port);

#ifdef CONFIG_RFS_ACCEL
	free_irq_cpu_rmap(info->rmap);
	info->rmap = NULL;
#endif
}

static int mlx4_init_steering(struct mlx4_dev *dev)
{
	struct mlx4_priv *priv = mlx4_priv(dev);
	int num_entries = dev->caps.num_ports;
	int i, j;

	priv->steer = kcalloc(num_entries, sizeof(struct mlx4_steer),
			      GFP_KERNEL);
	if (!priv->steer)
		return -ENOMEM;

	for (i = 0; i < num_entries; i++)
		for (j = 0; j < MLX4_NUM_STEERS; j++) {
			INIT_LIST_HEAD(&priv->steer[i].promisc_qps[j]);
			INIT_LIST_HEAD(&priv->steer[i].steer_entries[j]);
		}
	return 0;
}

static void mlx4_clear_steering(struct mlx4_dev *dev)
{
	struct mlx4_priv *priv = mlx4_priv(dev);
	struct mlx4_steer_index *entry, *tmp_entry;
	struct mlx4_promisc_qp *pqp, *tmp_pqp;
	int num_entries = dev->caps.num_ports;
	int i, j;

	for (i = 0; i < num_entries; i++) {
		for (j = 0; j < MLX4_NUM_STEERS; j++) {
			list_for_each_entry_safe(pqp, tmp_pqp,
						 &priv->steer[i].promisc_qps[j],
						 list) {
				list_del(&pqp->list);
				kfree(pqp);
			}
			list_for_each_entry_safe(entry, tmp_entry,
						 &priv->steer[i].steer_entries[j],
						 list) {
				list_del(&entry->list);
				list_for_each_entry_safe(pqp, tmp_pqp,
							 &entry->duplicates,
							 list) {
					list_del(&pqp->list);
					kfree(pqp);
				}
				kfree(entry);
			}
		}
	}
	kfree(priv->steer);
}

static int extended_func_num(struct pci_dev *pdev)
{
	return PCI_SLOT(pdev->devfn) * 8 + PCI_FUNC(pdev->devfn);
}

#define MLX4_OWNER_BASE	0x8069c
#define MLX4_OWNER_SIZE	4

static int mlx4_get_ownership(struct mlx4_dev *dev)
{
	void __iomem *owner;
	u32 ret;

	if (pci_channel_offline(dev->persist->pdev))
		return -EIO;

	owner = ioremap(pci_resource_start(dev->persist->pdev, 0) +
			MLX4_OWNER_BASE,
			MLX4_OWNER_SIZE);
	if (!owner) {
		mlx4_err(dev, "Failed to obtain ownership bit\n");
		return -ENOMEM;
	}

	ret = readl(owner);
	iounmap(owner);
	return (int) !!ret;
}

static void mlx4_free_ownership(struct mlx4_dev *dev)
{
	void __iomem *owner;

	if (pci_channel_offline(dev->persist->pdev))
		return;

	owner = ioremap(pci_resource_start(dev->persist->pdev, 0) +
			MLX4_OWNER_BASE,
			MLX4_OWNER_SIZE);
	if (!owner) {
		mlx4_err(dev, "Failed to obtain ownership bit\n");
		return;
	}
	writel(0, owner);
	msleep(1000);
	iounmap(owner);
}

#define SRIOV_VALID_STATE(flags) (!!((flags) & MLX4_FLAG_SRIOV)	==\
				  !!((flags) & MLX4_FLAG_MASTER))

static u64 mlx4_enable_sriov(struct mlx4_dev *dev, struct pci_dev *pdev,
			     u8 total_vfs, int existing_vfs, int reset_flow)
{
	u64 dev_flags = dev->flags;
	int err = 0;
	int fw_enabled_sriov_vfs = min(pci_sriov_get_totalvfs(pdev),
					MLX4_MAX_NUM_VF);

	if (reset_flow) {
		dev->dev_vfs = kcalloc(total_vfs, sizeof(*dev->dev_vfs),
				       GFP_KERNEL);
		if (!dev->dev_vfs)
			goto free_mem;
		return dev_flags;
	}

	atomic_inc(&pf_loading);
	if (dev->flags &  MLX4_FLAG_SRIOV) {
		if (existing_vfs != total_vfs) {
			mlx4_err(dev, "SR-IOV was already enabled, but with num_vfs (%d) different than requested (%d)\n",
				 existing_vfs, total_vfs);
			total_vfs = existing_vfs;
		}
	}

	dev->dev_vfs = kcalloc(total_vfs, sizeof(*dev->dev_vfs), GFP_KERNEL);
	if (NULL == dev->dev_vfs) {
		mlx4_err(dev, "Failed to allocate memory for VFs\n");
		goto disable_sriov;
	}

	if (!(dev->flags &  MLX4_FLAG_SRIOV)) {
		if (total_vfs > fw_enabled_sriov_vfs) {
			mlx4_err(dev, "requested vfs (%d) > available vfs (%d). Continuing without SR_IOV\n",
				 total_vfs, fw_enabled_sriov_vfs);
			err = -ENOMEM;
			goto disable_sriov;
		}
		mlx4_warn(dev, "Enabling SR-IOV with %d VFs\n", total_vfs);
		err = pci_enable_sriov(pdev, total_vfs);
	}
	if (err) {
		mlx4_err(dev, "Failed to enable SR-IOV, continuing without SR-IOV (err = %d)\n",
			 err);
		goto disable_sriov;
	} else {
		mlx4_warn(dev, "Running in master mode\n");
		dev_flags |= MLX4_FLAG_SRIOV |
			MLX4_FLAG_MASTER;
		dev_flags &= ~MLX4_FLAG_SLAVE;
		dev->persist->num_vfs = total_vfs;
	}
	return dev_flags;

disable_sriov:
	atomic_dec(&pf_loading);
free_mem:
	dev->persist->num_vfs = 0;
	kfree(dev->dev_vfs);
	dev->dev_vfs = NULL;
	return dev_flags & ~MLX4_FLAG_MASTER;
}

enum {
	MLX4_DEV_CAP_CHECK_NUM_VFS_ABOVE_64 = -1,
};

static int mlx4_check_dev_cap(struct mlx4_dev *dev, struct mlx4_dev_cap *dev_cap,
			      int *nvfs)
{
	int requested_vfs = nvfs[0] + nvfs[1] + nvfs[2];
	/* Checking for 64 VFs as a limitation of CX2 */
	if (!(dev_cap->flags2 & MLX4_DEV_CAP_FLAG2_80_VFS) &&
	    requested_vfs >= 64) {
		mlx4_err(dev, "Requested %d VFs, but FW does not support more than 64\n",
			 requested_vfs);
		return MLX4_DEV_CAP_CHECK_NUM_VFS_ABOVE_64;
	}
	return 0;
}

static int mlx4_pci_enable_device(struct mlx4_dev *dev)
{
	struct pci_dev *pdev = dev->persist->pdev;
	int err = 0;

	mutex_lock(&dev->persist->pci_status_mutex);
	if (dev->persist->pci_status == MLX4_PCI_STATUS_DISABLED) {
		err = pci_enable_device(pdev);
		if (!err)
			dev->persist->pci_status = MLX4_PCI_STATUS_ENABLED;
	}
	mutex_unlock(&dev->persist->pci_status_mutex);

	return err;
}

static void mlx4_pci_disable_device(struct mlx4_dev *dev)
{
	struct pci_dev *pdev = dev->persist->pdev;

	mutex_lock(&dev->persist->pci_status_mutex);
	if (dev->persist->pci_status == MLX4_PCI_STATUS_ENABLED) {
		pci_disable_device(pdev);
		dev->persist->pci_status = MLX4_PCI_STATUS_DISABLED;
	}
	mutex_unlock(&dev->persist->pci_status_mutex);
}

static int mlx4_load_one(struct pci_dev *pdev, int pci_dev_data,
			 int total_vfs, int *nvfs, struct mlx4_priv *priv,
			 int reset_flow)
{
	struct mlx4_dev *dev;
	unsigned sum = 0;
	int err;
	int port;
	int i;
	struct mlx4_dev_cap *dev_cap = NULL;
	int existing_vfs = 0;

	dev = &priv->dev;

	INIT_LIST_HEAD(&priv->ctx_list);
	spin_lock_init(&priv->ctx_lock);

	mutex_init(&priv->port_mutex);
	mutex_init(&priv->bond_mutex);

	INIT_LIST_HEAD(&priv->pgdir_list);
	mutex_init(&priv->pgdir_mutex);
	spin_lock_init(&priv->cmd.context_lock);

	INIT_LIST_HEAD(&priv->bf_list);
	mutex_init(&priv->bf_mutex);

	dev->rev_id = pdev->revision;
	dev->numa_node = dev_to_node(&pdev->dev);

	/* Detect if this device is a virtual function */
	if (pci_dev_data & MLX4_PCI_DEV_IS_VF) {
		mlx4_warn(dev, "Detected virtual function - running in slave mode\n");
		dev->flags |= MLX4_FLAG_SLAVE;
	} else {
		/* We reset the device and enable SRIOV only for physical
		 * devices.  Try to claim ownership on the device;
		 * if already taken, skip -- do not allow multiple PFs */
		err = mlx4_get_ownership(dev);
		if (err) {
			if (err < 0)
				return err;
			else {
				mlx4_warn(dev, "Multiple PFs not yet supported - Skipping PF\n");
				return -EINVAL;
			}
		}

		atomic_set(&priv->opreq_count, 0);
		INIT_WORK(&priv->opreq_task, mlx4_opreq_action);

		/*
		 * Now reset the HCA before we touch the PCI capabilities or
		 * attempt a firmware command, since a boot ROM may have left
		 * the HCA in an undefined state.
		 */
		err = mlx4_reset(dev);
		if (err) {
			mlx4_err(dev, "Failed to reset HCA, aborting\n");
			goto err_sriov;
		}

		if (total_vfs) {
			dev->flags = MLX4_FLAG_MASTER;
			existing_vfs = pci_num_vf(pdev);
			if (existing_vfs)
				dev->flags |= MLX4_FLAG_SRIOV;
			dev->persist->num_vfs = total_vfs;
		}
	}

	/* on load remove any previous indication of internal error,
	 * device is up.
	 */
	dev->persist->state = MLX4_DEVICE_STATE_UP;

slave_start:
	err = mlx4_cmd_init(dev);
	if (err) {
		mlx4_err(dev, "Failed to init command interface, aborting\n");
		goto err_sriov;
	}

	/* In slave functions, the communication channel must be initialized
	 * before posting commands. Also, init num_slaves before calling
	 * mlx4_init_hca */
	if (mlx4_is_mfunc(dev)) {
		if (mlx4_is_master(dev)) {
			dev->num_slaves = MLX4_MAX_NUM_SLAVES;

		} else {
			dev->num_slaves = 0;
			err = mlx4_multi_func_init(dev);
			if (err) {
				mlx4_err(dev, "Failed to init slave mfunc interface, aborting\n");
				goto err_cmd;
			}
		}
	}

	err = mlx4_init_fw(dev);
	if (err) {
		mlx4_err(dev, "Failed to init fw, aborting.\n");
		goto err_mfunc;
	}

	if (mlx4_is_master(dev)) {
		/* when we hit the goto slave_start below, dev_cap already initialized */
		if (!dev_cap) {
			dev_cap = kzalloc(sizeof(*dev_cap), GFP_KERNEL);

			if (!dev_cap) {
				err = -ENOMEM;
				goto err_fw;
			}

			err = mlx4_QUERY_DEV_CAP(dev, dev_cap);
			if (err) {
				mlx4_err(dev, "QUERY_DEV_CAP command failed, aborting.\n");
				goto err_fw;
			}

			if (mlx4_check_dev_cap(dev, dev_cap, nvfs))
				goto err_fw;

			if (!(dev_cap->flags2 & MLX4_DEV_CAP_FLAG2_SYS_EQS)) {
				u64 dev_flags = mlx4_enable_sriov(dev, pdev,
								  total_vfs,
								  existing_vfs,
								  reset_flow);

				mlx4_close_fw(dev);
				mlx4_cmd_cleanup(dev, MLX4_CMD_CLEANUP_ALL);
				dev->flags = dev_flags;
				if (!SRIOV_VALID_STATE(dev->flags)) {
					mlx4_err(dev, "Invalid SRIOV state\n");
					goto err_sriov;
				}
				err = mlx4_reset(dev);
				if (err) {
					mlx4_err(dev, "Failed to reset HCA, aborting.\n");
					goto err_sriov;
				}
				goto slave_start;
			}
		} else {
			/* Legacy mode FW requires SRIOV to be enabled before
			 * doing QUERY_DEV_CAP, since max_eq's value is different if
			 * SRIOV is enabled.
			 */
			memset(dev_cap, 0, sizeof(*dev_cap));
			err = mlx4_QUERY_DEV_CAP(dev, dev_cap);
			if (err) {
				mlx4_err(dev, "QUERY_DEV_CAP command failed, aborting.\n");
				goto err_fw;
			}

			if (mlx4_check_dev_cap(dev, dev_cap, nvfs))
				goto err_fw;
		}
	}

	err = mlx4_init_hca(dev);
	if (err) {
		if (err == -EACCES) {
			/* Not primary Physical function
			 * Running in slave mode */
			mlx4_cmd_cleanup(dev, MLX4_CMD_CLEANUP_ALL);
			/* We're not a PF */
			if (dev->flags & MLX4_FLAG_SRIOV) {
				if (!existing_vfs)
					pci_disable_sriov(pdev);
				if (mlx4_is_master(dev) && !reset_flow)
					atomic_dec(&pf_loading);
				dev->flags &= ~MLX4_FLAG_SRIOV;
			}
			if (!mlx4_is_slave(dev))
				mlx4_free_ownership(dev);
			dev->flags |= MLX4_FLAG_SLAVE;
			dev->flags &= ~MLX4_FLAG_MASTER;
			goto slave_start;
		} else
			goto err_fw;
	}

	if (mlx4_is_master(dev) && (dev_cap->flags2 & MLX4_DEV_CAP_FLAG2_SYS_EQS)) {
		u64 dev_flags = mlx4_enable_sriov(dev, pdev, total_vfs,
						  existing_vfs, reset_flow);

		if ((dev->flags ^ dev_flags) & (MLX4_FLAG_MASTER | MLX4_FLAG_SLAVE)) {
			mlx4_cmd_cleanup(dev, MLX4_CMD_CLEANUP_VHCR);
			dev->flags = dev_flags;
			err = mlx4_cmd_init(dev);
			if (err) {
				/* Only VHCR is cleaned up, so could still
				 * send FW commands
				 */
				mlx4_err(dev, "Failed to init VHCR command interface, aborting\n");
				goto err_close;
			}
		} else {
			dev->flags = dev_flags;
		}

		if (!SRIOV_VALID_STATE(dev->flags)) {
			mlx4_err(dev, "Invalid SRIOV state\n");
			err = -EINVAL;
			goto err_close;
		}
	}

	/* check if the device is functioning at its maximum possible speed.
	 * No return code for this call, just warn the user in case of PCI
	 * express device capabilities are under-satisfied by the bus.
	 */
	if (!mlx4_is_slave(dev))
		pcie_print_link_status(dev->persist->pdev);

	/* In master functions, the communication channel must be initialized
	 * after obtaining its address from fw */
	if (mlx4_is_master(dev)) {
		if (dev->caps.num_ports < 2 &&
		    num_vfs_argc > 1) {
			err = -EINVAL;
			mlx4_err(dev,
				 "Error: Trying to configure VFs on port 2, but HCA has only %d physical ports\n",
				 dev->caps.num_ports);
			goto err_close;
		}
		memcpy(dev->persist->nvfs, nvfs, sizeof(dev->persist->nvfs));

		for (i = 0;
		     i < sizeof(dev->persist->nvfs)/
		     sizeof(dev->persist->nvfs[0]); i++) {
			unsigned j;

			for (j = 0; j < dev->persist->nvfs[i]; ++sum, ++j) {
				dev->dev_vfs[sum].min_port = i < 2 ? i + 1 : 1;
				dev->dev_vfs[sum].n_ports = i < 2 ? 1 :
					dev->caps.num_ports;
			}
		}

		/* In master functions, the communication channel
		 * must be initialized after obtaining its address from fw
		 */
		err = mlx4_multi_func_init(dev);
		if (err) {
			mlx4_err(dev, "Failed to init master mfunc interface, aborting.\n");
			goto err_close;
		}
	}

	err = mlx4_alloc_eq_table(dev);
	if (err)
		goto err_master_mfunc;

	bitmap_zero(priv->msix_ctl.pool_bm, MAX_MSIX);
	mutex_init(&priv->msix_ctl.pool_lock);

	mlx4_enable_msi_x(dev);
	if ((mlx4_is_mfunc(dev)) &&
	    !(dev->flags & MLX4_FLAG_MSI_X)) {
		err = -EOPNOTSUPP;
		mlx4_err(dev, "INTx is not supported in multi-function mode, aborting\n");
		goto err_free_eq;
	}

	if (!mlx4_is_slave(dev)) {
		err = mlx4_init_steering(dev);
		if (err)
			goto err_disable_msix;
	}

	mlx4_init_quotas(dev);

	err = mlx4_setup_hca(dev);
	if (err == -EBUSY && (dev->flags & MLX4_FLAG_MSI_X) &&
	    !mlx4_is_mfunc(dev)) {
		dev->flags &= ~MLX4_FLAG_MSI_X;
		dev->caps.num_comp_vectors = 1;
		pci_disable_msix(pdev);
		err = mlx4_setup_hca(dev);
	}

	if (err)
		goto err_steer;

	/* When PF resources are ready arm its comm channel to enable
	 * getting commands
	 */
	if (mlx4_is_master(dev)) {
		err = mlx4_ARM_COMM_CHANNEL(dev);
		if (err) {
			mlx4_err(dev, " Failed to arm comm channel eq: %x\n",
				 err);
			goto err_steer;
		}
	}

	for (port = 1; port <= dev->caps.num_ports; port++) {
		err = mlx4_init_port_info(dev, port);
		if (err)
			goto err_port;
	}

	priv->v2p.port1 = 1;
	priv->v2p.port2 = 2;

	err = mlx4_register_device(dev);
	if (err)
		goto err_port;

	mlx4_request_modules(dev);

	mlx4_sense_init(dev);
	mlx4_start_sense(dev);

	priv->removed = 0;

	if (mlx4_is_master(dev) && dev->persist->num_vfs && !reset_flow)
		atomic_dec(&pf_loading);

	kfree(dev_cap);
	return 0;

err_port:
	for (--port; port >= 1; --port)
		mlx4_cleanup_port_info(&priv->port[port]);

	mlx4_cleanup_default_counters(dev);
	if (!mlx4_is_slave(dev))
		mlx4_cleanup_counters_table(dev);
	mlx4_cleanup_qp_table(dev);
	mlx4_cleanup_srq_table(dev);
	mlx4_cleanup_cq_table(dev);
	mlx4_cmd_use_polling(dev);
	mlx4_cleanup_eq_table(dev);
	mlx4_cleanup_mcg_table(dev);
	mlx4_cleanup_mr_table(dev);
	mlx4_cleanup_xrcd_table(dev);
	mlx4_cleanup_pd_table(dev);
	mlx4_cleanup_uar_table(dev);

err_steer:
	if (!mlx4_is_slave(dev))
		mlx4_clear_steering(dev);

err_disable_msix:
	if (dev->flags & MLX4_FLAG_MSI_X)
		pci_disable_msix(pdev);

err_free_eq:
	mlx4_free_eq_table(dev);

err_master_mfunc:
	if (mlx4_is_master(dev)) {
		mlx4_free_resource_tracker(dev, RES_TR_FREE_STRUCTS_ONLY);
		mlx4_multi_func_cleanup(dev);
	}

	if (mlx4_is_slave(dev))
		mlx4_slave_destroy_special_qp_cap(dev);

err_close:
	mlx4_close_hca(dev);

err_fw:
	mlx4_close_fw(dev);

err_mfunc:
	if (mlx4_is_slave(dev))
		mlx4_multi_func_cleanup(dev);

err_cmd:
	mlx4_cmd_cleanup(dev, MLX4_CMD_CLEANUP_ALL);

err_sriov:
	if (dev->flags & MLX4_FLAG_SRIOV && !existing_vfs) {
		pci_disable_sriov(pdev);
		dev->flags &= ~MLX4_FLAG_SRIOV;
	}

	if (mlx4_is_master(dev) && dev->persist->num_vfs && !reset_flow)
		atomic_dec(&pf_loading);

	kfree(priv->dev.dev_vfs);

	if (!mlx4_is_slave(dev))
		mlx4_free_ownership(dev);

	kfree(dev_cap);
	return err;
}

static int __mlx4_init_one(struct pci_dev *pdev, int pci_dev_data,
			   struct mlx4_priv *priv)
{
	int err;
	int nvfs[MLX4_MAX_PORTS + 1] = {0, 0, 0};
	int prb_vf[MLX4_MAX_PORTS + 1] = {0, 0, 0};
	const int param_map[MLX4_MAX_PORTS + 1][MLX4_MAX_PORTS + 1] = {
		{2, 0, 0}, {0, 1, 2}, {0, 1, 2} };
	unsigned total_vfs = 0;
	unsigned int i;

	pr_info(DRV_NAME ": Initializing %s\n", pci_name(pdev));

	err = mlx4_pci_enable_device(&priv->dev);
	if (err) {
		dev_err(&pdev->dev, "Cannot enable PCI device, aborting\n");
		return err;
	}

	/* Due to requirement that all VFs and the PF are *guaranteed* 2 MACS
	 * per port, we must limit the number of VFs to 63 (since their are
	 * 128 MACs)
	 */
	for (i = 0; i < ARRAY_SIZE(nvfs) && i < num_vfs_argc;
	     total_vfs += nvfs[param_map[num_vfs_argc - 1][i]], i++) {
		nvfs[param_map[num_vfs_argc - 1][i]] = num_vfs[i];
		if (nvfs[i] < 0) {
			dev_err(&pdev->dev, "num_vfs module parameter cannot be negative\n");
			err = -EINVAL;
			goto err_disable_pdev;
		}
	}
	for (i = 0; i < ARRAY_SIZE(prb_vf) && i < probe_vfs_argc;
	     i++) {
		prb_vf[param_map[probe_vfs_argc - 1][i]] = probe_vf[i];
		if (prb_vf[i] < 0 || prb_vf[i] > nvfs[i]) {
			dev_err(&pdev->dev, "probe_vf module parameter cannot be negative or greater than num_vfs\n");
			err = -EINVAL;
			goto err_disable_pdev;
		}
	}
	if (total_vfs > MLX4_MAX_NUM_VF) {
		dev_err(&pdev->dev,
			"Requested more VF's (%d) than allowed by hw (%d)\n",
			total_vfs, MLX4_MAX_NUM_VF);
		err = -EINVAL;
		goto err_disable_pdev;
	}

	for (i = 0; i < MLX4_MAX_PORTS; i++) {
		if (nvfs[i] + nvfs[2] > MLX4_MAX_NUM_VF_P_PORT) {
			dev_err(&pdev->dev,
				"Requested more VF's (%d) for port (%d) than allowed by driver (%d)\n",
				nvfs[i] + nvfs[2], i + 1,
				MLX4_MAX_NUM_VF_P_PORT);
			err = -EINVAL;
			goto err_disable_pdev;
		}
	}

	/* Check for BARs. */
	if (!(pci_dev_data & MLX4_PCI_DEV_IS_VF) &&
	    !(pci_resource_flags(pdev, 0) & IORESOURCE_MEM)) {
		dev_err(&pdev->dev, "Missing DCS, aborting (driver_data: 0x%x, pci_resource_flags(pdev, 0):0x%lx)\n",
			pci_dev_data, pci_resource_flags(pdev, 0));
		err = -ENODEV;
		goto err_disable_pdev;
	}
	if (!(pci_resource_flags(pdev, 2) & IORESOURCE_MEM)) {
		dev_err(&pdev->dev, "Missing UAR, aborting\n");
		err = -ENODEV;
		goto err_disable_pdev;
	}

	err = pci_request_regions(pdev, DRV_NAME);
	if (err) {
		dev_err(&pdev->dev, "Couldn't get PCI resources, aborting\n");
		goto err_disable_pdev;
	}

	pci_set_master(pdev);

	err = pci_set_dma_mask(pdev, DMA_BIT_MASK(64));
	if (err) {
		dev_warn(&pdev->dev, "Warning: couldn't set 64-bit PCI DMA mask\n");
		err = pci_set_dma_mask(pdev, DMA_BIT_MASK(32));
		if (err) {
			dev_err(&pdev->dev, "Can't set PCI DMA mask, aborting\n");
			goto err_release_regions;
		}
	}
	err = pci_set_consistent_dma_mask(pdev, DMA_BIT_MASK(64));
	if (err) {
		dev_warn(&pdev->dev, "Warning: couldn't set 64-bit consistent PCI DMA mask\n");
		err = pci_set_consistent_dma_mask(pdev, DMA_BIT_MASK(32));
		if (err) {
			dev_err(&pdev->dev, "Can't set consistent PCI DMA mask, aborting\n");
			goto err_release_regions;
		}
	}

	/* Allow large DMA segments, up to the firmware limit of 1 GB */
	dma_set_max_seg_size(&pdev->dev, 1024 * 1024 * 1024);
	/* Detect if this device is a virtual function */
	if (pci_dev_data & MLX4_PCI_DEV_IS_VF) {
		/* When acting as pf, we normally skip vfs unless explicitly
		 * requested to probe them.
		 */
		if (total_vfs) {
			unsigned vfs_offset = 0;

			for (i = 0; i < ARRAY_SIZE(nvfs) &&
			     vfs_offset + nvfs[i] < extended_func_num(pdev);
			     vfs_offset += nvfs[i], i++)
				;
			if (i == ARRAY_SIZE(nvfs)) {
				err = -ENODEV;
				goto err_release_regions;
			}
			if ((extended_func_num(pdev) - vfs_offset)
			    > prb_vf[i]) {
				dev_warn(&pdev->dev, "Skipping virtual function:%d\n",
					 extended_func_num(pdev));
				err = -ENODEV;
				goto err_release_regions;
			}
		}
	}

	err = mlx4_crdump_init(&priv->dev);
	if (err)
		goto err_release_regions;

	err = mlx4_catas_init(&priv->dev);
	if (err)
		goto err_crdump;

	err = mlx4_load_one(pdev, pci_dev_data, total_vfs, nvfs, priv, 0);
	if (err)
		goto err_catas;

	return 0;

err_catas:
	mlx4_catas_end(&priv->dev);

err_crdump:
	mlx4_crdump_end(&priv->dev);

err_release_regions:
	pci_release_regions(pdev);

err_disable_pdev:
	mlx4_pci_disable_device(&priv->dev);
	return err;
}

static int mlx4_devlink_port_type_set(struct devlink_port *devlink_port,
				      enum devlink_port_type port_type)
{
	struct mlx4_port_info *info = container_of(devlink_port,
						   struct mlx4_port_info,
						   devlink_port);
	enum mlx4_port_type mlx4_port_type;

	switch (port_type) {
	case DEVLINK_PORT_TYPE_AUTO:
		mlx4_port_type = MLX4_PORT_TYPE_AUTO;
		break;
	case DEVLINK_PORT_TYPE_ETH:
		mlx4_port_type = MLX4_PORT_TYPE_ETH;
		break;
	case DEVLINK_PORT_TYPE_IB:
		mlx4_port_type = MLX4_PORT_TYPE_IB;
		break;
	default:
		return -EOPNOTSUPP;
	}

	return __set_port_type(info, mlx4_port_type);
}

static void mlx4_devlink_param_load_driverinit_values(struct devlink *devlink)
{
	struct mlx4_priv *priv = devlink_priv(devlink);
	struct mlx4_dev *dev = &priv->dev;
	struct mlx4_fw_crdump *crdump = &dev->persist->crdump;
	union devlink_param_value saved_value;
	int err;

	err = devlink_param_driverinit_value_get(devlink,
						 DEVLINK_PARAM_GENERIC_ID_INT_ERR_RESET,
						 &saved_value);
	if (!err && mlx4_internal_err_reset != saved_value.vbool) {
		mlx4_internal_err_reset = saved_value.vbool;
		/* Notify on value changed on runtime configuration mode */
		devlink_param_value_changed(devlink,
					    DEVLINK_PARAM_GENERIC_ID_INT_ERR_RESET);
	}
	err = devlink_param_driverinit_value_get(devlink,
						 DEVLINK_PARAM_GENERIC_ID_MAX_MACS,
						 &saved_value);
	if (!err)
		log_num_mac = order_base_2(saved_value.vu32);
	err = devlink_param_driverinit_value_get(devlink,
						 MLX4_DEVLINK_PARAM_ID_ENABLE_64B_CQE_EQE,
						 &saved_value);
	if (!err)
		enable_64b_cqe_eqe = saved_value.vbool;
	err = devlink_param_driverinit_value_get(devlink,
						 MLX4_DEVLINK_PARAM_ID_ENABLE_4K_UAR,
						 &saved_value);
	if (!err)
		enable_4k_uar = saved_value.vbool;
	err = devlink_param_driverinit_value_get(devlink,
						 DEVLINK_PARAM_GENERIC_ID_REGION_SNAPSHOT,
						 &saved_value);
	if (!err && crdump->snapshot_enable != saved_value.vbool) {
		crdump->snapshot_enable = saved_value.vbool;
		devlink_param_value_changed(devlink,
					    DEVLINK_PARAM_GENERIC_ID_REGION_SNAPSHOT);
	}
}

static void mlx4_restart_one_down(struct pci_dev *pdev);
static int mlx4_restart_one_up(struct pci_dev *pdev, bool reload,
			       struct devlink *devlink);

static int mlx4_devlink_reload_down(struct devlink *devlink, bool netns_change,
<<<<<<< HEAD
=======
				    enum devlink_reload_action action,
				    enum devlink_reload_limit limit,
>>>>>>> 7d2a07b7
				    struct netlink_ext_ack *extack)
{
	struct mlx4_priv *priv = devlink_priv(devlink);
	struct mlx4_dev *dev = &priv->dev;
	struct mlx4_dev_persistent *persist = dev->persist;

	if (netns_change) {
		NL_SET_ERR_MSG_MOD(extack, "Namespace change is not supported");
		return -EOPNOTSUPP;
	}
	if (persist->num_vfs)
		mlx4_warn(persist->dev, "Reload performed on PF, will cause reset on operating Virtual Functions\n");
	mlx4_restart_one_down(persist->pdev);
	return 0;
}

<<<<<<< HEAD
static int mlx4_devlink_reload_up(struct devlink *devlink,
=======
static int mlx4_devlink_reload_up(struct devlink *devlink, enum devlink_reload_action action,
				  enum devlink_reload_limit limit, u32 *actions_performed,
>>>>>>> 7d2a07b7
				  struct netlink_ext_ack *extack)
{
	struct mlx4_priv *priv = devlink_priv(devlink);
	struct mlx4_dev *dev = &priv->dev;
	struct mlx4_dev_persistent *persist = dev->persist;
	int err;

<<<<<<< HEAD
=======
	*actions_performed = BIT(DEVLINK_RELOAD_ACTION_DRIVER_REINIT);
>>>>>>> 7d2a07b7
	err = mlx4_restart_one_up(persist->pdev, true, devlink);
	if (err)
		mlx4_err(persist->dev, "mlx4_restart_one_up failed, ret=%d\n",
			 err);

	return err;
}

static const struct devlink_ops mlx4_devlink_ops = {
	.port_type_set	= mlx4_devlink_port_type_set,
<<<<<<< HEAD
=======
	.reload_actions = BIT(DEVLINK_RELOAD_ACTION_DRIVER_REINIT),
>>>>>>> 7d2a07b7
	.reload_down	= mlx4_devlink_reload_down,
	.reload_up	= mlx4_devlink_reload_up,
};

static int mlx4_init_one(struct pci_dev *pdev, const struct pci_device_id *id)
{
	struct devlink *devlink;
	struct mlx4_priv *priv;
	struct mlx4_dev *dev;
	int ret;

	printk_once(KERN_INFO "%s", mlx4_version);

	devlink = devlink_alloc(&mlx4_devlink_ops, sizeof(*priv));
	if (!devlink)
		return -ENOMEM;
	priv = devlink_priv(devlink);

	dev       = &priv->dev;
	dev->persist = kzalloc(sizeof(*dev->persist), GFP_KERNEL);
	if (!dev->persist) {
		ret = -ENOMEM;
		goto err_devlink_free;
	}
	dev->persist->pdev = pdev;
	dev->persist->dev = dev;
	pci_set_drvdata(pdev, dev->persist);
	priv->pci_dev_data = id->driver_data;
	mutex_init(&dev->persist->device_state_mutex);
	mutex_init(&dev->persist->interface_state_mutex);
	mutex_init(&dev->persist->pci_status_mutex);

	ret = devlink_register(devlink, &pdev->dev);
	if (ret)
		goto err_persist_free;
	ret = devlink_params_register(devlink, mlx4_devlink_params,
				      ARRAY_SIZE(mlx4_devlink_params));
	if (ret)
		goto err_devlink_unregister;
	mlx4_devlink_set_params_init_values(devlink);
	ret =  __mlx4_init_one(pdev, id->driver_data, priv);
	if (ret)
		goto err_params_unregister;

	devlink_params_publish(devlink);
	devlink_reload_enable(devlink);
	pci_save_state(pdev);
	return 0;

err_params_unregister:
	devlink_params_unregister(devlink, mlx4_devlink_params,
				  ARRAY_SIZE(mlx4_devlink_params));
err_devlink_unregister:
	devlink_unregister(devlink);
err_persist_free:
	kfree(dev->persist);
err_devlink_free:
	devlink_free(devlink);
	return ret;
}

static void mlx4_clean_dev(struct mlx4_dev *dev)
{
	struct mlx4_dev_persistent *persist = dev->persist;
	struct mlx4_priv *priv = mlx4_priv(dev);
	unsigned long	flags = (dev->flags & RESET_PERSIST_MASK_FLAGS);

	memset(priv, 0, sizeof(*priv));
	priv->dev.persist = persist;
	priv->dev.flags = flags;
}

static void mlx4_unload_one(struct pci_dev *pdev)
{
	struct mlx4_dev_persistent *persist = pci_get_drvdata(pdev);
	struct mlx4_dev  *dev  = persist->dev;
	struct mlx4_priv *priv = mlx4_priv(dev);
	int               pci_dev_data;
	int p, i;

	if (priv->removed)
		return;

	/* saving current ports type for further use */
	for (i = 0; i < dev->caps.num_ports; i++) {
		dev->persist->curr_port_type[i] = dev->caps.port_type[i + 1];
		dev->persist->curr_port_poss_type[i] = dev->caps.
						       possible_type[i + 1];
	}

	pci_dev_data = priv->pci_dev_data;

	mlx4_stop_sense(dev);
	mlx4_unregister_device(dev);

	for (p = 1; p <= dev->caps.num_ports; p++) {
		mlx4_cleanup_port_info(&priv->port[p]);
		mlx4_CLOSE_PORT(dev, p);
	}

	if (mlx4_is_master(dev))
		mlx4_free_resource_tracker(dev,
					   RES_TR_FREE_SLAVES_ONLY);

	mlx4_cleanup_default_counters(dev);
	if (!mlx4_is_slave(dev))
		mlx4_cleanup_counters_table(dev);
	mlx4_cleanup_qp_table(dev);
	mlx4_cleanup_srq_table(dev);
	mlx4_cleanup_cq_table(dev);
	mlx4_cmd_use_polling(dev);
	mlx4_cleanup_eq_table(dev);
	mlx4_cleanup_mcg_table(dev);
	mlx4_cleanup_mr_table(dev);
	mlx4_cleanup_xrcd_table(dev);
	mlx4_cleanup_pd_table(dev);

	if (mlx4_is_master(dev))
		mlx4_free_resource_tracker(dev,
					   RES_TR_FREE_STRUCTS_ONLY);

	iounmap(priv->kar);
	mlx4_uar_free(dev, &priv->driver_uar);
	mlx4_cleanup_uar_table(dev);
	if (!mlx4_is_slave(dev))
		mlx4_clear_steering(dev);
	mlx4_free_eq_table(dev);
	if (mlx4_is_master(dev))
		mlx4_multi_func_cleanup(dev);
	mlx4_close_hca(dev);
	mlx4_close_fw(dev);
	if (mlx4_is_slave(dev))
		mlx4_multi_func_cleanup(dev);
	mlx4_cmd_cleanup(dev, MLX4_CMD_CLEANUP_ALL);

	if (dev->flags & MLX4_FLAG_MSI_X)
		pci_disable_msix(pdev);

	if (!mlx4_is_slave(dev))
		mlx4_free_ownership(dev);

	mlx4_slave_destroy_special_qp_cap(dev);
	kfree(dev->dev_vfs);

	mlx4_clean_dev(dev);
	priv->pci_dev_data = pci_dev_data;
	priv->removed = 1;
}

static void mlx4_remove_one(struct pci_dev *pdev)
{
	struct mlx4_dev_persistent *persist = pci_get_drvdata(pdev);
	struct mlx4_dev  *dev  = persist->dev;
	struct mlx4_priv *priv = mlx4_priv(dev);
	struct devlink *devlink = priv_to_devlink(priv);
	int active_vfs = 0;

	devlink_reload_disable(devlink);

	if (mlx4_is_slave(dev))
		persist->interface_state |= MLX4_INTERFACE_STATE_NOWAIT;

	mutex_lock(&persist->interface_state_mutex);
	persist->interface_state |= MLX4_INTERFACE_STATE_DELETION;
	mutex_unlock(&persist->interface_state_mutex);

	/* Disabling SR-IOV is not allowed while there are active vf's */
	if (mlx4_is_master(dev) && dev->flags & MLX4_FLAG_SRIOV) {
		active_vfs = mlx4_how_many_lives_vf(dev);
		if (active_vfs) {
			pr_warn("Removing PF when there are active VF's !!\n");
			pr_warn("Will not disable SR-IOV.\n");
		}
	}

	/* device marked to be under deletion running now without the lock
	 * letting other tasks to be terminated
	 */
	if (persist->interface_state & MLX4_INTERFACE_STATE_UP)
		mlx4_unload_one(pdev);
	else
		mlx4_info(dev, "%s: interface is down\n", __func__);
	mlx4_catas_end(dev);
	mlx4_crdump_end(dev);
	if (dev->flags & MLX4_FLAG_SRIOV && !active_vfs) {
		mlx4_warn(dev, "Disabling SR-IOV\n");
		pci_disable_sriov(pdev);
	}

	pci_release_regions(pdev);
	mlx4_pci_disable_device(dev);
	devlink_params_unregister(devlink, mlx4_devlink_params,
				  ARRAY_SIZE(mlx4_devlink_params));
	devlink_unregister(devlink);
	kfree(dev->persist);
	devlink_free(devlink);
}

static int restore_current_port_types(struct mlx4_dev *dev,
				      enum mlx4_port_type *types,
				      enum mlx4_port_type *poss_types)
{
	struct mlx4_priv *priv = mlx4_priv(dev);
	int err, i;

	mlx4_stop_sense(dev);

	mutex_lock(&priv->port_mutex);
	for (i = 0; i < dev->caps.num_ports; i++)
		dev->caps.possible_type[i + 1] = poss_types[i];
	err = mlx4_change_port_types(dev, types);
	mlx4_start_sense(dev);
	mutex_unlock(&priv->port_mutex);

	return err;
}

static void mlx4_restart_one_down(struct pci_dev *pdev)
{
	mlx4_unload_one(pdev);
}

static int mlx4_restart_one_up(struct pci_dev *pdev, bool reload,
			       struct devlink *devlink)
{
	struct mlx4_dev_persistent *persist = pci_get_drvdata(pdev);
	struct mlx4_dev	 *dev  = persist->dev;
	struct mlx4_priv *priv = mlx4_priv(dev);
	int nvfs[MLX4_MAX_PORTS + 1] = {0, 0, 0};
	int pci_dev_data, err, total_vfs;

	pci_dev_data = priv->pci_dev_data;
	total_vfs = dev->persist->num_vfs;
	memcpy(nvfs, dev->persist->nvfs, sizeof(dev->persist->nvfs));

	if (reload)
		mlx4_devlink_param_load_driverinit_values(devlink);
	err = mlx4_load_one(pdev, pci_dev_data, total_vfs, nvfs, priv, 1);
	if (err) {
		mlx4_err(dev, "%s: ERROR: mlx4_load_one failed, pci_name=%s, err=%d\n",
			 __func__, pci_name(pdev), err);
		return err;
	}

	err = restore_current_port_types(dev, dev->persist->curr_port_type,
					 dev->persist->curr_port_poss_type);
	if (err)
		mlx4_err(dev, "could not restore original port types (%d)\n",
			 err);

	return err;
}

int mlx4_restart_one(struct pci_dev *pdev)
{
	mlx4_restart_one_down(pdev);
	return mlx4_restart_one_up(pdev, false, NULL);
}

#define MLX_SP(id) { PCI_VDEVICE(MELLANOX, id), MLX4_PCI_DEV_FORCE_SENSE_PORT }
#define MLX_VF(id) { PCI_VDEVICE(MELLANOX, id), MLX4_PCI_DEV_IS_VF }
#define MLX_GN(id) { PCI_VDEVICE(MELLANOX, id), 0 }

static const struct pci_device_id mlx4_pci_table[] = {
#ifdef CONFIG_MLX4_CORE_GEN2
	/* MT25408 "Hermon" */
	MLX_SP(PCI_DEVICE_ID_MELLANOX_HERMON_SDR),	/* SDR */
	MLX_SP(PCI_DEVICE_ID_MELLANOX_HERMON_DDR),	/* DDR */
	MLX_SP(PCI_DEVICE_ID_MELLANOX_HERMON_QDR),	/* QDR */
	MLX_SP(PCI_DEVICE_ID_MELLANOX_HERMON_DDR_GEN2), /* DDR Gen2 */
	MLX_SP(PCI_DEVICE_ID_MELLANOX_HERMON_QDR_GEN2),	/* QDR Gen2 */
	MLX_SP(PCI_DEVICE_ID_MELLANOX_HERMON_EN),	/* EN 10GigE */
	MLX_SP(PCI_DEVICE_ID_MELLANOX_HERMON_EN_GEN2),  /* EN 10GigE Gen2 */
	/* MT25458 ConnectX EN 10GBASE-T */
	MLX_SP(PCI_DEVICE_ID_MELLANOX_CONNECTX_EN),
	MLX_SP(PCI_DEVICE_ID_MELLANOX_CONNECTX_EN_T_GEN2),	/* Gen2 */
	/* MT26468 ConnectX EN 10GigE PCIe Gen2*/
	MLX_SP(PCI_DEVICE_ID_MELLANOX_CONNECTX_EN_GEN2),
	/* MT26438 ConnectX EN 40GigE PCIe Gen2 5GT/s */
	MLX_SP(PCI_DEVICE_ID_MELLANOX_CONNECTX_EN_5_GEN2),
	/* MT26478 ConnectX2 40GigE PCIe Gen2 */
	MLX_SP(PCI_DEVICE_ID_MELLANOX_CONNECTX2),
	/* MT25400 Family [ConnectX-2] */
	MLX_VF(0x1002),					/* Virtual Function */
#endif /* CONFIG_MLX4_CORE_GEN2 */
	/* MT27500 Family [ConnectX-3] */
	MLX_GN(PCI_DEVICE_ID_MELLANOX_CONNECTX3),
	MLX_VF(0x1004),					/* Virtual Function */
	MLX_GN(0x1005),					/* MT27510 Family */
	MLX_GN(0x1006),					/* MT27511 Family */
	MLX_GN(PCI_DEVICE_ID_MELLANOX_CONNECTX3_PRO),	/* MT27520 Family */
	MLX_GN(0x1008),					/* MT27521 Family */
	MLX_GN(0x1009),					/* MT27530 Family */
	MLX_GN(0x100a),					/* MT27531 Family */
	MLX_GN(0x100b),					/* MT27540 Family */
	MLX_GN(0x100c),					/* MT27541 Family */
	MLX_GN(0x100d),					/* MT27550 Family */
	MLX_GN(0x100e),					/* MT27551 Family */
	MLX_GN(0x100f),					/* MT27560 Family */
	MLX_GN(0x1010),					/* MT27561 Family */

	/*
	 * See the mellanox_check_broken_intx_masking() quirk when
	 * adding devices
	 */

	{ 0, }
};

MODULE_DEVICE_TABLE(pci, mlx4_pci_table);

static pci_ers_result_t mlx4_pci_err_detected(struct pci_dev *pdev,
					      pci_channel_state_t state)
{
	struct mlx4_dev_persistent *persist = pci_get_drvdata(pdev);

	mlx4_err(persist->dev, "mlx4_pci_err_detected was called\n");
	mlx4_enter_error_state(persist);

	mutex_lock(&persist->interface_state_mutex);
	if (persist->interface_state & MLX4_INTERFACE_STATE_UP)
		mlx4_unload_one(pdev);

	mutex_unlock(&persist->interface_state_mutex);
	if (state == pci_channel_io_perm_failure)
		return PCI_ERS_RESULT_DISCONNECT;

	mlx4_pci_disable_device(persist->dev);
	return PCI_ERS_RESULT_NEED_RESET;
}

static pci_ers_result_t mlx4_pci_slot_reset(struct pci_dev *pdev)
{
	struct mlx4_dev_persistent *persist = pci_get_drvdata(pdev);
	struct mlx4_dev	 *dev  = persist->dev;
	int err;

	mlx4_err(dev, "mlx4_pci_slot_reset was called\n");
	err = mlx4_pci_enable_device(dev);
	if (err) {
		mlx4_err(dev, "Can not re-enable device, err=%d\n", err);
		return PCI_ERS_RESULT_DISCONNECT;
	}

	pci_set_master(pdev);
	pci_restore_state(pdev);
	pci_save_state(pdev);
	return PCI_ERS_RESULT_RECOVERED;
}

static void mlx4_pci_resume(struct pci_dev *pdev)
{
	struct mlx4_dev_persistent *persist = pci_get_drvdata(pdev);
	struct mlx4_dev	 *dev  = persist->dev;
	struct mlx4_priv *priv = mlx4_priv(dev);
	int nvfs[MLX4_MAX_PORTS + 1] = {0, 0, 0};
	int total_vfs;
	int err;

	mlx4_err(dev, "%s was called\n", __func__);
	total_vfs = dev->persist->num_vfs;
	memcpy(nvfs, dev->persist->nvfs, sizeof(dev->persist->nvfs));

	mutex_lock(&persist->interface_state_mutex);
	if (!(persist->interface_state & MLX4_INTERFACE_STATE_UP)) {
		err = mlx4_load_one(pdev, priv->pci_dev_data, total_vfs, nvfs,
				    priv, 1);
		if (err) {
			mlx4_err(dev, "%s: mlx4_load_one failed, err=%d\n",
				 __func__,  err);
			goto end;
		}

		err = restore_current_port_types(dev, dev->persist->
						 curr_port_type, dev->persist->
						 curr_port_poss_type);
		if (err)
			mlx4_err(dev, "could not restore original port types (%d)\n", err);
	}
end:
	mutex_unlock(&persist->interface_state_mutex);

}

static void mlx4_shutdown(struct pci_dev *pdev)
{
	struct mlx4_dev_persistent *persist = pci_get_drvdata(pdev);
	struct mlx4_dev *dev = persist->dev;

	mlx4_info(persist->dev, "mlx4_shutdown was called\n");
	mutex_lock(&persist->interface_state_mutex);
	if (persist->interface_state & MLX4_INTERFACE_STATE_UP)
		mlx4_unload_one(pdev);
	mutex_unlock(&persist->interface_state_mutex);
	mlx4_pci_disable_device(dev);
}

static const struct pci_error_handlers mlx4_err_handler = {
	.error_detected = mlx4_pci_err_detected,
	.slot_reset     = mlx4_pci_slot_reset,
	.resume		= mlx4_pci_resume,
};

static int __maybe_unused mlx4_suspend(struct device *dev_d)
{
	struct pci_dev *pdev = to_pci_dev(dev_d);
	struct mlx4_dev_persistent *persist = pci_get_drvdata(pdev);
	struct mlx4_dev	*dev = persist->dev;

	mlx4_err(dev, "suspend was called\n");
	mutex_lock(&persist->interface_state_mutex);
	if (persist->interface_state & MLX4_INTERFACE_STATE_UP)
		mlx4_unload_one(pdev);
	mutex_unlock(&persist->interface_state_mutex);

	return 0;
}

static int __maybe_unused mlx4_resume(struct device *dev_d)
{
	struct pci_dev *pdev = to_pci_dev(dev_d);
	struct mlx4_dev_persistent *persist = pci_get_drvdata(pdev);
	struct mlx4_dev	*dev = persist->dev;
	struct mlx4_priv *priv = mlx4_priv(dev);
	int nvfs[MLX4_MAX_PORTS + 1] = {0, 0, 0};
	int total_vfs;
	int ret = 0;

	mlx4_err(dev, "resume was called\n");
	total_vfs = dev->persist->num_vfs;
	memcpy(nvfs, dev->persist->nvfs, sizeof(dev->persist->nvfs));

	mutex_lock(&persist->interface_state_mutex);
	if (!(persist->interface_state & MLX4_INTERFACE_STATE_UP)) {
		ret = mlx4_load_one(pdev, priv->pci_dev_data, total_vfs,
				    nvfs, priv, 1);
		if (!ret) {
			ret = restore_current_port_types(dev,
					dev->persist->curr_port_type,
					dev->persist->curr_port_poss_type);
			if (ret)
				mlx4_err(dev, "resume: could not restore original port types (%d)\n", ret);
		}
	}
	mutex_unlock(&persist->interface_state_mutex);

	return ret;
}

static SIMPLE_DEV_PM_OPS(mlx4_pm_ops, mlx4_suspend, mlx4_resume);

static struct pci_driver mlx4_driver = {
	.name		= DRV_NAME,
	.id_table	= mlx4_pci_table,
	.probe		= mlx4_init_one,
	.shutdown	= mlx4_shutdown,
	.remove		= mlx4_remove_one,
	.driver.pm	= &mlx4_pm_ops,
	.err_handler    = &mlx4_err_handler,
};

static int __init mlx4_verify_params(void)
{
	if (msi_x < 0) {
		pr_warn("mlx4_core: bad msi_x: %d\n", msi_x);
		return -1;
	}

	if ((log_num_mac < 0) || (log_num_mac > 7)) {
		pr_warn("mlx4_core: bad num_mac: %d\n", log_num_mac);
		return -1;
	}

	if (log_num_vlan != 0)
		pr_warn("mlx4_core: log_num_vlan - obsolete module param, using %d\n",
			MLX4_LOG_NUM_VLANS);

	if (use_prio != 0)
		pr_warn("mlx4_core: use_prio - obsolete module param, ignored\n");

	if ((log_mtts_per_seg < 0) || (log_mtts_per_seg > 7)) {
		pr_warn("mlx4_core: bad log_mtts_per_seg: %d\n",
			log_mtts_per_seg);
		return -1;
	}

	/* Check if module param for ports type has legal combination */
	if (port_type_array[0] == false && port_type_array[1] == true) {
		pr_warn("Module parameter configuration ETH/IB is not supported. Switching to default configuration IB/IB\n");
		port_type_array[0] = true;
	}

	if (mlx4_log_num_mgm_entry_size < -7 ||
	    (mlx4_log_num_mgm_entry_size > 0 &&
	     (mlx4_log_num_mgm_entry_size < MLX4_MIN_MGM_LOG_ENTRY_SIZE ||
	      mlx4_log_num_mgm_entry_size > MLX4_MAX_MGM_LOG_ENTRY_SIZE))) {
		pr_warn("mlx4_core: mlx4_log_num_mgm_entry_size (%d) not in legal range (-7..0 or %d..%d)\n",
			mlx4_log_num_mgm_entry_size,
			MLX4_MIN_MGM_LOG_ENTRY_SIZE,
			MLX4_MAX_MGM_LOG_ENTRY_SIZE);
		return -1;
	}

	return 0;
}

static int __init mlx4_init(void)
{
	int ret;

	if (mlx4_verify_params())
		return -EINVAL;


	mlx4_wq = create_singlethread_workqueue("mlx4");
	if (!mlx4_wq)
		return -ENOMEM;

	ret = pci_register_driver(&mlx4_driver);
	if (ret < 0)
		destroy_workqueue(mlx4_wq);
	return ret < 0 ? ret : 0;
}

static void __exit mlx4_cleanup(void)
{
	pci_unregister_driver(&mlx4_driver);
	destroy_workqueue(mlx4_wq);
}

module_init(mlx4_init);
module_exit(mlx4_cleanup);<|MERGE_RESOLUTION|>--- conflicted
+++ resolved
@@ -3953,11 +3953,8 @@
 			       struct devlink *devlink);
 
 static int mlx4_devlink_reload_down(struct devlink *devlink, bool netns_change,
-<<<<<<< HEAD
-=======
 				    enum devlink_reload_action action,
 				    enum devlink_reload_limit limit,
->>>>>>> 7d2a07b7
 				    struct netlink_ext_ack *extack)
 {
 	struct mlx4_priv *priv = devlink_priv(devlink);
@@ -3974,12 +3971,8 @@
 	return 0;
 }
 
-<<<<<<< HEAD
-static int mlx4_devlink_reload_up(struct devlink *devlink,
-=======
 static int mlx4_devlink_reload_up(struct devlink *devlink, enum devlink_reload_action action,
 				  enum devlink_reload_limit limit, u32 *actions_performed,
->>>>>>> 7d2a07b7
 				  struct netlink_ext_ack *extack)
 {
 	struct mlx4_priv *priv = devlink_priv(devlink);
@@ -3987,10 +3980,7 @@
 	struct mlx4_dev_persistent *persist = dev->persist;
 	int err;
 
-<<<<<<< HEAD
-=======
 	*actions_performed = BIT(DEVLINK_RELOAD_ACTION_DRIVER_REINIT);
->>>>>>> 7d2a07b7
 	err = mlx4_restart_one_up(persist->pdev, true, devlink);
 	if (err)
 		mlx4_err(persist->dev, "mlx4_restart_one_up failed, ret=%d\n",
@@ -4001,10 +3991,7 @@
 
 static const struct devlink_ops mlx4_devlink_ops = {
 	.port_type_set	= mlx4_devlink_port_type_set,
-<<<<<<< HEAD
-=======
 	.reload_actions = BIT(DEVLINK_RELOAD_ACTION_DRIVER_REINIT),
->>>>>>> 7d2a07b7
 	.reload_down	= mlx4_devlink_reload_down,
 	.reload_up	= mlx4_devlink_reload_up,
 };
