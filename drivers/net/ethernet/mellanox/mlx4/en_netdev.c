--- conflicted
+++ resolved
@@ -2425,10 +2425,7 @@
 #ifdef CONFIG_MLX4_EN_VXLAN
 	.ndo_add_vxlan_port	= mlx4_en_add_vxlan_port,
 	.ndo_del_vxlan_port	= mlx4_en_del_vxlan_port,
-<<<<<<< HEAD
-=======
 	.ndo_gso_check		= mlx4_en_gso_check,
->>>>>>> 6f566b79
 #endif
 };
 
