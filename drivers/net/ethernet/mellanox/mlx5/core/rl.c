--- conflicted
+++ resolved
@@ -175,8 +175,6 @@
 }
 EXPORT_SYMBOL(mlx5_rl_are_equal);
 
-<<<<<<< HEAD
-=======
 static int mlx5_rl_table_get(struct mlx5_rl_table *table)
 {
 	int i;
@@ -240,27 +238,11 @@
 		mlx5_set_pp_rate_limit_cmd(dev, entry, false);
 }
 
->>>>>>> 7d2a07b7
 int mlx5_rl_add_rate_raw(struct mlx5_core_dev *dev, void *rl_in, u16 uid,
 			 bool dedicated_entry, u16 *index)
 {
 	struct mlx5_rl_table *table = &dev->priv.rl_table;
 	struct mlx5_rl_entry *entry;
-<<<<<<< HEAD
-	int err = 0;
-	u32 rate;
-
-	rate = MLX5_GET(set_pp_rate_limit_context, rl_in, rate_limit);
-	mutex_lock(&table->rl_lock);
-
-	if (!rate || !mlx5_rl_is_in_range(dev, rate)) {
-		mlx5_core_err(dev, "Invalid rate: %u, should be %u to %u\n",
-			      rate, table->min_rate, table->max_rate);
-		err = -EINVAL;
-		goto out;
-	}
-
-=======
 	u32 rate;
 	int err;
 
@@ -279,7 +261,6 @@
 	if (err)
 		goto out;
 
->>>>>>> 7d2a07b7
 	entry = find_rl_entry(table, rl_in, uid, dedicated_entry);
 	if (!entry) {
 		mlx5_core_err(dev, "Max number of %u rates reached\n",
@@ -287,20 +268,10 @@
 		err = -ENOSPC;
 		goto rl_err;
 	}
-<<<<<<< HEAD
-	if (entry->refcount) {
-		/* rate already configured */
-		entry->refcount++;
-	} else {
-		memcpy(entry->rl_raw, rl_in, sizeof(entry->rl_raw));
-		entry->uid = uid;
-		/* new rate limit */
-=======
 	if (!entry->refcount) {
 		/* new rate limit */
 		memcpy(entry->rl_raw, rl_in, sizeof(entry->rl_raw));
 		entry->uid = uid;
->>>>>>> 7d2a07b7
 		err = mlx5_set_pp_rate_limit_cmd(dev, entry, true);
 		if (err) {
 			mlx5_core_err(
@@ -311,16 +282,9 @@
 					 burst_upper_bound),
 				MLX5_GET(set_pp_rate_limit_context, rl_in,
 					 typical_packet_size));
-<<<<<<< HEAD
-			goto out;
-		}
-
-		entry->refcount = 1;
-=======
 			goto rl_err;
 		}
 
->>>>>>> 7d2a07b7
 		entry->dedicated = dedicated_entry;
 	}
 	mlx5_rl_entry_get(entry);
@@ -343,15 +307,8 @@
 
 	mutex_lock(&table->rl_lock);
 	entry = &table->rl_entry[index - 1];
-<<<<<<< HEAD
-	entry->refcount--;
-	if (!entry->refcount)
-		/* need to remove rate */
-		mlx5_set_pp_rate_limit_cmd(dev, entry, false);
-=======
 	mlx5_rl_entry_put(dev, entry);
 	mlx5_rl_table_put(table);
->>>>>>> 7d2a07b7
 	mutex_unlock(&table->rl_lock);
 }
 EXPORT_SYMBOL(mlx5_rl_remove_rate_raw);
@@ -399,17 +356,8 @@
 			       rl->rate, rl->max_burst_sz, rl->typical_pkt_sz);
 		goto out;
 	}
-<<<<<<< HEAD
-
-	entry->refcount--;
-	if (!entry->refcount)
-		/* need to remove rate */
-		mlx5_set_pp_rate_limit_cmd(dev, entry, false);
-
-=======
 	mlx5_rl_entry_put(dev, entry);
 	mlx5_rl_table_put(table);
->>>>>>> 7d2a07b7
 out:
 	mutex_unlock(&table->rl_lock);
 }
@@ -442,19 +390,9 @@
 void mlx5_cleanup_rl_table(struct mlx5_core_dev *dev)
 {
 	struct mlx5_rl_table *table = &dev->priv.rl_table;
-<<<<<<< HEAD
-	int i;
-
-	/* Clear all configured rates */
-	for (i = 0; i < table->max_size; i++)
-		if (table->rl_entry[i].refcount)
-			mlx5_set_pp_rate_limit_cmd(dev, &table->rl_entry[i],
-						   false);
-=======
 
 	if (!MLX5_CAP_GEN(dev, qos) || !MLX5_CAP_QOS(dev, packet_pacing))
 		return;
->>>>>>> 7d2a07b7
 
 	mlx5_rl_table_free(dev, table);
 	mutex_destroy(&table->rl_lock);
