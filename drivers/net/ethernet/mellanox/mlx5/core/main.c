--- conflicted
+++ resolved
@@ -73,13 +73,10 @@
 #include "ecpf.h"
 #include "lib/hv_vhca.h"
 #include "diag/rsc_dump.h"
-<<<<<<< HEAD
-=======
 #include "sf/vhca_event.h"
 #include "sf/dev/dev.h"
 #include "sf/sf.h"
 #include "mlx5_irq.h"
->>>>>>> 7d2a07b7
 
 MODULE_AUTHOR("Eli Cohen <eli@mellanox.com>");
 MODULE_DESCRIPTION("Mellanox 5th generation network adapters (ConnectX series) core driver");
@@ -241,13 +238,8 @@
 	remaining_size = max_t(int, 0, driver_ver_sz - strlen(string));
 
 	snprintf(string + strlen(string), remaining_size, "%u.%u.%u",
-<<<<<<< HEAD
-		 (u8)((LINUX_VERSION_CODE >> 16) & 0xff), (u8)((LINUX_VERSION_CODE >> 8) & 0xff),
-		 (u16)(LINUX_VERSION_CODE & 0xffff));
-=======
 		LINUX_VERSION_MAJOR, LINUX_VERSION_PATCHLEVEL,
 		LINUX_VERSION_SUBLEVEL);
->>>>>>> 7d2a07b7
 
 	/*Send the command*/
 	MLX5_SET(set_driver_version_in, in, opcode,
@@ -512,11 +504,7 @@
 
 static int handle_hca_cap(struct mlx5_core_dev *dev, void *set_ctx)
 {
-<<<<<<< HEAD
-	struct mlx5_profile *prof = dev->profile;
-=======
 	struct mlx5_profile *prof = &dev->profile;
->>>>>>> 7d2a07b7
 	void *set_hca_cap;
 	int err;
 
@@ -582,15 +570,12 @@
 	if (MLX5_CAP_GEN_MAX(dev, mkey_by_name))
 		MLX5_SET(cmd_hca_cap, set_hca_cap, mkey_by_name, 1);
 
-<<<<<<< HEAD
-=======
 	mlx5_vhca_state_cap_handle(dev, set_hca_cap);
 
 	if (MLX5_CAP_GEN_MAX(dev, num_total_dynamic_vf_msix))
 		MLX5_SET(cmd_hca_cap, set_hca_cap, num_total_dynamic_vf_msix,
 			 MLX5_CAP_GEN_MAX(dev, num_total_dynamic_vf_msix));
 
->>>>>>> 7d2a07b7
 	return set_caps(dev, set_ctx, MLX5_SET_HCA_CAP_OP_MOD_GENERAL_DEVICE);
 }
 
@@ -863,15 +848,12 @@
 		goto err_eq_cleanup;
 	}
 
-<<<<<<< HEAD
-=======
 	err = mlx5_fw_reset_init(dev);
 	if (err) {
 		mlx5_core_err(dev, "failed to initialize fw reset events\n");
 		goto err_events_cleanup;
 	}
 
->>>>>>> 7d2a07b7
 	mlx5_cq_debugfs_init(dev);
 
 	mlx5_init_reserved_gids(dev);
@@ -911,8 +893,6 @@
 		goto err_eswitch_cleanup;
 	}
 
-<<<<<<< HEAD
-=======
 	err = mlx5_vhca_event_init(dev);
 	if (err) {
 		mlx5_core_err(dev, "Failed to init vhca event notifier %d\n", err);
@@ -931,7 +911,6 @@
 		goto err_sf_table_cleanup;
 	}
 
->>>>>>> 7d2a07b7
 	dev->dm = mlx5_dm_create(dev);
 	if (IS_ERR(dev->dm))
 		mlx5_core_warn(dev, "Failed to init device memory%d\n", err);
@@ -960,11 +939,8 @@
 	mlx5_geneve_destroy(dev->geneve);
 	mlx5_vxlan_destroy(dev->vxlan);
 	mlx5_cq_debugfs_cleanup(dev);
-<<<<<<< HEAD
-=======
 	mlx5_fw_reset_cleanup(dev);
 err_events_cleanup:
->>>>>>> 7d2a07b7
 	mlx5_events_cleanup(dev);
 err_eq_cleanup:
 	mlx5_eq_table_cleanup(dev);
@@ -982,12 +958,9 @@
 	mlx5_hv_vhca_destroy(dev->hv_vhca);
 	mlx5_fw_tracer_destroy(dev->tracer);
 	mlx5_dm_cleanup(dev);
-<<<<<<< HEAD
-=======
 	mlx5_sf_table_cleanup(dev);
 	mlx5_sf_hw_table_cleanup(dev);
 	mlx5_vhca_event_cleanup(dev);
->>>>>>> 7d2a07b7
 	mlx5_fpga_cleanup(dev);
 	mlx5_eswitch_cleanup(dev->priv.eswitch);
 	mlx5_sriov_cleanup(dev);
@@ -1157,10 +1130,7 @@
 		goto err_fw_tracer;
 	}
 
-<<<<<<< HEAD
-=======
 	mlx5_fw_reset_events_start(dev);
->>>>>>> 7d2a07b7
 	mlx5_hv_vhca_init(dev->hv_vhca);
 
 	err = mlx5_rsc_dump_init(dev);
@@ -1237,10 +1207,7 @@
 	mlx5_rsc_dump_cleanup(dev);
 err_rsc_dump:
 	mlx5_hv_vhca_cleanup(dev->hv_vhca);
-<<<<<<< HEAD
-=======
 	mlx5_fw_reset_events_stop(dev);
->>>>>>> 7d2a07b7
 	mlx5_fw_tracer_cleanup(dev->tracer);
 err_fw_tracer:
 	mlx5_eq_table_destroy(dev);
@@ -1267,10 +1234,7 @@
 	mlx5_fpga_device_stop(dev);
 	mlx5_rsc_dump_cleanup(dev);
 	mlx5_hv_vhca_cleanup(dev->hv_vhca);
-<<<<<<< HEAD
-=======
 	mlx5_fw_reset_events_stop(dev);
->>>>>>> 7d2a07b7
 	mlx5_fw_tracer_cleanup(dev->tracer);
 	mlx5_eq_table_destroy(dev);
 	mlx5_irq_table_destroy(dev);
@@ -1279,11 +1243,7 @@
 	mlx5_put_uars_page(dev, dev->priv.uar);
 }
 
-<<<<<<< HEAD
-int mlx5_load_one(struct mlx5_core_dev *dev, bool boot)
-=======
 int mlx5_init_one(struct mlx5_core_dev *dev)
->>>>>>> 7d2a07b7
 {
 	int err = 0;
 
@@ -1310,47 +1270,27 @@
 		goto err_load;
 
 	set_bit(MLX5_INTERFACE_STATE_UP, &dev->intf_state);
-<<<<<<< HEAD
-
-	if (boot) {
-		err = mlx5_devlink_register(priv_to_devlink(dev), dev->device);
-		if (err)
-			goto err_devlink_reg;
-		mlx5_register_device(dev);
-	} else {
-		mlx5_attach_device(dev);
-	}
+
+	err = mlx5_devlink_register(priv_to_devlink(dev), dev->device);
+	if (err)
+		goto err_devlink_reg;
+
+	err = mlx5_register_device(dev);
+	if (err)
+		goto err_register;
 
 	mutex_unlock(&dev->intf_state_mutex);
 	return 0;
 
-=======
-
-	err = mlx5_devlink_register(priv_to_devlink(dev), dev->device);
-	if (err)
-		goto err_devlink_reg;
-
-	err = mlx5_register_device(dev);
-	if (err)
-		goto err_register;
-
-	mutex_unlock(&dev->intf_state_mutex);
-	return 0;
-
 err_register:
 	mlx5_devlink_unregister(priv_to_devlink(dev));
->>>>>>> 7d2a07b7
 err_devlink_reg:
 	clear_bit(MLX5_INTERFACE_STATE_UP, &dev->intf_state);
 	mlx5_unload(dev);
 err_load:
 	mlx5_cleanup_once(dev);
 function_teardown:
-<<<<<<< HEAD
-	mlx5_function_teardown(dev, boot);
-=======
 	mlx5_function_teardown(dev, true);
->>>>>>> 7d2a07b7
 err_function:
 	dev->state = MLX5_DEVICE_STATE_INTERNAL_ERROR;
 out:
@@ -1358,25 +1298,12 @@
 	return err;
 }
 
-<<<<<<< HEAD
-void mlx5_unload_one(struct mlx5_core_dev *dev, bool cleanup)
-{
-	mutex_lock(&dev->intf_state_mutex);
-
-	if (cleanup) {
-		mlx5_unregister_device(dev);
-		mlx5_devlink_unregister(priv_to_devlink(dev));
-	} else {
-		mlx5_detach_device(dev);
-	}
-=======
 void mlx5_uninit_one(struct mlx5_core_dev *dev)
 {
 	mutex_lock(&dev->intf_state_mutex);
 
 	mlx5_unregister_device(dev);
 	mlx5_devlink_unregister(priv_to_devlink(dev));
->>>>>>> 7d2a07b7
 
 	if (!test_bit(MLX5_INTERFACE_STATE_UP, &dev->intf_state)) {
 		mlx5_core_warn(dev, "%s: interface is down, NOP\n",
@@ -1393,9 +1320,6 @@
 	mutex_unlock(&dev->intf_state_mutex);
 }
 
-<<<<<<< HEAD
-	mlx5_unload(dev);
-=======
 int mlx5_load_one(struct mlx5_core_dev *dev)
 {
 	int err = 0;
@@ -1407,7 +1331,6 @@
 	}
 	/* remove any previous indication of internal error */
 	dev->state = MLX5_DEVICE_STATE_UP;
->>>>>>> 7d2a07b7
 
 	err = mlx5_function_setup(dev, false);
 	if (err)
@@ -1435,6 +1358,7 @@
 	dev->state = MLX5_DEVICE_STATE_INTERNAL_ERROR;
 out:
 	mutex_unlock(&dev->intf_state_mutex);
+	return err;
 }
 
 void mlx5_unload_one(struct mlx5_core_dev *dev)
@@ -1477,11 +1401,8 @@
 
 	priv->dbg_root = debugfs_create_dir(dev_name(dev->device),
 					    mlx5_debugfs_root);
-<<<<<<< HEAD
-=======
 	INIT_LIST_HEAD(&priv->traps);
 
->>>>>>> 7d2a07b7
 	err = mlx5_health_init(dev);
 	if (err)
 		goto err_health_init;
@@ -1514,10 +1435,7 @@
 {
 	struct mlx5_priv *priv = &dev->priv;
 
-<<<<<<< HEAD
-=======
 	mlx5_adev_cleanup(dev);
->>>>>>> 7d2a07b7
 	mlx5_pagealloc_cleanup(dev);
 	mlx5_health_cleanup(dev);
 	debugfs_remove_recursive(dev->priv.dbg_root);
@@ -1571,11 +1489,6 @@
 		goto err_init_one;
 	}
 
-<<<<<<< HEAD
-	request_module_nowait(MLX5_IB_MOD);
-
-=======
->>>>>>> 7d2a07b7
 	err = mlx5_crdump_enable(dev);
 	if (err)
 		dev_err(&pdev->dev, "mlx5_crdump_enable failed with error code %d\n", err);
@@ -1585,11 +1498,7 @@
 		devlink_reload_enable(devlink);
 	return 0;
 
-<<<<<<< HEAD
-err_load_one:
-=======
 err_init_one:
->>>>>>> 7d2a07b7
 	mlx5_pci_close(dev);
 pci_init_err:
 	mlx5_mdev_uninit(dev);
@@ -1609,11 +1518,7 @@
 	devlink_reload_disable(devlink);
 	mlx5_crdump_disable(dev);
 	mlx5_drain_health_wq(dev);
-<<<<<<< HEAD
-	mlx5_unload_one(dev, true);
-=======
 	mlx5_uninit_one(dev);
->>>>>>> 7d2a07b7
 	mlx5_pci_close(dev);
 	mlx5_mdev_uninit(dev);
 	mlx5_adev_idx_free(dev->priv.adev_idx);
@@ -1779,11 +1684,7 @@
 {
 	struct mlx5_core_dev *dev = pci_get_drvdata(pdev);
 
-<<<<<<< HEAD
-	mlx5_unload_one(dev, false);
-=======
 	mlx5_unload_one(dev);
->>>>>>> 7d2a07b7
 
 	return 0;
 }
@@ -1792,11 +1693,7 @@
 {
 	struct mlx5_core_dev *dev = pci_get_drvdata(pdev);
 
-<<<<<<< HEAD
-	return mlx5_load_one(dev, false);
-=======
 	return mlx5_load_one(dev);
->>>>>>> 7d2a07b7
 }
 
 static const struct pci_device_id mlx5_core_pci_table[] = {
@@ -1819,10 +1716,7 @@
 	{ PCI_VDEVICE(MELLANOX, 0xa2d2) },			/* BlueField integrated ConnectX-5 network controller */
 	{ PCI_VDEVICE(MELLANOX, 0xa2d3), MLX5_PCI_DEV_IS_VF},	/* BlueField integrated ConnectX-5 network controller VF */
 	{ PCI_VDEVICE(MELLANOX, 0xa2d6) },			/* BlueField-2 integrated ConnectX-6 Dx network controller */
-<<<<<<< HEAD
-=======
 	{ PCI_VDEVICE(MELLANOX, 0xa2dc) },			/* BlueField-3 integrated ConnectX-7 network controller */
->>>>>>> 7d2a07b7
 	{ 0, }
 };
 
