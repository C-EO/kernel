--- conflicted
+++ resolved
@@ -1,10 +1,7 @@
 // SPDX-License-Identifier: GPL-2.0 OR Linux-OpenIB
 // Copyright (c) 2019 Mellanox Technologies.
 
-<<<<<<< HEAD
-=======
 #include "en_accel/tls.h"
->>>>>>> 7d2a07b7
 #include "en_accel/ktls_txrx.h"
 #include "en_accel/ktls_utils.h"
 
@@ -17,25 +14,23 @@
 	(DIV_ROUND_UP(sizeof(struct mlx5e_dump_wqe), MLX5_SEND_WQE_BB))
 
 static u8
-<<<<<<< HEAD
-mlx5e_ktls_dumps_num_wqes(struct mlx5e_txqsq *sq, unsigned int nfrags,
-=======
 mlx5e_ktls_dumps_num_wqes(struct mlx5e_params *params, unsigned int nfrags,
->>>>>>> 7d2a07b7
 			  unsigned int sync_len)
 {
 	/* Given the MTU and sync_len, calculates an upper bound for the
 	 * number of DUMP WQEs needed for the TX resync of a record.
 	 */
-<<<<<<< HEAD
-	return nfrags + DIV_ROUND_UP(sync_len, sq->hw_mtu);
-}
-
-u16 mlx5e_ktls_get_stop_room(struct mlx5e_txqsq *sq)
+	return nfrags + DIV_ROUND_UP(sync_len, MLX5E_SW2HW_MTU(params, params->sw_mtu));
+}
+
+u16 mlx5e_ktls_get_stop_room(struct mlx5_core_dev *mdev, struct mlx5e_params *params)
 {
 	u16 num_dumps, stop_room = 0;
 
-	num_dumps = mlx5e_ktls_dumps_num_wqes(sq, MAX_SKB_FRAGS, TLS_MAX_PAYLOAD_SIZE);
+	if (!mlx5e_accel_is_ktls_tx(mdev))
+		return 0;
+
+	num_dumps = mlx5e_ktls_dumps_num_wqes(params, MAX_SKB_FRAGS, TLS_MAX_PAYLOAD_SIZE);
 
 	stop_room += mlx5e_stop_room_for_wqe(MLX5E_TLS_SET_STATIC_PARAMS_WQEBBS);
 	stop_room += mlx5e_stop_room_for_wqe(MLX5E_TLS_SET_PROGRESS_PARAMS_WQEBBS);
@@ -44,27 +39,6 @@
 	return stop_room;
 }
 
-=======
-	return nfrags + DIV_ROUND_UP(sync_len, MLX5E_SW2HW_MTU(params, params->sw_mtu));
-}
-
-u16 mlx5e_ktls_get_stop_room(struct mlx5_core_dev *mdev, struct mlx5e_params *params)
-{
-	u16 num_dumps, stop_room = 0;
-
-	if (!mlx5e_accel_is_ktls_tx(mdev))
-		return 0;
-
-	num_dumps = mlx5e_ktls_dumps_num_wqes(params, MAX_SKB_FRAGS, TLS_MAX_PAYLOAD_SIZE);
-
-	stop_room += mlx5e_stop_room_for_wqe(MLX5E_TLS_SET_STATIC_PARAMS_WQEBBS);
-	stop_room += mlx5e_stop_room_for_wqe(MLX5E_TLS_SET_PROGRESS_PARAMS_WQEBBS);
-	stop_room += num_dumps * mlx5e_stop_room_for_wqe(MLX5E_KTLS_DUMP_WQEBBS);
-
-	return stop_room;
-}
-
->>>>>>> 7d2a07b7
 static int mlx5e_ktls_create_tis(struct mlx5_core_dev *mdev, u32 *tisn)
 {
 	u32 in[MLX5_ST_SZ_DW(create_tis_in)] = {};
@@ -80,10 +54,7 @@
 struct mlx5e_ktls_offload_context_tx {
 	struct tls_offload_context_tx *tx_ctx;
 	struct tls12_crypto_info_aes_gcm_128 crypto_info;
-<<<<<<< HEAD
-=======
 	struct mlx5e_tls_sw_stats *sw_stats;
->>>>>>> 7d2a07b7
 	u32 expected_seq;
 	u32 tisn;
 	u32 key_id;
@@ -96,17 +67,10 @@
 {
 	struct mlx5e_ktls_offload_context_tx **ctx =
 		__tls_driver_ctx(tls_ctx, TLS_OFFLOAD_CTX_DIR_TX);
-<<<<<<< HEAD
 
 	BUILD_BUG_ON(sizeof(struct mlx5e_ktls_offload_context_tx *) >
 		     TLS_OFFLOAD_CONTEXT_SIZE_TX);
 
-=======
-
-	BUILD_BUG_ON(sizeof(struct mlx5e_ktls_offload_context_tx *) >
-		     TLS_OFFLOAD_CONTEXT_SIZE_TX);
-
->>>>>>> 7d2a07b7
 	*ctx = priv_tx;
 }
 
@@ -140,10 +104,7 @@
 	if (err)
 		goto err_create_key;
 
-<<<<<<< HEAD
-=======
 	priv_tx->sw_stats = &priv->tls->sw_stats;
->>>>>>> 7d2a07b7
 	priv_tx->expected_seq = start_offload_tcp_sn;
 	priv_tx->crypto_info  =
 		*(struct tls12_crypto_info_aes_gcm_128 *)crypto_info;
@@ -156,10 +117,7 @@
 		goto err_create_tis;
 
 	priv_tx->ctx_post_pending = true;
-<<<<<<< HEAD
-=======
 	atomic64_inc(&priv_tx->sw_stats->tx_tls_ctx);
->>>>>>> 7d2a07b7
 
 	return 0;
 
@@ -175,20 +133,12 @@
 	struct mlx5e_ktls_offload_context_tx *priv_tx;
 	struct mlx5_core_dev *mdev;
 	struct mlx5e_priv *priv;
-<<<<<<< HEAD
 
 	priv_tx = mlx5e_get_ktls_tx_priv_ctx(tls_ctx);
 	priv = netdev_priv(netdev);
 	mdev = priv->mdev;
 
-=======
-
-	priv_tx = mlx5e_get_ktls_tx_priv_ctx(tls_ctx);
-	priv = netdev_priv(netdev);
-	mdev = priv->mdev;
-
 	atomic64_inc(&priv_tx->sw_stats->tx_tls_del);
->>>>>>> 7d2a07b7
 	mlx5e_destroy_tis(mdev, priv_tx->tisn);
 	mlx5_ktls_destroy_key(mdev, priv_tx->key_id);
 	kfree(priv_tx);
@@ -403,12 +353,6 @@
 	struct mlx5e_sq_stats *stats;
 	struct mlx5e_sq_dma *dma;
 
-<<<<<<< HEAD
-	if (!wi->resync_dump_frag_page)
-		return;
-
-=======
->>>>>>> 7d2a07b7
 	dma = mlx5e_dma_get(sq, (*dma_fifo_cc)++);
 	stats = sq->stats;
 
@@ -470,19 +414,11 @@
 		skb_frag_t *f = &info.frags[i];
 
 		orig_fsz = skb_frag_size(f);
-<<<<<<< HEAD
 
 		do {
 			bool fence = !(i || frag_offset);
 			unsigned int fsz;
 
-=======
-
-		do {
-			bool fence = !(i || frag_offset);
-			unsigned int fsz;
-
->>>>>>> 7d2a07b7
 			n++;
 			fsz = min_t(unsigned int, sq->hw_mtu, orig_fsz - frag_offset);
 			skb_frag_size_set(f, fsz);
@@ -524,10 +460,6 @@
 
 	if (unlikely(mlx5e_ktls_tx_offload_test_and_clear_pending(priv_tx))) {
 		mlx5e_ktls_tx_post_param_wqes(sq, priv_tx, false, false);
-<<<<<<< HEAD
-		stats->tls_ctx++;
-=======
->>>>>>> 7d2a07b7
 	}
 
 	seq = ntohl(tcp_hdr(skb)->seq);
