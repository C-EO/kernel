/*
 * Copyright (c) 2015, Mellanox Technologies. All rights reserved.
 *
 * This software is available to you under a choice of one of two
 * licenses.  You may choose to be licensed under the terms of the GNU
 * General Public License (GPL) Version 2, available from the file
 * COPYING in the main directory of this source tree, or the
 * OpenIB.org BSD license below:
 *
 *     Redistribution and use in source and binary forms, with or
 *     without modification, are permitted provided that the following
 *     conditions are met:
 *
 *      - Redistributions of source code must retain the above
 *        copyright notice, this list of conditions and the following
 *        disclaimer.
 *
 *      - Redistributions in binary form must reproduce the above
 *        copyright notice, this list of conditions and the following
 *        disclaimer in the documentation and/or other materials
 *        provided with the distribution.
 *
 * THE SOFTWARE IS PROVIDED "AS IS", WITHOUT WARRANTY OF ANY KIND,
 * EXPRESS OR IMPLIED, INCLUDING BUT NOT LIMITED TO THE WARRANTIES OF
 * MERCHANTABILITY, FITNESS FOR A PARTICULAR PURPOSE AND
 * NONINFRINGEMENT. IN NO EVENT SHALL THE AUTHORS OR COPYRIGHT HOLDERS
 * BE LIABLE FOR ANY CLAIM, DAMAGES OR OTHER LIABILITY, WHETHER IN AN
 * ACTION OF CONTRACT, TORT OR OTHERWISE, ARISING FROM, OUT OF OR IN
 * CONNECTION WITH THE SOFTWARE OR THE USE OR OTHER DEALINGS IN THE
 * SOFTWARE.
 */

#include "en.h"
#include "en/port.h"
<<<<<<< HEAD
#include "en/xsk/pool.h"
=======
#include "en/params.h"
#include "en/xsk/pool.h"
#include "en/ptp.h"
>>>>>>> 7d2a07b7
#include "lib/clock.h"

void mlx5e_ethtool_get_drvinfo(struct mlx5e_priv *priv,
			       struct ethtool_drvinfo *drvinfo)
{
	struct mlx5_core_dev *mdev = priv->mdev;

	strlcpy(drvinfo->driver, KBUILD_MODNAME, sizeof(drvinfo->driver));
	snprintf(drvinfo->fw_version, sizeof(drvinfo->fw_version),
		 "%d.%d.%04d (%.16s)",
		 fw_rev_maj(mdev), fw_rev_min(mdev), fw_rev_sub(mdev),
		 mdev->board_id);
	strlcpy(drvinfo->bus_info, dev_name(mdev->device),
		sizeof(drvinfo->bus_info));
}

static void mlx5e_get_drvinfo(struct net_device *dev,
			      struct ethtool_drvinfo *drvinfo)
{
	struct mlx5e_priv *priv = netdev_priv(dev);

	mlx5e_ethtool_get_drvinfo(priv, drvinfo);
}

struct ptys2ethtool_config {
	__ETHTOOL_DECLARE_LINK_MODE_MASK(supported);
	__ETHTOOL_DECLARE_LINK_MODE_MASK(advertised);
};

static
struct ptys2ethtool_config ptys2legacy_ethtool_table[MLX5E_LINK_MODES_NUMBER];
static
struct ptys2ethtool_config ptys2ext_ethtool_table[MLX5E_EXT_LINK_MODES_NUMBER];

#define MLX5_BUILD_PTYS2ETHTOOL_CONFIG(reg_, table, ...)                  \
	({                                                              \
		struct ptys2ethtool_config *cfg;                        \
		const unsigned int modes[] = { __VA_ARGS__ };           \
		unsigned int i, bit, idx;                               \
		cfg = &ptys2##table##_ethtool_table[reg_];		\
		bitmap_zero(cfg->supported,                             \
			    __ETHTOOL_LINK_MODE_MASK_NBITS);            \
		bitmap_zero(cfg->advertised,                            \
			    __ETHTOOL_LINK_MODE_MASK_NBITS);            \
		for (i = 0 ; i < ARRAY_SIZE(modes) ; ++i) {             \
			bit = modes[i] % 64;                            \
			idx = modes[i] / 64;                            \
			__set_bit(bit, &cfg->supported[idx]);           \
			__set_bit(bit, &cfg->advertised[idx]);          \
		}                                                       \
	})

void mlx5e_build_ptys2ethtool_map(void)
{
	memset(ptys2legacy_ethtool_table, 0, sizeof(ptys2legacy_ethtool_table));
	memset(ptys2ext_ethtool_table, 0, sizeof(ptys2ext_ethtool_table));
	MLX5_BUILD_PTYS2ETHTOOL_CONFIG(MLX5E_1000BASE_CX_SGMII, legacy,
				       ETHTOOL_LINK_MODE_1000baseKX_Full_BIT);
	MLX5_BUILD_PTYS2ETHTOOL_CONFIG(MLX5E_1000BASE_KX, legacy,
				       ETHTOOL_LINK_MODE_1000baseKX_Full_BIT);
	MLX5_BUILD_PTYS2ETHTOOL_CONFIG(MLX5E_10GBASE_CX4, legacy,
				       ETHTOOL_LINK_MODE_10000baseKX4_Full_BIT);
	MLX5_BUILD_PTYS2ETHTOOL_CONFIG(MLX5E_10GBASE_KX4, legacy,
				       ETHTOOL_LINK_MODE_10000baseKX4_Full_BIT);
	MLX5_BUILD_PTYS2ETHTOOL_CONFIG(MLX5E_10GBASE_KR, legacy,
				       ETHTOOL_LINK_MODE_10000baseKR_Full_BIT);
	MLX5_BUILD_PTYS2ETHTOOL_CONFIG(MLX5E_20GBASE_KR2, legacy,
				       ETHTOOL_LINK_MODE_20000baseKR2_Full_BIT);
	MLX5_BUILD_PTYS2ETHTOOL_CONFIG(MLX5E_40GBASE_CR4, legacy,
				       ETHTOOL_LINK_MODE_40000baseCR4_Full_BIT);
	MLX5_BUILD_PTYS2ETHTOOL_CONFIG(MLX5E_40GBASE_KR4, legacy,
				       ETHTOOL_LINK_MODE_40000baseKR4_Full_BIT);
	MLX5_BUILD_PTYS2ETHTOOL_CONFIG(MLX5E_56GBASE_R4, legacy,
				       ETHTOOL_LINK_MODE_56000baseKR4_Full_BIT);
	MLX5_BUILD_PTYS2ETHTOOL_CONFIG(MLX5E_10GBASE_CR, legacy,
				       ETHTOOL_LINK_MODE_10000baseKR_Full_BIT);
	MLX5_BUILD_PTYS2ETHTOOL_CONFIG(MLX5E_10GBASE_SR, legacy,
				       ETHTOOL_LINK_MODE_10000baseKR_Full_BIT);
	MLX5_BUILD_PTYS2ETHTOOL_CONFIG(MLX5E_10GBASE_ER, legacy,
				       ETHTOOL_LINK_MODE_10000baseKR_Full_BIT);
	MLX5_BUILD_PTYS2ETHTOOL_CONFIG(MLX5E_40GBASE_SR4, legacy,
				       ETHTOOL_LINK_MODE_40000baseSR4_Full_BIT);
	MLX5_BUILD_PTYS2ETHTOOL_CONFIG(MLX5E_40GBASE_LR4, legacy,
				       ETHTOOL_LINK_MODE_40000baseLR4_Full_BIT);
	MLX5_BUILD_PTYS2ETHTOOL_CONFIG(MLX5E_50GBASE_SR2, legacy,
				       ETHTOOL_LINK_MODE_50000baseSR2_Full_BIT);
	MLX5_BUILD_PTYS2ETHTOOL_CONFIG(MLX5E_100GBASE_CR4, legacy,
				       ETHTOOL_LINK_MODE_100000baseCR4_Full_BIT);
	MLX5_BUILD_PTYS2ETHTOOL_CONFIG(MLX5E_100GBASE_SR4, legacy,
				       ETHTOOL_LINK_MODE_100000baseSR4_Full_BIT);
	MLX5_BUILD_PTYS2ETHTOOL_CONFIG(MLX5E_100GBASE_KR4, legacy,
				       ETHTOOL_LINK_MODE_100000baseKR4_Full_BIT);
	MLX5_BUILD_PTYS2ETHTOOL_CONFIG(MLX5E_100GBASE_LR4, legacy,
				       ETHTOOL_LINK_MODE_100000baseLR4_ER4_Full_BIT);
	MLX5_BUILD_PTYS2ETHTOOL_CONFIG(MLX5E_10GBASE_T, legacy,
				       ETHTOOL_LINK_MODE_10000baseT_Full_BIT);
	MLX5_BUILD_PTYS2ETHTOOL_CONFIG(MLX5E_25GBASE_CR, legacy,
				       ETHTOOL_LINK_MODE_25000baseCR_Full_BIT);
	MLX5_BUILD_PTYS2ETHTOOL_CONFIG(MLX5E_25GBASE_KR, legacy,
				       ETHTOOL_LINK_MODE_25000baseKR_Full_BIT);
	MLX5_BUILD_PTYS2ETHTOOL_CONFIG(MLX5E_25GBASE_SR, legacy,
				       ETHTOOL_LINK_MODE_25000baseSR_Full_BIT);
	MLX5_BUILD_PTYS2ETHTOOL_CONFIG(MLX5E_50GBASE_CR2, legacy,
				       ETHTOOL_LINK_MODE_50000baseCR2_Full_BIT);
	MLX5_BUILD_PTYS2ETHTOOL_CONFIG(MLX5E_50GBASE_KR2, legacy,
				       ETHTOOL_LINK_MODE_50000baseKR2_Full_BIT);
	MLX5_BUILD_PTYS2ETHTOOL_CONFIG(MLX5E_SGMII_100M, ext,
				       ETHTOOL_LINK_MODE_100baseT_Full_BIT);
	MLX5_BUILD_PTYS2ETHTOOL_CONFIG(MLX5E_1000BASE_X_SGMII, ext,
				       ETHTOOL_LINK_MODE_1000baseT_Full_BIT,
				       ETHTOOL_LINK_MODE_1000baseKX_Full_BIT,
				       ETHTOOL_LINK_MODE_1000baseX_Full_BIT);
	MLX5_BUILD_PTYS2ETHTOOL_CONFIG(MLX5E_5GBASE_R, ext,
				       ETHTOOL_LINK_MODE_5000baseT_Full_BIT);
	MLX5_BUILD_PTYS2ETHTOOL_CONFIG(MLX5E_10GBASE_XFI_XAUI_1, ext,
				       ETHTOOL_LINK_MODE_10000baseT_Full_BIT,
				       ETHTOOL_LINK_MODE_10000baseKR_Full_BIT,
				       ETHTOOL_LINK_MODE_10000baseR_FEC_BIT,
				       ETHTOOL_LINK_MODE_10000baseCR_Full_BIT,
				       ETHTOOL_LINK_MODE_10000baseSR_Full_BIT,
				       ETHTOOL_LINK_MODE_10000baseLR_Full_BIT,
				       ETHTOOL_LINK_MODE_10000baseER_Full_BIT);
	MLX5_BUILD_PTYS2ETHTOOL_CONFIG(MLX5E_40GBASE_XLAUI_4_XLPPI_4, ext,
				       ETHTOOL_LINK_MODE_40000baseKR4_Full_BIT,
				       ETHTOOL_LINK_MODE_40000baseCR4_Full_BIT,
				       ETHTOOL_LINK_MODE_40000baseSR4_Full_BIT,
				       ETHTOOL_LINK_MODE_40000baseLR4_Full_BIT);
	MLX5_BUILD_PTYS2ETHTOOL_CONFIG(MLX5E_25GAUI_1_25GBASE_CR_KR, ext,
				       ETHTOOL_LINK_MODE_25000baseCR_Full_BIT,
				       ETHTOOL_LINK_MODE_25000baseKR_Full_BIT,
				       ETHTOOL_LINK_MODE_25000baseSR_Full_BIT);
	MLX5_BUILD_PTYS2ETHTOOL_CONFIG(MLX5E_50GAUI_2_LAUI_2_50GBASE_CR2_KR2,
				       ext,
				       ETHTOOL_LINK_MODE_50000baseCR2_Full_BIT,
				       ETHTOOL_LINK_MODE_50000baseKR2_Full_BIT,
				       ETHTOOL_LINK_MODE_50000baseSR2_Full_BIT);
	MLX5_BUILD_PTYS2ETHTOOL_CONFIG(MLX5E_50GAUI_1_LAUI_1_50GBASE_CR_KR, ext,
				       ETHTOOL_LINK_MODE_50000baseKR_Full_BIT,
				       ETHTOOL_LINK_MODE_50000baseSR_Full_BIT,
				       ETHTOOL_LINK_MODE_50000baseCR_Full_BIT,
				       ETHTOOL_LINK_MODE_50000baseLR_ER_FR_Full_BIT,
				       ETHTOOL_LINK_MODE_50000baseDR_Full_BIT);
	MLX5_BUILD_PTYS2ETHTOOL_CONFIG(MLX5E_CAUI_4_100GBASE_CR4_KR4, ext,
				       ETHTOOL_LINK_MODE_100000baseKR4_Full_BIT,
				       ETHTOOL_LINK_MODE_100000baseSR4_Full_BIT,
				       ETHTOOL_LINK_MODE_100000baseCR4_Full_BIT,
				       ETHTOOL_LINK_MODE_100000baseLR4_ER4_Full_BIT);
	MLX5_BUILD_PTYS2ETHTOOL_CONFIG(MLX5E_100GAUI_2_100GBASE_CR2_KR2, ext,
				       ETHTOOL_LINK_MODE_100000baseKR2_Full_BIT,
				       ETHTOOL_LINK_MODE_100000baseSR2_Full_BIT,
				       ETHTOOL_LINK_MODE_100000baseCR2_Full_BIT,
				       ETHTOOL_LINK_MODE_100000baseLR2_ER2_FR2_Full_BIT,
				       ETHTOOL_LINK_MODE_100000baseDR2_Full_BIT);
	MLX5_BUILD_PTYS2ETHTOOL_CONFIG(MLX5E_200GAUI_4_200GBASE_CR4_KR4, ext,
				       ETHTOOL_LINK_MODE_200000baseKR4_Full_BIT,
				       ETHTOOL_LINK_MODE_200000baseSR4_Full_BIT,
				       ETHTOOL_LINK_MODE_200000baseLR4_ER4_FR4_Full_BIT,
				       ETHTOOL_LINK_MODE_200000baseDR4_Full_BIT,
				       ETHTOOL_LINK_MODE_200000baseCR4_Full_BIT);
	MLX5_BUILD_PTYS2ETHTOOL_CONFIG(MLX5E_100GAUI_1_100GBASE_CR_KR, ext,
				       ETHTOOL_LINK_MODE_100000baseKR_Full_BIT,
				       ETHTOOL_LINK_MODE_100000baseSR_Full_BIT,
				       ETHTOOL_LINK_MODE_100000baseLR_ER_FR_Full_BIT,
				       ETHTOOL_LINK_MODE_100000baseDR_Full_BIT,
				       ETHTOOL_LINK_MODE_100000baseCR_Full_BIT);
	MLX5_BUILD_PTYS2ETHTOOL_CONFIG(MLX5E_200GAUI_2_200GBASE_CR2_KR2, ext,
				       ETHTOOL_LINK_MODE_200000baseKR2_Full_BIT,
				       ETHTOOL_LINK_MODE_200000baseSR2_Full_BIT,
				       ETHTOOL_LINK_MODE_200000baseLR2_ER2_FR2_Full_BIT,
				       ETHTOOL_LINK_MODE_200000baseDR2_Full_BIT,
				       ETHTOOL_LINK_MODE_200000baseCR2_Full_BIT);
	MLX5_BUILD_PTYS2ETHTOOL_CONFIG(MLX5E_400GAUI_4_400GBASE_CR4_KR4, ext,
				       ETHTOOL_LINK_MODE_400000baseKR4_Full_BIT,
				       ETHTOOL_LINK_MODE_400000baseSR4_Full_BIT,
				       ETHTOOL_LINK_MODE_400000baseLR4_ER4_FR4_Full_BIT,
				       ETHTOOL_LINK_MODE_400000baseDR4_Full_BIT,
				       ETHTOOL_LINK_MODE_400000baseCR4_Full_BIT);
}

static void mlx5e_ethtool_get_speed_arr(struct mlx5_core_dev *mdev,
					struct ptys2ethtool_config **arr,
					u32 *size)
{
	bool ext = mlx5e_ptys_ext_supported(mdev);

	*arr = ext ? ptys2ext_ethtool_table : ptys2legacy_ethtool_table;
	*size = ext ? ARRAY_SIZE(ptys2ext_ethtool_table) :
		      ARRAY_SIZE(ptys2legacy_ethtool_table);
}

typedef int (*mlx5e_pflag_handler)(struct net_device *netdev, bool enable);

struct pflag_desc {
	char name[ETH_GSTRING_LEN];
	mlx5e_pflag_handler handler;
};

static const struct pflag_desc mlx5e_priv_flags[MLX5E_NUM_PFLAGS];

int mlx5e_ethtool_get_sset_count(struct mlx5e_priv *priv, int sset)
{
	switch (sset) {
	case ETH_SS_STATS:
		return mlx5e_stats_total_num(priv);
	case ETH_SS_PRIV_FLAGS:
		return MLX5E_NUM_PFLAGS;
	case ETH_SS_TEST:
		return mlx5e_self_test_num(priv);
<<<<<<< HEAD
		fallthrough;
=======
>>>>>>> 7d2a07b7
	default:
		return -EOPNOTSUPP;
	}
}

static int mlx5e_get_sset_count(struct net_device *dev, int sset)
{
	struct mlx5e_priv *priv = netdev_priv(dev);

	return mlx5e_ethtool_get_sset_count(priv, sset);
}

void mlx5e_ethtool_get_strings(struct mlx5e_priv *priv, u32 stringset, u8 *data)
{
	int i;

	switch (stringset) {
	case ETH_SS_PRIV_FLAGS:
		for (i = 0; i < MLX5E_NUM_PFLAGS; i++)
			strcpy(data + i * ETH_GSTRING_LEN,
			       mlx5e_priv_flags[i].name);
		break;

	case ETH_SS_TEST:
		for (i = 0; i < mlx5e_self_test_num(priv); i++)
			strcpy(data + i * ETH_GSTRING_LEN,
			       mlx5e_self_tests[i]);
		break;

	case ETH_SS_STATS:
		mlx5e_stats_fill_strings(priv, data);
		break;
	}
}

static void mlx5e_get_strings(struct net_device *dev, u32 stringset, u8 *data)
{
	struct mlx5e_priv *priv = netdev_priv(dev);

	mlx5e_ethtool_get_strings(priv, stringset, data);
}

void mlx5e_ethtool_get_ethtool_stats(struct mlx5e_priv *priv,
				     struct ethtool_stats *stats, u64 *data)
{
	int idx = 0;

	mutex_lock(&priv->state_lock);
	mlx5e_stats_update(priv);
	mutex_unlock(&priv->state_lock);

	mlx5e_stats_fill(priv, data, idx);
}

static void mlx5e_get_ethtool_stats(struct net_device *dev,
				    struct ethtool_stats *stats,
				    u64 *data)
{
	struct mlx5e_priv *priv = netdev_priv(dev);

	mlx5e_ethtool_get_ethtool_stats(priv, stats, data);
}

void mlx5e_ethtool_get_ringparam(struct mlx5e_priv *priv,
				 struct ethtool_ringparam *param)
{
	param->rx_max_pending = 1 << MLX5E_PARAMS_MAXIMUM_LOG_RQ_SIZE;
	param->tx_max_pending = 1 << MLX5E_PARAMS_MAXIMUM_LOG_SQ_SIZE;
	param->rx_pending     = 1 << priv->channels.params.log_rq_mtu_frames;
	param->tx_pending     = 1 << priv->channels.params.log_sq_size;
}

static void mlx5e_get_ringparam(struct net_device *dev,
				struct ethtool_ringparam *param)
{
	struct mlx5e_priv *priv = netdev_priv(dev);

	mlx5e_ethtool_get_ringparam(priv, param);
}

int mlx5e_ethtool_set_ringparam(struct mlx5e_priv *priv,
				struct ethtool_ringparam *param)
{
	struct mlx5e_params new_params;
	u8 log_rq_size;
	u8 log_sq_size;
	int err = 0;

	if (param->rx_jumbo_pending) {
		netdev_info(priv->netdev, "%s: rx_jumbo_pending not supported\n",
			    __func__);
		return -EINVAL;
	}
	if (param->rx_mini_pending) {
		netdev_info(priv->netdev, "%s: rx_mini_pending not supported\n",
			    __func__);
		return -EINVAL;
	}

	if (param->rx_pending < (1 << MLX5E_PARAMS_MINIMUM_LOG_RQ_SIZE)) {
		netdev_info(priv->netdev, "%s: rx_pending (%d) < min (%d)\n",
			    __func__, param->rx_pending,
			    1 << MLX5E_PARAMS_MINIMUM_LOG_RQ_SIZE);
		return -EINVAL;
	}

	if (param->tx_pending < (1 << MLX5E_PARAMS_MINIMUM_LOG_SQ_SIZE)) {
		netdev_info(priv->netdev, "%s: tx_pending (%d) < min (%d)\n",
			    __func__, param->tx_pending,
			    1 << MLX5E_PARAMS_MINIMUM_LOG_SQ_SIZE);
		return -EINVAL;
	}

	log_rq_size = order_base_2(param->rx_pending);
	log_sq_size = order_base_2(param->tx_pending);

	if (log_rq_size == priv->channels.params.log_rq_mtu_frames &&
	    log_sq_size == priv->channels.params.log_sq_size)
		return 0;

	mutex_lock(&priv->state_lock);

	new_params = priv->channels.params;
	new_params.log_rq_mtu_frames = log_rq_size;
	new_params.log_sq_size = log_sq_size;

	err = mlx5e_validate_params(priv->mdev, &new_params);
	if (err)
		goto unlock;

<<<<<<< HEAD
	err = mlx5e_safe_switch_channels(priv, &new_channels, NULL, NULL);
=======
	err = mlx5e_safe_switch_params(priv, &new_params, NULL, NULL, true);
>>>>>>> 7d2a07b7

unlock:
	mutex_unlock(&priv->state_lock);

	return err;
}

static int mlx5e_set_ringparam(struct net_device *dev,
			       struct ethtool_ringparam *param)
{
	struct mlx5e_priv *priv = netdev_priv(dev);

	return mlx5e_ethtool_set_ringparam(priv, param);
}

void mlx5e_ethtool_get_channels(struct mlx5e_priv *priv,
				struct ethtool_channels *ch)
{
	mutex_lock(&priv->state_lock);

	ch->max_combined   = priv->max_nch;
	ch->combined_count = priv->channels.params.num_channels;
	if (priv->xsk.refcnt) {
		/* The upper half are XSK queues. */
		ch->max_combined *= 2;
		ch->combined_count *= 2;
	}

	mutex_unlock(&priv->state_lock);
}

static void mlx5e_get_channels(struct net_device *dev,
			       struct ethtool_channels *ch)
{
	struct mlx5e_priv *priv = netdev_priv(dev);

	mlx5e_ethtool_get_channels(priv, ch);
}

int mlx5e_ethtool_set_channels(struct mlx5e_priv *priv,
			       struct ethtool_channels *ch)
{
	struct mlx5e_params *cur_params = &priv->channels.params;
	unsigned int count = ch->combined_count;
	struct mlx5e_params new_params;
	bool arfs_enabled;
	bool opened;
	int err = 0;

	if (!count) {
		netdev_info(priv->netdev, "%s: combined_count=0 not supported\n",
			    __func__);
		return -EINVAL;
	}

	if (cur_params->num_channels == count)
		return 0;

	mutex_lock(&priv->state_lock);

	/* Don't allow changing the number of channels if there is an active
	 * XSK, because the numeration of the XSK and regular RQs will change.
	 */
	if (priv->xsk.refcnt) {
		err = -EINVAL;
		netdev_err(priv->netdev, "%s: AF_XDP is active, cannot change the number of channels\n",
			   __func__);
		goto out;
	}

<<<<<<< HEAD
	new_channels.params = *cur_params;
	new_channels.params.num_channels = count;

	if (!test_bit(MLX5E_STATE_OPENED, &priv->state)) {
		struct mlx5e_params old_params;

		old_params = *cur_params;
		*cur_params = new_channels.params;
		err = mlx5e_num_channels_changed(priv);
		if (err)
			*cur_params = old_params;

=======
	/* Don't allow changing the number of channels if HTB offload is active,
	 * because the numeration of the QoS SQs will change, while per-queue
	 * qdiscs are attached.
	 */
	if (priv->htb.maj_id) {
		err = -EINVAL;
		netdev_err(priv->netdev, "%s: HTB offload is active, cannot change the number of channels\n",
			   __func__);
>>>>>>> 7d2a07b7
		goto out;
	}

	new_params = *cur_params;
	new_params.num_channels = count;

	opened = test_bit(MLX5E_STATE_OPENED, &priv->state);

	arfs_enabled = opened && (priv->netdev->features & NETIF_F_NTUPLE);
	if (arfs_enabled)
		mlx5e_arfs_disable(priv);

	/* Switch to new channels, set new parameters and close old ones */
<<<<<<< HEAD
	err = mlx5e_safe_switch_channels(priv, &new_channels,
					 mlx5e_num_channels_changed_ctx, NULL);
=======
	err = mlx5e_safe_switch_params(priv, &new_params,
				       mlx5e_num_channels_changed_ctx, NULL, true);
>>>>>>> 7d2a07b7

	if (arfs_enabled) {
		int err2 = mlx5e_arfs_enable(priv);

		if (err2)
			netdev_err(priv->netdev, "%s: mlx5e_arfs_enable failed: %d\n",
				   __func__, err2);
	}

out:
	mutex_unlock(&priv->state_lock);

	return err;
}

static int mlx5e_set_channels(struct net_device *dev,
			      struct ethtool_channels *ch)
{
	struct mlx5e_priv *priv = netdev_priv(dev);

	return mlx5e_ethtool_set_channels(priv, ch);
}

int mlx5e_ethtool_get_coalesce(struct mlx5e_priv *priv,
			       struct ethtool_coalesce *coal)
{
	struct dim_cq_moder *rx_moder, *tx_moder;

	if (!MLX5_CAP_GEN(priv->mdev, cq_moderation))
		return -EOPNOTSUPP;

	rx_moder = &priv->channels.params.rx_cq_moderation;
	coal->rx_coalesce_usecs		= rx_moder->usec;
	coal->rx_max_coalesced_frames	= rx_moder->pkts;
	coal->use_adaptive_rx_coalesce	= priv->channels.params.rx_dim_enabled;

	tx_moder = &priv->channels.params.tx_cq_moderation;
	coal->tx_coalesce_usecs		= tx_moder->usec;
	coal->tx_max_coalesced_frames	= tx_moder->pkts;
	coal->use_adaptive_tx_coalesce	= priv->channels.params.tx_dim_enabled;

	return 0;
}

static int mlx5e_get_coalesce(struct net_device *netdev,
			      struct ethtool_coalesce *coal)
{
	struct mlx5e_priv *priv = netdev_priv(netdev);

	return mlx5e_ethtool_get_coalesce(priv, coal);
}

#define MLX5E_MAX_COAL_TIME		MLX5_MAX_CQ_PERIOD
#define MLX5E_MAX_COAL_FRAMES		MLX5_MAX_CQ_COUNT

static void
mlx5e_set_priv_channels_tx_coalesce(struct mlx5e_priv *priv, struct ethtool_coalesce *coal)
{
	struct mlx5_core_dev *mdev = priv->mdev;
	int tc;
	int i;

	for (i = 0; i < priv->channels.num; ++i) {
		struct mlx5e_channel *c = priv->channels.c[i];

		for (tc = 0; tc < c->num_tc; tc++) {
			mlx5_core_modify_cq_moderation(mdev,
						&c->sq[tc].cq.mcq,
						coal->tx_coalesce_usecs,
						coal->tx_max_coalesced_frames);
		}
	}
}

static void
mlx5e_set_priv_channels_rx_coalesce(struct mlx5e_priv *priv, struct ethtool_coalesce *coal)
{
	struct mlx5_core_dev *mdev = priv->mdev;
	int i;

	for (i = 0; i < priv->channels.num; ++i) {
		struct mlx5e_channel *c = priv->channels.c[i];

		mlx5_core_modify_cq_moderation(mdev, &c->rq.cq.mcq,
					       coal->rx_coalesce_usecs,
					       coal->rx_max_coalesced_frames);
	}
}

int mlx5e_ethtool_set_coalesce(struct mlx5e_priv *priv,
			       struct ethtool_coalesce *coal)
{
	struct dim_cq_moder *rx_moder, *tx_moder;
	struct mlx5_core_dev *mdev = priv->mdev;
<<<<<<< HEAD
	struct mlx5e_channels new_channels = {};
	bool reset_rx, reset_tx;
=======
	struct mlx5e_params new_params;
	bool reset_rx, reset_tx;
	bool reset = true;
>>>>>>> 7d2a07b7
	int err = 0;

	if (!MLX5_CAP_GEN(mdev, cq_moderation))
		return -EOPNOTSUPP;

	if (coal->tx_coalesce_usecs > MLX5E_MAX_COAL_TIME ||
	    coal->rx_coalesce_usecs > MLX5E_MAX_COAL_TIME) {
		netdev_info(priv->netdev, "%s: maximum coalesce time supported is %lu usecs\n",
			    __func__, MLX5E_MAX_COAL_TIME);
		return -ERANGE;
	}

	if (coal->tx_max_coalesced_frames > MLX5E_MAX_COAL_FRAMES ||
	    coal->rx_max_coalesced_frames > MLX5E_MAX_COAL_FRAMES) {
		netdev_info(priv->netdev, "%s: maximum coalesced frames supported is %lu\n",
			    __func__, MLX5E_MAX_COAL_FRAMES);
		return -ERANGE;
	}

	mutex_lock(&priv->state_lock);
	new_params = priv->channels.params;

	rx_moder          = &new_params.rx_cq_moderation;
	rx_moder->usec    = coal->rx_coalesce_usecs;
	rx_moder->pkts    = coal->rx_max_coalesced_frames;
	new_params.rx_dim_enabled = !!coal->use_adaptive_rx_coalesce;

	tx_moder          = &new_params.tx_cq_moderation;
	tx_moder->usec    = coal->tx_coalesce_usecs;
	tx_moder->pkts    = coal->tx_max_coalesced_frames;
	new_params.tx_dim_enabled = !!coal->use_adaptive_tx_coalesce;

	reset_rx = !!coal->use_adaptive_rx_coalesce != priv->channels.params.rx_dim_enabled;
	reset_tx = !!coal->use_adaptive_tx_coalesce != priv->channels.params.tx_dim_enabled;

	if (reset_rx) {
<<<<<<< HEAD
		u8 mode = MLX5E_GET_PFLAG(&new_channels.params,
					  MLX5E_PFLAG_RX_CQE_BASED_MODER);

		mlx5e_reset_rx_moderation(&new_channels.params, mode);
	}
	if (reset_tx) {
		u8 mode = MLX5E_GET_PFLAG(&new_channels.params,
					  MLX5E_PFLAG_TX_CQE_BASED_MODER);

		mlx5e_reset_tx_moderation(&new_channels.params, mode);
	}

	if (!test_bit(MLX5E_STATE_OPENED, &priv->state)) {
		priv->channels.params = new_channels.params;
		goto out;
	}

	if (!reset_rx && !reset_tx) {
		mlx5e_set_priv_channels_coalesce(priv, coal);
		priv->channels.params = new_channels.params;
		goto out;
	}

	err = mlx5e_safe_switch_channels(priv, &new_channels, NULL, NULL);
=======
		u8 mode = MLX5E_GET_PFLAG(&new_params,
					  MLX5E_PFLAG_RX_CQE_BASED_MODER);

		mlx5e_reset_rx_moderation(&new_params, mode);
	}
	if (reset_tx) {
		u8 mode = MLX5E_GET_PFLAG(&new_params,
					  MLX5E_PFLAG_TX_CQE_BASED_MODER);

		mlx5e_reset_tx_moderation(&new_params, mode);
	}

	/* If DIM state hasn't changed, it's possible to modify interrupt
	 * moderation parameters on the fly, even if the channels are open.
	 */
	if (!reset_rx && !reset_tx && test_bit(MLX5E_STATE_OPENED, &priv->state)) {
		if (!coal->use_adaptive_rx_coalesce)
			mlx5e_set_priv_channels_rx_coalesce(priv, coal);
		if (!coal->use_adaptive_tx_coalesce)
			mlx5e_set_priv_channels_tx_coalesce(priv, coal);
		reset = false;
	}

	err = mlx5e_safe_switch_params(priv, &new_params, NULL, NULL, reset);
>>>>>>> 7d2a07b7

	mutex_unlock(&priv->state_lock);
	return err;
}

static int mlx5e_set_coalesce(struct net_device *netdev,
			      struct ethtool_coalesce *coal)
{
	struct mlx5e_priv *priv    = netdev_priv(netdev);

	return mlx5e_ethtool_set_coalesce(priv, coal);
}

static void ptys2ethtool_supported_link(struct mlx5_core_dev *mdev,
					unsigned long *supported_modes,
					u32 eth_proto_cap)
{
	unsigned long proto_cap = eth_proto_cap;
	struct ptys2ethtool_config *table;
	u32 max_size;
	int proto;

	mlx5e_ethtool_get_speed_arr(mdev, &table, &max_size);
	for_each_set_bit(proto, &proto_cap, max_size)
		bitmap_or(supported_modes, supported_modes,
			  table[proto].supported,
			  __ETHTOOL_LINK_MODE_MASK_NBITS);
}

static void ptys2ethtool_adver_link(unsigned long *advertising_modes,
				    u32 eth_proto_cap, bool ext)
{
	unsigned long proto_cap = eth_proto_cap;
	struct ptys2ethtool_config *table;
	u32 max_size;
	int proto;

	table = ext ? ptys2ext_ethtool_table : ptys2legacy_ethtool_table;
	max_size = ext ? ARRAY_SIZE(ptys2ext_ethtool_table) :
			 ARRAY_SIZE(ptys2legacy_ethtool_table);

	for_each_set_bit(proto, &proto_cap, max_size)
		bitmap_or(advertising_modes, advertising_modes,
			  table[proto].advertised,
			  __ETHTOOL_LINK_MODE_MASK_NBITS);
}

static const u32 pplm_fec_2_ethtool[] = {
	[MLX5E_FEC_NOFEC] = ETHTOOL_FEC_OFF,
	[MLX5E_FEC_FIRECODE] = ETHTOOL_FEC_BASER,
	[MLX5E_FEC_RS_528_514] = ETHTOOL_FEC_RS,
	[MLX5E_FEC_RS_544_514] = ETHTOOL_FEC_RS,
	[MLX5E_FEC_LLRS_272_257_1] = ETHTOOL_FEC_LLRS,
};

static u32 pplm2ethtool_fec(u_long fec_mode, unsigned long size)
{
	int mode = 0;

	if (!fec_mode)
		return ETHTOOL_FEC_AUTO;

	mode = find_first_bit(&fec_mode, size);

	if (mode < ARRAY_SIZE(pplm_fec_2_ethtool))
		return pplm_fec_2_ethtool[mode];

	return 0;
}

#define MLX5E_ADVERTISE_SUPPORTED_FEC(mlx5_fec, ethtool_fec)		\
	do {								\
		if (mlx5e_fec_in_caps(dev, 1 << (mlx5_fec)))		\
			__set_bit(ethtool_fec,				\
				  link_ksettings->link_modes.supported);\
	} while (0)

static const u32 pplm_fec_2_ethtool_linkmodes[] = {
	[MLX5E_FEC_NOFEC] = ETHTOOL_LINK_MODE_FEC_NONE_BIT,
	[MLX5E_FEC_FIRECODE] = ETHTOOL_LINK_MODE_FEC_BASER_BIT,
	[MLX5E_FEC_RS_528_514] = ETHTOOL_LINK_MODE_FEC_RS_BIT,
	[MLX5E_FEC_RS_544_514] = ETHTOOL_LINK_MODE_FEC_RS_BIT,
	[MLX5E_FEC_LLRS_272_257_1] = ETHTOOL_LINK_MODE_FEC_LLRS_BIT,
};

static int get_fec_supported_advertised(struct mlx5_core_dev *dev,
					struct ethtool_link_ksettings *link_ksettings)
{
	unsigned long active_fec_long;
	u32 active_fec;
	u32 bitn;
	int err;

	err = mlx5e_get_fec_mode(dev, &active_fec, NULL);
	if (err)
		return (err == -EOPNOTSUPP) ? 0 : err;

	MLX5E_ADVERTISE_SUPPORTED_FEC(MLX5E_FEC_NOFEC,
				      ETHTOOL_LINK_MODE_FEC_NONE_BIT);
	MLX5E_ADVERTISE_SUPPORTED_FEC(MLX5E_FEC_FIRECODE,
				      ETHTOOL_LINK_MODE_FEC_BASER_BIT);
	MLX5E_ADVERTISE_SUPPORTED_FEC(MLX5E_FEC_RS_528_514,
				      ETHTOOL_LINK_MODE_FEC_RS_BIT);
	MLX5E_ADVERTISE_SUPPORTED_FEC(MLX5E_FEC_LLRS_272_257_1,
				      ETHTOOL_LINK_MODE_FEC_LLRS_BIT);

	active_fec_long = active_fec;
	/* active fec is a bit set, find out which bit is set and
	 * advertise the corresponding ethtool bit
	 */
	bitn = find_first_bit(&active_fec_long, sizeof(active_fec_long) * BITS_PER_BYTE);
	if (bitn < ARRAY_SIZE(pplm_fec_2_ethtool_linkmodes))
		__set_bit(pplm_fec_2_ethtool_linkmodes[bitn],
			  link_ksettings->link_modes.advertising);

	return 0;
}

static void ptys2ethtool_supported_advertised_port(struct mlx5_core_dev *mdev,
						   struct ethtool_link_ksettings *link_ksettings,
						   u32 eth_proto_cap, u8 connector_type)
{
	if (!MLX5_CAP_PCAM_FEATURE(mdev, ptys_connector_type)) {
		if (eth_proto_cap & (MLX5E_PROT_MASK(MLX5E_10GBASE_CR)
				   | MLX5E_PROT_MASK(MLX5E_10GBASE_SR)
				   | MLX5E_PROT_MASK(MLX5E_40GBASE_CR4)
				   | MLX5E_PROT_MASK(MLX5E_40GBASE_SR4)
				   | MLX5E_PROT_MASK(MLX5E_100GBASE_SR4)
				   | MLX5E_PROT_MASK(MLX5E_1000BASE_CX_SGMII))) {
			ethtool_link_ksettings_add_link_mode(link_ksettings,
							     supported,
							     FIBRE);
			ethtool_link_ksettings_add_link_mode(link_ksettings,
							     advertising,
							     FIBRE);
		}

		if (eth_proto_cap & (MLX5E_PROT_MASK(MLX5E_100GBASE_KR4)
				   | MLX5E_PROT_MASK(MLX5E_40GBASE_KR4)
				   | MLX5E_PROT_MASK(MLX5E_10GBASE_KR)
				   | MLX5E_PROT_MASK(MLX5E_10GBASE_KX4)
				   | MLX5E_PROT_MASK(MLX5E_1000BASE_KX))) {
			ethtool_link_ksettings_add_link_mode(link_ksettings,
							     supported,
							     Backplane);
			ethtool_link_ksettings_add_link_mode(link_ksettings,
							     advertising,
							     Backplane);
		}
		return;
	}

	switch (connector_type) {
	case MLX5E_PORT_TP:
		ethtool_link_ksettings_add_link_mode(link_ksettings,
						     supported, TP);
		ethtool_link_ksettings_add_link_mode(link_ksettings,
						     advertising, TP);
		break;
	case MLX5E_PORT_AUI:
		ethtool_link_ksettings_add_link_mode(link_ksettings,
						     supported, AUI);
		ethtool_link_ksettings_add_link_mode(link_ksettings,
						     advertising, AUI);
		break;
	case MLX5E_PORT_BNC:
		ethtool_link_ksettings_add_link_mode(link_ksettings,
						     supported, BNC);
		ethtool_link_ksettings_add_link_mode(link_ksettings,
						     advertising, BNC);
		break;
	case MLX5E_PORT_MII:
		ethtool_link_ksettings_add_link_mode(link_ksettings,
						     supported, MII);
		ethtool_link_ksettings_add_link_mode(link_ksettings,
						     advertising, MII);
		break;
	case MLX5E_PORT_FIBRE:
		ethtool_link_ksettings_add_link_mode(link_ksettings,
						     supported, FIBRE);
		ethtool_link_ksettings_add_link_mode(link_ksettings,
						     advertising, FIBRE);
		break;
	case MLX5E_PORT_DA:
		ethtool_link_ksettings_add_link_mode(link_ksettings,
						     supported, Backplane);
		ethtool_link_ksettings_add_link_mode(link_ksettings,
						     advertising, Backplane);
		break;
	case MLX5E_PORT_NONE:
	case MLX5E_PORT_OTHER:
	default:
		break;
	}
}

static void get_speed_duplex(struct net_device *netdev,
			     u32 eth_proto_oper, bool force_legacy,
			     u16 data_rate_oper,
			     struct ethtool_link_ksettings *link_ksettings)
{
	struct mlx5e_priv *priv = netdev_priv(netdev);
	u32 speed = SPEED_UNKNOWN;
	u8 duplex = DUPLEX_UNKNOWN;

	if (!netif_carrier_ok(netdev))
		goto out;

	speed = mlx5e_port_ptys2speed(priv->mdev, eth_proto_oper, force_legacy);
	if (!speed) {
		if (data_rate_oper)
			speed = 100 * data_rate_oper;
		else
			speed = SPEED_UNKNOWN;
		goto out;
	}

	duplex = DUPLEX_FULL;

out:
	link_ksettings->base.speed = speed;
	link_ksettings->base.duplex = duplex;
}

static void get_supported(struct mlx5_core_dev *mdev, u32 eth_proto_cap,
			  struct ethtool_link_ksettings *link_ksettings)
{
	unsigned long *supported = link_ksettings->link_modes.supported;
	ptys2ethtool_supported_link(mdev, supported, eth_proto_cap);

	ethtool_link_ksettings_add_link_mode(link_ksettings, supported, Pause);
}

static void get_advertising(u32 eth_proto_cap, u8 tx_pause, u8 rx_pause,
			    struct ethtool_link_ksettings *link_ksettings,
			    bool ext)
{
	unsigned long *advertising = link_ksettings->link_modes.advertising;
	ptys2ethtool_adver_link(advertising, eth_proto_cap, ext);

	if (rx_pause)
		ethtool_link_ksettings_add_link_mode(link_ksettings, advertising, Pause);
	if (tx_pause ^ rx_pause)
		ethtool_link_ksettings_add_link_mode(link_ksettings, advertising, Asym_Pause);
}

static int ptys2connector_type[MLX5E_CONNECTOR_TYPE_NUMBER] = {
		[MLX5E_PORT_UNKNOWN]            = PORT_OTHER,
		[MLX5E_PORT_NONE]               = PORT_NONE,
		[MLX5E_PORT_TP]                 = PORT_TP,
		[MLX5E_PORT_AUI]                = PORT_AUI,
		[MLX5E_PORT_BNC]                = PORT_BNC,
		[MLX5E_PORT_MII]                = PORT_MII,
		[MLX5E_PORT_FIBRE]              = PORT_FIBRE,
		[MLX5E_PORT_DA]                 = PORT_DA,
		[MLX5E_PORT_OTHER]              = PORT_OTHER,
	};

static u8 get_connector_port(struct mlx5_core_dev *mdev, u32 eth_proto, u8 connector_type)
{
	if (MLX5_CAP_PCAM_FEATURE(mdev, ptys_connector_type))
		return ptys2connector_type[connector_type];

	if (eth_proto &
	    (MLX5E_PROT_MASK(MLX5E_10GBASE_SR)   |
	     MLX5E_PROT_MASK(MLX5E_40GBASE_SR4)  |
	     MLX5E_PROT_MASK(MLX5E_100GBASE_SR4) |
	     MLX5E_PROT_MASK(MLX5E_1000BASE_CX_SGMII))) {
		return PORT_FIBRE;
	}

	if (eth_proto &
	    (MLX5E_PROT_MASK(MLX5E_40GBASE_CR4) |
	     MLX5E_PROT_MASK(MLX5E_10GBASE_CR)  |
	     MLX5E_PROT_MASK(MLX5E_100GBASE_CR4))) {
		return PORT_DA;
	}

	if (eth_proto &
	    (MLX5E_PROT_MASK(MLX5E_10GBASE_KX4) |
	     MLX5E_PROT_MASK(MLX5E_10GBASE_KR)  |
	     MLX5E_PROT_MASK(MLX5E_40GBASE_KR4) |
	     MLX5E_PROT_MASK(MLX5E_100GBASE_KR4))) {
		return PORT_NONE;
	}

	return PORT_OTHER;
}

static void get_lp_advertising(struct mlx5_core_dev *mdev, u32 eth_proto_lp,
			       struct ethtool_link_ksettings *link_ksettings)
{
	unsigned long *lp_advertising = link_ksettings->link_modes.lp_advertising;
	bool ext = mlx5e_ptys_ext_supported(mdev);

	ptys2ethtool_adver_link(lp_advertising, eth_proto_lp, ext);
}

int mlx5e_ethtool_get_link_ksettings(struct mlx5e_priv *priv,
				     struct ethtool_link_ksettings *link_ksettings)
{
	struct mlx5_core_dev *mdev = priv->mdev;
	u32 out[MLX5_ST_SZ_DW(ptys_reg)] = {};
	u32 eth_proto_admin;
	u8 an_disable_admin;
	u16 data_rate_oper;
	u32 eth_proto_oper;
	u32 eth_proto_cap;
	u8 connector_type;
	u32 rx_pause = 0;
	u32 tx_pause = 0;
	u32 eth_proto_lp;
	bool admin_ext;
	u8 an_status;
	bool ext;
	int err;

	err = mlx5_query_port_ptys(mdev, out, sizeof(out), MLX5_PTYS_EN, 1);
	if (err) {
		netdev_err(priv->netdev, "%s: query port ptys failed: %d\n",
			   __func__, err);
		goto err_query_regs;
	}
	ext = !!MLX5_GET_ETH_PROTO(ptys_reg, out, true, eth_proto_capability);
	eth_proto_cap    = MLX5_GET_ETH_PROTO(ptys_reg, out, ext,
					      eth_proto_capability);
	eth_proto_admin  = MLX5_GET_ETH_PROTO(ptys_reg, out, ext,
					      eth_proto_admin);
	/* Fields: eth_proto_admin and ext_eth_proto_admin  are
	 * mutually exclusive. Hence try reading legacy advertising
	 * when extended advertising is zero.
	 * admin_ext indicates which proto_admin (ext vs. legacy)
	 * should be read and interpreted
	 */
	admin_ext = ext;
	if (ext && !eth_proto_admin) {
		eth_proto_admin  = MLX5_GET_ETH_PROTO(ptys_reg, out, false,
						      eth_proto_admin);
		admin_ext = false;
	}

	eth_proto_oper   = MLX5_GET_ETH_PROTO(ptys_reg, out, admin_ext,
					      eth_proto_oper);
	eth_proto_lp	    = MLX5_GET(ptys_reg, out, eth_proto_lp_advertise);
	an_disable_admin    = MLX5_GET(ptys_reg, out, an_disable_admin);
	an_status	    = MLX5_GET(ptys_reg, out, an_status);
	connector_type	    = MLX5_GET(ptys_reg, out, connector_type);
	data_rate_oper	    = MLX5_GET(ptys_reg, out, data_rate_oper);

	mlx5_query_port_pause(mdev, &rx_pause, &tx_pause);

	ethtool_link_ksettings_zero_link_mode(link_ksettings, supported);
	ethtool_link_ksettings_zero_link_mode(link_ksettings, advertising);

	get_supported(mdev, eth_proto_cap, link_ksettings);
	get_advertising(eth_proto_admin, tx_pause, rx_pause, link_ksettings,
			admin_ext);
	get_speed_duplex(priv->netdev, eth_proto_oper, !admin_ext,
			 data_rate_oper, link_ksettings);

	eth_proto_oper = eth_proto_oper ? eth_proto_oper : eth_proto_cap;
	connector_type = connector_type < MLX5E_CONNECTOR_TYPE_NUMBER ?
			 connector_type : MLX5E_PORT_UNKNOWN;
	link_ksettings->base.port = get_connector_port(mdev, eth_proto_oper, connector_type);
	ptys2ethtool_supported_advertised_port(mdev, link_ksettings, eth_proto_admin,
					       connector_type);
	get_lp_advertising(mdev, eth_proto_lp, link_ksettings);

	if (an_status == MLX5_AN_COMPLETE)
		ethtool_link_ksettings_add_link_mode(link_ksettings,
						     lp_advertising, Autoneg);

	link_ksettings->base.autoneg = an_disable_admin ? AUTONEG_DISABLE :
							  AUTONEG_ENABLE;
	ethtool_link_ksettings_add_link_mode(link_ksettings, supported,
					     Autoneg);

	err = get_fec_supported_advertised(mdev, link_ksettings);
	if (err) {
		netdev_dbg(priv->netdev, "%s: FEC caps query failed: %d\n",
			   __func__, err);
		err = 0; /* don't fail caps query because of FEC error */
	}

	if (!an_disable_admin)
		ethtool_link_ksettings_add_link_mode(link_ksettings,
						     advertising, Autoneg);

err_query_regs:
	return err;
}

static int mlx5e_get_link_ksettings(struct net_device *netdev,
				    struct ethtool_link_ksettings *link_ksettings)
{
	struct mlx5e_priv *priv = netdev_priv(netdev);

	return mlx5e_ethtool_get_link_ksettings(priv, link_ksettings);
}

static int mlx5e_speed_validate(struct net_device *netdev, bool ext,
				const unsigned long link_modes, u8 autoneg)
{
	/* Extended link-mode has no speed limitations. */
	if (ext)
		return 0;

	if ((link_modes & MLX5E_PROT_MASK(MLX5E_56GBASE_R4)) &&
	    autoneg != AUTONEG_ENABLE) {
		netdev_err(netdev, "%s: 56G link speed requires autoneg enabled\n",
			   __func__);
		return -EINVAL;
	}
	return 0;
}

static u32 mlx5e_ethtool2ptys_adver_link(const unsigned long *link_modes)
{
	u32 i, ptys_modes = 0;

	for (i = 0; i < MLX5E_LINK_MODES_NUMBER; ++i) {
		if (*ptys2legacy_ethtool_table[i].advertised == 0)
			continue;
		if (bitmap_intersects(ptys2legacy_ethtool_table[i].advertised,
				      link_modes,
				      __ETHTOOL_LINK_MODE_MASK_NBITS))
			ptys_modes |= MLX5E_PROT_MASK(i);
	}

	return ptys_modes;
}

static u32 mlx5e_ethtool2ptys_ext_adver_link(const unsigned long *link_modes)
{
	u32 i, ptys_modes = 0;
	unsigned long modes[2];

	for (i = 0; i < MLX5E_EXT_LINK_MODES_NUMBER; ++i) {
		if (ptys2ext_ethtool_table[i].advertised[0] == 0 &&
		    ptys2ext_ethtool_table[i].advertised[1] == 0)
			continue;
		memset(modes, 0, sizeof(modes));
		bitmap_and(modes, ptys2ext_ethtool_table[i].advertised,
			   link_modes, __ETHTOOL_LINK_MODE_MASK_NBITS);

		if (modes[0] == ptys2ext_ethtool_table[i].advertised[0] &&
		    modes[1] == ptys2ext_ethtool_table[i].advertised[1])
			ptys_modes |= MLX5E_PROT_MASK(i);
	}
	return ptys_modes;
}

static bool ext_link_mode_requested(const unsigned long *adver)
{
#define MLX5E_MIN_PTYS_EXT_LINK_MODE_BIT ETHTOOL_LINK_MODE_50000baseKR_Full_BIT
	int size = __ETHTOOL_LINK_MODE_MASK_NBITS - MLX5E_MIN_PTYS_EXT_LINK_MODE_BIT;
	__ETHTOOL_DECLARE_LINK_MODE_MASK(modes) = {0,};

	bitmap_set(modes, MLX5E_MIN_PTYS_EXT_LINK_MODE_BIT, size);
	return bitmap_intersects(modes, adver, __ETHTOOL_LINK_MODE_MASK_NBITS);
}

static bool ext_requested(u8 autoneg, const unsigned long *adver, bool ext_supported)
{
	bool ext_link_mode = ext_link_mode_requested(adver);

	return  autoneg == AUTONEG_ENABLE ? ext_link_mode : ext_supported;
}

int mlx5e_ethtool_set_link_ksettings(struct mlx5e_priv *priv,
				     const struct ethtool_link_ksettings *link_ksettings)
{
	struct mlx5_core_dev *mdev = priv->mdev;
	struct mlx5e_port_eth_proto eproto;
	const unsigned long *adver;
	bool an_changes = false;
	u8 an_disable_admin;
	bool ext_supported;
	u8 an_disable_cap;
	bool an_disable;
	u32 link_modes;
	u8 an_status;
	u8 autoneg;
	u32 speed;
	bool ext;
	int err;

	u32 (*ethtool2ptys_adver_func)(const unsigned long *adver);

	adver = link_ksettings->link_modes.advertising;
	autoneg = link_ksettings->base.autoneg;
	speed = link_ksettings->base.speed;

	ext_supported = mlx5e_ptys_ext_supported(mdev);
	ext = ext_requested(autoneg, adver, ext_supported);
	if (!ext_supported && ext)
		return -EOPNOTSUPP;

	ethtool2ptys_adver_func = ext ? mlx5e_ethtool2ptys_ext_adver_link :
				  mlx5e_ethtool2ptys_adver_link;
	err = mlx5_port_query_eth_proto(mdev, 1, ext, &eproto);
	if (err) {
		netdev_err(priv->netdev, "%s: query port eth proto failed: %d\n",
			   __func__, err);
		goto out;
	}
	link_modes = autoneg == AUTONEG_ENABLE ? ethtool2ptys_adver_func(adver) :
		mlx5e_port_speed2linkmodes(mdev, speed, !ext);

	err = mlx5e_speed_validate(priv->netdev, ext, link_modes, autoneg);
	if (err)
		goto out;

	link_modes = link_modes & eproto.cap;
	if (!link_modes) {
		netdev_err(priv->netdev, "%s: Not supported link mode(s) requested",
			   __func__);
		err = -EINVAL;
		goto out;
	}

	mlx5_port_query_eth_autoneg(mdev, &an_status, &an_disable_cap,
				    &an_disable_admin);

	an_disable = autoneg == AUTONEG_DISABLE;
	an_changes = ((!an_disable && an_disable_admin) ||
		      (an_disable && !an_disable_admin));

	if (!an_changes && link_modes == eproto.admin)
		goto out;

	mlx5_port_set_eth_ptys(mdev, an_disable, link_modes, ext);
	mlx5_toggle_port_link(mdev);

out:
	return err;
}

static int mlx5e_set_link_ksettings(struct net_device *netdev,
				    const struct ethtool_link_ksettings *link_ksettings)
{
	struct mlx5e_priv *priv = netdev_priv(netdev);

	return mlx5e_ethtool_set_link_ksettings(priv, link_ksettings);
}

u32 mlx5e_ethtool_get_rxfh_key_size(struct mlx5e_priv *priv)
{
	return sizeof(priv->rss_params.toeplitz_hash_key);
}

static u32 mlx5e_get_rxfh_key_size(struct net_device *netdev)
{
	struct mlx5e_priv *priv = netdev_priv(netdev);

	return mlx5e_ethtool_get_rxfh_key_size(priv);
}

u32 mlx5e_ethtool_get_rxfh_indir_size(struct mlx5e_priv *priv)
{
	return MLX5E_INDIR_RQT_SIZE;
}

static u32 mlx5e_get_rxfh_indir_size(struct net_device *netdev)
{
	struct mlx5e_priv *priv = netdev_priv(netdev);

	return mlx5e_ethtool_get_rxfh_indir_size(priv);
}

int mlx5e_get_rxfh(struct net_device *netdev, u32 *indir, u8 *key,
		   u8 *hfunc)
{
	struct mlx5e_priv *priv = netdev_priv(netdev);
	struct mlx5e_rss_params *rss = &priv->rss_params;

	if (indir)
		memcpy(indir, rss->indirection_rqt,
		       sizeof(rss->indirection_rqt));

	if (key)
		memcpy(key, rss->toeplitz_hash_key,
		       sizeof(rss->toeplitz_hash_key));

	if (hfunc)
		*hfunc = rss->hfunc;

	return 0;
}

int mlx5e_set_rxfh(struct net_device *dev, const u32 *indir,
		   const u8 *key, const u8 hfunc)
{
	struct mlx5e_priv *priv = netdev_priv(dev);
	struct mlx5e_rss_params *rss = &priv->rss_params;
	int inlen = MLX5_ST_SZ_BYTES(modify_tir_in);
	bool refresh_tirs = false;
	bool refresh_rqt = false;
	void *in;

	if ((hfunc != ETH_RSS_HASH_NO_CHANGE) &&
	    (hfunc != ETH_RSS_HASH_XOR) &&
	    (hfunc != ETH_RSS_HASH_TOP))
		return -EINVAL;

	in = kvzalloc(inlen, GFP_KERNEL);
	if (!in)
		return -ENOMEM;

	mutex_lock(&priv->state_lock);

	if (hfunc != ETH_RSS_HASH_NO_CHANGE && hfunc != rss->hfunc) {
		rss->hfunc = hfunc;
		refresh_rqt = true;
		refresh_tirs = true;
	}

	if (indir) {
		memcpy(rss->indirection_rqt, indir,
		       sizeof(rss->indirection_rqt));
		refresh_rqt = true;
	}

	if (key) {
		memcpy(rss->toeplitz_hash_key, key,
		       sizeof(rss->toeplitz_hash_key));
		refresh_tirs = refresh_tirs || rss->hfunc == ETH_RSS_HASH_TOP;
	}

	if (refresh_rqt && test_bit(MLX5E_STATE_OPENED, &priv->state)) {
		struct mlx5e_redirect_rqt_param rrp = {
			.is_rss = true,
			{
				.rss = {
					.hfunc = rss->hfunc,
					.channels  = &priv->channels,
				},
			},
		};
		u32 rqtn = priv->indir_rqt.rqtn;

		mlx5e_redirect_rqt(priv, rqtn, MLX5E_INDIR_RQT_SIZE, rrp);
	}

	if (refresh_tirs)
		mlx5e_modify_tirs_hash(priv, in);

	mutex_unlock(&priv->state_lock);

	kvfree(in);

	return 0;
}

#define MLX5E_PFC_PREVEN_AUTO_TOUT_MSEC		100
#define MLX5E_PFC_PREVEN_TOUT_MAX_MSEC		8000
#define MLX5E_PFC_PREVEN_MINOR_PRECENT		85
#define MLX5E_PFC_PREVEN_TOUT_MIN_MSEC		80
#define MLX5E_DEVICE_STALL_MINOR_WATERMARK(critical_tout) \
	max_t(u16, MLX5E_PFC_PREVEN_TOUT_MIN_MSEC, \
	      (critical_tout * MLX5E_PFC_PREVEN_MINOR_PRECENT) / 100)

static int mlx5e_get_pfc_prevention_tout(struct net_device *netdev,
					 u16 *pfc_prevention_tout)
{
	struct mlx5e_priv *priv    = netdev_priv(netdev);
	struct mlx5_core_dev *mdev = priv->mdev;

	if (!MLX5_CAP_PCAM_FEATURE((priv)->mdev, pfcc_mask) ||
	    !MLX5_CAP_DEBUG((priv)->mdev, stall_detect))
		return -EOPNOTSUPP;

	return mlx5_query_port_stall_watermark(mdev, pfc_prevention_tout, NULL);
}

static int mlx5e_set_pfc_prevention_tout(struct net_device *netdev,
					 u16 pfc_preven)
{
	struct mlx5e_priv *priv = netdev_priv(netdev);
	struct mlx5_core_dev *mdev = priv->mdev;
	u16 critical_tout;
	u16 minor;

	if (!MLX5_CAP_PCAM_FEATURE((priv)->mdev, pfcc_mask) ||
	    !MLX5_CAP_DEBUG((priv)->mdev, stall_detect))
		return -EOPNOTSUPP;

	critical_tout = (pfc_preven == PFC_STORM_PREVENTION_AUTO) ?
			MLX5E_PFC_PREVEN_AUTO_TOUT_MSEC :
			pfc_preven;

	if (critical_tout != PFC_STORM_PREVENTION_DISABLE &&
	    (critical_tout > MLX5E_PFC_PREVEN_TOUT_MAX_MSEC ||
	     critical_tout < MLX5E_PFC_PREVEN_TOUT_MIN_MSEC)) {
		netdev_info(netdev, "%s: pfc prevention tout not in range (%d-%d)\n",
			    __func__, MLX5E_PFC_PREVEN_TOUT_MIN_MSEC,
			    MLX5E_PFC_PREVEN_TOUT_MAX_MSEC);
		return -EINVAL;
	}

	minor = MLX5E_DEVICE_STALL_MINOR_WATERMARK(critical_tout);
	return mlx5_set_port_stall_watermark(mdev, critical_tout,
					     minor);
}

static int mlx5e_get_tunable(struct net_device *dev,
			     const struct ethtool_tunable *tuna,
			     void *data)
{
	int err;

	switch (tuna->id) {
	case ETHTOOL_PFC_PREVENTION_TOUT:
		err = mlx5e_get_pfc_prevention_tout(dev, data);
		break;
	default:
		err = -EINVAL;
		break;
	}

	return err;
}

static int mlx5e_set_tunable(struct net_device *dev,
			     const struct ethtool_tunable *tuna,
			     const void *data)
{
	struct mlx5e_priv *priv = netdev_priv(dev);
	int err;

	mutex_lock(&priv->state_lock);

	switch (tuna->id) {
	case ETHTOOL_PFC_PREVENTION_TOUT:
		err = mlx5e_set_pfc_prevention_tout(dev, *(u16 *)data);
		break;
	default:
		err = -EINVAL;
		break;
	}

	mutex_unlock(&priv->state_lock);
	return err;
}

static void mlx5e_get_pause_stats(struct net_device *netdev,
				  struct ethtool_pause_stats *pause_stats)
{
	struct mlx5e_priv *priv = netdev_priv(netdev);

	mlx5e_stats_pause_get(priv, pause_stats);
}

void mlx5e_ethtool_get_pauseparam(struct mlx5e_priv *priv,
				  struct ethtool_pauseparam *pauseparam)
{
	struct mlx5_core_dev *mdev = priv->mdev;
	int err;

	err = mlx5_query_port_pause(mdev, &pauseparam->rx_pause,
				    &pauseparam->tx_pause);
	if (err) {
		netdev_err(priv->netdev, "%s: mlx5_query_port_pause failed:0x%x\n",
			   __func__, err);
	}
}

static void mlx5e_get_pauseparam(struct net_device *netdev,
				 struct ethtool_pauseparam *pauseparam)
{
	struct mlx5e_priv *priv = netdev_priv(netdev);

	mlx5e_ethtool_get_pauseparam(priv, pauseparam);
}

int mlx5e_ethtool_set_pauseparam(struct mlx5e_priv *priv,
				 struct ethtool_pauseparam *pauseparam)
{
	struct mlx5_core_dev *mdev = priv->mdev;
	int err;

	if (!MLX5_CAP_GEN(mdev, vport_group_manager))
		return -EOPNOTSUPP;

	if (pauseparam->autoneg)
		return -EINVAL;

	err = mlx5_set_port_pause(mdev,
				  pauseparam->rx_pause ? 1 : 0,
				  pauseparam->tx_pause ? 1 : 0);
	if (err) {
		netdev_err(priv->netdev, "%s: mlx5_set_port_pause failed:0x%x\n",
			   __func__, err);
	}

	return err;
}

static int mlx5e_set_pauseparam(struct net_device *netdev,
				struct ethtool_pauseparam *pauseparam)
{
	struct mlx5e_priv *priv = netdev_priv(netdev);

	return mlx5e_ethtool_set_pauseparam(priv, pauseparam);
}

int mlx5e_ethtool_get_ts_info(struct mlx5e_priv *priv,
			      struct ethtool_ts_info *info)
{
	struct mlx5_core_dev *mdev = priv->mdev;

	info->phc_index = mlx5_clock_get_ptp_index(mdev);

	if (!MLX5_CAP_GEN(priv->mdev, device_frequency_khz) ||
	    info->phc_index == -1)
		return 0;

	info->so_timestamping = SOF_TIMESTAMPING_TX_HARDWARE |
				SOF_TIMESTAMPING_RX_HARDWARE |
				SOF_TIMESTAMPING_RAW_HARDWARE;

	info->tx_types = BIT(HWTSTAMP_TX_OFF) |
			 BIT(HWTSTAMP_TX_ON);

	info->rx_filters = BIT(HWTSTAMP_FILTER_NONE) |
			   BIT(HWTSTAMP_FILTER_ALL);

	return 0;
}

static int mlx5e_get_ts_info(struct net_device *dev,
			     struct ethtool_ts_info *info)
{
	struct mlx5e_priv *priv = netdev_priv(dev);

	return mlx5e_ethtool_get_ts_info(priv, info);
}

static __u32 mlx5e_get_wol_supported(struct mlx5_core_dev *mdev)
{
	__u32 ret = 0;

	if (MLX5_CAP_GEN(mdev, wol_g))
		ret |= WAKE_MAGIC;

	if (MLX5_CAP_GEN(mdev, wol_s))
		ret |= WAKE_MAGICSECURE;

	if (MLX5_CAP_GEN(mdev, wol_a))
		ret |= WAKE_ARP;

	if (MLX5_CAP_GEN(mdev, wol_b))
		ret |= WAKE_BCAST;

	if (MLX5_CAP_GEN(mdev, wol_m))
		ret |= WAKE_MCAST;

	if (MLX5_CAP_GEN(mdev, wol_u))
		ret |= WAKE_UCAST;

	if (MLX5_CAP_GEN(mdev, wol_p))
		ret |= WAKE_PHY;

	return ret;
}

static __u32 mlx5e_reformat_wol_mode_mlx5_to_linux(u8 mode)
{
	__u32 ret = 0;

	if (mode & MLX5_WOL_MAGIC)
		ret |= WAKE_MAGIC;

	if (mode & MLX5_WOL_SECURED_MAGIC)
		ret |= WAKE_MAGICSECURE;

	if (mode & MLX5_WOL_ARP)
		ret |= WAKE_ARP;

	if (mode & MLX5_WOL_BROADCAST)
		ret |= WAKE_BCAST;

	if (mode & MLX5_WOL_MULTICAST)
		ret |= WAKE_MCAST;

	if (mode & MLX5_WOL_UNICAST)
		ret |= WAKE_UCAST;

	if (mode & MLX5_WOL_PHY_ACTIVITY)
		ret |= WAKE_PHY;

	return ret;
}

static u8 mlx5e_reformat_wol_mode_linux_to_mlx5(__u32 mode)
{
	u8 ret = 0;

	if (mode & WAKE_MAGIC)
		ret |= MLX5_WOL_MAGIC;

	if (mode & WAKE_MAGICSECURE)
		ret |= MLX5_WOL_SECURED_MAGIC;

	if (mode & WAKE_ARP)
		ret |= MLX5_WOL_ARP;

	if (mode & WAKE_BCAST)
		ret |= MLX5_WOL_BROADCAST;

	if (mode & WAKE_MCAST)
		ret |= MLX5_WOL_MULTICAST;

	if (mode & WAKE_UCAST)
		ret |= MLX5_WOL_UNICAST;

	if (mode & WAKE_PHY)
		ret |= MLX5_WOL_PHY_ACTIVITY;

	return ret;
}

static void mlx5e_get_wol(struct net_device *netdev,
			  struct ethtool_wolinfo *wol)
{
	struct mlx5e_priv *priv = netdev_priv(netdev);
	struct mlx5_core_dev *mdev = priv->mdev;
	u8 mlx5_wol_mode;
	int err;

	memset(wol, 0, sizeof(*wol));

	wol->supported = mlx5e_get_wol_supported(mdev);
	if (!wol->supported)
		return;

	err = mlx5_query_port_wol(mdev, &mlx5_wol_mode);
	if (err)
		return;

	wol->wolopts = mlx5e_reformat_wol_mode_mlx5_to_linux(mlx5_wol_mode);
}

static int mlx5e_set_wol(struct net_device *netdev, struct ethtool_wolinfo *wol)
{
	struct mlx5e_priv *priv = netdev_priv(netdev);
	struct mlx5_core_dev *mdev = priv->mdev;
	__u32 wol_supported = mlx5e_get_wol_supported(mdev);
	u32 mlx5_wol_mode;

	if (!wol_supported)
		return -EOPNOTSUPP;

	if (wol->wolopts & ~wol_supported)
		return -EINVAL;

	mlx5_wol_mode = mlx5e_reformat_wol_mode_linux_to_mlx5(wol->wolopts);

	return mlx5_set_port_wol(mdev, mlx5_wol_mode);
}

static void mlx5e_get_fec_stats(struct net_device *netdev,
				struct ethtool_fec_stats *fec_stats)
{
	struct mlx5e_priv *priv = netdev_priv(netdev);

	mlx5e_stats_fec_get(priv, fec_stats);
}

static int mlx5e_get_fecparam(struct net_device *netdev,
			      struct ethtool_fecparam *fecparam)
{
	struct mlx5e_priv *priv = netdev_priv(netdev);
	struct mlx5_core_dev *mdev = priv->mdev;
	u16 fec_configured;
	u32 fec_active;
	int err;

	err = mlx5e_get_fec_mode(mdev, &fec_active, &fec_configured);

	if (err)
		return err;

	fecparam->active_fec = pplm2ethtool_fec((unsigned long)fec_active,
						sizeof(unsigned long) * BITS_PER_BYTE);

	if (!fecparam->active_fec)
		return -EOPNOTSUPP;

	fecparam->fec = pplm2ethtool_fec((unsigned long)fec_configured,
					 sizeof(unsigned long) * BITS_PER_BYTE);

	return 0;
}

static int mlx5e_set_fecparam(struct net_device *netdev,
			      struct ethtool_fecparam *fecparam)
{
	struct mlx5e_priv *priv = netdev_priv(netdev);
	struct mlx5_core_dev *mdev = priv->mdev;
	unsigned long fec_bitmap;
	u16 fec_policy = 0;
	int mode;
	int err;

	bitmap_from_arr32(&fec_bitmap, &fecparam->fec, sizeof(fecparam->fec) * BITS_PER_BYTE);
	if (bitmap_weight(&fec_bitmap, ETHTOOL_FEC_LLRS_BIT + 1) > 1)
		return -EOPNOTSUPP;

	for (mode = 0; mode < ARRAY_SIZE(pplm_fec_2_ethtool); mode++) {
		if (!(pplm_fec_2_ethtool[mode] & fecparam->fec))
			continue;
		fec_policy |= (1 << mode);
		break;
	}

	err = mlx5e_set_fec_mode(mdev, fec_policy);

	if (err)
		return err;

	mlx5_toggle_port_link(mdev);

	return 0;
}

static u32 mlx5e_get_msglevel(struct net_device *dev)
{
	return ((struct mlx5e_priv *)netdev_priv(dev))->msglevel;
}

static void mlx5e_set_msglevel(struct net_device *dev, u32 val)
{
	((struct mlx5e_priv *)netdev_priv(dev))->msglevel = val;
}

static int mlx5e_set_phys_id(struct net_device *dev,
			     enum ethtool_phys_id_state state)
{
	struct mlx5e_priv *priv = netdev_priv(dev);
	struct mlx5_core_dev *mdev = priv->mdev;
	u16 beacon_duration;

	if (!MLX5_CAP_GEN(mdev, beacon_led))
		return -EOPNOTSUPP;

	switch (state) {
	case ETHTOOL_ID_ACTIVE:
		beacon_duration = MLX5_BEACON_DURATION_INF;
		break;
	case ETHTOOL_ID_INACTIVE:
		beacon_duration = MLX5_BEACON_DURATION_OFF;
		break;
	default:
		return -EOPNOTSUPP;
	}

	return mlx5_set_port_beacon(mdev, beacon_duration);
}

static int mlx5e_get_module_info(struct net_device *netdev,
				 struct ethtool_modinfo *modinfo)
{
	struct mlx5e_priv *priv = netdev_priv(netdev);
	struct mlx5_core_dev *dev = priv->mdev;
	int size_read = 0;
	u8 data[4] = {0};

	size_read = mlx5_query_module_eeprom(dev, 0, 2, data);
	if (size_read < 2)
		return -EIO;

	/* data[0] = identifier byte */
	switch (data[0]) {
	case MLX5_MODULE_ID_QSFP:
		modinfo->type       = ETH_MODULE_SFF_8436;
		modinfo->eeprom_len = ETH_MODULE_SFF_8436_MAX_LEN;
		break;
	case MLX5_MODULE_ID_QSFP_PLUS:
	case MLX5_MODULE_ID_QSFP28:
		/* data[1] = revision id */
		if (data[0] == MLX5_MODULE_ID_QSFP28 || data[1] >= 0x3) {
			modinfo->type       = ETH_MODULE_SFF_8636;
			modinfo->eeprom_len = ETH_MODULE_SFF_8636_MAX_LEN;
		} else {
			modinfo->type       = ETH_MODULE_SFF_8436;
			modinfo->eeprom_len = ETH_MODULE_SFF_8436_MAX_LEN;
		}
		break;
	case MLX5_MODULE_ID_SFP:
		modinfo->type       = ETH_MODULE_SFF_8472;
		modinfo->eeprom_len = ETH_MODULE_SFF_8472_LEN;
		break;
	default:
		netdev_err(priv->netdev, "%s: cable type not recognized:0x%x\n",
			   __func__, data[0]);
		return -EINVAL;
	}

	return 0;
}

static int mlx5e_get_module_eeprom(struct net_device *netdev,
				   struct ethtool_eeprom *ee,
				   u8 *data)
{
	struct mlx5e_priv *priv = netdev_priv(netdev);
	struct mlx5_core_dev *mdev = priv->mdev;
	int offset = ee->offset;
	int size_read;
	int i = 0;

	if (!ee->len)
		return -EINVAL;

	memset(data, 0, ee->len);

	while (i < ee->len) {
		size_read = mlx5_query_module_eeprom(mdev, offset, ee->len - i,
						     data + i);

		if (!size_read)
			/* Done reading */
			return 0;

		if (size_read < 0) {
			netdev_err(priv->netdev, "%s: mlx5_query_eeprom failed:0x%x\n",
				   __func__, size_read);
			return 0;
		}

		i += size_read;
		offset += size_read;
	}

	return 0;
}

static int mlx5e_get_module_eeprom_by_page(struct net_device *netdev,
					   const struct ethtool_module_eeprom *page_data,
					   struct netlink_ext_ack *extack)
{
	struct mlx5e_priv *priv = netdev_priv(netdev);
	struct mlx5_module_eeprom_query_params query;
	struct mlx5_core_dev *mdev = priv->mdev;
	u8 *data = page_data->data;
	int size_read;
	int i = 0;

	if (!page_data->length)
		return -EINVAL;

	memset(data, 0, page_data->length);

	query.offset = page_data->offset;
	query.i2c_address = page_data->i2c_address;
	query.bank = page_data->bank;
	query.page = page_data->page;
	while (i < page_data->length) {
		query.size = page_data->length - i;
		size_read = mlx5_query_module_eeprom_by_page(mdev, &query, data + i);

		/* Done reading, return how many bytes was read */
		if (!size_read)
			return i;

		if (size_read == -EINVAL)
			return -EINVAL;
		if (size_read < 0) {
			netdev_err(priv->netdev, "%s: mlx5_query_module_eeprom_by_page failed:0x%x\n",
				   __func__, size_read);
			return i;
		}

		i += size_read;
		query.offset += size_read;
	}

	return i;
}

int mlx5e_ethtool_flash_device(struct mlx5e_priv *priv,
			       struct ethtool_flash *flash)
{
	struct mlx5_core_dev *mdev = priv->mdev;
	struct net_device *dev = priv->netdev;
	const struct firmware *fw;
	int err;

	if (flash->region != ETHTOOL_FLASH_ALL_REGIONS)
		return -EOPNOTSUPP;

	err = request_firmware_direct(&fw, flash->data, &dev->dev);
	if (err)
		return err;

	dev_hold(dev);
	rtnl_unlock();

	err = mlx5_firmware_flash(mdev, fw, NULL);
	release_firmware(fw);

	rtnl_lock();
	dev_put(dev);
	return err;
}

static int mlx5e_flash_device(struct net_device *dev,
			      struct ethtool_flash *flash)
{
	struct mlx5e_priv *priv = netdev_priv(dev);

	return mlx5e_ethtool_flash_device(priv, flash);
}

static int set_pflag_cqe_based_moder(struct net_device *netdev, bool enable,
				     bool is_rx_cq)
{
	struct mlx5e_priv *priv = netdev_priv(netdev);
	struct mlx5_core_dev *mdev = priv->mdev;
	struct mlx5e_params new_params;
	bool mode_changed;
	u8 cq_period_mode, current_cq_period_mode;

	cq_period_mode = enable ?
		MLX5_CQ_PERIOD_MODE_START_FROM_CQE :
		MLX5_CQ_PERIOD_MODE_START_FROM_EQE;
	current_cq_period_mode = is_rx_cq ?
		priv->channels.params.rx_cq_moderation.cq_period_mode :
		priv->channels.params.tx_cq_moderation.cq_period_mode;
	mode_changed = cq_period_mode != current_cq_period_mode;

	if (cq_period_mode == MLX5_CQ_PERIOD_MODE_START_FROM_CQE &&
	    !MLX5_CAP_GEN(mdev, cq_period_start_from_cqe))
		return -EOPNOTSUPP;

	if (!mode_changed)
		return 0;

	new_params = priv->channels.params;
	if (is_rx_cq)
		mlx5e_set_rx_cq_mode_params(&new_params, cq_period_mode);
	else
		mlx5e_set_tx_cq_mode_params(&new_params, cq_period_mode);

<<<<<<< HEAD
	return mlx5e_safe_switch_channels(priv, &new_channels, NULL, NULL);
=======
	return mlx5e_safe_switch_params(priv, &new_params, NULL, NULL, true);
>>>>>>> 7d2a07b7
}

static int set_pflag_tx_cqe_based_moder(struct net_device *netdev, bool enable)
{
	return set_pflag_cqe_based_moder(netdev, enable, false);
}

static int set_pflag_rx_cqe_based_moder(struct net_device *netdev, bool enable)
{
	return set_pflag_cqe_based_moder(netdev, enable, true);
}

int mlx5e_modify_rx_cqe_compression_locked(struct mlx5e_priv *priv, bool new_val)
{
	bool curr_val = MLX5E_GET_PFLAG(&priv->channels.params, MLX5E_PFLAG_RX_CQE_COMPRESS);
	struct mlx5e_params new_params;
	int err = 0;

	if (!MLX5_CAP_GEN(priv->mdev, cqe_compression))
		return new_val ? -EOPNOTSUPP : 0;

	if (curr_val == new_val)
		return 0;

	if (new_val && !priv->profile->rx_ptp_support &&
	    priv->tstamp.rx_filter != HWTSTAMP_FILTER_NONE) {
		netdev_err(priv->netdev,
			   "Profile doesn't support enabling of CQE compression while hardware time-stamping is enabled.\n");
		return -EINVAL;
	}

<<<<<<< HEAD
	err = mlx5e_safe_switch_channels(priv, &new_channels, NULL, NULL);
=======
	new_params = priv->channels.params;
	MLX5E_SET_PFLAG(&new_params, MLX5E_PFLAG_RX_CQE_COMPRESS, new_val);
	if (priv->tstamp.rx_filter != HWTSTAMP_FILTER_NONE)
		new_params.ptp_rx = new_val;

	if (new_params.ptp_rx == priv->channels.params.ptp_rx)
		err = mlx5e_safe_switch_params(priv, &new_params, NULL, NULL, true);
	else
		err = mlx5e_safe_switch_params(priv, &new_params, mlx5e_ptp_rx_manage_fs_ctx,
					       &new_params.ptp_rx, true);
>>>>>>> 7d2a07b7
	if (err)
		return err;

	mlx5e_dbg(DRV, priv, "MLX5E: RxCqeCmprss was turned %s\n",
		  MLX5E_GET_PFLAG(&priv->channels.params,
				  MLX5E_PFLAG_RX_CQE_COMPRESS) ? "ON" : "OFF");

	return 0;
}

static int set_pflag_rx_cqe_compress(struct net_device *netdev,
				     bool enable)
{
	struct mlx5e_priv *priv = netdev_priv(netdev);
	struct mlx5_core_dev *mdev = priv->mdev;
	int err;

	if (!MLX5_CAP_GEN(mdev, cqe_compression))
		return -EOPNOTSUPP;

	err = mlx5e_modify_rx_cqe_compression_locked(priv, enable);
	if (err)
		return err;

<<<<<<< HEAD
	err = mlx5e_modify_rx_cqe_compression_locked(priv, enable);
	if (err)
		return err;

=======
>>>>>>> 7d2a07b7
	priv->channels.params.rx_cqe_compress_def = enable;

	return 0;
}

static int set_pflag_rx_striding_rq(struct net_device *netdev, bool enable)
{
	struct mlx5e_priv *priv = netdev_priv(netdev);
	struct mlx5_core_dev *mdev = priv->mdev;
	struct mlx5e_params new_params;

	if (enable) {
		if (!mlx5e_check_fragmented_striding_rq_cap(mdev))
			return -EOPNOTSUPP;
		if (!mlx5e_striding_rq_possible(mdev, &priv->channels.params))
			return -EINVAL;
	} else if (priv->channels.params.lro_en) {
		netdev_warn(netdev, "Can't set legacy RQ with LRO, disable LRO first\n");
		return -EINVAL;
	}

	new_params = priv->channels.params;

	MLX5E_SET_PFLAG(&new_params, MLX5E_PFLAG_RX_STRIDING_RQ, enable);
	mlx5e_set_rq_type(mdev, &new_params);

<<<<<<< HEAD
	if (!test_bit(MLX5E_STATE_OPENED, &priv->state)) {
		priv->channels.params = new_channels.params;
		return 0;
	}

	return mlx5e_safe_switch_channels(priv, &new_channels, NULL, NULL);
=======
	return mlx5e_safe_switch_params(priv, &new_params, NULL, NULL, true);
>>>>>>> 7d2a07b7
}

static int set_pflag_rx_no_csum_complete(struct net_device *netdev, bool enable)
{
	struct mlx5e_priv *priv = netdev_priv(netdev);
	struct mlx5e_channels *channels = &priv->channels;
	struct mlx5e_channel *c;
	int i;

	if (!test_bit(MLX5E_STATE_OPENED, &priv->state) ||
	    priv->channels.params.xdp_prog)
		return 0;

	for (i = 0; i < channels->num; i++) {
		c = channels->c[i];
		if (enable)
			__set_bit(MLX5E_RQ_STATE_NO_CSUM_COMPLETE, &c->rq.state);
		else
			__clear_bit(MLX5E_RQ_STATE_NO_CSUM_COMPLETE, &c->rq.state);
	}

	return 0;
}

static int set_pflag_tx_mpwqe_common(struct net_device *netdev, u32 flag, bool enable)
{
	struct mlx5e_priv *priv = netdev_priv(netdev);
	struct mlx5_core_dev *mdev = priv->mdev;
	struct mlx5e_params new_params;

	if (enable && !mlx5e_tx_mpwqe_supported(mdev))
		return -EOPNOTSUPP;

	new_params = priv->channels.params;

	MLX5E_SET_PFLAG(&new_params, flag, enable);

	return mlx5e_safe_switch_params(priv, &new_params, NULL, NULL, true);
}

static int set_pflag_xdp_tx_mpwqe(struct net_device *netdev, bool enable)
{
	return set_pflag_tx_mpwqe_common(netdev, MLX5E_PFLAG_XDP_TX_MPWQE, enable);
}

static int set_pflag_skb_tx_mpwqe(struct net_device *netdev, bool enable)
{
	return set_pflag_tx_mpwqe_common(netdev, MLX5E_PFLAG_SKB_TX_MPWQE, enable);
}

static int set_pflag_tx_port_ts(struct net_device *netdev, bool enable)
{
	struct mlx5e_priv *priv = netdev_priv(netdev);
	struct mlx5_core_dev *mdev = priv->mdev;
	struct mlx5e_params new_params;
	int err;

	if (!MLX5_CAP_GEN(mdev, ts_cqe_to_dest_cqn))
		return -EOPNOTSUPP;

	/* Don't allow changing the PTP state if HTB offload is active, because
	 * the numeration of the QoS SQs will change, while per-queue qdiscs are
	 * attached.
	 */
	if (priv->htb.maj_id) {
		netdev_err(priv->netdev, "%s: HTB offload is active, cannot change the PTP state\n",
			   __func__);
		return -EINVAL;
	}

	new_params = priv->channels.params;
	MLX5E_SET_PFLAG(&new_params, MLX5E_PFLAG_TX_PORT_TS, enable);
	/* No need to verify SQ stop room as
	 * ptpsq.txqsq.stop_room <= generic_sq->stop_room, and both
	 * has the same log_sq_size.
	 */

	err = mlx5e_safe_switch_params(priv, &new_params,
				       mlx5e_num_channels_changed_ctx, NULL, true);
	if (!err)
		priv->tx_ptp_opened = true;

<<<<<<< HEAD
	err = mlx5e_safe_switch_channels(priv, &new_channels, NULL, NULL);
=======
>>>>>>> 7d2a07b7
	return err;
}

static const struct pflag_desc mlx5e_priv_flags[MLX5E_NUM_PFLAGS] = {
	{ "rx_cqe_moder",        set_pflag_rx_cqe_based_moder },
	{ "tx_cqe_moder",        set_pflag_tx_cqe_based_moder },
	{ "rx_cqe_compress",     set_pflag_rx_cqe_compress },
	{ "rx_striding_rq",      set_pflag_rx_striding_rq },
	{ "rx_no_csum_complete", set_pflag_rx_no_csum_complete },
	{ "xdp_tx_mpwqe",        set_pflag_xdp_tx_mpwqe },
	{ "skb_tx_mpwqe",        set_pflag_skb_tx_mpwqe },
	{ "tx_port_ts",          set_pflag_tx_port_ts },
};

static int mlx5e_handle_pflag(struct net_device *netdev,
			      u32 wanted_flags,
			      enum mlx5e_priv_flag flag)
{
	struct mlx5e_priv *priv = netdev_priv(netdev);
	bool enable = !!(wanted_flags & BIT(flag));
	u32 changes = wanted_flags ^ priv->channels.params.pflags;
	int err;

	if (!(changes & BIT(flag)))
		return 0;

	err = mlx5e_priv_flags[flag].handler(netdev, enable);
	if (err) {
		netdev_err(netdev, "%s private flag '%s' failed err %d\n",
			   enable ? "Enable" : "Disable", mlx5e_priv_flags[flag].name, err);
		return err;
	}

	MLX5E_SET_PFLAG(&priv->channels.params, flag, enable);
	return 0;
}

static int mlx5e_set_priv_flags(struct net_device *netdev, u32 pflags)
{
	struct mlx5e_priv *priv = netdev_priv(netdev);
	enum mlx5e_priv_flag pflag;
	int err;

	mutex_lock(&priv->state_lock);

	for (pflag = 0; pflag < MLX5E_NUM_PFLAGS; pflag++) {
		err = mlx5e_handle_pflag(netdev, pflags, pflag);
		if (err)
			break;
	}

	mutex_unlock(&priv->state_lock);

	/* Need to fix some features.. */
	netdev_update_features(netdev);

	return err;
}

static u32 mlx5e_get_priv_flags(struct net_device *netdev)
{
	struct mlx5e_priv *priv = netdev_priv(netdev);

	return priv->channels.params.pflags;
}

int mlx5e_get_rxnfc(struct net_device *dev, struct ethtool_rxnfc *info,
		    u32 *rule_locs)
{
	struct mlx5e_priv *priv = netdev_priv(dev);

	/* ETHTOOL_GRXRINGS is needed by ethtool -x which is not part
	 * of rxnfc. We keep this logic out of mlx5e_ethtool_get_rxnfc,
	 * to avoid breaking "ethtool -x" when mlx5e_ethtool_get_rxnfc
	 * is compiled out via CONFIG_MLX5_EN_RXNFC=n.
	 */
	if (info->cmd == ETHTOOL_GRXRINGS) {
		info->data = priv->channels.params.num_channels;
		return 0;
	}

	return mlx5e_ethtool_get_rxnfc(dev, info, rule_locs);
}

int mlx5e_set_rxnfc(struct net_device *dev, struct ethtool_rxnfc *cmd)
{
	return mlx5e_ethtool_set_rxnfc(dev, cmd);
<<<<<<< HEAD
}
=======
}

static int query_port_status_opcode(struct mlx5_core_dev *mdev, u32 *status_opcode)
{
	struct mlx5_ifc_pddr_troubleshooting_page_bits *pddr_troubleshooting_page;
	u32 in[MLX5_ST_SZ_DW(pddr_reg)] = {};
	u32 out[MLX5_ST_SZ_DW(pddr_reg)];
	int err;

	MLX5_SET(pddr_reg, in, local_port, 1);
	MLX5_SET(pddr_reg, in, page_select,
		 MLX5_PDDR_REG_PAGE_SELECT_TROUBLESHOOTING_INFO_PAGE);

	pddr_troubleshooting_page = MLX5_ADDR_OF(pddr_reg, in, page_data);
	MLX5_SET(pddr_troubleshooting_page, pddr_troubleshooting_page,
		 group_opcode, MLX5_PDDR_REG_TRBLSH_GROUP_OPCODE_MONITOR);
	err = mlx5_core_access_reg(mdev, in, sizeof(in), out,
				   sizeof(out), MLX5_REG_PDDR, 0, 0);
	if (err)
		return err;

	pddr_troubleshooting_page = MLX5_ADDR_OF(pddr_reg, out, page_data);
	*status_opcode = MLX5_GET(pddr_troubleshooting_page, pddr_troubleshooting_page,
				  status_opcode);
	return 0;
}

struct mlx5e_ethtool_link_ext_state_opcode_mapping {
	u32 status_opcode;
	enum ethtool_link_ext_state link_ext_state;
	u8 link_ext_substate;
};

static const struct mlx5e_ethtool_link_ext_state_opcode_mapping
mlx5e_link_ext_state_opcode_map[] = {
	/* States relating to the autonegotiation or issues therein */
	{2, ETHTOOL_LINK_EXT_STATE_AUTONEG,
		ETHTOOL_LINK_EXT_SUBSTATE_AN_NO_PARTNER_DETECTED},
	{3, ETHTOOL_LINK_EXT_STATE_AUTONEG,
		ETHTOOL_LINK_EXT_SUBSTATE_AN_ACK_NOT_RECEIVED},
	{4, ETHTOOL_LINK_EXT_STATE_AUTONEG,
		ETHTOOL_LINK_EXT_SUBSTATE_AN_NEXT_PAGE_EXCHANGE_FAILED},
	{36, ETHTOOL_LINK_EXT_STATE_AUTONEG,
		ETHTOOL_LINK_EXT_SUBSTATE_AN_NO_PARTNER_DETECTED_FORCE_MODE},
	{38, ETHTOOL_LINK_EXT_STATE_AUTONEG,
		ETHTOOL_LINK_EXT_SUBSTATE_AN_FEC_MISMATCH_DURING_OVERRIDE},
	{39, ETHTOOL_LINK_EXT_STATE_AUTONEG,
		ETHTOOL_LINK_EXT_SUBSTATE_AN_NO_HCD},

	/* Failure during link training */
	{5, ETHTOOL_LINK_EXT_STATE_LINK_TRAINING_FAILURE,
		ETHTOOL_LINK_EXT_SUBSTATE_LT_KR_FRAME_LOCK_NOT_ACQUIRED},
	{6, ETHTOOL_LINK_EXT_STATE_LINK_TRAINING_FAILURE,
		ETHTOOL_LINK_EXT_SUBSTATE_LT_KR_LINK_INHIBIT_TIMEOUT},
	{7, ETHTOOL_LINK_EXT_STATE_LINK_TRAINING_FAILURE,
		ETHTOOL_LINK_EXT_SUBSTATE_LT_KR_LINK_PARTNER_DID_NOT_SET_RECEIVER_READY},
	{8, ETHTOOL_LINK_EXT_STATE_LINK_TRAINING_FAILURE, 0},
	{14, ETHTOOL_LINK_EXT_STATE_LINK_TRAINING_FAILURE,
		ETHTOOL_LINK_EXT_SUBSTATE_LT_REMOTE_FAULT},

	/* Logical mismatch in physical coding sublayer or forward error correction sublayer */
	{9, ETHTOOL_LINK_EXT_STATE_LINK_LOGICAL_MISMATCH,
		ETHTOOL_LINK_EXT_SUBSTATE_LLM_PCS_DID_NOT_ACQUIRE_BLOCK_LOCK},
	{10, ETHTOOL_LINK_EXT_STATE_LINK_LOGICAL_MISMATCH,
		ETHTOOL_LINK_EXT_SUBSTATE_LLM_PCS_DID_NOT_ACQUIRE_AM_LOCK},
	{11, ETHTOOL_LINK_EXT_STATE_LINK_LOGICAL_MISMATCH,
		ETHTOOL_LINK_EXT_SUBSTATE_LLM_PCS_DID_NOT_GET_ALIGN_STATUS},
	{12, ETHTOOL_LINK_EXT_STATE_LINK_LOGICAL_MISMATCH,
		ETHTOOL_LINK_EXT_SUBSTATE_LLM_FC_FEC_IS_NOT_LOCKED},
	{13, ETHTOOL_LINK_EXT_STATE_LINK_LOGICAL_MISMATCH,
		ETHTOOL_LINK_EXT_SUBSTATE_LLM_RS_FEC_IS_NOT_LOCKED},

	/* Signal integrity issues */
	{15, ETHTOOL_LINK_EXT_STATE_BAD_SIGNAL_INTEGRITY, 0},
	{17, ETHTOOL_LINK_EXT_STATE_BAD_SIGNAL_INTEGRITY,
		ETHTOOL_LINK_EXT_SUBSTATE_BSI_LARGE_NUMBER_OF_PHYSICAL_ERRORS},
	{42, ETHTOOL_LINK_EXT_STATE_BAD_SIGNAL_INTEGRITY,
		ETHTOOL_LINK_EXT_SUBSTATE_BSI_UNSUPPORTED_RATE},

	/* No cable connected */
	{1024, ETHTOOL_LINK_EXT_STATE_NO_CABLE, 0},

	/* Failure is related to cable, e.g., unsupported cable */
	{16, ETHTOOL_LINK_EXT_STATE_CABLE_ISSUE,
		ETHTOOL_LINK_EXT_SUBSTATE_CI_UNSUPPORTED_CABLE},
	{20, ETHTOOL_LINK_EXT_STATE_CABLE_ISSUE,
		ETHTOOL_LINK_EXT_SUBSTATE_CI_UNSUPPORTED_CABLE},
	{29, ETHTOOL_LINK_EXT_STATE_CABLE_ISSUE,
		ETHTOOL_LINK_EXT_SUBSTATE_CI_UNSUPPORTED_CABLE},
	{1025, ETHTOOL_LINK_EXT_STATE_CABLE_ISSUE,
		ETHTOOL_LINK_EXT_SUBSTATE_CI_UNSUPPORTED_CABLE},
	{1029, ETHTOOL_LINK_EXT_STATE_CABLE_ISSUE,
		ETHTOOL_LINK_EXT_SUBSTATE_CI_UNSUPPORTED_CABLE},
	{1031, ETHTOOL_LINK_EXT_STATE_CABLE_ISSUE, 0},

	/* Failure is related to EEPROM, e.g., failure during reading or parsing the data */
	{1027, ETHTOOL_LINK_EXT_STATE_EEPROM_ISSUE, 0},

	/* Failure during calibration algorithm */
	{23, ETHTOOL_LINK_EXT_STATE_CALIBRATION_FAILURE, 0},

	/* The hardware is not able to provide the power required from cable or module */
	{1032, ETHTOOL_LINK_EXT_STATE_POWER_BUDGET_EXCEEDED, 0},

	/* The module is overheated */
	{1030, ETHTOOL_LINK_EXT_STATE_OVERHEAT, 0},
};

static void
mlx5e_set_link_ext_state(struct mlx5e_ethtool_link_ext_state_opcode_mapping
			 link_ext_state_mapping,
			 struct ethtool_link_ext_state_info *link_ext_state_info)
{
	switch (link_ext_state_mapping.link_ext_state) {
	case ETHTOOL_LINK_EXT_STATE_AUTONEG:
		link_ext_state_info->autoneg =
			link_ext_state_mapping.link_ext_substate;
		break;
	case ETHTOOL_LINK_EXT_STATE_LINK_TRAINING_FAILURE:
		link_ext_state_info->link_training =
			link_ext_state_mapping.link_ext_substate;
		break;
	case ETHTOOL_LINK_EXT_STATE_LINK_LOGICAL_MISMATCH:
		link_ext_state_info->link_logical_mismatch =
			link_ext_state_mapping.link_ext_substate;
		break;
	case ETHTOOL_LINK_EXT_STATE_BAD_SIGNAL_INTEGRITY:
		link_ext_state_info->bad_signal_integrity =
			link_ext_state_mapping.link_ext_substate;
		break;
	case ETHTOOL_LINK_EXT_STATE_CABLE_ISSUE:
		link_ext_state_info->cable_issue =
			link_ext_state_mapping.link_ext_substate;
		break;
	default:
		break;
	}

	link_ext_state_info->link_ext_state = link_ext_state_mapping.link_ext_state;
}

static int
mlx5e_get_link_ext_state(struct net_device *dev,
			 struct ethtool_link_ext_state_info *link_ext_state_info)
{
	struct mlx5e_ethtool_link_ext_state_opcode_mapping link_ext_state_mapping;
	struct mlx5e_priv *priv = netdev_priv(dev);
	u32 status_opcode = 0;
	int i;

	/* Exit without data if the interface state is OK, since no extended data is
	 * available in such case
	 */
	if (netif_carrier_ok(dev))
		return -ENODATA;

	if (query_port_status_opcode(priv->mdev, &status_opcode) ||
	    !status_opcode)
		return -ENODATA;

	for (i = 0; i < ARRAY_SIZE(mlx5e_link_ext_state_opcode_map); i++) {
		link_ext_state_mapping = mlx5e_link_ext_state_opcode_map[i];
		if (link_ext_state_mapping.status_opcode == status_opcode) {
			mlx5e_set_link_ext_state(link_ext_state_mapping,
						 link_ext_state_info);
			return 0;
		}
	}

	return -ENODATA;
}

static void mlx5e_get_eth_phy_stats(struct net_device *netdev,
				    struct ethtool_eth_phy_stats *phy_stats)
{
	struct mlx5e_priv *priv = netdev_priv(netdev);

	mlx5e_stats_eth_phy_get(priv, phy_stats);
}

static void mlx5e_get_eth_mac_stats(struct net_device *netdev,
				    struct ethtool_eth_mac_stats *mac_stats)
{
	struct mlx5e_priv *priv = netdev_priv(netdev);

	mlx5e_stats_eth_mac_get(priv, mac_stats);
}

static void mlx5e_get_eth_ctrl_stats(struct net_device *netdev,
				     struct ethtool_eth_ctrl_stats *ctrl_stats)
{
	struct mlx5e_priv *priv = netdev_priv(netdev);

	mlx5e_stats_eth_ctrl_get(priv, ctrl_stats);
}

static void mlx5e_get_rmon_stats(struct net_device *netdev,
				 struct ethtool_rmon_stats *rmon_stats,
				 const struct ethtool_rmon_hist_range **ranges)
{
	struct mlx5e_priv *priv = netdev_priv(netdev);

	mlx5e_stats_rmon_get(priv, rmon_stats, ranges);
}
>>>>>>> 7d2a07b7

const struct ethtool_ops mlx5e_ethtool_ops = {
	.supported_coalesce_params = ETHTOOL_COALESCE_USECS |
				     ETHTOOL_COALESCE_MAX_FRAMES |
				     ETHTOOL_COALESCE_USE_ADAPTIVE,
	.get_drvinfo       = mlx5e_get_drvinfo,
	.get_link          = ethtool_op_get_link,
	.get_link_ext_state  = mlx5e_get_link_ext_state,
	.get_strings       = mlx5e_get_strings,
	.get_sset_count    = mlx5e_get_sset_count,
	.get_ethtool_stats = mlx5e_get_ethtool_stats,
	.get_ringparam     = mlx5e_get_ringparam,
	.set_ringparam     = mlx5e_set_ringparam,
	.get_channels      = mlx5e_get_channels,
	.set_channels      = mlx5e_set_channels,
	.get_coalesce      = mlx5e_get_coalesce,
	.set_coalesce      = mlx5e_set_coalesce,
	.get_link_ksettings  = mlx5e_get_link_ksettings,
	.set_link_ksettings  = mlx5e_set_link_ksettings,
	.get_rxfh_key_size   = mlx5e_get_rxfh_key_size,
	.get_rxfh_indir_size = mlx5e_get_rxfh_indir_size,
	.get_rxfh          = mlx5e_get_rxfh,
	.set_rxfh          = mlx5e_set_rxfh,
	.get_rxnfc         = mlx5e_get_rxnfc,
	.set_rxnfc         = mlx5e_set_rxnfc,
	.get_tunable       = mlx5e_get_tunable,
	.set_tunable       = mlx5e_set_tunable,
	.get_pause_stats   = mlx5e_get_pause_stats,
	.get_pauseparam    = mlx5e_get_pauseparam,
	.set_pauseparam    = mlx5e_set_pauseparam,
	.get_ts_info       = mlx5e_get_ts_info,
	.set_phys_id       = mlx5e_set_phys_id,
	.get_wol	   = mlx5e_get_wol,
	.set_wol	   = mlx5e_set_wol,
	.get_module_info   = mlx5e_get_module_info,
	.get_module_eeprom = mlx5e_get_module_eeprom,
	.get_module_eeprom_by_page = mlx5e_get_module_eeprom_by_page,
	.flash_device      = mlx5e_flash_device,
	.get_priv_flags    = mlx5e_get_priv_flags,
	.set_priv_flags    = mlx5e_set_priv_flags,
	.self_test         = mlx5e_self_test,
	.get_msglevel      = mlx5e_get_msglevel,
	.set_msglevel      = mlx5e_set_msglevel,
	.get_fec_stats     = mlx5e_get_fec_stats,
	.get_fecparam      = mlx5e_get_fecparam,
	.set_fecparam      = mlx5e_set_fecparam,
	.get_eth_phy_stats = mlx5e_get_eth_phy_stats,
	.get_eth_mac_stats = mlx5e_get_eth_mac_stats,
	.get_eth_ctrl_stats = mlx5e_get_eth_ctrl_stats,
	.get_rmon_stats    = mlx5e_get_rmon_stats,
};<|MERGE_RESOLUTION|>--- conflicted
+++ resolved
@@ -32,13 +32,9 @@
 
 #include "en.h"
 #include "en/port.h"
-<<<<<<< HEAD
-#include "en/xsk/pool.h"
-=======
 #include "en/params.h"
 #include "en/xsk/pool.h"
 #include "en/ptp.h"
->>>>>>> 7d2a07b7
 #include "lib/clock.h"
 
 void mlx5e_ethtool_get_drvinfo(struct mlx5e_priv *priv,
@@ -247,10 +243,6 @@
 		return MLX5E_NUM_PFLAGS;
 	case ETH_SS_TEST:
 		return mlx5e_self_test_num(priv);
-<<<<<<< HEAD
-		fallthrough;
-=======
->>>>>>> 7d2a07b7
 	default:
 		return -EOPNOTSUPP;
 	}
@@ -381,11 +373,7 @@
 	if (err)
 		goto unlock;
 
-<<<<<<< HEAD
-	err = mlx5e_safe_switch_channels(priv, &new_channels, NULL, NULL);
-=======
 	err = mlx5e_safe_switch_params(priv, &new_params, NULL, NULL, true);
->>>>>>> 7d2a07b7
 
 unlock:
 	mutex_unlock(&priv->state_lock);
@@ -456,20 +444,6 @@
 		goto out;
 	}
 
-<<<<<<< HEAD
-	new_channels.params = *cur_params;
-	new_channels.params.num_channels = count;
-
-	if (!test_bit(MLX5E_STATE_OPENED, &priv->state)) {
-		struct mlx5e_params old_params;
-
-		old_params = *cur_params;
-		*cur_params = new_channels.params;
-		err = mlx5e_num_channels_changed(priv);
-		if (err)
-			*cur_params = old_params;
-
-=======
 	/* Don't allow changing the number of channels if HTB offload is active,
 	 * because the numeration of the QoS SQs will change, while per-queue
 	 * qdiscs are attached.
@@ -478,7 +452,6 @@
 		err = -EINVAL;
 		netdev_err(priv->netdev, "%s: HTB offload is active, cannot change the number of channels\n",
 			   __func__);
->>>>>>> 7d2a07b7
 		goto out;
 	}
 
@@ -492,13 +465,8 @@
 		mlx5e_arfs_disable(priv);
 
 	/* Switch to new channels, set new parameters and close old ones */
-<<<<<<< HEAD
-	err = mlx5e_safe_switch_channels(priv, &new_channels,
-					 mlx5e_num_channels_changed_ctx, NULL);
-=======
 	err = mlx5e_safe_switch_params(priv, &new_params,
 				       mlx5e_num_channels_changed_ctx, NULL, true);
->>>>>>> 7d2a07b7
 
 	if (arfs_enabled) {
 		int err2 = mlx5e_arfs_enable(priv);
@@ -593,14 +561,9 @@
 {
 	struct dim_cq_moder *rx_moder, *tx_moder;
 	struct mlx5_core_dev *mdev = priv->mdev;
-<<<<<<< HEAD
-	struct mlx5e_channels new_channels = {};
-	bool reset_rx, reset_tx;
-=======
 	struct mlx5e_params new_params;
 	bool reset_rx, reset_tx;
 	bool reset = true;
->>>>>>> 7d2a07b7
 	int err = 0;
 
 	if (!MLX5_CAP_GEN(mdev, cq_moderation))
@@ -637,32 +600,6 @@
 	reset_tx = !!coal->use_adaptive_tx_coalesce != priv->channels.params.tx_dim_enabled;
 
 	if (reset_rx) {
-<<<<<<< HEAD
-		u8 mode = MLX5E_GET_PFLAG(&new_channels.params,
-					  MLX5E_PFLAG_RX_CQE_BASED_MODER);
-
-		mlx5e_reset_rx_moderation(&new_channels.params, mode);
-	}
-	if (reset_tx) {
-		u8 mode = MLX5E_GET_PFLAG(&new_channels.params,
-					  MLX5E_PFLAG_TX_CQE_BASED_MODER);
-
-		mlx5e_reset_tx_moderation(&new_channels.params, mode);
-	}
-
-	if (!test_bit(MLX5E_STATE_OPENED, &priv->state)) {
-		priv->channels.params = new_channels.params;
-		goto out;
-	}
-
-	if (!reset_rx && !reset_tx) {
-		mlx5e_set_priv_channels_coalesce(priv, coal);
-		priv->channels.params = new_channels.params;
-		goto out;
-	}
-
-	err = mlx5e_safe_switch_channels(priv, &new_channels, NULL, NULL);
-=======
 		u8 mode = MLX5E_GET_PFLAG(&new_params,
 					  MLX5E_PFLAG_RX_CQE_BASED_MODER);
 
@@ -687,7 +624,6 @@
 	}
 
 	err = mlx5e_safe_switch_params(priv, &new_params, NULL, NULL, reset);
->>>>>>> 7d2a07b7
 
 	mutex_unlock(&priv->state_lock);
 	return err;
@@ -1933,11 +1869,7 @@
 	else
 		mlx5e_set_tx_cq_mode_params(&new_params, cq_period_mode);
 
-<<<<<<< HEAD
-	return mlx5e_safe_switch_channels(priv, &new_channels, NULL, NULL);
-=======
 	return mlx5e_safe_switch_params(priv, &new_params, NULL, NULL, true);
->>>>>>> 7d2a07b7
 }
 
 static int set_pflag_tx_cqe_based_moder(struct net_device *netdev, bool enable)
@@ -1969,9 +1901,6 @@
 		return -EINVAL;
 	}
 
-<<<<<<< HEAD
-	err = mlx5e_safe_switch_channels(priv, &new_channels, NULL, NULL);
-=======
 	new_params = priv->channels.params;
 	MLX5E_SET_PFLAG(&new_params, MLX5E_PFLAG_RX_CQE_COMPRESS, new_val);
 	if (priv->tstamp.rx_filter != HWTSTAMP_FILTER_NONE)
@@ -1982,7 +1911,6 @@
 	else
 		err = mlx5e_safe_switch_params(priv, &new_params, mlx5e_ptp_rx_manage_fs_ctx,
 					       &new_params.ptp_rx, true);
->>>>>>> 7d2a07b7
 	if (err)
 		return err;
 
@@ -2007,13 +1935,6 @@
 	if (err)
 		return err;
 
-<<<<<<< HEAD
-	err = mlx5e_modify_rx_cqe_compression_locked(priv, enable);
-	if (err)
-		return err;
-
-=======
->>>>>>> 7d2a07b7
 	priv->channels.params.rx_cqe_compress_def = enable;
 
 	return 0;
@@ -2040,16 +1961,7 @@
 	MLX5E_SET_PFLAG(&new_params, MLX5E_PFLAG_RX_STRIDING_RQ, enable);
 	mlx5e_set_rq_type(mdev, &new_params);
 
-<<<<<<< HEAD
-	if (!test_bit(MLX5E_STATE_OPENED, &priv->state)) {
-		priv->channels.params = new_channels.params;
-		return 0;
-	}
-
-	return mlx5e_safe_switch_channels(priv, &new_channels, NULL, NULL);
-=======
 	return mlx5e_safe_switch_params(priv, &new_params, NULL, NULL, true);
->>>>>>> 7d2a07b7
 }
 
 static int set_pflag_rx_no_csum_complete(struct net_device *netdev, bool enable)
@@ -2132,10 +2044,6 @@
 	if (!err)
 		priv->tx_ptp_opened = true;
 
-<<<<<<< HEAD
-	err = mlx5e_safe_switch_channels(priv, &new_channels, NULL, NULL);
-=======
->>>>>>> 7d2a07b7
 	return err;
 }
 
@@ -2223,9 +2131,6 @@
 int mlx5e_set_rxnfc(struct net_device *dev, struct ethtool_rxnfc *cmd)
 {
 	return mlx5e_ethtool_set_rxnfc(dev, cmd);
-<<<<<<< HEAD
-}
-=======
 }
 
 static int query_port_status_opcode(struct mlx5_core_dev *mdev, u32 *status_opcode)
@@ -2430,7 +2335,6 @@
 
 	mlx5e_stats_rmon_get(priv, rmon_stats, ranges);
 }
->>>>>>> 7d2a07b7
 
 const struct ethtool_ops mlx5e_ethtool_ops = {
 	.supported_coalesce_params = ETHTOOL_COALESCE_USECS |
