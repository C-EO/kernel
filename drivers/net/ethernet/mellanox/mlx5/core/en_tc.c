--- conflicted
+++ resolved
@@ -1135,13 +1135,8 @@
 			continue;
 		list_for_each_entry(flow, &e->flows, encap) {
 			if (flow->flags & MLX5E_TC_FLOW_OFFLOADED) {
-<<<<<<< HEAD
 				counter = mlx5e_tc_get_counter(flow);
-				mlx5_fc_query_cached(counter, &bytes, &packets, &lastuse);
-=======
-				counter = mlx5_flow_rule_counter(flow->rule);
 				lastuse = mlx5_fc_query_lastuse(counter);
->>>>>>> 2543086d
 				if (time_after((unsigned long)lastuse, nhe->reported_lastuse)) {
 					neigh_used = true;
 					break;
