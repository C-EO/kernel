--- conflicted
+++ resolved
@@ -35,15 +35,6 @@
 	}
 }
 
-<<<<<<< HEAD
-static void mlx5e_build_xsk_cparam(struct mlx5e_priv *priv,
-				   struct mlx5e_params *params,
-				   struct mlx5e_xsk_param *xsk,
-				   struct mlx5e_channel_param *cparam)
-{
-	mlx5e_build_rq_param(priv, params, xsk, &cparam->rq);
-	mlx5e_build_xdpsq_param(priv, params, &cparam->xdp_sq);
-=======
 static void mlx5e_build_xsk_cparam(struct mlx5_core_dev *mdev,
 				   struct mlx5e_params *params,
 				   struct mlx5e_xsk_param *xsk,
@@ -97,7 +88,6 @@
 		return err;
 
 	return mlx5e_open_rq(params, rq_params, xsk, cpu_to_node(c->cpu), &c->xskrq);
->>>>>>> 7d2a07b7
 }
 
 int mlx5e_open_xsk(struct mlx5e_priv *priv, struct mlx5e_params *params,
@@ -105,10 +95,7 @@
 		   struct mlx5e_channel *c)
 {
 	struct mlx5e_channel_param *cparam;
-<<<<<<< HEAD
-=======
 	struct mlx5e_create_cq_param ccp;
->>>>>>> 7d2a07b7
 	int err;
 
 	mlx5e_build_create_cq_param(&ccp, c);
@@ -119,20 +106,6 @@
 	cparam = kvzalloc(sizeof(*cparam), GFP_KERNEL);
 	if (!cparam)
 		return -ENOMEM;
-<<<<<<< HEAD
-
-	mlx5e_build_xsk_cparam(priv, params, xsk, cparam);
-
-	err = mlx5e_open_cq(c, params->rx_cq_moderation, &cparam->rq.cqp, &c->xskrq.cq);
-	if (unlikely(err))
-		goto err_free_cparam;
-
-	err = mlx5e_open_rq(c, params, &cparam->rq, xsk, pool, &c->xskrq);
-	if (unlikely(err))
-		goto err_close_rx_cq;
-
-	err = mlx5e_open_cq(c, params->tx_cq_moderation, &cparam->xdp_sq.cqp, &c->xsksq.cq);
-=======
 
 	mlx5e_build_xsk_cparam(priv->mdev, params, xsk, priv->q_counter, cparam);
 
@@ -147,7 +120,6 @@
 
 	err = mlx5e_open_cq(c->priv, params->tx_cq_moderation, &cparam->xdp_sq.cqp, &ccp,
 			    &c->xsksq.cq);
->>>>>>> 7d2a07b7
 	if (unlikely(err))
 		goto err_close_rq;
 
