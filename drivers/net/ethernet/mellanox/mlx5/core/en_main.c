/*
 * Copyright (c) 2015-2016, Mellanox Technologies. All rights reserved.
 *
 * This software is available to you under a choice of one of two
 * licenses.  You may choose to be licensed under the terms of the GNU
 * General Public License (GPL) Version 2, available from the file
 * COPYING in the main directory of this source tree, or the
 * OpenIB.org BSD license below:
 *
 *     Redistribution and use in source and binary forms, with or
 *     without modification, are permitted provided that the following
 *     conditions are met:
 *
 *      - Redistributions of source code must retain the above
 *        copyright notice, this list of conditions and the following
 *        disclaimer.
 *
 *      - Redistributions in binary form must reproduce the above
 *        copyright notice, this list of conditions and the following
 *        disclaimer in the documentation and/or other materials
 *        provided with the distribution.
 *
 * THE SOFTWARE IS PROVIDED "AS IS", WITHOUT WARRANTY OF ANY KIND,
 * EXPRESS OR IMPLIED, INCLUDING BUT NOT LIMITED TO THE WARRANTIES OF
 * MERCHANTABILITY, FITNESS FOR A PARTICULAR PURPOSE AND
 * NONINFRINGEMENT. IN NO EVENT SHALL THE AUTHORS OR COPYRIGHT HOLDERS
 * BE LIABLE FOR ANY CLAIM, DAMAGES OR OTHER LIABILITY, WHETHER IN AN
 * ACTION OF CONTRACT, TORT OR OTHERWISE, ARISING FROM, OUT OF OR IN
 * CONNECTION WITH THE SOFTWARE OR THE USE OR OTHER DEALINGS IN THE
 * SOFTWARE.
 */

#include <net/tc_act/tc_gact.h>
#include <net/pkt_cls.h>
#include <linux/mlx5/fs.h>
#include <net/vxlan.h>
#include <net/geneve.h>
#include <linux/bpf.h>
#include <linux/if_bridge.h>
#include <net/page_pool.h>
#include <net/xdp_sock_drv.h>
#include "eswitch.h"
#include "en.h"
#include "en/txrx.h"
#include "en_tc.h"
#include "en_rep.h"
#include "en_accel/ipsec.h"
#include "en_accel/en_accel.h"
#include "en_accel/tls.h"
#include "accel/ipsec.h"
#include "accel/tls.h"
#include "lib/vxlan.h"
#include "lib/clock.h"
#include "en/port.h"
#include "en/xdp.h"
#include "lib/eq.h"
#include "en/monitor_stats.h"
#include "en/health.h"
#include "en/params.h"
#include "en/xsk/pool.h"
#include "en/xsk/setup.h"
#include "en/xsk/rx.h"
#include "en/xsk/tx.h"
#include "en/hv_vhca_stats.h"
#include "en/devlink.h"
#include "lib/mlx5.h"

bool mlx5e_check_fragmented_striding_rq_cap(struct mlx5_core_dev *mdev)
{
	bool striding_rq_umr = MLX5_CAP_GEN(mdev, striding_rq) &&
		MLX5_CAP_GEN(mdev, umr_ptr_rlky) &&
		MLX5_CAP_ETH(mdev, reg_umr_sq);
	u16 max_wqe_sz_cap = MLX5_CAP_GEN(mdev, max_wqe_sz_sq);
	bool inline_umr = MLX5E_UMR_WQE_INLINE_SZ <= max_wqe_sz_cap;

	if (!striding_rq_umr)
		return false;
	if (!inline_umr) {
		mlx5_core_warn(mdev, "Cannot support Striding RQ: UMR WQE size (%d) exceeds maximum supported (%d).\n",
			       (int)MLX5E_UMR_WQE_INLINE_SZ, max_wqe_sz_cap);
		return false;
	}
	return true;
}

void mlx5e_init_rq_type_params(struct mlx5_core_dev *mdev,
			       struct mlx5e_params *params)
{
	params->log_rq_mtu_frames = is_kdump_kernel() ?
		MLX5E_PARAMS_MINIMUM_LOG_RQ_SIZE :
		MLX5E_PARAMS_DEFAULT_LOG_RQ_SIZE;

	mlx5_core_info(mdev, "MLX5E: StrdRq(%d) RqSz(%ld) StrdSz(%ld) RxCqeCmprss(%d)\n",
		       params->rq_wq_type == MLX5_WQ_TYPE_LINKED_LIST_STRIDING_RQ,
		       params->rq_wq_type == MLX5_WQ_TYPE_LINKED_LIST_STRIDING_RQ ?
		       BIT(mlx5e_mpwqe_get_log_rq_size(params, NULL)) :
		       BIT(params->log_rq_mtu_frames),
		       BIT(mlx5e_mpwqe_get_log_stride_size(mdev, params, NULL)),
		       MLX5E_GET_PFLAG(params, MLX5E_PFLAG_RX_CQE_COMPRESS));
}

bool mlx5e_striding_rq_possible(struct mlx5_core_dev *mdev,
				struct mlx5e_params *params)
{
	if (!mlx5e_check_fragmented_striding_rq_cap(mdev))
		return false;

	if (MLX5_IPSEC_DEV(mdev))
		return false;

	if (params->xdp_prog) {
		/* XSK params are not considered here. If striding RQ is in use,
		 * and an XSK is being opened, mlx5e_rx_mpwqe_is_linear_skb will
		 * be called with the known XSK params.
		 */
		if (!mlx5e_rx_mpwqe_is_linear_skb(mdev, params, NULL))
			return false;
	}

	return true;
}

void mlx5e_set_rq_type(struct mlx5_core_dev *mdev, struct mlx5e_params *params)
{
	params->rq_wq_type = mlx5e_striding_rq_possible(mdev, params) &&
		MLX5E_GET_PFLAG(params, MLX5E_PFLAG_RX_STRIDING_RQ) ?
		MLX5_WQ_TYPE_LINKED_LIST_STRIDING_RQ :
		MLX5_WQ_TYPE_CYCLIC;
}

void mlx5e_update_carrier(struct mlx5e_priv *priv)
{
	struct mlx5_core_dev *mdev = priv->mdev;
	u8 port_state;

	port_state = mlx5_query_vport_state(mdev,
					    MLX5_VPORT_STATE_OP_MOD_VNIC_VPORT,
					    0);

	if (port_state == VPORT_STATE_UP) {
		netdev_info(priv->netdev, "Link up\n");
		netif_carrier_on(priv->netdev);
	} else {
		netdev_info(priv->netdev, "Link down\n");
		netif_carrier_off(priv->netdev);
	}
}

static void mlx5e_update_carrier_work(struct work_struct *work)
{
	struct mlx5e_priv *priv = container_of(work, struct mlx5e_priv,
					       update_carrier_work);

	mutex_lock(&priv->state_lock);
	if (test_bit(MLX5E_STATE_OPENED, &priv->state))
		if (priv->profile->update_carrier)
			priv->profile->update_carrier(priv);
	mutex_unlock(&priv->state_lock);
}

static void mlx5e_update_stats_work(struct work_struct *work)
{
	struct mlx5e_priv *priv = container_of(work, struct mlx5e_priv,
					       update_stats_work);

	mutex_lock(&priv->state_lock);
	priv->profile->update_stats(priv);
	mutex_unlock(&priv->state_lock);
}

void mlx5e_queue_update_stats(struct mlx5e_priv *priv)
{
	if (!priv->profile->update_stats)
		return;

	if (unlikely(test_bit(MLX5E_STATE_DESTROYING, &priv->state)))
		return;

	queue_work(priv->wq, &priv->update_stats_work);
}

static int async_event(struct notifier_block *nb, unsigned long event, void *data)
{
	struct mlx5e_priv *priv = container_of(nb, struct mlx5e_priv, events_nb);
	struct mlx5_eqe   *eqe = data;

	if (event != MLX5_EVENT_TYPE_PORT_CHANGE)
		return NOTIFY_DONE;

	switch (eqe->sub_type) {
	case MLX5_PORT_CHANGE_SUBTYPE_DOWN:
	case MLX5_PORT_CHANGE_SUBTYPE_ACTIVE:
		queue_work(priv->wq, &priv->update_carrier_work);
		break;
	default:
		return NOTIFY_DONE;
	}

	return NOTIFY_OK;
}

static void mlx5e_enable_async_events(struct mlx5e_priv *priv)
{
	priv->events_nb.notifier_call = async_event;
	mlx5_notifier_register(priv->mdev, &priv->events_nb);
}

static void mlx5e_disable_async_events(struct mlx5e_priv *priv)
{
	mlx5_notifier_unregister(priv->mdev, &priv->events_nb);
}

static inline void mlx5e_build_umr_wqe(struct mlx5e_rq *rq,
				       struct mlx5e_icosq *sq,
				       struct mlx5e_umr_wqe *wqe)
{
	struct mlx5_wqe_ctrl_seg      *cseg = &wqe->ctrl;
	struct mlx5_wqe_umr_ctrl_seg *ucseg = &wqe->uctrl;
	u8 ds_cnt = DIV_ROUND_UP(MLX5E_UMR_WQE_INLINE_SZ, MLX5_SEND_WQE_DS);

	cseg->qpn_ds    = cpu_to_be32((sq->sqn << MLX5_WQE_CTRL_QPN_SHIFT) |
				      ds_cnt);
	cseg->umr_mkey  = rq->mkey_be;

	ucseg->flags = MLX5_UMR_TRANSLATION_OFFSET_EN | MLX5_UMR_INLINE;
	ucseg->xlt_octowords =
		cpu_to_be16(MLX5_MTT_OCTW(MLX5_MPWRQ_PAGES_PER_WQE));
	ucseg->mkey_mask     = cpu_to_be64(MLX5_MKEY_MASK_FREE);
}

static int mlx5e_rq_alloc_mpwqe_info(struct mlx5e_rq *rq,
				     struct mlx5e_channel *c)
{
	int wq_sz = mlx5_wq_ll_get_size(&rq->mpwqe.wq);

	rq->mpwqe.info = kvzalloc_node(array_size(wq_sz,
						  sizeof(*rq->mpwqe.info)),
				       GFP_KERNEL, cpu_to_node(c->cpu));
	if (!rq->mpwqe.info)
		return -ENOMEM;

	mlx5e_build_umr_wqe(rq, &c->icosq, &rq->mpwqe.umr_wqe);

	return 0;
}

static int mlx5e_create_umr_mkey(struct mlx5_core_dev *mdev,
				 u64 npages, u8 page_shift,
				 struct mlx5_core_mkey *umr_mkey,
				 dma_addr_t filler_addr)
{
	struct mlx5_mtt *mtt;
	int inlen;
	void *mkc;
	u32 *in;
	int err;
	int i;

	inlen = MLX5_ST_SZ_BYTES(create_mkey_in) + sizeof(*mtt) * npages;

	in = kvzalloc(inlen, GFP_KERNEL);
	if (!in)
		return -ENOMEM;

	mkc = MLX5_ADDR_OF(create_mkey_in, in, memory_key_mkey_entry);

	MLX5_SET(mkc, mkc, free, 1);
	MLX5_SET(mkc, mkc, umr_en, 1);
	MLX5_SET(mkc, mkc, lw, 1);
	MLX5_SET(mkc, mkc, lr, 1);
	MLX5_SET(mkc, mkc, access_mode_1_0, MLX5_MKC_ACCESS_MODE_MTT);
	mlx5e_mkey_set_relaxed_ordering(mdev, mkc);
	MLX5_SET(mkc, mkc, qpn, 0xffffff);
	MLX5_SET(mkc, mkc, pd, mdev->mlx5e_res.pdn);
	MLX5_SET64(mkc, mkc, len, npages << page_shift);
	MLX5_SET(mkc, mkc, translations_octword_size,
		 MLX5_MTT_OCTW(npages));
	MLX5_SET(mkc, mkc, log_page_size, page_shift);
	MLX5_SET(create_mkey_in, in, translations_octword_actual_size,
		 MLX5_MTT_OCTW(npages));

	/* Initialize the mkey with all MTTs pointing to a default
	 * page (filler_addr). When the channels are activated, UMR
	 * WQEs will redirect the RX WQEs to the actual memory from
	 * the RQ's pool, while the gaps (wqe_overflow) remain mapped
	 * to the default page.
	 */
	mtt = MLX5_ADDR_OF(create_mkey_in, in, klm_pas_mtt);
	for (i = 0 ; i < npages ; i++)
		mtt[i].ptag = cpu_to_be64(filler_addr);

	err = mlx5_core_create_mkey(mdev, umr_mkey, in, inlen);

	kvfree(in);
	return err;
}

static int mlx5e_create_rq_umr_mkey(struct mlx5_core_dev *mdev, struct mlx5e_rq *rq)
{
	u64 num_mtts = MLX5E_REQUIRED_MTTS(mlx5_wq_ll_get_size(&rq->mpwqe.wq));

	return mlx5e_create_umr_mkey(mdev, num_mtts, PAGE_SHIFT, &rq->umr_mkey,
				     rq->wqe_overflow.addr);
}

static inline u64 mlx5e_get_mpwqe_offset(struct mlx5e_rq *rq, u16 wqe_ix)
{
	return (wqe_ix << MLX5E_LOG_ALIGNED_MPWQE_PPW) << PAGE_SHIFT;
}

static void mlx5e_init_frags_partition(struct mlx5e_rq *rq)
{
	struct mlx5e_wqe_frag_info next_frag = {};
	struct mlx5e_wqe_frag_info *prev = NULL;
	int i;

	next_frag.di = &rq->wqe.di[0];

	for (i = 0; i < mlx5_wq_cyc_get_size(&rq->wqe.wq); i++) {
		struct mlx5e_rq_frag_info *frag_info = &rq->wqe.info.arr[0];
		struct mlx5e_wqe_frag_info *frag =
			&rq->wqe.frags[i << rq->wqe.info.log_num_frags];
		int f;

		for (f = 0; f < rq->wqe.info.num_frags; f++, frag++) {
			if (next_frag.offset + frag_info[f].frag_stride > PAGE_SIZE) {
				next_frag.di++;
				next_frag.offset = 0;
				if (prev)
					prev->last_in_page = true;
			}
			*frag = next_frag;

			/* prepare next */
			next_frag.offset += frag_info[f].frag_stride;
			prev = frag;
		}
	}

	if (prev)
		prev->last_in_page = true;
}

static int mlx5e_init_di_list(struct mlx5e_rq *rq,
			      int wq_sz, int cpu)
{
	int len = wq_sz << rq->wqe.info.log_num_frags;

	rq->wqe.di = kvzalloc_node(array_size(len, sizeof(*rq->wqe.di)),
				   GFP_KERNEL, cpu_to_node(cpu));
	if (!rq->wqe.di)
		return -ENOMEM;

	mlx5e_init_frags_partition(rq);

	return 0;
}

static void mlx5e_free_di_list(struct mlx5e_rq *rq)
{
	kvfree(rq->wqe.di);
}

static void mlx5e_rq_err_cqe_work(struct work_struct *recover_work)
{
	struct mlx5e_rq *rq = container_of(recover_work, struct mlx5e_rq, recover_work);

	mlx5e_reporter_rq_cqe_err(rq);
}

static int mlx5e_alloc_mpwqe_rq_drop_page(struct mlx5e_rq *rq)
{
	rq->wqe_overflow.page = alloc_page(GFP_KERNEL);
	if (!rq->wqe_overflow.page)
		return -ENOMEM;

	rq->wqe_overflow.addr = dma_map_page(rq->pdev, rq->wqe_overflow.page, 0,
					     PAGE_SIZE, rq->buff.map_dir);
	if (dma_mapping_error(rq->pdev, rq->wqe_overflow.addr)) {
		__free_page(rq->wqe_overflow.page);
		return -ENOMEM;
	}
	return 0;
}

static void mlx5e_free_mpwqe_rq_drop_page(struct mlx5e_rq *rq)
{
	 dma_unmap_page(rq->pdev, rq->wqe_overflow.addr, PAGE_SIZE,
			rq->buff.map_dir);
	 __free_page(rq->wqe_overflow.page);
}

static int mlx5e_alloc_rq(struct mlx5e_channel *c,
			  struct mlx5e_params *params,
			  struct mlx5e_xsk_param *xsk,
			  struct xsk_buff_pool *xsk_pool,
			  struct mlx5e_rq_param *rqp,
			  struct mlx5e_rq *rq)
{
	struct page_pool_params pp_params = { 0 };
	struct mlx5_core_dev *mdev = c->mdev;
	void *rqc = rqp->rqc;
	void *rqc_wq = MLX5_ADDR_OF(rqc, rqc, wq);
	u32 rq_xdp_ix;
	u32 pool_size;
	int wq_sz;
	int err;
	int i;

	rqp->wq.db_numa_node = cpu_to_node(c->cpu);

	rq->wq_type = params->rq_wq_type;
	rq->pdev    = c->pdev;
	rq->netdev  = c->netdev;
	rq->tstamp  = c->tstamp;
	rq->clock   = &mdev->clock;
	rq->channel = c;
	rq->ix      = c->ix;
	rq->mdev    = mdev;
	rq->hw_mtu  = MLX5E_SW2HW_MTU(params, params->sw_mtu);
	rq->xdpsq   = &c->rq_xdpsq;
	rq->xsk_pool = xsk_pool;

	if (rq->xsk_pool)
		rq->stats = &c->priv->channel_stats[c->ix].xskrq;
	else
		rq->stats = &c->priv->channel_stats[c->ix].rq;
	INIT_WORK(&rq->recover_work, mlx5e_rq_err_cqe_work);

	if (params->xdp_prog)
		bpf_prog_inc(params->xdp_prog);
	RCU_INIT_POINTER(rq->xdp_prog, params->xdp_prog);

	rq_xdp_ix = rq->ix;
	if (xsk)
		rq_xdp_ix += params->num_channels * MLX5E_RQ_GROUP_XSK;
	err = xdp_rxq_info_reg(&rq->xdp_rxq, rq->netdev, rq_xdp_ix);
	if (err < 0)
		goto err_rq_xdp_prog;

	rq->buff.map_dir = params->xdp_prog ? DMA_BIDIRECTIONAL : DMA_FROM_DEVICE;
	rq->buff.headroom = mlx5e_get_rq_headroom(mdev, params, xsk);
	pool_size = 1 << params->log_rq_mtu_frames;

	switch (rq->wq_type) {
	case MLX5_WQ_TYPE_LINKED_LIST_STRIDING_RQ:
		err = mlx5_wq_ll_create(mdev, &rqp->wq, rqc_wq, &rq->mpwqe.wq,
					&rq->wq_ctrl);
		if (err)
			goto err_rq_xdp;

		err = mlx5e_alloc_mpwqe_rq_drop_page(rq);
		if (err)
			goto err_rq_wq_destroy;

		rq->mpwqe.wq.db = &rq->mpwqe.wq.db[MLX5_RCV_DBR];

		wq_sz = mlx5_wq_ll_get_size(&rq->mpwqe.wq);

		pool_size = MLX5_MPWRQ_PAGES_PER_WQE <<
			mlx5e_mpwqe_get_log_rq_size(params, xsk);

		rq->mpwqe.log_stride_sz = mlx5e_mpwqe_get_log_stride_size(mdev, params, xsk);
		rq->mpwqe.num_strides =
			BIT(mlx5e_mpwqe_get_log_num_strides(mdev, params, xsk));

		rq->buff.frame0_sz = (1 << rq->mpwqe.log_stride_sz);

		err = mlx5e_create_rq_umr_mkey(mdev, rq);
		if (err)
			goto err_rq_drop_page;
		rq->mkey_be = cpu_to_be32(rq->umr_mkey.key);

		err = mlx5e_rq_alloc_mpwqe_info(rq, c);
		if (err)
			goto err_rq_mkey;
		break;
	default: /* MLX5_WQ_TYPE_CYCLIC */
		err = mlx5_wq_cyc_create(mdev, &rqp->wq, rqc_wq, &rq->wqe.wq,
					 &rq->wq_ctrl);
		if (err)
			goto err_rq_xdp;

		rq->wqe.wq.db = &rq->wqe.wq.db[MLX5_RCV_DBR];

		wq_sz = mlx5_wq_cyc_get_size(&rq->wqe.wq);

		rq->wqe.info = rqp->frags_info;
		rq->buff.frame0_sz = rq->wqe.info.arr[0].frag_stride;

		rq->wqe.frags =
			kvzalloc_node(array_size(sizeof(*rq->wqe.frags),
					(wq_sz << rq->wqe.info.log_num_frags)),
				      GFP_KERNEL, cpu_to_node(c->cpu));
		if (!rq->wqe.frags) {
			err = -ENOMEM;
			goto err_rq_wq_destroy;
		}

		err = mlx5e_init_di_list(rq, wq_sz, c->cpu);
		if (err)
			goto err_rq_frags;

		rq->mkey_be = c->mkey_be;
	}

	err = mlx5e_rq_set_handlers(rq, params, xsk);
	if (err)
		goto err_free_by_rq_type;

	if (xsk) {
		err = xdp_rxq_info_reg_mem_model(&rq->xdp_rxq,
						 MEM_TYPE_XSK_BUFF_POOL, NULL);
		xsk_pool_set_rxq_info(rq->xsk_pool, &rq->xdp_rxq);
	} else {
		/* Create a page_pool and register it with rxq */
		pp_params.order     = 0;
		pp_params.flags     = 0; /* No-internal DMA mapping in page_pool */
		pp_params.pool_size = pool_size;
		pp_params.nid       = cpu_to_node(c->cpu);
		pp_params.dev       = c->pdev;
		pp_params.dma_dir   = rq->buff.map_dir;

		/* page_pool can be used even when there is no rq->xdp_prog,
		 * given page_pool does not handle DMA mapping there is no
		 * required state to clear. And page_pool gracefully handle
		 * elevated refcnt.
		 */
		rq->page_pool = page_pool_create(&pp_params);
		if (IS_ERR(rq->page_pool)) {
			err = PTR_ERR(rq->page_pool);
			rq->page_pool = NULL;
			goto err_free_by_rq_type;
		}
		err = xdp_rxq_info_reg_mem_model(&rq->xdp_rxq,
						 MEM_TYPE_PAGE_POOL, rq->page_pool);
	}
	if (err)
		goto err_free_by_rq_type;

	for (i = 0; i < wq_sz; i++) {
		if (rq->wq_type == MLX5_WQ_TYPE_LINKED_LIST_STRIDING_RQ) {
			struct mlx5e_rx_wqe_ll *wqe =
				mlx5_wq_ll_get_wqe(&rq->mpwqe.wq, i);
			u32 byte_count =
				rq->mpwqe.num_strides << rq->mpwqe.log_stride_sz;
			u64 dma_offset = mlx5e_get_mpwqe_offset(rq, i);

			wqe->data[0].addr = cpu_to_be64(dma_offset + rq->buff.headroom);
			wqe->data[0].byte_count = cpu_to_be32(byte_count);
			wqe->data[0].lkey = rq->mkey_be;
		} else {
			struct mlx5e_rx_wqe_cyc *wqe =
				mlx5_wq_cyc_get_wqe(&rq->wqe.wq, i);
			int f;

			for (f = 0; f < rq->wqe.info.num_frags; f++) {
				u32 frag_size = rq->wqe.info.arr[f].frag_size |
					MLX5_HW_START_PADDING;

				wqe->data[f].byte_count = cpu_to_be32(frag_size);
				wqe->data[f].lkey = rq->mkey_be;
			}
			/* check if num_frags is not a pow of two */
			if (rq->wqe.info.num_frags < (1 << rq->wqe.info.log_num_frags)) {
				wqe->data[f].byte_count = 0;
				wqe->data[f].lkey = cpu_to_be32(MLX5_INVALID_LKEY);
				wqe->data[f].addr = 0;
			}
		}
	}

	INIT_WORK(&rq->dim.work, mlx5e_rx_dim_work);

	switch (params->rx_cq_moderation.cq_period_mode) {
	case MLX5_CQ_PERIOD_MODE_START_FROM_CQE:
		rq->dim.mode = DIM_CQ_PERIOD_MODE_START_FROM_CQE;
		break;
	case MLX5_CQ_PERIOD_MODE_START_FROM_EQE:
	default:
		rq->dim.mode = DIM_CQ_PERIOD_MODE_START_FROM_EQE;
	}

	rq->page_cache.head = 0;
	rq->page_cache.tail = 0;

	return 0;

err_free_by_rq_type:
	switch (rq->wq_type) {
	case MLX5_WQ_TYPE_LINKED_LIST_STRIDING_RQ:
		kvfree(rq->mpwqe.info);
err_rq_mkey:
		mlx5_core_destroy_mkey(mdev, &rq->umr_mkey);
err_rq_drop_page:
		mlx5e_free_mpwqe_rq_drop_page(rq);
		break;
	default: /* MLX5_WQ_TYPE_CYCLIC */
		mlx5e_free_di_list(rq);
err_rq_frags:
		kvfree(rq->wqe.frags);
	}
err_rq_wq_destroy:
	mlx5_wq_destroy(&rq->wq_ctrl);
err_rq_xdp:
	xdp_rxq_info_unreg(&rq->xdp_rxq);
err_rq_xdp_prog:
	if (params->xdp_prog)
		bpf_prog_put(params->xdp_prog);

	return err;
}

static void mlx5e_free_rq(struct mlx5e_rq *rq)
{
	struct mlx5e_channel *c = rq->channel;
	struct bpf_prog *old_prog = NULL;
	int i;

	/* drop_rq has neither channel nor xdp_prog. */
	if (c)
		old_prog = rcu_dereference_protected(rq->xdp_prog,
						     lockdep_is_held(&c->priv->state_lock));
	if (old_prog)
		bpf_prog_put(old_prog);

	switch (rq->wq_type) {
	case MLX5_WQ_TYPE_LINKED_LIST_STRIDING_RQ:
		kvfree(rq->mpwqe.info);
		mlx5_core_destroy_mkey(rq->mdev, &rq->umr_mkey);
		mlx5e_free_mpwqe_rq_drop_page(rq);
		break;
	default: /* MLX5_WQ_TYPE_CYCLIC */
		kvfree(rq->wqe.frags);
		mlx5e_free_di_list(rq);
	}

	for (i = rq->page_cache.head; i != rq->page_cache.tail;
	     i = (i + 1) & (MLX5E_CACHE_SIZE - 1)) {
		struct mlx5e_dma_info *dma_info = &rq->page_cache.page_cache[i];

		/* With AF_XDP, page_cache is not used, so this loop is not
		 * entered, and it's safe to call mlx5e_page_release_dynamic
		 * directly.
		 */
		mlx5e_page_release_dynamic(rq, dma_info, false);
	}

	xdp_rxq_info_unreg(&rq->xdp_rxq);
	page_pool_destroy(rq->page_pool);
	mlx5_wq_destroy(&rq->wq_ctrl);
}

static int mlx5e_create_rq(struct mlx5e_rq *rq,
			   struct mlx5e_rq_param *param)
{
	struct mlx5_core_dev *mdev = rq->mdev;

	void *in;
	void *rqc;
	void *wq;
	int inlen;
	int err;

	inlen = MLX5_ST_SZ_BYTES(create_rq_in) +
		sizeof(u64) * rq->wq_ctrl.buf.npages;
	in = kvzalloc(inlen, GFP_KERNEL);
	if (!in)
		return -ENOMEM;

	rqc = MLX5_ADDR_OF(create_rq_in, in, ctx);
	wq  = MLX5_ADDR_OF(rqc, rqc, wq);

	memcpy(rqc, param->rqc, sizeof(param->rqc));

	MLX5_SET(rqc,  rqc, cqn,		rq->cq.mcq.cqn);
	MLX5_SET(rqc,  rqc, state,		MLX5_RQC_STATE_RST);
	MLX5_SET(wq,   wq,  log_wq_pg_sz,	rq->wq_ctrl.buf.page_shift -
						MLX5_ADAPTER_PAGE_SHIFT);
	MLX5_SET64(wq, wq,  dbr_addr,		rq->wq_ctrl.db.dma);

	mlx5_fill_page_frag_array(&rq->wq_ctrl.buf,
				  (__be64 *)MLX5_ADDR_OF(wq, wq, pas));

	err = mlx5_core_create_rq(mdev, in, inlen, &rq->rqn);

	kvfree(in);

	return err;
}

int mlx5e_modify_rq_state(struct mlx5e_rq *rq, int curr_state, int next_state)
{
	struct mlx5_core_dev *mdev = rq->mdev;

	void *in;
	void *rqc;
	int inlen;
	int err;

	inlen = MLX5_ST_SZ_BYTES(modify_rq_in);
	in = kvzalloc(inlen, GFP_KERNEL);
	if (!in)
		return -ENOMEM;

	if (curr_state == MLX5_RQC_STATE_RST && next_state == MLX5_RQC_STATE_RDY)
		mlx5e_rqwq_reset(rq);

	rqc = MLX5_ADDR_OF(modify_rq_in, in, ctx);

	MLX5_SET(modify_rq_in, in, rq_state, curr_state);
	MLX5_SET(rqc, rqc, state, next_state);

	err = mlx5_core_modify_rq(mdev, rq->rqn, in);

	kvfree(in);

	return err;
}

static int mlx5e_modify_rq_scatter_fcs(struct mlx5e_rq *rq, bool enable)
{
	struct mlx5e_channel *c = rq->channel;
	struct mlx5e_priv *priv = c->priv;
	struct mlx5_core_dev *mdev = priv->mdev;

	void *in;
	void *rqc;
	int inlen;
	int err;

	inlen = MLX5_ST_SZ_BYTES(modify_rq_in);
	in = kvzalloc(inlen, GFP_KERNEL);
	if (!in)
		return -ENOMEM;

	rqc = MLX5_ADDR_OF(modify_rq_in, in, ctx);

	MLX5_SET(modify_rq_in, in, rq_state, MLX5_RQC_STATE_RDY);
	MLX5_SET64(modify_rq_in, in, modify_bitmask,
		   MLX5_MODIFY_RQ_IN_MODIFY_BITMASK_SCATTER_FCS);
	MLX5_SET(rqc, rqc, scatter_fcs, enable);
	MLX5_SET(rqc, rqc, state, MLX5_RQC_STATE_RDY);

	err = mlx5_core_modify_rq(mdev, rq->rqn, in);

	kvfree(in);

	return err;
}

static int mlx5e_modify_rq_vsd(struct mlx5e_rq *rq, bool vsd)
{
	struct mlx5e_channel *c = rq->channel;
	struct mlx5_core_dev *mdev = c->mdev;
	void *in;
	void *rqc;
	int inlen;
	int err;

	inlen = MLX5_ST_SZ_BYTES(modify_rq_in);
	in = kvzalloc(inlen, GFP_KERNEL);
	if (!in)
		return -ENOMEM;

	rqc = MLX5_ADDR_OF(modify_rq_in, in, ctx);

	MLX5_SET(modify_rq_in, in, rq_state, MLX5_RQC_STATE_RDY);
	MLX5_SET64(modify_rq_in, in, modify_bitmask,
		   MLX5_MODIFY_RQ_IN_MODIFY_BITMASK_VSD);
	MLX5_SET(rqc, rqc, vsd, vsd);
	MLX5_SET(rqc, rqc, state, MLX5_RQC_STATE_RDY);

	err = mlx5_core_modify_rq(mdev, rq->rqn, in);

	kvfree(in);

	return err;
}

static void mlx5e_destroy_rq(struct mlx5e_rq *rq)
{
	mlx5_core_destroy_rq(rq->mdev, rq->rqn);
}

int mlx5e_wait_for_min_rx_wqes(struct mlx5e_rq *rq, int wait_time)
{
	unsigned long exp_time = jiffies + msecs_to_jiffies(wait_time);
	struct mlx5e_channel *c = rq->channel;

	u16 min_wqes = mlx5_min_rx_wqes(rq->wq_type, mlx5e_rqwq_get_size(rq));

	do {
		if (mlx5e_rqwq_get_cur_sz(rq) >= min_wqes)
			return 0;

		msleep(20);
	} while (time_before(jiffies, exp_time));

	netdev_warn(c->netdev, "Failed to get min RX wqes on Channel[%d] RQN[0x%x] wq cur_sz(%d) min_rx_wqes(%d)\n",
		    c->ix, rq->rqn, mlx5e_rqwq_get_cur_sz(rq), min_wqes);

	mlx5e_reporter_rx_timeout(rq);
	return -ETIMEDOUT;
}

void mlx5e_free_rx_in_progress_descs(struct mlx5e_rq *rq)
{
	struct mlx5_wq_ll *wq;
	u16 head;
	int i;

	if (rq->wq_type != MLX5_WQ_TYPE_LINKED_LIST_STRIDING_RQ)
		return;

	wq = &rq->mpwqe.wq;
	head = wq->head;

	/* Outstanding UMR WQEs (in progress) start at wq->head */
	for (i = 0; i < rq->mpwqe.umr_in_progress; i++) {
		rq->dealloc_wqe(rq, head);
		head = mlx5_wq_ll_get_wqe_next_ix(wq, head);
	}

	rq->mpwqe.actual_wq_head = wq->head;
	rq->mpwqe.umr_in_progress = 0;
	rq->mpwqe.umr_completed = 0;
}

void mlx5e_free_rx_descs(struct mlx5e_rq *rq)
{
	__be16 wqe_ix_be;
	u16 wqe_ix;

	if (rq->wq_type == MLX5_WQ_TYPE_LINKED_LIST_STRIDING_RQ) {
		struct mlx5_wq_ll *wq = &rq->mpwqe.wq;

		mlx5e_free_rx_in_progress_descs(rq);

		while (!mlx5_wq_ll_is_empty(wq)) {
			struct mlx5e_rx_wqe_ll *wqe;

			wqe_ix_be = *wq->tail_next;
			wqe_ix    = be16_to_cpu(wqe_ix_be);
			wqe       = mlx5_wq_ll_get_wqe(wq, wqe_ix);
			rq->dealloc_wqe(rq, wqe_ix);
			mlx5_wq_ll_pop(wq, wqe_ix_be,
				       &wqe->next.next_wqe_index);
		}
	} else {
		struct mlx5_wq_cyc *wq = &rq->wqe.wq;

		while (!mlx5_wq_cyc_is_empty(wq)) {
			wqe_ix = mlx5_wq_cyc_get_tail(wq);
			rq->dealloc_wqe(rq, wqe_ix);
			mlx5_wq_cyc_pop(wq);
		}
	}

}

int mlx5e_open_rq(struct mlx5e_channel *c, struct mlx5e_params *params,
		  struct mlx5e_rq_param *param, struct mlx5e_xsk_param *xsk,
		  struct xsk_buff_pool *xsk_pool, struct mlx5e_rq *rq)
{
	int err;

	err = mlx5e_alloc_rq(c, params, xsk, xsk_pool, param, rq);
	if (err)
		return err;

	err = mlx5e_create_rq(rq, param);
	if (err)
		goto err_free_rq;

	err = mlx5e_modify_rq_state(rq, MLX5_RQC_STATE_RST, MLX5_RQC_STATE_RDY);
	if (err)
		goto err_destroy_rq;

	if (mlx5e_is_tls_on(c->priv) && !mlx5_accel_is_ktls_device(c->mdev))
		__set_bit(MLX5E_RQ_STATE_FPGA_TLS, &c->rq.state); /* must be FPGA */

	if (MLX5_CAP_ETH(c->mdev, cqe_checksum_full))
		__set_bit(MLX5E_RQ_STATE_CSUM_FULL, &c->rq.state);

	if (params->rx_dim_enabled)
		__set_bit(MLX5E_RQ_STATE_AM, &c->rq.state);

	/* We disable csum_complete when XDP is enabled since
	 * XDP programs might manipulate packets which will render
	 * skb->checksum incorrect.
	 */
	if (MLX5E_GET_PFLAG(params, MLX5E_PFLAG_RX_NO_CSUM_COMPLETE) || c->xdp)
		__set_bit(MLX5E_RQ_STATE_NO_CSUM_COMPLETE, &c->rq.state);

	return 0;

err_destroy_rq:
	mlx5e_destroy_rq(rq);
err_free_rq:
	mlx5e_free_rq(rq);

	return err;
}

void mlx5e_activate_rq(struct mlx5e_rq *rq)
{
	set_bit(MLX5E_RQ_STATE_ENABLED, &rq->state);
	mlx5e_trigger_irq(&rq->channel->icosq);
}

void mlx5e_deactivate_rq(struct mlx5e_rq *rq)
{
	clear_bit(MLX5E_RQ_STATE_ENABLED, &rq->state);
	synchronize_rcu(); /* Sync with NAPI to prevent mlx5e_post_rx_wqes. */
}

void mlx5e_close_rq(struct mlx5e_rq *rq)
{
	cancel_work_sync(&rq->dim.work);
	cancel_work_sync(&rq->channel->icosq.recover_work);
	cancel_work_sync(&rq->recover_work);
	mlx5e_destroy_rq(rq);
	mlx5e_free_rx_descs(rq);
	mlx5e_free_rq(rq);
}

static void mlx5e_free_xdpsq_db(struct mlx5e_xdpsq *sq)
{
	kvfree(sq->db.xdpi_fifo.xi);
	kvfree(sq->db.wqe_info);
}

static int mlx5e_alloc_xdpsq_fifo(struct mlx5e_xdpsq *sq, int numa)
{
	struct mlx5e_xdp_info_fifo *xdpi_fifo = &sq->db.xdpi_fifo;
	int wq_sz        = mlx5_wq_cyc_get_size(&sq->wq);
	int dsegs_per_wq = wq_sz * MLX5_SEND_WQEBB_NUM_DS;

	xdpi_fifo->xi = kvzalloc_node(sizeof(*xdpi_fifo->xi) * dsegs_per_wq,
				      GFP_KERNEL, numa);
	if (!xdpi_fifo->xi)
		return -ENOMEM;

	xdpi_fifo->pc   = &sq->xdpi_fifo_pc;
	xdpi_fifo->cc   = &sq->xdpi_fifo_cc;
	xdpi_fifo->mask = dsegs_per_wq - 1;

	return 0;
}

static int mlx5e_alloc_xdpsq_db(struct mlx5e_xdpsq *sq, int numa)
{
	int wq_sz = mlx5_wq_cyc_get_size(&sq->wq);
	int err;

	sq->db.wqe_info = kvzalloc_node(sizeof(*sq->db.wqe_info) * wq_sz,
					GFP_KERNEL, numa);
	if (!sq->db.wqe_info)
		return -ENOMEM;

	err = mlx5e_alloc_xdpsq_fifo(sq, numa);
	if (err) {
		mlx5e_free_xdpsq_db(sq);
		return err;
	}

	return 0;
}

static int mlx5e_alloc_xdpsq(struct mlx5e_channel *c,
			     struct mlx5e_params *params,
			     struct xsk_buff_pool *xsk_pool,
			     struct mlx5e_sq_param *param,
			     struct mlx5e_xdpsq *sq,
			     bool is_redirect)
{
	void *sqc_wq               = MLX5_ADDR_OF(sqc, param->sqc, wq);
	struct mlx5_core_dev *mdev = c->mdev;
	struct mlx5_wq_cyc *wq = &sq->wq;
	int err;

	sq->pdev      = c->pdev;
	sq->mkey_be   = c->mkey_be;
	sq->channel   = c;
	sq->uar_map   = mdev->mlx5e_res.bfreg.map;
	sq->min_inline_mode = params->tx_min_inline_mode;
	sq->hw_mtu    = MLX5E_SW2HW_MTU(params, params->sw_mtu);
	sq->xsk_pool  = xsk_pool;

	sq->stats = sq->xsk_pool ?
		&c->priv->channel_stats[c->ix].xsksq :
		is_redirect ?
			&c->priv->channel_stats[c->ix].xdpsq :
			&c->priv->channel_stats[c->ix].rq_xdpsq;

	param->wq.db_numa_node = cpu_to_node(c->cpu);
	err = mlx5_wq_cyc_create(mdev, &param->wq, sqc_wq, wq, &sq->wq_ctrl);
	if (err)
		return err;
	wq->db = &wq->db[MLX5_SND_DBR];

	err = mlx5e_alloc_xdpsq_db(sq, cpu_to_node(c->cpu));
	if (err)
		goto err_sq_wq_destroy;

	return 0;

err_sq_wq_destroy:
	mlx5_wq_destroy(&sq->wq_ctrl);

	return err;
}

static void mlx5e_free_xdpsq(struct mlx5e_xdpsq *sq)
{
	mlx5e_free_xdpsq_db(sq);
	mlx5_wq_destroy(&sq->wq_ctrl);
}

static void mlx5e_free_icosq_db(struct mlx5e_icosq *sq)
{
	kvfree(sq->db.wqe_info);
}

static int mlx5e_alloc_icosq_db(struct mlx5e_icosq *sq, int numa)
{
	int wq_sz = mlx5_wq_cyc_get_size(&sq->wq);
	size_t size;

	size = array_size(wq_sz, sizeof(*sq->db.wqe_info));
	sq->db.wqe_info = kvzalloc_node(size, GFP_KERNEL, numa);
	if (!sq->db.wqe_info)
		return -ENOMEM;

	return 0;
}

static void mlx5e_icosq_err_cqe_work(struct work_struct *recover_work)
{
	struct mlx5e_icosq *sq = container_of(recover_work, struct mlx5e_icosq,
					      recover_work);

	mlx5e_reporter_icosq_cqe_err(sq);
}

static int mlx5e_alloc_icosq(struct mlx5e_channel *c,
			     struct mlx5e_sq_param *param,
			     struct mlx5e_icosq *sq)
{
	void *sqc_wq               = MLX5_ADDR_OF(sqc, param->sqc, wq);
	struct mlx5_core_dev *mdev = c->mdev;
	struct mlx5_wq_cyc *wq = &sq->wq;
	int err;

	sq->channel   = c;
	sq->uar_map   = mdev->mlx5e_res.bfreg.map;

	param->wq.db_numa_node = cpu_to_node(c->cpu);
	err = mlx5_wq_cyc_create(mdev, &param->wq, sqc_wq, wq, &sq->wq_ctrl);
	if (err)
		return err;
	wq->db = &wq->db[MLX5_SND_DBR];

	err = mlx5e_alloc_icosq_db(sq, cpu_to_node(c->cpu));
	if (err)
		goto err_sq_wq_destroy;

	INIT_WORK(&sq->recover_work, mlx5e_icosq_err_cqe_work);

	return 0;

err_sq_wq_destroy:
	mlx5_wq_destroy(&sq->wq_ctrl);

	return err;
}

static void mlx5e_free_icosq(struct mlx5e_icosq *sq)
{
	mlx5e_free_icosq_db(sq);
	mlx5_wq_destroy(&sq->wq_ctrl);
}

static void mlx5e_free_txqsq_db(struct mlx5e_txqsq *sq)
{
	kvfree(sq->db.wqe_info);
	kvfree(sq->db.dma_fifo);
}

static int mlx5e_alloc_txqsq_db(struct mlx5e_txqsq *sq, int numa)
{
	int wq_sz = mlx5_wq_cyc_get_size(&sq->wq);
	int df_sz = wq_sz * MLX5_SEND_WQEBB_NUM_DS;

	sq->db.dma_fifo = kvzalloc_node(array_size(df_sz,
						   sizeof(*sq->db.dma_fifo)),
					GFP_KERNEL, numa);
	sq->db.wqe_info = kvzalloc_node(array_size(wq_sz,
						   sizeof(*sq->db.wqe_info)),
					GFP_KERNEL, numa);
	if (!sq->db.dma_fifo || !sq->db.wqe_info) {
		mlx5e_free_txqsq_db(sq);
		return -ENOMEM;
	}

	sq->dma_fifo_mask = df_sz - 1;

	return 0;
}

static int mlx5e_calc_sq_stop_room(struct mlx5e_txqsq *sq, u8 log_sq_size)
{
	int sq_size = 1 << log_sq_size;

	sq->stop_room  = mlx5e_tls_get_stop_room(sq);
	sq->stop_room += mlx5e_stop_room_for_wqe(MLX5_SEND_WQE_MAX_WQEBBS);

	if (WARN_ON(sq->stop_room >= sq_size)) {
		netdev_err(sq->channel->netdev, "Stop room %hu is bigger than the SQ size %d\n",
			   sq->stop_room, sq_size);
		return -ENOSPC;
	}

	return 0;
}

static void mlx5e_tx_err_cqe_work(struct work_struct *recover_work);
static int mlx5e_alloc_txqsq(struct mlx5e_channel *c,
			     int txq_ix,
			     struct mlx5e_params *params,
			     struct mlx5e_sq_param *param,
			     struct mlx5e_txqsq *sq,
			     int tc)
{
	void *sqc_wq               = MLX5_ADDR_OF(sqc, param->sqc, wq);
	struct mlx5_core_dev *mdev = c->mdev;
	struct mlx5_wq_cyc *wq = &sq->wq;
	int err;

	sq->pdev      = c->pdev;
	sq->tstamp    = c->tstamp;
	sq->clock     = &mdev->clock;
	sq->mkey_be   = c->mkey_be;
	sq->channel   = c;
	sq->ch_ix     = c->ix;
	sq->txq_ix    = txq_ix;
	sq->uar_map   = mdev->mlx5e_res.bfreg.map;
	sq->min_inline_mode = params->tx_min_inline_mode;
	sq->hw_mtu    = MLX5E_SW2HW_MTU(params, params->sw_mtu);
	sq->stats     = &c->priv->channel_stats[c->ix].sq[tc];
	INIT_WORK(&sq->recover_work, mlx5e_tx_err_cqe_work);
	if (!MLX5_CAP_ETH(mdev, wqe_vlan_insert))
		set_bit(MLX5E_SQ_STATE_VLAN_NEED_L2_INLINE, &sq->state);
	if (MLX5_IPSEC_DEV(c->priv->mdev))
		set_bit(MLX5E_SQ_STATE_IPSEC, &sq->state);
	if (mlx5_accel_is_tls_device(c->priv->mdev))
		set_bit(MLX5E_SQ_STATE_TLS, &sq->state);
	err = mlx5e_calc_sq_stop_room(sq, params->log_sq_size);
	if (err)
		return err;

	param->wq.db_numa_node = cpu_to_node(c->cpu);
	err = mlx5_wq_cyc_create(mdev, &param->wq, sqc_wq, wq, &sq->wq_ctrl);
	if (err)
		return err;
	wq->db    = &wq->db[MLX5_SND_DBR];

	err = mlx5e_alloc_txqsq_db(sq, cpu_to_node(c->cpu));
	if (err)
		goto err_sq_wq_destroy;

	INIT_WORK(&sq->dim.work, mlx5e_tx_dim_work);
	sq->dim.mode = params->tx_cq_moderation.cq_period_mode;

	return 0;

err_sq_wq_destroy:
	mlx5_wq_destroy(&sq->wq_ctrl);

	return err;
}

static void mlx5e_free_txqsq(struct mlx5e_txqsq *sq)
{
	mlx5e_free_txqsq_db(sq);
	mlx5_wq_destroy(&sq->wq_ctrl);
}

struct mlx5e_create_sq_param {
	struct mlx5_wq_ctrl        *wq_ctrl;
	u32                         cqn;
	u32                         tisn;
	u8                          tis_lst_sz;
	u8                          min_inline_mode;
};

static int mlx5e_create_sq(struct mlx5_core_dev *mdev,
			   struct mlx5e_sq_param *param,
			   struct mlx5e_create_sq_param *csp,
			   u32 *sqn)
{
	void *in;
	void *sqc;
	void *wq;
	int inlen;
	int err;

	inlen = MLX5_ST_SZ_BYTES(create_sq_in) +
		sizeof(u64) * csp->wq_ctrl->buf.npages;
	in = kvzalloc(inlen, GFP_KERNEL);
	if (!in)
		return -ENOMEM;

	sqc = MLX5_ADDR_OF(create_sq_in, in, ctx);
	wq = MLX5_ADDR_OF(sqc, sqc, wq);

	memcpy(sqc, param->sqc, sizeof(param->sqc));
	MLX5_SET(sqc,  sqc, tis_lst_sz, csp->tis_lst_sz);
	MLX5_SET(sqc,  sqc, tis_num_0, csp->tisn);
	MLX5_SET(sqc,  sqc, cqn, csp->cqn);

	if (MLX5_CAP_ETH(mdev, wqe_inline_mode) == MLX5_CAP_INLINE_MODE_VPORT_CONTEXT)
		MLX5_SET(sqc,  sqc, min_wqe_inline_mode, csp->min_inline_mode);

	MLX5_SET(sqc,  sqc, state, MLX5_SQC_STATE_RST);
	MLX5_SET(sqc,  sqc, flush_in_error_en, 1);

	MLX5_SET(wq,   wq, wq_type,       MLX5_WQ_TYPE_CYCLIC);
	MLX5_SET(wq,   wq, uar_page,      mdev->mlx5e_res.bfreg.index);
	MLX5_SET(wq,   wq, log_wq_pg_sz,  csp->wq_ctrl->buf.page_shift -
					  MLX5_ADAPTER_PAGE_SHIFT);
	MLX5_SET64(wq, wq, dbr_addr,      csp->wq_ctrl->db.dma);

	mlx5_fill_page_frag_array(&csp->wq_ctrl->buf,
				  (__be64 *)MLX5_ADDR_OF(wq, wq, pas));

	err = mlx5_core_create_sq(mdev, in, inlen, sqn);

	kvfree(in);

	return err;
}

int mlx5e_modify_sq(struct mlx5_core_dev *mdev, u32 sqn,
		    struct mlx5e_modify_sq_param *p)
{
	void *in;
	void *sqc;
	int inlen;
	int err;

	inlen = MLX5_ST_SZ_BYTES(modify_sq_in);
	in = kvzalloc(inlen, GFP_KERNEL);
	if (!in)
		return -ENOMEM;

	sqc = MLX5_ADDR_OF(modify_sq_in, in, ctx);

	MLX5_SET(modify_sq_in, in, sq_state, p->curr_state);
	MLX5_SET(sqc, sqc, state, p->next_state);
	if (p->rl_update && p->next_state == MLX5_SQC_STATE_RDY) {
		MLX5_SET64(modify_sq_in, in, modify_bitmask, 1);
		MLX5_SET(sqc,  sqc, packet_pacing_rate_limit_index, p->rl_index);
	}

	err = mlx5_core_modify_sq(mdev, sqn, in);

	kvfree(in);

	return err;
}

static void mlx5e_destroy_sq(struct mlx5_core_dev *mdev, u32 sqn)
{
	mlx5_core_destroy_sq(mdev, sqn);
}

static int mlx5e_create_sq_rdy(struct mlx5_core_dev *mdev,
			       struct mlx5e_sq_param *param,
			       struct mlx5e_create_sq_param *csp,
			       u32 *sqn)
{
	struct mlx5e_modify_sq_param msp = {0};
	int err;

	err = mlx5e_create_sq(mdev, param, csp, sqn);
	if (err)
		return err;

	msp.curr_state = MLX5_SQC_STATE_RST;
	msp.next_state = MLX5_SQC_STATE_RDY;
	err = mlx5e_modify_sq(mdev, *sqn, &msp);
	if (err)
		mlx5e_destroy_sq(mdev, *sqn);

	return err;
}

static int mlx5e_set_sq_maxrate(struct net_device *dev,
				struct mlx5e_txqsq *sq, u32 rate);

static int mlx5e_open_txqsq(struct mlx5e_channel *c,
			    u32 tisn,
			    int txq_ix,
			    struct mlx5e_params *params,
			    struct mlx5e_sq_param *param,
			    struct mlx5e_txqsq *sq,
			    int tc)
{
	struct mlx5e_create_sq_param csp = {};
	u32 tx_rate;
	int err;

	err = mlx5e_alloc_txqsq(c, txq_ix, params, param, sq, tc);
	if (err)
		return err;

	csp.tisn            = tisn;
	csp.tis_lst_sz      = 1;
	csp.cqn             = sq->cq.mcq.cqn;
	csp.wq_ctrl         = &sq->wq_ctrl;
	csp.min_inline_mode = sq->min_inline_mode;
	err = mlx5e_create_sq_rdy(c->mdev, param, &csp, &sq->sqn);
	if (err)
		goto err_free_txqsq;

	tx_rate = c->priv->tx_rates[sq->txq_ix];
	if (tx_rate)
		mlx5e_set_sq_maxrate(c->netdev, sq, tx_rate);

	if (params->tx_dim_enabled)
		sq->state |= BIT(MLX5E_SQ_STATE_AM);

	return 0;

err_free_txqsq:
	mlx5e_free_txqsq(sq);

	return err;
}

void mlx5e_activate_txqsq(struct mlx5e_txqsq *sq)
{
	sq->txq = netdev_get_tx_queue(sq->channel->netdev, sq->txq_ix);
	set_bit(MLX5E_SQ_STATE_ENABLED, &sq->state);
	netdev_tx_reset_queue(sq->txq);
	netif_tx_start_queue(sq->txq);
}

void mlx5e_tx_disable_queue(struct netdev_queue *txq)
{
	__netif_tx_lock_bh(txq);
	netif_tx_stop_queue(txq);
	__netif_tx_unlock_bh(txq);
}

static void mlx5e_deactivate_txqsq(struct mlx5e_txqsq *sq)
{
	struct mlx5_wq_cyc *wq = &sq->wq;

	clear_bit(MLX5E_SQ_STATE_ENABLED, &sq->state);
	synchronize_rcu(); /* Sync with NAPI to prevent netif_tx_wake_queue. */

	mlx5e_tx_disable_queue(sq->txq);

	/* last doorbell out, godspeed .. */
	if (mlx5e_wqc_has_room_for(wq, sq->cc, sq->pc, 1)) {
		u16 pi = mlx5_wq_cyc_ctr2ix(wq, sq->pc);
		struct mlx5e_tx_wqe *nop;

		sq->db.wqe_info[pi] = (struct mlx5e_tx_wqe_info) {
			.num_wqebbs = 1,
		};

		nop = mlx5e_post_nop(wq, sq->sqn, &sq->pc);
		mlx5e_notify_hw(wq, sq->pc, sq->uar_map, &nop->ctrl);
	}
}

static void mlx5e_close_txqsq(struct mlx5e_txqsq *sq)
{
	struct mlx5e_channel *c = sq->channel;
	struct mlx5_core_dev *mdev = c->mdev;
	struct mlx5_rate_limit rl = {0};

	cancel_work_sync(&sq->dim.work);
	cancel_work_sync(&sq->recover_work);
	mlx5e_destroy_sq(mdev, sq->sqn);
	if (sq->rate_limit) {
		rl.rate = sq->rate_limit;
		mlx5_rl_remove_rate(mdev, &rl);
	}
	mlx5e_free_txqsq_descs(sq);
	mlx5e_free_txqsq(sq);
}

static void mlx5e_tx_err_cqe_work(struct work_struct *recover_work)
{
	struct mlx5e_txqsq *sq = container_of(recover_work, struct mlx5e_txqsq,
					      recover_work);

	mlx5e_reporter_tx_err_cqe(sq);
}

int mlx5e_open_icosq(struct mlx5e_channel *c, struct mlx5e_params *params,
		     struct mlx5e_sq_param *param, struct mlx5e_icosq *sq)
{
	struct mlx5e_create_sq_param csp = {};
	int err;

	err = mlx5e_alloc_icosq(c, param, sq);
	if (err)
		return err;

	csp.cqn             = sq->cq.mcq.cqn;
	csp.wq_ctrl         = &sq->wq_ctrl;
	csp.min_inline_mode = params->tx_min_inline_mode;
	err = mlx5e_create_sq_rdy(c->mdev, param, &csp, &sq->sqn);
	if (err)
		goto err_free_icosq;

	return 0;

err_free_icosq:
	mlx5e_free_icosq(sq);

	return err;
}

void mlx5e_activate_icosq(struct mlx5e_icosq *icosq)
{
	set_bit(MLX5E_SQ_STATE_ENABLED, &icosq->state);
}

void mlx5e_deactivate_icosq(struct mlx5e_icosq *icosq)
{
	clear_bit(MLX5E_SQ_STATE_ENABLED, &icosq->state);
	synchronize_rcu(); /* Sync with NAPI. */
}

void mlx5e_close_icosq(struct mlx5e_icosq *sq)
{
	struct mlx5e_channel *c = sq->channel;

	mlx5e_destroy_sq(c->mdev, sq->sqn);
	mlx5e_free_icosq_descs(sq);
	mlx5e_free_icosq(sq);
}

int mlx5e_open_xdpsq(struct mlx5e_channel *c, struct mlx5e_params *params,
		     struct mlx5e_sq_param *param, struct xsk_buff_pool *xsk_pool,
		     struct mlx5e_xdpsq *sq, bool is_redirect)
{
	struct mlx5e_create_sq_param csp = {};
	int err;

	err = mlx5e_alloc_xdpsq(c, params, xsk_pool, param, sq, is_redirect);
	if (err)
		return err;

	csp.tis_lst_sz      = 1;
	csp.tisn            = c->priv->tisn[c->lag_port][0]; /* tc = 0 */
	csp.cqn             = sq->cq.mcq.cqn;
	csp.wq_ctrl         = &sq->wq_ctrl;
	csp.min_inline_mode = sq->min_inline_mode;
	set_bit(MLX5E_SQ_STATE_ENABLED, &sq->state);
	err = mlx5e_create_sq_rdy(c->mdev, param, &csp, &sq->sqn);
	if (err)
		goto err_free_xdpsq;

	mlx5e_set_xmit_fp(sq, param->is_mpw);

	if (!param->is_mpw) {
		unsigned int ds_cnt = MLX5E_XDP_TX_DS_COUNT;
		unsigned int inline_hdr_sz = 0;
		int i;

		if (sq->min_inline_mode != MLX5_INLINE_MODE_NONE) {
			inline_hdr_sz = MLX5E_XDP_MIN_INLINE;
			ds_cnt++;
		}

		/* Pre initialize fixed WQE fields */
		for (i = 0; i < mlx5_wq_cyc_get_size(&sq->wq); i++) {
			struct mlx5e_tx_wqe      *wqe  = mlx5_wq_cyc_get_wqe(&sq->wq, i);
			struct mlx5_wqe_ctrl_seg *cseg = &wqe->ctrl;
			struct mlx5_wqe_eth_seg  *eseg = &wqe->eth;
			struct mlx5_wqe_data_seg *dseg;

			sq->db.wqe_info[i] = (struct mlx5e_xdp_wqe_info) {
				.num_wqebbs = 1,
				.num_pkts   = 1,
			};

			cseg->qpn_ds = cpu_to_be32((sq->sqn << 8) | ds_cnt);
			eseg->inline_hdr.sz = cpu_to_be16(inline_hdr_sz);

			dseg = (struct mlx5_wqe_data_seg *)cseg + (ds_cnt - 1);
			dseg->lkey = sq->mkey_be;
		}
	}

	return 0;

err_free_xdpsq:
	clear_bit(MLX5E_SQ_STATE_ENABLED, &sq->state);
	mlx5e_free_xdpsq(sq);

	return err;
}

void mlx5e_close_xdpsq(struct mlx5e_xdpsq *sq)
{
	struct mlx5e_channel *c = sq->channel;

	clear_bit(MLX5E_SQ_STATE_ENABLED, &sq->state);
	synchronize_rcu(); /* Sync with NAPI. */

	mlx5e_destroy_sq(c->mdev, sq->sqn);
	mlx5e_free_xdpsq_descs(sq);
	mlx5e_free_xdpsq(sq);
}

static int mlx5e_alloc_cq_common(struct mlx5_core_dev *mdev,
				 struct mlx5e_cq_param *param,
				 struct mlx5e_cq *cq)
{
	struct mlx5_core_cq *mcq = &cq->mcq;
	int eqn_not_used;
	unsigned int irqn;
	int err;
	u32 i;

	err = mlx5_vector2eqn(mdev, param->eq_ix, &eqn_not_used, &irqn);
	if (err)
		return err;

	err = mlx5_cqwq_create(mdev, &param->wq, param->cqc, &cq->wq,
			       &cq->wq_ctrl);
	if (err)
		return err;

	mcq->cqe_sz     = 64;
	mcq->set_ci_db  = cq->wq_ctrl.db.db;
	mcq->arm_db     = cq->wq_ctrl.db.db + 1;
	*mcq->set_ci_db = 0;
	*mcq->arm_db    = 0;
	mcq->vector     = param->eq_ix;
	mcq->comp       = mlx5e_completion_event;
	mcq->event      = mlx5e_cq_error_event;
	mcq->irqn       = irqn;

	for (i = 0; i < mlx5_cqwq_get_size(&cq->wq); i++) {
		struct mlx5_cqe64 *cqe = mlx5_cqwq_get_wqe(&cq->wq, i);

		cqe->op_own = 0xf1;
	}

	cq->mdev = mdev;

	return 0;
}

static int mlx5e_alloc_cq(struct mlx5e_channel *c,
			  struct mlx5e_cq_param *param,
			  struct mlx5e_cq *cq)
{
	struct mlx5_core_dev *mdev = c->priv->mdev;
	int err;

	param->wq.buf_numa_node = cpu_to_node(c->cpu);
	param->wq.db_numa_node  = cpu_to_node(c->cpu);
	param->eq_ix   = c->ix;

	err = mlx5e_alloc_cq_common(mdev, param, cq);

	cq->napi    = &c->napi;
	cq->channel = c;

	return err;
}

static void mlx5e_free_cq(struct mlx5e_cq *cq)
{
	mlx5_wq_destroy(&cq->wq_ctrl);
}

static int mlx5e_create_cq(struct mlx5e_cq *cq, struct mlx5e_cq_param *param)
{
	u32 out[MLX5_ST_SZ_DW(create_cq_out)];
	struct mlx5_core_dev *mdev = cq->mdev;
	struct mlx5_core_cq *mcq = &cq->mcq;

	void *in;
	void *cqc;
	int inlen;
	unsigned int irqn_not_used;
	int eqn;
	int err;

	err = mlx5_vector2eqn(mdev, param->eq_ix, &eqn, &irqn_not_used);
	if (err)
		return err;

	inlen = MLX5_ST_SZ_BYTES(create_cq_in) +
		sizeof(u64) * cq->wq_ctrl.buf.npages;
	in = kvzalloc(inlen, GFP_KERNEL);
	if (!in)
		return -ENOMEM;

	cqc = MLX5_ADDR_OF(create_cq_in, in, cq_context);

	memcpy(cqc, param->cqc, sizeof(param->cqc));

	mlx5_fill_page_frag_array(&cq->wq_ctrl.buf,
				  (__be64 *)MLX5_ADDR_OF(create_cq_in, in, pas));

	MLX5_SET(cqc,   cqc, cq_period_mode, param->cq_period_mode);
	MLX5_SET(cqc,   cqc, c_eqn,         eqn);
	MLX5_SET(cqc,   cqc, uar_page,      mdev->priv.uar->index);
	MLX5_SET(cqc,   cqc, log_page_size, cq->wq_ctrl.buf.page_shift -
					    MLX5_ADAPTER_PAGE_SHIFT);
	MLX5_SET64(cqc, cqc, dbr_addr,      cq->wq_ctrl.db.dma);

	err = mlx5_core_create_cq(mdev, mcq, in, inlen, out, sizeof(out));

	kvfree(in);

	if (err)
		return err;

	mlx5e_cq_arm(cq);

	return 0;
}

static void mlx5e_destroy_cq(struct mlx5e_cq *cq)
{
	mlx5_core_destroy_cq(cq->mdev, &cq->mcq);
}

int mlx5e_open_cq(struct mlx5e_channel *c, struct dim_cq_moder moder,
		  struct mlx5e_cq_param *param, struct mlx5e_cq *cq)
{
	struct mlx5_core_dev *mdev = c->mdev;
	int err;

	err = mlx5e_alloc_cq(c, param, cq);
	if (err)
		return err;

	err = mlx5e_create_cq(cq, param);
	if (err)
		goto err_free_cq;

	if (MLX5_CAP_GEN(mdev, cq_moderation))
		mlx5_core_modify_cq_moderation(mdev, &cq->mcq, moder.usec, moder.pkts);
	return 0;

err_free_cq:
	mlx5e_free_cq(cq);

	return err;
}

void mlx5e_close_cq(struct mlx5e_cq *cq)
{
	mlx5e_destroy_cq(cq);
	mlx5e_free_cq(cq);
}

static int mlx5e_open_tx_cqs(struct mlx5e_channel *c,
			     struct mlx5e_params *params,
			     struct mlx5e_channel_param *cparam)
{
	int err;
	int tc;

	for (tc = 0; tc < c->num_tc; tc++) {
		err = mlx5e_open_cq(c, params->tx_cq_moderation,
				    &cparam->txq_sq.cqp, &c->sq[tc].cq);
		if (err)
			goto err_close_tx_cqs;
	}

	return 0;

err_close_tx_cqs:
	for (tc--; tc >= 0; tc--)
		mlx5e_close_cq(&c->sq[tc].cq);

	return err;
}

static void mlx5e_close_tx_cqs(struct mlx5e_channel *c)
{
	int tc;

	for (tc = 0; tc < c->num_tc; tc++)
		mlx5e_close_cq(&c->sq[tc].cq);
}

static int mlx5e_open_sqs(struct mlx5e_channel *c,
			  struct mlx5e_params *params,
			  struct mlx5e_channel_param *cparam)
{
	int err, tc;

	for (tc = 0; tc < params->num_tc; tc++) {
		int txq_ix = c->ix + tc * params->num_channels;

		err = mlx5e_open_txqsq(c, c->priv->tisn[c->lag_port][tc], txq_ix,
				       params, &cparam->txq_sq, &c->sq[tc], tc);
		if (err)
			goto err_close_sqs;
	}

	return 0;

err_close_sqs:
	for (tc--; tc >= 0; tc--)
		mlx5e_close_txqsq(&c->sq[tc]);

	return err;
}

static void mlx5e_close_sqs(struct mlx5e_channel *c)
{
	int tc;

	for (tc = 0; tc < c->num_tc; tc++)
		mlx5e_close_txqsq(&c->sq[tc]);
}

static int mlx5e_set_sq_maxrate(struct net_device *dev,
				struct mlx5e_txqsq *sq, u32 rate)
{
	struct mlx5e_priv *priv = netdev_priv(dev);
	struct mlx5_core_dev *mdev = priv->mdev;
	struct mlx5e_modify_sq_param msp = {0};
	struct mlx5_rate_limit rl = {0};
	u16 rl_index = 0;
	int err;

	if (rate == sq->rate_limit)
		/* nothing to do */
		return 0;

	if (sq->rate_limit) {
		rl.rate = sq->rate_limit;
		/* remove current rl index to free space to next ones */
		mlx5_rl_remove_rate(mdev, &rl);
	}

	sq->rate_limit = 0;

	if (rate) {
		rl.rate = rate;
		err = mlx5_rl_add_rate(mdev, &rl_index, &rl);
		if (err) {
			netdev_err(dev, "Failed configuring rate %u: %d\n",
				   rate, err);
			return err;
		}
	}

	msp.curr_state = MLX5_SQC_STATE_RDY;
	msp.next_state = MLX5_SQC_STATE_RDY;
	msp.rl_index   = rl_index;
	msp.rl_update  = true;
	err = mlx5e_modify_sq(mdev, sq->sqn, &msp);
	if (err) {
		netdev_err(dev, "Failed configuring rate %u: %d\n",
			   rate, err);
		/* remove the rate from the table */
		if (rate)
			mlx5_rl_remove_rate(mdev, &rl);
		return err;
	}

	sq->rate_limit = rate;
	return 0;
}

static int mlx5e_set_tx_maxrate(struct net_device *dev, int index, u32 rate)
{
	struct mlx5e_priv *priv = netdev_priv(dev);
	struct mlx5_core_dev *mdev = priv->mdev;
	struct mlx5e_txqsq *sq = priv->txq2sq[index];
	int err = 0;

	if (!mlx5_rl_is_supported(mdev)) {
		netdev_err(dev, "Rate limiting is not supported on this device\n");
		return -EINVAL;
	}

	/* rate is given in Mb/sec, HW config is in Kb/sec */
	rate = rate << 10;

	/* Check whether rate in valid range, 0 is always valid */
	if (rate && !mlx5_rl_is_in_range(mdev, rate)) {
		netdev_err(dev, "TX rate %u, is not in range\n", rate);
		return -ERANGE;
	}

	mutex_lock(&priv->state_lock);
	if (test_bit(MLX5E_STATE_OPENED, &priv->state))
		err = mlx5e_set_sq_maxrate(dev, sq, rate);
	if (!err)
		priv->tx_rates[index] = rate;
	mutex_unlock(&priv->state_lock);

	return err;
}

static int mlx5e_open_queues(struct mlx5e_channel *c,
			     struct mlx5e_params *params,
			     struct mlx5e_channel_param *cparam)
{
	struct dim_cq_moder icocq_moder = {0, 0};
	int err;

	err = mlx5e_open_cq(c, icocq_moder, &cparam->icosq.cqp, &c->async_icosq.cq);
	if (err)
		return err;

	err = mlx5e_open_cq(c, icocq_moder, &cparam->async_icosq.cqp, &c->icosq.cq);
	if (err)
		goto err_close_async_icosq_cq;

	err = mlx5e_open_tx_cqs(c, params, cparam);
	if (err)
		goto err_close_icosq_cq;

	err = mlx5e_open_cq(c, params->tx_cq_moderation, &cparam->xdp_sq.cqp, &c->xdpsq.cq);
	if (err)
		goto err_close_tx_cqs;

	err = mlx5e_open_cq(c, params->rx_cq_moderation, &cparam->rq.cqp, &c->rq.cq);
	if (err)
		goto err_close_xdp_tx_cqs;

	err = c->xdp ? mlx5e_open_cq(c, params->tx_cq_moderation,
				     &cparam->xdp_sq.cqp, &c->rq_xdpsq.cq) : 0;
	if (err)
		goto err_close_rx_cq;

	napi_enable(&c->napi);

	spin_lock_init(&c->async_icosq_lock);

	err = mlx5e_open_icosq(c, params, &cparam->async_icosq, &c->async_icosq);
	if (err)
		goto err_disable_napi;

	err = mlx5e_open_icosq(c, params, &cparam->icosq, &c->icosq);
	if (err)
		goto err_close_async_icosq;

	err = mlx5e_open_sqs(c, params, cparam);
	if (err)
		goto err_close_icosq;

	if (c->xdp) {
		err = mlx5e_open_xdpsq(c, params, &cparam->xdp_sq, NULL,
				       &c->rq_xdpsq, false);
		if (err)
			goto err_close_sqs;
	}

	err = mlx5e_open_rq(c, params, &cparam->rq, NULL, NULL, &c->rq);
	if (err)
		goto err_close_xdp_sq;

	err = mlx5e_open_xdpsq(c, params, &cparam->xdp_sq, NULL, &c->xdpsq, true);
	if (err)
		goto err_close_rq;

	return 0;

err_close_rq:
	mlx5e_close_rq(&c->rq);

err_close_xdp_sq:
	if (c->xdp)
		mlx5e_close_xdpsq(&c->rq_xdpsq);

err_close_sqs:
	mlx5e_close_sqs(c);

err_close_icosq:
	mlx5e_close_icosq(&c->icosq);

err_close_async_icosq:
	mlx5e_close_icosq(&c->async_icosq);

err_disable_napi:
	napi_disable(&c->napi);

	if (c->xdp)
		mlx5e_close_cq(&c->rq_xdpsq.cq);

err_close_rx_cq:
	mlx5e_close_cq(&c->rq.cq);

err_close_xdp_tx_cqs:
	mlx5e_close_cq(&c->xdpsq.cq);

err_close_tx_cqs:
	mlx5e_close_tx_cqs(c);

err_close_icosq_cq:
	mlx5e_close_cq(&c->icosq.cq);

err_close_async_icosq_cq:
	mlx5e_close_cq(&c->async_icosq.cq);

	return err;
}

static void mlx5e_close_queues(struct mlx5e_channel *c)
{
	mlx5e_close_xdpsq(&c->xdpsq);
	mlx5e_close_rq(&c->rq);
	if (c->xdp)
		mlx5e_close_xdpsq(&c->rq_xdpsq);
	mlx5e_close_sqs(c);
	mlx5e_close_icosq(&c->icosq);
	mlx5e_close_icosq(&c->async_icosq);
	napi_disable(&c->napi);
	if (c->xdp)
		mlx5e_close_cq(&c->rq_xdpsq.cq);
	mlx5e_close_cq(&c->rq.cq);
	mlx5e_close_cq(&c->xdpsq.cq);
	mlx5e_close_tx_cqs(c);
	mlx5e_close_cq(&c->icosq.cq);
	mlx5e_close_cq(&c->async_icosq.cq);
}

static u8 mlx5e_enumerate_lag_port(struct mlx5_core_dev *mdev, int ix)
{
	u16 port_aff_bias = mlx5_core_is_pf(mdev) ? 0 : MLX5_CAP_GEN(mdev, vhca_id);

	return (ix + port_aff_bias) % mlx5e_get_num_lag_ports(mdev);
}

static int mlx5e_open_channel(struct mlx5e_priv *priv, int ix,
			      struct mlx5e_params *params,
			      struct mlx5e_channel_param *cparam,
			      struct xsk_buff_pool *xsk_pool,
			      struct mlx5e_channel **cp)
{
	int cpu = cpumask_first(mlx5_comp_irq_get_affinity_mask(priv->mdev, ix));
	struct net_device *netdev = priv->netdev;
	struct mlx5e_xsk_param xsk;
	struct mlx5e_channel *c;
	unsigned int irq;
	int err;
	int eqn;

	err = mlx5_vector2eqn(priv->mdev, ix, &eqn, &irq);
	if (err)
		return err;

	c = kvzalloc_node(sizeof(*c), GFP_KERNEL, cpu_to_node(cpu));
	if (!c)
		return -ENOMEM;

	c->priv     = priv;
	c->mdev     = priv->mdev;
	c->tstamp   = &priv->tstamp;
	c->ix       = ix;
	c->cpu      = cpu;
	c->pdev     = priv->mdev->device;
	c->netdev   = priv->netdev;
	c->mkey_be  = cpu_to_be32(priv->mdev->mlx5e_res.mkey.key);
	c->num_tc   = params->num_tc;
	c->xdp      = !!params->xdp_prog;
	c->stats    = &priv->channel_stats[ix].ch;
	c->irq_desc = irq_to_desc(irq);
	c->lag_port = mlx5e_enumerate_lag_port(priv->mdev, ix);

	netif_napi_add(netdev, &c->napi, mlx5e_napi_poll, 64);

	err = mlx5e_open_queues(c, params, cparam);
	if (unlikely(err))
		goto err_napi_del;

	if (xsk_pool) {
		mlx5e_build_xsk_param(xsk_pool, &xsk);
		err = mlx5e_open_xsk(priv, params, &xsk, xsk_pool, c);
		if (unlikely(err))
			goto err_close_queues;
	}

	*cp = c;

	return 0;

err_close_queues:
	mlx5e_close_queues(c);

err_napi_del:
	netif_napi_del(&c->napi);

	kvfree(c);

	return err;
}

static void mlx5e_activate_channel(struct mlx5e_channel *c)
{
	int tc;

	for (tc = 0; tc < c->num_tc; tc++)
		mlx5e_activate_txqsq(&c->sq[tc]);
	mlx5e_activate_icosq(&c->icosq);
	mlx5e_activate_icosq(&c->async_icosq);
	mlx5e_activate_rq(&c->rq);

	if (test_bit(MLX5E_CHANNEL_STATE_XSK, c->state))
		mlx5e_activate_xsk(c);
}

static void mlx5e_deactivate_channel(struct mlx5e_channel *c)
{
	int tc;

	if (test_bit(MLX5E_CHANNEL_STATE_XSK, c->state))
		mlx5e_deactivate_xsk(c);

	mlx5e_deactivate_rq(&c->rq);
	mlx5e_deactivate_icosq(&c->async_icosq);
	mlx5e_deactivate_icosq(&c->icosq);
	for (tc = 0; tc < c->num_tc; tc++)
		mlx5e_deactivate_txqsq(&c->sq[tc]);
}

static void mlx5e_close_channel(struct mlx5e_channel *c)
{
	if (test_bit(MLX5E_CHANNEL_STATE_XSK, c->state))
		mlx5e_close_xsk(c);
	mlx5e_close_queues(c);
	netif_napi_del(&c->napi);

	kvfree(c);
}

#define DEFAULT_FRAG_SIZE (2048)

static void mlx5e_build_rq_frags_info(struct mlx5_core_dev *mdev,
				      struct mlx5e_params *params,
				      struct mlx5e_xsk_param *xsk,
				      struct mlx5e_rq_frags_info *info)
{
	u32 byte_count = MLX5E_SW2HW_MTU(params, params->sw_mtu);
	int frag_size_max = DEFAULT_FRAG_SIZE;
	u32 buf_size = 0;
	int i;

#ifdef CONFIG_MLX5_EN_IPSEC
	if (MLX5_IPSEC_DEV(mdev))
		byte_count += MLX5E_METADATA_ETHER_LEN;
#endif

	if (mlx5e_rx_is_linear_skb(params, xsk)) {
		int frag_stride;

		frag_stride = mlx5e_rx_get_linear_frag_sz(params, xsk);
		frag_stride = roundup_pow_of_two(frag_stride);

		info->arr[0].frag_size = byte_count;
		info->arr[0].frag_stride = frag_stride;
		info->num_frags = 1;
		info->wqe_bulk = PAGE_SIZE / frag_stride;
		goto out;
	}

	if (byte_count > PAGE_SIZE +
	    (MLX5E_MAX_RX_FRAGS - 1) * frag_size_max)
		frag_size_max = PAGE_SIZE;

	i = 0;
	while (buf_size < byte_count) {
		int frag_size = byte_count - buf_size;

		if (i < MLX5E_MAX_RX_FRAGS - 1)
			frag_size = min(frag_size, frag_size_max);

		info->arr[i].frag_size = frag_size;
		info->arr[i].frag_stride = roundup_pow_of_two(frag_size);

		buf_size += frag_size;
		i++;
	}
	info->num_frags = i;
	/* number of different wqes sharing a page */
	info->wqe_bulk = 1 + (info->num_frags % 2);

out:
	info->wqe_bulk = max_t(u8, info->wqe_bulk, 8);
	info->log_num_frags = order_base_2(info->num_frags);
}

static inline u8 mlx5e_get_rqwq_log_stride(u8 wq_type, int ndsegs)
{
	int sz = sizeof(struct mlx5_wqe_data_seg) * ndsegs;

	switch (wq_type) {
	case MLX5_WQ_TYPE_LINKED_LIST_STRIDING_RQ:
		sz += sizeof(struct mlx5e_rx_wqe_ll);
		break;
	default: /* MLX5_WQ_TYPE_CYCLIC */
		sz += sizeof(struct mlx5e_rx_wqe_cyc);
	}

	return order_base_2(sz);
}

static u8 mlx5e_get_rq_log_wq_sz(void *rqc)
{
	void *wq = MLX5_ADDR_OF(rqc, rqc, wq);

	return MLX5_GET(wq, wq, log_wq_sz);
}

void mlx5e_build_rq_param(struct mlx5e_priv *priv,
			  struct mlx5e_params *params,
			  struct mlx5e_xsk_param *xsk,
			  struct mlx5e_rq_param *param)
{
	struct mlx5_core_dev *mdev = priv->mdev;
	void *rqc = param->rqc;
	void *wq = MLX5_ADDR_OF(rqc, rqc, wq);
	int ndsegs = 1;

	switch (params->rq_wq_type) {
	case MLX5_WQ_TYPE_LINKED_LIST_STRIDING_RQ:
		MLX5_SET(wq, wq, log_wqe_num_of_strides,
			 mlx5e_mpwqe_get_log_num_strides(mdev, params, xsk) -
			 MLX5_MPWQE_LOG_NUM_STRIDES_BASE);
		MLX5_SET(wq, wq, log_wqe_stride_size,
			 mlx5e_mpwqe_get_log_stride_size(mdev, params, xsk) -
			 MLX5_MPWQE_LOG_STRIDE_SZ_BASE);
		MLX5_SET(wq, wq, log_wq_sz, mlx5e_mpwqe_get_log_rq_size(params, xsk));
		break;
	default: /* MLX5_WQ_TYPE_CYCLIC */
		MLX5_SET(wq, wq, log_wq_sz, params->log_rq_mtu_frames);
		mlx5e_build_rq_frags_info(mdev, params, xsk, &param->frags_info);
		ndsegs = param->frags_info.num_frags;
	}

	MLX5_SET(wq, wq, wq_type,          params->rq_wq_type);
	MLX5_SET(wq, wq, end_padding_mode, MLX5_WQ_END_PAD_MODE_ALIGN);
	MLX5_SET(wq, wq, log_wq_stride,
		 mlx5e_get_rqwq_log_stride(params->rq_wq_type, ndsegs));
	MLX5_SET(wq, wq, pd,               mdev->mlx5e_res.pdn);
	MLX5_SET(rqc, rqc, counter_set_id, priv->q_counter);
	MLX5_SET(rqc, rqc, vsd,            params->vlan_strip_disable);
	MLX5_SET(rqc, rqc, scatter_fcs,    params->scatter_fcs_en);

	param->wq.buf_numa_node = dev_to_node(mdev->device);
	mlx5e_build_rx_cq_param(priv, params, xsk, &param->cqp);
}

static void mlx5e_build_drop_rq_param(struct mlx5e_priv *priv,
				      struct mlx5e_rq_param *param)
{
	struct mlx5_core_dev *mdev = priv->mdev;
	void *rqc = param->rqc;
	void *wq = MLX5_ADDR_OF(rqc, rqc, wq);

	MLX5_SET(wq, wq, wq_type, MLX5_WQ_TYPE_CYCLIC);
	MLX5_SET(wq, wq, log_wq_stride,
		 mlx5e_get_rqwq_log_stride(MLX5_WQ_TYPE_CYCLIC, 1));
	MLX5_SET(rqc, rqc, counter_set_id, priv->drop_rq_q_counter);

	param->wq.buf_numa_node = dev_to_node(mdev->device);
}

void mlx5e_build_sq_param_common(struct mlx5e_priv *priv,
				 struct mlx5e_sq_param *param)
{
	void *sqc = param->sqc;
	void *wq = MLX5_ADDR_OF(sqc, sqc, wq);

	MLX5_SET(wq, wq, log_wq_stride, ilog2(MLX5_SEND_WQE_BB));
	MLX5_SET(wq, wq, pd,            priv->mdev->mlx5e_res.pdn);

	param->wq.buf_numa_node = dev_to_node(priv->mdev->device);
}

static void mlx5e_build_sq_param(struct mlx5e_priv *priv,
				 struct mlx5e_params *params,
				 struct mlx5e_sq_param *param)
{
	void *sqc = param->sqc;
	void *wq = MLX5_ADDR_OF(sqc, sqc, wq);
	bool allow_swp;

	allow_swp = mlx5_geneve_tx_allowed(priv->mdev) ||
		    !!MLX5_IPSEC_DEV(priv->mdev);
	mlx5e_build_sq_param_common(priv, param);
	MLX5_SET(wq, wq, log_wq_sz, params->log_sq_size);
	MLX5_SET(sqc, sqc, allow_swp, allow_swp);
	mlx5e_build_tx_cq_param(priv, params, &param->cqp);
}

static void mlx5e_build_common_cq_param(struct mlx5e_priv *priv,
					struct mlx5e_cq_param *param)
{
	void *cqc = param->cqc;

	MLX5_SET(cqc, cqc, uar_page, priv->mdev->priv.uar->index);
	if (MLX5_CAP_GEN(priv->mdev, cqe_128_always) && cache_line_size() >= 128)
		MLX5_SET(cqc, cqc, cqe_sz, CQE_STRIDE_128_PAD);
}

void mlx5e_build_rx_cq_param(struct mlx5e_priv *priv,
			     struct mlx5e_params *params,
			     struct mlx5e_xsk_param *xsk,
			     struct mlx5e_cq_param *param)
{
	struct mlx5_core_dev *mdev = priv->mdev;
	void *cqc = param->cqc;
	u8 log_cq_size;

	switch (params->rq_wq_type) {
	case MLX5_WQ_TYPE_LINKED_LIST_STRIDING_RQ:
		log_cq_size = mlx5e_mpwqe_get_log_rq_size(params, xsk) +
			mlx5e_mpwqe_get_log_num_strides(mdev, params, xsk);
		break;
	default: /* MLX5_WQ_TYPE_CYCLIC */
		log_cq_size = params->log_rq_mtu_frames;
	}

	MLX5_SET(cqc, cqc, log_cq_size, log_cq_size);
	if (MLX5E_GET_PFLAG(params, MLX5E_PFLAG_RX_CQE_COMPRESS)) {
		MLX5_SET(cqc, cqc, mini_cqe_res_format, MLX5_CQE_FORMAT_CSUM);
		MLX5_SET(cqc, cqc, cqe_comp_en, 1);
	}

	mlx5e_build_common_cq_param(priv, param);
	param->cq_period_mode = params->rx_cq_moderation.cq_period_mode;
}

void mlx5e_build_tx_cq_param(struct mlx5e_priv *priv,
			     struct mlx5e_params *params,
			     struct mlx5e_cq_param *param)
{
	void *cqc = param->cqc;

	MLX5_SET(cqc, cqc, log_cq_size, params->log_sq_size);

	mlx5e_build_common_cq_param(priv, param);
	param->cq_period_mode = params->tx_cq_moderation.cq_period_mode;
}

void mlx5e_build_ico_cq_param(struct mlx5e_priv *priv,
			      u8 log_wq_size,
			      struct mlx5e_cq_param *param)
{
	void *cqc = param->cqc;

	MLX5_SET(cqc, cqc, log_cq_size, log_wq_size);

	mlx5e_build_common_cq_param(priv, param);

	param->cq_period_mode = DIM_CQ_PERIOD_MODE_START_FROM_EQE;
}

void mlx5e_build_icosq_param(struct mlx5e_priv *priv,
			     u8 log_wq_size,
			     struct mlx5e_sq_param *param)
{
	void *sqc = param->sqc;
	void *wq = MLX5_ADDR_OF(sqc, sqc, wq);

	mlx5e_build_sq_param_common(priv, param);

	MLX5_SET(wq, wq, log_wq_sz, log_wq_size);
	MLX5_SET(sqc, sqc, reg_umr, MLX5_CAP_ETH(priv->mdev, reg_umr_sq));
	mlx5e_build_ico_cq_param(priv, log_wq_size, &param->cqp);
}

void mlx5e_build_xdpsq_param(struct mlx5e_priv *priv,
			     struct mlx5e_params *params,
			     struct mlx5e_sq_param *param)
{
	void *sqc = param->sqc;
	void *wq = MLX5_ADDR_OF(sqc, sqc, wq);

	mlx5e_build_sq_param_common(priv, param);
	MLX5_SET(wq, wq, log_wq_sz, params->log_sq_size);
	param->is_mpw = MLX5E_GET_PFLAG(params, MLX5E_PFLAG_XDP_TX_MPWQE);
	mlx5e_build_tx_cq_param(priv, params, &param->cqp);
}

static u8 mlx5e_build_icosq_log_wq_sz(struct mlx5e_params *params,
				      struct mlx5e_rq_param *rqp)
{
	switch (params->rq_wq_type) {
	case MLX5_WQ_TYPE_LINKED_LIST_STRIDING_RQ:
		return order_base_2(MLX5E_UMR_WQEBBS) +
			mlx5e_get_rq_log_wq_sz(rqp->rqc);
	default: /* MLX5_WQ_TYPE_CYCLIC */
		return MLX5E_PARAMS_MINIMUM_LOG_SQ_SIZE;
	}
}

static u8 mlx5e_build_async_icosq_log_wq_sz(struct net_device *netdev)
{
	if (netdev->hw_features & NETIF_F_HW_TLS_RX)
		return MLX5E_PARAMS_DEFAULT_LOG_SQ_SIZE;

	return MLX5E_PARAMS_MINIMUM_LOG_SQ_SIZE;
}

static void mlx5e_build_channel_param(struct mlx5e_priv *priv,
				      struct mlx5e_params *params,
				      struct mlx5e_channel_param *cparam)
{
	u8 icosq_log_wq_sz, async_icosq_log_wq_sz;

	mlx5e_build_rq_param(priv, params, NULL, &cparam->rq);

	icosq_log_wq_sz = mlx5e_build_icosq_log_wq_sz(params, &cparam->rq);
	async_icosq_log_wq_sz = mlx5e_build_async_icosq_log_wq_sz(priv->netdev);

	mlx5e_build_sq_param(priv, params, &cparam->txq_sq);
	mlx5e_build_xdpsq_param(priv, params, &cparam->xdp_sq);
	mlx5e_build_icosq_param(priv, icosq_log_wq_sz, &cparam->icosq);
	mlx5e_build_icosq_param(priv, async_icosq_log_wq_sz, &cparam->async_icosq);
}

int mlx5e_open_channels(struct mlx5e_priv *priv,
			struct mlx5e_channels *chs)
{
	struct mlx5e_channel_param *cparam;
	int err = -ENOMEM;
	int i;

	chs->num = chs->params.num_channels;

	chs->c = kcalloc(chs->num, sizeof(struct mlx5e_channel *), GFP_KERNEL);
	cparam = kvzalloc(sizeof(struct mlx5e_channel_param), GFP_KERNEL);
	if (!chs->c || !cparam)
		goto err_free;

	mlx5e_build_channel_param(priv, &chs->params, cparam);
	for (i = 0; i < chs->num; i++) {
		struct xsk_buff_pool *xsk_pool = NULL;

		if (chs->params.xdp_prog)
			xsk_pool = mlx5e_xsk_get_pool(&chs->params, chs->params.xsk, i);

		err = mlx5e_open_channel(priv, i, &chs->params, cparam, xsk_pool, &chs->c[i]);
		if (err)
			goto err_close_channels;
	}

	mlx5e_health_channels_update(priv);
	kvfree(cparam);
	return 0;

err_close_channels:
	for (i--; i >= 0; i--)
		mlx5e_close_channel(chs->c[i]);

err_free:
	kfree(chs->c);
	kvfree(cparam);
	chs->num = 0;
	return err;
}

static void mlx5e_activate_channels(struct mlx5e_channels *chs)
{
	int i;

	for (i = 0; i < chs->num; i++)
		mlx5e_activate_channel(chs->c[i]);
}

#define MLX5E_RQ_WQES_TIMEOUT 20000 /* msecs */

static int mlx5e_wait_channels_min_rx_wqes(struct mlx5e_channels *chs)
{
	int err = 0;
	int i;

	for (i = 0; i < chs->num; i++) {
		int timeout = err ? 0 : MLX5E_RQ_WQES_TIMEOUT;

		err |= mlx5e_wait_for_min_rx_wqes(&chs->c[i]->rq, timeout);

		/* Don't wait on the XSK RQ, because the newer xdpsock sample
		 * doesn't provide any Fill Ring entries at the setup stage.
		 */
	}

	return err ? -ETIMEDOUT : 0;
}

static void mlx5e_deactivate_channels(struct mlx5e_channels *chs)
{
	int i;

	for (i = 0; i < chs->num; i++)
		mlx5e_deactivate_channel(chs->c[i]);
}

void mlx5e_close_channels(struct mlx5e_channels *chs)
{
	int i;

	for (i = 0; i < chs->num; i++)
		mlx5e_close_channel(chs->c[i]);

	kfree(chs->c);
	chs->num = 0;
}

static int
mlx5e_create_rqt(struct mlx5e_priv *priv, int sz, struct mlx5e_rqt *rqt)
{
	struct mlx5_core_dev *mdev = priv->mdev;
	void *rqtc;
	int inlen;
	int err;
	u32 *in;
	int i;

	inlen = MLX5_ST_SZ_BYTES(create_rqt_in) + sizeof(u32) * sz;
	in = kvzalloc(inlen, GFP_KERNEL);
	if (!in)
		return -ENOMEM;

	rqtc = MLX5_ADDR_OF(create_rqt_in, in, rqt_context);

	MLX5_SET(rqtc, rqtc, rqt_actual_size, sz);
	MLX5_SET(rqtc, rqtc, rqt_max_size, sz);

	for (i = 0; i < sz; i++)
		MLX5_SET(rqtc, rqtc, rq_num[i], priv->drop_rq.rqn);

	err = mlx5_core_create_rqt(mdev, in, inlen, &rqt->rqtn);
	if (!err)
		rqt->enabled = true;

	kvfree(in);
	return err;
}

void mlx5e_destroy_rqt(struct mlx5e_priv *priv, struct mlx5e_rqt *rqt)
{
	rqt->enabled = false;
	mlx5_core_destroy_rqt(priv->mdev, rqt->rqtn);
}

int mlx5e_create_indirect_rqt(struct mlx5e_priv *priv)
{
	struct mlx5e_rqt *rqt = &priv->indir_rqt;
	int err;

	err = mlx5e_create_rqt(priv, MLX5E_INDIR_RQT_SIZE, rqt);
	if (err)
		mlx5_core_warn(priv->mdev, "create indirect rqts failed, %d\n", err);
	return err;
}

int mlx5e_create_direct_rqts(struct mlx5e_priv *priv, struct mlx5e_tir *tirs)
{
	int err;
	int ix;

	for (ix = 0; ix < priv->max_nch; ix++) {
		err = mlx5e_create_rqt(priv, 1 /*size */, &tirs[ix].rqt);
		if (unlikely(err))
			goto err_destroy_rqts;
	}

	return 0;

err_destroy_rqts:
	mlx5_core_warn(priv->mdev, "create rqts failed, %d\n", err);
	for (ix--; ix >= 0; ix--)
		mlx5e_destroy_rqt(priv, &tirs[ix].rqt);

	return err;
}

void mlx5e_destroy_direct_rqts(struct mlx5e_priv *priv, struct mlx5e_tir *tirs)
{
	int i;

	for (i = 0; i < priv->max_nch; i++)
		mlx5e_destroy_rqt(priv, &tirs[i].rqt);
}

static int mlx5e_rx_hash_fn(int hfunc)
{
	return (hfunc == ETH_RSS_HASH_TOP) ?
	       MLX5_RX_HASH_FN_TOEPLITZ :
	       MLX5_RX_HASH_FN_INVERTED_XOR8;
}

int mlx5e_bits_invert(unsigned long a, int size)
{
	int inv = 0;
	int i;

	for (i = 0; i < size; i++)
		inv |= (test_bit(size - i - 1, &a) ? 1 : 0) << i;

	return inv;
}

static void mlx5e_fill_rqt_rqns(struct mlx5e_priv *priv, int sz,
				struct mlx5e_redirect_rqt_param rrp, void *rqtc)
{
	int i;

	for (i = 0; i < sz; i++) {
		u32 rqn;

		if (rrp.is_rss) {
			int ix = i;

			if (rrp.rss.hfunc == ETH_RSS_HASH_XOR)
				ix = mlx5e_bits_invert(i, ilog2(sz));

			ix = priv->rss_params.indirection_rqt[ix];
			rqn = rrp.rss.channels->c[ix]->rq.rqn;
		} else {
			rqn = rrp.rqn;
		}
		MLX5_SET(rqtc, rqtc, rq_num[i], rqn);
	}
}

int mlx5e_redirect_rqt(struct mlx5e_priv *priv, u32 rqtn, int sz,
		       struct mlx5e_redirect_rqt_param rrp)
{
	struct mlx5_core_dev *mdev = priv->mdev;
	void *rqtc;
	int inlen;
	u32 *in;
	int err;

	inlen = MLX5_ST_SZ_BYTES(modify_rqt_in) + sizeof(u32) * sz;
	in = kvzalloc(inlen, GFP_KERNEL);
	if (!in)
		return -ENOMEM;

	rqtc = MLX5_ADDR_OF(modify_rqt_in, in, ctx);

	MLX5_SET(rqtc, rqtc, rqt_actual_size, sz);
	MLX5_SET(modify_rqt_in, in, bitmask.rqn_list, 1);
	mlx5e_fill_rqt_rqns(priv, sz, rrp, rqtc);
	err = mlx5_core_modify_rqt(mdev, rqtn, in, inlen);

	kvfree(in);
	return err;
}

static u32 mlx5e_get_direct_rqn(struct mlx5e_priv *priv, int ix,
				struct mlx5e_redirect_rqt_param rrp)
{
	if (!rrp.is_rss)
		return rrp.rqn;

	if (ix >= rrp.rss.channels->num)
		return priv->drop_rq.rqn;

	return rrp.rss.channels->c[ix]->rq.rqn;
}

static void mlx5e_redirect_rqts(struct mlx5e_priv *priv,
				struct mlx5e_redirect_rqt_param rrp)
{
	u32 rqtn;
	int ix;

	if (priv->indir_rqt.enabled) {
		/* RSS RQ table */
		rqtn = priv->indir_rqt.rqtn;
		mlx5e_redirect_rqt(priv, rqtn, MLX5E_INDIR_RQT_SIZE, rrp);
	}

	for (ix = 0; ix < priv->max_nch; ix++) {
		struct mlx5e_redirect_rqt_param direct_rrp = {
			.is_rss = false,
			{
				.rqn    = mlx5e_get_direct_rqn(priv, ix, rrp)
			},
		};

		/* Direct RQ Tables */
		if (!priv->direct_tir[ix].rqt.enabled)
			continue;

		rqtn = priv->direct_tir[ix].rqt.rqtn;
		mlx5e_redirect_rqt(priv, rqtn, 1, direct_rrp);
	}
}

static void mlx5e_redirect_rqts_to_channels(struct mlx5e_priv *priv,
					    struct mlx5e_channels *chs)
{
	struct mlx5e_redirect_rqt_param rrp = {
		.is_rss        = true,
		{
			.rss = {
				.channels  = chs,
				.hfunc     = priv->rss_params.hfunc,
			}
		},
	};

	mlx5e_redirect_rqts(priv, rrp);
}

static void mlx5e_redirect_rqts_to_drop(struct mlx5e_priv *priv)
{
	struct mlx5e_redirect_rqt_param drop_rrp = {
		.is_rss = false,
		{
			.rqn = priv->drop_rq.rqn,
		},
	};

	mlx5e_redirect_rqts(priv, drop_rrp);
}

static const struct mlx5e_tirc_config tirc_default_config[MLX5E_NUM_INDIR_TIRS] = {
	[MLX5E_TT_IPV4_TCP] = { .l3_prot_type = MLX5_L3_PROT_TYPE_IPV4,
				.l4_prot_type = MLX5_L4_PROT_TYPE_TCP,
				.rx_hash_fields = MLX5_HASH_IP_L4PORTS,
	},
	[MLX5E_TT_IPV6_TCP] = { .l3_prot_type = MLX5_L3_PROT_TYPE_IPV6,
				.l4_prot_type = MLX5_L4_PROT_TYPE_TCP,
				.rx_hash_fields = MLX5_HASH_IP_L4PORTS,
	},
	[MLX5E_TT_IPV4_UDP] = { .l3_prot_type = MLX5_L3_PROT_TYPE_IPV4,
				.l4_prot_type = MLX5_L4_PROT_TYPE_UDP,
				.rx_hash_fields = MLX5_HASH_IP_L4PORTS,
	},
	[MLX5E_TT_IPV6_UDP] = { .l3_prot_type = MLX5_L3_PROT_TYPE_IPV6,
				.l4_prot_type = MLX5_L4_PROT_TYPE_UDP,
				.rx_hash_fields = MLX5_HASH_IP_L4PORTS,
	},
	[MLX5E_TT_IPV4_IPSEC_AH] = { .l3_prot_type = MLX5_L3_PROT_TYPE_IPV4,
				     .l4_prot_type = 0,
				     .rx_hash_fields = MLX5_HASH_IP_IPSEC_SPI,
	},
	[MLX5E_TT_IPV6_IPSEC_AH] = { .l3_prot_type = MLX5_L3_PROT_TYPE_IPV6,
				     .l4_prot_type = 0,
				     .rx_hash_fields = MLX5_HASH_IP_IPSEC_SPI,
	},
	[MLX5E_TT_IPV4_IPSEC_ESP] = { .l3_prot_type = MLX5_L3_PROT_TYPE_IPV4,
				      .l4_prot_type = 0,
				      .rx_hash_fields = MLX5_HASH_IP_IPSEC_SPI,
	},
	[MLX5E_TT_IPV6_IPSEC_ESP] = { .l3_prot_type = MLX5_L3_PROT_TYPE_IPV6,
				      .l4_prot_type = 0,
				      .rx_hash_fields = MLX5_HASH_IP_IPSEC_SPI,
	},
	[MLX5E_TT_IPV4] = { .l3_prot_type = MLX5_L3_PROT_TYPE_IPV4,
			    .l4_prot_type = 0,
			    .rx_hash_fields = MLX5_HASH_IP,
	},
	[MLX5E_TT_IPV6] = { .l3_prot_type = MLX5_L3_PROT_TYPE_IPV6,
			    .l4_prot_type = 0,
			    .rx_hash_fields = MLX5_HASH_IP,
	},
};

struct mlx5e_tirc_config mlx5e_tirc_get_default_config(enum mlx5e_traffic_types tt)
{
	return tirc_default_config[tt];
}

static void mlx5e_build_tir_ctx_lro(struct mlx5e_params *params, void *tirc)
{
	if (!params->lro_en)
		return;

#define ROUGH_MAX_L2_L3_HDR_SZ 256

	MLX5_SET(tirc, tirc, lro_enable_mask,
		 MLX5_TIRC_LRO_ENABLE_MASK_IPV4_LRO |
		 MLX5_TIRC_LRO_ENABLE_MASK_IPV6_LRO);
	MLX5_SET(tirc, tirc, lro_max_ip_payload_size,
		 (MLX5E_PARAMS_DEFAULT_LRO_WQE_SZ - ROUGH_MAX_L2_L3_HDR_SZ) >> 8);
	MLX5_SET(tirc, tirc, lro_timeout_period_usecs, params->lro_timeout);
}

void mlx5e_build_indir_tir_ctx_hash(struct mlx5e_rss_params *rss_params,
				    const struct mlx5e_tirc_config *ttconfig,
				    void *tirc, bool inner)
{
	void *hfso = inner ? MLX5_ADDR_OF(tirc, tirc, rx_hash_field_selector_inner) :
			     MLX5_ADDR_OF(tirc, tirc, rx_hash_field_selector_outer);

	MLX5_SET(tirc, tirc, rx_hash_fn, mlx5e_rx_hash_fn(rss_params->hfunc));
	if (rss_params->hfunc == ETH_RSS_HASH_TOP) {
		void *rss_key = MLX5_ADDR_OF(tirc, tirc,
					     rx_hash_toeplitz_key);
		size_t len = MLX5_FLD_SZ_BYTES(tirc,
					       rx_hash_toeplitz_key);

		MLX5_SET(tirc, tirc, rx_hash_symmetric, 1);
		memcpy(rss_key, rss_params->toeplitz_hash_key, len);
	}
	MLX5_SET(rx_hash_field_select, hfso, l3_prot_type,
		 ttconfig->l3_prot_type);
	MLX5_SET(rx_hash_field_select, hfso, l4_prot_type,
		 ttconfig->l4_prot_type);
	MLX5_SET(rx_hash_field_select, hfso, selected_fields,
		 ttconfig->rx_hash_fields);
}

static void mlx5e_update_rx_hash_fields(struct mlx5e_tirc_config *ttconfig,
					enum mlx5e_traffic_types tt,
					u32 rx_hash_fields)
{
	*ttconfig                = tirc_default_config[tt];
	ttconfig->rx_hash_fields = rx_hash_fields;
}

void mlx5e_modify_tirs_hash(struct mlx5e_priv *priv, void *in)
{
	void *tirc = MLX5_ADDR_OF(modify_tir_in, in, ctx);
	struct mlx5e_rss_params *rss = &priv->rss_params;
	struct mlx5_core_dev *mdev = priv->mdev;
	int ctxlen = MLX5_ST_SZ_BYTES(tirc);
	struct mlx5e_tirc_config ttconfig;
	int tt;

	MLX5_SET(modify_tir_in, in, bitmask.hash, 1);

	for (tt = 0; tt < MLX5E_NUM_INDIR_TIRS; tt++) {
		memset(tirc, 0, ctxlen);
		mlx5e_update_rx_hash_fields(&ttconfig, tt,
					    rss->rx_hash_fields[tt]);
		mlx5e_build_indir_tir_ctx_hash(rss, &ttconfig, tirc, false);
		mlx5_core_modify_tir(mdev, priv->indir_tir[tt].tirn, in);
	}

	/* Verify inner tirs resources allocated */
	if (!priv->inner_indir_tir[0].tirn)
		return;

	for (tt = 0; tt < MLX5E_NUM_INDIR_TIRS; tt++) {
		memset(tirc, 0, ctxlen);
		mlx5e_update_rx_hash_fields(&ttconfig, tt,
					    rss->rx_hash_fields[tt]);
		mlx5e_build_indir_tir_ctx_hash(rss, &ttconfig, tirc, true);
		mlx5_core_modify_tir(mdev, priv->inner_indir_tir[tt].tirn, in);
	}
}

static int mlx5e_modify_tirs_lro(struct mlx5e_priv *priv)
{
	struct mlx5_core_dev *mdev = priv->mdev;

	void *in;
	void *tirc;
	int inlen;
	int err;
	int tt;
	int ix;

	inlen = MLX5_ST_SZ_BYTES(modify_tir_in);
	in = kvzalloc(inlen, GFP_KERNEL);
	if (!in)
		return -ENOMEM;

	MLX5_SET(modify_tir_in, in, bitmask.lro, 1);
	tirc = MLX5_ADDR_OF(modify_tir_in, in, ctx);

	mlx5e_build_tir_ctx_lro(&priv->channels.params, tirc);

	for (tt = 0; tt < MLX5E_NUM_INDIR_TIRS; tt++) {
		err = mlx5_core_modify_tir(mdev, priv->indir_tir[tt].tirn, in);
		if (err)
			goto free_in;
	}

	for (ix = 0; ix < priv->max_nch; ix++) {
		err = mlx5_core_modify_tir(mdev, priv->direct_tir[ix].tirn, in);
		if (err)
			goto free_in;
	}

free_in:
	kvfree(in);

	return err;
}

static MLX5E_DEFINE_PREACTIVATE_WRAPPER_CTX(mlx5e_modify_tirs_lro);

static int mlx5e_set_mtu(struct mlx5_core_dev *mdev,
			 struct mlx5e_params *params, u16 mtu)
{
	u16 hw_mtu = MLX5E_SW2HW_MTU(params, mtu);
	int err;

	err = mlx5_set_port_mtu(mdev, hw_mtu, 1);
	if (err)
		return err;

	/* Update vport context MTU */
	mlx5_modify_nic_vport_mtu(mdev, hw_mtu);
	return 0;
}

static void mlx5e_query_mtu(struct mlx5_core_dev *mdev,
			    struct mlx5e_params *params, u16 *mtu)
{
	u16 hw_mtu = 0;
	int err;

	err = mlx5_query_nic_vport_mtu(mdev, &hw_mtu);
	if (err || !hw_mtu) /* fallback to port oper mtu */
		mlx5_query_port_oper_mtu(mdev, &hw_mtu, 1);

	*mtu = MLX5E_HW2SW_MTU(params, hw_mtu);
}

int mlx5e_set_dev_port_mtu(struct mlx5e_priv *priv)
{
	struct mlx5e_params *params = &priv->channels.params;
	struct net_device *netdev = priv->netdev;
	struct mlx5_core_dev *mdev = priv->mdev;
	u16 mtu;
	int err;

	err = mlx5e_set_mtu(mdev, params, params->sw_mtu);
	if (err)
		return err;

	mlx5e_query_mtu(mdev, params, &mtu);
	if (mtu != params->sw_mtu)
		netdev_warn(netdev, "%s: VPort MTU %d is different than netdev mtu %d\n",
			    __func__, mtu, params->sw_mtu);

	params->sw_mtu = mtu;
	return 0;
}

MLX5E_DEFINE_PREACTIVATE_WRAPPER_CTX(mlx5e_set_dev_port_mtu);

void mlx5e_set_netdev_mtu_boundaries(struct mlx5e_priv *priv)
{
	struct mlx5e_params *params = &priv->channels.params;
	struct net_device *netdev   = priv->netdev;
	struct mlx5_core_dev *mdev  = priv->mdev;
	u16 max_mtu;

	/* MTU range: 68 - hw-specific max */
	netdev->min_mtu = ETH_MIN_MTU;

	mlx5_query_port_max_mtu(mdev, &max_mtu, 1);
	netdev->max_mtu = min_t(unsigned int, MLX5E_HW2SW_MTU(params, max_mtu),
				ETH_MAX_MTU);
}

static void mlx5e_netdev_set_tcs(struct net_device *netdev, u16 nch, u8 ntc)
{
	int tc;

	netdev_reset_tc(netdev);

	if (ntc == 1)
		return;

	netdev_set_num_tc(netdev, ntc);

	/* Map netdev TCs to offset 0
	 * We have our own UP to TXQ mapping for QoS
	 */
	for (tc = 0; tc < ntc; tc++)
		netdev_set_tc_queue(netdev, tc, nch, 0);
}

static int mlx5e_update_netdev_queues(struct mlx5e_priv *priv)
{
	struct net_device *netdev = priv->netdev;
	int num_txqs, num_rxqs, nch, ntc;
	int old_num_txqs, old_ntc;
	int err;

	old_num_txqs = netdev->real_num_tx_queues;
	old_ntc = netdev->num_tc;

	nch = priv->channels.params.num_channels;
	ntc = priv->channels.params.num_tc;
	num_txqs = nch * ntc;
	num_rxqs = nch * priv->profile->rq_groups;

	mlx5e_netdev_set_tcs(netdev, nch, ntc);

	err = netif_set_real_num_tx_queues(netdev, num_txqs);
	if (err) {
		netdev_warn(netdev, "netif_set_real_num_tx_queues failed, %d\n", err);
		goto err_tcs;
	}
	err = netif_set_real_num_rx_queues(netdev, num_rxqs);
	if (err) {
		netdev_warn(netdev, "netif_set_real_num_rx_queues failed, %d\n", err);
		goto err_txqs;
	}

	return 0;

err_txqs:
	/* netif_set_real_num_rx_queues could fail only when nch increased. Only
	 * one of nch and ntc is changed in this function. That means, the call
	 * to netif_set_real_num_tx_queues below should not fail, because it
	 * decreases the number of TX queues.
	 */
	WARN_ON_ONCE(netif_set_real_num_tx_queues(netdev, old_num_txqs));

err_tcs:
	mlx5e_netdev_set_tcs(netdev, old_num_txqs / old_ntc, old_ntc);
	return err;
}

static void mlx5e_set_default_xps_cpumasks(struct mlx5e_priv *priv,
					   struct mlx5e_params *params)
{
	struct mlx5_core_dev *mdev = priv->mdev;
	int num_comp_vectors, ix, irq;

	num_comp_vectors = mlx5_comp_vectors_count(mdev);

	for (ix = 0; ix < params->num_channels; ix++) {
		cpumask_clear(priv->scratchpad.cpumask);

		for (irq = ix; irq < num_comp_vectors; irq += params->num_channels) {
			int cpu = cpumask_first(mlx5_comp_irq_get_affinity_mask(mdev, irq));

			cpumask_set_cpu(cpu, priv->scratchpad.cpumask);
		}

		netif_set_xps_queue(priv->netdev, priv->scratchpad.cpumask, ix);
	}
}

int mlx5e_num_channels_changed(struct mlx5e_priv *priv)
{
	u16 count = priv->channels.params.num_channels;
	int err;

	err = mlx5e_update_netdev_queues(priv);
	if (err)
		return err;

	mlx5e_set_default_xps_cpumasks(priv, &priv->channels.params);

	if (!netif_is_rxfh_configured(priv->netdev))
		mlx5e_build_default_indir_rqt(priv->rss_params.indirection_rqt,
					      MLX5E_INDIR_RQT_SIZE, count);

	return 0;
}

MLX5E_DEFINE_PREACTIVATE_WRAPPER_CTX(mlx5e_num_channels_changed);

static void mlx5e_build_txq_maps(struct mlx5e_priv *priv)
{
	int i, ch;

	ch = priv->channels.num;

	for (i = 0; i < ch; i++) {
		int tc;

		for (tc = 0; tc < priv->channels.params.num_tc; tc++) {
			struct mlx5e_channel *c = priv->channels.c[i];
			struct mlx5e_txqsq *sq = &c->sq[tc];

			priv->txq2sq[sq->txq_ix] = sq;
			priv->channel_tc2realtxq[i][tc] = i + tc * ch;
		}
	}
}

void mlx5e_activate_priv_channels(struct mlx5e_priv *priv)
{
	mlx5e_build_txq_maps(priv);
	mlx5e_activate_channels(&priv->channels);
	mlx5e_xdp_tx_enable(priv);
	netif_tx_start_all_queues(priv->netdev);

	if (mlx5e_is_vport_rep(priv))
		mlx5e_add_sqs_fwd_rules(priv);

	mlx5e_wait_channels_min_rx_wqes(&priv->channels);
	mlx5e_redirect_rqts_to_channels(priv, &priv->channels);

	mlx5e_xsk_redirect_rqts_to_channels(priv, &priv->channels);
}

void mlx5e_deactivate_priv_channels(struct mlx5e_priv *priv)
{
	mlx5e_xsk_redirect_rqts_to_drop(priv, &priv->channels);

	mlx5e_redirect_rqts_to_drop(priv);

	if (mlx5e_is_vport_rep(priv))
		mlx5e_remove_sqs_fwd_rules(priv);

	/* FIXME: This is a W/A only for tx timeout watch dog false alarm when
	 * polling for inactive tx queues.
	 */
	netif_tx_stop_all_queues(priv->netdev);
	netif_tx_disable(priv->netdev);
	mlx5e_xdp_tx_disable(priv);
	mlx5e_deactivate_channels(&priv->channels);
}

static int mlx5e_switch_priv_channels(struct mlx5e_priv *priv,
				      struct mlx5e_channels *new_chs,
				      mlx5e_fp_preactivate preactivate,
				      void *context)
{
	struct net_device *netdev = priv->netdev;
	struct mlx5e_channels old_chs;
	int carrier_ok;
	int err = 0;

	carrier_ok = netif_carrier_ok(netdev);
	netif_carrier_off(netdev);

	mlx5e_deactivate_priv_channels(priv);

	old_chs = priv->channels;
	priv->channels = *new_chs;

	/* New channels are ready to roll, call the preactivate hook if needed
	 * to modify HW settings or update kernel parameters.
	 */
	if (preactivate) {
		err = preactivate(priv, context);
		if (err) {
			priv->channels = old_chs;
			goto out;
		}
	}

	mlx5e_close_channels(&old_chs);
	priv->profile->update_rx(priv);

out:
	mlx5e_activate_priv_channels(priv);

	/* return carrier back if needed */
	if (carrier_ok)
		netif_carrier_on(netdev);

	return err;
}

int mlx5e_safe_switch_channels(struct mlx5e_priv *priv,
			       struct mlx5e_channels *new_chs,
			       mlx5e_fp_preactivate preactivate,
			       void *context)
{
	int err;

	err = mlx5e_open_channels(priv, new_chs);
	if (err)
		return err;

	err = mlx5e_switch_priv_channels(priv, new_chs, preactivate, context);
	if (err)
		goto err_close;

	return 0;

err_close:
	mlx5e_close_channels(new_chs);

	return err;
}

int mlx5e_safe_reopen_channels(struct mlx5e_priv *priv)
{
	struct mlx5e_channels new_channels = {};

	new_channels.params = priv->channels.params;
	return mlx5e_safe_switch_channels(priv, &new_channels, NULL, NULL);
}

void mlx5e_timestamp_init(struct mlx5e_priv *priv)
{
	priv->tstamp.tx_type   = HWTSTAMP_TX_OFF;
	priv->tstamp.rx_filter = HWTSTAMP_FILTER_NONE;
}

static void mlx5e_modify_admin_state(struct mlx5_core_dev *mdev,
				     enum mlx5_port_status state)
{
	struct mlx5_eswitch *esw = mdev->priv.eswitch;
	int vport_admin_state;

	mlx5_set_port_admin_status(mdev, state);

	if (!MLX5_ESWITCH_MANAGER(mdev) ||  mlx5_eswitch_mode(esw) == MLX5_ESWITCH_OFFLOADS)
		return;

	if (state == MLX5_PORT_UP)
		vport_admin_state = MLX5_VPORT_ADMIN_STATE_AUTO;
	else
		vport_admin_state = MLX5_VPORT_ADMIN_STATE_DOWN;

	mlx5_eswitch_set_vport_state(esw, MLX5_VPORT_UPLINK, vport_admin_state);
}

int mlx5e_open_locked(struct net_device *netdev)
{
	struct mlx5e_priv *priv = netdev_priv(netdev);
	int err;

	set_bit(MLX5E_STATE_OPENED, &priv->state);

	err = mlx5e_open_channels(priv, &priv->channels);
	if (err)
		goto err_clear_state_opened_flag;

	priv->profile->update_rx(priv);
	mlx5e_activate_priv_channels(priv);
	if (priv->profile->update_carrier)
		priv->profile->update_carrier(priv);

	mlx5e_queue_update_stats(priv);
	return 0;

err_clear_state_opened_flag:
	clear_bit(MLX5E_STATE_OPENED, &priv->state);
	return err;
}

int mlx5e_open(struct net_device *netdev)
{
	struct mlx5e_priv *priv = netdev_priv(netdev);
	int err;

	mutex_lock(&priv->state_lock);
	err = mlx5e_open_locked(netdev);
	if (!err)
		mlx5e_modify_admin_state(priv->mdev, MLX5_PORT_UP);
	mutex_unlock(&priv->state_lock);

	return err;
}

int mlx5e_close_locked(struct net_device *netdev)
{
	struct mlx5e_priv *priv = netdev_priv(netdev);

	/* May already be CLOSED in case a previous configuration operation
	 * (e.g RX/TX queue size change) that involves close&open failed.
	 */
	if (!test_bit(MLX5E_STATE_OPENED, &priv->state))
		return 0;

	clear_bit(MLX5E_STATE_OPENED, &priv->state);

	netif_carrier_off(priv->netdev);
	mlx5e_deactivate_priv_channels(priv);
	mlx5e_close_channels(&priv->channels);

	return 0;
}

int mlx5e_close(struct net_device *netdev)
{
	struct mlx5e_priv *priv = netdev_priv(netdev);
	int err;

	if (!netif_device_present(netdev))
		return -ENODEV;

	mutex_lock(&priv->state_lock);
	mlx5e_modify_admin_state(priv->mdev, MLX5_PORT_DOWN);
	err = mlx5e_close_locked(netdev);
	mutex_unlock(&priv->state_lock);

	return err;
}

static int mlx5e_alloc_drop_rq(struct mlx5_core_dev *mdev,
			       struct mlx5e_rq *rq,
			       struct mlx5e_rq_param *param)
{
	void *rqc = param->rqc;
	void *rqc_wq = MLX5_ADDR_OF(rqc, rqc, wq);
	int err;

	param->wq.db_numa_node = param->wq.buf_numa_node;

	err = mlx5_wq_cyc_create(mdev, &param->wq, rqc_wq, &rq->wqe.wq,
				 &rq->wq_ctrl);
	if (err)
		return err;

	/* Mark as unused given "Drop-RQ" packets never reach XDP */
	xdp_rxq_info_unused(&rq->xdp_rxq);

	rq->mdev = mdev;

	return 0;
}

static int mlx5e_alloc_drop_cq(struct mlx5_core_dev *mdev,
			       struct mlx5e_cq *cq,
			       struct mlx5e_cq_param *param)
{
	param->wq.buf_numa_node = dev_to_node(mdev->device);
	param->wq.db_numa_node  = dev_to_node(mdev->device);

	return mlx5e_alloc_cq_common(mdev, param, cq);
}

int mlx5e_open_drop_rq(struct mlx5e_priv *priv,
		       struct mlx5e_rq *drop_rq)
{
	struct mlx5_core_dev *mdev = priv->mdev;
	struct mlx5e_cq_param cq_param = {};
	struct mlx5e_rq_param rq_param = {};
	struct mlx5e_cq *cq = &drop_rq->cq;
	int err;

	mlx5e_build_drop_rq_param(priv, &rq_param);

	err = mlx5e_alloc_drop_cq(mdev, cq, &cq_param);
	if (err)
		return err;

	err = mlx5e_create_cq(cq, &cq_param);
	if (err)
		goto err_free_cq;

	err = mlx5e_alloc_drop_rq(mdev, drop_rq, &rq_param);
	if (err)
		goto err_destroy_cq;

	err = mlx5e_create_rq(drop_rq, &rq_param);
	if (err)
		goto err_free_rq;

	err = mlx5e_modify_rq_state(drop_rq, MLX5_RQC_STATE_RST, MLX5_RQC_STATE_RDY);
	if (err)
		mlx5_core_warn(priv->mdev, "modify_rq_state failed, rx_if_down_packets won't be counted %d\n", err);

	return 0;

err_free_rq:
	mlx5e_free_rq(drop_rq);

err_destroy_cq:
	mlx5e_destroy_cq(cq);

err_free_cq:
	mlx5e_free_cq(cq);

	return err;
}

void mlx5e_close_drop_rq(struct mlx5e_rq *drop_rq)
{
	mlx5e_destroy_rq(drop_rq);
	mlx5e_free_rq(drop_rq);
	mlx5e_destroy_cq(&drop_rq->cq);
	mlx5e_free_cq(&drop_rq->cq);
}

int mlx5e_create_tis(struct mlx5_core_dev *mdev, void *in, u32 *tisn)
{
	void *tisc = MLX5_ADDR_OF(create_tis_in, in, ctx);

	MLX5_SET(tisc, tisc, transport_domain, mdev->mlx5e_res.td.tdn);

	if (MLX5_GET(tisc, tisc, tls_en))
		MLX5_SET(tisc, tisc, pd, mdev->mlx5e_res.pdn);

	if (mlx5_lag_is_lacp_owner(mdev))
		MLX5_SET(tisc, tisc, strict_lag_tx_port_affinity, 1);

	return mlx5_core_create_tis(mdev, in, tisn);
}

void mlx5e_destroy_tis(struct mlx5_core_dev *mdev, u32 tisn)
{
	mlx5_core_destroy_tis(mdev, tisn);
}

void mlx5e_destroy_tises(struct mlx5e_priv *priv)
{
	int tc, i;

	for (i = 0; i < mlx5e_get_num_lag_ports(priv->mdev); i++)
		for (tc = 0; tc < priv->profile->max_tc; tc++)
			mlx5e_destroy_tis(priv->mdev, priv->tisn[i][tc]);
}

static bool mlx5e_lag_should_assign_affinity(struct mlx5_core_dev *mdev)
{
	return MLX5_CAP_GEN(mdev, lag_tx_port_affinity) && mlx5e_get_num_lag_ports(mdev) > 1;
}

int mlx5e_create_tises(struct mlx5e_priv *priv)
{
	int tc, i;
	int err;

	for (i = 0; i < mlx5e_get_num_lag_ports(priv->mdev); i++) {
		for (tc = 0; tc < priv->profile->max_tc; tc++) {
			u32 in[MLX5_ST_SZ_DW(create_tis_in)] = {};
			void *tisc;

			tisc = MLX5_ADDR_OF(create_tis_in, in, ctx);

			MLX5_SET(tisc, tisc, prio, tc << 1);

			if (mlx5e_lag_should_assign_affinity(priv->mdev))
				MLX5_SET(tisc, tisc, lag_tx_port_affinity, i + 1);

			err = mlx5e_create_tis(priv->mdev, in, &priv->tisn[i][tc]);
			if (err)
				goto err_close_tises;
		}
	}

	return 0;

err_close_tises:
	for (; i >= 0; i--) {
		for (tc--; tc >= 0; tc--)
			mlx5e_destroy_tis(priv->mdev, priv->tisn[i][tc]);
		tc = priv->profile->max_tc;
	}

	return err;
}

static void mlx5e_cleanup_nic_tx(struct mlx5e_priv *priv)
{
	mlx5e_destroy_tises(priv);
}

static void mlx5e_build_indir_tir_ctx_common(struct mlx5e_priv *priv,
					     u32 rqtn, u32 *tirc)
{
	MLX5_SET(tirc, tirc, transport_domain, priv->mdev->mlx5e_res.td.tdn);
	MLX5_SET(tirc, tirc, disp_type, MLX5_TIRC_DISP_TYPE_INDIRECT);
	MLX5_SET(tirc, tirc, indirect_table, rqtn);
	MLX5_SET(tirc, tirc, tunneled_offload_en,
		 priv->channels.params.tunneled_offload_en);

	mlx5e_build_tir_ctx_lro(&priv->channels.params, tirc);
}

static void mlx5e_build_indir_tir_ctx(struct mlx5e_priv *priv,
				      enum mlx5e_traffic_types tt,
				      u32 *tirc)
{
	mlx5e_build_indir_tir_ctx_common(priv, priv->indir_rqt.rqtn, tirc);
	mlx5e_build_indir_tir_ctx_hash(&priv->rss_params,
				       &tirc_default_config[tt], tirc, false);
}

static void mlx5e_build_direct_tir_ctx(struct mlx5e_priv *priv, u32 rqtn, u32 *tirc)
{
	mlx5e_build_indir_tir_ctx_common(priv, rqtn, tirc);
	MLX5_SET(tirc, tirc, rx_hash_fn, MLX5_RX_HASH_FN_INVERTED_XOR8);
}

static void mlx5e_build_inner_indir_tir_ctx(struct mlx5e_priv *priv,
					    enum mlx5e_traffic_types tt,
					    u32 *tirc)
{
	mlx5e_build_indir_tir_ctx_common(priv, priv->indir_rqt.rqtn, tirc);
	mlx5e_build_indir_tir_ctx_hash(&priv->rss_params,
				       &tirc_default_config[tt], tirc, true);
}

int mlx5e_create_indirect_tirs(struct mlx5e_priv *priv, bool inner_ttc)
{
	struct mlx5e_tir *tir;
	void *tirc;
	int inlen;
	int i = 0;
	int err;
	u32 *in;
	int tt;

	inlen = MLX5_ST_SZ_BYTES(create_tir_in);
	in = kvzalloc(inlen, GFP_KERNEL);
	if (!in)
		return -ENOMEM;

	for (tt = 0; tt < MLX5E_NUM_INDIR_TIRS; tt++) {
		memset(in, 0, inlen);
		tir = &priv->indir_tir[tt];
		tirc = MLX5_ADDR_OF(create_tir_in, in, ctx);
		mlx5e_build_indir_tir_ctx(priv, tt, tirc);
		err = mlx5e_create_tir(priv->mdev, tir, in);
		if (err) {
			mlx5_core_warn(priv->mdev, "create indirect tirs failed, %d\n", err);
			goto err_destroy_inner_tirs;
		}
	}

	if (!inner_ttc || !mlx5e_tunnel_inner_ft_supported(priv->mdev))
		goto out;

	for (i = 0; i < MLX5E_NUM_INDIR_TIRS; i++) {
		memset(in, 0, inlen);
		tir = &priv->inner_indir_tir[i];
		tirc = MLX5_ADDR_OF(create_tir_in, in, ctx);
		mlx5e_build_inner_indir_tir_ctx(priv, i, tirc);
		err = mlx5e_create_tir(priv->mdev, tir, in);
		if (err) {
			mlx5_core_warn(priv->mdev, "create inner indirect tirs failed, %d\n", err);
			goto err_destroy_inner_tirs;
		}
	}

out:
	kvfree(in);

	return 0;

err_destroy_inner_tirs:
	for (i--; i >= 0; i--)
		mlx5e_destroy_tir(priv->mdev, &priv->inner_indir_tir[i]);

	for (tt--; tt >= 0; tt--)
		mlx5e_destroy_tir(priv->mdev, &priv->indir_tir[tt]);

	kvfree(in);

	return err;
}

int mlx5e_create_direct_tirs(struct mlx5e_priv *priv, struct mlx5e_tir *tirs)
{
	struct mlx5e_tir *tir;
	void *tirc;
	int inlen;
	int err = 0;
	u32 *in;
	int ix;

	inlen = MLX5_ST_SZ_BYTES(create_tir_in);
	in = kvzalloc(inlen, GFP_KERNEL);
	if (!in)
		return -ENOMEM;

	for (ix = 0; ix < priv->max_nch; ix++) {
		memset(in, 0, inlen);
		tir = &tirs[ix];
		tirc = MLX5_ADDR_OF(create_tir_in, in, ctx);
		mlx5e_build_direct_tir_ctx(priv, tir->rqt.rqtn, tirc);
		err = mlx5e_create_tir(priv->mdev, tir, in);
		if (unlikely(err))
			goto err_destroy_ch_tirs;
	}

	goto out;

err_destroy_ch_tirs:
	mlx5_core_warn(priv->mdev, "create tirs failed, %d\n", err);
	for (ix--; ix >= 0; ix--)
		mlx5e_destroy_tir(priv->mdev, &tirs[ix]);

out:
	kvfree(in);

	return err;
}

void mlx5e_destroy_indirect_tirs(struct mlx5e_priv *priv)
{
	int i;

	for (i = 0; i < MLX5E_NUM_INDIR_TIRS; i++)
		mlx5e_destroy_tir(priv->mdev, &priv->indir_tir[i]);

	/* Verify inner tirs resources allocated */
	if (!priv->inner_indir_tir[0].tirn)
		return;

	for (i = 0; i < MLX5E_NUM_INDIR_TIRS; i++)
		mlx5e_destroy_tir(priv->mdev, &priv->inner_indir_tir[i]);
}

void mlx5e_destroy_direct_tirs(struct mlx5e_priv *priv, struct mlx5e_tir *tirs)
{
	int i;

	for (i = 0; i < priv->max_nch; i++)
		mlx5e_destroy_tir(priv->mdev, &tirs[i]);
}

static int mlx5e_modify_channels_scatter_fcs(struct mlx5e_channels *chs, bool enable)
{
	int err = 0;
	int i;

	for (i = 0; i < chs->num; i++) {
		err = mlx5e_modify_rq_scatter_fcs(&chs->c[i]->rq, enable);
		if (err)
			return err;
	}

	return 0;
}

static int mlx5e_modify_channels_vsd(struct mlx5e_channels *chs, bool vsd)
{
	int err = 0;
	int i;

	for (i = 0; i < chs->num; i++) {
		err = mlx5e_modify_rq_vsd(&chs->c[i]->rq, vsd);
		if (err)
			return err;
	}

	return 0;
}

static int mlx5e_setup_tc_mqprio(struct mlx5e_priv *priv,
				 struct tc_mqprio_qopt *mqprio)
{
	struct mlx5e_channels new_channels = {};
	u8 tc = mqprio->num_tc;
	int err = 0;

	mqprio->hw = TC_MQPRIO_HW_OFFLOAD_TCS;

	if (tc && tc != MLX5E_MAX_NUM_TC)
		return -EINVAL;

	mutex_lock(&priv->state_lock);

	new_channels.params = priv->channels.params;
	new_channels.params.num_tc = tc ? tc : 1;

	if (!test_bit(MLX5E_STATE_OPENED, &priv->state)) {
		struct mlx5e_params old_params;

		old_params = priv->channels.params;
		priv->channels.params = new_channels.params;
		err = mlx5e_num_channels_changed(priv);
		if (err)
			priv->channels.params = old_params;

		goto out;
	}

<<<<<<< HEAD
	err = mlx5e_safe_switch_channels(priv, &new_channels,
					 mlx5e_num_channels_changed_ctx, NULL);
	if (err)
		goto out;
=======
	err = mlx5e_safe_switch_channels(priv, &new_channels, mlx5e_num_channels_changed);
>>>>>>> 11698a5c

out:
	priv->max_opened_tc = max_t(u8, priv->max_opened_tc,
				    priv->channels.params.num_tc);
	mutex_unlock(&priv->state_lock);
	return err;
}

static LIST_HEAD(mlx5e_block_cb_list);

static int mlx5e_setup_tc(struct net_device *dev, enum tc_setup_type type,
			  void *type_data)
{
	struct mlx5e_priv *priv = netdev_priv(dev);

	switch (type) {
	case TC_SETUP_BLOCK: {
		struct flow_block_offload *f = type_data;

		f->unlocked_driver_cb = true;
		return flow_block_cb_setup_simple(type_data,
						  &mlx5e_block_cb_list,
						  mlx5e_setup_tc_block_cb,
						  priv, priv, true);
	}
	case TC_SETUP_QDISC_MQPRIO:
		return mlx5e_setup_tc_mqprio(priv, type_data);
	default:
		return -EOPNOTSUPP;
	}
}

void mlx5e_fold_sw_stats64(struct mlx5e_priv *priv, struct rtnl_link_stats64 *s)
{
	int i;

	for (i = 0; i < priv->max_nch; i++) {
		struct mlx5e_channel_stats *channel_stats = &priv->channel_stats[i];
		struct mlx5e_rq_stats *xskrq_stats = &channel_stats->xskrq;
		struct mlx5e_rq_stats *rq_stats = &channel_stats->rq;
		int j;

		s->rx_packets   += rq_stats->packets + xskrq_stats->packets;
		s->rx_bytes     += rq_stats->bytes + xskrq_stats->bytes;
		s->multicast    += rq_stats->mcast_packets + xskrq_stats->mcast_packets;

		for (j = 0; j < priv->max_opened_tc; j++) {
			struct mlx5e_sq_stats *sq_stats = &channel_stats->sq[j];

			s->tx_packets    += sq_stats->packets;
			s->tx_bytes      += sq_stats->bytes;
			s->tx_dropped    += sq_stats->dropped;
		}
	}
}

void
mlx5e_get_stats(struct net_device *dev, struct rtnl_link_stats64 *stats)
{
	struct mlx5e_priv *priv = netdev_priv(dev);
	struct mlx5e_pport_stats *pstats = &priv->stats.pport;

	/* In switchdev mode, monitor counters doesn't monitor
	 * rx/tx stats of 802_3. The update stats mechanism
	 * should keep the 802_3 layout counters updated
	 */
	if (!mlx5e_monitor_counter_supported(priv) ||
	    mlx5e_is_uplink_rep(priv)) {
		/* update HW stats in background for next time */
		mlx5e_queue_update_stats(priv);
	}

	if (mlx5e_is_uplink_rep(priv)) {
		stats->rx_packets = PPORT_802_3_GET(pstats, a_frames_received_ok);
		stats->rx_bytes   = PPORT_802_3_GET(pstats, a_octets_received_ok);
		stats->tx_packets = PPORT_802_3_GET(pstats, a_frames_transmitted_ok);
		stats->tx_bytes   = PPORT_802_3_GET(pstats, a_octets_transmitted_ok);
	} else {
		mlx5e_fold_sw_stats64(priv, stats);
	}

	stats->rx_dropped = priv->stats.qcnt.rx_out_of_buffer;

	stats->rx_length_errors =
		PPORT_802_3_GET(pstats, a_in_range_length_errors) +
		PPORT_802_3_GET(pstats, a_out_of_range_length_field) +
		PPORT_802_3_GET(pstats, a_frame_too_long_errors);
	stats->rx_crc_errors =
		PPORT_802_3_GET(pstats, a_frame_check_sequence_errors);
	stats->rx_frame_errors = PPORT_802_3_GET(pstats, a_alignment_errors);
	stats->tx_aborted_errors = PPORT_2863_GET(pstats, if_out_discards);
	stats->rx_errors = stats->rx_length_errors + stats->rx_crc_errors +
			   stats->rx_frame_errors;
	stats->tx_errors = stats->tx_aborted_errors + stats->tx_carrier_errors;
}

static void mlx5e_set_rx_mode(struct net_device *dev)
{
	struct mlx5e_priv *priv = netdev_priv(dev);

	queue_work(priv->wq, &priv->set_rx_mode_work);
}

static int mlx5e_set_mac(struct net_device *netdev, void *addr)
{
	struct mlx5e_priv *priv = netdev_priv(netdev);
	struct sockaddr *saddr = addr;

	if (!is_valid_ether_addr(saddr->sa_data))
		return -EADDRNOTAVAIL;

	netif_addr_lock_bh(netdev);
	ether_addr_copy(netdev->dev_addr, saddr->sa_data);
	netif_addr_unlock_bh(netdev);

	queue_work(priv->wq, &priv->set_rx_mode_work);

	return 0;
}

#define MLX5E_SET_FEATURE(features, feature, enable)	\
	do {						\
		if (enable)				\
			*features |= feature;		\
		else					\
			*features &= ~feature;		\
	} while (0)

typedef int (*mlx5e_feature_handler)(struct net_device *netdev, bool enable);

static int set_feature_lro(struct net_device *netdev, bool enable)
{
	struct mlx5e_priv *priv = netdev_priv(netdev);
	struct mlx5_core_dev *mdev = priv->mdev;
	struct mlx5e_channels new_channels = {};
	struct mlx5e_params *old_params;
	int err = 0;
	bool reset;

	mutex_lock(&priv->state_lock);

	if (enable && priv->xsk.refcnt) {
		netdev_warn(netdev, "LRO is incompatible with AF_XDP (%hu XSKs are active)\n",
			    priv->xsk.refcnt);
		err = -EINVAL;
		goto out;
	}

	old_params = &priv->channels.params;
	if (enable && !MLX5E_GET_PFLAG(old_params, MLX5E_PFLAG_RX_STRIDING_RQ)) {
		netdev_warn(netdev, "can't set LRO with legacy RQ\n");
		err = -EINVAL;
		goto out;
	}

	reset = test_bit(MLX5E_STATE_OPENED, &priv->state);

	new_channels.params = *old_params;
	new_channels.params.lro_en = enable;

	if (old_params->rq_wq_type != MLX5_WQ_TYPE_CYCLIC) {
		if (mlx5e_rx_mpwqe_is_linear_skb(mdev, old_params, NULL) ==
		    mlx5e_rx_mpwqe_is_linear_skb(mdev, &new_channels.params, NULL))
			reset = false;
	}

	if (!reset) {
		*old_params = new_channels.params;
		err = mlx5e_modify_tirs_lro(priv);
		goto out;
	}

	err = mlx5e_safe_switch_channels(priv, &new_channels,
					 mlx5e_modify_tirs_lro_ctx, NULL);
out:
	mutex_unlock(&priv->state_lock);
	return err;
}

static int set_feature_cvlan_filter(struct net_device *netdev, bool enable)
{
	struct mlx5e_priv *priv = netdev_priv(netdev);

	if (enable)
		mlx5e_enable_cvlan_filter(priv);
	else
		mlx5e_disable_cvlan_filter(priv);

	return 0;
}

#if IS_ENABLED(CONFIG_MLX5_CLS_ACT)
static int set_feature_tc_num_filters(struct net_device *netdev, bool enable)
{
	struct mlx5e_priv *priv = netdev_priv(netdev);

	if (!enable && mlx5e_tc_num_filters(priv, MLX5_TC_FLAG(NIC_OFFLOAD))) {
		netdev_err(netdev,
			   "Active offloaded tc filters, can't turn hw_tc_offload off\n");
		return -EINVAL;
	}

	return 0;
}
#endif

static int set_feature_rx_all(struct net_device *netdev, bool enable)
{
	struct mlx5e_priv *priv = netdev_priv(netdev);
	struct mlx5_core_dev *mdev = priv->mdev;

	return mlx5_set_port_fcs(mdev, !enable);
}

static int set_feature_rx_fcs(struct net_device *netdev, bool enable)
{
	struct mlx5e_priv *priv = netdev_priv(netdev);
	int err;

	mutex_lock(&priv->state_lock);

	priv->channels.params.scatter_fcs_en = enable;
	err = mlx5e_modify_channels_scatter_fcs(&priv->channels, enable);
	if (err)
		priv->channels.params.scatter_fcs_en = !enable;

	mutex_unlock(&priv->state_lock);

	return err;
}

static int set_feature_rx_vlan(struct net_device *netdev, bool enable)
{
	struct mlx5e_priv *priv = netdev_priv(netdev);
	int err = 0;

	mutex_lock(&priv->state_lock);

	priv->channels.params.vlan_strip_disable = !enable;
	if (!test_bit(MLX5E_STATE_OPENED, &priv->state))
		goto unlock;

	err = mlx5e_modify_channels_vsd(&priv->channels, !enable);
	if (err)
		priv->channels.params.vlan_strip_disable = enable;

unlock:
	mutex_unlock(&priv->state_lock);

	return err;
}

#ifdef CONFIG_MLX5_EN_ARFS
static int set_feature_arfs(struct net_device *netdev, bool enable)
{
	struct mlx5e_priv *priv = netdev_priv(netdev);
	int err;

	if (enable)
		err = mlx5e_arfs_enable(priv);
	else
		err = mlx5e_arfs_disable(priv);

	return err;
}
#endif

static int mlx5e_handle_feature(struct net_device *netdev,
				netdev_features_t *features,
				netdev_features_t wanted_features,
				netdev_features_t feature,
				mlx5e_feature_handler feature_handler)
{
	netdev_features_t changes = wanted_features ^ netdev->features;
	bool enable = !!(wanted_features & feature);
	int err;

	if (!(changes & feature))
		return 0;

	err = feature_handler(netdev, enable);
	if (err) {
		netdev_err(netdev, "%s feature %pNF failed, err %d\n",
			   enable ? "Enable" : "Disable", &feature, err);
		return err;
	}

	MLX5E_SET_FEATURE(features, feature, enable);
	return 0;
}

int mlx5e_set_features(struct net_device *netdev, netdev_features_t features)
{
	netdev_features_t oper_features = netdev->features;
	int err = 0;

#define MLX5E_HANDLE_FEATURE(feature, handler) \
	mlx5e_handle_feature(netdev, &oper_features, features, feature, handler)

	err |= MLX5E_HANDLE_FEATURE(NETIF_F_LRO, set_feature_lro);
	err |= MLX5E_HANDLE_FEATURE(NETIF_F_HW_VLAN_CTAG_FILTER,
				    set_feature_cvlan_filter);
#if IS_ENABLED(CONFIG_MLX5_CLS_ACT)
	err |= MLX5E_HANDLE_FEATURE(NETIF_F_HW_TC, set_feature_tc_num_filters);
#endif
	err |= MLX5E_HANDLE_FEATURE(NETIF_F_RXALL, set_feature_rx_all);
	err |= MLX5E_HANDLE_FEATURE(NETIF_F_RXFCS, set_feature_rx_fcs);
	err |= MLX5E_HANDLE_FEATURE(NETIF_F_HW_VLAN_CTAG_RX, set_feature_rx_vlan);
#ifdef CONFIG_MLX5_EN_ARFS
	err |= MLX5E_HANDLE_FEATURE(NETIF_F_NTUPLE, set_feature_arfs);
#endif
	err |= MLX5E_HANDLE_FEATURE(NETIF_F_HW_TLS_RX, mlx5e_ktls_set_feature_rx);

	if (err) {
		netdev->features = oper_features;
		return -EINVAL;
	}

	return 0;
}

static netdev_features_t mlx5e_fix_features(struct net_device *netdev,
					    netdev_features_t features)
{
	struct mlx5e_priv *priv = netdev_priv(netdev);
	struct mlx5e_params *params;

	mutex_lock(&priv->state_lock);
	params = &priv->channels.params;
	if (!bitmap_empty(priv->fs.vlan.active_svlans, VLAN_N_VID)) {
		/* HW strips the outer C-tag header, this is a problem
		 * for S-tag traffic.
		 */
		features &= ~NETIF_F_HW_VLAN_CTAG_RX;
		if (!params->vlan_strip_disable)
			netdev_warn(netdev, "Dropping C-tag vlan stripping offload due to S-tag vlan\n");
	}
	if (!MLX5E_GET_PFLAG(params, MLX5E_PFLAG_RX_STRIDING_RQ)) {
		if (features & NETIF_F_LRO) {
			netdev_warn(netdev, "Disabling LRO, not supported in legacy RQ\n");
			features &= ~NETIF_F_LRO;
		}
	}

	if (MLX5E_GET_PFLAG(params, MLX5E_PFLAG_RX_CQE_COMPRESS)) {
		features &= ~NETIF_F_RXHASH;
		if (netdev->features & NETIF_F_RXHASH)
			netdev_warn(netdev, "Disabling rxhash, not supported when CQE compress is active\n");
	}

	mutex_unlock(&priv->state_lock);

	return features;
}

static bool mlx5e_xsk_validate_mtu(struct net_device *netdev,
				   struct mlx5e_channels *chs,
				   struct mlx5e_params *new_params,
				   struct mlx5_core_dev *mdev)
{
	u16 ix;

	for (ix = 0; ix < chs->params.num_channels; ix++) {
		struct xsk_buff_pool *xsk_pool =
			mlx5e_xsk_get_pool(&chs->params, chs->params.xsk, ix);
		struct mlx5e_xsk_param xsk;

		if (!xsk_pool)
			continue;

		mlx5e_build_xsk_param(xsk_pool, &xsk);

		if (!mlx5e_validate_xsk_param(new_params, &xsk, mdev)) {
			u32 hr = mlx5e_get_linear_rq_headroom(new_params, &xsk);
			int max_mtu_frame, max_mtu_page, max_mtu;

			/* Two criteria must be met:
			 * 1. HW MTU + all headrooms <= XSK frame size.
			 * 2. Size of SKBs allocated on XDP_PASS <= PAGE_SIZE.
			 */
			max_mtu_frame = MLX5E_HW2SW_MTU(new_params, xsk.chunk_size - hr);
			max_mtu_page = mlx5e_xdp_max_mtu(new_params, &xsk);
			max_mtu = min(max_mtu_frame, max_mtu_page);

			netdev_err(netdev, "MTU %d is too big for an XSK running on channel %hu. Try MTU <= %d\n",
				   new_params->sw_mtu, ix, max_mtu);
			return false;
		}
	}

	return true;
}

int mlx5e_change_mtu(struct net_device *netdev, int new_mtu,
		     mlx5e_fp_preactivate preactivate)
{
	struct mlx5e_priv *priv = netdev_priv(netdev);
	struct mlx5e_channels new_channels = {};
	struct mlx5e_params *params;
	int err = 0;
	bool reset;

	mutex_lock(&priv->state_lock);

	params = &priv->channels.params;

	reset = !params->lro_en;
	reset = reset && test_bit(MLX5E_STATE_OPENED, &priv->state);

	new_channels.params = *params;
	new_channels.params.sw_mtu = new_mtu;

	if (params->xdp_prog &&
	    !mlx5e_rx_is_linear_skb(&new_channels.params, NULL)) {
		netdev_err(netdev, "MTU(%d) > %d is not allowed while XDP enabled\n",
			   new_mtu, mlx5e_xdp_max_mtu(params, NULL));
		err = -EINVAL;
		goto out;
	}

	if (priv->xsk.refcnt &&
	    !mlx5e_xsk_validate_mtu(netdev, &priv->channels,
				    &new_channels.params, priv->mdev)) {
		err = -EINVAL;
		goto out;
	}

	if (params->rq_wq_type == MLX5_WQ_TYPE_LINKED_LIST_STRIDING_RQ) {
		bool is_linear = mlx5e_rx_mpwqe_is_linear_skb(priv->mdev,
							      &new_channels.params,
							      NULL);
		u8 ppw_old = mlx5e_mpwqe_log_pkts_per_wqe(params, NULL);
		u8 ppw_new = mlx5e_mpwqe_log_pkts_per_wqe(&new_channels.params, NULL);

		/* If XSK is active, XSK RQs are linear. */
		is_linear |= priv->xsk.refcnt;

		/* Always reset in linear mode - hw_mtu is used in data path. */
		reset = reset && (is_linear || (ppw_old != ppw_new));
	}

	if (!reset) {
		params->sw_mtu = new_mtu;
		if (preactivate)
			preactivate(priv, NULL);
		netdev->mtu = params->sw_mtu;
		goto out;
	}

	err = mlx5e_safe_switch_channels(priv, &new_channels, preactivate, NULL);
	if (err)
		goto out;

	netdev->mtu = new_channels.params.sw_mtu;

out:
	mutex_unlock(&priv->state_lock);
	return err;
}

static int mlx5e_change_nic_mtu(struct net_device *netdev, int new_mtu)
{
	return mlx5e_change_mtu(netdev, new_mtu, mlx5e_set_dev_port_mtu_ctx);
}

int mlx5e_hwstamp_set(struct mlx5e_priv *priv, struct ifreq *ifr)
{
	struct hwtstamp_config config;
	int err;

	if (!MLX5_CAP_GEN(priv->mdev, device_frequency_khz) ||
	    (mlx5_clock_get_ptp_index(priv->mdev) == -1))
		return -EOPNOTSUPP;

	if (copy_from_user(&config, ifr->ifr_data, sizeof(config)))
		return -EFAULT;

	/* TX HW timestamp */
	switch (config.tx_type) {
	case HWTSTAMP_TX_OFF:
	case HWTSTAMP_TX_ON:
		break;
	default:
		return -ERANGE;
	}

	mutex_lock(&priv->state_lock);
	/* RX HW timestamp */
	switch (config.rx_filter) {
	case HWTSTAMP_FILTER_NONE:
		/* Reset CQE compression to Admin default */
		mlx5e_modify_rx_cqe_compression_locked(priv, priv->channels.params.rx_cqe_compress_def);
		break;
	case HWTSTAMP_FILTER_ALL:
	case HWTSTAMP_FILTER_SOME:
	case HWTSTAMP_FILTER_PTP_V1_L4_EVENT:
	case HWTSTAMP_FILTER_PTP_V1_L4_SYNC:
	case HWTSTAMP_FILTER_PTP_V1_L4_DELAY_REQ:
	case HWTSTAMP_FILTER_PTP_V2_L4_EVENT:
	case HWTSTAMP_FILTER_PTP_V2_L4_SYNC:
	case HWTSTAMP_FILTER_PTP_V2_L4_DELAY_REQ:
	case HWTSTAMP_FILTER_PTP_V2_L2_EVENT:
	case HWTSTAMP_FILTER_PTP_V2_L2_SYNC:
	case HWTSTAMP_FILTER_PTP_V2_L2_DELAY_REQ:
	case HWTSTAMP_FILTER_PTP_V2_EVENT:
	case HWTSTAMP_FILTER_PTP_V2_SYNC:
	case HWTSTAMP_FILTER_PTP_V2_DELAY_REQ:
	case HWTSTAMP_FILTER_NTP_ALL:
		/* Disable CQE compression */
		if (MLX5E_GET_PFLAG(&priv->channels.params, MLX5E_PFLAG_RX_CQE_COMPRESS))
			netdev_warn(priv->netdev, "Disabling RX cqe compression\n");
		err = mlx5e_modify_rx_cqe_compression_locked(priv, false);
		if (err) {
			netdev_err(priv->netdev, "Failed disabling cqe compression err=%d\n", err);
			mutex_unlock(&priv->state_lock);
			return err;
		}
		config.rx_filter = HWTSTAMP_FILTER_ALL;
		break;
	default:
		mutex_unlock(&priv->state_lock);
		return -ERANGE;
	}

	memcpy(&priv->tstamp, &config, sizeof(config));
	mutex_unlock(&priv->state_lock);

	/* might need to fix some features */
	netdev_update_features(priv->netdev);

	return copy_to_user(ifr->ifr_data, &config,
			    sizeof(config)) ? -EFAULT : 0;
}

int mlx5e_hwstamp_get(struct mlx5e_priv *priv, struct ifreq *ifr)
{
	struct hwtstamp_config *cfg = &priv->tstamp;

	if (!MLX5_CAP_GEN(priv->mdev, device_frequency_khz))
		return -EOPNOTSUPP;

	return copy_to_user(ifr->ifr_data, cfg, sizeof(*cfg)) ? -EFAULT : 0;
}

static int mlx5e_ioctl(struct net_device *dev, struct ifreq *ifr, int cmd)
{
	struct mlx5e_priv *priv = netdev_priv(dev);

	switch (cmd) {
	case SIOCSHWTSTAMP:
		return mlx5e_hwstamp_set(priv, ifr);
	case SIOCGHWTSTAMP:
		return mlx5e_hwstamp_get(priv, ifr);
	default:
		return -EOPNOTSUPP;
	}
}

#ifdef CONFIG_MLX5_ESWITCH
int mlx5e_set_vf_mac(struct net_device *dev, int vf, u8 *mac)
{
	struct mlx5e_priv *priv = netdev_priv(dev);
	struct mlx5_core_dev *mdev = priv->mdev;

	return mlx5_eswitch_set_vport_mac(mdev->priv.eswitch, vf + 1, mac);
}

static int mlx5e_set_vf_vlan(struct net_device *dev, int vf, u16 vlan, u8 qos,
			     __be16 vlan_proto)
{
	struct mlx5e_priv *priv = netdev_priv(dev);
	struct mlx5_core_dev *mdev = priv->mdev;

	if (vlan_proto != htons(ETH_P_8021Q))
		return -EPROTONOSUPPORT;

	return mlx5_eswitch_set_vport_vlan(mdev->priv.eswitch, vf + 1,
					   vlan, qos);
}

static int mlx5e_set_vf_spoofchk(struct net_device *dev, int vf, bool setting)
{
	struct mlx5e_priv *priv = netdev_priv(dev);
	struct mlx5_core_dev *mdev = priv->mdev;

	return mlx5_eswitch_set_vport_spoofchk(mdev->priv.eswitch, vf + 1, setting);
}

static int mlx5e_set_vf_trust(struct net_device *dev, int vf, bool setting)
{
	struct mlx5e_priv *priv = netdev_priv(dev);
	struct mlx5_core_dev *mdev = priv->mdev;

	return mlx5_eswitch_set_vport_trust(mdev->priv.eswitch, vf + 1, setting);
}

int mlx5e_set_vf_rate(struct net_device *dev, int vf, int min_tx_rate,
		      int max_tx_rate)
{
	struct mlx5e_priv *priv = netdev_priv(dev);
	struct mlx5_core_dev *mdev = priv->mdev;

	return mlx5_eswitch_set_vport_rate(mdev->priv.eswitch, vf + 1,
					   max_tx_rate, min_tx_rate);
}

static int mlx5_vport_link2ifla(u8 esw_link)
{
	switch (esw_link) {
	case MLX5_VPORT_ADMIN_STATE_DOWN:
		return IFLA_VF_LINK_STATE_DISABLE;
	case MLX5_VPORT_ADMIN_STATE_UP:
		return IFLA_VF_LINK_STATE_ENABLE;
	}
	return IFLA_VF_LINK_STATE_AUTO;
}

static int mlx5_ifla_link2vport(u8 ifla_link)
{
	switch (ifla_link) {
	case IFLA_VF_LINK_STATE_DISABLE:
		return MLX5_VPORT_ADMIN_STATE_DOWN;
	case IFLA_VF_LINK_STATE_ENABLE:
		return MLX5_VPORT_ADMIN_STATE_UP;
	}
	return MLX5_VPORT_ADMIN_STATE_AUTO;
}

static int mlx5e_set_vf_link_state(struct net_device *dev, int vf,
				   int link_state)
{
	struct mlx5e_priv *priv = netdev_priv(dev);
	struct mlx5_core_dev *mdev = priv->mdev;

	return mlx5_eswitch_set_vport_state(mdev->priv.eswitch, vf + 1,
					    mlx5_ifla_link2vport(link_state));
}

int mlx5e_get_vf_config(struct net_device *dev,
			int vf, struct ifla_vf_info *ivi)
{
	struct mlx5e_priv *priv = netdev_priv(dev);
	struct mlx5_core_dev *mdev = priv->mdev;
	int err;

	err = mlx5_eswitch_get_vport_config(mdev->priv.eswitch, vf + 1, ivi);
	if (err)
		return err;
	ivi->linkstate = mlx5_vport_link2ifla(ivi->linkstate);
	return 0;
}

int mlx5e_get_vf_stats(struct net_device *dev,
		       int vf, struct ifla_vf_stats *vf_stats)
{
	struct mlx5e_priv *priv = netdev_priv(dev);
	struct mlx5_core_dev *mdev = priv->mdev;

	return mlx5_eswitch_get_vport_stats(mdev->priv.eswitch, vf + 1,
					    vf_stats);
}
#endif

static bool mlx5e_gre_tunnel_inner_proto_offload_supported(struct mlx5_core_dev *mdev,
							   struct sk_buff *skb)
{
	switch (skb->inner_protocol) {
	case htons(ETH_P_IP):
	case htons(ETH_P_IPV6):
	case htons(ETH_P_TEB):
		return true;
	case htons(ETH_P_MPLS_UC):
	case htons(ETH_P_MPLS_MC):
		return MLX5_CAP_ETH(mdev, tunnel_stateless_mpls_over_gre);
	}
	return false;
}

static netdev_features_t mlx5e_tunnel_features_check(struct mlx5e_priv *priv,
						     struct sk_buff *skb,
						     netdev_features_t features)
{
	unsigned int offset = 0;
	struct udphdr *udph;
	u8 proto;
	u16 port;

	switch (vlan_get_protocol(skb)) {
	case htons(ETH_P_IP):
		proto = ip_hdr(skb)->protocol;
		break;
	case htons(ETH_P_IPV6):
		proto = ipv6_find_hdr(skb, &offset, -1, NULL, NULL);
		break;
	default:
		goto out;
	}

	switch (proto) {
	case IPPROTO_GRE:
		if (mlx5e_gre_tunnel_inner_proto_offload_supported(priv->mdev, skb))
			return features;
		break;
	case IPPROTO_IPIP:
	case IPPROTO_IPV6:
		if (mlx5e_tunnel_proto_supported(priv->mdev, IPPROTO_IPIP))
			return features;
		break;
	case IPPROTO_UDP:
		udph = udp_hdr(skb);
		port = be16_to_cpu(udph->dest);

		/* Verify if UDP port is being offloaded by HW */
		if (mlx5_vxlan_lookup_port(priv->mdev->vxlan, port))
			return features;

#if IS_ENABLED(CONFIG_GENEVE)
		/* Support Geneve offload for default UDP port */
		if (port == GENEVE_UDP_PORT && mlx5_geneve_tx_allowed(priv->mdev))
			return features;
#endif
	}

out:
	/* Disable CSUM and GSO if the udp dport is not offloaded by HW */
	return features & ~(NETIF_F_CSUM_MASK | NETIF_F_GSO_MASK);
}

netdev_features_t mlx5e_features_check(struct sk_buff *skb,
				       struct net_device *netdev,
				       netdev_features_t features)
{
	struct mlx5e_priv *priv = netdev_priv(netdev);

	features = vlan_features_check(skb, features);
	features = vxlan_features_check(skb, features);

#ifdef CONFIG_MLX5_EN_IPSEC
	if (mlx5e_ipsec_feature_check(skb, netdev, features))
		return features;
#endif

	/* Validate if the tunneled packet is being offloaded by HW */
	if (skb->encapsulation &&
	    (features & NETIF_F_CSUM_MASK || features & NETIF_F_GSO_MASK))
		return mlx5e_tunnel_features_check(priv, skb, features);

	return features;
}

static void mlx5e_tx_timeout_work(struct work_struct *work)
{
	struct mlx5e_priv *priv = container_of(work, struct mlx5e_priv,
					       tx_timeout_work);
	int i;

	rtnl_lock();
	mutex_lock(&priv->state_lock);

	if (!test_bit(MLX5E_STATE_OPENED, &priv->state))
		goto unlock;

	for (i = 0; i < priv->channels.num * priv->channels.params.num_tc; i++) {
		struct netdev_queue *dev_queue =
			netdev_get_tx_queue(priv->netdev, i);
		struct mlx5e_txqsq *sq = priv->txq2sq[i];

		if (!netif_xmit_stopped(dev_queue))
			continue;

		if (mlx5e_reporter_tx_timeout(sq))
		/* break if tried to reopened channels */
			break;
	}

unlock:
	mutex_unlock(&priv->state_lock);
	rtnl_unlock();
}

static void mlx5e_tx_timeout(struct net_device *dev, unsigned int txqueue)
{
	struct mlx5e_priv *priv = netdev_priv(dev);

	netdev_err(dev, "TX timeout detected\n");
	queue_work(priv->wq, &priv->tx_timeout_work);
}

static int mlx5e_xdp_allowed(struct mlx5e_priv *priv, struct bpf_prog *prog)
{
	struct net_device *netdev = priv->netdev;
	struct mlx5e_channels new_channels = {};

	if (priv->channels.params.lro_en) {
		netdev_warn(netdev, "can't set XDP while LRO is on, disable LRO first\n");
		return -EINVAL;
	}

	if (MLX5_IPSEC_DEV(priv->mdev)) {
		netdev_warn(netdev, "can't set XDP with IPSec offload\n");
		return -EINVAL;
	}

	new_channels.params = priv->channels.params;
	new_channels.params.xdp_prog = prog;

	/* No XSK params: AF_XDP can't be enabled yet at the point of setting
	 * the XDP program.
	 */
	if (!mlx5e_rx_is_linear_skb(&new_channels.params, NULL)) {
		netdev_warn(netdev, "XDP is not allowed with MTU(%d) > %d\n",
			    new_channels.params.sw_mtu,
			    mlx5e_xdp_max_mtu(&new_channels.params, NULL));
		return -EINVAL;
	}

	return 0;
}

static void mlx5e_rq_replace_xdp_prog(struct mlx5e_rq *rq, struct bpf_prog *prog)
{
	struct bpf_prog *old_prog;

	old_prog = rcu_replace_pointer(rq->xdp_prog, prog,
				       lockdep_is_held(&rq->channel->priv->state_lock));
	if (old_prog)
		bpf_prog_put(old_prog);
}

static int mlx5e_xdp_set(struct net_device *netdev, struct bpf_prog *prog)
{
	struct mlx5e_priv *priv = netdev_priv(netdev);
	struct bpf_prog *old_prog;
	bool reset, was_opened;
	int err = 0;
	int i;

	mutex_lock(&priv->state_lock);

	if (prog) {
		err = mlx5e_xdp_allowed(priv, prog);
		if (err)
			goto unlock;
	}

	was_opened = test_bit(MLX5E_STATE_OPENED, &priv->state);
	/* no need for full reset when exchanging programs */
	reset = (!priv->channels.params.xdp_prog || !prog);

	if (was_opened && !reset)
		/* num_channels is invariant here, so we can take the
		 * batched reference right upfront.
		 */
		bpf_prog_add(prog, priv->channels.num);

	if (was_opened && reset) {
		struct mlx5e_channels new_channels = {};

		new_channels.params = priv->channels.params;
		new_channels.params.xdp_prog = prog;
		mlx5e_set_rq_type(priv->mdev, &new_channels.params);
		old_prog = priv->channels.params.xdp_prog;

		err = mlx5e_safe_switch_channels(priv, &new_channels, NULL, NULL);
		if (err)
			goto unlock;
	} else {
		/* exchange programs, extra prog reference we got from caller
		 * as long as we don't fail from this point onwards.
		 */
		old_prog = xchg(&priv->channels.params.xdp_prog, prog);
	}

	if (old_prog)
		bpf_prog_put(old_prog);

	if (!was_opened && reset) /* change RQ type according to priv->xdp_prog */
		mlx5e_set_rq_type(priv->mdev, &priv->channels.params);

	if (!was_opened || reset)
		goto unlock;

	/* exchanging programs w/o reset, we update ref counts on behalf
	 * of the channels RQs here.
	 */
	for (i = 0; i < priv->channels.num; i++) {
		struct mlx5e_channel *c = priv->channels.c[i];

		mlx5e_rq_replace_xdp_prog(&c->rq, prog);
		if (test_bit(MLX5E_CHANNEL_STATE_XSK, c->state))
			mlx5e_rq_replace_xdp_prog(&c->xskrq, prog);
	}

unlock:
	mutex_unlock(&priv->state_lock);
	return err;
}

static u32 mlx5e_xdp_query(struct net_device *dev)
{
	struct mlx5e_priv *priv = netdev_priv(dev);
	const struct bpf_prog *xdp_prog;
	u32 prog_id = 0;

	mutex_lock(&priv->state_lock);
	xdp_prog = priv->channels.params.xdp_prog;
	if (xdp_prog)
		prog_id = xdp_prog->aux->id;
	mutex_unlock(&priv->state_lock);

	return prog_id;
}

static int mlx5e_xdp(struct net_device *dev, struct netdev_bpf *xdp)
{
	switch (xdp->command) {
	case XDP_SETUP_PROG:
		return mlx5e_xdp_set(dev, xdp->prog);
	case XDP_QUERY_PROG:
		xdp->prog_id = mlx5e_xdp_query(dev);
		return 0;
	case XDP_SETUP_XSK_POOL:
		return mlx5e_xsk_setup_pool(dev, xdp->xsk.pool,
					    xdp->xsk.queue_id);
	default:
		return -EINVAL;
	}
}

#ifdef CONFIG_MLX5_ESWITCH
static int mlx5e_bridge_getlink(struct sk_buff *skb, u32 pid, u32 seq,
				struct net_device *dev, u32 filter_mask,
				int nlflags)
{
	struct mlx5e_priv *priv = netdev_priv(dev);
	struct mlx5_core_dev *mdev = priv->mdev;
	u8 mode, setting;
	int err;

	err = mlx5_eswitch_get_vepa(mdev->priv.eswitch, &setting);
	if (err)
		return err;
	mode = setting ? BRIDGE_MODE_VEPA : BRIDGE_MODE_VEB;
	return ndo_dflt_bridge_getlink(skb, pid, seq, dev,
				       mode,
				       0, 0, nlflags, filter_mask, NULL);
}

static int mlx5e_bridge_setlink(struct net_device *dev, struct nlmsghdr *nlh,
				u16 flags, struct netlink_ext_ack *extack)
{
	struct mlx5e_priv *priv = netdev_priv(dev);
	struct mlx5_core_dev *mdev = priv->mdev;
	struct nlattr *attr, *br_spec;
	u16 mode = BRIDGE_MODE_UNDEF;
	u8 setting;
	int rem;

	br_spec = nlmsg_find_attr(nlh, sizeof(struct ifinfomsg), IFLA_AF_SPEC);
	if (!br_spec)
		return -EINVAL;

	nla_for_each_nested(attr, br_spec, rem) {
		if (nla_type(attr) != IFLA_BRIDGE_MODE)
			continue;

		if (nla_len(attr) < sizeof(mode))
			return -EINVAL;

		mode = nla_get_u16(attr);
		if (mode > BRIDGE_MODE_VEPA)
			return -EINVAL;

		break;
	}

	if (mode == BRIDGE_MODE_UNDEF)
		return -EINVAL;

	setting = (mode == BRIDGE_MODE_VEPA) ?  1 : 0;
	return mlx5_eswitch_set_vepa(mdev->priv.eswitch, setting);
}
#endif

const struct net_device_ops mlx5e_netdev_ops = {
	.ndo_open                = mlx5e_open,
	.ndo_stop                = mlx5e_close,
	.ndo_start_xmit          = mlx5e_xmit,
	.ndo_setup_tc            = mlx5e_setup_tc,
	.ndo_select_queue        = mlx5e_select_queue,
	.ndo_get_stats64         = mlx5e_get_stats,
	.ndo_set_rx_mode         = mlx5e_set_rx_mode,
	.ndo_set_mac_address     = mlx5e_set_mac,
	.ndo_vlan_rx_add_vid     = mlx5e_vlan_rx_add_vid,
	.ndo_vlan_rx_kill_vid    = mlx5e_vlan_rx_kill_vid,
	.ndo_set_features        = mlx5e_set_features,
	.ndo_fix_features        = mlx5e_fix_features,
	.ndo_change_mtu          = mlx5e_change_nic_mtu,
	.ndo_do_ioctl            = mlx5e_ioctl,
	.ndo_set_tx_maxrate      = mlx5e_set_tx_maxrate,
	.ndo_udp_tunnel_add      = udp_tunnel_nic_add_port,
	.ndo_udp_tunnel_del      = udp_tunnel_nic_del_port,
	.ndo_features_check      = mlx5e_features_check,
	.ndo_tx_timeout          = mlx5e_tx_timeout,
	.ndo_bpf		 = mlx5e_xdp,
	.ndo_xdp_xmit            = mlx5e_xdp_xmit,
	.ndo_xsk_wakeup          = mlx5e_xsk_wakeup,
#ifdef CONFIG_MLX5_EN_ARFS
	.ndo_rx_flow_steer	 = mlx5e_rx_flow_steer,
#endif
#ifdef CONFIG_MLX5_ESWITCH
	.ndo_bridge_setlink      = mlx5e_bridge_setlink,
	.ndo_bridge_getlink      = mlx5e_bridge_getlink,

	/* SRIOV E-Switch NDOs */
	.ndo_set_vf_mac          = mlx5e_set_vf_mac,
	.ndo_set_vf_vlan         = mlx5e_set_vf_vlan,
	.ndo_set_vf_spoofchk     = mlx5e_set_vf_spoofchk,
	.ndo_set_vf_trust        = mlx5e_set_vf_trust,
	.ndo_set_vf_rate         = mlx5e_set_vf_rate,
	.ndo_get_vf_config       = mlx5e_get_vf_config,
	.ndo_set_vf_link_state   = mlx5e_set_vf_link_state,
	.ndo_get_vf_stats        = mlx5e_get_vf_stats,
#endif
	.ndo_get_devlink_port    = mlx5e_get_devlink_port,
};

static int mlx5e_check_required_hca_cap(struct mlx5_core_dev *mdev)
{
	if (MLX5_CAP_GEN(mdev, port_type) != MLX5_CAP_PORT_TYPE_ETH)
		return -EOPNOTSUPP;
	if (!MLX5_CAP_GEN(mdev, eth_net_offloads) ||
	    !MLX5_CAP_GEN(mdev, nic_flow_table) ||
	    !MLX5_CAP_ETH(mdev, csum_cap) ||
	    !MLX5_CAP_ETH(mdev, max_lso_cap) ||
	    !MLX5_CAP_ETH(mdev, vlan_cap) ||
	    !MLX5_CAP_ETH(mdev, rss_ind_tbl_cap) ||
	    MLX5_CAP_FLOWTABLE(mdev,
			       flow_table_properties_nic_receive.max_ft_level)
			       < 3) {
		mlx5_core_warn(mdev,
			       "Not creating net device, some required device capabilities are missing\n");
		return -EOPNOTSUPP;
	}
	if (!MLX5_CAP_ETH(mdev, self_lb_en_modifiable))
		mlx5_core_warn(mdev, "Self loop back prevention is not supported\n");
	if (!MLX5_CAP_GEN(mdev, cq_moderation))
		mlx5_core_warn(mdev, "CQ moderation is not supported\n");

	return 0;
}

void mlx5e_build_default_indir_rqt(u32 *indirection_rqt, int len,
				   int num_channels)
{
	int i;

	for (i = 0; i < len; i++)
		indirection_rqt[i] = i % num_channels;
}

static bool slow_pci_heuristic(struct mlx5_core_dev *mdev)
{
	u32 link_speed = 0;
	u32 pci_bw = 0;

	mlx5e_port_max_linkspeed(mdev, &link_speed);
	pci_bw = pcie_bandwidth_available(mdev->pdev, NULL, NULL, NULL);
	mlx5_core_dbg_once(mdev, "Max link speed = %d, PCI BW = %d\n",
			   link_speed, pci_bw);

#define MLX5E_SLOW_PCI_RATIO (2)

	return link_speed && pci_bw &&
		link_speed > MLX5E_SLOW_PCI_RATIO * pci_bw;
}

static struct dim_cq_moder mlx5e_get_def_tx_moderation(u8 cq_period_mode)
{
	struct dim_cq_moder moder;

	moder.cq_period_mode = cq_period_mode;
	moder.pkts = MLX5E_PARAMS_DEFAULT_TX_CQ_MODERATION_PKTS;
	moder.usec = MLX5E_PARAMS_DEFAULT_TX_CQ_MODERATION_USEC;
	if (cq_period_mode == MLX5_CQ_PERIOD_MODE_START_FROM_CQE)
		moder.usec = MLX5E_PARAMS_DEFAULT_TX_CQ_MODERATION_USEC_FROM_CQE;

	return moder;
}

static struct dim_cq_moder mlx5e_get_def_rx_moderation(u8 cq_period_mode)
{
	struct dim_cq_moder moder;

	moder.cq_period_mode = cq_period_mode;
	moder.pkts = MLX5E_PARAMS_DEFAULT_RX_CQ_MODERATION_PKTS;
	moder.usec = MLX5E_PARAMS_DEFAULT_RX_CQ_MODERATION_USEC;
	if (cq_period_mode == MLX5_CQ_PERIOD_MODE_START_FROM_CQE)
		moder.usec = MLX5E_PARAMS_DEFAULT_RX_CQ_MODERATION_USEC_FROM_CQE;

	return moder;
}

static u8 mlx5_to_net_dim_cq_period_mode(u8 cq_period_mode)
{
	return cq_period_mode == MLX5_CQ_PERIOD_MODE_START_FROM_CQE ?
		DIM_CQ_PERIOD_MODE_START_FROM_CQE :
		DIM_CQ_PERIOD_MODE_START_FROM_EQE;
}

void mlx5e_reset_tx_moderation(struct mlx5e_params *params, u8 cq_period_mode)
{
	if (params->tx_dim_enabled) {
		u8 dim_period_mode = mlx5_to_net_dim_cq_period_mode(cq_period_mode);

		params->tx_cq_moderation = net_dim_get_def_tx_moderation(dim_period_mode);
	} else {
		params->tx_cq_moderation = mlx5e_get_def_tx_moderation(cq_period_mode);
	}
}

void mlx5e_reset_rx_moderation(struct mlx5e_params *params, u8 cq_period_mode)
{
	if (params->rx_dim_enabled) {
		u8 dim_period_mode = mlx5_to_net_dim_cq_period_mode(cq_period_mode);

		params->rx_cq_moderation = net_dim_get_def_rx_moderation(dim_period_mode);
	} else {
		params->rx_cq_moderation = mlx5e_get_def_rx_moderation(cq_period_mode);
	}
}

void mlx5e_set_tx_cq_mode_params(struct mlx5e_params *params, u8 cq_period_mode)
{
	mlx5e_reset_tx_moderation(params, cq_period_mode);
	MLX5E_SET_PFLAG(params, MLX5E_PFLAG_TX_CQE_BASED_MODER,
			params->tx_cq_moderation.cq_period_mode ==
				MLX5_CQ_PERIOD_MODE_START_FROM_CQE);
}

void mlx5e_set_rx_cq_mode_params(struct mlx5e_params *params, u8 cq_period_mode)
{
	mlx5e_reset_rx_moderation(params, cq_period_mode);
	MLX5E_SET_PFLAG(params, MLX5E_PFLAG_RX_CQE_BASED_MODER,
			params->rx_cq_moderation.cq_period_mode ==
				MLX5_CQ_PERIOD_MODE_START_FROM_CQE);
}

static u32 mlx5e_choose_lro_timeout(struct mlx5_core_dev *mdev, u32 wanted_timeout)
{
	int i;

	/* The supported periods are organized in ascending order */
	for (i = 0; i < MLX5E_LRO_TIMEOUT_ARR_SIZE - 1; i++)
		if (MLX5_CAP_ETH(mdev, lro_timer_supported_periods[i]) >= wanted_timeout)
			break;

	return MLX5_CAP_ETH(mdev, lro_timer_supported_periods[i]);
}

void mlx5e_build_rq_params(struct mlx5_core_dev *mdev,
			   struct mlx5e_params *params)
{
	/* Prefer Striding RQ, unless any of the following holds:
	 * - Striding RQ configuration is not possible/supported.
	 * - Slow PCI heuristic.
	 * - Legacy RQ would use linear SKB while Striding RQ would use non-linear.
	 *
	 * No XSK params: checking the availability of striding RQ in general.
	 */
	if (!slow_pci_heuristic(mdev) &&
	    mlx5e_striding_rq_possible(mdev, params) &&
	    (mlx5e_rx_mpwqe_is_linear_skb(mdev, params, NULL) ||
	     !mlx5e_rx_is_linear_skb(params, NULL)))
		MLX5E_SET_PFLAG(params, MLX5E_PFLAG_RX_STRIDING_RQ, true);
	mlx5e_set_rq_type(mdev, params);
	mlx5e_init_rq_type_params(mdev, params);
}

void mlx5e_build_rss_params(struct mlx5e_rss_params *rss_params,
			    u16 num_channels)
{
	enum mlx5e_traffic_types tt;

	rss_params->hfunc = ETH_RSS_HASH_TOP;
	netdev_rss_key_fill(rss_params->toeplitz_hash_key,
			    sizeof(rss_params->toeplitz_hash_key));
	mlx5e_build_default_indir_rqt(rss_params->indirection_rqt,
				      MLX5E_INDIR_RQT_SIZE, num_channels);
	for (tt = 0; tt < MLX5E_NUM_INDIR_TIRS; tt++)
		rss_params->rx_hash_fields[tt] =
			tirc_default_config[tt].rx_hash_fields;
}

void mlx5e_build_nic_params(struct mlx5e_priv *priv,
			    struct mlx5e_xsk *xsk,
			    struct mlx5e_rss_params *rss_params,
			    struct mlx5e_params *params,
			    u16 mtu)
{
	struct mlx5_core_dev *mdev = priv->mdev;
	u8 rx_cq_period_mode;

	params->sw_mtu = mtu;
	params->hard_mtu = MLX5E_ETH_HARD_MTU;
	params->num_channels = min_t(unsigned int, MLX5E_MAX_NUM_CHANNELS / 2,
				     priv->max_nch);
	params->num_tc       = 1;

	/* SQ */
	params->log_sq_size = is_kdump_kernel() ?
		MLX5E_PARAMS_MINIMUM_LOG_SQ_SIZE :
		MLX5E_PARAMS_DEFAULT_LOG_SQ_SIZE;

	/* XDP SQ */
	MLX5E_SET_PFLAG(params, MLX5E_PFLAG_XDP_TX_MPWQE,
			MLX5_CAP_ETH(mdev, enhanced_multi_pkt_send_wqe));

	/* set CQE compression */
	params->rx_cqe_compress_def = false;
	if (MLX5_CAP_GEN(mdev, cqe_compression) &&
	    MLX5_CAP_GEN(mdev, vport_group_manager))
		params->rx_cqe_compress_def = slow_pci_heuristic(mdev);

	MLX5E_SET_PFLAG(params, MLX5E_PFLAG_RX_CQE_COMPRESS, params->rx_cqe_compress_def);
	MLX5E_SET_PFLAG(params, MLX5E_PFLAG_RX_NO_CSUM_COMPLETE, false);

	/* RQ */
	mlx5e_build_rq_params(mdev, params);

	/* HW LRO */
	if (MLX5_CAP_ETH(mdev, lro_cap) &&
	    params->rq_wq_type == MLX5_WQ_TYPE_LINKED_LIST_STRIDING_RQ) {
		/* No XSK params: checking the availability of striding RQ in general. */
		if (!mlx5e_rx_mpwqe_is_linear_skb(mdev, params, NULL))
			params->lro_en = !slow_pci_heuristic(mdev);
	}
	params->lro_timeout = mlx5e_choose_lro_timeout(mdev, MLX5E_DEFAULT_LRO_TIMEOUT);

	/* CQ moderation params */
	rx_cq_period_mode = MLX5_CAP_GEN(mdev, cq_period_start_from_cqe) ?
			MLX5_CQ_PERIOD_MODE_START_FROM_CQE :
			MLX5_CQ_PERIOD_MODE_START_FROM_EQE;
	params->rx_dim_enabled = MLX5_CAP_GEN(mdev, cq_moderation);
	params->tx_dim_enabled = MLX5_CAP_GEN(mdev, cq_moderation);
	mlx5e_set_rx_cq_mode_params(params, rx_cq_period_mode);
	mlx5e_set_tx_cq_mode_params(params, MLX5_CQ_PERIOD_MODE_START_FROM_EQE);

	/* TX inline */
	mlx5_query_min_inline(mdev, &params->tx_min_inline_mode);

	/* RSS */
	mlx5e_build_rss_params(rss_params, params->num_channels);
	params->tunneled_offload_en =
		mlx5e_tunnel_inner_ft_supported(mdev);

	/* AF_XDP */
	params->xsk = xsk;
}

static void mlx5e_set_netdev_dev_addr(struct net_device *netdev)
{
	struct mlx5e_priv *priv = netdev_priv(netdev);

	mlx5_query_mac_address(priv->mdev, netdev->dev_addr);
	if (is_zero_ether_addr(netdev->dev_addr) &&
	    !MLX5_CAP_GEN(priv->mdev, vport_group_manager)) {
		eth_hw_addr_random(netdev);
		mlx5_core_info(priv->mdev, "Assigned random MAC address %pM\n", netdev->dev_addr);
	}
}

static int mlx5e_vxlan_set_port(struct net_device *netdev, unsigned int table,
				unsigned int entry, struct udp_tunnel_info *ti)
{
	struct mlx5e_priv *priv = netdev_priv(netdev);

	return mlx5_vxlan_add_port(priv->mdev->vxlan, ntohs(ti->port));
}

static int mlx5e_vxlan_unset_port(struct net_device *netdev, unsigned int table,
				  unsigned int entry, struct udp_tunnel_info *ti)
{
	struct mlx5e_priv *priv = netdev_priv(netdev);

	return mlx5_vxlan_del_port(priv->mdev->vxlan, ntohs(ti->port));
}

void mlx5e_vxlan_set_netdev_info(struct mlx5e_priv *priv)
{
	if (!mlx5_vxlan_allowed(priv->mdev->vxlan))
		return;

	priv->nic_info.set_port = mlx5e_vxlan_set_port;
	priv->nic_info.unset_port = mlx5e_vxlan_unset_port;
	priv->nic_info.flags = UDP_TUNNEL_NIC_INFO_MAY_SLEEP |
				UDP_TUNNEL_NIC_INFO_STATIC_IANA_VXLAN;
	priv->nic_info.tables[0].tunnel_types = UDP_TUNNEL_TYPE_VXLAN;
	/* Don't count the space hard-coded to the IANA port */
	priv->nic_info.tables[0].n_entries =
		mlx5_vxlan_max_udp_ports(priv->mdev) - 1;

	priv->netdev->udp_tunnel_nic_info = &priv->nic_info;
}

static void mlx5e_build_nic_netdev(struct net_device *netdev)
{
	struct mlx5e_priv *priv = netdev_priv(netdev);
	struct mlx5_core_dev *mdev = priv->mdev;
	bool fcs_supported;
	bool fcs_enabled;

	SET_NETDEV_DEV(netdev, mdev->device);

	netdev->netdev_ops = &mlx5e_netdev_ops;

	mlx5e_dcbnl_build_netdev(netdev);

	netdev->watchdog_timeo    = 15 * HZ;

	netdev->ethtool_ops	  = &mlx5e_ethtool_ops;

	netdev->vlan_features    |= NETIF_F_SG;
	netdev->vlan_features    |= NETIF_F_HW_CSUM;
	netdev->vlan_features    |= NETIF_F_GRO;
	netdev->vlan_features    |= NETIF_F_TSO;
	netdev->vlan_features    |= NETIF_F_TSO6;
	netdev->vlan_features    |= NETIF_F_RXCSUM;
	netdev->vlan_features    |= NETIF_F_RXHASH;

	netdev->mpls_features    |= NETIF_F_SG;
	netdev->mpls_features    |= NETIF_F_HW_CSUM;
	netdev->mpls_features    |= NETIF_F_TSO;
	netdev->mpls_features    |= NETIF_F_TSO6;

	netdev->hw_enc_features  |= NETIF_F_HW_VLAN_CTAG_TX;
	netdev->hw_enc_features  |= NETIF_F_HW_VLAN_CTAG_RX;

	if (!!MLX5_CAP_ETH(mdev, lro_cap) &&
	    mlx5e_check_fragmented_striding_rq_cap(mdev))
		netdev->vlan_features    |= NETIF_F_LRO;

	netdev->hw_features       = netdev->vlan_features;
	netdev->hw_features      |= NETIF_F_HW_VLAN_CTAG_TX;
	netdev->hw_features      |= NETIF_F_HW_VLAN_CTAG_RX;
	netdev->hw_features      |= NETIF_F_HW_VLAN_CTAG_FILTER;
	netdev->hw_features      |= NETIF_F_HW_VLAN_STAG_TX;

	mlx5e_vxlan_set_netdev_info(priv);

	if (mlx5_vxlan_allowed(mdev->vxlan) || mlx5_geneve_tx_allowed(mdev) ||
	    mlx5e_any_tunnel_proto_supported(mdev)) {
		netdev->hw_enc_features |= NETIF_F_HW_CSUM;
		netdev->hw_enc_features |= NETIF_F_TSO;
		netdev->hw_enc_features |= NETIF_F_TSO6;
		netdev->hw_enc_features |= NETIF_F_GSO_PARTIAL;
	}

	if (mlx5_vxlan_allowed(mdev->vxlan) || mlx5_geneve_tx_allowed(mdev)) {
		netdev->hw_features     |= NETIF_F_GSO_UDP_TUNNEL |
					   NETIF_F_GSO_UDP_TUNNEL_CSUM;
		netdev->hw_enc_features |= NETIF_F_GSO_UDP_TUNNEL |
					   NETIF_F_GSO_UDP_TUNNEL_CSUM;
		netdev->gso_partial_features = NETIF_F_GSO_UDP_TUNNEL_CSUM;
		netdev->vlan_features |= NETIF_F_GSO_UDP_TUNNEL |
					 NETIF_F_GSO_UDP_TUNNEL_CSUM;
	}

	if (mlx5e_tunnel_proto_supported(mdev, IPPROTO_GRE)) {
		netdev->hw_features     |= NETIF_F_GSO_GRE |
					   NETIF_F_GSO_GRE_CSUM;
		netdev->hw_enc_features |= NETIF_F_GSO_GRE |
					   NETIF_F_GSO_GRE_CSUM;
		netdev->gso_partial_features |= NETIF_F_GSO_GRE |
						NETIF_F_GSO_GRE_CSUM;
	}

	if (mlx5e_tunnel_proto_supported(mdev, IPPROTO_IPIP)) {
		netdev->hw_features |= NETIF_F_GSO_IPXIP4 |
				       NETIF_F_GSO_IPXIP6;
		netdev->hw_enc_features |= NETIF_F_GSO_IPXIP4 |
					   NETIF_F_GSO_IPXIP6;
		netdev->gso_partial_features |= NETIF_F_GSO_IPXIP4 |
						NETIF_F_GSO_IPXIP6;
	}

	netdev->hw_features	                 |= NETIF_F_GSO_PARTIAL;
	netdev->gso_partial_features             |= NETIF_F_GSO_UDP_L4;
	netdev->hw_features                      |= NETIF_F_GSO_UDP_L4;
	netdev->features                         |= NETIF_F_GSO_UDP_L4;

	mlx5_query_port_fcs(mdev, &fcs_supported, &fcs_enabled);

	if (fcs_supported)
		netdev->hw_features |= NETIF_F_RXALL;

	if (MLX5_CAP_ETH(mdev, scatter_fcs))
		netdev->hw_features |= NETIF_F_RXFCS;

	netdev->features          = netdev->hw_features;
	if (!priv->channels.params.lro_en)
		netdev->features  &= ~NETIF_F_LRO;

	if (fcs_enabled)
		netdev->features  &= ~NETIF_F_RXALL;

	if (!priv->channels.params.scatter_fcs_en)
		netdev->features  &= ~NETIF_F_RXFCS;

	/* prefere CQE compression over rxhash */
	if (MLX5E_GET_PFLAG(&priv->channels.params, MLX5E_PFLAG_RX_CQE_COMPRESS))
		netdev->features &= ~NETIF_F_RXHASH;

#define FT_CAP(f) MLX5_CAP_FLOWTABLE(mdev, flow_table_properties_nic_receive.f)
	if (FT_CAP(flow_modify_en) &&
	    FT_CAP(modify_root) &&
	    FT_CAP(identified_miss_table_mode) &&
	    FT_CAP(flow_table_modify)) {
#if IS_ENABLED(CONFIG_MLX5_CLS_ACT)
		netdev->hw_features      |= NETIF_F_HW_TC;
#endif
#ifdef CONFIG_MLX5_EN_ARFS
		netdev->hw_features	 |= NETIF_F_NTUPLE;
#endif
	}

	netdev->features         |= NETIF_F_HIGHDMA;
	netdev->features         |= NETIF_F_HW_VLAN_STAG_FILTER;

	netdev->priv_flags       |= IFF_UNICAST_FLT;

	mlx5e_set_netdev_dev_addr(netdev);
	mlx5e_ipsec_build_netdev(priv);
	mlx5e_tls_build_netdev(priv);
}

void mlx5e_create_q_counters(struct mlx5e_priv *priv)
{
	u32 out[MLX5_ST_SZ_DW(alloc_q_counter_out)] = {};
	u32 in[MLX5_ST_SZ_DW(alloc_q_counter_in)] = {};
	struct mlx5_core_dev *mdev = priv->mdev;
	int err;

	MLX5_SET(alloc_q_counter_in, in, opcode, MLX5_CMD_OP_ALLOC_Q_COUNTER);
	err = mlx5_cmd_exec_inout(mdev, alloc_q_counter, in, out);
	if (!err)
		priv->q_counter =
			MLX5_GET(alloc_q_counter_out, out, counter_set_id);

	err = mlx5_cmd_exec_inout(mdev, alloc_q_counter, in, out);
	if (!err)
		priv->drop_rq_q_counter =
			MLX5_GET(alloc_q_counter_out, out, counter_set_id);
}

void mlx5e_destroy_q_counters(struct mlx5e_priv *priv)
{
	u32 in[MLX5_ST_SZ_DW(dealloc_q_counter_in)] = {};

	MLX5_SET(dealloc_q_counter_in, in, opcode,
		 MLX5_CMD_OP_DEALLOC_Q_COUNTER);
	if (priv->q_counter) {
		MLX5_SET(dealloc_q_counter_in, in, counter_set_id,
			 priv->q_counter);
		mlx5_cmd_exec_in(priv->mdev, dealloc_q_counter, in);
	}

	if (priv->drop_rq_q_counter) {
		MLX5_SET(dealloc_q_counter_in, in, counter_set_id,
			 priv->drop_rq_q_counter);
		mlx5_cmd_exec_in(priv->mdev, dealloc_q_counter, in);
	}
}

static int mlx5e_nic_init(struct mlx5_core_dev *mdev,
			  struct net_device *netdev,
			  const struct mlx5e_profile *profile,
			  void *ppriv)
{
	struct mlx5e_priv *priv = netdev_priv(netdev);
	struct mlx5e_rss_params *rss = &priv->rss_params;
	int err;

	err = mlx5e_netdev_init(netdev, priv, mdev, profile, ppriv);
	if (err)
		return err;

	mlx5e_build_nic_params(priv, &priv->xsk, rss, &priv->channels.params,
			       netdev->mtu);

	mlx5e_timestamp_init(priv);

	err = mlx5e_ipsec_init(priv);
	if (err)
		mlx5_core_err(mdev, "IPSec initialization failed, %d\n", err);
	err = mlx5e_tls_init(priv);
	if (err)
		mlx5_core_err(mdev, "TLS initialization failed, %d\n", err);
	mlx5e_build_nic_netdev(netdev);
	err = mlx5e_devlink_port_register(priv);
	if (err)
		mlx5_core_err(mdev, "mlx5e_devlink_port_register failed, %d\n", err);
	mlx5e_health_create_reporters(priv);

	return 0;
}

static void mlx5e_nic_cleanup(struct mlx5e_priv *priv)
{
	mlx5e_health_destroy_reporters(priv);
	mlx5e_devlink_port_unregister(priv);
	mlx5e_tls_cleanup(priv);
	mlx5e_ipsec_cleanup(priv);
	mlx5e_netdev_cleanup(priv->netdev, priv);
}

static int mlx5e_init_nic_rx(struct mlx5e_priv *priv)
{
	struct mlx5_core_dev *mdev = priv->mdev;
	int err;

	mlx5e_create_q_counters(priv);

	err = mlx5e_open_drop_rq(priv, &priv->drop_rq);
	if (err) {
		mlx5_core_err(mdev, "open drop rq failed, %d\n", err);
		goto err_destroy_q_counters;
	}

	err = mlx5e_create_indirect_rqt(priv);
	if (err)
		goto err_close_drop_rq;

	err = mlx5e_create_direct_rqts(priv, priv->direct_tir);
	if (err)
		goto err_destroy_indirect_rqts;

	err = mlx5e_create_indirect_tirs(priv, true);
	if (err)
		goto err_destroy_direct_rqts;

	err = mlx5e_create_direct_tirs(priv, priv->direct_tir);
	if (err)
		goto err_destroy_indirect_tirs;

	err = mlx5e_create_direct_rqts(priv, priv->xsk_tir);
	if (unlikely(err))
		goto err_destroy_direct_tirs;

	err = mlx5e_create_direct_tirs(priv, priv->xsk_tir);
	if (unlikely(err))
		goto err_destroy_xsk_rqts;

	err = mlx5e_create_flow_steering(priv);
	if (err) {
		mlx5_core_warn(mdev, "create flow steering failed, %d\n", err);
		goto err_destroy_xsk_tirs;
	}

	err = mlx5e_tc_nic_init(priv);
	if (err)
		goto err_destroy_flow_steering;

#ifdef CONFIG_MLX5_EN_ARFS
	priv->netdev->rx_cpu_rmap =  mlx5_eq_table_get_rmap(priv->mdev);
#endif

	err = mlx5e_accel_init_rx(priv);
	if (err)
		goto err_tc_nic_cleanup;

	return 0;

err_tc_nic_cleanup:
	mlx5e_tc_nic_cleanup(priv);
err_destroy_flow_steering:
	mlx5e_destroy_flow_steering(priv);
err_destroy_xsk_tirs:
	mlx5e_destroy_direct_tirs(priv, priv->xsk_tir);
err_destroy_xsk_rqts:
	mlx5e_destroy_direct_rqts(priv, priv->xsk_tir);
err_destroy_direct_tirs:
	mlx5e_destroy_direct_tirs(priv, priv->direct_tir);
err_destroy_indirect_tirs:
	mlx5e_destroy_indirect_tirs(priv);
err_destroy_direct_rqts:
	mlx5e_destroy_direct_rqts(priv, priv->direct_tir);
err_destroy_indirect_rqts:
	mlx5e_destroy_rqt(priv, &priv->indir_rqt);
err_close_drop_rq:
	mlx5e_close_drop_rq(&priv->drop_rq);
err_destroy_q_counters:
	mlx5e_destroy_q_counters(priv);
	return err;
}

static void mlx5e_cleanup_nic_rx(struct mlx5e_priv *priv)
{
	mlx5e_accel_cleanup_rx(priv);
	mlx5e_tc_nic_cleanup(priv);
	mlx5e_destroy_flow_steering(priv);
	mlx5e_destroy_direct_tirs(priv, priv->xsk_tir);
	mlx5e_destroy_direct_rqts(priv, priv->xsk_tir);
	mlx5e_destroy_direct_tirs(priv, priv->direct_tir);
	mlx5e_destroy_indirect_tirs(priv);
	mlx5e_destroy_direct_rqts(priv, priv->direct_tir);
	mlx5e_destroy_rqt(priv, &priv->indir_rqt);
	mlx5e_close_drop_rq(&priv->drop_rq);
	mlx5e_destroy_q_counters(priv);
}

static int mlx5e_init_nic_tx(struct mlx5e_priv *priv)
{
	int err;

	err = mlx5e_create_tises(priv);
	if (err) {
		mlx5_core_warn(priv->mdev, "create tises failed, %d\n", err);
		return err;
	}

	mlx5e_dcbnl_initialize(priv);
	return 0;
}

static void mlx5e_nic_enable(struct mlx5e_priv *priv)
{
	struct net_device *netdev = priv->netdev;
	struct mlx5_core_dev *mdev = priv->mdev;

	mlx5e_init_l2_addr(priv);

	/* Marking the link as currently not needed by the Driver */
	if (!netif_running(netdev))
		mlx5e_modify_admin_state(mdev, MLX5_PORT_DOWN);

	mlx5e_set_netdev_mtu_boundaries(priv);
	mlx5e_set_dev_port_mtu(priv);

	mlx5_lag_add(mdev, netdev);

	mlx5e_enable_async_events(priv);
	if (mlx5e_monitor_counter_supported(priv))
		mlx5e_monitor_counter_init(priv);

	mlx5e_hv_vhca_stats_create(priv);
	if (netdev->reg_state != NETREG_REGISTERED)
		return;
	mlx5e_dcbnl_init_app(priv);

	queue_work(priv->wq, &priv->set_rx_mode_work);

	rtnl_lock();
	if (netif_running(netdev))
		mlx5e_open(netdev);
	udp_tunnel_nic_reset_ntf(priv->netdev);
	netif_device_attach(netdev);
	rtnl_unlock();
}

static void mlx5e_nic_disable(struct mlx5e_priv *priv)
{
	struct mlx5_core_dev *mdev = priv->mdev;

	if (priv->netdev->reg_state == NETREG_REGISTERED)
		mlx5e_dcbnl_delete_app(priv);

	rtnl_lock();
	if (netif_running(priv->netdev))
		mlx5e_close(priv->netdev);
	netif_device_detach(priv->netdev);
	rtnl_unlock();

	queue_work(priv->wq, &priv->set_rx_mode_work);

	mlx5e_hv_vhca_stats_destroy(priv);
	if (mlx5e_monitor_counter_supported(priv))
		mlx5e_monitor_counter_cleanup(priv);

	mlx5e_disable_async_events(priv);
	mlx5_lag_remove(mdev);
	mlx5_vxlan_reset_to_default(mdev->vxlan);
}

int mlx5e_update_nic_rx(struct mlx5e_priv *priv)
{
	return mlx5e_refresh_tirs(priv, false, false);
}

static const struct mlx5e_profile mlx5e_nic_profile = {
	.init		   = mlx5e_nic_init,
	.cleanup	   = mlx5e_nic_cleanup,
	.init_rx	   = mlx5e_init_nic_rx,
	.cleanup_rx	   = mlx5e_cleanup_nic_rx,
	.init_tx	   = mlx5e_init_nic_tx,
	.cleanup_tx	   = mlx5e_cleanup_nic_tx,
	.enable		   = mlx5e_nic_enable,
	.disable	   = mlx5e_nic_disable,
	.update_rx	   = mlx5e_update_nic_rx,
	.update_stats	   = mlx5e_stats_update_ndo_stats,
	.update_carrier	   = mlx5e_update_carrier,
	.rx_handlers       = &mlx5e_rx_handlers_nic,
	.max_tc		   = MLX5E_MAX_NUM_TC,
	.rq_groups	   = MLX5E_NUM_RQ_GROUPS(XSK),
	.stats_grps	   = mlx5e_nic_stats_grps,
	.stats_grps_num	   = mlx5e_nic_stats_grps_num,
};

/* mlx5e generic netdev management API (move to en_common.c) */

/* mlx5e_netdev_init/cleanup must be called from profile->init/cleanup callbacks */
int mlx5e_netdev_init(struct net_device *netdev,
		      struct mlx5e_priv *priv,
		      struct mlx5_core_dev *mdev,
		      const struct mlx5e_profile *profile,
		      void *ppriv)
{
	/* priv init */
	priv->mdev        = mdev;
	priv->netdev      = netdev;
	priv->profile     = profile;
	priv->ppriv       = ppriv;
	priv->msglevel    = MLX5E_MSG_LEVEL;
	priv->max_nch     = netdev->num_rx_queues / max_t(u8, profile->rq_groups, 1);
	priv->max_opened_tc = 1;

	if (!alloc_cpumask_var(&priv->scratchpad.cpumask, GFP_KERNEL))
		return -ENOMEM;

	mutex_init(&priv->state_lock);
	INIT_WORK(&priv->update_carrier_work, mlx5e_update_carrier_work);
	INIT_WORK(&priv->set_rx_mode_work, mlx5e_set_rx_mode_work);
	INIT_WORK(&priv->tx_timeout_work, mlx5e_tx_timeout_work);
	INIT_WORK(&priv->update_stats_work, mlx5e_update_stats_work);

	priv->wq = create_singlethread_workqueue("mlx5e");
	if (!priv->wq)
		goto err_free_cpumask;

	/* netdev init */
	netif_carrier_off(netdev);

	return 0;

err_free_cpumask:
	free_cpumask_var(priv->scratchpad.cpumask);

	return -ENOMEM;
}

void mlx5e_netdev_cleanup(struct net_device *netdev, struct mlx5e_priv *priv)
{
	destroy_workqueue(priv->wq);
	free_cpumask_var(priv->scratchpad.cpumask);
}

struct net_device *mlx5e_create_netdev(struct mlx5_core_dev *mdev,
				       const struct mlx5e_profile *profile,
				       int nch,
				       void *ppriv)
{
	struct net_device *netdev;
	int err;

	netdev = alloc_etherdev_mqs(sizeof(struct mlx5e_priv),
				    nch * profile->max_tc,
				    nch * profile->rq_groups);
	if (!netdev) {
		mlx5_core_err(mdev, "alloc_etherdev_mqs() failed\n");
		return NULL;
	}

	err = profile->init(mdev, netdev, profile, ppriv);
	if (err) {
		mlx5_core_err(mdev, "failed to init mlx5e profile %d\n", err);
		goto err_free_netdev;
	}

	return netdev;

err_free_netdev:
	free_netdev(netdev);

	return NULL;
}

int mlx5e_attach_netdev(struct mlx5e_priv *priv)
{
	const bool take_rtnl = priv->netdev->reg_state == NETREG_REGISTERED;
	const struct mlx5e_profile *profile;
	int max_nch;
	int err;

	profile = priv->profile;
	clear_bit(MLX5E_STATE_DESTROYING, &priv->state);

	/* max number of channels may have changed */
	max_nch = mlx5e_get_max_num_channels(priv->mdev);
	if (priv->channels.params.num_channels > max_nch) {
		mlx5_core_warn(priv->mdev, "MLX5E: Reducing number of channels to %d\n", max_nch);
		/* Reducing the number of channels - RXFH has to be reset, and
		 * mlx5e_num_channels_changed below will build the RQT.
		 */
		priv->netdev->priv_flags &= ~IFF_RXFH_CONFIGURED;
		priv->channels.params.num_channels = max_nch;
	}
	/* 1. Set the real number of queues in the kernel the first time.
	 * 2. Set our default XPS cpumask.
	 * 3. Build the RQT.
	 *
	 * rtnl_lock is required by netif_set_real_num_*_queues in case the
	 * netdev has been registered by this point (if this function was called
	 * in the reload or resume flow).
	 */
	if (take_rtnl)
		rtnl_lock();
	err = mlx5e_num_channels_changed(priv);
	if (take_rtnl)
		rtnl_unlock();
	if (err)
		goto out;

	err = profile->init_tx(priv);
	if (err)
		goto out;

	err = profile->init_rx(priv);
	if (err)
		goto err_cleanup_tx;

	if (profile->enable)
		profile->enable(priv);

	return 0;

err_cleanup_tx:
	profile->cleanup_tx(priv);

out:
	set_bit(MLX5E_STATE_DESTROYING, &priv->state);
	cancel_work_sync(&priv->update_stats_work);
	return err;
}

void mlx5e_detach_netdev(struct mlx5e_priv *priv)
{
	const struct mlx5e_profile *profile = priv->profile;

	set_bit(MLX5E_STATE_DESTROYING, &priv->state);

	if (profile->disable)
		profile->disable(priv);
	flush_workqueue(priv->wq);

	profile->cleanup_rx(priv);
	profile->cleanup_tx(priv);
	cancel_work_sync(&priv->update_stats_work);
}

void mlx5e_destroy_netdev(struct mlx5e_priv *priv)
{
	const struct mlx5e_profile *profile = priv->profile;
	struct net_device *netdev = priv->netdev;

	if (profile->cleanup)
		profile->cleanup(priv);
	free_netdev(netdev);
}

/* mlx5e_attach and mlx5e_detach scope should be only creating/destroying
 * hardware contexts and to connect it to the current netdev.
 */
static int mlx5e_attach(struct mlx5_core_dev *mdev, void *vpriv)
{
	struct mlx5e_priv *priv = vpriv;
	struct net_device *netdev = priv->netdev;
	int err;

	if (netif_device_present(netdev))
		return 0;

	err = mlx5e_create_mdev_resources(mdev);
	if (err)
		return err;

	err = mlx5e_attach_netdev(priv);
	if (err) {
		mlx5e_destroy_mdev_resources(mdev);
		return err;
	}

	return 0;
}

static void mlx5e_detach(struct mlx5_core_dev *mdev, void *vpriv)
{
	struct mlx5e_priv *priv = vpriv;
	struct net_device *netdev = priv->netdev;

#ifdef CONFIG_MLX5_ESWITCH
	if (MLX5_ESWITCH_MANAGER(mdev) && vpriv == mdev)
		return;
#endif

	if (!netif_device_present(netdev))
		return;

	mlx5e_detach_netdev(priv);
	mlx5e_destroy_mdev_resources(mdev);
}

static void *mlx5e_add(struct mlx5_core_dev *mdev)
{
	struct net_device *netdev;
	void *priv;
	int err;
	int nch;

	err = mlx5e_check_required_hca_cap(mdev);
	if (err)
		return NULL;

#ifdef CONFIG_MLX5_ESWITCH
	if (MLX5_ESWITCH_MANAGER(mdev) &&
	    mlx5_eswitch_mode(mdev->priv.eswitch) == MLX5_ESWITCH_OFFLOADS) {
		mlx5e_rep_register_vport_reps(mdev);
		return mdev;
	}
#endif

	nch = mlx5e_get_max_num_channels(mdev);
	netdev = mlx5e_create_netdev(mdev, &mlx5e_nic_profile, nch, NULL);
	if (!netdev) {
		mlx5_core_err(mdev, "mlx5e_create_netdev failed\n");
		return NULL;
	}

	dev_net_set(netdev, mlx5_core_net(mdev));
	priv = netdev_priv(netdev);

	err = mlx5e_attach(mdev, priv);
	if (err) {
		mlx5_core_err(mdev, "mlx5e_attach failed, %d\n", err);
		goto err_destroy_netdev;
	}

	err = register_netdev(netdev);
	if (err) {
		mlx5_core_err(mdev, "register_netdev failed, %d\n", err);
		goto err_detach;
	}

	mlx5e_devlink_port_type_eth_set(priv);

	mlx5e_dcbnl_init_app(priv);
	return priv;

err_detach:
	mlx5e_detach(mdev, priv);
err_destroy_netdev:
	mlx5e_destroy_netdev(priv);
	return NULL;
}

static void mlx5e_remove(struct mlx5_core_dev *mdev, void *vpriv)
{
	struct mlx5e_priv *priv;

#ifdef CONFIG_MLX5_ESWITCH
	if (MLX5_ESWITCH_MANAGER(mdev) && vpriv == mdev) {
		mlx5e_rep_unregister_vport_reps(mdev);
		return;
	}
#endif
	priv = vpriv;
	mlx5e_dcbnl_delete_app(priv);
	unregister_netdev(priv->netdev);
	mlx5e_detach(mdev, vpriv);
	mlx5e_destroy_netdev(priv);
}

static struct mlx5_interface mlx5e_interface = {
	.add       = mlx5e_add,
	.remove    = mlx5e_remove,
	.attach    = mlx5e_attach,
	.detach    = mlx5e_detach,
	.protocol  = MLX5_INTERFACE_PROTOCOL_ETH,
};

void mlx5e_init(void)
{
	mlx5e_ipsec_build_inverse_table();
	mlx5e_build_ptys2ethtool_map();
	mlx5_register_interface(&mlx5e_interface);
}

void mlx5e_cleanup(void)
{
	mlx5_unregister_interface(&mlx5e_interface);
}<|MERGE_RESOLUTION|>--- conflicted
+++ resolved
@@ -3567,18 +3567,11 @@
 		goto out;
 	}
 
-<<<<<<< HEAD
 	err = mlx5e_safe_switch_channels(priv, &new_channels,
 					 mlx5e_num_channels_changed_ctx, NULL);
-	if (err)
-		goto out;
-=======
-	err = mlx5e_safe_switch_channels(priv, &new_channels, mlx5e_num_channels_changed);
->>>>>>> 11698a5c
-
 out:
 	priv->max_opened_tc = max_t(u8, priv->max_opened_tc,
-				    priv->channels.params.num_tc);
+				    new_channels.params.num_tc);
 	mutex_unlock(&priv->state_lock);
 	return err;
 }
