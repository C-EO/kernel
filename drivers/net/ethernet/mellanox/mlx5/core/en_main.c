/*
 * Copyright (c) 2015-2016, Mellanox Technologies. All rights reserved.
 *
 * This software is available to you under a choice of one of two
 * licenses.  You may choose to be licensed under the terms of the GNU
 * General Public License (GPL) Version 2, available from the file
 * COPYING in the main directory of this source tree, or the
 * OpenIB.org BSD license below:
 *
 *     Redistribution and use in source and binary forms, with or
 *     without modification, are permitted provided that the following
 *     conditions are met:
 *
 *      - Redistributions of source code must retain the above
 *        copyright notice, this list of conditions and the following
 *        disclaimer.
 *
 *      - Redistributions in binary form must reproduce the above
 *        copyright notice, this list of conditions and the following
 *        disclaimer in the documentation and/or other materials
 *        provided with the distribution.
 *
 * THE SOFTWARE IS PROVIDED "AS IS", WITHOUT WARRANTY OF ANY KIND,
 * EXPRESS OR IMPLIED, INCLUDING BUT NOT LIMITED TO THE WARRANTIES OF
 * MERCHANTABILITY, FITNESS FOR A PARTICULAR PURPOSE AND
 * NONINFRINGEMENT. IN NO EVENT SHALL THE AUTHORS OR COPYRIGHT HOLDERS
 * BE LIABLE FOR ANY CLAIM, DAMAGES OR OTHER LIABILITY, WHETHER IN AN
 * ACTION OF CONTRACT, TORT OR OTHERWISE, ARISING FROM, OUT OF OR IN
 * CONNECTION WITH THE SOFTWARE OR THE USE OR OTHER DEALINGS IN THE
 * SOFTWARE.
 */

#include <net/tc_act/tc_gact.h>
#include <net/pkt_cls.h>
#include <linux/mlx5/fs.h>
#include <net/vxlan.h>
#include <linux/bpf.h>
#include <net/page_pool.h>
#include "eswitch.h"
#include "en.h"
#include "en_tc.h"
#include "en_rep.h"
#include "en_accel/ipsec.h"
#include "en_accel/ipsec_rxtx.h"
#include "en_accel/tls.h"
#include "accel/ipsec.h"
#include "accel/tls.h"
#include "lib/vxlan.h"
#include "lib/clock.h"
#include "en/port.h"
#include "en/xdp.h"

struct mlx5e_rq_param {
	u32			rqc[MLX5_ST_SZ_DW(rqc)];
	struct mlx5_wq_param	wq;
	struct mlx5e_rq_frags_info frags_info;
};

struct mlx5e_sq_param {
	u32                        sqc[MLX5_ST_SZ_DW(sqc)];
	struct mlx5_wq_param       wq;
};

struct mlx5e_cq_param {
	u32                        cqc[MLX5_ST_SZ_DW(cqc)];
	struct mlx5_wq_param       wq;
	u16                        eq_ix;
	u8                         cq_period_mode;
};

struct mlx5e_channel_param {
	struct mlx5e_rq_param      rq;
	struct mlx5e_sq_param      sq;
	struct mlx5e_sq_param      xdp_sq;
	struct mlx5e_sq_param      icosq;
	struct mlx5e_cq_param      rx_cq;
	struct mlx5e_cq_param      tx_cq;
	struct mlx5e_cq_param      icosq_cq;
};

bool mlx5e_check_fragmented_striding_rq_cap(struct mlx5_core_dev *mdev)
{
	bool striding_rq_umr = MLX5_CAP_GEN(mdev, striding_rq) &&
		MLX5_CAP_GEN(mdev, umr_ptr_rlky) &&
		MLX5_CAP_ETH(mdev, reg_umr_sq);
	u16 max_wqe_sz_cap = MLX5_CAP_GEN(mdev, max_wqe_sz_sq);
	bool inline_umr = MLX5E_UMR_WQE_INLINE_SZ <= max_wqe_sz_cap;

	if (!striding_rq_umr)
		return false;
	if (!inline_umr) {
		mlx5_core_warn(mdev, "Cannot support Striding RQ: UMR WQE size (%d) exceeds maximum supported (%d).\n",
			       (int)MLX5E_UMR_WQE_INLINE_SZ, max_wqe_sz_cap);
		return false;
	}
	return true;
}

static u32 mlx5e_rx_get_linear_frag_sz(struct mlx5e_params *params)
{
	u16 hw_mtu = MLX5E_SW2HW_MTU(params, params->sw_mtu);
	u16 linear_rq_headroom = params->xdp_prog ?
		XDP_PACKET_HEADROOM : MLX5_RX_HEADROOM;
	u32 frag_sz;

	linear_rq_headroom += NET_IP_ALIGN;

	frag_sz = MLX5_SKB_FRAG_SZ(linear_rq_headroom + hw_mtu);

	if (params->xdp_prog && frag_sz < PAGE_SIZE)
		frag_sz = PAGE_SIZE;

	return frag_sz;
}

static u8 mlx5e_mpwqe_log_pkts_per_wqe(struct mlx5e_params *params)
{
	u32 linear_frag_sz = mlx5e_rx_get_linear_frag_sz(params);

	return MLX5_MPWRQ_LOG_WQE_SZ - order_base_2(linear_frag_sz);
}

static bool mlx5e_rx_is_linear_skb(struct mlx5_core_dev *mdev,
				   struct mlx5e_params *params)
{
	u32 frag_sz = mlx5e_rx_get_linear_frag_sz(params);

	return !params->lro_en && frag_sz <= PAGE_SIZE;
}

#define MLX5_MAX_MPWQE_LOG_WQE_STRIDE_SZ ((BIT(__mlx5_bit_sz(wq, log_wqe_stride_size)) - 1) + \
					  MLX5_MPWQE_LOG_STRIDE_SZ_BASE)
static bool mlx5e_rx_mpwqe_is_linear_skb(struct mlx5_core_dev *mdev,
					 struct mlx5e_params *params)
{
	u32 frag_sz = mlx5e_rx_get_linear_frag_sz(params);
	s8 signed_log_num_strides_param;
	u8 log_num_strides;

	if (!mlx5e_rx_is_linear_skb(mdev, params))
		return false;

	if (order_base_2(frag_sz) > MLX5_MAX_MPWQE_LOG_WQE_STRIDE_SZ)
		return false;

	if (MLX5_CAP_GEN(mdev, ext_stride_num_range))
		return true;

	log_num_strides = MLX5_MPWRQ_LOG_WQE_SZ - order_base_2(frag_sz);
	signed_log_num_strides_param =
		(s8)log_num_strides - MLX5_MPWQE_LOG_NUM_STRIDES_BASE;

	return signed_log_num_strides_param >= 0;
}

static u8 mlx5e_mpwqe_get_log_rq_size(struct mlx5e_params *params)
{
	if (params->log_rq_mtu_frames <
	    mlx5e_mpwqe_log_pkts_per_wqe(params) + MLX5E_PARAMS_MINIMUM_LOG_RQ_SIZE_MPW)
		return MLX5E_PARAMS_MINIMUM_LOG_RQ_SIZE_MPW;

	return params->log_rq_mtu_frames - mlx5e_mpwqe_log_pkts_per_wqe(params);
}

static u8 mlx5e_mpwqe_get_log_stride_size(struct mlx5_core_dev *mdev,
					  struct mlx5e_params *params)
{
	if (mlx5e_rx_mpwqe_is_linear_skb(mdev, params))
		return order_base_2(mlx5e_rx_get_linear_frag_sz(params));

	return MLX5E_MPWQE_STRIDE_SZ(mdev,
		MLX5E_GET_PFLAG(params, MLX5E_PFLAG_RX_CQE_COMPRESS));
}

static u8 mlx5e_mpwqe_get_log_num_strides(struct mlx5_core_dev *mdev,
					  struct mlx5e_params *params)
{
	return MLX5_MPWRQ_LOG_WQE_SZ -
		mlx5e_mpwqe_get_log_stride_size(mdev, params);
}

static u16 mlx5e_get_rq_headroom(struct mlx5_core_dev *mdev,
				 struct mlx5e_params *params)
{
	u16 linear_rq_headroom = params->xdp_prog ?
		XDP_PACKET_HEADROOM : MLX5_RX_HEADROOM;
	bool is_linear_skb;

	linear_rq_headroom += NET_IP_ALIGN;

	is_linear_skb = (params->rq_wq_type == MLX5_WQ_TYPE_CYCLIC) ?
		mlx5e_rx_is_linear_skb(mdev, params) :
		mlx5e_rx_mpwqe_is_linear_skb(mdev, params);

	return is_linear_skb ? linear_rq_headroom : 0;
}

void mlx5e_init_rq_type_params(struct mlx5_core_dev *mdev,
			       struct mlx5e_params *params)
{
	params->lro_wqe_sz = MLX5E_PARAMS_DEFAULT_LRO_WQE_SZ;
	params->log_rq_mtu_frames = is_kdump_kernel() ?
		MLX5E_PARAMS_MINIMUM_LOG_RQ_SIZE :
		MLX5E_PARAMS_DEFAULT_LOG_RQ_SIZE;

	mlx5_core_info(mdev, "MLX5E: StrdRq(%d) RqSz(%ld) StrdSz(%ld) RxCqeCmprss(%d)\n",
		       params->rq_wq_type == MLX5_WQ_TYPE_LINKED_LIST_STRIDING_RQ,
		       params->rq_wq_type == MLX5_WQ_TYPE_LINKED_LIST_STRIDING_RQ ?
		       BIT(mlx5e_mpwqe_get_log_rq_size(params)) :
		       BIT(params->log_rq_mtu_frames),
		       BIT(mlx5e_mpwqe_get_log_stride_size(mdev, params)),
		       MLX5E_GET_PFLAG(params, MLX5E_PFLAG_RX_CQE_COMPRESS));
}

bool mlx5e_striding_rq_possible(struct mlx5_core_dev *mdev,
				struct mlx5e_params *params)
{
	return mlx5e_check_fragmented_striding_rq_cap(mdev) &&
		!MLX5_IPSEC_DEV(mdev) &&
		!(params->xdp_prog && !mlx5e_rx_mpwqe_is_linear_skb(mdev, params));
}

void mlx5e_set_rq_type(struct mlx5_core_dev *mdev, struct mlx5e_params *params)
{
	params->rq_wq_type = mlx5e_striding_rq_possible(mdev, params) &&
		MLX5E_GET_PFLAG(params, MLX5E_PFLAG_RX_STRIDING_RQ) ?
		MLX5_WQ_TYPE_LINKED_LIST_STRIDING_RQ :
		MLX5_WQ_TYPE_CYCLIC;
}

static void mlx5e_update_carrier(struct mlx5e_priv *priv)
{
	struct mlx5_core_dev *mdev = priv->mdev;
	u8 port_state;

	port_state = mlx5_query_vport_state(mdev,
					    MLX5_VPORT_STATE_OP_MOD_VNIC_VPORT,
					    0);

	if (port_state == VPORT_STATE_UP) {
		netdev_info(priv->netdev, "Link up\n");
		netif_carrier_on(priv->netdev);
	} else {
		netdev_info(priv->netdev, "Link down\n");
		netif_carrier_off(priv->netdev);
	}
}

static void mlx5e_update_carrier_work(struct work_struct *work)
{
	struct mlx5e_priv *priv = container_of(work, struct mlx5e_priv,
					       update_carrier_work);

	mutex_lock(&priv->state_lock);
	if (test_bit(MLX5E_STATE_OPENED, &priv->state))
		if (priv->profile->update_carrier)
			priv->profile->update_carrier(priv);
	mutex_unlock(&priv->state_lock);
}

void mlx5e_update_stats(struct mlx5e_priv *priv)
{
	int i;

	for (i = mlx5e_num_stats_grps - 1; i >= 0; i--)
		if (mlx5e_stats_grps[i].update_stats)
			mlx5e_stats_grps[i].update_stats(priv);
}

static void mlx5e_update_ndo_stats(struct mlx5e_priv *priv)
{
	int i;

	for (i = mlx5e_num_stats_grps - 1; i >= 0; i--)
		if (mlx5e_stats_grps[i].update_stats_mask &
		    MLX5E_NDO_UPDATE_STATS)
			mlx5e_stats_grps[i].update_stats(priv);
}

static void mlx5e_update_stats_work(struct work_struct *work)
{
	struct mlx5e_priv *priv = container_of(work, struct mlx5e_priv,
					       update_stats_work);

	mutex_lock(&priv->state_lock);
	priv->profile->update_stats(priv);
	mutex_unlock(&priv->state_lock);
}

void mlx5e_queue_update_stats(struct mlx5e_priv *priv)
{
	if (!priv->profile->update_stats)
		return;

	if (unlikely(test_bit(MLX5E_STATE_DESTROYING, &priv->state)))
		return;

	queue_work(priv->wq, &priv->update_stats_work);
}

static void mlx5e_async_event(struct mlx5_core_dev *mdev, void *vpriv,
			      enum mlx5_dev_event event, unsigned long param)
{
	struct mlx5e_priv *priv = vpriv;

	if (!test_bit(MLX5E_STATE_ASYNC_EVENTS_ENABLED, &priv->state))
		return;

	switch (event) {
	case MLX5_DEV_EVENT_PORT_UP:
	case MLX5_DEV_EVENT_PORT_DOWN:
		queue_work(priv->wq, &priv->update_carrier_work);
		break;
	default:
		break;
	}
}

static void mlx5e_enable_async_events(struct mlx5e_priv *priv)
{
	set_bit(MLX5E_STATE_ASYNC_EVENTS_ENABLED, &priv->state);
}

static void mlx5e_disable_async_events(struct mlx5e_priv *priv)
{
	clear_bit(MLX5E_STATE_ASYNC_EVENTS_ENABLED, &priv->state);
	synchronize_irq(pci_irq_vector(priv->mdev->pdev, MLX5_EQ_VEC_ASYNC));
}

static inline void mlx5e_build_umr_wqe(struct mlx5e_rq *rq,
				       struct mlx5e_icosq *sq,
				       struct mlx5e_umr_wqe *wqe)
{
	struct mlx5_wqe_ctrl_seg      *cseg = &wqe->ctrl;
	struct mlx5_wqe_umr_ctrl_seg *ucseg = &wqe->uctrl;
	u8 ds_cnt = DIV_ROUND_UP(MLX5E_UMR_WQE_INLINE_SZ, MLX5_SEND_WQE_DS);

	cseg->qpn_ds    = cpu_to_be32((sq->sqn << MLX5_WQE_CTRL_QPN_SHIFT) |
				      ds_cnt);
	cseg->fm_ce_se  = MLX5_WQE_CTRL_CQ_UPDATE;
	cseg->imm       = rq->mkey_be;

	ucseg->flags = MLX5_UMR_TRANSLATION_OFFSET_EN | MLX5_UMR_INLINE;
	ucseg->xlt_octowords =
		cpu_to_be16(MLX5_MTT_OCTW(MLX5_MPWRQ_PAGES_PER_WQE));
	ucseg->mkey_mask     = cpu_to_be64(MLX5_MKEY_MASK_FREE);
}

static u32 mlx5e_rqwq_get_size(struct mlx5e_rq *rq)
{
	switch (rq->wq_type) {
	case MLX5_WQ_TYPE_LINKED_LIST_STRIDING_RQ:
		return mlx5_wq_ll_get_size(&rq->mpwqe.wq);
	default:
		return mlx5_wq_cyc_get_size(&rq->wqe.wq);
	}
}

static u32 mlx5e_rqwq_get_cur_sz(struct mlx5e_rq *rq)
{
	switch (rq->wq_type) {
	case MLX5_WQ_TYPE_LINKED_LIST_STRIDING_RQ:
		return rq->mpwqe.wq.cur_sz;
	default:
		return rq->wqe.wq.cur_sz;
	}
}

static int mlx5e_rq_alloc_mpwqe_info(struct mlx5e_rq *rq,
				     struct mlx5e_channel *c)
{
	int wq_sz = mlx5_wq_ll_get_size(&rq->mpwqe.wq);

	rq->mpwqe.info = kvzalloc_node(array_size(wq_sz,
						  sizeof(*rq->mpwqe.info)),
				       GFP_KERNEL, cpu_to_node(c->cpu));
	if (!rq->mpwqe.info)
		return -ENOMEM;

	mlx5e_build_umr_wqe(rq, &c->icosq, &rq->mpwqe.umr_wqe);

	return 0;
}

static int mlx5e_create_umr_mkey(struct mlx5_core_dev *mdev,
				 u64 npages, u8 page_shift,
				 struct mlx5_core_mkey *umr_mkey)
{
	int inlen = MLX5_ST_SZ_BYTES(create_mkey_in);
	void *mkc;
	u32 *in;
	int err;

	in = kvzalloc(inlen, GFP_KERNEL);
	if (!in)
		return -ENOMEM;

	mkc = MLX5_ADDR_OF(create_mkey_in, in, memory_key_mkey_entry);

	MLX5_SET(mkc, mkc, free, 1);
	MLX5_SET(mkc, mkc, umr_en, 1);
	MLX5_SET(mkc, mkc, lw, 1);
	MLX5_SET(mkc, mkc, lr, 1);
	MLX5_SET(mkc, mkc, access_mode_1_0, MLX5_MKC_ACCESS_MODE_MTT);

	MLX5_SET(mkc, mkc, qpn, 0xffffff);
	MLX5_SET(mkc, mkc, pd, mdev->mlx5e_res.pdn);
	MLX5_SET64(mkc, mkc, len, npages << page_shift);
	MLX5_SET(mkc, mkc, translations_octword_size,
		 MLX5_MTT_OCTW(npages));
	MLX5_SET(mkc, mkc, log_page_size, page_shift);

	err = mlx5_core_create_mkey(mdev, umr_mkey, in, inlen);

	kvfree(in);
	return err;
}

static int mlx5e_create_rq_umr_mkey(struct mlx5_core_dev *mdev, struct mlx5e_rq *rq)
{
	u64 num_mtts = MLX5E_REQUIRED_MTTS(mlx5_wq_ll_get_size(&rq->mpwqe.wq));

	return mlx5e_create_umr_mkey(mdev, num_mtts, PAGE_SHIFT, &rq->umr_mkey);
}

static inline u64 mlx5e_get_mpwqe_offset(struct mlx5e_rq *rq, u16 wqe_ix)
{
	return (wqe_ix << MLX5E_LOG_ALIGNED_MPWQE_PPW) << PAGE_SHIFT;
}

static void mlx5e_init_frags_partition(struct mlx5e_rq *rq)
{
	struct mlx5e_wqe_frag_info next_frag = {};
	struct mlx5e_wqe_frag_info *prev = NULL;
	int i;

	next_frag.di = &rq->wqe.di[0];

	for (i = 0; i < mlx5_wq_cyc_get_size(&rq->wqe.wq); i++) {
		struct mlx5e_rq_frag_info *frag_info = &rq->wqe.info.arr[0];
		struct mlx5e_wqe_frag_info *frag =
			&rq->wqe.frags[i << rq->wqe.info.log_num_frags];
		int f;

		for (f = 0; f < rq->wqe.info.num_frags; f++, frag++) {
			if (next_frag.offset + frag_info[f].frag_stride > PAGE_SIZE) {
				next_frag.di++;
				next_frag.offset = 0;
				if (prev)
					prev->last_in_page = true;
			}
			*frag = next_frag;

			/* prepare next */
			next_frag.offset += frag_info[f].frag_stride;
			prev = frag;
		}
	}

	if (prev)
		prev->last_in_page = true;
}

static int mlx5e_init_di_list(struct mlx5e_rq *rq,
			      struct mlx5e_params *params,
			      int wq_sz, int cpu)
{
	int len = wq_sz << rq->wqe.info.log_num_frags;

	rq->wqe.di = kvzalloc_node(len * sizeof(*rq->wqe.di),
				   GFP_KERNEL, cpu_to_node(cpu));
	if (!rq->wqe.di)
		return -ENOMEM;

	mlx5e_init_frags_partition(rq);

	return 0;
}

static void mlx5e_free_di_list(struct mlx5e_rq *rq)
{
	kvfree(rq->wqe.di);
}

static int mlx5e_alloc_rq(struct mlx5e_channel *c,
			  struct mlx5e_params *params,
			  struct mlx5e_rq_param *rqp,
			  struct mlx5e_rq *rq)
{
	struct page_pool_params pp_params = { 0 };
	struct mlx5_core_dev *mdev = c->mdev;
	void *rqc = rqp->rqc;
	void *rqc_wq = MLX5_ADDR_OF(rqc, rqc, wq);
	u32 pool_size;
	int wq_sz;
	int err;
	int i;

	rqp->wq.db_numa_node = cpu_to_node(c->cpu);

	rq->wq_type = params->rq_wq_type;
	rq->pdev    = c->pdev;
	rq->netdev  = c->netdev;
	rq->tstamp  = c->tstamp;
	rq->clock   = &mdev->clock;
	rq->channel = c;
	rq->ix      = c->ix;
	rq->mdev    = mdev;
	rq->hw_mtu  = MLX5E_SW2HW_MTU(params, params->sw_mtu);
	rq->stats   = &c->priv->channel_stats[c->ix].rq;

	rq->xdp_prog = params->xdp_prog ? bpf_prog_inc(params->xdp_prog) : NULL;
	if (IS_ERR(rq->xdp_prog)) {
		err = PTR_ERR(rq->xdp_prog);
		rq->xdp_prog = NULL;
		goto err_rq_wq_destroy;
	}

	err = xdp_rxq_info_reg(&rq->xdp_rxq, rq->netdev, rq->ix);
	if (err < 0)
		goto err_rq_wq_destroy;

	rq->buff.map_dir = rq->xdp_prog ? DMA_BIDIRECTIONAL : DMA_FROM_DEVICE;
	rq->buff.headroom = mlx5e_get_rq_headroom(mdev, params);
	pool_size = 1 << params->log_rq_mtu_frames;

	switch (rq->wq_type) {
	case MLX5_WQ_TYPE_LINKED_LIST_STRIDING_RQ:
		err = mlx5_wq_ll_create(mdev, &rqp->wq, rqc_wq, &rq->mpwqe.wq,
					&rq->wq_ctrl);
		if (err)
			return err;

		rq->mpwqe.wq.db = &rq->mpwqe.wq.db[MLX5_RCV_DBR];

		wq_sz = mlx5_wq_ll_get_size(&rq->mpwqe.wq);

		pool_size = MLX5_MPWRQ_PAGES_PER_WQE << mlx5e_mpwqe_get_log_rq_size(params);

		rq->post_wqes = mlx5e_post_rx_mpwqes;
		rq->dealloc_wqe = mlx5e_dealloc_rx_mpwqe;

		rq->handle_rx_cqe = c->priv->profile->rx_handlers.handle_rx_cqe_mpwqe;
#ifdef CONFIG_MLX5_EN_IPSEC
		if (MLX5_IPSEC_DEV(mdev)) {
			err = -EINVAL;
			netdev_err(c->netdev, "MPWQE RQ with IPSec offload not supported\n");
			goto err_rq_wq_destroy;
		}
#endif
		if (!rq->handle_rx_cqe) {
			err = -EINVAL;
			netdev_err(c->netdev, "RX handler of MPWQE RQ is not set, err %d\n", err);
			goto err_rq_wq_destroy;
		}

		rq->mpwqe.skb_from_cqe_mpwrq =
			mlx5e_rx_mpwqe_is_linear_skb(mdev, params) ?
			mlx5e_skb_from_cqe_mpwrq_linear :
			mlx5e_skb_from_cqe_mpwrq_nonlinear;
		rq->mpwqe.log_stride_sz = mlx5e_mpwqe_get_log_stride_size(mdev, params);
		rq->mpwqe.num_strides = BIT(mlx5e_mpwqe_get_log_num_strides(mdev, params));

		err = mlx5e_create_rq_umr_mkey(mdev, rq);
		if (err)
			goto err_rq_wq_destroy;
		rq->mkey_be = cpu_to_be32(rq->umr_mkey.key);

		err = mlx5e_rq_alloc_mpwqe_info(rq, c);
		if (err)
			goto err_free;
		break;
	default: /* MLX5_WQ_TYPE_CYCLIC */
		err = mlx5_wq_cyc_create(mdev, &rqp->wq, rqc_wq, &rq->wqe.wq,
					 &rq->wq_ctrl);
		if (err)
			return err;

		rq->wqe.wq.db = &rq->wqe.wq.db[MLX5_RCV_DBR];

		wq_sz = mlx5_wq_cyc_get_size(&rq->wqe.wq);

		rq->wqe.info = rqp->frags_info;
		rq->wqe.frags =
			kvzalloc_node((wq_sz << rq->wqe.info.log_num_frags) *
				      sizeof(*rq->wqe.frags),
				      GFP_KERNEL, cpu_to_node(c->cpu));
		if (!rq->wqe.frags) {
			err = -ENOMEM;
			goto err_free;
		}

		err = mlx5e_init_di_list(rq, params, wq_sz, c->cpu);
		if (err)
			goto err_free;
		rq->post_wqes = mlx5e_post_rx_wqes;
		rq->dealloc_wqe = mlx5e_dealloc_rx_wqe;

#ifdef CONFIG_MLX5_EN_IPSEC
		if (c->priv->ipsec)
			rq->handle_rx_cqe = mlx5e_ipsec_handle_rx_cqe;
		else
#endif
			rq->handle_rx_cqe = c->priv->profile->rx_handlers.handle_rx_cqe;
		if (!rq->handle_rx_cqe) {
			err = -EINVAL;
			netdev_err(c->netdev, "RX handler of RQ is not set, err %d\n", err);
			goto err_free;
		}

		rq->wqe.skb_from_cqe = mlx5e_rx_is_linear_skb(mdev, params) ?
			mlx5e_skb_from_cqe_linear :
			mlx5e_skb_from_cqe_nonlinear;
		rq->mkey_be = c->mkey_be;
	}

	/* Create a page_pool and register it with rxq */
	pp_params.order     = 0;
	pp_params.flags     = 0; /* No-internal DMA mapping in page_pool */
	pp_params.pool_size = pool_size;
	pp_params.nid       = cpu_to_node(c->cpu);
	pp_params.dev       = c->pdev;
	pp_params.dma_dir   = rq->buff.map_dir;

	/* page_pool can be used even when there is no rq->xdp_prog,
	 * given page_pool does not handle DMA mapping there is no
	 * required state to clear. And page_pool gracefully handle
	 * elevated refcnt.
	 */
	rq->page_pool = page_pool_create(&pp_params);
	if (IS_ERR(rq->page_pool)) {
		err = PTR_ERR(rq->page_pool);
		rq->page_pool = NULL;
		goto err_free;
	}
	err = xdp_rxq_info_reg_mem_model(&rq->xdp_rxq,
					 MEM_TYPE_PAGE_POOL, rq->page_pool);
	if (err)
		goto err_free;

	for (i = 0; i < wq_sz; i++) {
		if (rq->wq_type == MLX5_WQ_TYPE_LINKED_LIST_STRIDING_RQ) {
			struct mlx5e_rx_wqe_ll *wqe =
				mlx5_wq_ll_get_wqe(&rq->mpwqe.wq, i);
			u32 byte_count =
				rq->mpwqe.num_strides << rq->mpwqe.log_stride_sz;
			u64 dma_offset = mlx5e_get_mpwqe_offset(rq, i);

			wqe->data[0].addr = cpu_to_be64(dma_offset + rq->buff.headroom);
			wqe->data[0].byte_count = cpu_to_be32(byte_count);
			wqe->data[0].lkey = rq->mkey_be;
		} else {
			struct mlx5e_rx_wqe_cyc *wqe =
				mlx5_wq_cyc_get_wqe(&rq->wqe.wq, i);
			int f;

			for (f = 0; f < rq->wqe.info.num_frags; f++) {
				u32 frag_size = rq->wqe.info.arr[f].frag_size |
					MLX5_HW_START_PADDING;

				wqe->data[f].byte_count = cpu_to_be32(frag_size);
				wqe->data[f].lkey = rq->mkey_be;
			}
			/* check if num_frags is not a pow of two */
			if (rq->wqe.info.num_frags < (1 << rq->wqe.info.log_num_frags)) {
				wqe->data[f].byte_count = 0;
				wqe->data[f].lkey = cpu_to_be32(MLX5_INVALID_LKEY);
				wqe->data[f].addr = 0;
			}
		}
	}

	INIT_WORK(&rq->dim.work, mlx5e_rx_dim_work);

	switch (params->rx_cq_moderation.cq_period_mode) {
	case MLX5_CQ_PERIOD_MODE_START_FROM_CQE:
		rq->dim.mode = NET_DIM_CQ_PERIOD_MODE_START_FROM_CQE;
		break;
	case MLX5_CQ_PERIOD_MODE_START_FROM_EQE:
	default:
		rq->dim.mode = NET_DIM_CQ_PERIOD_MODE_START_FROM_EQE;
	}

	rq->page_cache.head = 0;
	rq->page_cache.tail = 0;

	return 0;

err_free:
	switch (rq->wq_type) {
	case MLX5_WQ_TYPE_LINKED_LIST_STRIDING_RQ:
		kvfree(rq->mpwqe.info);
		mlx5_core_destroy_mkey(mdev, &rq->umr_mkey);
		break;
	default: /* MLX5_WQ_TYPE_CYCLIC */
		kvfree(rq->wqe.frags);
		mlx5e_free_di_list(rq);
	}

err_rq_wq_destroy:
	if (rq->xdp_prog)
		bpf_prog_put(rq->xdp_prog);
	xdp_rxq_info_unreg(&rq->xdp_rxq);
	if (rq->page_pool)
		page_pool_destroy(rq->page_pool);
	mlx5_wq_destroy(&rq->wq_ctrl);

	return err;
}

static void mlx5e_free_rq(struct mlx5e_rq *rq)
{
	int i;

	if (rq->xdp_prog)
		bpf_prog_put(rq->xdp_prog);

	xdp_rxq_info_unreg(&rq->xdp_rxq);
	if (rq->page_pool)
		page_pool_destroy(rq->page_pool);

	switch (rq->wq_type) {
	case MLX5_WQ_TYPE_LINKED_LIST_STRIDING_RQ:
		kvfree(rq->mpwqe.info);
		mlx5_core_destroy_mkey(rq->mdev, &rq->umr_mkey);
		break;
	default: /* MLX5_WQ_TYPE_CYCLIC */
		kvfree(rq->wqe.frags);
		mlx5e_free_di_list(rq);
	}

	for (i = rq->page_cache.head; i != rq->page_cache.tail;
	     i = (i + 1) & (MLX5E_CACHE_SIZE - 1)) {
		struct mlx5e_dma_info *dma_info = &rq->page_cache.page_cache[i];

		mlx5e_page_release(rq, dma_info, false);
	}
	mlx5_wq_destroy(&rq->wq_ctrl);
}

static int mlx5e_create_rq(struct mlx5e_rq *rq,
			   struct mlx5e_rq_param *param)
{
	struct mlx5_core_dev *mdev = rq->mdev;

	void *in;
	void *rqc;
	void *wq;
	int inlen;
	int err;

	inlen = MLX5_ST_SZ_BYTES(create_rq_in) +
		sizeof(u64) * rq->wq_ctrl.buf.npages;
	in = kvzalloc(inlen, GFP_KERNEL);
	if (!in)
		return -ENOMEM;

	rqc = MLX5_ADDR_OF(create_rq_in, in, ctx);
	wq  = MLX5_ADDR_OF(rqc, rqc, wq);

	memcpy(rqc, param->rqc, sizeof(param->rqc));

	MLX5_SET(rqc,  rqc, cqn,		rq->cq.mcq.cqn);
	MLX5_SET(rqc,  rqc, state,		MLX5_RQC_STATE_RST);
	MLX5_SET(wq,   wq,  log_wq_pg_sz,	rq->wq_ctrl.buf.page_shift -
						MLX5_ADAPTER_PAGE_SHIFT);
	MLX5_SET64(wq, wq,  dbr_addr,		rq->wq_ctrl.db.dma);

	mlx5_fill_page_frag_array(&rq->wq_ctrl.buf,
				  (__be64 *)MLX5_ADDR_OF(wq, wq, pas));

	err = mlx5_core_create_rq(mdev, in, inlen, &rq->rqn);

	kvfree(in);

	return err;
}

static int mlx5e_modify_rq_state(struct mlx5e_rq *rq, int curr_state,
				 int next_state)
{
	struct mlx5_core_dev *mdev = rq->mdev;

	void *in;
	void *rqc;
	int inlen;
	int err;

	inlen = MLX5_ST_SZ_BYTES(modify_rq_in);
	in = kvzalloc(inlen, GFP_KERNEL);
	if (!in)
		return -ENOMEM;

	rqc = MLX5_ADDR_OF(modify_rq_in, in, ctx);

	MLX5_SET(modify_rq_in, in, rq_state, curr_state);
	MLX5_SET(rqc, rqc, state, next_state);

	err = mlx5_core_modify_rq(mdev, rq->rqn, in, inlen);

	kvfree(in);

	return err;
}

static int mlx5e_modify_rq_scatter_fcs(struct mlx5e_rq *rq, bool enable)
{
	struct mlx5e_channel *c = rq->channel;
	struct mlx5e_priv *priv = c->priv;
	struct mlx5_core_dev *mdev = priv->mdev;

	void *in;
	void *rqc;
	int inlen;
	int err;

	inlen = MLX5_ST_SZ_BYTES(modify_rq_in);
	in = kvzalloc(inlen, GFP_KERNEL);
	if (!in)
		return -ENOMEM;

	rqc = MLX5_ADDR_OF(modify_rq_in, in, ctx);

	MLX5_SET(modify_rq_in, in, rq_state, MLX5_RQC_STATE_RDY);
	MLX5_SET64(modify_rq_in, in, modify_bitmask,
		   MLX5_MODIFY_RQ_IN_MODIFY_BITMASK_SCATTER_FCS);
	MLX5_SET(rqc, rqc, scatter_fcs, enable);
	MLX5_SET(rqc, rqc, state, MLX5_RQC_STATE_RDY);

	err = mlx5_core_modify_rq(mdev, rq->rqn, in, inlen);

	kvfree(in);

	return err;
}

static int mlx5e_modify_rq_vsd(struct mlx5e_rq *rq, bool vsd)
{
	struct mlx5e_channel *c = rq->channel;
	struct mlx5_core_dev *mdev = c->mdev;
	void *in;
	void *rqc;
	int inlen;
	int err;

	inlen = MLX5_ST_SZ_BYTES(modify_rq_in);
	in = kvzalloc(inlen, GFP_KERNEL);
	if (!in)
		return -ENOMEM;

	rqc = MLX5_ADDR_OF(modify_rq_in, in, ctx);

	MLX5_SET(modify_rq_in, in, rq_state, MLX5_RQC_STATE_RDY);
	MLX5_SET64(modify_rq_in, in, modify_bitmask,
		   MLX5_MODIFY_RQ_IN_MODIFY_BITMASK_VSD);
	MLX5_SET(rqc, rqc, vsd, vsd);
	MLX5_SET(rqc, rqc, state, MLX5_RQC_STATE_RDY);

	err = mlx5_core_modify_rq(mdev, rq->rqn, in, inlen);

	kvfree(in);

	return err;
}

static void mlx5e_destroy_rq(struct mlx5e_rq *rq)
{
	mlx5_core_destroy_rq(rq->mdev, rq->rqn);
}

static int mlx5e_wait_for_min_rx_wqes(struct mlx5e_rq *rq, int wait_time)
{
	unsigned long exp_time = jiffies + msecs_to_jiffies(wait_time);
	struct mlx5e_channel *c = rq->channel;

	u16 min_wqes = mlx5_min_rx_wqes(rq->wq_type, mlx5e_rqwq_get_size(rq));

	do {
		if (mlx5e_rqwq_get_cur_sz(rq) >= min_wqes)
			return 0;

		msleep(20);
	} while (time_before(jiffies, exp_time));

	netdev_warn(c->netdev, "Failed to get min RX wqes on Channel[%d] RQN[0x%x] wq cur_sz(%d) min_rx_wqes(%d)\n",
		    c->ix, rq->rqn, mlx5e_rqwq_get_cur_sz(rq), min_wqes);

	return -ETIMEDOUT;
}

static void mlx5e_free_rx_descs(struct mlx5e_rq *rq)
{
	__be16 wqe_ix_be;
	u16 wqe_ix;

	if (rq->wq_type == MLX5_WQ_TYPE_LINKED_LIST_STRIDING_RQ) {
		struct mlx5_wq_ll *wq = &rq->mpwqe.wq;

		/* UMR WQE (if in progress) is always at wq->head */
		if (rq->mpwqe.umr_in_progress)
			rq->dealloc_wqe(rq, wq->head);

		while (!mlx5_wq_ll_is_empty(wq)) {
			struct mlx5e_rx_wqe_ll *wqe;

			wqe_ix_be = *wq->tail_next;
			wqe_ix    = be16_to_cpu(wqe_ix_be);
			wqe       = mlx5_wq_ll_get_wqe(wq, wqe_ix);
			rq->dealloc_wqe(rq, wqe_ix);
			mlx5_wq_ll_pop(wq, wqe_ix_be,
				       &wqe->next.next_wqe_index);
		}
	} else {
		struct mlx5_wq_cyc *wq = &rq->wqe.wq;

		while (!mlx5_wq_cyc_is_empty(wq)) {
			wqe_ix = mlx5_wq_cyc_get_tail(wq);
			rq->dealloc_wqe(rq, wqe_ix);
			mlx5_wq_cyc_pop(wq);
		}
	}

}

static int mlx5e_open_rq(struct mlx5e_channel *c,
			 struct mlx5e_params *params,
			 struct mlx5e_rq_param *param,
			 struct mlx5e_rq *rq)
{
	int err;

	err = mlx5e_alloc_rq(c, params, param, rq);
	if (err)
		return err;

	err = mlx5e_create_rq(rq, param);
	if (err)
		goto err_free_rq;

	err = mlx5e_modify_rq_state(rq, MLX5_RQC_STATE_RST, MLX5_RQC_STATE_RDY);
	if (err)
		goto err_destroy_rq;

	if (MLX5_CAP_ETH(c->mdev, cqe_checksum_full))
		__set_bit(MLX5E_RQ_STATE_CSUM_FULL, &c->rq.state);

	if (params->rx_dim_enabled)
		__set_bit(MLX5E_RQ_STATE_AM, &c->rq.state);

	if (params->pflags & MLX5E_PFLAG_RX_NO_CSUM_COMPLETE)
		__set_bit(MLX5E_RQ_STATE_NO_CSUM_COMPLETE, &c->rq.state);

	return 0;

err_destroy_rq:
	mlx5e_destroy_rq(rq);
err_free_rq:
	mlx5e_free_rq(rq);

	return err;
}

static void mlx5e_activate_rq(struct mlx5e_rq *rq)
{
	struct mlx5e_icosq *sq = &rq->channel->icosq;
	struct mlx5_wq_cyc *wq = &sq->wq;
	struct mlx5e_tx_wqe *nopwqe;

	u16 pi = mlx5_wq_cyc_ctr2ix(wq, sq->pc);

	set_bit(MLX5E_RQ_STATE_ENABLED, &rq->state);
	sq->db.ico_wqe[pi].opcode     = MLX5_OPCODE_NOP;
	nopwqe = mlx5e_post_nop(wq, sq->sqn, &sq->pc);
	mlx5e_notify_hw(wq, sq->pc, sq->uar_map, &nopwqe->ctrl);
}

static void mlx5e_deactivate_rq(struct mlx5e_rq *rq)
{
	clear_bit(MLX5E_RQ_STATE_ENABLED, &rq->state);
	napi_synchronize(&rq->channel->napi); /* prevent mlx5e_post_rx_wqes */
}

static void mlx5e_close_rq(struct mlx5e_rq *rq)
{
	cancel_work_sync(&rq->dim.work);
	mlx5e_destroy_rq(rq);
	mlx5e_free_rx_descs(rq);
	mlx5e_free_rq(rq);
}

static void mlx5e_free_xdpsq_db(struct mlx5e_xdpsq *sq)
{
	kvfree(sq->db.xdpi);
}

static int mlx5e_alloc_xdpsq_db(struct mlx5e_xdpsq *sq, int numa)
{
	int wq_sz = mlx5_wq_cyc_get_size(&sq->wq);

	sq->db.xdpi = kvzalloc_node(array_size(wq_sz, sizeof(*sq->db.xdpi)),
				    GFP_KERNEL, numa);
	if (!sq->db.xdpi) {
		mlx5e_free_xdpsq_db(sq);
		return -ENOMEM;
	}

	return 0;
}

static int mlx5e_alloc_xdpsq(struct mlx5e_channel *c,
			     struct mlx5e_params *params,
			     struct mlx5e_sq_param *param,
			     struct mlx5e_xdpsq *sq,
			     bool is_redirect)
{
	void *sqc_wq               = MLX5_ADDR_OF(sqc, param->sqc, wq);
	struct mlx5_core_dev *mdev = c->mdev;
	struct mlx5_wq_cyc *wq = &sq->wq;
	int err;

	sq->pdev      = c->pdev;
	sq->mkey_be   = c->mkey_be;
	sq->channel   = c;
	sq->uar_map   = mdev->mlx5e_res.bfreg.map;
	sq->min_inline_mode = params->tx_min_inline_mode;
	sq->hw_mtu    = MLX5E_SW2HW_MTU(params, params->sw_mtu);
	sq->stats     = is_redirect ?
		&c->priv->channel_stats[c->ix].xdpsq :
		&c->priv->channel_stats[c->ix].rq_xdpsq;

	param->wq.db_numa_node = cpu_to_node(c->cpu);
	err = mlx5_wq_cyc_create(mdev, &param->wq, sqc_wq, wq, &sq->wq_ctrl);
	if (err)
		return err;
	wq->db = &wq->db[MLX5_SND_DBR];

	err = mlx5e_alloc_xdpsq_db(sq, cpu_to_node(c->cpu));
	if (err)
		goto err_sq_wq_destroy;

	return 0;

err_sq_wq_destroy:
	mlx5_wq_destroy(&sq->wq_ctrl);

	return err;
}

static void mlx5e_free_xdpsq(struct mlx5e_xdpsq *sq)
{
	mlx5e_free_xdpsq_db(sq);
	mlx5_wq_destroy(&sq->wq_ctrl);
}

static void mlx5e_free_icosq_db(struct mlx5e_icosq *sq)
{
	kvfree(sq->db.ico_wqe);
}

static int mlx5e_alloc_icosq_db(struct mlx5e_icosq *sq, int numa)
{
	u8 wq_sz = mlx5_wq_cyc_get_size(&sq->wq);

	sq->db.ico_wqe = kvzalloc_node(array_size(wq_sz,
						  sizeof(*sq->db.ico_wqe)),
				       GFP_KERNEL, numa);
	if (!sq->db.ico_wqe)
		return -ENOMEM;

	return 0;
}

static int mlx5e_alloc_icosq(struct mlx5e_channel *c,
			     struct mlx5e_sq_param *param,
			     struct mlx5e_icosq *sq)
{
	void *sqc_wq               = MLX5_ADDR_OF(sqc, param->sqc, wq);
	struct mlx5_core_dev *mdev = c->mdev;
	struct mlx5_wq_cyc *wq = &sq->wq;
	int err;

	sq->channel   = c;
	sq->uar_map   = mdev->mlx5e_res.bfreg.map;

	param->wq.db_numa_node = cpu_to_node(c->cpu);
	err = mlx5_wq_cyc_create(mdev, &param->wq, sqc_wq, wq, &sq->wq_ctrl);
	if (err)
		return err;
	wq->db = &wq->db[MLX5_SND_DBR];

	err = mlx5e_alloc_icosq_db(sq, cpu_to_node(c->cpu));
	if (err)
		goto err_sq_wq_destroy;

	return 0;

err_sq_wq_destroy:
	mlx5_wq_destroy(&sq->wq_ctrl);

	return err;
}

static void mlx5e_free_icosq(struct mlx5e_icosq *sq)
{
	mlx5e_free_icosq_db(sq);
	mlx5_wq_destroy(&sq->wq_ctrl);
}

static void mlx5e_free_txqsq_db(struct mlx5e_txqsq *sq)
{
	kvfree(sq->db.wqe_info);
	kvfree(sq->db.dma_fifo);
}

static int mlx5e_alloc_txqsq_db(struct mlx5e_txqsq *sq, int numa)
{
	int wq_sz = mlx5_wq_cyc_get_size(&sq->wq);
	int df_sz = wq_sz * MLX5_SEND_WQEBB_NUM_DS;

	sq->db.dma_fifo = kvzalloc_node(array_size(df_sz,
						   sizeof(*sq->db.dma_fifo)),
					GFP_KERNEL, numa);
	sq->db.wqe_info = kvzalloc_node(array_size(wq_sz,
						   sizeof(*sq->db.wqe_info)),
					GFP_KERNEL, numa);
	if (!sq->db.dma_fifo || !sq->db.wqe_info) {
		mlx5e_free_txqsq_db(sq);
		return -ENOMEM;
	}

	sq->dma_fifo_mask = df_sz - 1;

	return 0;
}

static void mlx5e_sq_recover(struct work_struct *work);
static int mlx5e_alloc_txqsq(struct mlx5e_channel *c,
			     int txq_ix,
			     struct mlx5e_params *params,
			     struct mlx5e_sq_param *param,
			     struct mlx5e_txqsq *sq,
			     int tc)
{
	void *sqc_wq               = MLX5_ADDR_OF(sqc, param->sqc, wq);
	struct mlx5_core_dev *mdev = c->mdev;
	struct mlx5_wq_cyc *wq = &sq->wq;
	int err;

	sq->pdev      = c->pdev;
	sq->tstamp    = c->tstamp;
	sq->clock     = &mdev->clock;
	sq->mkey_be   = c->mkey_be;
	sq->channel   = c;
	sq->txq_ix    = txq_ix;
	sq->uar_map   = mdev->mlx5e_res.bfreg.map;
	sq->min_inline_mode = params->tx_min_inline_mode;
	sq->stats     = &c->priv->channel_stats[c->ix].sq[tc];
	INIT_WORK(&sq->recover.recover_work, mlx5e_sq_recover);
	if (MLX5_IPSEC_DEV(c->priv->mdev))
		set_bit(MLX5E_SQ_STATE_IPSEC, &sq->state);
	if (mlx5_accel_is_tls_device(c->priv->mdev))
		set_bit(MLX5E_SQ_STATE_TLS, &sq->state);

	param->wq.db_numa_node = cpu_to_node(c->cpu);
	err = mlx5_wq_cyc_create(mdev, &param->wq, sqc_wq, wq, &sq->wq_ctrl);
	if (err)
		return err;
	wq->db    = &wq->db[MLX5_SND_DBR];

	err = mlx5e_alloc_txqsq_db(sq, cpu_to_node(c->cpu));
	if (err)
		goto err_sq_wq_destroy;

	INIT_WORK(&sq->dim.work, mlx5e_tx_dim_work);
	sq->dim.mode = params->tx_cq_moderation.cq_period_mode;

	return 0;

err_sq_wq_destroy:
	mlx5_wq_destroy(&sq->wq_ctrl);

	return err;
}

static void mlx5e_free_txqsq(struct mlx5e_txqsq *sq)
{
	mlx5e_free_txqsq_db(sq);
	mlx5_wq_destroy(&sq->wq_ctrl);
}

struct mlx5e_create_sq_param {
	struct mlx5_wq_ctrl        *wq_ctrl;
	u32                         cqn;
	u32                         tisn;
	u8                          tis_lst_sz;
	u8                          min_inline_mode;
};

static int mlx5e_create_sq(struct mlx5_core_dev *mdev,
			   struct mlx5e_sq_param *param,
			   struct mlx5e_create_sq_param *csp,
			   u32 *sqn)
{
	void *in;
	void *sqc;
	void *wq;
	int inlen;
	int err;

	inlen = MLX5_ST_SZ_BYTES(create_sq_in) +
		sizeof(u64) * csp->wq_ctrl->buf.npages;
	in = kvzalloc(inlen, GFP_KERNEL);
	if (!in)
		return -ENOMEM;

	sqc = MLX5_ADDR_OF(create_sq_in, in, ctx);
	wq = MLX5_ADDR_OF(sqc, sqc, wq);

	memcpy(sqc, param->sqc, sizeof(param->sqc));
	MLX5_SET(sqc,  sqc, tis_lst_sz, csp->tis_lst_sz);
	MLX5_SET(sqc,  sqc, tis_num_0, csp->tisn);
	MLX5_SET(sqc,  sqc, cqn, csp->cqn);

	if (MLX5_CAP_ETH(mdev, wqe_inline_mode) == MLX5_CAP_INLINE_MODE_VPORT_CONTEXT)
		MLX5_SET(sqc,  sqc, min_wqe_inline_mode, csp->min_inline_mode);

	MLX5_SET(sqc,  sqc, state, MLX5_SQC_STATE_RST);
	MLX5_SET(sqc,  sqc, flush_in_error_en, 1);

	MLX5_SET(wq,   wq, wq_type,       MLX5_WQ_TYPE_CYCLIC);
	MLX5_SET(wq,   wq, uar_page,      mdev->mlx5e_res.bfreg.index);
	MLX5_SET(wq,   wq, log_wq_pg_sz,  csp->wq_ctrl->buf.page_shift -
					  MLX5_ADAPTER_PAGE_SHIFT);
	MLX5_SET64(wq, wq, dbr_addr,      csp->wq_ctrl->db.dma);

	mlx5_fill_page_frag_array(&csp->wq_ctrl->buf,
				  (__be64 *)MLX5_ADDR_OF(wq, wq, pas));

	err = mlx5_core_create_sq(mdev, in, inlen, sqn);

	kvfree(in);

	return err;
}

struct mlx5e_modify_sq_param {
	int curr_state;
	int next_state;
	bool rl_update;
	int rl_index;
};

static int mlx5e_modify_sq(struct mlx5_core_dev *mdev, u32 sqn,
			   struct mlx5e_modify_sq_param *p)
{
	void *in;
	void *sqc;
	int inlen;
	int err;

	inlen = MLX5_ST_SZ_BYTES(modify_sq_in);
	in = kvzalloc(inlen, GFP_KERNEL);
	if (!in)
		return -ENOMEM;

	sqc = MLX5_ADDR_OF(modify_sq_in, in, ctx);

	MLX5_SET(modify_sq_in, in, sq_state, p->curr_state);
	MLX5_SET(sqc, sqc, state, p->next_state);
	if (p->rl_update && p->next_state == MLX5_SQC_STATE_RDY) {
		MLX5_SET64(modify_sq_in, in, modify_bitmask, 1);
		MLX5_SET(sqc,  sqc, packet_pacing_rate_limit_index, p->rl_index);
	}

	err = mlx5_core_modify_sq(mdev, sqn, in, inlen);

	kvfree(in);

	return err;
}

static void mlx5e_destroy_sq(struct mlx5_core_dev *mdev, u32 sqn)
{
	mlx5_core_destroy_sq(mdev, sqn);
}

static int mlx5e_create_sq_rdy(struct mlx5_core_dev *mdev,
			       struct mlx5e_sq_param *param,
			       struct mlx5e_create_sq_param *csp,
			       u32 *sqn)
{
	struct mlx5e_modify_sq_param msp = {0};
	int err;

	err = mlx5e_create_sq(mdev, param, csp, sqn);
	if (err)
		return err;

	msp.curr_state = MLX5_SQC_STATE_RST;
	msp.next_state = MLX5_SQC_STATE_RDY;
	err = mlx5e_modify_sq(mdev, *sqn, &msp);
	if (err)
		mlx5e_destroy_sq(mdev, *sqn);

	return err;
}

static int mlx5e_set_sq_maxrate(struct net_device *dev,
				struct mlx5e_txqsq *sq, u32 rate);

static int mlx5e_open_txqsq(struct mlx5e_channel *c,
			    u32 tisn,
			    int txq_ix,
			    struct mlx5e_params *params,
			    struct mlx5e_sq_param *param,
			    struct mlx5e_txqsq *sq,
			    int tc)
{
	struct mlx5e_create_sq_param csp = {};
	u32 tx_rate;
	int err;

	err = mlx5e_alloc_txqsq(c, txq_ix, params, param, sq, tc);
	if (err)
		return err;

	csp.tisn            = tisn;
	csp.tis_lst_sz      = 1;
	csp.cqn             = sq->cq.mcq.cqn;
	csp.wq_ctrl         = &sq->wq_ctrl;
	csp.min_inline_mode = sq->min_inline_mode;
	err = mlx5e_create_sq_rdy(c->mdev, param, &csp, &sq->sqn);
	if (err)
		goto err_free_txqsq;

	tx_rate = c->priv->tx_rates[sq->txq_ix];
	if (tx_rate)
		mlx5e_set_sq_maxrate(c->netdev, sq, tx_rate);

	if (params->tx_dim_enabled)
		sq->state |= BIT(MLX5E_SQ_STATE_AM);

	return 0;

err_free_txqsq:
	clear_bit(MLX5E_SQ_STATE_ENABLED, &sq->state);
	mlx5e_free_txqsq(sq);

	return err;
}

static void mlx5e_reset_txqsq_cc_pc(struct mlx5e_txqsq *sq)
{
	WARN_ONCE(sq->cc != sq->pc,
		  "SQ 0x%x: cc (0x%x) != pc (0x%x)\n",
		  sq->sqn, sq->cc, sq->pc);
	sq->cc = 0;
	sq->dma_fifo_cc = 0;
	sq->pc = 0;
}

static void mlx5e_activate_txqsq(struct mlx5e_txqsq *sq)
{
	sq->txq = netdev_get_tx_queue(sq->channel->netdev, sq->txq_ix);
	clear_bit(MLX5E_SQ_STATE_RECOVERING, &sq->state);
	set_bit(MLX5E_SQ_STATE_ENABLED, &sq->state);
	netdev_tx_reset_queue(sq->txq);
	netif_tx_start_queue(sq->txq);
}

static inline void netif_tx_disable_queue(struct netdev_queue *txq)
{
	__netif_tx_lock_bh(txq);
	netif_tx_stop_queue(txq);
	__netif_tx_unlock_bh(txq);
}

static void mlx5e_deactivate_txqsq(struct mlx5e_txqsq *sq)
{
	struct mlx5e_channel *c = sq->channel;
	struct mlx5_wq_cyc *wq = &sq->wq;

	clear_bit(MLX5E_SQ_STATE_ENABLED, &sq->state);
	/* prevent netif_tx_wake_queue */
	napi_synchronize(&c->napi);

	netif_tx_disable_queue(sq->txq);

	/* last doorbell out, godspeed .. */
	if (mlx5e_wqc_has_room_for(wq, sq->cc, sq->pc, 1)) {
		u16 pi = mlx5_wq_cyc_ctr2ix(wq, sq->pc);
		struct mlx5e_tx_wqe *nop;

		sq->db.wqe_info[pi].skb = NULL;
		nop = mlx5e_post_nop(wq, sq->sqn, &sq->pc);
		mlx5e_notify_hw(wq, sq->pc, sq->uar_map, &nop->ctrl);
	}
}

static void mlx5e_close_txqsq(struct mlx5e_txqsq *sq)
{
	struct mlx5e_channel *c = sq->channel;
	struct mlx5_core_dev *mdev = c->mdev;
	struct mlx5_rate_limit rl = {0};

	cancel_work_sync(&sq->dim.work);
	mlx5e_destroy_sq(mdev, sq->sqn);
	if (sq->rate_limit) {
		rl.rate = sq->rate_limit;
		mlx5_rl_remove_rate(mdev, &rl);
	}
	mlx5e_free_txqsq_descs(sq);
	mlx5e_free_txqsq(sq);
}

static int mlx5e_wait_for_sq_flush(struct mlx5e_txqsq *sq)
{
	unsigned long exp_time = jiffies + msecs_to_jiffies(2000);

	while (time_before(jiffies, exp_time)) {
		if (sq->cc == sq->pc)
			return 0;

		msleep(20);
	}

	netdev_err(sq->channel->netdev,
		   "Wait for SQ 0x%x flush timeout (sq cc = 0x%x, sq pc = 0x%x)\n",
		   sq->sqn, sq->cc, sq->pc);

	return -ETIMEDOUT;
}

static int mlx5e_sq_to_ready(struct mlx5e_txqsq *sq, int curr_state)
{
	struct mlx5_core_dev *mdev = sq->channel->mdev;
	struct net_device *dev = sq->channel->netdev;
	struct mlx5e_modify_sq_param msp = {0};
	int err;

	msp.curr_state = curr_state;
	msp.next_state = MLX5_SQC_STATE_RST;

	err = mlx5e_modify_sq(mdev, sq->sqn, &msp);
	if (err) {
		netdev_err(dev, "Failed to move sq 0x%x to reset\n", sq->sqn);
		return err;
	}

	memset(&msp, 0, sizeof(msp));
	msp.curr_state = MLX5_SQC_STATE_RST;
	msp.next_state = MLX5_SQC_STATE_RDY;

	err = mlx5e_modify_sq(mdev, sq->sqn, &msp);
	if (err) {
		netdev_err(dev, "Failed to move sq 0x%x to ready\n", sq->sqn);
		return err;
	}

	return 0;
}

static void mlx5e_sq_recover(struct work_struct *work)
{
	struct mlx5e_txqsq_recover *recover =
		container_of(work, struct mlx5e_txqsq_recover,
			     recover_work);
	struct mlx5e_txqsq *sq = container_of(recover, struct mlx5e_txqsq,
					      recover);
	struct mlx5_core_dev *mdev = sq->channel->mdev;
	struct net_device *dev = sq->channel->netdev;
	u8 state;
	int err;

	err = mlx5_core_query_sq_state(mdev, sq->sqn, &state);
	if (err) {
		netdev_err(dev, "Failed to query SQ 0x%x state. err = %d\n",
			   sq->sqn, err);
		return;
	}

	if (state != MLX5_RQC_STATE_ERR) {
		netdev_err(dev, "SQ 0x%x not in ERROR state\n", sq->sqn);
		return;
	}

	netif_tx_disable_queue(sq->txq);

	if (mlx5e_wait_for_sq_flush(sq))
		return;

	/* If the interval between two consecutive recovers per SQ is too
	 * short, don't recover to avoid infinite loop of ERR_CQE -> recover.
	 * If we reached this state, there is probably a bug that needs to be
	 * fixed. let's keep the queue close and let tx timeout cleanup.
	 */
	if (jiffies_to_msecs(jiffies - recover->last_recover) <
	    MLX5E_SQ_RECOVER_MIN_INTERVAL) {
		netdev_err(dev, "Recover SQ 0x%x canceled, too many error CQEs\n",
			   sq->sqn);
		return;
	}

	/* At this point, no new packets will arrive from the stack as TXQ is
	 * marked with QUEUE_STATE_DRV_XOFF. In addition, NAPI cleared all
	 * pending WQEs.  SQ can safely reset the SQ.
	 */
	if (mlx5e_sq_to_ready(sq, state))
		return;

	mlx5e_reset_txqsq_cc_pc(sq);
	sq->stats->recover++;
	recover->last_recover = jiffies;
	mlx5e_activate_txqsq(sq);
}

static int mlx5e_open_icosq(struct mlx5e_channel *c,
			    struct mlx5e_params *params,
			    struct mlx5e_sq_param *param,
			    struct mlx5e_icosq *sq)
{
	struct mlx5e_create_sq_param csp = {};
	int err;

	err = mlx5e_alloc_icosq(c, param, sq);
	if (err)
		return err;

	csp.cqn             = sq->cq.mcq.cqn;
	csp.wq_ctrl         = &sq->wq_ctrl;
	csp.min_inline_mode = params->tx_min_inline_mode;
	set_bit(MLX5E_SQ_STATE_ENABLED, &sq->state);
	err = mlx5e_create_sq_rdy(c->mdev, param, &csp, &sq->sqn);
	if (err)
		goto err_free_icosq;

	return 0;

err_free_icosq:
	clear_bit(MLX5E_SQ_STATE_ENABLED, &sq->state);
	mlx5e_free_icosq(sq);

	return err;
}

static void mlx5e_close_icosq(struct mlx5e_icosq *sq)
{
	struct mlx5e_channel *c = sq->channel;

	clear_bit(MLX5E_SQ_STATE_ENABLED, &sq->state);
	napi_synchronize(&c->napi);

	mlx5e_destroy_sq(c->mdev, sq->sqn);
	mlx5e_free_icosq(sq);
}

static int mlx5e_open_xdpsq(struct mlx5e_channel *c,
			    struct mlx5e_params *params,
			    struct mlx5e_sq_param *param,
			    struct mlx5e_xdpsq *sq,
			    bool is_redirect)
{
	unsigned int ds_cnt = MLX5E_XDP_TX_DS_COUNT;
	struct mlx5e_create_sq_param csp = {};
	unsigned int inline_hdr_sz = 0;
	int err;
	int i;

	err = mlx5e_alloc_xdpsq(c, params, param, sq, is_redirect);
	if (err)
		return err;

	csp.tis_lst_sz      = 1;
	csp.tisn            = c->priv->tisn[0]; /* tc = 0 */
	csp.cqn             = sq->cq.mcq.cqn;
	csp.wq_ctrl         = &sq->wq_ctrl;
	csp.min_inline_mode = sq->min_inline_mode;
	if (is_redirect)
		set_bit(MLX5E_SQ_STATE_REDIRECT, &sq->state);
	set_bit(MLX5E_SQ_STATE_ENABLED, &sq->state);
	err = mlx5e_create_sq_rdy(c->mdev, param, &csp, &sq->sqn);
	if (err)
		goto err_free_xdpsq;

	if (sq->min_inline_mode != MLX5_INLINE_MODE_NONE) {
		inline_hdr_sz = MLX5E_XDP_MIN_INLINE;
		ds_cnt++;
	}

	/* Pre initialize fixed WQE fields */
	for (i = 0; i < mlx5_wq_cyc_get_size(&sq->wq); i++) {
		struct mlx5e_tx_wqe      *wqe  = mlx5_wq_cyc_get_wqe(&sq->wq, i);
		struct mlx5_wqe_ctrl_seg *cseg = &wqe->ctrl;
		struct mlx5_wqe_eth_seg  *eseg = &wqe->eth;
		struct mlx5_wqe_data_seg *dseg;

		cseg->qpn_ds = cpu_to_be32((sq->sqn << 8) | ds_cnt);
		eseg->inline_hdr.sz = cpu_to_be16(inline_hdr_sz);

		dseg = (struct mlx5_wqe_data_seg *)cseg + (ds_cnt - 1);
		dseg->lkey = sq->mkey_be;
	}

	return 0;

err_free_xdpsq:
	clear_bit(MLX5E_SQ_STATE_ENABLED, &sq->state);
	mlx5e_free_xdpsq(sq);

	return err;
}

static void mlx5e_close_xdpsq(struct mlx5e_xdpsq *sq)
{
	struct mlx5e_channel *c = sq->channel;

	clear_bit(MLX5E_SQ_STATE_ENABLED, &sq->state);
	napi_synchronize(&c->napi);

	mlx5e_destroy_sq(c->mdev, sq->sqn);
	mlx5e_free_xdpsq_descs(sq);
	mlx5e_free_xdpsq(sq);
}

static int mlx5e_alloc_cq_common(struct mlx5_core_dev *mdev,
				 struct mlx5e_cq_param *param,
				 struct mlx5e_cq *cq)
{
	struct mlx5_core_cq *mcq = &cq->mcq;
	int eqn_not_used;
	unsigned int irqn;
	int err;
	u32 i;

	err = mlx5_vector2eqn(mdev, param->eq_ix, &eqn_not_used, &irqn);
	if (err)
		return err;

	err = mlx5_cqwq_create(mdev, &param->wq, param->cqc, &cq->wq,
			       &cq->wq_ctrl);
	if (err)
		return err;

	mcq->cqe_sz     = 64;
	mcq->set_ci_db  = cq->wq_ctrl.db.db;
	mcq->arm_db     = cq->wq_ctrl.db.db + 1;
	*mcq->set_ci_db = 0;
	*mcq->arm_db    = 0;
	mcq->vector     = param->eq_ix;
	mcq->comp       = mlx5e_completion_event;
	mcq->event      = mlx5e_cq_error_event;
	mcq->irqn       = irqn;

	for (i = 0; i < mlx5_cqwq_get_size(&cq->wq); i++) {
		struct mlx5_cqe64 *cqe = mlx5_cqwq_get_wqe(&cq->wq, i);

		cqe->op_own = 0xf1;
	}

	cq->mdev = mdev;

	return 0;
}

static int mlx5e_alloc_cq(struct mlx5e_channel *c,
			  struct mlx5e_cq_param *param,
			  struct mlx5e_cq *cq)
{
	struct mlx5_core_dev *mdev = c->priv->mdev;
	int err;

	param->wq.buf_numa_node = cpu_to_node(c->cpu);
	param->wq.db_numa_node  = cpu_to_node(c->cpu);
	param->eq_ix   = c->ix;

	err = mlx5e_alloc_cq_common(mdev, param, cq);

	cq->napi    = &c->napi;
	cq->channel = c;

	return err;
}

static void mlx5e_free_cq(struct mlx5e_cq *cq)
{
	mlx5_wq_destroy(&cq->wq_ctrl);
}

static int mlx5e_create_cq(struct mlx5e_cq *cq, struct mlx5e_cq_param *param)
{
	struct mlx5_core_dev *mdev = cq->mdev;
	struct mlx5_core_cq *mcq = &cq->mcq;

	void *in;
	void *cqc;
	int inlen;
	unsigned int irqn_not_used;
	int eqn;
	int err;

	err = mlx5_vector2eqn(mdev, param->eq_ix, &eqn, &irqn_not_used);
	if (err)
		return err;

	inlen = MLX5_ST_SZ_BYTES(create_cq_in) +
		sizeof(u64) * cq->wq_ctrl.buf.npages;
	in = kvzalloc(inlen, GFP_KERNEL);
	if (!in)
		return -ENOMEM;

	cqc = MLX5_ADDR_OF(create_cq_in, in, cq_context);

	memcpy(cqc, param->cqc, sizeof(param->cqc));

	mlx5_fill_page_frag_array(&cq->wq_ctrl.buf,
				  (__be64 *)MLX5_ADDR_OF(create_cq_in, in, pas));

	MLX5_SET(cqc,   cqc, cq_period_mode, param->cq_period_mode);
	MLX5_SET(cqc,   cqc, c_eqn,         eqn);
	MLX5_SET(cqc,   cqc, uar_page,      mdev->priv.uar->index);
	MLX5_SET(cqc,   cqc, log_page_size, cq->wq_ctrl.buf.page_shift -
					    MLX5_ADAPTER_PAGE_SHIFT);
	MLX5_SET64(cqc, cqc, dbr_addr,      cq->wq_ctrl.db.dma);

	err = mlx5_core_create_cq(mdev, mcq, in, inlen);

	kvfree(in);

	if (err)
		return err;

	mlx5e_cq_arm(cq);

	return 0;
}

static void mlx5e_destroy_cq(struct mlx5e_cq *cq)
{
	mlx5_core_destroy_cq(cq->mdev, &cq->mcq);
}

static int mlx5e_open_cq(struct mlx5e_channel *c,
			 struct net_dim_cq_moder moder,
			 struct mlx5e_cq_param *param,
			 struct mlx5e_cq *cq)
{
	struct mlx5_core_dev *mdev = c->mdev;
	int err;

	err = mlx5e_alloc_cq(c, param, cq);
	if (err)
		return err;

	err = mlx5e_create_cq(cq, param);
	if (err)
		goto err_free_cq;

	if (MLX5_CAP_GEN(mdev, cq_moderation))
		mlx5_core_modify_cq_moderation(mdev, &cq->mcq, moder.usec, moder.pkts);
	return 0;

err_free_cq:
	mlx5e_free_cq(cq);

	return err;
}

static void mlx5e_close_cq(struct mlx5e_cq *cq)
{
	mlx5e_destroy_cq(cq);
	mlx5e_free_cq(cq);
}

static int mlx5e_get_cpu(struct mlx5e_priv *priv, int ix)
{
	return cpumask_first(priv->mdev->priv.irq_info[ix].mask);
}

static int mlx5e_open_tx_cqs(struct mlx5e_channel *c,
			     struct mlx5e_params *params,
			     struct mlx5e_channel_param *cparam)
{
	int err;
	int tc;

	for (tc = 0; tc < c->num_tc; tc++) {
		err = mlx5e_open_cq(c, params->tx_cq_moderation,
				    &cparam->tx_cq, &c->sq[tc].cq);
		if (err)
			goto err_close_tx_cqs;
	}

	return 0;

err_close_tx_cqs:
	for (tc--; tc >= 0; tc--)
		mlx5e_close_cq(&c->sq[tc].cq);

	return err;
}

static void mlx5e_close_tx_cqs(struct mlx5e_channel *c)
{
	int tc;

	for (tc = 0; tc < c->num_tc; tc++)
		mlx5e_close_cq(&c->sq[tc].cq);
}

static int mlx5e_open_sqs(struct mlx5e_channel *c,
			  struct mlx5e_params *params,
			  struct mlx5e_channel_param *cparam)
{
	struct mlx5e_priv *priv = c->priv;
	int err, tc, max_nch = mlx5e_get_netdev_max_channels(priv->netdev);

	for (tc = 0; tc < params->num_tc; tc++) {
		int txq_ix = c->ix + tc * max_nch;

		err = mlx5e_open_txqsq(c, c->priv->tisn[tc], txq_ix,
				       params, &cparam->sq, &c->sq[tc], tc);
		if (err)
			goto err_close_sqs;
	}

	return 0;

err_close_sqs:
	for (tc--; tc >= 0; tc--)
		mlx5e_close_txqsq(&c->sq[tc]);

	return err;
}

static void mlx5e_close_sqs(struct mlx5e_channel *c)
{
	int tc;

	for (tc = 0; tc < c->num_tc; tc++)
		mlx5e_close_txqsq(&c->sq[tc]);
}

static int mlx5e_set_sq_maxrate(struct net_device *dev,
				struct mlx5e_txqsq *sq, u32 rate)
{
	struct mlx5e_priv *priv = netdev_priv(dev);
	struct mlx5_core_dev *mdev = priv->mdev;
	struct mlx5e_modify_sq_param msp = {0};
	struct mlx5_rate_limit rl = {0};
	u16 rl_index = 0;
	int err;

	if (rate == sq->rate_limit)
		/* nothing to do */
		return 0;

	if (sq->rate_limit) {
		rl.rate = sq->rate_limit;
		/* remove current rl index to free space to next ones */
		mlx5_rl_remove_rate(mdev, &rl);
	}

	sq->rate_limit = 0;

	if (rate) {
		rl.rate = rate;
		err = mlx5_rl_add_rate(mdev, &rl_index, &rl);
		if (err) {
			netdev_err(dev, "Failed configuring rate %u: %d\n",
				   rate, err);
			return err;
		}
	}

	msp.curr_state = MLX5_SQC_STATE_RDY;
	msp.next_state = MLX5_SQC_STATE_RDY;
	msp.rl_index   = rl_index;
	msp.rl_update  = true;
	err = mlx5e_modify_sq(mdev, sq->sqn, &msp);
	if (err) {
		netdev_err(dev, "Failed configuring rate %u: %d\n",
			   rate, err);
		/* remove the rate from the table */
		if (rate)
			mlx5_rl_remove_rate(mdev, &rl);
		return err;
	}

	sq->rate_limit = rate;
	return 0;
}

static int mlx5e_set_tx_maxrate(struct net_device *dev, int index, u32 rate)
{
	struct mlx5e_priv *priv = netdev_priv(dev);
	struct mlx5_core_dev *mdev = priv->mdev;
	struct mlx5e_txqsq *sq = priv->txq2sq[index];
	int err = 0;

	if (!mlx5_rl_is_supported(mdev)) {
		netdev_err(dev, "Rate limiting is not supported on this device\n");
		return -EINVAL;
	}

	/* rate is given in Mb/sec, HW config is in Kb/sec */
	rate = rate << 10;

	/* Check whether rate in valid range, 0 is always valid */
	if (rate && !mlx5_rl_is_in_range(mdev, rate)) {
		netdev_err(dev, "TX rate %u, is not in range\n", rate);
		return -ERANGE;
	}

	mutex_lock(&priv->state_lock);
	if (test_bit(MLX5E_STATE_OPENED, &priv->state))
		err = mlx5e_set_sq_maxrate(dev, sq, rate);
	if (!err)
		priv->tx_rates[index] = rate;
	mutex_unlock(&priv->state_lock);

	return err;
}

static int mlx5e_open_channel(struct mlx5e_priv *priv, int ix,
			      struct mlx5e_params *params,
			      struct mlx5e_channel_param *cparam,
			      struct mlx5e_channel **cp)
{
	struct net_dim_cq_moder icocq_moder = {0, 0};
	struct net_device *netdev = priv->netdev;
	int cpu = mlx5e_get_cpu(priv, ix);
	struct mlx5e_channel *c;
	unsigned int irq;
	int err;
	int eqn;

	err = mlx5_vector2eqn(priv->mdev, ix, &eqn, &irq);
	if (err)
		return err;

	c = kvzalloc_node(sizeof(*c), GFP_KERNEL, cpu_to_node(cpu));
	if (!c)
		return -ENOMEM;

	c->priv     = priv;
	c->mdev     = priv->mdev;
	c->tstamp   = &priv->tstamp;
	c->ix       = ix;
	c->cpu      = cpu;
	c->pdev     = &priv->mdev->pdev->dev;
	c->netdev   = priv->netdev;
	c->mkey_be  = cpu_to_be32(priv->mdev->mlx5e_res.mkey.key);
	c->num_tc   = params->num_tc;
	c->xdp      = !!params->xdp_prog;
	c->stats    = &priv->channel_stats[ix].ch;

	c->irq_desc = irq_to_desc(irq);

	netif_napi_add(netdev, &c->napi, mlx5e_napi_poll, 64);

	err = mlx5e_open_cq(c, icocq_moder, &cparam->icosq_cq, &c->icosq.cq);
	if (err)
		goto err_napi_del;

	err = mlx5e_open_tx_cqs(c, params, cparam);
	if (err)
		goto err_close_icosq_cq;

	err = mlx5e_open_cq(c, params->tx_cq_moderation, &cparam->tx_cq, &c->xdpsq.cq);
	if (err)
		goto err_close_tx_cqs;

	err = mlx5e_open_cq(c, params->rx_cq_moderation, &cparam->rx_cq, &c->rq.cq);
	if (err)
		goto err_close_xdp_tx_cqs;

	/* XDP SQ CQ params are same as normal TXQ sq CQ params */
	err = c->xdp ? mlx5e_open_cq(c, params->tx_cq_moderation,
				     &cparam->tx_cq, &c->rq.xdpsq.cq) : 0;
	if (err)
		goto err_close_rx_cq;

	napi_enable(&c->napi);

	err = mlx5e_open_icosq(c, params, &cparam->icosq, &c->icosq);
	if (err)
		goto err_disable_napi;

	err = mlx5e_open_sqs(c, params, cparam);
	if (err)
		goto err_close_icosq;

	err = c->xdp ? mlx5e_open_xdpsq(c, params, &cparam->xdp_sq, &c->rq.xdpsq, false) : 0;
	if (err)
		goto err_close_sqs;

	err = mlx5e_open_rq(c, params, &cparam->rq, &c->rq);
	if (err)
		goto err_close_xdp_sq;

	err = mlx5e_open_xdpsq(c, params, &cparam->xdp_sq, &c->xdpsq, true);
	if (err)
		goto err_close_rq;

	*cp = c;

	return 0;

err_close_rq:
	mlx5e_close_rq(&c->rq);

err_close_xdp_sq:
	if (c->xdp)
		mlx5e_close_xdpsq(&c->rq.xdpsq);

err_close_sqs:
	mlx5e_close_sqs(c);

err_close_icosq:
	mlx5e_close_icosq(&c->icosq);

err_disable_napi:
	napi_disable(&c->napi);
	if (c->xdp)
		mlx5e_close_cq(&c->rq.xdpsq.cq);

err_close_rx_cq:
	mlx5e_close_cq(&c->rq.cq);

err_close_xdp_tx_cqs:
	mlx5e_close_cq(&c->xdpsq.cq);

err_close_tx_cqs:
	mlx5e_close_tx_cqs(c);

err_close_icosq_cq:
	mlx5e_close_cq(&c->icosq.cq);

err_napi_del:
	netif_napi_del(&c->napi);
	kvfree(c);

	return err;
}

static void mlx5e_activate_channel(struct mlx5e_channel *c)
{
	int tc;

	for (tc = 0; tc < c->num_tc; tc++)
		mlx5e_activate_txqsq(&c->sq[tc]);
	mlx5e_activate_rq(&c->rq);
	netif_set_xps_queue(c->netdev, get_cpu_mask(c->cpu), c->ix);
}

static void mlx5e_deactivate_channel(struct mlx5e_channel *c)
{
	int tc;

	mlx5e_deactivate_rq(&c->rq);
	for (tc = 0; tc < c->num_tc; tc++)
		mlx5e_deactivate_txqsq(&c->sq[tc]);
}

static void mlx5e_close_channel(struct mlx5e_channel *c)
{
	mlx5e_close_xdpsq(&c->xdpsq);
	mlx5e_close_rq(&c->rq);
	if (c->xdp)
		mlx5e_close_xdpsq(&c->rq.xdpsq);
	mlx5e_close_sqs(c);
	mlx5e_close_icosq(&c->icosq);
	napi_disable(&c->napi);
	if (c->xdp)
		mlx5e_close_cq(&c->rq.xdpsq.cq);
	mlx5e_close_cq(&c->rq.cq);
	mlx5e_close_cq(&c->xdpsq.cq);
	mlx5e_close_tx_cqs(c);
	mlx5e_close_cq(&c->icosq.cq);
	netif_napi_del(&c->napi);

	kvfree(c);
}

#define DEFAULT_FRAG_SIZE (2048)

static void mlx5e_build_rq_frags_info(struct mlx5_core_dev *mdev,
				      struct mlx5e_params *params,
				      struct mlx5e_rq_frags_info *info)
{
	u32 byte_count = MLX5E_SW2HW_MTU(params, params->sw_mtu);
	int frag_size_max = DEFAULT_FRAG_SIZE;
	u32 buf_size = 0;
	int i;

#ifdef CONFIG_MLX5_EN_IPSEC
	if (MLX5_IPSEC_DEV(mdev))
		byte_count += MLX5E_METADATA_ETHER_LEN;
#endif

	if (mlx5e_rx_is_linear_skb(mdev, params)) {
		int frag_stride;

		frag_stride = mlx5e_rx_get_linear_frag_sz(params);
		frag_stride = roundup_pow_of_two(frag_stride);

		info->arr[0].frag_size = byte_count;
		info->arr[0].frag_stride = frag_stride;
		info->num_frags = 1;
		info->wqe_bulk = PAGE_SIZE / frag_stride;
		goto out;
	}

	if (byte_count > PAGE_SIZE +
	    (MLX5E_MAX_RX_FRAGS - 1) * frag_size_max)
		frag_size_max = PAGE_SIZE;

	i = 0;
	while (buf_size < byte_count) {
		int frag_size = byte_count - buf_size;

		if (i < MLX5E_MAX_RX_FRAGS - 1)
			frag_size = min(frag_size, frag_size_max);

		info->arr[i].frag_size = frag_size;
		info->arr[i].frag_stride = roundup_pow_of_two(frag_size);

		buf_size += frag_size;
		i++;
	}
	info->num_frags = i;
	/* number of different wqes sharing a page */
	info->wqe_bulk = 1 + (info->num_frags % 2);

out:
	info->wqe_bulk = max_t(u8, info->wqe_bulk, 8);
	info->log_num_frags = order_base_2(info->num_frags);
}

static inline u8 mlx5e_get_rqwq_log_stride(u8 wq_type, int ndsegs)
{
	int sz = sizeof(struct mlx5_wqe_data_seg) * ndsegs;

	switch (wq_type) {
	case MLX5_WQ_TYPE_LINKED_LIST_STRIDING_RQ:
		sz += sizeof(struct mlx5e_rx_wqe_ll);
		break;
	default: /* MLX5_WQ_TYPE_CYCLIC */
		sz += sizeof(struct mlx5e_rx_wqe_cyc);
	}

	return order_base_2(sz);
}

static void mlx5e_build_rq_param(struct mlx5e_priv *priv,
				 struct mlx5e_params *params,
				 struct mlx5e_rq_param *param)
{
	struct mlx5_core_dev *mdev = priv->mdev;
	void *rqc = param->rqc;
	void *wq = MLX5_ADDR_OF(rqc, rqc, wq);
	int ndsegs = 1;

	switch (params->rq_wq_type) {
	case MLX5_WQ_TYPE_LINKED_LIST_STRIDING_RQ:
		MLX5_SET(wq, wq, log_wqe_num_of_strides,
			 mlx5e_mpwqe_get_log_num_strides(mdev, params) -
			 MLX5_MPWQE_LOG_NUM_STRIDES_BASE);
		MLX5_SET(wq, wq, log_wqe_stride_size,
			 mlx5e_mpwqe_get_log_stride_size(mdev, params) -
			 MLX5_MPWQE_LOG_STRIDE_SZ_BASE);
		MLX5_SET(wq, wq, log_wq_sz, mlx5e_mpwqe_get_log_rq_size(params));
		break;
	default: /* MLX5_WQ_TYPE_CYCLIC */
		MLX5_SET(wq, wq, log_wq_sz, params->log_rq_mtu_frames);
		mlx5e_build_rq_frags_info(mdev, params, &param->frags_info);
		ndsegs = param->frags_info.num_frags;
	}

	MLX5_SET(wq, wq, wq_type,          params->rq_wq_type);
	MLX5_SET(wq, wq, end_padding_mode, MLX5_WQ_END_PAD_MODE_ALIGN);
	MLX5_SET(wq, wq, log_wq_stride,
		 mlx5e_get_rqwq_log_stride(params->rq_wq_type, ndsegs));
	MLX5_SET(wq, wq, pd,               mdev->mlx5e_res.pdn);
	MLX5_SET(rqc, rqc, counter_set_id, priv->q_counter);
	MLX5_SET(rqc, rqc, vsd,            params->vlan_strip_disable);
	MLX5_SET(rqc, rqc, scatter_fcs,    params->scatter_fcs_en);

	param->wq.buf_numa_node = dev_to_node(&mdev->pdev->dev);
}

static void mlx5e_build_drop_rq_param(struct mlx5e_priv *priv,
				      struct mlx5e_rq_param *param)
{
	struct mlx5_core_dev *mdev = priv->mdev;
	void *rqc = param->rqc;
	void *wq = MLX5_ADDR_OF(rqc, rqc, wq);

	MLX5_SET(wq, wq, wq_type, MLX5_WQ_TYPE_CYCLIC);
	MLX5_SET(wq, wq, log_wq_stride,
		 mlx5e_get_rqwq_log_stride(MLX5_WQ_TYPE_CYCLIC, 1));
	MLX5_SET(rqc, rqc, counter_set_id, priv->drop_rq_q_counter);

	param->wq.buf_numa_node = dev_to_node(&mdev->pdev->dev);
}

static void mlx5e_build_sq_param_common(struct mlx5e_priv *priv,
					struct mlx5e_sq_param *param)
{
	void *sqc = param->sqc;
	void *wq = MLX5_ADDR_OF(sqc, sqc, wq);

	MLX5_SET(wq, wq, log_wq_stride, ilog2(MLX5_SEND_WQE_BB));
	MLX5_SET(wq, wq, pd,            priv->mdev->mlx5e_res.pdn);

	param->wq.buf_numa_node = dev_to_node(&priv->mdev->pdev->dev);
}

static void mlx5e_build_sq_param(struct mlx5e_priv *priv,
				 struct mlx5e_params *params,
				 struct mlx5e_sq_param *param)
{
	void *sqc = param->sqc;
	void *wq = MLX5_ADDR_OF(sqc, sqc, wq);

	mlx5e_build_sq_param_common(priv, param);
	MLX5_SET(wq, wq, log_wq_sz, params->log_sq_size);
	MLX5_SET(sqc, sqc, allow_swp, !!MLX5_IPSEC_DEV(priv->mdev));
}

static void mlx5e_build_common_cq_param(struct mlx5e_priv *priv,
					struct mlx5e_cq_param *param)
{
	void *cqc = param->cqc;

	MLX5_SET(cqc, cqc, uar_page, priv->mdev->priv.uar->index);
}

static void mlx5e_build_rx_cq_param(struct mlx5e_priv *priv,
				    struct mlx5e_params *params,
				    struct mlx5e_cq_param *param)
{
	struct mlx5_core_dev *mdev = priv->mdev;
	void *cqc = param->cqc;
	u8 log_cq_size;

	switch (params->rq_wq_type) {
	case MLX5_WQ_TYPE_LINKED_LIST_STRIDING_RQ:
		log_cq_size = mlx5e_mpwqe_get_log_rq_size(params) +
			mlx5e_mpwqe_get_log_num_strides(mdev, params);
		break;
	default: /* MLX5_WQ_TYPE_CYCLIC */
		log_cq_size = params->log_rq_mtu_frames;
	}

	MLX5_SET(cqc, cqc, log_cq_size, log_cq_size);
	if (MLX5E_GET_PFLAG(params, MLX5E_PFLAG_RX_CQE_COMPRESS)) {
		MLX5_SET(cqc, cqc, mini_cqe_res_format, MLX5_CQE_FORMAT_CSUM);
		MLX5_SET(cqc, cqc, cqe_comp_en, 1);
	}

	mlx5e_build_common_cq_param(priv, param);
	param->cq_period_mode = params->rx_cq_moderation.cq_period_mode;
}

static void mlx5e_build_tx_cq_param(struct mlx5e_priv *priv,
				    struct mlx5e_params *params,
				    struct mlx5e_cq_param *param)
{
	void *cqc = param->cqc;

	MLX5_SET(cqc, cqc, log_cq_size, params->log_sq_size);

	mlx5e_build_common_cq_param(priv, param);
	param->cq_period_mode = params->tx_cq_moderation.cq_period_mode;
}

static void mlx5e_build_ico_cq_param(struct mlx5e_priv *priv,
				     u8 log_wq_size,
				     struct mlx5e_cq_param *param)
{
	void *cqc = param->cqc;

	MLX5_SET(cqc, cqc, log_cq_size, log_wq_size);

	mlx5e_build_common_cq_param(priv, param);

	param->cq_period_mode = NET_DIM_CQ_PERIOD_MODE_START_FROM_EQE;
}

static void mlx5e_build_icosq_param(struct mlx5e_priv *priv,
				    u8 log_wq_size,
				    struct mlx5e_sq_param *param)
{
	void *sqc = param->sqc;
	void *wq = MLX5_ADDR_OF(sqc, sqc, wq);

	mlx5e_build_sq_param_common(priv, param);

	MLX5_SET(wq, wq, log_wq_sz, log_wq_size);
	MLX5_SET(sqc, sqc, reg_umr, MLX5_CAP_ETH(priv->mdev, reg_umr_sq));
}

static void mlx5e_build_xdpsq_param(struct mlx5e_priv *priv,
				    struct mlx5e_params *params,
				    struct mlx5e_sq_param *param)
{
	void *sqc = param->sqc;
	void *wq = MLX5_ADDR_OF(sqc, sqc, wq);

	mlx5e_build_sq_param_common(priv, param);
	MLX5_SET(wq, wq, log_wq_sz, params->log_sq_size);
}

static void mlx5e_build_channel_param(struct mlx5e_priv *priv,
				      struct mlx5e_params *params,
				      struct mlx5e_channel_param *cparam)
{
	u8 icosq_log_wq_sz = MLX5E_PARAMS_MINIMUM_LOG_SQ_SIZE;

	mlx5e_build_rq_param(priv, params, &cparam->rq);
	mlx5e_build_sq_param(priv, params, &cparam->sq);
	mlx5e_build_xdpsq_param(priv, params, &cparam->xdp_sq);
	mlx5e_build_icosq_param(priv, icosq_log_wq_sz, &cparam->icosq);
	mlx5e_build_rx_cq_param(priv, params, &cparam->rx_cq);
	mlx5e_build_tx_cq_param(priv, params, &cparam->tx_cq);
	mlx5e_build_ico_cq_param(priv, icosq_log_wq_sz, &cparam->icosq_cq);
}

int mlx5e_open_channels(struct mlx5e_priv *priv,
			struct mlx5e_channels *chs)
{
	struct mlx5e_channel_param *cparam;
	int err = -ENOMEM;
	int i;

	chs->num = chs->params.num_channels;

	chs->c = kcalloc(chs->num, sizeof(struct mlx5e_channel *), GFP_KERNEL);
	cparam = kvzalloc(sizeof(struct mlx5e_channel_param), GFP_KERNEL);
	if (!chs->c || !cparam)
		goto err_free;

	mlx5e_build_channel_param(priv, &chs->params, cparam);
	for (i = 0; i < chs->num; i++) {
		err = mlx5e_open_channel(priv, i, &chs->params, cparam, &chs->c[i]);
		if (err)
			goto err_close_channels;
	}

	kvfree(cparam);
	return 0;

err_close_channels:
	for (i--; i >= 0; i--)
		mlx5e_close_channel(chs->c[i]);

err_free:
	kfree(chs->c);
	kvfree(cparam);
	chs->num = 0;
	return err;
}

static void mlx5e_activate_channels(struct mlx5e_channels *chs)
{
	int i;

	for (i = 0; i < chs->num; i++)
		mlx5e_activate_channel(chs->c[i]);
}

static int mlx5e_wait_channels_min_rx_wqes(struct mlx5e_channels *chs)
{
	int err = 0;
	int i;

	for (i = 0; i < chs->num; i++)
		err |= mlx5e_wait_for_min_rx_wqes(&chs->c[i]->rq,
						  err ? 0 : 20000);

	return err ? -ETIMEDOUT : 0;
}

static void mlx5e_deactivate_channels(struct mlx5e_channels *chs)
{
	int i;

	for (i = 0; i < chs->num; i++)
		mlx5e_deactivate_channel(chs->c[i]);
}

void mlx5e_close_channels(struct mlx5e_channels *chs)
{
	int i;

	for (i = 0; i < chs->num; i++)
		mlx5e_close_channel(chs->c[i]);

	kfree(chs->c);
	chs->num = 0;
}

static int
mlx5e_create_rqt(struct mlx5e_priv *priv, int sz, struct mlx5e_rqt *rqt)
{
	struct mlx5_core_dev *mdev = priv->mdev;
	void *rqtc;
	int inlen;
	int err;
	u32 *in;
	int i;

	inlen = MLX5_ST_SZ_BYTES(create_rqt_in) + sizeof(u32) * sz;
	in = kvzalloc(inlen, GFP_KERNEL);
	if (!in)
		return -ENOMEM;

	rqtc = MLX5_ADDR_OF(create_rqt_in, in, rqt_context);

	MLX5_SET(rqtc, rqtc, rqt_actual_size, sz);
	MLX5_SET(rqtc, rqtc, rqt_max_size, sz);

	for (i = 0; i < sz; i++)
		MLX5_SET(rqtc, rqtc, rq_num[i], priv->drop_rq.rqn);

	err = mlx5_core_create_rqt(mdev, in, inlen, &rqt->rqtn);
	if (!err)
		rqt->enabled = true;

	kvfree(in);
	return err;
}

void mlx5e_destroy_rqt(struct mlx5e_priv *priv, struct mlx5e_rqt *rqt)
{
	rqt->enabled = false;
	mlx5_core_destroy_rqt(priv->mdev, rqt->rqtn);
}

int mlx5e_create_indirect_rqt(struct mlx5e_priv *priv)
{
	struct mlx5e_rqt *rqt = &priv->indir_rqt;
	int err;

	err = mlx5e_create_rqt(priv, MLX5E_INDIR_RQT_SIZE, rqt);
	if (err)
		mlx5_core_warn(priv->mdev, "create indirect rqts failed, %d\n", err);
	return err;
}

int mlx5e_create_direct_rqts(struct mlx5e_priv *priv)
{
	struct mlx5e_rqt *rqt;
	int err;
	int ix;

	for (ix = 0; ix < mlx5e_get_netdev_max_channels(priv->netdev); ix++) {
		rqt = &priv->direct_tir[ix].rqt;
		err = mlx5e_create_rqt(priv, 1 /*size */, rqt);
		if (err)
			goto err_destroy_rqts;
	}

	return 0;

err_destroy_rqts:
	mlx5_core_warn(priv->mdev, "create direct rqts failed, %d\n", err);
	for (ix--; ix >= 0; ix--)
		mlx5e_destroy_rqt(priv, &priv->direct_tir[ix].rqt);

	return err;
}

void mlx5e_destroy_direct_rqts(struct mlx5e_priv *priv)
{
	int i;

	for (i = 0; i < mlx5e_get_netdev_max_channels(priv->netdev); i++)
		mlx5e_destroy_rqt(priv, &priv->direct_tir[i].rqt);
}

static int mlx5e_rx_hash_fn(int hfunc)
{
	return (hfunc == ETH_RSS_HASH_TOP) ?
	       MLX5_RX_HASH_FN_TOEPLITZ :
	       MLX5_RX_HASH_FN_INVERTED_XOR8;
}

int mlx5e_bits_invert(unsigned long a, int size)
{
	int inv = 0;
	int i;

	for (i = 0; i < size; i++)
		inv |= (test_bit(size - i - 1, &a) ? 1 : 0) << i;

	return inv;
}

static void mlx5e_fill_rqt_rqns(struct mlx5e_priv *priv, int sz,
				struct mlx5e_redirect_rqt_param rrp, void *rqtc)
{
	int i;

	for (i = 0; i < sz; i++) {
		u32 rqn;

		if (rrp.is_rss) {
			int ix = i;

			if (rrp.rss.hfunc == ETH_RSS_HASH_XOR)
				ix = mlx5e_bits_invert(i, ilog2(sz));

			ix = priv->channels.params.indirection_rqt[ix];
			rqn = rrp.rss.channels->c[ix]->rq.rqn;
		} else {
			rqn = rrp.rqn;
		}
		MLX5_SET(rqtc, rqtc, rq_num[i], rqn);
	}
}

int mlx5e_redirect_rqt(struct mlx5e_priv *priv, u32 rqtn, int sz,
		       struct mlx5e_redirect_rqt_param rrp)
{
	struct mlx5_core_dev *mdev = priv->mdev;
	void *rqtc;
	int inlen;
	u32 *in;
	int err;

	inlen = MLX5_ST_SZ_BYTES(modify_rqt_in) + sizeof(u32) * sz;
	in = kvzalloc(inlen, GFP_KERNEL);
	if (!in)
		return -ENOMEM;

	rqtc = MLX5_ADDR_OF(modify_rqt_in, in, ctx);

	MLX5_SET(rqtc, rqtc, rqt_actual_size, sz);
	MLX5_SET(modify_rqt_in, in, bitmask.rqn_list, 1);
	mlx5e_fill_rqt_rqns(priv, sz, rrp, rqtc);
	err = mlx5_core_modify_rqt(mdev, rqtn, in, inlen);

	kvfree(in);
	return err;
}

static u32 mlx5e_get_direct_rqn(struct mlx5e_priv *priv, int ix,
				struct mlx5e_redirect_rqt_param rrp)
{
	if (!rrp.is_rss)
		return rrp.rqn;

	if (ix >= rrp.rss.channels->num)
		return priv->drop_rq.rqn;

	return rrp.rss.channels->c[ix]->rq.rqn;
}

static void mlx5e_redirect_rqts(struct mlx5e_priv *priv,
				struct mlx5e_redirect_rqt_param rrp)
{
	u32 rqtn;
	int ix;

	if (priv->indir_rqt.enabled) {
		/* RSS RQ table */
		rqtn = priv->indir_rqt.rqtn;
		mlx5e_redirect_rqt(priv, rqtn, MLX5E_INDIR_RQT_SIZE, rrp);
	}

	for (ix = 0; ix < mlx5e_get_netdev_max_channels(priv->netdev); ix++) {
		struct mlx5e_redirect_rqt_param direct_rrp = {
			.is_rss = false,
			{
				.rqn    = mlx5e_get_direct_rqn(priv, ix, rrp)
			},
		};

		/* Direct RQ Tables */
		if (!priv->direct_tir[ix].rqt.enabled)
			continue;

		rqtn = priv->direct_tir[ix].rqt.rqtn;
		mlx5e_redirect_rqt(priv, rqtn, 1, direct_rrp);
	}
}

static void mlx5e_redirect_rqts_to_channels(struct mlx5e_priv *priv,
					    struct mlx5e_channels *chs)
{
	struct mlx5e_redirect_rqt_param rrp = {
		.is_rss        = true,
		{
			.rss = {
				.channels  = chs,
				.hfunc     = chs->params.rss_hfunc,
			}
		},
	};

	mlx5e_redirect_rqts(priv, rrp);
}

static void mlx5e_redirect_rqts_to_drop(struct mlx5e_priv *priv)
{
	struct mlx5e_redirect_rqt_param drop_rrp = {
		.is_rss = false,
		{
			.rqn = priv->drop_rq.rqn,
		},
	};

	mlx5e_redirect_rqts(priv, drop_rrp);
}

static void mlx5e_build_tir_ctx_lro(struct mlx5e_params *params, void *tirc)
{
	if (!params->lro_en)
		return;

#define ROUGH_MAX_L2_L3_HDR_SZ 256

	MLX5_SET(tirc, tirc, lro_enable_mask,
		 MLX5_TIRC_LRO_ENABLE_MASK_IPV4_LRO |
		 MLX5_TIRC_LRO_ENABLE_MASK_IPV6_LRO);
	MLX5_SET(tirc, tirc, lro_max_ip_payload_size,
		 (params->lro_wqe_sz - ROUGH_MAX_L2_L3_HDR_SZ) >> 8);
	MLX5_SET(tirc, tirc, lro_timeout_period_usecs, params->lro_timeout);
}

void mlx5e_build_indir_tir_ctx_hash(struct mlx5e_params *params,
				    enum mlx5e_traffic_types tt,
				    void *tirc, bool inner)
{
	void *hfso = inner ? MLX5_ADDR_OF(tirc, tirc, rx_hash_field_selector_inner) :
			     MLX5_ADDR_OF(tirc, tirc, rx_hash_field_selector_outer);

#define MLX5_HASH_IP            (MLX5_HASH_FIELD_SEL_SRC_IP   |\
				 MLX5_HASH_FIELD_SEL_DST_IP)

#define MLX5_HASH_IP_L4PORTS    (MLX5_HASH_FIELD_SEL_SRC_IP   |\
				 MLX5_HASH_FIELD_SEL_DST_IP   |\
				 MLX5_HASH_FIELD_SEL_L4_SPORT |\
				 MLX5_HASH_FIELD_SEL_L4_DPORT)

#define MLX5_HASH_IP_IPSEC_SPI  (MLX5_HASH_FIELD_SEL_SRC_IP   |\
				 MLX5_HASH_FIELD_SEL_DST_IP   |\
				 MLX5_HASH_FIELD_SEL_IPSEC_SPI)

	MLX5_SET(tirc, tirc, rx_hash_fn, mlx5e_rx_hash_fn(params->rss_hfunc));
	if (params->rss_hfunc == ETH_RSS_HASH_TOP) {
		void *rss_key = MLX5_ADDR_OF(tirc, tirc,
					     rx_hash_toeplitz_key);
		size_t len = MLX5_FLD_SZ_BYTES(tirc,
					       rx_hash_toeplitz_key);

		MLX5_SET(tirc, tirc, rx_hash_symmetric, 1);
		memcpy(rss_key, params->toeplitz_hash_key, len);
	}

	switch (tt) {
	case MLX5E_TT_IPV4_TCP:
		MLX5_SET(rx_hash_field_select, hfso, l3_prot_type,
			 MLX5_L3_PROT_TYPE_IPV4);
		MLX5_SET(rx_hash_field_select, hfso, l4_prot_type,
			 MLX5_L4_PROT_TYPE_TCP);
		MLX5_SET(rx_hash_field_select, hfso, selected_fields,
			 MLX5_HASH_IP_L4PORTS);
		break;

	case MLX5E_TT_IPV6_TCP:
		MLX5_SET(rx_hash_field_select, hfso, l3_prot_type,
			 MLX5_L3_PROT_TYPE_IPV6);
		MLX5_SET(rx_hash_field_select, hfso, l4_prot_type,
			 MLX5_L4_PROT_TYPE_TCP);
		MLX5_SET(rx_hash_field_select, hfso, selected_fields,
			 MLX5_HASH_IP_L4PORTS);
		break;

	case MLX5E_TT_IPV4_UDP:
		MLX5_SET(rx_hash_field_select, hfso, l3_prot_type,
			 MLX5_L3_PROT_TYPE_IPV4);
		MLX5_SET(rx_hash_field_select, hfso, l4_prot_type,
			 MLX5_L4_PROT_TYPE_UDP);
		MLX5_SET(rx_hash_field_select, hfso, selected_fields,
			 MLX5_HASH_IP_L4PORTS);
		break;

	case MLX5E_TT_IPV6_UDP:
		MLX5_SET(rx_hash_field_select, hfso, l3_prot_type,
			 MLX5_L3_PROT_TYPE_IPV6);
		MLX5_SET(rx_hash_field_select, hfso, l4_prot_type,
			 MLX5_L4_PROT_TYPE_UDP);
		MLX5_SET(rx_hash_field_select, hfso, selected_fields,
			 MLX5_HASH_IP_L4PORTS);
		break;

	case MLX5E_TT_IPV4_IPSEC_AH:
		MLX5_SET(rx_hash_field_select, hfso, l3_prot_type,
			 MLX5_L3_PROT_TYPE_IPV4);
		MLX5_SET(rx_hash_field_select, hfso, selected_fields,
			 MLX5_HASH_IP_IPSEC_SPI);
		break;

	case MLX5E_TT_IPV6_IPSEC_AH:
		MLX5_SET(rx_hash_field_select, hfso, l3_prot_type,
			 MLX5_L3_PROT_TYPE_IPV6);
		MLX5_SET(rx_hash_field_select, hfso, selected_fields,
			 MLX5_HASH_IP_IPSEC_SPI);
		break;

	case MLX5E_TT_IPV4_IPSEC_ESP:
		MLX5_SET(rx_hash_field_select, hfso, l3_prot_type,
			 MLX5_L3_PROT_TYPE_IPV4);
		MLX5_SET(rx_hash_field_select, hfso, selected_fields,
			 MLX5_HASH_IP_IPSEC_SPI);
		break;

	case MLX5E_TT_IPV6_IPSEC_ESP:
		MLX5_SET(rx_hash_field_select, hfso, l3_prot_type,
			 MLX5_L3_PROT_TYPE_IPV6);
		MLX5_SET(rx_hash_field_select, hfso, selected_fields,
			 MLX5_HASH_IP_IPSEC_SPI);
		break;

	case MLX5E_TT_IPV4:
		MLX5_SET(rx_hash_field_select, hfso, l3_prot_type,
			 MLX5_L3_PROT_TYPE_IPV4);
		MLX5_SET(rx_hash_field_select, hfso, selected_fields,
			 MLX5_HASH_IP);
		break;

	case MLX5E_TT_IPV6:
		MLX5_SET(rx_hash_field_select, hfso, l3_prot_type,
			 MLX5_L3_PROT_TYPE_IPV6);
		MLX5_SET(rx_hash_field_select, hfso, selected_fields,
			 MLX5_HASH_IP);
		break;
	default:
		WARN_ONCE(true, "%s: bad traffic type!\n", __func__);
	}
}

static int mlx5e_modify_tirs_lro(struct mlx5e_priv *priv)
{
	struct mlx5_core_dev *mdev = priv->mdev;

	void *in;
	void *tirc;
	int inlen;
	int err;
	int tt;
	int ix;

	inlen = MLX5_ST_SZ_BYTES(modify_tir_in);
	in = kvzalloc(inlen, GFP_KERNEL);
	if (!in)
		return -ENOMEM;

	MLX5_SET(modify_tir_in, in, bitmask.lro, 1);
	tirc = MLX5_ADDR_OF(modify_tir_in, in, ctx);

	mlx5e_build_tir_ctx_lro(&priv->channels.params, tirc);

	for (tt = 0; tt < MLX5E_NUM_INDIR_TIRS; tt++) {
		err = mlx5_core_modify_tir(mdev, priv->indir_tir[tt].tirn, in,
					   inlen);
		if (err)
			goto free_in;
	}

	for (ix = 0; ix < mlx5e_get_netdev_max_channels(priv->netdev); ix++) {
		err = mlx5_core_modify_tir(mdev, priv->direct_tir[ix].tirn,
					   in, inlen);
		if (err)
			goto free_in;
	}

free_in:
	kvfree(in);

	return err;
}

static void mlx5e_build_inner_indir_tir_ctx(struct mlx5e_priv *priv,
					    enum mlx5e_traffic_types tt,
					    u32 *tirc)
{
	MLX5_SET(tirc, tirc, transport_domain, priv->mdev->mlx5e_res.td.tdn);

	mlx5e_build_tir_ctx_lro(&priv->channels.params, tirc);

	MLX5_SET(tirc, tirc, disp_type, MLX5_TIRC_DISP_TYPE_INDIRECT);
	MLX5_SET(tirc, tirc, indirect_table, priv->indir_rqt.rqtn);
	MLX5_SET(tirc, tirc, tunneled_offload_en, 0x1);

	mlx5e_build_indir_tir_ctx_hash(&priv->channels.params, tt, tirc, true);
}

static int mlx5e_set_mtu(struct mlx5_core_dev *mdev,
			 struct mlx5e_params *params, u16 mtu)
{
	u16 hw_mtu = MLX5E_SW2HW_MTU(params, mtu);
	int err;

	err = mlx5_set_port_mtu(mdev, hw_mtu, 1);
	if (err)
		return err;

	/* Update vport context MTU */
	mlx5_modify_nic_vport_mtu(mdev, hw_mtu);
	return 0;
}

static void mlx5e_query_mtu(struct mlx5_core_dev *mdev,
			    struct mlx5e_params *params, u16 *mtu)
{
	u16 hw_mtu = 0;
	int err;

	err = mlx5_query_nic_vport_mtu(mdev, &hw_mtu);
	if (err || !hw_mtu) /* fallback to port oper mtu */
		mlx5_query_port_oper_mtu(mdev, &hw_mtu, 1);

	*mtu = MLX5E_HW2SW_MTU(params, hw_mtu);
}

static int mlx5e_set_dev_port_mtu(struct mlx5e_priv *priv)
{
	struct mlx5e_params *params = &priv->channels.params;
	struct net_device *netdev = priv->netdev;
	struct mlx5_core_dev *mdev = priv->mdev;
	u16 mtu;
	int err;

	err = mlx5e_set_mtu(mdev, params, params->sw_mtu);
	if (err)
		return err;

	mlx5e_query_mtu(mdev, params, &mtu);
	if (mtu != params->sw_mtu)
		netdev_warn(netdev, "%s: VPort MTU %d is different than netdev mtu %d\n",
			    __func__, mtu, params->sw_mtu);

	params->sw_mtu = mtu;
	return 0;
}

static void mlx5e_netdev_set_tcs(struct net_device *netdev)
{
	struct mlx5e_priv *priv = netdev_priv(netdev);
	int nch = priv->channels.params.num_channels;
	int ntc = priv->channels.params.num_tc;
	int tc;

	netdev_reset_tc(netdev);

	if (ntc == 1)
		return;

	netdev_set_num_tc(netdev, ntc);

	/* Map netdev TCs to offset 0
	 * We have our own UP to TXQ mapping for QoS
	 */
	for (tc = 0; tc < ntc; tc++)
		netdev_set_tc_queue(netdev, tc, nch, 0);
}

static void mlx5e_build_tc2txq_maps(struct mlx5e_priv *priv)
{
	int max_nch = mlx5e_get_netdev_max_channels(priv->netdev);
	int i, tc;

	for (i = 0; i < max_nch; i++)
		for (tc = 0; tc < priv->profile->max_tc; tc++)
			priv->channel_tc2txq[i][tc] = i + tc * max_nch;
}

static void mlx5e_build_tx2sq_maps(struct mlx5e_priv *priv)
{
	struct mlx5e_channel *c;
	struct mlx5e_txqsq *sq;
	int i, tc;

	for (i = 0; i < priv->channels.num; i++) {
		c = priv->channels.c[i];
		for (tc = 0; tc < c->num_tc; tc++) {
			sq = &c->sq[tc];
			priv->txq2sq[sq->txq_ix] = sq;
		}
	}
}

void mlx5e_activate_priv_channels(struct mlx5e_priv *priv)
{
	int num_txqs = priv->channels.num * priv->channels.params.num_tc;
	struct net_device *netdev = priv->netdev;

	mlx5e_netdev_set_tcs(netdev);
	netif_set_real_num_tx_queues(netdev, num_txqs);
	netif_set_real_num_rx_queues(netdev, priv->channels.num);

	mlx5e_build_tx2sq_maps(priv);
	mlx5e_activate_channels(&priv->channels);
	mlx5e_xdp_tx_enable(priv);
	netif_tx_start_all_queues(priv->netdev);

	if (MLX5_ESWITCH_MANAGER(priv->mdev))
		mlx5e_add_sqs_fwd_rules(priv);

	mlx5e_wait_channels_min_rx_wqes(&priv->channels);
	mlx5e_redirect_rqts_to_channels(priv, &priv->channels);
}

void mlx5e_deactivate_priv_channels(struct mlx5e_priv *priv)
{
	mlx5e_redirect_rqts_to_drop(priv);

	if (MLX5_ESWITCH_MANAGER(priv->mdev))
		mlx5e_remove_sqs_fwd_rules(priv);

	/* FIXME: This is a W/A only for tx timeout watch dog false alarm when
	 * polling for inactive tx queues.
	 */
	netif_tx_stop_all_queues(priv->netdev);
	netif_tx_disable(priv->netdev);
	mlx5e_xdp_tx_disable(priv);
	mlx5e_deactivate_channels(&priv->channels);
}

void mlx5e_switch_priv_channels(struct mlx5e_priv *priv,
				struct mlx5e_channels *new_chs,
				mlx5e_fp_hw_modify hw_modify)
{
	struct net_device *netdev = priv->netdev;
	int new_num_txqs;
	int carrier_ok;
	new_num_txqs = new_chs->num * new_chs->params.num_tc;

	carrier_ok = netif_carrier_ok(netdev);
	netif_carrier_off(netdev);

	if (new_num_txqs < netdev->real_num_tx_queues)
		netif_set_real_num_tx_queues(netdev, new_num_txqs);

	mlx5e_deactivate_priv_channels(priv);
	mlx5e_close_channels(&priv->channels);

	priv->channels = *new_chs;

	/* New channels are ready to roll, modify HW settings if needed */
	if (hw_modify)
		hw_modify(priv);

	mlx5e_refresh_tirs(priv, false);
	mlx5e_activate_priv_channels(priv);

	/* return carrier back if needed */
	if (carrier_ok)
		netif_carrier_on(netdev);
}

void mlx5e_timestamp_init(struct mlx5e_priv *priv)
{
	priv->tstamp.tx_type   = HWTSTAMP_TX_OFF;
	priv->tstamp.rx_filter = HWTSTAMP_FILTER_NONE;
}

int mlx5e_open_locked(struct net_device *netdev)
{
	struct mlx5e_priv *priv = netdev_priv(netdev);
	int err;

	set_bit(MLX5E_STATE_OPENED, &priv->state);

	err = mlx5e_open_channels(priv, &priv->channels);
	if (err)
		goto err_clear_state_opened_flag;

	mlx5e_refresh_tirs(priv, false);
	mlx5e_activate_priv_channels(priv);
	if (priv->profile->update_carrier)
		priv->profile->update_carrier(priv);

	mlx5e_queue_update_stats(priv);
	return 0;

err_clear_state_opened_flag:
	clear_bit(MLX5E_STATE_OPENED, &priv->state);
	return err;
}

int mlx5e_open(struct net_device *netdev)
{
	struct mlx5e_priv *priv = netdev_priv(netdev);
	int err;

	mutex_lock(&priv->state_lock);
	err = mlx5e_open_locked(netdev);
	if (!err)
		mlx5_set_port_admin_status(priv->mdev, MLX5_PORT_UP);
	mutex_unlock(&priv->state_lock);

	if (mlx5_vxlan_allowed(priv->mdev->vxlan))
		udp_tunnel_get_rx_info(netdev);

	return err;
}

int mlx5e_close_locked(struct net_device *netdev)
{
	struct mlx5e_priv *priv = netdev_priv(netdev);

	/* May already be CLOSED in case a previous configuration operation
	 * (e.g RX/TX queue size change) that involves close&open failed.
	 */
	if (!test_bit(MLX5E_STATE_OPENED, &priv->state))
		return 0;

	clear_bit(MLX5E_STATE_OPENED, &priv->state);

	netif_carrier_off(priv->netdev);
	mlx5e_deactivate_priv_channels(priv);
	mlx5e_close_channels(&priv->channels);

	return 0;
}

int mlx5e_close(struct net_device *netdev)
{
	struct mlx5e_priv *priv = netdev_priv(netdev);
	int err;

	if (!netif_device_present(netdev))
		return -ENODEV;

	mutex_lock(&priv->state_lock);
	mlx5_set_port_admin_status(priv->mdev, MLX5_PORT_DOWN);
	err = mlx5e_close_locked(netdev);
	mutex_unlock(&priv->state_lock);

	return err;
}

static int mlx5e_alloc_drop_rq(struct mlx5_core_dev *mdev,
			       struct mlx5e_rq *rq,
			       struct mlx5e_rq_param *param)
{
	void *rqc = param->rqc;
	void *rqc_wq = MLX5_ADDR_OF(rqc, rqc, wq);
	int err;

	param->wq.db_numa_node = param->wq.buf_numa_node;

	err = mlx5_wq_cyc_create(mdev, &param->wq, rqc_wq, &rq->wqe.wq,
				 &rq->wq_ctrl);
	if (err)
		return err;

	/* Mark as unused given "Drop-RQ" packets never reach XDP */
	xdp_rxq_info_unused(&rq->xdp_rxq);

	rq->mdev = mdev;

	return 0;
}

static int mlx5e_alloc_drop_cq(struct mlx5_core_dev *mdev,
			       struct mlx5e_cq *cq,
			       struct mlx5e_cq_param *param)
{
	param->wq.buf_numa_node = dev_to_node(&mdev->pdev->dev);
	param->wq.db_numa_node  = dev_to_node(&mdev->pdev->dev);

	return mlx5e_alloc_cq_common(mdev, param, cq);
}

int mlx5e_open_drop_rq(struct mlx5e_priv *priv,
		       struct mlx5e_rq *drop_rq)
{
	struct mlx5_core_dev *mdev = priv->mdev;
	struct mlx5e_cq_param cq_param = {};
	struct mlx5e_rq_param rq_param = {};
	struct mlx5e_cq *cq = &drop_rq->cq;
	int err;

	mlx5e_build_drop_rq_param(priv, &rq_param);

	err = mlx5e_alloc_drop_cq(mdev, cq, &cq_param);
	if (err)
		return err;

	err = mlx5e_create_cq(cq, &cq_param);
	if (err)
		goto err_free_cq;

	err = mlx5e_alloc_drop_rq(mdev, drop_rq, &rq_param);
	if (err)
		goto err_destroy_cq;

	err = mlx5e_create_rq(drop_rq, &rq_param);
	if (err)
		goto err_free_rq;

	err = mlx5e_modify_rq_state(drop_rq, MLX5_RQC_STATE_RST, MLX5_RQC_STATE_RDY);
	if (err)
		mlx5_core_warn(priv->mdev, "modify_rq_state failed, rx_if_down_packets won't be counted %d\n", err);

	return 0;

err_free_rq:
	mlx5e_free_rq(drop_rq);

err_destroy_cq:
	mlx5e_destroy_cq(cq);

err_free_cq:
	mlx5e_free_cq(cq);

	return err;
}

void mlx5e_close_drop_rq(struct mlx5e_rq *drop_rq)
{
	mlx5e_destroy_rq(drop_rq);
	mlx5e_free_rq(drop_rq);
	mlx5e_destroy_cq(&drop_rq->cq);
	mlx5e_free_cq(&drop_rq->cq);
}

int mlx5e_create_tis(struct mlx5_core_dev *mdev, int tc,
		     u32 underlay_qpn, u32 *tisn)
{
	u32 in[MLX5_ST_SZ_DW(create_tis_in)] = {0};
	void *tisc = MLX5_ADDR_OF(create_tis_in, in, ctx);

	MLX5_SET(tisc, tisc, prio, tc << 1);
	MLX5_SET(tisc, tisc, underlay_qpn, underlay_qpn);
	MLX5_SET(tisc, tisc, transport_domain, mdev->mlx5e_res.td.tdn);

	if (mlx5_lag_is_lacp_owner(mdev))
		MLX5_SET(tisc, tisc, strict_lag_tx_port_affinity, 1);

	return mlx5_core_create_tis(mdev, in, sizeof(in), tisn);
}

void mlx5e_destroy_tis(struct mlx5_core_dev *mdev, u32 tisn)
{
	mlx5_core_destroy_tis(mdev, tisn);
}

int mlx5e_create_tises(struct mlx5e_priv *priv)
{
	int err;
	int tc;

	for (tc = 0; tc < priv->profile->max_tc; tc++) {
		err = mlx5e_create_tis(priv->mdev, tc, 0, &priv->tisn[tc]);
		if (err)
			goto err_close_tises;
	}

	return 0;

err_close_tises:
	for (tc--; tc >= 0; tc--)
		mlx5e_destroy_tis(priv->mdev, priv->tisn[tc]);

	return err;
}

void mlx5e_cleanup_nic_tx(struct mlx5e_priv *priv)
{
	int tc;

	for (tc = 0; tc < priv->profile->max_tc; tc++)
		mlx5e_destroy_tis(priv->mdev, priv->tisn[tc]);
}

static void mlx5e_build_indir_tir_ctx(struct mlx5e_priv *priv,
				      enum mlx5e_traffic_types tt,
				      u32 *tirc)
{
	MLX5_SET(tirc, tirc, transport_domain, priv->mdev->mlx5e_res.td.tdn);

	mlx5e_build_tir_ctx_lro(&priv->channels.params, tirc);

	MLX5_SET(tirc, tirc, disp_type, MLX5_TIRC_DISP_TYPE_INDIRECT);
	MLX5_SET(tirc, tirc, indirect_table, priv->indir_rqt.rqtn);
	mlx5e_build_indir_tir_ctx_hash(&priv->channels.params, tt, tirc, false);
}

static void mlx5e_build_direct_tir_ctx(struct mlx5e_priv *priv, u32 rqtn, u32 *tirc)
{
	MLX5_SET(tirc, tirc, transport_domain, priv->mdev->mlx5e_res.td.tdn);

	mlx5e_build_tir_ctx_lro(&priv->channels.params, tirc);

	MLX5_SET(tirc, tirc, disp_type, MLX5_TIRC_DISP_TYPE_INDIRECT);
	MLX5_SET(tirc, tirc, indirect_table, rqtn);
	MLX5_SET(tirc, tirc, rx_hash_fn, MLX5_RX_HASH_FN_INVERTED_XOR8);
}

int mlx5e_create_indirect_tirs(struct mlx5e_priv *priv, bool inner_ttc)
{
	struct mlx5e_tir *tir;
	void *tirc;
	int inlen;
	int i = 0;
	int err;
	u32 *in;
	int tt;

	inlen = MLX5_ST_SZ_BYTES(create_tir_in);
	in = kvzalloc(inlen, GFP_KERNEL);
	if (!in)
		return -ENOMEM;

	for (tt = 0; tt < MLX5E_NUM_INDIR_TIRS; tt++) {
		memset(in, 0, inlen);
		tir = &priv->indir_tir[tt];
		tirc = MLX5_ADDR_OF(create_tir_in, in, ctx);
		mlx5e_build_indir_tir_ctx(priv, tt, tirc);
		err = mlx5e_create_tir(priv->mdev, tir, in, inlen);
		if (err) {
			mlx5_core_warn(priv->mdev, "create indirect tirs failed, %d\n", err);
			goto err_destroy_inner_tirs;
		}
	}

	if (!inner_ttc || !mlx5e_tunnel_inner_ft_supported(priv->mdev))
		goto out;

	for (i = 0; i < MLX5E_NUM_INDIR_TIRS; i++) {
		memset(in, 0, inlen);
		tir = &priv->inner_indir_tir[i];
		tirc = MLX5_ADDR_OF(create_tir_in, in, ctx);
		mlx5e_build_inner_indir_tir_ctx(priv, i, tirc);
		err = mlx5e_create_tir(priv->mdev, tir, in, inlen);
		if (err) {
			mlx5_core_warn(priv->mdev, "create inner indirect tirs failed, %d\n", err);
			goto err_destroy_inner_tirs;
		}
	}

out:
	kvfree(in);

	return 0;

err_destroy_inner_tirs:
	for (i--; i >= 0; i--)
		mlx5e_destroy_tir(priv->mdev, &priv->inner_indir_tir[i]);

	for (tt--; tt >= 0; tt--)
		mlx5e_destroy_tir(priv->mdev, &priv->indir_tir[tt]);

	kvfree(in);

	return err;
}

int mlx5e_create_direct_tirs(struct mlx5e_priv *priv)
{
	int nch = mlx5e_get_netdev_max_channels(priv->netdev);
	struct mlx5e_tir *tir;
	void *tirc;
	int inlen;
	int err;
	u32 *in;
	int ix;

	inlen = MLX5_ST_SZ_BYTES(create_tir_in);
	in = kvzalloc(inlen, GFP_KERNEL);
	if (!in)
		return -ENOMEM;

	for (ix = 0; ix < nch; ix++) {
		memset(in, 0, inlen);
		tir = &priv->direct_tir[ix];
		tirc = MLX5_ADDR_OF(create_tir_in, in, ctx);
		mlx5e_build_direct_tir_ctx(priv, priv->direct_tir[ix].rqt.rqtn, tirc);
		err = mlx5e_create_tir(priv->mdev, tir, in, inlen);
		if (err)
			goto err_destroy_ch_tirs;
	}

	kvfree(in);

	return 0;

err_destroy_ch_tirs:
	mlx5_core_warn(priv->mdev, "create direct tirs failed, %d\n", err);
	for (ix--; ix >= 0; ix--)
		mlx5e_destroy_tir(priv->mdev, &priv->direct_tir[ix]);

	kvfree(in);

	return err;
}

void mlx5e_destroy_indirect_tirs(struct mlx5e_priv *priv, bool inner_ttc)
{
	int i;

	for (i = 0; i < MLX5E_NUM_INDIR_TIRS; i++)
		mlx5e_destroy_tir(priv->mdev, &priv->indir_tir[i]);

	if (!inner_ttc || !mlx5e_tunnel_inner_ft_supported(priv->mdev))
		return;

	for (i = 0; i < MLX5E_NUM_INDIR_TIRS; i++)
		mlx5e_destroy_tir(priv->mdev, &priv->inner_indir_tir[i]);
}

void mlx5e_destroy_direct_tirs(struct mlx5e_priv *priv)
{
	int nch = mlx5e_get_netdev_max_channels(priv->netdev);
	int i;

	for (i = 0; i < nch; i++)
		mlx5e_destroy_tir(priv->mdev, &priv->direct_tir[i]);
}

static int mlx5e_modify_channels_scatter_fcs(struct mlx5e_channels *chs, bool enable)
{
	int err = 0;
	int i;

	for (i = 0; i < chs->num; i++) {
		err = mlx5e_modify_rq_scatter_fcs(&chs->c[i]->rq, enable);
		if (err)
			return err;
	}

	return 0;
}

static int mlx5e_modify_channels_vsd(struct mlx5e_channels *chs, bool vsd)
{
	int err = 0;
	int i;

	for (i = 0; i < chs->num; i++) {
		err = mlx5e_modify_rq_vsd(&chs->c[i]->rq, vsd);
		if (err)
			return err;
	}

	return 0;
}

static int mlx5e_setup_tc_mqprio(struct net_device *netdev,
				 struct tc_mqprio_qopt *mqprio)
{
	struct mlx5e_priv *priv = netdev_priv(netdev);
	struct mlx5e_channels new_channels = {};
	u8 tc = mqprio->num_tc;
	int err = 0;

	mqprio->hw = TC_MQPRIO_HW_OFFLOAD_TCS;

	if (tc && tc != MLX5E_MAX_NUM_TC)
		return -EINVAL;

	mutex_lock(&priv->state_lock);

	new_channels.params = priv->channels.params;
	new_channels.params.num_tc = tc ? tc : 1;

	if (!test_bit(MLX5E_STATE_OPENED, &priv->state)) {
		priv->channels.params = new_channels.params;
		goto out;
	}

	err = mlx5e_open_channels(priv, &new_channels);
	if (err)
		goto out;

	priv->max_opened_tc = max_t(u8, priv->max_opened_tc,
				    new_channels.params.num_tc);
	mlx5e_switch_priv_channels(priv, &new_channels, NULL);
out:
	mutex_unlock(&priv->state_lock);
	return err;
}

#ifdef CONFIG_MLX5_ESWITCH
static int mlx5e_setup_tc_cls_flower(struct mlx5e_priv *priv,
				     struct tc_cls_flower_offload *cls_flower,
				     int flags)
{
	switch (cls_flower->command) {
	case TC_CLSFLOWER_REPLACE:
		return mlx5e_configure_flower(priv, cls_flower, flags);
	case TC_CLSFLOWER_DESTROY:
		return mlx5e_delete_flower(priv, cls_flower, flags);
	case TC_CLSFLOWER_STATS:
		return mlx5e_stats_flower(priv, cls_flower, flags);
	default:
		return -EOPNOTSUPP;
	}
}

static int mlx5e_setup_tc_block_cb(enum tc_setup_type type, void *type_data,
				   void *cb_priv)
{
	struct mlx5e_priv *priv = cb_priv;

	switch (type) {
	case TC_SETUP_CLSFLOWER:
		return mlx5e_setup_tc_cls_flower(priv, type_data, MLX5E_TC_INGRESS);
	default:
		return -EOPNOTSUPP;
	}
}

static int mlx5e_setup_tc_block(struct net_device *dev,
				struct tc_block_offload *f)
{
	struct mlx5e_priv *priv = netdev_priv(dev);

	if (f->binder_type != TCF_BLOCK_BINDER_TYPE_CLSACT_INGRESS)
		return -EOPNOTSUPP;

	switch (f->command) {
	case TC_BLOCK_BIND:
		return tcf_block_cb_register(f->block, mlx5e_setup_tc_block_cb,
					     priv, priv, f->extack);
	case TC_BLOCK_UNBIND:
		tcf_block_cb_unregister(f->block, mlx5e_setup_tc_block_cb,
					priv);
		return 0;
	default:
		return -EOPNOTSUPP;
	}
}
#endif

static int mlx5e_setup_tc(struct net_device *dev, enum tc_setup_type type,
			  void *type_data)
{
	switch (type) {
#ifdef CONFIG_MLX5_ESWITCH
	case TC_SETUP_BLOCK:
		return mlx5e_setup_tc_block(dev, type_data);
#endif
	case TC_SETUP_QDISC_MQPRIO:
		return mlx5e_setup_tc_mqprio(dev, type_data);
	default:
		return -EOPNOTSUPP;
	}
}

void mlx5e_fold_sw_stats64(struct mlx5e_priv *priv, struct rtnl_link_stats64 *s)
{
	int i;

	for (i = 0; i < mlx5e_get_netdev_max_channels(priv->netdev); i++) {
		struct mlx5e_channel_stats *channel_stats = &priv->channel_stats[i];
		struct mlx5e_rq_stats *rq_stats = &channel_stats->rq;
		int j;

		s->rx_packets   += rq_stats->packets;
		s->rx_bytes     += rq_stats->bytes;

		for (j = 0; j < priv->max_opened_tc; j++) {
			struct mlx5e_sq_stats *sq_stats = &channel_stats->sq[j];

			s->tx_packets    += sq_stats->packets;
			s->tx_bytes      += sq_stats->bytes;
			s->tx_dropped    += sq_stats->dropped;
		}
	}
}

void
mlx5e_get_stats(struct net_device *dev, struct rtnl_link_stats64 *stats)
{
	struct mlx5e_priv *priv = netdev_priv(dev);
	struct mlx5e_vport_stats *vstats = &priv->stats.vport;
	struct mlx5e_pport_stats *pstats = &priv->stats.pport;

	/* update HW stats in background for next time */
	mlx5e_queue_update_stats(priv);

	if (mlx5e_is_uplink_rep(priv)) {
		stats->rx_packets = PPORT_802_3_GET(pstats, a_frames_received_ok);
		stats->rx_bytes   = PPORT_802_3_GET(pstats, a_octets_received_ok);
		stats->tx_packets = PPORT_802_3_GET(pstats, a_frames_transmitted_ok);
		stats->tx_bytes   = PPORT_802_3_GET(pstats, a_octets_transmitted_ok);
	} else {
		mlx5e_fold_sw_stats64(priv, stats);
	}

	stats->rx_dropped = priv->stats.qcnt.rx_out_of_buffer;

	stats->rx_length_errors =
		PPORT_802_3_GET(pstats, a_in_range_length_errors) +
		PPORT_802_3_GET(pstats, a_out_of_range_length_field) +
		PPORT_802_3_GET(pstats, a_frame_too_long_errors);
	stats->rx_crc_errors =
		PPORT_802_3_GET(pstats, a_frame_check_sequence_errors);
	stats->rx_frame_errors = PPORT_802_3_GET(pstats, a_alignment_errors);
	stats->tx_aborted_errors = PPORT_2863_GET(pstats, if_out_discards);
	stats->rx_errors = stats->rx_length_errors + stats->rx_crc_errors +
			   stats->rx_frame_errors;
	stats->tx_errors = stats->tx_aborted_errors + stats->tx_carrier_errors;

	/* vport multicast also counts packets that are dropped due to steering
	 * or rx out of buffer
	 */
	stats->multicast =
		VPORT_COUNTER_GET(vstats, received_eth_multicast.packets);
}

static void mlx5e_set_rx_mode(struct net_device *dev)
{
	struct mlx5e_priv *priv = netdev_priv(dev);

	queue_work(priv->wq, &priv->set_rx_mode_work);
}

static int mlx5e_set_mac(struct net_device *netdev, void *addr)
{
	struct mlx5e_priv *priv = netdev_priv(netdev);
	struct sockaddr *saddr = addr;

	if (!is_valid_ether_addr(saddr->sa_data))
		return -EADDRNOTAVAIL;

	netif_addr_lock_bh(netdev);
	ether_addr_copy(netdev->dev_addr, saddr->sa_data);
	netif_addr_unlock_bh(netdev);

	queue_work(priv->wq, &priv->set_rx_mode_work);

	return 0;
}

#define MLX5E_SET_FEATURE(features, feature, enable)	\
	do {						\
		if (enable)				\
			*features |= feature;		\
		else					\
			*features &= ~feature;		\
	} while (0)

typedef int (*mlx5e_feature_handler)(struct net_device *netdev, bool enable);

static int set_feature_lro(struct net_device *netdev, bool enable)
{
	struct mlx5e_priv *priv = netdev_priv(netdev);
	struct mlx5_core_dev *mdev = priv->mdev;
	struct mlx5e_channels new_channels = {};
	struct mlx5e_params *old_params;
	int err = 0;
	bool reset;

	mutex_lock(&priv->state_lock);

	old_params = &priv->channels.params;
	if (enable && !MLX5E_GET_PFLAG(old_params, MLX5E_PFLAG_RX_STRIDING_RQ)) {
		netdev_warn(netdev, "can't set LRO with legacy RQ\n");
		err = -EINVAL;
		goto out;
	}

	reset = test_bit(MLX5E_STATE_OPENED, &priv->state);

	new_channels.params = *old_params;
	new_channels.params.lro_en = enable;

	if (old_params->rq_wq_type != MLX5_WQ_TYPE_CYCLIC) {
		if (mlx5e_rx_mpwqe_is_linear_skb(mdev, old_params) ==
		    mlx5e_rx_mpwqe_is_linear_skb(mdev, &new_channels.params))
			reset = false;
	}

	if (!reset) {
		*old_params = new_channels.params;
		err = mlx5e_modify_tirs_lro(priv);
		goto out;
	}

	err = mlx5e_open_channels(priv, &new_channels);
	if (err)
		goto out;

	mlx5e_switch_priv_channels(priv, &new_channels, mlx5e_modify_tirs_lro);
out:
	mutex_unlock(&priv->state_lock);
	return err;
}

static int set_feature_cvlan_filter(struct net_device *netdev, bool enable)
{
	struct mlx5e_priv *priv = netdev_priv(netdev);

	if (enable)
		mlx5e_enable_cvlan_filter(priv);
	else
		mlx5e_disable_cvlan_filter(priv);

	return 0;
}

#ifdef CONFIG_MLX5_ESWITCH
static int set_feature_tc_num_filters(struct net_device *netdev, bool enable)
{
	struct mlx5e_priv *priv = netdev_priv(netdev);

	if (!enable && mlx5e_tc_num_filters(priv)) {
		netdev_err(netdev,
			   "Active offloaded tc filters, can't turn hw_tc_offload off\n");
		return -EINVAL;
	}

	return 0;
}
#endif

static int set_feature_rx_all(struct net_device *netdev, bool enable)
{
	struct mlx5e_priv *priv = netdev_priv(netdev);
	struct mlx5_core_dev *mdev = priv->mdev;

	return mlx5_set_port_fcs(mdev, !enable);
}

static int set_feature_rx_fcs(struct net_device *netdev, bool enable)
{
	struct mlx5e_priv *priv = netdev_priv(netdev);
	int err;

	mutex_lock(&priv->state_lock);

	priv->channels.params.scatter_fcs_en = enable;
	err = mlx5e_modify_channels_scatter_fcs(&priv->channels, enable);
	if (err)
		priv->channels.params.scatter_fcs_en = !enable;

	mutex_unlock(&priv->state_lock);

	return err;
}

static int set_feature_rx_vlan(struct net_device *netdev, bool enable)
{
	struct mlx5e_priv *priv = netdev_priv(netdev);
	int err = 0;

	mutex_lock(&priv->state_lock);

	priv->channels.params.vlan_strip_disable = !enable;
	if (!test_bit(MLX5E_STATE_OPENED, &priv->state))
		goto unlock;

	err = mlx5e_modify_channels_vsd(&priv->channels, !enable);
	if (err)
		priv->channels.params.vlan_strip_disable = enable;

unlock:
	mutex_unlock(&priv->state_lock);

	return err;
}

#ifdef CONFIG_MLX5_EN_ARFS
static int set_feature_arfs(struct net_device *netdev, bool enable)
{
	struct mlx5e_priv *priv = netdev_priv(netdev);
	int err;

	if (enable)
		err = mlx5e_arfs_enable(priv);
	else
		err = mlx5e_arfs_disable(priv);

	return err;
}
#endif

static int mlx5e_handle_feature(struct net_device *netdev,
				netdev_features_t *features,
				netdev_features_t wanted_features,
				netdev_features_t feature,
				mlx5e_feature_handler feature_handler)
{
	netdev_features_t changes = wanted_features ^ netdev->features;
	bool enable = !!(wanted_features & feature);
	int err;

	if (!(changes & feature))
		return 0;

	err = feature_handler(netdev, enable);
	if (err) {
		netdev_err(netdev, "%s feature %pNF failed, err %d\n",
			   enable ? "Enable" : "Disable", &feature, err);
		return err;
	}

	MLX5E_SET_FEATURE(features, feature, enable);
	return 0;
}

static int mlx5e_set_features(struct net_device *netdev,
			      netdev_features_t features)
{
	netdev_features_t oper_features = netdev->features;
	int err = 0;
<<<<<<< HEAD

#define MLX5E_HANDLE_FEATURE(feature, handler) \
	mlx5e_handle_feature(netdev, &oper_features, features, feature, handler)

=======

#define MLX5E_HANDLE_FEATURE(feature, handler) \
	mlx5e_handle_feature(netdev, &oper_features, features, feature, handler)

>>>>>>> 17d93760
	err |= MLX5E_HANDLE_FEATURE(NETIF_F_LRO, set_feature_lro);
	err |= MLX5E_HANDLE_FEATURE(NETIF_F_HW_VLAN_CTAG_FILTER,
				    set_feature_cvlan_filter);
#ifdef CONFIG_MLX5_ESWITCH
	err |= MLX5E_HANDLE_FEATURE(NETIF_F_HW_TC, set_feature_tc_num_filters);
#endif
	err |= MLX5E_HANDLE_FEATURE(NETIF_F_RXALL, set_feature_rx_all);
	err |= MLX5E_HANDLE_FEATURE(NETIF_F_RXFCS, set_feature_rx_fcs);
	err |= MLX5E_HANDLE_FEATURE(NETIF_F_HW_VLAN_CTAG_RX, set_feature_rx_vlan);
#ifdef CONFIG_MLX5_EN_ARFS
	err |= MLX5E_HANDLE_FEATURE(NETIF_F_NTUPLE, set_feature_arfs);
#endif

	if (err) {
		netdev->features = oper_features;
		return -EINVAL;
	}

	return 0;
}

static netdev_features_t mlx5e_fix_features(struct net_device *netdev,
					    netdev_features_t features)
{
	struct mlx5e_priv *priv = netdev_priv(netdev);
	struct mlx5e_params *params;

	mutex_lock(&priv->state_lock);
	params = &priv->channels.params;
	if (!bitmap_empty(priv->fs.vlan.active_svlans, VLAN_N_VID)) {
		/* HW strips the outer C-tag header, this is a problem
		 * for S-tag traffic.
		 */
		features &= ~NETIF_F_HW_VLAN_CTAG_RX;
		if (!params->vlan_strip_disable)
			netdev_warn(netdev, "Dropping C-tag vlan stripping offload due to S-tag vlan\n");
	}
	if (!MLX5E_GET_PFLAG(params, MLX5E_PFLAG_RX_STRIDING_RQ)) {
<<<<<<< HEAD
		features &= ~NETIF_F_LRO;
		if (params->lro_en)
			netdev_warn(netdev, "Disabling LRO, not supported in legacy RQ\n");
=======
		if (features & NETIF_F_LRO) {
			netdev_warn(netdev, "Disabling LRO, not supported in legacy RQ\n");
			features &= ~NETIF_F_LRO;
		}
>>>>>>> 17d93760
	}

	mutex_unlock(&priv->state_lock);

	return features;
}

int mlx5e_change_mtu(struct net_device *netdev, int new_mtu,
		     change_hw_mtu_cb set_mtu_cb)
{
	struct mlx5e_priv *priv = netdev_priv(netdev);
	struct mlx5e_channels new_channels = {};
	struct mlx5e_params *params;
	int err = 0;
	bool reset;

	mutex_lock(&priv->state_lock);

	params = &priv->channels.params;

	reset = !params->lro_en;
	reset = reset && test_bit(MLX5E_STATE_OPENED, &priv->state);

	new_channels.params = *params;
	new_channels.params.sw_mtu = new_mtu;

	if (params->xdp_prog &&
	    !mlx5e_rx_is_linear_skb(priv->mdev, &new_channels.params)) {
		netdev_err(netdev, "MTU(%d) > %d is not allowed while XDP enabled\n",
			   new_mtu, mlx5e_xdp_max_mtu(params));
		err = -EINVAL;
		goto out;
	}

	if (params->rq_wq_type == MLX5_WQ_TYPE_LINKED_LIST_STRIDING_RQ) {
		bool is_linear = mlx5e_rx_mpwqe_is_linear_skb(priv->mdev, &new_channels.params);
		u8 ppw_old = mlx5e_mpwqe_log_pkts_per_wqe(params);
		u8 ppw_new = mlx5e_mpwqe_log_pkts_per_wqe(&new_channels.params);

		reset = reset && (is_linear || (ppw_old != ppw_new));
	}

	if (!reset) {
		params->sw_mtu = new_mtu;
		if (set_mtu_cb)
			set_mtu_cb(priv);
		netdev->mtu = params->sw_mtu;
		goto out;
	}

	err = mlx5e_open_channels(priv, &new_channels);
	if (err)
		goto out;

	mlx5e_switch_priv_channels(priv, &new_channels, set_mtu_cb);
	netdev->mtu = new_channels.params.sw_mtu;

out:
	mutex_unlock(&priv->state_lock);
	return err;
}

static int mlx5e_change_nic_mtu(struct net_device *netdev, int new_mtu)
{
	return mlx5e_change_mtu(netdev, new_mtu, mlx5e_set_dev_port_mtu);
}

int mlx5e_hwstamp_set(struct mlx5e_priv *priv, struct ifreq *ifr)
{
	struct hwtstamp_config config;
	int err;

	if (!MLX5_CAP_GEN(priv->mdev, device_frequency_khz) ||
	    (mlx5_clock_get_ptp_index(priv->mdev) == -1))
		return -EOPNOTSUPP;

	if (copy_from_user(&config, ifr->ifr_data, sizeof(config)))
		return -EFAULT;

	/* TX HW timestamp */
	switch (config.tx_type) {
	case HWTSTAMP_TX_OFF:
	case HWTSTAMP_TX_ON:
		break;
	default:
		return -ERANGE;
	}

	mutex_lock(&priv->state_lock);
	/* RX HW timestamp */
	switch (config.rx_filter) {
	case HWTSTAMP_FILTER_NONE:
		/* Reset CQE compression to Admin default */
		mlx5e_modify_rx_cqe_compression_locked(priv, priv->channels.params.rx_cqe_compress_def);
		break;
	case HWTSTAMP_FILTER_ALL:
	case HWTSTAMP_FILTER_SOME:
	case HWTSTAMP_FILTER_PTP_V1_L4_EVENT:
	case HWTSTAMP_FILTER_PTP_V1_L4_SYNC:
	case HWTSTAMP_FILTER_PTP_V1_L4_DELAY_REQ:
	case HWTSTAMP_FILTER_PTP_V2_L4_EVENT:
	case HWTSTAMP_FILTER_PTP_V2_L4_SYNC:
	case HWTSTAMP_FILTER_PTP_V2_L4_DELAY_REQ:
	case HWTSTAMP_FILTER_PTP_V2_L2_EVENT:
	case HWTSTAMP_FILTER_PTP_V2_L2_SYNC:
	case HWTSTAMP_FILTER_PTP_V2_L2_DELAY_REQ:
	case HWTSTAMP_FILTER_PTP_V2_EVENT:
	case HWTSTAMP_FILTER_PTP_V2_SYNC:
	case HWTSTAMP_FILTER_PTP_V2_DELAY_REQ:
	case HWTSTAMP_FILTER_NTP_ALL:
		/* Disable CQE compression */
		netdev_warn(priv->netdev, "Disabling cqe compression");
		err = mlx5e_modify_rx_cqe_compression_locked(priv, false);
		if (err) {
			netdev_err(priv->netdev, "Failed disabling cqe compression err=%d\n", err);
			mutex_unlock(&priv->state_lock);
			return err;
		}
		config.rx_filter = HWTSTAMP_FILTER_ALL;
		break;
	default:
		mutex_unlock(&priv->state_lock);
		return -ERANGE;
	}

	memcpy(&priv->tstamp, &config, sizeof(config));
	mutex_unlock(&priv->state_lock);

	return copy_to_user(ifr->ifr_data, &config,
			    sizeof(config)) ? -EFAULT : 0;
}

int mlx5e_hwstamp_get(struct mlx5e_priv *priv, struct ifreq *ifr)
{
	struct hwtstamp_config *cfg = &priv->tstamp;

	if (!MLX5_CAP_GEN(priv->mdev, device_frequency_khz))
		return -EOPNOTSUPP;

	return copy_to_user(ifr->ifr_data, cfg, sizeof(*cfg)) ? -EFAULT : 0;
}

static int mlx5e_ioctl(struct net_device *dev, struct ifreq *ifr, int cmd)
{
	struct mlx5e_priv *priv = netdev_priv(dev);

	switch (cmd) {
	case SIOCSHWTSTAMP:
		return mlx5e_hwstamp_set(priv, ifr);
	case SIOCGHWTSTAMP:
		return mlx5e_hwstamp_get(priv, ifr);
	default:
		return -EOPNOTSUPP;
	}
}

#ifdef CONFIG_MLX5_ESWITCH
static int mlx5e_set_vf_mac(struct net_device *dev, int vf, u8 *mac)
{
	struct mlx5e_priv *priv = netdev_priv(dev);
	struct mlx5_core_dev *mdev = priv->mdev;

	return mlx5_eswitch_set_vport_mac(mdev->priv.eswitch, vf + 1, mac);
}

static int mlx5e_set_vf_vlan(struct net_device *dev, int vf, u16 vlan, u8 qos,
			     __be16 vlan_proto)
{
	struct mlx5e_priv *priv = netdev_priv(dev);
	struct mlx5_core_dev *mdev = priv->mdev;

	if (vlan_proto != htons(ETH_P_8021Q))
		return -EPROTONOSUPPORT;

	return mlx5_eswitch_set_vport_vlan(mdev->priv.eswitch, vf + 1,
					   vlan, qos);
}

static int mlx5e_set_vf_spoofchk(struct net_device *dev, int vf, bool setting)
{
	struct mlx5e_priv *priv = netdev_priv(dev);
	struct mlx5_core_dev *mdev = priv->mdev;

	return mlx5_eswitch_set_vport_spoofchk(mdev->priv.eswitch, vf + 1, setting);
}

static int mlx5e_set_vf_trust(struct net_device *dev, int vf, bool setting)
{
	struct mlx5e_priv *priv = netdev_priv(dev);
	struct mlx5_core_dev *mdev = priv->mdev;

	return mlx5_eswitch_set_vport_trust(mdev->priv.eswitch, vf + 1, setting);
}

static int mlx5e_set_vf_rate(struct net_device *dev, int vf, int min_tx_rate,
			     int max_tx_rate)
{
	struct mlx5e_priv *priv = netdev_priv(dev);
	struct mlx5_core_dev *mdev = priv->mdev;

	return mlx5_eswitch_set_vport_rate(mdev->priv.eswitch, vf + 1,
					   max_tx_rate, min_tx_rate);
}

static int mlx5_vport_link2ifla(u8 esw_link)
{
	switch (esw_link) {
	case MLX5_VPORT_ADMIN_STATE_DOWN:
		return IFLA_VF_LINK_STATE_DISABLE;
	case MLX5_VPORT_ADMIN_STATE_UP:
		return IFLA_VF_LINK_STATE_ENABLE;
	}
	return IFLA_VF_LINK_STATE_AUTO;
}

static int mlx5_ifla_link2vport(u8 ifla_link)
{
	switch (ifla_link) {
	case IFLA_VF_LINK_STATE_DISABLE:
		return MLX5_VPORT_ADMIN_STATE_DOWN;
	case IFLA_VF_LINK_STATE_ENABLE:
		return MLX5_VPORT_ADMIN_STATE_UP;
	}
	return MLX5_VPORT_ADMIN_STATE_AUTO;
}

static int mlx5e_set_vf_link_state(struct net_device *dev, int vf,
				   int link_state)
{
	struct mlx5e_priv *priv = netdev_priv(dev);
	struct mlx5_core_dev *mdev = priv->mdev;

	return mlx5_eswitch_set_vport_state(mdev->priv.eswitch, vf + 1,
					    mlx5_ifla_link2vport(link_state));
}

static int mlx5e_get_vf_config(struct net_device *dev,
			       int vf, struct ifla_vf_info *ivi)
{
	struct mlx5e_priv *priv = netdev_priv(dev);
	struct mlx5_core_dev *mdev = priv->mdev;
	int err;

	err = mlx5_eswitch_get_vport_config(mdev->priv.eswitch, vf + 1, ivi);
	if (err)
		return err;
	ivi->linkstate = mlx5_vport_link2ifla(ivi->linkstate);
	return 0;
}

static int mlx5e_get_vf_stats(struct net_device *dev,
			      int vf, struct ifla_vf_stats *vf_stats)
{
	struct mlx5e_priv *priv = netdev_priv(dev);
	struct mlx5_core_dev *mdev = priv->mdev;

	return mlx5_eswitch_get_vport_stats(mdev->priv.eswitch, vf + 1,
					    vf_stats);
}
#endif

struct mlx5e_vxlan_work {
	struct work_struct	work;
	struct mlx5e_priv	*priv;
	u16			port;
};

static void mlx5e_vxlan_add_work(struct work_struct *work)
{
	struct mlx5e_vxlan_work *vxlan_work =
		container_of(work, struct mlx5e_vxlan_work, work);
	struct mlx5e_priv *priv = vxlan_work->priv;
	u16 port = vxlan_work->port;

	mutex_lock(&priv->state_lock);
	mlx5_vxlan_add_port(priv->mdev->vxlan, port);
	mutex_unlock(&priv->state_lock);

	kfree(vxlan_work);
}

static void mlx5e_vxlan_del_work(struct work_struct *work)
{
	struct mlx5e_vxlan_work *vxlan_work =
		container_of(work, struct mlx5e_vxlan_work, work);
	struct mlx5e_priv *priv         = vxlan_work->priv;
	u16 port = vxlan_work->port;

	mutex_lock(&priv->state_lock);
	mlx5_vxlan_del_port(priv->mdev->vxlan, port);
	mutex_unlock(&priv->state_lock);
	kfree(vxlan_work);
}

static void mlx5e_vxlan_queue_work(struct mlx5e_priv *priv, u16 port, int add)
{
	struct mlx5e_vxlan_work *vxlan_work;

	vxlan_work = kmalloc(sizeof(*vxlan_work), GFP_ATOMIC);
	if (!vxlan_work)
		return;

	if (add)
		INIT_WORK(&vxlan_work->work, mlx5e_vxlan_add_work);
	else
		INIT_WORK(&vxlan_work->work, mlx5e_vxlan_del_work);

	vxlan_work->priv = priv;
	vxlan_work->port = port;
	queue_work(priv->wq, &vxlan_work->work);
}

static void mlx5e_add_vxlan_port(struct net_device *netdev,
				 struct udp_tunnel_info *ti)
{
	struct mlx5e_priv *priv = netdev_priv(netdev);

	if (ti->type != UDP_TUNNEL_TYPE_VXLAN)
		return;

	if (!mlx5_vxlan_allowed(priv->mdev->vxlan))
		return;

	mlx5e_vxlan_queue_work(priv, be16_to_cpu(ti->port), 1);
}

static void mlx5e_del_vxlan_port(struct net_device *netdev,
				 struct udp_tunnel_info *ti)
{
	struct mlx5e_priv *priv = netdev_priv(netdev);

	if (ti->type != UDP_TUNNEL_TYPE_VXLAN)
		return;

	if (!mlx5_vxlan_allowed(priv->mdev->vxlan))
		return;

	mlx5e_vxlan_queue_work(priv, be16_to_cpu(ti->port), 0);
}

static netdev_features_t mlx5e_tunnel_features_check(struct mlx5e_priv *priv,
						     struct sk_buff *skb,
						     netdev_features_t features)
{
	unsigned int offset = 0;
	struct udphdr *udph;
	u8 proto;
	u16 port;

	switch (vlan_get_protocol(skb)) {
	case htons(ETH_P_IP):
		proto = ip_hdr(skb)->protocol;
		break;
	case htons(ETH_P_IPV6):
		proto = ipv6_find_hdr(skb, &offset, -1, NULL, NULL);
		break;
	default:
		goto out;
	}

	switch (proto) {
	case IPPROTO_GRE:
		return features;
	case IPPROTO_UDP:
		udph = udp_hdr(skb);
		port = be16_to_cpu(udph->dest);

		/* Verify if UDP port is being offloaded by HW */
		if (mlx5_vxlan_lookup_port(priv->mdev->vxlan, port))
			return features;
	}

out:
	/* Disable CSUM and GSO if the udp dport is not offloaded by HW */
	return features & ~(NETIF_F_CSUM_MASK | NETIF_F_GSO_MASK);
}

static netdev_features_t mlx5e_features_check(struct sk_buff *skb,
					      struct net_device *netdev,
					      netdev_features_t features)
{
	struct mlx5e_priv *priv = netdev_priv(netdev);

	features = vlan_features_check(skb, features);
	features = vxlan_features_check(skb, features);

#ifdef CONFIG_MLX5_EN_IPSEC
	if (mlx5e_ipsec_feature_check(skb, netdev, features))
		return features;
#endif

	/* Validate if the tunneled packet is being offloaded by HW */
	if (skb->encapsulation &&
	    (features & NETIF_F_CSUM_MASK || features & NETIF_F_GSO_MASK))
		return mlx5e_tunnel_features_check(priv, skb, features);

	return features;
}

static bool mlx5e_tx_timeout_eq_recover(struct net_device *dev,
					struct mlx5e_txqsq *sq)
{
	struct mlx5_eq *eq = sq->cq.mcq.eq;
	u32 eqe_count;

	netdev_err(dev, "EQ 0x%x: Cons = 0x%x, irqn = 0x%x\n",
		   eq->eqn, eq->cons_index, eq->irqn);

	eqe_count = mlx5_eq_poll_irq_disabled(eq);
	if (!eqe_count)
		return false;

	netdev_err(dev, "Recover %d eqes on EQ 0x%x\n", eqe_count, eq->eqn);
	sq->channel->stats->eq_rearm++;
	return true;
}

static void mlx5e_tx_timeout_work(struct work_struct *work)
{
	struct mlx5e_priv *priv = container_of(work, struct mlx5e_priv,
					       tx_timeout_work);
	struct net_device *dev = priv->netdev;
	bool reopen_channels = false;
	int i, err;

	rtnl_lock();
	mutex_lock(&priv->state_lock);

	if (!test_bit(MLX5E_STATE_OPENED, &priv->state))
		goto unlock;

	for (i = 0; i < priv->channels.num * priv->channels.params.num_tc; i++) {
		struct netdev_queue *dev_queue = netdev_get_tx_queue(dev, i);
		struct mlx5e_txqsq *sq = priv->txq2sq[i];

		if (!netif_xmit_stopped(dev_queue))
			continue;

		netdev_err(dev,
			   "TX timeout on queue: %d, SQ: 0x%x, CQ: 0x%x, SQ Cons: 0x%x SQ Prod: 0x%x, usecs since last trans: %u\n",
			   i, sq->sqn, sq->cq.mcq.cqn, sq->cc, sq->pc,
			   jiffies_to_usecs(jiffies - dev_queue->trans_start));

		/* If we recover a lost interrupt, most likely TX timeout will
		 * be resolved, skip reopening channels
		 */
		if (!mlx5e_tx_timeout_eq_recover(dev, sq)) {
			clear_bit(MLX5E_SQ_STATE_ENABLED, &sq->state);
			reopen_channels = true;
		}
	}

	if (!reopen_channels)
		goto unlock;

	mlx5e_close_locked(dev);
	err = mlx5e_open_locked(dev);
	if (err)
		netdev_err(priv->netdev,
			   "mlx5e_open_locked failed recovering from a tx_timeout, err(%d).\n",
			   err);

unlock:
	mutex_unlock(&priv->state_lock);
	rtnl_unlock();
}

static void mlx5e_tx_timeout(struct net_device *dev)
{
	struct mlx5e_priv *priv = netdev_priv(dev);

	netdev_err(dev, "TX timeout detected\n");
	queue_work(priv->wq, &priv->tx_timeout_work);
}

static int mlx5e_xdp_allowed(struct mlx5e_priv *priv, struct bpf_prog *prog)
{
	struct net_device *netdev = priv->netdev;
	struct mlx5e_channels new_channels = {};

	if (priv->channels.params.lro_en) {
		netdev_warn(netdev, "can't set XDP while LRO is on, disable LRO first\n");
		return -EINVAL;
	}

	if (MLX5_IPSEC_DEV(priv->mdev)) {
		netdev_warn(netdev, "can't set XDP with IPSec offload\n");
		return -EINVAL;
	}

	new_channels.params = priv->channels.params;
	new_channels.params.xdp_prog = prog;

	if (!mlx5e_rx_is_linear_skb(priv->mdev, &new_channels.params)) {
		netdev_warn(netdev, "XDP is not allowed with MTU(%d) > %d\n",
			    new_channels.params.sw_mtu,
			    mlx5e_xdp_max_mtu(&new_channels.params));
		return -EINVAL;
	}

	return 0;
}

static int mlx5e_xdp_set(struct net_device *netdev, struct bpf_prog *prog)
{
	struct mlx5e_priv *priv = netdev_priv(netdev);
	struct bpf_prog *old_prog;
	bool reset, was_opened;
	int err = 0;
	int i;

	mutex_lock(&priv->state_lock);

	if (prog) {
		err = mlx5e_xdp_allowed(priv, prog);
		if (err)
			goto unlock;
	}

	was_opened = test_bit(MLX5E_STATE_OPENED, &priv->state);
	/* no need for full reset when exchanging programs */
	reset = (!priv->channels.params.xdp_prog || !prog);

	if (was_opened && reset)
		mlx5e_close_locked(netdev);
	if (was_opened && !reset) {
		/* num_channels is invariant here, so we can take the
		 * batched reference right upfront.
		 */
		prog = bpf_prog_add(prog, priv->channels.num);
		if (IS_ERR(prog)) {
			err = PTR_ERR(prog);
			goto unlock;
		}
	}

	/* exchange programs, extra prog reference we got from caller
	 * as long as we don't fail from this point onwards.
	 */
	old_prog = xchg(&priv->channels.params.xdp_prog, prog);
	if (old_prog)
		bpf_prog_put(old_prog);

	if (reset) /* change RQ type according to priv->xdp_prog */
		mlx5e_set_rq_type(priv->mdev, &priv->channels.params);

	if (was_opened && reset)
		mlx5e_open_locked(netdev);

	if (!test_bit(MLX5E_STATE_OPENED, &priv->state) || reset)
		goto unlock;

	/* exchanging programs w/o reset, we update ref counts on behalf
	 * of the channels RQs here.
	 */
	for (i = 0; i < priv->channels.num; i++) {
		struct mlx5e_channel *c = priv->channels.c[i];

		clear_bit(MLX5E_RQ_STATE_ENABLED, &c->rq.state);
		napi_synchronize(&c->napi);
		/* prevent mlx5e_poll_rx_cq from accessing rq->xdp_prog */

		old_prog = xchg(&c->rq.xdp_prog, prog);

		set_bit(MLX5E_RQ_STATE_ENABLED, &c->rq.state);
		/* napi_schedule in case we have missed anything */
		napi_schedule(&c->napi);

		if (old_prog)
			bpf_prog_put(old_prog);
	}

unlock:
	mutex_unlock(&priv->state_lock);
	return err;
}

static u32 mlx5e_xdp_query(struct net_device *dev)
{
	struct mlx5e_priv *priv = netdev_priv(dev);
	const struct bpf_prog *xdp_prog;
	u32 prog_id = 0;

	mutex_lock(&priv->state_lock);
	xdp_prog = priv->channels.params.xdp_prog;
	if (xdp_prog)
		prog_id = xdp_prog->aux->id;
	mutex_unlock(&priv->state_lock);

	return prog_id;
}

static int mlx5e_xdp(struct net_device *dev, struct netdev_bpf *xdp)
{
	switch (xdp->command) {
	case XDP_SETUP_PROG:
		return mlx5e_xdp_set(dev, xdp->prog);
	case XDP_QUERY_PROG:
		xdp->prog_id = mlx5e_xdp_query(dev);
		return 0;
	default:
		return -EINVAL;
	}
}

const struct net_device_ops mlx5e_netdev_ops = {
	.ndo_open                = mlx5e_open,
	.ndo_stop                = mlx5e_close,
	.ndo_start_xmit          = mlx5e_xmit,
	.ndo_setup_tc            = mlx5e_setup_tc,
	.ndo_select_queue        = mlx5e_select_queue,
	.ndo_get_stats64         = mlx5e_get_stats,
	.ndo_set_rx_mode         = mlx5e_set_rx_mode,
	.ndo_set_mac_address     = mlx5e_set_mac,
	.ndo_vlan_rx_add_vid     = mlx5e_vlan_rx_add_vid,
	.ndo_vlan_rx_kill_vid    = mlx5e_vlan_rx_kill_vid,
	.ndo_set_features        = mlx5e_set_features,
	.ndo_fix_features        = mlx5e_fix_features,
	.ndo_change_mtu          = mlx5e_change_nic_mtu,
	.ndo_do_ioctl            = mlx5e_ioctl,
	.ndo_set_tx_maxrate      = mlx5e_set_tx_maxrate,
	.ndo_udp_tunnel_add      = mlx5e_add_vxlan_port,
	.ndo_udp_tunnel_del      = mlx5e_del_vxlan_port,
	.ndo_features_check      = mlx5e_features_check,
	.ndo_tx_timeout          = mlx5e_tx_timeout,
	.ndo_bpf		 = mlx5e_xdp,
	.ndo_xdp_xmit            = mlx5e_xdp_xmit,
#ifdef CONFIG_MLX5_EN_ARFS
	.ndo_rx_flow_steer	 = mlx5e_rx_flow_steer,
#endif
#ifdef CONFIG_MLX5_ESWITCH
	/* SRIOV E-Switch NDOs */
	.ndo_set_vf_mac          = mlx5e_set_vf_mac,
	.ndo_set_vf_vlan         = mlx5e_set_vf_vlan,
	.ndo_set_vf_spoofchk     = mlx5e_set_vf_spoofchk,
	.ndo_set_vf_trust        = mlx5e_set_vf_trust,
	.ndo_set_vf_rate         = mlx5e_set_vf_rate,
	.ndo_get_vf_config       = mlx5e_get_vf_config,
	.ndo_set_vf_link_state   = mlx5e_set_vf_link_state,
	.ndo_get_vf_stats        = mlx5e_get_vf_stats,
	.ndo_has_offload_stats	 = mlx5e_has_offload_stats,
	.ndo_get_offload_stats	 = mlx5e_get_offload_stats,
#endif
};

static int mlx5e_check_required_hca_cap(struct mlx5_core_dev *mdev)
{
	if (MLX5_CAP_GEN(mdev, port_type) != MLX5_CAP_PORT_TYPE_ETH)
		return -EOPNOTSUPP;
	if (!MLX5_CAP_GEN(mdev, eth_net_offloads) ||
	    !MLX5_CAP_GEN(mdev, nic_flow_table) ||
	    !MLX5_CAP_ETH(mdev, csum_cap) ||
	    !MLX5_CAP_ETH(mdev, max_lso_cap) ||
	    !MLX5_CAP_ETH(mdev, vlan_cap) ||
	    !MLX5_CAP_ETH(mdev, rss_ind_tbl_cap) ||
	    MLX5_CAP_FLOWTABLE(mdev,
			       flow_table_properties_nic_receive.max_ft_level)
			       < 3) {
		mlx5_core_warn(mdev,
			       "Not creating net device, some required device capabilities are missing\n");
		return -EOPNOTSUPP;
	}
	if (!MLX5_CAP_ETH(mdev, self_lb_en_modifiable))
		mlx5_core_warn(mdev, "Self loop back prevention is not supported\n");
	if (!MLX5_CAP_GEN(mdev, cq_moderation))
		mlx5_core_warn(mdev, "CQ moderation is not supported\n");

	return 0;
}

void mlx5e_build_default_indir_rqt(u32 *indirection_rqt, int len,
				   int num_channels)
{
	int i;

	for (i = 0; i < len; i++)
		indirection_rqt[i] = i % num_channels;
}

static bool slow_pci_heuristic(struct mlx5_core_dev *mdev)
{
	u32 link_speed = 0;
	u32 pci_bw = 0;

	mlx5e_port_max_linkspeed(mdev, &link_speed);
	pci_bw = pcie_bandwidth_available(mdev->pdev, NULL, NULL, NULL);
	mlx5_core_dbg(mdev, "Max link speed = %d, PCI BW = %d\n",
		      link_speed, pci_bw);

#define MLX5E_SLOW_PCI_RATIO (2)

	return link_speed && pci_bw &&
		link_speed > MLX5E_SLOW_PCI_RATIO * pci_bw;
}

static struct net_dim_cq_moder mlx5e_get_def_tx_moderation(u8 cq_period_mode)
{
	struct net_dim_cq_moder moder;

	moder.cq_period_mode = cq_period_mode;
	moder.pkts = MLX5E_PARAMS_DEFAULT_TX_CQ_MODERATION_PKTS;
	moder.usec = MLX5E_PARAMS_DEFAULT_TX_CQ_MODERATION_USEC;
	if (cq_period_mode == MLX5_CQ_PERIOD_MODE_START_FROM_CQE)
		moder.usec = MLX5E_PARAMS_DEFAULT_TX_CQ_MODERATION_USEC_FROM_CQE;

	return moder;
}

static struct net_dim_cq_moder mlx5e_get_def_rx_moderation(u8 cq_period_mode)
{
	struct net_dim_cq_moder moder;

	moder.cq_period_mode = cq_period_mode;
	moder.pkts = MLX5E_PARAMS_DEFAULT_RX_CQ_MODERATION_PKTS;
	moder.usec = MLX5E_PARAMS_DEFAULT_RX_CQ_MODERATION_USEC;
	if (cq_period_mode == MLX5_CQ_PERIOD_MODE_START_FROM_CQE)
		moder.usec = MLX5E_PARAMS_DEFAULT_RX_CQ_MODERATION_USEC_FROM_CQE;

	return moder;
}

static u8 mlx5_to_net_dim_cq_period_mode(u8 cq_period_mode)
{
	return cq_period_mode == MLX5_CQ_PERIOD_MODE_START_FROM_CQE ?
		NET_DIM_CQ_PERIOD_MODE_START_FROM_CQE :
		NET_DIM_CQ_PERIOD_MODE_START_FROM_EQE;
}

void mlx5e_set_tx_cq_mode_params(struct mlx5e_params *params, u8 cq_period_mode)
{
	if (params->tx_dim_enabled) {
		u8 dim_period_mode = mlx5_to_net_dim_cq_period_mode(cq_period_mode);

		params->tx_cq_moderation = net_dim_get_def_tx_moderation(dim_period_mode);
	} else {
		params->tx_cq_moderation = mlx5e_get_def_tx_moderation(cq_period_mode);
	}

	MLX5E_SET_PFLAG(params, MLX5E_PFLAG_TX_CQE_BASED_MODER,
			params->tx_cq_moderation.cq_period_mode ==
				MLX5_CQ_PERIOD_MODE_START_FROM_CQE);
}

void mlx5e_set_rx_cq_mode_params(struct mlx5e_params *params, u8 cq_period_mode)
{
	if (params->rx_dim_enabled) {
		u8 dim_period_mode = mlx5_to_net_dim_cq_period_mode(cq_period_mode);

		params->rx_cq_moderation = net_dim_get_def_rx_moderation(dim_period_mode);
	} else {
		params->rx_cq_moderation = mlx5e_get_def_rx_moderation(cq_period_mode);
	}

	MLX5E_SET_PFLAG(params, MLX5E_PFLAG_RX_CQE_BASED_MODER,
			params->rx_cq_moderation.cq_period_mode ==
				MLX5_CQ_PERIOD_MODE_START_FROM_CQE);
}

static u32 mlx5e_choose_lro_timeout(struct mlx5_core_dev *mdev, u32 wanted_timeout)
{
	int i;

	/* The supported periods are organized in ascending order */
	for (i = 0; i < MLX5E_LRO_TIMEOUT_ARR_SIZE - 1; i++)
		if (MLX5_CAP_ETH(mdev, lro_timer_supported_periods[i]) >= wanted_timeout)
			break;

	return MLX5_CAP_ETH(mdev, lro_timer_supported_periods[i]);
}

void mlx5e_build_rq_params(struct mlx5_core_dev *mdev,
			   struct mlx5e_params *params)
{
	/* Prefer Striding RQ, unless any of the following holds:
	 * - Striding RQ configuration is not possible/supported.
	 * - Slow PCI heuristic.
	 * - Legacy RQ would use linear SKB while Striding RQ would use non-linear.
	 */
	if (!slow_pci_heuristic(mdev) &&
	    mlx5e_striding_rq_possible(mdev, params) &&
	    (mlx5e_rx_mpwqe_is_linear_skb(mdev, params) ||
	     !mlx5e_rx_is_linear_skb(mdev, params)))
		MLX5E_SET_PFLAG(params, MLX5E_PFLAG_RX_STRIDING_RQ, true);
	mlx5e_set_rq_type(mdev, params);
	mlx5e_init_rq_type_params(mdev, params);
}

void mlx5e_build_rss_params(struct mlx5e_params *params)
{
	params->rss_hfunc = ETH_RSS_HASH_XOR;
	netdev_rss_key_fill(params->toeplitz_hash_key, sizeof(params->toeplitz_hash_key));
	mlx5e_build_default_indir_rqt(params->indirection_rqt,
				      MLX5E_INDIR_RQT_SIZE, params->num_channels);
}

void mlx5e_build_nic_params(struct mlx5_core_dev *mdev,
			    struct mlx5e_params *params,
			    u16 max_channels, u16 mtu)
{
	u8 rx_cq_period_mode;

	params->sw_mtu = mtu;
	params->hard_mtu = MLX5E_ETH_HARD_MTU;
	params->num_channels = max_channels;
	params->num_tc       = 1;

	/* SQ */
	params->log_sq_size = is_kdump_kernel() ?
		MLX5E_PARAMS_MINIMUM_LOG_SQ_SIZE :
		MLX5E_PARAMS_DEFAULT_LOG_SQ_SIZE;

	/* set CQE compression */
	params->rx_cqe_compress_def = false;
	if (MLX5_CAP_GEN(mdev, cqe_compression) &&
	    MLX5_CAP_GEN(mdev, vport_group_manager))
		params->rx_cqe_compress_def = slow_pci_heuristic(mdev);

	MLX5E_SET_PFLAG(params, MLX5E_PFLAG_RX_CQE_COMPRESS, params->rx_cqe_compress_def);
	MLX5E_SET_PFLAG(params, MLX5E_PFLAG_RX_NO_CSUM_COMPLETE, false);

	/* RQ */
	mlx5e_build_rq_params(mdev, params);

	/* HW LRO */

	/* TODO: && MLX5_CAP_ETH(mdev, lro_cap) */
	if (params->rq_wq_type == MLX5_WQ_TYPE_LINKED_LIST_STRIDING_RQ)
		if (!mlx5e_rx_mpwqe_is_linear_skb(mdev, params))
			params->lro_en = !slow_pci_heuristic(mdev);
	params->lro_timeout = mlx5e_choose_lro_timeout(mdev, MLX5E_DEFAULT_LRO_TIMEOUT);

	/* CQ moderation params */
	rx_cq_period_mode = MLX5_CAP_GEN(mdev, cq_period_start_from_cqe) ?
			MLX5_CQ_PERIOD_MODE_START_FROM_CQE :
			MLX5_CQ_PERIOD_MODE_START_FROM_EQE;
	params->rx_dim_enabled = MLX5_CAP_GEN(mdev, cq_moderation);
	params->tx_dim_enabled = MLX5_CAP_GEN(mdev, cq_moderation);
	mlx5e_set_rx_cq_mode_params(params, rx_cq_period_mode);
	mlx5e_set_tx_cq_mode_params(params, MLX5_CQ_PERIOD_MODE_START_FROM_EQE);

	/* TX inline */
	params->tx_min_inline_mode = mlx5e_params_calculate_tx_min_inline(mdev);

	/* RSS */
	mlx5e_build_rss_params(params);
}

static void mlx5e_set_netdev_dev_addr(struct net_device *netdev)
{
	struct mlx5e_priv *priv = netdev_priv(netdev);

	mlx5_query_nic_vport_mac_address(priv->mdev, 0, netdev->dev_addr);
	if (is_zero_ether_addr(netdev->dev_addr) &&
	    !MLX5_CAP_GEN(priv->mdev, vport_group_manager)) {
		eth_hw_addr_random(netdev);
		mlx5_core_info(priv->mdev, "Assigned random MAC address %pM\n", netdev->dev_addr);
	}
}

#if IS_ENABLED(CONFIG_MLX5_ESWITCH)
static const struct switchdev_ops mlx5e_switchdev_ops = {
	.switchdev_port_attr_get	= mlx5e_attr_get,
};
#endif

static void mlx5e_build_nic_netdev(struct net_device *netdev)
{
	struct mlx5e_priv *priv = netdev_priv(netdev);
	struct mlx5_core_dev *mdev = priv->mdev;
	bool fcs_supported;
	bool fcs_enabled;

	SET_NETDEV_DEV(netdev, &mdev->pdev->dev);

	netdev->netdev_ops = &mlx5e_netdev_ops;

#ifdef CONFIG_MLX5_CORE_EN_DCB
	if (MLX5_CAP_GEN(mdev, vport_group_manager) && MLX5_CAP_GEN(mdev, qos))
		netdev->dcbnl_ops = &mlx5e_dcbnl_ops;
#endif

	netdev->watchdog_timeo    = 15 * HZ;

	netdev->ethtool_ops	  = &mlx5e_ethtool_ops;

	netdev->vlan_features    |= NETIF_F_SG;
	netdev->vlan_features    |= NETIF_F_IP_CSUM;
	netdev->vlan_features    |= NETIF_F_IPV6_CSUM;
	netdev->vlan_features    |= NETIF_F_GRO;
	netdev->vlan_features    |= NETIF_F_TSO;
	netdev->vlan_features    |= NETIF_F_TSO6;
	netdev->vlan_features    |= NETIF_F_RXCSUM;
	netdev->vlan_features    |= NETIF_F_RXHASH;

	netdev->hw_enc_features  |= NETIF_F_HW_VLAN_CTAG_TX;
	netdev->hw_enc_features  |= NETIF_F_HW_VLAN_CTAG_RX;

	if (!!MLX5_CAP_ETH(mdev, lro_cap) &&
	    mlx5e_check_fragmented_striding_rq_cap(mdev))
		netdev->vlan_features    |= NETIF_F_LRO;

	netdev->hw_features       = netdev->vlan_features;
	netdev->hw_features      |= NETIF_F_HW_VLAN_CTAG_TX;
	netdev->hw_features      |= NETIF_F_HW_VLAN_CTAG_RX;
	netdev->hw_features      |= NETIF_F_HW_VLAN_CTAG_FILTER;
	netdev->hw_features      |= NETIF_F_HW_VLAN_STAG_TX;

	if (mlx5_vxlan_allowed(mdev->vxlan) || MLX5_CAP_ETH(mdev, tunnel_stateless_gre)) {
		netdev->hw_enc_features |= NETIF_F_IP_CSUM;
		netdev->hw_enc_features |= NETIF_F_IPV6_CSUM;
		netdev->hw_enc_features |= NETIF_F_TSO;
		netdev->hw_enc_features |= NETIF_F_TSO6;
		netdev->hw_enc_features |= NETIF_F_GSO_PARTIAL;
	}

	if (mlx5_vxlan_allowed(mdev->vxlan)) {
		netdev->hw_features     |= NETIF_F_GSO_UDP_TUNNEL |
					   NETIF_F_GSO_UDP_TUNNEL_CSUM;
		netdev->hw_enc_features |= NETIF_F_GSO_UDP_TUNNEL |
					   NETIF_F_GSO_UDP_TUNNEL_CSUM;
		netdev->gso_partial_features = NETIF_F_GSO_UDP_TUNNEL_CSUM;
	}

	if (MLX5_CAP_ETH(mdev, tunnel_stateless_gre)) {
		netdev->hw_features     |= NETIF_F_GSO_GRE |
					   NETIF_F_GSO_GRE_CSUM;
		netdev->hw_enc_features |= NETIF_F_GSO_GRE |
					   NETIF_F_GSO_GRE_CSUM;
		netdev->gso_partial_features |= NETIF_F_GSO_GRE |
						NETIF_F_GSO_GRE_CSUM;
	}

	netdev->hw_features	                 |= NETIF_F_GSO_PARTIAL;
	netdev->gso_partial_features             |= NETIF_F_GSO_UDP_L4;
	netdev->hw_features                      |= NETIF_F_GSO_UDP_L4;
	netdev->features                         |= NETIF_F_GSO_UDP_L4;

	mlx5_query_port_fcs(mdev, &fcs_supported, &fcs_enabled);

	if (fcs_supported)
		netdev->hw_features |= NETIF_F_RXALL;

	if (MLX5_CAP_ETH(mdev, scatter_fcs))
		netdev->hw_features |= NETIF_F_RXFCS;

	netdev->features          = netdev->hw_features;
	if (!priv->channels.params.lro_en)
		netdev->features  &= ~NETIF_F_LRO;

	if (fcs_enabled)
		netdev->features  &= ~NETIF_F_RXALL;

	if (!priv->channels.params.scatter_fcs_en)
		netdev->features  &= ~NETIF_F_RXFCS;

#define FT_CAP(f) MLX5_CAP_FLOWTABLE(mdev, flow_table_properties_nic_receive.f)
	if (FT_CAP(flow_modify_en) &&
	    FT_CAP(modify_root) &&
	    FT_CAP(identified_miss_table_mode) &&
	    FT_CAP(flow_table_modify)) {
#ifdef CONFIG_MLX5_ESWITCH
		netdev->hw_features      |= NETIF_F_HW_TC;
#endif
#ifdef CONFIG_MLX5_EN_ARFS
		netdev->hw_features	 |= NETIF_F_NTUPLE;
#endif
	}

	netdev->features         |= NETIF_F_HIGHDMA;
	netdev->features         |= NETIF_F_HW_VLAN_STAG_FILTER;

	netdev->priv_flags       |= IFF_UNICAST_FLT;

	mlx5e_set_netdev_dev_addr(netdev);

#if IS_ENABLED(CONFIG_MLX5_ESWITCH)
	if (MLX5_ESWITCH_MANAGER(mdev))
		netdev->switchdev_ops = &mlx5e_switchdev_ops;
#endif

	mlx5e_ipsec_build_netdev(priv);
	mlx5e_tls_build_netdev(priv);
}

void mlx5e_create_q_counters(struct mlx5e_priv *priv)
{
	struct mlx5_core_dev *mdev = priv->mdev;
	int err;

	err = mlx5_core_alloc_q_counter(mdev, &priv->q_counter);
	if (err) {
		mlx5_core_warn(mdev, "alloc queue counter failed, %d\n", err);
		priv->q_counter = 0;
	}

	err = mlx5_core_alloc_q_counter(mdev, &priv->drop_rq_q_counter);
	if (err) {
		mlx5_core_warn(mdev, "alloc drop RQ counter failed, %d\n", err);
		priv->drop_rq_q_counter = 0;
	}
}

void mlx5e_destroy_q_counters(struct mlx5e_priv *priv)
{
	if (priv->q_counter)
		mlx5_core_dealloc_q_counter(priv->mdev, priv->q_counter);

	if (priv->drop_rq_q_counter)
		mlx5_core_dealloc_q_counter(priv->mdev, priv->drop_rq_q_counter);
}

static int mlx5e_nic_init(struct mlx5_core_dev *mdev,
			  struct net_device *netdev,
			  const struct mlx5e_profile *profile,
			  void *ppriv)
{
	struct mlx5e_priv *priv = netdev_priv(netdev);
	int err;

	err = mlx5e_netdev_init(netdev, priv, mdev, profile, ppriv);
	if (err)
		return err;

	mlx5e_build_nic_params(mdev, &priv->channels.params,
			       mlx5e_get_netdev_max_channels(netdev), netdev->mtu);

	mlx5e_timestamp_init(priv);

	err = mlx5e_ipsec_init(priv);
	if (err)
		mlx5_core_err(mdev, "IPSec initialization failed, %d\n", err);
	err = mlx5e_tls_init(priv);
	if (err)
		mlx5_core_err(mdev, "TLS initialization failed, %d\n", err);
	mlx5e_build_nic_netdev(netdev);
	mlx5e_build_tc2txq_maps(priv);

	return 0;
}

static void mlx5e_nic_cleanup(struct mlx5e_priv *priv)
{
	mlx5e_tls_cleanup(priv);
	mlx5e_ipsec_cleanup(priv);
	mlx5e_netdev_cleanup(priv->netdev, priv);
}

static int mlx5e_init_nic_rx(struct mlx5e_priv *priv)
{
	struct mlx5_core_dev *mdev = priv->mdev;
	int err;

	mlx5e_create_q_counters(priv);

	err = mlx5e_open_drop_rq(priv, &priv->drop_rq);
	if (err) {
		mlx5_core_err(mdev, "open drop rq failed, %d\n", err);
		goto err_destroy_q_counters;
	}

	err = mlx5e_create_indirect_rqt(priv);
	if (err)
		goto err_close_drop_rq;

	err = mlx5e_create_direct_rqts(priv);
	if (err)
		goto err_destroy_indirect_rqts;

	err = mlx5e_create_indirect_tirs(priv, true);
	if (err)
		goto err_destroy_direct_rqts;

	err = mlx5e_create_direct_tirs(priv);
	if (err)
		goto err_destroy_indirect_tirs;

	err = mlx5e_create_flow_steering(priv);
	if (err) {
		mlx5_core_warn(mdev, "create flow steering failed, %d\n", err);
		goto err_destroy_direct_tirs;
	}

	err = mlx5e_tc_nic_init(priv);
	if (err)
		goto err_destroy_flow_steering;

	return 0;

err_destroy_flow_steering:
	mlx5e_destroy_flow_steering(priv);
err_destroy_direct_tirs:
	mlx5e_destroy_direct_tirs(priv);
err_destroy_indirect_tirs:
	mlx5e_destroy_indirect_tirs(priv, true);
err_destroy_direct_rqts:
	mlx5e_destroy_direct_rqts(priv);
err_destroy_indirect_rqts:
	mlx5e_destroy_rqt(priv, &priv->indir_rqt);
err_close_drop_rq:
	mlx5e_close_drop_rq(&priv->drop_rq);
err_destroy_q_counters:
	mlx5e_destroy_q_counters(priv);
	return err;
}

static void mlx5e_cleanup_nic_rx(struct mlx5e_priv *priv)
{
	mlx5e_tc_nic_cleanup(priv);
	mlx5e_destroy_flow_steering(priv);
	mlx5e_destroy_direct_tirs(priv);
	mlx5e_destroy_indirect_tirs(priv, true);
	mlx5e_destroy_direct_rqts(priv);
	mlx5e_destroy_rqt(priv, &priv->indir_rqt);
	mlx5e_close_drop_rq(&priv->drop_rq);
	mlx5e_destroy_q_counters(priv);
}

static int mlx5e_init_nic_tx(struct mlx5e_priv *priv)
{
	int err;

	err = mlx5e_create_tises(priv);
	if (err) {
		mlx5_core_warn(priv->mdev, "create tises failed, %d\n", err);
		return err;
	}

#ifdef CONFIG_MLX5_CORE_EN_DCB
	mlx5e_dcbnl_initialize(priv);
#endif
	return 0;
}

static void mlx5e_nic_enable(struct mlx5e_priv *priv)
{
	struct net_device *netdev = priv->netdev;
	struct mlx5_core_dev *mdev = priv->mdev;
	u16 max_mtu;

	mlx5e_init_l2_addr(priv);

	/* Marking the link as currently not needed by the Driver */
	if (!netif_running(netdev))
		mlx5_set_port_admin_status(mdev, MLX5_PORT_DOWN);

	/* MTU range: 68 - hw-specific max */
	netdev->min_mtu = ETH_MIN_MTU;
	mlx5_query_port_max_mtu(priv->mdev, &max_mtu, 1);
	netdev->max_mtu = MLX5E_HW2SW_MTU(&priv->channels.params, max_mtu);
	mlx5e_set_dev_port_mtu(priv);

	mlx5_lag_add(mdev, netdev);

	mlx5e_enable_async_events(priv);

	if (MLX5_ESWITCH_MANAGER(priv->mdev))
		mlx5e_register_vport_reps(priv);

	if (netdev->reg_state != NETREG_REGISTERED)
		return;
#ifdef CONFIG_MLX5_CORE_EN_DCB
	mlx5e_dcbnl_init_app(priv);
#endif

	queue_work(priv->wq, &priv->set_rx_mode_work);

	rtnl_lock();
	if (netif_running(netdev))
		mlx5e_open(netdev);
	netif_device_attach(netdev);
	rtnl_unlock();
}

static void mlx5e_nic_disable(struct mlx5e_priv *priv)
{
	struct mlx5_core_dev *mdev = priv->mdev;

#ifdef CONFIG_MLX5_CORE_EN_DCB
	if (priv->netdev->reg_state == NETREG_REGISTERED)
		mlx5e_dcbnl_delete_app(priv);
#endif

	rtnl_lock();
	if (netif_running(priv->netdev))
		mlx5e_close(priv->netdev);
	netif_device_detach(priv->netdev);
	rtnl_unlock();

	queue_work(priv->wq, &priv->set_rx_mode_work);

	if (MLX5_ESWITCH_MANAGER(priv->mdev))
		mlx5e_unregister_vport_reps(priv);

	mlx5e_disable_async_events(priv);
	mlx5_lag_remove(mdev);
}

static const struct mlx5e_profile mlx5e_nic_profile = {
	.init		   = mlx5e_nic_init,
	.cleanup	   = mlx5e_nic_cleanup,
	.init_rx	   = mlx5e_init_nic_rx,
	.cleanup_rx	   = mlx5e_cleanup_nic_rx,
	.init_tx	   = mlx5e_init_nic_tx,
	.cleanup_tx	   = mlx5e_cleanup_nic_tx,
	.enable		   = mlx5e_nic_enable,
	.disable	   = mlx5e_nic_disable,
	.update_stats	   = mlx5e_update_ndo_stats,
	.update_carrier	   = mlx5e_update_carrier,
	.rx_handlers.handle_rx_cqe       = mlx5e_handle_rx_cqe,
	.rx_handlers.handle_rx_cqe_mpwqe = mlx5e_handle_rx_cqe_mpwrq,
	.max_tc		   = MLX5E_MAX_NUM_TC,
};

/* mlx5e generic netdev management API (move to en_common.c) */

/* mlx5e_netdev_init/cleanup must be called from profile->init/cleanup callbacks */
int mlx5e_netdev_init(struct net_device *netdev,
		      struct mlx5e_priv *priv,
		      struct mlx5_core_dev *mdev,
		      const struct mlx5e_profile *profile,
		      void *ppriv)
{
	/* priv init */
	priv->mdev        = mdev;
	priv->netdev      = netdev;
	priv->profile     = profile;
	priv->ppriv       = ppriv;
	priv->msglevel    = MLX5E_MSG_LEVEL;
	priv->max_opened_tc = 1;

	mutex_init(&priv->state_lock);
	INIT_WORK(&priv->update_carrier_work, mlx5e_update_carrier_work);
	INIT_WORK(&priv->set_rx_mode_work, mlx5e_set_rx_mode_work);
	INIT_WORK(&priv->tx_timeout_work, mlx5e_tx_timeout_work);
	INIT_WORK(&priv->update_stats_work, mlx5e_update_stats_work);

	priv->wq = create_singlethread_workqueue("mlx5e");
	if (!priv->wq)
		return -ENOMEM;

	/* netdev init */
	netif_carrier_off(netdev);

#ifdef CONFIG_MLX5_EN_ARFS
	netdev->rx_cpu_rmap = mdev->rmap;
#endif

	return 0;
}

void mlx5e_netdev_cleanup(struct net_device *netdev, struct mlx5e_priv *priv)
{
	destroy_workqueue(priv->wq);
}

struct net_device *mlx5e_create_netdev(struct mlx5_core_dev *mdev,
				       const struct mlx5e_profile *profile,
				       int nch,
				       void *ppriv)
{
	struct net_device *netdev;
	int err;

	netdev = alloc_etherdev_mqs(sizeof(struct mlx5e_priv),
				    nch * profile->max_tc,
				    nch);
	if (!netdev) {
		mlx5_core_err(mdev, "alloc_etherdev_mqs() failed\n");
		return NULL;
	}

	err = profile->init(mdev, netdev, profile, ppriv);
	if (err) {
		mlx5_core_err(mdev, "failed to init mlx5e profile %d\n", err);
		goto err_free_netdev;
	}

	return netdev;

err_free_netdev:
	free_netdev(netdev);

	return NULL;
}

int mlx5e_attach_netdev(struct mlx5e_priv *priv)
{
	const struct mlx5e_profile *profile;
	int max_nch;
	int err;

	profile = priv->profile;
	clear_bit(MLX5E_STATE_DESTROYING, &priv->state);

	/* max number of channels may have changed */
	max_nch = mlx5e_get_max_num_channels(priv->mdev);
	if (priv->channels.params.num_channels > max_nch) {
		mlx5_core_warn(priv->mdev, "MLX5E: Reducing number of channels to %d\n", max_nch);
		priv->channels.params.num_channels = max_nch;
		mlx5e_build_default_indir_rqt(priv->channels.params.indirection_rqt,
					      MLX5E_INDIR_RQT_SIZE, max_nch);
	}

	err = profile->init_tx(priv);
	if (err)
		goto out;

	err = profile->init_rx(priv);
	if (err)
		goto err_cleanup_tx;

	if (profile->enable)
		profile->enable(priv);

	return 0;

err_cleanup_tx:
	profile->cleanup_tx(priv);

out:
	return err;
}

void mlx5e_detach_netdev(struct mlx5e_priv *priv)
{
	const struct mlx5e_profile *profile = priv->profile;

	set_bit(MLX5E_STATE_DESTROYING, &priv->state);

	if (profile->disable)
		profile->disable(priv);
	flush_workqueue(priv->wq);

	profile->cleanup_rx(priv);
	profile->cleanup_tx(priv);
	cancel_work_sync(&priv->update_stats_work);
}

void mlx5e_destroy_netdev(struct mlx5e_priv *priv)
{
	const struct mlx5e_profile *profile = priv->profile;
	struct net_device *netdev = priv->netdev;

	if (profile->cleanup)
		profile->cleanup(priv);
	free_netdev(netdev);
}

/* mlx5e_attach and mlx5e_detach scope should be only creating/destroying
 * hardware contexts and to connect it to the current netdev.
 */
static int mlx5e_attach(struct mlx5_core_dev *mdev, void *vpriv)
{
	struct mlx5e_priv *priv = vpriv;
	struct net_device *netdev = priv->netdev;
	int err;

	if (netif_device_present(netdev))
		return 0;

	err = mlx5e_create_mdev_resources(mdev);
	if (err)
		return err;

	err = mlx5e_attach_netdev(priv);
	if (err) {
		mlx5e_destroy_mdev_resources(mdev);
		return err;
	}

	return 0;
}

static void mlx5e_detach(struct mlx5_core_dev *mdev, void *vpriv)
{
	struct mlx5e_priv *priv = vpriv;
	struct net_device *netdev = priv->netdev;

	if (!netif_device_present(netdev))
		return;

	mlx5e_detach_netdev(priv);
	mlx5e_destroy_mdev_resources(mdev);
}

static void *mlx5e_add(struct mlx5_core_dev *mdev)
{
	struct net_device *netdev;
	void *rpriv = NULL;
	void *priv;
	int err;
	int nch;

	err = mlx5e_check_required_hca_cap(mdev);
	if (err)
		return NULL;

#ifdef CONFIG_MLX5_ESWITCH
	if (MLX5_ESWITCH_MANAGER(mdev)) {
		rpriv = mlx5e_alloc_nic_rep_priv(mdev);
		if (!rpriv) {
			mlx5_core_warn(mdev, "Failed to alloc NIC rep priv data\n");
			return NULL;
		}
	}
#endif

	nch = mlx5e_get_max_num_channels(mdev);
	netdev = mlx5e_create_netdev(mdev, &mlx5e_nic_profile, nch, rpriv);
	if (!netdev) {
		mlx5_core_err(mdev, "mlx5e_create_netdev failed\n");
		goto err_free_rpriv;
	}

	priv = netdev_priv(netdev);

	err = mlx5e_attach(mdev, priv);
	if (err) {
		mlx5_core_err(mdev, "mlx5e_attach failed, %d\n", err);
		goto err_destroy_netdev;
	}

	err = register_netdev(netdev);
	if (err) {
		mlx5_core_err(mdev, "register_netdev failed, %d\n", err);
		goto err_detach;
	}

#ifdef CONFIG_MLX5_CORE_EN_DCB
	mlx5e_dcbnl_init_app(priv);
#endif
	return priv;

err_detach:
	mlx5e_detach(mdev, priv);
err_destroy_netdev:
	mlx5e_destroy_netdev(priv);
err_free_rpriv:
	kfree(rpriv);
	return NULL;
}

static void mlx5e_remove(struct mlx5_core_dev *mdev, void *vpriv)
{
	struct mlx5e_priv *priv = vpriv;
	void *ppriv = priv->ppriv;

#ifdef CONFIG_MLX5_CORE_EN_DCB
	mlx5e_dcbnl_delete_app(priv);
#endif
	unregister_netdev(priv->netdev);
	mlx5e_detach(mdev, vpriv);
	mlx5e_destroy_netdev(priv);
	kfree(ppriv);
}

static void *mlx5e_get_netdev(void *vpriv)
{
	struct mlx5e_priv *priv = vpriv;

	return priv->netdev;
}

static struct mlx5_interface mlx5e_interface = {
	.add       = mlx5e_add,
	.remove    = mlx5e_remove,
	.attach    = mlx5e_attach,
	.detach    = mlx5e_detach,
	.event     = mlx5e_async_event,
	.protocol  = MLX5_INTERFACE_PROTOCOL_ETH,
	.get_dev   = mlx5e_get_netdev,
};

void mlx5e_init(void)
{
	mlx5e_ipsec_build_inverse_table();
	mlx5e_build_ptys2ethtool_map();
	mlx5_register_interface(&mlx5e_interface);
}

void mlx5e_cleanup(void)
{
	mlx5_unregister_interface(&mlx5e_interface);
}<|MERGE_RESOLUTION|>--- conflicted
+++ resolved
@@ -3713,17 +3713,10 @@
 {
 	netdev_features_t oper_features = netdev->features;
 	int err = 0;
-<<<<<<< HEAD
 
 #define MLX5E_HANDLE_FEATURE(feature, handler) \
 	mlx5e_handle_feature(netdev, &oper_features, features, feature, handler)
 
-=======
-
-#define MLX5E_HANDLE_FEATURE(feature, handler) \
-	mlx5e_handle_feature(netdev, &oper_features, features, feature, handler)
-
->>>>>>> 17d93760
 	err |= MLX5E_HANDLE_FEATURE(NETIF_F_LRO, set_feature_lro);
 	err |= MLX5E_HANDLE_FEATURE(NETIF_F_HW_VLAN_CTAG_FILTER,
 				    set_feature_cvlan_filter);
@@ -3762,16 +3755,10 @@
 			netdev_warn(netdev, "Dropping C-tag vlan stripping offload due to S-tag vlan\n");
 	}
 	if (!MLX5E_GET_PFLAG(params, MLX5E_PFLAG_RX_STRIDING_RQ)) {
-<<<<<<< HEAD
-		features &= ~NETIF_F_LRO;
-		if (params->lro_en)
-			netdev_warn(netdev, "Disabling LRO, not supported in legacy RQ\n");
-=======
 		if (features & NETIF_F_LRO) {
 			netdev_warn(netdev, "Disabling LRO, not supported in legacy RQ\n");
 			features &= ~NETIF_F_LRO;
 		}
->>>>>>> 17d93760
 	}
 
 	mutex_unlock(&priv->state_lock);
