--- conflicted
+++ resolved
@@ -4373,11 +4373,7 @@
 		mlx5e_set_rq_type(priv->mdev, &new_channels.params);
 		old_prog = priv->channels.params.xdp_prog;
 
-<<<<<<< HEAD
-		err = mlx5e_safe_switch_channels(priv, &new_channels, NULL);
-=======
 		err = mlx5e_safe_switch_channels(priv, &new_channels, mlx5e_xdp_update_state);
->>>>>>> f95f0722
 		if (err)
 			goto unlock;
 	} else {
