/*
 * Copyright (c) 2015-2016, Mellanox Technologies. All rights reserved.
 *
 * This software is available to you under a choice of one of two
 * licenses.  You may choose to be licensed under the terms of the GNU
 * General Public License (GPL) Version 2, available from the file
 * COPYING in the main directory of this source tree, or the
 * OpenIB.org BSD license below:
 *
 *     Redistribution and use in source and binary forms, with or
 *     without modification, are permitted provided that the following
 *     conditions are met:
 *
 *      - Redistributions of source code must retain the above
 *        copyright notice, this list of conditions and the following
 *        disclaimer.
 *
 *      - Redistributions in binary form must reproduce the above
 *        copyright notice, this list of conditions and the following
 *        disclaimer in the documentation and/or other materials
 *        provided with the distribution.
 *
 * THE SOFTWARE IS PROVIDED "AS IS", WITHOUT WARRANTY OF ANY KIND,
 * EXPRESS OR IMPLIED, INCLUDING BUT NOT LIMITED TO THE WARRANTIES OF
 * MERCHANTABILITY, FITNESS FOR A PARTICULAR PURPOSE AND
 * NONINFRINGEMENT. IN NO EVENT SHALL THE AUTHORS OR COPYRIGHT HOLDERS
 * BE LIABLE FOR ANY CLAIM, DAMAGES OR OTHER LIABILITY, WHETHER IN AN
 * ACTION OF CONTRACT, TORT OR OTHERWISE, ARISING FROM, OUT OF OR IN
 * CONNECTION WITH THE SOFTWARE OR THE USE OR OTHER DEALINGS IN THE
 * SOFTWARE.
 */

#include <net/tc_act/tc_gact.h>
#include <net/pkt_cls.h>
#include <linux/mlx5/fs.h>
#include <net/vxlan.h>
#include <linux/bpf.h>
#include <net/page_pool.h>
#include "eswitch.h"
#include "en.h"
#include "en_tc.h"
#include "en_rep.h"
#include "en_accel/ipsec.h"
#include "en_accel/ipsec_rxtx.h"
#include "en_accel/tls.h"
#include "accel/ipsec.h"
#include "accel/tls.h"
#include "lib/vxlan.h"
#include "lib/clock.h"
#include "en/port.h"
#include "en/xdp.h"
#include "lib/eq.h"
#include "en/monitor_stats.h"

struct mlx5e_rq_param {
	u32			rqc[MLX5_ST_SZ_DW(rqc)];
	struct mlx5_wq_param	wq;
	struct mlx5e_rq_frags_info frags_info;
};

struct mlx5e_sq_param {
	u32                        sqc[MLX5_ST_SZ_DW(sqc)];
	struct mlx5_wq_param       wq;
	bool                       is_mpw;
};

struct mlx5e_cq_param {
	u32                        cqc[MLX5_ST_SZ_DW(cqc)];
	struct mlx5_wq_param       wq;
	u16                        eq_ix;
	u8                         cq_period_mode;
};

struct mlx5e_channel_param {
	struct mlx5e_rq_param      rq;
	struct mlx5e_sq_param      sq;
	struct mlx5e_sq_param      xdp_sq;
	struct mlx5e_sq_param      icosq;
	struct mlx5e_cq_param      rx_cq;
	struct mlx5e_cq_param      tx_cq;
	struct mlx5e_cq_param      icosq_cq;
};

bool mlx5e_check_fragmented_striding_rq_cap(struct mlx5_core_dev *mdev)
{
	bool striding_rq_umr = MLX5_CAP_GEN(mdev, striding_rq) &&
		MLX5_CAP_GEN(mdev, umr_ptr_rlky) &&
		MLX5_CAP_ETH(mdev, reg_umr_sq);
	u16 max_wqe_sz_cap = MLX5_CAP_GEN(mdev, max_wqe_sz_sq);
	bool inline_umr = MLX5E_UMR_WQE_INLINE_SZ <= max_wqe_sz_cap;

	if (!striding_rq_umr)
		return false;
	if (!inline_umr) {
		mlx5_core_warn(mdev, "Cannot support Striding RQ: UMR WQE size (%d) exceeds maximum supported (%d).\n",
			       (int)MLX5E_UMR_WQE_INLINE_SZ, max_wqe_sz_cap);
		return false;
	}
	return true;
}

static u32 mlx5e_rx_get_linear_frag_sz(struct mlx5e_params *params)
{
	u16 hw_mtu = MLX5E_SW2HW_MTU(params, params->sw_mtu);
	u16 linear_rq_headroom = params->xdp_prog ?
		XDP_PACKET_HEADROOM : MLX5_RX_HEADROOM;
	u32 frag_sz;

	linear_rq_headroom += NET_IP_ALIGN;

	frag_sz = MLX5_SKB_FRAG_SZ(linear_rq_headroom + hw_mtu);

	if (params->xdp_prog && frag_sz < PAGE_SIZE)
		frag_sz = PAGE_SIZE;

	return frag_sz;
}

static u8 mlx5e_mpwqe_log_pkts_per_wqe(struct mlx5e_params *params)
{
	u32 linear_frag_sz = mlx5e_rx_get_linear_frag_sz(params);

	return MLX5_MPWRQ_LOG_WQE_SZ - order_base_2(linear_frag_sz);
}

static bool mlx5e_rx_is_linear_skb(struct mlx5_core_dev *mdev,
				   struct mlx5e_params *params)
{
	u32 frag_sz = mlx5e_rx_get_linear_frag_sz(params);

	return !params->lro_en && frag_sz <= PAGE_SIZE;
}

#define MLX5_MAX_MPWQE_LOG_WQE_STRIDE_SZ ((BIT(__mlx5_bit_sz(wq, log_wqe_stride_size)) - 1) + \
					  MLX5_MPWQE_LOG_STRIDE_SZ_BASE)
static bool mlx5e_rx_mpwqe_is_linear_skb(struct mlx5_core_dev *mdev,
					 struct mlx5e_params *params)
{
	u32 frag_sz = mlx5e_rx_get_linear_frag_sz(params);
	s8 signed_log_num_strides_param;
	u8 log_num_strides;

	if (!mlx5e_rx_is_linear_skb(mdev, params))
		return false;

	if (order_base_2(frag_sz) > MLX5_MAX_MPWQE_LOG_WQE_STRIDE_SZ)
		return false;

	if (MLX5_CAP_GEN(mdev, ext_stride_num_range))
		return true;

	log_num_strides = MLX5_MPWRQ_LOG_WQE_SZ - order_base_2(frag_sz);
	signed_log_num_strides_param =
		(s8)log_num_strides - MLX5_MPWQE_LOG_NUM_STRIDES_BASE;

	return signed_log_num_strides_param >= 0;
}

static u8 mlx5e_mpwqe_get_log_rq_size(struct mlx5e_params *params)
{
	if (params->log_rq_mtu_frames <
	    mlx5e_mpwqe_log_pkts_per_wqe(params) + MLX5E_PARAMS_MINIMUM_LOG_RQ_SIZE_MPW)
		return MLX5E_PARAMS_MINIMUM_LOG_RQ_SIZE_MPW;

	return params->log_rq_mtu_frames - mlx5e_mpwqe_log_pkts_per_wqe(params);
}

static u8 mlx5e_mpwqe_get_log_stride_size(struct mlx5_core_dev *mdev,
					  struct mlx5e_params *params)
{
	if (mlx5e_rx_mpwqe_is_linear_skb(mdev, params))
		return order_base_2(mlx5e_rx_get_linear_frag_sz(params));

	return MLX5E_MPWQE_STRIDE_SZ(mdev,
		MLX5E_GET_PFLAG(params, MLX5E_PFLAG_RX_CQE_COMPRESS));
}

static u8 mlx5e_mpwqe_get_log_num_strides(struct mlx5_core_dev *mdev,
					  struct mlx5e_params *params)
{
	return MLX5_MPWRQ_LOG_WQE_SZ -
		mlx5e_mpwqe_get_log_stride_size(mdev, params);
}

static u16 mlx5e_get_rq_headroom(struct mlx5_core_dev *mdev,
				 struct mlx5e_params *params)
{
	u16 linear_rq_headroom = params->xdp_prog ?
		XDP_PACKET_HEADROOM : MLX5_RX_HEADROOM;
	bool is_linear_skb;

	linear_rq_headroom += NET_IP_ALIGN;

	is_linear_skb = (params->rq_wq_type == MLX5_WQ_TYPE_CYCLIC) ?
		mlx5e_rx_is_linear_skb(mdev, params) :
		mlx5e_rx_mpwqe_is_linear_skb(mdev, params);

	return is_linear_skb ? linear_rq_headroom : 0;
}

void mlx5e_init_rq_type_params(struct mlx5_core_dev *mdev,
			       struct mlx5e_params *params)
{
	params->lro_wqe_sz = MLX5E_PARAMS_DEFAULT_LRO_WQE_SZ;
	params->log_rq_mtu_frames = is_kdump_kernel() ?
		MLX5E_PARAMS_MINIMUM_LOG_RQ_SIZE :
		MLX5E_PARAMS_DEFAULT_LOG_RQ_SIZE;

	mlx5_core_info(mdev, "MLX5E: StrdRq(%d) RqSz(%ld) StrdSz(%ld) RxCqeCmprss(%d)\n",
		       params->rq_wq_type == MLX5_WQ_TYPE_LINKED_LIST_STRIDING_RQ,
		       params->rq_wq_type == MLX5_WQ_TYPE_LINKED_LIST_STRIDING_RQ ?
		       BIT(mlx5e_mpwqe_get_log_rq_size(params)) :
		       BIT(params->log_rq_mtu_frames),
		       BIT(mlx5e_mpwqe_get_log_stride_size(mdev, params)),
		       MLX5E_GET_PFLAG(params, MLX5E_PFLAG_RX_CQE_COMPRESS));
}

bool mlx5e_striding_rq_possible(struct mlx5_core_dev *mdev,
				struct mlx5e_params *params)
{
	return mlx5e_check_fragmented_striding_rq_cap(mdev) &&
		!MLX5_IPSEC_DEV(mdev) &&
		!(params->xdp_prog && !mlx5e_rx_mpwqe_is_linear_skb(mdev, params));
}

void mlx5e_set_rq_type(struct mlx5_core_dev *mdev, struct mlx5e_params *params)
{
	params->rq_wq_type = mlx5e_striding_rq_possible(mdev, params) &&
		MLX5E_GET_PFLAG(params, MLX5E_PFLAG_RX_STRIDING_RQ) ?
		MLX5_WQ_TYPE_LINKED_LIST_STRIDING_RQ :
		MLX5_WQ_TYPE_CYCLIC;
}

void mlx5e_update_carrier(struct mlx5e_priv *priv)
{
	struct mlx5_core_dev *mdev = priv->mdev;
	u8 port_state;

	port_state = mlx5_query_vport_state(mdev,
					    MLX5_VPORT_STATE_OP_MOD_VNIC_VPORT,
					    0);

	if (port_state == VPORT_STATE_UP) {
		netdev_info(priv->netdev, "Link up\n");
		netif_carrier_on(priv->netdev);
	} else {
		netdev_info(priv->netdev, "Link down\n");
		netif_carrier_off(priv->netdev);
	}
}

static void mlx5e_update_carrier_work(struct work_struct *work)
{
	struct mlx5e_priv *priv = container_of(work, struct mlx5e_priv,
					       update_carrier_work);

	mutex_lock(&priv->state_lock);
	if (test_bit(MLX5E_STATE_OPENED, &priv->state))
		if (priv->profile->update_carrier)
			priv->profile->update_carrier(priv);
	mutex_unlock(&priv->state_lock);
}

void mlx5e_update_stats(struct mlx5e_priv *priv)
{
	int i;

	for (i = mlx5e_num_stats_grps - 1; i >= 0; i--)
		if (mlx5e_stats_grps[i].update_stats)
			mlx5e_stats_grps[i].update_stats(priv);
}

void mlx5e_update_ndo_stats(struct mlx5e_priv *priv)
{
	int i;

	for (i = mlx5e_num_stats_grps - 1; i >= 0; i--)
		if (mlx5e_stats_grps[i].update_stats_mask &
		    MLX5E_NDO_UPDATE_STATS)
			mlx5e_stats_grps[i].update_stats(priv);
}

static void mlx5e_update_stats_work(struct work_struct *work)
{
	struct mlx5e_priv *priv = container_of(work, struct mlx5e_priv,
					       update_stats_work);

	mutex_lock(&priv->state_lock);
	priv->profile->update_stats(priv);
	mutex_unlock(&priv->state_lock);
}

void mlx5e_queue_update_stats(struct mlx5e_priv *priv)
{
	if (!priv->profile->update_stats)
		return;

	if (unlikely(test_bit(MLX5E_STATE_DESTROYING, &priv->state)))
		return;

	queue_work(priv->wq, &priv->update_stats_work);
}

static int async_event(struct notifier_block *nb, unsigned long event, void *data)
{
	struct mlx5e_priv *priv = container_of(nb, struct mlx5e_priv, events_nb);
	struct mlx5_eqe   *eqe = data;

	if (event != MLX5_EVENT_TYPE_PORT_CHANGE)
		return NOTIFY_DONE;

	switch (eqe->sub_type) {
	case MLX5_PORT_CHANGE_SUBTYPE_DOWN:
	case MLX5_PORT_CHANGE_SUBTYPE_ACTIVE:
		queue_work(priv->wq, &priv->update_carrier_work);
		break;
	default:
		return NOTIFY_DONE;
	}

	return NOTIFY_OK;
}

static void mlx5e_enable_async_events(struct mlx5e_priv *priv)
{
	priv->events_nb.notifier_call = async_event;
	mlx5_notifier_register(priv->mdev, &priv->events_nb);
}

static void mlx5e_disable_async_events(struct mlx5e_priv *priv)
{
	mlx5_notifier_unregister(priv->mdev, &priv->events_nb);
}

static inline void mlx5e_build_umr_wqe(struct mlx5e_rq *rq,
				       struct mlx5e_icosq *sq,
				       struct mlx5e_umr_wqe *wqe)
{
	struct mlx5_wqe_ctrl_seg      *cseg = &wqe->ctrl;
	struct mlx5_wqe_umr_ctrl_seg *ucseg = &wqe->uctrl;
	u8 ds_cnt = DIV_ROUND_UP(MLX5E_UMR_WQE_INLINE_SZ, MLX5_SEND_WQE_DS);

	cseg->qpn_ds    = cpu_to_be32((sq->sqn << MLX5_WQE_CTRL_QPN_SHIFT) |
				      ds_cnt);
	cseg->fm_ce_se  = MLX5_WQE_CTRL_CQ_UPDATE;
	cseg->imm       = rq->mkey_be;

	ucseg->flags = MLX5_UMR_TRANSLATION_OFFSET_EN | MLX5_UMR_INLINE;
	ucseg->xlt_octowords =
		cpu_to_be16(MLX5_MTT_OCTW(MLX5_MPWRQ_PAGES_PER_WQE));
	ucseg->mkey_mask     = cpu_to_be64(MLX5_MKEY_MASK_FREE);
}

static u32 mlx5e_rqwq_get_size(struct mlx5e_rq *rq)
{
	switch (rq->wq_type) {
	case MLX5_WQ_TYPE_LINKED_LIST_STRIDING_RQ:
		return mlx5_wq_ll_get_size(&rq->mpwqe.wq);
	default:
		return mlx5_wq_cyc_get_size(&rq->wqe.wq);
	}
}

static u32 mlx5e_rqwq_get_cur_sz(struct mlx5e_rq *rq)
{
	switch (rq->wq_type) {
	case MLX5_WQ_TYPE_LINKED_LIST_STRIDING_RQ:
		return rq->mpwqe.wq.cur_sz;
	default:
		return rq->wqe.wq.cur_sz;
	}
}

static int mlx5e_rq_alloc_mpwqe_info(struct mlx5e_rq *rq,
				     struct mlx5e_channel *c)
{
	int wq_sz = mlx5_wq_ll_get_size(&rq->mpwqe.wq);

	rq->mpwqe.info = kvzalloc_node(array_size(wq_sz,
						  sizeof(*rq->mpwqe.info)),
				       GFP_KERNEL, cpu_to_node(c->cpu));
	if (!rq->mpwqe.info)
		return -ENOMEM;

	mlx5e_build_umr_wqe(rq, &c->icosq, &rq->mpwqe.umr_wqe);

	return 0;
}

static int mlx5e_create_umr_mkey(struct mlx5_core_dev *mdev,
				 u64 npages, u8 page_shift,
				 struct mlx5_core_mkey *umr_mkey)
{
	int inlen = MLX5_ST_SZ_BYTES(create_mkey_in);
	void *mkc;
	u32 *in;
	int err;

	in = kvzalloc(inlen, GFP_KERNEL);
	if (!in)
		return -ENOMEM;

	mkc = MLX5_ADDR_OF(create_mkey_in, in, memory_key_mkey_entry);

	MLX5_SET(mkc, mkc, free, 1);
	MLX5_SET(mkc, mkc, umr_en, 1);
	MLX5_SET(mkc, mkc, lw, 1);
	MLX5_SET(mkc, mkc, lr, 1);
	MLX5_SET(mkc, mkc, access_mode_1_0, MLX5_MKC_ACCESS_MODE_MTT);

	MLX5_SET(mkc, mkc, qpn, 0xffffff);
	MLX5_SET(mkc, mkc, pd, mdev->mlx5e_res.pdn);
	MLX5_SET64(mkc, mkc, len, npages << page_shift);
	MLX5_SET(mkc, mkc, translations_octword_size,
		 MLX5_MTT_OCTW(npages));
	MLX5_SET(mkc, mkc, log_page_size, page_shift);

	err = mlx5_core_create_mkey(mdev, umr_mkey, in, inlen);

	kvfree(in);
	return err;
}

static int mlx5e_create_rq_umr_mkey(struct mlx5_core_dev *mdev, struct mlx5e_rq *rq)
{
	u64 num_mtts = MLX5E_REQUIRED_MTTS(mlx5_wq_ll_get_size(&rq->mpwqe.wq));

	return mlx5e_create_umr_mkey(mdev, num_mtts, PAGE_SHIFT, &rq->umr_mkey);
}

static inline u64 mlx5e_get_mpwqe_offset(struct mlx5e_rq *rq, u16 wqe_ix)
{
	return (wqe_ix << MLX5E_LOG_ALIGNED_MPWQE_PPW) << PAGE_SHIFT;
}

static void mlx5e_init_frags_partition(struct mlx5e_rq *rq)
{
	struct mlx5e_wqe_frag_info next_frag, *prev;
	int i;

	next_frag.di = &rq->wqe.di[0];
	next_frag.offset = 0;
	prev = NULL;

	for (i = 0; i < mlx5_wq_cyc_get_size(&rq->wqe.wq); i++) {
		struct mlx5e_rq_frag_info *frag_info = &rq->wqe.info.arr[0];
		struct mlx5e_wqe_frag_info *frag =
			&rq->wqe.frags[i << rq->wqe.info.log_num_frags];
		int f;

		for (f = 0; f < rq->wqe.info.num_frags; f++, frag++) {
			if (next_frag.offset + frag_info[f].frag_stride > PAGE_SIZE) {
				next_frag.di++;
				next_frag.offset = 0;
				if (prev)
					prev->last_in_page = true;
			}
			*frag = next_frag;

			/* prepare next */
			next_frag.offset += frag_info[f].frag_stride;
			prev = frag;
		}
	}

	if (prev)
		prev->last_in_page = true;
}

static int mlx5e_init_di_list(struct mlx5e_rq *rq,
			      struct mlx5e_params *params,
			      int wq_sz, int cpu)
{
	int len = wq_sz << rq->wqe.info.log_num_frags;

	rq->wqe.di = kvzalloc_node(array_size(len, sizeof(*rq->wqe.di)),
				   GFP_KERNEL, cpu_to_node(cpu));
	if (!rq->wqe.di)
		return -ENOMEM;

	mlx5e_init_frags_partition(rq);

	return 0;
}

static void mlx5e_free_di_list(struct mlx5e_rq *rq)
{
	kvfree(rq->wqe.di);
}

static int mlx5e_alloc_rq(struct mlx5e_channel *c,
			  struct mlx5e_params *params,
			  struct mlx5e_rq_param *rqp,
			  struct mlx5e_rq *rq)
{
	struct page_pool_params pp_params = { 0 };
	struct mlx5_core_dev *mdev = c->mdev;
	void *rqc = rqp->rqc;
	void *rqc_wq = MLX5_ADDR_OF(rqc, rqc, wq);
	u32 pool_size;
	int wq_sz;
	int err;
	int i;

	rqp->wq.db_numa_node = cpu_to_node(c->cpu);

	rq->wq_type = params->rq_wq_type;
	rq->pdev    = c->pdev;
	rq->netdev  = c->netdev;
	rq->tstamp  = c->tstamp;
	rq->clock   = &mdev->clock;
	rq->channel = c;
	rq->ix      = c->ix;
	rq->mdev    = mdev;
	rq->hw_mtu  = MLX5E_SW2HW_MTU(params, params->sw_mtu);
	rq->stats   = &c->priv->channel_stats[c->ix].rq;

	rq->xdp_prog = params->xdp_prog ? bpf_prog_inc(params->xdp_prog) : NULL;
	if (IS_ERR(rq->xdp_prog)) {
		err = PTR_ERR(rq->xdp_prog);
		rq->xdp_prog = NULL;
		goto err_rq_wq_destroy;
	}

	err = xdp_rxq_info_reg(&rq->xdp_rxq, rq->netdev, rq->ix);
	if (err < 0)
		goto err_rq_wq_destroy;

	rq->buff.map_dir = rq->xdp_prog ? DMA_BIDIRECTIONAL : DMA_FROM_DEVICE;
	rq->buff.headroom = mlx5e_get_rq_headroom(mdev, params);
	pool_size = 1 << params->log_rq_mtu_frames;

	switch (rq->wq_type) {
	case MLX5_WQ_TYPE_LINKED_LIST_STRIDING_RQ:
		err = mlx5_wq_ll_create(mdev, &rqp->wq, rqc_wq, &rq->mpwqe.wq,
					&rq->wq_ctrl);
		if (err)
			return err;

		rq->mpwqe.wq.db = &rq->mpwqe.wq.db[MLX5_RCV_DBR];

		wq_sz = mlx5_wq_ll_get_size(&rq->mpwqe.wq);

		pool_size = MLX5_MPWRQ_PAGES_PER_WQE << mlx5e_mpwqe_get_log_rq_size(params);

		rq->post_wqes = mlx5e_post_rx_mpwqes;
		rq->dealloc_wqe = mlx5e_dealloc_rx_mpwqe;

		rq->handle_rx_cqe = c->priv->profile->rx_handlers.handle_rx_cqe_mpwqe;
#ifdef CONFIG_MLX5_EN_IPSEC
		if (MLX5_IPSEC_DEV(mdev)) {
			err = -EINVAL;
			netdev_err(c->netdev, "MPWQE RQ with IPSec offload not supported\n");
			goto err_rq_wq_destroy;
		}
#endif
		if (!rq->handle_rx_cqe) {
			err = -EINVAL;
			netdev_err(c->netdev, "RX handler of MPWQE RQ is not set, err %d\n", err);
			goto err_rq_wq_destroy;
		}

		rq->mpwqe.skb_from_cqe_mpwrq =
			mlx5e_rx_mpwqe_is_linear_skb(mdev, params) ?
			mlx5e_skb_from_cqe_mpwrq_linear :
			mlx5e_skb_from_cqe_mpwrq_nonlinear;
		rq->mpwqe.log_stride_sz = mlx5e_mpwqe_get_log_stride_size(mdev, params);
		rq->mpwqe.num_strides = BIT(mlx5e_mpwqe_get_log_num_strides(mdev, params));

		err = mlx5e_create_rq_umr_mkey(mdev, rq);
		if (err)
			goto err_rq_wq_destroy;
		rq->mkey_be = cpu_to_be32(rq->umr_mkey.key);

		err = mlx5e_rq_alloc_mpwqe_info(rq, c);
		if (err)
			goto err_free;
		break;
	default: /* MLX5_WQ_TYPE_CYCLIC */
		err = mlx5_wq_cyc_create(mdev, &rqp->wq, rqc_wq, &rq->wqe.wq,
					 &rq->wq_ctrl);
		if (err)
			return err;

		rq->wqe.wq.db = &rq->wqe.wq.db[MLX5_RCV_DBR];

		wq_sz = mlx5_wq_cyc_get_size(&rq->wqe.wq);

		rq->wqe.info = rqp->frags_info;
		rq->wqe.frags =
			kvzalloc_node(array_size(sizeof(*rq->wqe.frags),
					(wq_sz << rq->wqe.info.log_num_frags)),
				      GFP_KERNEL, cpu_to_node(c->cpu));
		if (!rq->wqe.frags) {
			err = -ENOMEM;
			goto err_free;
		}

		err = mlx5e_init_di_list(rq, params, wq_sz, c->cpu);
		if (err)
			goto err_free;
		rq->post_wqes = mlx5e_post_rx_wqes;
		rq->dealloc_wqe = mlx5e_dealloc_rx_wqe;

#ifdef CONFIG_MLX5_EN_IPSEC
		if (c->priv->ipsec)
			rq->handle_rx_cqe = mlx5e_ipsec_handle_rx_cqe;
		else
#endif
			rq->handle_rx_cqe = c->priv->profile->rx_handlers.handle_rx_cqe;
		if (!rq->handle_rx_cqe) {
			err = -EINVAL;
			netdev_err(c->netdev, "RX handler of RQ is not set, err %d\n", err);
			goto err_free;
		}

		rq->wqe.skb_from_cqe = mlx5e_rx_is_linear_skb(mdev, params) ?
			mlx5e_skb_from_cqe_linear :
			mlx5e_skb_from_cqe_nonlinear;
		rq->mkey_be = c->mkey_be;
	}

	/* Create a page_pool and register it with rxq */
	pp_params.order     = 0;
	pp_params.flags     = 0; /* No-internal DMA mapping in page_pool */
	pp_params.pool_size = pool_size;
	pp_params.nid       = cpu_to_node(c->cpu);
	pp_params.dev       = c->pdev;
	pp_params.dma_dir   = rq->buff.map_dir;

	/* page_pool can be used even when there is no rq->xdp_prog,
	 * given page_pool does not handle DMA mapping there is no
	 * required state to clear. And page_pool gracefully handle
	 * elevated refcnt.
	 */
	rq->page_pool = page_pool_create(&pp_params);
	if (IS_ERR(rq->page_pool)) {
		err = PTR_ERR(rq->page_pool);
		rq->page_pool = NULL;
		goto err_free;
	}
	err = xdp_rxq_info_reg_mem_model(&rq->xdp_rxq,
					 MEM_TYPE_PAGE_POOL, rq->page_pool);
	if (err)
		goto err_free;

	for (i = 0; i < wq_sz; i++) {
		if (rq->wq_type == MLX5_WQ_TYPE_LINKED_LIST_STRIDING_RQ) {
			struct mlx5e_rx_wqe_ll *wqe =
				mlx5_wq_ll_get_wqe(&rq->mpwqe.wq, i);
			u32 byte_count =
				rq->mpwqe.num_strides << rq->mpwqe.log_stride_sz;
			u64 dma_offset = mlx5e_get_mpwqe_offset(rq, i);

			wqe->data[0].addr = cpu_to_be64(dma_offset + rq->buff.headroom);
			wqe->data[0].byte_count = cpu_to_be32(byte_count);
			wqe->data[0].lkey = rq->mkey_be;
		} else {
			struct mlx5e_rx_wqe_cyc *wqe =
				mlx5_wq_cyc_get_wqe(&rq->wqe.wq, i);
			int f;

			for (f = 0; f < rq->wqe.info.num_frags; f++) {
				u32 frag_size = rq->wqe.info.arr[f].frag_size |
					MLX5_HW_START_PADDING;

				wqe->data[f].byte_count = cpu_to_be32(frag_size);
				wqe->data[f].lkey = rq->mkey_be;
			}
			/* check if num_frags is not a pow of two */
			if (rq->wqe.info.num_frags < (1 << rq->wqe.info.log_num_frags)) {
				wqe->data[f].byte_count = 0;
				wqe->data[f].lkey = cpu_to_be32(MLX5_INVALID_LKEY);
				wqe->data[f].addr = 0;
			}
		}
	}

	INIT_WORK(&rq->dim.work, mlx5e_rx_dim_work);

	switch (params->rx_cq_moderation.cq_period_mode) {
	case MLX5_CQ_PERIOD_MODE_START_FROM_CQE:
		rq->dim.mode = NET_DIM_CQ_PERIOD_MODE_START_FROM_CQE;
		break;
	case MLX5_CQ_PERIOD_MODE_START_FROM_EQE:
	default:
		rq->dim.mode = NET_DIM_CQ_PERIOD_MODE_START_FROM_EQE;
	}

	rq->page_cache.head = 0;
	rq->page_cache.tail = 0;

	return 0;

err_free:
	switch (rq->wq_type) {
	case MLX5_WQ_TYPE_LINKED_LIST_STRIDING_RQ:
		kvfree(rq->mpwqe.info);
		mlx5_core_destroy_mkey(mdev, &rq->umr_mkey);
		break;
	default: /* MLX5_WQ_TYPE_CYCLIC */
		kvfree(rq->wqe.frags);
		mlx5e_free_di_list(rq);
	}

err_rq_wq_destroy:
	if (rq->xdp_prog)
		bpf_prog_put(rq->xdp_prog);
	xdp_rxq_info_unreg(&rq->xdp_rxq);
	if (rq->page_pool)
		page_pool_destroy(rq->page_pool);
	mlx5_wq_destroy(&rq->wq_ctrl);

	return err;
}

static void mlx5e_free_rq(struct mlx5e_rq *rq)
{
	int i;

	if (rq->xdp_prog)
		bpf_prog_put(rq->xdp_prog);

	xdp_rxq_info_unreg(&rq->xdp_rxq);
	if (rq->page_pool)
		page_pool_destroy(rq->page_pool);

	switch (rq->wq_type) {
	case MLX5_WQ_TYPE_LINKED_LIST_STRIDING_RQ:
		kvfree(rq->mpwqe.info);
		mlx5_core_destroy_mkey(rq->mdev, &rq->umr_mkey);
		break;
	default: /* MLX5_WQ_TYPE_CYCLIC */
		kvfree(rq->wqe.frags);
		mlx5e_free_di_list(rq);
	}

	for (i = rq->page_cache.head; i != rq->page_cache.tail;
	     i = (i + 1) & (MLX5E_CACHE_SIZE - 1)) {
		struct mlx5e_dma_info *dma_info = &rq->page_cache.page_cache[i];

		mlx5e_page_release(rq, dma_info, false);
	}
	mlx5_wq_destroy(&rq->wq_ctrl);
}

static int mlx5e_create_rq(struct mlx5e_rq *rq,
			   struct mlx5e_rq_param *param)
{
	struct mlx5_core_dev *mdev = rq->mdev;

	void *in;
	void *rqc;
	void *wq;
	int inlen;
	int err;

	inlen = MLX5_ST_SZ_BYTES(create_rq_in) +
		sizeof(u64) * rq->wq_ctrl.buf.npages;
	in = kvzalloc(inlen, GFP_KERNEL);
	if (!in)
		return -ENOMEM;

	rqc = MLX5_ADDR_OF(create_rq_in, in, ctx);
	wq  = MLX5_ADDR_OF(rqc, rqc, wq);

	memcpy(rqc, param->rqc, sizeof(param->rqc));

	MLX5_SET(rqc,  rqc, cqn,		rq->cq.mcq.cqn);
	MLX5_SET(rqc,  rqc, state,		MLX5_RQC_STATE_RST);
	MLX5_SET(wq,   wq,  log_wq_pg_sz,	rq->wq_ctrl.buf.page_shift -
						MLX5_ADAPTER_PAGE_SHIFT);
	MLX5_SET64(wq, wq,  dbr_addr,		rq->wq_ctrl.db.dma);

	mlx5_fill_page_frag_array(&rq->wq_ctrl.buf,
				  (__be64 *)MLX5_ADDR_OF(wq, wq, pas));

	err = mlx5_core_create_rq(mdev, in, inlen, &rq->rqn);

	kvfree(in);

	return err;
}

static int mlx5e_modify_rq_state(struct mlx5e_rq *rq, int curr_state,
				 int next_state)
{
	struct mlx5_core_dev *mdev = rq->mdev;

	void *in;
	void *rqc;
	int inlen;
	int err;

	inlen = MLX5_ST_SZ_BYTES(modify_rq_in);
	in = kvzalloc(inlen, GFP_KERNEL);
	if (!in)
		return -ENOMEM;

	rqc = MLX5_ADDR_OF(modify_rq_in, in, ctx);

	MLX5_SET(modify_rq_in, in, rq_state, curr_state);
	MLX5_SET(rqc, rqc, state, next_state);

	err = mlx5_core_modify_rq(mdev, rq->rqn, in, inlen);

	kvfree(in);

	return err;
}

static int mlx5e_modify_rq_scatter_fcs(struct mlx5e_rq *rq, bool enable)
{
	struct mlx5e_channel *c = rq->channel;
	struct mlx5e_priv *priv = c->priv;
	struct mlx5_core_dev *mdev = priv->mdev;

	void *in;
	void *rqc;
	int inlen;
	int err;

	inlen = MLX5_ST_SZ_BYTES(modify_rq_in);
	in = kvzalloc(inlen, GFP_KERNEL);
	if (!in)
		return -ENOMEM;

	rqc = MLX5_ADDR_OF(modify_rq_in, in, ctx);

	MLX5_SET(modify_rq_in, in, rq_state, MLX5_RQC_STATE_RDY);
	MLX5_SET64(modify_rq_in, in, modify_bitmask,
		   MLX5_MODIFY_RQ_IN_MODIFY_BITMASK_SCATTER_FCS);
	MLX5_SET(rqc, rqc, scatter_fcs, enable);
	MLX5_SET(rqc, rqc, state, MLX5_RQC_STATE_RDY);

	err = mlx5_core_modify_rq(mdev, rq->rqn, in, inlen);

	kvfree(in);

	return err;
}

static int mlx5e_modify_rq_vsd(struct mlx5e_rq *rq, bool vsd)
{
	struct mlx5e_channel *c = rq->channel;
	struct mlx5_core_dev *mdev = c->mdev;
	void *in;
	void *rqc;
	int inlen;
	int err;

	inlen = MLX5_ST_SZ_BYTES(modify_rq_in);
	in = kvzalloc(inlen, GFP_KERNEL);
	if (!in)
		return -ENOMEM;

	rqc = MLX5_ADDR_OF(modify_rq_in, in, ctx);

	MLX5_SET(modify_rq_in, in, rq_state, MLX5_RQC_STATE_RDY);
	MLX5_SET64(modify_rq_in, in, modify_bitmask,
		   MLX5_MODIFY_RQ_IN_MODIFY_BITMASK_VSD);
	MLX5_SET(rqc, rqc, vsd, vsd);
	MLX5_SET(rqc, rqc, state, MLX5_RQC_STATE_RDY);

	err = mlx5_core_modify_rq(mdev, rq->rqn, in, inlen);

	kvfree(in);

	return err;
}

static void mlx5e_destroy_rq(struct mlx5e_rq *rq)
{
	mlx5_core_destroy_rq(rq->mdev, rq->rqn);
}

static int mlx5e_wait_for_min_rx_wqes(struct mlx5e_rq *rq, int wait_time)
{
	unsigned long exp_time = jiffies + msecs_to_jiffies(wait_time);
	struct mlx5e_channel *c = rq->channel;

	u16 min_wqes = mlx5_min_rx_wqes(rq->wq_type, mlx5e_rqwq_get_size(rq));

	do {
		if (mlx5e_rqwq_get_cur_sz(rq) >= min_wqes)
			return 0;

		msleep(20);
	} while (time_before(jiffies, exp_time));

	netdev_warn(c->netdev, "Failed to get min RX wqes on Channel[%d] RQN[0x%x] wq cur_sz(%d) min_rx_wqes(%d)\n",
		    c->ix, rq->rqn, mlx5e_rqwq_get_cur_sz(rq), min_wqes);

	return -ETIMEDOUT;
}

static void mlx5e_free_rx_descs(struct mlx5e_rq *rq)
{
	__be16 wqe_ix_be;
	u16 wqe_ix;

	if (rq->wq_type == MLX5_WQ_TYPE_LINKED_LIST_STRIDING_RQ) {
		struct mlx5_wq_ll *wq = &rq->mpwqe.wq;

		/* UMR WQE (if in progress) is always at wq->head */
		if (rq->mpwqe.umr_in_progress)
			rq->dealloc_wqe(rq, wq->head);

		while (!mlx5_wq_ll_is_empty(wq)) {
			struct mlx5e_rx_wqe_ll *wqe;

			wqe_ix_be = *wq->tail_next;
			wqe_ix    = be16_to_cpu(wqe_ix_be);
			wqe       = mlx5_wq_ll_get_wqe(wq, wqe_ix);
			rq->dealloc_wqe(rq, wqe_ix);
			mlx5_wq_ll_pop(wq, wqe_ix_be,
				       &wqe->next.next_wqe_index);
		}
	} else {
		struct mlx5_wq_cyc *wq = &rq->wqe.wq;

		while (!mlx5_wq_cyc_is_empty(wq)) {
			wqe_ix = mlx5_wq_cyc_get_tail(wq);
			rq->dealloc_wqe(rq, wqe_ix);
			mlx5_wq_cyc_pop(wq);
		}
	}

}

static int mlx5e_open_rq(struct mlx5e_channel *c,
			 struct mlx5e_params *params,
			 struct mlx5e_rq_param *param,
			 struct mlx5e_rq *rq)
{
	int err;

	err = mlx5e_alloc_rq(c, params, param, rq);
	if (err)
		return err;

	err = mlx5e_create_rq(rq, param);
	if (err)
		goto err_free_rq;

	err = mlx5e_modify_rq_state(rq, MLX5_RQC_STATE_RST, MLX5_RQC_STATE_RDY);
	if (err)
		goto err_destroy_rq;

	if (params->rx_dim_enabled)
		__set_bit(MLX5E_RQ_STATE_AM, &c->rq.state);

	if (MLX5E_GET_PFLAG(params, MLX5E_PFLAG_RX_NO_CSUM_COMPLETE))
		__set_bit(MLX5E_RQ_STATE_NO_CSUM_COMPLETE, &c->rq.state);

	return 0;

err_destroy_rq:
	mlx5e_destroy_rq(rq);
err_free_rq:
	mlx5e_free_rq(rq);

	return err;
}

static void mlx5e_activate_rq(struct mlx5e_rq *rq)
{
	struct mlx5e_icosq *sq = &rq->channel->icosq;
	struct mlx5_wq_cyc *wq = &sq->wq;
	struct mlx5e_tx_wqe *nopwqe;

	u16 pi = mlx5_wq_cyc_ctr2ix(wq, sq->pc);

	set_bit(MLX5E_RQ_STATE_ENABLED, &rq->state);
	sq->db.ico_wqe[pi].opcode     = MLX5_OPCODE_NOP;
	nopwqe = mlx5e_post_nop(wq, sq->sqn, &sq->pc);
	mlx5e_notify_hw(wq, sq->pc, sq->uar_map, &nopwqe->ctrl);
}

static void mlx5e_deactivate_rq(struct mlx5e_rq *rq)
{
	clear_bit(MLX5E_RQ_STATE_ENABLED, &rq->state);
	napi_synchronize(&rq->channel->napi); /* prevent mlx5e_post_rx_wqes */
}

static void mlx5e_close_rq(struct mlx5e_rq *rq)
{
	cancel_work_sync(&rq->dim.work);
	mlx5e_destroy_rq(rq);
	mlx5e_free_rx_descs(rq);
	mlx5e_free_rq(rq);
}

static void mlx5e_free_xdpsq_db(struct mlx5e_xdpsq *sq)
{
	kvfree(sq->db.xdpi_fifo.xi);
	kvfree(sq->db.wqe_info);
}

static int mlx5e_alloc_xdpsq_fifo(struct mlx5e_xdpsq *sq, int numa)
{
	struct mlx5e_xdp_info_fifo *xdpi_fifo = &sq->db.xdpi_fifo;
	int wq_sz        = mlx5_wq_cyc_get_size(&sq->wq);
	int dsegs_per_wq = wq_sz * MLX5_SEND_WQEBB_NUM_DS;

	xdpi_fifo->xi = kvzalloc_node(sizeof(*xdpi_fifo->xi) * dsegs_per_wq,
				      GFP_KERNEL, numa);
	if (!xdpi_fifo->xi)
		return -ENOMEM;

	xdpi_fifo->pc   = &sq->xdpi_fifo_pc;
	xdpi_fifo->cc   = &sq->xdpi_fifo_cc;
	xdpi_fifo->mask = dsegs_per_wq - 1;

	return 0;
}

static int mlx5e_alloc_xdpsq_db(struct mlx5e_xdpsq *sq, int numa)
{
	int wq_sz = mlx5_wq_cyc_get_size(&sq->wq);
	int err;

	sq->db.wqe_info = kvzalloc_node(sizeof(*sq->db.wqe_info) * wq_sz,
					GFP_KERNEL, numa);
	if (!sq->db.wqe_info)
		return -ENOMEM;

	err = mlx5e_alloc_xdpsq_fifo(sq, numa);
	if (err) {
		mlx5e_free_xdpsq_db(sq);
		return err;
	}

	return 0;
}

static int mlx5e_alloc_xdpsq(struct mlx5e_channel *c,
			     struct mlx5e_params *params,
			     struct mlx5e_sq_param *param,
			     struct mlx5e_xdpsq *sq,
			     bool is_redirect)
{
	void *sqc_wq               = MLX5_ADDR_OF(sqc, param->sqc, wq);
	struct mlx5_core_dev *mdev = c->mdev;
	struct mlx5_wq_cyc *wq = &sq->wq;
	int err;

	sq->pdev      = c->pdev;
	sq->mkey_be   = c->mkey_be;
	sq->channel   = c;
	sq->uar_map   = mdev->mlx5e_res.bfreg.map;
	sq->min_inline_mode = params->tx_min_inline_mode;
	sq->hw_mtu    = MLX5E_SW2HW_MTU(params, params->sw_mtu);
	sq->stats     = is_redirect ?
		&c->priv->channel_stats[c->ix].xdpsq :
		&c->priv->channel_stats[c->ix].rq_xdpsq;

	param->wq.db_numa_node = cpu_to_node(c->cpu);
	err = mlx5_wq_cyc_create(mdev, &param->wq, sqc_wq, wq, &sq->wq_ctrl);
	if (err)
		return err;
	wq->db = &wq->db[MLX5_SND_DBR];

	err = mlx5e_alloc_xdpsq_db(sq, cpu_to_node(c->cpu));
	if (err)
		goto err_sq_wq_destroy;

	return 0;

err_sq_wq_destroy:
	mlx5_wq_destroy(&sq->wq_ctrl);

	return err;
}

static void mlx5e_free_xdpsq(struct mlx5e_xdpsq *sq)
{
	mlx5e_free_xdpsq_db(sq);
	mlx5_wq_destroy(&sq->wq_ctrl);
}

static void mlx5e_free_icosq_db(struct mlx5e_icosq *sq)
{
	kvfree(sq->db.ico_wqe);
}

static int mlx5e_alloc_icosq_db(struct mlx5e_icosq *sq, int numa)
{
	u8 wq_sz = mlx5_wq_cyc_get_size(&sq->wq);

	sq->db.ico_wqe = kvzalloc_node(array_size(wq_sz,
						  sizeof(*sq->db.ico_wqe)),
				       GFP_KERNEL, numa);
	if (!sq->db.ico_wqe)
		return -ENOMEM;

	return 0;
}

static int mlx5e_alloc_icosq(struct mlx5e_channel *c,
			     struct mlx5e_sq_param *param,
			     struct mlx5e_icosq *sq)
{
	void *sqc_wq               = MLX5_ADDR_OF(sqc, param->sqc, wq);
	struct mlx5_core_dev *mdev = c->mdev;
	struct mlx5_wq_cyc *wq = &sq->wq;
	int err;

	sq->channel   = c;
	sq->uar_map   = mdev->mlx5e_res.bfreg.map;

	param->wq.db_numa_node = cpu_to_node(c->cpu);
	err = mlx5_wq_cyc_create(mdev, &param->wq, sqc_wq, wq, &sq->wq_ctrl);
	if (err)
		return err;
	wq->db = &wq->db[MLX5_SND_DBR];

	err = mlx5e_alloc_icosq_db(sq, cpu_to_node(c->cpu));
	if (err)
		goto err_sq_wq_destroy;

	return 0;

err_sq_wq_destroy:
	mlx5_wq_destroy(&sq->wq_ctrl);

	return err;
}

static void mlx5e_free_icosq(struct mlx5e_icosq *sq)
{
	mlx5e_free_icosq_db(sq);
	mlx5_wq_destroy(&sq->wq_ctrl);
}

static void mlx5e_free_txqsq_db(struct mlx5e_txqsq *sq)
{
	kvfree(sq->db.wqe_info);
	kvfree(sq->db.dma_fifo);
}

static int mlx5e_alloc_txqsq_db(struct mlx5e_txqsq *sq, int numa)
{
	int wq_sz = mlx5_wq_cyc_get_size(&sq->wq);
	int df_sz = wq_sz * MLX5_SEND_WQEBB_NUM_DS;

	sq->db.dma_fifo = kvzalloc_node(array_size(df_sz,
						   sizeof(*sq->db.dma_fifo)),
					GFP_KERNEL, numa);
	sq->db.wqe_info = kvzalloc_node(array_size(wq_sz,
						   sizeof(*sq->db.wqe_info)),
					GFP_KERNEL, numa);
	if (!sq->db.dma_fifo || !sq->db.wqe_info) {
		mlx5e_free_txqsq_db(sq);
		return -ENOMEM;
	}

	sq->dma_fifo_mask = df_sz - 1;

	return 0;
}

static void mlx5e_sq_recover(struct work_struct *work);
static int mlx5e_alloc_txqsq(struct mlx5e_channel *c,
			     int txq_ix,
			     struct mlx5e_params *params,
			     struct mlx5e_sq_param *param,
			     struct mlx5e_txqsq *sq,
			     int tc)
{
	void *sqc_wq               = MLX5_ADDR_OF(sqc, param->sqc, wq);
	struct mlx5_core_dev *mdev = c->mdev;
	struct mlx5_wq_cyc *wq = &sq->wq;
	int err;

	sq->pdev      = c->pdev;
	sq->tstamp    = c->tstamp;
	sq->clock     = &mdev->clock;
	sq->mkey_be   = c->mkey_be;
	sq->channel   = c;
	sq->txq_ix    = txq_ix;
	sq->uar_map   = mdev->mlx5e_res.bfreg.map;
	sq->min_inline_mode = params->tx_min_inline_mode;
	sq->stats     = &c->priv->channel_stats[c->ix].sq[tc];
	INIT_WORK(&sq->recover.recover_work, mlx5e_sq_recover);
	if (MLX5_IPSEC_DEV(c->priv->mdev))
		set_bit(MLX5E_SQ_STATE_IPSEC, &sq->state);
	if (mlx5_accel_is_tls_device(c->priv->mdev))
		set_bit(MLX5E_SQ_STATE_TLS, &sq->state);

	param->wq.db_numa_node = cpu_to_node(c->cpu);
	err = mlx5_wq_cyc_create(mdev, &param->wq, sqc_wq, wq, &sq->wq_ctrl);
	if (err)
		return err;
	wq->db    = &wq->db[MLX5_SND_DBR];

	err = mlx5e_alloc_txqsq_db(sq, cpu_to_node(c->cpu));
	if (err)
		goto err_sq_wq_destroy;

	INIT_WORK(&sq->dim.work, mlx5e_tx_dim_work);
	sq->dim.mode = params->tx_cq_moderation.cq_period_mode;

	return 0;

err_sq_wq_destroy:
	mlx5_wq_destroy(&sq->wq_ctrl);

	return err;
}

static void mlx5e_free_txqsq(struct mlx5e_txqsq *sq)
{
	mlx5e_free_txqsq_db(sq);
	mlx5_wq_destroy(&sq->wq_ctrl);
}

struct mlx5e_create_sq_param {
	struct mlx5_wq_ctrl        *wq_ctrl;
	u32                         cqn;
	u32                         tisn;
	u8                          tis_lst_sz;
	u8                          min_inline_mode;
};

static int mlx5e_create_sq(struct mlx5_core_dev *mdev,
			   struct mlx5e_sq_param *param,
			   struct mlx5e_create_sq_param *csp,
			   u32 *sqn)
{
	void *in;
	void *sqc;
	void *wq;
	int inlen;
	int err;

	inlen = MLX5_ST_SZ_BYTES(create_sq_in) +
		sizeof(u64) * csp->wq_ctrl->buf.npages;
	in = kvzalloc(inlen, GFP_KERNEL);
	if (!in)
		return -ENOMEM;

	sqc = MLX5_ADDR_OF(create_sq_in, in, ctx);
	wq = MLX5_ADDR_OF(sqc, sqc, wq);

	memcpy(sqc, param->sqc, sizeof(param->sqc));
	MLX5_SET(sqc,  sqc, tis_lst_sz, csp->tis_lst_sz);
	MLX5_SET(sqc,  sqc, tis_num_0, csp->tisn);
	MLX5_SET(sqc,  sqc, cqn, csp->cqn);

	if (MLX5_CAP_ETH(mdev, wqe_inline_mode) == MLX5_CAP_INLINE_MODE_VPORT_CONTEXT)
		MLX5_SET(sqc,  sqc, min_wqe_inline_mode, csp->min_inline_mode);

	MLX5_SET(sqc,  sqc, state, MLX5_SQC_STATE_RST);
	MLX5_SET(sqc,  sqc, flush_in_error_en, 1);

	MLX5_SET(wq,   wq, wq_type,       MLX5_WQ_TYPE_CYCLIC);
	MLX5_SET(wq,   wq, uar_page,      mdev->mlx5e_res.bfreg.index);
	MLX5_SET(wq,   wq, log_wq_pg_sz,  csp->wq_ctrl->buf.page_shift -
					  MLX5_ADAPTER_PAGE_SHIFT);
	MLX5_SET64(wq, wq, dbr_addr,      csp->wq_ctrl->db.dma);

	mlx5_fill_page_frag_array(&csp->wq_ctrl->buf,
				  (__be64 *)MLX5_ADDR_OF(wq, wq, pas));

	err = mlx5_core_create_sq(mdev, in, inlen, sqn);

	kvfree(in);

	return err;
}

struct mlx5e_modify_sq_param {
	int curr_state;
	int next_state;
	bool rl_update;
	int rl_index;
};

static int mlx5e_modify_sq(struct mlx5_core_dev *mdev, u32 sqn,
			   struct mlx5e_modify_sq_param *p)
{
	void *in;
	void *sqc;
	int inlen;
	int err;

	inlen = MLX5_ST_SZ_BYTES(modify_sq_in);
	in = kvzalloc(inlen, GFP_KERNEL);
	if (!in)
		return -ENOMEM;

	sqc = MLX5_ADDR_OF(modify_sq_in, in, ctx);

	MLX5_SET(modify_sq_in, in, sq_state, p->curr_state);
	MLX5_SET(sqc, sqc, state, p->next_state);
	if (p->rl_update && p->next_state == MLX5_SQC_STATE_RDY) {
		MLX5_SET64(modify_sq_in, in, modify_bitmask, 1);
		MLX5_SET(sqc,  sqc, packet_pacing_rate_limit_index, p->rl_index);
	}

	err = mlx5_core_modify_sq(mdev, sqn, in, inlen);

	kvfree(in);

	return err;
}

static void mlx5e_destroy_sq(struct mlx5_core_dev *mdev, u32 sqn)
{
	mlx5_core_destroy_sq(mdev, sqn);
}

static int mlx5e_create_sq_rdy(struct mlx5_core_dev *mdev,
			       struct mlx5e_sq_param *param,
			       struct mlx5e_create_sq_param *csp,
			       u32 *sqn)
{
	struct mlx5e_modify_sq_param msp = {0};
	int err;

	err = mlx5e_create_sq(mdev, param, csp, sqn);
	if (err)
		return err;

	msp.curr_state = MLX5_SQC_STATE_RST;
	msp.next_state = MLX5_SQC_STATE_RDY;
	err = mlx5e_modify_sq(mdev, *sqn, &msp);
	if (err)
		mlx5e_destroy_sq(mdev, *sqn);

	return err;
}

static int mlx5e_set_sq_maxrate(struct net_device *dev,
				struct mlx5e_txqsq *sq, u32 rate);

static int mlx5e_open_txqsq(struct mlx5e_channel *c,
			    u32 tisn,
			    int txq_ix,
			    struct mlx5e_params *params,
			    struct mlx5e_sq_param *param,
			    struct mlx5e_txqsq *sq,
			    int tc)
{
	struct mlx5e_create_sq_param csp = {};
	u32 tx_rate;
	int err;

	err = mlx5e_alloc_txqsq(c, txq_ix, params, param, sq, tc);
	if (err)
		return err;

	csp.tisn            = tisn;
	csp.tis_lst_sz      = 1;
	csp.cqn             = sq->cq.mcq.cqn;
	csp.wq_ctrl         = &sq->wq_ctrl;
	csp.min_inline_mode = sq->min_inline_mode;
	err = mlx5e_create_sq_rdy(c->mdev, param, &csp, &sq->sqn);
	if (err)
		goto err_free_txqsq;

	tx_rate = c->priv->tx_rates[sq->txq_ix];
	if (tx_rate)
		mlx5e_set_sq_maxrate(c->netdev, sq, tx_rate);

	if (params->tx_dim_enabled)
		sq->state |= BIT(MLX5E_SQ_STATE_AM);

	return 0;

err_free_txqsq:
	clear_bit(MLX5E_SQ_STATE_ENABLED, &sq->state);
	mlx5e_free_txqsq(sq);

	return err;
}

static void mlx5e_reset_txqsq_cc_pc(struct mlx5e_txqsq *sq)
{
	WARN_ONCE(sq->cc != sq->pc,
		  "SQ 0x%x: cc (0x%x) != pc (0x%x)\n",
		  sq->sqn, sq->cc, sq->pc);
	sq->cc = 0;
	sq->dma_fifo_cc = 0;
	sq->pc = 0;
}

static void mlx5e_activate_txqsq(struct mlx5e_txqsq *sq)
{
	sq->txq = netdev_get_tx_queue(sq->channel->netdev, sq->txq_ix);
	clear_bit(MLX5E_SQ_STATE_RECOVERING, &sq->state);
	set_bit(MLX5E_SQ_STATE_ENABLED, &sq->state);
	netdev_tx_reset_queue(sq->txq);
	netif_tx_start_queue(sq->txq);
}

static inline void netif_tx_disable_queue(struct netdev_queue *txq)
{
	__netif_tx_lock_bh(txq);
	netif_tx_stop_queue(txq);
	__netif_tx_unlock_bh(txq);
}

static void mlx5e_deactivate_txqsq(struct mlx5e_txqsq *sq)
{
	struct mlx5e_channel *c = sq->channel;
	struct mlx5_wq_cyc *wq = &sq->wq;

	clear_bit(MLX5E_SQ_STATE_ENABLED, &sq->state);
	/* prevent netif_tx_wake_queue */
	napi_synchronize(&c->napi);

	netif_tx_disable_queue(sq->txq);

	/* last doorbell out, godspeed .. */
	if (mlx5e_wqc_has_room_for(wq, sq->cc, sq->pc, 1)) {
		u16 pi = mlx5_wq_cyc_ctr2ix(wq, sq->pc);
		struct mlx5e_tx_wqe *nop;

		sq->db.wqe_info[pi].skb = NULL;
		nop = mlx5e_post_nop(wq, sq->sqn, &sq->pc);
		mlx5e_notify_hw(wq, sq->pc, sq->uar_map, &nop->ctrl);
	}
}

static void mlx5e_close_txqsq(struct mlx5e_txqsq *sq)
{
	struct mlx5e_channel *c = sq->channel;
	struct mlx5_core_dev *mdev = c->mdev;
	struct mlx5_rate_limit rl = {0};

	cancel_work_sync(&sq->dim.work);
	mlx5e_destroy_sq(mdev, sq->sqn);
	if (sq->rate_limit) {
		rl.rate = sq->rate_limit;
		mlx5_rl_remove_rate(mdev, &rl);
	}
	mlx5e_free_txqsq_descs(sq);
	mlx5e_free_txqsq(sq);
}

static int mlx5e_wait_for_sq_flush(struct mlx5e_txqsq *sq)
{
	unsigned long exp_time = jiffies + msecs_to_jiffies(2000);

	while (time_before(jiffies, exp_time)) {
		if (sq->cc == sq->pc)
			return 0;

		msleep(20);
	}

	netdev_err(sq->channel->netdev,
		   "Wait for SQ 0x%x flush timeout (sq cc = 0x%x, sq pc = 0x%x)\n",
		   sq->sqn, sq->cc, sq->pc);

	return -ETIMEDOUT;
}

static int mlx5e_sq_to_ready(struct mlx5e_txqsq *sq, int curr_state)
{
	struct mlx5_core_dev *mdev = sq->channel->mdev;
	struct net_device *dev = sq->channel->netdev;
	struct mlx5e_modify_sq_param msp = {0};
	int err;

	msp.curr_state = curr_state;
	msp.next_state = MLX5_SQC_STATE_RST;

	err = mlx5e_modify_sq(mdev, sq->sqn, &msp);
	if (err) {
		netdev_err(dev, "Failed to move sq 0x%x to reset\n", sq->sqn);
		return err;
	}

	memset(&msp, 0, sizeof(msp));
	msp.curr_state = MLX5_SQC_STATE_RST;
	msp.next_state = MLX5_SQC_STATE_RDY;

	err = mlx5e_modify_sq(mdev, sq->sqn, &msp);
	if (err) {
		netdev_err(dev, "Failed to move sq 0x%x to ready\n", sq->sqn);
		return err;
	}

	return 0;
}

static void mlx5e_sq_recover(struct work_struct *work)
{
	struct mlx5e_txqsq_recover *recover =
		container_of(work, struct mlx5e_txqsq_recover,
			     recover_work);
	struct mlx5e_txqsq *sq = container_of(recover, struct mlx5e_txqsq,
					      recover);
	struct mlx5_core_dev *mdev = sq->channel->mdev;
	struct net_device *dev = sq->channel->netdev;
	u8 state;
	int err;

	err = mlx5_core_query_sq_state(mdev, sq->sqn, &state);
	if (err) {
		netdev_err(dev, "Failed to query SQ 0x%x state. err = %d\n",
			   sq->sqn, err);
		return;
	}

	if (state != MLX5_RQC_STATE_ERR) {
		netdev_err(dev, "SQ 0x%x not in ERROR state\n", sq->sqn);
		return;
	}

	netif_tx_disable_queue(sq->txq);

	if (mlx5e_wait_for_sq_flush(sq))
		return;

	/* If the interval between two consecutive recovers per SQ is too
	 * short, don't recover to avoid infinite loop of ERR_CQE -> recover.
	 * If we reached this state, there is probably a bug that needs to be
	 * fixed. let's keep the queue close and let tx timeout cleanup.
	 */
	if (jiffies_to_msecs(jiffies - recover->last_recover) <
	    MLX5E_SQ_RECOVER_MIN_INTERVAL) {
		netdev_err(dev, "Recover SQ 0x%x canceled, too many error CQEs\n",
			   sq->sqn);
		return;
	}

	/* At this point, no new packets will arrive from the stack as TXQ is
	 * marked with QUEUE_STATE_DRV_XOFF. In addition, NAPI cleared all
	 * pending WQEs.  SQ can safely reset the SQ.
	 */
	if (mlx5e_sq_to_ready(sq, state))
		return;

	mlx5e_reset_txqsq_cc_pc(sq);
	sq->stats->recover++;
	recover->last_recover = jiffies;
	mlx5e_activate_txqsq(sq);
}

static int mlx5e_open_icosq(struct mlx5e_channel *c,
			    struct mlx5e_params *params,
			    struct mlx5e_sq_param *param,
			    struct mlx5e_icosq *sq)
{
	struct mlx5e_create_sq_param csp = {};
	int err;

	err = mlx5e_alloc_icosq(c, param, sq);
	if (err)
		return err;

	csp.cqn             = sq->cq.mcq.cqn;
	csp.wq_ctrl         = &sq->wq_ctrl;
	csp.min_inline_mode = params->tx_min_inline_mode;
	set_bit(MLX5E_SQ_STATE_ENABLED, &sq->state);
	err = mlx5e_create_sq_rdy(c->mdev, param, &csp, &sq->sqn);
	if (err)
		goto err_free_icosq;

	return 0;

err_free_icosq:
	clear_bit(MLX5E_SQ_STATE_ENABLED, &sq->state);
	mlx5e_free_icosq(sq);

	return err;
}

static void mlx5e_close_icosq(struct mlx5e_icosq *sq)
{
	struct mlx5e_channel *c = sq->channel;

	clear_bit(MLX5E_SQ_STATE_ENABLED, &sq->state);
	napi_synchronize(&c->napi);

	mlx5e_destroy_sq(c->mdev, sq->sqn);
	mlx5e_free_icosq(sq);
}

static int mlx5e_open_xdpsq(struct mlx5e_channel *c,
			    struct mlx5e_params *params,
			    struct mlx5e_sq_param *param,
			    struct mlx5e_xdpsq *sq,
			    bool is_redirect)
{
	struct mlx5e_create_sq_param csp = {};
	int err;

	err = mlx5e_alloc_xdpsq(c, params, param, sq, is_redirect);
	if (err)
		return err;

	csp.tis_lst_sz      = 1;
	csp.tisn            = c->priv->tisn[0]; /* tc = 0 */
	csp.cqn             = sq->cq.mcq.cqn;
	csp.wq_ctrl         = &sq->wq_ctrl;
	csp.min_inline_mode = sq->min_inline_mode;
	set_bit(MLX5E_SQ_STATE_ENABLED, &sq->state);
	err = mlx5e_create_sq_rdy(c->mdev, param, &csp, &sq->sqn);
	if (err)
		goto err_free_xdpsq;

	mlx5e_set_xmit_fp(sq, param->is_mpw);

	if (!param->is_mpw) {
		unsigned int ds_cnt = MLX5E_XDP_TX_DS_COUNT;
		unsigned int inline_hdr_sz = 0;
		int i;

		if (sq->min_inline_mode != MLX5_INLINE_MODE_NONE) {
			inline_hdr_sz = MLX5E_XDP_MIN_INLINE;
			ds_cnt++;
		}

		/* Pre initialize fixed WQE fields */
		for (i = 0; i < mlx5_wq_cyc_get_size(&sq->wq); i++) {
			struct mlx5e_xdp_wqe_info *wi  = &sq->db.wqe_info[i];
			struct mlx5e_tx_wqe      *wqe  = mlx5_wq_cyc_get_wqe(&sq->wq, i);
			struct mlx5_wqe_ctrl_seg *cseg = &wqe->ctrl;
			struct mlx5_wqe_eth_seg  *eseg = &wqe->eth;
			struct mlx5_wqe_data_seg *dseg;

			cseg->qpn_ds = cpu_to_be32((sq->sqn << 8) | ds_cnt);
			eseg->inline_hdr.sz = cpu_to_be16(inline_hdr_sz);

			dseg = (struct mlx5_wqe_data_seg *)cseg + (ds_cnt - 1);
			dseg->lkey = sq->mkey_be;

			wi->num_wqebbs = 1;
			wi->num_ds     = 1;
		}
	}

	return 0;

err_free_xdpsq:
	clear_bit(MLX5E_SQ_STATE_ENABLED, &sq->state);
	mlx5e_free_xdpsq(sq);

	return err;
}

static void mlx5e_close_xdpsq(struct mlx5e_xdpsq *sq, struct mlx5e_rq *rq)
{
	struct mlx5e_channel *c = sq->channel;

	clear_bit(MLX5E_SQ_STATE_ENABLED, &sq->state);
	napi_synchronize(&c->napi);

	mlx5e_destroy_sq(c->mdev, sq->sqn);
	mlx5e_free_xdpsq_descs(sq, rq);
	mlx5e_free_xdpsq(sq);
}

static int mlx5e_alloc_cq_common(struct mlx5_core_dev *mdev,
				 struct mlx5e_cq_param *param,
				 struct mlx5e_cq *cq)
{
	struct mlx5_core_cq *mcq = &cq->mcq;
	int eqn_not_used;
	unsigned int irqn;
	int err;
	u32 i;

	err = mlx5_vector2eqn(mdev, param->eq_ix, &eqn_not_used, &irqn);
	if (err)
		return err;

	err = mlx5_cqwq_create(mdev, &param->wq, param->cqc, &cq->wq,
			       &cq->wq_ctrl);
	if (err)
		return err;

	mcq->cqe_sz     = 64;
	mcq->set_ci_db  = cq->wq_ctrl.db.db;
	mcq->arm_db     = cq->wq_ctrl.db.db + 1;
	*mcq->set_ci_db = 0;
	*mcq->arm_db    = 0;
	mcq->vector     = param->eq_ix;
	mcq->comp       = mlx5e_completion_event;
	mcq->event      = mlx5e_cq_error_event;
	mcq->irqn       = irqn;

	for (i = 0; i < mlx5_cqwq_get_size(&cq->wq); i++) {
		struct mlx5_cqe64 *cqe = mlx5_cqwq_get_wqe(&cq->wq, i);

		cqe->op_own = 0xf1;
	}

	cq->mdev = mdev;

	return 0;
}

static int mlx5e_alloc_cq(struct mlx5e_channel *c,
			  struct mlx5e_cq_param *param,
			  struct mlx5e_cq *cq)
{
	struct mlx5_core_dev *mdev = c->priv->mdev;
	int err;

	param->wq.buf_numa_node = cpu_to_node(c->cpu);
	param->wq.db_numa_node  = cpu_to_node(c->cpu);
	param->eq_ix   = c->ix;

	err = mlx5e_alloc_cq_common(mdev, param, cq);

	cq->napi    = &c->napi;
	cq->channel = c;

	return err;
}

static void mlx5e_free_cq(struct mlx5e_cq *cq)
{
	mlx5_wq_destroy(&cq->wq_ctrl);
}

static int mlx5e_create_cq(struct mlx5e_cq *cq, struct mlx5e_cq_param *param)
{
	struct mlx5_core_dev *mdev = cq->mdev;
	struct mlx5_core_cq *mcq = &cq->mcq;

	void *in;
	void *cqc;
	int inlen;
	unsigned int irqn_not_used;
	int eqn;
	int err;

	err = mlx5_vector2eqn(mdev, param->eq_ix, &eqn, &irqn_not_used);
	if (err)
		return err;

	inlen = MLX5_ST_SZ_BYTES(create_cq_in) +
		sizeof(u64) * cq->wq_ctrl.buf.npages;
	in = kvzalloc(inlen, GFP_KERNEL);
	if (!in)
		return -ENOMEM;

	cqc = MLX5_ADDR_OF(create_cq_in, in, cq_context);

	memcpy(cqc, param->cqc, sizeof(param->cqc));

	mlx5_fill_page_frag_array(&cq->wq_ctrl.buf,
				  (__be64 *)MLX5_ADDR_OF(create_cq_in, in, pas));

	MLX5_SET(cqc,   cqc, cq_period_mode, param->cq_period_mode);
	MLX5_SET(cqc,   cqc, c_eqn,         eqn);
	MLX5_SET(cqc,   cqc, uar_page,      mdev->priv.uar->index);
	MLX5_SET(cqc,   cqc, log_page_size, cq->wq_ctrl.buf.page_shift -
					    MLX5_ADAPTER_PAGE_SHIFT);
	MLX5_SET64(cqc, cqc, dbr_addr,      cq->wq_ctrl.db.dma);

	err = mlx5_core_create_cq(mdev, mcq, in, inlen);

	kvfree(in);

	if (err)
		return err;

	mlx5e_cq_arm(cq);

	return 0;
}

static void mlx5e_destroy_cq(struct mlx5e_cq *cq)
{
	mlx5_core_destroy_cq(cq->mdev, &cq->mcq);
}

static int mlx5e_open_cq(struct mlx5e_channel *c,
			 struct net_dim_cq_moder moder,
			 struct mlx5e_cq_param *param,
			 struct mlx5e_cq *cq)
{
	struct mlx5_core_dev *mdev = c->mdev;
	int err;

	err = mlx5e_alloc_cq(c, param, cq);
	if (err)
		return err;

	err = mlx5e_create_cq(cq, param);
	if (err)
		goto err_free_cq;

	if (MLX5_CAP_GEN(mdev, cq_moderation))
		mlx5_core_modify_cq_moderation(mdev, &cq->mcq, moder.usec, moder.pkts);
	return 0;

err_free_cq:
	mlx5e_free_cq(cq);

	return err;
}

static void mlx5e_close_cq(struct mlx5e_cq *cq)
{
	mlx5e_destroy_cq(cq);
	mlx5e_free_cq(cq);
}

<<<<<<< HEAD
static int mlx5e_get_cpu(struct mlx5e_priv *priv, int ix)
{
	return cpumask_first(priv->mdev->priv.irq_info[ix + MLX5_EQ_VEC_COMP_BASE].mask);
}

=======
>>>>>>> 8ccc0d69
static int mlx5e_open_tx_cqs(struct mlx5e_channel *c,
			     struct mlx5e_params *params,
			     struct mlx5e_channel_param *cparam)
{
	int err;
	int tc;

	for (tc = 0; tc < c->num_tc; tc++) {
		err = mlx5e_open_cq(c, params->tx_cq_moderation,
				    &cparam->tx_cq, &c->sq[tc].cq);
		if (err)
			goto err_close_tx_cqs;
	}

	return 0;

err_close_tx_cqs:
	for (tc--; tc >= 0; tc--)
		mlx5e_close_cq(&c->sq[tc].cq);

	return err;
}

static void mlx5e_close_tx_cqs(struct mlx5e_channel *c)
{
	int tc;

	for (tc = 0; tc < c->num_tc; tc++)
		mlx5e_close_cq(&c->sq[tc].cq);
}

static int mlx5e_open_sqs(struct mlx5e_channel *c,
			  struct mlx5e_params *params,
			  struct mlx5e_channel_param *cparam)
{
	struct mlx5e_priv *priv = c->priv;
	int err, tc, max_nch = mlx5e_get_netdev_max_channels(priv->netdev);

	for (tc = 0; tc < params->num_tc; tc++) {
		int txq_ix = c->ix + tc * max_nch;

		err = mlx5e_open_txqsq(c, c->priv->tisn[tc], txq_ix,
				       params, &cparam->sq, &c->sq[tc], tc);
		if (err)
			goto err_close_sqs;
	}

	return 0;

err_close_sqs:
	for (tc--; tc >= 0; tc--)
		mlx5e_close_txqsq(&c->sq[tc]);

	return err;
}

static void mlx5e_close_sqs(struct mlx5e_channel *c)
{
	int tc;

	for (tc = 0; tc < c->num_tc; tc++)
		mlx5e_close_txqsq(&c->sq[tc]);
}

static int mlx5e_set_sq_maxrate(struct net_device *dev,
				struct mlx5e_txqsq *sq, u32 rate)
{
	struct mlx5e_priv *priv = netdev_priv(dev);
	struct mlx5_core_dev *mdev = priv->mdev;
	struct mlx5e_modify_sq_param msp = {0};
	struct mlx5_rate_limit rl = {0};
	u16 rl_index = 0;
	int err;

	if (rate == sq->rate_limit)
		/* nothing to do */
		return 0;

	if (sq->rate_limit) {
		rl.rate = sq->rate_limit;
		/* remove current rl index to free space to next ones */
		mlx5_rl_remove_rate(mdev, &rl);
	}

	sq->rate_limit = 0;

	if (rate) {
		rl.rate = rate;
		err = mlx5_rl_add_rate(mdev, &rl_index, &rl);
		if (err) {
			netdev_err(dev, "Failed configuring rate %u: %d\n",
				   rate, err);
			return err;
		}
	}

	msp.curr_state = MLX5_SQC_STATE_RDY;
	msp.next_state = MLX5_SQC_STATE_RDY;
	msp.rl_index   = rl_index;
	msp.rl_update  = true;
	err = mlx5e_modify_sq(mdev, sq->sqn, &msp);
	if (err) {
		netdev_err(dev, "Failed configuring rate %u: %d\n",
			   rate, err);
		/* remove the rate from the table */
		if (rate)
			mlx5_rl_remove_rate(mdev, &rl);
		return err;
	}

	sq->rate_limit = rate;
	return 0;
}

static int mlx5e_set_tx_maxrate(struct net_device *dev, int index, u32 rate)
{
	struct mlx5e_priv *priv = netdev_priv(dev);
	struct mlx5_core_dev *mdev = priv->mdev;
	struct mlx5e_txqsq *sq = priv->txq2sq[index];
	int err = 0;

	if (!mlx5_rl_is_supported(mdev)) {
		netdev_err(dev, "Rate limiting is not supported on this device\n");
		return -EINVAL;
	}

	/* rate is given in Mb/sec, HW config is in Kb/sec */
	rate = rate << 10;

	/* Check whether rate in valid range, 0 is always valid */
	if (rate && !mlx5_rl_is_in_range(mdev, rate)) {
		netdev_err(dev, "TX rate %u, is not in range\n", rate);
		return -ERANGE;
	}

	mutex_lock(&priv->state_lock);
	if (test_bit(MLX5E_STATE_OPENED, &priv->state))
		err = mlx5e_set_sq_maxrate(dev, sq, rate);
	if (!err)
		priv->tx_rates[index] = rate;
	mutex_unlock(&priv->state_lock);

	return err;
}

static int mlx5e_open_channel(struct mlx5e_priv *priv, int ix,
			      struct mlx5e_params *params,
			      struct mlx5e_channel_param *cparam,
			      struct mlx5e_channel **cp)
{
	int cpu = cpumask_first(mlx5_comp_irq_get_affinity_mask(priv->mdev, ix));
	struct net_dim_cq_moder icocq_moder = {0, 0};
	struct net_device *netdev = priv->netdev;
	struct mlx5e_channel *c;
	unsigned int irq;
	int err;
	int eqn;

	err = mlx5_vector2eqn(priv->mdev, ix, &eqn, &irq);
	if (err)
		return err;

	c = kvzalloc_node(sizeof(*c), GFP_KERNEL, cpu_to_node(cpu));
	if (!c)
		return -ENOMEM;

	c->priv     = priv;
	c->mdev     = priv->mdev;
	c->tstamp   = &priv->tstamp;
	c->ix       = ix;
	c->cpu      = cpu;
	c->pdev     = &priv->mdev->pdev->dev;
	c->netdev   = priv->netdev;
	c->mkey_be  = cpu_to_be32(priv->mdev->mlx5e_res.mkey.key);
	c->num_tc   = params->num_tc;
	c->xdp      = !!params->xdp_prog;
	c->stats    = &priv->channel_stats[ix].ch;

	c->irq_desc = irq_to_desc(irq);

	netif_napi_add(netdev, &c->napi, mlx5e_napi_poll, 64);

	err = mlx5e_open_cq(c, icocq_moder, &cparam->icosq_cq, &c->icosq.cq);
	if (err)
		goto err_napi_del;

	err = mlx5e_open_tx_cqs(c, params, cparam);
	if (err)
		goto err_close_icosq_cq;

	err = mlx5e_open_cq(c, params->tx_cq_moderation, &cparam->tx_cq, &c->xdpsq.cq);
	if (err)
		goto err_close_tx_cqs;

	err = mlx5e_open_cq(c, params->rx_cq_moderation, &cparam->rx_cq, &c->rq.cq);
	if (err)
		goto err_close_xdp_tx_cqs;

	/* XDP SQ CQ params are same as normal TXQ sq CQ params */
	err = c->xdp ? mlx5e_open_cq(c, params->tx_cq_moderation,
				     &cparam->tx_cq, &c->rq.xdpsq.cq) : 0;
	if (err)
		goto err_close_rx_cq;

	napi_enable(&c->napi);

	err = mlx5e_open_icosq(c, params, &cparam->icosq, &c->icosq);
	if (err)
		goto err_disable_napi;

	err = mlx5e_open_sqs(c, params, cparam);
	if (err)
		goto err_close_icosq;

	err = c->xdp ? mlx5e_open_xdpsq(c, params, &cparam->xdp_sq, &c->rq.xdpsq, false) : 0;
	if (err)
		goto err_close_sqs;

	err = mlx5e_open_rq(c, params, &cparam->rq, &c->rq);
	if (err)
		goto err_close_xdp_sq;

	err = mlx5e_open_xdpsq(c, params, &cparam->xdp_sq, &c->xdpsq, true);
	if (err)
		goto err_close_rq;

	*cp = c;

	return 0;

err_close_rq:
	mlx5e_close_rq(&c->rq);

err_close_xdp_sq:
	if (c->xdp)
		mlx5e_close_xdpsq(&c->rq.xdpsq, &c->rq);

err_close_sqs:
	mlx5e_close_sqs(c);

err_close_icosq:
	mlx5e_close_icosq(&c->icosq);

err_disable_napi:
	napi_disable(&c->napi);
	if (c->xdp)
		mlx5e_close_cq(&c->rq.xdpsq.cq);

err_close_rx_cq:
	mlx5e_close_cq(&c->rq.cq);

err_close_xdp_tx_cqs:
	mlx5e_close_cq(&c->xdpsq.cq);

err_close_tx_cqs:
	mlx5e_close_tx_cqs(c);

err_close_icosq_cq:
	mlx5e_close_cq(&c->icosq.cq);

err_napi_del:
	netif_napi_del(&c->napi);
	kvfree(c);

	return err;
}

static void mlx5e_activate_channel(struct mlx5e_channel *c)
{
	int tc;

	for (tc = 0; tc < c->num_tc; tc++)
		mlx5e_activate_txqsq(&c->sq[tc]);
	mlx5e_activate_rq(&c->rq);
	netif_set_xps_queue(c->netdev, get_cpu_mask(c->cpu), c->ix);
}

static void mlx5e_deactivate_channel(struct mlx5e_channel *c)
{
	int tc;

	mlx5e_deactivate_rq(&c->rq);
	for (tc = 0; tc < c->num_tc; tc++)
		mlx5e_deactivate_txqsq(&c->sq[tc]);
}

static void mlx5e_close_channel(struct mlx5e_channel *c)
{
	mlx5e_close_xdpsq(&c->xdpsq, NULL);
	mlx5e_close_rq(&c->rq);
	if (c->xdp)
		mlx5e_close_xdpsq(&c->rq.xdpsq, &c->rq);
	mlx5e_close_sqs(c);
	mlx5e_close_icosq(&c->icosq);
	napi_disable(&c->napi);
	if (c->xdp)
		mlx5e_close_cq(&c->rq.xdpsq.cq);
	mlx5e_close_cq(&c->rq.cq);
	mlx5e_close_cq(&c->xdpsq.cq);
	mlx5e_close_tx_cqs(c);
	mlx5e_close_cq(&c->icosq.cq);
	netif_napi_del(&c->napi);

	kvfree(c);
}

#define DEFAULT_FRAG_SIZE (2048)

static void mlx5e_build_rq_frags_info(struct mlx5_core_dev *mdev,
				      struct mlx5e_params *params,
				      struct mlx5e_rq_frags_info *info)
{
	u32 byte_count = MLX5E_SW2HW_MTU(params, params->sw_mtu);
	int frag_size_max = DEFAULT_FRAG_SIZE;
	u32 buf_size = 0;
	int i;

#ifdef CONFIG_MLX5_EN_IPSEC
	if (MLX5_IPSEC_DEV(mdev))
		byte_count += MLX5E_METADATA_ETHER_LEN;
#endif

	if (mlx5e_rx_is_linear_skb(mdev, params)) {
		int frag_stride;

		frag_stride = mlx5e_rx_get_linear_frag_sz(params);
		frag_stride = roundup_pow_of_two(frag_stride);

		info->arr[0].frag_size = byte_count;
		info->arr[0].frag_stride = frag_stride;
		info->num_frags = 1;
		info->wqe_bulk = PAGE_SIZE / frag_stride;
		goto out;
	}

	if (byte_count > PAGE_SIZE +
	    (MLX5E_MAX_RX_FRAGS - 1) * frag_size_max)
		frag_size_max = PAGE_SIZE;

	i = 0;
	while (buf_size < byte_count) {
		int frag_size = byte_count - buf_size;

		if (i < MLX5E_MAX_RX_FRAGS - 1)
			frag_size = min(frag_size, frag_size_max);

		info->arr[i].frag_size = frag_size;
		info->arr[i].frag_stride = roundup_pow_of_two(frag_size);

		buf_size += frag_size;
		i++;
	}
	info->num_frags = i;
	/* number of different wqes sharing a page */
	info->wqe_bulk = 1 + (info->num_frags % 2);

out:
	info->wqe_bulk = max_t(u8, info->wqe_bulk, 8);
	info->log_num_frags = order_base_2(info->num_frags);
}

static inline u8 mlx5e_get_rqwq_log_stride(u8 wq_type, int ndsegs)
{
	int sz = sizeof(struct mlx5_wqe_data_seg) * ndsegs;

	switch (wq_type) {
	case MLX5_WQ_TYPE_LINKED_LIST_STRIDING_RQ:
		sz += sizeof(struct mlx5e_rx_wqe_ll);
		break;
	default: /* MLX5_WQ_TYPE_CYCLIC */
		sz += sizeof(struct mlx5e_rx_wqe_cyc);
	}

	return order_base_2(sz);
}

static void mlx5e_build_rq_param(struct mlx5e_priv *priv,
				 struct mlx5e_params *params,
				 struct mlx5e_rq_param *param)
{
	struct mlx5_core_dev *mdev = priv->mdev;
	void *rqc = param->rqc;
	void *wq = MLX5_ADDR_OF(rqc, rqc, wq);
	int ndsegs = 1;

	switch (params->rq_wq_type) {
	case MLX5_WQ_TYPE_LINKED_LIST_STRIDING_RQ:
		MLX5_SET(wq, wq, log_wqe_num_of_strides,
			 mlx5e_mpwqe_get_log_num_strides(mdev, params) -
			 MLX5_MPWQE_LOG_NUM_STRIDES_BASE);
		MLX5_SET(wq, wq, log_wqe_stride_size,
			 mlx5e_mpwqe_get_log_stride_size(mdev, params) -
			 MLX5_MPWQE_LOG_STRIDE_SZ_BASE);
		MLX5_SET(wq, wq, log_wq_sz, mlx5e_mpwqe_get_log_rq_size(params));
		break;
	default: /* MLX5_WQ_TYPE_CYCLIC */
		MLX5_SET(wq, wq, log_wq_sz, params->log_rq_mtu_frames);
		mlx5e_build_rq_frags_info(mdev, params, &param->frags_info);
		ndsegs = param->frags_info.num_frags;
	}

	MLX5_SET(wq, wq, wq_type,          params->rq_wq_type);
	MLX5_SET(wq, wq, end_padding_mode, MLX5_WQ_END_PAD_MODE_ALIGN);
	MLX5_SET(wq, wq, log_wq_stride,
		 mlx5e_get_rqwq_log_stride(params->rq_wq_type, ndsegs));
	MLX5_SET(wq, wq, pd,               mdev->mlx5e_res.pdn);
	MLX5_SET(rqc, rqc, counter_set_id, priv->q_counter);
	MLX5_SET(rqc, rqc, vsd,            params->vlan_strip_disable);
	MLX5_SET(rqc, rqc, scatter_fcs,    params->scatter_fcs_en);

	param->wq.buf_numa_node = dev_to_node(&mdev->pdev->dev);
}

static void mlx5e_build_drop_rq_param(struct mlx5e_priv *priv,
				      struct mlx5e_rq_param *param)
{
	struct mlx5_core_dev *mdev = priv->mdev;
	void *rqc = param->rqc;
	void *wq = MLX5_ADDR_OF(rqc, rqc, wq);

	MLX5_SET(wq, wq, wq_type, MLX5_WQ_TYPE_CYCLIC);
	MLX5_SET(wq, wq, log_wq_stride,
		 mlx5e_get_rqwq_log_stride(MLX5_WQ_TYPE_CYCLIC, 1));
	MLX5_SET(rqc, rqc, counter_set_id, priv->drop_rq_q_counter);

	param->wq.buf_numa_node = dev_to_node(&mdev->pdev->dev);
}

static void mlx5e_build_sq_param_common(struct mlx5e_priv *priv,
					struct mlx5e_sq_param *param)
{
	void *sqc = param->sqc;
	void *wq = MLX5_ADDR_OF(sqc, sqc, wq);

	MLX5_SET(wq, wq, log_wq_stride, ilog2(MLX5_SEND_WQE_BB));
	MLX5_SET(wq, wq, pd,            priv->mdev->mlx5e_res.pdn);

	param->wq.buf_numa_node = dev_to_node(&priv->mdev->pdev->dev);
}

static void mlx5e_build_sq_param(struct mlx5e_priv *priv,
				 struct mlx5e_params *params,
				 struct mlx5e_sq_param *param)
{
	void *sqc = param->sqc;
	void *wq = MLX5_ADDR_OF(sqc, sqc, wq);

	mlx5e_build_sq_param_common(priv, param);
	MLX5_SET(wq, wq, log_wq_sz, params->log_sq_size);
	MLX5_SET(sqc, sqc, allow_swp, !!MLX5_IPSEC_DEV(priv->mdev));
}

static void mlx5e_build_common_cq_param(struct mlx5e_priv *priv,
					struct mlx5e_cq_param *param)
{
	void *cqc = param->cqc;

	MLX5_SET(cqc, cqc, uar_page, priv->mdev->priv.uar->index);
	if (MLX5_CAP_GEN(priv->mdev, cqe_128_always) && cache_line_size() >= 128)
		MLX5_SET(cqc, cqc, cqe_sz, CQE_STRIDE_128_PAD);
}

static void mlx5e_build_rx_cq_param(struct mlx5e_priv *priv,
				    struct mlx5e_params *params,
				    struct mlx5e_cq_param *param)
{
	struct mlx5_core_dev *mdev = priv->mdev;
	void *cqc = param->cqc;
	u8 log_cq_size;

	switch (params->rq_wq_type) {
	case MLX5_WQ_TYPE_LINKED_LIST_STRIDING_RQ:
		log_cq_size = mlx5e_mpwqe_get_log_rq_size(params) +
			mlx5e_mpwqe_get_log_num_strides(mdev, params);
		break;
	default: /* MLX5_WQ_TYPE_CYCLIC */
		log_cq_size = params->log_rq_mtu_frames;
	}

	MLX5_SET(cqc, cqc, log_cq_size, log_cq_size);
	if (MLX5E_GET_PFLAG(params, MLX5E_PFLAG_RX_CQE_COMPRESS)) {
		MLX5_SET(cqc, cqc, mini_cqe_res_format, MLX5_CQE_FORMAT_CSUM);
		MLX5_SET(cqc, cqc, cqe_comp_en, 1);
	}

	mlx5e_build_common_cq_param(priv, param);
	param->cq_period_mode = params->rx_cq_moderation.cq_period_mode;
}

static void mlx5e_build_tx_cq_param(struct mlx5e_priv *priv,
				    struct mlx5e_params *params,
				    struct mlx5e_cq_param *param)
{
	void *cqc = param->cqc;

	MLX5_SET(cqc, cqc, log_cq_size, params->log_sq_size);

	mlx5e_build_common_cq_param(priv, param);
	param->cq_period_mode = params->tx_cq_moderation.cq_period_mode;
}

static void mlx5e_build_ico_cq_param(struct mlx5e_priv *priv,
				     u8 log_wq_size,
				     struct mlx5e_cq_param *param)
{
	void *cqc = param->cqc;

	MLX5_SET(cqc, cqc, log_cq_size, log_wq_size);

	mlx5e_build_common_cq_param(priv, param);

	param->cq_period_mode = NET_DIM_CQ_PERIOD_MODE_START_FROM_EQE;
}

static void mlx5e_build_icosq_param(struct mlx5e_priv *priv,
				    u8 log_wq_size,
				    struct mlx5e_sq_param *param)
{
	void *sqc = param->sqc;
	void *wq = MLX5_ADDR_OF(sqc, sqc, wq);

	mlx5e_build_sq_param_common(priv, param);

	MLX5_SET(wq, wq, log_wq_sz, log_wq_size);
	MLX5_SET(sqc, sqc, reg_umr, MLX5_CAP_ETH(priv->mdev, reg_umr_sq));
}

static void mlx5e_build_xdpsq_param(struct mlx5e_priv *priv,
				    struct mlx5e_params *params,
				    struct mlx5e_sq_param *param)
{
	void *sqc = param->sqc;
	void *wq = MLX5_ADDR_OF(sqc, sqc, wq);

	mlx5e_build_sq_param_common(priv, param);
	MLX5_SET(wq, wq, log_wq_sz, params->log_sq_size);
	param->is_mpw = MLX5E_GET_PFLAG(params, MLX5E_PFLAG_XDP_TX_MPWQE);
}

static void mlx5e_build_channel_param(struct mlx5e_priv *priv,
				      struct mlx5e_params *params,
				      struct mlx5e_channel_param *cparam)
{
	u8 icosq_log_wq_sz = MLX5E_PARAMS_MINIMUM_LOG_SQ_SIZE;

	mlx5e_build_rq_param(priv, params, &cparam->rq);
	mlx5e_build_sq_param(priv, params, &cparam->sq);
	mlx5e_build_xdpsq_param(priv, params, &cparam->xdp_sq);
	mlx5e_build_icosq_param(priv, icosq_log_wq_sz, &cparam->icosq);
	mlx5e_build_rx_cq_param(priv, params, &cparam->rx_cq);
	mlx5e_build_tx_cq_param(priv, params, &cparam->tx_cq);
	mlx5e_build_ico_cq_param(priv, icosq_log_wq_sz, &cparam->icosq_cq);
}

int mlx5e_open_channels(struct mlx5e_priv *priv,
			struct mlx5e_channels *chs)
{
	struct mlx5e_channel_param *cparam;
	int err = -ENOMEM;
	int i;

	chs->num = chs->params.num_channels;

	chs->c = kcalloc(chs->num, sizeof(struct mlx5e_channel *), GFP_KERNEL);
	cparam = kvzalloc(sizeof(struct mlx5e_channel_param), GFP_KERNEL);
	if (!chs->c || !cparam)
		goto err_free;

	mlx5e_build_channel_param(priv, &chs->params, cparam);
	for (i = 0; i < chs->num; i++) {
		err = mlx5e_open_channel(priv, i, &chs->params, cparam, &chs->c[i]);
		if (err)
			goto err_close_channels;
	}

	kvfree(cparam);
	return 0;

err_close_channels:
	for (i--; i >= 0; i--)
		mlx5e_close_channel(chs->c[i]);

err_free:
	kfree(chs->c);
	kvfree(cparam);
	chs->num = 0;
	return err;
}

static void mlx5e_activate_channels(struct mlx5e_channels *chs)
{
	int i;

	for (i = 0; i < chs->num; i++)
		mlx5e_activate_channel(chs->c[i]);
}

static int mlx5e_wait_channels_min_rx_wqes(struct mlx5e_channels *chs)
{
	int err = 0;
	int i;

	for (i = 0; i < chs->num; i++)
		err |= mlx5e_wait_for_min_rx_wqes(&chs->c[i]->rq,
						  err ? 0 : 20000);

	return err ? -ETIMEDOUT : 0;
}

static void mlx5e_deactivate_channels(struct mlx5e_channels *chs)
{
	int i;

	for (i = 0; i < chs->num; i++)
		mlx5e_deactivate_channel(chs->c[i]);
}

void mlx5e_close_channels(struct mlx5e_channels *chs)
{
	int i;

	for (i = 0; i < chs->num; i++)
		mlx5e_close_channel(chs->c[i]);

	kfree(chs->c);
	chs->num = 0;
}

static int
mlx5e_create_rqt(struct mlx5e_priv *priv, int sz, struct mlx5e_rqt *rqt)
{
	struct mlx5_core_dev *mdev = priv->mdev;
	void *rqtc;
	int inlen;
	int err;
	u32 *in;
	int i;

	inlen = MLX5_ST_SZ_BYTES(create_rqt_in) + sizeof(u32) * sz;
	in = kvzalloc(inlen, GFP_KERNEL);
	if (!in)
		return -ENOMEM;

	rqtc = MLX5_ADDR_OF(create_rqt_in, in, rqt_context);

	MLX5_SET(rqtc, rqtc, rqt_actual_size, sz);
	MLX5_SET(rqtc, rqtc, rqt_max_size, sz);

	for (i = 0; i < sz; i++)
		MLX5_SET(rqtc, rqtc, rq_num[i], priv->drop_rq.rqn);

	err = mlx5_core_create_rqt(mdev, in, inlen, &rqt->rqtn);
	if (!err)
		rqt->enabled = true;

	kvfree(in);
	return err;
}

void mlx5e_destroy_rqt(struct mlx5e_priv *priv, struct mlx5e_rqt *rqt)
{
	rqt->enabled = false;
	mlx5_core_destroy_rqt(priv->mdev, rqt->rqtn);
}

int mlx5e_create_indirect_rqt(struct mlx5e_priv *priv)
{
	struct mlx5e_rqt *rqt = &priv->indir_rqt;
	int err;

	err = mlx5e_create_rqt(priv, MLX5E_INDIR_RQT_SIZE, rqt);
	if (err)
		mlx5_core_warn(priv->mdev, "create indirect rqts failed, %d\n", err);
	return err;
}

int mlx5e_create_direct_rqts(struct mlx5e_priv *priv)
{
	struct mlx5e_rqt *rqt;
	int err;
	int ix;

	for (ix = 0; ix < mlx5e_get_netdev_max_channels(priv->netdev); ix++) {
		rqt = &priv->direct_tir[ix].rqt;
		err = mlx5e_create_rqt(priv, 1 /*size */, rqt);
		if (err)
			goto err_destroy_rqts;
	}

	return 0;

err_destroy_rqts:
	mlx5_core_warn(priv->mdev, "create direct rqts failed, %d\n", err);
	for (ix--; ix >= 0; ix--)
		mlx5e_destroy_rqt(priv, &priv->direct_tir[ix].rqt);

	return err;
}

void mlx5e_destroy_direct_rqts(struct mlx5e_priv *priv)
{
	int i;

	for (i = 0; i < mlx5e_get_netdev_max_channels(priv->netdev); i++)
		mlx5e_destroy_rqt(priv, &priv->direct_tir[i].rqt);
}

static int mlx5e_rx_hash_fn(int hfunc)
{
	return (hfunc == ETH_RSS_HASH_TOP) ?
	       MLX5_RX_HASH_FN_TOEPLITZ :
	       MLX5_RX_HASH_FN_INVERTED_XOR8;
}

int mlx5e_bits_invert(unsigned long a, int size)
{
	int inv = 0;
	int i;

	for (i = 0; i < size; i++)
		inv |= (test_bit(size - i - 1, &a) ? 1 : 0) << i;

	return inv;
}

static void mlx5e_fill_rqt_rqns(struct mlx5e_priv *priv, int sz,
				struct mlx5e_redirect_rqt_param rrp, void *rqtc)
{
	int i;

	for (i = 0; i < sz; i++) {
		u32 rqn;

		if (rrp.is_rss) {
			int ix = i;

			if (rrp.rss.hfunc == ETH_RSS_HASH_XOR)
				ix = mlx5e_bits_invert(i, ilog2(sz));

			ix = priv->rss_params.indirection_rqt[ix];
			rqn = rrp.rss.channels->c[ix]->rq.rqn;
		} else {
			rqn = rrp.rqn;
		}
		MLX5_SET(rqtc, rqtc, rq_num[i], rqn);
	}
}

int mlx5e_redirect_rqt(struct mlx5e_priv *priv, u32 rqtn, int sz,
		       struct mlx5e_redirect_rqt_param rrp)
{
	struct mlx5_core_dev *mdev = priv->mdev;
	void *rqtc;
	int inlen;
	u32 *in;
	int err;

	inlen = MLX5_ST_SZ_BYTES(modify_rqt_in) + sizeof(u32) * sz;
	in = kvzalloc(inlen, GFP_KERNEL);
	if (!in)
		return -ENOMEM;

	rqtc = MLX5_ADDR_OF(modify_rqt_in, in, ctx);

	MLX5_SET(rqtc, rqtc, rqt_actual_size, sz);
	MLX5_SET(modify_rqt_in, in, bitmask.rqn_list, 1);
	mlx5e_fill_rqt_rqns(priv, sz, rrp, rqtc);
	err = mlx5_core_modify_rqt(mdev, rqtn, in, inlen);

	kvfree(in);
	return err;
}

static u32 mlx5e_get_direct_rqn(struct mlx5e_priv *priv, int ix,
				struct mlx5e_redirect_rqt_param rrp)
{
	if (!rrp.is_rss)
		return rrp.rqn;

	if (ix >= rrp.rss.channels->num)
		return priv->drop_rq.rqn;

	return rrp.rss.channels->c[ix]->rq.rqn;
}

static void mlx5e_redirect_rqts(struct mlx5e_priv *priv,
				struct mlx5e_redirect_rqt_param rrp)
{
	u32 rqtn;
	int ix;

	if (priv->indir_rqt.enabled) {
		/* RSS RQ table */
		rqtn = priv->indir_rqt.rqtn;
		mlx5e_redirect_rqt(priv, rqtn, MLX5E_INDIR_RQT_SIZE, rrp);
	}

	for (ix = 0; ix < mlx5e_get_netdev_max_channels(priv->netdev); ix++) {
		struct mlx5e_redirect_rqt_param direct_rrp = {
			.is_rss = false,
			{
				.rqn    = mlx5e_get_direct_rqn(priv, ix, rrp)
			},
		};

		/* Direct RQ Tables */
		if (!priv->direct_tir[ix].rqt.enabled)
			continue;

		rqtn = priv->direct_tir[ix].rqt.rqtn;
		mlx5e_redirect_rqt(priv, rqtn, 1, direct_rrp);
	}
}

static void mlx5e_redirect_rqts_to_channels(struct mlx5e_priv *priv,
					    struct mlx5e_channels *chs)
{
	struct mlx5e_redirect_rqt_param rrp = {
		.is_rss        = true,
		{
			.rss = {
				.channels  = chs,
				.hfunc     = priv->rss_params.hfunc,
			}
		},
	};

	mlx5e_redirect_rqts(priv, rrp);
}

static void mlx5e_redirect_rqts_to_drop(struct mlx5e_priv *priv)
{
	struct mlx5e_redirect_rqt_param drop_rrp = {
		.is_rss = false,
		{
			.rqn = priv->drop_rq.rqn,
		},
	};

	mlx5e_redirect_rqts(priv, drop_rrp);
}

static const struct mlx5e_tirc_config tirc_default_config[MLX5E_NUM_INDIR_TIRS] = {
	[MLX5E_TT_IPV4_TCP] = { .l3_prot_type = MLX5_L3_PROT_TYPE_IPV4,
				.l4_prot_type = MLX5_L4_PROT_TYPE_TCP,
				.rx_hash_fields = MLX5_HASH_IP_L4PORTS,
	},
	[MLX5E_TT_IPV6_TCP] = { .l3_prot_type = MLX5_L3_PROT_TYPE_IPV6,
				.l4_prot_type = MLX5_L4_PROT_TYPE_TCP,
				.rx_hash_fields = MLX5_HASH_IP_L4PORTS,
	},
	[MLX5E_TT_IPV4_UDP] = { .l3_prot_type = MLX5_L3_PROT_TYPE_IPV4,
				.l4_prot_type = MLX5_L4_PROT_TYPE_UDP,
				.rx_hash_fields = MLX5_HASH_IP_L4PORTS,
	},
	[MLX5E_TT_IPV6_UDP] = { .l3_prot_type = MLX5_L3_PROT_TYPE_IPV6,
				.l4_prot_type = MLX5_L4_PROT_TYPE_UDP,
				.rx_hash_fields = MLX5_HASH_IP_L4PORTS,
	},
	[MLX5E_TT_IPV4_IPSEC_AH] = { .l3_prot_type = MLX5_L3_PROT_TYPE_IPV4,
				     .l4_prot_type = 0,
				     .rx_hash_fields = MLX5_HASH_IP_IPSEC_SPI,
	},
	[MLX5E_TT_IPV6_IPSEC_AH] = { .l3_prot_type = MLX5_L3_PROT_TYPE_IPV6,
				     .l4_prot_type = 0,
				     .rx_hash_fields = MLX5_HASH_IP_IPSEC_SPI,
	},
	[MLX5E_TT_IPV4_IPSEC_ESP] = { .l3_prot_type = MLX5_L3_PROT_TYPE_IPV4,
				      .l4_prot_type = 0,
				      .rx_hash_fields = MLX5_HASH_IP_IPSEC_SPI,
	},
	[MLX5E_TT_IPV6_IPSEC_ESP] = { .l3_prot_type = MLX5_L3_PROT_TYPE_IPV6,
				      .l4_prot_type = 0,
				      .rx_hash_fields = MLX5_HASH_IP_IPSEC_SPI,
	},
	[MLX5E_TT_IPV4] = { .l3_prot_type = MLX5_L3_PROT_TYPE_IPV4,
			    .l4_prot_type = 0,
			    .rx_hash_fields = MLX5_HASH_IP,
	},
	[MLX5E_TT_IPV6] = { .l3_prot_type = MLX5_L3_PROT_TYPE_IPV6,
			    .l4_prot_type = 0,
			    .rx_hash_fields = MLX5_HASH_IP,
	},
};

struct mlx5e_tirc_config mlx5e_tirc_get_default_config(enum mlx5e_traffic_types tt)
{
	return tirc_default_config[tt];
}

static void mlx5e_build_tir_ctx_lro(struct mlx5e_params *params, void *tirc)
{
	if (!params->lro_en)
		return;

#define ROUGH_MAX_L2_L3_HDR_SZ 256

	MLX5_SET(tirc, tirc, lro_enable_mask,
		 MLX5_TIRC_LRO_ENABLE_MASK_IPV4_LRO |
		 MLX5_TIRC_LRO_ENABLE_MASK_IPV6_LRO);
	MLX5_SET(tirc, tirc, lro_max_ip_payload_size,
		 (params->lro_wqe_sz - ROUGH_MAX_L2_L3_HDR_SZ) >> 8);
	MLX5_SET(tirc, tirc, lro_timeout_period_usecs, params->lro_timeout);
}

void mlx5e_build_indir_tir_ctx_hash(struct mlx5e_rss_params *rss_params,
				    const struct mlx5e_tirc_config *ttconfig,
				    void *tirc, bool inner)
{
	void *hfso = inner ? MLX5_ADDR_OF(tirc, tirc, rx_hash_field_selector_inner) :
			     MLX5_ADDR_OF(tirc, tirc, rx_hash_field_selector_outer);

	MLX5_SET(tirc, tirc, rx_hash_fn, mlx5e_rx_hash_fn(rss_params->hfunc));
	if (rss_params->hfunc == ETH_RSS_HASH_TOP) {
		void *rss_key = MLX5_ADDR_OF(tirc, tirc,
					     rx_hash_toeplitz_key);
		size_t len = MLX5_FLD_SZ_BYTES(tirc,
					       rx_hash_toeplitz_key);

		MLX5_SET(tirc, tirc, rx_hash_symmetric, 1);
		memcpy(rss_key, rss_params->toeplitz_hash_key, len);
	}
	MLX5_SET(rx_hash_field_select, hfso, l3_prot_type,
		 ttconfig->l3_prot_type);
	MLX5_SET(rx_hash_field_select, hfso, l4_prot_type,
		 ttconfig->l4_prot_type);
	MLX5_SET(rx_hash_field_select, hfso, selected_fields,
		 ttconfig->rx_hash_fields);
}

static void mlx5e_update_rx_hash_fields(struct mlx5e_tirc_config *ttconfig,
					enum mlx5e_traffic_types tt,
					u32 rx_hash_fields)
{
	*ttconfig                = tirc_default_config[tt];
	ttconfig->rx_hash_fields = rx_hash_fields;
}

void mlx5e_modify_tirs_hash(struct mlx5e_priv *priv, void *in, int inlen)
{
	void *tirc = MLX5_ADDR_OF(modify_tir_in, in, ctx);
	struct mlx5e_rss_params *rss = &priv->rss_params;
	struct mlx5_core_dev *mdev = priv->mdev;
	int ctxlen = MLX5_ST_SZ_BYTES(tirc);
	struct mlx5e_tirc_config ttconfig;
	int tt;

	MLX5_SET(modify_tir_in, in, bitmask.hash, 1);

	for (tt = 0; tt < MLX5E_NUM_INDIR_TIRS; tt++) {
		memset(tirc, 0, ctxlen);
		mlx5e_update_rx_hash_fields(&ttconfig, tt,
					    rss->rx_hash_fields[tt]);
		mlx5e_build_indir_tir_ctx_hash(rss, &ttconfig, tirc, false);
		mlx5_core_modify_tir(mdev, priv->indir_tir[tt].tirn, in, inlen);
	}

	if (!mlx5e_tunnel_inner_ft_supported(priv->mdev))
		return;

	for (tt = 0; tt < MLX5E_NUM_INDIR_TIRS; tt++) {
		memset(tirc, 0, ctxlen);
		mlx5e_update_rx_hash_fields(&ttconfig, tt,
					    rss->rx_hash_fields[tt]);
		mlx5e_build_indir_tir_ctx_hash(rss, &ttconfig, tirc, true);
		mlx5_core_modify_tir(mdev, priv->inner_indir_tir[tt].tirn, in,
				     inlen);
	}
}

static int mlx5e_modify_tirs_lro(struct mlx5e_priv *priv)
{
	struct mlx5_core_dev *mdev = priv->mdev;

	void *in;
	void *tirc;
	int inlen;
	int err;
	int tt;
	int ix;

	inlen = MLX5_ST_SZ_BYTES(modify_tir_in);
	in = kvzalloc(inlen, GFP_KERNEL);
	if (!in)
		return -ENOMEM;

	MLX5_SET(modify_tir_in, in, bitmask.lro, 1);
	tirc = MLX5_ADDR_OF(modify_tir_in, in, ctx);

	mlx5e_build_tir_ctx_lro(&priv->channels.params, tirc);

	for (tt = 0; tt < MLX5E_NUM_INDIR_TIRS; tt++) {
		err = mlx5_core_modify_tir(mdev, priv->indir_tir[tt].tirn, in,
					   inlen);
		if (err)
			goto free_in;
	}

	for (ix = 0; ix < mlx5e_get_netdev_max_channels(priv->netdev); ix++) {
		err = mlx5_core_modify_tir(mdev, priv->direct_tir[ix].tirn,
					   in, inlen);
		if (err)
			goto free_in;
	}

free_in:
	kvfree(in);

	return err;
}

static void mlx5e_build_inner_indir_tir_ctx(struct mlx5e_priv *priv,
					    enum mlx5e_traffic_types tt,
					    u32 *tirc)
{
	MLX5_SET(tirc, tirc, transport_domain, priv->mdev->mlx5e_res.td.tdn);

	mlx5e_build_tir_ctx_lro(&priv->channels.params, tirc);

	MLX5_SET(tirc, tirc, disp_type, MLX5_TIRC_DISP_TYPE_INDIRECT);
	MLX5_SET(tirc, tirc, indirect_table, priv->indir_rqt.rqtn);
	MLX5_SET(tirc, tirc, tunneled_offload_en, 0x1);

	mlx5e_build_indir_tir_ctx_hash(&priv->rss_params,
				       &tirc_default_config[tt], tirc, true);
}

static int mlx5e_set_mtu(struct mlx5_core_dev *mdev,
			 struct mlx5e_params *params, u16 mtu)
{
	u16 hw_mtu = MLX5E_SW2HW_MTU(params, mtu);
	int err;

	err = mlx5_set_port_mtu(mdev, hw_mtu, 1);
	if (err)
		return err;

	/* Update vport context MTU */
	mlx5_modify_nic_vport_mtu(mdev, hw_mtu);
	return 0;
}

static void mlx5e_query_mtu(struct mlx5_core_dev *mdev,
			    struct mlx5e_params *params, u16 *mtu)
{
	u16 hw_mtu = 0;
	int err;

	err = mlx5_query_nic_vport_mtu(mdev, &hw_mtu);
	if (err || !hw_mtu) /* fallback to port oper mtu */
		mlx5_query_port_oper_mtu(mdev, &hw_mtu, 1);

	*mtu = MLX5E_HW2SW_MTU(params, hw_mtu);
}

int mlx5e_set_dev_port_mtu(struct mlx5e_priv *priv)
{
	struct mlx5e_params *params = &priv->channels.params;
	struct net_device *netdev = priv->netdev;
	struct mlx5_core_dev *mdev = priv->mdev;
	u16 mtu;
	int err;

	err = mlx5e_set_mtu(mdev, params, params->sw_mtu);
	if (err)
		return err;

	mlx5e_query_mtu(mdev, params, &mtu);
	if (mtu != params->sw_mtu)
		netdev_warn(netdev, "%s: VPort MTU %d is different than netdev mtu %d\n",
			    __func__, mtu, params->sw_mtu);

	params->sw_mtu = mtu;
	return 0;
}

static void mlx5e_netdev_set_tcs(struct net_device *netdev)
{
	struct mlx5e_priv *priv = netdev_priv(netdev);
	int nch = priv->channels.params.num_channels;
	int ntc = priv->channels.params.num_tc;
	int tc;

	netdev_reset_tc(netdev);

	if (ntc == 1)
		return;

	netdev_set_num_tc(netdev, ntc);

	/* Map netdev TCs to offset 0
	 * We have our own UP to TXQ mapping for QoS
	 */
	for (tc = 0; tc < ntc; tc++)
		netdev_set_tc_queue(netdev, tc, nch, 0);
}

static void mlx5e_build_tc2txq_maps(struct mlx5e_priv *priv)
{
	int max_nch = mlx5e_get_netdev_max_channels(priv->netdev);
	int i, tc;

	for (i = 0; i < max_nch; i++)
		for (tc = 0; tc < priv->profile->max_tc; tc++)
			priv->channel_tc2txq[i][tc] = i + tc * max_nch;
}

static void mlx5e_build_tx2sq_maps(struct mlx5e_priv *priv)
{
	struct mlx5e_channel *c;
	struct mlx5e_txqsq *sq;
	int i, tc;

	for (i = 0; i < priv->channels.num; i++) {
		c = priv->channels.c[i];
		for (tc = 0; tc < c->num_tc; tc++) {
			sq = &c->sq[tc];
			priv->txq2sq[sq->txq_ix] = sq;
		}
	}
}

void mlx5e_activate_priv_channels(struct mlx5e_priv *priv)
{
	int num_txqs = priv->channels.num * priv->channels.params.num_tc;
	struct net_device *netdev = priv->netdev;

	mlx5e_netdev_set_tcs(netdev);
	netif_set_real_num_tx_queues(netdev, num_txqs);
	netif_set_real_num_rx_queues(netdev, priv->channels.num);

	mlx5e_build_tx2sq_maps(priv);
	mlx5e_activate_channels(&priv->channels);
	mlx5e_xdp_tx_enable(priv);
	netif_tx_start_all_queues(priv->netdev);

	if (mlx5e_is_vport_rep(priv))
		mlx5e_add_sqs_fwd_rules(priv);

	mlx5e_wait_channels_min_rx_wqes(&priv->channels);
	mlx5e_redirect_rqts_to_channels(priv, &priv->channels);
}

void mlx5e_deactivate_priv_channels(struct mlx5e_priv *priv)
{
	mlx5e_redirect_rqts_to_drop(priv);

	if (mlx5e_is_vport_rep(priv))
		mlx5e_remove_sqs_fwd_rules(priv);

	/* FIXME: This is a W/A only for tx timeout watch dog false alarm when
	 * polling for inactive tx queues.
	 */
	netif_tx_stop_all_queues(priv->netdev);
	netif_tx_disable(priv->netdev);
	mlx5e_xdp_tx_disable(priv);
	mlx5e_deactivate_channels(&priv->channels);
}

void mlx5e_switch_priv_channels(struct mlx5e_priv *priv,
				struct mlx5e_channels *new_chs,
				mlx5e_fp_hw_modify hw_modify)
{
	struct net_device *netdev = priv->netdev;
	int new_num_txqs;
	int carrier_ok;
	new_num_txqs = new_chs->num * new_chs->params.num_tc;

	carrier_ok = netif_carrier_ok(netdev);
	netif_carrier_off(netdev);

	if (new_num_txqs < netdev->real_num_tx_queues)
		netif_set_real_num_tx_queues(netdev, new_num_txqs);

	mlx5e_deactivate_priv_channels(priv);
	mlx5e_close_channels(&priv->channels);

	priv->channels = *new_chs;

	/* New channels are ready to roll, modify HW settings if needed */
	if (hw_modify)
		hw_modify(priv);

	mlx5e_refresh_tirs(priv, false);
	mlx5e_activate_priv_channels(priv);

	/* return carrier back if needed */
	if (carrier_ok)
		netif_carrier_on(netdev);
}

void mlx5e_timestamp_init(struct mlx5e_priv *priv)
{
	priv->tstamp.tx_type   = HWTSTAMP_TX_OFF;
	priv->tstamp.rx_filter = HWTSTAMP_FILTER_NONE;
}

int mlx5e_open_locked(struct net_device *netdev)
{
	struct mlx5e_priv *priv = netdev_priv(netdev);
	int err;

	set_bit(MLX5E_STATE_OPENED, &priv->state);

	err = mlx5e_open_channels(priv, &priv->channels);
	if (err)
		goto err_clear_state_opened_flag;

	mlx5e_refresh_tirs(priv, false);
	mlx5e_activate_priv_channels(priv);
	if (priv->profile->update_carrier)
		priv->profile->update_carrier(priv);

	mlx5e_queue_update_stats(priv);
	return 0;

err_clear_state_opened_flag:
	clear_bit(MLX5E_STATE_OPENED, &priv->state);
	return err;
}

int mlx5e_open(struct net_device *netdev)
{
	struct mlx5e_priv *priv = netdev_priv(netdev);
	int err;

	mutex_lock(&priv->state_lock);
	err = mlx5e_open_locked(netdev);
	if (!err)
		mlx5_set_port_admin_status(priv->mdev, MLX5_PORT_UP);
	mutex_unlock(&priv->state_lock);

	if (mlx5_vxlan_allowed(priv->mdev->vxlan))
		udp_tunnel_get_rx_info(netdev);

	return err;
}

int mlx5e_close_locked(struct net_device *netdev)
{
	struct mlx5e_priv *priv = netdev_priv(netdev);

	/* May already be CLOSED in case a previous configuration operation
	 * (e.g RX/TX queue size change) that involves close&open failed.
	 */
	if (!test_bit(MLX5E_STATE_OPENED, &priv->state))
		return 0;

	clear_bit(MLX5E_STATE_OPENED, &priv->state);

	netif_carrier_off(priv->netdev);
	mlx5e_deactivate_priv_channels(priv);
	mlx5e_close_channels(&priv->channels);

	return 0;
}

int mlx5e_close(struct net_device *netdev)
{
	struct mlx5e_priv *priv = netdev_priv(netdev);
	int err;

	if (!netif_device_present(netdev))
		return -ENODEV;

	mutex_lock(&priv->state_lock);
	mlx5_set_port_admin_status(priv->mdev, MLX5_PORT_DOWN);
	err = mlx5e_close_locked(netdev);
	mutex_unlock(&priv->state_lock);

	return err;
}

static int mlx5e_alloc_drop_rq(struct mlx5_core_dev *mdev,
			       struct mlx5e_rq *rq,
			       struct mlx5e_rq_param *param)
{
	void *rqc = param->rqc;
	void *rqc_wq = MLX5_ADDR_OF(rqc, rqc, wq);
	int err;

	param->wq.db_numa_node = param->wq.buf_numa_node;

	err = mlx5_wq_cyc_create(mdev, &param->wq, rqc_wq, &rq->wqe.wq,
				 &rq->wq_ctrl);
	if (err)
		return err;

	/* Mark as unused given "Drop-RQ" packets never reach XDP */
	xdp_rxq_info_unused(&rq->xdp_rxq);

	rq->mdev = mdev;

	return 0;
}

static int mlx5e_alloc_drop_cq(struct mlx5_core_dev *mdev,
			       struct mlx5e_cq *cq,
			       struct mlx5e_cq_param *param)
{
	param->wq.buf_numa_node = dev_to_node(&mdev->pdev->dev);
	param->wq.db_numa_node  = dev_to_node(&mdev->pdev->dev);

	return mlx5e_alloc_cq_common(mdev, param, cq);
}

int mlx5e_open_drop_rq(struct mlx5e_priv *priv,
		       struct mlx5e_rq *drop_rq)
{
	struct mlx5_core_dev *mdev = priv->mdev;
	struct mlx5e_cq_param cq_param = {};
	struct mlx5e_rq_param rq_param = {};
	struct mlx5e_cq *cq = &drop_rq->cq;
	int err;

	mlx5e_build_drop_rq_param(priv, &rq_param);

	err = mlx5e_alloc_drop_cq(mdev, cq, &cq_param);
	if (err)
		return err;

	err = mlx5e_create_cq(cq, &cq_param);
	if (err)
		goto err_free_cq;

	err = mlx5e_alloc_drop_rq(mdev, drop_rq, &rq_param);
	if (err)
		goto err_destroy_cq;

	err = mlx5e_create_rq(drop_rq, &rq_param);
	if (err)
		goto err_free_rq;

	err = mlx5e_modify_rq_state(drop_rq, MLX5_RQC_STATE_RST, MLX5_RQC_STATE_RDY);
	if (err)
		mlx5_core_warn(priv->mdev, "modify_rq_state failed, rx_if_down_packets won't be counted %d\n", err);

	return 0;

err_free_rq:
	mlx5e_free_rq(drop_rq);

err_destroy_cq:
	mlx5e_destroy_cq(cq);

err_free_cq:
	mlx5e_free_cq(cq);

	return err;
}

void mlx5e_close_drop_rq(struct mlx5e_rq *drop_rq)
{
	mlx5e_destroy_rq(drop_rq);
	mlx5e_free_rq(drop_rq);
	mlx5e_destroy_cq(&drop_rq->cq);
	mlx5e_free_cq(&drop_rq->cq);
}

int mlx5e_create_tis(struct mlx5_core_dev *mdev, int tc,
		     u32 underlay_qpn, u32 *tisn)
{
	u32 in[MLX5_ST_SZ_DW(create_tis_in)] = {0};
	void *tisc = MLX5_ADDR_OF(create_tis_in, in, ctx);

	MLX5_SET(tisc, tisc, prio, tc << 1);
	MLX5_SET(tisc, tisc, underlay_qpn, underlay_qpn);
	MLX5_SET(tisc, tisc, transport_domain, mdev->mlx5e_res.td.tdn);

	if (mlx5_lag_is_lacp_owner(mdev))
		MLX5_SET(tisc, tisc, strict_lag_tx_port_affinity, 1);

	return mlx5_core_create_tis(mdev, in, sizeof(in), tisn);
}

void mlx5e_destroy_tis(struct mlx5_core_dev *mdev, u32 tisn)
{
	mlx5_core_destroy_tis(mdev, tisn);
}

int mlx5e_create_tises(struct mlx5e_priv *priv)
{
	int err;
	int tc;

	for (tc = 0; tc < priv->profile->max_tc; tc++) {
		err = mlx5e_create_tis(priv->mdev, tc, 0, &priv->tisn[tc]);
		if (err)
			goto err_close_tises;
	}

	return 0;

err_close_tises:
	for (tc--; tc >= 0; tc--)
		mlx5e_destroy_tis(priv->mdev, priv->tisn[tc]);

	return err;
}

static void mlx5e_cleanup_nic_tx(struct mlx5e_priv *priv)
{
	int tc;

	for (tc = 0; tc < priv->profile->max_tc; tc++)
		mlx5e_destroy_tis(priv->mdev, priv->tisn[tc]);
}

static void mlx5e_build_indir_tir_ctx(struct mlx5e_priv *priv,
				      enum mlx5e_traffic_types tt,
				      u32 *tirc)
{
	MLX5_SET(tirc, tirc, transport_domain, priv->mdev->mlx5e_res.td.tdn);

	mlx5e_build_tir_ctx_lro(&priv->channels.params, tirc);

	MLX5_SET(tirc, tirc, disp_type, MLX5_TIRC_DISP_TYPE_INDIRECT);
	MLX5_SET(tirc, tirc, indirect_table, priv->indir_rqt.rqtn);

	mlx5e_build_indir_tir_ctx_hash(&priv->rss_params,
				       &tirc_default_config[tt], tirc, false);
}

static void mlx5e_build_direct_tir_ctx(struct mlx5e_priv *priv, u32 rqtn, u32 *tirc)
{
	MLX5_SET(tirc, tirc, transport_domain, priv->mdev->mlx5e_res.td.tdn);

	mlx5e_build_tir_ctx_lro(&priv->channels.params, tirc);

	MLX5_SET(tirc, tirc, disp_type, MLX5_TIRC_DISP_TYPE_INDIRECT);
	MLX5_SET(tirc, tirc, indirect_table, rqtn);
	MLX5_SET(tirc, tirc, rx_hash_fn, MLX5_RX_HASH_FN_INVERTED_XOR8);
}

int mlx5e_create_indirect_tirs(struct mlx5e_priv *priv, bool inner_ttc)
{
	struct mlx5e_tir *tir;
	void *tirc;
	int inlen;
	int i = 0;
	int err;
	u32 *in;
	int tt;

	inlen = MLX5_ST_SZ_BYTES(create_tir_in);
	in = kvzalloc(inlen, GFP_KERNEL);
	if (!in)
		return -ENOMEM;

	for (tt = 0; tt < MLX5E_NUM_INDIR_TIRS; tt++) {
		memset(in, 0, inlen);
		tir = &priv->indir_tir[tt];
		tirc = MLX5_ADDR_OF(create_tir_in, in, ctx);
		mlx5e_build_indir_tir_ctx(priv, tt, tirc);
		err = mlx5e_create_tir(priv->mdev, tir, in, inlen);
		if (err) {
			mlx5_core_warn(priv->mdev, "create indirect tirs failed, %d\n", err);
			goto err_destroy_inner_tirs;
		}
	}

	if (!inner_ttc || !mlx5e_tunnel_inner_ft_supported(priv->mdev))
		goto out;

	for (i = 0; i < MLX5E_NUM_INDIR_TIRS; i++) {
		memset(in, 0, inlen);
		tir = &priv->inner_indir_tir[i];
		tirc = MLX5_ADDR_OF(create_tir_in, in, ctx);
		mlx5e_build_inner_indir_tir_ctx(priv, i, tirc);
		err = mlx5e_create_tir(priv->mdev, tir, in, inlen);
		if (err) {
			mlx5_core_warn(priv->mdev, "create inner indirect tirs failed, %d\n", err);
			goto err_destroy_inner_tirs;
		}
	}

out:
	kvfree(in);

	return 0;

err_destroy_inner_tirs:
	for (i--; i >= 0; i--)
		mlx5e_destroy_tir(priv->mdev, &priv->inner_indir_tir[i]);

	for (tt--; tt >= 0; tt--)
		mlx5e_destroy_tir(priv->mdev, &priv->indir_tir[tt]);

	kvfree(in);

	return err;
}

int mlx5e_create_direct_tirs(struct mlx5e_priv *priv)
{
	int nch = mlx5e_get_netdev_max_channels(priv->netdev);
	struct mlx5e_tir *tir;
	void *tirc;
	int inlen;
	int err;
	u32 *in;
	int ix;

	inlen = MLX5_ST_SZ_BYTES(create_tir_in);
	in = kvzalloc(inlen, GFP_KERNEL);
	if (!in)
		return -ENOMEM;

	for (ix = 0; ix < nch; ix++) {
		memset(in, 0, inlen);
		tir = &priv->direct_tir[ix];
		tirc = MLX5_ADDR_OF(create_tir_in, in, ctx);
		mlx5e_build_direct_tir_ctx(priv, priv->direct_tir[ix].rqt.rqtn, tirc);
		err = mlx5e_create_tir(priv->mdev, tir, in, inlen);
		if (err)
			goto err_destroy_ch_tirs;
	}

	kvfree(in);

	return 0;

err_destroy_ch_tirs:
	mlx5_core_warn(priv->mdev, "create direct tirs failed, %d\n", err);
	for (ix--; ix >= 0; ix--)
		mlx5e_destroy_tir(priv->mdev, &priv->direct_tir[ix]);

	kvfree(in);

	return err;
}

void mlx5e_destroy_indirect_tirs(struct mlx5e_priv *priv, bool inner_ttc)
{
	int i;

	for (i = 0; i < MLX5E_NUM_INDIR_TIRS; i++)
		mlx5e_destroy_tir(priv->mdev, &priv->indir_tir[i]);

	if (!inner_ttc || !mlx5e_tunnel_inner_ft_supported(priv->mdev))
		return;

	for (i = 0; i < MLX5E_NUM_INDIR_TIRS; i++)
		mlx5e_destroy_tir(priv->mdev, &priv->inner_indir_tir[i]);
}

void mlx5e_destroy_direct_tirs(struct mlx5e_priv *priv)
{
	int nch = mlx5e_get_netdev_max_channels(priv->netdev);
	int i;

	for (i = 0; i < nch; i++)
		mlx5e_destroy_tir(priv->mdev, &priv->direct_tir[i]);
}

static int mlx5e_modify_channels_scatter_fcs(struct mlx5e_channels *chs, bool enable)
{
	int err = 0;
	int i;

	for (i = 0; i < chs->num; i++) {
		err = mlx5e_modify_rq_scatter_fcs(&chs->c[i]->rq, enable);
		if (err)
			return err;
	}

	return 0;
}

static int mlx5e_modify_channels_vsd(struct mlx5e_channels *chs, bool vsd)
{
	int err = 0;
	int i;

	for (i = 0; i < chs->num; i++) {
		err = mlx5e_modify_rq_vsd(&chs->c[i]->rq, vsd);
		if (err)
			return err;
	}

	return 0;
}

static int mlx5e_setup_tc_mqprio(struct net_device *netdev,
				 struct tc_mqprio_qopt *mqprio)
{
	struct mlx5e_priv *priv = netdev_priv(netdev);
	struct mlx5e_channels new_channels = {};
	u8 tc = mqprio->num_tc;
	int err = 0;

	mqprio->hw = TC_MQPRIO_HW_OFFLOAD_TCS;

	if (tc && tc != MLX5E_MAX_NUM_TC)
		return -EINVAL;

	mutex_lock(&priv->state_lock);

	new_channels.params = priv->channels.params;
	new_channels.params.num_tc = tc ? tc : 1;

	if (!test_bit(MLX5E_STATE_OPENED, &priv->state)) {
		priv->channels.params = new_channels.params;
		goto out;
	}

	err = mlx5e_open_channels(priv, &new_channels);
	if (err)
		goto out;

	priv->max_opened_tc = max_t(u8, priv->max_opened_tc,
				    new_channels.params.num_tc);
	mlx5e_switch_priv_channels(priv, &new_channels, NULL);
out:
	mutex_unlock(&priv->state_lock);
	return err;
}

#ifdef CONFIG_MLX5_ESWITCH
static int mlx5e_setup_tc_cls_flower(struct mlx5e_priv *priv,
				     struct tc_cls_flower_offload *cls_flower,
				     int flags)
{
	switch (cls_flower->command) {
	case TC_CLSFLOWER_REPLACE:
		return mlx5e_configure_flower(priv->netdev, priv, cls_flower,
					      flags);
	case TC_CLSFLOWER_DESTROY:
		return mlx5e_delete_flower(priv->netdev, priv, cls_flower,
					   flags);
	case TC_CLSFLOWER_STATS:
		return mlx5e_stats_flower(priv->netdev, priv, cls_flower,
					  flags);
	default:
		return -EOPNOTSUPP;
	}
}

static int mlx5e_setup_tc_block_cb(enum tc_setup_type type, void *type_data,
				   void *cb_priv)
{
	struct mlx5e_priv *priv = cb_priv;

	switch (type) {
	case TC_SETUP_CLSFLOWER:
		return mlx5e_setup_tc_cls_flower(priv, type_data, MLX5E_TC_INGRESS |
						 MLX5E_TC_NIC_OFFLOAD);
	default:
		return -EOPNOTSUPP;
	}
}

static int mlx5e_setup_tc_block(struct net_device *dev,
				struct tc_block_offload *f)
{
	struct mlx5e_priv *priv = netdev_priv(dev);

	if (f->binder_type != TCF_BLOCK_BINDER_TYPE_CLSACT_INGRESS)
		return -EOPNOTSUPP;

	switch (f->command) {
	case TC_BLOCK_BIND:
		return tcf_block_cb_register(f->block, mlx5e_setup_tc_block_cb,
					     priv, priv, f->extack);
	case TC_BLOCK_UNBIND:
		tcf_block_cb_unregister(f->block, mlx5e_setup_tc_block_cb,
					priv);
		return 0;
	default:
		return -EOPNOTSUPP;
	}
}
#endif

static int mlx5e_setup_tc(struct net_device *dev, enum tc_setup_type type,
			  void *type_data)
{
	switch (type) {
#ifdef CONFIG_MLX5_ESWITCH
	case TC_SETUP_BLOCK:
		return mlx5e_setup_tc_block(dev, type_data);
#endif
	case TC_SETUP_QDISC_MQPRIO:
		return mlx5e_setup_tc_mqprio(dev, type_data);
	default:
		return -EOPNOTSUPP;
	}
}

void
mlx5e_get_stats(struct net_device *dev, struct rtnl_link_stats64 *stats)
{
	struct mlx5e_priv *priv = netdev_priv(dev);
	struct mlx5e_sw_stats *sstats = &priv->stats.sw;
	struct mlx5e_vport_stats *vstats = &priv->stats.vport;
	struct mlx5e_pport_stats *pstats = &priv->stats.pport;

	if (!mlx5e_monitor_counter_supported(priv)) {
		/* update HW stats in background for next time */
		mlx5e_queue_update_stats(priv);
	}

	if (mlx5e_is_uplink_rep(priv)) {
		stats->rx_packets = PPORT_802_3_GET(pstats, a_frames_received_ok);
		stats->rx_bytes   = PPORT_802_3_GET(pstats, a_octets_received_ok);
		stats->tx_packets = PPORT_802_3_GET(pstats, a_frames_transmitted_ok);
		stats->tx_bytes   = PPORT_802_3_GET(pstats, a_octets_transmitted_ok);
	} else {
		mlx5e_grp_sw_update_stats(priv);
		stats->rx_packets = sstats->rx_packets;
		stats->rx_bytes   = sstats->rx_bytes;
		stats->tx_packets = sstats->tx_packets;
		stats->tx_bytes   = sstats->tx_bytes;
		stats->tx_dropped = sstats->tx_queue_dropped;
	}

	stats->rx_dropped = priv->stats.qcnt.rx_out_of_buffer;

	stats->rx_length_errors =
		PPORT_802_3_GET(pstats, a_in_range_length_errors) +
		PPORT_802_3_GET(pstats, a_out_of_range_length_field) +
		PPORT_802_3_GET(pstats, a_frame_too_long_errors);
	stats->rx_crc_errors =
		PPORT_802_3_GET(pstats, a_frame_check_sequence_errors);
	stats->rx_frame_errors = PPORT_802_3_GET(pstats, a_alignment_errors);
	stats->tx_aborted_errors = PPORT_2863_GET(pstats, if_out_discards);
	stats->rx_errors = stats->rx_length_errors + stats->rx_crc_errors +
			   stats->rx_frame_errors;
	stats->tx_errors = stats->tx_aborted_errors + stats->tx_carrier_errors;

	/* vport multicast also counts packets that are dropped due to steering
	 * or rx out of buffer
	 */
	stats->multicast =
		VPORT_COUNTER_GET(vstats, received_eth_multicast.packets);
}

static void mlx5e_set_rx_mode(struct net_device *dev)
{
	struct mlx5e_priv *priv = netdev_priv(dev);

	queue_work(priv->wq, &priv->set_rx_mode_work);
}

static int mlx5e_set_mac(struct net_device *netdev, void *addr)
{
	struct mlx5e_priv *priv = netdev_priv(netdev);
	struct sockaddr *saddr = addr;

	if (!is_valid_ether_addr(saddr->sa_data))
		return -EADDRNOTAVAIL;

	netif_addr_lock_bh(netdev);
	ether_addr_copy(netdev->dev_addr, saddr->sa_data);
	netif_addr_unlock_bh(netdev);

	queue_work(priv->wq, &priv->set_rx_mode_work);

	return 0;
}

#define MLX5E_SET_FEATURE(features, feature, enable)	\
	do {						\
		if (enable)				\
			*features |= feature;		\
		else					\
			*features &= ~feature;		\
	} while (0)

typedef int (*mlx5e_feature_handler)(struct net_device *netdev, bool enable);

static int set_feature_lro(struct net_device *netdev, bool enable)
{
	struct mlx5e_priv *priv = netdev_priv(netdev);
	struct mlx5_core_dev *mdev = priv->mdev;
	struct mlx5e_channels new_channels = {};
	struct mlx5e_params *old_params;
	int err = 0;
	bool reset;

	mutex_lock(&priv->state_lock);

	old_params = &priv->channels.params;
	if (enable && !MLX5E_GET_PFLAG(old_params, MLX5E_PFLAG_RX_STRIDING_RQ)) {
		netdev_warn(netdev, "can't set LRO with legacy RQ\n");
		err = -EINVAL;
		goto out;
	}

	reset = test_bit(MLX5E_STATE_OPENED, &priv->state);

	new_channels.params = *old_params;
	new_channels.params.lro_en = enable;

	if (old_params->rq_wq_type != MLX5_WQ_TYPE_CYCLIC) {
		if (mlx5e_rx_mpwqe_is_linear_skb(mdev, old_params) ==
		    mlx5e_rx_mpwqe_is_linear_skb(mdev, &new_channels.params))
			reset = false;
	}

	if (!reset) {
		*old_params = new_channels.params;
		err = mlx5e_modify_tirs_lro(priv);
		goto out;
	}

	err = mlx5e_open_channels(priv, &new_channels);
	if (err)
		goto out;

	mlx5e_switch_priv_channels(priv, &new_channels, mlx5e_modify_tirs_lro);
out:
	mutex_unlock(&priv->state_lock);
	return err;
}

static int set_feature_cvlan_filter(struct net_device *netdev, bool enable)
{
	struct mlx5e_priv *priv = netdev_priv(netdev);

	if (enable)
		mlx5e_enable_cvlan_filter(priv);
	else
		mlx5e_disable_cvlan_filter(priv);

	return 0;
}

#ifdef CONFIG_MLX5_ESWITCH
static int set_feature_tc_num_filters(struct net_device *netdev, bool enable)
{
	struct mlx5e_priv *priv = netdev_priv(netdev);

	if (!enable && mlx5e_tc_num_filters(priv, MLX5E_TC_NIC_OFFLOAD)) {
		netdev_err(netdev,
			   "Active offloaded tc filters, can't turn hw_tc_offload off\n");
		return -EINVAL;
	}

	return 0;
}
#endif

static int set_feature_rx_all(struct net_device *netdev, bool enable)
{
	struct mlx5e_priv *priv = netdev_priv(netdev);
	struct mlx5_core_dev *mdev = priv->mdev;

	return mlx5_set_port_fcs(mdev, !enable);
}

static int set_feature_rx_fcs(struct net_device *netdev, bool enable)
{
	struct mlx5e_priv *priv = netdev_priv(netdev);
	int err;

	mutex_lock(&priv->state_lock);

	priv->channels.params.scatter_fcs_en = enable;
	err = mlx5e_modify_channels_scatter_fcs(&priv->channels, enable);
	if (err)
		priv->channels.params.scatter_fcs_en = !enable;

	mutex_unlock(&priv->state_lock);

	return err;
}

static int set_feature_rx_vlan(struct net_device *netdev, bool enable)
{
	struct mlx5e_priv *priv = netdev_priv(netdev);
	int err = 0;

	mutex_lock(&priv->state_lock);

	priv->channels.params.vlan_strip_disable = !enable;
	if (!test_bit(MLX5E_STATE_OPENED, &priv->state))
		goto unlock;

	err = mlx5e_modify_channels_vsd(&priv->channels, !enable);
	if (err)
		priv->channels.params.vlan_strip_disable = enable;

unlock:
	mutex_unlock(&priv->state_lock);

	return err;
}

#ifdef CONFIG_MLX5_EN_ARFS
static int set_feature_arfs(struct net_device *netdev, bool enable)
{
	struct mlx5e_priv *priv = netdev_priv(netdev);
	int err;

	if (enable)
		err = mlx5e_arfs_enable(priv);
	else
		err = mlx5e_arfs_disable(priv);

	return err;
}
#endif

static int mlx5e_handle_feature(struct net_device *netdev,
				netdev_features_t *features,
				netdev_features_t wanted_features,
				netdev_features_t feature,
				mlx5e_feature_handler feature_handler)
{
	netdev_features_t changes = wanted_features ^ netdev->features;
	bool enable = !!(wanted_features & feature);
	int err;

	if (!(changes & feature))
		return 0;

	err = feature_handler(netdev, enable);
	if (err) {
		netdev_err(netdev, "%s feature %pNF failed, err %d\n",
			   enable ? "Enable" : "Disable", &feature, err);
		return err;
	}

	MLX5E_SET_FEATURE(features, feature, enable);
	return 0;
}

static int mlx5e_set_features(struct net_device *netdev,
			      netdev_features_t features)
{
	netdev_features_t oper_features = netdev->features;
	int err = 0;

#define MLX5E_HANDLE_FEATURE(feature, handler) \
	mlx5e_handle_feature(netdev, &oper_features, features, feature, handler)

	err |= MLX5E_HANDLE_FEATURE(NETIF_F_LRO, set_feature_lro);
	err |= MLX5E_HANDLE_FEATURE(NETIF_F_HW_VLAN_CTAG_FILTER,
				    set_feature_cvlan_filter);
#ifdef CONFIG_MLX5_ESWITCH
	err |= MLX5E_HANDLE_FEATURE(NETIF_F_HW_TC, set_feature_tc_num_filters);
#endif
	err |= MLX5E_HANDLE_FEATURE(NETIF_F_RXALL, set_feature_rx_all);
	err |= MLX5E_HANDLE_FEATURE(NETIF_F_RXFCS, set_feature_rx_fcs);
	err |= MLX5E_HANDLE_FEATURE(NETIF_F_HW_VLAN_CTAG_RX, set_feature_rx_vlan);
#ifdef CONFIG_MLX5_EN_ARFS
	err |= MLX5E_HANDLE_FEATURE(NETIF_F_NTUPLE, set_feature_arfs);
#endif

	if (err) {
		netdev->features = oper_features;
		return -EINVAL;
	}

	return 0;
}

static netdev_features_t mlx5e_fix_features(struct net_device *netdev,
					    netdev_features_t features)
{
	struct mlx5e_priv *priv = netdev_priv(netdev);
	struct mlx5e_params *params;

	mutex_lock(&priv->state_lock);
	params = &priv->channels.params;
	if (!bitmap_empty(priv->fs.vlan.active_svlans, VLAN_N_VID)) {
		/* HW strips the outer C-tag header, this is a problem
		 * for S-tag traffic.
		 */
		features &= ~NETIF_F_HW_VLAN_CTAG_RX;
		if (!params->vlan_strip_disable)
			netdev_warn(netdev, "Dropping C-tag vlan stripping offload due to S-tag vlan\n");
	}
	if (!MLX5E_GET_PFLAG(params, MLX5E_PFLAG_RX_STRIDING_RQ)) {
		features &= ~NETIF_F_LRO;
		if (params->lro_en)
			netdev_warn(netdev, "Disabling LRO, not supported in legacy RQ\n");
	}

	mutex_unlock(&priv->state_lock);

	return features;
}

int mlx5e_change_mtu(struct net_device *netdev, int new_mtu,
		     change_hw_mtu_cb set_mtu_cb)
{
	struct mlx5e_priv *priv = netdev_priv(netdev);
	struct mlx5e_channels new_channels = {};
	struct mlx5e_params *params;
	int err = 0;
	bool reset;

	mutex_lock(&priv->state_lock);

	params = &priv->channels.params;

	reset = !params->lro_en;
	reset = reset && test_bit(MLX5E_STATE_OPENED, &priv->state);

	new_channels.params = *params;
	new_channels.params.sw_mtu = new_mtu;

	if (params->xdp_prog &&
	    !mlx5e_rx_is_linear_skb(priv->mdev, &new_channels.params)) {
		netdev_err(netdev, "MTU(%d) > %d is not allowed while XDP enabled\n",
			   new_mtu, MLX5E_XDP_MAX_MTU);
		err = -EINVAL;
		goto out;
	}

	if (params->rq_wq_type == MLX5_WQ_TYPE_LINKED_LIST_STRIDING_RQ) {
		bool is_linear = mlx5e_rx_mpwqe_is_linear_skb(priv->mdev, &new_channels.params);
		u8 ppw_old = mlx5e_mpwqe_log_pkts_per_wqe(params);
		u8 ppw_new = mlx5e_mpwqe_log_pkts_per_wqe(&new_channels.params);

		reset = reset && (is_linear || (ppw_old != ppw_new));
	}

	if (!reset) {
		params->sw_mtu = new_mtu;
		if (set_mtu_cb)
			set_mtu_cb(priv);
		netdev->mtu = params->sw_mtu;
		goto out;
	}

	err = mlx5e_open_channels(priv, &new_channels);
	if (err)
		goto out;

	mlx5e_switch_priv_channels(priv, &new_channels, set_mtu_cb);
	netdev->mtu = new_channels.params.sw_mtu;

out:
	mutex_unlock(&priv->state_lock);
	return err;
}

static int mlx5e_change_nic_mtu(struct net_device *netdev, int new_mtu)
{
	return mlx5e_change_mtu(netdev, new_mtu, mlx5e_set_dev_port_mtu);
}

int mlx5e_hwstamp_set(struct mlx5e_priv *priv, struct ifreq *ifr)
{
	struct hwtstamp_config config;
	int err;

	if (!MLX5_CAP_GEN(priv->mdev, device_frequency_khz) ||
	    (mlx5_clock_get_ptp_index(priv->mdev) == -1))
		return -EOPNOTSUPP;

	if (copy_from_user(&config, ifr->ifr_data, sizeof(config)))
		return -EFAULT;

	/* TX HW timestamp */
	switch (config.tx_type) {
	case HWTSTAMP_TX_OFF:
	case HWTSTAMP_TX_ON:
		break;
	default:
		return -ERANGE;
	}

	mutex_lock(&priv->state_lock);
	/* RX HW timestamp */
	switch (config.rx_filter) {
	case HWTSTAMP_FILTER_NONE:
		/* Reset CQE compression to Admin default */
		mlx5e_modify_rx_cqe_compression_locked(priv, priv->channels.params.rx_cqe_compress_def);
		break;
	case HWTSTAMP_FILTER_ALL:
	case HWTSTAMP_FILTER_SOME:
	case HWTSTAMP_FILTER_PTP_V1_L4_EVENT:
	case HWTSTAMP_FILTER_PTP_V1_L4_SYNC:
	case HWTSTAMP_FILTER_PTP_V1_L4_DELAY_REQ:
	case HWTSTAMP_FILTER_PTP_V2_L4_EVENT:
	case HWTSTAMP_FILTER_PTP_V2_L4_SYNC:
	case HWTSTAMP_FILTER_PTP_V2_L4_DELAY_REQ:
	case HWTSTAMP_FILTER_PTP_V2_L2_EVENT:
	case HWTSTAMP_FILTER_PTP_V2_L2_SYNC:
	case HWTSTAMP_FILTER_PTP_V2_L2_DELAY_REQ:
	case HWTSTAMP_FILTER_PTP_V2_EVENT:
	case HWTSTAMP_FILTER_PTP_V2_SYNC:
	case HWTSTAMP_FILTER_PTP_V2_DELAY_REQ:
	case HWTSTAMP_FILTER_NTP_ALL:
		/* Disable CQE compression */
		netdev_warn(priv->netdev, "Disabling cqe compression");
		err = mlx5e_modify_rx_cqe_compression_locked(priv, false);
		if (err) {
			netdev_err(priv->netdev, "Failed disabling cqe compression err=%d\n", err);
			mutex_unlock(&priv->state_lock);
			return err;
		}
		config.rx_filter = HWTSTAMP_FILTER_ALL;
		break;
	default:
		mutex_unlock(&priv->state_lock);
		return -ERANGE;
	}

	memcpy(&priv->tstamp, &config, sizeof(config));
	mutex_unlock(&priv->state_lock);

	return copy_to_user(ifr->ifr_data, &config,
			    sizeof(config)) ? -EFAULT : 0;
}

int mlx5e_hwstamp_get(struct mlx5e_priv *priv, struct ifreq *ifr)
{
	struct hwtstamp_config *cfg = &priv->tstamp;

	if (!MLX5_CAP_GEN(priv->mdev, device_frequency_khz))
		return -EOPNOTSUPP;

	return copy_to_user(ifr->ifr_data, cfg, sizeof(*cfg)) ? -EFAULT : 0;
}

static int mlx5e_ioctl(struct net_device *dev, struct ifreq *ifr, int cmd)
{
	struct mlx5e_priv *priv = netdev_priv(dev);

	switch (cmd) {
	case SIOCSHWTSTAMP:
		return mlx5e_hwstamp_set(priv, ifr);
	case SIOCGHWTSTAMP:
		return mlx5e_hwstamp_get(priv, ifr);
	default:
		return -EOPNOTSUPP;
	}
}

#ifdef CONFIG_MLX5_ESWITCH
int mlx5e_set_vf_mac(struct net_device *dev, int vf, u8 *mac)
{
	struct mlx5e_priv *priv = netdev_priv(dev);
	struct mlx5_core_dev *mdev = priv->mdev;

	return mlx5_eswitch_set_vport_mac(mdev->priv.eswitch, vf + 1, mac);
}

static int mlx5e_set_vf_vlan(struct net_device *dev, int vf, u16 vlan, u8 qos,
			     __be16 vlan_proto)
{
	struct mlx5e_priv *priv = netdev_priv(dev);
	struct mlx5_core_dev *mdev = priv->mdev;

	if (vlan_proto != htons(ETH_P_8021Q))
		return -EPROTONOSUPPORT;

	return mlx5_eswitch_set_vport_vlan(mdev->priv.eswitch, vf + 1,
					   vlan, qos);
}

static int mlx5e_set_vf_spoofchk(struct net_device *dev, int vf, bool setting)
{
	struct mlx5e_priv *priv = netdev_priv(dev);
	struct mlx5_core_dev *mdev = priv->mdev;

	return mlx5_eswitch_set_vport_spoofchk(mdev->priv.eswitch, vf + 1, setting);
}

static int mlx5e_set_vf_trust(struct net_device *dev, int vf, bool setting)
{
	struct mlx5e_priv *priv = netdev_priv(dev);
	struct mlx5_core_dev *mdev = priv->mdev;

	return mlx5_eswitch_set_vport_trust(mdev->priv.eswitch, vf + 1, setting);
}

int mlx5e_set_vf_rate(struct net_device *dev, int vf, int min_tx_rate,
		      int max_tx_rate)
{
	struct mlx5e_priv *priv = netdev_priv(dev);
	struct mlx5_core_dev *mdev = priv->mdev;

	return mlx5_eswitch_set_vport_rate(mdev->priv.eswitch, vf + 1,
					   max_tx_rate, min_tx_rate);
}

static int mlx5_vport_link2ifla(u8 esw_link)
{
	switch (esw_link) {
	case MLX5_VPORT_ADMIN_STATE_DOWN:
		return IFLA_VF_LINK_STATE_DISABLE;
	case MLX5_VPORT_ADMIN_STATE_UP:
		return IFLA_VF_LINK_STATE_ENABLE;
	}
	return IFLA_VF_LINK_STATE_AUTO;
}

static int mlx5_ifla_link2vport(u8 ifla_link)
{
	switch (ifla_link) {
	case IFLA_VF_LINK_STATE_DISABLE:
		return MLX5_VPORT_ADMIN_STATE_DOWN;
	case IFLA_VF_LINK_STATE_ENABLE:
		return MLX5_VPORT_ADMIN_STATE_UP;
	}
	return MLX5_VPORT_ADMIN_STATE_AUTO;
}

static int mlx5e_set_vf_link_state(struct net_device *dev, int vf,
				   int link_state)
{
	struct mlx5e_priv *priv = netdev_priv(dev);
	struct mlx5_core_dev *mdev = priv->mdev;

	return mlx5_eswitch_set_vport_state(mdev->priv.eswitch, vf + 1,
					    mlx5_ifla_link2vport(link_state));
}

int mlx5e_get_vf_config(struct net_device *dev,
			int vf, struct ifla_vf_info *ivi)
{
	struct mlx5e_priv *priv = netdev_priv(dev);
	struct mlx5_core_dev *mdev = priv->mdev;
	int err;

	err = mlx5_eswitch_get_vport_config(mdev->priv.eswitch, vf + 1, ivi);
	if (err)
		return err;
	ivi->linkstate = mlx5_vport_link2ifla(ivi->linkstate);
	return 0;
}

int mlx5e_get_vf_stats(struct net_device *dev,
		       int vf, struct ifla_vf_stats *vf_stats)
{
	struct mlx5e_priv *priv = netdev_priv(dev);
	struct mlx5_core_dev *mdev = priv->mdev;

	return mlx5_eswitch_get_vport_stats(mdev->priv.eswitch, vf + 1,
					    vf_stats);
}
#endif

struct mlx5e_vxlan_work {
	struct work_struct	work;
	struct mlx5e_priv	*priv;
	u16			port;
};

static void mlx5e_vxlan_add_work(struct work_struct *work)
{
	struct mlx5e_vxlan_work *vxlan_work =
		container_of(work, struct mlx5e_vxlan_work, work);
	struct mlx5e_priv *priv = vxlan_work->priv;
	u16 port = vxlan_work->port;

	mutex_lock(&priv->state_lock);
	mlx5_vxlan_add_port(priv->mdev->vxlan, port);
	mutex_unlock(&priv->state_lock);

	kfree(vxlan_work);
}

static void mlx5e_vxlan_del_work(struct work_struct *work)
{
	struct mlx5e_vxlan_work *vxlan_work =
		container_of(work, struct mlx5e_vxlan_work, work);
	struct mlx5e_priv *priv         = vxlan_work->priv;
	u16 port = vxlan_work->port;

	mutex_lock(&priv->state_lock);
	mlx5_vxlan_del_port(priv->mdev->vxlan, port);
	mutex_unlock(&priv->state_lock);
	kfree(vxlan_work);
}

static void mlx5e_vxlan_queue_work(struct mlx5e_priv *priv, u16 port, int add)
{
	struct mlx5e_vxlan_work *vxlan_work;

	vxlan_work = kmalloc(sizeof(*vxlan_work), GFP_ATOMIC);
	if (!vxlan_work)
		return;

	if (add)
		INIT_WORK(&vxlan_work->work, mlx5e_vxlan_add_work);
	else
		INIT_WORK(&vxlan_work->work, mlx5e_vxlan_del_work);

	vxlan_work->priv = priv;
	vxlan_work->port = port;
	queue_work(priv->wq, &vxlan_work->work);
}

void mlx5e_add_vxlan_port(struct net_device *netdev, struct udp_tunnel_info *ti)
{
	struct mlx5e_priv *priv = netdev_priv(netdev);

	if (ti->type != UDP_TUNNEL_TYPE_VXLAN)
		return;

	if (!mlx5_vxlan_allowed(priv->mdev->vxlan))
		return;

	mlx5e_vxlan_queue_work(priv, be16_to_cpu(ti->port), 1);
}

void mlx5e_del_vxlan_port(struct net_device *netdev, struct udp_tunnel_info *ti)
{
	struct mlx5e_priv *priv = netdev_priv(netdev);

	if (ti->type != UDP_TUNNEL_TYPE_VXLAN)
		return;

	if (!mlx5_vxlan_allowed(priv->mdev->vxlan))
		return;

	mlx5e_vxlan_queue_work(priv, be16_to_cpu(ti->port), 0);
}

static netdev_features_t mlx5e_tunnel_features_check(struct mlx5e_priv *priv,
						     struct sk_buff *skb,
						     netdev_features_t features)
{
	unsigned int offset = 0;
	struct udphdr *udph;
	u8 proto;
	u16 port;

	switch (vlan_get_protocol(skb)) {
	case htons(ETH_P_IP):
		proto = ip_hdr(skb)->protocol;
		break;
	case htons(ETH_P_IPV6):
		proto = ipv6_find_hdr(skb, &offset, -1, NULL, NULL);
		break;
	default:
		goto out;
	}

	switch (proto) {
	case IPPROTO_GRE:
		return features;
	case IPPROTO_UDP:
		udph = udp_hdr(skb);
		port = be16_to_cpu(udph->dest);

		/* Verify if UDP port is being offloaded by HW */
		if (mlx5_vxlan_lookup_port(priv->mdev->vxlan, port))
			return features;
	}

out:
	/* Disable CSUM and GSO if the udp dport is not offloaded by HW */
	return features & ~(NETIF_F_CSUM_MASK | NETIF_F_GSO_MASK);
}

netdev_features_t mlx5e_features_check(struct sk_buff *skb,
				       struct net_device *netdev,
				       netdev_features_t features)
{
	struct mlx5e_priv *priv = netdev_priv(netdev);

	features = vlan_features_check(skb, features);
	features = vxlan_features_check(skb, features);

#ifdef CONFIG_MLX5_EN_IPSEC
	if (mlx5e_ipsec_feature_check(skb, netdev, features))
		return features;
#endif

	/* Validate if the tunneled packet is being offloaded by HW */
	if (skb->encapsulation &&
	    (features & NETIF_F_CSUM_MASK || features & NETIF_F_GSO_MASK))
		return mlx5e_tunnel_features_check(priv, skb, features);

	return features;
}

static bool mlx5e_tx_timeout_eq_recover(struct net_device *dev,
					struct mlx5e_txqsq *sq)
{
	struct mlx5_eq_comp *eq = sq->cq.mcq.eq;
	u32 eqe_count;

	netdev_err(dev, "EQ 0x%x: Cons = 0x%x, irqn = 0x%x\n",
		   eq->core.eqn, eq->core.cons_index, eq->core.irqn);

	eqe_count = mlx5_eq_poll_irq_disabled(eq);
	if (!eqe_count)
		return false;

	netdev_err(dev, "Recover %d eqes on EQ 0x%x\n", eqe_count, eq->core.eqn);
	sq->channel->stats->eq_rearm++;
	return true;
}

static void mlx5e_tx_timeout_work(struct work_struct *work)
{
	struct mlx5e_priv *priv = container_of(work, struct mlx5e_priv,
					       tx_timeout_work);
	struct net_device *dev = priv->netdev;
	bool reopen_channels = false;
	int i, err;

	rtnl_lock();
	mutex_lock(&priv->state_lock);

	if (!test_bit(MLX5E_STATE_OPENED, &priv->state))
		goto unlock;

	for (i = 0; i < priv->channels.num * priv->channels.params.num_tc; i++) {
		struct netdev_queue *dev_queue = netdev_get_tx_queue(dev, i);
		struct mlx5e_txqsq *sq = priv->txq2sq[i];

		if (!netif_xmit_stopped(dev_queue))
			continue;

		netdev_err(dev,
			   "TX timeout on queue: %d, SQ: 0x%x, CQ: 0x%x, SQ Cons: 0x%x SQ Prod: 0x%x, usecs since last trans: %u\n",
			   i, sq->sqn, sq->cq.mcq.cqn, sq->cc, sq->pc,
			   jiffies_to_usecs(jiffies - dev_queue->trans_start));

		/* If we recover a lost interrupt, most likely TX timeout will
		 * be resolved, skip reopening channels
		 */
		if (!mlx5e_tx_timeout_eq_recover(dev, sq)) {
			clear_bit(MLX5E_SQ_STATE_ENABLED, &sq->state);
			reopen_channels = true;
		}
	}

	if (!reopen_channels)
		goto unlock;

	mlx5e_close_locked(dev);
	err = mlx5e_open_locked(dev);
	if (err)
		netdev_err(priv->netdev,
			   "mlx5e_open_locked failed recovering from a tx_timeout, err(%d).\n",
			   err);

unlock:
	mutex_unlock(&priv->state_lock);
	rtnl_unlock();
}

static void mlx5e_tx_timeout(struct net_device *dev)
{
	struct mlx5e_priv *priv = netdev_priv(dev);

	netdev_err(dev, "TX timeout detected\n");
	queue_work(priv->wq, &priv->tx_timeout_work);
}

static int mlx5e_xdp_allowed(struct mlx5e_priv *priv, struct bpf_prog *prog)
{
	struct net_device *netdev = priv->netdev;
	struct mlx5e_channels new_channels = {};

	if (priv->channels.params.lro_en) {
		netdev_warn(netdev, "can't set XDP while LRO is on, disable LRO first\n");
		return -EINVAL;
	}

	if (MLX5_IPSEC_DEV(priv->mdev)) {
		netdev_warn(netdev, "can't set XDP with IPSec offload\n");
		return -EINVAL;
	}

	new_channels.params = priv->channels.params;
	new_channels.params.xdp_prog = prog;

	if (!mlx5e_rx_is_linear_skb(priv->mdev, &new_channels.params)) {
		netdev_warn(netdev, "XDP is not allowed with MTU(%d) > %d\n",
			    new_channels.params.sw_mtu, MLX5E_XDP_MAX_MTU);
		return -EINVAL;
	}

	return 0;
}

static int mlx5e_xdp_set(struct net_device *netdev, struct bpf_prog *prog)
{
	struct mlx5e_priv *priv = netdev_priv(netdev);
	struct bpf_prog *old_prog;
	bool reset, was_opened;
	int err = 0;
	int i;

	mutex_lock(&priv->state_lock);

	if (prog) {
		err = mlx5e_xdp_allowed(priv, prog);
		if (err)
			goto unlock;
	}

	was_opened = test_bit(MLX5E_STATE_OPENED, &priv->state);
	/* no need for full reset when exchanging programs */
	reset = (!priv->channels.params.xdp_prog || !prog);

	if (was_opened && reset)
		mlx5e_close_locked(netdev);
	if (was_opened && !reset) {
		/* num_channels is invariant here, so we can take the
		 * batched reference right upfront.
		 */
		prog = bpf_prog_add(prog, priv->channels.num);
		if (IS_ERR(prog)) {
			err = PTR_ERR(prog);
			goto unlock;
		}
	}

	/* exchange programs, extra prog reference we got from caller
	 * as long as we don't fail from this point onwards.
	 */
	old_prog = xchg(&priv->channels.params.xdp_prog, prog);
	if (old_prog)
		bpf_prog_put(old_prog);

	if (reset) /* change RQ type according to priv->xdp_prog */
		mlx5e_set_rq_type(priv->mdev, &priv->channels.params);

	if (was_opened && reset)
		mlx5e_open_locked(netdev);

	if (!test_bit(MLX5E_STATE_OPENED, &priv->state) || reset)
		goto unlock;

	/* exchanging programs w/o reset, we update ref counts on behalf
	 * of the channels RQs here.
	 */
	for (i = 0; i < priv->channels.num; i++) {
		struct mlx5e_channel *c = priv->channels.c[i];

		clear_bit(MLX5E_RQ_STATE_ENABLED, &c->rq.state);
		napi_synchronize(&c->napi);
		/* prevent mlx5e_poll_rx_cq from accessing rq->xdp_prog */

		old_prog = xchg(&c->rq.xdp_prog, prog);

		set_bit(MLX5E_RQ_STATE_ENABLED, &c->rq.state);
		/* napi_schedule in case we have missed anything */
		napi_schedule(&c->napi);

		if (old_prog)
			bpf_prog_put(old_prog);
	}

unlock:
	mutex_unlock(&priv->state_lock);
	return err;
}

static u32 mlx5e_xdp_query(struct net_device *dev)
{
	struct mlx5e_priv *priv = netdev_priv(dev);
	const struct bpf_prog *xdp_prog;
	u32 prog_id = 0;

	mutex_lock(&priv->state_lock);
	xdp_prog = priv->channels.params.xdp_prog;
	if (xdp_prog)
		prog_id = xdp_prog->aux->id;
	mutex_unlock(&priv->state_lock);

	return prog_id;
}

static int mlx5e_xdp(struct net_device *dev, struct netdev_bpf *xdp)
{
	switch (xdp->command) {
	case XDP_SETUP_PROG:
		return mlx5e_xdp_set(dev, xdp->prog);
	case XDP_QUERY_PROG:
		xdp->prog_id = mlx5e_xdp_query(dev);
		return 0;
	default:
		return -EINVAL;
	}
}

const struct net_device_ops mlx5e_netdev_ops = {
	.ndo_open                = mlx5e_open,
	.ndo_stop                = mlx5e_close,
	.ndo_start_xmit          = mlx5e_xmit,
	.ndo_setup_tc            = mlx5e_setup_tc,
	.ndo_select_queue        = mlx5e_select_queue,
	.ndo_get_stats64         = mlx5e_get_stats,
	.ndo_set_rx_mode         = mlx5e_set_rx_mode,
	.ndo_set_mac_address     = mlx5e_set_mac,
	.ndo_vlan_rx_add_vid     = mlx5e_vlan_rx_add_vid,
	.ndo_vlan_rx_kill_vid    = mlx5e_vlan_rx_kill_vid,
	.ndo_set_features        = mlx5e_set_features,
	.ndo_fix_features        = mlx5e_fix_features,
	.ndo_change_mtu          = mlx5e_change_nic_mtu,
	.ndo_do_ioctl            = mlx5e_ioctl,
	.ndo_set_tx_maxrate      = mlx5e_set_tx_maxrate,
	.ndo_udp_tunnel_add      = mlx5e_add_vxlan_port,
	.ndo_udp_tunnel_del      = mlx5e_del_vxlan_port,
	.ndo_features_check      = mlx5e_features_check,
	.ndo_tx_timeout          = mlx5e_tx_timeout,
	.ndo_bpf		 = mlx5e_xdp,
	.ndo_xdp_xmit            = mlx5e_xdp_xmit,
#ifdef CONFIG_MLX5_EN_ARFS
	.ndo_rx_flow_steer	 = mlx5e_rx_flow_steer,
#endif
#ifdef CONFIG_MLX5_ESWITCH
	/* SRIOV E-Switch NDOs */
	.ndo_set_vf_mac          = mlx5e_set_vf_mac,
	.ndo_set_vf_vlan         = mlx5e_set_vf_vlan,
	.ndo_set_vf_spoofchk     = mlx5e_set_vf_spoofchk,
	.ndo_set_vf_trust        = mlx5e_set_vf_trust,
	.ndo_set_vf_rate         = mlx5e_set_vf_rate,
	.ndo_get_vf_config       = mlx5e_get_vf_config,
	.ndo_set_vf_link_state   = mlx5e_set_vf_link_state,
	.ndo_get_vf_stats        = mlx5e_get_vf_stats,
#endif
};

static int mlx5e_check_required_hca_cap(struct mlx5_core_dev *mdev)
{
	if (MLX5_CAP_GEN(mdev, port_type) != MLX5_CAP_PORT_TYPE_ETH)
		return -EOPNOTSUPP;
	if (!MLX5_CAP_GEN(mdev, eth_net_offloads) ||
	    !MLX5_CAP_GEN(mdev, nic_flow_table) ||
	    !MLX5_CAP_ETH(mdev, csum_cap) ||
	    !MLX5_CAP_ETH(mdev, max_lso_cap) ||
	    !MLX5_CAP_ETH(mdev, vlan_cap) ||
	    !MLX5_CAP_ETH(mdev, rss_ind_tbl_cap) ||
	    MLX5_CAP_FLOWTABLE(mdev,
			       flow_table_properties_nic_receive.max_ft_level)
			       < 3) {
		mlx5_core_warn(mdev,
			       "Not creating net device, some required device capabilities are missing\n");
		return -EOPNOTSUPP;
	}
	if (!MLX5_CAP_ETH(mdev, self_lb_en_modifiable))
		mlx5_core_warn(mdev, "Self loop back prevention is not supported\n");
	if (!MLX5_CAP_GEN(mdev, cq_moderation))
		mlx5_core_warn(mdev, "CQ moderation is not supported\n");

	return 0;
}

void mlx5e_build_default_indir_rqt(u32 *indirection_rqt, int len,
				   int num_channels)
{
	int i;

	for (i = 0; i < len; i++)
		indirection_rqt[i] = i % num_channels;
}

static bool slow_pci_heuristic(struct mlx5_core_dev *mdev)
{
	u32 link_speed = 0;
	u32 pci_bw = 0;

	mlx5e_port_max_linkspeed(mdev, &link_speed);
	pci_bw = pcie_bandwidth_available(mdev->pdev, NULL, NULL, NULL);
	mlx5_core_dbg_once(mdev, "Max link speed = %d, PCI BW = %d\n",
			   link_speed, pci_bw);

#define MLX5E_SLOW_PCI_RATIO (2)

	return link_speed && pci_bw &&
		link_speed > MLX5E_SLOW_PCI_RATIO * pci_bw;
}

static struct net_dim_cq_moder mlx5e_get_def_tx_moderation(u8 cq_period_mode)
{
	struct net_dim_cq_moder moder;

	moder.cq_period_mode = cq_period_mode;
	moder.pkts = MLX5E_PARAMS_DEFAULT_TX_CQ_MODERATION_PKTS;
	moder.usec = MLX5E_PARAMS_DEFAULT_TX_CQ_MODERATION_USEC;
	if (cq_period_mode == MLX5_CQ_PERIOD_MODE_START_FROM_CQE)
		moder.usec = MLX5E_PARAMS_DEFAULT_TX_CQ_MODERATION_USEC_FROM_CQE;

	return moder;
}

static struct net_dim_cq_moder mlx5e_get_def_rx_moderation(u8 cq_period_mode)
{
	struct net_dim_cq_moder moder;

	moder.cq_period_mode = cq_period_mode;
	moder.pkts = MLX5E_PARAMS_DEFAULT_RX_CQ_MODERATION_PKTS;
	moder.usec = MLX5E_PARAMS_DEFAULT_RX_CQ_MODERATION_USEC;
	if (cq_period_mode == MLX5_CQ_PERIOD_MODE_START_FROM_CQE)
		moder.usec = MLX5E_PARAMS_DEFAULT_RX_CQ_MODERATION_USEC_FROM_CQE;

	return moder;
}

static u8 mlx5_to_net_dim_cq_period_mode(u8 cq_period_mode)
{
	return cq_period_mode == MLX5_CQ_PERIOD_MODE_START_FROM_CQE ?
		NET_DIM_CQ_PERIOD_MODE_START_FROM_CQE :
		NET_DIM_CQ_PERIOD_MODE_START_FROM_EQE;
}

void mlx5e_set_tx_cq_mode_params(struct mlx5e_params *params, u8 cq_period_mode)
{
	if (params->tx_dim_enabled) {
		u8 dim_period_mode = mlx5_to_net_dim_cq_period_mode(cq_period_mode);

		params->tx_cq_moderation = net_dim_get_def_tx_moderation(dim_period_mode);
	} else {
		params->tx_cq_moderation = mlx5e_get_def_tx_moderation(cq_period_mode);
	}

	MLX5E_SET_PFLAG(params, MLX5E_PFLAG_TX_CQE_BASED_MODER,
			params->tx_cq_moderation.cq_period_mode ==
				MLX5_CQ_PERIOD_MODE_START_FROM_CQE);
}

void mlx5e_set_rx_cq_mode_params(struct mlx5e_params *params, u8 cq_period_mode)
{
	if (params->rx_dim_enabled) {
		u8 dim_period_mode = mlx5_to_net_dim_cq_period_mode(cq_period_mode);

		params->rx_cq_moderation = net_dim_get_def_rx_moderation(dim_period_mode);
	} else {
		params->rx_cq_moderation = mlx5e_get_def_rx_moderation(cq_period_mode);
	}

	MLX5E_SET_PFLAG(params, MLX5E_PFLAG_RX_CQE_BASED_MODER,
			params->rx_cq_moderation.cq_period_mode ==
				MLX5_CQ_PERIOD_MODE_START_FROM_CQE);
}

static u32 mlx5e_choose_lro_timeout(struct mlx5_core_dev *mdev, u32 wanted_timeout)
{
	int i;

	/* The supported periods are organized in ascending order */
	for (i = 0; i < MLX5E_LRO_TIMEOUT_ARR_SIZE - 1; i++)
		if (MLX5_CAP_ETH(mdev, lro_timer_supported_periods[i]) >= wanted_timeout)
			break;

	return MLX5_CAP_ETH(mdev, lro_timer_supported_periods[i]);
}

void mlx5e_build_rq_params(struct mlx5_core_dev *mdev,
			   struct mlx5e_params *params)
{
	/* Prefer Striding RQ, unless any of the following holds:
	 * - Striding RQ configuration is not possible/supported.
	 * - Slow PCI heuristic.
	 * - Legacy RQ would use linear SKB while Striding RQ would use non-linear.
	 */
	if (!slow_pci_heuristic(mdev) &&
	    mlx5e_striding_rq_possible(mdev, params) &&
	    (mlx5e_rx_mpwqe_is_linear_skb(mdev, params) ||
	     !mlx5e_rx_is_linear_skb(mdev, params)))
		MLX5E_SET_PFLAG(params, MLX5E_PFLAG_RX_STRIDING_RQ, true);
	mlx5e_set_rq_type(mdev, params);
	mlx5e_init_rq_type_params(mdev, params);
}

void mlx5e_build_rss_params(struct mlx5e_rss_params *rss_params,
			    u16 num_channels)
{
	enum mlx5e_traffic_types tt;

	rss_params->hfunc = ETH_RSS_HASH_XOR;
	netdev_rss_key_fill(rss_params->toeplitz_hash_key,
			    sizeof(rss_params->toeplitz_hash_key));
	mlx5e_build_default_indir_rqt(rss_params->indirection_rqt,
				      MLX5E_INDIR_RQT_SIZE, num_channels);
	for (tt = 0; tt < MLX5E_NUM_INDIR_TIRS; tt++)
		rss_params->rx_hash_fields[tt] =
			tirc_default_config[tt].rx_hash_fields;
}

void mlx5e_build_nic_params(struct mlx5_core_dev *mdev,
			    struct mlx5e_rss_params *rss_params,
			    struct mlx5e_params *params,
			    u16 max_channels, u16 mtu)
{
	u8 rx_cq_period_mode;

	params->sw_mtu = mtu;
	params->hard_mtu = MLX5E_ETH_HARD_MTU;
	params->num_channels = max_channels;
	params->num_tc       = 1;

	/* SQ */
	params->log_sq_size = is_kdump_kernel() ?
		MLX5E_PARAMS_MINIMUM_LOG_SQ_SIZE :
		MLX5E_PARAMS_DEFAULT_LOG_SQ_SIZE;

	/* XDP SQ */
	MLX5E_SET_PFLAG(params, MLX5E_PFLAG_XDP_TX_MPWQE,
			MLX5_CAP_ETH(mdev, enhanced_multi_pkt_send_wqe));

	/* set CQE compression */
	params->rx_cqe_compress_def = false;
	if (MLX5_CAP_GEN(mdev, cqe_compression) &&
	    MLX5_CAP_GEN(mdev, vport_group_manager))
		params->rx_cqe_compress_def = slow_pci_heuristic(mdev);

	MLX5E_SET_PFLAG(params, MLX5E_PFLAG_RX_CQE_COMPRESS, params->rx_cqe_compress_def);
	MLX5E_SET_PFLAG(params, MLX5E_PFLAG_RX_NO_CSUM_COMPLETE, false);

	/* RQ */
	mlx5e_build_rq_params(mdev, params);

	/* HW LRO */

	/* TODO: && MLX5_CAP_ETH(mdev, lro_cap) */
	if (params->rq_wq_type == MLX5_WQ_TYPE_LINKED_LIST_STRIDING_RQ)
		if (!mlx5e_rx_mpwqe_is_linear_skb(mdev, params))
			params->lro_en = !slow_pci_heuristic(mdev);
	params->lro_timeout = mlx5e_choose_lro_timeout(mdev, MLX5E_DEFAULT_LRO_TIMEOUT);

	/* CQ moderation params */
	rx_cq_period_mode = MLX5_CAP_GEN(mdev, cq_period_start_from_cqe) ?
			MLX5_CQ_PERIOD_MODE_START_FROM_CQE :
			MLX5_CQ_PERIOD_MODE_START_FROM_EQE;
	params->rx_dim_enabled = MLX5_CAP_GEN(mdev, cq_moderation);
	params->tx_dim_enabled = MLX5_CAP_GEN(mdev, cq_moderation);
	mlx5e_set_rx_cq_mode_params(params, rx_cq_period_mode);
	mlx5e_set_tx_cq_mode_params(params, MLX5_CQ_PERIOD_MODE_START_FROM_EQE);

	/* TX inline */
	params->tx_min_inline_mode = mlx5e_params_calculate_tx_min_inline(mdev);

	/* RSS */
	mlx5e_build_rss_params(rss_params, params->num_channels);
}

static void mlx5e_set_netdev_dev_addr(struct net_device *netdev)
{
	struct mlx5e_priv *priv = netdev_priv(netdev);

	mlx5_query_nic_vport_mac_address(priv->mdev, 0, netdev->dev_addr);
	if (is_zero_ether_addr(netdev->dev_addr) &&
	    !MLX5_CAP_GEN(priv->mdev, vport_group_manager)) {
		eth_hw_addr_random(netdev);
		mlx5_core_info(priv->mdev, "Assigned random MAC address %pM\n", netdev->dev_addr);
	}
}

static void mlx5e_build_nic_netdev(struct net_device *netdev)
{
	struct mlx5e_priv *priv = netdev_priv(netdev);
	struct mlx5_core_dev *mdev = priv->mdev;
	bool fcs_supported;
	bool fcs_enabled;

	SET_NETDEV_DEV(netdev, &mdev->pdev->dev);

	netdev->netdev_ops = &mlx5e_netdev_ops;

#ifdef CONFIG_MLX5_CORE_EN_DCB
	if (MLX5_CAP_GEN(mdev, vport_group_manager) && MLX5_CAP_GEN(mdev, qos))
		netdev->dcbnl_ops = &mlx5e_dcbnl_ops;
#endif

	netdev->watchdog_timeo    = 15 * HZ;

	netdev->ethtool_ops	  = &mlx5e_ethtool_ops;

	netdev->vlan_features    |= NETIF_F_SG;
	netdev->vlan_features    |= NETIF_F_IP_CSUM;
	netdev->vlan_features    |= NETIF_F_IPV6_CSUM;
	netdev->vlan_features    |= NETIF_F_GRO;
	netdev->vlan_features    |= NETIF_F_TSO;
	netdev->vlan_features    |= NETIF_F_TSO6;
	netdev->vlan_features    |= NETIF_F_RXCSUM;
	netdev->vlan_features    |= NETIF_F_RXHASH;

	netdev->hw_enc_features  |= NETIF_F_HW_VLAN_CTAG_TX;
	netdev->hw_enc_features  |= NETIF_F_HW_VLAN_CTAG_RX;

	if (!!MLX5_CAP_ETH(mdev, lro_cap) &&
	    mlx5e_check_fragmented_striding_rq_cap(mdev))
		netdev->vlan_features    |= NETIF_F_LRO;

	netdev->hw_features       = netdev->vlan_features;
	netdev->hw_features      |= NETIF_F_HW_VLAN_CTAG_TX;
	netdev->hw_features      |= NETIF_F_HW_VLAN_CTAG_RX;
	netdev->hw_features      |= NETIF_F_HW_VLAN_CTAG_FILTER;
	netdev->hw_features      |= NETIF_F_HW_VLAN_STAG_TX;

	if (mlx5_vxlan_allowed(mdev->vxlan) || MLX5_CAP_ETH(mdev, tunnel_stateless_gre)) {
		netdev->hw_enc_features |= NETIF_F_IP_CSUM;
		netdev->hw_enc_features |= NETIF_F_IPV6_CSUM;
		netdev->hw_enc_features |= NETIF_F_TSO;
		netdev->hw_enc_features |= NETIF_F_TSO6;
		netdev->hw_enc_features |= NETIF_F_GSO_PARTIAL;
	}

	if (mlx5_vxlan_allowed(mdev->vxlan)) {
		netdev->hw_features     |= NETIF_F_GSO_UDP_TUNNEL |
					   NETIF_F_GSO_UDP_TUNNEL_CSUM;
		netdev->hw_enc_features |= NETIF_F_GSO_UDP_TUNNEL |
					   NETIF_F_GSO_UDP_TUNNEL_CSUM;
		netdev->gso_partial_features = NETIF_F_GSO_UDP_TUNNEL_CSUM;
	}

	if (MLX5_CAP_ETH(mdev, tunnel_stateless_gre)) {
		netdev->hw_features     |= NETIF_F_GSO_GRE |
					   NETIF_F_GSO_GRE_CSUM;
		netdev->hw_enc_features |= NETIF_F_GSO_GRE |
					   NETIF_F_GSO_GRE_CSUM;
		netdev->gso_partial_features |= NETIF_F_GSO_GRE |
						NETIF_F_GSO_GRE_CSUM;
	}

	netdev->hw_features	                 |= NETIF_F_GSO_PARTIAL;
	netdev->gso_partial_features             |= NETIF_F_GSO_UDP_L4;
	netdev->hw_features                      |= NETIF_F_GSO_UDP_L4;
	netdev->features                         |= NETIF_F_GSO_UDP_L4;

	mlx5_query_port_fcs(mdev, &fcs_supported, &fcs_enabled);

	if (fcs_supported)
		netdev->hw_features |= NETIF_F_RXALL;

	if (MLX5_CAP_ETH(mdev, scatter_fcs))
		netdev->hw_features |= NETIF_F_RXFCS;

	netdev->features          = netdev->hw_features;
	if (!priv->channels.params.lro_en)
		netdev->features  &= ~NETIF_F_LRO;

	if (fcs_enabled)
		netdev->features  &= ~NETIF_F_RXALL;

	if (!priv->channels.params.scatter_fcs_en)
		netdev->features  &= ~NETIF_F_RXFCS;

#define FT_CAP(f) MLX5_CAP_FLOWTABLE(mdev, flow_table_properties_nic_receive.f)
	if (FT_CAP(flow_modify_en) &&
	    FT_CAP(modify_root) &&
	    FT_CAP(identified_miss_table_mode) &&
	    FT_CAP(flow_table_modify)) {
#ifdef CONFIG_MLX5_ESWITCH
		netdev->hw_features      |= NETIF_F_HW_TC;
#endif
#ifdef CONFIG_MLX5_EN_ARFS
		netdev->hw_features	 |= NETIF_F_NTUPLE;
#endif
	}

	netdev->features         |= NETIF_F_HIGHDMA;
	netdev->features         |= NETIF_F_HW_VLAN_STAG_FILTER;

	netdev->priv_flags       |= IFF_UNICAST_FLT;

	mlx5e_set_netdev_dev_addr(netdev);
	mlx5e_ipsec_build_netdev(priv);
	mlx5e_tls_build_netdev(priv);
}

void mlx5e_create_q_counters(struct mlx5e_priv *priv)
{
	struct mlx5_core_dev *mdev = priv->mdev;
	int err;

	err = mlx5_core_alloc_q_counter(mdev, &priv->q_counter);
	if (err) {
		mlx5_core_warn(mdev, "alloc queue counter failed, %d\n", err);
		priv->q_counter = 0;
	}

	err = mlx5_core_alloc_q_counter(mdev, &priv->drop_rq_q_counter);
	if (err) {
		mlx5_core_warn(mdev, "alloc drop RQ counter failed, %d\n", err);
		priv->drop_rq_q_counter = 0;
	}
}

void mlx5e_destroy_q_counters(struct mlx5e_priv *priv)
{
	if (priv->q_counter)
		mlx5_core_dealloc_q_counter(priv->mdev, priv->q_counter);

	if (priv->drop_rq_q_counter)
		mlx5_core_dealloc_q_counter(priv->mdev, priv->drop_rq_q_counter);
}

static int mlx5e_nic_init(struct mlx5_core_dev *mdev,
			  struct net_device *netdev,
			  const struct mlx5e_profile *profile,
			  void *ppriv)
{
	struct mlx5e_priv *priv = netdev_priv(netdev);
	struct mlx5e_rss_params *rss = &priv->rss_params;
	int err;

	err = mlx5e_netdev_init(netdev, priv, mdev, profile, ppriv);
	if (err)
		return err;

	mlx5e_build_nic_params(mdev, rss, &priv->channels.params,
			       mlx5e_get_netdev_max_channels(netdev),
			       netdev->mtu);

	mlx5e_timestamp_init(priv);

	err = mlx5e_ipsec_init(priv);
	if (err)
		mlx5_core_err(mdev, "IPSec initialization failed, %d\n", err);
	err = mlx5e_tls_init(priv);
	if (err)
		mlx5_core_err(mdev, "TLS initialization failed, %d\n", err);
	mlx5e_build_nic_netdev(netdev);
	mlx5e_build_tc2txq_maps(priv);

	return 0;
}

static void mlx5e_nic_cleanup(struct mlx5e_priv *priv)
{
	mlx5e_tls_cleanup(priv);
	mlx5e_ipsec_cleanup(priv);
	mlx5e_netdev_cleanup(priv->netdev, priv);
}

static int mlx5e_init_nic_rx(struct mlx5e_priv *priv)
{
	struct mlx5_core_dev *mdev = priv->mdev;
	int err;

	mlx5e_create_q_counters(priv);

	err = mlx5e_open_drop_rq(priv, &priv->drop_rq);
	if (err) {
		mlx5_core_err(mdev, "open drop rq failed, %d\n", err);
		goto err_destroy_q_counters;
	}

	err = mlx5e_create_indirect_rqt(priv);
	if (err)
		goto err_close_drop_rq;

	err = mlx5e_create_direct_rqts(priv);
	if (err)
		goto err_destroy_indirect_rqts;

	err = mlx5e_create_indirect_tirs(priv, true);
	if (err)
		goto err_destroy_direct_rqts;

	err = mlx5e_create_direct_tirs(priv);
	if (err)
		goto err_destroy_indirect_tirs;

	err = mlx5e_create_flow_steering(priv);
	if (err) {
		mlx5_core_warn(mdev, "create flow steering failed, %d\n", err);
		goto err_destroy_direct_tirs;
	}

	err = mlx5e_tc_nic_init(priv);
	if (err)
		goto err_destroy_flow_steering;

	return 0;

err_destroy_flow_steering:
	mlx5e_destroy_flow_steering(priv);
err_destroy_direct_tirs:
	mlx5e_destroy_direct_tirs(priv);
err_destroy_indirect_tirs:
	mlx5e_destroy_indirect_tirs(priv, true);
err_destroy_direct_rqts:
	mlx5e_destroy_direct_rqts(priv);
err_destroy_indirect_rqts:
	mlx5e_destroy_rqt(priv, &priv->indir_rqt);
err_close_drop_rq:
	mlx5e_close_drop_rq(&priv->drop_rq);
err_destroy_q_counters:
	mlx5e_destroy_q_counters(priv);
	return err;
}

static void mlx5e_cleanup_nic_rx(struct mlx5e_priv *priv)
{
	mlx5e_tc_nic_cleanup(priv);
	mlx5e_destroy_flow_steering(priv);
	mlx5e_destroy_direct_tirs(priv);
	mlx5e_destroy_indirect_tirs(priv, true);
	mlx5e_destroy_direct_rqts(priv);
	mlx5e_destroy_rqt(priv, &priv->indir_rqt);
	mlx5e_close_drop_rq(&priv->drop_rq);
	mlx5e_destroy_q_counters(priv);
}

static int mlx5e_init_nic_tx(struct mlx5e_priv *priv)
{
	int err;

	err = mlx5e_create_tises(priv);
	if (err) {
		mlx5_core_warn(priv->mdev, "create tises failed, %d\n", err);
		return err;
	}

#ifdef CONFIG_MLX5_CORE_EN_DCB
	mlx5e_dcbnl_initialize(priv);
#endif
	return 0;
}

static void mlx5e_nic_enable(struct mlx5e_priv *priv)
{
	struct net_device *netdev = priv->netdev;
	struct mlx5_core_dev *mdev = priv->mdev;
	u16 max_mtu;

	mlx5e_init_l2_addr(priv);

	/* Marking the link as currently not needed by the Driver */
	if (!netif_running(netdev))
		mlx5_set_port_admin_status(mdev, MLX5_PORT_DOWN);

	/* MTU range: 68 - hw-specific max */
	netdev->min_mtu = ETH_MIN_MTU;
	mlx5_query_port_max_mtu(priv->mdev, &max_mtu, 1);
	netdev->max_mtu = MLX5E_HW2SW_MTU(&priv->channels.params, max_mtu);
	mlx5e_set_dev_port_mtu(priv);

	mlx5_lag_add(mdev, netdev);

	mlx5e_enable_async_events(priv);
	if (mlx5e_monitor_counter_supported(priv))
		mlx5e_monitor_counter_init(priv);

	if (netdev->reg_state != NETREG_REGISTERED)
		return;
#ifdef CONFIG_MLX5_CORE_EN_DCB
	mlx5e_dcbnl_init_app(priv);
#endif

	queue_work(priv->wq, &priv->set_rx_mode_work);

	rtnl_lock();
	if (netif_running(netdev))
		mlx5e_open(netdev);
	netif_device_attach(netdev);
	rtnl_unlock();
}

static void mlx5e_nic_disable(struct mlx5e_priv *priv)
{
	struct mlx5_core_dev *mdev = priv->mdev;

#ifdef CONFIG_MLX5_CORE_EN_DCB
	if (priv->netdev->reg_state == NETREG_REGISTERED)
		mlx5e_dcbnl_delete_app(priv);
#endif

	rtnl_lock();
	if (netif_running(priv->netdev))
		mlx5e_close(priv->netdev);
	netif_device_detach(priv->netdev);
	rtnl_unlock();

	queue_work(priv->wq, &priv->set_rx_mode_work);

	if (mlx5e_monitor_counter_supported(priv))
		mlx5e_monitor_counter_cleanup(priv);

	mlx5e_disable_async_events(priv);
	mlx5_lag_remove(mdev);
}

static const struct mlx5e_profile mlx5e_nic_profile = {
	.init		   = mlx5e_nic_init,
	.cleanup	   = mlx5e_nic_cleanup,
	.init_rx	   = mlx5e_init_nic_rx,
	.cleanup_rx	   = mlx5e_cleanup_nic_rx,
	.init_tx	   = mlx5e_init_nic_tx,
	.cleanup_tx	   = mlx5e_cleanup_nic_tx,
	.enable		   = mlx5e_nic_enable,
	.disable	   = mlx5e_nic_disable,
	.update_stats	   = mlx5e_update_ndo_stats,
	.update_carrier	   = mlx5e_update_carrier,
	.rx_handlers.handle_rx_cqe       = mlx5e_handle_rx_cqe,
	.rx_handlers.handle_rx_cqe_mpwqe = mlx5e_handle_rx_cqe_mpwrq,
	.max_tc		   = MLX5E_MAX_NUM_TC,
};

/* mlx5e generic netdev management API (move to en_common.c) */

/* mlx5e_netdev_init/cleanup must be called from profile->init/cleanup callbacks */
int mlx5e_netdev_init(struct net_device *netdev,
		      struct mlx5e_priv *priv,
		      struct mlx5_core_dev *mdev,
		      const struct mlx5e_profile *profile,
		      void *ppriv)
{
	/* priv init */
	priv->mdev        = mdev;
	priv->netdev      = netdev;
	priv->profile     = profile;
	priv->ppriv       = ppriv;
	priv->msglevel    = MLX5E_MSG_LEVEL;
	priv->max_opened_tc = 1;

	mutex_init(&priv->state_lock);
	INIT_WORK(&priv->update_carrier_work, mlx5e_update_carrier_work);
	INIT_WORK(&priv->set_rx_mode_work, mlx5e_set_rx_mode_work);
	INIT_WORK(&priv->tx_timeout_work, mlx5e_tx_timeout_work);
	INIT_WORK(&priv->update_stats_work, mlx5e_update_stats_work);

	priv->wq = create_singlethread_workqueue("mlx5e");
	if (!priv->wq)
		return -ENOMEM;

	/* netdev init */
	netif_carrier_off(netdev);

#ifdef CONFIG_MLX5_EN_ARFS
	netdev->rx_cpu_rmap =  mlx5_eq_table_get_rmap(mdev);
#endif

	return 0;
}

void mlx5e_netdev_cleanup(struct net_device *netdev, struct mlx5e_priv *priv)
{
	destroy_workqueue(priv->wq);
}

struct net_device *mlx5e_create_netdev(struct mlx5_core_dev *mdev,
				       const struct mlx5e_profile *profile,
				       int nch,
				       void *ppriv)
{
	struct net_device *netdev;
	int err;

	netdev = alloc_etherdev_mqs(sizeof(struct mlx5e_priv),
				    nch * profile->max_tc,
				    nch);
	if (!netdev) {
		mlx5_core_err(mdev, "alloc_etherdev_mqs() failed\n");
		return NULL;
	}

	err = profile->init(mdev, netdev, profile, ppriv);
	if (err) {
		mlx5_core_err(mdev, "failed to init mlx5e profile %d\n", err);
		goto err_free_netdev;
	}

	return netdev;

err_free_netdev:
	free_netdev(netdev);

	return NULL;
}

int mlx5e_attach_netdev(struct mlx5e_priv *priv)
{
	const struct mlx5e_profile *profile;
	int max_nch;
	int err;

	profile = priv->profile;
	clear_bit(MLX5E_STATE_DESTROYING, &priv->state);

	/* max number of channels may have changed */
	max_nch = mlx5e_get_max_num_channels(priv->mdev);
	if (priv->channels.params.num_channels > max_nch) {
		mlx5_core_warn(priv->mdev, "MLX5E: Reducing number of channels to %d\n", max_nch);
		priv->channels.params.num_channels = max_nch;
		mlx5e_build_default_indir_rqt(priv->rss_params.indirection_rqt,
					      MLX5E_INDIR_RQT_SIZE, max_nch);
	}

	err = profile->init_tx(priv);
	if (err)
		goto out;

	err = profile->init_rx(priv);
	if (err)
		goto err_cleanup_tx;

	if (profile->enable)
		profile->enable(priv);

	return 0;

err_cleanup_tx:
	profile->cleanup_tx(priv);

out:
	return err;
}

void mlx5e_detach_netdev(struct mlx5e_priv *priv)
{
	const struct mlx5e_profile *profile = priv->profile;

	set_bit(MLX5E_STATE_DESTROYING, &priv->state);

	if (profile->disable)
		profile->disable(priv);
	flush_workqueue(priv->wq);

	profile->cleanup_rx(priv);
	profile->cleanup_tx(priv);
	cancel_work_sync(&priv->update_stats_work);
}

void mlx5e_destroy_netdev(struct mlx5e_priv *priv)
{
	const struct mlx5e_profile *profile = priv->profile;
	struct net_device *netdev = priv->netdev;

	if (profile->cleanup)
		profile->cleanup(priv);
	free_netdev(netdev);
}

/* mlx5e_attach and mlx5e_detach scope should be only creating/destroying
 * hardware contexts and to connect it to the current netdev.
 */
static int mlx5e_attach(struct mlx5_core_dev *mdev, void *vpriv)
{
	struct mlx5e_priv *priv = vpriv;
	struct net_device *netdev = priv->netdev;
	int err;

	if (netif_device_present(netdev))
		return 0;

	err = mlx5e_create_mdev_resources(mdev);
	if (err)
		return err;

	err = mlx5e_attach_netdev(priv);
	if (err) {
		mlx5e_destroy_mdev_resources(mdev);
		return err;
	}

	return 0;
}

static void mlx5e_detach(struct mlx5_core_dev *mdev, void *vpriv)
{
	struct mlx5e_priv *priv = vpriv;
	struct net_device *netdev = priv->netdev;

	if (!netif_device_present(netdev))
		return;

	mlx5e_detach_netdev(priv);
	mlx5e_destroy_mdev_resources(mdev);
}

static void *mlx5e_add(struct mlx5_core_dev *mdev)
{
	struct net_device *netdev;
	void *priv;
	int err;
	int nch;

	err = mlx5e_check_required_hca_cap(mdev);
	if (err)
		return NULL;

#ifdef CONFIG_MLX5_ESWITCH
	if (MLX5_ESWITCH_MANAGER(mdev) &&
	    mlx5_eswitch_mode(mdev->priv.eswitch) == SRIOV_OFFLOADS) {
		mlx5e_rep_register_vport_reps(mdev);
		return mdev;
	}
#endif

	nch = mlx5e_get_max_num_channels(mdev);
	netdev = mlx5e_create_netdev(mdev, &mlx5e_nic_profile, nch, NULL);
	if (!netdev) {
		mlx5_core_err(mdev, "mlx5e_create_netdev failed\n");
		return NULL;
	}

	priv = netdev_priv(netdev);

	err = mlx5e_attach(mdev, priv);
	if (err) {
		mlx5_core_err(mdev, "mlx5e_attach failed, %d\n", err);
		goto err_destroy_netdev;
	}

	err = register_netdev(netdev);
	if (err) {
		mlx5_core_err(mdev, "register_netdev failed, %d\n", err);
		goto err_detach;
	}

#ifdef CONFIG_MLX5_CORE_EN_DCB
	mlx5e_dcbnl_init_app(priv);
#endif
	return priv;

err_detach:
	mlx5e_detach(mdev, priv);
err_destroy_netdev:
	mlx5e_destroy_netdev(priv);
	return NULL;
}

static void mlx5e_remove(struct mlx5_core_dev *mdev, void *vpriv)
{
	struct mlx5e_priv *priv;

#ifdef CONFIG_MLX5_ESWITCH
	if (MLX5_ESWITCH_MANAGER(mdev) && vpriv == mdev) {
		mlx5e_rep_unregister_vport_reps(mdev);
		return;
	}
#endif
	priv = vpriv;
#ifdef CONFIG_MLX5_CORE_EN_DCB
	mlx5e_dcbnl_delete_app(priv);
#endif
	unregister_netdev(priv->netdev);
	mlx5e_detach(mdev, vpriv);
	mlx5e_destroy_netdev(priv);
}

static struct mlx5_interface mlx5e_interface = {
	.add       = mlx5e_add,
	.remove    = mlx5e_remove,
	.attach    = mlx5e_attach,
	.detach    = mlx5e_detach,
	.protocol  = MLX5_INTERFACE_PROTOCOL_ETH,
};

void mlx5e_init(void)
{
	mlx5e_ipsec_build_inverse_table();
	mlx5e_build_ptys2ethtool_map();
	mlx5_register_interface(&mlx5e_interface);
}

void mlx5e_cleanup(void)
{
	mlx5_unregister_interface(&mlx5e_interface);
}<|MERGE_RESOLUTION|>--- conflicted
+++ resolved
@@ -1805,14 +1805,6 @@
 	mlx5e_free_cq(cq);
 }
 
-<<<<<<< HEAD
-static int mlx5e_get_cpu(struct mlx5e_priv *priv, int ix)
-{
-	return cpumask_first(priv->mdev->priv.irq_info[ix + MLX5_EQ_VEC_COMP_BASE].mask);
-}
-
-=======
->>>>>>> 8ccc0d69
 static int mlx5e_open_tx_cqs(struct mlx5e_channel *c,
 			     struct mlx5e_params *params,
 			     struct mlx5e_channel_param *cparam)
