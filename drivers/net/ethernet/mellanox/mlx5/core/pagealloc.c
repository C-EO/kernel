--- conflicted
+++ resolved
@@ -398,7 +398,24 @@
 	return err;
 }
 
-<<<<<<< HEAD
+static u32 fwp_fill_manage_pages_out(struct fw_page *fwp, u32 *out, u32 index,
+				     u32 npages)
+{
+	u32 pages_set = 0;
+	unsigned int n;
+
+	for_each_clear_bit(n, &fwp->bitmask, MLX5_NUM_4K_IN_PAGE) {
+		MLX5_ARRAY_SET64(manage_pages_out, out, pas, index + pages_set,
+				 fwp->addr + (n * MLX5_ADAPTER_PAGE_SIZE));
+		pages_set++;
+
+		if (!--npages)
+			break;
+	}
+
+       return pages_set;
+}
+
 static void release_all_pages(struct mlx5_core_dev *dev, u16 func_id,
 			      bool ec_function)
 {
@@ -428,24 +445,6 @@
 
 	mlx5_core_dbg(dev, "npages %d, ec_function %d, func_id 0x%x\n",
 		      npages, ec_function, func_id);
-=======
-static u32 fwp_fill_manage_pages_out(struct fw_page *fwp, u32 *out, u32 index,
-				     u32 npages)
-{
-	u32 pages_set = 0;
-	unsigned int n;
-
-	for_each_clear_bit(n, &fwp->bitmask, MLX5_NUM_4K_IN_PAGE) {
-		MLX5_ARRAY_SET64(manage_pages_out, out, pas, index + pages_set,
-				 fwp->addr + (n * MLX5_ADAPTER_PAGE_SIZE));
-		pages_set++;
-
-		if (!--npages)
-			break;
-	}
-
-	return pages_set;
->>>>>>> 11698a5c
 }
 
 static int reclaim_pages_cmd(struct mlx5_core_dev *dev,
