/*
 * Copyright (c) 2016, Mellanox Technologies. All rights reserved.
 *
 * This software is available to you under a choice of one of two
 * licenses.  You may choose to be licensed under the terms of the GNU
 * General Public License (GPL) Version 2, available from the file
 * COPYING in the main directory of this source tree, or the
 * OpenIB.org BSD license below:
 *
 *     Redistribution and use in source and binary forms, with or
 *     without modification, are permitted provided that the following
 *     conditions are met:
 *
 *      - Redistributions of source code must retain the above
 *        copyright notice, this list of conditions and the following
 *        disclaimer.
 *
 *      - Redistributions in binary form must reproduce the above
 *        copyright notice, this list of conditions and the following
 *        disclaimer in the documentation and/or other materials
 *        provided with the distribution.
 *
 * THE SOFTWARE IS PROVIDED "AS IS", WITHOUT WARRANTY OF ANY KIND,
 * EXPRESS OR IMPLIED, INCLUDING BUT NOT LIMITED TO THE WARRANTIES OF
 * MERCHANTABILITY, FITNESS FOR A PARTICULAR PURPOSE AND
 * NONINFRINGEMENT. IN NO EVENT SHALL THE AUTHORS OR COPYRIGHT HOLDERS
 * BE LIABLE FOR ANY CLAIM, DAMAGES OR OTHER LIABILITY, WHETHER IN AN
 * ACTION OF CONTRACT, TORT OR OTHERWISE, ARISING FROM, OUT OF OR IN
 * CONNECTION WITH THE SOFTWARE OR THE USE OR OTHER DEALINGS IN THE
 * SOFTWARE.
 */

#include <linux/etherdevice.h>
#include <linux/mlx5/driver.h>
#include <linux/mlx5/mlx5_ifc.h>
#include <linux/mlx5/vport.h>
#include <linux/mlx5/fs.h>
#include "mlx5_core.h"
#include "eswitch.h"
#include "rdma.h"
#include "en.h"
#include "fs_core.h"
#include "lib/devcom.h"
#include "lib/eq.h"

/* There are two match-all miss flows, one for unicast dst mac and
 * one for multicast.
 */
#define MLX5_ESW_MISS_FLOWS (2)

#define fdb_prio_table(esw, chain, prio, level) \
	(esw)->fdb_table.offloads.fdb_prio[(chain)][(prio)][(level)]

#define UPLINK_REP_INDEX 0

static struct mlx5_eswitch_rep *mlx5_eswitch_get_rep(struct mlx5_eswitch *esw,
						     u16 vport_num)
{
	int idx = mlx5_eswitch_vport_num_to_index(esw, vport_num);

	WARN_ON(idx > esw->total_vports - 1);
	return &esw->offloads.vport_reps[idx];
}

static struct mlx5_flow_table *
esw_get_prio_table(struct mlx5_eswitch *esw, u32 chain, u16 prio, int level);
static void
esw_put_prio_table(struct mlx5_eswitch *esw, u32 chain, u16 prio, int level);

bool mlx5_eswitch_prios_supported(struct mlx5_eswitch *esw)
{
	return (!!(esw->fdb_table.flags & ESW_FDB_CHAINS_AND_PRIOS_SUPPORTED));
}

u32 mlx5_eswitch_get_chain_range(struct mlx5_eswitch *esw)
{
	if (esw->fdb_table.flags & ESW_FDB_CHAINS_AND_PRIOS_SUPPORTED)
		return FDB_TC_MAX_CHAIN;

	return 0;
}

u16 mlx5_eswitch_get_prio_range(struct mlx5_eswitch *esw)
{
	if (esw->fdb_table.flags & ESW_FDB_CHAINS_AND_PRIOS_SUPPORTED)
		return FDB_TC_MAX_PRIO;

	return 1;
}

static bool
esw_check_ingress_prio_tag_enabled(const struct mlx5_eswitch *esw,
				   const struct mlx5_vport *vport)
{
	return (MLX5_CAP_GEN(esw->dev, prio_tag_required) &&
		mlx5_eswitch_is_vf_vport(esw, vport->vport));
}

static void
mlx5_eswitch_set_rule_source_port(struct mlx5_eswitch *esw,
				  struct mlx5_flow_spec *spec,
				  struct mlx5_esw_flow_attr *attr)
{
	void *misc2;
	void *misc;

	/* Use metadata matching because vport is not represented by single
	 * VHCA in dual-port RoCE mode, and matching on source vport may fail.
	 */
	if (mlx5_eswitch_vport_match_metadata_enabled(esw)) {
		misc2 = MLX5_ADDR_OF(fte_match_param, spec->match_value, misc_parameters_2);
		MLX5_SET(fte_match_set_misc2, misc2, metadata_reg_c_0,
			 mlx5_eswitch_get_vport_metadata_for_match(attr->in_mdev->priv.eswitch,
								   attr->in_rep->vport));

		misc2 = MLX5_ADDR_OF(fte_match_param, spec->match_criteria, misc_parameters_2);
		MLX5_SET_TO_ONES(fte_match_set_misc2, misc2, metadata_reg_c_0);

		spec->match_criteria_enable |= MLX5_MATCH_MISC_PARAMETERS_2;
		misc = MLX5_ADDR_OF(fte_match_param, spec->match_criteria, misc_parameters);
		if (memchr_inv(misc, 0, MLX5_ST_SZ_BYTES(fte_match_set_misc)))
			spec->match_criteria_enable |= MLX5_MATCH_MISC_PARAMETERS;
	} else {
		misc = MLX5_ADDR_OF(fte_match_param, spec->match_value, misc_parameters);
		MLX5_SET(fte_match_set_misc, misc, source_port, attr->in_rep->vport);

		if (MLX5_CAP_ESW(esw->dev, merged_eswitch))
			MLX5_SET(fte_match_set_misc, misc,
				 source_eswitch_owner_vhca_id,
				 MLX5_CAP_GEN(attr->in_mdev, vhca_id));

		misc = MLX5_ADDR_OF(fte_match_param, spec->match_criteria, misc_parameters);
		MLX5_SET_TO_ONES(fte_match_set_misc, misc, source_port);
		if (MLX5_CAP_ESW(esw->dev, merged_eswitch))
			MLX5_SET_TO_ONES(fte_match_set_misc, misc,
					 source_eswitch_owner_vhca_id);

		spec->match_criteria_enable |= MLX5_MATCH_MISC_PARAMETERS;
	}

	if (MLX5_CAP_ESW_FLOWTABLE(esw->dev, flow_source) &&
	    attr->in_rep->vport == MLX5_VPORT_UPLINK)
		spec->flow_context.flow_source = MLX5_FLOW_CONTEXT_FLOW_SOURCE_UPLINK;
}

struct mlx5_flow_handle *
mlx5_eswitch_add_offloaded_rule(struct mlx5_eswitch *esw,
				struct mlx5_flow_spec *spec,
				struct mlx5_esw_flow_attr *attr)
{
	struct mlx5_flow_destination dest[MLX5_MAX_FLOW_FWD_VPORTS + 1] = {};
	struct mlx5_flow_act flow_act = { .flags = FLOW_ACT_NO_APPEND, };
	bool split = !!(attr->split_count);
	struct mlx5_flow_handle *rule;
	struct mlx5_flow_table *fdb;
	int j, i = 0;

	if (esw->mode != MLX5_ESWITCH_OFFLOADS)
		return ERR_PTR(-EOPNOTSUPP);

	flow_act.action = attr->action;
	/* if per flow vlan pop/push is emulated, don't set that into the firmware */
	if (!mlx5_eswitch_vlan_actions_supported(esw->dev, 1))
		flow_act.action &= ~(MLX5_FLOW_CONTEXT_ACTION_VLAN_PUSH |
				     MLX5_FLOW_CONTEXT_ACTION_VLAN_POP);
	else if (flow_act.action & MLX5_FLOW_CONTEXT_ACTION_VLAN_PUSH) {
		flow_act.vlan[0].ethtype = ntohs(attr->vlan_proto[0]);
		flow_act.vlan[0].vid = attr->vlan_vid[0];
		flow_act.vlan[0].prio = attr->vlan_prio[0];
		if (flow_act.action & MLX5_FLOW_CONTEXT_ACTION_VLAN_PUSH_2) {
			flow_act.vlan[1].ethtype = ntohs(attr->vlan_proto[1]);
			flow_act.vlan[1].vid = attr->vlan_vid[1];
			flow_act.vlan[1].prio = attr->vlan_prio[1];
		}
	}

	if (flow_act.action & MLX5_FLOW_CONTEXT_ACTION_FWD_DEST) {
		if (attr->dest_chain) {
			struct mlx5_flow_table *ft;

			ft = esw_get_prio_table(esw, attr->dest_chain, 1, 0);
			if (IS_ERR(ft)) {
				rule = ERR_CAST(ft);
				goto err_create_goto_table;
			}

			dest[i].type = MLX5_FLOW_DESTINATION_TYPE_FLOW_TABLE;
			dest[i].ft = ft;
			i++;
		} else {
			for (j = attr->split_count; j < attr->out_count; j++) {
				dest[i].type = MLX5_FLOW_DESTINATION_TYPE_VPORT;
				dest[i].vport.num = attr->dests[j].rep->vport;
				dest[i].vport.vhca_id =
					MLX5_CAP_GEN(attr->dests[j].mdev, vhca_id);
				if (MLX5_CAP_ESW(esw->dev, merged_eswitch))
					dest[i].vport.flags |=
						MLX5_FLOW_DEST_VPORT_VHCA_ID;
				if (attr->dests[j].flags & MLX5_ESW_DEST_ENCAP) {
					flow_act.action |= MLX5_FLOW_CONTEXT_ACTION_PACKET_REFORMAT;
					flow_act.pkt_reformat = attr->dests[j].pkt_reformat;
					dest[i].vport.flags |= MLX5_FLOW_DEST_VPORT_REFORMAT_ID;
					dest[i].vport.pkt_reformat =
						attr->dests[j].pkt_reformat;
				}
				i++;
			}
		}
	}
	if (flow_act.action & MLX5_FLOW_CONTEXT_ACTION_COUNT) {
		dest[i].type = MLX5_FLOW_DESTINATION_TYPE_COUNTER;
		dest[i].counter_id = mlx5_fc_id(attr->counter);
		i++;
	}

	mlx5_eswitch_set_rule_source_port(esw, spec, attr);

	if (attr->outer_match_level != MLX5_MATCH_NONE)
		spec->match_criteria_enable |= MLX5_MATCH_OUTER_HEADERS;
	if (attr->inner_match_level != MLX5_MATCH_NONE)
		spec->match_criteria_enable |= MLX5_MATCH_INNER_HEADERS;

	if (flow_act.action & MLX5_FLOW_CONTEXT_ACTION_MOD_HDR)
		flow_act.modify_hdr = attr->modify_hdr;

	fdb = esw_get_prio_table(esw, attr->chain, attr->prio, !!split);
	if (IS_ERR(fdb)) {
		rule = ERR_CAST(fdb);
		goto err_esw_get;
	}

	if (mlx5_eswitch_termtbl_required(esw, &flow_act, spec))
		rule = mlx5_eswitch_add_termtbl_rule(esw, fdb, spec, attr,
						     &flow_act, dest, i);
	else
		rule = mlx5_add_flow_rules(fdb, spec, &flow_act, dest, i);
	if (IS_ERR(rule))
		goto err_add_rule;
	else
		atomic64_inc(&esw->offloads.num_flows);

	return rule;

err_add_rule:
	esw_put_prio_table(esw, attr->chain, attr->prio, !!split);
err_esw_get:
	if (attr->dest_chain)
		esw_put_prio_table(esw, attr->dest_chain, 1, 0);
err_create_goto_table:
	return rule;
}

struct mlx5_flow_handle *
mlx5_eswitch_add_fwd_rule(struct mlx5_eswitch *esw,
			  struct mlx5_flow_spec *spec,
			  struct mlx5_esw_flow_attr *attr)
{
	struct mlx5_flow_destination dest[MLX5_MAX_FLOW_FWD_VPORTS + 1] = {};
	struct mlx5_flow_act flow_act = { .flags = FLOW_ACT_NO_APPEND, };
	struct mlx5_flow_table *fast_fdb;
	struct mlx5_flow_table *fwd_fdb;
	struct mlx5_flow_handle *rule;
	int i;

	fast_fdb = esw_get_prio_table(esw, attr->chain, attr->prio, 0);
	if (IS_ERR(fast_fdb)) {
		rule = ERR_CAST(fast_fdb);
		goto err_get_fast;
	}

	fwd_fdb = esw_get_prio_table(esw, attr->chain, attr->prio, 1);
	if (IS_ERR(fwd_fdb)) {
		rule = ERR_CAST(fwd_fdb);
		goto err_get_fwd;
	}

	flow_act.action = MLX5_FLOW_CONTEXT_ACTION_FWD_DEST;
	for (i = 0; i < attr->split_count; i++) {
		dest[i].type = MLX5_FLOW_DESTINATION_TYPE_VPORT;
		dest[i].vport.num = attr->dests[i].rep->vport;
		dest[i].vport.vhca_id =
			MLX5_CAP_GEN(attr->dests[i].mdev, vhca_id);
		if (MLX5_CAP_ESW(esw->dev, merged_eswitch))
			dest[i].vport.flags |= MLX5_FLOW_DEST_VPORT_VHCA_ID;
		if (attr->dests[i].flags & MLX5_ESW_DEST_ENCAP) {
			dest[i].vport.flags |= MLX5_FLOW_DEST_VPORT_REFORMAT_ID;
			dest[i].vport.pkt_reformat = attr->dests[i].pkt_reformat;
		}
	}
	dest[i].type = MLX5_FLOW_DESTINATION_TYPE_FLOW_TABLE;
	dest[i].ft = fwd_fdb,
	i++;

	mlx5_eswitch_set_rule_source_port(esw, spec, attr);

	if (attr->outer_match_level != MLX5_MATCH_NONE)
		spec->match_criteria_enable |= MLX5_MATCH_OUTER_HEADERS;

	rule = mlx5_add_flow_rules(fast_fdb, spec, &flow_act, dest, i);

	if (IS_ERR(rule))
		goto add_err;

	atomic64_inc(&esw->offloads.num_flows);

	return rule;
add_err:
	esw_put_prio_table(esw, attr->chain, attr->prio, 1);
err_get_fwd:
	esw_put_prio_table(esw, attr->chain, attr->prio, 0);
err_get_fast:
	return rule;
}

static void
__mlx5_eswitch_del_rule(struct mlx5_eswitch *esw,
			struct mlx5_flow_handle *rule,
			struct mlx5_esw_flow_attr *attr,
			bool fwd_rule)
{
	bool split = (attr->split_count > 0);
	int i;

	mlx5_del_flow_rules(rule);

	/* unref the term table */
	for (i = 0; i < MLX5_MAX_FLOW_FWD_VPORTS; i++) {
		if (attr->dests[i].termtbl)
			mlx5_eswitch_termtbl_put(esw, attr->dests[i].termtbl);
	}

	atomic64_dec(&esw->offloads.num_flows);

	if (fwd_rule)  {
		esw_put_prio_table(esw, attr->chain, attr->prio, 1);
		esw_put_prio_table(esw, attr->chain, attr->prio, 0);
	} else {
		esw_put_prio_table(esw, attr->chain, attr->prio, !!split);
		if (attr->dest_chain)
			esw_put_prio_table(esw, attr->dest_chain, 1, 0);
	}
}

void
mlx5_eswitch_del_offloaded_rule(struct mlx5_eswitch *esw,
				struct mlx5_flow_handle *rule,
				struct mlx5_esw_flow_attr *attr)
{
	__mlx5_eswitch_del_rule(esw, rule, attr, false);
}

void
mlx5_eswitch_del_fwd_rule(struct mlx5_eswitch *esw,
			  struct mlx5_flow_handle *rule,
			  struct mlx5_esw_flow_attr *attr)
{
	__mlx5_eswitch_del_rule(esw, rule, attr, true);
}

static int esw_set_global_vlan_pop(struct mlx5_eswitch *esw, u8 val)
{
	struct mlx5_eswitch_rep *rep;
	int i, err = 0;

	esw_debug(esw->dev, "%s applying global %s policy\n", __func__, val ? "pop" : "none");
	mlx5_esw_for_each_host_func_rep(esw, i, rep, esw->esw_funcs.num_vfs) {
		if (atomic_read(&rep->rep_data[REP_ETH].state) != REP_LOADED)
			continue;

		err = __mlx5_eswitch_set_vport_vlan(esw, rep->vport, 0, 0, val);
		if (err)
			goto out;
	}

out:
	return err;
}

static struct mlx5_eswitch_rep *
esw_vlan_action_get_vport(struct mlx5_esw_flow_attr *attr, bool push, bool pop)
{
	struct mlx5_eswitch_rep *in_rep, *out_rep, *vport = NULL;

	in_rep  = attr->in_rep;
	out_rep = attr->dests[0].rep;

	if (push)
		vport = in_rep;
	else if (pop)
		vport = out_rep;
	else
		vport = in_rep;

	return vport;
}

static int esw_add_vlan_action_check(struct mlx5_esw_flow_attr *attr,
				     bool push, bool pop, bool fwd)
{
	struct mlx5_eswitch_rep *in_rep, *out_rep;

	if ((push || pop) && !fwd)
		goto out_notsupp;

	in_rep  = attr->in_rep;
	out_rep = attr->dests[0].rep;

	if (push && in_rep->vport == MLX5_VPORT_UPLINK)
		goto out_notsupp;

	if (pop && out_rep->vport == MLX5_VPORT_UPLINK)
		goto out_notsupp;

	/* vport has vlan push configured, can't offload VF --> wire rules w.o it */
	if (!push && !pop && fwd)
		if (in_rep->vlan && out_rep->vport == MLX5_VPORT_UPLINK)
			goto out_notsupp;

	/* protects against (1) setting rules with different vlans to push and
	 * (2) setting rules w.o vlans (attr->vlan = 0) && w. vlans to push (!= 0)
	 */
	if (push && in_rep->vlan_refcount && (in_rep->vlan != attr->vlan_vid[0]))
		goto out_notsupp;

	return 0;

out_notsupp:
	return -EOPNOTSUPP;
}

int mlx5_eswitch_add_vlan_action(struct mlx5_eswitch *esw,
				 struct mlx5_esw_flow_attr *attr)
{
	struct offloads_fdb *offloads = &esw->fdb_table.offloads;
	struct mlx5_eswitch_rep *vport = NULL;
	bool push, pop, fwd;
	int err = 0;

	/* nop if we're on the vlan push/pop non emulation mode */
	if (mlx5_eswitch_vlan_actions_supported(esw->dev, 1))
		return 0;

	push = !!(attr->action & MLX5_FLOW_CONTEXT_ACTION_VLAN_PUSH);
	pop  = !!(attr->action & MLX5_FLOW_CONTEXT_ACTION_VLAN_POP);
	fwd  = !!((attr->action & MLX5_FLOW_CONTEXT_ACTION_FWD_DEST) &&
		   !attr->dest_chain);

	mutex_lock(&esw->state_lock);

	err = esw_add_vlan_action_check(attr, push, pop, fwd);
	if (err)
		goto unlock;

	attr->vlan_handled = false;

	vport = esw_vlan_action_get_vport(attr, push, pop);

	if (!push && !pop && fwd) {
		/* tracks VF --> wire rules without vlan push action */
		if (attr->dests[0].rep->vport == MLX5_VPORT_UPLINK) {
			vport->vlan_refcount++;
			attr->vlan_handled = true;
		}

		goto unlock;
	}

	if (!push && !pop)
		goto unlock;

	if (!(offloads->vlan_push_pop_refcount)) {
		/* it's the 1st vlan rule, apply global vlan pop policy */
		err = esw_set_global_vlan_pop(esw, SET_VLAN_STRIP);
		if (err)
			goto out;
	}
	offloads->vlan_push_pop_refcount++;

	if (push) {
		if (vport->vlan_refcount)
			goto skip_set_push;

		err = __mlx5_eswitch_set_vport_vlan(esw, vport->vport, attr->vlan_vid[0], 0,
						    SET_VLAN_INSERT | SET_VLAN_STRIP);
		if (err)
			goto out;
		vport->vlan = attr->vlan_vid[0];
skip_set_push:
		vport->vlan_refcount++;
	}
out:
	if (!err)
		attr->vlan_handled = true;
unlock:
	mutex_unlock(&esw->state_lock);
	return err;
}

int mlx5_eswitch_del_vlan_action(struct mlx5_eswitch *esw,
				 struct mlx5_esw_flow_attr *attr)
{
	struct offloads_fdb *offloads = &esw->fdb_table.offloads;
	struct mlx5_eswitch_rep *vport = NULL;
	bool push, pop, fwd;
	int err = 0;

	/* nop if we're on the vlan push/pop non emulation mode */
	if (mlx5_eswitch_vlan_actions_supported(esw->dev, 1))
		return 0;

	if (!attr->vlan_handled)
		return 0;

	push = !!(attr->action & MLX5_FLOW_CONTEXT_ACTION_VLAN_PUSH);
	pop  = !!(attr->action & MLX5_FLOW_CONTEXT_ACTION_VLAN_POP);
	fwd  = !!(attr->action & MLX5_FLOW_CONTEXT_ACTION_FWD_DEST);

	mutex_lock(&esw->state_lock);

	vport = esw_vlan_action_get_vport(attr, push, pop);

	if (!push && !pop && fwd) {
		/* tracks VF --> wire rules without vlan push action */
		if (attr->dests[0].rep->vport == MLX5_VPORT_UPLINK)
			vport->vlan_refcount--;

		goto out;
	}

	if (push) {
		vport->vlan_refcount--;
		if (vport->vlan_refcount)
			goto skip_unset_push;

		vport->vlan = 0;
		err = __mlx5_eswitch_set_vport_vlan(esw, vport->vport,
						    0, 0, SET_VLAN_STRIP);
		if (err)
			goto out;
	}

skip_unset_push:
	offloads->vlan_push_pop_refcount--;
	if (offloads->vlan_push_pop_refcount)
		goto out;

	/* no more vlan rules, stop global vlan pop policy */
	err = esw_set_global_vlan_pop(esw, 0);

out:
	mutex_unlock(&esw->state_lock);
	return err;
}

struct mlx5_flow_handle *
mlx5_eswitch_add_send_to_vport_rule(struct mlx5_eswitch *esw, u16 vport,
				    u32 sqn)
{
	struct mlx5_flow_act flow_act = {0};
	struct mlx5_flow_destination dest = {};
	struct mlx5_flow_handle *flow_rule;
	struct mlx5_flow_spec *spec;
	void *misc;

	spec = kvzalloc(sizeof(*spec), GFP_KERNEL);
	if (!spec) {
		flow_rule = ERR_PTR(-ENOMEM);
		goto out;
	}

	misc = MLX5_ADDR_OF(fte_match_param, spec->match_value, misc_parameters);
	MLX5_SET(fte_match_set_misc, misc, source_sqn, sqn);
	/* source vport is the esw manager */
	MLX5_SET(fte_match_set_misc, misc, source_port, esw->manager_vport);

	misc = MLX5_ADDR_OF(fte_match_param, spec->match_criteria, misc_parameters);
	MLX5_SET_TO_ONES(fte_match_set_misc, misc, source_sqn);
	MLX5_SET_TO_ONES(fte_match_set_misc, misc, source_port);

	spec->match_criteria_enable = MLX5_MATCH_MISC_PARAMETERS;
	dest.type = MLX5_FLOW_DESTINATION_TYPE_VPORT;
	dest.vport.num = vport;
	flow_act.action = MLX5_FLOW_CONTEXT_ACTION_FWD_DEST;

	flow_rule = mlx5_add_flow_rules(esw->fdb_table.offloads.slow_fdb, spec,
					&flow_act, &dest, 1);
	if (IS_ERR(flow_rule))
		esw_warn(esw->dev, "FDB: Failed to add send to vport rule err %ld\n", PTR_ERR(flow_rule));
out:
	kvfree(spec);
	return flow_rule;
}
EXPORT_SYMBOL(mlx5_eswitch_add_send_to_vport_rule);

void mlx5_eswitch_del_send_to_vport_rule(struct mlx5_flow_handle *rule)
{
	mlx5_del_flow_rules(rule);
}

static int esw_set_passing_vport_metadata(struct mlx5_eswitch *esw, bool enable)
{
	u32 out[MLX5_ST_SZ_DW(query_esw_vport_context_out)] = {};
	u32 in[MLX5_ST_SZ_DW(modify_esw_vport_context_in)] = {};
	u8 fdb_to_vport_reg_c_id;
	int err;

	if (!mlx5_eswitch_vport_match_metadata_enabled(esw))
		return 0;

	err = mlx5_eswitch_query_esw_vport_context(esw->dev, 0, false,
						   out, sizeof(out));
	if (err)
		return err;

	fdb_to_vport_reg_c_id = MLX5_GET(query_esw_vport_context_out, out,
					 esw_vport_context.fdb_to_vport_reg_c_id);

	if (enable)
		fdb_to_vport_reg_c_id |= MLX5_FDB_TO_VPORT_REG_C_0;
	else
		fdb_to_vport_reg_c_id &= ~MLX5_FDB_TO_VPORT_REG_C_0;

	MLX5_SET(modify_esw_vport_context_in, in,
		 esw_vport_context.fdb_to_vport_reg_c_id, fdb_to_vport_reg_c_id);

	MLX5_SET(modify_esw_vport_context_in, in,
		 field_select.fdb_to_vport_reg_c_id, 1);

	return mlx5_eswitch_modify_esw_vport_context(esw->dev, 0, false,
						     in, sizeof(in));
}

static void peer_miss_rules_setup(struct mlx5_eswitch *esw,
				  struct mlx5_core_dev *peer_dev,
				  struct mlx5_flow_spec *spec,
				  struct mlx5_flow_destination *dest)
{
	void *misc;

	if (mlx5_eswitch_vport_match_metadata_enabled(esw)) {
		misc = MLX5_ADDR_OF(fte_match_param, spec->match_criteria,
				    misc_parameters_2);
		MLX5_SET_TO_ONES(fte_match_set_misc2, misc, metadata_reg_c_0);

		spec->match_criteria_enable = MLX5_MATCH_MISC_PARAMETERS_2;
	} else {
		misc = MLX5_ADDR_OF(fte_match_param, spec->match_value,
				    misc_parameters);

		MLX5_SET(fte_match_set_misc, misc, source_eswitch_owner_vhca_id,
			 MLX5_CAP_GEN(peer_dev, vhca_id));

		spec->match_criteria_enable = MLX5_MATCH_MISC_PARAMETERS;

		misc = MLX5_ADDR_OF(fte_match_param, spec->match_criteria,
				    misc_parameters);
		MLX5_SET_TO_ONES(fte_match_set_misc, misc, source_port);
		MLX5_SET_TO_ONES(fte_match_set_misc, misc,
				 source_eswitch_owner_vhca_id);
	}

	dest->type = MLX5_FLOW_DESTINATION_TYPE_VPORT;
	dest->vport.num = peer_dev->priv.eswitch->manager_vport;
	dest->vport.vhca_id = MLX5_CAP_GEN(peer_dev, vhca_id);
	dest->vport.flags |= MLX5_FLOW_DEST_VPORT_VHCA_ID;
}

static void esw_set_peer_miss_rule_source_port(struct mlx5_eswitch *esw,
					       struct mlx5_eswitch *peer_esw,
					       struct mlx5_flow_spec *spec,
					       u16 vport)
{
	void *misc;

	if (mlx5_eswitch_vport_match_metadata_enabled(esw)) {
		misc = MLX5_ADDR_OF(fte_match_param, spec->match_value,
				    misc_parameters_2);
		MLX5_SET(fte_match_set_misc2, misc, metadata_reg_c_0,
			 mlx5_eswitch_get_vport_metadata_for_match(peer_esw,
								   vport));
	} else {
		misc = MLX5_ADDR_OF(fte_match_param, spec->match_value,
				    misc_parameters);
		MLX5_SET(fte_match_set_misc, misc, source_port, vport);
	}
}

static int esw_add_fdb_peer_miss_rules(struct mlx5_eswitch *esw,
				       struct mlx5_core_dev *peer_dev)
{
	struct mlx5_flow_destination dest = {};
	struct mlx5_flow_act flow_act = {0};
	struct mlx5_flow_handle **flows;
	struct mlx5_flow_handle *flow;
	struct mlx5_flow_spec *spec;
	/* total vports is the same for both e-switches */
	int nvports = esw->total_vports;
	void *misc;
	int err, i;

	spec = kvzalloc(sizeof(*spec), GFP_KERNEL);
	if (!spec)
		return -ENOMEM;

	peer_miss_rules_setup(esw, peer_dev, spec, &dest);

	flows = kvzalloc(nvports * sizeof(*flows), GFP_KERNEL);
	if (!flows) {
		err = -ENOMEM;
		goto alloc_flows_err;
	}

	flow_act.action = MLX5_FLOW_CONTEXT_ACTION_FWD_DEST;
	misc = MLX5_ADDR_OF(fte_match_param, spec->match_value,
			    misc_parameters);

	if (mlx5_core_is_ecpf_esw_manager(esw->dev)) {
		esw_set_peer_miss_rule_source_port(esw, peer_dev->priv.eswitch,
						   spec, MLX5_VPORT_PF);

		flow = mlx5_add_flow_rules(esw->fdb_table.offloads.slow_fdb,
					   spec, &flow_act, &dest, 1);
		if (IS_ERR(flow)) {
			err = PTR_ERR(flow);
			goto add_pf_flow_err;
		}
		flows[MLX5_VPORT_PF] = flow;
	}

	if (mlx5_ecpf_vport_exists(esw->dev)) {
		MLX5_SET(fte_match_set_misc, misc, source_port, MLX5_VPORT_ECPF);
		flow = mlx5_add_flow_rules(esw->fdb_table.offloads.slow_fdb,
					   spec, &flow_act, &dest, 1);
		if (IS_ERR(flow)) {
			err = PTR_ERR(flow);
			goto add_ecpf_flow_err;
		}
		flows[mlx5_eswitch_ecpf_idx(esw)] = flow;
	}

	mlx5_esw_for_each_vf_vport_num(esw, i, mlx5_core_max_vfs(esw->dev)) {
		esw_set_peer_miss_rule_source_port(esw,
						   peer_dev->priv.eswitch,
						   spec, i);

		flow = mlx5_add_flow_rules(esw->fdb_table.offloads.slow_fdb,
					   spec, &flow_act, &dest, 1);
		if (IS_ERR(flow)) {
			err = PTR_ERR(flow);
			goto add_vf_flow_err;
		}
		flows[i] = flow;
	}

	esw->fdb_table.offloads.peer_miss_rules = flows;

	kvfree(spec);
	return 0;

add_vf_flow_err:
	nvports = --i;
	mlx5_esw_for_each_vf_vport_num_reverse(esw, i, nvports)
		mlx5_del_flow_rules(flows[i]);

	if (mlx5_ecpf_vport_exists(esw->dev))
		mlx5_del_flow_rules(flows[mlx5_eswitch_ecpf_idx(esw)]);
add_ecpf_flow_err:
	if (mlx5_core_is_ecpf_esw_manager(esw->dev))
		mlx5_del_flow_rules(flows[MLX5_VPORT_PF]);
add_pf_flow_err:
	esw_warn(esw->dev, "FDB: Failed to add peer miss flow rule err %d\n", err);
	kvfree(flows);
alloc_flows_err:
	kvfree(spec);
	return err;
}

static void esw_del_fdb_peer_miss_rules(struct mlx5_eswitch *esw)
{
	struct mlx5_flow_handle **flows;
	int i;

	flows = esw->fdb_table.offloads.peer_miss_rules;

	mlx5_esw_for_each_vf_vport_num_reverse(esw, i,
					       mlx5_core_max_vfs(esw->dev))
		mlx5_del_flow_rules(flows[i]);

	if (mlx5_ecpf_vport_exists(esw->dev))
		mlx5_del_flow_rules(flows[mlx5_eswitch_ecpf_idx(esw)]);

	if (mlx5_core_is_ecpf_esw_manager(esw->dev))
		mlx5_del_flow_rules(flows[MLX5_VPORT_PF]);

	kvfree(flows);
}

static int esw_add_fdb_miss_rule(struct mlx5_eswitch *esw)
{
	struct mlx5_flow_act flow_act = {0};
	struct mlx5_flow_destination dest = {};
	struct mlx5_flow_handle *flow_rule = NULL;
	struct mlx5_flow_spec *spec;
	void *headers_c;
	void *headers_v;
	int err = 0;
	u8 *dmac_c;
	u8 *dmac_v;

	spec = kvzalloc(sizeof(*spec), GFP_KERNEL);
	if (!spec) {
		err = -ENOMEM;
		goto out;
	}

	spec->match_criteria_enable = MLX5_MATCH_OUTER_HEADERS;
	headers_c = MLX5_ADDR_OF(fte_match_param, spec->match_criteria,
				 outer_headers);
	dmac_c = MLX5_ADDR_OF(fte_match_param, headers_c,
			      outer_headers.dmac_47_16);
	dmac_c[0] = 0x01;

	dest.type = MLX5_FLOW_DESTINATION_TYPE_VPORT;
	dest.vport.num = esw->manager_vport;
	flow_act.action = MLX5_FLOW_CONTEXT_ACTION_FWD_DEST;

	flow_rule = mlx5_add_flow_rules(esw->fdb_table.offloads.slow_fdb, spec,
					&flow_act, &dest, 1);
	if (IS_ERR(flow_rule)) {
		err = PTR_ERR(flow_rule);
		esw_warn(esw->dev,  "FDB: Failed to add unicast miss flow rule err %d\n", err);
		goto out;
	}

	esw->fdb_table.offloads.miss_rule_uni = flow_rule;

	headers_v = MLX5_ADDR_OF(fte_match_param, spec->match_value,
				 outer_headers);
	dmac_v = MLX5_ADDR_OF(fte_match_param, headers_v,
			      outer_headers.dmac_47_16);
	dmac_v[0] = 0x01;
	flow_rule = mlx5_add_flow_rules(esw->fdb_table.offloads.slow_fdb, spec,
					&flow_act, &dest, 1);
	if (IS_ERR(flow_rule)) {
		err = PTR_ERR(flow_rule);
		esw_warn(esw->dev, "FDB: Failed to add multicast miss flow rule err %d\n", err);
		mlx5_del_flow_rules(esw->fdb_table.offloads.miss_rule_uni);
		goto out;
	}

	esw->fdb_table.offloads.miss_rule_multi = flow_rule;

out:
	kvfree(spec);
	return err;
}

#define ESW_OFFLOADS_NUM_GROUPS  4

/* Firmware currently has 4 pool of 4 sizes that it supports (ESW_POOLS),
 * and a virtual memory region of 16M (ESW_SIZE), this region is duplicated
 * for each flow table pool. We can allocate up to 16M of each pool,
 * and we keep track of how much we used via put/get_sz_to_pool.
 * Firmware doesn't report any of this for now.
 * ESW_POOL is expected to be sorted from large to small
 */
#define ESW_SIZE (16 * 1024 * 1024)
const unsigned int ESW_POOLS[4] = { 4 * 1024 * 1024, 1 * 1024 * 1024,
				    64 * 1024, 4 * 1024 };

static int
get_sz_from_pool(struct mlx5_eswitch *esw)
{
	int sz = 0, i;

	for (i = 0; i < ARRAY_SIZE(ESW_POOLS); i++) {
		if (esw->fdb_table.offloads.fdb_left[i]) {
			--esw->fdb_table.offloads.fdb_left[i];
			sz = ESW_POOLS[i];
			break;
		}
	}

	return sz;
}

static void
put_sz_to_pool(struct mlx5_eswitch *esw, int sz)
{
	int i;

	for (i = 0; i < ARRAY_SIZE(ESW_POOLS); i++) {
		if (sz >= ESW_POOLS[i]) {
			++esw->fdb_table.offloads.fdb_left[i];
			break;
		}
	}
}

static struct mlx5_flow_table *
create_next_size_table(struct mlx5_eswitch *esw,
		       struct mlx5_flow_namespace *ns,
		       u16 table_prio,
		       int level,
		       u32 flags)
{
	struct mlx5_flow_table *fdb;
	int sz;

	sz = get_sz_from_pool(esw);
	if (!sz)
		return ERR_PTR(-ENOSPC);

	fdb = mlx5_create_auto_grouped_flow_table(ns,
						  table_prio,
						  sz,
						  ESW_OFFLOADS_NUM_GROUPS,
						  level,
						  flags);
	if (IS_ERR(fdb)) {
		esw_warn(esw->dev, "Failed to create FDB Table err %d (table prio: %d, level: %d, size: %d)\n",
			 (int)PTR_ERR(fdb), table_prio, level, sz);
		put_sz_to_pool(esw, sz);
	}

	return fdb;
}

static struct mlx5_flow_table *
esw_get_prio_table(struct mlx5_eswitch *esw, u32 chain, u16 prio, int level)
{
	struct mlx5_core_dev *dev = esw->dev;
	struct mlx5_flow_table *fdb = NULL;
	struct mlx5_flow_namespace *ns;
	int table_prio, l = 0;
	u32 flags = 0;

	if (chain == FDB_TC_SLOW_PATH_CHAIN)
		return esw->fdb_table.offloads.slow_fdb;

	mutex_lock(&esw->fdb_table.offloads.fdb_prio_lock);

	fdb = fdb_prio_table(esw, chain, prio, level).fdb;
	if (fdb) {
		/* take ref on earlier levels as well */
		while (level >= 0)
			fdb_prio_table(esw, chain, prio, level--).num_rules++;
		mutex_unlock(&esw->fdb_table.offloads.fdb_prio_lock);
		return fdb;
	}

	ns = mlx5_get_fdb_sub_ns(dev, chain);
	if (!ns) {
		esw_warn(dev, "Failed to get FDB sub namespace\n");
		mutex_unlock(&esw->fdb_table.offloads.fdb_prio_lock);
		return ERR_PTR(-EOPNOTSUPP);
	}

	if (esw->offloads.encap != DEVLINK_ESWITCH_ENCAP_MODE_NONE)
		flags |= (MLX5_FLOW_TABLE_TUNNEL_EN_REFORMAT |
			  MLX5_FLOW_TABLE_TUNNEL_EN_DECAP);

	table_prio = prio - 1;

	/* create earlier levels for correct fs_core lookup when
	 * connecting tables
	 */
	for (l = 0; l <= level; l++) {
		if (fdb_prio_table(esw, chain, prio, l).fdb) {
			fdb_prio_table(esw, chain, prio, l).num_rules++;
			continue;
		}

		fdb = create_next_size_table(esw, ns, table_prio, l, flags);
		if (IS_ERR(fdb)) {
			l--;
			goto err_create_fdb;
		}

		fdb_prio_table(esw, chain, prio, l).fdb = fdb;
		fdb_prio_table(esw, chain, prio, l).num_rules = 1;
	}

	mutex_unlock(&esw->fdb_table.offloads.fdb_prio_lock);
	return fdb;

err_create_fdb:
	mutex_unlock(&esw->fdb_table.offloads.fdb_prio_lock);
	if (l >= 0)
		esw_put_prio_table(esw, chain, prio, l);

	return fdb;
}

static void
esw_put_prio_table(struct mlx5_eswitch *esw, u32 chain, u16 prio, int level)
{
	int l;

	if (chain == FDB_TC_SLOW_PATH_CHAIN)
		return;

	mutex_lock(&esw->fdb_table.offloads.fdb_prio_lock);

	for (l = level; l >= 0; l--) {
		if (--(fdb_prio_table(esw, chain, prio, l).num_rules) > 0)
			continue;

		put_sz_to_pool(esw, fdb_prio_table(esw, chain, prio, l).fdb->max_fte);
		mlx5_destroy_flow_table(fdb_prio_table(esw, chain, prio, l).fdb);
		fdb_prio_table(esw, chain, prio, l).fdb = NULL;
	}

	mutex_unlock(&esw->fdb_table.offloads.fdb_prio_lock);
}

static void esw_destroy_offloads_fast_fdb_tables(struct mlx5_eswitch *esw)
{
	/* If lazy creation isn't supported, deref the fast path tables */
	if (!(esw->fdb_table.flags & ESW_FDB_CHAINS_AND_PRIOS_SUPPORTED)) {
		esw_put_prio_table(esw, 0, 1, 1);
		esw_put_prio_table(esw, 0, 1, 0);
	}
}

#define MAX_PF_SQ 256
#define MAX_SQ_NVPORTS 32

static void esw_set_flow_group_source_port(struct mlx5_eswitch *esw,
					   u32 *flow_group_in)
{
	void *match_criteria = MLX5_ADDR_OF(create_flow_group_in,
					    flow_group_in,
					    match_criteria);

	if (mlx5_eswitch_vport_match_metadata_enabled(esw)) {
		MLX5_SET(create_flow_group_in, flow_group_in,
			 match_criteria_enable,
			 MLX5_MATCH_MISC_PARAMETERS_2);

		MLX5_SET_TO_ONES(fte_match_param, match_criteria,
				 misc_parameters_2.metadata_reg_c_0);
	} else {
		MLX5_SET(create_flow_group_in, flow_group_in,
			 match_criteria_enable,
			 MLX5_MATCH_MISC_PARAMETERS);

		MLX5_SET_TO_ONES(fte_match_param, match_criteria,
				 misc_parameters.source_port);
	}
}

static int esw_create_offloads_fdb_tables(struct mlx5_eswitch *esw, int nvports)
{
	int inlen = MLX5_ST_SZ_BYTES(create_flow_group_in);
	struct mlx5_flow_table_attr ft_attr = {};
	struct mlx5_core_dev *dev = esw->dev;
	u32 *flow_group_in, max_flow_counter;
	struct mlx5_flow_namespace *root_ns;
	struct mlx5_flow_table *fdb = NULL;
	int table_size, ix, err = 0, i;
	struct mlx5_flow_group *g;
	u32 flags = 0, fdb_max;
	void *match_criteria;
	u8 *dmac;

	esw_debug(esw->dev, "Create offloads FDB Tables\n");
	flow_group_in = kvzalloc(inlen, GFP_KERNEL);
	if (!flow_group_in)
		return -ENOMEM;

	root_ns = mlx5_get_flow_namespace(dev, MLX5_FLOW_NAMESPACE_FDB);
	if (!root_ns) {
		esw_warn(dev, "Failed to get FDB flow namespace\n");
		err = -EOPNOTSUPP;
		goto ns_err;
	}
	esw->fdb_table.offloads.ns = root_ns;
	err = mlx5_flow_namespace_set_mode(root_ns,
					   esw->dev->priv.steering->mode);
	if (err) {
		esw_warn(dev, "Failed to set FDB namespace steering mode\n");
		goto ns_err;
	}

	max_flow_counter = (MLX5_CAP_GEN(dev, max_flow_counter_31_16) << 16) |
			    MLX5_CAP_GEN(dev, max_flow_counter_15_0);
	fdb_max = 1 << MLX5_CAP_ESW_FLOWTABLE_FDB(dev, log_max_ft_size);

	esw_debug(dev, "Create offloads FDB table, min (max esw size(2^%d), max counters(%d), groups(%d), max flow table size(%d))\n",
		  MLX5_CAP_ESW_FLOWTABLE_FDB(dev, log_max_ft_size),
		  max_flow_counter, ESW_OFFLOADS_NUM_GROUPS,
		  fdb_max);

	for (i = 0; i < ARRAY_SIZE(ESW_POOLS); i++)
		esw->fdb_table.offloads.fdb_left[i] =
			ESW_POOLS[i] <= fdb_max ? ESW_SIZE / ESW_POOLS[i] : 0;

	table_size = nvports * MAX_SQ_NVPORTS + MAX_PF_SQ +
		MLX5_ESW_MISS_FLOWS + esw->total_vports;

	/* create the slow path fdb with encap set, so further table instances
	 * can be created at run time while VFs are probed if the FW allows that.
	 */
	if (esw->offloads.encap != DEVLINK_ESWITCH_ENCAP_MODE_NONE)
		flags |= (MLX5_FLOW_TABLE_TUNNEL_EN_REFORMAT |
			  MLX5_FLOW_TABLE_TUNNEL_EN_DECAP);

	ft_attr.flags = flags;
	ft_attr.max_fte = table_size;
	ft_attr.prio = FDB_SLOW_PATH;

	fdb = mlx5_create_flow_table(root_ns, &ft_attr);
	if (IS_ERR(fdb)) {
		err = PTR_ERR(fdb);
		esw_warn(dev, "Failed to create slow path FDB Table err %d\n", err);
		goto slow_fdb_err;
	}
	esw->fdb_table.offloads.slow_fdb = fdb;

	/* If lazy creation isn't supported, open the fast path tables now */
	if (!MLX5_CAP_ESW_FLOWTABLE(esw->dev, multi_fdb_encap) &&
	    esw->offloads.encap != DEVLINK_ESWITCH_ENCAP_MODE_NONE) {
		esw->fdb_table.flags &= ~ESW_FDB_CHAINS_AND_PRIOS_SUPPORTED;
		esw_warn(dev, "Lazy creation of flow tables isn't supported, ignoring priorities\n");
		esw_get_prio_table(esw, 0, 1, 0);
		esw_get_prio_table(esw, 0, 1, 1);
	} else {
		esw_debug(dev, "Lazy creation of flow tables supported, deferring table opening\n");
		esw->fdb_table.flags |= ESW_FDB_CHAINS_AND_PRIOS_SUPPORTED;
	}

	/* create send-to-vport group */
	MLX5_SET(create_flow_group_in, flow_group_in, match_criteria_enable,
		 MLX5_MATCH_MISC_PARAMETERS);

	match_criteria = MLX5_ADDR_OF(create_flow_group_in, flow_group_in, match_criteria);

	MLX5_SET_TO_ONES(fte_match_param, match_criteria, misc_parameters.source_sqn);
	MLX5_SET_TO_ONES(fte_match_param, match_criteria, misc_parameters.source_port);

	ix = nvports * MAX_SQ_NVPORTS + MAX_PF_SQ;
	MLX5_SET(create_flow_group_in, flow_group_in, start_flow_index, 0);
	MLX5_SET(create_flow_group_in, flow_group_in, end_flow_index, ix - 1);

	g = mlx5_create_flow_group(fdb, flow_group_in);
	if (IS_ERR(g)) {
		err = PTR_ERR(g);
		esw_warn(dev, "Failed to create send-to-vport flow group err(%d)\n", err);
		goto send_vport_err;
	}
	esw->fdb_table.offloads.send_to_vport_grp = g;

	/* create peer esw miss group */
	memset(flow_group_in, 0, inlen);

	esw_set_flow_group_source_port(esw, flow_group_in);

	if (!mlx5_eswitch_vport_match_metadata_enabled(esw)) {
		match_criteria = MLX5_ADDR_OF(create_flow_group_in,
					      flow_group_in,
					      match_criteria);

		MLX5_SET_TO_ONES(fte_match_param, match_criteria,
				 misc_parameters.source_eswitch_owner_vhca_id);

		MLX5_SET(create_flow_group_in, flow_group_in,
			 source_eswitch_owner_vhca_id_valid, 1);
	}

	MLX5_SET(create_flow_group_in, flow_group_in, start_flow_index, ix);
	MLX5_SET(create_flow_group_in, flow_group_in, end_flow_index,
		 ix + esw->total_vports - 1);
	ix += esw->total_vports;

	g = mlx5_create_flow_group(fdb, flow_group_in);
	if (IS_ERR(g)) {
		err = PTR_ERR(g);
		esw_warn(dev, "Failed to create peer miss flow group err(%d)\n", err);
		goto peer_miss_err;
	}
	esw->fdb_table.offloads.peer_miss_grp = g;

	/* create miss group */
	memset(flow_group_in, 0, inlen);
	MLX5_SET(create_flow_group_in, flow_group_in, match_criteria_enable,
		 MLX5_MATCH_OUTER_HEADERS);
	match_criteria = MLX5_ADDR_OF(create_flow_group_in, flow_group_in,
				      match_criteria);
	dmac = MLX5_ADDR_OF(fte_match_param, match_criteria,
			    outer_headers.dmac_47_16);
	dmac[0] = 0x01;

	MLX5_SET(create_flow_group_in, flow_group_in, start_flow_index, ix);
	MLX5_SET(create_flow_group_in, flow_group_in, end_flow_index,
		 ix + MLX5_ESW_MISS_FLOWS);

	g = mlx5_create_flow_group(fdb, flow_group_in);
	if (IS_ERR(g)) {
		err = PTR_ERR(g);
		esw_warn(dev, "Failed to create miss flow group err(%d)\n", err);
		goto miss_err;
	}
	esw->fdb_table.offloads.miss_grp = g;

	err = esw_add_fdb_miss_rule(esw);
	if (err)
		goto miss_rule_err;

	esw->nvports = nvports;
	kvfree(flow_group_in);
	return 0;

miss_rule_err:
	mlx5_destroy_flow_group(esw->fdb_table.offloads.miss_grp);
miss_err:
	mlx5_destroy_flow_group(esw->fdb_table.offloads.peer_miss_grp);
peer_miss_err:
	mlx5_destroy_flow_group(esw->fdb_table.offloads.send_to_vport_grp);
send_vport_err:
	esw_destroy_offloads_fast_fdb_tables(esw);
	mlx5_destroy_flow_table(esw->fdb_table.offloads.slow_fdb);
slow_fdb_err:
	/* Holds true only as long as DMFS is the default */
	mlx5_flow_namespace_set_mode(root_ns, MLX5_FLOW_STEERING_MODE_DMFS);
ns_err:
	kvfree(flow_group_in);
	return err;
}

static void esw_destroy_offloads_fdb_tables(struct mlx5_eswitch *esw)
{
	if (!esw->fdb_table.offloads.slow_fdb)
		return;

	esw_debug(esw->dev, "Destroy offloads FDB Tables\n");
	mlx5_del_flow_rules(esw->fdb_table.offloads.miss_rule_multi);
	mlx5_del_flow_rules(esw->fdb_table.offloads.miss_rule_uni);
	mlx5_destroy_flow_group(esw->fdb_table.offloads.send_to_vport_grp);
	mlx5_destroy_flow_group(esw->fdb_table.offloads.peer_miss_grp);
	mlx5_destroy_flow_group(esw->fdb_table.offloads.miss_grp);

	mlx5_destroy_flow_table(esw->fdb_table.offloads.slow_fdb);
	esw_destroy_offloads_fast_fdb_tables(esw);
	/* Holds true only as long as DMFS is the default */
	mlx5_flow_namespace_set_mode(esw->fdb_table.offloads.ns,
				     MLX5_FLOW_STEERING_MODE_DMFS);
}

static int esw_create_offloads_table(struct mlx5_eswitch *esw, int nvports)
{
	struct mlx5_flow_table_attr ft_attr = {};
	struct mlx5_core_dev *dev = esw->dev;
	struct mlx5_flow_table *ft_offloads;
	struct mlx5_flow_namespace *ns;
	int err = 0;

	ns = mlx5_get_flow_namespace(dev, MLX5_FLOW_NAMESPACE_OFFLOADS);
	if (!ns) {
		esw_warn(esw->dev, "Failed to get offloads flow namespace\n");
		return -EOPNOTSUPP;
	}

	ft_attr.max_fte = nvports + MLX5_ESW_MISS_FLOWS;

	ft_offloads = mlx5_create_flow_table(ns, &ft_attr);
	if (IS_ERR(ft_offloads)) {
		err = PTR_ERR(ft_offloads);
		esw_warn(esw->dev, "Failed to create offloads table, err %d\n", err);
		return err;
	}

	esw->offloads.ft_offloads = ft_offloads;
	return 0;
}

static void esw_destroy_offloads_table(struct mlx5_eswitch *esw)
{
	struct mlx5_esw_offload *offloads = &esw->offloads;

	mlx5_destroy_flow_table(offloads->ft_offloads);
}

static int esw_create_vport_rx_group(struct mlx5_eswitch *esw, int nvports)
{
	int inlen = MLX5_ST_SZ_BYTES(create_flow_group_in);
	struct mlx5_flow_group *g;
	u32 *flow_group_in;
	int err = 0;

	nvports = nvports + MLX5_ESW_MISS_FLOWS;
	flow_group_in = kvzalloc(inlen, GFP_KERNEL);
	if (!flow_group_in)
		return -ENOMEM;

	/* create vport rx group */
	esw_set_flow_group_source_port(esw, flow_group_in);

	MLX5_SET(create_flow_group_in, flow_group_in, start_flow_index, 0);
	MLX5_SET(create_flow_group_in, flow_group_in, end_flow_index, nvports - 1);

	g = mlx5_create_flow_group(esw->offloads.ft_offloads, flow_group_in);

	if (IS_ERR(g)) {
		err = PTR_ERR(g);
		mlx5_core_warn(esw->dev, "Failed to create vport rx group err %d\n", err);
		goto out;
	}

	esw->offloads.vport_rx_group = g;
out:
	kvfree(flow_group_in);
	return err;
}

static void esw_destroy_vport_rx_group(struct mlx5_eswitch *esw)
{
	mlx5_destroy_flow_group(esw->offloads.vport_rx_group);
}

struct mlx5_flow_handle *
mlx5_eswitch_create_vport_rx_rule(struct mlx5_eswitch *esw, u16 vport,
				  struct mlx5_flow_destination *dest)
{
	struct mlx5_flow_act flow_act = {0};
	struct mlx5_flow_handle *flow_rule;
	struct mlx5_flow_spec *spec;
	void *misc;

	spec = kvzalloc(sizeof(*spec), GFP_KERNEL);
	if (!spec) {
		flow_rule = ERR_PTR(-ENOMEM);
		goto out;
	}

	if (mlx5_eswitch_vport_match_metadata_enabled(esw)) {
		misc = MLX5_ADDR_OF(fte_match_param, spec->match_value, misc_parameters_2);
		MLX5_SET(fte_match_set_misc2, misc, metadata_reg_c_0,
			 mlx5_eswitch_get_vport_metadata_for_match(esw, vport));

		misc = MLX5_ADDR_OF(fte_match_param, spec->match_criteria, misc_parameters_2);
		MLX5_SET_TO_ONES(fte_match_set_misc2, misc, metadata_reg_c_0);

		spec->match_criteria_enable = MLX5_MATCH_MISC_PARAMETERS_2;
	} else {
		misc = MLX5_ADDR_OF(fte_match_param, spec->match_value, misc_parameters);
		MLX5_SET(fte_match_set_misc, misc, source_port, vport);

		misc = MLX5_ADDR_OF(fte_match_param, spec->match_criteria, misc_parameters);
		MLX5_SET_TO_ONES(fte_match_set_misc, misc, source_port);

		spec->match_criteria_enable = MLX5_MATCH_MISC_PARAMETERS;
	}

	flow_act.action = MLX5_FLOW_CONTEXT_ACTION_FWD_DEST;
	flow_rule = mlx5_add_flow_rules(esw->offloads.ft_offloads, spec,
					&flow_act, dest, 1);
	if (IS_ERR(flow_rule)) {
		esw_warn(esw->dev, "fs offloads: Failed to add vport rx rule err %ld\n", PTR_ERR(flow_rule));
		goto out;
	}

out:
	kvfree(spec);
	return flow_rule;
}

static int esw_offloads_start(struct mlx5_eswitch *esw,
			      struct netlink_ext_ack *extack)
{
	int err, err1;

	if (esw->mode != MLX5_ESWITCH_LEGACY &&
	    !mlx5_core_is_ecpf_esw_manager(esw->dev)) {
		NL_SET_ERR_MSG_MOD(extack,
				   "Can't set offloads mode, SRIOV legacy not enabled");
		return -EINVAL;
	}

	mlx5_eswitch_disable(esw, false);
	mlx5_eswitch_update_num_of_vfs(esw, esw->dev->priv.sriov.num_vfs);
	err = mlx5_eswitch_enable(esw, MLX5_ESWITCH_OFFLOADS);
	if (err) {
		NL_SET_ERR_MSG_MOD(extack,
				   "Failed setting eswitch to offloads");
		err1 = mlx5_eswitch_enable(esw, MLX5_ESWITCH_LEGACY);
		if (err1) {
			NL_SET_ERR_MSG_MOD(extack,
					   "Failed setting eswitch back to legacy");
		}
	}
	if (esw->offloads.inline_mode == MLX5_INLINE_MODE_NONE) {
		if (mlx5_eswitch_inline_mode_get(esw,
						 &esw->offloads.inline_mode)) {
			esw->offloads.inline_mode = MLX5_INLINE_MODE_L2;
			NL_SET_ERR_MSG_MOD(extack,
					   "Inline mode is different between vports");
		}
	}
	return err;
}

void esw_offloads_cleanup_reps(struct mlx5_eswitch *esw)
{
	kfree(esw->offloads.vport_reps);
}

int esw_offloads_init_reps(struct mlx5_eswitch *esw)
{
	int total_vports = esw->total_vports;
	struct mlx5_eswitch_rep *rep;
	int vport_index;
	u8 rep_type;

	esw->offloads.vport_reps = kcalloc(total_vports,
					   sizeof(struct mlx5_eswitch_rep),
					   GFP_KERNEL);
	if (!esw->offloads.vport_reps)
		return -ENOMEM;

	mlx5_esw_for_all_reps(esw, vport_index, rep) {
		rep->vport = mlx5_eswitch_index_to_vport_num(esw, vport_index);
		rep->vport_index = vport_index;

		for (rep_type = 0; rep_type < NUM_REP_TYPES; rep_type++)
			atomic_set(&rep->rep_data[rep_type].state,
				   REP_UNREGISTERED);
	}

	return 0;
}

static void __esw_offloads_unload_rep(struct mlx5_eswitch *esw,
				      struct mlx5_eswitch_rep *rep, u8 rep_type)
{
	if (atomic_cmpxchg(&rep->rep_data[rep_type].state,
			   REP_LOADED, REP_REGISTERED) == REP_LOADED)
		esw->offloads.rep_ops[rep_type]->unload(rep);
}

static void __unload_reps_special_vport(struct mlx5_eswitch *esw, u8 rep_type)
{
	struct mlx5_eswitch_rep *rep;

	if (mlx5_ecpf_vport_exists(esw->dev)) {
		rep = mlx5_eswitch_get_rep(esw, MLX5_VPORT_ECPF);
		__esw_offloads_unload_rep(esw, rep, rep_type);
	}

	if (mlx5_core_is_ecpf_esw_manager(esw->dev)) {
		rep = mlx5_eswitch_get_rep(esw, MLX5_VPORT_PF);
		__esw_offloads_unload_rep(esw, rep, rep_type);
	}

	rep = mlx5_eswitch_get_rep(esw, MLX5_VPORT_UPLINK);
	__esw_offloads_unload_rep(esw, rep, rep_type);
}

static void __unload_reps_vf_vport(struct mlx5_eswitch *esw, int nvports,
				   u8 rep_type)
{
	struct mlx5_eswitch_rep *rep;
	int i;

	mlx5_esw_for_each_vf_rep_reverse(esw, i, rep, nvports)
		__esw_offloads_unload_rep(esw, rep, rep_type);
}

static void esw_offloads_unload_vf_reps(struct mlx5_eswitch *esw, int nvports)
{
	u8 rep_type = NUM_REP_TYPES;

	while (rep_type-- > 0)
		__unload_reps_vf_vport(esw, nvports, rep_type);
}

static void __unload_reps_all_vport(struct mlx5_eswitch *esw, u8 rep_type)
{
	__unload_reps_vf_vport(esw, esw->esw_funcs.num_vfs, rep_type);

	/* Special vports must be the last to unload. */
	__unload_reps_special_vport(esw, rep_type);
}

static void esw_offloads_unload_all_reps(struct mlx5_eswitch *esw)
{
	u8 rep_type = NUM_REP_TYPES;

	while (rep_type-- > 0)
		__unload_reps_all_vport(esw, rep_type);
}

static int __esw_offloads_load_rep(struct mlx5_eswitch *esw,
				   struct mlx5_eswitch_rep *rep, u8 rep_type)
{
	int err = 0;

	if (atomic_cmpxchg(&rep->rep_data[rep_type].state,
			   REP_REGISTERED, REP_LOADED) == REP_REGISTERED) {
		err = esw->offloads.rep_ops[rep_type]->load(esw->dev, rep);
		if (err)
			atomic_set(&rep->rep_data[rep_type].state,
				   REP_REGISTERED);
	}

	return err;
}

static int __load_reps_special_vport(struct mlx5_eswitch *esw, u8 rep_type)
{
	struct mlx5_eswitch_rep *rep;
	int err;

	rep = mlx5_eswitch_get_rep(esw, MLX5_VPORT_UPLINK);
	err = __esw_offloads_load_rep(esw, rep, rep_type);
	if (err)
		return err;

	if (mlx5_core_is_ecpf_esw_manager(esw->dev)) {
		rep = mlx5_eswitch_get_rep(esw, MLX5_VPORT_PF);
		err = __esw_offloads_load_rep(esw, rep, rep_type);
		if (err)
			goto err_pf;
	}

	if (mlx5_ecpf_vport_exists(esw->dev)) {
		rep = mlx5_eswitch_get_rep(esw, MLX5_VPORT_ECPF);
		err = __esw_offloads_load_rep(esw, rep, rep_type);
		if (err)
			goto err_ecpf;
	}

	return 0;

err_ecpf:
	if (mlx5_core_is_ecpf_esw_manager(esw->dev)) {
		rep = mlx5_eswitch_get_rep(esw, MLX5_VPORT_PF);
		__esw_offloads_unload_rep(esw, rep, rep_type);
	}

err_pf:
	rep = mlx5_eswitch_get_rep(esw, MLX5_VPORT_UPLINK);
	__esw_offloads_unload_rep(esw, rep, rep_type);
	return err;
}

static int __load_reps_vf_vport(struct mlx5_eswitch *esw, int nvports,
				u8 rep_type)
{
	struct mlx5_eswitch_rep *rep;
	int err, i;

	mlx5_esw_for_each_vf_rep(esw, i, rep, nvports) {
		err = __esw_offloads_load_rep(esw, rep, rep_type);
		if (err)
			goto err_vf;
	}

	return 0;

err_vf:
	__unload_reps_vf_vport(esw, --i, rep_type);
	return err;
}

static int __load_reps_all_vport(struct mlx5_eswitch *esw, u8 rep_type)
{
	int err;

	/* Special vports must be loaded first, uplink rep creates mdev resource. */
	err = __load_reps_special_vport(esw, rep_type);
	if (err)
		return err;

	err = __load_reps_vf_vport(esw, esw->esw_funcs.num_vfs, rep_type);
	if (err)
		goto err_vfs;

	return 0;

err_vfs:
	__unload_reps_special_vport(esw, rep_type);
	return err;
}

static int esw_offloads_load_vf_reps(struct mlx5_eswitch *esw, int nvports)
{
	u8 rep_type = 0;
	int err;

	for (rep_type = 0; rep_type < NUM_REP_TYPES; rep_type++) {
		err = __load_reps_vf_vport(esw, nvports, rep_type);
		if (err)
			goto err_reps;
	}

	return err;

err_reps:
	while (rep_type-- > 0)
		__unload_reps_vf_vport(esw, nvports, rep_type);
	return err;
}

static int esw_offloads_load_all_reps(struct mlx5_eswitch *esw)
{
	u8 rep_type = 0;
	int err;

	for (rep_type = 0; rep_type < NUM_REP_TYPES; rep_type++) {
		err = __load_reps_all_vport(esw, rep_type);
		if (err)
			goto err_reps;
	}

	return err;

err_reps:
	while (rep_type-- > 0)
		__unload_reps_all_vport(esw, rep_type);
	return err;
}

#define ESW_OFFLOADS_DEVCOM_PAIR	(0)
#define ESW_OFFLOADS_DEVCOM_UNPAIR	(1)

static int mlx5_esw_offloads_pair(struct mlx5_eswitch *esw,
				  struct mlx5_eswitch *peer_esw)
{
	int err;

	err = esw_add_fdb_peer_miss_rules(esw, peer_esw->dev);
	if (err)
		return err;

	return 0;
}

static void mlx5_esw_offloads_unpair(struct mlx5_eswitch *esw)
{
	mlx5e_tc_clean_fdb_peer_flows(esw);
	esw_del_fdb_peer_miss_rules(esw);
}

static int mlx5_esw_offloads_set_ns_peer(struct mlx5_eswitch *esw,
					 struct mlx5_eswitch *peer_esw,
					 bool pair)
{
	struct mlx5_flow_root_namespace *peer_ns;
	struct mlx5_flow_root_namespace *ns;
	int err;

	peer_ns = peer_esw->dev->priv.steering->fdb_root_ns;
	ns = esw->dev->priv.steering->fdb_root_ns;

	if (pair) {
		err = mlx5_flow_namespace_set_peer(ns, peer_ns);
		if (err)
			return err;

		err = mlx5_flow_namespace_set_peer(peer_ns, ns);
		if (err) {
			mlx5_flow_namespace_set_peer(ns, NULL);
			return err;
		}
	} else {
		mlx5_flow_namespace_set_peer(ns, NULL);
		mlx5_flow_namespace_set_peer(peer_ns, NULL);
	}

	return 0;
}

static int mlx5_esw_offloads_devcom_event(int event,
					  void *my_data,
					  void *event_data)
{
	struct mlx5_eswitch *esw = my_data;
	struct mlx5_devcom *devcom = esw->dev->priv.devcom;
	struct mlx5_eswitch *peer_esw = event_data;
	int err;

	switch (event) {
	case ESW_OFFLOADS_DEVCOM_PAIR:
		if (mlx5_eswitch_vport_match_metadata_enabled(esw) !=
		    mlx5_eswitch_vport_match_metadata_enabled(peer_esw))
			break;

		err = mlx5_esw_offloads_set_ns_peer(esw, peer_esw, true);
		if (err)
			goto err_out;
		err = mlx5_esw_offloads_pair(esw, peer_esw);
		if (err)
			goto err_peer;

		err = mlx5_esw_offloads_pair(peer_esw, esw);
		if (err)
			goto err_pair;

		mlx5_devcom_set_paired(devcom, MLX5_DEVCOM_ESW_OFFLOADS, true);
		break;

	case ESW_OFFLOADS_DEVCOM_UNPAIR:
		if (!mlx5_devcom_is_paired(devcom, MLX5_DEVCOM_ESW_OFFLOADS))
			break;

		mlx5_devcom_set_paired(devcom, MLX5_DEVCOM_ESW_OFFLOADS, false);
		mlx5_esw_offloads_unpair(peer_esw);
		mlx5_esw_offloads_unpair(esw);
		mlx5_esw_offloads_set_ns_peer(esw, peer_esw, false);
		break;
	}

	return 0;

err_pair:
	mlx5_esw_offloads_unpair(esw);
err_peer:
	mlx5_esw_offloads_set_ns_peer(esw, peer_esw, false);
err_out:
	mlx5_core_err(esw->dev, "esw offloads devcom event failure, event %u err %d",
		      event, err);
	return err;
}

static void esw_offloads_devcom_init(struct mlx5_eswitch *esw)
{
	struct mlx5_devcom *devcom = esw->dev->priv.devcom;

	INIT_LIST_HEAD(&esw->offloads.peer_flows);
	mutex_init(&esw->offloads.peer_mutex);

	if (!MLX5_CAP_ESW(esw->dev, merged_eswitch))
		return;

	mlx5_devcom_register_component(devcom,
				       MLX5_DEVCOM_ESW_OFFLOADS,
				       mlx5_esw_offloads_devcom_event,
				       esw);

	mlx5_devcom_send_event(devcom,
			       MLX5_DEVCOM_ESW_OFFLOADS,
			       ESW_OFFLOADS_DEVCOM_PAIR, esw);
}

static void esw_offloads_devcom_cleanup(struct mlx5_eswitch *esw)
{
	struct mlx5_devcom *devcom = esw->dev->priv.devcom;

	if (!MLX5_CAP_ESW(esw->dev, merged_eswitch))
		return;

	mlx5_devcom_send_event(devcom, MLX5_DEVCOM_ESW_OFFLOADS,
			       ESW_OFFLOADS_DEVCOM_UNPAIR, esw);

	mlx5_devcom_unregister_component(devcom, MLX5_DEVCOM_ESW_OFFLOADS);
}

static int esw_vport_ingress_prio_tag_config(struct mlx5_eswitch *esw,
					     struct mlx5_vport *vport)
{
	struct mlx5_flow_act flow_act = {0};
	struct mlx5_flow_spec *spec;
	int err = 0;

	/* For prio tag mode, there is only 1 FTEs:
	 * 1) Untagged packets - push prio tag VLAN and modify metadata if
	 * required, allow
	 * Unmatched traffic is allowed by default
	 */
	spec = kvzalloc(sizeof(*spec), GFP_KERNEL);
	if (!spec)
		return -ENOMEM;

	/* Untagged packets - push prio tag VLAN, allow */
	MLX5_SET_TO_ONES(fte_match_param, spec->match_criteria, outer_headers.cvlan_tag);
	MLX5_SET(fte_match_param, spec->match_value, outer_headers.cvlan_tag, 0);
	spec->match_criteria_enable = MLX5_MATCH_OUTER_HEADERS;
	flow_act.action = MLX5_FLOW_CONTEXT_ACTION_VLAN_PUSH |
			  MLX5_FLOW_CONTEXT_ACTION_ALLOW;
	flow_act.vlan[0].ethtype = ETH_P_8021Q;
	flow_act.vlan[0].vid = 0;
	flow_act.vlan[0].prio = 0;

	if (vport->ingress.offloads.modify_metadata_rule) {
		flow_act.action |= MLX5_FLOW_CONTEXT_ACTION_MOD_HDR;
		flow_act.modify_hdr = vport->ingress.offloads.modify_metadata;
	}

	vport->ingress.allow_rule =
		mlx5_add_flow_rules(vport->ingress.acl, spec,
				    &flow_act, NULL, 0);
	if (IS_ERR(vport->ingress.allow_rule)) {
		err = PTR_ERR(vport->ingress.allow_rule);
		esw_warn(esw->dev,
			 "vport[%d] configure ingress untagged allow rule, err(%d)\n",
			 vport->vport, err);
		vport->ingress.allow_rule = NULL;
	}

	kvfree(spec);
	return err;
}

static int esw_vport_add_ingress_acl_modify_metadata(struct mlx5_eswitch *esw,
						     struct mlx5_vport *vport)
{
	u8 action[MLX5_UN_SZ_BYTES(set_action_in_add_action_in_auto)] = {};
	static const struct mlx5_flow_spec spec = {};
	struct mlx5_flow_act flow_act = {};
	int err = 0;

	MLX5_SET(set_action_in, action, action_type, MLX5_ACTION_TYPE_SET);
	MLX5_SET(set_action_in, action, field, MLX5_ACTION_IN_FIELD_METADATA_REG_C_0);
	MLX5_SET(set_action_in, action, data,
		 mlx5_eswitch_get_vport_metadata_for_match(esw, vport->vport));

	vport->ingress.offloads.modify_metadata =
		mlx5_modify_header_alloc(esw->dev, MLX5_FLOW_NAMESPACE_ESW_INGRESS,
					 1, action);
	if (IS_ERR(vport->ingress.offloads.modify_metadata)) {
		err = PTR_ERR(vport->ingress.offloads.modify_metadata);
		esw_warn(esw->dev,
			 "failed to alloc modify header for vport %d ingress acl (%d)\n",
			 vport->vport, err);
		return err;
	}

	flow_act.action = MLX5_FLOW_CONTEXT_ACTION_MOD_HDR | MLX5_FLOW_CONTEXT_ACTION_ALLOW;
	flow_act.modify_hdr = vport->ingress.offloads.modify_metadata;
	vport->ingress.offloads.modify_metadata_rule =
				mlx5_add_flow_rules(vport->ingress.acl,
						    &spec, &flow_act, NULL, 0);
	if (IS_ERR(vport->ingress.offloads.modify_metadata_rule)) {
		err = PTR_ERR(vport->ingress.offloads.modify_metadata_rule);
		esw_warn(esw->dev,
			 "failed to add setting metadata rule for vport %d ingress acl, err(%d)\n",
			 vport->vport, err);
<<<<<<< HEAD
		vport->ingress.offloads.modify_metadata_rule = NULL;
		goto out;
	}

out:
	if (err)
		mlx5_modify_header_dealloc(esw->dev, vport->ingress.offloads.modify_metadata);
=======
		mlx5_modify_header_dealloc(esw->dev, vport->ingress.offloads.modify_metadata);
		vport->ingress.offloads.modify_metadata_rule = NULL;
	}
>>>>>>> e42617b8
	return err;
}

static void esw_vport_del_ingress_acl_modify_metadata(struct mlx5_eswitch *esw,
						      struct mlx5_vport *vport)
{
	if (vport->ingress.offloads.modify_metadata_rule) {
		mlx5_del_flow_rules(vport->ingress.offloads.modify_metadata_rule);
		mlx5_modify_header_dealloc(esw->dev, vport->ingress.offloads.modify_metadata);

		vport->ingress.offloads.modify_metadata_rule = NULL;
	}
}

static int esw_vport_create_ingress_acl_group(struct mlx5_eswitch *esw,
					      struct mlx5_vport *vport)
{
	int inlen = MLX5_ST_SZ_BYTES(create_flow_group_in);
	struct mlx5_flow_group *g;
<<<<<<< HEAD
	u32 *flow_group_in;
	int ret = 0;

	flow_group_in = kvzalloc(inlen, GFP_KERNEL);
	if (!flow_group_in)
		return -ENOMEM;

	memset(flow_group_in, 0, inlen);
	MLX5_SET(create_flow_group_in, flow_group_in, start_flow_index, 0);
	MLX5_SET(create_flow_group_in, flow_group_in, end_flow_index, 0);

	g = mlx5_create_flow_group(vport->ingress.acl, flow_group_in);
	if (IS_ERR(g)) {
		ret = PTR_ERR(g);
		esw_warn(esw->dev,
			 "Failed to create vport[%d] ingress metadata group, err(%d)\n",
			 vport->vport, ret);
		goto grp_err;
=======
	void *match_criteria;
	u32 *flow_group_in;
	u32 flow_index = 0;
	int ret = 0;

	flow_group_in = kvzalloc(inlen, GFP_KERNEL);
	if (!flow_group_in)
		return -ENOMEM;

	if (esw_check_ingress_prio_tag_enabled(esw, vport)) {
		/* This group is to hold FTE to match untagged packets when prio_tag
		 * is enabled.
		 */
		memset(flow_group_in, 0, inlen);

		match_criteria = MLX5_ADDR_OF(create_flow_group_in,
					      flow_group_in, match_criteria);
		MLX5_SET(create_flow_group_in, flow_group_in,
			 match_criteria_enable, MLX5_MATCH_OUTER_HEADERS);
		MLX5_SET_TO_ONES(fte_match_param, match_criteria, outer_headers.cvlan_tag);
		MLX5_SET(create_flow_group_in, flow_group_in, start_flow_index, flow_index);
		MLX5_SET(create_flow_group_in, flow_group_in, end_flow_index, flow_index);

		g = mlx5_create_flow_group(vport->ingress.acl, flow_group_in);
		if (IS_ERR(g)) {
			ret = PTR_ERR(g);
			esw_warn(esw->dev, "vport[%d] ingress create untagged flow group, err(%d)\n",
				 vport->vport, ret);
			goto prio_tag_err;
		}
		vport->ingress.offloads.metadata_prio_tag_grp = g;
		flow_index++;
	}

	if (mlx5_eswitch_vport_match_metadata_enabled(esw)) {
		/* This group holds an FTE with no matches for add metadata for
		 * tagged packets, if prio-tag is enabled (as a fallthrough),
		 * or all traffic in case prio-tag is disabled.
		 */
		memset(flow_group_in, 0, inlen);
		MLX5_SET(create_flow_group_in, flow_group_in, start_flow_index, flow_index);
		MLX5_SET(create_flow_group_in, flow_group_in, end_flow_index, flow_index);

		g = mlx5_create_flow_group(vport->ingress.acl, flow_group_in);
		if (IS_ERR(g)) {
			ret = PTR_ERR(g);
			esw_warn(esw->dev, "vport[%d] ingress create drop flow group, err(%d)\n",
				 vport->vport, ret);
			goto metadata_err;
		}
		vport->ingress.offloads.metadata_allmatch_grp = g;
	}

	kvfree(flow_group_in);
	return 0;

metadata_err:
	if (!IS_ERR_OR_NULL(vport->ingress.offloads.metadata_prio_tag_grp)) {
		mlx5_destroy_flow_group(vport->ingress.offloads.metadata_prio_tag_grp);
		vport->ingress.offloads.metadata_prio_tag_grp = NULL;
	}
prio_tag_err:
	kvfree(flow_group_in);
	return ret;
}

static void esw_vport_destroy_ingress_acl_group(struct mlx5_vport *vport)
{
	if (vport->ingress.offloads.metadata_allmatch_grp) {
		mlx5_destroy_flow_group(vport->ingress.offloads.metadata_allmatch_grp);
		vport->ingress.offloads.metadata_allmatch_grp = NULL;
>>>>>>> e42617b8
	}
	vport->ingress.offloads.metadata_grp = g;
grp_err:
	kvfree(flow_group_in);
	return ret;
}

<<<<<<< HEAD
static void esw_vport_destroy_ingress_acl_group(struct mlx5_vport *vport)
{
	if (vport->ingress.offloads.metadata_grp) {
		mlx5_destroy_flow_group(vport->ingress.offloads.metadata_grp);
		vport->ingress.offloads.metadata_grp = NULL;
=======
	if (vport->ingress.offloads.metadata_prio_tag_grp) {
		mlx5_destroy_flow_group(vport->ingress.offloads.metadata_prio_tag_grp);
		vport->ingress.offloads.metadata_prio_tag_grp = NULL;
>>>>>>> e42617b8
	}
}

static int esw_vport_ingress_config(struct mlx5_eswitch *esw,
				    struct mlx5_vport *vport)
{
	int num_ftes = 0;
	int err;

	if (!mlx5_eswitch_vport_match_metadata_enabled(esw) &&
	    !esw_check_ingress_prio_tag_enabled(esw, vport))
		return 0;

	esw_vport_cleanup_ingress_rules(esw, vport);
<<<<<<< HEAD
	err = esw_vport_create_ingress_acl_table(esw, vport, 1);
=======

	if (mlx5_eswitch_vport_match_metadata_enabled(esw))
		num_ftes++;
	if (esw_check_ingress_prio_tag_enabled(esw, vport))
		num_ftes++;

	err = esw_vport_create_ingress_acl_table(esw, vport, num_ftes);
>>>>>>> e42617b8
	if (err) {
		esw_warn(esw->dev,
			 "failed to enable ingress acl (%d) on vport[%d]\n",
			 err, vport->vport);
		return err;
	}

	err = esw_vport_create_ingress_acl_group(esw, vport);
	if (err)
		goto group_err;

	esw_debug(esw->dev,
		  "vport[%d] configure ingress rules\n", vport->vport);

	if (mlx5_eswitch_vport_match_metadata_enabled(esw)) {
		err = esw_vport_add_ingress_acl_modify_metadata(esw, vport);
		if (err)
			goto metadata_err;
	}

	if (esw_check_ingress_prio_tag_enabled(esw, vport)) {
		err = esw_vport_ingress_prio_tag_config(esw, vport);
		if (err)
			goto prio_tag_err;
	}
	return 0;

prio_tag_err:
	esw_vport_del_ingress_acl_modify_metadata(esw, vport);
metadata_err:
<<<<<<< HEAD
	esw_vport_cleanup_ingress_rules(esw, vport);
=======
>>>>>>> e42617b8
	esw_vport_destroy_ingress_acl_group(vport);
group_err:
	esw_vport_destroy_ingress_acl_table(vport);
	return err;
}

static int esw_vport_egress_config(struct mlx5_eswitch *esw,
				   struct mlx5_vport *vport)
{
	int err;

	if (!MLX5_CAP_GEN(esw->dev, prio_tag_required))
		return 0;

	esw_vport_cleanup_egress_rules(esw, vport);

	err = esw_vport_enable_egress_acl(esw, vport);
	if (err)
		return err;

	/* For prio tag mode, there is only 1 FTEs:
	 * 1) prio tag packets - pop the prio tag VLAN, allow
	 * Unmatched traffic is allowed by default
	 */
	esw_debug(esw->dev,
		  "vport[%d] configure prio tag egress rules\n", vport->vport);

	/* prio tag vlan rule - pop it so VF receives untagged packets */
	err = mlx5_esw_create_vport_egress_acl_vlan(esw, vport, 0,
						    MLX5_FLOW_CONTEXT_ACTION_VLAN_POP |
						    MLX5_FLOW_CONTEXT_ACTION_ALLOW);
	if (err)
		esw_vport_disable_egress_acl(esw, vport);

	return err;
}

static bool
esw_check_vport_match_metadata_supported(const struct mlx5_eswitch *esw)
{
	if (!MLX5_CAP_ESW(esw->dev, esw_uplink_ingress_acl))
		return false;

	if (!(MLX5_CAP_ESW_FLOWTABLE(esw->dev, fdb_to_vport_reg_c_id) &
	      MLX5_FDB_TO_VPORT_REG_C_0))
		return false;

	if (!MLX5_CAP_ESW_FLOWTABLE(esw->dev, flow_source))
		return false;

	if (mlx5_core_is_ecpf_esw_manager(esw->dev) ||
	    mlx5_ecpf_vport_exists(esw->dev))
		return false;

	return true;
}

int
esw_vport_create_offloads_acl_tables(struct mlx5_eswitch *esw,
				     struct mlx5_vport *vport)
{
	int err;

	err = esw_vport_ingress_config(esw, vport);
	if (err)
		return err;

	if (mlx5_eswitch_is_vf_vport(esw, vport->vport)) {
		err = esw_vport_egress_config(esw, vport);
		if (err) {
<<<<<<< HEAD
			esw_vport_del_ingress_acl_modify_metadata(esw, vport);
			esw_vport_cleanup_ingress_rules(esw, vport);
=======
			esw_vport_cleanup_ingress_rules(esw, vport);
			esw_vport_del_ingress_acl_modify_metadata(esw, vport);
			esw_vport_destroy_ingress_acl_group(vport);
>>>>>>> e42617b8
			esw_vport_destroy_ingress_acl_table(vport);
		}
	}
	return err;
}

void
esw_vport_destroy_offloads_acl_tables(struct mlx5_eswitch *esw,
				      struct mlx5_vport *vport)
{
	esw_vport_disable_egress_acl(esw, vport);
<<<<<<< HEAD
	esw_vport_del_ingress_acl_modify_metadata(esw, vport);
	esw_vport_cleanup_ingress_rules(esw, vport);
=======
	esw_vport_cleanup_ingress_rules(esw, vport);
	esw_vport_del_ingress_acl_modify_metadata(esw, vport);
>>>>>>> e42617b8
	esw_vport_destroy_ingress_acl_group(vport);
	esw_vport_destroy_ingress_acl_table(vport);
}

static int esw_create_uplink_offloads_acl_tables(struct mlx5_eswitch *esw)
{
	struct mlx5_vport *vport;
	int err;

	if (esw_check_vport_match_metadata_supported(esw))
		esw->flags |= MLX5_ESWITCH_VPORT_MATCH_METADATA;

	vport = mlx5_eswitch_get_vport(esw, MLX5_VPORT_UPLINK);
	err = esw_vport_create_offloads_acl_tables(esw, vport);
	if (err)
		esw->flags &= ~MLX5_ESWITCH_VPORT_MATCH_METADATA;
	return err;
}

static void esw_destroy_uplink_offloads_acl_tables(struct mlx5_eswitch *esw)
{
	struct mlx5_vport *vport;

	vport = mlx5_eswitch_get_vport(esw, MLX5_VPORT_UPLINK);
	esw_vport_destroy_offloads_acl_tables(esw, vport);
	esw->flags &= ~MLX5_ESWITCH_VPORT_MATCH_METADATA;
}

static int esw_offloads_steering_init(struct mlx5_eswitch *esw)
{
	int num_vfs = esw->esw_funcs.num_vfs;
	int total_vports;
	int err;

	if (mlx5_core_is_ecpf_esw_manager(esw->dev))
		total_vports = esw->total_vports;
	else
		total_vports = num_vfs + MLX5_SPECIAL_VPORTS(esw->dev);

	memset(&esw->fdb_table.offloads, 0, sizeof(struct offloads_fdb));
	mutex_init(&esw->fdb_table.offloads.fdb_prio_lock);

	err = esw_create_uplink_offloads_acl_tables(esw);
	if (err)
		return err;

	err = esw_create_offloads_fdb_tables(esw, total_vports);
	if (err)
		goto create_fdb_err;

	err = esw_create_offloads_table(esw, total_vports);
	if (err)
		goto create_ft_err;

	err = esw_create_vport_rx_group(esw, total_vports);
	if (err)
		goto create_fg_err;

	return 0;

create_fg_err:
	esw_destroy_offloads_table(esw);

create_ft_err:
	esw_destroy_offloads_fdb_tables(esw);

create_fdb_err:
	esw_destroy_uplink_offloads_acl_tables(esw);

	return err;
}

static void esw_offloads_steering_cleanup(struct mlx5_eswitch *esw)
{
	esw_destroy_vport_rx_group(esw);
	esw_destroy_offloads_table(esw);
	esw_destroy_offloads_fdb_tables(esw);
	esw_destroy_uplink_offloads_acl_tables(esw);
}

static void
esw_vfs_changed_event_handler(struct mlx5_eswitch *esw, const u32 *out)
{
	bool host_pf_disabled;
	u16 new_num_vfs;

	new_num_vfs = MLX5_GET(query_esw_functions_out, out,
			       host_params_context.host_num_of_vfs);
	host_pf_disabled = MLX5_GET(query_esw_functions_out, out,
				    host_params_context.host_pf_disabled);

	if (new_num_vfs == esw->esw_funcs.num_vfs || host_pf_disabled)
		return;

	/* Number of VFs can only change from "0 to x" or "x to 0". */
	if (esw->esw_funcs.num_vfs > 0) {
		esw_offloads_unload_vf_reps(esw, esw->esw_funcs.num_vfs);
	} else {
		int err;

		err = esw_offloads_load_vf_reps(esw, new_num_vfs);
		if (err)
			return;
	}
	esw->esw_funcs.num_vfs = new_num_vfs;
}

static void esw_functions_changed_event_handler(struct work_struct *work)
{
	struct mlx5_host_work *host_work;
	struct mlx5_eswitch *esw;
	const u32 *out;

	host_work = container_of(work, struct mlx5_host_work, work);
	esw = host_work->esw;

	out = mlx5_esw_query_functions(esw->dev);
	if (IS_ERR(out))
		goto out;

	esw_vfs_changed_event_handler(esw, out);
	kvfree(out);
out:
	kfree(host_work);
}

int mlx5_esw_funcs_changed_handler(struct notifier_block *nb, unsigned long type, void *data)
{
	struct mlx5_esw_functions *esw_funcs;
	struct mlx5_host_work *host_work;
	struct mlx5_eswitch *esw;

	host_work = kzalloc(sizeof(*host_work), GFP_ATOMIC);
	if (!host_work)
		return NOTIFY_DONE;

	esw_funcs = mlx5_nb_cof(nb, struct mlx5_esw_functions, nb);
	esw = container_of(esw_funcs, struct mlx5_eswitch, esw_funcs);

	host_work->esw = esw;

	INIT_WORK(&host_work->work, esw_functions_changed_event_handler);
	queue_work(esw->work_queue, &host_work->work);

	return NOTIFY_OK;
}

int esw_offloads_enable(struct mlx5_eswitch *esw)
{
	int err;

	if (MLX5_CAP_ESW_FLOWTABLE_FDB(esw->dev, reformat) &&
	    MLX5_CAP_ESW_FLOWTABLE_FDB(esw->dev, decap))
		esw->offloads.encap = DEVLINK_ESWITCH_ENCAP_MODE_BASIC;
	else
		esw->offloads.encap = DEVLINK_ESWITCH_ENCAP_MODE_NONE;

	mlx5_rdma_enable_roce(esw->dev);
	err = esw_offloads_steering_init(esw);
	if (err)
		goto err_steering_init;

	err = esw_set_passing_vport_metadata(esw, true);
	if (err)
		goto err_vport_metadata;

	err = mlx5_eswitch_enable_pf_vf_vports(esw, MLX5_VPORT_UC_ADDR_CHANGE);
	if (err)
		goto err_vports;

	err = esw_offloads_load_all_reps(esw);
	if (err)
		goto err_reps;

	esw_offloads_devcom_init(esw);
	mutex_init(&esw->offloads.termtbl_mutex);

	return 0;

err_reps:
	mlx5_eswitch_disable_pf_vf_vports(esw);
err_vports:
	esw_set_passing_vport_metadata(esw, false);
err_vport_metadata:
	esw_offloads_steering_cleanup(esw);
err_steering_init:
	mlx5_rdma_disable_roce(esw->dev);
	return err;
}

static int esw_offloads_stop(struct mlx5_eswitch *esw,
			     struct netlink_ext_ack *extack)
{
	int err, err1;

	mlx5_eswitch_disable(esw, false);
	err = mlx5_eswitch_enable(esw, MLX5_ESWITCH_LEGACY);
	if (err) {
		NL_SET_ERR_MSG_MOD(extack, "Failed setting eswitch to legacy");
		err1 = mlx5_eswitch_enable(esw, MLX5_ESWITCH_OFFLOADS);
		if (err1) {
			NL_SET_ERR_MSG_MOD(extack,
					   "Failed setting eswitch back to offloads");
		}
	}

	return err;
}

void esw_offloads_disable(struct mlx5_eswitch *esw)
{
	esw_offloads_devcom_cleanup(esw);
	esw_offloads_unload_all_reps(esw);
	mlx5_eswitch_disable_pf_vf_vports(esw);
	esw_set_passing_vport_metadata(esw, false);
	esw_offloads_steering_cleanup(esw);
	mlx5_rdma_disable_roce(esw->dev);
	esw->offloads.encap = DEVLINK_ESWITCH_ENCAP_MODE_NONE;
}

static int esw_mode_from_devlink(u16 mode, u16 *mlx5_mode)
{
	switch (mode) {
	case DEVLINK_ESWITCH_MODE_LEGACY:
		*mlx5_mode = MLX5_ESWITCH_LEGACY;
		break;
	case DEVLINK_ESWITCH_MODE_SWITCHDEV:
		*mlx5_mode = MLX5_ESWITCH_OFFLOADS;
		break;
	default:
		return -EINVAL;
	}

	return 0;
}

static int esw_mode_to_devlink(u16 mlx5_mode, u16 *mode)
{
	switch (mlx5_mode) {
	case MLX5_ESWITCH_LEGACY:
		*mode = DEVLINK_ESWITCH_MODE_LEGACY;
		break;
	case MLX5_ESWITCH_OFFLOADS:
		*mode = DEVLINK_ESWITCH_MODE_SWITCHDEV;
		break;
	default:
		return -EINVAL;
	}

	return 0;
}

static int esw_inline_mode_from_devlink(u8 mode, u8 *mlx5_mode)
{
	switch (mode) {
	case DEVLINK_ESWITCH_INLINE_MODE_NONE:
		*mlx5_mode = MLX5_INLINE_MODE_NONE;
		break;
	case DEVLINK_ESWITCH_INLINE_MODE_LINK:
		*mlx5_mode = MLX5_INLINE_MODE_L2;
		break;
	case DEVLINK_ESWITCH_INLINE_MODE_NETWORK:
		*mlx5_mode = MLX5_INLINE_MODE_IP;
		break;
	case DEVLINK_ESWITCH_INLINE_MODE_TRANSPORT:
		*mlx5_mode = MLX5_INLINE_MODE_TCP_UDP;
		break;
	default:
		return -EINVAL;
	}

	return 0;
}

static int esw_inline_mode_to_devlink(u8 mlx5_mode, u8 *mode)
{
	switch (mlx5_mode) {
	case MLX5_INLINE_MODE_NONE:
		*mode = DEVLINK_ESWITCH_INLINE_MODE_NONE;
		break;
	case MLX5_INLINE_MODE_L2:
		*mode = DEVLINK_ESWITCH_INLINE_MODE_LINK;
		break;
	case MLX5_INLINE_MODE_IP:
		*mode = DEVLINK_ESWITCH_INLINE_MODE_NETWORK;
		break;
	case MLX5_INLINE_MODE_TCP_UDP:
		*mode = DEVLINK_ESWITCH_INLINE_MODE_TRANSPORT;
		break;
	default:
		return -EINVAL;
	}

	return 0;
}

static int mlx5_devlink_eswitch_check(struct devlink *devlink)
{
	struct mlx5_core_dev *dev = devlink_priv(devlink);

	if (MLX5_CAP_GEN(dev, port_type) != MLX5_CAP_PORT_TYPE_ETH)
		return -EOPNOTSUPP;

	if(!MLX5_ESWITCH_MANAGER(dev))
		return -EPERM;

	if (dev->priv.eswitch->mode == MLX5_ESWITCH_NONE &&
	    !mlx5_core_is_ecpf_esw_manager(dev))
		return -EOPNOTSUPP;

	return 0;
}

int mlx5_devlink_eswitch_mode_set(struct devlink *devlink, u16 mode,
				  struct netlink_ext_ack *extack)
{
	struct mlx5_core_dev *dev = devlink_priv(devlink);
	u16 cur_mlx5_mode, mlx5_mode = 0;
	int err;

	err = mlx5_devlink_eswitch_check(devlink);
	if (err)
		return err;

	cur_mlx5_mode = dev->priv.eswitch->mode;

	if (esw_mode_from_devlink(mode, &mlx5_mode))
		return -EINVAL;

	if (cur_mlx5_mode == mlx5_mode)
		return 0;

	if (mode == DEVLINK_ESWITCH_MODE_SWITCHDEV)
		return esw_offloads_start(dev->priv.eswitch, extack);
	else if (mode == DEVLINK_ESWITCH_MODE_LEGACY)
		return esw_offloads_stop(dev->priv.eswitch, extack);
	else
		return -EINVAL;
}

int mlx5_devlink_eswitch_mode_get(struct devlink *devlink, u16 *mode)
{
	struct mlx5_core_dev *dev = devlink_priv(devlink);
	int err;

	err = mlx5_devlink_eswitch_check(devlink);
	if (err)
		return err;

	return esw_mode_to_devlink(dev->priv.eswitch->mode, mode);
}

int mlx5_devlink_eswitch_inline_mode_set(struct devlink *devlink, u8 mode,
					 struct netlink_ext_ack *extack)
{
	struct mlx5_core_dev *dev = devlink_priv(devlink);
	struct mlx5_eswitch *esw = dev->priv.eswitch;
	int err, vport, num_vport;
	u8 mlx5_mode;

	err = mlx5_devlink_eswitch_check(devlink);
	if (err)
		return err;

	switch (MLX5_CAP_ETH(dev, wqe_inline_mode)) {
	case MLX5_CAP_INLINE_MODE_NOT_REQUIRED:
		if (mode == DEVLINK_ESWITCH_INLINE_MODE_NONE)
			return 0;
		/* fall through */
	case MLX5_CAP_INLINE_MODE_L2:
		NL_SET_ERR_MSG_MOD(extack, "Inline mode can't be set");
		return -EOPNOTSUPP;
	case MLX5_CAP_INLINE_MODE_VPORT_CONTEXT:
		break;
	}

	if (atomic64_read(&esw->offloads.num_flows) > 0) {
		NL_SET_ERR_MSG_MOD(extack,
				   "Can't set inline mode when flows are configured");
		return -EOPNOTSUPP;
	}

	err = esw_inline_mode_from_devlink(mode, &mlx5_mode);
	if (err)
		goto out;

	mlx5_esw_for_each_host_func_vport(esw, vport, esw->esw_funcs.num_vfs) {
		err = mlx5_modify_nic_vport_min_inline(dev, vport, mlx5_mode);
		if (err) {
			NL_SET_ERR_MSG_MOD(extack,
					   "Failed to set min inline on vport");
			goto revert_inline_mode;
		}
	}

	esw->offloads.inline_mode = mlx5_mode;
	return 0;

revert_inline_mode:
	num_vport = --vport;
	mlx5_esw_for_each_host_func_vport_reverse(esw, vport, num_vport)
		mlx5_modify_nic_vport_min_inline(dev,
						 vport,
						 esw->offloads.inline_mode);
out:
	return err;
}

int mlx5_devlink_eswitch_inline_mode_get(struct devlink *devlink, u8 *mode)
{
	struct mlx5_core_dev *dev = devlink_priv(devlink);
	struct mlx5_eswitch *esw = dev->priv.eswitch;
	int err;

	err = mlx5_devlink_eswitch_check(devlink);
	if (err)
		return err;

	return esw_inline_mode_to_devlink(esw->offloads.inline_mode, mode);
}

int mlx5_eswitch_inline_mode_get(struct mlx5_eswitch *esw, u8 *mode)
{
	u8 prev_mlx5_mode, mlx5_mode = MLX5_INLINE_MODE_L2;
	struct mlx5_core_dev *dev = esw->dev;
	int vport;

	if (!MLX5_CAP_GEN(dev, vport_group_manager))
		return -EOPNOTSUPP;

	if (esw->mode == MLX5_ESWITCH_NONE)
		return -EOPNOTSUPP;

	switch (MLX5_CAP_ETH(dev, wqe_inline_mode)) {
	case MLX5_CAP_INLINE_MODE_NOT_REQUIRED:
		mlx5_mode = MLX5_INLINE_MODE_NONE;
		goto out;
	case MLX5_CAP_INLINE_MODE_L2:
		mlx5_mode = MLX5_INLINE_MODE_L2;
		goto out;
	case MLX5_CAP_INLINE_MODE_VPORT_CONTEXT:
		goto query_vports;
	}

query_vports:
	mlx5_query_nic_vport_min_inline(dev, esw->first_host_vport, &prev_mlx5_mode);
	mlx5_esw_for_each_host_func_vport(esw, vport, esw->esw_funcs.num_vfs) {
		mlx5_query_nic_vport_min_inline(dev, vport, &mlx5_mode);
		if (prev_mlx5_mode != mlx5_mode)
			return -EINVAL;
		prev_mlx5_mode = mlx5_mode;
	}

out:
	*mode = mlx5_mode;
	return 0;
}

int mlx5_devlink_eswitch_encap_mode_set(struct devlink *devlink,
					enum devlink_eswitch_encap_mode encap,
					struct netlink_ext_ack *extack)
{
	struct mlx5_core_dev *dev = devlink_priv(devlink);
	struct mlx5_eswitch *esw = dev->priv.eswitch;
	int err;

	err = mlx5_devlink_eswitch_check(devlink);
	if (err)
		return err;

	if (encap != DEVLINK_ESWITCH_ENCAP_MODE_NONE &&
	    (!MLX5_CAP_ESW_FLOWTABLE_FDB(dev, reformat) ||
	     !MLX5_CAP_ESW_FLOWTABLE_FDB(dev, decap)))
		return -EOPNOTSUPP;

	if (encap && encap != DEVLINK_ESWITCH_ENCAP_MODE_BASIC)
		return -EOPNOTSUPP;

	if (esw->mode == MLX5_ESWITCH_LEGACY) {
		esw->offloads.encap = encap;
		return 0;
	}

	if (esw->offloads.encap == encap)
		return 0;

	if (atomic64_read(&esw->offloads.num_flows) > 0) {
		NL_SET_ERR_MSG_MOD(extack,
				   "Can't set encapsulation when flows are configured");
		return -EOPNOTSUPP;
	}

	esw_destroy_offloads_fdb_tables(esw);

	esw->offloads.encap = encap;

	err = esw_create_offloads_fdb_tables(esw, esw->nvports);

	if (err) {
		NL_SET_ERR_MSG_MOD(extack,
				   "Failed re-creating fast FDB table");
		esw->offloads.encap = !encap;
		(void)esw_create_offloads_fdb_tables(esw, esw->nvports);
	}

	return err;
}

int mlx5_devlink_eswitch_encap_mode_get(struct devlink *devlink,
					enum devlink_eswitch_encap_mode *encap)
{
	struct mlx5_core_dev *dev = devlink_priv(devlink);
	struct mlx5_eswitch *esw = dev->priv.eswitch;
	int err;

	err = mlx5_devlink_eswitch_check(devlink);
	if (err)
		return err;

	*encap = esw->offloads.encap;
	return 0;
}

void mlx5_eswitch_register_vport_reps(struct mlx5_eswitch *esw,
				      const struct mlx5_eswitch_rep_ops *ops,
				      u8 rep_type)
{
	struct mlx5_eswitch_rep_data *rep_data;
	struct mlx5_eswitch_rep *rep;
	int i;

	esw->offloads.rep_ops[rep_type] = ops;
	mlx5_esw_for_all_reps(esw, i, rep) {
		rep_data = &rep->rep_data[rep_type];
		atomic_set(&rep_data->state, REP_REGISTERED);
	}
}
EXPORT_SYMBOL(mlx5_eswitch_register_vport_reps);

void mlx5_eswitch_unregister_vport_reps(struct mlx5_eswitch *esw, u8 rep_type)
{
	struct mlx5_eswitch_rep *rep;
	int i;

	if (esw->mode == MLX5_ESWITCH_OFFLOADS)
		__unload_reps_all_vport(esw, rep_type);

	mlx5_esw_for_all_reps(esw, i, rep)
		atomic_set(&rep->rep_data[rep_type].state, REP_UNREGISTERED);
}
EXPORT_SYMBOL(mlx5_eswitch_unregister_vport_reps);

void *mlx5_eswitch_get_uplink_priv(struct mlx5_eswitch *esw, u8 rep_type)
{
	struct mlx5_eswitch_rep *rep;

	rep = mlx5_eswitch_get_rep(esw, MLX5_VPORT_UPLINK);
	return rep->rep_data[rep_type].priv;
}

void *mlx5_eswitch_get_proto_dev(struct mlx5_eswitch *esw,
				 u16 vport,
				 u8 rep_type)
{
	struct mlx5_eswitch_rep *rep;

	rep = mlx5_eswitch_get_rep(esw, vport);

	if (atomic_read(&rep->rep_data[rep_type].state) == REP_LOADED &&
	    esw->offloads.rep_ops[rep_type]->get_proto_dev)
		return esw->offloads.rep_ops[rep_type]->get_proto_dev(rep);
	return NULL;
}
EXPORT_SYMBOL(mlx5_eswitch_get_proto_dev);

void *mlx5_eswitch_uplink_get_proto_dev(struct mlx5_eswitch *esw, u8 rep_type)
{
	return mlx5_eswitch_get_proto_dev(esw, MLX5_VPORT_UPLINK, rep_type);
}
EXPORT_SYMBOL(mlx5_eswitch_uplink_get_proto_dev);

struct mlx5_eswitch_rep *mlx5_eswitch_vport_rep(struct mlx5_eswitch *esw,
						u16 vport)
{
	return mlx5_eswitch_get_rep(esw, vport);
}
EXPORT_SYMBOL(mlx5_eswitch_vport_rep);

bool mlx5_eswitch_is_vf_vport(const struct mlx5_eswitch *esw, u16 vport_num)
{
	return vport_num >= MLX5_VPORT_FIRST_VF &&
	       vport_num <= esw->dev->priv.sriov.max_vfs;
}

bool mlx5_eswitch_vport_match_metadata_enabled(const struct mlx5_eswitch *esw)
{
	return !!(esw->flags & MLX5_ESWITCH_VPORT_MATCH_METADATA);
}
EXPORT_SYMBOL(mlx5_eswitch_vport_match_metadata_enabled);

u32 mlx5_eswitch_get_vport_metadata_for_match(const struct mlx5_eswitch *esw,
					      u16 vport_num)
{
	return ((MLX5_CAP_GEN(esw->dev, vhca_id) & 0xffff) << 16) | vport_num;
}
EXPORT_SYMBOL(mlx5_eswitch_get_vport_metadata_for_match);<|MERGE_RESOLUTION|>--- conflicted
+++ resolved
@@ -1836,19 +1836,9 @@
 		esw_warn(esw->dev,
 			 "failed to add setting metadata rule for vport %d ingress acl, err(%d)\n",
 			 vport->vport, err);
-<<<<<<< HEAD
-		vport->ingress.offloads.modify_metadata_rule = NULL;
-		goto out;
-	}
-
-out:
-	if (err)
-		mlx5_modify_header_dealloc(esw->dev, vport->ingress.offloads.modify_metadata);
-=======
 		mlx5_modify_header_dealloc(esw->dev, vport->ingress.offloads.modify_metadata);
 		vport->ingress.offloads.modify_metadata_rule = NULL;
 	}
->>>>>>> e42617b8
 	return err;
 }
 
@@ -1868,26 +1858,6 @@
 {
 	int inlen = MLX5_ST_SZ_BYTES(create_flow_group_in);
 	struct mlx5_flow_group *g;
-<<<<<<< HEAD
-	u32 *flow_group_in;
-	int ret = 0;
-
-	flow_group_in = kvzalloc(inlen, GFP_KERNEL);
-	if (!flow_group_in)
-		return -ENOMEM;
-
-	memset(flow_group_in, 0, inlen);
-	MLX5_SET(create_flow_group_in, flow_group_in, start_flow_index, 0);
-	MLX5_SET(create_flow_group_in, flow_group_in, end_flow_index, 0);
-
-	g = mlx5_create_flow_group(vport->ingress.acl, flow_group_in);
-	if (IS_ERR(g)) {
-		ret = PTR_ERR(g);
-		esw_warn(esw->dev,
-			 "Failed to create vport[%d] ingress metadata group, err(%d)\n",
-			 vport->vport, ret);
-		goto grp_err;
-=======
 	void *match_criteria;
 	u32 *flow_group_in;
 	u32 flow_index = 0;
@@ -1959,25 +1929,11 @@
 	if (vport->ingress.offloads.metadata_allmatch_grp) {
 		mlx5_destroy_flow_group(vport->ingress.offloads.metadata_allmatch_grp);
 		vport->ingress.offloads.metadata_allmatch_grp = NULL;
->>>>>>> e42617b8
-	}
-	vport->ingress.offloads.metadata_grp = g;
-grp_err:
-	kvfree(flow_group_in);
-	return ret;
-}
-
-<<<<<<< HEAD
-static void esw_vport_destroy_ingress_acl_group(struct mlx5_vport *vport)
-{
-	if (vport->ingress.offloads.metadata_grp) {
-		mlx5_destroy_flow_group(vport->ingress.offloads.metadata_grp);
-		vport->ingress.offloads.metadata_grp = NULL;
-=======
+	}
+
 	if (vport->ingress.offloads.metadata_prio_tag_grp) {
 		mlx5_destroy_flow_group(vport->ingress.offloads.metadata_prio_tag_grp);
 		vport->ingress.offloads.metadata_prio_tag_grp = NULL;
->>>>>>> e42617b8
 	}
 }
 
@@ -1992,9 +1948,6 @@
 		return 0;
 
 	esw_vport_cleanup_ingress_rules(esw, vport);
-<<<<<<< HEAD
-	err = esw_vport_create_ingress_acl_table(esw, vport, 1);
-=======
 
 	if (mlx5_eswitch_vport_match_metadata_enabled(esw))
 		num_ftes++;
@@ -2002,7 +1955,6 @@
 		num_ftes++;
 
 	err = esw_vport_create_ingress_acl_table(esw, vport, num_ftes);
->>>>>>> e42617b8
 	if (err) {
 		esw_warn(esw->dev,
 			 "failed to enable ingress acl (%d) on vport[%d]\n",
@@ -2033,10 +1985,6 @@
 prio_tag_err:
 	esw_vport_del_ingress_acl_modify_metadata(esw, vport);
 metadata_err:
-<<<<<<< HEAD
-	esw_vport_cleanup_ingress_rules(esw, vport);
-=======
->>>>>>> e42617b8
 	esw_vport_destroy_ingress_acl_group(vport);
 group_err:
 	esw_vport_destroy_ingress_acl_table(vport);
@@ -2107,14 +2055,9 @@
 	if (mlx5_eswitch_is_vf_vport(esw, vport->vport)) {
 		err = esw_vport_egress_config(esw, vport);
 		if (err) {
-<<<<<<< HEAD
-			esw_vport_del_ingress_acl_modify_metadata(esw, vport);
-			esw_vport_cleanup_ingress_rules(esw, vport);
-=======
 			esw_vport_cleanup_ingress_rules(esw, vport);
 			esw_vport_del_ingress_acl_modify_metadata(esw, vport);
 			esw_vport_destroy_ingress_acl_group(vport);
->>>>>>> e42617b8
 			esw_vport_destroy_ingress_acl_table(vport);
 		}
 	}
@@ -2126,13 +2069,8 @@
 				      struct mlx5_vport *vport)
 {
 	esw_vport_disable_egress_acl(esw, vport);
-<<<<<<< HEAD
-	esw_vport_del_ingress_acl_modify_metadata(esw, vport);
-	esw_vport_cleanup_ingress_rules(esw, vport);
-=======
 	esw_vport_cleanup_ingress_rules(esw, vport);
 	esw_vport_del_ingress_acl_modify_metadata(esw, vport);
->>>>>>> e42617b8
 	esw_vport_destroy_ingress_acl_group(vport);
 	esw_vport_destroy_ingress_acl_table(vport);
 }
