--- conflicted
+++ resolved
@@ -147,11 +147,7 @@
 
 	dest.type = MLX5_FLOW_DESTINATION_TYPE_FLOW_TABLE;
 	for (i = 0; i < ARFS_NUM_TYPES; i++) {
-<<<<<<< HEAD
-		dest.ft = priv->fs.arfs.arfs_tables[i].ft.t;
-=======
 		dest.ft = priv->fs.arfs->arfs_tables[i].ft.t;
->>>>>>> 7d2a07b7
 		/* Modify ttc rules destination to point on the aRFS FTs */
 		err = mlx5e_ttc_fwd_dest(priv, arfs_get_tt(i), &dest);
 		if (err) {
