// SPDX-License-Identifier: BSD-3-Clause OR GPL-2.0
/* Copyright (c) 2017-2018 Mellanox Technologies. All rights reserved */

#include <linux/kernel.h>
#include <linux/types.h>
#include <linux/slab.h>
#include <linux/errno.h>
#include <linux/rhashtable.h>
#include <linux/list.h>

#include "item.h"
#include "trap.h"
#include "core_acl_flex_actions.h"

enum mlxsw_afa_set_type {
	MLXSW_AFA_SET_TYPE_NEXT,
	MLXSW_AFA_SET_TYPE_GOTO,
};

/* afa_set_type
 * Type of the record at the end of the action set.
 */
MLXSW_ITEM32(afa, set, type, 0xA0, 28, 4);

/* afa_set_next_action_set_ptr
 * A pointer to the next action set in the KVD Centralized database.
 */
MLXSW_ITEM32(afa, set, next_action_set_ptr, 0xA4, 0, 24);

/* afa_set_goto_g
 * group - When set, the binding is of an ACL group. When cleared,
 * the binding is of an ACL.
 * Must be set to 1 for Spectrum.
 */
MLXSW_ITEM32(afa, set, goto_g, 0xA4, 29, 1);

enum mlxsw_afa_set_goto_binding_cmd {
	/* continue go the next binding point */
	MLXSW_AFA_SET_GOTO_BINDING_CMD_NONE,
	/* jump to the next binding point no return */
	MLXSW_AFA_SET_GOTO_BINDING_CMD_JUMP,
	/* terminate the acl binding */
	MLXSW_AFA_SET_GOTO_BINDING_CMD_TERM = 4,
};

/* afa_set_goto_binding_cmd */
MLXSW_ITEM32(afa, set, goto_binding_cmd, 0xA4, 24, 3);

/* afa_set_goto_next_binding
 * ACL/ACL group identifier. If the g bit is set, this field should hold
 * the acl_group_id, else it should hold the acl_id.
 */
MLXSW_ITEM32(afa, set, goto_next_binding, 0xA4, 0, 16);

/* afa_all_action_type
 * Action Type.
 */
MLXSW_ITEM32(afa, all, action_type, 0x00, 24, 6);

struct mlxsw_afa {
	unsigned int max_acts_per_set;
	const struct mlxsw_afa_ops *ops;
	void *ops_priv;
	struct rhashtable set_ht;
	struct rhashtable fwd_entry_ht;
};

#define MLXSW_AFA_SET_LEN 0xA8

struct mlxsw_afa_set_ht_key {
	char enc_actions[MLXSW_AFA_SET_LEN]; /* Encoded set */
	bool is_first;
};

/* Set structure holds one action set record. It contains up to three
 * actions (depends on size of particular actions). The set is either
 * put directly to a rule, or it is stored in KVD linear area.
 * To prevent duplicate entries in KVD linear area, a hashtable is
 * used to track sets that were previously inserted and may be shared.
 */

struct mlxsw_afa_set {
	struct rhash_head ht_node;
	struct mlxsw_afa_set_ht_key ht_key;
	u32 kvdl_index;
	bool shared; /* Inserted in hashtable (doesn't mean that
		      * kvdl_index is valid).
		      */
	unsigned int ref_count;
	struct mlxsw_afa_set *next; /* Pointer to the next set. */
	struct mlxsw_afa_set *prev; /* Pointer to the previous set,
				     * note that set may have multiple
				     * sets from multiple blocks
				     * pointing at it. This is only
				     * usable until commit.
				     */
};

static const struct rhashtable_params mlxsw_afa_set_ht_params = {
	.key_len = sizeof(struct mlxsw_afa_set_ht_key),
	.key_offset = offsetof(struct mlxsw_afa_set, ht_key),
	.head_offset = offsetof(struct mlxsw_afa_set, ht_node),
	.automatic_shrinking = true,
};

struct mlxsw_afa_fwd_entry_ht_key {
	u8 local_port;
};

struct mlxsw_afa_fwd_entry {
	struct rhash_head ht_node;
	struct mlxsw_afa_fwd_entry_ht_key ht_key;
	u32 kvdl_index;
	unsigned int ref_count;
};

static const struct rhashtable_params mlxsw_afa_fwd_entry_ht_params = {
	.key_len = sizeof(struct mlxsw_afa_fwd_entry_ht_key),
	.key_offset = offsetof(struct mlxsw_afa_fwd_entry, ht_key),
	.head_offset = offsetof(struct mlxsw_afa_fwd_entry, ht_node),
	.automatic_shrinking = true,
};

struct mlxsw_afa *mlxsw_afa_create(unsigned int max_acts_per_set,
				   const struct mlxsw_afa_ops *ops,
				   void *ops_priv)
{
	struct mlxsw_afa *mlxsw_afa;
	int err;

	mlxsw_afa = kzalloc(sizeof(*mlxsw_afa), GFP_KERNEL);
	if (!mlxsw_afa)
		return ERR_PTR(-ENOMEM);
	err = rhashtable_init(&mlxsw_afa->set_ht, &mlxsw_afa_set_ht_params);
	if (err)
		goto err_set_rhashtable_init;
	err = rhashtable_init(&mlxsw_afa->fwd_entry_ht,
			      &mlxsw_afa_fwd_entry_ht_params);
	if (err)
		goto err_fwd_entry_rhashtable_init;
	mlxsw_afa->max_acts_per_set = max_acts_per_set;
	mlxsw_afa->ops = ops;
	mlxsw_afa->ops_priv = ops_priv;
	return mlxsw_afa;

err_fwd_entry_rhashtable_init:
	rhashtable_destroy(&mlxsw_afa->set_ht);
err_set_rhashtable_init:
	kfree(mlxsw_afa);
	return ERR_PTR(err);
}
EXPORT_SYMBOL(mlxsw_afa_create);

void mlxsw_afa_destroy(struct mlxsw_afa *mlxsw_afa)
{
	rhashtable_destroy(&mlxsw_afa->fwd_entry_ht);
	rhashtable_destroy(&mlxsw_afa->set_ht);
	kfree(mlxsw_afa);
}
EXPORT_SYMBOL(mlxsw_afa_destroy);

static void mlxsw_afa_set_goto_set(struct mlxsw_afa_set *set,
				   enum mlxsw_afa_set_goto_binding_cmd cmd,
				   u16 group_id)
{
	char *actions = set->ht_key.enc_actions;

	mlxsw_afa_set_type_set(actions, MLXSW_AFA_SET_TYPE_GOTO);
	mlxsw_afa_set_goto_g_set(actions, true);
	mlxsw_afa_set_goto_binding_cmd_set(actions, cmd);
	mlxsw_afa_set_goto_next_binding_set(actions, group_id);
}

static void mlxsw_afa_set_next_set(struct mlxsw_afa_set *set,
				   u32 next_set_kvdl_index)
{
	char *actions = set->ht_key.enc_actions;

	mlxsw_afa_set_type_set(actions, MLXSW_AFA_SET_TYPE_NEXT);
	mlxsw_afa_set_next_action_set_ptr_set(actions, next_set_kvdl_index);
}

static struct mlxsw_afa_set *mlxsw_afa_set_create(bool is_first)
{
	struct mlxsw_afa_set *set;

	set = kzalloc(sizeof(*set), GFP_KERNEL);
	if (!set)
		return NULL;
	/* Need to initialize the set to pass by default */
	mlxsw_afa_set_goto_set(set, MLXSW_AFA_SET_GOTO_BINDING_CMD_TERM, 0);
	set->ht_key.is_first = is_first;
	set->ref_count = 1;
	return set;
}

static void mlxsw_afa_set_destroy(struct mlxsw_afa_set *set)
{
	kfree(set);
}

static int mlxsw_afa_set_share(struct mlxsw_afa *mlxsw_afa,
			       struct mlxsw_afa_set *set)
{
	int err;

	err = rhashtable_insert_fast(&mlxsw_afa->set_ht, &set->ht_node,
				     mlxsw_afa_set_ht_params);
	if (err)
		return err;
	err = mlxsw_afa->ops->kvdl_set_add(mlxsw_afa->ops_priv,
					   &set->kvdl_index,
					   set->ht_key.enc_actions,
					   set->ht_key.is_first);
	if (err)
		goto err_kvdl_set_add;
	set->shared = true;
	set->prev = NULL;
	return 0;

err_kvdl_set_add:
	rhashtable_remove_fast(&mlxsw_afa->set_ht, &set->ht_node,
			       mlxsw_afa_set_ht_params);
	return err;
}

static void mlxsw_afa_set_unshare(struct mlxsw_afa *mlxsw_afa,
				  struct mlxsw_afa_set *set)
{
	mlxsw_afa->ops->kvdl_set_del(mlxsw_afa->ops_priv,
				     set->kvdl_index,
				     set->ht_key.is_first);
	rhashtable_remove_fast(&mlxsw_afa->set_ht, &set->ht_node,
			       mlxsw_afa_set_ht_params);
	set->shared = false;
}

static void mlxsw_afa_set_put(struct mlxsw_afa *mlxsw_afa,
			      struct mlxsw_afa_set *set)
{
	if (--set->ref_count)
		return;
	if (set->shared)
		mlxsw_afa_set_unshare(mlxsw_afa, set);
	mlxsw_afa_set_destroy(set);
}

static struct mlxsw_afa_set *mlxsw_afa_set_get(struct mlxsw_afa *mlxsw_afa,
					       struct mlxsw_afa_set *orig_set)
{
	struct mlxsw_afa_set *set;
	int err;

	/* There is a hashtable of sets maintained. If a set with the exact
	 * same encoding exists, we reuse it. Otherwise, the current set
	 * is shared by making it available to others using the hash table.
	 */
	set = rhashtable_lookup_fast(&mlxsw_afa->set_ht, &orig_set->ht_key,
				     mlxsw_afa_set_ht_params);
	if (set) {
		set->ref_count++;
		mlxsw_afa_set_put(mlxsw_afa, orig_set);
	} else {
		set = orig_set;
		err = mlxsw_afa_set_share(mlxsw_afa, set);
		if (err)
			return ERR_PTR(err);
	}
	return set;
}

/* Block structure holds a list of action sets. One action block
 * represents one chain of actions executed upon match of a rule.
 */

struct mlxsw_afa_block {
	struct mlxsw_afa *afa;
	bool finished;
	struct mlxsw_afa_set *first_set;
	struct mlxsw_afa_set *cur_set;
	unsigned int cur_act_index; /* In current set. */
	struct list_head resource_list; /* List of resources held by actions
					 * in this block.
					 */
};

struct mlxsw_afa_resource {
	struct list_head list;
	void (*destructor)(struct mlxsw_afa_block *block,
			   struct mlxsw_afa_resource *resource);
};

static void mlxsw_afa_resource_add(struct mlxsw_afa_block *block,
				   struct mlxsw_afa_resource *resource)
{
	list_add(&resource->list, &block->resource_list);
}

static void mlxsw_afa_resource_del(struct mlxsw_afa_resource *resource)
{
	list_del(&resource->list);
}

static void mlxsw_afa_resources_destroy(struct mlxsw_afa_block *block)
{
	struct mlxsw_afa_resource *resource, *tmp;

	list_for_each_entry_safe(resource, tmp, &block->resource_list, list) {
		resource->destructor(block, resource);
	}
}

struct mlxsw_afa_block *mlxsw_afa_block_create(struct mlxsw_afa *mlxsw_afa)
{
	struct mlxsw_afa_block *block;

	block = kzalloc(sizeof(*block), GFP_KERNEL);
	if (!block)
<<<<<<< HEAD
		return NULL;
=======
		return ERR_PTR(-ENOMEM);
>>>>>>> 91c34b95
	INIT_LIST_HEAD(&block->resource_list);
	block->afa = mlxsw_afa;

	/* At least one action set is always present, so just create it here */
	block->first_set = mlxsw_afa_set_create(true);
	if (!block->first_set)
		goto err_first_set_create;

	/* In case user instructs to have dummy first set, we leave it
	 * empty here and create another, real, set right away.
	 */
	if (mlxsw_afa->ops->dummy_first_set) {
		block->cur_set = mlxsw_afa_set_create(false);
		if (!block->cur_set)
			goto err_second_set_create;
		block->cur_set->prev = block->first_set;
		block->first_set->next = block->cur_set;
	} else {
		block->cur_set = block->first_set;
	}

	return block;

err_second_set_create:
	mlxsw_afa_set_destroy(block->first_set);
err_first_set_create:
	kfree(block);
	return ERR_PTR(-ENOMEM);
}
EXPORT_SYMBOL(mlxsw_afa_block_create);

void mlxsw_afa_block_destroy(struct mlxsw_afa_block *block)
{
	struct mlxsw_afa_set *set = block->first_set;
	struct mlxsw_afa_set *next_set;

	do {
		next_set = set->next;
		mlxsw_afa_set_put(block->afa, set);
		set = next_set;
	} while (set);
	mlxsw_afa_resources_destroy(block);
	kfree(block);
}
EXPORT_SYMBOL(mlxsw_afa_block_destroy);

int mlxsw_afa_block_commit(struct mlxsw_afa_block *block)
{
	struct mlxsw_afa_set *set = block->cur_set;
	struct mlxsw_afa_set *prev_set;

	block->cur_set = NULL;
	block->finished = true;

	/* Go over all linked sets starting from last
	 * and try to find existing set in the hash table.
	 * In case it is not there, assign a KVD linear index
	 * and insert it.
	 */
	do {
		prev_set = set->prev;
		set = mlxsw_afa_set_get(block->afa, set);
		if (IS_ERR(set))
			/* No rollback is needed since the chain is
			 * in consistent state and mlxsw_afa_block_destroy
			 * will take care of putting it away.
			 */
			return PTR_ERR(set);
		if (prev_set) {
			prev_set->next = set;
			mlxsw_afa_set_next_set(prev_set, set->kvdl_index);
			set = prev_set;
		}
	} while (prev_set);

	block->first_set = set;
	return 0;
}
EXPORT_SYMBOL(mlxsw_afa_block_commit);

char *mlxsw_afa_block_first_set(struct mlxsw_afa_block *block)
{
	return block->first_set->ht_key.enc_actions;
}
EXPORT_SYMBOL(mlxsw_afa_block_first_set);

char *mlxsw_afa_block_cur_set(struct mlxsw_afa_block *block)
{
	return block->cur_set->ht_key.enc_actions;
}
EXPORT_SYMBOL(mlxsw_afa_block_cur_set);

u32 mlxsw_afa_block_first_kvdl_index(struct mlxsw_afa_block *block)
{
	/* First set is never in KVD linear. So the first set
	 * with valid KVD linear index is always the second one.
	 */
	if (WARN_ON(!block->first_set->next))
		return 0;
	return block->first_set->next->kvdl_index;
}
EXPORT_SYMBOL(mlxsw_afa_block_first_kvdl_index);

int mlxsw_afa_block_activity_get(struct mlxsw_afa_block *block, bool *activity)
{
	u32 kvdl_index = mlxsw_afa_block_first_kvdl_index(block);

	return block->afa->ops->kvdl_set_activity_get(block->afa->ops_priv,
						      kvdl_index, activity);
}
EXPORT_SYMBOL(mlxsw_afa_block_activity_get);

int mlxsw_afa_block_continue(struct mlxsw_afa_block *block)
{
	if (block->finished)
		return -EINVAL;
	mlxsw_afa_set_goto_set(block->cur_set,
			       MLXSW_AFA_SET_GOTO_BINDING_CMD_NONE, 0);
	block->finished = true;
	return 0;
}
EXPORT_SYMBOL(mlxsw_afa_block_continue);

int mlxsw_afa_block_jump(struct mlxsw_afa_block *block, u16 group_id)
{
	if (block->finished)
		return -EINVAL;
	mlxsw_afa_set_goto_set(block->cur_set,
			       MLXSW_AFA_SET_GOTO_BINDING_CMD_JUMP, group_id);
	block->finished = true;
	return 0;
}
EXPORT_SYMBOL(mlxsw_afa_block_jump);

int mlxsw_afa_block_terminate(struct mlxsw_afa_block *block)
{
	if (block->finished)
		return -EINVAL;
	mlxsw_afa_set_goto_set(block->cur_set,
			       MLXSW_AFA_SET_GOTO_BINDING_CMD_TERM, 0);
	block->finished = true;
	return 0;
}
EXPORT_SYMBOL(mlxsw_afa_block_terminate);

static struct mlxsw_afa_fwd_entry *
mlxsw_afa_fwd_entry_create(struct mlxsw_afa *mlxsw_afa, u8 local_port)
{
	struct mlxsw_afa_fwd_entry *fwd_entry;
	int err;

	fwd_entry = kzalloc(sizeof(*fwd_entry), GFP_KERNEL);
	if (!fwd_entry)
		return ERR_PTR(-ENOMEM);
	fwd_entry->ht_key.local_port = local_port;
	fwd_entry->ref_count = 1;

	err = rhashtable_insert_fast(&mlxsw_afa->fwd_entry_ht,
				     &fwd_entry->ht_node,
				     mlxsw_afa_fwd_entry_ht_params);
	if (err)
		goto err_rhashtable_insert;

	err = mlxsw_afa->ops->kvdl_fwd_entry_add(mlxsw_afa->ops_priv,
						 &fwd_entry->kvdl_index,
						 local_port);
	if (err)
		goto err_kvdl_fwd_entry_add;
	return fwd_entry;

err_kvdl_fwd_entry_add:
	rhashtable_remove_fast(&mlxsw_afa->fwd_entry_ht, &fwd_entry->ht_node,
			       mlxsw_afa_fwd_entry_ht_params);
err_rhashtable_insert:
	kfree(fwd_entry);
	return ERR_PTR(err);
}

static void mlxsw_afa_fwd_entry_destroy(struct mlxsw_afa *mlxsw_afa,
					struct mlxsw_afa_fwd_entry *fwd_entry)
{
	mlxsw_afa->ops->kvdl_fwd_entry_del(mlxsw_afa->ops_priv,
					   fwd_entry->kvdl_index);
	rhashtable_remove_fast(&mlxsw_afa->fwd_entry_ht, &fwd_entry->ht_node,
			       mlxsw_afa_fwd_entry_ht_params);
	kfree(fwd_entry);
}

static struct mlxsw_afa_fwd_entry *
mlxsw_afa_fwd_entry_get(struct mlxsw_afa *mlxsw_afa, u8 local_port)
{
	struct mlxsw_afa_fwd_entry_ht_key ht_key = {0};
	struct mlxsw_afa_fwd_entry *fwd_entry;

	ht_key.local_port = local_port;
	fwd_entry = rhashtable_lookup_fast(&mlxsw_afa->fwd_entry_ht, &ht_key,
					   mlxsw_afa_fwd_entry_ht_params);
	if (fwd_entry) {
		fwd_entry->ref_count++;
		return fwd_entry;
	}
	return mlxsw_afa_fwd_entry_create(mlxsw_afa, local_port);
}

static void mlxsw_afa_fwd_entry_put(struct mlxsw_afa *mlxsw_afa,
				    struct mlxsw_afa_fwd_entry *fwd_entry)
{
	if (--fwd_entry->ref_count)
		return;
	mlxsw_afa_fwd_entry_destroy(mlxsw_afa, fwd_entry);
}

struct mlxsw_afa_fwd_entry_ref {
	struct mlxsw_afa_resource resource;
	struct mlxsw_afa_fwd_entry *fwd_entry;
};

static void
mlxsw_afa_fwd_entry_ref_destroy(struct mlxsw_afa_block *block,
				struct mlxsw_afa_fwd_entry_ref *fwd_entry_ref)
{
	mlxsw_afa_resource_del(&fwd_entry_ref->resource);
	mlxsw_afa_fwd_entry_put(block->afa, fwd_entry_ref->fwd_entry);
	kfree(fwd_entry_ref);
}

static void
mlxsw_afa_fwd_entry_ref_destructor(struct mlxsw_afa_block *block,
				   struct mlxsw_afa_resource *resource)
{
	struct mlxsw_afa_fwd_entry_ref *fwd_entry_ref;

	fwd_entry_ref = container_of(resource, struct mlxsw_afa_fwd_entry_ref,
				     resource);
	mlxsw_afa_fwd_entry_ref_destroy(block, fwd_entry_ref);
}

static struct mlxsw_afa_fwd_entry_ref *
mlxsw_afa_fwd_entry_ref_create(struct mlxsw_afa_block *block, u8 local_port)
{
	struct mlxsw_afa_fwd_entry_ref *fwd_entry_ref;
	struct mlxsw_afa_fwd_entry *fwd_entry;
	int err;

	fwd_entry_ref = kzalloc(sizeof(*fwd_entry_ref), GFP_KERNEL);
	if (!fwd_entry_ref)
		return ERR_PTR(-ENOMEM);
	fwd_entry = mlxsw_afa_fwd_entry_get(block->afa, local_port);
	if (IS_ERR(fwd_entry)) {
		err = PTR_ERR(fwd_entry);
		goto err_fwd_entry_get;
	}
	fwd_entry_ref->fwd_entry = fwd_entry;
	fwd_entry_ref->resource.destructor = mlxsw_afa_fwd_entry_ref_destructor;
	mlxsw_afa_resource_add(block, &fwd_entry_ref->resource);
	return fwd_entry_ref;

err_fwd_entry_get:
	kfree(fwd_entry_ref);
	return ERR_PTR(err);
}

struct mlxsw_afa_counter {
	struct mlxsw_afa_resource resource;
	u32 counter_index;
};

static void
mlxsw_afa_counter_destroy(struct mlxsw_afa_block *block,
			  struct mlxsw_afa_counter *counter)
{
	mlxsw_afa_resource_del(&counter->resource);
	block->afa->ops->counter_index_put(block->afa->ops_priv,
					   counter->counter_index);
	kfree(counter);
}

static void
mlxsw_afa_counter_destructor(struct mlxsw_afa_block *block,
			     struct mlxsw_afa_resource *resource)
{
	struct mlxsw_afa_counter *counter;
<<<<<<< HEAD

	counter = container_of(resource, struct mlxsw_afa_counter, resource);
	mlxsw_afa_counter_destroy(block, counter);
}

static struct mlxsw_afa_counter *
mlxsw_afa_counter_create(struct mlxsw_afa_block *block)
{
	struct mlxsw_afa_counter *counter;
	int err;

	counter = kzalloc(sizeof(*counter), GFP_KERNEL);
	if (!counter)
		return ERR_PTR(-ENOMEM);

=======

	counter = container_of(resource, struct mlxsw_afa_counter, resource);
	mlxsw_afa_counter_destroy(block, counter);
}

static struct mlxsw_afa_counter *
mlxsw_afa_counter_create(struct mlxsw_afa_block *block)
{
	struct mlxsw_afa_counter *counter;
	int err;

	counter = kzalloc(sizeof(*counter), GFP_KERNEL);
	if (!counter)
		return ERR_PTR(-ENOMEM);

>>>>>>> 91c34b95
	err = block->afa->ops->counter_index_get(block->afa->ops_priv,
						 &counter->counter_index);
	if (err)
		goto err_counter_index_get;
	counter->resource.destructor = mlxsw_afa_counter_destructor;
	mlxsw_afa_resource_add(block, &counter->resource);
	return counter;

err_counter_index_get:
	kfree(counter);
	return ERR_PTR(err);
}

#define MLXSW_AFA_ONE_ACTION_LEN 32
#define MLXSW_AFA_PAYLOAD_OFFSET 4

static char *mlxsw_afa_block_append_action(struct mlxsw_afa_block *block,
					   u8 action_code, u8 action_size)
{
	char *oneact;
	char *actions;

	if (block->finished)
		return ERR_PTR(-EINVAL);
	if (block->cur_act_index + action_size >
	    block->afa->max_acts_per_set) {
		struct mlxsw_afa_set *set;

		/* The appended action won't fit into the current action set,
		 * so create a new set.
		 */
		set = mlxsw_afa_set_create(false);
		if (!set)
			return ERR_PTR(-ENOBUFS);
		set->prev = block->cur_set;
		block->cur_act_index = 0;
		block->cur_set->next = set;
		block->cur_set = set;
	}

	actions = block->cur_set->ht_key.enc_actions;
	oneact = actions + block->cur_act_index * MLXSW_AFA_ONE_ACTION_LEN;
	block->cur_act_index += action_size;
	mlxsw_afa_all_action_type_set(oneact, action_code);
	return oneact + MLXSW_AFA_PAYLOAD_OFFSET;
}

/* VLAN Action
 * -----------
 * VLAN action is used for manipulating VLANs. It can be used to implement QinQ,
 * VLAN translation, change of PCP bits of the VLAN tag, push, pop as swap VLANs
 * and more.
 */

#define MLXSW_AFA_VLAN_CODE 0x02
#define MLXSW_AFA_VLAN_SIZE 1

enum mlxsw_afa_vlan_vlan_tag_cmd {
	MLXSW_AFA_VLAN_VLAN_TAG_CMD_NOP,
	MLXSW_AFA_VLAN_VLAN_TAG_CMD_PUSH_TAG,
	MLXSW_AFA_VLAN_VLAN_TAG_CMD_POP_TAG,
};

enum mlxsw_afa_vlan_cmd {
	MLXSW_AFA_VLAN_CMD_NOP,
	MLXSW_AFA_VLAN_CMD_SET_OUTER,
	MLXSW_AFA_VLAN_CMD_SET_INNER,
	MLXSW_AFA_VLAN_CMD_COPY_OUTER_TO_INNER,
	MLXSW_AFA_VLAN_CMD_COPY_INNER_TO_OUTER,
	MLXSW_AFA_VLAN_CMD_SWAP,
};

/* afa_vlan_vlan_tag_cmd
 * Tag command: push, pop, nop VLAN header.
 */
MLXSW_ITEM32(afa, vlan, vlan_tag_cmd, 0x00, 29, 3);

/* afa_vlan_vid_cmd */
MLXSW_ITEM32(afa, vlan, vid_cmd, 0x04, 29, 3);

/* afa_vlan_vid */
MLXSW_ITEM32(afa, vlan, vid, 0x04, 0, 12);

/* afa_vlan_ethertype_cmd */
MLXSW_ITEM32(afa, vlan, ethertype_cmd, 0x08, 29, 3);

/* afa_vlan_ethertype
 * Index to EtherTypes in Switch VLAN EtherType Register (SVER).
 */
MLXSW_ITEM32(afa, vlan, ethertype, 0x08, 24, 3);

/* afa_vlan_pcp_cmd */
MLXSW_ITEM32(afa, vlan, pcp_cmd, 0x08, 13, 3);

/* afa_vlan_pcp */
MLXSW_ITEM32(afa, vlan, pcp, 0x08, 8, 3);

static inline void
mlxsw_afa_vlan_pack(char *payload,
		    enum mlxsw_afa_vlan_vlan_tag_cmd vlan_tag_cmd,
		    enum mlxsw_afa_vlan_cmd vid_cmd, u16 vid,
		    enum mlxsw_afa_vlan_cmd pcp_cmd, u8 pcp,
		    enum mlxsw_afa_vlan_cmd ethertype_cmd, u8 ethertype)
{
	mlxsw_afa_vlan_vlan_tag_cmd_set(payload, vlan_tag_cmd);
	mlxsw_afa_vlan_vid_cmd_set(payload, vid_cmd);
	mlxsw_afa_vlan_vid_set(payload, vid);
	mlxsw_afa_vlan_pcp_cmd_set(payload, pcp_cmd);
	mlxsw_afa_vlan_pcp_set(payload, pcp);
	mlxsw_afa_vlan_ethertype_cmd_set(payload, ethertype_cmd);
	mlxsw_afa_vlan_ethertype_set(payload, ethertype);
}

int mlxsw_afa_block_append_vlan_modify(struct mlxsw_afa_block *block,
				       u16 vid, u8 pcp, u8 et,
				       struct netlink_ext_ack *extack)
{
	char *act = mlxsw_afa_block_append_action(block,
						  MLXSW_AFA_VLAN_CODE,
						  MLXSW_AFA_VLAN_SIZE);

	if (IS_ERR(act)) {
		NL_SET_ERR_MSG_MOD(extack, "Cannot append vlan_modify action");
		return PTR_ERR(act);
	}
	mlxsw_afa_vlan_pack(act, MLXSW_AFA_VLAN_VLAN_TAG_CMD_NOP,
			    MLXSW_AFA_VLAN_CMD_SET_OUTER, vid,
			    MLXSW_AFA_VLAN_CMD_SET_OUTER, pcp,
			    MLXSW_AFA_VLAN_CMD_SET_OUTER, et);
	return 0;
}
EXPORT_SYMBOL(mlxsw_afa_block_append_vlan_modify);

/* Trap / Discard Action
 * ---------------------
 * The Trap / Discard action enables trapping / mirroring packets to the CPU
 * as well as discarding packets.
 * The ACL Trap / Discard separates the forward/discard control from CPU
 * trap control. In addition, the Trap / Discard action enables activating
 * SPAN (port mirroring).
 */

#define MLXSW_AFA_TRAPDISC_CODE 0x03
#define MLXSW_AFA_TRAPDISC_SIZE 1

enum mlxsw_afa_trapdisc_trap_action {
	MLXSW_AFA_TRAPDISC_TRAP_ACTION_NOP = 0,
	MLXSW_AFA_TRAPDISC_TRAP_ACTION_TRAP = 2,
};

/* afa_trapdisc_trap_action
 * Trap Action.
 */
MLXSW_ITEM32(afa, trapdisc, trap_action, 0x00, 24, 4);

enum mlxsw_afa_trapdisc_forward_action {
	MLXSW_AFA_TRAPDISC_FORWARD_ACTION_FORWARD = 1,
	MLXSW_AFA_TRAPDISC_FORWARD_ACTION_DISCARD = 3,
};

/* afa_trapdisc_forward_action
 * Forward Action.
 */
MLXSW_ITEM32(afa, trapdisc, forward_action, 0x00, 0, 4);

/* afa_trapdisc_trap_id
 * Trap ID to configure.
 */
MLXSW_ITEM32(afa, trapdisc, trap_id, 0x04, 0, 9);

/* afa_trapdisc_mirror_agent
 * Mirror agent.
 */
MLXSW_ITEM32(afa, trapdisc, mirror_agent, 0x08, 29, 3);

/* afa_trapdisc_mirror_enable
 * Mirror enable.
 */
MLXSW_ITEM32(afa, trapdisc, mirror_enable, 0x08, 24, 1);

static inline void
mlxsw_afa_trapdisc_pack(char *payload,
			enum mlxsw_afa_trapdisc_trap_action trap_action,
			enum mlxsw_afa_trapdisc_forward_action forward_action,
			u16 trap_id)
{
	mlxsw_afa_trapdisc_trap_action_set(payload, trap_action);
	mlxsw_afa_trapdisc_forward_action_set(payload, forward_action);
	mlxsw_afa_trapdisc_trap_id_set(payload, trap_id);
}

static inline void
mlxsw_afa_trapdisc_mirror_pack(char *payload, bool mirror_enable,
			       u8 mirror_agent)
{
	mlxsw_afa_trapdisc_mirror_enable_set(payload, mirror_enable);
	mlxsw_afa_trapdisc_mirror_agent_set(payload, mirror_agent);
}

int mlxsw_afa_block_append_drop(struct mlxsw_afa_block *block)
{
	char *act = mlxsw_afa_block_append_action(block,
						  MLXSW_AFA_TRAPDISC_CODE,
						  MLXSW_AFA_TRAPDISC_SIZE);

	if (IS_ERR(act))
		return PTR_ERR(act);
	mlxsw_afa_trapdisc_pack(act, MLXSW_AFA_TRAPDISC_TRAP_ACTION_NOP,
				MLXSW_AFA_TRAPDISC_FORWARD_ACTION_DISCARD, 0);
	return 0;
}
EXPORT_SYMBOL(mlxsw_afa_block_append_drop);

int mlxsw_afa_block_append_trap(struct mlxsw_afa_block *block, u16 trap_id)
{
	char *act = mlxsw_afa_block_append_action(block,
						  MLXSW_AFA_TRAPDISC_CODE,
						  MLXSW_AFA_TRAPDISC_SIZE);

	if (IS_ERR(act))
		return PTR_ERR(act);
	mlxsw_afa_trapdisc_pack(act, MLXSW_AFA_TRAPDISC_TRAP_ACTION_TRAP,
				MLXSW_AFA_TRAPDISC_FORWARD_ACTION_DISCARD,
				trap_id);
	return 0;
}
EXPORT_SYMBOL(mlxsw_afa_block_append_trap);

int mlxsw_afa_block_append_trap_and_forward(struct mlxsw_afa_block *block,
					    u16 trap_id)
{
	char *act = mlxsw_afa_block_append_action(block,
						  MLXSW_AFA_TRAPDISC_CODE,
						  MLXSW_AFA_TRAPDISC_SIZE);

	if (IS_ERR(act))
		return PTR_ERR(act);
	mlxsw_afa_trapdisc_pack(act, MLXSW_AFA_TRAPDISC_TRAP_ACTION_TRAP,
				MLXSW_AFA_TRAPDISC_FORWARD_ACTION_FORWARD,
				trap_id);
	return 0;
}
EXPORT_SYMBOL(mlxsw_afa_block_append_trap_and_forward);

struct mlxsw_afa_mirror {
	struct mlxsw_afa_resource resource;
	int span_id;
	u8 local_in_port;
	bool ingress;
};

static void
mlxsw_afa_mirror_destroy(struct mlxsw_afa_block *block,
			 struct mlxsw_afa_mirror *mirror)
{
	mlxsw_afa_resource_del(&mirror->resource);
	block->afa->ops->mirror_del(block->afa->ops_priv,
				    mirror->local_in_port,
				    mirror->span_id,
				    mirror->ingress);
	kfree(mirror);
}

static void
mlxsw_afa_mirror_destructor(struct mlxsw_afa_block *block,
			    struct mlxsw_afa_resource *resource)
{
	struct mlxsw_afa_mirror *mirror;

	mirror = container_of(resource, struct mlxsw_afa_mirror, resource);
	mlxsw_afa_mirror_destroy(block, mirror);
}

static struct mlxsw_afa_mirror *
mlxsw_afa_mirror_create(struct mlxsw_afa_block *block, u8 local_in_port,
			const struct net_device *out_dev, bool ingress)
{
	struct mlxsw_afa_mirror *mirror;
	int err;

	mirror = kzalloc(sizeof(*mirror), GFP_KERNEL);
	if (!mirror)
		return ERR_PTR(-ENOMEM);

	err = block->afa->ops->mirror_add(block->afa->ops_priv,
					  local_in_port, out_dev,
					  ingress, &mirror->span_id);
	if (err)
		goto err_mirror_add;

	mirror->ingress = ingress;
	mirror->local_in_port = local_in_port;
	mirror->resource.destructor = mlxsw_afa_mirror_destructor;
	mlxsw_afa_resource_add(block, &mirror->resource);
	return mirror;

err_mirror_add:
	kfree(mirror);
	return ERR_PTR(err);
}

static int
mlxsw_afa_block_append_allocated_mirror(struct mlxsw_afa_block *block,
					u8 mirror_agent)
{
	char *act = mlxsw_afa_block_append_action(block,
						  MLXSW_AFA_TRAPDISC_CODE,
						  MLXSW_AFA_TRAPDISC_SIZE);
	if (IS_ERR(act))
		return PTR_ERR(act);
	mlxsw_afa_trapdisc_pack(act, MLXSW_AFA_TRAPDISC_TRAP_ACTION_NOP,
				MLXSW_AFA_TRAPDISC_FORWARD_ACTION_FORWARD, 0);
	mlxsw_afa_trapdisc_mirror_pack(act, true, mirror_agent);
	return 0;
}

int
mlxsw_afa_block_append_mirror(struct mlxsw_afa_block *block, u8 local_in_port,
			      const struct net_device *out_dev, bool ingress,
			      struct netlink_ext_ack *extack)
{
	struct mlxsw_afa_mirror *mirror;
	int err;

	mirror = mlxsw_afa_mirror_create(block, local_in_port, out_dev,
					 ingress);
	if (IS_ERR(mirror)) {
		NL_SET_ERR_MSG_MOD(extack, "Cannot create mirror action");
		return PTR_ERR(mirror);
	}
	err = mlxsw_afa_block_append_allocated_mirror(block, mirror->span_id);
	if (err) {
		NL_SET_ERR_MSG_MOD(extack, "Cannot append mirror action");
		goto err_append_allocated_mirror;
	}

	return 0;

err_append_allocated_mirror:
	mlxsw_afa_mirror_destroy(block, mirror);
	return err;
}
EXPORT_SYMBOL(mlxsw_afa_block_append_mirror);

/* Forwarding Action
 * -----------------
 * Forwarding Action can be used to implement Policy Based Switching (PBS)
 * as well as OpenFlow related "Output" action.
 */

#define MLXSW_AFA_FORWARD_CODE 0x07
#define MLXSW_AFA_FORWARD_SIZE 1

enum mlxsw_afa_forward_type {
	/* PBS, Policy Based Switching */
	MLXSW_AFA_FORWARD_TYPE_PBS,
	/* Output, OpenFlow output type */
	MLXSW_AFA_FORWARD_TYPE_OUTPUT,
};

/* afa_forward_type */
MLXSW_ITEM32(afa, forward, type, 0x00, 24, 2);

/* afa_forward_pbs_ptr
 * A pointer to the PBS entry configured by PPBS register.
 * Reserved when in_port is set.
 */
MLXSW_ITEM32(afa, forward, pbs_ptr, 0x08, 0, 24);

/* afa_forward_in_port
 * Packet is forwarded back to the ingress port.
 */
MLXSW_ITEM32(afa, forward, in_port, 0x0C, 0, 1);

static inline void
mlxsw_afa_forward_pack(char *payload, enum mlxsw_afa_forward_type type,
		       u32 pbs_ptr, bool in_port)
{
	mlxsw_afa_forward_type_set(payload, type);
	mlxsw_afa_forward_pbs_ptr_set(payload, pbs_ptr);
	mlxsw_afa_forward_in_port_set(payload, in_port);
}

int mlxsw_afa_block_append_fwd(struct mlxsw_afa_block *block,
			       u8 local_port, bool in_port,
			       struct netlink_ext_ack *extack)
{
	struct mlxsw_afa_fwd_entry_ref *fwd_entry_ref;
	u32 kvdl_index;
	char *act;
	int err;

	if (in_port) {
		NL_SET_ERR_MSG_MOD(extack, "Forwarding to ingress port is not supported");
		return -EOPNOTSUPP;
	}
	fwd_entry_ref = mlxsw_afa_fwd_entry_ref_create(block, local_port);
	if (IS_ERR(fwd_entry_ref)) {
		NL_SET_ERR_MSG_MOD(extack, "Cannot create forward action");
		return PTR_ERR(fwd_entry_ref);
	}
	kvdl_index = fwd_entry_ref->fwd_entry->kvdl_index;

	act = mlxsw_afa_block_append_action(block, MLXSW_AFA_FORWARD_CODE,
					    MLXSW_AFA_FORWARD_SIZE);
	if (IS_ERR(act)) {
		NL_SET_ERR_MSG_MOD(extack, "Cannot append forward action");
		err = PTR_ERR(act);
		goto err_append_action;
	}
	mlxsw_afa_forward_pack(act, MLXSW_AFA_FORWARD_TYPE_PBS,
			       kvdl_index, in_port);
	return 0;

err_append_action:
	mlxsw_afa_fwd_entry_ref_destroy(block, fwd_entry_ref);
	return err;
}
EXPORT_SYMBOL(mlxsw_afa_block_append_fwd);

/* Policing and Counting Action
 * ----------------------------
 * Policing and Counting action is used for binding policer and counter
 * to ACL rules.
 */

#define MLXSW_AFA_POLCNT_CODE 0x08
#define MLXSW_AFA_POLCNT_SIZE 1

enum mlxsw_afa_polcnt_counter_set_type {
	/* No count */
	MLXSW_AFA_POLCNT_COUNTER_SET_TYPE_NO_COUNT = 0x00,
	/* Count packets and bytes */
	MLXSW_AFA_POLCNT_COUNTER_SET_TYPE_PACKETS_BYTES = 0x03,
	/* Count only packets */
	MLXSW_AFA_POLCNT_COUNTER_SET_TYPE_PACKETS = 0x05,
};

/* afa_polcnt_counter_set_type
 * Counter set type for flow counters.
 */
MLXSW_ITEM32(afa, polcnt, counter_set_type, 0x04, 24, 8);

/* afa_polcnt_counter_index
 * Counter index for flow counters.
 */
MLXSW_ITEM32(afa, polcnt, counter_index, 0x04, 0, 24);

static inline void
mlxsw_afa_polcnt_pack(char *payload,
		      enum mlxsw_afa_polcnt_counter_set_type set_type,
		      u32 counter_index)
{
	mlxsw_afa_polcnt_counter_set_type_set(payload, set_type);
	mlxsw_afa_polcnt_counter_index_set(payload, counter_index);
}

int mlxsw_afa_block_append_allocated_counter(struct mlxsw_afa_block *block,
					     u32 counter_index)
{
	char *act = mlxsw_afa_block_append_action(block, MLXSW_AFA_POLCNT_CODE,
						  MLXSW_AFA_POLCNT_SIZE);
	if (IS_ERR(act))
		return PTR_ERR(act);
	mlxsw_afa_polcnt_pack(act, MLXSW_AFA_POLCNT_COUNTER_SET_TYPE_PACKETS_BYTES,
			      counter_index);
	return 0;
}
EXPORT_SYMBOL(mlxsw_afa_block_append_allocated_counter);

int mlxsw_afa_block_append_counter(struct mlxsw_afa_block *block,
				   u32 *p_counter_index,
				   struct netlink_ext_ack *extack)
{
	struct mlxsw_afa_counter *counter;
	u32 counter_index;
	int err;

	counter = mlxsw_afa_counter_create(block);
	if (IS_ERR(counter)) {
		NL_SET_ERR_MSG_MOD(extack, "Cannot create count action");
		return PTR_ERR(counter);
	}
	counter_index = counter->counter_index;

	err = mlxsw_afa_block_append_allocated_counter(block, counter_index);
	if (err) {
		NL_SET_ERR_MSG_MOD(extack, "Cannot append count action");
		goto err_append_allocated_counter;
	}
	if (p_counter_index)
		*p_counter_index = counter_index;
	return 0;

err_append_allocated_counter:
	mlxsw_afa_counter_destroy(block, counter);
	return err;
}
EXPORT_SYMBOL(mlxsw_afa_block_append_counter);

/* Virtual Router and Forwarding Domain Action
 * -------------------------------------------
 * Virtual Switch action is used for manipulate the Virtual Router (VR),
 * MPLS label space and the Forwarding Identifier (FID).
 */

#define MLXSW_AFA_VIRFWD_CODE 0x0E
#define MLXSW_AFA_VIRFWD_SIZE 1

enum mlxsw_afa_virfwd_fid_cmd {
	/* Do nothing */
	MLXSW_AFA_VIRFWD_FID_CMD_NOOP,
	/* Set the Forwarding Identifier (FID) to fid */
	MLXSW_AFA_VIRFWD_FID_CMD_SET,
};

/* afa_virfwd_fid_cmd */
MLXSW_ITEM32(afa, virfwd, fid_cmd, 0x08, 29, 3);

/* afa_virfwd_fid
 * The FID value.
 */
MLXSW_ITEM32(afa, virfwd, fid, 0x08, 0, 16);

static inline void mlxsw_afa_virfwd_pack(char *payload,
					 enum mlxsw_afa_virfwd_fid_cmd fid_cmd,
					 u16 fid)
{
	mlxsw_afa_virfwd_fid_cmd_set(payload, fid_cmd);
	mlxsw_afa_virfwd_fid_set(payload, fid);
}

int mlxsw_afa_block_append_fid_set(struct mlxsw_afa_block *block, u16 fid,
				   struct netlink_ext_ack *extack)
{
	char *act = mlxsw_afa_block_append_action(block,
						  MLXSW_AFA_VIRFWD_CODE,
						  MLXSW_AFA_VIRFWD_SIZE);
	if (IS_ERR(act)) {
		NL_SET_ERR_MSG_MOD(extack, "Cannot append fid_set action");
		return PTR_ERR(act);
	}
	mlxsw_afa_virfwd_pack(act, MLXSW_AFA_VIRFWD_FID_CMD_SET, fid);
	return 0;
}
EXPORT_SYMBOL(mlxsw_afa_block_append_fid_set);

/* MC Routing Action
 * -----------------
 * The Multicast router action. Can be used by RMFT_V2 - Router Multicast
 * Forwarding Table Version 2 Register.
 */

#define MLXSW_AFA_MCROUTER_CODE 0x10
#define MLXSW_AFA_MCROUTER_SIZE 2

enum mlxsw_afa_mcrouter_rpf_action {
	MLXSW_AFA_MCROUTER_RPF_ACTION_NOP,
	MLXSW_AFA_MCROUTER_RPF_ACTION_TRAP,
	MLXSW_AFA_MCROUTER_RPF_ACTION_DISCARD_ERROR,
};

/* afa_mcrouter_rpf_action */
MLXSW_ITEM32(afa, mcrouter, rpf_action, 0x00, 28, 3);

/* afa_mcrouter_expected_irif */
MLXSW_ITEM32(afa, mcrouter, expected_irif, 0x00, 0, 16);

/* afa_mcrouter_min_mtu */
MLXSW_ITEM32(afa, mcrouter, min_mtu, 0x08, 0, 16);

enum mlxsw_afa_mrouter_vrmid {
	MLXSW_AFA_MCROUTER_VRMID_INVALID,
	MLXSW_AFA_MCROUTER_VRMID_VALID
};

/* afa_mcrouter_vrmid
 * Valid RMID: rigr_rmid_index is used as RMID
 */
MLXSW_ITEM32(afa, mcrouter, vrmid, 0x0C, 31, 1);

/* afa_mcrouter_rigr_rmid_index
 * When the vrmid field is set to invalid, the field is used as pointer to
 * Router Interface Group (RIGR) Table in the KVD linear.
 * When the vrmid is set to valid, the field is used as RMID index, ranged
 * from 0 to max_mid - 1. The index is to the Port Group Table.
 */
MLXSW_ITEM32(afa, mcrouter, rigr_rmid_index, 0x0C, 0, 24);

static inline void
mlxsw_afa_mcrouter_pack(char *payload,
			enum mlxsw_afa_mcrouter_rpf_action rpf_action,
			u16 expected_irif, u16 min_mtu,
			enum mlxsw_afa_mrouter_vrmid vrmid, u32 rigr_rmid_index)

{
	mlxsw_afa_mcrouter_rpf_action_set(payload, rpf_action);
	mlxsw_afa_mcrouter_expected_irif_set(payload, expected_irif);
	mlxsw_afa_mcrouter_min_mtu_set(payload, min_mtu);
	mlxsw_afa_mcrouter_vrmid_set(payload, vrmid);
	mlxsw_afa_mcrouter_rigr_rmid_index_set(payload, rigr_rmid_index);
}

int mlxsw_afa_block_append_mcrouter(struct mlxsw_afa_block *block,
				    u16 expected_irif, u16 min_mtu,
				    bool rmid_valid, u32 kvdl_index)
{
	char *act = mlxsw_afa_block_append_action(block,
						  MLXSW_AFA_MCROUTER_CODE,
						  MLXSW_AFA_MCROUTER_SIZE);
	if (IS_ERR(act))
		return PTR_ERR(act);
	mlxsw_afa_mcrouter_pack(act, MLXSW_AFA_MCROUTER_RPF_ACTION_TRAP,
				expected_irif, min_mtu, rmid_valid, kvdl_index);
	return 0;
}
EXPORT_SYMBOL(mlxsw_afa_block_append_mcrouter);<|MERGE_RESOLUTION|>--- conflicted
+++ resolved
@@ -316,11 +316,7 @@
 
 	block = kzalloc(sizeof(*block), GFP_KERNEL);
 	if (!block)
-<<<<<<< HEAD
-		return NULL;
-=======
 		return ERR_PTR(-ENOMEM);
->>>>>>> 91c34b95
 	INIT_LIST_HEAD(&block->resource_list);
 	block->afa = mlxsw_afa;
 
@@ -603,7 +599,6 @@
 			     struct mlxsw_afa_resource *resource)
 {
 	struct mlxsw_afa_counter *counter;
-<<<<<<< HEAD
 
 	counter = container_of(resource, struct mlxsw_afa_counter, resource);
 	mlxsw_afa_counter_destroy(block, counter);
@@ -619,23 +614,6 @@
 	if (!counter)
 		return ERR_PTR(-ENOMEM);
 
-=======
-
-	counter = container_of(resource, struct mlxsw_afa_counter, resource);
-	mlxsw_afa_counter_destroy(block, counter);
-}
-
-static struct mlxsw_afa_counter *
-mlxsw_afa_counter_create(struct mlxsw_afa_block *block)
-{
-	struct mlxsw_afa_counter *counter;
-	int err;
-
-	counter = kzalloc(sizeof(*counter), GFP_KERNEL);
-	if (!counter)
-		return ERR_PTR(-ENOMEM);
-
->>>>>>> 91c34b95
 	err = block->afa->ops->counter_index_get(block->afa->ops_priv,
 						 &counter->counter_index);
 	if (err)
