--- conflicted
+++ resolved
@@ -442,11 +442,7 @@
 
 	rulei = kzalloc(sizeof(*rulei), GFP_KERNEL);
 	if (!rulei)
-<<<<<<< HEAD
-		return NULL;
-=======
 		return ERR_PTR(-ENOMEM);
->>>>>>> 91c34b95
 	rulei->act_block = mlxsw_afa_block_create(acl->mlxsw_sp->afa);
 	if (IS_ERR(rulei->act_block)) {
 		err = PTR_ERR(rulei->act_block);
@@ -494,7 +490,6 @@
 }
 
 int mlxsw_sp_acl_rulei_act_continue(struct mlxsw_sp_acl_rule_info *rulei)
-<<<<<<< HEAD
 {
 	return mlxsw_afa_block_continue(rulei->act_block);
 }
@@ -507,20 +502,6 @@
 
 int mlxsw_sp_acl_rulei_act_terminate(struct mlxsw_sp_acl_rule_info *rulei)
 {
-=======
-{
-	return mlxsw_afa_block_continue(rulei->act_block);
-}
-
-int mlxsw_sp_acl_rulei_act_jump(struct mlxsw_sp_acl_rule_info *rulei,
-				u16 group_id)
-{
-	return mlxsw_afa_block_jump(rulei->act_block, group_id);
-}
-
-int mlxsw_sp_acl_rulei_act_terminate(struct mlxsw_sp_acl_rule_info *rulei)
-{
->>>>>>> 91c34b95
 	return mlxsw_afa_block_terminate(rulei->act_block);
 }
 
