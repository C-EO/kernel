--- conflicted
+++ resolved
@@ -23,11 +23,8 @@
 #include <linux/netlink.h>
 #include <linux/jhash.h>
 #include <linux/log2.h>
-<<<<<<< HEAD
-=======
 #include <linux/refcount.h>
 #include <linux/rhashtable.h>
->>>>>>> 7d2a07b7
 #include <net/switchdev.h>
 #include <net/pkt_cls.h>
 #include <net/netevent.h>
@@ -49,13 +46,8 @@
 #include "spectrum_trap.h"
 
 #define MLXSW_SP1_FWREV_MAJOR 13
-<<<<<<< HEAD
-#define MLXSW_SP1_FWREV_MINOR 2007
-#define MLXSW_SP1_FWREV_SUBMINOR 1168
-=======
 #define MLXSW_SP1_FWREV_MINOR 2008
 #define MLXSW_SP1_FWREV_SUBMINOR 2406
->>>>>>> 7d2a07b7
 #define MLXSW_SP1_FWREV_CAN_RESET_MINOR 1702
 
 static const struct mlxsw_fw_rev mlxsw_sp1_fw_rev = {
@@ -71,13 +63,8 @@
 	"." __stringify(MLXSW_SP1_FWREV_SUBMINOR) ".mfa2"
 
 #define MLXSW_SP2_FWREV_MAJOR 29
-<<<<<<< HEAD
-#define MLXSW_SP2_FWREV_MINOR 2007
-#define MLXSW_SP2_FWREV_SUBMINOR 1168
-=======
 #define MLXSW_SP2_FWREV_MINOR 2008
 #define MLXSW_SP2_FWREV_SUBMINOR 2406
->>>>>>> 7d2a07b7
 
 static const struct mlxsw_fw_rev mlxsw_sp2_fw_rev = {
 	.major = MLXSW_SP2_FWREV_MAJOR,
@@ -91,13 +78,8 @@
 	"." __stringify(MLXSW_SP2_FWREV_SUBMINOR) ".mfa2"
 
 #define MLXSW_SP3_FWREV_MAJOR 30
-<<<<<<< HEAD
-#define MLXSW_SP3_FWREV_MINOR 2007
-#define MLXSW_SP3_FWREV_SUBMINOR 1168
-=======
 #define MLXSW_SP3_FWREV_MINOR 2008
 #define MLXSW_SP3_FWREV_SUBMINOR 2406
->>>>>>> 7d2a07b7
 
 static const struct mlxsw_fw_rev mlxsw_sp3_fw_rev = {
 	.major = MLXSW_SP3_FWREV_MAJOR,
@@ -688,77 +670,8 @@
 	if (err) {
 		netdev_err(dev, "Failed to configure port's headroom\n");
 		return err;
-<<<<<<< HEAD
-
-	for (i = 0; i < IEEE_8021QAZ_MAX_TCS; i++) {
-		bool configure = false;
-		bool pfc = false;
-		u16 thres_cells;
-		u16 delay_cells;
-		u16 total_cells;
-		bool lossy;
-
-		for (j = 0; j < IEEE_8021QAZ_MAX_TCS; j++) {
-			if (prio_tc[j] == i) {
-				pfc = pfc_en & BIT(j);
-				configure = true;
-				break;
-			}
-		}
-
-		if (!configure)
-			continue;
-
-		lossy = !(pfc || pause_en);
-		thres_cells = mlxsw_sp_pg_buf_threshold_get(mlxsw_sp, mtu);
-		thres_cells = mlxsw_sp_port_headroom_8x_adjust(mlxsw_sp_port, thres_cells);
-		delay_cells = mlxsw_sp_pg_buf_delay_get(mlxsw_sp, mtu, delay,
-							pfc, pause_en);
-		delay_cells = mlxsw_sp_port_headroom_8x_adjust(mlxsw_sp_port, delay_cells);
-		total_cells = thres_cells + delay_cells;
-
-		taken_headroom_cells += total_cells;
-		if (taken_headroom_cells > max_headroom_cells)
-			return -ENOBUFS;
-
-		mlxsw_sp_pg_buf_pack(pbmc_pl, i, total_cells,
-				     thres_cells, lossy);
-	}
-
-	return mlxsw_reg_write(mlxsw_sp->core, MLXSW_REG(pbmc), pbmc_pl);
-}
-
-int mlxsw_sp_port_headroom_set(struct mlxsw_sp_port *mlxsw_sp_port,
-			       int mtu, bool pause_en)
-{
-	u8 def_prio_tc[IEEE_8021QAZ_MAX_TCS] = {0};
-	bool dcb_en = !!mlxsw_sp_port->dcb.ets;
-	struct ieee_pfc *my_pfc;
-	u8 *prio_tc;
-
-	prio_tc = dcb_en ? mlxsw_sp_port->dcb.ets->prio_tc : def_prio_tc;
-	my_pfc = dcb_en ? mlxsw_sp_port->dcb.pfc : NULL;
-
-	return __mlxsw_sp_port_headroom_set(mlxsw_sp_port, mtu, prio_tc,
-					    pause_en, my_pfc);
-}
-
-static int mlxsw_sp_port_change_mtu(struct net_device *dev, int mtu)
-{
-	struct mlxsw_sp_port *mlxsw_sp_port = netdev_priv(dev);
-	bool pause_en = mlxsw_sp_port_is_pause_en(mlxsw_sp_port);
-	int err;
-
-	err = mlxsw_sp_port_headroom_set(mlxsw_sp_port, mtu, pause_en);
-	if (err)
-		return err;
-	err = mlxsw_sp_span_port_mtu_update(mlxsw_sp_port, mtu);
-	if (err)
-		goto err_span_port_mtu_update;
-=======
-	}
-
->>>>>>> 7d2a07b7
+	}
+
 	err = mlxsw_sp_port_mtu_set(mlxsw_sp_port, mtu);
 	if (err)
 		goto err_port_mtu_set;
@@ -1089,7 +1002,6 @@
 
 static int mlxsw_sp_setup_tc_block(struct mlxsw_sp_port *mlxsw_sp_port,
 				   struct flow_block_offload *f)
-<<<<<<< HEAD
 {
 	switch (f->binder_type) {
 	case FLOW_BLOCK_BINDER_TYPE_CLSACT_INGRESS:
@@ -1103,41 +1015,6 @@
 	}
 }
 
-static int mlxsw_sp_setup_tc(struct net_device *dev, enum tc_setup_type type,
-			     void *type_data)
-{
-	struct mlxsw_sp_port *mlxsw_sp_port = netdev_priv(dev);
-
-	switch (type) {
-	case TC_SETUP_BLOCK:
-		return mlxsw_sp_setup_tc_block(mlxsw_sp_port, type_data);
-	case TC_SETUP_QDISC_RED:
-		return mlxsw_sp_setup_tc_red(mlxsw_sp_port, type_data);
-	case TC_SETUP_QDISC_PRIO:
-		return mlxsw_sp_setup_tc_prio(mlxsw_sp_port, type_data);
-	case TC_SETUP_QDISC_ETS:
-		return mlxsw_sp_setup_tc_ets(mlxsw_sp_port, type_data);
-	case TC_SETUP_QDISC_TBF:
-		return mlxsw_sp_setup_tc_tbf(mlxsw_sp_port, type_data);
-	case TC_SETUP_QDISC_FIFO:
-		return mlxsw_sp_setup_tc_fifo(mlxsw_sp_port, type_data);
-=======
-{
-	switch (f->binder_type) {
-	case FLOW_BLOCK_BINDER_TYPE_CLSACT_INGRESS:
-		return mlxsw_sp_setup_tc_block_clsact(mlxsw_sp_port, f, true);
-	case FLOW_BLOCK_BINDER_TYPE_CLSACT_EGRESS:
-		return mlxsw_sp_setup_tc_block_clsact(mlxsw_sp_port, f, false);
-	case FLOW_BLOCK_BINDER_TYPE_RED_EARLY_DROP:
-		return mlxsw_sp_setup_tc_block_qevent_early_drop(mlxsw_sp_port, f);
->>>>>>> 7d2a07b7
-	default:
-		return -EOPNOTSUPP;
-	}
-}
-
-<<<<<<< HEAD
-=======
 static int mlxsw_sp_setup_tc(struct net_device *dev, enum tc_setup_type type,
 			     void *type_data)
 {
@@ -1161,7 +1038,6 @@
 	}
 }
 
->>>>>>> 7d2a07b7
 static int mlxsw_sp_feature_hw_tc(struct net_device *dev, bool enable)
 {
 	struct mlxsw_sp_port *mlxsw_sp_port = netdev_priv(dev);
@@ -1299,7 +1175,6 @@
 	struct hwtstamp_config config = {0};
 
 	mlxsw_sp_port->mlxsw_sp->ptp_ops->hwtstamp_set(mlxsw_sp_port, &config);
-<<<<<<< HEAD
 }
 
 static int
@@ -1342,87 +1217,6 @@
 	u32 eth_proto_cap, eth_proto_admin, eth_proto_oper;
 	const struct mlxsw_sp_port_type_speed_ops *ops;
 	char ptys_pl[MLXSW_REG_PTYS_LEN];
-	int err;
-
-	ops = mlxsw_sp->port_type_speed_ops;
-
-	/* Set advertised speeds to supported speeds. */
-	ops->reg_ptys_eth_pack(mlxsw_sp, ptys_pl, mlxsw_sp_port->local_port,
-			       0, false);
-	err = mlxsw_reg_query(mlxsw_sp->core, MLXSW_REG(ptys), ptys_pl);
-	if (err)
-		return err;
-
-	ops->reg_ptys_eth_unpack(mlxsw_sp, ptys_pl, &eth_proto_cap,
-				 &eth_proto_admin, &eth_proto_oper);
-	ops->reg_ptys_eth_pack(mlxsw_sp, ptys_pl, mlxsw_sp_port->local_port,
-			       eth_proto_cap, mlxsw_sp_port->link.autoneg);
-	return mlxsw_reg_write(mlxsw_sp->core, MLXSW_REG(ptys), ptys_pl);
-}
-
-int mlxsw_sp_port_speed_get(struct mlxsw_sp_port *mlxsw_sp_port, u32 *speed)
-=======
-}
-
-static int
-mlxsw_sp_port_ioctl(struct net_device *dev, struct ifreq *ifr, int cmd)
-{
-	struct mlxsw_sp_port *mlxsw_sp_port = netdev_priv(dev);
-
-	switch (cmd) {
-	case SIOCSHWTSTAMP:
-		return mlxsw_sp_port_hwtstamp_set(mlxsw_sp_port, ifr);
-	case SIOCGHWTSTAMP:
-		return mlxsw_sp_port_hwtstamp_get(mlxsw_sp_port, ifr);
-	default:
-		return -EOPNOTSUPP;
-	}
-}
-
-static const struct net_device_ops mlxsw_sp_port_netdev_ops = {
-	.ndo_open		= mlxsw_sp_port_open,
-	.ndo_stop		= mlxsw_sp_port_stop,
-	.ndo_start_xmit		= mlxsw_sp_port_xmit,
-	.ndo_setup_tc           = mlxsw_sp_setup_tc,
-	.ndo_set_rx_mode	= mlxsw_sp_set_rx_mode,
-	.ndo_set_mac_address	= mlxsw_sp_port_set_mac_address,
-	.ndo_change_mtu		= mlxsw_sp_port_change_mtu,
-	.ndo_get_stats64	= mlxsw_sp_port_get_stats64,
-	.ndo_has_offload_stats	= mlxsw_sp_port_has_offload_stats,
-	.ndo_get_offload_stats	= mlxsw_sp_port_get_offload_stats,
-	.ndo_vlan_rx_add_vid	= mlxsw_sp_port_add_vid,
-	.ndo_vlan_rx_kill_vid	= mlxsw_sp_port_kill_vid,
-	.ndo_set_features	= mlxsw_sp_set_features,
-	.ndo_get_devlink_port	= mlxsw_sp_port_get_devlink_port,
-	.ndo_do_ioctl		= mlxsw_sp_port_ioctl,
-};
-
-static int
-mlxsw_sp_port_speed_by_width_set(struct mlxsw_sp_port *mlxsw_sp_port)
->>>>>>> 7d2a07b7
-{
-	const struct mlxsw_sp_port_type_speed_ops *port_type_speed_ops;
-	struct mlxsw_sp *mlxsw_sp = mlxsw_sp_port->mlxsw_sp;
-<<<<<<< HEAD
-	char ptys_pl[MLXSW_REG_PTYS_LEN];
-	u32 eth_proto_oper;
-	int err;
-
-	port_type_speed_ops = mlxsw_sp->port_type_speed_ops;
-	port_type_speed_ops->reg_ptys_eth_pack(mlxsw_sp, ptys_pl,
-					       mlxsw_sp_port->local_port, 0,
-					       false);
-	err = mlxsw_reg_query(mlxsw_sp->core, MLXSW_REG(ptys), ptys_pl);
-	if (err)
-		return err;
-	port_type_speed_ops->reg_ptys_eth_unpack(mlxsw_sp, ptys_pl, NULL, NULL,
-						 &eth_proto_oper);
-	*speed = port_type_speed_ops->from_ptys_speed(mlxsw_sp, eth_proto_oper);
-	return 0;
-=======
-	u32 eth_proto_cap, eth_proto_admin, eth_proto_oper;
-	const struct mlxsw_sp_port_type_speed_ops *ops;
-	char ptys_pl[MLXSW_REG_PTYS_LEN];
 	u32 eth_proto_cap_masked;
 	int err;
 
@@ -1444,7 +1238,6 @@
 			       eth_proto_cap_masked,
 			       mlxsw_sp_port->link.autoneg);
 	return mlxsw_reg_write(mlxsw_sp->core, MLXSW_REG(ptys), ptys_pl);
->>>>>>> 7d2a07b7
 }
 
 int mlxsw_sp_port_speed_get(struct mlxsw_sp_port *mlxsw_sp_port, u32 *speed)
@@ -1868,8 +1661,6 @@
 
 	INIT_DELAYED_WORK(&mlxsw_sp_port->ptp.shaper_dw,
 			  mlxsw_sp->ptp_ops->shaper_work);
-	INIT_DELAYED_WORK(&mlxsw_sp_port->span.speed_update_dw,
-			  mlxsw_sp_span_speed_update_work);
 
 	mlxsw_sp->ports[local_port] = mlxsw_sp_port;
 
@@ -1938,7 +1729,6 @@
 	struct mlxsw_sp_port *mlxsw_sp_port = mlxsw_sp->ports[local_port];
 
 	cancel_delayed_work_sync(&mlxsw_sp_port->periodic_hw_stats.update_dw);
-	cancel_delayed_work_sync(&mlxsw_sp_port->span.speed_update_dw);
 	cancel_delayed_work_sync(&mlxsw_sp_port->ptp.shaper_dw);
 	mlxsw_sp_port_ptp_clear(mlxsw_sp_port);
 	mlxsw_core_port_clear(mlxsw_sp->core, local_port, mlxsw_sp);
@@ -2068,12 +1858,9 @@
 		return -ENOMEM;
 
 	for (i = 1; i < max_ports; i++) {
-<<<<<<< HEAD
-=======
 		if (mlxsw_core_port_is_xm(mlxsw_sp->core, i))
 			continue;
 
->>>>>>> 7d2a07b7
 		err = mlxsw_sp_port_module_info_get(mlxsw_sp, i, &port_mapping);
 		if (err)
 			goto err_port_module_info_get;
@@ -2355,7 +2142,6 @@
 		netdev_info(mlxsw_sp_port->dev, "link up\n");
 		netif_carrier_on(mlxsw_sp_port->dev);
 		mlxsw_core_schedule_dw(&mlxsw_sp_port->ptp.shaper_dw, 0);
-		mlxsw_core_schedule_dw(&mlxsw_sp_port->span.speed_update_dw, 0);
 	} else {
 		netdev_info(mlxsw_sp_port->dev, "link down\n");
 		netif_carrier_off(mlxsw_sp_port->dev);
@@ -2449,35 +2235,6 @@
 	mlxsw_sp->ptp_ops->receive(mlxsw_sp, skb, local_port);
 }
 
-<<<<<<< HEAD
-void mlxsw_sp_sample_receive(struct mlxsw_sp *mlxsw_sp, struct sk_buff *skb,
-			     u8 local_port)
-{
-	struct mlxsw_sp_port *mlxsw_sp_port = mlxsw_sp->ports[local_port];
-	struct mlxsw_sp_port_sample *sample;
-	u32 size;
-
-	if (unlikely(!mlxsw_sp_port)) {
-		dev_warn_ratelimited(mlxsw_sp->bus_info->dev, "Port %d: sample skb received for non-existent port\n",
-				     local_port);
-		goto out;
-	}
-
-	rcu_read_lock();
-	sample = rcu_dereference(mlxsw_sp_port->sample);
-	if (!sample)
-		goto out_unlock;
-	size = sample->truncate ? sample->trunc_size : skb->len;
-	psample_sample_packet(sample->psample_group, skb, size,
-			      mlxsw_sp_port->dev->ifindex, 0, sample->rate);
-out_unlock:
-	rcu_read_unlock();
-out:
-	consume_skb(skb);
-}
-
-=======
->>>>>>> 7d2a07b7
 #define MLXSW_SP_RXL_NO_MARK(_trap_id, _action, _trap_group, _is_ctrl)	\
 	MLXSW_RXL(mlxsw_sp_rx_listener_no_mark_func, _trap_id, _action,	\
 		  _is_ctrl, SP_##_trap_group, DISCARD)
@@ -3111,8 +2868,6 @@
 		goto err_port_module_info_init;
 	}
 
-<<<<<<< HEAD
-=======
 	err = rhashtable_init(&mlxsw_sp->sample_trigger_ht,
 			      &mlxsw_sp_sample_trigger_ht_params);
 	if (err) {
@@ -3120,7 +2875,6 @@
 		goto err_sample_trigger_init;
 	}
 
->>>>>>> 7d2a07b7
 	err = mlxsw_sp_ports_create(mlxsw_sp);
 	if (err) {
 		dev_err(mlxsw_sp->bus_info->dev, "Failed to create ports\n");
@@ -3130,11 +2884,8 @@
 	return 0;
 
 err_ports_create:
-<<<<<<< HEAD
-=======
 	rhashtable_destroy(&mlxsw_sp->sample_trigger_ht);
 err_sample_trigger_init:
->>>>>>> 7d2a07b7
 	mlxsw_sp_port_module_info_fini(mlxsw_sp);
 err_port_module_info_init:
 	mlxsw_sp_dpipe_fini(mlxsw_sp);
@@ -3184,10 +2935,7 @@
 {
 	struct mlxsw_sp *mlxsw_sp = mlxsw_core_driver_priv(mlxsw_core);
 
-<<<<<<< HEAD
-=======
 	mlxsw_sp->switchdev_ops = &mlxsw_sp1_switchdev_ops;
->>>>>>> 7d2a07b7
 	mlxsw_sp->kvdl_ops = &mlxsw_sp1_kvdl_ops;
 	mlxsw_sp->afa_ops = &mlxsw_sp1_act_afa_ops;
 	mlxsw_sp->afk_ops = &mlxsw_sp1_afk_ops;
@@ -3203,11 +2951,8 @@
 	mlxsw_sp->span_ops = &mlxsw_sp1_span_ops;
 	mlxsw_sp->policer_core_ops = &mlxsw_sp1_policer_core_ops;
 	mlxsw_sp->trap_ops = &mlxsw_sp1_trap_ops;
-<<<<<<< HEAD
-=======
 	mlxsw_sp->mall_ops = &mlxsw_sp1_mall_ops;
 	mlxsw_sp->router_ops = &mlxsw_sp1_router_ops;
->>>>>>> 7d2a07b7
 	mlxsw_sp->listeners = mlxsw_sp1_listener;
 	mlxsw_sp->listeners_count = ARRAY_SIZE(mlxsw_sp1_listener);
 	mlxsw_sp->lowest_shaper_bs = MLXSW_REG_QEEC_LOWEST_SHAPER_BS_SP1;
@@ -3221,10 +2966,7 @@
 {
 	struct mlxsw_sp *mlxsw_sp = mlxsw_core_driver_priv(mlxsw_core);
 
-<<<<<<< HEAD
-=======
 	mlxsw_sp->switchdev_ops = &mlxsw_sp2_switchdev_ops;
->>>>>>> 7d2a07b7
 	mlxsw_sp->kvdl_ops = &mlxsw_sp2_kvdl_ops;
 	mlxsw_sp->afa_ops = &mlxsw_sp2_act_afa_ops;
 	mlxsw_sp->afk_ops = &mlxsw_sp2_afk_ops;
@@ -3233,23 +2975,15 @@
 	mlxsw_sp->acl_tcam_ops = &mlxsw_sp2_acl_tcam_ops;
 	mlxsw_sp->nve_ops_arr = mlxsw_sp2_nve_ops_arr;
 	mlxsw_sp->mac_mask = mlxsw_sp2_mac_mask;
-<<<<<<< HEAD
-	mlxsw_sp->rif_ops_arr = mlxsw_sp2_rif_ops_arr;
-	mlxsw_sp->sb_vals = &mlxsw_sp2_sb_vals;
-=======
 	mlxsw_sp->sb_vals = &mlxsw_sp2_sb_vals;
 	mlxsw_sp->sb_ops = &mlxsw_sp2_sb_ops;
->>>>>>> 7d2a07b7
 	mlxsw_sp->port_type_speed_ops = &mlxsw_sp2_port_type_speed_ops;
 	mlxsw_sp->ptp_ops = &mlxsw_sp2_ptp_ops;
 	mlxsw_sp->span_ops = &mlxsw_sp2_span_ops;
 	mlxsw_sp->policer_core_ops = &mlxsw_sp2_policer_core_ops;
 	mlxsw_sp->trap_ops = &mlxsw_sp2_trap_ops;
-<<<<<<< HEAD
-=======
 	mlxsw_sp->mall_ops = &mlxsw_sp2_mall_ops;
 	mlxsw_sp->router_ops = &mlxsw_sp2_router_ops;
->>>>>>> 7d2a07b7
 	mlxsw_sp->lowest_shaper_bs = MLXSW_REG_QEEC_LOWEST_SHAPER_BS_SP2;
 
 	return mlxsw_sp_init(mlxsw_core, mlxsw_bus_info, extack);
@@ -3277,11 +3011,8 @@
 	mlxsw_sp->span_ops = &mlxsw_sp3_span_ops;
 	mlxsw_sp->policer_core_ops = &mlxsw_sp2_policer_core_ops;
 	mlxsw_sp->trap_ops = &mlxsw_sp2_trap_ops;
-<<<<<<< HEAD
-=======
 	mlxsw_sp->mall_ops = &mlxsw_sp2_mall_ops;
 	mlxsw_sp->router_ops = &mlxsw_sp2_router_ops;
->>>>>>> 7d2a07b7
 	mlxsw_sp->lowest_shaper_bs = MLXSW_REG_QEEC_LOWEST_SHAPER_BS_SP3;
 
 	return mlxsw_sp_init(mlxsw_core, mlxsw_bus_info, extack);
@@ -3292,10 +3023,7 @@
 	struct mlxsw_sp *mlxsw_sp = mlxsw_core_driver_priv(mlxsw_core);
 
 	mlxsw_sp_ports_remove(mlxsw_sp);
-<<<<<<< HEAD
-=======
 	rhashtable_destroy(&mlxsw_sp->sample_trigger_ht);
->>>>>>> 7d2a07b7
 	mlxsw_sp_port_module_info_fini(mlxsw_sp);
 	mlxsw_sp_dpipe_fini(mlxsw_sp);
 	unregister_netdevice_notifier_net(mlxsw_sp_net(mlxsw_sp),
@@ -3766,11 +3494,8 @@
 	.txhdr_len			= MLXSW_TXHDR_LEN,
 	.profile			= &mlxsw_sp2_config_profile,
 	.res_query_enabled		= true,
-<<<<<<< HEAD
-=======
 	.fw_fatal_enabled		= true,
 	.temp_warn_enabled		= true,
->>>>>>> 7d2a07b7
 };
 
 static struct mlxsw_driver mlxsw_sp3_driver = {
