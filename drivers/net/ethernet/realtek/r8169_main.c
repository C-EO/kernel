--- conflicted
+++ resolved
@@ -330,21 +330,15 @@
 };
 
 enum rtl8125_registers {
-<<<<<<< HEAD
-=======
 	LEDSEL0			= 0x18,
->>>>>>> 4cece764
 	INT_CFG0_8125		= 0x34,
 #define INT_CFG0_ENABLE_8125		BIT(0)
 #define INT_CFG0_CLKREQEN		BIT(3)
 	IntrMask_8125		= 0x38,
 	IntrStatus_8125		= 0x3c,
 	INT_CFG1_8125		= 0x7a,
-<<<<<<< HEAD
-=======
 	LEDSEL2			= 0x84,
 	LEDSEL1			= 0x86,
->>>>>>> 4cece764
 	TxPoll_8125		= 0x90,
 	LEDSEL3			= 0x96,
 	MAC0_BKP		= 0x19e0,
@@ -3906,18 +3900,7 @@
 	dev->mtu = new_mtu;
 	netdev_update_features(dev);
 	rtl_jumbo_config(tp);
-<<<<<<< HEAD
-
-	switch (tp->mac_version) {
-	case RTL_GIGA_MAC_VER_61 ... RTL_GIGA_MAC_VER_65:
-		rtl8125_set_eee_txidle_timer(tp);
-		break;
-	default:
-		break;
-	}
-=======
 	rtl_set_eee_txidle_timer(tp);
->>>>>>> 4cece764
 
 	return 0;
 }
