--- conflicted
+++ resolved
@@ -1407,20 +1407,11 @@
 
 #ifdef MV643XX_CHECKSUM_OFFLOAD_TX
 #ifdef MAX_SKB_FRAGS
-<<<<<<< HEAD
-        /*
-         * Zero copy can only work if we use Discovery II memory. Else, we will
-         * have to map the buffers to ISA memory which is only 16 MB
-         */
-        dev->features = NETIF_F_SG | NETIF_F_IP_CSUM | NETIF_F_HW_CSUM;
-=======
-#ifndef CONFIG_JAGUAR_DMALOW
 	/*
 	 * Zero copy can only work if we use Discovery II memory. Else, we will
 	 * have to map the buffers to ISA memory which is only 16 MB
 	 */
 	dev->features = NETIF_F_SG | NETIF_F_IP_CSUM | NETIF_F_HW_CSUM;
->>>>>>> ce7916c2
 #endif
 #endif
 
