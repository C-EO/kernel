// SPDX-License-Identifier: GPL-2.0-only
/*
 * GENEVE: Generic Network Virtualization Encapsulation
 *
 * Copyright (c) 2015 Red Hat, Inc.
 */

#define pr_fmt(fmt) KBUILD_MODNAME ": " fmt

#include <linux/ethtool.h>
#include <linux/kernel.h>
#include <linux/module.h>
#include <linux/etherdevice.h>
#include <linux/hash.h>
#include <net/ipv6_stubs.h>
#include <net/dst_metadata.h>
#include <net/gro_cells.h>
#include <net/rtnetlink.h>
#include <net/geneve.h>
#include <net/protocol.h>

#define GENEVE_NETDEV_VER	"0.6"

#define GENEVE_N_VID		(1u << 24)
#define GENEVE_VID_MASK		(GENEVE_N_VID - 1)

#define VNI_HASH_BITS		10
#define VNI_HASH_SIZE		(1<<VNI_HASH_BITS)

static bool log_ecn_error = true;
module_param(log_ecn_error, bool, 0644);
MODULE_PARM_DESC(log_ecn_error, "Log packets received with corrupted ECN");

#define GENEVE_VER 0
#define GENEVE_BASE_HLEN (sizeof(struct udphdr) + sizeof(struct genevehdr))
#define GENEVE_IPV4_HLEN (ETH_HLEN + sizeof(struct iphdr) + GENEVE_BASE_HLEN)
#define GENEVE_IPV6_HLEN (ETH_HLEN + sizeof(struct ipv6hdr) + GENEVE_BASE_HLEN)

/* per-network namespace private data for this module */
struct geneve_net {
	struct list_head	geneve_list;
	struct list_head	sock_list;
};

static unsigned int geneve_net_id;

struct geneve_dev_node {
	struct hlist_node hlist;
	struct geneve_dev *geneve;
};

struct geneve_config {
	struct ip_tunnel_info	info;
	bool			collect_md;
	bool			use_udp6_rx_checksums;
	bool			ttl_inherit;
	enum ifla_geneve_df	df;
};

/* Pseudo network device */
struct geneve_dev {
	struct geneve_dev_node hlist4;	/* vni hash table for IPv4 socket */
#if IS_ENABLED(CONFIG_IPV6)
	struct geneve_dev_node hlist6;	/* vni hash table for IPv6 socket */
#endif
	struct net	   *net;	/* netns for packet i/o */
	struct net_device  *dev;	/* netdev for geneve tunnel */
	struct geneve_sock __rcu *sock4;	/* IPv4 socket used for geneve tunnel */
#if IS_ENABLED(CONFIG_IPV6)
	struct geneve_sock __rcu *sock6;	/* IPv6 socket used for geneve tunnel */
#endif
	struct list_head   next;	/* geneve's per namespace list */
	struct gro_cells   gro_cells;
	struct geneve_config cfg;
};

struct geneve_sock {
	bool			collect_md;
	struct list_head	list;
	struct socket		*sock;
	struct rcu_head		rcu;
	int			refcnt;
	struct hlist_head	vni_list[VNI_HASH_SIZE];
};

static inline __u32 geneve_net_vni_hash(u8 vni[3])
{
	__u32 vnid;

	vnid = (vni[0] << 16) | (vni[1] << 8) | vni[2];
	return hash_32(vnid, VNI_HASH_BITS);
}

static __be64 vni_to_tunnel_id(const __u8 *vni)
{
#ifdef __BIG_ENDIAN
	return (vni[0] << 16) | (vni[1] << 8) | vni[2];
#else
	return (__force __be64)(((__force u64)vni[0] << 40) |
				((__force u64)vni[1] << 48) |
				((__force u64)vni[2] << 56));
#endif
}

/* Convert 64 bit tunnel ID to 24 bit VNI. */
static void tunnel_id_to_vni(__be64 tun_id, __u8 *vni)
{
#ifdef __BIG_ENDIAN
	vni[0] = (__force __u8)(tun_id >> 16);
	vni[1] = (__force __u8)(tun_id >> 8);
	vni[2] = (__force __u8)tun_id;
#else
	vni[0] = (__force __u8)((__force u64)tun_id >> 40);
	vni[1] = (__force __u8)((__force u64)tun_id >> 48);
	vni[2] = (__force __u8)((__force u64)tun_id >> 56);
#endif
}

static bool eq_tun_id_and_vni(u8 *tun_id, u8 *vni)
{
	return !memcmp(vni, &tun_id[5], 3);
}

static sa_family_t geneve_get_sk_family(struct geneve_sock *gs)
{
	return gs->sock->sk->sk_family;
}

static struct geneve_dev *geneve_lookup(struct geneve_sock *gs,
					__be32 addr, u8 vni[])
{
	struct hlist_head *vni_list_head;
	struct geneve_dev_node *node;
	__u32 hash;

	/* Find the device for this VNI */
	hash = geneve_net_vni_hash(vni);
	vni_list_head = &gs->vni_list[hash];
	hlist_for_each_entry_rcu(node, vni_list_head, hlist) {
		if (eq_tun_id_and_vni((u8 *)&node->geneve->cfg.info.key.tun_id, vni) &&
		    addr == node->geneve->cfg.info.key.u.ipv4.dst)
			return node->geneve;
	}
	return NULL;
}

#if IS_ENABLED(CONFIG_IPV6)
static struct geneve_dev *geneve6_lookup(struct geneve_sock *gs,
					 struct in6_addr addr6, u8 vni[])
{
	struct hlist_head *vni_list_head;
	struct geneve_dev_node *node;
	__u32 hash;

	/* Find the device for this VNI */
	hash = geneve_net_vni_hash(vni);
	vni_list_head = &gs->vni_list[hash];
	hlist_for_each_entry_rcu(node, vni_list_head, hlist) {
		if (eq_tun_id_and_vni((u8 *)&node->geneve->cfg.info.key.tun_id, vni) &&
		    ipv6_addr_equal(&addr6, &node->geneve->cfg.info.key.u.ipv6.dst))
			return node->geneve;
	}
	return NULL;
}
#endif

static inline struct genevehdr *geneve_hdr(const struct sk_buff *skb)
{
	return (struct genevehdr *)(udp_hdr(skb) + 1);
}

static struct geneve_dev *geneve_lookup_skb(struct geneve_sock *gs,
					    struct sk_buff *skb)
{
	static u8 zero_vni[3];
	u8 *vni;

	if (geneve_get_sk_family(gs) == AF_INET) {
		struct iphdr *iph;
		__be32 addr;

		iph = ip_hdr(skb); /* outer IP header... */

		if (gs->collect_md) {
			vni = zero_vni;
			addr = 0;
		} else {
			vni = geneve_hdr(skb)->vni;
			addr = iph->saddr;
		}

		return geneve_lookup(gs, addr, vni);
#if IS_ENABLED(CONFIG_IPV6)
	} else if (geneve_get_sk_family(gs) == AF_INET6) {
		static struct in6_addr zero_addr6;
		struct ipv6hdr *ip6h;
		struct in6_addr addr6;

		ip6h = ipv6_hdr(skb); /* outer IPv6 header... */

		if (gs->collect_md) {
			vni = zero_vni;
			addr6 = zero_addr6;
		} else {
			vni = geneve_hdr(skb)->vni;
			addr6 = ip6h->saddr;
		}

		return geneve6_lookup(gs, addr6, vni);
#endif
	}
	return NULL;
}

/* geneve receive/decap routine */
static void geneve_rx(struct geneve_dev *geneve, struct geneve_sock *gs,
		      struct sk_buff *skb)
{
	struct genevehdr *gnvh = geneve_hdr(skb);
	struct metadata_dst *tun_dst = NULL;
	unsigned int len;
	int err = 0;
	void *oiph;

	if (ip_tunnel_collect_metadata() || gs->collect_md) {
		__be16 flags;

		flags = TUNNEL_KEY | (gnvh->oam ? TUNNEL_OAM : 0) |
			(gnvh->critical ? TUNNEL_CRIT_OPT : 0);

		tun_dst = udp_tun_rx_dst(skb, geneve_get_sk_family(gs), flags,
					 vni_to_tunnel_id(gnvh->vni),
					 gnvh->opt_len * 4);
		if (!tun_dst) {
			geneve->dev->stats.rx_dropped++;
			goto drop;
		}
		/* Update tunnel dst according to Geneve options. */
		ip_tunnel_info_opts_set(&tun_dst->u.tun_info,
					gnvh->options, gnvh->opt_len * 4,
					TUNNEL_GENEVE_OPT);
	} else {
		/* Drop packets w/ critical options,
		 * since we don't support any...
		 */
		if (gnvh->critical) {
			geneve->dev->stats.rx_frame_errors++;
			geneve->dev->stats.rx_errors++;
			goto drop;
		}
	}

	skb_reset_mac_header(skb);
	skb->protocol = eth_type_trans(skb, geneve->dev);
	skb_postpull_rcsum(skb, eth_hdr(skb), ETH_HLEN);

	if (tun_dst)
		skb_dst_set(skb, &tun_dst->dst);

	/* Ignore packet loops (and multicast echo) */
	if (ether_addr_equal(eth_hdr(skb)->h_source, geneve->dev->dev_addr)) {
		geneve->dev->stats.rx_errors++;
		goto drop;
	}

	oiph = skb_network_header(skb);
	skb_reset_network_header(skb);

	if (geneve_get_sk_family(gs) == AF_INET)
		err = IP_ECN_decapsulate(oiph, skb);
#if IS_ENABLED(CONFIG_IPV6)
	else
		err = IP6_ECN_decapsulate(oiph, skb);
#endif

	if (unlikely(err)) {
		if (log_ecn_error) {
			if (geneve_get_sk_family(gs) == AF_INET)
				net_info_ratelimited("non-ECT from %pI4 "
						     "with TOS=%#x\n",
						     &((struct iphdr *)oiph)->saddr,
						     ((struct iphdr *)oiph)->tos);
#if IS_ENABLED(CONFIG_IPV6)
			else
				net_info_ratelimited("non-ECT from %pI6\n",
						     &((struct ipv6hdr *)oiph)->saddr);
#endif
		}
		if (err > 1) {
			++geneve->dev->stats.rx_frame_errors;
			++geneve->dev->stats.rx_errors;
			goto drop;
		}
	}

	len = skb->len;
	err = gro_cells_receive(&geneve->gro_cells, skb);
	if (likely(err == NET_RX_SUCCESS))
		dev_sw_netstats_rx_add(geneve->dev, len);

	return;
drop:
	/* Consume bad packet */
	kfree_skb(skb);
}

/* Setup stats when device is created */
static int geneve_init(struct net_device *dev)
{
	struct geneve_dev *geneve = netdev_priv(dev);
	int err;

	dev->tstats = netdev_alloc_pcpu_stats(struct pcpu_sw_netstats);
	if (!dev->tstats)
		return -ENOMEM;

	err = gro_cells_init(&geneve->gro_cells, dev);
	if (err) {
		free_percpu(dev->tstats);
		return err;
	}

	err = dst_cache_init(&geneve->cfg.info.dst_cache, GFP_KERNEL);
	if (err) {
		free_percpu(dev->tstats);
		gro_cells_destroy(&geneve->gro_cells);
		return err;
	}
	return 0;
}

static void geneve_uninit(struct net_device *dev)
{
	struct geneve_dev *geneve = netdev_priv(dev);

	dst_cache_destroy(&geneve->cfg.info.dst_cache);
	gro_cells_destroy(&geneve->gro_cells);
	free_percpu(dev->tstats);
}

/* Callback from net/ipv4/udp.c to receive packets */
static int geneve_udp_encap_recv(struct sock *sk, struct sk_buff *skb)
{
	struct genevehdr *geneveh;
	struct geneve_dev *geneve;
	struct geneve_sock *gs;
	int opts_len;

	/* Need UDP and Geneve header to be present */
	if (unlikely(!pskb_may_pull(skb, GENEVE_BASE_HLEN)))
		goto drop;

	/* Return packets with reserved bits set */
	geneveh = geneve_hdr(skb);
	if (unlikely(geneveh->ver != GENEVE_VER))
		goto drop;

	if (unlikely(geneveh->proto_type != htons(ETH_P_TEB)))
		goto drop;

	gs = rcu_dereference_sk_user_data(sk);
	if (!gs)
		goto drop;

	geneve = geneve_lookup_skb(gs, skb);
	if (!geneve)
		goto drop;

	opts_len = geneveh->opt_len * 4;
	if (iptunnel_pull_header(skb, GENEVE_BASE_HLEN + opts_len,
				 htons(ETH_P_TEB),
				 !net_eq(geneve->net, dev_net(geneve->dev)))) {
		geneve->dev->stats.rx_dropped++;
		goto drop;
	}

	geneve_rx(geneve, gs, skb);
	return 0;

drop:
	/* Consume bad packet */
	kfree_skb(skb);
	return 0;
}

/* Callback from net/ipv{4,6}/udp.c to check that we have a tunnel for errors */
static int geneve_udp_encap_err_lookup(struct sock *sk, struct sk_buff *skb)
{
	struct genevehdr *geneveh;
	struct geneve_sock *gs;
	u8 zero_vni[3] = { 0 };
	u8 *vni = zero_vni;

	if (!pskb_may_pull(skb, skb_transport_offset(skb) + GENEVE_BASE_HLEN))
		return -EINVAL;

	geneveh = geneve_hdr(skb);
	if (geneveh->ver != GENEVE_VER)
		return -EINVAL;

	if (geneveh->proto_type != htons(ETH_P_TEB))
		return -EINVAL;

	gs = rcu_dereference_sk_user_data(sk);
	if (!gs)
		return -ENOENT;

	if (geneve_get_sk_family(gs) == AF_INET) {
		struct iphdr *iph = ip_hdr(skb);
		__be32 addr4 = 0;

		if (!gs->collect_md) {
			vni = geneve_hdr(skb)->vni;
			addr4 = iph->daddr;
		}

		return geneve_lookup(gs, addr4, vni) ? 0 : -ENOENT;
	}

#if IS_ENABLED(CONFIG_IPV6)
	if (geneve_get_sk_family(gs) == AF_INET6) {
		struct ipv6hdr *ip6h = ipv6_hdr(skb);
		struct in6_addr addr6;

		memset(&addr6, 0, sizeof(struct in6_addr));

		if (!gs->collect_md) {
			vni = geneve_hdr(skb)->vni;
			addr6 = ip6h->daddr;
		}

		return geneve6_lookup(gs, addr6, vni) ? 0 : -ENOENT;
	}
#endif

	return -EPFNOSUPPORT;
}

static struct socket *geneve_create_sock(struct net *net, bool ipv6,
					 __be16 port, bool ipv6_rx_csum)
{
	struct socket *sock;
	struct udp_port_cfg udp_conf;
	int err;

	memset(&udp_conf, 0, sizeof(udp_conf));

	if (ipv6) {
		udp_conf.family = AF_INET6;
		udp_conf.ipv6_v6only = 1;
		udp_conf.use_udp6_rx_checksums = ipv6_rx_csum;
	} else {
		udp_conf.family = AF_INET;
		udp_conf.local_ip.s_addr = htonl(INADDR_ANY);
	}

	udp_conf.local_udp_port = port;

	/* Open UDP socket */
	err = udp_sock_create(net, &udp_conf, &sock);
	if (err < 0)
		return ERR_PTR(err);

	udp_allow_gso(sock->sk);
	return sock;
}

static int geneve_hlen(struct genevehdr *gh)
{
	return sizeof(*gh) + gh->opt_len * 4;
}

static struct sk_buff *geneve_gro_receive(struct sock *sk,
					  struct list_head *head,
					  struct sk_buff *skb)
{
	struct sk_buff *pp = NULL;
	struct sk_buff *p;
	struct genevehdr *gh, *gh2;
	unsigned int hlen, gh_len, off_gnv;
	const struct packet_offload *ptype;
	__be16 type;
	int flush = 1;

	off_gnv = skb_gro_offset(skb);
	hlen = off_gnv + sizeof(*gh);
	gh = skb_gro_header_fast(skb, off_gnv);
	if (skb_gro_header_hard(skb, hlen)) {
		gh = skb_gro_header_slow(skb, hlen, off_gnv);
		if (unlikely(!gh))
			goto out;
	}

	if (gh->ver != GENEVE_VER || gh->oam)
		goto out;
	gh_len = geneve_hlen(gh);

	hlen = off_gnv + gh_len;
	if (skb_gro_header_hard(skb, hlen)) {
		gh = skb_gro_header_slow(skb, hlen, off_gnv);
		if (unlikely(!gh))
			goto out;
	}

	list_for_each_entry(p, head, list) {
		if (!NAPI_GRO_CB(p)->same_flow)
			continue;

		gh2 = (struct genevehdr *)(p->data + off_gnv);
		if (gh->opt_len != gh2->opt_len ||
		    memcmp(gh, gh2, gh_len)) {
			NAPI_GRO_CB(p)->same_flow = 0;
			continue;
		}
	}

	type = gh->proto_type;

	rcu_read_lock();
	ptype = gro_find_receive_by_type(type);
	if (!ptype)
		goto out_unlock;

	skb_gro_pull(skb, gh_len);
	skb_gro_postpull_rcsum(skb, gh, gh_len);
	pp = call_gro_receive(ptype->callbacks.gro_receive, head, skb);
	flush = 0;

out_unlock:
	rcu_read_unlock();
out:
	skb_gro_flush_final(skb, pp, flush);

	return pp;
}

static int geneve_gro_complete(struct sock *sk, struct sk_buff *skb,
			       int nhoff)
{
	struct genevehdr *gh;
	struct packet_offload *ptype;
	__be16 type;
	int gh_len;
	int err = -ENOSYS;

	gh = (struct genevehdr *)(skb->data + nhoff);
	gh_len = geneve_hlen(gh);
	type = gh->proto_type;

	rcu_read_lock();
	ptype = gro_find_complete_by_type(type);
	if (ptype)
		err = ptype->callbacks.gro_complete(skb, nhoff + gh_len);

	rcu_read_unlock();

	skb_set_inner_mac_header(skb, nhoff + gh_len);

	return err;
}

/* Create new listen socket if needed */
static struct geneve_sock *geneve_socket_create(struct net *net, __be16 port,
						bool ipv6, bool ipv6_rx_csum)
{
	struct geneve_net *gn = net_generic(net, geneve_net_id);
	struct geneve_sock *gs;
	struct socket *sock;
	struct udp_tunnel_sock_cfg tunnel_cfg;
	int h;

	gs = kzalloc(sizeof(*gs), GFP_KERNEL);
	if (!gs)
		return ERR_PTR(-ENOMEM);

	sock = geneve_create_sock(net, ipv6, port, ipv6_rx_csum);
	if (IS_ERR(sock)) {
		kfree(gs);
		return ERR_CAST(sock);
	}

	gs->sock = sock;
	gs->refcnt = 1;
	for (h = 0; h < VNI_HASH_SIZE; ++h)
		INIT_HLIST_HEAD(&gs->vni_list[h]);

	/* Initialize the geneve udp offloads structure */
	udp_tunnel_notify_add_rx_port(gs->sock, UDP_TUNNEL_TYPE_GENEVE);

	/* Mark socket as an encapsulation socket */
	memset(&tunnel_cfg, 0, sizeof(tunnel_cfg));
	tunnel_cfg.sk_user_data = gs;
	tunnel_cfg.encap_type = 1;
	tunnel_cfg.gro_receive = geneve_gro_receive;
	tunnel_cfg.gro_complete = geneve_gro_complete;
	tunnel_cfg.encap_rcv = geneve_udp_encap_recv;
	tunnel_cfg.encap_err_lookup = geneve_udp_encap_err_lookup;
	tunnel_cfg.encap_destroy = NULL;
	setup_udp_tunnel_sock(net, sock, &tunnel_cfg);
	list_add(&gs->list, &gn->sock_list);
	return gs;
}

static void __geneve_sock_release(struct geneve_sock *gs)
{
	if (!gs || --gs->refcnt)
		return;

	list_del(&gs->list);
	udp_tunnel_notify_del_rx_port(gs->sock, UDP_TUNNEL_TYPE_GENEVE);
	udp_tunnel_sock_release(gs->sock);
	kfree_rcu(gs, rcu);
}

static void geneve_sock_release(struct geneve_dev *geneve)
{
	struct geneve_sock *gs4 = rtnl_dereference(geneve->sock4);
#if IS_ENABLED(CONFIG_IPV6)
	struct geneve_sock *gs6 = rtnl_dereference(geneve->sock6);

	rcu_assign_pointer(geneve->sock6, NULL);
#endif

	rcu_assign_pointer(geneve->sock4, NULL);
	synchronize_net();

	__geneve_sock_release(gs4);
#if IS_ENABLED(CONFIG_IPV6)
	__geneve_sock_release(gs6);
#endif
}

static struct geneve_sock *geneve_find_sock(struct geneve_net *gn,
					    sa_family_t family,
					    __be16 dst_port)
{
	struct geneve_sock *gs;

	list_for_each_entry(gs, &gn->sock_list, list) {
		if (inet_sk(gs->sock->sk)->inet_sport == dst_port &&
		    geneve_get_sk_family(gs) == family) {
			return gs;
		}
	}
	return NULL;
}

static int geneve_sock_add(struct geneve_dev *geneve, bool ipv6)
{
	struct net *net = geneve->net;
	struct geneve_net *gn = net_generic(net, geneve_net_id);
	struct geneve_dev_node *node;
	struct geneve_sock *gs;
	__u8 vni[3];
	__u32 hash;

	gs = geneve_find_sock(gn, ipv6 ? AF_INET6 : AF_INET, geneve->cfg.info.key.tp_dst);
	if (gs) {
		gs->refcnt++;
		goto out;
	}

	gs = geneve_socket_create(net, geneve->cfg.info.key.tp_dst, ipv6,
				  geneve->cfg.use_udp6_rx_checksums);
	if (IS_ERR(gs))
		return PTR_ERR(gs);

out:
	gs->collect_md = geneve->cfg.collect_md;
#if IS_ENABLED(CONFIG_IPV6)
	if (ipv6) {
		rcu_assign_pointer(geneve->sock6, gs);
		node = &geneve->hlist6;
	} else
#endif
	{
		rcu_assign_pointer(geneve->sock4, gs);
		node = &geneve->hlist4;
	}
	node->geneve = geneve;

	tunnel_id_to_vni(geneve->cfg.info.key.tun_id, vni);
	hash = geneve_net_vni_hash(vni);
	hlist_add_head_rcu(&node->hlist, &gs->vni_list[hash]);
	return 0;
}

static int geneve_open(struct net_device *dev)
{
	struct geneve_dev *geneve = netdev_priv(dev);
	bool metadata = geneve->cfg.collect_md;
	bool ipv4, ipv6;
	int ret = 0;

	ipv6 = geneve->cfg.info.mode & IP_TUNNEL_INFO_IPV6 || metadata;
	ipv4 = !ipv6 || metadata;
#if IS_ENABLED(CONFIG_IPV6)
	if (ipv6) {
		ret = geneve_sock_add(geneve, true);
		if (ret < 0 && ret != -EAFNOSUPPORT)
			ipv4 = false;
	}
#endif
	if (ipv4)
		ret = geneve_sock_add(geneve, false);
	if (ret < 0)
		geneve_sock_release(geneve);

	return ret;
}

static int geneve_stop(struct net_device *dev)
{
	struct geneve_dev *geneve = netdev_priv(dev);

	hlist_del_init_rcu(&geneve->hlist4.hlist);
#if IS_ENABLED(CONFIG_IPV6)
	hlist_del_init_rcu(&geneve->hlist6.hlist);
#endif
	geneve_sock_release(geneve);
	return 0;
}

static void geneve_build_header(struct genevehdr *geneveh,
				const struct ip_tunnel_info *info)
{
	geneveh->ver = GENEVE_VER;
	geneveh->opt_len = info->options_len / 4;
	geneveh->oam = !!(info->key.tun_flags & TUNNEL_OAM);
	geneveh->critical = !!(info->key.tun_flags & TUNNEL_CRIT_OPT);
	geneveh->rsvd1 = 0;
	tunnel_id_to_vni(info->key.tun_id, geneveh->vni);
	geneveh->proto_type = htons(ETH_P_TEB);
	geneveh->rsvd2 = 0;

	if (info->key.tun_flags & TUNNEL_GENEVE_OPT)
		ip_tunnel_info_opts_get(geneveh->options, info);
}

static int geneve_build_skb(struct dst_entry *dst, struct sk_buff *skb,
			    const struct ip_tunnel_info *info,
			    bool xnet, int ip_hdr_len)
{
	bool udp_sum = !!(info->key.tun_flags & TUNNEL_CSUM);
	struct genevehdr *gnvh;
	int min_headroom;
	int err;

	skb_reset_mac_header(skb);
	skb_scrub_packet(skb, xnet);

	min_headroom = LL_RESERVED_SPACE(dst->dev) + dst->header_len +
		       GENEVE_BASE_HLEN + info->options_len + ip_hdr_len;
	err = skb_cow_head(skb, min_headroom);
	if (unlikely(err))
		goto free_dst;

	err = udp_tunnel_handle_offloads(skb, udp_sum);
	if (err)
		goto free_dst;

	gnvh = __skb_push(skb, sizeof(*gnvh) + info->options_len);
	geneve_build_header(gnvh, info);
	skb_set_inner_protocol(skb, htons(ETH_P_TEB));
	return 0;

free_dst:
	dst_release(dst);
	return err;
}

static struct rtable *geneve_get_v4_rt(struct sk_buff *skb,
				       struct net_device *dev,
				       struct geneve_sock *gs4,
				       struct flowi4 *fl4,
				       const struct ip_tunnel_info *info,
				       __be16 dport, __be16 sport)
{
	bool use_cache = ip_tunnel_dst_cache_usable(skb, info);
	struct geneve_dev *geneve = netdev_priv(dev);
	struct dst_cache *dst_cache;
	struct rtable *rt = NULL;
	__u8 tos;

	if (!gs4)
		return ERR_PTR(-EIO);

	memset(fl4, 0, sizeof(*fl4));
	fl4->flowi4_mark = skb->mark;
	fl4->flowi4_proto = IPPROTO_UDP;
	fl4->daddr = info->key.u.ipv4.dst;
	fl4->saddr = info->key.u.ipv4.src;
	fl4->fl4_dport = dport;
	fl4->fl4_sport = sport;

	tos = info->key.tos;
	if ((tos == 1) && !geneve->cfg.collect_md) {
		tos = ip_tunnel_get_dsfield(ip_hdr(skb), skb);
		use_cache = false;
	}
	fl4->flowi4_tos = RT_TOS(tos);

	dst_cache = (struct dst_cache *)&info->dst_cache;
	if (use_cache) {
		rt = dst_cache_get_ip4(dst_cache, &fl4->saddr);
		if (rt)
			return rt;
	}
	rt = ip_route_output_key(geneve->net, fl4);
	if (IS_ERR(rt)) {
		netdev_dbg(dev, "no route to %pI4\n", &fl4->daddr);
		return ERR_PTR(-ENETUNREACH);
	}
	if (rt->dst.dev == dev) { /* is this necessary? */
		netdev_dbg(dev, "circular route to %pI4\n", &fl4->daddr);
		ip_rt_put(rt);
		return ERR_PTR(-ELOOP);
	}
	if (use_cache)
		dst_cache_set_ip4(dst_cache, &rt->dst, fl4->saddr);
	return rt;
}

#if IS_ENABLED(CONFIG_IPV6)
static struct dst_entry *geneve_get_v6_dst(struct sk_buff *skb,
					   struct net_device *dev,
					   struct geneve_sock *gs6,
					   struct flowi6 *fl6,
					   const struct ip_tunnel_info *info,
					   __be16 dport, __be16 sport)
{
	bool use_cache = ip_tunnel_dst_cache_usable(skb, info);
	struct geneve_dev *geneve = netdev_priv(dev);
	struct dst_entry *dst = NULL;
	struct dst_cache *dst_cache;
	__u8 prio;

	if (!gs6)
		return ERR_PTR(-EIO);

	memset(fl6, 0, sizeof(*fl6));
	fl6->flowi6_mark = skb->mark;
	fl6->flowi6_proto = IPPROTO_UDP;
	fl6->daddr = info->key.u.ipv6.dst;
	fl6->saddr = info->key.u.ipv6.src;
	fl6->fl6_dport = dport;
	fl6->fl6_sport = sport;

	prio = info->key.tos;
	if ((prio == 1) && !geneve->cfg.collect_md) {
		prio = ip_tunnel_get_dsfield(ip_hdr(skb), skb);
		use_cache = false;
	}

	fl6->flowlabel = ip6_make_flowinfo(RT_TOS(prio),
					   info->key.label);
	dst_cache = (struct dst_cache *)&info->dst_cache;
	if (use_cache) {
		dst = dst_cache_get_ip6(dst_cache, &fl6->saddr);
		if (dst)
			return dst;
	}
	dst = ipv6_stub->ipv6_dst_lookup_flow(geneve->net, gs6->sock->sk, fl6,
					      NULL);
	if (IS_ERR(dst)) {
		netdev_dbg(dev, "no route to %pI6\n", &fl6->daddr);
		return ERR_PTR(-ENETUNREACH);
	}
	if (dst->dev == dev) { /* is this necessary? */
		netdev_dbg(dev, "circular route to %pI6\n", &fl6->daddr);
		dst_release(dst);
		return ERR_PTR(-ELOOP);
	}

	if (use_cache)
		dst_cache_set_ip6(dst_cache, dst, &fl6->saddr);
	return dst;
}
#endif

static int geneve_xmit_skb(struct sk_buff *skb, struct net_device *dev,
			   struct geneve_dev *geneve,
			   const struct ip_tunnel_info *info)
{
	bool xnet = !net_eq(geneve->net, dev_net(geneve->dev));
	struct geneve_sock *gs4 = rcu_dereference(geneve->sock4);
	const struct ip_tunnel_key *key = &info->key;
	struct rtable *rt;
	struct flowi4 fl4;
	__u8 tos, ttl;
	__be16 df = 0;
	__be16 sport;
	int err;

	if (!pskb_inet_may_pull(skb))
		return -EINVAL;

	sport = udp_flow_src_port(geneve->net, skb, 1, USHRT_MAX, true);
	rt = geneve_get_v4_rt(skb, dev, gs4, &fl4, info,
			      geneve->cfg.info.key.tp_dst, sport);
	if (IS_ERR(rt))
		return PTR_ERR(rt);

	err = skb_tunnel_check_pmtu(skb, &rt->dst,
				    GENEVE_IPV4_HLEN + info->options_len,
				    netif_is_any_bridge_port(dev));
	if (err < 0) {
		dst_release(&rt->dst);
		return err;
	} else if (err) {
		struct ip_tunnel_info *info;
<<<<<<< HEAD

		info = skb_tunnel_info(skb);
		if (info) {
			struct ip_tunnel_info *unclone;

=======

		info = skb_tunnel_info(skb);
		if (info) {
			struct ip_tunnel_info *unclone;

>>>>>>> 7d2a07b7
			unclone = skb_tunnel_info_unclone(skb);
			if (unlikely(!unclone)) {
				dst_release(&rt->dst);
				return -ENOMEM;
			}

			unclone->key.u.ipv4.dst = fl4.saddr;
			unclone->key.u.ipv4.src = fl4.daddr;
		}

		if (!pskb_may_pull(skb, ETH_HLEN)) {
			dst_release(&rt->dst);
			return -EINVAL;
		}

		skb->protocol = eth_type_trans(skb, geneve->dev);
		netif_rx(skb);
		dst_release(&rt->dst);
		return -EMSGSIZE;
	}

	if (geneve->cfg.collect_md) {
		tos = ip_tunnel_ecn_encap(key->tos, ip_hdr(skb), skb);
		ttl = key->ttl;

		df = key->tun_flags & TUNNEL_DONT_FRAGMENT ? htons(IP_DF) : 0;
	} else {
		tos = ip_tunnel_ecn_encap(fl4.flowi4_tos, ip_hdr(skb), skb);
		if (geneve->cfg.ttl_inherit)
			ttl = ip_tunnel_get_ttl(ip_hdr(skb), skb);
		else
			ttl = key->ttl;
		ttl = ttl ? : ip4_dst_hoplimit(&rt->dst);

		if (geneve->cfg.df == GENEVE_DF_SET) {
			df = htons(IP_DF);
		} else if (geneve->cfg.df == GENEVE_DF_INHERIT) {
			struct ethhdr *eth = eth_hdr(skb);

			if (ntohs(eth->h_proto) == ETH_P_IPV6) {
				df = htons(IP_DF);
			} else if (ntohs(eth->h_proto) == ETH_P_IP) {
				struct iphdr *iph = ip_hdr(skb);

				if (iph->frag_off & htons(IP_DF))
					df = htons(IP_DF);
			}
		}
	}

	err = geneve_build_skb(&rt->dst, skb, info, xnet, sizeof(struct iphdr));
	if (unlikely(err))
		return err;

	udp_tunnel_xmit_skb(rt, gs4->sock->sk, skb, fl4.saddr, fl4.daddr,
			    tos, ttl, df, sport, geneve->cfg.info.key.tp_dst,
			    !net_eq(geneve->net, dev_net(geneve->dev)),
			    !(info->key.tun_flags & TUNNEL_CSUM));
	return 0;
}

#if IS_ENABLED(CONFIG_IPV6)
static int geneve6_xmit_skb(struct sk_buff *skb, struct net_device *dev,
			    struct geneve_dev *geneve,
			    const struct ip_tunnel_info *info)
{
	bool xnet = !net_eq(geneve->net, dev_net(geneve->dev));
	struct geneve_sock *gs6 = rcu_dereference(geneve->sock6);
	const struct ip_tunnel_key *key = &info->key;
	struct dst_entry *dst = NULL;
	struct flowi6 fl6;
	__u8 prio, ttl;
	__be16 sport;
	int err;

	if (!pskb_inet_may_pull(skb))
		return -EINVAL;

	sport = udp_flow_src_port(geneve->net, skb, 1, USHRT_MAX, true);
	dst = geneve_get_v6_dst(skb, dev, gs6, &fl6, info,
				geneve->cfg.info.key.tp_dst, sport);
	if (IS_ERR(dst))
		return PTR_ERR(dst);

	err = skb_tunnel_check_pmtu(skb, dst,
				    GENEVE_IPV6_HLEN + info->options_len,
				    netif_is_any_bridge_port(dev));
	if (err < 0) {
		dst_release(dst);
		return err;
	} else if (err) {
		struct ip_tunnel_info *info = skb_tunnel_info(skb);
<<<<<<< HEAD

		if (info) {
			struct ip_tunnel_info *unclone;

=======

		if (info) {
			struct ip_tunnel_info *unclone;

>>>>>>> 7d2a07b7
			unclone = skb_tunnel_info_unclone(skb);
			if (unlikely(!unclone)) {
				dst_release(dst);
				return -ENOMEM;
			}

			unclone->key.u.ipv6.dst = fl6.saddr;
			unclone->key.u.ipv6.src = fl6.daddr;
		}

		if (!pskb_may_pull(skb, ETH_HLEN)) {
			dst_release(dst);
			return -EINVAL;
		}

		skb->protocol = eth_type_trans(skb, geneve->dev);
		netif_rx(skb);
		dst_release(dst);
		return -EMSGSIZE;
	}

	if (geneve->cfg.collect_md) {
		prio = ip_tunnel_ecn_encap(key->tos, ip_hdr(skb), skb);
		ttl = key->ttl;
	} else {
		prio = ip_tunnel_ecn_encap(ip6_tclass(fl6.flowlabel),
					   ip_hdr(skb), skb);
		if (geneve->cfg.ttl_inherit)
			ttl = ip_tunnel_get_ttl(ip_hdr(skb), skb);
		else
			ttl = key->ttl;
		ttl = ttl ? : ip6_dst_hoplimit(dst);
	}
	err = geneve_build_skb(dst, skb, info, xnet, sizeof(struct ipv6hdr));
	if (unlikely(err))
		return err;

	udp_tunnel6_xmit_skb(dst, gs6->sock->sk, skb, dev,
			     &fl6.saddr, &fl6.daddr, prio, ttl,
			     info->key.label, sport, geneve->cfg.info.key.tp_dst,
			     !(info->key.tun_flags & TUNNEL_CSUM));
	return 0;
}
#endif

static netdev_tx_t geneve_xmit(struct sk_buff *skb, struct net_device *dev)
{
	struct geneve_dev *geneve = netdev_priv(dev);
	struct ip_tunnel_info *info = NULL;
	int err;

	if (geneve->cfg.collect_md) {
		info = skb_tunnel_info(skb);
		if (unlikely(!info || !(info->mode & IP_TUNNEL_INFO_TX))) {
			netdev_dbg(dev, "no tunnel metadata\n");
			dev_kfree_skb(skb);
			dev->stats.tx_dropped++;
			return NETDEV_TX_OK;
		}
	} else {
		info = &geneve->cfg.info;
	}

	rcu_read_lock();
#if IS_ENABLED(CONFIG_IPV6)
	if (info->mode & IP_TUNNEL_INFO_IPV6)
		err = geneve6_xmit_skb(skb, dev, geneve, info);
	else
#endif
		err = geneve_xmit_skb(skb, dev, geneve, info);
	rcu_read_unlock();

	if (likely(!err))
		return NETDEV_TX_OK;

	if (err != -EMSGSIZE)
		dev_kfree_skb(skb);

	if (err == -ELOOP)
		dev->stats.collisions++;
	else if (err == -ENETUNREACH)
		dev->stats.tx_carrier_errors++;

	dev->stats.tx_errors++;
	return NETDEV_TX_OK;
}

static int geneve_change_mtu(struct net_device *dev, int new_mtu)
{
	if (new_mtu > dev->max_mtu)
		new_mtu = dev->max_mtu;
	else if (new_mtu < dev->min_mtu)
		new_mtu = dev->min_mtu;

	dev->mtu = new_mtu;
	return 0;
}

static int geneve_fill_metadata_dst(struct net_device *dev, struct sk_buff *skb)
{
	struct ip_tunnel_info *info = skb_tunnel_info(skb);
	struct geneve_dev *geneve = netdev_priv(dev);
	__be16 sport;

	if (ip_tunnel_info_af(info) == AF_INET) {
		struct rtable *rt;
		struct flowi4 fl4;

		struct geneve_sock *gs4 = rcu_dereference(geneve->sock4);
		sport = udp_flow_src_port(geneve->net, skb,
					  1, USHRT_MAX, true);

		rt = geneve_get_v4_rt(skb, dev, gs4, &fl4, info,
				      geneve->cfg.info.key.tp_dst, sport);
		if (IS_ERR(rt))
			return PTR_ERR(rt);

		ip_rt_put(rt);
		info->key.u.ipv4.src = fl4.saddr;
#if IS_ENABLED(CONFIG_IPV6)
	} else if (ip_tunnel_info_af(info) == AF_INET6) {
		struct dst_entry *dst;
		struct flowi6 fl6;

		struct geneve_sock *gs6 = rcu_dereference(geneve->sock6);
		sport = udp_flow_src_port(geneve->net, skb,
					  1, USHRT_MAX, true);

		dst = geneve_get_v6_dst(skb, dev, gs6, &fl6, info,
					geneve->cfg.info.key.tp_dst, sport);
		if (IS_ERR(dst))
			return PTR_ERR(dst);

		dst_release(dst);
		info->key.u.ipv6.src = fl6.saddr;
#endif
	} else {
		return -EINVAL;
	}

	info->key.tp_src = sport;
	info->key.tp_dst = geneve->cfg.info.key.tp_dst;
	return 0;
}

static const struct net_device_ops geneve_netdev_ops = {
	.ndo_init		= geneve_init,
	.ndo_uninit		= geneve_uninit,
	.ndo_open		= geneve_open,
	.ndo_stop		= geneve_stop,
	.ndo_start_xmit		= geneve_xmit,
	.ndo_get_stats64	= dev_get_tstats64,
	.ndo_change_mtu		= geneve_change_mtu,
	.ndo_validate_addr	= eth_validate_addr,
	.ndo_set_mac_address	= eth_mac_addr,
	.ndo_fill_metadata_dst	= geneve_fill_metadata_dst,
};

static void geneve_get_drvinfo(struct net_device *dev,
			       struct ethtool_drvinfo *drvinfo)
{
	strlcpy(drvinfo->version, GENEVE_NETDEV_VER, sizeof(drvinfo->version));
	strlcpy(drvinfo->driver, "geneve", sizeof(drvinfo->driver));
}

static const struct ethtool_ops geneve_ethtool_ops = {
	.get_drvinfo	= geneve_get_drvinfo,
	.get_link	= ethtool_op_get_link,
};

/* Info for udev, that this is a virtual tunnel endpoint */
static struct device_type geneve_type = {
	.name = "geneve",
};

/* Calls the ndo_udp_tunnel_add of the caller in order to
 * supply the listening GENEVE udp ports. Callers are expected
 * to implement the ndo_udp_tunnel_add.
 */
static void geneve_offload_rx_ports(struct net_device *dev, bool push)
{
	struct net *net = dev_net(dev);
	struct geneve_net *gn = net_generic(net, geneve_net_id);
	struct geneve_sock *gs;

	rcu_read_lock();
	list_for_each_entry_rcu(gs, &gn->sock_list, list) {
		if (push) {
			udp_tunnel_push_rx_port(dev, gs->sock,
						UDP_TUNNEL_TYPE_GENEVE);
		} else {
			udp_tunnel_drop_rx_port(dev, gs->sock,
						UDP_TUNNEL_TYPE_GENEVE);
		}
	}
	rcu_read_unlock();
}

/* Initialize the device structure. */
static void geneve_setup(struct net_device *dev)
{
	ether_setup(dev);

	dev->netdev_ops = &geneve_netdev_ops;
	dev->ethtool_ops = &geneve_ethtool_ops;
	dev->needs_free_netdev = true;

	SET_NETDEV_DEVTYPE(dev, &geneve_type);

	dev->features    |= NETIF_F_LLTX;
	dev->features    |= NETIF_F_SG | NETIF_F_HW_CSUM | NETIF_F_FRAGLIST;
	dev->features    |= NETIF_F_RXCSUM;
	dev->features    |= NETIF_F_GSO_SOFTWARE;

	dev->hw_features |= NETIF_F_SG | NETIF_F_HW_CSUM | NETIF_F_FRAGLIST;
	dev->hw_features |= NETIF_F_RXCSUM;
	dev->hw_features |= NETIF_F_GSO_SOFTWARE;

	/* MTU range: 68 - (something less than 65535) */
	dev->min_mtu = ETH_MIN_MTU;
	/* The max_mtu calculation does not take account of GENEVE
	 * options, to avoid excluding potentially valid
	 * configurations. This will be further reduced by IPvX hdr size.
	 */
	dev->max_mtu = IP_MAX_MTU - GENEVE_BASE_HLEN - dev->hard_header_len;

	netif_keep_dst(dev);
	dev->priv_flags &= ~IFF_TX_SKB_SHARING;
	dev->priv_flags |= IFF_LIVE_ADDR_CHANGE | IFF_NO_QUEUE;
	eth_hw_addr_random(dev);
}

static const struct nla_policy geneve_policy[IFLA_GENEVE_MAX + 1] = {
	[IFLA_GENEVE_ID]		= { .type = NLA_U32 },
	[IFLA_GENEVE_REMOTE]		= { .len = sizeof_field(struct iphdr, daddr) },
	[IFLA_GENEVE_REMOTE6]		= { .len = sizeof(struct in6_addr) },
	[IFLA_GENEVE_TTL]		= { .type = NLA_U8 },
	[IFLA_GENEVE_TOS]		= { .type = NLA_U8 },
	[IFLA_GENEVE_LABEL]		= { .type = NLA_U32 },
	[IFLA_GENEVE_PORT]		= { .type = NLA_U16 },
	[IFLA_GENEVE_COLLECT_METADATA]	= { .type = NLA_FLAG },
	[IFLA_GENEVE_UDP_CSUM]		= { .type = NLA_U8 },
	[IFLA_GENEVE_UDP_ZERO_CSUM6_TX]	= { .type = NLA_U8 },
	[IFLA_GENEVE_UDP_ZERO_CSUM6_RX]	= { .type = NLA_U8 },
	[IFLA_GENEVE_TTL_INHERIT]	= { .type = NLA_U8 },
	[IFLA_GENEVE_DF]		= { .type = NLA_U8 },
};

static int geneve_validate(struct nlattr *tb[], struct nlattr *data[],
			   struct netlink_ext_ack *extack)
{
	if (tb[IFLA_ADDRESS]) {
		if (nla_len(tb[IFLA_ADDRESS]) != ETH_ALEN) {
			NL_SET_ERR_MSG_ATTR(extack, tb[IFLA_ADDRESS],
					    "Provided link layer address is not Ethernet");
			return -EINVAL;
		}

		if (!is_valid_ether_addr(nla_data(tb[IFLA_ADDRESS]))) {
			NL_SET_ERR_MSG_ATTR(extack, tb[IFLA_ADDRESS],
					    "Provided Ethernet address is not unicast");
			return -EADDRNOTAVAIL;
		}
	}

	if (!data) {
		NL_SET_ERR_MSG(extack,
			       "Not enough attributes provided to perform the operation");
		return -EINVAL;
	}

	if (data[IFLA_GENEVE_ID]) {
		__u32 vni =  nla_get_u32(data[IFLA_GENEVE_ID]);

		if (vni >= GENEVE_N_VID) {
			NL_SET_ERR_MSG_ATTR(extack, data[IFLA_GENEVE_ID],
					    "Geneve ID must be lower than 16777216");
			return -ERANGE;
		}
	}

	if (data[IFLA_GENEVE_DF]) {
		enum ifla_geneve_df df = nla_get_u8(data[IFLA_GENEVE_DF]);

		if (df < 0 || df > GENEVE_DF_MAX) {
			NL_SET_ERR_MSG_ATTR(extack, data[IFLA_GENEVE_DF],
					    "Invalid DF attribute");
			return -EINVAL;
		}
	}

	return 0;
}

static struct geneve_dev *geneve_find_dev(struct geneve_net *gn,
					  const struct ip_tunnel_info *info,
					  bool *tun_on_same_port,
					  bool *tun_collect_md)
{
	struct geneve_dev *geneve, *t = NULL;

	*tun_on_same_port = false;
	*tun_collect_md = false;
	list_for_each_entry(geneve, &gn->geneve_list, next) {
		if (info->key.tp_dst == geneve->cfg.info.key.tp_dst) {
			*tun_collect_md = geneve->cfg.collect_md;
			*tun_on_same_port = true;
		}
		if (info->key.tun_id == geneve->cfg.info.key.tun_id &&
		    info->key.tp_dst == geneve->cfg.info.key.tp_dst &&
		    !memcmp(&info->key.u, &geneve->cfg.info.key.u, sizeof(info->key.u)))
			t = geneve;
	}
	return t;
}

static bool is_tnl_info_zero(const struct ip_tunnel_info *info)
{
	return !(info->key.tun_id || info->key.tun_flags || info->key.tos ||
		 info->key.ttl || info->key.label || info->key.tp_src ||
		 memchr_inv(&info->key.u, 0, sizeof(info->key.u)));
}

static bool geneve_dst_addr_equal(struct ip_tunnel_info *a,
				  struct ip_tunnel_info *b)
{
	if (ip_tunnel_info_af(a) == AF_INET)
		return a->key.u.ipv4.dst == b->key.u.ipv4.dst;
	else
		return ipv6_addr_equal(&a->key.u.ipv6.dst, &b->key.u.ipv6.dst);
}

static int geneve_configure(struct net *net, struct net_device *dev,
			    struct netlink_ext_ack *extack,
			    const struct geneve_config *cfg)
{
	struct geneve_net *gn = net_generic(net, geneve_net_id);
	struct geneve_dev *t, *geneve = netdev_priv(dev);
	const struct ip_tunnel_info *info = &cfg->info;
	bool tun_collect_md, tun_on_same_port;
	int err, encap_len;

	if (cfg->collect_md && !is_tnl_info_zero(info)) {
		NL_SET_ERR_MSG(extack,
			       "Device is externally controlled, so attributes (VNI, Port, and so on) must not be specified");
		return -EINVAL;
	}

	geneve->net = net;
	geneve->dev = dev;

	t = geneve_find_dev(gn, info, &tun_on_same_port, &tun_collect_md);
	if (t)
		return -EBUSY;

	/* make enough headroom for basic scenario */
	encap_len = GENEVE_BASE_HLEN + ETH_HLEN;
	if (!cfg->collect_md && ip_tunnel_info_af(info) == AF_INET) {
		encap_len += sizeof(struct iphdr);
		dev->max_mtu -= sizeof(struct iphdr);
	} else {
		encap_len += sizeof(struct ipv6hdr);
		dev->max_mtu -= sizeof(struct ipv6hdr);
	}
	dev->needed_headroom = encap_len + ETH_HLEN;

	if (cfg->collect_md) {
		if (tun_on_same_port) {
			NL_SET_ERR_MSG(extack,
				       "There can be only one externally controlled device on a destination port");
			return -EPERM;
		}
	} else {
		if (tun_collect_md) {
			NL_SET_ERR_MSG(extack,
				       "There already exists an externally controlled device on this destination port");
			return -EPERM;
		}
	}

	dst_cache_reset(&geneve->cfg.info.dst_cache);
	memcpy(&geneve->cfg, cfg, sizeof(*cfg));

	err = register_netdevice(dev);
	if (err)
		return err;

	list_add(&geneve->next, &gn->geneve_list);
	return 0;
}

static void init_tnl_info(struct ip_tunnel_info *info, __u16 dst_port)
{
	memset(info, 0, sizeof(*info));
	info->key.tp_dst = htons(dst_port);
}

static int geneve_nl2info(struct nlattr *tb[], struct nlattr *data[],
			  struct netlink_ext_ack *extack,
			  struct geneve_config *cfg, bool changelink)
{
	struct ip_tunnel_info *info = &cfg->info;
	int attrtype;
	struct ip_tunnel_info *info = &cfg->info;

	if (data[IFLA_GENEVE_REMOTE] && data[IFLA_GENEVE_REMOTE6]) {
		NL_SET_ERR_MSG(extack,
			       "Cannot specify both IPv4 and IPv6 Remote addresses");
		return -EINVAL;
	}

	if (data[IFLA_GENEVE_REMOTE]) {
		if (changelink && (ip_tunnel_info_af(info) == AF_INET6)) {
			attrtype = IFLA_GENEVE_REMOTE;
			goto change_notsup;
		}

		info->key.u.ipv4.dst =
			nla_get_in_addr(data[IFLA_GENEVE_REMOTE]);

		if (ipv4_is_multicast(info->key.u.ipv4.dst)) {
			NL_SET_ERR_MSG_ATTR(extack, data[IFLA_GENEVE_REMOTE],
					    "Remote IPv4 address cannot be Multicast");
			return -EINVAL;
		}
	}

	if (data[IFLA_GENEVE_REMOTE6]) {
#if IS_ENABLED(CONFIG_IPV6)
		if (changelink && (ip_tunnel_info_af(info) == AF_INET)) {
			attrtype = IFLA_GENEVE_REMOTE6;
			goto change_notsup;
		}

		info->mode = IP_TUNNEL_INFO_IPV6;
		info->key.u.ipv6.dst =
			nla_get_in6_addr(data[IFLA_GENEVE_REMOTE6]);

		if (ipv6_addr_type(&info->key.u.ipv6.dst) &
		    IPV6_ADDR_LINKLOCAL) {
			NL_SET_ERR_MSG_ATTR(extack, data[IFLA_GENEVE_REMOTE6],
					    "Remote IPv6 address cannot be link-local");
			return -EINVAL;
		}
		if (ipv6_addr_is_multicast(&info->key.u.ipv6.dst)) {
			NL_SET_ERR_MSG_ATTR(extack, data[IFLA_GENEVE_REMOTE6],
					    "Remote IPv6 address cannot be Multicast");
			return -EINVAL;
		}
		info->key.tun_flags |= TUNNEL_CSUM;
		cfg->use_udp6_rx_checksums = true;
#else
		NL_SET_ERR_MSG_ATTR(extack, data[IFLA_GENEVE_REMOTE6],
				    "IPv6 support not enabled in the kernel");
		return -EPFNOSUPPORT;
#endif
	}

	if (data[IFLA_GENEVE_ID]) {
		__u32 vni;
		__u8 tvni[3];
		__be64 tunid;

		vni = nla_get_u32(data[IFLA_GENEVE_ID]);
		tvni[0] = (vni & 0x00ff0000) >> 16;
		tvni[1] = (vni & 0x0000ff00) >> 8;
		tvni[2] =  vni & 0x000000ff;

		tunid = vni_to_tunnel_id(tvni);
		if (changelink && (tunid != info->key.tun_id)) {
			attrtype = IFLA_GENEVE_ID;
			goto change_notsup;
		}
		info->key.tun_id = tunid;
	}

	if (data[IFLA_GENEVE_TTL_INHERIT]) {
		if (nla_get_u8(data[IFLA_GENEVE_TTL_INHERIT]))
			cfg->ttl_inherit = true;
		else
			cfg->ttl_inherit = false;
	} else if (data[IFLA_GENEVE_TTL]) {
		info->key.ttl = nla_get_u8(data[IFLA_GENEVE_TTL]);
		cfg->ttl_inherit = false;
	}

	if (data[IFLA_GENEVE_TOS])
		info->key.tos = nla_get_u8(data[IFLA_GENEVE_TOS]);

	if (data[IFLA_GENEVE_DF])
		cfg->df = nla_get_u8(data[IFLA_GENEVE_DF]);

	if (data[IFLA_GENEVE_LABEL]) {
		info->key.label = nla_get_be32(data[IFLA_GENEVE_LABEL]) &
				  IPV6_FLOWLABEL_MASK;
		if (info->key.label && (!(info->mode & IP_TUNNEL_INFO_IPV6))) {
			NL_SET_ERR_MSG_ATTR(extack, data[IFLA_GENEVE_LABEL],
					    "Label attribute only applies for IPv6 Geneve devices");
			return -EINVAL;
		}
	}

	if (data[IFLA_GENEVE_PORT]) {
		if (changelink) {
			attrtype = IFLA_GENEVE_PORT;
			goto change_notsup;
		}
		info->key.tp_dst = nla_get_be16(data[IFLA_GENEVE_PORT]);
	}

	if (data[IFLA_GENEVE_COLLECT_METADATA]) {
		if (changelink) {
			attrtype = IFLA_GENEVE_COLLECT_METADATA;
			goto change_notsup;
		}
		cfg->collect_md = true;
	}

	if (data[IFLA_GENEVE_UDP_CSUM]) {
		if (changelink) {
			attrtype = IFLA_GENEVE_UDP_CSUM;
			goto change_notsup;
		}
		if (nla_get_u8(data[IFLA_GENEVE_UDP_CSUM]))
			info->key.tun_flags |= TUNNEL_CSUM;
	}

	if (data[IFLA_GENEVE_UDP_ZERO_CSUM6_TX]) {
#if IS_ENABLED(CONFIG_IPV6)
		if (changelink) {
			attrtype = IFLA_GENEVE_UDP_ZERO_CSUM6_TX;
			goto change_notsup;
		}
		if (nla_get_u8(data[IFLA_GENEVE_UDP_ZERO_CSUM6_TX]))
			info->key.tun_flags &= ~TUNNEL_CSUM;
#else
		NL_SET_ERR_MSG_ATTR(extack, data[IFLA_GENEVE_UDP_ZERO_CSUM6_TX],
				    "IPv6 support not enabled in the kernel");
		return -EPFNOSUPPORT;
#endif
	}

	if (data[IFLA_GENEVE_UDP_ZERO_CSUM6_RX]) {
#if IS_ENABLED(CONFIG_IPV6)
		if (changelink) {
			attrtype = IFLA_GENEVE_UDP_ZERO_CSUM6_RX;
			goto change_notsup;
		}
		if (nla_get_u8(data[IFLA_GENEVE_UDP_ZERO_CSUM6_RX]))
			cfg->use_udp6_rx_checksums = false;
#else
		NL_SET_ERR_MSG_ATTR(extack, data[IFLA_GENEVE_UDP_ZERO_CSUM6_RX],
				    "IPv6 support not enabled in the kernel");
		return -EPFNOSUPPORT;
#endif
	}

	return 0;
change_notsup:
	NL_SET_ERR_MSG_ATTR(extack, data[attrtype],
			    "Changing VNI, Port, endpoint IP address family, external, and UDP checksum attributes are not supported");
	return -EOPNOTSUPP;
}

static void geneve_link_config(struct net_device *dev,
			       struct ip_tunnel_info *info, struct nlattr *tb[])
{
	struct geneve_dev *geneve = netdev_priv(dev);
	int ldev_mtu = 0;

	if (tb[IFLA_MTU]) {
		geneve_change_mtu(dev, nla_get_u32(tb[IFLA_MTU]));
		return;
	}

	switch (ip_tunnel_info_af(info)) {
	case AF_INET: {
		struct flowi4 fl4 = { .daddr = info->key.u.ipv4.dst };
		struct rtable *rt = ip_route_output_key(geneve->net, &fl4);

		if (!IS_ERR(rt) && rt->dst.dev) {
			ldev_mtu = rt->dst.dev->mtu - GENEVE_IPV4_HLEN;
			ip_rt_put(rt);
		}
		break;
	}
#if IS_ENABLED(CONFIG_IPV6)
	case AF_INET6: {
		struct rt6_info *rt;

		if (!__in6_dev_get(dev))
			break;

		rt = rt6_lookup(geneve->net, &info->key.u.ipv6.dst, NULL, 0,
				NULL, 0);

		if (rt && rt->dst.dev)
			ldev_mtu = rt->dst.dev->mtu - GENEVE_IPV6_HLEN;
		ip6_rt_put(rt);
		break;
	}
#endif
	}

	if (ldev_mtu <= 0)
		return;

	geneve_change_mtu(dev, ldev_mtu - info->options_len);
}

static int geneve_newlink(struct net *net, struct net_device *dev,
			  struct nlattr *tb[], struct nlattr *data[],
			  struct netlink_ext_ack *extack)
{
	struct geneve_config cfg = {
		.df = GENEVE_DF_UNSET,
		.use_udp6_rx_checksums = false,
		.ttl_inherit = false,
		.collect_md = false,
	};
	int err;

	init_tnl_info(&cfg.info, GENEVE_UDP_PORT);
	err = geneve_nl2info(tb, data, extack, &cfg, false);
	if (err)
		return err;

	err = geneve_configure(net, dev, extack, &cfg);
	if (err)
		return err;

	geneve_link_config(dev, &cfg.info, tb);

	return 0;
}

/* Quiesces the geneve device data path for both TX and RX.
 *
 * On transmit geneve checks for non-NULL geneve_sock before it proceeds.
 * So, if we set that socket to NULL under RCU and wait for synchronize_net()
 * to complete for the existing set of in-flight packets to be transmitted,
 * then we would have quiesced the transmit data path. All the future packets
 * will get dropped until we unquiesce the data path.
 *
 * On receive geneve dereference the geneve_sock stashed in the socket. So,
 * if we set that to NULL under RCU and wait for synchronize_net() to
 * complete, then we would have quiesced the receive data path.
 */
static void geneve_quiesce(struct geneve_dev *geneve, struct geneve_sock **gs4,
			   struct geneve_sock **gs6)
{
	*gs4 = rtnl_dereference(geneve->sock4);
	rcu_assign_pointer(geneve->sock4, NULL);
	if (*gs4)
		rcu_assign_sk_user_data((*gs4)->sock->sk, NULL);
#if IS_ENABLED(CONFIG_IPV6)
	*gs6 = rtnl_dereference(geneve->sock6);
	rcu_assign_pointer(geneve->sock6, NULL);
	if (*gs6)
		rcu_assign_sk_user_data((*gs6)->sock->sk, NULL);
#else
	*gs6 = NULL;
#endif
	synchronize_net();
}

/* Resumes the geneve device data path for both TX and RX. */
static void geneve_unquiesce(struct geneve_dev *geneve, struct geneve_sock *gs4,
			     struct geneve_sock __maybe_unused *gs6)
{
	rcu_assign_pointer(geneve->sock4, gs4);
	if (gs4)
		rcu_assign_sk_user_data(gs4->sock->sk, gs4);
#if IS_ENABLED(CONFIG_IPV6)
	rcu_assign_pointer(geneve->sock6, gs6);
	if (gs6)
		rcu_assign_sk_user_data(gs6->sock->sk, gs6);
#endif
	synchronize_net();
}

static int geneve_changelink(struct net_device *dev, struct nlattr *tb[],
			     struct nlattr *data[],
			     struct netlink_ext_ack *extack)
{
	struct geneve_dev *geneve = netdev_priv(dev);
	struct geneve_sock *gs4, *gs6;
	struct geneve_config cfg;
	int err;

	/* If the geneve device is configured for metadata (or externally
	 * controlled, for example, OVS), then nothing can be changed.
	 */
	if (geneve->cfg.collect_md)
		return -EOPNOTSUPP;

	/* Start with the existing info. */
	memcpy(&cfg, &geneve->cfg, sizeof(cfg));
	err = geneve_nl2info(tb, data, extack, &cfg, true);
	if (err)
		return err;

	if (!geneve_dst_addr_equal(&geneve->cfg.info, &cfg.info)) {
		dst_cache_reset(&cfg.info.dst_cache);
		geneve_link_config(dev, &cfg.info, tb);
	}

	geneve_quiesce(geneve, &gs4, &gs6);
	memcpy(&geneve->cfg, &cfg, sizeof(cfg));
	geneve_unquiesce(geneve, gs4, gs6);

	return 0;
}

static void geneve_dellink(struct net_device *dev, struct list_head *head)
{
	struct geneve_dev *geneve = netdev_priv(dev);

	list_del(&geneve->next);
	unregister_netdevice_queue(dev, head);
}

static size_t geneve_get_size(const struct net_device *dev)
{
	return nla_total_size(sizeof(__u32)) +	/* IFLA_GENEVE_ID */
		nla_total_size(sizeof(struct in6_addr)) + /* IFLA_GENEVE_REMOTE{6} */
		nla_total_size(sizeof(__u8)) +  /* IFLA_GENEVE_TTL */
		nla_total_size(sizeof(__u8)) +  /* IFLA_GENEVE_TOS */
		nla_total_size(sizeof(__u8)) +	/* IFLA_GENEVE_DF */
		nla_total_size(sizeof(__be32)) +  /* IFLA_GENEVE_LABEL */
		nla_total_size(sizeof(__be16)) +  /* IFLA_GENEVE_PORT */
		nla_total_size(0) +	 /* IFLA_GENEVE_COLLECT_METADATA */
		nla_total_size(sizeof(__u8)) + /* IFLA_GENEVE_UDP_CSUM */
		nla_total_size(sizeof(__u8)) + /* IFLA_GENEVE_UDP_ZERO_CSUM6_TX */
		nla_total_size(sizeof(__u8)) + /* IFLA_GENEVE_UDP_ZERO_CSUM6_RX */
		nla_total_size(sizeof(__u8)) + /* IFLA_GENEVE_TTL_INHERIT */
		0;
}

static int geneve_fill_info(struct sk_buff *skb, const struct net_device *dev)
{
	struct geneve_dev *geneve = netdev_priv(dev);
	struct ip_tunnel_info *info = &geneve->cfg.info;
	bool ttl_inherit = geneve->cfg.ttl_inherit;
	bool metadata = geneve->cfg.collect_md;
	__u8 tmp_vni[3];
	__u32 vni;

	tunnel_id_to_vni(info->key.tun_id, tmp_vni);
	vni = (tmp_vni[0] << 16) | (tmp_vni[1] << 8) | tmp_vni[2];
	if (nla_put_u32(skb, IFLA_GENEVE_ID, vni))
		goto nla_put_failure;

	if (!metadata && ip_tunnel_info_af(info) == AF_INET) {
		if (nla_put_in_addr(skb, IFLA_GENEVE_REMOTE,
				    info->key.u.ipv4.dst))
			goto nla_put_failure;
		if (nla_put_u8(skb, IFLA_GENEVE_UDP_CSUM,
			       !!(info->key.tun_flags & TUNNEL_CSUM)))
			goto nla_put_failure;

#if IS_ENABLED(CONFIG_IPV6)
	} else if (!metadata) {
		if (nla_put_in6_addr(skb, IFLA_GENEVE_REMOTE6,
				     &info->key.u.ipv6.dst))
			goto nla_put_failure;
		if (nla_put_u8(skb, IFLA_GENEVE_UDP_ZERO_CSUM6_TX,
			       !(info->key.tun_flags & TUNNEL_CSUM)))
			goto nla_put_failure;
#endif
	}

	if (nla_put_u8(skb, IFLA_GENEVE_TTL, info->key.ttl) ||
	    nla_put_u8(skb, IFLA_GENEVE_TOS, info->key.tos) ||
	    nla_put_be32(skb, IFLA_GENEVE_LABEL, info->key.label))
		goto nla_put_failure;

	if (nla_put_u8(skb, IFLA_GENEVE_DF, geneve->cfg.df))
		goto nla_put_failure;

	if (nla_put_be16(skb, IFLA_GENEVE_PORT, info->key.tp_dst))
		goto nla_put_failure;

	if (metadata && nla_put_flag(skb, IFLA_GENEVE_COLLECT_METADATA))
		goto nla_put_failure;

#if IS_ENABLED(CONFIG_IPV6)
	if (nla_put_u8(skb, IFLA_GENEVE_UDP_ZERO_CSUM6_RX,
		       !geneve->cfg.use_udp6_rx_checksums))
		goto nla_put_failure;
#endif

	if (nla_put_u8(skb, IFLA_GENEVE_TTL_INHERIT, ttl_inherit))
		goto nla_put_failure;

	return 0;

nla_put_failure:
	return -EMSGSIZE;
}

static struct rtnl_link_ops geneve_link_ops __read_mostly = {
	.kind		= "geneve",
	.maxtype	= IFLA_GENEVE_MAX,
	.policy		= geneve_policy,
	.priv_size	= sizeof(struct geneve_dev),
	.setup		= geneve_setup,
	.validate	= geneve_validate,
	.newlink	= geneve_newlink,
	.changelink	= geneve_changelink,
	.dellink	= geneve_dellink,
	.get_size	= geneve_get_size,
	.fill_info	= geneve_fill_info,
};

struct net_device *geneve_dev_create_fb(struct net *net, const char *name,
					u8 name_assign_type, u16 dst_port)
{
	struct nlattr *tb[IFLA_MAX + 1];
	struct net_device *dev;
	LIST_HEAD(list_kill);
	int err;
	struct geneve_config cfg = {
		.df = GENEVE_DF_UNSET,
		.use_udp6_rx_checksums = true,
		.ttl_inherit = false,
		.collect_md = true,
	};

	memset(tb, 0, sizeof(tb));
	dev = rtnl_create_link(net, name, name_assign_type,
			       &geneve_link_ops, tb, NULL);
	if (IS_ERR(dev))
		return dev;

	init_tnl_info(&cfg.info, dst_port);
	err = geneve_configure(net, dev, NULL, &cfg);
	if (err) {
		free_netdev(dev);
		return ERR_PTR(err);
	}

	/* openvswitch users expect packet sizes to be unrestricted,
	 * so set the largest MTU we can.
	 */
	err = geneve_change_mtu(dev, IP_MAX_MTU);
	if (err)
		goto err;

	err = rtnl_configure_link(dev, NULL);
	if (err < 0)
		goto err;

	return dev;
err:
	geneve_dellink(dev, &list_kill);
	unregister_netdevice_many(&list_kill);
	return ERR_PTR(err);
}
EXPORT_SYMBOL_GPL(geneve_dev_create_fb);

static int geneve_netdevice_event(struct notifier_block *unused,
				  unsigned long event, void *ptr)
{
	struct net_device *dev = netdev_notifier_info_to_dev(ptr);

<<<<<<< HEAD
	if (event == NETDEV_UDP_TUNNEL_PUSH_INFO ||
	    event == NETDEV_UDP_TUNNEL_DROP_INFO) {
		geneve_offload_rx_ports(dev, event == NETDEV_UDP_TUNNEL_PUSH_INFO);
	} else if (event == NETDEV_UNREGISTER) {
		if (!dev->udp_tunnel_nic_info)
			geneve_offload_rx_ports(dev, false);
	} else if (event == NETDEV_REGISTER) {
		if (!dev->udp_tunnel_nic_info)
			geneve_offload_rx_ports(dev, true);
	}
=======
	if (event == NETDEV_UDP_TUNNEL_PUSH_INFO)
		geneve_offload_rx_ports(dev, true);
	else if (event == NETDEV_UDP_TUNNEL_DROP_INFO)
		geneve_offload_rx_ports(dev, false);
>>>>>>> 7d2a07b7

	return NOTIFY_DONE;
}

static struct notifier_block geneve_notifier_block __read_mostly = {
	.notifier_call = geneve_netdevice_event,
};

static __net_init int geneve_init_net(struct net *net)
{
	struct geneve_net *gn = net_generic(net, geneve_net_id);

	INIT_LIST_HEAD(&gn->geneve_list);
	INIT_LIST_HEAD(&gn->sock_list);
	return 0;
}

static void geneve_destroy_tunnels(struct net *net, struct list_head *head)
{
	struct geneve_net *gn = net_generic(net, geneve_net_id);
	struct geneve_dev *geneve, *next;
	struct net_device *dev, *aux;

	/* gather any geneve devices that were moved into this ns */
	for_each_netdev_safe(net, dev, aux)
		if (dev->rtnl_link_ops == &geneve_link_ops)
			unregister_netdevice_queue(dev, head);

	/* now gather any other geneve devices that were created in this ns */
	list_for_each_entry_safe(geneve, next, &gn->geneve_list, next) {
		/* If geneve->dev is in the same netns, it was already added
		 * to the list by the previous loop.
		 */
		if (!net_eq(dev_net(geneve->dev), net))
			unregister_netdevice_queue(geneve->dev, head);
	}
}

static void __net_exit geneve_exit_batch_net(struct list_head *net_list)
{
	struct net *net;
	LIST_HEAD(list);

	rtnl_lock();
	list_for_each_entry(net, net_list, exit_list)
		geneve_destroy_tunnels(net, &list);

	/* unregister the devices gathered above */
	unregister_netdevice_many(&list);
	rtnl_unlock();

	list_for_each_entry(net, net_list, exit_list) {
		const struct geneve_net *gn = net_generic(net, geneve_net_id);

		WARN_ON_ONCE(!list_empty(&gn->sock_list));
	}
}

static struct pernet_operations geneve_net_ops = {
	.init = geneve_init_net,
	.exit_batch = geneve_exit_batch_net,
	.id   = &geneve_net_id,
	.size = sizeof(struct geneve_net),
};

static int __init geneve_init_module(void)
{
	int rc;

	rc = register_pernet_subsys(&geneve_net_ops);
	if (rc)
		goto out1;

	rc = register_netdevice_notifier(&geneve_notifier_block);
	if (rc)
		goto out2;

	rc = rtnl_link_register(&geneve_link_ops);
	if (rc)
		goto out3;

	return 0;
out3:
	unregister_netdevice_notifier(&geneve_notifier_block);
out2:
	unregister_pernet_subsys(&geneve_net_ops);
out1:
	return rc;
}
late_initcall(geneve_init_module);

static void __exit geneve_cleanup_module(void)
{
	rtnl_link_unregister(&geneve_link_ops);
	unregister_netdevice_notifier(&geneve_notifier_block);
	unregister_pernet_subsys(&geneve_net_ops);
}
module_exit(geneve_cleanup_module);

MODULE_LICENSE("GPL");
MODULE_VERSION(GENEVE_NETDEV_VER);
MODULE_AUTHOR("John W. Linville <linville@tuxdriver.com>");
MODULE_DESCRIPTION("Interface driver for GENEVE encapsulated traffic");
MODULE_ALIAS_RTNL_LINK("geneve");<|MERGE_RESOLUTION|>--- conflicted
+++ resolved
@@ -909,19 +909,11 @@
 		return err;
 	} else if (err) {
 		struct ip_tunnel_info *info;
-<<<<<<< HEAD
 
 		info = skb_tunnel_info(skb);
 		if (info) {
 			struct ip_tunnel_info *unclone;
 
-=======
-
-		info = skb_tunnel_info(skb);
-		if (info) {
-			struct ip_tunnel_info *unclone;
-
->>>>>>> 7d2a07b7
 			unclone = skb_tunnel_info_unclone(skb);
 			if (unlikely(!unclone)) {
 				dst_release(&rt->dst);
@@ -1014,17 +1006,10 @@
 		return err;
 	} else if (err) {
 		struct ip_tunnel_info *info = skb_tunnel_info(skb);
-<<<<<<< HEAD
 
 		if (info) {
 			struct ip_tunnel_info *unclone;
 
-=======
-
-		if (info) {
-			struct ip_tunnel_info *unclone;
-
->>>>>>> 7d2a07b7
 			unclone = skb_tunnel_info_unclone(skb);
 			if (unlikely(!unclone)) {
 				dst_release(dst);
@@ -1428,7 +1413,6 @@
 {
 	struct ip_tunnel_info *info = &cfg->info;
 	int attrtype;
-	struct ip_tunnel_info *info = &cfg->info;
 
 	if (data[IFLA_GENEVE_REMOTE] && data[IFLA_GENEVE_REMOTE6]) {
 		NL_SET_ERR_MSG(extack,
@@ -1891,23 +1875,10 @@
 {
 	struct net_device *dev = netdev_notifier_info_to_dev(ptr);
 
-<<<<<<< HEAD
-	if (event == NETDEV_UDP_TUNNEL_PUSH_INFO ||
-	    event == NETDEV_UDP_TUNNEL_DROP_INFO) {
-		geneve_offload_rx_ports(dev, event == NETDEV_UDP_TUNNEL_PUSH_INFO);
-	} else if (event == NETDEV_UNREGISTER) {
-		if (!dev->udp_tunnel_nic_info)
-			geneve_offload_rx_ports(dev, false);
-	} else if (event == NETDEV_REGISTER) {
-		if (!dev->udp_tunnel_nic_info)
-			geneve_offload_rx_ports(dev, true);
-	}
-=======
 	if (event == NETDEV_UDP_TUNNEL_PUSH_INFO)
 		geneve_offload_rx_ports(dev, true);
 	else if (event == NETDEV_UDP_TUNNEL_DROP_INFO)
 		geneve_offload_rx_ports(dev, false);
->>>>>>> 7d2a07b7
 
 	return NOTIFY_DONE;
 }
