--- conflicted
+++ resolved
@@ -262,10 +262,7 @@
 	return 0;
 }
 
-<<<<<<< HEAD
-=======
 #ifdef UNUSED
->>>>>>> 18e352e4
 /*
  * Enable/disable auto MDI/MDI-X in forced link speed mode.
  */
@@ -305,10 +302,7 @@
 		err = vsc8211_set_automdi(phy, 1);
 	return err;
 }
-<<<<<<< HEAD
-=======
 #endif /* UNUSED */
->>>>>>> 18e352e4
 
 static int vsc8211_power_down(struct cphy *cphy, int enable)
 {
