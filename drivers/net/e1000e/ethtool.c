/*******************************************************************************

  Intel PRO/1000 Linux driver
  Copyright(c) 1999 - 2008 Intel Corporation.

  This program is free software; you can redistribute it and/or modify it
  under the terms and conditions of the GNU General Public License,
  version 2, as published by the Free Software Foundation.

  This program is distributed in the hope it will be useful, but WITHOUT
  ANY WARRANTY; without even the implied warranty of MERCHANTABILITY or
  FITNESS FOR A PARTICULAR PURPOSE.  See the GNU General Public License for
  more details.

  You should have received a copy of the GNU General Public License along with
  this program; if not, write to the Free Software Foundation, Inc.,
  51 Franklin St - Fifth Floor, Boston, MA 02110-1301 USA.

  The full GNU General Public License is included in this distribution in
  the file called "COPYING".

  Contact Information:
  Linux NICS <linux.nics@intel.com>
  e1000-devel Mailing List <e1000-devel@lists.sourceforge.net>
  Intel Corporation, 5200 N.E. Elam Young Parkway, Hillsboro, OR 97124-6497

*******************************************************************************/

/* ethtool support for e1000 */

#include <linux/netdevice.h>
#include <linux/ethtool.h>
#include <linux/pci.h>
#include <linux/delay.h>

#include "e1000.h"

struct e1000_stats {
	char stat_string[ETH_GSTRING_LEN];
	int sizeof_stat;
	int stat_offset;
};

#define E1000_STAT(m) sizeof(((struct e1000_adapter *)0)->m), \
		      offsetof(struct e1000_adapter, m)
static const struct e1000_stats e1000_gstrings_stats[] = {
	{ "rx_packets", E1000_STAT(stats.gprc) },
	{ "tx_packets", E1000_STAT(stats.gptc) },
	{ "rx_bytes", E1000_STAT(stats.gorc) },
	{ "tx_bytes", E1000_STAT(stats.gotc) },
	{ "rx_broadcast", E1000_STAT(stats.bprc) },
	{ "tx_broadcast", E1000_STAT(stats.bptc) },
	{ "rx_multicast", E1000_STAT(stats.mprc) },
	{ "tx_multicast", E1000_STAT(stats.mptc) },
	{ "rx_errors", E1000_STAT(net_stats.rx_errors) },
	{ "tx_errors", E1000_STAT(net_stats.tx_errors) },
	{ "tx_dropped", E1000_STAT(net_stats.tx_dropped) },
	{ "multicast", E1000_STAT(stats.mprc) },
	{ "collisions", E1000_STAT(stats.colc) },
	{ "rx_length_errors", E1000_STAT(net_stats.rx_length_errors) },
	{ "rx_over_errors", E1000_STAT(net_stats.rx_over_errors) },
	{ "rx_crc_errors", E1000_STAT(stats.crcerrs) },
	{ "rx_frame_errors", E1000_STAT(net_stats.rx_frame_errors) },
	{ "rx_no_buffer_count", E1000_STAT(stats.rnbc) },
	{ "rx_missed_errors", E1000_STAT(stats.mpc) },
	{ "tx_aborted_errors", E1000_STAT(stats.ecol) },
	{ "tx_carrier_errors", E1000_STAT(stats.tncrs) },
	{ "tx_fifo_errors", E1000_STAT(net_stats.tx_fifo_errors) },
	{ "tx_heartbeat_errors", E1000_STAT(net_stats.tx_heartbeat_errors) },
	{ "tx_window_errors", E1000_STAT(stats.latecol) },
	{ "tx_abort_late_coll", E1000_STAT(stats.latecol) },
	{ "tx_deferred_ok", E1000_STAT(stats.dc) },
	{ "tx_single_coll_ok", E1000_STAT(stats.scc) },
	{ "tx_multi_coll_ok", E1000_STAT(stats.mcc) },
	{ "tx_timeout_count", E1000_STAT(tx_timeout_count) },
	{ "tx_restart_queue", E1000_STAT(restart_queue) },
	{ "rx_long_length_errors", E1000_STAT(stats.roc) },
	{ "rx_short_length_errors", E1000_STAT(stats.ruc) },
	{ "rx_align_errors", E1000_STAT(stats.algnerrc) },
	{ "tx_tcp_seg_good", E1000_STAT(stats.tsctc) },
	{ "tx_tcp_seg_failed", E1000_STAT(stats.tsctfc) },
	{ "rx_flow_control_xon", E1000_STAT(stats.xonrxc) },
	{ "rx_flow_control_xoff", E1000_STAT(stats.xoffrxc) },
	{ "tx_flow_control_xon", E1000_STAT(stats.xontxc) },
	{ "tx_flow_control_xoff", E1000_STAT(stats.xofftxc) },
	{ "rx_long_byte_count", E1000_STAT(stats.gorc) },
	{ "rx_csum_offload_good", E1000_STAT(hw_csum_good) },
	{ "rx_csum_offload_errors", E1000_STAT(hw_csum_err) },
	{ "rx_header_split", E1000_STAT(rx_hdr_split) },
	{ "alloc_rx_buff_failed", E1000_STAT(alloc_rx_buff_failed) },
	{ "tx_smbus", E1000_STAT(stats.mgptc) },
	{ "rx_smbus", E1000_STAT(stats.mgprc) },
	{ "dropped_smbus", E1000_STAT(stats.mgpdc) },
	{ "rx_dma_failed", E1000_STAT(rx_dma_failed) },
	{ "tx_dma_failed", E1000_STAT(tx_dma_failed) },
};

#define E1000_GLOBAL_STATS_LEN	ARRAY_SIZE(e1000_gstrings_stats)
#define E1000_STATS_LEN (E1000_GLOBAL_STATS_LEN)
static const char e1000_gstrings_test[][ETH_GSTRING_LEN] = {
	"Register test  (offline)", "Eeprom test    (offline)",
	"Interrupt test (offline)", "Loopback test  (offline)",
	"Link test   (on/offline)"
};
#define E1000_TEST_LEN ARRAY_SIZE(e1000_gstrings_test)

static int e1000_get_settings(struct net_device *netdev,
			      struct ethtool_cmd *ecmd)
{
	struct e1000_adapter *adapter = netdev_priv(netdev);
	struct e1000_hw *hw = &adapter->hw;
	u32 status;

	if (hw->phy.media_type == e1000_media_type_copper) {

		ecmd->supported = (SUPPORTED_10baseT_Half |
				   SUPPORTED_10baseT_Full |
				   SUPPORTED_100baseT_Half |
				   SUPPORTED_100baseT_Full |
				   SUPPORTED_1000baseT_Full |
				   SUPPORTED_Autoneg |
				   SUPPORTED_TP);
		if (hw->phy.type == e1000_phy_ife)
			ecmd->supported &= ~SUPPORTED_1000baseT_Full;
		ecmd->advertising = ADVERTISED_TP;

		if (hw->mac.autoneg == 1) {
			ecmd->advertising |= ADVERTISED_Autoneg;
			/* the e1000 autoneg seems to match ethtool nicely */
			ecmd->advertising |= hw->phy.autoneg_advertised;
		}

		ecmd->port = PORT_TP;
		ecmd->phy_address = hw->phy.addr;
		ecmd->transceiver = XCVR_INTERNAL;

	} else {
		ecmd->supported   = (SUPPORTED_1000baseT_Full |
				     SUPPORTED_FIBRE |
				     SUPPORTED_Autoneg);

		ecmd->advertising = (ADVERTISED_1000baseT_Full |
				     ADVERTISED_FIBRE |
				     ADVERTISED_Autoneg);

		ecmd->port = PORT_FIBRE;
		ecmd->transceiver = XCVR_EXTERNAL;
	}

	status = er32(STATUS);
	if (status & E1000_STATUS_LU) {
		if (status & E1000_STATUS_SPEED_1000)
			ecmd->speed = 1000;
		else if (status & E1000_STATUS_SPEED_100)
			ecmd->speed = 100;
		else
			ecmd->speed = 10;

		if (status & E1000_STATUS_FD)
			ecmd->duplex = DUPLEX_FULL;
		else
			ecmd->duplex = DUPLEX_HALF;
	} else {
		ecmd->speed = -1;
		ecmd->duplex = -1;
	}

	ecmd->autoneg = ((hw->phy.media_type == e1000_media_type_fiber) ||
			 hw->mac.autoneg) ? AUTONEG_ENABLE : AUTONEG_DISABLE;
	return 0;
}

static u32 e1000_get_link(struct net_device *netdev)
{
	struct e1000_adapter *adapter = netdev_priv(netdev);

	return e1000_has_link(adapter);
}

static int e1000_set_spd_dplx(struct e1000_adapter *adapter, u16 spddplx)
{
	struct e1000_mac_info *mac = &adapter->hw.mac;

	mac->autoneg = 0;

	/* Fiber NICs only allow 1000 gbps Full duplex */
	if ((adapter->hw.phy.media_type == e1000_media_type_fiber) &&
		spddplx != (SPEED_1000 + DUPLEX_FULL)) {
		e_err("Unsupported Speed/Duplex configuration\n");
		return -EINVAL;
	}

	switch (spddplx) {
	case SPEED_10 + DUPLEX_HALF:
		mac->forced_speed_duplex = ADVERTISE_10_HALF;
		break;
	case SPEED_10 + DUPLEX_FULL:
		mac->forced_speed_duplex = ADVERTISE_10_FULL;
		break;
	case SPEED_100 + DUPLEX_HALF:
		mac->forced_speed_duplex = ADVERTISE_100_HALF;
		break;
	case SPEED_100 + DUPLEX_FULL:
		mac->forced_speed_duplex = ADVERTISE_100_FULL;
		break;
	case SPEED_1000 + DUPLEX_FULL:
		mac->autoneg = 1;
		adapter->hw.phy.autoneg_advertised = ADVERTISE_1000_FULL;
		break;
	case SPEED_1000 + DUPLEX_HALF: /* not supported */
	default:
		e_err("Unsupported Speed/Duplex configuration\n");
		return -EINVAL;
	}
	return 0;
}

static int e1000_set_settings(struct net_device *netdev,
			      struct ethtool_cmd *ecmd)
{
	struct e1000_adapter *adapter = netdev_priv(netdev);
	struct e1000_hw *hw = &adapter->hw;

	/*
	 * When SoL/IDER sessions are active, autoneg/speed/duplex
	 * cannot be changed
	 */
	if (e1000_check_reset_block(hw)) {
		e_err("Cannot change link characteristics when SoL/IDER is "
		      "active.\n");
		return -EINVAL;
	}

	while (test_and_set_bit(__E1000_RESETTING, &adapter->state))
		msleep(1);

	if (ecmd->autoneg == AUTONEG_ENABLE) {
		hw->mac.autoneg = 1;
		if (hw->phy.media_type == e1000_media_type_fiber)
			hw->phy.autoneg_advertised = ADVERTISED_1000baseT_Full |
						     ADVERTISED_FIBRE |
						     ADVERTISED_Autoneg;
		else
			hw->phy.autoneg_advertised = ecmd->advertising |
						     ADVERTISED_TP |
						     ADVERTISED_Autoneg;
		ecmd->advertising = hw->phy.autoneg_advertised;
		if (adapter->fc_autoneg)
			hw->fc.requested_mode = e1000_fc_default;
	} else {
		if (e1000_set_spd_dplx(adapter, ecmd->speed + ecmd->duplex)) {
			clear_bit(__E1000_RESETTING, &adapter->state);
			return -EINVAL;
		}
	}

	/* reset the link */

	if (netif_running(adapter->netdev)) {
		e1000e_down(adapter);
		e1000e_up(adapter);
	} else {
		e1000e_reset(adapter);
	}

	clear_bit(__E1000_RESETTING, &adapter->state);
	return 0;
}

static void e1000_get_pauseparam(struct net_device *netdev,
				 struct ethtool_pauseparam *pause)
{
	struct e1000_adapter *adapter = netdev_priv(netdev);
	struct e1000_hw *hw = &adapter->hw;

	pause->autoneg =
		(adapter->fc_autoneg ? AUTONEG_ENABLE : AUTONEG_DISABLE);

	if (hw->fc.current_mode == e1000_fc_rx_pause) {
		pause->rx_pause = 1;
	} else if (hw->fc.current_mode == e1000_fc_tx_pause) {
		pause->tx_pause = 1;
	} else if (hw->fc.current_mode == e1000_fc_full) {
		pause->rx_pause = 1;
		pause->tx_pause = 1;
	}
}

static int e1000_set_pauseparam(struct net_device *netdev,
				struct ethtool_pauseparam *pause)
{
	struct e1000_adapter *adapter = netdev_priv(netdev);
	struct e1000_hw *hw = &adapter->hw;
	int retval = 0;

	adapter->fc_autoneg = pause->autoneg;

	while (test_and_set_bit(__E1000_RESETTING, &adapter->state))
		msleep(1);

	if (adapter->fc_autoneg == AUTONEG_ENABLE) {
		hw->fc.requested_mode = e1000_fc_default;
		if (netif_running(adapter->netdev)) {
			e1000e_down(adapter);
			e1000e_up(adapter);
		} else {
			e1000e_reset(adapter);
		}
	} else {
		if (pause->rx_pause && pause->tx_pause)
			hw->fc.requested_mode = e1000_fc_full;
		else if (pause->rx_pause && !pause->tx_pause)
			hw->fc.requested_mode = e1000_fc_rx_pause;
		else if (!pause->rx_pause && pause->tx_pause)
			hw->fc.requested_mode = e1000_fc_tx_pause;
		else if (!pause->rx_pause && !pause->tx_pause)
			hw->fc.requested_mode = e1000_fc_none;

		hw->fc.current_mode = hw->fc.requested_mode;

		retval = ((hw->phy.media_type == e1000_media_type_fiber) ?
			  hw->mac.ops.setup_link(hw) : e1000e_force_mac_fc(hw));
	}

	clear_bit(__E1000_RESETTING, &adapter->state);
	return retval;
}

static u32 e1000_get_rx_csum(struct net_device *netdev)
{
	struct e1000_adapter *adapter = netdev_priv(netdev);
	return (adapter->flags & FLAG_RX_CSUM_ENABLED);
}

static int e1000_set_rx_csum(struct net_device *netdev, u32 data)
{
	struct e1000_adapter *adapter = netdev_priv(netdev);

	if (data)
		adapter->flags |= FLAG_RX_CSUM_ENABLED;
	else
		adapter->flags &= ~FLAG_RX_CSUM_ENABLED;

	if (netif_running(netdev))
		e1000e_reinit_locked(adapter);
	else
		e1000e_reset(adapter);
	return 0;
}

static u32 e1000_get_tx_csum(struct net_device *netdev)
{
	return ((netdev->features & NETIF_F_HW_CSUM) != 0);
}

static int e1000_set_tx_csum(struct net_device *netdev, u32 data)
{
	if (data)
		netdev->features |= NETIF_F_HW_CSUM;
	else
		netdev->features &= ~NETIF_F_HW_CSUM;

	return 0;
}

static int e1000_set_tso(struct net_device *netdev, u32 data)
{
	struct e1000_adapter *adapter = netdev_priv(netdev);

	if (data) {
		netdev->features |= NETIF_F_TSO;
		netdev->features |= NETIF_F_TSO6;
	} else {
		netdev->features &= ~NETIF_F_TSO;
		netdev->features &= ~NETIF_F_TSO6;
	}

	e_info("TSO is %s\n", data ? "Enabled" : "Disabled");
	adapter->flags |= FLAG_TSO_FORCE;
	return 0;
}

static u32 e1000_get_msglevel(struct net_device *netdev)
{
	struct e1000_adapter *adapter = netdev_priv(netdev);
	return adapter->msg_enable;
}

static void e1000_set_msglevel(struct net_device *netdev, u32 data)
{
	struct e1000_adapter *adapter = netdev_priv(netdev);
	adapter->msg_enable = data;
}

static int e1000_get_regs_len(struct net_device *netdev)
{
#define E1000_REGS_LEN 32 /* overestimate */
	return E1000_REGS_LEN * sizeof(u32);
}

static void e1000_get_regs(struct net_device *netdev,
			   struct ethtool_regs *regs, void *p)
{
	struct e1000_adapter *adapter = netdev_priv(netdev);
	struct e1000_hw *hw = &adapter->hw;
	u32 *regs_buff = p;
	u16 phy_data;
	u8 revision_id;

	memset(p, 0, E1000_REGS_LEN * sizeof(u32));

	pci_read_config_byte(adapter->pdev, PCI_REVISION_ID, &revision_id);

	regs->version = (1 << 24) | (revision_id << 16) | adapter->pdev->device;

	regs_buff[0]  = er32(CTRL);
	regs_buff[1]  = er32(STATUS);

	regs_buff[2]  = er32(RCTL);
	regs_buff[3]  = er32(RDLEN);
	regs_buff[4]  = er32(RDH);
	regs_buff[5]  = er32(RDT);
	regs_buff[6]  = er32(RDTR);

	regs_buff[7]  = er32(TCTL);
	regs_buff[8]  = er32(TDLEN);
	regs_buff[9]  = er32(TDH);
	regs_buff[10] = er32(TDT);
	regs_buff[11] = er32(TIDV);

	regs_buff[12] = adapter->hw.phy.type;  /* PHY type (IGP=1, M88=0) */

	/* ethtool doesn't use anything past this point, so all this
	 * code is likely legacy junk for apps that may or may not
	 * exist */
	if (hw->phy.type == e1000_phy_m88) {
		e1e_rphy(hw, M88E1000_PHY_SPEC_STATUS, &phy_data);
		regs_buff[13] = (u32)phy_data; /* cable length */
		regs_buff[14] = 0;  /* Dummy (to align w/ IGP phy reg dump) */
		regs_buff[15] = 0;  /* Dummy (to align w/ IGP phy reg dump) */
		regs_buff[16] = 0;  /* Dummy (to align w/ IGP phy reg dump) */
		e1e_rphy(hw, M88E1000_PHY_SPEC_CTRL, &phy_data);
		regs_buff[17] = (u32)phy_data; /* extended 10bt distance */
		regs_buff[18] = regs_buff[13]; /* cable polarity */
		regs_buff[19] = 0;  /* Dummy (to align w/ IGP phy reg dump) */
		regs_buff[20] = regs_buff[17]; /* polarity correction */
		/* phy receive errors */
		regs_buff[22] = adapter->phy_stats.receive_errors;
		regs_buff[23] = regs_buff[13]; /* mdix mode */
	}
	regs_buff[21] = 0; /* was idle_errors */
	e1e_rphy(hw, PHY_1000T_STATUS, &phy_data);
	regs_buff[24] = (u32)phy_data;  /* phy local receiver status */
	regs_buff[25] = regs_buff[24];  /* phy remote receiver status */
}

static int e1000_get_eeprom_len(struct net_device *netdev)
{
	struct e1000_adapter *adapter = netdev_priv(netdev);
	return adapter->hw.nvm.word_size * 2;
}

static int e1000_get_eeprom(struct net_device *netdev,
			    struct ethtool_eeprom *eeprom, u8 *bytes)
{
	struct e1000_adapter *adapter = netdev_priv(netdev);
	struct e1000_hw *hw = &adapter->hw;
	u16 *eeprom_buff;
	int first_word;
	int last_word;
	int ret_val = 0;
	u16 i;

	if (eeprom->len == 0)
		return -EINVAL;

	eeprom->magic = adapter->pdev->vendor | (adapter->pdev->device << 16);

	first_word = eeprom->offset >> 1;
	last_word = (eeprom->offset + eeprom->len - 1) >> 1;

	eeprom_buff = kmalloc(sizeof(u16) *
			(last_word - first_word + 1), GFP_KERNEL);
	if (!eeprom_buff)
		return -ENOMEM;

	if (hw->nvm.type == e1000_nvm_eeprom_spi) {
		ret_val = e1000_read_nvm(hw, first_word,
					 last_word - first_word + 1,
					 eeprom_buff);
	} else {
		for (i = 0; i < last_word - first_word + 1; i++) {
			ret_val = e1000_read_nvm(hw, first_word + i, 1,
						      &eeprom_buff[i]);
			if (ret_val)
				break;
		}
	}

	if (ret_val) {
		/* a read error occurred, throw away the result */
		memset(eeprom_buff, 0xff, sizeof(eeprom_buff));
	} else {
		/* Device's eeprom is always little-endian, word addressable */
		for (i = 0; i < last_word - first_word + 1; i++)
			le16_to_cpus(&eeprom_buff[i]);
	}

	memcpy(bytes, (u8 *)eeprom_buff + (eeprom->offset & 1), eeprom->len);
	kfree(eeprom_buff);

	return ret_val;
}

static int e1000_set_eeprom(struct net_device *netdev,
			    struct ethtool_eeprom *eeprom, u8 *bytes)
{
	struct e1000_adapter *adapter = netdev_priv(netdev);
	struct e1000_hw *hw = &adapter->hw;
	u16 *eeprom_buff;
	void *ptr;
	int max_len;
	int first_word;
	int last_word;
	int ret_val = 0;
	u16 i;

	if (eeprom->len == 0)
		return -EOPNOTSUPP;

	if (eeprom->magic != (adapter->pdev->vendor | (adapter->pdev->device << 16)))
		return -EFAULT;

	if (adapter->flags & FLAG_READ_ONLY_NVM)
		return -EINVAL;

	max_len = hw->nvm.word_size * 2;

	first_word = eeprom->offset >> 1;
	last_word = (eeprom->offset + eeprom->len - 1) >> 1;
	eeprom_buff = kmalloc(max_len, GFP_KERNEL);
	if (!eeprom_buff)
		return -ENOMEM;

	ptr = (void *)eeprom_buff;

	if (eeprom->offset & 1) {
		/* need read/modify/write of first changed EEPROM word */
		/* only the second byte of the word is being modified */
		ret_val = e1000_read_nvm(hw, first_word, 1, &eeprom_buff[0]);
		ptr++;
	}
	if (((eeprom->offset + eeprom->len) & 1) && (ret_val == 0))
		/* need read/modify/write of last changed EEPROM word */
		/* only the first byte of the word is being modified */
		ret_val = e1000_read_nvm(hw, last_word, 1,
				  &eeprom_buff[last_word - first_word]);

	if (ret_val)
		goto out;

	/* Device's eeprom is always little-endian, word addressable */
	for (i = 0; i < last_word - first_word + 1; i++)
		le16_to_cpus(&eeprom_buff[i]);

	memcpy(ptr, bytes, eeprom->len);

	for (i = 0; i < last_word - first_word + 1; i++)
		eeprom_buff[i] = cpu_to_le16(eeprom_buff[i]);

	ret_val = e1000_write_nvm(hw, first_word,
				  last_word - first_word + 1, eeprom_buff);

	if (ret_val)
		goto out;

	/*
	 * Update the checksum over the first part of the EEPROM if needed
	 * and flush shadow RAM for applicable controllers
	 */
<<<<<<< HEAD
	if ((ret_val == 0) && ((first_word <= NVM_CHECKSUM_REG) ||
			       (hw->mac.type == e1000_82574) ||
			       (hw->mac.type == e1000_82573)))
		e1000e_update_nvm_checksum(hw);
=======
	if ((first_word <= NVM_CHECKSUM_REG) ||
	    (hw->mac.type == e1000_82574) || (hw->mac.type == e1000_82573))
		ret_val = e1000e_update_nvm_checksum(hw);
>>>>>>> 18e352e4

out:
	kfree(eeprom_buff);
	return ret_val;
}

static void e1000_get_drvinfo(struct net_device *netdev,
			      struct ethtool_drvinfo *drvinfo)
{
	struct e1000_adapter *adapter = netdev_priv(netdev);
	char firmware_version[32];

	strncpy(drvinfo->driver,  e1000e_driver_name, 32);
	strncpy(drvinfo->version, e1000e_driver_version, 32);

	/*
	 * EEPROM image version # is reported as firmware version # for
	 * PCI-E controllers
	 */
	sprintf(firmware_version, "%d.%d-%d",
		(adapter->eeprom_vers & 0xF000) >> 12,
		(adapter->eeprom_vers & 0x0FF0) >> 4,
		(adapter->eeprom_vers & 0x000F));

	strncpy(drvinfo->fw_version, firmware_version, 32);
	strncpy(drvinfo->bus_info, pci_name(adapter->pdev), 32);
	drvinfo->regdump_len = e1000_get_regs_len(netdev);
	drvinfo->eedump_len = e1000_get_eeprom_len(netdev);
}

static void e1000_get_ringparam(struct net_device *netdev,
				struct ethtool_ringparam *ring)
{
	struct e1000_adapter *adapter = netdev_priv(netdev);
	struct e1000_ring *tx_ring = adapter->tx_ring;
	struct e1000_ring *rx_ring = adapter->rx_ring;

	ring->rx_max_pending = E1000_MAX_RXD;
	ring->tx_max_pending = E1000_MAX_TXD;
	ring->rx_mini_max_pending = 0;
	ring->rx_jumbo_max_pending = 0;
	ring->rx_pending = rx_ring->count;
	ring->tx_pending = tx_ring->count;
	ring->rx_mini_pending = 0;
	ring->rx_jumbo_pending = 0;
}

static int e1000_set_ringparam(struct net_device *netdev,
			       struct ethtool_ringparam *ring)
{
	struct e1000_adapter *adapter = netdev_priv(netdev);
	struct e1000_ring *tx_ring, *tx_old;
	struct e1000_ring *rx_ring, *rx_old;
	int err;

	if ((ring->rx_mini_pending) || (ring->rx_jumbo_pending))
		return -EINVAL;

	while (test_and_set_bit(__E1000_RESETTING, &adapter->state))
		msleep(1);

	if (netif_running(adapter->netdev))
		e1000e_down(adapter);

	tx_old = adapter->tx_ring;
	rx_old = adapter->rx_ring;

	err = -ENOMEM;
	tx_ring = kzalloc(sizeof(struct e1000_ring), GFP_KERNEL);
	if (!tx_ring)
		goto err_alloc_tx;
	/*
	 * use a memcpy to save any previously configured
	 * items like napi structs from having to be
	 * reinitialized
	 */
	memcpy(tx_ring, tx_old, sizeof(struct e1000_ring));

	rx_ring = kzalloc(sizeof(struct e1000_ring), GFP_KERNEL);
	if (!rx_ring)
		goto err_alloc_rx;
	memcpy(rx_ring, rx_old, sizeof(struct e1000_ring));

	adapter->tx_ring = tx_ring;
	adapter->rx_ring = rx_ring;

	rx_ring->count = max(ring->rx_pending, (u32)E1000_MIN_RXD);
	rx_ring->count = min(rx_ring->count, (u32)(E1000_MAX_RXD));
	rx_ring->count = ALIGN(rx_ring->count, REQ_RX_DESCRIPTOR_MULTIPLE);

	tx_ring->count = max(ring->tx_pending, (u32)E1000_MIN_TXD);
	tx_ring->count = min(tx_ring->count, (u32)(E1000_MAX_TXD));
	tx_ring->count = ALIGN(tx_ring->count, REQ_TX_DESCRIPTOR_MULTIPLE);

	if (netif_running(adapter->netdev)) {
		/* Try to get new resources before deleting old */
		err = e1000e_setup_rx_resources(adapter);
		if (err)
			goto err_setup_rx;
		err = e1000e_setup_tx_resources(adapter);
		if (err)
			goto err_setup_tx;

		/*
		 * restore the old in order to free it,
		 * then add in the new
		 */
		adapter->rx_ring = rx_old;
		adapter->tx_ring = tx_old;
		e1000e_free_rx_resources(adapter);
		e1000e_free_tx_resources(adapter);
		kfree(tx_old);
		kfree(rx_old);
		adapter->rx_ring = rx_ring;
		adapter->tx_ring = tx_ring;
		err = e1000e_up(adapter);
		if (err)
			goto err_setup;
	}

	clear_bit(__E1000_RESETTING, &adapter->state);
	return 0;
err_setup_tx:
	e1000e_free_rx_resources(adapter);
err_setup_rx:
	adapter->rx_ring = rx_old;
	adapter->tx_ring = tx_old;
	kfree(rx_ring);
err_alloc_rx:
	kfree(tx_ring);
err_alloc_tx:
	e1000e_up(adapter);
err_setup:
	clear_bit(__E1000_RESETTING, &adapter->state);
	return err;
}

static bool reg_pattern_test(struct e1000_adapter *adapter, u64 *data,
			     int reg, int offset, u32 mask, u32 write)
{
	u32 pat, val;
	static const u32 test[] =
		{0x5A5A5A5A, 0xA5A5A5A5, 0x00000000, 0xFFFFFFFF};
	for (pat = 0; pat < ARRAY_SIZE(test); pat++) {
		E1000_WRITE_REG_ARRAY(&adapter->hw, reg, offset,
				      (test[pat] & write));
		val = E1000_READ_REG_ARRAY(&adapter->hw, reg, offset);
		if (val != (test[pat] & write & mask)) {
			e_err("pattern test reg %04X failed: got 0x%08X "
			      "expected 0x%08X\n", reg + offset, val,
			      (test[pat] & write & mask));
			*data = reg;
			return 1;
		}
	}
	return 0;
}

static bool reg_set_and_check(struct e1000_adapter *adapter, u64 *data,
			      int reg, u32 mask, u32 write)
{
	u32 val;
	__ew32(&adapter->hw, reg, write & mask);
	val = __er32(&adapter->hw, reg);
	if ((write & mask) != (val & mask)) {
		e_err("set/check reg %04X test failed: got 0x%08X "
		      "expected 0x%08X\n", reg, (val & mask), (write & mask));
		*data = reg;
		return 1;
	}
	return 0;
}
#define REG_PATTERN_TEST_ARRAY(reg, offset, mask, write)                       \
	do {                                                                   \
		if (reg_pattern_test(adapter, data, reg, offset, mask, write)) \
			return 1;                                              \
	} while (0)
#define REG_PATTERN_TEST(reg, mask, write)                                     \
	REG_PATTERN_TEST_ARRAY(reg, 0, mask, write)

#define REG_SET_AND_CHECK(reg, mask, write)                                    \
	do {                                                                   \
		if (reg_set_and_check(adapter, data, reg, mask, write))        \
			return 1;                                              \
	} while (0)

static int e1000_reg_test(struct e1000_adapter *adapter, u64 *data)
{
	struct e1000_hw *hw = &adapter->hw;
	struct e1000_mac_info *mac = &adapter->hw.mac;
	u32 value;
	u32 before;
	u32 after;
	u32 i;
	u32 toggle;

	/*
	 * The status register is Read Only, so a write should fail.
	 * Some bits that get toggled are ignored.
	 */
	switch (mac->type) {
	/* there are several bits on newer hardware that are r/w */
	case e1000_82571:
	case e1000_82572:
	case e1000_80003es2lan:
		toggle = 0x7FFFF3FF;
		break;
	case e1000_82573:
	case e1000_82574:
	case e1000_ich8lan:
	case e1000_ich9lan:
	case e1000_ich10lan:
		toggle = 0x7FFFF033;
		break;
	default:
		toggle = 0xFFFFF833;
		break;
	}

	before = er32(STATUS);
	value = (er32(STATUS) & toggle);
	ew32(STATUS, toggle);
	after = er32(STATUS) & toggle;
	if (value != after) {
		e_err("failed STATUS register test got: 0x%08X expected: "
		      "0x%08X\n", after, value);
		*data = 1;
		return 1;
	}
	/* restore previous status */
	ew32(STATUS, before);

	if (!(adapter->flags & FLAG_IS_ICH)) {
		REG_PATTERN_TEST(E1000_FCAL, 0xFFFFFFFF, 0xFFFFFFFF);
		REG_PATTERN_TEST(E1000_FCAH, 0x0000FFFF, 0xFFFFFFFF);
		REG_PATTERN_TEST(E1000_FCT, 0x0000FFFF, 0xFFFFFFFF);
		REG_PATTERN_TEST(E1000_VET, 0x0000FFFF, 0xFFFFFFFF);
	}

	REG_PATTERN_TEST(E1000_RDTR, 0x0000FFFF, 0xFFFFFFFF);
	REG_PATTERN_TEST(E1000_RDBAH, 0xFFFFFFFF, 0xFFFFFFFF);
	REG_PATTERN_TEST(E1000_RDLEN, 0x000FFF80, 0x000FFFFF);
	REG_PATTERN_TEST(E1000_RDH, 0x0000FFFF, 0x0000FFFF);
	REG_PATTERN_TEST(E1000_RDT, 0x0000FFFF, 0x0000FFFF);
	REG_PATTERN_TEST(E1000_FCRTH, 0x0000FFF8, 0x0000FFF8);
	REG_PATTERN_TEST(E1000_FCTTV, 0x0000FFFF, 0x0000FFFF);
	REG_PATTERN_TEST(E1000_TIPG, 0x3FFFFFFF, 0x3FFFFFFF);
	REG_PATTERN_TEST(E1000_TDBAH, 0xFFFFFFFF, 0xFFFFFFFF);
	REG_PATTERN_TEST(E1000_TDLEN, 0x000FFF80, 0x000FFFFF);

	REG_SET_AND_CHECK(E1000_RCTL, 0xFFFFFFFF, 0x00000000);

	before = ((adapter->flags & FLAG_IS_ICH) ? 0x06C3B33E : 0x06DFB3FE);
	REG_SET_AND_CHECK(E1000_RCTL, before, 0x003FFFFB);
	REG_SET_AND_CHECK(E1000_TCTL, 0xFFFFFFFF, 0x00000000);

	REG_SET_AND_CHECK(E1000_RCTL, before, 0xFFFFFFFF);
	REG_PATTERN_TEST(E1000_RDBAL, 0xFFFFFFF0, 0xFFFFFFFF);
	if (!(adapter->flags & FLAG_IS_ICH))
		REG_PATTERN_TEST(E1000_TXCW, 0xC000FFFF, 0x0000FFFF);
	REG_PATTERN_TEST(E1000_TDBAL, 0xFFFFFFF0, 0xFFFFFFFF);
	REG_PATTERN_TEST(E1000_TIDV, 0x0000FFFF, 0x0000FFFF);
	for (i = 0; i < mac->rar_entry_count; i++)
		REG_PATTERN_TEST_ARRAY(E1000_RA, ((i << 1) + 1),
				       ((mac->type == e1000_ich10lan) ?
					   0x8007FFFF : 0x8003FFFF),
				       0xFFFFFFFF);

	for (i = 0; i < mac->mta_reg_count; i++)
		REG_PATTERN_TEST_ARRAY(E1000_MTA, i, 0xFFFFFFFF, 0xFFFFFFFF);

	*data = 0;
	return 0;
}

static int e1000_eeprom_test(struct e1000_adapter *adapter, u64 *data)
{
	u16 temp;
	u16 checksum = 0;
	u16 i;

	*data = 0;
	/* Read and add up the contents of the EEPROM */
	for (i = 0; i < (NVM_CHECKSUM_REG + 1); i++) {
		if ((e1000_read_nvm(&adapter->hw, i, 1, &temp)) < 0) {
			*data = 1;
			return *data;
		}
		checksum += temp;
	}

	/* If Checksum is not Correct return error else test passed */
	if ((checksum != (u16) NVM_SUM) && !(*data))
		*data = 2;

	return *data;
}

static irqreturn_t e1000_test_intr(int irq, void *data)
{
	struct net_device *netdev = (struct net_device *) data;
	struct e1000_adapter *adapter = netdev_priv(netdev);
	struct e1000_hw *hw = &adapter->hw;

	adapter->test_icr |= er32(ICR);

	return IRQ_HANDLED;
}

static int e1000_intr_test(struct e1000_adapter *adapter, u64 *data)
{
	struct net_device *netdev = adapter->netdev;
	struct e1000_hw *hw = &adapter->hw;
	u32 mask;
	u32 shared_int = 1;
	u32 irq = adapter->pdev->irq;
	int i;
	int ret_val = 0;
	int int_mode = E1000E_INT_MODE_LEGACY;

	*data = 0;

	/* NOTE: we don't test MSI/MSI-X interrupts here, yet */
	if (adapter->int_mode == E1000E_INT_MODE_MSIX) {
		int_mode = adapter->int_mode;
		e1000e_reset_interrupt_capability(adapter);
		adapter->int_mode = E1000E_INT_MODE_LEGACY;
		e1000e_set_interrupt_capability(adapter);
	}
	/* Hook up test interrupt handler just for this test */
	if (!request_irq(irq, &e1000_test_intr, IRQF_PROBE_SHARED, netdev->name,
			 netdev)) {
		shared_int = 0;
	} else if (request_irq(irq, &e1000_test_intr, IRQF_SHARED,
		 netdev->name, netdev)) {
		*data = 1;
		ret_val = -1;
		goto out;
	}
	e_info("testing %s interrupt\n", (shared_int ? "shared" : "unshared"));

	/* Disable all the interrupts */
	ew32(IMC, 0xFFFFFFFF);
	msleep(10);

	/* Test each interrupt */
	for (i = 0; i < 10; i++) {
		/* Interrupt to test */
		mask = 1 << i;

		if (adapter->flags & FLAG_IS_ICH) {
			switch (mask) {
			case E1000_ICR_RXSEQ:
				continue;
			case 0x00000100:
				if (adapter->hw.mac.type == e1000_ich8lan ||
				    adapter->hw.mac.type == e1000_ich9lan)
					continue;
				break;
			default:
				break;
			}
		}

		if (!shared_int) {
			/*
			 * Disable the interrupt to be reported in
			 * the cause register and then force the same
			 * interrupt and see if one gets posted.  If
			 * an interrupt was posted to the bus, the
			 * test failed.
			 */
			adapter->test_icr = 0;
			ew32(IMC, mask);
			ew32(ICS, mask);
			msleep(10);

			if (adapter->test_icr & mask) {
				*data = 3;
				break;
			}
		}

		/*
		 * Enable the interrupt to be reported in
		 * the cause register and then force the same
		 * interrupt and see if one gets posted.  If
		 * an interrupt was not posted to the bus, the
		 * test failed.
		 */
		adapter->test_icr = 0;
		ew32(IMS, mask);
		ew32(ICS, mask);
		msleep(10);

		if (!(adapter->test_icr & mask)) {
			*data = 4;
			break;
		}

		if (!shared_int) {
			/*
			 * Disable the other interrupts to be reported in
			 * the cause register and then force the other
			 * interrupts and see if any get posted.  If
			 * an interrupt was posted to the bus, the
			 * test failed.
			 */
			adapter->test_icr = 0;
			ew32(IMC, ~mask & 0x00007FFF);
			ew32(ICS, ~mask & 0x00007FFF);
			msleep(10);

			if (adapter->test_icr) {
				*data = 5;
				break;
			}
		}
	}

	/* Disable all the interrupts */
	ew32(IMC, 0xFFFFFFFF);
	msleep(10);

	/* Unhook test interrupt handler */
	free_irq(irq, netdev);

out:
	if (int_mode == E1000E_INT_MODE_MSIX) {
		e1000e_reset_interrupt_capability(adapter);
		adapter->int_mode = int_mode;
		e1000e_set_interrupt_capability(adapter);
	}

	return ret_val;
}

static void e1000_free_desc_rings(struct e1000_adapter *adapter)
{
	struct e1000_ring *tx_ring = &adapter->test_tx_ring;
	struct e1000_ring *rx_ring = &adapter->test_rx_ring;
	struct pci_dev *pdev = adapter->pdev;
	int i;

	if (tx_ring->desc && tx_ring->buffer_info) {
		for (i = 0; i < tx_ring->count; i++) {
			if (tx_ring->buffer_info[i].dma)
				pci_unmap_single(pdev,
					tx_ring->buffer_info[i].dma,
					tx_ring->buffer_info[i].length,
					PCI_DMA_TODEVICE);
			if (tx_ring->buffer_info[i].skb)
				dev_kfree_skb(tx_ring->buffer_info[i].skb);
		}
	}

	if (rx_ring->desc && rx_ring->buffer_info) {
		for (i = 0; i < rx_ring->count; i++) {
			if (rx_ring->buffer_info[i].dma)
				pci_unmap_single(pdev,
					rx_ring->buffer_info[i].dma,
					2048, PCI_DMA_FROMDEVICE);
			if (rx_ring->buffer_info[i].skb)
				dev_kfree_skb(rx_ring->buffer_info[i].skb);
		}
	}

	if (tx_ring->desc) {
		dma_free_coherent(&pdev->dev, tx_ring->size, tx_ring->desc,
				  tx_ring->dma);
		tx_ring->desc = NULL;
	}
	if (rx_ring->desc) {
		dma_free_coherent(&pdev->dev, rx_ring->size, rx_ring->desc,
				  rx_ring->dma);
		rx_ring->desc = NULL;
	}

	kfree(tx_ring->buffer_info);
	tx_ring->buffer_info = NULL;
	kfree(rx_ring->buffer_info);
	rx_ring->buffer_info = NULL;
}

static int e1000_setup_desc_rings(struct e1000_adapter *adapter)
{
	struct e1000_ring *tx_ring = &adapter->test_tx_ring;
	struct e1000_ring *rx_ring = &adapter->test_rx_ring;
	struct pci_dev *pdev = adapter->pdev;
	struct e1000_hw *hw = &adapter->hw;
	u32 rctl;
	int i;
	int ret_val;

	/* Setup Tx descriptor ring and Tx buffers */

	if (!tx_ring->count)
		tx_ring->count = E1000_DEFAULT_TXD;

	tx_ring->buffer_info = kcalloc(tx_ring->count,
				       sizeof(struct e1000_buffer),
				       GFP_KERNEL);
	if (!(tx_ring->buffer_info)) {
		ret_val = 1;
		goto err_nomem;
	}

	tx_ring->size = tx_ring->count * sizeof(struct e1000_tx_desc);
	tx_ring->size = ALIGN(tx_ring->size, 4096);
	tx_ring->desc = dma_alloc_coherent(&pdev->dev, tx_ring->size,
					   &tx_ring->dma, GFP_KERNEL);
	if (!tx_ring->desc) {
		ret_val = 2;
		goto err_nomem;
	}
	tx_ring->next_to_use = 0;
	tx_ring->next_to_clean = 0;

	ew32(TDBAL, ((u64) tx_ring->dma & 0x00000000FFFFFFFF));
	ew32(TDBAH, ((u64) tx_ring->dma >> 32));
	ew32(TDLEN, tx_ring->count * sizeof(struct e1000_tx_desc));
	ew32(TDH, 0);
	ew32(TDT, 0);
	ew32(TCTL, E1000_TCTL_PSP | E1000_TCTL_EN | E1000_TCTL_MULR |
	     E1000_COLLISION_THRESHOLD << E1000_CT_SHIFT |
	     E1000_COLLISION_DISTANCE << E1000_COLD_SHIFT);

	for (i = 0; i < tx_ring->count; i++) {
		struct e1000_tx_desc *tx_desc = E1000_TX_DESC(*tx_ring, i);
		struct sk_buff *skb;
		unsigned int skb_size = 1024;

		skb = alloc_skb(skb_size, GFP_KERNEL);
		if (!skb) {
			ret_val = 3;
			goto err_nomem;
		}
		skb_put(skb, skb_size);
		tx_ring->buffer_info[i].skb = skb;
		tx_ring->buffer_info[i].length = skb->len;
		tx_ring->buffer_info[i].dma =
			pci_map_single(pdev, skb->data, skb->len,
				       PCI_DMA_TODEVICE);
		if (pci_dma_mapping_error(pdev, tx_ring->buffer_info[i].dma)) {
			ret_val = 4;
			goto err_nomem;
		}
		tx_desc->buffer_addr = cpu_to_le64(tx_ring->buffer_info[i].dma);
		tx_desc->lower.data = cpu_to_le32(skb->len);
		tx_desc->lower.data |= cpu_to_le32(E1000_TXD_CMD_EOP |
						   E1000_TXD_CMD_IFCS |
						   E1000_TXD_CMD_RS);
		tx_desc->upper.data = 0;
	}

	/* Setup Rx descriptor ring and Rx buffers */

	if (!rx_ring->count)
		rx_ring->count = E1000_DEFAULT_RXD;

	rx_ring->buffer_info = kcalloc(rx_ring->count,
				       sizeof(struct e1000_buffer),
				       GFP_KERNEL);
	if (!(rx_ring->buffer_info)) {
		ret_val = 5;
		goto err_nomem;
	}

	rx_ring->size = rx_ring->count * sizeof(struct e1000_rx_desc);
	rx_ring->desc = dma_alloc_coherent(&pdev->dev, rx_ring->size,
					   &rx_ring->dma, GFP_KERNEL);
	if (!rx_ring->desc) {
		ret_val = 6;
		goto err_nomem;
	}
	rx_ring->next_to_use = 0;
	rx_ring->next_to_clean = 0;

	rctl = er32(RCTL);
	ew32(RCTL, rctl & ~E1000_RCTL_EN);
	ew32(RDBAL, ((u64) rx_ring->dma & 0xFFFFFFFF));
	ew32(RDBAH, ((u64) rx_ring->dma >> 32));
	ew32(RDLEN, rx_ring->size);
	ew32(RDH, 0);
	ew32(RDT, 0);
	rctl = E1000_RCTL_EN | E1000_RCTL_BAM | E1000_RCTL_SZ_2048 |
		E1000_RCTL_UPE | E1000_RCTL_MPE | E1000_RCTL_LPE |
		E1000_RCTL_SBP | E1000_RCTL_SECRC |
		E1000_RCTL_LBM_NO | E1000_RCTL_RDMTS_HALF |
		(adapter->hw.mac.mc_filter_type << E1000_RCTL_MO_SHIFT);
	ew32(RCTL, rctl);

	for (i = 0; i < rx_ring->count; i++) {
		struct e1000_rx_desc *rx_desc = E1000_RX_DESC(*rx_ring, i);
		struct sk_buff *skb;

		skb = alloc_skb(2048 + NET_IP_ALIGN, GFP_KERNEL);
		if (!skb) {
			ret_val = 7;
			goto err_nomem;
		}
		skb_reserve(skb, NET_IP_ALIGN);
		rx_ring->buffer_info[i].skb = skb;
		rx_ring->buffer_info[i].dma =
			pci_map_single(pdev, skb->data, 2048,
				       PCI_DMA_FROMDEVICE);
		if (pci_dma_mapping_error(pdev, rx_ring->buffer_info[i].dma)) {
			ret_val = 8;
			goto err_nomem;
		}
		rx_desc->buffer_addr =
			cpu_to_le64(rx_ring->buffer_info[i].dma);
		memset(skb->data, 0x00, skb->len);
	}

	return 0;

err_nomem:
	e1000_free_desc_rings(adapter);
	return ret_val;
}

static void e1000_phy_disable_receiver(struct e1000_adapter *adapter)
{
	/* Write out to PHY registers 29 and 30 to disable the Receiver. */
	e1e_wphy(&adapter->hw, 29, 0x001F);
	e1e_wphy(&adapter->hw, 30, 0x8FFC);
	e1e_wphy(&adapter->hw, 29, 0x001A);
	e1e_wphy(&adapter->hw, 30, 0x8FF0);
}

static int e1000_integrated_phy_loopback(struct e1000_adapter *adapter)
{
	struct e1000_hw *hw = &adapter->hw;
	u32 ctrl_reg = 0;
	u32 stat_reg = 0;
	u16 phy_reg = 0;

	hw->mac.autoneg = 0;

	if (hw->phy.type == e1000_phy_m88) {
		/* Auto-MDI/MDIX Off */
		e1e_wphy(hw, M88E1000_PHY_SPEC_CTRL, 0x0808);
		/* reset to update Auto-MDI/MDIX */
		e1e_wphy(hw, PHY_CONTROL, 0x9140);
		/* autoneg off */
		e1e_wphy(hw, PHY_CONTROL, 0x8140);
	} else if (hw->phy.type == e1000_phy_gg82563)
		e1e_wphy(hw, GG82563_PHY_KMRN_MODE_CTRL, 0x1CC);

	ctrl_reg = er32(CTRL);

	switch (hw->phy.type) {
	case e1000_phy_ife:
		/* force 100, set loopback */
		e1e_wphy(hw, PHY_CONTROL, 0x6100);

		/* Now set up the MAC to the same speed/duplex as the PHY. */
		ctrl_reg &= ~E1000_CTRL_SPD_SEL; /* Clear the speed sel bits */
		ctrl_reg |= (E1000_CTRL_FRCSPD | /* Set the Force Speed Bit */
			     E1000_CTRL_FRCDPX | /* Set the Force Duplex Bit */
			     E1000_CTRL_SPD_100 |/* Force Speed to 100 */
			     E1000_CTRL_FD);	 /* Force Duplex to FULL */
		break;
	case e1000_phy_bm:
		/* Set Default MAC Interface speed to 1GB */
		e1e_rphy(hw, PHY_REG(2, 21), &phy_reg);
		phy_reg &= ~0x0007;
		phy_reg |= 0x006;
		e1e_wphy(hw, PHY_REG(2, 21), phy_reg);
		/* Assert SW reset for above settings to take effect */
		e1000e_commit_phy(hw);
		mdelay(1);
		/* Force Full Duplex */
		e1e_rphy(hw, PHY_REG(769, 16), &phy_reg);
		e1e_wphy(hw, PHY_REG(769, 16), phy_reg | 0x000C);
		/* Set Link Up (in force link) */
		e1e_rphy(hw, PHY_REG(776, 16), &phy_reg);
		e1e_wphy(hw, PHY_REG(776, 16), phy_reg | 0x0040);
		/* Force Link */
		e1e_rphy(hw, PHY_REG(769, 16), &phy_reg);
		e1e_wphy(hw, PHY_REG(769, 16), phy_reg | 0x0040);
		/* Set Early Link Enable */
		e1e_rphy(hw, PHY_REG(769, 20), &phy_reg);
		e1e_wphy(hw, PHY_REG(769, 20), phy_reg | 0x0400);
		/* fall through */
	default:
		/* force 1000, set loopback */
		e1e_wphy(hw, PHY_CONTROL, 0x4140);
		mdelay(250);

		/* Now set up the MAC to the same speed/duplex as the PHY. */
		ctrl_reg = er32(CTRL);
		ctrl_reg &= ~E1000_CTRL_SPD_SEL; /* Clear the speed sel bits */
		ctrl_reg |= (E1000_CTRL_FRCSPD | /* Set the Force Speed Bit */
			     E1000_CTRL_FRCDPX | /* Set the Force Duplex Bit */
			     E1000_CTRL_SPD_1000 |/* Force Speed to 1000 */
			     E1000_CTRL_FD);	 /* Force Duplex to FULL */

		if (adapter->flags & FLAG_IS_ICH)
			ctrl_reg |= E1000_CTRL_SLU;	/* Set Link Up */
	}

	if (hw->phy.media_type == e1000_media_type_copper &&
	    hw->phy.type == e1000_phy_m88) {
		ctrl_reg |= E1000_CTRL_ILOS; /* Invert Loss of Signal */
	} else {
		/*
		 * Set the ILOS bit on the fiber Nic if half duplex link is
		 * detected.
		 */
		stat_reg = er32(STATUS);
		if ((stat_reg & E1000_STATUS_FD) == 0)
			ctrl_reg |= (E1000_CTRL_ILOS | E1000_CTRL_SLU);
	}

	ew32(CTRL, ctrl_reg);

	/*
	 * Disable the receiver on the PHY so when a cable is plugged in, the
	 * PHY does not begin to autoneg when a cable is reconnected to the NIC.
	 */
	if (hw->phy.type == e1000_phy_m88)
		e1000_phy_disable_receiver(adapter);

	udelay(500);

	return 0;
}

static int e1000_set_82571_fiber_loopback(struct e1000_adapter *adapter)
{
	struct e1000_hw *hw = &adapter->hw;
	u32 ctrl = er32(CTRL);
	int link = 0;

	/* special requirements for 82571/82572 fiber adapters */

	/*
	 * jump through hoops to make sure link is up because serdes
	 * link is hardwired up
	 */
	ctrl |= E1000_CTRL_SLU;
	ew32(CTRL, ctrl);

	/* disable autoneg */
	ctrl = er32(TXCW);
	ctrl &= ~(1 << 31);
	ew32(TXCW, ctrl);

	link = (er32(STATUS) & E1000_STATUS_LU);

	if (!link) {
		/* set invert loss of signal */
		ctrl = er32(CTRL);
		ctrl |= E1000_CTRL_ILOS;
		ew32(CTRL, ctrl);
	}

	/*
	 * special write to serdes control register to enable SerDes analog
	 * loopback
	 */
#define E1000_SERDES_LB_ON 0x410
	ew32(SCTL, E1000_SERDES_LB_ON);
	msleep(10);

	return 0;
}

/* only call this for fiber/serdes connections to es2lan */
static int e1000_set_es2lan_mac_loopback(struct e1000_adapter *adapter)
{
	struct e1000_hw *hw = &adapter->hw;
	u32 ctrlext = er32(CTRL_EXT);
	u32 ctrl = er32(CTRL);

	/*
	 * save CTRL_EXT to restore later, reuse an empty variable (unused
	 * on mac_type 80003es2lan)
	 */
	adapter->tx_fifo_head = ctrlext;

	/* clear the serdes mode bits, putting the device into mac loopback */
	ctrlext &= ~E1000_CTRL_EXT_LINK_MODE_PCIE_SERDES;
	ew32(CTRL_EXT, ctrlext);

	/* force speed to 1000/FD, link up */
	ctrl &= ~(E1000_CTRL_SPD_1000 | E1000_CTRL_SPD_100);
	ctrl |= (E1000_CTRL_SLU | E1000_CTRL_FRCSPD | E1000_CTRL_FRCDPX |
		 E1000_CTRL_SPD_1000 | E1000_CTRL_FD);
	ew32(CTRL, ctrl);

	/* set mac loopback */
	ctrl = er32(RCTL);
	ctrl |= E1000_RCTL_LBM_MAC;
	ew32(RCTL, ctrl);

	/* set testing mode parameters (no need to reset later) */
#define KMRNCTRLSTA_OPMODE (0x1F << 16)
#define KMRNCTRLSTA_OPMODE_1GB_FD_GMII 0x0582
	ew32(KMRNCTRLSTA,
	     (KMRNCTRLSTA_OPMODE | KMRNCTRLSTA_OPMODE_1GB_FD_GMII));

	return 0;
}

static int e1000_setup_loopback_test(struct e1000_adapter *adapter)
{
	struct e1000_hw *hw = &adapter->hw;
	u32 rctl;

	if (hw->phy.media_type == e1000_media_type_fiber ||
	    hw->phy.media_type == e1000_media_type_internal_serdes) {
		switch (hw->mac.type) {
		case e1000_80003es2lan:
			return e1000_set_es2lan_mac_loopback(adapter);
			break;
		case e1000_82571:
		case e1000_82572:
			return e1000_set_82571_fiber_loopback(adapter);
			break;
		default:
			rctl = er32(RCTL);
			rctl |= E1000_RCTL_LBM_TCVR;
			ew32(RCTL, rctl);
			return 0;
		}
	} else if (hw->phy.media_type == e1000_media_type_copper) {
		return e1000_integrated_phy_loopback(adapter);
	}

	return 7;
}

static void e1000_loopback_cleanup(struct e1000_adapter *adapter)
{
	struct e1000_hw *hw = &adapter->hw;
	u32 rctl;
	u16 phy_reg;

	rctl = er32(RCTL);
	rctl &= ~(E1000_RCTL_LBM_TCVR | E1000_RCTL_LBM_MAC);
	ew32(RCTL, rctl);

	switch (hw->mac.type) {
	case e1000_80003es2lan:
		if (hw->phy.media_type == e1000_media_type_fiber ||
		    hw->phy.media_type == e1000_media_type_internal_serdes) {
			/* restore CTRL_EXT, stealing space from tx_fifo_head */
			ew32(CTRL_EXT, adapter->tx_fifo_head);
			adapter->tx_fifo_head = 0;
		}
		/* fall through */
	case e1000_82571:
	case e1000_82572:
		if (hw->phy.media_type == e1000_media_type_fiber ||
		    hw->phy.media_type == e1000_media_type_internal_serdes) {
#define E1000_SERDES_LB_OFF 0x400
			ew32(SCTL, E1000_SERDES_LB_OFF);
			msleep(10);
			break;
		}
		/* Fall Through */
	default:
		hw->mac.autoneg = 1;
		if (hw->phy.type == e1000_phy_gg82563)
			e1e_wphy(hw, GG82563_PHY_KMRN_MODE_CTRL, 0x180);
		e1e_rphy(hw, PHY_CONTROL, &phy_reg);
		if (phy_reg & MII_CR_LOOPBACK) {
			phy_reg &= ~MII_CR_LOOPBACK;
			e1e_wphy(hw, PHY_CONTROL, phy_reg);
			e1000e_commit_phy(hw);
		}
		break;
	}
}

static void e1000_create_lbtest_frame(struct sk_buff *skb,
				      unsigned int frame_size)
{
	memset(skb->data, 0xFF, frame_size);
	frame_size &= ~1;
	memset(&skb->data[frame_size / 2], 0xAA, frame_size / 2 - 1);
	memset(&skb->data[frame_size / 2 + 10], 0xBE, 1);
	memset(&skb->data[frame_size / 2 + 12], 0xAF, 1);
}

static int e1000_check_lbtest_frame(struct sk_buff *skb,
				    unsigned int frame_size)
{
	frame_size &= ~1;
	if (*(skb->data + 3) == 0xFF)
		if ((*(skb->data + frame_size / 2 + 10) == 0xBE) &&
		   (*(skb->data + frame_size / 2 + 12) == 0xAF))
			return 0;
	return 13;
}

static int e1000_run_loopback_test(struct e1000_adapter *adapter)
{
	struct e1000_ring *tx_ring = &adapter->test_tx_ring;
	struct e1000_ring *rx_ring = &adapter->test_rx_ring;
	struct pci_dev *pdev = adapter->pdev;
	struct e1000_hw *hw = &adapter->hw;
	int i, j, k, l;
	int lc;
	int good_cnt;
	int ret_val = 0;
	unsigned long time;

	ew32(RDT, rx_ring->count - 1);

	/*
	 * Calculate the loop count based on the largest descriptor ring
	 * The idea is to wrap the largest ring a number of times using 64
	 * send/receive pairs during each loop
	 */

	if (rx_ring->count <= tx_ring->count)
		lc = ((tx_ring->count / 64) * 2) + 1;
	else
		lc = ((rx_ring->count / 64) * 2) + 1;

	k = 0;
	l = 0;
	for (j = 0; j <= lc; j++) { /* loop count loop */
		for (i = 0; i < 64; i++) { /* send the packets */
			e1000_create_lbtest_frame(tx_ring->buffer_info[k].skb,
						  1024);
			pci_dma_sync_single_for_device(pdev,
					tx_ring->buffer_info[k].dma,
					tx_ring->buffer_info[k].length,
					PCI_DMA_TODEVICE);
			k++;
			if (k == tx_ring->count)
				k = 0;
		}
		ew32(TDT, k);
		msleep(200);
		time = jiffies; /* set the start time for the receive */
		good_cnt = 0;
		do { /* receive the sent packets */
			pci_dma_sync_single_for_cpu(pdev,
					rx_ring->buffer_info[l].dma, 2048,
					PCI_DMA_FROMDEVICE);

			ret_val = e1000_check_lbtest_frame(
					rx_ring->buffer_info[l].skb, 1024);
			if (!ret_val)
				good_cnt++;
			l++;
			if (l == rx_ring->count)
				l = 0;
			/*
			 * time + 20 msecs (200 msecs on 2.4) is more than
			 * enough time to complete the receives, if it's
			 * exceeded, break and error off
			 */
		} while ((good_cnt < 64) && !time_after(jiffies, time + 20));
		if (good_cnt != 64) {
			ret_val = 13; /* ret_val is the same as mis-compare */
			break;
		}
		if (jiffies >= (time + 20)) {
			ret_val = 14; /* error code for time out error */
			break;
		}
	} /* end loop count loop */
	return ret_val;
}

static int e1000_loopback_test(struct e1000_adapter *adapter, u64 *data)
{
	/*
	 * PHY loopback cannot be performed if SoL/IDER
	 * sessions are active
	 */
	if (e1000_check_reset_block(&adapter->hw)) {
		e_err("Cannot do PHY loopback test when SoL/IDER is active.\n");
		*data = 0;
		goto out;
	}

	*data = e1000_setup_desc_rings(adapter);
	if (*data)
		goto out;

	*data = e1000_setup_loopback_test(adapter);
	if (*data)
		goto err_loopback;

	*data = e1000_run_loopback_test(adapter);
	e1000_loopback_cleanup(adapter);

err_loopback:
	e1000_free_desc_rings(adapter);
out:
	return *data;
}

static int e1000_link_test(struct e1000_adapter *adapter, u64 *data)
{
	struct e1000_hw *hw = &adapter->hw;

	*data = 0;
	if (hw->phy.media_type == e1000_media_type_internal_serdes) {
		int i = 0;
		hw->mac.serdes_has_link = 0;

		/*
		 * On some blade server designs, link establishment
		 * could take as long as 2-3 minutes
		 */
		do {
			hw->mac.ops.check_for_link(hw);
			if (hw->mac.serdes_has_link)
				return *data;
			msleep(20);
		} while (i++ < 3750);

		*data = 1;
	} else {
		hw->mac.ops.check_for_link(hw);
		if (hw->mac.autoneg)
			msleep(4000);

		if (!(er32(STATUS) &
		      E1000_STATUS_LU))
			*data = 1;
	}
	return *data;
}

static int e1000e_get_sset_count(struct net_device *netdev, int sset)
{
	switch (sset) {
	case ETH_SS_TEST:
		return E1000_TEST_LEN;
	case ETH_SS_STATS:
		return E1000_STATS_LEN;
	default:
		return -EOPNOTSUPP;
	}
}

static void e1000_diag_test(struct net_device *netdev,
			    struct ethtool_test *eth_test, u64 *data)
{
	struct e1000_adapter *adapter = netdev_priv(netdev);
	u16 autoneg_advertised;
	u8 forced_speed_duplex;
	u8 autoneg;
	bool if_running = netif_running(netdev);

	set_bit(__E1000_TESTING, &adapter->state);
	if (eth_test->flags == ETH_TEST_FL_OFFLINE) {
		/* Offline tests */

		/* save speed, duplex, autoneg settings */
		autoneg_advertised = adapter->hw.phy.autoneg_advertised;
		forced_speed_duplex = adapter->hw.mac.forced_speed_duplex;
		autoneg = adapter->hw.mac.autoneg;

		e_info("offline testing starting\n");

		/*
		 * Link test performed before hardware reset so autoneg doesn't
		 * interfere with test result
		 */
		if (e1000_link_test(adapter, &data[4]))
			eth_test->flags |= ETH_TEST_FL_FAILED;

		if (if_running)
			/* indicate we're in test mode */
			dev_close(netdev);
		else
			e1000e_reset(adapter);

		if (e1000_reg_test(adapter, &data[0]))
			eth_test->flags |= ETH_TEST_FL_FAILED;

		e1000e_reset(adapter);
		if (e1000_eeprom_test(adapter, &data[1]))
			eth_test->flags |= ETH_TEST_FL_FAILED;

		e1000e_reset(adapter);
		if (e1000_intr_test(adapter, &data[2]))
			eth_test->flags |= ETH_TEST_FL_FAILED;

		e1000e_reset(adapter);
		/* make sure the phy is powered up */
		e1000e_power_up_phy(adapter);
		if (e1000_loopback_test(adapter, &data[3]))
			eth_test->flags |= ETH_TEST_FL_FAILED;

		/* restore speed, duplex, autoneg settings */
		adapter->hw.phy.autoneg_advertised = autoneg_advertised;
		adapter->hw.mac.forced_speed_duplex = forced_speed_duplex;
		adapter->hw.mac.autoneg = autoneg;

		/* force this routine to wait until autoneg complete/timeout */
		adapter->hw.phy.autoneg_wait_to_complete = 1;
		e1000e_reset(adapter);
		adapter->hw.phy.autoneg_wait_to_complete = 0;

		clear_bit(__E1000_TESTING, &adapter->state);
		if (if_running)
			dev_open(netdev);
	} else {
		e_info("online testing starting\n");
		/* Online tests */
		if (e1000_link_test(adapter, &data[4]))
			eth_test->flags |= ETH_TEST_FL_FAILED;

		/* Online tests aren't run; pass by default */
		data[0] = 0;
		data[1] = 0;
		data[2] = 0;
		data[3] = 0;

		clear_bit(__E1000_TESTING, &adapter->state);
	}
	msleep_interruptible(4 * 1000);
}

static void e1000_get_wol(struct net_device *netdev,
			  struct ethtool_wolinfo *wol)
{
	struct e1000_adapter *adapter = netdev_priv(netdev);

	wol->supported = 0;
	wol->wolopts = 0;

	if (!(adapter->flags & FLAG_HAS_WOL) ||
	    !device_can_wakeup(&adapter->pdev->dev))
		return;

	wol->supported = WAKE_UCAST | WAKE_MCAST |
	                 WAKE_BCAST | WAKE_MAGIC |
	                 WAKE_PHY | WAKE_ARP;

	/* apply any specific unsupported masks here */
	if (adapter->flags & FLAG_NO_WAKE_UCAST) {
		wol->supported &= ~WAKE_UCAST;

		if (adapter->wol & E1000_WUFC_EX)
			e_err("Interface does not support directed (unicast) "
			      "frame wake-up packets\n");
	}

	if (adapter->wol & E1000_WUFC_EX)
		wol->wolopts |= WAKE_UCAST;
	if (adapter->wol & E1000_WUFC_MC)
		wol->wolopts |= WAKE_MCAST;
	if (adapter->wol & E1000_WUFC_BC)
		wol->wolopts |= WAKE_BCAST;
	if (adapter->wol & E1000_WUFC_MAG)
		wol->wolopts |= WAKE_MAGIC;
	if (adapter->wol & E1000_WUFC_LNKC)
		wol->wolopts |= WAKE_PHY;
	if (adapter->wol & E1000_WUFC_ARP)
		wol->wolopts |= WAKE_ARP;
}

static int e1000_set_wol(struct net_device *netdev,
			 struct ethtool_wolinfo *wol)
{
	struct e1000_adapter *adapter = netdev_priv(netdev);

	if (wol->wolopts & WAKE_MAGICSECURE)
		return -EOPNOTSUPP;

	if (!(adapter->flags & FLAG_HAS_WOL) ||
	    !device_can_wakeup(&adapter->pdev->dev))
		return wol->wolopts ? -EOPNOTSUPP : 0;

	/* these settings will always override what we currently have */
	adapter->wol = 0;

	if (wol->wolopts & WAKE_UCAST)
		adapter->wol |= E1000_WUFC_EX;
	if (wol->wolopts & WAKE_MCAST)
		adapter->wol |= E1000_WUFC_MC;
	if (wol->wolopts & WAKE_BCAST)
		adapter->wol |= E1000_WUFC_BC;
	if (wol->wolopts & WAKE_MAGIC)
		adapter->wol |= E1000_WUFC_MAG;
	if (wol->wolopts & WAKE_PHY)
		adapter->wol |= E1000_WUFC_LNKC;
	if (wol->wolopts & WAKE_ARP)
		adapter->wol |= E1000_WUFC_ARP;

	device_set_wakeup_enable(&adapter->pdev->dev, adapter->wol);

	return 0;
}

/* toggle LED 4 times per second = 2 "blinks" per second */
#define E1000_ID_INTERVAL	(HZ/4)

/* bit defines for adapter->led_status */
#define E1000_LED_ON		0

static void e1000_led_blink_callback(unsigned long data)
{
	struct e1000_adapter *adapter = (struct e1000_adapter *) data;

	if (test_and_change_bit(E1000_LED_ON, &adapter->led_status))
		adapter->hw.mac.ops.led_off(&adapter->hw);
	else
		adapter->hw.mac.ops.led_on(&adapter->hw);

	mod_timer(&adapter->blink_timer, jiffies + E1000_ID_INTERVAL);
}

static int e1000_phys_id(struct net_device *netdev, u32 data)
{
	struct e1000_adapter *adapter = netdev_priv(netdev);
	struct e1000_hw *hw = &adapter->hw;

	if (!data)
		data = INT_MAX;

	if ((hw->phy.type == e1000_phy_ife) ||
	    (hw->mac.type == e1000_82574)) {
		if (!adapter->blink_timer.function) {
			init_timer(&adapter->blink_timer);
			adapter->blink_timer.function =
				e1000_led_blink_callback;
			adapter->blink_timer.data = (unsigned long) adapter;
		}
		mod_timer(&adapter->blink_timer, jiffies);
		msleep_interruptible(data * 1000);
		del_timer_sync(&adapter->blink_timer);
		if (hw->phy.type == e1000_phy_ife)
			e1e_wphy(hw, IFE_PHY_SPECIAL_CONTROL_LED, 0);
	} else {
		e1000e_blink_led(hw);
		msleep_interruptible(data * 1000);
	}

	hw->mac.ops.led_off(hw);
	clear_bit(E1000_LED_ON, &adapter->led_status);
	hw->mac.ops.cleanup_led(hw);

	return 0;
}

static int e1000_get_coalesce(struct net_device *netdev,
			      struct ethtool_coalesce *ec)
{
	struct e1000_adapter *adapter = netdev_priv(netdev);

	if (adapter->itr_setting <= 3)
		ec->rx_coalesce_usecs = adapter->itr_setting;
	else
		ec->rx_coalesce_usecs = 1000000 / adapter->itr_setting;

	return 0;
}

static int e1000_set_coalesce(struct net_device *netdev,
			      struct ethtool_coalesce *ec)
{
	struct e1000_adapter *adapter = netdev_priv(netdev);
	struct e1000_hw *hw = &adapter->hw;

	if ((ec->rx_coalesce_usecs > E1000_MAX_ITR_USECS) ||
	    ((ec->rx_coalesce_usecs > 3) &&
	     (ec->rx_coalesce_usecs < E1000_MIN_ITR_USECS)) ||
	    (ec->rx_coalesce_usecs == 2))
		return -EINVAL;

	if (ec->rx_coalesce_usecs <= 3) {
		adapter->itr = 20000;
		adapter->itr_setting = ec->rx_coalesce_usecs;
	} else {
		adapter->itr = (1000000 / ec->rx_coalesce_usecs);
		adapter->itr_setting = adapter->itr & ~3;
	}

	if (adapter->itr_setting != 0)
		ew32(ITR, 1000000000 / (adapter->itr * 256));
	else
		ew32(ITR, 0);

	return 0;
}

static int e1000_nway_reset(struct net_device *netdev)
{
	struct e1000_adapter *adapter = netdev_priv(netdev);
	if (netif_running(netdev))
		e1000e_reinit_locked(adapter);
	return 0;
}

static void e1000_get_ethtool_stats(struct net_device *netdev,
				    struct ethtool_stats *stats,
				    u64 *data)
{
	struct e1000_adapter *adapter = netdev_priv(netdev);
	int i;

	e1000e_update_stats(adapter);
	for (i = 0; i < E1000_GLOBAL_STATS_LEN; i++) {
		char *p = (char *)adapter+e1000_gstrings_stats[i].stat_offset;
		data[i] = (e1000_gstrings_stats[i].sizeof_stat ==
			sizeof(u64)) ? *(u64 *)p : *(u32 *)p;
	}
}

static void e1000_get_strings(struct net_device *netdev, u32 stringset,
			      u8 *data)
{
	u8 *p = data;
	int i;

	switch (stringset) {
	case ETH_SS_TEST:
		memcpy(data, *e1000_gstrings_test, sizeof(e1000_gstrings_test));
		break;
	case ETH_SS_STATS:
		for (i = 0; i < E1000_GLOBAL_STATS_LEN; i++) {
			memcpy(p, e1000_gstrings_stats[i].stat_string,
			       ETH_GSTRING_LEN);
			p += ETH_GSTRING_LEN;
		}
		break;
	}
}

static const struct ethtool_ops e1000_ethtool_ops = {
	.get_settings		= e1000_get_settings,
	.set_settings		= e1000_set_settings,
	.get_drvinfo		= e1000_get_drvinfo,
	.get_regs_len		= e1000_get_regs_len,
	.get_regs		= e1000_get_regs,
	.get_wol		= e1000_get_wol,
	.set_wol		= e1000_set_wol,
	.get_msglevel		= e1000_get_msglevel,
	.set_msglevel		= e1000_set_msglevel,
	.nway_reset		= e1000_nway_reset,
	.get_link		= e1000_get_link,
	.get_eeprom_len		= e1000_get_eeprom_len,
	.get_eeprom		= e1000_get_eeprom,
	.set_eeprom		= e1000_set_eeprom,
	.get_ringparam		= e1000_get_ringparam,
	.set_ringparam		= e1000_set_ringparam,
	.get_pauseparam		= e1000_get_pauseparam,
	.set_pauseparam		= e1000_set_pauseparam,
	.get_rx_csum		= e1000_get_rx_csum,
	.set_rx_csum		= e1000_set_rx_csum,
	.get_tx_csum		= e1000_get_tx_csum,
	.set_tx_csum		= e1000_set_tx_csum,
	.get_sg			= ethtool_op_get_sg,
	.set_sg			= ethtool_op_set_sg,
	.get_tso		= ethtool_op_get_tso,
	.set_tso		= e1000_set_tso,
	.self_test		= e1000_diag_test,
	.get_strings		= e1000_get_strings,
	.phys_id		= e1000_phys_id,
	.get_ethtool_stats	= e1000_get_ethtool_stats,
	.get_sset_count		= e1000e_get_sset_count,
	.get_coalesce		= e1000_get_coalesce,
	.set_coalesce		= e1000_set_coalesce,
};

void e1000e_set_ethtool_ops(struct net_device *netdev)
{
	SET_ETHTOOL_OPS(netdev, &e1000_ethtool_ops);
}<|MERGE_RESOLUTION|>--- conflicted
+++ resolved
@@ -578,16 +578,9 @@
 	 * Update the checksum over the first part of the EEPROM if needed
 	 * and flush shadow RAM for applicable controllers
 	 */
-<<<<<<< HEAD
-	if ((ret_val == 0) && ((first_word <= NVM_CHECKSUM_REG) ||
-			       (hw->mac.type == e1000_82574) ||
-			       (hw->mac.type == e1000_82573)))
-		e1000e_update_nvm_checksum(hw);
-=======
 	if ((first_word <= NVM_CHECKSUM_REG) ||
 	    (hw->mac.type == e1000_82574) || (hw->mac.type == e1000_82573))
 		ret_val = e1000e_update_nvm_checksum(hw);
->>>>>>> 18e352e4
 
 out:
 	kfree(eeprom_buff);
