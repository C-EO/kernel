--- conflicted
+++ resolved
@@ -1325,263 +1325,6 @@
 	return IRQ_HANDLED;
 }
 
-static irqreturn_t e1000_msix_other(int irq, void *data)
-{
-	struct net_device *netdev = data;
-	struct e1000_adapter *adapter = netdev_priv(netdev);
-	struct e1000_hw *hw = &adapter->hw;
-	u32 icr = er32(ICR);
-
-	if (!(icr & E1000_ICR_INT_ASSERTED)) {
-		ew32(IMS, E1000_IMS_OTHER);
-		return IRQ_NONE;
-	}
-
-	if (icr & adapter->eiac_mask)
-		ew32(ICS, (icr & adapter->eiac_mask));
-
-	if (icr & E1000_ICR_OTHER) {
-		if (!(icr & E1000_ICR_LSC))
-			goto no_link_interrupt;
-		hw->mac.get_link_status = 1;
-		/* guard against interrupt when we're going down */
-		if (!test_bit(__E1000_DOWN, &adapter->state))
-			mod_timer(&adapter->watchdog_timer, jiffies + 1);
-	}
-
-no_link_interrupt:
-	ew32(IMS, E1000_IMS_LSC | E1000_IMS_OTHER);
-
-	return IRQ_HANDLED;
-}
-
-
-static irqreturn_t e1000_intr_msix_tx(int irq, void *data)
-{
-	struct net_device *netdev = data;
-	struct e1000_adapter *adapter = netdev_priv(netdev);
-	struct e1000_hw *hw = &adapter->hw;
-	struct e1000_ring *tx_ring = adapter->tx_ring;
-
-
-	adapter->total_tx_bytes = 0;
-	adapter->total_tx_packets = 0;
-
-	if (!e1000_clean_tx_irq(adapter))
-		/* Ring was not completely cleaned, so fire another interrupt */
-		ew32(ICS, tx_ring->ims_val);
-
-	return IRQ_HANDLED;
-}
-
-static irqreturn_t e1000_intr_msix_rx(int irq, void *data)
-{
-	struct net_device *netdev = data;
-	struct e1000_adapter *adapter = netdev_priv(netdev);
-
-	/* Write the ITR value calculated at the end of the
-	 * previous interrupt.
-	 */
-	if (adapter->rx_ring->set_itr) {
-		writel(1000000000 / (adapter->rx_ring->itr_val * 256),
-		       adapter->hw.hw_addr + adapter->rx_ring->itr_register);
-		adapter->rx_ring->set_itr = 0;
-	}
-
-	if (netif_rx_schedule_prep(netdev, &adapter->napi)) {
-		adapter->total_rx_bytes = 0;
-		adapter->total_rx_packets = 0;
-		__netif_rx_schedule(netdev, &adapter->napi);
-	}
-	return IRQ_HANDLED;
-}
-
-/**
- * e1000_configure_msix - Configure MSI-X hardware
- *
- * e1000_configure_msix sets up the hardware to properly
- * generate MSI-X interrupts.
- **/
-static void e1000_configure_msix(struct e1000_adapter *adapter)
-{
-	struct e1000_hw *hw = &adapter->hw;
-	struct e1000_ring *rx_ring = adapter->rx_ring;
-	struct e1000_ring *tx_ring = adapter->tx_ring;
-	int vector = 0;
-	u32 ctrl_ext, ivar = 0;
-
-	adapter->eiac_mask = 0;
-
-	/* Workaround issue with spurious interrupts on 82574 in MSI-X mode */
-	if (hw->mac.type == e1000_82574) {
-		u32 rfctl = er32(RFCTL);
-		rfctl |= E1000_RFCTL_ACK_DIS;
-		ew32(RFCTL, rfctl);
-	}
-
-#define E1000_IVAR_INT_ALLOC_VALID	0x8
-	/* Configure Rx vector */
-	rx_ring->ims_val = E1000_IMS_RXQ0;
-	adapter->eiac_mask |= rx_ring->ims_val;
-	if (rx_ring->itr_val)
-		writel(1000000000 / (rx_ring->itr_val * 256),
-		       hw->hw_addr + rx_ring->itr_register);
-	else
-		writel(1, hw->hw_addr + rx_ring->itr_register);
-	ivar = E1000_IVAR_INT_ALLOC_VALID | vector;
-
-	/* Configure Tx vector */
-	tx_ring->ims_val = E1000_IMS_TXQ0;
-	vector++;
-	if (tx_ring->itr_val)
-		writel(1000000000 / (tx_ring->itr_val * 256),
-		       hw->hw_addr + tx_ring->itr_register);
-	else
-		writel(1, hw->hw_addr + tx_ring->itr_register);
-	adapter->eiac_mask |= tx_ring->ims_val;
-	ivar |= ((E1000_IVAR_INT_ALLOC_VALID | vector) << 8);
-
-	/* set vector for Other Causes, e.g. link changes */
-	vector++;
-	ivar |= ((E1000_IVAR_INT_ALLOC_VALID | vector) << 16);
-	if (rx_ring->itr_val)
-		writel(1000000000 / (rx_ring->itr_val * 256),
-		       hw->hw_addr + E1000_EITR_82574(vector));
-	else
-		writel(1, hw->hw_addr + E1000_EITR_82574(vector));
-
-	/* Cause Tx interrupts on every write back */
-	ivar |= (1 << 31);
-
-	ew32(IVAR, ivar);
-
-	/* enable MSI-X PBA support */
-	ctrl_ext = er32(CTRL_EXT);
-	ctrl_ext |= E1000_CTRL_EXT_PBA_CLR;
-
-	/* Auto-Mask Other interrupts upon ICR read */
-#define E1000_EIAC_MASK_82574   0x01F00000
-	ew32(IAM, ~E1000_EIAC_MASK_82574 | E1000_IMS_OTHER);
-	ctrl_ext |= E1000_CTRL_EXT_EIAME;
-	ew32(CTRL_EXT, ctrl_ext);
-	e1e_flush();
-}
-
-void e1000e_reset_interrupt_capability(struct e1000_adapter *adapter)
-{
-	if (adapter->msix_entries) {
-		pci_disable_msix(adapter->pdev);
-		kfree(adapter->msix_entries);
-		adapter->msix_entries = NULL;
-	} else if (adapter->flags & FLAG_MSI_ENABLED) {
-		pci_disable_msi(adapter->pdev);
-		adapter->flags &= ~FLAG_MSI_ENABLED;
-	}
-
-	return;
-}
-
-/**
- * e1000e_set_interrupt_capability - set MSI or MSI-X if supported
- *
- * Attempt to configure interrupts using the best available
- * capabilities of the hardware and kernel.
- **/
-void e1000e_set_interrupt_capability(struct e1000_adapter *adapter)
-{
-	int err;
-	int numvecs, i;
-
-
-	switch (adapter->int_mode) {
-	case E1000E_INT_MODE_MSIX:
-		if (adapter->flags & FLAG_HAS_MSIX) {
-			numvecs = 3; /* RxQ0, TxQ0 and other */
-			adapter->msix_entries = kcalloc(numvecs,
-						      sizeof(struct msix_entry),
-						      GFP_KERNEL);
-			if (adapter->msix_entries) {
-				for (i = 0; i < numvecs; i++)
-					adapter->msix_entries[i].entry = i;
-
-				err = pci_enable_msix(adapter->pdev,
-						      adapter->msix_entries,
-						      numvecs);
-				if (err == 0)
-					return;
-			}
-			/* MSI-X failed, so fall through and try MSI */
-			e_err("Failed to initialize MSI-X interrupts.  "
-			      "Falling back to MSI interrupts.\n");
-			e1000e_reset_interrupt_capability(adapter);
-		}
-		adapter->int_mode = E1000E_INT_MODE_MSI;
-		/* Fall through */
-	case E1000E_INT_MODE_MSI:
-		if (!pci_enable_msi(adapter->pdev)) {
-			adapter->flags |= FLAG_MSI_ENABLED;
-		} else {
-			adapter->int_mode = E1000E_INT_MODE_LEGACY;
-			e_err("Failed to initialize MSI interrupts.  Falling "
-			      "back to legacy interrupts.\n");
-		}
-		/* Fall through */
-	case E1000E_INT_MODE_LEGACY:
-		/* Don't do anything; this is the system default */
-		break;
-	}
-
-	return;
-}
-
-/**
- * e1000_request_msix - Initialize MSI-X interrupts
- *
- * e1000_request_msix allocates MSI-X vectors and requests interrupts from the
- * kernel.
- **/
-static int e1000_request_msix(struct e1000_adapter *adapter)
-{
-	struct net_device *netdev = adapter->netdev;
-	int err = 0, vector = 0;
-
-	if (strlen(netdev->name) < (IFNAMSIZ - 5))
-		sprintf(adapter->rx_ring->name, "%s-rx0", netdev->name);
-	else
-		memcpy(adapter->rx_ring->name, netdev->name, IFNAMSIZ);
-	err = request_irq(adapter->msix_entries[vector].vector,
-			  &e1000_intr_msix_rx, 0, adapter->rx_ring->name,
-			  netdev);
-	if (err)
-		goto out;
-	adapter->rx_ring->itr_register = E1000_EITR_82574(vector);
-	adapter->rx_ring->itr_val = adapter->itr;
-	vector++;
-
-	if (strlen(netdev->name) < (IFNAMSIZ - 5))
-		sprintf(adapter->tx_ring->name, "%s-tx0", netdev->name);
-	else
-		memcpy(adapter->tx_ring->name, netdev->name, IFNAMSIZ);
-	err = request_irq(adapter->msix_entries[vector].vector,
-			  &e1000_intr_msix_tx, 0, adapter->tx_ring->name,
-			  netdev);
-	if (err)
-		goto out;
-	adapter->tx_ring->itr_register = E1000_EITR_82574(vector);
-	adapter->tx_ring->itr_val = adapter->itr;
-	vector++;
-
-	err = request_irq(adapter->msix_entries[vector].vector,
-			  &e1000_msix_other, 0, netdev->name, netdev);
-	if (err)
-		goto out;
-
-	e1000_configure_msix(adapter);
-	return 0;
-out:
-	return err;
-}
-
 /**
  * e1000_configure_msix - Configure MSI-X hardware
  *
@@ -2261,10 +2004,6 @@
 	    !(adapter->rx_ring->ims_val & adapter->tx_ring->ims_val))
 		goto clean_rx;
 
-	if (adapter->msix_entries &&
-	    !(adapter->rx_ring->ims_val & adapter->tx_ring->ims_val))
-		goto clean_rx;
-
 	/*
 	 * e1000_clean is called per-cpu.  This lock protects
 	 * tx_ring from being cleaned by multiple cpus
@@ -2286,11 +2025,7 @@
 	if (work_done < budget) {
 		if (adapter->itr_setting & 3)
 			e1000_set_itr(adapter);
-<<<<<<< HEAD
-		netif_rx_complete(poll_dev, napi);
-=======
 		netif_rx_complete(napi);
->>>>>>> 18e352e4
 		if (adapter->msix_entries)
 			ew32(IMS, adapter->rx_ring->ims_val);
 		else
@@ -5019,6 +4754,52 @@
 };
 
 /**
+ * e1000e_dump_eeprom - write the eeprom to kernel log
+ * @adapter: our adapter struct
+ *
+ * Dump the eeprom for users having checksum issues
+ **/
+static void e1000e_dump_eeprom(struct e1000_adapter *adapter)
+{
+	struct net_device *netdev = adapter->netdev;
+	struct ethtool_eeprom eeprom;
+	const struct ethtool_ops *ops = netdev->ethtool_ops;
+	u8 *data;
+	int i;
+	u16 csum_old, csum_new = 0;
+
+	eeprom.len = ops->get_eeprom_len(netdev);
+	eeprom.offset = 0;
+
+	data = kzalloc(eeprom.len, GFP_KERNEL);
+	if (!data) {
+		printk(KERN_ERR "Unable to allocate memory to dump EEPROM"
+		       " data\n");
+		return;
+	}
+
+	ops->get_eeprom(netdev, &eeprom, data);
+
+	csum_old = (data[NVM_CHECKSUM_REG * 2]) +
+		   (data[NVM_CHECKSUM_REG * 2 + 1] << 8);
+	for (i = 0; i < NVM_CHECKSUM_REG * 2; i += 2)
+		csum_new += data[i] + (data[i + 1] << 8);
+	csum_new = NVM_SUM - csum_new;
+
+	printk(KERN_ERR "/*********************/\n");
+	printk(KERN_ERR "Current EEPROM Checksum : 0x%04x\n", csum_old);
+	printk(KERN_ERR "Calculated              : 0x%04x\n", csum_new);
+
+	printk(KERN_ERR "Offset    Values\n");
+	printk(KERN_ERR "========  ======\n");
+	print_hex_dump(KERN_ERR, "", DUMP_PREFIX_OFFSET, 16, 1, data, 128, 0);
+
+	printk(KERN_ERR "/*********************/\n");
+
+	kfree(data);
+}
+
+/**
  * e1000_probe - Device Initialization Routine
  * @pdev: PCI device information struct
  * @ent: entry in e1000_pci_tbl
@@ -5037,7 +4818,6 @@
 	struct e1000_hw *hw;
 	const struct e1000_info *ei = e1000_info_tbl[ent->driver_data];
 	resource_size_t mmio_start, mmio_len;
-	resource_size_t flash_start, flash_len;
 
 	static int cards_found;
 	int i, err, pci_using_dac;
@@ -5111,11 +4891,15 @@
 
 	if ((adapter->flags & FLAG_HAS_FLASH) &&
 	    (pci_resource_flags(pdev, 1) & IORESOURCE_MEM)) {
-		flash_start = pci_resource_start(pdev, 1);
-		flash_len = pci_resource_len(pdev, 1);
-		adapter->hw.flash_address = ioremap(flash_start, flash_len);
+		adapter->hw.flash_len = pci_resource_len(pdev, 1);
+		adapter->hw.flash_address = ioremap(pci_resource_start(pdev, 1),
+		                                    adapter->hw.flash_len);
 		if (!adapter->hw.flash_address)
 			goto err_flashmap;
+#ifdef _ASM_X86_CACHEFLUSH_H
+		set_memory_ro((unsigned long)adapter->hw.flash_address,
+		              adapter->hw.flash_len >> PAGE_SHIFT);
+#endif
 	}
 
 	/* construct the net_device struct */
@@ -5204,28 +4988,43 @@
 	 * attempt. Let's give it a few tries
 	 */
 	for (i = 0;; i++) {
-		if (e1000_validate_nvm_checksum(&adapter->hw) >= 0)
+		if (e1000_validate_nvm_checksum(hw) >= 0) {
+			/* copy the MAC address out of the NVM */
+			if (e1000e_read_mac_addr(&adapter->hw))
+				e_err("NVM Read Error reading MAC address\n");
 			break;
+		}
 		if (i == 2) {
 			e_err("The NVM Checksum Is Not Valid\n");
-			err = -EIO;
-			goto err_eeprom;
+			e1000e_dump_eeprom(adapter);
+			/*
+			 * set MAC address to all zeroes to invalidate and
+			 * temporary disable this device for the user. This
+			 * blocks regular traffic while still permitting
+			 * ethtool ioctls from reaching the hardware as well as
+			 * allowing the user to run the interface after
+			 * manually setting a hw addr using
+			 * `ip link set address`
+			 */
+			memset(hw->mac.addr, 0, netdev->addr_len);
+			break;
 		}
 	}
 
 	e1000_eeprom_checks(adapter);
 
-	/* copy the MAC address out of the NVM */
-	if (e1000e_read_mac_addr(&adapter->hw))
-		e_err("NVM Read Error while reading MAC address\n");
-
+	/* debug code ... dump the first bytes of the eeprom for
+	 * ich parts that might get a corruption */
+	if (adapter->flags & FLAG_IS_ICH)
+		e1000e_dump_eeprom(adapter);
+
+	/* don't block initalization here due to bad MAC address */
 	memcpy(netdev->dev_addr, adapter->hw.mac.addr, netdev->addr_len);
 	memcpy(netdev->perm_addr, adapter->hw.mac.addr, netdev->addr_len);
 
 	if (!is_valid_ether_addr(netdev->perm_addr)) {
 		e_err("Invalid MAC Address: %pM\n", netdev->perm_addr);
 		err = -EIO;
-		goto err_eeprom;
 	}
 
 	init_timer(&adapter->watchdog_timer);
@@ -5285,12 +5084,9 @@
 	/* initialize the wol settings based on the eeprom settings */
 	adapter->wol = adapter->eeprom_wol;
 	device_set_wakeup_enable(&adapter->pdev->dev, adapter->wol);
-<<<<<<< HEAD
-=======
 
 	/* save off EEPROM version number */
 	e1000_read_nvm(&adapter->hw, 5, 1, &adapter->eeprom_vers);
->>>>>>> 18e352e4
 
 	/* reset the hardware with the new settings */
 	e1000e_reset(adapter);
@@ -5319,7 +5115,6 @@
 err_register:
 	if (!(adapter->flags & FLAG_HAS_AMT))
 		e1000_release_hw_control(adapter);
-err_eeprom:
 	if (!e1000_check_reset_block(&adapter->hw))
 		e1000_phy_hw_reset(&adapter->hw);
 err_hw_init:
