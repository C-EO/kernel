--- conflicted
+++ resolved
@@ -368,13 +368,9 @@
 int ksz_switch_register(struct ksz_device *dev,
 			const struct ksz_dev_ops *ops)
 {
-<<<<<<< HEAD
-	phy_interface_t interface;
-=======
 	struct device_node *port, *ports;
 	phy_interface_t interface;
 	unsigned int port_num;
->>>>>>> 7d2a07b7
 	int ret;
 
 	if (dev->pdata)
@@ -414,9 +410,6 @@
 	if (dev->dev->of_node) {
 		ret = of_get_phy_mode(dev->dev->of_node, &interface);
 		if (ret == 0)
-<<<<<<< HEAD
-			dev->interface = interface;
-=======
 			dev->compat_interface = interface;
 		ports = of_get_child_by_name(dev->dev->of_node, "ethernet-ports");
 		if (!ports)
@@ -433,7 +426,6 @@
 				of_get_phy_mode(port,
 						&dev->ports[port_num].interface);
 			}
->>>>>>> 7d2a07b7
 		dev->synclko_125 = of_property_read_bool(dev->dev->of_node,
 							 "microchip,synclko-125");
 	}
