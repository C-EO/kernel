--- conflicted
+++ resolved
@@ -315,12 +315,9 @@
 		return;
 	}
 
-<<<<<<< HEAD
-=======
 	/* Copy the request ID into nvchan->recv_buf */
 	*req_id = *(u32 *)(data + RNDIS_HEADER_SIZE);
 
->>>>>>> 7d2a07b7
 	spin_lock_irqsave(&dev->request_lock, flags);
 	list_for_each_entry(request, &dev->req_list, list_ent) {
 		/*
@@ -380,12 +377,8 @@
  */
 static inline void *rndis_get_ppi(struct net_device *ndev,
 				  struct rndis_packet *rpkt,
-<<<<<<< HEAD
-				  u32 rpkt_len, u32 type, u8 internal)
-=======
 				  u32 rpkt_len, u32 type, u8 internal,
 				  u32 ppi_size, void *data)
->>>>>>> 7d2a07b7
 {
 	struct rndis_per_packet_info *ppi;
 	int len;
@@ -401,12 +394,8 @@
 		return NULL;
 	}
 
-<<<<<<< HEAD
-	if (rpkt->per_pkt_info_len > rpkt_len - rpkt->per_pkt_info_offset) {
-=======
 	if (rpkt->per_pkt_info_len < sizeof(*ppi) ||
 	    rpkt->per_pkt_info_len > rpkt_len - rpkt->per_pkt_info_offset) {
->>>>>>> 7d2a07b7
 		netdev_err(ndev, "Invalid per_pkt_info_len: %u\n",
 			   rpkt->per_pkt_info_len);
 		return NULL;
@@ -430,9 +419,6 @@
 			continue;
 		}
 
-<<<<<<< HEAD
-		if (ppi->type == type && ppi->internal == internal)
-=======
 		if (ppi->type == type && ppi->internal == internal) {
 			/* ppi->size should be big enough to hold the returned object. */
 			if (ppi->size - ppi->ppi_offset < ppi_size) {
@@ -440,7 +426,6 @@
 					   ppi->size, ppi->ppi_offset);
 				continue;
 			}
->>>>>>> 7d2a07b7
 			return (void *)((ulong)ppi + ppi->ppi_offset);
 		}
 		len -= ppi->size;
@@ -479,16 +464,12 @@
 			nvchan->rsc.ppi_flags &= ~NVSC_RSC_CSUM_INFO;
 		}
 		nvchan->rsc.pktlen = len;
-<<<<<<< HEAD
-		nvchan->rsc.hash_info = hash_info;
-=======
 		if (hash_info != NULL) {
 			nvchan->rsc.hash_info = *hash_info;
 			nvchan->rsc.ppi_flags |= NVSC_RSC_HASH_INFO;
 		} else {
 			nvchan->rsc.ppi_flags &= ~NVSC_RSC_HASH_INFO;
 		}
->>>>>>> 7d2a07b7
 	}
 
 	nvchan->rsc.data[cnt] = data;
@@ -508,10 +489,6 @@
 	const struct rndis_pktinfo_id *pktinfo_id;
 	const u32 *hash_info;
 	u32 data_offset, rpkt_len;
-<<<<<<< HEAD
-	void *data;
-=======
->>>>>>> 7d2a07b7
 	bool rsc_more = false;
 	int ret;
 
@@ -522,12 +499,9 @@
 		return NVSP_STAT_FAIL;
 	}
 
-<<<<<<< HEAD
-=======
 	/* Copy the RNDIS packet into nvchan->recv_buf */
 	memcpy(rndis_pkt, data + RNDIS_HEADER_SIZE, sizeof(*rndis_pkt));
 
->>>>>>> 7d2a07b7
 	/* Validate rndis_pkt offset */
 	if (rndis_pkt->data_offset >= data_buflen - RNDIS_HEADER_SIZE) {
 		netdev_err(ndev, "invalid rndis packet offset: %u\n",
@@ -553,15 +527,6 @@
 		return NVSP_STAT_FAIL;
 	}
 
-<<<<<<< HEAD
-	vlan = rndis_get_ppi(ndev, rndis_pkt, rpkt_len, IEEE_8021Q_INFO, 0);
-
-	csum_info = rndis_get_ppi(ndev, rndis_pkt, rpkt_len, TCPIP_CHKSUM_PKTINFO, 0);
-
-	hash_info = rndis_get_ppi(ndev, rndis_pkt, rpkt_len, NBL_HASH_VALUE, 0);
-
-	pktinfo_id = rndis_get_ppi(ndev, rndis_pkt, rpkt_len, RNDIS_PKTINFO_ID, 1);
-=======
 	vlan = rndis_get_ppi(ndev, rndis_pkt, rpkt_len, IEEE_8021Q_INFO, 0, sizeof(*vlan),
 			     data);
 
@@ -570,7 +535,6 @@
 
 	hash_info = rndis_get_ppi(ndev, rndis_pkt, rpkt_len, NBL_HASH_VALUE, 0,
 				  sizeof(*hash_info), data);
->>>>>>> 7d2a07b7
 
 	pktinfo_id = rndis_get_ppi(ndev, rndis_pkt, rpkt_len, RNDIS_PKTINFO_ID, 1,
 				   sizeof(*pktinfo_id), data);
@@ -602,11 +566,7 @@
 	 * the data packet to the stack, without the rndis trailer padding
 	 */
 	rsc_add_data(nvchan, vlan, csum_info, hash_info,
-<<<<<<< HEAD
-		     data, rndis_pkt->data_len);
-=======
 		     data + data_offset, rndis_pkt->data_len);
->>>>>>> 7d2a07b7
 
 	if (rsc_more)
 		return NVSP_STAT_SUCCESS;
@@ -646,14 +606,6 @@
 
 	if (netif_msg_rx_status(net_device_ctx))
 		dump_rndis_message(ndev, rndis_msg, data);
-
-	/* Validate incoming rndis_message packet */
-	if (buflen < RNDIS_HEADER_SIZE || rndis_msg->msg_len < RNDIS_HEADER_SIZE ||
-	    buflen < rndis_msg->msg_len) {
-		netdev_err(ndev, "Invalid rndis_msg (buflen: %u, msg_len: %u)\n",
-			   buflen, rndis_msg->msg_len);
-		return NVSP_STAT_FAIL;
-	}
 
 	switch (rndis_msg->ndis_msg_type) {
 	case RNDIS_MSG_PACKET:
