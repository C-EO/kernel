--- conflicted
+++ resolved
@@ -40,11 +40,7 @@
 #include <asm/io.h>
 
 #define DRV_NAME	"ehea"
-<<<<<<< HEAD
-#define DRV_VERSION	"EHEA_0094-01"
-=======
 #define DRV_VERSION	"EHEA_0096"
->>>>>>> 18e352e4
 
 /* eHEA capability flags */
 #define DLPAR_PORT_ADD_REM 1
