/* bnx2x.h: Broadcom Everest network driver.
 *
 * Copyright (c) 2007-2008 Broadcom Corporation
 *
 * This program is free software; you can redistribute it and/or modify
 * it under the terms of the GNU General Public License as published by
 * the Free Software Foundation.
 *
 * Maintained by: Eilon Greenstein <eilong@broadcom.com>
 * Written by: Eliezer Tamir
 * Based on code from Michael Chan's bnx2 driver
 */

#ifndef BNX2X_H
#define BNX2X_H

/* compilation time flags */

/* define this to make the driver freeze on error to allow getting debug info
 * (you will need to reboot afterwards) */
/* #define BNX2X_STOP_ON_ERROR */

/* error/debug prints */

#define DRV_MODULE_NAME		"bnx2x"
#define PFX DRV_MODULE_NAME	": "

/* for messages that are currently off */
#define BNX2X_MSG_OFF			0
#define BNX2X_MSG_MCP			0x010000 /* was: NETIF_MSG_HW */
#define BNX2X_MSG_STATS			0x020000 /* was: NETIF_MSG_TIMER */
#define BNX2X_MSG_NVM			0x040000 /* was: NETIF_MSG_HW */
#define BNX2X_MSG_DMAE			0x080000 /* was: NETIF_MSG_HW */
#define BNX2X_MSG_SP			0x100000 /* was: NETIF_MSG_INTR */
#define BNX2X_MSG_FP			0x200000 /* was: NETIF_MSG_INTR */

#define DP_LEVEL			KERN_NOTICE	/* was: KERN_DEBUG */

/* regular debug print */
#define DP(__mask, __fmt, __args...) do { \
	if (bp->msglevel & (__mask)) \
		printk(DP_LEVEL "[%s:%d(%s)]" __fmt, __func__, __LINE__, \
			bp->dev ? (bp->dev->name) : "?", ##__args); \
	} while (0)

/* errors debug print */
#define BNX2X_DBG_ERR(__fmt, __args...) do { \
	if (bp->msglevel & NETIF_MSG_PROBE) \
		printk(KERN_ERR "[%s:%d(%s)]" __fmt, __func__, __LINE__, \
			bp->dev ? (bp->dev->name) : "?", ##__args); \
	} while (0)

/* for errors (never masked) */
#define BNX2X_ERR(__fmt, __args...) do { \
	printk(KERN_ERR "[%s:%d(%s)]" __fmt, __func__, __LINE__, \
		bp->dev ? (bp->dev->name) : "?", ##__args); \
	} while (0)

/* before we have a dev->name use dev_info() */
#define BNX2X_DEV_INFO(__fmt, __args...) do { \
	if (bp->msglevel & NETIF_MSG_PROBE) \
		dev_info(&bp->pdev->dev, __fmt, ##__args); \
	} while (0)


#ifdef BNX2X_STOP_ON_ERROR
#define bnx2x_panic() do { \
		bp->panic = 1; \
		BNX2X_ERR("driver assert\n"); \
		bnx2x_int_disable(bp); \
		bnx2x_panic_dump(bp); \
	} while (0)
#else
#define bnx2x_panic() do { \
		BNX2X_ERR("driver assert\n"); \
		bnx2x_panic_dump(bp); \
	} while (0)
#endif


#ifdef NETIF_F_HW_VLAN_TX
#define BCM_VLAN			1
#endif


#define U64_LO(x)			(u32)(((u64)(x)) & 0xffffffff)
#define U64_HI(x)			(u32)(((u64)(x)) >> 32)
#define HILO_U64(hi, lo)		((((u64)(hi)) << 32) + (lo))


#define REG_ADDR(bp, offset)		(bp->regview + offset)

#define REG_RD(bp, offset)		readl(REG_ADDR(bp, offset))
#define REG_RD8(bp, offset)		readb(REG_ADDR(bp, offset))
#define REG_RD64(bp, offset)		readq(REG_ADDR(bp, offset))

#define REG_WR(bp, offset, val)		writel((u32)val, REG_ADDR(bp, offset))
#define REG_WR8(bp, offset, val)	writeb((u8)val, REG_ADDR(bp, offset))
#define REG_WR16(bp, offset, val)	writew((u16)val, REG_ADDR(bp, offset))
#define REG_WR32(bp, offset, val)	REG_WR(bp, offset, val)

#define REG_RD_IND(bp, offset)		bnx2x_reg_rd_ind(bp, offset)
#define REG_WR_IND(bp, offset, val)	bnx2x_reg_wr_ind(bp, offset, val)

#define REG_RD_DMAE(bp, offset, valp, len32) \
	do { \
		bnx2x_read_dmae(bp, offset, len32);\
		memcpy(valp, bnx2x_sp(bp, wb_data[0]), len32 * 4); \
	} while (0)

#define REG_WR_DMAE(bp, offset, valp, len32) \
	do { \
		memcpy(bnx2x_sp(bp, wb_data[0]), valp, len32 * 4); \
		bnx2x_write_dmae(bp, bnx2x_sp_mapping(bp, wb_data), \
				 offset, len32); \
	} while (0)

#define SHMEM_ADDR(bp, field)		(bp->common.shmem_base + \
					 offsetof(struct shmem_region, field))
#define SHMEM_RD(bp, field)		REG_RD(bp, SHMEM_ADDR(bp, field))
#define SHMEM_WR(bp, field, val)	REG_WR(bp, SHMEM_ADDR(bp, field), val)

#define EMAC_RD(bp, reg)		REG_RD(bp, emac_base + reg)
#define EMAC_WR(bp, reg, val)		REG_WR(bp, emac_base + reg, val)


/* fast path */

struct sw_rx_bd {
	struct sk_buff	*skb;
	DECLARE_PCI_UNMAP_ADDR(mapping)
};

struct sw_tx_bd {
	struct sk_buff	*skb;
	u16		first_bd;
};

struct sw_rx_page {
	struct page	*page;
	DECLARE_PCI_UNMAP_ADDR(mapping)
};


/* MC hsi */
#define BCM_PAGE_SHIFT			12
#define BCM_PAGE_SIZE			(1 << BCM_PAGE_SHIFT)
#define BCM_PAGE_MASK			(~(BCM_PAGE_SIZE - 1))
#define BCM_PAGE_ALIGN(addr)	(((addr) + BCM_PAGE_SIZE - 1) & BCM_PAGE_MASK)

#define PAGES_PER_SGE_SHIFT		0
#define PAGES_PER_SGE			(1 << PAGES_PER_SGE_SHIFT)

/* SGE ring related macros */
#define NUM_RX_SGE_PAGES		2
#define RX_SGE_CNT		(BCM_PAGE_SIZE / sizeof(struct eth_rx_sge))
#define MAX_RX_SGE_CNT			(RX_SGE_CNT - 2)
/* RX_SGE_CNT is promised to be a power of 2 */
#define RX_SGE_MASK			(RX_SGE_CNT - 1)
#define NUM_RX_SGE			(RX_SGE_CNT * NUM_RX_SGE_PAGES)
#define MAX_RX_SGE			(NUM_RX_SGE - 1)
#define NEXT_SGE_IDX(x)		((((x) & RX_SGE_MASK) == \
				  (MAX_RX_SGE_CNT - 1)) ? (x) + 3 : (x) + 1)
#define RX_SGE(x)			((x) & MAX_RX_SGE)

/* SGE producer mask related macros */
/* Number of bits in one sge_mask array element */
#define RX_SGE_MASK_ELEM_SZ		64
#define RX_SGE_MASK_ELEM_SHIFT		6
#define RX_SGE_MASK_ELEM_MASK		((u64)RX_SGE_MASK_ELEM_SZ - 1)

/* Creates a bitmask of all ones in less significant bits.
   idx - index of the most significant bit in the created mask */
#define RX_SGE_ONES_MASK(idx) \
		(((u64)0x1 << (((idx) & RX_SGE_MASK_ELEM_MASK) + 1)) - 1)
#define RX_SGE_MASK_ELEM_ONE_MASK	((u64)(~0))

/* Number of u64 elements in SGE mask array */
#define RX_SGE_MASK_LEN			((NUM_RX_SGE_PAGES * RX_SGE_CNT) / \
					 RX_SGE_MASK_ELEM_SZ)
#define RX_SGE_MASK_LEN_MASK		(RX_SGE_MASK_LEN - 1)
#define NEXT_SGE_MASK_ELEM(el)		(((el) + 1) & RX_SGE_MASK_LEN_MASK)


struct bnx2x_fastpath {

	struct napi_struct	napi;

	struct host_status_block *status_blk;
	dma_addr_t		status_blk_mapping;

	struct eth_tx_db_data	*hw_tx_prods;
	dma_addr_t		tx_prods_mapping;

	struct sw_tx_bd		*tx_buf_ring;

	struct eth_tx_bd	*tx_desc_ring;
	dma_addr_t		tx_desc_mapping;

	struct sw_rx_bd		*rx_buf_ring;	/* BDs mappings ring */
	struct sw_rx_page	*rx_page_ring;	/* SGE pages mappings ring */

	struct eth_rx_bd	*rx_desc_ring;
	dma_addr_t		rx_desc_mapping;

	union eth_rx_cqe	*rx_comp_ring;
	dma_addr_t		rx_comp_mapping;

	/* SGE ring */
	struct eth_rx_sge	*rx_sge_ring;
	dma_addr_t		rx_sge_mapping;

	u64			sge_mask[RX_SGE_MASK_LEN];

	int			state;
#define BNX2X_FP_STATE_CLOSED		0
#define BNX2X_FP_STATE_IRQ		0x80000
#define BNX2X_FP_STATE_OPENING		0x90000
#define BNX2X_FP_STATE_OPEN		0xa0000
#define BNX2X_FP_STATE_HALTING		0xb0000
#define BNX2X_FP_STATE_HALTED		0xc0000

	u8			index;	/* number in fp array */
	u8			cl_id;	/* eth client id */
	u8			sb_id;	/* status block number in HW */
#define FP_IDX(fp)			(fp->index)
#define FP_CL_ID(fp)			(fp->cl_id)
#define BP_CL_ID(bp)			(bp->fp[0].cl_id)
#define FP_SB_ID(fp)			(fp->sb_id)
#define CNIC_SB_ID			0

	u16			tx_pkt_prod;
	u16			tx_pkt_cons;
	u16			tx_bd_prod;
	u16			tx_bd_cons;
	u16			*tx_cons_sb;

	u16			fp_c_idx;
	u16			fp_u_idx;

	u16			rx_bd_prod;
	u16			rx_bd_cons;
	u16			rx_comp_prod;
	u16			rx_comp_cons;
	u16			rx_sge_prod;
	/* The last maximal completed SGE */
	u16			last_max_sge;
	u16			*rx_cons_sb;
	u16			*rx_bd_cons_sb;

	unsigned long		tx_pkt,
				rx_pkt,
				rx_calls;
	/* TPA related */
	struct sw_rx_bd		tpa_pool[ETH_MAX_AGGREGATION_QUEUES_E1H];
	u8			tpa_state[ETH_MAX_AGGREGATION_QUEUES_E1H];
#define BNX2X_TPA_START			1
#define BNX2X_TPA_STOP			2
	u8			disable_tpa;
#ifdef BNX2X_STOP_ON_ERROR
	u64			tpa_queue_used;
#endif

	struct bnx2x		*bp; /* parent */
};

#define bnx2x_fp(bp, nr, var)		(bp->fp[nr].var)

#define BNX2X_HAS_TX_WORK(fp) \
			((fp->tx_pkt_prod != le16_to_cpu(*fp->tx_cons_sb)) || \
			 (fp->tx_pkt_prod != fp->tx_pkt_cons))

#define BNX2X_HAS_RX_WORK(fp) \
<<<<<<< HEAD
			(fp->rx_comp_cons != le16_to_cpu(*fp->rx_cons_sb))
=======
			(fp->rx_comp_cons != rx_cons_sb)
>>>>>>> 24342c34

#define BNX2X_HAS_WORK(fp)	(BNX2X_HAS_RX_WORK(fp) || BNX2X_HAS_TX_WORK(fp))


/* MC hsi */
#define MAX_FETCH_BD			13	/* HW max BDs per packet */
#define RX_COPY_THRESH			92

#define NUM_TX_RINGS			16
#define TX_DESC_CNT		(BCM_PAGE_SIZE / sizeof(struct eth_tx_bd))
#define MAX_TX_DESC_CNT			(TX_DESC_CNT - 1)
#define NUM_TX_BD			(TX_DESC_CNT * NUM_TX_RINGS)
#define MAX_TX_BD			(NUM_TX_BD - 1)
#define MAX_TX_AVAIL			(MAX_TX_DESC_CNT * NUM_TX_RINGS - 2)
#define NEXT_TX_IDX(x)		((((x) & MAX_TX_DESC_CNT) == \
				  (MAX_TX_DESC_CNT - 1)) ? (x) + 2 : (x) + 1)
#define TX_BD(x)			((x) & MAX_TX_BD)
#define TX_BD_POFF(x)			((x) & MAX_TX_DESC_CNT)

/* The RX BD ring is special, each bd is 8 bytes but the last one is 16 */
#define NUM_RX_RINGS			8
#define RX_DESC_CNT		(BCM_PAGE_SIZE / sizeof(struct eth_rx_bd))
#define MAX_RX_DESC_CNT			(RX_DESC_CNT - 2)
#define RX_DESC_MASK			(RX_DESC_CNT - 1)
#define NUM_RX_BD			(RX_DESC_CNT * NUM_RX_RINGS)
#define MAX_RX_BD			(NUM_RX_BD - 1)
#define MAX_RX_AVAIL			(MAX_RX_DESC_CNT * NUM_RX_RINGS - 2)
#define NEXT_RX_IDX(x)		((((x) & RX_DESC_MASK) == \
				  (MAX_RX_DESC_CNT - 1)) ? (x) + 3 : (x) + 1)
#define RX_BD(x)			((x) & MAX_RX_BD)

/* As long as CQE is 4 times bigger than BD entry we have to allocate
   4 times more pages for CQ ring in order to keep it balanced with
   BD ring */
#define NUM_RCQ_RINGS			(NUM_RX_RINGS * 4)
#define RCQ_DESC_CNT		(BCM_PAGE_SIZE / sizeof(union eth_rx_cqe))
#define MAX_RCQ_DESC_CNT		(RCQ_DESC_CNT - 1)
#define NUM_RCQ_BD			(RCQ_DESC_CNT * NUM_RCQ_RINGS)
#define MAX_RCQ_BD			(NUM_RCQ_BD - 1)
#define MAX_RCQ_AVAIL			(MAX_RCQ_DESC_CNT * NUM_RCQ_RINGS - 2)
#define NEXT_RCQ_IDX(x)		((((x) & MAX_RCQ_DESC_CNT) == \
				  (MAX_RCQ_DESC_CNT - 1)) ? (x) + 2 : (x) + 1)
#define RCQ_BD(x)			((x) & MAX_RCQ_BD)


/* This is needed for determining of last_max */
#define SUB_S16(a, b)			(s16)((s16)(a) - (s16)(b))

#define __SGE_MASK_SET_BIT(el, bit) \
	do { \
		el = ((el) | ((u64)0x1 << (bit))); \
	} while (0)

#define __SGE_MASK_CLEAR_BIT(el, bit) \
	do { \
		el = ((el) & (~((u64)0x1 << (bit)))); \
	} while (0)

#define SGE_MASK_SET_BIT(fp, idx) \
	__SGE_MASK_SET_BIT(fp->sge_mask[(idx) >> RX_SGE_MASK_ELEM_SHIFT], \
			   ((idx) & RX_SGE_MASK_ELEM_MASK))

#define SGE_MASK_CLEAR_BIT(fp, idx) \
	__SGE_MASK_CLEAR_BIT(fp->sge_mask[(idx) >> RX_SGE_MASK_ELEM_SHIFT], \
			     ((idx) & RX_SGE_MASK_ELEM_MASK))


/* used on a CID received from the HW */
#define SW_CID(x)			(le32_to_cpu(x) & \
					 (COMMON_RAMROD_ETH_RX_CQE_CID >> 7))
#define CQE_CMD(x)			(le32_to_cpu(x) >> \
					COMMON_RAMROD_ETH_RX_CQE_CMD_ID_SHIFT)

#define BD_UNMAP_ADDR(bd)		HILO_U64(le32_to_cpu((bd)->addr_hi), \
						 le32_to_cpu((bd)->addr_lo))
#define BD_UNMAP_LEN(bd)		(le16_to_cpu((bd)->nbytes))


#define DPM_TRIGER_TYPE			0x40
#define DOORBELL(bp, cid, val) \
	do { \
		writel((u32)val, (bp)->doorbells + (BCM_PAGE_SIZE * cid) + \
		       DPM_TRIGER_TYPE); \
	} while (0)


/* TX CSUM helpers */
#define SKB_CS_OFF(skb)		(offsetof(struct tcphdr, check) - \
				 skb->csum_offset)
#define SKB_CS(skb)		(*(u16 *)(skb_transport_header(skb) + \
					  skb->csum_offset))

#define pbd_tcp_flags(skb)	(ntohl(tcp_flag_word(tcp_hdr(skb)))>>16 & 0xff)

#define XMIT_PLAIN			0
#define XMIT_CSUM_V4			0x1
#define XMIT_CSUM_V6			0x2
#define XMIT_CSUM_TCP			0x4
#define XMIT_GSO_V4			0x8
#define XMIT_GSO_V6			0x10

#define XMIT_CSUM			(XMIT_CSUM_V4 | XMIT_CSUM_V6)
#define XMIT_GSO			(XMIT_GSO_V4 | XMIT_GSO_V6)


/* stuff added to make the code fit 80Col */

#define CQE_TYPE(cqe_fp_flags)	((cqe_fp_flags) & ETH_FAST_PATH_RX_CQE_TYPE)

#define TPA_TYPE_START			ETH_FAST_PATH_RX_CQE_START_FLG
#define TPA_TYPE_END			ETH_FAST_PATH_RX_CQE_END_FLG
#define TPA_TYPE(cqe_fp_flags)		((cqe_fp_flags) & \
					 (TPA_TYPE_START | TPA_TYPE_END))

#define ETH_RX_ERROR_FALGS		ETH_FAST_PATH_RX_CQE_PHY_DECODE_ERR_FLG

#define BNX2X_IP_CSUM_ERR(cqe) \
			(!((cqe)->fast_path_cqe.status_flags & \
			   ETH_FAST_PATH_RX_CQE_IP_XSUM_NO_VALIDATION_FLG) && \
			 ((cqe)->fast_path_cqe.type_error_flags & \
			  ETH_FAST_PATH_RX_CQE_IP_BAD_XSUM_FLG))

#define BNX2X_L4_CSUM_ERR(cqe) \
			(!((cqe)->fast_path_cqe.status_flags & \
			   ETH_FAST_PATH_RX_CQE_L4_XSUM_NO_VALIDATION_FLG) && \
			 ((cqe)->fast_path_cqe.type_error_flags & \
			  ETH_FAST_PATH_RX_CQE_L4_BAD_XSUM_FLG))

#define BNX2X_RX_CSUM_OK(cqe) \
			(!(BNX2X_L4_CSUM_ERR(cqe) || BNX2X_IP_CSUM_ERR(cqe)))

#define BNX2X_RX_SUM_FIX(cqe) \
			((le16_to_cpu(cqe->fast_path_cqe.pars_flags.flags) & \
			  PARSING_FLAGS_OVER_ETHERNET_PROTOCOL) == \
			 (1 << PARSING_FLAGS_OVER_ETHERNET_PROTOCOL_SHIFT))


#define FP_USB_FUNC_OFF			(2 + 2*HC_USTORM_SB_NUM_INDICES)
#define FP_CSB_FUNC_OFF			(2 + 2*HC_CSTORM_SB_NUM_INDICES)

#define U_SB_ETH_RX_CQ_INDEX		HC_INDEX_U_ETH_RX_CQ_CONS
#define U_SB_ETH_RX_BD_INDEX		HC_INDEX_U_ETH_RX_BD_CONS
#define C_SB_ETH_TX_CQ_INDEX		HC_INDEX_C_ETH_TX_CQ_CONS

#define BNX2X_RX_SB_INDEX \
	(&fp->status_blk->u_status_block.index_values[U_SB_ETH_RX_CQ_INDEX])

#define BNX2X_RX_SB_BD_INDEX \
	(&fp->status_blk->u_status_block.index_values[U_SB_ETH_RX_BD_INDEX])

#define BNX2X_RX_SB_INDEX_NUM \
		(((U_SB_ETH_RX_CQ_INDEX << \
		   USTORM_ETH_ST_CONTEXT_CONFIG_CQE_SB_INDEX_NUMBER_SHIFT) & \
		  USTORM_ETH_ST_CONTEXT_CONFIG_CQE_SB_INDEX_NUMBER) | \
		 ((U_SB_ETH_RX_BD_INDEX << \
		   USTORM_ETH_ST_CONTEXT_CONFIG_BD_SB_INDEX_NUMBER_SHIFT) & \
		  USTORM_ETH_ST_CONTEXT_CONFIG_BD_SB_INDEX_NUMBER))

#define BNX2X_TX_SB_INDEX \
	(&fp->status_blk->c_status_block.index_values[C_SB_ETH_TX_CQ_INDEX])


/* end of fast path */

/* common */

struct bnx2x_common {

	u32			chip_id;
/* chip num:16-31, rev:12-15, metal:4-11, bond_id:0-3 */
#define CHIP_ID(bp)			(bp->common.chip_id & 0xfffffff0)

#define CHIP_NUM(bp)			(bp->common.chip_id >> 16)
#define CHIP_NUM_57710			0x164e
#define CHIP_NUM_57711			0x164f
#define CHIP_NUM_57711E			0x1650
#define CHIP_IS_E1(bp)			(CHIP_NUM(bp) == CHIP_NUM_57710)
#define CHIP_IS_57711(bp)		(CHIP_NUM(bp) == CHIP_NUM_57711)
#define CHIP_IS_57711E(bp)		(CHIP_NUM(bp) == CHIP_NUM_57711E)
#define CHIP_IS_E1H(bp)			(CHIP_IS_57711(bp) || \
					 CHIP_IS_57711E(bp))
#define IS_E1H_OFFSET			CHIP_IS_E1H(bp)

#define CHIP_REV(bp)			(bp->common.chip_id & 0x0000f000)
#define CHIP_REV_Ax			0x00000000
/* assume maximum 5 revisions */
#define CHIP_REV_IS_SLOW(bp)		(CHIP_REV(bp) > 0x00005000)
/* Emul versions are A=>0xe, B=>0xc, C=>0xa, D=>8, E=>6 */
#define CHIP_REV_IS_EMUL(bp)		((CHIP_REV_IS_SLOW(bp)) && \
					 !(CHIP_REV(bp) & 0x00001000))
/* FPGA versions are A=>0xf, B=>0xd, C=>0xb, D=>9, E=>7 */
#define CHIP_REV_IS_FPGA(bp)		((CHIP_REV_IS_SLOW(bp)) && \
					 (CHIP_REV(bp) & 0x00001000))

#define CHIP_TIME(bp)			((CHIP_REV_IS_EMUL(bp)) ? 2000 : \
					((CHIP_REV_IS_FPGA(bp)) ? 200 : 1))

#define CHIP_METAL(bp)			(bp->common.chip_id & 0x00000ff0)
#define CHIP_BOND_ID(bp)		(bp->common.chip_id & 0x0000000f)

	int			flash_size;
#define NVRAM_1MB_SIZE			0x20000	/* 1M bit in bytes */
#define NVRAM_TIMEOUT_COUNT		30000
#define NVRAM_PAGE_SIZE			256

	u32			shmem_base;

	u32			hw_config;
	u32			board;

	u32			bc_ver;

	char			*name;
};


/* end of common */

/* port */

struct nig_stats {
	u32 brb_discard;
	u32 brb_packet;
	u32 brb_truncate;
	u32 flow_ctrl_discard;
	u32 flow_ctrl_octets;
	u32 flow_ctrl_packet;
	u32 mng_discard;
	u32 mng_octet_inp;
	u32 mng_octet_out;
	u32 mng_packet_inp;
	u32 mng_packet_out;
	u32 pbf_octets;
	u32 pbf_packet;
	u32 safc_inp;
	u32 egress_mac_pkt0_lo;
	u32 egress_mac_pkt0_hi;
	u32 egress_mac_pkt1_lo;
	u32 egress_mac_pkt1_hi;
};

struct bnx2x_port {
	u32			pmf;

	u32			link_config;

	u32			supported;
/* link settings - missing defines */
#define SUPPORTED_2500baseX_Full	(1 << 15)

	u32			advertising;
/* link settings - missing defines */
#define ADVERTISED_2500baseX_Full	(1 << 15)

	u32			phy_addr;

	/* used to synchronize phy accesses */
	struct mutex		phy_mutex;

	u32			port_stx;

	struct nig_stats	old_nig_stats;
};

/* end of port */


enum bnx2x_stats_event {
	STATS_EVENT_PMF = 0,
	STATS_EVENT_LINK_UP,
	STATS_EVENT_UPDATE,
	STATS_EVENT_STOP,
	STATS_EVENT_MAX
};

enum bnx2x_stats_state {
	STATS_STATE_DISABLED = 0,
	STATS_STATE_ENABLED,
	STATS_STATE_MAX
};

struct bnx2x_eth_stats {
	u32 total_bytes_received_hi;
	u32 total_bytes_received_lo;
	u32 total_bytes_transmitted_hi;
	u32 total_bytes_transmitted_lo;
	u32 total_unicast_packets_received_hi;
	u32 total_unicast_packets_received_lo;
	u32 total_multicast_packets_received_hi;
	u32 total_multicast_packets_received_lo;
	u32 total_broadcast_packets_received_hi;
	u32 total_broadcast_packets_received_lo;
	u32 total_unicast_packets_transmitted_hi;
	u32 total_unicast_packets_transmitted_lo;
	u32 total_multicast_packets_transmitted_hi;
	u32 total_multicast_packets_transmitted_lo;
	u32 total_broadcast_packets_transmitted_hi;
	u32 total_broadcast_packets_transmitted_lo;
	u32 valid_bytes_received_hi;
	u32 valid_bytes_received_lo;

	u32 error_bytes_received_hi;
	u32 error_bytes_received_lo;

	u32 rx_stat_ifhcinbadoctets_hi;
	u32 rx_stat_ifhcinbadoctets_lo;
	u32 tx_stat_ifhcoutbadoctets_hi;
	u32 tx_stat_ifhcoutbadoctets_lo;
	u32 rx_stat_dot3statsfcserrors_hi;
	u32 rx_stat_dot3statsfcserrors_lo;
	u32 rx_stat_dot3statsalignmenterrors_hi;
	u32 rx_stat_dot3statsalignmenterrors_lo;
	u32 rx_stat_dot3statscarriersenseerrors_hi;
	u32 rx_stat_dot3statscarriersenseerrors_lo;
	u32 rx_stat_falsecarriererrors_hi;
	u32 rx_stat_falsecarriererrors_lo;
	u32 rx_stat_etherstatsundersizepkts_hi;
	u32 rx_stat_etherstatsundersizepkts_lo;
	u32 rx_stat_dot3statsframestoolong_hi;
	u32 rx_stat_dot3statsframestoolong_lo;
	u32 rx_stat_etherstatsfragments_hi;
	u32 rx_stat_etherstatsfragments_lo;
	u32 rx_stat_etherstatsjabbers_hi;
	u32 rx_stat_etherstatsjabbers_lo;
	u32 rx_stat_maccontrolframesreceived_hi;
	u32 rx_stat_maccontrolframesreceived_lo;
	u32 rx_stat_bmac_xpf_hi;
	u32 rx_stat_bmac_xpf_lo;
	u32 rx_stat_bmac_xcf_hi;
	u32 rx_stat_bmac_xcf_lo;
	u32 rx_stat_xoffstateentered_hi;
	u32 rx_stat_xoffstateentered_lo;
	u32 rx_stat_xonpauseframesreceived_hi;
	u32 rx_stat_xonpauseframesreceived_lo;
	u32 rx_stat_xoffpauseframesreceived_hi;
	u32 rx_stat_xoffpauseframesreceived_lo;
	u32 tx_stat_outxonsent_hi;
	u32 tx_stat_outxonsent_lo;
	u32 tx_stat_outxoffsent_hi;
	u32 tx_stat_outxoffsent_lo;
	u32 tx_stat_flowcontroldone_hi;
	u32 tx_stat_flowcontroldone_lo;
	u32 tx_stat_etherstatscollisions_hi;
	u32 tx_stat_etherstatscollisions_lo;
	u32 tx_stat_dot3statssinglecollisionframes_hi;
	u32 tx_stat_dot3statssinglecollisionframes_lo;
	u32 tx_stat_dot3statsmultiplecollisionframes_hi;
	u32 tx_stat_dot3statsmultiplecollisionframes_lo;
	u32 tx_stat_dot3statsdeferredtransmissions_hi;
	u32 tx_stat_dot3statsdeferredtransmissions_lo;
	u32 tx_stat_dot3statsexcessivecollisions_hi;
	u32 tx_stat_dot3statsexcessivecollisions_lo;
	u32 tx_stat_dot3statslatecollisions_hi;
	u32 tx_stat_dot3statslatecollisions_lo;
	u32 tx_stat_etherstatspkts64octets_hi;
	u32 tx_stat_etherstatspkts64octets_lo;
	u32 tx_stat_etherstatspkts65octetsto127octets_hi;
	u32 tx_stat_etherstatspkts65octetsto127octets_lo;
	u32 tx_stat_etherstatspkts128octetsto255octets_hi;
	u32 tx_stat_etherstatspkts128octetsto255octets_lo;
	u32 tx_stat_etherstatspkts256octetsto511octets_hi;
	u32 tx_stat_etherstatspkts256octetsto511octets_lo;
	u32 tx_stat_etherstatspkts512octetsto1023octets_hi;
	u32 tx_stat_etherstatspkts512octetsto1023octets_lo;
	u32 tx_stat_etherstatspkts1024octetsto1522octets_hi;
	u32 tx_stat_etherstatspkts1024octetsto1522octets_lo;
	u32 tx_stat_etherstatspktsover1522octets_hi;
	u32 tx_stat_etherstatspktsover1522octets_lo;
	u32 tx_stat_bmac_2047_hi;
	u32 tx_stat_bmac_2047_lo;
	u32 tx_stat_bmac_4095_hi;
	u32 tx_stat_bmac_4095_lo;
	u32 tx_stat_bmac_9216_hi;
	u32 tx_stat_bmac_9216_lo;
	u32 tx_stat_bmac_16383_hi;
	u32 tx_stat_bmac_16383_lo;
	u32 tx_stat_dot3statsinternalmactransmiterrors_hi;
	u32 tx_stat_dot3statsinternalmactransmiterrors_lo;
	u32 tx_stat_bmac_ufl_hi;
	u32 tx_stat_bmac_ufl_lo;

	u32 brb_drop_hi;
	u32 brb_drop_lo;
	u32 brb_truncate_hi;
	u32 brb_truncate_lo;

	u32 jabber_packets_received;

	u32 etherstatspkts1024octetsto1522octets_hi;
	u32 etherstatspkts1024octetsto1522octets_lo;
	u32 etherstatspktsover1522octets_hi;
	u32 etherstatspktsover1522octets_lo;

	u32 no_buff_discard;

	u32 mac_filter_discard;
	u32 xxoverflow_discard;
	u32 brb_truncate_discard;
	u32 mac_discard;

	u32 driver_xoff;
	u32 rx_err_discard_pkt;
	u32 rx_skb_alloc_failed;
	u32 hw_csum_err;
};

#define STATS_OFFSET32(stat_name) \
			(offsetof(struct bnx2x_eth_stats, stat_name) / 4)


#ifdef BNX2X_MULTI
#define MAX_CONTEXT			16
#else
#define MAX_CONTEXT			1
#endif

union cdu_context {
	struct eth_context eth;
	char pad[1024];
};

#define MAX_DMAE_C			8

/* DMA memory not used in fastpath */
struct bnx2x_slowpath {
	union cdu_context		context[MAX_CONTEXT];
	struct eth_stats_query		fw_stats;
	struct mac_configuration_cmd	mac_config;
	struct mac_configuration_cmd	mcast_config;

	/* used by dmae command executer */
	struct dmae_command		dmae[MAX_DMAE_C];

	u32				stats_comp;
	union mac_stats			mac_stats;
	struct nig_stats		nig_stats;
	struct host_port_stats		port_stats;
	struct host_func_stats		func_stats;

	u32				wb_comp;
	u32				wb_data[4];
};

#define bnx2x_sp(bp, var)		(&bp->slowpath->var)
#define bnx2x_sp_mapping(bp, var) \
		(bp->slowpath_mapping + offsetof(struct bnx2x_slowpath, var))


/* attn group wiring */
#define MAX_DYNAMIC_ATTN_GRPS		8

struct attn_route {
	u32	sig[4];
};

struct bnx2x {
	/* Fields used in the tx and intr/napi performance paths
	 * are grouped together in the beginning of the structure
	 */
	struct bnx2x_fastpath	fp[MAX_CONTEXT];
	void __iomem		*regview;
	void __iomem		*doorbells;
#define BNX2X_DB_SIZE		(16*2048)

	struct net_device	*dev;
	struct pci_dev		*pdev;

	atomic_t		intr_sem;
	struct msix_entry	msix_table[MAX_CONTEXT+1];

	int			tx_ring_size;

#ifdef BCM_VLAN
	struct vlan_group	*vlgrp;
#endif

	u32			rx_csum;
	u32			rx_offset;
	u32			rx_buf_use_size;	/* useable size */
	u32			rx_buf_size;		/* with alignment */
#define ETH_OVREHEAD			(ETH_HLEN + 8)	/* 8 for CRC + VLAN */
#define ETH_MIN_PACKET_SIZE		60
#define ETH_MAX_PACKET_SIZE		1500
#define ETH_MAX_JUMBO_PACKET_SIZE	9600

	struct host_def_status_block *def_status_blk;
#define DEF_SB_ID			16
	u16			def_c_idx;
	u16			def_u_idx;
	u16			def_x_idx;
	u16			def_t_idx;
	u16			def_att_idx;
	u32			attn_state;
	struct attn_route	attn_group[MAX_DYNAMIC_ATTN_GRPS];
	u32			nig_mask;

	/* slow path ring */
	struct eth_spe		*spq;
	dma_addr_t		spq_mapping;
	u16			spq_prod_idx;
	struct eth_spe		*spq_prod_bd;
	struct eth_spe		*spq_last_bd;
	u16			*dsb_sp_prod;
	u16			spq_left; /* serialize spq */
	/* used to synchronize spq accesses */
	spinlock_t		spq_lock;

	/* Flags for marking that there is a STAT_QUERY or
	   SET_MAC ramrod pending */
	u8			stats_pending;
	u8			set_mac_pending;

	/* End of fields used in the performance code paths */

	int			panic;
	int			msglevel;

	u32			flags;
#define PCIX_FLAG			1
#define PCI_32BIT_FLAG			2
#define ONE_TDMA_FLAG			4	/* no longer used */
#define NO_WOL_FLAG			8
#define USING_DAC_FLAG			0x10
#define USING_MSIX_FLAG			0x20
#define ASF_ENABLE_FLAG			0x40
#define TPA_ENABLE_FLAG			0x80
#define NO_MCP_FLAG			0x100
#define BP_NOMCP(bp)			(bp->flags & NO_MCP_FLAG)

	int			func;
#define BP_PORT(bp)			(bp->func % PORT_MAX)
#define BP_FUNC(bp)			(bp->func)
#define BP_E1HVN(bp)			(bp->func >> 1)
#define BP_L_ID(bp)			(BP_E1HVN(bp) << 2)

	int			pm_cap;
	int			pcie_cap;

	struct work_struct	sp_task;
	struct work_struct	reset_task;

	struct timer_list	timer;
	int			timer_interval;
	int			current_interval;

	u16			fw_seq;
	u16			fw_drv_pulse_wr_seq;
	u32			func_stx;

	struct link_params	link_params;
	struct link_vars	link_vars;

	struct bnx2x_common	common;
	struct bnx2x_port	port;

	u32			mf_config;
	u16			e1hov;
	u8			e1hmf;
#define IS_E1HMF(bp)			(bp->e1hmf != 0)

	u8			wol;

	int			rx_ring_size;

	u16			tx_quick_cons_trip_int;
	u16			tx_quick_cons_trip;
	u16			tx_ticks_int;
	u16			tx_ticks;

	u16			rx_quick_cons_trip_int;
	u16			rx_quick_cons_trip;
	u16			rx_ticks_int;
	u16			rx_ticks;

	u32			lin_cnt;

	int			state;
#define BNX2X_STATE_CLOSED		0x0
#define BNX2X_STATE_OPENING_WAIT4_LOAD	0x1000
#define BNX2X_STATE_OPENING_WAIT4_PORT	0x2000
#define BNX2X_STATE_OPEN		0x3000
#define BNX2X_STATE_CLOSING_WAIT4_HALT	0x4000
#define BNX2X_STATE_CLOSING_WAIT4_DELETE 0x5000
#define BNX2X_STATE_CLOSING_WAIT4_UNLOAD 0x6000
#define BNX2X_STATE_DISABLED		0xd000
#define BNX2X_STATE_DIAG		0xe000
#define BNX2X_STATE_ERROR		0xf000

	int			num_queues;
#define BP_MAX_QUEUES(bp)		(IS_E1HMF(bp) ? 4 : 16)

	u32			rx_mode;
#define BNX2X_RX_MODE_NONE		0
#define BNX2X_RX_MODE_NORMAL		1
#define BNX2X_RX_MODE_ALLMULTI		2
#define BNX2X_RX_MODE_PROMISC		3
#define BNX2X_MAX_MULTICAST		64
#define BNX2X_MAX_EMUL_MULTI		16

	dma_addr_t		def_status_blk_mapping;

	struct bnx2x_slowpath	*slowpath;
	dma_addr_t		slowpath_mapping;

#ifdef BCM_ISCSI
	void    		*t1;
	dma_addr_t      	t1_mapping;
	void    		*t2;
	dma_addr_t      	t2_mapping;
	void    		*timers;
	dma_addr_t      	timers_mapping;
	void    		*qm;
	dma_addr_t      	qm_mapping;
#endif

	int			dmae_ready;
	/* used to synchronize dmae accesses */
	struct mutex		dmae_mutex;
	struct dmae_command	init_dmae;

	/* used to synchronize stats collecting */
	int			stats_state;
	/* used by dmae command loader */
	struct dmae_command	stats_dmae;
	int			executer_idx;

	u16			stats_counter;
	struct tstorm_per_client_stats old_tclient;
	struct xstorm_per_client_stats old_xclient;
	struct bnx2x_eth_stats	eth_stats;

	struct z_stream_s	*strm;
	void			*gunzip_buf;
	dma_addr_t		gunzip_mapping;
	int			gunzip_outlen;
#define FW_BUF_SIZE			0x8000

};


#define for_each_queue(bp, var)	for (var = 0; var < bp->num_queues; var++)

#define for_each_nondefault_queue(bp, var) \
				for (var = 1; var < bp->num_queues; var++)
#define is_multi(bp)		(bp->num_queues > 1)


void bnx2x_read_dmae(struct bnx2x *bp, u32 src_addr, u32 len32);
void bnx2x_write_dmae(struct bnx2x *bp, dma_addr_t dma_addr, u32 dst_addr,
		      u32 len32);
int bnx2x_set_gpio(struct bnx2x *bp, int gpio_num, u32 mode, u8 port);

static inline u32 reg_poll(struct bnx2x *bp, u32 reg, u32 expected, int ms,
			   int wait)
{
	u32 val;

	do {
		val = REG_RD(bp, reg);
		if (val == expected)
			break;
		ms -= wait;
		msleep(wait);

	} while (ms > 0);

	return val;
}


/* load/unload mode */
#define LOAD_NORMAL			0
#define LOAD_OPEN			1
#define LOAD_DIAG			2
#define UNLOAD_NORMAL			0
#define UNLOAD_CLOSE			1


/* DMAE command defines */
#define DMAE_CMD_SRC_PCI		0
#define DMAE_CMD_SRC_GRC		DMAE_COMMAND_SRC

#define DMAE_CMD_DST_PCI		(1 << DMAE_COMMAND_DST_SHIFT)
#define DMAE_CMD_DST_GRC		(2 << DMAE_COMMAND_DST_SHIFT)

#define DMAE_CMD_C_DST_PCI		0
#define DMAE_CMD_C_DST_GRC		(1 << DMAE_COMMAND_C_DST_SHIFT)

#define DMAE_CMD_C_ENABLE		DMAE_COMMAND_C_TYPE_ENABLE

#define DMAE_CMD_ENDIANITY_NO_SWAP	(0 << DMAE_COMMAND_ENDIANITY_SHIFT)
#define DMAE_CMD_ENDIANITY_B_SWAP	(1 << DMAE_COMMAND_ENDIANITY_SHIFT)
#define DMAE_CMD_ENDIANITY_DW_SWAP	(2 << DMAE_COMMAND_ENDIANITY_SHIFT)
#define DMAE_CMD_ENDIANITY_B_DW_SWAP	(3 << DMAE_COMMAND_ENDIANITY_SHIFT)

#define DMAE_CMD_PORT_0			0
#define DMAE_CMD_PORT_1			DMAE_COMMAND_PORT

#define DMAE_CMD_SRC_RESET		DMAE_COMMAND_SRC_RESET
#define DMAE_CMD_DST_RESET		DMAE_COMMAND_DST_RESET
#define DMAE_CMD_E1HVN_SHIFT		DMAE_COMMAND_E1HVN_SHIFT

#define DMAE_LEN32_RD_MAX		0x80
#define DMAE_LEN32_WR_MAX		0x400

#define DMAE_COMP_VAL			0xe0d0d0ae

#define MAX_DMAE_C_PER_PORT		8
#define INIT_DMAE_C(bp)			(BP_PORT(bp)*MAX_DMAE_C_PER_PORT + \
					 BP_E1HVN(bp))
#define PMF_DMAE_C(bp)			(BP_PORT(bp)*MAX_DMAE_C_PER_PORT + \
					 E1HVN_MAX)


/* PCIE link and speed */
#define PCICFG_LINK_WIDTH		0x1f00000
#define PCICFG_LINK_WIDTH_SHIFT		20
#define PCICFG_LINK_SPEED		0xf0000
#define PCICFG_LINK_SPEED_SHIFT		16


#define BNX2X_NUM_STATS			42
#define BNX2X_NUM_TESTS			8

#define BNX2X_MAC_LOOPBACK		0
#define BNX2X_PHY_LOOPBACK		1
#define BNX2X_MAC_LOOPBACK_FAILED	1
#define BNX2X_PHY_LOOPBACK_FAILED	2
#define BNX2X_LOOPBACK_FAILED		(BNX2X_MAC_LOOPBACK_FAILED | \
					 BNX2X_PHY_LOOPBACK_FAILED)


#define STROM_ASSERT_ARRAY_SIZE		50


/* must be used on a CID before placing it on a HW ring */
#define HW_CID(bp, x)		((BP_PORT(bp) << 23) | (BP_E1HVN(bp) << 17) | x)

#define SP_DESC_CNT		(BCM_PAGE_SIZE / sizeof(struct eth_spe))
#define MAX_SP_DESC_CNT			(SP_DESC_CNT - 1)


#define BNX2X_BTR			3
#define MAX_SPQ_PENDING			8


/* CMNG constants
   derived from lab experiments, and not from system spec calculations !!! */
#define DEF_MIN_RATE			100
/* resolution of the rate shaping timer - 100 usec */
#define RS_PERIODIC_TIMEOUT_USEC	100
/* resolution of fairness algorithm in usecs -
   coefficient for calculating the actual t fair */
#define T_FAIR_COEF			10000000
/* number of bytes in single QM arbitration cycle -
   coefficient for calculating the fairness timer */
#define QM_ARB_BYTES			40000
#define FAIR_MEM			2


#define ATTN_NIG_FOR_FUNC		(1L << 8)
#define ATTN_SW_TIMER_4_FUNC		(1L << 9)
#define GPIO_2_FUNC			(1L << 10)
#define GPIO_3_FUNC			(1L << 11)
#define GPIO_4_FUNC			(1L << 12)
#define ATTN_GENERAL_ATTN_1		(1L << 13)
#define ATTN_GENERAL_ATTN_2		(1L << 14)
#define ATTN_GENERAL_ATTN_3		(1L << 15)
#define ATTN_GENERAL_ATTN_4		(1L << 13)
#define ATTN_GENERAL_ATTN_5		(1L << 14)
#define ATTN_GENERAL_ATTN_6		(1L << 15)

#define ATTN_HARD_WIRED_MASK		0xff00
#define ATTENTION_ID			4


/* stuff added to make the code fit 80Col */

#define BNX2X_PMF_LINK_ASSERT \
	GENERAL_ATTEN_OFFSET(LINK_SYNC_ATTENTION_BIT_FUNC_0 + BP_FUNC(bp))

#define BNX2X_MC_ASSERT_BITS \
	(GENERAL_ATTEN_OFFSET(TSTORM_FATAL_ASSERT_ATTENTION_BIT) | \
	 GENERAL_ATTEN_OFFSET(USTORM_FATAL_ASSERT_ATTENTION_BIT) | \
	 GENERAL_ATTEN_OFFSET(CSTORM_FATAL_ASSERT_ATTENTION_BIT) | \
	 GENERAL_ATTEN_OFFSET(XSTORM_FATAL_ASSERT_ATTENTION_BIT))

#define BNX2X_MCP_ASSERT \
	GENERAL_ATTEN_OFFSET(MCP_FATAL_ASSERT_ATTENTION_BIT)

#define BNX2X_DOORQ_ASSERT \
	AEU_INPUTS_ATTN_BITS_DOORBELLQ_HW_INTERRUPT

#define BNX2X_GRC_TIMEOUT	GENERAL_ATTEN_OFFSET(LATCHED_ATTN_TIMEOUT_GRC)
#define BNX2X_GRC_RSV		(GENERAL_ATTEN_OFFSET(LATCHED_ATTN_RBCR) | \
				 GENERAL_ATTEN_OFFSET(LATCHED_ATTN_RBCT) | \
				 GENERAL_ATTEN_OFFSET(LATCHED_ATTN_RBCN) | \
				 GENERAL_ATTEN_OFFSET(LATCHED_ATTN_RBCU) | \
				 GENERAL_ATTEN_OFFSET(LATCHED_ATTN_RBCP) | \
				 GENERAL_ATTEN_OFFSET(LATCHED_ATTN_RSVD_GRC))

#define HW_INTERRUT_ASSERT_SET_0 \
				(AEU_INPUTS_ATTN_BITS_TSDM_HW_INTERRUPT | \
				 AEU_INPUTS_ATTN_BITS_TCM_HW_INTERRUPT | \
				 AEU_INPUTS_ATTN_BITS_TSEMI_HW_INTERRUPT | \
				 AEU_INPUTS_ATTN_BITS_PBF_HW_INTERRUPT)
#define HW_PRTY_ASSERT_SET_0	(AEU_INPUTS_ATTN_BITS_BRB_PARITY_ERROR | \
				 AEU_INPUTS_ATTN_BITS_PARSER_PARITY_ERROR | \
				 AEU_INPUTS_ATTN_BITS_TSDM_PARITY_ERROR | \
				 AEU_INPUTS_ATTN_BITS_SEARCHER_PARITY_ERROR |\
				 AEU_INPUTS_ATTN_BITS_TSEMI_PARITY_ERROR)
#define HW_INTERRUT_ASSERT_SET_1 \
				(AEU_INPUTS_ATTN_BITS_QM_HW_INTERRUPT | \
				 AEU_INPUTS_ATTN_BITS_TIMERS_HW_INTERRUPT | \
				 AEU_INPUTS_ATTN_BITS_XSDM_HW_INTERRUPT | \
				 AEU_INPUTS_ATTN_BITS_XCM_HW_INTERRUPT | \
				 AEU_INPUTS_ATTN_BITS_XSEMI_HW_INTERRUPT | \
				 AEU_INPUTS_ATTN_BITS_USDM_HW_INTERRUPT | \
				 AEU_INPUTS_ATTN_BITS_UCM_HW_INTERRUPT | \
				 AEU_INPUTS_ATTN_BITS_USEMI_HW_INTERRUPT | \
				 AEU_INPUTS_ATTN_BITS_UPB_HW_INTERRUPT | \
				 AEU_INPUTS_ATTN_BITS_CSDM_HW_INTERRUPT | \
				 AEU_INPUTS_ATTN_BITS_CCM_HW_INTERRUPT)
#define HW_PRTY_ASSERT_SET_1	(AEU_INPUTS_ATTN_BITS_PBCLIENT_PARITY_ERROR |\
				 AEU_INPUTS_ATTN_BITS_QM_PARITY_ERROR | \
				 AEU_INPUTS_ATTN_BITS_XSDM_PARITY_ERROR | \
				 AEU_INPUTS_ATTN_BITS_XSEMI_PARITY_ERROR | \
				AEU_INPUTS_ATTN_BITS_DOORBELLQ_PARITY_ERROR |\
			    AEU_INPUTS_ATTN_BITS_VAUX_PCI_CORE_PARITY_ERROR |\
				 AEU_INPUTS_ATTN_BITS_DEBUG_PARITY_ERROR | \
				 AEU_INPUTS_ATTN_BITS_USDM_PARITY_ERROR | \
				 AEU_INPUTS_ATTN_BITS_USEMI_PARITY_ERROR | \
				 AEU_INPUTS_ATTN_BITS_UPB_PARITY_ERROR | \
				 AEU_INPUTS_ATTN_BITS_CSDM_PARITY_ERROR)
#define HW_INTERRUT_ASSERT_SET_2 \
				(AEU_INPUTS_ATTN_BITS_CSEMI_HW_INTERRUPT | \
				 AEU_INPUTS_ATTN_BITS_CDU_HW_INTERRUPT | \
				 AEU_INPUTS_ATTN_BITS_DMAE_HW_INTERRUPT | \
			AEU_INPUTS_ATTN_BITS_PXPPCICLOCKCLIENT_HW_INTERRUPT |\
				 AEU_INPUTS_ATTN_BITS_MISC_HW_INTERRUPT)
#define HW_PRTY_ASSERT_SET_2	(AEU_INPUTS_ATTN_BITS_CSEMI_PARITY_ERROR | \
				 AEU_INPUTS_ATTN_BITS_PXP_PARITY_ERROR | \
			AEU_INPUTS_ATTN_BITS_PXPPCICLOCKCLIENT_PARITY_ERROR |\
				 AEU_INPUTS_ATTN_BITS_CFC_PARITY_ERROR | \
				 AEU_INPUTS_ATTN_BITS_CDU_PARITY_ERROR | \
				 AEU_INPUTS_ATTN_BITS_IGU_PARITY_ERROR | \
				 AEU_INPUTS_ATTN_BITS_MISC_PARITY_ERROR)


#define MULTI_FLAGS \
		(TSTORM_ETH_FUNCTION_COMMON_CONFIG_RSS_IPV4_CAPABILITY | \
		 TSTORM_ETH_FUNCTION_COMMON_CONFIG_RSS_IPV4_TCP_CAPABILITY | \
		 TSTORM_ETH_FUNCTION_COMMON_CONFIG_RSS_IPV6_CAPABILITY | \
		 TSTORM_ETH_FUNCTION_COMMON_CONFIG_RSS_IPV6_TCP_CAPABILITY | \
		 TSTORM_ETH_FUNCTION_COMMON_CONFIG_RSS_ENABLE)

#define MULTI_MASK			0x7f


#define DEF_USB_FUNC_OFF		(2 + 2*HC_USTORM_DEF_SB_NUM_INDICES)
#define DEF_CSB_FUNC_OFF		(2 + 2*HC_CSTORM_DEF_SB_NUM_INDICES)
#define DEF_XSB_FUNC_OFF		(2 + 2*HC_XSTORM_DEF_SB_NUM_INDICES)
#define DEF_TSB_FUNC_OFF		(2 + 2*HC_TSTORM_DEF_SB_NUM_INDICES)

#define C_DEF_SB_SP_INDEX		HC_INDEX_DEF_C_ETH_SLOW_PATH

#define BNX2X_SP_DSB_INDEX \
(&bp->def_status_blk->c_def_status_block.index_values[C_DEF_SB_SP_INDEX])


#define CAM_IS_INVALID(x) \
(x.target_table_entry.flags == TSTORM_CAM_TARGET_TABLE_ENTRY_ACTION_TYPE)

#define CAM_INVALIDATE(x) \
	(x.target_table_entry.flags = TSTORM_CAM_TARGET_TABLE_ENTRY_ACTION_TYPE)


/* Number of u32 elements in MC hash array */
#define MC_HASH_SIZE			8
#define MC_HASH_OFFSET(bp, i)		(BAR_TSTRORM_INTMEM + \
	TSTORM_APPROXIMATE_MATCH_MULTICAST_FILTERING_OFFSET(BP_FUNC(bp)) + i*4)


#ifndef PXP2_REG_PXP2_INT_STS
#define PXP2_REG_PXP2_INT_STS		PXP2_REG_PXP2_INT_STS_0
#endif

/* MISC_REG_RESET_REG - this is here for the hsi to work don't touch */

#endif /* bnx2x.h */<|MERGE_RESOLUTION|>--- conflicted
+++ resolved
@@ -271,11 +271,7 @@
 			 (fp->tx_pkt_prod != fp->tx_pkt_cons))
 
 #define BNX2X_HAS_RX_WORK(fp) \
-<<<<<<< HEAD
-			(fp->rx_comp_cons != le16_to_cpu(*fp->rx_cons_sb))
-=======
 			(fp->rx_comp_cons != rx_cons_sb)
->>>>>>> 24342c34
 
 #define BNX2X_HAS_WORK(fp)	(BNX2X_HAS_RX_WORK(fp) || BNX2X_HAS_TX_WORK(fp))
 
