// SPDX-License-Identifier: GPL-2.0

/* Copyright (c) 2015-2018, The Linux Foundation. All rights reserved.
 * Copyright (C) 2018-2020 Linaro Ltd.
 */

#include <linux/types.h>
#include <linux/bits.h>
#include <linux/bitfield.h>
#include <linux/mutex.h>
#include <linux/completion.h>
#include <linux/io.h>
#include <linux/bug.h>
#include <linux/interrupt.h>
#include <linux/platform_device.h>
#include <linux/netdevice.h>

#include "gsi.h"
#include "gsi_reg.h"
#include "gsi_private.h"
#include "gsi_trans.h"
#include "ipa_gsi.h"
#include "ipa_data.h"

/**
 * DOC: The IPA Generic Software Interface
 *
 * The generic software interface (GSI) is an integral component of the IPA,
 * providing a well-defined communication layer between the AP subsystem
 * and the IPA core.  The modem uses the GSI layer as well.
 *
 *	--------	     ---------
 *	|      |	     |	     |
 *	|  AP  +<---.	.----+ Modem |
 *	|      +--. |	| .->+	     |
 *	|      |  | |	| |  |	     |
 *	--------  | |	| |  ---------
 *		  v |	v |
 *		--+-+---+-+--
 *		|    GSI    |
 *		|-----------|
 *		|	    |
 *		|    IPA    |
 *		|	    |
 *		-------------
 *
 * In the above diagram, the AP and Modem represent "execution environments"
 * (EEs), which are independent operating environments that use the IPA for
 * data transfer.
 *
 * Each EE uses a set of unidirectional GSI "channels," which allow transfer
 * of data to or from the IPA.  A channel is implemented as a ring buffer,
 * with a DRAM-resident array of "transfer elements" (TREs) available to
 * describe transfers to or from other EEs through the IPA.  A transfer
 * element can also contain an immediate command, requesting the IPA perform
 * actions other than data transfer.
 *
 * Each TRE refers to a block of data--also located DRAM.  After writing one
 * or more TREs to a channel, the writer (either the IPA or an EE) writes a
 * doorbell register to inform the receiving side how many elements have
 * been written.
 *
 * Each channel has a GSI "event ring" associated with it.  An event ring
 * is implemented very much like a channel ring, but is always directed from
 * the IPA to an EE.  The IPA notifies an EE (such as the AP) about channel
 * events by adding an entry to the event ring associated with the channel.
 * The GSI then writes its doorbell for the event ring, causing the target
 * EE to be interrupted.  Each entry in an event ring contains a pointer
 * to the channel TRE whose completion the event represents.
 *
 * Each TRE in a channel ring has a set of flags.  One flag indicates whether
 * the completion of the transfer operation generates an entry (and possibly
 * an interrupt) in the channel's event ring.  Other flags allow transfer
 * elements to be chained together, forming a single logical transaction.
 * TRE flags are used to control whether and when interrupts are generated
 * to signal completion of channel transfers.
 *
 * Elements in channel and event rings are completed (or consumed) strictly
 * in order.  Completion of one entry implies the completion of all preceding
 * entries.  A single completion interrupt can therefore communicate the
 * completion of many transfers.
 *
 * Note that all GSI registers are little-endian, which is the assumed
 * endianness of I/O space accesses.  The accessor functions perform byte
 * swapping if needed (i.e., for a big endian CPU).
 */

/* Delay period for interrupt moderation (in 32KHz IPA internal timer ticks) */
#define GSI_EVT_RING_INT_MODT		(32 * 1) /* 1ms under 32KHz clock */

#define GSI_CMD_TIMEOUT			5	/* seconds */

#define GSI_CHANNEL_STOP_RX_RETRIES	10

#define GSI_MHI_EVENT_ID_START		10	/* 1st reserved event id */
#define GSI_MHI_EVENT_ID_END		16	/* Last reserved event id */

#define GSI_ISR_MAX_ITER		50	/* Detect interrupt storms */

/* An entry in an event ring */
struct gsi_event {
	__le64 xfer_ptr;
	__le16 len;
	u8 reserved1;
	u8 code;
	__le16 reserved2;
	u8 type;
	u8 chid;
};

/* Hardware values from the error log register error code field */
enum gsi_err_code {
	GSI_INVALID_TRE_ERR			= 0x1,
	GSI_OUT_OF_BUFFERS_ERR			= 0x2,
	GSI_OUT_OF_RESOURCES_ERR		= 0x3,
	GSI_UNSUPPORTED_INTER_EE_OP_ERR		= 0x4,
	GSI_EVT_RING_EMPTY_ERR			= 0x5,
	GSI_NON_ALLOCATED_EVT_ACCESS_ERR	= 0x6,
	GSI_HWO_1_ERR				= 0x8,
};

/* Hardware values from the error log register error type field */
enum gsi_err_type {
	GSI_ERR_TYPE_GLOB	= 0x1,
	GSI_ERR_TYPE_CHAN	= 0x2,
	GSI_ERR_TYPE_EVT	= 0x3,
};

/* Hardware values used when programming an event ring */
enum gsi_evt_chtype {
	GSI_EVT_CHTYPE_MHI_EV	= 0x0,
	GSI_EVT_CHTYPE_XHCI_EV	= 0x1,
	GSI_EVT_CHTYPE_GPI_EV	= 0x2,
	GSI_EVT_CHTYPE_XDCI_EV	= 0x3,
};

/* Hardware values used when programming a channel */
enum gsi_channel_protocol {
	GSI_CHANNEL_PROTOCOL_MHI	= 0x0,
	GSI_CHANNEL_PROTOCOL_XHCI	= 0x1,
	GSI_CHANNEL_PROTOCOL_GPI	= 0x2,
	GSI_CHANNEL_PROTOCOL_XDCI	= 0x3,
};

/* Hardware values representing an event ring immediate command opcode */
enum gsi_evt_cmd_opcode {
	GSI_EVT_ALLOCATE	= 0x0,
	GSI_EVT_RESET		= 0x9,
	GSI_EVT_DE_ALLOC	= 0xa,
};

/* Hardware values representing a generic immediate command opcode */
enum gsi_generic_cmd_opcode {
	GSI_GENERIC_HALT_CHANNEL	= 0x1,
	GSI_GENERIC_ALLOCATE_CHANNEL	= 0x2,
};

/* Hardware values representing a channel immediate command opcode */
enum gsi_ch_cmd_opcode {
	GSI_CH_ALLOCATE	= 0x0,
	GSI_CH_START	= 0x1,
	GSI_CH_STOP	= 0x2,
	GSI_CH_RESET	= 0x9,
	GSI_CH_DE_ALLOC	= 0xa,
};

/** gsi_channel_scratch_gpi - GPI protocol scratch register
 * @max_outstanding_tre:
 *	Defines the maximum number of TREs allowed in a single transaction
 *	on a channel (in bytes).  This determines the amount of prefetch
 *	performed by the hardware.  We configure this to equal the size of
 *	the TLV FIFO for the channel.
 * @outstanding_threshold:
 *	Defines the threshold (in bytes) determining when the sequencer
 *	should update the channel doorbell.  We configure this to equal
 *	the size of two TREs.
 */
struct gsi_channel_scratch_gpi {
	u64 reserved1;
	u16 reserved2;
	u16 max_outstanding_tre;
	u16 reserved3;
	u16 outstanding_threshold;
};

/** gsi_channel_scratch - channel scratch configuration area
 *
 * The exact interpretation of this register is protocol-specific.
 * We only use GPI channels; see struct gsi_channel_scratch_gpi, above.
 */
union gsi_channel_scratch {
	struct gsi_channel_scratch_gpi gpi;
	struct {
		u32 word1;
		u32 word2;
		u32 word3;
		u32 word4;
	} data;
};

/* Check things that can be validated at build time. */
static void gsi_validate_build(void)
{
	/* This is used as a divisor */
	BUILD_BUG_ON(!GSI_RING_ELEMENT_SIZE);

	/* Code assumes the size of channel and event ring element are
	 * the same (and fixed).  Make sure the size of an event ring
	 * element is what's expected.
	 */
	BUILD_BUG_ON(sizeof(struct gsi_event) != GSI_RING_ELEMENT_SIZE);

	/* Hardware requires a 2^n ring size.  We ensure the number of
	 * elements in an event ring is a power of 2 elsewhere; this
	 * ensure the elements themselves meet the requirement.
	 */
	BUILD_BUG_ON(!is_power_of_2(GSI_RING_ELEMENT_SIZE));

	/* The channel element size must fit in this field */
	BUILD_BUG_ON(GSI_RING_ELEMENT_SIZE > field_max(ELEMENT_SIZE_FMASK));

	/* The event ring element size must fit in this field */
	BUILD_BUG_ON(GSI_RING_ELEMENT_SIZE > field_max(EV_ELEMENT_SIZE_FMASK));
}

/* Return the channel id associated with a given channel */
static u32 gsi_channel_id(struct gsi_channel *channel)
{
	return channel - &channel->gsi->channel[0];
}

static void gsi_irq_ieob_enable(struct gsi *gsi, u32 evt_ring_id)
{
	u32 val;

	gsi->event_enable_bitmap |= BIT(evt_ring_id);
	val = gsi->event_enable_bitmap;
	iowrite32(val, gsi->virt + GSI_CNTXT_SRC_IEOB_IRQ_MSK_OFFSET);
}

static void gsi_irq_ieob_disable(struct gsi *gsi, u32 evt_ring_id)
{
	u32 val;

	gsi->event_enable_bitmap &= ~BIT(evt_ring_id);
	val = gsi->event_enable_bitmap;
	iowrite32(val, gsi->virt + GSI_CNTXT_SRC_IEOB_IRQ_MSK_OFFSET);
}

/* Enable all GSI_interrupt types */
static void gsi_irq_enable(struct gsi *gsi)
{
	u32 val;

	/* We don't use inter-EE channel or event interrupts */
	val = GSI_CNTXT_TYPE_IRQ_MSK_ALL;
	val &= ~MSK_INTER_EE_CH_CTRL_FMASK;
	val &= ~MSK_INTER_EE_EV_CTRL_FMASK;
	iowrite32(val, gsi->virt + GSI_CNTXT_TYPE_IRQ_MSK_OFFSET);

	val = GENMASK(gsi->channel_count - 1, 0);
	iowrite32(val, gsi->virt + GSI_CNTXT_SRC_CH_IRQ_MSK_OFFSET);

	val = GENMASK(gsi->evt_ring_count - 1, 0);
	iowrite32(val, gsi->virt + GSI_CNTXT_SRC_EV_CH_IRQ_MSK_OFFSET);

	/* Each IEOB interrupt is enabled (later) as needed by channels */
	iowrite32(0, gsi->virt + GSI_CNTXT_SRC_IEOB_IRQ_MSK_OFFSET);

	val = GSI_CNTXT_GLOB_IRQ_ALL;
	iowrite32(val, gsi->virt + GSI_CNTXT_GLOB_IRQ_EN_OFFSET);

	/* Never enable GSI_BREAK_POINT */
	val = GSI_CNTXT_GSI_IRQ_ALL & ~EN_BREAK_POINT_FMASK;
	iowrite32(val, gsi->virt + GSI_CNTXT_GSI_IRQ_EN_OFFSET);
}

/* Disable all GSI_interrupt types */
static void gsi_irq_disable(struct gsi *gsi)
{
	iowrite32(0, gsi->virt + GSI_CNTXT_GSI_IRQ_EN_OFFSET);
	iowrite32(0, gsi->virt + GSI_CNTXT_GLOB_IRQ_EN_OFFSET);
	iowrite32(0, gsi->virt + GSI_CNTXT_SRC_IEOB_IRQ_MSK_OFFSET);
	iowrite32(0, gsi->virt + GSI_CNTXT_SRC_EV_CH_IRQ_MSK_OFFSET);
	iowrite32(0, gsi->virt + GSI_CNTXT_SRC_CH_IRQ_MSK_OFFSET);
	iowrite32(0, gsi->virt + GSI_CNTXT_TYPE_IRQ_MSK_OFFSET);
}

/* Return the virtual address associated with a ring index */
void *gsi_ring_virt(struct gsi_ring *ring, u32 index)
{
	/* Note: index *must* be used modulo the ring count here */
	return ring->virt + (index % ring->count) * GSI_RING_ELEMENT_SIZE;
}

/* Return the 32-bit DMA address associated with a ring index */
static u32 gsi_ring_addr(struct gsi_ring *ring, u32 index)
{
	return (ring->addr & GENMASK(31, 0)) + index * GSI_RING_ELEMENT_SIZE;
}

/* Return the ring index of a 32-bit ring offset */
static u32 gsi_ring_index(struct gsi_ring *ring, u32 offset)
{
	return (offset - gsi_ring_addr(ring, 0)) / GSI_RING_ELEMENT_SIZE;
}

/* Issue a GSI command by writing a value to a register, then wait for
 * completion to be signaled.  Returns true if the command completes
 * or false if it times out.
 */
static bool
gsi_command(struct gsi *gsi, u32 reg, u32 val, struct completion *completion)
{
	reinit_completion(completion);

	iowrite32(val, gsi->virt + reg);

	return !!wait_for_completion_timeout(completion, GSI_CMD_TIMEOUT * HZ);
}

/* Return the hardware's notion of the current state of an event ring */
static enum gsi_evt_ring_state
gsi_evt_ring_state(struct gsi *gsi, u32 evt_ring_id)
{
	u32 val;

	val = ioread32(gsi->virt + GSI_EV_CH_E_CNTXT_0_OFFSET(evt_ring_id));

	return u32_get_bits(val, EV_CHSTATE_FMASK);
}

/* Issue an event ring command and wait for it to complete */
static int evt_ring_command(struct gsi *gsi, u32 evt_ring_id,
			    enum gsi_evt_cmd_opcode opcode)
{
	struct gsi_evt_ring *evt_ring = &gsi->evt_ring[evt_ring_id];
	struct completion *completion = &evt_ring->completion;
	u32 val;

	val = u32_encode_bits(evt_ring_id, EV_CHID_FMASK);
	val |= u32_encode_bits(opcode, EV_OPCODE_FMASK);

	if (gsi_command(gsi, GSI_EV_CH_CMD_OFFSET, val, completion))
		return 0;	/* Success! */

	dev_err(gsi->dev, "GSI command %u to event ring %u timed out "
		"(state is %u)\n", opcode, evt_ring_id, evt_ring->state);

	return -ETIMEDOUT;
}

/* Allocate an event ring in NOT_ALLOCATED state */
static int gsi_evt_ring_alloc_command(struct gsi *gsi, u32 evt_ring_id)
{
	struct gsi_evt_ring *evt_ring = &gsi->evt_ring[evt_ring_id];
	int ret;

	/* Get initial event ring state */
	evt_ring->state = gsi_evt_ring_state(gsi, evt_ring_id);

	if (evt_ring->state != GSI_EVT_RING_STATE_NOT_ALLOCATED)
		return -EINVAL;

	ret = evt_ring_command(gsi, evt_ring_id, GSI_EVT_ALLOCATE);
	if (!ret && evt_ring->state != GSI_EVT_RING_STATE_ALLOCATED) {
		dev_err(gsi->dev, "bad event ring state (%u) after alloc\n",
			evt_ring->state);
		ret = -EIO;
	}

	return ret;
}

/* Reset a GSI event ring in ALLOCATED or ERROR state. */
static void gsi_evt_ring_reset_command(struct gsi *gsi, u32 evt_ring_id)
{
	struct gsi_evt_ring *evt_ring = &gsi->evt_ring[evt_ring_id];
	enum gsi_evt_ring_state state = evt_ring->state;
	int ret;

	if (state != GSI_EVT_RING_STATE_ALLOCATED &&
	    state != GSI_EVT_RING_STATE_ERROR) {
		dev_err(gsi->dev, "bad event ring state (%u) before reset\n",
			evt_ring->state);
		return;
	}

	ret = evt_ring_command(gsi, evt_ring_id, GSI_EVT_RESET);
	if (!ret && evt_ring->state != GSI_EVT_RING_STATE_ALLOCATED)
		dev_err(gsi->dev, "bad event ring state (%u) after reset\n",
			evt_ring->state);
}

/* Issue a hardware de-allocation request for an allocated event ring */
static void gsi_evt_ring_de_alloc_command(struct gsi *gsi, u32 evt_ring_id)
{
	struct gsi_evt_ring *evt_ring = &gsi->evt_ring[evt_ring_id];
	int ret;

	if (evt_ring->state != GSI_EVT_RING_STATE_ALLOCATED) {
		dev_err(gsi->dev, "bad event ring state (%u) before dealloc\n",
			evt_ring->state);
		return;
	}

	ret = evt_ring_command(gsi, evt_ring_id, GSI_EVT_DE_ALLOC);
	if (!ret && evt_ring->state != GSI_EVT_RING_STATE_NOT_ALLOCATED)
		dev_err(gsi->dev, "bad event ring state (%u) after dealloc\n",
			evt_ring->state);
}

/* Fetch the current state of a channel from hardware */
static enum gsi_channel_state gsi_channel_state(struct gsi_channel *channel)
{
	u32 channel_id = gsi_channel_id(channel);
	void *virt = channel->gsi->virt;
	u32 val;

	val = ioread32(virt + GSI_CH_C_CNTXT_0_OFFSET(channel_id));

	return u32_get_bits(val, CHSTATE_FMASK);
}

/* Issue a channel command and wait for it to complete */
static int
gsi_channel_command(struct gsi_channel *channel, enum gsi_ch_cmd_opcode opcode)
{
	struct completion *completion = &channel->completion;
	u32 channel_id = gsi_channel_id(channel);
	struct gsi *gsi = channel->gsi;
	u32 val;

	val = u32_encode_bits(channel_id, CH_CHID_FMASK);
	val |= u32_encode_bits(opcode, CH_OPCODE_FMASK);

	if (gsi_command(gsi, GSI_CH_CMD_OFFSET, val, completion))
		return 0;	/* Success! */

	dev_err(gsi->dev,
		"GSI command %u to channel %u timed out (state is %u)\n",
		opcode, channel_id, gsi_channel_state(channel));

	return -ETIMEDOUT;
}

/* Allocate GSI channel in NOT_ALLOCATED state */
static int gsi_channel_alloc_command(struct gsi *gsi, u32 channel_id)
{
	struct gsi_channel *channel = &gsi->channel[channel_id];
	enum gsi_channel_state state;
	int ret;

	/* Get initial channel state */
	state = gsi_channel_state(channel);
	if (state != GSI_CHANNEL_STATE_NOT_ALLOCATED)
		return -EINVAL;

	ret = gsi_channel_command(channel, GSI_CH_ALLOCATE);

	/* Channel state will normally have been updated */
	state = gsi_channel_state(channel);
	if (!ret && state != GSI_CHANNEL_STATE_ALLOCATED) {
		dev_err(gsi->dev, "bad channel state (%u) after alloc\n",
			state);
		ret = -EIO;
	}

	return ret;
}

/* Start an ALLOCATED channel */
static int gsi_channel_start_command(struct gsi_channel *channel)
{
	enum gsi_channel_state state;
	int ret;

	state = gsi_channel_state(channel);
	if (state != GSI_CHANNEL_STATE_ALLOCATED &&
	    state != GSI_CHANNEL_STATE_STOPPED)
		return -EINVAL;

	ret = gsi_channel_command(channel, GSI_CH_START);

	/* Channel state will normally have been updated */
	state = gsi_channel_state(channel);
	if (!ret && state != GSI_CHANNEL_STATE_STARTED) {
		dev_err(channel->gsi->dev,
			"bad channel state (%u) after start\n", state);
		ret = -EIO;
	}

	return ret;
}

/* Stop a GSI channel in STARTED state */
static int gsi_channel_stop_command(struct gsi_channel *channel)
{
	enum gsi_channel_state state;
	int ret;

<<<<<<< HEAD
=======
	state = gsi_channel_state(channel);

>>>>>>> 40ad9846
	/* Channel could have entered STOPPED state since last call
	 * if it timed out.  If so, we're done.
	 */
	if (state == GSI_CHANNEL_STATE_STOPPED)
		return 0;

	if (state != GSI_CHANNEL_STATE_STARTED &&
	    state != GSI_CHANNEL_STATE_STOP_IN_PROC)
		return -EINVAL;

	ret = gsi_channel_command(channel, GSI_CH_STOP);

	/* Channel state will normally have been updated */
	state = gsi_channel_state(channel);
	if (ret || state == GSI_CHANNEL_STATE_STOPPED)
		return ret;

	/* We may have to try again if stop is in progress */
	if (state == GSI_CHANNEL_STATE_STOP_IN_PROC)
		return -EAGAIN;

	dev_err(channel->gsi->dev,
		"bad channel state (%u) after stop\n", state);

	return -EIO;
}

/* Reset a GSI channel in ALLOCATED or ERROR state. */
static void gsi_channel_reset_command(struct gsi_channel *channel)
{
	enum gsi_channel_state state;
	int ret;

	msleep(1);	/* A short delay is required before a RESET command */

	state = gsi_channel_state(channel);
	if (state != GSI_CHANNEL_STATE_STOPPED &&
	    state != GSI_CHANNEL_STATE_ERROR) {
		dev_err(channel->gsi->dev,
			"bad channel state (%u) before reset\n", state);
		return;
	}

	ret = gsi_channel_command(channel, GSI_CH_RESET);

	/* Channel state will normally have been updated */
	state = gsi_channel_state(channel);
	if (!ret && state != GSI_CHANNEL_STATE_ALLOCATED)
		dev_err(channel->gsi->dev,
			"bad channel state (%u) after reset\n", state);
}

/* Deallocate an ALLOCATED GSI channel */
static void gsi_channel_de_alloc_command(struct gsi *gsi, u32 channel_id)
{
	struct gsi_channel *channel = &gsi->channel[channel_id];
	enum gsi_channel_state state;
	int ret;

	state = gsi_channel_state(channel);
	if (state != GSI_CHANNEL_STATE_ALLOCATED) {
		dev_err(gsi->dev,
			"bad channel state (%u) before dealloc\n", state);
		return;
	}

	ret = gsi_channel_command(channel, GSI_CH_DE_ALLOC);

	/* Channel state will normally have been updated */
	state = gsi_channel_state(channel);
	if (!ret && state != GSI_CHANNEL_STATE_NOT_ALLOCATED)
		dev_err(gsi->dev,
			"bad channel state (%u) after dealloc\n", state);
}

/* Ring an event ring doorbell, reporting the last entry processed by the AP.
 * The index argument (modulo the ring count) is the first unfilled entry, so
 * we supply one less than that with the doorbell.  Update the event ring
 * index field with the value provided.
 */
static void gsi_evt_ring_doorbell(struct gsi *gsi, u32 evt_ring_id, u32 index)
{
	struct gsi_ring *ring = &gsi->evt_ring[evt_ring_id].ring;
	u32 val;

	ring->index = index;	/* Next unused entry */

	/* Note: index *must* be used modulo the ring count here */
	val = gsi_ring_addr(ring, (index - 1) % ring->count);
	iowrite32(val, gsi->virt + GSI_EV_CH_E_DOORBELL_0_OFFSET(evt_ring_id));
}

/* Program an event ring for use */
static void gsi_evt_ring_program(struct gsi *gsi, u32 evt_ring_id)
{
	struct gsi_evt_ring *evt_ring = &gsi->evt_ring[evt_ring_id];
	size_t size = evt_ring->ring.count * GSI_RING_ELEMENT_SIZE;
	u32 val;

	val = u32_encode_bits(GSI_EVT_CHTYPE_GPI_EV, EV_CHTYPE_FMASK);
	val |= EV_INTYPE_FMASK;
	val |= u32_encode_bits(GSI_RING_ELEMENT_SIZE, EV_ELEMENT_SIZE_FMASK);
	iowrite32(val, gsi->virt + GSI_EV_CH_E_CNTXT_0_OFFSET(evt_ring_id));

	val = u32_encode_bits(size, EV_R_LENGTH_FMASK);
	iowrite32(val, gsi->virt + GSI_EV_CH_E_CNTXT_1_OFFSET(evt_ring_id));

	/* The context 2 and 3 registers store the low-order and
	 * high-order 32 bits of the address of the event ring,
	 * respectively.
	 */
	val = evt_ring->ring.addr & GENMASK(31, 0);
	iowrite32(val, gsi->virt + GSI_EV_CH_E_CNTXT_2_OFFSET(evt_ring_id));

	val = evt_ring->ring.addr >> 32;
	iowrite32(val, gsi->virt + GSI_EV_CH_E_CNTXT_3_OFFSET(evt_ring_id));

	/* Enable interrupt moderation by setting the moderation delay */
	val = u32_encode_bits(GSI_EVT_RING_INT_MODT, MODT_FMASK);
	val |= u32_encode_bits(1, MODC_FMASK);	/* comes from channel */
	iowrite32(val, gsi->virt + GSI_EV_CH_E_CNTXT_8_OFFSET(evt_ring_id));

	/* No MSI write data, and MSI address high and low address is 0 */
	iowrite32(0, gsi->virt + GSI_EV_CH_E_CNTXT_9_OFFSET(evt_ring_id));
	iowrite32(0, gsi->virt + GSI_EV_CH_E_CNTXT_10_OFFSET(evt_ring_id));
	iowrite32(0, gsi->virt + GSI_EV_CH_E_CNTXT_11_OFFSET(evt_ring_id));

	/* We don't need to get event read pointer updates */
	iowrite32(0, gsi->virt + GSI_EV_CH_E_CNTXT_12_OFFSET(evt_ring_id));
	iowrite32(0, gsi->virt + GSI_EV_CH_E_CNTXT_13_OFFSET(evt_ring_id));

	/* Finally, tell the hardware we've completed event 0 (arbitrary) */
	gsi_evt_ring_doorbell(gsi, evt_ring_id, 0);
}

/* Return the last (most recent) transaction completed on a channel. */
static struct gsi_trans *gsi_channel_trans_last(struct gsi_channel *channel)
{
	struct gsi_trans_info *trans_info = &channel->trans_info;
	struct gsi_trans *trans;

	spin_lock_bh(&trans_info->spinlock);

	if (!list_empty(&trans_info->complete))
		trans = list_last_entry(&trans_info->complete,
					struct gsi_trans, links);
	else if (!list_empty(&trans_info->polled))
		trans = list_last_entry(&trans_info->polled,
					struct gsi_trans, links);
	else
		trans = NULL;

	/* Caller will wait for this, so take a reference */
	if (trans)
		refcount_inc(&trans->refcount);

	spin_unlock_bh(&trans_info->spinlock);

	return trans;
}

/* Wait for transaction activity on a channel to complete */
static void gsi_channel_trans_quiesce(struct gsi_channel *channel)
{
	struct gsi_trans *trans;

	/* Get the last transaction, and wait for it to complete */
	trans = gsi_channel_trans_last(channel);
	if (trans) {
		wait_for_completion(&trans->completion);
		gsi_trans_free(trans);
	}
}

/* Stop channel activity.  Transactions may not be allocated until thawed. */
static void gsi_channel_freeze(struct gsi_channel *channel)
{
	gsi_channel_trans_quiesce(channel);

	napi_disable(&channel->napi);

	gsi_irq_ieob_disable(channel->gsi, channel->evt_ring_id);
}

/* Allow transactions to be used on the channel again. */
static void gsi_channel_thaw(struct gsi_channel *channel)
{
	gsi_irq_ieob_enable(channel->gsi, channel->evt_ring_id);

	napi_enable(&channel->napi);
}

/* Program a channel for use */
static void gsi_channel_program(struct gsi_channel *channel, bool doorbell)
{
	size_t size = channel->tre_ring.count * GSI_RING_ELEMENT_SIZE;
	u32 channel_id = gsi_channel_id(channel);
	union gsi_channel_scratch scr = { };
	struct gsi_channel_scratch_gpi *gpi;
	struct gsi *gsi = channel->gsi;
	u32 wrr_weight = 0;
	u32 val;

	/* Arbitrarily pick TRE 0 as the first channel element to use */
	channel->tre_ring.index = 0;

	/* We program all channels to use GPI protocol */
	val = u32_encode_bits(GSI_CHANNEL_PROTOCOL_GPI, CHTYPE_PROTOCOL_FMASK);
	if (channel->toward_ipa)
		val |= CHTYPE_DIR_FMASK;
	val |= u32_encode_bits(channel->evt_ring_id, ERINDEX_FMASK);
	val |= u32_encode_bits(GSI_RING_ELEMENT_SIZE, ELEMENT_SIZE_FMASK);
	iowrite32(val, gsi->virt + GSI_CH_C_CNTXT_0_OFFSET(channel_id));

	val = u32_encode_bits(size, R_LENGTH_FMASK);
	iowrite32(val, gsi->virt + GSI_CH_C_CNTXT_1_OFFSET(channel_id));

	/* The context 2 and 3 registers store the low-order and
	 * high-order 32 bits of the address of the channel ring,
	 * respectively.
	 */
	val = channel->tre_ring.addr & GENMASK(31, 0);
	iowrite32(val, gsi->virt + GSI_CH_C_CNTXT_2_OFFSET(channel_id));

	val = channel->tre_ring.addr >> 32;
	iowrite32(val, gsi->virt + GSI_CH_C_CNTXT_3_OFFSET(channel_id));

	/* Command channel gets low weighted round-robin priority */
	if (channel->command)
		wrr_weight = field_max(WRR_WEIGHT_FMASK);
	val = u32_encode_bits(wrr_weight, WRR_WEIGHT_FMASK);

	/* Max prefetch is 1 segment (do not set MAX_PREFETCH_FMASK) */

	/* Enable the doorbell engine if requested */
	if (doorbell)
		val |= USE_DB_ENG_FMASK;

	if (!channel->use_prefetch)
		val |= USE_ESCAPE_BUF_ONLY_FMASK;

	iowrite32(val, gsi->virt + GSI_CH_C_QOS_OFFSET(channel_id));

	/* Now update the scratch registers for GPI protocol */
	gpi = &scr.gpi;
	gpi->max_outstanding_tre = gsi_channel_trans_tre_max(gsi, channel_id) *
					GSI_RING_ELEMENT_SIZE;
	gpi->outstanding_threshold = 2 * GSI_RING_ELEMENT_SIZE;

	val = scr.data.word1;
	iowrite32(val, gsi->virt + GSI_CH_C_SCRATCH_0_OFFSET(channel_id));

	val = scr.data.word2;
	iowrite32(val, gsi->virt + GSI_CH_C_SCRATCH_1_OFFSET(channel_id));

	val = scr.data.word3;
	iowrite32(val, gsi->virt + GSI_CH_C_SCRATCH_2_OFFSET(channel_id));

	/* We must preserve the upper 16 bits of the last scratch register.
	 * The next sequence assumes those bits remain unchanged between the
	 * read and the write.
	 */
	val = ioread32(gsi->virt + GSI_CH_C_SCRATCH_3_OFFSET(channel_id));
	val = (scr.data.word4 & GENMASK(31, 16)) | (val & GENMASK(15, 0));
	iowrite32(val, gsi->virt + GSI_CH_C_SCRATCH_3_OFFSET(channel_id));

	/* All done! */
}

static void gsi_channel_deprogram(struct gsi_channel *channel)
{
	/* Nothing to do */
}

/* Start an allocated GSI channel */
int gsi_channel_start(struct gsi *gsi, u32 channel_id)
{
	struct gsi_channel *channel = &gsi->channel[channel_id];
	int ret;

	mutex_lock(&gsi->mutex);

	ret = gsi_channel_start_command(channel);

	mutex_unlock(&gsi->mutex);

	gsi_channel_thaw(channel);

	return ret;
}

/* Stop a started channel */
int gsi_channel_stop(struct gsi *gsi, u32 channel_id)
{
	struct gsi_channel *channel = &gsi->channel[channel_id];
	u32 retries;
	int ret;

	gsi_channel_freeze(channel);

	/* RX channels might require a little time to enter STOPPED state */
	retries = channel->toward_ipa ? 0 : GSI_CHANNEL_STOP_RX_RETRIES;

	mutex_lock(&gsi->mutex);

	do {
		ret = gsi_channel_stop_command(channel);
		if (ret != -EAGAIN)
			break;
		msleep(1);
	} while (retries--);

	mutex_unlock(&gsi->mutex);

	/* Thaw the channel if we need to retry (or on error) */
	if (ret)
		gsi_channel_thaw(channel);

	return ret;
}

/* Reset and reconfigure a channel (possibly leaving doorbell disabled) */
void gsi_channel_reset(struct gsi *gsi, u32 channel_id, bool legacy)
{
	struct gsi_channel *channel = &gsi->channel[channel_id];

	mutex_lock(&gsi->mutex);

	gsi_channel_reset_command(channel);
	/* Due to a hardware quirk we may need to reset RX channels twice. */
	if (legacy && !channel->toward_ipa)
		gsi_channel_reset_command(channel);

	gsi_channel_program(channel, legacy);
	gsi_channel_trans_cancel_pending(channel);

	mutex_unlock(&gsi->mutex);
}

/* Stop a STARTED channel for suspend (using stop if requested) */
int gsi_channel_suspend(struct gsi *gsi, u32 channel_id, bool stop)
{
	struct gsi_channel *channel = &gsi->channel[channel_id];

	if (stop)
		return gsi_channel_stop(gsi, channel_id);

	gsi_channel_freeze(channel);

	return 0;
}

/* Resume a suspended channel (starting will be requested if STOPPED) */
int gsi_channel_resume(struct gsi *gsi, u32 channel_id, bool start)
{
	struct gsi_channel *channel = &gsi->channel[channel_id];

	if (start)
		return gsi_channel_start(gsi, channel_id);

	gsi_channel_thaw(channel);

	return 0;
}

/**
 * gsi_channel_tx_queued() - Report queued TX transfers for a channel
 * @channel:	Channel for which to report
 *
 * Report to the network stack the number of bytes and transactions that
 * have been queued to hardware since last call.  This and the next function
 * supply information used by the network stack for throttling.
 *
 * For each channel we track the number of transactions used and bytes of
 * data those transactions represent.  We also track what those values are
 * each time this function is called.  Subtracting the two tells us
 * the number of bytes and transactions that have been added between
 * successive calls.
 *
 * Calling this each time we ring the channel doorbell allows us to
 * provide accurate information to the network stack about how much
 * work we've given the hardware at any point in time.
 */
void gsi_channel_tx_queued(struct gsi_channel *channel)
{
	u32 trans_count;
	u32 byte_count;

	byte_count = channel->byte_count - channel->queued_byte_count;
	trans_count = channel->trans_count - channel->queued_trans_count;
	channel->queued_byte_count = channel->byte_count;
	channel->queued_trans_count = channel->trans_count;

	ipa_gsi_channel_tx_queued(channel->gsi, gsi_channel_id(channel),
				  trans_count, byte_count);
}

/**
 * gsi_channel_tx_update() - Report completed TX transfers
 * @channel:	Channel that has completed transmitting packets
 * @trans:	Last transation known to be complete
 *
 * Compute the number of transactions and bytes that have been transferred
 * over a TX channel since the given transaction was committed.  Report this
 * information to the network stack.
 *
 * At the time a transaction is committed, we record its channel's
 * committed transaction and byte counts *in the transaction*.
 * Completions are signaled by the hardware with an interrupt, and
 * we can determine the latest completed transaction at that time.
 *
 * The difference between the byte/transaction count recorded in
 * the transaction and the count last time we recorded a completion
 * tells us exactly how much data has been transferred between
 * completions.
 *
 * Calling this each time we learn of a newly-completed transaction
 * allows us to provide accurate information to the network stack
 * about how much work has been completed by the hardware at a given
 * point in time.
 */
static void
gsi_channel_tx_update(struct gsi_channel *channel, struct gsi_trans *trans)
{
	u64 byte_count = trans->byte_count + trans->len;
	u64 trans_count = trans->trans_count + 1;

	byte_count -= channel->compl_byte_count;
	channel->compl_byte_count += byte_count;
	trans_count -= channel->compl_trans_count;
	channel->compl_trans_count += trans_count;

	ipa_gsi_channel_tx_completed(channel->gsi, gsi_channel_id(channel),
				     trans_count, byte_count);
}

/* Channel control interrupt handler */
static void gsi_isr_chan_ctrl(struct gsi *gsi)
{
	u32 channel_mask;

	channel_mask = ioread32(gsi->virt + GSI_CNTXT_SRC_CH_IRQ_OFFSET);
	iowrite32(channel_mask, gsi->virt + GSI_CNTXT_SRC_CH_IRQ_CLR_OFFSET);

	while (channel_mask) {
		u32 channel_id = __ffs(channel_mask);
		struct gsi_channel *channel;

		channel_mask ^= BIT(channel_id);

		channel = &gsi->channel[channel_id];

		complete(&channel->completion);
	}
}

/* Event ring control interrupt handler */
static void gsi_isr_evt_ctrl(struct gsi *gsi)
{
	u32 event_mask;

	event_mask = ioread32(gsi->virt + GSI_CNTXT_SRC_EV_CH_IRQ_OFFSET);
	iowrite32(event_mask, gsi->virt + GSI_CNTXT_SRC_EV_CH_IRQ_CLR_OFFSET);

	while (event_mask) {
		u32 evt_ring_id = __ffs(event_mask);
		struct gsi_evt_ring *evt_ring;

		event_mask ^= BIT(evt_ring_id);

		evt_ring = &gsi->evt_ring[evt_ring_id];
		evt_ring->state = gsi_evt_ring_state(gsi, evt_ring_id);

		complete(&evt_ring->completion);
	}
}

/* Global channel error interrupt handler */
static void
gsi_isr_glob_chan_err(struct gsi *gsi, u32 err_ee, u32 channel_id, u32 code)
{
	if (code == GSI_OUT_OF_RESOURCES_ERR) {
		dev_err(gsi->dev, "channel %u out of resources\n", channel_id);
		complete(&gsi->channel[channel_id].completion);
		return;
	}

	/* Report, but otherwise ignore all other error codes */
	dev_err(gsi->dev, "channel %u global error ee 0x%08x code 0x%08x\n",
		channel_id, err_ee, code);
}

/* Global event error interrupt handler */
static void
gsi_isr_glob_evt_err(struct gsi *gsi, u32 err_ee, u32 evt_ring_id, u32 code)
{
	if (code == GSI_OUT_OF_RESOURCES_ERR) {
		struct gsi_evt_ring *evt_ring = &gsi->evt_ring[evt_ring_id];
		u32 channel_id = gsi_channel_id(evt_ring->channel);

		complete(&evt_ring->completion);
		dev_err(gsi->dev, "evt_ring for channel %u out of resources\n",
			channel_id);
		return;
	}

	/* Report, but otherwise ignore all other error codes */
	dev_err(gsi->dev, "event ring %u global error ee %u code 0x%08x\n",
		evt_ring_id, err_ee, code);
}

/* Global error interrupt handler */
static void gsi_isr_glob_err(struct gsi *gsi)
{
	enum gsi_err_type type;
	enum gsi_err_code code;
	u32 which;
	u32 val;
	u32 ee;

	/* Get the logged error, then reinitialize the log */
	val = ioread32(gsi->virt + GSI_ERROR_LOG_OFFSET);
	iowrite32(0, gsi->virt + GSI_ERROR_LOG_OFFSET);
	iowrite32(~0, gsi->virt + GSI_ERROR_LOG_CLR_OFFSET);

	ee = u32_get_bits(val, ERR_EE_FMASK);
	which = u32_get_bits(val, ERR_VIRT_IDX_FMASK);
	type = u32_get_bits(val, ERR_TYPE_FMASK);
	code = u32_get_bits(val, ERR_CODE_FMASK);

	if (type == GSI_ERR_TYPE_CHAN)
		gsi_isr_glob_chan_err(gsi, ee, which, code);
	else if (type == GSI_ERR_TYPE_EVT)
		gsi_isr_glob_evt_err(gsi, ee, which, code);
	else	/* type GSI_ERR_TYPE_GLOB should be fatal */
		dev_err(gsi->dev, "unexpected global error 0x%08x\n", type);
}

/* Generic EE interrupt handler */
static void gsi_isr_gp_int1(struct gsi *gsi)
{
	u32 result;
	u32 val;

	val = ioread32(gsi->virt + GSI_CNTXT_SCRATCH_0_OFFSET);
	result = u32_get_bits(val, GENERIC_EE_RESULT_FMASK);
	if (result != GENERIC_EE_SUCCESS_FVAL)
		dev_err(gsi->dev, "global INT1 generic result %u\n", result);

	complete(&gsi->completion);
}

/* Inter-EE interrupt handler */
static void gsi_isr_glob_ee(struct gsi *gsi)
{
	u32 val;

	val = ioread32(gsi->virt + GSI_CNTXT_GLOB_IRQ_STTS_OFFSET);

	if (val & ERROR_INT_FMASK)
		gsi_isr_glob_err(gsi);

	iowrite32(val, gsi->virt + GSI_CNTXT_GLOB_IRQ_CLR_OFFSET);

	val &= ~ERROR_INT_FMASK;

	if (val & EN_GP_INT1_FMASK) {
		val ^= EN_GP_INT1_FMASK;
		gsi_isr_gp_int1(gsi);
	}

	if (val)
		dev_err(gsi->dev, "unexpected global interrupt 0x%08x\n", val);
}

/* I/O completion interrupt event */
static void gsi_isr_ieob(struct gsi *gsi)
{
	u32 event_mask;

	event_mask = ioread32(gsi->virt + GSI_CNTXT_SRC_IEOB_IRQ_OFFSET);
	iowrite32(event_mask, gsi->virt + GSI_CNTXT_SRC_IEOB_IRQ_CLR_OFFSET);

	while (event_mask) {
		u32 evt_ring_id = __ffs(event_mask);

		event_mask ^= BIT(evt_ring_id);

		gsi_irq_ieob_disable(gsi, evt_ring_id);
		napi_schedule(&gsi->evt_ring[evt_ring_id].channel->napi);
	}
}

/* General event interrupts represent serious problems, so report them */
static void gsi_isr_general(struct gsi *gsi)
{
	struct device *dev = gsi->dev;
	u32 val;

	val = ioread32(gsi->virt + GSI_CNTXT_GSI_IRQ_STTS_OFFSET);
	iowrite32(val, gsi->virt + GSI_CNTXT_GSI_IRQ_CLR_OFFSET);

	if (val)
		dev_err(dev, "unexpected general interrupt 0x%08x\n", val);
}

/**
 * gsi_isr() - Top level GSI interrupt service routine
 * @irq:	Interrupt number (ignored)
 * @dev_id:	GSI pointer supplied to request_irq()
 *
 * This is the main handler function registered for the GSI IRQ. Each type
 * of interrupt has a separate handler function that is called from here.
 */
static irqreturn_t gsi_isr(int irq, void *dev_id)
{
	struct gsi *gsi = dev_id;
	u32 intr_mask;
	u32 cnt = 0;

	while ((intr_mask = ioread32(gsi->virt + GSI_CNTXT_TYPE_IRQ_OFFSET))) {
		/* intr_mask contains bitmask of pending GSI interrupts */
		do {
			u32 gsi_intr = BIT(__ffs(intr_mask));

			intr_mask ^= gsi_intr;

			switch (gsi_intr) {
			case CH_CTRL_FMASK:
				gsi_isr_chan_ctrl(gsi);
				break;
			case EV_CTRL_FMASK:
				gsi_isr_evt_ctrl(gsi);
				break;
			case GLOB_EE_FMASK:
				gsi_isr_glob_ee(gsi);
				break;
			case IEOB_FMASK:
				gsi_isr_ieob(gsi);
				break;
			case GENERAL_FMASK:
				gsi_isr_general(gsi);
				break;
			default:
				dev_err(gsi->dev,
					"%s: unrecognized type 0x%08x\n",
					__func__, gsi_intr);
				break;
			}
		} while (intr_mask);

		if (++cnt > GSI_ISR_MAX_ITER) {
			dev_err(gsi->dev, "interrupt flood\n");
			break;
		}
	}

	return IRQ_HANDLED;
}

/* Return the transaction associated with a transfer completion event */
static struct gsi_trans *gsi_event_trans(struct gsi_channel *channel,
					 struct gsi_event *event)
{
	u32 tre_offset;
	u32 tre_index;

	/* Event xfer_ptr records the TRE it's associated with */
	tre_offset = le64_to_cpu(event->xfer_ptr) & GENMASK(31, 0);
	tre_index = gsi_ring_index(&channel->tre_ring, tre_offset);

	return gsi_channel_trans_mapped(channel, tre_index);
}

/**
 * gsi_evt_ring_rx_update() - Record lengths of received data
 * @evt_ring:	Event ring associated with channel that received packets
 * @index:	Event index in ring reported by hardware
 *
 * Events for RX channels contain the actual number of bytes received into
 * the buffer.  Every event has a transaction associated with it, and here
 * we update transactions to record their actual received lengths.
 *
 * This function is called whenever we learn that the GSI hardware has filled
 * new events since the last time we checked.  The ring's index field tells
 * the first entry in need of processing.  The index provided is the
 * first *unfilled* event in the ring (following the last filled one).
 *
 * Events are sequential within the event ring, and transactions are
 * sequential within the transaction pool.
 *
 * Note that @index always refers to an element *within* the event ring.
 */
static void gsi_evt_ring_rx_update(struct gsi_evt_ring *evt_ring, u32 index)
{
	struct gsi_channel *channel = evt_ring->channel;
	struct gsi_ring *ring = &evt_ring->ring;
	struct gsi_trans_info *trans_info;
	struct gsi_event *event_done;
	struct gsi_event *event;
	struct gsi_trans *trans;
	u32 byte_count = 0;
	u32 old_index;
	u32 event_avail;

	trans_info = &channel->trans_info;

	/* We'll start with the oldest un-processed event.  RX channels
	 * replenish receive buffers in single-TRE transactions, so we
	 * can just map that event to its transaction.  Transactions
	 * associated with completion events are consecutive.
	 */
	old_index = ring->index;
	event = gsi_ring_virt(ring, old_index);
	trans = gsi_event_trans(channel, event);

	/* Compute the number of events to process before we wrap,
	 * and determine when we'll be done processing events.
	 */
	event_avail = ring->count - old_index % ring->count;
	event_done = gsi_ring_virt(ring, index);
	do {
		trans->len = __le16_to_cpu(event->len);
		byte_count += trans->len;

		/* Move on to the next event and transaction */
		if (--event_avail)
			event++;
		else
			event = gsi_ring_virt(ring, 0);
		trans = gsi_trans_pool_next(&trans_info->pool, trans);
	} while (event != event_done);

	/* We record RX bytes when they are received */
	channel->byte_count += byte_count;
	channel->trans_count++;
}

/* Initialize a ring, including allocating DMA memory for its entries */
static int gsi_ring_alloc(struct gsi *gsi, struct gsi_ring *ring, u32 count)
{
	size_t size = count * GSI_RING_ELEMENT_SIZE;
	struct device *dev = gsi->dev;
	dma_addr_t addr;

	/* Hardware requires a 2^n ring size, with alignment equal to size */
	ring->virt = dma_alloc_coherent(dev, size, &addr, GFP_KERNEL);
	if (ring->virt && addr % size) {
		dma_free_coherent(dev, size, ring->virt, ring->addr);
		dev_err(dev, "unable to alloc 0x%zx-aligned ring buffer\n",
				size);
		return -EINVAL;	/* Not a good error value, but distinct */
	} else if (!ring->virt) {
		return -ENOMEM;
	}
	ring->addr = addr;
	ring->count = count;

	return 0;
}

/* Free a previously-allocated ring */
static void gsi_ring_free(struct gsi *gsi, struct gsi_ring *ring)
{
	size_t size = ring->count * GSI_RING_ELEMENT_SIZE;

	dma_free_coherent(gsi->dev, size, ring->virt, ring->addr);
}

/* Allocate an available event ring id */
static int gsi_evt_ring_id_alloc(struct gsi *gsi)
{
	u32 evt_ring_id;

	if (gsi->event_bitmap == ~0U) {
		dev_err(gsi->dev, "event rings exhausted\n");
		return -ENOSPC;
	}

	evt_ring_id = ffz(gsi->event_bitmap);
	gsi->event_bitmap |= BIT(evt_ring_id);

	return (int)evt_ring_id;
}

/* Free a previously-allocated event ring id */
static void gsi_evt_ring_id_free(struct gsi *gsi, u32 evt_ring_id)
{
	gsi->event_bitmap &= ~BIT(evt_ring_id);
}

/* Ring a channel doorbell, reporting the first un-filled entry */
void gsi_channel_doorbell(struct gsi_channel *channel)
{
	struct gsi_ring *tre_ring = &channel->tre_ring;
	u32 channel_id = gsi_channel_id(channel);
	struct gsi *gsi = channel->gsi;
	u32 val;

	/* Note: index *must* be used modulo the ring count here */
	val = gsi_ring_addr(tre_ring, tre_ring->index % tre_ring->count);
	iowrite32(val, gsi->virt + GSI_CH_C_DOORBELL_0_OFFSET(channel_id));
}

/* Consult hardware, move any newly completed transactions to completed list */
static void gsi_channel_update(struct gsi_channel *channel)
{
	u32 evt_ring_id = channel->evt_ring_id;
	struct gsi *gsi = channel->gsi;
	struct gsi_evt_ring *evt_ring;
	struct gsi_trans *trans;
	struct gsi_ring *ring;
	u32 offset;
	u32 index;

	evt_ring = &gsi->evt_ring[evt_ring_id];
	ring = &evt_ring->ring;

	/* See if there's anything new to process; if not, we're done.  Note
	 * that index always refers to an entry *within* the event ring.
	 */
	offset = GSI_EV_CH_E_CNTXT_4_OFFSET(evt_ring_id);
	index = gsi_ring_index(ring, ioread32(gsi->virt + offset));
	if (index == ring->index % ring->count)
		return;

	/* Get the transaction for the latest completed event.  Take a
	 * reference to keep it from completing before we give the events
	 * for this and previous transactions back to the hardware.
	 */
	trans = gsi_event_trans(channel, gsi_ring_virt(ring, index - 1));
	refcount_inc(&trans->refcount);

	/* For RX channels, update each completed transaction with the number
	 * of bytes that were actually received.  For TX channels, report
	 * the number of transactions and bytes this completion represents
	 * up the network stack.
	 */
	if (channel->toward_ipa)
		gsi_channel_tx_update(channel, trans);
	else
		gsi_evt_ring_rx_update(evt_ring, index);

	gsi_trans_move_complete(trans);

	/* Tell the hardware we've handled these events */
	gsi_evt_ring_doorbell(channel->gsi, channel->evt_ring_id, index);

	gsi_trans_free(trans);
}

/**
 * gsi_channel_poll_one() - Return a single completed transaction on a channel
 * @channel:	Channel to be polled
 *
 * @Return:	Transaction pointer, or null if none are available
 *
 * This function returns the first entry on a channel's completed transaction
 * list.  If that list is empty, the hardware is consulted to determine
 * whether any new transactions have completed.  If so, they're moved to the
 * completed list and the new first entry is returned.  If there are no more
 * completed transactions, a null pointer is returned.
 */
static struct gsi_trans *gsi_channel_poll_one(struct gsi_channel *channel)
{
	struct gsi_trans *trans;

	/* Get the first transaction from the completed list */
	trans = gsi_channel_trans_complete(channel);
	if (!trans) {
		/* List is empty; see if there's more to do */
		gsi_channel_update(channel);
		trans = gsi_channel_trans_complete(channel);
	}

	if (trans)
		gsi_trans_move_polled(trans);

	return trans;
}

/**
 * gsi_channel_poll() - NAPI poll function for a channel
 * @napi:	NAPI structure for the channel
 * @budget:	Budget supplied by NAPI core

 * @Return:	 Number of items polled (<= budget)
 *
 * Single transactions completed by hardware are polled until either
 * the budget is exhausted, or there are no more.  Each transaction
 * polled is passed to gsi_trans_complete(), to perform remaining
 * completion processing and retire/free the transaction.
 */
static int gsi_channel_poll(struct napi_struct *napi, int budget)
{
	struct gsi_channel *channel;
	int count = 0;

	channel = container_of(napi, struct gsi_channel, napi);
	while (count < budget) {
		struct gsi_trans *trans;

		count++;
		trans = gsi_channel_poll_one(channel);
		if (!trans)
			break;
		gsi_trans_complete(trans);
	}

	if (count < budget) {
		napi_complete(&channel->napi);
		gsi_irq_ieob_enable(channel->gsi, channel->evt_ring_id);
	}

	return count;
}

/* The event bitmap represents which event ids are available for allocation.
 * Set bits are not available, clear bits can be used.  This function
 * initializes the map so all events supported by the hardware are available,
 * then precludes any reserved events from being allocated.
 */
static u32 gsi_event_bitmap_init(u32 evt_ring_max)
{
	u32 event_bitmap = GENMASK(BITS_PER_LONG - 1, evt_ring_max);

	event_bitmap |= GENMASK(GSI_MHI_EVENT_ID_END, GSI_MHI_EVENT_ID_START);

	return event_bitmap;
}

/* Setup function for event rings */
static void gsi_evt_ring_setup(struct gsi *gsi)
{
	/* Nothing to do */
}

/* Inverse of gsi_evt_ring_setup() */
static void gsi_evt_ring_teardown(struct gsi *gsi)
{
	/* Nothing to do */
}

/* Setup function for a single channel */
static int gsi_channel_setup_one(struct gsi *gsi, u32 channel_id,
				 bool legacy)
{
	struct gsi_channel *channel = &gsi->channel[channel_id];
	u32 evt_ring_id = channel->evt_ring_id;
	int ret;

	if (!channel->gsi)
		return 0;	/* Ignore uninitialized channels */

	ret = gsi_evt_ring_alloc_command(gsi, evt_ring_id);
	if (ret)
		return ret;

	gsi_evt_ring_program(gsi, evt_ring_id);

	ret = gsi_channel_alloc_command(gsi, channel_id);
	if (ret)
		goto err_evt_ring_de_alloc;

	gsi_channel_program(channel, legacy);

	if (channel->toward_ipa)
		netif_tx_napi_add(&gsi->dummy_dev, &channel->napi,
				  gsi_channel_poll, NAPI_POLL_WEIGHT);
	else
		netif_napi_add(&gsi->dummy_dev, &channel->napi,
			       gsi_channel_poll, NAPI_POLL_WEIGHT);

	return 0;

err_evt_ring_de_alloc:
	/* We've done nothing with the event ring yet so don't reset */
	gsi_evt_ring_de_alloc_command(gsi, evt_ring_id);

	return ret;
}

/* Inverse of gsi_channel_setup_one() */
static void gsi_channel_teardown_one(struct gsi *gsi, u32 channel_id)
{
	struct gsi_channel *channel = &gsi->channel[channel_id];
	u32 evt_ring_id = channel->evt_ring_id;

	if (!channel->gsi)
		return;		/* Ignore uninitialized channels */

	netif_napi_del(&channel->napi);

	gsi_channel_deprogram(channel);
	gsi_channel_de_alloc_command(gsi, channel_id);
	gsi_evt_ring_reset_command(gsi, evt_ring_id);
	gsi_evt_ring_de_alloc_command(gsi, evt_ring_id);
}

static int gsi_generic_command(struct gsi *gsi, u32 channel_id,
			       enum gsi_generic_cmd_opcode opcode)
{
	struct completion *completion = &gsi->completion;
	u32 val;

	/* First zero the result code field */
	val = ioread32(gsi->virt + GSI_CNTXT_SCRATCH_0_OFFSET);
	val &= ~GENERIC_EE_RESULT_FMASK;
	iowrite32(val, gsi->virt + GSI_CNTXT_SCRATCH_0_OFFSET);

	/* Now issue the command */
	val = u32_encode_bits(opcode, GENERIC_OPCODE_FMASK);
	val |= u32_encode_bits(channel_id, GENERIC_CHID_FMASK);
	val |= u32_encode_bits(GSI_EE_MODEM, GENERIC_EE_FMASK);

	if (gsi_command(gsi, GSI_GENERIC_CMD_OFFSET, val, completion))
		return 0;	/* Success! */

	dev_err(gsi->dev, "GSI generic command %u to channel %u timed out\n",
		opcode, channel_id);

	return -ETIMEDOUT;
}

static int gsi_modem_channel_alloc(struct gsi *gsi, u32 channel_id)
{
	return gsi_generic_command(gsi, channel_id,
				   GSI_GENERIC_ALLOCATE_CHANNEL);
}

static void gsi_modem_channel_halt(struct gsi *gsi, u32 channel_id)
{
	int ret;

	ret = gsi_generic_command(gsi, channel_id, GSI_GENERIC_HALT_CHANNEL);
	if (ret)
		dev_err(gsi->dev, "error %d halting modem channel %u\n",
			ret, channel_id);
}

/* Setup function for channels */
static int gsi_channel_setup(struct gsi *gsi, bool legacy)
{
	u32 channel_id = 0;
	u32 mask;
	int ret;

	gsi_evt_ring_setup(gsi);
	gsi_irq_enable(gsi);

	mutex_lock(&gsi->mutex);

	do {
		ret = gsi_channel_setup_one(gsi, channel_id, legacy);
		if (ret)
			goto err_unwind;
	} while (++channel_id < gsi->channel_count);

	/* Make sure no channels were defined that hardware does not support */
	while (channel_id < GSI_CHANNEL_COUNT_MAX) {
		struct gsi_channel *channel = &gsi->channel[channel_id++];

		if (!channel->gsi)
			continue;	/* Ignore uninitialized channels */

		dev_err(gsi->dev, "channel %u not supported by hardware\n",
			channel_id - 1);
		channel_id = gsi->channel_count;
		goto err_unwind;
	}

	/* Allocate modem channels if necessary */
	mask = gsi->modem_channel_bitmap;
	while (mask) {
		u32 modem_channel_id = __ffs(mask);

		ret = gsi_modem_channel_alloc(gsi, modem_channel_id);
		if (ret)
			goto err_unwind_modem;

		/* Clear bit from mask only after success (for unwind) */
		mask ^= BIT(modem_channel_id);
	}

	mutex_unlock(&gsi->mutex);

	return 0;

err_unwind_modem:
	/* Compute which modem channels need to be deallocated */
	mask ^= gsi->modem_channel_bitmap;
	while (mask) {
		u32 channel_id = __fls(mask);

		mask ^= BIT(channel_id);

		gsi_modem_channel_halt(gsi, channel_id);
	}

err_unwind:
	while (channel_id--)
		gsi_channel_teardown_one(gsi, channel_id);

	mutex_unlock(&gsi->mutex);

	gsi_irq_disable(gsi);
	gsi_evt_ring_teardown(gsi);

	return ret;
}

/* Inverse of gsi_channel_setup() */
static void gsi_channel_teardown(struct gsi *gsi)
{
	u32 mask = gsi->modem_channel_bitmap;
	u32 channel_id;

	mutex_lock(&gsi->mutex);

	while (mask) {
		u32 channel_id = __fls(mask);

		mask ^= BIT(channel_id);

		gsi_modem_channel_halt(gsi, channel_id);
	}

	channel_id = gsi->channel_count - 1;
	do
		gsi_channel_teardown_one(gsi, channel_id);
	while (channel_id--);

	mutex_unlock(&gsi->mutex);

	gsi_irq_disable(gsi);
	gsi_evt_ring_teardown(gsi);
}

/* Setup function for GSI.  GSI firmware must be loaded and initialized */
int gsi_setup(struct gsi *gsi, bool legacy)
{
	u32 val;

	/* Here is where we first touch the GSI hardware */
	val = ioread32(gsi->virt + GSI_GSI_STATUS_OFFSET);
	if (!(val & ENABLED_FMASK)) {
		dev_err(gsi->dev, "GSI has not been enabled\n");
		return -EIO;
	}

	val = ioread32(gsi->virt + GSI_GSI_HW_PARAM_2_OFFSET);

	gsi->channel_count = u32_get_bits(val, NUM_CH_PER_EE_FMASK);
	if (!gsi->channel_count) {
		dev_err(gsi->dev, "GSI reports zero channels supported\n");
		return -EINVAL;
	}
	if (gsi->channel_count > GSI_CHANNEL_COUNT_MAX) {
		dev_warn(gsi->dev,
			"limiting to %u channels (hardware supports %u)\n",
			 GSI_CHANNEL_COUNT_MAX, gsi->channel_count);
		gsi->channel_count = GSI_CHANNEL_COUNT_MAX;
	}

	gsi->evt_ring_count = u32_get_bits(val, NUM_EV_PER_EE_FMASK);
	if (!gsi->evt_ring_count) {
		dev_err(gsi->dev, "GSI reports zero event rings supported\n");
		return -EINVAL;
	}
	if (gsi->evt_ring_count > GSI_EVT_RING_COUNT_MAX) {
		dev_warn(gsi->dev,
			"limiting to %u event rings (hardware supports %u)\n",
			 GSI_EVT_RING_COUNT_MAX, gsi->evt_ring_count);
		gsi->evt_ring_count = GSI_EVT_RING_COUNT_MAX;
	}

	/* Initialize the error log */
	iowrite32(0, gsi->virt + GSI_ERROR_LOG_OFFSET);

	/* Writing 1 indicates IRQ interrupts; 0 would be MSI */
	iowrite32(1, gsi->virt + GSI_CNTXT_INTSET_OFFSET);

	return gsi_channel_setup(gsi, legacy);
}

/* Inverse of gsi_setup() */
void gsi_teardown(struct gsi *gsi)
{
	gsi_channel_teardown(gsi);
}

/* Initialize a channel's event ring */
static int gsi_channel_evt_ring_init(struct gsi_channel *channel)
{
	struct gsi *gsi = channel->gsi;
	struct gsi_evt_ring *evt_ring;
	int ret;

	ret = gsi_evt_ring_id_alloc(gsi);
	if (ret < 0)
		return ret;
	channel->evt_ring_id = ret;

	evt_ring = &gsi->evt_ring[channel->evt_ring_id];
	evt_ring->channel = channel;

	ret = gsi_ring_alloc(gsi, &evt_ring->ring, channel->event_count);
	if (!ret)
		return 0;	/* Success! */

	dev_err(gsi->dev, "error %d allocating channel %u event ring\n",
		ret, gsi_channel_id(channel));

	gsi_evt_ring_id_free(gsi, channel->evt_ring_id);

	return ret;
}

/* Inverse of gsi_channel_evt_ring_init() */
static void gsi_channel_evt_ring_exit(struct gsi_channel *channel)
{
	u32 evt_ring_id = channel->evt_ring_id;
	struct gsi *gsi = channel->gsi;
	struct gsi_evt_ring *evt_ring;

	evt_ring = &gsi->evt_ring[evt_ring_id];
	gsi_ring_free(gsi, &evt_ring->ring);
	gsi_evt_ring_id_free(gsi, evt_ring_id);
}

/* Init function for event rings */
static void gsi_evt_ring_init(struct gsi *gsi)
{
	u32 evt_ring_id = 0;

	gsi->event_bitmap = gsi_event_bitmap_init(GSI_EVT_RING_COUNT_MAX);
	gsi->event_enable_bitmap = 0;
	do
		init_completion(&gsi->evt_ring[evt_ring_id].completion);
	while (++evt_ring_id < GSI_EVT_RING_COUNT_MAX);
}

/* Inverse of gsi_evt_ring_init() */
static void gsi_evt_ring_exit(struct gsi *gsi)
{
	/* Nothing to do */
}

static bool gsi_channel_data_valid(struct gsi *gsi,
				   const struct ipa_gsi_endpoint_data *data)
{
#ifdef IPA_VALIDATION
	u32 channel_id = data->channel_id;
	struct device *dev = gsi->dev;

	/* Make sure channel ids are in the range driver supports */
	if (channel_id >= GSI_CHANNEL_COUNT_MAX) {
		dev_err(dev, "bad channel id %u (must be less than %u)\n",
			channel_id, GSI_CHANNEL_COUNT_MAX);
		return false;
	}

	if (data->ee_id != GSI_EE_AP && data->ee_id != GSI_EE_MODEM) {
		dev_err(dev, "bad EE id %u (AP or modem)\n", data->ee_id);
		return false;
	}

	if (!data->channel.tlv_count ||
	    data->channel.tlv_count > GSI_TLV_MAX) {
		dev_err(dev, "channel %u bad tlv_count %u (must be 1..%u)\n",
			channel_id, data->channel.tlv_count, GSI_TLV_MAX);
		return false;
	}

	/* We have to allow at least one maximally-sized transaction to
	 * be outstanding (which would use tlv_count TREs).  Given how
	 * gsi_channel_tre_max() is computed, tre_count has to be almost
	 * twice the TLV FIFO size to satisfy this requirement.
	 */
	if (data->channel.tre_count < 2 * data->channel.tlv_count - 1) {
		dev_err(dev, "channel %u TLV count %u exceeds TRE count %u\n",
			channel_id, data->channel.tlv_count,
			data->channel.tre_count);
		return false;
	}

	if (!is_power_of_2(data->channel.tre_count)) {
		dev_err(dev, "channel %u bad tre_count %u (not power of 2)\n",
			channel_id, data->channel.tre_count);
		return false;
	}

	if (!is_power_of_2(data->channel.event_count)) {
		dev_err(dev, "channel %u bad event_count %u (not power of 2)\n",
			channel_id, data->channel.event_count);
		return false;
	}
#endif /* IPA_VALIDATION */

	return true;
}

/* Init function for a single channel */
static int gsi_channel_init_one(struct gsi *gsi,
				const struct ipa_gsi_endpoint_data *data,
				bool command, bool prefetch)
{
	struct gsi_channel *channel;
	u32 tre_count;
	int ret;

	if (!gsi_channel_data_valid(gsi, data))
		return -EINVAL;

	/* Worst case we need an event for every outstanding TRE */
	if (data->channel.tre_count > data->channel.event_count) {
		tre_count = data->channel.event_count;
		dev_warn(gsi->dev, "channel %u limited to %u TREs\n",
			 data->channel_id, tre_count);
	} else {
		tre_count = data->channel.tre_count;
	}

	channel = &gsi->channel[data->channel_id];
	memset(channel, 0, sizeof(*channel));

	channel->gsi = gsi;
	channel->toward_ipa = data->toward_ipa;
	channel->command = command;
	channel->use_prefetch = command && prefetch;
	channel->tlv_count = data->channel.tlv_count;
	channel->tre_count = tre_count;
	channel->event_count = data->channel.event_count;
	init_completion(&channel->completion);

	ret = gsi_channel_evt_ring_init(channel);
	if (ret)
		goto err_clear_gsi;

	ret = gsi_ring_alloc(gsi, &channel->tre_ring, data->channel.tre_count);
	if (ret) {
		dev_err(gsi->dev, "error %d allocating channel %u ring\n",
			ret, data->channel_id);
		goto err_channel_evt_ring_exit;
	}

	ret = gsi_channel_trans_init(gsi, data->channel_id);
	if (ret)
		goto err_ring_free;

	if (command) {
		u32 tre_max = gsi_channel_tre_max(gsi, data->channel_id);

		ret = ipa_cmd_pool_init(channel, tre_max);
	}
	if (!ret)
		return 0;	/* Success! */

	gsi_channel_trans_exit(channel);
err_ring_free:
	gsi_ring_free(gsi, &channel->tre_ring);
err_channel_evt_ring_exit:
	gsi_channel_evt_ring_exit(channel);
err_clear_gsi:
	channel->gsi = NULL;	/* Mark it not (fully) initialized */

	return ret;
}

/* Inverse of gsi_channel_init_one() */
static void gsi_channel_exit_one(struct gsi_channel *channel)
{
	if (!channel->gsi)
		return;		/* Ignore uninitialized channels */

	if (channel->command)
		ipa_cmd_pool_exit(channel);
	gsi_channel_trans_exit(channel);
	gsi_ring_free(channel->gsi, &channel->tre_ring);
	gsi_channel_evt_ring_exit(channel);
}

/* Init function for channels */
static int gsi_channel_init(struct gsi *gsi, bool prefetch, u32 count,
			    const struct ipa_gsi_endpoint_data *data,
			    bool modem_alloc)
{
	int ret = 0;
	u32 i;

	gsi_evt_ring_init(gsi);

	/* The endpoint data array is indexed by endpoint name */
	for (i = 0; i < count; i++) {
		bool command = i == IPA_ENDPOINT_AP_COMMAND_TX;

		if (ipa_gsi_endpoint_data_empty(&data[i]))
			continue;	/* Skip over empty slots */

		/* Mark modem channels to be allocated (hardware workaround) */
		if (data[i].ee_id == GSI_EE_MODEM) {
			if (modem_alloc)
				gsi->modem_channel_bitmap |=
						BIT(data[i].channel_id);
			continue;
		}

		ret = gsi_channel_init_one(gsi, &data[i], command, prefetch);
		if (ret)
			goto err_unwind;
	}

	return ret;

err_unwind:
	while (i--) {
		if (ipa_gsi_endpoint_data_empty(&data[i]))
			continue;
		if (modem_alloc && data[i].ee_id == GSI_EE_MODEM) {
			gsi->modem_channel_bitmap &= ~BIT(data[i].channel_id);
			continue;
		}
		gsi_channel_exit_one(&gsi->channel[data->channel_id]);
	}
	gsi_evt_ring_exit(gsi);

	return ret;
}

/* Inverse of gsi_channel_init() */
static void gsi_channel_exit(struct gsi *gsi)
{
	u32 channel_id = GSI_CHANNEL_COUNT_MAX - 1;

	do
		gsi_channel_exit_one(&gsi->channel[channel_id]);
	while (channel_id--);
	gsi->modem_channel_bitmap = 0;

	gsi_evt_ring_exit(gsi);
}

/* Init function for GSI.  GSI hardware does not need to be "ready" */
int gsi_init(struct gsi *gsi, struct platform_device *pdev, bool prefetch,
	     u32 count, const struct ipa_gsi_endpoint_data *data,
	     bool modem_alloc)
{
	struct resource *res;
	resource_size_t size;
	unsigned int irq;
	int ret;

	gsi_validate_build();

	gsi->dev = &pdev->dev;

	/* The GSI layer performs NAPI on all endpoints.  NAPI requires a
	 * network device structure, but the GSI layer does not have one,
	 * so we must create a dummy network device for this purpose.
	 */
	init_dummy_netdev(&gsi->dummy_dev);

	/* Get the GSI IRQ and request for it to wake the system */
	ret = platform_get_irq_byname(pdev, "gsi");
	if (ret <= 0) {
		dev_err(gsi->dev,
			"DT error %d getting \"gsi\" IRQ property\n", ret);
		return ret ? : -EINVAL;
	}
	irq = ret;

	ret = request_irq(irq, gsi_isr, 0, "gsi", gsi);
	if (ret) {
		dev_err(gsi->dev, "error %d requesting \"gsi\" IRQ\n", ret);
		return ret;
	}
	gsi->irq = irq;

	ret = enable_irq_wake(gsi->irq);
	if (ret)
		dev_warn(gsi->dev, "error %d enabling gsi wake irq\n", ret);
	gsi->irq_wake_enabled = !ret;

	/* Get GSI memory range and map it */
	res = platform_get_resource_byname(pdev, IORESOURCE_MEM, "gsi");
	if (!res) {
		dev_err(gsi->dev,
			"DT error getting \"gsi\" memory property\n");
		ret = -ENODEV;
		goto err_disable_irq_wake;
	}

	size = resource_size(res);
	if (res->start > U32_MAX || size > U32_MAX - res->start) {
		dev_err(gsi->dev, "DT memory resource \"gsi\" out of range\n");
		ret = -EINVAL;
		goto err_disable_irq_wake;
	}

	gsi->virt = ioremap(res->start, size);
	if (!gsi->virt) {
		dev_err(gsi->dev, "unable to remap \"gsi\" memory\n");
		ret = -ENOMEM;
		goto err_disable_irq_wake;
	}

	ret = gsi_channel_init(gsi, prefetch, count, data, modem_alloc);
	if (ret)
		goto err_iounmap;

	mutex_init(&gsi->mutex);
	init_completion(&gsi->completion);

	return 0;

err_iounmap:
	iounmap(gsi->virt);
err_disable_irq_wake:
	if (gsi->irq_wake_enabled)
		(void)disable_irq_wake(gsi->irq);
	free_irq(gsi->irq, gsi);

	return ret;
}

/* Inverse of gsi_init() */
void gsi_exit(struct gsi *gsi)
{
	mutex_destroy(&gsi->mutex);
	gsi_channel_exit(gsi);
	if (gsi->irq_wake_enabled)
		(void)disable_irq_wake(gsi->irq);
	free_irq(gsi->irq, gsi);
	iounmap(gsi->virt);
}

/* The maximum number of outstanding TREs on a channel.  This limits
 * a channel's maximum number of transactions outstanding (worst case
 * is one TRE per transaction).
 *
 * The absolute limit is the number of TREs in the channel's TRE ring,
 * and in theory we should be able use all of them.  But in practice,
 * doing that led to the hardware reporting exhaustion of event ring
 * slots for writing completion information.  So the hardware limit
 * would be (tre_count - 1).
 *
 * We reduce it a bit further though.  Transaction resource pools are
 * sized to be a little larger than this maximum, to allow resource
 * allocations to always be contiguous.  The number of entries in a
 * TRE ring buffer is a power of 2, and the extra resources in a pool
 * tends to nearly double the memory allocated for it.  Reducing the
 * maximum number of outstanding TREs allows the number of entries in
 * a pool to avoid crossing that power-of-2 boundary, and this can
 * substantially reduce pool memory requirements.  The number we
 * reduce it by matches the number added in gsi_trans_pool_init().
 */
u32 gsi_channel_tre_max(struct gsi *gsi, u32 channel_id)
{
	struct gsi_channel *channel = &gsi->channel[channel_id];

	/* Hardware limit is channel->tre_count - 1 */
	return channel->tre_count - (channel->tlv_count - 1);
}

/* Returns the maximum number of TREs in a single transaction for a channel */
u32 gsi_channel_trans_tre_max(struct gsi *gsi, u32 channel_id)
{
	struct gsi_channel *channel = &gsi->channel[channel_id];

	return channel->tlv_count;
}<|MERGE_RESOLUTION|>--- conflicted
+++ resolved
@@ -499,11 +499,8 @@
 	enum gsi_channel_state state;
 	int ret;
 
-<<<<<<< HEAD
-=======
 	state = gsi_channel_state(channel);
 
->>>>>>> 40ad9846
 	/* Channel could have entered STOPPED state since last call
 	 * if it timed out.  If so, we're done.
 	 */
