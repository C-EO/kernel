/* bnx2.c: Broadcom NX2 network driver.
 *
 * Copyright (c) 2004-2008 Broadcom Corporation
 *
 * This program is free software; you can redistribute it and/or modify
 * it under the terms of the GNU General Public License as published by
 * the Free Software Foundation.
 *
 * Written by: Michael Chan  (mchan@broadcom.com)
 */


#include <linux/module.h>
#include <linux/moduleparam.h>

#include <linux/kernel.h>
#include <linux/timer.h>
#include <linux/errno.h>
#include <linux/ioport.h>
#include <linux/slab.h>
#include <linux/vmalloc.h>
#include <linux/interrupt.h>
#include <linux/pci.h>
#include <linux/init.h>
#include <linux/netdevice.h>
#include <linux/etherdevice.h>
#include <linux/skbuff.h>
#include <linux/dma-mapping.h>
#include <linux/bitops.h>
#include <asm/io.h>
#include <asm/irq.h>
#include <linux/delay.h>
#include <asm/byteorder.h>
#include <asm/page.h>
#include <linux/time.h>
#include <linux/ethtool.h>
#include <linux/mii.h>
#include <linux/if_vlan.h>
#if defined(CONFIG_VLAN_8021Q) || defined(CONFIG_VLAN_8021Q_MODULE)
#define BCM_VLAN 1
#endif
#include <net/ip.h>
#include <net/tcp.h>
#include <net/checksum.h>
#include <linux/workqueue.h>
#include <linux/crc32.h>
#include <linux/prefetch.h>
#include <linux/cache.h>
#include <linux/zlib.h>
#include <linux/log2.h>

#include "bnx2.h"
#include "bnx2_fw.h"
#include "bnx2_fw2.h"

#define FW_BUF_SIZE		0x10000

#define DRV_MODULE_NAME		"bnx2"
#define PFX DRV_MODULE_NAME	": "
#define DRV_MODULE_VERSION	"1.9.0"
#define DRV_MODULE_RELDATE	"Dec 16, 2008"

#define RUN_AT(x) (jiffies + (x))

/* Time in jiffies before concluding the transmitter is hung. */
#define TX_TIMEOUT  (5*HZ)

static char version[] __devinitdata =
	"Broadcom NetXtreme II Gigabit Ethernet Driver " DRV_MODULE_NAME " v" DRV_MODULE_VERSION " (" DRV_MODULE_RELDATE ")\n";

MODULE_AUTHOR("Michael Chan <mchan@broadcom.com>");
MODULE_DESCRIPTION("Broadcom NetXtreme II BCM5706/5708/5709/5716 Driver");
MODULE_LICENSE("GPL");
MODULE_VERSION(DRV_MODULE_VERSION);

static int disable_msi = 0;

module_param(disable_msi, int, 0);
MODULE_PARM_DESC(disable_msi, "Disable Message Signaled Interrupt (MSI)");

typedef enum {
	BCM5706 = 0,
	NC370T,
	NC370I,
	BCM5706S,
	NC370F,
	BCM5708,
	BCM5708S,
	BCM5709,
	BCM5709S,
	BCM5716,
	BCM5716S,
} board_t;

/* indexed by board_t, above */
static struct {
	char *name;
} board_info[] __devinitdata = {
	{ "Broadcom NetXtreme II BCM5706 1000Base-T" },
	{ "HP NC370T Multifunction Gigabit Server Adapter" },
	{ "HP NC370i Multifunction Gigabit Server Adapter" },
	{ "Broadcom NetXtreme II BCM5706 1000Base-SX" },
	{ "HP NC370F Multifunction Gigabit Server Adapter" },
	{ "Broadcom NetXtreme II BCM5708 1000Base-T" },
	{ "Broadcom NetXtreme II BCM5708 1000Base-SX" },
	{ "Broadcom NetXtreme II BCM5709 1000Base-T" },
	{ "Broadcom NetXtreme II BCM5709 1000Base-SX" },
	{ "Broadcom NetXtreme II BCM5716 1000Base-T" },
	{ "Broadcom NetXtreme II BCM5716 1000Base-SX" },
	};

static DEFINE_PCI_DEVICE_TABLE(bnx2_pci_tbl) = {
	{ PCI_VENDOR_ID_BROADCOM, PCI_DEVICE_ID_NX2_5706,
	  PCI_VENDOR_ID_HP, 0x3101, 0, 0, NC370T },
	{ PCI_VENDOR_ID_BROADCOM, PCI_DEVICE_ID_NX2_5706,
	  PCI_VENDOR_ID_HP, 0x3106, 0, 0, NC370I },
	{ PCI_VENDOR_ID_BROADCOM, PCI_DEVICE_ID_NX2_5706,
	  PCI_ANY_ID, PCI_ANY_ID, 0, 0, BCM5706 },
	{ PCI_VENDOR_ID_BROADCOM, PCI_DEVICE_ID_NX2_5708,
	  PCI_ANY_ID, PCI_ANY_ID, 0, 0, BCM5708 },
	{ PCI_VENDOR_ID_BROADCOM, PCI_DEVICE_ID_NX2_5706S,
	  PCI_VENDOR_ID_HP, 0x3102, 0, 0, NC370F },
	{ PCI_VENDOR_ID_BROADCOM, PCI_DEVICE_ID_NX2_5706S,
	  PCI_ANY_ID, PCI_ANY_ID, 0, 0, BCM5706S },
	{ PCI_VENDOR_ID_BROADCOM, PCI_DEVICE_ID_NX2_5708S,
	  PCI_ANY_ID, PCI_ANY_ID, 0, 0, BCM5708S },
	{ PCI_VENDOR_ID_BROADCOM, PCI_DEVICE_ID_NX2_5709,
	  PCI_ANY_ID, PCI_ANY_ID, 0, 0, BCM5709 },
	{ PCI_VENDOR_ID_BROADCOM, PCI_DEVICE_ID_NX2_5709S,
	  PCI_ANY_ID, PCI_ANY_ID, 0, 0, BCM5709S },
	{ PCI_VENDOR_ID_BROADCOM, 0x163b,
	  PCI_ANY_ID, PCI_ANY_ID, 0, 0, BCM5716 },
	{ PCI_VENDOR_ID_BROADCOM, 0x163c,
<<<<<<< HEAD
	  PCI_ANY_ID, PCI_ANY_ID, 0, 0, BCM5716 },
=======
	  PCI_ANY_ID, PCI_ANY_ID, 0, 0, BCM5716S },
>>>>>>> 18e352e4
	{ 0, }
};

static struct flash_spec flash_table[] =
{
#define BUFFERED_FLAGS		(BNX2_NV_BUFFERED | BNX2_NV_TRANSLATE)
#define NONBUFFERED_FLAGS	(BNX2_NV_WREN)
	/* Slow EEPROM */
	{0x00000000, 0x40830380, 0x009f0081, 0xa184a053, 0xaf000400,
	 BUFFERED_FLAGS, SEEPROM_PAGE_BITS, SEEPROM_PAGE_SIZE,
	 SEEPROM_BYTE_ADDR_MASK, SEEPROM_TOTAL_SIZE,
	 "EEPROM - slow"},
	/* Expansion entry 0001 */
	{0x08000002, 0x4b808201, 0x00050081, 0x03840253, 0xaf020406,
	 NONBUFFERED_FLAGS, SAIFUN_FLASH_PAGE_BITS, SAIFUN_FLASH_PAGE_SIZE,
	 SAIFUN_FLASH_BYTE_ADDR_MASK, 0,
	 "Entry 0001"},
	/* Saifun SA25F010 (non-buffered flash) */
	/* strap, cfg1, & write1 need updates */
	{0x04000001, 0x47808201, 0x00050081, 0x03840253, 0xaf020406,
	 NONBUFFERED_FLAGS, SAIFUN_FLASH_PAGE_BITS, SAIFUN_FLASH_PAGE_SIZE,
	 SAIFUN_FLASH_BYTE_ADDR_MASK, SAIFUN_FLASH_BASE_TOTAL_SIZE*2,
	 "Non-buffered flash (128kB)"},
	/* Saifun SA25F020 (non-buffered flash) */
	/* strap, cfg1, & write1 need updates */
	{0x0c000003, 0x4f808201, 0x00050081, 0x03840253, 0xaf020406,
	 NONBUFFERED_FLAGS, SAIFUN_FLASH_PAGE_BITS, SAIFUN_FLASH_PAGE_SIZE,
	 SAIFUN_FLASH_BYTE_ADDR_MASK, SAIFUN_FLASH_BASE_TOTAL_SIZE*4,
	 "Non-buffered flash (256kB)"},
	/* Expansion entry 0100 */
	{0x11000000, 0x53808201, 0x00050081, 0x03840253, 0xaf020406,
	 NONBUFFERED_FLAGS, SAIFUN_FLASH_PAGE_BITS, SAIFUN_FLASH_PAGE_SIZE,
	 SAIFUN_FLASH_BYTE_ADDR_MASK, 0,
	 "Entry 0100"},
	/* Entry 0101: ST M45PE10 (non-buffered flash, TetonII B0) */
	{0x19000002, 0x5b808201, 0x000500db, 0x03840253, 0xaf020406,
	 NONBUFFERED_FLAGS, ST_MICRO_FLASH_PAGE_BITS, ST_MICRO_FLASH_PAGE_SIZE,
	 ST_MICRO_FLASH_BYTE_ADDR_MASK, ST_MICRO_FLASH_BASE_TOTAL_SIZE*2,
	 "Entry 0101: ST M45PE10 (128kB non-bufferred)"},
	/* Entry 0110: ST M45PE20 (non-buffered flash)*/
	{0x15000001, 0x57808201, 0x000500db, 0x03840253, 0xaf020406,
	 NONBUFFERED_FLAGS, ST_MICRO_FLASH_PAGE_BITS, ST_MICRO_FLASH_PAGE_SIZE,
	 ST_MICRO_FLASH_BYTE_ADDR_MASK, ST_MICRO_FLASH_BASE_TOTAL_SIZE*4,
	 "Entry 0110: ST M45PE20 (256kB non-bufferred)"},
	/* Saifun SA25F005 (non-buffered flash) */
	/* strap, cfg1, & write1 need updates */
	{0x1d000003, 0x5f808201, 0x00050081, 0x03840253, 0xaf020406,
	 NONBUFFERED_FLAGS, SAIFUN_FLASH_PAGE_BITS, SAIFUN_FLASH_PAGE_SIZE,
	 SAIFUN_FLASH_BYTE_ADDR_MASK, SAIFUN_FLASH_BASE_TOTAL_SIZE,
	 "Non-buffered flash (64kB)"},
	/* Fast EEPROM */
	{0x22000000, 0x62808380, 0x009f0081, 0xa184a053, 0xaf000400,
	 BUFFERED_FLAGS, SEEPROM_PAGE_BITS, SEEPROM_PAGE_SIZE,
	 SEEPROM_BYTE_ADDR_MASK, SEEPROM_TOTAL_SIZE,
	 "EEPROM - fast"},
	/* Expansion entry 1001 */
	{0x2a000002, 0x6b808201, 0x00050081, 0x03840253, 0xaf020406,
	 NONBUFFERED_FLAGS, SAIFUN_FLASH_PAGE_BITS, SAIFUN_FLASH_PAGE_SIZE,
	 SAIFUN_FLASH_BYTE_ADDR_MASK, 0,
	 "Entry 1001"},
	/* Expansion entry 1010 */
	{0x26000001, 0x67808201, 0x00050081, 0x03840253, 0xaf020406,
	 NONBUFFERED_FLAGS, SAIFUN_FLASH_PAGE_BITS, SAIFUN_FLASH_PAGE_SIZE,
	 SAIFUN_FLASH_BYTE_ADDR_MASK, 0,
	 "Entry 1010"},
	/* ATMEL AT45DB011B (buffered flash) */
	{0x2e000003, 0x6e808273, 0x00570081, 0x68848353, 0xaf000400,
	 BUFFERED_FLAGS, BUFFERED_FLASH_PAGE_BITS, BUFFERED_FLASH_PAGE_SIZE,
	 BUFFERED_FLASH_BYTE_ADDR_MASK, BUFFERED_FLASH_TOTAL_SIZE,
	 "Buffered flash (128kB)"},
	/* Expansion entry 1100 */
	{0x33000000, 0x73808201, 0x00050081, 0x03840253, 0xaf020406,
	 NONBUFFERED_FLAGS, SAIFUN_FLASH_PAGE_BITS, SAIFUN_FLASH_PAGE_SIZE,
	 SAIFUN_FLASH_BYTE_ADDR_MASK, 0,
	 "Entry 1100"},
	/* Expansion entry 1101 */
	{0x3b000002, 0x7b808201, 0x00050081, 0x03840253, 0xaf020406,
	 NONBUFFERED_FLAGS, SAIFUN_FLASH_PAGE_BITS, SAIFUN_FLASH_PAGE_SIZE,
	 SAIFUN_FLASH_BYTE_ADDR_MASK, 0,
	 "Entry 1101"},
	/* Ateml Expansion entry 1110 */
	{0x37000001, 0x76808273, 0x00570081, 0x68848353, 0xaf000400,
	 BUFFERED_FLAGS, BUFFERED_FLASH_PAGE_BITS, BUFFERED_FLASH_PAGE_SIZE,
	 BUFFERED_FLASH_BYTE_ADDR_MASK, 0,
	 "Entry 1110 (Atmel)"},
	/* ATMEL AT45DB021B (buffered flash) */
	{0x3f000003, 0x7e808273, 0x00570081, 0x68848353, 0xaf000400,
	 BUFFERED_FLAGS, BUFFERED_FLASH_PAGE_BITS, BUFFERED_FLASH_PAGE_SIZE,
	 BUFFERED_FLASH_BYTE_ADDR_MASK, BUFFERED_FLASH_TOTAL_SIZE*2,
	 "Buffered flash (256kB)"},
};

static struct flash_spec flash_5709 = {
	.flags		= BNX2_NV_BUFFERED,
	.page_bits	= BCM5709_FLASH_PAGE_BITS,
	.page_size	= BCM5709_FLASH_PAGE_SIZE,
	.addr_mask	= BCM5709_FLASH_BYTE_ADDR_MASK,
	.total_size	= BUFFERED_FLASH_TOTAL_SIZE*2,
	.name		= "5709 Buffered flash (256kB)",
};

MODULE_DEVICE_TABLE(pci, bnx2_pci_tbl);

static inline u32 bnx2_tx_avail(struct bnx2 *bp, struct bnx2_tx_ring_info *txr)
{
	u32 diff;

	smp_mb();

	/* The ring uses 256 indices for 255 entries, one of them
	 * needs to be skipped.
	 */
	diff = txr->tx_prod - txr->tx_cons;
	if (unlikely(diff >= TX_DESC_CNT)) {
		diff &= 0xffff;
		if (diff == TX_DESC_CNT)
			diff = MAX_TX_DESC_CNT;
	}
	return (bp->tx_ring_size - diff);
}

static u32
bnx2_reg_rd_ind(struct bnx2 *bp, u32 offset)
{
	u32 val;

	spin_lock_bh(&bp->indirect_lock);
	REG_WR(bp, BNX2_PCICFG_REG_WINDOW_ADDRESS, offset);
	val = REG_RD(bp, BNX2_PCICFG_REG_WINDOW);
	spin_unlock_bh(&bp->indirect_lock);
	return val;
}

static void
bnx2_reg_wr_ind(struct bnx2 *bp, u32 offset, u32 val)
{
	spin_lock_bh(&bp->indirect_lock);
	REG_WR(bp, BNX2_PCICFG_REG_WINDOW_ADDRESS, offset);
	REG_WR(bp, BNX2_PCICFG_REG_WINDOW, val);
	spin_unlock_bh(&bp->indirect_lock);
}

static void
bnx2_shmem_wr(struct bnx2 *bp, u32 offset, u32 val)
{
	bnx2_reg_wr_ind(bp, bp->shmem_base + offset, val);
}

static u32
bnx2_shmem_rd(struct bnx2 *bp, u32 offset)
{
	return (bnx2_reg_rd_ind(bp, bp->shmem_base + offset));
}

static void
bnx2_ctx_wr(struct bnx2 *bp, u32 cid_addr, u32 offset, u32 val)
{
	offset += cid_addr;
	spin_lock_bh(&bp->indirect_lock);
	if (CHIP_NUM(bp) == CHIP_NUM_5709) {
		int i;

		REG_WR(bp, BNX2_CTX_CTX_DATA, val);
		REG_WR(bp, BNX2_CTX_CTX_CTRL,
		       offset | BNX2_CTX_CTX_CTRL_WRITE_REQ);
		for (i = 0; i < 5; i++) {
			val = REG_RD(bp, BNX2_CTX_CTX_CTRL);
			if ((val & BNX2_CTX_CTX_CTRL_WRITE_REQ) == 0)
				break;
			udelay(5);
		}
	} else {
		REG_WR(bp, BNX2_CTX_DATA_ADR, offset);
		REG_WR(bp, BNX2_CTX_DATA, val);
	}
	spin_unlock_bh(&bp->indirect_lock);
}

static int
bnx2_read_phy(struct bnx2 *bp, u32 reg, u32 *val)
{
	u32 val1;
	int i, ret;

	if (bp->phy_flags & BNX2_PHY_FLAG_INT_MODE_AUTO_POLLING) {
		val1 = REG_RD(bp, BNX2_EMAC_MDIO_MODE);
		val1 &= ~BNX2_EMAC_MDIO_MODE_AUTO_POLL;

		REG_WR(bp, BNX2_EMAC_MDIO_MODE, val1);
		REG_RD(bp, BNX2_EMAC_MDIO_MODE);

		udelay(40);
	}

	val1 = (bp->phy_addr << 21) | (reg << 16) |
		BNX2_EMAC_MDIO_COMM_COMMAND_READ | BNX2_EMAC_MDIO_COMM_DISEXT |
		BNX2_EMAC_MDIO_COMM_START_BUSY;
	REG_WR(bp, BNX2_EMAC_MDIO_COMM, val1);

	for (i = 0; i < 50; i++) {
		udelay(10);

		val1 = REG_RD(bp, BNX2_EMAC_MDIO_COMM);
		if (!(val1 & BNX2_EMAC_MDIO_COMM_START_BUSY)) {
			udelay(5);

			val1 = REG_RD(bp, BNX2_EMAC_MDIO_COMM);
			val1 &= BNX2_EMAC_MDIO_COMM_DATA;

			break;
		}
	}

	if (val1 & BNX2_EMAC_MDIO_COMM_START_BUSY) {
		*val = 0x0;
		ret = -EBUSY;
	}
	else {
		*val = val1;
		ret = 0;
	}

	if (bp->phy_flags & BNX2_PHY_FLAG_INT_MODE_AUTO_POLLING) {
		val1 = REG_RD(bp, BNX2_EMAC_MDIO_MODE);
		val1 |= BNX2_EMAC_MDIO_MODE_AUTO_POLL;

		REG_WR(bp, BNX2_EMAC_MDIO_MODE, val1);
		REG_RD(bp, BNX2_EMAC_MDIO_MODE);

		udelay(40);
	}

	return ret;
}

static int
bnx2_write_phy(struct bnx2 *bp, u32 reg, u32 val)
{
	u32 val1;
	int i, ret;

	if (bp->phy_flags & BNX2_PHY_FLAG_INT_MODE_AUTO_POLLING) {
		val1 = REG_RD(bp, BNX2_EMAC_MDIO_MODE);
		val1 &= ~BNX2_EMAC_MDIO_MODE_AUTO_POLL;

		REG_WR(bp, BNX2_EMAC_MDIO_MODE, val1);
		REG_RD(bp, BNX2_EMAC_MDIO_MODE);

		udelay(40);
	}

	val1 = (bp->phy_addr << 21) | (reg << 16) | val |
		BNX2_EMAC_MDIO_COMM_COMMAND_WRITE |
		BNX2_EMAC_MDIO_COMM_START_BUSY | BNX2_EMAC_MDIO_COMM_DISEXT;
	REG_WR(bp, BNX2_EMAC_MDIO_COMM, val1);

	for (i = 0; i < 50; i++) {
		udelay(10);

		val1 = REG_RD(bp, BNX2_EMAC_MDIO_COMM);
		if (!(val1 & BNX2_EMAC_MDIO_COMM_START_BUSY)) {
			udelay(5);
			break;
		}
	}

	if (val1 & BNX2_EMAC_MDIO_COMM_START_BUSY)
        	ret = -EBUSY;
	else
		ret = 0;

	if (bp->phy_flags & BNX2_PHY_FLAG_INT_MODE_AUTO_POLLING) {
		val1 = REG_RD(bp, BNX2_EMAC_MDIO_MODE);
		val1 |= BNX2_EMAC_MDIO_MODE_AUTO_POLL;

		REG_WR(bp, BNX2_EMAC_MDIO_MODE, val1);
		REG_RD(bp, BNX2_EMAC_MDIO_MODE);

		udelay(40);
	}

	return ret;
}

static void
bnx2_disable_int(struct bnx2 *bp)
{
	int i;
	struct bnx2_napi *bnapi;

	for (i = 0; i < bp->irq_nvecs; i++) {
		bnapi = &bp->bnx2_napi[i];
		REG_WR(bp, BNX2_PCICFG_INT_ACK_CMD, bnapi->int_num |
		       BNX2_PCICFG_INT_ACK_CMD_MASK_INT);
	}
	REG_RD(bp, BNX2_PCICFG_INT_ACK_CMD);
}

static void
bnx2_enable_int(struct bnx2 *bp)
{
	int i;
	struct bnx2_napi *bnapi;

	for (i = 0; i < bp->irq_nvecs; i++) {
		bnapi = &bp->bnx2_napi[i];

		REG_WR(bp, BNX2_PCICFG_INT_ACK_CMD, bnapi->int_num |
		       BNX2_PCICFG_INT_ACK_CMD_INDEX_VALID |
		       BNX2_PCICFG_INT_ACK_CMD_MASK_INT |
		       bnapi->last_status_idx);

		REG_WR(bp, BNX2_PCICFG_INT_ACK_CMD, bnapi->int_num |
		       BNX2_PCICFG_INT_ACK_CMD_INDEX_VALID |
		       bnapi->last_status_idx);
	}
	REG_WR(bp, BNX2_HC_COMMAND, bp->hc_cmd | BNX2_HC_COMMAND_COAL_NOW);
}

static void
bnx2_disable_int_sync(struct bnx2 *bp)
{
	int i;

	atomic_inc(&bp->intr_sem);
	bnx2_disable_int(bp);
	for (i = 0; i < bp->irq_nvecs; i++)
		synchronize_irq(bp->irq_tbl[i].vector);
}

static void
bnx2_napi_disable(struct bnx2 *bp)
{
	int i;

	for (i = 0; i < bp->irq_nvecs; i++)
		napi_disable(&bp->bnx2_napi[i].napi);
}

static void
bnx2_napi_enable(struct bnx2 *bp)
{
	int i;

	for (i = 0; i < bp->irq_nvecs; i++)
		napi_enable(&bp->bnx2_napi[i].napi);
}

static void
bnx2_netif_stop(struct bnx2 *bp)
{
	bnx2_disable_int_sync(bp);
	if (netif_running(bp->dev)) {
		bnx2_napi_disable(bp);
		netif_tx_disable(bp->dev);
		bp->dev->trans_start = jiffies;	/* prevent tx timeout */
	}
}

static void
bnx2_netif_start(struct bnx2 *bp)
{
	if (atomic_dec_and_test(&bp->intr_sem)) {
		if (netif_running(bp->dev)) {
			netif_tx_wake_all_queues(bp->dev);
			bnx2_napi_enable(bp);
			bnx2_enable_int(bp);
		}
	}
}

static void
bnx2_free_tx_mem(struct bnx2 *bp)
{
	int i;

	for (i = 0; i < bp->num_tx_rings; i++) {
		struct bnx2_napi *bnapi = &bp->bnx2_napi[i];
		struct bnx2_tx_ring_info *txr = &bnapi->tx_ring;

		if (txr->tx_desc_ring) {
			pci_free_consistent(bp->pdev, TXBD_RING_SIZE,
					    txr->tx_desc_ring,
					    txr->tx_desc_mapping);
			txr->tx_desc_ring = NULL;
		}
		kfree(txr->tx_buf_ring);
		txr->tx_buf_ring = NULL;
	}
}

static void
bnx2_free_rx_mem(struct bnx2 *bp)
{
	int i;

	for (i = 0; i < bp->num_rx_rings; i++) {
		struct bnx2_napi *bnapi = &bp->bnx2_napi[i];
		struct bnx2_rx_ring_info *rxr = &bnapi->rx_ring;
		int j;

		for (j = 0; j < bp->rx_max_ring; j++) {
			if (rxr->rx_desc_ring[j])
				pci_free_consistent(bp->pdev, RXBD_RING_SIZE,
						    rxr->rx_desc_ring[j],
						    rxr->rx_desc_mapping[j]);
			rxr->rx_desc_ring[j] = NULL;
		}
		if (rxr->rx_buf_ring)
			vfree(rxr->rx_buf_ring);
		rxr->rx_buf_ring = NULL;

		for (j = 0; j < bp->rx_max_pg_ring; j++) {
			if (rxr->rx_pg_desc_ring[j])
				pci_free_consistent(bp->pdev, RXBD_RING_SIZE,
						    rxr->rx_pg_desc_ring[j],
						    rxr->rx_pg_desc_mapping[j]);
			rxr->rx_pg_desc_ring[j] = NULL;
		}
		if (rxr->rx_pg_ring)
			vfree(rxr->rx_pg_ring);
		rxr->rx_pg_ring = NULL;
	}
}

static int
bnx2_alloc_tx_mem(struct bnx2 *bp)
{
	int i;

	for (i = 0; i < bp->num_tx_rings; i++) {
		struct bnx2_napi *bnapi = &bp->bnx2_napi[i];
		struct bnx2_tx_ring_info *txr = &bnapi->tx_ring;

		txr->tx_buf_ring = kzalloc(SW_TXBD_RING_SIZE, GFP_KERNEL);
		if (txr->tx_buf_ring == NULL)
			return -ENOMEM;

		txr->tx_desc_ring =
			pci_alloc_consistent(bp->pdev, TXBD_RING_SIZE,
					     &txr->tx_desc_mapping);
		if (txr->tx_desc_ring == NULL)
			return -ENOMEM;
	}
	return 0;
}

static int
bnx2_alloc_rx_mem(struct bnx2 *bp)
{
	int i;

	for (i = 0; i < bp->num_rx_rings; i++) {
		struct bnx2_napi *bnapi = &bp->bnx2_napi[i];
		struct bnx2_rx_ring_info *rxr = &bnapi->rx_ring;
		int j;

		rxr->rx_buf_ring =
			vmalloc(SW_RXBD_RING_SIZE * bp->rx_max_ring);
		if (rxr->rx_buf_ring == NULL)
			return -ENOMEM;

		memset(rxr->rx_buf_ring, 0,
		       SW_RXBD_RING_SIZE * bp->rx_max_ring);

		for (j = 0; j < bp->rx_max_ring; j++) {
			rxr->rx_desc_ring[j] =
				pci_alloc_consistent(bp->pdev, RXBD_RING_SIZE,
						     &rxr->rx_desc_mapping[j]);
			if (rxr->rx_desc_ring[j] == NULL)
				return -ENOMEM;

		}

		if (bp->rx_pg_ring_size) {
			rxr->rx_pg_ring = vmalloc(SW_RXPG_RING_SIZE *
						  bp->rx_max_pg_ring);
			if (rxr->rx_pg_ring == NULL)
				return -ENOMEM;

			memset(rxr->rx_pg_ring, 0, SW_RXPG_RING_SIZE *
			       bp->rx_max_pg_ring);
		}

		for (j = 0; j < bp->rx_max_pg_ring; j++) {
			rxr->rx_pg_desc_ring[j] =
				pci_alloc_consistent(bp->pdev, RXBD_RING_SIZE,
						&rxr->rx_pg_desc_mapping[j]);
			if (rxr->rx_pg_desc_ring[j] == NULL)
				return -ENOMEM;

		}
	}
	return 0;
}

static void
bnx2_free_mem(struct bnx2 *bp)
{
	int i;
	struct bnx2_napi *bnapi = &bp->bnx2_napi[0];

	bnx2_free_tx_mem(bp);
	bnx2_free_rx_mem(bp);

	for (i = 0; i < bp->ctx_pages; i++) {
		if (bp->ctx_blk[i]) {
			pci_free_consistent(bp->pdev, BCM_PAGE_SIZE,
					    bp->ctx_blk[i],
					    bp->ctx_blk_mapping[i]);
			bp->ctx_blk[i] = NULL;
		}
	}
	if (bnapi->status_blk.msi) {
		pci_free_consistent(bp->pdev, bp->status_stats_size,
				    bnapi->status_blk.msi,
				    bp->status_blk_mapping);
		bnapi->status_blk.msi = NULL;
		bp->stats_blk = NULL;
	}
}

static int
bnx2_alloc_mem(struct bnx2 *bp)
{
	int i, status_blk_size, err;
	struct bnx2_napi *bnapi;
	void *status_blk;

	/* Combine status and statistics blocks into one allocation. */
	status_blk_size = L1_CACHE_ALIGN(sizeof(struct status_block));
	if (bp->flags & BNX2_FLAG_MSIX_CAP)
		status_blk_size = L1_CACHE_ALIGN(BNX2_MAX_MSIX_HW_VEC *
						 BNX2_SBLK_MSIX_ALIGN_SIZE);
	bp->status_stats_size = status_blk_size +
				sizeof(struct statistics_block);

	status_blk = pci_alloc_consistent(bp->pdev, bp->status_stats_size,
					  &bp->status_blk_mapping);
	if (status_blk == NULL)
		goto alloc_mem_err;

	memset(status_blk, 0, bp->status_stats_size);

	bnapi = &bp->bnx2_napi[0];
	bnapi->status_blk.msi = status_blk;
	bnapi->hw_tx_cons_ptr =
		&bnapi->status_blk.msi->status_tx_quick_consumer_index0;
	bnapi->hw_rx_cons_ptr =
		&bnapi->status_blk.msi->status_rx_quick_consumer_index0;
	if (bp->flags & BNX2_FLAG_MSIX_CAP) {
		for (i = 1; i < BNX2_MAX_MSIX_VEC; i++) {
			struct status_block_msix *sblk;

			bnapi = &bp->bnx2_napi[i];

			sblk = (void *) (status_blk +
					 BNX2_SBLK_MSIX_ALIGN_SIZE * i);
			bnapi->status_blk.msix = sblk;
			bnapi->hw_tx_cons_ptr =
				&sblk->status_tx_quick_consumer_index;
			bnapi->hw_rx_cons_ptr =
				&sblk->status_rx_quick_consumer_index;
			bnapi->int_num = i << 24;
		}
	}

	bp->stats_blk = status_blk + status_blk_size;

	bp->stats_blk_mapping = bp->status_blk_mapping + status_blk_size;

	if (CHIP_NUM(bp) == CHIP_NUM_5709) {
		bp->ctx_pages = 0x2000 / BCM_PAGE_SIZE;
		if (bp->ctx_pages == 0)
			bp->ctx_pages = 1;
		for (i = 0; i < bp->ctx_pages; i++) {
			bp->ctx_blk[i] = pci_alloc_consistent(bp->pdev,
						BCM_PAGE_SIZE,
						&bp->ctx_blk_mapping[i]);
			if (bp->ctx_blk[i] == NULL)
				goto alloc_mem_err;
		}
	}

	err = bnx2_alloc_rx_mem(bp);
	if (err)
		goto alloc_mem_err;

	err = bnx2_alloc_tx_mem(bp);
	if (err)
		goto alloc_mem_err;

	return 0;

alloc_mem_err:
	bnx2_free_mem(bp);
	return -ENOMEM;
}

static void
bnx2_report_fw_link(struct bnx2 *bp)
{
	u32 fw_link_status = 0;

	if (bp->phy_flags & BNX2_PHY_FLAG_REMOTE_PHY_CAP)
		return;

	if (bp->link_up) {
		u32 bmsr;

		switch (bp->line_speed) {
		case SPEED_10:
			if (bp->duplex == DUPLEX_HALF)
				fw_link_status = BNX2_LINK_STATUS_10HALF;
			else
				fw_link_status = BNX2_LINK_STATUS_10FULL;
			break;
		case SPEED_100:
			if (bp->duplex == DUPLEX_HALF)
				fw_link_status = BNX2_LINK_STATUS_100HALF;
			else
				fw_link_status = BNX2_LINK_STATUS_100FULL;
			break;
		case SPEED_1000:
			if (bp->duplex == DUPLEX_HALF)
				fw_link_status = BNX2_LINK_STATUS_1000HALF;
			else
				fw_link_status = BNX2_LINK_STATUS_1000FULL;
			break;
		case SPEED_2500:
			if (bp->duplex == DUPLEX_HALF)
				fw_link_status = BNX2_LINK_STATUS_2500HALF;
			else
				fw_link_status = BNX2_LINK_STATUS_2500FULL;
			break;
		}

		fw_link_status |= BNX2_LINK_STATUS_LINK_UP;

		if (bp->autoneg) {
			fw_link_status |= BNX2_LINK_STATUS_AN_ENABLED;

			bnx2_read_phy(bp, bp->mii_bmsr, &bmsr);
			bnx2_read_phy(bp, bp->mii_bmsr, &bmsr);

			if (!(bmsr & BMSR_ANEGCOMPLETE) ||
			    bp->phy_flags & BNX2_PHY_FLAG_PARALLEL_DETECT)
				fw_link_status |= BNX2_LINK_STATUS_PARALLEL_DET;
			else
				fw_link_status |= BNX2_LINK_STATUS_AN_COMPLETE;
		}
	}
	else
		fw_link_status = BNX2_LINK_STATUS_LINK_DOWN;

	bnx2_shmem_wr(bp, BNX2_LINK_STATUS, fw_link_status);
}

static char *
bnx2_xceiver_str(struct bnx2 *bp)
{
	return ((bp->phy_port == PORT_FIBRE) ? "SerDes" :
		((bp->phy_flags & BNX2_PHY_FLAG_SERDES) ? "Remote Copper" :
		 "Copper"));
}

static void
bnx2_report_link(struct bnx2 *bp)
{
	if (bp->link_up) {
		netif_carrier_on(bp->dev);
		printk(KERN_INFO PFX "%s NIC %s Link is Up, ", bp->dev->name,
		       bnx2_xceiver_str(bp));

		printk("%d Mbps ", bp->line_speed);

		if (bp->duplex == DUPLEX_FULL)
			printk("full duplex");
		else
			printk("half duplex");

		if (bp->flow_ctrl) {
			if (bp->flow_ctrl & FLOW_CTRL_RX) {
				printk(", receive ");
				if (bp->flow_ctrl & FLOW_CTRL_TX)
					printk("& transmit ");
			}
			else {
				printk(", transmit ");
			}
			printk("flow control ON");
		}
		printk("\n");
	}
	else {
		netif_carrier_off(bp->dev);
		printk(KERN_ERR PFX "%s NIC %s Link is Down\n", bp->dev->name,
		       bnx2_xceiver_str(bp));
	}

	bnx2_report_fw_link(bp);
}

static void
bnx2_resolve_flow_ctrl(struct bnx2 *bp)
{
	u32 local_adv, remote_adv;

	bp->flow_ctrl = 0;
	if ((bp->autoneg & (AUTONEG_SPEED | AUTONEG_FLOW_CTRL)) !=
		(AUTONEG_SPEED | AUTONEG_FLOW_CTRL)) {

		if (bp->duplex == DUPLEX_FULL) {
			bp->flow_ctrl = bp->req_flow_ctrl;
		}
		return;
	}

	if (bp->duplex != DUPLEX_FULL) {
		return;
	}

	if ((bp->phy_flags & BNX2_PHY_FLAG_SERDES) &&
	    (CHIP_NUM(bp) == CHIP_NUM_5708)) {
		u32 val;

		bnx2_read_phy(bp, BCM5708S_1000X_STAT1, &val);
		if (val & BCM5708S_1000X_STAT1_TX_PAUSE)
			bp->flow_ctrl |= FLOW_CTRL_TX;
		if (val & BCM5708S_1000X_STAT1_RX_PAUSE)
			bp->flow_ctrl |= FLOW_CTRL_RX;
		return;
	}

	bnx2_read_phy(bp, bp->mii_adv, &local_adv);
	bnx2_read_phy(bp, bp->mii_lpa, &remote_adv);

	if (bp->phy_flags & BNX2_PHY_FLAG_SERDES) {
		u32 new_local_adv = 0;
		u32 new_remote_adv = 0;

		if (local_adv & ADVERTISE_1000XPAUSE)
			new_local_adv |= ADVERTISE_PAUSE_CAP;
		if (local_adv & ADVERTISE_1000XPSE_ASYM)
			new_local_adv |= ADVERTISE_PAUSE_ASYM;
		if (remote_adv & ADVERTISE_1000XPAUSE)
			new_remote_adv |= ADVERTISE_PAUSE_CAP;
		if (remote_adv & ADVERTISE_1000XPSE_ASYM)
			new_remote_adv |= ADVERTISE_PAUSE_ASYM;

		local_adv = new_local_adv;
		remote_adv = new_remote_adv;
	}

	/* See Table 28B-3 of 802.3ab-1999 spec. */
	if (local_adv & ADVERTISE_PAUSE_CAP) {
		if(local_adv & ADVERTISE_PAUSE_ASYM) {
	                if (remote_adv & ADVERTISE_PAUSE_CAP) {
				bp->flow_ctrl = FLOW_CTRL_TX | FLOW_CTRL_RX;
			}
			else if (remote_adv & ADVERTISE_PAUSE_ASYM) {
				bp->flow_ctrl = FLOW_CTRL_RX;
			}
		}
		else {
			if (remote_adv & ADVERTISE_PAUSE_CAP) {
				bp->flow_ctrl = FLOW_CTRL_TX | FLOW_CTRL_RX;
			}
		}
	}
	else if (local_adv & ADVERTISE_PAUSE_ASYM) {
		if ((remote_adv & ADVERTISE_PAUSE_CAP) &&
			(remote_adv & ADVERTISE_PAUSE_ASYM)) {

			bp->flow_ctrl = FLOW_CTRL_TX;
		}
	}
}

static int
bnx2_5709s_linkup(struct bnx2 *bp)
{
	u32 val, speed;

	bp->link_up = 1;

	bnx2_write_phy(bp, MII_BNX2_BLK_ADDR, MII_BNX2_BLK_ADDR_GP_STATUS);
	bnx2_read_phy(bp, MII_BNX2_GP_TOP_AN_STATUS1, &val);
	bnx2_write_phy(bp, MII_BNX2_BLK_ADDR, MII_BNX2_BLK_ADDR_COMBO_IEEEB0);

	if ((bp->autoneg & AUTONEG_SPEED) == 0) {
		bp->line_speed = bp->req_line_speed;
		bp->duplex = bp->req_duplex;
		return 0;
	}
	speed = val & MII_BNX2_GP_TOP_AN_SPEED_MSK;
	switch (speed) {
		case MII_BNX2_GP_TOP_AN_SPEED_10:
			bp->line_speed = SPEED_10;
			break;
		case MII_BNX2_GP_TOP_AN_SPEED_100:
			bp->line_speed = SPEED_100;
			break;
		case MII_BNX2_GP_TOP_AN_SPEED_1G:
		case MII_BNX2_GP_TOP_AN_SPEED_1GKV:
			bp->line_speed = SPEED_1000;
			break;
		case MII_BNX2_GP_TOP_AN_SPEED_2_5G:
			bp->line_speed = SPEED_2500;
			break;
	}
	if (val & MII_BNX2_GP_TOP_AN_FD)
		bp->duplex = DUPLEX_FULL;
	else
		bp->duplex = DUPLEX_HALF;
	return 0;
}

static int
bnx2_5708s_linkup(struct bnx2 *bp)
{
	u32 val;

	bp->link_up = 1;
	bnx2_read_phy(bp, BCM5708S_1000X_STAT1, &val);
	switch (val & BCM5708S_1000X_STAT1_SPEED_MASK) {
		case BCM5708S_1000X_STAT1_SPEED_10:
			bp->line_speed = SPEED_10;
			break;
		case BCM5708S_1000X_STAT1_SPEED_100:
			bp->line_speed = SPEED_100;
			break;
		case BCM5708S_1000X_STAT1_SPEED_1G:
			bp->line_speed = SPEED_1000;
			break;
		case BCM5708S_1000X_STAT1_SPEED_2G5:
			bp->line_speed = SPEED_2500;
			break;
	}
	if (val & BCM5708S_1000X_STAT1_FD)
		bp->duplex = DUPLEX_FULL;
	else
		bp->duplex = DUPLEX_HALF;

	return 0;
}

static int
bnx2_5706s_linkup(struct bnx2 *bp)
{
	u32 bmcr, local_adv, remote_adv, common;

	bp->link_up = 1;
	bp->line_speed = SPEED_1000;

	bnx2_read_phy(bp, bp->mii_bmcr, &bmcr);
	if (bmcr & BMCR_FULLDPLX) {
		bp->duplex = DUPLEX_FULL;
	}
	else {
		bp->duplex = DUPLEX_HALF;
	}

	if (!(bmcr & BMCR_ANENABLE)) {
		return 0;
	}

	bnx2_read_phy(bp, bp->mii_adv, &local_adv);
	bnx2_read_phy(bp, bp->mii_lpa, &remote_adv);

	common = local_adv & remote_adv;
	if (common & (ADVERTISE_1000XHALF | ADVERTISE_1000XFULL)) {

		if (common & ADVERTISE_1000XFULL) {
			bp->duplex = DUPLEX_FULL;
		}
		else {
			bp->duplex = DUPLEX_HALF;
		}
	}

	return 0;
}

static int
bnx2_copper_linkup(struct bnx2 *bp)
{
	u32 bmcr;

	bnx2_read_phy(bp, bp->mii_bmcr, &bmcr);
	if (bmcr & BMCR_ANENABLE) {
		u32 local_adv, remote_adv, common;

		bnx2_read_phy(bp, MII_CTRL1000, &local_adv);
		bnx2_read_phy(bp, MII_STAT1000, &remote_adv);

		common = local_adv & (remote_adv >> 2);
		if (common & ADVERTISE_1000FULL) {
			bp->line_speed = SPEED_1000;
			bp->duplex = DUPLEX_FULL;
		}
		else if (common & ADVERTISE_1000HALF) {
			bp->line_speed = SPEED_1000;
			bp->duplex = DUPLEX_HALF;
		}
		else {
			bnx2_read_phy(bp, bp->mii_adv, &local_adv);
			bnx2_read_phy(bp, bp->mii_lpa, &remote_adv);

			common = local_adv & remote_adv;
			if (common & ADVERTISE_100FULL) {
				bp->line_speed = SPEED_100;
				bp->duplex = DUPLEX_FULL;
			}
			else if (common & ADVERTISE_100HALF) {
				bp->line_speed = SPEED_100;
				bp->duplex = DUPLEX_HALF;
			}
			else if (common & ADVERTISE_10FULL) {
				bp->line_speed = SPEED_10;
				bp->duplex = DUPLEX_FULL;
			}
			else if (common & ADVERTISE_10HALF) {
				bp->line_speed = SPEED_10;
				bp->duplex = DUPLEX_HALF;
			}
			else {
				bp->line_speed = 0;
				bp->link_up = 0;
			}
		}
	}
	else {
		if (bmcr & BMCR_SPEED100) {
			bp->line_speed = SPEED_100;
		}
		else {
			bp->line_speed = SPEED_10;
		}
		if (bmcr & BMCR_FULLDPLX) {
			bp->duplex = DUPLEX_FULL;
		}
		else {
			bp->duplex = DUPLEX_HALF;
		}
	}

	return 0;
}

static void
bnx2_init_rx_context(struct bnx2 *bp, u32 cid)
{
	u32 val, rx_cid_addr = GET_CID_ADDR(cid);

	val = BNX2_L2CTX_CTX_TYPE_CTX_BD_CHN_TYPE_VALUE;
	val |= BNX2_L2CTX_CTX_TYPE_SIZE_L2;
	val |= 0x02 << 8;

	if (CHIP_NUM(bp) == CHIP_NUM_5709) {
		u32 lo_water, hi_water;

		if (bp->flow_ctrl & FLOW_CTRL_TX)
			lo_water = BNX2_L2CTX_LO_WATER_MARK_DEFAULT;
		else
			lo_water = BNX2_L2CTX_LO_WATER_MARK_DIS;
		if (lo_water >= bp->rx_ring_size)
			lo_water = 0;

		hi_water = bp->rx_ring_size / 4;

		if (hi_water <= lo_water)
			lo_water = 0;

		hi_water /= BNX2_L2CTX_HI_WATER_MARK_SCALE;
		lo_water /= BNX2_L2CTX_LO_WATER_MARK_SCALE;

		if (hi_water > 0xf)
			hi_water = 0xf;
		else if (hi_water == 0)
			lo_water = 0;
		val |= lo_water | (hi_water << BNX2_L2CTX_HI_WATER_MARK_SHIFT);
	}
	bnx2_ctx_wr(bp, rx_cid_addr, BNX2_L2CTX_CTX_TYPE, val);
}

static void
bnx2_init_all_rx_contexts(struct bnx2 *bp)
{
	int i;
	u32 cid;

	for (i = 0, cid = RX_CID; i < bp->num_rx_rings; i++, cid++) {
		if (i == 1)
			cid = RX_RSS_CID;
		bnx2_init_rx_context(bp, cid);
	}
}

static void
bnx2_set_mac_link(struct bnx2 *bp)
{
	u32 val;

	REG_WR(bp, BNX2_EMAC_TX_LENGTHS, 0x2620);
	if (bp->link_up && (bp->line_speed == SPEED_1000) &&
		(bp->duplex == DUPLEX_HALF)) {
		REG_WR(bp, BNX2_EMAC_TX_LENGTHS, 0x26ff);
	}

	/* Configure the EMAC mode register. */
	val = REG_RD(bp, BNX2_EMAC_MODE);

	val &= ~(BNX2_EMAC_MODE_PORT | BNX2_EMAC_MODE_HALF_DUPLEX |
		BNX2_EMAC_MODE_MAC_LOOP | BNX2_EMAC_MODE_FORCE_LINK |
		BNX2_EMAC_MODE_25G_MODE);

	if (bp->link_up) {
		switch (bp->line_speed) {
			case SPEED_10:
				if (CHIP_NUM(bp) != CHIP_NUM_5706) {
					val |= BNX2_EMAC_MODE_PORT_MII_10M;
					break;
				}
				/* fall through */
			case SPEED_100:
				val |= BNX2_EMAC_MODE_PORT_MII;
				break;
			case SPEED_2500:
				val |= BNX2_EMAC_MODE_25G_MODE;
				/* fall through */
			case SPEED_1000:
				val |= BNX2_EMAC_MODE_PORT_GMII;
				break;
		}
	}
	else {
		val |= BNX2_EMAC_MODE_PORT_GMII;
	}

	/* Set the MAC to operate in the appropriate duplex mode. */
	if (bp->duplex == DUPLEX_HALF)
		val |= BNX2_EMAC_MODE_HALF_DUPLEX;
	REG_WR(bp, BNX2_EMAC_MODE, val);

	/* Enable/disable rx PAUSE. */
	bp->rx_mode &= ~BNX2_EMAC_RX_MODE_FLOW_EN;

	if (bp->flow_ctrl & FLOW_CTRL_RX)
		bp->rx_mode |= BNX2_EMAC_RX_MODE_FLOW_EN;
	REG_WR(bp, BNX2_EMAC_RX_MODE, bp->rx_mode);

	/* Enable/disable tx PAUSE. */
	val = REG_RD(bp, BNX2_EMAC_TX_MODE);
	val &= ~BNX2_EMAC_TX_MODE_FLOW_EN;

	if (bp->flow_ctrl & FLOW_CTRL_TX)
		val |= BNX2_EMAC_TX_MODE_FLOW_EN;
	REG_WR(bp, BNX2_EMAC_TX_MODE, val);

	/* Acknowledge the interrupt. */
	REG_WR(bp, BNX2_EMAC_STATUS, BNX2_EMAC_STATUS_LINK_CHANGE);

	if (CHIP_NUM(bp) == CHIP_NUM_5709)
		bnx2_init_all_rx_contexts(bp);
}

static void
bnx2_enable_bmsr1(struct bnx2 *bp)
{
	if ((bp->phy_flags & BNX2_PHY_FLAG_SERDES) &&
	    (CHIP_NUM(bp) == CHIP_NUM_5709))
		bnx2_write_phy(bp, MII_BNX2_BLK_ADDR,
			       MII_BNX2_BLK_ADDR_GP_STATUS);
}

static void
bnx2_disable_bmsr1(struct bnx2 *bp)
{
	if ((bp->phy_flags & BNX2_PHY_FLAG_SERDES) &&
	    (CHIP_NUM(bp) == CHIP_NUM_5709))
		bnx2_write_phy(bp, MII_BNX2_BLK_ADDR,
			       MII_BNX2_BLK_ADDR_COMBO_IEEEB0);
}

static int
bnx2_test_and_enable_2g5(struct bnx2 *bp)
{
	u32 up1;
	int ret = 1;

	if (!(bp->phy_flags & BNX2_PHY_FLAG_2_5G_CAPABLE))
		return 0;

	if (bp->autoneg & AUTONEG_SPEED)
		bp->advertising |= ADVERTISED_2500baseX_Full;

	if (CHIP_NUM(bp) == CHIP_NUM_5709)
		bnx2_write_phy(bp, MII_BNX2_BLK_ADDR, MII_BNX2_BLK_ADDR_OVER1G);

	bnx2_read_phy(bp, bp->mii_up1, &up1);
	if (!(up1 & BCM5708S_UP1_2G5)) {
		up1 |= BCM5708S_UP1_2G5;
		bnx2_write_phy(bp, bp->mii_up1, up1);
		ret = 0;
	}

	if (CHIP_NUM(bp) == CHIP_NUM_5709)
		bnx2_write_phy(bp, MII_BNX2_BLK_ADDR,
			       MII_BNX2_BLK_ADDR_COMBO_IEEEB0);

	return ret;
}

static int
bnx2_test_and_disable_2g5(struct bnx2 *bp)
{
	u32 up1;
	int ret = 0;

	if (!(bp->phy_flags & BNX2_PHY_FLAG_2_5G_CAPABLE))
		return 0;

	if (CHIP_NUM(bp) == CHIP_NUM_5709)
		bnx2_write_phy(bp, MII_BNX2_BLK_ADDR, MII_BNX2_BLK_ADDR_OVER1G);

	bnx2_read_phy(bp, bp->mii_up1, &up1);
	if (up1 & BCM5708S_UP1_2G5) {
		up1 &= ~BCM5708S_UP1_2G5;
		bnx2_write_phy(bp, bp->mii_up1, up1);
		ret = 1;
	}

	if (CHIP_NUM(bp) == CHIP_NUM_5709)
		bnx2_write_phy(bp, MII_BNX2_BLK_ADDR,
			       MII_BNX2_BLK_ADDR_COMBO_IEEEB0);

	return ret;
}

static void
bnx2_enable_forced_2g5(struct bnx2 *bp)
{
	u32 bmcr;

	if (!(bp->phy_flags & BNX2_PHY_FLAG_2_5G_CAPABLE))
		return;

	if (CHIP_NUM(bp) == CHIP_NUM_5709) {
		u32 val;

		bnx2_write_phy(bp, MII_BNX2_BLK_ADDR,
			       MII_BNX2_BLK_ADDR_SERDES_DIG);
		bnx2_read_phy(bp, MII_BNX2_SERDES_DIG_MISC1, &val);
		val &= ~MII_BNX2_SD_MISC1_FORCE_MSK;
		val |= MII_BNX2_SD_MISC1_FORCE | MII_BNX2_SD_MISC1_FORCE_2_5G;
		bnx2_write_phy(bp, MII_BNX2_SERDES_DIG_MISC1, val);

		bnx2_write_phy(bp, MII_BNX2_BLK_ADDR,
			       MII_BNX2_BLK_ADDR_COMBO_IEEEB0);
		bnx2_read_phy(bp, bp->mii_bmcr, &bmcr);

	} else if (CHIP_NUM(bp) == CHIP_NUM_5708) {
		bnx2_read_phy(bp, bp->mii_bmcr, &bmcr);
		bmcr |= BCM5708S_BMCR_FORCE_2500;
	}

	if (bp->autoneg & AUTONEG_SPEED) {
		bmcr &= ~BMCR_ANENABLE;
		if (bp->req_duplex == DUPLEX_FULL)
			bmcr |= BMCR_FULLDPLX;
	}
	bnx2_write_phy(bp, bp->mii_bmcr, bmcr);
}

static void
bnx2_disable_forced_2g5(struct bnx2 *bp)
{
	u32 bmcr;

	if (!(bp->phy_flags & BNX2_PHY_FLAG_2_5G_CAPABLE))
		return;

	if (CHIP_NUM(bp) == CHIP_NUM_5709) {
		u32 val;

		bnx2_write_phy(bp, MII_BNX2_BLK_ADDR,
			       MII_BNX2_BLK_ADDR_SERDES_DIG);
		bnx2_read_phy(bp, MII_BNX2_SERDES_DIG_MISC1, &val);
		val &= ~MII_BNX2_SD_MISC1_FORCE;
		bnx2_write_phy(bp, MII_BNX2_SERDES_DIG_MISC1, val);

		bnx2_write_phy(bp, MII_BNX2_BLK_ADDR,
			       MII_BNX2_BLK_ADDR_COMBO_IEEEB0);
		bnx2_read_phy(bp, bp->mii_bmcr, &bmcr);

	} else if (CHIP_NUM(bp) == CHIP_NUM_5708) {
		bnx2_read_phy(bp, bp->mii_bmcr, &bmcr);
		bmcr &= ~BCM5708S_BMCR_FORCE_2500;
	}

	if (bp->autoneg & AUTONEG_SPEED)
		bmcr |= BMCR_SPEED1000 | BMCR_ANENABLE | BMCR_ANRESTART;
	bnx2_write_phy(bp, bp->mii_bmcr, bmcr);
}

static void
bnx2_5706s_force_link_dn(struct bnx2 *bp, int start)
{
	u32 val;

	bnx2_write_phy(bp, MII_BNX2_DSP_ADDRESS, MII_EXPAND_SERDES_CTL);
	bnx2_read_phy(bp, MII_BNX2_DSP_RW_PORT, &val);
	if (start)
		bnx2_write_phy(bp, MII_BNX2_DSP_RW_PORT, val & 0xff0f);
	else
		bnx2_write_phy(bp, MII_BNX2_DSP_RW_PORT, val | 0xc0);
}

static int
bnx2_set_link(struct bnx2 *bp)
{
	u32 bmsr;
	u8 link_up;

	if (bp->loopback == MAC_LOOPBACK || bp->loopback == PHY_LOOPBACK) {
		bp->link_up = 1;
		return 0;
	}

	if (bp->phy_flags & BNX2_PHY_FLAG_REMOTE_PHY_CAP)
		return 0;

	link_up = bp->link_up;

	bnx2_enable_bmsr1(bp);
	bnx2_read_phy(bp, bp->mii_bmsr1, &bmsr);
	bnx2_read_phy(bp, bp->mii_bmsr1, &bmsr);
	bnx2_disable_bmsr1(bp);

	if ((bp->phy_flags & BNX2_PHY_FLAG_SERDES) &&
	    (CHIP_NUM(bp) == CHIP_NUM_5706)) {
		u32 val, an_dbg;

		if (bp->phy_flags & BNX2_PHY_FLAG_FORCED_DOWN) {
			bnx2_5706s_force_link_dn(bp, 0);
			bp->phy_flags &= ~BNX2_PHY_FLAG_FORCED_DOWN;
		}
		val = REG_RD(bp, BNX2_EMAC_STATUS);

		bnx2_write_phy(bp, MII_BNX2_MISC_SHADOW, MISC_SHDW_AN_DBG);
		bnx2_read_phy(bp, MII_BNX2_MISC_SHADOW, &an_dbg);
		bnx2_read_phy(bp, MII_BNX2_MISC_SHADOW, &an_dbg);

		if ((val & BNX2_EMAC_STATUS_LINK) &&
		    !(an_dbg & MISC_SHDW_AN_DBG_NOSYNC))
			bmsr |= BMSR_LSTATUS;
		else
			bmsr &= ~BMSR_LSTATUS;
	}

	if (bmsr & BMSR_LSTATUS) {
		bp->link_up = 1;

		if (bp->phy_flags & BNX2_PHY_FLAG_SERDES) {
			if (CHIP_NUM(bp) == CHIP_NUM_5706)
				bnx2_5706s_linkup(bp);
			else if (CHIP_NUM(bp) == CHIP_NUM_5708)
				bnx2_5708s_linkup(bp);
			else if (CHIP_NUM(bp) == CHIP_NUM_5709)
				bnx2_5709s_linkup(bp);
		}
		else {
			bnx2_copper_linkup(bp);
		}
		bnx2_resolve_flow_ctrl(bp);
	}
	else {
		if ((bp->phy_flags & BNX2_PHY_FLAG_SERDES) &&
		    (bp->autoneg & AUTONEG_SPEED))
			bnx2_disable_forced_2g5(bp);

		if (bp->phy_flags & BNX2_PHY_FLAG_PARALLEL_DETECT) {
			u32 bmcr;

			bnx2_read_phy(bp, bp->mii_bmcr, &bmcr);
			bmcr |= BMCR_ANENABLE;
			bnx2_write_phy(bp, bp->mii_bmcr, bmcr);

			bp->phy_flags &= ~BNX2_PHY_FLAG_PARALLEL_DETECT;
		}
		bp->link_up = 0;
	}

	if (bp->link_up != link_up) {
		bnx2_report_link(bp);
	}

	bnx2_set_mac_link(bp);

	return 0;
}

static int
bnx2_reset_phy(struct bnx2 *bp)
{
	int i;
	u32 reg;

        bnx2_write_phy(bp, bp->mii_bmcr, BMCR_RESET);

#define PHY_RESET_MAX_WAIT 100
	for (i = 0; i < PHY_RESET_MAX_WAIT; i++) {
		udelay(10);

		bnx2_read_phy(bp, bp->mii_bmcr, &reg);
		if (!(reg & BMCR_RESET)) {
			udelay(20);
			break;
		}
	}
	if (i == PHY_RESET_MAX_WAIT) {
		return -EBUSY;
	}
	return 0;
}

static u32
bnx2_phy_get_pause_adv(struct bnx2 *bp)
{
	u32 adv = 0;

	if ((bp->req_flow_ctrl & (FLOW_CTRL_RX | FLOW_CTRL_TX)) ==
		(FLOW_CTRL_RX | FLOW_CTRL_TX)) {

		if (bp->phy_flags & BNX2_PHY_FLAG_SERDES) {
			adv = ADVERTISE_1000XPAUSE;
		}
		else {
			adv = ADVERTISE_PAUSE_CAP;
		}
	}
	else if (bp->req_flow_ctrl & FLOW_CTRL_TX) {
		if (bp->phy_flags & BNX2_PHY_FLAG_SERDES) {
			adv = ADVERTISE_1000XPSE_ASYM;
		}
		else {
			adv = ADVERTISE_PAUSE_ASYM;
		}
	}
	else if (bp->req_flow_ctrl & FLOW_CTRL_RX) {
		if (bp->phy_flags & BNX2_PHY_FLAG_SERDES) {
			adv = ADVERTISE_1000XPAUSE | ADVERTISE_1000XPSE_ASYM;
		}
		else {
			adv = ADVERTISE_PAUSE_CAP | ADVERTISE_PAUSE_ASYM;
		}
	}
	return adv;
}

static int bnx2_fw_sync(struct bnx2 *, u32, int, int);

static int
bnx2_setup_remote_phy(struct bnx2 *bp, u8 port)
{
	u32 speed_arg = 0, pause_adv;

	pause_adv = bnx2_phy_get_pause_adv(bp);

	if (bp->autoneg & AUTONEG_SPEED) {
		speed_arg |= BNX2_NETLINK_SET_LINK_ENABLE_AUTONEG;
		if (bp->advertising & ADVERTISED_10baseT_Half)
			speed_arg |= BNX2_NETLINK_SET_LINK_SPEED_10HALF;
		if (bp->advertising & ADVERTISED_10baseT_Full)
			speed_arg |= BNX2_NETLINK_SET_LINK_SPEED_10FULL;
		if (bp->advertising & ADVERTISED_100baseT_Half)
			speed_arg |= BNX2_NETLINK_SET_LINK_SPEED_100HALF;
		if (bp->advertising & ADVERTISED_100baseT_Full)
			speed_arg |= BNX2_NETLINK_SET_LINK_SPEED_100FULL;
		if (bp->advertising & ADVERTISED_1000baseT_Full)
			speed_arg |= BNX2_NETLINK_SET_LINK_SPEED_1GFULL;
		if (bp->advertising & ADVERTISED_2500baseX_Full)
			speed_arg |= BNX2_NETLINK_SET_LINK_SPEED_2G5FULL;
	} else {
		if (bp->req_line_speed == SPEED_2500)
			speed_arg = BNX2_NETLINK_SET_LINK_SPEED_2G5FULL;
		else if (bp->req_line_speed == SPEED_1000)
			speed_arg = BNX2_NETLINK_SET_LINK_SPEED_1GFULL;
		else if (bp->req_line_speed == SPEED_100) {
			if (bp->req_duplex == DUPLEX_FULL)
				speed_arg = BNX2_NETLINK_SET_LINK_SPEED_100FULL;
			else
				speed_arg = BNX2_NETLINK_SET_LINK_SPEED_100HALF;
		} else if (bp->req_line_speed == SPEED_10) {
			if (bp->req_duplex == DUPLEX_FULL)
				speed_arg = BNX2_NETLINK_SET_LINK_SPEED_10FULL;
			else
				speed_arg = BNX2_NETLINK_SET_LINK_SPEED_10HALF;
		}
	}

	if (pause_adv & (ADVERTISE_1000XPAUSE | ADVERTISE_PAUSE_CAP))
		speed_arg |= BNX2_NETLINK_SET_LINK_FC_SYM_PAUSE;
	if (pause_adv & (ADVERTISE_1000XPSE_ASYM | ADVERTISE_PAUSE_ASYM))
		speed_arg |= BNX2_NETLINK_SET_LINK_FC_ASYM_PAUSE;

	if (port == PORT_TP)
		speed_arg |= BNX2_NETLINK_SET_LINK_PHY_APP_REMOTE |
			     BNX2_NETLINK_SET_LINK_ETH_AT_WIRESPEED;

	bnx2_shmem_wr(bp, BNX2_DRV_MB_ARG0, speed_arg);

	spin_unlock_bh(&bp->phy_lock);
	bnx2_fw_sync(bp, BNX2_DRV_MSG_CODE_CMD_SET_LINK, 1, 0);
	spin_lock_bh(&bp->phy_lock);

	return 0;
}

static int
bnx2_setup_serdes_phy(struct bnx2 *bp, u8 port)
{
	u32 adv, bmcr;
	u32 new_adv = 0;

	if (bp->phy_flags & BNX2_PHY_FLAG_REMOTE_PHY_CAP)
		return (bnx2_setup_remote_phy(bp, port));

	if (!(bp->autoneg & AUTONEG_SPEED)) {
		u32 new_bmcr;
		int force_link_down = 0;

		if (bp->req_line_speed == SPEED_2500) {
			if (!bnx2_test_and_enable_2g5(bp))
				force_link_down = 1;
		} else if (bp->req_line_speed == SPEED_1000) {
			if (bnx2_test_and_disable_2g5(bp))
				force_link_down = 1;
		}
		bnx2_read_phy(bp, bp->mii_adv, &adv);
		adv &= ~(ADVERTISE_1000XFULL | ADVERTISE_1000XHALF);

		bnx2_read_phy(bp, bp->mii_bmcr, &bmcr);
		new_bmcr = bmcr & ~BMCR_ANENABLE;
		new_bmcr |= BMCR_SPEED1000;

		if (CHIP_NUM(bp) == CHIP_NUM_5709) {
			if (bp->req_line_speed == SPEED_2500)
				bnx2_enable_forced_2g5(bp);
			else if (bp->req_line_speed == SPEED_1000) {
				bnx2_disable_forced_2g5(bp);
				new_bmcr &= ~0x2000;
			}

		} else if (CHIP_NUM(bp) == CHIP_NUM_5708) {
			if (bp->req_line_speed == SPEED_2500)
				new_bmcr |= BCM5708S_BMCR_FORCE_2500;
			else
				new_bmcr = bmcr & ~BCM5708S_BMCR_FORCE_2500;
		}

		if (bp->req_duplex == DUPLEX_FULL) {
			adv |= ADVERTISE_1000XFULL;
			new_bmcr |= BMCR_FULLDPLX;
		}
		else {
			adv |= ADVERTISE_1000XHALF;
			new_bmcr &= ~BMCR_FULLDPLX;
		}
		if ((new_bmcr != bmcr) || (force_link_down)) {
			/* Force a link down visible on the other side */
			if (bp->link_up) {
				bnx2_write_phy(bp, bp->mii_adv, adv &
					       ~(ADVERTISE_1000XFULL |
						 ADVERTISE_1000XHALF));
				bnx2_write_phy(bp, bp->mii_bmcr, bmcr |
					BMCR_ANRESTART | BMCR_ANENABLE);

				bp->link_up = 0;
				netif_carrier_off(bp->dev);
				bnx2_write_phy(bp, bp->mii_bmcr, new_bmcr);
				bnx2_report_link(bp);
			}
			bnx2_write_phy(bp, bp->mii_adv, adv);
			bnx2_write_phy(bp, bp->mii_bmcr, new_bmcr);
		} else {
			bnx2_resolve_flow_ctrl(bp);
			bnx2_set_mac_link(bp);
		}
		return 0;
	}

	bnx2_test_and_enable_2g5(bp);

	if (bp->advertising & ADVERTISED_1000baseT_Full)
		new_adv |= ADVERTISE_1000XFULL;

	new_adv |= bnx2_phy_get_pause_adv(bp);

	bnx2_read_phy(bp, bp->mii_adv, &adv);
	bnx2_read_phy(bp, bp->mii_bmcr, &bmcr);

	bp->serdes_an_pending = 0;
	if ((adv != new_adv) || ((bmcr & BMCR_ANENABLE) == 0)) {
		/* Force a link down visible on the other side */
		if (bp->link_up) {
			bnx2_write_phy(bp, bp->mii_bmcr, BMCR_LOOPBACK);
			spin_unlock_bh(&bp->phy_lock);
			msleep(20);
			spin_lock_bh(&bp->phy_lock);
		}

		bnx2_write_phy(bp, bp->mii_adv, new_adv);
		bnx2_write_phy(bp, bp->mii_bmcr, bmcr | BMCR_ANRESTART |
			BMCR_ANENABLE);
		/* Speed up link-up time when the link partner
		 * does not autonegotiate which is very common
		 * in blade servers. Some blade servers use
		 * IPMI for kerboard input and it's important
		 * to minimize link disruptions. Autoneg. involves
		 * exchanging base pages plus 3 next pages and
		 * normally completes in about 120 msec.
		 */
		bp->current_interval = BNX2_SERDES_AN_TIMEOUT;
		bp->serdes_an_pending = 1;
		mod_timer(&bp->timer, jiffies + bp->current_interval);
	} else {
		bnx2_resolve_flow_ctrl(bp);
		bnx2_set_mac_link(bp);
	}

	return 0;
}

#define ETHTOOL_ALL_FIBRE_SPEED						\
	(bp->phy_flags & BNX2_PHY_FLAG_2_5G_CAPABLE) ?			\
		(ADVERTISED_2500baseX_Full | ADVERTISED_1000baseT_Full) :\
		(ADVERTISED_1000baseT_Full)

#define ETHTOOL_ALL_COPPER_SPEED					\
	(ADVERTISED_10baseT_Half | ADVERTISED_10baseT_Full |		\
	ADVERTISED_100baseT_Half | ADVERTISED_100baseT_Full |		\
	ADVERTISED_1000baseT_Full)

#define PHY_ALL_10_100_SPEED (ADVERTISE_10HALF | ADVERTISE_10FULL | \
	ADVERTISE_100HALF | ADVERTISE_100FULL | ADVERTISE_CSMA)

#define PHY_ALL_1000_SPEED (ADVERTISE_1000HALF | ADVERTISE_1000FULL)

static void
bnx2_set_default_remote_link(struct bnx2 *bp)
{
	u32 link;

	if (bp->phy_port == PORT_TP)
		link = bnx2_shmem_rd(bp, BNX2_RPHY_COPPER_LINK);
	else
		link = bnx2_shmem_rd(bp, BNX2_RPHY_SERDES_LINK);

	if (link & BNX2_NETLINK_SET_LINK_ENABLE_AUTONEG) {
		bp->req_line_speed = 0;
		bp->autoneg |= AUTONEG_SPEED;
		bp->advertising = ADVERTISED_Autoneg;
		if (link & BNX2_NETLINK_SET_LINK_SPEED_10HALF)
			bp->advertising |= ADVERTISED_10baseT_Half;
		if (link & BNX2_NETLINK_SET_LINK_SPEED_10FULL)
			bp->advertising |= ADVERTISED_10baseT_Full;
		if (link & BNX2_NETLINK_SET_LINK_SPEED_100HALF)
			bp->advertising |= ADVERTISED_100baseT_Half;
		if (link & BNX2_NETLINK_SET_LINK_SPEED_100FULL)
			bp->advertising |= ADVERTISED_100baseT_Full;
		if (link & BNX2_NETLINK_SET_LINK_SPEED_1GFULL)
			bp->advertising |= ADVERTISED_1000baseT_Full;
		if (link & BNX2_NETLINK_SET_LINK_SPEED_2G5FULL)
			bp->advertising |= ADVERTISED_2500baseX_Full;
	} else {
		bp->autoneg = 0;
		bp->advertising = 0;
		bp->req_duplex = DUPLEX_FULL;
		if (link & BNX2_NETLINK_SET_LINK_SPEED_10) {
			bp->req_line_speed = SPEED_10;
			if (link & BNX2_NETLINK_SET_LINK_SPEED_10HALF)
				bp->req_duplex = DUPLEX_HALF;
		}
		if (link & BNX2_NETLINK_SET_LINK_SPEED_100) {
			bp->req_line_speed = SPEED_100;
			if (link & BNX2_NETLINK_SET_LINK_SPEED_100HALF)
				bp->req_duplex = DUPLEX_HALF;
		}
		if (link & BNX2_NETLINK_SET_LINK_SPEED_1GFULL)
			bp->req_line_speed = SPEED_1000;
		if (link & BNX2_NETLINK_SET_LINK_SPEED_2G5FULL)
			bp->req_line_speed = SPEED_2500;
	}
}

static void
bnx2_set_default_link(struct bnx2 *bp)
{
	if (bp->phy_flags & BNX2_PHY_FLAG_REMOTE_PHY_CAP) {
		bnx2_set_default_remote_link(bp);
		return;
	}

	bp->autoneg = AUTONEG_SPEED | AUTONEG_FLOW_CTRL;
	bp->req_line_speed = 0;
	if (bp->phy_flags & BNX2_PHY_FLAG_SERDES) {
		u32 reg;

		bp->advertising = ETHTOOL_ALL_FIBRE_SPEED | ADVERTISED_Autoneg;

		reg = bnx2_shmem_rd(bp, BNX2_PORT_HW_CFG_CONFIG);
		reg &= BNX2_PORT_HW_CFG_CFG_DFLT_LINK_MASK;
		if (reg == BNX2_PORT_HW_CFG_CFG_DFLT_LINK_1G) {
			bp->autoneg = 0;
			bp->req_line_speed = bp->line_speed = SPEED_1000;
			bp->req_duplex = DUPLEX_FULL;
		}
	} else
		bp->advertising = ETHTOOL_ALL_COPPER_SPEED | ADVERTISED_Autoneg;
}

static void
bnx2_send_heart_beat(struct bnx2 *bp)
{
	u32 msg;
	u32 addr;

	spin_lock(&bp->indirect_lock);
	msg = (u32) (++bp->fw_drv_pulse_wr_seq & BNX2_DRV_PULSE_SEQ_MASK);
	addr = bp->shmem_base + BNX2_DRV_PULSE_MB;
	REG_WR(bp, BNX2_PCICFG_REG_WINDOW_ADDRESS, addr);
	REG_WR(bp, BNX2_PCICFG_REG_WINDOW, msg);
	spin_unlock(&bp->indirect_lock);
}

static void
bnx2_remote_phy_event(struct bnx2 *bp)
{
	u32 msg;
	u8 link_up = bp->link_up;
	u8 old_port;

	msg = bnx2_shmem_rd(bp, BNX2_LINK_STATUS);

	if (msg & BNX2_LINK_STATUS_HEART_BEAT_EXPIRED)
		bnx2_send_heart_beat(bp);

	msg &= ~BNX2_LINK_STATUS_HEART_BEAT_EXPIRED;

	if ((msg & BNX2_LINK_STATUS_LINK_UP) == BNX2_LINK_STATUS_LINK_DOWN)
		bp->link_up = 0;
	else {
		u32 speed;

		bp->link_up = 1;
		speed = msg & BNX2_LINK_STATUS_SPEED_MASK;
		bp->duplex = DUPLEX_FULL;
		switch (speed) {
			case BNX2_LINK_STATUS_10HALF:
				bp->duplex = DUPLEX_HALF;
			case BNX2_LINK_STATUS_10FULL:
				bp->line_speed = SPEED_10;
				break;
			case BNX2_LINK_STATUS_100HALF:
				bp->duplex = DUPLEX_HALF;
			case BNX2_LINK_STATUS_100BASE_T4:
			case BNX2_LINK_STATUS_100FULL:
				bp->line_speed = SPEED_100;
				break;
			case BNX2_LINK_STATUS_1000HALF:
				bp->duplex = DUPLEX_HALF;
			case BNX2_LINK_STATUS_1000FULL:
				bp->line_speed = SPEED_1000;
				break;
			case BNX2_LINK_STATUS_2500HALF:
				bp->duplex = DUPLEX_HALF;
			case BNX2_LINK_STATUS_2500FULL:
				bp->line_speed = SPEED_2500;
				break;
			default:
				bp->line_speed = 0;
				break;
		}

		bp->flow_ctrl = 0;
		if ((bp->autoneg & (AUTONEG_SPEED | AUTONEG_FLOW_CTRL)) !=
		    (AUTONEG_SPEED | AUTONEG_FLOW_CTRL)) {
			if (bp->duplex == DUPLEX_FULL)
				bp->flow_ctrl = bp->req_flow_ctrl;
		} else {
			if (msg & BNX2_LINK_STATUS_TX_FC_ENABLED)
				bp->flow_ctrl |= FLOW_CTRL_TX;
			if (msg & BNX2_LINK_STATUS_RX_FC_ENABLED)
				bp->flow_ctrl |= FLOW_CTRL_RX;
		}

		old_port = bp->phy_port;
		if (msg & BNX2_LINK_STATUS_SERDES_LINK)
			bp->phy_port = PORT_FIBRE;
		else
			bp->phy_port = PORT_TP;

		if (old_port != bp->phy_port)
			bnx2_set_default_link(bp);

	}
	if (bp->link_up != link_up)
		bnx2_report_link(bp);

	bnx2_set_mac_link(bp);
}

static int
bnx2_set_remote_link(struct bnx2 *bp)
{
	u32 evt_code;

	evt_code = bnx2_shmem_rd(bp, BNX2_FW_EVT_CODE_MB);
	switch (evt_code) {
		case BNX2_FW_EVT_CODE_LINK_EVENT:
			bnx2_remote_phy_event(bp);
			break;
		case BNX2_FW_EVT_CODE_SW_TIMER_EXPIRATION_EVENT:
		default:
			bnx2_send_heart_beat(bp);
			break;
	}
	return 0;
}

static int
bnx2_setup_copper_phy(struct bnx2 *bp)
{
	u32 bmcr;
	u32 new_bmcr;

	bnx2_read_phy(bp, bp->mii_bmcr, &bmcr);

	if (bp->autoneg & AUTONEG_SPEED) {
		u32 adv_reg, adv1000_reg;
		u32 new_adv_reg = 0;
		u32 new_adv1000_reg = 0;

		bnx2_read_phy(bp, bp->mii_adv, &adv_reg);
		adv_reg &= (PHY_ALL_10_100_SPEED | ADVERTISE_PAUSE_CAP |
			ADVERTISE_PAUSE_ASYM);

		bnx2_read_phy(bp, MII_CTRL1000, &adv1000_reg);
		adv1000_reg &= PHY_ALL_1000_SPEED;

		if (bp->advertising & ADVERTISED_10baseT_Half)
			new_adv_reg |= ADVERTISE_10HALF;
		if (bp->advertising & ADVERTISED_10baseT_Full)
			new_adv_reg |= ADVERTISE_10FULL;
		if (bp->advertising & ADVERTISED_100baseT_Half)
			new_adv_reg |= ADVERTISE_100HALF;
		if (bp->advertising & ADVERTISED_100baseT_Full)
			new_adv_reg |= ADVERTISE_100FULL;
		if (bp->advertising & ADVERTISED_1000baseT_Full)
			new_adv1000_reg |= ADVERTISE_1000FULL;

		new_adv_reg |= ADVERTISE_CSMA;

		new_adv_reg |= bnx2_phy_get_pause_adv(bp);

		if ((adv1000_reg != new_adv1000_reg) ||
			(adv_reg != new_adv_reg) ||
			((bmcr & BMCR_ANENABLE) == 0)) {

			bnx2_write_phy(bp, bp->mii_adv, new_adv_reg);
			bnx2_write_phy(bp, MII_CTRL1000, new_adv1000_reg);
			bnx2_write_phy(bp, bp->mii_bmcr, BMCR_ANRESTART |
				BMCR_ANENABLE);
		}
		else if (bp->link_up) {
			/* Flow ctrl may have changed from auto to forced */
			/* or vice-versa. */

			bnx2_resolve_flow_ctrl(bp);
			bnx2_set_mac_link(bp);
		}
		return 0;
	}

	new_bmcr = 0;
	if (bp->req_line_speed == SPEED_100) {
		new_bmcr |= BMCR_SPEED100;
	}
	if (bp->req_duplex == DUPLEX_FULL) {
		new_bmcr |= BMCR_FULLDPLX;
	}
	if (new_bmcr != bmcr) {
		u32 bmsr;

		bnx2_read_phy(bp, bp->mii_bmsr, &bmsr);
		bnx2_read_phy(bp, bp->mii_bmsr, &bmsr);

		if (bmsr & BMSR_LSTATUS) {
			/* Force link down */
			bnx2_write_phy(bp, bp->mii_bmcr, BMCR_LOOPBACK);
			spin_unlock_bh(&bp->phy_lock);
			msleep(50);
			spin_lock_bh(&bp->phy_lock);

			bnx2_read_phy(bp, bp->mii_bmsr, &bmsr);
			bnx2_read_phy(bp, bp->mii_bmsr, &bmsr);
		}

		bnx2_write_phy(bp, bp->mii_bmcr, new_bmcr);

		/* Normally, the new speed is setup after the link has
		 * gone down and up again. In some cases, link will not go
		 * down so we need to set up the new speed here.
		 */
		if (bmsr & BMSR_LSTATUS) {
			bp->line_speed = bp->req_line_speed;
			bp->duplex = bp->req_duplex;
			bnx2_resolve_flow_ctrl(bp);
			bnx2_set_mac_link(bp);
		}
	} else {
		bnx2_resolve_flow_ctrl(bp);
		bnx2_set_mac_link(bp);
	}
	return 0;
}

static int
bnx2_setup_phy(struct bnx2 *bp, u8 port)
{
	if (bp->loopback == MAC_LOOPBACK)
		return 0;

	if (bp->phy_flags & BNX2_PHY_FLAG_SERDES) {
		return (bnx2_setup_serdes_phy(bp, port));
	}
	else {
		return (bnx2_setup_copper_phy(bp));
	}
}

static int
bnx2_init_5709s_phy(struct bnx2 *bp, int reset_phy)
{
	u32 val;

	bp->mii_bmcr = MII_BMCR + 0x10;
	bp->mii_bmsr = MII_BMSR + 0x10;
	bp->mii_bmsr1 = MII_BNX2_GP_TOP_AN_STATUS1;
	bp->mii_adv = MII_ADVERTISE + 0x10;
	bp->mii_lpa = MII_LPA + 0x10;
	bp->mii_up1 = MII_BNX2_OVER1G_UP1;

	bnx2_write_phy(bp, MII_BNX2_BLK_ADDR, MII_BNX2_BLK_ADDR_AER);
	bnx2_write_phy(bp, MII_BNX2_AER_AER, MII_BNX2_AER_AER_AN_MMD);

	bnx2_write_phy(bp, MII_BNX2_BLK_ADDR, MII_BNX2_BLK_ADDR_COMBO_IEEEB0);
	if (reset_phy)
		bnx2_reset_phy(bp);

	bnx2_write_phy(bp, MII_BNX2_BLK_ADDR, MII_BNX2_BLK_ADDR_SERDES_DIG);

	bnx2_read_phy(bp, MII_BNX2_SERDES_DIG_1000XCTL1, &val);
	val &= ~MII_BNX2_SD_1000XCTL1_AUTODET;
	val |= MII_BNX2_SD_1000XCTL1_FIBER;
	bnx2_write_phy(bp, MII_BNX2_SERDES_DIG_1000XCTL1, val);

	bnx2_write_phy(bp, MII_BNX2_BLK_ADDR, MII_BNX2_BLK_ADDR_OVER1G);
	bnx2_read_phy(bp, MII_BNX2_OVER1G_UP1, &val);
	if (bp->phy_flags & BNX2_PHY_FLAG_2_5G_CAPABLE)
		val |= BCM5708S_UP1_2G5;
	else
		val &= ~BCM5708S_UP1_2G5;
	bnx2_write_phy(bp, MII_BNX2_OVER1G_UP1, val);

	bnx2_write_phy(bp, MII_BNX2_BLK_ADDR, MII_BNX2_BLK_ADDR_BAM_NXTPG);
	bnx2_read_phy(bp, MII_BNX2_BAM_NXTPG_CTL, &val);
	val |= MII_BNX2_NXTPG_CTL_T2 | MII_BNX2_NXTPG_CTL_BAM;
	bnx2_write_phy(bp, MII_BNX2_BAM_NXTPG_CTL, val);

	bnx2_write_phy(bp, MII_BNX2_BLK_ADDR, MII_BNX2_BLK_ADDR_CL73_USERB0);

	val = MII_BNX2_CL73_BAM_EN | MII_BNX2_CL73_BAM_STA_MGR_EN |
	      MII_BNX2_CL73_BAM_NP_AFT_BP_EN;
	bnx2_write_phy(bp, MII_BNX2_CL73_BAM_CTL1, val);

	bnx2_write_phy(bp, MII_BNX2_BLK_ADDR, MII_BNX2_BLK_ADDR_COMBO_IEEEB0);

	return 0;
}

static int
bnx2_init_5708s_phy(struct bnx2 *bp, int reset_phy)
{
	u32 val;

	if (reset_phy)
		bnx2_reset_phy(bp);

	bp->mii_up1 = BCM5708S_UP1;

	bnx2_write_phy(bp, BCM5708S_BLK_ADDR, BCM5708S_BLK_ADDR_DIG3);
	bnx2_write_phy(bp, BCM5708S_DIG_3_0, BCM5708S_DIG_3_0_USE_IEEE);
	bnx2_write_phy(bp, BCM5708S_BLK_ADDR, BCM5708S_BLK_ADDR_DIG);

	bnx2_read_phy(bp, BCM5708S_1000X_CTL1, &val);
	val |= BCM5708S_1000X_CTL1_FIBER_MODE | BCM5708S_1000X_CTL1_AUTODET_EN;
	bnx2_write_phy(bp, BCM5708S_1000X_CTL1, val);

	bnx2_read_phy(bp, BCM5708S_1000X_CTL2, &val);
	val |= BCM5708S_1000X_CTL2_PLLEL_DET_EN;
	bnx2_write_phy(bp, BCM5708S_1000X_CTL2, val);

	if (bp->phy_flags & BNX2_PHY_FLAG_2_5G_CAPABLE) {
		bnx2_read_phy(bp, BCM5708S_UP1, &val);
		val |= BCM5708S_UP1_2G5;
		bnx2_write_phy(bp, BCM5708S_UP1, val);
	}

	if ((CHIP_ID(bp) == CHIP_ID_5708_A0) ||
	    (CHIP_ID(bp) == CHIP_ID_5708_B0) ||
	    (CHIP_ID(bp) == CHIP_ID_5708_B1)) {
		/* increase tx signal amplitude */
		bnx2_write_phy(bp, BCM5708S_BLK_ADDR,
			       BCM5708S_BLK_ADDR_TX_MISC);
		bnx2_read_phy(bp, BCM5708S_TX_ACTL1, &val);
		val &= ~BCM5708S_TX_ACTL1_DRIVER_VCM;
		bnx2_write_phy(bp, BCM5708S_TX_ACTL1, val);
		bnx2_write_phy(bp, BCM5708S_BLK_ADDR, BCM5708S_BLK_ADDR_DIG);
	}

	val = bnx2_shmem_rd(bp, BNX2_PORT_HW_CFG_CONFIG) &
	      BNX2_PORT_HW_CFG_CFG_TXCTL3_MASK;

	if (val) {
		u32 is_backplane;

		is_backplane = bnx2_shmem_rd(bp, BNX2_SHARED_HW_CFG_CONFIG);
		if (is_backplane & BNX2_SHARED_HW_CFG_PHY_BACKPLANE) {
			bnx2_write_phy(bp, BCM5708S_BLK_ADDR,
				       BCM5708S_BLK_ADDR_TX_MISC);
			bnx2_write_phy(bp, BCM5708S_TX_ACTL3, val);
			bnx2_write_phy(bp, BCM5708S_BLK_ADDR,
				       BCM5708S_BLK_ADDR_DIG);
		}
	}
	return 0;
}

static int
bnx2_init_5706s_phy(struct bnx2 *bp, int reset_phy)
{
	if (reset_phy)
		bnx2_reset_phy(bp);

	bp->phy_flags &= ~BNX2_PHY_FLAG_PARALLEL_DETECT;

	if (CHIP_NUM(bp) == CHIP_NUM_5706)
        	REG_WR(bp, BNX2_MISC_GP_HW_CTL0, 0x300);

	if (bp->dev->mtu > 1500) {
		u32 val;

		/* Set extended packet length bit */
		bnx2_write_phy(bp, 0x18, 0x7);
		bnx2_read_phy(bp, 0x18, &val);
		bnx2_write_phy(bp, 0x18, (val & 0xfff8) | 0x4000);

		bnx2_write_phy(bp, 0x1c, 0x6c00);
		bnx2_read_phy(bp, 0x1c, &val);
		bnx2_write_phy(bp, 0x1c, (val & 0x3ff) | 0xec02);
	}
	else {
		u32 val;

		bnx2_write_phy(bp, 0x18, 0x7);
		bnx2_read_phy(bp, 0x18, &val);
		bnx2_write_phy(bp, 0x18, val & ~0x4007);

		bnx2_write_phy(bp, 0x1c, 0x6c00);
		bnx2_read_phy(bp, 0x1c, &val);
		bnx2_write_phy(bp, 0x1c, (val & 0x3fd) | 0xec00);
	}

	return 0;
}

static int
bnx2_init_copper_phy(struct bnx2 *bp, int reset_phy)
{
	u32 val;

	if (reset_phy)
		bnx2_reset_phy(bp);

	if (bp->phy_flags & BNX2_PHY_FLAG_CRC_FIX) {
		bnx2_write_phy(bp, 0x18, 0x0c00);
		bnx2_write_phy(bp, 0x17, 0x000a);
		bnx2_write_phy(bp, 0x15, 0x310b);
		bnx2_write_phy(bp, 0x17, 0x201f);
		bnx2_write_phy(bp, 0x15, 0x9506);
		bnx2_write_phy(bp, 0x17, 0x401f);
		bnx2_write_phy(bp, 0x15, 0x14e2);
		bnx2_write_phy(bp, 0x18, 0x0400);
	}

	if (bp->phy_flags & BNX2_PHY_FLAG_DIS_EARLY_DAC) {
		bnx2_write_phy(bp, MII_BNX2_DSP_ADDRESS,
			       MII_BNX2_DSP_EXPAND_REG | 0x8);
		bnx2_read_phy(bp, MII_BNX2_DSP_RW_PORT, &val);
		val &= ~(1 << 8);
		bnx2_write_phy(bp, MII_BNX2_DSP_RW_PORT, val);
	}

	if (bp->dev->mtu > 1500) {
		/* Set extended packet length bit */
		bnx2_write_phy(bp, 0x18, 0x7);
		bnx2_read_phy(bp, 0x18, &val);
		bnx2_write_phy(bp, 0x18, val | 0x4000);

		bnx2_read_phy(bp, 0x10, &val);
		bnx2_write_phy(bp, 0x10, val | 0x1);
	}
	else {
		bnx2_write_phy(bp, 0x18, 0x7);
		bnx2_read_phy(bp, 0x18, &val);
		bnx2_write_phy(bp, 0x18, val & ~0x4007);

		bnx2_read_phy(bp, 0x10, &val);
		bnx2_write_phy(bp, 0x10, val & ~0x1);
	}

	/* ethernet@wirespeed */
	bnx2_write_phy(bp, 0x18, 0x7007);
	bnx2_read_phy(bp, 0x18, &val);
	bnx2_write_phy(bp, 0x18, val | (1 << 15) | (1 << 4));
	return 0;
}


static int
bnx2_init_phy(struct bnx2 *bp, int reset_phy)
{
	u32 val;
	int rc = 0;

	bp->phy_flags &= ~BNX2_PHY_FLAG_INT_MODE_MASK;
	bp->phy_flags |= BNX2_PHY_FLAG_INT_MODE_LINK_READY;

	bp->mii_bmcr = MII_BMCR;
	bp->mii_bmsr = MII_BMSR;
	bp->mii_bmsr1 = MII_BMSR;
	bp->mii_adv = MII_ADVERTISE;
	bp->mii_lpa = MII_LPA;

        REG_WR(bp, BNX2_EMAC_ATTENTION_ENA, BNX2_EMAC_ATTENTION_ENA_LINK);

	if (bp->phy_flags & BNX2_PHY_FLAG_REMOTE_PHY_CAP)
		goto setup_phy;

	bnx2_read_phy(bp, MII_PHYSID1, &val);
	bp->phy_id = val << 16;
	bnx2_read_phy(bp, MII_PHYSID2, &val);
	bp->phy_id |= val & 0xffff;

	if (bp->phy_flags & BNX2_PHY_FLAG_SERDES) {
		if (CHIP_NUM(bp) == CHIP_NUM_5706)
			rc = bnx2_init_5706s_phy(bp, reset_phy);
		else if (CHIP_NUM(bp) == CHIP_NUM_5708)
			rc = bnx2_init_5708s_phy(bp, reset_phy);
		else if (CHIP_NUM(bp) == CHIP_NUM_5709)
			rc = bnx2_init_5709s_phy(bp, reset_phy);
	}
	else {
		rc = bnx2_init_copper_phy(bp, reset_phy);
	}

setup_phy:
	if (!rc)
		rc = bnx2_setup_phy(bp, bp->phy_port);

	return rc;
}

static int
bnx2_set_mac_loopback(struct bnx2 *bp)
{
	u32 mac_mode;

	mac_mode = REG_RD(bp, BNX2_EMAC_MODE);
	mac_mode &= ~BNX2_EMAC_MODE_PORT;
	mac_mode |= BNX2_EMAC_MODE_MAC_LOOP | BNX2_EMAC_MODE_FORCE_LINK;
	REG_WR(bp, BNX2_EMAC_MODE, mac_mode);
	bp->link_up = 1;
	return 0;
}

static int bnx2_test_link(struct bnx2 *);

static int
bnx2_set_phy_loopback(struct bnx2 *bp)
{
	u32 mac_mode;
	int rc, i;

	spin_lock_bh(&bp->phy_lock);
	rc = bnx2_write_phy(bp, bp->mii_bmcr, BMCR_LOOPBACK | BMCR_FULLDPLX |
			    BMCR_SPEED1000);
	spin_unlock_bh(&bp->phy_lock);
	if (rc)
		return rc;

	for (i = 0; i < 10; i++) {
		if (bnx2_test_link(bp) == 0)
			break;
		msleep(100);
	}

	mac_mode = REG_RD(bp, BNX2_EMAC_MODE);
	mac_mode &= ~(BNX2_EMAC_MODE_PORT | BNX2_EMAC_MODE_HALF_DUPLEX |
		      BNX2_EMAC_MODE_MAC_LOOP | BNX2_EMAC_MODE_FORCE_LINK |
		      BNX2_EMAC_MODE_25G_MODE);

	mac_mode |= BNX2_EMAC_MODE_PORT_GMII;
	REG_WR(bp, BNX2_EMAC_MODE, mac_mode);
	bp->link_up = 1;
	return 0;
}

static int
bnx2_fw_sync(struct bnx2 *bp, u32 msg_data, int ack, int silent)
{
	int i;
	u32 val;

	bp->fw_wr_seq++;
	msg_data |= bp->fw_wr_seq;

	bnx2_shmem_wr(bp, BNX2_DRV_MB, msg_data);

	if (!ack)
		return 0;

	/* wait for an acknowledgement. */
	for (i = 0; i < (BNX2_FW_ACK_TIME_OUT_MS / 10); i++) {
		msleep(10);

		val = bnx2_shmem_rd(bp, BNX2_FW_MB);

		if ((val & BNX2_FW_MSG_ACK) == (msg_data & BNX2_DRV_MSG_SEQ))
			break;
	}
	if ((msg_data & BNX2_DRV_MSG_DATA) == BNX2_DRV_MSG_DATA_WAIT0)
		return 0;

	/* If we timed out, inform the firmware that this is the case. */
	if ((val & BNX2_FW_MSG_ACK) != (msg_data & BNX2_DRV_MSG_SEQ)) {
		if (!silent)
			printk(KERN_ERR PFX "fw sync timeout, reset code = "
					    "%x\n", msg_data);

		msg_data &= ~BNX2_DRV_MSG_CODE;
		msg_data |= BNX2_DRV_MSG_CODE_FW_TIMEOUT;

		bnx2_shmem_wr(bp, BNX2_DRV_MB, msg_data);

		return -EBUSY;
	}

	if ((val & BNX2_FW_MSG_STATUS_MASK) != BNX2_FW_MSG_STATUS_OK)
		return -EIO;

	return 0;
}

static int
bnx2_init_5709_context(struct bnx2 *bp)
{
	int i, ret = 0;
	u32 val;

	val = BNX2_CTX_COMMAND_ENABLED | BNX2_CTX_COMMAND_MEM_INIT | (1 << 12);
	val |= (BCM_PAGE_BITS - 8) << 16;
	REG_WR(bp, BNX2_CTX_COMMAND, val);
	for (i = 0; i < 10; i++) {
		val = REG_RD(bp, BNX2_CTX_COMMAND);
		if (!(val & BNX2_CTX_COMMAND_MEM_INIT))
			break;
		udelay(2);
	}
	if (val & BNX2_CTX_COMMAND_MEM_INIT)
		return -EBUSY;

	for (i = 0; i < bp->ctx_pages; i++) {
		int j;

		if (bp->ctx_blk[i])
			memset(bp->ctx_blk[i], 0, BCM_PAGE_SIZE);
		else
			return -ENOMEM;

		REG_WR(bp, BNX2_CTX_HOST_PAGE_TBL_DATA0,
		       (bp->ctx_blk_mapping[i] & 0xffffffff) |
		       BNX2_CTX_HOST_PAGE_TBL_DATA0_VALID);
		REG_WR(bp, BNX2_CTX_HOST_PAGE_TBL_DATA1,
		       (u64) bp->ctx_blk_mapping[i] >> 32);
		REG_WR(bp, BNX2_CTX_HOST_PAGE_TBL_CTRL, i |
		       BNX2_CTX_HOST_PAGE_TBL_CTRL_WRITE_REQ);
		for (j = 0; j < 10; j++) {

			val = REG_RD(bp, BNX2_CTX_HOST_PAGE_TBL_CTRL);
			if (!(val & BNX2_CTX_HOST_PAGE_TBL_CTRL_WRITE_REQ))
				break;
			udelay(5);
		}
		if (val & BNX2_CTX_HOST_PAGE_TBL_CTRL_WRITE_REQ) {
			ret = -EBUSY;
			break;
		}
	}
	return ret;
}

static void
bnx2_init_context(struct bnx2 *bp)
{
	u32 vcid;

	vcid = 96;
	while (vcid) {
		u32 vcid_addr, pcid_addr, offset;
		int i;

		vcid--;

		if (CHIP_ID(bp) == CHIP_ID_5706_A0) {
			u32 new_vcid;

			vcid_addr = GET_PCID_ADDR(vcid);
			if (vcid & 0x8) {
				new_vcid = 0x60 + (vcid & 0xf0) + (vcid & 0x7);
			}
			else {
				new_vcid = vcid;
			}
			pcid_addr = GET_PCID_ADDR(new_vcid);
		}
		else {
	    		vcid_addr = GET_CID_ADDR(vcid);
			pcid_addr = vcid_addr;
		}

		for (i = 0; i < (CTX_SIZE / PHY_CTX_SIZE); i++) {
			vcid_addr += (i << PHY_CTX_SHIFT);
			pcid_addr += (i << PHY_CTX_SHIFT);

			REG_WR(bp, BNX2_CTX_VIRT_ADDR, vcid_addr);
			REG_WR(bp, BNX2_CTX_PAGE_TBL, pcid_addr);

			/* Zero out the context. */
			for (offset = 0; offset < PHY_CTX_SIZE; offset += 4)
				bnx2_ctx_wr(bp, vcid_addr, offset, 0);
		}
	}
}

static int
bnx2_alloc_bad_rbuf(struct bnx2 *bp)
{
	u16 *good_mbuf;
	u32 good_mbuf_cnt;
	u32 val;

	good_mbuf = kmalloc(512 * sizeof(u16), GFP_KERNEL);
	if (good_mbuf == NULL) {
		printk(KERN_ERR PFX "Failed to allocate memory in "
				    "bnx2_alloc_bad_rbuf\n");
		return -ENOMEM;
	}

	REG_WR(bp, BNX2_MISC_ENABLE_SET_BITS,
		BNX2_MISC_ENABLE_SET_BITS_RX_MBUF_ENABLE);

	good_mbuf_cnt = 0;

	/* Allocate a bunch of mbufs and save the good ones in an array. */
	val = bnx2_reg_rd_ind(bp, BNX2_RBUF_STATUS1);
	while (val & BNX2_RBUF_STATUS1_FREE_COUNT) {
		bnx2_reg_wr_ind(bp, BNX2_RBUF_COMMAND,
				BNX2_RBUF_COMMAND_ALLOC_REQ);

		val = bnx2_reg_rd_ind(bp, BNX2_RBUF_FW_BUF_ALLOC);

		val &= BNX2_RBUF_FW_BUF_ALLOC_VALUE;

		/* The addresses with Bit 9 set are bad memory blocks. */
		if (!(val & (1 << 9))) {
			good_mbuf[good_mbuf_cnt] = (u16) val;
			good_mbuf_cnt++;
		}

		val = bnx2_reg_rd_ind(bp, BNX2_RBUF_STATUS1);
	}

	/* Free the good ones back to the mbuf pool thus discarding
	 * all the bad ones. */
	while (good_mbuf_cnt) {
		good_mbuf_cnt--;

		val = good_mbuf[good_mbuf_cnt];
		val = (val << 9) | val | 1;

		bnx2_reg_wr_ind(bp, BNX2_RBUF_FW_BUF_FREE, val);
	}
	kfree(good_mbuf);
	return 0;
}

static void
bnx2_set_mac_addr(struct bnx2 *bp, u8 *mac_addr, u32 pos)
{
	u32 val;

	val = (mac_addr[0] << 8) | mac_addr[1];

	REG_WR(bp, BNX2_EMAC_MAC_MATCH0 + (pos * 8), val);

	val = (mac_addr[2] << 24) | (mac_addr[3] << 16) |
		(mac_addr[4] << 8) | mac_addr[5];

	REG_WR(bp, BNX2_EMAC_MAC_MATCH1 + (pos * 8), val);
}

static inline int
bnx2_alloc_rx_page(struct bnx2 *bp, struct bnx2_rx_ring_info *rxr, u16 index)
{
	dma_addr_t mapping;
	struct sw_pg *rx_pg = &rxr->rx_pg_ring[index];
	struct rx_bd *rxbd =
		&rxr->rx_pg_desc_ring[RX_RING(index)][RX_IDX(index)];
	struct page *page = netdev_alloc_page(bp->dev);

	if (!page)
		return -ENOMEM;
	mapping = pci_map_page(bp->pdev, page, 0, PAGE_SIZE,
			       PCI_DMA_FROMDEVICE);
	if (pci_dma_mapping_error(bp->pdev, mapping)) {
		__free_page(page);
		return -EIO;
	}

	rx_pg->page = page;
	pci_unmap_addr_set(rx_pg, mapping, mapping);
	rxbd->rx_bd_haddr_hi = (u64) mapping >> 32;
	rxbd->rx_bd_haddr_lo = (u64) mapping & 0xffffffff;
	return 0;
}

static void
bnx2_free_rx_page(struct bnx2 *bp, struct bnx2_rx_ring_info *rxr, u16 index)
{
	struct sw_pg *rx_pg = &rxr->rx_pg_ring[index];
	struct page *page = rx_pg->page;

	if (!page)
		return;

	pci_unmap_page(bp->pdev, pci_unmap_addr(rx_pg, mapping), PAGE_SIZE,
		       PCI_DMA_FROMDEVICE);

	netdev_free_page(bp->dev, page);
	rx_pg->page = NULL;
}

static inline int
bnx2_alloc_rx_skb(struct bnx2 *bp, struct bnx2_rx_ring_info *rxr, u16 index)
{
	struct sk_buff *skb;
	struct sw_bd *rx_buf = &rxr->rx_buf_ring[index];
	dma_addr_t mapping;
	struct rx_bd *rxbd = &rxr->rx_desc_ring[RX_RING(index)][RX_IDX(index)];
	unsigned long align;

	skb = netdev_alloc_skb(bp->dev, bp->rx_buf_size);
	if (skb == NULL) {
		return -ENOMEM;
	}

	if (unlikely((align = (unsigned long) skb->data & (BNX2_RX_ALIGN - 1))))
		skb_reserve(skb, BNX2_RX_ALIGN - align);

	mapping = pci_map_single(bp->pdev, skb->data, bp->rx_buf_use_size,
		PCI_DMA_FROMDEVICE);
	if (pci_dma_mapping_error(bp->pdev, mapping)) {
		dev_kfree_skb(skb);
		return -EIO;
	}

	rx_buf->skb = skb;
	pci_unmap_addr_set(rx_buf, mapping, mapping);

	rxbd->rx_bd_haddr_hi = (u64) mapping >> 32;
	rxbd->rx_bd_haddr_lo = (u64) mapping & 0xffffffff;

	rxr->rx_prod_bseq += bp->rx_buf_use_size;

	return 0;
}

static int
bnx2_phy_event_is_set(struct bnx2 *bp, struct bnx2_napi *bnapi, u32 event)
{
	struct status_block *sblk = bnapi->status_blk.msi;
	u32 new_link_state, old_link_state;
	int is_set = 1;

	new_link_state = sblk->status_attn_bits & event;
	old_link_state = sblk->status_attn_bits_ack & event;
	if (new_link_state != old_link_state) {
		if (new_link_state)
			REG_WR(bp, BNX2_PCICFG_STATUS_BIT_SET_CMD, event);
		else
			REG_WR(bp, BNX2_PCICFG_STATUS_BIT_CLEAR_CMD, event);
	} else
		is_set = 0;

	return is_set;
}

static void
bnx2_phy_int(struct bnx2 *bp, struct bnx2_napi *bnapi)
{
	spin_lock(&bp->phy_lock);

	if (bnx2_phy_event_is_set(bp, bnapi, STATUS_ATTN_BITS_LINK_STATE))
		bnx2_set_link(bp);
	if (bnx2_phy_event_is_set(bp, bnapi, STATUS_ATTN_BITS_TIMER_ABORT))
		bnx2_set_remote_link(bp);

	spin_unlock(&bp->phy_lock);

}

static inline u16
bnx2_get_hw_tx_cons(struct bnx2_napi *bnapi)
{
	u16 cons;

	/* Tell compiler that status block fields can change. */
	barrier();
	cons = *bnapi->hw_tx_cons_ptr;
	if (unlikely((cons & MAX_TX_DESC_CNT) == MAX_TX_DESC_CNT))
		cons++;
	return cons;
}

static int
bnx2_tx_int(struct bnx2 *bp, struct bnx2_napi *bnapi, int budget)
{
	struct bnx2_tx_ring_info *txr = &bnapi->tx_ring;
	u16 hw_cons, sw_cons, sw_ring_cons;
	int tx_pkt = 0, index;
	struct netdev_queue *txq;

	index = (bnapi - bp->bnx2_napi);
	txq = netdev_get_tx_queue(bp->dev, index);

	hw_cons = bnx2_get_hw_tx_cons(bnapi);
	sw_cons = txr->tx_cons;

	while (sw_cons != hw_cons) {
		struct sw_tx_bd *tx_buf;
		struct sk_buff *skb;
		int i, last;

		sw_ring_cons = TX_RING_IDX(sw_cons);

		tx_buf = &txr->tx_buf_ring[sw_ring_cons];
		skb = tx_buf->skb;

		/* partial BD completions possible with TSO packets */
		if (skb_is_gso(skb)) {
			u16 last_idx, last_ring_idx;

			last_idx = sw_cons +
				skb_shinfo(skb)->nr_frags + 1;
			last_ring_idx = sw_ring_cons +
				skb_shinfo(skb)->nr_frags + 1;
			if (unlikely(last_ring_idx >= MAX_TX_DESC_CNT)) {
				last_idx++;
			}
			if (((s16) ((s16) last_idx - (s16) hw_cons)) > 0) {
				break;
			}
		}

		skb_dma_unmap(&bp->pdev->dev, skb, DMA_TO_DEVICE);

		tx_buf->skb = NULL;
		last = skb_shinfo(skb)->nr_frags;

		for (i = 0; i < last; i++) {
			sw_cons = NEXT_TX_BD(sw_cons);
		}

		sw_cons = NEXT_TX_BD(sw_cons);

		dev_kfree_skb(skb);
		tx_pkt++;
		if (tx_pkt == budget)
			break;

		hw_cons = bnx2_get_hw_tx_cons(bnapi);
	}

	txr->hw_tx_cons = hw_cons;
	txr->tx_cons = sw_cons;

	/* Need to make the tx_cons update visible to bnx2_start_xmit()
	 * before checking for netif_tx_queue_stopped().  Without the
	 * memory barrier, there is a small possibility that bnx2_start_xmit()
	 * will miss it and cause the queue to be stopped forever.
	 */
	smp_mb();

	if (unlikely(netif_tx_queue_stopped(txq)) &&
		     (bnx2_tx_avail(bp, txr) > bp->tx_wake_thresh)) {
		__netif_tx_lock(txq, smp_processor_id());
		if ((netif_tx_queue_stopped(txq)) &&
		    (bnx2_tx_avail(bp, txr) > bp->tx_wake_thresh))
			netif_tx_wake_queue(txq);
		__netif_tx_unlock(txq);
	}

	return tx_pkt;
}

static void
bnx2_reuse_rx_skb_pages(struct bnx2 *bp, struct bnx2_rx_ring_info *rxr,
			struct sk_buff *skb, int count)
{
	struct sw_pg *cons_rx_pg, *prod_rx_pg;
	struct rx_bd *cons_bd, *prod_bd;
	int i;
	u16 hw_prod, prod;
	u16 cons = rxr->rx_pg_cons;

	cons_rx_pg = &rxr->rx_pg_ring[cons];

	/* The caller was unable to allocate a new page to replace the
	 * last one in the frags array, so we need to recycle that page
	 * and then free the skb.
	 */
	if (skb) {
		struct page *page;
		struct skb_shared_info *shinfo;

		shinfo = skb_shinfo(skb);
		shinfo->nr_frags--;
		page = shinfo->frags[shinfo->nr_frags].page;
		shinfo->frags[shinfo->nr_frags].page = NULL;

		cons_rx_pg->page = page;
		dev_kfree_skb(skb);
	}

	hw_prod = rxr->rx_pg_prod;

	for (i = 0; i < count; i++) {
		prod = RX_PG_RING_IDX(hw_prod);

		prod_rx_pg = &rxr->rx_pg_ring[prod];
		cons_rx_pg = &rxr->rx_pg_ring[cons];
		cons_bd = &rxr->rx_pg_desc_ring[RX_RING(cons)][RX_IDX(cons)];
		prod_bd = &rxr->rx_pg_desc_ring[RX_RING(prod)][RX_IDX(prod)];

		if (prod != cons) {
			prod_rx_pg->page = cons_rx_pg->page;
			cons_rx_pg->page = NULL;
			pci_unmap_addr_set(prod_rx_pg, mapping,
				pci_unmap_addr(cons_rx_pg, mapping));

			prod_bd->rx_bd_haddr_hi = cons_bd->rx_bd_haddr_hi;
			prod_bd->rx_bd_haddr_lo = cons_bd->rx_bd_haddr_lo;

		}
		cons = RX_PG_RING_IDX(NEXT_RX_BD(cons));
		hw_prod = NEXT_RX_BD(hw_prod);
	}
	rxr->rx_pg_prod = hw_prod;
	rxr->rx_pg_cons = cons;
}

static inline void
bnx2_reuse_rx_skb(struct bnx2 *bp, struct bnx2_rx_ring_info *rxr,
		  struct sk_buff *skb, u16 cons, u16 prod)
{
	struct sw_bd *cons_rx_buf, *prod_rx_buf;
	struct rx_bd *cons_bd, *prod_bd;

	cons_rx_buf = &rxr->rx_buf_ring[cons];
	prod_rx_buf = &rxr->rx_buf_ring[prod];

	pci_dma_sync_single_for_device(bp->pdev,
		pci_unmap_addr(cons_rx_buf, mapping),
		BNX2_RX_OFFSET + BNX2_RX_COPY_THRESH, PCI_DMA_FROMDEVICE);

	rxr->rx_prod_bseq += bp->rx_buf_use_size;

	prod_rx_buf->skb = skb;

	if (cons == prod)
		return;

	pci_unmap_addr_set(prod_rx_buf, mapping,
			pci_unmap_addr(cons_rx_buf, mapping));

	cons_bd = &rxr->rx_desc_ring[RX_RING(cons)][RX_IDX(cons)];
	prod_bd = &rxr->rx_desc_ring[RX_RING(prod)][RX_IDX(prod)];
	prod_bd->rx_bd_haddr_hi = cons_bd->rx_bd_haddr_hi;
	prod_bd->rx_bd_haddr_lo = cons_bd->rx_bd_haddr_lo;
}

static int
bnx2_rx_skb(struct bnx2 *bp, struct bnx2_rx_ring_info *rxr, struct sk_buff *skb,
	    unsigned int len, unsigned int hdr_len, dma_addr_t dma_addr,
	    u32 ring_idx)
{
	int err;
	u16 prod = ring_idx & 0xffff;

	err = bnx2_alloc_rx_skb(bp, rxr, prod);
	if (unlikely(err)) {
		bnx2_reuse_rx_skb(bp, rxr, skb, (u16) (ring_idx >> 16), prod);
		if (hdr_len) {
			unsigned int raw_len = len + 4;
			int pages = PAGE_ALIGN(raw_len - hdr_len) >> PAGE_SHIFT;

			bnx2_reuse_rx_skb_pages(bp, rxr, NULL, pages);
		}
		return err;
	}

	skb_reserve(skb, BNX2_RX_OFFSET);
	pci_unmap_single(bp->pdev, dma_addr, bp->rx_buf_use_size,
			 PCI_DMA_FROMDEVICE);

	if (hdr_len == 0) {
		skb_put(skb, len);
		return 0;
	} else {
		unsigned int i, frag_len, frag_size, pages;
		struct sw_pg *rx_pg;
		u16 pg_cons = rxr->rx_pg_cons;
		u16 pg_prod = rxr->rx_pg_prod;

		frag_size = len + 4 - hdr_len;
		pages = PAGE_ALIGN(frag_size) >> PAGE_SHIFT;
		skb_put(skb, hdr_len);

		for (i = 0; i < pages; i++) {
			dma_addr_t mapping_old;

			frag_len = min(frag_size, (unsigned int) PAGE_SIZE);
			if (unlikely(frag_len <= 4)) {
				unsigned int tail = 4 - frag_len;

				rxr->rx_pg_cons = pg_cons;
				rxr->rx_pg_prod = pg_prod;
				bnx2_reuse_rx_skb_pages(bp, rxr, NULL,
							pages - i);
				skb->len -= tail;
				if (i == 0) {
					skb->tail -= tail;
				} else {
					skb_frag_t *frag =
						&skb_shinfo(skb)->frags[i - 1];
					frag->size -= tail;
					skb->data_len -= tail;
					skb->truesize -= tail;
				}
				return 0;
			}
			rx_pg = &rxr->rx_pg_ring[pg_cons];

			/* Don't unmap yet.  If we're unable to allocate a new
			 * page, we need to recycle the page and the DMA addr.
			 */
			mapping_old = pci_unmap_addr(rx_pg, mapping);
			if (i == pages - 1)
				frag_len -= 4;

			skb_fill_page_desc(skb, i, rx_pg->page, 0, frag_len);
			rx_pg->page = NULL;

			err = bnx2_alloc_rx_page(bp, rxr,
						 RX_PG_RING_IDX(pg_prod));
			if (unlikely(err)) {
				rxr->rx_pg_cons = pg_cons;
				rxr->rx_pg_prod = pg_prod;
				bnx2_reuse_rx_skb_pages(bp, rxr, skb,
							pages - i);
				return err;
			}

			pci_unmap_page(bp->pdev, mapping_old,
				       PAGE_SIZE, PCI_DMA_FROMDEVICE);

			frag_size -= frag_len;
			skb_add_rx_frag(skb, i, rx_pg->page, 0, frag_len);

			pg_prod = NEXT_RX_BD(pg_prod);
			pg_cons = RX_PG_RING_IDX(NEXT_RX_BD(pg_cons));
		}
		rxr->rx_pg_prod = pg_prod;
		rxr->rx_pg_cons = pg_cons;
	}
	return 0;
}

static inline u16
bnx2_get_hw_rx_cons(struct bnx2_napi *bnapi)
{
	u16 cons;

	/* Tell compiler that status block fields can change. */
	barrier();
	cons = *bnapi->hw_rx_cons_ptr;
	if (unlikely((cons & MAX_RX_DESC_CNT) == MAX_RX_DESC_CNT))
		cons++;
	return cons;
}

static int
bnx2_rx_int(struct bnx2 *bp, struct bnx2_napi *bnapi, int budget)
{
	struct bnx2_rx_ring_info *rxr = &bnapi->rx_ring;
	u16 hw_cons, sw_cons, sw_ring_cons, sw_prod, sw_ring_prod;
	struct l2_fhdr *rx_hdr;
	int rx_pkt = 0, pg_ring_used = 0;

	hw_cons = bnx2_get_hw_rx_cons(bnapi);
	sw_cons = rxr->rx_cons;
	sw_prod = rxr->rx_prod;

	/* Memory barrier necessary as speculative reads of the rx
	 * buffer can be ahead of the index in the status block
	 */
	rmb();
	while (sw_cons != hw_cons) {
		unsigned int len, hdr_len;
		u32 status;
		struct sw_bd *rx_buf;
		struct sk_buff *skb;
		dma_addr_t dma_addr;
		u16 vtag = 0;
		int hw_vlan __maybe_unused = 0;

		sw_ring_cons = RX_RING_IDX(sw_cons);
		sw_ring_prod = RX_RING_IDX(sw_prod);

		rx_buf = &rxr->rx_buf_ring[sw_ring_cons];
		skb = rx_buf->skb;

		rx_buf->skb = NULL;

		dma_addr = pci_unmap_addr(rx_buf, mapping);

		pci_dma_sync_single_for_cpu(bp->pdev, dma_addr,
			BNX2_RX_OFFSET + BNX2_RX_COPY_THRESH,
			PCI_DMA_FROMDEVICE);

		rx_hdr = (struct l2_fhdr *) skb->data;
		len = rx_hdr->l2_fhdr_pkt_len;

		if ((status = rx_hdr->l2_fhdr_status) &
			(L2_FHDR_ERRORS_BAD_CRC |
			L2_FHDR_ERRORS_PHY_DECODE |
			L2_FHDR_ERRORS_ALIGNMENT |
			L2_FHDR_ERRORS_TOO_SHORT |
			L2_FHDR_ERRORS_GIANT_FRAME)) {

			bnx2_reuse_rx_skb(bp, rxr, skb, sw_ring_cons,
					  sw_ring_prod);
			goto next_rx;
		}
		hdr_len = 0;
		if (status & L2_FHDR_STATUS_SPLIT) {
			hdr_len = rx_hdr->l2_fhdr_ip_xsum;
			pg_ring_used = 1;
		} else if (len > bp->rx_jumbo_thresh) {
			hdr_len = bp->rx_jumbo_thresh;
			pg_ring_used = 1;
		}

		len -= 4;

		if (len <= bp->rx_copy_thresh) {
			struct sk_buff *new_skb;

			new_skb = netdev_alloc_skb(bp->dev, len + 6);
			if (new_skb == NULL) {
				bnx2_reuse_rx_skb(bp, rxr, skb, sw_ring_cons,
						  sw_ring_prod);
				goto next_rx;
			}

			/* aligned copy */
			skb_copy_from_linear_data_offset(skb,
							 BNX2_RX_OFFSET - 6,
				      new_skb->data, len + 6);
			skb_reserve(new_skb, 6);
			skb_put(new_skb, len);

			bnx2_reuse_rx_skb(bp, rxr, skb,
				sw_ring_cons, sw_ring_prod);

			skb = new_skb;
		} else if (unlikely(bnx2_rx_skb(bp, rxr, skb, len, hdr_len,
			   dma_addr, (sw_ring_cons << 16) | sw_ring_prod)))
			goto next_rx;

		if ((status & L2_FHDR_STATUS_L2_VLAN_TAG) &&
		    !(bp->rx_mode & BNX2_EMAC_RX_MODE_KEEP_VLAN_TAG)) {
			vtag = rx_hdr->l2_fhdr_vlan_tag;
#ifdef BCM_VLAN
			if (bp->vlgrp)
				hw_vlan = 1;
			else
#endif
			{
				struct vlan_ethhdr *ve = (struct vlan_ethhdr *)
					__skb_push(skb, 4);

				memmove(ve, skb->data + 4, ETH_ALEN * 2);
				ve->h_vlan_proto = htons(ETH_P_8021Q);
				ve->h_vlan_TCI = htons(vtag);
				len += 4;
			}
		}

		skb->protocol = eth_type_trans(skb, bp->dev);

		if ((len > (bp->dev->mtu + ETH_HLEN)) &&
			(ntohs(skb->protocol) != 0x8100)) {

			dev_kfree_skb(skb);
			goto next_rx;

		}

		skb->ip_summed = CHECKSUM_NONE;
		if (bp->rx_csum &&
			(status & (L2_FHDR_STATUS_TCP_SEGMENT |
			L2_FHDR_STATUS_UDP_DATAGRAM))) {

			if (likely((status & (L2_FHDR_ERRORS_TCP_XSUM |
					      L2_FHDR_ERRORS_UDP_XSUM)) == 0))
				skb->ip_summed = CHECKSUM_UNNECESSARY;
		}

#ifdef BCM_VLAN
		if (hw_vlan)
			vlan_hwaccel_receive_skb(skb, bp->vlgrp, vtag);
		else
#endif
			netif_receive_skb(skb);

		rx_pkt++;

next_rx:
		sw_cons = NEXT_RX_BD(sw_cons);
		sw_prod = NEXT_RX_BD(sw_prod);

		if ((rx_pkt == budget))
			break;

		/* Refresh hw_cons to see if there is new work */
		if (sw_cons == hw_cons) {
			hw_cons = bnx2_get_hw_rx_cons(bnapi);
			rmb();
		}
	}
	rxr->rx_cons = sw_cons;
	rxr->rx_prod = sw_prod;

	if (pg_ring_used)
		REG_WR16(bp, rxr->rx_pg_bidx_addr, rxr->rx_pg_prod);

	REG_WR16(bp, rxr->rx_bidx_addr, sw_prod);

	REG_WR(bp, rxr->rx_bseq_addr, rxr->rx_prod_bseq);

	mmiowb();

	return rx_pkt;

}

/* MSI ISR - The only difference between this and the INTx ISR
 * is that the MSI interrupt is always serviced.
 */
static irqreturn_t
bnx2_msi(int irq, void *dev_instance)
{
	struct bnx2_napi *bnapi = dev_instance;
	struct bnx2 *bp = bnapi->bp;

	prefetch(bnapi->status_blk.msi);
	REG_WR(bp, BNX2_PCICFG_INT_ACK_CMD,
		BNX2_PCICFG_INT_ACK_CMD_USE_INT_HC_PARAM |
		BNX2_PCICFG_INT_ACK_CMD_MASK_INT);

	/* Return here if interrupt is disabled. */
	if (unlikely(atomic_read(&bp->intr_sem) != 0))
		return IRQ_HANDLED;

	netif_rx_schedule(&bnapi->napi);

	return IRQ_HANDLED;
}

static irqreturn_t
bnx2_msi_1shot(int irq, void *dev_instance)
{
	struct bnx2_napi *bnapi = dev_instance;
	struct bnx2 *bp = bnapi->bp;

	prefetch(bnapi->status_blk.msi);

	/* Return here if interrupt is disabled. */
	if (unlikely(atomic_read(&bp->intr_sem) != 0))
		return IRQ_HANDLED;

	netif_rx_schedule(&bnapi->napi);

	return IRQ_HANDLED;
}

static irqreturn_t
bnx2_interrupt(int irq, void *dev_instance)
{
	struct bnx2_napi *bnapi = dev_instance;
	struct bnx2 *bp = bnapi->bp;
	struct status_block *sblk = bnapi->status_blk.msi;

	/* When using INTx, it is possible for the interrupt to arrive
	 * at the CPU before the status block posted prior to the
	 * interrupt. Reading a register will flush the status block.
	 * When using MSI, the MSI message will always complete after
	 * the status block write.
	 */
	if ((sblk->status_idx == bnapi->last_status_idx) &&
	    (REG_RD(bp, BNX2_PCICFG_MISC_STATUS) &
	     BNX2_PCICFG_MISC_STATUS_INTA_VALUE))
		return IRQ_NONE;

	REG_WR(bp, BNX2_PCICFG_INT_ACK_CMD,
		BNX2_PCICFG_INT_ACK_CMD_USE_INT_HC_PARAM |
		BNX2_PCICFG_INT_ACK_CMD_MASK_INT);

	/* Read back to deassert IRQ immediately to avoid too many
	 * spurious interrupts.
	 */
	REG_RD(bp, BNX2_PCICFG_INT_ACK_CMD);

	/* Return here if interrupt is shared and is disabled. */
	if (unlikely(atomic_read(&bp->intr_sem) != 0))
		return IRQ_HANDLED;

	if (netif_rx_schedule_prep(&bnapi->napi)) {
		bnapi->last_status_idx = sblk->status_idx;
		__netif_rx_schedule(&bnapi->napi);
	}

	return IRQ_HANDLED;
}

static inline int
bnx2_has_fast_work(struct bnx2_napi *bnapi)
{
	struct bnx2_tx_ring_info *txr = &bnapi->tx_ring;
	struct bnx2_rx_ring_info *rxr = &bnapi->rx_ring;

	if ((bnx2_get_hw_rx_cons(bnapi) != rxr->rx_cons) ||
	    (bnx2_get_hw_tx_cons(bnapi) != txr->hw_tx_cons))
		return 1;
	return 0;
}

#define STATUS_ATTN_EVENTS	(STATUS_ATTN_BITS_LINK_STATE | \
				 STATUS_ATTN_BITS_TIMER_ABORT)

static inline int
bnx2_has_work(struct bnx2_napi *bnapi)
{
	struct status_block *sblk = bnapi->status_blk.msi;

	if (bnx2_has_fast_work(bnapi))
		return 1;

	if ((sblk->status_attn_bits & STATUS_ATTN_EVENTS) !=
	    (sblk->status_attn_bits_ack & STATUS_ATTN_EVENTS))
		return 1;

	return 0;
}

static void
bnx2_chk_missed_msi(struct bnx2 *bp)
{
	struct bnx2_napi *bnapi = &bp->bnx2_napi[0];
	u32 msi_ctrl;

	if (bnx2_has_work(bnapi)) {
		msi_ctrl = REG_RD(bp, BNX2_PCICFG_MSI_CONTROL);
		if (!(msi_ctrl & BNX2_PCICFG_MSI_CONTROL_ENABLE))
			return;

		if (bnapi->last_status_idx == bp->idle_chk_status_idx) {
			REG_WR(bp, BNX2_PCICFG_MSI_CONTROL, msi_ctrl &
			       ~BNX2_PCICFG_MSI_CONTROL_ENABLE);
			REG_WR(bp, BNX2_PCICFG_MSI_CONTROL, msi_ctrl);
			bnx2_msi(bp->irq_tbl[0].vector, bnapi);
		}
	}

	bp->idle_chk_status_idx = bnapi->last_status_idx;
}

static void bnx2_poll_link(struct bnx2 *bp, struct bnx2_napi *bnapi)
{
	struct status_block *sblk = bnapi->status_blk.msi;
	u32 status_attn_bits = sblk->status_attn_bits;
	u32 status_attn_bits_ack = sblk->status_attn_bits_ack;

	if ((status_attn_bits & STATUS_ATTN_EVENTS) !=
	    (status_attn_bits_ack & STATUS_ATTN_EVENTS)) {

		bnx2_phy_int(bp, bnapi);

		/* This is needed to take care of transient status
		 * during link changes.
		 */
		REG_WR(bp, BNX2_HC_COMMAND,
		       bp->hc_cmd | BNX2_HC_COMMAND_COAL_NOW_WO_INT);
		REG_RD(bp, BNX2_HC_COMMAND);
	}
}

static int bnx2_poll_work(struct bnx2 *bp, struct bnx2_napi *bnapi,
			  int work_done, int budget)
{
	struct bnx2_tx_ring_info *txr = &bnapi->tx_ring;
	struct bnx2_rx_ring_info *rxr = &bnapi->rx_ring;

	if (bnx2_get_hw_tx_cons(bnapi) != txr->hw_tx_cons)
		bnx2_tx_int(bp, bnapi, 0);

	if (bnx2_get_hw_rx_cons(bnapi) != rxr->rx_cons)
		work_done += bnx2_rx_int(bp, bnapi, budget - work_done);

	return work_done;
}

static int bnx2_poll_msix(struct napi_struct *napi, int budget)
{
	struct bnx2_napi *bnapi = container_of(napi, struct bnx2_napi, napi);
	struct bnx2 *bp = bnapi->bp;
	int work_done = 0;
	struct status_block_msix *sblk = bnapi->status_blk.msix;

	while (1) {
		work_done = bnx2_poll_work(bp, bnapi, work_done, budget);
		if (unlikely(work_done >= budget))
			break;

		bnapi->last_status_idx = sblk->status_idx;
		/* status idx must be read before checking for more work. */
		rmb();
		if (likely(!bnx2_has_fast_work(bnapi))) {

			netif_rx_complete(napi);
			REG_WR(bp, BNX2_PCICFG_INT_ACK_CMD, bnapi->int_num |
			       BNX2_PCICFG_INT_ACK_CMD_INDEX_VALID |
			       bnapi->last_status_idx);
			break;
		}
	}
	return work_done;
}

static int bnx2_poll(struct napi_struct *napi, int budget)
{
	struct bnx2_napi *bnapi = container_of(napi, struct bnx2_napi, napi);
	struct bnx2 *bp = bnapi->bp;
	int work_done = 0;
	struct status_block *sblk = bnapi->status_blk.msi;

	while (1) {
		bnx2_poll_link(bp, bnapi);

		work_done = bnx2_poll_work(bp, bnapi, work_done, budget);

		/* bnapi->last_status_idx is used below to tell the hw how
		 * much work has been processed, so we must read it before
		 * checking for more work.
		 */
		bnapi->last_status_idx = sblk->status_idx;

		if (unlikely(work_done >= budget))
			break;

		rmb();
		if (likely(!bnx2_has_work(bnapi))) {
			netif_rx_complete(napi);
			if (likely(bp->flags & BNX2_FLAG_USING_MSI_OR_MSIX)) {
				REG_WR(bp, BNX2_PCICFG_INT_ACK_CMD,
				       BNX2_PCICFG_INT_ACK_CMD_INDEX_VALID |
				       bnapi->last_status_idx);
				break;
			}
			REG_WR(bp, BNX2_PCICFG_INT_ACK_CMD,
			       BNX2_PCICFG_INT_ACK_CMD_INDEX_VALID |
			       BNX2_PCICFG_INT_ACK_CMD_MASK_INT |
			       bnapi->last_status_idx);

			REG_WR(bp, BNX2_PCICFG_INT_ACK_CMD,
			       BNX2_PCICFG_INT_ACK_CMD_INDEX_VALID |
			       bnapi->last_status_idx);
			break;
		}
	}

	return work_done;
}

/* Called with rtnl_lock from vlan functions and also netif_tx_lock
 * from set_multicast.
 */
static void
bnx2_set_rx_mode(struct net_device *dev)
{
	struct bnx2 *bp = netdev_priv(dev);
	u32 rx_mode, sort_mode;
	struct dev_addr_list *uc_ptr;
	int i;

	if (!netif_running(dev))
		return;

	spin_lock_bh(&bp->phy_lock);

	rx_mode = bp->rx_mode & ~(BNX2_EMAC_RX_MODE_PROMISCUOUS |
				  BNX2_EMAC_RX_MODE_KEEP_VLAN_TAG);
	sort_mode = 1 | BNX2_RPM_SORT_USER0_BC_EN;
#ifdef BCM_VLAN
	if (!bp->vlgrp && (bp->flags & BNX2_FLAG_CAN_KEEP_VLAN))
		rx_mode |= BNX2_EMAC_RX_MODE_KEEP_VLAN_TAG;
#else
	if (bp->flags & BNX2_FLAG_CAN_KEEP_VLAN)
		rx_mode |= BNX2_EMAC_RX_MODE_KEEP_VLAN_TAG;
#endif
	if (dev->flags & IFF_PROMISC) {
		/* Promiscuous mode. */
		rx_mode |= BNX2_EMAC_RX_MODE_PROMISCUOUS;
		sort_mode |= BNX2_RPM_SORT_USER0_PROM_EN |
			     BNX2_RPM_SORT_USER0_PROM_VLAN;
	}
	else if (dev->flags & IFF_ALLMULTI) {
		for (i = 0; i < NUM_MC_HASH_REGISTERS; i++) {
			REG_WR(bp, BNX2_EMAC_MULTICAST_HASH0 + (i * 4),
			       0xffffffff);
        	}
		sort_mode |= BNX2_RPM_SORT_USER0_MC_EN;
	}
	else {
		/* Accept one or more multicast(s). */
		struct dev_mc_list *mclist;
		u32 mc_filter[NUM_MC_HASH_REGISTERS];
		u32 regidx;
		u32 bit;
		u32 crc;

		memset(mc_filter, 0, 4 * NUM_MC_HASH_REGISTERS);

		for (i = 0, mclist = dev->mc_list; mclist && i < dev->mc_count;
		     i++, mclist = mclist->next) {

			crc = ether_crc_le(ETH_ALEN, mclist->dmi_addr);
			bit = crc & 0xff;
			regidx = (bit & 0xe0) >> 5;
			bit &= 0x1f;
			mc_filter[regidx] |= (1 << bit);
		}

		for (i = 0; i < NUM_MC_HASH_REGISTERS; i++) {
			REG_WR(bp, BNX2_EMAC_MULTICAST_HASH0 + (i * 4),
			       mc_filter[i]);
		}

		sort_mode |= BNX2_RPM_SORT_USER0_MC_HSH_EN;
	}

	uc_ptr = NULL;
	if (dev->uc_count > BNX2_MAX_UNICAST_ADDRESSES) {
		rx_mode |= BNX2_EMAC_RX_MODE_PROMISCUOUS;
		sort_mode |= BNX2_RPM_SORT_USER0_PROM_EN |
			     BNX2_RPM_SORT_USER0_PROM_VLAN;
	} else if (!(dev->flags & IFF_PROMISC)) {
		uc_ptr = dev->uc_list;

		/* Add all entries into to the match filter list */
		for (i = 0; i < dev->uc_count; i++) {
			bnx2_set_mac_addr(bp, uc_ptr->da_addr,
					  i + BNX2_START_UNICAST_ADDRESS_INDEX);
			sort_mode |= (1 <<
				      (i + BNX2_START_UNICAST_ADDRESS_INDEX));
			uc_ptr = uc_ptr->next;
		}

	}

	if (rx_mode != bp->rx_mode) {
		bp->rx_mode = rx_mode;
		REG_WR(bp, BNX2_EMAC_RX_MODE, rx_mode);
	}

	REG_WR(bp, BNX2_RPM_SORT_USER0, 0x0);
	REG_WR(bp, BNX2_RPM_SORT_USER0, sort_mode);
	REG_WR(bp, BNX2_RPM_SORT_USER0, sort_mode | BNX2_RPM_SORT_USER0_ENA);

	spin_unlock_bh(&bp->phy_lock);
}

static void
load_rv2p_fw(struct bnx2 *bp, __le32 *rv2p_code, u32 rv2p_code_len,
	u32 rv2p_proc)
{
	int i;
	u32 val;

	if (rv2p_proc == RV2P_PROC2 && CHIP_NUM(bp) == CHIP_NUM_5709) {
		val = le32_to_cpu(rv2p_code[XI_RV2P_PROC2_MAX_BD_PAGE_LOC]);
		val &= ~XI_RV2P_PROC2_BD_PAGE_SIZE_MSK;
		val |= XI_RV2P_PROC2_BD_PAGE_SIZE;
		rv2p_code[XI_RV2P_PROC2_MAX_BD_PAGE_LOC] = cpu_to_le32(val);
	}

	for (i = 0; i < rv2p_code_len; i += 8) {
		REG_WR(bp, BNX2_RV2P_INSTR_HIGH, le32_to_cpu(*rv2p_code));
		rv2p_code++;
		REG_WR(bp, BNX2_RV2P_INSTR_LOW, le32_to_cpu(*rv2p_code));
		rv2p_code++;

		if (rv2p_proc == RV2P_PROC1) {
			val = (i / 8) | BNX2_RV2P_PROC1_ADDR_CMD_RDWR;
			REG_WR(bp, BNX2_RV2P_PROC1_ADDR_CMD, val);
		}
		else {
			val = (i / 8) | BNX2_RV2P_PROC2_ADDR_CMD_RDWR;
			REG_WR(bp, BNX2_RV2P_PROC2_ADDR_CMD, val);
		}
	}

	/* Reset the processor, un-stall is done later. */
	if (rv2p_proc == RV2P_PROC1) {
		REG_WR(bp, BNX2_RV2P_COMMAND, BNX2_RV2P_COMMAND_PROC1_RESET);
	}
	else {
		REG_WR(bp, BNX2_RV2P_COMMAND, BNX2_RV2P_COMMAND_PROC2_RESET);
	}
}

static int
load_cpu_fw(struct bnx2 *bp, const struct cpu_reg *cpu_reg, struct fw_info *fw)
{
	u32 offset;
	u32 val;
	int rc;

	/* Halt the CPU. */
	val = bnx2_reg_rd_ind(bp, cpu_reg->mode);
	val |= cpu_reg->mode_value_halt;
	bnx2_reg_wr_ind(bp, cpu_reg->mode, val);
	bnx2_reg_wr_ind(bp, cpu_reg->state, cpu_reg->state_value_clear);

	/* Load the Text area. */
	offset = cpu_reg->spad_base + (fw->text_addr - cpu_reg->mips_view_base);
	if (fw->gz_text) {
		int j;

		rc = zlib_inflate_blob(fw->text, FW_BUF_SIZE, fw->gz_text,
				       fw->gz_text_len);
		if (rc < 0)
			return rc;

		for (j = 0; j < (fw->text_len / 4); j++, offset += 4) {
			bnx2_reg_wr_ind(bp, offset, le32_to_cpu(fw->text[j]));
	        }
	}

	/* Load the Data area. */
	offset = cpu_reg->spad_base + (fw->data_addr - cpu_reg->mips_view_base);
	if (fw->data) {
		int j;

		for (j = 0; j < (fw->data_len / 4); j++, offset += 4) {
			bnx2_reg_wr_ind(bp, offset, fw->data[j]);
		}
	}

	/* Load the SBSS area. */
	offset = cpu_reg->spad_base + (fw->sbss_addr - cpu_reg->mips_view_base);
	if (fw->sbss_len) {
		int j;

		for (j = 0; j < (fw->sbss_len / 4); j++, offset += 4) {
			bnx2_reg_wr_ind(bp, offset, 0);
		}
	}

	/* Load the BSS area. */
	offset = cpu_reg->spad_base + (fw->bss_addr - cpu_reg->mips_view_base);
	if (fw->bss_len) {
		int j;

		for (j = 0; j < (fw->bss_len/4); j++, offset += 4) {
			bnx2_reg_wr_ind(bp, offset, 0);
		}
	}

	/* Load the Read-Only area. */
	offset = cpu_reg->spad_base +
		(fw->rodata_addr - cpu_reg->mips_view_base);
	if (fw->rodata) {
		int j;

		for (j = 0; j < (fw->rodata_len / 4); j++, offset += 4) {
			bnx2_reg_wr_ind(bp, offset, fw->rodata[j]);
		}
	}

	/* Clear the pre-fetch instruction. */
	bnx2_reg_wr_ind(bp, cpu_reg->inst, 0);
	bnx2_reg_wr_ind(bp, cpu_reg->pc, fw->start_addr);

	/* Start the CPU. */
	val = bnx2_reg_rd_ind(bp, cpu_reg->mode);
	val &= ~cpu_reg->mode_value_halt;
	bnx2_reg_wr_ind(bp, cpu_reg->state, cpu_reg->state_value_clear);
	bnx2_reg_wr_ind(bp, cpu_reg->mode, val);

	return 0;
}

static int
bnx2_init_cpus(struct bnx2 *bp)
{
	struct fw_info *fw;
	int rc, rv2p_len;
	void *text, *rv2p;

	/* Initialize the RV2P processor. */
	text = vmalloc(FW_BUF_SIZE);
	if (!text)
		return -ENOMEM;
	if (CHIP_NUM(bp) == CHIP_NUM_5709) {
		rv2p = bnx2_xi_rv2p_proc1;
		rv2p_len = sizeof(bnx2_xi_rv2p_proc1);
	} else {
		rv2p = bnx2_rv2p_proc1;
		rv2p_len = sizeof(bnx2_rv2p_proc1);
	}
	rc = zlib_inflate_blob(text, FW_BUF_SIZE, rv2p, rv2p_len);
	if (rc < 0)
		goto init_cpu_err;

	load_rv2p_fw(bp, text, rc /* == len */, RV2P_PROC1);

	if (CHIP_NUM(bp) == CHIP_NUM_5709) {
		rv2p = bnx2_xi_rv2p_proc2;
		rv2p_len = sizeof(bnx2_xi_rv2p_proc2);
	} else {
		rv2p = bnx2_rv2p_proc2;
		rv2p_len = sizeof(bnx2_rv2p_proc2);
	}
	rc = zlib_inflate_blob(text, FW_BUF_SIZE, rv2p, rv2p_len);
	if (rc < 0)
		goto init_cpu_err;

	load_rv2p_fw(bp, text, rc /* == len */, RV2P_PROC2);

	/* Initialize the RX Processor. */
	if (CHIP_NUM(bp) == CHIP_NUM_5709)
		fw = &bnx2_rxp_fw_09;
	else
		fw = &bnx2_rxp_fw_06;

	fw->text = text;
	rc = load_cpu_fw(bp, &cpu_reg_rxp, fw);
	if (rc)
		goto init_cpu_err;

	/* Initialize the TX Processor. */
	if (CHIP_NUM(bp) == CHIP_NUM_5709)
		fw = &bnx2_txp_fw_09;
	else
		fw = &bnx2_txp_fw_06;

	fw->text = text;
	rc = load_cpu_fw(bp, &cpu_reg_txp, fw);
	if (rc)
		goto init_cpu_err;

	/* Initialize the TX Patch-up Processor. */
	if (CHIP_NUM(bp) == CHIP_NUM_5709)
		fw = &bnx2_tpat_fw_09;
	else
		fw = &bnx2_tpat_fw_06;

	fw->text = text;
	rc = load_cpu_fw(bp, &cpu_reg_tpat, fw);
	if (rc)
		goto init_cpu_err;

	/* Initialize the Completion Processor. */
	if (CHIP_NUM(bp) == CHIP_NUM_5709)
		fw = &bnx2_com_fw_09;
	else
		fw = &bnx2_com_fw_06;

	fw->text = text;
	rc = load_cpu_fw(bp, &cpu_reg_com, fw);
	if (rc)
		goto init_cpu_err;

	/* Initialize the Command Processor. */
	if (CHIP_NUM(bp) == CHIP_NUM_5709)
		fw = &bnx2_cp_fw_09;
	else
		fw = &bnx2_cp_fw_06;

	fw->text = text;
	rc = load_cpu_fw(bp, &cpu_reg_cp, fw);

init_cpu_err:
	vfree(text);
	return rc;
}

static int
bnx2_set_power_state(struct bnx2 *bp, pci_power_t state)
{
	u16 pmcsr;

	pci_read_config_word(bp->pdev, bp->pm_cap + PCI_PM_CTRL, &pmcsr);

	switch (state) {
	case PCI_D0: {
		u32 val;

		pci_write_config_word(bp->pdev, bp->pm_cap + PCI_PM_CTRL,
			(pmcsr & ~PCI_PM_CTRL_STATE_MASK) |
			PCI_PM_CTRL_PME_STATUS);

		if (pmcsr & PCI_PM_CTRL_STATE_MASK)
			/* delay required during transition out of D3hot */
			msleep(20);

		val = REG_RD(bp, BNX2_EMAC_MODE);
		val |= BNX2_EMAC_MODE_MPKT_RCVD | BNX2_EMAC_MODE_ACPI_RCVD;
		val &= ~BNX2_EMAC_MODE_MPKT;
		REG_WR(bp, BNX2_EMAC_MODE, val);

		val = REG_RD(bp, BNX2_RPM_CONFIG);
		val &= ~BNX2_RPM_CONFIG_ACPI_ENA;
		REG_WR(bp, BNX2_RPM_CONFIG, val);
		break;
	}
	case PCI_D3hot: {
		int i;
		u32 val, wol_msg;

		if (bp->wol) {
			u32 advertising;
			u8 autoneg;

			autoneg = bp->autoneg;
			advertising = bp->advertising;

			if (bp->phy_port == PORT_TP) {
				bp->autoneg = AUTONEG_SPEED;
				bp->advertising = ADVERTISED_10baseT_Half |
					ADVERTISED_10baseT_Full |
					ADVERTISED_100baseT_Half |
					ADVERTISED_100baseT_Full |
					ADVERTISED_Autoneg;
			}

			spin_lock_bh(&bp->phy_lock);
			bnx2_setup_phy(bp, bp->phy_port);
			spin_unlock_bh(&bp->phy_lock);

			bp->autoneg = autoneg;
			bp->advertising = advertising;

			bnx2_set_mac_addr(bp, bp->dev->dev_addr, 0);

			val = REG_RD(bp, BNX2_EMAC_MODE);

			/* Enable port mode. */
			val &= ~BNX2_EMAC_MODE_PORT;
			val |= BNX2_EMAC_MODE_MPKT_RCVD |
			       BNX2_EMAC_MODE_ACPI_RCVD |
			       BNX2_EMAC_MODE_MPKT;
			if (bp->phy_port == PORT_TP)
				val |= BNX2_EMAC_MODE_PORT_MII;
			else {
				val |= BNX2_EMAC_MODE_PORT_GMII;
				if (bp->line_speed == SPEED_2500)
					val |= BNX2_EMAC_MODE_25G_MODE;
			}

			REG_WR(bp, BNX2_EMAC_MODE, val);

			/* receive all multicast */
			for (i = 0; i < NUM_MC_HASH_REGISTERS; i++) {
				REG_WR(bp, BNX2_EMAC_MULTICAST_HASH0 + (i * 4),
				       0xffffffff);
			}
			REG_WR(bp, BNX2_EMAC_RX_MODE,
			       BNX2_EMAC_RX_MODE_SORT_MODE);

			val = 1 | BNX2_RPM_SORT_USER0_BC_EN |
			      BNX2_RPM_SORT_USER0_MC_EN;
			REG_WR(bp, BNX2_RPM_SORT_USER0, 0x0);
			REG_WR(bp, BNX2_RPM_SORT_USER0, val);
			REG_WR(bp, BNX2_RPM_SORT_USER0, val |
			       BNX2_RPM_SORT_USER0_ENA);

			/* Need to enable EMAC and RPM for WOL. */
			REG_WR(bp, BNX2_MISC_ENABLE_SET_BITS,
			       BNX2_MISC_ENABLE_SET_BITS_RX_PARSER_MAC_ENABLE |
			       BNX2_MISC_ENABLE_SET_BITS_TX_HEADER_Q_ENABLE |
			       BNX2_MISC_ENABLE_SET_BITS_EMAC_ENABLE);

			val = REG_RD(bp, BNX2_RPM_CONFIG);
			val &= ~BNX2_RPM_CONFIG_ACPI_ENA;
			REG_WR(bp, BNX2_RPM_CONFIG, val);

			wol_msg = BNX2_DRV_MSG_CODE_SUSPEND_WOL;
		}
		else {
			wol_msg = BNX2_DRV_MSG_CODE_SUSPEND_NO_WOL;
		}

		if (!(bp->flags & BNX2_FLAG_NO_WOL))
			bnx2_fw_sync(bp, BNX2_DRV_MSG_DATA_WAIT3 | wol_msg,
				     1, 0);

		pmcsr &= ~PCI_PM_CTRL_STATE_MASK;
		if ((CHIP_ID(bp) == CHIP_ID_5706_A0) ||
		    (CHIP_ID(bp) == CHIP_ID_5706_A1)) {

			if (bp->wol)
				pmcsr |= 3;
		}
		else {
			pmcsr |= 3;
		}
		if (bp->wol) {
			pmcsr |= PCI_PM_CTRL_PME_ENABLE;
		}
		pci_write_config_word(bp->pdev, bp->pm_cap + PCI_PM_CTRL,
				      pmcsr);

		/* No more memory access after this point until
		 * device is brought back to D0.
		 */
		udelay(50);
		break;
	}
	default:
		return -EINVAL;
	}
	return 0;
}

static int
bnx2_acquire_nvram_lock(struct bnx2 *bp)
{
	u32 val;
	int j;

	/* Request access to the flash interface. */
	REG_WR(bp, BNX2_NVM_SW_ARB, BNX2_NVM_SW_ARB_ARB_REQ_SET2);
	for (j = 0; j < NVRAM_TIMEOUT_COUNT; j++) {
		val = REG_RD(bp, BNX2_NVM_SW_ARB);
		if (val & BNX2_NVM_SW_ARB_ARB_ARB2)
			break;

		udelay(5);
	}

	if (j >= NVRAM_TIMEOUT_COUNT)
		return -EBUSY;

	return 0;
}

static int
bnx2_release_nvram_lock(struct bnx2 *bp)
{
	int j;
	u32 val;

	/* Relinquish nvram interface. */
	REG_WR(bp, BNX2_NVM_SW_ARB, BNX2_NVM_SW_ARB_ARB_REQ_CLR2);

	for (j = 0; j < NVRAM_TIMEOUT_COUNT; j++) {
		val = REG_RD(bp, BNX2_NVM_SW_ARB);
		if (!(val & BNX2_NVM_SW_ARB_ARB_ARB2))
			break;

		udelay(5);
	}

	if (j >= NVRAM_TIMEOUT_COUNT)
		return -EBUSY;

	return 0;
}


static int
bnx2_enable_nvram_write(struct bnx2 *bp)
{
	u32 val;

	val = REG_RD(bp, BNX2_MISC_CFG);
	REG_WR(bp, BNX2_MISC_CFG, val | BNX2_MISC_CFG_NVM_WR_EN_PCI);

	if (bp->flash_info->flags & BNX2_NV_WREN) {
		int j;

		REG_WR(bp, BNX2_NVM_COMMAND, BNX2_NVM_COMMAND_DONE);
		REG_WR(bp, BNX2_NVM_COMMAND,
		       BNX2_NVM_COMMAND_WREN | BNX2_NVM_COMMAND_DOIT);

		for (j = 0; j < NVRAM_TIMEOUT_COUNT; j++) {
			udelay(5);

			val = REG_RD(bp, BNX2_NVM_COMMAND);
			if (val & BNX2_NVM_COMMAND_DONE)
				break;
		}

		if (j >= NVRAM_TIMEOUT_COUNT)
			return -EBUSY;
	}
	return 0;
}

static void
bnx2_disable_nvram_write(struct bnx2 *bp)
{
	u32 val;

	val = REG_RD(bp, BNX2_MISC_CFG);
	REG_WR(bp, BNX2_MISC_CFG, val & ~BNX2_MISC_CFG_NVM_WR_EN);
}


static void
bnx2_enable_nvram_access(struct bnx2 *bp)
{
	u32 val;

	val = REG_RD(bp, BNX2_NVM_ACCESS_ENABLE);
	/* Enable both bits, even on read. */
	REG_WR(bp, BNX2_NVM_ACCESS_ENABLE,
	       val | BNX2_NVM_ACCESS_ENABLE_EN | BNX2_NVM_ACCESS_ENABLE_WR_EN);
}

static void
bnx2_disable_nvram_access(struct bnx2 *bp)
{
	u32 val;

	val = REG_RD(bp, BNX2_NVM_ACCESS_ENABLE);
	/* Disable both bits, even after read. */
	REG_WR(bp, BNX2_NVM_ACCESS_ENABLE,
		val & ~(BNX2_NVM_ACCESS_ENABLE_EN |
			BNX2_NVM_ACCESS_ENABLE_WR_EN));
}

static int
bnx2_nvram_erase_page(struct bnx2 *bp, u32 offset)
{
	u32 cmd;
	int j;

	if (bp->flash_info->flags & BNX2_NV_BUFFERED)
		/* Buffered flash, no erase needed */
		return 0;

	/* Build an erase command */
	cmd = BNX2_NVM_COMMAND_ERASE | BNX2_NVM_COMMAND_WR |
	      BNX2_NVM_COMMAND_DOIT;

	/* Need to clear DONE bit separately. */
	REG_WR(bp, BNX2_NVM_COMMAND, BNX2_NVM_COMMAND_DONE);

	/* Address of the NVRAM to read from. */
	REG_WR(bp, BNX2_NVM_ADDR, offset & BNX2_NVM_ADDR_NVM_ADDR_VALUE);

	/* Issue an erase command. */
	REG_WR(bp, BNX2_NVM_COMMAND, cmd);

	/* Wait for completion. */
	for (j = 0; j < NVRAM_TIMEOUT_COUNT; j++) {
		u32 val;

		udelay(5);

		val = REG_RD(bp, BNX2_NVM_COMMAND);
		if (val & BNX2_NVM_COMMAND_DONE)
			break;
	}

	if (j >= NVRAM_TIMEOUT_COUNT)
		return -EBUSY;

	return 0;
}

static int
bnx2_nvram_read_dword(struct bnx2 *bp, u32 offset, u8 *ret_val, u32 cmd_flags)
{
	u32 cmd;
	int j;

	/* Build the command word. */
	cmd = BNX2_NVM_COMMAND_DOIT | cmd_flags;

	/* Calculate an offset of a buffered flash, not needed for 5709. */
	if (bp->flash_info->flags & BNX2_NV_TRANSLATE) {
		offset = ((offset / bp->flash_info->page_size) <<
			   bp->flash_info->page_bits) +
			  (offset % bp->flash_info->page_size);
	}

	/* Need to clear DONE bit separately. */
	REG_WR(bp, BNX2_NVM_COMMAND, BNX2_NVM_COMMAND_DONE);

	/* Address of the NVRAM to read from. */
	REG_WR(bp, BNX2_NVM_ADDR, offset & BNX2_NVM_ADDR_NVM_ADDR_VALUE);

	/* Issue a read command. */
	REG_WR(bp, BNX2_NVM_COMMAND, cmd);

	/* Wait for completion. */
	for (j = 0; j < NVRAM_TIMEOUT_COUNT; j++) {
		u32 val;

		udelay(5);

		val = REG_RD(bp, BNX2_NVM_COMMAND);
		if (val & BNX2_NVM_COMMAND_DONE) {
			__be32 v = cpu_to_be32(REG_RD(bp, BNX2_NVM_READ));
			memcpy(ret_val, &v, 4);
			break;
		}
	}
	if (j >= NVRAM_TIMEOUT_COUNT)
		return -EBUSY;

	return 0;
}


static int
bnx2_nvram_write_dword(struct bnx2 *bp, u32 offset, u8 *val, u32 cmd_flags)
{
	u32 cmd;
	__be32 val32;
	int j;

	/* Build the command word. */
	cmd = BNX2_NVM_COMMAND_DOIT | BNX2_NVM_COMMAND_WR | cmd_flags;

	/* Calculate an offset of a buffered flash, not needed for 5709. */
	if (bp->flash_info->flags & BNX2_NV_TRANSLATE) {
		offset = ((offset / bp->flash_info->page_size) <<
			  bp->flash_info->page_bits) +
			 (offset % bp->flash_info->page_size);
	}

	/* Need to clear DONE bit separately. */
	REG_WR(bp, BNX2_NVM_COMMAND, BNX2_NVM_COMMAND_DONE);

	memcpy(&val32, val, 4);

	/* Write the data. */
	REG_WR(bp, BNX2_NVM_WRITE, be32_to_cpu(val32));

	/* Address of the NVRAM to write to. */
	REG_WR(bp, BNX2_NVM_ADDR, offset & BNX2_NVM_ADDR_NVM_ADDR_VALUE);

	/* Issue the write command. */
	REG_WR(bp, BNX2_NVM_COMMAND, cmd);

	/* Wait for completion. */
	for (j = 0; j < NVRAM_TIMEOUT_COUNT; j++) {
		udelay(5);

		if (REG_RD(bp, BNX2_NVM_COMMAND) & BNX2_NVM_COMMAND_DONE)
			break;
	}
	if (j >= NVRAM_TIMEOUT_COUNT)
		return -EBUSY;

	return 0;
}

static int
bnx2_init_nvram(struct bnx2 *bp)
{
	u32 val;
	int j, entry_count, rc = 0;
	struct flash_spec *flash;

	if (CHIP_NUM(bp) == CHIP_NUM_5709) {
		bp->flash_info = &flash_5709;
		goto get_flash_size;
	}

	/* Determine the selected interface. */
	val = REG_RD(bp, BNX2_NVM_CFG1);

	entry_count = ARRAY_SIZE(flash_table);

	if (val & 0x40000000) {

		/* Flash interface has been reconfigured */
		for (j = 0, flash = &flash_table[0]; j < entry_count;
		     j++, flash++) {
			if ((val & FLASH_BACKUP_STRAP_MASK) ==
			    (flash->config1 & FLASH_BACKUP_STRAP_MASK)) {
				bp->flash_info = flash;
				break;
			}
		}
	}
	else {
		u32 mask;
		/* Not yet been reconfigured */

		if (val & (1 << 23))
			mask = FLASH_BACKUP_STRAP_MASK;
		else
			mask = FLASH_STRAP_MASK;

		for (j = 0, flash = &flash_table[0]; j < entry_count;
			j++, flash++) {

			if ((val & mask) == (flash->strapping & mask)) {
				bp->flash_info = flash;

				/* Request access to the flash interface. */
				if ((rc = bnx2_acquire_nvram_lock(bp)) != 0)
					return rc;

				/* Enable access to flash interface */
				bnx2_enable_nvram_access(bp);

				/* Reconfigure the flash interface */
				REG_WR(bp, BNX2_NVM_CFG1, flash->config1);
				REG_WR(bp, BNX2_NVM_CFG2, flash->config2);
				REG_WR(bp, BNX2_NVM_CFG3, flash->config3);
				REG_WR(bp, BNX2_NVM_WRITE1, flash->write1);

				/* Disable access to flash interface */
				bnx2_disable_nvram_access(bp);
				bnx2_release_nvram_lock(bp);

				break;
			}
		}
	} /* if (val & 0x40000000) */

	if (j == entry_count) {
		bp->flash_info = NULL;
		printk(KERN_ALERT PFX "Unknown flash/EEPROM type.\n");
		return -ENODEV;
	}

get_flash_size:
	val = bnx2_shmem_rd(bp, BNX2_SHARED_HW_CFG_CONFIG2);
	val &= BNX2_SHARED_HW_CFG2_NVM_SIZE_MASK;
	if (val)
		bp->flash_size = val;
	else
		bp->flash_size = bp->flash_info->total_size;

	return rc;
}

static int
bnx2_nvram_read(struct bnx2 *bp, u32 offset, u8 *ret_buf,
		int buf_size)
{
	int rc = 0;
	u32 cmd_flags, offset32, len32, extra;

	if (buf_size == 0)
		return 0;

	/* Request access to the flash interface. */
	if ((rc = bnx2_acquire_nvram_lock(bp)) != 0)
		return rc;

	/* Enable access to flash interface */
	bnx2_enable_nvram_access(bp);

	len32 = buf_size;
	offset32 = offset;
	extra = 0;

	cmd_flags = 0;

	if (offset32 & 3) {
		u8 buf[4];
		u32 pre_len;

		offset32 &= ~3;
		pre_len = 4 - (offset & 3);

		if (pre_len >= len32) {
			pre_len = len32;
			cmd_flags = BNX2_NVM_COMMAND_FIRST |
				    BNX2_NVM_COMMAND_LAST;
		}
		else {
			cmd_flags = BNX2_NVM_COMMAND_FIRST;
		}

		rc = bnx2_nvram_read_dword(bp, offset32, buf, cmd_flags);

		if (rc)
			return rc;

		memcpy(ret_buf, buf + (offset & 3), pre_len);

		offset32 += 4;
		ret_buf += pre_len;
		len32 -= pre_len;
	}
	if (len32 & 3) {
		extra = 4 - (len32 & 3);
		len32 = (len32 + 4) & ~3;
	}

	if (len32 == 4) {
		u8 buf[4];

		if (cmd_flags)
			cmd_flags = BNX2_NVM_COMMAND_LAST;
		else
			cmd_flags = BNX2_NVM_COMMAND_FIRST |
				    BNX2_NVM_COMMAND_LAST;

		rc = bnx2_nvram_read_dword(bp, offset32, buf, cmd_flags);

		memcpy(ret_buf, buf, 4 - extra);
	}
	else if (len32 > 0) {
		u8 buf[4];

		/* Read the first word. */
		if (cmd_flags)
			cmd_flags = 0;
		else
			cmd_flags = BNX2_NVM_COMMAND_FIRST;

		rc = bnx2_nvram_read_dword(bp, offset32, ret_buf, cmd_flags);

		/* Advance to the next dword. */
		offset32 += 4;
		ret_buf += 4;
		len32 -= 4;

		while (len32 > 4 && rc == 0) {
			rc = bnx2_nvram_read_dword(bp, offset32, ret_buf, 0);

			/* Advance to the next dword. */
			offset32 += 4;
			ret_buf += 4;
			len32 -= 4;
		}

		if (rc)
			return rc;

		cmd_flags = BNX2_NVM_COMMAND_LAST;
		rc = bnx2_nvram_read_dword(bp, offset32, buf, cmd_flags);

		memcpy(ret_buf, buf, 4 - extra);
	}

	/* Disable access to flash interface */
	bnx2_disable_nvram_access(bp);

	bnx2_release_nvram_lock(bp);

	return rc;
}

static int
bnx2_nvram_write(struct bnx2 *bp, u32 offset, u8 *data_buf,
		int buf_size)
{
	u32 written, offset32, len32;
	u8 *buf, start[4], end[4], *align_buf = NULL, *flash_buffer = NULL;
	int rc = 0;
	int align_start, align_end;

	buf = data_buf;
	offset32 = offset;
	len32 = buf_size;
	align_start = align_end = 0;

	if ((align_start = (offset32 & 3))) {
		offset32 &= ~3;
		len32 += align_start;
		if (len32 < 4)
			len32 = 4;
		if ((rc = bnx2_nvram_read(bp, offset32, start, 4)))
			return rc;
	}

	if (len32 & 3) {
		align_end = 4 - (len32 & 3);
		len32 += align_end;
		if ((rc = bnx2_nvram_read(bp, offset32 + len32 - 4, end, 4)))
			return rc;
	}

	if (align_start || align_end) {
		align_buf = kmalloc(len32, GFP_KERNEL);
		if (align_buf == NULL)
			return -ENOMEM;
		if (align_start) {
			memcpy(align_buf, start, 4);
		}
		if (align_end) {
			memcpy(align_buf + len32 - 4, end, 4);
		}
		memcpy(align_buf + align_start, data_buf, buf_size);
		buf = align_buf;
	}

	if (!(bp->flash_info->flags & BNX2_NV_BUFFERED)) {
		flash_buffer = kmalloc(264, GFP_KERNEL);
		if (flash_buffer == NULL) {
			rc = -ENOMEM;
			goto nvram_write_end;
		}
	}

	written = 0;
	while ((written < len32) && (rc == 0)) {
		u32 page_start, page_end, data_start, data_end;
		u32 addr, cmd_flags;
		int i;

	        /* Find the page_start addr */
		page_start = offset32 + written;
		page_start -= (page_start % bp->flash_info->page_size);
		/* Find the page_end addr */
		page_end = page_start + bp->flash_info->page_size;
		/* Find the data_start addr */
		data_start = (written == 0) ? offset32 : page_start;
		/* Find the data_end addr */
		data_end = (page_end > offset32 + len32) ?
			(offset32 + len32) : page_end;

		/* Request access to the flash interface. */
		if ((rc = bnx2_acquire_nvram_lock(bp)) != 0)
			goto nvram_write_end;

		/* Enable access to flash interface */
		bnx2_enable_nvram_access(bp);

		cmd_flags = BNX2_NVM_COMMAND_FIRST;
		if (!(bp->flash_info->flags & BNX2_NV_BUFFERED)) {
			int j;

			/* Read the whole page into the buffer
			 * (non-buffer flash only) */
			for (j = 0; j < bp->flash_info->page_size; j += 4) {
				if (j == (bp->flash_info->page_size - 4)) {
					cmd_flags |= BNX2_NVM_COMMAND_LAST;
				}
				rc = bnx2_nvram_read_dword(bp,
					page_start + j,
					&flash_buffer[j],
					cmd_flags);

				if (rc)
					goto nvram_write_end;

				cmd_flags = 0;
			}
		}

		/* Enable writes to flash interface (unlock write-protect) */
		if ((rc = bnx2_enable_nvram_write(bp)) != 0)
			goto nvram_write_end;

		/* Loop to write back the buffer data from page_start to
		 * data_start */
		i = 0;
		if (!(bp->flash_info->flags & BNX2_NV_BUFFERED)) {
			/* Erase the page */
			if ((rc = bnx2_nvram_erase_page(bp, page_start)) != 0)
				goto nvram_write_end;

			/* Re-enable the write again for the actual write */
			bnx2_enable_nvram_write(bp);

			for (addr = page_start; addr < data_start;
				addr += 4, i += 4) {

				rc = bnx2_nvram_write_dword(bp, addr,
					&flash_buffer[i], cmd_flags);

				if (rc != 0)
					goto nvram_write_end;

				cmd_flags = 0;
			}
		}

		/* Loop to write the new data from data_start to data_end */
		for (addr = data_start; addr < data_end; addr += 4, i += 4) {
			if ((addr == page_end - 4) ||
				((bp->flash_info->flags & BNX2_NV_BUFFERED) &&
				 (addr == data_end - 4))) {

				cmd_flags |= BNX2_NVM_COMMAND_LAST;
			}
			rc = bnx2_nvram_write_dword(bp, addr, buf,
				cmd_flags);

			if (rc != 0)
				goto nvram_write_end;

			cmd_flags = 0;
			buf += 4;
		}

		/* Loop to write back the buffer data from data_end
		 * to page_end */
		if (!(bp->flash_info->flags & BNX2_NV_BUFFERED)) {
			for (addr = data_end; addr < page_end;
				addr += 4, i += 4) {

				if (addr == page_end-4) {
					cmd_flags = BNX2_NVM_COMMAND_LAST;
                		}
				rc = bnx2_nvram_write_dword(bp, addr,
					&flash_buffer[i], cmd_flags);

				if (rc != 0)
					goto nvram_write_end;

				cmd_flags = 0;
			}
		}

		/* Disable writes to flash interface (lock write-protect) */
		bnx2_disable_nvram_write(bp);

		/* Disable access to flash interface */
		bnx2_disable_nvram_access(bp);
		bnx2_release_nvram_lock(bp);

		/* Increment written */
		written += data_end - data_start;
	}

nvram_write_end:
	kfree(flash_buffer);
	kfree(align_buf);
	return rc;
}

static void
bnx2_init_fw_cap(struct bnx2 *bp)
{
	u32 val, sig = 0;

	bp->phy_flags &= ~BNX2_PHY_FLAG_REMOTE_PHY_CAP;
	bp->flags &= ~BNX2_FLAG_CAN_KEEP_VLAN;

	if (!(bp->flags & BNX2_FLAG_ASF_ENABLE))
		bp->flags |= BNX2_FLAG_CAN_KEEP_VLAN;

	val = bnx2_shmem_rd(bp, BNX2_FW_CAP_MB);
	if ((val & BNX2_FW_CAP_SIGNATURE_MASK) != BNX2_FW_CAP_SIGNATURE)
		return;

	if ((val & BNX2_FW_CAP_CAN_KEEP_VLAN) == BNX2_FW_CAP_CAN_KEEP_VLAN) {
		bp->flags |= BNX2_FLAG_CAN_KEEP_VLAN;
		sig |= BNX2_DRV_ACK_CAP_SIGNATURE | BNX2_FW_CAP_CAN_KEEP_VLAN;
	}

	if ((bp->phy_flags & BNX2_PHY_FLAG_SERDES) &&
	    (val & BNX2_FW_CAP_REMOTE_PHY_CAPABLE)) {
		u32 link;

		bp->phy_flags |= BNX2_PHY_FLAG_REMOTE_PHY_CAP;

		link = bnx2_shmem_rd(bp, BNX2_LINK_STATUS);
		if (link & BNX2_LINK_STATUS_SERDES_LINK)
			bp->phy_port = PORT_FIBRE;
		else
			bp->phy_port = PORT_TP;

		sig |= BNX2_DRV_ACK_CAP_SIGNATURE |
		       BNX2_FW_CAP_REMOTE_PHY_CAPABLE;
	}

	if (netif_running(bp->dev) && sig)
		bnx2_shmem_wr(bp, BNX2_DRV_ACK_CAP_MB, sig);
}

static void
bnx2_setup_msix_tbl(struct bnx2 *bp)
{
	REG_WR(bp, BNX2_PCI_GRC_WINDOW_ADDR, BNX2_PCI_GRC_WINDOW_ADDR_SEP_WIN);

	REG_WR(bp, BNX2_PCI_GRC_WINDOW2_ADDR, BNX2_MSIX_TABLE_ADDR);
	REG_WR(bp, BNX2_PCI_GRC_WINDOW3_ADDR, BNX2_MSIX_PBA_ADDR);
}

static int
bnx2_reset_chip(struct bnx2 *bp, u32 reset_code)
{
	u32 val;
	int i, rc = 0;
	u8 old_port;

	/* Wait for the current PCI transaction to complete before
	 * issuing a reset. */
	REG_WR(bp, BNX2_MISC_ENABLE_CLR_BITS,
	       BNX2_MISC_ENABLE_CLR_BITS_TX_DMA_ENABLE |
	       BNX2_MISC_ENABLE_CLR_BITS_DMA_ENGINE_ENABLE |
	       BNX2_MISC_ENABLE_CLR_BITS_RX_DMA_ENABLE |
	       BNX2_MISC_ENABLE_CLR_BITS_HOST_COALESCE_ENABLE);
	val = REG_RD(bp, BNX2_MISC_ENABLE_CLR_BITS);
	udelay(5);

	/* Wait for the firmware to tell us it is ok to issue a reset. */
	bnx2_fw_sync(bp, BNX2_DRV_MSG_DATA_WAIT0 | reset_code, 1, 1);

	/* Deposit a driver reset signature so the firmware knows that
	 * this is a soft reset. */
	bnx2_shmem_wr(bp, BNX2_DRV_RESET_SIGNATURE,
		      BNX2_DRV_RESET_SIGNATURE_MAGIC);

	/* Do a dummy read to force the chip to complete all current transaction
	 * before we issue a reset. */
	val = REG_RD(bp, BNX2_MISC_ID);

	if (CHIP_NUM(bp) == CHIP_NUM_5709) {
		REG_WR(bp, BNX2_MISC_COMMAND, BNX2_MISC_COMMAND_SW_RESET);
		REG_RD(bp, BNX2_MISC_COMMAND);
		udelay(5);

		val = BNX2_PCICFG_MISC_CONFIG_REG_WINDOW_ENA |
		      BNX2_PCICFG_MISC_CONFIG_TARGET_MB_WORD_SWAP;

		pci_write_config_dword(bp->pdev, BNX2_PCICFG_MISC_CONFIG, val);

	} else {
		val = BNX2_PCICFG_MISC_CONFIG_CORE_RST_REQ |
		      BNX2_PCICFG_MISC_CONFIG_REG_WINDOW_ENA |
		      BNX2_PCICFG_MISC_CONFIG_TARGET_MB_WORD_SWAP;

		/* Chip reset. */
		REG_WR(bp, BNX2_PCICFG_MISC_CONFIG, val);

		/* Reading back any register after chip reset will hang the
		 * bus on 5706 A0 and A1.  The msleep below provides plenty
		 * of margin for write posting.
		 */
		if ((CHIP_ID(bp) == CHIP_ID_5706_A0) ||
		    (CHIP_ID(bp) == CHIP_ID_5706_A1))
			msleep(20);

		/* Reset takes approximate 30 usec */
		for (i = 0; i < 10; i++) {
			val = REG_RD(bp, BNX2_PCICFG_MISC_CONFIG);
			if ((val & (BNX2_PCICFG_MISC_CONFIG_CORE_RST_REQ |
				    BNX2_PCICFG_MISC_CONFIG_CORE_RST_BSY)) == 0)
				break;
			udelay(10);
		}

		if (val & (BNX2_PCICFG_MISC_CONFIG_CORE_RST_REQ |
			   BNX2_PCICFG_MISC_CONFIG_CORE_RST_BSY)) {
			printk(KERN_ERR PFX "Chip reset did not complete\n");
			return -EBUSY;
		}
	}

	/* Make sure byte swapping is properly configured. */
	val = REG_RD(bp, BNX2_PCI_SWAP_DIAG0);
	if (val != 0x01020304) {
		printk(KERN_ERR PFX "Chip not in correct endian mode\n");
		return -ENODEV;
	}

	/* Wait for the firmware to finish its initialization. */
	rc = bnx2_fw_sync(bp, BNX2_DRV_MSG_DATA_WAIT1 | reset_code, 1, 0);
	if (rc)
		return rc;

	spin_lock_bh(&bp->phy_lock);
	old_port = bp->phy_port;
	bnx2_init_fw_cap(bp);
	if ((bp->phy_flags & BNX2_PHY_FLAG_REMOTE_PHY_CAP) &&
	    old_port != bp->phy_port)
		bnx2_set_default_remote_link(bp);
	spin_unlock_bh(&bp->phy_lock);

	if (CHIP_ID(bp) == CHIP_ID_5706_A0) {
		/* Adjust the voltage regular to two steps lower.  The default
		 * of this register is 0x0000000e. */
		REG_WR(bp, BNX2_MISC_VREG_CONTROL, 0x000000fa);

		/* Remove bad rbuf memory from the free pool. */
		rc = bnx2_alloc_bad_rbuf(bp);
	}

	if (bp->flags & BNX2_FLAG_USING_MSIX)
		bnx2_setup_msix_tbl(bp);

	return rc;
}

static int
bnx2_init_chip(struct bnx2 *bp)
{
	u32 val, mtu;
	int rc, i;

	/* Make sure the interrupt is not active. */
	REG_WR(bp, BNX2_PCICFG_INT_ACK_CMD, BNX2_PCICFG_INT_ACK_CMD_MASK_INT);

	val = BNX2_DMA_CONFIG_DATA_BYTE_SWAP |
	      BNX2_DMA_CONFIG_DATA_WORD_SWAP |
#ifdef __BIG_ENDIAN
	      BNX2_DMA_CONFIG_CNTL_BYTE_SWAP |
#endif
	      BNX2_DMA_CONFIG_CNTL_WORD_SWAP |
	      DMA_READ_CHANS << 12 |
	      DMA_WRITE_CHANS << 16;

	val |= (0x2 << 20) | (1 << 11);

	if ((bp->flags & BNX2_FLAG_PCIX) && (bp->bus_speed_mhz == 133))
		val |= (1 << 23);

	if ((CHIP_NUM(bp) == CHIP_NUM_5706) &&
	    (CHIP_ID(bp) != CHIP_ID_5706_A0) && !(bp->flags & BNX2_FLAG_PCIX))
		val |= BNX2_DMA_CONFIG_CNTL_PING_PONG_DMA;

	REG_WR(bp, BNX2_DMA_CONFIG, val);

	if (CHIP_ID(bp) == CHIP_ID_5706_A0) {
		val = REG_RD(bp, BNX2_TDMA_CONFIG);
		val |= BNX2_TDMA_CONFIG_ONE_DMA;
		REG_WR(bp, BNX2_TDMA_CONFIG, val);
	}

	if (bp->flags & BNX2_FLAG_PCIX) {
		u16 val16;

		pci_read_config_word(bp->pdev, bp->pcix_cap + PCI_X_CMD,
				     &val16);
		pci_write_config_word(bp->pdev, bp->pcix_cap + PCI_X_CMD,
				      val16 & ~PCI_X_CMD_ERO);
	}

	REG_WR(bp, BNX2_MISC_ENABLE_SET_BITS,
	       BNX2_MISC_ENABLE_SET_BITS_HOST_COALESCE_ENABLE |
	       BNX2_MISC_ENABLE_STATUS_BITS_RX_V2P_ENABLE |
	       BNX2_MISC_ENABLE_STATUS_BITS_CONTEXT_ENABLE);

	/* Initialize context mapping and zero out the quick contexts.  The
	 * context block must have already been enabled. */
	if (CHIP_NUM(bp) == CHIP_NUM_5709) {
		rc = bnx2_init_5709_context(bp);
		if (rc)
			return rc;
	} else
		bnx2_init_context(bp);

	if ((rc = bnx2_init_cpus(bp)) != 0)
		return rc;

	bnx2_init_nvram(bp);

	bnx2_set_mac_addr(bp, bp->dev->dev_addr, 0);

	val = REG_RD(bp, BNX2_MQ_CONFIG);
	val &= ~BNX2_MQ_CONFIG_KNL_BYP_BLK_SIZE;
	val |= BNX2_MQ_CONFIG_KNL_BYP_BLK_SIZE_256;
	if (CHIP_ID(bp) == CHIP_ID_5709_A0 || CHIP_ID(bp) == CHIP_ID_5709_A1)
		val |= BNX2_MQ_CONFIG_HALT_DIS;

	REG_WR(bp, BNX2_MQ_CONFIG, val);

	val = 0x10000 + (MAX_CID_CNT * MB_KERNEL_CTX_SIZE);
	REG_WR(bp, BNX2_MQ_KNL_BYP_WIND_START, val);
	REG_WR(bp, BNX2_MQ_KNL_WIND_END, val);

	val = (BCM_PAGE_BITS - 8) << 24;
	REG_WR(bp, BNX2_RV2P_CONFIG, val);

	/* Configure page size. */
	val = REG_RD(bp, BNX2_TBDR_CONFIG);
	val &= ~BNX2_TBDR_CONFIG_PAGE_SIZE;
	val |= (BCM_PAGE_BITS - 8) << 24 | 0x40;
	REG_WR(bp, BNX2_TBDR_CONFIG, val);

	val = bp->mac_addr[0] +
	      (bp->mac_addr[1] << 8) +
	      (bp->mac_addr[2] << 16) +
	      bp->mac_addr[3] +
	      (bp->mac_addr[4] << 8) +
	      (bp->mac_addr[5] << 16);
	REG_WR(bp, BNX2_EMAC_BACKOFF_SEED, val);

	/* Program the MTU.  Also include 4 bytes for CRC32. */
	mtu = bp->dev->mtu;
	val = mtu + ETH_HLEN + ETH_FCS_LEN;
	if (val > (MAX_ETHERNET_PACKET_SIZE + 4))
		val |= BNX2_EMAC_RX_MTU_SIZE_JUMBO_ENA;
	REG_WR(bp, BNX2_EMAC_RX_MTU_SIZE, val);

	if (mtu < 1500)
		mtu = 1500;

	bnx2_reg_wr_ind(bp, BNX2_RBUF_CONFIG, BNX2_RBUF_CONFIG_VAL(mtu));
	bnx2_reg_wr_ind(bp, BNX2_RBUF_CONFIG2, BNX2_RBUF_CONFIG2_VAL(mtu));
	bnx2_reg_wr_ind(bp, BNX2_RBUF_CONFIG3, BNX2_RBUF_CONFIG3_VAL(mtu));

	for (i = 0; i < BNX2_MAX_MSIX_VEC; i++)
		bp->bnx2_napi[i].last_status_idx = 0;

	bp->idle_chk_status_idx = 0xffff;

	bp->rx_mode = BNX2_EMAC_RX_MODE_SORT_MODE;

	/* Set up how to generate a link change interrupt. */
	REG_WR(bp, BNX2_EMAC_ATTENTION_ENA, BNX2_EMAC_ATTENTION_ENA_LINK);

	REG_WR(bp, BNX2_HC_STATUS_ADDR_L,
	       (u64) bp->status_blk_mapping & 0xffffffff);
	REG_WR(bp, BNX2_HC_STATUS_ADDR_H, (u64) bp->status_blk_mapping >> 32);

	REG_WR(bp, BNX2_HC_STATISTICS_ADDR_L,
	       (u64) bp->stats_blk_mapping & 0xffffffff);
	REG_WR(bp, BNX2_HC_STATISTICS_ADDR_H,
	       (u64) bp->stats_blk_mapping >> 32);

	REG_WR(bp, BNX2_HC_TX_QUICK_CONS_TRIP,
	       (bp->tx_quick_cons_trip_int << 16) | bp->tx_quick_cons_trip);

	REG_WR(bp, BNX2_HC_RX_QUICK_CONS_TRIP,
	       (bp->rx_quick_cons_trip_int << 16) | bp->rx_quick_cons_trip);

	REG_WR(bp, BNX2_HC_COMP_PROD_TRIP,
	       (bp->comp_prod_trip_int << 16) | bp->comp_prod_trip);

	REG_WR(bp, BNX2_HC_TX_TICKS, (bp->tx_ticks_int << 16) | bp->tx_ticks);

	REG_WR(bp, BNX2_HC_RX_TICKS, (bp->rx_ticks_int << 16) | bp->rx_ticks);

	REG_WR(bp, BNX2_HC_COM_TICKS,
	       (bp->com_ticks_int << 16) | bp->com_ticks);

	REG_WR(bp, BNX2_HC_CMD_TICKS,
	       (bp->cmd_ticks_int << 16) | bp->cmd_ticks);

	if (CHIP_NUM(bp) == CHIP_NUM_5708)
		REG_WR(bp, BNX2_HC_STATS_TICKS, 0);
	else
		REG_WR(bp, BNX2_HC_STATS_TICKS, bp->stats_ticks);
	REG_WR(bp, BNX2_HC_STAT_COLLECT_TICKS, 0xbb8);  /* 3ms */

	if (CHIP_ID(bp) == CHIP_ID_5706_A1)
		val = BNX2_HC_CONFIG_COLLECT_STATS;
	else {
		val = BNX2_HC_CONFIG_RX_TMR_MODE | BNX2_HC_CONFIG_TX_TMR_MODE |
		      BNX2_HC_CONFIG_COLLECT_STATS;
	}

	if (bp->irq_nvecs > 1) {
		REG_WR(bp, BNX2_HC_MSIX_BIT_VECTOR,
		       BNX2_HC_MSIX_BIT_VECTOR_VAL);

		val |= BNX2_HC_CONFIG_SB_ADDR_INC_128B;
	}

	if (bp->flags & BNX2_FLAG_ONE_SHOT_MSI)
		val |= BNX2_HC_CONFIG_ONE_SHOT;

	REG_WR(bp, BNX2_HC_CONFIG, val);

	for (i = 1; i < bp->irq_nvecs; i++) {
		u32 base = ((i - 1) * BNX2_HC_SB_CONFIG_SIZE) +
			   BNX2_HC_SB_CONFIG_1;

		REG_WR(bp, base,
			BNX2_HC_SB_CONFIG_1_TX_TMR_MODE |
			BNX2_HC_SB_CONFIG_1_RX_TMR_MODE |
			BNX2_HC_SB_CONFIG_1_ONE_SHOT);

		REG_WR(bp, base + BNX2_HC_TX_QUICK_CONS_TRIP_OFF,
			(bp->tx_quick_cons_trip_int << 16) |
			 bp->tx_quick_cons_trip);

		REG_WR(bp, base + BNX2_HC_TX_TICKS_OFF,
			(bp->tx_ticks_int << 16) | bp->tx_ticks);

		REG_WR(bp, base + BNX2_HC_RX_QUICK_CONS_TRIP_OFF,
		       (bp->rx_quick_cons_trip_int << 16) |
			bp->rx_quick_cons_trip);

		REG_WR(bp, base + BNX2_HC_RX_TICKS_OFF,
			(bp->rx_ticks_int << 16) | bp->rx_ticks);
	}

	/* Clear internal stats counters. */
	REG_WR(bp, BNX2_HC_COMMAND, BNX2_HC_COMMAND_CLR_STAT_NOW);

	REG_WR(bp, BNX2_HC_ATTN_BITS_ENABLE, STATUS_ATTN_EVENTS);

	/* Initialize the receive filter. */
	bnx2_set_rx_mode(bp->dev);

	if (CHIP_NUM(bp) == CHIP_NUM_5709) {
		val = REG_RD(bp, BNX2_MISC_NEW_CORE_CTL);
		val |= BNX2_MISC_NEW_CORE_CTL_DMA_ENABLE;
		REG_WR(bp, BNX2_MISC_NEW_CORE_CTL, val);
	}
	rc = bnx2_fw_sync(bp, BNX2_DRV_MSG_DATA_WAIT2 | BNX2_DRV_MSG_CODE_RESET,
			  1, 0);

	REG_WR(bp, BNX2_MISC_ENABLE_SET_BITS, BNX2_MISC_ENABLE_DEFAULT);
	REG_RD(bp, BNX2_MISC_ENABLE_SET_BITS);

	udelay(20);

	bp->hc_cmd = REG_RD(bp, BNX2_HC_COMMAND);

	return rc;
}

static void
bnx2_clear_ring_states(struct bnx2 *bp)
{
	struct bnx2_napi *bnapi;
	struct bnx2_tx_ring_info *txr;
	struct bnx2_rx_ring_info *rxr;
	int i;

	for (i = 0; i < BNX2_MAX_MSIX_VEC; i++) {
		bnapi = &bp->bnx2_napi[i];
		txr = &bnapi->tx_ring;
		rxr = &bnapi->rx_ring;

		txr->tx_cons = 0;
		txr->hw_tx_cons = 0;
		rxr->rx_prod_bseq = 0;
		rxr->rx_prod = 0;
		rxr->rx_cons = 0;
		rxr->rx_pg_prod = 0;
		rxr->rx_pg_cons = 0;
	}
}

static void
bnx2_init_tx_context(struct bnx2 *bp, u32 cid, struct bnx2_tx_ring_info *txr)
{
	u32 val, offset0, offset1, offset2, offset3;
	u32 cid_addr = GET_CID_ADDR(cid);

	if (CHIP_NUM(bp) == CHIP_NUM_5709) {
		offset0 = BNX2_L2CTX_TYPE_XI;
		offset1 = BNX2_L2CTX_CMD_TYPE_XI;
		offset2 = BNX2_L2CTX_TBDR_BHADDR_HI_XI;
		offset3 = BNX2_L2CTX_TBDR_BHADDR_LO_XI;
	} else {
		offset0 = BNX2_L2CTX_TYPE;
		offset1 = BNX2_L2CTX_CMD_TYPE;
		offset2 = BNX2_L2CTX_TBDR_BHADDR_HI;
		offset3 = BNX2_L2CTX_TBDR_BHADDR_LO;
	}
	val = BNX2_L2CTX_TYPE_TYPE_L2 | BNX2_L2CTX_TYPE_SIZE_L2;
	bnx2_ctx_wr(bp, cid_addr, offset0, val);

	val = BNX2_L2CTX_CMD_TYPE_TYPE_L2 | (8 << 16);
	bnx2_ctx_wr(bp, cid_addr, offset1, val);

	val = (u64) txr->tx_desc_mapping >> 32;
	bnx2_ctx_wr(bp, cid_addr, offset2, val);

	val = (u64) txr->tx_desc_mapping & 0xffffffff;
	bnx2_ctx_wr(bp, cid_addr, offset3, val);
}

static void
bnx2_init_tx_ring(struct bnx2 *bp, int ring_num)
{
	struct tx_bd *txbd;
	u32 cid = TX_CID;
	struct bnx2_napi *bnapi;
	struct bnx2_tx_ring_info *txr;

	bnapi = &bp->bnx2_napi[ring_num];
	txr = &bnapi->tx_ring;

	if (ring_num == 0)
		cid = TX_CID;
	else
		cid = TX_TSS_CID + ring_num - 1;

	bp->tx_wake_thresh = bp->tx_ring_size / 2;

	txbd = &txr->tx_desc_ring[MAX_TX_DESC_CNT];

	txbd->tx_bd_haddr_hi = (u64) txr->tx_desc_mapping >> 32;
	txbd->tx_bd_haddr_lo = (u64) txr->tx_desc_mapping & 0xffffffff;

	txr->tx_prod = 0;
	txr->tx_prod_bseq = 0;

	txr->tx_bidx_addr = MB_GET_CID_ADDR(cid) + BNX2_L2CTX_TX_HOST_BIDX;
	txr->tx_bseq_addr = MB_GET_CID_ADDR(cid) + BNX2_L2CTX_TX_HOST_BSEQ;

	bnx2_init_tx_context(bp, cid, txr);
}

static void
bnx2_init_rxbd_rings(struct rx_bd *rx_ring[], dma_addr_t dma[], u32 buf_size,
		     int num_rings)
{
	int i;
	struct rx_bd *rxbd;

	for (i = 0; i < num_rings; i++) {
		int j;

		rxbd = &rx_ring[i][0];
		for (j = 0; j < MAX_RX_DESC_CNT; j++, rxbd++) {
			rxbd->rx_bd_len = buf_size;
			rxbd->rx_bd_flags = RX_BD_FLAGS_START | RX_BD_FLAGS_END;
		}
		if (i == (num_rings - 1))
			j = 0;
		else
			j = i + 1;
		rxbd->rx_bd_haddr_hi = (u64) dma[j] >> 32;
		rxbd->rx_bd_haddr_lo = (u64) dma[j] & 0xffffffff;
	}
}

static void
bnx2_init_rx_ring(struct bnx2 *bp, int ring_num)
{
	int i;
	u16 prod, ring_prod;
	u32 cid, rx_cid_addr, val;
	struct bnx2_napi *bnapi = &bp->bnx2_napi[ring_num];
	struct bnx2_rx_ring_info *rxr = &bnapi->rx_ring;

	if (ring_num == 0)
		cid = RX_CID;
	else
		cid = RX_RSS_CID + ring_num - 1;

	rx_cid_addr = GET_CID_ADDR(cid);

	bnx2_init_rxbd_rings(rxr->rx_desc_ring, rxr->rx_desc_mapping,
			     bp->rx_buf_use_size, bp->rx_max_ring);

	bnx2_init_rx_context(bp, cid);

	if (CHIP_NUM(bp) == CHIP_NUM_5709) {
		val = REG_RD(bp, BNX2_MQ_MAP_L2_5);
		REG_WR(bp, BNX2_MQ_MAP_L2_5, val | BNX2_MQ_MAP_L2_5_ARM);
	}

	bnx2_ctx_wr(bp, rx_cid_addr, BNX2_L2CTX_PG_BUF_SIZE, 0);
	if (bp->rx_pg_ring_size) {
		bnx2_init_rxbd_rings(rxr->rx_pg_desc_ring,
				     rxr->rx_pg_desc_mapping,
				     PAGE_SIZE, bp->rx_max_pg_ring);
		val = (bp->rx_buf_use_size << 16) | PAGE_SIZE;
		bnx2_ctx_wr(bp, rx_cid_addr, BNX2_L2CTX_PG_BUF_SIZE, val);
		bnx2_ctx_wr(bp, rx_cid_addr, BNX2_L2CTX_RBDC_KEY,
		       BNX2_L2CTX_RBDC_JUMBO_KEY - ring_num);

		val = (u64) rxr->rx_pg_desc_mapping[0] >> 32;
		bnx2_ctx_wr(bp, rx_cid_addr, BNX2_L2CTX_NX_PG_BDHADDR_HI, val);

		val = (u64) rxr->rx_pg_desc_mapping[0] & 0xffffffff;
		bnx2_ctx_wr(bp, rx_cid_addr, BNX2_L2CTX_NX_PG_BDHADDR_LO, val);

		if (CHIP_NUM(bp) == CHIP_NUM_5709)
			REG_WR(bp, BNX2_MQ_MAP_L2_3, BNX2_MQ_MAP_L2_3_DEFAULT);
	}

	val = (u64) rxr->rx_desc_mapping[0] >> 32;
	bnx2_ctx_wr(bp, rx_cid_addr, BNX2_L2CTX_NX_BDHADDR_HI, val);

	val = (u64) rxr->rx_desc_mapping[0] & 0xffffffff;
	bnx2_ctx_wr(bp, rx_cid_addr, BNX2_L2CTX_NX_BDHADDR_LO, val);

	ring_prod = prod = rxr->rx_pg_prod;
	for (i = 0; i < bp->rx_pg_ring_size; i++) {
		if (bnx2_alloc_rx_page(bp, rxr, ring_prod) < 0)
			break;
		prod = NEXT_RX_BD(prod);
		ring_prod = RX_PG_RING_IDX(prod);
	}
	rxr->rx_pg_prod = prod;

	ring_prod = prod = rxr->rx_prod;
	for (i = 0; i < bp->rx_ring_size; i++) {
		if (bnx2_alloc_rx_skb(bp, rxr, ring_prod) < 0)
			break;
		prod = NEXT_RX_BD(prod);
		ring_prod = RX_RING_IDX(prod);
	}
	rxr->rx_prod = prod;

	rxr->rx_bidx_addr = MB_GET_CID_ADDR(cid) + BNX2_L2CTX_HOST_BDIDX;
	rxr->rx_bseq_addr = MB_GET_CID_ADDR(cid) + BNX2_L2CTX_HOST_BSEQ;
	rxr->rx_pg_bidx_addr = MB_GET_CID_ADDR(cid) + BNX2_L2CTX_HOST_PG_BDIDX;

	REG_WR16(bp, rxr->rx_pg_bidx_addr, rxr->rx_pg_prod);
	REG_WR16(bp, rxr->rx_bidx_addr, prod);

	REG_WR(bp, rxr->rx_bseq_addr, rxr->rx_prod_bseq);
}

static void
bnx2_init_all_rings(struct bnx2 *bp)
{
	int i;
	u32 val;

	bnx2_clear_ring_states(bp);

	REG_WR(bp, BNX2_TSCH_TSS_CFG, 0);
	for (i = 0; i < bp->num_tx_rings; i++)
		bnx2_init_tx_ring(bp, i);

	if (bp->num_tx_rings > 1)
		REG_WR(bp, BNX2_TSCH_TSS_CFG, ((bp->num_tx_rings - 1) << 24) |
		       (TX_TSS_CID << 7));

	REG_WR(bp, BNX2_RLUP_RSS_CONFIG, 0);
	bnx2_reg_wr_ind(bp, BNX2_RXP_SCRATCH_RSS_TBL_SZ, 0);

	for (i = 0; i < bp->num_rx_rings; i++)
		bnx2_init_rx_ring(bp, i);

	if (bp->num_rx_rings > 1) {
		u32 tbl_32;
		u8 *tbl = (u8 *) &tbl_32;

		bnx2_reg_wr_ind(bp, BNX2_RXP_SCRATCH_RSS_TBL_SZ,
				BNX2_RXP_SCRATCH_RSS_TBL_MAX_ENTRIES);

		for (i = 0; i < BNX2_RXP_SCRATCH_RSS_TBL_MAX_ENTRIES; i++) {
			tbl[i % 4] = i % (bp->num_rx_rings - 1);
			if ((i % 4) == 3)
				bnx2_reg_wr_ind(bp,
						BNX2_RXP_SCRATCH_RSS_TBL + i,
						cpu_to_be32(tbl_32));
		}

		val = BNX2_RLUP_RSS_CONFIG_IPV4_RSS_TYPE_ALL_XI |
		      BNX2_RLUP_RSS_CONFIG_IPV6_RSS_TYPE_ALL_XI;

		REG_WR(bp, BNX2_RLUP_RSS_CONFIG, val);

	}
}

static u32 bnx2_find_max_ring(u32 ring_size, u32 max_size)
{
	u32 max, num_rings = 1;

	while (ring_size > MAX_RX_DESC_CNT) {
		ring_size -= MAX_RX_DESC_CNT;
		num_rings++;
	}
	/* round to next power of 2 */
	max = max_size;
	while ((max & num_rings) == 0)
		max >>= 1;

	if (num_rings != max)
		max <<= 1;

	return max;
}

static void
bnx2_set_rx_ring_size(struct bnx2 *bp, u32 size)
{
	u32 rx_size, rx_space, jumbo_size;

	/* 8 for CRC and VLAN */
	rx_size = bp->dev->mtu + ETH_HLEN + BNX2_RX_OFFSET + 8;

	rx_space = SKB_DATA_ALIGN(rx_size + BNX2_RX_ALIGN) + NET_SKB_PAD +
		sizeof(struct skb_shared_info);

	bp->rx_copy_thresh = BNX2_RX_COPY_THRESH;
	bp->rx_pg_ring_size = 0;
	bp->rx_max_pg_ring = 0;
	bp->rx_max_pg_ring_idx = 0;
	if ((rx_space > PAGE_SIZE) && !(bp->flags & BNX2_FLAG_JUMBO_BROKEN)) {
		int pages = PAGE_ALIGN(bp->dev->mtu - 40) >> PAGE_SHIFT;

		jumbo_size = size * pages;
		if (jumbo_size > MAX_TOTAL_RX_PG_DESC_CNT)
			jumbo_size = MAX_TOTAL_RX_PG_DESC_CNT;

		bp->rx_pg_ring_size = jumbo_size;
		bp->rx_max_pg_ring = bnx2_find_max_ring(jumbo_size,
							MAX_RX_PG_RINGS);
		bp->rx_max_pg_ring_idx = (bp->rx_max_pg_ring * RX_DESC_CNT) - 1;
		rx_size = BNX2_RX_COPY_THRESH + BNX2_RX_OFFSET;
		bp->rx_copy_thresh = 0;
	}

	bp->rx_buf_use_size = rx_size;
	/* hw alignment */
	bp->rx_buf_size = bp->rx_buf_use_size + BNX2_RX_ALIGN;
	bp->rx_jumbo_thresh = rx_size - BNX2_RX_OFFSET;
	bp->rx_ring_size = size;
	bp->rx_max_ring = bnx2_find_max_ring(size, MAX_RX_RINGS);
	bp->rx_max_ring_idx = (bp->rx_max_ring * RX_DESC_CNT) - 1;
}

static void
bnx2_free_tx_skbs(struct bnx2 *bp)
{
	int i;

	for (i = 0; i < bp->num_tx_rings; i++) {
		struct bnx2_napi *bnapi = &bp->bnx2_napi[i];
		struct bnx2_tx_ring_info *txr = &bnapi->tx_ring;
		int j;

		if (txr->tx_buf_ring == NULL)
			continue;

		for (j = 0; j < TX_DESC_CNT; ) {
			struct sw_tx_bd *tx_buf = &txr->tx_buf_ring[j];
			struct sk_buff *skb = tx_buf->skb;

			if (skb == NULL) {
				j++;
				continue;
			}

			skb_dma_unmap(&bp->pdev->dev, skb, DMA_TO_DEVICE);

			tx_buf->skb = NULL;

			j += skb_shinfo(skb)->nr_frags + 1;
			dev_kfree_skb(skb);
		}
	}
}

static void
bnx2_free_rx_skbs(struct bnx2 *bp)
{
	int i;

	for (i = 0; i < bp->num_rx_rings; i++) {
		struct bnx2_napi *bnapi = &bp->bnx2_napi[i];
		struct bnx2_rx_ring_info *rxr = &bnapi->rx_ring;
		int j;

		if (rxr->rx_buf_ring == NULL)
			return;

		for (j = 0; j < bp->rx_max_ring_idx; j++) {
			struct sw_bd *rx_buf = &rxr->rx_buf_ring[j];
			struct sk_buff *skb = rx_buf->skb;

			if (skb == NULL)
				continue;

			pci_unmap_single(bp->pdev,
					 pci_unmap_addr(rx_buf, mapping),
					 bp->rx_buf_use_size,
					 PCI_DMA_FROMDEVICE);

			rx_buf->skb = NULL;

			dev_kfree_skb(skb);
		}
		for (j = 0; j < bp->rx_max_pg_ring_idx; j++)
			bnx2_free_rx_page(bp, rxr, j);
	}
}

static void
bnx2_free_skbs(struct bnx2 *bp)
{
	bnx2_free_tx_skbs(bp);
	bnx2_free_rx_skbs(bp);
}

static int
bnx2_reset_nic(struct bnx2 *bp, u32 reset_code)
{
	int rc;

	rc = bnx2_reset_chip(bp, reset_code);
	bnx2_free_skbs(bp);
	if (rc)
		return rc;

	if ((rc = bnx2_init_chip(bp)) != 0)
		return rc;

	bnx2_init_all_rings(bp);
	return 0;
}

static int
bnx2_init_nic(struct bnx2 *bp, int reset_phy)
{
	int rc;

	if ((rc = bnx2_reset_nic(bp, BNX2_DRV_MSG_CODE_RESET)) != 0)
		return rc;

	spin_lock_bh(&bp->phy_lock);
	bnx2_init_phy(bp, reset_phy);
	bnx2_set_link(bp);
	if (bp->phy_flags & BNX2_PHY_FLAG_REMOTE_PHY_CAP)
		bnx2_remote_phy_event(bp);
	spin_unlock_bh(&bp->phy_lock);
	return 0;
}

static int
bnx2_shutdown_chip(struct bnx2 *bp)
{
	u32 reset_code;

	if (bp->flags & BNX2_FLAG_NO_WOL)
		reset_code = BNX2_DRV_MSG_CODE_UNLOAD_LNK_DN;
	else if (bp->wol)
		reset_code = BNX2_DRV_MSG_CODE_SUSPEND_WOL;
	else
		reset_code = BNX2_DRV_MSG_CODE_SUSPEND_NO_WOL;

	return bnx2_reset_chip(bp, reset_code);
}

static int
bnx2_test_registers(struct bnx2 *bp)
{
	int ret;
	int i, is_5709;
	static const struct {
		u16   offset;
		u16   flags;
#define BNX2_FL_NOT_5709	1
		u32   rw_mask;
		u32   ro_mask;
	} reg_tbl[] = {
		{ 0x006c, 0, 0x00000000, 0x0000003f },
		{ 0x0090, 0, 0xffffffff, 0x00000000 },
		{ 0x0094, 0, 0x00000000, 0x00000000 },

		{ 0x0404, BNX2_FL_NOT_5709, 0x00003f00, 0x00000000 },
		{ 0x0418, BNX2_FL_NOT_5709, 0x00000000, 0xffffffff },
		{ 0x041c, BNX2_FL_NOT_5709, 0x00000000, 0xffffffff },
		{ 0x0420, BNX2_FL_NOT_5709, 0x00000000, 0x80ffffff },
		{ 0x0424, BNX2_FL_NOT_5709, 0x00000000, 0x00000000 },
		{ 0x0428, BNX2_FL_NOT_5709, 0x00000000, 0x00000001 },
		{ 0x0450, BNX2_FL_NOT_5709, 0x00000000, 0x0000ffff },
		{ 0x0454, BNX2_FL_NOT_5709, 0x00000000, 0xffffffff },
		{ 0x0458, BNX2_FL_NOT_5709, 0x00000000, 0xffffffff },

		{ 0x0808, BNX2_FL_NOT_5709, 0x00000000, 0xffffffff },
		{ 0x0854, BNX2_FL_NOT_5709, 0x00000000, 0xffffffff },
		{ 0x0868, BNX2_FL_NOT_5709, 0x00000000, 0x77777777 },
		{ 0x086c, BNX2_FL_NOT_5709, 0x00000000, 0x77777777 },
		{ 0x0870, BNX2_FL_NOT_5709, 0x00000000, 0x77777777 },
		{ 0x0874, BNX2_FL_NOT_5709, 0x00000000, 0x77777777 },

		{ 0x0c00, BNX2_FL_NOT_5709, 0x00000000, 0x00000001 },
		{ 0x0c04, BNX2_FL_NOT_5709, 0x00000000, 0x03ff0001 },
		{ 0x0c08, BNX2_FL_NOT_5709,  0x0f0ff073, 0x00000000 },

		{ 0x1000, 0, 0x00000000, 0x00000001 },
		{ 0x1004, BNX2_FL_NOT_5709, 0x00000000, 0x000f0001 },

		{ 0x1408, 0, 0x01c00800, 0x00000000 },
		{ 0x149c, 0, 0x8000ffff, 0x00000000 },
		{ 0x14a8, 0, 0x00000000, 0x000001ff },
		{ 0x14ac, 0, 0x0fffffff, 0x10000000 },
		{ 0x14b0, 0, 0x00000002, 0x00000001 },
		{ 0x14b8, 0, 0x00000000, 0x00000000 },
		{ 0x14c0, 0, 0x00000000, 0x00000009 },
		{ 0x14c4, 0, 0x00003fff, 0x00000000 },
		{ 0x14cc, 0, 0x00000000, 0x00000001 },
		{ 0x14d0, 0, 0xffffffff, 0x00000000 },

		{ 0x1800, 0, 0x00000000, 0x00000001 },
		{ 0x1804, 0, 0x00000000, 0x00000003 },

		{ 0x2800, 0, 0x00000000, 0x00000001 },
		{ 0x2804, 0, 0x00000000, 0x00003f01 },
		{ 0x2808, 0, 0x0f3f3f03, 0x00000000 },
		{ 0x2810, 0, 0xffff0000, 0x00000000 },
		{ 0x2814, 0, 0xffff0000, 0x00000000 },
		{ 0x2818, 0, 0xffff0000, 0x00000000 },
		{ 0x281c, 0, 0xffff0000, 0x00000000 },
		{ 0x2834, 0, 0xffffffff, 0x00000000 },
		{ 0x2840, 0, 0x00000000, 0xffffffff },
		{ 0x2844, 0, 0x00000000, 0xffffffff },
		{ 0x2848, 0, 0xffffffff, 0x00000000 },
		{ 0x284c, 0, 0xf800f800, 0x07ff07ff },

		{ 0x2c00, 0, 0x00000000, 0x00000011 },
		{ 0x2c04, 0, 0x00000000, 0x00030007 },

		{ 0x3c00, 0, 0x00000000, 0x00000001 },
		{ 0x3c04, 0, 0x00000000, 0x00070000 },
		{ 0x3c08, 0, 0x00007f71, 0x07f00000 },
		{ 0x3c0c, 0, 0x1f3ffffc, 0x00000000 },
		{ 0x3c10, 0, 0xffffffff, 0x00000000 },
		{ 0x3c14, 0, 0x00000000, 0xffffffff },
		{ 0x3c18, 0, 0x00000000, 0xffffffff },
		{ 0x3c1c, 0, 0xfffff000, 0x00000000 },
		{ 0x3c20, 0, 0xffffff00, 0x00000000 },

		{ 0x5004, 0, 0x00000000, 0x0000007f },
		{ 0x5008, 0, 0x0f0007ff, 0x00000000 },

		{ 0x5c00, 0, 0x00000000, 0x00000001 },
		{ 0x5c04, 0, 0x00000000, 0x0003000f },
		{ 0x5c08, 0, 0x00000003, 0x00000000 },
		{ 0x5c0c, 0, 0x0000fff8, 0x00000000 },
		{ 0x5c10, 0, 0x00000000, 0xffffffff },
		{ 0x5c80, 0, 0x00000000, 0x0f7113f1 },
		{ 0x5c84, 0, 0x00000000, 0x0000f333 },
		{ 0x5c88, 0, 0x00000000, 0x00077373 },
		{ 0x5c8c, 0, 0x00000000, 0x0007f737 },

		{ 0x6808, 0, 0x0000ff7f, 0x00000000 },
		{ 0x680c, 0, 0xffffffff, 0x00000000 },
		{ 0x6810, 0, 0xffffffff, 0x00000000 },
		{ 0x6814, 0, 0xffffffff, 0x00000000 },
		{ 0x6818, 0, 0xffffffff, 0x00000000 },
		{ 0x681c, 0, 0xffffffff, 0x00000000 },
		{ 0x6820, 0, 0x00ff00ff, 0x00000000 },
		{ 0x6824, 0, 0x00ff00ff, 0x00000000 },
		{ 0x6828, 0, 0x00ff00ff, 0x00000000 },
		{ 0x682c, 0, 0x03ff03ff, 0x00000000 },
		{ 0x6830, 0, 0x03ff03ff, 0x00000000 },
		{ 0x6834, 0, 0x03ff03ff, 0x00000000 },
		{ 0x6838, 0, 0x03ff03ff, 0x00000000 },
		{ 0x683c, 0, 0x0000ffff, 0x00000000 },
		{ 0x6840, 0, 0x00000ff0, 0x00000000 },
		{ 0x6844, 0, 0x00ffff00, 0x00000000 },
		{ 0x684c, 0, 0xffffffff, 0x00000000 },
		{ 0x6850, 0, 0x7f7f7f7f, 0x00000000 },
		{ 0x6854, 0, 0x7f7f7f7f, 0x00000000 },
		{ 0x6858, 0, 0x7f7f7f7f, 0x00000000 },
		{ 0x685c, 0, 0x7f7f7f7f, 0x00000000 },
		{ 0x6908, 0, 0x00000000, 0x0001ff0f },
		{ 0x690c, 0, 0x00000000, 0x0ffe00f0 },

		{ 0xffff, 0, 0x00000000, 0x00000000 },
	};

	ret = 0;
	is_5709 = 0;
	if (CHIP_NUM(bp) == CHIP_NUM_5709)
		is_5709 = 1;

	for (i = 0; reg_tbl[i].offset != 0xffff; i++) {
		u32 offset, rw_mask, ro_mask, save_val, val;
		u16 flags = reg_tbl[i].flags;

		if (is_5709 && (flags & BNX2_FL_NOT_5709))
			continue;

		offset = (u32) reg_tbl[i].offset;
		rw_mask = reg_tbl[i].rw_mask;
		ro_mask = reg_tbl[i].ro_mask;

		save_val = readl(bp->regview + offset);

		writel(0, bp->regview + offset);

		val = readl(bp->regview + offset);
		if ((val & rw_mask) != 0) {
			goto reg_test_err;
		}

		if ((val & ro_mask) != (save_val & ro_mask)) {
			goto reg_test_err;
		}

		writel(0xffffffff, bp->regview + offset);

		val = readl(bp->regview + offset);
		if ((val & rw_mask) != rw_mask) {
			goto reg_test_err;
		}

		if ((val & ro_mask) != (save_val & ro_mask)) {
			goto reg_test_err;
		}

		writel(save_val, bp->regview + offset);
		continue;

reg_test_err:
		writel(save_val, bp->regview + offset);
		ret = -ENODEV;
		break;
	}
	return ret;
}

static int
bnx2_do_mem_test(struct bnx2 *bp, u32 start, u32 size)
{
	static const u32 test_pattern[] = { 0x00000000, 0xffffffff, 0x55555555,
		0xaaaaaaaa , 0xaa55aa55, 0x55aa55aa };
	int i;

	for (i = 0; i < sizeof(test_pattern) / 4; i++) {
		u32 offset;

		for (offset = 0; offset < size; offset += 4) {

			bnx2_reg_wr_ind(bp, start + offset, test_pattern[i]);

			if (bnx2_reg_rd_ind(bp, start + offset) !=
				test_pattern[i]) {
				return -ENODEV;
			}
		}
	}
	return 0;
}

static int
bnx2_test_memory(struct bnx2 *bp)
{
	int ret = 0;
	int i;
	static struct mem_entry {
		u32   offset;
		u32   len;
	} mem_tbl_5706[] = {
		{ 0x60000,  0x4000 },
		{ 0xa0000,  0x3000 },
		{ 0xe0000,  0x4000 },
		{ 0x120000, 0x4000 },
		{ 0x1a0000, 0x4000 },
		{ 0x160000, 0x4000 },
		{ 0xffffffff, 0    },
	},
	mem_tbl_5709[] = {
		{ 0x60000,  0x4000 },
		{ 0xa0000,  0x3000 },
		{ 0xe0000,  0x4000 },
		{ 0x120000, 0x4000 },
		{ 0x1a0000, 0x4000 },
		{ 0xffffffff, 0    },
	};
	struct mem_entry *mem_tbl;

	if (CHIP_NUM(bp) == CHIP_NUM_5709)
		mem_tbl = mem_tbl_5709;
	else
		mem_tbl = mem_tbl_5706;

	for (i = 0; mem_tbl[i].offset != 0xffffffff; i++) {
		if ((ret = bnx2_do_mem_test(bp, mem_tbl[i].offset,
			mem_tbl[i].len)) != 0) {
			return ret;
		}
	}

	return ret;
}

#define BNX2_MAC_LOOPBACK	0
#define BNX2_PHY_LOOPBACK	1

static int
bnx2_run_loopback(struct bnx2 *bp, int loopback_mode)
{
	unsigned int pkt_size, num_pkts, i;
	struct sk_buff *skb, *rx_skb;
	unsigned char *packet;
	u16 rx_start_idx, rx_idx;
	dma_addr_t map;
	struct tx_bd *txbd;
	struct sw_bd *rx_buf;
	struct l2_fhdr *rx_hdr;
	int ret = -ENODEV;
	struct bnx2_napi *bnapi = &bp->bnx2_napi[0], *tx_napi;
	struct bnx2_tx_ring_info *txr = &bnapi->tx_ring;
	struct bnx2_rx_ring_info *rxr = &bnapi->rx_ring;

	tx_napi = bnapi;

	txr = &tx_napi->tx_ring;
	rxr = &bnapi->rx_ring;
	if (loopback_mode == BNX2_MAC_LOOPBACK) {
		bp->loopback = MAC_LOOPBACK;
		bnx2_set_mac_loopback(bp);
	}
	else if (loopback_mode == BNX2_PHY_LOOPBACK) {
		if (bp->phy_flags & BNX2_PHY_FLAG_REMOTE_PHY_CAP)
			return 0;

		bp->loopback = PHY_LOOPBACK;
		bnx2_set_phy_loopback(bp);
	}
	else
		return -EINVAL;

	pkt_size = min(bp->dev->mtu + ETH_HLEN, bp->rx_jumbo_thresh - 4);
	skb = netdev_alloc_skb(bp->dev, pkt_size);
	if (!skb)
		return -ENOMEM;
	packet = skb_put(skb, pkt_size);
	memcpy(packet, bp->dev->dev_addr, 6);
	memset(packet + 6, 0x0, 8);
	for (i = 14; i < pkt_size; i++)
		packet[i] = (unsigned char) (i & 0xff);

	if (skb_dma_map(&bp->pdev->dev, skb, DMA_TO_DEVICE)) {
		dev_kfree_skb(skb);
		return -EIO;
	}
	map = skb_shinfo(skb)->dma_maps[0];

	REG_WR(bp, BNX2_HC_COMMAND,
	       bp->hc_cmd | BNX2_HC_COMMAND_COAL_NOW_WO_INT);

	REG_RD(bp, BNX2_HC_COMMAND);

	udelay(5);
	rx_start_idx = bnx2_get_hw_rx_cons(bnapi);

	num_pkts = 0;

	txbd = &txr->tx_desc_ring[TX_RING_IDX(txr->tx_prod)];

	txbd->tx_bd_haddr_hi = (u64) map >> 32;
	txbd->tx_bd_haddr_lo = (u64) map & 0xffffffff;
	txbd->tx_bd_mss_nbytes = pkt_size;
	txbd->tx_bd_vlan_tag_flags = TX_BD_FLAGS_START | TX_BD_FLAGS_END;

	num_pkts++;
	txr->tx_prod = NEXT_TX_BD(txr->tx_prod);
	txr->tx_prod_bseq += pkt_size;

	REG_WR16(bp, txr->tx_bidx_addr, txr->tx_prod);
	REG_WR(bp, txr->tx_bseq_addr, txr->tx_prod_bseq);

	udelay(100);

	REG_WR(bp, BNX2_HC_COMMAND,
	       bp->hc_cmd | BNX2_HC_COMMAND_COAL_NOW_WO_INT);

	REG_RD(bp, BNX2_HC_COMMAND);

	udelay(5);

	skb_dma_unmap(&bp->pdev->dev, skb, DMA_TO_DEVICE);
	dev_kfree_skb(skb);

	if (bnx2_get_hw_tx_cons(tx_napi) != txr->tx_prod)
		goto loopback_test_done;

	rx_idx = bnx2_get_hw_rx_cons(bnapi);
	if (rx_idx != rx_start_idx + num_pkts) {
		goto loopback_test_done;
	}

	rx_buf = &rxr->rx_buf_ring[rx_start_idx];
	rx_skb = rx_buf->skb;

	rx_hdr = (struct l2_fhdr *) rx_skb->data;
	skb_reserve(rx_skb, BNX2_RX_OFFSET);

	pci_dma_sync_single_for_cpu(bp->pdev,
		pci_unmap_addr(rx_buf, mapping),
		bp->rx_buf_size, PCI_DMA_FROMDEVICE);

	if (rx_hdr->l2_fhdr_status &
		(L2_FHDR_ERRORS_BAD_CRC |
		L2_FHDR_ERRORS_PHY_DECODE |
		L2_FHDR_ERRORS_ALIGNMENT |
		L2_FHDR_ERRORS_TOO_SHORT |
		L2_FHDR_ERRORS_GIANT_FRAME)) {

		goto loopback_test_done;
	}

	if ((rx_hdr->l2_fhdr_pkt_len - 4) != pkt_size) {
		goto loopback_test_done;
	}

	for (i = 14; i < pkt_size; i++) {
		if (*(rx_skb->data + i) != (unsigned char) (i & 0xff)) {
			goto loopback_test_done;
		}
	}

	ret = 0;

loopback_test_done:
	bp->loopback = 0;
	return ret;
}

#define BNX2_MAC_LOOPBACK_FAILED	1
#define BNX2_PHY_LOOPBACK_FAILED	2
#define BNX2_LOOPBACK_FAILED		(BNX2_MAC_LOOPBACK_FAILED |	\
					 BNX2_PHY_LOOPBACK_FAILED)

static int
bnx2_test_loopback(struct bnx2 *bp)
{
	int rc = 0;

	if (!netif_running(bp->dev))
		return BNX2_LOOPBACK_FAILED;

	bnx2_reset_nic(bp, BNX2_DRV_MSG_CODE_RESET);
	spin_lock_bh(&bp->phy_lock);
	bnx2_init_phy(bp, 1);
	spin_unlock_bh(&bp->phy_lock);
	if (bnx2_run_loopback(bp, BNX2_MAC_LOOPBACK))
		rc |= BNX2_MAC_LOOPBACK_FAILED;
	if (bnx2_run_loopback(bp, BNX2_PHY_LOOPBACK))
		rc |= BNX2_PHY_LOOPBACK_FAILED;
	return rc;
}

#define NVRAM_SIZE 0x200
#define CRC32_RESIDUAL 0xdebb20e3

static int
bnx2_test_nvram(struct bnx2 *bp)
{
	__be32 buf[NVRAM_SIZE / 4];
	u8 *data = (u8 *) buf;
	int rc = 0;
	u32 magic, csum;

	if ((rc = bnx2_nvram_read(bp, 0, data, 4)) != 0)
		goto test_nvram_done;

        magic = be32_to_cpu(buf[0]);
	if (magic != 0x669955aa) {
		rc = -ENODEV;
		goto test_nvram_done;
	}

	if ((rc = bnx2_nvram_read(bp, 0x100, data, NVRAM_SIZE)) != 0)
		goto test_nvram_done;

	csum = ether_crc_le(0x100, data);
	if (csum != CRC32_RESIDUAL) {
		rc = -ENODEV;
		goto test_nvram_done;
	}

	csum = ether_crc_le(0x100, data + 0x100);
	if (csum != CRC32_RESIDUAL) {
		rc = -ENODEV;
	}

test_nvram_done:
	return rc;
}

static int
bnx2_test_link(struct bnx2 *bp)
{
	u32 bmsr;

	if (!netif_running(bp->dev))
		return -ENODEV;

	if (bp->phy_flags & BNX2_PHY_FLAG_REMOTE_PHY_CAP) {
		if (bp->link_up)
			return 0;
		return -ENODEV;
	}
	spin_lock_bh(&bp->phy_lock);
	bnx2_enable_bmsr1(bp);
	bnx2_read_phy(bp, bp->mii_bmsr1, &bmsr);
	bnx2_read_phy(bp, bp->mii_bmsr1, &bmsr);
	bnx2_disable_bmsr1(bp);
	spin_unlock_bh(&bp->phy_lock);

	if (bmsr & BMSR_LSTATUS) {
		return 0;
	}
	return -ENODEV;
}

static int
bnx2_test_intr(struct bnx2 *bp)
{
	int i;
	u16 status_idx;

	if (!netif_running(bp->dev))
		return -ENODEV;

	status_idx = REG_RD(bp, BNX2_PCICFG_INT_ACK_CMD) & 0xffff;

	/* This register is not touched during run-time. */
	REG_WR(bp, BNX2_HC_COMMAND, bp->hc_cmd | BNX2_HC_COMMAND_COAL_NOW);
	REG_RD(bp, BNX2_HC_COMMAND);

	for (i = 0; i < 10; i++) {
		if ((REG_RD(bp, BNX2_PCICFG_INT_ACK_CMD) & 0xffff) !=
			status_idx) {

			break;
		}

		msleep_interruptible(10);
	}
	if (i < 10)
		return 0;

	return -ENODEV;
}

/* Determining link for parallel detection. */
static int
bnx2_5706_serdes_has_link(struct bnx2 *bp)
{
	u32 mode_ctl, an_dbg, exp;

	if (bp->phy_flags & BNX2_PHY_FLAG_NO_PARALLEL)
		return 0;

	bnx2_write_phy(bp, MII_BNX2_MISC_SHADOW, MISC_SHDW_MODE_CTL);
	bnx2_read_phy(bp, MII_BNX2_MISC_SHADOW, &mode_ctl);

	if (!(mode_ctl & MISC_SHDW_MODE_CTL_SIG_DET))
		return 0;

	bnx2_write_phy(bp, MII_BNX2_MISC_SHADOW, MISC_SHDW_AN_DBG);
	bnx2_read_phy(bp, MII_BNX2_MISC_SHADOW, &an_dbg);
	bnx2_read_phy(bp, MII_BNX2_MISC_SHADOW, &an_dbg);

	if (an_dbg & (MISC_SHDW_AN_DBG_NOSYNC | MISC_SHDW_AN_DBG_RUDI_INVALID))
		return 0;

	bnx2_write_phy(bp, MII_BNX2_DSP_ADDRESS, MII_EXPAND_REG1);
	bnx2_read_phy(bp, MII_BNX2_DSP_RW_PORT, &exp);
	bnx2_read_phy(bp, MII_BNX2_DSP_RW_PORT, &exp);

	if (exp & MII_EXPAND_REG1_RUDI_C)	/* receiving CONFIG */
		return 0;

	return 1;
}

static void
bnx2_5706_serdes_timer(struct bnx2 *bp)
{
	int check_link = 1;

	spin_lock(&bp->phy_lock);
	if (bp->serdes_an_pending) {
		bp->serdes_an_pending--;
		check_link = 0;
	} else if ((bp->link_up == 0) && (bp->autoneg & AUTONEG_SPEED)) {
		u32 bmcr;

		bp->current_interval = BNX2_TIMER_INTERVAL;

		bnx2_read_phy(bp, bp->mii_bmcr, &bmcr);

		if (bmcr & BMCR_ANENABLE) {
			if (bnx2_5706_serdes_has_link(bp)) {
				bmcr &= ~BMCR_ANENABLE;
				bmcr |= BMCR_SPEED1000 | BMCR_FULLDPLX;
				bnx2_write_phy(bp, bp->mii_bmcr, bmcr);
				bp->phy_flags |= BNX2_PHY_FLAG_PARALLEL_DETECT;
			}
		}
	}
	else if ((bp->link_up) && (bp->autoneg & AUTONEG_SPEED) &&
		 (bp->phy_flags & BNX2_PHY_FLAG_PARALLEL_DETECT)) {
		u32 phy2;

		bnx2_write_phy(bp, 0x17, 0x0f01);
		bnx2_read_phy(bp, 0x15, &phy2);
		if (phy2 & 0x20) {
			u32 bmcr;

			bnx2_read_phy(bp, bp->mii_bmcr, &bmcr);
			bmcr |= BMCR_ANENABLE;
			bnx2_write_phy(bp, bp->mii_bmcr, bmcr);

			bp->phy_flags &= ~BNX2_PHY_FLAG_PARALLEL_DETECT;
		}
	} else
		bp->current_interval = BNX2_TIMER_INTERVAL;

	if (check_link) {
		u32 val;

		bnx2_write_phy(bp, MII_BNX2_MISC_SHADOW, MISC_SHDW_AN_DBG);
		bnx2_read_phy(bp, MII_BNX2_MISC_SHADOW, &val);
		bnx2_read_phy(bp, MII_BNX2_MISC_SHADOW, &val);

		if (bp->link_up && (val & MISC_SHDW_AN_DBG_NOSYNC)) {
			if (!(bp->phy_flags & BNX2_PHY_FLAG_FORCED_DOWN)) {
				bnx2_5706s_force_link_dn(bp, 1);
				bp->phy_flags |= BNX2_PHY_FLAG_FORCED_DOWN;
			} else
				bnx2_set_link(bp);
		} else if (!bp->link_up && !(val & MISC_SHDW_AN_DBG_NOSYNC))
			bnx2_set_link(bp);
	}
	spin_unlock(&bp->phy_lock);
}

static void
bnx2_5708_serdes_timer(struct bnx2 *bp)
{
	if (bp->phy_flags & BNX2_PHY_FLAG_REMOTE_PHY_CAP)
		return;

	if ((bp->phy_flags & BNX2_PHY_FLAG_2_5G_CAPABLE) == 0) {
		bp->serdes_an_pending = 0;
		return;
	}

	spin_lock(&bp->phy_lock);
	if (bp->serdes_an_pending)
		bp->serdes_an_pending--;
	else if ((bp->link_up == 0) && (bp->autoneg & AUTONEG_SPEED)) {
		u32 bmcr;

		bnx2_read_phy(bp, bp->mii_bmcr, &bmcr);
		if (bmcr & BMCR_ANENABLE) {
			bnx2_enable_forced_2g5(bp);
			bp->current_interval = BNX2_SERDES_FORCED_TIMEOUT;
		} else {
			bnx2_disable_forced_2g5(bp);
			bp->serdes_an_pending = 2;
			bp->current_interval = BNX2_TIMER_INTERVAL;
		}

	} else
		bp->current_interval = BNX2_TIMER_INTERVAL;

	spin_unlock(&bp->phy_lock);
}

static void
bnx2_timer(unsigned long data)
{
	struct bnx2 *bp = (struct bnx2 *) data;

	if (!netif_running(bp->dev))
		return;

	if (atomic_read(&bp->intr_sem) != 0)
		goto bnx2_restart_timer;

	if ((bp->flags & (BNX2_FLAG_USING_MSI | BNX2_FLAG_ONE_SHOT_MSI)) ==
	     BNX2_FLAG_USING_MSI)
		bnx2_chk_missed_msi(bp);

	bnx2_send_heart_beat(bp);

	bp->stats_blk->stat_FwRxDrop =
		bnx2_reg_rd_ind(bp, BNX2_FW_RX_DROP_COUNT);

	/* workaround occasional corrupted counters */
	if (CHIP_NUM(bp) == CHIP_NUM_5708 && bp->stats_ticks)
		REG_WR(bp, BNX2_HC_COMMAND, bp->hc_cmd |
					    BNX2_HC_COMMAND_STATS_NOW);

	if (bp->phy_flags & BNX2_PHY_FLAG_SERDES) {
		if (CHIP_NUM(bp) == CHIP_NUM_5706)
			bnx2_5706_serdes_timer(bp);
		else
			bnx2_5708_serdes_timer(bp);
	}

bnx2_restart_timer:
	mod_timer(&bp->timer, jiffies + bp->current_interval);
}

static int
bnx2_request_irq(struct bnx2 *bp)
{
	unsigned long flags;
	struct bnx2_irq *irq;
	int rc = 0, i;

	if (bp->flags & BNX2_FLAG_USING_MSI_OR_MSIX)
		flags = 0;
	else
		flags = IRQF_SHARED;

	for (i = 0; i < bp->irq_nvecs; i++) {
		irq = &bp->irq_tbl[i];
		rc = request_irq(irq->vector, irq->handler, flags, irq->name,
				 &bp->bnx2_napi[i]);
		if (rc)
			break;
		irq->requested = 1;
	}
	return rc;
}

static void
bnx2_free_irq(struct bnx2 *bp)
{
	struct bnx2_irq *irq;
	int i;

	for (i = 0; i < bp->irq_nvecs; i++) {
		irq = &bp->irq_tbl[i];
		if (irq->requested)
			free_irq(irq->vector, &bp->bnx2_napi[i]);
		irq->requested = 0;
	}
	if (bp->flags & BNX2_FLAG_USING_MSI)
		pci_disable_msi(bp->pdev);
	else if (bp->flags & BNX2_FLAG_USING_MSIX)
		pci_disable_msix(bp->pdev);

	bp->flags &= ~(BNX2_FLAG_USING_MSI_OR_MSIX | BNX2_FLAG_ONE_SHOT_MSI);
}

static void
bnx2_enable_msix(struct bnx2 *bp, int msix_vecs)
{
	int i, rc;
	struct msix_entry msix_ent[BNX2_MAX_MSIX_VEC];
	struct net_device *dev = bp->dev;
	const int len = sizeof(bp->irq_tbl[0].name);

	bnx2_setup_msix_tbl(bp);
	REG_WR(bp, BNX2_PCI_MSIX_CONTROL, BNX2_MAX_MSIX_HW_VEC - 1);
	REG_WR(bp, BNX2_PCI_MSIX_TBL_OFF_BIR, BNX2_PCI_GRC_WINDOW2_BASE);
	REG_WR(bp, BNX2_PCI_MSIX_PBA_OFF_BIT, BNX2_PCI_GRC_WINDOW3_BASE);

	for (i = 0; i < BNX2_MAX_MSIX_VEC; i++) {
		msix_ent[i].entry = i;
		msix_ent[i].vector = 0;

		snprintf(bp->irq_tbl[i].name, len, "%s-%d", dev->name, i);
		bp->irq_tbl[i].handler = bnx2_msi_1shot;
	}

	rc = pci_enable_msix(bp->pdev, msix_ent, BNX2_MAX_MSIX_VEC);
	if (rc != 0)
		return;

	bp->irq_nvecs = msix_vecs;
	bp->flags |= BNX2_FLAG_USING_MSIX | BNX2_FLAG_ONE_SHOT_MSI;
	for (i = 0; i < BNX2_MAX_MSIX_VEC; i++)
		bp->irq_tbl[i].vector = msix_ent[i].vector;
}

static void
bnx2_setup_int_mode(struct bnx2 *bp, int dis_msi)
{
	int cpus = num_online_cpus();
	int msix_vecs = min(cpus + 1, RX_MAX_RINGS);

	bp->irq_tbl[0].handler = bnx2_interrupt;
	strcpy(bp->irq_tbl[0].name, bp->dev->name);
	bp->irq_nvecs = 1;
	bp->irq_tbl[0].vector = bp->pdev->irq;

	if ((bp->flags & BNX2_FLAG_MSIX_CAP) && !dis_msi && cpus > 1)
		bnx2_enable_msix(bp, msix_vecs);

	if ((bp->flags & BNX2_FLAG_MSI_CAP) && !dis_msi &&
	    !(bp->flags & BNX2_FLAG_USING_MSIX)) {
		if (pci_enable_msi(bp->pdev) == 0) {
			bp->flags |= BNX2_FLAG_USING_MSI;
			if (CHIP_NUM(bp) == CHIP_NUM_5709) {
				bp->flags |= BNX2_FLAG_ONE_SHOT_MSI;
				bp->irq_tbl[0].handler = bnx2_msi_1shot;
			} else
				bp->irq_tbl[0].handler = bnx2_msi;

			bp->irq_tbl[0].vector = bp->pdev->irq;
		}
	}

	bp->num_tx_rings = rounddown_pow_of_two(bp->irq_nvecs);
	bp->dev->real_num_tx_queues = bp->num_tx_rings;

	bp->num_rx_rings = bp->irq_nvecs;
}

/* Called with rtnl_lock */
static int
bnx2_open(struct net_device *dev)
{
	struct bnx2 *bp = netdev_priv(dev);
	int rc;

	netif_carrier_off(dev);

	bnx2_set_power_state(bp, PCI_D0);
	bnx2_disable_int(bp);

	bnx2_setup_int_mode(bp, disable_msi);
	bnx2_napi_enable(bp);
	rc = bnx2_alloc_mem(bp);
	if (rc)
		goto open_err;

	rc = bnx2_request_irq(bp);
	if (rc)
		goto open_err;

	rc = bnx2_init_nic(bp, 1);
	if (rc)
		goto open_err;

	mod_timer(&bp->timer, jiffies + bp->current_interval);

	atomic_set(&bp->intr_sem, 0);

	bnx2_enable_int(bp);

	if (bp->flags & BNX2_FLAG_USING_MSI) {
		/* Test MSI to make sure it is working
		 * If MSI test fails, go back to INTx mode
		 */
		if (bnx2_test_intr(bp) != 0) {
			printk(KERN_WARNING PFX "%s: No interrupt was generated"
			       " using MSI, switching to INTx mode. Please"
			       " report this failure to the PCI maintainer"
			       " and include system chipset information.\n",
			       bp->dev->name);

			bnx2_disable_int(bp);
			bnx2_free_irq(bp);

			bnx2_setup_int_mode(bp, 1);

			rc = bnx2_init_nic(bp, 0);

			if (!rc)
				rc = bnx2_request_irq(bp);

			if (rc) {
				del_timer_sync(&bp->timer);
				goto open_err;
			}
			bnx2_enable_int(bp);
		}
	}
	if (bp->flags & BNX2_FLAG_USING_MSI)
		printk(KERN_INFO PFX "%s: using MSI\n", dev->name);
	else if (bp->flags & BNX2_FLAG_USING_MSIX)
		printk(KERN_INFO PFX "%s: using MSIX\n", dev->name);

	netif_tx_start_all_queues(dev);

	return 0;

open_err:
	bnx2_napi_disable(bp);
	bnx2_free_skbs(bp);
	bnx2_free_irq(bp);
	bnx2_free_mem(bp);
	return rc;
}

static void
bnx2_reset_task(struct work_struct *work)
{
	struct bnx2 *bp = container_of(work, struct bnx2, reset_task);

	if (!netif_running(bp->dev))
		return;

	bnx2_netif_stop(bp);

	bnx2_init_nic(bp, 1);

	atomic_set(&bp->intr_sem, 1);
	bnx2_netif_start(bp);
}

static void
bnx2_tx_timeout(struct net_device *dev)
{
	struct bnx2 *bp = netdev_priv(dev);

	/* This allows the netif to be shutdown gracefully before resetting */
	schedule_work(&bp->reset_task);
}

#ifdef BCM_VLAN
/* Called with rtnl_lock */
static void
bnx2_vlan_rx_register(struct net_device *dev, struct vlan_group *vlgrp)
{
	struct bnx2 *bp = netdev_priv(dev);

	bnx2_netif_stop(bp);

	bp->vlgrp = vlgrp;
	bnx2_set_rx_mode(dev);
	if (bp->flags & BNX2_FLAG_CAN_KEEP_VLAN)
		bnx2_fw_sync(bp, BNX2_DRV_MSG_CODE_KEEP_VLAN_UPDATE, 0, 1);

	bnx2_netif_start(bp);
}
#endif

/* Called with netif_tx_lock.
 * bnx2_tx_int() runs without netif_tx_lock unless it needs to call
 * netif_wake_queue().
 */
static int
bnx2_start_xmit(struct sk_buff *skb, struct net_device *dev)
{
	struct bnx2 *bp = netdev_priv(dev);
	dma_addr_t mapping;
	struct tx_bd *txbd;
	struct sw_tx_bd *tx_buf;
	u32 len, vlan_tag_flags, last_frag, mss;
	u16 prod, ring_prod;
	int i;
	struct bnx2_napi *bnapi;
	struct bnx2_tx_ring_info *txr;
	struct netdev_queue *txq;
	struct skb_shared_info *sp;

	/*  Determine which tx ring we will be placed on */
	i = skb_get_queue_mapping(skb);
	bnapi = &bp->bnx2_napi[i];
	txr = &bnapi->tx_ring;
	txq = netdev_get_tx_queue(dev, i);

	if (unlikely(bnx2_tx_avail(bp, txr) <
	    (skb_shinfo(skb)->nr_frags + 1))) {
		netif_tx_stop_queue(txq);
		printk(KERN_ERR PFX "%s: BUG! Tx ring full when queue awake!\n",
			dev->name);

		return NETDEV_TX_BUSY;
	}
	len = skb_headlen(skb);
	prod = txr->tx_prod;
	ring_prod = TX_RING_IDX(prod);

	vlan_tag_flags = 0;
	if (skb->ip_summed == CHECKSUM_PARTIAL) {
		vlan_tag_flags |= TX_BD_FLAGS_TCP_UDP_CKSUM;
	}

#ifdef BCM_VLAN
	if (bp->vlgrp && vlan_tx_tag_present(skb)) {
		vlan_tag_flags |=
			(TX_BD_FLAGS_VLAN_TAG | (vlan_tx_tag_get(skb) << 16));
	}
#endif
	if ((mss = skb_shinfo(skb)->gso_size)) {
		u32 tcp_opt_len;
		struct iphdr *iph;

		vlan_tag_flags |= TX_BD_FLAGS_SW_LSO;

		tcp_opt_len = tcp_optlen(skb);

		if (skb_shinfo(skb)->gso_type & SKB_GSO_TCPV6) {
			u32 tcp_off = skb_transport_offset(skb) -
				      sizeof(struct ipv6hdr) - ETH_HLEN;

			vlan_tag_flags |= ((tcp_opt_len >> 2) << 8) |
					  TX_BD_FLAGS_SW_FLAGS;
			if (likely(tcp_off == 0))
				vlan_tag_flags &= ~TX_BD_FLAGS_TCP6_OFF0_MSK;
			else {
				tcp_off >>= 3;
				vlan_tag_flags |= ((tcp_off & 0x3) <<
						   TX_BD_FLAGS_TCP6_OFF0_SHL) |
						  ((tcp_off & 0x10) <<
						   TX_BD_FLAGS_TCP6_OFF4_SHL);
				mss |= (tcp_off & 0xc) << TX_BD_TCP6_OFF2_SHL;
			}
		} else {
			iph = ip_hdr(skb);
			if (tcp_opt_len || (iph->ihl > 5)) {
				vlan_tag_flags |= ((iph->ihl - 5) +
						   (tcp_opt_len >> 2)) << 8;
			}
		}
	} else
		mss = 0;

	if (skb_dma_map(&bp->pdev->dev, skb, DMA_TO_DEVICE)) {
		dev_kfree_skb(skb);
		return NETDEV_TX_OK;
	}

	sp = skb_shinfo(skb);
	mapping = sp->dma_maps[0];

	tx_buf = &txr->tx_buf_ring[ring_prod];
	tx_buf->skb = skb;

	txbd = &txr->tx_desc_ring[ring_prod];

	txbd->tx_bd_haddr_hi = (u64) mapping >> 32;
	txbd->tx_bd_haddr_lo = (u64) mapping & 0xffffffff;
	txbd->tx_bd_mss_nbytes = len | (mss << 16);
	txbd->tx_bd_vlan_tag_flags = vlan_tag_flags | TX_BD_FLAGS_START;

	last_frag = skb_shinfo(skb)->nr_frags;

	for (i = 0; i < last_frag; i++) {
		skb_frag_t *frag = &skb_shinfo(skb)->frags[i];

		prod = NEXT_TX_BD(prod);
		ring_prod = TX_RING_IDX(prod);
		txbd = &txr->tx_desc_ring[ring_prod];

		len = frag->size;
		mapping = sp->dma_maps[i + 1];

		txbd->tx_bd_haddr_hi = (u64) mapping >> 32;
		txbd->tx_bd_haddr_lo = (u64) mapping & 0xffffffff;
		txbd->tx_bd_mss_nbytes = len | (mss << 16);
		txbd->tx_bd_vlan_tag_flags = vlan_tag_flags;

	}
	txbd->tx_bd_vlan_tag_flags |= TX_BD_FLAGS_END;

	prod = NEXT_TX_BD(prod);
	txr->tx_prod_bseq += skb->len;

	REG_WR16(bp, txr->tx_bidx_addr, prod);
	REG_WR(bp, txr->tx_bseq_addr, txr->tx_prod_bseq);

	mmiowb();

	txr->tx_prod = prod;
	dev->trans_start = jiffies;

	if (unlikely(bnx2_tx_avail(bp, txr) <= MAX_SKB_FRAGS)) {
		netif_tx_stop_queue(txq);
		if (bnx2_tx_avail(bp, txr) > bp->tx_wake_thresh)
			netif_tx_wake_queue(txq);
	}

	return NETDEV_TX_OK;
}

/* Called with rtnl_lock */
static int
bnx2_close(struct net_device *dev)
{
	struct bnx2 *bp = netdev_priv(dev);

	cancel_work_sync(&bp->reset_task);

	bnx2_disable_int_sync(bp);
	bnx2_napi_disable(bp);
	del_timer_sync(&bp->timer);
	bnx2_shutdown_chip(bp);
	bnx2_free_irq(bp);
	bnx2_free_skbs(bp);
	bnx2_free_mem(bp);
	bp->link_up = 0;
	netif_carrier_off(bp->dev);
	bnx2_set_power_state(bp, PCI_D3hot);
	return 0;
}

#define GET_NET_STATS64(ctr)					\
	(unsigned long) ((unsigned long) (ctr##_hi) << 32) +	\
	(unsigned long) (ctr##_lo)

#define GET_NET_STATS32(ctr)		\
	(ctr##_lo)

#if (BITS_PER_LONG == 64)
#define GET_NET_STATS	GET_NET_STATS64
#else
#define GET_NET_STATS	GET_NET_STATS32
#endif

static struct net_device_stats *
bnx2_get_stats(struct net_device *dev)
{
	struct bnx2 *bp = netdev_priv(dev);
	struct statistics_block *stats_blk = bp->stats_blk;
	struct net_device_stats *net_stats = &dev->stats;

	if (bp->stats_blk == NULL) {
		return net_stats;
	}
	net_stats->rx_packets =
		GET_NET_STATS(stats_blk->stat_IfHCInUcastPkts) +
		GET_NET_STATS(stats_blk->stat_IfHCInMulticastPkts) +
		GET_NET_STATS(stats_blk->stat_IfHCInBroadcastPkts);

	net_stats->tx_packets =
		GET_NET_STATS(stats_blk->stat_IfHCOutUcastPkts) +
		GET_NET_STATS(stats_blk->stat_IfHCOutMulticastPkts) +
		GET_NET_STATS(stats_blk->stat_IfHCOutBroadcastPkts);

	net_stats->rx_bytes =
		GET_NET_STATS(stats_blk->stat_IfHCInOctets);

	net_stats->tx_bytes =
		GET_NET_STATS(stats_blk->stat_IfHCOutOctets);

	net_stats->multicast =
		GET_NET_STATS(stats_blk->stat_IfHCOutMulticastPkts);

	net_stats->collisions =
		(unsigned long) stats_blk->stat_EtherStatsCollisions;

	net_stats->rx_length_errors =
		(unsigned long) (stats_blk->stat_EtherStatsUndersizePkts +
		stats_blk->stat_EtherStatsOverrsizePkts);

	net_stats->rx_over_errors =
		(unsigned long) stats_blk->stat_IfInMBUFDiscards;

	net_stats->rx_frame_errors =
		(unsigned long) stats_blk->stat_Dot3StatsAlignmentErrors;

	net_stats->rx_crc_errors =
		(unsigned long) stats_blk->stat_Dot3StatsFCSErrors;

	net_stats->rx_errors = net_stats->rx_length_errors +
		net_stats->rx_over_errors + net_stats->rx_frame_errors +
		net_stats->rx_crc_errors;

	net_stats->tx_aborted_errors =
    		(unsigned long) (stats_blk->stat_Dot3StatsExcessiveCollisions +
		stats_blk->stat_Dot3StatsLateCollisions);

	if ((CHIP_NUM(bp) == CHIP_NUM_5706) ||
	    (CHIP_ID(bp) == CHIP_ID_5708_A0))
		net_stats->tx_carrier_errors = 0;
	else {
		net_stats->tx_carrier_errors =
			(unsigned long)
			stats_blk->stat_Dot3StatsCarrierSenseErrors;
	}

	net_stats->tx_errors =
    		(unsigned long)
		stats_blk->stat_emac_tx_stat_dot3statsinternalmactransmiterrors
		+
		net_stats->tx_aborted_errors +
		net_stats->tx_carrier_errors;

	net_stats->rx_missed_errors =
		(unsigned long) (stats_blk->stat_IfInMBUFDiscards +
		stats_blk->stat_FwRxDrop);

	return net_stats;
}

/* All ethtool functions called with rtnl_lock */

static int
bnx2_get_settings(struct net_device *dev, struct ethtool_cmd *cmd)
{
	struct bnx2 *bp = netdev_priv(dev);
	int support_serdes = 0, support_copper = 0;

	cmd->supported = SUPPORTED_Autoneg;
	if (bp->phy_flags & BNX2_PHY_FLAG_REMOTE_PHY_CAP) {
		support_serdes = 1;
		support_copper = 1;
	} else if (bp->phy_port == PORT_FIBRE)
		support_serdes = 1;
	else
		support_copper = 1;

	if (support_serdes) {
		cmd->supported |= SUPPORTED_1000baseT_Full |
			SUPPORTED_FIBRE;
		if (bp->phy_flags & BNX2_PHY_FLAG_2_5G_CAPABLE)
			cmd->supported |= SUPPORTED_2500baseX_Full;

	}
	if (support_copper) {
		cmd->supported |= SUPPORTED_10baseT_Half |
			SUPPORTED_10baseT_Full |
			SUPPORTED_100baseT_Half |
			SUPPORTED_100baseT_Full |
			SUPPORTED_1000baseT_Full |
			SUPPORTED_TP;

	}

	spin_lock_bh(&bp->phy_lock);
	cmd->port = bp->phy_port;
	cmd->advertising = bp->advertising;

	if (bp->autoneg & AUTONEG_SPEED) {
		cmd->autoneg = AUTONEG_ENABLE;
	}
	else {
		cmd->autoneg = AUTONEG_DISABLE;
	}

	if (netif_carrier_ok(dev)) {
		cmd->speed = bp->line_speed;
		cmd->duplex = bp->duplex;
	}
	else {
		cmd->speed = -1;
		cmd->duplex = -1;
	}
	spin_unlock_bh(&bp->phy_lock);

	cmd->transceiver = XCVR_INTERNAL;
	cmd->phy_address = bp->phy_addr;

	return 0;
}

static int
bnx2_set_settings(struct net_device *dev, struct ethtool_cmd *cmd)
{
	struct bnx2 *bp = netdev_priv(dev);
	u8 autoneg = bp->autoneg;
	u8 req_duplex = bp->req_duplex;
	u16 req_line_speed = bp->req_line_speed;
	u32 advertising = bp->advertising;
	int err = -EINVAL;

	spin_lock_bh(&bp->phy_lock);

	if (cmd->port != PORT_TP && cmd->port != PORT_FIBRE)
		goto err_out_unlock;

	if (cmd->port != bp->phy_port &&
	    !(bp->phy_flags & BNX2_PHY_FLAG_REMOTE_PHY_CAP))
		goto err_out_unlock;

	/* If device is down, we can store the settings only if the user
	 * is setting the currently active port.
	 */
	if (!netif_running(dev) && cmd->port != bp->phy_port)
		goto err_out_unlock;

	if (cmd->autoneg == AUTONEG_ENABLE) {
		autoneg |= AUTONEG_SPEED;

		cmd->advertising &= ETHTOOL_ALL_COPPER_SPEED;

		/* allow advertising 1 speed */
		if ((cmd->advertising == ADVERTISED_10baseT_Half) ||
			(cmd->advertising == ADVERTISED_10baseT_Full) ||
			(cmd->advertising == ADVERTISED_100baseT_Half) ||
			(cmd->advertising == ADVERTISED_100baseT_Full)) {

			if (cmd->port == PORT_FIBRE)
				goto err_out_unlock;

			advertising = cmd->advertising;

		} else if (cmd->advertising == ADVERTISED_2500baseX_Full) {
			if (!(bp->phy_flags & BNX2_PHY_FLAG_2_5G_CAPABLE) ||
			    (cmd->port == PORT_TP))
				goto err_out_unlock;
		} else if (cmd->advertising == ADVERTISED_1000baseT_Full)
			advertising = cmd->advertising;
		else if (cmd->advertising == ADVERTISED_1000baseT_Half)
			goto err_out_unlock;
		else {
			if (cmd->port == PORT_FIBRE)
				advertising = ETHTOOL_ALL_FIBRE_SPEED;
			else
				advertising = ETHTOOL_ALL_COPPER_SPEED;
		}
		advertising |= ADVERTISED_Autoneg;
	}
	else {
		if (cmd->port == PORT_FIBRE) {
			if ((cmd->speed != SPEED_1000 &&
			     cmd->speed != SPEED_2500) ||
			    (cmd->duplex != DUPLEX_FULL))
				goto err_out_unlock;

			if (cmd->speed == SPEED_2500 &&
			    !(bp->phy_flags & BNX2_PHY_FLAG_2_5G_CAPABLE))
				goto err_out_unlock;
		}
		else if (cmd->speed == SPEED_1000 || cmd->speed == SPEED_2500)
			goto err_out_unlock;

		autoneg &= ~AUTONEG_SPEED;
		req_line_speed = cmd->speed;
		req_duplex = cmd->duplex;
		advertising = 0;
	}

	bp->autoneg = autoneg;
	bp->advertising = advertising;
	bp->req_line_speed = req_line_speed;
	bp->req_duplex = req_duplex;

	err = 0;
	/* If device is down, the new settings will be picked up when it is
	 * brought up.
	 */
	if (netif_running(dev))
		err = bnx2_setup_phy(bp, cmd->port);

err_out_unlock:
	spin_unlock_bh(&bp->phy_lock);

	return err;
}

static void
bnx2_get_drvinfo(struct net_device *dev, struct ethtool_drvinfo *info)
{
	struct bnx2 *bp = netdev_priv(dev);

	strcpy(info->driver, DRV_MODULE_NAME);
	strcpy(info->version, DRV_MODULE_VERSION);
	strcpy(info->bus_info, pci_name(bp->pdev));
	strcpy(info->fw_version, bp->fw_version);
}

#define BNX2_REGDUMP_LEN		(32 * 1024)

static int
bnx2_get_regs_len(struct net_device *dev)
{
	return BNX2_REGDUMP_LEN;
}

static void
bnx2_get_regs(struct net_device *dev, struct ethtool_regs *regs, void *_p)
{
	u32 *p = _p, i, offset;
	u8 *orig_p = _p;
	struct bnx2 *bp = netdev_priv(dev);
	u32 reg_boundaries[] = { 0x0000, 0x0098, 0x0400, 0x045c,
				 0x0800, 0x0880, 0x0c00, 0x0c10,
				 0x0c30, 0x0d08, 0x1000, 0x101c,
				 0x1040, 0x1048, 0x1080, 0x10a4,
				 0x1400, 0x1490, 0x1498, 0x14f0,
				 0x1500, 0x155c, 0x1580, 0x15dc,
				 0x1600, 0x1658, 0x1680, 0x16d8,
				 0x1800, 0x1820, 0x1840, 0x1854,
				 0x1880, 0x1894, 0x1900, 0x1984,
				 0x1c00, 0x1c0c, 0x1c40, 0x1c54,
				 0x1c80, 0x1c94, 0x1d00, 0x1d84,
				 0x2000, 0x2030, 0x23c0, 0x2400,
				 0x2800, 0x2820, 0x2830, 0x2850,
				 0x2b40, 0x2c10, 0x2fc0, 0x3058,
				 0x3c00, 0x3c94, 0x4000, 0x4010,
				 0x4080, 0x4090, 0x43c0, 0x4458,
				 0x4c00, 0x4c18, 0x4c40, 0x4c54,
				 0x4fc0, 0x5010, 0x53c0, 0x5444,
				 0x5c00, 0x5c18, 0x5c80, 0x5c90,
				 0x5fc0, 0x6000, 0x6400, 0x6428,
				 0x6800, 0x6848, 0x684c, 0x6860,
				 0x6888, 0x6910, 0x8000 };

	regs->version = 0;

	memset(p, 0, BNX2_REGDUMP_LEN);

	if (!netif_running(bp->dev))
		return;

	i = 0;
	offset = reg_boundaries[0];
	p += offset;
	while (offset < BNX2_REGDUMP_LEN) {
		*p++ = REG_RD(bp, offset);
		offset += 4;
		if (offset == reg_boundaries[i + 1]) {
			offset = reg_boundaries[i + 2];
			p = (u32 *) (orig_p + offset);
			i += 2;
		}
	}
}

static void
bnx2_get_wol(struct net_device *dev, struct ethtool_wolinfo *wol)
{
	struct bnx2 *bp = netdev_priv(dev);

	if (bp->flags & BNX2_FLAG_NO_WOL) {
		wol->supported = 0;
		wol->wolopts = 0;
	}
	else {
		wol->supported = WAKE_MAGIC;
		if (bp->wol)
			wol->wolopts = WAKE_MAGIC;
		else
			wol->wolopts = 0;
	}
	memset(&wol->sopass, 0, sizeof(wol->sopass));
}

static int
bnx2_set_wol(struct net_device *dev, struct ethtool_wolinfo *wol)
{
	struct bnx2 *bp = netdev_priv(dev);

	if (wol->wolopts & ~WAKE_MAGIC)
		return -EINVAL;

	if (wol->wolopts & WAKE_MAGIC) {
		if (bp->flags & BNX2_FLAG_NO_WOL)
			return -EINVAL;

		bp->wol = 1;
	}
	else {
		bp->wol = 0;
	}
	return 0;
}

static int
bnx2_nway_reset(struct net_device *dev)
{
	struct bnx2 *bp = netdev_priv(dev);
	u32 bmcr;

	if (!netif_running(dev))
		return -EAGAIN;

	if (!(bp->autoneg & AUTONEG_SPEED)) {
		return -EINVAL;
	}

	spin_lock_bh(&bp->phy_lock);

	if (bp->phy_flags & BNX2_PHY_FLAG_REMOTE_PHY_CAP) {
		int rc;

		rc = bnx2_setup_remote_phy(bp, bp->phy_port);
		spin_unlock_bh(&bp->phy_lock);
		return rc;
	}

	/* Force a link down visible on the other side */
	if (bp->phy_flags & BNX2_PHY_FLAG_SERDES) {
		bnx2_write_phy(bp, bp->mii_bmcr, BMCR_LOOPBACK);
		spin_unlock_bh(&bp->phy_lock);

		msleep(20);

		spin_lock_bh(&bp->phy_lock);

		bp->current_interval = BNX2_SERDES_AN_TIMEOUT;
		bp->serdes_an_pending = 1;
		mod_timer(&bp->timer, jiffies + bp->current_interval);
	}

	bnx2_read_phy(bp, bp->mii_bmcr, &bmcr);
	bmcr &= ~BMCR_LOOPBACK;
	bnx2_write_phy(bp, bp->mii_bmcr, bmcr | BMCR_ANRESTART | BMCR_ANENABLE);

	spin_unlock_bh(&bp->phy_lock);

	return 0;
}

static int
bnx2_get_eeprom_len(struct net_device *dev)
{
	struct bnx2 *bp = netdev_priv(dev);

	if (bp->flash_info == NULL)
		return 0;

	return (int) bp->flash_size;
}

static int
bnx2_get_eeprom(struct net_device *dev, struct ethtool_eeprom *eeprom,
		u8 *eebuf)
{
	struct bnx2 *bp = netdev_priv(dev);
	int rc;

	if (!netif_running(dev))
		return -EAGAIN;

	/* parameters already validated in ethtool_get_eeprom */

	rc = bnx2_nvram_read(bp, eeprom->offset, eebuf, eeprom->len);

	return rc;
}

static int
bnx2_set_eeprom(struct net_device *dev, struct ethtool_eeprom *eeprom,
		u8 *eebuf)
{
	struct bnx2 *bp = netdev_priv(dev);
	int rc;

	if (!netif_running(dev))
		return -EAGAIN;

	/* parameters already validated in ethtool_set_eeprom */

	rc = bnx2_nvram_write(bp, eeprom->offset, eebuf, eeprom->len);

	return rc;
}

static int
bnx2_get_coalesce(struct net_device *dev, struct ethtool_coalesce *coal)
{
	struct bnx2 *bp = netdev_priv(dev);

	memset(coal, 0, sizeof(struct ethtool_coalesce));

	coal->rx_coalesce_usecs = bp->rx_ticks;
	coal->rx_max_coalesced_frames = bp->rx_quick_cons_trip;
	coal->rx_coalesce_usecs_irq = bp->rx_ticks_int;
	coal->rx_max_coalesced_frames_irq = bp->rx_quick_cons_trip_int;

	coal->tx_coalesce_usecs = bp->tx_ticks;
	coal->tx_max_coalesced_frames = bp->tx_quick_cons_trip;
	coal->tx_coalesce_usecs_irq = bp->tx_ticks_int;
	coal->tx_max_coalesced_frames_irq = bp->tx_quick_cons_trip_int;

	coal->stats_block_coalesce_usecs = bp->stats_ticks;

	return 0;
}

static int
bnx2_set_coalesce(struct net_device *dev, struct ethtool_coalesce *coal)
{
	struct bnx2 *bp = netdev_priv(dev);

	bp->rx_ticks = (u16) coal->rx_coalesce_usecs;
	if (bp->rx_ticks > 0x3ff) bp->rx_ticks = 0x3ff;

	bp->rx_quick_cons_trip = (u16) coal->rx_max_coalesced_frames;
	if (bp->rx_quick_cons_trip > 0xff) bp->rx_quick_cons_trip = 0xff;

	bp->rx_ticks_int = (u16) coal->rx_coalesce_usecs_irq;
	if (bp->rx_ticks_int > 0x3ff) bp->rx_ticks_int = 0x3ff;

	bp->rx_quick_cons_trip_int = (u16) coal->rx_max_coalesced_frames_irq;
	if (bp->rx_quick_cons_trip_int > 0xff)
		bp->rx_quick_cons_trip_int = 0xff;

	bp->tx_ticks = (u16) coal->tx_coalesce_usecs;
	if (bp->tx_ticks > 0x3ff) bp->tx_ticks = 0x3ff;

	bp->tx_quick_cons_trip = (u16) coal->tx_max_coalesced_frames;
	if (bp->tx_quick_cons_trip > 0xff) bp->tx_quick_cons_trip = 0xff;

	bp->tx_ticks_int = (u16) coal->tx_coalesce_usecs_irq;
	if (bp->tx_ticks_int > 0x3ff) bp->tx_ticks_int = 0x3ff;

	bp->tx_quick_cons_trip_int = (u16) coal->tx_max_coalesced_frames_irq;
	if (bp->tx_quick_cons_trip_int > 0xff) bp->tx_quick_cons_trip_int =
		0xff;

	bp->stats_ticks = coal->stats_block_coalesce_usecs;
	if (CHIP_NUM(bp) == CHIP_NUM_5708) {
		if (bp->stats_ticks != 0 && bp->stats_ticks != USEC_PER_SEC)
			bp->stats_ticks = USEC_PER_SEC;
	}
	if (bp->stats_ticks > BNX2_HC_STATS_TICKS_HC_STAT_TICKS)
		bp->stats_ticks = BNX2_HC_STATS_TICKS_HC_STAT_TICKS;
	bp->stats_ticks &= BNX2_HC_STATS_TICKS_HC_STAT_TICKS;

	if (netif_running(bp->dev)) {
		bnx2_netif_stop(bp);
		bnx2_init_nic(bp, 0);
		bnx2_netif_start(bp);
	}

	return 0;
}

static void
bnx2_get_ringparam(struct net_device *dev, struct ethtool_ringparam *ering)
{
	struct bnx2 *bp = netdev_priv(dev);

	ering->rx_max_pending = MAX_TOTAL_RX_DESC_CNT;
	ering->rx_mini_max_pending = 0;
	ering->rx_jumbo_max_pending = MAX_TOTAL_RX_PG_DESC_CNT;

	ering->rx_pending = bp->rx_ring_size;
	ering->rx_mini_pending = 0;
	ering->rx_jumbo_pending = bp->rx_pg_ring_size;

	ering->tx_max_pending = MAX_TX_DESC_CNT;
	ering->tx_pending = bp->tx_ring_size;
}

static int
bnx2_change_ring_size(struct bnx2 *bp, u32 rx, u32 tx)
{
	if (netif_running(bp->dev)) {
		bnx2_netif_stop(bp);
		bnx2_reset_chip(bp, BNX2_DRV_MSG_CODE_RESET);
		bnx2_free_skbs(bp);
		bnx2_free_mem(bp);
	}

	bnx2_set_rx_ring_size(bp, rx);
	bp->tx_ring_size = tx;

	if (netif_running(bp->dev)) {
		int rc;

		rc = bnx2_alloc_mem(bp);
		if (rc)
			return rc;
		bnx2_init_nic(bp, 0);
		bnx2_netif_start(bp);
	}
	return 0;
}

static int
bnx2_set_ringparam(struct net_device *dev, struct ethtool_ringparam *ering)
{
	struct bnx2 *bp = netdev_priv(dev);
	int rc;

	if ((ering->rx_pending > MAX_TOTAL_RX_DESC_CNT) ||
		(ering->tx_pending > MAX_TX_DESC_CNT) ||
		(ering->tx_pending <= MAX_SKB_FRAGS)) {

		return -EINVAL;
	}
	rc = bnx2_change_ring_size(bp, ering->rx_pending, ering->tx_pending);
	return rc;
}

static void
bnx2_get_pauseparam(struct net_device *dev, struct ethtool_pauseparam *epause)
{
	struct bnx2 *bp = netdev_priv(dev);

	epause->autoneg = ((bp->autoneg & AUTONEG_FLOW_CTRL) != 0);
	epause->rx_pause = ((bp->flow_ctrl & FLOW_CTRL_RX) != 0);
	epause->tx_pause = ((bp->flow_ctrl & FLOW_CTRL_TX) != 0);
}

static int
bnx2_set_pauseparam(struct net_device *dev, struct ethtool_pauseparam *epause)
{
	struct bnx2 *bp = netdev_priv(dev);

	bp->req_flow_ctrl = 0;
	if (epause->rx_pause)
		bp->req_flow_ctrl |= FLOW_CTRL_RX;
	if (epause->tx_pause)
		bp->req_flow_ctrl |= FLOW_CTRL_TX;

	if (epause->autoneg) {
		bp->autoneg |= AUTONEG_FLOW_CTRL;
	}
	else {
		bp->autoneg &= ~AUTONEG_FLOW_CTRL;
	}

	if (netif_running(dev)) {
		spin_lock_bh(&bp->phy_lock);
		bnx2_setup_phy(bp, bp->phy_port);
		spin_unlock_bh(&bp->phy_lock);
	}

	return 0;
}

static u32
bnx2_get_rx_csum(struct net_device *dev)
{
	struct bnx2 *bp = netdev_priv(dev);

	return bp->rx_csum;
}

static int
bnx2_set_rx_csum(struct net_device *dev, u32 data)
{
	struct bnx2 *bp = netdev_priv(dev);

	bp->rx_csum = data;
	return 0;
}

static int
bnx2_set_tso(struct net_device *dev, u32 data)
{
	struct bnx2 *bp = netdev_priv(dev);

	if (data) {
		dev->features |= NETIF_F_TSO | NETIF_F_TSO_ECN;
		if (CHIP_NUM(bp) == CHIP_NUM_5709)
			dev->features |= NETIF_F_TSO6;
	} else
		dev->features &= ~(NETIF_F_TSO | NETIF_F_TSO6 |
				   NETIF_F_TSO_ECN);
	return 0;
}

#define BNX2_NUM_STATS 46

static struct {
	char string[ETH_GSTRING_LEN];
} bnx2_stats_str_arr[BNX2_NUM_STATS] = {
	{ "rx_bytes" },
	{ "rx_error_bytes" },
	{ "tx_bytes" },
	{ "tx_error_bytes" },
	{ "rx_ucast_packets" },
	{ "rx_mcast_packets" },
	{ "rx_bcast_packets" },
	{ "tx_ucast_packets" },
	{ "tx_mcast_packets" },
	{ "tx_bcast_packets" },
	{ "tx_mac_errors" },
	{ "tx_carrier_errors" },
	{ "rx_crc_errors" },
	{ "rx_align_errors" },
	{ "tx_single_collisions" },
	{ "tx_multi_collisions" },
	{ "tx_deferred" },
	{ "tx_excess_collisions" },
	{ "tx_late_collisions" },
	{ "tx_total_collisions" },
	{ "rx_fragments" },
	{ "rx_jabbers" },
	{ "rx_undersize_packets" },
	{ "rx_oversize_packets" },
	{ "rx_64_byte_packets" },
	{ "rx_65_to_127_byte_packets" },
	{ "rx_128_to_255_byte_packets" },
	{ "rx_256_to_511_byte_packets" },
	{ "rx_512_to_1023_byte_packets" },
	{ "rx_1024_to_1522_byte_packets" },
	{ "rx_1523_to_9022_byte_packets" },
	{ "tx_64_byte_packets" },
	{ "tx_65_to_127_byte_packets" },
	{ "tx_128_to_255_byte_packets" },
	{ "tx_256_to_511_byte_packets" },
	{ "tx_512_to_1023_byte_packets" },
	{ "tx_1024_to_1522_byte_packets" },
	{ "tx_1523_to_9022_byte_packets" },
	{ "rx_xon_frames" },
	{ "rx_xoff_frames" },
	{ "tx_xon_frames" },
	{ "tx_xoff_frames" },
	{ "rx_mac_ctrl_frames" },
	{ "rx_filtered_packets" },
	{ "rx_discards" },
	{ "rx_fw_discards" },
};

#define STATS_OFFSET32(offset_name) (offsetof(struct statistics_block, offset_name) / 4)

static const unsigned long bnx2_stats_offset_arr[BNX2_NUM_STATS] = {
    STATS_OFFSET32(stat_IfHCInOctets_hi),
    STATS_OFFSET32(stat_IfHCInBadOctets_hi),
    STATS_OFFSET32(stat_IfHCOutOctets_hi),
    STATS_OFFSET32(stat_IfHCOutBadOctets_hi),
    STATS_OFFSET32(stat_IfHCInUcastPkts_hi),
    STATS_OFFSET32(stat_IfHCInMulticastPkts_hi),
    STATS_OFFSET32(stat_IfHCInBroadcastPkts_hi),
    STATS_OFFSET32(stat_IfHCOutUcastPkts_hi),
    STATS_OFFSET32(stat_IfHCOutMulticastPkts_hi),
    STATS_OFFSET32(stat_IfHCOutBroadcastPkts_hi),
    STATS_OFFSET32(stat_emac_tx_stat_dot3statsinternalmactransmiterrors),
    STATS_OFFSET32(stat_Dot3StatsCarrierSenseErrors),
    STATS_OFFSET32(stat_Dot3StatsFCSErrors),
    STATS_OFFSET32(stat_Dot3StatsAlignmentErrors),
    STATS_OFFSET32(stat_Dot3StatsSingleCollisionFrames),
    STATS_OFFSET32(stat_Dot3StatsMultipleCollisionFrames),
    STATS_OFFSET32(stat_Dot3StatsDeferredTransmissions),
    STATS_OFFSET32(stat_Dot3StatsExcessiveCollisions),
    STATS_OFFSET32(stat_Dot3StatsLateCollisions),
    STATS_OFFSET32(stat_EtherStatsCollisions),
    STATS_OFFSET32(stat_EtherStatsFragments),
    STATS_OFFSET32(stat_EtherStatsJabbers),
    STATS_OFFSET32(stat_EtherStatsUndersizePkts),
    STATS_OFFSET32(stat_EtherStatsOverrsizePkts),
    STATS_OFFSET32(stat_EtherStatsPktsRx64Octets),
    STATS_OFFSET32(stat_EtherStatsPktsRx65Octetsto127Octets),
    STATS_OFFSET32(stat_EtherStatsPktsRx128Octetsto255Octets),
    STATS_OFFSET32(stat_EtherStatsPktsRx256Octetsto511Octets),
    STATS_OFFSET32(stat_EtherStatsPktsRx512Octetsto1023Octets),
    STATS_OFFSET32(stat_EtherStatsPktsRx1024Octetsto1522Octets),
    STATS_OFFSET32(stat_EtherStatsPktsRx1523Octetsto9022Octets),
    STATS_OFFSET32(stat_EtherStatsPktsTx64Octets),
    STATS_OFFSET32(stat_EtherStatsPktsTx65Octetsto127Octets),
    STATS_OFFSET32(stat_EtherStatsPktsTx128Octetsto255Octets),
    STATS_OFFSET32(stat_EtherStatsPktsTx256Octetsto511Octets),
    STATS_OFFSET32(stat_EtherStatsPktsTx512Octetsto1023Octets),
    STATS_OFFSET32(stat_EtherStatsPktsTx1024Octetsto1522Octets),
    STATS_OFFSET32(stat_EtherStatsPktsTx1523Octetsto9022Octets),
    STATS_OFFSET32(stat_XonPauseFramesReceived),
    STATS_OFFSET32(stat_XoffPauseFramesReceived),
    STATS_OFFSET32(stat_OutXonSent),
    STATS_OFFSET32(stat_OutXoffSent),
    STATS_OFFSET32(stat_MacControlFramesReceived),
    STATS_OFFSET32(stat_IfInFramesL2FilterDiscards),
    STATS_OFFSET32(stat_IfInMBUFDiscards),
    STATS_OFFSET32(stat_FwRxDrop),
};

/* stat_IfHCInBadOctets and stat_Dot3StatsCarrierSenseErrors are
 * skipped because of errata.
 */
static u8 bnx2_5706_stats_len_arr[BNX2_NUM_STATS] = {
	8,0,8,8,8,8,8,8,8,8,
	4,0,4,4,4,4,4,4,4,4,
	4,4,4,4,4,4,4,4,4,4,
	4,4,4,4,4,4,4,4,4,4,
	4,4,4,4,4,4,
};

static u8 bnx2_5708_stats_len_arr[BNX2_NUM_STATS] = {
	8,0,8,8,8,8,8,8,8,8,
	4,4,4,4,4,4,4,4,4,4,
	4,4,4,4,4,4,4,4,4,4,
	4,4,4,4,4,4,4,4,4,4,
	4,4,4,4,4,4,
};

#define BNX2_NUM_TESTS 6

static struct {
	char string[ETH_GSTRING_LEN];
} bnx2_tests_str_arr[BNX2_NUM_TESTS] = {
	{ "register_test (offline)" },
	{ "memory_test (offline)" },
	{ "loopback_test (offline)" },
	{ "nvram_test (online)" },
	{ "interrupt_test (online)" },
	{ "link_test (online)" },
};

static int
bnx2_get_sset_count(struct net_device *dev, int sset)
{
	switch (sset) {
	case ETH_SS_TEST:
		return BNX2_NUM_TESTS;
	case ETH_SS_STATS:
		return BNX2_NUM_STATS;
	default:
		return -EOPNOTSUPP;
	}
}

static void
bnx2_self_test(struct net_device *dev, struct ethtool_test *etest, u64 *buf)
{
	struct bnx2 *bp = netdev_priv(dev);

	bnx2_set_power_state(bp, PCI_D0);

	memset(buf, 0, sizeof(u64) * BNX2_NUM_TESTS);
	if (etest->flags & ETH_TEST_FL_OFFLINE) {
		int i;

		bnx2_netif_stop(bp);
		bnx2_reset_chip(bp, BNX2_DRV_MSG_CODE_DIAG);
		bnx2_free_skbs(bp);

		if (bnx2_test_registers(bp) != 0) {
			buf[0] = 1;
			etest->flags |= ETH_TEST_FL_FAILED;
		}
		if (bnx2_test_memory(bp) != 0) {
			buf[1] = 1;
			etest->flags |= ETH_TEST_FL_FAILED;
		}
		if ((buf[2] = bnx2_test_loopback(bp)) != 0)
			etest->flags |= ETH_TEST_FL_FAILED;

		if (!netif_running(bp->dev))
			bnx2_shutdown_chip(bp);
		else {
			bnx2_init_nic(bp, 1);
			bnx2_netif_start(bp);
		}

		/* wait for link up */
		for (i = 0; i < 7; i++) {
			if (bp->link_up)
				break;
			msleep_interruptible(1000);
		}
	}

	if (bnx2_test_nvram(bp) != 0) {
		buf[3] = 1;
		etest->flags |= ETH_TEST_FL_FAILED;
	}
	if (bnx2_test_intr(bp) != 0) {
		buf[4] = 1;
		etest->flags |= ETH_TEST_FL_FAILED;
	}

	if (bnx2_test_link(bp) != 0) {
		buf[5] = 1;
		etest->flags |= ETH_TEST_FL_FAILED;

	}
	if (!netif_running(bp->dev))
		bnx2_set_power_state(bp, PCI_D3hot);
}

static void
bnx2_get_strings(struct net_device *dev, u32 stringset, u8 *buf)
{
	switch (stringset) {
	case ETH_SS_STATS:
		memcpy(buf, bnx2_stats_str_arr,
			sizeof(bnx2_stats_str_arr));
		break;
	case ETH_SS_TEST:
		memcpy(buf, bnx2_tests_str_arr,
			sizeof(bnx2_tests_str_arr));
		break;
	}
}

static void
bnx2_get_ethtool_stats(struct net_device *dev,
		struct ethtool_stats *stats, u64 *buf)
{
	struct bnx2 *bp = netdev_priv(dev);
	int i;
	u32 *hw_stats = (u32 *) bp->stats_blk;
	u8 *stats_len_arr = NULL;

	if (hw_stats == NULL) {
		memset(buf, 0, sizeof(u64) * BNX2_NUM_STATS);
		return;
	}

	if ((CHIP_ID(bp) == CHIP_ID_5706_A0) ||
	    (CHIP_ID(bp) == CHIP_ID_5706_A1) ||
	    (CHIP_ID(bp) == CHIP_ID_5706_A2) ||
	    (CHIP_ID(bp) == CHIP_ID_5708_A0))
		stats_len_arr = bnx2_5706_stats_len_arr;
	else
		stats_len_arr = bnx2_5708_stats_len_arr;

	for (i = 0; i < BNX2_NUM_STATS; i++) {
		if (stats_len_arr[i] == 0) {
			/* skip this counter */
			buf[i] = 0;
			continue;
		}
		if (stats_len_arr[i] == 4) {
			/* 4-byte counter */
			buf[i] = (u64)
				*(hw_stats + bnx2_stats_offset_arr[i]);
			continue;
		}
		/* 8-byte counter */
		buf[i] = (((u64) *(hw_stats +
					bnx2_stats_offset_arr[i])) << 32) +
				*(hw_stats + bnx2_stats_offset_arr[i] + 1);
	}
}

static int
bnx2_phys_id(struct net_device *dev, u32 data)
{
	struct bnx2 *bp = netdev_priv(dev);
	int i;
	u32 save;

	bnx2_set_power_state(bp, PCI_D0);

	if (data == 0)
		data = 2;

	save = REG_RD(bp, BNX2_MISC_CFG);
	REG_WR(bp, BNX2_MISC_CFG, BNX2_MISC_CFG_LEDMODE_MAC);

	for (i = 0; i < (data * 2); i++) {
		if ((i % 2) == 0) {
			REG_WR(bp, BNX2_EMAC_LED, BNX2_EMAC_LED_OVERRIDE);
		}
		else {
			REG_WR(bp, BNX2_EMAC_LED, BNX2_EMAC_LED_OVERRIDE |
				BNX2_EMAC_LED_1000MB_OVERRIDE |
				BNX2_EMAC_LED_100MB_OVERRIDE |
				BNX2_EMAC_LED_10MB_OVERRIDE |
				BNX2_EMAC_LED_TRAFFIC_OVERRIDE |
				BNX2_EMAC_LED_TRAFFIC);
		}
		msleep_interruptible(500);
		if (signal_pending(current))
			break;
	}
	REG_WR(bp, BNX2_EMAC_LED, 0);
	REG_WR(bp, BNX2_MISC_CFG, save);

	if (!netif_running(dev))
		bnx2_set_power_state(bp, PCI_D3hot);

	return 0;
}

static int
bnx2_set_tx_csum(struct net_device *dev, u32 data)
{
	struct bnx2 *bp = netdev_priv(dev);

	if (CHIP_NUM(bp) == CHIP_NUM_5709)
		return (ethtool_op_set_tx_ipv6_csum(dev, data));
	else
		return (ethtool_op_set_tx_csum(dev, data));
}

static const struct ethtool_ops bnx2_ethtool_ops = {
	.get_settings		= bnx2_get_settings,
	.set_settings		= bnx2_set_settings,
	.get_drvinfo		= bnx2_get_drvinfo,
	.get_regs_len		= bnx2_get_regs_len,
	.get_regs		= bnx2_get_regs,
	.get_wol		= bnx2_get_wol,
	.set_wol		= bnx2_set_wol,
	.nway_reset		= bnx2_nway_reset,
	.get_link		= ethtool_op_get_link,
	.get_eeprom_len		= bnx2_get_eeprom_len,
	.get_eeprom		= bnx2_get_eeprom,
	.set_eeprom		= bnx2_set_eeprom,
	.get_coalesce		= bnx2_get_coalesce,
	.set_coalesce		= bnx2_set_coalesce,
	.get_ringparam		= bnx2_get_ringparam,
	.set_ringparam		= bnx2_set_ringparam,
	.get_pauseparam		= bnx2_get_pauseparam,
	.set_pauseparam		= bnx2_set_pauseparam,
	.get_rx_csum		= bnx2_get_rx_csum,
	.set_rx_csum		= bnx2_set_rx_csum,
	.set_tx_csum		= bnx2_set_tx_csum,
	.set_sg			= ethtool_op_set_sg,
	.set_tso		= bnx2_set_tso,
	.self_test		= bnx2_self_test,
	.get_strings		= bnx2_get_strings,
	.phys_id		= bnx2_phys_id,
	.get_ethtool_stats	= bnx2_get_ethtool_stats,
	.get_sset_count		= bnx2_get_sset_count,
};

/* Called with rtnl_lock */
static int
bnx2_ioctl(struct net_device *dev, struct ifreq *ifr, int cmd)
{
	struct mii_ioctl_data *data = if_mii(ifr);
	struct bnx2 *bp = netdev_priv(dev);
	int err;

	switch(cmd) {
	case SIOCGMIIPHY:
		data->phy_id = bp->phy_addr;

		/* fallthru */
	case SIOCGMIIREG: {
		u32 mii_regval;

		if (bp->phy_flags & BNX2_PHY_FLAG_REMOTE_PHY_CAP)
			return -EOPNOTSUPP;

		if (!netif_running(dev))
			return -EAGAIN;

		spin_lock_bh(&bp->phy_lock);
		err = bnx2_read_phy(bp, data->reg_num & 0x1f, &mii_regval);
		spin_unlock_bh(&bp->phy_lock);

		data->val_out = mii_regval;

		return err;
	}

	case SIOCSMIIREG:
		if (!capable(CAP_NET_ADMIN))
			return -EPERM;

		if (bp->phy_flags & BNX2_PHY_FLAG_REMOTE_PHY_CAP)
			return -EOPNOTSUPP;

		if (!netif_running(dev))
			return -EAGAIN;

		spin_lock_bh(&bp->phy_lock);
		err = bnx2_write_phy(bp, data->reg_num & 0x1f, data->val_in);
		spin_unlock_bh(&bp->phy_lock);

		return err;

	default:
		/* do nothing */
		break;
	}
	return -EOPNOTSUPP;
}

/* Called with rtnl_lock */
static int
bnx2_change_mac_addr(struct net_device *dev, void *p)
{
	struct sockaddr *addr = p;
	struct bnx2 *bp = netdev_priv(dev);

	if (!is_valid_ether_addr(addr->sa_data))
		return -EINVAL;

	memcpy(dev->dev_addr, addr->sa_data, dev->addr_len);
	if (netif_running(dev))
		bnx2_set_mac_addr(bp, bp->dev->dev_addr, 0);

	return 0;
}

/* Called with rtnl_lock */
static int
bnx2_change_mtu(struct net_device *dev, int new_mtu)
{
	struct bnx2 *bp = netdev_priv(dev);

	if (((new_mtu + ETH_HLEN) > MAX_ETHERNET_JUMBO_PACKET_SIZE) ||
		((new_mtu + ETH_HLEN) < MIN_ETHERNET_PACKET_SIZE))
		return -EINVAL;

	dev->mtu = new_mtu;
	return (bnx2_change_ring_size(bp, bp->rx_ring_size, bp->tx_ring_size));
}

#if defined(HAVE_POLL_CONTROLLER) || defined(CONFIG_NET_POLL_CONTROLLER)
static void
poll_bnx2(struct net_device *dev)
{
	struct bnx2 *bp = netdev_priv(dev);
	int i;

	for (i = 0; i < bp->irq_nvecs; i++) {
		disable_irq(bp->irq_tbl[i].vector);
		bnx2_interrupt(bp->irq_tbl[i].vector, &bp->bnx2_napi[i]);
		enable_irq(bp->irq_tbl[i].vector);
	}
}
#endif

static void __devinit
bnx2_get_5709_media(struct bnx2 *bp)
{
	u32 val = REG_RD(bp, BNX2_MISC_DUAL_MEDIA_CTRL);
	u32 bond_id = val & BNX2_MISC_DUAL_MEDIA_CTRL_BOND_ID;
	u32 strap;

	if (bond_id == BNX2_MISC_DUAL_MEDIA_CTRL_BOND_ID_C)
		return;
	else if (bond_id == BNX2_MISC_DUAL_MEDIA_CTRL_BOND_ID_S) {
		bp->phy_flags |= BNX2_PHY_FLAG_SERDES;
		return;
	}

	if (val & BNX2_MISC_DUAL_MEDIA_CTRL_STRAP_OVERRIDE)
		strap = (val & BNX2_MISC_DUAL_MEDIA_CTRL_PHY_CTRL) >> 21;
	else
		strap = (val & BNX2_MISC_DUAL_MEDIA_CTRL_PHY_CTRL_STRAP) >> 8;

	if (PCI_FUNC(bp->pdev->devfn) == 0) {
		switch (strap) {
		case 0x4:
		case 0x5:
		case 0x6:
			bp->phy_flags |= BNX2_PHY_FLAG_SERDES;
			return;
		}
	} else {
		switch (strap) {
		case 0x1:
		case 0x2:
		case 0x4:
			bp->phy_flags |= BNX2_PHY_FLAG_SERDES;
			return;
		}
	}
}

static void __devinit
bnx2_get_pci_speed(struct bnx2 *bp)
{
	u32 reg;

	reg = REG_RD(bp, BNX2_PCICFG_MISC_STATUS);
	if (reg & BNX2_PCICFG_MISC_STATUS_PCIX_DET) {
		u32 clkreg;

		bp->flags |= BNX2_FLAG_PCIX;

		clkreg = REG_RD(bp, BNX2_PCICFG_PCI_CLOCK_CONTROL_BITS);

		clkreg &= BNX2_PCICFG_PCI_CLOCK_CONTROL_BITS_PCI_CLK_SPD_DET;
		switch (clkreg) {
		case BNX2_PCICFG_PCI_CLOCK_CONTROL_BITS_PCI_CLK_SPD_DET_133MHZ:
			bp->bus_speed_mhz = 133;
			break;

		case BNX2_PCICFG_PCI_CLOCK_CONTROL_BITS_PCI_CLK_SPD_DET_95MHZ:
			bp->bus_speed_mhz = 100;
			break;

		case BNX2_PCICFG_PCI_CLOCK_CONTROL_BITS_PCI_CLK_SPD_DET_66MHZ:
		case BNX2_PCICFG_PCI_CLOCK_CONTROL_BITS_PCI_CLK_SPD_DET_80MHZ:
			bp->bus_speed_mhz = 66;
			break;

		case BNX2_PCICFG_PCI_CLOCK_CONTROL_BITS_PCI_CLK_SPD_DET_48MHZ:
		case BNX2_PCICFG_PCI_CLOCK_CONTROL_BITS_PCI_CLK_SPD_DET_55MHZ:
			bp->bus_speed_mhz = 50;
			break;

		case BNX2_PCICFG_PCI_CLOCK_CONTROL_BITS_PCI_CLK_SPD_DET_LOW:
		case BNX2_PCICFG_PCI_CLOCK_CONTROL_BITS_PCI_CLK_SPD_DET_32MHZ:
		case BNX2_PCICFG_PCI_CLOCK_CONTROL_BITS_PCI_CLK_SPD_DET_38MHZ:
			bp->bus_speed_mhz = 33;
			break;
		}
	}
	else {
		if (reg & BNX2_PCICFG_MISC_STATUS_M66EN)
			bp->bus_speed_mhz = 66;
		else
			bp->bus_speed_mhz = 33;
	}

	if (reg & BNX2_PCICFG_MISC_STATUS_32BIT_DET)
		bp->flags |= BNX2_FLAG_PCI_32BIT;

}

static int __devinit
bnx2_init_board(struct pci_dev *pdev, struct net_device *dev)
{
	struct bnx2 *bp;
	unsigned long mem_len;
	int rc, i, j;
	u32 reg;
	u64 dma_mask, persist_dma_mask;

	SET_NETDEV_DEV(dev, &pdev->dev);
	bp = netdev_priv(dev);

	bp->flags = 0;
	bp->phy_flags = 0;

	/* enable device (incl. PCI PM wakeup), and bus-mastering */
	rc = pci_enable_device(pdev);
	if (rc) {
		dev_err(&pdev->dev, "Cannot enable PCI device, aborting.\n");
		goto err_out;
	}

	if (!(pci_resource_flags(pdev, 0) & IORESOURCE_MEM)) {
		dev_err(&pdev->dev,
			"Cannot find PCI device base address, aborting.\n");
		rc = -ENODEV;
		goto err_out_disable;
	}

	rc = pci_request_regions(pdev, DRV_MODULE_NAME);
	if (rc) {
		dev_err(&pdev->dev, "Cannot obtain PCI resources, aborting.\n");
		goto err_out_disable;
	}

	pci_set_master(pdev);
	pci_save_state(pdev);

	bp->pm_cap = pci_find_capability(pdev, PCI_CAP_ID_PM);
	if (bp->pm_cap == 0) {
		dev_err(&pdev->dev,
			"Cannot find power management capability, aborting.\n");
		rc = -EIO;
		goto err_out_release;
	}

	bp->dev = dev;
	bp->pdev = pdev;

	spin_lock_init(&bp->phy_lock);
	spin_lock_init(&bp->indirect_lock);
	INIT_WORK(&bp->reset_task, bnx2_reset_task);

	dev->base_addr = dev->mem_start = pci_resource_start(pdev, 0);
	mem_len = MB_GET_CID_ADDR(TX_TSS_CID + TX_MAX_TSS_RINGS);
	dev->mem_end = dev->mem_start + mem_len;
	dev->irq = pdev->irq;

	bp->regview = ioremap_nocache(dev->base_addr, mem_len);

	if (!bp->regview) {
		dev_err(&pdev->dev, "Cannot map register space, aborting.\n");
		rc = -ENOMEM;
		goto err_out_release;
	}

	/* Configure byte swap and enable write to the reg_window registers.
	 * Rely on CPU to do target byte swapping on big endian systems
	 * The chip's target access swapping will not swap all accesses
	 */
	pci_write_config_dword(bp->pdev, BNX2_PCICFG_MISC_CONFIG,
			       BNX2_PCICFG_MISC_CONFIG_REG_WINDOW_ENA |
			       BNX2_PCICFG_MISC_CONFIG_TARGET_MB_WORD_SWAP);

	bnx2_set_power_state(bp, PCI_D0);

	bp->chip_id = REG_RD(bp, BNX2_MISC_ID);

	if (CHIP_NUM(bp) == CHIP_NUM_5709) {
		if (pci_find_capability(pdev, PCI_CAP_ID_EXP) == 0) {
			dev_err(&pdev->dev,
				"Cannot find PCIE capability, aborting.\n");
			rc = -EIO;
			goto err_out_unmap;
		}
		bp->flags |= BNX2_FLAG_PCIE;
		if (CHIP_REV(bp) == CHIP_REV_Ax)
			bp->flags |= BNX2_FLAG_JUMBO_BROKEN;
	} else {
		bp->pcix_cap = pci_find_capability(pdev, PCI_CAP_ID_PCIX);
		if (bp->pcix_cap == 0) {
			dev_err(&pdev->dev,
				"Cannot find PCIX capability, aborting.\n");
			rc = -EIO;
			goto err_out_unmap;
		}
	}

	if (CHIP_NUM(bp) == CHIP_NUM_5709 && CHIP_REV(bp) != CHIP_REV_Ax) {
		if (pci_find_capability(pdev, PCI_CAP_ID_MSIX))
			bp->flags |= BNX2_FLAG_MSIX_CAP;
	}

	if (CHIP_ID(bp) != CHIP_ID_5706_A0 && CHIP_ID(bp) != CHIP_ID_5706_A1) {
		if (pci_find_capability(pdev, PCI_CAP_ID_MSI))
			bp->flags |= BNX2_FLAG_MSI_CAP;
	}

	/* 5708 cannot support DMA addresses > 40-bit.  */
	if (CHIP_NUM(bp) == CHIP_NUM_5708)
		persist_dma_mask = dma_mask = DMA_40BIT_MASK;
	else
		persist_dma_mask = dma_mask = DMA_64BIT_MASK;

	/* Configure DMA attributes. */
	if (pci_set_dma_mask(pdev, dma_mask) == 0) {
		dev->features |= NETIF_F_HIGHDMA;
		rc = pci_set_consistent_dma_mask(pdev, persist_dma_mask);
		if (rc) {
			dev_err(&pdev->dev,
				"pci_set_consistent_dma_mask failed, aborting.\n");
			goto err_out_unmap;
		}
	} else if ((rc = pci_set_dma_mask(pdev, DMA_32BIT_MASK)) != 0) {
		dev_err(&pdev->dev, "System does not support DMA, aborting.\n");
		goto err_out_unmap;
	}

	if (!(bp->flags & BNX2_FLAG_PCIE))
		bnx2_get_pci_speed(bp);

	/* 5706A0 may falsely detect SERR and PERR. */
	if (CHIP_ID(bp) == CHIP_ID_5706_A0) {
		reg = REG_RD(bp, PCI_COMMAND);
		reg &= ~(PCI_COMMAND_SERR | PCI_COMMAND_PARITY);
		REG_WR(bp, PCI_COMMAND, reg);
	}
	else if ((CHIP_ID(bp) == CHIP_ID_5706_A1) &&
		!(bp->flags & BNX2_FLAG_PCIX)) {

		dev_err(&pdev->dev,
			"5706 A1 can only be used in a PCIX bus, aborting.\n");
		goto err_out_unmap;
	}

	bnx2_init_nvram(bp);

	reg = bnx2_reg_rd_ind(bp, BNX2_SHM_HDR_SIGNATURE);

	if ((reg & BNX2_SHM_HDR_SIGNATURE_SIG_MASK) ==
	    BNX2_SHM_HDR_SIGNATURE_SIG) {
		u32 off = PCI_FUNC(pdev->devfn) << 2;

		bp->shmem_base = bnx2_reg_rd_ind(bp, BNX2_SHM_HDR_ADDR_0 + off);
	} else
		bp->shmem_base = HOST_VIEW_SHMEM_BASE;

	/* Get the permanent MAC address.  First we need to make sure the
	 * firmware is actually running.
	 */
	reg = bnx2_shmem_rd(bp, BNX2_DEV_INFO_SIGNATURE);

	if ((reg & BNX2_DEV_INFO_SIGNATURE_MAGIC_MASK) !=
	    BNX2_DEV_INFO_SIGNATURE_MAGIC) {
		dev_err(&pdev->dev, "Firmware not running, aborting.\n");
		rc = -ENODEV;
		goto err_out_unmap;
	}

	reg = bnx2_shmem_rd(bp, BNX2_DEV_INFO_BC_REV);
	for (i = 0, j = 0; i < 3; i++) {
		u8 num, k, skip0;

		num = (u8) (reg >> (24 - (i * 8)));
		for (k = 100, skip0 = 1; k >= 1; num %= k, k /= 10) {
			if (num >= k || !skip0 || k == 1) {
				bp->fw_version[j++] = (num / k) + '0';
				skip0 = 0;
			}
		}
		if (i != 2)
			bp->fw_version[j++] = '.';
	}
	reg = bnx2_shmem_rd(bp, BNX2_PORT_FEATURE);
	if (reg & BNX2_PORT_FEATURE_WOL_ENABLED)
		bp->wol = 1;

	if (reg & BNX2_PORT_FEATURE_ASF_ENABLED) {
		bp->flags |= BNX2_FLAG_ASF_ENABLE;

		for (i = 0; i < 30; i++) {
			reg = bnx2_shmem_rd(bp, BNX2_BC_STATE_CONDITION);
			if (reg & BNX2_CONDITION_MFW_RUN_MASK)
				break;
			msleep(10);
		}
	}
	reg = bnx2_shmem_rd(bp, BNX2_BC_STATE_CONDITION);
	reg &= BNX2_CONDITION_MFW_RUN_MASK;
	if (reg != BNX2_CONDITION_MFW_RUN_UNKNOWN &&
	    reg != BNX2_CONDITION_MFW_RUN_NONE) {
		u32 addr = bnx2_shmem_rd(bp, BNX2_MFW_VER_PTR);

		bp->fw_version[j++] = ' ';
		for (i = 0; i < 3; i++) {
			reg = bnx2_reg_rd_ind(bp, addr + i * 4);
			reg = swab32(reg);
			memcpy(&bp->fw_version[j], &reg, 4);
			j += 4;
		}
	}

	reg = bnx2_shmem_rd(bp, BNX2_PORT_HW_CFG_MAC_UPPER);
	bp->mac_addr[0] = (u8) (reg >> 8);
	bp->mac_addr[1] = (u8) reg;

	reg = bnx2_shmem_rd(bp, BNX2_PORT_HW_CFG_MAC_LOWER);
	bp->mac_addr[2] = (u8) (reg >> 24);
	bp->mac_addr[3] = (u8) (reg >> 16);
	bp->mac_addr[4] = (u8) (reg >> 8);
	bp->mac_addr[5] = (u8) reg;

	bp->tx_ring_size = MAX_TX_DESC_CNT;
	bnx2_set_rx_ring_size(bp, 255);

	bp->rx_csum = 1;

	bp->tx_quick_cons_trip_int = 20;
	bp->tx_quick_cons_trip = 20;
	bp->tx_ticks_int = 80;
	bp->tx_ticks = 80;

	bp->rx_quick_cons_trip_int = 6;
	bp->rx_quick_cons_trip = 6;
	bp->rx_ticks_int = 18;
	bp->rx_ticks = 18;

	bp->stats_ticks = USEC_PER_SEC & BNX2_HC_STATS_TICKS_HC_STAT_TICKS;

	bp->current_interval = BNX2_TIMER_INTERVAL;

	bp->phy_addr = 1;

	/* Disable WOL support if we are running on a SERDES chip. */
	if (CHIP_NUM(bp) == CHIP_NUM_5709)
		bnx2_get_5709_media(bp);
	else if (CHIP_BOND_ID(bp) & CHIP_BOND_ID_SERDES_BIT)
		bp->phy_flags |= BNX2_PHY_FLAG_SERDES;

	bp->phy_port = PORT_TP;
	if (bp->phy_flags & BNX2_PHY_FLAG_SERDES) {
		bp->phy_port = PORT_FIBRE;
		reg = bnx2_shmem_rd(bp, BNX2_SHARED_HW_CFG_CONFIG);
		if (!(reg & BNX2_SHARED_HW_CFG_GIG_LINK_ON_VAUX)) {
			bp->flags |= BNX2_FLAG_NO_WOL;
			bp->wol = 0;
		}
		if (CHIP_NUM(bp) == CHIP_NUM_5706) {
			/* Don't do parallel detect on this board because of
			 * some board problems.  The link will not go down
			 * if we do parallel detect.
			 */
			if (pdev->subsystem_vendor == PCI_VENDOR_ID_HP &&
			    pdev->subsystem_device == 0x310c)
				bp->phy_flags |= BNX2_PHY_FLAG_NO_PARALLEL;
		} else {
			bp->phy_addr = 2;
			if (reg & BNX2_SHARED_HW_CFG_PHY_2_5G)
				bp->phy_flags |= BNX2_PHY_FLAG_2_5G_CAPABLE;
		}
	} else if (CHIP_NUM(bp) == CHIP_NUM_5706 ||
		   CHIP_NUM(bp) == CHIP_NUM_5708)
		bp->phy_flags |= BNX2_PHY_FLAG_CRC_FIX;
	else if (CHIP_NUM(bp) == CHIP_NUM_5709 &&
		 (CHIP_REV(bp) == CHIP_REV_Ax ||
		  CHIP_REV(bp) == CHIP_REV_Bx))
		bp->phy_flags |= BNX2_PHY_FLAG_DIS_EARLY_DAC;

	bnx2_init_fw_cap(bp);

	if ((CHIP_ID(bp) == CHIP_ID_5708_A0) ||
	    (CHIP_ID(bp) == CHIP_ID_5708_B0) ||
	    (CHIP_ID(bp) == CHIP_ID_5708_B1) ||
	    !(REG_RD(bp, BNX2_PCI_CONFIG_3) & BNX2_PCI_CONFIG_3_VAUX_PRESET)) {
		bp->flags |= BNX2_FLAG_NO_WOL;
		bp->wol = 0;
	}

	if (CHIP_ID(bp) == CHIP_ID_5706_A0) {
		bp->tx_quick_cons_trip_int =
			bp->tx_quick_cons_trip;
		bp->tx_ticks_int = bp->tx_ticks;
		bp->rx_quick_cons_trip_int =
			bp->rx_quick_cons_trip;
		bp->rx_ticks_int = bp->rx_ticks;
		bp->comp_prod_trip_int = bp->comp_prod_trip;
		bp->com_ticks_int = bp->com_ticks;
		bp->cmd_ticks_int = bp->cmd_ticks;
	}

	/* Disable MSI on 5706 if AMD 8132 bridge is found.
	 *
	 * MSI is defined to be 32-bit write.  The 5706 does 64-bit MSI writes
	 * with byte enables disabled on the unused 32-bit word.  This is legal
	 * but causes problems on the AMD 8132 which will eventually stop
	 * responding after a while.
	 *
	 * AMD believes this incompatibility is unique to the 5706, and
	 * prefers to locally disable MSI rather than globally disabling it.
	 */
	if (CHIP_NUM(bp) == CHIP_NUM_5706 && disable_msi == 0) {
		struct pci_dev *amd_8132 = NULL;

		while ((amd_8132 = pci_get_device(PCI_VENDOR_ID_AMD,
						  PCI_DEVICE_ID_AMD_8132_BRIDGE,
						  amd_8132))) {

			if (amd_8132->revision >= 0x10 &&
			    amd_8132->revision <= 0x13) {
				disable_msi = 1;
				pci_dev_put(amd_8132);
				break;
			}
		}
	}

	bnx2_set_default_link(bp);
	bp->req_flow_ctrl = FLOW_CTRL_RX | FLOW_CTRL_TX;

	init_timer(&bp->timer);
	bp->timer.expires = RUN_AT(BNX2_TIMER_INTERVAL);
	bp->timer.data = (unsigned long) bp;
	bp->timer.function = bnx2_timer;

	return 0;

err_out_unmap:
	if (bp->regview) {
		iounmap(bp->regview);
		bp->regview = NULL;
	}

err_out_release:
	pci_release_regions(pdev);

err_out_disable:
	pci_disable_device(pdev);
	pci_set_drvdata(pdev, NULL);

err_out:
	return rc;
}

static char * __devinit
bnx2_bus_string(struct bnx2 *bp, char *str)
{
	char *s = str;

	if (bp->flags & BNX2_FLAG_PCIE) {
		s += sprintf(s, "PCI Express");
	} else {
		s += sprintf(s, "PCI");
		if (bp->flags & BNX2_FLAG_PCIX)
			s += sprintf(s, "-X");
		if (bp->flags & BNX2_FLAG_PCI_32BIT)
			s += sprintf(s, " 32-bit");
		else
			s += sprintf(s, " 64-bit");
		s += sprintf(s, " %dMHz", bp->bus_speed_mhz);
	}
	return str;
}

static void __devinit
bnx2_init_napi(struct bnx2 *bp)
{
	int i;

	for (i = 0; i < BNX2_MAX_MSIX_VEC; i++) {
		struct bnx2_napi *bnapi = &bp->bnx2_napi[i];
		int (*poll)(struct napi_struct *, int);

		if (i == 0)
			poll = bnx2_poll;
		else
			poll = bnx2_poll_msix;

		netif_napi_add(bp->dev, &bp->bnx2_napi[i].napi, poll, 64);
		bnapi->bp = bp;
	}
}

static const struct net_device_ops bnx2_netdev_ops = {
	.ndo_open		= bnx2_open,
	.ndo_start_xmit		= bnx2_start_xmit,
	.ndo_stop		= bnx2_close,
	.ndo_get_stats		= bnx2_get_stats,
	.ndo_set_rx_mode	= bnx2_set_rx_mode,
	.ndo_do_ioctl		= bnx2_ioctl,
	.ndo_validate_addr	= eth_validate_addr,
	.ndo_set_mac_address	= bnx2_change_mac_addr,
	.ndo_change_mtu		= bnx2_change_mtu,
	.ndo_tx_timeout		= bnx2_tx_timeout,
#ifdef BCM_VLAN
	.ndo_vlan_rx_register	= bnx2_vlan_rx_register,
#endif
#if defined(HAVE_POLL_CONTROLLER) || defined(CONFIG_NET_POLL_CONTROLLER)
	.ndo_poll_controller	= poll_bnx2,
#endif
};

static int __devinit
bnx2_init_one(struct pci_dev *pdev, const struct pci_device_id *ent)
{
	static int version_printed = 0;
	struct net_device *dev = NULL;
	struct bnx2 *bp;
	int rc;
	char str[40];

	if (version_printed++ == 0)
		printk(KERN_INFO "%s", version);

	/* dev zeroed in init_etherdev */
	dev = alloc_etherdev_mq(sizeof(*bp), TX_MAX_RINGS);

	if (!dev)
		return -ENOMEM;

	rc = bnx2_init_board(pdev, dev);
	if (rc < 0) {
		free_netdev(dev);
		return rc;
	}

	dev->netdev_ops = &bnx2_netdev_ops;
	dev->watchdog_timeo = TX_TIMEOUT;
	dev->ethtool_ops = &bnx2_ethtool_ops;

	bp = netdev_priv(dev);
	bnx2_init_napi(bp);

	pci_set_drvdata(pdev, dev);

	memcpy(dev->dev_addr, bp->mac_addr, 6);
	memcpy(dev->perm_addr, bp->mac_addr, 6);

	dev->features |= NETIF_F_IP_CSUM | NETIF_F_SG;
	if (CHIP_NUM(bp) == CHIP_NUM_5709)
		dev->features |= NETIF_F_IPV6_CSUM;

#ifdef BCM_VLAN
	dev->features |= NETIF_F_HW_VLAN_TX | NETIF_F_HW_VLAN_RX;
#endif
	dev->features |= NETIF_F_TSO | NETIF_F_TSO_ECN;
	if (CHIP_NUM(bp) == CHIP_NUM_5709)
		dev->features |= NETIF_F_TSO6;

	if ((rc = register_netdev(dev))) {
		dev_err(&pdev->dev, "Cannot register net device\n");
		if (bp->regview)
			iounmap(bp->regview);
		pci_release_regions(pdev);
		pci_disable_device(pdev);
		pci_set_drvdata(pdev, NULL);
		free_netdev(dev);
		return rc;
	}

	printk(KERN_INFO "%s: %s (%c%d) %s found at mem %lx, "
		"IRQ %d, node addr %pM\n",
		dev->name,
		board_info[ent->driver_data].name,
		((CHIP_ID(bp) & 0xf000) >> 12) + 'A',
		((CHIP_ID(bp) & 0x0ff0) >> 4),
		bnx2_bus_string(bp, str),
		dev->base_addr,
		bp->pdev->irq, dev->dev_addr);

	return 0;
}

static void __devexit
bnx2_remove_one(struct pci_dev *pdev)
{
	struct net_device *dev = pci_get_drvdata(pdev);
	struct bnx2 *bp = netdev_priv(dev);

	flush_scheduled_work();

	unregister_netdev(dev);

	if (bp->regview)
		iounmap(bp->regview);

	free_netdev(dev);
	pci_release_regions(pdev);
	pci_disable_device(pdev);
	pci_set_drvdata(pdev, NULL);
}

static int
bnx2_suspend(struct pci_dev *pdev, pm_message_t state)
{
	struct net_device *dev = pci_get_drvdata(pdev);
	struct bnx2 *bp = netdev_priv(dev);

	/* PCI register 4 needs to be saved whether netif_running() or not.
	 * MSI address and data need to be saved if using MSI and
	 * netif_running().
	 */
	pci_save_state(pdev);
	if (!netif_running(dev))
		return 0;

	flush_scheduled_work();
	bnx2_netif_stop(bp);
	netif_device_detach(dev);
	del_timer_sync(&bp->timer);
	bnx2_shutdown_chip(bp);
	bnx2_free_skbs(bp);
	bnx2_set_power_state(bp, pci_choose_state(pdev, state));
	return 0;
}

static int
bnx2_resume(struct pci_dev *pdev)
{
	struct net_device *dev = pci_get_drvdata(pdev);
	struct bnx2 *bp = netdev_priv(dev);

	pci_restore_state(pdev);
	if (!netif_running(dev))
		return 0;

	bnx2_set_power_state(bp, PCI_D0);
	netif_device_attach(dev);
	bnx2_init_nic(bp, 1);
	bnx2_netif_start(bp);
	return 0;
}

/**
 * bnx2_io_error_detected - called when PCI error is detected
 * @pdev: Pointer to PCI device
 * @state: The current pci connection state
 *
 * This function is called after a PCI bus error affecting
 * this device has been detected.
 */
static pci_ers_result_t bnx2_io_error_detected(struct pci_dev *pdev,
					       pci_channel_state_t state)
{
	struct net_device *dev = pci_get_drvdata(pdev);
	struct bnx2 *bp = netdev_priv(dev);

	rtnl_lock();
	netif_device_detach(dev);

	if (netif_running(dev)) {
		bnx2_netif_stop(bp);
		del_timer_sync(&bp->timer);
		bnx2_reset_nic(bp, BNX2_DRV_MSG_CODE_RESET);
	}

	pci_disable_device(pdev);
	rtnl_unlock();

	/* Request a slot slot reset. */
	return PCI_ERS_RESULT_NEED_RESET;
}

/**
 * bnx2_io_slot_reset - called after the pci bus has been reset.
 * @pdev: Pointer to PCI device
 *
 * Restart the card from scratch, as if from a cold-boot.
 */
static pci_ers_result_t bnx2_io_slot_reset(struct pci_dev *pdev)
{
	struct net_device *dev = pci_get_drvdata(pdev);
	struct bnx2 *bp = netdev_priv(dev);

	rtnl_lock();
	if (pci_enable_device(pdev)) {
		dev_err(&pdev->dev,
			"Cannot re-enable PCI device after reset.\n");
		rtnl_unlock();
		return PCI_ERS_RESULT_DISCONNECT;
	}
	pci_set_master(pdev);
	pci_restore_state(pdev);

	if (netif_running(dev)) {
		bnx2_set_power_state(bp, PCI_D0);
		bnx2_init_nic(bp, 1);
	}

	rtnl_unlock();
	return PCI_ERS_RESULT_RECOVERED;
}

/**
 * bnx2_io_resume - called when traffic can start flowing again.
 * @pdev: Pointer to PCI device
 *
 * This callback is called when the error recovery driver tells us that
 * its OK to resume normal operation.
 */
static void bnx2_io_resume(struct pci_dev *pdev)
{
	struct net_device *dev = pci_get_drvdata(pdev);
	struct bnx2 *bp = netdev_priv(dev);

	rtnl_lock();
	if (netif_running(dev))
		bnx2_netif_start(bp);

	netif_device_attach(dev);
	rtnl_unlock();
}

static struct pci_error_handlers bnx2_err_handler = {
	.error_detected	= bnx2_io_error_detected,
	.slot_reset	= bnx2_io_slot_reset,
	.resume		= bnx2_io_resume,
};

static struct pci_driver bnx2_pci_driver = {
	.name		= DRV_MODULE_NAME,
	.id_table	= bnx2_pci_tbl,
	.probe		= bnx2_init_one,
	.remove		= __devexit_p(bnx2_remove_one),
	.suspend	= bnx2_suspend,
	.resume		= bnx2_resume,
	.err_handler	= &bnx2_err_handler,
};

static int __init bnx2_init(void)
{
	return pci_register_driver(&bnx2_pci_driver);
}

static void __exit bnx2_cleanup(void)
{
	pci_unregister_driver(&bnx2_pci_driver);
}

module_init(bnx2_init);
module_exit(bnx2_cleanup);


<|MERGE_RESOLUTION|>--- conflicted
+++ resolved
@@ -131,11 +131,7 @@
 	{ PCI_VENDOR_ID_BROADCOM, 0x163b,
 	  PCI_ANY_ID, PCI_ANY_ID, 0, 0, BCM5716 },
 	{ PCI_VENDOR_ID_BROADCOM, 0x163c,
-<<<<<<< HEAD
-	  PCI_ANY_ID, PCI_ANY_ID, 0, 0, BCM5716 },
-=======
 	  PCI_ANY_ID, PCI_ANY_ID, 0, 0, BCM5716S },
->>>>>>> 18e352e4
 	{ 0, }
 };
 
