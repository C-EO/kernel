/****************************************************************************
 * Driver for Solarflare Solarstorm network controllers and boards
 * Copyright 2005-2006 Fen Systems Ltd.
 * Copyright 2006-2009 Solarflare Communications Inc.
 *
 * This program is free software; you can redistribute it and/or modify it
 * under the terms of the GNU General Public License version 2 as published
 * by the Free Software Foundation, incorporated herein by reference.
 */

#include <linux/bitops.h>
#include <linux/delay.h>
#include <linux/pci.h>
#include <linux/module.h>
#include <linux/seq_file.h>
#include <linux/i2c.h>
#include <linux/mii.h>
#include "net_driver.h"
#include "bitfield.h"
#include "efx.h"
#include "mac.h"
#include "spi.h"
#include "nic.h"
#include "regs.h"
#include "io.h"
#include "mdio_10g.h"
#include "phy.h"
#include "workarounds.h"

<<<<<<< HEAD
/* Falcon hardware control.
 * Falcon is the internal codename for the SFC4000 controller that is
 * present in SFE400X evaluation boards
 */

/**
 * struct falcon_nic_data - Falcon NIC state
 * @sram_cfg: SRAM configuration value
 * @tx_dc_base: Base address in SRAM of TX queue descriptor caches
 * @rx_dc_base: Base address in SRAM of RX queue descriptor caches
 * @next_buffer_table: First available buffer table id
 * @resources: Resource information for driverlink client
 * @pci_dev2: The secondary PCI device if present
 * @i2c_data: Operations and state for I2C bit-bashing algorithm
 * @int_error_count: Number of internal errors seen recently
 * @int_error_expire: Time at which error count will be expired
 */
struct falcon_nic_data {
	int sram_cfg;
	unsigned tx_dc_base;
	unsigned rx_dc_base;
#ifndef CONFIG_SFC_DRIVERLINK
	unsigned next_buffer_table;
#else
	struct efx_dl_falcon_resources resources;
#endif
	struct pci_dev *pci_dev2;
	struct i2c_algo_bit_data i2c_data;

	unsigned int_error_count;
	unsigned long int_error_expire;
};

/**************************************************************************
 *
 * Configurable values
 *
 **************************************************************************
 */

static int disable_dma_stats;

/* This is set to 16 for a good reason.  In summary, if larger than
 * 16, the descriptor cache holds more than a default socket
 * buffer's worth of packets (for UDP we can only have at most one
 * socket buffer's worth outstanding).  This combined with the fact
 * that we only get 1 TX event per descriptor cache means the NIC
 * goes idle.
 */
#define TX_DC_ENTRIES 16
#define TX_DC_ENTRIES_ORDER 0
#define TX_DC_INTERNAL_BASE 0x130000

#define RX_DC_ENTRIES 64
#define RX_DC_ENTRIES_ORDER 2
#define RX_DC_INTERNAL_BASE 0x100000

static const unsigned int
/* "Large" EEPROM device: Atmel AT25640 or similar
 * 8 KB, 16-bit address, 32 B write block */
large_eeprom_type = ((13 << SPI_DEV_TYPE_SIZE_LBN)
		     | (2 << SPI_DEV_TYPE_ADDR_LEN_LBN)
		     | (5 << SPI_DEV_TYPE_BLOCK_SIZE_LBN)),
/* Default flash device: Atmel AT25F1024
 * 128 KB, 24-bit address, 32 KB erase block, 256 B write block */
default_flash_type = ((17 << SPI_DEV_TYPE_SIZE_LBN)
		      | (3 << SPI_DEV_TYPE_ADDR_LEN_LBN)
		      | (0x52 << SPI_DEV_TYPE_ERASE_CMD_LBN)
		      | (15 << SPI_DEV_TYPE_ERASE_SIZE_LBN)
		      | (8 << SPI_DEV_TYPE_BLOCK_SIZE_LBN));

/* RX FIFO XOFF watermark
 *
 * When the amount of the RX FIFO increases used increases past this
 * watermark send XOFF. Only used if RX flow control is enabled (ethtool -A)
 * This also has an effect on RX/TX arbitration
 */
static int rx_xoff_thresh_bytes = -1;
module_param(rx_xoff_thresh_bytes, int, 0644);
MODULE_PARM_DESC(rx_xoff_thresh_bytes, "RX fifo XOFF threshold");

/* RX FIFO XON watermark
 *
 * When the amount of the RX FIFO used decreases below this
 * watermark send XON. Only used if TX flow control is enabled (ethtool -A)
 * This also has an effect on RX/TX arbitration
 */
static int rx_xon_thresh_bytes = -1;
module_param(rx_xon_thresh_bytes, int, 0644);
MODULE_PARM_DESC(rx_xon_thresh_bytes, "RX fifo XON threshold");

/* TX descriptor ring size - min 512 max 4k */
#define FALCON_TXD_RING_ORDER TX_DESCQ_SIZE_1K
#define FALCON_TXD_RING_SIZE 1024
#define FALCON_TXD_RING_MASK (FALCON_TXD_RING_SIZE - 1)

/* RX descriptor ring size - min 512 max 4k */
#define FALCON_RXD_RING_ORDER RX_DESCQ_SIZE_1K
#define FALCON_RXD_RING_SIZE 1024
#define FALCON_RXD_RING_MASK (FALCON_RXD_RING_SIZE - 1)

/* Event queue size - max 32k */
#define FALCON_EVQ_ORDER EVQ_SIZE_4K
#define FALCON_EVQ_SIZE 4096
#define FALCON_EVQ_MASK (FALCON_EVQ_SIZE - 1)

/* If FALCON_MAX_INT_ERRORS internal errors occur within
 * FALCON_INT_ERROR_EXPIRE seconds, we consider the NIC broken and
 * disable it.
 */
#define FALCON_INT_ERROR_EXPIRE 3600
#define FALCON_MAX_INT_ERRORS 5

/* We poll for events every FLUSH_INTERVAL ms, and check FLUSH_POLL_COUNT times
 */
#define FALCON_FLUSH_INTERVAL 10
#define FALCON_FLUSH_POLL_COUNT 100

/**************************************************************************
 *
 * Falcon constants
 *
 **************************************************************************
 */

/* DMA address mask */
#define FALCON_DMA_MASK DMA_BIT_MASK(46)

/* TX DMA length mask (13-bit) */
#define FALCON_TX_DMA_MASK (4096 - 1)

/* Size and alignment of special buffers (4KB) */
#define FALCON_BUF_SIZE 4096

/* Dummy SRAM size code */
#define SRM_NB_BSZ_ONCHIP_ONLY (-1)

#define FALCON_IS_DUAL_FUNC(efx)		\
	(falcon_rev(efx) < FALCON_REV_B0)

/**************************************************************************
 *
 * Falcon hardware access
 *
 **************************************************************************/

/* Read the current event from the event queue */
static inline efx_qword_t *falcon_event(struct efx_channel *channel,
					unsigned int index)
{
	return (((efx_qword_t *) (channel->eventq.addr)) + index);
}

/* See if an event is present
 *
 * We check both the high and low dword of the event for all ones.  We
 * wrote all ones when we cleared the event, and no valid event can
 * have all ones in either its high or low dwords.  This approach is
 * robust against reordering.
 *
 * Note that using a single 64-bit comparison is incorrect; even
 * though the CPU read will be atomic, the DMA write may not be.
 */
static inline int falcon_event_present(efx_qword_t *event)
{
	return (!(EFX_DWORD_IS_ALL_ONES(event->dword[0]) |
		  EFX_DWORD_IS_ALL_ONES(event->dword[1])));
}

/**************************************************************************
 *
 * I2C bus - this is a bit-bashing interface using GPIO pins
 * Note that it uses the output enables to tristate the outputs
 * SDA is the data pin and SCL is the clock
 *
 **************************************************************************
 */
static void falcon_setsda(void *data, int state)
{
	struct efx_nic *efx = (struct efx_nic *)data;
	efx_oword_t reg;

	falcon_read(efx, &reg, GPIO_CTL_REG_KER);
	EFX_SET_OWORD_FIELD(reg, GPIO3_OEN, !state);
	falcon_write(efx, &reg, GPIO_CTL_REG_KER);
}

static void falcon_setscl(void *data, int state)
{
	struct efx_nic *efx = (struct efx_nic *)data;
	efx_oword_t reg;

	falcon_read(efx, &reg, GPIO_CTL_REG_KER);
	EFX_SET_OWORD_FIELD(reg, GPIO0_OEN, !state);
	falcon_write(efx, &reg, GPIO_CTL_REG_KER);
}

static int falcon_getsda(void *data)
{
	struct efx_nic *efx = (struct efx_nic *)data;
	efx_oword_t reg;

	falcon_read(efx, &reg, GPIO_CTL_REG_KER);
	return EFX_OWORD_FIELD(reg, GPIO3_IN);
}

static int falcon_getscl(void *data)
{
	struct efx_nic *efx = (struct efx_nic *)data;
	efx_oword_t reg;

	falcon_read(efx, &reg, GPIO_CTL_REG_KER);
	return EFX_OWORD_FIELD(reg, GPIO0_IN);
}

static struct i2c_algo_bit_data falcon_i2c_bit_operations = {
	.setsda		= falcon_setsda,
	.setscl		= falcon_setscl,
	.getsda		= falcon_getsda,
	.getscl		= falcon_getscl,
	.udelay		= 5,
	/* Wait up to 50 ms for slave to let us pull SCL high */
	.timeout	= DIV_ROUND_UP(HZ, 20),
};

/**************************************************************************
 *
 * Falcon special buffer handling
 * Special buffers are used for event queues and the TX and RX
 * descriptor rings.
 *
 *************************************************************************/

/*
 * Initialise a Falcon special buffer
 *
 * This will define a buffer (previously allocated via
 * falcon_alloc_special_buffer()) in Falcon's buffer table, allowing
 * it to be used for event queues, descriptor rings etc.
 */
static void
falcon_init_special_buffer(struct efx_nic *efx,
			   struct efx_special_buffer *buffer)
{
	efx_qword_t buf_desc;
	int index;
	dma_addr_t dma_addr;
	int i;

	EFX_BUG_ON_PARANOID(!buffer->addr);

	/* Write buffer descriptors to NIC */
	for (i = 0; i < buffer->entries; i++) {
		index = buffer->index + i;
		dma_addr = buffer->dma_addr + (i * 4096);
		EFX_LOG(efx, "mapping special buffer %d at %llx\n",
			index, (unsigned long long)dma_addr);
		EFX_POPULATE_QWORD_4(buf_desc,
				     IP_DAT_BUF_SIZE, IP_DAT_BUF_SIZE_4K,
				     BUF_ADR_REGION, 0,
				     BUF_ADR_FBUF, (dma_addr >> 12),
				     BUF_OWNER_ID_FBUF, 0);
		falcon_write_sram(efx, &buf_desc, index);
	}
}

/* Unmaps a buffer from Falcon and clears the buffer table entries */
static void
falcon_fini_special_buffer(struct efx_nic *efx,
			   struct efx_special_buffer *buffer)
{
	efx_oword_t buf_tbl_upd;
	unsigned int start = buffer->index;
	unsigned int end = (buffer->index + buffer->entries - 1);

	if (!buffer->entries)
		return;

	EFX_LOG(efx, "unmapping special buffers %d-%d\n",
		buffer->index, buffer->index + buffer->entries - 1);

	EFX_POPULATE_OWORD_4(buf_tbl_upd,
			     BUF_UPD_CMD, 0,
			     BUF_CLR_CMD, 1,
			     BUF_CLR_END_ID, end,
			     BUF_CLR_START_ID, start);
	falcon_write(efx, &buf_tbl_upd, BUF_TBL_UPD_REG_KER);
}

/*
 * Allocate a new Falcon special buffer
 *
 * This allocates memory for a new buffer, clears it and allocates a
 * new buffer ID range.  It does not write into Falcon's buffer table.
 *
 * This call will allocate 4KB buffers, since Falcon can't use 8KB
 * buffers for event queues and descriptor rings.
 */
static int falcon_alloc_special_buffer(struct efx_nic *efx,
				       struct efx_special_buffer *buffer,
				       unsigned int len)
{
	struct falcon_nic_data *nic_data = efx->nic_data;

	len = ALIGN(len, FALCON_BUF_SIZE);

	buffer->addr = pci_alloc_consistent(efx->pci_dev, len,
					    &buffer->dma_addr);
	if (!buffer->addr)
		return -ENOMEM;
	buffer->len = len;
	buffer->entries = len / FALCON_BUF_SIZE;
	BUG_ON(buffer->dma_addr & (FALCON_BUF_SIZE - 1));

	/* All zeros is a potentially valid event so memset to 0xff */
	memset(buffer->addr, 0xff, len);

	/* Select new buffer ID */
#ifndef CONFIG_SFC_DRIVERLINK
	buffer->index = nic_data->next_buffer_table;
	nic_data->next_buffer_table += buffer->entries;
#else
	buffer->index = nic_data->resources.buffer_table_min;
	nic_data->resources.buffer_table_min += buffer->entries;
#endif

	EFX_LOG(efx, "allocating special buffers %d-%d at %llx+%x "
		"(virt %p phys %llx)\n", buffer->index,
		buffer->index + buffer->entries - 1,
		(u64)buffer->dma_addr, len,
		buffer->addr, (u64)virt_to_phys(buffer->addr));

	return 0;
}

static void falcon_free_special_buffer(struct efx_nic *efx,
				       struct efx_special_buffer *buffer)
{
	if (!buffer->addr)
		return;

	EFX_LOG(efx, "deallocating special buffers %d-%d at %llx+%x "
		"(virt %p phys %llx)\n", buffer->index,
		buffer->index + buffer->entries - 1,
		(u64)buffer->dma_addr, buffer->len,
		buffer->addr, (u64)virt_to_phys(buffer->addr));

	pci_free_consistent(efx->pci_dev, buffer->len, buffer->addr,
			    buffer->dma_addr);
	buffer->addr = NULL;
	buffer->entries = 0;
}

/**************************************************************************
 *
 * Falcon generic buffer handling
 * These buffers are used for interrupt status and MAC stats
 *
 **************************************************************************/

static int falcon_alloc_buffer(struct efx_nic *efx,
			       struct efx_buffer *buffer, unsigned int len)
{
	buffer->addr = pci_alloc_consistent(efx->pci_dev, len,
					    &buffer->dma_addr);
	if (!buffer->addr)
		return -ENOMEM;
	buffer->len = len;
	memset(buffer->addr, 0, len);
	return 0;
}

static void falcon_free_buffer(struct efx_nic *efx, struct efx_buffer *buffer)
{
	if (buffer->addr) {
		pci_free_consistent(efx->pci_dev, buffer->len,
				    buffer->addr, buffer->dma_addr);
		buffer->addr = NULL;
	}
}

/**************************************************************************
 *
 * Falcon TX path
 *
 **************************************************************************/

/* Returns a pointer to the specified transmit descriptor in the TX
 * descriptor queue belonging to the specified channel.
 */
static inline efx_qword_t *falcon_tx_desc(struct efx_tx_queue *tx_queue,
					       unsigned int index)
{
	return (((efx_qword_t *) (tx_queue->txd.addr)) + index);
}

/* This writes to the TX_DESC_WPTR; write pointer for TX descriptor ring */
static inline void falcon_notify_tx_desc(struct efx_tx_queue *tx_queue)
{
	unsigned write_ptr;
	efx_dword_t reg;

	write_ptr = tx_queue->write_count & FALCON_TXD_RING_MASK;
	EFX_POPULATE_DWORD_1(reg, TX_DESC_WPTR_DWORD, write_ptr);
	falcon_writel_page(tx_queue->efx, &reg,
			   TX_DESC_UPD_REG_KER_DWORD, tx_queue->queue);
}


/* For each entry inserted into the software descriptor ring, create a
 * descriptor in the hardware TX descriptor ring (in host memory), and
 * write a doorbell.
 */
void falcon_push_buffers(struct efx_tx_queue *tx_queue)
{

	struct efx_tx_buffer *buffer;
	efx_qword_t *txd;
	unsigned write_ptr;

	BUG_ON(tx_queue->write_count == tx_queue->insert_count);

	do {
		write_ptr = tx_queue->write_count & FALCON_TXD_RING_MASK;
		buffer = &tx_queue->buffer[write_ptr];
		txd = falcon_tx_desc(tx_queue, write_ptr);
		++tx_queue->write_count;

		/* Create TX descriptor ring entry */
		EFX_POPULATE_QWORD_5(*txd,
				     TX_KER_PORT, 0,
				     TX_KER_CONT, buffer->continuation,
				     TX_KER_BYTE_CNT, buffer->len,
				     TX_KER_BUF_REGION, 0,
				     TX_KER_BUF_ADR, buffer->dma_addr);
	} while (tx_queue->write_count != tx_queue->insert_count);

	wmb(); /* Ensure descriptors are written before they are fetched */
	falcon_notify_tx_desc(tx_queue);
}

/* Allocate hardware resources for a TX queue */
int falcon_probe_tx(struct efx_tx_queue *tx_queue)
{
	struct efx_nic *efx = tx_queue->efx;
	int rc = falcon_alloc_special_buffer(efx, &tx_queue->txd,
					    FALCON_TXD_RING_SIZE *
					    sizeof(efx_qword_t));
#ifdef CONFIG_SFC_DRIVERLINK
	if (rc == 0) {
		struct falcon_nic_data *nic_data = efx->nic_data;
		nic_data->resources.txq_min = max(nic_data->resources.txq_min,
						  (unsigned)tx_queue->queue + 1);
	}
#endif
	return rc;
}

void falcon_init_tx(struct efx_tx_queue *tx_queue)
{
	efx_oword_t tx_desc_ptr;
	struct efx_nic *efx = tx_queue->efx;

	tx_queue->flushed = false;

	/* Pin TX descriptor ring */
	falcon_init_special_buffer(efx, &tx_queue->txd);

	/* Push TX descriptor ring to card */
	EFX_POPULATE_OWORD_10(tx_desc_ptr,
			      TX_DESCQ_EN, 1,
			      TX_ISCSI_DDIG_EN, 0,
			      TX_ISCSI_HDIG_EN, 0,
			      TX_DESCQ_BUF_BASE_ID, tx_queue->txd.index,
			      TX_DESCQ_EVQ_ID, tx_queue->channel->channel,
			      TX_DESCQ_OWNER_ID, 0,
			      TX_DESCQ_LABEL, tx_queue->queue,
			      TX_DESCQ_SIZE, FALCON_TXD_RING_ORDER,
			      TX_DESCQ_TYPE, 0,
			      TX_NON_IP_DROP_DIS_B0, 1);

	if (falcon_rev(efx) >= FALCON_REV_B0) {
		int csum = tx_queue->queue == EFX_TX_QUEUE_OFFLOAD_CSUM;
		EFX_SET_OWORD_FIELD(tx_desc_ptr, TX_IP_CHKSM_DIS_B0, !csum);
		EFX_SET_OWORD_FIELD(tx_desc_ptr, TX_TCP_CHKSM_DIS_B0, !csum);
	}

	falcon_write_table(efx, &tx_desc_ptr, efx->type->txd_ptr_tbl_base,
			   tx_queue->queue);

	if (falcon_rev(efx) < FALCON_REV_B0) {
		efx_oword_t reg;

		/* Only 128 bits in this register */
		BUILD_BUG_ON(EFX_TX_QUEUE_COUNT >= 128);

		falcon_read(efx, &reg, TX_CHKSM_CFG_REG_KER_A1);
		if (tx_queue->queue == EFX_TX_QUEUE_OFFLOAD_CSUM)
			clear_bit_le(tx_queue->queue, (void *)&reg);
		else
			set_bit_le(tx_queue->queue, (void *)&reg);
		falcon_write(efx, &reg, TX_CHKSM_CFG_REG_KER_A1);
	}
}

static void falcon_flush_tx_queue(struct efx_tx_queue *tx_queue)
{
	struct efx_nic *efx = tx_queue->efx;
	efx_oword_t tx_flush_descq;

	/* Post a flush command */
	EFX_POPULATE_OWORD_2(tx_flush_descq,
			     TX_FLUSH_DESCQ_CMD, 1,
			     TX_FLUSH_DESCQ, tx_queue->queue);
	falcon_write(efx, &tx_flush_descq, TX_FLUSH_DESCQ_REG_KER);
}

void falcon_fini_tx(struct efx_tx_queue *tx_queue)
{
	struct efx_nic *efx = tx_queue->efx;
	efx_oword_t tx_desc_ptr;

	/* The queue should have been flushed */
	WARN_ON(!tx_queue->flushed);

	/* Remove TX descriptor ring from card */
	EFX_ZERO_OWORD(tx_desc_ptr);
	falcon_write_table(efx, &tx_desc_ptr, efx->type->txd_ptr_tbl_base,
			   tx_queue->queue);

	/* Unpin TX descriptor ring */
	falcon_fini_special_buffer(efx, &tx_queue->txd);
}

/* Free buffers backing TX queue */
void falcon_remove_tx(struct efx_tx_queue *tx_queue)
{
	falcon_free_special_buffer(tx_queue->efx, &tx_queue->txd);
}

/**************************************************************************
 *
 * Falcon RX path
 *
 **************************************************************************/

/* Returns a pointer to the specified descriptor in the RX descriptor queue */
static inline efx_qword_t *falcon_rx_desc(struct efx_rx_queue *rx_queue,
					       unsigned int index)
{
	return (((efx_qword_t *) (rx_queue->rxd.addr)) + index);
}

/* This creates an entry in the RX descriptor queue */
static inline void falcon_build_rx_desc(struct efx_rx_queue *rx_queue,
					unsigned index)
{
	struct efx_rx_buffer *rx_buf;
	efx_qword_t *rxd;

	rxd = falcon_rx_desc(rx_queue, index);
	rx_buf = efx_rx_buffer(rx_queue, index);
	EFX_POPULATE_QWORD_3(*rxd,
			     RX_KER_BUF_SIZE,
			     rx_buf->len -
			     rx_queue->efx->type->rx_buffer_padding,
			     RX_KER_BUF_REGION, 0,
			     RX_KER_BUF_ADR, rx_buf->dma_addr);
}

/* This writes to the RX_DESC_WPTR register for the specified receive
 * descriptor ring.
 */
void falcon_notify_rx_desc(struct efx_rx_queue *rx_queue)
{
	efx_dword_t reg;
	unsigned write_ptr;

	while (rx_queue->notified_count != rx_queue->added_count) {
		falcon_build_rx_desc(rx_queue,
				     rx_queue->notified_count &
				     FALCON_RXD_RING_MASK);
		++rx_queue->notified_count;
	}

	wmb();
	write_ptr = rx_queue->added_count & FALCON_RXD_RING_MASK;
	EFX_POPULATE_DWORD_1(reg, RX_DESC_WPTR_DWORD, write_ptr);
	falcon_writel_page(rx_queue->efx, &reg,
			   RX_DESC_UPD_REG_KER_DWORD, rx_queue->queue);
}

int falcon_probe_rx(struct efx_rx_queue *rx_queue)
{
	struct efx_nic *efx = rx_queue->efx;
	int rc = falcon_alloc_special_buffer(efx, &rx_queue->rxd,
					    FALCON_RXD_RING_SIZE *
					    sizeof(efx_qword_t));
#ifdef CONFIG_SFC_DRIVERLINK
	if (rc == 0) {
		struct falcon_nic_data *nic_data = efx->nic_data;
		nic_data->resources.rxq_min = max(nic_data->resources.rxq_min,
						  (unsigned)rx_queue->queue + 1);
	}
#endif
	return rc;
}

void falcon_init_rx(struct efx_rx_queue *rx_queue)
{
	efx_oword_t rx_desc_ptr;
	struct efx_nic *efx = rx_queue->efx;
	bool is_b0 = falcon_rev(efx) >= FALCON_REV_B0;
	bool iscsi_digest_en = is_b0;

	EFX_LOG(efx, "RX queue %d ring in special buffers %d-%d\n",
		rx_queue->queue, rx_queue->rxd.index,
		rx_queue->rxd.index + rx_queue->rxd.entries - 1);

	rx_queue->flushed = false;

	/* Pin RX descriptor ring */
	falcon_init_special_buffer(efx, &rx_queue->rxd);

	/* Push RX descriptor ring to card */
	EFX_POPULATE_OWORD_10(rx_desc_ptr,
			      RX_ISCSI_DDIG_EN, iscsi_digest_en,
			      RX_ISCSI_HDIG_EN, iscsi_digest_en,
			      RX_DESCQ_BUF_BASE_ID, rx_queue->rxd.index,
			      RX_DESCQ_EVQ_ID, rx_queue->channel->channel,
			      RX_DESCQ_OWNER_ID, 0,
			      RX_DESCQ_LABEL, rx_queue->queue,
			      RX_DESCQ_SIZE, FALCON_RXD_RING_ORDER,
			      RX_DESCQ_TYPE, 0 /* kernel queue */ ,
			      /* For >=B0 this is scatter so disable */
			      RX_DESCQ_JUMBO, !is_b0,
			      RX_DESCQ_EN, 1);
	falcon_write_table(efx, &rx_desc_ptr, efx->type->rxd_ptr_tbl_base,
			   rx_queue->queue);
}

static void falcon_flush_rx_queue(struct efx_rx_queue *rx_queue)
{
	struct efx_nic *efx = rx_queue->efx;
	efx_oword_t rx_flush_descq;

	/* Post a flush command */
	EFX_POPULATE_OWORD_2(rx_flush_descq,
			     RX_FLUSH_DESCQ_CMD, 1,
			     RX_FLUSH_DESCQ, rx_queue->queue);
	falcon_write(efx, &rx_flush_descq, RX_FLUSH_DESCQ_REG_KER);
}

void falcon_fini_rx(struct efx_rx_queue *rx_queue)
{
	efx_oword_t rx_desc_ptr;
	struct efx_nic *efx = rx_queue->efx;

	/* The queue should already have been flushed */
	WARN_ON(!rx_queue->flushed);

	/* Remove RX descriptor ring from card */
	EFX_ZERO_OWORD(rx_desc_ptr);
	falcon_write_table(efx, &rx_desc_ptr, efx->type->rxd_ptr_tbl_base,
			   rx_queue->queue);

	/* Unpin RX descriptor ring */
	falcon_fini_special_buffer(efx, &rx_queue->rxd);
}

/* Free buffers backing RX queue */
void falcon_remove_rx(struct efx_rx_queue *rx_queue)
{
	falcon_free_special_buffer(rx_queue->efx, &rx_queue->rxd);
}

/**************************************************************************
 *
 * Falcon event queue processing
 * Event queues are processed by per-channel tasklets.
 *
 **************************************************************************/

/* Update a channel's event queue's read pointer (RPTR) register
 *
 * This writes the EVQ_RPTR_REG register for the specified channel's
 * event queue.
 *
 * Note that EVQ_RPTR_REG contains the index of the "last read" event,
 * whereas channel->eventq_read_ptr contains the index of the "next to
 * read" event.
 */
void falcon_eventq_read_ack(struct efx_channel *channel)
{
	efx_dword_t reg;
	struct efx_nic *efx = channel->efx;

	EFX_POPULATE_DWORD_1(reg, EVQ_RPTR_DWORD, channel->eventq_read_ptr);
	falcon_writel_table(efx, &reg, efx->type->evq_rptr_tbl_base,
			    channel->channel);
}

/* Use HW to insert a SW defined event */
void falcon_generate_event(struct efx_channel *channel, efx_qword_t *event)
{
	efx_oword_t drv_ev_reg;

	EFX_POPULATE_OWORD_2(drv_ev_reg,
			     DRV_EV_QID, channel->channel,
			     DRV_EV_DATA,
			     EFX_QWORD_FIELD64(*event, WHOLE_EVENT));
	falcon_write(channel->efx, &drv_ev_reg, DRV_EV_REG_KER);
}

/* Handle a transmit completion event
 *
 * Falcon batches TX completion events; the message we receive is of
 * the form "complete all TX events up to this index".
 */
static void falcon_handle_tx_event(struct efx_channel *channel,
				   efx_qword_t *event)
{
	unsigned int tx_ev_desc_ptr;
	unsigned int tx_ev_q_label;
	struct efx_tx_queue *tx_queue;
	struct efx_nic *efx = channel->efx;

	if (likely(EFX_QWORD_FIELD(*event, TX_EV_COMP))) {
		/* Transmit completion */
		tx_ev_desc_ptr = EFX_QWORD_FIELD(*event, TX_EV_DESC_PTR);
		tx_ev_q_label = EFX_QWORD_FIELD(*event, TX_EV_Q_LABEL);
		tx_queue = &efx->tx_queue[tx_ev_q_label];
		channel->irq_mod_score +=
			(tx_ev_desc_ptr - tx_queue->read_count) &
			efx->type->txd_ring_mask;
		efx_xmit_done(tx_queue, tx_ev_desc_ptr);
	} else if (EFX_QWORD_FIELD(*event, TX_EV_WQ_FF_FULL)) {
		/* Rewrite the FIFO write pointer */
		tx_ev_q_label = EFX_QWORD_FIELD(*event, TX_EV_Q_LABEL);
		tx_queue = &efx->tx_queue[tx_ev_q_label];

		if (efx_dev_registered(efx))
			netif_tx_lock(efx->net_dev);
		falcon_notify_tx_desc(tx_queue);
		if (efx_dev_registered(efx))
			netif_tx_unlock(efx->net_dev);
	} else if (EFX_QWORD_FIELD(*event, TX_EV_PKT_ERR) &&
		   EFX_WORKAROUND_10727(efx)) {
		efx_schedule_reset(efx, RESET_TYPE_TX_DESC_FETCH);
	} else {
		EFX_ERR(efx, "channel %d unexpected TX event "
			EFX_QWORD_FMT"\n", channel->channel,
			EFX_QWORD_VAL(*event));
	}
}

/* Detect errors included in the rx_evt_pkt_ok bit. */
static void falcon_handle_rx_not_ok(struct efx_rx_queue *rx_queue,
				    const efx_qword_t *event,
				    bool *rx_ev_pkt_ok,
				    bool *discard)
{
	struct efx_nic *efx = rx_queue->efx;
	bool rx_ev_buf_owner_id_err, rx_ev_ip_hdr_chksum_err;
	bool rx_ev_tcp_udp_chksum_err, rx_ev_eth_crc_err;
	bool rx_ev_frm_trunc, rx_ev_drib_nib, rx_ev_tobe_disc;
	bool rx_ev_other_err, rx_ev_pause_frm;
	bool rx_ev_ip_frag_err, rx_ev_hdr_type, rx_ev_mcast_pkt;
	unsigned rx_ev_pkt_type;

	rx_ev_hdr_type = EFX_QWORD_FIELD(*event, RX_EV_HDR_TYPE);
	rx_ev_mcast_pkt = EFX_QWORD_FIELD(*event, RX_EV_MCAST_PKT);
	rx_ev_tobe_disc = EFX_QWORD_FIELD(*event, RX_EV_TOBE_DISC);
	rx_ev_pkt_type = EFX_QWORD_FIELD(*event, RX_EV_PKT_TYPE);
	rx_ev_buf_owner_id_err = EFX_QWORD_FIELD(*event,
						 RX_EV_BUF_OWNER_ID_ERR);
	rx_ev_ip_frag_err = EFX_QWORD_FIELD(*event, RX_EV_IF_FRAG_ERR);
	rx_ev_ip_hdr_chksum_err = EFX_QWORD_FIELD(*event,
						  RX_EV_IP_HDR_CHKSUM_ERR);
	rx_ev_tcp_udp_chksum_err = EFX_QWORD_FIELD(*event,
						   RX_EV_TCP_UDP_CHKSUM_ERR);
	rx_ev_eth_crc_err = EFX_QWORD_FIELD(*event, RX_EV_ETH_CRC_ERR);
	rx_ev_frm_trunc = EFX_QWORD_FIELD(*event, RX_EV_FRM_TRUNC);
	rx_ev_drib_nib = ((falcon_rev(efx) >= FALCON_REV_B0) ?
			  0 : EFX_QWORD_FIELD(*event, RX_EV_DRIB_NIB));
	rx_ev_pause_frm = EFX_QWORD_FIELD(*event, RX_EV_PAUSE_FRM_ERR);

	/* Every error apart from tobe_disc and pause_frm */
	rx_ev_other_err = (rx_ev_drib_nib | rx_ev_tcp_udp_chksum_err |
			   rx_ev_buf_owner_id_err | rx_ev_eth_crc_err |
			   rx_ev_frm_trunc | rx_ev_ip_hdr_chksum_err);

	/* Count errors that are not in MAC stats.  Ignore expected
	 * checksum errors during self-test. */
	if (rx_ev_frm_trunc)
		++rx_queue->channel->n_rx_frm_trunc;
	else if (rx_ev_tobe_disc)
		++rx_queue->channel->n_rx_tobe_disc;
	else if (!efx->loopback_selftest) {
		if (rx_ev_ip_hdr_chksum_err)
			++rx_queue->channel->n_rx_ip_hdr_chksum_err;
		else if (rx_ev_tcp_udp_chksum_err)
			++rx_queue->channel->n_rx_tcp_udp_chksum_err;
	}
	if (rx_ev_ip_frag_err)
		++rx_queue->channel->n_rx_ip_frag_err;

	/* The frame must be discarded if any of these are true. */
	*discard = (rx_ev_eth_crc_err | rx_ev_frm_trunc | rx_ev_drib_nib |
		    rx_ev_tobe_disc | rx_ev_pause_frm);

	/* TOBE_DISC is expected on unicast mismatches; don't print out an
	 * error message.  FRM_TRUNC indicates RXDP dropped the packet due
	 * to a FIFO overflow.
	 */
#ifdef EFX_ENABLE_DEBUG
	if (rx_ev_other_err) {
		EFX_INFO_RL(efx, " RX queue %d unexpected RX event "
			    EFX_QWORD_FMT "%s%s%s%s%s%s%s%s\n",
			    rx_queue->queue, EFX_QWORD_VAL(*event),
			    rx_ev_buf_owner_id_err ? " [OWNER_ID_ERR]" : "",
			    rx_ev_ip_hdr_chksum_err ?
			    " [IP_HDR_CHKSUM_ERR]" : "",
			    rx_ev_tcp_udp_chksum_err ?
			    " [TCP_UDP_CHKSUM_ERR]" : "",
			    rx_ev_eth_crc_err ? " [ETH_CRC_ERR]" : "",
			    rx_ev_frm_trunc ? " [FRM_TRUNC]" : "",
			    rx_ev_drib_nib ? " [DRIB_NIB]" : "",
			    rx_ev_tobe_disc ? " [TOBE_DISC]" : "",
			    rx_ev_pause_frm ? " [PAUSE]" : "");
	}
#endif
}

/* Handle receive events that are not in-order. */
static void falcon_handle_rx_bad_index(struct efx_rx_queue *rx_queue,
				       unsigned index)
{
	struct efx_nic *efx = rx_queue->efx;
	unsigned expected, dropped;

	expected = rx_queue->removed_count & FALCON_RXD_RING_MASK;
	dropped = ((index + FALCON_RXD_RING_SIZE - expected) &
		   FALCON_RXD_RING_MASK);
	EFX_INFO(efx, "dropped %d events (index=%d expected=%d)\n",
		dropped, index, expected);

	efx_schedule_reset(efx, EFX_WORKAROUND_5676(efx) ?
			   RESET_TYPE_RX_RECOVERY : RESET_TYPE_DISABLE);
}

/* Handle a packet received event
 *
 * Falcon silicon gives a "discard" flag if it's a unicast packet with the
 * wrong destination address
 * Also "is multicast" and "matches multicast filter" flags can be used to
 * discard non-matching multicast packets.
 */
static void falcon_handle_rx_event(struct efx_channel *channel,
				   const efx_qword_t *event)
{
	unsigned int rx_ev_desc_ptr, rx_ev_byte_cnt;
	unsigned int rx_ev_hdr_type, rx_ev_mcast_pkt;
	unsigned expected_ptr;
	bool rx_ev_pkt_ok, discard = false, checksummed;
	struct efx_rx_queue *rx_queue;
	struct efx_nic *efx = channel->efx;

	/* Basic packet information */
	rx_ev_byte_cnt = EFX_QWORD_FIELD(*event, RX_EV_BYTE_CNT);
	rx_ev_pkt_ok = EFX_QWORD_FIELD(*event, RX_EV_PKT_OK);
	rx_ev_hdr_type = EFX_QWORD_FIELD(*event, RX_EV_HDR_TYPE);
	WARN_ON(EFX_QWORD_FIELD(*event, RX_EV_JUMBO_CONT));
	WARN_ON(EFX_QWORD_FIELD(*event, RX_EV_SOP) != 1);
	WARN_ON(EFX_QWORD_FIELD(*event, RX_EV_Q_LABEL) != channel->channel);

	rx_queue = &efx->rx_queue[channel->channel];

	rx_ev_desc_ptr = EFX_QWORD_FIELD(*event, RX_EV_DESC_PTR);
	expected_ptr = rx_queue->removed_count & FALCON_RXD_RING_MASK;
	if (unlikely(rx_ev_desc_ptr != expected_ptr))
		falcon_handle_rx_bad_index(rx_queue, rx_ev_desc_ptr);

	if (likely(rx_ev_pkt_ok)) {
		/* If packet is marked as OK and packet type is TCP/IPv4 or
		 * UDP/IPv4, then we can rely on the hardware checksum.
		 */
		checksummed = RX_EV_HDR_TYPE_HAS_CHECKSUMS(rx_ev_hdr_type);
	} else {
		falcon_handle_rx_not_ok(rx_queue, event, &rx_ev_pkt_ok,
					&discard);
		checksummed = false;
	}

	/* Detect multicast packets that didn't match the filter */
	rx_ev_mcast_pkt = EFX_QWORD_FIELD(*event, RX_EV_MCAST_PKT);
	if (rx_ev_mcast_pkt) {
		unsigned int rx_ev_mcast_hash_match =
			EFX_QWORD_FIELD(*event, RX_EV_MCAST_HASH_MATCH);

		if (unlikely(!rx_ev_mcast_hash_match))
			discard = true;
	}

	channel->irq_mod_score += 2;

	/* Handle received packet */
	efx_rx_packet(rx_queue, rx_ev_desc_ptr, rx_ev_byte_cnt,
		      checksummed, discard);
}

/* Global events are basically PHY events */
static void falcon_handle_global_event(struct efx_channel *channel,
				       efx_qword_t *event)
{
	struct efx_nic *efx = channel->efx;
	bool handled = false;

	if (EFX_QWORD_FIELD(*event, G_PHY0_INTR) ||
	    EFX_QWORD_FIELD(*event, G_PHY1_INTR) ||
	    EFX_QWORD_FIELD(*event, XG_PHY_INTR) ||
	    EFX_QWORD_FIELD(*event, XFP_PHY_INTR)) {
		efx->phy_op->clear_interrupt(efx);
		queue_work(efx->workqueue, &efx->phy_work);
		handled = true;
	}

	if ((falcon_rev(efx) >= FALCON_REV_B0) &&
	    EFX_QWORD_FIELD(*event, XG_MNT_INTR_B0)) {
		queue_work(efx->workqueue, &efx->mac_work);
		handled = true;
	}

	if (EFX_QWORD_FIELD_VER(efx, *event, RX_RECOVERY)) {
		EFX_ERR(efx, "channel %d seen global RX_RESET "
			"event. Resetting.\n", channel->channel);

		atomic_inc(&efx->rx_reset);
		efx_schedule_reset(efx, EFX_WORKAROUND_6555(efx) ?
				   RESET_TYPE_RX_RECOVERY : RESET_TYPE_DISABLE);
		handled = true;
	}

	if (!handled)
		EFX_ERR(efx, "channel %d unknown global event "
			EFX_QWORD_FMT "\n", channel->channel,
			EFX_QWORD_VAL(*event));
}

static void falcon_handle_driver_event(struct efx_channel *channel,
				       efx_qword_t *event)
{
	struct efx_nic *efx = channel->efx;
	unsigned int ev_sub_code;
	unsigned int ev_sub_data;

	ev_sub_code = EFX_QWORD_FIELD(*event, DRIVER_EV_SUB_CODE);
	ev_sub_data = EFX_QWORD_FIELD(*event, DRIVER_EV_SUB_DATA);

	switch (ev_sub_code) {
	case TX_DESCQ_FLS_DONE_EV_DECODE:
		EFX_TRACE(efx, "channel %d TXQ %d flushed\n",
			  channel->channel, ev_sub_data);
		EFX_DL_CALLBACK(efx, event, event);
		break;
	case RX_DESCQ_FLS_DONE_EV_DECODE:
		EFX_TRACE(efx, "channel %d RXQ %d flushed\n",
			  channel->channel, ev_sub_data);
		EFX_DL_CALLBACK(efx, event, event);
		break;
	case EVQ_INIT_DONE_EV_DECODE:
		EFX_LOG(efx, "channel %d EVQ %d initialised\n",
			channel->channel, ev_sub_data);
		break;
	case SRM_UPD_DONE_EV_DECODE:
		EFX_TRACE(efx, "channel %d SRAM update done\n",
			  channel->channel);
		EFX_DL_CALLBACK(efx, event, event);
		break;
	case WAKE_UP_EV_DECODE:
		EFX_TRACE(efx, "channel %d RXQ %d wakeup event\n",
			  channel->channel, ev_sub_data);
		EFX_DL_CALLBACK(efx, event, event);
		break;
	case TIMER_EV_DECODE:
		EFX_TRACE(efx, "channel %d RX queue %d timer expired\n",
			  channel->channel, ev_sub_data);
		EFX_DL_CALLBACK(efx, event, event);
		break;
	case RX_RECOVERY_EV_DECODE:
		EFX_ERR(efx, "channel %d seen DRIVER RX_RESET event. "
			"Resetting.\n", channel->channel);
		atomic_inc(&efx->rx_reset);
		efx_schedule_reset(efx,
				   EFX_WORKAROUND_6555(efx) ?
				   RESET_TYPE_RX_RECOVERY :
				   RESET_TYPE_DISABLE);
		break;
	case RX_DSC_ERROR_EV_DECODE:
		EFX_ERR(efx, "RX DMA Q %d reports descriptor fetch error."
			" RX Q %d is disabled.\n", ev_sub_data, ev_sub_data);
		efx_schedule_reset(efx, RESET_TYPE_RX_DESC_FETCH);
		break;
	case TX_DSC_ERROR_EV_DECODE:
		EFX_ERR(efx, "TX DMA Q %d reports descriptor fetch error."
			" TX Q %d is disabled.\n", ev_sub_data, ev_sub_data);
		efx_schedule_reset(efx, RESET_TYPE_TX_DESC_FETCH);
		break;
	default:
		EFX_TRACE(efx, "channel %d unknown driver event code %d "
			  "data %04x\n", channel->channel, ev_sub_code,
			  ev_sub_data);
		EFX_DL_CALLBACK(efx, event, event);
		break;
	}
}

int falcon_process_eventq(struct efx_channel *channel, int rx_quota)
{
	unsigned int read_ptr;
	efx_qword_t event, *p_event;
	int ev_code;
	int rx_packets = 0;

	read_ptr = channel->eventq_read_ptr;

	do {
		p_event = falcon_event(channel, read_ptr);
		event = *p_event;

		if (!falcon_event_present(&event))
			/* End of events */
			break;

		EFX_TRACE(channel->efx, "channel %d event is "EFX_QWORD_FMT"\n",
			  channel->channel, EFX_QWORD_VAL(event));

		/* Clear this event by marking it all ones */
		EFX_SET_QWORD(*p_event);

		ev_code = EFX_QWORD_FIELD(event, EV_CODE);

		switch (ev_code) {
		case RX_IP_EV_DECODE:
			falcon_handle_rx_event(channel, &event);
			++rx_packets;
			break;
		case TX_IP_EV_DECODE:
			falcon_handle_tx_event(channel, &event);
			break;
		case DRV_GEN_EV_DECODE:
			channel->eventq_magic
				= EFX_QWORD_FIELD(event, EVQ_MAGIC);
			EFX_LOG(channel->efx, "channel %d received generated "
				"event "EFX_QWORD_FMT"\n", channel->channel,
				EFX_QWORD_VAL(event));
			break;
		case GLOBAL_EV_DECODE:
			falcon_handle_global_event(channel, &event);
			break;
		case DRIVER_EV_DECODE:
			falcon_handle_driver_event(channel, &event);
			break;
		default:
			EFX_ERR(channel->efx, "channel %d unknown event type %d"
				" (data " EFX_QWORD_FMT ")\n", channel->channel,
				ev_code, EFX_QWORD_VAL(event));
		}

		/* Increment read pointer */
		read_ptr = (read_ptr + 1) & FALCON_EVQ_MASK;

	} while (rx_packets < rx_quota);

	channel->eventq_read_ptr = read_ptr;
	return rx_packets;
}

void falcon_set_int_moderation(struct efx_channel *channel)
{
	efx_dword_t timer_cmd;
	struct efx_nic *efx = channel->efx;

	/* Set timer register */
	if (channel->irq_moderation) {
		/* Round to resolution supported by hardware.  The value we
		 * program is based at 0.  So actual interrupt moderation
		 * achieved is ((x + 1) * res).
		 */
		channel->irq_moderation -= (channel->irq_moderation %
					    FALCON_IRQ_MOD_RESOLUTION);
		if (channel->irq_moderation < FALCON_IRQ_MOD_RESOLUTION)
			channel->irq_moderation = FALCON_IRQ_MOD_RESOLUTION;
		EFX_POPULATE_DWORD_2(timer_cmd,
				     TIMER_MODE, TIMER_MODE_INT_HLDOFF,
				     TIMER_VAL,
				     channel->irq_moderation /
				     FALCON_IRQ_MOD_RESOLUTION - 1);
	} else {
		EFX_POPULATE_DWORD_2(timer_cmd,
				     TIMER_MODE, TIMER_MODE_DIS,
				     TIMER_VAL, 0);
	}
	falcon_writel_page_locked(efx, &timer_cmd, TIMER_CMD_REG_KER,
				  channel->channel);

}

/* Allocate buffer table entries for event queue */
int falcon_probe_eventq(struct efx_channel *channel)
{
	struct efx_nic *efx = channel->efx;
	unsigned int evq_size;
	int rc;

	evq_size = FALCON_EVQ_SIZE * sizeof(efx_qword_t);
	rc = falcon_alloc_special_buffer(efx, &channel->eventq, evq_size);
#ifdef CONFIG_SFC_DRIVERLINK
	if (rc == 0) {
		struct falcon_nic_data *nic_data = efx->nic_data;
		nic_data->resources.evq_int_min = max(nic_data->resources.evq_int_min,
						      (unsigned)channel->channel + 1);
	}
#endif
	return rc;
}

void falcon_init_eventq(struct efx_channel *channel)
{
	efx_oword_t evq_ptr;
	struct efx_nic *efx = channel->efx;

	EFX_LOG(efx, "channel %d event queue in special buffers %d-%d\n",
		channel->channel, channel->eventq.index,
		channel->eventq.index + channel->eventq.entries - 1);

	/* Pin event queue buffer */
	falcon_init_special_buffer(efx, &channel->eventq);

	/* Fill event queue with all ones (i.e. empty events) */
	memset(channel->eventq.addr, 0xff, channel->eventq.len);

	/* Push event queue to card */
	EFX_POPULATE_OWORD_3(evq_ptr,
			     EVQ_EN, 1,
			     EVQ_SIZE, FALCON_EVQ_ORDER,
			     EVQ_BUF_BASE_ID, channel->eventq.index);
	falcon_write_table(efx, &evq_ptr, efx->type->evq_ptr_tbl_base,
			   channel->channel);

	falcon_set_int_moderation(channel);
}

void falcon_fini_eventq(struct efx_channel *channel)
{
	efx_oword_t eventq_ptr;
	struct efx_nic *efx = channel->efx;

	/* Remove event queue from card */
	EFX_ZERO_OWORD(eventq_ptr);
	falcon_write_table(efx, &eventq_ptr, efx->type->evq_ptr_tbl_base,
			   channel->channel);

	/* Unpin event queue */
	falcon_fini_special_buffer(efx, &channel->eventq);
}

/* Free buffers backing event queue */
void falcon_remove_eventq(struct efx_channel *channel)
{
	falcon_free_special_buffer(channel->efx, &channel->eventq);
}
=======
/* Hardware control for SFC4000 (aka Falcon). */
>>>>>>> 92dcffb9

static const unsigned int
/* "Large" EEPROM device: Atmel AT25640 or similar
 * 8 KB, 16-bit address, 32 B write block */
large_eeprom_type = ((13 << SPI_DEV_TYPE_SIZE_LBN)
		     | (2 << SPI_DEV_TYPE_ADDR_LEN_LBN)
		     | (5 << SPI_DEV_TYPE_BLOCK_SIZE_LBN)),
/* Default flash device: Atmel AT25F1024
 * 128 KB, 24-bit address, 32 KB erase block, 256 B write block */
default_flash_type = ((17 << SPI_DEV_TYPE_SIZE_LBN)
		      | (3 << SPI_DEV_TYPE_ADDR_LEN_LBN)
		      | (0x52 << SPI_DEV_TYPE_ERASE_CMD_LBN)
		      | (15 << SPI_DEV_TYPE_ERASE_SIZE_LBN)
		      | (8 << SPI_DEV_TYPE_BLOCK_SIZE_LBN));

/**************************************************************************
 *
 * I2C bus - this is a bit-bashing interface using GPIO pins
 * Note that it uses the output enables to tristate the outputs
 * SDA is the data pin and SCL is the clock
 *
 **************************************************************************
 */
static void falcon_setsda(void *data, int state)
{
	struct efx_nic *efx = (struct efx_nic *)data;
	efx_oword_t reg;

	efx_reado(efx, &reg, FR_AB_GPIO_CTL);
	EFX_SET_OWORD_FIELD(reg, FRF_AB_GPIO3_OEN, !state);
	efx_writeo(efx, &reg, FR_AB_GPIO_CTL);
}

static void falcon_setscl(void *data, int state)
{
	struct efx_nic *efx = (struct efx_nic *)data;
	efx_oword_t reg;

	efx_reado(efx, &reg, FR_AB_GPIO_CTL);
	EFX_SET_OWORD_FIELD(reg, FRF_AB_GPIO0_OEN, !state);
	efx_writeo(efx, &reg, FR_AB_GPIO_CTL);
}

static int falcon_getsda(void *data)
{
	struct efx_nic *efx = (struct efx_nic *)data;
	efx_oword_t reg;

	efx_reado(efx, &reg, FR_AB_GPIO_CTL);
	return EFX_OWORD_FIELD(reg, FRF_AB_GPIO3_IN);
}

static int falcon_getscl(void *data)
{
	struct efx_nic *efx = (struct efx_nic *)data;
	efx_oword_t reg;

	efx_reado(efx, &reg, FR_AB_GPIO_CTL);
	return EFX_OWORD_FIELD(reg, FRF_AB_GPIO0_IN);
}

static struct i2c_algo_bit_data falcon_i2c_bit_operations = {
	.setsda		= falcon_setsda,
	.setscl		= falcon_setscl,
	.getsda		= falcon_getsda,
	.getscl		= falcon_getscl,
	.udelay		= 5,
	/* Wait up to 50 ms for slave to let us pull SCL high */
	.timeout	= DIV_ROUND_UP(HZ, 20),
};

static void falcon_push_irq_moderation(struct efx_channel *channel)
{
	efx_dword_t timer_cmd;
	struct efx_nic *efx = channel->efx;

	/* Set timer register */
	if (channel->irq_moderation) {
		EFX_POPULATE_DWORD_2(timer_cmd,
				     FRF_AB_TC_TIMER_MODE,
				     FFE_BB_TIMER_MODE_INT_HLDOFF,
				     FRF_AB_TC_TIMER_VAL,
				     channel->irq_moderation - 1);
	} else {
		EFX_POPULATE_DWORD_2(timer_cmd,
				     FRF_AB_TC_TIMER_MODE,
				     FFE_BB_TIMER_MODE_DIS,
				     FRF_AB_TC_TIMER_VAL, 0);
	}
	BUILD_BUG_ON(FR_AA_TIMER_COMMAND_KER != FR_BZ_TIMER_COMMAND_P0);
	efx_writed_page_locked(efx, &timer_cmd, FR_BZ_TIMER_COMMAND_P0,
			       channel->channel);
}

static void falcon_deconfigure_mac_wrapper(struct efx_nic *efx);

static void falcon_prepare_flush(struct efx_nic *efx)
{
	falcon_deconfigure_mac_wrapper(efx);

	/* Wait for the tx and rx fifo's to get to the next packet boundary
	 * (~1ms without back-pressure), then to drain the remainder of the
	 * fifo's at data path speeds (negligible), with a healthy margin. */
	msleep(10);
}

/* Acknowledge a legacy interrupt from Falcon
 *
 * This acknowledges a legacy (not MSI) interrupt via INT_ACK_KER_REG.
 *
 * Due to SFC bug 3706 (silicon revision <=A1) reads can be duplicated in the
 * BIU. Interrupt acknowledge is read sensitive so must write instead
 * (then read to ensure the BIU collector is flushed)
 *
 * NB most hardware supports MSI interrupts
 */
inline void falcon_irq_ack_a1(struct efx_nic *efx)
{
	efx_dword_t reg;

	EFX_POPULATE_DWORD_1(reg, FRF_AA_INT_ACK_KER_FIELD, 0xb7eb7e);
	efx_writed(efx, &reg, FR_AA_INT_ACK_KER);
	efx_readd(efx, &reg, FR_AA_WORK_AROUND_BROKEN_PCI_READS);
}


irqreturn_t falcon_legacy_interrupt_a1(int irq, void *dev_id)
{
	struct efx_nic *efx = dev_id;
	efx_oword_t *int_ker = efx->irq_status.addr;
	struct efx_channel *channel;
	int syserr;
	int queues;

	/* Check to see if this is our interrupt.  If it isn't, we
	 * exit without having touched the hardware.
	 */
	if (unlikely(EFX_OWORD_IS_ZERO(*int_ker))) {
		EFX_TRACE(efx, "IRQ %d on CPU %d not for me\n", irq,
			  raw_smp_processor_id());
		return IRQ_NONE;
	}
	efx->last_irq_cpu = raw_smp_processor_id();
	EFX_TRACE(efx, "IRQ %d on CPU %d status " EFX_OWORD_FMT "\n",
		  irq, raw_smp_processor_id(), EFX_OWORD_VAL(*int_ker));

	/* Check to see if we have a serious error condition */
	syserr = EFX_OWORD_FIELD(*int_ker, FSF_AZ_NET_IVEC_FATAL_INT);
	if (unlikely(syserr))
		return efx_nic_fatal_interrupt(efx);

	/* Determine interrupting queues, clear interrupt status
	 * register and acknowledge the device interrupt.
	 */
	BUILD_BUG_ON(FSF_AZ_NET_IVEC_INT_Q_WIDTH > EFX_MAX_CHANNELS);
	queues = EFX_OWORD_FIELD(*int_ker, FSF_AZ_NET_IVEC_INT_Q);
	EFX_ZERO_OWORD(*int_ker);
	wmb(); /* Ensure the vector is cleared before interrupt ack */
	falcon_irq_ack_a1(efx);

	/* Schedule processing of any interrupting queues */
	channel = &efx->channel[0];
	while (queues) {
		if (queues & 0x01)
			efx_schedule_channel(channel);
		channel++;
		queues >>= 1;
	}

	return IRQ_HANDLED;
}
/**************************************************************************
 *
 * EEPROM/flash
 *
 **************************************************************************
 */

#define FALCON_SPI_MAX_LEN sizeof(efx_oword_t)

static int falcon_spi_poll(struct efx_nic *efx)
{
	efx_oword_t reg;
	efx_reado(efx, &reg, FR_AB_EE_SPI_HCMD);
	return EFX_OWORD_FIELD(reg, FRF_AB_EE_SPI_HCMD_CMD_EN) ? -EBUSY : 0;
}

/* Wait for SPI command completion */
static int falcon_spi_wait(struct efx_nic *efx)
{
	/* Most commands will finish quickly, so we start polling at
	 * very short intervals.  Sometimes the command may have to
	 * wait for VPD or expansion ROM access outside of our
	 * control, so we allow up to 100 ms. */
	unsigned long timeout = jiffies + 1 + DIV_ROUND_UP(HZ, 10);
	int i;

	for (i = 0; i < 10; i++) {
		if (!falcon_spi_poll(efx))
			return 0;
		udelay(10);
	}

	for (;;) {
		if (!falcon_spi_poll(efx))
			return 0;
		if (time_after_eq(jiffies, timeout)) {
			EFX_ERR(efx, "timed out waiting for SPI\n");
			return -ETIMEDOUT;
		}
		schedule_timeout_uninterruptible(1);
	}
}

int falcon_spi_cmd(struct efx_nic *efx, const struct efx_spi_device *spi,
		   unsigned int command, int address,
		   const void *in, void *out, size_t len)
{
	bool addressed = (address >= 0);
	bool reading = (out != NULL);
	efx_oword_t reg;
	int rc;

	/* Input validation */
	if (len > FALCON_SPI_MAX_LEN)
		return -EINVAL;
	BUG_ON(!mutex_is_locked(&efx->spi_lock));

	/* Check that previous command is not still running */
	rc = falcon_spi_poll(efx);
	if (rc)
		return rc;

	/* Program address register, if we have an address */
	if (addressed) {
		EFX_POPULATE_OWORD_1(reg, FRF_AB_EE_SPI_HADR_ADR, address);
		efx_writeo(efx, &reg, FR_AB_EE_SPI_HADR);
	}

	/* Program data register, if we have data */
	if (in != NULL) {
		memcpy(&reg, in, len);
		efx_writeo(efx, &reg, FR_AB_EE_SPI_HDATA);
	}

	/* Issue read/write command */
	EFX_POPULATE_OWORD_7(reg,
			     FRF_AB_EE_SPI_HCMD_CMD_EN, 1,
			     FRF_AB_EE_SPI_HCMD_SF_SEL, spi->device_id,
			     FRF_AB_EE_SPI_HCMD_DABCNT, len,
			     FRF_AB_EE_SPI_HCMD_READ, reading,
			     FRF_AB_EE_SPI_HCMD_DUBCNT, 0,
			     FRF_AB_EE_SPI_HCMD_ADBCNT,
			     (addressed ? spi->addr_len : 0),
			     FRF_AB_EE_SPI_HCMD_ENC, command);
	efx_writeo(efx, &reg, FR_AB_EE_SPI_HCMD);

	/* Wait for read/write to complete */
	rc = falcon_spi_wait(efx);
	if (rc)
		return rc;

	/* Read data */
	if (out != NULL) {
		efx_reado(efx, &reg, FR_AB_EE_SPI_HDATA);
		memcpy(out, &reg, len);
	}

	return 0;
}

static size_t
falcon_spi_write_limit(const struct efx_spi_device *spi, size_t start)
{
	return min(FALCON_SPI_MAX_LEN,
		   (spi->block_size - (start & (spi->block_size - 1))));
}

static inline u8
efx_spi_munge_command(const struct efx_spi_device *spi,
		      const u8 command, const unsigned int address)
{
	return command | (((address >> 8) & spi->munge_address) << 3);
}

/* Wait up to 10 ms for buffered write completion */
int
falcon_spi_wait_write(struct efx_nic *efx, const struct efx_spi_device *spi)
{
	unsigned long timeout = jiffies + 1 + DIV_ROUND_UP(HZ, 100);
	u8 status;
	int rc;

	for (;;) {
		rc = falcon_spi_cmd(efx, spi, SPI_RDSR, -1, NULL,
				    &status, sizeof(status));
		if (rc)
			return rc;
		if (!(status & SPI_STATUS_NRDY))
			return 0;
		if (time_after_eq(jiffies, timeout)) {
			EFX_ERR(efx, "SPI write timeout on device %d"
				" last status=0x%02x\n",
				spi->device_id, status);
			return -ETIMEDOUT;
		}
		schedule_timeout_uninterruptible(1);
	}
}

int falcon_spi_read(struct efx_nic *efx, const struct efx_spi_device *spi,
		    loff_t start, size_t len, size_t *retlen, u8 *buffer)
{
	size_t block_len, pos = 0;
	unsigned int command;
	int rc = 0;

	while (pos < len) {
		block_len = min(len - pos, FALCON_SPI_MAX_LEN);

		command = efx_spi_munge_command(spi, SPI_READ, start + pos);
		rc = falcon_spi_cmd(efx, spi, command, start + pos, NULL,
				    buffer + pos, block_len);
		if (rc)
			break;
		pos += block_len;

		/* Avoid locking up the system */
		cond_resched();
		if (signal_pending(current)) {
			rc = -EINTR;
			break;
		}
	}

	if (retlen)
		*retlen = pos;
	return rc;
}

int
falcon_spi_write(struct efx_nic *efx, const struct efx_spi_device *spi,
		 loff_t start, size_t len, size_t *retlen, const u8 *buffer)
{
	u8 verify_buffer[FALCON_SPI_MAX_LEN];
	size_t block_len, pos = 0;
	unsigned int command;
	int rc = 0;

	while (pos < len) {
		rc = falcon_spi_cmd(efx, spi, SPI_WREN, -1, NULL, NULL, 0);
		if (rc)
			break;

		block_len = min(len - pos,
				falcon_spi_write_limit(spi, start + pos));
		command = efx_spi_munge_command(spi, SPI_WRITE, start + pos);
		rc = falcon_spi_cmd(efx, spi, command, start + pos,
				    buffer + pos, NULL, block_len);
		if (rc)
			break;

		rc = falcon_spi_wait_write(efx, spi);
		if (rc)
			break;

		command = efx_spi_munge_command(spi, SPI_READ, start + pos);
		rc = falcon_spi_cmd(efx, spi, command, start + pos,
				    NULL, verify_buffer, block_len);
		if (memcmp(verify_buffer, buffer + pos, block_len)) {
			rc = -EIO;
			break;
		}

		pos += block_len;

		/* Avoid locking up the system */
		cond_resched();
		if (signal_pending(current)) {
			rc = -EINTR;
			break;
		}
	}

	if (retlen)
		*retlen = pos;
	return rc;
}

/**************************************************************************
 *
 * MAC wrapper
 *
 **************************************************************************
 */

static void falcon_push_multicast_hash(struct efx_nic *efx)
{
	union efx_multicast_hash *mc_hash = &efx->multicast_hash;

	WARN_ON(!mutex_is_locked(&efx->mac_lock));

	efx_writeo(efx, &mc_hash->oword[0], FR_AB_MAC_MC_HASH_REG0);
	efx_writeo(efx, &mc_hash->oword[1], FR_AB_MAC_MC_HASH_REG1);
}

static void falcon_reset_macs(struct efx_nic *efx)
{
	struct falcon_nic_data *nic_data = efx->nic_data;
	efx_oword_t reg, mac_ctrl;
	int count;

	if (efx_nic_rev(efx) < EFX_REV_FALCON_B0) {
		/* It's not safe to use GLB_CTL_REG to reset the
		 * macs, so instead use the internal MAC resets
		 */
		if (!EFX_IS10G(efx)) {
			EFX_POPULATE_OWORD_1(reg, FRF_AB_GM_SW_RST, 1);
			efx_writeo(efx, &reg, FR_AB_GM_CFG1);
			udelay(1000);

			EFX_POPULATE_OWORD_1(reg, FRF_AB_GM_SW_RST, 0);
			efx_writeo(efx, &reg, FR_AB_GM_CFG1);
			udelay(1000);
			return;
		} else {
			EFX_POPULATE_OWORD_1(reg, FRF_AB_XM_CORE_RST, 1);
			efx_writeo(efx, &reg, FR_AB_XM_GLB_CFG);

			for (count = 0; count < 10000; count++) {
				efx_reado(efx, &reg, FR_AB_XM_GLB_CFG);
				if (EFX_OWORD_FIELD(reg, FRF_AB_XM_CORE_RST) ==
				    0)
					return;
				udelay(10);
			}

			EFX_ERR(efx, "timed out waiting for XMAC core reset\n");
		}
	}

	/* Mac stats will fail whist the TX fifo is draining */
	WARN_ON(nic_data->stats_disable_count == 0);

	efx_reado(efx, &mac_ctrl, FR_AB_MAC_CTRL);
	EFX_SET_OWORD_FIELD(mac_ctrl, FRF_BB_TXFIFO_DRAIN_EN, 1);
	efx_writeo(efx, &mac_ctrl, FR_AB_MAC_CTRL);

	efx_reado(efx, &reg, FR_AB_GLB_CTL);
	EFX_SET_OWORD_FIELD(reg, FRF_AB_RST_XGTX, 1);
	EFX_SET_OWORD_FIELD(reg, FRF_AB_RST_XGRX, 1);
	EFX_SET_OWORD_FIELD(reg, FRF_AB_RST_EM, 1);
	efx_writeo(efx, &reg, FR_AB_GLB_CTL);

	count = 0;
	while (1) {
		efx_reado(efx, &reg, FR_AB_GLB_CTL);
		if (!EFX_OWORD_FIELD(reg, FRF_AB_RST_XGTX) &&
		    !EFX_OWORD_FIELD(reg, FRF_AB_RST_XGRX) &&
		    !EFX_OWORD_FIELD(reg, FRF_AB_RST_EM)) {
			EFX_LOG(efx, "Completed MAC reset after %d loops\n",
				count);
			break;
		}
		if (count > 20) {
			EFX_ERR(efx, "MAC reset failed\n");
			break;
		}
		count++;
		udelay(10);
	}

	/* Ensure the correct MAC is selected before statistics
	 * are re-enabled by the caller */
	efx_writeo(efx, &mac_ctrl, FR_AB_MAC_CTRL);
}

void falcon_drain_tx_fifo(struct efx_nic *efx)
{
	efx_oword_t reg;

	if ((efx_nic_rev(efx) < EFX_REV_FALCON_B0) ||
	    (efx->loopback_mode != LOOPBACK_NONE))
		return;

	efx_reado(efx, &reg, FR_AB_MAC_CTRL);
	/* There is no point in draining more than once */
	if (EFX_OWORD_FIELD(reg, FRF_BB_TXFIFO_DRAIN_EN))
		return;

	falcon_reset_macs(efx);
}

static void falcon_deconfigure_mac_wrapper(struct efx_nic *efx)
{
	efx_oword_t reg;

	if (efx_nic_rev(efx) < EFX_REV_FALCON_B0)
		return;

	/* Isolate the MAC -> RX */
	efx_reado(efx, &reg, FR_AZ_RX_CFG);
	EFX_SET_OWORD_FIELD(reg, FRF_BZ_RX_INGR_EN, 0);
	efx_writeo(efx, &reg, FR_AZ_RX_CFG);

	/* Isolate TX -> MAC */
	falcon_drain_tx_fifo(efx);
}

void falcon_reconfigure_mac_wrapper(struct efx_nic *efx)
{
	struct efx_link_state *link_state = &efx->link_state;
	efx_oword_t reg;
	int link_speed;

	switch (link_state->speed) {
	case 10000: link_speed = 3; break;
	case 1000:  link_speed = 2; break;
	case 100:   link_speed = 1; break;
	default:    link_speed = 0; break;
	}
	/* MAC_LINK_STATUS controls MAC backpressure but doesn't work
	 * as advertised.  Disable to ensure packets are not
	 * indefinitely held and TX queue can be flushed at any point
	 * while the link is down. */
	EFX_POPULATE_OWORD_5(reg,
			     FRF_AB_MAC_XOFF_VAL, 0xffff /* max pause time */,
			     FRF_AB_MAC_BCAD_ACPT, 1,
			     FRF_AB_MAC_UC_PROM, efx->promiscuous,
			     FRF_AB_MAC_LINK_STATUS, 1, /* always set */
			     FRF_AB_MAC_SPEED, link_speed);
	/* On B0, MAC backpressure can be disabled and packets get
	 * discarded. */
	if (efx_nic_rev(efx) >= EFX_REV_FALCON_B0) {
		EFX_SET_OWORD_FIELD(reg, FRF_BB_TXFIFO_DRAIN_EN,
				    !link_state->up);
	}

	efx_writeo(efx, &reg, FR_AB_MAC_CTRL);

	/* Restore the multicast hash registers. */
	falcon_push_multicast_hash(efx);

	efx_reado(efx, &reg, FR_AZ_RX_CFG);
	/* Enable XOFF signal from RX FIFO (we enabled it during NIC
	 * initialisation but it may read back as 0) */
	EFX_SET_OWORD_FIELD(reg, FRF_AZ_RX_XOFF_MAC_EN, 1);
	/* Unisolate the MAC -> RX */
	if (efx_nic_rev(efx) >= EFX_REV_FALCON_B0)
		EFX_SET_OWORD_FIELD(reg, FRF_BZ_RX_INGR_EN, 1);
	efx_writeo(efx, &reg, FR_AZ_RX_CFG);
}

static void falcon_stats_request(struct efx_nic *efx)
{
	struct falcon_nic_data *nic_data = efx->nic_data;
	efx_oword_t reg;

	WARN_ON(nic_data->stats_pending);
	WARN_ON(nic_data->stats_disable_count);

	if (nic_data->stats_dma_done == NULL)
		return;	/* no mac selected */

	*nic_data->stats_dma_done = FALCON_STATS_NOT_DONE;
	nic_data->stats_pending = true;
	wmb(); /* ensure done flag is clear */

	/* Initiate DMA transfer of stats */
	EFX_POPULATE_OWORD_2(reg,
			     FRF_AB_MAC_STAT_DMA_CMD, 1,
			     FRF_AB_MAC_STAT_DMA_ADR,
			     efx->stats_buffer.dma_addr);
	efx_writeo(efx, &reg, FR_AB_MAC_STAT_DMA);

	mod_timer(&nic_data->stats_timer, round_jiffies_up(jiffies + HZ / 2));
}

static void falcon_stats_complete(struct efx_nic *efx)
{
	struct falcon_nic_data *nic_data = efx->nic_data;

	if (!nic_data->stats_pending)
		return;

	nic_data->stats_pending = 0;
	if (*nic_data->stats_dma_done == FALCON_STATS_DONE) {
		rmb(); /* read the done flag before the stats */
		efx->mac_op->update_stats(efx);
	} else {
		EFX_ERR(efx, "timed out waiting for statistics\n");
	}
}

static void falcon_stats_timer_func(unsigned long context)
{
	struct efx_nic *efx = (struct efx_nic *)context;
	struct falcon_nic_data *nic_data = efx->nic_data;

	spin_lock(&efx->stats_lock);

	falcon_stats_complete(efx);
	if (nic_data->stats_disable_count == 0)
		falcon_stats_request(efx);

	spin_unlock(&efx->stats_lock);
}

static void falcon_switch_mac(struct efx_nic *efx);

static bool falcon_loopback_link_poll(struct efx_nic *efx)
{
	struct efx_link_state old_state = efx->link_state;

	WARN_ON(!mutex_is_locked(&efx->mac_lock));
	WARN_ON(!LOOPBACK_INTERNAL(efx));

	efx->link_state.fd = true;
	efx->link_state.fc = efx->wanted_fc;
	efx->link_state.up = true;

	if (efx->loopback_mode == LOOPBACK_GMAC)
		efx->link_state.speed = 1000;
	else
		efx->link_state.speed = 10000;

	return !efx_link_state_equal(&efx->link_state, &old_state);
}

static int falcon_reconfigure_port(struct efx_nic *efx)
{
	int rc;

	WARN_ON(efx_nic_rev(efx) > EFX_REV_FALCON_B0);

	/* Poll the PHY link state *before* reconfiguring it. This means we
	 * will pick up the correct speed (in loopback) to select the correct
	 * MAC.
	 */
	if (LOOPBACK_INTERNAL(efx))
		falcon_loopback_link_poll(efx);
	else
		efx->phy_op->poll(efx);

	falcon_stop_nic_stats(efx);
	falcon_deconfigure_mac_wrapper(efx);

	falcon_switch_mac(efx);

	efx->phy_op->reconfigure(efx);
	rc = efx->mac_op->reconfigure(efx);
	BUG_ON(rc);

	falcon_start_nic_stats(efx);

	/* Synchronise efx->link_state with the kernel */
	efx_link_status_changed(efx);

	return 0;
}

/**************************************************************************
 *
 * PHY access via GMII
 *
 **************************************************************************
 */

/* Wait for GMII access to complete */
static int falcon_gmii_wait(struct efx_nic *efx)
{
	efx_oword_t md_stat;
	int count;

	/* wait upto 50ms - taken max from datasheet */
	for (count = 0; count < 5000; count++) {
		efx_reado(efx, &md_stat, FR_AB_MD_STAT);
		if (EFX_OWORD_FIELD(md_stat, FRF_AB_MD_BSY) == 0) {
			if (EFX_OWORD_FIELD(md_stat, FRF_AB_MD_LNFL) != 0 ||
			    EFX_OWORD_FIELD(md_stat, FRF_AB_MD_BSERR) != 0) {
				EFX_ERR(efx, "error from GMII access "
					EFX_OWORD_FMT"\n",
					EFX_OWORD_VAL(md_stat));
				return -EIO;
			}
			return 0;
		}
		udelay(10);
	}
	EFX_ERR(efx, "timed out waiting for GMII\n");
	return -ETIMEDOUT;
}

/* Write an MDIO register of a PHY connected to Falcon. */
static int falcon_mdio_write(struct net_device *net_dev,
			     int prtad, int devad, u16 addr, u16 value)
{
	struct efx_nic *efx = netdev_priv(net_dev);
	efx_oword_t reg;
	int rc;

	EFX_REGDUMP(efx, "writing MDIO %d register %d.%d with 0x%04x\n",
		    prtad, devad, addr, value);

	mutex_lock(&efx->mdio_lock);

	/* Check MDIO not currently being accessed */
	rc = falcon_gmii_wait(efx);
	if (rc)
		goto out;

	/* Write the address/ID register */
	EFX_POPULATE_OWORD_1(reg, FRF_AB_MD_PHY_ADR, addr);
	efx_writeo(efx, &reg, FR_AB_MD_PHY_ADR);

	EFX_POPULATE_OWORD_2(reg, FRF_AB_MD_PRT_ADR, prtad,
			     FRF_AB_MD_DEV_ADR, devad);
	efx_writeo(efx, &reg, FR_AB_MD_ID);

	/* Write data */
	EFX_POPULATE_OWORD_1(reg, FRF_AB_MD_TXD, value);
	efx_writeo(efx, &reg, FR_AB_MD_TXD);

	EFX_POPULATE_OWORD_2(reg,
			     FRF_AB_MD_WRC, 1,
			     FRF_AB_MD_GC, 0);
	efx_writeo(efx, &reg, FR_AB_MD_CS);

	/* Wait for data to be written */
	rc = falcon_gmii_wait(efx);
	if (rc) {
		/* Abort the write operation */
		EFX_POPULATE_OWORD_2(reg,
				     FRF_AB_MD_WRC, 0,
				     FRF_AB_MD_GC, 1);
		efx_writeo(efx, &reg, FR_AB_MD_CS);
		udelay(10);
	}

out:
	mutex_unlock(&efx->mdio_lock);
	return rc;
}

/* Read an MDIO register of a PHY connected to Falcon. */
static int falcon_mdio_read(struct net_device *net_dev,
			    int prtad, int devad, u16 addr)
{
	struct efx_nic *efx = netdev_priv(net_dev);
	efx_oword_t reg;
	int rc;

	mutex_lock(&efx->mdio_lock);

	/* Check MDIO not currently being accessed */
	rc = falcon_gmii_wait(efx);
	if (rc)
		goto out;

	EFX_POPULATE_OWORD_1(reg, FRF_AB_MD_PHY_ADR, addr);
	efx_writeo(efx, &reg, FR_AB_MD_PHY_ADR);

	EFX_POPULATE_OWORD_2(reg, FRF_AB_MD_PRT_ADR, prtad,
			     FRF_AB_MD_DEV_ADR, devad);
	efx_writeo(efx, &reg, FR_AB_MD_ID);

	/* Request data to be read */
	EFX_POPULATE_OWORD_2(reg, FRF_AB_MD_RDC, 1, FRF_AB_MD_GC, 0);
	efx_writeo(efx, &reg, FR_AB_MD_CS);

	/* Wait for data to become available */
	rc = falcon_gmii_wait(efx);
	if (rc == 0) {
		efx_reado(efx, &reg, FR_AB_MD_RXD);
		rc = EFX_OWORD_FIELD(reg, FRF_AB_MD_RXD);
		EFX_REGDUMP(efx, "read from MDIO %d register %d.%d, got %04x\n",
			    prtad, devad, addr, rc);
	} else {
		/* Abort the read operation */
		EFX_POPULATE_OWORD_2(reg,
				     FRF_AB_MD_RIC, 0,
				     FRF_AB_MD_GC, 1);
		efx_writeo(efx, &reg, FR_AB_MD_CS);

		EFX_LOG(efx, "read from MDIO %d register %d.%d, got error %d\n",
			prtad, devad, addr, rc);
	}

out:
	mutex_unlock(&efx->mdio_lock);
	return rc;
}

static void falcon_clock_mac(struct efx_nic *efx)
{
	unsigned strap_val;
	efx_oword_t nic_stat;

	/* Configure the NIC generated MAC clock correctly */
	efx_reado(efx, &nic_stat, FR_AB_NIC_STAT);
	strap_val = EFX_IS10G(efx) ? 5 : 3;
	if (efx_nic_rev(efx) >= EFX_REV_FALCON_B0) {
		EFX_SET_OWORD_FIELD(nic_stat, FRF_BB_EE_STRAP_EN, 1);
		EFX_SET_OWORD_FIELD(nic_stat, FRF_BB_EE_STRAP, strap_val);
		efx_writeo(efx, &nic_stat, FR_AB_NIC_STAT);
	} else {
		/* Falcon A1 does not support 1G/10G speed switching
		 * and must not be used with a PHY that does. */
		BUG_ON(EFX_OWORD_FIELD(nic_stat, FRF_AB_STRAP_PINS) !=
		       strap_val);
	}
}

static void falcon_switch_mac(struct efx_nic *efx)
{
	struct efx_mac_operations *old_mac_op = efx->mac_op;
	struct falcon_nic_data *nic_data = efx->nic_data;
	unsigned int stats_done_offset;

	WARN_ON(!mutex_is_locked(&efx->mac_lock));
	WARN_ON(nic_data->stats_disable_count == 0);

	efx->mac_op = (EFX_IS10G(efx) ?
		       &falcon_xmac_operations : &falcon_gmac_operations);

	if (EFX_IS10G(efx))
		stats_done_offset = XgDmaDone_offset;
	else
		stats_done_offset = GDmaDone_offset;
	nic_data->stats_dma_done = efx->stats_buffer.addr + stats_done_offset;

	if (old_mac_op == efx->mac_op)
		return;

	falcon_clock_mac(efx);

	EFX_LOG(efx, "selected %cMAC\n", EFX_IS10G(efx) ? 'X' : 'G');
	/* Not all macs support a mac-level link state */
	efx->xmac_poll_required = false;
	falcon_reset_macs(efx);
}

/* This call is responsible for hooking in the MAC and PHY operations */
static int falcon_probe_port(struct efx_nic *efx)
{
	int rc;

	switch (efx->phy_type) {
	case PHY_TYPE_SFX7101:
		efx->phy_op = &falcon_sfx7101_phy_ops;
		break;
	case PHY_TYPE_SFT9001A:
	case PHY_TYPE_SFT9001B:
		efx->phy_op = &falcon_sft9001_phy_ops;
		break;
	case PHY_TYPE_QT2022C2:
	case PHY_TYPE_QT2025C:
		efx->phy_op = &falcon_qt202x_phy_ops;
		break;
	default:
		EFX_ERR(efx, "Unknown PHY type %d\n",
			efx->phy_type);
		return -ENODEV;
	}

	/* Fill out MDIO structure and loopback modes */
	efx->mdio.mdio_read = falcon_mdio_read;
	efx->mdio.mdio_write = falcon_mdio_write;
	rc = efx->phy_op->probe(efx);
	if (rc != 0)
		return rc;

	/* Initial assumption */
	efx->link_state.speed = 10000;
	efx->link_state.fd = true;

	/* Hardware flow ctrl. FalconA RX FIFO too small for pause generation */
	if (efx_nic_rev(efx) >= EFX_REV_FALCON_B0)
		efx->wanted_fc = EFX_FC_RX | EFX_FC_TX;
	else
		efx->wanted_fc = EFX_FC_RX;

	/* Allocate buffer for stats */
	rc = efx_nic_alloc_buffer(efx, &efx->stats_buffer,
				  FALCON_MAC_STATS_SIZE);
	if (rc)
		return rc;
	EFX_LOG(efx, "stats buffer at %llx (virt %p phys %llx)\n",
		(u64)efx->stats_buffer.dma_addr,
		efx->stats_buffer.addr,
		(u64)virt_to_phys(efx->stats_buffer.addr));

	return 0;
}

static void falcon_remove_port(struct efx_nic *efx)
{
	efx->phy_op->remove(efx);
	efx_nic_free_buffer(efx, &efx->stats_buffer);
}

/**************************************************************************
 *
 * Falcon test code
 *
 **************************************************************************/

static int
falcon_read_nvram(struct efx_nic *efx, struct falcon_nvconfig *nvconfig_out)
{
	struct falcon_nvconfig *nvconfig;
	struct efx_spi_device *spi;
	void *region;
	int rc, magic_num, struct_ver;
	__le16 *word, *limit;
	u32 csum;

	spi = efx->spi_flash ? efx->spi_flash : efx->spi_eeprom;
	if (!spi)
		return -EINVAL;

	region = kmalloc(FALCON_NVCONFIG_END, GFP_KERNEL);
	if (!region)
		return -ENOMEM;
	nvconfig = region + FALCON_NVCONFIG_OFFSET;

	mutex_lock(&efx->spi_lock);
	rc = falcon_spi_read(efx, spi, 0, FALCON_NVCONFIG_END, NULL, region);
	mutex_unlock(&efx->spi_lock);
	if (rc) {
		EFX_ERR(efx, "Failed to read %s\n",
			efx->spi_flash ? "flash" : "EEPROM");
		rc = -EIO;
		goto out;
	}

	magic_num = le16_to_cpu(nvconfig->board_magic_num);
	struct_ver = le16_to_cpu(nvconfig->board_struct_ver);

	rc = -EINVAL;
	if (magic_num != FALCON_NVCONFIG_BOARD_MAGIC_NUM) {
		EFX_ERR(efx, "NVRAM bad magic 0x%x\n", magic_num);
		goto out;
	}
	if (struct_ver < 2) {
		EFX_ERR(efx, "NVRAM has ancient version 0x%x\n", struct_ver);
		goto out;
	} else if (struct_ver < 4) {
		word = &nvconfig->board_magic_num;
		limit = (__le16 *) (nvconfig + 1);
	} else {
		word = region;
		limit = region + FALCON_NVCONFIG_END;
	}
	for (csum = 0; word < limit; ++word)
		csum += le16_to_cpu(*word);

	if (~csum & 0xffff) {
		EFX_ERR(efx, "NVRAM has incorrect checksum\n");
		goto out;
	}

	rc = 0;
	if (nvconfig_out)
		memcpy(nvconfig_out, nvconfig, sizeof(*nvconfig));

 out:
	kfree(region);
	return rc;
}

static int falcon_test_nvram(struct efx_nic *efx)
{
	return falcon_read_nvram(efx, NULL);
}

static const struct efx_nic_register_test falcon_b0_register_tests[] = {
	{ FR_AZ_ADR_REGION,
	  EFX_OWORD32(0x0001FFFF, 0x0001FFFF, 0x0001FFFF, 0x0001FFFF) },
	{ FR_AZ_RX_CFG,
	  EFX_OWORD32(0xFFFFFFFE, 0x00017FFF, 0x00000000, 0x00000000) },
	{ FR_AZ_TX_CFG,
	  EFX_OWORD32(0x7FFF0037, 0x00000000, 0x00000000, 0x00000000) },
	{ FR_AZ_TX_RESERVED,
	  EFX_OWORD32(0xFFFEFE80, 0x1FFFFFFF, 0x020000FE, 0x007FFFFF) },
	{ FR_AB_MAC_CTRL,
	  EFX_OWORD32(0xFFFF0000, 0x00000000, 0x00000000, 0x00000000) },
	{ FR_AZ_SRM_TX_DC_CFG,
	  EFX_OWORD32(0x001FFFFF, 0x00000000, 0x00000000, 0x00000000) },
	{ FR_AZ_RX_DC_CFG,
	  EFX_OWORD32(0x0000000F, 0x00000000, 0x00000000, 0x00000000) },
	{ FR_AZ_RX_DC_PF_WM,
	  EFX_OWORD32(0x000003FF, 0x00000000, 0x00000000, 0x00000000) },
	{ FR_BZ_DP_CTRL,
	  EFX_OWORD32(0x00000FFF, 0x00000000, 0x00000000, 0x00000000) },
	{ FR_AB_GM_CFG2,
	  EFX_OWORD32(0x00007337, 0x00000000, 0x00000000, 0x00000000) },
	{ FR_AB_GMF_CFG0,
	  EFX_OWORD32(0x00001F1F, 0x00000000, 0x00000000, 0x00000000) },
	{ FR_AB_XM_GLB_CFG,
	  EFX_OWORD32(0x00000C68, 0x00000000, 0x00000000, 0x00000000) },
	{ FR_AB_XM_TX_CFG,
	  EFX_OWORD32(0x00080164, 0x00000000, 0x00000000, 0x00000000) },
	{ FR_AB_XM_RX_CFG,
	  EFX_OWORD32(0x07100A0C, 0x00000000, 0x00000000, 0x00000000) },
	{ FR_AB_XM_RX_PARAM,
	  EFX_OWORD32(0x00001FF8, 0x00000000, 0x00000000, 0x00000000) },
	{ FR_AB_XM_FC,
	  EFX_OWORD32(0xFFFF0001, 0x00000000, 0x00000000, 0x00000000) },
	{ FR_AB_XM_ADR_LO,
	  EFX_OWORD32(0xFFFFFFFF, 0x00000000, 0x00000000, 0x00000000) },
	{ FR_AB_XX_SD_CTL,
	  EFX_OWORD32(0x0003FF0F, 0x00000000, 0x00000000, 0x00000000) },
};

static int falcon_b0_test_registers(struct efx_nic *efx)
{
	return efx_nic_test_registers(efx, falcon_b0_register_tests,
				      ARRAY_SIZE(falcon_b0_register_tests));
}

/**************************************************************************
 *
 * Device reset
 *
 **************************************************************************
 */

/* Resets NIC to known state.  This routine must be called in process
 * context and is allowed to sleep. */
static int falcon_reset_hw(struct efx_nic *efx, enum reset_type method)
{
	struct falcon_nic_data *nic_data = efx->nic_data;
	efx_oword_t glb_ctl_reg_ker;
	int rc;

	EFX_LOG(efx, "performing %s hardware reset\n", RESET_TYPE(method));

	/* Initiate device reset */
	if (method == RESET_TYPE_WORLD) {
		rc = pci_save_state(efx->pci_dev);
		if (rc) {
			EFX_ERR(efx, "failed to backup PCI state of primary "
				"function prior to hardware reset\n");
			goto fail1;
		}
		if (efx_nic_is_dual_func(efx)) {
			rc = pci_save_state(nic_data->pci_dev2);
			if (rc) {
				EFX_ERR(efx, "failed to backup PCI state of "
					"secondary function prior to "
					"hardware reset\n");
				goto fail2;
			}
		}

		EFX_POPULATE_OWORD_2(glb_ctl_reg_ker,
				     FRF_AB_EXT_PHY_RST_DUR,
				     FFE_AB_EXT_PHY_RST_DUR_10240US,
				     FRF_AB_SWRST, 1);
	} else {
		EFX_POPULATE_OWORD_7(glb_ctl_reg_ker,
				     /* exclude PHY from "invisible" reset */
				     FRF_AB_EXT_PHY_RST_CTL,
				     method == RESET_TYPE_INVISIBLE,
				     /* exclude EEPROM/flash and PCIe */
				     FRF_AB_PCIE_CORE_RST_CTL, 1,
				     FRF_AB_PCIE_NSTKY_RST_CTL, 1,
				     FRF_AB_PCIE_SD_RST_CTL, 1,
				     FRF_AB_EE_RST_CTL, 1,
				     FRF_AB_EXT_PHY_RST_DUR,
				     FFE_AB_EXT_PHY_RST_DUR_10240US,
				     FRF_AB_SWRST, 1);
	}
	efx_writeo(efx, &glb_ctl_reg_ker, FR_AB_GLB_CTL);

	EFX_LOG(efx, "waiting for hardware reset\n");
	schedule_timeout_uninterruptible(HZ / 20);

	/* Restore PCI configuration if needed */
	if (method == RESET_TYPE_WORLD) {
		if (efx_nic_is_dual_func(efx)) {
			rc = pci_restore_state(nic_data->pci_dev2);
			if (rc) {
				EFX_ERR(efx, "failed to restore PCI config for "
					"the secondary function\n");
				goto fail3;
			}
		}
		rc = pci_restore_state(efx->pci_dev);
		if (rc) {
			EFX_ERR(efx, "failed to restore PCI config for the "
				"primary function\n");
			goto fail4;
		}
		EFX_LOG(efx, "successfully restored PCI config\n");
	}

	/* Assert that reset complete */
	efx_reado(efx, &glb_ctl_reg_ker, FR_AB_GLB_CTL);
	if (EFX_OWORD_FIELD(glb_ctl_reg_ker, FRF_AB_SWRST) != 0) {
		rc = -ETIMEDOUT;
		EFX_ERR(efx, "timed out waiting for hardware reset\n");
		goto fail5;
	}
	EFX_LOG(efx, "hardware reset complete\n");

	return 0;

	/* pci_save_state() and pci_restore_state() MUST be called in pairs */
fail2:
fail3:
	pci_restore_state(efx->pci_dev);
fail1:
fail4:
fail5:
	return rc;
}

static void falcon_monitor(struct efx_nic *efx)
{
	bool link_changed;
	int rc;

	BUG_ON(!mutex_is_locked(&efx->mac_lock));

	rc = falcon_board(efx)->type->monitor(efx);
	if (rc) {
		EFX_ERR(efx, "Board sensor %s; shutting down PHY\n",
			(rc == -ERANGE) ? "reported fault" : "failed");
		efx->phy_mode |= PHY_MODE_LOW_POWER;
		rc = __efx_reconfigure_port(efx);
		WARN_ON(rc);
	}

	if (LOOPBACK_INTERNAL(efx))
		link_changed = falcon_loopback_link_poll(efx);
	else
		link_changed = efx->phy_op->poll(efx);

	if (link_changed) {
		falcon_stop_nic_stats(efx);
		falcon_deconfigure_mac_wrapper(efx);

		falcon_switch_mac(efx);
		rc = efx->mac_op->reconfigure(efx);
		BUG_ON(rc);

		falcon_start_nic_stats(efx);

		efx_link_status_changed(efx);
	}

	if (EFX_IS10G(efx))
		falcon_poll_xmac(efx);
}

/* Zeroes out the SRAM contents.  This routine must be called in
 * process context and is allowed to sleep.
 */
static int falcon_reset_sram(struct efx_nic *efx)
{
	struct falcon_nic_data *nic_data = efx->nic_data;
	efx_oword_t srm_cfg_reg_ker, gpio_cfg_reg_ker;
	int count, onchip, sram_cfg_val;

	/* Set the SRAM wake/sleep GPIO appropriately. */
<<<<<<< HEAD
	onchip = (nic_data->sram_cfg == SRM_NB_BSZ_ONCHIP_ONLY);
	falcon_read(efx, &gpio_cfg_reg_ker, GPIO_CTL_REG_KER);
	EFX_SET_OWORD_FIELD(gpio_cfg_reg_ker, GPIO1_OEN, 1);
	EFX_SET_OWORD_FIELD(gpio_cfg_reg_ker, GPIO1_OUT, onchip);
	falcon_write(efx, &gpio_cfg_reg_ker, GPIO_CTL_REG_KER);
=======
	efx_reado(efx, &gpio_cfg_reg_ker, FR_AB_GPIO_CTL);
	EFX_SET_OWORD_FIELD(gpio_cfg_reg_ker, FRF_AB_GPIO1_OEN, 1);
	EFX_SET_OWORD_FIELD(gpio_cfg_reg_ker, FRF_AB_GPIO1_OUT, 1);
	efx_writeo(efx, &gpio_cfg_reg_ker, FR_AB_GPIO_CTL);
>>>>>>> 92dcffb9

	/* Initiate SRAM reset */
	sram_cfg_val = onchip ? 0 : nic_data->sram_cfg;
	EFX_POPULATE_OWORD_2(srm_cfg_reg_ker,
<<<<<<< HEAD
			     SRAM_OOB_BT_INIT_EN, 1,
			     SRM_NUM_BANKS_AND_BANK_SIZE, sram_cfg_val);
	falcon_write(efx, &srm_cfg_reg_ker, SRM_CFG_REG_KER);
=======
			     FRF_AZ_SRM_INIT_EN, 1,
			     FRF_AZ_SRM_NB_SZ, 0);
	efx_writeo(efx, &srm_cfg_reg_ker, FR_AZ_SRM_CFG);
>>>>>>> 92dcffb9

	/* Wait for SRAM reset to complete */
	count = 0;
	do {
		EFX_LOG(efx, "waiting for SRAM reset (attempt %d)...\n", count);

		/* SRAM reset is slow; expect around 16ms */
		schedule_timeout_uninterruptible(HZ / 50);

		/* Check for reset complete */
		efx_reado(efx, &srm_cfg_reg_ker, FR_AZ_SRM_CFG);
		if (!EFX_OWORD_FIELD(srm_cfg_reg_ker, FRF_AZ_SRM_INIT_EN)) {
			EFX_LOG(efx, "SRAM reset complete\n");

			return 0;
		}
	} while (++count < 20);	/* wait upto 0.4 sec */

	EFX_ERR(efx, "timed out waiting for SRAM reset\n");
	return -ETIMEDOUT;
}

static int falcon_spi_device_init(struct efx_nic *efx,
				  struct efx_spi_device **spi_device_ret,
				  unsigned int device_id, u32 device_type)
{
	struct efx_spi_device *spi_device;

	if (device_type != 0) {
		spi_device = kzalloc(sizeof(*spi_device), GFP_KERNEL);
		if (!spi_device)
			return -ENOMEM;
		spi_device->device_id = device_id;
		spi_device->size =
			1 << SPI_DEV_TYPE_FIELD(device_type, SPI_DEV_TYPE_SIZE);
		spi_device->addr_len =
			SPI_DEV_TYPE_FIELD(device_type, SPI_DEV_TYPE_ADDR_LEN);
		spi_device->munge_address = (spi_device->size == 1 << 9 &&
					     spi_device->addr_len == 1);
		spi_device->erase_command =
			SPI_DEV_TYPE_FIELD(device_type, SPI_DEV_TYPE_ERASE_CMD);
		spi_device->erase_size =
			1 << SPI_DEV_TYPE_FIELD(device_type,
						SPI_DEV_TYPE_ERASE_SIZE);
		spi_device->block_size =
			1 << SPI_DEV_TYPE_FIELD(device_type,
						SPI_DEV_TYPE_BLOCK_SIZE);
	} else {
		spi_device = NULL;
	}

	kfree(*spi_device_ret);
	*spi_device_ret = spi_device;
	return 0;
}

static void falcon_remove_spi_devices(struct efx_nic *efx)
{
	kfree(efx->spi_eeprom);
	efx->spi_eeprom = NULL;
	kfree(efx->spi_flash);
	efx->spi_flash = NULL;
}

/* Extract non-volatile configuration */
static int falcon_probe_nvconfig(struct efx_nic *efx)
{
	struct falcon_nic_data *nic_data = efx->nic_data;
	struct falcon_nvconfig *nvconfig;
	int board_rev;
	bool onchip_sram;
	int rc;

	nvconfig = kmalloc(sizeof(*nvconfig), GFP_KERNEL);
	if (!nvconfig)
		return -ENOMEM;

	rc = falcon_read_nvram(efx, nvconfig);
	if (rc == -EINVAL) {
		EFX_ERR(efx, "NVRAM is invalid therefore using defaults\n");
		efx->phy_type = PHY_TYPE_NONE;
		efx->mdio.prtad = MDIO_PRTAD_NONE;
		board_rev = 0;
		onchip_sram = true;
		rc = 0;
	} else if (rc) {
		goto fail1;
	} else {
		struct falcon_nvconfig_board_v2 *v2 = &nvconfig->board_v2;
		struct falcon_nvconfig_board_v3 *v3 = &nvconfig->board_v3;

		efx->phy_type = v2->port0_phy_type;
		efx->mdio.prtad = v2->port0_phy_addr;
		board_rev = le16_to_cpu(v2->board_revision);
#ifdef CONFIG_SFC_DRIVERLINK
		onchip_sram = EFX_OWORD_FIELD(nvconfig->nic_stat_reg,
					      ONCHIP_SRAM);
#else
		/* We have no use for external SRAM */
		onchip_sram = true;
#endif

		if (le16_to_cpu(nvconfig->board_struct_ver) >= 3) {
			rc = falcon_spi_device_init(
				efx, &efx->spi_flash, FFE_AB_SPI_DEVICE_FLASH,
				le32_to_cpu(v3->spi_device_type
					    [FFE_AB_SPI_DEVICE_FLASH]));
			if (rc)
				goto fail2;
			rc = falcon_spi_device_init(
				efx, &efx->spi_eeprom, FFE_AB_SPI_DEVICE_EEPROM,
				le32_to_cpu(v3->spi_device_type
					    [FFE_AB_SPI_DEVICE_EEPROM]));
			if (rc)
				goto fail2;
		}
	}

	/* Read the MAC addresses */
	memcpy(efx->mac_address, nvconfig->mac_address[0], ETH_ALEN);

	EFX_LOG(efx, "PHY is %d phy_id %d\n", efx->phy_type, efx->mdio.prtad);

	falcon_probe_board(efx, board_rev);

	/* Read the SRAM configuration.  The register is initialised
	 * automatically but might may been reset since boot.
	 */
	if (onchip_sram) {
		nic_data->sram_cfg = SRM_NB_BSZ_ONCHIP_ONLY;
	} else {
		nic_data->sram_cfg =
			EFX_OWORD_FIELD(nvconfig->srm_cfg_reg,
					SRM_NUM_BANKS_AND_BANK_SIZE);
		WARN_ON(nic_data->sram_cfg == SRM_NB_BSZ_RESERVED);
		/* Replace invalid setting with the smallest defaults */
		if (nic_data->sram_cfg == SRM_NB_BSZ_DEFAULT)
			nic_data->sram_cfg = SRM_NB_BSZ_1BANKS_2M;
	}

	kfree(nvconfig);
	return 0;

 fail2:
	falcon_remove_spi_devices(efx);
 fail1:
	kfree(nvconfig);
	return rc;
}

<<<<<<< HEAD
/* Looks at available SRAM resources and silicon revision, and works out
 * how many queues we can support, and where things like descriptor caches
 * should live. */
static int falcon_dimension_resources(struct efx_nic *efx)
{
	struct falcon_nic_data *nic_data = efx->nic_data;
#ifdef CONFIG_SFC_DRIVERLINK
	unsigned internal_dcs_entries;
	struct efx_dl_falcon_resources *res = &nic_data->resources;

	/* Fill out the driverlink resource list */
	res->hdr.type = EFX_DL_FALCON_RESOURCES;
	res->biu_lock = &efx->biu_lock;
	efx->dl_info = &res->hdr;

	/* NB. The minimum values get increased as this driver initialises
	 * its resources, so this should prevent any overlap.
	 */
	switch (falcon_rev(efx)) {
	case FALCON_REV_A1:
		res->rxq_min = 16;
		res->txq_min = 16;
		res->evq_int_min = 4;
		res->evq_int_lim = 5;
		res->evq_timer_min = 5;
		res->evq_timer_lim = 4096;
		internal_dcs_entries = 8192;
		break;
	case FALCON_REV_B0:
	default:
		res->rxq_min = 0;
		res->txq_min = 0;
		res->evq_int_min = 0;
		res->evq_int_lim = 64;
		res->evq_timer_min = 64;
		res->evq_timer_lim = 4096;
		internal_dcs_entries = 4096;
		break;
	}

	if (nic_data->sram_cfg == SRM_NB_BSZ_ONCHIP_ONLY) {
		res->rxq_lim = internal_dcs_entries / RX_DC_ENTRIES;
		res->txq_lim = internal_dcs_entries / TX_DC_ENTRIES;
		res->buffer_table_lim = 8192;
		nic_data->tx_dc_base = TX_DC_INTERNAL_BASE;
		nic_data->rx_dc_base = RX_DC_INTERNAL_BASE;
	} else {
		unsigned sram_bytes, vnic_bytes, max_vnics, n_vnics, dcs;

		/* Determine how much SRAM we have to play with.  We have
		 * to fit buffer table and descriptor caches in.
		 */
		switch (nic_data->sram_cfg) {
		case SRM_NB_BSZ_1BANKS_2M:
		default:
			sram_bytes = 2 * 1024 * 1024;
			break;
		case SRM_NB_BSZ_1BANKS_4M:
		case SRM_NB_BSZ_2BANKS_4M:
			sram_bytes = 4 * 1024 * 1024;
			break;
		case SRM_NB_BSZ_1BANKS_8M:
		case SRM_NB_BSZ_2BANKS_8M:
			sram_bytes = 8 * 1024 * 1024;
			break;
		case SRM_NB_BSZ_2BANKS_16M:
			sram_bytes = 16 * 1024 * 1024;
			break;
		}
		/* For each VNIC allow at least 512 buffer table entries
		 * and descriptor cache for an rxq and txq.  Buffer table
		 * space for evqs and dmaqs is relatively trivial, so not
		 * considered in this calculation.
		 */
		vnic_bytes = 512 * 8 + RX_DC_ENTRIES * 8 + TX_DC_ENTRIES * 8;
		max_vnics = sram_bytes / vnic_bytes;
		for (n_vnics = 1; n_vnics < res->evq_timer_min + max_vnics;)
			n_vnics *= 2;
		res->rxq_lim = n_vnics;
		res->txq_lim = n_vnics;

		dcs = n_vnics * TX_DC_ENTRIES * 8;
		nic_data->tx_dc_base = sram_bytes - dcs;
		dcs = n_vnics * RX_DC_ENTRIES * 8;
		nic_data->rx_dc_base = nic_data->tx_dc_base - dcs;
		res->buffer_table_lim = nic_data->rx_dc_base / 8;
	}

	if (FALCON_IS_DUAL_FUNC(efx))
		res->flags |= EFX_DL_FALCON_DUAL_FUNC;

	if (EFX_INT_MODE_USE_MSI(efx))
		res->flags |= EFX_DL_FALCON_USE_MSI;
#else
	/* We ignore external SRAM */
	EFX_BUG_ON_PARANOID(nic_data->sram_cfg != SRM_NB_BSZ_ONCHIP_ONLY);
	nic_data->tx_dc_base = TX_DC_INTERNAL_BASE;
	nic_data->rx_dc_base = RX_DC_INTERNAL_BASE;
#endif

	return 0;
}

/* Probe the NIC variant (revision, ASIC vs FPGA, function count, port
 * count, port speed).  Set workaround and feature flags accordingly.
 */
static int falcon_probe_nic_variant(struct efx_nic *efx)
{
	efx_oword_t altera_build;
	efx_oword_t nic_stat;

	falcon_read(efx, &altera_build, ALTERA_BUILD_REG_KER);
	if (EFX_OWORD_FIELD(altera_build, VER_ALL)) {
		EFX_ERR(efx, "Falcon FPGA not supported\n");
		return -ENODEV;
	}

	falcon_read(efx, &nic_stat, NIC_STAT_REG);

	switch (falcon_rev(efx)) {
	case FALCON_REV_A0:
	case 0xff:
		EFX_ERR(efx, "Falcon rev A0 not supported\n");
		return -ENODEV;

	case FALCON_REV_A1:
		if (EFX_OWORD_FIELD(nic_stat, STRAP_PCIE) == 0) {
			EFX_ERR(efx, "Falcon rev A1 PCI-X not supported\n");
			return -ENODEV;
		}
		efx->silicon_rev = "falcon/a1";
		break;

	case FALCON_REV_B0:
		efx->silicon_rev = "falcon/b0";
		break;

	default:
		EFX_ERR(efx, "Unknown Falcon rev %d\n", falcon_rev(efx));
		return -ENODEV;
	}

	/* Initial assumed speed */
	efx->link_speed = EFX_OWORD_FIELD(nic_stat, STRAP_10G) ? 10000 : 1000;

	return 0;
}

=======
>>>>>>> 92dcffb9
/* Probe all SPI devices on the NIC */
static void falcon_probe_spi_devices(struct efx_nic *efx)
{
	efx_oword_t nic_stat, gpio_ctl, ee_vpd_cfg;
	int boot_dev;

	efx_reado(efx, &gpio_ctl, FR_AB_GPIO_CTL);
	efx_reado(efx, &nic_stat, FR_AB_NIC_STAT);
	efx_reado(efx, &ee_vpd_cfg, FR_AB_EE_VPD_CFG0);

	if (EFX_OWORD_FIELD(gpio_ctl, FRF_AB_GPIO3_PWRUP_VALUE)) {
		boot_dev = (EFX_OWORD_FIELD(nic_stat, FRF_AB_SF_PRST) ?
			    FFE_AB_SPI_DEVICE_FLASH : FFE_AB_SPI_DEVICE_EEPROM);
		EFX_LOG(efx, "Booted from %s\n",
			boot_dev == FFE_AB_SPI_DEVICE_FLASH ? "flash" : "EEPROM");
	} else {
		/* Disable VPD and set clock dividers to safe
		 * values for initial programming. */
		boot_dev = -1;
		EFX_LOG(efx, "Booted from internal ASIC settings;"
			" setting SPI config\n");
		EFX_POPULATE_OWORD_3(ee_vpd_cfg, FRF_AB_EE_VPD_EN, 0,
				     /* 125 MHz / 7 ~= 20 MHz */
				     FRF_AB_EE_SF_CLOCK_DIV, 7,
				     /* 125 MHz / 63 ~= 2 MHz */
				     FRF_AB_EE_EE_CLOCK_DIV, 63);
		efx_writeo(efx, &ee_vpd_cfg, FR_AB_EE_VPD_CFG0);
	}

	if (boot_dev == FFE_AB_SPI_DEVICE_FLASH)
		falcon_spi_device_init(efx, &efx->spi_flash,
				       FFE_AB_SPI_DEVICE_FLASH,
				       default_flash_type);
	if (boot_dev == FFE_AB_SPI_DEVICE_EEPROM)
		falcon_spi_device_init(efx, &efx->spi_eeprom,
				       FFE_AB_SPI_DEVICE_EEPROM,
				       large_eeprom_type);
}

static int falcon_probe_nic(struct efx_nic *efx)
{
	struct falcon_nic_data *nic_data;
	struct falcon_board *board;
	int rc;

	/* Allocate storage for hardware specific data */
	nic_data = kzalloc(sizeof(*nic_data), GFP_KERNEL);
	if (!nic_data)
		return -ENOMEM;
	efx->nic_data = nic_data;

	rc = -ENODEV;

	if (efx_nic_fpga_ver(efx) != 0) {
		EFX_ERR(efx, "Falcon FPGA not supported\n");
		goto fail1;
	}

	if (efx_nic_rev(efx) <= EFX_REV_FALCON_A1) {
		efx_oword_t nic_stat;
		struct pci_dev *dev;
		u8 pci_rev = efx->pci_dev->revision;

		if ((pci_rev == 0xff) || (pci_rev == 0)) {
			EFX_ERR(efx, "Falcon rev A0 not supported\n");
			goto fail1;
		}
		efx_reado(efx, &nic_stat, FR_AB_NIC_STAT);
		if (EFX_OWORD_FIELD(nic_stat, FRF_AB_STRAP_10G) == 0) {
			EFX_ERR(efx, "Falcon rev A1 1G not supported\n");
			goto fail1;
		}
		if (EFX_OWORD_FIELD(nic_stat, FRF_AA_STRAP_PCIE) == 0) {
			EFX_ERR(efx, "Falcon rev A1 PCI-X not supported\n");
			goto fail1;
		}

		dev = pci_dev_get(efx->pci_dev);
		while ((dev = pci_get_device(EFX_VENDID_SFC, FALCON_A_S_DEVID,
					     dev))) {
			if (dev->bus == efx->pci_dev->bus &&
			    dev->devfn == efx->pci_dev->devfn + 1) {
				nic_data->pci_dev2 = dev;
				break;
			}
		}
		if (!nic_data->pci_dev2) {
			EFX_ERR(efx, "failed to find secondary function\n");
			rc = -ENODEV;
			goto fail2;
		}
	}

	/* Now we can reset the NIC */
	rc = falcon_reset_hw(efx, RESET_TYPE_ALL);
	if (rc) {
		EFX_ERR(efx, "failed to reset NIC\n");
		goto fail3;
	}

	/* Allocate memory for INT_KER */
	rc = efx_nic_alloc_buffer(efx, &efx->irq_status, sizeof(efx_oword_t));
	if (rc)
		goto fail4;
	BUG_ON(efx->irq_status.dma_addr & 0x0f);

	EFX_LOG(efx, "INT_KER at %llx (virt %p phys %llx)\n",
		(u64)efx->irq_status.dma_addr,
		efx->irq_status.addr, (u64)virt_to_phys(efx->irq_status.addr));

	falcon_probe_spi_devices(efx);

	/* Read in the non-volatile configuration */
	rc = falcon_probe_nvconfig(efx);
	if (rc)
		goto fail5;

	rc = falcon_dimension_resources(efx);
	if (rc)
		goto fail6;

	/* Initialise I2C adapter */
	board = falcon_board(efx);
	board->i2c_adap.owner = THIS_MODULE;
	board->i2c_data = falcon_i2c_bit_operations;
	board->i2c_data.data = efx;
	board->i2c_adap.algo_data = &board->i2c_data;
	board->i2c_adap.dev.parent = &efx->pci_dev->dev;
	strlcpy(board->i2c_adap.name, "SFC4000 GPIO",
		sizeof(board->i2c_adap.name));
	rc = i2c_bit_add_bus(&board->i2c_adap);
	if (rc)
		goto fail6;

	rc = falcon_board(efx)->type->init(efx);
	if (rc) {
		EFX_ERR(efx, "failed to initialise board\n");
		goto fail6;
	}

	nic_data->stats_disable_count = 1;
	setup_timer(&nic_data->stats_timer, &falcon_stats_timer_func,
		    (unsigned long)efx);

	return 0;

 fail6:
<<<<<<< HEAD
#ifdef CONFIG_SFC_DRIVERLINK
	efx->dl_info = NULL;
#endif
=======
	BUG_ON(i2c_del_adapter(&board->i2c_adap));
	memset(&board->i2c_adap, 0, sizeof(board->i2c_adap));
>>>>>>> 92dcffb9
 fail5:
	falcon_remove_spi_devices(efx);
	efx_nic_free_buffer(efx, &efx->irq_status);
 fail4:
 fail3:
	if (nic_data->pci_dev2) {
		pci_dev_put(nic_data->pci_dev2);
		nic_data->pci_dev2 = NULL;
	}
 fail2:
 fail1:
	kfree(efx->nic_data);
	return rc;
}

static void falcon_init_rx_cfg(struct efx_nic *efx)
{
	/* Prior to Siena the RX DMA engine will split each frame at
	 * intervals of RX_USR_BUF_SIZE (32-byte units). We set it to
	 * be so large that that never happens. */
	const unsigned huge_buf_size = (3 * 4096) >> 5;
	/* RX control FIFO thresholds (32 entries) */
	const unsigned ctrl_xon_thr = 20;
	const unsigned ctrl_xoff_thr = 25;
	/* RX data FIFO thresholds (256-byte units; size varies) */
	int data_xon_thr = efx_nic_rx_xon_thresh >> 8;
	int data_xoff_thr = efx_nic_rx_xoff_thresh >> 8;
	efx_oword_t reg;

	efx_reado(efx, &reg, FR_AZ_RX_CFG);
	if (efx_nic_rev(efx) <= EFX_REV_FALCON_A1) {
		/* Data FIFO size is 5.5K */
		if (data_xon_thr < 0)
			data_xon_thr = 512 >> 8;
		if (data_xoff_thr < 0)
			data_xoff_thr = 2048 >> 8;
		EFX_SET_OWORD_FIELD(reg, FRF_AA_RX_DESC_PUSH_EN, 0);
		EFX_SET_OWORD_FIELD(reg, FRF_AA_RX_USR_BUF_SIZE,
				    huge_buf_size);
		EFX_SET_OWORD_FIELD(reg, FRF_AA_RX_XON_MAC_TH, data_xon_thr);
		EFX_SET_OWORD_FIELD(reg, FRF_AA_RX_XOFF_MAC_TH, data_xoff_thr);
		EFX_SET_OWORD_FIELD(reg, FRF_AA_RX_XON_TX_TH, ctrl_xon_thr);
		EFX_SET_OWORD_FIELD(reg, FRF_AA_RX_XOFF_TX_TH, ctrl_xoff_thr);
	} else {
		/* Data FIFO size is 80K; register fields moved */
		if (data_xon_thr < 0)
			data_xon_thr = 27648 >> 8; /* ~3*max MTU */
		if (data_xoff_thr < 0)
			data_xoff_thr = 54272 >> 8; /* ~80Kb - 3*max MTU */
		EFX_SET_OWORD_FIELD(reg, FRF_BZ_RX_DESC_PUSH_EN, 0);
		EFX_SET_OWORD_FIELD(reg, FRF_BZ_RX_USR_BUF_SIZE,
				    huge_buf_size);
		EFX_SET_OWORD_FIELD(reg, FRF_BZ_RX_XON_MAC_TH, data_xon_thr);
		EFX_SET_OWORD_FIELD(reg, FRF_BZ_RX_XOFF_MAC_TH, data_xoff_thr);
		EFX_SET_OWORD_FIELD(reg, FRF_BZ_RX_XON_TX_TH, ctrl_xon_thr);
		EFX_SET_OWORD_FIELD(reg, FRF_BZ_RX_XOFF_TX_TH, ctrl_xoff_thr);
		EFX_SET_OWORD_FIELD(reg, FRF_BZ_RX_INGR_EN, 1);
	}
	/* Always enable XOFF signal from RX FIFO.  We enable
	 * or disable transmission of pause frames at the MAC. */
	EFX_SET_OWORD_FIELD(reg, FRF_AZ_RX_XOFF_MAC_EN, 1);
	efx_writeo(efx, &reg, FR_AZ_RX_CFG);
}

/* This call performs hardware-specific global initialisation, such as
 * defining the descriptor cache sizes and number of RSS channels.
 * It does not set up any buffers, descriptor rings or event queues.
 */
static int falcon_init_nic(struct efx_nic *efx)
{
	struct falcon_nic_data *nic_data = efx->nic_data;
	efx_oword_t temp;
	int rc;

<<<<<<< HEAD
	/* Use on-chip SRAM if wanted. */
	falcon_read(efx, &temp, NIC_STAT_REG);
	EFX_SET_OWORD_FIELD(temp, ONCHIP_SRAM,
			    nic_data->sram_cfg == SRM_NB_BSZ_ONCHIP_ONLY);
	falcon_write(efx, &temp, NIC_STAT_REG);
=======
	/* Use on-chip SRAM */
	efx_reado(efx, &temp, FR_AB_NIC_STAT);
	EFX_SET_OWORD_FIELD(temp, FRF_AB_ONCHIP_SRAM, 1);
	efx_writeo(efx, &temp, FR_AB_NIC_STAT);
>>>>>>> 92dcffb9

	/* Set the source of the GMAC clock */
	if (efx_nic_rev(efx) == EFX_REV_FALCON_B0) {
		efx_reado(efx, &temp, FR_AB_GPIO_CTL);
		EFX_SET_OWORD_FIELD(temp, FRF_AB_USE_NIC_CLK, true);
		efx_writeo(efx, &temp, FR_AB_GPIO_CTL);
	}

	/* Select the correct MAC */
	falcon_clock_mac(efx);

	rc = falcon_reset_sram(efx);
	if (rc)
		return rc;

<<<<<<< HEAD
	/* Set positions of descriptor caches in SRAM. */
	EFX_POPULATE_OWORD_1(temp, SRM_TX_DC_BASE_ADR, nic_data->tx_dc_base / 8);
	falcon_write(efx, &temp, SRM_TX_DC_CFG_REG_KER);
	EFX_POPULATE_OWORD_1(temp, SRM_RX_DC_BASE_ADR, nic_data->rx_dc_base / 8);
	falcon_write(efx, &temp, SRM_RX_DC_CFG_REG_KER);

	/* Set TX descriptor cache size. */
	BUILD_BUG_ON(TX_DC_ENTRIES != (16 << TX_DC_ENTRIES_ORDER));
	EFX_POPULATE_OWORD_1(temp, TX_DC_SIZE, TX_DC_ENTRIES_ORDER);
	falcon_write(efx, &temp, TX_DC_CFG_REG_KER);

	/* Set RX descriptor cache size.  Set low watermark to size-8, as
	 * this allows most efficient prefetching.
	 */
	BUILD_BUG_ON(RX_DC_ENTRIES != (16 << RX_DC_ENTRIES_ORDER));
	EFX_POPULATE_OWORD_1(temp, RX_DC_SIZE, RX_DC_ENTRIES_ORDER);
	falcon_write(efx, &temp, RX_DC_CFG_REG_KER);
	EFX_POPULATE_OWORD_1(temp, RX_DC_PF_LWM, RX_DC_ENTRIES - 8);
	falcon_write(efx, &temp, RX_DC_PF_WM_REG_KER);

=======
>>>>>>> 92dcffb9
	/* Clear the parity enables on the TX data fifos as
	 * they produce false parity errors because of timing issues
	 */
	if (EFX_WORKAROUND_5129(efx)) {
		efx_reado(efx, &temp, FR_AZ_CSR_SPARE);
		EFX_SET_OWORD_FIELD(temp, FRF_AB_MEM_PERR_EN_TX_DATA, 0);
		efx_writeo(efx, &temp, FR_AZ_CSR_SPARE);
	}

	if (EFX_WORKAROUND_7244(efx)) {
		efx_reado(efx, &temp, FR_BZ_RX_FILTER_CTL);
		EFX_SET_OWORD_FIELD(temp, FRF_BZ_UDP_FULL_SRCH_LIMIT, 8);
		EFX_SET_OWORD_FIELD(temp, FRF_BZ_UDP_WILD_SRCH_LIMIT, 8);
		EFX_SET_OWORD_FIELD(temp, FRF_BZ_TCP_FULL_SRCH_LIMIT, 8);
		EFX_SET_OWORD_FIELD(temp, FRF_BZ_TCP_WILD_SRCH_LIMIT, 8);
		efx_writeo(efx, &temp, FR_BZ_RX_FILTER_CTL);
	}

	/* XXX This is documented only for Falcon A0/A1 */
	/* Setup RX.  Wait for descriptor is broken and must
	 * be disabled.  RXDP recovery shouldn't be needed, but is.
	 */
	efx_reado(efx, &temp, FR_AA_RX_SELF_RST);
	EFX_SET_OWORD_FIELD(temp, FRF_AA_RX_NODESC_WAIT_DIS, 1);
	EFX_SET_OWORD_FIELD(temp, FRF_AA_RX_SELF_RST_EN, 1);
	if (EFX_WORKAROUND_5583(efx))
		EFX_SET_OWORD_FIELD(temp, FRF_AA_RX_ISCSI_DIS, 1);
	efx_writeo(efx, &temp, FR_AA_RX_SELF_RST);

	/* Do not enable TX_NO_EOP_DISC_EN, since it limits packets to 16
	 * descriptors (which is bad).
	 */
	efx_reado(efx, &temp, FR_AZ_TX_CFG);
	EFX_SET_OWORD_FIELD(temp, FRF_AZ_TX_NO_EOP_DISC_EN, 0);
	efx_writeo(efx, &temp, FR_AZ_TX_CFG);

	falcon_init_rx_cfg(efx);

	/* Set destination of both TX and RX Flush events */
	if (efx_nic_rev(efx) >= EFX_REV_FALCON_B0) {
		EFX_POPULATE_OWORD_1(temp, FRF_BZ_FLS_EVQ_ID, 0);
		efx_writeo(efx, &temp, FR_BZ_DP_CTRL);
	}

	efx_nic_init_common(efx);

	return 0;
}

static void falcon_remove_nic(struct efx_nic *efx)
{
	struct falcon_nic_data *nic_data = efx->nic_data;
	struct falcon_board *board = falcon_board(efx);
	int rc;

	board->type->fini(efx);

	/* Remove I2C adapter and clear it in preparation for a retry */
	rc = i2c_del_adapter(&board->i2c_adap);
	BUG_ON(rc);
	memset(&board->i2c_adap, 0, sizeof(board->i2c_adap));

	falcon_remove_spi_devices(efx);
	efx_nic_free_buffer(efx, &efx->irq_status);

	falcon_reset_hw(efx, RESET_TYPE_ALL);

	/* Release the second function after the reset */
	if (nic_data->pci_dev2) {
		pci_dev_put(nic_data->pci_dev2);
		nic_data->pci_dev2 = NULL;
	}

	/* Tear down the private nic state */
	kfree(efx->nic_data);
	efx->nic_data = NULL;
#ifdef CONFIG_SFC_DRIVERLINK
	efx->dl_info = NULL;
#endif
}

static void falcon_update_nic_stats(struct efx_nic *efx)
{
	struct falcon_nic_data *nic_data = efx->nic_data;
	efx_oword_t cnt;

	if (nic_data->stats_disable_count)
		return;

	efx_reado(efx, &cnt, FR_AZ_RX_NODESC_DROP);
	efx->n_rx_nodesc_drop_cnt +=
		EFX_OWORD_FIELD(cnt, FRF_AB_RX_NODESC_DROP_CNT);

	if (nic_data->stats_pending &&
	    *nic_data->stats_dma_done == FALCON_STATS_DONE) {
		nic_data->stats_pending = false;
		rmb(); /* read the done flag before the stats */
		efx->mac_op->update_stats(efx);
	}
}

void falcon_start_nic_stats(struct efx_nic *efx)
{
	struct falcon_nic_data *nic_data = efx->nic_data;

	spin_lock_bh(&efx->stats_lock);
	if (--nic_data->stats_disable_count == 0)
		falcon_stats_request(efx);
	spin_unlock_bh(&efx->stats_lock);
}

void falcon_stop_nic_stats(struct efx_nic *efx)
{
	struct falcon_nic_data *nic_data = efx->nic_data;
	int i;

	might_sleep();

	spin_lock_bh(&efx->stats_lock);
	++nic_data->stats_disable_count;
	spin_unlock_bh(&efx->stats_lock);

	del_timer_sync(&nic_data->stats_timer);

	/* Wait enough time for the most recent transfer to
	 * complete. */
	for (i = 0; i < 4 && nic_data->stats_pending; i++) {
		if (*nic_data->stats_dma_done == FALCON_STATS_DONE)
			break;
		msleep(1);
	}

	spin_lock_bh(&efx->stats_lock);
	falcon_stats_complete(efx);
	spin_unlock_bh(&efx->stats_lock);
}

static void falcon_set_id_led(struct efx_nic *efx, enum efx_led_mode mode)
{
	falcon_board(efx)->type->set_id_led(efx, mode);
}

/**************************************************************************
 *
 * Wake on LAN
 *
 **************************************************************************
 */

static void falcon_get_wol(struct efx_nic *efx, struct ethtool_wolinfo *wol)
{
	wol->supported = 0;
	wol->wolopts = 0;
	memset(&wol->sopass, 0, sizeof(wol->sopass));
}

static int falcon_set_wol(struct efx_nic *efx, u32 type)
{
	if (type != 0)
		return -EINVAL;
	return 0;
}

/**************************************************************************
 *
 * Revision-dependent attributes used by efx.c
 *
 **************************************************************************
 */

struct efx_nic_type falcon_a1_nic_type = {
	.probe = falcon_probe_nic,
	.remove = falcon_remove_nic,
	.init = falcon_init_nic,
	.fini = efx_port_dummy_op_void,
	.monitor = falcon_monitor,
	.reset = falcon_reset_hw,
	.probe_port = falcon_probe_port,
	.remove_port = falcon_remove_port,
	.prepare_flush = falcon_prepare_flush,
	.update_stats = falcon_update_nic_stats,
	.start_stats = falcon_start_nic_stats,
	.stop_stats = falcon_stop_nic_stats,
	.set_id_led = falcon_set_id_led,
	.push_irq_moderation = falcon_push_irq_moderation,
	.push_multicast_hash = falcon_push_multicast_hash,
	.reconfigure_port = falcon_reconfigure_port,
	.get_wol = falcon_get_wol,
	.set_wol = falcon_set_wol,
	.resume_wol = efx_port_dummy_op_void,
	.test_nvram = falcon_test_nvram,
	.default_mac_ops = &falcon_xmac_operations,

	.revision = EFX_REV_FALCON_A1,
	.mem_map_size = 0x20000,
	.txd_ptr_tbl_base = FR_AA_TX_DESC_PTR_TBL_KER,
	.rxd_ptr_tbl_base = FR_AA_RX_DESC_PTR_TBL_KER,
	.buf_tbl_base = FR_AA_BUF_FULL_TBL_KER,
	.evq_ptr_tbl_base = FR_AA_EVQ_PTR_TBL_KER,
	.evq_rptr_tbl_base = FR_AA_EVQ_RPTR_KER,
	.max_dma_mask = DMA_BIT_MASK(FSF_AZ_TX_KER_BUF_ADDR_WIDTH),
	.rx_buffer_padding = 0x24,
	.max_interrupt_mode = EFX_INT_MODE_MSI,
	.phys_addr_channels = 4,
	.tx_dc_base = 0x130000,
	.rx_dc_base = 0x100000,
	.offload_features = NETIF_F_IP_CSUM,
	.reset_world_flags = ETH_RESET_IRQ,
};

struct efx_nic_type falcon_b0_nic_type = {
	.probe = falcon_probe_nic,
	.remove = falcon_remove_nic,
	.init = falcon_init_nic,
	.fini = efx_port_dummy_op_void,
	.monitor = falcon_monitor,
	.reset = falcon_reset_hw,
	.probe_port = falcon_probe_port,
	.remove_port = falcon_remove_port,
	.prepare_flush = falcon_prepare_flush,
	.update_stats = falcon_update_nic_stats,
	.start_stats = falcon_start_nic_stats,
	.stop_stats = falcon_stop_nic_stats,
	.set_id_led = falcon_set_id_led,
	.push_irq_moderation = falcon_push_irq_moderation,
	.push_multicast_hash = falcon_push_multicast_hash,
	.reconfigure_port = falcon_reconfigure_port,
	.get_wol = falcon_get_wol,
	.set_wol = falcon_set_wol,
	.resume_wol = efx_port_dummy_op_void,
	.test_registers = falcon_b0_test_registers,
	.test_nvram = falcon_test_nvram,
	.default_mac_ops = &falcon_xmac_operations,

	.revision = EFX_REV_FALCON_B0,
	/* Map everything up to and including the RSS indirection
	 * table.  Don't map MSI-X table, MSI-X PBA since Linux
	 * requires that they not be mapped.  */
	.mem_map_size = (FR_BZ_RX_INDIRECTION_TBL +
			 FR_BZ_RX_INDIRECTION_TBL_STEP *
			 FR_BZ_RX_INDIRECTION_TBL_ROWS),
	.txd_ptr_tbl_base = FR_BZ_TX_DESC_PTR_TBL,
	.rxd_ptr_tbl_base = FR_BZ_RX_DESC_PTR_TBL,
	.buf_tbl_base = FR_BZ_BUF_FULL_TBL,
	.evq_ptr_tbl_base = FR_BZ_EVQ_PTR_TBL,
	.evq_rptr_tbl_base = FR_BZ_EVQ_RPTR,
	.max_dma_mask = DMA_BIT_MASK(FSF_AZ_TX_KER_BUF_ADDR_WIDTH),
	.rx_buffer_padding = 0,
	.max_interrupt_mode = EFX_INT_MODE_MSIX,
	.phys_addr_channels = 32, /* Hardware limit is 64, but the legacy
				   * interrupt handler only supports 32
				   * channels */
	.tx_dc_base = 0x130000,
	.rx_dc_base = 0x100000,
	.offload_features = NETIF_F_IP_CSUM,
	.reset_world_flags = ETH_RESET_IRQ,
};
<|MERGE_RESOLUTION|>--- conflicted
+++ resolved
@@ -27,1182 +27,7 @@
 #include "phy.h"
 #include "workarounds.h"
 
-<<<<<<< HEAD
-/* Falcon hardware control.
- * Falcon is the internal codename for the SFC4000 controller that is
- * present in SFE400X evaluation boards
- */
-
-/**
- * struct falcon_nic_data - Falcon NIC state
- * @sram_cfg: SRAM configuration value
- * @tx_dc_base: Base address in SRAM of TX queue descriptor caches
- * @rx_dc_base: Base address in SRAM of RX queue descriptor caches
- * @next_buffer_table: First available buffer table id
- * @resources: Resource information for driverlink client
- * @pci_dev2: The secondary PCI device if present
- * @i2c_data: Operations and state for I2C bit-bashing algorithm
- * @int_error_count: Number of internal errors seen recently
- * @int_error_expire: Time at which error count will be expired
- */
-struct falcon_nic_data {
-	int sram_cfg;
-	unsigned tx_dc_base;
-	unsigned rx_dc_base;
-#ifndef CONFIG_SFC_DRIVERLINK
-	unsigned next_buffer_table;
-#else
-	struct efx_dl_falcon_resources resources;
-#endif
-	struct pci_dev *pci_dev2;
-	struct i2c_algo_bit_data i2c_data;
-
-	unsigned int_error_count;
-	unsigned long int_error_expire;
-};
-
-/**************************************************************************
- *
- * Configurable values
- *
- **************************************************************************
- */
-
-static int disable_dma_stats;
-
-/* This is set to 16 for a good reason.  In summary, if larger than
- * 16, the descriptor cache holds more than a default socket
- * buffer's worth of packets (for UDP we can only have at most one
- * socket buffer's worth outstanding).  This combined with the fact
- * that we only get 1 TX event per descriptor cache means the NIC
- * goes idle.
- */
-#define TX_DC_ENTRIES 16
-#define TX_DC_ENTRIES_ORDER 0
-#define TX_DC_INTERNAL_BASE 0x130000
-
-#define RX_DC_ENTRIES 64
-#define RX_DC_ENTRIES_ORDER 2
-#define RX_DC_INTERNAL_BASE 0x100000
-
-static const unsigned int
-/* "Large" EEPROM device: Atmel AT25640 or similar
- * 8 KB, 16-bit address, 32 B write block */
-large_eeprom_type = ((13 << SPI_DEV_TYPE_SIZE_LBN)
-		     | (2 << SPI_DEV_TYPE_ADDR_LEN_LBN)
-		     | (5 << SPI_DEV_TYPE_BLOCK_SIZE_LBN)),
-/* Default flash device: Atmel AT25F1024
- * 128 KB, 24-bit address, 32 KB erase block, 256 B write block */
-default_flash_type = ((17 << SPI_DEV_TYPE_SIZE_LBN)
-		      | (3 << SPI_DEV_TYPE_ADDR_LEN_LBN)
-		      | (0x52 << SPI_DEV_TYPE_ERASE_CMD_LBN)
-		      | (15 << SPI_DEV_TYPE_ERASE_SIZE_LBN)
-		      | (8 << SPI_DEV_TYPE_BLOCK_SIZE_LBN));
-
-/* RX FIFO XOFF watermark
- *
- * When the amount of the RX FIFO increases used increases past this
- * watermark send XOFF. Only used if RX flow control is enabled (ethtool -A)
- * This also has an effect on RX/TX arbitration
- */
-static int rx_xoff_thresh_bytes = -1;
-module_param(rx_xoff_thresh_bytes, int, 0644);
-MODULE_PARM_DESC(rx_xoff_thresh_bytes, "RX fifo XOFF threshold");
-
-/* RX FIFO XON watermark
- *
- * When the amount of the RX FIFO used decreases below this
- * watermark send XON. Only used if TX flow control is enabled (ethtool -A)
- * This also has an effect on RX/TX arbitration
- */
-static int rx_xon_thresh_bytes = -1;
-module_param(rx_xon_thresh_bytes, int, 0644);
-MODULE_PARM_DESC(rx_xon_thresh_bytes, "RX fifo XON threshold");
-
-/* TX descriptor ring size - min 512 max 4k */
-#define FALCON_TXD_RING_ORDER TX_DESCQ_SIZE_1K
-#define FALCON_TXD_RING_SIZE 1024
-#define FALCON_TXD_RING_MASK (FALCON_TXD_RING_SIZE - 1)
-
-/* RX descriptor ring size - min 512 max 4k */
-#define FALCON_RXD_RING_ORDER RX_DESCQ_SIZE_1K
-#define FALCON_RXD_RING_SIZE 1024
-#define FALCON_RXD_RING_MASK (FALCON_RXD_RING_SIZE - 1)
-
-/* Event queue size - max 32k */
-#define FALCON_EVQ_ORDER EVQ_SIZE_4K
-#define FALCON_EVQ_SIZE 4096
-#define FALCON_EVQ_MASK (FALCON_EVQ_SIZE - 1)
-
-/* If FALCON_MAX_INT_ERRORS internal errors occur within
- * FALCON_INT_ERROR_EXPIRE seconds, we consider the NIC broken and
- * disable it.
- */
-#define FALCON_INT_ERROR_EXPIRE 3600
-#define FALCON_MAX_INT_ERRORS 5
-
-/* We poll for events every FLUSH_INTERVAL ms, and check FLUSH_POLL_COUNT times
- */
-#define FALCON_FLUSH_INTERVAL 10
-#define FALCON_FLUSH_POLL_COUNT 100
-
-/**************************************************************************
- *
- * Falcon constants
- *
- **************************************************************************
- */
-
-/* DMA address mask */
-#define FALCON_DMA_MASK DMA_BIT_MASK(46)
-
-/* TX DMA length mask (13-bit) */
-#define FALCON_TX_DMA_MASK (4096 - 1)
-
-/* Size and alignment of special buffers (4KB) */
-#define FALCON_BUF_SIZE 4096
-
-/* Dummy SRAM size code */
-#define SRM_NB_BSZ_ONCHIP_ONLY (-1)
-
-#define FALCON_IS_DUAL_FUNC(efx)		\
-	(falcon_rev(efx) < FALCON_REV_B0)
-
-/**************************************************************************
- *
- * Falcon hardware access
- *
- **************************************************************************/
-
-/* Read the current event from the event queue */
-static inline efx_qword_t *falcon_event(struct efx_channel *channel,
-					unsigned int index)
-{
-	return (((efx_qword_t *) (channel->eventq.addr)) + index);
-}
-
-/* See if an event is present
- *
- * We check both the high and low dword of the event for all ones.  We
- * wrote all ones when we cleared the event, and no valid event can
- * have all ones in either its high or low dwords.  This approach is
- * robust against reordering.
- *
- * Note that using a single 64-bit comparison is incorrect; even
- * though the CPU read will be atomic, the DMA write may not be.
- */
-static inline int falcon_event_present(efx_qword_t *event)
-{
-	return (!(EFX_DWORD_IS_ALL_ONES(event->dword[0]) |
-		  EFX_DWORD_IS_ALL_ONES(event->dword[1])));
-}
-
-/**************************************************************************
- *
- * I2C bus - this is a bit-bashing interface using GPIO pins
- * Note that it uses the output enables to tristate the outputs
- * SDA is the data pin and SCL is the clock
- *
- **************************************************************************
- */
-static void falcon_setsda(void *data, int state)
-{
-	struct efx_nic *efx = (struct efx_nic *)data;
-	efx_oword_t reg;
-
-	falcon_read(efx, &reg, GPIO_CTL_REG_KER);
-	EFX_SET_OWORD_FIELD(reg, GPIO3_OEN, !state);
-	falcon_write(efx, &reg, GPIO_CTL_REG_KER);
-}
-
-static void falcon_setscl(void *data, int state)
-{
-	struct efx_nic *efx = (struct efx_nic *)data;
-	efx_oword_t reg;
-
-	falcon_read(efx, &reg, GPIO_CTL_REG_KER);
-	EFX_SET_OWORD_FIELD(reg, GPIO0_OEN, !state);
-	falcon_write(efx, &reg, GPIO_CTL_REG_KER);
-}
-
-static int falcon_getsda(void *data)
-{
-	struct efx_nic *efx = (struct efx_nic *)data;
-	efx_oword_t reg;
-
-	falcon_read(efx, &reg, GPIO_CTL_REG_KER);
-	return EFX_OWORD_FIELD(reg, GPIO3_IN);
-}
-
-static int falcon_getscl(void *data)
-{
-	struct efx_nic *efx = (struct efx_nic *)data;
-	efx_oword_t reg;
-
-	falcon_read(efx, &reg, GPIO_CTL_REG_KER);
-	return EFX_OWORD_FIELD(reg, GPIO0_IN);
-}
-
-static struct i2c_algo_bit_data falcon_i2c_bit_operations = {
-	.setsda		= falcon_setsda,
-	.setscl		= falcon_setscl,
-	.getsda		= falcon_getsda,
-	.getscl		= falcon_getscl,
-	.udelay		= 5,
-	/* Wait up to 50 ms for slave to let us pull SCL high */
-	.timeout	= DIV_ROUND_UP(HZ, 20),
-};
-
-/**************************************************************************
- *
- * Falcon special buffer handling
- * Special buffers are used for event queues and the TX and RX
- * descriptor rings.
- *
- *************************************************************************/
-
-/*
- * Initialise a Falcon special buffer
- *
- * This will define a buffer (previously allocated via
- * falcon_alloc_special_buffer()) in Falcon's buffer table, allowing
- * it to be used for event queues, descriptor rings etc.
- */
-static void
-falcon_init_special_buffer(struct efx_nic *efx,
-			   struct efx_special_buffer *buffer)
-{
-	efx_qword_t buf_desc;
-	int index;
-	dma_addr_t dma_addr;
-	int i;
-
-	EFX_BUG_ON_PARANOID(!buffer->addr);
-
-	/* Write buffer descriptors to NIC */
-	for (i = 0; i < buffer->entries; i++) {
-		index = buffer->index + i;
-		dma_addr = buffer->dma_addr + (i * 4096);
-		EFX_LOG(efx, "mapping special buffer %d at %llx\n",
-			index, (unsigned long long)dma_addr);
-		EFX_POPULATE_QWORD_4(buf_desc,
-				     IP_DAT_BUF_SIZE, IP_DAT_BUF_SIZE_4K,
-				     BUF_ADR_REGION, 0,
-				     BUF_ADR_FBUF, (dma_addr >> 12),
-				     BUF_OWNER_ID_FBUF, 0);
-		falcon_write_sram(efx, &buf_desc, index);
-	}
-}
-
-/* Unmaps a buffer from Falcon and clears the buffer table entries */
-static void
-falcon_fini_special_buffer(struct efx_nic *efx,
-			   struct efx_special_buffer *buffer)
-{
-	efx_oword_t buf_tbl_upd;
-	unsigned int start = buffer->index;
-	unsigned int end = (buffer->index + buffer->entries - 1);
-
-	if (!buffer->entries)
-		return;
-
-	EFX_LOG(efx, "unmapping special buffers %d-%d\n",
-		buffer->index, buffer->index + buffer->entries - 1);
-
-	EFX_POPULATE_OWORD_4(buf_tbl_upd,
-			     BUF_UPD_CMD, 0,
-			     BUF_CLR_CMD, 1,
-			     BUF_CLR_END_ID, end,
-			     BUF_CLR_START_ID, start);
-	falcon_write(efx, &buf_tbl_upd, BUF_TBL_UPD_REG_KER);
-}
-
-/*
- * Allocate a new Falcon special buffer
- *
- * This allocates memory for a new buffer, clears it and allocates a
- * new buffer ID range.  It does not write into Falcon's buffer table.
- *
- * This call will allocate 4KB buffers, since Falcon can't use 8KB
- * buffers for event queues and descriptor rings.
- */
-static int falcon_alloc_special_buffer(struct efx_nic *efx,
-				       struct efx_special_buffer *buffer,
-				       unsigned int len)
-{
-	struct falcon_nic_data *nic_data = efx->nic_data;
-
-	len = ALIGN(len, FALCON_BUF_SIZE);
-
-	buffer->addr = pci_alloc_consistent(efx->pci_dev, len,
-					    &buffer->dma_addr);
-	if (!buffer->addr)
-		return -ENOMEM;
-	buffer->len = len;
-	buffer->entries = len / FALCON_BUF_SIZE;
-	BUG_ON(buffer->dma_addr & (FALCON_BUF_SIZE - 1));
-
-	/* All zeros is a potentially valid event so memset to 0xff */
-	memset(buffer->addr, 0xff, len);
-
-	/* Select new buffer ID */
-#ifndef CONFIG_SFC_DRIVERLINK
-	buffer->index = nic_data->next_buffer_table;
-	nic_data->next_buffer_table += buffer->entries;
-#else
-	buffer->index = nic_data->resources.buffer_table_min;
-	nic_data->resources.buffer_table_min += buffer->entries;
-#endif
-
-	EFX_LOG(efx, "allocating special buffers %d-%d at %llx+%x "
-		"(virt %p phys %llx)\n", buffer->index,
-		buffer->index + buffer->entries - 1,
-		(u64)buffer->dma_addr, len,
-		buffer->addr, (u64)virt_to_phys(buffer->addr));
-
-	return 0;
-}
-
-static void falcon_free_special_buffer(struct efx_nic *efx,
-				       struct efx_special_buffer *buffer)
-{
-	if (!buffer->addr)
-		return;
-
-	EFX_LOG(efx, "deallocating special buffers %d-%d at %llx+%x "
-		"(virt %p phys %llx)\n", buffer->index,
-		buffer->index + buffer->entries - 1,
-		(u64)buffer->dma_addr, buffer->len,
-		buffer->addr, (u64)virt_to_phys(buffer->addr));
-
-	pci_free_consistent(efx->pci_dev, buffer->len, buffer->addr,
-			    buffer->dma_addr);
-	buffer->addr = NULL;
-	buffer->entries = 0;
-}
-
-/**************************************************************************
- *
- * Falcon generic buffer handling
- * These buffers are used for interrupt status and MAC stats
- *
- **************************************************************************/
-
-static int falcon_alloc_buffer(struct efx_nic *efx,
-			       struct efx_buffer *buffer, unsigned int len)
-{
-	buffer->addr = pci_alloc_consistent(efx->pci_dev, len,
-					    &buffer->dma_addr);
-	if (!buffer->addr)
-		return -ENOMEM;
-	buffer->len = len;
-	memset(buffer->addr, 0, len);
-	return 0;
-}
-
-static void falcon_free_buffer(struct efx_nic *efx, struct efx_buffer *buffer)
-{
-	if (buffer->addr) {
-		pci_free_consistent(efx->pci_dev, buffer->len,
-				    buffer->addr, buffer->dma_addr);
-		buffer->addr = NULL;
-	}
-}
-
-/**************************************************************************
- *
- * Falcon TX path
- *
- **************************************************************************/
-
-/* Returns a pointer to the specified transmit descriptor in the TX
- * descriptor queue belonging to the specified channel.
- */
-static inline efx_qword_t *falcon_tx_desc(struct efx_tx_queue *tx_queue,
-					       unsigned int index)
-{
-	return (((efx_qword_t *) (tx_queue->txd.addr)) + index);
-}
-
-/* This writes to the TX_DESC_WPTR; write pointer for TX descriptor ring */
-static inline void falcon_notify_tx_desc(struct efx_tx_queue *tx_queue)
-{
-	unsigned write_ptr;
-	efx_dword_t reg;
-
-	write_ptr = tx_queue->write_count & FALCON_TXD_RING_MASK;
-	EFX_POPULATE_DWORD_1(reg, TX_DESC_WPTR_DWORD, write_ptr);
-	falcon_writel_page(tx_queue->efx, &reg,
-			   TX_DESC_UPD_REG_KER_DWORD, tx_queue->queue);
-}
-
-
-/* For each entry inserted into the software descriptor ring, create a
- * descriptor in the hardware TX descriptor ring (in host memory), and
- * write a doorbell.
- */
-void falcon_push_buffers(struct efx_tx_queue *tx_queue)
-{
-
-	struct efx_tx_buffer *buffer;
-	efx_qword_t *txd;
-	unsigned write_ptr;
-
-	BUG_ON(tx_queue->write_count == tx_queue->insert_count);
-
-	do {
-		write_ptr = tx_queue->write_count & FALCON_TXD_RING_MASK;
-		buffer = &tx_queue->buffer[write_ptr];
-		txd = falcon_tx_desc(tx_queue, write_ptr);
-		++tx_queue->write_count;
-
-		/* Create TX descriptor ring entry */
-		EFX_POPULATE_QWORD_5(*txd,
-				     TX_KER_PORT, 0,
-				     TX_KER_CONT, buffer->continuation,
-				     TX_KER_BYTE_CNT, buffer->len,
-				     TX_KER_BUF_REGION, 0,
-				     TX_KER_BUF_ADR, buffer->dma_addr);
-	} while (tx_queue->write_count != tx_queue->insert_count);
-
-	wmb(); /* Ensure descriptors are written before they are fetched */
-	falcon_notify_tx_desc(tx_queue);
-}
-
-/* Allocate hardware resources for a TX queue */
-int falcon_probe_tx(struct efx_tx_queue *tx_queue)
-{
-	struct efx_nic *efx = tx_queue->efx;
-	int rc = falcon_alloc_special_buffer(efx, &tx_queue->txd,
-					    FALCON_TXD_RING_SIZE *
-					    sizeof(efx_qword_t));
-#ifdef CONFIG_SFC_DRIVERLINK
-	if (rc == 0) {
-		struct falcon_nic_data *nic_data = efx->nic_data;
-		nic_data->resources.txq_min = max(nic_data->resources.txq_min,
-						  (unsigned)tx_queue->queue + 1);
-	}
-#endif
-	return rc;
-}
-
-void falcon_init_tx(struct efx_tx_queue *tx_queue)
-{
-	efx_oword_t tx_desc_ptr;
-	struct efx_nic *efx = tx_queue->efx;
-
-	tx_queue->flushed = false;
-
-	/* Pin TX descriptor ring */
-	falcon_init_special_buffer(efx, &tx_queue->txd);
-
-	/* Push TX descriptor ring to card */
-	EFX_POPULATE_OWORD_10(tx_desc_ptr,
-			      TX_DESCQ_EN, 1,
-			      TX_ISCSI_DDIG_EN, 0,
-			      TX_ISCSI_HDIG_EN, 0,
-			      TX_DESCQ_BUF_BASE_ID, tx_queue->txd.index,
-			      TX_DESCQ_EVQ_ID, tx_queue->channel->channel,
-			      TX_DESCQ_OWNER_ID, 0,
-			      TX_DESCQ_LABEL, tx_queue->queue,
-			      TX_DESCQ_SIZE, FALCON_TXD_RING_ORDER,
-			      TX_DESCQ_TYPE, 0,
-			      TX_NON_IP_DROP_DIS_B0, 1);
-
-	if (falcon_rev(efx) >= FALCON_REV_B0) {
-		int csum = tx_queue->queue == EFX_TX_QUEUE_OFFLOAD_CSUM;
-		EFX_SET_OWORD_FIELD(tx_desc_ptr, TX_IP_CHKSM_DIS_B0, !csum);
-		EFX_SET_OWORD_FIELD(tx_desc_ptr, TX_TCP_CHKSM_DIS_B0, !csum);
-	}
-
-	falcon_write_table(efx, &tx_desc_ptr, efx->type->txd_ptr_tbl_base,
-			   tx_queue->queue);
-
-	if (falcon_rev(efx) < FALCON_REV_B0) {
-		efx_oword_t reg;
-
-		/* Only 128 bits in this register */
-		BUILD_BUG_ON(EFX_TX_QUEUE_COUNT >= 128);
-
-		falcon_read(efx, &reg, TX_CHKSM_CFG_REG_KER_A1);
-		if (tx_queue->queue == EFX_TX_QUEUE_OFFLOAD_CSUM)
-			clear_bit_le(tx_queue->queue, (void *)&reg);
-		else
-			set_bit_le(tx_queue->queue, (void *)&reg);
-		falcon_write(efx, &reg, TX_CHKSM_CFG_REG_KER_A1);
-	}
-}
-
-static void falcon_flush_tx_queue(struct efx_tx_queue *tx_queue)
-{
-	struct efx_nic *efx = tx_queue->efx;
-	efx_oword_t tx_flush_descq;
-
-	/* Post a flush command */
-	EFX_POPULATE_OWORD_2(tx_flush_descq,
-			     TX_FLUSH_DESCQ_CMD, 1,
-			     TX_FLUSH_DESCQ, tx_queue->queue);
-	falcon_write(efx, &tx_flush_descq, TX_FLUSH_DESCQ_REG_KER);
-}
-
-void falcon_fini_tx(struct efx_tx_queue *tx_queue)
-{
-	struct efx_nic *efx = tx_queue->efx;
-	efx_oword_t tx_desc_ptr;
-
-	/* The queue should have been flushed */
-	WARN_ON(!tx_queue->flushed);
-
-	/* Remove TX descriptor ring from card */
-	EFX_ZERO_OWORD(tx_desc_ptr);
-	falcon_write_table(efx, &tx_desc_ptr, efx->type->txd_ptr_tbl_base,
-			   tx_queue->queue);
-
-	/* Unpin TX descriptor ring */
-	falcon_fini_special_buffer(efx, &tx_queue->txd);
-}
-
-/* Free buffers backing TX queue */
-void falcon_remove_tx(struct efx_tx_queue *tx_queue)
-{
-	falcon_free_special_buffer(tx_queue->efx, &tx_queue->txd);
-}
-
-/**************************************************************************
- *
- * Falcon RX path
- *
- **************************************************************************/
-
-/* Returns a pointer to the specified descriptor in the RX descriptor queue */
-static inline efx_qword_t *falcon_rx_desc(struct efx_rx_queue *rx_queue,
-					       unsigned int index)
-{
-	return (((efx_qword_t *) (rx_queue->rxd.addr)) + index);
-}
-
-/* This creates an entry in the RX descriptor queue */
-static inline void falcon_build_rx_desc(struct efx_rx_queue *rx_queue,
-					unsigned index)
-{
-	struct efx_rx_buffer *rx_buf;
-	efx_qword_t *rxd;
-
-	rxd = falcon_rx_desc(rx_queue, index);
-	rx_buf = efx_rx_buffer(rx_queue, index);
-	EFX_POPULATE_QWORD_3(*rxd,
-			     RX_KER_BUF_SIZE,
-			     rx_buf->len -
-			     rx_queue->efx->type->rx_buffer_padding,
-			     RX_KER_BUF_REGION, 0,
-			     RX_KER_BUF_ADR, rx_buf->dma_addr);
-}
-
-/* This writes to the RX_DESC_WPTR register for the specified receive
- * descriptor ring.
- */
-void falcon_notify_rx_desc(struct efx_rx_queue *rx_queue)
-{
-	efx_dword_t reg;
-	unsigned write_ptr;
-
-	while (rx_queue->notified_count != rx_queue->added_count) {
-		falcon_build_rx_desc(rx_queue,
-				     rx_queue->notified_count &
-				     FALCON_RXD_RING_MASK);
-		++rx_queue->notified_count;
-	}
-
-	wmb();
-	write_ptr = rx_queue->added_count & FALCON_RXD_RING_MASK;
-	EFX_POPULATE_DWORD_1(reg, RX_DESC_WPTR_DWORD, write_ptr);
-	falcon_writel_page(rx_queue->efx, &reg,
-			   RX_DESC_UPD_REG_KER_DWORD, rx_queue->queue);
-}
-
-int falcon_probe_rx(struct efx_rx_queue *rx_queue)
-{
-	struct efx_nic *efx = rx_queue->efx;
-	int rc = falcon_alloc_special_buffer(efx, &rx_queue->rxd,
-					    FALCON_RXD_RING_SIZE *
-					    sizeof(efx_qword_t));
-#ifdef CONFIG_SFC_DRIVERLINK
-	if (rc == 0) {
-		struct falcon_nic_data *nic_data = efx->nic_data;
-		nic_data->resources.rxq_min = max(nic_data->resources.rxq_min,
-						  (unsigned)rx_queue->queue + 1);
-	}
-#endif
-	return rc;
-}
-
-void falcon_init_rx(struct efx_rx_queue *rx_queue)
-{
-	efx_oword_t rx_desc_ptr;
-	struct efx_nic *efx = rx_queue->efx;
-	bool is_b0 = falcon_rev(efx) >= FALCON_REV_B0;
-	bool iscsi_digest_en = is_b0;
-
-	EFX_LOG(efx, "RX queue %d ring in special buffers %d-%d\n",
-		rx_queue->queue, rx_queue->rxd.index,
-		rx_queue->rxd.index + rx_queue->rxd.entries - 1);
-
-	rx_queue->flushed = false;
-
-	/* Pin RX descriptor ring */
-	falcon_init_special_buffer(efx, &rx_queue->rxd);
-
-	/* Push RX descriptor ring to card */
-	EFX_POPULATE_OWORD_10(rx_desc_ptr,
-			      RX_ISCSI_DDIG_EN, iscsi_digest_en,
-			      RX_ISCSI_HDIG_EN, iscsi_digest_en,
-			      RX_DESCQ_BUF_BASE_ID, rx_queue->rxd.index,
-			      RX_DESCQ_EVQ_ID, rx_queue->channel->channel,
-			      RX_DESCQ_OWNER_ID, 0,
-			      RX_DESCQ_LABEL, rx_queue->queue,
-			      RX_DESCQ_SIZE, FALCON_RXD_RING_ORDER,
-			      RX_DESCQ_TYPE, 0 /* kernel queue */ ,
-			      /* For >=B0 this is scatter so disable */
-			      RX_DESCQ_JUMBO, !is_b0,
-			      RX_DESCQ_EN, 1);
-	falcon_write_table(efx, &rx_desc_ptr, efx->type->rxd_ptr_tbl_base,
-			   rx_queue->queue);
-}
-
-static void falcon_flush_rx_queue(struct efx_rx_queue *rx_queue)
-{
-	struct efx_nic *efx = rx_queue->efx;
-	efx_oword_t rx_flush_descq;
-
-	/* Post a flush command */
-	EFX_POPULATE_OWORD_2(rx_flush_descq,
-			     RX_FLUSH_DESCQ_CMD, 1,
-			     RX_FLUSH_DESCQ, rx_queue->queue);
-	falcon_write(efx, &rx_flush_descq, RX_FLUSH_DESCQ_REG_KER);
-}
-
-void falcon_fini_rx(struct efx_rx_queue *rx_queue)
-{
-	efx_oword_t rx_desc_ptr;
-	struct efx_nic *efx = rx_queue->efx;
-
-	/* The queue should already have been flushed */
-	WARN_ON(!rx_queue->flushed);
-
-	/* Remove RX descriptor ring from card */
-	EFX_ZERO_OWORD(rx_desc_ptr);
-	falcon_write_table(efx, &rx_desc_ptr, efx->type->rxd_ptr_tbl_base,
-			   rx_queue->queue);
-
-	/* Unpin RX descriptor ring */
-	falcon_fini_special_buffer(efx, &rx_queue->rxd);
-}
-
-/* Free buffers backing RX queue */
-void falcon_remove_rx(struct efx_rx_queue *rx_queue)
-{
-	falcon_free_special_buffer(rx_queue->efx, &rx_queue->rxd);
-}
-
-/**************************************************************************
- *
- * Falcon event queue processing
- * Event queues are processed by per-channel tasklets.
- *
- **************************************************************************/
-
-/* Update a channel's event queue's read pointer (RPTR) register
- *
- * This writes the EVQ_RPTR_REG register for the specified channel's
- * event queue.
- *
- * Note that EVQ_RPTR_REG contains the index of the "last read" event,
- * whereas channel->eventq_read_ptr contains the index of the "next to
- * read" event.
- */
-void falcon_eventq_read_ack(struct efx_channel *channel)
-{
-	efx_dword_t reg;
-	struct efx_nic *efx = channel->efx;
-
-	EFX_POPULATE_DWORD_1(reg, EVQ_RPTR_DWORD, channel->eventq_read_ptr);
-	falcon_writel_table(efx, &reg, efx->type->evq_rptr_tbl_base,
-			    channel->channel);
-}
-
-/* Use HW to insert a SW defined event */
-void falcon_generate_event(struct efx_channel *channel, efx_qword_t *event)
-{
-	efx_oword_t drv_ev_reg;
-
-	EFX_POPULATE_OWORD_2(drv_ev_reg,
-			     DRV_EV_QID, channel->channel,
-			     DRV_EV_DATA,
-			     EFX_QWORD_FIELD64(*event, WHOLE_EVENT));
-	falcon_write(channel->efx, &drv_ev_reg, DRV_EV_REG_KER);
-}
-
-/* Handle a transmit completion event
- *
- * Falcon batches TX completion events; the message we receive is of
- * the form "complete all TX events up to this index".
- */
-static void falcon_handle_tx_event(struct efx_channel *channel,
-				   efx_qword_t *event)
-{
-	unsigned int tx_ev_desc_ptr;
-	unsigned int tx_ev_q_label;
-	struct efx_tx_queue *tx_queue;
-	struct efx_nic *efx = channel->efx;
-
-	if (likely(EFX_QWORD_FIELD(*event, TX_EV_COMP))) {
-		/* Transmit completion */
-		tx_ev_desc_ptr = EFX_QWORD_FIELD(*event, TX_EV_DESC_PTR);
-		tx_ev_q_label = EFX_QWORD_FIELD(*event, TX_EV_Q_LABEL);
-		tx_queue = &efx->tx_queue[tx_ev_q_label];
-		channel->irq_mod_score +=
-			(tx_ev_desc_ptr - tx_queue->read_count) &
-			efx->type->txd_ring_mask;
-		efx_xmit_done(tx_queue, tx_ev_desc_ptr);
-	} else if (EFX_QWORD_FIELD(*event, TX_EV_WQ_FF_FULL)) {
-		/* Rewrite the FIFO write pointer */
-		tx_ev_q_label = EFX_QWORD_FIELD(*event, TX_EV_Q_LABEL);
-		tx_queue = &efx->tx_queue[tx_ev_q_label];
-
-		if (efx_dev_registered(efx))
-			netif_tx_lock(efx->net_dev);
-		falcon_notify_tx_desc(tx_queue);
-		if (efx_dev_registered(efx))
-			netif_tx_unlock(efx->net_dev);
-	} else if (EFX_QWORD_FIELD(*event, TX_EV_PKT_ERR) &&
-		   EFX_WORKAROUND_10727(efx)) {
-		efx_schedule_reset(efx, RESET_TYPE_TX_DESC_FETCH);
-	} else {
-		EFX_ERR(efx, "channel %d unexpected TX event "
-			EFX_QWORD_FMT"\n", channel->channel,
-			EFX_QWORD_VAL(*event));
-	}
-}
-
-/* Detect errors included in the rx_evt_pkt_ok bit. */
-static void falcon_handle_rx_not_ok(struct efx_rx_queue *rx_queue,
-				    const efx_qword_t *event,
-				    bool *rx_ev_pkt_ok,
-				    bool *discard)
-{
-	struct efx_nic *efx = rx_queue->efx;
-	bool rx_ev_buf_owner_id_err, rx_ev_ip_hdr_chksum_err;
-	bool rx_ev_tcp_udp_chksum_err, rx_ev_eth_crc_err;
-	bool rx_ev_frm_trunc, rx_ev_drib_nib, rx_ev_tobe_disc;
-	bool rx_ev_other_err, rx_ev_pause_frm;
-	bool rx_ev_ip_frag_err, rx_ev_hdr_type, rx_ev_mcast_pkt;
-	unsigned rx_ev_pkt_type;
-
-	rx_ev_hdr_type = EFX_QWORD_FIELD(*event, RX_EV_HDR_TYPE);
-	rx_ev_mcast_pkt = EFX_QWORD_FIELD(*event, RX_EV_MCAST_PKT);
-	rx_ev_tobe_disc = EFX_QWORD_FIELD(*event, RX_EV_TOBE_DISC);
-	rx_ev_pkt_type = EFX_QWORD_FIELD(*event, RX_EV_PKT_TYPE);
-	rx_ev_buf_owner_id_err = EFX_QWORD_FIELD(*event,
-						 RX_EV_BUF_OWNER_ID_ERR);
-	rx_ev_ip_frag_err = EFX_QWORD_FIELD(*event, RX_EV_IF_FRAG_ERR);
-	rx_ev_ip_hdr_chksum_err = EFX_QWORD_FIELD(*event,
-						  RX_EV_IP_HDR_CHKSUM_ERR);
-	rx_ev_tcp_udp_chksum_err = EFX_QWORD_FIELD(*event,
-						   RX_EV_TCP_UDP_CHKSUM_ERR);
-	rx_ev_eth_crc_err = EFX_QWORD_FIELD(*event, RX_EV_ETH_CRC_ERR);
-	rx_ev_frm_trunc = EFX_QWORD_FIELD(*event, RX_EV_FRM_TRUNC);
-	rx_ev_drib_nib = ((falcon_rev(efx) >= FALCON_REV_B0) ?
-			  0 : EFX_QWORD_FIELD(*event, RX_EV_DRIB_NIB));
-	rx_ev_pause_frm = EFX_QWORD_FIELD(*event, RX_EV_PAUSE_FRM_ERR);
-
-	/* Every error apart from tobe_disc and pause_frm */
-	rx_ev_other_err = (rx_ev_drib_nib | rx_ev_tcp_udp_chksum_err |
-			   rx_ev_buf_owner_id_err | rx_ev_eth_crc_err |
-			   rx_ev_frm_trunc | rx_ev_ip_hdr_chksum_err);
-
-	/* Count errors that are not in MAC stats.  Ignore expected
-	 * checksum errors during self-test. */
-	if (rx_ev_frm_trunc)
-		++rx_queue->channel->n_rx_frm_trunc;
-	else if (rx_ev_tobe_disc)
-		++rx_queue->channel->n_rx_tobe_disc;
-	else if (!efx->loopback_selftest) {
-		if (rx_ev_ip_hdr_chksum_err)
-			++rx_queue->channel->n_rx_ip_hdr_chksum_err;
-		else if (rx_ev_tcp_udp_chksum_err)
-			++rx_queue->channel->n_rx_tcp_udp_chksum_err;
-	}
-	if (rx_ev_ip_frag_err)
-		++rx_queue->channel->n_rx_ip_frag_err;
-
-	/* The frame must be discarded if any of these are true. */
-	*discard = (rx_ev_eth_crc_err | rx_ev_frm_trunc | rx_ev_drib_nib |
-		    rx_ev_tobe_disc | rx_ev_pause_frm);
-
-	/* TOBE_DISC is expected on unicast mismatches; don't print out an
-	 * error message.  FRM_TRUNC indicates RXDP dropped the packet due
-	 * to a FIFO overflow.
-	 */
-#ifdef EFX_ENABLE_DEBUG
-	if (rx_ev_other_err) {
-		EFX_INFO_RL(efx, " RX queue %d unexpected RX event "
-			    EFX_QWORD_FMT "%s%s%s%s%s%s%s%s\n",
-			    rx_queue->queue, EFX_QWORD_VAL(*event),
-			    rx_ev_buf_owner_id_err ? " [OWNER_ID_ERR]" : "",
-			    rx_ev_ip_hdr_chksum_err ?
-			    " [IP_HDR_CHKSUM_ERR]" : "",
-			    rx_ev_tcp_udp_chksum_err ?
-			    " [TCP_UDP_CHKSUM_ERR]" : "",
-			    rx_ev_eth_crc_err ? " [ETH_CRC_ERR]" : "",
-			    rx_ev_frm_trunc ? " [FRM_TRUNC]" : "",
-			    rx_ev_drib_nib ? " [DRIB_NIB]" : "",
-			    rx_ev_tobe_disc ? " [TOBE_DISC]" : "",
-			    rx_ev_pause_frm ? " [PAUSE]" : "");
-	}
-#endif
-}
-
-/* Handle receive events that are not in-order. */
-static void falcon_handle_rx_bad_index(struct efx_rx_queue *rx_queue,
-				       unsigned index)
-{
-	struct efx_nic *efx = rx_queue->efx;
-	unsigned expected, dropped;
-
-	expected = rx_queue->removed_count & FALCON_RXD_RING_MASK;
-	dropped = ((index + FALCON_RXD_RING_SIZE - expected) &
-		   FALCON_RXD_RING_MASK);
-	EFX_INFO(efx, "dropped %d events (index=%d expected=%d)\n",
-		dropped, index, expected);
-
-	efx_schedule_reset(efx, EFX_WORKAROUND_5676(efx) ?
-			   RESET_TYPE_RX_RECOVERY : RESET_TYPE_DISABLE);
-}
-
-/* Handle a packet received event
- *
- * Falcon silicon gives a "discard" flag if it's a unicast packet with the
- * wrong destination address
- * Also "is multicast" and "matches multicast filter" flags can be used to
- * discard non-matching multicast packets.
- */
-static void falcon_handle_rx_event(struct efx_channel *channel,
-				   const efx_qword_t *event)
-{
-	unsigned int rx_ev_desc_ptr, rx_ev_byte_cnt;
-	unsigned int rx_ev_hdr_type, rx_ev_mcast_pkt;
-	unsigned expected_ptr;
-	bool rx_ev_pkt_ok, discard = false, checksummed;
-	struct efx_rx_queue *rx_queue;
-	struct efx_nic *efx = channel->efx;
-
-	/* Basic packet information */
-	rx_ev_byte_cnt = EFX_QWORD_FIELD(*event, RX_EV_BYTE_CNT);
-	rx_ev_pkt_ok = EFX_QWORD_FIELD(*event, RX_EV_PKT_OK);
-	rx_ev_hdr_type = EFX_QWORD_FIELD(*event, RX_EV_HDR_TYPE);
-	WARN_ON(EFX_QWORD_FIELD(*event, RX_EV_JUMBO_CONT));
-	WARN_ON(EFX_QWORD_FIELD(*event, RX_EV_SOP) != 1);
-	WARN_ON(EFX_QWORD_FIELD(*event, RX_EV_Q_LABEL) != channel->channel);
-
-	rx_queue = &efx->rx_queue[channel->channel];
-
-	rx_ev_desc_ptr = EFX_QWORD_FIELD(*event, RX_EV_DESC_PTR);
-	expected_ptr = rx_queue->removed_count & FALCON_RXD_RING_MASK;
-	if (unlikely(rx_ev_desc_ptr != expected_ptr))
-		falcon_handle_rx_bad_index(rx_queue, rx_ev_desc_ptr);
-
-	if (likely(rx_ev_pkt_ok)) {
-		/* If packet is marked as OK and packet type is TCP/IPv4 or
-		 * UDP/IPv4, then we can rely on the hardware checksum.
-		 */
-		checksummed = RX_EV_HDR_TYPE_HAS_CHECKSUMS(rx_ev_hdr_type);
-	} else {
-		falcon_handle_rx_not_ok(rx_queue, event, &rx_ev_pkt_ok,
-					&discard);
-		checksummed = false;
-	}
-
-	/* Detect multicast packets that didn't match the filter */
-	rx_ev_mcast_pkt = EFX_QWORD_FIELD(*event, RX_EV_MCAST_PKT);
-	if (rx_ev_mcast_pkt) {
-		unsigned int rx_ev_mcast_hash_match =
-			EFX_QWORD_FIELD(*event, RX_EV_MCAST_HASH_MATCH);
-
-		if (unlikely(!rx_ev_mcast_hash_match))
-			discard = true;
-	}
-
-	channel->irq_mod_score += 2;
-
-	/* Handle received packet */
-	efx_rx_packet(rx_queue, rx_ev_desc_ptr, rx_ev_byte_cnt,
-		      checksummed, discard);
-}
-
-/* Global events are basically PHY events */
-static void falcon_handle_global_event(struct efx_channel *channel,
-				       efx_qword_t *event)
-{
-	struct efx_nic *efx = channel->efx;
-	bool handled = false;
-
-	if (EFX_QWORD_FIELD(*event, G_PHY0_INTR) ||
-	    EFX_QWORD_FIELD(*event, G_PHY1_INTR) ||
-	    EFX_QWORD_FIELD(*event, XG_PHY_INTR) ||
-	    EFX_QWORD_FIELD(*event, XFP_PHY_INTR)) {
-		efx->phy_op->clear_interrupt(efx);
-		queue_work(efx->workqueue, &efx->phy_work);
-		handled = true;
-	}
-
-	if ((falcon_rev(efx) >= FALCON_REV_B0) &&
-	    EFX_QWORD_FIELD(*event, XG_MNT_INTR_B0)) {
-		queue_work(efx->workqueue, &efx->mac_work);
-		handled = true;
-	}
-
-	if (EFX_QWORD_FIELD_VER(efx, *event, RX_RECOVERY)) {
-		EFX_ERR(efx, "channel %d seen global RX_RESET "
-			"event. Resetting.\n", channel->channel);
-
-		atomic_inc(&efx->rx_reset);
-		efx_schedule_reset(efx, EFX_WORKAROUND_6555(efx) ?
-				   RESET_TYPE_RX_RECOVERY : RESET_TYPE_DISABLE);
-		handled = true;
-	}
-
-	if (!handled)
-		EFX_ERR(efx, "channel %d unknown global event "
-			EFX_QWORD_FMT "\n", channel->channel,
-			EFX_QWORD_VAL(*event));
-}
-
-static void falcon_handle_driver_event(struct efx_channel *channel,
-				       efx_qword_t *event)
-{
-	struct efx_nic *efx = channel->efx;
-	unsigned int ev_sub_code;
-	unsigned int ev_sub_data;
-
-	ev_sub_code = EFX_QWORD_FIELD(*event, DRIVER_EV_SUB_CODE);
-	ev_sub_data = EFX_QWORD_FIELD(*event, DRIVER_EV_SUB_DATA);
-
-	switch (ev_sub_code) {
-	case TX_DESCQ_FLS_DONE_EV_DECODE:
-		EFX_TRACE(efx, "channel %d TXQ %d flushed\n",
-			  channel->channel, ev_sub_data);
-		EFX_DL_CALLBACK(efx, event, event);
-		break;
-	case RX_DESCQ_FLS_DONE_EV_DECODE:
-		EFX_TRACE(efx, "channel %d RXQ %d flushed\n",
-			  channel->channel, ev_sub_data);
-		EFX_DL_CALLBACK(efx, event, event);
-		break;
-	case EVQ_INIT_DONE_EV_DECODE:
-		EFX_LOG(efx, "channel %d EVQ %d initialised\n",
-			channel->channel, ev_sub_data);
-		break;
-	case SRM_UPD_DONE_EV_DECODE:
-		EFX_TRACE(efx, "channel %d SRAM update done\n",
-			  channel->channel);
-		EFX_DL_CALLBACK(efx, event, event);
-		break;
-	case WAKE_UP_EV_DECODE:
-		EFX_TRACE(efx, "channel %d RXQ %d wakeup event\n",
-			  channel->channel, ev_sub_data);
-		EFX_DL_CALLBACK(efx, event, event);
-		break;
-	case TIMER_EV_DECODE:
-		EFX_TRACE(efx, "channel %d RX queue %d timer expired\n",
-			  channel->channel, ev_sub_data);
-		EFX_DL_CALLBACK(efx, event, event);
-		break;
-	case RX_RECOVERY_EV_DECODE:
-		EFX_ERR(efx, "channel %d seen DRIVER RX_RESET event. "
-			"Resetting.\n", channel->channel);
-		atomic_inc(&efx->rx_reset);
-		efx_schedule_reset(efx,
-				   EFX_WORKAROUND_6555(efx) ?
-				   RESET_TYPE_RX_RECOVERY :
-				   RESET_TYPE_DISABLE);
-		break;
-	case RX_DSC_ERROR_EV_DECODE:
-		EFX_ERR(efx, "RX DMA Q %d reports descriptor fetch error."
-			" RX Q %d is disabled.\n", ev_sub_data, ev_sub_data);
-		efx_schedule_reset(efx, RESET_TYPE_RX_DESC_FETCH);
-		break;
-	case TX_DSC_ERROR_EV_DECODE:
-		EFX_ERR(efx, "TX DMA Q %d reports descriptor fetch error."
-			" TX Q %d is disabled.\n", ev_sub_data, ev_sub_data);
-		efx_schedule_reset(efx, RESET_TYPE_TX_DESC_FETCH);
-		break;
-	default:
-		EFX_TRACE(efx, "channel %d unknown driver event code %d "
-			  "data %04x\n", channel->channel, ev_sub_code,
-			  ev_sub_data);
-		EFX_DL_CALLBACK(efx, event, event);
-		break;
-	}
-}
-
-int falcon_process_eventq(struct efx_channel *channel, int rx_quota)
-{
-	unsigned int read_ptr;
-	efx_qword_t event, *p_event;
-	int ev_code;
-	int rx_packets = 0;
-
-	read_ptr = channel->eventq_read_ptr;
-
-	do {
-		p_event = falcon_event(channel, read_ptr);
-		event = *p_event;
-
-		if (!falcon_event_present(&event))
-			/* End of events */
-			break;
-
-		EFX_TRACE(channel->efx, "channel %d event is "EFX_QWORD_FMT"\n",
-			  channel->channel, EFX_QWORD_VAL(event));
-
-		/* Clear this event by marking it all ones */
-		EFX_SET_QWORD(*p_event);
-
-		ev_code = EFX_QWORD_FIELD(event, EV_CODE);
-
-		switch (ev_code) {
-		case RX_IP_EV_DECODE:
-			falcon_handle_rx_event(channel, &event);
-			++rx_packets;
-			break;
-		case TX_IP_EV_DECODE:
-			falcon_handle_tx_event(channel, &event);
-			break;
-		case DRV_GEN_EV_DECODE:
-			channel->eventq_magic
-				= EFX_QWORD_FIELD(event, EVQ_MAGIC);
-			EFX_LOG(channel->efx, "channel %d received generated "
-				"event "EFX_QWORD_FMT"\n", channel->channel,
-				EFX_QWORD_VAL(event));
-			break;
-		case GLOBAL_EV_DECODE:
-			falcon_handle_global_event(channel, &event);
-			break;
-		case DRIVER_EV_DECODE:
-			falcon_handle_driver_event(channel, &event);
-			break;
-		default:
-			EFX_ERR(channel->efx, "channel %d unknown event type %d"
-				" (data " EFX_QWORD_FMT ")\n", channel->channel,
-				ev_code, EFX_QWORD_VAL(event));
-		}
-
-		/* Increment read pointer */
-		read_ptr = (read_ptr + 1) & FALCON_EVQ_MASK;
-
-	} while (rx_packets < rx_quota);
-
-	channel->eventq_read_ptr = read_ptr;
-	return rx_packets;
-}
-
-void falcon_set_int_moderation(struct efx_channel *channel)
-{
-	efx_dword_t timer_cmd;
-	struct efx_nic *efx = channel->efx;
-
-	/* Set timer register */
-	if (channel->irq_moderation) {
-		/* Round to resolution supported by hardware.  The value we
-		 * program is based at 0.  So actual interrupt moderation
-		 * achieved is ((x + 1) * res).
-		 */
-		channel->irq_moderation -= (channel->irq_moderation %
-					    FALCON_IRQ_MOD_RESOLUTION);
-		if (channel->irq_moderation < FALCON_IRQ_MOD_RESOLUTION)
-			channel->irq_moderation = FALCON_IRQ_MOD_RESOLUTION;
-		EFX_POPULATE_DWORD_2(timer_cmd,
-				     TIMER_MODE, TIMER_MODE_INT_HLDOFF,
-				     TIMER_VAL,
-				     channel->irq_moderation /
-				     FALCON_IRQ_MOD_RESOLUTION - 1);
-	} else {
-		EFX_POPULATE_DWORD_2(timer_cmd,
-				     TIMER_MODE, TIMER_MODE_DIS,
-				     TIMER_VAL, 0);
-	}
-	falcon_writel_page_locked(efx, &timer_cmd, TIMER_CMD_REG_KER,
-				  channel->channel);
-
-}
-
-/* Allocate buffer table entries for event queue */
-int falcon_probe_eventq(struct efx_channel *channel)
-{
-	struct efx_nic *efx = channel->efx;
-	unsigned int evq_size;
-	int rc;
-
-	evq_size = FALCON_EVQ_SIZE * sizeof(efx_qword_t);
-	rc = falcon_alloc_special_buffer(efx, &channel->eventq, evq_size);
-#ifdef CONFIG_SFC_DRIVERLINK
-	if (rc == 0) {
-		struct falcon_nic_data *nic_data = efx->nic_data;
-		nic_data->resources.evq_int_min = max(nic_data->resources.evq_int_min,
-						      (unsigned)channel->channel + 1);
-	}
-#endif
-	return rc;
-}
-
-void falcon_init_eventq(struct efx_channel *channel)
-{
-	efx_oword_t evq_ptr;
-	struct efx_nic *efx = channel->efx;
-
-	EFX_LOG(efx, "channel %d event queue in special buffers %d-%d\n",
-		channel->channel, channel->eventq.index,
-		channel->eventq.index + channel->eventq.entries - 1);
-
-	/* Pin event queue buffer */
-	falcon_init_special_buffer(efx, &channel->eventq);
-
-	/* Fill event queue with all ones (i.e. empty events) */
-	memset(channel->eventq.addr, 0xff, channel->eventq.len);
-
-	/* Push event queue to card */
-	EFX_POPULATE_OWORD_3(evq_ptr,
-			     EVQ_EN, 1,
-			     EVQ_SIZE, FALCON_EVQ_ORDER,
-			     EVQ_BUF_BASE_ID, channel->eventq.index);
-	falcon_write_table(efx, &evq_ptr, efx->type->evq_ptr_tbl_base,
-			   channel->channel);
-
-	falcon_set_int_moderation(channel);
-}
-
-void falcon_fini_eventq(struct efx_channel *channel)
-{
-	efx_oword_t eventq_ptr;
-	struct efx_nic *efx = channel->efx;
-
-	/* Remove event queue from card */
-	EFX_ZERO_OWORD(eventq_ptr);
-	falcon_write_table(efx, &eventq_ptr, efx->type->evq_ptr_tbl_base,
-			   channel->channel);
-
-	/* Unpin event queue */
-	falcon_fini_special_buffer(efx, &channel->eventq);
-}
-
-/* Free buffers backing event queue */
-void falcon_remove_eventq(struct efx_channel *channel)
-{
-	falcon_free_special_buffer(channel->efx, &channel->eventq);
-}
-=======
 /* Hardware control for SFC4000 (aka Falcon). */
->>>>>>> 92dcffb9
 
 static const unsigned int
 /* "Large" EEPROM device: Atmel AT25640 or similar
@@ -2365,36 +1190,20 @@
  */
 static int falcon_reset_sram(struct efx_nic *efx)
 {
-	struct falcon_nic_data *nic_data = efx->nic_data;
 	efx_oword_t srm_cfg_reg_ker, gpio_cfg_reg_ker;
-	int count, onchip, sram_cfg_val;
+	int count;
 
 	/* Set the SRAM wake/sleep GPIO appropriately. */
-<<<<<<< HEAD
-	onchip = (nic_data->sram_cfg == SRM_NB_BSZ_ONCHIP_ONLY);
-	falcon_read(efx, &gpio_cfg_reg_ker, GPIO_CTL_REG_KER);
-	EFX_SET_OWORD_FIELD(gpio_cfg_reg_ker, GPIO1_OEN, 1);
-	EFX_SET_OWORD_FIELD(gpio_cfg_reg_ker, GPIO1_OUT, onchip);
-	falcon_write(efx, &gpio_cfg_reg_ker, GPIO_CTL_REG_KER);
-=======
 	efx_reado(efx, &gpio_cfg_reg_ker, FR_AB_GPIO_CTL);
 	EFX_SET_OWORD_FIELD(gpio_cfg_reg_ker, FRF_AB_GPIO1_OEN, 1);
 	EFX_SET_OWORD_FIELD(gpio_cfg_reg_ker, FRF_AB_GPIO1_OUT, 1);
 	efx_writeo(efx, &gpio_cfg_reg_ker, FR_AB_GPIO_CTL);
->>>>>>> 92dcffb9
 
 	/* Initiate SRAM reset */
-	sram_cfg_val = onchip ? 0 : nic_data->sram_cfg;
 	EFX_POPULATE_OWORD_2(srm_cfg_reg_ker,
-<<<<<<< HEAD
-			     SRAM_OOB_BT_INIT_EN, 1,
-			     SRM_NUM_BANKS_AND_BANK_SIZE, sram_cfg_val);
-	falcon_write(efx, &srm_cfg_reg_ker, SRM_CFG_REG_KER);
-=======
 			     FRF_AZ_SRM_INIT_EN, 1,
 			     FRF_AZ_SRM_NB_SZ, 0);
 	efx_writeo(efx, &srm_cfg_reg_ker, FR_AZ_SRM_CFG);
->>>>>>> 92dcffb9
 
 	/* Wait for SRAM reset to complete */
 	count = 0;
@@ -2462,10 +1271,8 @@
 /* Extract non-volatile configuration */
 static int falcon_probe_nvconfig(struct efx_nic *efx)
 {
-	struct falcon_nic_data *nic_data = efx->nic_data;
 	struct falcon_nvconfig *nvconfig;
 	int board_rev;
-	bool onchip_sram;
 	int rc;
 
 	nvconfig = kmalloc(sizeof(*nvconfig), GFP_KERNEL);
@@ -2478,7 +1285,6 @@
 		efx->phy_type = PHY_TYPE_NONE;
 		efx->mdio.prtad = MDIO_PRTAD_NONE;
 		board_rev = 0;
-		onchip_sram = true;
 		rc = 0;
 	} else if (rc) {
 		goto fail1;
@@ -2489,13 +1295,6 @@
 		efx->phy_type = v2->port0_phy_type;
 		efx->mdio.prtad = v2->port0_phy_addr;
 		board_rev = le16_to_cpu(v2->board_revision);
-#ifdef CONFIG_SFC_DRIVERLINK
-		onchip_sram = EFX_OWORD_FIELD(nvconfig->nic_stat_reg,
-					      ONCHIP_SRAM);
-#else
-		/* We have no use for external SRAM */
-		onchip_sram = true;
-#endif
 
 		if (le16_to_cpu(nvconfig->board_struct_ver) >= 3) {
 			rc = falcon_spi_device_init(
@@ -2520,21 +1319,6 @@
 
 	falcon_probe_board(efx, board_rev);
 
-	/* Read the SRAM configuration.  The register is initialised
-	 * automatically but might may been reset since boot.
-	 */
-	if (onchip_sram) {
-		nic_data->sram_cfg = SRM_NB_BSZ_ONCHIP_ONLY;
-	} else {
-		nic_data->sram_cfg =
-			EFX_OWORD_FIELD(nvconfig->srm_cfg_reg,
-					SRM_NUM_BANKS_AND_BANK_SIZE);
-		WARN_ON(nic_data->sram_cfg == SRM_NB_BSZ_RESERVED);
-		/* Replace invalid setting with the smallest defaults */
-		if (nic_data->sram_cfg == SRM_NB_BSZ_DEFAULT)
-			nic_data->sram_cfg = SRM_NB_BSZ_1BANKS_2M;
-	}
-
 	kfree(nvconfig);
 	return 0;
 
@@ -2545,157 +1329,6 @@
 	return rc;
 }
 
-<<<<<<< HEAD
-/* Looks at available SRAM resources and silicon revision, and works out
- * how many queues we can support, and where things like descriptor caches
- * should live. */
-static int falcon_dimension_resources(struct efx_nic *efx)
-{
-	struct falcon_nic_data *nic_data = efx->nic_data;
-#ifdef CONFIG_SFC_DRIVERLINK
-	unsigned internal_dcs_entries;
-	struct efx_dl_falcon_resources *res = &nic_data->resources;
-
-	/* Fill out the driverlink resource list */
-	res->hdr.type = EFX_DL_FALCON_RESOURCES;
-	res->biu_lock = &efx->biu_lock;
-	efx->dl_info = &res->hdr;
-
-	/* NB. The minimum values get increased as this driver initialises
-	 * its resources, so this should prevent any overlap.
-	 */
-	switch (falcon_rev(efx)) {
-	case FALCON_REV_A1:
-		res->rxq_min = 16;
-		res->txq_min = 16;
-		res->evq_int_min = 4;
-		res->evq_int_lim = 5;
-		res->evq_timer_min = 5;
-		res->evq_timer_lim = 4096;
-		internal_dcs_entries = 8192;
-		break;
-	case FALCON_REV_B0:
-	default:
-		res->rxq_min = 0;
-		res->txq_min = 0;
-		res->evq_int_min = 0;
-		res->evq_int_lim = 64;
-		res->evq_timer_min = 64;
-		res->evq_timer_lim = 4096;
-		internal_dcs_entries = 4096;
-		break;
-	}
-
-	if (nic_data->sram_cfg == SRM_NB_BSZ_ONCHIP_ONLY) {
-		res->rxq_lim = internal_dcs_entries / RX_DC_ENTRIES;
-		res->txq_lim = internal_dcs_entries / TX_DC_ENTRIES;
-		res->buffer_table_lim = 8192;
-		nic_data->tx_dc_base = TX_DC_INTERNAL_BASE;
-		nic_data->rx_dc_base = RX_DC_INTERNAL_BASE;
-	} else {
-		unsigned sram_bytes, vnic_bytes, max_vnics, n_vnics, dcs;
-
-		/* Determine how much SRAM we have to play with.  We have
-		 * to fit buffer table and descriptor caches in.
-		 */
-		switch (nic_data->sram_cfg) {
-		case SRM_NB_BSZ_1BANKS_2M:
-		default:
-			sram_bytes = 2 * 1024 * 1024;
-			break;
-		case SRM_NB_BSZ_1BANKS_4M:
-		case SRM_NB_BSZ_2BANKS_4M:
-			sram_bytes = 4 * 1024 * 1024;
-			break;
-		case SRM_NB_BSZ_1BANKS_8M:
-		case SRM_NB_BSZ_2BANKS_8M:
-			sram_bytes = 8 * 1024 * 1024;
-			break;
-		case SRM_NB_BSZ_2BANKS_16M:
-			sram_bytes = 16 * 1024 * 1024;
-			break;
-		}
-		/* For each VNIC allow at least 512 buffer table entries
-		 * and descriptor cache for an rxq and txq.  Buffer table
-		 * space for evqs and dmaqs is relatively trivial, so not
-		 * considered in this calculation.
-		 */
-		vnic_bytes = 512 * 8 + RX_DC_ENTRIES * 8 + TX_DC_ENTRIES * 8;
-		max_vnics = sram_bytes / vnic_bytes;
-		for (n_vnics = 1; n_vnics < res->evq_timer_min + max_vnics;)
-			n_vnics *= 2;
-		res->rxq_lim = n_vnics;
-		res->txq_lim = n_vnics;
-
-		dcs = n_vnics * TX_DC_ENTRIES * 8;
-		nic_data->tx_dc_base = sram_bytes - dcs;
-		dcs = n_vnics * RX_DC_ENTRIES * 8;
-		nic_data->rx_dc_base = nic_data->tx_dc_base - dcs;
-		res->buffer_table_lim = nic_data->rx_dc_base / 8;
-	}
-
-	if (FALCON_IS_DUAL_FUNC(efx))
-		res->flags |= EFX_DL_FALCON_DUAL_FUNC;
-
-	if (EFX_INT_MODE_USE_MSI(efx))
-		res->flags |= EFX_DL_FALCON_USE_MSI;
-#else
-	/* We ignore external SRAM */
-	EFX_BUG_ON_PARANOID(nic_data->sram_cfg != SRM_NB_BSZ_ONCHIP_ONLY);
-	nic_data->tx_dc_base = TX_DC_INTERNAL_BASE;
-	nic_data->rx_dc_base = RX_DC_INTERNAL_BASE;
-#endif
-
-	return 0;
-}
-
-/* Probe the NIC variant (revision, ASIC vs FPGA, function count, port
- * count, port speed).  Set workaround and feature flags accordingly.
- */
-static int falcon_probe_nic_variant(struct efx_nic *efx)
-{
-	efx_oword_t altera_build;
-	efx_oword_t nic_stat;
-
-	falcon_read(efx, &altera_build, ALTERA_BUILD_REG_KER);
-	if (EFX_OWORD_FIELD(altera_build, VER_ALL)) {
-		EFX_ERR(efx, "Falcon FPGA not supported\n");
-		return -ENODEV;
-	}
-
-	falcon_read(efx, &nic_stat, NIC_STAT_REG);
-
-	switch (falcon_rev(efx)) {
-	case FALCON_REV_A0:
-	case 0xff:
-		EFX_ERR(efx, "Falcon rev A0 not supported\n");
-		return -ENODEV;
-
-	case FALCON_REV_A1:
-		if (EFX_OWORD_FIELD(nic_stat, STRAP_PCIE) == 0) {
-			EFX_ERR(efx, "Falcon rev A1 PCI-X not supported\n");
-			return -ENODEV;
-		}
-		efx->silicon_rev = "falcon/a1";
-		break;
-
-	case FALCON_REV_B0:
-		efx->silicon_rev = "falcon/b0";
-		break;
-
-	default:
-		EFX_ERR(efx, "Unknown Falcon rev %d\n", falcon_rev(efx));
-		return -ENODEV;
-	}
-
-	/* Initial assumed speed */
-	efx->link_speed = EFX_OWORD_FIELD(nic_stat, STRAP_10G) ? 10000 : 1000;
-
-	return 0;
-}
-
-=======
->>>>>>> 92dcffb9
 /* Probe all SPI devices on the NIC */
 static void falcon_probe_spi_devices(struct efx_nic *efx)
 {
@@ -2813,10 +1446,6 @@
 	if (rc)
 		goto fail5;
 
-	rc = falcon_dimension_resources(efx);
-	if (rc)
-		goto fail6;
-
 	/* Initialise I2C adapter */
 	board = falcon_board(efx);
 	board->i2c_adap.owner = THIS_MODULE;
@@ -2828,7 +1457,7 @@
 		sizeof(board->i2c_adap.name));
 	rc = i2c_bit_add_bus(&board->i2c_adap);
 	if (rc)
-		goto fail6;
+		goto fail5;
 
 	rc = falcon_board(efx)->type->init(efx);
 	if (rc) {
@@ -2843,14 +1472,8 @@
 	return 0;
 
  fail6:
-<<<<<<< HEAD
-#ifdef CONFIG_SFC_DRIVERLINK
-	efx->dl_info = NULL;
-#endif
-=======
 	BUG_ON(i2c_del_adapter(&board->i2c_adap));
 	memset(&board->i2c_adap, 0, sizeof(board->i2c_adap));
->>>>>>> 92dcffb9
  fail5:
 	falcon_remove_spi_devices(efx);
 	efx_nic_free_buffer(efx, &efx->irq_status);
@@ -2921,22 +1544,13 @@
  */
 static int falcon_init_nic(struct efx_nic *efx)
 {
-	struct falcon_nic_data *nic_data = efx->nic_data;
 	efx_oword_t temp;
 	int rc;
 
-<<<<<<< HEAD
-	/* Use on-chip SRAM if wanted. */
-	falcon_read(efx, &temp, NIC_STAT_REG);
-	EFX_SET_OWORD_FIELD(temp, ONCHIP_SRAM,
-			    nic_data->sram_cfg == SRM_NB_BSZ_ONCHIP_ONLY);
-	falcon_write(efx, &temp, NIC_STAT_REG);
-=======
 	/* Use on-chip SRAM */
 	efx_reado(efx, &temp, FR_AB_NIC_STAT);
 	EFX_SET_OWORD_FIELD(temp, FRF_AB_ONCHIP_SRAM, 1);
 	efx_writeo(efx, &temp, FR_AB_NIC_STAT);
->>>>>>> 92dcffb9
 
 	/* Set the source of the GMAC clock */
 	if (efx_nic_rev(efx) == EFX_REV_FALCON_B0) {
@@ -2952,29 +1566,6 @@
 	if (rc)
 		return rc;
 
-<<<<<<< HEAD
-	/* Set positions of descriptor caches in SRAM. */
-	EFX_POPULATE_OWORD_1(temp, SRM_TX_DC_BASE_ADR, nic_data->tx_dc_base / 8);
-	falcon_write(efx, &temp, SRM_TX_DC_CFG_REG_KER);
-	EFX_POPULATE_OWORD_1(temp, SRM_RX_DC_BASE_ADR, nic_data->rx_dc_base / 8);
-	falcon_write(efx, &temp, SRM_RX_DC_CFG_REG_KER);
-
-	/* Set TX descriptor cache size. */
-	BUILD_BUG_ON(TX_DC_ENTRIES != (16 << TX_DC_ENTRIES_ORDER));
-	EFX_POPULATE_OWORD_1(temp, TX_DC_SIZE, TX_DC_ENTRIES_ORDER);
-	falcon_write(efx, &temp, TX_DC_CFG_REG_KER);
-
-	/* Set RX descriptor cache size.  Set low watermark to size-8, as
-	 * this allows most efficient prefetching.
-	 */
-	BUILD_BUG_ON(RX_DC_ENTRIES != (16 << RX_DC_ENTRIES_ORDER));
-	EFX_POPULATE_OWORD_1(temp, RX_DC_SIZE, RX_DC_ENTRIES_ORDER);
-	falcon_write(efx, &temp, RX_DC_CFG_REG_KER);
-	EFX_POPULATE_OWORD_1(temp, RX_DC_PF_LWM, RX_DC_ENTRIES - 8);
-	falcon_write(efx, &temp, RX_DC_PF_WM_REG_KER);
-
-=======
->>>>>>> 92dcffb9
 	/* Clear the parity enables on the TX data fifos as
 	 * they produce false parity errors because of timing issues
 	 */
@@ -3051,9 +1642,6 @@
 	/* Tear down the private nic state */
 	kfree(efx->nic_data);
 	efx->nic_data = NULL;
-#ifdef CONFIG_SFC_DRIVERLINK
-	efx->dl_info = NULL;
-#endif
 }
 
 static void falcon_update_nic_stats(struct efx_nic *efx)
