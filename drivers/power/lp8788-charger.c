/*
 * TI LP8788 MFD - battery charger driver
 *
 * Copyright 2012 Texas Instruments
 *
 * Author: Milo(Woogyom) Kim <milo.kim@ti.com>
 *
 * This program is free software; you can redistribute it and/or modify
 * it under the terms of the GNU General Public License version 2 as
 * published by the Free Software Foundation.
 *
 */

#include <linux/err.h>
#include <linux/iio/consumer.h>
#include <linux/interrupt.h>
#include <linux/irqdomain.h>
#include <linux/mfd/lp8788.h>
#include <linux/module.h>
#include <linux/platform_device.h>
#include <linux/power_supply.h>
#include <linux/slab.h>
#include <linux/workqueue.h>

/* register address */
#define LP8788_CHG_STATUS		0x07
#define LP8788_CHG_IDCIN		0x13
#define LP8788_CHG_IBATT		0x14
#define LP8788_CHG_VTERM		0x15
#define LP8788_CHG_EOC			0x16

/* mask/shift bits */
#define LP8788_CHG_INPUT_STATE_M	0x03	/* Addr 07h */
#define LP8788_CHG_STATE_M		0x3C
#define LP8788_CHG_STATE_S		2
#define LP8788_NO_BATT_M		BIT(6)
#define LP8788_BAD_BATT_M		BIT(7)
#define LP8788_CHG_IBATT_M		0x1F	/* Addr 14h */
#define LP8788_CHG_VTERM_M		0x0F	/* Addr 15h */
#define LP8788_CHG_EOC_LEVEL_M		0x30	/* Addr 16h */
#define LP8788_CHG_EOC_LEVEL_S		4
#define LP8788_CHG_EOC_TIME_M		0x0E
#define LP8788_CHG_EOC_TIME_S		1
#define LP8788_CHG_EOC_MODE_M		BIT(0)

#define LP8788_CHARGER_NAME		"charger"
#define LP8788_BATTERY_NAME		"main_batt"

#define LP8788_CHG_START		0x11
#define LP8788_CHG_END			0x1C

#define LP8788_ISEL_MAX			23
#define LP8788_ISEL_STEP		50
#define LP8788_VTERM_MIN		4100
#define LP8788_VTERM_STEP		25
#define LP8788_MAX_BATT_CAPACITY	100
#define LP8788_MAX_CHG_IRQS		11

enum lp8788_charging_state {
	LP8788_OFF,
	LP8788_WARM_UP,
	LP8788_LOW_INPUT = 0x3,
	LP8788_PRECHARGE,
	LP8788_CC,
	LP8788_CV,
	LP8788_MAINTENANCE,
	LP8788_BATTERY_FAULT,
	LP8788_SYSTEM_SUPPORT = 0xC,
	LP8788_HIGH_CURRENT = 0xF,
	LP8788_MAX_CHG_STATE,
};

enum lp8788_charger_adc_sel {
	LP8788_VBATT,
	LP8788_BATT_TEMP,
	LP8788_NUM_CHG_ADC,
};

enum lp8788_charger_input_state {
	LP8788_SYSTEM_SUPPLY = 1,
	LP8788_FULL_FUNCTION,
};

/*
 * struct lp8788_chg_irq
 * @which        : lp8788 interrupt id
 * @virq         : Linux IRQ number from irq_domain
 */
struct lp8788_chg_irq {
	enum lp8788_int_id which;
	int virq;
};

/*
 * struct lp8788_charger
 * @lp           : used for accessing the registers of mfd lp8788 device
 * @charger      : power supply driver for the battery charger
 * @battery      : power supply driver for the battery
 * @charger_work : work queue for charger input interrupts
 * @chan         : iio channels for getting adc values
 *                 eg) battery voltage, capacity and temperature
 * @irqs         : charger dedicated interrupts
 * @num_irqs     : total numbers of charger interrupts
 * @pdata        : charger platform specific data
 */
struct lp8788_charger {
	struct lp8788 *lp;
	struct power_supply *charger;
	struct power_supply *battery;
	struct work_struct charger_work;
	struct iio_channel *chan[LP8788_NUM_CHG_ADC];
	struct lp8788_chg_irq irqs[LP8788_MAX_CHG_IRQS];
	int num_irqs;
	struct lp8788_charger_platform_data *pdata;
};

static char *battery_supplied_to[] = {
	LP8788_BATTERY_NAME,
};

static enum power_supply_property lp8788_charger_prop[] = {
	POWER_SUPPLY_PROP_ONLINE,
	POWER_SUPPLY_PROP_CURRENT_MAX,
};

static enum power_supply_property lp8788_battery_prop[] = {
	POWER_SUPPLY_PROP_STATUS,
	POWER_SUPPLY_PROP_HEALTH,
	POWER_SUPPLY_PROP_PRESENT,
	POWER_SUPPLY_PROP_VOLTAGE_NOW,
	POWER_SUPPLY_PROP_CAPACITY,
	POWER_SUPPLY_PROP_CONSTANT_CHARGE_CURRENT,
	POWER_SUPPLY_PROP_CONSTANT_CHARGE_VOLTAGE_MAX,
	POWER_SUPPLY_PROP_TEMP,
};

static bool lp8788_is_charger_detected(struct lp8788_charger *pchg)
{
	u8 data;

	lp8788_read_byte(pchg->lp, LP8788_CHG_STATUS, &data);
	data &= LP8788_CHG_INPUT_STATE_M;

	return data == LP8788_SYSTEM_SUPPLY || data == LP8788_FULL_FUNCTION;
}

static int lp8788_charger_get_property(struct power_supply *psy,
					enum power_supply_property psp,
					union power_supply_propval *val)
{
	struct lp8788_charger *pchg = dev_get_drvdata(psy->dev.parent);
	u8 read;

	switch (psp) {
	case POWER_SUPPLY_PROP_ONLINE:
		val->intval = lp8788_is_charger_detected(pchg);
		break;
	case POWER_SUPPLY_PROP_CURRENT_MAX:
		lp8788_read_byte(pchg->lp, LP8788_CHG_IDCIN, &read);
		val->intval = LP8788_ISEL_STEP *
				(min_t(int, read, LP8788_ISEL_MAX) + 1);
		break;
	default:
		return -EINVAL;
	}

	return 0;
}

static int lp8788_get_battery_status(struct lp8788_charger *pchg,
				union power_supply_propval *val)
{
	enum lp8788_charging_state state;
	u8 data;
	int ret;

	ret = lp8788_read_byte(pchg->lp, LP8788_CHG_STATUS, &data);
	if (ret)
		return ret;

	state = (data & LP8788_CHG_STATE_M) >> LP8788_CHG_STATE_S;
	switch (state) {
	case LP8788_OFF:
		val->intval = POWER_SUPPLY_STATUS_DISCHARGING;
		break;
	case LP8788_PRECHARGE:
	case LP8788_CC:
	case LP8788_CV:
	case LP8788_HIGH_CURRENT:
		val->intval = POWER_SUPPLY_STATUS_CHARGING;
		break;
	case LP8788_MAINTENANCE:
		val->intval = POWER_SUPPLY_STATUS_FULL;
		break;
	default:
		val->intval = POWER_SUPPLY_STATUS_NOT_CHARGING;
		break;
	}

	return 0;
}

static int lp8788_get_battery_health(struct lp8788_charger *pchg,
				union power_supply_propval *val)
{
	u8 data;
	int ret;

	ret = lp8788_read_byte(pchg->lp, LP8788_CHG_STATUS, &data);
	if (ret)
		return ret;

	if (data & LP8788_NO_BATT_M)
		val->intval = POWER_SUPPLY_HEALTH_UNSPEC_FAILURE;
	else if (data & LP8788_BAD_BATT_M)
		val->intval = POWER_SUPPLY_HEALTH_DEAD;
	else
		val->intval = POWER_SUPPLY_HEALTH_GOOD;

	return 0;
}

static int lp8788_get_battery_present(struct lp8788_charger *pchg,
				union power_supply_propval *val)
{
	u8 data;
	int ret;

	ret = lp8788_read_byte(pchg->lp, LP8788_CHG_STATUS, &data);
	if (ret)
		return ret;

	val->intval = !(data & LP8788_NO_BATT_M);
	return 0;
}

static int lp8788_get_vbatt_adc(struct lp8788_charger *pchg, int *result)
{
	struct iio_channel *channel = pchg->chan[LP8788_VBATT];

	if (!channel)
		return -EINVAL;

	return iio_read_channel_processed(channel, result);
}

static int lp8788_get_battery_voltage(struct lp8788_charger *pchg,
				union power_supply_propval *val)
{
	return lp8788_get_vbatt_adc(pchg, &val->intval);
}

static int lp8788_get_battery_capacity(struct lp8788_charger *pchg,
				union power_supply_propval *val)
{
	struct lp8788 *lp = pchg->lp;
	struct lp8788_charger_platform_data *pdata = pchg->pdata;
	unsigned int max_vbatt;
	int vbatt;
	enum lp8788_charging_state state;
	u8 data;
	int ret;

	if (!pdata)
		return -EINVAL;

	max_vbatt = pdata->max_vbatt_mv;
	if (max_vbatt == 0)
		return -EINVAL;

	ret = lp8788_read_byte(lp, LP8788_CHG_STATUS, &data);
	if (ret)
		return ret;

	state = (data & LP8788_CHG_STATE_M) >> LP8788_CHG_STATE_S;

	if (state == LP8788_MAINTENANCE) {
		val->intval = LP8788_MAX_BATT_CAPACITY;
	} else {
		ret = lp8788_get_vbatt_adc(pchg, &vbatt);
		if (ret)
			return ret;

		val->intval = (vbatt * LP8788_MAX_BATT_CAPACITY) / max_vbatt;
		val->intval = min(val->intval, LP8788_MAX_BATT_CAPACITY);
	}

	return 0;
}

static int lp8788_get_battery_temperature(struct lp8788_charger *pchg,
				union power_supply_propval *val)
{
	struct iio_channel *channel = pchg->chan[LP8788_BATT_TEMP];
	int result;
	int ret;

	if (!channel)
		return -EINVAL;

	ret = iio_read_channel_processed(channel, &result);
	if (ret < 0)
		return -EINVAL;

	/* unit: 0.1 'C */
	val->intval = result * 10;

	return 0;
}

static int lp8788_get_battery_charging_current(struct lp8788_charger *pchg,
				union power_supply_propval *val)
{
	u8 read;

	lp8788_read_byte(pchg->lp, LP8788_CHG_IBATT, &read);
	read &= LP8788_CHG_IBATT_M;
	val->intval = LP8788_ISEL_STEP *
			(min_t(int, read, LP8788_ISEL_MAX) + 1);

	return 0;
}

static int lp8788_get_charging_termination_voltage(struct lp8788_charger *pchg,
				union power_supply_propval *val)
{
	u8 read;

	lp8788_read_byte(pchg->lp, LP8788_CHG_VTERM, &read);
	read &= LP8788_CHG_VTERM_M;
	val->intval = LP8788_VTERM_MIN + LP8788_VTERM_STEP * read;

	return 0;
}

static int lp8788_battery_get_property(struct power_supply *psy,
					enum power_supply_property psp,
					union power_supply_propval *val)
{
	struct lp8788_charger *pchg = dev_get_drvdata(psy->dev.parent);

	switch (psp) {
	case POWER_SUPPLY_PROP_STATUS:
		return lp8788_get_battery_status(pchg, val);
	case POWER_SUPPLY_PROP_HEALTH:
		return lp8788_get_battery_health(pchg, val);
	case POWER_SUPPLY_PROP_PRESENT:
		return lp8788_get_battery_present(pchg, val);
	case POWER_SUPPLY_PROP_VOLTAGE_NOW:
		return lp8788_get_battery_voltage(pchg, val);
	case POWER_SUPPLY_PROP_CAPACITY:
		return lp8788_get_battery_capacity(pchg, val);
	case POWER_SUPPLY_PROP_TEMP:
		return lp8788_get_battery_temperature(pchg, val);
	case POWER_SUPPLY_PROP_CONSTANT_CHARGE_CURRENT:
		return lp8788_get_battery_charging_current(pchg, val);
	case POWER_SUPPLY_PROP_CONSTANT_CHARGE_VOLTAGE_MAX:
		return lp8788_get_charging_termination_voltage(pchg, val);
	default:
		return -EINVAL;
	}
}

static inline bool lp8788_is_valid_charger_register(u8 addr)
{
	return addr >= LP8788_CHG_START && addr <= LP8788_CHG_END;
}

static int lp8788_update_charger_params(struct platform_device *pdev,
					struct lp8788_charger *pchg)
{
	struct lp8788 *lp = pchg->lp;
	struct lp8788_charger_platform_data *pdata = pchg->pdata;
	struct lp8788_chg_param *param;
	int i;
	int ret;

	if (!pdata || !pdata->chg_params) {
		dev_info(&pdev->dev, "skip updating charger parameters\n");
		return 0;
	}

	/* settting charging parameters */
	for (i = 0; i < pdata->num_chg_params; i++) {
		param = pdata->chg_params + i;

		if (!param)
			continue;

		if (lp8788_is_valid_charger_register(param->addr)) {
			ret = lp8788_write_byte(lp, param->addr, param->val);
			if (ret)
				return ret;
		}
	}

	return 0;
}

static const struct power_supply_desc lp8788_psy_charger_desc = {
	.name		= LP8788_CHARGER_NAME,
	.type		= POWER_SUPPLY_TYPE_MAINS,
	.properties	= lp8788_charger_prop,
	.num_properties	= ARRAY_SIZE(lp8788_charger_prop),
	.get_property	= lp8788_charger_get_property,
};

static const struct power_supply_desc lp8788_psy_battery_desc = {
	.name		= LP8788_BATTERY_NAME,
	.type		= POWER_SUPPLY_TYPE_BATTERY,
	.properties	= lp8788_battery_prop,
	.num_properties	= ARRAY_SIZE(lp8788_battery_prop),
	.get_property	= lp8788_battery_get_property,
};

static int lp8788_psy_register(struct platform_device *pdev,
				struct lp8788_charger *pchg)
{
	struct power_supply_config charger_cfg = {};

	charger_cfg.supplied_to = battery_supplied_to;
	charger_cfg.num_supplicants = ARRAY_SIZE(battery_supplied_to);

	pchg->charger = power_supply_register(&pdev->dev,
					      &lp8788_psy_charger_desc,
					      &charger_cfg);
	if (IS_ERR(pchg->charger))
		return -EPERM;

<<<<<<< HEAD
	if (power_supply_register(&pdev->dev, &pchg->battery)) {
		power_supply_unregister(&pchg->charger);
=======
	pchg->battery = power_supply_register(&pdev->dev,
					      &lp8788_psy_battery_desc, NULL);
	if (IS_ERR(pchg->battery)) {
		power_supply_unregister(pchg->charger);
>>>>>>> 53b729de
		return -EPERM;
	}

	return 0;
}

static void lp8788_psy_unregister(struct lp8788_charger *pchg)
{
	power_supply_unregister(pchg->battery);
	power_supply_unregister(pchg->charger);
}

static void lp8788_charger_event(struct work_struct *work)
{
	struct lp8788_charger *pchg =
		container_of(work, struct lp8788_charger, charger_work);
	struct lp8788_charger_platform_data *pdata = pchg->pdata;
	enum lp8788_charger_event event = lp8788_is_charger_detected(pchg);

	pdata->charger_event(pchg->lp, event);
}

static bool lp8788_find_irq_id(struct lp8788_charger *pchg, int virq, int *id)
{
	bool found;
	int i;

	for (i = 0; i < pchg->num_irqs; i++) {
		if (pchg->irqs[i].virq == virq) {
			*id = pchg->irqs[i].which;
			found = true;
			break;
		}
	}

	return found;
}

static irqreturn_t lp8788_charger_irq_thread(int virq, void *ptr)
{
	struct lp8788_charger *pchg = ptr;
	struct lp8788_charger_platform_data *pdata = pchg->pdata;
	int id = -1;

	if (!lp8788_find_irq_id(pchg, virq, &id))
		return IRQ_NONE;

	switch (id) {
	case LP8788_INT_CHG_INPUT_STATE:
	case LP8788_INT_CHG_STATE:
	case LP8788_INT_EOC:
	case LP8788_INT_BATT_LOW:
	case LP8788_INT_NO_BATT:
		power_supply_changed(pchg->charger);
		power_supply_changed(pchg->battery);
		break;
	default:
		break;
	}

	/* report charger dectection event if used */
	if (!pdata)
		goto irq_handled;

	if (pdata->charger_event && id == LP8788_INT_CHG_INPUT_STATE)
		schedule_work(&pchg->charger_work);

irq_handled:
	return IRQ_HANDLED;
}

static int lp8788_set_irqs(struct platform_device *pdev,
			struct lp8788_charger *pchg, const char *name)
{
	struct resource *r;
	struct irq_domain *irqdm = pchg->lp->irqdm;
	int irq_start;
	int irq_end;
	int virq;
	int nr_irq;
	int i;
	int ret;

	/* no error even if no irq resource */
	r = platform_get_resource_byname(pdev, IORESOURCE_IRQ, name);
	if (!r)
		return 0;

	irq_start = r->start;
	irq_end = r->end;

	for (i = irq_start; i <= irq_end; i++) {
		nr_irq = pchg->num_irqs;

		virq = irq_create_mapping(irqdm, i);
		pchg->irqs[nr_irq].virq = virq;
		pchg->irqs[nr_irq].which = i;
		pchg->num_irqs++;

		ret = request_threaded_irq(virq, NULL,
					lp8788_charger_irq_thread,
					0, name, pchg);
		if (ret)
			break;
	}

	if (i <= irq_end)
		goto err_free_irq;

	return 0;

err_free_irq:
	for (i = 0; i < pchg->num_irqs; i++)
		free_irq(pchg->irqs[i].virq, pchg);
	return ret;
}

static int lp8788_irq_register(struct platform_device *pdev,
				struct lp8788_charger *pchg)
{
	const char *name[] = {
		LP8788_CHG_IRQ, LP8788_PRSW_IRQ, LP8788_BATT_IRQ
	};
	int i;
	int ret;

	INIT_WORK(&pchg->charger_work, lp8788_charger_event);
	pchg->num_irqs = 0;

	for (i = 0; i < ARRAY_SIZE(name); i++) {
		ret = lp8788_set_irqs(pdev, pchg, name[i]);
		if (ret) {
			dev_warn(&pdev->dev, "irq setup failed: %s\n", name[i]);
			return ret;
		}
	}

	if (pchg->num_irqs > LP8788_MAX_CHG_IRQS) {
		dev_err(&pdev->dev, "invalid total number of irqs: %d\n",
			pchg->num_irqs);
		return -EINVAL;
	}


	return 0;
}

static void lp8788_irq_unregister(struct platform_device *pdev,
				  struct lp8788_charger *pchg)
{
	int i;
	int irq;

	for (i = 0; i < pchg->num_irqs; i++) {
		irq = pchg->irqs[i].virq;
		if (!irq)
			continue;

		free_irq(irq, pchg);
	}
}

static void lp8788_setup_adc_channel(struct device *dev,
				struct lp8788_charger *pchg)
{
	struct lp8788_charger_platform_data *pdata = pchg->pdata;
	struct iio_channel *chan;

	if (!pdata)
		return;

	/* ADC channel for battery voltage */
	chan = iio_channel_get(dev, pdata->adc_vbatt);
	pchg->chan[LP8788_VBATT] = IS_ERR(chan) ? NULL : chan;

	/* ADC channel for battery temperature */
	chan = iio_channel_get(dev, pdata->adc_batt_temp);
	pchg->chan[LP8788_BATT_TEMP] = IS_ERR(chan) ? NULL : chan;
}

static void lp8788_release_adc_channel(struct lp8788_charger *pchg)
{
	int i;

	for (i = 0; i < LP8788_NUM_CHG_ADC; i++) {
		if (!pchg->chan[i])
			continue;

		iio_channel_release(pchg->chan[i]);
		pchg->chan[i] = NULL;
	}
}

static ssize_t lp8788_show_charger_status(struct device *dev,
				struct device_attribute *attr, char *buf)
{
	struct lp8788_charger *pchg = dev_get_drvdata(dev);
	enum lp8788_charging_state state;
	char *desc[LP8788_MAX_CHG_STATE] = {
		[LP8788_OFF] = "CHARGER OFF",
		[LP8788_WARM_UP] = "WARM UP",
		[LP8788_LOW_INPUT] = "LOW INPUT STATE",
		[LP8788_PRECHARGE] = "CHARGING - PRECHARGE",
		[LP8788_CC] = "CHARGING - CC",
		[LP8788_CV] = "CHARGING - CV",
		[LP8788_MAINTENANCE] = "NO CHARGING - MAINTENANCE",
		[LP8788_BATTERY_FAULT] = "BATTERY FAULT",
		[LP8788_SYSTEM_SUPPORT] = "SYSTEM SUPPORT",
		[LP8788_HIGH_CURRENT] = "HIGH CURRENT",
	};
	u8 data;

	lp8788_read_byte(pchg->lp, LP8788_CHG_STATUS, &data);
	state = (data & LP8788_CHG_STATE_M) >> LP8788_CHG_STATE_S;

	return scnprintf(buf, PAGE_SIZE, "%s\n", desc[state]);
}

static ssize_t lp8788_show_eoc_time(struct device *dev,
				struct device_attribute *attr, char *buf)
{
	struct lp8788_charger *pchg = dev_get_drvdata(dev);
	char *stime[] = { "400ms", "5min", "10min", "15min",
			"20min", "25min", "30min" "No timeout" };
	u8 val;

	lp8788_read_byte(pchg->lp, LP8788_CHG_EOC, &val);
	val = (val & LP8788_CHG_EOC_TIME_M) >> LP8788_CHG_EOC_TIME_S;

	return scnprintf(buf, PAGE_SIZE, "End Of Charge Time: %s\n",
			stime[val]);
}

static ssize_t lp8788_show_eoc_level(struct device *dev,
				struct device_attribute *attr, char *buf)
{
	struct lp8788_charger *pchg = dev_get_drvdata(dev);
	char *abs_level[] = { "25mA", "49mA", "75mA", "98mA" };
	char *relative_level[] = { "5%", "10%", "15%", "20%" };
	char *level;
	u8 val;
	u8 mode;

	lp8788_read_byte(pchg->lp, LP8788_CHG_EOC, &val);

	mode = val & LP8788_CHG_EOC_MODE_M;
	val = (val & LP8788_CHG_EOC_LEVEL_M) >> LP8788_CHG_EOC_LEVEL_S;
	level = mode ? abs_level[val] : relative_level[val];

	return scnprintf(buf, PAGE_SIZE, "End Of Charge Level: %s\n", level);
}

static DEVICE_ATTR(charger_status, S_IRUSR, lp8788_show_charger_status, NULL);
static DEVICE_ATTR(eoc_time, S_IRUSR, lp8788_show_eoc_time, NULL);
static DEVICE_ATTR(eoc_level, S_IRUSR, lp8788_show_eoc_level, NULL);

static struct attribute *lp8788_charger_attr[] = {
	&dev_attr_charger_status.attr,
	&dev_attr_eoc_time.attr,
	&dev_attr_eoc_level.attr,
	NULL,
};

static const struct attribute_group lp8788_attr_group = {
	.attrs = lp8788_charger_attr,
};

static int lp8788_charger_probe(struct platform_device *pdev)
{
	struct lp8788 *lp = dev_get_drvdata(pdev->dev.parent);
	struct lp8788_charger *pchg;
	struct device *dev = &pdev->dev;
	int ret;

	pchg = devm_kzalloc(dev, sizeof(struct lp8788_charger), GFP_KERNEL);
	if (!pchg)
		return -ENOMEM;

	pchg->lp = lp;
	pchg->pdata = lp->pdata ? lp->pdata->chg_pdata : NULL;
	platform_set_drvdata(pdev, pchg);

	ret = lp8788_update_charger_params(pdev, pchg);
	if (ret)
		return ret;

	lp8788_setup_adc_channel(&pdev->dev, pchg);

	ret = lp8788_psy_register(pdev, pchg);
	if (ret)
		return ret;

	ret = sysfs_create_group(&pdev->dev.kobj, &lp8788_attr_group);
	if (ret) {
		lp8788_psy_unregister(pchg);
		return ret;
	}

	ret = lp8788_irq_register(pdev, pchg);
	if (ret)
		dev_warn(dev, "failed to register charger irq: %d\n", ret);

	return 0;
}

static int lp8788_charger_remove(struct platform_device *pdev)
{
	struct lp8788_charger *pchg = platform_get_drvdata(pdev);

	flush_work(&pchg->charger_work);
	lp8788_irq_unregister(pdev, pchg);
	sysfs_remove_group(&pdev->dev.kobj, &lp8788_attr_group);
	lp8788_psy_unregister(pchg);
	lp8788_release_adc_channel(pchg);

	return 0;
}

static struct platform_driver lp8788_charger_driver = {
	.probe = lp8788_charger_probe,
	.remove = lp8788_charger_remove,
	.driver = {
		.name = LP8788_DEV_CHARGER,
	},
};
module_platform_driver(lp8788_charger_driver);

MODULE_DESCRIPTION("TI LP8788 Charger Driver");
MODULE_AUTHOR("Milo Kim");
MODULE_LICENSE("GPL");
MODULE_ALIAS("platform:lp8788-charger");<|MERGE_RESOLUTION|>--- conflicted
+++ resolved
@@ -427,15 +427,10 @@
 	if (IS_ERR(pchg->charger))
 		return -EPERM;
 
-<<<<<<< HEAD
-	if (power_supply_register(&pdev->dev, &pchg->battery)) {
-		power_supply_unregister(&pchg->charger);
-=======
 	pchg->battery = power_supply_register(&pdev->dev,
 					      &lp8788_psy_battery_desc, NULL);
 	if (IS_ERR(pchg->battery)) {
 		power_supply_unregister(pchg->charger);
->>>>>>> 53b729de
 		return -EPERM;
 	}
 
