// SPDX-License-Identifier: GPL-2.0+
/*
 * AD7124 SPI ADC driver
 *
 * Copyright 2018 Analog Devices Inc.
 */
#include <linux/bitfield.h>
#include <linux/bitops.h>
#include <linux/clk.h>
#include <linux/delay.h>
#include <linux/device.h>
#include <linux/err.h>
#include <linux/interrupt.h>
#include <linux/kernel.h>
#include <linux/kfifo.h>
#include <linux/module.h>
#include <linux/of_device.h>
#include <linux/regulator/consumer.h>
#include <linux/spi/spi.h>

#include <linux/iio/iio.h>
#include <linux/iio/adc/ad_sigma_delta.h>
#include <linux/iio/sysfs.h>

/* AD7124 registers */
#define AD7124_COMMS			0x00
#define AD7124_STATUS			0x00
#define AD7124_ADC_CONTROL		0x01
#define AD7124_DATA			0x02
#define AD7124_IO_CONTROL_1		0x03
#define AD7124_IO_CONTROL_2		0x04
#define AD7124_ID			0x05
#define AD7124_ERROR			0x06
#define AD7124_ERROR_EN		0x07
#define AD7124_MCLK_COUNT		0x08
#define AD7124_CHANNEL(x)		(0x09 + (x))
#define AD7124_CONFIG(x)		(0x19 + (x))
#define AD7124_FILTER(x)		(0x21 + (x))
#define AD7124_OFFSET(x)		(0x29 + (x))
#define AD7124_GAIN(x)			(0x31 + (x))

/* AD7124_STATUS */
#define AD7124_STATUS_POR_FLAG_MSK	BIT(4)

/* AD7124_ADC_CONTROL */
#define AD7124_ADC_CTRL_REF_EN_MSK	BIT(8)
#define AD7124_ADC_CTRL_REF_EN(x)	FIELD_PREP(AD7124_ADC_CTRL_REF_EN_MSK, x)
#define AD7124_ADC_CTRL_PWR_MSK	GENMASK(7, 6)
#define AD7124_ADC_CTRL_PWR(x)		FIELD_PREP(AD7124_ADC_CTRL_PWR_MSK, x)
#define AD7124_ADC_CTRL_MODE_MSK	GENMASK(5, 2)
#define AD7124_ADC_CTRL_MODE(x)	FIELD_PREP(AD7124_ADC_CTRL_MODE_MSK, x)

/* AD7124 ID */
#define AD7124_DEVICE_ID_MSK		GENMASK(7, 4)
#define AD7124_DEVICE_ID_GET(x)		FIELD_GET(AD7124_DEVICE_ID_MSK, x)
#define AD7124_SILICON_REV_MSK		GENMASK(3, 0)
#define AD7124_SILICON_REV_GET(x)	FIELD_GET(AD7124_SILICON_REV_MSK, x)

#define CHIPID_AD7124_4			0x0
#define CHIPID_AD7124_8			0x1

/* AD7124_CHANNEL_X */
#define AD7124_CHANNEL_EN_MSK		BIT(15)
#define AD7124_CHANNEL_EN(x)		FIELD_PREP(AD7124_CHANNEL_EN_MSK, x)
#define AD7124_CHANNEL_SETUP_MSK	GENMASK(14, 12)
#define AD7124_CHANNEL_SETUP(x)	FIELD_PREP(AD7124_CHANNEL_SETUP_MSK, x)
#define AD7124_CHANNEL_AINP_MSK	GENMASK(9, 5)
#define AD7124_CHANNEL_AINP(x)		FIELD_PREP(AD7124_CHANNEL_AINP_MSK, x)
#define AD7124_CHANNEL_AINM_MSK	GENMASK(4, 0)
#define AD7124_CHANNEL_AINM(x)		FIELD_PREP(AD7124_CHANNEL_AINM_MSK, x)

/* AD7124_CONFIG_X */
#define AD7124_CONFIG_BIPOLAR_MSK	BIT(11)
#define AD7124_CONFIG_BIPOLAR(x)	FIELD_PREP(AD7124_CONFIG_BIPOLAR_MSK, x)
#define AD7124_CONFIG_REF_SEL_MSK	GENMASK(4, 3)
#define AD7124_CONFIG_REF_SEL(x)	FIELD_PREP(AD7124_CONFIG_REF_SEL_MSK, x)
#define AD7124_CONFIG_PGA_MSK		GENMASK(2, 0)
#define AD7124_CONFIG_PGA(x)		FIELD_PREP(AD7124_CONFIG_PGA_MSK, x)
#define AD7124_CONFIG_IN_BUFF_MSK	GENMASK(7, 6)
#define AD7124_CONFIG_IN_BUFF(x)	FIELD_PREP(AD7124_CONFIG_IN_BUFF_MSK, x)

/* AD7124_FILTER_X */
#define AD7124_FILTER_FS_MSK		GENMASK(10, 0)
#define AD7124_FILTER_FS(x)		FIELD_PREP(AD7124_FILTER_FS_MSK, x)
#define AD7124_FILTER_TYPE_MSK		GENMASK(23, 21)
#define AD7124_FILTER_TYPE_SEL(x)	FIELD_PREP(AD7124_FILTER_TYPE_MSK, x)

#define AD7124_SINC3_FILTER 2
#define AD7124_SINC4_FILTER 0

#define AD7124_CONF_ADDR_OFFSET	20
#define AD7124_MAX_CONFIGS	8
#define AD7124_MAX_CHANNELS	16

enum ad7124_ids {
	ID_AD7124_4,
	ID_AD7124_8,
};

enum ad7124_ref_sel {
	AD7124_REFIN1,
	AD7124_REFIN2,
	AD7124_INT_REF,
	AD7124_AVDD_REF,
};

enum ad7124_power_mode {
	AD7124_LOW_POWER,
	AD7124_MID_POWER,
	AD7124_FULL_POWER,
};

static const unsigned int ad7124_gain[8] = {
	1, 2, 4, 8, 16, 32, 64, 128
};

static const unsigned int ad7124_reg_size[] = {
	1, 2, 3, 3, 2, 1, 3, 3, 1, 2, 2, 2, 2,
	2, 2, 2, 2, 2, 2, 2, 2, 2, 2, 2, 2, 2,
	2, 2, 2, 2, 2, 2, 2, 3, 3, 3, 3, 3, 3,
	3, 3, 3, 3, 3, 3, 3, 3, 3, 3, 3, 3, 3,
	3, 3, 3, 3, 3
};

static const int ad7124_master_clk_freq_hz[3] = {
	[AD7124_LOW_POWER] = 76800,
	[AD7124_MID_POWER] = 153600,
	[AD7124_FULL_POWER] = 614400,
};

static const char * const ad7124_ref_names[] = {
	[AD7124_REFIN1] = "refin1",
	[AD7124_REFIN2] = "refin2",
	[AD7124_INT_REF] = "int",
	[AD7124_AVDD_REF] = "avdd",
};

struct ad7124_chip_info {
	const char *name;
	unsigned int chip_id;
	unsigned int num_inputs;
};

struct ad7124_channel_config {
	bool live;
	unsigned int cfg_slot;
	enum ad7124_ref_sel refsel;
	bool bipolar;
	bool buf_positive;
	bool buf_negative;
	unsigned int vref_mv;
	unsigned int pga_bits;
	unsigned int odr;
	unsigned int odr_sel_bits;
	unsigned int filter_type;
};

struct ad7124_channel {
	unsigned int nr;
	struct ad7124_channel_config cfg;
	unsigned int ain;
	unsigned int slot;
};

struct ad7124_state {
	const struct ad7124_chip_info *chip_info;
	struct ad_sigma_delta sd;
	struct ad7124_channel *channels;
	struct regulator *vref[4];
	struct clk *mclk;
	unsigned int adc_control;
	unsigned int num_channels;
	struct mutex cfgs_lock; /* lock for configs access */
	unsigned long cfg_slots_status; /* bitmap with slot status (1 means it is used) */
	DECLARE_KFIFO(live_cfgs_fifo, struct ad7124_channel_config *, AD7124_MAX_CONFIGS);
};

static const struct iio_chan_spec ad7124_channel_template = {
	.type = IIO_VOLTAGE,
	.indexed = 1,
	.differential = 1,
	.info_mask_separate = BIT(IIO_CHAN_INFO_RAW) |
		BIT(IIO_CHAN_INFO_SCALE) |
		BIT(IIO_CHAN_INFO_OFFSET) |
		BIT(IIO_CHAN_INFO_SAMP_FREQ) |
		BIT(IIO_CHAN_INFO_LOW_PASS_FILTER_3DB_FREQUENCY),
	.scan_type = {
		.sign = 'u',
		.realbits = 24,
		.storagebits = 32,
		.shift = 8,
		.endianness = IIO_BE,
	},
};

static struct ad7124_chip_info ad7124_chip_info_tbl[] = {
	[ID_AD7124_4] = {
		.name = "ad7124-4",
		.chip_id = CHIPID_AD7124_4,
		.num_inputs = 8,
	},
	[ID_AD7124_8] = {
		.name = "ad7124-8",
		.chip_id = CHIPID_AD7124_8,
		.num_inputs = 16,
	},
};

static int ad7124_find_closest_match(const int *array,
				     unsigned int size, int val)
{
	int i, idx;
	unsigned int diff_new, diff_old;

	diff_old = U32_MAX;
	idx = 0;

	for (i = 0; i < size; i++) {
		diff_new = abs(val - array[i]);
		if (diff_new < diff_old) {
			diff_old = diff_new;
			idx = i;
		}
	}

	return idx;
}

static int ad7124_spi_write_mask(struct ad7124_state *st,
				 unsigned int addr,
				 unsigned long mask,
				 unsigned int val,
				 unsigned int bytes)
{
	unsigned int readval;
	int ret;

	ret = ad_sd_read_reg(&st->sd, addr, bytes, &readval);
	if (ret < 0)
		return ret;

	readval &= ~mask;
	readval |= val;

	return ad_sd_write_reg(&st->sd, addr, bytes, readval);
}

static int ad7124_set_mode(struct ad_sigma_delta *sd,
			   enum ad_sigma_delta_mode mode)
{
	struct ad7124_state *st = container_of(sd, struct ad7124_state, sd);

	st->adc_control &= ~AD7124_ADC_CTRL_MODE_MSK;
	st->adc_control |= AD7124_ADC_CTRL_MODE(mode);

	return ad_sd_write_reg(&st->sd, AD7124_ADC_CONTROL, 2, st->adc_control);
}

static void ad7124_set_channel_odr(struct ad7124_state *st, unsigned int channel, unsigned int odr)
{
	unsigned int fclk, odr_sel_bits;

	fclk = clk_get_rate(st->mclk);
	/*
	 * FS[10:0] = fCLK / (fADC x 32) where:
	 * fADC is the output data rate
	 * fCLK is the master clock frequency
	 * FS[10:0] are the bits in the filter register
	 * FS[10:0] can have a value from 1 to 2047
	 */
	odr_sel_bits = DIV_ROUND_CLOSEST(fclk, odr * 32);
	if (odr_sel_bits < 1)
		odr_sel_bits = 1;
	else if (odr_sel_bits > 2047)
		odr_sel_bits = 2047;

	if (odr_sel_bits != st->channels[channel].cfg.odr_sel_bits)
		st->channels[channel].cfg.live = false;

	/* fADC = fCLK / (FS[10:0] x 32) */
	st->channels[channel].cfg.odr = DIV_ROUND_CLOSEST(fclk, odr_sel_bits * 32);
	st->channels[channel].cfg.odr_sel_bits = odr_sel_bits;
}

static int ad7124_get_3db_filter_freq(struct ad7124_state *st,
				      unsigned int channel)
{
	unsigned int fadc;

	fadc = st->channels[channel].cfg.odr;

	switch (st->channels[channel].cfg.filter_type) {
	case AD7124_SINC3_FILTER:
		return DIV_ROUND_CLOSEST(fadc * 230, 1000);
	case AD7124_SINC4_FILTER:
		return DIV_ROUND_CLOSEST(fadc * 262, 1000);
	default:
		return -EINVAL;
	}
}

static void ad7124_set_3db_filter_freq(struct ad7124_state *st, unsigned int channel,
				       unsigned int freq)
{
	unsigned int sinc4_3db_odr;
	unsigned int sinc3_3db_odr;
	unsigned int new_filter;
	unsigned int new_odr;

	sinc4_3db_odr = DIV_ROUND_CLOSEST(freq * 1000, 230);
	sinc3_3db_odr = DIV_ROUND_CLOSEST(freq * 1000, 262);

	if (sinc4_3db_odr > sinc3_3db_odr) {
		new_filter = AD7124_SINC3_FILTER;
		new_odr = sinc4_3db_odr;
	} else {
		new_filter = AD7124_SINC4_FILTER;
		new_odr = sinc3_3db_odr;
	}

	if (new_odr != st->channels[channel].cfg.odr)
		st->channels[channel].cfg.live = false;

	st->channels[channel].cfg.filter_type = new_filter;
	st->channels[channel].cfg.odr = new_odr;
}

static struct ad7124_channel_config *ad7124_find_similar_live_cfg(struct ad7124_state *st,
								  struct ad7124_channel_config *cfg)
{
	struct ad7124_channel_config *cfg_aux;
	ptrdiff_t cmp_size;
	int i;

	cmp_size = (u8 *)&cfg->live - (u8 *)cfg;
	for (i = 0; i < st->num_channels; i++) {
		cfg_aux = &st->channels[i].cfg;

		if (cfg_aux->live && !memcmp(cfg, cfg_aux, cmp_size))
			return cfg_aux;
	}

	return NULL;
}

static int ad7124_find_free_config_slot(struct ad7124_state *st)
{
	unsigned int free_cfg_slot;

	free_cfg_slot = find_next_zero_bit(&st->cfg_slots_status, AD7124_MAX_CONFIGS, 0);
	if (free_cfg_slot == AD7124_MAX_CONFIGS)
		return -1;

	return free_cfg_slot;
}

static int ad7124_init_config_vref(struct ad7124_state *st, struct ad7124_channel_config *cfg)
{
	unsigned int refsel = cfg->refsel;

	switch (refsel) {
	case AD7124_REFIN1:
	case AD7124_REFIN2:
	case AD7124_AVDD_REF:
		if (IS_ERR(st->vref[refsel])) {
			dev_err(&st->sd.spi->dev,
				"Error, trying to use external voltage reference without a %s regulator.\n",
				ad7124_ref_names[refsel]);
			return PTR_ERR(st->vref[refsel]);
		}
		cfg->vref_mv = regulator_get_voltage(st->vref[refsel]);
		/* Conversion from uV to mV */
		cfg->vref_mv /= 1000;
		return 0;
	case AD7124_INT_REF:
		cfg->vref_mv = 2500;
		st->adc_control &= ~AD7124_ADC_CTRL_REF_EN_MSK;
		st->adc_control |= AD7124_ADC_CTRL_REF_EN(1);
		return ad_sd_write_reg(&st->sd, AD7124_ADC_CONTROL,
				      2, st->adc_control);
	default:
		dev_err(&st->sd.spi->dev, "Invalid reference %d\n", refsel);
		return -EINVAL;
	}
}

static int ad7124_write_config(struct ad7124_state *st, struct ad7124_channel_config *cfg,
			       unsigned int cfg_slot)
{
	unsigned int tmp;
	unsigned int val;
	int ret;

	cfg->cfg_slot = cfg_slot;

	tmp = (cfg->buf_positive << 1) + cfg->buf_negative;
	val = AD7124_CONFIG_BIPOLAR(cfg->bipolar) | AD7124_CONFIG_REF_SEL(cfg->refsel) |
	      AD7124_CONFIG_IN_BUFF(tmp);
	ret = ad_sd_write_reg(&st->sd, AD7124_CONFIG(cfg->cfg_slot), 2, val);
	if (ret < 0)
		return ret;

	tmp = AD7124_FILTER_TYPE_SEL(cfg->filter_type);
	ret = ad7124_spi_write_mask(st, AD7124_FILTER(cfg->cfg_slot), AD7124_FILTER_TYPE_MSK,
				    tmp, 3);
	if (ret < 0)
		return ret;

	ret = ad7124_spi_write_mask(st, AD7124_FILTER(cfg->cfg_slot), AD7124_FILTER_FS_MSK,
				    AD7124_FILTER_FS(cfg->odr_sel_bits), 3);
	if (ret < 0)
		return ret;

	return ad7124_spi_write_mask(st, AD7124_CONFIG(cfg->cfg_slot), AD7124_CONFIG_PGA_MSK,
				     AD7124_CONFIG_PGA(cfg->pga_bits), 2);
}

static struct ad7124_channel_config *ad7124_pop_config(struct ad7124_state *st)
{
	struct ad7124_channel_config *lru_cfg;
	struct ad7124_channel_config *cfg;
	int ret;
	int i;

	/*
	 * Pop least recently used config from the fifo
	 * in order to make room for the new one
	 */
	ret = kfifo_get(&st->live_cfgs_fifo, &lru_cfg);
	if (ret <= 0)
		return NULL;

	lru_cfg->live = false;

	/* mark slot as free */
	assign_bit(lru_cfg->cfg_slot, &st->cfg_slots_status, 0);

	/* invalidate all other configs that pointed to this one */
	for (i = 0; i < st->num_channels; i++) {
		cfg = &st->channels[i].cfg;

		if (cfg->cfg_slot == lru_cfg->cfg_slot)
			cfg->live = false;
	}

	return lru_cfg;
}

static int ad7124_push_config(struct ad7124_state *st, struct ad7124_channel_config *cfg)
{
	struct ad7124_channel_config *lru_cfg;
	int free_cfg_slot;

	free_cfg_slot = ad7124_find_free_config_slot(st);
	if (free_cfg_slot >= 0) {
		/* push the new config in configs queue */
		kfifo_put(&st->live_cfgs_fifo, cfg);
	} else {
		/* pop one config to make room for the new one */
		lru_cfg = ad7124_pop_config(st);
		if (!lru_cfg)
			return -EINVAL;

		/* push the new config in configs queue */
		free_cfg_slot = lru_cfg->cfg_slot;
		kfifo_put(&st->live_cfgs_fifo, cfg);
	}

	/* mark slot as used */
	assign_bit(free_cfg_slot, &st->cfg_slots_status, 1);

	return ad7124_write_config(st, cfg, free_cfg_slot);
}

static int ad7124_enable_channel(struct ad7124_state *st, struct ad7124_channel *ch)
{
	ch->cfg.live = true;
	return ad_sd_write_reg(&st->sd, AD7124_CHANNEL(ch->nr), 2, ch->ain |
			      AD7124_CHANNEL_SETUP(ch->cfg.cfg_slot) | AD7124_CHANNEL_EN(1));
}

static int ad7124_prepare_read(struct ad7124_state *st, int address)
{
	struct ad7124_channel_config *cfg = &st->channels[address].cfg;
	struct ad7124_channel_config *live_cfg;

	/*
	 * Before doing any reads assign the channel a configuration.
	 * Check if channel's config is on the device
	 */
	if (!cfg->live) {
		/* check if config matches another one */
		live_cfg = ad7124_find_similar_live_cfg(st, cfg);
		if (!live_cfg)
			ad7124_push_config(st, cfg);
		else
			cfg->cfg_slot = live_cfg->cfg_slot;
	}

	/* point channel to the config slot and enable */
	return ad7124_enable_channel(st, &st->channels[address]);
}

static int ad7124_set_channel(struct ad_sigma_delta *sd, unsigned int channel)
{
	struct ad7124_state *st = container_of(sd, struct ad7124_state, sd);
	int ret;

	mutex_lock(&st->cfgs_lock);
	ret = ad7124_prepare_read(st, channel);
	mutex_unlock(&st->cfgs_lock);

	return ret;
}

static const struct ad_sigma_delta_info ad7124_sigma_delta_info = {
	.set_channel = ad7124_set_channel,
	.set_mode = ad7124_set_mode,
	.has_registers = true,
	.addr_shift = 0,
	.read_mask = BIT(6),
	.data_reg = AD7124_DATA,
	.irq_flags = IRQF_TRIGGER_FALLING
};

static int ad7124_read_raw(struct iio_dev *indio_dev,
			   struct iio_chan_spec const *chan,
			   int *val, int *val2, long info)
{
	struct ad7124_state *st = iio_priv(indio_dev);
	int idx, ret;

	switch (info) {
	case IIO_CHAN_INFO_RAW:
		ret = ad_sigma_delta_single_conversion(indio_dev, chan, val);
		if (ret < 0)
			return ret;

		/* After the conversion is performed, disable the channel */
		ret = ad_sd_write_reg(&st->sd, AD7124_CHANNEL(chan->address), 2,
				      st->channels[chan->address].ain | AD7124_CHANNEL_EN(0));
		if (ret < 0)
			return ret;

		return IIO_VAL_INT;
	case IIO_CHAN_INFO_SCALE:
		mutex_lock(&st->cfgs_lock);

		idx = st->channels[chan->address].cfg.pga_bits;
		*val = st->channels[chan->address].cfg.vref_mv;
		if (st->channels[chan->address].cfg.bipolar)
			*val2 = chan->scan_type.realbits - 1 + idx;
		else
			*val2 = chan->scan_type.realbits + idx;

		mutex_unlock(&st->cfgs_lock);
		return IIO_VAL_FRACTIONAL_LOG2;
	case IIO_CHAN_INFO_OFFSET:
		mutex_lock(&st->cfgs_lock);
		if (st->channels[chan->address].cfg.bipolar)
			*val = -(1 << (chan->scan_type.realbits - 1));
		else
			*val = 0;

		mutex_unlock(&st->cfgs_lock);
		return IIO_VAL_INT;
	case IIO_CHAN_INFO_SAMP_FREQ:
		mutex_lock(&st->cfgs_lock);
		*val = st->channels[chan->address].cfg.odr;
		mutex_unlock(&st->cfgs_lock);

		return IIO_VAL_INT;
	case IIO_CHAN_INFO_LOW_PASS_FILTER_3DB_FREQUENCY:
		mutex_lock(&st->cfgs_lock);
		*val = ad7124_get_3db_filter_freq(st, chan->scan_index);
		mutex_unlock(&st->cfgs_lock);

		return IIO_VAL_INT;
	default:
		return -EINVAL;
	}
}

static int ad7124_write_raw(struct iio_dev *indio_dev,
			    struct iio_chan_spec const *chan,
			    int val, int val2, long info)
{
	struct ad7124_state *st = iio_priv(indio_dev);
	unsigned int res, gain, full_scale, vref;
	int ret = 0;

	mutex_lock(&st->cfgs_lock);

	switch (info) {
	case IIO_CHAN_INFO_SAMP_FREQ:
		if (val2 != 0) {
			ret = -EINVAL;
			break;
		}

		ad7124_set_channel_odr(st, chan->address, val);
		break;
	case IIO_CHAN_INFO_SCALE:
		if (val != 0) {
			ret = -EINVAL;
			break;
		}

		if (st->channels[chan->address].cfg.bipolar)
			full_scale = 1 << (chan->scan_type.realbits - 1);
		else
			full_scale = 1 << chan->scan_type.realbits;

		vref = st->channels[chan->address].cfg.vref_mv * 1000000LL;
		res = DIV_ROUND_CLOSEST(vref, full_scale);
		gain = DIV_ROUND_CLOSEST(res, val2);
		res = ad7124_find_closest_match(ad7124_gain, ARRAY_SIZE(ad7124_gain), gain);

		if (st->channels[chan->address].cfg.pga_bits != res)
			st->channels[chan->address].cfg.live = false;

		st->channels[chan->address].cfg.pga_bits = res;
		break;
	case IIO_CHAN_INFO_LOW_PASS_FILTER_3DB_FREQUENCY:
		if (val2 != 0) {
			ret = -EINVAL;
			break;
		}

		ad7124_set_3db_filter_freq(st, chan->address, val);
		break;
	default:
		ret =  -EINVAL;
	}

	mutex_unlock(&st->cfgs_lock);
	return ret;
}

static int ad7124_reg_access(struct iio_dev *indio_dev,
			     unsigned int reg,
			     unsigned int writeval,
			     unsigned int *readval)
{
	struct ad7124_state *st = iio_priv(indio_dev);
	int ret;

	if (reg >= ARRAY_SIZE(ad7124_reg_size))
		return -EINVAL;

	if (readval)
		ret = ad_sd_read_reg(&st->sd, reg, ad7124_reg_size[reg],
				     readval);
	else
		ret = ad_sd_write_reg(&st->sd, reg, ad7124_reg_size[reg],
				      writeval);

	return ret;
}

static IIO_CONST_ATTR(in_voltage_scale_available,
	"0.000001164 0.000002328 0.000004656 0.000009313 0.000018626 0.000037252 0.000074505 0.000149011 0.000298023");

static struct attribute *ad7124_attributes[] = {
	&iio_const_attr_in_voltage_scale_available.dev_attr.attr,
	NULL,
};

static const struct attribute_group ad7124_attrs_group = {
	.attrs = ad7124_attributes,
};

static const struct iio_info ad7124_info = {
	.read_raw = ad7124_read_raw,
	.write_raw = ad7124_write_raw,
	.debugfs_reg_access = &ad7124_reg_access,
	.validate_trigger = ad_sd_validate_trigger,
	.attrs = &ad7124_attrs_group,
};

static int ad7124_soft_reset(struct ad7124_state *st)
{
	unsigned int readval, timeout;
	int ret;

	ret = ad_sd_reset(&st->sd, 64);
	if (ret < 0)
		return ret;

	timeout = 100;
	do {
		ret = ad_sd_read_reg(&st->sd, AD7124_STATUS, 1, &readval);
		if (ret < 0)
			return ret;

		if (!(readval & AD7124_STATUS_POR_FLAG_MSK))
			return 0;

		/* The AD7124 requires typically 2ms to power up and settle */
		usleep_range(100, 2000);
	} while (--timeout);

	dev_err(&st->sd.spi->dev, "Soft reset failed\n");

	return -EIO;
}

static int ad7124_check_chip_id(struct ad7124_state *st)
{
	unsigned int readval, chip_id, silicon_rev;
	int ret;

<<<<<<< HEAD
	switch (refsel) {
	case AD7124_REFIN1:
	case AD7124_REFIN2:
	case AD7124_AVDD_REF:
		if (IS_ERR(st->vref[refsel])) {
			dev_err(&st->sd.spi->dev,
				"Error, trying to use external voltage reference without a %s regulator.\n",
				ad7124_ref_names[refsel]);
			return PTR_ERR(st->vref[refsel]);
		}
		st->channel_config[channel_number].vref_mv =
			regulator_get_voltage(st->vref[refsel]);
		/* Conversion from uV to mV */
		st->channel_config[channel_number].vref_mv /= 1000;
		break;
	case AD7124_INT_REF:
		st->channel_config[channel_number].vref_mv = 2500;
		st->adc_control &= ~AD7124_ADC_CTRL_REF_EN_MSK;
		st->adc_control |= AD7124_ADC_CTRL_REF_EN(1);
		return ad_sd_write_reg(&st->sd, AD7124_ADC_CONTROL,
				      2, st->adc_control);
	default:
		dev_err(&st->sd.spi->dev, "Invalid reference %d\n", refsel);
		return -EINVAL;
=======
	ret = ad_sd_read_reg(&st->sd, AD7124_ID, 1, &readval);
	if (ret < 0)
		return ret;

	chip_id = AD7124_DEVICE_ID_GET(readval);
	silicon_rev = AD7124_SILICON_REV_GET(readval);

	if (chip_id != st->chip_info->chip_id) {
		dev_err(&st->sd.spi->dev,
			"Chip ID mismatch: expected %u, got %u\n",
			st->chip_info->chip_id, chip_id);
		return -ENODEV;
	}

	if (silicon_rev == 0) {
		dev_err(&st->sd.spi->dev,
			"Silicon revision empty. Chip may not be present\n");
		return -ENODEV;
>>>>>>> 7d2a07b7
	}

	return 0;
}

static int ad7124_of_parse_channel_config(struct iio_dev *indio_dev,
					  struct device_node *np)
{
	struct ad7124_state *st = iio_priv(indio_dev);
	struct ad7124_channel_config *cfg;
	struct ad7124_channel *channels;
	struct device_node *child;
	struct iio_chan_spec *chan;
	unsigned int ain[2], channel = 0, tmp;
	int ret;

	st->num_channels = of_get_available_child_count(np);
	if (!st->num_channels) {
		dev_err(indio_dev->dev.parent, "no channel children\n");
		return -ENODEV;
	}

	chan = devm_kcalloc(indio_dev->dev.parent, st->num_channels,
			    sizeof(*chan), GFP_KERNEL);
	if (!chan)
		return -ENOMEM;

	channels = devm_kcalloc(indio_dev->dev.parent, st->num_channels, sizeof(*channels),
				GFP_KERNEL);
	if (!channels)
		return -ENOMEM;

	indio_dev->channels = chan;
	indio_dev->num_channels = st->num_channels;
	st->channels = channels;

	for_each_available_child_of_node(np, child) {
		cfg = &st->channels[channel].cfg;

		ret = of_property_read_u32(child, "reg", &channel);
		if (ret)
			goto err;

		if (channel >= indio_dev->num_channels) {
			dev_err(indio_dev->dev.parent,
				"Channel index >= number of channels\n");
			ret = -EINVAL;
			goto err;
		}

		ret = of_property_read_u32_array(child, "diff-channels",
						 ain, 2);
		if (ret)
			goto err;

		st->channels[channel].nr = channel;
		st->channels[channel].ain = AD7124_CHANNEL_AINP(ain[0]) |
						  AD7124_CHANNEL_AINM(ain[1]);

		cfg->bipolar = of_property_read_bool(child, "bipolar");

		ret = of_property_read_u32(child, "adi,reference-select", &tmp);
		if (ret)
			cfg->refsel = AD7124_INT_REF;
		else
			cfg->refsel = tmp;

<<<<<<< HEAD
=======
		cfg->buf_positive = of_property_read_bool(child, "adi,buffered-positive");
		cfg->buf_negative = of_property_read_bool(child, "adi,buffered-negative");

>>>>>>> 7d2a07b7
		chan[channel] = ad7124_channel_template;
		chan[channel].address = channel;
		chan[channel].scan_index = channel;
		chan[channel].channel = ain[0];
		chan[channel].channel2 = ain[1];
	}

	return 0;
err:
	of_node_put(child);

	return ret;
}

static int ad7124_setup(struct ad7124_state *st)
{
	unsigned int fclk, power_mode;
	int i, ret;

	fclk = clk_get_rate(st->mclk);
	if (!fclk)
		return -EINVAL;

	/* The power mode changes the master clock frequency */
	power_mode = ad7124_find_closest_match(ad7124_master_clk_freq_hz,
					ARRAY_SIZE(ad7124_master_clk_freq_hz),
					fclk);
	if (fclk != ad7124_master_clk_freq_hz[power_mode]) {
		ret = clk_set_rate(st->mclk, fclk);
		if (ret)
			return ret;
	}

	/* Set the power mode */
	st->adc_control &= ~AD7124_ADC_CTRL_PWR_MSK;
	st->adc_control |= AD7124_ADC_CTRL_PWR(power_mode);
	ret = ad_sd_write_reg(&st->sd, AD7124_ADC_CONTROL, 2, st->adc_control);
	if (ret < 0)
		return ret;

	mutex_init(&st->cfgs_lock);
	INIT_KFIFO(st->live_cfgs_fifo);
	for (i = 0; i < st->num_channels; i++) {

		ret = ad7124_init_config_vref(st, &st->channels[i].cfg);
		if (ret < 0)
			return ret;

		/*
		 * 9.38 SPS is the minimum output data rate supported
		 * regardless of the selected power mode. Round it up to 10 and
		 * set all channels to this default value.
		 */
		ad7124_set_channel_odr(st, i, 10);
	}

	return ret;
}

static void ad7124_reg_disable(void *r)
{
	regulator_disable(r);
}

<<<<<<< HEAD
=======
static void ad7124_clk_disable(void *c)
{
	clk_disable_unprepare(c);
}

>>>>>>> 7d2a07b7
static int ad7124_probe(struct spi_device *spi)
{
	const struct ad7124_chip_info *info;
	struct ad7124_state *st;
	struct iio_dev *indio_dev;
	int i, ret;

	info = of_device_get_match_data(&spi->dev);
	if (!info)
		return -ENODEV;

	indio_dev = devm_iio_device_alloc(&spi->dev, sizeof(*st));
	if (!indio_dev)
		return -ENOMEM;

	st = iio_priv(indio_dev);

	st->chip_info = info;

	ad_sd_init(&st->sd, indio_dev, spi, &ad7124_sigma_delta_info);

	indio_dev->name = st->chip_info->name;
	indio_dev->modes = INDIO_DIRECT_MODE;
	indio_dev->info = &ad7124_info;

	ret = ad7124_of_parse_channel_config(indio_dev, spi->dev.of_node);
	if (ret < 0)
		return ret;

	for (i = 0; i < ARRAY_SIZE(st->vref); i++) {
		if (i == AD7124_INT_REF)
			continue;

		st->vref[i] = devm_regulator_get_optional(&spi->dev,
						ad7124_ref_names[i]);
		if (PTR_ERR(st->vref[i]) == -ENODEV)
			continue;
		else if (IS_ERR(st->vref[i]))
			return PTR_ERR(st->vref[i]);

		ret = regulator_enable(st->vref[i]);
		if (ret)
			return ret;

		ret = devm_add_action_or_reset(&spi->dev, ad7124_reg_disable,
					       st->vref[i]);
		if (ret)
			return ret;
	}

	st->mclk = devm_clk_get(&spi->dev, "mclk");
	if (IS_ERR(st->mclk))
		return PTR_ERR(st->mclk);

	ret = clk_prepare_enable(st->mclk);
	if (ret < 0)
		return ret;
<<<<<<< HEAD
=======

	ret = devm_add_action_or_reset(&spi->dev, ad7124_clk_disable, st->mclk);
	if (ret)
		return ret;
>>>>>>> 7d2a07b7

	ret = ad7124_soft_reset(st);
	if (ret < 0)
		return ret;

	ret = ad7124_check_chip_id(st);
	if (ret)
		return ret;

	ret = ad7124_setup(st);
	if (ret < 0)
		return ret;

	ret = devm_ad_sd_setup_buffer_and_trigger(&spi->dev, indio_dev);
	if (ret < 0)
<<<<<<< HEAD
		goto error_clk_disable_unprepare;

	ret = iio_device_register(indio_dev);
	if (ret < 0) {
		dev_err(&spi->dev, "Failed to register iio device\n");
		goto error_remove_trigger;
	}

	return 0;

error_remove_trigger:
	ad_sd_cleanup_buffer_and_trigger(indio_dev);
error_clk_disable_unprepare:
	clk_disable_unprepare(st->mclk);

	return ret;
}

static int ad7124_remove(struct spi_device *spi)
{
	struct iio_dev *indio_dev = spi_get_drvdata(spi);
	struct ad7124_state *st = iio_priv(indio_dev);

	iio_device_unregister(indio_dev);
	ad_sd_cleanup_buffer_and_trigger(indio_dev);
	clk_disable_unprepare(st->mclk);

	return 0;
=======
		return ret;

	return devm_iio_device_register(&spi->dev, indio_dev);

>>>>>>> 7d2a07b7
}

static const struct of_device_id ad7124_of_match[] = {
	{ .compatible = "adi,ad7124-4",
		.data = &ad7124_chip_info_tbl[ID_AD7124_4], },
	{ .compatible = "adi,ad7124-8",
		.data = &ad7124_chip_info_tbl[ID_AD7124_8], },
	{ },
};
MODULE_DEVICE_TABLE(of, ad7124_of_match);

static struct spi_driver ad71124_driver = {
	.driver = {
		.name = "ad7124",
		.of_match_table = ad7124_of_match,
	},
	.probe = ad7124_probe,
};
module_spi_driver(ad71124_driver);

MODULE_AUTHOR("Stefan Popa <stefan.popa@analog.com>");
MODULE_DESCRIPTION("Analog Devices AD7124 SPI driver");
MODULE_LICENSE("GPL");<|MERGE_RESOLUTION|>--- conflicted
+++ resolved
@@ -710,32 +710,6 @@
 	unsigned int readval, chip_id, silicon_rev;
 	int ret;
 
-<<<<<<< HEAD
-	switch (refsel) {
-	case AD7124_REFIN1:
-	case AD7124_REFIN2:
-	case AD7124_AVDD_REF:
-		if (IS_ERR(st->vref[refsel])) {
-			dev_err(&st->sd.spi->dev,
-				"Error, trying to use external voltage reference without a %s regulator.\n",
-				ad7124_ref_names[refsel]);
-			return PTR_ERR(st->vref[refsel]);
-		}
-		st->channel_config[channel_number].vref_mv =
-			regulator_get_voltage(st->vref[refsel]);
-		/* Conversion from uV to mV */
-		st->channel_config[channel_number].vref_mv /= 1000;
-		break;
-	case AD7124_INT_REF:
-		st->channel_config[channel_number].vref_mv = 2500;
-		st->adc_control &= ~AD7124_ADC_CTRL_REF_EN_MSK;
-		st->adc_control |= AD7124_ADC_CTRL_REF_EN(1);
-		return ad_sd_write_reg(&st->sd, AD7124_ADC_CONTROL,
-				      2, st->adc_control);
-	default:
-		dev_err(&st->sd.spi->dev, "Invalid reference %d\n", refsel);
-		return -EINVAL;
-=======
 	ret = ad_sd_read_reg(&st->sd, AD7124_ID, 1, &readval);
 	if (ret < 0)
 		return ret;
@@ -754,7 +728,6 @@
 		dev_err(&st->sd.spi->dev,
 			"Silicon revision empty. Chip may not be present\n");
 		return -ENODEV;
->>>>>>> 7d2a07b7
 	}
 
 	return 0;
@@ -822,12 +795,9 @@
 		else
 			cfg->refsel = tmp;
 
-<<<<<<< HEAD
-=======
 		cfg->buf_positive = of_property_read_bool(child, "adi,buffered-positive");
 		cfg->buf_negative = of_property_read_bool(child, "adi,buffered-negative");
 
->>>>>>> 7d2a07b7
 		chan[channel] = ad7124_channel_template;
 		chan[channel].address = channel;
 		chan[channel].scan_index = channel;
@@ -892,14 +862,11 @@
 	regulator_disable(r);
 }
 
-<<<<<<< HEAD
-=======
 static void ad7124_clk_disable(void *c)
 {
 	clk_disable_unprepare(c);
 }
 
->>>>>>> 7d2a07b7
 static int ad7124_probe(struct spi_device *spi)
 {
 	const struct ad7124_chip_info *info;
@@ -957,13 +924,10 @@
 	ret = clk_prepare_enable(st->mclk);
 	if (ret < 0)
 		return ret;
-<<<<<<< HEAD
-=======
 
 	ret = devm_add_action_or_reset(&spi->dev, ad7124_clk_disable, st->mclk);
 	if (ret)
 		return ret;
->>>>>>> 7d2a07b7
 
 	ret = ad7124_soft_reset(st);
 	if (ret < 0)
@@ -979,41 +943,10 @@
 
 	ret = devm_ad_sd_setup_buffer_and_trigger(&spi->dev, indio_dev);
 	if (ret < 0)
-<<<<<<< HEAD
-		goto error_clk_disable_unprepare;
-
-	ret = iio_device_register(indio_dev);
-	if (ret < 0) {
-		dev_err(&spi->dev, "Failed to register iio device\n");
-		goto error_remove_trigger;
-	}
-
-	return 0;
-
-error_remove_trigger:
-	ad_sd_cleanup_buffer_and_trigger(indio_dev);
-error_clk_disable_unprepare:
-	clk_disable_unprepare(st->mclk);
-
-	return ret;
-}
-
-static int ad7124_remove(struct spi_device *spi)
-{
-	struct iio_dev *indio_dev = spi_get_drvdata(spi);
-	struct ad7124_state *st = iio_priv(indio_dev);
-
-	iio_device_unregister(indio_dev);
-	ad_sd_cleanup_buffer_and_trigger(indio_dev);
-	clk_disable_unprepare(st->mclk);
-
-	return 0;
-=======
 		return ret;
 
 	return devm_iio_device_register(&spi->dev, indio_dev);
 
->>>>>>> 7d2a07b7
 }
 
 static const struct of_device_id ad7124_of_match[] = {
