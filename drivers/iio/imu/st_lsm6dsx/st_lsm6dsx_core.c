--- conflicted
+++ resolved
@@ -721,13 +721,10 @@
 
 	mutex_init(&hw->fifo_lock);
 	mutex_init(&hw->conf_lock);
-<<<<<<< HEAD
-=======
 
 	hw->buff = devm_kzalloc(dev, ST_LSM6DSX_BUFF_SIZE, GFP_KERNEL);
 	if (!hw->buff)
 		return -ENOMEM;
->>>>>>> 022a1d6c
 
 	hw->dev = dev;
 	hw->irq = irq;
