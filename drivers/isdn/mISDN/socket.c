/*
 *
 * Author	Karsten Keil <kkeil@novell.com>
 *
 * Copyright 2008  by Karsten Keil <kkeil@novell.com>
 *
 * This program is free software; you can redistribute it and/or modify
 * it under the terms of the GNU General Public License version 2 as
 * published by the Free Software Foundation.
 *
 * This program is distributed in the hope that it will be useful,
 * but WITHOUT ANY WARRANTY; without even the implied warranty of
 * MERCHANTABILITY or FITNESS FOR A PARTICULAR PURPOSE.  See the
 * GNU General Public License for more details.
 *
 */

#include <linux/mISDNif.h>
#include <linux/slab.h>
#include <linux/export.h>
#include "core.h"

static u_int	*debug;

static struct proto mISDN_proto = {
	.name		= "misdn",
	.owner		= THIS_MODULE,
	.obj_size	= sizeof(struct mISDN_sock)
};

#define _pms(sk)	((struct mISDN_sock *)sk)

static struct mISDN_sock_list	data_sockets = {
	.lock = __RW_LOCK_UNLOCKED(data_sockets.lock)
};

static struct mISDN_sock_list	base_sockets = {
	.lock = __RW_LOCK_UNLOCKED(base_sockets.lock)
};

#define L2_HEADER_LEN	4

static inline struct sk_buff *
_l2_alloc_skb(unsigned int len, gfp_t gfp_mask)
{
	struct sk_buff  *skb;

	skb = alloc_skb(len + L2_HEADER_LEN, gfp_mask);
	if (likely(skb))
		skb_reserve(skb, L2_HEADER_LEN);
	return skb;
}

static void
mISDN_sock_link(struct mISDN_sock_list *l, struct sock *sk)
{
	write_lock_bh(&l->lock);
	sk_add_node(sk, &l->head);
	write_unlock_bh(&l->lock);
}

static void mISDN_sock_unlink(struct mISDN_sock_list *l, struct sock *sk)
{
	write_lock_bh(&l->lock);
	sk_del_node_init(sk);
	write_unlock_bh(&l->lock);
}

static int
mISDN_send(struct mISDNchannel *ch, struct sk_buff *skb)
{
	struct mISDN_sock *msk;
	int	err;

	msk = container_of(ch, struct mISDN_sock, ch);
	if (*debug & DEBUG_SOCKET)
		printk(KERN_DEBUG "%s len %d %p\n", __func__, skb->len, skb);
	if (msk->sk.sk_state == MISDN_CLOSED)
		return -EUNATCH;
	__net_timestamp(skb);
	err = sock_queue_rcv_skb(&msk->sk, skb);
	if (err)
		printk(KERN_WARNING "%s: error %d\n", __func__, err);
	return err;
}

static int
mISDN_ctrl(struct mISDNchannel *ch, u_int cmd, void *arg)
{
	struct mISDN_sock *msk;

	msk = container_of(ch, struct mISDN_sock, ch);
	if (*debug & DEBUG_SOCKET)
		printk(KERN_DEBUG "%s(%p, %x, %p)\n", __func__, ch, cmd, arg);
	switch (cmd) {
	case CLOSE_CHANNEL:
		msk->sk.sk_state = MISDN_CLOSED;
		break;
	}
	return 0;
}

static inline void
mISDN_sock_cmsg(struct sock *sk, struct msghdr *msg, struct sk_buff *skb)
{
	struct timeval	tv;

	if (_pms(sk)->cmask & MISDN_TIME_STAMP) {
		skb_get_timestamp(skb, &tv);
		put_cmsg(msg, SOL_MISDN, MISDN_TIME_STAMP, sizeof(tv), &tv);
	}
}

static int
mISDN_sock_recvmsg(struct kiocb *iocb, struct socket *sock,
		   struct msghdr *msg, size_t len, int flags)
{
	struct sk_buff		*skb;
	struct sock		*sk = sock->sk;
	struct sockaddr_mISDN	*maddr;

	int		copied, err;

	if (*debug & DEBUG_SOCKET)
		printk(KERN_DEBUG "%s: len %d, flags %x ch.nr %d, proto %x\n",
		       __func__, (int)len, flags, _pms(sk)->ch.nr,
		       sk->sk_protocol);
	if (flags & (MSG_OOB))
		return -EOPNOTSUPP;

	if (sk->sk_state == MISDN_CLOSED)
		return 0;

	skb = skb_recv_datagram(sk, flags, flags & MSG_DONTWAIT, &err);
	if (!skb)
		return err;

	if (msg->msg_namelen >= sizeof(struct sockaddr_mISDN)) {
		msg->msg_namelen = sizeof(struct sockaddr_mISDN);
		maddr = (struct sockaddr_mISDN *)msg->msg_name;
		maddr->family = AF_ISDN;
		maddr->dev = _pms(sk)->dev->id;
		if ((sk->sk_protocol == ISDN_P_LAPD_TE) ||
		    (sk->sk_protocol == ISDN_P_LAPD_NT)) {
			maddr->channel = (mISDN_HEAD_ID(skb) >> 16) & 0xff;
			maddr->tei =  (mISDN_HEAD_ID(skb) >> 8) & 0xff;
			maddr->sapi = mISDN_HEAD_ID(skb) & 0xff;
		} else {
			maddr->channel = _pms(sk)->ch.nr;
			maddr->sapi = _pms(sk)->ch.addr & 0xFF;
			maddr->tei =  (_pms(sk)->ch.addr >> 8) & 0xFF;
		}
	} else {
		if (msg->msg_namelen)
			printk(KERN_WARNING "%s: too small namelen %d\n",
			       __func__, msg->msg_namelen);
		msg->msg_namelen = 0;
	}

	copied = skb->len + MISDN_HEADER_LEN;
	if (len < copied) {
		if (flags & MSG_PEEK)
			atomic_dec(&skb->users);
		else
			skb_queue_head(&sk->sk_receive_queue, skb);
		return -ENOSPC;
	}
	memcpy(skb_push(skb, MISDN_HEADER_LEN), mISDN_HEAD_P(skb),
	       MISDN_HEADER_LEN);

	err = skb_copy_datagram_iovec(skb, 0, msg->msg_iov, copied);

	mISDN_sock_cmsg(sk, msg, skb);

	skb_free_datagram(sk, skb);

	return err ? : copied;
}

static int
mISDN_sock_sendmsg(struct kiocb *iocb, struct socket *sock,
		   struct msghdr *msg, size_t len)
{
	struct sock		*sk = sock->sk;
	struct sk_buff		*skb;
	int			err = -ENOMEM;
	struct sockaddr_mISDN	*maddr;

	if (*debug & DEBUG_SOCKET)
		printk(KERN_DEBUG "%s: len %d flags %x ch %d proto %x\n",
		       __func__, (int)len, msg->msg_flags, _pms(sk)->ch.nr,
		       sk->sk_protocol);

	if (msg->msg_flags & MSG_OOB)
		return -EOPNOTSUPP;

	if (msg->msg_flags & ~(MSG_DONTWAIT | MSG_NOSIGNAL | MSG_ERRQUEUE))
		return -EINVAL;

	if (len < MISDN_HEADER_LEN)
		return -EINVAL;

	if (sk->sk_state != MISDN_BOUND)
		return -EBADFD;

	lock_sock(sk);

	skb = _l2_alloc_skb(len, GFP_KERNEL);
	if (!skb)
		goto done;

	if (memcpy_fromiovec(skb_put(skb, len), msg->msg_iov, len)) {
		err = -EFAULT;
		goto done;
	}

	memcpy(mISDN_HEAD_P(skb), skb->data, MISDN_HEADER_LEN);
	skb_pull(skb, MISDN_HEADER_LEN);

	if (msg->msg_namelen >= sizeof(struct sockaddr_mISDN)) {
		/* if we have a address, we use it */
		maddr = (struct sockaddr_mISDN *)msg->msg_name;
		mISDN_HEAD_ID(skb) = maddr->channel;
	} else { /* use default for L2 messages */
		if ((sk->sk_protocol == ISDN_P_LAPD_TE) ||
		    (sk->sk_protocol == ISDN_P_LAPD_NT))
			mISDN_HEAD_ID(skb) = _pms(sk)->ch.nr;
	}

	if (*debug & DEBUG_SOCKET)
		printk(KERN_DEBUG "%s: ID:%x\n",
		       __func__, mISDN_HEAD_ID(skb));

	err = -ENODEV;
	if (!_pms(sk)->ch.peer)
		goto done;
	err = _pms(sk)->ch.recv(_pms(sk)->ch.peer, skb);
	if (err)
		goto done;
	else {
		skb = NULL;
		err = len;
	}

done:
	if (skb)
		kfree_skb(skb);
	release_sock(sk);
	return err;
}

static int
data_sock_release(struct socket *sock)
{
	struct sock *sk = sock->sk;

	if (*debug & DEBUG_SOCKET)
		printk(KERN_DEBUG "%s(%p) sk=%p\n", __func__, sock, sk);
	if (!sk)
		return 0;
	switch (sk->sk_protocol) {
	case ISDN_P_TE_S0:
	case ISDN_P_NT_S0:
	case ISDN_P_TE_E1:
	case ISDN_P_NT_E1:
		if (sk->sk_state == MISDN_BOUND)
			delete_channel(&_pms(sk)->ch);
		else
			mISDN_sock_unlink(&data_sockets, sk);
		break;
	case ISDN_P_LAPD_TE:
	case ISDN_P_LAPD_NT:
	case ISDN_P_B_RAW:
	case ISDN_P_B_HDLC:
	case ISDN_P_B_X75SLP:
	case ISDN_P_B_L2DTMF:
	case ISDN_P_B_L2DSP:
	case ISDN_P_B_L2DSPHDLC:
		delete_channel(&_pms(sk)->ch);
		mISDN_sock_unlink(&data_sockets, sk);
		break;
	}

	lock_sock(sk);

	sock_orphan(sk);
	skb_queue_purge(&sk->sk_receive_queue);

	release_sock(sk);
	sock_put(sk);

	return 0;
}

static int
data_sock_ioctl_bound(struct sock *sk, unsigned int cmd, void __user *p)
{
	struct mISDN_ctrl_req	cq;
	int			err = -EINVAL, val[2];
	struct mISDNchannel	*bchan, *next;

	lock_sock(sk);
	if (!_pms(sk)->dev) {
		err = -ENODEV;
		goto done;
	}
	switch (cmd) {
	case IMCTRLREQ:
		if (copy_from_user(&cq, p, sizeof(cq))) {
			err = -EFAULT;
			break;
		}
		if ((sk->sk_protocol & ~ISDN_P_B_MASK) == ISDN_P_B_START) {
			list_for_each_entry_safe(bchan, next,
						 &_pms(sk)->dev->bchannels, list) {
				if (bchan->nr == cq.channel) {
					err = bchan->ctrl(bchan,
							  CONTROL_CHANNEL, &cq);
					break;
				}
			}
		} else
			err = _pms(sk)->dev->D.ctrl(&_pms(sk)->dev->D,
						    CONTROL_CHANNEL, &cq);
		if (err)
			break;
		if (copy_to_user(p, &cq, sizeof(cq)))
			err = -EFAULT;
		break;
	case IMCLEAR_L2:
		if (sk->sk_protocol != ISDN_P_LAPD_NT) {
			err = -EINVAL;
			break;
		}
		val[0] = cmd;
		if (get_user(val[1], (int __user *)p)) {
			err = -EFAULT;
			break;
		}
		err = _pms(sk)->dev->teimgr->ctrl(_pms(sk)->dev->teimgr,
						  CONTROL_CHANNEL, val);
		break;
	case IMHOLD_L1:
		if (sk->sk_protocol != ISDN_P_LAPD_NT
		    && sk->sk_protocol != ISDN_P_LAPD_TE) {
			err = -EINVAL;
			break;
		}
		val[0] = cmd;
		if (get_user(val[1], (int __user *)p)) {
			err = -EFAULT;
			break;
		}
		err = _pms(sk)->dev->teimgr->ctrl(_pms(sk)->dev->teimgr,
						  CONTROL_CHANNEL, val);
		break;
	default:
		err = -EINVAL;
		break;
	}
done:
	release_sock(sk);
	return err;
}

static int
data_sock_ioctl(struct socket *sock, unsigned int cmd, unsigned long arg)
{
	int			err = 0, id;
	struct sock		*sk = sock->sk;
	struct mISDNdevice	*dev;
	struct mISDNversion	ver;

	switch (cmd) {
	case IMGETVERSION:
		ver.major = MISDN_MAJOR_VERSION;
		ver.minor = MISDN_MINOR_VERSION;
		ver.release = MISDN_RELEASE;
		if (copy_to_user((void __user *)arg, &ver, sizeof(ver)))
			err = -EFAULT;
		break;
	case IMGETCOUNT:
		id = get_mdevice_count();
		if (put_user(id, (int __user *)arg))
			err = -EFAULT;
		break;
	case IMGETDEVINFO:
		if (get_user(id, (int __user *)arg)) {
			err = -EFAULT;
			break;
		}
		dev = get_mdevice(id);
		if (dev) {
			struct mISDN_devinfo di;

			memset(&di, 0, sizeof(di));
			di.id = dev->id;
			di.Dprotocols = dev->Dprotocols;
			di.Bprotocols = dev->Bprotocols | get_all_Bprotocols();
			di.protocol = dev->D.protocol;
			memcpy(di.channelmap, dev->channelmap,
			       sizeof(di.channelmap));
			di.nrbchan = dev->nrbchan;
			strcpy(di.name, dev_name(&dev->dev));
			if (copy_to_user((void __user *)arg, &di, sizeof(di)))
				err = -EFAULT;
		} else
			err = -ENODEV;
		break;
	default:
		if (sk->sk_state == MISDN_BOUND)
			err = data_sock_ioctl_bound(sk, cmd,
						    (void __user *)arg);
		else
			err = -ENOTCONN;
	}
	return err;
}

static int data_sock_setsockopt(struct socket *sock, int level, int optname,
				char __user *optval, unsigned int len)
{
	struct sock *sk = sock->sk;
	int err = 0, opt = 0;

	if (*debug & DEBUG_SOCKET)
		printk(KERN_DEBUG "%s(%p, %d, %x, %p, %d)\n", __func__, sock,
		       level, optname, optval, len);

	lock_sock(sk);

	switch (optname) {
	case MISDN_TIME_STAMP:
		if (get_user(opt, (int __user *)optval)) {
			err = -EFAULT;
			break;
		}

		if (opt)
			_pms(sk)->cmask |= MISDN_TIME_STAMP;
		else
			_pms(sk)->cmask &= ~MISDN_TIME_STAMP;
		break;
	default:
		err = -ENOPROTOOPT;
		break;
	}
	release_sock(sk);
	return err;
}

static int data_sock_getsockopt(struct socket *sock, int level, int optname,
				char __user *optval, int __user *optlen)
{
	struct sock *sk = sock->sk;
	int len, opt;

	if (get_user(len, optlen))
		return -EFAULT;

	if (len != sizeof(char))
		return -EINVAL;

	switch (optname) {
	case MISDN_TIME_STAMP:
		if (_pms(sk)->cmask & MISDN_TIME_STAMP)
			opt = 1;
		else
			opt = 0;

		if (put_user(opt, optval))
			return -EFAULT;
		break;
	default:
		return -ENOPROTOOPT;
	}

	return 0;
}

static int
data_sock_bind(struct socket *sock, struct sockaddr *addr, int addr_len)
{
	struct sockaddr_mISDN *maddr = (struct sockaddr_mISDN *) addr;
	struct sock *sk = sock->sk;
	struct hlist_node *node;
	struct sock *csk;
	int err = 0;

	if (*debug & DEBUG_SOCKET)
		printk(KERN_DEBUG "%s(%p) sk=%p\n", __func__, sock, sk);
	if (addr_len != sizeof(struct sockaddr_mISDN))
		return -EINVAL;
	if (!maddr || maddr->family != AF_ISDN)
		return -EINVAL;

	lock_sock(sk);

	if (_pms(sk)->dev) {
		err = -EALREADY;
		goto done;
	}
	_pms(sk)->dev = get_mdevice(maddr->dev);
	if (!_pms(sk)->dev) {
		err = -ENODEV;
		goto done;
	}

	if (sk->sk_protocol < ISDN_P_B_START) {
		read_lock_bh(&data_sockets.lock);
		sk_for_each(csk, node, &data_sockets.head) {
			if (sk == csk)
				continue;
			if (_pms(csk)->dev != _pms(sk)->dev)
				continue;
			if (csk->sk_protocol >= ISDN_P_B_START)
				continue;
			if (IS_ISDN_P_TE(csk->sk_protocol)
			    == IS_ISDN_P_TE(sk->sk_protocol))
				continue;
			read_unlock_bh(&data_sockets.lock);
			err = -EBUSY;
			goto done;
		}
		read_unlock_bh(&data_sockets.lock);
	}

	_pms(sk)->ch.send = mISDN_send;
	_pms(sk)->ch.ctrl = mISDN_ctrl;

	switch (sk->sk_protocol) {
	case ISDN_P_TE_S0:
	case ISDN_P_NT_S0:
	case ISDN_P_TE_E1:
	case ISDN_P_NT_E1:
		mISDN_sock_unlink(&data_sockets, sk);
		err = connect_layer1(_pms(sk)->dev, &_pms(sk)->ch,
				     sk->sk_protocol, maddr);
		if (err)
			mISDN_sock_link(&data_sockets, sk);
		break;
	case ISDN_P_LAPD_TE:
	case ISDN_P_LAPD_NT:
		err = create_l2entity(_pms(sk)->dev, &_pms(sk)->ch,
				      sk->sk_protocol, maddr);
		break;
	case ISDN_P_B_RAW:
	case ISDN_P_B_HDLC:
	case ISDN_P_B_X75SLP:
	case ISDN_P_B_L2DTMF:
	case ISDN_P_B_L2DSP:
	case ISDN_P_B_L2DSPHDLC:
		err = connect_Bstack(_pms(sk)->dev, &_pms(sk)->ch,
				     sk->sk_protocol, maddr);
		break;
	default:
		err = -EPROTONOSUPPORT;
	}
	if (err)
		goto done;
	sk->sk_state = MISDN_BOUND;
	_pms(sk)->ch.protocol = sk->sk_protocol;

done:
	release_sock(sk);
	return err;
}

static int
data_sock_getname(struct socket *sock, struct sockaddr *addr,
		  int *addr_len, int peer)
{
	struct sockaddr_mISDN	*maddr = (struct sockaddr_mISDN *) addr;
	struct sock		*sk = sock->sk;

	if (!_pms(sk)->dev)
		return -EBADFD;

	lock_sock(sk);

	*addr_len = sizeof(*maddr);
	maddr->dev = _pms(sk)->dev->id;
	maddr->channel = _pms(sk)->ch.nr;
	maddr->sapi = _pms(sk)->ch.addr & 0xff;
	maddr->tei = (_pms(sk)->ch.addr >> 8) & 0xff;
	release_sock(sk);
	return 0;
}

static const struct proto_ops data_sock_ops = {
	.family		= PF_ISDN,
	.owner		= THIS_MODULE,
	.release	= data_sock_release,
	.ioctl		= data_sock_ioctl,
	.bind		= data_sock_bind,
	.getname	= data_sock_getname,
	.sendmsg	= mISDN_sock_sendmsg,
	.recvmsg	= mISDN_sock_recvmsg,
	.poll		= datagram_poll,
	.listen		= sock_no_listen,
	.shutdown	= sock_no_shutdown,
	.setsockopt	= data_sock_setsockopt,
	.getsockopt	= data_sock_getsockopt,
	.connect	= sock_no_connect,
	.socketpair	= sock_no_socketpair,
	.accept		= sock_no_accept,
	.mmap		= sock_no_mmap
};

static int
data_sock_create(struct net *net, struct socket *sock, int protocol)
{
	struct sock *sk;

	if(!capable(CAP_SYS_ADMIN) && (misdn_permitted_gid != current_gid())
		&& (!in_group_p(misdn_permitted_gid)))
			return -EPERM;

	if (sock->type != SOCK_DGRAM)
		return -ESOCKTNOSUPPORT;

	sk = sk_alloc(net, PF_ISDN, GFP_KERNEL, &mISDN_proto);
	if (!sk)
		return -ENOMEM;

	sock_init_data(sock, sk);

	sock->ops = &data_sock_ops;
	sock->state = SS_UNCONNECTED;
	sock_reset_flag(sk, SOCK_ZAPPED);

	sk->sk_protocol = protocol;
	sk->sk_state    = MISDN_OPEN;
	mISDN_sock_link(&data_sockets, sk);

	return 0;
}

static int
base_sock_release(struct socket *sock)
{
	struct sock *sk = sock->sk;

	printk(KERN_DEBUG "%s(%p) sk=%p\n", __func__, sock, sk);
	if (!sk)
		return 0;

	mISDN_sock_unlink(&base_sockets, sk);
	sock_orphan(sk);
	sock_put(sk);

	return 0;
}

static int
base_sock_ioctl(struct socket *sock, unsigned int cmd, unsigned long arg)
{
	int			err = 0, id;
	struct mISDNdevice	*dev;
	struct mISDNversion	ver;

	switch (cmd) {
	case IMGETVERSION:
		ver.major = MISDN_MAJOR_VERSION;
		ver.minor = MISDN_MINOR_VERSION;
		ver.release = MISDN_RELEASE;
		if (copy_to_user((void __user *)arg, &ver, sizeof(ver)))
			err = -EFAULT;
		break;
	case IMGETCOUNT:
		id = get_mdevice_count();
		if (put_user(id, (int __user *)arg))
			err = -EFAULT;
		break;
	case IMGETDEVINFO:
		if (get_user(id, (int __user *)arg)) {
			err = -EFAULT;
			break;
		}
		dev = get_mdevice(id);
		if (dev) {
			struct mISDN_devinfo di;

			memset(&di, 0, sizeof(di));
			di.id = dev->id;
			di.Dprotocols = dev->Dprotocols;
			di.Bprotocols = dev->Bprotocols | get_all_Bprotocols();
			di.protocol = dev->D.protocol;
			memcpy(di.channelmap, dev->channelmap,
			       sizeof(di.channelmap));
			di.nrbchan = dev->nrbchan;
			strcpy(di.name, dev_name(&dev->dev));
			if (copy_to_user((void __user *)arg, &di, sizeof(di)))
				err = -EFAULT;
		} else
			err = -ENODEV;
		break;
	case IMSETDEVNAME:
<<<<<<< HEAD
		{
			struct mISDN_devrename dn;
			if(!capable(CAP_SYS_ADMIN)
				&& (misdn_permitted_gid != current_gid())
				&& (!in_group_p(misdn_permitted_gid)))
					return -EPERM;
			if (copy_from_user(&dn, (void __user *)arg,
			    sizeof(dn))) {
				err = -EFAULT;
				break;
			}
			dev = get_mdevice(dn.id);
			if (dev)
				err = device_rename(&dev->dev, dn.name);
			else
				err = -ENODEV;
=======
	{
		struct mISDN_devrename dn;
		if (copy_from_user(&dn, (void __user *)arg,
				   sizeof(dn))) {
			err = -EFAULT;
			break;
>>>>>>> dd775ae2
		}
		dev = get_mdevice(dn.id);
		if (dev)
			err = device_rename(&dev->dev, dn.name);
		else
			err = -ENODEV;
	}
	break;
	default:
		err = -EINVAL;
	}
	return err;
}

static int
base_sock_bind(struct socket *sock, struct sockaddr *addr, int addr_len)
{
	struct sockaddr_mISDN *maddr = (struct sockaddr_mISDN *) addr;
	struct sock *sk = sock->sk;
	int err = 0;

	if (!maddr || maddr->family != AF_ISDN)
		return -EINVAL;

	lock_sock(sk);

	if (_pms(sk)->dev) {
		err = -EALREADY;
		goto done;
	}

	_pms(sk)->dev = get_mdevice(maddr->dev);
	if (!_pms(sk)->dev) {
		err = -ENODEV;
		goto done;
	}
	sk->sk_state = MISDN_BOUND;

done:
	release_sock(sk);
	return err;
}

static const struct proto_ops base_sock_ops = {
	.family		= PF_ISDN,
	.owner		= THIS_MODULE,
	.release	= base_sock_release,
	.ioctl		= base_sock_ioctl,
	.bind		= base_sock_bind,
	.getname	= sock_no_getname,
	.sendmsg	= sock_no_sendmsg,
	.recvmsg	= sock_no_recvmsg,
	.poll		= sock_no_poll,
	.listen		= sock_no_listen,
	.shutdown	= sock_no_shutdown,
	.setsockopt	= sock_no_setsockopt,
	.getsockopt	= sock_no_getsockopt,
	.connect	= sock_no_connect,
	.socketpair	= sock_no_socketpair,
	.accept		= sock_no_accept,
	.mmap		= sock_no_mmap
};


static int
base_sock_create(struct net *net, struct socket *sock, int protocol)
{
	struct sock *sk;

	if (sock->type != SOCK_RAW)
		return -ESOCKTNOSUPPORT;

	sk = sk_alloc(net, PF_ISDN, GFP_KERNEL, &mISDN_proto);
	if (!sk)
		return -ENOMEM;

	sock_init_data(sock, sk);
	sock->ops = &base_sock_ops;
	sock->state = SS_UNCONNECTED;
	sock_reset_flag(sk, SOCK_ZAPPED);
	sk->sk_protocol = protocol;
	sk->sk_state    = MISDN_OPEN;
	mISDN_sock_link(&base_sockets, sk);

	return 0;
}

static int
mISDN_sock_create(struct net *net, struct socket *sock, int proto, int kern)
{
	int err = -EPROTONOSUPPORT;

	switch (proto) {
	case ISDN_P_BASE:
		err = base_sock_create(net, sock, proto);
		break;
	case ISDN_P_TE_S0:
	case ISDN_P_NT_S0:
	case ISDN_P_TE_E1:
	case ISDN_P_NT_E1:
	case ISDN_P_LAPD_TE:
	case ISDN_P_LAPD_NT:
	case ISDN_P_B_RAW:
	case ISDN_P_B_HDLC:
	case ISDN_P_B_X75SLP:
	case ISDN_P_B_L2DTMF:
	case ISDN_P_B_L2DSP:
	case ISDN_P_B_L2DSPHDLC:
		err = data_sock_create(net, sock, proto);
		break;
	default:
		return err;
	}

	return err;
}

static const struct net_proto_family mISDN_sock_family_ops = {
	.owner  = THIS_MODULE,
	.family = PF_ISDN,
	.create = mISDN_sock_create,
};

int
misdn_sock_init(u_int *deb)
{
	int err;

	debug = deb;
	err = sock_register(&mISDN_sock_family_ops);
	if (err)
		printk(KERN_ERR "%s: error(%d)\n", __func__, err);
	return err;
}

void
misdn_sock_cleanup(void)
{
	sock_unregister(PF_ISDN);
}<|MERGE_RESOLUTION|>--- conflicted
+++ resolved
@@ -696,31 +696,16 @@
 			err = -ENODEV;
 		break;
 	case IMSETDEVNAME:
-<<<<<<< HEAD
-		{
-			struct mISDN_devrename dn;
-			if(!capable(CAP_SYS_ADMIN)
-				&& (misdn_permitted_gid != current_gid())
-				&& (!in_group_p(misdn_permitted_gid)))
-					return -EPERM;
-			if (copy_from_user(&dn, (void __user *)arg,
-			    sizeof(dn))) {
-				err = -EFAULT;
-				break;
-			}
-			dev = get_mdevice(dn.id);
-			if (dev)
-				err = device_rename(&dev->dev, dn.name);
-			else
-				err = -ENODEV;
-=======
 	{
 		struct mISDN_devrename dn;
+		if(!capable(CAP_SYS_ADMIN)
+			&& (misdn_permitted_gid != current_gid())
+			&& (!in_group_p(misdn_permitted_gid)))
+				return -EPERM;
 		if (copy_from_user(&dn, (void __user *)arg,
 				   sizeof(dn))) {
 			err = -EFAULT;
 			break;
->>>>>>> dd775ae2
 		}
 		dev = get_mdevice(dn.id);
 		if (dev)
