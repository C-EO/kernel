--- conflicted
+++ resolved
@@ -498,14 +498,9 @@
 	master = dev_get_drvdata(&pdev->dev);
 	spi = spi_master_get_devdata(master);
 
-<<<<<<< HEAD
-=======
-	cancel_work_sync(&spi->work);
-
 	clk_disable_unprepare(spi->clk);
 	clk_put(spi->clk);
 
->>>>>>> 485802a6
 	r = platform_get_resource(pdev, IORESOURCE_MEM, 0);
 	release_mem_region(r->start, resource_size(r));
 
