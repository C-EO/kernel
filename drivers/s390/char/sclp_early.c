--- conflicted
+++ resolved
@@ -55,12 +55,8 @@
 	u32	hmfai;			/* 124-127 */
 	u8	_pad_128[134 - 128];	/* 128-133 */
 	u8	byte_134;			/* 134 */
-<<<<<<< HEAD
-	u8	_pad_135[4096 - 135];	/* 135-4095 */
-=======
 	u8      cpudirq;                /* 135 */
 	u8	_pad_136[4096 - 136];	/* 136-4095 */
->>>>>>> 7ce58816
 } __packed __aligned(PAGE_SIZE);
 
 static struct sclp_ipl_info sclp_ipl_info;
