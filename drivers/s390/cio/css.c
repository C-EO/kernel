// SPDX-License-Identifier: GPL-2.0
/*
 * driver for channel subsystem
 *
 * Copyright IBM Corp. 2002, 2010
 *
 * Author(s): Arnd Bergmann (arndb@de.ibm.com)
 *	      Cornelia Huck (cornelia.huck@de.ibm.com)
 */

#define KMSG_COMPONENT "cio"
#define pr_fmt(fmt) KMSG_COMPONENT ": " fmt

#include <linux/export.h>
#include <linux/init.h>
#include <linux/device.h>
#include <linux/slab.h>
#include <linux/errno.h>
#include <linux/list.h>
#include <linux/reboot.h>
#include <linux/proc_fs.h>
#include <linux/genalloc.h>
#include <linux/dma-mapping.h>
#include <asm/isc.h>
#include <asm/crw.h>

#include "css.h"
#include "cio.h"
#include "blacklist.h"
#include "cio_debug.h"
#include "ioasm.h"
#include "chsc.h"
#include "device.h"
#include "idset.h"
#include "chp.h"

int css_init_done = 0;
int max_ssid;

#define MAX_CSS_IDX 0
struct channel_subsystem *channel_subsystems[MAX_CSS_IDX + 1];
static struct bus_type css_bus_type;

int
for_each_subchannel(int(*fn)(struct subchannel_id, void *), void *data)
{
	struct subchannel_id schid;
	int ret;

	init_subchannel_id(&schid);
	do {
		do {
			ret = fn(schid, data);
			if (ret)
				break;
		} while (schid.sch_no++ < __MAX_SUBCHANNEL);
		schid.sch_no = 0;
	} while (schid.ssid++ < max_ssid);
	return ret;
}

struct cb_data {
	void *data;
	struct idset *set;
	int (*fn_known_sch)(struct subchannel *, void *);
	int (*fn_unknown_sch)(struct subchannel_id, void *);
};

static int call_fn_known_sch(struct device *dev, void *data)
{
	struct subchannel *sch = to_subchannel(dev);
	struct cb_data *cb = data;
	int rc = 0;

	if (cb->set)
		idset_sch_del(cb->set, sch->schid);
	if (cb->fn_known_sch)
		rc = cb->fn_known_sch(sch, cb->data);
	return rc;
}

static int call_fn_unknown_sch(struct subchannel_id schid, void *data)
{
	struct cb_data *cb = data;
	int rc = 0;

	if (idset_sch_contains(cb->set, schid))
		rc = cb->fn_unknown_sch(schid, cb->data);
	return rc;
}

static int call_fn_all_sch(struct subchannel_id schid, void *data)
{
	struct cb_data *cb = data;
	struct subchannel *sch;
	int rc = 0;

	sch = get_subchannel_by_schid(schid);
	if (sch) {
		if (cb->fn_known_sch)
			rc = cb->fn_known_sch(sch, cb->data);
		put_device(&sch->dev);
	} else {
		if (cb->fn_unknown_sch)
			rc = cb->fn_unknown_sch(schid, cb->data);
	}

	return rc;
}

int for_each_subchannel_staged(int (*fn_known)(struct subchannel *, void *),
			       int (*fn_unknown)(struct subchannel_id,
			       void *), void *data)
{
	struct cb_data cb;
	int rc;

	cb.data = data;
	cb.fn_known_sch = fn_known;
	cb.fn_unknown_sch = fn_unknown;

	if (fn_known && !fn_unknown) {
		/* Skip idset allocation in case of known-only loop. */
		cb.set = NULL;
		return bus_for_each_dev(&css_bus_type, NULL, &cb,
					call_fn_known_sch);
	}

	cb.set = idset_sch_new();
	if (!cb.set)
		/* fall back to brute force scanning in case of oom */
		return for_each_subchannel(call_fn_all_sch, &cb);

	idset_fill(cb.set);

	/* Process registered subchannels. */
	rc = bus_for_each_dev(&css_bus_type, NULL, &cb, call_fn_known_sch);
	if (rc)
		goto out;
	/* Process unregistered subchannels. */
	if (fn_unknown)
		rc = for_each_subchannel(call_fn_unknown_sch, &cb);
out:
	idset_free(cb.set);

	return rc;
}

static void css_sch_todo(struct work_struct *work);

static int css_sch_create_locks(struct subchannel *sch)
{
	sch->lock = kmalloc(sizeof(*sch->lock), GFP_KERNEL);
	if (!sch->lock)
		return -ENOMEM;

	spin_lock_init(sch->lock);
	mutex_init(&sch->reg_mutex);

	return 0;
}

static void css_subchannel_release(struct device *dev)
{
	struct subchannel *sch = to_subchannel(dev);

	sch->config.intparm = 0;
	cio_commit_config(sch);
	kfree(sch->driver_override);
	kfree(sch->lock);
	kfree(sch);
}

static int css_validate_subchannel(struct subchannel_id schid,
				   struct schib *schib)
{
	int err;

	switch (schib->pmcw.st) {
	case SUBCHANNEL_TYPE_IO:
	case SUBCHANNEL_TYPE_MSG:
		if (!css_sch_is_valid(schib))
			err = -ENODEV;
		else if (is_blacklisted(schid.ssid, schib->pmcw.dev)) {
			CIO_MSG_EVENT(6, "Blacklisted device detected "
				      "at devno %04X, subchannel set %x\n",
				      schib->pmcw.dev, schid.ssid);
			err = -ENODEV;
		} else
			err = 0;
		break;
	default:
		err = 0;
	}
	if (err)
		goto out;

	CIO_MSG_EVENT(4, "Subchannel 0.%x.%04x reports subchannel type %04X\n",
		      schid.ssid, schid.sch_no, schib->pmcw.st);
out:
	return err;
}

struct subchannel *css_alloc_subchannel(struct subchannel_id schid,
					struct schib *schib)
{
	struct subchannel *sch;
	int ret;

	ret = css_validate_subchannel(schid, schib);
	if (ret < 0)
		return ERR_PTR(ret);

	sch = kzalloc(sizeof(*sch), GFP_KERNEL | GFP_DMA);
	if (!sch)
		return ERR_PTR(-ENOMEM);

	sch->schid = schid;
	sch->schib = *schib;
	sch->st = schib->pmcw.st;

	ret = css_sch_create_locks(sch);
	if (ret)
		goto err;

	INIT_WORK(&sch->todo_work, css_sch_todo);
	sch->dev.release = &css_subchannel_release;
	sch->dev.dma_mask = &sch->dma_mask;
	device_initialize(&sch->dev);
	/*
	 * The physical addresses for some of the dma structures that can
	 * belong to a subchannel need to fit 31 bit width (e.g. ccw).
	 */
<<<<<<< HEAD
	sch->dev.coherent_dma_mask = DMA_BIT_MASK(31);
=======
	ret = dma_set_coherent_mask(&sch->dev, DMA_BIT_MASK(31));
	if (ret)
		goto err;
>>>>>>> 7d2a07b7
	/*
	 * But we don't have such restrictions imposed on the stuff that
	 * is handled by the streaming API.
	 */
<<<<<<< HEAD
	sch->dma_mask = DMA_BIT_MASK(64);
	sch->dev.dma_mask = &sch->dma_mask;
=======
	ret = dma_set_mask(&sch->dev, DMA_BIT_MASK(64));
	if (ret)
		goto err;

>>>>>>> 7d2a07b7
	return sch;

err:
	kfree(sch);
	return ERR_PTR(ret);
}

static int css_sch_device_register(struct subchannel *sch)
{
	int ret;

	mutex_lock(&sch->reg_mutex);
	dev_set_name(&sch->dev, "0.%x.%04x", sch->schid.ssid,
		     sch->schid.sch_no);
	ret = device_add(&sch->dev);
	mutex_unlock(&sch->reg_mutex);
	return ret;
}

/**
 * css_sch_device_unregister - unregister a subchannel
 * @sch: subchannel to be unregistered
 */
void css_sch_device_unregister(struct subchannel *sch)
{
	mutex_lock(&sch->reg_mutex);
	if (device_is_registered(&sch->dev))
		device_unregister(&sch->dev);
	mutex_unlock(&sch->reg_mutex);
}
EXPORT_SYMBOL_GPL(css_sch_device_unregister);

static void ssd_from_pmcw(struct chsc_ssd_info *ssd, struct pmcw *pmcw)
{
	int i;
	int mask;

	memset(ssd, 0, sizeof(struct chsc_ssd_info));
	ssd->path_mask = pmcw->pim;
	for (i = 0; i < 8; i++) {
		mask = 0x80 >> i;
		if (pmcw->pim & mask) {
			chp_id_init(&ssd->chpid[i]);
			ssd->chpid[i].id = pmcw->chpid[i];
		}
	}
}

static void ssd_register_chpids(struct chsc_ssd_info *ssd)
{
	int i;
	int mask;

	for (i = 0; i < 8; i++) {
		mask = 0x80 >> i;
		if (ssd->path_mask & mask)
			chp_new(ssd->chpid[i]);
	}
}

void css_update_ssd_info(struct subchannel *sch)
{
	int ret;

	ret = chsc_get_ssd_info(sch->schid, &sch->ssd_info);
	if (ret)
		ssd_from_pmcw(&sch->ssd_info, &sch->schib.pmcw);

	ssd_register_chpids(&sch->ssd_info);
}

static ssize_t type_show(struct device *dev, struct device_attribute *attr,
			 char *buf)
{
	struct subchannel *sch = to_subchannel(dev);

	return sprintf(buf, "%01x\n", sch->st);
}

static DEVICE_ATTR_RO(type);

static ssize_t modalias_show(struct device *dev, struct device_attribute *attr,
			     char *buf)
{
	struct subchannel *sch = to_subchannel(dev);

	return sprintf(buf, "css:t%01X\n", sch->st);
}

static DEVICE_ATTR_RO(modalias);

static ssize_t driver_override_store(struct device *dev,
				     struct device_attribute *attr,
				     const char *buf, size_t count)
{
	struct subchannel *sch = to_subchannel(dev);
	char *driver_override, *old, *cp;

	/* We need to keep extra room for a newline */
	if (count >= (PAGE_SIZE - 1))
		return -EINVAL;

	driver_override = kstrndup(buf, count, GFP_KERNEL);
	if (!driver_override)
		return -ENOMEM;

	cp = strchr(driver_override, '\n');
	if (cp)
		*cp = '\0';

	device_lock(dev);
	old = sch->driver_override;
	if (strlen(driver_override)) {
		sch->driver_override = driver_override;
	} else {
		kfree(driver_override);
		sch->driver_override = NULL;
	}
	device_unlock(dev);

	kfree(old);

	return count;
}

static ssize_t driver_override_show(struct device *dev,
				    struct device_attribute *attr, char *buf)
{
	struct subchannel *sch = to_subchannel(dev);
	ssize_t len;

	device_lock(dev);
	len = snprintf(buf, PAGE_SIZE, "%s\n", sch->driver_override);
	device_unlock(dev);
	return len;
}
static DEVICE_ATTR_RW(driver_override);

static struct attribute *subch_attrs[] = {
	&dev_attr_type.attr,
	&dev_attr_modalias.attr,
	&dev_attr_driver_override.attr,
	NULL,
};

static struct attribute_group subch_attr_group = {
	.attrs = subch_attrs,
};

static const struct attribute_group *default_subch_attr_groups[] = {
	&subch_attr_group,
	NULL,
};

static ssize_t chpids_show(struct device *dev,
			   struct device_attribute *attr,
			   char *buf)
{
	struct subchannel *sch = to_subchannel(dev);
	struct chsc_ssd_info *ssd = &sch->ssd_info;
	ssize_t ret = 0;
	int mask;
	int chp;

	for (chp = 0; chp < 8; chp++) {
		mask = 0x80 >> chp;
		if (ssd->path_mask & mask)
			ret += sprintf(buf + ret, "%02x ", ssd->chpid[chp].id);
		else
			ret += sprintf(buf + ret, "00 ");
	}
	ret += sprintf(buf + ret, "\n");
	return ret;
}
static DEVICE_ATTR_RO(chpids);

static ssize_t pimpampom_show(struct device *dev,
			      struct device_attribute *attr,
			      char *buf)
{
	struct subchannel *sch = to_subchannel(dev);
	struct pmcw *pmcw = &sch->schib.pmcw;

	return sprintf(buf, "%02x %02x %02x\n",
		       pmcw->pim, pmcw->pam, pmcw->pom);
}
static DEVICE_ATTR_RO(pimpampom);

static struct attribute *io_subchannel_type_attrs[] = {
	&dev_attr_chpids.attr,
	&dev_attr_pimpampom.attr,
	NULL,
};
ATTRIBUTE_GROUPS(io_subchannel_type);

static const struct device_type io_subchannel_type = {
	.groups = io_subchannel_type_groups,
};

int css_register_subchannel(struct subchannel *sch)
{
	int ret;

	/* Initialize the subchannel structure */
	sch->dev.parent = &channel_subsystems[0]->device;
	sch->dev.bus = &css_bus_type;
	sch->dev.groups = default_subch_attr_groups;

	if (sch->st == SUBCHANNEL_TYPE_IO)
		sch->dev.type = &io_subchannel_type;

	/*
	 * We don't want to generate uevents for I/O subchannels that don't
	 * have a working ccw device behind them since they will be
	 * unregistered before they can be used anyway, so we delay the add
	 * uevent until after device recognition was successful.
	 * Note that we suppress the uevent for all subchannel types;
	 * the subchannel driver can decide itself when it wants to inform
	 * userspace of its existence.
	 */
	dev_set_uevent_suppress(&sch->dev, 1);
	css_update_ssd_info(sch);
	/* make it known to the system */
	ret = css_sch_device_register(sch);
	if (ret) {
		CIO_MSG_EVENT(0, "Could not register sch 0.%x.%04x: %d\n",
			      sch->schid.ssid, sch->schid.sch_no, ret);
		return ret;
	}
	if (!sch->driver) {
		/*
		 * No driver matched. Generate the uevent now so that
		 * a fitting driver module may be loaded based on the
		 * modalias.
		 */
		dev_set_uevent_suppress(&sch->dev, 0);
		kobject_uevent(&sch->dev.kobj, KOBJ_ADD);
	}
	return ret;
}

static int css_probe_device(struct subchannel_id schid, struct schib *schib)
{
	struct subchannel *sch;
	int ret;

	sch = css_alloc_subchannel(schid, schib);
	if (IS_ERR(sch))
		return PTR_ERR(sch);

	ret = css_register_subchannel(sch);
	if (ret)
		put_device(&sch->dev);

	return ret;
}

static int
check_subchannel(struct device *dev, const void *data)
{
	struct subchannel *sch;
	struct subchannel_id *schid = (void *)data;

	sch = to_subchannel(dev);
	return schid_equal(&sch->schid, schid);
}

struct subchannel *
get_subchannel_by_schid(struct subchannel_id schid)
{
	struct device *dev;

	dev = bus_find_device(&css_bus_type, NULL,
			      &schid, check_subchannel);

	return dev ? to_subchannel(dev) : NULL;
}

/**
 * css_sch_is_valid() - check if a subchannel is valid
 * @schib: subchannel information block for the subchannel
 */
int css_sch_is_valid(struct schib *schib)
{
	if ((schib->pmcw.st == SUBCHANNEL_TYPE_IO) && !schib->pmcw.dnv)
		return 0;
	if ((schib->pmcw.st == SUBCHANNEL_TYPE_MSG) && !schib->pmcw.w)
		return 0;
	return 1;
}
EXPORT_SYMBOL_GPL(css_sch_is_valid);

static int css_evaluate_new_subchannel(struct subchannel_id schid, int slow)
{
	struct schib schib;
	int ccode;

	if (!slow) {
		/* Will be done on the slow path. */
		return -EAGAIN;
	}
	/*
	 * The first subchannel that is not-operational (ccode==3)
	 * indicates that there aren't any more devices available.
	 * If stsch gets an exception, it means the current subchannel set
	 * is not valid.
	 */
	ccode = stsch(schid, &schib);
	if (ccode)
		return (ccode == 3) ? -ENXIO : ccode;

	return css_probe_device(schid, &schib);
}

static int css_evaluate_known_subchannel(struct subchannel *sch, int slow)
{
	int ret = 0;

	if (sch->driver) {
		if (sch->driver->sch_event)
			ret = sch->driver->sch_event(sch, slow);
		else
			dev_dbg(&sch->dev,
				"Got subchannel machine check but "
				"no sch_event handler provided.\n");
	}
	if (ret != 0 && ret != -EAGAIN) {
		CIO_MSG_EVENT(2, "eval: sch 0.%x.%04x, rc=%d\n",
			      sch->schid.ssid, sch->schid.sch_no, ret);
	}
	return ret;
}

static void css_evaluate_subchannel(struct subchannel_id schid, int slow)
{
	struct subchannel *sch;
	int ret;

	sch = get_subchannel_by_schid(schid);
	if (sch) {
		ret = css_evaluate_known_subchannel(sch, slow);
		put_device(&sch->dev);
	} else
		ret = css_evaluate_new_subchannel(schid, slow);
	if (ret == -EAGAIN)
		css_schedule_eval(schid);
}

/**
 * css_sched_sch_todo - schedule a subchannel operation
 * @sch: subchannel
 * @todo: todo
 *
 * Schedule the operation identified by @todo to be performed on the slow path
 * workqueue. Do nothing if another operation with higher priority is already
 * scheduled. Needs to be called with subchannel lock held.
 */
void css_sched_sch_todo(struct subchannel *sch, enum sch_todo todo)
{
	CIO_MSG_EVENT(4, "sch_todo: sched sch=0.%x.%04x todo=%d\n",
		      sch->schid.ssid, sch->schid.sch_no, todo);
	if (sch->todo >= todo)
		return;
	/* Get workqueue ref. */
	if (!get_device(&sch->dev))
		return;
	sch->todo = todo;
	if (!queue_work(cio_work_q, &sch->todo_work)) {
		/* Already queued, release workqueue ref. */
		put_device(&sch->dev);
	}
}
EXPORT_SYMBOL_GPL(css_sched_sch_todo);

static void css_sch_todo(struct work_struct *work)
{
	struct subchannel *sch;
	enum sch_todo todo;
	int ret;

	sch = container_of(work, struct subchannel, todo_work);
	/* Find out todo. */
	spin_lock_irq(sch->lock);
	todo = sch->todo;
	CIO_MSG_EVENT(4, "sch_todo: sch=0.%x.%04x, todo=%d\n", sch->schid.ssid,
		      sch->schid.sch_no, todo);
	sch->todo = SCH_TODO_NOTHING;
	spin_unlock_irq(sch->lock);
	/* Perform todo. */
	switch (todo) {
	case SCH_TODO_NOTHING:
		break;
	case SCH_TODO_EVAL:
		ret = css_evaluate_known_subchannel(sch, 1);
		if (ret == -EAGAIN) {
			spin_lock_irq(sch->lock);
			css_sched_sch_todo(sch, todo);
			spin_unlock_irq(sch->lock);
		}
		break;
	case SCH_TODO_UNREG:
		css_sch_device_unregister(sch);
		break;
	}
	/* Release workqueue ref. */
	put_device(&sch->dev);
}

static struct idset *slow_subchannel_set;
static DEFINE_SPINLOCK(slow_subchannel_lock);
static DECLARE_WAIT_QUEUE_HEAD(css_eval_wq);
static atomic_t css_eval_scheduled;

static int __init slow_subchannel_init(void)
{
	atomic_set(&css_eval_scheduled, 0);
	slow_subchannel_set = idset_sch_new();
	if (!slow_subchannel_set) {
		CIO_MSG_EVENT(0, "could not allocate slow subchannel set\n");
		return -ENOMEM;
	}
	return 0;
}

static int slow_eval_known_fn(struct subchannel *sch, void *data)
{
	int eval;
	int rc;

	spin_lock_irq(&slow_subchannel_lock);
	eval = idset_sch_contains(slow_subchannel_set, sch->schid);
	idset_sch_del(slow_subchannel_set, sch->schid);
	spin_unlock_irq(&slow_subchannel_lock);
	if (eval) {
		rc = css_evaluate_known_subchannel(sch, 1);
		if (rc == -EAGAIN)
			css_schedule_eval(sch->schid);
		/*
		 * The loop might take long time for platforms with lots of
		 * known devices. Allow scheduling here.
		 */
		cond_resched();
	}
	return 0;
}

static int slow_eval_unknown_fn(struct subchannel_id schid, void *data)
{
	int eval;
	int rc = 0;

	spin_lock_irq(&slow_subchannel_lock);
	eval = idset_sch_contains(slow_subchannel_set, schid);
	idset_sch_del(slow_subchannel_set, schid);
	spin_unlock_irq(&slow_subchannel_lock);
	if (eval) {
		rc = css_evaluate_new_subchannel(schid, 1);
		switch (rc) {
		case -EAGAIN:
			css_schedule_eval(schid);
			rc = 0;
			break;
		case -ENXIO:
		case -ENOMEM:
		case -EIO:
			/* These should abort looping */
			spin_lock_irq(&slow_subchannel_lock);
			idset_sch_del_subseq(slow_subchannel_set, schid);
			spin_unlock_irq(&slow_subchannel_lock);
			break;
		default:
			rc = 0;
		}
		/* Allow scheduling here since the containing loop might
		 * take a while.  */
		cond_resched();
	}
	return rc;
}

static void css_slow_path_func(struct work_struct *unused)
{
	unsigned long flags;

	CIO_TRACE_EVENT(4, "slowpath");
	for_each_subchannel_staged(slow_eval_known_fn, slow_eval_unknown_fn,
				   NULL);
	spin_lock_irqsave(&slow_subchannel_lock, flags);
	if (idset_is_empty(slow_subchannel_set)) {
		atomic_set(&css_eval_scheduled, 0);
		wake_up(&css_eval_wq);
	}
	spin_unlock_irqrestore(&slow_subchannel_lock, flags);
}

static DECLARE_DELAYED_WORK(slow_path_work, css_slow_path_func);
struct workqueue_struct *cio_work_q;

void css_schedule_eval(struct subchannel_id schid)
{
	unsigned long flags;

	spin_lock_irqsave(&slow_subchannel_lock, flags);
	idset_sch_add(slow_subchannel_set, schid);
	atomic_set(&css_eval_scheduled, 1);
	queue_delayed_work(cio_work_q, &slow_path_work, 0);
	spin_unlock_irqrestore(&slow_subchannel_lock, flags);
}

void css_schedule_eval_all(void)
{
	unsigned long flags;

	spin_lock_irqsave(&slow_subchannel_lock, flags);
	idset_fill(slow_subchannel_set);
	atomic_set(&css_eval_scheduled, 1);
	queue_delayed_work(cio_work_q, &slow_path_work, 0);
	spin_unlock_irqrestore(&slow_subchannel_lock, flags);
}

static int __unset_registered(struct device *dev, void *data)
{
	struct idset *set = data;
	struct subchannel *sch = to_subchannel(dev);

	idset_sch_del(set, sch->schid);
	return 0;
}

void css_schedule_eval_all_unreg(unsigned long delay)
{
	unsigned long flags;
	struct idset *unreg_set;

	/* Find unregistered subchannels. */
	unreg_set = idset_sch_new();
	if (!unreg_set) {
		/* Fallback. */
		css_schedule_eval_all();
		return;
	}
	idset_fill(unreg_set);
	bus_for_each_dev(&css_bus_type, NULL, unreg_set, __unset_registered);
	/* Apply to slow_subchannel_set. */
	spin_lock_irqsave(&slow_subchannel_lock, flags);
	idset_add_set(slow_subchannel_set, unreg_set);
	atomic_set(&css_eval_scheduled, 1);
	queue_delayed_work(cio_work_q, &slow_path_work, delay);
	spin_unlock_irqrestore(&slow_subchannel_lock, flags);
	idset_free(unreg_set);
}

void css_wait_for_slow_path(void)
{
	flush_workqueue(cio_work_q);
}

/* Schedule reprobing of all unregistered subchannels. */
void css_schedule_reprobe(void)
{
	/* Schedule with a delay to allow merging of subsequent calls. */
	css_schedule_eval_all_unreg(1 * HZ);
}
EXPORT_SYMBOL_GPL(css_schedule_reprobe);

/*
 * Called from the machine check handler for subchannel report words.
 */
static void css_process_crw(struct crw *crw0, struct crw *crw1, int overflow)
{
	struct subchannel_id mchk_schid;
	struct subchannel *sch;

	if (overflow) {
		css_schedule_eval_all();
		return;
	}
	CIO_CRW_EVENT(2, "CRW0 reports slct=%d, oflw=%d, "
		      "chn=%d, rsc=%X, anc=%d, erc=%X, rsid=%X\n",
		      crw0->slct, crw0->oflw, crw0->chn, crw0->rsc, crw0->anc,
		      crw0->erc, crw0->rsid);
	if (crw1)
		CIO_CRW_EVENT(2, "CRW1 reports slct=%d, oflw=%d, "
			      "chn=%d, rsc=%X, anc=%d, erc=%X, rsid=%X\n",
			      crw1->slct, crw1->oflw, crw1->chn, crw1->rsc,
			      crw1->anc, crw1->erc, crw1->rsid);
	init_subchannel_id(&mchk_schid);
	mchk_schid.sch_no = crw0->rsid;
	if (crw1)
		mchk_schid.ssid = (crw1->rsid >> 4) & 3;

	if (crw0->erc == CRW_ERC_PMOD) {
		sch = get_subchannel_by_schid(mchk_schid);
		if (sch) {
			css_update_ssd_info(sch);
			put_device(&sch->dev);
		}
	}
	/*
	 * Since we are always presented with IPI in the CRW, we have to
	 * use stsch() to find out if the subchannel in question has come
	 * or gone.
	 */
	css_evaluate_subchannel(mchk_schid, 0);
}

static void __init
css_generate_pgid(struct channel_subsystem *css, u32 tod_high)
{
	struct cpuid cpu_id;

	if (css_general_characteristics.mcss) {
		css->global_pgid.pgid_high.ext_cssid.version = 0x80;
		css->global_pgid.pgid_high.ext_cssid.cssid =
			css->id_valid ? css->cssid : 0;
	} else {
		css->global_pgid.pgid_high.cpu_addr = stap();
	}
	get_cpu_id(&cpu_id);
	css->global_pgid.cpu_id = cpu_id.ident;
	css->global_pgid.cpu_model = cpu_id.machine;
	css->global_pgid.tod_high = tod_high;
}

static void channel_subsystem_release(struct device *dev)
{
	struct channel_subsystem *css = to_css(dev);

	mutex_destroy(&css->mutex);
	kfree(css);
}

static ssize_t real_cssid_show(struct device *dev, struct device_attribute *a,
			       char *buf)
{
	struct channel_subsystem *css = to_css(dev);

	if (!css->id_valid)
		return -EINVAL;

	return sprintf(buf, "%x\n", css->cssid);
}
static DEVICE_ATTR_RO(real_cssid);

static ssize_t cm_enable_show(struct device *dev, struct device_attribute *a,
			      char *buf)
{
	struct channel_subsystem *css = to_css(dev);
	int ret;

	mutex_lock(&css->mutex);
	ret = sprintf(buf, "%x\n", css->cm_enabled);
	mutex_unlock(&css->mutex);
	return ret;
}

static ssize_t cm_enable_store(struct device *dev, struct device_attribute *a,
			       const char *buf, size_t count)
{
	struct channel_subsystem *css = to_css(dev);
	unsigned long val;
	int ret;

	ret = kstrtoul(buf, 16, &val);
	if (ret)
		return ret;
	mutex_lock(&css->mutex);
	switch (val) {
	case 0:
		ret = css->cm_enabled ? chsc_secm(css, 0) : 0;
		break;
	case 1:
		ret = css->cm_enabled ? 0 : chsc_secm(css, 1);
		break;
	default:
		ret = -EINVAL;
	}
	mutex_unlock(&css->mutex);
	return ret < 0 ? ret : count;
}
static DEVICE_ATTR_RW(cm_enable);

static umode_t cm_enable_mode(struct kobject *kobj, struct attribute *attr,
			      int index)
{
	return css_chsc_characteristics.secm ? attr->mode : 0;
}

static struct attribute *cssdev_attrs[] = {
	&dev_attr_real_cssid.attr,
	NULL,
};

static struct attribute_group cssdev_attr_group = {
	.attrs = cssdev_attrs,
};

static struct attribute *cssdev_cm_attrs[] = {
	&dev_attr_cm_enable.attr,
	NULL,
};

static struct attribute_group cssdev_cm_attr_group = {
	.attrs = cssdev_cm_attrs,
	.is_visible = cm_enable_mode,
};

static const struct attribute_group *cssdev_attr_groups[] = {
	&cssdev_attr_group,
	&cssdev_cm_attr_group,
	NULL,
};

static int __init setup_css(int nr)
{
	struct channel_subsystem *css;
	int ret;

	css = kzalloc(sizeof(*css), GFP_KERNEL);
	if (!css)
		return -ENOMEM;

	channel_subsystems[nr] = css;
	dev_set_name(&css->device, "css%x", nr);
	css->device.groups = cssdev_attr_groups;
	css->device.release = channel_subsystem_release;
	/*
	 * We currently allocate notifier bits with this (using
	 * css->device as the device argument with the DMA API)
	 * and are fine with 64 bit addresses.
	 */
	ret = dma_coerce_mask_and_coherent(&css->device, DMA_BIT_MASK(64));
	if (ret) {
		kfree(css);
		goto out_err;
	}

	mutex_init(&css->mutex);
	ret = chsc_get_cssid_iid(nr, &css->cssid, &css->iid);
	if (!ret) {
		css->id_valid = true;
		pr_info("Partition identifier %01x.%01x\n", css->cssid,
			css->iid);
	}
	css_generate_pgid(css, (u32) (get_tod_clock() >> 32));

	ret = device_register(&css->device);
	if (ret) {
		put_device(&css->device);
		goto out_err;
	}

	css->pseudo_subchannel = kzalloc(sizeof(*css->pseudo_subchannel),
					 GFP_KERNEL);
	if (!css->pseudo_subchannel) {
		device_unregister(&css->device);
		ret = -ENOMEM;
		goto out_err;
	}

	css->pseudo_subchannel->dev.parent = &css->device;
	css->pseudo_subchannel->dev.release = css_subchannel_release;
	mutex_init(&css->pseudo_subchannel->reg_mutex);
	ret = css_sch_create_locks(css->pseudo_subchannel);
	if (ret) {
		kfree(css->pseudo_subchannel);
		device_unregister(&css->device);
		goto out_err;
	}

	dev_set_name(&css->pseudo_subchannel->dev, "defunct");
	ret = device_register(&css->pseudo_subchannel->dev);
	if (ret) {
		put_device(&css->pseudo_subchannel->dev);
		device_unregister(&css->device);
		goto out_err;
	}

	return ret;
out_err:
	channel_subsystems[nr] = NULL;
	return ret;
}

static int css_reboot_event(struct notifier_block *this,
			    unsigned long event,
			    void *ptr)
{
	struct channel_subsystem *css;
	int ret;

	ret = NOTIFY_DONE;
	for_each_css(css) {
		mutex_lock(&css->mutex);
		if (css->cm_enabled)
			if (chsc_secm(css, 0))
				ret = NOTIFY_BAD;
		mutex_unlock(&css->mutex);
	}

	return ret;
}

static struct notifier_block css_reboot_notifier = {
	.notifier_call = css_reboot_event,
};

#define  CIO_DMA_GFP (GFP_KERNEL | __GFP_ZERO)
static struct gen_pool *cio_dma_pool;

/* Currently cio supports only a single css */
struct device *cio_get_dma_css_dev(void)
{
	return &channel_subsystems[0]->device;
}

struct gen_pool *cio_gp_dma_create(struct device *dma_dev, int nr_pages)
{
	struct gen_pool *gp_dma;
	void *cpu_addr;
	dma_addr_t dma_addr;
	int i;

	gp_dma = gen_pool_create(3, -1);
	if (!gp_dma)
		return NULL;
	for (i = 0; i < nr_pages; ++i) {
		cpu_addr = dma_alloc_coherent(dma_dev, PAGE_SIZE, &dma_addr,
					      CIO_DMA_GFP);
		if (!cpu_addr)
			return gp_dma;
		gen_pool_add_virt(gp_dma, (unsigned long) cpu_addr,
				  dma_addr, PAGE_SIZE, -1);
	}
	return gp_dma;
}

static void __gp_dma_free_dma(struct gen_pool *pool,
			      struct gen_pool_chunk *chunk, void *data)
{
	size_t chunk_size = chunk->end_addr - chunk->start_addr + 1;

	dma_free_coherent((struct device *) data, chunk_size,
			 (void *) chunk->start_addr,
			 (dma_addr_t) chunk->phys_addr);
}

void cio_gp_dma_destroy(struct gen_pool *gp_dma, struct device *dma_dev)
{
	if (!gp_dma)
		return;
	/* this is quite ugly but no better idea */
	gen_pool_for_each_chunk(gp_dma, __gp_dma_free_dma, dma_dev);
	gen_pool_destroy(gp_dma);
}

static int cio_dma_pool_init(void)
{
	/* No need to free up the resources: compiled in */
	cio_dma_pool = cio_gp_dma_create(cio_get_dma_css_dev(), 1);
	if (!cio_dma_pool)
		return -ENOMEM;
	return 0;
}

void *cio_gp_dma_zalloc(struct gen_pool *gp_dma, struct device *dma_dev,
			size_t size)
{
	dma_addr_t dma_addr;
	unsigned long addr;
	size_t chunk_size;

	if (!gp_dma)
		return NULL;
	addr = gen_pool_alloc(gp_dma, size);
	while (!addr) {
		chunk_size = round_up(size, PAGE_SIZE);
		addr = (unsigned long) dma_alloc_coherent(dma_dev,
					 chunk_size, &dma_addr, CIO_DMA_GFP);
		if (!addr)
			return NULL;
		gen_pool_add_virt(gp_dma, addr, dma_addr, chunk_size, -1);
		addr = gen_pool_alloc(gp_dma, size);
	}
	return (void *) addr;
}

void cio_gp_dma_free(struct gen_pool *gp_dma, void *cpu_addr, size_t size)
{
	if (!cpu_addr)
		return;
	memset(cpu_addr, 0, size);
	gen_pool_free(gp_dma, (unsigned long) cpu_addr, size);
}

/*
 * Allocate dma memory from the css global pool. Intended for memory not
 * specific to any single device within the css. The allocated memory
 * is not guaranteed to be 31-bit addressable.
 *
 * Caution: Not suitable for early stuff like console.
 */
void *cio_dma_zalloc(size_t size)
{
	return cio_gp_dma_zalloc(cio_dma_pool, cio_get_dma_css_dev(), size);
}

void cio_dma_free(void *cpu_addr, size_t size)
{
	cio_gp_dma_free(cio_dma_pool, cpu_addr, size);
}

/*
 * Now that the driver core is running, we can setup our channel subsystem.
 * The struct subchannel's are created during probing.
 */
static int __init css_bus_init(void)
{
	int ret, i;

	ret = chsc_init();
	if (ret)
		return ret;

	chsc_determine_css_characteristics();
	/* Try to enable MSS. */
	ret = chsc_enable_facility(CHSC_SDA_OC_MSS);
	if (ret)
		max_ssid = 0;
	else /* Success. */
		max_ssid = __MAX_SSID;

	ret = slow_subchannel_init();
	if (ret)
		goto out;

	ret = crw_register_handler(CRW_RSC_SCH, css_process_crw);
	if (ret)
		goto out;

	if ((ret = bus_register(&css_bus_type)))
		goto out;

	/* Setup css structure. */
	for (i = 0; i <= MAX_CSS_IDX; i++) {
		ret = setup_css(i);
		if (ret)
			goto out_unregister;
	}
	ret = register_reboot_notifier(&css_reboot_notifier);
	if (ret)
		goto out_unregister;
	ret = cio_dma_pool_init();
	if (ret)
		goto out_unregister_rn;
	airq_init();
	css_init_done = 1;

	/* Enable default isc for I/O subchannels. */
	isc_register(IO_SCH_ISC);

	return 0;
out_unregister_rn:
	unregister_reboot_notifier(&css_reboot_notifier);
out_unregister:
	while (i-- > 0) {
		struct channel_subsystem *css = channel_subsystems[i];
		device_unregister(&css->pseudo_subchannel->dev);
		device_unregister(&css->device);
	}
	bus_unregister(&css_bus_type);
out:
	crw_unregister_handler(CRW_RSC_SCH);
	idset_free(slow_subchannel_set);
	chsc_init_cleanup();
	pr_alert("The CSS device driver initialization failed with "
		 "errno=%d\n", ret);
	return ret;
}

static void __init css_bus_cleanup(void)
{
	struct channel_subsystem *css;

	for_each_css(css) {
		device_unregister(&css->pseudo_subchannel->dev);
		device_unregister(&css->device);
	}
	bus_unregister(&css_bus_type);
	crw_unregister_handler(CRW_RSC_SCH);
	idset_free(slow_subchannel_set);
	chsc_init_cleanup();
	isc_unregister(IO_SCH_ISC);
}

static int __init channel_subsystem_init(void)
{
	int ret;

	ret = css_bus_init();
	if (ret)
		return ret;
	cio_work_q = create_singlethread_workqueue("cio");
	if (!cio_work_q) {
		ret = -ENOMEM;
		goto out_bus;
	}
	ret = io_subchannel_init();
	if (ret)
		goto out_wq;

	/* Register subchannels which are already in use. */
	cio_register_early_subchannels();
	/* Start initial subchannel evaluation. */
	css_schedule_eval_all();

	return ret;
out_wq:
	destroy_workqueue(cio_work_q);
out_bus:
	css_bus_cleanup();
	return ret;
}
subsys_initcall(channel_subsystem_init);

static int css_settle(struct device_driver *drv, void *unused)
{
	struct css_driver *cssdrv = to_cssdriver(drv);

	if (cssdrv->settle)
		return cssdrv->settle();
	return 0;
}

int css_complete_work(void)
{
	int ret;

	/* Wait for the evaluation of subchannels to finish. */
	ret = wait_event_interruptible(css_eval_wq,
				       atomic_read(&css_eval_scheduled) == 0);
	if (ret)
		return -EINTR;
	flush_workqueue(cio_work_q);
	/* Wait for the subchannel type specific initialization to finish */
	return bus_for_each_drv(&css_bus_type, NULL, NULL, css_settle);
}


/*
 * Wait for the initialization of devices to finish, to make sure we are
 * done with our setup if the search for the root device starts.
 */
static int __init channel_subsystem_init_sync(void)
{
	css_complete_work();
	return 0;
}
subsys_initcall_sync(channel_subsystem_init_sync);

#ifdef CONFIG_PROC_FS
static ssize_t cio_settle_write(struct file *file, const char __user *buf,
				size_t count, loff_t *ppos)
{
	int ret;

	/* Handle pending CRW's. */
	crw_wait_for_channel_report();
	ret = css_complete_work();

	return ret ? ret : count;
}

static const struct proc_ops cio_settle_proc_ops = {
	.proc_open	= nonseekable_open,
	.proc_write	= cio_settle_write,
	.proc_lseek	= no_llseek,
};

static int __init cio_settle_init(void)
{
	struct proc_dir_entry *entry;

	entry = proc_create("cio_settle", S_IWUSR, NULL, &cio_settle_proc_ops);
	if (!entry)
		return -ENOMEM;
	return 0;
}
device_initcall(cio_settle_init);
#endif /*CONFIG_PROC_FS*/

int sch_is_pseudo_sch(struct subchannel *sch)
{
	if (!sch->dev.parent)
		return 0;
	return sch == to_css(sch->dev.parent)->pseudo_subchannel;
}

static int css_bus_match(struct device *dev, struct device_driver *drv)
{
	struct subchannel *sch = to_subchannel(dev);
	struct css_driver *driver = to_cssdriver(drv);
	struct css_device_id *id;

	/* When driver_override is set, only bind to the matching driver */
	if (sch->driver_override && strcmp(sch->driver_override, drv->name))
		return 0;

	for (id = driver->subchannel_type; id->match_flags; id++) {
		if (sch->st == id->type)
			return 1;
	}

	return 0;
}

static int css_probe(struct device *dev)
{
	struct subchannel *sch;
	int ret;

	sch = to_subchannel(dev);
	sch->driver = to_cssdriver(dev->driver);
	ret = sch->driver->probe ? sch->driver->probe(sch) : 0;
	if (ret)
		sch->driver = NULL;
	return ret;
}

static int css_remove(struct device *dev)
{
	struct subchannel *sch;
	int ret;

	sch = to_subchannel(dev);
	ret = sch->driver->remove ? sch->driver->remove(sch) : 0;
	sch->driver = NULL;
	return ret;
}

static void css_shutdown(struct device *dev)
{
	struct subchannel *sch;

	sch = to_subchannel(dev);
	if (sch->driver && sch->driver->shutdown)
		sch->driver->shutdown(sch);
}

static int css_uevent(struct device *dev, struct kobj_uevent_env *env)
{
	struct subchannel *sch = to_subchannel(dev);
	int ret;

	ret = add_uevent_var(env, "ST=%01X", sch->st);
	if (ret)
		return ret;
	ret = add_uevent_var(env, "MODALIAS=css:t%01X", sch->st);
	return ret;
}

static struct bus_type css_bus_type = {
	.name     = "css",
	.match    = css_bus_match,
	.probe    = css_probe,
	.remove   = css_remove,
	.shutdown = css_shutdown,
	.uevent   = css_uevent,
};

/**
 * css_driver_register - register a css driver
 * @cdrv: css driver to register
 *
 * This is mainly a wrapper around driver_register that sets name
 * and bus_type in the embedded struct device_driver correctly.
 */
int css_driver_register(struct css_driver *cdrv)
{
	cdrv->drv.bus = &css_bus_type;
	return driver_register(&cdrv->drv);
}
EXPORT_SYMBOL_GPL(css_driver_register);

/**
 * css_driver_unregister - unregister a css driver
 * @cdrv: css driver to unregister
 *
 * This is a wrapper around driver_unregister.
 */
void css_driver_unregister(struct css_driver *cdrv)
{
	driver_unregister(&cdrv->drv);
}
EXPORT_SYMBOL_GPL(css_driver_unregister);<|MERGE_RESOLUTION|>--- conflicted
+++ resolved
@@ -231,26 +231,17 @@
 	 * The physical addresses for some of the dma structures that can
 	 * belong to a subchannel need to fit 31 bit width (e.g. ccw).
 	 */
-<<<<<<< HEAD
-	sch->dev.coherent_dma_mask = DMA_BIT_MASK(31);
-=======
 	ret = dma_set_coherent_mask(&sch->dev, DMA_BIT_MASK(31));
 	if (ret)
 		goto err;
->>>>>>> 7d2a07b7
 	/*
 	 * But we don't have such restrictions imposed on the stuff that
 	 * is handled by the streaming API.
 	 */
-<<<<<<< HEAD
-	sch->dma_mask = DMA_BIT_MASK(64);
-	sch->dev.dma_mask = &sch->dma_mask;
-=======
 	ret = dma_set_mask(&sch->dev, DMA_BIT_MASK(64));
 	if (ret)
 		goto err;
 
->>>>>>> 7d2a07b7
 	return sch;
 
 err:
