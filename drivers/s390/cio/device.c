/*
 *  drivers/s390/cio/device.c
 *  bus driver for ccw devices
 *
 *    Copyright IBM Corp. 2002,2008
 *    Author(s): Arnd Bergmann (arndb@de.ibm.com)
 *		 Cornelia Huck (cornelia.huck@de.ibm.com)
 *		 Martin Schwidefsky (schwidefsky@de.ibm.com)
 */
#include <linux/module.h>
#include <linux/init.h>
#include <linux/spinlock.h>
#include <linux/errno.h>
#include <linux/err.h>
#include <linux/slab.h>
#include <linux/list.h>
#include <linux/device.h>
#include <linux/workqueue.h>
#include <linux/timer.h>

#include <asm/ccwdev.h>
#include <asm/cio.h>
#include <asm/param.h>		/* HZ */
#include <asm/cmb.h>
#include <asm/isc.h>

#include "chp.h"
#include "cio.h"
#include "cio_debug.h"
#include "css.h"
#include "device.h"
#include "ioasm.h"
#include "io_sch.h"
#include "blacklist.h"

static struct timer_list recovery_timer;
static DEFINE_SPINLOCK(recovery_lock);
static int recovery_phase;
static const unsigned long recovery_delay[] = { 3, 30, 300 };

/******************* bus type handling ***********************/

/* The Linux driver model distinguishes between a bus type and
 * the bus itself. Of course we only have one channel
 * subsystem driver and one channel system per machine, but
 * we still use the abstraction. T.R. says it's a good idea. */
static int
ccw_bus_match (struct device * dev, struct device_driver * drv)
{
	struct ccw_device *cdev = to_ccwdev(dev);
	struct ccw_driver *cdrv = to_ccwdrv(drv);
	const struct ccw_device_id *ids = cdrv->ids, *found;

	if (!ids)
		return 0;

	found = ccw_device_id_match(ids, &cdev->id);
	if (!found)
		return 0;

	cdev->id.driver_info = found->driver_info;

	return 1;
}

/* Store modalias string delimited by prefix/suffix string into buffer with
 * specified size. Return length of resulting string (excluding trailing '\0')
 * even if string doesn't fit buffer (snprintf semantics). */
static int snprint_alias(char *buf, size_t size,
			 struct ccw_device_id *id, const char *suffix)
{
	int len;

	len = snprintf(buf, size, "ccw:t%04Xm%02X", id->cu_type, id->cu_model);
	if (len > size)
		return len;
	buf += len;
	size -= len;

	if (id->dev_type != 0)
		len += snprintf(buf, size, "dt%04Xdm%02X%s", id->dev_type,
				id->dev_model, suffix);
	else
		len += snprintf(buf, size, "dtdm%s", suffix);

	return len;
}

/* Set up environment variables for ccw device uevent. Return 0 on success,
 * non-zero otherwise. */
static int ccw_uevent(struct device *dev, struct kobj_uevent_env *env)
{
	struct ccw_device *cdev = to_ccwdev(dev);
	struct ccw_device_id *id = &(cdev->id);
	int ret;
	char modalias_buf[30];

	/* CU_TYPE= */
	ret = add_uevent_var(env, "CU_TYPE=%04X", id->cu_type);
	if (ret)
		return ret;

	/* CU_MODEL= */
	ret = add_uevent_var(env, "CU_MODEL=%02X", id->cu_model);
	if (ret)
		return ret;

	/* The next two can be zero, that's ok for us */
	/* DEV_TYPE= */
	ret = add_uevent_var(env, "DEV_TYPE=%04X", id->dev_type);
	if (ret)
		return ret;

	/* DEV_MODEL= */
	ret = add_uevent_var(env, "DEV_MODEL=%02X", id->dev_model);
	if (ret)
		return ret;

	/* MODALIAS=  */
	snprint_alias(modalias_buf, sizeof(modalias_buf), id, "");
	ret = add_uevent_var(env, "MODALIAS=%s", modalias_buf);
	return ret;
}

struct bus_type ccw_bus_type;

static void io_subchannel_irq(struct subchannel *);
static int io_subchannel_probe(struct subchannel *);
static int io_subchannel_remove(struct subchannel *);
static void io_subchannel_shutdown(struct subchannel *);
static int io_subchannel_sch_event(struct subchannel *, int);
static int io_subchannel_chp_event(struct subchannel *, struct chp_link *,
				   int);

static struct css_device_id io_subchannel_ids[] = {
	{ .match_flags = 0x1, .type = SUBCHANNEL_TYPE_IO, },
	{ /* end of list */ },
};
MODULE_DEVICE_TABLE(css, io_subchannel_ids);

static struct css_driver io_subchannel_driver = {
	.owner = THIS_MODULE,
	.subchannel_type = io_subchannel_ids,
	.name = "io_subchannel",
	.irq = io_subchannel_irq,
	.sch_event = io_subchannel_sch_event,
	.chp_event = io_subchannel_chp_event,
	.probe = io_subchannel_probe,
	.remove = io_subchannel_remove,
	.shutdown = io_subchannel_shutdown,
};

struct workqueue_struct *ccw_device_work;
wait_queue_head_t ccw_device_init_wq;
atomic_t ccw_device_init_count;

static void recovery_func(unsigned long data);

static int __init
init_ccw_bus_type (void)
{
	int ret;

	init_waitqueue_head(&ccw_device_init_wq);
	atomic_set(&ccw_device_init_count, 0);
	setup_timer(&recovery_timer, recovery_func, 0);

	ccw_device_work = create_singlethread_workqueue("cio");
	if (!ccw_device_work)
		return -ENOMEM; /* FIXME: better errno ? */
	slow_path_wq = create_singlethread_workqueue("kslowcrw");
	if (!slow_path_wq) {
		ret = -ENOMEM; /* FIXME: better errno ? */
		goto out_err;
	}
	if ((ret = bus_register (&ccw_bus_type)))
		goto out_err;

	ret = css_driver_register(&io_subchannel_driver);
	if (ret)
		goto out_err;

	wait_event(ccw_device_init_wq,
		   atomic_read(&ccw_device_init_count) == 0);
	flush_workqueue(ccw_device_work);
	return 0;
out_err:
	if (ccw_device_work)
		destroy_workqueue(ccw_device_work);
	if (slow_path_wq)
		destroy_workqueue(slow_path_wq);
	return ret;
}

static void __exit
cleanup_ccw_bus_type (void)
{
	css_driver_unregister(&io_subchannel_driver);
	bus_unregister(&ccw_bus_type);
	destroy_workqueue(ccw_device_work);
}

subsys_initcall(init_ccw_bus_type);
module_exit(cleanup_ccw_bus_type);

/************************ device handling **************************/

/*
 * A ccw_device has some interfaces in sysfs in addition to the
 * standard ones.
 * The following entries are designed to export the information which
 * resided in 2.4 in /proc/subchannels. Subchannel and device number
 * are obvious, so they don't have an entry :)
 * TODO: Split chpids and pimpampom up? Where is "in use" in the tree?
 */
static ssize_t
chpids_show (struct device * dev, struct device_attribute *attr, char * buf)
{
	struct subchannel *sch = to_subchannel(dev);
	struct chsc_ssd_info *ssd = &sch->ssd_info;
	ssize_t ret = 0;
	int chp;
	int mask;

	for (chp = 0; chp < 8; chp++) {
		mask = 0x80 >> chp;
		if (ssd->path_mask & mask)
			ret += sprintf(buf + ret, "%02x ", ssd->chpid[chp].id);
		else
			ret += sprintf(buf + ret, "00 ");
	}
	ret += sprintf (buf+ret, "\n");
	return min((ssize_t)PAGE_SIZE, ret);
}

static ssize_t
pimpampom_show (struct device * dev, struct device_attribute *attr, char * buf)
{
	struct subchannel *sch = to_subchannel(dev);
	struct pmcw *pmcw = &sch->schib.pmcw;

	return sprintf (buf, "%02x %02x %02x\n",
			pmcw->pim, pmcw->pam, pmcw->pom);
}

static ssize_t
devtype_show (struct device *dev, struct device_attribute *attr, char *buf)
{
	struct ccw_device *cdev = to_ccwdev(dev);
	struct ccw_device_id *id = &(cdev->id);

	if (id->dev_type != 0)
		return sprintf(buf, "%04x/%02x\n",
				id->dev_type, id->dev_model);
	else
		return sprintf(buf, "n/a\n");
}

static ssize_t
cutype_show (struct device *dev, struct device_attribute *attr, char *buf)
{
	struct ccw_device *cdev = to_ccwdev(dev);
	struct ccw_device_id *id = &(cdev->id);

	return sprintf(buf, "%04x/%02x\n",
		       id->cu_type, id->cu_model);
}

static ssize_t
modalias_show (struct device *dev, struct device_attribute *attr, char *buf)
{
	struct ccw_device *cdev = to_ccwdev(dev);
	struct ccw_device_id *id = &(cdev->id);
	int len;

	len = snprint_alias(buf, PAGE_SIZE, id, "\n");

	return len > PAGE_SIZE ? PAGE_SIZE : len;
}

static ssize_t
online_show (struct device *dev, struct device_attribute *attr, char *buf)
{
	struct ccw_device *cdev = to_ccwdev(dev);

	return sprintf(buf, cdev->online ? "1\n" : "0\n");
}

int ccw_device_is_orphan(struct ccw_device *cdev)
{
	return sch_is_pseudo_sch(to_subchannel(cdev->dev.parent));
}

static void ccw_device_unregister(struct ccw_device *cdev)
{
	if (test_and_clear_bit(1, &cdev->private->registered))
		device_del(&cdev->dev);
}

static void ccw_device_remove_orphan_cb(struct work_struct *work)
{
	struct ccw_device_private *priv;
	struct ccw_device *cdev;

	priv = container_of(work, struct ccw_device_private, kick_work);
	cdev = priv->cdev;
	ccw_device_unregister(cdev);
	put_device(&cdev->dev);
	/* Release cdev reference for workqueue processing. */
	put_device(&cdev->dev);
}

static void ccw_device_call_sch_unregister(struct work_struct *work);

static void
ccw_device_remove_disconnected(struct ccw_device *cdev)
{
	unsigned long flags;

	/*
	 * Forced offline in disconnected state means
	 * 'throw away device'.
	 */
	/* Get cdev reference for workqueue processing. */
	if (!get_device(&cdev->dev))
		return;
	if (ccw_device_is_orphan(cdev)) {
		/*
		 * Deregister ccw device.
		 * Unfortunately, we cannot do this directly from the
		 * attribute method.
		 */
		spin_lock_irqsave(cdev->ccwlock, flags);
		cdev->private->state = DEV_STATE_NOT_OPER;
		spin_unlock_irqrestore(cdev->ccwlock, flags);
		PREPARE_WORK(&cdev->private->kick_work,
				ccw_device_remove_orphan_cb);
	} else
		/* Deregister subchannel, which will kill the ccw device. */
		PREPARE_WORK(&cdev->private->kick_work,
				ccw_device_call_sch_unregister);
	queue_work(slow_path_wq, &cdev->private->kick_work);
}

/**
 * ccw_device_set_offline() - disable a ccw device for I/O
 * @cdev: target ccw device
 *
 * This function calls the driver's set_offline() function for @cdev, if
 * given, and then disables @cdev.
 * Returns:
 *   %0 on success and a negative error value on failure.
 * Context:
 *  enabled, ccw device lock not held
 */
int ccw_device_set_offline(struct ccw_device *cdev)
{
	int ret;

	if (!cdev)
		return -ENODEV;
	if (!cdev->online || !cdev->drv)
		return -EINVAL;

	if (cdev->drv->set_offline) {
		ret = cdev->drv->set_offline(cdev);
		if (ret != 0)
			return ret;
	}
	cdev->online = 0;
	spin_lock_irq(cdev->ccwlock);
	ret = ccw_device_offline(cdev);
	if (ret == -ENODEV) {
		if (cdev->private->state != DEV_STATE_NOT_OPER) {
			cdev->private->state = DEV_STATE_OFFLINE;
			dev_fsm_event(cdev, DEV_EVENT_NOTOPER);
		}
		spin_unlock_irq(cdev->ccwlock);
		/* Give up reference from ccw_device_set_online(). */
		put_device(&cdev->dev);
		return ret;
	}
	spin_unlock_irq(cdev->ccwlock);
	if (ret == 0) {
		wait_event(cdev->private->wait_q, dev_fsm_final_state(cdev));
		/* Give up reference from ccw_device_set_online(). */
		put_device(&cdev->dev);
	} else {
		CIO_MSG_EVENT(0, "ccw_device_offline returned %d, "
			      "device 0.%x.%04x\n",
			      ret, cdev->private->dev_id.ssid,
			      cdev->private->dev_id.devno);
		cdev->online = 1;
	}
	return ret;
}

/**
 * ccw_device_set_online() - enable a ccw device for I/O
 * @cdev: target ccw device
 *
 * This function first enables @cdev and then calls the driver's set_online()
 * function for @cdev, if given. If set_online() returns an error, @cdev is
 * disabled again.
 * Returns:
 *   %0 on success and a negative error value on failure.
 * Context:
 *  enabled, ccw device lock not held
 */
int ccw_device_set_online(struct ccw_device *cdev)
{
	int ret;

	if (!cdev)
		return -ENODEV;
	if (cdev->online || !cdev->drv)
		return -EINVAL;
	/* Hold on to an extra reference while device is online. */
	if (!get_device(&cdev->dev))
		return -ENODEV;

	spin_lock_irq(cdev->ccwlock);
	ret = ccw_device_online(cdev);
	spin_unlock_irq(cdev->ccwlock);
	if (ret == 0)
		wait_event(cdev->private->wait_q, dev_fsm_final_state(cdev));
	else {
		CIO_MSG_EVENT(0, "ccw_device_online returned %d, "
			      "device 0.%x.%04x\n",
			      ret, cdev->private->dev_id.ssid,
			      cdev->private->dev_id.devno);
		/* Give up online reference since onlining failed. */
		put_device(&cdev->dev);
		return ret;
	}
	if (cdev->private->state != DEV_STATE_ONLINE) {
		/* Give up online reference since onlining failed. */
		put_device(&cdev->dev);
		return -ENODEV;
	}
	if (!cdev->drv->set_online || cdev->drv->set_online(cdev) == 0) {
		cdev->online = 1;
		return 0;
	}
	spin_lock_irq(cdev->ccwlock);
	ret = ccw_device_offline(cdev);
	spin_unlock_irq(cdev->ccwlock);
	if (ret == 0)
		wait_event(cdev->private->wait_q, dev_fsm_final_state(cdev));
	else
		CIO_MSG_EVENT(0, "ccw_device_offline returned %d, "
			      "device 0.%x.%04x\n",
			      ret, cdev->private->dev_id.ssid,
			      cdev->private->dev_id.devno);
	/* Give up online reference since onlining failed. */
	put_device(&cdev->dev);
	return (ret == 0) ? -ENODEV : ret;
}

static void online_store_handle_offline(struct ccw_device *cdev)
{
	if (cdev->private->state == DEV_STATE_DISCONNECTED)
		ccw_device_remove_disconnected(cdev);
	else if (cdev->drv && cdev->drv->set_offline)
		ccw_device_set_offline(cdev);
}

static int online_store_recog_and_online(struct ccw_device *cdev)
{
	int ret;

	/* Do device recognition, if needed. */
	if (cdev->id.cu_type == 0) {
		ret = ccw_device_recognition(cdev);
		if (ret) {
			CIO_MSG_EVENT(0, "Couldn't start recognition "
				      "for device 0.%x.%04x (ret=%d)\n",
				      cdev->private->dev_id.ssid,
				      cdev->private->dev_id.devno, ret);
			return ret;
		}
		wait_event(cdev->private->wait_q,
			   cdev->private->flags.recog_done);
	}
	if (cdev->drv && cdev->drv->set_online)
		ccw_device_set_online(cdev);
	return 0;
}
static int online_store_handle_online(struct ccw_device *cdev, int force)
{
	int ret;

	ret = online_store_recog_and_online(cdev);
	if (ret)
		return ret;
	if (force && cdev->private->state == DEV_STATE_BOXED) {
		ret = ccw_device_stlck(cdev);
		if (ret)
			return ret;
		if (cdev->id.cu_type == 0)
			cdev->private->state = DEV_STATE_NOT_OPER;
		online_store_recog_and_online(cdev);
	}
	return 0;
}

static ssize_t online_store (struct device *dev, struct device_attribute *attr,
			     const char *buf, size_t count)
{
	struct ccw_device *cdev = to_ccwdev(dev);
	int force, ret;
	unsigned long i;

	if (atomic_cmpxchg(&cdev->private->onoff, 0, 1) != 0)
		return -EAGAIN;

	if (cdev->drv && !try_module_get(cdev->drv->owner)) {
		atomic_set(&cdev->private->onoff, 0);
		return -EINVAL;
	}
	if (!strncmp(buf, "force\n", count)) {
		force = 1;
		i = 1;
		ret = 0;
	} else {
		force = 0;
		ret = strict_strtoul(buf, 16, &i);
	}
	if (ret)
		goto out;
	switch (i) {
	case 0:
		online_store_handle_offline(cdev);
		ret = count;
		break;
	case 1:
		ret = online_store_handle_online(cdev, force);
		if (!ret)
			ret = count;
		break;
	default:
		ret = -EINVAL;
	}
out:
	if (cdev->drv)
		module_put(cdev->drv->owner);
	atomic_set(&cdev->private->onoff, 0);
	return ret;
}

static ssize_t
available_show (struct device *dev, struct device_attribute *attr, char *buf)
{
	struct ccw_device *cdev = to_ccwdev(dev);
	struct subchannel *sch;

	if (ccw_device_is_orphan(cdev))
		return sprintf(buf, "no device\n");
	switch (cdev->private->state) {
	case DEV_STATE_BOXED:
		return sprintf(buf, "boxed\n");
	case DEV_STATE_DISCONNECTED:
	case DEV_STATE_DISCONNECTED_SENSE_ID:
	case DEV_STATE_NOT_OPER:
		sch = to_subchannel(dev->parent);
		if (!sch->lpm)
			return sprintf(buf, "no path\n");
		else
			return sprintf(buf, "no device\n");
	default:
		/* All other states considered fine. */
		return sprintf(buf, "good\n");
	}
}

static DEVICE_ATTR(chpids, 0444, chpids_show, NULL);
static DEVICE_ATTR(pimpampom, 0444, pimpampom_show, NULL);
static DEVICE_ATTR(devtype, 0444, devtype_show, NULL);
static DEVICE_ATTR(cutype, 0444, cutype_show, NULL);
static DEVICE_ATTR(modalias, 0444, modalias_show, NULL);
static DEVICE_ATTR(online, 0644, online_show, online_store);
static DEVICE_ATTR(availability, 0444, available_show, NULL);

static struct attribute *io_subchannel_attrs[] = {
	&dev_attr_chpids.attr,
	&dev_attr_pimpampom.attr,
	NULL,
};

static struct attribute_group io_subchannel_attr_group = {
	.attrs = io_subchannel_attrs,
};

static struct attribute * ccwdev_attrs[] = {
	&dev_attr_devtype.attr,
	&dev_attr_cutype.attr,
	&dev_attr_modalias.attr,
	&dev_attr_online.attr,
	&dev_attr_cmb_enable.attr,
	&dev_attr_availability.attr,
	NULL,
};

static struct attribute_group ccwdev_attr_group = {
	.attrs = ccwdev_attrs,
};

static struct attribute_group *ccwdev_attr_groups[] = {
	&ccwdev_attr_group,
	NULL,
};

/* this is a simple abstraction for device_register that sets the
 * correct bus type and adds the bus specific files */
static int ccw_device_register(struct ccw_device *cdev)
{
	struct device *dev = &cdev->dev;
	int ret;

	dev->bus = &ccw_bus_type;

	if ((ret = device_add(dev)))
		return ret;

	set_bit(1, &cdev->private->registered);
	return ret;
}

struct match_data {
	struct ccw_dev_id dev_id;
	struct ccw_device * sibling;
};

static int
match_devno(struct device * dev, void * data)
{
	struct match_data * d = data;
	struct ccw_device * cdev;

	cdev = to_ccwdev(dev);
	if ((cdev->private->state == DEV_STATE_DISCONNECTED) &&
	    !ccw_device_is_orphan(cdev) &&
	    ccw_dev_id_is_equal(&cdev->private->dev_id, &d->dev_id) &&
	    (cdev != d->sibling))
		return 1;
	return 0;
}

static struct ccw_device * get_disc_ccwdev_by_dev_id(struct ccw_dev_id *dev_id,
						     struct ccw_device *sibling)
{
	struct device *dev;
	struct match_data data;

	data.dev_id = *dev_id;
	data.sibling = sibling;
	dev = bus_find_device(&ccw_bus_type, NULL, &data, match_devno);

	return dev ? to_ccwdev(dev) : NULL;
}

static int match_orphan(struct device *dev, void *data)
{
	struct ccw_dev_id *dev_id;
	struct ccw_device *cdev;

	dev_id = data;
	cdev = to_ccwdev(dev);
	return ccw_dev_id_is_equal(&cdev->private->dev_id, dev_id);
}

static struct ccw_device *
get_orphaned_ccwdev_by_dev_id(struct channel_subsystem *css,
			      struct ccw_dev_id *dev_id)
{
	struct device *dev;

	dev = device_find_child(&css->pseudo_subchannel->dev, dev_id,
				match_orphan);

	return dev ? to_ccwdev(dev) : NULL;
}

static void
ccw_device_add_changed(struct work_struct *work)
{
	struct ccw_device_private *priv;
	struct ccw_device *cdev;

	priv = container_of(work, struct ccw_device_private, kick_work);
	cdev = priv->cdev;
	if (device_add(&cdev->dev)) {
		put_device(&cdev->dev);
		return;
	}
	set_bit(1, &cdev->private->registered);
}

void ccw_device_do_unreg_rereg(struct work_struct *work)
{
	struct ccw_device_private *priv;
	struct ccw_device *cdev;
	struct subchannel *sch;

	priv = container_of(work, struct ccw_device_private, kick_work);
	cdev = priv->cdev;
	sch = to_subchannel(cdev->dev.parent);

	ccw_device_unregister(cdev);
	PREPARE_WORK(&cdev->private->kick_work,
		     ccw_device_add_changed);
	queue_work(ccw_device_work, &cdev->private->kick_work);
}

static void
ccw_device_release(struct device *dev)
{
	struct ccw_device *cdev;

	cdev = to_ccwdev(dev);
	/* Release reference of parent subchannel. */
	put_device(cdev->dev.parent);
	kfree(cdev->private);
	kfree(cdev);
}

static struct ccw_device * io_subchannel_allocate_dev(struct subchannel *sch)
{
	struct ccw_device *cdev;

	cdev  = kzalloc(sizeof(*cdev), GFP_KERNEL);
	if (cdev) {
		cdev->private = kzalloc(sizeof(struct ccw_device_private),
					GFP_KERNEL | GFP_DMA);
		if (cdev->private)
			return cdev;
	}
	kfree(cdev);
	return ERR_PTR(-ENOMEM);
}

static int io_subchannel_initialize_dev(struct subchannel *sch,
					struct ccw_device *cdev)
{
	cdev->private->cdev = cdev;
	atomic_set(&cdev->private->onoff, 0);
	cdev->dev.parent = &sch->dev;
	cdev->dev.release = ccw_device_release;
	INIT_WORK(&cdev->private->kick_work, NULL);
	cdev->dev.groups = ccwdev_attr_groups;
	/* Do first half of device_register. */
	device_initialize(&cdev->dev);
	if (!get_device(&sch->dev)) {
		/* Release reference from device_initialize(). */
		put_device(&cdev->dev);
		return -ENODEV;
	}
	return 0;
}

static struct ccw_device * io_subchannel_create_ccwdev(struct subchannel *sch)
{
	struct ccw_device *cdev;
	int ret;

	cdev = io_subchannel_allocate_dev(sch);
	if (!IS_ERR(cdev)) {
		ret = io_subchannel_initialize_dev(sch, cdev);
		if (ret) {
			kfree(cdev);
			cdev = ERR_PTR(ret);
		}
	}
	return cdev;
}

static int io_subchannel_recog(struct ccw_device *, struct subchannel *);

static void sch_attach_device(struct subchannel *sch,
			      struct ccw_device *cdev)
{
	css_update_ssd_info(sch);
	spin_lock_irq(sch->lock);
	sch_set_cdev(sch, cdev);
	cdev->private->schid = sch->schid;
	cdev->ccwlock = sch->lock;
	ccw_device_trigger_reprobe(cdev);
	spin_unlock_irq(sch->lock);
}

static void sch_attach_disconnected_device(struct subchannel *sch,
					   struct ccw_device *cdev)
{
	struct subchannel *other_sch;
	int ret;

	/* Get reference for new parent. */
	if (!get_device(&sch->dev))
		return;
	other_sch = to_subchannel(cdev->dev.parent);
	/* Note: device_move() changes cdev->dev.parent */
	ret = device_move(&cdev->dev, &sch->dev);
	if (ret) {
		CIO_MSG_EVENT(0, "Moving disconnected device 0.%x.%04x failed "
			      "(ret=%d)!\n", cdev->private->dev_id.ssid,
			      cdev->private->dev_id.devno, ret);
		/* Put reference for new parent. */
		put_device(&sch->dev);
		return;
	}
	sch_set_cdev(other_sch, NULL);
	/* No need to keep a subchannel without ccw device around. */
	css_sch_device_unregister(other_sch);
	sch_attach_device(sch, cdev);
	/* Put reference for old parent. */
	put_device(&other_sch->dev);
}

static void sch_attach_orphaned_device(struct subchannel *sch,
				       struct ccw_device *cdev)
{
	int ret;
	struct subchannel *pseudo_sch;

	/* Get reference for new parent. */
	if (!get_device(&sch->dev))
		return;
	pseudo_sch = to_subchannel(cdev->dev.parent);
	/*
	 * Try to move the ccw device to its new subchannel.
	 * Note: device_move() changes cdev->dev.parent
	 */
	ret = device_move(&cdev->dev, &sch->dev);
	if (ret) {
		CIO_MSG_EVENT(0, "Moving device 0.%x.%04x from orphanage "
			      "failed (ret=%d)!\n",
			      cdev->private->dev_id.ssid,
			      cdev->private->dev_id.devno, ret);
		/* Put reference for new parent. */
		put_device(&sch->dev);
		return;
	}
	sch_attach_device(sch, cdev);
	/* Put reference on pseudo subchannel. */
	put_device(&pseudo_sch->dev);
}

static void sch_create_and_recog_new_device(struct subchannel *sch)
{
	struct ccw_device *cdev;

	/* Need to allocate a new ccw device. */
	cdev = io_subchannel_create_ccwdev(sch);
	if (IS_ERR(cdev)) {
		/* OK, we did everything we could... */
		css_sch_device_unregister(sch);
		return;
	}
	spin_lock_irq(sch->lock);
	sch_set_cdev(sch, cdev);
	spin_unlock_irq(sch->lock);
	/* Start recognition for the new ccw device. */
	if (io_subchannel_recog(cdev, sch)) {
		spin_lock_irq(sch->lock);
		sch_set_cdev(sch, NULL);
		spin_unlock_irq(sch->lock);
		css_sch_device_unregister(sch);
		/* Put reference from io_subchannel_create_ccwdev(). */
		put_device(&sch->dev);
		/* Give up initial reference. */
		put_device(&cdev->dev);
	}
}


void ccw_device_move_to_orphanage(struct work_struct *work)
{
	struct ccw_device_private *priv;
	struct ccw_device *cdev;
	struct ccw_device *replacing_cdev;
	struct subchannel *sch;
	int ret;
	struct channel_subsystem *css;
	struct ccw_dev_id dev_id;

	priv = container_of(work, struct ccw_device_private, kick_work);
	cdev = priv->cdev;
	sch = to_subchannel(cdev->dev.parent);
	css = to_css(sch->dev.parent);
	dev_id.devno = sch->schib.pmcw.dev;
	dev_id.ssid = sch->schid.ssid;

	/* Increase refcount for pseudo subchannel. */
	get_device(&css->pseudo_subchannel->dev);
	/*
	 * Move the orphaned ccw device to the orphanage so the replacing
	 * ccw device can take its place on the subchannel.
	 * Note: device_move() changes cdev->dev.parent
	 */
	ret = device_move(&cdev->dev, &css->pseudo_subchannel->dev);
	if (ret) {
		CIO_MSG_EVENT(0, "Moving device 0.%x.%04x to orphanage failed "
			      "(ret=%d)!\n", cdev->private->dev_id.ssid,
			      cdev->private->dev_id.devno, ret);
		/* Decrease refcount for pseudo subchannel again. */
		put_device(&css->pseudo_subchannel->dev);
		return;
	}
	cdev->ccwlock = css->pseudo_subchannel->lock;
	/*
	 * Search for the replacing ccw device
	 * - among the disconnected devices
	 * - in the orphanage
	 */
	replacing_cdev = get_disc_ccwdev_by_dev_id(&dev_id, cdev);
	if (replacing_cdev) {
		sch_attach_disconnected_device(sch, replacing_cdev);
<<<<<<< HEAD
=======
		/* Release reference from get_disc_ccwdev_by_dev_id() */
		put_device(&replacing_cdev->dev);
>>>>>>> 18e352e4
		/* Release reference of subchannel from old cdev. */
		put_device(&sch->dev);
		return;
	}
	replacing_cdev = get_orphaned_ccwdev_by_dev_id(css, &dev_id);
	if (replacing_cdev) {
		sch_attach_orphaned_device(sch, replacing_cdev);
<<<<<<< HEAD
=======
		/* Release reference from get_orphaned_ccwdev_by_dev_id() */
		put_device(&replacing_cdev->dev);
>>>>>>> 18e352e4
		/* Release reference of subchannel from old cdev. */
		put_device(&sch->dev);
		return;
	}
	sch_create_and_recog_new_device(sch);
	/* Release reference of subchannel from old cdev. */
	put_device(&sch->dev);
}

/*
 * Register recognized device.
 */
static void
io_subchannel_register(struct work_struct *work)
{
	struct ccw_device_private *priv;
	struct ccw_device *cdev;
	struct subchannel *sch;
	int ret;
	unsigned long flags;

	priv = container_of(work, struct ccw_device_private, kick_work);
	cdev = priv->cdev;
	sch = to_subchannel(cdev->dev.parent);
	/*
	 * Check if subchannel is still registered. It may have become
	 * unregistered if a machine check hit us after finishing
	 * device recognition but before the register work could be
	 * queued.
	 */
	if (!device_is_registered(&sch->dev))
		goto out_err;
	css_update_ssd_info(sch);
	/*
	 * io_subchannel_register() will also be called after device
	 * recognition has been done for a boxed device (which will already
	 * be registered). We need to reprobe since we may now have sense id
	 * information.
	 */
	if (device_is_registered(&cdev->dev)) {
		if (!cdev->drv) {
			ret = device_reprobe(&cdev->dev);
			if (ret)
				/* We can't do much here. */
				CIO_MSG_EVENT(0, "device_reprobe() returned"
					      " %d for 0.%x.%04x\n", ret,
					      cdev->private->dev_id.ssid,
					      cdev->private->dev_id.devno);
		}
		goto out;
	}
	/*
	 * Now we know this subchannel will stay, we can throw
	 * our delayed uevent.
	 */
	sch->dev.uevent_suppress = 0;
	kobject_uevent(&sch->dev.kobj, KOBJ_ADD);
	/* make it known to the system */
	ret = ccw_device_register(cdev);
	if (ret) {
		CIO_MSG_EVENT(0, "Could not register ccw dev 0.%x.%04x: %d\n",
			      cdev->private->dev_id.ssid,
			      cdev->private->dev_id.devno, ret);
		spin_lock_irqsave(sch->lock, flags);
		sch_set_cdev(sch, NULL);
		spin_unlock_irqrestore(sch->lock, flags);
		/* Release initial device reference. */
		put_device(&cdev->dev);
		goto out_err;
	}
out:
	cdev->private->flags.recog_done = 1;
	wake_up(&cdev->private->wait_q);
out_err:
	/* Release reference for workqueue processing. */
	put_device(&cdev->dev);
	if (atomic_dec_and_test(&ccw_device_init_count))
		wake_up(&ccw_device_init_wq);
}

static void ccw_device_call_sch_unregister(struct work_struct *work)
{
	struct ccw_device_private *priv;
	struct ccw_device *cdev;
	struct subchannel *sch;

	priv = container_of(work, struct ccw_device_private, kick_work);
	cdev = priv->cdev;
	/* Get subchannel reference for local processing. */
	if (!get_device(cdev->dev.parent))
		return;
	sch = to_subchannel(cdev->dev.parent);
	css_sch_device_unregister(sch);
	/* Reset intparm to zeroes. */
	sch->config.intparm = 0;
	cio_commit_config(sch);
	/* Release cdev reference for workqueue processing.*/
	put_device(&cdev->dev);
	/* Release subchannel reference for local processing. */
	put_device(&sch->dev);
}

/*
 * subchannel recognition done. Called from the state machine.
 */
void
io_subchannel_recog_done(struct ccw_device *cdev)
{
	struct subchannel *sch;

	if (css_init_done == 0) {
		cdev->private->flags.recog_done = 1;
		return;
	}
	switch (cdev->private->state) {
	case DEV_STATE_NOT_OPER:
		cdev->private->flags.recog_done = 1;
		/* Remove device found not operational. */
		if (!get_device(&cdev->dev))
			break;
		sch = to_subchannel(cdev->dev.parent);
		PREPARE_WORK(&cdev->private->kick_work,
			     ccw_device_call_sch_unregister);
		queue_work(slow_path_wq, &cdev->private->kick_work);
		if (atomic_dec_and_test(&ccw_device_init_count))
			wake_up(&ccw_device_init_wq);
		break;
	case DEV_STATE_BOXED:
		/* Device did not respond in time. */
	case DEV_STATE_OFFLINE:
		/* 
		 * We can't register the device in interrupt context so
		 * we schedule a work item.
		 */
		if (!get_device(&cdev->dev))
			break;
		PREPARE_WORK(&cdev->private->kick_work,
			     io_subchannel_register);
		queue_work(slow_path_wq, &cdev->private->kick_work);
		break;
	}
}

static int
io_subchannel_recog(struct ccw_device *cdev, struct subchannel *sch)
{
	int rc;
	struct ccw_device_private *priv;

	sch_set_cdev(sch, cdev);
	cdev->ccwlock = sch->lock;

	/* Init private data. */
	priv = cdev->private;
	priv->dev_id.devno = sch->schib.pmcw.dev;
	priv->dev_id.ssid = sch->schid.ssid;
	priv->schid = sch->schid;
	priv->state = DEV_STATE_NOT_OPER;
	INIT_LIST_HEAD(&priv->cmb_list);
	init_waitqueue_head(&priv->wait_q);
	init_timer(&priv->timer);

	/* Set an initial name for the device. */
	if (cio_is_console(sch->schid))
		cdev->dev.init_name = cio_get_console_cdev_name(sch);
	else
		dev_set_name(&cdev->dev, "0.%x.%04x",
			     sch->schid.ssid, sch->schib.pmcw.dev);

	/* Increase counter of devices currently in recognition. */
	atomic_inc(&ccw_device_init_count);

	/* Start async. device sensing. */
	spin_lock_irq(sch->lock);
	rc = ccw_device_recognition(cdev);
	spin_unlock_irq(sch->lock);
	if (rc) {
		if (atomic_dec_and_test(&ccw_device_init_count))
			wake_up(&ccw_device_init_wq);
	}
	return rc;
}

static void ccw_device_move_to_sch(struct work_struct *work)
{
	struct ccw_device_private *priv;
	int rc;
	struct subchannel *sch;
	struct ccw_device *cdev;
	struct subchannel *former_parent;

	priv = container_of(work, struct ccw_device_private, kick_work);
	sch = priv->sch;
	cdev = priv->cdev;
	former_parent = to_subchannel(cdev->dev.parent);
	/* Get reference for new parent. */
	if (!get_device(&sch->dev))
		return;
	mutex_lock(&sch->reg_mutex);
	/*
	 * Try to move the ccw device to its new subchannel.
	 * Note: device_move() changes cdev->dev.parent
	 */
	rc = device_move(&cdev->dev, &sch->dev);
	mutex_unlock(&sch->reg_mutex);
	if (rc) {
		CIO_MSG_EVENT(0, "Moving device 0.%x.%04x to subchannel "
			      "0.%x.%04x failed (ret=%d)!\n",
			      cdev->private->dev_id.ssid,
			      cdev->private->dev_id.devno, sch->schid.ssid,
			      sch->schid.sch_no, rc);
		css_sch_device_unregister(sch);
		/* Put reference for new parent again. */
		put_device(&sch->dev);
		goto out;
	}
	if (!sch_is_pseudo_sch(former_parent)) {
		spin_lock_irq(former_parent->lock);
		sch_set_cdev(former_parent, NULL);
		spin_unlock_irq(former_parent->lock);
		css_sch_device_unregister(former_parent);
		/* Reset intparm to zeroes. */
		former_parent->config.intparm = 0;
		cio_commit_config(former_parent);
	}
	sch_attach_device(sch, cdev);
out:
	/* Put reference for old parent. */
	put_device(&former_parent->dev);
	put_device(&cdev->dev);
}

static void io_subchannel_irq(struct subchannel *sch)
{
	struct ccw_device *cdev;

	cdev = sch_get_cdev(sch);

	CIO_TRACE_EVENT(3, "IRQ");
	CIO_TRACE_EVENT(3, dev_name(&sch->dev));
	if (cdev)
		dev_fsm_event(cdev, DEV_EVENT_INTERRUPT);
}

void io_subchannel_init_config(struct subchannel *sch)
{
	memset(&sch->config, 0, sizeof(sch->config));
	sch->config.csense = 1;
	/* Use subchannel mp mode when there is more than 1 installed CHPID. */
	if ((sch->schib.pmcw.pim & (sch->schib.pmcw.pim - 1)) != 0)
		sch->config.mp = 1;
}

static void io_subchannel_init_fields(struct subchannel *sch)
{
	if (cio_is_console(sch->schid))
		sch->opm = 0xff;
	else
		sch->opm = chp_get_sch_opm(sch);
	sch->lpm = sch->schib.pmcw.pam & sch->opm;
	sch->isc = cio_is_console(sch->schid) ? CONSOLE_ISC : IO_SCH_ISC;

	CIO_MSG_EVENT(6, "Detected device %04x on subchannel 0.%x.%04X"
		      " - PIM = %02X, PAM = %02X, POM = %02X\n",
		      sch->schib.pmcw.dev, sch->schid.ssid,
		      sch->schid.sch_no, sch->schib.pmcw.pim,
		      sch->schib.pmcw.pam, sch->schib.pmcw.pom);

	io_subchannel_init_config(sch);
}

static void io_subchannel_do_unreg(struct work_struct *work)
{
	struct subchannel *sch;

	sch = container_of(work, struct subchannel, work);
	css_sch_device_unregister(sch);
	/* Reset intparm to zeroes. */
	sch->config.intparm = 0;
	cio_commit_config(sch);
	put_device(&sch->dev);
}

/* Schedule unregister if we have no cdev. */
static void io_subchannel_schedule_removal(struct subchannel *sch)
{
	get_device(&sch->dev);
	INIT_WORK(&sch->work, io_subchannel_do_unreg);
	queue_work(slow_path_wq, &sch->work);
}

<<<<<<< HEAD
static void io_subchannel_do_unreg(struct work_struct *work)
{
	struct subchannel *sch;

	sch = container_of(work, struct subchannel, work);
	css_sch_device_unregister(sch);
	/* Reset intparm to zeroes. */
	sch->schib.pmcw.intparm = 0;
	cio_modify(sch);
	put_device(&sch->dev);
}

/* Schedule unregister if we have no cdev. */
static void io_subchannel_schedule_removal(struct subchannel *sch)
{
	get_device(&sch->dev);
	INIT_WORK(&sch->work, io_subchannel_do_unreg);
	queue_work(slow_path_wq, &sch->work);
}

=======
>>>>>>> 18e352e4
/*
 * Note: We always return 0 so that we bind to the device even on error.
 * This is needed so that our remove function is called on unregister.
 */
static int io_subchannel_probe(struct subchannel *sch)
{
	struct ccw_device *cdev;
	int rc;
	unsigned long flags;
	struct ccw_dev_id dev_id;

	cdev = sch_get_cdev(sch);
	if (cdev) {
		rc = sysfs_create_group(&sch->dev.kobj,
					&io_subchannel_attr_group);
		if (rc)
			CIO_MSG_EVENT(0, "Failed to create io subchannel "
				      "attributes for subchannel "
				      "0.%x.%04x (rc=%d)\n",
				      sch->schid.ssid, sch->schid.sch_no, rc);
		/*
		 * This subchannel already has an associated ccw_device.
		 * Throw the delayed uevent for the subchannel, register
		 * the ccw_device and exit. This happens for all early
		 * devices, e.g. the console.
		 */
		sch->dev.uevent_suppress = 0;
		kobject_uevent(&sch->dev.kobj, KOBJ_ADD);
		cdev->dev.groups = ccwdev_attr_groups;
		device_initialize(&cdev->dev);
		ccw_device_register(cdev);
		/*
		 * Check if the device is already online. If it is
		 * the reference count needs to be corrected since we
		 * didn't obtain a reference in ccw_device_set_online.
		 */
		if (cdev->private->state != DEV_STATE_NOT_OPER &&
		    cdev->private->state != DEV_STATE_OFFLINE &&
		    cdev->private->state != DEV_STATE_BOXED)
			get_device(&cdev->dev);
		return 0;
	}
	io_subchannel_init_fields(sch);
<<<<<<< HEAD
	rc = cio_modify(sch);
	if (rc)
		goto out_schedule;
	/*
	 * First check if a fitting device may be found amongst the
	 * disconnected devices or in the orphanage.
	 */
	dev_id.devno = sch->schib.pmcw.dev;
	dev_id.ssid = sch->schid.ssid;
=======
	rc = cio_commit_config(sch);
	if (rc)
		goto out_schedule;
>>>>>>> 18e352e4
	rc = sysfs_create_group(&sch->dev.kobj,
				&io_subchannel_attr_group);
	if (rc)
		goto out_schedule;
	/* Allocate I/O subchannel private data. */
	sch->private = kzalloc(sizeof(struct io_subchannel_private),
			       GFP_KERNEL | GFP_DMA);
	if (!sch->private)
		goto out_err;
<<<<<<< HEAD
=======
	/*
	 * First check if a fitting device may be found amongst the
	 * disconnected devices or in the orphanage.
	 */
	dev_id.devno = sch->schib.pmcw.dev;
	dev_id.ssid = sch->schid.ssid;
>>>>>>> 18e352e4
	cdev = get_disc_ccwdev_by_dev_id(&dev_id, NULL);
	if (!cdev)
		cdev = get_orphaned_ccwdev_by_dev_id(to_css(sch->dev.parent),
						     &dev_id);
	if (cdev) {
		/*
		 * Schedule moving the device until when we have a registered
		 * subchannel to move to and succeed the probe. We can
		 * unregister later again, when the probe is through.
		 */
		cdev->private->sch = sch;
		PREPARE_WORK(&cdev->private->kick_work,
			     ccw_device_move_to_sch);
		queue_work(slow_path_wq, &cdev->private->kick_work);
		return 0;
	}
	cdev = io_subchannel_create_ccwdev(sch);
	if (IS_ERR(cdev))
		goto out_err;
	rc = io_subchannel_recog(cdev, sch);
	if (rc) {
		spin_lock_irqsave(sch->lock, flags);
<<<<<<< HEAD
		sch_set_cdev(sch, NULL);
=======
>>>>>>> 18e352e4
		io_subchannel_recog_done(cdev);
		spin_unlock_irqrestore(sch->lock, flags);
	}
	return 0;
out_err:
	kfree(sch->private);
	sysfs_remove_group(&sch->dev.kobj, &io_subchannel_attr_group);
<<<<<<< HEAD
	return rc;
=======
>>>>>>> 18e352e4
out_schedule:
	io_subchannel_schedule_removal(sch);
	return 0;
}

static int
io_subchannel_remove (struct subchannel *sch)
{
	struct ccw_device *cdev;
	unsigned long flags;

	cdev = sch_get_cdev(sch);
	if (!cdev)
		return 0;
	/* Set ccw device to not operational and drop reference. */
	spin_lock_irqsave(cdev->ccwlock, flags);
	sch_set_cdev(sch, NULL);
	cdev->private->state = DEV_STATE_NOT_OPER;
	spin_unlock_irqrestore(cdev->ccwlock, flags);
	ccw_device_unregister(cdev);
	put_device(&cdev->dev);
	kfree(sch->private);
	sysfs_remove_group(&sch->dev.kobj, &io_subchannel_attr_group);
	return 0;
}

static int io_subchannel_notify(struct subchannel *sch, int event)
{
	struct ccw_device *cdev;

	cdev = sch_get_cdev(sch);
	if (!cdev)
		return 0;
	return ccw_device_notify(cdev, event);
}

static void io_subchannel_verify(struct subchannel *sch)
{
	struct ccw_device *cdev;

	cdev = sch_get_cdev(sch);
	if (cdev)
		dev_fsm_event(cdev, DEV_EVENT_VERIFY);
}

static int check_for_io_on_path(struct subchannel *sch, int mask)
{
	if (cio_update_schib(sch))
		return 0;
	if (scsw_actl(&sch->schib.scsw) && sch->schib.pmcw.lpum == mask)
		return 1;
	return 0;
}

static void terminate_internal_io(struct subchannel *sch,
				  struct ccw_device *cdev)
{
	if (cio_clear(sch)) {
		/* Recheck device in case clear failed. */
		sch->lpm = 0;
		if (cdev->online)
			dev_fsm_event(cdev, DEV_EVENT_VERIFY);
		else
			css_schedule_eval(sch->schid);
		return;
	}
	cdev->private->state = DEV_STATE_CLEAR_VERIFY;
	/* Request retry of internal operation. */
	cdev->private->flags.intretry = 1;
	/* Call handler. */
	if (cdev->handler)
		cdev->handler(cdev, cdev->private->intparm,
			      ERR_PTR(-EIO));
}

static void io_subchannel_terminate_path(struct subchannel *sch, u8 mask)
{
	struct ccw_device *cdev;

	cdev = sch_get_cdev(sch);
	if (!cdev)
		return;
	if (check_for_io_on_path(sch, mask)) {
		if (cdev->private->state == DEV_STATE_ONLINE)
			ccw_device_kill_io(cdev);
		else {
			terminate_internal_io(sch, cdev);
			/* Re-start path verification. */
			dev_fsm_event(cdev, DEV_EVENT_VERIFY);
		}
	} else
		/* trigger path verification. */
		dev_fsm_event(cdev, DEV_EVENT_VERIFY);

}

static int io_subchannel_chp_event(struct subchannel *sch,
				   struct chp_link *link, int event)
{
	int mask;

	mask = chp_ssd_get_mask(&sch->ssd_info, link);
	if (!mask)
		return 0;
	switch (event) {
	case CHP_VARY_OFF:
		sch->opm &= ~mask;
		sch->lpm &= ~mask;
		io_subchannel_terminate_path(sch, mask);
		break;
	case CHP_VARY_ON:
		sch->opm |= mask;
		sch->lpm |= mask;
		io_subchannel_verify(sch);
		break;
	case CHP_OFFLINE:
		if (cio_update_schib(sch))
			return -ENODEV;
		io_subchannel_terminate_path(sch, mask);
		break;
	case CHP_ONLINE:
		if (cio_update_schib(sch))
			return -ENODEV;
		sch->lpm |= mask & sch->opm;
		io_subchannel_verify(sch);
		break;
	}
	return 0;
}

static void
io_subchannel_shutdown(struct subchannel *sch)
{
	struct ccw_device *cdev;
	int ret;

	cdev = sch_get_cdev(sch);

	if (cio_is_console(sch->schid))
		return;
	if (!sch->schib.pmcw.ena)
		/* Nothing to do. */
		return;
	ret = cio_disable_subchannel(sch);
	if (ret != -EBUSY)
		/* Subchannel is disabled, we're done. */
		return;
	cdev->private->state = DEV_STATE_QUIESCE;
	if (cdev->handler)
		cdev->handler(cdev, cdev->private->intparm,
			      ERR_PTR(-EIO));
	ret = ccw_device_cancel_halt_clear(cdev);
	if (ret == -EBUSY) {
		ccw_device_set_timeout(cdev, HZ/10);
		wait_event(cdev->private->wait_q, dev_fsm_final_state(cdev));
	}
	cio_disable_subchannel(sch);
}

static int io_subchannel_get_status(struct subchannel *sch)
{
	struct schib schib;

	if (stsch(sch->schid, &schib) || !schib.pmcw.dnv)
		return CIO_GONE;
	if (sch->schib.pmcw.dnv && (schib.pmcw.dev != sch->schib.pmcw.dev))
		return CIO_REVALIDATE;
	if (!sch->lpm)
		return CIO_NO_PATH;
	return CIO_OPER;
}

static int device_is_disconnected(struct ccw_device *cdev)
{
	if (!cdev)
		return 0;
	return (cdev->private->state == DEV_STATE_DISCONNECTED ||
		cdev->private->state == DEV_STATE_DISCONNECTED_SENSE_ID);
}

static int recovery_check(struct device *dev, void *data)
{
	struct ccw_device *cdev = to_ccwdev(dev);
	int *redo = data;

	spin_lock_irq(cdev->ccwlock);
	switch (cdev->private->state) {
	case DEV_STATE_DISCONNECTED:
		CIO_MSG_EVENT(3, "recovery: trigger 0.%x.%04x\n",
			      cdev->private->dev_id.ssid,
			      cdev->private->dev_id.devno);
		dev_fsm_event(cdev, DEV_EVENT_VERIFY);
		*redo = 1;
		break;
	case DEV_STATE_DISCONNECTED_SENSE_ID:
		*redo = 1;
		break;
	}
	spin_unlock_irq(cdev->ccwlock);

	return 0;
}

static void recovery_work_func(struct work_struct *unused)
{
	int redo = 0;

	bus_for_each_dev(&ccw_bus_type, NULL, &redo, recovery_check);
	if (redo) {
		spin_lock_irq(&recovery_lock);
		if (!timer_pending(&recovery_timer)) {
			if (recovery_phase < ARRAY_SIZE(recovery_delay) - 1)
				recovery_phase++;
			mod_timer(&recovery_timer, jiffies +
				  recovery_delay[recovery_phase] * HZ);
		}
		spin_unlock_irq(&recovery_lock);
	} else
		CIO_MSG_EVENT(4, "recovery: end\n");
}

static DECLARE_WORK(recovery_work, recovery_work_func);

static void recovery_func(unsigned long data)
{
	/*
	 * We can't do our recovery in softirq context and it's not
	 * performance critical, so we schedule it.
	 */
	schedule_work(&recovery_work);
}

static void ccw_device_schedule_recovery(void)
{
	unsigned long flags;

	CIO_MSG_EVENT(4, "recovery: schedule\n");
	spin_lock_irqsave(&recovery_lock, flags);
	if (!timer_pending(&recovery_timer) || (recovery_phase != 0)) {
		recovery_phase = 0;
		mod_timer(&recovery_timer, jiffies + recovery_delay[0] * HZ);
	}
	spin_unlock_irqrestore(&recovery_lock, flags);
}

static int purge_fn(struct device *dev, void *data)
{
	struct ccw_device *cdev = to_ccwdev(dev);
	struct ccw_device_private *priv = cdev->private;
	int unreg;

	spin_lock_irq(cdev->ccwlock);
	unreg = is_blacklisted(priv->dev_id.ssid, priv->dev_id.devno) &&
		(priv->state == DEV_STATE_OFFLINE);
	spin_unlock_irq(cdev->ccwlock);
	if (!unreg)
		goto out;
	if (!get_device(&cdev->dev))
		goto out;
	CIO_MSG_EVENT(3, "ccw: purging 0.%x.%04x\n", priv->dev_id.ssid,
		      priv->dev_id.devno);
	PREPARE_WORK(&cdev->private->kick_work, ccw_device_call_sch_unregister);
	queue_work(slow_path_wq, &cdev->private->kick_work);

out:
	/* Abort loop in case of pending signal. */
	if (signal_pending(current))
		return -EINTR;

	return 0;
}

/**
 * ccw_purge_blacklisted - purge unused, blacklisted devices
 *
 * Unregister all ccw devices that are offline and on the blacklist.
 */
int ccw_purge_blacklisted(void)
{
	CIO_MSG_EVENT(2, "ccw: purging blacklisted devices\n");
	bus_for_each_dev(&ccw_bus_type, NULL, NULL, purge_fn);
	return 0;
}

static void device_set_disconnected(struct ccw_device *cdev)
{
	if (!cdev)
		return;
	ccw_device_set_timeout(cdev, 0);
	cdev->private->flags.fake_irb = 0;
	cdev->private->state = DEV_STATE_DISCONNECTED;
	if (cdev->online)
		ccw_device_schedule_recovery();
}

void ccw_device_set_notoper(struct ccw_device *cdev)
{
	struct subchannel *sch = to_subchannel(cdev->dev.parent);

	CIO_TRACE_EVENT(2, "notoper");
	CIO_TRACE_EVENT(2, dev_name(&sch->dev));
	ccw_device_set_timeout(cdev, 0);
	cio_disable_subchannel(sch);
	cdev->private->state = DEV_STATE_NOT_OPER;
}

static int io_subchannel_sch_event(struct subchannel *sch, int slow)
{
	int event, ret, disc;
	unsigned long flags;
	enum { NONE, UNREGISTER, UNREGISTER_PROBE, REPROBE, DISC } action;
	struct ccw_device *cdev;

	spin_lock_irqsave(sch->lock, flags);
	cdev = sch_get_cdev(sch);
	disc = device_is_disconnected(cdev);
	if (disc && slow) {
		/* Disconnected devices are evaluated directly only.*/
		spin_unlock_irqrestore(sch->lock, flags);
		return 0;
	}
	/* No interrupt after machine check - kill pending timers. */
	if (cdev)
		ccw_device_set_timeout(cdev, 0);
	if (!disc && !slow) {
		/* Non-disconnected devices are evaluated on the slow path. */
		spin_unlock_irqrestore(sch->lock, flags);
		return -EAGAIN;
	}
	event = io_subchannel_get_status(sch);
	CIO_MSG_EVENT(4, "Evaluating schid 0.%x.%04x, event %d, %s, %s path.\n",
		      sch->schid.ssid, sch->schid.sch_no, event,
		      disc ? "disconnected" : "normal",
		      slow ? "slow" : "fast");
	/* Analyze subchannel status. */
	action = NONE;
	switch (event) {
	case CIO_NO_PATH:
		if (disc) {
			/* Check if paths have become available. */
			action = REPROBE;
			break;
		}
		/* fall through */
	case CIO_GONE:
		/* Ask driver what to do with device. */
		if (io_subchannel_notify(sch, event))
			action = DISC;
		else
			action = UNREGISTER;
		break;
	case CIO_REVALIDATE:
		/* Device will be removed, so no notify necessary. */
		if (disc)
			/* Reprobe because immediate unregister might block. */
			action = REPROBE;
		else
			action = UNREGISTER_PROBE;
		break;
	case CIO_OPER:
		if (disc)
			/* Get device operational again. */
			action = REPROBE;
		break;
	}
	/* Perform action. */
	ret = 0;
	switch (action) {
	case UNREGISTER:
	case UNREGISTER_PROBE:
		ccw_device_set_notoper(cdev);
		/* Unregister device (will use subchannel lock). */
		spin_unlock_irqrestore(sch->lock, flags);
		css_sch_device_unregister(sch);
		spin_lock_irqsave(sch->lock, flags);

		/* Reset intparm to zeroes. */
		sch->config.intparm = 0;
		cio_commit_config(sch);
		break;
	case REPROBE:
		ccw_device_trigger_reprobe(cdev);
		break;
	case DISC:
		device_set_disconnected(cdev);
		break;
	default:
		break;
	}
	spin_unlock_irqrestore(sch->lock, flags);
	/* Probe if necessary. */
	if (action == UNREGISTER_PROBE)
		ret = css_probe_device(sch->schid);

	return ret;
}

#ifdef CONFIG_CCW_CONSOLE
static struct ccw_device console_cdev;
static char console_cdev_name[10] = "0.x.xxxx";
static struct ccw_device_private console_private;
static int console_cdev_in_use;

static DEFINE_SPINLOCK(ccw_console_lock);

spinlock_t * cio_get_console_lock(void)
{
	return &ccw_console_lock;
}

static int ccw_device_console_enable(struct ccw_device *cdev,
				     struct subchannel *sch)
{
	int rc;

	/* Attach subchannel private data. */
	sch->private = cio_get_console_priv();
	memset(sch->private, 0, sizeof(struct io_subchannel_private));
	io_subchannel_init_fields(sch);
<<<<<<< HEAD
	rc = cio_modify(sch);
=======
	rc = cio_commit_config(sch);
>>>>>>> 18e352e4
	if (rc)
		return rc;
	sch->driver = &io_subchannel_driver;
	/* Initialize the ccw_device structure. */
	cdev->dev.parent= &sch->dev;
	rc = io_subchannel_recog(cdev, sch);
	if (rc)
		return rc;

	/* Now wait for the async. recognition to come to an end. */
	spin_lock_irq(cdev->ccwlock);
	while (!dev_fsm_final_state(cdev))
		wait_cons_dev();
	rc = -EIO;
	if (cdev->private->state != DEV_STATE_OFFLINE)
		goto out_unlock;
	ccw_device_online(cdev);
	while (!dev_fsm_final_state(cdev))
		wait_cons_dev();
	if (cdev->private->state != DEV_STATE_ONLINE)
		goto out_unlock;
	rc = 0;
out_unlock:
	spin_unlock_irq(cdev->ccwlock);
	return 0;
}

struct ccw_device *
ccw_device_probe_console(void)
{
	struct subchannel *sch;
	int ret;

	if (xchg(&console_cdev_in_use, 1) != 0)
		return ERR_PTR(-EBUSY);
	sch = cio_probe_console();
	if (IS_ERR(sch)) {
		console_cdev_in_use = 0;
		return (void *) sch;
	}
	memset(&console_cdev, 0, sizeof(struct ccw_device));
	memset(&console_private, 0, sizeof(struct ccw_device_private));
	console_cdev.private = &console_private;
	console_private.cdev = &console_cdev;
	ret = ccw_device_console_enable(&console_cdev, sch);
	if (ret) {
		cio_release_console();
		console_cdev_in_use = 0;
		return ERR_PTR(ret);
	}
	console_cdev.online = 1;
	return &console_cdev;
}


const char *cio_get_console_cdev_name(struct subchannel *sch)
{
	snprintf(console_cdev_name, 10, "0.%x.%04x",
		 sch->schid.ssid, sch->schib.pmcw.dev);
	return (const char *)console_cdev_name;
}
#endif

/*
 * get ccw_device matching the busid, but only if owned by cdrv
 */
static int
__ccwdev_check_busid(struct device *dev, void *id)
{
	char *bus_id;

	bus_id = id;

	return (strcmp(bus_id, dev_name(dev)) == 0);
}


/**
 * get_ccwdev_by_busid() - obtain device from a bus id
 * @cdrv: driver the device is owned by
 * @bus_id: bus id of the device to be searched
 *
 * This function searches all devices owned by @cdrv for a device with a bus
 * id matching @bus_id.
 * Returns:
 *  If a match is found, its reference count of the found device is increased
 *  and it is returned; else %NULL is returned.
 */
struct ccw_device *get_ccwdev_by_busid(struct ccw_driver *cdrv,
				       const char *bus_id)
{
	struct device *dev;
	struct device_driver *drv;

	drv = get_driver(&cdrv->driver);
	if (!drv)
		return NULL;

	dev = driver_find_device(drv, NULL, (void *)bus_id,
				 __ccwdev_check_busid);
	put_driver(drv);

	return dev ? to_ccwdev(dev) : NULL;
}

/************************** device driver handling ************************/

/* This is the implementation of the ccw_driver class. The probe, remove
 * and release methods are initially very similar to the device_driver
 * implementations, with the difference that they have ccw_device
 * arguments.
 *
 * A ccw driver also contains the information that is needed for
 * device matching.
 */
static int
ccw_device_probe (struct device *dev)
{
	struct ccw_device *cdev = to_ccwdev(dev);
	struct ccw_driver *cdrv = to_ccwdrv(dev->driver);
	int ret;

	cdev->drv = cdrv; /* to let the driver call _set_online */

	ret = cdrv->probe ? cdrv->probe(cdev) : -ENODEV;

	if (ret) {
		cdev->drv = NULL;
		return ret;
	}

	return 0;
}

static int
ccw_device_remove (struct device *dev)
{
	struct ccw_device *cdev = to_ccwdev(dev);
	struct ccw_driver *cdrv = cdev->drv;
	int ret;

	if (cdrv->remove)
		cdrv->remove(cdev);
	if (cdev->online) {
		cdev->online = 0;
		spin_lock_irq(cdev->ccwlock);
		ret = ccw_device_offline(cdev);
		spin_unlock_irq(cdev->ccwlock);
		if (ret == 0)
			wait_event(cdev->private->wait_q,
				   dev_fsm_final_state(cdev));
		else
			CIO_MSG_EVENT(0, "ccw_device_offline returned %d, "
				      "device 0.%x.%04x\n",
				      ret, cdev->private->dev_id.ssid,
				      cdev->private->dev_id.devno);
		/* Give up reference obtained in ccw_device_set_online(). */
		put_device(&cdev->dev);
	}
	ccw_device_set_timeout(cdev, 0);
	cdev->drv = NULL;
	return 0;
}

static void ccw_device_shutdown(struct device *dev)
{
	struct ccw_device *cdev;

	cdev = to_ccwdev(dev);
	if (cdev->drv && cdev->drv->shutdown)
		cdev->drv->shutdown(cdev);
	disable_cmf(cdev);
}

struct bus_type ccw_bus_type = {
	.name   = "ccw",
	.match  = ccw_bus_match,
	.uevent = ccw_uevent,
	.probe  = ccw_device_probe,
	.remove = ccw_device_remove,
	.shutdown = ccw_device_shutdown,
};

/**
 * ccw_driver_register() - register a ccw driver
 * @cdriver: driver to be registered
 *
 * This function is mainly a wrapper around driver_register().
 * Returns:
 *   %0 on success and a negative error value on failure.
 */
int ccw_driver_register(struct ccw_driver *cdriver)
{
	struct device_driver *drv = &cdriver->driver;

	drv->bus = &ccw_bus_type;
	drv->name = cdriver->name;
	drv->owner = cdriver->owner;

	return driver_register(drv);
}

/**
 * ccw_driver_unregister() - deregister a ccw driver
 * @cdriver: driver to be deregistered
 *
 * This function is mainly a wrapper around driver_unregister().
 */
void ccw_driver_unregister(struct ccw_driver *cdriver)
{
	driver_unregister(&cdriver->driver);
}

/* Helper func for qdio. */
struct subchannel_id
ccw_device_get_subchannel_id(struct ccw_device *cdev)
{
	struct subchannel *sch;

	sch = to_subchannel(cdev->dev.parent);
	return sch->schid;
}

MODULE_LICENSE("GPL");
EXPORT_SYMBOL(ccw_device_set_online);
EXPORT_SYMBOL(ccw_device_set_offline);
EXPORT_SYMBOL(ccw_driver_register);
EXPORT_SYMBOL(ccw_driver_unregister);
EXPORT_SYMBOL(get_ccwdev_by_busid);
EXPORT_SYMBOL(ccw_bus_type);
EXPORT_SYMBOL(ccw_device_work);
EXPORT_SYMBOL_GPL(ccw_device_get_subchannel_id);<|MERGE_RESOLUTION|>--- conflicted
+++ resolved
@@ -915,11 +915,8 @@
 	replacing_cdev = get_disc_ccwdev_by_dev_id(&dev_id, cdev);
 	if (replacing_cdev) {
 		sch_attach_disconnected_device(sch, replacing_cdev);
-<<<<<<< HEAD
-=======
 		/* Release reference from get_disc_ccwdev_by_dev_id() */
 		put_device(&replacing_cdev->dev);
->>>>>>> 18e352e4
 		/* Release reference of subchannel from old cdev. */
 		put_device(&sch->dev);
 		return;
@@ -927,11 +924,8 @@
 	replacing_cdev = get_orphaned_ccwdev_by_dev_id(css, &dev_id);
 	if (replacing_cdev) {
 		sch_attach_orphaned_device(sch, replacing_cdev);
-<<<<<<< HEAD
-=======
 		/* Release reference from get_orphaned_ccwdev_by_dev_id() */
 		put_device(&replacing_cdev->dev);
->>>>>>> 18e352e4
 		/* Release reference of subchannel from old cdev. */
 		put_device(&sch->dev);
 		return;
@@ -1223,29 +1217,6 @@
 	queue_work(slow_path_wq, &sch->work);
 }
 
-<<<<<<< HEAD
-static void io_subchannel_do_unreg(struct work_struct *work)
-{
-	struct subchannel *sch;
-
-	sch = container_of(work, struct subchannel, work);
-	css_sch_device_unregister(sch);
-	/* Reset intparm to zeroes. */
-	sch->schib.pmcw.intparm = 0;
-	cio_modify(sch);
-	put_device(&sch->dev);
-}
-
-/* Schedule unregister if we have no cdev. */
-static void io_subchannel_schedule_removal(struct subchannel *sch)
-{
-	get_device(&sch->dev);
-	INIT_WORK(&sch->work, io_subchannel_do_unreg);
-	queue_work(slow_path_wq, &sch->work);
-}
-
-=======
->>>>>>> 18e352e4
 /*
  * Note: We always return 0 so that we bind to the device even on error.
  * This is needed so that our remove function is called on unregister.
@@ -1289,21 +1260,9 @@
 		return 0;
 	}
 	io_subchannel_init_fields(sch);
-<<<<<<< HEAD
-	rc = cio_modify(sch);
-	if (rc)
-		goto out_schedule;
-	/*
-	 * First check if a fitting device may be found amongst the
-	 * disconnected devices or in the orphanage.
-	 */
-	dev_id.devno = sch->schib.pmcw.dev;
-	dev_id.ssid = sch->schid.ssid;
-=======
 	rc = cio_commit_config(sch);
 	if (rc)
 		goto out_schedule;
->>>>>>> 18e352e4
 	rc = sysfs_create_group(&sch->dev.kobj,
 				&io_subchannel_attr_group);
 	if (rc)
@@ -1313,15 +1272,12 @@
 			       GFP_KERNEL | GFP_DMA);
 	if (!sch->private)
 		goto out_err;
-<<<<<<< HEAD
-=======
 	/*
 	 * First check if a fitting device may be found amongst the
 	 * disconnected devices or in the orphanage.
 	 */
 	dev_id.devno = sch->schib.pmcw.dev;
 	dev_id.ssid = sch->schid.ssid;
->>>>>>> 18e352e4
 	cdev = get_disc_ccwdev_by_dev_id(&dev_id, NULL);
 	if (!cdev)
 		cdev = get_orphaned_ccwdev_by_dev_id(to_css(sch->dev.parent),
@@ -1344,10 +1300,6 @@
 	rc = io_subchannel_recog(cdev, sch);
 	if (rc) {
 		spin_lock_irqsave(sch->lock, flags);
-<<<<<<< HEAD
-		sch_set_cdev(sch, NULL);
-=======
->>>>>>> 18e352e4
 		io_subchannel_recog_done(cdev);
 		spin_unlock_irqrestore(sch->lock, flags);
 	}
@@ -1355,10 +1307,6 @@
 out_err:
 	kfree(sch->private);
 	sysfs_remove_group(&sch->dev.kobj, &io_subchannel_attr_group);
-<<<<<<< HEAD
-	return rc;
-=======
->>>>>>> 18e352e4
 out_schedule:
 	io_subchannel_schedule_removal(sch);
 	return 0;
@@ -1778,11 +1726,7 @@
 	sch->private = cio_get_console_priv();
 	memset(sch->private, 0, sizeof(struct io_subchannel_private));
 	io_subchannel_init_fields(sch);
-<<<<<<< HEAD
-	rc = cio_modify(sch);
-=======
 	rc = cio_commit_config(sch);
->>>>>>> 18e352e4
 	if (rc)
 		return rc;
 	sch->driver = &io_subchannel_driver;
