// SPDX-License-Identifier: GPL-2.0
/*
 * Physical device callbacks for vfio_ccw
 *
 * Copyright IBM Corp. 2017
 * Copyright Red Hat, Inc. 2019
 *
 * Author(s): Dong Jia Shi <bjsdjshi@linux.vnet.ibm.com>
 *            Xiao Feng Ren <renxiaof@linux.vnet.ibm.com>
 *            Cornelia Huck <cohuck@redhat.com>
 */

#include <linux/vfio.h>
#include <linux/mdev.h>
#include <linux/nospec.h>
#include <linux/slab.h>

#include "vfio_ccw_private.h"

static int vfio_ccw_mdev_reset(struct mdev_device *mdev)
{
	struct vfio_ccw_private *private;
	struct subchannel *sch;
	int ret;

	private = dev_get_drvdata(mdev_parent_dev(mdev));
	sch = private->sch;
	/*
	 * TODO:
	 * In the cureent stage, some things like "no I/O running" and "no
	 * interrupt pending" are clear, but we are not sure what other state
	 * we need to care about.
	 * There are still a lot more instructions need to be handled. We
	 * should come back here later.
	 */
	ret = vfio_ccw_sch_quiesce(sch);
	if (ret)
		return ret;

	ret = cio_enable_subchannel(sch, (u32)(unsigned long)sch);
	if (!ret)
		private->state = VFIO_CCW_STATE_IDLE;

	return ret;
}

static int vfio_ccw_mdev_notifier(struct notifier_block *nb,
				  unsigned long action,
				  void *data)
{
	struct vfio_ccw_private *private =
		container_of(nb, struct vfio_ccw_private, nb);

	/*
	 * Vendor drivers MUST unpin pages in response to an
	 * invalidation.
	 */
	if (action == VFIO_IOMMU_NOTIFY_DMA_UNMAP) {
		struct vfio_iommu_type1_dma_unmap *unmap = data;

		if (!cp_iova_pinned(&private->cp, unmap->iova))
			return NOTIFY_OK;

		if (vfio_ccw_mdev_reset(private->mdev))
			return NOTIFY_BAD;

		cp_free(&private->cp);
		return NOTIFY_OK;
	}

	return NOTIFY_DONE;
}

static ssize_t name_show(struct mdev_type *mtype,
			 struct mdev_type_attribute *attr, char *buf)
{
	return sprintf(buf, "I/O subchannel (Non-QDIO)\n");
}
static MDEV_TYPE_ATTR_RO(name);

static ssize_t device_api_show(struct mdev_type *mtype,
			       struct mdev_type_attribute *attr, char *buf)
{
	return sprintf(buf, "%s\n", VFIO_DEVICE_API_CCW_STRING);
}
static MDEV_TYPE_ATTR_RO(device_api);

static ssize_t available_instances_show(struct mdev_type *mtype,
					struct mdev_type_attribute *attr,
					char *buf)
{
	struct vfio_ccw_private *private =
		dev_get_drvdata(mtype_get_parent_dev(mtype));

	return sprintf(buf, "%d\n", atomic_read(&private->avail));
}
static MDEV_TYPE_ATTR_RO(available_instances);

static struct attribute *mdev_types_attrs[] = {
	&mdev_type_attr_name.attr,
	&mdev_type_attr_device_api.attr,
	&mdev_type_attr_available_instances.attr,
	NULL,
};

static struct attribute_group mdev_type_group = {
	.name  = "io",
	.attrs = mdev_types_attrs,
};

static struct attribute_group *mdev_type_groups[] = {
	&mdev_type_group,
	NULL,
};

static int vfio_ccw_mdev_create(struct mdev_device *mdev)
{
	struct vfio_ccw_private *private =
		dev_get_drvdata(mdev_parent_dev(mdev));

	if (private->state == VFIO_CCW_STATE_NOT_OPER)
		return -ENODEV;

	if (atomic_dec_if_positive(&private->avail) < 0)
		return -EPERM;

	private->mdev = mdev;
	private->state = VFIO_CCW_STATE_IDLE;

	VFIO_CCW_MSG_EVENT(2, "mdev %pUl, sch %x.%x.%04x: create\n",
			   mdev_uuid(mdev), private->sch->schid.cssid,
			   private->sch->schid.ssid,
			   private->sch->schid.sch_no);

	return 0;
}

static int vfio_ccw_mdev_remove(struct mdev_device *mdev)
{
	struct vfio_ccw_private *private =
		dev_get_drvdata(mdev_parent_dev(mdev));

	VFIO_CCW_MSG_EVENT(2, "mdev %pUl, sch %x.%x.%04x: remove\n",
			   mdev_uuid(mdev), private->sch->schid.cssid,
			   private->sch->schid.ssid,
			   private->sch->schid.sch_no);

	if ((private->state != VFIO_CCW_STATE_NOT_OPER) &&
	    (private->state != VFIO_CCW_STATE_STANDBY)) {
		if (!vfio_ccw_sch_quiesce(private->sch))
			private->state = VFIO_CCW_STATE_STANDBY;
		/* The state will be NOT_OPER on error. */
	}

	cp_free(&private->cp);
	private->mdev = NULL;
	atomic_inc(&private->avail);

	return 0;
}

static int vfio_ccw_mdev_open(struct mdev_device *mdev)
{
	struct vfio_ccw_private *private =
		dev_get_drvdata(mdev_parent_dev(mdev));
	unsigned long events = VFIO_IOMMU_NOTIFY_DMA_UNMAP;
	int ret;

	private->nb.notifier_call = vfio_ccw_mdev_notifier;

	ret = vfio_register_notifier(mdev_dev(mdev), VFIO_IOMMU_NOTIFY,
				     &events, &private->nb);
	if (ret)
		return ret;

	ret = vfio_ccw_register_async_dev_regions(private);
	if (ret)
		goto out_unregister;

	ret = vfio_ccw_register_schib_dev_regions(private);
	if (ret)
		goto out_unregister;

	ret = vfio_ccw_register_crw_dev_regions(private);
	if (ret)
		goto out_unregister;

	return ret;

out_unregister:
	vfio_ccw_unregister_dev_regions(private);
	vfio_unregister_notifier(mdev_dev(mdev), VFIO_IOMMU_NOTIFY,
				 &private->nb);
	return ret;
}

static void vfio_ccw_mdev_release(struct mdev_device *mdev)
{
	struct vfio_ccw_private *private =
		dev_get_drvdata(mdev_parent_dev(mdev));

	if ((private->state != VFIO_CCW_STATE_NOT_OPER) &&
	    (private->state != VFIO_CCW_STATE_STANDBY)) {
		if (!vfio_ccw_mdev_reset(mdev))
			private->state = VFIO_CCW_STATE_STANDBY;
		/* The state will be NOT_OPER on error. */
	}

	cp_free(&private->cp);
	vfio_ccw_unregister_dev_regions(private);
	vfio_unregister_notifier(mdev_dev(mdev), VFIO_IOMMU_NOTIFY,
				 &private->nb);
}

static ssize_t vfio_ccw_mdev_read_io_region(struct vfio_ccw_private *private,
					    char __user *buf, size_t count,
					    loff_t *ppos)
{
	loff_t pos = *ppos & VFIO_CCW_OFFSET_MASK;
	struct ccw_io_region *region;
	int ret;

	if (pos + count > sizeof(*region))
		return -EINVAL;

	mutex_lock(&private->io_mutex);
	region = private->io_region;
	if (copy_to_user(buf, (void *)region + pos, count))
		ret = -EFAULT;
	else
		ret = count;
	mutex_unlock(&private->io_mutex);
	return ret;
}

static ssize_t vfio_ccw_mdev_read(struct mdev_device *mdev,
				  char __user *buf,
				  size_t count,
				  loff_t *ppos)
{
	unsigned int index = VFIO_CCW_OFFSET_TO_INDEX(*ppos);
	struct vfio_ccw_private *private;

	private = dev_get_drvdata(mdev_parent_dev(mdev));

	if (index >= VFIO_CCW_NUM_REGIONS + private->num_regions)
		return -EINVAL;

	switch (index) {
	case VFIO_CCW_CONFIG_REGION_INDEX:
		return vfio_ccw_mdev_read_io_region(private, buf, count, ppos);
	default:
		index -= VFIO_CCW_NUM_REGIONS;
		return private->region[index].ops->read(private, buf, count,
							ppos);
	}

	return -EINVAL;
}

static ssize_t vfio_ccw_mdev_write_io_region(struct vfio_ccw_private *private,
					     const char __user *buf,
					     size_t count, loff_t *ppos)
{
	loff_t pos = *ppos & VFIO_CCW_OFFSET_MASK;
	struct ccw_io_region *region;
	int ret;

	if (pos + count > sizeof(*region))
		return -EINVAL;

	if (!mutex_trylock(&private->io_mutex))
		return -EAGAIN;

	region = private->io_region;
	if (copy_from_user((void *)region + pos, buf, count)) {
		ret = -EFAULT;
		goto out_unlock;
	}

	vfio_ccw_fsm_event(private, VFIO_CCW_EVENT_IO_REQ);
	ret = (region->ret_code != 0) ? region->ret_code : count;

out_unlock:
	mutex_unlock(&private->io_mutex);
	return ret;
}

static ssize_t vfio_ccw_mdev_write(struct mdev_device *mdev,
				   const char __user *buf,
				   size_t count,
				   loff_t *ppos)
{
	unsigned int index = VFIO_CCW_OFFSET_TO_INDEX(*ppos);
	struct vfio_ccw_private *private;

	private = dev_get_drvdata(mdev_parent_dev(mdev));

	if (index >= VFIO_CCW_NUM_REGIONS + private->num_regions)
		return -EINVAL;

	switch (index) {
	case VFIO_CCW_CONFIG_REGION_INDEX:
		return vfio_ccw_mdev_write_io_region(private, buf, count, ppos);
	default:
		index -= VFIO_CCW_NUM_REGIONS;
		return private->region[index].ops->write(private, buf, count,
							 ppos);
	}

	return -EINVAL;
}

static int vfio_ccw_mdev_get_device_info(struct vfio_device_info *info,
					 struct mdev_device *mdev)
{
	struct vfio_ccw_private *private;

	private = dev_get_drvdata(mdev_parent_dev(mdev));
	info->flags = VFIO_DEVICE_FLAGS_CCW | VFIO_DEVICE_FLAGS_RESET;
	info->num_regions = VFIO_CCW_NUM_REGIONS + private->num_regions;
	info->num_irqs = VFIO_CCW_NUM_IRQS;

	return 0;
}

static int vfio_ccw_mdev_get_region_info(struct vfio_region_info *info,
					 struct mdev_device *mdev,
					 unsigned long arg)
{
	struct vfio_ccw_private *private;
	int i;

	private = dev_get_drvdata(mdev_parent_dev(mdev));
	switch (info->index) {
	case VFIO_CCW_CONFIG_REGION_INDEX:
		info->offset = 0;
		info->size = sizeof(struct ccw_io_region);
		info->flags = VFIO_REGION_INFO_FLAG_READ
			      | VFIO_REGION_INFO_FLAG_WRITE;
		return 0;
	default: /* all other regions are handled via capability chain */
	{
		struct vfio_info_cap caps = { .buf = NULL, .size = 0 };
		struct vfio_region_info_cap_type cap_type = {
			.header.id = VFIO_REGION_INFO_CAP_TYPE,
			.header.version = 1 };
		int ret;

		if (info->index >=
		    VFIO_CCW_NUM_REGIONS + private->num_regions)
			return -EINVAL;

		info->index = array_index_nospec(info->index,
						 VFIO_CCW_NUM_REGIONS +
						 private->num_regions);

		i = info->index - VFIO_CCW_NUM_REGIONS;

		info->offset = VFIO_CCW_INDEX_TO_OFFSET(info->index);
		info->size = private->region[i].size;
		info->flags = private->region[i].flags;

		cap_type.type = private->region[i].type;
		cap_type.subtype = private->region[i].subtype;

		ret = vfio_info_add_capability(&caps, &cap_type.header,
					       sizeof(cap_type));
		if (ret)
			return ret;

		info->flags |= VFIO_REGION_INFO_FLAG_CAPS;
		if (info->argsz < sizeof(*info) + caps.size) {
			info->argsz = sizeof(*info) + caps.size;
			info->cap_offset = 0;
		} else {
			vfio_info_cap_shift(&caps, sizeof(*info));
			if (copy_to_user((void __user *)arg + sizeof(*info),
					 caps.buf, caps.size)) {
				kfree(caps.buf);
				return -EFAULT;
			}
			info->cap_offset = sizeof(*info);
		}

		kfree(caps.buf);

	}
	}
	return 0;
}

static int vfio_ccw_mdev_get_irq_info(struct vfio_irq_info *info)
{
	switch (info->index) {
	case VFIO_CCW_IO_IRQ_INDEX:
	case VFIO_CCW_CRW_IRQ_INDEX:
<<<<<<< HEAD
#ifndef __GENKSYMS__
	case VFIO_CCW_REQ_IRQ_INDEX:
#endif
=======
	case VFIO_CCW_REQ_IRQ_INDEX:
>>>>>>> 7d2a07b7
		info->count = 1;
		info->flags = VFIO_IRQ_INFO_EVENTFD;
		break;
	default:
		return -EINVAL;
	}

	return 0;
}

static int vfio_ccw_mdev_set_irqs(struct mdev_device *mdev,
				  uint32_t flags,
				  uint32_t index,
				  void __user *data)
{
	struct vfio_ccw_private *private;
	struct eventfd_ctx **ctx;

	if (!(flags & VFIO_IRQ_SET_ACTION_TRIGGER))
		return -EINVAL;

	private = dev_get_drvdata(mdev_parent_dev(mdev));

	switch (index) {
	case VFIO_CCW_IO_IRQ_INDEX:
		ctx = &private->io_trigger;
		break;
	case VFIO_CCW_CRW_IRQ_INDEX:
		ctx = &private->crw_trigger;
		break;
<<<<<<< HEAD
#ifndef __GENKSYMS__
	case VFIO_CCW_REQ_IRQ_INDEX:
		ctx = &private->req_trigger;
		break;
#endif
=======
	case VFIO_CCW_REQ_IRQ_INDEX:
		ctx = &private->req_trigger;
		break;
>>>>>>> 7d2a07b7
	default:
		return -EINVAL;
	}

	switch (flags & VFIO_IRQ_SET_DATA_TYPE_MASK) {
	case VFIO_IRQ_SET_DATA_NONE:
	{
		if (*ctx)
			eventfd_signal(*ctx, 1);
		return 0;
	}
	case VFIO_IRQ_SET_DATA_BOOL:
	{
		uint8_t trigger;

		if (get_user(trigger, (uint8_t __user *)data))
			return -EFAULT;

		if (trigger && *ctx)
			eventfd_signal(*ctx, 1);
		return 0;
	}
	case VFIO_IRQ_SET_DATA_EVENTFD:
	{
		int32_t fd;

		if (get_user(fd, (int32_t __user *)data))
			return -EFAULT;

		if (fd == -1) {
			if (*ctx)
				eventfd_ctx_put(*ctx);
			*ctx = NULL;
		} else if (fd >= 0) {
			struct eventfd_ctx *efdctx;

			efdctx = eventfd_ctx_fdget(fd);
			if (IS_ERR(efdctx))
				return PTR_ERR(efdctx);

			if (*ctx)
				eventfd_ctx_put(*ctx);

			*ctx = efdctx;
		} else
			return -EINVAL;

		return 0;
	}
	default:
		return -EINVAL;
	}
}

int vfio_ccw_register_dev_region(struct vfio_ccw_private *private,
				 unsigned int subtype,
				 const struct vfio_ccw_regops *ops,
				 size_t size, u32 flags, void *data)
{
	struct vfio_ccw_region *region;

	region = krealloc(private->region,
			  (private->num_regions + 1) * sizeof(*region),
			  GFP_KERNEL);
	if (!region)
		return -ENOMEM;

	private->region = region;
	private->region[private->num_regions].type = VFIO_REGION_TYPE_CCW;
	private->region[private->num_regions].subtype = subtype;
	private->region[private->num_regions].ops = ops;
	private->region[private->num_regions].size = size;
	private->region[private->num_regions].flags = flags;
	private->region[private->num_regions].data = data;

	private->num_regions++;

	return 0;
}

void vfio_ccw_unregister_dev_regions(struct vfio_ccw_private *private)
{
	int i;

	for (i = 0; i < private->num_regions; i++)
		private->region[i].ops->release(private, &private->region[i]);
	private->num_regions = 0;
	kfree(private->region);
	private->region = NULL;
}

static ssize_t vfio_ccw_mdev_ioctl(struct mdev_device *mdev,
				   unsigned int cmd,
				   unsigned long arg)
{
	int ret = 0;
	unsigned long minsz;

	switch (cmd) {
	case VFIO_DEVICE_GET_INFO:
	{
		struct vfio_device_info info;

		minsz = offsetofend(struct vfio_device_info, num_irqs);

		if (copy_from_user(&info, (void __user *)arg, minsz))
			return -EFAULT;

		if (info.argsz < minsz)
			return -EINVAL;

		ret = vfio_ccw_mdev_get_device_info(&info, mdev);
		if (ret)
			return ret;

		return copy_to_user((void __user *)arg, &info, minsz) ? -EFAULT : 0;
	}
	case VFIO_DEVICE_GET_REGION_INFO:
	{
		struct vfio_region_info info;

		minsz = offsetofend(struct vfio_region_info, offset);

		if (copy_from_user(&info, (void __user *)arg, minsz))
			return -EFAULT;

		if (info.argsz < minsz)
			return -EINVAL;

		ret = vfio_ccw_mdev_get_region_info(&info, mdev, arg);
		if (ret)
			return ret;

		return copy_to_user((void __user *)arg, &info, minsz) ? -EFAULT : 0;
	}
	case VFIO_DEVICE_GET_IRQ_INFO:
	{
		struct vfio_irq_info info;

		minsz = offsetofend(struct vfio_irq_info, count);

		if (copy_from_user(&info, (void __user *)arg, minsz))
			return -EFAULT;

		if (info.argsz < minsz || info.index >= VFIO_CCW_NUM_IRQS)
			return -EINVAL;

		ret = vfio_ccw_mdev_get_irq_info(&info);
		if (ret)
			return ret;

		if (info.count == -1)
			return -EINVAL;

		return copy_to_user((void __user *)arg, &info, minsz) ? -EFAULT : 0;
	}
	case VFIO_DEVICE_SET_IRQS:
	{
		struct vfio_irq_set hdr;
		size_t data_size;
		void __user *data;

		minsz = offsetofend(struct vfio_irq_set, count);

		if (copy_from_user(&hdr, (void __user *)arg, minsz))
			return -EFAULT;

		ret = vfio_set_irqs_validate_and_prepare(&hdr, 1,
							 VFIO_CCW_NUM_IRQS,
							 &data_size);
		if (ret)
			return ret;

		data = (void __user *)(arg + minsz);
		return vfio_ccw_mdev_set_irqs(mdev, hdr.flags, hdr.index, data);
	}
	case VFIO_DEVICE_RESET:
		return vfio_ccw_mdev_reset(mdev);
	default:
		return -ENOTTY;
	}
}

<<<<<<< HEAD
#ifndef __GENKSYMS__
=======
>>>>>>> 7d2a07b7
/* Request removal of the device*/
static void vfio_ccw_mdev_request(struct mdev_device *mdev, unsigned int count)
{
	struct vfio_ccw_private *private = dev_get_drvdata(mdev_parent_dev(mdev));

	if (!private)
		return;

	if (private->req_trigger) {
		if (!(count % 10))
			dev_notice_ratelimited(mdev_dev(private->mdev),
					       "Relaying device request to user (#%u)\n",
					       count);

		eventfd_signal(private->req_trigger, 1);
	} else if (count == 0) {
		dev_notice(mdev_dev(private->mdev),
			   "No device request channel registered, blocked until released by user\n");
	}
}
<<<<<<< HEAD
#endif
=======
>>>>>>> 7d2a07b7

static const struct mdev_parent_ops vfio_ccw_mdev_ops = {
	.owner			= THIS_MODULE,
	.supported_type_groups  = mdev_type_groups,
	.create			= vfio_ccw_mdev_create,
	.remove			= vfio_ccw_mdev_remove,
	.open			= vfio_ccw_mdev_open,
	.release		= vfio_ccw_mdev_release,
	.read			= vfio_ccw_mdev_read,
	.write			= vfio_ccw_mdev_write,
	.ioctl			= vfio_ccw_mdev_ioctl,
<<<<<<< HEAD
#ifndef __GENKSYMS__
	.request		= vfio_ccw_mdev_request,
#endif
=======
	.request		= vfio_ccw_mdev_request,
>>>>>>> 7d2a07b7
};

int vfio_ccw_mdev_reg(struct subchannel *sch)
{
	return mdev_register_device(&sch->dev, &vfio_ccw_mdev_ops);
}

void vfio_ccw_mdev_unreg(struct subchannel *sch)
{
	mdev_unregister_device(&sch->dev);
}<|MERGE_RESOLUTION|>--- conflicted
+++ resolved
@@ -395,13 +395,7 @@
 	switch (info->index) {
 	case VFIO_CCW_IO_IRQ_INDEX:
 	case VFIO_CCW_CRW_IRQ_INDEX:
-<<<<<<< HEAD
-#ifndef __GENKSYMS__
 	case VFIO_CCW_REQ_IRQ_INDEX:
-#endif
-=======
-	case VFIO_CCW_REQ_IRQ_INDEX:
->>>>>>> 7d2a07b7
 		info->count = 1;
 		info->flags = VFIO_IRQ_INFO_EVENTFD;
 		break;
@@ -432,17 +426,9 @@
 	case VFIO_CCW_CRW_IRQ_INDEX:
 		ctx = &private->crw_trigger;
 		break;
-<<<<<<< HEAD
-#ifndef __GENKSYMS__
 	case VFIO_CCW_REQ_IRQ_INDEX:
 		ctx = &private->req_trigger;
 		break;
-#endif
-=======
-	case VFIO_CCW_REQ_IRQ_INDEX:
-		ctx = &private->req_trigger;
-		break;
->>>>>>> 7d2a07b7
 	default:
 		return -EINVAL;
 	}
@@ -626,10 +612,6 @@
 	}
 }
 
-<<<<<<< HEAD
-#ifndef __GENKSYMS__
-=======
->>>>>>> 7d2a07b7
 /* Request removal of the device*/
 static void vfio_ccw_mdev_request(struct mdev_device *mdev, unsigned int count)
 {
@@ -650,10 +632,6 @@
 			   "No device request channel registered, blocked until released by user\n");
 	}
 }
-<<<<<<< HEAD
-#endif
-=======
->>>>>>> 7d2a07b7
 
 static const struct mdev_parent_ops vfio_ccw_mdev_ops = {
 	.owner			= THIS_MODULE,
@@ -665,13 +643,7 @@
 	.read			= vfio_ccw_mdev_read,
 	.write			= vfio_ccw_mdev_write,
 	.ioctl			= vfio_ccw_mdev_ioctl,
-<<<<<<< HEAD
-#ifndef __GENKSYMS__
 	.request		= vfio_ccw_mdev_request,
-#endif
-=======
-	.request		= vfio_ccw_mdev_request,
->>>>>>> 7d2a07b7
 };
 
 int vfio_ccw_mdev_reg(struct subchannel *sch)
