--- conflicted
+++ resolved
@@ -295,11 +295,7 @@
 	}
 
 	cc = do_siga_sync(schid, output, input, fc);
-<<<<<<< HEAD
-	if (cc)
-=======
 	if (unlikely(cc))
->>>>>>> b79f924c
 		DBF_ERROR("%4x SIGA-S:%2d", SCH_NO(q), cc);
 	return cc;
 }
@@ -355,11 +351,7 @@
 	}
 
 	cc = do_siga_input(schid, q->mask, fc);
-<<<<<<< HEAD
-	if (cc)
-=======
 	if (unlikely(cc))
->>>>>>> b79f924c
 		DBF_ERROR("%4x SIGA-R:%2d", SCH_NO(q), cc);
 	return cc;
 }
