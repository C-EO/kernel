/*
 * zfcp device driver
 *
 * Fibre Channel related functions for the zfcp device driver.
 *
 * Copyright IBM Corporation 2008, 2009
 */

#define KMSG_COMPONENT "zfcp"
#define pr_fmt(fmt) KMSG_COMPONENT ": " fmt

#include "zfcp_ext.h"

enum rscn_address_format {
	RSCN_PORT_ADDRESS	= 0x0,
	RSCN_AREA_ADDRESS	= 0x1,
	RSCN_DOMAIN_ADDRESS	= 0x2,
	RSCN_FABRIC_ADDRESS	= 0x3,
};

static u32 rscn_range_mask[] = {
	[RSCN_PORT_ADDRESS]		= 0xFFFFFF,
	[RSCN_AREA_ADDRESS]		= 0xFFFF00,
	[RSCN_DOMAIN_ADDRESS]		= 0xFF0000,
	[RSCN_FABRIC_ADDRESS]		= 0x000000,
};

struct gpn_ft_resp_acc {
	u8 control;
	u8 port_id[3];
	u8 reserved[4];
	u64 wwpn;
} __attribute__ ((packed));

#define ZFCP_CT_SIZE_ONE_PAGE	(PAGE_SIZE - sizeof(struct ct_hdr))
#define ZFCP_GPN_FT_ENTRIES	(ZFCP_CT_SIZE_ONE_PAGE \
					/ sizeof(struct gpn_ft_resp_acc))
#define ZFCP_GPN_FT_BUFFERS 4
#define ZFCP_GPN_FT_MAX_SIZE (ZFCP_GPN_FT_BUFFERS * PAGE_SIZE \
				- sizeof(struct ct_hdr))
#define ZFCP_GPN_FT_MAX_ENTRIES ZFCP_GPN_FT_BUFFERS * (ZFCP_GPN_FT_ENTRIES + 1)

struct ct_iu_gpn_ft_resp {
	struct ct_hdr header;
	struct gpn_ft_resp_acc accept[ZFCP_GPN_FT_ENTRIES];
} __attribute__ ((packed));

struct zfcp_gpn_ft {
	struct zfcp_send_ct ct;
	struct scatterlist sg_req;
	struct scatterlist sg_resp[ZFCP_GPN_FT_BUFFERS];
};

struct zfcp_fc_ns_handler_data {
	struct completion done;
	void (*handler)(unsigned long);
	unsigned long handler_data;
};

static int zfcp_fc_wka_port_get(struct zfcp_wka_port *wka_port)
{
	if (mutex_lock_interruptible(&wka_port->mutex))
		return -ERESTARTSYS;

	if (wka_port->status == ZFCP_WKA_PORT_OFFLINE ||
	    wka_port->status == ZFCP_WKA_PORT_CLOSING) {
		wka_port->status = ZFCP_WKA_PORT_OPENING;
		if (zfcp_fsf_open_wka_port(wka_port))
			wka_port->status = ZFCP_WKA_PORT_OFFLINE;
	}

	mutex_unlock(&wka_port->mutex);

	wait_event(wka_port->completion_wq,
		   wka_port->status == ZFCP_WKA_PORT_ONLINE ||
		   wka_port->status == ZFCP_WKA_PORT_OFFLINE);

	if (wka_port->status == ZFCP_WKA_PORT_ONLINE) {
		atomic_inc(&wka_port->refcount);
		return 0;
	}
	return -EIO;
}

static void zfcp_fc_wka_port_offline(struct work_struct *work)
{
	struct delayed_work *dw = to_delayed_work(work);
	struct zfcp_wka_port *wka_port =
			container_of(dw, struct zfcp_wka_port, work);

	mutex_lock(&wka_port->mutex);
	if ((atomic_read(&wka_port->refcount) != 0) ||
	    (wka_port->status != ZFCP_WKA_PORT_ONLINE))
		goto out;

	wka_port->status = ZFCP_WKA_PORT_CLOSING;
	if (zfcp_fsf_close_wka_port(wka_port)) {
		wka_port->status = ZFCP_WKA_PORT_OFFLINE;
		wake_up(&wka_port->completion_wq);
	}
out:
	mutex_unlock(&wka_port->mutex);
}

static void zfcp_fc_wka_port_put(struct zfcp_wka_port *wka_port)
{
	if (atomic_dec_return(&wka_port->refcount) != 0)
		return;
	/* wait 10 milliseconds, other reqs might pop in */
	schedule_delayed_work(&wka_port->work, HZ / 100);
}

static void zfcp_fc_wka_port_init(struct zfcp_wka_port *wka_port, u32 d_id,
				  struct zfcp_adapter *adapter)
{
	init_waitqueue_head(&wka_port->completion_wq);

	wka_port->adapter = adapter;
	wka_port->d_id = d_id;

	wka_port->status = ZFCP_WKA_PORT_OFFLINE;
	atomic_set(&wka_port->refcount, 0);
	mutex_init(&wka_port->mutex);
	INIT_DELAYED_WORK(&wka_port->work, zfcp_fc_wka_port_offline);
}

static void zfcp_fc_wka_port_force_offline(struct zfcp_wka_port *wka)
{
	cancel_delayed_work_sync(&wka->work);
	mutex_lock(&wka->mutex);
	wka->status = ZFCP_WKA_PORT_OFFLINE;
	mutex_unlock(&wka->mutex);
}

void zfcp_fc_wka_ports_force_offline(struct zfcp_wka_ports *gs)
{
	zfcp_fc_wka_port_force_offline(&gs->ms);
	zfcp_fc_wka_port_force_offline(&gs->ts);
	zfcp_fc_wka_port_force_offline(&gs->ds);
	zfcp_fc_wka_port_force_offline(&gs->as);
	zfcp_fc_wka_port_force_offline(&gs->ks);
}

static void _zfcp_fc_incoming_rscn(struct zfcp_fsf_req *fsf_req, u32 range,
				   struct fcp_rscn_element *elem)
{
	unsigned long flags;
	struct zfcp_port *port;

	read_lock_irqsave(&zfcp_data.config_lock, flags);
	list_for_each_entry(port, &fsf_req->adapter->port_list_head, list) {
		if ((port->d_id & range) == (elem->nport_did & range))
			zfcp_fc_test_link(port);
		if (!port->d_id)
			zfcp_erp_port_reopen(port,
					     ZFCP_STATUS_COMMON_ERP_FAILED,
					     "fcrscn1", NULL);
	}

	read_unlock_irqrestore(&zfcp_data.config_lock, flags);
}

static void zfcp_fc_incoming_rscn(struct zfcp_fsf_req *fsf_req)
{
	struct fsf_status_read_buffer *status_buffer = (void *)fsf_req->data;
	struct fcp_rscn_head *fcp_rscn_head;
	struct fcp_rscn_element *fcp_rscn_element;
	u16 i;
	u16 no_entries;
	u32 range_mask;

	fcp_rscn_head = (struct fcp_rscn_head *) status_buffer->payload.data;
	fcp_rscn_element = (struct fcp_rscn_element *) fcp_rscn_head;

	/* see FC-FS */
	no_entries = fcp_rscn_head->payload_len /
			sizeof(struct fcp_rscn_element);

	for (i = 1; i < no_entries; i++) {
		/* skip head and start with 1st element */
		fcp_rscn_element++;
		range_mask = rscn_range_mask[fcp_rscn_element->addr_format];
		_zfcp_fc_incoming_rscn(fsf_req, range_mask, fcp_rscn_element);
	}
	schedule_work(&fsf_req->adapter->scan_work);
}

static void zfcp_fc_incoming_wwpn(struct zfcp_fsf_req *req, u64 wwpn)
{
	struct zfcp_adapter *adapter = req->adapter;
	struct zfcp_port *port;
	unsigned long flags;

	read_lock_irqsave(&zfcp_data.config_lock, flags);
	list_for_each_entry(port, &adapter->port_list_head, list)
		if (port->wwpn == wwpn)
			break;
	read_unlock_irqrestore(&zfcp_data.config_lock, flags);

	if (port && (port->wwpn == wwpn))
		zfcp_erp_port_forced_reopen(port, 0, "fciwwp1", req);
}

static void zfcp_fc_incoming_plogi(struct zfcp_fsf_req *req)
{
	struct fsf_status_read_buffer *status_buffer =
		(struct fsf_status_read_buffer *)req->data;
	struct fsf_plogi *els_plogi =
		(struct fsf_plogi *) status_buffer->payload.data;

	zfcp_fc_incoming_wwpn(req, els_plogi->serv_param.wwpn);
}

static void zfcp_fc_incoming_logo(struct zfcp_fsf_req *req)
{
	struct fsf_status_read_buffer *status_buffer =
		(struct fsf_status_read_buffer *)req->data;
	struct fcp_logo *els_logo =
		(struct fcp_logo *) status_buffer->payload.data;

	zfcp_fc_incoming_wwpn(req, els_logo->nport_wwpn);
}

/**
 * zfcp_fc_incoming_els - handle incoming ELS
 * @fsf_req - request which contains incoming ELS
 */
void zfcp_fc_incoming_els(struct zfcp_fsf_req *fsf_req)
{
	struct fsf_status_read_buffer *status_buffer =
		(struct fsf_status_read_buffer *) fsf_req->data;
	unsigned int els_type = status_buffer->payload.data[0];

	zfcp_dbf_san_incoming_els(fsf_req);
	if (els_type == LS_PLOGI)
		zfcp_fc_incoming_plogi(fsf_req);
	else if (els_type == LS_LOGO)
		zfcp_fc_incoming_logo(fsf_req);
	else if (els_type == LS_RSCN)
		zfcp_fc_incoming_rscn(fsf_req);
}

static void zfcp_fc_ns_handler(unsigned long data)
{
	struct zfcp_fc_ns_handler_data *compl_rec =
			(struct zfcp_fc_ns_handler_data *) data;

	if (compl_rec->handler)
		compl_rec->handler(compl_rec->handler_data);

	complete(&compl_rec->done);
}

static void zfcp_fc_ns_gid_pn_eval(unsigned long data)
{
	struct zfcp_gid_pn_data *gid_pn = (struct zfcp_gid_pn_data *) data;
	struct zfcp_send_ct *ct = &gid_pn->ct;
	struct ct_iu_gid_pn_req *ct_iu_req = sg_virt(ct->req);
	struct ct_iu_gid_pn_resp *ct_iu_resp = sg_virt(ct->resp);
	struct zfcp_port *port = gid_pn->port;

	if (ct->status)
		return;
	if (ct_iu_resp->header.cmd_rsp_code != ZFCP_CT_ACCEPT)
		return;

	/* paranoia */
	if (ct_iu_req->wwpn != port->wwpn)
		return;
	/* looks like a valid d_id */
	port->d_id = ct_iu_resp->d_id & ZFCP_DID_MASK;
}

static int zfcp_fc_ns_gid_pn_request(struct zfcp_port *port,
				     struct zfcp_gid_pn_data *gid_pn)
{
	struct zfcp_adapter *adapter = port->adapter;
	struct zfcp_fc_ns_handler_data compl_rec;
	int ret;

	/* setup parameters for send generic command */
	gid_pn->port = port;
	gid_pn->ct.wka_port = &adapter->gs->ds;
	gid_pn->ct.handler = zfcp_fc_ns_handler;
	gid_pn->ct.handler_data = (unsigned long) &compl_rec;
	gid_pn->ct.req = &gid_pn->req;
	gid_pn->ct.resp = &gid_pn->resp;
	sg_init_one(&gid_pn->req, &gid_pn->ct_iu_req,
		    sizeof(struct ct_iu_gid_pn_req));
	sg_init_one(&gid_pn->resp, &gid_pn->ct_iu_resp,
		    sizeof(struct ct_iu_gid_pn_resp));

	/* setup nameserver request */
	gid_pn->ct_iu_req.header.revision = ZFCP_CT_REVISION;
	gid_pn->ct_iu_req.header.gs_type = ZFCP_CT_DIRECTORY_SERVICE;
	gid_pn->ct_iu_req.header.gs_subtype = ZFCP_CT_NAME_SERVER;
	gid_pn->ct_iu_req.header.options = ZFCP_CT_SYNCHRONOUS;
	gid_pn->ct_iu_req.header.cmd_rsp_code = ZFCP_CT_GID_PN;
	gid_pn->ct_iu_req.header.max_res_size = ZFCP_CT_SIZE_ONE_PAGE / 4;
	gid_pn->ct_iu_req.wwpn = port->wwpn;

	init_completion(&compl_rec.done);
	compl_rec.handler = zfcp_fc_ns_gid_pn_eval;
	compl_rec.handler_data = (unsigned long) gid_pn;
	ret = zfcp_fsf_send_ct(&gid_pn->ct, adapter->pool.gid_pn_req);
	if (!ret)
		wait_for_completion(&compl_rec.done);
	return ret;
}

/**
 * zfcp_fc_ns_gid_pn_request - initiate GID_PN nameserver request
 * @port: port where GID_PN request is needed
 * return: -ENOMEM on error, 0 otherwise
 */
static int zfcp_fc_ns_gid_pn(struct zfcp_port *port)
{
	int ret;
	struct zfcp_gid_pn_data *gid_pn;
	struct zfcp_adapter *adapter = port->adapter;

	gid_pn = mempool_alloc(adapter->pool.gid_pn_data, GFP_ATOMIC);
	if (!gid_pn)
		return -ENOMEM;

	memset(gid_pn, 0, sizeof(*gid_pn));

	ret = zfcp_fc_wka_port_get(&adapter->gs->ds);
	if (ret)
		goto out;

	ret = zfcp_fc_ns_gid_pn_request(port, gid_pn);

	zfcp_fc_wka_port_put(&adapter->gs->ds);
out:
	mempool_free(gid_pn, adapter->pool.gid_pn_data);
	return ret;
}

void zfcp_fc_port_did_lookup(struct work_struct *work)
{
	int ret;
	struct zfcp_port *port = container_of(work, struct zfcp_port,
					      gid_pn_work);

	ret = zfcp_fc_ns_gid_pn(port);
	if (ret) {
		/* could not issue gid_pn for some reason */
		zfcp_erp_adapter_reopen(port->adapter, 0, "fcgpn_1", NULL);
		goto out;
	}

	if (!port->d_id) {
		zfcp_erp_port_failed(port, "fcgpn_2", NULL);
		goto out;
	}

	zfcp_erp_port_reopen(port, 0, "fcgpn_3", NULL);
out:
	zfcp_port_put(port);
}

/**
 * zfcp_fc_plogi_evaluate - evaluate PLOGI playload
 * @port: zfcp_port structure
 * @plogi: plogi payload
 *
 * Evaluate PLOGI playload and copy important fields into zfcp_port structure
 */
void zfcp_fc_plogi_evaluate(struct zfcp_port *port, struct fsf_plogi *plogi)
{
	port->maxframe_size = plogi->serv_param.common_serv_param[7] |
		((plogi->serv_param.common_serv_param[6] & 0x0F) << 8);
	if (plogi->serv_param.class1_serv_param[0] & 0x80)
		port->supported_classes |= FC_COS_CLASS1;
	if (plogi->serv_param.class2_serv_param[0] & 0x80)
		port->supported_classes |= FC_COS_CLASS2;
	if (plogi->serv_param.class3_serv_param[0] & 0x80)
		port->supported_classes |= FC_COS_CLASS3;
	if (plogi->serv_param.class4_serv_param[0] & 0x80)
		port->supported_classes |= FC_COS_CLASS4;
}

struct zfcp_els_adisc {
	struct zfcp_send_els els;
	struct scatterlist req;
	struct scatterlist resp;
	struct zfcp_ls_adisc ls_adisc;
	struct zfcp_ls_adisc ls_adisc_acc;
};

static void zfcp_fc_adisc_handler(unsigned long data)
{
	struct zfcp_els_adisc *adisc = (struct zfcp_els_adisc *) data;
	struct zfcp_port *port = adisc->els.port;
	struct zfcp_ls_adisc *ls_adisc = &adisc->ls_adisc_acc;

	if (adisc->els.status) {
		/* request rejected or timed out */
		zfcp_erp_port_forced_reopen(port, ZFCP_STATUS_COMMON_ERP_FAILED,
					    "fcadh_1", NULL);
		goto out;
	}

	if (!port->wwnn)
		port->wwnn = ls_adisc->wwnn;

	if ((port->wwpn != ls_adisc->wwpn) ||
	    !(atomic_read(&port->status) & ZFCP_STATUS_COMMON_OPEN)) {
		zfcp_erp_port_reopen(port, ZFCP_STATUS_COMMON_ERP_FAILED,
				     "fcadh_2", NULL);
		goto out;
	}

	/* port is good, unblock rport without going through erp */
	zfcp_scsi_schedule_rport_register(port);
 out:
	atomic_clear_mask(ZFCP_STATUS_PORT_LINK_TEST, &port->status);
	zfcp_port_put(port);
	kfree(adisc);
}

static int zfcp_fc_adisc(struct zfcp_port *port)
{
	struct zfcp_els_adisc *adisc;
	struct zfcp_adapter *adapter = port->adapter;

	adisc = kzalloc(sizeof(struct zfcp_els_adisc), GFP_ATOMIC);
	if (!adisc)
		return -ENOMEM;

	adisc->els.req = &adisc->req;
	adisc->els.resp = &adisc->resp;
	sg_init_one(adisc->els.req, &adisc->ls_adisc,
		    sizeof(struct zfcp_ls_adisc));
	sg_init_one(adisc->els.resp, &adisc->ls_adisc_acc,
		    sizeof(struct zfcp_ls_adisc));

	adisc->els.adapter = adapter;
	adisc->els.port = port;
	adisc->els.d_id = port->d_id;
	adisc->els.handler = zfcp_fc_adisc_handler;
	adisc->els.handler_data = (unsigned long) adisc;
	adisc->els.ls_code = adisc->ls_adisc.code = ZFCP_LS_ADISC;

	/* acc. to FC-FS, hard_nport_id in ADISC should not be set for ports
	   without FC-AL-2 capability, so we don't set it */
	adisc->ls_adisc.wwpn = fc_host_port_name(adapter->scsi_host);
	adisc->ls_adisc.wwnn = fc_host_node_name(adapter->scsi_host);
	adisc->ls_adisc.nport_id = fc_host_port_id(adapter->scsi_host);

	return zfcp_fsf_send_els(&adisc->els);
}

void zfcp_fc_link_test_work(struct work_struct *work)
{
	struct zfcp_port *port =
		container_of(work, struct zfcp_port, test_link_work);
	int retval;

	zfcp_port_get(port);
	port->rport_task = RPORT_DEL;
	zfcp_scsi_rport_work(&port->rport_work);

	/* only issue one test command at one time per port */
	if (atomic_read(&port->status) & ZFCP_STATUS_PORT_LINK_TEST)
		goto out;

	atomic_set_mask(ZFCP_STATUS_PORT_LINK_TEST, &port->status);

	retval = zfcp_fc_adisc(port);
	if (retval == 0)
		return;

	/* send of ADISC was not possible */
	atomic_clear_mask(ZFCP_STATUS_PORT_LINK_TEST, &port->status);
	zfcp_erp_port_forced_reopen(port, 0, "fcltwk1", NULL);

out:
	zfcp_port_put(port);
}

/**
 * zfcp_fc_test_link - lightweight link test procedure
 * @port: port to be tested
 *
 * Test status of a link to a remote port using the ELS command ADISC.
 * If there is a problem with the remote port, error recovery steps
 * will be triggered.
 */
void zfcp_fc_test_link(struct zfcp_port *port)
{
	zfcp_port_get(port);
	if (!queue_work(port->adapter->work_queue, &port->test_link_work))
		zfcp_port_put(port);
}

static void zfcp_free_sg_env(struct zfcp_gpn_ft *gpn_ft, int buf_num)
{
	struct scatterlist *sg = &gpn_ft->sg_req;

<<<<<<< HEAD
	/* free request buffer */
=======
>>>>>>> 17d857be
	kmem_cache_free(zfcp_data.gpn_ft_cache, sg_virt(sg));
	zfcp_sg_free_table(gpn_ft->sg_resp, buf_num);

	kfree(gpn_ft);
}

static struct zfcp_gpn_ft *zfcp_alloc_sg_env(int buf_num)
{
	struct zfcp_gpn_ft *gpn_ft;
	struct ct_iu_gpn_ft_req *req;

	gpn_ft = kzalloc(sizeof(*gpn_ft), GFP_KERNEL);
	if (!gpn_ft)
		return NULL;

	req = kmem_cache_alloc(zfcp_data.gpn_ft_cache, GFP_KERNEL);
	if (!req) {
		kfree(gpn_ft);
		gpn_ft = NULL;
		goto out;
	}
	sg_init_one(&gpn_ft->sg_req, req, sizeof(*req));

	if (zfcp_sg_setup_table(gpn_ft->sg_resp, buf_num)) {
		zfcp_free_sg_env(gpn_ft, buf_num);
		gpn_ft = NULL;
	}
out:
	return gpn_ft;
}


static int zfcp_fc_send_gpn_ft(struct zfcp_gpn_ft *gpn_ft,
			       struct zfcp_adapter *adapter, int max_bytes)
{
	struct zfcp_send_ct *ct = &gpn_ft->ct;
	struct ct_iu_gpn_ft_req *req = sg_virt(&gpn_ft->sg_req);
	struct zfcp_fc_ns_handler_data compl_rec;
	int ret;

	/* prepare CT IU for GPN_FT */
	req->header.revision = ZFCP_CT_REVISION;
	req->header.gs_type = ZFCP_CT_DIRECTORY_SERVICE;
	req->header.gs_subtype = ZFCP_CT_NAME_SERVER;
	req->header.options = ZFCP_CT_SYNCHRONOUS;
	req->header.cmd_rsp_code = ZFCP_CT_GPN_FT;
	req->header.max_res_size = max_bytes / 4;
	req->flags = 0;
	req->domain_id_scope = 0;
	req->area_id_scope = 0;
	req->fc4_type = ZFCP_CT_SCSI_FCP;

	/* prepare zfcp_send_ct */
	ct->wka_port = &adapter->gs->ds;
	ct->handler = zfcp_fc_ns_handler;
	ct->handler_data = (unsigned long)&compl_rec;
	ct->req = &gpn_ft->sg_req;
	ct->resp = gpn_ft->sg_resp;

	init_completion(&compl_rec.done);
	compl_rec.handler = NULL;
	ret = zfcp_fsf_send_ct(ct, NULL);
	if (!ret)
		wait_for_completion(&compl_rec.done);
	return ret;
}

static void zfcp_fc_validate_port(struct zfcp_port *port)
{
	struct zfcp_adapter *adapter = port->adapter;

	if (!(atomic_read(&port->status) & ZFCP_STATUS_COMMON_NOESC))
		return;

	atomic_clear_mask(ZFCP_STATUS_COMMON_NOESC, &port->status);

	if ((port->supported_classes != 0) ||
	    !list_empty(&port->unit_list_head)) {
		zfcp_port_put(port);
		return;
	}
	zfcp_erp_port_shutdown(port, 0, "fcpval1", NULL);
	zfcp_erp_wait(adapter);
	zfcp_port_put(port);
	zfcp_port_dequeue(port);
}

static int zfcp_fc_eval_gpn_ft(struct zfcp_gpn_ft *gpn_ft, int max_entries)
{
	struct zfcp_send_ct *ct = &gpn_ft->ct;
	struct scatterlist *sg = gpn_ft->sg_resp;
	struct ct_hdr *hdr = sg_virt(sg);
	struct gpn_ft_resp_acc *acc = sg_virt(sg);
	struct zfcp_adapter *adapter = ct->wka_port->adapter;
	struct zfcp_port *port, *tmp;
	u32 d_id;
	int ret = 0, x, last = 0;

	if (ct->status)
		return -EIO;

	if (hdr->cmd_rsp_code != ZFCP_CT_ACCEPT) {
		if (hdr->reason_code == ZFCP_CT_UNABLE_TO_PERFORM_CMD)
			return -EAGAIN; /* might be a temporary condition */
		return -EIO;
	}

	if (hdr->max_res_size) {
		dev_warn(&adapter->ccw_device->dev,
			 "The name server reported %d words residual data\n",
			 hdr->max_res_size);
		return -E2BIG;
	}

	mutex_lock(&zfcp_data.config_mutex);

	/* first entry is the header */
	for (x = 1; x < max_entries && !last; x++) {
		if (x % (ZFCP_GPN_FT_ENTRIES + 1))
			acc++;
		else
			acc = sg_virt(++sg);

		last = acc->control & 0x80;
		d_id = acc->port_id[0] << 16 | acc->port_id[1] << 8 |
		       acc->port_id[2];

		/* don't attach ports with a well known address */
		if ((d_id & ZFCP_DID_WKA) == ZFCP_DID_WKA)
			continue;
		/* skip the adapter's port and known remote ports */
		if (acc->wwpn == fc_host_port_name(adapter->scsi_host))
			continue;
		port = zfcp_get_port_by_wwpn(adapter, acc->wwpn);
		if (port)
			continue;

		port = zfcp_port_enqueue(adapter, acc->wwpn,
					 ZFCP_STATUS_COMMON_NOESC, d_id);
		if (IS_ERR(port))
			ret = PTR_ERR(port);
		else
			zfcp_erp_port_reopen(port, 0, "fcegpf1", NULL);
	}

	zfcp_erp_wait(adapter);
	list_for_each_entry_safe(port, tmp, &adapter->port_list_head, list)
		zfcp_fc_validate_port(port);
	mutex_unlock(&zfcp_data.config_mutex);
	return ret;
}

/**
 * zfcp_fc_scan_ports - scan remote ports and attach new ports
 * @adapter: pointer to struct zfcp_adapter
 */
int zfcp_fc_scan_ports(struct zfcp_adapter *adapter)
{
	int ret, i;
	struct zfcp_gpn_ft *gpn_ft;
	int chain, max_entries, buf_num, max_bytes;

	chain = adapter->adapter_features & FSF_FEATURE_ELS_CT_CHAINED_SBALS;
	buf_num = chain ? ZFCP_GPN_FT_BUFFERS : 1;
	max_entries = chain ? ZFCP_GPN_FT_MAX_ENTRIES : ZFCP_GPN_FT_ENTRIES;
	max_bytes = chain ? ZFCP_GPN_FT_MAX_SIZE : ZFCP_CT_SIZE_ONE_PAGE;

	if (fc_host_port_type(adapter->scsi_host) != FC_PORTTYPE_NPORT &&
	    fc_host_port_type(adapter->scsi_host) != FC_PORTTYPE_NPIV)
		return 0;

	ret = zfcp_fc_wka_port_get(&adapter->gs->ds);
	if (ret)
		return ret;

	gpn_ft = zfcp_alloc_sg_env(buf_num);
	if (!gpn_ft) {
		ret = -ENOMEM;
		goto out;
	}

	for (i = 0; i < 3; i++) {
		ret = zfcp_fc_send_gpn_ft(gpn_ft, adapter, max_bytes);
		if (!ret) {
			ret = zfcp_fc_eval_gpn_ft(gpn_ft, max_entries);
			if (ret == -EAGAIN)
				ssleep(1);
			else
				break;
		}
	}
	zfcp_free_sg_env(gpn_ft, buf_num);
out:
	zfcp_fc_wka_port_put(&adapter->gs->ds);
	return ret;
}


void _zfcp_fc_scan_ports_later(struct work_struct *work)
{
	zfcp_fc_scan_ports(container_of(work, struct zfcp_adapter, scan_work));
}

struct zfcp_els_fc_job {
	struct zfcp_send_els els;
	struct fc_bsg_job *job;
};

static void zfcp_fc_generic_els_handler(unsigned long data)
{
	struct zfcp_els_fc_job *els_fc_job = (struct zfcp_els_fc_job *) data;
	struct fc_bsg_job *job = els_fc_job->job;
	struct fc_bsg_reply *reply = job->reply;

	if (els_fc_job->els.status) {
		/* request rejected or timed out */
		reply->reply_data.ctels_reply.status = FC_CTELS_STATUS_REJECT;
		goto out;
	}

	reply->reply_data.ctels_reply.status = FC_CTELS_STATUS_OK;
	reply->reply_payload_rcv_len = job->reply_payload.payload_len;

out:
	job->state_flags = FC_RQST_STATE_DONE;
	job->job_done(job);
	kfree(els_fc_job);
}

int zfcp_fc_execute_els_fc_job(struct fc_bsg_job *job)
{
	struct zfcp_els_fc_job *els_fc_job;
	struct fc_rport *rport = job->rport;
	struct Scsi_Host *shost;
	struct zfcp_adapter *adapter;
	struct zfcp_port *port;
	u8 *port_did;

	shost = rport ? rport_to_shost(rport) : job->shost;
	adapter = (struct zfcp_adapter *)shost->hostdata[0];

	if (!(atomic_read(&adapter->status) & ZFCP_STATUS_COMMON_OPEN))
		return -EINVAL;

	els_fc_job = kzalloc(sizeof(struct zfcp_els_fc_job), GFP_KERNEL);
	if (!els_fc_job)
		return -ENOMEM;

	els_fc_job->els.adapter = adapter;
	if (rport) {
		read_lock_irq(&zfcp_data.config_lock);
		port = zfcp_get_port_by_wwpn(adapter, rport->port_name);
		if (port)
			els_fc_job->els.d_id = port->d_id;
		read_unlock_irq(&zfcp_data.config_lock);
		if (!port) {
			kfree(els_fc_job);
			return -EINVAL;
		}
	} else {
		port_did = job->request->rqst_data.h_els.port_id;
		els_fc_job->els.d_id = (port_did[0] << 16) +
					(port_did[1] << 8) + port_did[2];
	}

	els_fc_job->els.req = job->request_payload.sg_list;
	els_fc_job->els.resp = job->reply_payload.sg_list;
	els_fc_job->els.handler = zfcp_fc_generic_els_handler;
	els_fc_job->els.handler_data = (unsigned long) els_fc_job;
	els_fc_job->job = job;

	return zfcp_fsf_send_els(&els_fc_job->els);
}

struct zfcp_ct_fc_job {
	struct zfcp_send_ct ct;
	struct fc_bsg_job *job;
};

static void zfcp_fc_generic_ct_handler(unsigned long data)
{
	struct zfcp_ct_fc_job *ct_fc_job = (struct zfcp_ct_fc_job *) data;
	struct fc_bsg_job *job = ct_fc_job->job;

	job->reply->reply_data.ctels_reply.status = ct_fc_job->ct.status ?
				FC_CTELS_STATUS_REJECT : FC_CTELS_STATUS_OK;
	job->reply->reply_payload_rcv_len = job->reply_payload.payload_len;
	job->state_flags = FC_RQST_STATE_DONE;
	job->job_done(job);

	zfcp_fc_wka_port_put(ct_fc_job->ct.wka_port);

	kfree(ct_fc_job);
}

int zfcp_fc_execute_ct_fc_job(struct fc_bsg_job *job)
{
	int ret;
	u8 gs_type;
	struct fc_rport *rport = job->rport;
	struct Scsi_Host *shost;
	struct zfcp_adapter *adapter;
	struct zfcp_ct_fc_job *ct_fc_job;
	u32 preamble_word1;

	shost = rport ? rport_to_shost(rport) : job->shost;

	adapter = (struct zfcp_adapter *)shost->hostdata[0];
	if (!(atomic_read(&adapter->status) & ZFCP_STATUS_COMMON_OPEN))
		return -EINVAL;

	ct_fc_job = kzalloc(sizeof(struct zfcp_ct_fc_job), GFP_KERNEL);
	if (!ct_fc_job)
		return -ENOMEM;

	preamble_word1 = job->request->rqst_data.r_ct.preamble_word1;
	gs_type = (preamble_word1 & 0xff000000) >> 24;

	switch (gs_type) {
	case FC_FST_ALIAS:
		ct_fc_job->ct.wka_port = &adapter->gs->as;
		break;
	case FC_FST_MGMT:
		ct_fc_job->ct.wka_port = &adapter->gs->ms;
		break;
	case FC_FST_TIME:
		ct_fc_job->ct.wka_port = &adapter->gs->ts;
		break;
	case FC_FST_DIR:
		ct_fc_job->ct.wka_port = &adapter->gs->ds;
		break;
	default:
		kfree(ct_fc_job);
		return -EINVAL; /* no such service */
	}

	ret = zfcp_fc_wka_port_get(ct_fc_job->ct.wka_port);
	if (ret) {
		kfree(ct_fc_job);
		return ret;
	}

	ct_fc_job->ct.req = job->request_payload.sg_list;
	ct_fc_job->ct.resp = job->reply_payload.sg_list;
	ct_fc_job->ct.handler = zfcp_fc_generic_ct_handler;
	ct_fc_job->ct.handler_data = (unsigned long) ct_fc_job;
	ct_fc_job->ct.completion = NULL;
	ct_fc_job->job = job;

	ret = zfcp_fsf_send_ct(&ct_fc_job->ct, NULL);
	if (ret) {
		kfree(ct_fc_job);
		zfcp_fc_wka_port_put(ct_fc_job->ct.wka_port);
	}
	return ret;
}

int zfcp_fc_gs_setup(struct zfcp_adapter *adapter)
{
	struct zfcp_wka_ports *wka_ports;

	wka_ports = kzalloc(sizeof(struct zfcp_wka_ports), GFP_KERNEL);
	if (!wka_ports)
		return -ENOMEM;

	adapter->gs = wka_ports;
	zfcp_fc_wka_port_init(&wka_ports->ms, FC_FID_MGMT_SERV, adapter);
	zfcp_fc_wka_port_init(&wka_ports->ts, FC_FID_TIME_SERV, adapter);
	zfcp_fc_wka_port_init(&wka_ports->ds, FC_FID_DIR_SERV, adapter);
	zfcp_fc_wka_port_init(&wka_ports->as, FC_FID_ALIASES, adapter);
	zfcp_fc_wka_port_init(&wka_ports->ks, FC_FID_SEC_KEY, adapter);

	return 0;
}

void zfcp_fc_gs_destroy(struct zfcp_adapter *adapter)
{
	kfree(adapter->gs);
	adapter->gs = NULL;
}
<|MERGE_RESOLUTION|>--- conflicted
+++ resolved
@@ -499,10 +499,6 @@
 {
 	struct scatterlist *sg = &gpn_ft->sg_req;
 
-<<<<<<< HEAD
-	/* free request buffer */
-=======
->>>>>>> 17d857be
 	kmem_cache_free(zfcp_data.gpn_ft_cache, sg_virt(sg));
 	zfcp_sg_free_table(gpn_ft->sg_resp, buf_num);
 
