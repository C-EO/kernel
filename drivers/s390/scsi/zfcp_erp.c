/* 
 * 
 * linux/drivers/s390/scsi/zfcp_erp.c 
 * 
 * FCP adapter driver for IBM eServer zSeries 
 * 
 * (C) Copyright IBM Corp. 2002, 2004
 *
 * Author(s): Martin Peschke <mpeschke@de.ibm.com> 
 *            Raimund Schroeder <raimund.schroeder@de.ibm.com> 
 *            Aron Zeh
 *            Wolfgang Taphorn
 *            Stefan Bader <stefan.bader@de.ibm.com> 
 *            Heiko Carstens <heiko.carstens@de.ibm.com> 
 *            Andreas Herrmann <aherrman@de.ibm.com>
 * 
 * This program is free software; you can redistribute it and/or modify 
 * it under the terms of the GNU General Public License as published by 
 * the Free Software Foundation; either version 2, or (at your option) 
 * any later version. 
 * 
 * This program is distributed in the hope that it will be useful, 
 * but WITHOUT ANY WARRANTY; without even the implied warranty of 
 * MERCHANTABILITY or FITNESS FOR A PARTICULAR PURPOSE.  See the 
 * GNU General Public License for more details. 
 * 
 * You should have received a copy of the GNU General Public License 
 * along with this program; if not, write to the Free Software 
 * Foundation, Inc., 675 Mass Ave, Cambridge, MA 02139, USA. 
 */

#define ZFCP_LOG_AREA			ZFCP_LOG_AREA_ERP

#include "zfcp_ext.h"

static int zfcp_erp_adisc(struct zfcp_port *);
static void zfcp_erp_adisc_handler(unsigned long);

static int zfcp_erp_adapter_reopen_internal(struct zfcp_adapter *, int);
static int zfcp_erp_port_forced_reopen_internal(struct zfcp_port *, int);
static int zfcp_erp_port_reopen_internal(struct zfcp_port *, int);
static int zfcp_erp_unit_reopen_internal(struct zfcp_unit *, int);

static int zfcp_erp_port_reopen_all_internal(struct zfcp_adapter *, int);
static int zfcp_erp_unit_reopen_all_internal(struct zfcp_port *, int);

static void zfcp_erp_adapter_block(struct zfcp_adapter *, int);
static void zfcp_erp_adapter_unblock(struct zfcp_adapter *);
static void zfcp_erp_port_block(struct zfcp_port *, int);
static void zfcp_erp_port_unblock(struct zfcp_port *);
static void zfcp_erp_unit_block(struct zfcp_unit *, int);
static void zfcp_erp_unit_unblock(struct zfcp_unit *);

static int zfcp_erp_thread(void *);

static int zfcp_erp_strategy(struct zfcp_erp_action *);

static int zfcp_erp_strategy_do_action(struct zfcp_erp_action *);
static int zfcp_erp_strategy_memwait(struct zfcp_erp_action *);
static int zfcp_erp_strategy_check_target(struct zfcp_erp_action *, int);
static int zfcp_erp_strategy_check_unit(struct zfcp_unit *, int);
static int zfcp_erp_strategy_check_port(struct zfcp_port *, int);
static int zfcp_erp_strategy_check_adapter(struct zfcp_adapter *, int);
static int zfcp_erp_strategy_statechange(int, u32, struct zfcp_adapter *,
					 struct zfcp_port *,
					 struct zfcp_unit *, int);
static inline int zfcp_erp_strategy_statechange_detected(atomic_t *, u32);
static int zfcp_erp_strategy_followup_actions(int, struct zfcp_adapter *,
					      struct zfcp_port *,
					      struct zfcp_unit *, int);
static int zfcp_erp_strategy_check_queues(struct zfcp_adapter *);
static int zfcp_erp_strategy_check_action(struct zfcp_erp_action *, int);

static int zfcp_erp_adapter_strategy(struct zfcp_erp_action *);
static int zfcp_erp_adapter_strategy_generic(struct zfcp_erp_action *, int);
static int zfcp_erp_adapter_strategy_close(struct zfcp_erp_action *);
static int zfcp_erp_adapter_strategy_close_qdio(struct zfcp_erp_action *);
static int zfcp_erp_adapter_strategy_close_fsf(struct zfcp_erp_action *);
static int zfcp_erp_adapter_strategy_open(struct zfcp_erp_action *);
static int zfcp_erp_adapter_strategy_open_qdio(struct zfcp_erp_action *);
static int zfcp_erp_adapter_strategy_open_fsf(struct zfcp_erp_action *);
static int zfcp_erp_adapter_strategy_open_fsf_xconfig(struct zfcp_erp_action *);
static int zfcp_erp_adapter_strategy_open_fsf_xport(struct zfcp_erp_action *);
static int zfcp_erp_adapter_strategy_open_fsf_statusread(
	struct zfcp_erp_action *);

static int zfcp_erp_port_forced_strategy(struct zfcp_erp_action *);
static int zfcp_erp_port_forced_strategy_close(struct zfcp_erp_action *);

static int zfcp_erp_port_strategy(struct zfcp_erp_action *);
static int zfcp_erp_port_strategy_clearstati(struct zfcp_port *);
static int zfcp_erp_port_strategy_close(struct zfcp_erp_action *);
static int zfcp_erp_port_strategy_open(struct zfcp_erp_action *);
static int zfcp_erp_port_strategy_open_nameserver(struct zfcp_erp_action *);
static int zfcp_erp_port_strategy_open_nameserver_wakeup(
	struct zfcp_erp_action *);
static int zfcp_erp_port_strategy_open_common(struct zfcp_erp_action *);
static int zfcp_erp_port_strategy_open_common_lookup(struct zfcp_erp_action *);
static int zfcp_erp_port_strategy_open_port(struct zfcp_erp_action *);

static int zfcp_erp_unit_strategy(struct zfcp_erp_action *);
static int zfcp_erp_unit_strategy_clearstati(struct zfcp_unit *);
static int zfcp_erp_unit_strategy_close(struct zfcp_erp_action *);
static int zfcp_erp_unit_strategy_open(struct zfcp_erp_action *);

static int zfcp_erp_action_dismiss_adapter(struct zfcp_adapter *);
static int zfcp_erp_action_dismiss_port(struct zfcp_port *);
static int zfcp_erp_action_dismiss_unit(struct zfcp_unit *);
static int zfcp_erp_action_dismiss(struct zfcp_erp_action *);

static int zfcp_erp_action_enqueue(int, struct zfcp_adapter *,
				   struct zfcp_port *, struct zfcp_unit *);
static int zfcp_erp_action_dequeue(struct zfcp_erp_action *);
static void zfcp_erp_action_cleanup(int, struct zfcp_adapter *,
				    struct zfcp_port *, struct zfcp_unit *,
				    int);

static void zfcp_erp_action_ready(struct zfcp_erp_action *);
static int  zfcp_erp_action_exists(struct zfcp_erp_action *);

static inline void zfcp_erp_action_to_ready(struct zfcp_erp_action *);
static inline void zfcp_erp_action_to_running(struct zfcp_erp_action *);

static void zfcp_erp_memwait_handler(unsigned long);
static void zfcp_erp_timeout_handler(unsigned long);
static inline void zfcp_erp_timeout_init(struct zfcp_erp_action *);

/**
 * zfcp_fsf_request_timeout_handler - called if a request timed out
 * @data: pointer to adapter for handler function
 *
 * This function needs to be called if requests (ELS, Generic Service,
 * or SCSI commands) exceed a certain time limit. The assumption is
 * that after the time limit the adapter get stuck. So we trigger a reopen of
 * the adapter. This should not be used for error recovery, SCSI abort
 * commands and SCSI requests from SCSI mid-layer.
 */
void
zfcp_fsf_request_timeout_handler(unsigned long data)
{
	struct zfcp_adapter *adapter;

	adapter = (struct zfcp_adapter *) data;

	zfcp_erp_adapter_reopen(adapter, 0);
}

/*
 * function:	zfcp_fsf_scsi_er_timeout_handler
 *
 * purpose:     This function needs to be called whenever a SCSI error recovery
 *              action (abort/reset) does not return.
 *              Re-opening the adapter means that the command can be returned
 *              by zfcp (it is guarranteed that it does not return via the
 *              adapter anymore). The buffer can then be used again.
 *    
 * returns:     sod all
 */
void
zfcp_fsf_scsi_er_timeout_handler(unsigned long data)
{
	struct zfcp_adapter *adapter = (struct zfcp_adapter *) data;

	ZFCP_LOG_NORMAL("warning: SCSI error recovery timed out. "
			"Restarting all operations on the adapter %s\n",
			zfcp_get_busid_by_adapter(adapter));
	debug_text_event(adapter->erp_dbf, 1, "eh_lmem_tout");
	zfcp_erp_adapter_reopen(adapter, 0);

	return;
}

/*
 * function:	
 *
 * purpose:	called if an adapter failed,
 *		initiates adapter recovery which is done
 *		asynchronously
 *
 * returns:	0	- initiated action succesfully
 *		<0	- failed to initiate action
 */
int
zfcp_erp_adapter_reopen_internal(struct zfcp_adapter *adapter, int clear_mask)
{
	int retval;

	debug_text_event(adapter->erp_dbf, 5, "a_ro");
	ZFCP_LOG_DEBUG("reopen adapter %s\n",
		       zfcp_get_busid_by_adapter(adapter));

	zfcp_erp_adapter_block(adapter, clear_mask);

	if (atomic_test_mask(ZFCP_STATUS_COMMON_ERP_FAILED, &adapter->status)) {
		ZFCP_LOG_DEBUG("skipped reopen of failed adapter %s\n",
			       zfcp_get_busid_by_adapter(adapter));
		debug_text_event(adapter->erp_dbf, 5, "a_ro_f");
		/* ensure propagation of failed status to new devices */
		zfcp_erp_adapter_failed(adapter);
		retval = -EIO;
		goto out;
	}
	retval = zfcp_erp_action_enqueue(ZFCP_ERP_ACTION_REOPEN_ADAPTER,
					 adapter, NULL, NULL);

 out:
	return retval;
}

/*
 * function:	
 *
 * purpose:	Wrappper for zfcp_erp_adapter_reopen_internal
 *              used to ensure the correct locking
 *
 * returns:	0	- initiated action succesfully
 *		<0	- failed to initiate action
 */
int
zfcp_erp_adapter_reopen(struct zfcp_adapter *adapter, int clear_mask)
{
	int retval;
	unsigned long flags;

	read_lock_irqsave(&zfcp_data.config_lock, flags);
	write_lock(&adapter->erp_lock);
	retval = zfcp_erp_adapter_reopen_internal(adapter, clear_mask);
	write_unlock(&adapter->erp_lock);
	read_unlock_irqrestore(&zfcp_data.config_lock, flags);

	return retval;
}

/*
 * function:	
 *
 * purpose:	
 *
 * returns:
 */
int
zfcp_erp_adapter_shutdown(struct zfcp_adapter *adapter, int clear_mask)
{
	int retval;

	retval = zfcp_erp_adapter_reopen(adapter,
					 ZFCP_STATUS_COMMON_RUNNING |
					 ZFCP_STATUS_COMMON_ERP_FAILED |
					 clear_mask);

	return retval;
}

/*
 * function:	
 *
 * purpose:	
 *
 * returns:
 */
int
zfcp_erp_port_shutdown(struct zfcp_port *port, int clear_mask)
{
	int retval;

	retval = zfcp_erp_port_reopen(port,
				      ZFCP_STATUS_COMMON_RUNNING |
				      ZFCP_STATUS_COMMON_ERP_FAILED |
				      clear_mask);

	return retval;
}

/*
 * function:	
 *
 * purpose:	
 *
 * returns:
 */
int
zfcp_erp_unit_shutdown(struct zfcp_unit *unit, int clear_mask)
{
	int retval;

	retval = zfcp_erp_unit_reopen(unit,
				      ZFCP_STATUS_COMMON_RUNNING |
				      ZFCP_STATUS_COMMON_ERP_FAILED |
				      clear_mask);

	return retval;
}


/**
 * zfcp_erp_adisc - send ADISC ELS command
 * @port: port structure
 */
int
zfcp_erp_adisc(struct zfcp_port *port)
{
	struct zfcp_adapter *adapter = port->adapter;
	struct zfcp_send_els *send_els;
	struct zfcp_ls_adisc *adisc;
	void *address = NULL;
	int retval = 0;
	struct timer_list *timer;

	send_els = kmalloc(sizeof(struct zfcp_send_els), GFP_ATOMIC);
	if (send_els == NULL)
		goto nomem;
	memset(send_els, 0, sizeof(*send_els));

	send_els->req = kmalloc(sizeof(struct scatterlist), GFP_ATOMIC);
	if (send_els->req == NULL)
		goto nomem;
	memset(send_els->req, 0, sizeof(*send_els->req));

	send_els->resp = kmalloc(sizeof(struct scatterlist), GFP_ATOMIC);
	if (send_els->resp == NULL)
		goto nomem;
	memset(send_els->resp, 0, sizeof(*send_els->resp));

	address = (void *) get_zeroed_page(GFP_ATOMIC);
	if (address == NULL)
		goto nomem;

	zfcp_address_to_sg(address, send_els->req);
	address += PAGE_SIZE >> 1;
	zfcp_address_to_sg(address, send_els->resp);
	send_els->req_count = send_els->resp_count = 1;

	send_els->adapter = adapter;
	send_els->port = port;
	send_els->d_id = port->d_id;
	send_els->handler = zfcp_erp_adisc_handler;
	send_els->handler_data = (unsigned long) send_els;

	adisc = zfcp_sg_to_address(send_els->req);
	send_els->ls_code = adisc->code = ZFCP_LS_ADISC;

	send_els->req->length = sizeof(struct zfcp_ls_adisc);
	send_els->resp->length = sizeof(struct zfcp_ls_adisc_acc);

	/* acc. to FC-FS, hard_nport_id in ADISC should not be set for ports
	   without FC-AL-2 capability, so we don't set it */
	adisc->wwpn = fc_host_port_name(adapter->scsi_host);
	adisc->wwnn = fc_host_node_name(adapter->scsi_host);
	adisc->nport_id = fc_host_port_id(adapter->scsi_host);
	ZFCP_LOG_INFO("ADISC request from s_id 0x%08x to d_id 0x%08x "
		      "(wwpn=0x%016Lx, wwnn=0x%016Lx, "
		      "hard_nport_id=0x%08x, nport_id=0x%08x)\n",
		      adisc->nport_id, send_els->d_id, (wwn_t) adisc->wwpn,
		      (wwn_t) adisc->wwnn, adisc->hard_nport_id,
		      adisc->nport_id);

	timer = kmalloc(sizeof(struct timer_list), GFP_ATOMIC);
	if (!timer)
		goto nomem;

	init_timer(timer);
	timer->function = zfcp_fsf_request_timeout_handler;
	timer->data = (unsigned long) adapter;
	timer->expires = ZFCP_FSF_REQUEST_TIMEOUT;
	send_els->timer = timer;

	retval = zfcp_fsf_send_els(send_els);
	if (retval != 0) {
		ZFCP_LOG_NORMAL("error: initiation of Send ELS failed for port "
				"0x%08x on adapter %s\n", send_els->d_id,
				zfcp_get_busid_by_adapter(adapter));
		del_timer(send_els->timer);
		goto freemem;
	}

	goto out;

 nomem:
	retval = -ENOMEM;
 freemem:
	if (address != NULL)
		__free_pages(send_els->req->page, 0);
	if (send_els != NULL) {
		kfree(send_els->timer);
		kfree(send_els->req);
		kfree(send_els->resp);
		kfree(send_els);
	}
 out:
	return retval;
}


/**
 * zfcp_erp_adisc_handler - handler for ADISC ELS command
 * @data: pointer to struct zfcp_send_els
 *
 * If ADISC failed (LS_RJT or timed out) forced reopen of the port is triggered.
 */
void
zfcp_erp_adisc_handler(unsigned long data)
{
	struct zfcp_send_els *send_els;
	struct zfcp_port *port;
	struct zfcp_adapter *adapter;
	u32 d_id;
	struct zfcp_ls_adisc_acc *adisc;

	send_els = (struct zfcp_send_els *) data;

	del_timer(send_els->timer);

	adapter = send_els->adapter;
	port = send_els->port;
	d_id = send_els->d_id;

	/* request rejected or timed out */
	if (send_els->status != 0) {
		ZFCP_LOG_NORMAL("ELS request rejected/timed out, "
				"force physical port reopen "
				"(adapter %s, port d_id=0x%08x)\n",
				zfcp_get_busid_by_adapter(adapter), d_id);
		debug_text_event(adapter->erp_dbf, 3, "forcreop");
		if (zfcp_erp_port_forced_reopen(port, 0))
			ZFCP_LOG_NORMAL("failed reopen of port "
					"(adapter %s, wwpn=0x%016Lx)\n",
					zfcp_get_busid_by_port(port),
					port->wwpn);
		goto out;
	}

	adisc = zfcp_sg_to_address(send_els->resp);

	ZFCP_LOG_INFO("ADISC response from d_id 0x%08x to s_id "
		      "0x%08x (wwpn=0x%016Lx, wwnn=0x%016Lx, "
		      "hard_nport_id=0x%08x, nport_id=0x%08x)\n",
		      d_id, fc_host_port_id(adapter->scsi_host),
		      (wwn_t) adisc->wwpn, (wwn_t) adisc->wwnn,
		      adisc->hard_nport_id, adisc->nport_id);

	/* set wwnn for port */
	if (port->wwnn == 0)
		port->wwnn = adisc->wwnn;

	if (port->wwpn != adisc->wwpn) {
		ZFCP_LOG_NORMAL("d_id assignment changed, reopening "
				"port (adapter %s, wwpn=0x%016Lx, "
				"adisc_resp_wwpn=0x%016Lx)\n",
				zfcp_get_busid_by_port(port),
				port->wwpn, (wwn_t) adisc->wwpn);
		if (zfcp_erp_port_reopen(port, 0))
			ZFCP_LOG_NORMAL("failed reopen of port "
					"(adapter %s, wwpn=0x%016Lx)\n",
					zfcp_get_busid_by_port(port),
					port->wwpn);
	}

 out:
	zfcp_port_put(port);
	__free_pages(send_els->req->page, 0);
	kfree(send_els->timer);
	kfree(send_els->req);
	kfree(send_els->resp);
	kfree(send_els);
}


/**
 * zfcp_test_link - lightweight link test procedure
 * @port: port to be tested
 *
 * Test status of a link to a remote port using the ELS command ADISC.
 */
int
zfcp_test_link(struct zfcp_port *port)
{
	int retval;

	zfcp_port_get(port);
	retval = zfcp_erp_adisc(port);
	if (retval != 0) {
		zfcp_port_put(port);
		ZFCP_LOG_NORMAL("reopen needed for port 0x%016Lx "
				"on adapter %s\n ", port->wwpn,
				zfcp_get_busid_by_port(port));
		retval = zfcp_erp_port_forced_reopen(port, 0);
		if (retval != 0) {
			ZFCP_LOG_NORMAL("reopen of remote port 0x%016Lx "
					"on adapter %s failed\n", port->wwpn,
					zfcp_get_busid_by_port(port));
			retval = -EPERM;
		}
	}

	return retval;
}


/*
 * function:	
 *
 * purpose:	called if a port failed to be opened normally
 *		initiates Forced Reopen recovery which is done
 *		asynchronously
 *
 * returns:	0	- initiated action succesfully
 *		<0	- failed to initiate action
 */
static int
zfcp_erp_port_forced_reopen_internal(struct zfcp_port *port, int clear_mask)
{
	int retval;
	struct zfcp_adapter *adapter = port->adapter;

	debug_text_event(adapter->erp_dbf, 5, "pf_ro");
	debug_event(adapter->erp_dbf, 5, &port->wwpn, sizeof (wwn_t));

	ZFCP_LOG_DEBUG("forced reopen of port 0x%016Lx on adapter %s\n",
		       port->wwpn, zfcp_get_busid_by_port(port));

	zfcp_erp_port_block(port, clear_mask);

	if (atomic_test_mask(ZFCP_STATUS_COMMON_ERP_FAILED, &port->status)) {
		ZFCP_LOG_DEBUG("skipped forced reopen of failed port 0x%016Lx "
			       "on adapter %s\n", port->wwpn,
			       zfcp_get_busid_by_port(port));
		debug_text_event(adapter->erp_dbf, 5, "pf_ro_f");
		debug_event(adapter->erp_dbf, 5, &port->wwpn, sizeof (wwn_t));
		retval = -EIO;
		goto out;
	}

	retval = zfcp_erp_action_enqueue(ZFCP_ERP_ACTION_REOPEN_PORT_FORCED,
					 port->adapter, port, NULL);

 out:
	return retval;
}

/*
 * function:	
 *
 * purpose:	Wrappper for zfcp_erp_port_forced_reopen_internal
 *              used to ensure the correct locking
 *
 * returns:	0	- initiated action succesfully
 *		<0	- failed to initiate action
 */
int
zfcp_erp_port_forced_reopen(struct zfcp_port *port, int clear_mask)
{
	int retval;
	unsigned long flags;
	struct zfcp_adapter *adapter;

	adapter = port->adapter;
	read_lock_irqsave(&zfcp_data.config_lock, flags);
	write_lock(&adapter->erp_lock);
	retval = zfcp_erp_port_forced_reopen_internal(port, clear_mask);
	write_unlock(&adapter->erp_lock);
	read_unlock_irqrestore(&zfcp_data.config_lock, flags);

	return retval;
}

/*
 * function:	
 *
 * purpose:	called if a port is to be opened
 *		initiates Reopen recovery which is done
 *		asynchronously
 *
 * returns:	0	- initiated action succesfully
 *		<0	- failed to initiate action
 */
static int
zfcp_erp_port_reopen_internal(struct zfcp_port *port, int clear_mask)
{
	int retval;
	struct zfcp_adapter *adapter = port->adapter;

	debug_text_event(adapter->erp_dbf, 5, "p_ro");
	debug_event(adapter->erp_dbf, 5, &port->wwpn, sizeof (wwn_t));

	ZFCP_LOG_DEBUG("reopen of port 0x%016Lx on adapter %s\n",
		       port->wwpn, zfcp_get_busid_by_port(port));

	zfcp_erp_port_block(port, clear_mask);

	if (atomic_test_mask(ZFCP_STATUS_COMMON_ERP_FAILED, &port->status)) {
		ZFCP_LOG_DEBUG("skipped reopen of failed port 0x%016Lx "
			       "on adapter %s\n", port->wwpn,
			       zfcp_get_busid_by_port(port));
		debug_text_event(adapter->erp_dbf, 5, "p_ro_f");
		debug_event(adapter->erp_dbf, 5, &port->wwpn, sizeof (wwn_t));
		/* ensure propagation of failed status to new devices */
		zfcp_erp_port_failed(port);
		retval = -EIO;
		goto out;
	}

	retval = zfcp_erp_action_enqueue(ZFCP_ERP_ACTION_REOPEN_PORT,
					 port->adapter, port, NULL);

 out:
	return retval;
}

/**
 * zfcp_erp_port_reopen - initiate reopen of a remote port
 * @port: port to be reopened
 * @clear_mask: specifies flags in port status to be cleared
 * Return: 0 on success, < 0 on error
 *
 * This is a wrappper function for zfcp_erp_port_reopen_internal. It ensures
 * correct locking. An error recovery task is initiated to do the reopen.
 * To wait for the completion of the reopen zfcp_erp_wait should be used.
 */
int
zfcp_erp_port_reopen(struct zfcp_port *port, int clear_mask)
{
	int retval;
	unsigned long flags;
	struct zfcp_adapter *adapter = port->adapter;

	read_lock_irqsave(&zfcp_data.config_lock, flags);
	write_lock(&adapter->erp_lock);
	retval = zfcp_erp_port_reopen_internal(port, clear_mask);
	write_unlock(&adapter->erp_lock);
	read_unlock_irqrestore(&zfcp_data.config_lock, flags);

	return retval;
}

/*
 * function:	
 *
 * purpose:	called if a unit is to be opened
 *		initiates Reopen recovery which is done
 *		asynchronously
 *
 * returns:	0	- initiated action succesfully
 *		<0	- failed to initiate action
 */
static int
zfcp_erp_unit_reopen_internal(struct zfcp_unit *unit, int clear_mask)
{
	int retval;
	struct zfcp_adapter *adapter = unit->port->adapter;

	debug_text_event(adapter->erp_dbf, 5, "u_ro");
	debug_event(adapter->erp_dbf, 5, &unit->fcp_lun, sizeof (fcp_lun_t));
	ZFCP_LOG_DEBUG("reopen of unit 0x%016Lx on port 0x%016Lx "
		       "on adapter %s\n", unit->fcp_lun,
		       unit->port->wwpn, zfcp_get_busid_by_unit(unit));

	zfcp_erp_unit_block(unit, clear_mask);

	if (atomic_test_mask(ZFCP_STATUS_COMMON_ERP_FAILED, &unit->status)) {
		ZFCP_LOG_DEBUG("skipped reopen of failed unit 0x%016Lx "
			       "on port 0x%016Lx on adapter %s\n",
			       unit->fcp_lun, unit->port->wwpn,
			       zfcp_get_busid_by_unit(unit));
		debug_text_event(adapter->erp_dbf, 5, "u_ro_f");
		debug_event(adapter->erp_dbf, 5, &unit->fcp_lun,
			    sizeof (fcp_lun_t));
		retval = -EIO;
		goto out;
	}

	retval = zfcp_erp_action_enqueue(ZFCP_ERP_ACTION_REOPEN_UNIT,
					 unit->port->adapter, unit->port, unit);
 out:
	return retval;
}

/**
 * zfcp_erp_unit_reopen - initiate reopen of a unit
 * @unit: unit to be reopened
 * @clear_mask: specifies flags in unit status to be cleared
 * Return: 0 on success, < 0 on error
 *
 * This is a wrappper for zfcp_erp_unit_reopen_internal. It ensures correct
 * locking. An error recovery task is initiated to do the reopen.
 * To wait for the completion of the reopen zfcp_erp_wait should be used.
 */
int
zfcp_erp_unit_reopen(struct zfcp_unit *unit, int clear_mask)
{
	int retval;
	unsigned long flags;
	struct zfcp_adapter *adapter;
	struct zfcp_port *port;

	port = unit->port;
	adapter = port->adapter;

	read_lock_irqsave(&zfcp_data.config_lock, flags);
	write_lock(&adapter->erp_lock);
	retval = zfcp_erp_unit_reopen_internal(unit, clear_mask);
	write_unlock(&adapter->erp_lock);
	read_unlock_irqrestore(&zfcp_data.config_lock, flags);

	return retval;
}

/*
 * function:	
 *
 * purpose:	disable I/O,
 *		return any open requests and clean them up,
 *		aim: no pending and incoming I/O
 *
 * returns:
 */
static void
zfcp_erp_adapter_block(struct zfcp_adapter *adapter, int clear_mask)
{
	debug_text_event(adapter->erp_dbf, 6, "a_bl");
	zfcp_erp_modify_adapter_status(adapter,
				       ZFCP_STATUS_COMMON_UNBLOCKED |
				       clear_mask, ZFCP_CLEAR);
}

/*
 * function:	
 *
 * purpose:	enable I/O
 *
 * returns:
 */
static void
zfcp_erp_adapter_unblock(struct zfcp_adapter *adapter)
{
	debug_text_event(adapter->erp_dbf, 6, "a_ubl");
	atomic_set_mask(ZFCP_STATUS_COMMON_UNBLOCKED, &adapter->status);
}

/*
 * function:	
 *
 * purpose:	disable I/O,
 *		return any open requests and clean them up,
 *		aim: no pending and incoming I/O
 *
 * returns:
 */
static void
zfcp_erp_port_block(struct zfcp_port *port, int clear_mask)
{
	struct zfcp_adapter *adapter = port->adapter;

	debug_text_event(adapter->erp_dbf, 6, "p_bl");
	debug_event(adapter->erp_dbf, 6, &port->wwpn, sizeof (wwn_t));
	zfcp_erp_modify_port_status(port,
				    ZFCP_STATUS_COMMON_UNBLOCKED | clear_mask,
				    ZFCP_CLEAR);
}

/*
 * function:	
 *
 * purpose:	enable I/O
 *
 * returns:
 */
static void
zfcp_erp_port_unblock(struct zfcp_port *port)
{
	struct zfcp_adapter *adapter = port->adapter;

	debug_text_event(adapter->erp_dbf, 6, "p_ubl");
	debug_event(adapter->erp_dbf, 6, &port->wwpn, sizeof (wwn_t));
	atomic_set_mask(ZFCP_STATUS_COMMON_UNBLOCKED, &port->status);
}

/*
 * function:	
 *
 * purpose:	disable I/O,
 *		return any open requests and clean them up,
 *		aim: no pending and incoming I/O
 *
 * returns:
 */
static void
zfcp_erp_unit_block(struct zfcp_unit *unit, int clear_mask)
{
	struct zfcp_adapter *adapter = unit->port->adapter;

	debug_text_event(adapter->erp_dbf, 6, "u_bl");
	debug_event(adapter->erp_dbf, 6, &unit->fcp_lun, sizeof (fcp_lun_t));
	zfcp_erp_modify_unit_status(unit,
				    ZFCP_STATUS_COMMON_UNBLOCKED | clear_mask,
				    ZFCP_CLEAR);
}

/*
 * function:	
 *
 * purpose:	enable I/O
 *
 * returns:
 */
static void
zfcp_erp_unit_unblock(struct zfcp_unit *unit)
{
	struct zfcp_adapter *adapter = unit->port->adapter;

	debug_text_event(adapter->erp_dbf, 6, "u_ubl");
	debug_event(adapter->erp_dbf, 6, &unit->fcp_lun, sizeof (fcp_lun_t));
	atomic_set_mask(ZFCP_STATUS_COMMON_UNBLOCKED, &unit->status);
}

/*
 * function:	
 *
 * purpose:	
 *
 * returns:
 */
static void
zfcp_erp_action_ready(struct zfcp_erp_action *erp_action)
{
	struct zfcp_adapter *adapter = erp_action->adapter;

	debug_text_event(adapter->erp_dbf, 4, "a_ar");
	debug_event(adapter->erp_dbf, 4, &erp_action->action, sizeof (int));

	zfcp_erp_action_to_ready(erp_action);
	up(&adapter->erp_ready_sem);
}

/*
 * function:	
 *
 * purpose:
 *
 * returns:	<0			erp_action not found in any list
 *		ZFCP_ERP_ACTION_READY	erp_action is in ready list
 *		ZFCP_ERP_ACTION_RUNNING	erp_action is in running list
 *
 * locks:	erp_lock must be held
 */
static int
zfcp_erp_action_exists(struct zfcp_erp_action *erp_action)
{
	int retval = -EINVAL;
	struct list_head *entry;
	struct zfcp_erp_action *entry_erp_action;
	struct zfcp_adapter *adapter = erp_action->adapter;

	/* search in running list */
	list_for_each(entry, &adapter->erp_running_head) {
		entry_erp_action =
		    list_entry(entry, struct zfcp_erp_action, list);
		if (entry_erp_action == erp_action) {
			retval = ZFCP_ERP_ACTION_RUNNING;
			goto out;
		}
	}
	/* search in ready list */
	list_for_each(entry, &adapter->erp_ready_head) {
		entry_erp_action =
		    list_entry(entry, struct zfcp_erp_action, list);
		if (entry_erp_action == erp_action) {
			retval = ZFCP_ERP_ACTION_READY;
			goto out;
		}
	}

 out:
	return retval;
}

/*
 * purpose:	checks current status of action (timed out, dismissed, ...)
 *		and does appropriate preparations (dismiss fsf request, ...)
 *
 * locks:	called under erp_lock (disabled interrupts)
 *
 * returns:	0
 */
static int
zfcp_erp_strategy_check_fsfreq(struct zfcp_erp_action *erp_action)
{
	int retval = 0;
	struct zfcp_fsf_req *fsf_req = NULL;
	struct zfcp_adapter *adapter = erp_action->adapter;

	if (erp_action->fsf_req) {
		/* take lock to ensure that request is not being deleted meanwhile */
		spin_lock(&adapter->fsf_req_list_lock);
		/* check whether fsf req does still exist */
		list_for_each_entry(fsf_req, &adapter->fsf_req_list_head, list)
		    if (fsf_req == erp_action->fsf_req)
			break;
		if (fsf_req && (fsf_req->erp_action == erp_action)) {
			/* fsf_req still exists */
			debug_text_event(adapter->erp_dbf, 3, "a_ca_req");
			debug_event(adapter->erp_dbf, 3, &fsf_req,
				    sizeof (unsigned long));
			/* dismiss fsf_req of timed out or dismissed erp_action */
			if (erp_action->status & (ZFCP_STATUS_ERP_DISMISSED |
						  ZFCP_STATUS_ERP_TIMEDOUT)) {
				debug_text_event(adapter->erp_dbf, 3,
						 "a_ca_disreq");
				fsf_req->status |= ZFCP_STATUS_FSFREQ_DISMISSED;
			}
			if (erp_action->status & ZFCP_STATUS_ERP_TIMEDOUT) {
				ZFCP_LOG_NORMAL("error: erp step timed out "
						"(action=%d, fsf_req=%p)\n ",
						erp_action->action,
						erp_action->fsf_req);
			}
			/*
			 * If fsf_req is neither dismissed nor completed
			 * then keep it running asynchronously and don't mess
			 * with the association of erp_action and fsf_req.
			 */
			if (fsf_req->status & (ZFCP_STATUS_FSFREQ_COMPLETED |
					       ZFCP_STATUS_FSFREQ_DISMISSED)) {
				/* forget about association between fsf_req
				   and erp_action */
				fsf_req->erp_action = NULL;
				erp_action->fsf_req = NULL;
			}
		} else {
			debug_text_event(adapter->erp_dbf, 3, "a_ca_gonereq");
			/*
			 * even if this fsf_req has gone, forget about
			 * association between erp_action and fsf_req
			 */
			erp_action->fsf_req = NULL;
		}
		spin_unlock(&adapter->fsf_req_list_lock);
	} else
		debug_text_event(adapter->erp_dbf, 3, "a_ca_noreq");

	return retval;
}

/*
 * purpose:	generic handler for asynchronous events related to erp_action events
 *		(normal completion, time-out, dismissing, retry after
 *		low memory condition)
 *
 * note:	deletion of timer is not required (e.g. in case of a time-out),
 *		but a second try does no harm,
 *		we leave it in here to allow for greater simplification
 *
 * returns:	0 - there was an action to handle
 *		!0 - otherwise
 */
static int
zfcp_erp_async_handler_nolock(struct zfcp_erp_action *erp_action,
			      unsigned long set_mask)
{
	int retval;
	struct zfcp_adapter *adapter = erp_action->adapter;

	if (zfcp_erp_action_exists(erp_action) == ZFCP_ERP_ACTION_RUNNING) {
		debug_text_event(adapter->erp_dbf, 2, "a_asyh_ex");
		debug_event(adapter->erp_dbf, 2, &erp_action->action,
			    sizeof (int));
		if (!(set_mask & ZFCP_STATUS_ERP_TIMEDOUT))
			del_timer(&erp_action->timer);
		erp_action->status |= set_mask;
		zfcp_erp_action_ready(erp_action);
		retval = 0;
	} else {
		/* action is ready or gone - nothing to do */
		debug_text_event(adapter->erp_dbf, 3, "a_asyh_gone");
		debug_event(adapter->erp_dbf, 3, &erp_action->action,
			    sizeof (int));
		retval = 1;
	}

	return retval;
}

/*
 * purpose:	generic handler for asynchronous events related to erp_action
 *               events	(normal completion, time-out, dismissing, retry after
 *		low memory condition)
 *
 * note:	deletion of timer is not required (e.g. in case of a time-out),
 *		but a second try does no harm,
 *		we leave it in here to allow for greater simplification
 *
 * returns:	0 - there was an action to handle
 *		!0 - otherwise
 */
int
zfcp_erp_async_handler(struct zfcp_erp_action *erp_action,
		       unsigned long set_mask)
{
	struct zfcp_adapter *adapter = erp_action->adapter;
	unsigned long flags;
	int retval;

	write_lock_irqsave(&adapter->erp_lock, flags);
	retval = zfcp_erp_async_handler_nolock(erp_action, set_mask);
	write_unlock_irqrestore(&adapter->erp_lock, flags);

	return retval;
}

/*
 * purpose:	is called for erp_action which was slept waiting for
 *		memory becoming avaliable,
 *		will trigger that this action will be continued
 */
static void
zfcp_erp_memwait_handler(unsigned long data)
{
	struct zfcp_erp_action *erp_action = (struct zfcp_erp_action *) data;
	struct zfcp_adapter *adapter = erp_action->adapter;

	debug_text_event(adapter->erp_dbf, 2, "a_mwh");
	debug_event(adapter->erp_dbf, 2, &erp_action->action, sizeof (int));

	zfcp_erp_async_handler(erp_action, 0);
}

/*
 * purpose:	is called if an asynchronous erp step timed out,
 *		action gets an appropriate flag and will be processed
 *		accordingly
 */
static void
zfcp_erp_timeout_handler(unsigned long data)
{
	struct zfcp_erp_action *erp_action = (struct zfcp_erp_action *) data;
	struct zfcp_adapter *adapter = erp_action->adapter;

	debug_text_event(adapter->erp_dbf, 2, "a_th");
	debug_event(adapter->erp_dbf, 2, &erp_action->action, sizeof (int));

	zfcp_erp_async_handler(erp_action, ZFCP_STATUS_ERP_TIMEDOUT);
}

/*
 * purpose:	is called for an erp_action which needs to be ended
 *		though not being done,
 *		this is usually required if an higher is generated,
 *		action gets an appropriate flag and will be processed
 *		accordingly
 *
 * locks:	erp_lock held (thus we need to call another handler variant)
 */
static int
zfcp_erp_action_dismiss(struct zfcp_erp_action *erp_action)
{
	struct zfcp_adapter *adapter = erp_action->adapter;

	debug_text_event(adapter->erp_dbf, 2, "a_adis");
	debug_event(adapter->erp_dbf, 2, &erp_action->action, sizeof (int));

	zfcp_erp_async_handler_nolock(erp_action, ZFCP_STATUS_ERP_DISMISSED);

	return 0;
}

int
zfcp_erp_thread_setup(struct zfcp_adapter *adapter)
{
	int retval = 0;

	atomic_clear_mask(ZFCP_STATUS_ADAPTER_ERP_THREAD_UP, &adapter->status);

	retval = kernel_thread(zfcp_erp_thread, adapter, SIGCHLD);
	if (retval < 0) {
		ZFCP_LOG_NORMAL("error: creation of erp thread failed for "
				"adapter %s\n",
				zfcp_get_busid_by_adapter(adapter));
		debug_text_event(adapter->erp_dbf, 5, "a_thset_fail");
	} else {
		wait_event(adapter->erp_thread_wqh,
			   atomic_test_mask(ZFCP_STATUS_ADAPTER_ERP_THREAD_UP,
					    &adapter->status));
		debug_text_event(adapter->erp_dbf, 5, "a_thset_ok");
	}

	return (retval < 0);
}

/*
 * function:	
 *
 * purpose:	
 *
 * returns:
 *
 * context:	process (i.e. proc-fs or rmmod/insmod)
 *
 * note:	The caller of this routine ensures that the specified
 *		adapter has been shut down and that this operation
 *		has been completed. Thus, there are no pending erp_actions
 *		which would need to be handled here.
 */
int
zfcp_erp_thread_kill(struct zfcp_adapter *adapter)
{
	int retval = 0;

	atomic_set_mask(ZFCP_STATUS_ADAPTER_ERP_THREAD_KILL, &adapter->status);
	up(&adapter->erp_ready_sem);

	wait_event(adapter->erp_thread_wqh,
		   !atomic_test_mask(ZFCP_STATUS_ADAPTER_ERP_THREAD_UP,
				     &adapter->status));

	atomic_clear_mask(ZFCP_STATUS_ADAPTER_ERP_THREAD_KILL,
			  &adapter->status);

	debug_text_event(adapter->erp_dbf, 5, "a_thki_ok");

	return retval;
}

/*
 * purpose:	is run as a kernel thread,
 *		goes through list of error recovery actions of associated adapter
 *		and delegates single action to execution
 *
 * returns:	0
 */
static int
zfcp_erp_thread(void *data)
{
	struct zfcp_adapter *adapter = (struct zfcp_adapter *) data;
	struct list_head *next;
	struct zfcp_erp_action *erp_action;
	unsigned long flags;

	daemonize("zfcperp%s", zfcp_get_busid_by_adapter(adapter));
	/* Block all signals */
	siginitsetinv(&current->blocked, 0);
	atomic_set_mask(ZFCP_STATUS_ADAPTER_ERP_THREAD_UP, &adapter->status);
	debug_text_event(adapter->erp_dbf, 5, "a_th_run");
	wake_up(&adapter->erp_thread_wqh);

	while (!atomic_test_mask(ZFCP_STATUS_ADAPTER_ERP_THREAD_KILL,
				 &adapter->status)) {

		write_lock_irqsave(&adapter->erp_lock, flags);
		next = adapter->erp_ready_head.prev;
		write_unlock_irqrestore(&adapter->erp_lock, flags);

		if (next != &adapter->erp_ready_head) {
			erp_action =
			    list_entry(next, struct zfcp_erp_action, list);
			/*
			 * process action (incl. [re]moving it
			 * from 'ready' queue)
			 */
			zfcp_erp_strategy(erp_action);
		}

		/*
		 * sleep as long as there is nothing to do, i.e.
		 * no action in 'ready' queue to be processed and
		 * thread is not to be killed
		 */
		down_interruptible(&adapter->erp_ready_sem);
		debug_text_event(adapter->erp_dbf, 5, "a_th_woken");
	}

	atomic_clear_mask(ZFCP_STATUS_ADAPTER_ERP_THREAD_UP, &adapter->status);
	debug_text_event(adapter->erp_dbf, 5, "a_th_stop");
	wake_up(&adapter->erp_thread_wqh);

	return 0;
}

/*
 * function:	
 *
 * purpose:	drives single error recovery action and schedules higher and
 *		subordinate actions, if necessary
 *
 * returns:	ZFCP_ERP_CONTINUES	- action continues (asynchronously)
 *		ZFCP_ERP_SUCCEEDED	- action finished successfully (deqd)
 *		ZFCP_ERP_FAILED		- action finished unsuccessfully (deqd)
 *		ZFCP_ERP_EXIT		- action finished (dequeued), offline
 *		ZFCP_ERP_DISMISSED	- action canceled (dequeued)
 */
static int
zfcp_erp_strategy(struct zfcp_erp_action *erp_action)
{
	int retval = 0;
	struct zfcp_adapter *adapter = erp_action->adapter;
	struct zfcp_port *port = erp_action->port;
	struct zfcp_unit *unit = erp_action->unit;
	int action = erp_action->action;
	u32 status = erp_action->status;
	unsigned long flags;

	/* serialise dismissing, timing out, moving, enqueueing */
	read_lock_irqsave(&zfcp_data.config_lock, flags);
	write_lock(&adapter->erp_lock);

	/* dequeue dismissed action and leave, if required */
	retval = zfcp_erp_strategy_check_action(erp_action, retval);
	if (retval == ZFCP_ERP_DISMISSED) {
		debug_text_event(adapter->erp_dbf, 4, "a_st_dis1");
		goto unlock;
	}

	/*
	 * move action to 'running' queue before processing it
	 * (to avoid a race condition regarding moving the
	 * action to the 'running' queue and back)
	 */
	zfcp_erp_action_to_running(erp_action);

	/*
	 * try to process action as far as possible,
	 * no lock to allow for blocking operations (kmalloc, qdio, ...),
	 * afterwards the lock is required again for the following reasons:
	 * - dequeueing of finished action and enqueueing of
	 *   follow-up actions must be atomic so that any other
	 *   reopen-routine does not believe there is nothing to do
	 *   and that it is safe to enqueue something else,
	 * - we want to force any control thread which is dismissing
	 *   actions to finish this before we decide about
	 *   necessary steps to be taken here further
	 */
	write_unlock(&adapter->erp_lock);
	read_unlock_irqrestore(&zfcp_data.config_lock, flags);
	retval = zfcp_erp_strategy_do_action(erp_action);
	read_lock_irqsave(&zfcp_data.config_lock, flags);
	write_lock(&adapter->erp_lock);

	/*
	 * check for dismissed status again to avoid follow-up actions,
	 * failing of targets and so on for dismissed actions
	 */
	retval = zfcp_erp_strategy_check_action(erp_action, retval);

	switch (retval) {
	case ZFCP_ERP_DISMISSED:
		/* leave since this action has ridden to its ancestors */
		debug_text_event(adapter->erp_dbf, 6, "a_st_dis2");
		goto unlock;
	case ZFCP_ERP_NOMEM:
		/* no memory to continue immediately, let it sleep */
		if (!(erp_action->status & ZFCP_STATUS_ERP_LOWMEM)) {
			++adapter->erp_low_mem_count;
			erp_action->status |= ZFCP_STATUS_ERP_LOWMEM;
		}
		/* This condition is true if there is no memory available
		   for any erp_action on this adapter. This implies that there
		   are no elements in the memory pool(s) left for erp_actions.
		   This might happen if an erp_action that used a memory pool
		   element was timed out.
		 */
		if (adapter->erp_total_count == adapter->erp_low_mem_count) {
			debug_text_event(adapter->erp_dbf, 3, "a_st_lowmem");
			ZFCP_LOG_NORMAL("error: no mempool elements available, "
					"restarting I/O on adapter %s "
					"to free mempool\n",
					zfcp_get_busid_by_adapter(adapter));
			zfcp_erp_adapter_reopen_internal(adapter, 0);
		} else {
		debug_text_event(adapter->erp_dbf, 2, "a_st_memw");
		retval = zfcp_erp_strategy_memwait(erp_action);
		}
		goto unlock;
	case ZFCP_ERP_CONTINUES:
		/* leave since this action runs asynchronously */
		debug_text_event(adapter->erp_dbf, 6, "a_st_cont");
		if (erp_action->status & ZFCP_STATUS_ERP_LOWMEM) {
			--adapter->erp_low_mem_count;
			erp_action->status &= ~ZFCP_STATUS_ERP_LOWMEM;
		}
		goto unlock;
	}
	/* ok, finished action (whatever its result is) */

	/* check for unrecoverable targets */
	retval = zfcp_erp_strategy_check_target(erp_action, retval);

	/* action must be dequeued (here to allow for further ones) */
	zfcp_erp_action_dequeue(erp_action);

	/*
	 * put this target through the erp mill again if someone has
	 * requested to change the status of a target being online 
	 * to offline or the other way around
	 * (old retval is preserved if nothing has to be done here)
	 */
	retval = zfcp_erp_strategy_statechange(action, status, adapter,
					       port, unit, retval);

	/*
	 * leave if target is in permanent error state or if
	 * action is repeated in order to process state change
	 */
	if (retval == ZFCP_ERP_EXIT) {
		debug_text_event(adapter->erp_dbf, 2, "a_st_exit");
		goto unlock;
	}

	/* trigger follow up actions */
	zfcp_erp_strategy_followup_actions(action, adapter, port, unit, retval);

 unlock:
	write_unlock(&adapter->erp_lock);
	read_unlock_irqrestore(&zfcp_data.config_lock, flags);
	
	if (retval != ZFCP_ERP_CONTINUES)
		zfcp_erp_action_cleanup(action, adapter, port, unit, retval);

	/*
	 * a few tasks remain when the erp queues are empty
	 * (don't do that if the last action evaluated was dismissed
	 * since this clearly indicates that there is more to come) :
	 * - close the name server port if it is open yet
	 *   (enqueues another [probably] final action)
	 * - otherwise, wake up whoever wants to be woken when we are
	 *   done with erp
	 */
	if (retval != ZFCP_ERP_DISMISSED)
		zfcp_erp_strategy_check_queues(adapter);

	debug_text_event(adapter->erp_dbf, 6, "a_st_done");

	return retval;
}

/*
 * function:	
 *
 * purpose:	
 *
 * returns:	ZFCP_ERP_DISMISSED	- if action has been dismissed
 *		retval			- otherwise
 */
static int
zfcp_erp_strategy_check_action(struct zfcp_erp_action *erp_action, int retval)
{
	struct zfcp_adapter *adapter = erp_action->adapter;

	zfcp_erp_strategy_check_fsfreq(erp_action);

	debug_event(adapter->erp_dbf, 5, &erp_action->action, sizeof (int));
	if (erp_action->status & ZFCP_STATUS_ERP_DISMISSED) {
		debug_text_event(adapter->erp_dbf, 3, "a_stcd_dis");
		zfcp_erp_action_dequeue(erp_action);
		retval = ZFCP_ERP_DISMISSED;
	} else
		debug_text_event(adapter->erp_dbf, 5, "a_stcd_nodis");

	return retval;
}

/*
 * function:	
 *
 * purpose:	
 *
 * returns:
 */
static int
zfcp_erp_strategy_do_action(struct zfcp_erp_action *erp_action)
{
	int retval = ZFCP_ERP_FAILED;
	struct zfcp_adapter *adapter = erp_action->adapter;

	/*
	 * try to execute/continue action as far as possible,
	 * note: no lock in subsequent strategy routines
	 * (this allows these routine to call schedule, e.g.
	 * kmalloc with such flags or qdio_initialize & friends)
	 * Note: in case of timeout, the seperate strategies will fail
	 * anyhow. No need for a special action. Even worse, a nameserver
	 * failure would not wake up waiting ports without the call.
	 */
	switch (erp_action->action) {

	case ZFCP_ERP_ACTION_REOPEN_ADAPTER:
		retval = zfcp_erp_adapter_strategy(erp_action);
		break;

	case ZFCP_ERP_ACTION_REOPEN_PORT_FORCED:
		retval = zfcp_erp_port_forced_strategy(erp_action);
		break;

	case ZFCP_ERP_ACTION_REOPEN_PORT:
		retval = zfcp_erp_port_strategy(erp_action);
		break;

	case ZFCP_ERP_ACTION_REOPEN_UNIT:
		retval = zfcp_erp_unit_strategy(erp_action);
		break;

	default:
		debug_text_exception(adapter->erp_dbf, 1, "a_stda_bug");
		debug_event(adapter->erp_dbf, 1, &erp_action->action,
			    sizeof (int));
		ZFCP_LOG_NORMAL("bug: unknown erp action requested on "
				"adapter %s (action=%d)\n",
				zfcp_get_busid_by_adapter(erp_action->adapter),
				erp_action->action);
	}

	return retval;
}

/*
 * function:	
 *
 * purpose:	triggers retry of this action after a certain amount of time
 *		by means of timer provided by erp_action
 *
 * returns:	ZFCP_ERP_CONTINUES - erp_action sleeps in erp running queue
 */
static int
zfcp_erp_strategy_memwait(struct zfcp_erp_action *erp_action)
{
	int retval = ZFCP_ERP_CONTINUES;
	struct zfcp_adapter *adapter = erp_action->adapter;

	debug_text_event(adapter->erp_dbf, 6, "a_mwinit");
	debug_event(adapter->erp_dbf, 6, &erp_action->action, sizeof (int));
	init_timer(&erp_action->timer);
	erp_action->timer.function = zfcp_erp_memwait_handler;
	erp_action->timer.data = (unsigned long) erp_action;
	erp_action->timer.expires = jiffies + ZFCP_ERP_MEMWAIT_TIMEOUT;
	add_timer(&erp_action->timer);

	return retval;
}

/* 
 * function:    zfcp_erp_adapter_failed
 *
 * purpose:     sets the adapter and all underlying devices to ERP_FAILED
 *
 */
void
zfcp_erp_adapter_failed(struct zfcp_adapter *adapter)
{
	zfcp_erp_modify_adapter_status(adapter,
				       ZFCP_STATUS_COMMON_ERP_FAILED, ZFCP_SET);
	ZFCP_LOG_NORMAL("adapter erp failed on adapter %s\n",
			zfcp_get_busid_by_adapter(adapter));
	debug_text_event(adapter->erp_dbf, 2, "a_afail");
}

/* 
 * function:    zfcp_erp_port_failed
 *
 * purpose:     sets the port and all underlying devices to ERP_FAILED
 *
 */
void
zfcp_erp_port_failed(struct zfcp_port *port)
{
	zfcp_erp_modify_port_status(port,
				    ZFCP_STATUS_COMMON_ERP_FAILED, ZFCP_SET);

	if (atomic_test_mask(ZFCP_STATUS_PORT_WKA, &port->status))
		ZFCP_LOG_NORMAL("port erp failed (adapter %s, "
				"port d_id=0x%08x)\n",
				zfcp_get_busid_by_port(port), port->d_id);
	else
		ZFCP_LOG_NORMAL("port erp failed (adapter %s, wwpn=0x%016Lx)\n",
				zfcp_get_busid_by_port(port), port->wwpn);

	debug_text_event(port->adapter->erp_dbf, 2, "p_pfail");
	debug_event(port->adapter->erp_dbf, 2, &port->wwpn, sizeof (wwn_t));
}

/* 
 * function:    zfcp_erp_unit_failed
 *
 * purpose:     sets the unit to ERP_FAILED
 *
 */
void
zfcp_erp_unit_failed(struct zfcp_unit *unit)
{
	zfcp_erp_modify_unit_status(unit,
				    ZFCP_STATUS_COMMON_ERP_FAILED, ZFCP_SET);

	ZFCP_LOG_NORMAL("unit erp failed on unit 0x%016Lx on port 0x%016Lx "
			" on adapter %s\n", unit->fcp_lun,
			unit->port->wwpn, zfcp_get_busid_by_unit(unit));
	debug_text_event(unit->port->adapter->erp_dbf, 2, "u_ufail");
	debug_event(unit->port->adapter->erp_dbf, 2,
		    &unit->fcp_lun, sizeof (fcp_lun_t));
}

/*
 * function:	zfcp_erp_strategy_check_target
 *
 * purpose:	increments the erp action count on the device currently in
 *              recovery if the action failed or resets the count in case of
 *              success. If a maximum count is exceeded the device is marked
 *              as ERP_FAILED.
 *		The 'blocked' state of a target which has been recovered
 *              successfully is reset.
 *
 * returns:	ZFCP_ERP_CONTINUES	- action continues (not considered)
 *		ZFCP_ERP_SUCCEEDED	- action finished successfully 
 *		ZFCP_ERP_EXIT		- action failed and will not continue
 */
static int
zfcp_erp_strategy_check_target(struct zfcp_erp_action *erp_action, int result)
{
	struct zfcp_adapter *adapter = erp_action->adapter;
	struct zfcp_port *port = erp_action->port;
	struct zfcp_unit *unit = erp_action->unit;

	debug_text_event(adapter->erp_dbf, 5, "a_stct_norm");
	debug_event(adapter->erp_dbf, 5, &erp_action->action, sizeof (int));
	debug_event(adapter->erp_dbf, 5, &result, sizeof (int));

	switch (erp_action->action) {

	case ZFCP_ERP_ACTION_REOPEN_UNIT:
		result = zfcp_erp_strategy_check_unit(unit, result);
		break;

	case ZFCP_ERP_ACTION_REOPEN_PORT_FORCED:
	case ZFCP_ERP_ACTION_REOPEN_PORT:
		result = zfcp_erp_strategy_check_port(port, result);
		break;

	case ZFCP_ERP_ACTION_REOPEN_ADAPTER:
		result = zfcp_erp_strategy_check_adapter(adapter, result);
		break;
	}

	return result;
}

/*
 * function:	
 *
 * purpose:	
 *
 * returns:
 */
static int
zfcp_erp_strategy_statechange(int action,
			      u32 status,
			      struct zfcp_adapter *adapter,
			      struct zfcp_port *port,
			      struct zfcp_unit *unit, int retval)
{
	debug_text_event(adapter->erp_dbf, 3, "a_stsc");
	debug_event(adapter->erp_dbf, 3, &action, sizeof (int));

	switch (action) {

	case ZFCP_ERP_ACTION_REOPEN_ADAPTER:
		if (zfcp_erp_strategy_statechange_detected(&adapter->status,
							   status)) {
			zfcp_erp_adapter_reopen_internal(adapter, ZFCP_STATUS_COMMON_ERP_FAILED);
			retval = ZFCP_ERP_EXIT;
		}
		break;

	case ZFCP_ERP_ACTION_REOPEN_PORT_FORCED:
	case ZFCP_ERP_ACTION_REOPEN_PORT:
		if (zfcp_erp_strategy_statechange_detected(&port->status,
							   status)) {
			zfcp_erp_port_reopen_internal(port, ZFCP_STATUS_COMMON_ERP_FAILED);
			retval = ZFCP_ERP_EXIT;
		}
		break;

	case ZFCP_ERP_ACTION_REOPEN_UNIT:
		if (zfcp_erp_strategy_statechange_detected(&unit->status,
							   status)) {
			zfcp_erp_unit_reopen_internal(unit, ZFCP_STATUS_COMMON_ERP_FAILED);
			retval = ZFCP_ERP_EXIT;
		}
		break;
	}

	return retval;
}

/*
 * function:	
 *
 * purpose:	
 *
 * returns:
 */
static inline int
zfcp_erp_strategy_statechange_detected(atomic_t * target_status, u32 erp_status)
{
	return
	    /* take it online */
	    (atomic_test_mask(ZFCP_STATUS_COMMON_RUNNING, target_status) &&
	     (ZFCP_STATUS_ERP_CLOSE_ONLY & erp_status)) ||
	    /* take it offline */
	    (!atomic_test_mask(ZFCP_STATUS_COMMON_RUNNING, target_status) &&
	     !(ZFCP_STATUS_ERP_CLOSE_ONLY & erp_status));
}

/*
 * function:	
 *
 * purpose:	
 *
 * returns:
 */
static int
zfcp_erp_strategy_check_unit(struct zfcp_unit *unit, int result)
{
	debug_text_event(unit->port->adapter->erp_dbf, 5, "u_stct");
	debug_event(unit->port->adapter->erp_dbf, 5, &unit->fcp_lun,
		    sizeof (fcp_lun_t));

	switch (result) {
	case ZFCP_ERP_SUCCEEDED :
		atomic_set(&unit->erp_counter, 0);
		statistic_inc(unit->stat_erp, 1);
		zfcp_erp_unit_unblock(unit);
		break;
	case ZFCP_ERP_FAILED :
		atomic_inc(&unit->erp_counter);
		statistic_inc(unit->stat_erp, -1);
		if (atomic_read(&unit->erp_counter) > ZFCP_MAX_ERPS)
			zfcp_erp_unit_failed(unit);
		break;
	case ZFCP_ERP_EXIT :
		/* nothing */
		break;
	}

	if (atomic_test_mask(ZFCP_STATUS_COMMON_ERP_FAILED, &unit->status)) {
		zfcp_erp_unit_block(unit, 0); /* for ZFCP_ERP_SUCCEEDED */
		result = ZFCP_ERP_EXIT;
	}

	return result;
}

/*
 * function:	
 *
 * purpose:	
 *
 * returns:
 */
static int
zfcp_erp_strategy_check_port(struct zfcp_port *port, int result)
{
	debug_text_event(port->adapter->erp_dbf, 5, "p_stct");
	debug_event(port->adapter->erp_dbf, 5, &port->wwpn, sizeof (wwn_t));

	switch (result) {
	case ZFCP_ERP_SUCCEEDED :
		atomic_set(&port->erp_counter, 0);
		zfcp_erp_port_unblock(port);
		break;
	case ZFCP_ERP_FAILED :
		atomic_inc(&port->erp_counter);
		if (atomic_read(&port->erp_counter) > ZFCP_MAX_ERPS)
			zfcp_erp_port_failed(port);
		break;
	case ZFCP_ERP_EXIT :
		/* nothing */
		break;
	}

	if (atomic_test_mask(ZFCP_STATUS_COMMON_ERP_FAILED, &port->status)) {
		zfcp_erp_port_block(port, 0); /* for ZFCP_ERP_SUCCEEDED */
		result = ZFCP_ERP_EXIT;
	}

	return result;
}

/*
 * function:	
 *
 * purpose:	
 *
 * returns:
 */
static int
zfcp_erp_strategy_check_adapter(struct zfcp_adapter *adapter, int result)
{
	debug_text_event(adapter->erp_dbf, 5, "a_stct");

	switch (result) {
	case ZFCP_ERP_SUCCEEDED :
		atomic_set(&adapter->erp_counter, 0);
		statistic_inc(adapter->stat_erp, 1);
		zfcp_erp_adapter_unblock(adapter);
		break;
	case ZFCP_ERP_FAILED :
		atomic_inc(&adapter->erp_counter);
		statistic_inc(adapter->stat_erp, -1);
		if (atomic_read(&adapter->erp_counter) > ZFCP_MAX_ERPS)
			zfcp_erp_adapter_failed(adapter);
		break;
	case ZFCP_ERP_EXIT :
		/* nothing */
		break;
	}

	if (atomic_test_mask(ZFCP_STATUS_COMMON_ERP_FAILED, &adapter->status)) {
		zfcp_erp_adapter_block(adapter, 0); /* for ZFCP_ERP_SUCCEEDED */
		result = ZFCP_ERP_EXIT;
	}

	return result;
}

/*
 * function:	
 *
 * purpose:	remaining things in good cases,
 *		escalation in bad cases
 *
 * returns:
 */
static int
zfcp_erp_strategy_followup_actions(int action,
				   struct zfcp_adapter *adapter,
				   struct zfcp_port *port,
				   struct zfcp_unit *unit, int status)
{
	debug_text_event(adapter->erp_dbf, 5, "a_stfol");
	debug_event(adapter->erp_dbf, 5, &action, sizeof (int));

	/* initiate follow-up actions depending on success of finished action */
	switch (action) {

	case ZFCP_ERP_ACTION_REOPEN_ADAPTER:
		if (status == ZFCP_ERP_SUCCEEDED)
			zfcp_erp_port_reopen_all_internal(adapter, 0);
		else
			zfcp_erp_adapter_reopen_internal(adapter, 0);
		break;

	case ZFCP_ERP_ACTION_REOPEN_PORT_FORCED:
		if (status == ZFCP_ERP_SUCCEEDED)
			zfcp_erp_port_reopen_internal(port, 0);
		else
			zfcp_erp_adapter_reopen_internal(adapter, 0);
		break;

	case ZFCP_ERP_ACTION_REOPEN_PORT:
		if (status == ZFCP_ERP_SUCCEEDED)
			zfcp_erp_unit_reopen_all_internal(port, 0);
		else
			zfcp_erp_port_forced_reopen_internal(port, 0);
		break;

	case ZFCP_ERP_ACTION_REOPEN_UNIT:
		if (status == ZFCP_ERP_SUCCEEDED) ;	/* no further action */
		else
			zfcp_erp_port_reopen_internal(unit->port, 0);
		break;
	}

	return 0;
}

/*
 * function:	
 *
 * purpose:	
 *
 * returns:
 */
static int
zfcp_erp_strategy_check_queues(struct zfcp_adapter *adapter)
{
	unsigned long flags;

	read_lock_irqsave(&zfcp_data.config_lock, flags);
	read_lock(&adapter->erp_lock);
	if (list_empty(&adapter->erp_ready_head) &&
	    list_empty(&adapter->erp_running_head)) {
			debug_text_event(adapter->erp_dbf, 4, "a_cq_wake");
			atomic_clear_mask(ZFCP_STATUS_ADAPTER_ERP_PENDING,
					  &adapter->status);
			wake_up(&adapter->erp_done_wqh);
	} else
		debug_text_event(adapter->erp_dbf, 5, "a_cq_notempty");
	read_unlock(&adapter->erp_lock);
	read_unlock_irqrestore(&zfcp_data.config_lock, flags);

	return 0;
}

/**
 * zfcp_erp_wait - wait for completion of error recovery on an adapter
 * @adapter: adapter for which to wait for completion of its error recovery
 * Return: 0
 */
int
zfcp_erp_wait(struct zfcp_adapter *adapter)
{
	int retval = 0;

	wait_event(adapter->erp_done_wqh,
		   !atomic_test_mask(ZFCP_STATUS_ADAPTER_ERP_PENDING,
				     &adapter->status));

	return retval;
}

/*
 * function:	zfcp_erp_modify_adapter_status
 *
 * purpose:	
 *
 */
void
zfcp_erp_modify_adapter_status(struct zfcp_adapter *adapter,
			       u32 mask, int set_or_clear)
{
	struct zfcp_port *port;
	u32 common_mask = mask & ZFCP_COMMON_FLAGS;

	if (set_or_clear == ZFCP_SET) {
		atomic_set_mask(mask, &adapter->status);
		debug_text_event(adapter->erp_dbf, 3, "a_mod_as_s");
	} else {
		atomic_clear_mask(mask, &adapter->status);
		if (mask & ZFCP_STATUS_COMMON_ERP_FAILED)
			atomic_set(&adapter->erp_counter, 0);
		debug_text_event(adapter->erp_dbf, 3, "a_mod_as_c");
	}
	debug_event(adapter->erp_dbf, 3, &mask, sizeof (u32));

	/* Deal with all underlying devices, only pass common_mask */
	if (common_mask)
		list_for_each_entry(port, &adapter->port_list_head, list)
		    zfcp_erp_modify_port_status(port, common_mask,
						set_or_clear);
}

/*
 * function:	zfcp_erp_modify_port_status
 *
 * purpose:	sets the port and all underlying devices to ERP_FAILED
 *
 */
void
zfcp_erp_modify_port_status(struct zfcp_port *port, u32 mask, int set_or_clear)
{
	struct zfcp_unit *unit;
	u32 common_mask = mask & ZFCP_COMMON_FLAGS;

	if (set_or_clear == ZFCP_SET) {
		atomic_set_mask(mask, &port->status);
		debug_text_event(port->adapter->erp_dbf, 3, "p_mod_ps_s");
	} else {
		atomic_clear_mask(mask, &port->status);
		if (mask & ZFCP_STATUS_COMMON_ERP_FAILED)
			atomic_set(&port->erp_counter, 0);
		debug_text_event(port->adapter->erp_dbf, 3, "p_mod_ps_c");
	}
	debug_event(port->adapter->erp_dbf, 3, &port->wwpn, sizeof (wwn_t));
	debug_event(port->adapter->erp_dbf, 3, &mask, sizeof (u32));

	/* Modify status of all underlying devices, only pass common mask */
	if (common_mask)
		list_for_each_entry(unit, &port->unit_list_head, list)
		    zfcp_erp_modify_unit_status(unit, common_mask,
						set_or_clear);
}

/*
 * function:	zfcp_erp_modify_unit_status
 *
 * purpose:	sets the unit to ERP_FAILED
 *
 */
void
zfcp_erp_modify_unit_status(struct zfcp_unit *unit, u32 mask, int set_or_clear)
{
	if (set_or_clear == ZFCP_SET) {
		atomic_set_mask(mask, &unit->status);
		debug_text_event(unit->port->adapter->erp_dbf, 3, "u_mod_us_s");
	} else {
		atomic_clear_mask(mask, &unit->status);
		if (mask & ZFCP_STATUS_COMMON_ERP_FAILED) {
			atomic_set(&unit->erp_counter, 0);
		}
		debug_text_event(unit->port->adapter->erp_dbf, 3, "u_mod_us_c");
	}
	debug_event(unit->port->adapter->erp_dbf, 3, &unit->fcp_lun,
		    sizeof (fcp_lun_t));
	debug_event(unit->port->adapter->erp_dbf, 3, &mask, sizeof (u32));
}

/*
 * function:	
 *
 * purpose:	Wrappper for zfcp_erp_port_reopen_all_internal
 *              used to ensure the correct locking
 *
 * returns:	0	- initiated action succesfully
 *		<0	- failed to initiate action
 */
int
zfcp_erp_port_reopen_all(struct zfcp_adapter *adapter, int clear_mask)
{
	int retval;
	unsigned long flags;

	read_lock_irqsave(&zfcp_data.config_lock, flags);
	write_lock(&adapter->erp_lock);
	retval = zfcp_erp_port_reopen_all_internal(adapter, clear_mask);
	write_unlock(&adapter->erp_lock);
	read_unlock_irqrestore(&zfcp_data.config_lock, flags);

	return retval;
}

/*
 * function:	
 *
 * purpose:	
 *
 * returns:	FIXME
 */
static int
zfcp_erp_port_reopen_all_internal(struct zfcp_adapter *adapter, int clear_mask)
{
	int retval = 0;
	struct zfcp_port *port;

	list_for_each_entry(port, &adapter->port_list_head, list)
		if (!atomic_test_mask(ZFCP_STATUS_PORT_WKA, &port->status))
			zfcp_erp_port_reopen_internal(port, clear_mask);

	return retval;
}

/*
 * function:	
 *
 * purpose:	
 *
 * returns:	FIXME
 */
static int
zfcp_erp_unit_reopen_all_internal(struct zfcp_port *port, int clear_mask)
{
	int retval = 0;
	struct zfcp_unit *unit;

	list_for_each_entry(unit, &port->unit_list_head, list)
	    zfcp_erp_unit_reopen_internal(unit, clear_mask);

	return retval;
}

/*
 * function:	
 *
 * purpose:	this routine executes the 'Reopen Adapter' action
 *		(the entire action is processed synchronously, since
 *		there are no actions which might be run concurrently
 *		per definition)
 *
 * returns:	ZFCP_ERP_SUCCEEDED	- action finished successfully
 *		ZFCP_ERP_FAILED		- action finished unsuccessfully
 */
static int
zfcp_erp_adapter_strategy(struct zfcp_erp_action *erp_action)
{
	int retval;
	struct zfcp_adapter *adapter = erp_action->adapter;

	retval = zfcp_erp_adapter_strategy_close(erp_action);
	if (erp_action->status & ZFCP_STATUS_ERP_CLOSE_ONLY)
		retval = ZFCP_ERP_EXIT;
	else
		retval = zfcp_erp_adapter_strategy_open(erp_action);

	debug_text_event(adapter->erp_dbf, 3, "a_ast/ret");
	debug_event(adapter->erp_dbf, 3, &erp_action->action, sizeof (int));
	debug_event(adapter->erp_dbf, 3, &retval, sizeof (int));

	if (retval == ZFCP_ERP_FAILED) {
		ZFCP_LOG_INFO("Waiting to allow the adapter %s "
			      "to recover itself\n",
			      zfcp_get_busid_by_adapter(adapter));
		msleep(jiffies_to_msecs(ZFCP_TYPE2_RECOVERY_TIME));
	}

	return retval;
}

/*
 * function:	
 *
 * purpose:	
 *
 * returns:	ZFCP_ERP_SUCCEEDED      - action finished successfully
 *              ZFCP_ERP_FAILED         - action finished unsuccessfully
 */
static int
zfcp_erp_adapter_strategy_close(struct zfcp_erp_action *erp_action)
{
	int retval;

	atomic_set_mask(ZFCP_STATUS_COMMON_CLOSING,
			&erp_action->adapter->status);
	retval = zfcp_erp_adapter_strategy_generic(erp_action, 1);
	atomic_clear_mask(ZFCP_STATUS_COMMON_CLOSING,
			  &erp_action->adapter->status);

	return retval;
}

/*
 * function:	
 *
 * purpose:	
 *
 * returns:	ZFCP_ERP_SUCCEEDED      - action finished successfully
 *              ZFCP_ERP_FAILED         - action finished unsuccessfully
 */
static int
zfcp_erp_adapter_strategy_open(struct zfcp_erp_action *erp_action)
{
	int retval;

	atomic_set_mask(ZFCP_STATUS_COMMON_OPENING,
			&erp_action->adapter->status);
	retval = zfcp_erp_adapter_strategy_generic(erp_action, 0);
	atomic_clear_mask(ZFCP_STATUS_COMMON_OPENING,
			  &erp_action->adapter->status);

	return retval;
}

/*
 * function:    zfcp_register_adapter
 *
 * purpose:	allocate the irq associated with this devno and register
 *		the FSF adapter with the SCSI stack
 *
 * returns:	
 */
static int
zfcp_erp_adapter_strategy_generic(struct zfcp_erp_action *erp_action, int close)
{
	int retval = ZFCP_ERP_SUCCEEDED;

	if (close)
		goto close_only;

	retval = zfcp_erp_adapter_strategy_open_qdio(erp_action);
	if (retval != ZFCP_ERP_SUCCEEDED)
		goto failed_qdio;

	retval = zfcp_erp_adapter_strategy_open_fsf(erp_action);
	if (retval != ZFCP_ERP_SUCCEEDED)
		goto failed_openfcp;

	atomic_set_mask(ZFCP_STATUS_COMMON_OPEN, &erp_action->adapter->status);
	goto out;

 close_only:
	atomic_clear_mask(ZFCP_STATUS_COMMON_OPEN,
			  &erp_action->adapter->status);

 failed_openfcp:
	zfcp_erp_adapter_strategy_close_qdio(erp_action);
	zfcp_erp_adapter_strategy_close_fsf(erp_action);
 failed_qdio:
 out:
	return retval;
}

/*
 * function:    zfcp_qdio_init
 *
 * purpose:	setup QDIO operation for specified adapter
 *
 * returns:	0 - successful setup
 *		!0 - failed setup
 */
int
zfcp_erp_adapter_strategy_open_qdio(struct zfcp_erp_action *erp_action)
{
	int retval;
	int i;
	volatile struct qdio_buffer_element *sbale;
	struct zfcp_adapter *adapter = erp_action->adapter;

	if (atomic_test_mask(ZFCP_STATUS_ADAPTER_QDIOUP, &adapter->status)) {
		ZFCP_LOG_NORMAL("bug: second attempt to set up QDIO on "
				"adapter %s\n",
				zfcp_get_busid_by_adapter(adapter));
		goto failed_sanity;
	}

	if (qdio_establish(&adapter->qdio_init_data) != 0) {
		ZFCP_LOG_INFO("error: establishment of QDIO queues failed "
			      "on adapter %s\n",
			      zfcp_get_busid_by_adapter(adapter));
		goto failed_qdio_establish;
	}
	debug_text_event(adapter->erp_dbf, 3, "qdio_est");

	if (qdio_activate(adapter->ccw_device, 0) != 0) {
		ZFCP_LOG_INFO("error: activation of QDIO queues failed "
			      "on adapter %s\n",
			      zfcp_get_busid_by_adapter(adapter));
		goto failed_qdio_activate;
	}
	debug_text_event(adapter->erp_dbf, 3, "qdio_act");

	/*
	 * put buffers into response queue,
	 */
	for (i = 0; i < QDIO_MAX_BUFFERS_PER_Q; i++) {
		sbale = &(adapter->response_queue.buffer[i]->element[0]);
		sbale->length = 0;
		sbale->flags = SBAL_FLAGS_LAST_ENTRY;
		sbale->addr = 0;
	}

	ZFCP_LOG_TRACE("calling do_QDIO on adapter %s (flags=0x%x, "
		       "queue_no=%i, index_in_queue=%i, count=%i)\n",
		       zfcp_get_busid_by_adapter(adapter),
		       QDIO_FLAG_SYNC_INPUT, 0, 0, QDIO_MAX_BUFFERS_PER_Q);

	retval = do_QDIO(adapter->ccw_device,
			 QDIO_FLAG_SYNC_INPUT,
			 0, 0, QDIO_MAX_BUFFERS_PER_Q, NULL);

	if (retval) {
		ZFCP_LOG_NORMAL("bug: setup of QDIO failed (retval=%d)\n",
				retval);
		goto failed_do_qdio;
	} else {
		adapter->response_queue.free_index = 0;
		atomic_set(&adapter->response_queue.free_count, 0);
		ZFCP_LOG_DEBUG("%i buffers successfully enqueued to "
			       "response queue\n", QDIO_MAX_BUFFERS_PER_Q);
	}
	/* set index of first avalable SBALS / number of available SBALS */
	adapter->request_queue.free_index = 0;
	atomic_set(&adapter->request_queue.free_count, QDIO_MAX_BUFFERS_PER_Q);
	adapter->request_queue.distance_from_int = 0;

	/* initialize waitqueue used to wait for free SBALs in requests queue */
	init_waitqueue_head(&adapter->request_wq);

	/* ok, we did it - skip all cleanups for different failures */
	atomic_set_mask(ZFCP_STATUS_ADAPTER_QDIOUP, &adapter->status);
	retval = ZFCP_ERP_SUCCEEDED;
	goto out;

 failed_do_qdio:
	/* NOP */

 failed_qdio_activate:
	debug_text_event(adapter->erp_dbf, 3, "qdio_down1a");
	while (qdio_shutdown(adapter->ccw_device,
			     QDIO_FLAG_CLEANUP_USING_CLEAR) == -EINPROGRESS)
		msleep(1000);
	debug_text_event(adapter->erp_dbf, 3, "qdio_down1b");

 failed_qdio_establish:
 failed_sanity:
	retval = ZFCP_ERP_FAILED;

 out:
	return retval;
}

/*
 * function:    zfcp_qdio_cleanup
 *
 * purpose:	cleans up QDIO operation for the specified adapter
 *
 * returns:	0 - successful cleanup
 *		!0 - failed cleanup
 */
int
zfcp_erp_adapter_strategy_close_qdio(struct zfcp_erp_action *erp_action)
{
	int retval = ZFCP_ERP_SUCCEEDED;
	int first_used;
	int used_count;
	struct zfcp_adapter *adapter = erp_action->adapter;

	if (!atomic_test_mask(ZFCP_STATUS_ADAPTER_QDIOUP, &adapter->status)) {
		ZFCP_LOG_DEBUG("error: attempt to shut down inactive QDIO "
			       "queues on adapter %s\n",
			       zfcp_get_busid_by_adapter(adapter));
		retval = ZFCP_ERP_FAILED;
		goto out;
	}

	/*
	 * Get queue_lock and clear QDIOUP flag. Thus it's guaranteed that
	 * do_QDIO won't be called while qdio_shutdown is in progress.
	 */

	write_lock_irq(&adapter->request_queue.queue_lock);
	atomic_clear_mask(ZFCP_STATUS_ADAPTER_QDIOUP, &adapter->status);
	write_unlock_irq(&adapter->request_queue.queue_lock);

	debug_text_event(adapter->erp_dbf, 3, "qdio_down2a");
	while (qdio_shutdown(adapter->ccw_device,
			     QDIO_FLAG_CLEANUP_USING_CLEAR) == -EINPROGRESS)
		msleep(1000);
	debug_text_event(adapter->erp_dbf, 3, "qdio_down2b");

	/*
	 * First we had to stop QDIO operation.
	 * Now it is safe to take the following actions.
	 */

	/* Cleanup only necessary when there are unacknowledged buffers */
	if (atomic_read(&adapter->request_queue.free_count)
	    < QDIO_MAX_BUFFERS_PER_Q) {
		first_used = (adapter->request_queue.free_index +
			      atomic_read(&adapter->request_queue.free_count))
			% QDIO_MAX_BUFFERS_PER_Q;
		used_count = QDIO_MAX_BUFFERS_PER_Q -
			atomic_read(&adapter->request_queue.free_count);
		zfcp_qdio_zero_sbals(adapter->request_queue.buffer,
				     first_used, used_count);
	}
	adapter->response_queue.free_index = 0;
	atomic_set(&adapter->response_queue.free_count, 0);
	adapter->request_queue.free_index = 0;
	atomic_set(&adapter->request_queue.free_count, 0);
	adapter->request_queue.distance_from_int = 0;
 out:
	return retval;
}

static int
zfcp_erp_adapter_strategy_open_fsf(struct zfcp_erp_action *erp_action)
{
	int retval;

	retval = zfcp_erp_adapter_strategy_open_fsf_xconfig(erp_action);
	if (retval == ZFCP_ERP_FAILED)
		return ZFCP_ERP_FAILED;

	retval = zfcp_erp_adapter_strategy_open_fsf_xport(erp_action);
	if (retval == ZFCP_ERP_FAILED)
		return ZFCP_ERP_FAILED;

	return zfcp_erp_adapter_strategy_open_fsf_statusread(erp_action);
}

static int
zfcp_erp_adapter_strategy_open_fsf_xconfig(struct zfcp_erp_action *erp_action)
{
	int retval = ZFCP_ERP_SUCCEEDED;
	int retries;
	int sleep = ZFCP_EXCHANGE_CONFIG_DATA_FIRST_SLEEP;
	struct zfcp_adapter *adapter = erp_action->adapter;

	atomic_clear_mask(ZFCP_STATUS_ADAPTER_XCONFIG_OK, &adapter->status);

	for (retries = ZFCP_EXCHANGE_CONFIG_DATA_RETRIES; retries; retries--) {
		atomic_clear_mask(ZFCP_STATUS_ADAPTER_HOST_CON_INIT,
				  &adapter->status);
		ZFCP_LOG_DEBUG("Doing exchange config data\n");
		write_lock(&adapter->erp_lock);
		zfcp_erp_action_to_running(erp_action);
		write_unlock(&adapter->erp_lock);
		zfcp_erp_timeout_init(erp_action);
		if (zfcp_fsf_exchange_config_data(erp_action)) {
			retval = ZFCP_ERP_FAILED;
			debug_text_event(adapter->erp_dbf, 5, "a_fstx_xf");
			ZFCP_LOG_INFO("error:  initiation of exchange of "
				      "configuration data failed for "
				      "adapter %s\n",
				      zfcp_get_busid_by_adapter(adapter));
			break;
		}
		debug_text_event(adapter->erp_dbf, 6, "a_fstx_xok");
		ZFCP_LOG_DEBUG("Xchange underway\n");

		/*
		 * Why this works:
		 * Both the normal completion handler as well as the timeout
		 * handler will do an 'up' when the 'exchange config data'
		 * request completes or times out. Thus, the signal to go on
		 * won't be lost utilizing this semaphore.
		 * Furthermore, this 'adapter_reopen' action is
		 * guaranteed to be the only action being there (highest action
		 * which prevents other actions from being created).
		 * Resulting from that, the wake signal recognized here
		 * _must_ be the one belonging to the 'exchange config
		 * data' request.
		 */
		down(&adapter->erp_ready_sem);
		if (erp_action->status & ZFCP_STATUS_ERP_TIMEDOUT) {
			ZFCP_LOG_INFO("error: exchange of configuration data "
				      "for adapter %s timed out\n",
				      zfcp_get_busid_by_adapter(adapter));
			break;
		}

		if (!atomic_test_mask(ZFCP_STATUS_ADAPTER_HOST_CON_INIT,
				     &adapter->status))
			break;

		ZFCP_LOG_DEBUG("host connection still initialising... "
			       "waiting and retrying...\n");
		/* sleep a little bit before retry */
		msleep(jiffies_to_msecs(sleep));
		sleep *= 2;
	}

	if (!atomic_test_mask(ZFCP_STATUS_ADAPTER_XCONFIG_OK,
			      &adapter->status)) {
		ZFCP_LOG_INFO("error: exchange of configuration data for "
			      "adapter %s failed\n",
			      zfcp_get_busid_by_adapter(adapter));
		retval = ZFCP_ERP_FAILED;
	}

	return retval;
}

static int
zfcp_erp_adapter_strategy_open_fsf_xport(struct zfcp_erp_action *erp_action)
{
	int ret;
	struct zfcp_adapter *adapter;

	adapter = erp_action->adapter;
	atomic_clear_mask(ZFCP_STATUS_ADAPTER_XPORT_OK, &adapter->status);

	write_lock(&adapter->erp_lock);
	zfcp_erp_action_to_running(erp_action);
	write_unlock(&adapter->erp_lock);

	zfcp_erp_timeout_init(erp_action);
	ret = zfcp_fsf_exchange_port_data(erp_action, adapter, NULL);
	if (ret == -EOPNOTSUPP) {
		debug_text_event(adapter->erp_dbf, 3, "a_xport_notsupp");
		return ZFCP_ERP_SUCCEEDED;
	} else if (ret) {
		debug_text_event(adapter->erp_dbf, 3, "a_xport_failed");
		return ZFCP_ERP_FAILED;
	}
	debug_text_event(adapter->erp_dbf, 6, "a_xport_ok");

	ret = ZFCP_ERP_SUCCEEDED;
	down(&adapter->erp_ready_sem);
	if (erp_action->status & ZFCP_STATUS_ERP_TIMEDOUT) {
		ZFCP_LOG_INFO("error: exchange port data timed out (adapter "
			      "%s)\n", zfcp_get_busid_by_adapter(adapter));
		ret = ZFCP_ERP_FAILED;
	}
	if (!atomic_test_mask(ZFCP_STATUS_ADAPTER_XPORT_OK, &adapter->status)) {
		ZFCP_LOG_INFO("error: exchange port data failed (adapter "
			      "%s\n", zfcp_get_busid_by_adapter(adapter));
		ret = ZFCP_ERP_FAILED;
	}

	return ret;
}

/*
 * function:	
 *
 * purpose:	
 *
 * returns:
 */
static int
zfcp_erp_adapter_strategy_open_fsf_statusread(struct zfcp_erp_action
					      *erp_action)
{
	int retval = ZFCP_ERP_SUCCEEDED;
	int temp_ret;
	struct zfcp_adapter *adapter = erp_action->adapter;
	int i;

	adapter->status_read_failed = 0;
	for (i = 0; i < ZFCP_STATUS_READS_RECOM; i++) {
		temp_ret = zfcp_fsf_status_read(adapter, ZFCP_WAIT_FOR_SBAL);
		if (temp_ret < 0) {
			ZFCP_LOG_INFO("error: set-up of unsolicited status "
				      "notification failed on adapter %s\n",
				      zfcp_get_busid_by_adapter(adapter));
			retval = ZFCP_ERP_FAILED;
			i--;
			break;
		}
	}

	return retval;
}

/*
 * function:    zfcp_fsf_cleanup
 *
 * purpose:	cleanup FSF operation for specified adapter
 *
 * returns:	0 - FSF operation successfully cleaned up
 *		!0 - failed to cleanup FSF operation for this adapter
 */
static int
zfcp_erp_adapter_strategy_close_fsf(struct zfcp_erp_action *erp_action)
{
	int retval = ZFCP_ERP_SUCCEEDED;
	struct zfcp_adapter *adapter = erp_action->adapter;

	/*
	 * wake waiting initiators of requests,
	 * return SCSI commands (with error status),
	 * clean up all requests (synchronously)
	 */
	zfcp_fsf_req_dismiss_all(adapter);
	/* reset FSF request sequence number */
	adapter->fsf_req_seq_no = 0;
	/* all ports and units are closed */
	zfcp_erp_modify_adapter_status(adapter,
				       ZFCP_STATUS_COMMON_OPEN, ZFCP_CLEAR);

	return retval;
}

/*
 * function:	
 *
 * purpose:	this routine executes the 'Reopen Physical Port' action
 *
 * returns:	ZFCP_ERP_CONTINUES	- action continues (asynchronously)
 *		ZFCP_ERP_SUCCEEDED	- action finished successfully
 *		ZFCP_ERP_FAILED		- action finished unsuccessfully
 */
static int
zfcp_erp_port_forced_strategy(struct zfcp_erp_action *erp_action)
{
	int retval = ZFCP_ERP_FAILED;
	struct zfcp_port *port = erp_action->port;
	struct zfcp_adapter *adapter = erp_action->adapter;

	switch (erp_action->step) {

		/*
		 * FIXME:
		 * the ULP spec. begs for waiting for oustanding commands
		 */
	case ZFCP_ERP_STEP_UNINITIALIZED:
		zfcp_erp_port_strategy_clearstati(port);
		/*
		 * it would be sufficient to test only the normal open flag
		 * since the phys. open flag cannot be set if the normal
		 * open flag is unset - however, this is for readabilty ...
		 */
		if (atomic_test_mask((ZFCP_STATUS_PORT_PHYS_OPEN |
				      ZFCP_STATUS_COMMON_OPEN),
			             &port->status)) {
			ZFCP_LOG_DEBUG("port 0x%016Lx is open -> trying "
				       "close physical\n", port->wwpn);
			retval =
			    zfcp_erp_port_forced_strategy_close(erp_action);
		} else
			retval = ZFCP_ERP_FAILED;
		break;

	case ZFCP_ERP_STEP_PHYS_PORT_CLOSING:
		if (atomic_test_mask(ZFCP_STATUS_PORT_PHYS_OPEN,
				     &port->status)) {
			ZFCP_LOG_DEBUG("close physical failed for port "
				       "0x%016Lx\n", port->wwpn);
			retval = ZFCP_ERP_FAILED;
		} else
			retval = ZFCP_ERP_SUCCEEDED;
		break;
	}

	debug_text_event(adapter->erp_dbf, 3, "p_pfst/ret");
	debug_event(adapter->erp_dbf, 3, &port->wwpn, sizeof (wwn_t));
	debug_event(adapter->erp_dbf, 3, &erp_action->action, sizeof (int));
	debug_event(adapter->erp_dbf, 3, &retval, sizeof (int));

	return retval;
}

/*
 * function:	
 *
 * purpose:	this routine executes the 'Reopen Port' action
 *
 * returns:	ZFCP_ERP_CONTINUES	- action continues (asynchronously)
 *		ZFCP_ERP_SUCCEEDED	- action finished successfully
 *		ZFCP_ERP_FAILED		- action finished unsuccessfully
 */
static int
zfcp_erp_port_strategy(struct zfcp_erp_action *erp_action)
{
	int retval = ZFCP_ERP_FAILED;
	struct zfcp_port *port = erp_action->port;
	struct zfcp_adapter *adapter = erp_action->adapter;

	switch (erp_action->step) {

		/*
		 * FIXME:
		 * the ULP spec. begs for waiting for oustanding commands
		 */
	case ZFCP_ERP_STEP_UNINITIALIZED:
		zfcp_erp_port_strategy_clearstati(port);
		if (atomic_test_mask(ZFCP_STATUS_COMMON_OPEN, &port->status)) {
			ZFCP_LOG_DEBUG("port 0x%016Lx is open -> trying "
				       "close\n", port->wwpn);
			retval = zfcp_erp_port_strategy_close(erp_action);
			goto out;
		}		/* else it's already closed, open it */
		break;

	case ZFCP_ERP_STEP_PORT_CLOSING:
		if (atomic_test_mask(ZFCP_STATUS_COMMON_OPEN, &port->status)) {
			ZFCP_LOG_DEBUG("close failed for port 0x%016Lx\n",
				       port->wwpn);
			retval = ZFCP_ERP_FAILED;
			goto out;
		}		/* else it's closed now, open it */
		break;
	}
	if (erp_action->status & ZFCP_STATUS_ERP_CLOSE_ONLY)
		retval = ZFCP_ERP_EXIT;
	else
		retval = zfcp_erp_port_strategy_open(erp_action);

 out:
	debug_text_event(adapter->erp_dbf, 3, "p_pst/ret");
	debug_event(adapter->erp_dbf, 3, &port->wwpn, sizeof (wwn_t));
	debug_event(adapter->erp_dbf, 3, &erp_action->action, sizeof (int));
	debug_event(adapter->erp_dbf, 3, &retval, sizeof (int));

	return retval;
}

/*
 * function:	
 *
 * purpose:	
 *
 * returns:
 */
static int
zfcp_erp_port_strategy_open(struct zfcp_erp_action *erp_action)
{
	int retval;

	if (atomic_test_mask(ZFCP_STATUS_PORT_WKA,
			     &erp_action->port->status))
		retval = zfcp_erp_port_strategy_open_nameserver(erp_action);
	else
		retval = zfcp_erp_port_strategy_open_common(erp_action);

	return retval;
}

/*
 * function:	
 *
 * purpose:	
 *
 * returns:
 *
 * FIXME(design):	currently only prepared for fabric (nameserver!)
 */
static int
zfcp_erp_port_strategy_open_common(struct zfcp_erp_action *erp_action)
{
	int retval = 0;
	struct zfcp_adapter *adapter = erp_action->adapter;
	struct zfcp_port *port = erp_action->port;

	switch (erp_action->step) {

	case ZFCP_ERP_STEP_UNINITIALIZED:
	case ZFCP_ERP_STEP_PHYS_PORT_CLOSING:
	case ZFCP_ERP_STEP_PORT_CLOSING:
		if (fc_host_port_type(adapter->scsi_host) == FC_PORTTYPE_PTP) {
			if (port->wwpn != adapter->peer_wwpn) {
				ZFCP_LOG_NORMAL("Failed to open port 0x%016Lx "
						"on adapter %s.\nPeer WWPN "
						"0x%016Lx does not match\n",
						port->wwpn,
						zfcp_get_busid_by_adapter(adapter),
						adapter->peer_wwpn);
				zfcp_erp_port_failed(port);
				retval = ZFCP_ERP_FAILED;
				break;
			}
			port->d_id = adapter->peer_d_id;
			atomic_set_mask(ZFCP_STATUS_PORT_DID_DID, &port->status);
			retval = zfcp_erp_port_strategy_open_port(erp_action);
			break;
		}
		if (!(adapter->nameserver_port)) {
			retval = zfcp_nameserver_enqueue(adapter);
			if (retval != 0) {
				ZFCP_LOG_NORMAL("error: nameserver port "
						"unavailable for adapter %s\n",
						zfcp_get_busid_by_adapter(adapter));
				retval = ZFCP_ERP_FAILED;
				break;
			}
		}
		if (!atomic_test_mask(ZFCP_STATUS_COMMON_UNBLOCKED,
				      &adapter->nameserver_port->status)) {
			ZFCP_LOG_DEBUG("nameserver port is not open -> open "
				       "nameserver port\n");
			/* nameserver port may live again */
			atomic_set_mask(ZFCP_STATUS_COMMON_RUNNING,
					&adapter->nameserver_port->status);
			if (zfcp_erp_port_reopen(adapter->nameserver_port, 0)
			    >= 0) {
				erp_action->step =
					ZFCP_ERP_STEP_NAMESERVER_OPEN;
				retval = ZFCP_ERP_CONTINUES;
			} else
				retval = ZFCP_ERP_FAILED;
			break;
		}
		/* else nameserver port is already open, fall through */
	case ZFCP_ERP_STEP_NAMESERVER_OPEN:
		if (!atomic_test_mask(ZFCP_STATUS_COMMON_OPEN,
				      &adapter->nameserver_port->status)) {
			ZFCP_LOG_DEBUG("open failed for nameserver port\n");
			retval = ZFCP_ERP_FAILED;
		} else {
			ZFCP_LOG_DEBUG("nameserver port is open -> "
				       "nameserver look-up for port 0x%016Lx\n",
				       port->wwpn);
			retval = zfcp_erp_port_strategy_open_common_lookup
				(erp_action);
		}
		break;

	case ZFCP_ERP_STEP_NAMESERVER_LOOKUP:
		if (!atomic_test_mask(ZFCP_STATUS_PORT_DID_DID, &port->status)) {
			if (atomic_test_mask
			    (ZFCP_STATUS_PORT_INVALID_WWPN, &port->status)) {
				ZFCP_LOG_DEBUG("nameserver look-up failed "
					       "for port 0x%016Lx "
					       "(misconfigured WWPN?)\n",
					       port->wwpn);
				zfcp_erp_port_failed(port);
				retval = ZFCP_ERP_EXIT;
			} else {
				ZFCP_LOG_DEBUG("nameserver look-up failed for "
					       "port 0x%016Lx\n", port->wwpn);
				retval = ZFCP_ERP_FAILED;
			}
		} else {
			ZFCP_LOG_DEBUG("port 0x%016Lx has d_id=0x%08x -> "
				       "trying open\n", port->wwpn, port->d_id);
			retval = zfcp_erp_port_strategy_open_port(erp_action);
		}
		break;

	case ZFCP_ERP_STEP_PORT_OPENING:
		/* D_ID might have changed during open */
		if (atomic_test_mask((ZFCP_STATUS_COMMON_OPEN |
				      ZFCP_STATUS_PORT_DID_DID),
				     &port->status)) {
			ZFCP_LOG_DEBUG("port 0x%016Lx is open\n", port->wwpn);
			retval = ZFCP_ERP_SUCCEEDED;
		} else {
			ZFCP_LOG_DEBUG("open failed for port 0x%016Lx\n",
				       port->wwpn);
			retval = ZFCP_ERP_FAILED;
		}
		break;

	default:
		ZFCP_LOG_NORMAL("bug: unknown erp step 0x%08x\n",
				erp_action->step);
		retval = ZFCP_ERP_FAILED;
	}

	return retval;
}

/*
 * function:	
 *
 * purpose:	
 *
 * returns:
 */
static int
zfcp_erp_port_strategy_open_nameserver(struct zfcp_erp_action *erp_action)
{
	int retval;
	struct zfcp_port *port = erp_action->port;

	switch (erp_action->step) {

	case ZFCP_ERP_STEP_UNINITIALIZED:
	case ZFCP_ERP_STEP_PHYS_PORT_CLOSING:
	case ZFCP_ERP_STEP_PORT_CLOSING:
		ZFCP_LOG_DEBUG("port 0x%016Lx has d_id=0x%08x -> trying open\n",
			       port->wwpn, port->d_id);
		retval = zfcp_erp_port_strategy_open_port(erp_action);
		break;

	case ZFCP_ERP_STEP_PORT_OPENING:
		if (atomic_test_mask(ZFCP_STATUS_COMMON_OPEN, &port->status)) {
			ZFCP_LOG_DEBUG("WKA port is open\n");
			retval = ZFCP_ERP_SUCCEEDED;
		} else {
			ZFCP_LOG_DEBUG("open failed for WKA port\n");
			retval = ZFCP_ERP_FAILED;
		}
		/* this is needed anyway (dont care for retval of wakeup) */
		ZFCP_LOG_DEBUG("continue other open port operations\n");
		zfcp_erp_port_strategy_open_nameserver_wakeup(erp_action);
		break;

	default:
		ZFCP_LOG_NORMAL("bug: unknown erp step 0x%08x\n",
				erp_action->step);
		retval = ZFCP_ERP_FAILED;
	}

	return retval;
}

/*
 * function:	
 *
 * purpose:	makes the erp thread continue with reopen (physical) port
 *		actions which have been paused until the name server port
 *		is opened (or failed)
 *
 * returns:	0	(a kind of void retval, its not used)
 */
static int
zfcp_erp_port_strategy_open_nameserver_wakeup(struct zfcp_erp_action
					      *ns_erp_action)
{
	int retval = 0;
	unsigned long flags;
	struct zfcp_adapter *adapter = ns_erp_action->adapter;
	struct zfcp_erp_action *erp_action, *tmp;

	read_lock_irqsave(&adapter->erp_lock, flags);
	list_for_each_entry_safe(erp_action, tmp, &adapter->erp_running_head,
				 list) {
		debug_text_event(adapter->erp_dbf, 4, "p_pstnsw_n");
		debug_event(adapter->erp_dbf, 4, &erp_action->port->wwpn,
			    sizeof (wwn_t));
		if (erp_action->step == ZFCP_ERP_STEP_NAMESERVER_OPEN) {
			debug_text_event(adapter->erp_dbf, 3, "p_pstnsw_w");
			debug_event(adapter->erp_dbf, 3,
				    &erp_action->port->wwpn, sizeof (wwn_t));
			if (atomic_test_mask(
				    ZFCP_STATUS_COMMON_ERP_FAILED,
				    &adapter->nameserver_port->status))
				zfcp_erp_port_failed(erp_action->port);
			zfcp_erp_action_ready(erp_action);
		}
	}
	read_unlock_irqrestore(&adapter->erp_lock, flags);

	return retval;
}

/*
 * function:	
 *
 * purpose:	
 *
 * returns:	ZFCP_ERP_CONTINUES	- action continues (asynchronously)
 *		ZFCP_ERP_FAILED		- action finished unsuccessfully
 */
static int
zfcp_erp_port_forced_strategy_close(struct zfcp_erp_action *erp_action)
{
	int retval;
	struct zfcp_adapter *adapter = erp_action->adapter;
	struct zfcp_port *port = erp_action->port;

	zfcp_erp_timeout_init(erp_action);
	retval = zfcp_fsf_close_physical_port(erp_action);
	if (retval == -ENOMEM) {
		debug_text_event(adapter->erp_dbf, 5, "o_pfstc_nomem");
		debug_event(adapter->erp_dbf, 5, &port->wwpn, sizeof (wwn_t));
		retval = ZFCP_ERP_NOMEM;
		goto out;
	}
	erp_action->step = ZFCP_ERP_STEP_PHYS_PORT_CLOSING;
	if (retval != 0) {
		debug_text_event(adapter->erp_dbf, 5, "o_pfstc_cpf");
		debug_event(adapter->erp_dbf, 5, &port->wwpn, sizeof (wwn_t));
		/* could not send 'open', fail */
		retval = ZFCP_ERP_FAILED;
		goto out;
	}
	debug_text_event(adapter->erp_dbf, 6, "o_pfstc_cpok");
	debug_event(adapter->erp_dbf, 6, &port->wwpn, sizeof (wwn_t));
	retval = ZFCP_ERP_CONTINUES;
 out:
	return retval;
}

/*
 * function:	
 *
 * purpose:	
 *
 * returns:
 */
static int
zfcp_erp_port_strategy_clearstati(struct zfcp_port *port)
{
	int retval = 0;
	struct zfcp_adapter *adapter = port->adapter;

	debug_text_event(adapter->erp_dbf, 5, "p_pstclst");
	debug_event(adapter->erp_dbf, 5, &port->wwpn, sizeof (wwn_t));

	atomic_clear_mask(ZFCP_STATUS_COMMON_OPENING |
			  ZFCP_STATUS_COMMON_CLOSING |
			  ZFCP_STATUS_COMMON_ACCESS_DENIED |
			  ZFCP_STATUS_PORT_DID_DID |
			  ZFCP_STATUS_PORT_PHYS_CLOSING |
			  ZFCP_STATUS_PORT_INVALID_WWPN,
			  &port->status);
	return retval;
}

/*
 * function:	
 *
 * purpose:	
 *
 * returns:	ZFCP_ERP_CONTINUES	- action continues (asynchronously)
 *		ZFCP_ERP_FAILED		- action finished unsuccessfully
 */
static int
zfcp_erp_port_strategy_close(struct zfcp_erp_action *erp_action)
{
	int retval;
	struct zfcp_adapter *adapter = erp_action->adapter;
	struct zfcp_port *port = erp_action->port;

	zfcp_erp_timeout_init(erp_action);
	retval = zfcp_fsf_close_port(erp_action);
	if (retval == -ENOMEM) {
		debug_text_event(adapter->erp_dbf, 5, "p_pstc_nomem");
		debug_event(adapter->erp_dbf, 5, &port->wwpn, sizeof (wwn_t));
		retval = ZFCP_ERP_NOMEM;
		goto out;
	}
	erp_action->step = ZFCP_ERP_STEP_PORT_CLOSING;
	if (retval != 0) {
		debug_text_event(adapter->erp_dbf, 5, "p_pstc_cpf");
		debug_event(adapter->erp_dbf, 5, &port->wwpn, sizeof (wwn_t));
		/* could not send 'close', fail */
		retval = ZFCP_ERP_FAILED;
		goto out;
	}
	debug_text_event(adapter->erp_dbf, 6, "p_pstc_cpok");
	debug_event(adapter->erp_dbf, 6, &port->wwpn, sizeof (wwn_t));
	retval = ZFCP_ERP_CONTINUES;
 out:
	return retval;
}

/*
 * function:	
 *
 * purpose:	
 *
 * returns:	ZFCP_ERP_CONTINUES	- action continues (asynchronously)
 *		ZFCP_ERP_FAILED		- action finished unsuccessfully
 */
static int
zfcp_erp_port_strategy_open_port(struct zfcp_erp_action *erp_action)
{
	int retval;
	struct zfcp_adapter *adapter = erp_action->adapter;
	struct zfcp_port *port = erp_action->port;

	zfcp_erp_timeout_init(erp_action);
	retval = zfcp_fsf_open_port(erp_action);
	if (retval == -ENOMEM) {
		debug_text_event(adapter->erp_dbf, 5, "p_psto_nomem");
		debug_event(adapter->erp_dbf, 5, &port->wwpn, sizeof (wwn_t));
		retval = ZFCP_ERP_NOMEM;
		goto out;
	}
	erp_action->step = ZFCP_ERP_STEP_PORT_OPENING;
	if (retval != 0) {
		debug_text_event(adapter->erp_dbf, 5, "p_psto_opf");
		debug_event(adapter->erp_dbf, 5, &port->wwpn, sizeof (wwn_t));
		/* could not send 'open', fail */
		retval = ZFCP_ERP_FAILED;
		goto out;
	}
	debug_text_event(adapter->erp_dbf, 6, "p_psto_opok");
	debug_event(adapter->erp_dbf, 6, &port->wwpn, sizeof (wwn_t));
	retval = ZFCP_ERP_CONTINUES;
 out:
	return retval;
}

/*
 * function:	
 *
 * purpose:	
 *
 * returns:	ZFCP_ERP_CONTINUES	- action continues (asynchronously)
 *		ZFCP_ERP_FAILED		- action finished unsuccessfully
 */
static int
zfcp_erp_port_strategy_open_common_lookup(struct zfcp_erp_action *erp_action)
{
	int retval;
	struct zfcp_adapter *adapter = erp_action->adapter;
	struct zfcp_port *port = erp_action->port;

	zfcp_erp_timeout_init(erp_action);
	retval = zfcp_ns_gid_pn_request(erp_action);
	if (retval == -ENOMEM) {
		debug_text_event(adapter->erp_dbf, 5, "p_pstn_nomem");
		debug_event(adapter->erp_dbf, 5, &port->wwpn, sizeof (wwn_t));
		retval = ZFCP_ERP_NOMEM;
		goto out;
	}
	erp_action->step = ZFCP_ERP_STEP_NAMESERVER_LOOKUP;
	if (retval != 0) {
		debug_text_event(adapter->erp_dbf, 5, "p_pstn_ref");
		debug_event(adapter->erp_dbf, 5, &port->wwpn, sizeof (wwn_t));
		/* could not send nameserver request, fail */
		retval = ZFCP_ERP_FAILED;
		goto out;
	}
	debug_text_event(adapter->erp_dbf, 6, "p_pstn_reok");
	debug_event(adapter->erp_dbf, 6, &port->wwpn, sizeof (wwn_t));
	retval = ZFCP_ERP_CONTINUES;
 out:
	return retval;
}

/*
 * function:	
 *
 * purpose:	this routine executes the 'Reopen Unit' action
 *		currently no retries
 *
 * returns:	ZFCP_ERP_CONTINUES	- action continues (asynchronously)
 *		ZFCP_ERP_SUCCEEDED	- action finished successfully
 *		ZFCP_ERP_FAILED		- action finished unsuccessfully
 */
static int
zfcp_erp_unit_strategy(struct zfcp_erp_action *erp_action)
{
	int retval = ZFCP_ERP_FAILED;
	struct zfcp_unit *unit = erp_action->unit;
	struct zfcp_adapter *adapter = erp_action->adapter;

	switch (erp_action->step) {

		/*
		 * FIXME:
		 * the ULP spec. begs for waiting for oustanding commands
		 */
	case ZFCP_ERP_STEP_UNINITIALIZED:
		zfcp_erp_unit_strategy_clearstati(unit);
		if (atomic_test_mask(ZFCP_STATUS_COMMON_OPEN, &unit->status)) {
			ZFCP_LOG_DEBUG("unit 0x%016Lx is open -> "
				       "trying close\n", unit->fcp_lun);
			retval = zfcp_erp_unit_strategy_close(erp_action);
			break;
		}
		/* else it's already closed, fall through */
	case ZFCP_ERP_STEP_UNIT_CLOSING:
		if (atomic_test_mask(ZFCP_STATUS_COMMON_OPEN, &unit->status)) {
			ZFCP_LOG_DEBUG("close failed for unit 0x%016Lx\n",
				       unit->fcp_lun);
			retval = ZFCP_ERP_FAILED;
		} else {
			if (erp_action->status & ZFCP_STATUS_ERP_CLOSE_ONLY)
				retval = ZFCP_ERP_EXIT;
			else {
				ZFCP_LOG_DEBUG("unit 0x%016Lx is not open -> "
					       "trying open\n", unit->fcp_lun);
				retval =
				    zfcp_erp_unit_strategy_open(erp_action);
			}
		}
		break;

	case ZFCP_ERP_STEP_UNIT_OPENING:
		if (atomic_test_mask(ZFCP_STATUS_COMMON_OPEN, &unit->status)) {
			ZFCP_LOG_DEBUG("unit 0x%016Lx is open\n",
				       unit->fcp_lun);
			retval = ZFCP_ERP_SUCCEEDED;
		} else {
			ZFCP_LOG_DEBUG("open failed for unit 0x%016Lx\n",
				       unit->fcp_lun);
			retval = ZFCP_ERP_FAILED;
		}
		break;
	}

	debug_text_event(adapter->erp_dbf, 3, "u_ust/ret");
	debug_event(adapter->erp_dbf, 3, &unit->fcp_lun, sizeof (fcp_lun_t));
	debug_event(adapter->erp_dbf, 3, &erp_action->action, sizeof (int));
	debug_event(adapter->erp_dbf, 3, &retval, sizeof (int));
	return retval;
}

/*
 * function:
 *
 * purpose:
 *
 * returns:
 */
static int
zfcp_erp_unit_strategy_clearstati(struct zfcp_unit *unit)
{
	int retval = 0;
	struct zfcp_adapter *adapter = unit->port->adapter;

	debug_text_event(adapter->erp_dbf, 5, "u_ustclst");
	debug_event(adapter->erp_dbf, 5, &unit->fcp_lun, sizeof (fcp_lun_t));

	atomic_clear_mask(ZFCP_STATUS_COMMON_OPENING |
			  ZFCP_STATUS_COMMON_CLOSING |
			  ZFCP_STATUS_COMMON_ACCESS_DENIED |
			  ZFCP_STATUS_UNIT_SHARED |
			  ZFCP_STATUS_UNIT_READONLY,
			  &unit->status);

	return retval;
}

/*
 * function:	
 *
 * purpose:	
 *
 * returns:	ZFCP_ERP_CONTINUES	- action continues (asynchronously)
 *		ZFCP_ERP_FAILED		- action finished unsuccessfully
 */
static int
zfcp_erp_unit_strategy_close(struct zfcp_erp_action *erp_action)
{
	int retval;
	struct zfcp_adapter *adapter = erp_action->adapter;
	struct zfcp_unit *unit = erp_action->unit;

	zfcp_erp_timeout_init(erp_action);
	retval = zfcp_fsf_close_unit(erp_action);
	if (retval == -ENOMEM) {
		debug_text_event(adapter->erp_dbf, 5, "u_ustc_nomem");
		debug_event(adapter->erp_dbf, 5, &unit->fcp_lun,
			    sizeof (fcp_lun_t));
		retval = ZFCP_ERP_NOMEM;
		goto out;
	}
	erp_action->step = ZFCP_ERP_STEP_UNIT_CLOSING;
	if (retval != 0) {
		debug_text_event(adapter->erp_dbf, 5, "u_ustc_cuf");
		debug_event(adapter->erp_dbf, 5, &unit->fcp_lun,
			    sizeof (fcp_lun_t));
		/* could not send 'close', fail */
		retval = ZFCP_ERP_FAILED;
		goto out;
	}
	debug_text_event(adapter->erp_dbf, 6, "u_ustc_cuok");
	debug_event(adapter->erp_dbf, 6, &unit->fcp_lun, sizeof (fcp_lun_t));
	retval = ZFCP_ERP_CONTINUES;

 out:
	return retval;
}

/*
 * function:	
 *
 * purpose:	
 *
 * returns:	ZFCP_ERP_CONTINUES	- action continues (asynchronously)
 *		ZFCP_ERP_FAILED		- action finished unsuccessfully
 */
static int
zfcp_erp_unit_strategy_open(struct zfcp_erp_action *erp_action)
{
	int retval;
	struct zfcp_adapter *adapter = erp_action->adapter;
	struct zfcp_unit *unit = erp_action->unit;

	zfcp_erp_timeout_init(erp_action);
	retval = zfcp_fsf_open_unit(erp_action);
	if (retval == -ENOMEM) {
		debug_text_event(adapter->erp_dbf, 5, "u_usto_nomem");
		debug_event(adapter->erp_dbf, 5, &unit->fcp_lun,
			    sizeof (fcp_lun_t));
		retval = ZFCP_ERP_NOMEM;
		goto out;
	}
	erp_action->step = ZFCP_ERP_STEP_UNIT_OPENING;
	if (retval != 0) {
		debug_text_event(adapter->erp_dbf, 5, "u_usto_ouf");
		debug_event(adapter->erp_dbf, 5, &unit->fcp_lun,
			    sizeof (fcp_lun_t));
		/* could not send 'open', fail */
		retval = ZFCP_ERP_FAILED;
		goto out;
	}
	debug_text_event(adapter->erp_dbf, 6, "u_usto_ouok");
	debug_event(adapter->erp_dbf, 6, &unit->fcp_lun, sizeof (fcp_lun_t));
	retval = ZFCP_ERP_CONTINUES;
 out:
	return retval;
}

/*
 * function:	
 *
 * purpose:	
 *
 * returns:
 */
static inline void
zfcp_erp_timeout_init(struct zfcp_erp_action *erp_action)
{
	init_timer(&erp_action->timer);
	erp_action->timer.function = zfcp_erp_timeout_handler;
	erp_action->timer.data = (unsigned long) erp_action;
	/* jiffies will be added in zfcp_fsf_req_send */
	erp_action->timer.expires = ZFCP_ERP_FSFREQ_TIMEOUT;
}

/*
 * function:	
 *
 * purpose:	enqueue the specified error recovery action, if needed
 *
 * returns:
 */
static int
zfcp_erp_action_enqueue(int action,
			struct zfcp_adapter *adapter,
			struct zfcp_port *port, struct zfcp_unit *unit)
{
	int retval = 1;
	struct zfcp_erp_action *erp_action = NULL;
	int stronger_action = 0;
	u32 status = 0;

	/*
	 * We need some rules here which check whether we really need
	 * this action or whether we should just drop it.
	 * E.g. if there is a unfinished 'Reopen Port' request then we drop a
	 * 'Reopen Unit' request for an associated unit since we can't
	 * satisfy this request now. A 'Reopen Port' action will trigger
	 * 'Reopen Unit' actions when it completes.
	 * Thus, there are only actions in the queue which can immediately be
	 * executed. This makes the processing of the action queue more
	 * efficient.
	 */

	if (!atomic_test_mask(ZFCP_STATUS_ADAPTER_ERP_THREAD_UP,
			      &adapter->status))
		return -EIO;

	debug_event(adapter->erp_dbf, 4, &action, sizeof (int));
	/* check whether we really need this */
	switch (action) {
	case ZFCP_ERP_ACTION_REOPEN_UNIT:
		if (atomic_test_mask
		    (ZFCP_STATUS_COMMON_ERP_INUSE, &unit->status)) {
			debug_text_event(adapter->erp_dbf, 4, "u_actenq_drp");
			debug_event(adapter->erp_dbf, 4, &port->wwpn,
				    sizeof (wwn_t));
			debug_event(adapter->erp_dbf, 4, &unit->fcp_lun,
				    sizeof (fcp_lun_t));
			goto out;
		}
		if (!atomic_test_mask
		    (ZFCP_STATUS_COMMON_RUNNING, &port->status) ||
		    atomic_test_mask
		    (ZFCP_STATUS_COMMON_ERP_FAILED, &port->status)) {
			goto out;
		}
		if (!atomic_test_mask
		    (ZFCP_STATUS_COMMON_UNBLOCKED, &port->status)) {
			stronger_action = ZFCP_ERP_ACTION_REOPEN_PORT;
			unit = NULL;
		}
		/* fall through !!! */

	case ZFCP_ERP_ACTION_REOPEN_PORT:
		if (atomic_test_mask
		    (ZFCP_STATUS_COMMON_ERP_INUSE, &port->status)) {
			debug_text_event(adapter->erp_dbf, 4, "p_actenq_drp");
			debug_event(adapter->erp_dbf, 4, &port->wwpn,
				    sizeof (wwn_t));
			goto out;
		}
		/* fall through !!! */

	case ZFCP_ERP_ACTION_REOPEN_PORT_FORCED:
		if (atomic_test_mask(ZFCP_STATUS_COMMON_ERP_INUSE,
				     &port->status)) {
			if (port->erp_action.action !=
			    ZFCP_ERP_ACTION_REOPEN_PORT_FORCED) {
				ZFCP_LOG_INFO("dropped erp action %i (port "
					      "0x%016Lx, action in use: %i)\n",
					      action, port->wwpn,
					      port->erp_action.action);
				debug_text_event(adapter->erp_dbf, 4,
						 "pf_actenq_drp");
			} else 
				debug_text_event(adapter->erp_dbf, 4,
						 "pf_actenq_drpcp");
			debug_event(adapter->erp_dbf, 4, &port->wwpn,
				    sizeof (wwn_t));
			goto out;
		}
		if (!atomic_test_mask
		    (ZFCP_STATUS_COMMON_RUNNING, &adapter->status) ||
		    atomic_test_mask
		    (ZFCP_STATUS_COMMON_ERP_FAILED, &adapter->status)) {
			goto out;
		}
		if (!atomic_test_mask
		    (ZFCP_STATUS_COMMON_UNBLOCKED, &adapter->status)) {
			stronger_action = ZFCP_ERP_ACTION_REOPEN_ADAPTER;
			port = NULL;
		}
		/* fall through !!! */

	case ZFCP_ERP_ACTION_REOPEN_ADAPTER:
		if (atomic_test_mask
		    (ZFCP_STATUS_COMMON_ERP_INUSE, &adapter->status)) {
			debug_text_event(adapter->erp_dbf, 4, "a_actenq_drp");
			goto out;
		}
		break;

	default:
		debug_text_exception(adapter->erp_dbf, 1, "a_actenq_bug");
		debug_event(adapter->erp_dbf, 1, &action, sizeof (int));
		ZFCP_LOG_NORMAL("bug: unknown erp action requested "
				"on adapter %s (action=%d)\n",
				zfcp_get_busid_by_adapter(adapter), action);
		goto out;
	}

	/* check whether we need something stronger first */
	if (stronger_action) {
		debug_text_event(adapter->erp_dbf, 4, "a_actenq_str");
		debug_event(adapter->erp_dbf, 4, &stronger_action,
			    sizeof (int));
		ZFCP_LOG_DEBUG("stronger erp action %d needed before "
			       "erp action %d on adapter %s\n",
			       stronger_action, action,
			       zfcp_get_busid_by_adapter(adapter));
		action = stronger_action;
	}

	/* mark adapter to have some error recovery pending */
	atomic_set_mask(ZFCP_STATUS_ADAPTER_ERP_PENDING, &adapter->status);

	/* setup error recovery action */
	switch (action) {

	case ZFCP_ERP_ACTION_REOPEN_UNIT:
		zfcp_unit_get(unit);
		atomic_set_mask(ZFCP_STATUS_COMMON_ERP_INUSE, &unit->status);
		erp_action = &unit->erp_action;
		if (!atomic_test_mask
		    (ZFCP_STATUS_COMMON_RUNNING, &unit->status))
			status = ZFCP_STATUS_ERP_CLOSE_ONLY;
		break;

	case ZFCP_ERP_ACTION_REOPEN_PORT:
	case ZFCP_ERP_ACTION_REOPEN_PORT_FORCED:
		zfcp_port_get(port);
		zfcp_erp_action_dismiss_port(port);
		atomic_set_mask(ZFCP_STATUS_COMMON_ERP_INUSE, &port->status);
		erp_action = &port->erp_action;
		if (!atomic_test_mask
		    (ZFCP_STATUS_COMMON_RUNNING, &port->status))
			status = ZFCP_STATUS_ERP_CLOSE_ONLY;
		break;

	case ZFCP_ERP_ACTION_REOPEN_ADAPTER:
		zfcp_adapter_get(adapter);
		zfcp_erp_action_dismiss_adapter(adapter);
		atomic_set_mask(ZFCP_STATUS_COMMON_ERP_INUSE, &adapter->status);
		erp_action = &adapter->erp_action;
		if (!atomic_test_mask
		    (ZFCP_STATUS_COMMON_RUNNING, &adapter->status))
			status = ZFCP_STATUS_ERP_CLOSE_ONLY;
		break;
	}

	debug_text_event(adapter->erp_dbf, 4, "a_actenq");

	memset(erp_action, 0, sizeof (struct zfcp_erp_action));
	erp_action->adapter = adapter;
	erp_action->port = port;
	erp_action->unit = unit;
	erp_action->action = action;
	erp_action->status = status;

	++adapter->erp_total_count;

	/* finally put it into 'ready' queue and kick erp thread */
	list_add(&erp_action->list, &adapter->erp_ready_head);
	up(&adapter->erp_ready_sem);
	retval = 0;
 out:
	return retval;
}

/*
 * function:	
 *
 * purpose:	
 *
 * returns:
 */
static int
zfcp_erp_action_dequeue(struct zfcp_erp_action *erp_action)
{
	int retval = 0;
	struct zfcp_adapter *adapter = erp_action->adapter;

	--adapter->erp_total_count;
	if (erp_action->status & ZFCP_STATUS_ERP_LOWMEM) {
		--adapter->erp_low_mem_count;
		erp_action->status &= ~ZFCP_STATUS_ERP_LOWMEM;
	}

	debug_text_event(adapter->erp_dbf, 4, "a_actdeq");
	debug_event(adapter->erp_dbf, 4, &erp_action->action, sizeof (int));
	list_del(&erp_action->list);
	switch (erp_action->action) {
	case ZFCP_ERP_ACTION_REOPEN_UNIT:
		atomic_clear_mask(ZFCP_STATUS_COMMON_ERP_INUSE,
				  &erp_action->unit->status);
		break;
	case ZFCP_ERP_ACTION_REOPEN_PORT_FORCED:
	case ZFCP_ERP_ACTION_REOPEN_PORT:
		atomic_clear_mask(ZFCP_STATUS_COMMON_ERP_INUSE,
				  &erp_action->port->status);
		break;
	case ZFCP_ERP_ACTION_REOPEN_ADAPTER:
		atomic_clear_mask(ZFCP_STATUS_COMMON_ERP_INUSE,
				  &erp_action->adapter->status);
		break;
	default:
		/* bug */
		break;
	}
	return retval;
}

/**
 * zfcp_erp_action_cleanup
 *
 * Register unit with scsi stack if appropriate and fix reference counts.
 * Note: Temporary units are not registered with scsi stack.
 */
static void
zfcp_erp_action_cleanup(int action, struct zfcp_adapter *adapter,
			struct zfcp_port *port, struct zfcp_unit *unit,
			int result)
{
	switch (action) {
	case ZFCP_ERP_ACTION_REOPEN_UNIT:
		if ((result == ZFCP_ERP_SUCCEEDED)
		    && (!atomic_test_mask(ZFCP_STATUS_UNIT_TEMPORARY,
					  &unit->status))
		    && !unit->device
		    && port->rport) {
<<<<<<< HEAD
 			scsi_add_device(port->adapter->scsi_host, 0,
 					port->rport->scsi_target_id,
					unit->scsi_lun);
			zfcp_cb_unit_add(unit);
=======
			atomic_set_mask(ZFCP_STATUS_UNIT_REGISTERED,
					&unit->status);
 			scsi_scan_target(&port->rport->dev, 0,
					 port->rport->scsi_target_id,
					 unit->scsi_lun, 0);
>>>>>>> 485ff099
		}
		zfcp_unit_put(unit);
		break;
	case ZFCP_ERP_ACTION_REOPEN_PORT_FORCED:
	case ZFCP_ERP_ACTION_REOPEN_PORT:
		if ((result == ZFCP_ERP_SUCCEEDED)
		    && !atomic_test_mask(ZFCP_STATUS_PORT_NO_WWPN,
					 &port->status)
		    && !port->rport) {
			struct fc_rport_identifiers ids;
			ids.node_name = port->wwnn;
			ids.port_name = port->wwpn;
			ids.port_id = port->d_id;
			ids.roles = FC_RPORT_ROLE_FCP_TARGET;
			port->rport =
				fc_remote_port_add(adapter->scsi_host, 0, &ids);
			if (!port->rport)
				ZFCP_LOG_NORMAL("failed registration of rport"
						"(adapter %s, wwpn=0x%016Lx)\n",
						zfcp_get_busid_by_port(port),
						port->wwpn);
			else
				scsi_flush_work(adapter->scsi_host);
		}
		zfcp_port_put(port);
		break;
	case ZFCP_ERP_ACTION_REOPEN_ADAPTER:
		zfcp_adapter_put(adapter);
		break;
	default:
		break;
	}
}


/*
 * function:	
 *
 * purpose:	
 *
 * returns:	FIXME
 */
static int
zfcp_erp_action_dismiss_adapter(struct zfcp_adapter *adapter)
{
	int retval = 0;
	struct zfcp_port *port;

	debug_text_event(adapter->erp_dbf, 5, "a_actab");
	if (atomic_test_mask(ZFCP_STATUS_COMMON_ERP_INUSE, &adapter->status))
		zfcp_erp_action_dismiss(&adapter->erp_action);
	else
		list_for_each_entry(port, &adapter->port_list_head, list)
		    zfcp_erp_action_dismiss_port(port);

	return retval;
}

/*
 * function:	
 *
 * purpose:	
 *
 * returns:	FIXME
 */
static int
zfcp_erp_action_dismiss_port(struct zfcp_port *port)
{
	int retval = 0;
	struct zfcp_unit *unit;
	struct zfcp_adapter *adapter = port->adapter;

	debug_text_event(adapter->erp_dbf, 5, "p_actab");
	debug_event(adapter->erp_dbf, 5, &port->wwpn, sizeof (wwn_t));
	if (atomic_test_mask(ZFCP_STATUS_COMMON_ERP_INUSE, &port->status))
		zfcp_erp_action_dismiss(&port->erp_action);
	else
		list_for_each_entry(unit, &port->unit_list_head, list)
		    zfcp_erp_action_dismiss_unit(unit);

	return retval;
}

/*
 * function:	
 *
 * purpose:	
 *
 * returns:	FIXME
 */
static int
zfcp_erp_action_dismiss_unit(struct zfcp_unit *unit)
{
	int retval = 0;
	struct zfcp_adapter *adapter = unit->port->adapter;

	debug_text_event(adapter->erp_dbf, 5, "u_actab");
	debug_event(adapter->erp_dbf, 5, &unit->fcp_lun, sizeof (fcp_lun_t));
	if (atomic_test_mask(ZFCP_STATUS_COMMON_ERP_INUSE, &unit->status))
		zfcp_erp_action_dismiss(&unit->erp_action);

	return retval;
}

/*
 * function:	
 *
 * purpose:	moves erp_action to 'erp running list'
 *
 * returns:
 */
static inline void
zfcp_erp_action_to_running(struct zfcp_erp_action *erp_action)
{
	struct zfcp_adapter *adapter = erp_action->adapter;

	debug_text_event(adapter->erp_dbf, 6, "a_toru");
	debug_event(adapter->erp_dbf, 6, &erp_action->action, sizeof (int));
	list_move(&erp_action->list, &erp_action->adapter->erp_running_head);
}

/*
 * function:	
 *
 * purpose:	moves erp_action to 'erp ready list'
 *
 * returns:
 */
static inline void
zfcp_erp_action_to_ready(struct zfcp_erp_action *erp_action)
{
	struct zfcp_adapter *adapter = erp_action->adapter;

	debug_text_event(adapter->erp_dbf, 6, "a_tore");
	debug_event(adapter->erp_dbf, 6, &erp_action->action, sizeof (int));
	list_move(&erp_action->list, &erp_action->adapter->erp_ready_head);
}

/*
 * function:	zfcp_erp_port_boxed
 *
 * purpose:
 */
void
zfcp_erp_port_boxed(struct zfcp_port *port)
{
	struct zfcp_adapter *adapter = port->adapter;
	unsigned long flags;

	debug_text_event(adapter->erp_dbf, 3, "p_access_boxed");
	debug_event(adapter->erp_dbf, 3, &port->wwpn, sizeof(wwn_t));
	read_lock_irqsave(&zfcp_data.config_lock, flags);
	zfcp_erp_modify_port_status(port,
			ZFCP_STATUS_COMMON_ACCESS_BOXED,
			ZFCP_SET);
	read_unlock_irqrestore(&zfcp_data.config_lock, flags);
	zfcp_erp_port_reopen(port, ZFCP_STATUS_COMMON_ERP_FAILED);
}

/*
 * function:	zfcp_erp_unit_boxed
 *
 * purpose:
 */
void
zfcp_erp_unit_boxed(struct zfcp_unit *unit)
{
	struct zfcp_adapter *adapter = unit->port->adapter;

	debug_text_event(adapter->erp_dbf, 3, "u_access_boxed");
	debug_event(adapter->erp_dbf, 3, &unit->fcp_lun, sizeof(fcp_lun_t));
	zfcp_erp_modify_unit_status(unit,
			ZFCP_STATUS_COMMON_ACCESS_BOXED,
			ZFCP_SET);
	zfcp_erp_unit_reopen(unit, ZFCP_STATUS_COMMON_ERP_FAILED);
}

/*
 * function:	zfcp_erp_port_access_denied
 *
 * purpose:
 */
void
zfcp_erp_port_access_denied(struct zfcp_port *port)
{
	struct zfcp_adapter *adapter = port->adapter;
	unsigned long flags;

	debug_text_event(adapter->erp_dbf, 3, "p_access_denied");
	debug_event(adapter->erp_dbf, 3, &port->wwpn, sizeof(wwn_t));
	read_lock_irqsave(&zfcp_data.config_lock, flags);
	zfcp_erp_modify_port_status(port,
			ZFCP_STATUS_COMMON_ERP_FAILED |
			ZFCP_STATUS_COMMON_ACCESS_DENIED,
			ZFCP_SET);
	read_unlock_irqrestore(&zfcp_data.config_lock, flags);
}

/*
 * function:	zfcp_erp_unit_access_denied
 *
 * purpose:
 */
void
zfcp_erp_unit_access_denied(struct zfcp_unit *unit)
{
	struct zfcp_adapter *adapter = unit->port->adapter;

	debug_text_event(adapter->erp_dbf, 3, "u_access_denied");
	debug_event(adapter->erp_dbf, 3, &unit->fcp_lun, sizeof(fcp_lun_t));
	zfcp_erp_modify_unit_status(unit,
			ZFCP_STATUS_COMMON_ERP_FAILED |
			ZFCP_STATUS_COMMON_ACCESS_DENIED,
			ZFCP_SET);
}

/*
 * function:	zfcp_erp_adapter_access_changed
 *
 * purpose:
 */
void
zfcp_erp_adapter_access_changed(struct zfcp_adapter *adapter)
{
	struct zfcp_port *port;
	unsigned long flags;

	if (adapter->connection_features & FSF_FEATURE_NPIV_MODE)
		return;

	debug_text_event(adapter->erp_dbf, 3, "a_access_recover");
	debug_event(adapter->erp_dbf, 3, &adapter->name, 8);

	read_lock_irqsave(&zfcp_data.config_lock, flags);
	if (adapter->nameserver_port)
		zfcp_erp_port_access_changed(adapter->nameserver_port);
	list_for_each_entry(port, &adapter->port_list_head, list)
		if (port != adapter->nameserver_port)
			zfcp_erp_port_access_changed(port);
	read_unlock_irqrestore(&zfcp_data.config_lock, flags);
}

/*
 * function:	zfcp_erp_port_access_changed
 *
 * purpose:
 */
void
zfcp_erp_port_access_changed(struct zfcp_port *port)
{
	struct zfcp_adapter *adapter = port->adapter;
	struct zfcp_unit *unit;

	debug_text_event(adapter->erp_dbf, 3, "p_access_recover");
	debug_event(adapter->erp_dbf, 3, &port->wwpn, sizeof(wwn_t));

	if (!atomic_test_mask(ZFCP_STATUS_COMMON_ACCESS_DENIED,
			      &port->status) &&
	    !atomic_test_mask(ZFCP_STATUS_COMMON_ACCESS_BOXED,
			      &port->status)) {
		if (!atomic_test_mask(ZFCP_STATUS_PORT_WKA, &port->status))
			list_for_each_entry(unit, &port->unit_list_head, list)
				zfcp_erp_unit_access_changed(unit);
		return;
	}

	ZFCP_LOG_NORMAL("reopen of port 0x%016Lx on adapter %s "
			"(due to ACT update)\n",
			port->wwpn, zfcp_get_busid_by_adapter(adapter));
	if (zfcp_erp_port_reopen(port, ZFCP_STATUS_COMMON_ERP_FAILED) != 0)
		ZFCP_LOG_NORMAL("failed reopen of port"
				"(adapter %s, wwpn=0x%016Lx)\n",
				zfcp_get_busid_by_adapter(adapter), port->wwpn);
}

/*
 * function:	zfcp_erp_unit_access_changed
 *
 * purpose:
 */
void
zfcp_erp_unit_access_changed(struct zfcp_unit *unit)
{
	struct zfcp_adapter *adapter = unit->port->adapter;

	debug_text_event(adapter->erp_dbf, 3, "u_access_recover");
	debug_event(adapter->erp_dbf, 3, &unit->fcp_lun, sizeof(fcp_lun_t));

	if (!atomic_test_mask(ZFCP_STATUS_COMMON_ACCESS_DENIED,
			      &unit->status) &&
	    !atomic_test_mask(ZFCP_STATUS_COMMON_ACCESS_BOXED,
			      &unit->status))
		return;

	ZFCP_LOG_NORMAL("reopen of unit 0x%016Lx on port 0x%016Lx "
			" on adapter %s (due to ACT update)\n",
			unit->fcp_lun, unit->port->wwpn,
			zfcp_get_busid_by_adapter(adapter));
	if (zfcp_erp_unit_reopen(unit, ZFCP_STATUS_COMMON_ERP_FAILED) != 0)
		ZFCP_LOG_NORMAL("failed reopen of unit (adapter %s, "
				"wwpn=0x%016Lx, fcp_lun=0x%016Lx)\n",
				zfcp_get_busid_by_adapter(adapter),
				unit->port->wwpn, unit->fcp_lun);
}

#undef ZFCP_LOG_AREA

EXPORT_SYMBOL(zfcp_erp_wait);
EXPORT_SYMBOL(zfcp_erp_port_reopen);
EXPORT_SYMBOL(zfcp_erp_unit_reopen);
EXPORT_SYMBOL(zfcp_erp_unit_shutdown);
EXPORT_SYMBOL(zfcp_fsf_request_timeout_handler);<|MERGE_RESOLUTION|>--- conflicted
+++ resolved
@@ -3396,18 +3396,12 @@
 					  &unit->status))
 		    && !unit->device
 		    && port->rport) {
-<<<<<<< HEAD
- 			scsi_add_device(port->adapter->scsi_host, 0,
- 					port->rport->scsi_target_id,
-					unit->scsi_lun);
-			zfcp_cb_unit_add(unit);
-=======
 			atomic_set_mask(ZFCP_STATUS_UNIT_REGISTERED,
 					&unit->status);
  			scsi_scan_target(&port->rport->dev, 0,
 					 port->rport->scsi_target_id,
 					 unit->scsi_lun, 0);
->>>>>>> 485ff099
+			zfcp_cb_unit_add(unit);
 		}
 		zfcp_unit_put(unit);
 		break;
