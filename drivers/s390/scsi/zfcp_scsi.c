// SPDX-License-Identifier: GPL-2.0
/*
 * zfcp device driver
 *
 * Interface to Linux SCSI midlayer.
 *
 * Copyright IBM Corp. 2002, 2018
 */

#define KMSG_COMPONENT "zfcp"
#define pr_fmt(fmt) KMSG_COMPONENT ": " fmt

#include <linux/module.h>
#include <linux/types.h>
#include <linux/slab.h>
#include <scsi/fc/fc_fcp.h>
#include <scsi/scsi_eh.h>
#include <linux/atomic.h>
#include "zfcp_ext.h"
#include "zfcp_dbf.h"
#include "zfcp_fc.h"
#include "zfcp_reqlist.h"

static unsigned int default_depth = 32;
module_param_named(queue_depth, default_depth, uint, 0600);
MODULE_PARM_DESC(queue_depth, "Default queue depth for new SCSI devices");

static bool enable_dif;
module_param_named(dif, enable_dif, bool, 0400);
MODULE_PARM_DESC(dif, "Enable DIF/DIX data integrity support");

static bool allow_lun_scan = true;
module_param(allow_lun_scan, bool, 0600);
MODULE_PARM_DESC(allow_lun_scan, "For NPIV, scan and attach all storage LUNs");

static void zfcp_scsi_slave_destroy(struct scsi_device *sdev)
{
	struct zfcp_scsi_dev *zfcp_sdev = sdev_to_zfcp(sdev);

	/* if previous slave_alloc returned early, there is nothing to do */
	if (!zfcp_sdev->port)
		return;

	zfcp_erp_lun_shutdown_wait(sdev, "scssd_1");
	put_device(&zfcp_sdev->port->dev);
}

static int zfcp_scsi_slave_configure(struct scsi_device *sdp)
{
	if (sdp->tagged_supported)
		scsi_change_queue_depth(sdp, default_depth);
	return 0;
}

static void zfcp_scsi_command_fail(struct scsi_cmnd *scpnt, int result)
{
	set_host_byte(scpnt, result);
	zfcp_dbf_scsi_fail_send(scpnt);
	scpnt->scsi_done(scpnt);
}

static
int zfcp_scsi_queuecommand(struct Scsi_Host *shost, struct scsi_cmnd *scpnt)
{
	struct zfcp_scsi_dev *zfcp_sdev = sdev_to_zfcp(scpnt->device);
	struct fc_rport *rport = starget_to_rport(scsi_target(scpnt->device));
	int    status, scsi_result, ret;

	/* reset the status for this request */
	scpnt->result = 0;
	scpnt->host_scribble = NULL;

	scsi_result = fc_remote_port_chkready(rport);
	if (unlikely(scsi_result)) {
		scpnt->result = scsi_result;
		zfcp_dbf_scsi_fail_send(scpnt);
		scpnt->scsi_done(scpnt);
		return 0;
	}

	status = atomic_read(&zfcp_sdev->status);
	if (unlikely(status & ZFCP_STATUS_COMMON_ERP_FAILED) &&
		     !(atomic_read(&zfcp_sdev->port->status) &
		       ZFCP_STATUS_COMMON_ERP_FAILED)) {
		/* only LUN access denied, but port is good
		 * not covered by FC transport, have to fail here */
		zfcp_scsi_command_fail(scpnt, DID_ERROR);
		return 0;
	}

	if (unlikely(!(status & ZFCP_STATUS_COMMON_UNBLOCKED))) {
		/* This could be
		 * call to rport_delete pending: mimic retry from
		 * 	fc_remote_port_chkready until rport is BLOCKED
		 */
		zfcp_scsi_command_fail(scpnt, DID_IMM_RETRY);
		return 0;
	}

	ret = zfcp_fsf_fcp_cmnd(scpnt);
	if (unlikely(ret == -EBUSY))
		return SCSI_MLQUEUE_DEVICE_BUSY;
	else if (unlikely(ret < 0))
		return SCSI_MLQUEUE_HOST_BUSY;

	return ret;
}

static int zfcp_scsi_slave_alloc(struct scsi_device *sdev)
{
	struct fc_rport *rport = starget_to_rport(scsi_target(sdev));
	struct zfcp_adapter *adapter =
		(struct zfcp_adapter *) sdev->host->hostdata[0];
	struct zfcp_scsi_dev *zfcp_sdev = sdev_to_zfcp(sdev);
	struct zfcp_port *port;
	struct zfcp_unit *unit;
	int npiv = adapter->connection_features & FSF_FEATURE_NPIV_MODE;

	zfcp_sdev->erp_action.adapter = adapter;
	zfcp_sdev->erp_action.sdev = sdev;

	port = zfcp_get_port_by_wwpn(adapter, rport->port_name);
	if (!port)
		return -ENXIO;

	zfcp_sdev->erp_action.port = port;

	unit = zfcp_unit_find(port, zfcp_scsi_dev_lun(sdev));
	if (unit)
		put_device(&unit->dev);

	if (!unit && !(allow_lun_scan && npiv)) {
		put_device(&port->dev);
		return -ENXIO;
	}

	zfcp_sdev->port = port;
	zfcp_sdev->latencies.write.channel.min = 0xFFFFFFFF;
	zfcp_sdev->latencies.write.fabric.min = 0xFFFFFFFF;
	zfcp_sdev->latencies.read.channel.min = 0xFFFFFFFF;
	zfcp_sdev->latencies.read.fabric.min = 0xFFFFFFFF;
	zfcp_sdev->latencies.cmd.channel.min = 0xFFFFFFFF;
	zfcp_sdev->latencies.cmd.fabric.min = 0xFFFFFFFF;
	spin_lock_init(&zfcp_sdev->latencies.lock);

	zfcp_erp_set_lun_status(sdev, ZFCP_STATUS_COMMON_RUNNING);
	zfcp_erp_lun_reopen(sdev, 0, "scsla_1");
	zfcp_erp_wait(port->adapter);

	return 0;
}

static int zfcp_scsi_eh_abort_handler(struct scsi_cmnd *scpnt)
{
	struct Scsi_Host *scsi_host = scpnt->device->host;
	struct zfcp_adapter *adapter =
		(struct zfcp_adapter *) scsi_host->hostdata[0];
	struct zfcp_fsf_req *old_req, *abrt_req;
	unsigned long flags;
	unsigned long old_reqid = (unsigned long) scpnt->host_scribble;
	int retval = SUCCESS, ret;
	int retry = 3;
	char *dbf_tag;

	/* avoid race condition between late normal completion and abort */
	write_lock_irqsave(&adapter->abort_lock, flags);

	old_req = zfcp_reqlist_find(adapter->req_list, old_reqid);
	if (!old_req) {
		write_unlock_irqrestore(&adapter->abort_lock, flags);
		zfcp_dbf_scsi_abort("abrt_or", scpnt, NULL);
		return FAILED; /* completion could be in progress */
	}
	old_req->data = NULL;

	/* don't access old fsf_req after releasing the abort_lock */
	write_unlock_irqrestore(&adapter->abort_lock, flags);

	while (retry--) {
		abrt_req = zfcp_fsf_abort_fcp_cmnd(scpnt);
		if (abrt_req)
			break;

		zfcp_dbf_scsi_abort("abrt_wt", scpnt, NULL);
		zfcp_erp_wait(adapter);
		ret = fc_block_scsi_eh(scpnt);
		if (ret) {
			zfcp_dbf_scsi_abort("abrt_bl", scpnt, NULL);
			return ret;
		}
		if (!(atomic_read(&adapter->status) &
		      ZFCP_STATUS_COMMON_RUNNING)) {
			zfcp_dbf_scsi_abort("abrt_ru", scpnt, NULL);
			return SUCCESS;
		}
	}
	if (!abrt_req) {
		zfcp_dbf_scsi_abort("abrt_ar", scpnt, NULL);
		return FAILED;
	}

	wait_for_completion(&abrt_req->completion);

	if (abrt_req->status & ZFCP_STATUS_FSFREQ_ABORTSUCCEEDED)
		dbf_tag = "abrt_ok";
	else if (abrt_req->status & ZFCP_STATUS_FSFREQ_ABORTNOTNEEDED)
		dbf_tag = "abrt_nn";
	else {
		dbf_tag = "abrt_fa";
		retval = FAILED;
	}
	zfcp_dbf_scsi_abort(dbf_tag, scpnt, abrt_req);
	zfcp_fsf_req_free(abrt_req);
	return retval;
}

struct zfcp_scsi_req_filter {
	u8 tmf_scope;
	u32 lun_handle;
	u32 port_handle;
};

static void zfcp_scsi_forget_cmnd(struct zfcp_fsf_req *old_req, void *data)
{
	struct zfcp_scsi_req_filter *filter =
		(struct zfcp_scsi_req_filter *)data;

	/* already aborted - prevent side-effects - or not a SCSI command */
	if (old_req->data == NULL || old_req->fsf_command != FSF_QTCB_FCP_CMND)
		return;

	/* (tmf_scope == FCP_TMF_TGT_RESET || tmf_scope == FCP_TMF_LUN_RESET) */
	if (old_req->qtcb->header.port_handle != filter->port_handle)
		return;

	if (filter->tmf_scope == FCP_TMF_LUN_RESET &&
	    old_req->qtcb->header.lun_handle != filter->lun_handle)
		return;

	zfcp_dbf_scsi_nullcmnd((struct scsi_cmnd *)old_req->data, old_req);
	old_req->data = NULL;
}

static void zfcp_scsi_forget_cmnds(struct zfcp_scsi_dev *zsdev, u8 tm_flags)
{
	struct zfcp_adapter *adapter = zsdev->port->adapter;
	struct zfcp_scsi_req_filter filter = {
		.tmf_scope = FCP_TMF_TGT_RESET,
		.port_handle = zsdev->port->handle,
	};
	unsigned long flags;

	if (tm_flags == FCP_TMF_LUN_RESET) {
		filter.tmf_scope = FCP_TMF_LUN_RESET;
		filter.lun_handle = zsdev->lun_handle;
	}

	/*
	 * abort_lock secures against other processings - in the abort-function
	 * and normal cmnd-handler - of (struct zfcp_fsf_req *)->data
	 */
	write_lock_irqsave(&adapter->abort_lock, flags);
	zfcp_reqlist_apply_for_all(adapter->req_list, zfcp_scsi_forget_cmnd,
				   &filter);
	write_unlock_irqrestore(&adapter->abort_lock, flags);
}

/**
 * zfcp_scsi_task_mgmt_function() - Send a task management function (sync).
 * @sdev: Pointer to SCSI device to send the task management command to.
 * @tm_flags: Task management flags,
 *	      here we only handle %FCP_TMF_TGT_RESET or %FCP_TMF_LUN_RESET.
 */
static int zfcp_scsi_task_mgmt_function(struct scsi_device *sdev, u8 tm_flags)
{
	struct zfcp_scsi_dev *zfcp_sdev = sdev_to_zfcp(sdev);
	struct zfcp_adapter *adapter = zfcp_sdev->port->adapter;
	struct fc_rport *rport = starget_to_rport(scsi_target(sdev));
	struct zfcp_fsf_req *fsf_req = NULL;
	int retval = SUCCESS, ret;
	int retry = 3;

	while (retry--) {
		fsf_req = zfcp_fsf_fcp_task_mgmt(sdev, tm_flags);
		if (fsf_req)
			break;

<<<<<<< HEAD
		zfcp_dbf_scsi_devreset("wait", scpnt, tm_flags, NULL);
=======
		zfcp_dbf_scsi_devreset("wait", sdev, tm_flags, NULL);
>>>>>>> 22cb595e
		zfcp_erp_wait(adapter);
		ret = fc_block_rport(rport);
		if (ret) {
			zfcp_dbf_scsi_devreset("fiof", sdev, tm_flags, NULL);
			return ret;
		}

		if (!(atomic_read(&adapter->status) &
		      ZFCP_STATUS_COMMON_RUNNING)) {
			zfcp_dbf_scsi_devreset("nres", sdev, tm_flags, NULL);
			return SUCCESS;
		}
	}
	if (!fsf_req) {
		zfcp_dbf_scsi_devreset("reqf", sdev, tm_flags, NULL);
		return FAILED;
	}

	wait_for_completion(&fsf_req->completion);

	if (fsf_req->status & ZFCP_STATUS_FSFREQ_TMFUNCFAILED) {
		zfcp_dbf_scsi_devreset("fail", sdev, tm_flags, fsf_req);
		retval = FAILED;
	} else {
		zfcp_dbf_scsi_devreset("okay", sdev, tm_flags, fsf_req);
		zfcp_scsi_forget_cmnds(zfcp_sdev, tm_flags);
	}

	zfcp_fsf_req_free(fsf_req);
	return retval;
}

static int zfcp_scsi_eh_device_reset_handler(struct scsi_cmnd *scpnt)
{
	struct scsi_device *sdev = scpnt->device;

	return zfcp_scsi_task_mgmt_function(sdev, FCP_TMF_LUN_RESET);
}

static int zfcp_scsi_eh_target_reset_handler(struct scsi_cmnd *scpnt)
{
	struct scsi_target *starget = scsi_target(scpnt->device);
	struct fc_rport *rport = starget_to_rport(starget);
	struct Scsi_Host *shost = rport_to_shost(rport);
	struct scsi_device *sdev = NULL, *tmp_sdev;
	struct zfcp_adapter *adapter =
		(struct zfcp_adapter *)shost->hostdata[0];
	int ret;

	shost_for_each_device(tmp_sdev, shost) {
		if (tmp_sdev->id == starget->id) {
			sdev = tmp_sdev;
			break;
		}
	}
	if (!sdev) {
		ret = FAILED;
		zfcp_dbf_scsi_eh("tr_nosd", adapter, starget->id, ret);
		return ret;
	}

	ret = zfcp_scsi_task_mgmt_function(sdev, FCP_TMF_TGT_RESET);

	/* release reference from above shost_for_each_device */
	if (sdev)
		scsi_device_put(tmp_sdev);

	return ret;
}

static int zfcp_scsi_eh_host_reset_handler(struct scsi_cmnd *scpnt)
{
	struct zfcp_scsi_dev *zfcp_sdev = sdev_to_zfcp(scpnt->device);
	struct zfcp_adapter *adapter = zfcp_sdev->port->adapter;
	int ret = SUCCESS, fc_ret;

	zfcp_erp_adapter_reopen(adapter, 0, "schrh_1");
	zfcp_erp_wait(adapter);
	fc_ret = fc_block_scsi_eh(scpnt);
	if (fc_ret)
		ret = fc_ret;
<<<<<<< HEAD

	zfcp_dbf_scsi_eh("schrh_r", adapter, ~0, ret);
=======

	zfcp_dbf_scsi_eh("schrh_r", adapter, ~0, ret);
	return ret;
}

/**
 * zfcp_scsi_sysfs_host_reset() - Support scsi_host sysfs attribute host_reset.
 * @shost: Pointer to Scsi_Host to perform action on.
 * @reset_type: We support %SCSI_ADAPTER_RESET but not %SCSI_FIRMWARE_RESET.
 *
 * Return: 0 on %SCSI_ADAPTER_RESET, -%EOPNOTSUPP otherwise.
 *
 * This is similar to zfcp_sysfs_adapter_failed_store().
 */
static int zfcp_scsi_sysfs_host_reset(struct Scsi_Host *shost, int reset_type)
{
	struct zfcp_adapter *adapter =
		(struct zfcp_adapter *)shost->hostdata[0];
	int ret = 0;

	if (reset_type != SCSI_ADAPTER_RESET) {
		ret = -EOPNOTSUPP;
		zfcp_dbf_scsi_eh("scshr_n", adapter, ~0, ret);
		return ret;
	}

	zfcp_erp_adapter_reset_sync(adapter, "scshr_y");
>>>>>>> 22cb595e
	return ret;
}

struct scsi_transport_template *zfcp_scsi_transport_template;

static struct scsi_host_template zfcp_scsi_host_template = {
	.module			 = THIS_MODULE,
	.name			 = "zfcp",
	.queuecommand		 = zfcp_scsi_queuecommand,
	.eh_timed_out		 = fc_eh_timed_out,
	.eh_abort_handler	 = zfcp_scsi_eh_abort_handler,
	.eh_device_reset_handler = zfcp_scsi_eh_device_reset_handler,
	.eh_target_reset_handler = zfcp_scsi_eh_target_reset_handler,
	.eh_host_reset_handler	 = zfcp_scsi_eh_host_reset_handler,
	.slave_alloc		 = zfcp_scsi_slave_alloc,
	.slave_configure	 = zfcp_scsi_slave_configure,
	.slave_destroy		 = zfcp_scsi_slave_destroy,
	.change_queue_depth	 = scsi_change_queue_depth,
	.host_reset		 = zfcp_scsi_sysfs_host_reset,
	.proc_name		 = "zfcp",
	.can_queue		 = 4096,
	.this_id		 = -1,
	.sg_tablesize		 = (((QDIO_MAX_ELEMENTS_PER_BUFFER - 1)
				     * ZFCP_QDIO_MAX_SBALS_PER_REQ) - 2),
				   /* GCD, adjusted later */
	.max_sectors		 = (((QDIO_MAX_ELEMENTS_PER_BUFFER - 1)
				     * ZFCP_QDIO_MAX_SBALS_PER_REQ) - 2) * 8,
				   /* GCD, adjusted later */
	.dma_boundary		 = ZFCP_QDIO_SBALE_LEN - 1,
	.use_clustering		 = 1,
	.shost_attrs		 = zfcp_sysfs_shost_attrs,
	.sdev_attrs		 = zfcp_sysfs_sdev_attrs,
	.track_queue_depth	 = 1,
	.supported_mode		 = MODE_INITIATOR,
};

/**
 * zfcp_scsi_adapter_register - Register SCSI and FC host with SCSI midlayer
 * @adapter: The zfcp adapter to register with the SCSI midlayer
 */
int zfcp_scsi_adapter_register(struct zfcp_adapter *adapter)
{
	struct ccw_dev_id dev_id;

	if (adapter->scsi_host)
		return 0;

	ccw_device_get_id(adapter->ccw_device, &dev_id);
	/* register adapter as SCSI host with mid layer of SCSI stack */
	adapter->scsi_host = scsi_host_alloc(&zfcp_scsi_host_template,
					     sizeof (struct zfcp_adapter *));
	if (!adapter->scsi_host) {
		dev_err(&adapter->ccw_device->dev,
			"Registering the FCP device with the "
			"SCSI stack failed\n");
		return -EIO;
	}

	/* tell the SCSI stack some characteristics of this adapter */
	adapter->scsi_host->max_id = 511;
	adapter->scsi_host->max_lun = 0xFFFFFFFF;
	adapter->scsi_host->max_channel = 0;
	adapter->scsi_host->unique_id = dev_id.devno;
	adapter->scsi_host->max_cmd_len = 16; /* in struct fcp_cmnd */
	adapter->scsi_host->transportt = zfcp_scsi_transport_template;

	adapter->scsi_host->hostdata[0] = (unsigned long) adapter;

	if (scsi_add_host(adapter->scsi_host, &adapter->ccw_device->dev)) {
		scsi_host_put(adapter->scsi_host);
		return -EIO;
	}

	return 0;
}

/**
 * zfcp_scsi_adapter_unregister - Unregister SCSI and FC host from SCSI midlayer
 * @adapter: The zfcp adapter to unregister.
 */
void zfcp_scsi_adapter_unregister(struct zfcp_adapter *adapter)
{
	struct Scsi_Host *shost;
	struct zfcp_port *port;

	shost = adapter->scsi_host;
	if (!shost)
		return;

	read_lock_irq(&adapter->port_list_lock);
	list_for_each_entry(port, &adapter->port_list, list)
		port->rport = NULL;
	read_unlock_irq(&adapter->port_list_lock);

	fc_remove_host(shost);
	scsi_remove_host(shost);
	scsi_host_put(shost);
	adapter->scsi_host = NULL;
}

static struct fc_host_statistics*
zfcp_scsi_init_fc_host_stats(struct zfcp_adapter *adapter)
{
	struct fc_host_statistics *fc_stats;

	if (!adapter->fc_stats) {
		fc_stats = kmalloc(sizeof(*fc_stats), GFP_KERNEL);
		if (!fc_stats)
			return NULL;
		adapter->fc_stats = fc_stats; /* freed in adapter_release */
	}
	memset(adapter->fc_stats, 0, sizeof(*adapter->fc_stats));
	return adapter->fc_stats;
}

static void zfcp_scsi_adjust_fc_host_stats(struct fc_host_statistics *fc_stats,
					   struct fsf_qtcb_bottom_port *data,
					   struct fsf_qtcb_bottom_port *old)
{
	fc_stats->seconds_since_last_reset =
		data->seconds_since_last_reset - old->seconds_since_last_reset;
	fc_stats->tx_frames = data->tx_frames - old->tx_frames;
	fc_stats->tx_words = data->tx_words - old->tx_words;
	fc_stats->rx_frames = data->rx_frames - old->rx_frames;
	fc_stats->rx_words = data->rx_words - old->rx_words;
	fc_stats->lip_count = data->lip - old->lip;
	fc_stats->nos_count = data->nos - old->nos;
	fc_stats->error_frames = data->error_frames - old->error_frames;
	fc_stats->dumped_frames = data->dumped_frames - old->dumped_frames;
	fc_stats->link_failure_count = data->link_failure - old->link_failure;
	fc_stats->loss_of_sync_count = data->loss_of_sync - old->loss_of_sync;
	fc_stats->loss_of_signal_count =
		data->loss_of_signal - old->loss_of_signal;
	fc_stats->prim_seq_protocol_err_count =
		data->psp_error_counts - old->psp_error_counts;
	fc_stats->invalid_tx_word_count =
		data->invalid_tx_words - old->invalid_tx_words;
	fc_stats->invalid_crc_count = data->invalid_crcs - old->invalid_crcs;
	fc_stats->fcp_input_requests =
		data->input_requests - old->input_requests;
	fc_stats->fcp_output_requests =
		data->output_requests - old->output_requests;
	fc_stats->fcp_control_requests =
		data->control_requests - old->control_requests;
	fc_stats->fcp_input_megabytes = data->input_mb - old->input_mb;
	fc_stats->fcp_output_megabytes = data->output_mb - old->output_mb;
}

static void zfcp_scsi_set_fc_host_stats(struct fc_host_statistics *fc_stats,
					struct fsf_qtcb_bottom_port *data)
{
	fc_stats->seconds_since_last_reset = data->seconds_since_last_reset;
	fc_stats->tx_frames = data->tx_frames;
	fc_stats->tx_words = data->tx_words;
	fc_stats->rx_frames = data->rx_frames;
	fc_stats->rx_words = data->rx_words;
	fc_stats->lip_count = data->lip;
	fc_stats->nos_count = data->nos;
	fc_stats->error_frames = data->error_frames;
	fc_stats->dumped_frames = data->dumped_frames;
	fc_stats->link_failure_count = data->link_failure;
	fc_stats->loss_of_sync_count = data->loss_of_sync;
	fc_stats->loss_of_signal_count = data->loss_of_signal;
	fc_stats->prim_seq_protocol_err_count = data->psp_error_counts;
	fc_stats->invalid_tx_word_count = data->invalid_tx_words;
	fc_stats->invalid_crc_count = data->invalid_crcs;
	fc_stats->fcp_input_requests = data->input_requests;
	fc_stats->fcp_output_requests = data->output_requests;
	fc_stats->fcp_control_requests = data->control_requests;
	fc_stats->fcp_input_megabytes = data->input_mb;
	fc_stats->fcp_output_megabytes = data->output_mb;
}

static struct fc_host_statistics *
zfcp_scsi_get_fc_host_stats(struct Scsi_Host *host)
{
	struct zfcp_adapter *adapter;
	struct fc_host_statistics *fc_stats;
	struct fsf_qtcb_bottom_port *data;
	int ret;

	adapter = (struct zfcp_adapter *)host->hostdata[0];
	fc_stats = zfcp_scsi_init_fc_host_stats(adapter);
	if (!fc_stats)
		return NULL;

	data = kzalloc(sizeof(*data), GFP_KERNEL);
	if (!data)
		return NULL;

	ret = zfcp_fsf_exchange_port_data_sync(adapter->qdio, data);
	if (ret) {
		kfree(data);
		return NULL;
	}

	if (adapter->stats_reset &&
	    ((jiffies/HZ - adapter->stats_reset) <
	     data->seconds_since_last_reset))
		zfcp_scsi_adjust_fc_host_stats(fc_stats, data,
					       adapter->stats_reset_data);
	else
		zfcp_scsi_set_fc_host_stats(fc_stats, data);

	kfree(data);
	return fc_stats;
}

static void zfcp_scsi_reset_fc_host_stats(struct Scsi_Host *shost)
{
	struct zfcp_adapter *adapter;
	struct fsf_qtcb_bottom_port *data;
	int ret;

	adapter = (struct zfcp_adapter *)shost->hostdata[0];
	data = kzalloc(sizeof(*data), GFP_KERNEL);
	if (!data)
		return;

	ret = zfcp_fsf_exchange_port_data_sync(adapter->qdio, data);
	if (ret)
		kfree(data);
	else {
		adapter->stats_reset = jiffies/HZ;
		kfree(adapter->stats_reset_data);
		adapter->stats_reset_data = data; /* finally freed in
						     adapter_release */
	}
}

static void zfcp_scsi_get_host_port_state(struct Scsi_Host *shost)
{
	struct zfcp_adapter *adapter =
		(struct zfcp_adapter *)shost->hostdata[0];
	int status = atomic_read(&adapter->status);

	if ((status & ZFCP_STATUS_COMMON_RUNNING) &&
	    !(status & ZFCP_STATUS_ADAPTER_LINK_UNPLUGGED))
		fc_host_port_state(shost) = FC_PORTSTATE_ONLINE;
	else if (status & ZFCP_STATUS_ADAPTER_LINK_UNPLUGGED)
		fc_host_port_state(shost) = FC_PORTSTATE_LINKDOWN;
	else if (status & ZFCP_STATUS_COMMON_ERP_FAILED)
		fc_host_port_state(shost) = FC_PORTSTATE_ERROR;
	else
		fc_host_port_state(shost) = FC_PORTSTATE_UNKNOWN;
}

static void zfcp_scsi_set_rport_dev_loss_tmo(struct fc_rport *rport,
					     u32 timeout)
{
	rport->dev_loss_tmo = timeout;
}

/**
 * zfcp_scsi_terminate_rport_io - Terminate all I/O on a rport
 * @rport: The FC rport where to teminate I/O
 *
 * Abort all pending SCSI commands for a port by closing the
 * port. Using a reopen avoids a conflict with a shutdown
 * overwriting a reopen. The "forced" ensures that a disappeared port
 * is not opened again as valid due to the cached plogi data in
 * non-NPIV mode.
 */
static void zfcp_scsi_terminate_rport_io(struct fc_rport *rport)
{
	struct zfcp_port *port;
	struct Scsi_Host *shost = rport_to_shost(rport);
	struct zfcp_adapter *adapter =
		(struct zfcp_adapter *)shost->hostdata[0];

	port = zfcp_get_port_by_wwpn(adapter, rport->port_name);

	if (port) {
		zfcp_erp_port_forced_reopen(port, 0, "sctrpi1");
		put_device(&port->dev);
	} else {
		zfcp_erp_port_forced_no_port_dbf(
			"sctrpin", adapter,
			rport->port_name /* zfcp_scsi_rport_register */,
			rport->port_id /* zfcp_scsi_rport_register */);
	}
}

static void zfcp_scsi_rport_register(struct zfcp_port *port)
{
	struct fc_rport_identifiers ids;
	struct fc_rport *rport;

	if (port->rport)
		return;

	ids.node_name = port->wwnn;
	ids.port_name = port->wwpn;
	ids.port_id = port->d_id;
	ids.roles = FC_RPORT_ROLE_FCP_TARGET;

	zfcp_dbf_rec_trig_lock("scpaddy", port->adapter, port, NULL,
			       ZFCP_PSEUDO_ERP_ACTION_RPORT_ADD,
			       ZFCP_PSEUDO_ERP_ACTION_RPORT_ADD);
	rport = fc_remote_port_add(port->adapter->scsi_host, 0, &ids);
	if (!rport) {
		dev_err(&port->adapter->ccw_device->dev,
			"Registering port 0x%016Lx failed\n",
			(unsigned long long)port->wwpn);
		return;
	}

	rport->maxframe_size = port->maxframe_size;
	rport->supported_classes = port->supported_classes;
	port->rport = rport;
	port->starget_id = rport->scsi_target_id;

	zfcp_unit_queue_scsi_scan(port);
}

static void zfcp_scsi_rport_block(struct zfcp_port *port)
{
	struct fc_rport *rport = port->rport;

	if (rport) {
		zfcp_dbf_rec_trig_lock("scpdely", port->adapter, port, NULL,
				       ZFCP_PSEUDO_ERP_ACTION_RPORT_DEL,
				       ZFCP_PSEUDO_ERP_ACTION_RPORT_DEL);
		fc_remote_port_delete(rport);
		port->rport = NULL;
	}
}

void zfcp_scsi_schedule_rport_register(struct zfcp_port *port)
{
	get_device(&port->dev);
	port->rport_task = RPORT_ADD;

	if (!queue_work(port->adapter->work_queue, &port->rport_work))
		put_device(&port->dev);
}

void zfcp_scsi_schedule_rport_block(struct zfcp_port *port)
{
	get_device(&port->dev);
	port->rport_task = RPORT_DEL;

	if (port->rport && queue_work(port->adapter->work_queue,
				      &port->rport_work))
		return;

	put_device(&port->dev);
}

void zfcp_scsi_schedule_rports_block(struct zfcp_adapter *adapter)
{
	unsigned long flags;
	struct zfcp_port *port;

	read_lock_irqsave(&adapter->port_list_lock, flags);
	list_for_each_entry(port, &adapter->port_list, list)
		zfcp_scsi_schedule_rport_block(port);
	read_unlock_irqrestore(&adapter->port_list_lock, flags);
}

void zfcp_scsi_rport_work(struct work_struct *work)
{
	struct zfcp_port *port = container_of(work, struct zfcp_port,
					      rport_work);

	set_worker_desc("zrp%c-%16llx",
			(port->rport_task == RPORT_ADD) ? 'a' : 'd',
			port->wwpn); /* < WORKER_DESC_LEN=24 */
	while (port->rport_task) {
		if (port->rport_task == RPORT_ADD) {
			port->rport_task = RPORT_NONE;
			zfcp_scsi_rport_register(port);
		} else {
			port->rport_task = RPORT_NONE;
			zfcp_scsi_rport_block(port);
		}
	}

	put_device(&port->dev);
}

/**
 * zfcp_scsi_set_prot - Configure DIF/DIX support in scsi_host
 * @adapter: The adapter where to configure DIF/DIX for the SCSI host
 */
void zfcp_scsi_set_prot(struct zfcp_adapter *adapter)
{
	unsigned int mask = 0;
	unsigned int data_div;
	struct Scsi_Host *shost = adapter->scsi_host;

	data_div = atomic_read(&adapter->status) &
		   ZFCP_STATUS_ADAPTER_DATA_DIV_ENABLED;

	if (enable_dif &&
	    adapter->adapter_features & FSF_FEATURE_DIF_PROT_TYPE1)
		mask |= SHOST_DIF_TYPE1_PROTECTION;

	if (enable_dif && data_div &&
	    adapter->adapter_features & FSF_FEATURE_DIX_PROT_TCPIP) {
		mask |= SHOST_DIX_TYPE1_PROTECTION;
		scsi_host_set_guard(shost, SHOST_DIX_GUARD_IP);
		shost->sg_prot_tablesize = adapter->qdio->max_sbale_per_req / 2;
		shost->sg_tablesize = adapter->qdio->max_sbale_per_req / 2;
		shost->max_sectors = shost->sg_tablesize * 8;
	}

	scsi_host_set_prot(shost, mask);
}

/**
 * zfcp_scsi_dif_sense_error - Report DIF/DIX error as driver sense error
 * @scmd: The SCSI command to report the error for
 * @ascq: The ASCQ to put in the sense buffer
 *
 * See the error handling in sd_done for the sense codes used here.
 * Set DID_SOFT_ERROR to retry the request, if possible.
 */
void zfcp_scsi_dif_sense_error(struct scsi_cmnd *scmd, int ascq)
{
	scsi_build_sense_buffer(1, scmd->sense_buffer,
				ILLEGAL_REQUEST, 0x10, ascq);
	set_driver_byte(scmd, DRIVER_SENSE);
	scmd->result |= SAM_STAT_CHECK_CONDITION;
	set_host_byte(scmd, DID_SOFT_ERROR);
}

struct fc_function_template zfcp_transport_functions = {
	.show_starget_port_id = 1,
	.show_starget_port_name = 1,
	.show_starget_node_name = 1,
	.show_rport_supported_classes = 1,
	.show_rport_maxframe_size = 1,
	.show_rport_dev_loss_tmo = 1,
	.show_host_node_name = 1,
	.show_host_port_name = 1,
	.show_host_permanent_port_name = 1,
	.show_host_supported_classes = 1,
	.show_host_supported_fc4s = 1,
	.show_host_supported_speeds = 1,
	.show_host_maxframe_size = 1,
	.show_host_serial_number = 1,
	.get_fc_host_stats = zfcp_scsi_get_fc_host_stats,
	.reset_fc_host_stats = zfcp_scsi_reset_fc_host_stats,
	.set_rport_dev_loss_tmo = zfcp_scsi_set_rport_dev_loss_tmo,
	.get_host_port_state = zfcp_scsi_get_host_port_state,
	.terminate_rport_io = zfcp_scsi_terminate_rport_io,
	.show_host_port_state = 1,
	.show_host_active_fc4s = 1,
	.bsg_request = zfcp_fc_exec_bsg_job,
	.bsg_timeout = zfcp_fc_timeout_bsg_job,
	/* no functions registered for following dynamic attributes but
	   directly set by LLDD */
	.show_host_port_type = 1,
	.show_host_symbolic_name = 1,
	.show_host_speed = 1,
	.show_host_port_id = 1,
	.dd_bsg_size = sizeof(struct zfcp_fsf_ct_els),
};<|MERGE_RESOLUTION|>--- conflicted
+++ resolved
@@ -285,11 +285,7 @@
 		if (fsf_req)
 			break;
 
-<<<<<<< HEAD
-		zfcp_dbf_scsi_devreset("wait", scpnt, tm_flags, NULL);
-=======
 		zfcp_dbf_scsi_devreset("wait", sdev, tm_flags, NULL);
->>>>>>> 22cb595e
 		zfcp_erp_wait(adapter);
 		ret = fc_block_rport(rport);
 		if (ret) {
@@ -371,10 +367,6 @@
 	fc_ret = fc_block_scsi_eh(scpnt);
 	if (fc_ret)
 		ret = fc_ret;
-<<<<<<< HEAD
-
-	zfcp_dbf_scsi_eh("schrh_r", adapter, ~0, ret);
-=======
 
 	zfcp_dbf_scsi_eh("schrh_r", adapter, ~0, ret);
 	return ret;
@@ -402,7 +394,6 @@
 	}
 
 	zfcp_erp_adapter_reset_sync(adapter, "scshr_y");
->>>>>>> 22cb595e
 	return ret;
 }
 
