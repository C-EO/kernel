/*
 * linux/drivers/s390/crypto/ap_bus.h
 *
 * Copyright (C) 2006 IBM Corporation
 * Author(s): Cornelia Huck <cornelia.huck@de.ibm.com>
 *	      Martin Schwidefsky <schwidefsky@de.ibm.com>
 *	      Ralph Wuerthner <rwuerthn@de.ibm.com>
 *	      Felix Beck <felix.beck@de.ibm.com>
 *
 * Adjunct processor bus header file.
 *
 * This program is free software; you can redistribute it and/or modify
 * it under the terms of the GNU General Public License as published by
 * the Free Software Foundation; either version 2, or (at your option)
 * any later version.
 *
 * This program is distributed in the hope that it will be useful,
 * but WITHOUT ANY WARRANTY; without even the implied warranty of
 * MERCHANTABILITY or FITNESS FOR A PARTICULAR PURPOSE. See the
 * GNU General Public License for more details.
 *
 * You should have received a copy of the GNU General Public License
 * along with this program; if not, write to the Free Software
 * Foundation, Inc., 675 Mass Ave, Cambridge, MA 02139, USA.
 */

#ifndef _AP_BUS_H_
#define _AP_BUS_H_

#include <linux/device.h>
#include <linux/mod_devicetable.h>
#include <linux/types.h>

#define AP_DEVICES 64		/* Number of AP devices. */
#define AP_DOMAINS 16		/* Number of AP domains. */
#define AP_MAX_RESET 90		/* Maximum number of resets. */
#define AP_RESET_TIMEOUT (HZ/2)	/* Time in ticks for reset timeouts. */
#define AP_CONFIG_TIME 30	/* Time in seconds between AP bus rescans. */
#define AP_POLL_TIME 1		/* Time in ticks between receive polls. */

extern int ap_domain_index;

/**
 * The ap_qid_t identifier of an ap queue. It contains a
 * 6 bit device index and a 4 bit queue index (domain).
 */
typedef unsigned int ap_qid_t;

#define AP_MKQID(_device,_queue) (((_device) & 63) << 8 | ((_queue) & 15))
#define AP_QID_DEVICE(_qid) (((_qid) >> 8) & 63)
#define AP_QID_QUEUE(_qid) ((_qid) & 15)

/**
 * structy ap_queue_status - Holds the AP queue status.
 * @queue_empty: Shows if queue is empty
 * @replies_waiting: Waiting replies
 * @queue_full: Is 1 if the queue is full
 * @pad: A 4 bit pad
 * @int_enabled: Shows if interrupts are enabled for the AP
 * @response_conde: Holds the 8 bit response code
 * @pad2: A 16 bit pad
 *
 * The ap queue status word is returned by all three AP functions
 * (PQAP, NQAP and DQAP).  There's a set of flags in the first
 * byte, followed by a 1 byte response code.
 */
struct ap_queue_status {
	unsigned int queue_empty	: 1;
	unsigned int replies_waiting	: 1;
	unsigned int queue_full		: 1;
	unsigned int pad1		: 4;
	unsigned int int_enabled	: 1;
	unsigned int response_code	: 8;
	unsigned int pad2		: 16;
};

#define AP_RESPONSE_NORMAL		0x00
#define AP_RESPONSE_Q_NOT_AVAIL		0x01
#define AP_RESPONSE_RESET_IN_PROGRESS	0x02
#define AP_RESPONSE_DECONFIGURED	0x03
#define AP_RESPONSE_CHECKSTOPPED	0x04
#define AP_RESPONSE_BUSY		0x05
#define AP_RESPONSE_INVALID_ADDRESS	0x06
#define AP_RESPONSE_OTHERWISE_CHANGED	0x07
#define AP_RESPONSE_Q_FULL		0x10
#define AP_RESPONSE_NO_PENDING_REPLY	0x10
#define AP_RESPONSE_INDEX_TOO_BIG	0x11
#define AP_RESPONSE_NO_FIRST_PART	0x13
#define AP_RESPONSE_MESSAGE_TOO_BIG	0x15
#define AP_RESPONSE_REQ_FAC_NOT_INST	0x16

/*
 * Known device types
 */
#define AP_DEVICE_TYPE_PCICC	3
#define AP_DEVICE_TYPE_PCICA	4
#define AP_DEVICE_TYPE_PCIXCC	5
#define AP_DEVICE_TYPE_CEX2A	6
#define AP_DEVICE_TYPE_CEX2C	7
#define AP_DEVICE_TYPE_CEX3A	8
#define AP_DEVICE_TYPE_CEX3C	9

/*
 * AP reset flag states
 */
#define AP_RESET_IGNORE	0	/* request timeout will be ignored */
#define AP_RESET_ARMED	1	/* request timeout timer is active */
#define AP_RESET_DO	2	/* AP reset required */

struct ap_device;
struct ap_message;

struct ap_driver {
	struct device_driver driver;
	struct ap_device_id *ids;

	int (*probe)(struct ap_device *);
	void (*remove)(struct ap_device *);
	/* receive is called from tasklet context */
	void (*receive)(struct ap_device *, struct ap_message *,
			struct ap_message *);
	int request_timeout;		/* request timeout in jiffies */
};

#define to_ap_drv(x) container_of((x), struct ap_driver, driver)

int ap_driver_register(struct ap_driver *, struct module *, char *);
void ap_driver_unregister(struct ap_driver *);

struct ap_device {
	struct device device;
	struct ap_driver *drv;		/* Pointer to AP device driver. */
	spinlock_t lock;		/* Per device lock. */
	struct list_head list;		/* private list of all AP devices. */

	ap_qid_t qid;			/* AP queue id. */
	int queue_depth;		/* AP queue depth.*/
	int device_type;		/* AP device type. */
	int unregistered;		/* marks AP device as unregistered */
	struct timer_list timeout;	/* Timer for request timeouts. */
	int reset;			/* Reset required after req. timeout. */

	int queue_count;		/* # messages currently on AP queue. */

	struct list_head pendingq;	/* List of message sent to AP queue. */
	int pendingq_count;		/* # requests on pendingq list. */
	struct list_head requestq;	/* List of message yet to be sent. */
	int requestq_count;		/* # requests on requestq list. */
	int total_request_count;	/* # requests ever for this AP device. */

	struct ap_message *reply;	/* Per device reply message. */

	void *private;			/* ap driver private pointer. */
};

#define to_ap_dev(x) container_of((x), struct ap_device, device)

struct ap_message {
	struct list_head list;		/* Request queueing. */
	unsigned long long psmid;	/* Message id. */
	void *message;			/* Pointer to message buffer. */
	size_t length;			/* Message length. */

	void *private;			/* ap driver private pointer. */
	unsigned int special:1;		/* Used for special commands. */
};

#define AP_DEVICE(dt)					\
	.dev_type=(dt),					\
	.match_flags=AP_DEVICE_ID_MATCH_DEVICE_TYPE,

/**
 * ap_init_message() - Initialize ap_message.
 * Initialize a message before using. Otherwise this might result in
 * unexpected behaviour.
 */
<<<<<<< HEAD
extern inline void ap_init_message(struct ap_message *ap_msg)
=======
static inline void ap_init_message(struct ap_message *ap_msg)
>>>>>>> 92dcffb9
{
	ap_msg->psmid = 0;
	ap_msg->length = 0;
	ap_msg->special = 0;
}

/*
 * Note: don't use ap_send/ap_recv after using ap_queue_message
 * for the first time. Otherwise the ap message queue will get
 * confused.
 */
int ap_send(ap_qid_t, unsigned long long, void *, size_t);
int ap_recv(ap_qid_t, unsigned long long *, void *, size_t);

void ap_queue_message(struct ap_device *ap_dev, struct ap_message *ap_msg);
void ap_cancel_message(struct ap_device *ap_dev, struct ap_message *ap_msg);
void ap_flush_queue(struct ap_device *ap_dev);

int ap_module_init(void);
void ap_module_exit(void);

#endif /* _AP_BUS_H_ */<|MERGE_RESOLUTION|>--- conflicted
+++ resolved
@@ -174,11 +174,7 @@
  * Initialize a message before using. Otherwise this might result in
  * unexpected behaviour.
  */
-<<<<<<< HEAD
-extern inline void ap_init_message(struct ap_message *ap_msg)
-=======
 static inline void ap_init_message(struct ap_message *ap_msg)
->>>>>>> 92dcffb9
 {
 	ap_msg->psmid = 0;
 	ap_msg->length = 0;
