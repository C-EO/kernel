// SPDX-License-Identifier: GPL-2.0+
/*
 *  Copyright IBM Corp. 2001, 2012
 *  Author(s): Robert Burroughs
 *	       Eric Rossman (edrossma@us.ibm.com)
 *
 *  Hotplug & misc device support: Jochen Roehrig (roehrig@de.ibm.com)
 *  Major cleanup & driver split: Martin Schwidefsky <schwidefsky@de.ibm.com>
 *				  Ralph Wuerthner <rwuerthn@de.ibm.com>
 *  MSGTYPE restruct:		  Holger Dengler <hd@linux.vnet.ibm.com>
 */

#define KMSG_COMPONENT "zcrypt"
#define pr_fmt(fmt) KMSG_COMPONENT ": " fmt

#include <linux/module.h>
#include <linux/slab.h>
#include <linux/init.h>
#include <linux/err.h>
#include <linux/atomic.h>
#include <linux/uaccess.h>

#include "ap_bus.h"
#include "zcrypt_api.h"
#include "zcrypt_error.h"
#include "zcrypt_msgtype50.h"

/* >= CEX3A: 4096 bits */
#define CEX3A_MAX_MOD_SIZE 512

/* CEX2A: max outputdatalength + type80_hdr */
#define CEX2A_MAX_RESPONSE_SIZE 0x110

/* >= CEX3A: 512 bit modulus, (max outputdatalength) + type80_hdr */
#define CEX3A_MAX_RESPONSE_SIZE 0x210

MODULE_AUTHOR("IBM Corporation");
MODULE_DESCRIPTION("Cryptographic Accelerator (message type 50), " \
		   "Copyright IBM Corp. 2001, 2012");
MODULE_LICENSE("GPL");

/**
 * The type 50 message family is associated with a CEXxA cards.
 *
 * The four members of the family are described below.
 *
 * Note that all unsigned char arrays are right-justified and left-padded
 * with zeroes.
 *
 * Note that all reserved fields must be zeroes.
 */
struct type50_hdr {
	unsigned char	reserved1;
	unsigned char	msg_type_code;	/* 0x50 */
	unsigned short	msg_len;
	unsigned char	reserved2;
	unsigned char	ignored;
	unsigned short	reserved3;
} __packed;

#define TYPE50_TYPE_CODE	0x50

#define TYPE50_MEB1_FMT		0x0001
#define TYPE50_MEB2_FMT		0x0002
#define TYPE50_MEB3_FMT		0x0003
#define TYPE50_CRB1_FMT		0x0011
#define TYPE50_CRB2_FMT		0x0012
#define TYPE50_CRB3_FMT		0x0013

/* Mod-Exp, with a small modulus */
struct type50_meb1_msg {
	struct type50_hdr header;
	unsigned short	keyblock_type;	/* 0x0001 */
	unsigned char	reserved[6];
	unsigned char	exponent[128];
	unsigned char	modulus[128];
	unsigned char	message[128];
} __packed;

/* Mod-Exp, with a large modulus */
struct type50_meb2_msg {
	struct type50_hdr header;
	unsigned short	keyblock_type;	/* 0x0002 */
	unsigned char	reserved[6];
	unsigned char	exponent[256];
	unsigned char	modulus[256];
	unsigned char	message[256];
} __packed;

/* Mod-Exp, with a larger modulus */
struct type50_meb3_msg {
	struct type50_hdr header;
	unsigned short	keyblock_type;	/* 0x0003 */
	unsigned char	reserved[6];
	unsigned char	exponent[512];
	unsigned char	modulus[512];
	unsigned char	message[512];
} __packed;

/* CRT, with a small modulus */
struct type50_crb1_msg {
	struct type50_hdr header;
	unsigned short	keyblock_type;	/* 0x0011 */
	unsigned char	reserved[6];
	unsigned char	p[64];
	unsigned char	q[64];
	unsigned char	dp[64];
	unsigned char	dq[64];
	unsigned char	u[64];
	unsigned char	message[128];
} __packed;

/* CRT, with a large modulus */
struct type50_crb2_msg {
	struct type50_hdr header;
	unsigned short	keyblock_type;	/* 0x0012 */
	unsigned char	reserved[6];
	unsigned char	p[128];
	unsigned char	q[128];
	unsigned char	dp[128];
	unsigned char	dq[128];
	unsigned char	u[128];
	unsigned char	message[256];
} __packed;

/* CRT, with a larger modulus */
struct type50_crb3_msg {
	struct type50_hdr header;
	unsigned short	keyblock_type;	/* 0x0013 */
	unsigned char	reserved[6];
	unsigned char	p[256];
	unsigned char	q[256];
	unsigned char	dp[256];
	unsigned char	dq[256];
	unsigned char	u[256];
	unsigned char	message[512];
} __packed;

/**
 * The type 80 response family is associated with a CEXxA cards.
 *
 * Note that all unsigned char arrays are right-justified and left-padded
 * with zeroes.
 *
 * Note that all reserved fields must be zeroes.
 */

#define TYPE80_RSP_CODE 0x80

struct type80_hdr {
	unsigned char	reserved1;
	unsigned char	type;		/* 0x80 */
	unsigned short	len;
	unsigned char	code;		/* 0x00 */
	unsigned char	reserved2[3];
	unsigned char	reserved3[8];
} __packed;

unsigned int get_rsa_modex_fc(struct ica_rsa_modexpo *mex, int *fcode)
{

	if (!mex->inputdatalength)
		return -EINVAL;

	if (mex->inputdatalength <= 128)	/* 1024 bit */
		*fcode = MEX_1K;
	else if (mex->inputdatalength <= 256)	/* 2048 bit */
		*fcode = MEX_2K;
	else					/* 4096 bit */
		*fcode = MEX_4K;

	return 0;
}

unsigned int get_rsa_crt_fc(struct ica_rsa_modexpo_crt *crt, int *fcode)
{

	if (!crt->inputdatalength)
		return -EINVAL;

	if (crt->inputdatalength <= 128)	/* 1024 bit */
		*fcode = CRT_1K;
	else if (crt->inputdatalength <= 256)	/* 2048 bit */
		*fcode = CRT_2K;
	else					/* 4096 bit */
		*fcode = CRT_4K;

	return 0;
}

/**
 * Convert a ICAMEX message to a type50 MEX message.
 *
 * @zq: crypto queue pointer
 * @ap_msg: crypto request pointer
 * @mex: pointer to user input data
 *
 * Returns 0 on success or -EFAULT.
 */
static int ICAMEX_msg_to_type50MEX_msg(struct zcrypt_queue *zq,
				       struct ap_message *ap_msg,
				       struct ica_rsa_modexpo *mex)
{
	unsigned char *mod, *exp, *inp;
	int mod_len;

	mod_len = mex->inputdatalength;

	if (mod_len <= 128) {
		struct type50_meb1_msg *meb1 = ap_msg->msg;

		memset(meb1, 0, sizeof(*meb1));
		ap_msg->len = sizeof(*meb1);
		meb1->header.msg_type_code = TYPE50_TYPE_CODE;
		meb1->header.msg_len = sizeof(*meb1);
		meb1->keyblock_type = TYPE50_MEB1_FMT;
		mod = meb1->modulus + sizeof(meb1->modulus) - mod_len;
		exp = meb1->exponent + sizeof(meb1->exponent) - mod_len;
		inp = meb1->message + sizeof(meb1->message) - mod_len;
	} else if (mod_len <= 256) {
		struct type50_meb2_msg *meb2 = ap_msg->msg;

		memset(meb2, 0, sizeof(*meb2));
		ap_msg->len = sizeof(*meb2);
		meb2->header.msg_type_code = TYPE50_TYPE_CODE;
		meb2->header.msg_len = sizeof(*meb2);
		meb2->keyblock_type = TYPE50_MEB2_FMT;
		mod = meb2->modulus + sizeof(meb2->modulus) - mod_len;
		exp = meb2->exponent + sizeof(meb2->exponent) - mod_len;
		inp = meb2->message + sizeof(meb2->message) - mod_len;
	} else if (mod_len <= 512) {
		struct type50_meb3_msg *meb3 = ap_msg->msg;

		memset(meb3, 0, sizeof(*meb3));
		ap_msg->len = sizeof(*meb3);
		meb3->header.msg_type_code = TYPE50_TYPE_CODE;
		meb3->header.msg_len = sizeof(*meb3);
		meb3->keyblock_type = TYPE50_MEB3_FMT;
		mod = meb3->modulus + sizeof(meb3->modulus) - mod_len;
		exp = meb3->exponent + sizeof(meb3->exponent) - mod_len;
		inp = meb3->message + sizeof(meb3->message) - mod_len;
	} else
		return -EINVAL;

	if (copy_from_user(mod, mex->n_modulus, mod_len) ||
	    copy_from_user(exp, mex->b_key, mod_len) ||
	    copy_from_user(inp, mex->inputdata, mod_len))
		return -EFAULT;

#ifdef CONFIG_ZCRYPT_DEBUG
	if (ap_msg->fi.flags & AP_FI_FLAG_TOGGLE_SPECIAL)
		ap_msg->flags ^= AP_MSG_FLAG_SPECIAL;
#endif

	return 0;
}

/**
 * Convert a ICACRT message to a type50 CRT message.
 *
 * @zq: crypto queue pointer
 * @ap_msg: crypto request pointer
 * @crt: pointer to user input data
 *
 * Returns 0 on success or -EFAULT.
 */
static int ICACRT_msg_to_type50CRT_msg(struct zcrypt_queue *zq,
				       struct ap_message *ap_msg,
				       struct ica_rsa_modexpo_crt *crt)
{
	int mod_len, short_len;
	unsigned char *p, *q, *dp, *dq, *u, *inp;

	mod_len = crt->inputdatalength;
	short_len = (mod_len + 1) / 2;

	/*
	 * CEX2A and CEX3A w/o FW update can handle requests up to
	 * 256 byte modulus (2k keys).
	 * CEX3A with FW update and newer CEXxA cards are able to handle
	 * 512 byte modulus (4k keys).
	 */
	if (mod_len <= 128) {		/* up to 1024 bit key size */
		struct type50_crb1_msg *crb1 = ap_msg->msg;

		memset(crb1, 0, sizeof(*crb1));
		ap_msg->len = sizeof(*crb1);
		crb1->header.msg_type_code = TYPE50_TYPE_CODE;
		crb1->header.msg_len = sizeof(*crb1);
		crb1->keyblock_type = TYPE50_CRB1_FMT;
		p = crb1->p + sizeof(crb1->p) - short_len;
		q = crb1->q + sizeof(crb1->q) - short_len;
		dp = crb1->dp + sizeof(crb1->dp) - short_len;
		dq = crb1->dq + sizeof(crb1->dq) - short_len;
		u = crb1->u + sizeof(crb1->u) - short_len;
		inp = crb1->message + sizeof(crb1->message) - mod_len;
	} else if (mod_len <= 256) {	/* up to 2048 bit key size */
		struct type50_crb2_msg *crb2 = ap_msg->msg;

		memset(crb2, 0, sizeof(*crb2));
		ap_msg->len = sizeof(*crb2);
		crb2->header.msg_type_code = TYPE50_TYPE_CODE;
		crb2->header.msg_len = sizeof(*crb2);
		crb2->keyblock_type = TYPE50_CRB2_FMT;
		p = crb2->p + sizeof(crb2->p) - short_len;
		q = crb2->q + sizeof(crb2->q) - short_len;
		dp = crb2->dp + sizeof(crb2->dp) - short_len;
		dq = crb2->dq + sizeof(crb2->dq) - short_len;
		u = crb2->u + sizeof(crb2->u) - short_len;
		inp = crb2->message + sizeof(crb2->message) - mod_len;
	} else if ((mod_len <= 512) &&	/* up to 4096 bit key size */
		   (zq->zcard->max_mod_size == CEX3A_MAX_MOD_SIZE)) {
		struct type50_crb3_msg *crb3 = ap_msg->msg;

		memset(crb3, 0, sizeof(*crb3));
		ap_msg->len = sizeof(*crb3);
		crb3->header.msg_type_code = TYPE50_TYPE_CODE;
		crb3->header.msg_len = sizeof(*crb3);
		crb3->keyblock_type = TYPE50_CRB3_FMT;
		p = crb3->p + sizeof(crb3->p) - short_len;
		q = crb3->q + sizeof(crb3->q) - short_len;
		dp = crb3->dp + sizeof(crb3->dp) - short_len;
		dq = crb3->dq + sizeof(crb3->dq) - short_len;
		u = crb3->u + sizeof(crb3->u) - short_len;
		inp = crb3->message + sizeof(crb3->message) - mod_len;
	} else
		return -EINVAL;

	/*
	 * correct the offset of p, bp and mult_inv according zcrypt.h
	 * block size right aligned (skip the first byte)
	 */
	if (copy_from_user(p, crt->np_prime + MSGTYPE_ADJUSTMENT, short_len) ||
	    copy_from_user(q, crt->nq_prime, short_len) ||
	    copy_from_user(dp, crt->bp_key + MSGTYPE_ADJUSTMENT, short_len) ||
	    copy_from_user(dq, crt->bq_key, short_len) ||
	    copy_from_user(u, crt->u_mult_inv + MSGTYPE_ADJUSTMENT, short_len) ||
	    copy_from_user(inp, crt->inputdata, mod_len))
		return -EFAULT;

#ifdef CONFIG_ZCRYPT_DEBUG
	if (ap_msg->fi.flags & AP_FI_FLAG_TOGGLE_SPECIAL)
		ap_msg->flags ^= AP_MSG_FLAG_SPECIAL;
#endif

	return 0;
}

/**
 * Copy results from a type 80 reply message back to user space.
 *
 * @zq: crypto device pointer
 * @reply: reply AP message.
 * @data: pointer to user output data
 * @length: size of user output data
 *
 * Returns 0 on success or -EFAULT.
 */
static int convert_type80(struct zcrypt_queue *zq,
			  struct ap_message *reply,
			  char __user *outputdata,
			  unsigned int outputdatalength)
{
	struct type80_hdr *t80h = reply->msg;
	unsigned char *data;

	if (t80h->len < sizeof(*t80h) + outputdatalength) {
		/* The result is too short, the CEXxA card may not do that.. */
		zq->online = 0;
		pr_err("Crypto dev=%02x.%04x code=0x%02x => online=0 rc=EAGAIN\n",
		       AP_QID_CARD(zq->queue->qid),
		       AP_QID_QUEUE(zq->queue->qid),
		       t80h->code);
		ZCRYPT_DBF_ERR("dev=%02x.%04x code=0x%02x => online=0 rc=EAGAIN\n",
			       AP_QID_CARD(zq->queue->qid),
			       AP_QID_QUEUE(zq->queue->qid),
			       t80h->code);
<<<<<<< HEAD
=======
		ap_send_online_uevent(&zq->queue->ap_dev, zq->online);
>>>>>>> 7d2a07b7
		return -EAGAIN;
	}
	if (zq->zcard->user_space_type == ZCRYPT_CEX2A)
		BUG_ON(t80h->len > CEX2A_MAX_RESPONSE_SIZE);
	else
		BUG_ON(t80h->len > CEX3A_MAX_RESPONSE_SIZE);
	data = reply->msg + t80h->len - outputdatalength;
	if (copy_to_user(outputdata, data, outputdatalength))
		return -EFAULT;
	return 0;
}

static int convert_response_cex2a(struct zcrypt_queue *zq,
				  struct ap_message *reply,
				  char __user *outputdata,
				  unsigned int outputdatalength)
{
	/* Response type byte is the second byte in the response. */
	unsigned char rtype = ((unsigned char *) reply->msg)[1];

	switch (rtype) {
	case TYPE82_RSP_CODE:
	case TYPE88_RSP_CODE:
		return convert_error(zq, reply);
	case TYPE80_RSP_CODE:
		return convert_type80(zq, reply,
				      outputdata, outputdatalength);
	default: /* Unknown response type, this should NEVER EVER happen */
		zq->online = 0;
		pr_err("Crypto dev=%02x.%04x unknown response type 0x%02x => online=0 rc=EAGAIN\n",
		       AP_QID_CARD(zq->queue->qid),
		       AP_QID_QUEUE(zq->queue->qid),
		       (int) rtype);
		ZCRYPT_DBF_ERR("dev=%02x.%04x unknown response type 0x%02x => online=0 rc=EAGAIN\n",
			       AP_QID_CARD(zq->queue->qid),
			       AP_QID_QUEUE(zq->queue->qid),
			       (int) rtype);
<<<<<<< HEAD
=======
		ap_send_online_uevent(&zq->queue->ap_dev, zq->online);
>>>>>>> 7d2a07b7
		return -EAGAIN;
	}
}

/**
 * This function is called from the AP bus code after a crypto request
 * "msg" has finished with the reply message "reply".
 * It is called from tasklet context.
 * @aq: pointer to the AP device
 * @msg: pointer to the AP message
 * @reply: pointer to the AP reply message
 */
static void zcrypt_cex2a_receive(struct ap_queue *aq,
				 struct ap_message *msg,
				 struct ap_message *reply)
{
	static struct error_hdr error_reply = {
		.type = TYPE82_RSP_CODE,
		.reply_code = REP82_ERROR_MACHINE_FAILURE,
	};
	struct type80_hdr *t80h;
	int len;

	/* Copy the reply message to the request message buffer. */
	if (!reply)
		goto out;	/* ap_msg->rc indicates the error */
	t80h = reply->msg;
	if (t80h->type == TYPE80_RSP_CODE) {
<<<<<<< HEAD
		if (aq->ap_dev.device_type == AP_DEVICE_TYPE_CEX2A)
			len = min_t(int, CEX2A_MAX_RESPONSE_SIZE, t80h->len);
		else
			len = min_t(int, CEX3A_MAX_RESPONSE_SIZE, t80h->len);
		memcpy(msg->msg, reply->msg, len);
=======
		len = t80h->len;
		if (len > reply->bufsize || len > msg->bufsize) {
			msg->rc = -EMSGSIZE;
		} else {
			memcpy(msg->msg, reply->msg, len);
			msg->len = len;
		}
>>>>>>> 7d2a07b7
	} else
		memcpy(msg->msg, reply->msg, sizeof(error_reply));
out:
	complete((struct completion *) msg->private);
}

static atomic_t zcrypt_step = ATOMIC_INIT(0);

/**
 * The request distributor calls this function if it picked the CEXxA
 * device to handle a modexpo request.
 * @zq: pointer to zcrypt_queue structure that identifies the
 *	CEXxA device to the request distributor
 * @mex: pointer to the modexpo request buffer
 */
static long zcrypt_cex2a_modexpo(struct zcrypt_queue *zq,
				 struct ica_rsa_modexpo *mex,
				 struct ap_message *ap_msg)
{
	struct completion work;
	int rc;

<<<<<<< HEAD
	if (zq->zcard->user_space_type == ZCRYPT_CEX2A)
		ap_msg->msg = kmalloc(MSGTYPE50_CRB2_MAX_MSG_SIZE, GFP_KERNEL);
	else
		ap_msg->msg = kmalloc(MSGTYPE50_CRB3_MAX_MSG_SIZE, GFP_KERNEL);
=======
	ap_msg->bufsize = (zq->zcard->user_space_type == ZCRYPT_CEX2A) ?
		MSGTYPE50_CRB2_MAX_MSG_SIZE : MSGTYPE50_CRB3_MAX_MSG_SIZE;
	ap_msg->msg = kmalloc(ap_msg->bufsize, GFP_KERNEL);
>>>>>>> 7d2a07b7
	if (!ap_msg->msg)
		return -ENOMEM;
	ap_msg->receive = zcrypt_cex2a_receive;
	ap_msg->psmid = (((unsigned long long) current->pid) << 32) +
		atomic_inc_return(&zcrypt_step);
	ap_msg->private = &work;
	rc = ICAMEX_msg_to_type50MEX_msg(zq, ap_msg, mex);
	if (rc)
		goto out;
	init_completion(&work);
	rc = ap_queue_message(zq->queue, ap_msg);
	if (rc)
		goto out;
	rc = wait_for_completion_interruptible(&work);
	if (rc == 0) {
		rc = ap_msg->rc;
		if (rc == 0)
			rc = convert_response_cex2a(zq, ap_msg,
						    mex->outputdata,
						    mex->outputdatalength);
	} else
		/* Signal pending. */
		ap_cancel_message(zq->queue, ap_msg);
out:
	ap_msg->private = NULL;
	return rc;
}

/**
 * The request distributor calls this function if it picked the CEXxA
 * device to handle a modexpo_crt request.
 * @zq: pointer to zcrypt_queue structure that identifies the
 *	CEXxA device to the request distributor
 * @crt: pointer to the modexpoc_crt request buffer
 */
static long zcrypt_cex2a_modexpo_crt(struct zcrypt_queue *zq,
				     struct ica_rsa_modexpo_crt *crt,
				     struct ap_message *ap_msg)
{
	struct completion work;
	int rc;

<<<<<<< HEAD
	if (zq->zcard->user_space_type == ZCRYPT_CEX2A)
		ap_msg->msg = kmalloc(MSGTYPE50_CRB2_MAX_MSG_SIZE, GFP_KERNEL);
	else
		ap_msg->msg = kmalloc(MSGTYPE50_CRB3_MAX_MSG_SIZE, GFP_KERNEL);
=======
	ap_msg->bufsize = (zq->zcard->user_space_type == ZCRYPT_CEX2A) ?
		MSGTYPE50_CRB2_MAX_MSG_SIZE : MSGTYPE50_CRB3_MAX_MSG_SIZE;
	ap_msg->msg = kmalloc(ap_msg->bufsize, GFP_KERNEL);
>>>>>>> 7d2a07b7
	if (!ap_msg->msg)
		return -ENOMEM;
	ap_msg->receive = zcrypt_cex2a_receive;
	ap_msg->psmid = (((unsigned long long) current->pid) << 32) +
		atomic_inc_return(&zcrypt_step);
	ap_msg->private = &work;
	rc = ICACRT_msg_to_type50CRT_msg(zq, ap_msg, crt);
	if (rc)
		goto out;
	init_completion(&work);
	rc = ap_queue_message(zq->queue, ap_msg);
	if (rc)
		goto out;
	rc = wait_for_completion_interruptible(&work);
	if (rc == 0) {
		rc = ap_msg->rc;
		if (rc == 0)
			rc = convert_response_cex2a(zq, ap_msg,
						    crt->outputdata,
						    crt->outputdatalength);
	} else
		/* Signal pending. */
		ap_cancel_message(zq->queue, ap_msg);
out:
	ap_msg->private = NULL;
	return rc;
}

/**
 * The crypto operations for message type 50.
 */
static struct zcrypt_ops zcrypt_msgtype50_ops = {
	.rsa_modexpo = zcrypt_cex2a_modexpo,
	.rsa_modexpo_crt = zcrypt_cex2a_modexpo_crt,
	.owner = THIS_MODULE,
	.name = MSGTYPE50_NAME,
	.variant = MSGTYPE50_VARIANT_DEFAULT,
};

void __init zcrypt_msgtype50_init(void)
{
	zcrypt_msgtype_register(&zcrypt_msgtype50_ops);
}

void __exit zcrypt_msgtype50_exit(void)
{
	zcrypt_msgtype_unregister(&zcrypt_msgtype50_ops);
}<|MERGE_RESOLUTION|>--- conflicted
+++ resolved
@@ -375,10 +375,7 @@
 			       AP_QID_CARD(zq->queue->qid),
 			       AP_QID_QUEUE(zq->queue->qid),
 			       t80h->code);
-<<<<<<< HEAD
-=======
 		ap_send_online_uevent(&zq->queue->ap_dev, zq->online);
->>>>>>> 7d2a07b7
 		return -EAGAIN;
 	}
 	if (zq->zcard->user_space_type == ZCRYPT_CEX2A)
@@ -416,10 +413,7 @@
 			       AP_QID_CARD(zq->queue->qid),
 			       AP_QID_QUEUE(zq->queue->qid),
 			       (int) rtype);
-<<<<<<< HEAD
-=======
 		ap_send_online_uevent(&zq->queue->ap_dev, zq->online);
->>>>>>> 7d2a07b7
 		return -EAGAIN;
 	}
 }
@@ -448,13 +442,6 @@
 		goto out;	/* ap_msg->rc indicates the error */
 	t80h = reply->msg;
 	if (t80h->type == TYPE80_RSP_CODE) {
-<<<<<<< HEAD
-		if (aq->ap_dev.device_type == AP_DEVICE_TYPE_CEX2A)
-			len = min_t(int, CEX2A_MAX_RESPONSE_SIZE, t80h->len);
-		else
-			len = min_t(int, CEX3A_MAX_RESPONSE_SIZE, t80h->len);
-		memcpy(msg->msg, reply->msg, len);
-=======
 		len = t80h->len;
 		if (len > reply->bufsize || len > msg->bufsize) {
 			msg->rc = -EMSGSIZE;
@@ -462,7 +449,6 @@
 			memcpy(msg->msg, reply->msg, len);
 			msg->len = len;
 		}
->>>>>>> 7d2a07b7
 	} else
 		memcpy(msg->msg, reply->msg, sizeof(error_reply));
 out:
@@ -485,16 +471,9 @@
 	struct completion work;
 	int rc;
 
-<<<<<<< HEAD
-	if (zq->zcard->user_space_type == ZCRYPT_CEX2A)
-		ap_msg->msg = kmalloc(MSGTYPE50_CRB2_MAX_MSG_SIZE, GFP_KERNEL);
-	else
-		ap_msg->msg = kmalloc(MSGTYPE50_CRB3_MAX_MSG_SIZE, GFP_KERNEL);
-=======
 	ap_msg->bufsize = (zq->zcard->user_space_type == ZCRYPT_CEX2A) ?
 		MSGTYPE50_CRB2_MAX_MSG_SIZE : MSGTYPE50_CRB3_MAX_MSG_SIZE;
 	ap_msg->msg = kmalloc(ap_msg->bufsize, GFP_KERNEL);
->>>>>>> 7d2a07b7
 	if (!ap_msg->msg)
 		return -ENOMEM;
 	ap_msg->receive = zcrypt_cex2a_receive;
@@ -537,16 +516,9 @@
 	struct completion work;
 	int rc;
 
-<<<<<<< HEAD
-	if (zq->zcard->user_space_type == ZCRYPT_CEX2A)
-		ap_msg->msg = kmalloc(MSGTYPE50_CRB2_MAX_MSG_SIZE, GFP_KERNEL);
-	else
-		ap_msg->msg = kmalloc(MSGTYPE50_CRB3_MAX_MSG_SIZE, GFP_KERNEL);
-=======
 	ap_msg->bufsize = (zq->zcard->user_space_type == ZCRYPT_CEX2A) ?
 		MSGTYPE50_CRB2_MAX_MSG_SIZE : MSGTYPE50_CRB3_MAX_MSG_SIZE;
 	ap_msg->msg = kmalloc(ap_msg->bufsize, GFP_KERNEL);
->>>>>>> 7d2a07b7
 	if (!ap_msg->msg)
 		return -ENOMEM;
 	ap_msg->receive = zcrypt_cex2a_receive;
