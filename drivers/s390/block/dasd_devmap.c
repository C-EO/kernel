// SPDX-License-Identifier: GPL-2.0
/*
 * Author(s)......: Holger Smolinski <Holger.Smolinski@de.ibm.com>
 *		    Horst Hummel <Horst.Hummel@de.ibm.com>
 *		    Carsten Otte <Cotte@de.ibm.com>
 *		    Martin Schwidefsky <schwidefsky@de.ibm.com>
 * Bugreports.to..: <Linux390@de.ibm.com>
 * Copyright IBM Corp. 1999,2001
 *
 * Device mapping and dasd= parameter parsing functions. All devmap
 * functions may not be called from interrupt context. In particular
 * dasd_get_device is a no-no from interrupt context.
 *
 */

#define KMSG_COMPONENT "dasd"

#include <linux/ctype.h>
#include <linux/init.h>
#include <linux/module.h>
#include <linux/slab.h>

#include <asm/debug.h>
#include <linux/uaccess.h>
#include <asm/ipl.h>

/* This is ugly... */
#define PRINTK_HEADER "dasd_devmap:"
#define DASD_BUS_ID_SIZE 20
#define DASD_MAX_PARAMS 256

#include "dasd_int.h"

struct kmem_cache *dasd_page_cache;
EXPORT_SYMBOL_GPL(dasd_page_cache);

/*
 * dasd_devmap_t is used to store the features and the relation
 * between device number and device index. To find a dasd_devmap_t
 * that corresponds to a device number of a device index each
 * dasd_devmap_t is added to two linked lists, one to search by
 * the device number and one to search by the device index. As
 * soon as big minor numbers are available the device index list
 * can be removed since the device number will then be identical
 * to the device index.
 */
struct dasd_devmap {
	struct list_head list;
	char bus_id[DASD_BUS_ID_SIZE];
        unsigned int devindex;
        unsigned short features;
	struct dasd_device *device;
};

/*
 * Parameter parsing functions for dasd= parameter. The syntax is:
 *   <devno>		: (0x)?[0-9a-fA-F]+
 *   <busid>		: [0-0a-f]\.[0-9a-f]\.(0x)?[0-9a-fA-F]+
 *   <feature>		: ro
 *   <feature_list>	: \(<feature>(:<feature>)*\)
 *   <devno-range>	: <devno>(-<devno>)?<feature_list>?
 *   <busid-range>	: <busid>(-<busid>)?<feature_list>?
 *   <devices>		: <devno-range>|<busid-range>
 *   <dasd_module>	: dasd_diag_mod|dasd_eckd_mod|dasd_fba_mod
 *
 *   <dasd>		: autodetect|probeonly|<devices>(,<devices>)*
 */

int dasd_probeonly =  0;	/* is true, when probeonly mode is active */
int dasd_autodetect = 0;	/* is true, when autodetection is active */
int dasd_nopav = 0;		/* is true, when PAV is disabled */
EXPORT_SYMBOL_GPL(dasd_nopav);
int dasd_nofcx;			/* disable High Performance Ficon */
EXPORT_SYMBOL_GPL(dasd_nofcx);

/*
 * char *dasd[] is intended to hold the ranges supplied by the dasd= statement
 * it is named 'dasd' to directly be filled by insmod with the comma separated
 * strings when running as a module.
 */
static char *dasd[DASD_MAX_PARAMS];
module_param_array(dasd, charp, NULL, S_IRUGO);

/*
 * Single spinlock to protect devmap and servermap structures and lists.
 */
static DEFINE_SPINLOCK(dasd_devmap_lock);

/*
 * Hash lists for devmap structures.
 */
static struct list_head dasd_hashlists[256];
int dasd_max_devindex;

static struct dasd_devmap *dasd_add_busid(const char *, int);

static inline int
dasd_hash_busid(const char *bus_id)
{
	int hash, i;

	hash = 0;
	for (i = 0; (i < DASD_BUS_ID_SIZE) && *bus_id; i++, bus_id++)
		hash += *bus_id;
	return hash & 0xff;
}

#ifndef MODULE
static int __init dasd_call_setup(char *opt)
{
	static int i __initdata;
	char *tmp;

	while (i < DASD_MAX_PARAMS) {
		tmp = strsep(&opt, ",");
		if (!tmp)
			break;

		dasd[i++] = tmp;
	}

	return 1;
}

__setup ("dasd=", dasd_call_setup);
#endif	/* #ifndef MODULE */

#define	DASD_IPLDEV	"ipldev"

/*
 * Read a device busid/devno from a string.
 */
static int __init dasd_busid(char *str, int *id0, int *id1, int *devno)
{
	unsigned int val;
	char *tok;

	/* Interpret ipldev busid */
	if (strncmp(DASD_IPLDEV, str, strlen(DASD_IPLDEV)) == 0) {
		if (ipl_info.type != IPL_TYPE_CCW) {
			pr_err("The IPL device is not a CCW device\n");
			return -EINVAL;
		}
		*id0 = 0;
		*id1 = ipl_info.data.ccw.dev_id.ssid;
		*devno = ipl_info.data.ccw.dev_id.devno;

		return 0;
	}

	/* Old style 0xXXXX or XXXX */
	if (!kstrtouint(str, 16, &val)) {
		*id0 = *id1 = 0;
		if (val > 0xffff)
			return -EINVAL;
		*devno = val;
		return 0;
	}

	/* New style x.y.z busid */
	tok = strsep(&str, ".");
	if (kstrtouint(tok, 16, &val) || val > 0xff)
		return -EINVAL;
	*id0 = val;

	tok = strsep(&str, ".");
	if (kstrtouint(tok, 16, &val) || val > 0xff)
		return -EINVAL;
	*id1 = val;

	tok = strsep(&str, ".");
	if (kstrtouint(tok, 16, &val) || val > 0xffff)
		return -EINVAL;
	*devno = val;

	return 0;
}

/*
 * Read colon separated list of dasd features.
 */
static int __init dasd_feature_list(char *str)
{
	int features, len, rc;

	features = 0;
	rc = 0;

	if (!str)
		return DASD_FEATURE_DEFAULT;

	while (1) {
		for (len = 0;
		     str[len] && str[len] != ':' && str[len] != ')'; len++);
		if (len == 2 && !strncmp(str, "ro", 2))
			features |= DASD_FEATURE_READONLY;
		else if (len == 4 && !strncmp(str, "diag", 4))
			features |= DASD_FEATURE_USEDIAG;
		else if (len == 3 && !strncmp(str, "raw", 3))
			features |= DASD_FEATURE_USERAW;
		else if (len == 6 && !strncmp(str, "erplog", 6))
			features |= DASD_FEATURE_ERPLOG;
		else if (len == 8 && !strncmp(str, "failfast", 8))
			features |= DASD_FEATURE_FAILFAST;
		else {
			pr_warn("%.*s is not a supported device option\n",
				len, str);
			rc = -EINVAL;
		}
		str += len;
		if (*str != ':')
			break;
		str++;
	}

	return rc ? : features;
}

/*
 * Try to match the first element on the comma separated parse string
 * with one of the known keywords. If a keyword is found, take the approprate
 * action and return a pointer to the residual string. If the first element
 * could not be matched to any keyword then return an error code.
 */
static int __init dasd_parse_keyword(char *keyword)
{
	int length = strlen(keyword);

	if (strncmp("autodetect", keyword, length) == 0) {
		dasd_autodetect = 1;
		pr_info("The autodetection mode has been activated\n");
		return 0;
        }
	if (strncmp("probeonly", keyword, length) == 0) {
		dasd_probeonly = 1;
		pr_info("The probeonly mode has been activated\n");
		return 0;
        }
	if (strncmp("nopav", keyword, length) == 0) {
		if (MACHINE_IS_VM)
			pr_info("'nopav' is not supported on z/VM\n");
		else {
			dasd_nopav = 1;
			pr_info("PAV support has be deactivated\n");
		}
		return 0;
	}
	if (strncmp("nofcx", keyword, length) == 0) {
		dasd_nofcx = 1;
		pr_info("High Performance FICON support has been "
			"deactivated\n");
		return 0;
	}
	if (strncmp("fixedbuffers", keyword, length) == 0) {
		if (dasd_page_cache)
			return 0;
		dasd_page_cache =
			kmem_cache_create("dasd_page_cache", PAGE_SIZE,
					  PAGE_SIZE, SLAB_CACHE_DMA,
					  NULL);
		if (!dasd_page_cache)
			DBF_EVENT(DBF_WARNING, "%s", "Failed to create slab, "
				"fixed buffer mode disabled.");
		else
			DBF_EVENT(DBF_INFO, "%s",
				 "turning on fixed buffer mode");
		return 0;
	}

	return -EINVAL;
}

/*
 * Split a string of a device range into its pieces and return the from, to, and
 * feature parts separately.
 * e.g.:
 * 0.0.1234-0.0.5678(ro:erplog) -> from: 0.0.1234 to: 0.0.5678 features: ro:erplog
 * 0.0.8765(raw) -> from: 0.0.8765 to: null features: raw
 * 0x4321 -> from: 0x4321 to: null features: null
 */
static int __init dasd_evaluate_range_param(char *range, char **from_str,
					    char **to_str, char **features_str)
{
	int rc = 0;

	/* Do we have a range or a single device? */
	if (strchr(range, '-')) {
		*from_str = strsep(&range, "-");
		*to_str = strsep(&range, "(");
		*features_str = strsep(&range, ")");
	} else {
		*from_str = strsep(&range, "(");
		*features_str = strsep(&range, ")");
	}

	if (*features_str && !range) {
		pr_warn("A closing parenthesis ')' is missing in the dasd= parameter\n");
		rc = -EINVAL;
	}

	return rc;
}

/*
 * Try to interprete the range string as a device number or a range of devices.
 * If the interpretation is successful, create the matching dasd_devmap entries.
 * If interpretation fails or in case of an error, return an error code.
 */
static int __init dasd_parse_range(const char *range)
{
	struct dasd_devmap *devmap;
	int from, from_id0, from_id1;
	int to, to_id0, to_id1;
	int features;
	char bus_id[DASD_BUS_ID_SIZE + 1];
	char *features_str = NULL;
	char *from_str = NULL;
	char *to_str = NULL;
	int rc = 0;
	char *tmp;

	tmp = kstrdup(range, GFP_KERNEL);
	if (!tmp)
		return -ENOMEM;

	if (dasd_evaluate_range_param(tmp, &from_str, &to_str, &features_str)) {
		rc = -EINVAL;
		goto out;
	}

	if (dasd_busid(from_str, &from_id0, &from_id1, &from)) {
		rc = -EINVAL;
		goto out;
	}

	to = from;
	to_id0 = from_id0;
	to_id1 = from_id1;
	if (to_str) {
		if (dasd_busid(to_str, &to_id0, &to_id1, &to)) {
			rc = -EINVAL;
			goto out;
		}
		if (from_id0 != to_id0 || from_id1 != to_id1 || from > to) {
			pr_err("%s is not a valid device range\n", range);
			rc = -EINVAL;
			goto out;
		}
	}

	features = dasd_feature_list(features_str);
	if (features < 0) {
		rc = -EINVAL;
		goto out;
	}
	/* each device in dasd= parameter should be set initially online */
	features |= DASD_FEATURE_INITIAL_ONLINE;
	while (from <= to) {
		sprintf(bus_id, "%01x.%01x.%04x", from_id0, from_id1, from++);
		devmap = dasd_add_busid(bus_id, features);
		if (IS_ERR(devmap)) {
			rc = PTR_ERR(devmap);
			goto out;
		}
	}

out:
	kfree(tmp);

	return rc;
}

/*
 * Parse parameters stored in dasd[]
 * The 'dasd=...' parameter allows to specify a comma separated list of
 * keywords and device ranges. The parameters in that list will be stored as
 * separate elementes in dasd[].
 */
int __init dasd_parse(void)
{
	int rc, i;
	char *cur;

	rc = 0;
	for (i = 0; i < DASD_MAX_PARAMS; i++) {
		cur = dasd[i];
		if (!cur)
			break;
		if (*cur == '\0')
			continue;

		rc = dasd_parse_keyword(cur);
		if (rc)
			rc = dasd_parse_range(cur);

		if (rc)
			break;
	}

	return rc;
}

/*
 * Add a devmap for the device specified by busid. It is possible that
 * the devmap already exists (dasd= parameter). The order of the devices
 * added through this function will define the kdevs for the individual
 * devices.
 */
static struct dasd_devmap *
dasd_add_busid(const char *bus_id, int features)
{
	struct dasd_devmap *devmap, *new, *tmp;
	int hash;

	new = kzalloc(sizeof(struct dasd_devmap), GFP_KERNEL);
	if (!new)
		return ERR_PTR(-ENOMEM);
	spin_lock(&dasd_devmap_lock);
	devmap = NULL;
	hash = dasd_hash_busid(bus_id);
	list_for_each_entry(tmp, &dasd_hashlists[hash], list)
		if (strncmp(tmp->bus_id, bus_id, DASD_BUS_ID_SIZE) == 0) {
			devmap = tmp;
			break;
		}
	if (!devmap) {
		/* This bus_id is new. */
		new->devindex = dasd_max_devindex++;
		strlcpy(new->bus_id, bus_id, DASD_BUS_ID_SIZE);
		new->features = features;
		new->device = NULL;
		list_add(&new->list, &dasd_hashlists[hash]);
		devmap = new;
		new = NULL;
	}
	spin_unlock(&dasd_devmap_lock);
	kfree(new);
	return devmap;
}

/*
 * Find devmap for device with given bus_id.
 */
static struct dasd_devmap *
dasd_find_busid(const char *bus_id)
{
	struct dasd_devmap *devmap, *tmp;
	int hash;

	spin_lock(&dasd_devmap_lock);
	devmap = ERR_PTR(-ENODEV);
	hash = dasd_hash_busid(bus_id);
	list_for_each_entry(tmp, &dasd_hashlists[hash], list) {
		if (strncmp(tmp->bus_id, bus_id, DASD_BUS_ID_SIZE) == 0) {
			devmap = tmp;
			break;
		}
	}
	spin_unlock(&dasd_devmap_lock);
	return devmap;
}

/*
 * Check if busid has been added to the list of dasd ranges.
 */
int
dasd_busid_known(const char *bus_id)
{
	return IS_ERR(dasd_find_busid(bus_id)) ? -ENOENT : 0;
}

/*
 * Forget all about the device numbers added so far.
 * This may only be called at module unload or system shutdown.
 */
static void
dasd_forget_ranges(void)
{
	struct dasd_devmap *devmap, *n;
	int i;

	spin_lock(&dasd_devmap_lock);
	for (i = 0; i < 256; i++) {
		list_for_each_entry_safe(devmap, n, &dasd_hashlists[i], list) {
			BUG_ON(devmap->device != NULL);
			list_del(&devmap->list);
			kfree(devmap);
		}
	}
	spin_unlock(&dasd_devmap_lock);
}

/*
 * Find the device struct by its device index.
 */
struct dasd_device *
dasd_device_from_devindex(int devindex)
{
	struct dasd_devmap *devmap, *tmp;
	struct dasd_device *device;
	int i;

	spin_lock(&dasd_devmap_lock);
	devmap = NULL;
	for (i = 0; (i < 256) && !devmap; i++)
		list_for_each_entry(tmp, &dasd_hashlists[i], list)
			if (tmp->devindex == devindex) {
				/* Found the devmap for the device. */
				devmap = tmp;
				break;
			}
	if (devmap && devmap->device) {
		device = devmap->device;
		dasd_get_device(device);
	} else
		device = ERR_PTR(-ENODEV);
	spin_unlock(&dasd_devmap_lock);
	return device;
}

/*
 * Return devmap for cdev. If no devmap exists yet, create one and
 * connect it to the cdev.
 */
static struct dasd_devmap *
dasd_devmap_from_cdev(struct ccw_device *cdev)
{
	struct dasd_devmap *devmap;

	devmap = dasd_find_busid(dev_name(&cdev->dev));
	if (IS_ERR(devmap))
		devmap = dasd_add_busid(dev_name(&cdev->dev),
					DASD_FEATURE_DEFAULT);
	return devmap;
}

/*
 * Create a dasd device structure for cdev.
 */
struct dasd_device *
dasd_create_device(struct ccw_device *cdev)
{
	struct dasd_devmap *devmap;
	struct dasd_device *device;
	unsigned long flags;
	int rc;

	devmap = dasd_devmap_from_cdev(cdev);
	if (IS_ERR(devmap))
		return (void *) devmap;

	device = dasd_alloc_device();
	if (IS_ERR(device))
		return device;
	atomic_set(&device->ref_count, 3);

	spin_lock(&dasd_devmap_lock);
	if (!devmap->device) {
		devmap->device = device;
		device->devindex = devmap->devindex;
		device->features = devmap->features;
		get_device(&cdev->dev);
		device->cdev = cdev;
		rc = 0;
	} else
		/* Someone else was faster. */
		rc = -EBUSY;
	spin_unlock(&dasd_devmap_lock);

	if (rc) {
		dasd_free_device(device);
		return ERR_PTR(rc);
	}

	spin_lock_irqsave(get_ccwdev_lock(cdev), flags);
	dev_set_drvdata(&cdev->dev, device);
	spin_unlock_irqrestore(get_ccwdev_lock(cdev), flags);

	device->paths_info = kset_create_and_add("paths_info", NULL,
						 &device->cdev->dev.kobj);
	if (!device->paths_info)
		dev_warn(&cdev->dev, "Could not create paths_info kset\n");

	return device;
}

/*
 * Wait queue for dasd_delete_device waits.
 */
static DECLARE_WAIT_QUEUE_HEAD(dasd_delete_wq);

/*
 * Remove a dasd device structure. The passed referenced
 * is destroyed.
 */
void
dasd_delete_device(struct dasd_device *device)
{
	struct ccw_device *cdev;
	struct dasd_devmap *devmap;
	unsigned long flags;

	/* First remove device pointer from devmap. */
	devmap = dasd_find_busid(dev_name(&device->cdev->dev));
	BUG_ON(IS_ERR(devmap));
	spin_lock(&dasd_devmap_lock);
	if (devmap->device != device) {
		spin_unlock(&dasd_devmap_lock);
		dasd_put_device(device);
		return;
	}
	devmap->device = NULL;
	spin_unlock(&dasd_devmap_lock);

	/* Disconnect dasd_device structure from ccw_device structure. */
	spin_lock_irqsave(get_ccwdev_lock(device->cdev), flags);
	dev_set_drvdata(&device->cdev->dev, NULL);
	spin_unlock_irqrestore(get_ccwdev_lock(device->cdev), flags);

	/*
	 * Drop ref_count by 3, one for the devmap reference, one for
	 * the cdev reference and one for the passed reference.
	 */
	atomic_sub(3, &device->ref_count);

	/* Wait for reference counter to drop to zero. */
	wait_event(dasd_delete_wq, atomic_read(&device->ref_count) == 0);

	dasd_generic_free_discipline(device);

	kset_unregister(device->paths_info);

	/* Disconnect dasd_device structure from ccw_device structure. */
	cdev = device->cdev;
	device->cdev = NULL;

	/* Put ccw_device structure. */
	put_device(&cdev->dev);

	/* Now the device structure can be freed. */
	dasd_free_device(device);
}

/*
 * Reference counter dropped to zero. Wake up waiter
 * in dasd_delete_device.
 */
void
dasd_put_device_wake(struct dasd_device *device)
{
	wake_up(&dasd_delete_wq);
}
EXPORT_SYMBOL_GPL(dasd_put_device_wake);

/*
 * Return dasd_device structure associated with cdev.
 * This function needs to be called with the ccw device
 * lock held. It can be used from interrupt context.
 */
struct dasd_device *
dasd_device_from_cdev_locked(struct ccw_device *cdev)
{
	struct dasd_device *device = dev_get_drvdata(&cdev->dev);

	if (!device)
		return ERR_PTR(-ENODEV);
	dasd_get_device(device);
	return device;
}

/*
 * Return dasd_device structure associated with cdev.
 */
struct dasd_device *
dasd_device_from_cdev(struct ccw_device *cdev)
{
	struct dasd_device *device;
	unsigned long flags;

	spin_lock_irqsave(get_ccwdev_lock(cdev), flags);
	device = dasd_device_from_cdev_locked(cdev);
	spin_unlock_irqrestore(get_ccwdev_lock(cdev), flags);
	return device;
}

void dasd_add_link_to_gendisk(struct gendisk *gdp, struct dasd_device *device)
{
	struct dasd_devmap *devmap;

	devmap = dasd_find_busid(dev_name(&device->cdev->dev));
	if (IS_ERR(devmap))
		return;
	spin_lock(&dasd_devmap_lock);
	gdp->private_data = devmap;
	spin_unlock(&dasd_devmap_lock);
}

struct dasd_device *dasd_device_from_gendisk(struct gendisk *gdp)
{
	struct dasd_device *device;
	struct dasd_devmap *devmap;

	if (!gdp->private_data)
		return NULL;
	device = NULL;
	spin_lock(&dasd_devmap_lock);
	devmap = gdp->private_data;
	if (devmap && devmap->device) {
		device = devmap->device;
		dasd_get_device(device);
	}
	spin_unlock(&dasd_devmap_lock);
	return device;
}

/*
 * SECTION: files in sysfs
 */

/*
 * failfast controls the behaviour, if no path is available
 */
static ssize_t dasd_ff_show(struct device *dev, struct device_attribute *attr,
			    char *buf)
{
	struct dasd_devmap *devmap;
	int ff_flag;

	devmap = dasd_find_busid(dev_name(dev));
	if (!IS_ERR(devmap))
		ff_flag = (devmap->features & DASD_FEATURE_FAILFAST) != 0;
	else
		ff_flag = (DASD_FEATURE_DEFAULT & DASD_FEATURE_FAILFAST) != 0;
	return snprintf(buf, PAGE_SIZE, ff_flag ? "1\n" : "0\n");
}

static ssize_t dasd_ff_store(struct device *dev, struct device_attribute *attr,
	      const char *buf, size_t count)
{
	unsigned int val;
	int rc;

	if (kstrtouint(buf, 0, &val) || val > 1)
		return -EINVAL;

	rc = dasd_set_feature(to_ccwdev(dev), DASD_FEATURE_FAILFAST, val);

	return rc ? : count;
}

static DEVICE_ATTR(failfast, 0644, dasd_ff_show, dasd_ff_store);

/*
 * readonly controls the readonly status of a dasd
 */
static ssize_t
dasd_ro_show(struct device *dev, struct device_attribute *attr, char *buf)
{
	struct dasd_devmap *devmap;
	struct dasd_device *device;
	int ro_flag = 0;

	devmap = dasd_find_busid(dev_name(dev));
	if (IS_ERR(devmap))
		goto out;

	ro_flag = !!(devmap->features & DASD_FEATURE_READONLY);

	spin_lock(&dasd_devmap_lock);
	device = devmap->device;
	if (device)
		ro_flag |= test_bit(DASD_FLAG_DEVICE_RO, &device->flags);
	spin_unlock(&dasd_devmap_lock);

out:
	return snprintf(buf, PAGE_SIZE, ro_flag ? "1\n" : "0\n");
}

static ssize_t
dasd_ro_store(struct device *dev, struct device_attribute *attr,
	      const char *buf, size_t count)
{
	struct ccw_device *cdev = to_ccwdev(dev);
	struct dasd_device *device;
	unsigned long flags;
	unsigned int val;
	int rc;

	if (kstrtouint(buf, 0, &val) || val > 1)
		return -EINVAL;

	rc = dasd_set_feature(cdev, DASD_FEATURE_READONLY, val);
	if (rc)
		return rc;

	device = dasd_device_from_cdev(cdev);
	if (IS_ERR(device))
		return count;

	spin_lock_irqsave(get_ccwdev_lock(cdev), flags);
	val = val || test_bit(DASD_FLAG_DEVICE_RO, &device->flags);

	if (!device->block || !device->block->gdp ||
	    test_bit(DASD_FLAG_OFFLINE, &device->flags)) {
		spin_unlock_irqrestore(get_ccwdev_lock(cdev), flags);
		goto out;
	}
	/* Increase open_count to avoid losing the block device */
	atomic_inc(&device->block->open_count);
	spin_unlock_irqrestore(get_ccwdev_lock(cdev), flags);

	set_disk_ro(device->block->gdp, val);
	atomic_dec(&device->block->open_count);

out:
	dasd_put_device(device);

	return count;
}

static DEVICE_ATTR(readonly, 0644, dasd_ro_show, dasd_ro_store);
/*
 * erplog controls the logging of ERP related data
 * (e.g. failing channel programs).
 */
static ssize_t
dasd_erplog_show(struct device *dev, struct device_attribute *attr, char *buf)
{
	struct dasd_devmap *devmap;
	int erplog;

	devmap = dasd_find_busid(dev_name(dev));
	if (!IS_ERR(devmap))
		erplog = (devmap->features & DASD_FEATURE_ERPLOG) != 0;
	else
		erplog = (DASD_FEATURE_DEFAULT & DASD_FEATURE_ERPLOG) != 0;
	return snprintf(buf, PAGE_SIZE, erplog ? "1\n" : "0\n");
}

static ssize_t
dasd_erplog_store(struct device *dev, struct device_attribute *attr,
	      const char *buf, size_t count)
{
	unsigned int val;
	int rc;

	if (kstrtouint(buf, 0, &val) || val > 1)
		return -EINVAL;

	rc = dasd_set_feature(to_ccwdev(dev), DASD_FEATURE_ERPLOG, val);

	return rc ? : count;
}

static DEVICE_ATTR(erplog, 0644, dasd_erplog_show, dasd_erplog_store);

/*
 * use_diag controls whether the driver should use diag rather than ssch
 * to talk to the device
 */
static ssize_t
dasd_use_diag_show(struct device *dev, struct device_attribute *attr, char *buf)
{
	struct dasd_devmap *devmap;
	int use_diag;

	devmap = dasd_find_busid(dev_name(dev));
	if (!IS_ERR(devmap))
		use_diag = (devmap->features & DASD_FEATURE_USEDIAG) != 0;
	else
		use_diag = (DASD_FEATURE_DEFAULT & DASD_FEATURE_USEDIAG) != 0;
	return sprintf(buf, use_diag ? "1\n" : "0\n");
}

static ssize_t
dasd_use_diag_store(struct device *dev, struct device_attribute *attr,
		    const char *buf, size_t count)
{
	struct dasd_devmap *devmap;
	unsigned int val;
	ssize_t rc;

	devmap = dasd_devmap_from_cdev(to_ccwdev(dev));
	if (IS_ERR(devmap))
		return PTR_ERR(devmap);

	if (kstrtouint(buf, 0, &val) || val > 1)
		return -EINVAL;

	spin_lock(&dasd_devmap_lock);
	/* Changing diag discipline flag is only allowed in offline state. */
	rc = count;
	if (!devmap->device && !(devmap->features & DASD_FEATURE_USERAW)) {
		if (val)
			devmap->features |= DASD_FEATURE_USEDIAG;
		else
			devmap->features &= ~DASD_FEATURE_USEDIAG;
	} else
		rc = -EPERM;
	spin_unlock(&dasd_devmap_lock);
	return rc;
}

static DEVICE_ATTR(use_diag, 0644, dasd_use_diag_show, dasd_use_diag_store);

/*
 * use_raw controls whether the driver should give access to raw eckd data or
 * operate in standard mode
 */
static ssize_t
dasd_use_raw_show(struct device *dev, struct device_attribute *attr, char *buf)
{
	struct dasd_devmap *devmap;
	int use_raw;

	devmap = dasd_find_busid(dev_name(dev));
	if (!IS_ERR(devmap))
		use_raw = (devmap->features & DASD_FEATURE_USERAW) != 0;
	else
		use_raw = (DASD_FEATURE_DEFAULT & DASD_FEATURE_USERAW) != 0;
	return sprintf(buf, use_raw ? "1\n" : "0\n");
}

static ssize_t
dasd_use_raw_store(struct device *dev, struct device_attribute *attr,
		    const char *buf, size_t count)
{
	struct dasd_devmap *devmap;
	ssize_t rc;
	unsigned long val;

	devmap = dasd_devmap_from_cdev(to_ccwdev(dev));
	if (IS_ERR(devmap))
		return PTR_ERR(devmap);

	if ((kstrtoul(buf, 10, &val) != 0) || val > 1)
		return -EINVAL;

	spin_lock(&dasd_devmap_lock);
	/* Changing diag discipline flag is only allowed in offline state. */
	rc = count;
	if (!devmap->device && !(devmap->features & DASD_FEATURE_USEDIAG)) {
		if (val)
			devmap->features |= DASD_FEATURE_USERAW;
		else
			devmap->features &= ~DASD_FEATURE_USERAW;
	} else
		rc = -EPERM;
	spin_unlock(&dasd_devmap_lock);
	return rc;
}

static DEVICE_ATTR(raw_track_access, 0644, dasd_use_raw_show,
		   dasd_use_raw_store);

static ssize_t
dasd_safe_offline_store(struct device *dev, struct device_attribute *attr,
			const char *buf, size_t count)
{
	struct ccw_device *cdev = to_ccwdev(dev);
	struct dasd_device *device;
	unsigned long flags;
	int rc;

	spin_lock_irqsave(get_ccwdev_lock(cdev), flags);
	device = dasd_device_from_cdev_locked(cdev);
	if (IS_ERR(device)) {
		rc = PTR_ERR(device);
		spin_unlock_irqrestore(get_ccwdev_lock(cdev), flags);
		goto out;
	}

	if (test_bit(DASD_FLAG_OFFLINE, &device->flags) ||
	    test_bit(DASD_FLAG_SAFE_OFFLINE_RUNNING, &device->flags)) {
		/* Already doing offline processing */
		dasd_put_device(device);
		spin_unlock_irqrestore(get_ccwdev_lock(cdev), flags);
		rc = -EBUSY;
		goto out;
	}

	set_bit(DASD_FLAG_SAFE_OFFLINE, &device->flags);
	dasd_put_device(device);
	spin_unlock_irqrestore(get_ccwdev_lock(cdev), flags);

	rc = ccw_device_set_offline(cdev);

out:
	return rc ? rc : count;
}

static DEVICE_ATTR(safe_offline, 0200, NULL, dasd_safe_offline_store);

static ssize_t
dasd_access_show(struct device *dev, struct device_attribute *attr,
		 char *buf)
{
	struct ccw_device *cdev = to_ccwdev(dev);
	struct dasd_device *device;
	int count;

	device = dasd_device_from_cdev(cdev);
	if (IS_ERR(device))
		return PTR_ERR(device);

	if (!device->discipline)
		count = -ENODEV;
	else if (!device->discipline->host_access_count)
		count = -EOPNOTSUPP;
	else
		count = device->discipline->host_access_count(device);

	dasd_put_device(device);
	if (count < 0)
		return count;

	return sprintf(buf, "%d\n", count);
}

static DEVICE_ATTR(host_access_count, 0444, dasd_access_show, NULL);

static ssize_t
dasd_discipline_show(struct device *dev, struct device_attribute *attr,
		     char *buf)
{
	struct dasd_device *device;
	ssize_t len;

	device = dasd_device_from_cdev(to_ccwdev(dev));
	if (IS_ERR(device))
		goto out;
	else if (!device->discipline) {
		dasd_put_device(device);
		goto out;
	} else {
		len = snprintf(buf, PAGE_SIZE, "%s\n",
			       device->discipline->name);
		dasd_put_device(device);
		return len;
	}
out:
	len = snprintf(buf, PAGE_SIZE, "none\n");
	return len;
}

static DEVICE_ATTR(discipline, 0444, dasd_discipline_show, NULL);

static ssize_t
dasd_device_status_show(struct device *dev, struct device_attribute *attr,
		     char *buf)
{
	struct dasd_device *device;
	ssize_t len;

	device = dasd_device_from_cdev(to_ccwdev(dev));
	if (!IS_ERR(device)) {
		switch (device->state) {
		case DASD_STATE_NEW:
			len = snprintf(buf, PAGE_SIZE, "new\n");
			break;
		case DASD_STATE_KNOWN:
			len = snprintf(buf, PAGE_SIZE, "detected\n");
			break;
		case DASD_STATE_BASIC:
			len = snprintf(buf, PAGE_SIZE, "basic\n");
			break;
		case DASD_STATE_UNFMT:
			len = snprintf(buf, PAGE_SIZE, "unformatted\n");
			break;
		case DASD_STATE_READY:
			len = snprintf(buf, PAGE_SIZE, "ready\n");
			break;
		case DASD_STATE_ONLINE:
			len = snprintf(buf, PAGE_SIZE, "online\n");
			break;
		default:
			len = snprintf(buf, PAGE_SIZE, "no stat\n");
			break;
		}
		dasd_put_device(device);
	} else
		len = snprintf(buf, PAGE_SIZE, "unknown\n");
	return len;
}

static DEVICE_ATTR(status, 0444, dasd_device_status_show, NULL);

static ssize_t dasd_alias_show(struct device *dev,
			       struct device_attribute *attr, char *buf)
{
	struct dasd_device *device;
	struct dasd_uid uid;

	device = dasd_device_from_cdev(to_ccwdev(dev));
	if (IS_ERR(device))
		return sprintf(buf, "0\n");

	if (device->discipline && device->discipline->get_uid &&
	    !device->discipline->get_uid(device, &uid)) {
		if (uid.type == UA_BASE_PAV_ALIAS ||
		    uid.type == UA_HYPER_PAV_ALIAS) {
			dasd_put_device(device);
			return sprintf(buf, "1\n");
		}
	}
	dasd_put_device(device);

	return sprintf(buf, "0\n");
}

static DEVICE_ATTR(alias, 0444, dasd_alias_show, NULL);

static ssize_t dasd_vendor_show(struct device *dev,
				struct device_attribute *attr, char *buf)
{
	struct dasd_device *device;
	struct dasd_uid uid;
	char *vendor;

	device = dasd_device_from_cdev(to_ccwdev(dev));
	vendor = "";
	if (IS_ERR(device))
		return snprintf(buf, PAGE_SIZE, "%s\n", vendor);

	if (device->discipline && device->discipline->get_uid &&
	    !device->discipline->get_uid(device, &uid))
			vendor = uid.vendor;

	dasd_put_device(device);

	return snprintf(buf, PAGE_SIZE, "%s\n", vendor);
}

static DEVICE_ATTR(vendor, 0444, dasd_vendor_show, NULL);

#define UID_STRLEN ( /* vendor */ 3 + 1 + /* serial    */ 14 + 1 +\
		     /* SSID   */ 4 + 1 + /* unit addr */ 2 + 1 +\
		     /* vduit */ 32 + 1)

static ssize_t
dasd_uid_show(struct device *dev, struct device_attribute *attr, char *buf)
{
	struct dasd_device *device;
	struct dasd_uid uid;
	char uid_string[UID_STRLEN];
	char ua_string[3];

	device = dasd_device_from_cdev(to_ccwdev(dev));
	uid_string[0] = 0;
	if (IS_ERR(device))
		return snprintf(buf, PAGE_SIZE, "%s\n", uid_string);

	if (device->discipline && device->discipline->get_uid &&
	    !device->discipline->get_uid(device, &uid)) {
		switch (uid.type) {
		case UA_BASE_DEVICE:
			snprintf(ua_string, sizeof(ua_string), "%02x",
				 uid.real_unit_addr);
			break;
		case UA_BASE_PAV_ALIAS:
			snprintf(ua_string, sizeof(ua_string), "%02x",
				 uid.base_unit_addr);
			break;
		case UA_HYPER_PAV_ALIAS:
			snprintf(ua_string, sizeof(ua_string), "xx");
			break;
		default:
			/* should not happen, treat like base device */
			snprintf(ua_string, sizeof(ua_string), "%02x",
				 uid.real_unit_addr);
			break;
		}

		if (strlen(uid.vduit) > 0)
			snprintf(uid_string, sizeof(uid_string),
				 "%s.%s.%04x.%s.%s",
				 uid.vendor, uid.serial, uid.ssid, ua_string,
				 uid.vduit);
		else
			snprintf(uid_string, sizeof(uid_string),
				 "%s.%s.%04x.%s",
				 uid.vendor, uid.serial, uid.ssid, ua_string);
	}
	dasd_put_device(device);

	return snprintf(buf, PAGE_SIZE, "%s\n", uid_string);
}
static DEVICE_ATTR(uid, 0444, dasd_uid_show, NULL);

/*
 * extended error-reporting
 */
static ssize_t
dasd_eer_show(struct device *dev, struct device_attribute *attr, char *buf)
{
	struct dasd_devmap *devmap;
	int eer_flag;

	devmap = dasd_find_busid(dev_name(dev));
	if (!IS_ERR(devmap) && devmap->device)
		eer_flag = dasd_eer_enabled(devmap->device);
	else
		eer_flag = 0;
	return snprintf(buf, PAGE_SIZE, eer_flag ? "1\n" : "0\n");
}

static ssize_t
dasd_eer_store(struct device *dev, struct device_attribute *attr,
	       const char *buf, size_t count)
{
	struct dasd_device *device;
	unsigned int val;
	int rc = 0;

	device = dasd_device_from_cdev(to_ccwdev(dev));
	if (IS_ERR(device))
		return PTR_ERR(device);

	if (kstrtouint(buf, 0, &val) || val > 1)
		return -EINVAL;

	if (val)
		rc = dasd_eer_enable(device);
	else
		dasd_eer_disable(device);

	dasd_put_device(device);

	return rc ? : count;
}

static DEVICE_ATTR(eer_enabled, 0644, dasd_eer_show, dasd_eer_store);

/*
 * expiration time for default requests
 */
static ssize_t
dasd_expires_show(struct device *dev, struct device_attribute *attr, char *buf)
{
	struct dasd_device *device;
	int len;

	device = dasd_device_from_cdev(to_ccwdev(dev));
	if (IS_ERR(device))
		return -ENODEV;
	len = snprintf(buf, PAGE_SIZE, "%lu\n", device->default_expires);
	dasd_put_device(device);
	return len;
}

static ssize_t
dasd_expires_store(struct device *dev, struct device_attribute *attr,
	       const char *buf, size_t count)
{
	struct dasd_device *device;
	unsigned long val;

	device = dasd_device_from_cdev(to_ccwdev(dev));
	if (IS_ERR(device))
		return -ENODEV;

	if ((kstrtoul(buf, 10, &val) != 0) ||
	    (val > DASD_EXPIRES_MAX) || val == 0) {
		dasd_put_device(device);
		return -EINVAL;
	}

	if (val)
		device->default_expires = val;

	dasd_put_device(device);
	return count;
}

static DEVICE_ATTR(expires, 0644, dasd_expires_show, dasd_expires_store);

static ssize_t
dasd_retries_show(struct device *dev, struct device_attribute *attr, char *buf)
{
	struct dasd_device *device;
	int len;

	device = dasd_device_from_cdev(to_ccwdev(dev));
	if (IS_ERR(device))
		return -ENODEV;
	len = snprintf(buf, PAGE_SIZE, "%lu\n", device->default_retries);
	dasd_put_device(device);
	return len;
}

static ssize_t
dasd_retries_store(struct device *dev, struct device_attribute *attr,
		   const char *buf, size_t count)
{
	struct dasd_device *device;
	unsigned long val;

	device = dasd_device_from_cdev(to_ccwdev(dev));
	if (IS_ERR(device))
		return -ENODEV;

	if ((kstrtoul(buf, 10, &val) != 0) ||
	    (val > DASD_RETRIES_MAX)) {
		dasd_put_device(device);
		return -EINVAL;
	}

	if (val)
		device->default_retries = val;

	dasd_put_device(device);
	return count;
}

static DEVICE_ATTR(retries, 0644, dasd_retries_show, dasd_retries_store);

static ssize_t
dasd_timeout_show(struct device *dev, struct device_attribute *attr,
		  char *buf)
{
	struct dasd_device *device;
	int len;

	device = dasd_device_from_cdev(to_ccwdev(dev));
	if (IS_ERR(device))
		return -ENODEV;
	len = snprintf(buf, PAGE_SIZE, "%lu\n", device->blk_timeout);
	dasd_put_device(device);
	return len;
}

static ssize_t
dasd_timeout_store(struct device *dev, struct device_attribute *attr,
		   const char *buf, size_t count)
{
	struct dasd_device *device;
	struct request_queue *q;
	unsigned long val;

	device = dasd_device_from_cdev(to_ccwdev(dev));
	if (IS_ERR(device) || !device->block)
		return -ENODEV;

	if ((kstrtoul(buf, 10, &val) != 0) ||
	    val > UINT_MAX / HZ) {
		dasd_put_device(device);
		return -EINVAL;
	}
	q = device->block->request_queue;
	if (!q) {
		dasd_put_device(device);
		return -ENODEV;
	}

	device->blk_timeout = val;

	blk_queue_rq_timeout(q, device->blk_timeout * HZ);

	dasd_put_device(device);
	return count;
}

static DEVICE_ATTR(timeout, 0644,
		   dasd_timeout_show, dasd_timeout_store);


static ssize_t
dasd_path_reset_store(struct device *dev, struct device_attribute *attr,
		      const char *buf, size_t count)
{
	struct dasd_device *device;
	unsigned int val;

	device = dasd_device_from_cdev(to_ccwdev(dev));
	if (IS_ERR(device))
		return -ENODEV;

	if ((kstrtouint(buf, 16, &val) != 0) || val > 0xff)
		val = 0;

	if (device->discipline && device->discipline->reset_path)
		device->discipline->reset_path(device, (__u8) val);

	dasd_put_device(device);
	return count;
}

static DEVICE_ATTR(path_reset, 0200, NULL, dasd_path_reset_store);

static ssize_t dasd_hpf_show(struct device *dev, struct device_attribute *attr,
			     char *buf)
{
	struct dasd_device *device;
	int hpf;

	device = dasd_device_from_cdev(to_ccwdev(dev));
	if (IS_ERR(device))
		return -ENODEV;
	if (!device->discipline || !device->discipline->hpf_enabled) {
		dasd_put_device(device);
		return snprintf(buf, PAGE_SIZE, "%d\n", dasd_nofcx);
	}
	hpf = device->discipline->hpf_enabled(device);
	dasd_put_device(device);
	return snprintf(buf, PAGE_SIZE, "%d\n", hpf);
}

static DEVICE_ATTR(hpf, 0444, dasd_hpf_show, NULL);

static ssize_t dasd_reservation_policy_show(struct device *dev,
					    struct device_attribute *attr,
					    char *buf)
{
	struct dasd_devmap *devmap;
	int rc = 0;

	devmap = dasd_find_busid(dev_name(dev));
	if (IS_ERR(devmap)) {
		rc = snprintf(buf, PAGE_SIZE, "ignore\n");
	} else {
		spin_lock(&dasd_devmap_lock);
		if (devmap->features & DASD_FEATURE_FAILONSLCK)
			rc = snprintf(buf, PAGE_SIZE, "fail\n");
		else
			rc = snprintf(buf, PAGE_SIZE, "ignore\n");
		spin_unlock(&dasd_devmap_lock);
	}
	return rc;
}

static ssize_t dasd_reservation_policy_store(struct device *dev,
					     struct device_attribute *attr,
					     const char *buf, size_t count)
{
	struct ccw_device *cdev = to_ccwdev(dev);
	int rc;

	if (sysfs_streq("ignore", buf))
		rc = dasd_set_feature(cdev, DASD_FEATURE_FAILONSLCK, 0);
	else if (sysfs_streq("fail", buf))
		rc = dasd_set_feature(cdev, DASD_FEATURE_FAILONSLCK, 1);
	else
		rc = -EINVAL;

	return rc ? : count;
}

static DEVICE_ATTR(reservation_policy, 0644,
		   dasd_reservation_policy_show, dasd_reservation_policy_store);

static ssize_t dasd_reservation_state_show(struct device *dev,
					   struct device_attribute *attr,
					   char *buf)
{
	struct dasd_device *device;
	int rc = 0;

	device = dasd_device_from_cdev(to_ccwdev(dev));
	if (IS_ERR(device))
		return snprintf(buf, PAGE_SIZE, "none\n");

	if (test_bit(DASD_FLAG_IS_RESERVED, &device->flags))
		rc = snprintf(buf, PAGE_SIZE, "reserved\n");
	else if (test_bit(DASD_FLAG_LOCK_STOLEN, &device->flags))
		rc = snprintf(buf, PAGE_SIZE, "lost\n");
	else
		rc = snprintf(buf, PAGE_SIZE, "none\n");
	dasd_put_device(device);
	return rc;
}

static ssize_t dasd_reservation_state_store(struct device *dev,
					    struct device_attribute *attr,
					    const char *buf, size_t count)
{
	struct dasd_device *device;
	int rc = 0;

	device = dasd_device_from_cdev(to_ccwdev(dev));
	if (IS_ERR(device))
		return -ENODEV;
	if (sysfs_streq("reset", buf))
		clear_bit(DASD_FLAG_LOCK_STOLEN, &device->flags);
	else
		rc = -EINVAL;
	dasd_put_device(device);

	if (rc)
		return rc;
	else
		return count;
}

static DEVICE_ATTR(last_known_reservation_state, 0644,
		   dasd_reservation_state_show, dasd_reservation_state_store);

static ssize_t dasd_pm_show(struct device *dev,
			      struct device_attribute *attr, char *buf)
{
	struct dasd_device *device;
	u8 opm, nppm, cablepm, cuirpm, hpfpm, ifccpm;

	device = dasd_device_from_cdev(to_ccwdev(dev));
	if (IS_ERR(device))
		return sprintf(buf, "0\n");

	opm = dasd_path_get_opm(device);
	nppm = dasd_path_get_nppm(device);
	cablepm = dasd_path_get_cablepm(device);
	cuirpm = dasd_path_get_cuirpm(device);
	hpfpm = dasd_path_get_hpfpm(device);
	ifccpm = dasd_path_get_ifccpm(device);
	dasd_put_device(device);

	return sprintf(buf, "%02x %02x %02x %02x %02x %02x\n", opm, nppm,
		       cablepm, cuirpm, hpfpm, ifccpm);
}

static DEVICE_ATTR(path_masks, 0444, dasd_pm_show, NULL);

/*
 * threshold value for IFCC/CCC errors
 */
static ssize_t
dasd_path_threshold_show(struct device *dev,
			  struct device_attribute *attr, char *buf)
{
	struct dasd_device *device;
	int len;

	device = dasd_device_from_cdev(to_ccwdev(dev));
	if (IS_ERR(device))
		return -ENODEV;
	len = snprintf(buf, PAGE_SIZE, "%lu\n", device->path_thrhld);
	dasd_put_device(device);
	return len;
}

static ssize_t
dasd_path_threshold_store(struct device *dev, struct device_attribute *attr,
			   const char *buf, size_t count)
{
	struct dasd_device *device;
	unsigned long flags;
	unsigned long val;

	device = dasd_device_from_cdev(to_ccwdev(dev));
	if (IS_ERR(device))
		return -ENODEV;

	if (kstrtoul(buf, 10, &val) != 0 || val > DASD_THRHLD_MAX) {
		dasd_put_device(device);
		return -EINVAL;
	}
	spin_lock_irqsave(get_ccwdev_lock(to_ccwdev(dev)), flags);
	device->path_thrhld = val;
	spin_unlock_irqrestore(get_ccwdev_lock(to_ccwdev(dev)), flags);
	dasd_put_device(device);
	return count;
}
static DEVICE_ATTR(path_threshold, 0644, dasd_path_threshold_show,
		   dasd_path_threshold_store);

/*
 * configure if path is disabled after IFCC/CCC error threshold is
 * exceeded
 */
static ssize_t
dasd_path_autodisable_show(struct device *dev,
				   struct device_attribute *attr, char *buf)
{
	struct dasd_devmap *devmap;
	int flag;

	devmap = dasd_find_busid(dev_name(dev));
	if (!IS_ERR(devmap))
		flag = (devmap->features & DASD_FEATURE_PATH_AUTODISABLE) != 0;
	else
		flag = (DASD_FEATURE_DEFAULT &
			DASD_FEATURE_PATH_AUTODISABLE) != 0;
	return snprintf(buf, PAGE_SIZE, flag ? "1\n" : "0\n");
}

static ssize_t
dasd_path_autodisable_store(struct device *dev,
				    struct device_attribute *attr,
				    const char *buf, size_t count)
{
	unsigned int val;
	int rc;

	if (kstrtouint(buf, 0, &val) || val > 1)
		return -EINVAL;

	rc = dasd_set_feature(to_ccwdev(dev),
			      DASD_FEATURE_PATH_AUTODISABLE, val);

	return rc ? : count;
}

static DEVICE_ATTR(path_autodisable, 0644,
		   dasd_path_autodisable_show,
		   dasd_path_autodisable_store);
/*
 * interval for IFCC/CCC checks
 * meaning time with no IFCC/CCC error before the error counter
 * gets reset
 */
static ssize_t
dasd_path_interval_show(struct device *dev,
			struct device_attribute *attr, char *buf)
{
	struct dasd_device *device;
	int len;

	device = dasd_device_from_cdev(to_ccwdev(dev));
	if (IS_ERR(device))
		return -ENODEV;
	len = snprintf(buf, PAGE_SIZE, "%lu\n", device->path_interval);
	dasd_put_device(device);
	return len;
}

static ssize_t
dasd_path_interval_store(struct device *dev, struct device_attribute *attr,
	       const char *buf, size_t count)
{
	struct dasd_device *device;
	unsigned long flags;
	unsigned long val;

	device = dasd_device_from_cdev(to_ccwdev(dev));
	if (IS_ERR(device))
		return -ENODEV;

	if ((kstrtoul(buf, 10, &val) != 0) ||
	    (val > DASD_INTERVAL_MAX) || val == 0) {
		dasd_put_device(device);
		return -EINVAL;
	}
	spin_lock_irqsave(get_ccwdev_lock(to_ccwdev(dev)), flags);
	if (val)
		device->path_interval = val;
	spin_unlock_irqrestore(get_ccwdev_lock(to_ccwdev(dev)), flags);
	dasd_put_device(device);
	return count;
}

static DEVICE_ATTR(path_interval, 0644, dasd_path_interval_show,
		   dasd_path_interval_store);

static ssize_t
dasd_device_fcs_show(struct device *dev, struct device_attribute *attr,
		     char *buf)
{
	struct dasd_device *device;
	int fc_sec;
	int rc;

	device = dasd_device_from_cdev(to_ccwdev(dev));
	if (IS_ERR(device))
		return -ENODEV;
	fc_sec = dasd_path_get_fcs_device(device);
	if (fc_sec == -EINVAL)
		rc = snprintf(buf, PAGE_SIZE, "Inconsistent\n");
	else
		rc = snprintf(buf, PAGE_SIZE, "%s\n", dasd_path_get_fcs_str(fc_sec));
	dasd_put_device(device);

	return rc;
}
static DEVICE_ATTR(fc_security, 0444, dasd_device_fcs_show, NULL);

static ssize_t
dasd_path_fcs_show(struct kobject *kobj, struct kobj_attribute *attr, char *buf)
{
	struct dasd_path *path = to_dasd_path(kobj);
	unsigned int fc_sec = path->fc_security;

	return snprintf(buf, PAGE_SIZE, "%s\n", dasd_path_get_fcs_str(fc_sec));
}

static struct kobj_attribute path_fcs_attribute =
	__ATTR(fc_security, 0444, dasd_path_fcs_show, NULL);

#define DASD_DEFINE_ATTR(_name, _func)					\
static ssize_t dasd_##_name##_show(struct device *dev,			\
				   struct device_attribute *attr,	\
				   char *buf)				\
{									\
	struct ccw_device *cdev = to_ccwdev(dev);			\
	struct dasd_device *device = dasd_device_from_cdev(cdev);	\
	int val = 0;							\
									\
	if (IS_ERR(device))						\
		return -ENODEV;						\
	if (device->discipline && _func)				\
		val = _func(device);					\
	dasd_put_device(device);					\
									\
	return snprintf(buf, PAGE_SIZE, "%d\n", val);			\
}									\
static DEVICE_ATTR(_name, 0444, dasd_##_name##_show, NULL);		\

DASD_DEFINE_ATTR(ese, device->discipline->is_ese);
DASD_DEFINE_ATTR(extent_size, device->discipline->ext_size);
DASD_DEFINE_ATTR(pool_id, device->discipline->ext_pool_id);
DASD_DEFINE_ATTR(space_configured, device->discipline->space_configured);
DASD_DEFINE_ATTR(space_allocated, device->discipline->space_allocated);
DASD_DEFINE_ATTR(logical_capacity, device->discipline->logical_capacity);
DASD_DEFINE_ATTR(warn_threshold, device->discipline->ext_pool_warn_thrshld);
DASD_DEFINE_ATTR(cap_at_warnlevel, device->discipline->ext_pool_cap_at_warnlevel);
DASD_DEFINE_ATTR(pool_oos, device->discipline->ext_pool_oos);

static struct attribute * dasd_attrs[] = {
	&dev_attr_readonly.attr,
	&dev_attr_discipline.attr,
	&dev_attr_status.attr,
	&dev_attr_alias.attr,
	&dev_attr_vendor.attr,
	&dev_attr_uid.attr,
	&dev_attr_use_diag.attr,
	&dev_attr_raw_track_access.attr,
	&dev_attr_eer_enabled.attr,
	&dev_attr_erplog.attr,
	&dev_attr_failfast.attr,
	&dev_attr_expires.attr,
	&dev_attr_retries.attr,
	&dev_attr_timeout.attr,
	&dev_attr_reservation_policy.attr,
	&dev_attr_last_known_reservation_state.attr,
	&dev_attr_safe_offline.attr,
	&dev_attr_host_access_count.attr,
	&dev_attr_path_masks.attr,
	&dev_attr_path_threshold.attr,
	&dev_attr_path_autodisable.attr,
	&dev_attr_path_interval.attr,
	&dev_attr_path_reset.attr,
	&dev_attr_hpf.attr,
	&dev_attr_ese.attr,
	&dev_attr_fc_security.attr,
	NULL,
};

static const struct attribute_group dasd_attr_group = {
	.attrs = dasd_attrs,
};

static struct attribute *capacity_attrs[] = {
	&dev_attr_space_configured.attr,
	&dev_attr_space_allocated.attr,
	&dev_attr_logical_capacity.attr,
	NULL,
};

static const struct attribute_group capacity_attr_group = {
	.name = "capacity",
	.attrs = capacity_attrs,
};

static struct attribute *ext_pool_attrs[] = {
	&dev_attr_pool_id.attr,
	&dev_attr_extent_size.attr,
	&dev_attr_warn_threshold.attr,
	&dev_attr_cap_at_warnlevel.attr,
	&dev_attr_pool_oos.attr,
	NULL,
};

static const struct attribute_group ext_pool_attr_group = {
	.name = "extent_pool",
	.attrs = ext_pool_attrs,
};

const struct attribute_group *dasd_dev_groups[] = {
	&dasd_attr_group,
	&capacity_attr_group,
	&ext_pool_attr_group,
	NULL,
};
EXPORT_SYMBOL_GPL(dasd_dev_groups);

/*
 * Return value of the specified feature.
 */
int
dasd_get_feature(struct ccw_device *cdev, int feature)
{
	struct dasd_devmap *devmap;

	devmap = dasd_find_busid(dev_name(&cdev->dev));
	if (IS_ERR(devmap))
		return PTR_ERR(devmap);

	return ((devmap->features & feature) != 0);
}

/*
 * Set / reset given feature.
 * Flag indicates whether to set (!=0) or the reset (=0) the feature.
 */
int
dasd_set_feature(struct ccw_device *cdev, int feature, int flag)
{
	struct dasd_devmap *devmap;

	devmap = dasd_devmap_from_cdev(cdev);
	if (IS_ERR(devmap))
		return PTR_ERR(devmap);

	spin_lock(&dasd_devmap_lock);
	if (flag)
		devmap->features |= feature;
	else
		devmap->features &= ~feature;
	if (devmap->device)
		devmap->device->features = devmap->features;
	spin_unlock(&dasd_devmap_lock);
	return 0;
}
EXPORT_SYMBOL(dasd_set_feature);

static struct attribute *paths_info_attrs[] = {
	&path_fcs_attribute.attr,
	NULL,
};
<<<<<<< HEAD

static struct kobj_type path_attr_type = {
	.release	= dasd_path_release,
	.default_attrs	= paths_info_attrs,
	.sysfs_ops	= &kobj_sysfs_ops,
};

static void dasd_path_init_kobj(struct dasd_device *device, int chp)
{
	device->path[chp].kobj.kset = device->paths_info;
	kobject_init(&device->path[chp].kobj, &path_attr_type);
}

void dasd_path_create_kobj(struct dasd_device *device, int chp)
{
	int rc;

	if (test_bit(DASD_FLAG_OFFLINE, &device->flags))
		return;
	if (!device->paths_info) {
		dev_warn(&device->cdev->dev, "Unable to create paths objects\n");
		return;
	}
	if (device->path[chp].in_sysfs)
		return;
	if (!device->path[chp].conf_data)
		return;

	dasd_path_init_kobj(device, chp);

	rc = kobject_add(&device->path[chp].kobj, NULL, "%x.%02x",
			 device->path[chp].cssid, device->path[chp].chpid);
	if (rc)
		kobject_put(&device->path[chp].kobj);
	device->path[chp].in_sysfs = true;
}
EXPORT_SYMBOL(dasd_path_create_kobj);

void dasd_path_create_kobjects(struct dasd_device *device)
{
	u8 lpm, opm;

	opm = dasd_path_get_opm(device);
	for (lpm = 0x80; lpm; lpm >>= 1) {
		if (!(lpm & opm))
			continue;
		dasd_path_create_kobj(device, pathmask_to_pos(lpm));
	}
}
EXPORT_SYMBOL(dasd_path_create_kobjects);

static void dasd_path_remove_kobj(struct dasd_device *device, int chp)
{
	if (device->path[chp].in_sysfs) {
		kobject_put(&device->path[chp].kobj);
		device->path[chp].in_sysfs = false;
	}
}

/*
 * As we keep kobjects for the lifetime of a device, this function must not be
 * called anywhere but in the context of offlining a device.
 */
void dasd_path_remove_kobjects(struct dasd_device *device)
{
	int i;

	for (i = 0; i < 8; i++)
		dasd_path_remove_kobj(device, i);
}
EXPORT_SYMBOL(dasd_path_remove_kobjects);
=======
>>>>>>> 7d2a07b7

static struct kobj_type path_attr_type = {
	.release	= dasd_path_release,
	.default_attrs	= paths_info_attrs,
	.sysfs_ops	= &kobj_sysfs_ops,
};

static void dasd_path_init_kobj(struct dasd_device *device, int chp)
{
	device->path[chp].kobj.kset = device->paths_info;
	kobject_init(&device->path[chp].kobj, &path_attr_type);
}

void dasd_path_create_kobj(struct dasd_device *device, int chp)
{
	int rc;

	if (test_bit(DASD_FLAG_OFFLINE, &device->flags))
		return;
	if (!device->paths_info) {
		dev_warn(&device->cdev->dev, "Unable to create paths objects\n");
		return;
	}
	if (device->path[chp].in_sysfs)
		return;
	if (!device->path[chp].conf_data)
		return;

	dasd_path_init_kobj(device, chp);

	rc = kobject_add(&device->path[chp].kobj, NULL, "%x.%02x",
			 device->path[chp].cssid, device->path[chp].chpid);
	if (rc)
		kobject_put(&device->path[chp].kobj);
	device->path[chp].in_sysfs = true;
}
EXPORT_SYMBOL(dasd_path_create_kobj);

void dasd_path_create_kobjects(struct dasd_device *device)
{
	u8 lpm, opm;

	opm = dasd_path_get_opm(device);
	for (lpm = 0x80; lpm; lpm >>= 1) {
		if (!(lpm & opm))
			continue;
		dasd_path_create_kobj(device, pathmask_to_pos(lpm));
	}
}
EXPORT_SYMBOL(dasd_path_create_kobjects);

static void dasd_path_remove_kobj(struct dasd_device *device, int chp)
{
	if (device->path[chp].in_sysfs) {
		kobject_put(&device->path[chp].kobj);
		device->path[chp].in_sysfs = false;
	}
}

/*
 * As we keep kobjects for the lifetime of a device, this function must not be
 * called anywhere but in the context of offlining a device.
 */
void dasd_path_remove_kobjects(struct dasd_device *device)
{
	int i;

	for (i = 0; i < 8; i++)
		dasd_path_remove_kobj(device, i);
}
EXPORT_SYMBOL(dasd_path_remove_kobjects);

int
dasd_devmap_init(void)
{
	int i;

	/* Initialize devmap structures. */
	dasd_max_devindex = 0;
	for (i = 0; i < 256; i++)
		INIT_LIST_HEAD(&dasd_hashlists[i]);
	return 0;
}

void
dasd_devmap_exit(void)
{
	dasd_forget_ranges();
}<|MERGE_RESOLUTION|>--- conflicted
+++ resolved
@@ -1824,7 +1824,6 @@
 	&path_fcs_attribute.attr,
 	NULL,
 };
-<<<<<<< HEAD
 
 static struct kobj_type path_attr_type = {
 	.release	= dasd_path_release,
@@ -1896,79 +1895,6 @@
 		dasd_path_remove_kobj(device, i);
 }
 EXPORT_SYMBOL(dasd_path_remove_kobjects);
-=======
->>>>>>> 7d2a07b7
-
-static struct kobj_type path_attr_type = {
-	.release	= dasd_path_release,
-	.default_attrs	= paths_info_attrs,
-	.sysfs_ops	= &kobj_sysfs_ops,
-};
-
-static void dasd_path_init_kobj(struct dasd_device *device, int chp)
-{
-	device->path[chp].kobj.kset = device->paths_info;
-	kobject_init(&device->path[chp].kobj, &path_attr_type);
-}
-
-void dasd_path_create_kobj(struct dasd_device *device, int chp)
-{
-	int rc;
-
-	if (test_bit(DASD_FLAG_OFFLINE, &device->flags))
-		return;
-	if (!device->paths_info) {
-		dev_warn(&device->cdev->dev, "Unable to create paths objects\n");
-		return;
-	}
-	if (device->path[chp].in_sysfs)
-		return;
-	if (!device->path[chp].conf_data)
-		return;
-
-	dasd_path_init_kobj(device, chp);
-
-	rc = kobject_add(&device->path[chp].kobj, NULL, "%x.%02x",
-			 device->path[chp].cssid, device->path[chp].chpid);
-	if (rc)
-		kobject_put(&device->path[chp].kobj);
-	device->path[chp].in_sysfs = true;
-}
-EXPORT_SYMBOL(dasd_path_create_kobj);
-
-void dasd_path_create_kobjects(struct dasd_device *device)
-{
-	u8 lpm, opm;
-
-	opm = dasd_path_get_opm(device);
-	for (lpm = 0x80; lpm; lpm >>= 1) {
-		if (!(lpm & opm))
-			continue;
-		dasd_path_create_kobj(device, pathmask_to_pos(lpm));
-	}
-}
-EXPORT_SYMBOL(dasd_path_create_kobjects);
-
-static void dasd_path_remove_kobj(struct dasd_device *device, int chp)
-{
-	if (device->path[chp].in_sysfs) {
-		kobject_put(&device->path[chp].kobj);
-		device->path[chp].in_sysfs = false;
-	}
-}
-
-/*
- * As we keep kobjects for the lifetime of a device, this function must not be
- * called anywhere but in the context of offlining a device.
- */
-void dasd_path_remove_kobjects(struct dasd_device *device)
-{
-	int i;
-
-	for (i = 0; i < 8; i++)
-		dasd_path_remove_kobj(device, i);
-}
-EXPORT_SYMBOL(dasd_path_remove_kobjects);
 
 int
 dasd_devmap_init(void)
