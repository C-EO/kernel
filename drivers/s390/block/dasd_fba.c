--- conflicted
+++ resolved
@@ -54,16 +54,6 @@
 
 MODULE_DEVICE_TABLE(ccw, dasd_fba_ids);
 
-<<<<<<< HEAD
-static struct ccw_driver dasd_fba_driver; /* see below */
-static int
-dasd_fba_probe(struct ccw_device *cdev)
-{
-	return dasd_generic_probe(cdev);
-}
-
-=======
->>>>>>> 7d2a07b7
 static int
 dasd_fba_set_online(struct ccw_device *cdev)
 {
