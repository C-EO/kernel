--- conflicted
+++ resolved
@@ -464,45 +464,6 @@
 	return n;
 }
 
-<<<<<<< HEAD
-static void qeth_cleanup_handled_pending(struct qeth_qdio_out_q *q, int bidx,
-					 int forced_cleanup)
-{
-	if (q->card->options.cq != QETH_CQ_ENABLED)
-		return;
-
-	if (q->bufs[bidx]->next_pending != NULL) {
-		struct qeth_qdio_out_buffer *head = q->bufs[bidx];
-		struct qeth_qdio_out_buffer *c = q->bufs[bidx]->next_pending;
-
-		while (c) {
-			if (forced_cleanup ||
-			    atomic_read(&c->state) ==
-			      QETH_QDIO_BUF_HANDLED_DELAYED) {
-				struct qeth_qdio_out_buffer *f = c;
-
-				QETH_CARD_TEXT(f->q->card, 5, "fp");
-				QETH_CARD_TEXT_(f->q->card, 5, "%lx", (long) f);
-				/* release here to avoid interleaving between
-				   outbound tasklet and inbound tasklet
-				   regarding notifications and lifecycle */
-				qeth_tx_complete_buf(c, forced_cleanup, 0);
-
-				c = f->next_pending;
-				WARN_ON_ONCE(head->next_pending != f);
-				head->next_pending = c;
-				kmem_cache_free(qeth_qdio_outbuf_cache, f);
-			} else {
-				head = c;
-				c = c->next_pending;
-			}
-
-		}
-	}
-}
-
-=======
->>>>>>> ab780273
 static void qeth_qdio_handle_aob(struct qeth_card *card,
 				 unsigned long phys_aob_addr)
 {
@@ -2720,23 +2681,12 @@
 		card->qdio.out_qs[i] = queue;
 		queue->card = card;
 		queue->queue_no = i;
-<<<<<<< HEAD
+		INIT_LIST_HEAD(&queue->pending_bufs);
 		spin_lock_init(&queue->lock);
 		timer_setup(&queue->timer, qeth_tx_completion_timer, 0);
 		queue->coalesce_usecs = QETH_TX_COALESCE_USECS;
 		queue->max_coalesced_frames = QETH_TX_MAX_COALESCED_FRAMES;
 		queue->priority = QETH_QIB_PQUE_PRIO_DEFAULT;
-
-		/* give outbound qeth_qdio_buffers their qdio_buffers */
-		for (j = 0; j < QDIO_MAX_BUFFERS_PER_Q; ++j) {
-			WARN_ON(queue->bufs[j]);
-			if (qeth_init_qdio_out_buf(queue, j))
-				goto out_freeoutqbufs;
-		}
-=======
-		INIT_LIST_HEAD(&queue->pending_bufs);
-		timer_setup(&queue->timer, qeth_tx_completion_timer, 0);
->>>>>>> ab780273
 	}
 
 	/* completion */
@@ -7143,13 +7093,8 @@
 		netif_tx_disable(dev);
 	}
 
-<<<<<<< HEAD
-	napi_disable(&card->napi);
-	cancel_delayed_work_sync(&card->buffer_reclaim_work);
 	qdio_stop_irq(CARD_DDEV(card));
 
-=======
->>>>>>> ab780273
 	return 0;
 }
 EXPORT_SYMBOL_GPL(qeth_stop);
