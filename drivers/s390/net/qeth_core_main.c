--- conflicted
+++ resolved
@@ -1460,19 +1460,16 @@
 		goto out;
 	QETH_DBF_HEX(SETUP, 2, &card, sizeof(void *));
 
-<<<<<<< HEAD
 	card->gdev = gdev;
 	dev_set_drvdata(&gdev->dev, card);
 	CARD_RDEV(card) = gdev->cdev[0];
 	CARD_WDEV(card) = gdev->cdev[1];
 	CARD_DDEV(card) = gdev->cdev[2];
-	if (qeth_setup_channel(&card->read, true))
-=======
+
 	card->event_wq = alloc_ordered_workqueue("%s", 0, dev_name(&gdev->dev));
 	if (!card->event_wq)
 		goto out_wq;
-	if (qeth_setup_channel(&card->read))
->>>>>>> 17186266
+	if (qeth_setup_channel(&card->read, true))
 		goto out_ip;
 	if (qeth_setup_channel(&card->write, true))
 		goto out_channel;
@@ -1487,12 +1484,9 @@
 out_channel:
 	qeth_clean_channel(&card->read);
 out_ip:
-<<<<<<< HEAD
-	dev_set_drvdata(&gdev->dev, NULL);
-=======
 	destroy_workqueue(card->event_wq);
 out_wq:
->>>>>>> 17186266
+	dev_set_drvdata(&gdev->dev, NULL);
 	kfree(card);
 out:
 	return NULL;
@@ -5038,11 +5032,8 @@
 	QETH_DBF_HEX(SETUP, 2, &card, sizeof(void *));
 	qeth_clean_channel(&card->read);
 	qeth_clean_channel(&card->write);
-<<<<<<< HEAD
 	qeth_clean_channel(&card->data);
-=======
 	destroy_workqueue(card->event_wq);
->>>>>>> 17186266
 	qeth_free_qdio_buffers(card);
 	unregister_service_level(&card->qeth_service_level);
 	dev_set_drvdata(&card->gdev->dev, NULL);
