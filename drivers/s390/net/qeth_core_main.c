--- conflicted
+++ resolved
@@ -563,15 +563,9 @@
 	rc = ccw_device_start(channel->ccwdev, channel->ccw,
 			      (addr_t) iob, 0, 0);
 	if (rc) {
-<<<<<<< HEAD
-		QETH_DBF_MESSAGE(2, "%s error in starting next read ccw! "
-			"rc=%i\n", dev_name(&card->gdev->dev), rc);
-		atomic_set(&channel->irq_pending, 0);
-=======
 		QETH_DBF_MESSAGE(2, "error %i on device %x when starting next read ccw!\n",
 				 rc, CARD_DEVID(card));
-		atomic_set(&card->read.irq_pending, 0);
->>>>>>> ae07da70
+		atomic_set(&channel->irq_pending, 0);
 		card->read_or_write_problem = 1;
 		qeth_schedule_recovery(card);
 		wake_up(&card->wait_q);
@@ -715,11 +709,7 @@
 
 	QETH_DBF_HEX(CTRL, 2, buffer, QETH_DBF_CTRL_LEN);
 	if ((buffer[2] & 0xc0) == 0xc0) {
-<<<<<<< HEAD
-		QETH_DBF_MESSAGE(2, "received an IDX TERMINATE with cause code %#02x\n",
-=======
 		QETH_DBF_MESSAGE(2, "received an IDX TERMINATE with cause code %#04x\n",
->>>>>>> ae07da70
 				 buffer[4]);
 		QETH_CARD_TEXT(card, 2, "ckidxres");
 		QETH_CARD_TEXT(card, 2, " idxterm");
@@ -1934,28 +1924,15 @@
 				"The adapter is used exclusively by another "
 				"host\n");
 		else
-<<<<<<< HEAD
-			QETH_DBF_MESSAGE(2, "%s IDX_ACTIVATE on write channel:"
-				" negative reply\n",
-				dev_name(&channel->ccwdev->dev));
-=======
 			QETH_DBF_MESSAGE(2, "IDX_ACTIVATE on channel %x: negative reply\n",
 					 CCW_DEVID(channel->ccwdev));
->>>>>>> ae07da70
 		goto out;
 	}
 	memcpy(&temp, QETH_IDX_ACT_FUNC_LEVEL(iob->data), 2);
 	if ((temp & ~0x0100) != qeth_peer_func_level(card->info.func_level)) {
-<<<<<<< HEAD
-		QETH_DBF_MESSAGE(2, "%s IDX_ACTIVATE on write channel: "
-			"function level mismatch (sent: 0x%x, received: "
-			"0x%x)\n", dev_name(&channel->ccwdev->dev),
-			card->info.func_level, temp);
-=======
 		QETH_DBF_MESSAGE(2, "IDX_ACTIVATE on channel %x: function level mismatch (sent: %#x, received: %#x)\n",
 				 CCW_DEVID(channel->ccwdev),
 				 card->info.func_level, temp);
->>>>>>> ae07da70
 		goto out;
 	}
 	channel->state = CH_STATE_UP;
@@ -1992,14 +1969,8 @@
 				"insufficient authorization\n");
 			break;
 		default:
-<<<<<<< HEAD
-			QETH_DBF_MESSAGE(2, "%s IDX_ACTIVATE on read channel:"
-				" negative reply\n",
-				dev_name(&channel->ccwdev->dev));
-=======
 			QETH_DBF_MESSAGE(2, "IDX_ACTIVATE on channel %x: negative reply\n",
 					 CCW_DEVID(channel->ccwdev));
->>>>>>> ae07da70
 		}
 		QETH_CARD_TEXT_(card, 2, "idxread%c",
 			QETH_IDX_ACT_CAUSE_CODE(iob->data));
@@ -2008,16 +1979,9 @@
 
 	memcpy(&temp, QETH_IDX_ACT_FUNC_LEVEL(iob->data), 2);
 	if (temp != qeth_peer_func_level(card->info.func_level)) {
-<<<<<<< HEAD
-		QETH_DBF_MESSAGE(2, "%s IDX_ACTIVATE on read channel: function "
-			"level mismatch (sent: 0x%x, received: 0x%x)\n",
-			dev_name(&channel->ccwdev->dev),
-			card->info.func_level, temp);
-=======
 		QETH_DBF_MESSAGE(2, "IDX_ACTIVATE on channel %x: function level mismatch (sent: %#x, received: %#x)\n",
 				 CCW_DEVID(channel->ccwdev),
 				 card->info.func_level, temp);
->>>>>>> ae07da70
 		goto out;
 	}
 	memcpy(&card->token.issuer_rm_r,
@@ -2126,14 +2090,8 @@
 				      (addr_t) iob, 0, 0, event_timeout);
 	spin_unlock_irq(get_ccwdev_lock(channel->ccwdev));
 	if (rc) {
-<<<<<<< HEAD
-		QETH_DBF_MESSAGE(2, "%s qeth_send_control_data: "
-			"ccw_device_start rc = %i\n",
-			dev_name(&channel->ccwdev->dev), rc);
-=======
 		QETH_DBF_MESSAGE(2, "qeth_send_control_data on device %x: ccw_device_start rc = %i\n",
 				 CARD_DEVID(card), rc);
->>>>>>> ae07da70
 		QETH_CARD_TEXT_(card, 2, " err%d", rc);
 		spin_lock_irq(&card->lock);
 		list_del_init(&reply->list);
