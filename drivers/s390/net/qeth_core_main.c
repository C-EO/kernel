--- conflicted
+++ resolved
@@ -564,12 +564,8 @@
 	if (rc) {
 		QETH_DBF_MESSAGE(2, "error %i on device %x when starting next read ccw!\n",
 				 rc, CARD_DEVID(card));
-<<<<<<< HEAD
 		atomic_set(&channel->irq_pending, 0);
-=======
-		atomic_set(&card->read.irq_pending, 0);
 		qeth_release_buffer(iob->channel, iob);
->>>>>>> 1d6a29a3
 		card->read_or_write_problem = 1;
 		qeth_schedule_recovery(card);
 		wake_up(&card->wait_q);
@@ -596,11 +592,7 @@
 	if (reply) {
 		refcount_set(&reply->refcnt, 1);
 		atomic_set(&reply->received, 0);
-<<<<<<< HEAD
-=======
 		init_waitqueue_head(&reply->wait_q);
-		reply->card = card;
->>>>>>> 1d6a29a3
 	}
 	return reply;
 }
@@ -787,13 +779,13 @@
 }
 EXPORT_SYMBOL_GPL(qeth_release_buffer);
 
-<<<<<<< HEAD
 static void qeth_release_buffer_cb(struct qeth_card *card,
 				   struct qeth_channel *channel,
 				   struct qeth_cmd_buffer *iob)
 {
 	qeth_release_buffer(channel, iob);
-=======
+}
+
 static void qeth_cancel_cmd(struct qeth_cmd_buffer *iob, int rc)
 {
 	struct qeth_reply *reply = iob->reply;
@@ -803,7 +795,6 @@
 		qeth_notify_reply(reply);
 	}
 	qeth_release_buffer(iob->channel, iob);
->>>>>>> 1d6a29a3
 }
 
 static struct qeth_cmd_buffer *qeth_get_buffer(struct qeth_channel *channel)
@@ -840,15 +831,9 @@
 				      struct qeth_channel *channel,
 				      struct qeth_cmd_buffer *iob)
 {
-<<<<<<< HEAD
 	struct qeth_ipa_cmd *cmd = NULL;
-	struct qeth_reply *reply, *r;
-=======
-	struct qeth_card *card;
 	struct qeth_reply *reply = NULL;
 	struct qeth_reply *r;
-	struct qeth_ipa_cmd *cmd;
->>>>>>> 1d6a29a3
 	unsigned long flags;
 	int keep_reply = 0;
 	int rc = 0;
@@ -923,37 +908,6 @@
 	qeth_release_buffer(channel, iob);
 }
 
-<<<<<<< HEAD
-=======
-static int qeth_setup_channel(struct qeth_channel *channel)
-{
-	int cnt;
-
-	QETH_DBF_TEXT(SETUP, 2, "setupch");
-	for (cnt = 0; cnt < QETH_CMD_BUFFER_NO; cnt++) {
-		channel->iob[cnt].data =
-			kzalloc(QETH_BUFSIZE, GFP_DMA|GFP_KERNEL);
-		if (channel->iob[cnt].data == NULL)
-			break;
-		channel->iob[cnt].state = BUF_STATE_FREE;
-		channel->iob[cnt].channel = channel;
-		channel->iob[cnt].callback = qeth_send_control_data_cb;
-		channel->iob[cnt].rc = 0;
-	}
-	if (cnt < QETH_CMD_BUFFER_NO) {
-		while (cnt-- > 0)
-			kfree(channel->iob[cnt].data);
-		return -ENOMEM;
-	}
-	channel->io_buf_no = 0;
-	atomic_set(&channel->irq_pending, 0);
-	spin_lock_init(&channel->iob_lock);
-
-	init_waitqueue_head(&channel->wait_q);
-	return 0;
-}
-
->>>>>>> 1d6a29a3
 static int qeth_set_thread_start_bit(struct qeth_card *card,
 		unsigned long thread)
 {
@@ -1077,14 +1031,8 @@
 	return 0;
 }
 
-<<<<<<< HEAD
-static long qeth_check_irb_error(struct qeth_card *card,
-				 struct ccw_device *cdev, unsigned long intparm,
-				 struct irb *irb)
-=======
-static int __qeth_check_irb_error(struct ccw_device *cdev,
-		unsigned long intparm, struct irb *irb)
->>>>>>> 1d6a29a3
+static int qeth_check_irb_error(struct qeth_card *card, struct ccw_device *cdev,
+				unsigned long intparm, struct irb *irb)
 {
 	if (!IS_ERR(irb))
 		return 0;
@@ -1123,10 +1071,7 @@
 	int rc;
 	int cstat, dstat;
 	struct qeth_cmd_buffer *iob = NULL;
-<<<<<<< HEAD
 	struct ccwgroup_device *gdev;
-=======
->>>>>>> 1d6a29a3
 	struct qeth_channel *channel;
 	struct qeth_card *card;
 
@@ -1152,18 +1097,11 @@
 	if (qeth_intparm_is_iob(intparm))
 		iob = (struct qeth_cmd_buffer *) __va((addr_t)intparm);
 
-<<<<<<< HEAD
-	if (qeth_check_irb_error(card, cdev, intparm, irb)) {
-		/* IO was terminated, free its resources. */
-		if (iob)
-			qeth_release_buffer(iob->channel, iob);
-=======
-	rc = __qeth_check_irb_error(cdev, intparm, irb);
+	rc = qeth_check_irb_error(card, cdev, intparm, irb);
 	if (rc) {
 		/* IO was terminated, free its resources. */
 		if (iob)
 			qeth_cancel_cmd(iob, rc);
->>>>>>> 1d6a29a3
 		atomic_set(&channel->irq_pending, 0);
 		wake_up(&card->wait_q);
 		return;
@@ -1237,11 +1175,7 @@
 		__qeth_issue_next_read(card);
 
 	if (iob && iob->callback)
-<<<<<<< HEAD
 		iob->callback(card, iob->channel, iob);
-=======
-		iob->callback(iob->channel, iob);
->>>>>>> 1d6a29a3
 
 out:
 	wake_up(&card->wait_q);
@@ -1906,17 +1840,10 @@
 	wait_event(card->wait_q,
 		   atomic_cmpxchg(&channel->irq_pending, 0, 1) == 0);
 	QETH_DBF_TEXT(SETUP, 6, "noirqpnd");
-<<<<<<< HEAD
 	spin_lock_irq(get_ccwdev_lock(channel->ccwdev));
 	rc = ccw_device_start_timeout(channel->ccwdev, channel->ccw,
 				      (addr_t) iob, 0, 0, QETH_TIMEOUT);
 	spin_unlock_irq(get_ccwdev_lock(channel->ccwdev));
-=======
-	spin_lock_irqsave(get_ccwdev_lock(channel->ccwdev), flags);
-	rc = ccw_device_start_timeout(channel->ccwdev, &channel->ccw,
-				      (addr_t) iob, 0, 0, QETH_TIMEOUT);
-	spin_unlock_irqrestore(get_ccwdev_lock(channel->ccwdev), flags);
->>>>>>> 1d6a29a3
 
 	if (rc) {
 		QETH_DBF_MESSAGE(2, "Error2 in activating channel rc=%d\n", rc);
@@ -1982,17 +1909,10 @@
 	wait_event(card->wait_q,
 		   atomic_cmpxchg(&channel->irq_pending, 0, 1) == 0);
 	QETH_DBF_TEXT(SETUP, 6, "noirqpnd");
-<<<<<<< HEAD
 	spin_lock_irq(get_ccwdev_lock(channel->ccwdev));
 	rc = ccw_device_start_timeout(channel->ccwdev, channel->ccw,
 				      (addr_t) iob, 0, 0, QETH_TIMEOUT);
 	spin_unlock_irq(get_ccwdev_lock(channel->ccwdev));
-=======
-	spin_lock_irqsave(get_ccwdev_lock(channel->ccwdev), flags);
-	rc = ccw_device_start_timeout(channel->ccwdev, &channel->ccw,
-				      (addr_t) iob, 0, 0, QETH_TIMEOUT);
-	spin_unlock_irqrestore(get_ccwdev_lock(channel->ccwdev), flags);
->>>>>>> 1d6a29a3
 
 	if (rc) {
 		QETH_DBF_MESSAGE(2, "Error1 in activating channel. rc=%d\n",
@@ -2203,10 +2123,7 @@
 	}
 	qeth_prepare_control_data(card, len, iob);
 
-<<<<<<< HEAD
-	spin_lock_irq(&card->lock);
-	list_add_tail(&reply->list, &card->cmd_waiter_list);
-	spin_unlock_irq(&card->lock);
+	qeth_enqueue_reply(card, reply);
 
 	timeout = jiffies + event_timeout;
 
@@ -2215,33 +2132,14 @@
 	rc = ccw_device_start_timeout(channel->ccwdev, channel->ccw,
 				      (addr_t) iob, 0, 0, event_timeout);
 	spin_unlock_irq(get_ccwdev_lock(channel->ccwdev));
-=======
-	qeth_enqueue_reply(card, reply);
-	timeout = jiffies + event_timeout;
-
-	QETH_CARD_TEXT(card, 6, "noirqpnd");
-	spin_lock_irqsave(get_ccwdev_lock(card->write.ccwdev), flags);
-	rc = ccw_device_start_timeout(CARD_WDEV(card), &card->write.ccw,
-				      (addr_t) iob, 0, 0, event_timeout);
-	spin_unlock_irqrestore(get_ccwdev_lock(card->write.ccwdev), flags);
->>>>>>> 1d6a29a3
 	if (rc) {
 		QETH_DBF_MESSAGE(2, "qeth_send_control_data on device %x: ccw_device_start rc = %i\n",
 				 CARD_DEVID(card), rc);
 		QETH_CARD_TEXT_(card, 2, " err%d", rc);
-<<<<<<< HEAD
-		spin_lock_irq(&card->lock);
-		list_del_init(&reply->list);
+		qeth_dequeue_reply(card, reply);
 		qeth_put_reply(reply);
-		spin_unlock_irq(&card->lock);
 		qeth_release_buffer(channel, iob);
 		atomic_set(&channel->irq_pending, 0);
-=======
-		qeth_dequeue_reply(card, reply);
-		qeth_put_reply(reply);
-		qeth_release_buffer(iob->channel, iob);
-		atomic_set(&card->write.irq_pending, 0);
->>>>>>> 1d6a29a3
 		wake_up(&card->wait_q);
 		return rc;
 	}
@@ -2261,25 +2159,13 @@
 		}
 	}
 
-<<<<<<< HEAD
-=======
 	qeth_dequeue_reply(card, reply);
->>>>>>> 1d6a29a3
 	rc = reply->rc;
 	qeth_put_reply(reply);
 	return rc;
 
 time_err:
-<<<<<<< HEAD
-	reply->rc = -ETIME;
-	spin_lock_irq(&card->lock);
-	list_del_init(&reply->list);
-	spin_unlock_irq(&card->lock);
-	atomic_inc(&reply->received);
-	rc = reply->rc;
-=======
 	qeth_dequeue_reply(card, reply);
->>>>>>> 1d6a29a3
 	qeth_put_reply(reply);
 	return -ETIME;
 }
