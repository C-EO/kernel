/*
 *    Copyright IBM Corp. 2007, 2009
 *    Author(s): Utz Bacher <utz.bacher@de.ibm.com>,
 *		 Frank Pavlic <fpavlic@de.ibm.com>,
 *		 Thomas Spatzier <tspat@de.ibm.com>,
 *		 Frank Blaschka <frank.blaschka@de.ibm.com>
 */

#define KMSG_COMPONENT "qeth"
#define pr_fmt(fmt) KMSG_COMPONENT ": " fmt

#include <linux/module.h>
#include <linux/moduleparam.h>
#include <linux/string.h>
#include <linux/errno.h>
#include <linux/kernel.h>
#include <linux/log2.h>
#include <linux/ip.h>
#include <linux/tcp.h>
#include <linux/mii.h>
#include <linux/kthread.h>
#include <linux/slab.h>
#include <linux/if_vlan.h>
#include <linux/netdevice.h>
#include <linux/netdev_features.h>
#include <linux/skbuff.h>
#include <linux/vmalloc.h>

#include <net/iucv/af_iucv.h>
#include <net/dsfield.h>

#include <asm/ebcdic.h>
#include <asm/chpid.h>
#include <asm/io.h>
#include <asm/sysinfo.h>
#include <asm/compat.h>
#include <asm/diag.h>
#include <asm/cio.h>
#include <asm/ccwdev.h>
#include <asm/cpcmd.h>

#include "qeth_core.h"

struct qeth_dbf_info qeth_dbf[QETH_DBF_INFOS] = {
	/* define dbf - Name, Pages, Areas, Maxlen, Level, View, Handle */
	/*                   N  P  A    M  L  V                      H  */
	[QETH_DBF_SETUP] = {"qeth_setup",
				8, 1,   8, 5, &debug_hex_ascii_view, NULL},
	[QETH_DBF_MSG]	 = {"qeth_msg", 8, 1, 11 * sizeof(long), 3,
			    &debug_sprintf_view, NULL},
	[QETH_DBF_CTRL]  = {"qeth_control",
		8, 1, QETH_DBF_CTRL_LEN, 5, &debug_hex_ascii_view, NULL},
};
EXPORT_SYMBOL_GPL(qeth_dbf);

struct qeth_card_list_struct qeth_core_card_list;
EXPORT_SYMBOL_GPL(qeth_core_card_list);
struct kmem_cache *qeth_core_header_cache;
EXPORT_SYMBOL_GPL(qeth_core_header_cache);
static struct kmem_cache *qeth_qdio_outbuf_cache;

static struct device *qeth_core_root_dev;
static struct lock_class_key qdio_out_skb_queue_key;

static void qeth_send_control_data_cb(struct qeth_card *card,
				      struct qeth_channel *channel,
				      struct qeth_cmd_buffer *iob);
static struct qeth_cmd_buffer *qeth_get_buffer(struct qeth_channel *);
static void qeth_free_buffer_pool(struct qeth_card *);
static int qeth_qdio_establish(struct qeth_card *);
static void qeth_free_qdio_buffers(struct qeth_card *);
static void qeth_notify_skbs(struct qeth_qdio_out_q *queue,
		struct qeth_qdio_out_buffer *buf,
		enum iucv_tx_notify notification);
static void qeth_release_skbs(struct qeth_qdio_out_buffer *buf);
static int qeth_init_qdio_out_buf(struct qeth_qdio_out_q *, int);

static struct workqueue_struct *qeth_wq;

int qeth_card_hw_is_reachable(struct qeth_card *card)
{
	return (card->state == CARD_STATE_SOFTSETUP) ||
		(card->state == CARD_STATE_UP);
}
EXPORT_SYMBOL_GPL(qeth_card_hw_is_reachable);

static void qeth_close_dev_handler(struct work_struct *work)
{
	struct qeth_card *card;

	card = container_of(work, struct qeth_card, close_dev_work);
	QETH_CARD_TEXT(card, 2, "cldevhdl");
	rtnl_lock();
	dev_close(card->dev);
	rtnl_unlock();
	ccwgroup_set_offline(card->gdev);
}

void qeth_close_dev(struct qeth_card *card)
{
	QETH_CARD_TEXT(card, 2, "cldevsubm");
	queue_work(qeth_wq, &card->close_dev_work);
}
EXPORT_SYMBOL_GPL(qeth_close_dev);

static const char *qeth_get_cardname(struct qeth_card *card)
{
	if (card->info.guestlan) {
		switch (card->info.type) {
		case QETH_CARD_TYPE_OSD:
			return " Virtual NIC QDIO";
		case QETH_CARD_TYPE_IQD:
			return " Virtual NIC Hiper";
		case QETH_CARD_TYPE_OSM:
			return " Virtual NIC QDIO - OSM";
		case QETH_CARD_TYPE_OSX:
			return " Virtual NIC QDIO - OSX";
		default:
			return " unknown";
		}
	} else {
		switch (card->info.type) {
		case QETH_CARD_TYPE_OSD:
			return " OSD Express";
		case QETH_CARD_TYPE_IQD:
			return " HiperSockets";
		case QETH_CARD_TYPE_OSN:
			return " OSN QDIO";
		case QETH_CARD_TYPE_OSM:
			return " OSM QDIO";
		case QETH_CARD_TYPE_OSX:
			return " OSX QDIO";
		default:
			return " unknown";
		}
	}
	return " n/a";
}

/* max length to be returned: 14 */
const char *qeth_get_cardname_short(struct qeth_card *card)
{
	if (card->info.guestlan) {
		switch (card->info.type) {
		case QETH_CARD_TYPE_OSD:
			return "Virt.NIC QDIO";
		case QETH_CARD_TYPE_IQD:
			return "Virt.NIC Hiper";
		case QETH_CARD_TYPE_OSM:
			return "Virt.NIC OSM";
		case QETH_CARD_TYPE_OSX:
			return "Virt.NIC OSX";
		default:
			return "unknown";
		}
	} else {
		switch (card->info.type) {
		case QETH_CARD_TYPE_OSD:
			switch (card->info.link_type) {
			case QETH_LINK_TYPE_FAST_ETH:
				return "OSD_100";
			case QETH_LINK_TYPE_HSTR:
				return "HSTR";
			case QETH_LINK_TYPE_GBIT_ETH:
				return "OSD_1000";
			case QETH_LINK_TYPE_10GBIT_ETH:
				return "OSD_10GIG";
			case QETH_LINK_TYPE_25GBIT_ETH:
				return "OSD_25GIG";
			case QETH_LINK_TYPE_LANE_ETH100:
				return "OSD_FE_LANE";
			case QETH_LINK_TYPE_LANE_TR:
				return "OSD_TR_LANE";
			case QETH_LINK_TYPE_LANE_ETH1000:
				return "OSD_GbE_LANE";
			case QETH_LINK_TYPE_LANE:
				return "OSD_ATM_LANE";
			default:
				return "OSD_Express";
			}
		case QETH_CARD_TYPE_IQD:
			return "HiperSockets";
		case QETH_CARD_TYPE_OSN:
			return "OSN";
		case QETH_CARD_TYPE_OSM:
			return "OSM_1000";
		case QETH_CARD_TYPE_OSX:
			return "OSX_10GIG";
		default:
			return "unknown";
		}
	}
	return "n/a";
}

void qeth_set_recovery_task(struct qeth_card *card)
{
	card->recovery_task = current;
}
EXPORT_SYMBOL_GPL(qeth_set_recovery_task);

void qeth_clear_recovery_task(struct qeth_card *card)
{
	card->recovery_task = NULL;
}
EXPORT_SYMBOL_GPL(qeth_clear_recovery_task);

static bool qeth_is_recovery_task(const struct qeth_card *card)
{
	return card->recovery_task == current;
}

void qeth_set_allowed_threads(struct qeth_card *card, unsigned long threads,
			 int clear_start_mask)
{
	unsigned long flags;

	spin_lock_irqsave(&card->thread_mask_lock, flags);
	card->thread_allowed_mask = threads;
	if (clear_start_mask)
		card->thread_start_mask &= threads;
	spin_unlock_irqrestore(&card->thread_mask_lock, flags);
	wake_up(&card->wait_q);
}
EXPORT_SYMBOL_GPL(qeth_set_allowed_threads);

int qeth_threads_running(struct qeth_card *card, unsigned long threads)
{
	unsigned long flags;
	int rc = 0;

	spin_lock_irqsave(&card->thread_mask_lock, flags);
	rc = (card->thread_running_mask & threads);
	spin_unlock_irqrestore(&card->thread_mask_lock, flags);
	return rc;
}
EXPORT_SYMBOL_GPL(qeth_threads_running);

int qeth_wait_for_threads(struct qeth_card *card, unsigned long threads)
{
	if (qeth_is_recovery_task(card))
		return 0;
	return wait_event_interruptible(card->wait_q,
			qeth_threads_running(card, threads) == 0);
}
EXPORT_SYMBOL_GPL(qeth_wait_for_threads);

void qeth_clear_working_pool_list(struct qeth_card *card)
{
	struct qeth_buffer_pool_entry *pool_entry, *tmp;

	QETH_CARD_TEXT(card, 5, "clwrklst");
	list_for_each_entry_safe(pool_entry, tmp,
			    &card->qdio.in_buf_pool.entry_list, list){
			list_del(&pool_entry->list);
	}
}
EXPORT_SYMBOL_GPL(qeth_clear_working_pool_list);

static int qeth_alloc_buffer_pool(struct qeth_card *card)
{
	struct qeth_buffer_pool_entry *pool_entry;
	void *ptr;
	int i, j;

	QETH_CARD_TEXT(card, 5, "alocpool");
	for (i = 0; i < card->qdio.init_pool.buf_count; ++i) {
		pool_entry = kzalloc(sizeof(*pool_entry), GFP_KERNEL);
		if (!pool_entry) {
			qeth_free_buffer_pool(card);
			return -ENOMEM;
		}
		for (j = 0; j < QETH_MAX_BUFFER_ELEMENTS(card); ++j) {
			ptr = (void *) __get_free_page(GFP_KERNEL);
			if (!ptr) {
				while (j > 0)
					free_page((unsigned long)
						  pool_entry->elements[--j]);
				kfree(pool_entry);
				qeth_free_buffer_pool(card);
				return -ENOMEM;
			}
			pool_entry->elements[j] = ptr;
		}
		list_add(&pool_entry->init_list,
			 &card->qdio.init_pool.entry_list);
	}
	return 0;
}

int qeth_realloc_buffer_pool(struct qeth_card *card, int bufcnt)
{
	QETH_CARD_TEXT(card, 2, "realcbp");

	if ((card->state != CARD_STATE_DOWN) &&
	    (card->state != CARD_STATE_RECOVER))
		return -EPERM;

	/* TODO: steel/add buffers from/to a running card's buffer pool (?) */
	qeth_clear_working_pool_list(card);
	qeth_free_buffer_pool(card);
	card->qdio.in_buf_pool.buf_count = bufcnt;
	card->qdio.init_pool.buf_count = bufcnt;
	return qeth_alloc_buffer_pool(card);
}
EXPORT_SYMBOL_GPL(qeth_realloc_buffer_pool);

static void qeth_free_qdio_queue(struct qeth_qdio_q *q)
{
	if (!q)
		return;

	qdio_free_buffers(q->qdio_bufs, QDIO_MAX_BUFFERS_PER_Q);
	kfree(q);
}

static struct qeth_qdio_q *qeth_alloc_qdio_queue(void)
{
	struct qeth_qdio_q *q = kzalloc(sizeof(*q), GFP_KERNEL);
	int i;

	if (!q)
		return NULL;

	if (qdio_alloc_buffers(q->qdio_bufs, QDIO_MAX_BUFFERS_PER_Q)) {
		kfree(q);
		return NULL;
	}

	for (i = 0; i < QDIO_MAX_BUFFERS_PER_Q; ++i)
		q->bufs[i].buffer = q->qdio_bufs[i];

	QETH_DBF_HEX(SETUP, 2, &q, sizeof(void *));
	return q;
}

static int qeth_cq_init(struct qeth_card *card)
{
	int rc;

	if (card->options.cq == QETH_CQ_ENABLED) {
		QETH_DBF_TEXT(SETUP, 2, "cqinit");
		qdio_reset_buffers(card->qdio.c_q->qdio_bufs,
				   QDIO_MAX_BUFFERS_PER_Q);
		card->qdio.c_q->next_buf_to_init = 127;
		rc = do_QDIO(CARD_DDEV(card), QDIO_FLAG_SYNC_INPUT,
			     card->qdio.no_in_queues - 1, 0,
			     127);
		if (rc) {
			QETH_DBF_TEXT_(SETUP, 2, "1err%d", rc);
			goto out;
		}
	}
	rc = 0;
out:
	return rc;
}

static int qeth_alloc_cq(struct qeth_card *card)
{
	int rc;

	if (card->options.cq == QETH_CQ_ENABLED) {
		int i;
		struct qdio_outbuf_state *outbuf_states;

		QETH_DBF_TEXT(SETUP, 2, "cqon");
		card->qdio.c_q = qeth_alloc_qdio_queue();
		if (!card->qdio.c_q) {
			rc = -1;
			goto kmsg_out;
		}
		card->qdio.no_in_queues = 2;
		card->qdio.out_bufstates =
			kzalloc(card->qdio.no_out_queues *
				QDIO_MAX_BUFFERS_PER_Q *
				sizeof(struct qdio_outbuf_state), GFP_KERNEL);
		outbuf_states = card->qdio.out_bufstates;
		if (outbuf_states == NULL) {
			rc = -1;
			goto free_cq_out;
		}
		for (i = 0; i < card->qdio.no_out_queues; ++i) {
			card->qdio.out_qs[i]->bufstates = outbuf_states;
			outbuf_states += QDIO_MAX_BUFFERS_PER_Q;
		}
	} else {
		QETH_DBF_TEXT(SETUP, 2, "nocq");
		card->qdio.c_q = NULL;
		card->qdio.no_in_queues = 1;
	}
	QETH_DBF_TEXT_(SETUP, 2, "iqc%d", card->qdio.no_in_queues);
	rc = 0;
out:
	return rc;
free_cq_out:
	qeth_free_qdio_queue(card->qdio.c_q);
	card->qdio.c_q = NULL;
kmsg_out:
	dev_err(&card->gdev->dev, "Failed to create completion queue\n");
	goto out;
}

static void qeth_free_cq(struct qeth_card *card)
{
	if (card->qdio.c_q) {
		--card->qdio.no_in_queues;
		qeth_free_qdio_queue(card->qdio.c_q);
		card->qdio.c_q = NULL;
	}
	kfree(card->qdio.out_bufstates);
	card->qdio.out_bufstates = NULL;
}

static enum iucv_tx_notify qeth_compute_cq_notification(int sbalf15,
							int delayed)
{
	enum iucv_tx_notify n;

	switch (sbalf15) {
	case 0:
		n = delayed ? TX_NOTIFY_DELAYED_OK : TX_NOTIFY_OK;
		break;
	case 4:
	case 16:
	case 17:
	case 18:
		n = delayed ? TX_NOTIFY_DELAYED_UNREACHABLE :
			TX_NOTIFY_UNREACHABLE;
		break;
	default:
		n = delayed ? TX_NOTIFY_DELAYED_GENERALERROR :
			TX_NOTIFY_GENERALERROR;
		break;
	}

	return n;
}

static void qeth_cleanup_handled_pending(struct qeth_qdio_out_q *q, int bidx,
					 int forced_cleanup)
{
	if (q->card->options.cq != QETH_CQ_ENABLED)
		return;

	if (q->bufs[bidx]->next_pending != NULL) {
		struct qeth_qdio_out_buffer *head = q->bufs[bidx];
		struct qeth_qdio_out_buffer *c = q->bufs[bidx]->next_pending;

		while (c) {
			if (forced_cleanup ||
			    atomic_read(&c->state) ==
			      QETH_QDIO_BUF_HANDLED_DELAYED) {
				struct qeth_qdio_out_buffer *f = c;
				QETH_CARD_TEXT(f->q->card, 5, "fp");
				QETH_CARD_TEXT_(f->q->card, 5, "%lx", (long) f);
				/* release here to avoid interleaving between
				   outbound tasklet and inbound tasklet
				   regarding notifications and lifecycle */
				qeth_release_skbs(c);

				c = f->next_pending;
				WARN_ON_ONCE(head->next_pending != f);
				head->next_pending = c;
				kmem_cache_free(qeth_qdio_outbuf_cache, f);
			} else {
				head = c;
				c = c->next_pending;
			}

		}
	}
	if (forced_cleanup && (atomic_read(&(q->bufs[bidx]->state)) ==
					QETH_QDIO_BUF_HANDLED_DELAYED)) {
		/* for recovery situations */
		qeth_init_qdio_out_buf(q, bidx);
		QETH_CARD_TEXT(q->card, 2, "clprecov");
	}
}


static void qeth_qdio_handle_aob(struct qeth_card *card,
				 unsigned long phys_aob_addr)
{
	struct qaob *aob;
	struct qeth_qdio_out_buffer *buffer;
	enum iucv_tx_notify notification;
	unsigned int i;

	aob = (struct qaob *) phys_to_virt(phys_aob_addr);
	QETH_CARD_TEXT(card, 5, "haob");
	QETH_CARD_TEXT_(card, 5, "%lx", phys_aob_addr);
	buffer = (struct qeth_qdio_out_buffer *) aob->user1;
	QETH_CARD_TEXT_(card, 5, "%lx", aob->user1);

	if (atomic_cmpxchg(&buffer->state, QETH_QDIO_BUF_PRIMED,
			   QETH_QDIO_BUF_IN_CQ) == QETH_QDIO_BUF_PRIMED) {
		notification = TX_NOTIFY_OK;
	} else {
		WARN_ON_ONCE(atomic_read(&buffer->state) !=
							QETH_QDIO_BUF_PENDING);
		atomic_set(&buffer->state, QETH_QDIO_BUF_IN_CQ);
		notification = TX_NOTIFY_DELAYED_OK;
	}

	if (aob->aorc != 0)  {
		QETH_CARD_TEXT_(card, 2, "aorc%02X", aob->aorc);
		notification = qeth_compute_cq_notification(aob->aorc, 1);
	}
	qeth_notify_skbs(buffer->q, buffer, notification);

	/* Free dangling allocations. The attached skbs are handled by
	 * qeth_cleanup_handled_pending().
	 */
	for (i = 0;
	     i < aob->sb_count && i < QETH_MAX_BUFFER_ELEMENTS(card);
	     i++) {
		if (aob->sba[i] && buffer->is_header[i])
			kmem_cache_free(qeth_core_header_cache,
					(void *) aob->sba[i]);
	}
	atomic_set(&buffer->state, QETH_QDIO_BUF_HANDLED_DELAYED);

	qdio_release_aob(aob);
}

static inline int qeth_is_cq(struct qeth_card *card, unsigned int queue)
{
	return card->options.cq == QETH_CQ_ENABLED &&
	    card->qdio.c_q != NULL &&
	    queue != 0 &&
	    queue == card->qdio.no_in_queues - 1;
}

static void qeth_setup_ccw(struct ccw1 *ccw, u8 cmd_code, u32 len, void *data)
{
	ccw->cmd_code = cmd_code;
	ccw->flags = CCW_FLAG_SLI;
	ccw->count = len;
	ccw->cda = (__u32) __pa(data);
}

static int __qeth_issue_next_read(struct qeth_card *card)
{
	struct qeth_channel *channel = &card->read;
	struct qeth_cmd_buffer *iob;
	int rc;

	QETH_CARD_TEXT(card, 5, "issnxrd");
	if (channel->state != CH_STATE_UP)
		return -EIO;
	iob = qeth_get_buffer(channel);
	if (!iob) {
		dev_warn(&card->gdev->dev, "The qeth device driver "
			"failed to recover an error on the device\n");
		QETH_DBF_MESSAGE(2, "issue_next_read on device %x failed: no iob available\n",
				 CARD_DEVID(card));
		return -ENOMEM;
	}
	qeth_setup_ccw(channel->ccw, CCW_CMD_READ, QETH_BUFSIZE, iob->data);
	QETH_CARD_TEXT(card, 6, "noirqpnd");
	rc = ccw_device_start(channel->ccwdev, channel->ccw,
			      (addr_t) iob, 0, 0);
	if (rc) {
		QETH_DBF_MESSAGE(2, "error %i on device %x when starting next read ccw!\n",
				 rc, CARD_DEVID(card));
		atomic_set(&channel->irq_pending, 0);
		qeth_release_buffer(iob->channel, iob);
		card->read_or_write_problem = 1;
		qeth_schedule_recovery(card);
		wake_up(&card->wait_q);
	}
	return rc;
}

static int qeth_issue_next_read(struct qeth_card *card)
{
	int ret;

	spin_lock_irq(get_ccwdev_lock(CARD_RDEV(card)));
	ret = __qeth_issue_next_read(card);
	spin_unlock_irq(get_ccwdev_lock(CARD_RDEV(card)));

	return ret;
}

static struct qeth_reply *qeth_alloc_reply(struct qeth_card *card)
{
	struct qeth_reply *reply;

	reply = kzalloc(sizeof(struct qeth_reply), GFP_ATOMIC);
	if (reply) {
		refcount_set(&reply->refcnt, 1);
		atomic_set(&reply->received, 0);
		init_waitqueue_head(&reply->wait_q);
	}
	return reply;
}

static void qeth_get_reply(struct qeth_reply *reply)
{
	refcount_inc(&reply->refcnt);
}

static void qeth_put_reply(struct qeth_reply *reply)
{
	if (refcount_dec_and_test(&reply->refcnt))
		kfree(reply);
}

static void qeth_enqueue_reply(struct qeth_card *card, struct qeth_reply *reply)
{
	spin_lock_irq(&card->lock);
	list_add_tail(&reply->list, &card->cmd_waiter_list);
	spin_unlock_irq(&card->lock);
}

static void qeth_dequeue_reply(struct qeth_card *card, struct qeth_reply *reply)
{
	spin_lock_irq(&card->lock);
	list_del(&reply->list);
	spin_unlock_irq(&card->lock);
}

static void qeth_notify_reply(struct qeth_reply *reply)
{
	atomic_inc(&reply->received);
	wake_up(&reply->wait_q);
}

static void qeth_issue_ipa_msg(struct qeth_ipa_cmd *cmd, int rc,
		struct qeth_card *card)
{
	const char *ipa_name;
	int com = cmd->hdr.command;
	ipa_name = qeth_get_ipa_cmd_name(com);

	if (rc)
		QETH_DBF_MESSAGE(2, "IPA: %s(%#x) for device %x returned %#x \"%s\"\n",
				 ipa_name, com, CARD_DEVID(card), rc,
				 qeth_get_ipa_msg(rc));
	else
		QETH_DBF_MESSAGE(5, "IPA: %s(%#x) for device %x succeeded\n",
				 ipa_name, com, CARD_DEVID(card));
}

static struct qeth_ipa_cmd *qeth_check_ipa_data(struct qeth_card *card,
						struct qeth_ipa_cmd *cmd)
{
	QETH_CARD_TEXT(card, 5, "chkipad");

	if (IS_IPA_REPLY(cmd)) {
		if (cmd->hdr.command != IPA_CMD_SETCCID &&
		    cmd->hdr.command != IPA_CMD_DELCCID &&
		    cmd->hdr.command != IPA_CMD_MODCCID &&
		    cmd->hdr.command != IPA_CMD_SET_DIAG_ASS)
			qeth_issue_ipa_msg(cmd, cmd->hdr.return_code, card);
		return cmd;
	}

	/* handle unsolicited event: */
	switch (cmd->hdr.command) {
	case IPA_CMD_STOPLAN:
		if (cmd->hdr.return_code == IPA_RC_VEPA_TO_VEB_TRANSITION) {
			dev_err(&card->gdev->dev,
				"Interface %s is down because the adjacent port is no longer in reflective relay mode\n",
				QETH_CARD_IFNAME(card));
			qeth_close_dev(card);
		} else {
			dev_warn(&card->gdev->dev,
				 "The link for interface %s on CHPID 0x%X failed\n",
				 QETH_CARD_IFNAME(card), card->info.chpid);
			qeth_issue_ipa_msg(cmd, cmd->hdr.return_code, card);
			netif_carrier_off(card->dev);
		}
		return NULL;
	case IPA_CMD_STARTLAN:
		dev_info(&card->gdev->dev,
			 "The link for %s on CHPID 0x%X has been restored\n",
			 QETH_CARD_IFNAME(card), card->info.chpid);
		if (card->info.hwtrap)
			card->info.hwtrap = 2;
		qeth_schedule_recovery(card);
		return NULL;
	case IPA_CMD_SETBRIDGEPORT_IQD:
	case IPA_CMD_SETBRIDGEPORT_OSA:
	case IPA_CMD_ADDRESS_CHANGE_NOTIF:
		if (card->discipline->control_event_handler(card, cmd))
			return cmd;
		return NULL;
	case IPA_CMD_MODCCID:
		return cmd;
	case IPA_CMD_REGISTER_LOCAL_ADDR:
		QETH_CARD_TEXT(card, 3, "irla");
		return NULL;
	case IPA_CMD_UNREGISTER_LOCAL_ADDR:
		QETH_CARD_TEXT(card, 3, "urla");
		return NULL;
	default:
		QETH_DBF_MESSAGE(2, "Received data is IPA but not a reply!\n");
		return cmd;
	}
}

void qeth_clear_ipacmd_list(struct qeth_card *card)
{
	struct qeth_reply *reply;
	unsigned long flags;

	QETH_CARD_TEXT(card, 4, "clipalst");

	spin_lock_irqsave(&card->lock, flags);
	list_for_each_entry(reply, &card->cmd_waiter_list, list) {
		reply->rc = -EIO;
		qeth_notify_reply(reply);
	}
	spin_unlock_irqrestore(&card->lock, flags);
}
EXPORT_SYMBOL_GPL(qeth_clear_ipacmd_list);

static int qeth_check_idx_response(struct qeth_card *card,
	unsigned char *buffer)
{
	if (!buffer)
		return 0;

	QETH_DBF_HEX(CTRL, 2, buffer, QETH_DBF_CTRL_LEN);
	if ((buffer[2] & QETH_IDX_TERMINATE_MASK) == QETH_IDX_TERMINATE) {
		QETH_DBF_MESSAGE(2, "received an IDX TERMINATE with cause code %#04x\n",
				 buffer[4]);
		QETH_CARD_TEXT(card, 2, "ckidxres");
		QETH_CARD_TEXT(card, 2, " idxterm");
		QETH_CARD_TEXT_(card, 2, "rc%x", buffer[4]);
		if (buffer[4] == QETH_IDX_TERM_BAD_TRANSPORT ||
		    buffer[4] == QETH_IDX_TERM_BAD_TRANSPORT_VM) {
			dev_err(&card->gdev->dev,
				"The device does not support the configured transport mode\n");
			return -EPROTONOSUPPORT;
		}
		return -EIO;
	}
	return 0;
}

static struct qeth_cmd_buffer *__qeth_get_buffer(struct qeth_channel *channel)
{
	__u8 index;

	index = channel->io_buf_no;
	do {
		if (channel->iob[index].state == BUF_STATE_FREE) {
			channel->iob[index].state = BUF_STATE_LOCKED;
			channel->io_buf_no = (channel->io_buf_no + 1) %
				QETH_CMD_BUFFER_NO;
			memset(channel->iob[index].data, 0, QETH_BUFSIZE);
			return channel->iob + index;
		}
		index = (index + 1) % QETH_CMD_BUFFER_NO;
	} while (index != channel->io_buf_no);

	return NULL;
}

void qeth_release_buffer(struct qeth_channel *channel,
		struct qeth_cmd_buffer *iob)
{
	unsigned long flags;

	spin_lock_irqsave(&channel->iob_lock, flags);
	iob->state = BUF_STATE_FREE;
	iob->callback = qeth_send_control_data_cb;
	if (iob->reply) {
		qeth_put_reply(iob->reply);
		iob->reply = NULL;
	}
	iob->rc = 0;
	spin_unlock_irqrestore(&channel->iob_lock, flags);
	wake_up(&channel->wait_q);
}
EXPORT_SYMBOL_GPL(qeth_release_buffer);

static void qeth_release_buffer_cb(struct qeth_card *card,
				   struct qeth_channel *channel,
				   struct qeth_cmd_buffer *iob)
{
	qeth_release_buffer(channel, iob);
}

static void qeth_cancel_cmd(struct qeth_cmd_buffer *iob, int rc)
{
	struct qeth_reply *reply = iob->reply;

	if (reply) {
		reply->rc = rc;
		qeth_notify_reply(reply);
	}
	qeth_release_buffer(iob->channel, iob);
}

static struct qeth_cmd_buffer *qeth_get_buffer(struct qeth_channel *channel)
{
	struct qeth_cmd_buffer *buffer = NULL;
	unsigned long flags;

	spin_lock_irqsave(&channel->iob_lock, flags);
	buffer = __qeth_get_buffer(channel);
	spin_unlock_irqrestore(&channel->iob_lock, flags);
	return buffer;
}

struct qeth_cmd_buffer *qeth_wait_for_buffer(struct qeth_channel *channel)
{
	struct qeth_cmd_buffer *buffer;
	wait_event(channel->wait_q,
		   ((buffer = qeth_get_buffer(channel)) != NULL));
	return buffer;
}
EXPORT_SYMBOL_GPL(qeth_wait_for_buffer);

void qeth_clear_cmd_buffers(struct qeth_channel *channel)
{
	int cnt;

	for (cnt = 0; cnt < QETH_CMD_BUFFER_NO; cnt++)
		qeth_release_buffer(channel, &channel->iob[cnt]);
	channel->io_buf_no = 0;
}
EXPORT_SYMBOL_GPL(qeth_clear_cmd_buffers);

static void qeth_send_control_data_cb(struct qeth_card *card,
				      struct qeth_channel *channel,
				      struct qeth_cmd_buffer *iob)
{
	struct qeth_ipa_cmd *cmd = NULL;
	struct qeth_reply *reply = NULL;
	struct qeth_reply *r;
	unsigned long flags;
	int keep_reply = 0;
	int rc = 0;

	QETH_CARD_TEXT(card, 4, "sndctlcb");
	rc = qeth_check_idx_response(card, iob->data);
	switch (rc) {
	case 0:
		break;
	case -EIO:
		qeth_schedule_recovery(card);
		/* fall through */
	default:
		qeth_clear_ipacmd_list(card);
		goto out;
	}

	if (IS_IPA(iob->data)) {
		cmd = (struct qeth_ipa_cmd *) PDU_ENCAPSULATION(iob->data);
		cmd = qeth_check_ipa_data(card, cmd);
		if (!cmd)
			goto out;
		if (IS_OSN(card) && card->osn_info.assist_cb &&
		    cmd->hdr.command != IPA_CMD_STARTLAN) {
			card->osn_info.assist_cb(card->dev, cmd);
			goto out;
		}
	} else {
		/* non-IPA commands should only flow during initialization */
		if (card->state != CARD_STATE_DOWN)
			goto out;
	}

	/* match against pending cmd requests */
	spin_lock_irqsave(&card->lock, flags);
	list_for_each_entry(r, &card->cmd_waiter_list, list) {
		if ((r->seqno == QETH_IDX_COMMAND_SEQNO) ||
		    (cmd && (r->seqno == cmd->hdr.seqno))) {
			reply = r;
			/* take the object outside the lock */
			qeth_get_reply(reply);
			break;
		}
	}
	spin_unlock_irqrestore(&card->lock, flags);

	if (!reply)
		goto out;

	if (reply->callback) {
		if (cmd) {
			reply->offset = (u16)((char *)cmd - (char *)iob->data);
			keep_reply = reply->callback(card, reply,
						     (unsigned long)cmd);
		} else
			keep_reply = reply->callback(card, reply,
						     (unsigned long)iob);
	}
	if (cmd)
		reply->rc = (u16) cmd->hdr.return_code;
	else if (iob->rc)
		reply->rc = iob->rc;

	if (!keep_reply)
		qeth_notify_reply(reply);
	qeth_put_reply(reply);

out:
	memcpy(&card->seqno.pdu_hdr_ack,
		QETH_PDU_HEADER_SEQ_NO(iob->data),
		QETH_SEQ_NO_LENGTH);
	qeth_release_buffer(channel, iob);
}

static int qeth_set_thread_start_bit(struct qeth_card *card,
		unsigned long thread)
{
	unsigned long flags;

	spin_lock_irqsave(&card->thread_mask_lock, flags);
	if (!(card->thread_allowed_mask & thread) ||
	      (card->thread_start_mask & thread)) {
		spin_unlock_irqrestore(&card->thread_mask_lock, flags);
		return -EPERM;
	}
	card->thread_start_mask |= thread;
	spin_unlock_irqrestore(&card->thread_mask_lock, flags);
	return 0;
}

void qeth_clear_thread_start_bit(struct qeth_card *card, unsigned long thread)
{
	unsigned long flags;

	spin_lock_irqsave(&card->thread_mask_lock, flags);
	card->thread_start_mask &= ~thread;
	spin_unlock_irqrestore(&card->thread_mask_lock, flags);
	wake_up(&card->wait_q);
}
EXPORT_SYMBOL_GPL(qeth_clear_thread_start_bit);

void qeth_clear_thread_running_bit(struct qeth_card *card, unsigned long thread)
{
	unsigned long flags;

	spin_lock_irqsave(&card->thread_mask_lock, flags);
	card->thread_running_mask &= ~thread;
	spin_unlock_irqrestore(&card->thread_mask_lock, flags);
	wake_up_all(&card->wait_q);
}
EXPORT_SYMBOL_GPL(qeth_clear_thread_running_bit);

static int __qeth_do_run_thread(struct qeth_card *card, unsigned long thread)
{
	unsigned long flags;
	int rc = 0;

	spin_lock_irqsave(&card->thread_mask_lock, flags);
	if (card->thread_start_mask & thread) {
		if ((card->thread_allowed_mask & thread) &&
		    !(card->thread_running_mask & thread)) {
			rc = 1;
			card->thread_start_mask &= ~thread;
			card->thread_running_mask |= thread;
		} else
			rc = -EPERM;
	}
	spin_unlock_irqrestore(&card->thread_mask_lock, flags);
	return rc;
}

int qeth_do_run_thread(struct qeth_card *card, unsigned long thread)
{
	int rc = 0;

	wait_event(card->wait_q,
		   (rc = __qeth_do_run_thread(card, thread)) >= 0);
	return rc;
}
EXPORT_SYMBOL_GPL(qeth_do_run_thread);

void qeth_schedule_recovery(struct qeth_card *card)
{
	QETH_CARD_TEXT(card, 2, "startrec");
	if (qeth_set_thread_start_bit(card, QETH_RECOVER_THREAD) == 0)
		schedule_work(&card->kernel_thread_starter);
}
EXPORT_SYMBOL_GPL(qeth_schedule_recovery);

static int qeth_get_problem(struct qeth_card *card, struct ccw_device *cdev,
			    struct irb *irb)
{
	int dstat, cstat;
	char *sense;

	sense = (char *) irb->ecw;
	cstat = irb->scsw.cmd.cstat;
	dstat = irb->scsw.cmd.dstat;

	if (cstat & (SCHN_STAT_CHN_CTRL_CHK | SCHN_STAT_INTF_CTRL_CHK |
		     SCHN_STAT_CHN_DATA_CHK | SCHN_STAT_CHAIN_CHECK |
		     SCHN_STAT_PROT_CHECK | SCHN_STAT_PROG_CHECK)) {
		QETH_CARD_TEXT(card, 2, "CGENCHK");
		dev_warn(&cdev->dev, "The qeth device driver "
			"failed to recover an error on the device\n");
		QETH_DBF_MESSAGE(2, "check on channel %x with dstat=%#x, cstat=%#x\n",
				 CCW_DEVID(cdev), dstat, cstat);
		print_hex_dump(KERN_WARNING, "qeth: irb ", DUMP_PREFIX_OFFSET,
				16, 1, irb, 64, 1);
		return -EIO;
	}

	if (dstat & DEV_STAT_UNIT_CHECK) {
		if (sense[SENSE_RESETTING_EVENT_BYTE] &
		    SENSE_RESETTING_EVENT_FLAG) {
			QETH_CARD_TEXT(card, 2, "REVIND");
			return -EIO;
		}
		if (sense[SENSE_COMMAND_REJECT_BYTE] &
		    SENSE_COMMAND_REJECT_FLAG) {
			QETH_CARD_TEXT(card, 2, "CMDREJi");
			return -EIO;
		}
		if ((sense[2] == 0xaf) && (sense[3] == 0xfe)) {
			QETH_CARD_TEXT(card, 2, "AFFE");
			return -EIO;
		}
		if ((!sense[0]) && (!sense[1]) && (!sense[2]) && (!sense[3])) {
			QETH_CARD_TEXT(card, 2, "ZEROSEN");
			return 0;
		}
		QETH_CARD_TEXT(card, 2, "DGENCHK");
			return -EIO;
	}
	return 0;
}

static int qeth_check_irb_error(struct qeth_card *card, struct ccw_device *cdev,
				unsigned long intparm, struct irb *irb)
{
	if (!IS_ERR(irb))
		return 0;

	switch (PTR_ERR(irb)) {
	case -EIO:
		QETH_DBF_MESSAGE(2, "i/o-error on channel %x\n",
				 CCW_DEVID(cdev));
		QETH_CARD_TEXT(card, 2, "ckirberr");
		QETH_CARD_TEXT_(card, 2, "  rc%d", -EIO);
		return -EIO;
	case -ETIMEDOUT:
		dev_warn(&cdev->dev, "A hardware operation timed out"
			" on the device\n");
		QETH_CARD_TEXT(card, 2, "ckirberr");
		QETH_CARD_TEXT_(card, 2, "  rc%d", -ETIMEDOUT);
		if (intparm == QETH_RCD_PARM) {
			if (card->data.ccwdev == cdev) {
				card->data.state = CH_STATE_DOWN;
				wake_up(&card->wait_q);
			}
		}
		return -ETIMEDOUT;
	default:
		QETH_DBF_MESSAGE(2, "unknown error %ld on channel %x\n",
				 PTR_ERR(irb), CCW_DEVID(cdev));
		QETH_CARD_TEXT(card, 2, "ckirberr");
		QETH_CARD_TEXT(card, 2, "  rc???");
		return PTR_ERR(irb);
	}
}

static void qeth_irq(struct ccw_device *cdev, unsigned long intparm,
		struct irb *irb)
{
	int rc;
	int cstat, dstat;
	struct qeth_cmd_buffer *iob = NULL;
	struct ccwgroup_device *gdev;
	struct qeth_channel *channel;
	struct qeth_card *card;

	/* while we hold the ccwdev lock, this stays valid: */
	gdev = dev_get_drvdata(&cdev->dev);
	card = dev_get_drvdata(&gdev->dev);
	if (!card)
		return;

	QETH_CARD_TEXT(card, 5, "irq");

	if (card->read.ccwdev == cdev) {
		channel = &card->read;
		QETH_CARD_TEXT(card, 5, "read");
	} else if (card->write.ccwdev == cdev) {
		channel = &card->write;
		QETH_CARD_TEXT(card, 5, "write");
	} else {
		channel = &card->data;
		QETH_CARD_TEXT(card, 5, "data");
	}

	if (qeth_intparm_is_iob(intparm))
		iob = (struct qeth_cmd_buffer *) __va((addr_t)intparm);

	rc = qeth_check_irb_error(card, cdev, intparm, irb);
	if (rc) {
		/* IO was terminated, free its resources. */
		if (iob)
			qeth_cancel_cmd(iob, rc);
		atomic_set(&channel->irq_pending, 0);
		wake_up(&card->wait_q);
		return;
	}

	atomic_set(&channel->irq_pending, 0);

	if (irb->scsw.cmd.fctl & (SCSW_FCTL_CLEAR_FUNC))
		channel->state = CH_STATE_STOPPED;

	if (irb->scsw.cmd.fctl & (SCSW_FCTL_HALT_FUNC))
		channel->state = CH_STATE_HALTED;

	/*let's wake up immediately on data channel*/
	if ((channel == &card->data) && (intparm != 0) &&
	    (intparm != QETH_RCD_PARM))
		goto out;

	if (intparm == QETH_CLEAR_CHANNEL_PARM) {
		QETH_CARD_TEXT(card, 6, "clrchpar");
		/* we don't have to handle this further */
		intparm = 0;
	}
	if (intparm == QETH_HALT_CHANNEL_PARM) {
		QETH_CARD_TEXT(card, 6, "hltchpar");
		/* we don't have to handle this further */
		intparm = 0;
	}

	cstat = irb->scsw.cmd.cstat;
	dstat = irb->scsw.cmd.dstat;

	if ((dstat & DEV_STAT_UNIT_EXCEP) ||
	    (dstat & DEV_STAT_UNIT_CHECK) ||
	    (cstat)) {
		if (irb->esw.esw0.erw.cons) {
			dev_warn(&channel->ccwdev->dev,
				"The qeth device driver failed to recover "
				"an error on the device\n");
			QETH_DBF_MESSAGE(2, "sense data available on channel %x: cstat %#X dstat %#X\n",
					 CCW_DEVID(channel->ccwdev), cstat,
					 dstat);
			print_hex_dump(KERN_WARNING, "qeth: irb ",
				DUMP_PREFIX_OFFSET, 16, 1, irb, 32, 1);
			print_hex_dump(KERN_WARNING, "qeth: sense data ",
				DUMP_PREFIX_OFFSET, 16, 1, irb->ecw, 32, 1);
		}
		if (intparm == QETH_RCD_PARM) {
			channel->state = CH_STATE_DOWN;
			goto out;
		}
		rc = qeth_get_problem(card, cdev, irb);
		if (rc) {
			card->read_or_write_problem = 1;
			if (iob)
				qeth_cancel_cmd(iob, rc);
			qeth_clear_ipacmd_list(card);
			qeth_schedule_recovery(card);
			goto out;
		}
	}

	if (intparm == QETH_RCD_PARM) {
		channel->state = CH_STATE_RCD_DONE;
		goto out;
	}
	if (channel == &card->data)
		return;
	if (channel == &card->read &&
	    channel->state == CH_STATE_UP)
		__qeth_issue_next_read(card);

	if (iob && iob->callback)
		iob->callback(card, iob->channel, iob);

out:
	wake_up(&card->wait_q);
	return;
}

static void qeth_notify_skbs(struct qeth_qdio_out_q *q,
		struct qeth_qdio_out_buffer *buf,
		enum iucv_tx_notify notification)
{
	struct sk_buff *skb;

	skb_queue_walk(&buf->skb_list, skb) {
		QETH_CARD_TEXT_(q->card, 5, "skbn%d", notification);
		QETH_CARD_TEXT_(q->card, 5, "%lx", (long) skb);
		if (skb->protocol == htons(ETH_P_AF_IUCV) && skb->sk)
			iucv_sk(skb->sk)->sk_txnotify(skb, notification);
	}
}

static void qeth_release_skbs(struct qeth_qdio_out_buffer *buf)
{
	struct sk_buff *skb;

	/* release may never happen from within CQ tasklet scope */
	WARN_ON_ONCE(atomic_read(&buf->state) == QETH_QDIO_BUF_IN_CQ);

	if (atomic_read(&buf->state) == QETH_QDIO_BUF_PENDING)
		qeth_notify_skbs(buf->q, buf, TX_NOTIFY_GENERALERROR);

	while ((skb = __skb_dequeue(&buf->skb_list)) != NULL)
		consume_skb(skb);
}

static void qeth_clear_output_buffer(struct qeth_qdio_out_q *queue,
				     struct qeth_qdio_out_buffer *buf)
{
	int i;

	/* is PCI flag set on buffer? */
	if (buf->buffer->element[0].sflags & SBAL_SFLAGS0_PCI_REQ)
		atomic_dec(&queue->set_pci_flags_count);

	qeth_release_skbs(buf);

	for (i = 0; i < QETH_MAX_BUFFER_ELEMENTS(queue->card); ++i) {
		if (buf->buffer->element[i].addr && buf->is_header[i])
			kmem_cache_free(qeth_core_header_cache,
				buf->buffer->element[i].addr);
		buf->is_header[i] = 0;
	}

	qeth_scrub_qdio_buffer(buf->buffer,
			       QETH_MAX_BUFFER_ELEMENTS(queue->card));
	buf->next_element_to_fill = 0;
	atomic_set(&buf->state, QETH_QDIO_BUF_EMPTY);
}

static void qeth_clear_outq_buffers(struct qeth_qdio_out_q *q, int free)
{
	int j;

	for (j = 0; j < QDIO_MAX_BUFFERS_PER_Q; ++j) {
		if (!q->bufs[j])
			continue;
		qeth_cleanup_handled_pending(q, j, 1);
		qeth_clear_output_buffer(q, q->bufs[j]);
		if (free) {
			kmem_cache_free(qeth_qdio_outbuf_cache, q->bufs[j]);
			q->bufs[j] = NULL;
		}
	}
}

void qeth_clear_qdio_buffers(struct qeth_card *card)
{
	int i;

	QETH_CARD_TEXT(card, 2, "clearqdbf");
	/* clear outbound buffers to free skbs */
	for (i = 0; i < card->qdio.no_out_queues; ++i) {
		if (card->qdio.out_qs[i]) {
			qeth_clear_outq_buffers(card->qdio.out_qs[i], 0);
		}
	}
}
EXPORT_SYMBOL_GPL(qeth_clear_qdio_buffers);

static void qeth_free_buffer_pool(struct qeth_card *card)
{
	struct qeth_buffer_pool_entry *pool_entry, *tmp;
	int i = 0;
	list_for_each_entry_safe(pool_entry, tmp,
				 &card->qdio.init_pool.entry_list, init_list){
		for (i = 0; i < QETH_MAX_BUFFER_ELEMENTS(card); ++i)
			free_page((unsigned long)pool_entry->elements[i]);
		list_del(&pool_entry->init_list);
		kfree(pool_entry);
	}
}

static void qeth_clean_channel(struct qeth_channel *channel)
{
	struct ccw_device *cdev = channel->ccwdev;
	int cnt;

	QETH_DBF_TEXT(SETUP, 2, "freech");

	spin_lock_irq(get_ccwdev_lock(cdev));
	cdev->handler = NULL;
	spin_unlock_irq(get_ccwdev_lock(cdev));

	for (cnt = 0; cnt < QETH_CMD_BUFFER_NO; cnt++)
		kfree(channel->iob[cnt].data);
	kfree(channel->ccw);
}

static int qeth_setup_channel(struct qeth_channel *channel, bool alloc_buffers)
{
	struct ccw_device *cdev = channel->ccwdev;
	int cnt;

	QETH_DBF_TEXT(SETUP, 2, "setupch");

	channel->ccw = kmalloc(sizeof(struct ccw1), GFP_KERNEL | GFP_DMA);
	if (!channel->ccw)
		return -ENOMEM;
	channel->state = CH_STATE_DOWN;
	atomic_set(&channel->irq_pending, 0);
	init_waitqueue_head(&channel->wait_q);

	spin_lock_irq(get_ccwdev_lock(cdev));
	cdev->handler = qeth_irq;
	spin_unlock_irq(get_ccwdev_lock(cdev));

	if (!alloc_buffers)
		return 0;

	for (cnt = 0; cnt < QETH_CMD_BUFFER_NO; cnt++) {
		channel->iob[cnt].data = kmalloc(QETH_BUFSIZE,
						 GFP_KERNEL | GFP_DMA);
		if (channel->iob[cnt].data == NULL)
			break;
		channel->iob[cnt].state = BUF_STATE_FREE;
		channel->iob[cnt].channel = channel;
		channel->iob[cnt].callback = qeth_send_control_data_cb;
		channel->iob[cnt].rc = 0;
	}
	if (cnt < QETH_CMD_BUFFER_NO) {
		qeth_clean_channel(channel);
		return -ENOMEM;
	}
	channel->io_buf_no = 0;
	spin_lock_init(&channel->iob_lock);

	return 0;
}

static void qeth_set_single_write_queues(struct qeth_card *card)
{
	if ((atomic_read(&card->qdio.state) != QETH_QDIO_UNINITIALIZED) &&
	    (card->qdio.no_out_queues == 4))
		qeth_free_qdio_buffers(card);

	card->qdio.no_out_queues = 1;
	if (card->qdio.default_out_queue != 0)
		dev_info(&card->gdev->dev, "Priority Queueing not supported\n");

	card->qdio.default_out_queue = 0;
}

static void qeth_set_multiple_write_queues(struct qeth_card *card)
{
	if ((atomic_read(&card->qdio.state) != QETH_QDIO_UNINITIALIZED) &&
	    (card->qdio.no_out_queues == 1)) {
		qeth_free_qdio_buffers(card);
		card->qdio.default_out_queue = 2;
	}
	card->qdio.no_out_queues = 4;
}

static void qeth_update_from_chp_desc(struct qeth_card *card)
{
	struct ccw_device *ccwdev;
	struct channel_path_desc_fmt0 *chp_dsc;

	QETH_DBF_TEXT(SETUP, 2, "chp_desc");

	ccwdev = card->data.ccwdev;
	chp_dsc = ccw_device_get_chp_desc(ccwdev, 0);
	if (!chp_dsc)
		goto out;

	card->info.func_level = 0x4100 + chp_dsc->desc;
	if (card->info.type == QETH_CARD_TYPE_IQD)
		goto out;

	/* CHPP field bit 6 == 1 -> single queue */
	if ((chp_dsc->chpp & 0x02) == 0x02)
		qeth_set_single_write_queues(card);
	else
		qeth_set_multiple_write_queues(card);
out:
	kfree(chp_dsc);
	QETH_DBF_TEXT_(SETUP, 2, "nr:%x", card->qdio.no_out_queues);
	QETH_DBF_TEXT_(SETUP, 2, "lvl:%02x", card->info.func_level);
}

static void qeth_init_qdio_info(struct qeth_card *card)
{
	QETH_DBF_TEXT(SETUP, 4, "intqdinf");
	atomic_set(&card->qdio.state, QETH_QDIO_UNINITIALIZED);
	card->qdio.do_prio_queueing = QETH_PRIOQ_DEFAULT;
	card->qdio.default_out_queue = QETH_DEFAULT_QUEUE;
	card->qdio.no_out_queues = QETH_MAX_QUEUES;

	/* inbound */
	card->qdio.no_in_queues = 1;
	card->qdio.in_buf_size = QETH_IN_BUF_SIZE_DEFAULT;
	if (card->info.type == QETH_CARD_TYPE_IQD)
		card->qdio.init_pool.buf_count = QETH_IN_BUF_COUNT_HSDEFAULT;
	else
		card->qdio.init_pool.buf_count = QETH_IN_BUF_COUNT_DEFAULT;
	card->qdio.in_buf_pool.buf_count = card->qdio.init_pool.buf_count;
	INIT_LIST_HEAD(&card->qdio.in_buf_pool.entry_list);
	INIT_LIST_HEAD(&card->qdio.init_pool.entry_list);
}

static void qeth_set_initial_options(struct qeth_card *card)
{
	card->options.route4.type = NO_ROUTER;
	card->options.route6.type = NO_ROUTER;
	card->options.rx_sg_cb = QETH_RX_SG_CB;
	card->options.isolation = ISOLATION_MODE_NONE;
	card->options.cq = QETH_CQ_DISABLED;
	card->options.layer = QETH_DISCIPLINE_UNDETERMINED;
}

static int qeth_do_start_thread(struct qeth_card *card, unsigned long thread)
{
	unsigned long flags;
	int rc = 0;

	spin_lock_irqsave(&card->thread_mask_lock, flags);
	QETH_CARD_TEXT_(card, 4, "  %02x%02x%02x",
			(u8) card->thread_start_mask,
			(u8) card->thread_allowed_mask,
			(u8) card->thread_running_mask);
	rc = (card->thread_start_mask & thread);
	spin_unlock_irqrestore(&card->thread_mask_lock, flags);
	return rc;
}

static void qeth_start_kernel_thread(struct work_struct *work)
{
	struct task_struct *ts;
	struct qeth_card *card = container_of(work, struct qeth_card,
					kernel_thread_starter);
	QETH_CARD_TEXT(card , 2, "strthrd");

	if (card->read.state != CH_STATE_UP &&
	    card->write.state != CH_STATE_UP)
		return;
	if (qeth_do_start_thread(card, QETH_RECOVER_THREAD)) {
		ts = kthread_run(card->discipline->recover, (void *)card,
				"qeth_recover");
		if (IS_ERR(ts)) {
			qeth_clear_thread_start_bit(card, QETH_RECOVER_THREAD);
			qeth_clear_thread_running_bit(card,
				QETH_RECOVER_THREAD);
		}
	}
}

static void qeth_buffer_reclaim_work(struct work_struct *);
static void qeth_setup_card(struct qeth_card *card)
{
	QETH_DBF_TEXT(SETUP, 2, "setupcrd");
	QETH_DBF_HEX(SETUP, 2, &card, sizeof(void *));

	card->info.type = CARD_RDEV(card)->id.driver_info;
	card->state = CARD_STATE_DOWN;
	spin_lock_init(&card->mclock);
	spin_lock_init(&card->lock);
	spin_lock_init(&card->ip_lock);
	spin_lock_init(&card->thread_mask_lock);
	mutex_init(&card->conf_mutex);
	mutex_init(&card->discipline_mutex);
	mutex_init(&card->vid_list_mutex);
	INIT_WORK(&card->kernel_thread_starter, qeth_start_kernel_thread);
	INIT_LIST_HEAD(&card->cmd_waiter_list);
	init_waitqueue_head(&card->wait_q);
	qeth_set_initial_options(card);
	/* IP address takeover */
	INIT_LIST_HEAD(&card->ipato.entries);
	qeth_init_qdio_info(card);
	INIT_DELAYED_WORK(&card->buffer_reclaim_work, qeth_buffer_reclaim_work);
	INIT_WORK(&card->close_dev_work, qeth_close_dev_handler);
}

static void qeth_core_sl_print(struct seq_file *m, struct service_level *slr)
{
	struct qeth_card *card = container_of(slr, struct qeth_card,
					qeth_service_level);
	if (card->info.mcl_level[0])
		seq_printf(m, "qeth: %s firmware level %s\n",
			CARD_BUS_ID(card), card->info.mcl_level);
}

static struct qeth_card *qeth_alloc_card(struct ccwgroup_device *gdev)
{
	struct qeth_card *card;

	QETH_DBF_TEXT(SETUP, 2, "alloccrd");
	card = kzalloc(sizeof(*card), GFP_KERNEL);
	if (!card)
		goto out;
	QETH_DBF_HEX(SETUP, 2, &card, sizeof(void *));

	card->gdev = gdev;
	dev_set_drvdata(&gdev->dev, card);
	CARD_RDEV(card) = gdev->cdev[0];
	CARD_WDEV(card) = gdev->cdev[1];
	CARD_DDEV(card) = gdev->cdev[2];

	card->event_wq = alloc_ordered_workqueue("%s", 0, dev_name(&gdev->dev));
	if (!card->event_wq)
		goto out_wq;
	if (qeth_setup_channel(&card->read, true))
		goto out_ip;
	if (qeth_setup_channel(&card->write, true))
		goto out_channel;
	if (qeth_setup_channel(&card->data, false))
		goto out_data;
	card->qeth_service_level.seq_print = qeth_core_sl_print;
	register_service_level(&card->qeth_service_level);
	return card;

out_data:
	qeth_clean_channel(&card->write);
out_channel:
	qeth_clean_channel(&card->read);
out_ip:
	destroy_workqueue(card->event_wq);
out_wq:
	dev_set_drvdata(&gdev->dev, NULL);
	kfree(card);
out:
	return NULL;
}

static int qeth_clear_channel(struct qeth_card *card,
			      struct qeth_channel *channel)
{
	int rc;

	QETH_CARD_TEXT(card, 3, "clearch");
	spin_lock_irq(get_ccwdev_lock(channel->ccwdev));
	rc = ccw_device_clear(channel->ccwdev, QETH_CLEAR_CHANNEL_PARM);
	spin_unlock_irq(get_ccwdev_lock(channel->ccwdev));

	if (rc)
		return rc;
	rc = wait_event_interruptible_timeout(card->wait_q,
			channel->state == CH_STATE_STOPPED, QETH_TIMEOUT);
	if (rc == -ERESTARTSYS)
		return rc;
	if (channel->state != CH_STATE_STOPPED)
		return -ETIME;
	channel->state = CH_STATE_DOWN;
	return 0;
}

static int qeth_halt_channel(struct qeth_card *card,
			     struct qeth_channel *channel)
{
	int rc;

	QETH_CARD_TEXT(card, 3, "haltch");
	spin_lock_irq(get_ccwdev_lock(channel->ccwdev));
	rc = ccw_device_halt(channel->ccwdev, QETH_HALT_CHANNEL_PARM);
	spin_unlock_irq(get_ccwdev_lock(channel->ccwdev));

	if (rc)
		return rc;
	rc = wait_event_interruptible_timeout(card->wait_q,
			channel->state == CH_STATE_HALTED, QETH_TIMEOUT);
	if (rc == -ERESTARTSYS)
		return rc;
	if (channel->state != CH_STATE_HALTED)
		return -ETIME;
	return 0;
}

static int qeth_halt_channels(struct qeth_card *card)
{
	int rc1 = 0, rc2 = 0, rc3 = 0;

	QETH_CARD_TEXT(card, 3, "haltchs");
	rc1 = qeth_halt_channel(card, &card->read);
	rc2 = qeth_halt_channel(card, &card->write);
	rc3 = qeth_halt_channel(card, &card->data);
	if (rc1)
		return rc1;
	if (rc2)
		return rc2;
	return rc3;
}

static int qeth_clear_channels(struct qeth_card *card)
{
	int rc1 = 0, rc2 = 0, rc3 = 0;

	QETH_CARD_TEXT(card, 3, "clearchs");
	rc1 = qeth_clear_channel(card, &card->read);
	rc2 = qeth_clear_channel(card, &card->write);
	rc3 = qeth_clear_channel(card, &card->data);
	if (rc1)
		return rc1;
	if (rc2)
		return rc2;
	return rc3;
}

static int qeth_clear_halt_card(struct qeth_card *card, int halt)
{
	int rc = 0;

	QETH_CARD_TEXT(card, 3, "clhacrd");

	if (halt)
		rc = qeth_halt_channels(card);
	if (rc)
		return rc;
	return qeth_clear_channels(card);
}

int qeth_qdio_clear_card(struct qeth_card *card, int use_halt)
{
	int rc = 0;

	QETH_CARD_TEXT(card, 3, "qdioclr");
	switch (atomic_cmpxchg(&card->qdio.state, QETH_QDIO_ESTABLISHED,
		QETH_QDIO_CLEANING)) {
	case QETH_QDIO_ESTABLISHED:
		if (card->info.type == QETH_CARD_TYPE_IQD)
			rc = qdio_shutdown(CARD_DDEV(card),
				QDIO_FLAG_CLEANUP_USING_HALT);
		else
			rc = qdio_shutdown(CARD_DDEV(card),
				QDIO_FLAG_CLEANUP_USING_CLEAR);
		if (rc)
			QETH_CARD_TEXT_(card, 3, "1err%d", rc);
		atomic_set(&card->qdio.state, QETH_QDIO_ALLOCATED);
		break;
	case QETH_QDIO_CLEANING:
		return rc;
	default:
		break;
	}
	rc = qeth_clear_halt_card(card, use_halt);
	if (rc)
		QETH_CARD_TEXT_(card, 3, "2err%d", rc);
	card->state = CARD_STATE_DOWN;
	return rc;
}
EXPORT_SYMBOL_GPL(qeth_qdio_clear_card);

static int qeth_read_conf_data(struct qeth_card *card, void **buffer,
			       int *length)
{
	struct ciw *ciw;
	char *rcd_buf;
	int ret;
	struct qeth_channel *channel = &card->data;

	/*
	 * scan for RCD command in extended SenseID data
	 */
	ciw = ccw_device_get_ciw(channel->ccwdev, CIW_TYPE_RCD);
	if (!ciw || ciw->cmd == 0)
		return -EOPNOTSUPP;
	rcd_buf = kzalloc(ciw->count, GFP_KERNEL | GFP_DMA);
	if (!rcd_buf)
		return -ENOMEM;

	qeth_setup_ccw(channel->ccw, ciw->cmd, ciw->count, rcd_buf);
	channel->state = CH_STATE_RCD;
	spin_lock_irq(get_ccwdev_lock(channel->ccwdev));
	ret = ccw_device_start_timeout(channel->ccwdev, channel->ccw,
				       QETH_RCD_PARM, LPM_ANYPATH, 0,
				       QETH_RCD_TIMEOUT);
	spin_unlock_irq(get_ccwdev_lock(channel->ccwdev));
	if (!ret)
		wait_event(card->wait_q,
			   (channel->state == CH_STATE_RCD_DONE ||
			    channel->state == CH_STATE_DOWN));
	if (channel->state == CH_STATE_DOWN)
		ret = -EIO;
	else
		channel->state = CH_STATE_DOWN;
	if (ret) {
		kfree(rcd_buf);
		*buffer = NULL;
		*length = 0;
	} else {
		*length = ciw->count;
		*buffer = rcd_buf;
	}
	return ret;
}

static void qeth_configure_unitaddr(struct qeth_card *card, char *prcd)
{
	QETH_DBF_TEXT(SETUP, 2, "cfgunit");
	card->info.chpid = prcd[30];
	card->info.unit_addr2 = prcd[31];
	card->info.cula = prcd[63];
	card->info.guestlan = ((prcd[0x10] == _ascebc['V']) &&
			       (prcd[0x11] == _ascebc['M']));
}

static enum qeth_discipline_id qeth_vm_detect_layer(struct qeth_card *card)
{
	enum qeth_discipline_id disc = QETH_DISCIPLINE_UNDETERMINED;
	struct diag26c_vnic_resp *response = NULL;
	struct diag26c_vnic_req *request = NULL;
	struct ccw_dev_id id;
	char userid[80];
	int rc = 0;

	QETH_DBF_TEXT(SETUP, 2, "vmlayer");

	cpcmd("QUERY USERID", userid, sizeof(userid), &rc);
	if (rc)
		goto out;

	request = kzalloc(sizeof(*request), GFP_KERNEL | GFP_DMA);
	response = kzalloc(sizeof(*response), GFP_KERNEL | GFP_DMA);
	if (!request || !response) {
		rc = -ENOMEM;
		goto out;
	}

	ccw_device_get_id(CARD_RDEV(card), &id);
	request->resp_buf_len = sizeof(*response);
	request->resp_version = DIAG26C_VERSION6_VM65918;
	request->req_format = DIAG26C_VNIC_INFO;
	ASCEBC(userid, 8);
	memcpy(&request->sys_name, userid, 8);
	request->devno = id.devno;

	QETH_DBF_HEX(CTRL, 2, request, sizeof(*request));
	rc = diag26c(request, response, DIAG26C_PORT_VNIC);
	QETH_DBF_HEX(CTRL, 2, request, sizeof(*request));
	if (rc)
		goto out;
	QETH_DBF_HEX(CTRL, 2, response, sizeof(*response));

	if (request->resp_buf_len < sizeof(*response) ||
	    response->version != request->resp_version) {
		rc = -EIO;
		goto out;
	}

	if (response->protocol == VNIC_INFO_PROT_L2)
		disc = QETH_DISCIPLINE_LAYER2;
	else if (response->protocol == VNIC_INFO_PROT_L3)
		disc = QETH_DISCIPLINE_LAYER3;

out:
	kfree(response);
	kfree(request);
	if (rc)
		QETH_DBF_TEXT_(SETUP, 2, "err%x", rc);
	return disc;
}

/* Determine whether the device requires a specific layer discipline */
static enum qeth_discipline_id qeth_enforce_discipline(struct qeth_card *card)
{
	enum qeth_discipline_id disc = QETH_DISCIPLINE_UNDETERMINED;

	if (card->info.type == QETH_CARD_TYPE_OSM ||
	    card->info.type == QETH_CARD_TYPE_OSN)
		disc = QETH_DISCIPLINE_LAYER2;
	else if (card->info.guestlan)
		disc = (card->info.type == QETH_CARD_TYPE_IQD) ?
				QETH_DISCIPLINE_LAYER3 :
				qeth_vm_detect_layer(card);

	switch (disc) {
	case QETH_DISCIPLINE_LAYER2:
		QETH_DBF_TEXT(SETUP, 3, "force l2");
		break;
	case QETH_DISCIPLINE_LAYER3:
		QETH_DBF_TEXT(SETUP, 3, "force l3");
		break;
	default:
		QETH_DBF_TEXT(SETUP, 3, "force no");
	}

	return disc;
}

static void qeth_configure_blkt_default(struct qeth_card *card, char *prcd)
{
	QETH_DBF_TEXT(SETUP, 2, "cfgblkt");

	if (prcd[74] == 0xF0 && prcd[75] == 0xF0 &&
	    prcd[76] >= 0xF1 && prcd[76] <= 0xF4) {
		card->info.blkt.time_total = 0;
		card->info.blkt.inter_packet = 0;
		card->info.blkt.inter_packet_jumbo = 0;
	} else {
		card->info.blkt.time_total = 250;
		card->info.blkt.inter_packet = 5;
		card->info.blkt.inter_packet_jumbo = 15;
	}
}

static void qeth_init_tokens(struct qeth_card *card)
{
	card->token.issuer_rm_w = 0x00010103UL;
	card->token.cm_filter_w = 0x00010108UL;
	card->token.cm_connection_w = 0x0001010aUL;
	card->token.ulp_filter_w = 0x0001010bUL;
	card->token.ulp_connection_w = 0x0001010dUL;
}

static void qeth_init_func_level(struct qeth_card *card)
{
	switch (card->info.type) {
	case QETH_CARD_TYPE_IQD:
		card->info.func_level =	QETH_IDX_FUNC_LEVEL_IQD;
		break;
	case QETH_CARD_TYPE_OSD:
	case QETH_CARD_TYPE_OSN:
		card->info.func_level = QETH_IDX_FUNC_LEVEL_OSD;
		break;
	default:
		break;
	}
}

static int qeth_idx_activate_get_answer(struct qeth_card *card,
					struct qeth_channel *channel,
					void (*reply_cb)(struct qeth_card *,
							 struct qeth_channel *,
							 struct qeth_cmd_buffer *))
{
	struct qeth_cmd_buffer *iob;
	int rc;

	QETH_DBF_TEXT(SETUP, 2, "idxanswr");
	iob = qeth_get_buffer(channel);
	if (!iob)
		return -ENOMEM;
	iob->callback = reply_cb;
	qeth_setup_ccw(channel->ccw, CCW_CMD_READ, QETH_BUFSIZE, iob->data);

	wait_event(card->wait_q,
		   atomic_cmpxchg(&channel->irq_pending, 0, 1) == 0);
	QETH_DBF_TEXT(SETUP, 6, "noirqpnd");
	spin_lock_irq(get_ccwdev_lock(channel->ccwdev));
	rc = ccw_device_start_timeout(channel->ccwdev, channel->ccw,
				      (addr_t) iob, 0, 0, QETH_TIMEOUT);
	spin_unlock_irq(get_ccwdev_lock(channel->ccwdev));

	if (rc) {
		QETH_DBF_MESSAGE(2, "Error2 in activating channel rc=%d\n", rc);
		QETH_DBF_TEXT_(SETUP, 2, "2err%d", rc);
		atomic_set(&channel->irq_pending, 0);
		qeth_release_buffer(channel, iob);
		wake_up(&card->wait_q);
		return rc;
	}
	rc = wait_event_interruptible_timeout(card->wait_q,
			 channel->state == CH_STATE_UP, QETH_TIMEOUT);
	if (rc == -ERESTARTSYS)
		return rc;
	if (channel->state != CH_STATE_UP) {
		rc = -ETIME;
		QETH_DBF_TEXT_(SETUP, 2, "3err%d", rc);
	} else
		rc = 0;
	return rc;
}

static int qeth_idx_activate_channel(struct qeth_card *card,
				     struct qeth_channel *channel,
				     void (*reply_cb)(struct qeth_card *,
						      struct qeth_channel *,
						      struct qeth_cmd_buffer *))
{
	struct qeth_cmd_buffer *iob;
	__u16 temp;
	__u8 tmp;
	int rc;
	struct ccw_dev_id temp_devid;

	QETH_DBF_TEXT(SETUP, 2, "idxactch");

	iob = qeth_get_buffer(channel);
	if (!iob)
		return -ENOMEM;
	iob->callback = reply_cb;
	qeth_setup_ccw(channel->ccw, CCW_CMD_WRITE, IDX_ACTIVATE_SIZE,
		       iob->data);
	if (channel == &card->write) {
		memcpy(iob->data, IDX_ACTIVATE_WRITE, IDX_ACTIVATE_SIZE);
		memcpy(QETH_TRANSPORT_HEADER_SEQ_NO(iob->data),
		       &card->seqno.trans_hdr, QETH_SEQ_NO_LENGTH);
		card->seqno.trans_hdr++;
	} else {
		memcpy(iob->data, IDX_ACTIVATE_READ, IDX_ACTIVATE_SIZE);
		memcpy(QETH_TRANSPORT_HEADER_SEQ_NO(iob->data),
		       &card->seqno.trans_hdr, QETH_SEQ_NO_LENGTH);
	}
	tmp = ((u8)card->dev->dev_port) | 0x80;
	memcpy(QETH_IDX_ACT_PNO(iob->data), &tmp, 1);
	memcpy(QETH_IDX_ACT_ISSUER_RM_TOKEN(iob->data),
	       &card->token.issuer_rm_w, QETH_MPC_TOKEN_LENGTH);
	memcpy(QETH_IDX_ACT_FUNC_LEVEL(iob->data),
	       &card->info.func_level, sizeof(__u16));
	ccw_device_get_id(CARD_DDEV(card), &temp_devid);
	memcpy(QETH_IDX_ACT_QDIO_DEV_CUA(iob->data), &temp_devid.devno, 2);
	temp = (card->info.cula << 8) + card->info.unit_addr2;
	memcpy(QETH_IDX_ACT_QDIO_DEV_REALADDR(iob->data), &temp, 2);

	wait_event(card->wait_q,
		   atomic_cmpxchg(&channel->irq_pending, 0, 1) == 0);
	QETH_DBF_TEXT(SETUP, 6, "noirqpnd");
	spin_lock_irq(get_ccwdev_lock(channel->ccwdev));
	rc = ccw_device_start_timeout(channel->ccwdev, channel->ccw,
				      (addr_t) iob, 0, 0, QETH_TIMEOUT);
	spin_unlock_irq(get_ccwdev_lock(channel->ccwdev));

	if (rc) {
		QETH_DBF_MESSAGE(2, "Error1 in activating channel. rc=%d\n",
			rc);
		QETH_DBF_TEXT_(SETUP, 2, "1err%d", rc);
		atomic_set(&channel->irq_pending, 0);
		qeth_release_buffer(channel, iob);
		wake_up(&card->wait_q);
		return rc;
	}
	rc = wait_event_interruptible_timeout(card->wait_q,
			channel->state == CH_STATE_ACTIVATING, QETH_TIMEOUT);
	if (rc == -ERESTARTSYS)
		return rc;
	if (channel->state != CH_STATE_ACTIVATING) {
		dev_warn(&channel->ccwdev->dev, "The qeth device driver"
			" failed to recover an error on the device\n");
		QETH_DBF_MESSAGE(2, "IDX activate timed out on channel %x\n",
				 CCW_DEVID(channel->ccwdev));
		QETH_DBF_TEXT_(SETUP, 2, "2err%d", -ETIME);
		return -ETIME;
	}
	return qeth_idx_activate_get_answer(card, channel, reply_cb);
}

static int qeth_peer_func_level(int level)
{
	if ((level & 0xff) == 8)
		return (level & 0xff) + 0x400;
	if (((level >> 8) & 3) == 1)
		return (level & 0xff) + 0x200;
	return level;
}

static void qeth_idx_write_cb(struct qeth_card *card,
			      struct qeth_channel *channel,
			      struct qeth_cmd_buffer *iob)
{
	__u16 temp;

	QETH_DBF_TEXT(SETUP , 2, "idxwrcb");

	if (channel->state == CH_STATE_DOWN) {
		channel->state = CH_STATE_ACTIVATING;
		goto out;
	}

	if (!(QETH_IS_IDX_ACT_POS_REPLY(iob->data))) {
		if (QETH_IDX_ACT_CAUSE_CODE(iob->data) == QETH_IDX_ACT_ERR_EXCL)
			dev_err(&channel->ccwdev->dev,
				"The adapter is used exclusively by another "
				"host\n");
		else
			QETH_DBF_MESSAGE(2, "IDX_ACTIVATE on channel %x: negative reply\n",
					 CCW_DEVID(channel->ccwdev));
		goto out;
	}
	memcpy(&temp, QETH_IDX_ACT_FUNC_LEVEL(iob->data), 2);
	if ((temp & ~0x0100) != qeth_peer_func_level(card->info.func_level)) {
		QETH_DBF_MESSAGE(2, "IDX_ACTIVATE on channel %x: function level mismatch (sent: %#x, received: %#x)\n",
				 CCW_DEVID(channel->ccwdev),
				 card->info.func_level, temp);
		goto out;
	}
	channel->state = CH_STATE_UP;
out:
	qeth_release_buffer(channel, iob);
}

static void qeth_idx_read_cb(struct qeth_card *card,
			     struct qeth_channel *channel,
			     struct qeth_cmd_buffer *iob)
{
	__u16 temp;

	QETH_DBF_TEXT(SETUP , 2, "idxrdcb");
	if (channel->state == CH_STATE_DOWN) {
		channel->state = CH_STATE_ACTIVATING;
		goto out;
	}

	if (qeth_check_idx_response(card, iob->data))
			goto out;

	if (!(QETH_IS_IDX_ACT_POS_REPLY(iob->data))) {
		switch (QETH_IDX_ACT_CAUSE_CODE(iob->data)) {
		case QETH_IDX_ACT_ERR_EXCL:
			dev_err(&channel->ccwdev->dev,
				"The adapter is used exclusively by another "
				"host\n");
			break;
		case QETH_IDX_ACT_ERR_AUTH:
		case QETH_IDX_ACT_ERR_AUTH_USER:
			dev_err(&channel->ccwdev->dev,
				"Setting the device online failed because of "
				"insufficient authorization\n");
			break;
		default:
			QETH_DBF_MESSAGE(2, "IDX_ACTIVATE on channel %x: negative reply\n",
					 CCW_DEVID(channel->ccwdev));
		}
		QETH_CARD_TEXT_(card, 2, "idxread%c",
			QETH_IDX_ACT_CAUSE_CODE(iob->data));
		goto out;
	}

	memcpy(&temp, QETH_IDX_ACT_FUNC_LEVEL(iob->data), 2);
	if (temp != qeth_peer_func_level(card->info.func_level)) {
		QETH_DBF_MESSAGE(2, "IDX_ACTIVATE on channel %x: function level mismatch (sent: %#x, received: %#x)\n",
				 CCW_DEVID(channel->ccwdev),
				 card->info.func_level, temp);
		goto out;
	}
	memcpy(&card->token.issuer_rm_r,
	       QETH_IDX_ACT_ISSUER_RM_TOKEN(iob->data),
	       QETH_MPC_TOKEN_LENGTH);
	memcpy(&card->info.mcl_level[0],
	       QETH_IDX_REPLY_LEVEL(iob->data), QETH_MCL_LENGTH);
	channel->state = CH_STATE_UP;
out:
	qeth_release_buffer(channel, iob);
}

void qeth_prepare_control_data(struct qeth_card *card, int len,
		struct qeth_cmd_buffer *iob)
{
	qeth_setup_ccw(iob->channel->ccw, CCW_CMD_WRITE, len, iob->data);
	iob->callback = qeth_release_buffer_cb;

	memcpy(QETH_TRANSPORT_HEADER_SEQ_NO(iob->data),
	       &card->seqno.trans_hdr, QETH_SEQ_NO_LENGTH);
	card->seqno.trans_hdr++;
	memcpy(QETH_PDU_HEADER_SEQ_NO(iob->data),
	       &card->seqno.pdu_hdr, QETH_SEQ_NO_LENGTH);
	card->seqno.pdu_hdr++;
	memcpy(QETH_PDU_HEADER_ACK_SEQ_NO(iob->data),
	       &card->seqno.pdu_hdr_ack, QETH_SEQ_NO_LENGTH);
	QETH_DBF_HEX(CTRL, 2, iob->data, QETH_DBF_CTRL_LEN);
}
EXPORT_SYMBOL_GPL(qeth_prepare_control_data);

/**
 * qeth_send_control_data() -	send control command to the card
 * @card:			qeth_card structure pointer
 * @len:			size of the command buffer
 * @iob:			qeth_cmd_buffer pointer
 * @reply_cb:			callback function pointer
 * @cb_card:			pointer to the qeth_card structure
 * @cb_reply:			pointer to the qeth_reply structure
 * @cb_cmd:			pointer to the original iob for non-IPA
 *				commands, or to the qeth_ipa_cmd structure
 *				for the IPA commands.
 * @reply_param:		private pointer passed to the callback
 *
 * Returns the value of the `return_code' field of the response
 * block returned from the hardware, or other error indication.
 * Value of zero indicates successful execution of the command.
 *
 * Callback function gets called one or more times, with cb_cmd
 * pointing to the response returned by the hardware. Callback
 * function must return non-zero if more reply blocks are expected,
 * and zero if the last or only reply block is received. Callback
 * function can get the value of the reply_param pointer from the
 * field 'param' of the structure qeth_reply.
 */

int qeth_send_control_data(struct qeth_card *card, int len,
		struct qeth_cmd_buffer *iob,
		int (*reply_cb)(struct qeth_card *cb_card,
				struct qeth_reply *cb_reply,
				unsigned long cb_cmd),
		void *reply_param)
{
	struct qeth_channel *channel = iob->channel;
	int rc;
	struct qeth_reply *reply = NULL;
	unsigned long timeout, event_timeout;
	struct qeth_ipa_cmd *cmd = NULL;

	QETH_CARD_TEXT(card, 2, "sendctl");

	if (card->read_or_write_problem) {
		qeth_release_buffer(channel, iob);
		return -EIO;
	}
	reply = qeth_alloc_reply(card);
	if (!reply) {
		qeth_release_buffer(iob->channel, iob);
		return -ENOMEM;
	}
	reply->callback = reply_cb;
	reply->param = reply_param;

	/* pairs with qeth_release_buffer(): */
	qeth_get_reply(reply);
	iob->reply = reply;

	while (atomic_cmpxchg(&channel->irq_pending, 0, 1)) ;

	if (IS_IPA(iob->data)) {
		cmd = __ipa_cmd(iob);
		cmd->hdr.seqno = card->seqno.ipa++;
		reply->seqno = cmd->hdr.seqno;
		event_timeout = QETH_IPA_TIMEOUT;
	} else {
		reply->seqno = QETH_IDX_COMMAND_SEQNO;
		event_timeout = QETH_TIMEOUT;
	}
	qeth_prepare_control_data(card, len, iob);

	qeth_enqueue_reply(card, reply);

	timeout = jiffies + event_timeout;

	QETH_CARD_TEXT(card, 6, "noirqpnd");
	spin_lock_irq(get_ccwdev_lock(channel->ccwdev));
	rc = ccw_device_start_timeout(channel->ccwdev, channel->ccw,
				      (addr_t) iob, 0, 0, event_timeout);
	spin_unlock_irq(get_ccwdev_lock(channel->ccwdev));
	if (rc) {
		QETH_DBF_MESSAGE(2, "qeth_send_control_data on device %x: ccw_device_start rc = %i\n",
				 CARD_DEVID(card), rc);
		QETH_CARD_TEXT_(card, 2, " err%d", rc);
		qeth_dequeue_reply(card, reply);
		qeth_put_reply(reply);
		qeth_release_buffer(channel, iob);
		atomic_set(&channel->irq_pending, 0);
		wake_up(&card->wait_q);
		return rc;
	}

	/* we have only one long running ipassist, since we can ensure
	   process context of this command we can sleep */
	if (cmd && cmd->hdr.command == IPA_CMD_SETIP &&
	    cmd->hdr.prot_version == QETH_PROT_IPV4) {
		if (!wait_event_timeout(reply->wait_q,
		    atomic_read(&reply->received), event_timeout))
			goto time_err;
	} else {
		while (!atomic_read(&reply->received)) {
			if (time_after(jiffies, timeout))
				goto time_err;
			cpu_relax();
		}
	}

	qeth_dequeue_reply(card, reply);
	rc = reply->rc;
	qeth_put_reply(reply);
	return rc;

time_err:
	qeth_dequeue_reply(card, reply);
	qeth_put_reply(reply);
	return -ETIME;
}
EXPORT_SYMBOL_GPL(qeth_send_control_data);

static int qeth_cm_enable_cb(struct qeth_card *card, struct qeth_reply *reply,
		unsigned long data)
{
	struct qeth_cmd_buffer *iob;

	QETH_DBF_TEXT(SETUP, 2, "cmenblcb");

	iob = (struct qeth_cmd_buffer *) data;
	memcpy(&card->token.cm_filter_r,
	       QETH_CM_ENABLE_RESP_FILTER_TOKEN(iob->data),
	       QETH_MPC_TOKEN_LENGTH);
	return 0;
}

static int qeth_cm_enable(struct qeth_card *card)
{
	int rc;
	struct qeth_cmd_buffer *iob;

	QETH_DBF_TEXT(SETUP, 2, "cmenable");

	iob = qeth_wait_for_buffer(&card->write);
	memcpy(iob->data, CM_ENABLE, CM_ENABLE_SIZE);
	memcpy(QETH_CM_ENABLE_ISSUER_RM_TOKEN(iob->data),
	       &card->token.issuer_rm_r, QETH_MPC_TOKEN_LENGTH);
	memcpy(QETH_CM_ENABLE_FILTER_TOKEN(iob->data),
	       &card->token.cm_filter_w, QETH_MPC_TOKEN_LENGTH);

	rc = qeth_send_control_data(card, CM_ENABLE_SIZE, iob,
				    qeth_cm_enable_cb, NULL);
	return rc;
}

static int qeth_cm_setup_cb(struct qeth_card *card, struct qeth_reply *reply,
		unsigned long data)
{
	struct qeth_cmd_buffer *iob;

	QETH_DBF_TEXT(SETUP, 2, "cmsetpcb");

	iob = (struct qeth_cmd_buffer *) data;
	memcpy(&card->token.cm_connection_r,
	       QETH_CM_SETUP_RESP_DEST_ADDR(iob->data),
	       QETH_MPC_TOKEN_LENGTH);
	return 0;
}

static int qeth_cm_setup(struct qeth_card *card)
{
	int rc;
	struct qeth_cmd_buffer *iob;

	QETH_DBF_TEXT(SETUP, 2, "cmsetup");

	iob = qeth_wait_for_buffer(&card->write);
	memcpy(iob->data, CM_SETUP, CM_SETUP_SIZE);
	memcpy(QETH_CM_SETUP_DEST_ADDR(iob->data),
	       &card->token.issuer_rm_r, QETH_MPC_TOKEN_LENGTH);
	memcpy(QETH_CM_SETUP_CONNECTION_TOKEN(iob->data),
	       &card->token.cm_connection_w, QETH_MPC_TOKEN_LENGTH);
	memcpy(QETH_CM_SETUP_FILTER_TOKEN(iob->data),
	       &card->token.cm_filter_r, QETH_MPC_TOKEN_LENGTH);
	rc = qeth_send_control_data(card, CM_SETUP_SIZE, iob,
				    qeth_cm_setup_cb, NULL);
	return rc;
}

static int qeth_update_max_mtu(struct qeth_card *card, unsigned int max_mtu)
{
	struct net_device *dev = card->dev;
	unsigned int new_mtu;

	if (!max_mtu) {
		/* IQD needs accurate max MTU to set up its RX buffers: */
		if (IS_IQD(card))
			return -EINVAL;
		/* tolerate quirky HW: */
		max_mtu = ETH_MAX_MTU;
	}

	rtnl_lock();
	if (IS_IQD(card)) {
		/* move any device with default MTU to new max MTU: */
		new_mtu = (dev->mtu == dev->max_mtu) ? max_mtu : dev->mtu;

		/* adjust RX buffer size to new max MTU: */
		card->qdio.in_buf_size = max_mtu + 2 * PAGE_SIZE;
		if (dev->max_mtu && dev->max_mtu != max_mtu)
			qeth_free_qdio_buffers(card);
	} else {
		if (dev->mtu)
			new_mtu = dev->mtu;
		/* default MTUs for first setup: */
		else if (IS_LAYER2(card))
			new_mtu = ETH_DATA_LEN;
		else
			new_mtu = ETH_DATA_LEN - 8; /* allow for LLC + SNAP */
	}

	dev->max_mtu = max_mtu;
	dev->mtu = min(new_mtu, max_mtu);
	rtnl_unlock();
	return 0;
}

static int qeth_get_mtu_outof_framesize(int framesize)
{
	switch (framesize) {
	case 0x4000:
		return 8192;
	case 0x6000:
		return 16384;
	case 0xa000:
		return 32768;
	case 0xffff:
		return 57344;
	default:
		return 0;
	}
}

static int qeth_ulp_enable_cb(struct qeth_card *card, struct qeth_reply *reply,
		unsigned long data)
{
	__u16 mtu, framesize;
	__u16 len;
	__u8 link_type;
	struct qeth_cmd_buffer *iob;

	QETH_DBF_TEXT(SETUP, 2, "ulpenacb");

	iob = (struct qeth_cmd_buffer *) data;
	memcpy(&card->token.ulp_filter_r,
	       QETH_ULP_ENABLE_RESP_FILTER_TOKEN(iob->data),
	       QETH_MPC_TOKEN_LENGTH);
	if (card->info.type == QETH_CARD_TYPE_IQD) {
		memcpy(&framesize, QETH_ULP_ENABLE_RESP_MAX_MTU(iob->data), 2);
		mtu = qeth_get_mtu_outof_framesize(framesize);
	} else {
		mtu = *(__u16 *)QETH_ULP_ENABLE_RESP_MAX_MTU(iob->data);
	}
	*(u16 *)reply->param = mtu;

	memcpy(&len, QETH_ULP_ENABLE_RESP_DIFINFO_LEN(iob->data), 2);
	if (len >= QETH_MPC_DIFINFO_LEN_INDICATES_LINK_TYPE) {
		memcpy(&link_type,
		       QETH_ULP_ENABLE_RESP_LINK_TYPE(iob->data), 1);
		card->info.link_type = link_type;
	} else
		card->info.link_type = 0;
	QETH_DBF_TEXT_(SETUP, 2, "link%d", card->info.link_type);
	return 0;
}

static u8 qeth_mpc_select_prot_type(struct qeth_card *card)
{
	if (IS_OSN(card))
		return QETH_PROT_OSN2;
	return IS_LAYER2(card) ? QETH_PROT_LAYER2 : QETH_PROT_TCPIP;
}

static int qeth_ulp_enable(struct qeth_card *card)
{
	u8 prot_type = qeth_mpc_select_prot_type(card);
	struct qeth_cmd_buffer *iob;
	u16 max_mtu;
	int rc;

	/*FIXME: trace view callbacks*/
	QETH_DBF_TEXT(SETUP, 2, "ulpenabl");

	iob = qeth_wait_for_buffer(&card->write);
	memcpy(iob->data, ULP_ENABLE, ULP_ENABLE_SIZE);

	*(QETH_ULP_ENABLE_LINKNUM(iob->data)) = (u8) card->dev->dev_port;
	memcpy(QETH_ULP_ENABLE_PROT_TYPE(iob->data), &prot_type, 1);
	memcpy(QETH_ULP_ENABLE_DEST_ADDR(iob->data),
	       &card->token.cm_connection_r, QETH_MPC_TOKEN_LENGTH);
	memcpy(QETH_ULP_ENABLE_FILTER_TOKEN(iob->data),
	       &card->token.ulp_filter_w, QETH_MPC_TOKEN_LENGTH);
	rc = qeth_send_control_data(card, ULP_ENABLE_SIZE, iob,
				    qeth_ulp_enable_cb, &max_mtu);
	if (rc)
		return rc;
	return qeth_update_max_mtu(card, max_mtu);
}

static int qeth_ulp_setup_cb(struct qeth_card *card, struct qeth_reply *reply,
		unsigned long data)
{
	struct qeth_cmd_buffer *iob;

	QETH_DBF_TEXT(SETUP, 2, "ulpstpcb");

	iob = (struct qeth_cmd_buffer *) data;
	memcpy(&card->token.ulp_connection_r,
	       QETH_ULP_SETUP_RESP_CONNECTION_TOKEN(iob->data),
	       QETH_MPC_TOKEN_LENGTH);
	if (!strncmp("00S", QETH_ULP_SETUP_RESP_CONNECTION_TOKEN(iob->data),
		     3)) {
		QETH_DBF_TEXT(SETUP, 2, "olmlimit");
		dev_err(&card->gdev->dev, "A connection could not be "
			"established because of an OLM limit\n");
		iob->rc = -EMLINK;
	}
	QETH_DBF_TEXT_(SETUP, 2, "  rc%d", iob->rc);
	return 0;
}

static int qeth_ulp_setup(struct qeth_card *card)
{
	int rc;
	__u16 temp;
	struct qeth_cmd_buffer *iob;
	struct ccw_dev_id dev_id;

	QETH_DBF_TEXT(SETUP, 2, "ulpsetup");

	iob = qeth_wait_for_buffer(&card->write);
	memcpy(iob->data, ULP_SETUP, ULP_SETUP_SIZE);

	memcpy(QETH_ULP_SETUP_DEST_ADDR(iob->data),
	       &card->token.cm_connection_r, QETH_MPC_TOKEN_LENGTH);
	memcpy(QETH_ULP_SETUP_CONNECTION_TOKEN(iob->data),
	       &card->token.ulp_connection_w, QETH_MPC_TOKEN_LENGTH);
	memcpy(QETH_ULP_SETUP_FILTER_TOKEN(iob->data),
	       &card->token.ulp_filter_r, QETH_MPC_TOKEN_LENGTH);

	ccw_device_get_id(CARD_DDEV(card), &dev_id);
	memcpy(QETH_ULP_SETUP_CUA(iob->data), &dev_id.devno, 2);
	temp = (card->info.cula << 8) + card->info.unit_addr2;
	memcpy(QETH_ULP_SETUP_REAL_DEVADDR(iob->data), &temp, 2);
	rc = qeth_send_control_data(card, ULP_SETUP_SIZE, iob,
				    qeth_ulp_setup_cb, NULL);
	return rc;
}

static int qeth_init_qdio_out_buf(struct qeth_qdio_out_q *q, int bidx)
{
	struct qeth_qdio_out_buffer *newbuf;

	newbuf = kmem_cache_zalloc(qeth_qdio_outbuf_cache, GFP_ATOMIC);
	if (!newbuf)
		return -ENOMEM;

	newbuf->buffer = q->qdio_bufs[bidx];
	skb_queue_head_init(&newbuf->skb_list);
	lockdep_set_class(&newbuf->skb_list.lock, &qdio_out_skb_queue_key);
	newbuf->q = q;
	newbuf->next_pending = q->bufs[bidx];
	atomic_set(&newbuf->state, QETH_QDIO_BUF_EMPTY);
	q->bufs[bidx] = newbuf;
	return 0;
}

static void qeth_free_output_queue(struct qeth_qdio_out_q *q)
{
	if (!q)
		return;

	qeth_clear_outq_buffers(q, 1);
	qdio_free_buffers(q->qdio_bufs, QDIO_MAX_BUFFERS_PER_Q);
	kfree(q);
}

static struct qeth_qdio_out_q *qeth_alloc_qdio_out_buf(void)
{
	struct qeth_qdio_out_q *q = kzalloc(sizeof(*q), GFP_KERNEL);

	if (!q)
		return NULL;

	if (qdio_alloc_buffers(q->qdio_bufs, QDIO_MAX_BUFFERS_PER_Q)) {
		kfree(q);
		return NULL;
	}
	return q;
}

static int qeth_alloc_qdio_buffers(struct qeth_card *card)
{
	int i, j;

	QETH_DBF_TEXT(SETUP, 2, "allcqdbf");

	if (atomic_cmpxchg(&card->qdio.state, QETH_QDIO_UNINITIALIZED,
		QETH_QDIO_ALLOCATED) != QETH_QDIO_UNINITIALIZED)
		return 0;

	QETH_DBF_TEXT(SETUP, 2, "inq");
	card->qdio.in_q = qeth_alloc_qdio_queue();
	if (!card->qdio.in_q)
		goto out_nomem;

	/* inbound buffer pool */
	if (qeth_alloc_buffer_pool(card))
		goto out_freeinq;

	/* outbound */
	card->qdio.out_qs =
		kzalloc(card->qdio.no_out_queues *
			sizeof(struct qeth_qdio_out_q *), GFP_KERNEL);
	if (!card->qdio.out_qs)
		goto out_freepool;
	for (i = 0; i < card->qdio.no_out_queues; ++i) {
		card->qdio.out_qs[i] = qeth_alloc_qdio_out_buf();
		if (!card->qdio.out_qs[i])
			goto out_freeoutq;
		QETH_DBF_TEXT_(SETUP, 2, "outq %i", i);
		QETH_DBF_HEX(SETUP, 2, &card->qdio.out_qs[i], sizeof(void *));
		card->qdio.out_qs[i]->queue_no = i;
		/* give outbound qeth_qdio_buffers their qdio_buffers */
		for (j = 0; j < QDIO_MAX_BUFFERS_PER_Q; ++j) {
			WARN_ON(card->qdio.out_qs[i]->bufs[j] != NULL);
			if (qeth_init_qdio_out_buf(card->qdio.out_qs[i], j))
				goto out_freeoutqbufs;
		}
	}

	/* completion */
	if (qeth_alloc_cq(card))
		goto out_freeoutq;

	return 0;

out_freeoutqbufs:
	while (j > 0) {
		--j;
		kmem_cache_free(qeth_qdio_outbuf_cache,
				card->qdio.out_qs[i]->bufs[j]);
		card->qdio.out_qs[i]->bufs[j] = NULL;
	}
out_freeoutq:
	while (i > 0)
		qeth_free_output_queue(card->qdio.out_qs[--i]);
	kfree(card->qdio.out_qs);
	card->qdio.out_qs = NULL;
out_freepool:
	qeth_free_buffer_pool(card);
out_freeinq:
	qeth_free_qdio_queue(card->qdio.in_q);
	card->qdio.in_q = NULL;
out_nomem:
	atomic_set(&card->qdio.state, QETH_QDIO_UNINITIALIZED);
	return -ENOMEM;
}

static void qeth_free_qdio_buffers(struct qeth_card *card)
{
	int i, j;

	if (atomic_xchg(&card->qdio.state, QETH_QDIO_UNINITIALIZED) ==
		QETH_QDIO_UNINITIALIZED)
		return;

	qeth_free_cq(card);
	for (j = 0; j < QDIO_MAX_BUFFERS_PER_Q; ++j) {
		if (card->qdio.in_q->bufs[j].rx_skb)
			dev_kfree_skb_any(card->qdio.in_q->bufs[j].rx_skb);
	}
	qeth_free_qdio_queue(card->qdio.in_q);
	card->qdio.in_q = NULL;
	/* inbound buffer pool */
	qeth_free_buffer_pool(card);
	/* free outbound qdio_qs */
	if (card->qdio.out_qs) {
		for (i = 0; i < card->qdio.no_out_queues; i++)
			qeth_free_output_queue(card->qdio.out_qs[i]);
		kfree(card->qdio.out_qs);
		card->qdio.out_qs = NULL;
	}
}

static void qeth_create_qib_param_field(struct qeth_card *card,
		char *param_field)
{

	param_field[0] = _ascebc['P'];
	param_field[1] = _ascebc['C'];
	param_field[2] = _ascebc['I'];
	param_field[3] = _ascebc['T'];
	*((unsigned int *) (&param_field[4])) = QETH_PCI_THRESHOLD_A(card);
	*((unsigned int *) (&param_field[8])) = QETH_PCI_THRESHOLD_B(card);
	*((unsigned int *) (&param_field[12])) = QETH_PCI_TIMER_VALUE(card);
}

static void qeth_create_qib_param_field_blkt(struct qeth_card *card,
		char *param_field)
{
	param_field[16] = _ascebc['B'];
	param_field[17] = _ascebc['L'];
	param_field[18] = _ascebc['K'];
	param_field[19] = _ascebc['T'];
	*((unsigned int *) (&param_field[20])) = card->info.blkt.time_total;
	*((unsigned int *) (&param_field[24])) = card->info.blkt.inter_packet;
	*((unsigned int *) (&param_field[28])) =
		card->info.blkt.inter_packet_jumbo;
}

static int qeth_qdio_activate(struct qeth_card *card)
{
	QETH_DBF_TEXT(SETUP, 3, "qdioact");
	return qdio_activate(CARD_DDEV(card));
}

static int qeth_dm_act(struct qeth_card *card)
{
	int rc;
	struct qeth_cmd_buffer *iob;

	QETH_DBF_TEXT(SETUP, 2, "dmact");

	iob = qeth_wait_for_buffer(&card->write);
	memcpy(iob->data, DM_ACT, DM_ACT_SIZE);

	memcpy(QETH_DM_ACT_DEST_ADDR(iob->data),
	       &card->token.cm_connection_r, QETH_MPC_TOKEN_LENGTH);
	memcpy(QETH_DM_ACT_CONNECTION_TOKEN(iob->data),
	       &card->token.ulp_connection_r, QETH_MPC_TOKEN_LENGTH);
	rc = qeth_send_control_data(card, DM_ACT_SIZE, iob, NULL, NULL);
	return rc;
}

static int qeth_mpc_initialize(struct qeth_card *card)
{
	int rc;

	QETH_DBF_TEXT(SETUP, 2, "mpcinit");

	rc = qeth_issue_next_read(card);
	if (rc) {
		QETH_DBF_TEXT_(SETUP, 2, "1err%d", rc);
		return rc;
	}
	rc = qeth_cm_enable(card);
	if (rc) {
		QETH_DBF_TEXT_(SETUP, 2, "2err%d", rc);
		return rc;
	}
	rc = qeth_cm_setup(card);
	if (rc) {
		QETH_DBF_TEXT_(SETUP, 2, "3err%d", rc);
		return rc;
	}
	rc = qeth_ulp_enable(card);
	if (rc) {
		QETH_DBF_TEXT_(SETUP, 2, "4err%d", rc);
		return rc;
	}
	rc = qeth_ulp_setup(card);
	if (rc) {
		QETH_DBF_TEXT_(SETUP, 2, "5err%d", rc);
		return rc;
	}
	rc = qeth_alloc_qdio_buffers(card);
	if (rc) {
		QETH_DBF_TEXT_(SETUP, 2, "5err%d", rc);
		return rc;
	}
	rc = qeth_qdio_establish(card);
	if (rc) {
		QETH_DBF_TEXT_(SETUP, 2, "6err%d", rc);
		qeth_free_qdio_buffers(card);
		return rc;
	}
	rc = qeth_qdio_activate(card);
	if (rc) {
		QETH_DBF_TEXT_(SETUP, 2, "7err%d", rc);
		return rc;
	}
	rc = qeth_dm_act(card);
	if (rc) {
		QETH_DBF_TEXT_(SETUP, 2, "8err%d", rc);
		return rc;
	}

	return 0;
}

void qeth_print_status_message(struct qeth_card *card)
{
	switch (card->info.type) {
	case QETH_CARD_TYPE_OSD:
	case QETH_CARD_TYPE_OSM:
	case QETH_CARD_TYPE_OSX:
		/* VM will use a non-zero first character
		 * to indicate a HiperSockets like reporting
		 * of the level OSA sets the first character to zero
		 * */
		if (!card->info.mcl_level[0]) {
			sprintf(card->info.mcl_level, "%02x%02x",
				card->info.mcl_level[2],
				card->info.mcl_level[3]);
			break;
		}
		/* fallthrough */
	case QETH_CARD_TYPE_IQD:
		if ((card->info.guestlan) ||
		    (card->info.mcl_level[0] & 0x80)) {
			card->info.mcl_level[0] = (char) _ebcasc[(__u8)
				card->info.mcl_level[0]];
			card->info.mcl_level[1] = (char) _ebcasc[(__u8)
				card->info.mcl_level[1]];
			card->info.mcl_level[2] = (char) _ebcasc[(__u8)
				card->info.mcl_level[2]];
			card->info.mcl_level[3] = (char) _ebcasc[(__u8)
				card->info.mcl_level[3]];
			card->info.mcl_level[QETH_MCL_LENGTH] = 0;
		}
		break;
	default:
		memset(&card->info.mcl_level[0], 0, QETH_MCL_LENGTH + 1);
	}
	dev_info(&card->gdev->dev,
		 "Device is a%s card%s%s%s\nwith link type %s.\n",
		 qeth_get_cardname(card),
		 (card->info.mcl_level[0]) ? " (level: " : "",
		 (card->info.mcl_level[0]) ? card->info.mcl_level : "",
		 (card->info.mcl_level[0]) ? ")" : "",
		 qeth_get_cardname_short(card));
}
EXPORT_SYMBOL_GPL(qeth_print_status_message);

static void qeth_initialize_working_pool_list(struct qeth_card *card)
{
	struct qeth_buffer_pool_entry *entry;

	QETH_CARD_TEXT(card, 5, "inwrklst");

	list_for_each_entry(entry,
			    &card->qdio.init_pool.entry_list, init_list) {
		qeth_put_buffer_pool_entry(card, entry);
	}
}

static struct qeth_buffer_pool_entry *qeth_find_free_buffer_pool_entry(
					struct qeth_card *card)
{
	struct list_head *plh;
	struct qeth_buffer_pool_entry *entry;
	int i, free;
	struct page *page;

	if (list_empty(&card->qdio.in_buf_pool.entry_list))
		return NULL;

	list_for_each(plh, &card->qdio.in_buf_pool.entry_list) {
		entry = list_entry(plh, struct qeth_buffer_pool_entry, list);
		free = 1;
		for (i = 0; i < QETH_MAX_BUFFER_ELEMENTS(card); ++i) {
			if (page_count(virt_to_page(entry->elements[i])) > 1) {
				free = 0;
				break;
			}
		}
		if (free) {
			list_del_init(&entry->list);
			return entry;
		}
	}

	/* no free buffer in pool so take first one and swap pages */
	entry = list_entry(card->qdio.in_buf_pool.entry_list.next,
			struct qeth_buffer_pool_entry, list);
	for (i = 0; i < QETH_MAX_BUFFER_ELEMENTS(card); ++i) {
		if (page_count(virt_to_page(entry->elements[i])) > 1) {
			page = alloc_page(GFP_ATOMIC);
			if (!page) {
				return NULL;
			} else {
				free_page((unsigned long)entry->elements[i]);
				entry->elements[i] = page_address(page);
				if (card->options.performance_stats)
					card->perf_stats.sg_alloc_page_rx++;
			}
		}
	}
	list_del_init(&entry->list);
	return entry;
}

static int qeth_init_input_buffer(struct qeth_card *card,
		struct qeth_qdio_buffer *buf)
{
	struct qeth_buffer_pool_entry *pool_entry;
	int i;

	if ((card->options.cq == QETH_CQ_ENABLED) && (!buf->rx_skb)) {
		buf->rx_skb = netdev_alloc_skb(card->dev,
					       QETH_RX_PULL_LEN + ETH_HLEN);
		if (!buf->rx_skb)
			return -ENOMEM;
	}

	pool_entry = qeth_find_free_buffer_pool_entry(card);
	if (!pool_entry)
		return -ENOBUFS;

	/*
	 * since the buffer is accessed only from the input_tasklet
	 * there shouldn't be a need to synchronize; also, since we use
	 * the QETH_IN_BUF_REQUEUE_THRESHOLD we should never run  out off
	 * buffers
	 */

	buf->pool_entry = pool_entry;
	for (i = 0; i < QETH_MAX_BUFFER_ELEMENTS(card); ++i) {
		buf->buffer->element[i].length = PAGE_SIZE;
		buf->buffer->element[i].addr =  pool_entry->elements[i];
		if (i == QETH_MAX_BUFFER_ELEMENTS(card) - 1)
			buf->buffer->element[i].eflags = SBAL_EFLAGS_LAST_ENTRY;
		else
			buf->buffer->element[i].eflags = 0;
		buf->buffer->element[i].sflags = 0;
	}
	return 0;
}

int qeth_init_qdio_queues(struct qeth_card *card)
{
	int i, j;
	int rc;

	QETH_DBF_TEXT(SETUP, 2, "initqdqs");

	/* inbound queue */
<<<<<<< HEAD
	qdio_reset_buffers(card->qdio.in_q->qdio_bufs, QDIO_MAX_BUFFERS_PER_Q);
	memset(&card->rx, 0, sizeof(struct qeth_rx));
=======
	qdio_reset_buffers(card->qdio.in_q->qdio_bufs,
			   QDIO_MAX_BUFFERS_PER_Q);

>>>>>>> a8f054de
	qeth_initialize_working_pool_list(card);
	/*give only as many buffers to hardware as we have buffer pool entries*/
	for (i = 0; i < card->qdio.in_buf_pool.buf_count - 1; i++) {
		rc = qeth_init_input_buffer(card, &card->qdio.in_q->bufs[i]);
		if (rc)
			return rc;
	}

	card->qdio.in_q->next_buf_to_init =
		card->qdio.in_buf_pool.buf_count - 1;
	rc = do_QDIO(CARD_DDEV(card), QDIO_FLAG_SYNC_INPUT, 0, 0,
		     card->qdio.in_buf_pool.buf_count - 1);
	if (rc) {
		QETH_DBF_TEXT_(SETUP, 2, "1err%d", rc);
		return rc;
	}

	/* completion */
	rc = qeth_cq_init(card);
	if (rc) {
		return rc;
	}

	/* outbound queue */
	for (i = 0; i < card->qdio.no_out_queues; ++i) {
		qdio_reset_buffers(card->qdio.out_qs[i]->qdio_bufs,
				   QDIO_MAX_BUFFERS_PER_Q);
		for (j = 0; j < QDIO_MAX_BUFFERS_PER_Q; ++j) {
			qeth_clear_output_buffer(card->qdio.out_qs[i],
						 card->qdio.out_qs[i]->bufs[j]);
		}
		card->qdio.out_qs[i]->card = card;
		card->qdio.out_qs[i]->next_buf_to_fill = 0;
		card->qdio.out_qs[i]->do_pack = 0;
		atomic_set(&card->qdio.out_qs[i]->used_buffers, 0);
		atomic_set(&card->qdio.out_qs[i]->set_pci_flags_count, 0);
		atomic_set(&card->qdio.out_qs[i]->state,
			   QETH_OUT_Q_UNLOCKED);
	}
	return 0;
}
EXPORT_SYMBOL_GPL(qeth_init_qdio_queues);

static __u8 qeth_get_ipa_adp_type(enum qeth_link_types link_type)
{
	switch (link_type) {
	case QETH_LINK_TYPE_HSTR:
		return 2;
	default:
		return 1;
	}
}

static void qeth_fill_ipacmd_header(struct qeth_card *card,
				    struct qeth_ipa_cmd *cmd,
				    enum qeth_ipa_cmds command,
				    enum qeth_prot_versions prot)
{
	cmd->hdr.command = command;
	cmd->hdr.initiator = IPA_CMD_INITIATOR_HOST;
	/* cmd->hdr.seqno is set by qeth_send_control_data() */
	cmd->hdr.adapter_type = qeth_get_ipa_adp_type(card->info.link_type);
	cmd->hdr.rel_adapter_no = (u8) card->dev->dev_port;
	cmd->hdr.prim_version_no = IS_LAYER2(card) ? 2 : 1;
	cmd->hdr.param_count = 1;
	cmd->hdr.prot_version = prot;
}

struct qeth_cmd_buffer *qeth_get_ipacmd_buffer(struct qeth_card *card,
		enum qeth_ipa_cmds ipacmd, enum qeth_prot_versions prot)
{
	struct qeth_cmd_buffer *iob;

	iob = qeth_get_buffer(&card->write);
	if (iob) {
		qeth_fill_ipacmd_header(card, __ipa_cmd(iob), ipacmd, prot);
	} else {
		dev_warn(&card->gdev->dev,
			 "The qeth driver ran out of channel command buffers\n");
		QETH_DBF_MESSAGE(1, "device %x ran out of channel command buffers",
				 CARD_DEVID(card));
	}

	return iob;
}
EXPORT_SYMBOL_GPL(qeth_get_ipacmd_buffer);

void qeth_prepare_ipa_cmd(struct qeth_card *card, struct qeth_cmd_buffer *iob)
{
	u8 prot_type = qeth_mpc_select_prot_type(card);

	memcpy(iob->data, IPA_PDU_HEADER, IPA_PDU_HEADER_SIZE);
	memcpy(QETH_IPA_CMD_PROT_TYPE(iob->data), &prot_type, 1);
	memcpy(QETH_IPA_CMD_DEST_ADDR(iob->data),
	       &card->token.ulp_connection_r, QETH_MPC_TOKEN_LENGTH);
}
EXPORT_SYMBOL_GPL(qeth_prepare_ipa_cmd);

/**
 * qeth_send_ipa_cmd() - send an IPA command
 *
 * See qeth_send_control_data() for explanation of the arguments.
 */

int qeth_send_ipa_cmd(struct qeth_card *card, struct qeth_cmd_buffer *iob,
		int (*reply_cb)(struct qeth_card *, struct qeth_reply*,
			unsigned long),
		void *reply_param)
{
	int rc;

	QETH_CARD_TEXT(card, 4, "sendipa");
	qeth_prepare_ipa_cmd(card, iob);
	rc = qeth_send_control_data(card, IPA_CMD_LENGTH,
						iob, reply_cb, reply_param);
	if (rc == -ETIME) {
		qeth_clear_ipacmd_list(card);
		qeth_schedule_recovery(card);
	}
	return rc;
}
EXPORT_SYMBOL_GPL(qeth_send_ipa_cmd);

static int qeth_send_startlan(struct qeth_card *card)
{
	int rc;
	struct qeth_cmd_buffer *iob;

	QETH_DBF_TEXT(SETUP, 2, "strtlan");

	iob = qeth_get_ipacmd_buffer(card, IPA_CMD_STARTLAN, 0);
	if (!iob)
		return -ENOMEM;
	rc = qeth_send_ipa_cmd(card, iob, NULL, NULL);
	return rc;
}

static int qeth_setadpparms_inspect_rc(struct qeth_ipa_cmd *cmd)
{
	if (!cmd->hdr.return_code)
		cmd->hdr.return_code =
			cmd->data.setadapterparms.hdr.return_code;
	return cmd->hdr.return_code;
}

static int qeth_query_setadapterparms_cb(struct qeth_card *card,
		struct qeth_reply *reply, unsigned long data)
{
	struct qeth_ipa_cmd *cmd = (struct qeth_ipa_cmd *) data;

	QETH_CARD_TEXT(card, 3, "quyadpcb");
	if (qeth_setadpparms_inspect_rc(cmd))
		return 0;

	if (cmd->data.setadapterparms.data.query_cmds_supp.lan_type & 0x7f) {
		card->info.link_type =
		      cmd->data.setadapterparms.data.query_cmds_supp.lan_type;
		QETH_DBF_TEXT_(SETUP, 2, "lnk %d", card->info.link_type);
	}
	card->options.adp.supported_funcs =
		cmd->data.setadapterparms.data.query_cmds_supp.supported_cmds;
	return 0;
}

static struct qeth_cmd_buffer *qeth_get_adapter_cmd(struct qeth_card *card,
		__u32 command, __u32 cmdlen)
{
	struct qeth_cmd_buffer *iob;
	struct qeth_ipa_cmd *cmd;

	iob = qeth_get_ipacmd_buffer(card, IPA_CMD_SETADAPTERPARMS,
				     QETH_PROT_IPV4);
	if (iob) {
		cmd = __ipa_cmd(iob);
		cmd->data.setadapterparms.hdr.cmdlength = cmdlen;
		cmd->data.setadapterparms.hdr.command_code = command;
		cmd->data.setadapterparms.hdr.used_total = 1;
		cmd->data.setadapterparms.hdr.seq_no = 1;
	}

	return iob;
}

static int qeth_query_setadapterparms(struct qeth_card *card)
{
	int rc;
	struct qeth_cmd_buffer *iob;

	QETH_CARD_TEXT(card, 3, "queryadp");
	iob = qeth_get_adapter_cmd(card, IPA_SETADP_QUERY_COMMANDS_SUPPORTED,
				   sizeof(struct qeth_ipacmd_setadpparms));
	if (!iob)
		return -ENOMEM;
	rc = qeth_send_ipa_cmd(card, iob, qeth_query_setadapterparms_cb, NULL);
	return rc;
}

static int qeth_query_ipassists_cb(struct qeth_card *card,
		struct qeth_reply *reply, unsigned long data)
{
	struct qeth_ipa_cmd *cmd;

	QETH_DBF_TEXT(SETUP, 2, "qipasscb");

	cmd = (struct qeth_ipa_cmd *) data;

	switch (cmd->hdr.return_code) {
	case IPA_RC_NOTSUPP:
	case IPA_RC_L2_UNSUPPORTED_CMD:
		QETH_DBF_TEXT(SETUP, 2, "ipaunsup");
		card->options.ipa4.supported_funcs |= IPA_SETADAPTERPARMS;
		card->options.ipa6.supported_funcs |= IPA_SETADAPTERPARMS;
		return 0;
	default:
		if (cmd->hdr.return_code) {
			QETH_DBF_MESSAGE(1, "IPA_CMD_QIPASSIST on device %x: Unhandled rc=%#x\n",
					 CARD_DEVID(card),
					 cmd->hdr.return_code);
			return 0;
		}
	}

	if (cmd->hdr.prot_version == QETH_PROT_IPV4) {
		card->options.ipa4.supported_funcs = cmd->hdr.ipa_supported;
		card->options.ipa4.enabled_funcs = cmd->hdr.ipa_enabled;
	} else if (cmd->hdr.prot_version == QETH_PROT_IPV6) {
		card->options.ipa6.supported_funcs = cmd->hdr.ipa_supported;
		card->options.ipa6.enabled_funcs = cmd->hdr.ipa_enabled;
	} else
		QETH_DBF_MESSAGE(1, "IPA_CMD_QIPASSIST on device %x: Flawed LIC detected\n",
				 CARD_DEVID(card));
	return 0;
}

static int qeth_query_ipassists(struct qeth_card *card,
				enum qeth_prot_versions prot)
{
	int rc;
	struct qeth_cmd_buffer *iob;

	QETH_DBF_TEXT_(SETUP, 2, "qipassi%i", prot);
	iob = qeth_get_ipacmd_buffer(card, IPA_CMD_QIPASSIST, prot);
	if (!iob)
		return -ENOMEM;
	rc = qeth_send_ipa_cmd(card, iob, qeth_query_ipassists_cb, NULL);
	return rc;
}

static int qeth_query_switch_attributes_cb(struct qeth_card *card,
				struct qeth_reply *reply, unsigned long data)
{
	struct qeth_ipa_cmd *cmd = (struct qeth_ipa_cmd *) data;
	struct qeth_query_switch_attributes *attrs;
	struct qeth_switch_info *sw_info;

	QETH_CARD_TEXT(card, 2, "qswiatcb");
	if (qeth_setadpparms_inspect_rc(cmd))
		return 0;

	sw_info = (struct qeth_switch_info *)reply->param;
	attrs = &cmd->data.setadapterparms.data.query_switch_attributes;
	sw_info->capabilities = attrs->capabilities;
	sw_info->settings = attrs->settings;
	QETH_CARD_TEXT_(card, 2, "%04x%04x", sw_info->capabilities,
			sw_info->settings);
	return 0;
}

int qeth_query_switch_attributes(struct qeth_card *card,
				 struct qeth_switch_info *sw_info)
{
	struct qeth_cmd_buffer *iob;

	QETH_CARD_TEXT(card, 2, "qswiattr");
	if (!qeth_adp_supported(card, IPA_SETADP_QUERY_SWITCH_ATTRIBUTES))
		return -EOPNOTSUPP;
	if (!netif_carrier_ok(card->dev))
		return -ENOMEDIUM;
	iob = qeth_get_adapter_cmd(card, IPA_SETADP_QUERY_SWITCH_ATTRIBUTES,
				sizeof(struct qeth_ipacmd_setadpparms_hdr));
	if (!iob)
		return -ENOMEM;
	return qeth_send_ipa_cmd(card, iob,
				qeth_query_switch_attributes_cb, sw_info);
}

static int qeth_query_setdiagass_cb(struct qeth_card *card,
		struct qeth_reply *reply, unsigned long data)
{
	struct qeth_ipa_cmd *cmd;
	__u16 rc;

	cmd = (struct qeth_ipa_cmd *)data;
	rc = cmd->hdr.return_code;
	if (rc)
		QETH_CARD_TEXT_(card, 2, "diagq:%x", rc);
	else
		card->info.diagass_support = cmd->data.diagass.ext;
	return 0;
}

static int qeth_query_setdiagass(struct qeth_card *card)
{
	struct qeth_cmd_buffer *iob;
	struct qeth_ipa_cmd    *cmd;

	QETH_DBF_TEXT(SETUP, 2, "qdiagass");
	iob = qeth_get_ipacmd_buffer(card, IPA_CMD_SET_DIAG_ASS, 0);
	if (!iob)
		return -ENOMEM;
	cmd = __ipa_cmd(iob);
	cmd->data.diagass.subcmd_len = 16;
	cmd->data.diagass.subcmd = QETH_DIAGS_CMD_QUERY;
	return qeth_send_ipa_cmd(card, iob, qeth_query_setdiagass_cb, NULL);
}

static void qeth_get_trap_id(struct qeth_card *card, struct qeth_trap_id *tid)
{
	unsigned long info = get_zeroed_page(GFP_KERNEL);
	struct sysinfo_2_2_2 *info222 = (struct sysinfo_2_2_2 *)info;
	struct sysinfo_3_2_2 *info322 = (struct sysinfo_3_2_2 *)info;
	struct ccw_dev_id ccwid;
	int level;

	tid->chpid = card->info.chpid;
	ccw_device_get_id(CARD_RDEV(card), &ccwid);
	tid->ssid = ccwid.ssid;
	tid->devno = ccwid.devno;
	if (!info)
		return;
	level = stsi(NULL, 0, 0, 0);
	if ((level >= 2) && (stsi(info222, 2, 2, 2) == 0))
		tid->lparnr = info222->lpar_number;
	if ((level >= 3) && (stsi(info322, 3, 2, 2) == 0)) {
		EBCASC(info322->vm[0].name, sizeof(info322->vm[0].name));
		memcpy(tid->vmname, info322->vm[0].name, sizeof(tid->vmname));
	}
	free_page(info);
	return;
}

static int qeth_hw_trap_cb(struct qeth_card *card,
		struct qeth_reply *reply, unsigned long data)
{
	struct qeth_ipa_cmd *cmd;
	__u16 rc;

	cmd = (struct qeth_ipa_cmd *)data;
	rc = cmd->hdr.return_code;
	if (rc)
		QETH_CARD_TEXT_(card, 2, "trapc:%x", rc);
	return 0;
}

int qeth_hw_trap(struct qeth_card *card, enum qeth_diags_trap_action action)
{
	struct qeth_cmd_buffer *iob;
	struct qeth_ipa_cmd *cmd;

	QETH_DBF_TEXT(SETUP, 2, "diagtrap");
	iob = qeth_get_ipacmd_buffer(card, IPA_CMD_SET_DIAG_ASS, 0);
	if (!iob)
		return -ENOMEM;
	cmd = __ipa_cmd(iob);
	cmd->data.diagass.subcmd_len = 80;
	cmd->data.diagass.subcmd = QETH_DIAGS_CMD_TRAP;
	cmd->data.diagass.type = 1;
	cmd->data.diagass.action = action;
	switch (action) {
	case QETH_DIAGS_TRAP_ARM:
		cmd->data.diagass.options = 0x0003;
		cmd->data.diagass.ext = 0x00010000 +
			sizeof(struct qeth_trap_id);
		qeth_get_trap_id(card,
			(struct qeth_trap_id *)cmd->data.diagass.cdata);
		break;
	case QETH_DIAGS_TRAP_DISARM:
		cmd->data.diagass.options = 0x0001;
		break;
	case QETH_DIAGS_TRAP_CAPTURE:
		break;
	}
	return qeth_send_ipa_cmd(card, iob, qeth_hw_trap_cb, NULL);
}
EXPORT_SYMBOL_GPL(qeth_hw_trap);

static int qeth_check_qdio_errors(struct qeth_card *card,
				  struct qdio_buffer *buf,
				  unsigned int qdio_error,
				  const char *dbftext)
{
	if (qdio_error) {
		QETH_CARD_TEXT(card, 2, dbftext);
		QETH_CARD_TEXT_(card, 2, " F15=%02X",
			       buf->element[15].sflags);
		QETH_CARD_TEXT_(card, 2, " F14=%02X",
			       buf->element[14].sflags);
		QETH_CARD_TEXT_(card, 2, " qerr=%X", qdio_error);
		if ((buf->element[15].sflags) == 0x12) {
			card->stats.rx_dropped++;
			return 0;
		} else
			return 1;
	}
	return 0;
}

static void qeth_queue_input_buffer(struct qeth_card *card, int index)
{
	struct qeth_qdio_q *queue = card->qdio.in_q;
	struct list_head *lh;
	int count;
	int i;
	int rc;
	int newcount = 0;

	count = (index < queue->next_buf_to_init)?
		card->qdio.in_buf_pool.buf_count -
		(queue->next_buf_to_init - index) :
		card->qdio.in_buf_pool.buf_count -
		(queue->next_buf_to_init + QDIO_MAX_BUFFERS_PER_Q - index);
	/* only requeue at a certain threshold to avoid SIGAs */
	if (count >= QETH_IN_BUF_REQUEUE_THRESHOLD(card)) {
		for (i = queue->next_buf_to_init;
		     i < queue->next_buf_to_init + count; ++i) {
			if (qeth_init_input_buffer(card,
				&queue->bufs[i % QDIO_MAX_BUFFERS_PER_Q])) {
				break;
			} else {
				newcount++;
			}
		}

		if (newcount < count) {
			/* we are in memory shortage so we switch back to
			   traditional skb allocation and drop packages */
			atomic_set(&card->force_alloc_skb, 3);
			count = newcount;
		} else {
			atomic_add_unless(&card->force_alloc_skb, -1, 0);
		}

		if (!count) {
			i = 0;
			list_for_each(lh, &card->qdio.in_buf_pool.entry_list)
				i++;
			if (i == card->qdio.in_buf_pool.buf_count) {
				QETH_CARD_TEXT(card, 2, "qsarbw");
				card->reclaim_index = index;
				schedule_delayed_work(
					&card->buffer_reclaim_work,
					QETH_RECLAIM_WORK_TIME);
			}
			return;
		}

		/*
		 * according to old code it should be avoided to requeue all
		 * 128 buffers in order to benefit from PCI avoidance.
		 * this function keeps at least one buffer (the buffer at
		 * 'index') un-requeued -> this buffer is the first buffer that
		 * will be requeued the next time
		 */
		if (card->options.performance_stats) {
			card->perf_stats.inbound_do_qdio_cnt++;
			card->perf_stats.inbound_do_qdio_start_time =
				qeth_get_micros();
		}
		rc = do_QDIO(CARD_DDEV(card), QDIO_FLAG_SYNC_INPUT, 0,
			     queue->next_buf_to_init, count);
		if (card->options.performance_stats)
			card->perf_stats.inbound_do_qdio_time +=
				qeth_get_micros() -
				card->perf_stats.inbound_do_qdio_start_time;
		if (rc) {
			QETH_CARD_TEXT(card, 2, "qinberr");
		}
		queue->next_buf_to_init = (queue->next_buf_to_init + count) %
					  QDIO_MAX_BUFFERS_PER_Q;
	}
}

static void qeth_buffer_reclaim_work(struct work_struct *work)
{
	struct qeth_card *card = container_of(work, struct qeth_card,
		buffer_reclaim_work.work);

	QETH_CARD_TEXT_(card, 2, "brw:%x", card->reclaim_index);
	qeth_queue_input_buffer(card, card->reclaim_index);
}

static void qeth_handle_send_error(struct qeth_card *card,
		struct qeth_qdio_out_buffer *buffer, unsigned int qdio_err)
{
	int sbalf15 = buffer->buffer->element[15].sflags;

	QETH_CARD_TEXT(card, 6, "hdsnderr");
	if (card->info.type == QETH_CARD_TYPE_IQD) {
		if (sbalf15 == 0) {
			qdio_err = 0;
		} else {
			qdio_err = 1;
		}
	}
	qeth_check_qdio_errors(card, buffer->buffer, qdio_err, "qouterr");

	if (!qdio_err)
		return;

	if ((sbalf15 >= 15) && (sbalf15 <= 31))
		return;

	QETH_CARD_TEXT(card, 1, "lnkfail");
	QETH_CARD_TEXT_(card, 1, "%04x %02x",
		       (u16)qdio_err, (u8)sbalf15);
}

/**
 * qeth_prep_flush_pack_buffer - Prepares flushing of a packing buffer.
 * @queue: queue to check for packing buffer
 *
 * Returns number of buffers that were prepared for flush.
 */
static int qeth_prep_flush_pack_buffer(struct qeth_qdio_out_q *queue)
{
	struct qeth_qdio_out_buffer *buffer;

	buffer = queue->bufs[queue->next_buf_to_fill];
	if ((atomic_read(&buffer->state) == QETH_QDIO_BUF_EMPTY) &&
	    (buffer->next_element_to_fill > 0)) {
		/* it's a packing buffer */
		atomic_set(&buffer->state, QETH_QDIO_BUF_PRIMED);
		queue->next_buf_to_fill =
			(queue->next_buf_to_fill + 1) % QDIO_MAX_BUFFERS_PER_Q;
		return 1;
	}
	return 0;
}

/*
 * Switched to packing state if the number of used buffers on a queue
 * reaches a certain limit.
 */
static void qeth_switch_to_packing_if_needed(struct qeth_qdio_out_q *queue)
{
	if (!queue->do_pack) {
		if (atomic_read(&queue->used_buffers)
		    >= QETH_HIGH_WATERMARK_PACK){
			/* switch non-PACKING -> PACKING */
			QETH_CARD_TEXT(queue->card, 6, "np->pack");
			if (queue->card->options.performance_stats)
				queue->card->perf_stats.sc_dp_p++;
			queue->do_pack = 1;
		}
	}
}

/*
 * Switches from packing to non-packing mode. If there is a packing
 * buffer on the queue this buffer will be prepared to be flushed.
 * In that case 1 is returned to inform the caller. If no buffer
 * has to be flushed, zero is returned.
 */
static int qeth_switch_to_nonpacking_if_needed(struct qeth_qdio_out_q *queue)
{
	if (queue->do_pack) {
		if (atomic_read(&queue->used_buffers)
		    <= QETH_LOW_WATERMARK_PACK) {
			/* switch PACKING -> non-PACKING */
			QETH_CARD_TEXT(queue->card, 6, "pack->np");
			if (queue->card->options.performance_stats)
				queue->card->perf_stats.sc_p_dp++;
			queue->do_pack = 0;
			return qeth_prep_flush_pack_buffer(queue);
		}
	}
	return 0;
}

static void qeth_flush_buffers(struct qeth_qdio_out_q *queue, int index,
			       int count)
{
	struct qeth_qdio_out_buffer *buf;
	int rc;
	int i;
	unsigned int qdio_flags;

	for (i = index; i < index + count; ++i) {
		int bidx = i % QDIO_MAX_BUFFERS_PER_Q;
		buf = queue->bufs[bidx];
		buf->buffer->element[buf->next_element_to_fill - 1].eflags |=
				SBAL_EFLAGS_LAST_ENTRY;

		if (queue->bufstates)
			queue->bufstates[bidx].user = buf;

		if (queue->card->info.type == QETH_CARD_TYPE_IQD)
			continue;

		if (!queue->do_pack) {
			if ((atomic_read(&queue->used_buffers) >=
				(QETH_HIGH_WATERMARK_PACK -
				 QETH_WATERMARK_PACK_FUZZ)) &&
			    !atomic_read(&queue->set_pci_flags_count)) {
				/* it's likely that we'll go to packing
				 * mode soon */
				atomic_inc(&queue->set_pci_flags_count);
				buf->buffer->element[0].sflags |= SBAL_SFLAGS0_PCI_REQ;
			}
		} else {
			if (!atomic_read(&queue->set_pci_flags_count)) {
				/*
				 * there's no outstanding PCI any more, so we
				 * have to request a PCI to be sure the the PCI
				 * will wake at some time in the future then we
				 * can flush packed buffers that might still be
				 * hanging around, which can happen if no
				 * further send was requested by the stack
				 */
				atomic_inc(&queue->set_pci_flags_count);
				buf->buffer->element[0].sflags |= SBAL_SFLAGS0_PCI_REQ;
			}
		}
	}

	netif_trans_update(queue->card->dev);
	if (queue->card->options.performance_stats) {
		queue->card->perf_stats.outbound_do_qdio_cnt++;
		queue->card->perf_stats.outbound_do_qdio_start_time =
			qeth_get_micros();
	}
	qdio_flags = QDIO_FLAG_SYNC_OUTPUT;
	if (atomic_read(&queue->set_pci_flags_count))
		qdio_flags |= QDIO_FLAG_PCI_OUT;
	atomic_add(count, &queue->used_buffers);

	rc = do_QDIO(CARD_DDEV(queue->card), qdio_flags,
		     queue->queue_no, index, count);
	if (queue->card->options.performance_stats)
		queue->card->perf_stats.outbound_do_qdio_time +=
			qeth_get_micros() -
			queue->card->perf_stats.outbound_do_qdio_start_time;
	if (rc) {
		queue->card->stats.tx_errors += count;
		/* ignore temporary SIGA errors without busy condition */
		if (rc == -ENOBUFS)
			return;
		QETH_CARD_TEXT(queue->card, 2, "flushbuf");
		QETH_CARD_TEXT_(queue->card, 2, " q%d", queue->queue_no);
		QETH_CARD_TEXT_(queue->card, 2, " idx%d", index);
		QETH_CARD_TEXT_(queue->card, 2, " c%d", count);
		QETH_CARD_TEXT_(queue->card, 2, " err%d", rc);

		/* this must not happen under normal circumstances. if it
		 * happens something is really wrong -> recover */
		qeth_schedule_recovery(queue->card);
		return;
	}
	if (queue->card->options.performance_stats)
		queue->card->perf_stats.bufs_sent += count;
}

static void qeth_check_outbound_queue(struct qeth_qdio_out_q *queue)
{
	int index;
	int flush_cnt = 0;
	int q_was_packing = 0;

	/*
	 * check if weed have to switch to non-packing mode or if
	 * we have to get a pci flag out on the queue
	 */
	if ((atomic_read(&queue->used_buffers) <= QETH_LOW_WATERMARK_PACK) ||
	    !atomic_read(&queue->set_pci_flags_count)) {
		if (atomic_xchg(&queue->state, QETH_OUT_Q_LOCKED_FLUSH) ==
				QETH_OUT_Q_UNLOCKED) {
			/*
			 * If we get in here, there was no action in
			 * do_send_packet. So, we check if there is a
			 * packing buffer to be flushed here.
			 */
			netif_stop_queue(queue->card->dev);
			index = queue->next_buf_to_fill;
			q_was_packing = queue->do_pack;
			/* queue->do_pack may change */
			barrier();
			flush_cnt += qeth_switch_to_nonpacking_if_needed(queue);
			if (!flush_cnt &&
			    !atomic_read(&queue->set_pci_flags_count))
				flush_cnt += qeth_prep_flush_pack_buffer(queue);
			if (queue->card->options.performance_stats &&
			    q_was_packing)
				queue->card->perf_stats.bufs_sent_pack +=
					flush_cnt;
			if (flush_cnt)
				qeth_flush_buffers(queue, index, flush_cnt);
			atomic_set(&queue->state, QETH_OUT_Q_UNLOCKED);
		}
	}
}

static void qeth_qdio_start_poll(struct ccw_device *ccwdev, int queue,
				 unsigned long card_ptr)
{
	struct qeth_card *card = (struct qeth_card *)card_ptr;

	if (card->dev->flags & IFF_UP)
		napi_schedule(&card->napi);
}

int qeth_configure_cq(struct qeth_card *card, enum qeth_cq cq)
{
	int rc;

	if (card->options.cq ==  QETH_CQ_NOTAVAILABLE) {
		rc = -1;
		goto out;
	} else {
		if (card->options.cq == cq) {
			rc = 0;
			goto out;
		}

		qeth_free_qdio_buffers(card);
		card->options.cq = cq;
		rc = 0;
	}
out:
	return rc;

}
EXPORT_SYMBOL_GPL(qeth_configure_cq);

static void qeth_qdio_cq_handler(struct qeth_card *card, unsigned int qdio_err,
				 unsigned int queue, int first_element,
				 int count)
{
	struct qeth_qdio_q *cq = card->qdio.c_q;
	int i;
	int rc;

	if (!qeth_is_cq(card, queue))
		goto out;

	QETH_CARD_TEXT_(card, 5, "qcqhe%d", first_element);
	QETH_CARD_TEXT_(card, 5, "qcqhc%d", count);
	QETH_CARD_TEXT_(card, 5, "qcqherr%d", qdio_err);

	if (qdio_err) {
		netif_stop_queue(card->dev);
		qeth_schedule_recovery(card);
		goto out;
	}

	if (card->options.performance_stats) {
		card->perf_stats.cq_cnt++;
		card->perf_stats.cq_start_time = qeth_get_micros();
	}

	for (i = first_element; i < first_element + count; ++i) {
		int bidx = i % QDIO_MAX_BUFFERS_PER_Q;
		struct qdio_buffer *buffer = cq->qdio_bufs[bidx];
		int e = 0;

		while ((e < QDIO_MAX_ELEMENTS_PER_BUFFER) &&
		       buffer->element[e].addr) {
			unsigned long phys_aob_addr;

			phys_aob_addr = (unsigned long) buffer->element[e].addr;
			qeth_qdio_handle_aob(card, phys_aob_addr);
			++e;
		}
		qeth_scrub_qdio_buffer(buffer, QDIO_MAX_ELEMENTS_PER_BUFFER);
	}
	rc = do_QDIO(CARD_DDEV(card), QDIO_FLAG_SYNC_INPUT, queue,
		    card->qdio.c_q->next_buf_to_init,
		    count);
	if (rc) {
		dev_warn(&card->gdev->dev,
			"QDIO reported an error, rc=%i\n", rc);
		QETH_CARD_TEXT(card, 2, "qcqherr");
	}
	card->qdio.c_q->next_buf_to_init = (card->qdio.c_q->next_buf_to_init
				   + count) % QDIO_MAX_BUFFERS_PER_Q;

	netif_wake_queue(card->dev);

	if (card->options.performance_stats) {
		int delta_t = qeth_get_micros();
		delta_t -= card->perf_stats.cq_start_time;
		card->perf_stats.cq_time += delta_t;
	}
out:
	return;
}

static void qeth_qdio_input_handler(struct ccw_device *ccwdev,
				    unsigned int qdio_err, int queue,
				    int first_elem, int count,
				    unsigned long card_ptr)
{
	struct qeth_card *card = (struct qeth_card *)card_ptr;

	QETH_CARD_TEXT_(card, 2, "qihq%d", queue);
	QETH_CARD_TEXT_(card, 2, "qiec%d", qdio_err);

	if (qeth_is_cq(card, queue))
		qeth_qdio_cq_handler(card, qdio_err, queue, first_elem, count);
	else if (qdio_err)
		qeth_schedule_recovery(card);
}

static void qeth_qdio_output_handler(struct ccw_device *ccwdev,
				     unsigned int qdio_error, int __queue,
				     int first_element, int count,
				     unsigned long card_ptr)
{
	struct qeth_card *card        = (struct qeth_card *) card_ptr;
	struct qeth_qdio_out_q *queue = card->qdio.out_qs[__queue];
	struct qeth_qdio_out_buffer *buffer;
	int i;

	QETH_CARD_TEXT(card, 6, "qdouhdl");
	if (qdio_error & QDIO_ERROR_FATAL) {
		QETH_CARD_TEXT(card, 2, "achkcond");
		netif_stop_queue(card->dev);
		qeth_schedule_recovery(card);
		return;
	}
	if (card->options.performance_stats) {
		card->perf_stats.outbound_handler_cnt++;
		card->perf_stats.outbound_handler_start_time =
			qeth_get_micros();
	}
	for (i = first_element; i < (first_element + count); ++i) {
		int bidx = i % QDIO_MAX_BUFFERS_PER_Q;
		buffer = queue->bufs[bidx];
		qeth_handle_send_error(card, buffer, qdio_error);

		if (queue->bufstates &&
		    (queue->bufstates[bidx].flags &
		     QDIO_OUTBUF_STATE_FLAG_PENDING) != 0) {
			WARN_ON_ONCE(card->options.cq != QETH_CQ_ENABLED);

			if (atomic_cmpxchg(&buffer->state,
					   QETH_QDIO_BUF_PRIMED,
					   QETH_QDIO_BUF_PENDING) ==
				QETH_QDIO_BUF_PRIMED) {
				qeth_notify_skbs(queue, buffer,
						 TX_NOTIFY_PENDING);
			}
			QETH_CARD_TEXT_(queue->card, 5, "pel%d", bidx);

			/* prepare the queue slot for re-use: */
			qeth_scrub_qdio_buffer(buffer->buffer,
					       QETH_MAX_BUFFER_ELEMENTS(card));
			if (qeth_init_qdio_out_buf(queue, bidx)) {
				QETH_CARD_TEXT(card, 2, "outofbuf");
				qeth_schedule_recovery(card);
			}
		} else {
			if (card->options.cq == QETH_CQ_ENABLED) {
				enum iucv_tx_notify n;

				n = qeth_compute_cq_notification(
					buffer->buffer->element[15].sflags, 0);
				qeth_notify_skbs(queue, buffer, n);
			}

			qeth_clear_output_buffer(queue, buffer);
		}
		qeth_cleanup_handled_pending(queue, bidx, 0);
	}
	atomic_sub(count, &queue->used_buffers);
	/* check if we need to do something on this outbound queue */
	if (card->info.type != QETH_CARD_TYPE_IQD)
		qeth_check_outbound_queue(queue);

	netif_wake_queue(queue->card->dev);
	if (card->options.performance_stats)
		card->perf_stats.outbound_handler_time += qeth_get_micros() -
			card->perf_stats.outbound_handler_start_time;
}

/* We cannot use outbound queue 3 for unicast packets on HiperSockets */
static inline int qeth_cut_iqd_prio(struct qeth_card *card, int queue_num)
{
	if ((card->info.type == QETH_CARD_TYPE_IQD) && (queue_num == 3))
		return 2;
	return queue_num;
}

/**
 * Note: Function assumes that we have 4 outbound queues.
 */
int qeth_get_priority_queue(struct qeth_card *card, struct sk_buff *skb,
			    int ipv)
{
	__be16 *tci;
	u8 tos;

	switch (card->qdio.do_prio_queueing) {
	case QETH_PRIO_Q_ING_TOS:
	case QETH_PRIO_Q_ING_PREC:
		switch (ipv) {
		case 4:
			tos = ipv4_get_dsfield(ip_hdr(skb));
			break;
		case 6:
			tos = ipv6_get_dsfield(ipv6_hdr(skb));
			break;
		default:
			return card->qdio.default_out_queue;
		}
		if (card->qdio.do_prio_queueing == QETH_PRIO_Q_ING_PREC)
			return qeth_cut_iqd_prio(card, ~tos >> 6 & 3);
		if (tos & IPTOS_MINCOST)
			return qeth_cut_iqd_prio(card, 3);
		if (tos & IPTOS_RELIABILITY)
			return 2;
		if (tos & IPTOS_THROUGHPUT)
			return 1;
		if (tos & IPTOS_LOWDELAY)
			return 0;
		break;
	case QETH_PRIO_Q_ING_SKB:
		if (skb->priority > 5)
			return 0;
		return qeth_cut_iqd_prio(card, ~skb->priority >> 1 & 3);
	case QETH_PRIO_Q_ING_VLAN:
		tci = &((struct ethhdr *)skb->data)->h_proto;
		if (be16_to_cpu(*tci) == ETH_P_8021Q)
			return qeth_cut_iqd_prio(card,
			~be16_to_cpu(*(tci + 1)) >> (VLAN_PRIO_SHIFT + 1) & 3);
		break;
	default:
		break;
	}
	return card->qdio.default_out_queue;
}
EXPORT_SYMBOL_GPL(qeth_get_priority_queue);

/**
 * qeth_get_elements_for_frags() -	find number of SBALEs for skb frags.
 * @skb:				SKB address
 *
 * Returns the number of pages, and thus QDIO buffer elements, needed to cover
 * fragmented part of the SKB. Returns zero for linear SKB.
 */
static int qeth_get_elements_for_frags(struct sk_buff *skb)
{
	int cnt, elements = 0;

	for (cnt = 0; cnt < skb_shinfo(skb)->nr_frags; cnt++) {
		struct skb_frag_struct *frag = &skb_shinfo(skb)->frags[cnt];

		elements += qeth_get_elements_for_range(
			(addr_t)skb_frag_address(frag),
			(addr_t)skb_frag_address(frag) + skb_frag_size(frag));
	}
	return elements;
}

/**
 * qeth_count_elements() -	Counts the number of QDIO buffer elements needed
 *				to transmit an skb.
 * @skb:			the skb to operate on.
 * @data_offset:		skip this part of the skb's linear data
 *
 * Returns the number of pages, and thus QDIO buffer elements, needed to map the
 * skb's data (both its linear part and paged fragments).
 */
unsigned int qeth_count_elements(struct sk_buff *skb, unsigned int data_offset)
{
	unsigned int elements = qeth_get_elements_for_frags(skb);
	addr_t end = (addr_t)skb->data + skb_headlen(skb);
	addr_t start = (addr_t)skb->data + data_offset;

	if (start != end)
		elements += qeth_get_elements_for_range(start, end);
	return elements;
}
EXPORT_SYMBOL_GPL(qeth_count_elements);

#define QETH_HDR_CACHE_OBJ_SIZE		(sizeof(struct qeth_hdr_tso) + \
					 MAX_TCP_HEADER)

/**
 * qeth_add_hw_header() - add a HW header to an skb.
 * @skb: skb that the HW header should be added to.
 * @hdr: double pointer to a qeth_hdr. When returning with >= 0,
 *	 it contains a valid pointer to a qeth_hdr.
 * @hdr_len: length of the HW header.
 * @proto_len: length of protocol headers that need to be in same page as the
 *	       HW header.
 *
 * Returns the pushed length. If the header can't be pushed on
 * (eg. because it would cross a page boundary), it is allocated from
 * the cache instead and 0 is returned.
 * The number of needed buffer elements is returned in @elements.
 * Error to create the hdr is indicated by returning with < 0.
 */
int qeth_add_hw_header(struct qeth_card *card, struct sk_buff *skb,
		       struct qeth_hdr **hdr, unsigned int hdr_len,
		       unsigned int proto_len, unsigned int *elements)
{
	const unsigned int max_elements = QETH_MAX_BUFFER_ELEMENTS(card);
	const unsigned int contiguous = proto_len ? proto_len : 1;
	unsigned int __elements;
	addr_t start, end;
	bool push_ok;
	int rc;

check_layout:
	start = (addr_t)skb->data - hdr_len;
	end = (addr_t)skb->data;

	if (qeth_get_elements_for_range(start, end + contiguous) == 1) {
		/* Push HW header into same page as first protocol header. */
		push_ok = true;
		/* ... but TSO always needs a separate element for headers: */
		if (skb_is_gso(skb))
			__elements = 1 + qeth_count_elements(skb, proto_len);
		else
			__elements = qeth_count_elements(skb, 0);
	} else if (!proto_len && qeth_get_elements_for_range(start, end) == 1) {
		/* Push HW header into a new page. */
		push_ok = true;
		__elements = 1 + qeth_count_elements(skb, 0);
	} else {
		/* Use header cache, copy protocol headers up. */
		push_ok = false;
		__elements = 1 + qeth_count_elements(skb, proto_len);
	}

	/* Compress skb to fit into one IO buffer: */
	if (__elements > max_elements) {
		if (!skb_is_nonlinear(skb)) {
			/* Drop it, no easy way of shrinking it further. */
			QETH_DBF_MESSAGE(2, "Dropped an oversized skb (Max Elements=%u / Actual=%u / Length=%u).\n",
					 max_elements, __elements, skb->len);
			return -E2BIG;
		}

		rc = skb_linearize(skb);
		if (card->options.performance_stats) {
			if (rc)
				card->perf_stats.tx_linfail++;
			else
				card->perf_stats.tx_lin++;
		}
		if (rc)
			return rc;

		/* Linearization changed the layout, re-evaluate: */
		goto check_layout;
	}

	*elements = __elements;
	/* Add the header: */
	if (push_ok) {
		*hdr = skb_push(skb, hdr_len);
		return hdr_len;
	}
	/* fall back */
	if (hdr_len + proto_len > QETH_HDR_CACHE_OBJ_SIZE)
		return -E2BIG;
	*hdr = kmem_cache_alloc(qeth_core_header_cache, GFP_ATOMIC);
	if (!*hdr)
		return -ENOMEM;
	/* Copy protocol headers behind HW header: */
	skb_copy_from_linear_data(skb, ((char *)*hdr) + hdr_len, proto_len);
	return 0;
}
EXPORT_SYMBOL_GPL(qeth_add_hw_header);

static void __qeth_fill_buffer(struct sk_buff *skb,
			       struct qeth_qdio_out_buffer *buf,
			       bool is_first_elem, unsigned int offset)
{
	struct qdio_buffer *buffer = buf->buffer;
	int element = buf->next_element_to_fill;
	int length = skb_headlen(skb) - offset;
	char *data = skb->data + offset;
	int length_here, cnt;

	/* map linear part into buffer element(s) */
	while (length > 0) {
		/* length_here is the remaining amount of data in this page */
		length_here = PAGE_SIZE - ((unsigned long) data % PAGE_SIZE);
		if (length < length_here)
			length_here = length;

		buffer->element[element].addr = data;
		buffer->element[element].length = length_here;
		length -= length_here;
		if (is_first_elem) {
			is_first_elem = false;
			if (length || skb_is_nonlinear(skb))
				/* skb needs additional elements */
				buffer->element[element].eflags =
					SBAL_EFLAGS_FIRST_FRAG;
			else
				buffer->element[element].eflags = 0;
		} else {
			buffer->element[element].eflags =
				SBAL_EFLAGS_MIDDLE_FRAG;
		}
		data += length_here;
		element++;
	}

	/* map page frags into buffer element(s) */
	for (cnt = 0; cnt < skb_shinfo(skb)->nr_frags; cnt++) {
		skb_frag_t *frag = &skb_shinfo(skb)->frags[cnt];

		data = skb_frag_address(frag);
		length = skb_frag_size(frag);
		while (length > 0) {
			length_here = PAGE_SIZE -
				((unsigned long) data % PAGE_SIZE);
			if (length < length_here)
				length_here = length;

			buffer->element[element].addr = data;
			buffer->element[element].length = length_here;
			buffer->element[element].eflags =
				SBAL_EFLAGS_MIDDLE_FRAG;
			length -= length_here;
			data += length_here;
			element++;
		}
	}

	if (buffer->element[element - 1].eflags)
		buffer->element[element - 1].eflags = SBAL_EFLAGS_LAST_FRAG;
	buf->next_element_to_fill = element;
}

/**
 * qeth_fill_buffer() - map skb into an output buffer
 * @queue:	QDIO queue to submit the buffer on
 * @buf:	buffer to transport the skb
 * @skb:	skb to map into the buffer
 * @hdr:	qeth_hdr for this skb. Either at skb->data, or allocated
 *		from qeth_core_header_cache.
 * @offset:	when mapping the skb, start at skb->data + offset
 * @hd_len:	if > 0, build a dedicated header element of this size
 */
static int qeth_fill_buffer(struct qeth_qdio_out_q *queue,
			    struct qeth_qdio_out_buffer *buf,
			    struct sk_buff *skb, struct qeth_hdr *hdr,
			    unsigned int offset, unsigned int hd_len)
{
	struct qdio_buffer *buffer = buf->buffer;
	bool is_first_elem = true;
	int flush_cnt = 0;

	__skb_queue_tail(&buf->skb_list, skb);

	/* build dedicated header element */
	if (hd_len) {
		int element = buf->next_element_to_fill;
		is_first_elem = false;

		buffer->element[element].addr = hdr;
		buffer->element[element].length = hd_len;
		buffer->element[element].eflags = SBAL_EFLAGS_FIRST_FRAG;
		/* remember to free cache-allocated qeth_hdr: */
		buf->is_header[element] = ((void *)hdr != skb->data);
		buf->next_element_to_fill++;
	}

	__qeth_fill_buffer(skb, buf, is_first_elem, offset);

	if (!queue->do_pack) {
		QETH_CARD_TEXT(queue->card, 6, "fillbfnp");
		/* set state to PRIMED -> will be flushed */
		atomic_set(&buf->state, QETH_QDIO_BUF_PRIMED);
		flush_cnt = 1;
	} else {
		QETH_CARD_TEXT(queue->card, 6, "fillbfpa");
		if (queue->card->options.performance_stats)
			queue->card->perf_stats.skbs_sent_pack++;
		if (buf->next_element_to_fill >=
				QETH_MAX_BUFFER_ELEMENTS(queue->card)) {
			/*
			 * packed buffer if full -> set state PRIMED
			 * -> will be flushed
			 */
			atomic_set(&buf->state, QETH_QDIO_BUF_PRIMED);
			flush_cnt = 1;
		}
	}
	return flush_cnt;
}

int qeth_do_send_packet_fast(struct qeth_qdio_out_q *queue, struct sk_buff *skb,
			     struct qeth_hdr *hdr, unsigned int offset,
			     unsigned int hd_len)
{
	int index = queue->next_buf_to_fill;
	struct qeth_qdio_out_buffer *buffer = queue->bufs[index];

	/*
	 * check if buffer is empty to make sure that we do not 'overtake'
	 * ourselves and try to fill a buffer that is already primed
	 */
	if (atomic_read(&buffer->state) != QETH_QDIO_BUF_EMPTY)
		return -EBUSY;
	queue->next_buf_to_fill = (index + 1) % QDIO_MAX_BUFFERS_PER_Q;
	qeth_fill_buffer(queue, buffer, skb, hdr, offset, hd_len);
	qeth_flush_buffers(queue, index, 1);
	return 0;
}
EXPORT_SYMBOL_GPL(qeth_do_send_packet_fast);

int qeth_do_send_packet(struct qeth_card *card, struct qeth_qdio_out_q *queue,
			struct sk_buff *skb, struct qeth_hdr *hdr,
			unsigned int offset, unsigned int hd_len,
			int elements_needed)
{
	struct qeth_qdio_out_buffer *buffer;
	int start_index;
	int flush_count = 0;
	int do_pack = 0;
	int tmp;
	int rc = 0;

	/* spin until we get the queue ... */
	while (atomic_cmpxchg(&queue->state, QETH_OUT_Q_UNLOCKED,
			      QETH_OUT_Q_LOCKED) != QETH_OUT_Q_UNLOCKED);
	start_index = queue->next_buf_to_fill;
	buffer = queue->bufs[queue->next_buf_to_fill];
	/*
	 * check if buffer is empty to make sure that we do not 'overtake'
	 * ourselves and try to fill a buffer that is already primed
	 */
	if (atomic_read(&buffer->state) != QETH_QDIO_BUF_EMPTY) {
		atomic_set(&queue->state, QETH_OUT_Q_UNLOCKED);
		return -EBUSY;
	}
	/* check if we need to switch packing state of this queue */
	qeth_switch_to_packing_if_needed(queue);
	if (queue->do_pack) {
		do_pack = 1;
		/* does packet fit in current buffer? */
		if ((QETH_MAX_BUFFER_ELEMENTS(card) -
		    buffer->next_element_to_fill) < elements_needed) {
			/* ... no -> set state PRIMED */
			atomic_set(&buffer->state, QETH_QDIO_BUF_PRIMED);
			flush_count++;
			queue->next_buf_to_fill =
				(queue->next_buf_to_fill + 1) %
				QDIO_MAX_BUFFERS_PER_Q;
			buffer = queue->bufs[queue->next_buf_to_fill];
			/* we did a step forward, so check buffer state
			 * again */
			if (atomic_read(&buffer->state) !=
			    QETH_QDIO_BUF_EMPTY) {
				qeth_flush_buffers(queue, start_index,
							   flush_count);
				atomic_set(&queue->state,
						QETH_OUT_Q_UNLOCKED);
				rc = -EBUSY;
				goto out;
			}
		}
	}
	tmp = qeth_fill_buffer(queue, buffer, skb, hdr, offset, hd_len);
	queue->next_buf_to_fill = (queue->next_buf_to_fill + tmp) %
				  QDIO_MAX_BUFFERS_PER_Q;
	flush_count += tmp;
	if (flush_count)
		qeth_flush_buffers(queue, start_index, flush_count);
	else if (!atomic_read(&queue->set_pci_flags_count))
		atomic_xchg(&queue->state, QETH_OUT_Q_LOCKED_FLUSH);
	/*
	 * queue->state will go from LOCKED -> UNLOCKED or from
	 * LOCKED_FLUSH -> LOCKED if output_handler wanted to 'notify' us
	 * (switch packing state or flush buffer to get another pci flag out).
	 * In that case we will enter this loop
	 */
	while (atomic_dec_return(&queue->state)) {
		start_index = queue->next_buf_to_fill;
		/* check if we can go back to non-packing state */
		tmp = qeth_switch_to_nonpacking_if_needed(queue);
		/*
		 * check if we need to flush a packing buffer to get a pci
		 * flag out on the queue
		 */
		if (!tmp && !atomic_read(&queue->set_pci_flags_count))
			tmp = qeth_prep_flush_pack_buffer(queue);
		if (tmp) {
			qeth_flush_buffers(queue, start_index, tmp);
			flush_count += tmp;
		}
	}
out:
	/* at this point the queue is UNLOCKED again */
	if (queue->card->options.performance_stats && do_pack)
		queue->card->perf_stats.bufs_sent_pack += flush_count;

	return rc;
}
EXPORT_SYMBOL_GPL(qeth_do_send_packet);

void qeth_fill_tso_ext(struct qeth_hdr_tso *hdr, unsigned int payload_len,
		       struct sk_buff *skb, unsigned int proto_len)
{
	struct qeth_hdr_ext_tso *ext = &hdr->ext;

	ext->hdr_tot_len = sizeof(*ext);
	ext->imb_hdr_no = 1;
	ext->hdr_type = 1;
	ext->hdr_version = 1;
	ext->hdr_len = 28;
	ext->payload_len = payload_len;
	ext->mss = skb_shinfo(skb)->gso_size;
	ext->dg_hdr_len = proto_len;
}
EXPORT_SYMBOL_GPL(qeth_fill_tso_ext);

int qeth_xmit(struct qeth_card *card, struct sk_buff *skb,
	      struct qeth_qdio_out_q *queue, int ipv, int cast_type,
	      void (*fill_header)(struct qeth_card *card, struct qeth_hdr *hdr,
				  struct sk_buff *skb, int ipv, int cast_type,
				  unsigned int data_len))
{
	unsigned int proto_len, hw_hdr_len;
	unsigned int frame_len = skb->len;
	bool is_tso = skb_is_gso(skb);
	unsigned int data_offset = 0;
	struct qeth_hdr *hdr = NULL;
	unsigned int hd_len = 0;
	unsigned int elements;
	int push_len, rc;
	bool is_sg;

	if (is_tso) {
		hw_hdr_len = sizeof(struct qeth_hdr_tso);
		proto_len = skb_transport_offset(skb) + tcp_hdrlen(skb);
	} else {
		hw_hdr_len = sizeof(struct qeth_hdr);
		proto_len = IS_IQD(card) ? ETH_HLEN : 0;
	}

	rc = skb_cow_head(skb, hw_hdr_len);
	if (rc)
		return rc;

	push_len = qeth_add_hw_header(card, skb, &hdr, hw_hdr_len, proto_len,
				      &elements);
	if (push_len < 0)
		return push_len;
	if (is_tso || !push_len) {
		/* HW header needs its own buffer element. */
		hd_len = hw_hdr_len + proto_len;
		data_offset = push_len + proto_len;
	}
	memset(hdr, 0, hw_hdr_len);
	fill_header(card, hdr, skb, ipv, cast_type, frame_len);
	if (is_tso)
		qeth_fill_tso_ext((struct qeth_hdr_tso *) hdr,
				  frame_len - proto_len, skb, proto_len);

	is_sg = skb_is_nonlinear(skb);
	if (IS_IQD(card)) {
		rc = qeth_do_send_packet_fast(queue, skb, hdr, data_offset,
					      hd_len);
	} else {
		/* TODO: drop skb_orphan() once TX completion is fast enough */
		skb_orphan(skb);
		rc = qeth_do_send_packet(card, queue, skb, hdr, data_offset,
					 hd_len, elements);
	}

	if (!rc) {
		if (card->options.performance_stats) {
			card->perf_stats.buf_elements_sent += elements;
			if (is_sg)
				card->perf_stats.sg_skbs_sent++;
			if (is_tso) {
				card->perf_stats.large_send_bytes += frame_len;
				card->perf_stats.large_send_cnt++;
			}
		}
	} else {
		if (!push_len)
			kmem_cache_free(qeth_core_header_cache, hdr);
		if (rc == -EBUSY)
			/* roll back to ETH header */
			skb_pull(skb, push_len);
	}
	return rc;
}
EXPORT_SYMBOL_GPL(qeth_xmit);

static int qeth_setadp_promisc_mode_cb(struct qeth_card *card,
		struct qeth_reply *reply, unsigned long data)
{
	struct qeth_ipa_cmd *cmd = (struct qeth_ipa_cmd *) data;
	struct qeth_ipacmd_setadpparms *setparms;

	QETH_CARD_TEXT(card, 4, "prmadpcb");

	setparms = &(cmd->data.setadapterparms);
	if (qeth_setadpparms_inspect_rc(cmd)) {
		QETH_CARD_TEXT_(card, 4, "prmrc%x", cmd->hdr.return_code);
		setparms->data.mode = SET_PROMISC_MODE_OFF;
	}
	card->info.promisc_mode = setparms->data.mode;
	return 0;
}

void qeth_setadp_promisc_mode(struct qeth_card *card)
{
	enum qeth_ipa_promisc_modes mode;
	struct net_device *dev = card->dev;
	struct qeth_cmd_buffer *iob;
	struct qeth_ipa_cmd *cmd;

	QETH_CARD_TEXT(card, 4, "setprom");

	if (((dev->flags & IFF_PROMISC) &&
	     (card->info.promisc_mode == SET_PROMISC_MODE_ON)) ||
	    (!(dev->flags & IFF_PROMISC) &&
	     (card->info.promisc_mode == SET_PROMISC_MODE_OFF)))
		return;
	mode = SET_PROMISC_MODE_OFF;
	if (dev->flags & IFF_PROMISC)
		mode = SET_PROMISC_MODE_ON;
	QETH_CARD_TEXT_(card, 4, "mode:%x", mode);

	iob = qeth_get_adapter_cmd(card, IPA_SETADP_SET_PROMISC_MODE,
			sizeof(struct qeth_ipacmd_setadpparms_hdr) + 8);
	if (!iob)
		return;
	cmd = __ipa_cmd(iob);
	cmd->data.setadapterparms.data.mode = mode;
	qeth_send_ipa_cmd(card, iob, qeth_setadp_promisc_mode_cb, NULL);
}
EXPORT_SYMBOL_GPL(qeth_setadp_promisc_mode);

struct net_device_stats *qeth_get_stats(struct net_device *dev)
{
	struct qeth_card *card;

	card = dev->ml_priv;

	QETH_CARD_TEXT(card, 5, "getstat");

	return &card->stats;
}
EXPORT_SYMBOL_GPL(qeth_get_stats);

static int qeth_setadpparms_change_macaddr_cb(struct qeth_card *card,
		struct qeth_reply *reply, unsigned long data)
{
	struct qeth_ipa_cmd *cmd = (struct qeth_ipa_cmd *) data;
	struct qeth_ipacmd_setadpparms *adp_cmd;

	QETH_CARD_TEXT(card, 4, "chgmaccb");
	if (qeth_setadpparms_inspect_rc(cmd))
		return 0;

	adp_cmd = &cmd->data.setadapterparms;
	if (IS_LAYER2(card) && IS_OSD(card) && !IS_VM_NIC(card) &&
	    !(adp_cmd->hdr.flags & QETH_SETADP_FLAGS_VIRTUAL_MAC))
		return 0;

	ether_addr_copy(card->dev->dev_addr, adp_cmd->data.change_addr.addr);
	return 0;
}

int qeth_setadpparms_change_macaddr(struct qeth_card *card)
{
	int rc;
	struct qeth_cmd_buffer *iob;
	struct qeth_ipa_cmd *cmd;

	QETH_CARD_TEXT(card, 4, "chgmac");

	iob = qeth_get_adapter_cmd(card, IPA_SETADP_ALTER_MAC_ADDRESS,
				   sizeof(struct qeth_ipacmd_setadpparms_hdr) +
				   sizeof(struct qeth_change_addr));
	if (!iob)
		return -ENOMEM;
	cmd = __ipa_cmd(iob);
	cmd->data.setadapterparms.data.change_addr.cmd = CHANGE_ADDR_READ_MAC;
	cmd->data.setadapterparms.data.change_addr.addr_size = ETH_ALEN;
	ether_addr_copy(cmd->data.setadapterparms.data.change_addr.addr,
			card->dev->dev_addr);
	rc = qeth_send_ipa_cmd(card, iob, qeth_setadpparms_change_macaddr_cb,
			       NULL);
	return rc;
}
EXPORT_SYMBOL_GPL(qeth_setadpparms_change_macaddr);

static int qeth_setadpparms_set_access_ctrl_cb(struct qeth_card *card,
		struct qeth_reply *reply, unsigned long data)
{
	struct qeth_ipa_cmd *cmd = (struct qeth_ipa_cmd *) data;
	struct qeth_set_access_ctrl *access_ctrl_req;
	int fallback = *(int *)reply->param;

	QETH_CARD_TEXT(card, 4, "setaccb");
	if (cmd->hdr.return_code)
		return 0;
	qeth_setadpparms_inspect_rc(cmd);

	access_ctrl_req = &cmd->data.setadapterparms.data.set_access_ctrl;
	QETH_DBF_TEXT_(SETUP, 2, "setaccb");
	QETH_DBF_TEXT_(SETUP, 2, "%s", card->gdev->dev.kobj.name);
	QETH_DBF_TEXT_(SETUP, 2, "rc=%d",
		cmd->data.setadapterparms.hdr.return_code);
	if (cmd->data.setadapterparms.hdr.return_code !=
						SET_ACCESS_CTRL_RC_SUCCESS)
		QETH_DBF_MESSAGE(3, "ERR:SET_ACCESS_CTRL(%#x) on device %x: %#x\n",
				 access_ctrl_req->subcmd_code, CARD_DEVID(card),
				 cmd->data.setadapterparms.hdr.return_code);
	switch (cmd->data.setadapterparms.hdr.return_code) {
	case SET_ACCESS_CTRL_RC_SUCCESS:
		if (card->options.isolation == ISOLATION_MODE_NONE) {
			dev_info(&card->gdev->dev,
			    "QDIO data connection isolation is deactivated\n");
		} else {
			dev_info(&card->gdev->dev,
			    "QDIO data connection isolation is activated\n");
		}
		break;
	case SET_ACCESS_CTRL_RC_ALREADY_NOT_ISOLATED:
		QETH_DBF_MESSAGE(2, "QDIO data connection isolation on device %x already deactivated\n",
				 CARD_DEVID(card));
		if (fallback)
			card->options.isolation = card->options.prev_isolation;
		break;
	case SET_ACCESS_CTRL_RC_ALREADY_ISOLATED:
		QETH_DBF_MESSAGE(2, "QDIO data connection isolation on device %x already activated\n",
				 CARD_DEVID(card));
		if (fallback)
			card->options.isolation = card->options.prev_isolation;
		break;
	case SET_ACCESS_CTRL_RC_NOT_SUPPORTED:
		dev_err(&card->gdev->dev, "Adapter does not "
			"support QDIO data connection isolation\n");
		break;
	case SET_ACCESS_CTRL_RC_NONE_SHARED_ADAPTER:
		dev_err(&card->gdev->dev,
			"Adapter is dedicated. "
			"QDIO data connection isolation not supported\n");
		if (fallback)
			card->options.isolation = card->options.prev_isolation;
		break;
	case SET_ACCESS_CTRL_RC_ACTIVE_CHECKSUM_OFF:
		dev_err(&card->gdev->dev,
			"TSO does not permit QDIO data connection isolation\n");
		if (fallback)
			card->options.isolation = card->options.prev_isolation;
		break;
	case SET_ACCESS_CTRL_RC_REFLREL_UNSUPPORTED:
		dev_err(&card->gdev->dev, "The adjacent switch port does not "
			"support reflective relay mode\n");
		if (fallback)
			card->options.isolation = card->options.prev_isolation;
		break;
	case SET_ACCESS_CTRL_RC_REFLREL_FAILED:
		dev_err(&card->gdev->dev, "The reflective relay mode cannot be "
					"enabled at the adjacent switch port");
		if (fallback)
			card->options.isolation = card->options.prev_isolation;
		break;
	case SET_ACCESS_CTRL_RC_REFLREL_DEACT_FAILED:
		dev_warn(&card->gdev->dev, "Turning off reflective relay mode "
					"at the adjacent switch failed\n");
		break;
	default:
		/* this should never happen */
		if (fallback)
			card->options.isolation = card->options.prev_isolation;
		break;
	}
	return 0;
}

static int qeth_setadpparms_set_access_ctrl(struct qeth_card *card,
		enum qeth_ipa_isolation_modes isolation, int fallback)
{
	int rc;
	struct qeth_cmd_buffer *iob;
	struct qeth_ipa_cmd *cmd;
	struct qeth_set_access_ctrl *access_ctrl_req;

	QETH_CARD_TEXT(card, 4, "setacctl");

	QETH_DBF_TEXT_(SETUP, 2, "setacctl");
	QETH_DBF_TEXT_(SETUP, 2, "%s", card->gdev->dev.kobj.name);

	iob = qeth_get_adapter_cmd(card, IPA_SETADP_SET_ACCESS_CONTROL,
				   sizeof(struct qeth_ipacmd_setadpparms_hdr) +
				   sizeof(struct qeth_set_access_ctrl));
	if (!iob)
		return -ENOMEM;
	cmd = __ipa_cmd(iob);
	access_ctrl_req = &cmd->data.setadapterparms.data.set_access_ctrl;
	access_ctrl_req->subcmd_code = isolation;

	rc = qeth_send_ipa_cmd(card, iob, qeth_setadpparms_set_access_ctrl_cb,
			       &fallback);
	QETH_DBF_TEXT_(SETUP, 2, "rc=%d", rc);
	return rc;
}

int qeth_set_access_ctrl_online(struct qeth_card *card, int fallback)
{
	int rc = 0;

	QETH_CARD_TEXT(card, 4, "setactlo");

	if ((card->info.type == QETH_CARD_TYPE_OSD ||
	     card->info.type == QETH_CARD_TYPE_OSX) &&
	     qeth_adp_supported(card, IPA_SETADP_SET_ACCESS_CONTROL)) {
		rc = qeth_setadpparms_set_access_ctrl(card,
			card->options.isolation, fallback);
		if (rc) {
			QETH_DBF_MESSAGE(3, "IPA(SET_ACCESS_CTRL(%d) on device %x: sent failed\n",
					 rc, CARD_DEVID(card));
			rc = -EOPNOTSUPP;
		}
	} else if (card->options.isolation != ISOLATION_MODE_NONE) {
		card->options.isolation = ISOLATION_MODE_NONE;

		dev_err(&card->gdev->dev, "Adapter does not "
			"support QDIO data connection isolation\n");
		rc = -EOPNOTSUPP;
	}
	return rc;
}
EXPORT_SYMBOL_GPL(qeth_set_access_ctrl_online);

void qeth_tx_timeout(struct net_device *dev)
{
	struct qeth_card *card;

	card = dev->ml_priv;
	QETH_CARD_TEXT(card, 4, "txtimeo");
	card->stats.tx_errors++;
	qeth_schedule_recovery(card);
}
EXPORT_SYMBOL_GPL(qeth_tx_timeout);

static int qeth_mdio_read(struct net_device *dev, int phy_id, int regnum)
{
	struct qeth_card *card = dev->ml_priv;
	int rc = 0;

	switch (regnum) {
	case MII_BMCR: /* Basic mode control register */
		rc = BMCR_FULLDPLX;
		if ((card->info.link_type != QETH_LINK_TYPE_GBIT_ETH) &&
		    (card->info.link_type != QETH_LINK_TYPE_OSN) &&
		    (card->info.link_type != QETH_LINK_TYPE_10GBIT_ETH) &&
		    (card->info.link_type != QETH_LINK_TYPE_25GBIT_ETH))
			rc |= BMCR_SPEED100;
		break;
	case MII_BMSR: /* Basic mode status register */
		rc = BMSR_ERCAP | BMSR_ANEGCOMPLETE | BMSR_LSTATUS |
		     BMSR_10HALF | BMSR_10FULL | BMSR_100HALF | BMSR_100FULL |
		     BMSR_100BASE4;
		break;
	case MII_PHYSID1: /* PHYS ID 1 */
		rc = (dev->dev_addr[0] << 16) | (dev->dev_addr[1] << 8) |
		     dev->dev_addr[2];
		rc = (rc >> 5) & 0xFFFF;
		break;
	case MII_PHYSID2: /* PHYS ID 2 */
		rc = (dev->dev_addr[2] << 10) & 0xFFFF;
		break;
	case MII_ADVERTISE: /* Advertisement control reg */
		rc = ADVERTISE_ALL;
		break;
	case MII_LPA: /* Link partner ability reg */
		rc = LPA_10HALF | LPA_10FULL | LPA_100HALF | LPA_100FULL |
		     LPA_100BASE4 | LPA_LPACK;
		break;
	case MII_EXPANSION: /* Expansion register */
		break;
	case MII_DCOUNTER: /* disconnect counter */
		break;
	case MII_FCSCOUNTER: /* false carrier counter */
		break;
	case MII_NWAYTEST: /* N-way auto-neg test register */
		break;
	case MII_RERRCOUNTER: /* rx error counter */
		rc = card->stats.rx_errors;
		break;
	case MII_SREVISION: /* silicon revision */
		break;
	case MII_RESV1: /* reserved 1 */
		break;
	case MII_LBRERROR: /* loopback, rx, bypass error */
		break;
	case MII_PHYADDR: /* physical address */
		break;
	case MII_RESV2: /* reserved 2 */
		break;
	case MII_TPISTATUS: /* TPI status for 10mbps */
		break;
	case MII_NCONFIG: /* network interface config */
		break;
	default:
		break;
	}
	return rc;
}

static int qeth_send_ipa_snmp_cmd(struct qeth_card *card,
		struct qeth_cmd_buffer *iob, int len,
		int (*reply_cb)(struct qeth_card *, struct qeth_reply *,
			unsigned long),
		void *reply_param)
{
	u16 s1, s2;

	QETH_CARD_TEXT(card, 4, "sendsnmp");

	memcpy(iob->data, IPA_PDU_HEADER, IPA_PDU_HEADER_SIZE);
	memcpy(QETH_IPA_CMD_DEST_ADDR(iob->data),
	       &card->token.ulp_connection_r, QETH_MPC_TOKEN_LENGTH);
	/* adjust PDU length fields in IPA_PDU_HEADER */
	s1 = (u32) IPA_PDU_HEADER_SIZE + len;
	s2 = (u32) len;
	memcpy(QETH_IPA_PDU_LEN_TOTAL(iob->data), &s1, 2);
	memcpy(QETH_IPA_PDU_LEN_PDU1(iob->data), &s2, 2);
	memcpy(QETH_IPA_PDU_LEN_PDU2(iob->data), &s2, 2);
	memcpy(QETH_IPA_PDU_LEN_PDU3(iob->data), &s2, 2);
	return qeth_send_control_data(card, IPA_PDU_HEADER_SIZE + len, iob,
				      reply_cb, reply_param);
}

static int qeth_snmp_command_cb(struct qeth_card *card,
		struct qeth_reply *reply, unsigned long sdata)
{
	struct qeth_ipa_cmd *cmd;
	struct qeth_arp_query_info *qinfo;
	unsigned char *data;
	void *snmp_data;
	__u16 data_len;

	QETH_CARD_TEXT(card, 3, "snpcmdcb");

	cmd = (struct qeth_ipa_cmd *) sdata;
	data = (unsigned char *)((char *)cmd - reply->offset);
	qinfo = (struct qeth_arp_query_info *) reply->param;

	if (cmd->hdr.return_code) {
		QETH_CARD_TEXT_(card, 4, "scer1%x", cmd->hdr.return_code);
		return 0;
	}
	if (cmd->data.setadapterparms.hdr.return_code) {
		cmd->hdr.return_code =
			cmd->data.setadapterparms.hdr.return_code;
		QETH_CARD_TEXT_(card, 4, "scer2%x", cmd->hdr.return_code);
		return 0;
	}
	data_len = *((__u16 *)QETH_IPA_PDU_LEN_PDU1(data));
	if (cmd->data.setadapterparms.hdr.seq_no == 1) {
		snmp_data = &cmd->data.setadapterparms.data.snmp;
		data_len -= offsetof(struct qeth_ipa_cmd,
				     data.setadapterparms.data.snmp);
	} else {
		snmp_data = &cmd->data.setadapterparms.data.snmp.request;
		data_len -= offsetof(struct qeth_ipa_cmd,
				     data.setadapterparms.data.snmp.request);
	}

	/* check if there is enough room in userspace */
	if ((qinfo->udata_len - qinfo->udata_offset) < data_len) {
		QETH_CARD_TEXT_(card, 4, "scer3%i", -ENOMEM);
		cmd->hdr.return_code = IPA_RC_ENOMEM;
		return 0;
	}
	QETH_CARD_TEXT_(card, 4, "snore%i",
		       cmd->data.setadapterparms.hdr.used_total);
	QETH_CARD_TEXT_(card, 4, "sseqn%i",
		cmd->data.setadapterparms.hdr.seq_no);
	/*copy entries to user buffer*/
	memcpy(qinfo->udata + qinfo->udata_offset, snmp_data, data_len);
	qinfo->udata_offset += data_len;

	/* check if all replies received ... */
		QETH_CARD_TEXT_(card, 4, "srtot%i",
			       cmd->data.setadapterparms.hdr.used_total);
		QETH_CARD_TEXT_(card, 4, "srseq%i",
			       cmd->data.setadapterparms.hdr.seq_no);
	if (cmd->data.setadapterparms.hdr.seq_no <
	    cmd->data.setadapterparms.hdr.used_total)
		return 1;
	return 0;
}

static int qeth_snmp_command(struct qeth_card *card, char __user *udata)
{
	struct qeth_cmd_buffer *iob;
	struct qeth_ipa_cmd *cmd;
	struct qeth_snmp_ureq *ureq;
	unsigned int req_len;
	struct qeth_arp_query_info qinfo = {0, };
	int rc = 0;

	QETH_CARD_TEXT(card, 3, "snmpcmd");

	if (card->info.guestlan)
		return -EOPNOTSUPP;

	if ((!qeth_adp_supported(card, IPA_SETADP_SET_SNMP_CONTROL)) &&
	    IS_LAYER3(card))
		return -EOPNOTSUPP;

	/* skip 4 bytes (data_len struct member) to get req_len */
	if (copy_from_user(&req_len, udata + sizeof(int), sizeof(int)))
		return -EFAULT;
	if (req_len > (QETH_BUFSIZE - IPA_PDU_HEADER_SIZE -
		       sizeof(struct qeth_ipacmd_hdr) -
		       sizeof(struct qeth_ipacmd_setadpparms_hdr)))
		return -EINVAL;
	ureq = memdup_user(udata, req_len + sizeof(struct qeth_snmp_ureq_hdr));
	if (IS_ERR(ureq)) {
		QETH_CARD_TEXT(card, 2, "snmpnome");
		return PTR_ERR(ureq);
	}
	qinfo.udata_len = ureq->hdr.data_len;
	qinfo.udata = kzalloc(qinfo.udata_len, GFP_KERNEL);
	if (!qinfo.udata) {
		kfree(ureq);
		return -ENOMEM;
	}
	qinfo.udata_offset = sizeof(struct qeth_snmp_ureq_hdr);

	iob = qeth_get_adapter_cmd(card, IPA_SETADP_SET_SNMP_CONTROL,
				   QETH_SNMP_SETADP_CMDLENGTH + req_len);
	if (!iob) {
		rc = -ENOMEM;
		goto out;
	}
	cmd = __ipa_cmd(iob);
	memcpy(&cmd->data.setadapterparms.data.snmp, &ureq->cmd, req_len);
	rc = qeth_send_ipa_snmp_cmd(card, iob, QETH_SETADP_BASE_LEN + req_len,
				    qeth_snmp_command_cb, (void *)&qinfo);
	if (rc)
		QETH_DBF_MESSAGE(2, "SNMP command failed on device %x: (%#x)\n",
				 CARD_DEVID(card), rc);
	else {
		if (copy_to_user(udata, qinfo.udata, qinfo.udata_len))
			rc = -EFAULT;
	}
out:
	kfree(ureq);
	kfree(qinfo.udata);
	return rc;
}

static int qeth_setadpparms_query_oat_cb(struct qeth_card *card,
		struct qeth_reply *reply, unsigned long data)
{
	struct qeth_ipa_cmd *cmd = (struct qeth_ipa_cmd *)data;
	struct qeth_qoat_priv *priv;
	char *resdata;
	int resdatalen;

	QETH_CARD_TEXT(card, 3, "qoatcb");
	if (qeth_setadpparms_inspect_rc(cmd))
		return 0;

	priv = (struct qeth_qoat_priv *)reply->param;
	resdatalen = cmd->data.setadapterparms.hdr.cmdlength;
	resdata = (char *)data + 28;

	if (resdatalen > (priv->buffer_len - priv->response_len)) {
		cmd->hdr.return_code = IPA_RC_FFFF;
		return 0;
	}

	memcpy((priv->buffer + priv->response_len), resdata,
		resdatalen);
	priv->response_len += resdatalen;

	if (cmd->data.setadapterparms.hdr.seq_no <
	    cmd->data.setadapterparms.hdr.used_total)
		return 1;
	return 0;
}

static int qeth_query_oat_command(struct qeth_card *card, char __user *udata)
{
	int rc = 0;
	struct qeth_cmd_buffer *iob;
	struct qeth_ipa_cmd *cmd;
	struct qeth_query_oat *oat_req;
	struct qeth_query_oat_data oat_data;
	struct qeth_qoat_priv priv;
	void __user *tmp;

	QETH_CARD_TEXT(card, 3, "qoatcmd");

	if (!qeth_adp_supported(card, IPA_SETADP_QUERY_OAT)) {
		rc = -EOPNOTSUPP;
		goto out;
	}

	if (copy_from_user(&oat_data, udata,
	    sizeof(struct qeth_query_oat_data))) {
			rc = -EFAULT;
			goto out;
	}

	priv.buffer_len = oat_data.buffer_len;
	priv.response_len = 0;
	priv.buffer = vzalloc(oat_data.buffer_len);
	if (!priv.buffer) {
		rc = -ENOMEM;
		goto out;
	}

	iob = qeth_get_adapter_cmd(card, IPA_SETADP_QUERY_OAT,
				   sizeof(struct qeth_ipacmd_setadpparms_hdr) +
				   sizeof(struct qeth_query_oat));
	if (!iob) {
		rc = -ENOMEM;
		goto out_free;
	}
	cmd = __ipa_cmd(iob);
	oat_req = &cmd->data.setadapterparms.data.query_oat;
	oat_req->subcmd_code = oat_data.command;

	rc = qeth_send_ipa_cmd(card, iob, qeth_setadpparms_query_oat_cb,
			       &priv);
	if (!rc) {
		if (is_compat_task())
			tmp = compat_ptr(oat_data.ptr);
		else
			tmp = (void __user *)(unsigned long)oat_data.ptr;

		if (copy_to_user(tmp, priv.buffer,
		    priv.response_len)) {
			rc = -EFAULT;
			goto out_free;
		}

		oat_data.response_len = priv.response_len;

		if (copy_to_user(udata, &oat_data,
		    sizeof(struct qeth_query_oat_data)))
			rc = -EFAULT;
	} else
		if (rc == IPA_RC_FFFF)
			rc = -EFAULT;

out_free:
	vfree(priv.buffer);
out:
	return rc;
}

static int qeth_query_card_info_cb(struct qeth_card *card,
				   struct qeth_reply *reply, unsigned long data)
{
	struct carrier_info *carrier_info = (struct carrier_info *)reply->param;
	struct qeth_ipa_cmd *cmd = (struct qeth_ipa_cmd *)data;
	struct qeth_query_card_info *card_info;

	QETH_CARD_TEXT(card, 2, "qcrdincb");
	if (qeth_setadpparms_inspect_rc(cmd))
		return 0;

	card_info = &cmd->data.setadapterparms.data.card_info;
	carrier_info->card_type = card_info->card_type;
	carrier_info->port_mode = card_info->port_mode;
	carrier_info->port_speed = card_info->port_speed;
	return 0;
}

static int qeth_query_card_info(struct qeth_card *card,
				struct carrier_info *carrier_info)
{
	struct qeth_cmd_buffer *iob;

	QETH_CARD_TEXT(card, 2, "qcrdinfo");
	if (!qeth_adp_supported(card, IPA_SETADP_QUERY_CARD_INFO))
		return -EOPNOTSUPP;
	iob = qeth_get_adapter_cmd(card, IPA_SETADP_QUERY_CARD_INFO,
		sizeof(struct qeth_ipacmd_setadpparms_hdr));
	if (!iob)
		return -ENOMEM;
	return qeth_send_ipa_cmd(card, iob, qeth_query_card_info_cb,
					(void *)carrier_info);
}

/**
 * qeth_vm_request_mac() - Request a hypervisor-managed MAC address
 * @card: pointer to a qeth_card
 *
 * Returns
 *	0, if a MAC address has been set for the card's netdevice
 *	a return code, for various error conditions
 */
int qeth_vm_request_mac(struct qeth_card *card)
{
	struct diag26c_mac_resp *response;
	struct diag26c_mac_req *request;
	struct ccw_dev_id id;
	int rc;

	QETH_DBF_TEXT(SETUP, 2, "vmreqmac");

	request = kzalloc(sizeof(*request), GFP_KERNEL | GFP_DMA);
	response = kzalloc(sizeof(*response), GFP_KERNEL | GFP_DMA);
	if (!request || !response) {
		rc = -ENOMEM;
		goto out;
	}

	ccw_device_get_id(CARD_DDEV(card), &id);
	request->resp_buf_len = sizeof(*response);
	request->resp_version = DIAG26C_VERSION2;
	request->op_code = DIAG26C_GET_MAC;
	request->devno = id.devno;

	QETH_DBF_HEX(CTRL, 2, request, sizeof(*request));
	rc = diag26c(request, response, DIAG26C_MAC_SERVICES);
	QETH_DBF_HEX(CTRL, 2, request, sizeof(*request));
	if (rc)
		goto out;
	QETH_DBF_HEX(CTRL, 2, response, sizeof(*response));

	if (request->resp_buf_len < sizeof(*response) ||
	    response->version != request->resp_version) {
		rc = -EIO;
		QETH_DBF_TEXT(SETUP, 2, "badresp");
		QETH_DBF_HEX(SETUP, 2, &request->resp_buf_len,
			     sizeof(request->resp_buf_len));
	} else if (!is_valid_ether_addr(response->mac)) {
		rc = -EINVAL;
		QETH_DBF_TEXT(SETUP, 2, "badmac");
		QETH_DBF_HEX(SETUP, 2, response->mac, ETH_ALEN);
	} else {
		ether_addr_copy(card->dev->dev_addr, response->mac);
	}

out:
	kfree(response);
	kfree(request);
	return rc;
}
EXPORT_SYMBOL_GPL(qeth_vm_request_mac);

static int qeth_get_qdio_q_format(struct qeth_card *card)
{
	if (card->info.type == QETH_CARD_TYPE_IQD)
		return QDIO_IQDIO_QFMT;
	else
		return QDIO_QETH_QFMT;
}

static void qeth_determine_capabilities(struct qeth_card *card)
{
	int rc;
	int length;
	char *prcd;
	struct ccw_device *ddev;
	int ddev_offline = 0;

	QETH_DBF_TEXT(SETUP, 2, "detcapab");
	ddev = CARD_DDEV(card);
	if (!ddev->online) {
		ddev_offline = 1;
		rc = ccw_device_set_online(ddev);
		if (rc) {
			QETH_DBF_TEXT_(SETUP, 2, "3err%d", rc);
			goto out;
		}
	}

	rc = qeth_read_conf_data(card, (void **) &prcd, &length);
	if (rc) {
		QETH_DBF_MESSAGE(2, "qeth_read_conf_data on device %x returned %i\n",
				 CARD_DEVID(card), rc);
		QETH_DBF_TEXT_(SETUP, 2, "5err%d", rc);
		goto out_offline;
	}
	qeth_configure_unitaddr(card, prcd);
	if (ddev_offline)
		qeth_configure_blkt_default(card, prcd);
	kfree(prcd);

	rc = qdio_get_ssqd_desc(ddev, &card->ssqd);
	if (rc)
		QETH_DBF_TEXT_(SETUP, 2, "6err%d", rc);

	QETH_DBF_TEXT_(SETUP, 2, "qfmt%d", card->ssqd.qfmt);
	QETH_DBF_TEXT_(SETUP, 2, "ac1:%02x", card->ssqd.qdioac1);
	QETH_DBF_TEXT_(SETUP, 2, "ac2:%04x", card->ssqd.qdioac2);
	QETH_DBF_TEXT_(SETUP, 2, "ac3:%04x", card->ssqd.qdioac3);
	QETH_DBF_TEXT_(SETUP, 2, "icnt%d", card->ssqd.icnt);
	if (!((card->ssqd.qfmt != QDIO_IQDIO_QFMT) ||
	    ((card->ssqd.qdioac1 & CHSC_AC1_INITIATE_INPUTQ) == 0) ||
	    ((card->ssqd.qdioac3 & CHSC_AC3_FORMAT2_CQ_AVAILABLE) == 0))) {
		dev_info(&card->gdev->dev,
			"Completion Queueing supported\n");
	} else {
		card->options.cq = QETH_CQ_NOTAVAILABLE;
	}


out_offline:
	if (ddev_offline == 1)
		ccw_device_set_offline(ddev);
out:
	return;
}

static void qeth_qdio_establish_cq(struct qeth_card *card,
				   struct qdio_buffer **in_sbal_ptrs,
				   void (**queue_start_poll)
					(struct ccw_device *, int,
					 unsigned long))
{
	int i;

	if (card->options.cq == QETH_CQ_ENABLED) {
		int offset = QDIO_MAX_BUFFERS_PER_Q *
			     (card->qdio.no_in_queues - 1);
		for (i = 0; i < QDIO_MAX_BUFFERS_PER_Q; ++i) {
			in_sbal_ptrs[offset + i] = (struct qdio_buffer *)
				virt_to_phys(card->qdio.c_q->bufs[i].buffer);
		}

		queue_start_poll[card->qdio.no_in_queues - 1] = NULL;
	}
}

static int qeth_qdio_establish(struct qeth_card *card)
{
	struct qdio_initialize init_data;
	char *qib_param_field;
	struct qdio_buffer **in_sbal_ptrs;
	void (**queue_start_poll) (struct ccw_device *, int, unsigned long);
	struct qdio_buffer **out_sbal_ptrs;
	int i, j, k;
	int rc = 0;

	QETH_DBF_TEXT(SETUP, 2, "qdioest");

	qib_param_field = kzalloc(QDIO_MAX_BUFFERS_PER_Q * sizeof(char),
			      GFP_KERNEL);
	if (!qib_param_field) {
		rc =  -ENOMEM;
		goto out_free_nothing;
	}

	qeth_create_qib_param_field(card, qib_param_field);
	qeth_create_qib_param_field_blkt(card, qib_param_field);

	in_sbal_ptrs = kzalloc(card->qdio.no_in_queues *
			       QDIO_MAX_BUFFERS_PER_Q * sizeof(void *),
			       GFP_KERNEL);
	if (!in_sbal_ptrs) {
		rc = -ENOMEM;
		goto out_free_qib_param;
	}
	for (i = 0; i < QDIO_MAX_BUFFERS_PER_Q; ++i) {
		in_sbal_ptrs[i] = (struct qdio_buffer *)
			virt_to_phys(card->qdio.in_q->bufs[i].buffer);
	}

	queue_start_poll = kzalloc(sizeof(void *) * card->qdio.no_in_queues,
				   GFP_KERNEL);
	if (!queue_start_poll) {
		rc = -ENOMEM;
		goto out_free_in_sbals;
	}
	for (i = 0; i < card->qdio.no_in_queues; ++i)
		queue_start_poll[i] = qeth_qdio_start_poll;

	qeth_qdio_establish_cq(card, in_sbal_ptrs, queue_start_poll);

	out_sbal_ptrs =
		kzalloc(card->qdio.no_out_queues * QDIO_MAX_BUFFERS_PER_Q *
			sizeof(void *), GFP_KERNEL);
	if (!out_sbal_ptrs) {
		rc = -ENOMEM;
		goto out_free_queue_start_poll;
	}
	for (i = 0, k = 0; i < card->qdio.no_out_queues; ++i)
		for (j = 0; j < QDIO_MAX_BUFFERS_PER_Q; ++j, ++k) {
			out_sbal_ptrs[k] = (struct qdio_buffer *)virt_to_phys(
				card->qdio.out_qs[i]->bufs[j]->buffer);
		}

	memset(&init_data, 0, sizeof(struct qdio_initialize));
	init_data.cdev                   = CARD_DDEV(card);
	init_data.q_format               = qeth_get_qdio_q_format(card);
	init_data.qib_param_field_format = 0;
	init_data.qib_param_field        = qib_param_field;
	init_data.no_input_qs            = card->qdio.no_in_queues;
	init_data.no_output_qs           = card->qdio.no_out_queues;
	init_data.input_handler		 = qeth_qdio_input_handler;
	init_data.output_handler	 = qeth_qdio_output_handler;
	init_data.queue_start_poll_array = queue_start_poll;
	init_data.int_parm               = (unsigned long) card;
	init_data.input_sbal_addr_array  = (void **) in_sbal_ptrs;
	init_data.output_sbal_addr_array = (void **) out_sbal_ptrs;
	init_data.output_sbal_state_array = card->qdio.out_bufstates;
	init_data.scan_threshold =
		(card->info.type == QETH_CARD_TYPE_IQD) ? 1 : 32;

	if (atomic_cmpxchg(&card->qdio.state, QETH_QDIO_ALLOCATED,
		QETH_QDIO_ESTABLISHED) == QETH_QDIO_ALLOCATED) {
		rc = qdio_allocate(&init_data);
		if (rc) {
			atomic_set(&card->qdio.state, QETH_QDIO_ALLOCATED);
			goto out;
		}
		rc = qdio_establish(&init_data);
		if (rc) {
			atomic_set(&card->qdio.state, QETH_QDIO_ALLOCATED);
			qdio_free(CARD_DDEV(card));
		}
	}

	switch (card->options.cq) {
	case QETH_CQ_ENABLED:
		dev_info(&card->gdev->dev, "Completion Queue support enabled");
		break;
	case QETH_CQ_DISABLED:
		dev_info(&card->gdev->dev, "Completion Queue support disabled");
		break;
	default:
		break;
	}
out:
	kfree(out_sbal_ptrs);
out_free_queue_start_poll:
	kfree(queue_start_poll);
out_free_in_sbals:
	kfree(in_sbal_ptrs);
out_free_qib_param:
	kfree(qib_param_field);
out_free_nothing:
	return rc;
}

static void qeth_core_free_card(struct qeth_card *card)
{
	QETH_DBF_TEXT(SETUP, 2, "freecrd");
	QETH_DBF_HEX(SETUP, 2, &card, sizeof(void *));
	qeth_clean_channel(&card->read);
	qeth_clean_channel(&card->write);
	qeth_clean_channel(&card->data);
	destroy_workqueue(card->event_wq);
	qeth_free_qdio_buffers(card);
	unregister_service_level(&card->qeth_service_level);
	dev_set_drvdata(&card->gdev->dev, NULL);
	kfree(card);
}

void qeth_trace_features(struct qeth_card *card)
{
	QETH_CARD_TEXT(card, 2, "features");
	QETH_CARD_HEX(card, 2, &card->options.ipa4, sizeof(card->options.ipa4));
	QETH_CARD_HEX(card, 2, &card->options.ipa6, sizeof(card->options.ipa6));
	QETH_CARD_HEX(card, 2, &card->options.adp, sizeof(card->options.adp));
	QETH_CARD_HEX(card, 2, &card->info.diagass_support,
		      sizeof(card->info.diagass_support));
}
EXPORT_SYMBOL_GPL(qeth_trace_features);

static struct ccw_device_id qeth_ids[] = {
	{CCW_DEVICE_DEVTYPE(0x1731, 0x01, 0x1732, 0x01),
					.driver_info = QETH_CARD_TYPE_OSD},
	{CCW_DEVICE_DEVTYPE(0x1731, 0x05, 0x1732, 0x05),
					.driver_info = QETH_CARD_TYPE_IQD},
	{CCW_DEVICE_DEVTYPE(0x1731, 0x06, 0x1732, 0x06),
					.driver_info = QETH_CARD_TYPE_OSN},
	{CCW_DEVICE_DEVTYPE(0x1731, 0x02, 0x1732, 0x03),
					.driver_info = QETH_CARD_TYPE_OSM},
	{CCW_DEVICE_DEVTYPE(0x1731, 0x02, 0x1732, 0x02),
					.driver_info = QETH_CARD_TYPE_OSX},
	{},
};
MODULE_DEVICE_TABLE(ccw, qeth_ids);

static struct ccw_driver qeth_ccw_driver = {
	.driver = {
		.owner = THIS_MODULE,
		.name = "qeth",
	},
	.ids = qeth_ids,
	.probe = ccwgroup_probe_ccwdev,
	.remove = ccwgroup_remove_ccwdev,
};

int qeth_core_hardsetup_card(struct qeth_card *card, bool *carrier_ok)
{
	int retries = 3;
	int rc;

	QETH_DBF_TEXT(SETUP, 2, "hrdsetup");
	atomic_set(&card->force_alloc_skb, 0);
	qeth_update_from_chp_desc(card);
retry:
	if (retries < 3)
		QETH_DBF_MESSAGE(2, "Retrying to do IDX activates on device %x.\n",
				 CARD_DEVID(card));
	rc = qeth_qdio_clear_card(card, card->info.type != QETH_CARD_TYPE_IQD);
	ccw_device_set_offline(CARD_DDEV(card));
	ccw_device_set_offline(CARD_WDEV(card));
	ccw_device_set_offline(CARD_RDEV(card));
	qdio_free(CARD_DDEV(card));
	rc = ccw_device_set_online(CARD_RDEV(card));
	if (rc)
		goto retriable;
	rc = ccw_device_set_online(CARD_WDEV(card));
	if (rc)
		goto retriable;
	rc = ccw_device_set_online(CARD_DDEV(card));
	if (rc)
		goto retriable;
retriable:
	if (rc == -ERESTARTSYS) {
		QETH_DBF_TEXT(SETUP, 2, "break1");
		return rc;
	} else if (rc) {
		QETH_DBF_TEXT_(SETUP, 2, "1err%d", rc);
		if (--retries < 0)
			goto out;
		else
			goto retry;
	}
	qeth_determine_capabilities(card);
	qeth_init_tokens(card);
	qeth_init_func_level(card);
	rc = qeth_idx_activate_channel(card, &card->read, qeth_idx_read_cb);
	if (rc == -ERESTARTSYS) {
		QETH_DBF_TEXT(SETUP, 2, "break2");
		return rc;
	} else if (rc) {
		QETH_DBF_TEXT_(SETUP, 2, "3err%d", rc);
		if (--retries < 0)
			goto out;
		else
			goto retry;
	}
	rc = qeth_idx_activate_channel(card, &card->write, qeth_idx_write_cb);
	if (rc == -ERESTARTSYS) {
		QETH_DBF_TEXT(SETUP, 2, "break3");
		return rc;
	} else if (rc) {
		QETH_DBF_TEXT_(SETUP, 2, "4err%d", rc);
		if (--retries < 0)
			goto out;
		else
			goto retry;
	}
	card->read_or_write_problem = 0;
	rc = qeth_mpc_initialize(card);
	if (rc) {
		QETH_DBF_TEXT_(SETUP, 2, "5err%d", rc);
		goto out;
	}

	rc = qeth_send_startlan(card);
	if (rc) {
		QETH_DBF_TEXT_(SETUP, 2, "6err%d", rc);
		if (rc == IPA_RC_LAN_OFFLINE) {
			dev_warn(&card->gdev->dev,
				"The LAN is offline\n");
			*carrier_ok = false;
		} else {
			rc = -ENODEV;
			goto out;
		}
	} else {
		*carrier_ok = true;
	}

	if (qeth_netdev_is_registered(card->dev)) {
		if (*carrier_ok)
			netif_carrier_on(card->dev);
		else
			netif_carrier_off(card->dev);
	}

	card->options.ipa4.supported_funcs = 0;
	card->options.ipa6.supported_funcs = 0;
	card->options.adp.supported_funcs = 0;
	card->options.sbp.supported_funcs = 0;
	card->info.diagass_support = 0;
	rc = qeth_query_ipassists(card, QETH_PROT_IPV4);
	if (rc == -ENOMEM)
		goto out;
	if (qeth_is_supported(card, IPA_IPV6)) {
		rc = qeth_query_ipassists(card, QETH_PROT_IPV6);
		if (rc == -ENOMEM)
			goto out;
	}
	if (qeth_is_supported(card, IPA_SETADAPTERPARMS)) {
		rc = qeth_query_setadapterparms(card);
		if (rc < 0) {
			QETH_DBF_TEXT_(SETUP, 2, "7err%d", rc);
			goto out;
		}
	}
	if (qeth_adp_supported(card, IPA_SETADP_SET_DIAG_ASSIST)) {
		rc = qeth_query_setdiagass(card);
		if (rc < 0) {
			QETH_DBF_TEXT_(SETUP, 2, "8err%d", rc);
			goto out;
		}
	}
	return 0;
out:
	dev_warn(&card->gdev->dev, "The qeth device driver failed to recover "
		"an error on the device\n");
	QETH_DBF_MESSAGE(2, "Initialization for device %x failed in hardsetup! rc=%d\n",
			 CARD_DEVID(card), rc);
	return rc;
}
EXPORT_SYMBOL_GPL(qeth_core_hardsetup_card);

static void qeth_create_skb_frag(struct sk_buff *skb, char *data, int data_len)
{
	struct page *page = virt_to_page(data);
	unsigned int next_frag;

	next_frag = skb_shinfo(skb)->nr_frags;
	get_page(page);
	skb_add_rx_frag(skb, next_frag, page, offset_in_page(data), data_len,
			data_len);
}

static inline int qeth_is_last_sbale(struct qdio_buffer_element *sbale)
{
	return (sbale->eflags & SBAL_EFLAGS_LAST_ENTRY);
}

struct sk_buff *qeth_core_get_next_skb(struct qeth_card *card,
		struct qeth_qdio_buffer *qethbuffer,
		struct qdio_buffer_element **__element, int *__offset,
		struct qeth_hdr **hdr)
{
	struct qdio_buffer_element *element = *__element;
	struct qdio_buffer *buffer = qethbuffer->buffer;
	unsigned int linear_len = 0;
	int offset = *__offset;
	struct sk_buff *skb;
	int skb_len = 0;
	int headroom = 0;
	int use_rx_sg = 0;

	/* qeth_hdr must not cross element boundaries */
	while (element->length < offset + sizeof(struct qeth_hdr)) {
		if (qeth_is_last_sbale(element))
			return NULL;
		element++;
		offset = 0;
	}
	*hdr = element->addr + offset;

	offset += sizeof(struct qeth_hdr);
	skb = NULL;

	switch ((*hdr)->hdr.l2.id) {
	case QETH_HEADER_TYPE_LAYER2:
		skb_len = (*hdr)->hdr.l2.pkt_length;
		linear_len = ETH_HLEN;
		break;
	case QETH_HEADER_TYPE_LAYER3:
		skb_len = (*hdr)->hdr.l3.length;
		if ((*hdr)->hdr.l3.flags & QETH_HDR_PASSTHRU) {
			linear_len = ETH_HLEN;
			headroom = 0;
			break;
		}

		if ((*hdr)->hdr.l3.flags & QETH_HDR_IPV6)
			linear_len = sizeof(struct ipv6hdr);
		else
			linear_len = sizeof(struct iphdr);
		headroom = ETH_HLEN;
		break;
	case QETH_HEADER_TYPE_OSN:
		skb_len = (*hdr)->hdr.osn.pdu_length;
		linear_len = skb_len;
		headroom = sizeof(struct qeth_hdr);
		break;
	default:
		return NULL;
	}

	if (skb_len < linear_len) {
		card->stats.rx_dropped++;
		return NULL;
	}

	if (((skb_len > card->options.rx_sg_cb) &&
	     (!(card->info.type == QETH_CARD_TYPE_OSN)) &&
	     (!atomic_read(&card->force_alloc_skb))) ||
	    (card->options.cq == QETH_CQ_ENABLED))
		use_rx_sg = 1;

	if (use_rx_sg && qethbuffer->rx_skb) {
		/* QETH_CQ_ENABLED only: */
		skb = qethbuffer->rx_skb;
		qethbuffer->rx_skb = NULL;
	} else {
		if (!use_rx_sg)
			linear_len = skb_len;
		skb = napi_alloc_skb(&card->napi, linear_len + headroom);
	}
	if (!skb)
		goto no_mem;
	if (headroom)
		skb_reserve(skb, headroom);

	while (skb_len) {
		int data_len = min(skb_len, (int)(element->length - offset));
		char *data = element->addr + offset;

		skb_len -= data_len;
		offset += data_len;

		/* Extract data from current element: */
		if (data_len) {
			if (linear_len) {
				unsigned int copy_len;

				copy_len = min_t(unsigned int, linear_len,
						 data_len);

				skb_put_data(skb, data, copy_len);
				linear_len -= copy_len;
				data_len -= copy_len;
				data += copy_len;
			}

			if (data_len)
				qeth_create_skb_frag(skb, data, data_len);
		}

		/* Step forward to next element: */
		if (skb_len) {
			if (qeth_is_last_sbale(element)) {
				QETH_CARD_TEXT(card, 4, "unexeob");
				QETH_CARD_HEX(card, 2, buffer, sizeof(void *));
				dev_kfree_skb_any(skb);
				card->stats.rx_errors++;
				return NULL;
			}
			element++;
			offset = 0;
		}
	}
	*__element = element;
	*__offset = offset;
	if (use_rx_sg && card->options.performance_stats) {
		card->perf_stats.sg_skbs_rx++;
		card->perf_stats.sg_frags_rx += skb_shinfo(skb)->nr_frags;
	}
	return skb;
no_mem:
	if (net_ratelimit()) {
		QETH_CARD_TEXT(card, 2, "noskbmem");
	}
	card->stats.rx_dropped++;
	return NULL;
}
EXPORT_SYMBOL_GPL(qeth_core_get_next_skb);

int qeth_poll(struct napi_struct *napi, int budget)
{
	struct qeth_card *card = container_of(napi, struct qeth_card, napi);
	int work_done = 0;
	struct qeth_qdio_buffer *buffer;
	int done;
	int new_budget = budget;

	if (card->options.performance_stats) {
		card->perf_stats.inbound_cnt++;
		card->perf_stats.inbound_start_time = qeth_get_micros();
	}

	while (1) {
		if (!card->rx.b_count) {
			card->rx.qdio_err = 0;
			card->rx.b_count = qdio_get_next_buffers(
				card->data.ccwdev, 0, &card->rx.b_index,
				&card->rx.qdio_err);
			if (card->rx.b_count <= 0) {
				card->rx.b_count = 0;
				break;
			}
			card->rx.b_element =
				&card->qdio.in_q->bufs[card->rx.b_index]
				.buffer->element[0];
			card->rx.e_offset = 0;
		}

		while (card->rx.b_count) {
			buffer = &card->qdio.in_q->bufs[card->rx.b_index];
			if (!(card->rx.qdio_err &&
			    qeth_check_qdio_errors(card, buffer->buffer,
			    card->rx.qdio_err, "qinerr")))
				work_done +=
					card->discipline->process_rx_buffer(
						card, new_budget, &done);
			else
				done = 1;

			if (done) {
				if (card->options.performance_stats)
					card->perf_stats.bufs_rec++;
				qeth_put_buffer_pool_entry(card,
					buffer->pool_entry);
				qeth_queue_input_buffer(card, card->rx.b_index);
				card->rx.b_count--;
				if (card->rx.b_count) {
					card->rx.b_index =
						(card->rx.b_index + 1) %
						QDIO_MAX_BUFFERS_PER_Q;
					card->rx.b_element =
						&card->qdio.in_q
						->bufs[card->rx.b_index]
						.buffer->element[0];
					card->rx.e_offset = 0;
				}
			}

			if (work_done >= budget)
				goto out;
			else
				new_budget = budget - work_done;
		}
	}

	napi_complete_done(napi, work_done);
	if (qdio_start_irq(card->data.ccwdev, 0))
		napi_schedule(&card->napi);
out:
	if (card->options.performance_stats)
		card->perf_stats.inbound_time += qeth_get_micros() -
			card->perf_stats.inbound_start_time;
	return work_done;
}
EXPORT_SYMBOL_GPL(qeth_poll);

static int qeth_setassparms_inspect_rc(struct qeth_ipa_cmd *cmd)
{
	if (!cmd->hdr.return_code)
		cmd->hdr.return_code = cmd->data.setassparms.hdr.return_code;
	return cmd->hdr.return_code;
}

static int qeth_setassparms_get_caps_cb(struct qeth_card *card,
					struct qeth_reply *reply,
					unsigned long data)
{
	struct qeth_ipa_cmd *cmd = (struct qeth_ipa_cmd *) data;
	struct qeth_ipa_caps *caps = reply->param;

	if (qeth_setassparms_inspect_rc(cmd))
		return 0;

	caps->supported = cmd->data.setassparms.data.caps.supported;
	caps->enabled = cmd->data.setassparms.data.caps.enabled;
	return 0;
}

int qeth_setassparms_cb(struct qeth_card *card,
			struct qeth_reply *reply, unsigned long data)
{
	struct qeth_ipa_cmd *cmd;

	QETH_CARD_TEXT(card, 4, "defadpcb");

	cmd = (struct qeth_ipa_cmd *) data;
	if (cmd->hdr.return_code == 0) {
		cmd->hdr.return_code = cmd->data.setassparms.hdr.return_code;
		if (cmd->hdr.prot_version == QETH_PROT_IPV4)
			card->options.ipa4.enabled_funcs = cmd->hdr.ipa_enabled;
		if (cmd->hdr.prot_version == QETH_PROT_IPV6)
			card->options.ipa6.enabled_funcs = cmd->hdr.ipa_enabled;
	}
	return 0;
}
EXPORT_SYMBOL_GPL(qeth_setassparms_cb);

struct qeth_cmd_buffer *qeth_get_setassparms_cmd(struct qeth_card *card,
						 enum qeth_ipa_funcs ipa_func,
						 __u16 cmd_code, __u16 len,
						 enum qeth_prot_versions prot)
{
	struct qeth_cmd_buffer *iob;
	struct qeth_ipa_cmd *cmd;

	QETH_CARD_TEXT(card, 4, "getasscm");
	iob = qeth_get_ipacmd_buffer(card, IPA_CMD_SETASSPARMS, prot);

	if (iob) {
		cmd = __ipa_cmd(iob);
		cmd->data.setassparms.hdr.assist_no = ipa_func;
		cmd->data.setassparms.hdr.length = 8 + len;
		cmd->data.setassparms.hdr.command_code = cmd_code;
	}

	return iob;
}
EXPORT_SYMBOL_GPL(qeth_get_setassparms_cmd);

int qeth_send_setassparms(struct qeth_card *card,
			  struct qeth_cmd_buffer *iob, __u16 len, long data,
			  int (*reply_cb)(struct qeth_card *,
					  struct qeth_reply *, unsigned long),
			  void *reply_param)
{
	int rc;
	struct qeth_ipa_cmd *cmd;

	QETH_CARD_TEXT(card, 4, "sendassp");

	cmd = __ipa_cmd(iob);
	if (len <= sizeof(__u32))
		cmd->data.setassparms.data.flags_32bit = (__u32) data;
	else   /* (len > sizeof(__u32)) */
		memcpy(&cmd->data.setassparms.data, (void *) data, len);

	rc = qeth_send_ipa_cmd(card, iob, reply_cb, reply_param);
	return rc;
}
EXPORT_SYMBOL_GPL(qeth_send_setassparms);

int qeth_send_simple_setassparms_prot(struct qeth_card *card,
				      enum qeth_ipa_funcs ipa_func,
				      u16 cmd_code, long data,
				      enum qeth_prot_versions prot)
{
	int rc;
	int length = 0;
	struct qeth_cmd_buffer *iob;

	QETH_CARD_TEXT_(card, 4, "simassp%i", prot);
	if (data)
		length = sizeof(__u32);
	iob = qeth_get_setassparms_cmd(card, ipa_func, cmd_code, length, prot);
	if (!iob)
		return -ENOMEM;
	rc = qeth_send_setassparms(card, iob, length, data,
				   qeth_setassparms_cb, NULL);
	return rc;
}
EXPORT_SYMBOL_GPL(qeth_send_simple_setassparms_prot);

static void qeth_unregister_dbf_views(void)
{
	int x;
	for (x = 0; x < QETH_DBF_INFOS; x++) {
		debug_unregister(qeth_dbf[x].id);
		qeth_dbf[x].id = NULL;
	}
}

void qeth_dbf_longtext(debug_info_t *id, int level, char *fmt, ...)
{
	char dbf_txt_buf[32];
	va_list args;

	if (!debug_level_enabled(id, level))
		return;
	va_start(args, fmt);
	vsnprintf(dbf_txt_buf, sizeof(dbf_txt_buf), fmt, args);
	va_end(args);
	debug_text_event(id, level, dbf_txt_buf);
}
EXPORT_SYMBOL_GPL(qeth_dbf_longtext);

static int qeth_register_dbf_views(void)
{
	int ret;
	int x;

	for (x = 0; x < QETH_DBF_INFOS; x++) {
		/* register the areas */
		qeth_dbf[x].id = debug_register(qeth_dbf[x].name,
						qeth_dbf[x].pages,
						qeth_dbf[x].areas,
						qeth_dbf[x].len);
		if (qeth_dbf[x].id == NULL) {
			qeth_unregister_dbf_views();
			return -ENOMEM;
		}

		/* register a view */
		ret = debug_register_view(qeth_dbf[x].id, qeth_dbf[x].view);
		if (ret) {
			qeth_unregister_dbf_views();
			return ret;
		}

		/* set a passing level */
		debug_set_level(qeth_dbf[x].id, qeth_dbf[x].level);
	}

	return 0;
}

static DEFINE_MUTEX(qeth_mod_mutex);	/* for synchronized module loading */

int qeth_core_load_discipline(struct qeth_card *card,
		enum qeth_discipline_id discipline)
{
	mutex_lock(&qeth_mod_mutex);
	switch (discipline) {
	case QETH_DISCIPLINE_LAYER3:
		card->discipline = try_then_request_module(
			symbol_get(qeth_l3_discipline), "qeth_l3");
		break;
	case QETH_DISCIPLINE_LAYER2:
		card->discipline = try_then_request_module(
			symbol_get(qeth_l2_discipline), "qeth_l2");
		break;
	default:
		break;
	}
	mutex_unlock(&qeth_mod_mutex);

	if (!card->discipline) {
		dev_err(&card->gdev->dev, "There is no kernel module to "
			"support discipline %d\n", discipline);
		return -EINVAL;
	}

	card->options.layer = discipline;
	return 0;
}

void qeth_core_free_discipline(struct qeth_card *card)
{
	if (IS_LAYER2(card))
		symbol_put(qeth_l2_discipline);
	else
		symbol_put(qeth_l3_discipline);
	card->options.layer = QETH_DISCIPLINE_UNDETERMINED;
	card->discipline = NULL;
}

const struct device_type qeth_generic_devtype = {
	.name = "qeth_generic",
	.groups = qeth_generic_attr_groups,
};
EXPORT_SYMBOL_GPL(qeth_generic_devtype);

static const struct device_type qeth_osn_devtype = {
	.name = "qeth_osn",
	.groups = qeth_osn_attr_groups,
};

#define DBF_NAME_LEN	20

struct qeth_dbf_entry {
	char dbf_name[DBF_NAME_LEN];
	debug_info_t *dbf_info;
	struct list_head dbf_list;
};

static LIST_HEAD(qeth_dbf_list);
static DEFINE_MUTEX(qeth_dbf_list_mutex);

static debug_info_t *qeth_get_dbf_entry(char *name)
{
	struct qeth_dbf_entry *entry;
	debug_info_t *rc = NULL;

	mutex_lock(&qeth_dbf_list_mutex);
	list_for_each_entry(entry, &qeth_dbf_list, dbf_list) {
		if (strcmp(entry->dbf_name, name) == 0) {
			rc = entry->dbf_info;
			break;
		}
	}
	mutex_unlock(&qeth_dbf_list_mutex);
	return rc;
}

static int qeth_add_dbf_entry(struct qeth_card *card, char *name)
{
	struct qeth_dbf_entry *new_entry;

	card->debug = debug_register(name, 2, 1, 8);
	if (!card->debug) {
		QETH_DBF_TEXT_(SETUP, 2, "%s", "qcdbf");
		goto err;
	}
	if (debug_register_view(card->debug, &debug_hex_ascii_view))
		goto err_dbg;
	new_entry = kzalloc(sizeof(struct qeth_dbf_entry), GFP_KERNEL);
	if (!new_entry)
		goto err_dbg;
	strncpy(new_entry->dbf_name, name, DBF_NAME_LEN);
	new_entry->dbf_info = card->debug;
	mutex_lock(&qeth_dbf_list_mutex);
	list_add(&new_entry->dbf_list, &qeth_dbf_list);
	mutex_unlock(&qeth_dbf_list_mutex);

	return 0;

err_dbg:
	debug_unregister(card->debug);
err:
	return -ENOMEM;
}

static void qeth_clear_dbf_list(void)
{
	struct qeth_dbf_entry *entry, *tmp;

	mutex_lock(&qeth_dbf_list_mutex);
	list_for_each_entry_safe(entry, tmp, &qeth_dbf_list, dbf_list) {
		list_del(&entry->dbf_list);
		debug_unregister(entry->dbf_info);
		kfree(entry);
	}
	mutex_unlock(&qeth_dbf_list_mutex);
}

static struct net_device *qeth_alloc_netdev(struct qeth_card *card)
{
	struct net_device *dev;

	switch (card->info.type) {
	case QETH_CARD_TYPE_IQD:
		dev = alloc_netdev(0, "hsi%d", NET_NAME_UNKNOWN, ether_setup);
		break;
	case QETH_CARD_TYPE_OSN:
		dev = alloc_netdev(0, "osn%d", NET_NAME_UNKNOWN, ether_setup);
		break;
	default:
		dev = alloc_etherdev(0);
	}

	if (!dev)
		return NULL;

	dev->ml_priv = card;
	dev->watchdog_timeo = QETH_TX_TIMEOUT;
	dev->min_mtu = IS_OSN(card) ? 64 : 576;
	 /* initialized when device first goes online: */
	dev->max_mtu = 0;
	dev->mtu = 0;
	SET_NETDEV_DEV(dev, &card->gdev->dev);
	netif_carrier_off(dev);

	if (!IS_OSN(card)) {
		dev->priv_flags &= ~IFF_TX_SKB_SHARING;
		dev->hw_features |= NETIF_F_SG;
		dev->vlan_features |= NETIF_F_SG;
		if (IS_IQD(card))
			dev->features |= NETIF_F_SG;
	}

	return dev;
}

struct net_device *qeth_clone_netdev(struct net_device *orig)
{
	struct net_device *clone = qeth_alloc_netdev(orig->ml_priv);

	if (!clone)
		return NULL;

	clone->dev_port = orig->dev_port;
	return clone;
}

static int qeth_core_probe_device(struct ccwgroup_device *gdev)
{
	struct qeth_card *card;
	struct device *dev;
	int rc;
	enum qeth_discipline_id enforced_disc;
	char dbf_name[DBF_NAME_LEN];

	QETH_DBF_TEXT(SETUP, 2, "probedev");

	dev = &gdev->dev;
	if (!get_device(dev))
		return -ENODEV;

	QETH_DBF_TEXT_(SETUP, 2, "%s", dev_name(&gdev->dev));

	card = qeth_alloc_card(gdev);
	if (!card) {
		QETH_DBF_TEXT_(SETUP, 2, "1err%d", -ENOMEM);
		rc = -ENOMEM;
		goto err_dev;
	}

	snprintf(dbf_name, sizeof(dbf_name), "qeth_card_%s",
		dev_name(&gdev->dev));
	card->debug = qeth_get_dbf_entry(dbf_name);
	if (!card->debug) {
		rc = qeth_add_dbf_entry(card, dbf_name);
		if (rc)
			goto err_card;
	}

	qeth_setup_card(card);
	qeth_update_from_chp_desc(card);

	card->dev = qeth_alloc_netdev(card);
	if (!card->dev) {
		rc = -ENOMEM;
		goto err_card;
	}

	qeth_determine_capabilities(card);
	enforced_disc = qeth_enforce_discipline(card);
	switch (enforced_disc) {
	case QETH_DISCIPLINE_UNDETERMINED:
		gdev->dev.type = &qeth_generic_devtype;
		break;
	default:
		card->info.layer_enforced = true;
		rc = qeth_core_load_discipline(card, enforced_disc);
		if (rc)
			goto err_load;

		gdev->dev.type = (card->info.type != QETH_CARD_TYPE_OSN)
					? card->discipline->devtype
					: &qeth_osn_devtype;
		rc = card->discipline->setup(card->gdev);
		if (rc)
			goto err_disc;
		break;
	}

	write_lock_irq(&qeth_core_card_list.rwlock);
	list_add_tail(&card->list, &qeth_core_card_list.list);
	write_unlock_irq(&qeth_core_card_list.rwlock);
	return 0;

err_disc:
	qeth_core_free_discipline(card);
err_load:
	free_netdev(card->dev);
err_card:
	qeth_core_free_card(card);
err_dev:
	put_device(dev);
	return rc;
}

static void qeth_core_remove_device(struct ccwgroup_device *gdev)
{
	struct qeth_card *card = dev_get_drvdata(&gdev->dev);

	QETH_DBF_TEXT(SETUP, 2, "removedv");

	if (card->discipline) {
		card->discipline->remove(gdev);
		qeth_core_free_discipline(card);
	}

	write_lock_irq(&qeth_core_card_list.rwlock);
	list_del(&card->list);
	write_unlock_irq(&qeth_core_card_list.rwlock);
	free_netdev(card->dev);
	qeth_core_free_card(card);
	put_device(&gdev->dev);
}

static int qeth_core_set_online(struct ccwgroup_device *gdev)
{
	struct qeth_card *card = dev_get_drvdata(&gdev->dev);
	int rc = 0;
	enum qeth_discipline_id def_discipline;

	if (!card->discipline) {
		if (card->info.type == QETH_CARD_TYPE_IQD)
			def_discipline = QETH_DISCIPLINE_LAYER3;
		else
			def_discipline = QETH_DISCIPLINE_LAYER2;
		rc = qeth_core_load_discipline(card, def_discipline);
		if (rc)
			goto err;
		rc = card->discipline->setup(card->gdev);
		if (rc) {
			qeth_core_free_discipline(card);
			goto err;
		}
	}
	rc = card->discipline->set_online(gdev);
err:
	return rc;
}

static int qeth_core_set_offline(struct ccwgroup_device *gdev)
{
	struct qeth_card *card = dev_get_drvdata(&gdev->dev);
	return card->discipline->set_offline(gdev);
}

static void qeth_core_shutdown(struct ccwgroup_device *gdev)
{
	struct qeth_card *card = dev_get_drvdata(&gdev->dev);
	qeth_set_allowed_threads(card, 0, 1);
	if ((gdev->state == CCWGROUP_ONLINE) && card->info.hwtrap)
		qeth_hw_trap(card, QETH_DIAGS_TRAP_DISARM);
	qeth_qdio_clear_card(card, 0);
	qeth_clear_qdio_buffers(card);
	qdio_free(CARD_DDEV(card));
}

static int qeth_core_freeze(struct ccwgroup_device *gdev)
{
	struct qeth_card *card = dev_get_drvdata(&gdev->dev);
	if (card->discipline && card->discipline->freeze)
		return card->discipline->freeze(gdev);
	return 0;
}

static int qeth_core_thaw(struct ccwgroup_device *gdev)
{
	struct qeth_card *card = dev_get_drvdata(&gdev->dev);
	if (card->discipline && card->discipline->thaw)
		return card->discipline->thaw(gdev);
	return 0;
}

static int qeth_core_restore(struct ccwgroup_device *gdev)
{
	struct qeth_card *card = dev_get_drvdata(&gdev->dev);
	if (card->discipline && card->discipline->restore)
		return card->discipline->restore(gdev);
	return 0;
}

static ssize_t group_store(struct device_driver *ddrv, const char *buf,
			   size_t count)
{
	int err;

	err = ccwgroup_create_dev(qeth_core_root_dev, to_ccwgroupdrv(ddrv), 3,
				  buf);

	return err ? err : count;
}
static DRIVER_ATTR_WO(group);

static struct attribute *qeth_drv_attrs[] = {
	&driver_attr_group.attr,
	NULL,
};
static struct attribute_group qeth_drv_attr_group = {
	.attrs = qeth_drv_attrs,
};
static const struct attribute_group *qeth_drv_attr_groups[] = {
	&qeth_drv_attr_group,
	NULL,
};

static struct ccwgroup_driver qeth_core_ccwgroup_driver = {
	.driver = {
		.groups = qeth_drv_attr_groups,
		.owner = THIS_MODULE,
		.name = "qeth",
	},
	.ccw_driver = &qeth_ccw_driver,
	.setup = qeth_core_probe_device,
	.remove = qeth_core_remove_device,
	.set_online = qeth_core_set_online,
	.set_offline = qeth_core_set_offline,
	.shutdown = qeth_core_shutdown,
	.prepare = NULL,
	.complete = NULL,
	.freeze = qeth_core_freeze,
	.thaw = qeth_core_thaw,
	.restore = qeth_core_restore,
};

int qeth_do_ioctl(struct net_device *dev, struct ifreq *rq, int cmd)
{
	struct qeth_card *card = dev->ml_priv;
	struct mii_ioctl_data *mii_data;
	int rc = 0;

	if (!card)
		return -ENODEV;

	if (!qeth_card_hw_is_reachable(card))
		return -ENODEV;

	if (card->info.type == QETH_CARD_TYPE_OSN)
		return -EPERM;

	switch (cmd) {
	case SIOC_QETH_ADP_SET_SNMP_CONTROL:
		rc = qeth_snmp_command(card, rq->ifr_ifru.ifru_data);
		break;
	case SIOC_QETH_GET_CARD_TYPE:
		if ((card->info.type == QETH_CARD_TYPE_OSD ||
		     card->info.type == QETH_CARD_TYPE_OSM ||
		     card->info.type == QETH_CARD_TYPE_OSX) &&
		    !card->info.guestlan)
			return 1;
		else
			return 0;
	case SIOCGMIIPHY:
		mii_data = if_mii(rq);
		mii_data->phy_id = 0;
		break;
	case SIOCGMIIREG:
		mii_data = if_mii(rq);
		if (mii_data->phy_id != 0)
			rc = -EINVAL;
		else
			mii_data->val_out = qeth_mdio_read(dev,
				mii_data->phy_id, mii_data->reg_num);
		break;
	case SIOC_QETH_QUERY_OAT:
		rc = qeth_query_oat_command(card, rq->ifr_ifru.ifru_data);
		break;
	default:
		if (card->discipline->do_ioctl)
			rc = card->discipline->do_ioctl(dev, rq, cmd);
		else
			rc = -EOPNOTSUPP;
	}
	if (rc)
		QETH_CARD_TEXT_(card, 2, "ioce%x", rc);
	return rc;
}
EXPORT_SYMBOL_GPL(qeth_do_ioctl);

static struct {
	const char str[ETH_GSTRING_LEN];
} qeth_ethtool_stats_keys[] = {
/*  0 */{"rx skbs"},
	{"rx buffers"},
	{"tx skbs"},
	{"tx buffers"},
	{"tx skbs no packing"},
	{"tx buffers no packing"},
	{"tx skbs packing"},
	{"tx buffers packing"},
	{"tx sg skbs"},
	{"tx buffer elements"},
/* 10 */{"rx sg skbs"},
	{"rx sg frags"},
	{"rx sg page allocs"},
	{"tx large kbytes"},
	{"tx large count"},
	{"tx pk state ch n->p"},
	{"tx pk state ch p->n"},
	{"tx pk watermark low"},
	{"tx pk watermark high"},
	{"queue 0 buffer usage"},
/* 20 */{"queue 1 buffer usage"},
	{"queue 2 buffer usage"},
	{"queue 3 buffer usage"},
	{"rx poll time"},
	{"rx poll count"},
	{"rx do_QDIO time"},
	{"rx do_QDIO count"},
	{"tx handler time"},
	{"tx handler count"},
	{"tx time"},
/* 30 */{"tx count"},
	{"tx do_QDIO time"},
	{"tx do_QDIO count"},
	{"tx csum"},
	{"tx lin"},
	{"tx linfail"},
	{"cq handler count"},
	{"cq handler time"},
	{"rx csum"}
};

int qeth_core_get_sset_count(struct net_device *dev, int stringset)
{
	switch (stringset) {
	case ETH_SS_STATS:
		return (sizeof(qeth_ethtool_stats_keys) / ETH_GSTRING_LEN);
	default:
		return -EINVAL;
	}
}
EXPORT_SYMBOL_GPL(qeth_core_get_sset_count);

void qeth_core_get_ethtool_stats(struct net_device *dev,
		struct ethtool_stats *stats, u64 *data)
{
	struct qeth_card *card = dev->ml_priv;
	data[0] = card->stats.rx_packets -
				card->perf_stats.initial_rx_packets;
	data[1] = card->perf_stats.bufs_rec;
	data[2] = card->stats.tx_packets -
				card->perf_stats.initial_tx_packets;
	data[3] = card->perf_stats.bufs_sent;
	data[4] = card->stats.tx_packets - card->perf_stats.initial_tx_packets
			- card->perf_stats.skbs_sent_pack;
	data[5] = card->perf_stats.bufs_sent - card->perf_stats.bufs_sent_pack;
	data[6] = card->perf_stats.skbs_sent_pack;
	data[7] = card->perf_stats.bufs_sent_pack;
	data[8] = card->perf_stats.sg_skbs_sent;
	data[9] = card->perf_stats.buf_elements_sent;
	data[10] = card->perf_stats.sg_skbs_rx;
	data[11] = card->perf_stats.sg_frags_rx;
	data[12] = card->perf_stats.sg_alloc_page_rx;
	data[13] = (card->perf_stats.large_send_bytes >> 10);
	data[14] = card->perf_stats.large_send_cnt;
	data[15] = card->perf_stats.sc_dp_p;
	data[16] = card->perf_stats.sc_p_dp;
	data[17] = QETH_LOW_WATERMARK_PACK;
	data[18] = QETH_HIGH_WATERMARK_PACK;
	data[19] = atomic_read(&card->qdio.out_qs[0]->used_buffers);
	data[20] = (card->qdio.no_out_queues > 1) ?
			atomic_read(&card->qdio.out_qs[1]->used_buffers) : 0;
	data[21] = (card->qdio.no_out_queues > 2) ?
			atomic_read(&card->qdio.out_qs[2]->used_buffers) : 0;
	data[22] = (card->qdio.no_out_queues > 3) ?
			atomic_read(&card->qdio.out_qs[3]->used_buffers) : 0;
	data[23] = card->perf_stats.inbound_time;
	data[24] = card->perf_stats.inbound_cnt;
	data[25] = card->perf_stats.inbound_do_qdio_time;
	data[26] = card->perf_stats.inbound_do_qdio_cnt;
	data[27] = card->perf_stats.outbound_handler_time;
	data[28] = card->perf_stats.outbound_handler_cnt;
	data[29] = card->perf_stats.outbound_time;
	data[30] = card->perf_stats.outbound_cnt;
	data[31] = card->perf_stats.outbound_do_qdio_time;
	data[32] = card->perf_stats.outbound_do_qdio_cnt;
	data[33] = card->perf_stats.tx_csum;
	data[34] = card->perf_stats.tx_lin;
	data[35] = card->perf_stats.tx_linfail;
	data[36] = card->perf_stats.cq_cnt;
	data[37] = card->perf_stats.cq_time;
	data[38] = card->perf_stats.rx_csum;
}
EXPORT_SYMBOL_GPL(qeth_core_get_ethtool_stats);

void qeth_core_get_strings(struct net_device *dev, u32 stringset, u8 *data)
{
	switch (stringset) {
	case ETH_SS_STATS:
		memcpy(data, &qeth_ethtool_stats_keys,
			sizeof(qeth_ethtool_stats_keys));
		break;
	default:
		WARN_ON(1);
		break;
	}
}
EXPORT_SYMBOL_GPL(qeth_core_get_strings);

void qeth_core_get_drvinfo(struct net_device *dev,
		struct ethtool_drvinfo *info)
{
	struct qeth_card *card = dev->ml_priv;

	strlcpy(info->driver, IS_LAYER2(card) ? "qeth_l2" : "qeth_l3",
		sizeof(info->driver));
	strlcpy(info->version, "1.0", sizeof(info->version));
	strlcpy(info->fw_version, card->info.mcl_level,
		sizeof(info->fw_version));
	snprintf(info->bus_info, sizeof(info->bus_info), "%s/%s/%s",
		 CARD_RDEV_ID(card), CARD_WDEV_ID(card), CARD_DDEV_ID(card));
}
EXPORT_SYMBOL_GPL(qeth_core_get_drvinfo);

/* Helper function to fill 'advertising' and 'supported' which are the same. */
/* Autoneg and full-duplex are supported and advertised unconditionally.     */
/* Always advertise and support all speeds up to specified, and only one     */
/* specified port type.							     */
static void qeth_set_cmd_adv_sup(struct ethtool_link_ksettings *cmd,
				int maxspeed, int porttype)
{
	ethtool_link_ksettings_zero_link_mode(cmd, supported);
	ethtool_link_ksettings_zero_link_mode(cmd, advertising);
	ethtool_link_ksettings_zero_link_mode(cmd, lp_advertising);

	ethtool_link_ksettings_add_link_mode(cmd, supported, Autoneg);
	ethtool_link_ksettings_add_link_mode(cmd, advertising, Autoneg);

	switch (porttype) {
	case PORT_TP:
		ethtool_link_ksettings_add_link_mode(cmd, supported, TP);
		ethtool_link_ksettings_add_link_mode(cmd, advertising, TP);
		break;
	case PORT_FIBRE:
		ethtool_link_ksettings_add_link_mode(cmd, supported, FIBRE);
		ethtool_link_ksettings_add_link_mode(cmd, advertising, FIBRE);
		break;
	default:
		ethtool_link_ksettings_add_link_mode(cmd, supported, TP);
		ethtool_link_ksettings_add_link_mode(cmd, advertising, TP);
		WARN_ON_ONCE(1);
	}

	/* partially does fall through, to also select lower speeds */
	switch (maxspeed) {
	case SPEED_25000:
		ethtool_link_ksettings_add_link_mode(cmd, supported,
						     25000baseSR_Full);
		ethtool_link_ksettings_add_link_mode(cmd, advertising,
						     25000baseSR_Full);
		break;
	case SPEED_10000:
		ethtool_link_ksettings_add_link_mode(cmd, supported,
						     10000baseT_Full);
		ethtool_link_ksettings_add_link_mode(cmd, advertising,
						     10000baseT_Full);
	case SPEED_1000:
		ethtool_link_ksettings_add_link_mode(cmd, supported,
						     1000baseT_Full);
		ethtool_link_ksettings_add_link_mode(cmd, advertising,
						     1000baseT_Full);
		ethtool_link_ksettings_add_link_mode(cmd, supported,
						     1000baseT_Half);
		ethtool_link_ksettings_add_link_mode(cmd, advertising,
						     1000baseT_Half);
	case SPEED_100:
		ethtool_link_ksettings_add_link_mode(cmd, supported,
						     100baseT_Full);
		ethtool_link_ksettings_add_link_mode(cmd, advertising,
						     100baseT_Full);
		ethtool_link_ksettings_add_link_mode(cmd, supported,
						     100baseT_Half);
		ethtool_link_ksettings_add_link_mode(cmd, advertising,
						     100baseT_Half);
	case SPEED_10:
		ethtool_link_ksettings_add_link_mode(cmd, supported,
						     10baseT_Full);
		ethtool_link_ksettings_add_link_mode(cmd, advertising,
						     10baseT_Full);
		ethtool_link_ksettings_add_link_mode(cmd, supported,
						     10baseT_Half);
		ethtool_link_ksettings_add_link_mode(cmd, advertising,
						     10baseT_Half);
		/* end fallthrough */
		break;
	default:
		ethtool_link_ksettings_add_link_mode(cmd, supported,
						     10baseT_Full);
		ethtool_link_ksettings_add_link_mode(cmd, advertising,
						     10baseT_Full);
		ethtool_link_ksettings_add_link_mode(cmd, supported,
						     10baseT_Half);
		ethtool_link_ksettings_add_link_mode(cmd, advertising,
						     10baseT_Half);
		WARN_ON_ONCE(1);
	}
}

int qeth_core_ethtool_get_link_ksettings(struct net_device *netdev,
		struct ethtool_link_ksettings *cmd)
{
	struct qeth_card *card = netdev->ml_priv;
	enum qeth_link_types link_type;
	struct carrier_info carrier_info;
	int rc;

	if ((card->info.type == QETH_CARD_TYPE_IQD) || (card->info.guestlan))
		link_type = QETH_LINK_TYPE_10GBIT_ETH;
	else
		link_type = card->info.link_type;

	cmd->base.duplex = DUPLEX_FULL;
	cmd->base.autoneg = AUTONEG_ENABLE;
	cmd->base.phy_address = 0;
	cmd->base.mdio_support = 0;
	cmd->base.eth_tp_mdix = ETH_TP_MDI_INVALID;
	cmd->base.eth_tp_mdix_ctrl = ETH_TP_MDI_INVALID;

	switch (link_type) {
	case QETH_LINK_TYPE_FAST_ETH:
	case QETH_LINK_TYPE_LANE_ETH100:
		cmd->base.speed = SPEED_100;
		cmd->base.port = PORT_TP;
		break;
	case QETH_LINK_TYPE_GBIT_ETH:
	case QETH_LINK_TYPE_LANE_ETH1000:
		cmd->base.speed = SPEED_1000;
		cmd->base.port = PORT_FIBRE;
		break;
	case QETH_LINK_TYPE_10GBIT_ETH:
		cmd->base.speed = SPEED_10000;
		cmd->base.port = PORT_FIBRE;
		break;
	case QETH_LINK_TYPE_25GBIT_ETH:
		cmd->base.speed = SPEED_25000;
		cmd->base.port = PORT_FIBRE;
		break;
	default:
		cmd->base.speed = SPEED_10;
		cmd->base.port = PORT_TP;
	}
	qeth_set_cmd_adv_sup(cmd, cmd->base.speed, cmd->base.port);

	/* Check if we can obtain more accurate information.	 */
	/* If QUERY_CARD_INFO command is not supported or fails, */
	/* just return the heuristics that was filled above.	 */
	if (!qeth_card_hw_is_reachable(card))
		return -ENODEV;
	rc = qeth_query_card_info(card, &carrier_info);
	if (rc == -EOPNOTSUPP) /* for old hardware, return heuristic */
		return 0;
	if (rc) /* report error from the hardware operation */
		return rc;
	/* on success, fill in the information got from the hardware */

	netdev_dbg(netdev,
	"card info: card_type=0x%02x, port_mode=0x%04x, port_speed=0x%08x\n",
			carrier_info.card_type,
			carrier_info.port_mode,
			carrier_info.port_speed);

	/* Update attributes for which we've obtained more authoritative */
	/* information, leave the rest the way they where filled above.  */
	switch (carrier_info.card_type) {
	case CARD_INFO_TYPE_1G_COPPER_A:
	case CARD_INFO_TYPE_1G_COPPER_B:
		cmd->base.port = PORT_TP;
		qeth_set_cmd_adv_sup(cmd, SPEED_1000, cmd->base.port);
		break;
	case CARD_INFO_TYPE_1G_FIBRE_A:
	case CARD_INFO_TYPE_1G_FIBRE_B:
		cmd->base.port = PORT_FIBRE;
		qeth_set_cmd_adv_sup(cmd, SPEED_1000, cmd->base.port);
		break;
	case CARD_INFO_TYPE_10G_FIBRE_A:
	case CARD_INFO_TYPE_10G_FIBRE_B:
		cmd->base.port = PORT_FIBRE;
		qeth_set_cmd_adv_sup(cmd, SPEED_10000, cmd->base.port);
		break;
	}

	switch (carrier_info.port_mode) {
	case CARD_INFO_PORTM_FULLDUPLEX:
		cmd->base.duplex = DUPLEX_FULL;
		break;
	case CARD_INFO_PORTM_HALFDUPLEX:
		cmd->base.duplex = DUPLEX_HALF;
		break;
	}

	switch (carrier_info.port_speed) {
	case CARD_INFO_PORTS_10M:
		cmd->base.speed = SPEED_10;
		break;
	case CARD_INFO_PORTS_100M:
		cmd->base.speed = SPEED_100;
		break;
	case CARD_INFO_PORTS_1G:
		cmd->base.speed = SPEED_1000;
		break;
	case CARD_INFO_PORTS_10G:
		cmd->base.speed = SPEED_10000;
		break;
	case CARD_INFO_PORTS_25G:
		cmd->base.speed = SPEED_25000;
		break;
	}

	return 0;
}
EXPORT_SYMBOL_GPL(qeth_core_ethtool_get_link_ksettings);

/* Callback to handle checksum offload command reply from OSA card.
 * Verify that required features have been enabled on the card.
 * Return error in hdr->return_code as this value is checked by caller.
 *
 * Always returns zero to indicate no further messages from the OSA card.
 */
static int qeth_ipa_checksum_run_cmd_cb(struct qeth_card *card,
					struct qeth_reply *reply,
					unsigned long data)
{
	struct qeth_ipa_cmd *cmd = (struct qeth_ipa_cmd *) data;
	struct qeth_checksum_cmd *chksum_cb =
				(struct qeth_checksum_cmd *)reply->param;

	QETH_CARD_TEXT(card, 4, "chkdoccb");
	if (qeth_setassparms_inspect_rc(cmd))
		return 0;

	memset(chksum_cb, 0, sizeof(*chksum_cb));
	if (cmd->data.setassparms.hdr.command_code == IPA_CMD_ASS_START) {
		chksum_cb->supported =
				cmd->data.setassparms.data.chksum.supported;
		QETH_CARD_TEXT_(card, 3, "strt:%x", chksum_cb->supported);
	}
	if (cmd->data.setassparms.hdr.command_code == IPA_CMD_ASS_ENABLE) {
		chksum_cb->supported =
				cmd->data.setassparms.data.chksum.supported;
		chksum_cb->enabled =
				cmd->data.setassparms.data.chksum.enabled;
		QETH_CARD_TEXT_(card, 3, "supp:%x", chksum_cb->supported);
		QETH_CARD_TEXT_(card, 3, "enab:%x", chksum_cb->enabled);
	}
	return 0;
}

/* Send command to OSA card and check results. */
static int qeth_ipa_checksum_run_cmd(struct qeth_card *card,
				     enum qeth_ipa_funcs ipa_func,
				     __u16 cmd_code, long data,
				     struct qeth_checksum_cmd *chksum_cb,
				     enum qeth_prot_versions prot)
{
	struct qeth_cmd_buffer *iob;
	int rc = -ENOMEM;

	QETH_CARD_TEXT(card, 4, "chkdocmd");
	iob = qeth_get_setassparms_cmd(card, ipa_func, cmd_code,
				       sizeof(__u32), prot);
	if (iob)
		rc = qeth_send_setassparms(card, iob, sizeof(__u32), data,
					   qeth_ipa_checksum_run_cmd_cb,
					   chksum_cb);
	return rc;
}

static int qeth_send_checksum_on(struct qeth_card *card, int cstype,
				 enum qeth_prot_versions prot)
{
	u32 required_features = QETH_IPA_CHECKSUM_UDP | QETH_IPA_CHECKSUM_TCP;
	struct qeth_checksum_cmd chksum_cb;
	int rc;

	if (prot == QETH_PROT_IPV4)
		required_features |= QETH_IPA_CHECKSUM_IP_HDR;
	rc = qeth_ipa_checksum_run_cmd(card, cstype, IPA_CMD_ASS_START, 0,
				       &chksum_cb, prot);
	if (!rc) {
		if ((required_features & chksum_cb.supported) !=
		    required_features)
			rc = -EIO;
		else if (!(QETH_IPA_CHECKSUM_LP2LP & chksum_cb.supported) &&
			 cstype == IPA_INBOUND_CHECKSUM)
			dev_warn(&card->gdev->dev,
				 "Hardware checksumming is performed only if %s and its peer use different OSA Express 3 ports\n",
				 QETH_CARD_IFNAME(card));
	}
	if (rc) {
		qeth_send_simple_setassparms_prot(card, cstype,
						  IPA_CMD_ASS_STOP, 0, prot);
		dev_warn(&card->gdev->dev,
			 "Starting HW IPv%d checksumming for %s failed, using SW checksumming\n",
			 prot, QETH_CARD_IFNAME(card));
		return rc;
	}
	rc = qeth_ipa_checksum_run_cmd(card, cstype, IPA_CMD_ASS_ENABLE,
				       chksum_cb.supported, &chksum_cb,
				       prot);
	if (!rc) {
		if ((required_features & chksum_cb.enabled) !=
		    required_features)
			rc = -EIO;
	}
	if (rc) {
		qeth_send_simple_setassparms_prot(card, cstype,
						  IPA_CMD_ASS_STOP, 0, prot);
		dev_warn(&card->gdev->dev,
			 "Enabling HW IPv%d checksumming for %s failed, using SW checksumming\n",
			 prot, QETH_CARD_IFNAME(card));
		return rc;
	}

	dev_info(&card->gdev->dev, "HW Checksumming (%sbound IPv%d) enabled\n",
		 cstype == IPA_INBOUND_CHECKSUM ? "in" : "out", prot);
	return 0;
}

static int qeth_set_ipa_csum(struct qeth_card *card, bool on, int cstype,
			     enum qeth_prot_versions prot)
{
	int rc = (on) ? qeth_send_checksum_on(card, cstype, prot)
		      : qeth_send_simple_setassparms_prot(card, cstype,
							  IPA_CMD_ASS_STOP, 0,
							  prot);
	return rc ? -EIO : 0;
}

static int qeth_start_tso_cb(struct qeth_card *card, struct qeth_reply *reply,
			     unsigned long data)
{
	struct qeth_ipa_cmd *cmd = (struct qeth_ipa_cmd *) data;
	struct qeth_tso_start_data *tso_data = reply->param;

	if (qeth_setassparms_inspect_rc(cmd))
		return 0;

	tso_data->mss = cmd->data.setassparms.data.tso.mss;
	tso_data->supported = cmd->data.setassparms.data.tso.supported;
	return 0;
}

static int qeth_set_tso_off(struct qeth_card *card,
			    enum qeth_prot_versions prot)
{
	return qeth_send_simple_setassparms_prot(card, IPA_OUTBOUND_TSO,
						 IPA_CMD_ASS_STOP, 0, prot);
}

static int qeth_set_tso_on(struct qeth_card *card,
			   enum qeth_prot_versions prot)
{
	struct qeth_tso_start_data tso_data;
	struct qeth_cmd_buffer *iob;
	struct qeth_ipa_caps caps;
	int rc;

	iob = qeth_get_setassparms_cmd(card, IPA_OUTBOUND_TSO,
				       IPA_CMD_ASS_START, 0, prot);
	if (!iob)
		return -ENOMEM;

	rc = qeth_send_setassparms(card, iob, 0, 0 /* unused */,
				   qeth_start_tso_cb, &tso_data);
	if (rc)
		return rc;

	if (!tso_data.mss || !(tso_data.supported & QETH_IPA_LARGE_SEND_TCP)) {
		qeth_set_tso_off(card, prot);
		return -EOPNOTSUPP;
	}

	iob = qeth_get_setassparms_cmd(card, IPA_OUTBOUND_TSO,
				       IPA_CMD_ASS_ENABLE, sizeof(caps), prot);
	if (!iob) {
		qeth_set_tso_off(card, prot);
		return -ENOMEM;
	}

	/* enable TSO capability */
	caps.supported = 0;
	caps.enabled = QETH_IPA_LARGE_SEND_TCP;
	rc = qeth_send_setassparms(card, iob, sizeof(caps), (long) &caps,
				   qeth_setassparms_get_caps_cb, &caps);
	if (rc) {
		qeth_set_tso_off(card, prot);
		return rc;
	}

	if (!qeth_ipa_caps_supported(&caps, QETH_IPA_LARGE_SEND_TCP) ||
	    !qeth_ipa_caps_enabled(&caps, QETH_IPA_LARGE_SEND_TCP)) {
		qeth_set_tso_off(card, prot);
		return -EOPNOTSUPP;
	}

	dev_info(&card->gdev->dev, "TSOv%u enabled (MSS: %u)\n", prot,
		 tso_data.mss);
	return 0;
}

static int qeth_set_ipa_tso(struct qeth_card *card, bool on,
			    enum qeth_prot_versions prot)
{
	int rc = on ? qeth_set_tso_on(card, prot) :
		      qeth_set_tso_off(card, prot);

	return rc ? -EIO : 0;
}

static int qeth_set_ipa_rx_csum(struct qeth_card *card, bool on)
{
	int rc_ipv4 = (on) ? -EOPNOTSUPP : 0;
	int rc_ipv6;

	if (qeth_is_supported(card, IPA_INBOUND_CHECKSUM))
		rc_ipv4 = qeth_set_ipa_csum(card, on, IPA_INBOUND_CHECKSUM,
					    QETH_PROT_IPV4);
	if (!qeth_is_supported6(card, IPA_INBOUND_CHECKSUM_V6))
		/* no/one Offload Assist available, so the rc is trivial */
		return rc_ipv4;

	rc_ipv6 = qeth_set_ipa_csum(card, on, IPA_INBOUND_CHECKSUM,
				    QETH_PROT_IPV6);

	if (on)
		/* enable: success if any Assist is active */
		return (rc_ipv6) ? rc_ipv4 : 0;

	/* disable: failure if any Assist is still active */
	return (rc_ipv6) ? rc_ipv6 : rc_ipv4;
}

#define QETH_HW_FEATURES (NETIF_F_RXCSUM | NETIF_F_IP_CSUM | NETIF_F_TSO | \
			  NETIF_F_IPV6_CSUM | NETIF_F_TSO6)
/**
 * qeth_enable_hw_features() - (Re-)Enable HW functions for device features
 * @dev:	a net_device
 */
void qeth_enable_hw_features(struct net_device *dev)
{
	struct qeth_card *card = dev->ml_priv;
	netdev_features_t features;

	rtnl_lock();
	features = dev->features;
	/* force-off any feature that needs an IPA sequence.
	 * netdev_update_features() will restart them.
	 */
	dev->features &= ~QETH_HW_FEATURES;
	netdev_update_features(dev);
	if (features != dev->features)
		dev_warn(&card->gdev->dev,
			 "Device recovery failed to restore all offload features\n");
	rtnl_unlock();
}
EXPORT_SYMBOL_GPL(qeth_enable_hw_features);

int qeth_set_features(struct net_device *dev, netdev_features_t features)
{
	struct qeth_card *card = dev->ml_priv;
	netdev_features_t changed = dev->features ^ features;
	int rc = 0;

	QETH_DBF_TEXT(SETUP, 2, "setfeat");
	QETH_DBF_HEX(SETUP, 2, &features, sizeof(features));

	if ((changed & NETIF_F_IP_CSUM)) {
		rc = qeth_set_ipa_csum(card, features & NETIF_F_IP_CSUM,
				       IPA_OUTBOUND_CHECKSUM, QETH_PROT_IPV4);
		if (rc)
			changed ^= NETIF_F_IP_CSUM;
	}
	if (changed & NETIF_F_IPV6_CSUM) {
		rc = qeth_set_ipa_csum(card, features & NETIF_F_IPV6_CSUM,
				       IPA_OUTBOUND_CHECKSUM, QETH_PROT_IPV6);
		if (rc)
			changed ^= NETIF_F_IPV6_CSUM;
	}
	if (changed & NETIF_F_RXCSUM) {
		rc = qeth_set_ipa_rx_csum(card, features & NETIF_F_RXCSUM);
		if (rc)
			changed ^= NETIF_F_RXCSUM;
	}
	if (changed & NETIF_F_TSO) {
		rc = qeth_set_ipa_tso(card, features & NETIF_F_TSO,
				      QETH_PROT_IPV4);
		if (rc)
			changed ^= NETIF_F_TSO;
	}
	if (changed & NETIF_F_TSO6) {
		rc = qeth_set_ipa_tso(card, features & NETIF_F_TSO6,
				      QETH_PROT_IPV6);
		if (rc)
			changed ^= NETIF_F_TSO6;
	}

	/* everything changed successfully? */
	if ((dev->features ^ features) == changed)
		return 0;
	/* something went wrong. save changed features and return error */
	dev->features ^= changed;
	return -EIO;
}
EXPORT_SYMBOL_GPL(qeth_set_features);

netdev_features_t qeth_fix_features(struct net_device *dev,
				    netdev_features_t features)
{
	struct qeth_card *card = dev->ml_priv;

	QETH_DBF_TEXT(SETUP, 2, "fixfeat");
	if (!qeth_is_supported(card, IPA_OUTBOUND_CHECKSUM))
		features &= ~NETIF_F_IP_CSUM;
	if (!qeth_is_supported6(card, IPA_OUTBOUND_CHECKSUM_V6))
		features &= ~NETIF_F_IPV6_CSUM;
	if (!qeth_is_supported(card, IPA_INBOUND_CHECKSUM) &&
	    !qeth_is_supported6(card, IPA_INBOUND_CHECKSUM_V6))
		features &= ~NETIF_F_RXCSUM;
	if (!qeth_is_supported(card, IPA_OUTBOUND_TSO))
		features &= ~NETIF_F_TSO;
	if (!qeth_is_supported6(card, IPA_OUTBOUND_TSO))
		features &= ~NETIF_F_TSO6;
	/* if the card isn't up, remove features that require hw changes */
	if (card->state == CARD_STATE_DOWN ||
	    card->state == CARD_STATE_RECOVER)
		features &= ~QETH_HW_FEATURES;
	QETH_DBF_HEX(SETUP, 2, &features, sizeof(features));
	return features;
}
EXPORT_SYMBOL_GPL(qeth_fix_features);

netdev_features_t qeth_features_check(struct sk_buff *skb,
				      struct net_device *dev,
				      netdev_features_t features)
{
	/* GSO segmentation builds skbs with
	 *	a (small) linear part for the headers, and
	 *	page frags for the data.
	 * Compared to a linear skb, the header-only part consumes an
	 * additional buffer element. This reduces buffer utilization, and
	 * hurts throughput. So compress small segments into one element.
	 */
	if (netif_needs_gso(skb, features)) {
		/* match skb_segment(): */
		unsigned int doffset = skb->data - skb_mac_header(skb);
		unsigned int hsize = skb_shinfo(skb)->gso_size;
		unsigned int hroom = skb_headroom(skb);

		/* linearize only if resulting skb allocations are order-0: */
		if (SKB_DATA_ALIGN(hroom + doffset + hsize) <= SKB_MAX_HEAD(0))
			features &= ~NETIF_F_SG;
	}

	return vlan_features_check(skb, features);
}
EXPORT_SYMBOL_GPL(qeth_features_check);

static int __init qeth_core_init(void)
{
	int rc;

	pr_info("loading core functions\n");
	INIT_LIST_HEAD(&qeth_core_card_list.list);
	rwlock_init(&qeth_core_card_list.rwlock);

	qeth_wq = create_singlethread_workqueue("qeth_wq");
	if (!qeth_wq) {
		rc = -ENOMEM;
		goto out_err;
	}

	rc = qeth_register_dbf_views();
	if (rc)
		goto dbf_err;
	qeth_core_root_dev = root_device_register("qeth");
	rc = PTR_ERR_OR_ZERO(qeth_core_root_dev);
	if (rc)
		goto register_err;
	qeth_core_header_cache =
		kmem_cache_create("qeth_hdr", QETH_HDR_CACHE_OBJ_SIZE,
				  roundup_pow_of_two(QETH_HDR_CACHE_OBJ_SIZE),
				  0, NULL);
	if (!qeth_core_header_cache) {
		rc = -ENOMEM;
		goto slab_err;
	}
	qeth_qdio_outbuf_cache = kmem_cache_create("qeth_buf",
			sizeof(struct qeth_qdio_out_buffer), 0, 0, NULL);
	if (!qeth_qdio_outbuf_cache) {
		rc = -ENOMEM;
		goto cqslab_err;
	}
	rc = ccw_driver_register(&qeth_ccw_driver);
	if (rc)
		goto ccw_err;
	rc = ccwgroup_driver_register(&qeth_core_ccwgroup_driver);
	if (rc)
		goto ccwgroup_err;

	return 0;

ccwgroup_err:
	ccw_driver_unregister(&qeth_ccw_driver);
ccw_err:
	kmem_cache_destroy(qeth_qdio_outbuf_cache);
cqslab_err:
	kmem_cache_destroy(qeth_core_header_cache);
slab_err:
	root_device_unregister(qeth_core_root_dev);
register_err:
	qeth_unregister_dbf_views();
dbf_err:
	destroy_workqueue(qeth_wq);
out_err:
	pr_err("Initializing the qeth device driver failed\n");
	return rc;
}

static void __exit qeth_core_exit(void)
{
	qeth_clear_dbf_list();
	destroy_workqueue(qeth_wq);
	ccwgroup_driver_unregister(&qeth_core_ccwgroup_driver);
	ccw_driver_unregister(&qeth_ccw_driver);
	kmem_cache_destroy(qeth_qdio_outbuf_cache);
	kmem_cache_destroy(qeth_core_header_cache);
	root_device_unregister(qeth_core_root_dev);
	qeth_unregister_dbf_views();
	pr_info("core functions removed\n");
}

module_init(qeth_core_init);
module_exit(qeth_core_exit);
MODULE_AUTHOR("Frank Blaschka <frank.blaschka@de.ibm.com>");
MODULE_DESCRIPTION("qeth core functions");
MODULE_LICENSE("GPL");<|MERGE_RESOLUTION|>--- conflicted
+++ resolved
@@ -2797,14 +2797,9 @@
 	QETH_DBF_TEXT(SETUP, 2, "initqdqs");
 
 	/* inbound queue */
-<<<<<<< HEAD
 	qdio_reset_buffers(card->qdio.in_q->qdio_bufs, QDIO_MAX_BUFFERS_PER_Q);
 	memset(&card->rx, 0, sizeof(struct qeth_rx));
-=======
-	qdio_reset_buffers(card->qdio.in_q->qdio_bufs,
-			   QDIO_MAX_BUFFERS_PER_Q);
-
->>>>>>> a8f054de
+
 	qeth_initialize_working_pool_list(card);
 	/*give only as many buffers to hardware as we have buffer pool entries*/
 	for (i = 0; i < card->qdio.in_buf_pool.buf_count - 1; i++) {
