--- conflicted
+++ resolved
@@ -94,10 +94,7 @@
 	depends on QETH
 	help
 	  This enables the qeth driver to support devices in OSN mode.
-<<<<<<< HEAD
-=======
 	  This feature will be removed in 2021.
->>>>>>> 7d2a07b7
 	  If unsure, choose N.
 
 config QETH_OSX
