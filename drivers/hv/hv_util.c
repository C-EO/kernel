// SPDX-License-Identifier: GPL-2.0-only
/*
 * Copyright (c) 2010, Microsoft Corporation.
 *
 * Authors:
 *   Haiyang Zhang <haiyangz@microsoft.com>
 *   Hank Janssen  <hjanssen@microsoft.com>
 */
#define pr_fmt(fmt) KBUILD_MODNAME ": " fmt

#include <linux/kernel.h>
#include <linux/init.h>
#include <linux/module.h>
#include <linux/slab.h>
#include <linux/sysctl.h>
#include <linux/reboot.h>
#include <linux/hyperv.h>
#include <linux/clockchips.h>
#include <linux/ptp_clock_kernel.h>
#include <clocksource/hyperv_timer.h>
#include <asm/mshyperv.h>

#include "hyperv_vmbus.h"

#define SD_MAJOR	3
#define SD_MINOR	0
#define SD_MINOR_1	1
#define SD_MINOR_2	2
#define SD_VERSION_3_1	(SD_MAJOR << 16 | SD_MINOR_1)
#define SD_VERSION_3_2	(SD_MAJOR << 16 | SD_MINOR_2)
#define SD_VERSION	(SD_MAJOR << 16 | SD_MINOR)

#define SD_MAJOR_1	1
#define SD_VERSION_1	(SD_MAJOR_1 << 16 | SD_MINOR)

#define TS_MAJOR	4
#define TS_MINOR	0
#define TS_VERSION	(TS_MAJOR << 16 | TS_MINOR)

#define TS_MAJOR_1	1
#define TS_VERSION_1	(TS_MAJOR_1 << 16 | TS_MINOR)

#define TS_MAJOR_3	3
#define TS_VERSION_3	(TS_MAJOR_3 << 16 | TS_MINOR)

#define HB_MAJOR	3
#define HB_MINOR	0
#define HB_VERSION	(HB_MAJOR << 16 | HB_MINOR)

#define HB_MAJOR_1	1
#define HB_VERSION_1	(HB_MAJOR_1 << 16 | HB_MINOR)

static int sd_srv_version;
static int ts_srv_version;
static int hb_srv_version;

#define SD_VER_COUNT 4
static const int sd_versions[] = {
	SD_VERSION_3_2,
	SD_VERSION_3_1,
	SD_VERSION,
	SD_VERSION_1
};

#define TS_VER_COUNT 3
static const int ts_versions[] = {
	TS_VERSION,
	TS_VERSION_3,
	TS_VERSION_1
};

#define HB_VER_COUNT 2
static const int hb_versions[] = {
	HB_VERSION,
	HB_VERSION_1
};

#define FW_VER_COUNT 2
static const int fw_versions[] = {
	UTIL_FW_VERSION,
	UTIL_WS2K8_FW_VERSION
};

/*
 * Send the "hibernate" udev event in a thread context.
 */
struct hibernate_work_context {
	struct work_struct work;
	struct hv_device *dev;
};

static struct hibernate_work_context hibernate_context;
static bool hibernation_supported;

static void send_hibernate_uevent(struct work_struct *work)
{
	char *uevent_env[2] = { "EVENT=hibernate", NULL };
	struct hibernate_work_context *ctx;

	ctx = container_of(work, struct hibernate_work_context, work);

	kobject_uevent_env(&ctx->dev->device.kobj, KOBJ_CHANGE, uevent_env);

	pr_info("Sent hibernation uevent\n");
}

static int hv_shutdown_init(struct hv_util_service *srv)
{
	struct vmbus_channel *channel = srv->channel;

	INIT_WORK(&hibernate_context.work, send_hibernate_uevent);
	hibernate_context.dev = channel->device_obj;

	hibernation_supported = hv_is_hibernation_supported();

	return 0;
}

static void shutdown_onchannelcallback(void *context);
static struct hv_util_service util_shutdown = {
	.util_cb = shutdown_onchannelcallback,
	.util_init = hv_shutdown_init,
};

static int hv_timesync_init(struct hv_util_service *srv);
static int hv_timesync_pre_suspend(void);
static void hv_timesync_deinit(void);

static void timesync_onchannelcallback(void *context);
static struct hv_util_service util_timesynch = {
	.util_cb = timesync_onchannelcallback,
	.util_init = hv_timesync_init,
	.util_pre_suspend = hv_timesync_pre_suspend,
	.util_deinit = hv_timesync_deinit,
};

static void heartbeat_onchannelcallback(void *context);
static struct hv_util_service util_heartbeat = {
	.util_cb = heartbeat_onchannelcallback,
};

static struct hv_util_service util_kvp = {
	.util_cb = hv_kvp_onchannelcallback,
	.util_init = hv_kvp_init,
	.util_pre_suspend = hv_kvp_pre_suspend,
	.util_pre_resume = hv_kvp_pre_resume,
	.util_deinit = hv_kvp_deinit,
};

static struct hv_util_service util_vss = {
	.util_cb = hv_vss_onchannelcallback,
	.util_init = hv_vss_init,
	.util_pre_suspend = hv_vss_pre_suspend,
	.util_pre_resume = hv_vss_pre_resume,
	.util_deinit = hv_vss_deinit,
};

static struct hv_util_service util_fcopy = {
	.util_cb = hv_fcopy_onchannelcallback,
	.util_init = hv_fcopy_init,
	.util_pre_suspend = hv_fcopy_pre_suspend,
	.util_pre_resume = hv_fcopy_pre_resume,
	.util_deinit = hv_fcopy_deinit,
};

static void perform_shutdown(struct work_struct *dummy)
{
	orderly_poweroff(true);
}

static void perform_restart(struct work_struct *dummy)
{
	orderly_reboot();
}

/*
 * Perform the shutdown operation in a thread context.
 */
static DECLARE_WORK(shutdown_work, perform_shutdown);

/*
 * Perform the restart operation in a thread context.
 */
static DECLARE_WORK(restart_work, perform_restart);

static void shutdown_onchannelcallback(void *context)
{
	struct vmbus_channel *channel = context;
	struct work_struct *work = NULL;
	u32 recvlen;
	u64 requestid;
	u8  *shut_txf_buf = util_shutdown.recv_buffer;

	struct shutdown_msg_data *shutdown_msg;

	struct icmsg_hdr *icmsghdrp;

<<<<<<< HEAD
	vmbus_recvpacket(channel, shut_txf_buf,
			 HV_HYP_PAGE_SIZE, &recvlen, &requestid);
=======
	if (vmbus_recvpacket(channel, shut_txf_buf, HV_HYP_PAGE_SIZE, &recvlen, &requestid)) {
		pr_err_ratelimited("Shutdown request received. Could not read into shut txf buf\n");
		return;
	}
>>>>>>> 7d2a07b7

	if (!recvlen)
		return;

<<<<<<< HEAD
		if (icmsghdrp->icmsgtype == ICMSGTYPE_NEGOTIATE) {
			if (vmbus_prep_negotiate_resp(icmsghdrp, shut_txf_buf,
					fw_versions, FW_VER_COUNT,
					sd_versions, SD_VER_COUNT,
					NULL, &sd_srv_version)) {
				pr_info("Shutdown IC version %d.%d\n",
					sd_srv_version >> 16,
					sd_srv_version & 0xFFFF);
			}
		} else {
			shutdown_msg =
				(struct shutdown_msg_data *)&shut_txf_buf[
					sizeof(struct vmbuspipe_hdr) +
					sizeof(struct icmsg_hdr)];

			/*
			 * shutdown_msg->flags can be 0(shut down), 2(reboot),
			 * or 4(hibernate). It may bitwise-OR 1, which means
			 * performing the request by force. Linux always tries
			 * to perform the request by force.
			 */
			switch (shutdown_msg->flags) {
			case 0:
			case 1:
				icmsghdrp->status = HV_S_OK;
				work = &shutdown_work;
				pr_info("Shutdown request received -"
					    " graceful shutdown initiated\n");
				break;
			case 2:
			case 3:
				icmsghdrp->status = HV_S_OK;
				work = &restart_work;
				pr_info("Restart request received -"
					    " graceful restart initiated\n");
				break;
			case 4:
			case 5:
				pr_info("Hibernation request received\n");
				icmsghdrp->status = hibernation_supported ?
					HV_S_OK : HV_E_FAIL;
				if (hibernation_supported)
					work = &hibernate_context.work;
				break;
			default:
				icmsghdrp->status = HV_E_FAIL;
				pr_info("Shutdown request received -"
					    " Invalid request\n");
				break;
			}
=======
	/* Ensure recvlen is big enough to read header data */
	if (recvlen < ICMSG_HDR) {
		pr_err_ratelimited("Shutdown request received. Packet length too small: %d\n",
				   recvlen);
		return;
	}

	icmsghdrp = (struct icmsg_hdr *)&shut_txf_buf[sizeof(struct vmbuspipe_hdr)];

	if (icmsghdrp->icmsgtype == ICMSGTYPE_NEGOTIATE) {
		if (vmbus_prep_negotiate_resp(icmsghdrp,
				shut_txf_buf, recvlen,
				fw_versions, FW_VER_COUNT,
				sd_versions, SD_VER_COUNT,
				NULL, &sd_srv_version)) {
			pr_info("Shutdown IC version %d.%d\n",
				sd_srv_version >> 16,
				sd_srv_version & 0xFFFF);
		}
	} else if (icmsghdrp->icmsgtype == ICMSGTYPE_SHUTDOWN) {
		/* Ensure recvlen is big enough to contain shutdown_msg_data struct */
		if (recvlen < ICMSG_HDR + sizeof(struct shutdown_msg_data)) {
			pr_err_ratelimited("Invalid shutdown msg data. Packet length too small: %u\n",
					   recvlen);
			return;
>>>>>>> 7d2a07b7
		}

		shutdown_msg = (struct shutdown_msg_data *)&shut_txf_buf[ICMSG_HDR];

		/*
		 * shutdown_msg->flags can be 0(shut down), 2(reboot),
		 * or 4(hibernate). It may bitwise-OR 1, which means
		 * performing the request by force. Linux always tries
		 * to perform the request by force.
		 */
		switch (shutdown_msg->flags) {
		case 0:
		case 1:
			icmsghdrp->status = HV_S_OK;
			work = &shutdown_work;
			pr_info("Shutdown request received - graceful shutdown initiated\n");
			break;
		case 2:
		case 3:
			icmsghdrp->status = HV_S_OK;
			work = &restart_work;
			pr_info("Restart request received - graceful restart initiated\n");
			break;
		case 4:
		case 5:
			pr_info("Hibernation request received\n");
			icmsghdrp->status = hibernation_supported ?
				HV_S_OK : HV_E_FAIL;
			if (hibernation_supported)
				work = &hibernate_context.work;
			break;
		default:
			icmsghdrp->status = HV_E_FAIL;
			pr_info("Shutdown request received - Invalid request\n");
			break;
		}
	} else {
		icmsghdrp->status = HV_E_FAIL;
		pr_err_ratelimited("Shutdown request received. Invalid msg type: %d\n",
				   icmsghdrp->icmsgtype);
	}

<<<<<<< HEAD
=======
	icmsghdrp->icflags = ICMSGHDRFLAG_TRANSACTION
		| ICMSGHDRFLAG_RESPONSE;

	vmbus_sendpacket(channel, shut_txf_buf,
			 recvlen, requestid,
			 VM_PKT_DATA_INBAND, 0);

>>>>>>> 7d2a07b7
	if (work)
		schedule_work(work);
}

/*
 * Set the host time in a process context.
 */
static struct work_struct adj_time_work;

/*
 * The last time sample, received from the host. PTP device responds to
 * requests by using this data and the current partition-wide time reference
 * count.
 */
static struct {
	u64				host_time;
	u64				ref_time;
	spinlock_t			lock;
} host_ts;

static inline u64 reftime_to_ns(u64 reftime)
{
	return (reftime - WLTIMEDELTA) * 100;
}

/*
 * Hard coded threshold for host timesync delay: 600 seconds
 */
static const u64 HOST_TIMESYNC_DELAY_THRESH = 600 * (u64)NSEC_PER_SEC;

static int hv_get_adj_host_time(struct timespec64 *ts)
{
	u64 newtime, reftime, timediff_adj;
	unsigned long flags;
	int ret = 0;

	spin_lock_irqsave(&host_ts.lock, flags);
	reftime = hv_read_reference_counter();

	/*
	 * We need to let the caller know that last update from host
	 * is older than the max allowable threshold. clock_gettime()
	 * and PTP ioctl do not have a documented error that we could
	 * return for this specific case. Use ESTALE to report this.
	 */
	timediff_adj = reftime - host_ts.ref_time;
	if (timediff_adj * 100 > HOST_TIMESYNC_DELAY_THRESH) {
		pr_warn_once("TIMESYNC IC: Stale time stamp, %llu nsecs old\n",
			     (timediff_adj * 100));
		ret = -ESTALE;
	}

	newtime = host_ts.host_time + timediff_adj;
	*ts = ns_to_timespec64(reftime_to_ns(newtime));
	spin_unlock_irqrestore(&host_ts.lock, flags);

	return ret;
}

static void hv_set_host_time(struct work_struct *work)
{

	struct timespec64 ts;

	if (!hv_get_adj_host_time(&ts))
		do_settimeofday64(&ts);
}

/*
 * Synchronize time with host after reboot, restore, etc.
 *
 * ICTIMESYNCFLAG_SYNC flag bit indicates reboot, restore events of the VM.
 * After reboot the flag ICTIMESYNCFLAG_SYNC is included in the first time
 * message after the timesync channel is opened. Since the hv_utils module is
 * loaded after hv_vmbus, the first message is usually missed. This bit is
 * considered a hard request to discipline the clock.
 *
 * ICTIMESYNCFLAG_SAMPLE bit indicates a time sample from host. This is
 * typically used as a hint to the guest. The guest is under no obligation
 * to discipline the clock.
 */
static inline void adj_guesttime(u64 hosttime, u64 reftime, u8 adj_flags)
{
	unsigned long flags;
	u64 cur_reftime;

	/*
	 * Save the adjusted time sample from the host and the snapshot
	 * of the current system time.
	 */
	spin_lock_irqsave(&host_ts.lock, flags);

	cur_reftime = hv_read_reference_counter();
	host_ts.host_time = hosttime;
	host_ts.ref_time = cur_reftime;

	/*
	 * TimeSync v4 messages contain reference time (guest's Hyper-V
	 * clocksource read when the time sample was generated), we can
	 * improve the precision by adding the delta between now and the
	 * time of generation. For older protocols we set
	 * reftime == cur_reftime on call.
	 */
	host_ts.host_time += (cur_reftime - reftime);

	spin_unlock_irqrestore(&host_ts.lock, flags);

	/* Schedule work to do do_settimeofday64() */
	if (adj_flags & ICTIMESYNCFLAG_SYNC)
		schedule_work(&adj_time_work);
}

/*
 * Time Sync Channel message handler.
 */
static void timesync_onchannelcallback(void *context)
{
	struct vmbus_channel *channel = context;
	u32 recvlen;
	u64 requestid;
	struct icmsg_hdr *icmsghdrp;
	struct ictimesync_data *timedatap;
	struct ictimesync_ref_data *refdata;
	u8 *time_txf_buf = util_timesynch.recv_buffer;

	/*
	 * Drain the ring buffer and use the last packet to update
	 * host_ts
	 */
	while (1) {
		int ret = vmbus_recvpacket(channel, time_txf_buf,
					   HV_HYP_PAGE_SIZE, &recvlen,
					   &requestid);
		if (ret) {
<<<<<<< HEAD
			pr_warn_once("TimeSync IC pkt recv failed (Err: %d)\n",
				     ret);
=======
			pr_err_ratelimited("TimeSync IC pkt recv failed (Err: %d)\n",
					   ret);
>>>>>>> 7d2a07b7
			break;
		}

		if (!recvlen)
			break;
<<<<<<< HEAD
=======

		/* Ensure recvlen is big enough to read header data */
		if (recvlen < ICMSG_HDR) {
			pr_err_ratelimited("Timesync request received. Packet length too small: %d\n",
					   recvlen);
			break;
		}
>>>>>>> 7d2a07b7

		icmsghdrp = (struct icmsg_hdr *)&time_txf_buf[
				sizeof(struct vmbuspipe_hdr)];

		if (icmsghdrp->icmsgtype == ICMSGTYPE_NEGOTIATE) {
			if (vmbus_prep_negotiate_resp(icmsghdrp,
						time_txf_buf, recvlen,
						fw_versions, FW_VER_COUNT,
						ts_versions, TS_VER_COUNT,
						NULL, &ts_srv_version)) {
				pr_info("TimeSync IC version %d.%d\n",
					ts_srv_version >> 16,
					ts_srv_version & 0xFFFF);
			}
		} else if (icmsghdrp->icmsgtype == ICMSGTYPE_TIMESYNC) {
			if (ts_srv_version > TS_VERSION_3) {
				/* Ensure recvlen is big enough to read ictimesync_ref_data */
				if (recvlen < ICMSG_HDR + sizeof(struct ictimesync_ref_data)) {
					pr_err_ratelimited("Invalid ictimesync ref data. Length too small: %u\n",
							   recvlen);
					break;
				}
				refdata = (struct ictimesync_ref_data *)&time_txf_buf[ICMSG_HDR];

				adj_guesttime(refdata->parenttime,
						refdata->vmreferencetime,
						refdata->flags);
			} else {
				/* Ensure recvlen is big enough to read ictimesync_data */
				if (recvlen < ICMSG_HDR + sizeof(struct ictimesync_data)) {
					pr_err_ratelimited("Invalid ictimesync data. Length too small: %u\n",
							   recvlen);
					break;
				}
				timedatap = (struct ictimesync_data *)&time_txf_buf[ICMSG_HDR];

				adj_guesttime(timedatap->parenttime,
					      hv_read_reference_counter(),
					      timedatap->flags);
			}
		} else {
			icmsghdrp->status = HV_E_FAIL;
			pr_err_ratelimited("Timesync request received. Invalid msg type: %d\n",
					   icmsghdrp->icmsgtype);
		}

		icmsghdrp->icflags = ICMSGHDRFLAG_TRANSACTION
			| ICMSGHDRFLAG_RESPONSE;

		vmbus_sendpacket(channel, time_txf_buf,
				 recvlen, requestid,
				 VM_PKT_DATA_INBAND, 0);
	}
}

/*
 * Heartbeat functionality.
 * Every two seconds, Hyper-V send us a heartbeat request message.
 * we respond to this message, and Hyper-V knows we are alive.
 */
static void heartbeat_onchannelcallback(void *context)
{
	struct vmbus_channel *channel = context;
	u32 recvlen;
	u64 requestid;
	struct icmsg_hdr *icmsghdrp;
	struct heartbeat_msg_data *heartbeat_msg;
	u8 *hbeat_txf_buf = util_heartbeat.recv_buffer;

	while (1) {

<<<<<<< HEAD
		vmbus_recvpacket(channel, hbeat_txf_buf,
				 HV_HYP_PAGE_SIZE, &recvlen, &requestid);
=======
		if (vmbus_recvpacket(channel, hbeat_txf_buf, HV_HYP_PAGE_SIZE,
				     &recvlen, &requestid)) {
			pr_err_ratelimited("Heartbeat request received. Could not read into hbeat txf buf\n");
			return;
		}
>>>>>>> 7d2a07b7

		if (!recvlen)
			break;

		/* Ensure recvlen is big enough to read header data */
		if (recvlen < ICMSG_HDR) {
			pr_err_ratelimited("Heartbeat request received. Packet length too small: %d\n",
					   recvlen);
			break;
		}

		icmsghdrp = (struct icmsg_hdr *)&hbeat_txf_buf[
				sizeof(struct vmbuspipe_hdr)];

		if (icmsghdrp->icmsgtype == ICMSGTYPE_NEGOTIATE) {
			if (vmbus_prep_negotiate_resp(icmsghdrp,
					hbeat_txf_buf, recvlen,
					fw_versions, FW_VER_COUNT,
					hb_versions, HB_VER_COUNT,
					NULL, &hb_srv_version)) {

				pr_info("Heartbeat IC version %d.%d\n",
					hb_srv_version >> 16,
					hb_srv_version & 0xFFFF);
			}
		} else if (icmsghdrp->icmsgtype == ICMSGTYPE_HEARTBEAT) {
			/*
			 * Ensure recvlen is big enough to read seq_num. Reserved area is not
			 * included in the check as the host may not fill it up entirely
			 */
			if (recvlen < ICMSG_HDR + sizeof(u64)) {
				pr_err_ratelimited("Invalid heartbeat msg data. Length too small: %u\n",
						   recvlen);
				break;
			}
			heartbeat_msg = (struct heartbeat_msg_data *)&hbeat_txf_buf[ICMSG_HDR];

			heartbeat_msg->seq_num += 1;
		} else {
			icmsghdrp->status = HV_E_FAIL;
			pr_err_ratelimited("Heartbeat request received. Invalid msg type: %d\n",
					   icmsghdrp->icmsgtype);
		}

		icmsghdrp->icflags = ICMSGHDRFLAG_TRANSACTION
			| ICMSGHDRFLAG_RESPONSE;

		vmbus_sendpacket(channel, hbeat_txf_buf,
				 recvlen, requestid,
				 VM_PKT_DATA_INBAND, 0);
	}
}

#define HV_UTIL_RING_SEND_SIZE VMBUS_RING_SIZE(3 * HV_HYP_PAGE_SIZE)
#define HV_UTIL_RING_RECV_SIZE VMBUS_RING_SIZE(3 * HV_HYP_PAGE_SIZE)

static int util_probe(struct hv_device *dev,
			const struct hv_vmbus_device_id *dev_id)
{
	struct hv_util_service *srv =
		(struct hv_util_service *)dev_id->driver_data;
	int ret;

	srv->recv_buffer = kmalloc(HV_HYP_PAGE_SIZE * 4, GFP_KERNEL);
	if (!srv->recv_buffer)
		return -ENOMEM;
	srv->channel = dev->channel;
	if (srv->util_init) {
		ret = srv->util_init(srv);
		if (ret) {
			ret = -ENODEV;
			goto error1;
		}
	}

	/*
	 * The set of services managed by the util driver are not performance
	 * critical and do not need batched reading. Furthermore, some services
	 * such as KVP can only handle one message from the host at a time.
	 * Turn off batched reading for all util drivers before we open the
	 * channel.
	 */
	set_channel_read_mode(dev->channel, HV_CALL_DIRECT);

	hv_set_drvdata(dev, srv);

	ret = vmbus_open(dev->channel, HV_UTIL_RING_SEND_SIZE,
			 HV_UTIL_RING_RECV_SIZE, NULL, 0, srv->util_cb,
			 dev->channel);
	if (ret)
		goto error;

	return 0;

error:
	if (srv->util_deinit)
		srv->util_deinit();
error1:
	kfree(srv->recv_buffer);
	return ret;
}

static int util_remove(struct hv_device *dev)
{
	struct hv_util_service *srv = hv_get_drvdata(dev);

	if (srv->util_deinit)
		srv->util_deinit();
	vmbus_close(dev->channel);
	kfree(srv->recv_buffer);

	return 0;
}

/*
 * When we're in util_suspend(), all the userspace processes have been frozen
 * (refer to hibernate() -> freeze_processes()). The userspace is thawed only
 * after the whole resume procedure, including util_resume(), finishes.
 */
static int util_suspend(struct hv_device *dev)
{
	struct hv_util_service *srv = hv_get_drvdata(dev);
	int ret = 0;

	if (srv->util_pre_suspend) {
		ret = srv->util_pre_suspend();
		if (ret)
			return ret;
	}

	vmbus_close(dev->channel);

	return 0;
}

static int util_resume(struct hv_device *dev)
{
	struct hv_util_service *srv = hv_get_drvdata(dev);
	int ret = 0;

	if (srv->util_pre_resume) {
		ret = srv->util_pre_resume();
		if (ret)
			return ret;
	}

	ret = vmbus_open(dev->channel, HV_UTIL_RING_SEND_SIZE,
			 HV_UTIL_RING_RECV_SIZE, NULL, 0, srv->util_cb,
			 dev->channel);
	return ret;
}

static const struct hv_vmbus_device_id id_table[] = {
	/* Shutdown guid */
	{ HV_SHUTDOWN_GUID,
	  .driver_data = (unsigned long)&util_shutdown
	},
	/* Time synch guid */
	{ HV_TS_GUID,
	  .driver_data = (unsigned long)&util_timesynch
	},
	/* Heartbeat guid */
	{ HV_HEART_BEAT_GUID,
	  .driver_data = (unsigned long)&util_heartbeat
	},
	/* KVP guid */
	{ HV_KVP_GUID,
	  .driver_data = (unsigned long)&util_kvp
	},
	/* VSS GUID */
	{ HV_VSS_GUID,
	  .driver_data = (unsigned long)&util_vss
	},
	/* File copy GUID */
	{ HV_FCOPY_GUID,
	  .driver_data = (unsigned long)&util_fcopy
	},
	{ },
};

MODULE_DEVICE_TABLE(vmbus, id_table);

/* The one and only one */
static  struct hv_driver util_drv = {
	.name = "hv_utils",
	.id_table = id_table,
	.probe =  util_probe,
	.remove =  util_remove,
	.suspend = util_suspend,
	.resume =  util_resume,
	.driver = {
		.probe_type = PROBE_PREFER_ASYNCHRONOUS,
	},
};

static int hv_ptp_enable(struct ptp_clock_info *info,
			 struct ptp_clock_request *request, int on)
{
	return -EOPNOTSUPP;
}

static int hv_ptp_settime(struct ptp_clock_info *p, const struct timespec64 *ts)
{
	return -EOPNOTSUPP;
}

static int hv_ptp_adjfreq(struct ptp_clock_info *ptp, s32 delta)
{
	return -EOPNOTSUPP;
}
static int hv_ptp_adjtime(struct ptp_clock_info *ptp, s64 delta)
{
	return -EOPNOTSUPP;
}

static int hv_ptp_gettime(struct ptp_clock_info *info, struct timespec64 *ts)
{
	return hv_get_adj_host_time(ts);
}

static struct ptp_clock_info ptp_hyperv_info = {
	.name		= "hyperv",
	.enable         = hv_ptp_enable,
	.adjtime        = hv_ptp_adjtime,
	.adjfreq        = hv_ptp_adjfreq,
	.gettime64      = hv_ptp_gettime,
	.settime64      = hv_ptp_settime,
	.owner		= THIS_MODULE,
};

static struct ptp_clock *hv_ptp_clock;

static int hv_timesync_init(struct hv_util_service *srv)
{
	/* TimeSync requires Hyper-V clocksource. */
	if (!hv_read_reference_counter)
		return -ENODEV;

	spin_lock_init(&host_ts.lock);

	INIT_WORK(&adj_time_work, hv_set_host_time);

	/*
	 * ptp_clock_register() returns NULL when CONFIG_PTP_1588_CLOCK is
	 * disabled but the driver is still useful without the PTP device
	 * as it still handles the ICTIMESYNCFLAG_SYNC case.
	 */
	hv_ptp_clock = ptp_clock_register(&ptp_hyperv_info, NULL);
	if (IS_ERR_OR_NULL(hv_ptp_clock)) {
		pr_err("cannot register PTP clock: %d\n",
		       PTR_ERR_OR_ZERO(hv_ptp_clock));
		hv_ptp_clock = NULL;
	}

	return 0;
}

static void hv_timesync_cancel_work(void)
{
	cancel_work_sync(&adj_time_work);
}

static int hv_timesync_pre_suspend(void)
{
	hv_timesync_cancel_work();
	return 0;
}

static void hv_timesync_deinit(void)
{
	if (hv_ptp_clock)
		ptp_clock_unregister(hv_ptp_clock);

	hv_timesync_cancel_work();
}

static int __init init_hyperv_utils(void)
{
	pr_info("Registering HyperV Utility Driver\n");

	return vmbus_driver_register(&util_drv);
}

static void exit_hyperv_utils(void)
{
	pr_info("De-Registered HyperV Utility Driver\n");

	vmbus_driver_unregister(&util_drv);
}

module_init(init_hyperv_utils);
module_exit(exit_hyperv_utils);

MODULE_DESCRIPTION("Hyper-V Utilities");
MODULE_LICENSE("GPL");<|MERGE_RESOLUTION|>--- conflicted
+++ resolved
@@ -195,71 +195,14 @@
 
 	struct icmsg_hdr *icmsghdrp;
 
-<<<<<<< HEAD
-	vmbus_recvpacket(channel, shut_txf_buf,
-			 HV_HYP_PAGE_SIZE, &recvlen, &requestid);
-=======
 	if (vmbus_recvpacket(channel, shut_txf_buf, HV_HYP_PAGE_SIZE, &recvlen, &requestid)) {
 		pr_err_ratelimited("Shutdown request received. Could not read into shut txf buf\n");
 		return;
 	}
->>>>>>> 7d2a07b7
 
 	if (!recvlen)
 		return;
 
-<<<<<<< HEAD
-		if (icmsghdrp->icmsgtype == ICMSGTYPE_NEGOTIATE) {
-			if (vmbus_prep_negotiate_resp(icmsghdrp, shut_txf_buf,
-					fw_versions, FW_VER_COUNT,
-					sd_versions, SD_VER_COUNT,
-					NULL, &sd_srv_version)) {
-				pr_info("Shutdown IC version %d.%d\n",
-					sd_srv_version >> 16,
-					sd_srv_version & 0xFFFF);
-			}
-		} else {
-			shutdown_msg =
-				(struct shutdown_msg_data *)&shut_txf_buf[
-					sizeof(struct vmbuspipe_hdr) +
-					sizeof(struct icmsg_hdr)];
-
-			/*
-			 * shutdown_msg->flags can be 0(shut down), 2(reboot),
-			 * or 4(hibernate). It may bitwise-OR 1, which means
-			 * performing the request by force. Linux always tries
-			 * to perform the request by force.
-			 */
-			switch (shutdown_msg->flags) {
-			case 0:
-			case 1:
-				icmsghdrp->status = HV_S_OK;
-				work = &shutdown_work;
-				pr_info("Shutdown request received -"
-					    " graceful shutdown initiated\n");
-				break;
-			case 2:
-			case 3:
-				icmsghdrp->status = HV_S_OK;
-				work = &restart_work;
-				pr_info("Restart request received -"
-					    " graceful restart initiated\n");
-				break;
-			case 4:
-			case 5:
-				pr_info("Hibernation request received\n");
-				icmsghdrp->status = hibernation_supported ?
-					HV_S_OK : HV_E_FAIL;
-				if (hibernation_supported)
-					work = &hibernate_context.work;
-				break;
-			default:
-				icmsghdrp->status = HV_E_FAIL;
-				pr_info("Shutdown request received -"
-					    " Invalid request\n");
-				break;
-			}
-=======
 	/* Ensure recvlen is big enough to read header data */
 	if (recvlen < ICMSG_HDR) {
 		pr_err_ratelimited("Shutdown request received. Packet length too small: %d\n",
@@ -285,7 +228,6 @@
 			pr_err_ratelimited("Invalid shutdown msg data. Packet length too small: %u\n",
 					   recvlen);
 			return;
->>>>>>> 7d2a07b7
 		}
 
 		shutdown_msg = (struct shutdown_msg_data *)&shut_txf_buf[ICMSG_HDR];
@@ -328,8 +270,6 @@
 				   icmsghdrp->icmsgtype);
 	}
 
-<<<<<<< HEAD
-=======
 	icmsghdrp->icflags = ICMSGHDRFLAG_TRANSACTION
 		| ICMSGHDRFLAG_RESPONSE;
 
@@ -337,7 +277,6 @@
 			 recvlen, requestid,
 			 VM_PKT_DATA_INBAND, 0);
 
->>>>>>> 7d2a07b7
 	if (work)
 		schedule_work(work);
 }
@@ -472,20 +411,13 @@
 					   HV_HYP_PAGE_SIZE, &recvlen,
 					   &requestid);
 		if (ret) {
-<<<<<<< HEAD
-			pr_warn_once("TimeSync IC pkt recv failed (Err: %d)\n",
-				     ret);
-=======
 			pr_err_ratelimited("TimeSync IC pkt recv failed (Err: %d)\n",
 					   ret);
->>>>>>> 7d2a07b7
 			break;
 		}
 
 		if (!recvlen)
 			break;
-<<<<<<< HEAD
-=======
 
 		/* Ensure recvlen is big enough to read header data */
 		if (recvlen < ICMSG_HDR) {
@@ -493,7 +425,6 @@
 					   recvlen);
 			break;
 		}
->>>>>>> 7d2a07b7
 
 		icmsghdrp = (struct icmsg_hdr *)&time_txf_buf[
 				sizeof(struct vmbuspipe_hdr)];
@@ -565,16 +496,11 @@
 
 	while (1) {
 
-<<<<<<< HEAD
-		vmbus_recvpacket(channel, hbeat_txf_buf,
-				 HV_HYP_PAGE_SIZE, &recvlen, &requestid);
-=======
 		if (vmbus_recvpacket(channel, hbeat_txf_buf, HV_HYP_PAGE_SIZE,
 				     &recvlen, &requestid)) {
 			pr_err_ratelimited("Heartbeat request received. Could not read into hbeat txf buf\n");
 			return;
 		}
->>>>>>> 7d2a07b7
 
 		if (!recvlen)
 			break;
