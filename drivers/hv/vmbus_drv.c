--- conflicted
+++ resolved
@@ -1354,11 +1354,7 @@
 			tasklet_schedule(&hv_cpu->msg_dpc);
 	}
 
-<<<<<<< HEAD
-	add_interrupt_randomness(HYPERVISOR_CALLBACK_VECTOR, 0, ip);
-=======
-	add_interrupt_randomness(hv_get_vector(), 0);
->>>>>>> 8c1316b7
+	add_interrupt_randomness(hv_get_vector(), 0, ip);
 }
 
 /*
