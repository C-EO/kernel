--- conflicted
+++ resolved
@@ -602,15 +602,9 @@
 	/* PCM parameters if provided */
 	if (bcm->dev && bcm->dev->pcm_int_params[0] != 0xff) {
 		struct bcm_set_pcm_int_params params;
-<<<<<<< HEAD
 
 		btbcm_read_pcm_int_params(hu->hdev, &params);
 
-=======
-
-		btbcm_read_pcm_int_params(hu->hdev, &params);
-
->>>>>>> 7d2a07b7
 		memcpy(&params, bcm->dev->pcm_int_params, 5);
 		btbcm_write_pcm_int_params(hu->hdev, &params);
 	}
@@ -1505,11 +1499,8 @@
 static const struct of_device_id bcm_bluetooth_of_match[] = {
 	{ .compatible = "brcm,bcm20702a1" },
 	{ .compatible = "brcm,bcm4329-bt" },
-<<<<<<< HEAD
-=======
 	{ .compatible = "brcm,bcm4330-bt" },
 	{ .compatible = "brcm,bcm4334-bt" },
->>>>>>> 7d2a07b7
 	{ .compatible = "brcm,bcm4345c5" },
 	{ .compatible = "brcm,bcm4330-bt" },
 	{ .compatible = "brcm,bcm43438-bt", .data = &bcm43438_device_data },
