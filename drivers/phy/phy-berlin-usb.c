/*
 * Copyright (C) 2014 Marvell Technology Group Ltd.
 *
 * Antoine Tenart <antoine.tenart@free-electrons.com>
 * Jisheng Zhang <jszhang@marvell.com>
 *
 * This file is licensed under the terms of the GNU General Public
 * License version 2. This program is licensed "as is" without any
 * warranty of any kind, whether express or implied.
 */

#include <linux/gpio.h>
#include <linux/io.h>
#include <linux/module.h>
#include <linux/of_device.h>
#include <linux/of_gpio.h>
#include <linux/phy/phy.h>
#include <linux/platform_device.h>
#include <linux/reset.h>

#define USB_PHY_PLL		0x04
#define USB_PHY_PLL_CONTROL	0x08
#define USB_PHY_TX_CTRL0	0x10
#define USB_PHY_TX_CTRL1	0x14
#define USB_PHY_TX_CTRL2	0x18
#define USB_PHY_RX_CTRL		0x20
#define USB_PHY_ANALOG		0x34

/* USB_PHY_PLL */
#define CLK_REF_DIV(x)		((x) << 4)
#define FEEDBACK_CLK_DIV(x)	((x) << 8)

/* USB_PHY_PLL_CONTROL */
#define CLK_STABLE		BIT(0)
#define PLL_CTRL_PIN		BIT(1)
#define PLL_CTRL_REG		BIT(2)
#define PLL_ON			BIT(3)
#define PHASE_OFF_TOL_125	(0x0 << 5)
#define PHASE_OFF_TOL_250	BIT(5)
#define KVC0_CALIB		(0x0 << 9)
#define KVC0_REG_CTRL		BIT(9)
#define KVC0_HIGH		(0x0 << 10)
#define KVC0_LOW		(0x3 << 10)
#define CLK_BLK_EN		BIT(13)

/* USB_PHY_TX_CTRL0 */
#define EXT_HS_RCAL_EN		BIT(3)
#define EXT_FS_RCAL_EN		BIT(4)
#define IMPCAL_VTH_DIV(x)	((x) << 5)
#define EXT_RS_RCAL_DIV(x)	((x) << 8)
#define EXT_FS_RCAL_DIV(x)	((x) << 12)

/* USB_PHY_TX_CTRL1 */
#define TX_VDD15_14		(0x0 << 4)
#define TX_VDD15_15		BIT(4)
#define TX_VDD15_16		(0x2 << 4)
#define TX_VDD15_17		(0x3 << 4)
#define TX_VDD12_VDD		(0x0 << 6)
#define TX_VDD12_11		BIT(6)
#define TX_VDD12_12		(0x2 << 6)
#define TX_VDD12_13		(0x3 << 6)
#define LOW_VDD_EN		BIT(8)
#define TX_OUT_AMP(x)		((x) << 9)

/* USB_PHY_TX_CTRL2 */
#define TX_CHAN_CTRL_REG(x)	((x) << 0)
#define DRV_SLEWRATE(x)		((x) << 4)
#define IMP_CAL_FS_HS_DLY_0	(0x0 << 6)
#define IMP_CAL_FS_HS_DLY_1	BIT(6)
#define IMP_CAL_FS_HS_DLY_2	(0x2 << 6)
#define IMP_CAL_FS_HS_DLY_3	(0x3 << 6)
#define FS_DRV_EN_MASK(x)	((x) << 8)
#define HS_DRV_EN_MASK(x)	((x) << 12)

/* USB_PHY_RX_CTRL */
#define PHASE_FREEZE_DLY_2_CL	(0x0 << 0)
#define PHASE_FREEZE_DLY_4_CL	BIT(0)
#define ACK_LENGTH_8_CL		(0x0 << 2)
#define ACK_LENGTH_12_CL	BIT(2)
#define ACK_LENGTH_16_CL	(0x2 << 2)
#define ACK_LENGTH_20_CL	(0x3 << 2)
#define SQ_LENGTH_3		(0x0 << 4)
#define SQ_LENGTH_6		BIT(4)
#define SQ_LENGTH_9		(0x2 << 4)
#define SQ_LENGTH_12		(0x3 << 4)
#define DISCON_THRESHOLD_260	(0x0 << 6)
#define DISCON_THRESHOLD_270	BIT(6)
#define DISCON_THRESHOLD_280	(0x2 << 6)
#define DISCON_THRESHOLD_290	(0x3 << 6)
#define SQ_THRESHOLD(x)		((x) << 8)
#define LPF_COEF(x)		((x) << 12)
#define INTPL_CUR_10		(0x0 << 14)
#define INTPL_CUR_20		BIT(14)
#define INTPL_CUR_30		(0x2 << 14)
#define INTPL_CUR_40		(0x3 << 14)

/* USB_PHY_ANALOG */
#define ANA_PWR_UP		BIT(1)
#define ANA_PWR_DOWN		BIT(2)
#define V2I_VCO_RATIO(x)	((x) << 7)
#define R_ROTATE_90		(0x0 << 10)
#define R_ROTATE_0		BIT(10)
#define MODE_TEST_EN		BIT(11)
#define ANA_TEST_DC_CTRL(x)	((x) << 12)

static const u32 phy_berlin_pll_dividers[] = {
	/* Berlin 2 */
<<<<<<< HEAD
	CLK_REF_DIV(0xc) | FEEDBACK_CLK_DIV(0x54),
=======
	CLK_REF_DIV(0x6) | FEEDBACK_CLK_DIV(0x55),
>>>>>>> 827c24bc
	/* Berlin 2CD/Q */
	CLK_REF_DIV(0xc) | FEEDBACK_CLK_DIV(0x54),
};

struct phy_berlin_usb_priv {
	void __iomem		*base;
	struct reset_control	*rst_ctrl;
	u32			pll_divider;
};

static int phy_berlin_usb_power_on(struct phy *phy)
{
	struct phy_berlin_usb_priv *priv = phy_get_drvdata(phy);

	reset_control_reset(priv->rst_ctrl);

	writel(priv->pll_divider,
	       priv->base + USB_PHY_PLL);
	writel(CLK_STABLE | PLL_CTRL_REG | PHASE_OFF_TOL_250 | KVC0_REG_CTRL |
	       CLK_BLK_EN, priv->base + USB_PHY_PLL_CONTROL);
	writel(V2I_VCO_RATIO(0x5) | R_ROTATE_0 | ANA_TEST_DC_CTRL(0x5),
	       priv->base + USB_PHY_ANALOG);
	writel(PHASE_FREEZE_DLY_4_CL | ACK_LENGTH_16_CL | SQ_LENGTH_12 |
	       DISCON_THRESHOLD_260 | SQ_THRESHOLD(0xa) | LPF_COEF(0x2) |
	       INTPL_CUR_30, priv->base + USB_PHY_RX_CTRL);

	writel(TX_VDD12_13 | TX_OUT_AMP(0x3), priv->base + USB_PHY_TX_CTRL1);
	writel(EXT_HS_RCAL_EN | IMPCAL_VTH_DIV(0x3) | EXT_RS_RCAL_DIV(0x4),
	       priv->base + USB_PHY_TX_CTRL0);

	writel(EXT_HS_RCAL_EN | IMPCAL_VTH_DIV(0x3) | EXT_RS_RCAL_DIV(0x4) |
	       EXT_FS_RCAL_DIV(0x2), priv->base + USB_PHY_TX_CTRL0);

	writel(EXT_HS_RCAL_EN | IMPCAL_VTH_DIV(0x3) | EXT_RS_RCAL_DIV(0x4),
	       priv->base + USB_PHY_TX_CTRL0);
	writel(TX_CHAN_CTRL_REG(0xf) | DRV_SLEWRATE(0x3) | IMP_CAL_FS_HS_DLY_3 |
	       FS_DRV_EN_MASK(0xd), priv->base + USB_PHY_TX_CTRL2);

	return 0;
}

static struct phy_ops phy_berlin_usb_ops = {
	.power_on	= phy_berlin_usb_power_on,
	.owner		= THIS_MODULE,
};

static const struct of_device_id phy_berlin_sata_of_match[] = {
	{
		.compatible = "marvell,berlin2-usb-phy",
		.data = &phy_berlin_pll_dividers[0],
	},
	{
		.compatible = "marvell,berlin2cd-usb-phy",
		.data = &phy_berlin_pll_dividers[1],
	},
	{ },
};
MODULE_DEVICE_TABLE(of, phy_berlin_sata_of_match);

static int phy_berlin_usb_probe(struct platform_device *pdev)
{
	const struct of_device_id *match =
		of_match_device(phy_berlin_sata_of_match, &pdev->dev);
	struct phy_berlin_usb_priv *priv;
	struct resource *res;
	struct phy *phy;
	struct phy_provider *phy_provider;

	priv = devm_kzalloc(&pdev->dev, sizeof(*priv), GFP_KERNEL);
	if (!priv)
		return -ENOMEM;

	res = platform_get_resource(pdev, IORESOURCE_MEM, 0);
	priv->base = devm_ioremap_resource(&pdev->dev, res);
	if (IS_ERR(priv->base))
		return PTR_ERR(priv->base);

	priv->rst_ctrl = devm_reset_control_get(&pdev->dev, NULL);
	if (IS_ERR(priv->rst_ctrl))
		return PTR_ERR(priv->rst_ctrl);

	priv->pll_divider = *((u32 *)match->data);

	phy = devm_phy_create(&pdev->dev, NULL, &phy_berlin_usb_ops);
	if (IS_ERR(phy)) {
		dev_err(&pdev->dev, "failed to create PHY\n");
		return PTR_ERR(phy);
	}

	platform_set_drvdata(pdev, priv);
	phy_set_drvdata(phy, priv);

	phy_provider =
		devm_of_phy_provider_register(&pdev->dev, of_phy_simple_xlate);
	return PTR_ERR_OR_ZERO(phy_provider);
}

static struct platform_driver phy_berlin_usb_driver = {
	.probe	= phy_berlin_usb_probe,
	.driver	= {
		.name		= "phy-berlin-usb",
		.owner		= THIS_MODULE,
		.of_match_table	= phy_berlin_sata_of_match,
	 },
};
module_platform_driver(phy_berlin_usb_driver);

MODULE_AUTHOR("Antoine Tenart <antoine.tenart@free-electrons.com>");
MODULE_DESCRIPTION("Marvell Berlin PHY driver for USB");
MODULE_LICENSE("GPL");<|MERGE_RESOLUTION|>--- conflicted
+++ resolved
@@ -105,11 +105,7 @@
 
 static const u32 phy_berlin_pll_dividers[] = {
 	/* Berlin 2 */
-<<<<<<< HEAD
-	CLK_REF_DIV(0xc) | FEEDBACK_CLK_DIV(0x54),
-=======
 	CLK_REF_DIV(0x6) | FEEDBACK_CLK_DIV(0x55),
->>>>>>> 827c24bc
 	/* Berlin 2CD/Q */
 	CLK_REF_DIV(0xc) | FEEDBACK_CLK_DIV(0x54),
 };
