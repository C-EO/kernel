--- conflicted
+++ resolved
@@ -111,29 +111,6 @@
 	return sprintf(buf, "%ld\n", nd_pfn->align);
 }
 
-<<<<<<< HEAD
-static const unsigned long *nd_pfn_supported_alignments(void)
-{
-	/*
-	 * This needs to be a non-static variable because the *_SIZE
-	 * macros aren't always constants.
-	 */
-	const unsigned long supported_alignments[] = {
-		PAGE_SIZE,
-#ifdef CONFIG_TRANSPARENT_HUGEPAGE
-		HPAGE_PMD_SIZE,
-#ifdef CONFIG_HAVE_ARCH_TRANSPARENT_HUGEPAGE_PUD
-		HPAGE_PUD_SIZE,
-#endif
-#endif
-		0,
-	};
-	static unsigned long data[ARRAY_SIZE(supported_alignments)];
-
-	memcpy(data, supported_alignments, sizeof(data));
-
-	return data;
-=======
 static unsigned long *nd_pfn_supported_alignments(unsigned long *alignments)
 {
 
@@ -157,7 +134,6 @@
 	if (has_transparent_hugepage())
 		return HPAGE_PMD_SIZE;
 	return PAGE_SIZE;
->>>>>>> 34e6f0e1
 }
 
 static ssize_t align_store(struct device *dev,
@@ -170,11 +146,7 @@
 	nd_device_lock(dev);
 	nvdimm_bus_lock(dev);
 	rc = nd_size_select_store(dev, buf, &nd_pfn->align,
-<<<<<<< HEAD
-			nd_pfn_supported_alignments());
-=======
 			nd_pfn_supported_alignments(aligns));
->>>>>>> 34e6f0e1
 	dev_dbg(dev, "result: %zd wrote: %s%s", rc, buf,
 			buf[len - 1] == '\n' ? "" : "\n");
 	nvdimm_bus_unlock(dev);
@@ -204,11 +176,7 @@
 	rc = nd_uuid_store(dev, &nd_pfn->uuid, buf, len);
 	dev_dbg(dev, "result: %zd wrote: %s%s", rc, buf,
 			buf[len - 1] == '\n' ? "" : "\n");
-<<<<<<< HEAD
-	device_unlock(dev);
-=======
 	nd_device_unlock(dev);
->>>>>>> 34e6f0e1
 
 	return rc ? rc : len;
 }
@@ -302,14 +270,10 @@
 static ssize_t supported_alignments_show(struct device *dev,
 		struct device_attribute *attr, char *buf)
 {
-<<<<<<< HEAD
-	return nd_size_select_show(0, nd_pfn_supported_alignments(), buf);
-=======
 	unsigned long aligns[MAX_NVDIMM_ALIGN] = { [0] = 0, };
 
 	return nd_size_select_show(0,
 			nd_pfn_supported_alignments(aligns), buf);
->>>>>>> 34e6f0e1
 }
 static DEVICE_ATTR_RO(supported_alignments);
 
@@ -352,11 +316,7 @@
 		return NULL;
 
 	nd_pfn->mode = PFN_MODE_NONE;
-<<<<<<< HEAD
-	nd_pfn->align = PFN_DEFAULT_ALIGNMENT;
-=======
 	nd_pfn->align = nd_pfn_default_alignment();
->>>>>>> 34e6f0e1
 	dev = &nd_pfn->dev;
 	device_initialize(&nd_pfn->dev);
 	if (ndns && !__nd_attach_ndns(&nd_pfn->dev, ndns, &nd_pfn->ndns)) {
@@ -475,8 +435,6 @@
 	return 0;
 }
 
-<<<<<<< HEAD
-=======
 static bool nd_supported_alignment(unsigned long align)
 {
 	int i;
@@ -492,7 +450,6 @@
 	return false;
 }
 
->>>>>>> 34e6f0e1
 /**
  * nd_pfn_validate - read and validate info-block
  * @nd_pfn: fsdax namespace runtime state / properties
@@ -864,10 +821,6 @@
 		 * The altmap should be padded out to the block size used
 		 * when populating the vmemmap. This *should* be equal to
 		 * PMD_SIZE for most architectures.
-<<<<<<< HEAD
-		 */
-		offset = ALIGN(start + reserve + 64 * npfns + dax_label_reserve,
-=======
 		 *
 		 * Also make sure size of struct page is less than 64. We
 		 * want to make sure we use large enough size here so that
@@ -877,7 +830,6 @@
 		 */
 		BUILD_BUG_ON(sizeof(struct page) > MAX_STRUCT_PAGE_SIZE);
 		offset = ALIGN(start + reserve + MAX_STRUCT_PAGE_SIZE * npfns + dax_label_reserve,
->>>>>>> 34e6f0e1
 				max(nd_pfn->align, PMD_SIZE)) - start;
 	} else if (nd_pfn->mode == PFN_MODE_RAM)
 		offset = ALIGN(start + reserve + dax_label_reserve,
@@ -899,11 +851,7 @@
 	memcpy(pfn_sb->uuid, nd_pfn->uuid, 16);
 	memcpy(pfn_sb->parent_uuid, nd_dev_to_uuid(&ndns->dev), 16);
 	pfn_sb->version_major = cpu_to_le16(1);
-<<<<<<< HEAD
-	pfn_sb->version_minor = cpu_to_le16(3);
-=======
 	pfn_sb->version_minor = cpu_to_le16(4);
->>>>>>> 34e6f0e1
 	pfn_sb->start_pad = cpu_to_le32(start_pad);
 	pfn_sb->end_trunc = cpu_to_le32(end_trunc);
 	pfn_sb->align = cpu_to_le32(nd_pfn->align);
