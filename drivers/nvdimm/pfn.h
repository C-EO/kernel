--- conflicted
+++ resolved
@@ -37,15 +37,12 @@
 	/* minor-version-2 record the base alignment of the mapping */
 	__le32 align;
 	/* minor-version-3 guarantee the padding and flags are zero */
-<<<<<<< HEAD
-=======
 #ifndef __GENKSYMS__
 	/* minor-version-4 record the page size and struct page size */
 	__le32 page_size;
 	__le16 page_struct_size;
 	u8 padding[3994];
 #else
->>>>>>> 34e6f0e1
 	u8 padding[4000];
 #endif
 	__le64 checksum;
