/*
 * Copyright(c) 2013-2015 Intel Corporation. All rights reserved.
 *
 * This program is free software; you can redistribute it and/or modify
 * it under the terms of version 2 of the GNU General Public License as
 * published by the Free Software Foundation.
 *
 * This program is distributed in the hope that it will be useful, but
 * WITHOUT ANY WARRANTY; without even the implied warranty of
 * MERCHANTABILITY or FITNESS FOR A PARTICULAR PURPOSE.  See the GNU
 * General Public License for more details.
 */
#define pr_fmt(fmt) KBUILD_MODNAME ": " fmt
#include <linux/libnvdimm.h>
#include <linux/sched/mm.h>
#include <linux/vmalloc.h>
#include <linux/uaccess.h>
#include <linux/module.h>
#include <linux/blkdev.h>
#include <linux/fcntl.h>
#include <linux/async.h>
#include <linux/genhd.h>
#include <linux/ndctl.h>
#include <linux/sched.h>
#include <linux/slab.h>
#include <linux/fs.h>
#include <linux/io.h>
#include <linux/mm.h>
#include <linux/nd.h>
#include "nd-core.h"
#include "nd.h"
#include "pfn.h"

int nvdimm_major;
static int nvdimm_bus_major;
struct class *nd_class;
static DEFINE_IDA(nd_ida);

static int to_nd_device_type(struct device *dev)
{
	if (is_nvdimm(dev))
		return ND_DEVICE_DIMM;
	else if (is_memory(dev))
		return ND_DEVICE_REGION_PMEM;
	else if (is_nd_blk(dev))
		return ND_DEVICE_REGION_BLK;
	else if (is_nd_dax(dev))
		return ND_DEVICE_DAX_PMEM;
	else if (is_nd_region(dev->parent))
		return nd_region_to_nstype(to_nd_region(dev->parent));

	return 0;
}

static int nvdimm_bus_uevent(struct device *dev, struct kobj_uevent_env *env)
{
	return add_uevent_var(env, "MODALIAS=" ND_DEVICE_MODALIAS_FMT,
			to_nd_device_type(dev));
}

static struct module *to_bus_provider(struct device *dev)
{
	/* pin bus providers while regions are enabled */
	if (is_nd_region(dev)) {
		struct nvdimm_bus *nvdimm_bus = walk_to_nvdimm_bus(dev);

		return nvdimm_bus->nd_desc->module;
	}
	return NULL;
}

static void nvdimm_bus_probe_start(struct nvdimm_bus *nvdimm_bus)
{
	nvdimm_bus_lock(&nvdimm_bus->dev);
	nvdimm_bus->probe_active++;
	nvdimm_bus_unlock(&nvdimm_bus->dev);
}

static void nvdimm_bus_probe_end(struct nvdimm_bus *nvdimm_bus)
{
	nvdimm_bus_lock(&nvdimm_bus->dev);
	if (--nvdimm_bus->probe_active == 0)
		wake_up(&nvdimm_bus->wait);
	nvdimm_bus_unlock(&nvdimm_bus->dev);
}

static int nvdimm_bus_probe(struct device *dev)
{
	struct nd_device_driver *nd_drv = to_nd_device_driver(dev->driver);
	struct module *provider = to_bus_provider(dev);
	struct nvdimm_bus *nvdimm_bus = walk_to_nvdimm_bus(dev);
	int rc;

	if (!try_module_get(provider))
		return -ENXIO;

	dev_dbg(&nvdimm_bus->dev, "START: %s.probe(%s)\n",
			dev->driver->name, dev_name(dev));

	nvdimm_bus_probe_start(nvdimm_bus);
	debug_nvdimm_lock(dev);
	rc = nd_drv->probe(dev);
	debug_nvdimm_unlock(dev);

	if ((rc == 0 || rc == -EOPNOTSUPP) &&
			dev->parent && is_nd_region(dev->parent))
		nd_region_advance_seeds(to_nd_region(dev->parent), dev);
	nvdimm_bus_probe_end(nvdimm_bus);

	dev_dbg(&nvdimm_bus->dev, "END: %s.probe(%s) = %d\n", dev->driver->name,
			dev_name(dev), rc);

	if (rc != 0)
		module_put(provider);
	return rc;
}

static int nvdimm_bus_remove(struct device *dev)
{
	struct nd_device_driver *nd_drv = to_nd_device_driver(dev->driver);
	struct module *provider = to_bus_provider(dev);
	struct nvdimm_bus *nvdimm_bus = walk_to_nvdimm_bus(dev);
	int rc = 0;

	if (nd_drv->remove) {
		debug_nvdimm_lock(dev);
		rc = nd_drv->remove(dev);
		debug_nvdimm_unlock(dev);
	}

	dev_dbg(&nvdimm_bus->dev, "%s.remove(%s) = %d\n", dev->driver->name,
			dev_name(dev), rc);
	module_put(provider);
	return rc;
}

static void nvdimm_bus_shutdown(struct device *dev)
{
	struct nvdimm_bus *nvdimm_bus = walk_to_nvdimm_bus(dev);
	struct nd_device_driver *nd_drv = NULL;

	if (dev->driver)
		nd_drv = to_nd_device_driver(dev->driver);

	if (nd_drv && nd_drv->shutdown) {
		nd_drv->shutdown(dev);
		dev_dbg(&nvdimm_bus->dev, "%s.shutdown(%s)\n",
				dev->driver->name, dev_name(dev));
	}
}

void nd_device_notify(struct device *dev, enum nvdimm_event event)
{
	nd_device_lock(dev);
	if (dev->driver) {
		struct nd_device_driver *nd_drv;

		nd_drv = to_nd_device_driver(dev->driver);
		if (nd_drv->notify)
			nd_drv->notify(dev, event);
	}
	nd_device_unlock(dev);
}
EXPORT_SYMBOL(nd_device_notify);

void nvdimm_region_notify(struct nd_region *nd_region, enum nvdimm_event event)
{
	struct nvdimm_bus *nvdimm_bus = walk_to_nvdimm_bus(&nd_region->dev);

	if (!nvdimm_bus)
		return;

	/* caller is responsible for holding a reference on the device */
	nd_device_notify(&nd_region->dev, event);
}
EXPORT_SYMBOL_GPL(nvdimm_region_notify);

struct clear_badblocks_context {
	resource_size_t phys, cleared;
};

static int nvdimm_clear_badblocks_region(struct device *dev, void *data)
{
	struct clear_badblocks_context *ctx = data;
	struct nd_region *nd_region;
	resource_size_t ndr_end;
	sector_t sector;

	/* make sure device is a region */
	if (!is_memory(dev))
		return 0;

	nd_region = to_nd_region(dev);
	ndr_end = nd_region->ndr_start + nd_region->ndr_size - 1;

	/* make sure we are in the region */
	if (ctx->phys < nd_region->ndr_start
			|| (ctx->phys + ctx->cleared) > ndr_end)
		return 0;

	sector = (ctx->phys - nd_region->ndr_start) / 512;
	badblocks_clear(&nd_region->bb, sector, ctx->cleared / 512);

	if (nd_region->bb_state)
		sysfs_notify_dirent(nd_region->bb_state);

	return 0;
}

static void nvdimm_clear_badblocks_regions(struct nvdimm_bus *nvdimm_bus,
		phys_addr_t phys, u64 cleared)
{
	struct clear_badblocks_context ctx = {
		.phys = phys,
		.cleared = cleared,
	};

	device_for_each_child(&nvdimm_bus->dev, &ctx,
			nvdimm_clear_badblocks_region);
}

static void nvdimm_account_cleared_poison(struct nvdimm_bus *nvdimm_bus,
		phys_addr_t phys, u64 cleared)
{
	if (cleared > 0)
		badrange_forget(&nvdimm_bus->badrange, phys, cleared);

	if (cleared > 0 && cleared / 512)
		nvdimm_clear_badblocks_regions(nvdimm_bus, phys, cleared);
}

long nvdimm_clear_poison(struct device *dev, phys_addr_t phys,
		unsigned int len)
{
	struct nvdimm_bus *nvdimm_bus = walk_to_nvdimm_bus(dev);
	struct nvdimm_bus_descriptor *nd_desc;
	struct nd_cmd_clear_error clear_err;
	struct nd_cmd_ars_cap ars_cap;
	u32 clear_err_unit, mask;
	unsigned int noio_flag;
	int cmd_rc, rc;

	if (!nvdimm_bus)
		return -ENXIO;

	nd_desc = nvdimm_bus->nd_desc;
	/*
	 * if ndctl does not exist, it's PMEM_LEGACY and
	 * we want to just pretend everything is handled.
	 */
	if (!nd_desc->ndctl)
		return len;

	memset(&ars_cap, 0, sizeof(ars_cap));
	ars_cap.address = phys;
	ars_cap.length = len;
	noio_flag = memalloc_noio_save();
	rc = nd_desc->ndctl(nd_desc, NULL, ND_CMD_ARS_CAP, &ars_cap,
			sizeof(ars_cap), &cmd_rc);
	memalloc_noio_restore(noio_flag);
	if (rc < 0)
		return rc;
	if (cmd_rc < 0)
		return cmd_rc;
	clear_err_unit = ars_cap.clear_err_unit;
	if (!clear_err_unit || !is_power_of_2(clear_err_unit))
		return -ENXIO;

	mask = clear_err_unit - 1;
	if ((phys | len) & mask)
		return -ENXIO;
	memset(&clear_err, 0, sizeof(clear_err));
	clear_err.address = phys;
	clear_err.length = len;
	noio_flag = memalloc_noio_save();
	rc = nd_desc->ndctl(nd_desc, NULL, ND_CMD_CLEAR_ERROR, &clear_err,
			sizeof(clear_err), &cmd_rc);
	memalloc_noio_restore(noio_flag);
	if (rc < 0)
		return rc;
	if (cmd_rc < 0)
		return cmd_rc;

	nvdimm_account_cleared_poison(nvdimm_bus, phys, clear_err.cleared);

	return clear_err.cleared;
}
EXPORT_SYMBOL_GPL(nvdimm_clear_poison);

static int nvdimm_bus_match(struct device *dev, struct device_driver *drv);

static struct bus_type nvdimm_bus_type = {
	.name = "nd",
	.uevent = nvdimm_bus_uevent,
	.match = nvdimm_bus_match,
	.probe = nvdimm_bus_probe,
	.remove = nvdimm_bus_remove,
	.shutdown = nvdimm_bus_shutdown,
};

static void nvdimm_bus_release(struct device *dev)
{
	struct nvdimm_bus *nvdimm_bus;

	nvdimm_bus = container_of(dev, struct nvdimm_bus, dev);
	ida_simple_remove(&nd_ida, nvdimm_bus->id);
	kfree(nvdimm_bus);
}

bool is_nvdimm_bus(struct device *dev)
{
	return dev->release == nvdimm_bus_release;
}

struct nvdimm_bus *walk_to_nvdimm_bus(struct device *nd_dev)
{
	struct device *dev;

	for (dev = nd_dev; dev; dev = dev->parent)
		if (is_nvdimm_bus(dev))
			break;
	dev_WARN_ONCE(nd_dev, !dev, "invalid dev, not on nd bus\n");
	if (dev)
		return to_nvdimm_bus(dev);
	return NULL;
}

struct nvdimm_bus *to_nvdimm_bus(struct device *dev)
{
	struct nvdimm_bus *nvdimm_bus;

	nvdimm_bus = container_of(dev, struct nvdimm_bus, dev);
	WARN_ON(!is_nvdimm_bus(dev));
	return nvdimm_bus;
}
EXPORT_SYMBOL_GPL(to_nvdimm_bus);

struct nvdimm_bus *nvdimm_to_bus(struct nvdimm *nvdimm)
{
	return to_nvdimm_bus(nvdimm->dev.parent);
}
EXPORT_SYMBOL_GPL(nvdimm_to_bus);

struct nvdimm_bus *nvdimm_bus_register(struct device *parent,
		struct nvdimm_bus_descriptor *nd_desc)
{
	struct nvdimm_bus *nvdimm_bus;
	int rc;

	nvdimm_bus = kzalloc(sizeof(*nvdimm_bus), GFP_KERNEL);
	if (!nvdimm_bus)
		return NULL;
	INIT_LIST_HEAD(&nvdimm_bus->list);
	INIT_LIST_HEAD(&nvdimm_bus->mapping_list);
<<<<<<< HEAD
	init_waitqueue_head(&nvdimm_bus->probe_wait);
=======
	init_waitqueue_head(&nvdimm_bus->wait);
>>>>>>> 34e6f0e1
	nvdimm_bus->id = ida_simple_get(&nd_ida, 0, 0, GFP_KERNEL);
	mutex_init(&nvdimm_bus->reconfig_mutex);
	badrange_init(&nvdimm_bus->badrange);
	if (nvdimm_bus->id < 0) {
		kfree(nvdimm_bus);
		return NULL;
	}
	nvdimm_bus->nd_desc = nd_desc;
	nvdimm_bus->dev.parent = parent;
	nvdimm_bus->dev.release = nvdimm_bus_release;
	nvdimm_bus->dev.groups = nd_desc->attr_groups;
	nvdimm_bus->dev.bus = &nvdimm_bus_type;
	nvdimm_bus->dev.of_node = nd_desc->of_node;
	dev_set_name(&nvdimm_bus->dev, "ndbus%d", nvdimm_bus->id);
	rc = device_register(&nvdimm_bus->dev);
	if (rc) {
		dev_dbg(&nvdimm_bus->dev, "registration failed: %d\n", rc);
		goto err;
	}

	return nvdimm_bus;
 err:
	put_device(&nvdimm_bus->dev);
	return NULL;
}
EXPORT_SYMBOL_GPL(nvdimm_bus_register);

void nvdimm_bus_unregister(struct nvdimm_bus *nvdimm_bus)
{
	if (!nvdimm_bus)
		return;
	device_unregister(&nvdimm_bus->dev);
}
EXPORT_SYMBOL_GPL(nvdimm_bus_unregister);

static int child_unregister(struct device *dev, void *data)
{
	/*
	 * the singular ndctl class device per bus needs to be
	 * "device_destroy"ed, so skip it here
	 *
	 * i.e. remove classless children
	 */
	if (dev->class)
		return 0;

	if (is_nvdimm(dev)) {
		struct nvdimm *nvdimm = to_nvdimm(dev);
		bool dev_put = false;

		/* We are shutting down. Make state frozen artificially. */
		nvdimm_bus_lock(dev);
		nvdimm->sec.state = NVDIMM_SECURITY_FROZEN;
		if (test_and_clear_bit(NDD_WORK_PENDING, &nvdimm->flags))
			dev_put = true;
		nvdimm_bus_unlock(dev);
		cancel_delayed_work_sync(&nvdimm->dwork);
		if (dev_put)
			put_device(dev);
	}
	nd_device_unregister(dev, ND_SYNC);

	return 0;
}

static void free_badrange_list(struct list_head *badrange_list)
{
	struct badrange_entry *bre, *next;

	list_for_each_entry_safe(bre, next, badrange_list, list) {
		list_del(&bre->list);
		kfree(bre);
	}
	list_del_init(badrange_list);
}

static int nd_bus_remove(struct device *dev)
{
	struct nvdimm_bus *nvdimm_bus = to_nvdimm_bus(dev);

	mutex_lock(&nvdimm_bus_list_mutex);
	list_del_init(&nvdimm_bus->list);
	mutex_unlock(&nvdimm_bus_list_mutex);

	wait_event(nvdimm_bus->wait,
			atomic_read(&nvdimm_bus->ioctl_active) == 0);

	nd_synchronize();
	device_for_each_child(&nvdimm_bus->dev, NULL, child_unregister);

	spin_lock(&nvdimm_bus->badrange.lock);
	free_badrange_list(&nvdimm_bus->badrange.list);
	spin_unlock(&nvdimm_bus->badrange.lock);

	nvdimm_bus_destroy_ndctl(nvdimm_bus);

	return 0;
}

static int nd_bus_probe(struct device *dev)
{
	struct nvdimm_bus *nvdimm_bus = to_nvdimm_bus(dev);
	int rc;

	rc = nvdimm_bus_create_ndctl(nvdimm_bus);
	if (rc)
		return rc;

	mutex_lock(&nvdimm_bus_list_mutex);
	list_add_tail(&nvdimm_bus->list, &nvdimm_bus_list);
	mutex_unlock(&nvdimm_bus_list_mutex);

	/* enable bus provider attributes to look up their local context */
	dev_set_drvdata(dev, nvdimm_bus->nd_desc);

	return 0;
}

static struct nd_device_driver nd_bus_driver = {
	.probe = nd_bus_probe,
	.remove = nd_bus_remove,
	.drv = {
		.name = "nd_bus",
		.suppress_bind_attrs = true,
		.bus = &nvdimm_bus_type,
		.owner = THIS_MODULE,
		.mod_name = KBUILD_MODNAME,
	},
};

static int nvdimm_bus_match(struct device *dev, struct device_driver *drv)
{
	struct nd_device_driver *nd_drv = to_nd_device_driver(drv);

	if (is_nvdimm_bus(dev) && nd_drv == &nd_bus_driver)
		return true;

	return !!test_bit(to_nd_device_type(dev), &nd_drv->type);
}

static ASYNC_DOMAIN_EXCLUSIVE(nd_async_domain);

void nd_synchronize(void)
{
	async_synchronize_full_domain(&nd_async_domain);
}
EXPORT_SYMBOL_GPL(nd_synchronize);

static void nd_async_device_register(void *d, async_cookie_t cookie)
{
	struct device *dev = d;

	if (device_add(dev) != 0) {
		dev_err(dev, "%s: failed\n", __func__);
		put_device(dev);
	}
	put_device(dev);
	if (dev->parent)
		put_device(dev->parent);
}

static void nd_async_device_unregister(void *d, async_cookie_t cookie)
{
	struct device *dev = d;

	/* flush bus operations before delete */
	nvdimm_bus_lock(dev);
	nvdimm_bus_unlock(dev);

	device_unregister(dev);
	put_device(dev);
}

void __nd_device_register(struct device *dev)
{
	if (!dev)
		return;

	/*
	 * Ensure that region devices always have their NUMA node set as
	 * early as possible. This way we are able to make certain that
	 * any memory associated with the creation and the creation
	 * itself of the region is associated with the correct node.
	 */
	if (is_nd_region(dev))
		set_dev_node(dev, to_nd_region(dev)->numa_node);

	dev->bus = &nvdimm_bus_type;
	if (dev->parent)
		get_device(dev->parent);
	get_device(dev);
	async_schedule_domain(nd_async_device_register, dev,
			&nd_async_domain);
}

void nd_device_register(struct device *dev)
{
	device_initialize(dev);
	__nd_device_register(dev);
}
EXPORT_SYMBOL(nd_device_register);

void nd_device_unregister(struct device *dev, enum nd_async_mode mode)
{
	bool killed;

	switch (mode) {
	case ND_ASYNC:
		/*
		 * In the async case this is being triggered with the
		 * device lock held and the unregistration work needs to
		 * be moved out of line iff this is thread has won the
		 * race to schedule the deletion.
		 */
		if (!kill_device(dev))
			return;

		get_device(dev);
		async_schedule_domain(nd_async_device_unregister, dev,
				&nd_async_domain);
		break;
	case ND_SYNC:
		/*
		 * In the sync case the device is being unregistered due
		 * to a state change of the parent. Claim the kill state
		 * to synchronize against other unregistration requests,
		 * or otherwise let the async path handle it if the
		 * unregistration was already queued.
		 */
		nd_device_lock(dev);
		killed = kill_device(dev);
		nd_device_unlock(dev);

		if (!killed)
			return;

		nd_synchronize();
		device_unregister(dev);
		break;
	}
}
EXPORT_SYMBOL(nd_device_unregister);

/**
 * __nd_driver_register() - register a region or a namespace driver
 * @nd_drv: driver to register
 * @owner: automatically set by nd_driver_register() macro
 * @mod_name: automatically set by nd_driver_register() macro
 */
int __nd_driver_register(struct nd_device_driver *nd_drv, struct module *owner,
		const char *mod_name)
{
	struct device_driver *drv = &nd_drv->drv;

	if (!nd_drv->type) {
		pr_debug("driver type bitmask not set (%pf)\n",
				__builtin_return_address(0));
		return -EINVAL;
	}

	if (!nd_drv->probe) {
		pr_debug("%s ->probe() must be specified\n", mod_name);
		return -EINVAL;
	}

	drv->bus = &nvdimm_bus_type;
	drv->owner = owner;
	drv->mod_name = mod_name;

	return driver_register(drv);
}
EXPORT_SYMBOL(__nd_driver_register);

int nvdimm_revalidate_disk(struct gendisk *disk)
{
	struct device *dev = disk_to_dev(disk)->parent;
	struct nd_region *nd_region = to_nd_region(dev->parent);
	int disk_ro = get_disk_ro(disk);

	/*
	 * Upgrade to read-only if the region is read-only preserve as
	 * read-only if the disk is already read-only.
	 */
	if (disk_ro || nd_region->ro == disk_ro)
		return 0;

	dev_info(dev, "%s read-only, marking %s read-only\n",
			dev_name(&nd_region->dev), disk->disk_name);
	set_disk_ro(disk, 1);

	return 0;

}
EXPORT_SYMBOL(nvdimm_revalidate_disk);

static ssize_t modalias_show(struct device *dev, struct device_attribute *attr,
		char *buf)
{
	return sprintf(buf, ND_DEVICE_MODALIAS_FMT "\n",
			to_nd_device_type(dev));
}
static DEVICE_ATTR_RO(modalias);

static ssize_t devtype_show(struct device *dev, struct device_attribute *attr,
		char *buf)
{
	return sprintf(buf, "%s\n", dev->type->name);
}
static DEVICE_ATTR_RO(devtype);

static struct attribute *nd_device_attributes[] = {
	&dev_attr_modalias.attr,
	&dev_attr_devtype.attr,
	NULL,
};

/**
 * nd_device_attribute_group - generic attributes for all devices on an nd bus
 */
struct attribute_group nd_device_attribute_group = {
	.attrs = nd_device_attributes,
};
EXPORT_SYMBOL_GPL(nd_device_attribute_group);

static ssize_t numa_node_show(struct device *dev,
		struct device_attribute *attr, char *buf)
{
	return sprintf(buf, "%d\n", dev_to_node(dev));
}
static DEVICE_ATTR_RO(numa_node);

static int nvdimm_dev_to_target_node(struct device *dev)
{
	struct device *parent = dev->parent;
	struct nd_region *nd_region = NULL;

	if (is_nd_region(dev))
		nd_region = to_nd_region(dev);
	else if (parent && is_nd_region(parent))
		nd_region = to_nd_region(parent);

	if (!nd_region)
		return NUMA_NO_NODE;
	return nd_region->target_node;
}

static ssize_t target_node_show(struct device *dev,
		struct device_attribute *attr, char *buf)
{
	return sprintf(buf, "%d\n", nvdimm_dev_to_target_node(dev));
}
static DEVICE_ATTR_RO(target_node);

static struct attribute *nd_numa_attributes[] = {
	&dev_attr_numa_node.attr,
	&dev_attr_target_node.attr,
	NULL,
};

static umode_t nd_numa_attr_visible(struct kobject *kobj, struct attribute *a,
		int n)
{
	struct device *dev = container_of(kobj, typeof(*dev), kobj);

	if (!IS_ENABLED(CONFIG_NUMA))
		return 0;

	if (a == &dev_attr_target_node.attr &&
			nvdimm_dev_to_target_node(dev) == NUMA_NO_NODE)
		return 0;

	return a->mode;
}

/**
 * nd_numa_attribute_group - NUMA attributes for all devices on an nd bus
 */
struct attribute_group nd_numa_attribute_group = {
	.attrs = nd_numa_attributes,
	.is_visible = nd_numa_attr_visible,
};
EXPORT_SYMBOL_GPL(nd_numa_attribute_group);

int nvdimm_bus_create_ndctl(struct nvdimm_bus *nvdimm_bus)
{
	dev_t devt = MKDEV(nvdimm_bus_major, nvdimm_bus->id);
	struct device *dev;

	dev = device_create(nd_class, &nvdimm_bus->dev, devt, nvdimm_bus,
			"ndctl%d", nvdimm_bus->id);

	if (IS_ERR(dev))
		dev_dbg(&nvdimm_bus->dev, "failed to register ndctl%d: %ld\n",
				nvdimm_bus->id, PTR_ERR(dev));
	return PTR_ERR_OR_ZERO(dev);
}

void nvdimm_bus_destroy_ndctl(struct nvdimm_bus *nvdimm_bus)
{
	device_destroy(nd_class, MKDEV(nvdimm_bus_major, nvdimm_bus->id));
}

static const struct nd_cmd_desc __nd_cmd_dimm_descs[] = {
	[ND_CMD_IMPLEMENTED] = { },
	[ND_CMD_SMART] = {
		.out_num = 2,
		.out_sizes = { 4, 128, },
	},
	[ND_CMD_SMART_THRESHOLD] = {
		.out_num = 2,
		.out_sizes = { 4, 8, },
	},
	[ND_CMD_DIMM_FLAGS] = {
		.out_num = 2,
		.out_sizes = { 4, 4 },
	},
	[ND_CMD_GET_CONFIG_SIZE] = {
		.out_num = 3,
		.out_sizes = { 4, 4, 4, },
	},
	[ND_CMD_GET_CONFIG_DATA] = {
		.in_num = 2,
		.in_sizes = { 4, 4, },
		.out_num = 2,
		.out_sizes = { 4, UINT_MAX, },
	},
	[ND_CMD_SET_CONFIG_DATA] = {
		.in_num = 3,
		.in_sizes = { 4, 4, UINT_MAX, },
		.out_num = 1,
		.out_sizes = { 4, },
	},
	[ND_CMD_VENDOR] = {
		.in_num = 3,
		.in_sizes = { 4, 4, UINT_MAX, },
		.out_num = 3,
		.out_sizes = { 4, 4, UINT_MAX, },
	},
	[ND_CMD_CALL] = {
		.in_num = 2,
		.in_sizes = { sizeof(struct nd_cmd_pkg), UINT_MAX, },
		.out_num = 1,
		.out_sizes = { UINT_MAX, },
	},
};

const struct nd_cmd_desc *nd_cmd_dimm_desc(int cmd)
{
	if (cmd < ARRAY_SIZE(__nd_cmd_dimm_descs))
		return &__nd_cmd_dimm_descs[cmd];
	return NULL;
}
EXPORT_SYMBOL_GPL(nd_cmd_dimm_desc);

static const struct nd_cmd_desc __nd_cmd_bus_descs[] = {
	[ND_CMD_IMPLEMENTED] = { },
	[ND_CMD_ARS_CAP] = {
		.in_num = 2,
		.in_sizes = { 8, 8, },
		.out_num = 4,
		.out_sizes = { 4, 4, 4, 4, },
	},
	[ND_CMD_ARS_START] = {
		.in_num = 5,
		.in_sizes = { 8, 8, 2, 1, 5, },
		.out_num = 2,
		.out_sizes = { 4, 4, },
	},
	[ND_CMD_ARS_STATUS] = {
		.out_num = 3,
		.out_sizes = { 4, 4, UINT_MAX, },
	},
	[ND_CMD_CLEAR_ERROR] = {
		.in_num = 2,
		.in_sizes = { 8, 8, },
		.out_num = 3,
		.out_sizes = { 4, 4, 8, },
	},
	[ND_CMD_CALL] = {
		.in_num = 2,
		.in_sizes = { sizeof(struct nd_cmd_pkg), UINT_MAX, },
		.out_num = 1,
		.out_sizes = { UINT_MAX, },
	},
};

const struct nd_cmd_desc *nd_cmd_bus_desc(int cmd)
{
	if (cmd < ARRAY_SIZE(__nd_cmd_bus_descs))
		return &__nd_cmd_bus_descs[cmd];
	return NULL;
}
EXPORT_SYMBOL_GPL(nd_cmd_bus_desc);

u32 nd_cmd_in_size(struct nvdimm *nvdimm, int cmd,
		const struct nd_cmd_desc *desc, int idx, void *buf)
{
	if (idx >= desc->in_num)
		return UINT_MAX;

	if (desc->in_sizes[idx] < UINT_MAX)
		return desc->in_sizes[idx];

	if (nvdimm && cmd == ND_CMD_SET_CONFIG_DATA && idx == 2) {
		struct nd_cmd_set_config_hdr *hdr = buf;

		return hdr->in_length;
	} else if (nvdimm && cmd == ND_CMD_VENDOR && idx == 2) {
		struct nd_cmd_vendor_hdr *hdr = buf;

		return hdr->in_length;
	} else if (cmd == ND_CMD_CALL) {
		struct nd_cmd_pkg *pkg = buf;

		return pkg->nd_size_in;
	}

	return UINT_MAX;
}
EXPORT_SYMBOL_GPL(nd_cmd_in_size);

u32 nd_cmd_out_size(struct nvdimm *nvdimm, int cmd,
		const struct nd_cmd_desc *desc, int idx, const u32 *in_field,
		const u32 *out_field, unsigned long remainder)
{
	if (idx >= desc->out_num)
		return UINT_MAX;

	if (desc->out_sizes[idx] < UINT_MAX)
		return desc->out_sizes[idx];

	if (nvdimm && cmd == ND_CMD_GET_CONFIG_DATA && idx == 1)
		return in_field[1];
	else if (nvdimm && cmd == ND_CMD_VENDOR && idx == 2)
		return out_field[1];
	else if (!nvdimm && cmd == ND_CMD_ARS_STATUS && idx == 2) {
		/*
		 * Per table 9-276 ARS Data in ACPI 6.1, out_field[1] is
		 * "Size of Output Buffer in bytes, including this
		 * field."
		 */
		if (out_field[1] < 4)
			return 0;
		/*
		 * ACPI 6.1 is ambiguous if 'status' is included in the
		 * output size. If we encounter an output size that
		 * overshoots the remainder by 4 bytes, assume it was
		 * including 'status'.
		 */
		if (out_field[1] - 4 == remainder)
			return remainder;
		return out_field[1] - 8;
	} else if (cmd == ND_CMD_CALL) {
		struct nd_cmd_pkg *pkg = (struct nd_cmd_pkg *) in_field;

		return pkg->nd_size_out;
	}


	return UINT_MAX;
}
EXPORT_SYMBOL_GPL(nd_cmd_out_size);

void wait_nvdimm_bus_probe_idle(struct device *dev)
{
	struct nvdimm_bus *nvdimm_bus = walk_to_nvdimm_bus(dev);

	do {
		if (nvdimm_bus->probe_active == 0)
			break;
		nvdimm_bus_unlock(dev);
		nd_device_unlock(dev);
		wait_event(nvdimm_bus->wait,
				nvdimm_bus->probe_active == 0);
		nd_device_lock(dev);
		nvdimm_bus_lock(dev);
	} while (true);
}

static int nd_pmem_forget_poison_check(struct device *dev, void *data)
{
	struct nd_cmd_clear_error *clear_err =
		(struct nd_cmd_clear_error *)data;
	struct nd_btt *nd_btt = is_nd_btt(dev) ? to_nd_btt(dev) : NULL;
	struct nd_pfn *nd_pfn = is_nd_pfn(dev) ? to_nd_pfn(dev) : NULL;
	struct nd_dax *nd_dax = is_nd_dax(dev) ? to_nd_dax(dev) : NULL;
	struct nd_namespace_common *ndns = NULL;
	struct nd_namespace_io *nsio;
	resource_size_t offset = 0, end_trunc = 0, start, end, pstart, pend;

	if (nd_dax || !dev->driver)
		return 0;

	start = clear_err->address;
	end = clear_err->address + clear_err->cleared - 1;

	if (nd_btt || nd_pfn || nd_dax) {
		if (nd_btt)
			ndns = nd_btt->ndns;
		else if (nd_pfn)
			ndns = nd_pfn->ndns;
		else if (nd_dax)
			ndns = nd_dax->nd_pfn.ndns;

		if (!ndns)
			return 0;
	} else
		ndns = to_ndns(dev);

	nsio = to_nd_namespace_io(&ndns->dev);
	pstart = nsio->res.start + offset;
	pend = nsio->res.end - end_trunc;

	if ((pstart >= start) && (pend <= end))
		return -EBUSY;

	return 0;

}

static int nd_ns_forget_poison_check(struct device *dev, void *data)
{
	return device_for_each_child(dev, data, nd_pmem_forget_poison_check);
}

/* set_config requires an idle interleave set */
static int nd_cmd_clear_to_send(struct nvdimm_bus *nvdimm_bus,
		struct nvdimm *nvdimm, unsigned int cmd, void *data)
{
	struct nvdimm_bus_descriptor *nd_desc = nvdimm_bus->nd_desc;

	/* ask the bus provider if it would like to block this request */
	if (nd_desc->clear_to_send) {
		int rc = nd_desc->clear_to_send(nd_desc, nvdimm, cmd, data);

		if (rc)
			return rc;
	}

	/* require clear error to go through the pmem driver */
	if (!nvdimm && cmd == ND_CMD_CLEAR_ERROR)
		return device_for_each_child(&nvdimm_bus->dev, data,
				nd_ns_forget_poison_check);

	if (!nvdimm || cmd != ND_CMD_SET_CONFIG_DATA)
		return 0;

	/* prevent label manipulation while the kernel owns label updates */
	wait_nvdimm_bus_probe_idle(&nvdimm_bus->dev);
	if (atomic_read(&nvdimm->busy))
		return -EBUSY;
	return 0;
}

static int __nd_ioctl(struct nvdimm_bus *nvdimm_bus, struct nvdimm *nvdimm,
		int read_only, unsigned int ioctl_cmd, unsigned long arg)
{
	struct nvdimm_bus_descriptor *nd_desc = nvdimm_bus->nd_desc;
	const struct nd_cmd_desc *desc = NULL;
	unsigned int cmd = _IOC_NR(ioctl_cmd);
	unsigned int func = cmd;
	void __user *p = (void __user *) arg;
	char *out_env = NULL, *in_env = NULL;
	struct device *dev = &nvdimm_bus->dev;
	struct nd_cmd_pkg pkg;
	const char *cmd_name, *dimm_name;
	u32 in_len = 0, out_len = 0;
	unsigned long cmd_mask;
	u64 buf_len = 0;
	int rc, i, cmd_rc;
	void *buf = NULL;

	if (nvdimm) {
		desc = nd_cmd_dimm_desc(cmd);
		cmd_name = nvdimm_cmd_name(cmd);
		cmd_mask = nvdimm->cmd_mask;
		dimm_name = dev_name(&nvdimm->dev);
	} else {
		desc = nd_cmd_bus_desc(cmd);
		cmd_name = nvdimm_bus_cmd_name(cmd);
		cmd_mask = nd_desc->cmd_mask;
		dimm_name = "bus";
	}

	if (cmd == ND_CMD_CALL) {
		if (copy_from_user(&pkg, p, sizeof(pkg)))
			return -EFAULT;
	}

	if (!desc || (desc->out_num + desc->in_num == 0) ||
			!test_bit(cmd, &cmd_mask))
		return -ENOTTY;

	/* fail write commands (when read-only) */
	if (read_only)
		switch (cmd) {
		case ND_CMD_VENDOR:
		case ND_CMD_SET_CONFIG_DATA:
		case ND_CMD_ARS_START:
		case ND_CMD_CLEAR_ERROR:
		case ND_CMD_CALL:
			dev_dbg(dev, "'%s' command while read-only.\n",
					nvdimm ? nvdimm_cmd_name(cmd)
					: nvdimm_bus_cmd_name(cmd));
			return -EPERM;
		default:
			break;
		}

	/* process an input envelope */
	in_env = kzalloc(ND_CMD_MAX_ENVELOPE, GFP_KERNEL);
	if (!in_env)
		return -ENOMEM;
	for (i = 0; i < desc->in_num; i++) {
		u32 in_size, copy;

		in_size = nd_cmd_in_size(nvdimm, cmd, desc, i, in_env);
		if (in_size == UINT_MAX) {
			dev_err(dev, "%s:%s unknown input size cmd: %s field: %d\n",
					__func__, dimm_name, cmd_name, i);
			rc = -ENXIO;
			goto out;
		}
		if (in_len < ND_CMD_MAX_ENVELOPE)
			copy = min_t(u32, ND_CMD_MAX_ENVELOPE - in_len, in_size);
		else
			copy = 0;
		if (copy && copy_from_user(&in_env[in_len], p + in_len, copy)) {
			rc = -EFAULT;
			goto out;
		}
		in_len += in_size;
	}

	if (cmd == ND_CMD_CALL) {
		func = pkg.nd_command;
		dev_dbg(dev, "%s, idx: %llu, in: %u, out: %u, len %llu\n",
				dimm_name, pkg.nd_command,
				in_len, out_len, buf_len);
	}

	/* process an output envelope */
	out_env = kzalloc(ND_CMD_MAX_ENVELOPE, GFP_KERNEL);
	if (!out_env) {
		rc = -ENOMEM;
		goto out;
	}

	for (i = 0; i < desc->out_num; i++) {
		u32 out_size = nd_cmd_out_size(nvdimm, cmd, desc, i,
				(u32 *) in_env, (u32 *) out_env, 0);
		u32 copy;

		if (out_size == UINT_MAX) {
			dev_dbg(dev, "%s unknown output size cmd: %s field: %d\n",
					dimm_name, cmd_name, i);
<<<<<<< HEAD
			return -EFAULT;
=======
			rc = -EFAULT;
			goto out;
>>>>>>> 34e6f0e1
		}
		if (out_len < ND_CMD_MAX_ENVELOPE)
			copy = min_t(u32, ND_CMD_MAX_ENVELOPE - out_len, out_size);
		else
			copy = 0;
		if (copy && copy_from_user(&out_env[out_len],
					p + in_len + out_len, copy)) {
			rc = -EFAULT;
			goto out;
		}
		out_len += out_size;
	}

	buf_len = (u64) out_len + (u64) in_len;
	if (buf_len > ND_IOCTL_MAX_BUFLEN) {
		dev_dbg(dev, "%s cmd: %s buf_len: %llu > %d\n", dimm_name,
				cmd_name, buf_len, ND_IOCTL_MAX_BUFLEN);
<<<<<<< HEAD
		return -EINVAL;
=======
		rc = -EINVAL;
		goto out;
>>>>>>> 34e6f0e1
	}

	buf = vmalloc(buf_len);
	if (!buf) {
		rc = -ENOMEM;
		goto out;
	}

	if (copy_from_user(buf, p, buf_len)) {
		rc = -EFAULT;
		goto out;
	}

	nd_device_lock(dev);
	nvdimm_bus_lock(dev);
	rc = nd_cmd_clear_to_send(nvdimm_bus, nvdimm, func, buf);
	if (rc)
		goto out_unlock;

	rc = nd_desc->ndctl(nd_desc, nvdimm, cmd, buf, buf_len, &cmd_rc);
	if (rc < 0)
		goto out_unlock;

	if (!nvdimm && cmd == ND_CMD_CLEAR_ERROR && cmd_rc >= 0) {
		struct nd_cmd_clear_error *clear_err = buf;

		nvdimm_account_cleared_poison(nvdimm_bus, clear_err->address,
				clear_err->cleared);
	}

	if (copy_to_user(p, buf, buf_len))
		rc = -EFAULT;

out_unlock:
	nvdimm_bus_unlock(dev);
	nd_device_unlock(dev);
out:
	kfree(in_env);
	kfree(out_env);
	vfree(buf);
	return rc;
}

enum nd_ioctl_mode {
	BUS_IOCTL,
	DIMM_IOCTL,
};

static int match_dimm(struct device *dev, void *data)
{
	long id = (long) data;

	if (is_nvdimm(dev)) {
		struct nvdimm *nvdimm = to_nvdimm(dev);

		return nvdimm->id == id;
	}

	return 0;
}

static long nd_ioctl(struct file *file, unsigned int cmd, unsigned long arg,
		enum nd_ioctl_mode mode)

{
	struct nvdimm_bus *nvdimm_bus, *found = NULL;
	long id = (long) file->private_data;
	struct nvdimm *nvdimm = NULL;
	int rc, ro;

	ro = ((file->f_flags & O_ACCMODE) == O_RDONLY);
	mutex_lock(&nvdimm_bus_list_mutex);
	list_for_each_entry(nvdimm_bus, &nvdimm_bus_list, list) {
		if (mode == DIMM_IOCTL) {
			struct device *dev;

			dev = device_find_child(&nvdimm_bus->dev,
					file->private_data, match_dimm);
			if (!dev)
				continue;
			nvdimm = to_nvdimm(dev);
			found = nvdimm_bus;
		} else if (nvdimm_bus->id == id) {
			found = nvdimm_bus;
		}

		if (found) {
			atomic_inc(&nvdimm_bus->ioctl_active);
			break;
		}
	}
	mutex_unlock(&nvdimm_bus_list_mutex);

	if (!found)
		return -ENXIO;

	nvdimm_bus = found;
	rc = __nd_ioctl(nvdimm_bus, nvdimm, ro, cmd, arg);

	if (nvdimm)
		put_device(&nvdimm->dev);
	if (atomic_dec_and_test(&nvdimm_bus->ioctl_active))
		wake_up(&nvdimm_bus->wait);

	return rc;
}

static long bus_ioctl(struct file *file, unsigned int cmd, unsigned long arg)
{
	return nd_ioctl(file, cmd, arg, BUS_IOCTL);
}

static long dimm_ioctl(struct file *file, unsigned int cmd, unsigned long arg)
{
	return nd_ioctl(file, cmd, arg, DIMM_IOCTL);
}

static int nd_open(struct inode *inode, struct file *file)
{
	long minor = iminor(inode);

	file->private_data = (void *) minor;
	return 0;
}

static const struct file_operations nvdimm_bus_fops = {
	.owner = THIS_MODULE,
	.open = nd_open,
	.unlocked_ioctl = bus_ioctl,
	.compat_ioctl = bus_ioctl,
	.llseek = noop_llseek,
};

static const struct file_operations nvdimm_fops = {
	.owner = THIS_MODULE,
	.open = nd_open,
	.unlocked_ioctl = dimm_ioctl,
	.compat_ioctl = dimm_ioctl,
	.llseek = noop_llseek,
};

int __init nvdimm_bus_init(void)
{
	int rc;

	rc = bus_register(&nvdimm_bus_type);
	if (rc)
		return rc;

	rc = register_chrdev(0, "ndctl", &nvdimm_bus_fops);
	if (rc < 0)
		goto err_bus_chrdev;
	nvdimm_bus_major = rc;

	rc = register_chrdev(0, "dimmctl", &nvdimm_fops);
	if (rc < 0)
		goto err_dimm_chrdev;
	nvdimm_major = rc;

	nd_class = class_create(THIS_MODULE, "nd");
	if (IS_ERR(nd_class)) {
		rc = PTR_ERR(nd_class);
		goto err_class;
	}

	rc = driver_register(&nd_bus_driver.drv);
	if (rc)
		goto err_nd_bus;

	return 0;

 err_nd_bus:
	class_destroy(nd_class);
 err_class:
	unregister_chrdev(nvdimm_major, "dimmctl");
 err_dimm_chrdev:
	unregister_chrdev(nvdimm_bus_major, "ndctl");
 err_bus_chrdev:
	bus_unregister(&nvdimm_bus_type);

	return rc;
}

void nvdimm_bus_exit(void)
{
	driver_unregister(&nd_bus_driver.drv);
	class_destroy(nd_class);
	unregister_chrdev(nvdimm_bus_major, "ndctl");
	unregister_chrdev(nvdimm_major, "dimmctl");
	bus_unregister(&nvdimm_bus_type);
	ida_destroy(&nd_ida);
}<|MERGE_RESOLUTION|>--- conflicted
+++ resolved
@@ -352,11 +352,7 @@
 		return NULL;
 	INIT_LIST_HEAD(&nvdimm_bus->list);
 	INIT_LIST_HEAD(&nvdimm_bus->mapping_list);
-<<<<<<< HEAD
-	init_waitqueue_head(&nvdimm_bus->probe_wait);
-=======
 	init_waitqueue_head(&nvdimm_bus->wait);
->>>>>>> 34e6f0e1
 	nvdimm_bus->id = ida_simple_get(&nd_ida, 0, 0, GFP_KERNEL);
 	mutex_init(&nvdimm_bus->reconfig_mutex);
 	badrange_init(&nvdimm_bus->badrange);
@@ -1113,12 +1109,8 @@
 		if (out_size == UINT_MAX) {
 			dev_dbg(dev, "%s unknown output size cmd: %s field: %d\n",
 					dimm_name, cmd_name, i);
-<<<<<<< HEAD
-			return -EFAULT;
-=======
 			rc = -EFAULT;
 			goto out;
->>>>>>> 34e6f0e1
 		}
 		if (out_len < ND_CMD_MAX_ENVELOPE)
 			copy = min_t(u32, ND_CMD_MAX_ENVELOPE - out_len, out_size);
@@ -1136,12 +1128,8 @@
 	if (buf_len > ND_IOCTL_MAX_BUFLEN) {
 		dev_dbg(dev, "%s cmd: %s buf_len: %llu > %d\n", dimm_name,
 				cmd_name, buf_len, ND_IOCTL_MAX_BUFLEN);
-<<<<<<< HEAD
-		return -EINVAL;
-=======
 		rc = -EINVAL;
 		goto out;
->>>>>>> 34e6f0e1
 	}
 
 	buf = vmalloc(buf_len);
