/* SPDX-License-Identifier: (GPL-2.0 OR BSD-3-Clause) */
/* Copyright(c) 2015-17 Intel Corporation. */

#ifndef __SDW_BUS_H
#define __SDW_BUS_H

#define DEFAULT_BANK_SWITCH_TIMEOUT 3000
#define DEFAULT_PROBE_TIMEOUT       2000
<<<<<<< HEAD
=======

u64 sdw_dmi_override_adr(struct sdw_bus *bus, u64 addr);
>>>>>>> 7d2a07b7

#if IS_ENABLED(CONFIG_ACPI)
int sdw_acpi_find_slaves(struct sdw_bus *bus);
#else
static inline int sdw_acpi_find_slaves(struct sdw_bus *bus)
{
	return -ENOTSUPP;
}
#endif

int sdw_of_find_slaves(struct sdw_bus *bus);
void sdw_extract_slave_id(struct sdw_bus *bus,
			  u64 addr, struct sdw_slave_id *id);
int sdw_slave_add(struct sdw_bus *bus, struct sdw_slave_id *id,
		  struct fwnode_handle *fwnode);
int sdw_master_device_add(struct sdw_bus *bus, struct device *parent,
			  struct fwnode_handle *fwnode);
int sdw_master_device_del(struct sdw_bus *bus);

#ifdef CONFIG_DEBUG_FS
void sdw_bus_debugfs_init(struct sdw_bus *bus);
void sdw_bus_debugfs_exit(struct sdw_bus *bus);
void sdw_slave_debugfs_init(struct sdw_slave *slave);
void sdw_slave_debugfs_exit(struct sdw_slave *slave);
void sdw_debugfs_init(void);
void sdw_debugfs_exit(void);
#else
static inline void sdw_bus_debugfs_init(struct sdw_bus *bus) {}
static inline void sdw_bus_debugfs_exit(struct sdw_bus *bus) {}
static inline void sdw_slave_debugfs_init(struct sdw_slave *slave) {}
static inline void sdw_slave_debugfs_exit(struct sdw_slave *slave) {}
static inline void sdw_debugfs_init(void) {}
static inline void sdw_debugfs_exit(void) {}
#endif

enum {
	SDW_MSG_FLAG_READ = 0,
	SDW_MSG_FLAG_WRITE,
};

/**
 * struct sdw_msg - Message structure
 * @addr: Register address accessed in the Slave
 * @len: number of messages
 * @dev_num: Slave device number
 * @addr_page1: SCP address page 1 Slave register
 * @addr_page2: SCP address page 2 Slave register
 * @flags: transfer flags, indicate if xfer is read or write
 * @buf: message data buffer
 * @ssp_sync: Send message at SSP (Stream Synchronization Point)
 * @page: address requires paging
 */
struct sdw_msg {
	u16 addr;
	u16 len;
	u8 dev_num;
	u8 addr_page1;
	u8 addr_page2;
	u8 flags;
	u8 *buf;
	bool ssp_sync;
	bool page;
};

#define SDW_DOUBLE_RATE_FACTOR		2
#define SDW_STRM_RATE_GROUPING		1

extern int sdw_rows[SDW_FRAME_ROWS];
extern int sdw_cols[SDW_FRAME_COLS];

int sdw_find_row_index(int row);
int sdw_find_col_index(int col);

/**
 * sdw_port_runtime: Runtime port parameters for Master or Slave
 *
 * @num: Port number. For audio streams, valid port number ranges from
 * [1,14]
 * @ch_mask: Channel mask
 * @transport_params: Transport parameters
 * @port_params: Port parameters
 * @port_node: List node for Master or Slave port_list
 *
 * SoundWire spec has no mention of ports for Master interface but the
 * concept is logically extended.
 */
struct sdw_port_runtime {
	int num;
	int ch_mask;
	struct sdw_transport_params transport_params;
	struct sdw_port_params port_params;
	struct list_head port_node;
};

/**
 * sdw_slave_runtime: Runtime Stream parameters for Slave
 *
 * @slave: Slave handle
 * @direction: Data direction for Slave
 * @ch_count: Number of channels handled by the Slave for
 * this stream
 * @m_rt_node: sdw_master_runtime list node
 * @port_list: List of Slave Ports configured for this stream
 */
struct sdw_slave_runtime {
	struct sdw_slave *slave;
	enum sdw_data_direction direction;
	unsigned int ch_count;
	struct list_head m_rt_node;
	struct list_head port_list;
};

/**
 * sdw_master_runtime: Runtime stream parameters for Master
 *
 * @bus: Bus handle
 * @stream: Stream runtime handle
 * @direction: Data direction for Master
 * @ch_count: Number of channels handled by the Master for
 * this stream, can be zero.
 * @slave_rt_list: Slave runtime list
 * @port_list: List of Master Ports configured for this stream, can be zero.
 * @stream_node: sdw_stream_runtime master_list node
 * @bus_node: sdw_bus m_rt_list node
 */
struct sdw_master_runtime {
	struct sdw_bus *bus;
	struct sdw_stream_runtime *stream;
	enum sdw_data_direction direction;
	unsigned int ch_count;
	struct list_head slave_rt_list;
	struct list_head port_list;
	struct list_head stream_node;
	struct list_head bus_node;
};

struct sdw_dpn_prop *sdw_get_slave_dpn_prop(struct sdw_slave *slave,
					    enum sdw_data_direction direction,
					    unsigned int port_num);
int sdw_configure_dpn_intr(struct sdw_slave *slave, int port,
			   bool enable, int mask);

int sdw_transfer(struct sdw_bus *bus, struct sdw_msg *msg);
int sdw_transfer_defer(struct sdw_bus *bus, struct sdw_msg *msg,
		       struct sdw_defer *defer);

#define SDW_READ_INTR_CLEAR_RETRY	10

int sdw_fill_msg(struct sdw_msg *msg, struct sdw_slave *slave,
		 u32 addr, size_t count, u16 dev_num, u8 flags, u8 *buf);

/* Retrieve and return channel count from channel mask */
static inline int sdw_ch_mask_to_ch(int ch_mask)
<<<<<<< HEAD
{
	int c = 0;

	for (c = 0; ch_mask; ch_mask >>= 1)
		c += ch_mask & 1;

	return c;
}

/* Fill transport parameter data structure */
static inline void sdw_fill_xport_params(struct sdw_transport_params *params,
					 int port_num, bool grp_ctrl_valid,
					 int grp_ctrl, int sample_int,
					 int off1, int off2,
					 int hstart, int hstop,
					 int pack_mode, int lane_ctrl)
{
	params->port_num = port_num;
	params->blk_grp_ctrl_valid = grp_ctrl_valid;
	params->blk_grp_ctrl = grp_ctrl;
	params->sample_interval = sample_int;
	params->offset1 = off1;
	params->offset2 = off2;
	params->hstart = hstart;
	params->hstop = hstop;
	params->blk_pkg_mode = pack_mode;
	params->lane_ctrl = lane_ctrl;
}

/* Fill port parameter data structure */
static inline void sdw_fill_port_params(struct sdw_port_params *params,
					int port_num, int bps,
					int flow_mode, int data_mode)
{
	params->num = port_num;
	params->bps = bps;
	params->flow_mode = flow_mode;
	params->data_mode = data_mode;
}

/* Read-Modify-Write Slave register */
static inline int sdw_update(struct sdw_slave *slave, u32 addr, u8 mask, u8 val)
=======
>>>>>>> 7d2a07b7
{
	int c = 0;

	for (c = 0; ch_mask; ch_mask >>= 1)
		c += ch_mask & 1;

	return c;
}

/* Fill transport parameter data structure */
static inline void sdw_fill_xport_params(struct sdw_transport_params *params,
					 int port_num, bool grp_ctrl_valid,
					 int grp_ctrl, int sample_int,
					 int off1, int off2,
					 int hstart, int hstop,
					 int pack_mode, int lane_ctrl)
{
	params->port_num = port_num;
	params->blk_grp_ctrl_valid = grp_ctrl_valid;
	params->blk_grp_ctrl = grp_ctrl;
	params->sample_interval = sample_int;
	params->offset1 = off1;
	params->offset2 = off2;
	params->hstart = hstart;
	params->hstop = hstop;
	params->blk_pkg_mode = pack_mode;
	params->lane_ctrl = lane_ctrl;
}

/* Fill port parameter data structure */
static inline void sdw_fill_port_params(struct sdw_port_params *params,
					int port_num, int bps,
					int flow_mode, int data_mode)
{
	params->num = port_num;
	params->bps = bps;
	params->flow_mode = flow_mode;
	params->data_mode = data_mode;
}

/* broadcast read/write for tests */
int sdw_bread_no_pm_unlocked(struct sdw_bus *bus, u16 dev_num, u32 addr);
int sdw_bwrite_no_pm_unlocked(struct sdw_bus *bus, u16 dev_num, u32 addr, u8 value);

/*
 * At the moment we only track Master-initiated hw_reset.
 * Additional fields can be added as needed
 */
#define SDW_UNATTACH_REQUEST_MASTER_RESET	BIT(0)

void sdw_clear_slave_status(struct sdw_bus *bus, u32 request);
int sdw_slave_modalias(const struct sdw_slave *slave, char *buf, size_t size);

#endif /* __SDW_BUS_H */<|MERGE_RESOLUTION|>--- conflicted
+++ resolved
@@ -6,11 +6,8 @@
 
 #define DEFAULT_BANK_SWITCH_TIMEOUT 3000
 #define DEFAULT_PROBE_TIMEOUT       2000
-<<<<<<< HEAD
-=======
 
 u64 sdw_dmi_override_adr(struct sdw_bus *bus, u64 addr);
->>>>>>> 7d2a07b7
 
 #if IS_ENABLED(CONFIG_ACPI)
 int sdw_acpi_find_slaves(struct sdw_bus *bus);
@@ -164,7 +161,6 @@
 
 /* Retrieve and return channel count from channel mask */
 static inline int sdw_ch_mask_to_ch(int ch_mask)
-<<<<<<< HEAD
 {
 	int c = 0;
 
@@ -205,50 +201,6 @@
 	params->data_mode = data_mode;
 }
 
-/* Read-Modify-Write Slave register */
-static inline int sdw_update(struct sdw_slave *slave, u32 addr, u8 mask, u8 val)
-=======
->>>>>>> 7d2a07b7
-{
-	int c = 0;
-
-	for (c = 0; ch_mask; ch_mask >>= 1)
-		c += ch_mask & 1;
-
-	return c;
-}
-
-/* Fill transport parameter data structure */
-static inline void sdw_fill_xport_params(struct sdw_transport_params *params,
-					 int port_num, bool grp_ctrl_valid,
-					 int grp_ctrl, int sample_int,
-					 int off1, int off2,
-					 int hstart, int hstop,
-					 int pack_mode, int lane_ctrl)
-{
-	params->port_num = port_num;
-	params->blk_grp_ctrl_valid = grp_ctrl_valid;
-	params->blk_grp_ctrl = grp_ctrl;
-	params->sample_interval = sample_int;
-	params->offset1 = off1;
-	params->offset2 = off2;
-	params->hstart = hstart;
-	params->hstop = hstop;
-	params->blk_pkg_mode = pack_mode;
-	params->lane_ctrl = lane_ctrl;
-}
-
-/* Fill port parameter data structure */
-static inline void sdw_fill_port_params(struct sdw_port_params *params,
-					int port_num, int bps,
-					int flow_mode, int data_mode)
-{
-	params->num = port_num;
-	params->bps = bps;
-	params->flow_mode = flow_mode;
-	params->data_mode = data_mode;
-}
-
 /* broadcast read/write for tests */
 int sdw_bread_no_pm_unlocked(struct sdw_bus *bus, u16 dev_num, u32 addr);
 int sdw_bwrite_no_pm_unlocked(struct sdw_bus *bus, u16 dev_num, u32 addr, u8 value);
