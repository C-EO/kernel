/*
 * Copyright(c) 2015 - 2020 Intel Corporation.
 *
 * This file is provided under a dual BSD/GPLv2 license.  When using or
 * redistributing this file, you may do so under either license.
 *
 * GPL LICENSE SUMMARY
 *
 * This program is free software; you can redistribute it and/or modify
 * it under the terms of version 2 of the GNU General Public License as
 * published by the Free Software Foundation.
 *
 * This program is distributed in the hope that it will be useful, but
 * WITHOUT ANY WARRANTY; without even the implied warranty of
 * MERCHANTABILITY or FITNESS FOR A PARTICULAR PURPOSE.  See the GNU
 * General Public License for more details.
 *
 * BSD LICENSE
 *
 * Redistribution and use in source and binary forms, with or without
 * modification, are permitted provided that the following conditions
 * are met:
 *
 *  - Redistributions of source code must retain the above copyright
 *    notice, this list of conditions and the following disclaimer.
 *  - Redistributions in binary form must reproduce the above copyright
 *    notice, this list of conditions and the following disclaimer in
 *    the documentation and/or other materials provided with the
 *    distribution.
 *  - Neither the name of Intel Corporation nor the names of its
 *    contributors may be used to endorse or promote products derived
 *    from this software without specific prior written permission.
 *
 * THIS SOFTWARE IS PROVIDED BY THE COPYRIGHT HOLDERS AND CONTRIBUTORS
 * "AS IS" AND ANY EXPRESS OR IMPLIED WARRANTIES, INCLUDING, BUT NOT
 * LIMITED TO, THE IMPLIED WARRANTIES OF MERCHANTABILITY AND FITNESS FOR
 * A PARTICULAR PURPOSE ARE DISCLAIMED. IN NO EVENT SHALL THE COPYRIGHT
 * OWNER OR CONTRIBUTORS BE LIABLE FOR ANY DIRECT, INDIRECT, INCIDENTAL,
 * SPECIAL, EXEMPLARY, OR CONSEQUENTIAL DAMAGES (INCLUDING, BUT NOT
 * LIMITED TO, PROCUREMENT OF SUBSTITUTE GOODS OR SERVICES; LOSS OF USE,
 * DATA, OR PROFITS; OR BUSINESS INTERRUPTION) HOWEVER CAUSED AND ON ANY
 * THEORY OF LIABILITY, WHETHER IN CONTRACT, STRICT LIABILITY, OR TORT
 * (INCLUDING NEGLIGENCE OR OTHERWISE) ARISING IN ANY WAY OUT OF THE USE
 * OF THIS SOFTWARE, EVEN IF ADVISED OF THE POSSIBILITY OF SUCH DAMAGE.
 *
 */

/*
 * This file contains all of the code that is specific to the HFI chip
 */

#include <linux/pci.h>
#include <linux/delay.h>
#include <linux/interrupt.h>
#include <linux/module.h>

#include "hfi.h"
#include "trace.h"
#include "mad.h"
#include "pio.h"
#include "sdma.h"
#include "eprom.h"
#include "efivar.h"
#include "platform.h"
#include "aspm.h"
#include "affinity.h"
#include "debugfs.h"
#include "fault.h"
#include "netdev.h"

uint num_vls = HFI1_MAX_VLS_SUPPORTED;
module_param(num_vls, uint, S_IRUGO);
MODULE_PARM_DESC(num_vls, "Set number of Virtual Lanes to use (1-8)");

/*
 * Default time to aggregate two 10K packets from the idle state
 * (timer not running). The timer starts at the end of the first packet,
 * so only the time for one 10K packet and header plus a bit extra is needed.
 * 10 * 1024 + 64 header byte = 10304 byte
 * 10304 byte / 12.5 GB/s = 824.32ns
 */
uint rcv_intr_timeout = (824 + 16); /* 16 is for coalescing interrupt */
module_param(rcv_intr_timeout, uint, S_IRUGO);
MODULE_PARM_DESC(rcv_intr_timeout, "Receive interrupt mitigation timeout in ns");

uint rcv_intr_count = 16; /* same as qib */
module_param(rcv_intr_count, uint, S_IRUGO);
MODULE_PARM_DESC(rcv_intr_count, "Receive interrupt mitigation count");

ushort link_crc_mask = SUPPORTED_CRCS;
module_param(link_crc_mask, ushort, S_IRUGO);
MODULE_PARM_DESC(link_crc_mask, "CRCs to use on the link");

uint loopback;
module_param_named(loopback, loopback, uint, S_IRUGO);
MODULE_PARM_DESC(loopback, "Put into loopback mode (1 = serdes, 3 = external cable");

/* Other driver tunables */
uint rcv_intr_dynamic = 1; /* enable dynamic mode for rcv int mitigation*/
static ushort crc_14b_sideband = 1;
static uint use_flr = 1;
uint quick_linkup; /* skip LNI */

struct flag_table {
	u64 flag;	/* the flag */
	char *str;	/* description string */
	u16 extra;	/* extra information */
	u16 unused0;
	u32 unused1;
};

/* str must be a string constant */
#define FLAG_ENTRY(str, extra, flag) {flag, str, extra}
#define FLAG_ENTRY0(str, flag) {flag, str, 0}

/* Send Error Consequences */
#define SEC_WRITE_DROPPED	0x1
#define SEC_PACKET_DROPPED	0x2
#define SEC_SC_HALTED		0x4	/* per-context only */
#define SEC_SPC_FREEZE		0x8	/* per-HFI only */

#define DEFAULT_KRCVQS		  2
#define MIN_KERNEL_KCTXTS         2
#define FIRST_KERNEL_KCTXT        1

/*
 * RSM instance allocation
 *   0 - User Fecn Handling
 *   1 - Vnic
 *   2 - AIP
 *   3 - Verbs
 */
#define RSM_INS_FECN              0
#define RSM_INS_VNIC              1
#define RSM_INS_AIP               2
#define RSM_INS_VERBS             3

/* Bit offset into the GUID which carries HFI id information */
#define GUID_HFI_INDEX_SHIFT     39

/* extract the emulation revision */
#define emulator_rev(dd) ((dd)->irev >> 8)
/* parallel and serial emulation versions are 3 and 4 respectively */
#define is_emulator_p(dd) ((((dd)->irev) & 0xf) == 3)
#define is_emulator_s(dd) ((((dd)->irev) & 0xf) == 4)

/* RSM fields for Verbs */
/* packet type */
#define IB_PACKET_TYPE         2ull
#define QW_SHIFT               6ull
/* QPN[7..1] */
#define QPN_WIDTH              7ull

/* LRH.BTH: QW 0, OFFSET 48 - for match */
#define LRH_BTH_QW             0ull
#define LRH_BTH_BIT_OFFSET     48ull
#define LRH_BTH_OFFSET(off)    ((LRH_BTH_QW << QW_SHIFT) | (off))
#define LRH_BTH_MATCH_OFFSET   LRH_BTH_OFFSET(LRH_BTH_BIT_OFFSET)
#define LRH_BTH_SELECT
#define LRH_BTH_MASK           3ull
#define LRH_BTH_VALUE          2ull

/* LRH.SC[3..0] QW 0, OFFSET 56 - for match */
#define LRH_SC_QW              0ull
#define LRH_SC_BIT_OFFSET      56ull
#define LRH_SC_OFFSET(off)     ((LRH_SC_QW << QW_SHIFT) | (off))
#define LRH_SC_MATCH_OFFSET    LRH_SC_OFFSET(LRH_SC_BIT_OFFSET)
#define LRH_SC_MASK            128ull
#define LRH_SC_VALUE           0ull

/* SC[n..0] QW 0, OFFSET 60 - for select */
#define LRH_SC_SELECT_OFFSET  ((LRH_SC_QW << QW_SHIFT) | (60ull))

/* QPN[m+n:1] QW 1, OFFSET 1 */
#define QPN_SELECT_OFFSET      ((1ull << QW_SHIFT) | (1ull))

/* RSM fields for AIP */
/* LRH.BTH above is reused for this rule */

/* BTH.DESTQP: QW 1, OFFSET 16 for match */
#define BTH_DESTQP_QW           1ull
#define BTH_DESTQP_BIT_OFFSET   16ull
#define BTH_DESTQP_OFFSET(off) ((BTH_DESTQP_QW << QW_SHIFT) | (off))
#define BTH_DESTQP_MATCH_OFFSET BTH_DESTQP_OFFSET(BTH_DESTQP_BIT_OFFSET)
#define BTH_DESTQP_MASK         0xFFull
#define BTH_DESTQP_VALUE        0x81ull

/* DETH.SQPN: QW 1 Offset 56 for select */
/* We use 8 most significant Soure QPN bits as entropy fpr AIP */
#define DETH_AIP_SQPN_QW 3ull
#define DETH_AIP_SQPN_BIT_OFFSET 56ull
#define DETH_AIP_SQPN_OFFSET(off) ((DETH_AIP_SQPN_QW << QW_SHIFT) | (off))
#define DETH_AIP_SQPN_SELECT_OFFSET \
	DETH_AIP_SQPN_OFFSET(DETH_AIP_SQPN_BIT_OFFSET)

/* RSM fields for Vnic */
/* L2_TYPE: QW 0, OFFSET 61 - for match */
#define L2_TYPE_QW             0ull
#define L2_TYPE_BIT_OFFSET     61ull
#define L2_TYPE_OFFSET(off)    ((L2_TYPE_QW << QW_SHIFT) | (off))
#define L2_TYPE_MATCH_OFFSET   L2_TYPE_OFFSET(L2_TYPE_BIT_OFFSET)
#define L2_TYPE_MASK           3ull
#define L2_16B_VALUE           2ull

/* L4_TYPE QW 1, OFFSET 0 - for match */
#define L4_TYPE_QW              1ull
#define L4_TYPE_BIT_OFFSET      0ull
#define L4_TYPE_OFFSET(off)     ((L4_TYPE_QW << QW_SHIFT) | (off))
#define L4_TYPE_MATCH_OFFSET    L4_TYPE_OFFSET(L4_TYPE_BIT_OFFSET)
#define L4_16B_TYPE_MASK        0xFFull
#define L4_16B_ETH_VALUE        0x78ull

/* 16B VESWID - for select */
#define L4_16B_HDR_VESWID_OFFSET  ((2 << QW_SHIFT) | (16ull))
/* 16B ENTROPY - for select */
#define L2_16B_ENTROPY_OFFSET     ((1 << QW_SHIFT) | (32ull))

/* defines to build power on SC2VL table */
#define SC2VL_VAL( \
	num, \
	sc0, sc0val, \
	sc1, sc1val, \
	sc2, sc2val, \
	sc3, sc3val, \
	sc4, sc4val, \
	sc5, sc5val, \
	sc6, sc6val, \
	sc7, sc7val) \
( \
	((u64)(sc0val) << SEND_SC2VLT##num##_SC##sc0##_SHIFT) | \
	((u64)(sc1val) << SEND_SC2VLT##num##_SC##sc1##_SHIFT) | \
	((u64)(sc2val) << SEND_SC2VLT##num##_SC##sc2##_SHIFT) | \
	((u64)(sc3val) << SEND_SC2VLT##num##_SC##sc3##_SHIFT) | \
	((u64)(sc4val) << SEND_SC2VLT##num##_SC##sc4##_SHIFT) | \
	((u64)(sc5val) << SEND_SC2VLT##num##_SC##sc5##_SHIFT) | \
	((u64)(sc6val) << SEND_SC2VLT##num##_SC##sc6##_SHIFT) | \
	((u64)(sc7val) << SEND_SC2VLT##num##_SC##sc7##_SHIFT)   \
)

#define DC_SC_VL_VAL( \
	range, \
	e0, e0val, \
	e1, e1val, \
	e2, e2val, \
	e3, e3val, \
	e4, e4val, \
	e5, e5val, \
	e6, e6val, \
	e7, e7val, \
	e8, e8val, \
	e9, e9val, \
	e10, e10val, \
	e11, e11val, \
	e12, e12val, \
	e13, e13val, \
	e14, e14val, \
	e15, e15val) \
( \
	((u64)(e0val) << DCC_CFG_SC_VL_TABLE_##range##_ENTRY##e0##_SHIFT) | \
	((u64)(e1val) << DCC_CFG_SC_VL_TABLE_##range##_ENTRY##e1##_SHIFT) | \
	((u64)(e2val) << DCC_CFG_SC_VL_TABLE_##range##_ENTRY##e2##_SHIFT) | \
	((u64)(e3val) << DCC_CFG_SC_VL_TABLE_##range##_ENTRY##e3##_SHIFT) | \
	((u64)(e4val) << DCC_CFG_SC_VL_TABLE_##range##_ENTRY##e4##_SHIFT) | \
	((u64)(e5val) << DCC_CFG_SC_VL_TABLE_##range##_ENTRY##e5##_SHIFT) | \
	((u64)(e6val) << DCC_CFG_SC_VL_TABLE_##range##_ENTRY##e6##_SHIFT) | \
	((u64)(e7val) << DCC_CFG_SC_VL_TABLE_##range##_ENTRY##e7##_SHIFT) | \
	((u64)(e8val) << DCC_CFG_SC_VL_TABLE_##range##_ENTRY##e8##_SHIFT) | \
	((u64)(e9val) << DCC_CFG_SC_VL_TABLE_##range##_ENTRY##e9##_SHIFT) | \
	((u64)(e10val) << DCC_CFG_SC_VL_TABLE_##range##_ENTRY##e10##_SHIFT) | \
	((u64)(e11val) << DCC_CFG_SC_VL_TABLE_##range##_ENTRY##e11##_SHIFT) | \
	((u64)(e12val) << DCC_CFG_SC_VL_TABLE_##range##_ENTRY##e12##_SHIFT) | \
	((u64)(e13val) << DCC_CFG_SC_VL_TABLE_##range##_ENTRY##e13##_SHIFT) | \
	((u64)(e14val) << DCC_CFG_SC_VL_TABLE_##range##_ENTRY##e14##_SHIFT) | \
	((u64)(e15val) << DCC_CFG_SC_VL_TABLE_##range##_ENTRY##e15##_SHIFT) \
)

/* all CceStatus sub-block freeze bits */
#define ALL_FROZE (CCE_STATUS_SDMA_FROZE_SMASK \
			| CCE_STATUS_RXE_FROZE_SMASK \
			| CCE_STATUS_TXE_FROZE_SMASK \
			| CCE_STATUS_TXE_PIO_FROZE_SMASK)
/* all CceStatus sub-block TXE pause bits */
#define ALL_TXE_PAUSE (CCE_STATUS_TXE_PIO_PAUSED_SMASK \
			| CCE_STATUS_TXE_PAUSED_SMASK \
			| CCE_STATUS_SDMA_PAUSED_SMASK)
/* all CceStatus sub-block RXE pause bits */
#define ALL_RXE_PAUSE CCE_STATUS_RXE_PAUSED_SMASK

#define CNTR_MAX 0xFFFFFFFFFFFFFFFFULL
#define CNTR_32BIT_MAX 0x00000000FFFFFFFF

/*
 * CCE Error flags.
 */
static struct flag_table cce_err_status_flags[] = {
/* 0*/	FLAG_ENTRY0("CceCsrParityErr",
		CCE_ERR_STATUS_CCE_CSR_PARITY_ERR_SMASK),
/* 1*/	FLAG_ENTRY0("CceCsrReadBadAddrErr",
		CCE_ERR_STATUS_CCE_CSR_READ_BAD_ADDR_ERR_SMASK),
/* 2*/	FLAG_ENTRY0("CceCsrWriteBadAddrErr",
		CCE_ERR_STATUS_CCE_CSR_WRITE_BAD_ADDR_ERR_SMASK),
/* 3*/	FLAG_ENTRY0("CceTrgtAsyncFifoParityErr",
		CCE_ERR_STATUS_CCE_TRGT_ASYNC_FIFO_PARITY_ERR_SMASK),
/* 4*/	FLAG_ENTRY0("CceTrgtAccessErr",
		CCE_ERR_STATUS_CCE_TRGT_ACCESS_ERR_SMASK),
/* 5*/	FLAG_ENTRY0("CceRspdDataParityErr",
		CCE_ERR_STATUS_CCE_RSPD_DATA_PARITY_ERR_SMASK),
/* 6*/	FLAG_ENTRY0("CceCli0AsyncFifoParityErr",
		CCE_ERR_STATUS_CCE_CLI0_ASYNC_FIFO_PARITY_ERR_SMASK),
/* 7*/	FLAG_ENTRY0("CceCsrCfgBusParityErr",
		CCE_ERR_STATUS_CCE_CSR_CFG_BUS_PARITY_ERR_SMASK),
/* 8*/	FLAG_ENTRY0("CceCli2AsyncFifoParityErr",
		CCE_ERR_STATUS_CCE_CLI2_ASYNC_FIFO_PARITY_ERR_SMASK),
/* 9*/	FLAG_ENTRY0("CceCli1AsyncFifoPioCrdtParityErr",
	    CCE_ERR_STATUS_CCE_CLI1_ASYNC_FIFO_PIO_CRDT_PARITY_ERR_SMASK),
/*10*/	FLAG_ENTRY0("CceCli1AsyncFifoPioCrdtParityErr",
	    CCE_ERR_STATUS_CCE_CLI1_ASYNC_FIFO_SDMA_HD_PARITY_ERR_SMASK),
/*11*/	FLAG_ENTRY0("CceCli1AsyncFifoRxdmaParityError",
	    CCE_ERR_STATUS_CCE_CLI1_ASYNC_FIFO_RXDMA_PARITY_ERROR_SMASK),
/*12*/	FLAG_ENTRY0("CceCli1AsyncFifoDbgParityError",
		CCE_ERR_STATUS_CCE_CLI1_ASYNC_FIFO_DBG_PARITY_ERROR_SMASK),
/*13*/	FLAG_ENTRY0("PcicRetryMemCorErr",
		CCE_ERR_STATUS_PCIC_RETRY_MEM_COR_ERR_SMASK),
/*14*/	FLAG_ENTRY0("PcicRetryMemCorErr",
		CCE_ERR_STATUS_PCIC_RETRY_SOT_MEM_COR_ERR_SMASK),
/*15*/	FLAG_ENTRY0("PcicPostHdQCorErr",
		CCE_ERR_STATUS_PCIC_POST_HD_QCOR_ERR_SMASK),
/*16*/	FLAG_ENTRY0("PcicPostHdQCorErr",
		CCE_ERR_STATUS_PCIC_POST_DAT_QCOR_ERR_SMASK),
/*17*/	FLAG_ENTRY0("PcicPostHdQCorErr",
		CCE_ERR_STATUS_PCIC_CPL_HD_QCOR_ERR_SMASK),
/*18*/	FLAG_ENTRY0("PcicCplDatQCorErr",
		CCE_ERR_STATUS_PCIC_CPL_DAT_QCOR_ERR_SMASK),
/*19*/	FLAG_ENTRY0("PcicNPostHQParityErr",
		CCE_ERR_STATUS_PCIC_NPOST_HQ_PARITY_ERR_SMASK),
/*20*/	FLAG_ENTRY0("PcicNPostDatQParityErr",
		CCE_ERR_STATUS_PCIC_NPOST_DAT_QPARITY_ERR_SMASK),
/*21*/	FLAG_ENTRY0("PcicRetryMemUncErr",
		CCE_ERR_STATUS_PCIC_RETRY_MEM_UNC_ERR_SMASK),
/*22*/	FLAG_ENTRY0("PcicRetrySotMemUncErr",
		CCE_ERR_STATUS_PCIC_RETRY_SOT_MEM_UNC_ERR_SMASK),
/*23*/	FLAG_ENTRY0("PcicPostHdQUncErr",
		CCE_ERR_STATUS_PCIC_POST_HD_QUNC_ERR_SMASK),
/*24*/	FLAG_ENTRY0("PcicPostDatQUncErr",
		CCE_ERR_STATUS_PCIC_POST_DAT_QUNC_ERR_SMASK),
/*25*/	FLAG_ENTRY0("PcicCplHdQUncErr",
		CCE_ERR_STATUS_PCIC_CPL_HD_QUNC_ERR_SMASK),
/*26*/	FLAG_ENTRY0("PcicCplDatQUncErr",
		CCE_ERR_STATUS_PCIC_CPL_DAT_QUNC_ERR_SMASK),
/*27*/	FLAG_ENTRY0("PcicTransmitFrontParityErr",
		CCE_ERR_STATUS_PCIC_TRANSMIT_FRONT_PARITY_ERR_SMASK),
/*28*/	FLAG_ENTRY0("PcicTransmitBackParityErr",
		CCE_ERR_STATUS_PCIC_TRANSMIT_BACK_PARITY_ERR_SMASK),
/*29*/	FLAG_ENTRY0("PcicReceiveParityErr",
		CCE_ERR_STATUS_PCIC_RECEIVE_PARITY_ERR_SMASK),
/*30*/	FLAG_ENTRY0("CceTrgtCplTimeoutErr",
		CCE_ERR_STATUS_CCE_TRGT_CPL_TIMEOUT_ERR_SMASK),
/*31*/	FLAG_ENTRY0("LATriggered",
		CCE_ERR_STATUS_LA_TRIGGERED_SMASK),
/*32*/	FLAG_ENTRY0("CceSegReadBadAddrErr",
		CCE_ERR_STATUS_CCE_SEG_READ_BAD_ADDR_ERR_SMASK),
/*33*/	FLAG_ENTRY0("CceSegWriteBadAddrErr",
		CCE_ERR_STATUS_CCE_SEG_WRITE_BAD_ADDR_ERR_SMASK),
/*34*/	FLAG_ENTRY0("CceRcplAsyncFifoParityErr",
		CCE_ERR_STATUS_CCE_RCPL_ASYNC_FIFO_PARITY_ERR_SMASK),
/*35*/	FLAG_ENTRY0("CceRxdmaConvFifoParityErr",
		CCE_ERR_STATUS_CCE_RXDMA_CONV_FIFO_PARITY_ERR_SMASK),
/*36*/	FLAG_ENTRY0("CceMsixTableCorErr",
		CCE_ERR_STATUS_CCE_MSIX_TABLE_COR_ERR_SMASK),
/*37*/	FLAG_ENTRY0("CceMsixTableUncErr",
		CCE_ERR_STATUS_CCE_MSIX_TABLE_UNC_ERR_SMASK),
/*38*/	FLAG_ENTRY0("CceIntMapCorErr",
		CCE_ERR_STATUS_CCE_INT_MAP_COR_ERR_SMASK),
/*39*/	FLAG_ENTRY0("CceIntMapUncErr",
		CCE_ERR_STATUS_CCE_INT_MAP_UNC_ERR_SMASK),
/*40*/	FLAG_ENTRY0("CceMsixCsrParityErr",
		CCE_ERR_STATUS_CCE_MSIX_CSR_PARITY_ERR_SMASK),
/*41-63 reserved*/
};

/*
 * Misc Error flags
 */
#define MES(text) MISC_ERR_STATUS_MISC_##text##_ERR_SMASK
static struct flag_table misc_err_status_flags[] = {
/* 0*/	FLAG_ENTRY0("CSR_PARITY", MES(CSR_PARITY)),
/* 1*/	FLAG_ENTRY0("CSR_READ_BAD_ADDR", MES(CSR_READ_BAD_ADDR)),
/* 2*/	FLAG_ENTRY0("CSR_WRITE_BAD_ADDR", MES(CSR_WRITE_BAD_ADDR)),
/* 3*/	FLAG_ENTRY0("SBUS_WRITE_FAILED", MES(SBUS_WRITE_FAILED)),
/* 4*/	FLAG_ENTRY0("KEY_MISMATCH", MES(KEY_MISMATCH)),
/* 5*/	FLAG_ENTRY0("FW_AUTH_FAILED", MES(FW_AUTH_FAILED)),
/* 6*/	FLAG_ENTRY0("EFUSE_CSR_PARITY", MES(EFUSE_CSR_PARITY)),
/* 7*/	FLAG_ENTRY0("EFUSE_READ_BAD_ADDR", MES(EFUSE_READ_BAD_ADDR)),
/* 8*/	FLAG_ENTRY0("EFUSE_WRITE", MES(EFUSE_WRITE)),
/* 9*/	FLAG_ENTRY0("EFUSE_DONE_PARITY", MES(EFUSE_DONE_PARITY)),
/*10*/	FLAG_ENTRY0("INVALID_EEP_CMD", MES(INVALID_EEP_CMD)),
/*11*/	FLAG_ENTRY0("MBIST_FAIL", MES(MBIST_FAIL)),
/*12*/	FLAG_ENTRY0("PLL_LOCK_FAIL", MES(PLL_LOCK_FAIL))
};

/*
 * TXE PIO Error flags and consequences
 */
static struct flag_table pio_err_status_flags[] = {
/* 0*/	FLAG_ENTRY("PioWriteBadCtxt",
	SEC_WRITE_DROPPED,
	SEND_PIO_ERR_STATUS_PIO_WRITE_BAD_CTXT_ERR_SMASK),
/* 1*/	FLAG_ENTRY("PioWriteAddrParity",
	SEC_SPC_FREEZE,
	SEND_PIO_ERR_STATUS_PIO_WRITE_ADDR_PARITY_ERR_SMASK),
/* 2*/	FLAG_ENTRY("PioCsrParity",
	SEC_SPC_FREEZE,
	SEND_PIO_ERR_STATUS_PIO_CSR_PARITY_ERR_SMASK),
/* 3*/	FLAG_ENTRY("PioSbMemFifo0",
	SEC_SPC_FREEZE,
	SEND_PIO_ERR_STATUS_PIO_SB_MEM_FIFO0_ERR_SMASK),
/* 4*/	FLAG_ENTRY("PioSbMemFifo1",
	SEC_SPC_FREEZE,
	SEND_PIO_ERR_STATUS_PIO_SB_MEM_FIFO1_ERR_SMASK),
/* 5*/	FLAG_ENTRY("PioPccFifoParity",
	SEC_SPC_FREEZE,
	SEND_PIO_ERR_STATUS_PIO_PCC_FIFO_PARITY_ERR_SMASK),
/* 6*/	FLAG_ENTRY("PioPecFifoParity",
	SEC_SPC_FREEZE,
	SEND_PIO_ERR_STATUS_PIO_PEC_FIFO_PARITY_ERR_SMASK),
/* 7*/	FLAG_ENTRY("PioSbrdctlCrrelParity",
	SEC_SPC_FREEZE,
	SEND_PIO_ERR_STATUS_PIO_SBRDCTL_CRREL_PARITY_ERR_SMASK),
/* 8*/	FLAG_ENTRY("PioSbrdctrlCrrelFifoParity",
	SEC_SPC_FREEZE,
	SEND_PIO_ERR_STATUS_PIO_SBRDCTRL_CRREL_FIFO_PARITY_ERR_SMASK),
/* 9*/	FLAG_ENTRY("PioPktEvictFifoParityErr",
	SEC_SPC_FREEZE,
	SEND_PIO_ERR_STATUS_PIO_PKT_EVICT_FIFO_PARITY_ERR_SMASK),
/*10*/	FLAG_ENTRY("PioSmPktResetParity",
	SEC_SPC_FREEZE,
	SEND_PIO_ERR_STATUS_PIO_SM_PKT_RESET_PARITY_ERR_SMASK),
/*11*/	FLAG_ENTRY("PioVlLenMemBank0Unc",
	SEC_SPC_FREEZE,
	SEND_PIO_ERR_STATUS_PIO_VL_LEN_MEM_BANK0_UNC_ERR_SMASK),
/*12*/	FLAG_ENTRY("PioVlLenMemBank1Unc",
	SEC_SPC_FREEZE,
	SEND_PIO_ERR_STATUS_PIO_VL_LEN_MEM_BANK1_UNC_ERR_SMASK),
/*13*/	FLAG_ENTRY("PioVlLenMemBank0Cor",
	0,
	SEND_PIO_ERR_STATUS_PIO_VL_LEN_MEM_BANK0_COR_ERR_SMASK),
/*14*/	FLAG_ENTRY("PioVlLenMemBank1Cor",
	0,
	SEND_PIO_ERR_STATUS_PIO_VL_LEN_MEM_BANK1_COR_ERR_SMASK),
/*15*/	FLAG_ENTRY("PioCreditRetFifoParity",
	SEC_SPC_FREEZE,
	SEND_PIO_ERR_STATUS_PIO_CREDIT_RET_FIFO_PARITY_ERR_SMASK),
/*16*/	FLAG_ENTRY("PioPpmcPblFifo",
	SEC_SPC_FREEZE,
	SEND_PIO_ERR_STATUS_PIO_PPMC_PBL_FIFO_ERR_SMASK),
/*17*/	FLAG_ENTRY("PioInitSmIn",
	0,
	SEND_PIO_ERR_STATUS_PIO_INIT_SM_IN_ERR_SMASK),
/*18*/	FLAG_ENTRY("PioPktEvictSmOrArbSm",
	SEC_SPC_FREEZE,
	SEND_PIO_ERR_STATUS_PIO_PKT_EVICT_SM_OR_ARB_SM_ERR_SMASK),
/*19*/	FLAG_ENTRY("PioHostAddrMemUnc",
	SEC_SPC_FREEZE,
	SEND_PIO_ERR_STATUS_PIO_HOST_ADDR_MEM_UNC_ERR_SMASK),
/*20*/	FLAG_ENTRY("PioHostAddrMemCor",
	0,
	SEND_PIO_ERR_STATUS_PIO_HOST_ADDR_MEM_COR_ERR_SMASK),
/*21*/	FLAG_ENTRY("PioWriteDataParity",
	SEC_SPC_FREEZE,
	SEND_PIO_ERR_STATUS_PIO_WRITE_DATA_PARITY_ERR_SMASK),
/*22*/	FLAG_ENTRY("PioStateMachine",
	SEC_SPC_FREEZE,
	SEND_PIO_ERR_STATUS_PIO_STATE_MACHINE_ERR_SMASK),
/*23*/	FLAG_ENTRY("PioWriteQwValidParity",
	SEC_WRITE_DROPPED | SEC_SPC_FREEZE,
	SEND_PIO_ERR_STATUS_PIO_WRITE_QW_VALID_PARITY_ERR_SMASK),
/*24*/	FLAG_ENTRY("PioBlockQwCountParity",
	SEC_WRITE_DROPPED | SEC_SPC_FREEZE,
	SEND_PIO_ERR_STATUS_PIO_BLOCK_QW_COUNT_PARITY_ERR_SMASK),
/*25*/	FLAG_ENTRY("PioVlfVlLenParity",
	SEC_SPC_FREEZE,
	SEND_PIO_ERR_STATUS_PIO_VLF_VL_LEN_PARITY_ERR_SMASK),
/*26*/	FLAG_ENTRY("PioVlfSopParity",
	SEC_SPC_FREEZE,
	SEND_PIO_ERR_STATUS_PIO_VLF_SOP_PARITY_ERR_SMASK),
/*27*/	FLAG_ENTRY("PioVlFifoParity",
	SEC_SPC_FREEZE,
	SEND_PIO_ERR_STATUS_PIO_VL_FIFO_PARITY_ERR_SMASK),
/*28*/	FLAG_ENTRY("PioPpmcBqcMemParity",
	SEC_SPC_FREEZE,
	SEND_PIO_ERR_STATUS_PIO_PPMC_BQC_MEM_PARITY_ERR_SMASK),
/*29*/	FLAG_ENTRY("PioPpmcSopLen",
	SEC_SPC_FREEZE,
	SEND_PIO_ERR_STATUS_PIO_PPMC_SOP_LEN_ERR_SMASK),
/*30-31 reserved*/
/*32*/	FLAG_ENTRY("PioCurrentFreeCntParity",
	SEC_SPC_FREEZE,
	SEND_PIO_ERR_STATUS_PIO_CURRENT_FREE_CNT_PARITY_ERR_SMASK),
/*33*/	FLAG_ENTRY("PioLastReturnedCntParity",
	SEC_SPC_FREEZE,
	SEND_PIO_ERR_STATUS_PIO_LAST_RETURNED_CNT_PARITY_ERR_SMASK),
/*34*/	FLAG_ENTRY("PioPccSopHeadParity",
	SEC_SPC_FREEZE,
	SEND_PIO_ERR_STATUS_PIO_PCC_SOP_HEAD_PARITY_ERR_SMASK),
/*35*/	FLAG_ENTRY("PioPecSopHeadParityErr",
	SEC_SPC_FREEZE,
	SEND_PIO_ERR_STATUS_PIO_PEC_SOP_HEAD_PARITY_ERR_SMASK),
/*36-63 reserved*/
};

/* TXE PIO errors that cause an SPC freeze */
#define ALL_PIO_FREEZE_ERR \
	(SEND_PIO_ERR_STATUS_PIO_WRITE_ADDR_PARITY_ERR_SMASK \
	| SEND_PIO_ERR_STATUS_PIO_CSR_PARITY_ERR_SMASK \
	| SEND_PIO_ERR_STATUS_PIO_SB_MEM_FIFO0_ERR_SMASK \
	| SEND_PIO_ERR_STATUS_PIO_SB_MEM_FIFO1_ERR_SMASK \
	| SEND_PIO_ERR_STATUS_PIO_PCC_FIFO_PARITY_ERR_SMASK \
	| SEND_PIO_ERR_STATUS_PIO_PEC_FIFO_PARITY_ERR_SMASK \
	| SEND_PIO_ERR_STATUS_PIO_SBRDCTL_CRREL_PARITY_ERR_SMASK \
	| SEND_PIO_ERR_STATUS_PIO_SBRDCTRL_CRREL_FIFO_PARITY_ERR_SMASK \
	| SEND_PIO_ERR_STATUS_PIO_PKT_EVICT_FIFO_PARITY_ERR_SMASK \
	| SEND_PIO_ERR_STATUS_PIO_SM_PKT_RESET_PARITY_ERR_SMASK \
	| SEND_PIO_ERR_STATUS_PIO_VL_LEN_MEM_BANK0_UNC_ERR_SMASK \
	| SEND_PIO_ERR_STATUS_PIO_VL_LEN_MEM_BANK1_UNC_ERR_SMASK \
	| SEND_PIO_ERR_STATUS_PIO_CREDIT_RET_FIFO_PARITY_ERR_SMASK \
	| SEND_PIO_ERR_STATUS_PIO_PPMC_PBL_FIFO_ERR_SMASK \
	| SEND_PIO_ERR_STATUS_PIO_PKT_EVICT_SM_OR_ARB_SM_ERR_SMASK \
	| SEND_PIO_ERR_STATUS_PIO_HOST_ADDR_MEM_UNC_ERR_SMASK \
	| SEND_PIO_ERR_STATUS_PIO_WRITE_DATA_PARITY_ERR_SMASK \
	| SEND_PIO_ERR_STATUS_PIO_STATE_MACHINE_ERR_SMASK \
	| SEND_PIO_ERR_STATUS_PIO_WRITE_QW_VALID_PARITY_ERR_SMASK \
	| SEND_PIO_ERR_STATUS_PIO_BLOCK_QW_COUNT_PARITY_ERR_SMASK \
	| SEND_PIO_ERR_STATUS_PIO_VLF_VL_LEN_PARITY_ERR_SMASK \
	| SEND_PIO_ERR_STATUS_PIO_VLF_SOP_PARITY_ERR_SMASK \
	| SEND_PIO_ERR_STATUS_PIO_VL_FIFO_PARITY_ERR_SMASK \
	| SEND_PIO_ERR_STATUS_PIO_PPMC_BQC_MEM_PARITY_ERR_SMASK \
	| SEND_PIO_ERR_STATUS_PIO_PPMC_SOP_LEN_ERR_SMASK \
	| SEND_PIO_ERR_STATUS_PIO_CURRENT_FREE_CNT_PARITY_ERR_SMASK \
	| SEND_PIO_ERR_STATUS_PIO_LAST_RETURNED_CNT_PARITY_ERR_SMASK \
	| SEND_PIO_ERR_STATUS_PIO_PCC_SOP_HEAD_PARITY_ERR_SMASK \
	| SEND_PIO_ERR_STATUS_PIO_PEC_SOP_HEAD_PARITY_ERR_SMASK)

/*
 * TXE SDMA Error flags
 */
static struct flag_table sdma_err_status_flags[] = {
/* 0*/	FLAG_ENTRY0("SDmaRpyTagErr",
		SEND_DMA_ERR_STATUS_SDMA_RPY_TAG_ERR_SMASK),
/* 1*/	FLAG_ENTRY0("SDmaCsrParityErr",
		SEND_DMA_ERR_STATUS_SDMA_CSR_PARITY_ERR_SMASK),
/* 2*/	FLAG_ENTRY0("SDmaPcieReqTrackingUncErr",
		SEND_DMA_ERR_STATUS_SDMA_PCIE_REQ_TRACKING_UNC_ERR_SMASK),
/* 3*/	FLAG_ENTRY0("SDmaPcieReqTrackingCorErr",
		SEND_DMA_ERR_STATUS_SDMA_PCIE_REQ_TRACKING_COR_ERR_SMASK),
/*04-63 reserved*/
};

/* TXE SDMA errors that cause an SPC freeze */
#define ALL_SDMA_FREEZE_ERR  \
		(SEND_DMA_ERR_STATUS_SDMA_RPY_TAG_ERR_SMASK \
		| SEND_DMA_ERR_STATUS_SDMA_CSR_PARITY_ERR_SMASK \
		| SEND_DMA_ERR_STATUS_SDMA_PCIE_REQ_TRACKING_UNC_ERR_SMASK)

/* SendEgressErrInfo bits that correspond to a PortXmitDiscard counter */
#define PORT_DISCARD_EGRESS_ERRS \
	(SEND_EGRESS_ERR_INFO_TOO_LONG_IB_PACKET_ERR_SMASK \
	| SEND_EGRESS_ERR_INFO_VL_MAPPING_ERR_SMASK \
	| SEND_EGRESS_ERR_INFO_VL_ERR_SMASK)

/*
 * TXE Egress Error flags
 */
#define SEES(text) SEND_EGRESS_ERR_STATUS_##text##_ERR_SMASK
static struct flag_table egress_err_status_flags[] = {
/* 0*/	FLAG_ENTRY0("TxPktIntegrityMemCorErr", SEES(TX_PKT_INTEGRITY_MEM_COR)),
/* 1*/	FLAG_ENTRY0("TxPktIntegrityMemUncErr", SEES(TX_PKT_INTEGRITY_MEM_UNC)),
/* 2 reserved */
/* 3*/	FLAG_ENTRY0("TxEgressFifoUnderrunOrParityErr",
		SEES(TX_EGRESS_FIFO_UNDERRUN_OR_PARITY)),
/* 4*/	FLAG_ENTRY0("TxLinkdownErr", SEES(TX_LINKDOWN)),
/* 5*/	FLAG_ENTRY0("TxIncorrectLinkStateErr", SEES(TX_INCORRECT_LINK_STATE)),
/* 6 reserved */
/* 7*/	FLAG_ENTRY0("TxPioLaunchIntfParityErr",
		SEES(TX_PIO_LAUNCH_INTF_PARITY)),
/* 8*/	FLAG_ENTRY0("TxSdmaLaunchIntfParityErr",
		SEES(TX_SDMA_LAUNCH_INTF_PARITY)),
/* 9-10 reserved */
/*11*/	FLAG_ENTRY0("TxSbrdCtlStateMachineParityErr",
		SEES(TX_SBRD_CTL_STATE_MACHINE_PARITY)),
/*12*/	FLAG_ENTRY0("TxIllegalVLErr", SEES(TX_ILLEGAL_VL)),
/*13*/	FLAG_ENTRY0("TxLaunchCsrParityErr", SEES(TX_LAUNCH_CSR_PARITY)),
/*14*/	FLAG_ENTRY0("TxSbrdCtlCsrParityErr", SEES(TX_SBRD_CTL_CSR_PARITY)),
/*15*/	FLAG_ENTRY0("TxConfigParityErr", SEES(TX_CONFIG_PARITY)),
/*16*/	FLAG_ENTRY0("TxSdma0DisallowedPacketErr",
		SEES(TX_SDMA0_DISALLOWED_PACKET)),
/*17*/	FLAG_ENTRY0("TxSdma1DisallowedPacketErr",
		SEES(TX_SDMA1_DISALLOWED_PACKET)),
/*18*/	FLAG_ENTRY0("TxSdma2DisallowedPacketErr",
		SEES(TX_SDMA2_DISALLOWED_PACKET)),
/*19*/	FLAG_ENTRY0("TxSdma3DisallowedPacketErr",
		SEES(TX_SDMA3_DISALLOWED_PACKET)),
/*20*/	FLAG_ENTRY0("TxSdma4DisallowedPacketErr",
		SEES(TX_SDMA4_DISALLOWED_PACKET)),
/*21*/	FLAG_ENTRY0("TxSdma5DisallowedPacketErr",
		SEES(TX_SDMA5_DISALLOWED_PACKET)),
/*22*/	FLAG_ENTRY0("TxSdma6DisallowedPacketErr",
		SEES(TX_SDMA6_DISALLOWED_PACKET)),
/*23*/	FLAG_ENTRY0("TxSdma7DisallowedPacketErr",
		SEES(TX_SDMA7_DISALLOWED_PACKET)),
/*24*/	FLAG_ENTRY0("TxSdma8DisallowedPacketErr",
		SEES(TX_SDMA8_DISALLOWED_PACKET)),
/*25*/	FLAG_ENTRY0("TxSdma9DisallowedPacketErr",
		SEES(TX_SDMA9_DISALLOWED_PACKET)),
/*26*/	FLAG_ENTRY0("TxSdma10DisallowedPacketErr",
		SEES(TX_SDMA10_DISALLOWED_PACKET)),
/*27*/	FLAG_ENTRY0("TxSdma11DisallowedPacketErr",
		SEES(TX_SDMA11_DISALLOWED_PACKET)),
/*28*/	FLAG_ENTRY0("TxSdma12DisallowedPacketErr",
		SEES(TX_SDMA12_DISALLOWED_PACKET)),
/*29*/	FLAG_ENTRY0("TxSdma13DisallowedPacketErr",
		SEES(TX_SDMA13_DISALLOWED_PACKET)),
/*30*/	FLAG_ENTRY0("TxSdma14DisallowedPacketErr",
		SEES(TX_SDMA14_DISALLOWED_PACKET)),
/*31*/	FLAG_ENTRY0("TxSdma15DisallowedPacketErr",
		SEES(TX_SDMA15_DISALLOWED_PACKET)),
/*32*/	FLAG_ENTRY0("TxLaunchFifo0UncOrParityErr",
		SEES(TX_LAUNCH_FIFO0_UNC_OR_PARITY)),
/*33*/	FLAG_ENTRY0("TxLaunchFifo1UncOrParityErr",
		SEES(TX_LAUNCH_FIFO1_UNC_OR_PARITY)),
/*34*/	FLAG_ENTRY0("TxLaunchFifo2UncOrParityErr",
		SEES(TX_LAUNCH_FIFO2_UNC_OR_PARITY)),
/*35*/	FLAG_ENTRY0("TxLaunchFifo3UncOrParityErr",
		SEES(TX_LAUNCH_FIFO3_UNC_OR_PARITY)),
/*36*/	FLAG_ENTRY0("TxLaunchFifo4UncOrParityErr",
		SEES(TX_LAUNCH_FIFO4_UNC_OR_PARITY)),
/*37*/	FLAG_ENTRY0("TxLaunchFifo5UncOrParityErr",
		SEES(TX_LAUNCH_FIFO5_UNC_OR_PARITY)),
/*38*/	FLAG_ENTRY0("TxLaunchFifo6UncOrParityErr",
		SEES(TX_LAUNCH_FIFO6_UNC_OR_PARITY)),
/*39*/	FLAG_ENTRY0("TxLaunchFifo7UncOrParityErr",
		SEES(TX_LAUNCH_FIFO7_UNC_OR_PARITY)),
/*40*/	FLAG_ENTRY0("TxLaunchFifo8UncOrParityErr",
		SEES(TX_LAUNCH_FIFO8_UNC_OR_PARITY)),
/*41*/	FLAG_ENTRY0("TxCreditReturnParityErr", SEES(TX_CREDIT_RETURN_PARITY)),
/*42*/	FLAG_ENTRY0("TxSbHdrUncErr", SEES(TX_SB_HDR_UNC)),
/*43*/	FLAG_ENTRY0("TxReadSdmaMemoryUncErr", SEES(TX_READ_SDMA_MEMORY_UNC)),
/*44*/	FLAG_ENTRY0("TxReadPioMemoryUncErr", SEES(TX_READ_PIO_MEMORY_UNC)),
/*45*/	FLAG_ENTRY0("TxEgressFifoUncErr", SEES(TX_EGRESS_FIFO_UNC)),
/*46*/	FLAG_ENTRY0("TxHcrcInsertionErr", SEES(TX_HCRC_INSERTION)),
/*47*/	FLAG_ENTRY0("TxCreditReturnVLErr", SEES(TX_CREDIT_RETURN_VL)),
/*48*/	FLAG_ENTRY0("TxLaunchFifo0CorErr", SEES(TX_LAUNCH_FIFO0_COR)),
/*49*/	FLAG_ENTRY0("TxLaunchFifo1CorErr", SEES(TX_LAUNCH_FIFO1_COR)),
/*50*/	FLAG_ENTRY0("TxLaunchFifo2CorErr", SEES(TX_LAUNCH_FIFO2_COR)),
/*51*/	FLAG_ENTRY0("TxLaunchFifo3CorErr", SEES(TX_LAUNCH_FIFO3_COR)),
/*52*/	FLAG_ENTRY0("TxLaunchFifo4CorErr", SEES(TX_LAUNCH_FIFO4_COR)),
/*53*/	FLAG_ENTRY0("TxLaunchFifo5CorErr", SEES(TX_LAUNCH_FIFO5_COR)),
/*54*/	FLAG_ENTRY0("TxLaunchFifo6CorErr", SEES(TX_LAUNCH_FIFO6_COR)),
/*55*/	FLAG_ENTRY0("TxLaunchFifo7CorErr", SEES(TX_LAUNCH_FIFO7_COR)),
/*56*/	FLAG_ENTRY0("TxLaunchFifo8CorErr", SEES(TX_LAUNCH_FIFO8_COR)),
/*57*/	FLAG_ENTRY0("TxCreditOverrunErr", SEES(TX_CREDIT_OVERRUN)),
/*58*/	FLAG_ENTRY0("TxSbHdrCorErr", SEES(TX_SB_HDR_COR)),
/*59*/	FLAG_ENTRY0("TxReadSdmaMemoryCorErr", SEES(TX_READ_SDMA_MEMORY_COR)),
/*60*/	FLAG_ENTRY0("TxReadPioMemoryCorErr", SEES(TX_READ_PIO_MEMORY_COR)),
/*61*/	FLAG_ENTRY0("TxEgressFifoCorErr", SEES(TX_EGRESS_FIFO_COR)),
/*62*/	FLAG_ENTRY0("TxReadSdmaMemoryCsrUncErr",
		SEES(TX_READ_SDMA_MEMORY_CSR_UNC)),
/*63*/	FLAG_ENTRY0("TxReadPioMemoryCsrUncErr",
		SEES(TX_READ_PIO_MEMORY_CSR_UNC)),
};

/*
 * TXE Egress Error Info flags
 */
#define SEEI(text) SEND_EGRESS_ERR_INFO_##text##_ERR_SMASK
static struct flag_table egress_err_info_flags[] = {
/* 0*/	FLAG_ENTRY0("Reserved", 0ull),
/* 1*/	FLAG_ENTRY0("VLErr", SEEI(VL)),
/* 2*/	FLAG_ENTRY0("JobKeyErr", SEEI(JOB_KEY)),
/* 3*/	FLAG_ENTRY0("JobKeyErr", SEEI(JOB_KEY)),
/* 4*/	FLAG_ENTRY0("PartitionKeyErr", SEEI(PARTITION_KEY)),
/* 5*/	FLAG_ENTRY0("SLIDErr", SEEI(SLID)),
/* 6*/	FLAG_ENTRY0("OpcodeErr", SEEI(OPCODE)),
/* 7*/	FLAG_ENTRY0("VLMappingErr", SEEI(VL_MAPPING)),
/* 8*/	FLAG_ENTRY0("RawErr", SEEI(RAW)),
/* 9*/	FLAG_ENTRY0("RawIPv6Err", SEEI(RAW_IPV6)),
/*10*/	FLAG_ENTRY0("GRHErr", SEEI(GRH)),
/*11*/	FLAG_ENTRY0("BypassErr", SEEI(BYPASS)),
/*12*/	FLAG_ENTRY0("KDETHPacketsErr", SEEI(KDETH_PACKETS)),
/*13*/	FLAG_ENTRY0("NonKDETHPacketsErr", SEEI(NON_KDETH_PACKETS)),
/*14*/	FLAG_ENTRY0("TooSmallIBPacketsErr", SEEI(TOO_SMALL_IB_PACKETS)),
/*15*/	FLAG_ENTRY0("TooSmallBypassPacketsErr", SEEI(TOO_SMALL_BYPASS_PACKETS)),
/*16*/	FLAG_ENTRY0("PbcTestErr", SEEI(PBC_TEST)),
/*17*/	FLAG_ENTRY0("BadPktLenErr", SEEI(BAD_PKT_LEN)),
/*18*/	FLAG_ENTRY0("TooLongIBPacketErr", SEEI(TOO_LONG_IB_PACKET)),
/*19*/	FLAG_ENTRY0("TooLongBypassPacketsErr", SEEI(TOO_LONG_BYPASS_PACKETS)),
/*20*/	FLAG_ENTRY0("PbcStaticRateControlErr", SEEI(PBC_STATIC_RATE_CONTROL)),
/*21*/	FLAG_ENTRY0("BypassBadPktLenErr", SEEI(BAD_PKT_LEN)),
};

/* TXE Egress errors that cause an SPC freeze */
#define ALL_TXE_EGRESS_FREEZE_ERR \
	(SEES(TX_EGRESS_FIFO_UNDERRUN_OR_PARITY) \
	| SEES(TX_PIO_LAUNCH_INTF_PARITY) \
	| SEES(TX_SDMA_LAUNCH_INTF_PARITY) \
	| SEES(TX_SBRD_CTL_STATE_MACHINE_PARITY) \
	| SEES(TX_LAUNCH_CSR_PARITY) \
	| SEES(TX_SBRD_CTL_CSR_PARITY) \
	| SEES(TX_CONFIG_PARITY) \
	| SEES(TX_LAUNCH_FIFO0_UNC_OR_PARITY) \
	| SEES(TX_LAUNCH_FIFO1_UNC_OR_PARITY) \
	| SEES(TX_LAUNCH_FIFO2_UNC_OR_PARITY) \
	| SEES(TX_LAUNCH_FIFO3_UNC_OR_PARITY) \
	| SEES(TX_LAUNCH_FIFO4_UNC_OR_PARITY) \
	| SEES(TX_LAUNCH_FIFO5_UNC_OR_PARITY) \
	| SEES(TX_LAUNCH_FIFO6_UNC_OR_PARITY) \
	| SEES(TX_LAUNCH_FIFO7_UNC_OR_PARITY) \
	| SEES(TX_LAUNCH_FIFO8_UNC_OR_PARITY) \
	| SEES(TX_CREDIT_RETURN_PARITY))

/*
 * TXE Send error flags
 */
#define SES(name) SEND_ERR_STATUS_SEND_##name##_ERR_SMASK
static struct flag_table send_err_status_flags[] = {
/* 0*/	FLAG_ENTRY0("SendCsrParityErr", SES(CSR_PARITY)),
/* 1*/	FLAG_ENTRY0("SendCsrReadBadAddrErr", SES(CSR_READ_BAD_ADDR)),
/* 2*/	FLAG_ENTRY0("SendCsrWriteBadAddrErr", SES(CSR_WRITE_BAD_ADDR))
};

/*
 * TXE Send Context Error flags and consequences
 */
static struct flag_table sc_err_status_flags[] = {
/* 0*/	FLAG_ENTRY("InconsistentSop",
		SEC_PACKET_DROPPED | SEC_SC_HALTED,
		SEND_CTXT_ERR_STATUS_PIO_INCONSISTENT_SOP_ERR_SMASK),
/* 1*/	FLAG_ENTRY("DisallowedPacket",
		SEC_PACKET_DROPPED | SEC_SC_HALTED,
		SEND_CTXT_ERR_STATUS_PIO_DISALLOWED_PACKET_ERR_SMASK),
/* 2*/	FLAG_ENTRY("WriteCrossesBoundary",
		SEC_WRITE_DROPPED | SEC_SC_HALTED,
		SEND_CTXT_ERR_STATUS_PIO_WRITE_CROSSES_BOUNDARY_ERR_SMASK),
/* 3*/	FLAG_ENTRY("WriteOverflow",
		SEC_WRITE_DROPPED | SEC_SC_HALTED,
		SEND_CTXT_ERR_STATUS_PIO_WRITE_OVERFLOW_ERR_SMASK),
/* 4*/	FLAG_ENTRY("WriteOutOfBounds",
		SEC_WRITE_DROPPED | SEC_SC_HALTED,
		SEND_CTXT_ERR_STATUS_PIO_WRITE_OUT_OF_BOUNDS_ERR_SMASK),
/* 5-63 reserved*/
};

/*
 * RXE Receive Error flags
 */
#define RXES(name) RCV_ERR_STATUS_RX_##name##_ERR_SMASK
static struct flag_table rxe_err_status_flags[] = {
/* 0*/	FLAG_ENTRY0("RxDmaCsrCorErr", RXES(DMA_CSR_COR)),
/* 1*/	FLAG_ENTRY0("RxDcIntfParityErr", RXES(DC_INTF_PARITY)),
/* 2*/	FLAG_ENTRY0("RxRcvHdrUncErr", RXES(RCV_HDR_UNC)),
/* 3*/	FLAG_ENTRY0("RxRcvHdrCorErr", RXES(RCV_HDR_COR)),
/* 4*/	FLAG_ENTRY0("RxRcvDataUncErr", RXES(RCV_DATA_UNC)),
/* 5*/	FLAG_ENTRY0("RxRcvDataCorErr", RXES(RCV_DATA_COR)),
/* 6*/	FLAG_ENTRY0("RxRcvQpMapTableUncErr", RXES(RCV_QP_MAP_TABLE_UNC)),
/* 7*/	FLAG_ENTRY0("RxRcvQpMapTableCorErr", RXES(RCV_QP_MAP_TABLE_COR)),
/* 8*/	FLAG_ENTRY0("RxRcvCsrParityErr", RXES(RCV_CSR_PARITY)),
/* 9*/	FLAG_ENTRY0("RxDcSopEopParityErr", RXES(DC_SOP_EOP_PARITY)),
/*10*/	FLAG_ENTRY0("RxDmaFlagUncErr", RXES(DMA_FLAG_UNC)),
/*11*/	FLAG_ENTRY0("RxDmaFlagCorErr", RXES(DMA_FLAG_COR)),
/*12*/	FLAG_ENTRY0("RxRcvFsmEncodingErr", RXES(RCV_FSM_ENCODING)),
/*13*/	FLAG_ENTRY0("RxRbufFreeListUncErr", RXES(RBUF_FREE_LIST_UNC)),
/*14*/	FLAG_ENTRY0("RxRbufFreeListCorErr", RXES(RBUF_FREE_LIST_COR)),
/*15*/	FLAG_ENTRY0("RxRbufLookupDesRegUncErr", RXES(RBUF_LOOKUP_DES_REG_UNC)),
/*16*/	FLAG_ENTRY0("RxRbufLookupDesRegUncCorErr",
		RXES(RBUF_LOOKUP_DES_REG_UNC_COR)),
/*17*/	FLAG_ENTRY0("RxRbufLookupDesUncErr", RXES(RBUF_LOOKUP_DES_UNC)),
/*18*/	FLAG_ENTRY0("RxRbufLookupDesCorErr", RXES(RBUF_LOOKUP_DES_COR)),
/*19*/	FLAG_ENTRY0("RxRbufBlockListReadUncErr",
		RXES(RBUF_BLOCK_LIST_READ_UNC)),
/*20*/	FLAG_ENTRY0("RxRbufBlockListReadCorErr",
		RXES(RBUF_BLOCK_LIST_READ_COR)),
/*21*/	FLAG_ENTRY0("RxRbufCsrQHeadBufNumParityErr",
		RXES(RBUF_CSR_QHEAD_BUF_NUM_PARITY)),
/*22*/	FLAG_ENTRY0("RxRbufCsrQEntCntParityErr",
		RXES(RBUF_CSR_QENT_CNT_PARITY)),
/*23*/	FLAG_ENTRY0("RxRbufCsrQNextBufParityErr",
		RXES(RBUF_CSR_QNEXT_BUF_PARITY)),
/*24*/	FLAG_ENTRY0("RxRbufCsrQVldBitParityErr",
		RXES(RBUF_CSR_QVLD_BIT_PARITY)),
/*25*/	FLAG_ENTRY0("RxRbufCsrQHdPtrParityErr", RXES(RBUF_CSR_QHD_PTR_PARITY)),
/*26*/	FLAG_ENTRY0("RxRbufCsrQTlPtrParityErr", RXES(RBUF_CSR_QTL_PTR_PARITY)),
/*27*/	FLAG_ENTRY0("RxRbufCsrQNumOfPktParityErr",
		RXES(RBUF_CSR_QNUM_OF_PKT_PARITY)),
/*28*/	FLAG_ENTRY0("RxRbufCsrQEOPDWParityErr", RXES(RBUF_CSR_QEOPDW_PARITY)),
/*29*/	FLAG_ENTRY0("RxRbufCtxIdParityErr", RXES(RBUF_CTX_ID_PARITY)),
/*30*/	FLAG_ENTRY0("RxRBufBadLookupErr", RXES(RBUF_BAD_LOOKUP)),
/*31*/	FLAG_ENTRY0("RxRbufFullErr", RXES(RBUF_FULL)),
/*32*/	FLAG_ENTRY0("RxRbufEmptyErr", RXES(RBUF_EMPTY)),
/*33*/	FLAG_ENTRY0("RxRbufFlRdAddrParityErr", RXES(RBUF_FL_RD_ADDR_PARITY)),
/*34*/	FLAG_ENTRY0("RxRbufFlWrAddrParityErr", RXES(RBUF_FL_WR_ADDR_PARITY)),
/*35*/	FLAG_ENTRY0("RxRbufFlInitdoneParityErr",
		RXES(RBUF_FL_INITDONE_PARITY)),
/*36*/	FLAG_ENTRY0("RxRbufFlInitWrAddrParityErr",
		RXES(RBUF_FL_INIT_WR_ADDR_PARITY)),
/*37*/	FLAG_ENTRY0("RxRbufNextFreeBufUncErr", RXES(RBUF_NEXT_FREE_BUF_UNC)),
/*38*/	FLAG_ENTRY0("RxRbufNextFreeBufCorErr", RXES(RBUF_NEXT_FREE_BUF_COR)),
/*39*/	FLAG_ENTRY0("RxLookupDesPart1UncErr", RXES(LOOKUP_DES_PART1_UNC)),
/*40*/	FLAG_ENTRY0("RxLookupDesPart1UncCorErr",
		RXES(LOOKUP_DES_PART1_UNC_COR)),
/*41*/	FLAG_ENTRY0("RxLookupDesPart2ParityErr",
		RXES(LOOKUP_DES_PART2_PARITY)),
/*42*/	FLAG_ENTRY0("RxLookupRcvArrayUncErr", RXES(LOOKUP_RCV_ARRAY_UNC)),
/*43*/	FLAG_ENTRY0("RxLookupRcvArrayCorErr", RXES(LOOKUP_RCV_ARRAY_COR)),
/*44*/	FLAG_ENTRY0("RxLookupCsrParityErr", RXES(LOOKUP_CSR_PARITY)),
/*45*/	FLAG_ENTRY0("RxHqIntrCsrParityErr", RXES(HQ_INTR_CSR_PARITY)),
/*46*/	FLAG_ENTRY0("RxHqIntrFsmErr", RXES(HQ_INTR_FSM)),
/*47*/	FLAG_ENTRY0("RxRbufDescPart1UncErr", RXES(RBUF_DESC_PART1_UNC)),
/*48*/	FLAG_ENTRY0("RxRbufDescPart1CorErr", RXES(RBUF_DESC_PART1_COR)),
/*49*/	FLAG_ENTRY0("RxRbufDescPart2UncErr", RXES(RBUF_DESC_PART2_UNC)),
/*50*/	FLAG_ENTRY0("RxRbufDescPart2CorErr", RXES(RBUF_DESC_PART2_COR)),
/*51*/	FLAG_ENTRY0("RxDmaHdrFifoRdUncErr", RXES(DMA_HDR_FIFO_RD_UNC)),
/*52*/	FLAG_ENTRY0("RxDmaHdrFifoRdCorErr", RXES(DMA_HDR_FIFO_RD_COR)),
/*53*/	FLAG_ENTRY0("RxDmaDataFifoRdUncErr", RXES(DMA_DATA_FIFO_RD_UNC)),
/*54*/	FLAG_ENTRY0("RxDmaDataFifoRdCorErr", RXES(DMA_DATA_FIFO_RD_COR)),
/*55*/	FLAG_ENTRY0("RxRbufDataUncErr", RXES(RBUF_DATA_UNC)),
/*56*/	FLAG_ENTRY0("RxRbufDataCorErr", RXES(RBUF_DATA_COR)),
/*57*/	FLAG_ENTRY0("RxDmaCsrParityErr", RXES(DMA_CSR_PARITY)),
/*58*/	FLAG_ENTRY0("RxDmaEqFsmEncodingErr", RXES(DMA_EQ_FSM_ENCODING)),
/*59*/	FLAG_ENTRY0("RxDmaDqFsmEncodingErr", RXES(DMA_DQ_FSM_ENCODING)),
/*60*/	FLAG_ENTRY0("RxDmaCsrUncErr", RXES(DMA_CSR_UNC)),
/*61*/	FLAG_ENTRY0("RxCsrReadBadAddrErr", RXES(CSR_READ_BAD_ADDR)),
/*62*/	FLAG_ENTRY0("RxCsrWriteBadAddrErr", RXES(CSR_WRITE_BAD_ADDR)),
/*63*/	FLAG_ENTRY0("RxCsrParityErr", RXES(CSR_PARITY))
};

/* RXE errors that will trigger an SPC freeze */
#define ALL_RXE_FREEZE_ERR  \
	(RCV_ERR_STATUS_RX_RCV_QP_MAP_TABLE_UNC_ERR_SMASK \
	| RCV_ERR_STATUS_RX_RCV_CSR_PARITY_ERR_SMASK \
	| RCV_ERR_STATUS_RX_DMA_FLAG_UNC_ERR_SMASK \
	| RCV_ERR_STATUS_RX_RCV_FSM_ENCODING_ERR_SMASK \
	| RCV_ERR_STATUS_RX_RBUF_FREE_LIST_UNC_ERR_SMASK \
	| RCV_ERR_STATUS_RX_RBUF_LOOKUP_DES_REG_UNC_ERR_SMASK \
	| RCV_ERR_STATUS_RX_RBUF_LOOKUP_DES_REG_UNC_COR_ERR_SMASK \
	| RCV_ERR_STATUS_RX_RBUF_LOOKUP_DES_UNC_ERR_SMASK \
	| RCV_ERR_STATUS_RX_RBUF_BLOCK_LIST_READ_UNC_ERR_SMASK \
	| RCV_ERR_STATUS_RX_RBUF_CSR_QHEAD_BUF_NUM_PARITY_ERR_SMASK \
	| RCV_ERR_STATUS_RX_RBUF_CSR_QENT_CNT_PARITY_ERR_SMASK \
	| RCV_ERR_STATUS_RX_RBUF_CSR_QNEXT_BUF_PARITY_ERR_SMASK \
	| RCV_ERR_STATUS_RX_RBUF_CSR_QVLD_BIT_PARITY_ERR_SMASK \
	| RCV_ERR_STATUS_RX_RBUF_CSR_QHD_PTR_PARITY_ERR_SMASK \
	| RCV_ERR_STATUS_RX_RBUF_CSR_QTL_PTR_PARITY_ERR_SMASK \
	| RCV_ERR_STATUS_RX_RBUF_CSR_QNUM_OF_PKT_PARITY_ERR_SMASK \
	| RCV_ERR_STATUS_RX_RBUF_CSR_QEOPDW_PARITY_ERR_SMASK \
	| RCV_ERR_STATUS_RX_RBUF_CTX_ID_PARITY_ERR_SMASK \
	| RCV_ERR_STATUS_RX_RBUF_BAD_LOOKUP_ERR_SMASK \
	| RCV_ERR_STATUS_RX_RBUF_FULL_ERR_SMASK \
	| RCV_ERR_STATUS_RX_RBUF_EMPTY_ERR_SMASK \
	| RCV_ERR_STATUS_RX_RBUF_FL_RD_ADDR_PARITY_ERR_SMASK \
	| RCV_ERR_STATUS_RX_RBUF_FL_WR_ADDR_PARITY_ERR_SMASK \
	| RCV_ERR_STATUS_RX_RBUF_FL_INITDONE_PARITY_ERR_SMASK \
	| RCV_ERR_STATUS_RX_RBUF_FL_INIT_WR_ADDR_PARITY_ERR_SMASK \
	| RCV_ERR_STATUS_RX_RBUF_NEXT_FREE_BUF_UNC_ERR_SMASK \
	| RCV_ERR_STATUS_RX_LOOKUP_DES_PART1_UNC_ERR_SMASK \
	| RCV_ERR_STATUS_RX_LOOKUP_DES_PART1_UNC_COR_ERR_SMASK \
	| RCV_ERR_STATUS_RX_LOOKUP_DES_PART2_PARITY_ERR_SMASK \
	| RCV_ERR_STATUS_RX_LOOKUP_RCV_ARRAY_UNC_ERR_SMASK \
	| RCV_ERR_STATUS_RX_LOOKUP_CSR_PARITY_ERR_SMASK \
	| RCV_ERR_STATUS_RX_HQ_INTR_CSR_PARITY_ERR_SMASK \
	| RCV_ERR_STATUS_RX_HQ_INTR_FSM_ERR_SMASK \
	| RCV_ERR_STATUS_RX_RBUF_DESC_PART1_UNC_ERR_SMASK \
	| RCV_ERR_STATUS_RX_RBUF_DESC_PART1_COR_ERR_SMASK \
	| RCV_ERR_STATUS_RX_RBUF_DESC_PART2_UNC_ERR_SMASK \
	| RCV_ERR_STATUS_RX_DMA_HDR_FIFO_RD_UNC_ERR_SMASK \
	| RCV_ERR_STATUS_RX_DMA_DATA_FIFO_RD_UNC_ERR_SMASK \
	| RCV_ERR_STATUS_RX_RBUF_DATA_UNC_ERR_SMASK \
	| RCV_ERR_STATUS_RX_DMA_CSR_PARITY_ERR_SMASK \
	| RCV_ERR_STATUS_RX_DMA_EQ_FSM_ENCODING_ERR_SMASK \
	| RCV_ERR_STATUS_RX_DMA_DQ_FSM_ENCODING_ERR_SMASK \
	| RCV_ERR_STATUS_RX_DMA_CSR_UNC_ERR_SMASK \
	| RCV_ERR_STATUS_RX_CSR_PARITY_ERR_SMASK)

#define RXE_FREEZE_ABORT_MASK \
	(RCV_ERR_STATUS_RX_DMA_CSR_UNC_ERR_SMASK | \
	RCV_ERR_STATUS_RX_DMA_HDR_FIFO_RD_UNC_ERR_SMASK | \
	RCV_ERR_STATUS_RX_DMA_DATA_FIFO_RD_UNC_ERR_SMASK)

/*
 * DCC Error Flags
 */
#define DCCE(name) DCC_ERR_FLG_##name##_SMASK
static struct flag_table dcc_err_flags[] = {
	FLAG_ENTRY0("bad_l2_err", DCCE(BAD_L2_ERR)),
	FLAG_ENTRY0("bad_sc_err", DCCE(BAD_SC_ERR)),
	FLAG_ENTRY0("bad_mid_tail_err", DCCE(BAD_MID_TAIL_ERR)),
	FLAG_ENTRY0("bad_preemption_err", DCCE(BAD_PREEMPTION_ERR)),
	FLAG_ENTRY0("preemption_err", DCCE(PREEMPTION_ERR)),
	FLAG_ENTRY0("preemptionvl15_err", DCCE(PREEMPTIONVL15_ERR)),
	FLAG_ENTRY0("bad_vl_marker_err", DCCE(BAD_VL_MARKER_ERR)),
	FLAG_ENTRY0("bad_dlid_target_err", DCCE(BAD_DLID_TARGET_ERR)),
	FLAG_ENTRY0("bad_lver_err", DCCE(BAD_LVER_ERR)),
	FLAG_ENTRY0("uncorrectable_err", DCCE(UNCORRECTABLE_ERR)),
	FLAG_ENTRY0("bad_crdt_ack_err", DCCE(BAD_CRDT_ACK_ERR)),
	FLAG_ENTRY0("unsup_pkt_type", DCCE(UNSUP_PKT_TYPE)),
	FLAG_ENTRY0("bad_ctrl_flit_err", DCCE(BAD_CTRL_FLIT_ERR)),
	FLAG_ENTRY0("event_cntr_parity_err", DCCE(EVENT_CNTR_PARITY_ERR)),
	FLAG_ENTRY0("event_cntr_rollover_err", DCCE(EVENT_CNTR_ROLLOVER_ERR)),
	FLAG_ENTRY0("link_err", DCCE(LINK_ERR)),
	FLAG_ENTRY0("misc_cntr_rollover_err", DCCE(MISC_CNTR_ROLLOVER_ERR)),
	FLAG_ENTRY0("bad_ctrl_dist_err", DCCE(BAD_CTRL_DIST_ERR)),
	FLAG_ENTRY0("bad_tail_dist_err", DCCE(BAD_TAIL_DIST_ERR)),
	FLAG_ENTRY0("bad_head_dist_err", DCCE(BAD_HEAD_DIST_ERR)),
	FLAG_ENTRY0("nonvl15_state_err", DCCE(NONVL15_STATE_ERR)),
	FLAG_ENTRY0("vl15_multi_err", DCCE(VL15_MULTI_ERR)),
	FLAG_ENTRY0("bad_pkt_length_err", DCCE(BAD_PKT_LENGTH_ERR)),
	FLAG_ENTRY0("unsup_vl_err", DCCE(UNSUP_VL_ERR)),
	FLAG_ENTRY0("perm_nvl15_err", DCCE(PERM_NVL15_ERR)),
	FLAG_ENTRY0("slid_zero_err", DCCE(SLID_ZERO_ERR)),
	FLAG_ENTRY0("dlid_zero_err", DCCE(DLID_ZERO_ERR)),
	FLAG_ENTRY0("length_mtu_err", DCCE(LENGTH_MTU_ERR)),
	FLAG_ENTRY0("rx_early_drop_err", DCCE(RX_EARLY_DROP_ERR)),
	FLAG_ENTRY0("late_short_err", DCCE(LATE_SHORT_ERR)),
	FLAG_ENTRY0("late_long_err", DCCE(LATE_LONG_ERR)),
	FLAG_ENTRY0("late_ebp_err", DCCE(LATE_EBP_ERR)),
	FLAG_ENTRY0("fpe_tx_fifo_ovflw_err", DCCE(FPE_TX_FIFO_OVFLW_ERR)),
	FLAG_ENTRY0("fpe_tx_fifo_unflw_err", DCCE(FPE_TX_FIFO_UNFLW_ERR)),
	FLAG_ENTRY0("csr_access_blocked_host", DCCE(CSR_ACCESS_BLOCKED_HOST)),
	FLAG_ENTRY0("csr_access_blocked_uc", DCCE(CSR_ACCESS_BLOCKED_UC)),
	FLAG_ENTRY0("tx_ctrl_parity_err", DCCE(TX_CTRL_PARITY_ERR)),
	FLAG_ENTRY0("tx_ctrl_parity_mbe_err", DCCE(TX_CTRL_PARITY_MBE_ERR)),
	FLAG_ENTRY0("tx_sc_parity_err", DCCE(TX_SC_PARITY_ERR)),
	FLAG_ENTRY0("rx_ctrl_parity_mbe_err", DCCE(RX_CTRL_PARITY_MBE_ERR)),
	FLAG_ENTRY0("csr_parity_err", DCCE(CSR_PARITY_ERR)),
	FLAG_ENTRY0("csr_inval_addr", DCCE(CSR_INVAL_ADDR)),
	FLAG_ENTRY0("tx_byte_shft_parity_err", DCCE(TX_BYTE_SHFT_PARITY_ERR)),
	FLAG_ENTRY0("rx_byte_shft_parity_err", DCCE(RX_BYTE_SHFT_PARITY_ERR)),
	FLAG_ENTRY0("fmconfig_err", DCCE(FMCONFIG_ERR)),
	FLAG_ENTRY0("rcvport_err", DCCE(RCVPORT_ERR)),
};

/*
 * LCB error flags
 */
#define LCBE(name) DC_LCB_ERR_FLG_##name##_SMASK
static struct flag_table lcb_err_flags[] = {
/* 0*/	FLAG_ENTRY0("CSR_PARITY_ERR", LCBE(CSR_PARITY_ERR)),
/* 1*/	FLAG_ENTRY0("INVALID_CSR_ADDR", LCBE(INVALID_CSR_ADDR)),
/* 2*/	FLAG_ENTRY0("RST_FOR_FAILED_DESKEW", LCBE(RST_FOR_FAILED_DESKEW)),
/* 3*/	FLAG_ENTRY0("ALL_LNS_FAILED_REINIT_TEST",
		LCBE(ALL_LNS_FAILED_REINIT_TEST)),
/* 4*/	FLAG_ENTRY0("LOST_REINIT_STALL_OR_TOS", LCBE(LOST_REINIT_STALL_OR_TOS)),
/* 5*/	FLAG_ENTRY0("TX_LESS_THAN_FOUR_LNS", LCBE(TX_LESS_THAN_FOUR_LNS)),
/* 6*/	FLAG_ENTRY0("RX_LESS_THAN_FOUR_LNS", LCBE(RX_LESS_THAN_FOUR_LNS)),
/* 7*/	FLAG_ENTRY0("SEQ_CRC_ERR", LCBE(SEQ_CRC_ERR)),
/* 8*/	FLAG_ENTRY0("REINIT_FROM_PEER", LCBE(REINIT_FROM_PEER)),
/* 9*/	FLAG_ENTRY0("REINIT_FOR_LN_DEGRADE", LCBE(REINIT_FOR_LN_DEGRADE)),
/*10*/	FLAG_ENTRY0("CRC_ERR_CNT_HIT_LIMIT", LCBE(CRC_ERR_CNT_HIT_LIMIT)),
/*11*/	FLAG_ENTRY0("RCLK_STOPPED", LCBE(RCLK_STOPPED)),
/*12*/	FLAG_ENTRY0("UNEXPECTED_REPLAY_MARKER", LCBE(UNEXPECTED_REPLAY_MARKER)),
/*13*/	FLAG_ENTRY0("UNEXPECTED_ROUND_TRIP_MARKER",
		LCBE(UNEXPECTED_ROUND_TRIP_MARKER)),
/*14*/	FLAG_ENTRY0("ILLEGAL_NULL_LTP", LCBE(ILLEGAL_NULL_LTP)),
/*15*/	FLAG_ENTRY0("ILLEGAL_FLIT_ENCODING", LCBE(ILLEGAL_FLIT_ENCODING)),
/*16*/	FLAG_ENTRY0("FLIT_INPUT_BUF_OFLW", LCBE(FLIT_INPUT_BUF_OFLW)),
/*17*/	FLAG_ENTRY0("VL_ACK_INPUT_BUF_OFLW", LCBE(VL_ACK_INPUT_BUF_OFLW)),
/*18*/	FLAG_ENTRY0("VL_ACK_INPUT_PARITY_ERR", LCBE(VL_ACK_INPUT_PARITY_ERR)),
/*19*/	FLAG_ENTRY0("VL_ACK_INPUT_WRONG_CRC_MODE",
		LCBE(VL_ACK_INPUT_WRONG_CRC_MODE)),
/*20*/	FLAG_ENTRY0("FLIT_INPUT_BUF_MBE", LCBE(FLIT_INPUT_BUF_MBE)),
/*21*/	FLAG_ENTRY0("FLIT_INPUT_BUF_SBE", LCBE(FLIT_INPUT_BUF_SBE)),
/*22*/	FLAG_ENTRY0("REPLAY_BUF_MBE", LCBE(REPLAY_BUF_MBE)),
/*23*/	FLAG_ENTRY0("REPLAY_BUF_SBE", LCBE(REPLAY_BUF_SBE)),
/*24*/	FLAG_ENTRY0("CREDIT_RETURN_FLIT_MBE", LCBE(CREDIT_RETURN_FLIT_MBE)),
/*25*/	FLAG_ENTRY0("RST_FOR_LINK_TIMEOUT", LCBE(RST_FOR_LINK_TIMEOUT)),
/*26*/	FLAG_ENTRY0("RST_FOR_INCOMPLT_RND_TRIP",
		LCBE(RST_FOR_INCOMPLT_RND_TRIP)),
/*27*/	FLAG_ENTRY0("HOLD_REINIT", LCBE(HOLD_REINIT)),
/*28*/	FLAG_ENTRY0("NEG_EDGE_LINK_TRANSFER_ACTIVE",
		LCBE(NEG_EDGE_LINK_TRANSFER_ACTIVE)),
/*29*/	FLAG_ENTRY0("REDUNDANT_FLIT_PARITY_ERR",
		LCBE(REDUNDANT_FLIT_PARITY_ERR))
};

/*
 * DC8051 Error Flags
 */
#define D8E(name) DC_DC8051_ERR_FLG_##name##_SMASK
static struct flag_table dc8051_err_flags[] = {
	FLAG_ENTRY0("SET_BY_8051", D8E(SET_BY_8051)),
	FLAG_ENTRY0("LOST_8051_HEART_BEAT", D8E(LOST_8051_HEART_BEAT)),
	FLAG_ENTRY0("CRAM_MBE", D8E(CRAM_MBE)),
	FLAG_ENTRY0("CRAM_SBE", D8E(CRAM_SBE)),
	FLAG_ENTRY0("DRAM_MBE", D8E(DRAM_MBE)),
	FLAG_ENTRY0("DRAM_SBE", D8E(DRAM_SBE)),
	FLAG_ENTRY0("IRAM_MBE", D8E(IRAM_MBE)),
	FLAG_ENTRY0("IRAM_SBE", D8E(IRAM_SBE)),
	FLAG_ENTRY0("UNMATCHED_SECURE_MSG_ACROSS_BCC_LANES",
		    D8E(UNMATCHED_SECURE_MSG_ACROSS_BCC_LANES)),
	FLAG_ENTRY0("INVALID_CSR_ADDR", D8E(INVALID_CSR_ADDR)),
};

/*
 * DC8051 Information Error flags
 *
 * Flags in DC8051_DBG_ERR_INFO_SET_BY_8051.ERROR field.
 */
static struct flag_table dc8051_info_err_flags[] = {
	FLAG_ENTRY0("Spico ROM check failed",  SPICO_ROM_FAILED),
	FLAG_ENTRY0("Unknown frame received",  UNKNOWN_FRAME),
	FLAG_ENTRY0("Target BER not met",      TARGET_BER_NOT_MET),
	FLAG_ENTRY0("Serdes internal loopback failure",
		    FAILED_SERDES_INTERNAL_LOOPBACK),
	FLAG_ENTRY0("Failed SerDes init",      FAILED_SERDES_INIT),
	FLAG_ENTRY0("Failed LNI(Polling)",     FAILED_LNI_POLLING),
	FLAG_ENTRY0("Failed LNI(Debounce)",    FAILED_LNI_DEBOUNCE),
	FLAG_ENTRY0("Failed LNI(EstbComm)",    FAILED_LNI_ESTBCOMM),
	FLAG_ENTRY0("Failed LNI(OptEq)",       FAILED_LNI_OPTEQ),
	FLAG_ENTRY0("Failed LNI(VerifyCap_1)", FAILED_LNI_VERIFY_CAP1),
	FLAG_ENTRY0("Failed LNI(VerifyCap_2)", FAILED_LNI_VERIFY_CAP2),
	FLAG_ENTRY0("Failed LNI(ConfigLT)",    FAILED_LNI_CONFIGLT),
	FLAG_ENTRY0("Host Handshake Timeout",  HOST_HANDSHAKE_TIMEOUT),
	FLAG_ENTRY0("External Device Request Timeout",
		    EXTERNAL_DEVICE_REQ_TIMEOUT),
};

/*
 * DC8051 Information Host Information flags
 *
 * Flags in DC8051_DBG_ERR_INFO_SET_BY_8051.HOST_MSG field.
 */
static struct flag_table dc8051_info_host_msg_flags[] = {
	FLAG_ENTRY0("Host request done", 0x0001),
	FLAG_ENTRY0("BC PWR_MGM message", 0x0002),
	FLAG_ENTRY0("BC SMA message", 0x0004),
	FLAG_ENTRY0("BC Unknown message (BCC)", 0x0008),
	FLAG_ENTRY0("BC Unknown message (LCB)", 0x0010),
	FLAG_ENTRY0("External device config request", 0x0020),
	FLAG_ENTRY0("VerifyCap all frames received", 0x0040),
	FLAG_ENTRY0("LinkUp achieved", 0x0080),
	FLAG_ENTRY0("Link going down", 0x0100),
	FLAG_ENTRY0("Link width downgraded", 0x0200),
};

static u32 encoded_size(u32 size);
static u32 chip_to_opa_lstate(struct hfi1_devdata *dd, u32 chip_lstate);
static int set_physical_link_state(struct hfi1_devdata *dd, u64 state);
static void read_vc_remote_phy(struct hfi1_devdata *dd, u8 *power_management,
			       u8 *continuous);
static void read_vc_remote_fabric(struct hfi1_devdata *dd, u8 *vau, u8 *z,
				  u8 *vcu, u16 *vl15buf, u8 *crc_sizes);
static void read_vc_remote_link_width(struct hfi1_devdata *dd,
				      u8 *remote_tx_rate, u16 *link_widths);
static void read_vc_local_link_mode(struct hfi1_devdata *dd, u8 *misc_bits,
				    u8 *flag_bits, u16 *link_widths);
static void read_remote_device_id(struct hfi1_devdata *dd, u16 *device_id,
				  u8 *device_rev);
static void read_local_lni(struct hfi1_devdata *dd, u8 *enable_lane_rx);
static int read_tx_settings(struct hfi1_devdata *dd, u8 *enable_lane_tx,
			    u8 *tx_polarity_inversion,
			    u8 *rx_polarity_inversion, u8 *max_rate);
static void handle_sdma_eng_err(struct hfi1_devdata *dd,
				unsigned int context, u64 err_status);
static void handle_qsfp_int(struct hfi1_devdata *dd, u32 source, u64 reg);
static void handle_dcc_err(struct hfi1_devdata *dd,
			   unsigned int context, u64 err_status);
static void handle_lcb_err(struct hfi1_devdata *dd,
			   unsigned int context, u64 err_status);
static void handle_8051_interrupt(struct hfi1_devdata *dd, u32 unused, u64 reg);
static void handle_cce_err(struct hfi1_devdata *dd, u32 unused, u64 reg);
static void handle_rxe_err(struct hfi1_devdata *dd, u32 unused, u64 reg);
static void handle_misc_err(struct hfi1_devdata *dd, u32 unused, u64 reg);
static void handle_pio_err(struct hfi1_devdata *dd, u32 unused, u64 reg);
static void handle_sdma_err(struct hfi1_devdata *dd, u32 unused, u64 reg);
static void handle_egress_err(struct hfi1_devdata *dd, u32 unused, u64 reg);
static void handle_txe_err(struct hfi1_devdata *dd, u32 unused, u64 reg);
static void set_partition_keys(struct hfi1_pportdata *ppd);
static const char *link_state_name(u32 state);
static const char *link_state_reason_name(struct hfi1_pportdata *ppd,
					  u32 state);
static int do_8051_command(struct hfi1_devdata *dd, u32 type, u64 in_data,
			   u64 *out_data);
static int read_idle_sma(struct hfi1_devdata *dd, u64 *data);
static int thermal_init(struct hfi1_devdata *dd);

static void update_statusp(struct hfi1_pportdata *ppd, u32 state);
static int wait_phys_link_offline_substates(struct hfi1_pportdata *ppd,
					    int msecs);
static int wait_logical_linkstate(struct hfi1_pportdata *ppd, u32 state,
				  int msecs);
static void log_state_transition(struct hfi1_pportdata *ppd, u32 state);
static void log_physical_state(struct hfi1_pportdata *ppd, u32 state);
static int wait_physical_linkstate(struct hfi1_pportdata *ppd, u32 state,
				   int msecs);
static int wait_phys_link_out_of_offline(struct hfi1_pportdata *ppd,
					 int msecs);
static void read_planned_down_reason_code(struct hfi1_devdata *dd, u8 *pdrrc);
static void read_link_down_reason(struct hfi1_devdata *dd, u8 *ldr);
static void handle_temp_err(struct hfi1_devdata *dd);
static void dc_shutdown(struct hfi1_devdata *dd);
static void dc_start(struct hfi1_devdata *dd);
static int qos_rmt_entries(struct hfi1_devdata *dd, unsigned int *mp,
			   unsigned int *np);
static void clear_full_mgmt_pkey(struct hfi1_pportdata *ppd);
static int wait_link_transfer_active(struct hfi1_devdata *dd, int wait_ms);
static void clear_rsm_rule(struct hfi1_devdata *dd, u8 rule_index);
static void update_xmit_counters(struct hfi1_pportdata *ppd, u16 link_width);

/*
 * Error interrupt table entry.  This is used as input to the interrupt
 * "clear down" routine used for all second tier error interrupt register.
 * Second tier interrupt registers have a single bit representing them
 * in the top-level CceIntStatus.
 */
struct err_reg_info {
	u32 status;		/* status CSR offset */
	u32 clear;		/* clear CSR offset */
	u32 mask;		/* mask CSR offset */
	void (*handler)(struct hfi1_devdata *dd, u32 source, u64 reg);
	const char *desc;
};

#define NUM_MISC_ERRS (IS_GENERAL_ERR_END + 1 - IS_GENERAL_ERR_START)
#define NUM_DC_ERRS (IS_DC_END + 1 - IS_DC_START)
#define NUM_VARIOUS (IS_VARIOUS_END + 1 - IS_VARIOUS_START)

/*
 * Helpers for building HFI and DC error interrupt table entries.  Different
 * helpers are needed because of inconsistent register names.
 */
#define EE(reg, handler, desc) \
	{ reg##_STATUS, reg##_CLEAR, reg##_MASK, \
		handler, desc }
#define DC_EE1(reg, handler, desc) \
	{ reg##_FLG, reg##_FLG_CLR, reg##_FLG_EN, handler, desc }
#define DC_EE2(reg, handler, desc) \
	{ reg##_FLG, reg##_CLR, reg##_EN, handler, desc }

/*
 * Table of the "misc" grouping of error interrupts.  Each entry refers to
 * another register containing more information.
 */
static const struct err_reg_info misc_errs[NUM_MISC_ERRS] = {
/* 0*/	EE(CCE_ERR,		handle_cce_err,    "CceErr"),
/* 1*/	EE(RCV_ERR,		handle_rxe_err,    "RxeErr"),
/* 2*/	EE(MISC_ERR,	handle_misc_err,   "MiscErr"),
/* 3*/	{ 0, 0, 0, NULL }, /* reserved */
/* 4*/	EE(SEND_PIO_ERR,    handle_pio_err,    "PioErr"),
/* 5*/	EE(SEND_DMA_ERR,    handle_sdma_err,   "SDmaErr"),
/* 6*/	EE(SEND_EGRESS_ERR, handle_egress_err, "EgressErr"),
/* 7*/	EE(SEND_ERR,	handle_txe_err,    "TxeErr")
	/* the rest are reserved */
};

/*
 * Index into the Various section of the interrupt sources
 * corresponding to the Critical Temperature interrupt.
 */
#define TCRIT_INT_SOURCE 4

/*
 * SDMA error interrupt entry - refers to another register containing more
 * information.
 */
static const struct err_reg_info sdma_eng_err =
	EE(SEND_DMA_ENG_ERR, handle_sdma_eng_err, "SDmaEngErr");

static const struct err_reg_info various_err[NUM_VARIOUS] = {
/* 0*/	{ 0, 0, 0, NULL }, /* PbcInt */
/* 1*/	{ 0, 0, 0, NULL }, /* GpioAssertInt */
/* 2*/	EE(ASIC_QSFP1,	handle_qsfp_int,	"QSFP1"),
/* 3*/	EE(ASIC_QSFP2,	handle_qsfp_int,	"QSFP2"),
/* 4*/	{ 0, 0, 0, NULL }, /* TCritInt */
	/* rest are reserved */
};

/*
 * The DC encoding of mtu_cap for 10K MTU in the DCC_CFG_PORT_CONFIG
 * register can not be derived from the MTU value because 10K is not
 * a power of 2. Therefore, we need a constant. Everything else can
 * be calculated.
 */
#define DCC_CFG_PORT_MTU_CAP_10240 7

/*
 * Table of the DC grouping of error interrupts.  Each entry refers to
 * another register containing more information.
 */
static const struct err_reg_info dc_errs[NUM_DC_ERRS] = {
/* 0*/	DC_EE1(DCC_ERR,		handle_dcc_err,	       "DCC Err"),
/* 1*/	DC_EE2(DC_LCB_ERR,	handle_lcb_err,	       "LCB Err"),
/* 2*/	DC_EE2(DC_DC8051_ERR,	handle_8051_interrupt, "DC8051 Interrupt"),
/* 3*/	/* dc_lbm_int - special, see is_dc_int() */
	/* the rest are reserved */
};

struct cntr_entry {
	/*
	 * counter name
	 */
	char *name;

	/*
	 * csr to read for name (if applicable)
	 */
	u64 csr;

	/*
	 * offset into dd or ppd to store the counter's value
	 */
	int offset;

	/*
	 * flags
	 */
	u8 flags;

	/*
	 * accessor for stat element, context either dd or ppd
	 */
	u64 (*rw_cntr)(const struct cntr_entry *, void *context, int vl,
		       int mode, u64 data);
};

#define C_RCV_HDR_OVF_FIRST C_RCV_HDR_OVF_0
#define C_RCV_HDR_OVF_LAST C_RCV_HDR_OVF_159

#define CNTR_ELEM(name, csr, offset, flags, accessor) \
{ \
	name, \
	csr, \
	offset, \
	flags, \
	accessor \
}

/* 32bit RXE */
#define RXE32_PORT_CNTR_ELEM(name, counter, flags) \
CNTR_ELEM(#name, \
	  (counter * 8 + RCV_COUNTER_ARRAY32), \
	  0, flags | CNTR_32BIT, \
	  port_access_u32_csr)

#define RXE32_DEV_CNTR_ELEM(name, counter, flags) \
CNTR_ELEM(#name, \
	  (counter * 8 + RCV_COUNTER_ARRAY32), \
	  0, flags | CNTR_32BIT, \
	  dev_access_u32_csr)

/* 64bit RXE */
#define RXE64_PORT_CNTR_ELEM(name, counter, flags) \
CNTR_ELEM(#name, \
	  (counter * 8 + RCV_COUNTER_ARRAY64), \
	  0, flags, \
	  port_access_u64_csr)

#define RXE64_DEV_CNTR_ELEM(name, counter, flags) \
CNTR_ELEM(#name, \
	  (counter * 8 + RCV_COUNTER_ARRAY64), \
	  0, flags, \
	  dev_access_u64_csr)

#define OVR_LBL(ctx) C_RCV_HDR_OVF_ ## ctx
#define OVR_ELM(ctx) \
CNTR_ELEM("RcvHdrOvr" #ctx, \
	  (RCV_HDR_OVFL_CNT + ctx * 0x100), \
	  0, CNTR_NORMAL, port_access_u64_csr)

/* 32bit TXE */
#define TXE32_PORT_CNTR_ELEM(name, counter, flags) \
CNTR_ELEM(#name, \
	  (counter * 8 + SEND_COUNTER_ARRAY32), \
	  0, flags | CNTR_32BIT, \
	  port_access_u32_csr)

/* 64bit TXE */
#define TXE64_PORT_CNTR_ELEM(name, counter, flags) \
CNTR_ELEM(#name, \
	  (counter * 8 + SEND_COUNTER_ARRAY64), \
	  0, flags, \
	  port_access_u64_csr)

# define TX64_DEV_CNTR_ELEM(name, counter, flags) \
CNTR_ELEM(#name,\
	  counter * 8 + SEND_COUNTER_ARRAY64, \
	  0, \
	  flags, \
	  dev_access_u64_csr)

/* CCE */
#define CCE_PERF_DEV_CNTR_ELEM(name, counter, flags) \
CNTR_ELEM(#name, \
	  (counter * 8 + CCE_COUNTER_ARRAY32), \
	  0, flags | CNTR_32BIT, \
	  dev_access_u32_csr)

#define CCE_INT_DEV_CNTR_ELEM(name, counter, flags) \
CNTR_ELEM(#name, \
	  (counter * 8 + CCE_INT_COUNTER_ARRAY32), \
	  0, flags | CNTR_32BIT, \
	  dev_access_u32_csr)

/* DC */
#define DC_PERF_CNTR(name, counter, flags) \
CNTR_ELEM(#name, \
	  counter, \
	  0, \
	  flags, \
	  dev_access_u64_csr)

#define DC_PERF_CNTR_LCB(name, counter, flags) \
CNTR_ELEM(#name, \
	  counter, \
	  0, \
	  flags, \
	  dc_access_lcb_cntr)

/* ibp counters */
#define SW_IBP_CNTR(name, cntr) \
CNTR_ELEM(#name, \
	  0, \
	  0, \
	  CNTR_SYNTH, \
	  access_ibp_##cntr)

/**
 * hfi1_addr_from_offset - return addr for readq/writeq
 * @dd: the dd device
 * @offset: the offset of the CSR within bar0
 *
 * This routine selects the appropriate base address
 * based on the indicated offset.
 */
static inline void __iomem *hfi1_addr_from_offset(
	const struct hfi1_devdata *dd,
	u32 offset)
{
	if (offset >= dd->base2_start)
		return dd->kregbase2 + (offset - dd->base2_start);
	return dd->kregbase1 + offset;
}

/**
 * read_csr - read CSR at the indicated offset
 * @dd: the dd device
 * @offset: the offset of the CSR within bar0
 *
 * Return: the value read or all FF's if there
 * is no mapping
 */
u64 read_csr(const struct hfi1_devdata *dd, u32 offset)
{
	if (dd->flags & HFI1_PRESENT)
		return readq(hfi1_addr_from_offset(dd, offset));
	return -1;
}

/**
 * write_csr - write CSR at the indicated offset
 * @dd: the dd device
 * @offset: the offset of the CSR within bar0
 * @value: value to write
 */
void write_csr(const struct hfi1_devdata *dd, u32 offset, u64 value)
{
	if (dd->flags & HFI1_PRESENT) {
		void __iomem *base = hfi1_addr_from_offset(dd, offset);

		/* avoid write to RcvArray */
		if (WARN_ON(offset >= RCV_ARRAY && offset < dd->base2_start))
			return;
		writeq(value, base);
	}
}

/**
 * get_csr_addr - return te iomem address for offset
 * @dd: the dd device
 * @offset: the offset of the CSR within bar0
 *
 * Return: The iomem address to use in subsequent
 * writeq/readq operations.
 */
void __iomem *get_csr_addr(
	const struct hfi1_devdata *dd,
	u32 offset)
{
	if (dd->flags & HFI1_PRESENT)
		return hfi1_addr_from_offset(dd, offset);
	return NULL;
}

static inline u64 read_write_csr(const struct hfi1_devdata *dd, u32 csr,
				 int mode, u64 value)
{
	u64 ret;

	if (mode == CNTR_MODE_R) {
		ret = read_csr(dd, csr);
	} else if (mode == CNTR_MODE_W) {
		write_csr(dd, csr, value);
		ret = value;
	} else {
		dd_dev_err(dd, "Invalid cntr register access mode");
		return 0;
	}

	hfi1_cdbg(CNTR, "csr 0x%x val 0x%llx mode %d", csr, ret, mode);
	return ret;
}

/* Dev Access */
static u64 dev_access_u32_csr(const struct cntr_entry *entry,
			      void *context, int vl, int mode, u64 data)
{
	struct hfi1_devdata *dd = context;
	u64 csr = entry->csr;

	if (entry->flags & CNTR_SDMA) {
		if (vl == CNTR_INVALID_VL)
			return 0;
		csr += 0x100 * vl;
	} else {
		if (vl != CNTR_INVALID_VL)
			return 0;
	}
	return read_write_csr(dd, csr, mode, data);
}

static u64 access_sde_err_cnt(const struct cntr_entry *entry,
			      void *context, int idx, int mode, u64 data)
{
	struct hfi1_devdata *dd = (struct hfi1_devdata *)context;

	if (dd->per_sdma && idx < dd->num_sdma)
		return dd->per_sdma[idx].err_cnt;
	return 0;
}

static u64 access_sde_int_cnt(const struct cntr_entry *entry,
			      void *context, int idx, int mode, u64 data)
{
	struct hfi1_devdata *dd = (struct hfi1_devdata *)context;

	if (dd->per_sdma && idx < dd->num_sdma)
		return dd->per_sdma[idx].sdma_int_cnt;
	return 0;
}

static u64 access_sde_idle_int_cnt(const struct cntr_entry *entry,
				   void *context, int idx, int mode, u64 data)
{
	struct hfi1_devdata *dd = (struct hfi1_devdata *)context;

	if (dd->per_sdma && idx < dd->num_sdma)
		return dd->per_sdma[idx].idle_int_cnt;
	return 0;
}

static u64 access_sde_progress_int_cnt(const struct cntr_entry *entry,
				       void *context, int idx, int mode,
				       u64 data)
{
	struct hfi1_devdata *dd = (struct hfi1_devdata *)context;

	if (dd->per_sdma && idx < dd->num_sdma)
		return dd->per_sdma[idx].progress_int_cnt;
	return 0;
}

static u64 dev_access_u64_csr(const struct cntr_entry *entry, void *context,
			      int vl, int mode, u64 data)
{
	struct hfi1_devdata *dd = context;

	u64 val = 0;
	u64 csr = entry->csr;

	if (entry->flags & CNTR_VL) {
		if (vl == CNTR_INVALID_VL)
			return 0;
		csr += 8 * vl;
	} else {
		if (vl != CNTR_INVALID_VL)
			return 0;
	}

	val = read_write_csr(dd, csr, mode, data);
	return val;
}

static u64 dc_access_lcb_cntr(const struct cntr_entry *entry, void *context,
			      int vl, int mode, u64 data)
{
	struct hfi1_devdata *dd = context;
	u32 csr = entry->csr;
	int ret = 0;

	if (vl != CNTR_INVALID_VL)
		return 0;
	if (mode == CNTR_MODE_R)
		ret = read_lcb_csr(dd, csr, &data);
	else if (mode == CNTR_MODE_W)
		ret = write_lcb_csr(dd, csr, data);

	if (ret) {
		dd_dev_err(dd, "Could not acquire LCB for counter 0x%x", csr);
		return 0;
	}

	hfi1_cdbg(CNTR, "csr 0x%x val 0x%llx mode %d", csr, data, mode);
	return data;
}

/* Port Access */
static u64 port_access_u32_csr(const struct cntr_entry *entry, void *context,
			       int vl, int mode, u64 data)
{
	struct hfi1_pportdata *ppd = context;

	if (vl != CNTR_INVALID_VL)
		return 0;
	return read_write_csr(ppd->dd, entry->csr, mode, data);
}

static u64 port_access_u64_csr(const struct cntr_entry *entry,
			       void *context, int vl, int mode, u64 data)
{
	struct hfi1_pportdata *ppd = context;
	u64 val;
	u64 csr = entry->csr;

	if (entry->flags & CNTR_VL) {
		if (vl == CNTR_INVALID_VL)
			return 0;
		csr += 8 * vl;
	} else {
		if (vl != CNTR_INVALID_VL)
			return 0;
	}
	val = read_write_csr(ppd->dd, csr, mode, data);
	return val;
}

/* Software defined */
static inline u64 read_write_sw(struct hfi1_devdata *dd, u64 *cntr, int mode,
				u64 data)
{
	u64 ret;

	if (mode == CNTR_MODE_R) {
		ret = *cntr;
	} else if (mode == CNTR_MODE_W) {
		*cntr = data;
		ret = data;
	} else {
		dd_dev_err(dd, "Invalid cntr sw access mode");
		return 0;
	}

	hfi1_cdbg(CNTR, "val 0x%llx mode %d", ret, mode);

	return ret;
}

static u64 access_sw_link_dn_cnt(const struct cntr_entry *entry, void *context,
				 int vl, int mode, u64 data)
{
	struct hfi1_pportdata *ppd = context;

	if (vl != CNTR_INVALID_VL)
		return 0;
	return read_write_sw(ppd->dd, &ppd->link_downed, mode, data);
}

static u64 access_sw_link_up_cnt(const struct cntr_entry *entry, void *context,
				 int vl, int mode, u64 data)
{
	struct hfi1_pportdata *ppd = context;

	if (vl != CNTR_INVALID_VL)
		return 0;
	return read_write_sw(ppd->dd, &ppd->link_up, mode, data);
}

static u64 access_sw_unknown_frame_cnt(const struct cntr_entry *entry,
				       void *context, int vl, int mode,
				       u64 data)
{
	struct hfi1_pportdata *ppd = (struct hfi1_pportdata *)context;

	if (vl != CNTR_INVALID_VL)
		return 0;
	return read_write_sw(ppd->dd, &ppd->unknown_frame_count, mode, data);
}

static u64 access_sw_xmit_discards(const struct cntr_entry *entry,
				   void *context, int vl, int mode, u64 data)
{
	struct hfi1_pportdata *ppd = (struct hfi1_pportdata *)context;
	u64 zero = 0;
	u64 *counter;

	if (vl == CNTR_INVALID_VL)
		counter = &ppd->port_xmit_discards;
	else if (vl >= 0 && vl < C_VL_COUNT)
		counter = &ppd->port_xmit_discards_vl[vl];
	else
		counter = &zero;

	return read_write_sw(ppd->dd, counter, mode, data);
}

static u64 access_xmit_constraint_errs(const struct cntr_entry *entry,
				       void *context, int vl, int mode,
				       u64 data)
{
	struct hfi1_pportdata *ppd = context;

	if (vl != CNTR_INVALID_VL)
		return 0;

	return read_write_sw(ppd->dd, &ppd->port_xmit_constraint_errors,
			     mode, data);
}

static u64 access_rcv_constraint_errs(const struct cntr_entry *entry,
				      void *context, int vl, int mode, u64 data)
{
	struct hfi1_pportdata *ppd = context;

	if (vl != CNTR_INVALID_VL)
		return 0;

	return read_write_sw(ppd->dd, &ppd->port_rcv_constraint_errors,
			     mode, data);
}

u64 get_all_cpu_total(u64 __percpu *cntr)
{
	int cpu;
	u64 counter = 0;

	for_each_possible_cpu(cpu)
		counter += *per_cpu_ptr(cntr, cpu);
	return counter;
}

static u64 read_write_cpu(struct hfi1_devdata *dd, u64 *z_val,
			  u64 __percpu *cntr,
			  int vl, int mode, u64 data)
{
	u64 ret = 0;

	if (vl != CNTR_INVALID_VL)
		return 0;

	if (mode == CNTR_MODE_R) {
		ret = get_all_cpu_total(cntr) - *z_val;
	} else if (mode == CNTR_MODE_W) {
		/* A write can only zero the counter */
		if (data == 0)
			*z_val = get_all_cpu_total(cntr);
		else
			dd_dev_err(dd, "Per CPU cntrs can only be zeroed");
	} else {
		dd_dev_err(dd, "Invalid cntr sw cpu access mode");
		return 0;
	}

	return ret;
}

static u64 access_sw_cpu_intr(const struct cntr_entry *entry,
			      void *context, int vl, int mode, u64 data)
{
	struct hfi1_devdata *dd = context;

	return read_write_cpu(dd, &dd->z_int_counter, dd->int_counter, vl,
			      mode, data);
}

static u64 access_sw_cpu_rcv_limit(const struct cntr_entry *entry,
				   void *context, int vl, int mode, u64 data)
{
	struct hfi1_devdata *dd = context;

	return read_write_cpu(dd, &dd->z_rcv_limit, dd->rcv_limit, vl,
			      mode, data);
}

static u64 access_sw_pio_wait(const struct cntr_entry *entry,
			      void *context, int vl, int mode, u64 data)
{
	struct hfi1_devdata *dd = context;

	return dd->verbs_dev.n_piowait;
}

static u64 access_sw_pio_drain(const struct cntr_entry *entry,
			       void *context, int vl, int mode, u64 data)
{
	struct hfi1_devdata *dd = (struct hfi1_devdata *)context;

	return dd->verbs_dev.n_piodrain;
}

static u64 access_sw_ctx0_seq_drop(const struct cntr_entry *entry,
				   void *context, int vl, int mode, u64 data)
{
	struct hfi1_devdata *dd = context;

	return dd->ctx0_seq_drop;
}

static u64 access_sw_vtx_wait(const struct cntr_entry *entry,
			      void *context, int vl, int mode, u64 data)
{
	struct hfi1_devdata *dd = context;

	return dd->verbs_dev.n_txwait;
}

static u64 access_sw_kmem_wait(const struct cntr_entry *entry,
			       void *context, int vl, int mode, u64 data)
{
	struct hfi1_devdata *dd = context;

	return dd->verbs_dev.n_kmem_wait;
}

static u64 access_sw_send_schedule(const struct cntr_entry *entry,
				   void *context, int vl, int mode, u64 data)
{
	struct hfi1_devdata *dd = (struct hfi1_devdata *)context;

	return read_write_cpu(dd, &dd->z_send_schedule, dd->send_schedule, vl,
			      mode, data);
}

/* Software counters for the error status bits within MISC_ERR_STATUS */
static u64 access_misc_pll_lock_fail_err_cnt(const struct cntr_entry *entry,
					     void *context, int vl, int mode,
					     u64 data)
{
	struct hfi1_devdata *dd = (struct hfi1_devdata *)context;

	return dd->misc_err_status_cnt[12];
}

static u64 access_misc_mbist_fail_err_cnt(const struct cntr_entry *entry,
					  void *context, int vl, int mode,
					  u64 data)
{
	struct hfi1_devdata *dd = (struct hfi1_devdata *)context;

	return dd->misc_err_status_cnt[11];
}

static u64 access_misc_invalid_eep_cmd_err_cnt(const struct cntr_entry *entry,
					       void *context, int vl, int mode,
					       u64 data)
{
	struct hfi1_devdata *dd = (struct hfi1_devdata *)context;

	return dd->misc_err_status_cnt[10];
}

static u64 access_misc_efuse_done_parity_err_cnt(const struct cntr_entry *entry,
						 void *context, int vl,
						 int mode, u64 data)
{
	struct hfi1_devdata *dd = (struct hfi1_devdata *)context;

	return dd->misc_err_status_cnt[9];
}

static u64 access_misc_efuse_write_err_cnt(const struct cntr_entry *entry,
					   void *context, int vl, int mode,
					   u64 data)
{
	struct hfi1_devdata *dd = (struct hfi1_devdata *)context;

	return dd->misc_err_status_cnt[8];
}

static u64 access_misc_efuse_read_bad_addr_err_cnt(
				const struct cntr_entry *entry,
				void *context, int vl, int mode, u64 data)
{
	struct hfi1_devdata *dd = (struct hfi1_devdata *)context;

	return dd->misc_err_status_cnt[7];
}

static u64 access_misc_efuse_csr_parity_err_cnt(const struct cntr_entry *entry,
						void *context, int vl,
						int mode, u64 data)
{
	struct hfi1_devdata *dd = (struct hfi1_devdata *)context;

	return dd->misc_err_status_cnt[6];
}

static u64 access_misc_fw_auth_failed_err_cnt(const struct cntr_entry *entry,
					      void *context, int vl, int mode,
					      u64 data)
{
	struct hfi1_devdata *dd = (struct hfi1_devdata *)context;

	return dd->misc_err_status_cnt[5];
}

static u64 access_misc_key_mismatch_err_cnt(const struct cntr_entry *entry,
					    void *context, int vl, int mode,
					    u64 data)
{
	struct hfi1_devdata *dd = (struct hfi1_devdata *)context;

	return dd->misc_err_status_cnt[4];
}

static u64 access_misc_sbus_write_failed_err_cnt(const struct cntr_entry *entry,
						 void *context, int vl,
						 int mode, u64 data)
{
	struct hfi1_devdata *dd = (struct hfi1_devdata *)context;

	return dd->misc_err_status_cnt[3];
}

static u64 access_misc_csr_write_bad_addr_err_cnt(
				const struct cntr_entry *entry,
				void *context, int vl, int mode, u64 data)
{
	struct hfi1_devdata *dd = (struct hfi1_devdata *)context;

	return dd->misc_err_status_cnt[2];
}

static u64 access_misc_csr_read_bad_addr_err_cnt(const struct cntr_entry *entry,
						 void *context, int vl,
						 int mode, u64 data)
{
	struct hfi1_devdata *dd = (struct hfi1_devdata *)context;

	return dd->misc_err_status_cnt[1];
}

static u64 access_misc_csr_parity_err_cnt(const struct cntr_entry *entry,
					  void *context, int vl, int mode,
					  u64 data)
{
	struct hfi1_devdata *dd = (struct hfi1_devdata *)context;

	return dd->misc_err_status_cnt[0];
}

/*
 * Software counter for the aggregate of
 * individual CceErrStatus counters
 */
static u64 access_sw_cce_err_status_aggregated_cnt(
				const struct cntr_entry *entry,
				void *context, int vl, int mode, u64 data)
{
	struct hfi1_devdata *dd = (struct hfi1_devdata *)context;

	return dd->sw_cce_err_status_aggregate;
}

/*
 * Software counters corresponding to each of the
 * error status bits within CceErrStatus
 */
static u64 access_cce_msix_csr_parity_err_cnt(const struct cntr_entry *entry,
					      void *context, int vl, int mode,
					      u64 data)
{
	struct hfi1_devdata *dd = (struct hfi1_devdata *)context;

	return dd->cce_err_status_cnt[40];
}

static u64 access_cce_int_map_unc_err_cnt(const struct cntr_entry *entry,
					  void *context, int vl, int mode,
					  u64 data)
{
	struct hfi1_devdata *dd = (struct hfi1_devdata *)context;

	return dd->cce_err_status_cnt[39];
}

static u64 access_cce_int_map_cor_err_cnt(const struct cntr_entry *entry,
					  void *context, int vl, int mode,
					  u64 data)
{
	struct hfi1_devdata *dd = (struct hfi1_devdata *)context;

	return dd->cce_err_status_cnt[38];
}

static u64 access_cce_msix_table_unc_err_cnt(const struct cntr_entry *entry,
					     void *context, int vl, int mode,
					     u64 data)
{
	struct hfi1_devdata *dd = (struct hfi1_devdata *)context;

	return dd->cce_err_status_cnt[37];
}

static u64 access_cce_msix_table_cor_err_cnt(const struct cntr_entry *entry,
					     void *context, int vl, int mode,
					     u64 data)
{
	struct hfi1_devdata *dd = (struct hfi1_devdata *)context;

	return dd->cce_err_status_cnt[36];
}

static u64 access_cce_rxdma_conv_fifo_parity_err_cnt(
				const struct cntr_entry *entry,
				void *context, int vl, int mode, u64 data)
{
	struct hfi1_devdata *dd = (struct hfi1_devdata *)context;

	return dd->cce_err_status_cnt[35];
}

static u64 access_cce_rcpl_async_fifo_parity_err_cnt(
				const struct cntr_entry *entry,
				void *context, int vl, int mode, u64 data)
{
	struct hfi1_devdata *dd = (struct hfi1_devdata *)context;

	return dd->cce_err_status_cnt[34];
}

static u64 access_cce_seg_write_bad_addr_err_cnt(const struct cntr_entry *entry,
						 void *context, int vl,
						 int mode, u64 data)
{
	struct hfi1_devdata *dd = (struct hfi1_devdata *)context;

	return dd->cce_err_status_cnt[33];
}

static u64 access_cce_seg_read_bad_addr_err_cnt(const struct cntr_entry *entry,
						void *context, int vl, int mode,
						u64 data)
{
	struct hfi1_devdata *dd = (struct hfi1_devdata *)context;

	return dd->cce_err_status_cnt[32];
}

static u64 access_la_triggered_cnt(const struct cntr_entry *entry,
				   void *context, int vl, int mode, u64 data)
{
	struct hfi1_devdata *dd = (struct hfi1_devdata *)context;

	return dd->cce_err_status_cnt[31];
}

static u64 access_cce_trgt_cpl_timeout_err_cnt(const struct cntr_entry *entry,
					       void *context, int vl, int mode,
					       u64 data)
{
	struct hfi1_devdata *dd = (struct hfi1_devdata *)context;

	return dd->cce_err_status_cnt[30];
}

static u64 access_pcic_receive_parity_err_cnt(const struct cntr_entry *entry,
					      void *context, int vl, int mode,
					      u64 data)
{
	struct hfi1_devdata *dd = (struct hfi1_devdata *)context;

	return dd->cce_err_status_cnt[29];
}

static u64 access_pcic_transmit_back_parity_err_cnt(
				const struct cntr_entry *entry,
				void *context, int vl, int mode, u64 data)
{
	struct hfi1_devdata *dd = (struct hfi1_devdata *)context;

	return dd->cce_err_status_cnt[28];
}

static u64 access_pcic_transmit_front_parity_err_cnt(
				const struct cntr_entry *entry,
				void *context, int vl, int mode, u64 data)
{
	struct hfi1_devdata *dd = (struct hfi1_devdata *)context;

	return dd->cce_err_status_cnt[27];
}

static u64 access_pcic_cpl_dat_q_unc_err_cnt(const struct cntr_entry *entry,
					     void *context, int vl, int mode,
					     u64 data)
{
	struct hfi1_devdata *dd = (struct hfi1_devdata *)context;

	return dd->cce_err_status_cnt[26];
}

static u64 access_pcic_cpl_hd_q_unc_err_cnt(const struct cntr_entry *entry,
					    void *context, int vl, int mode,
					    u64 data)
{
	struct hfi1_devdata *dd = (struct hfi1_devdata *)context;

	return dd->cce_err_status_cnt[25];
}

static u64 access_pcic_post_dat_q_unc_err_cnt(const struct cntr_entry *entry,
					      void *context, int vl, int mode,
					      u64 data)
{
	struct hfi1_devdata *dd = (struct hfi1_devdata *)context;

	return dd->cce_err_status_cnt[24];
}

static u64 access_pcic_post_hd_q_unc_err_cnt(const struct cntr_entry *entry,
					     void *context, int vl, int mode,
					     u64 data)
{
	struct hfi1_devdata *dd = (struct hfi1_devdata *)context;

	return dd->cce_err_status_cnt[23];
}

static u64 access_pcic_retry_sot_mem_unc_err_cnt(const struct cntr_entry *entry,
						 void *context, int vl,
						 int mode, u64 data)
{
	struct hfi1_devdata *dd = (struct hfi1_devdata *)context;

	return dd->cce_err_status_cnt[22];
}

static u64 access_pcic_retry_mem_unc_err(const struct cntr_entry *entry,
					 void *context, int vl, int mode,
					 u64 data)
{
	struct hfi1_devdata *dd = (struct hfi1_devdata *)context;

	return dd->cce_err_status_cnt[21];
}

static u64 access_pcic_n_post_dat_q_parity_err_cnt(
				const struct cntr_entry *entry,
				void *context, int vl, int mode, u64 data)
{
	struct hfi1_devdata *dd = (struct hfi1_devdata *)context;

	return dd->cce_err_status_cnt[20];
}

static u64 access_pcic_n_post_h_q_parity_err_cnt(const struct cntr_entry *entry,
						 void *context, int vl,
						 int mode, u64 data)
{
	struct hfi1_devdata *dd = (struct hfi1_devdata *)context;

	return dd->cce_err_status_cnt[19];
}

static u64 access_pcic_cpl_dat_q_cor_err_cnt(const struct cntr_entry *entry,
					     void *context, int vl, int mode,
					     u64 data)
{
	struct hfi1_devdata *dd = (struct hfi1_devdata *)context;

	return dd->cce_err_status_cnt[18];
}

static u64 access_pcic_cpl_hd_q_cor_err_cnt(const struct cntr_entry *entry,
					    void *context, int vl, int mode,
					    u64 data)
{
	struct hfi1_devdata *dd = (struct hfi1_devdata *)context;

	return dd->cce_err_status_cnt[17];
}

static u64 access_pcic_post_dat_q_cor_err_cnt(const struct cntr_entry *entry,
					      void *context, int vl, int mode,
					      u64 data)
{
	struct hfi1_devdata *dd = (struct hfi1_devdata *)context;

	return dd->cce_err_status_cnt[16];
}

static u64 access_pcic_post_hd_q_cor_err_cnt(const struct cntr_entry *entry,
					     void *context, int vl, int mode,
					     u64 data)
{
	struct hfi1_devdata *dd = (struct hfi1_devdata *)context;

	return dd->cce_err_status_cnt[15];
}

static u64 access_pcic_retry_sot_mem_cor_err_cnt(const struct cntr_entry *entry,
						 void *context, int vl,
						 int mode, u64 data)
{
	struct hfi1_devdata *dd = (struct hfi1_devdata *)context;

	return dd->cce_err_status_cnt[14];
}

static u64 access_pcic_retry_mem_cor_err_cnt(const struct cntr_entry *entry,
					     void *context, int vl, int mode,
					     u64 data)
{
	struct hfi1_devdata *dd = (struct hfi1_devdata *)context;

	return dd->cce_err_status_cnt[13];
}

static u64 access_cce_cli1_async_fifo_dbg_parity_err_cnt(
				const struct cntr_entry *entry,
				void *context, int vl, int mode, u64 data)
{
	struct hfi1_devdata *dd = (struct hfi1_devdata *)context;

	return dd->cce_err_status_cnt[12];
}

static u64 access_cce_cli1_async_fifo_rxdma_parity_err_cnt(
				const struct cntr_entry *entry,
				void *context, int vl, int mode, u64 data)
{
	struct hfi1_devdata *dd = (struct hfi1_devdata *)context;

	return dd->cce_err_status_cnt[11];
}

static u64 access_cce_cli1_async_fifo_sdma_hd_parity_err_cnt(
				const struct cntr_entry *entry,
				void *context, int vl, int mode, u64 data)
{
	struct hfi1_devdata *dd = (struct hfi1_devdata *)context;

	return dd->cce_err_status_cnt[10];
}

static u64 access_cce_cl1_async_fifo_pio_crdt_parity_err_cnt(
				const struct cntr_entry *entry,
				void *context, int vl, int mode, u64 data)
{
	struct hfi1_devdata *dd = (struct hfi1_devdata *)context;

	return dd->cce_err_status_cnt[9];
}

static u64 access_cce_cli2_async_fifo_parity_err_cnt(
				const struct cntr_entry *entry,
				void *context, int vl, int mode, u64 data)
{
	struct hfi1_devdata *dd = (struct hfi1_devdata *)context;

	return dd->cce_err_status_cnt[8];
}

static u64 access_cce_csr_cfg_bus_parity_err_cnt(const struct cntr_entry *entry,
						 void *context, int vl,
						 int mode, u64 data)
{
	struct hfi1_devdata *dd = (struct hfi1_devdata *)context;

	return dd->cce_err_status_cnt[7];
}

static u64 access_cce_cli0_async_fifo_parity_err_cnt(
				const struct cntr_entry *entry,
				void *context, int vl, int mode, u64 data)
{
	struct hfi1_devdata *dd = (struct hfi1_devdata *)context;

	return dd->cce_err_status_cnt[6];
}

static u64 access_cce_rspd_data_parity_err_cnt(const struct cntr_entry *entry,
					       void *context, int vl, int mode,
					       u64 data)
{
	struct hfi1_devdata *dd = (struct hfi1_devdata *)context;

	return dd->cce_err_status_cnt[5];
}

static u64 access_cce_trgt_access_err_cnt(const struct cntr_entry *entry,
					  void *context, int vl, int mode,
					  u64 data)
{
	struct hfi1_devdata *dd = (struct hfi1_devdata *)context;

	return dd->cce_err_status_cnt[4];
}

static u64 access_cce_trgt_async_fifo_parity_err_cnt(
				const struct cntr_entry *entry,
				void *context, int vl, int mode, u64 data)
{
	struct hfi1_devdata *dd = (struct hfi1_devdata *)context;

	return dd->cce_err_status_cnt[3];
}

static u64 access_cce_csr_write_bad_addr_err_cnt(const struct cntr_entry *entry,
						 void *context, int vl,
						 int mode, u64 data)
{
	struct hfi1_devdata *dd = (struct hfi1_devdata *)context;

	return dd->cce_err_status_cnt[2];
}

static u64 access_cce_csr_read_bad_addr_err_cnt(const struct cntr_entry *entry,
						void *context, int vl,
						int mode, u64 data)
{
	struct hfi1_devdata *dd = (struct hfi1_devdata *)context;

	return dd->cce_err_status_cnt[1];
}

static u64 access_ccs_csr_parity_err_cnt(const struct cntr_entry *entry,
					 void *context, int vl, int mode,
					 u64 data)
{
	struct hfi1_devdata *dd = (struct hfi1_devdata *)context;

	return dd->cce_err_status_cnt[0];
}

/*
 * Software counters corresponding to each of the
 * error status bits within RcvErrStatus
 */
static u64 access_rx_csr_parity_err_cnt(const struct cntr_entry *entry,
					void *context, int vl, int mode,
					u64 data)
{
	struct hfi1_devdata *dd = (struct hfi1_devdata *)context;

	return dd->rcv_err_status_cnt[63];
}

static u64 access_rx_csr_write_bad_addr_err_cnt(const struct cntr_entry *entry,
						void *context, int vl,
						int mode, u64 data)
{
	struct hfi1_devdata *dd = (struct hfi1_devdata *)context;

	return dd->rcv_err_status_cnt[62];
}

static u64 access_rx_csr_read_bad_addr_err_cnt(const struct cntr_entry *entry,
					       void *context, int vl, int mode,
					       u64 data)
{
	struct hfi1_devdata *dd = (struct hfi1_devdata *)context;

	return dd->rcv_err_status_cnt[61];
}

static u64 access_rx_dma_csr_unc_err_cnt(const struct cntr_entry *entry,
					 void *context, int vl, int mode,
					 u64 data)
{
	struct hfi1_devdata *dd = (struct hfi1_devdata *)context;

	return dd->rcv_err_status_cnt[60];
}

static u64 access_rx_dma_dq_fsm_encoding_err_cnt(const struct cntr_entry *entry,
						 void *context, int vl,
						 int mode, u64 data)
{
	struct hfi1_devdata *dd = (struct hfi1_devdata *)context;

	return dd->rcv_err_status_cnt[59];
}

static u64 access_rx_dma_eq_fsm_encoding_err_cnt(const struct cntr_entry *entry,
						 void *context, int vl,
						 int mode, u64 data)
{
	struct hfi1_devdata *dd = (struct hfi1_devdata *)context;

	return dd->rcv_err_status_cnt[58];
}

static u64 access_rx_dma_csr_parity_err_cnt(const struct cntr_entry *entry,
					    void *context, int vl, int mode,
					    u64 data)
{
	struct hfi1_devdata *dd = (struct hfi1_devdata *)context;

	return dd->rcv_err_status_cnt[57];
}

static u64 access_rx_rbuf_data_cor_err_cnt(const struct cntr_entry *entry,
					   void *context, int vl, int mode,
					   u64 data)
{
	struct hfi1_devdata *dd = (struct hfi1_devdata *)context;

	return dd->rcv_err_status_cnt[56];
}

static u64 access_rx_rbuf_data_unc_err_cnt(const struct cntr_entry *entry,
					   void *context, int vl, int mode,
					   u64 data)
{
	struct hfi1_devdata *dd = (struct hfi1_devdata *)context;

	return dd->rcv_err_status_cnt[55];
}

static u64 access_rx_dma_data_fifo_rd_cor_err_cnt(
				const struct cntr_entry *entry,
				void *context, int vl, int mode, u64 data)
{
	struct hfi1_devdata *dd = (struct hfi1_devdata *)context;

	return dd->rcv_err_status_cnt[54];
}

static u64 access_rx_dma_data_fifo_rd_unc_err_cnt(
				const struct cntr_entry *entry,
				void *context, int vl, int mode, u64 data)
{
	struct hfi1_devdata *dd = (struct hfi1_devdata *)context;

	return dd->rcv_err_status_cnt[53];
}

static u64 access_rx_dma_hdr_fifo_rd_cor_err_cnt(const struct cntr_entry *entry,
						 void *context, int vl,
						 int mode, u64 data)
{
	struct hfi1_devdata *dd = (struct hfi1_devdata *)context;

	return dd->rcv_err_status_cnt[52];
}

static u64 access_rx_dma_hdr_fifo_rd_unc_err_cnt(const struct cntr_entry *entry,
						 void *context, int vl,
						 int mode, u64 data)
{
	struct hfi1_devdata *dd = (struct hfi1_devdata *)context;

	return dd->rcv_err_status_cnt[51];
}

static u64 access_rx_rbuf_desc_part2_cor_err_cnt(const struct cntr_entry *entry,
						 void *context, int vl,
						 int mode, u64 data)
{
	struct hfi1_devdata *dd = (struct hfi1_devdata *)context;

	return dd->rcv_err_status_cnt[50];
}

static u64 access_rx_rbuf_desc_part2_unc_err_cnt(const struct cntr_entry *entry,
						 void *context, int vl,
						 int mode, u64 data)
{
	struct hfi1_devdata *dd = (struct hfi1_devdata *)context;

	return dd->rcv_err_status_cnt[49];
}

static u64 access_rx_rbuf_desc_part1_cor_err_cnt(const struct cntr_entry *entry,
						 void *context, int vl,
						 int mode, u64 data)
{
	struct hfi1_devdata *dd = (struct hfi1_devdata *)context;

	return dd->rcv_err_status_cnt[48];
}

static u64 access_rx_rbuf_desc_part1_unc_err_cnt(const struct cntr_entry *entry,
						 void *context, int vl,
						 int mode, u64 data)
{
	struct hfi1_devdata *dd = (struct hfi1_devdata *)context;

	return dd->rcv_err_status_cnt[47];
}

static u64 access_rx_hq_intr_fsm_err_cnt(const struct cntr_entry *entry,
					 void *context, int vl, int mode,
					 u64 data)
{
	struct hfi1_devdata *dd = (struct hfi1_devdata *)context;

	return dd->rcv_err_status_cnt[46];
}

static u64 access_rx_hq_intr_csr_parity_err_cnt(
				const struct cntr_entry *entry,
				void *context, int vl, int mode, u64 data)
{
	struct hfi1_devdata *dd = (struct hfi1_devdata *)context;

	return dd->rcv_err_status_cnt[45];
}

static u64 access_rx_lookup_csr_parity_err_cnt(
				const struct cntr_entry *entry,
				void *context, int vl, int mode, u64 data)
{
	struct hfi1_devdata *dd = (struct hfi1_devdata *)context;

	return dd->rcv_err_status_cnt[44];
}

static u64 access_rx_lookup_rcv_array_cor_err_cnt(
				const struct cntr_entry *entry,
				void *context, int vl, int mode, u64 data)
{
	struct hfi1_devdata *dd = (struct hfi1_devdata *)context;

	return dd->rcv_err_status_cnt[43];
}

static u64 access_rx_lookup_rcv_array_unc_err_cnt(
				const struct cntr_entry *entry,
				void *context, int vl, int mode, u64 data)
{
	struct hfi1_devdata *dd = (struct hfi1_devdata *)context;

	return dd->rcv_err_status_cnt[42];
}

static u64 access_rx_lookup_des_part2_parity_err_cnt(
				const struct cntr_entry *entry,
				void *context, int vl, int mode, u64 data)
{
	struct hfi1_devdata *dd = (struct hfi1_devdata *)context;

	return dd->rcv_err_status_cnt[41];
}

static u64 access_rx_lookup_des_part1_unc_cor_err_cnt(
				const struct cntr_entry *entry,
				void *context, int vl, int mode, u64 data)
{
	struct hfi1_devdata *dd = (struct hfi1_devdata *)context;

	return dd->rcv_err_status_cnt[40];
}

static u64 access_rx_lookup_des_part1_unc_err_cnt(
				const struct cntr_entry *entry,
				void *context, int vl, int mode, u64 data)
{
	struct hfi1_devdata *dd = (struct hfi1_devdata *)context;

	return dd->rcv_err_status_cnt[39];
}

static u64 access_rx_rbuf_next_free_buf_cor_err_cnt(
				const struct cntr_entry *entry,
				void *context, int vl, int mode, u64 data)
{
	struct hfi1_devdata *dd = (struct hfi1_devdata *)context;

	return dd->rcv_err_status_cnt[38];
}

static u64 access_rx_rbuf_next_free_buf_unc_err_cnt(
				const struct cntr_entry *entry,
				void *context, int vl, int mode, u64 data)
{
	struct hfi1_devdata *dd = (struct hfi1_devdata *)context;

	return dd->rcv_err_status_cnt[37];
}

static u64 access_rbuf_fl_init_wr_addr_parity_err_cnt(
				const struct cntr_entry *entry,
				void *context, int vl, int mode, u64 data)
{
	struct hfi1_devdata *dd = (struct hfi1_devdata *)context;

	return dd->rcv_err_status_cnt[36];
}

static u64 access_rx_rbuf_fl_initdone_parity_err_cnt(
				const struct cntr_entry *entry,
				void *context, int vl, int mode, u64 data)
{
	struct hfi1_devdata *dd = (struct hfi1_devdata *)context;

	return dd->rcv_err_status_cnt[35];
}

static u64 access_rx_rbuf_fl_write_addr_parity_err_cnt(
				const struct cntr_entry *entry,
				void *context, int vl, int mode, u64 data)
{
	struct hfi1_devdata *dd = (struct hfi1_devdata *)context;

	return dd->rcv_err_status_cnt[34];
}

static u64 access_rx_rbuf_fl_rd_addr_parity_err_cnt(
				const struct cntr_entry *entry,
				void *context, int vl, int mode, u64 data)
{
	struct hfi1_devdata *dd = (struct hfi1_devdata *)context;

	return dd->rcv_err_status_cnt[33];
}

static u64 access_rx_rbuf_empty_err_cnt(const struct cntr_entry *entry,
					void *context, int vl, int mode,
					u64 data)
{
	struct hfi1_devdata *dd = (struct hfi1_devdata *)context;

	return dd->rcv_err_status_cnt[32];
}

static u64 access_rx_rbuf_full_err_cnt(const struct cntr_entry *entry,
				       void *context, int vl, int mode,
				       u64 data)
{
	struct hfi1_devdata *dd = (struct hfi1_devdata *)context;

	return dd->rcv_err_status_cnt[31];
}

static u64 access_rbuf_bad_lookup_err_cnt(const struct cntr_entry *entry,
					  void *context, int vl, int mode,
					  u64 data)
{
	struct hfi1_devdata *dd = (struct hfi1_devdata *)context;

	return dd->rcv_err_status_cnt[30];
}

static u64 access_rbuf_ctx_id_parity_err_cnt(const struct cntr_entry *entry,
					     void *context, int vl, int mode,
					     u64 data)
{
	struct hfi1_devdata *dd = (struct hfi1_devdata *)context;

	return dd->rcv_err_status_cnt[29];
}

static u64 access_rbuf_csr_qeopdw_parity_err_cnt(const struct cntr_entry *entry,
						 void *context, int vl,
						 int mode, u64 data)
{
	struct hfi1_devdata *dd = (struct hfi1_devdata *)context;

	return dd->rcv_err_status_cnt[28];
}

static u64 access_rx_rbuf_csr_q_num_of_pkt_parity_err_cnt(
				const struct cntr_entry *entry,
				void *context, int vl, int mode, u64 data)
{
	struct hfi1_devdata *dd = (struct hfi1_devdata *)context;

	return dd->rcv_err_status_cnt[27];
}

static u64 access_rx_rbuf_csr_q_t1_ptr_parity_err_cnt(
				const struct cntr_entry *entry,
				void *context, int vl, int mode, u64 data)
{
	struct hfi1_devdata *dd = (struct hfi1_devdata *)context;

	return dd->rcv_err_status_cnt[26];
}

static u64 access_rx_rbuf_csr_q_hd_ptr_parity_err_cnt(
				const struct cntr_entry *entry,
				void *context, int vl, int mode, u64 data)
{
	struct hfi1_devdata *dd = (struct hfi1_devdata *)context;

	return dd->rcv_err_status_cnt[25];
}

static u64 access_rx_rbuf_csr_q_vld_bit_parity_err_cnt(
				const struct cntr_entry *entry,
				void *context, int vl, int mode, u64 data)
{
	struct hfi1_devdata *dd = (struct hfi1_devdata *)context;

	return dd->rcv_err_status_cnt[24];
}

static u64 access_rx_rbuf_csr_q_next_buf_parity_err_cnt(
				const struct cntr_entry *entry,
				void *context, int vl, int mode, u64 data)
{
	struct hfi1_devdata *dd = (struct hfi1_devdata *)context;

	return dd->rcv_err_status_cnt[23];
}

static u64 access_rx_rbuf_csr_q_ent_cnt_parity_err_cnt(
				const struct cntr_entry *entry,
				void *context, int vl, int mode, u64 data)
{
	struct hfi1_devdata *dd = (struct hfi1_devdata *)context;

	return dd->rcv_err_status_cnt[22];
}

static u64 access_rx_rbuf_csr_q_head_buf_num_parity_err_cnt(
				const struct cntr_entry *entry,
				void *context, int vl, int mode, u64 data)
{
	struct hfi1_devdata *dd = (struct hfi1_devdata *)context;

	return dd->rcv_err_status_cnt[21];
}

static u64 access_rx_rbuf_block_list_read_cor_err_cnt(
				const struct cntr_entry *entry,
				void *context, int vl, int mode, u64 data)
{
	struct hfi1_devdata *dd = (struct hfi1_devdata *)context;

	return dd->rcv_err_status_cnt[20];
}

static u64 access_rx_rbuf_block_list_read_unc_err_cnt(
				const struct cntr_entry *entry,
				void *context, int vl, int mode, u64 data)
{
	struct hfi1_devdata *dd = (struct hfi1_devdata *)context;

	return dd->rcv_err_status_cnt[19];
}

static u64 access_rx_rbuf_lookup_des_cor_err_cnt(const struct cntr_entry *entry,
						 void *context, int vl,
						 int mode, u64 data)
{
	struct hfi1_devdata *dd = (struct hfi1_devdata *)context;

	return dd->rcv_err_status_cnt[18];
}

static u64 access_rx_rbuf_lookup_des_unc_err_cnt(const struct cntr_entry *entry,
						 void *context, int vl,
						 int mode, u64 data)
{
	struct hfi1_devdata *dd = (struct hfi1_devdata *)context;

	return dd->rcv_err_status_cnt[17];
}

static u64 access_rx_rbuf_lookup_des_reg_unc_cor_err_cnt(
				const struct cntr_entry *entry,
				void *context, int vl, int mode, u64 data)
{
	struct hfi1_devdata *dd = (struct hfi1_devdata *)context;

	return dd->rcv_err_status_cnt[16];
}

static u64 access_rx_rbuf_lookup_des_reg_unc_err_cnt(
				const struct cntr_entry *entry,
				void *context, int vl, int mode, u64 data)
{
	struct hfi1_devdata *dd = (struct hfi1_devdata *)context;

	return dd->rcv_err_status_cnt[15];
}

static u64 access_rx_rbuf_free_list_cor_err_cnt(const struct cntr_entry *entry,
						void *context, int vl,
						int mode, u64 data)
{
	struct hfi1_devdata *dd = (struct hfi1_devdata *)context;

	return dd->rcv_err_status_cnt[14];
}

static u64 access_rx_rbuf_free_list_unc_err_cnt(const struct cntr_entry *entry,
						void *context, int vl,
						int mode, u64 data)
{
	struct hfi1_devdata *dd = (struct hfi1_devdata *)context;

	return dd->rcv_err_status_cnt[13];
}

static u64 access_rx_rcv_fsm_encoding_err_cnt(const struct cntr_entry *entry,
					      void *context, int vl, int mode,
					      u64 data)
{
	struct hfi1_devdata *dd = (struct hfi1_devdata *)context;

	return dd->rcv_err_status_cnt[12];
}

static u64 access_rx_dma_flag_cor_err_cnt(const struct cntr_entry *entry,
					  void *context, int vl, int mode,
					  u64 data)
{
	struct hfi1_devdata *dd = (struct hfi1_devdata *)context;

	return dd->rcv_err_status_cnt[11];
}

static u64 access_rx_dma_flag_unc_err_cnt(const struct cntr_entry *entry,
					  void *context, int vl, int mode,
					  u64 data)
{
	struct hfi1_devdata *dd = (struct hfi1_devdata *)context;

	return dd->rcv_err_status_cnt[10];
}

static u64 access_rx_dc_sop_eop_parity_err_cnt(const struct cntr_entry *entry,
					       void *context, int vl, int mode,
					       u64 data)
{
	struct hfi1_devdata *dd = (struct hfi1_devdata *)context;

	return dd->rcv_err_status_cnt[9];
}

static u64 access_rx_rcv_csr_parity_err_cnt(const struct cntr_entry *entry,
					    void *context, int vl, int mode,
					    u64 data)
{
	struct hfi1_devdata *dd = (struct hfi1_devdata *)context;

	return dd->rcv_err_status_cnt[8];
}

static u64 access_rx_rcv_qp_map_table_cor_err_cnt(
				const struct cntr_entry *entry,
				void *context, int vl, int mode, u64 data)
{
	struct hfi1_devdata *dd = (struct hfi1_devdata *)context;

	return dd->rcv_err_status_cnt[7];
}

static u64 access_rx_rcv_qp_map_table_unc_err_cnt(
				const struct cntr_entry *entry,
				void *context, int vl, int mode, u64 data)
{
	struct hfi1_devdata *dd = (struct hfi1_devdata *)context;

	return dd->rcv_err_status_cnt[6];
}

static u64 access_rx_rcv_data_cor_err_cnt(const struct cntr_entry *entry,
					  void *context, int vl, int mode,
					  u64 data)
{
	struct hfi1_devdata *dd = (struct hfi1_devdata *)context;

	return dd->rcv_err_status_cnt[5];
}

static u64 access_rx_rcv_data_unc_err_cnt(const struct cntr_entry *entry,
					  void *context, int vl, int mode,
					  u64 data)
{
	struct hfi1_devdata *dd = (struct hfi1_devdata *)context;

	return dd->rcv_err_status_cnt[4];
}

static u64 access_rx_rcv_hdr_cor_err_cnt(const struct cntr_entry *entry,
					 void *context, int vl, int mode,
					 u64 data)
{
	struct hfi1_devdata *dd = (struct hfi1_devdata *)context;

	return dd->rcv_err_status_cnt[3];
}

static u64 access_rx_rcv_hdr_unc_err_cnt(const struct cntr_entry *entry,
					 void *context, int vl, int mode,
					 u64 data)
{
	struct hfi1_devdata *dd = (struct hfi1_devdata *)context;

	return dd->rcv_err_status_cnt[2];
}

static u64 access_rx_dc_intf_parity_err_cnt(const struct cntr_entry *entry,
					    void *context, int vl, int mode,
					    u64 data)
{
	struct hfi1_devdata *dd = (struct hfi1_devdata *)context;

	return dd->rcv_err_status_cnt[1];
}

static u64 access_rx_dma_csr_cor_err_cnt(const struct cntr_entry *entry,
					 void *context, int vl, int mode,
					 u64 data)
{
	struct hfi1_devdata *dd = (struct hfi1_devdata *)context;

	return dd->rcv_err_status_cnt[0];
}

/*
 * Software counters corresponding to each of the
 * error status bits within SendPioErrStatus
 */
static u64 access_pio_pec_sop_head_parity_err_cnt(
				const struct cntr_entry *entry,
				void *context, int vl, int mode, u64 data)
{
	struct hfi1_devdata *dd = (struct hfi1_devdata *)context;

	return dd->send_pio_err_status_cnt[35];
}

static u64 access_pio_pcc_sop_head_parity_err_cnt(
				const struct cntr_entry *entry,
				void *context, int vl, int mode, u64 data)
{
	struct hfi1_devdata *dd = (struct hfi1_devdata *)context;

	return dd->send_pio_err_status_cnt[34];
}

static u64 access_pio_last_returned_cnt_parity_err_cnt(
				const struct cntr_entry *entry,
				void *context, int vl, int mode, u64 data)
{
	struct hfi1_devdata *dd = (struct hfi1_devdata *)context;

	return dd->send_pio_err_status_cnt[33];
}

static u64 access_pio_current_free_cnt_parity_err_cnt(
				const struct cntr_entry *entry,
				void *context, int vl, int mode, u64 data)
{
	struct hfi1_devdata *dd = (struct hfi1_devdata *)context;

	return dd->send_pio_err_status_cnt[32];
}

static u64 access_pio_reserved_31_err_cnt(const struct cntr_entry *entry,
					  void *context, int vl, int mode,
					  u64 data)
{
	struct hfi1_devdata *dd = (struct hfi1_devdata *)context;

	return dd->send_pio_err_status_cnt[31];
}

static u64 access_pio_reserved_30_err_cnt(const struct cntr_entry *entry,
					  void *context, int vl, int mode,
					  u64 data)
{
	struct hfi1_devdata *dd = (struct hfi1_devdata *)context;

	return dd->send_pio_err_status_cnt[30];
}

static u64 access_pio_ppmc_sop_len_err_cnt(const struct cntr_entry *entry,
					   void *context, int vl, int mode,
					   u64 data)
{
	struct hfi1_devdata *dd = (struct hfi1_devdata *)context;

	return dd->send_pio_err_status_cnt[29];
}

static u64 access_pio_ppmc_bqc_mem_parity_err_cnt(
				const struct cntr_entry *entry,
				void *context, int vl, int mode, u64 data)
{
	struct hfi1_devdata *dd = (struct hfi1_devdata *)context;

	return dd->send_pio_err_status_cnt[28];
}

static u64 access_pio_vl_fifo_parity_err_cnt(const struct cntr_entry *entry,
					     void *context, int vl, int mode,
					     u64 data)
{
	struct hfi1_devdata *dd = (struct hfi1_devdata *)context;

	return dd->send_pio_err_status_cnt[27];
}

static u64 access_pio_vlf_sop_parity_err_cnt(const struct cntr_entry *entry,
					     void *context, int vl, int mode,
					     u64 data)
{
	struct hfi1_devdata *dd = (struct hfi1_devdata *)context;

	return dd->send_pio_err_status_cnt[26];
}

static u64 access_pio_vlf_v1_len_parity_err_cnt(const struct cntr_entry *entry,
						void *context, int vl,
						int mode, u64 data)
{
	struct hfi1_devdata *dd = (struct hfi1_devdata *)context;

	return dd->send_pio_err_status_cnt[25];
}

static u64 access_pio_block_qw_count_parity_err_cnt(
				const struct cntr_entry *entry,
				void *context, int vl, int mode, u64 data)
{
	struct hfi1_devdata *dd = (struct hfi1_devdata *)context;

	return dd->send_pio_err_status_cnt[24];
}

static u64 access_pio_write_qw_valid_parity_err_cnt(
				const struct cntr_entry *entry,
				void *context, int vl, int mode, u64 data)
{
	struct hfi1_devdata *dd = (struct hfi1_devdata *)context;

	return dd->send_pio_err_status_cnt[23];
}

static u64 access_pio_state_machine_err_cnt(const struct cntr_entry *entry,
					    void *context, int vl, int mode,
					    u64 data)
{
	struct hfi1_devdata *dd = (struct hfi1_devdata *)context;

	return dd->send_pio_err_status_cnt[22];
}

static u64 access_pio_write_data_parity_err_cnt(const struct cntr_entry *entry,
						void *context, int vl,
						int mode, u64 data)
{
	struct hfi1_devdata *dd = (struct hfi1_devdata *)context;

	return dd->send_pio_err_status_cnt[21];
}

static u64 access_pio_host_addr_mem_cor_err_cnt(const struct cntr_entry *entry,
						void *context, int vl,
						int mode, u64 data)
{
	struct hfi1_devdata *dd = (struct hfi1_devdata *)context;

	return dd->send_pio_err_status_cnt[20];
}

static u64 access_pio_host_addr_mem_unc_err_cnt(const struct cntr_entry *entry,
						void *context, int vl,
						int mode, u64 data)
{
	struct hfi1_devdata *dd = (struct hfi1_devdata *)context;

	return dd->send_pio_err_status_cnt[19];
}

static u64 access_pio_pkt_evict_sm_or_arb_sm_err_cnt(
				const struct cntr_entry *entry,
				void *context, int vl, int mode, u64 data)
{
	struct hfi1_devdata *dd = (struct hfi1_devdata *)context;

	return dd->send_pio_err_status_cnt[18];
}

static u64 access_pio_init_sm_in_err_cnt(const struct cntr_entry *entry,
					 void *context, int vl, int mode,
					 u64 data)
{
	struct hfi1_devdata *dd = (struct hfi1_devdata *)context;

	return dd->send_pio_err_status_cnt[17];
}

static u64 access_pio_ppmc_pbl_fifo_err_cnt(const struct cntr_entry *entry,
					    void *context, int vl, int mode,
					    u64 data)
{
	struct hfi1_devdata *dd = (struct hfi1_devdata *)context;

	return dd->send_pio_err_status_cnt[16];
}

static u64 access_pio_credit_ret_fifo_parity_err_cnt(
				const struct cntr_entry *entry,
				void *context, int vl, int mode, u64 data)
{
	struct hfi1_devdata *dd = (struct hfi1_devdata *)context;

	return dd->send_pio_err_status_cnt[15];
}

static u64 access_pio_v1_len_mem_bank1_cor_err_cnt(
				const struct cntr_entry *entry,
				void *context, int vl, int mode, u64 data)
{
	struct hfi1_devdata *dd = (struct hfi1_devdata *)context;

	return dd->send_pio_err_status_cnt[14];
}

static u64 access_pio_v1_len_mem_bank0_cor_err_cnt(
				const struct cntr_entry *entry,
				void *context, int vl, int mode, u64 data)
{
	struct hfi1_devdata *dd = (struct hfi1_devdata *)context;

	return dd->send_pio_err_status_cnt[13];
}

static u64 access_pio_v1_len_mem_bank1_unc_err_cnt(
				const struct cntr_entry *entry,
				void *context, int vl, int mode, u64 data)
{
	struct hfi1_devdata *dd = (struct hfi1_devdata *)context;

	return dd->send_pio_err_status_cnt[12];
}

static u64 access_pio_v1_len_mem_bank0_unc_err_cnt(
				const struct cntr_entry *entry,
				void *context, int vl, int mode, u64 data)
{
	struct hfi1_devdata *dd = (struct hfi1_devdata *)context;

	return dd->send_pio_err_status_cnt[11];
}

static u64 access_pio_sm_pkt_reset_parity_err_cnt(
				const struct cntr_entry *entry,
				void *context, int vl, int mode, u64 data)
{
	struct hfi1_devdata *dd = (struct hfi1_devdata *)context;

	return dd->send_pio_err_status_cnt[10];
}

static u64 access_pio_pkt_evict_fifo_parity_err_cnt(
				const struct cntr_entry *entry,
				void *context, int vl, int mode, u64 data)
{
	struct hfi1_devdata *dd = (struct hfi1_devdata *)context;

	return dd->send_pio_err_status_cnt[9];
}

static u64 access_pio_sbrdctrl_crrel_fifo_parity_err_cnt(
				const struct cntr_entry *entry,
				void *context, int vl, int mode, u64 data)
{
	struct hfi1_devdata *dd = (struct hfi1_devdata *)context;

	return dd->send_pio_err_status_cnt[8];
}

static u64 access_pio_sbrdctl_crrel_parity_err_cnt(
				const struct cntr_entry *entry,
				void *context, int vl, int mode, u64 data)
{
	struct hfi1_devdata *dd = (struct hfi1_devdata *)context;

	return dd->send_pio_err_status_cnt[7];
}

static u64 access_pio_pec_fifo_parity_err_cnt(const struct cntr_entry *entry,
					      void *context, int vl, int mode,
					      u64 data)
{
	struct hfi1_devdata *dd = (struct hfi1_devdata *)context;

	return dd->send_pio_err_status_cnt[6];
}

static u64 access_pio_pcc_fifo_parity_err_cnt(const struct cntr_entry *entry,
					      void *context, int vl, int mode,
					      u64 data)
{
	struct hfi1_devdata *dd = (struct hfi1_devdata *)context;

	return dd->send_pio_err_status_cnt[5];
}

static u64 access_pio_sb_mem_fifo1_err_cnt(const struct cntr_entry *entry,
					   void *context, int vl, int mode,
					   u64 data)
{
	struct hfi1_devdata *dd = (struct hfi1_devdata *)context;

	return dd->send_pio_err_status_cnt[4];
}

static u64 access_pio_sb_mem_fifo0_err_cnt(const struct cntr_entry *entry,
					   void *context, int vl, int mode,
					   u64 data)
{
	struct hfi1_devdata *dd = (struct hfi1_devdata *)context;

	return dd->send_pio_err_status_cnt[3];
}

static u64 access_pio_csr_parity_err_cnt(const struct cntr_entry *entry,
					 void *context, int vl, int mode,
					 u64 data)
{
	struct hfi1_devdata *dd = (struct hfi1_devdata *)context;

	return dd->send_pio_err_status_cnt[2];
}

static u64 access_pio_write_addr_parity_err_cnt(const struct cntr_entry *entry,
						void *context, int vl,
						int mode, u64 data)
{
	struct hfi1_devdata *dd = (struct hfi1_devdata *)context;

	return dd->send_pio_err_status_cnt[1];
}

static u64 access_pio_write_bad_ctxt_err_cnt(const struct cntr_entry *entry,
					     void *context, int vl, int mode,
					     u64 data)
{
	struct hfi1_devdata *dd = (struct hfi1_devdata *)context;

	return dd->send_pio_err_status_cnt[0];
}

/*
 * Software counters corresponding to each of the
 * error status bits within SendDmaErrStatus
 */
static u64 access_sdma_pcie_req_tracking_cor_err_cnt(
				const struct cntr_entry *entry,
				void *context, int vl, int mode, u64 data)
{
	struct hfi1_devdata *dd = (struct hfi1_devdata *)context;

	return dd->send_dma_err_status_cnt[3];
}

static u64 access_sdma_pcie_req_tracking_unc_err_cnt(
				const struct cntr_entry *entry,
				void *context, int vl, int mode, u64 data)
{
	struct hfi1_devdata *dd = (struct hfi1_devdata *)context;

	return dd->send_dma_err_status_cnt[2];
}

static u64 access_sdma_csr_parity_err_cnt(const struct cntr_entry *entry,
					  void *context, int vl, int mode,
					  u64 data)
{
	struct hfi1_devdata *dd = (struct hfi1_devdata *)context;

	return dd->send_dma_err_status_cnt[1];
}

static u64 access_sdma_rpy_tag_err_cnt(const struct cntr_entry *entry,
				       void *context, int vl, int mode,
				       u64 data)
{
	struct hfi1_devdata *dd = (struct hfi1_devdata *)context;

	return dd->send_dma_err_status_cnt[0];
}

/*
 * Software counters corresponding to each of the
 * error status bits within SendEgressErrStatus
 */
static u64 access_tx_read_pio_memory_csr_unc_err_cnt(
				const struct cntr_entry *entry,
				void *context, int vl, int mode, u64 data)
{
	struct hfi1_devdata *dd = (struct hfi1_devdata *)context;

	return dd->send_egress_err_status_cnt[63];
}

static u64 access_tx_read_sdma_memory_csr_err_cnt(
				const struct cntr_entry *entry,
				void *context, int vl, int mode, u64 data)
{
	struct hfi1_devdata *dd = (struct hfi1_devdata *)context;

	return dd->send_egress_err_status_cnt[62];
}

static u64 access_tx_egress_fifo_cor_err_cnt(const struct cntr_entry *entry,
					     void *context, int vl, int mode,
					     u64 data)
{
	struct hfi1_devdata *dd = (struct hfi1_devdata *)context;

	return dd->send_egress_err_status_cnt[61];
}

static u64 access_tx_read_pio_memory_cor_err_cnt(const struct cntr_entry *entry,
						 void *context, int vl,
						 int mode, u64 data)
{
	struct hfi1_devdata *dd = (struct hfi1_devdata *)context;

	return dd->send_egress_err_status_cnt[60];
}

static u64 access_tx_read_sdma_memory_cor_err_cnt(
				const struct cntr_entry *entry,
				void *context, int vl, int mode, u64 data)
{
	struct hfi1_devdata *dd = (struct hfi1_devdata *)context;

	return dd->send_egress_err_status_cnt[59];
}

static u64 access_tx_sb_hdr_cor_err_cnt(const struct cntr_entry *entry,
					void *context, int vl, int mode,
					u64 data)
{
	struct hfi1_devdata *dd = (struct hfi1_devdata *)context;

	return dd->send_egress_err_status_cnt[58];
}

static u64 access_tx_credit_overrun_err_cnt(const struct cntr_entry *entry,
					    void *context, int vl, int mode,
					    u64 data)
{
	struct hfi1_devdata *dd = (struct hfi1_devdata *)context;

	return dd->send_egress_err_status_cnt[57];
}

static u64 access_tx_launch_fifo8_cor_err_cnt(const struct cntr_entry *entry,
					      void *context, int vl, int mode,
					      u64 data)
{
	struct hfi1_devdata *dd = (struct hfi1_devdata *)context;

	return dd->send_egress_err_status_cnt[56];
}

static u64 access_tx_launch_fifo7_cor_err_cnt(const struct cntr_entry *entry,
					      void *context, int vl, int mode,
					      u64 data)
{
	struct hfi1_devdata *dd = (struct hfi1_devdata *)context;

	return dd->send_egress_err_status_cnt[55];
}

static u64 access_tx_launch_fifo6_cor_err_cnt(const struct cntr_entry *entry,
					      void *context, int vl, int mode,
					      u64 data)
{
	struct hfi1_devdata *dd = (struct hfi1_devdata *)context;

	return dd->send_egress_err_status_cnt[54];
}

static u64 access_tx_launch_fifo5_cor_err_cnt(const struct cntr_entry *entry,
					      void *context, int vl, int mode,
					      u64 data)
{
	struct hfi1_devdata *dd = (struct hfi1_devdata *)context;

	return dd->send_egress_err_status_cnt[53];
}

static u64 access_tx_launch_fifo4_cor_err_cnt(const struct cntr_entry *entry,
					      void *context, int vl, int mode,
					      u64 data)
{
	struct hfi1_devdata *dd = (struct hfi1_devdata *)context;

	return dd->send_egress_err_status_cnt[52];
}

static u64 access_tx_launch_fifo3_cor_err_cnt(const struct cntr_entry *entry,
					      void *context, int vl, int mode,
					      u64 data)
{
	struct hfi1_devdata *dd = (struct hfi1_devdata *)context;

	return dd->send_egress_err_status_cnt[51];
}

static u64 access_tx_launch_fifo2_cor_err_cnt(const struct cntr_entry *entry,
					      void *context, int vl, int mode,
					      u64 data)
{
	struct hfi1_devdata *dd = (struct hfi1_devdata *)context;

	return dd->send_egress_err_status_cnt[50];
}

static u64 access_tx_launch_fifo1_cor_err_cnt(const struct cntr_entry *entry,
					      void *context, int vl, int mode,
					      u64 data)
{
	struct hfi1_devdata *dd = (struct hfi1_devdata *)context;

	return dd->send_egress_err_status_cnt[49];
}

static u64 access_tx_launch_fifo0_cor_err_cnt(const struct cntr_entry *entry,
					      void *context, int vl, int mode,
					      u64 data)
{
	struct hfi1_devdata *dd = (struct hfi1_devdata *)context;

	return dd->send_egress_err_status_cnt[48];
}

static u64 access_tx_credit_return_vl_err_cnt(const struct cntr_entry *entry,
					      void *context, int vl, int mode,
					      u64 data)
{
	struct hfi1_devdata *dd = (struct hfi1_devdata *)context;

	return dd->send_egress_err_status_cnt[47];
}

static u64 access_tx_hcrc_insertion_err_cnt(const struct cntr_entry *entry,
					    void *context, int vl, int mode,
					    u64 data)
{
	struct hfi1_devdata *dd = (struct hfi1_devdata *)context;

	return dd->send_egress_err_status_cnt[46];
}

static u64 access_tx_egress_fifo_unc_err_cnt(const struct cntr_entry *entry,
					     void *context, int vl, int mode,
					     u64 data)
{
	struct hfi1_devdata *dd = (struct hfi1_devdata *)context;

	return dd->send_egress_err_status_cnt[45];
}

static u64 access_tx_read_pio_memory_unc_err_cnt(const struct cntr_entry *entry,
						 void *context, int vl,
						 int mode, u64 data)
{
	struct hfi1_devdata *dd = (struct hfi1_devdata *)context;

	return dd->send_egress_err_status_cnt[44];
}

static u64 access_tx_read_sdma_memory_unc_err_cnt(
				const struct cntr_entry *entry,
				void *context, int vl, int mode, u64 data)
{
	struct hfi1_devdata *dd = (struct hfi1_devdata *)context;

	return dd->send_egress_err_status_cnt[43];
}

static u64 access_tx_sb_hdr_unc_err_cnt(const struct cntr_entry *entry,
					void *context, int vl, int mode,
					u64 data)
{
	struct hfi1_devdata *dd = (struct hfi1_devdata *)context;

	return dd->send_egress_err_status_cnt[42];
}

static u64 access_tx_credit_return_partiy_err_cnt(
				const struct cntr_entry *entry,
				void *context, int vl, int mode, u64 data)
{
	struct hfi1_devdata *dd = (struct hfi1_devdata *)context;

	return dd->send_egress_err_status_cnt[41];
}

static u64 access_tx_launch_fifo8_unc_or_parity_err_cnt(
				const struct cntr_entry *entry,
				void *context, int vl, int mode, u64 data)
{
	struct hfi1_devdata *dd = (struct hfi1_devdata *)context;

	return dd->send_egress_err_status_cnt[40];
}

static u64 access_tx_launch_fifo7_unc_or_parity_err_cnt(
				const struct cntr_entry *entry,
				void *context, int vl, int mode, u64 data)
{
	struct hfi1_devdata *dd = (struct hfi1_devdata *)context;

	return dd->send_egress_err_status_cnt[39];
}

static u64 access_tx_launch_fifo6_unc_or_parity_err_cnt(
				const struct cntr_entry *entry,
				void *context, int vl, int mode, u64 data)
{
	struct hfi1_devdata *dd = (struct hfi1_devdata *)context;

	return dd->send_egress_err_status_cnt[38];
}

static u64 access_tx_launch_fifo5_unc_or_parity_err_cnt(
				const struct cntr_entry *entry,
				void *context, int vl, int mode, u64 data)
{
	struct hfi1_devdata *dd = (struct hfi1_devdata *)context;

	return dd->send_egress_err_status_cnt[37];
}

static u64 access_tx_launch_fifo4_unc_or_parity_err_cnt(
				const struct cntr_entry *entry,
				void *context, int vl, int mode, u64 data)
{
	struct hfi1_devdata *dd = (struct hfi1_devdata *)context;

	return dd->send_egress_err_status_cnt[36];
}

static u64 access_tx_launch_fifo3_unc_or_parity_err_cnt(
				const struct cntr_entry *entry,
				void *context, int vl, int mode, u64 data)
{
	struct hfi1_devdata *dd = (struct hfi1_devdata *)context;

	return dd->send_egress_err_status_cnt[35];
}

static u64 access_tx_launch_fifo2_unc_or_parity_err_cnt(
				const struct cntr_entry *entry,
				void *context, int vl, int mode, u64 data)
{
	struct hfi1_devdata *dd = (struct hfi1_devdata *)context;

	return dd->send_egress_err_status_cnt[34];
}

static u64 access_tx_launch_fifo1_unc_or_parity_err_cnt(
				const struct cntr_entry *entry,
				void *context, int vl, int mode, u64 data)
{
	struct hfi1_devdata *dd = (struct hfi1_devdata *)context;

	return dd->send_egress_err_status_cnt[33];
}

static u64 access_tx_launch_fifo0_unc_or_parity_err_cnt(
				const struct cntr_entry *entry,
				void *context, int vl, int mode, u64 data)
{
	struct hfi1_devdata *dd = (struct hfi1_devdata *)context;

	return dd->send_egress_err_status_cnt[32];
}

static u64 access_tx_sdma15_disallowed_packet_err_cnt(
				const struct cntr_entry *entry,
				void *context, int vl, int mode, u64 data)
{
	struct hfi1_devdata *dd = (struct hfi1_devdata *)context;

	return dd->send_egress_err_status_cnt[31];
}

static u64 access_tx_sdma14_disallowed_packet_err_cnt(
				const struct cntr_entry *entry,
				void *context, int vl, int mode, u64 data)
{
	struct hfi1_devdata *dd = (struct hfi1_devdata *)context;

	return dd->send_egress_err_status_cnt[30];
}

static u64 access_tx_sdma13_disallowed_packet_err_cnt(
				const struct cntr_entry *entry,
				void *context, int vl, int mode, u64 data)
{
	struct hfi1_devdata *dd = (struct hfi1_devdata *)context;

	return dd->send_egress_err_status_cnt[29];
}

static u64 access_tx_sdma12_disallowed_packet_err_cnt(
				const struct cntr_entry *entry,
				void *context, int vl, int mode, u64 data)
{
	struct hfi1_devdata *dd = (struct hfi1_devdata *)context;

	return dd->send_egress_err_status_cnt[28];
}

static u64 access_tx_sdma11_disallowed_packet_err_cnt(
				const struct cntr_entry *entry,
				void *context, int vl, int mode, u64 data)
{
	struct hfi1_devdata *dd = (struct hfi1_devdata *)context;

	return dd->send_egress_err_status_cnt[27];
}

static u64 access_tx_sdma10_disallowed_packet_err_cnt(
				const struct cntr_entry *entry,
				void *context, int vl, int mode, u64 data)
{
	struct hfi1_devdata *dd = (struct hfi1_devdata *)context;

	return dd->send_egress_err_status_cnt[26];
}

static u64 access_tx_sdma9_disallowed_packet_err_cnt(
				const struct cntr_entry *entry,
				void *context, int vl, int mode, u64 data)
{
	struct hfi1_devdata *dd = (struct hfi1_devdata *)context;

	return dd->send_egress_err_status_cnt[25];
}

static u64 access_tx_sdma8_disallowed_packet_err_cnt(
				const struct cntr_entry *entry,
				void *context, int vl, int mode, u64 data)
{
	struct hfi1_devdata *dd = (struct hfi1_devdata *)context;

	return dd->send_egress_err_status_cnt[24];
}

static u64 access_tx_sdma7_disallowed_packet_err_cnt(
				const struct cntr_entry *entry,
				void *context, int vl, int mode, u64 data)
{
	struct hfi1_devdata *dd = (struct hfi1_devdata *)context;

	return dd->send_egress_err_status_cnt[23];
}

static u64 access_tx_sdma6_disallowed_packet_err_cnt(
				const struct cntr_entry *entry,
				void *context, int vl, int mode, u64 data)
{
	struct hfi1_devdata *dd = (struct hfi1_devdata *)context;

	return dd->send_egress_err_status_cnt[22];
}

static u64 access_tx_sdma5_disallowed_packet_err_cnt(
				const struct cntr_entry *entry,
				void *context, int vl, int mode, u64 data)
{
	struct hfi1_devdata *dd = (struct hfi1_devdata *)context;

	return dd->send_egress_err_status_cnt[21];
}

static u64 access_tx_sdma4_disallowed_packet_err_cnt(
				const struct cntr_entry *entry,
				void *context, int vl, int mode, u64 data)
{
	struct hfi1_devdata *dd = (struct hfi1_devdata *)context;

	return dd->send_egress_err_status_cnt[20];
}

static u64 access_tx_sdma3_disallowed_packet_err_cnt(
				const struct cntr_entry *entry,
				void *context, int vl, int mode, u64 data)
{
	struct hfi1_devdata *dd = (struct hfi1_devdata *)context;

	return dd->send_egress_err_status_cnt[19];
}

static u64 access_tx_sdma2_disallowed_packet_err_cnt(
				const struct cntr_entry *entry,
				void *context, int vl, int mode, u64 data)
{
	struct hfi1_devdata *dd = (struct hfi1_devdata *)context;

	return dd->send_egress_err_status_cnt[18];
}

static u64 access_tx_sdma1_disallowed_packet_err_cnt(
				const struct cntr_entry *entry,
				void *context, int vl, int mode, u64 data)
{
	struct hfi1_devdata *dd = (struct hfi1_devdata *)context;

	return dd->send_egress_err_status_cnt[17];
}

static u64 access_tx_sdma0_disallowed_packet_err_cnt(
				const struct cntr_entry *entry,
				void *context, int vl, int mode, u64 data)
{
	struct hfi1_devdata *dd = (struct hfi1_devdata *)context;

	return dd->send_egress_err_status_cnt[16];
}

static u64 access_tx_config_parity_err_cnt(const struct cntr_entry *entry,
					   void *context, int vl, int mode,
					   u64 data)
{
	struct hfi1_devdata *dd = (struct hfi1_devdata *)context;

	return dd->send_egress_err_status_cnt[15];
}

static u64 access_tx_sbrd_ctl_csr_parity_err_cnt(const struct cntr_entry *entry,
						 void *context, int vl,
						 int mode, u64 data)
{
	struct hfi1_devdata *dd = (struct hfi1_devdata *)context;

	return dd->send_egress_err_status_cnt[14];
}

static u64 access_tx_launch_csr_parity_err_cnt(const struct cntr_entry *entry,
					       void *context, int vl, int mode,
					       u64 data)
{
	struct hfi1_devdata *dd = (struct hfi1_devdata *)context;

	return dd->send_egress_err_status_cnt[13];
}

static u64 access_tx_illegal_vl_err_cnt(const struct cntr_entry *entry,
					void *context, int vl, int mode,
					u64 data)
{
	struct hfi1_devdata *dd = (struct hfi1_devdata *)context;

	return dd->send_egress_err_status_cnt[12];
}

static u64 access_tx_sbrd_ctl_state_machine_parity_err_cnt(
				const struct cntr_entry *entry,
				void *context, int vl, int mode, u64 data)
{
	struct hfi1_devdata *dd = (struct hfi1_devdata *)context;

	return dd->send_egress_err_status_cnt[11];
}

static u64 access_egress_reserved_10_err_cnt(const struct cntr_entry *entry,
					     void *context, int vl, int mode,
					     u64 data)
{
	struct hfi1_devdata *dd = (struct hfi1_devdata *)context;

	return dd->send_egress_err_status_cnt[10];
}

static u64 access_egress_reserved_9_err_cnt(const struct cntr_entry *entry,
					    void *context, int vl, int mode,
					    u64 data)
{
	struct hfi1_devdata *dd = (struct hfi1_devdata *)context;

	return dd->send_egress_err_status_cnt[9];
}

static u64 access_tx_sdma_launch_intf_parity_err_cnt(
				const struct cntr_entry *entry,
				void *context, int vl, int mode, u64 data)
{
	struct hfi1_devdata *dd = (struct hfi1_devdata *)context;

	return dd->send_egress_err_status_cnt[8];
}

static u64 access_tx_pio_launch_intf_parity_err_cnt(
				const struct cntr_entry *entry,
				void *context, int vl, int mode, u64 data)
{
	struct hfi1_devdata *dd = (struct hfi1_devdata *)context;

	return dd->send_egress_err_status_cnt[7];
}

static u64 access_egress_reserved_6_err_cnt(const struct cntr_entry *entry,
					    void *context, int vl, int mode,
					    u64 data)
{
	struct hfi1_devdata *dd = (struct hfi1_devdata *)context;

	return dd->send_egress_err_status_cnt[6];
}

static u64 access_tx_incorrect_link_state_err_cnt(
				const struct cntr_entry *entry,
				void *context, int vl, int mode, u64 data)
{
	struct hfi1_devdata *dd = (struct hfi1_devdata *)context;

	return dd->send_egress_err_status_cnt[5];
}

static u64 access_tx_linkdown_err_cnt(const struct cntr_entry *entry,
				      void *context, int vl, int mode,
				      u64 data)
{
	struct hfi1_devdata *dd = (struct hfi1_devdata *)context;

	return dd->send_egress_err_status_cnt[4];
}

static u64 access_tx_egress_fifi_underrun_or_parity_err_cnt(
				const struct cntr_entry *entry,
				void *context, int vl, int mode, u64 data)
{
	struct hfi1_devdata *dd = (struct hfi1_devdata *)context;

	return dd->send_egress_err_status_cnt[3];
}

static u64 access_egress_reserved_2_err_cnt(const struct cntr_entry *entry,
					    void *context, int vl, int mode,
					    u64 data)
{
	struct hfi1_devdata *dd = (struct hfi1_devdata *)context;

	return dd->send_egress_err_status_cnt[2];
}

static u64 access_tx_pkt_integrity_mem_unc_err_cnt(
				const struct cntr_entry *entry,
				void *context, int vl, int mode, u64 data)
{
	struct hfi1_devdata *dd = (struct hfi1_devdata *)context;

	return dd->send_egress_err_status_cnt[1];
}

static u64 access_tx_pkt_integrity_mem_cor_err_cnt(
				const struct cntr_entry *entry,
				void *context, int vl, int mode, u64 data)
{
	struct hfi1_devdata *dd = (struct hfi1_devdata *)context;

	return dd->send_egress_err_status_cnt[0];
}

/*
 * Software counters corresponding to each of the
 * error status bits within SendErrStatus
 */
static u64 access_send_csr_write_bad_addr_err_cnt(
				const struct cntr_entry *entry,
				void *context, int vl, int mode, u64 data)
{
	struct hfi1_devdata *dd = (struct hfi1_devdata *)context;

	return dd->send_err_status_cnt[2];
}

static u64 access_send_csr_read_bad_addr_err_cnt(const struct cntr_entry *entry,
						 void *context, int vl,
						 int mode, u64 data)
{
	struct hfi1_devdata *dd = (struct hfi1_devdata *)context;

	return dd->send_err_status_cnt[1];
}

static u64 access_send_csr_parity_cnt(const struct cntr_entry *entry,
				      void *context, int vl, int mode,
				      u64 data)
{
	struct hfi1_devdata *dd = (struct hfi1_devdata *)context;

	return dd->send_err_status_cnt[0];
}

/*
 * Software counters corresponding to each of the
 * error status bits within SendCtxtErrStatus
 */
static u64 access_pio_write_out_of_bounds_err_cnt(
				const struct cntr_entry *entry,
				void *context, int vl, int mode, u64 data)
{
	struct hfi1_devdata *dd = (struct hfi1_devdata *)context;

	return dd->sw_ctxt_err_status_cnt[4];
}

static u64 access_pio_write_overflow_err_cnt(const struct cntr_entry *entry,
					     void *context, int vl, int mode,
					     u64 data)
{
	struct hfi1_devdata *dd = (struct hfi1_devdata *)context;

	return dd->sw_ctxt_err_status_cnt[3];
}

static u64 access_pio_write_crosses_boundary_err_cnt(
				const struct cntr_entry *entry,
				void *context, int vl, int mode, u64 data)
{
	struct hfi1_devdata *dd = (struct hfi1_devdata *)context;

	return dd->sw_ctxt_err_status_cnt[2];
}

static u64 access_pio_disallowed_packet_err_cnt(const struct cntr_entry *entry,
						void *context, int vl,
						int mode, u64 data)
{
	struct hfi1_devdata *dd = (struct hfi1_devdata *)context;

	return dd->sw_ctxt_err_status_cnt[1];
}

static u64 access_pio_inconsistent_sop_err_cnt(const struct cntr_entry *entry,
					       void *context, int vl, int mode,
					       u64 data)
{
	struct hfi1_devdata *dd = (struct hfi1_devdata *)context;

	return dd->sw_ctxt_err_status_cnt[0];
}

/*
 * Software counters corresponding to each of the
 * error status bits within SendDmaEngErrStatus
 */
static u64 access_sdma_header_request_fifo_cor_err_cnt(
				const struct cntr_entry *entry,
				void *context, int vl, int mode, u64 data)
{
	struct hfi1_devdata *dd = (struct hfi1_devdata *)context;

	return dd->sw_send_dma_eng_err_status_cnt[23];
}

static u64 access_sdma_header_storage_cor_err_cnt(
				const struct cntr_entry *entry,
				void *context, int vl, int mode, u64 data)
{
	struct hfi1_devdata *dd = (struct hfi1_devdata *)context;

	return dd->sw_send_dma_eng_err_status_cnt[22];
}

static u64 access_sdma_packet_tracking_cor_err_cnt(
				const struct cntr_entry *entry,
				void *context, int vl, int mode, u64 data)
{
	struct hfi1_devdata *dd = (struct hfi1_devdata *)context;

	return dd->sw_send_dma_eng_err_status_cnt[21];
}

static u64 access_sdma_assembly_cor_err_cnt(const struct cntr_entry *entry,
					    void *context, int vl, int mode,
					    u64 data)
{
	struct hfi1_devdata *dd = (struct hfi1_devdata *)context;

	return dd->sw_send_dma_eng_err_status_cnt[20];
}

static u64 access_sdma_desc_table_cor_err_cnt(const struct cntr_entry *entry,
					      void *context, int vl, int mode,
					      u64 data)
{
	struct hfi1_devdata *dd = (struct hfi1_devdata *)context;

	return dd->sw_send_dma_eng_err_status_cnt[19];
}

static u64 access_sdma_header_request_fifo_unc_err_cnt(
				const struct cntr_entry *entry,
				void *context, int vl, int mode, u64 data)
{
	struct hfi1_devdata *dd = (struct hfi1_devdata *)context;

	return dd->sw_send_dma_eng_err_status_cnt[18];
}

static u64 access_sdma_header_storage_unc_err_cnt(
				const struct cntr_entry *entry,
				void *context, int vl, int mode, u64 data)
{
	struct hfi1_devdata *dd = (struct hfi1_devdata *)context;

	return dd->sw_send_dma_eng_err_status_cnt[17];
}

static u64 access_sdma_packet_tracking_unc_err_cnt(
				const struct cntr_entry *entry,
				void *context, int vl, int mode, u64 data)
{
	struct hfi1_devdata *dd = (struct hfi1_devdata *)context;

	return dd->sw_send_dma_eng_err_status_cnt[16];
}

static u64 access_sdma_assembly_unc_err_cnt(const struct cntr_entry *entry,
					    void *context, int vl, int mode,
					    u64 data)
{
	struct hfi1_devdata *dd = (struct hfi1_devdata *)context;

	return dd->sw_send_dma_eng_err_status_cnt[15];
}

static u64 access_sdma_desc_table_unc_err_cnt(const struct cntr_entry *entry,
					      void *context, int vl, int mode,
					      u64 data)
{
	struct hfi1_devdata *dd = (struct hfi1_devdata *)context;

	return dd->sw_send_dma_eng_err_status_cnt[14];
}

static u64 access_sdma_timeout_err_cnt(const struct cntr_entry *entry,
				       void *context, int vl, int mode,
				       u64 data)
{
	struct hfi1_devdata *dd = (struct hfi1_devdata *)context;

	return dd->sw_send_dma_eng_err_status_cnt[13];
}

static u64 access_sdma_header_length_err_cnt(const struct cntr_entry *entry,
					     void *context, int vl, int mode,
					     u64 data)
{
	struct hfi1_devdata *dd = (struct hfi1_devdata *)context;

	return dd->sw_send_dma_eng_err_status_cnt[12];
}

static u64 access_sdma_header_address_err_cnt(const struct cntr_entry *entry,
					      void *context, int vl, int mode,
					      u64 data)
{
	struct hfi1_devdata *dd = (struct hfi1_devdata *)context;

	return dd->sw_send_dma_eng_err_status_cnt[11];
}

static u64 access_sdma_header_select_err_cnt(const struct cntr_entry *entry,
					     void *context, int vl, int mode,
					     u64 data)
{
	struct hfi1_devdata *dd = (struct hfi1_devdata *)context;

	return dd->sw_send_dma_eng_err_status_cnt[10];
}

static u64 access_sdma_reserved_9_err_cnt(const struct cntr_entry *entry,
					  void *context, int vl, int mode,
					  u64 data)
{
	struct hfi1_devdata *dd = (struct hfi1_devdata *)context;

	return dd->sw_send_dma_eng_err_status_cnt[9];
}

static u64 access_sdma_packet_desc_overflow_err_cnt(
				const struct cntr_entry *entry,
				void *context, int vl, int mode, u64 data)
{
	struct hfi1_devdata *dd = (struct hfi1_devdata *)context;

	return dd->sw_send_dma_eng_err_status_cnt[8];
}

static u64 access_sdma_length_mismatch_err_cnt(const struct cntr_entry *entry,
					       void *context, int vl,
					       int mode, u64 data)
{
	struct hfi1_devdata *dd = (struct hfi1_devdata *)context;

	return dd->sw_send_dma_eng_err_status_cnt[7];
}

static u64 access_sdma_halt_err_cnt(const struct cntr_entry *entry,
				    void *context, int vl, int mode, u64 data)
{
	struct hfi1_devdata *dd = (struct hfi1_devdata *)context;

	return dd->sw_send_dma_eng_err_status_cnt[6];
}

static u64 access_sdma_mem_read_err_cnt(const struct cntr_entry *entry,
					void *context, int vl, int mode,
					u64 data)
{
	struct hfi1_devdata *dd = (struct hfi1_devdata *)context;

	return dd->sw_send_dma_eng_err_status_cnt[5];
}

static u64 access_sdma_first_desc_err_cnt(const struct cntr_entry *entry,
					  void *context, int vl, int mode,
					  u64 data)
{
	struct hfi1_devdata *dd = (struct hfi1_devdata *)context;

	return dd->sw_send_dma_eng_err_status_cnt[4];
}

static u64 access_sdma_tail_out_of_bounds_err_cnt(
				const struct cntr_entry *entry,
				void *context, int vl, int mode, u64 data)
{
	struct hfi1_devdata *dd = (struct hfi1_devdata *)context;

	return dd->sw_send_dma_eng_err_status_cnt[3];
}

static u64 access_sdma_too_long_err_cnt(const struct cntr_entry *entry,
					void *context, int vl, int mode,
					u64 data)
{
	struct hfi1_devdata *dd = (struct hfi1_devdata *)context;

	return dd->sw_send_dma_eng_err_status_cnt[2];
}

static u64 access_sdma_gen_mismatch_err_cnt(const struct cntr_entry *entry,
					    void *context, int vl, int mode,
					    u64 data)
{
	struct hfi1_devdata *dd = (struct hfi1_devdata *)context;

	return dd->sw_send_dma_eng_err_status_cnt[1];
}

static u64 access_sdma_wrong_dw_err_cnt(const struct cntr_entry *entry,
					void *context, int vl, int mode,
					u64 data)
{
	struct hfi1_devdata *dd = (struct hfi1_devdata *)context;

	return dd->sw_send_dma_eng_err_status_cnt[0];
}

static u64 access_dc_rcv_err_cnt(const struct cntr_entry *entry,
				 void *context, int vl, int mode,
				 u64 data)
{
	struct hfi1_devdata *dd = (struct hfi1_devdata *)context;

	u64 val = 0;
	u64 csr = entry->csr;

	val = read_write_csr(dd, csr, mode, data);
	if (mode == CNTR_MODE_R) {
		val = val > CNTR_MAX - dd->sw_rcv_bypass_packet_errors ?
			CNTR_MAX : val + dd->sw_rcv_bypass_packet_errors;
	} else if (mode == CNTR_MODE_W) {
		dd->sw_rcv_bypass_packet_errors = 0;
	} else {
		dd_dev_err(dd, "Invalid cntr register access mode");
		return 0;
	}
	return val;
}

#define def_access_sw_cpu(cntr) \
static u64 access_sw_cpu_##cntr(const struct cntr_entry *entry,		      \
			      void *context, int vl, int mode, u64 data)      \
{									      \
	struct hfi1_pportdata *ppd = (struct hfi1_pportdata *)context;	      \
	return read_write_cpu(ppd->dd, &ppd->ibport_data.rvp.z_ ##cntr,	      \
			      ppd->ibport_data.rvp.cntr, vl,		      \
			      mode, data);				      \
}

def_access_sw_cpu(rc_acks);
def_access_sw_cpu(rc_qacks);
def_access_sw_cpu(rc_delayed_comp);

#define def_access_ibp_counter(cntr) \
static u64 access_ibp_##cntr(const struct cntr_entry *entry,		      \
				void *context, int vl, int mode, u64 data)    \
{									      \
	struct hfi1_pportdata *ppd = (struct hfi1_pportdata *)context;	      \
									      \
	if (vl != CNTR_INVALID_VL)					      \
		return 0;						      \
									      \
	return read_write_sw(ppd->dd, &ppd->ibport_data.rvp.n_ ##cntr,	      \
			     mode, data);				      \
}

def_access_ibp_counter(loop_pkts);
def_access_ibp_counter(rc_resends);
def_access_ibp_counter(rnr_naks);
def_access_ibp_counter(other_naks);
def_access_ibp_counter(rc_timeouts);
def_access_ibp_counter(pkt_drops);
def_access_ibp_counter(dmawait);
def_access_ibp_counter(rc_seqnak);
def_access_ibp_counter(rc_dupreq);
def_access_ibp_counter(rdma_seq);
def_access_ibp_counter(unaligned);
def_access_ibp_counter(seq_naks);
def_access_ibp_counter(rc_crwaits);

static struct cntr_entry dev_cntrs[DEV_CNTR_LAST] = {
[C_RCV_OVF] = RXE32_DEV_CNTR_ELEM(RcvOverflow, RCV_BUF_OVFL_CNT, CNTR_SYNTH),
[C_RX_LEN_ERR] = RXE32_DEV_CNTR_ELEM(RxLenErr, RCV_LENGTH_ERR_CNT, CNTR_SYNTH),
[C_RX_SHORT_ERR] = RXE32_DEV_CNTR_ELEM(RxShrErr, RCV_SHORT_ERR_CNT, CNTR_SYNTH),
[C_RX_ICRC_ERR] = RXE32_DEV_CNTR_ELEM(RxICrcErr, RCV_ICRC_ERR_CNT, CNTR_SYNTH),
[C_RX_EBP] = RXE32_DEV_CNTR_ELEM(RxEbpCnt, RCV_EBP_CNT, CNTR_SYNTH),
[C_RX_TID_FULL] = RXE32_DEV_CNTR_ELEM(RxTIDFullEr, RCV_TID_FULL_ERR_CNT,
			CNTR_NORMAL),
[C_RX_TID_INVALID] = RXE32_DEV_CNTR_ELEM(RxTIDInvalid, RCV_TID_VALID_ERR_CNT,
			CNTR_NORMAL),
[C_RX_TID_FLGMS] = RXE32_DEV_CNTR_ELEM(RxTidFLGMs,
			RCV_TID_FLOW_GEN_MISMATCH_CNT,
			CNTR_NORMAL),
[C_RX_CTX_EGRS] = RXE32_DEV_CNTR_ELEM(RxCtxEgrS, RCV_CONTEXT_EGR_STALL,
			CNTR_NORMAL),
[C_RCV_TID_FLSMS] = RXE32_DEV_CNTR_ELEM(RxTidFLSMs,
			RCV_TID_FLOW_SEQ_MISMATCH_CNT, CNTR_NORMAL),
[C_CCE_PCI_CR_ST] = CCE_PERF_DEV_CNTR_ELEM(CcePciCrSt,
			CCE_PCIE_POSTED_CRDT_STALL_CNT, CNTR_NORMAL),
[C_CCE_PCI_TR_ST] = CCE_PERF_DEV_CNTR_ELEM(CcePciTrSt, CCE_PCIE_TRGT_STALL_CNT,
			CNTR_NORMAL),
[C_CCE_PIO_WR_ST] = CCE_PERF_DEV_CNTR_ELEM(CcePioWrSt, CCE_PIO_WR_STALL_CNT,
			CNTR_NORMAL),
[C_CCE_ERR_INT] = CCE_INT_DEV_CNTR_ELEM(CceErrInt, CCE_ERR_INT_CNT,
			CNTR_NORMAL),
[C_CCE_SDMA_INT] = CCE_INT_DEV_CNTR_ELEM(CceSdmaInt, CCE_SDMA_INT_CNT,
			CNTR_NORMAL),
[C_CCE_MISC_INT] = CCE_INT_DEV_CNTR_ELEM(CceMiscInt, CCE_MISC_INT_CNT,
			CNTR_NORMAL),
[C_CCE_RCV_AV_INT] = CCE_INT_DEV_CNTR_ELEM(CceRcvAvInt, CCE_RCV_AVAIL_INT_CNT,
			CNTR_NORMAL),
[C_CCE_RCV_URG_INT] = CCE_INT_DEV_CNTR_ELEM(CceRcvUrgInt,
			CCE_RCV_URGENT_INT_CNT,	CNTR_NORMAL),
[C_CCE_SEND_CR_INT] = CCE_INT_DEV_CNTR_ELEM(CceSndCrInt,
			CCE_SEND_CREDIT_INT_CNT, CNTR_NORMAL),
[C_DC_UNC_ERR] = DC_PERF_CNTR(DcUnctblErr, DCC_ERR_UNCORRECTABLE_CNT,
			      CNTR_SYNTH),
[C_DC_RCV_ERR] = CNTR_ELEM("DcRecvErr", DCC_ERR_PORTRCV_ERR_CNT, 0, CNTR_SYNTH,
			    access_dc_rcv_err_cnt),
[C_DC_FM_CFG_ERR] = DC_PERF_CNTR(DcFmCfgErr, DCC_ERR_FMCONFIG_ERR_CNT,
				 CNTR_SYNTH),
[C_DC_RMT_PHY_ERR] = DC_PERF_CNTR(DcRmtPhyErr, DCC_ERR_RCVREMOTE_PHY_ERR_CNT,
				  CNTR_SYNTH),
[C_DC_DROPPED_PKT] = DC_PERF_CNTR(DcDroppedPkt, DCC_ERR_DROPPED_PKT_CNT,
				  CNTR_SYNTH),
[C_DC_MC_XMIT_PKTS] = DC_PERF_CNTR(DcMcXmitPkts,
				   DCC_PRF_PORT_XMIT_MULTICAST_CNT, CNTR_SYNTH),
[C_DC_MC_RCV_PKTS] = DC_PERF_CNTR(DcMcRcvPkts,
				  DCC_PRF_PORT_RCV_MULTICAST_PKT_CNT,
				  CNTR_SYNTH),
[C_DC_XMIT_CERR] = DC_PERF_CNTR(DcXmitCorr,
				DCC_PRF_PORT_XMIT_CORRECTABLE_CNT, CNTR_SYNTH),
[C_DC_RCV_CERR] = DC_PERF_CNTR(DcRcvCorrCnt, DCC_PRF_PORT_RCV_CORRECTABLE_CNT,
			       CNTR_SYNTH),
[C_DC_RCV_FCC] = DC_PERF_CNTR(DcRxFCntl, DCC_PRF_RX_FLOW_CRTL_CNT,
			      CNTR_SYNTH),
[C_DC_XMIT_FCC] = DC_PERF_CNTR(DcXmitFCntl, DCC_PRF_TX_FLOW_CRTL_CNT,
			       CNTR_SYNTH),
[C_DC_XMIT_FLITS] = DC_PERF_CNTR(DcXmitFlits, DCC_PRF_PORT_XMIT_DATA_CNT,
				 CNTR_SYNTH),
[C_DC_RCV_FLITS] = DC_PERF_CNTR(DcRcvFlits, DCC_PRF_PORT_RCV_DATA_CNT,
				CNTR_SYNTH),
[C_DC_XMIT_PKTS] = DC_PERF_CNTR(DcXmitPkts, DCC_PRF_PORT_XMIT_PKTS_CNT,
				CNTR_SYNTH),
[C_DC_RCV_PKTS] = DC_PERF_CNTR(DcRcvPkts, DCC_PRF_PORT_RCV_PKTS_CNT,
			       CNTR_SYNTH),
[C_DC_RX_FLIT_VL] = DC_PERF_CNTR(DcRxFlitVl, DCC_PRF_PORT_VL_RCV_DATA_CNT,
				 CNTR_SYNTH | CNTR_VL),
[C_DC_RX_PKT_VL] = DC_PERF_CNTR(DcRxPktVl, DCC_PRF_PORT_VL_RCV_PKTS_CNT,
				CNTR_SYNTH | CNTR_VL),
[C_DC_RCV_FCN] = DC_PERF_CNTR(DcRcvFcn, DCC_PRF_PORT_RCV_FECN_CNT, CNTR_SYNTH),
[C_DC_RCV_FCN_VL] = DC_PERF_CNTR(DcRcvFcnVl, DCC_PRF_PORT_VL_RCV_FECN_CNT,
				 CNTR_SYNTH | CNTR_VL),
[C_DC_RCV_BCN] = DC_PERF_CNTR(DcRcvBcn, DCC_PRF_PORT_RCV_BECN_CNT, CNTR_SYNTH),
[C_DC_RCV_BCN_VL] = DC_PERF_CNTR(DcRcvBcnVl, DCC_PRF_PORT_VL_RCV_BECN_CNT,
				 CNTR_SYNTH | CNTR_VL),
[C_DC_RCV_BBL] = DC_PERF_CNTR(DcRcvBbl, DCC_PRF_PORT_RCV_BUBBLE_CNT,
			      CNTR_SYNTH),
[C_DC_RCV_BBL_VL] = DC_PERF_CNTR(DcRcvBblVl, DCC_PRF_PORT_VL_RCV_BUBBLE_CNT,
				 CNTR_SYNTH | CNTR_VL),
[C_DC_MARK_FECN] = DC_PERF_CNTR(DcMarkFcn, DCC_PRF_PORT_MARK_FECN_CNT,
				CNTR_SYNTH),
[C_DC_MARK_FECN_VL] = DC_PERF_CNTR(DcMarkFcnVl, DCC_PRF_PORT_VL_MARK_FECN_CNT,
				   CNTR_SYNTH | CNTR_VL),
[C_DC_TOTAL_CRC] =
	DC_PERF_CNTR_LCB(DcTotCrc, DC_LCB_ERR_INFO_TOTAL_CRC_ERR,
			 CNTR_SYNTH),
[C_DC_CRC_LN0] = DC_PERF_CNTR_LCB(DcCrcLn0, DC_LCB_ERR_INFO_CRC_ERR_LN0,
				  CNTR_SYNTH),
[C_DC_CRC_LN1] = DC_PERF_CNTR_LCB(DcCrcLn1, DC_LCB_ERR_INFO_CRC_ERR_LN1,
				  CNTR_SYNTH),
[C_DC_CRC_LN2] = DC_PERF_CNTR_LCB(DcCrcLn2, DC_LCB_ERR_INFO_CRC_ERR_LN2,
				  CNTR_SYNTH),
[C_DC_CRC_LN3] = DC_PERF_CNTR_LCB(DcCrcLn3, DC_LCB_ERR_INFO_CRC_ERR_LN3,
				  CNTR_SYNTH),
[C_DC_CRC_MULT_LN] =
	DC_PERF_CNTR_LCB(DcMultLn, DC_LCB_ERR_INFO_CRC_ERR_MULTI_LN,
			 CNTR_SYNTH),
[C_DC_TX_REPLAY] = DC_PERF_CNTR_LCB(DcTxReplay, DC_LCB_ERR_INFO_TX_REPLAY_CNT,
				    CNTR_SYNTH),
[C_DC_RX_REPLAY] = DC_PERF_CNTR_LCB(DcRxReplay, DC_LCB_ERR_INFO_RX_REPLAY_CNT,
				    CNTR_SYNTH),
[C_DC_SEQ_CRC_CNT] =
	DC_PERF_CNTR_LCB(DcLinkSeqCrc, DC_LCB_ERR_INFO_SEQ_CRC_CNT,
			 CNTR_SYNTH),
[C_DC_ESC0_ONLY_CNT] =
	DC_PERF_CNTR_LCB(DcEsc0, DC_LCB_ERR_INFO_ESCAPE_0_ONLY_CNT,
			 CNTR_SYNTH),
[C_DC_ESC0_PLUS1_CNT] =
	DC_PERF_CNTR_LCB(DcEsc1, DC_LCB_ERR_INFO_ESCAPE_0_PLUS1_CNT,
			 CNTR_SYNTH),
[C_DC_ESC0_PLUS2_CNT] =
	DC_PERF_CNTR_LCB(DcEsc0Plus2, DC_LCB_ERR_INFO_ESCAPE_0_PLUS2_CNT,
			 CNTR_SYNTH),
[C_DC_REINIT_FROM_PEER_CNT] =
	DC_PERF_CNTR_LCB(DcReinitPeer, DC_LCB_ERR_INFO_REINIT_FROM_PEER_CNT,
			 CNTR_SYNTH),
[C_DC_SBE_CNT] = DC_PERF_CNTR_LCB(DcSbe, DC_LCB_ERR_INFO_SBE_CNT,
				  CNTR_SYNTH),
[C_DC_MISC_FLG_CNT] =
	DC_PERF_CNTR_LCB(DcMiscFlg, DC_LCB_ERR_INFO_MISC_FLG_CNT,
			 CNTR_SYNTH),
[C_DC_PRF_GOOD_LTP_CNT] =
	DC_PERF_CNTR_LCB(DcGoodLTP, DC_LCB_PRF_GOOD_LTP_CNT, CNTR_SYNTH),
[C_DC_PRF_ACCEPTED_LTP_CNT] =
	DC_PERF_CNTR_LCB(DcAccLTP, DC_LCB_PRF_ACCEPTED_LTP_CNT,
			 CNTR_SYNTH),
[C_DC_PRF_RX_FLIT_CNT] =
	DC_PERF_CNTR_LCB(DcPrfRxFlit, DC_LCB_PRF_RX_FLIT_CNT, CNTR_SYNTH),
[C_DC_PRF_TX_FLIT_CNT] =
	DC_PERF_CNTR_LCB(DcPrfTxFlit, DC_LCB_PRF_TX_FLIT_CNT, CNTR_SYNTH),
[C_DC_PRF_CLK_CNTR] =
	DC_PERF_CNTR_LCB(DcPrfClk, DC_LCB_PRF_CLK_CNTR, CNTR_SYNTH),
[C_DC_PG_DBG_FLIT_CRDTS_CNT] =
	DC_PERF_CNTR_LCB(DcFltCrdts, DC_LCB_PG_DBG_FLIT_CRDTS_CNT, CNTR_SYNTH),
[C_DC_PG_STS_PAUSE_COMPLETE_CNT] =
	DC_PERF_CNTR_LCB(DcPauseComp, DC_LCB_PG_STS_PAUSE_COMPLETE_CNT,
			 CNTR_SYNTH),
[C_DC_PG_STS_TX_SBE_CNT] =
	DC_PERF_CNTR_LCB(DcStsTxSbe, DC_LCB_PG_STS_TX_SBE_CNT, CNTR_SYNTH),
[C_DC_PG_STS_TX_MBE_CNT] =
	DC_PERF_CNTR_LCB(DcStsTxMbe, DC_LCB_PG_STS_TX_MBE_CNT,
			 CNTR_SYNTH),
[C_SW_CPU_INTR] = CNTR_ELEM("Intr", 0, 0, CNTR_NORMAL,
			    access_sw_cpu_intr),
[C_SW_CPU_RCV_LIM] = CNTR_ELEM("RcvLimit", 0, 0, CNTR_NORMAL,
			    access_sw_cpu_rcv_limit),
[C_SW_CTX0_SEQ_DROP] = CNTR_ELEM("SeqDrop0", 0, 0, CNTR_NORMAL,
			    access_sw_ctx0_seq_drop),
[C_SW_VTX_WAIT] = CNTR_ELEM("vTxWait", 0, 0, CNTR_NORMAL,
			    access_sw_vtx_wait),
[C_SW_PIO_WAIT] = CNTR_ELEM("PioWait", 0, 0, CNTR_NORMAL,
			    access_sw_pio_wait),
[C_SW_PIO_DRAIN] = CNTR_ELEM("PioDrain", 0, 0, CNTR_NORMAL,
			    access_sw_pio_drain),
[C_SW_KMEM_WAIT] = CNTR_ELEM("KmemWait", 0, 0, CNTR_NORMAL,
			    access_sw_kmem_wait),
[C_SW_TID_WAIT] = CNTR_ELEM("TidWait", 0, 0, CNTR_NORMAL,
			    hfi1_access_sw_tid_wait),
[C_SW_SEND_SCHED] = CNTR_ELEM("SendSched", 0, 0, CNTR_NORMAL,
			    access_sw_send_schedule),
[C_SDMA_DESC_FETCHED_CNT] = CNTR_ELEM("SDEDscFdCn",
				      SEND_DMA_DESC_FETCHED_CNT, 0,
				      CNTR_NORMAL | CNTR_32BIT | CNTR_SDMA,
				      dev_access_u32_csr),
[C_SDMA_INT_CNT] = CNTR_ELEM("SDMAInt", 0, 0,
			     CNTR_NORMAL | CNTR_32BIT | CNTR_SDMA,
			     access_sde_int_cnt),
[C_SDMA_ERR_CNT] = CNTR_ELEM("SDMAErrCt", 0, 0,
			     CNTR_NORMAL | CNTR_32BIT | CNTR_SDMA,
			     access_sde_err_cnt),
[C_SDMA_IDLE_INT_CNT] = CNTR_ELEM("SDMAIdInt", 0, 0,
				  CNTR_NORMAL | CNTR_32BIT | CNTR_SDMA,
				  access_sde_idle_int_cnt),
[C_SDMA_PROGRESS_INT_CNT] = CNTR_ELEM("SDMAPrIntCn", 0, 0,
				      CNTR_NORMAL | CNTR_32BIT | CNTR_SDMA,
				      access_sde_progress_int_cnt),
/* MISC_ERR_STATUS */
[C_MISC_PLL_LOCK_FAIL_ERR] = CNTR_ELEM("MISC_PLL_LOCK_FAIL_ERR", 0, 0,
				CNTR_NORMAL,
				access_misc_pll_lock_fail_err_cnt),
[C_MISC_MBIST_FAIL_ERR] = CNTR_ELEM("MISC_MBIST_FAIL_ERR", 0, 0,
				CNTR_NORMAL,
				access_misc_mbist_fail_err_cnt),
[C_MISC_INVALID_EEP_CMD_ERR] = CNTR_ELEM("MISC_INVALID_EEP_CMD_ERR", 0, 0,
				CNTR_NORMAL,
				access_misc_invalid_eep_cmd_err_cnt),
[C_MISC_EFUSE_DONE_PARITY_ERR] = CNTR_ELEM("MISC_EFUSE_DONE_PARITY_ERR", 0, 0,
				CNTR_NORMAL,
				access_misc_efuse_done_parity_err_cnt),
[C_MISC_EFUSE_WRITE_ERR] = CNTR_ELEM("MISC_EFUSE_WRITE_ERR", 0, 0,
				CNTR_NORMAL,
				access_misc_efuse_write_err_cnt),
[C_MISC_EFUSE_READ_BAD_ADDR_ERR] = CNTR_ELEM("MISC_EFUSE_READ_BAD_ADDR_ERR", 0,
				0, CNTR_NORMAL,
				access_misc_efuse_read_bad_addr_err_cnt),
[C_MISC_EFUSE_CSR_PARITY_ERR] = CNTR_ELEM("MISC_EFUSE_CSR_PARITY_ERR", 0, 0,
				CNTR_NORMAL,
				access_misc_efuse_csr_parity_err_cnt),
[C_MISC_FW_AUTH_FAILED_ERR] = CNTR_ELEM("MISC_FW_AUTH_FAILED_ERR", 0, 0,
				CNTR_NORMAL,
				access_misc_fw_auth_failed_err_cnt),
[C_MISC_KEY_MISMATCH_ERR] = CNTR_ELEM("MISC_KEY_MISMATCH_ERR", 0, 0,
				CNTR_NORMAL,
				access_misc_key_mismatch_err_cnt),
[C_MISC_SBUS_WRITE_FAILED_ERR] = CNTR_ELEM("MISC_SBUS_WRITE_FAILED_ERR", 0, 0,
				CNTR_NORMAL,
				access_misc_sbus_write_failed_err_cnt),
[C_MISC_CSR_WRITE_BAD_ADDR_ERR] = CNTR_ELEM("MISC_CSR_WRITE_BAD_ADDR_ERR", 0, 0,
				CNTR_NORMAL,
				access_misc_csr_write_bad_addr_err_cnt),
[C_MISC_CSR_READ_BAD_ADDR_ERR] = CNTR_ELEM("MISC_CSR_READ_BAD_ADDR_ERR", 0, 0,
				CNTR_NORMAL,
				access_misc_csr_read_bad_addr_err_cnt),
[C_MISC_CSR_PARITY_ERR] = CNTR_ELEM("MISC_CSR_PARITY_ERR", 0, 0,
				CNTR_NORMAL,
				access_misc_csr_parity_err_cnt),
/* CceErrStatus */
[C_CCE_ERR_STATUS_AGGREGATED_CNT] = CNTR_ELEM("CceErrStatusAggregatedCnt", 0, 0,
				CNTR_NORMAL,
				access_sw_cce_err_status_aggregated_cnt),
[C_CCE_MSIX_CSR_PARITY_ERR] = CNTR_ELEM("CceMsixCsrParityErr", 0, 0,
				CNTR_NORMAL,
				access_cce_msix_csr_parity_err_cnt),
[C_CCE_INT_MAP_UNC_ERR] = CNTR_ELEM("CceIntMapUncErr", 0, 0,
				CNTR_NORMAL,
				access_cce_int_map_unc_err_cnt),
[C_CCE_INT_MAP_COR_ERR] = CNTR_ELEM("CceIntMapCorErr", 0, 0,
				CNTR_NORMAL,
				access_cce_int_map_cor_err_cnt),
[C_CCE_MSIX_TABLE_UNC_ERR] = CNTR_ELEM("CceMsixTableUncErr", 0, 0,
				CNTR_NORMAL,
				access_cce_msix_table_unc_err_cnt),
[C_CCE_MSIX_TABLE_COR_ERR] = CNTR_ELEM("CceMsixTableCorErr", 0, 0,
				CNTR_NORMAL,
				access_cce_msix_table_cor_err_cnt),
[C_CCE_RXDMA_CONV_FIFO_PARITY_ERR] = CNTR_ELEM("CceRxdmaConvFifoParityErr", 0,
				0, CNTR_NORMAL,
				access_cce_rxdma_conv_fifo_parity_err_cnt),
[C_CCE_RCPL_ASYNC_FIFO_PARITY_ERR] = CNTR_ELEM("CceRcplAsyncFifoParityErr", 0,
				0, CNTR_NORMAL,
				access_cce_rcpl_async_fifo_parity_err_cnt),
[C_CCE_SEG_WRITE_BAD_ADDR_ERR] = CNTR_ELEM("CceSegWriteBadAddrErr", 0, 0,
				CNTR_NORMAL,
				access_cce_seg_write_bad_addr_err_cnt),
[C_CCE_SEG_READ_BAD_ADDR_ERR] = CNTR_ELEM("CceSegReadBadAddrErr", 0, 0,
				CNTR_NORMAL,
				access_cce_seg_read_bad_addr_err_cnt),
[C_LA_TRIGGERED] = CNTR_ELEM("Cce LATriggered", 0, 0,
				CNTR_NORMAL,
				access_la_triggered_cnt),
[C_CCE_TRGT_CPL_TIMEOUT_ERR] = CNTR_ELEM("CceTrgtCplTimeoutErr", 0, 0,
				CNTR_NORMAL,
				access_cce_trgt_cpl_timeout_err_cnt),
[C_PCIC_RECEIVE_PARITY_ERR] = CNTR_ELEM("PcicReceiveParityErr", 0, 0,
				CNTR_NORMAL,
				access_pcic_receive_parity_err_cnt),
[C_PCIC_TRANSMIT_BACK_PARITY_ERR] = CNTR_ELEM("PcicTransmitBackParityErr", 0, 0,
				CNTR_NORMAL,
				access_pcic_transmit_back_parity_err_cnt),
[C_PCIC_TRANSMIT_FRONT_PARITY_ERR] = CNTR_ELEM("PcicTransmitFrontParityErr", 0,
				0, CNTR_NORMAL,
				access_pcic_transmit_front_parity_err_cnt),
[C_PCIC_CPL_DAT_Q_UNC_ERR] = CNTR_ELEM("PcicCplDatQUncErr", 0, 0,
				CNTR_NORMAL,
				access_pcic_cpl_dat_q_unc_err_cnt),
[C_PCIC_CPL_HD_Q_UNC_ERR] = CNTR_ELEM("PcicCplHdQUncErr", 0, 0,
				CNTR_NORMAL,
				access_pcic_cpl_hd_q_unc_err_cnt),
[C_PCIC_POST_DAT_Q_UNC_ERR] = CNTR_ELEM("PcicPostDatQUncErr", 0, 0,
				CNTR_NORMAL,
				access_pcic_post_dat_q_unc_err_cnt),
[C_PCIC_POST_HD_Q_UNC_ERR] = CNTR_ELEM("PcicPostHdQUncErr", 0, 0,
				CNTR_NORMAL,
				access_pcic_post_hd_q_unc_err_cnt),
[C_PCIC_RETRY_SOT_MEM_UNC_ERR] = CNTR_ELEM("PcicRetrySotMemUncErr", 0, 0,
				CNTR_NORMAL,
				access_pcic_retry_sot_mem_unc_err_cnt),
[C_PCIC_RETRY_MEM_UNC_ERR] = CNTR_ELEM("PcicRetryMemUncErr", 0, 0,
				CNTR_NORMAL,
				access_pcic_retry_mem_unc_err),
[C_PCIC_N_POST_DAT_Q_PARITY_ERR] = CNTR_ELEM("PcicNPostDatQParityErr", 0, 0,
				CNTR_NORMAL,
				access_pcic_n_post_dat_q_parity_err_cnt),
[C_PCIC_N_POST_H_Q_PARITY_ERR] = CNTR_ELEM("PcicNPostHQParityErr", 0, 0,
				CNTR_NORMAL,
				access_pcic_n_post_h_q_parity_err_cnt),
[C_PCIC_CPL_DAT_Q_COR_ERR] = CNTR_ELEM("PcicCplDatQCorErr", 0, 0,
				CNTR_NORMAL,
				access_pcic_cpl_dat_q_cor_err_cnt),
[C_PCIC_CPL_HD_Q_COR_ERR] = CNTR_ELEM("PcicCplHdQCorErr", 0, 0,
				CNTR_NORMAL,
				access_pcic_cpl_hd_q_cor_err_cnt),
[C_PCIC_POST_DAT_Q_COR_ERR] = CNTR_ELEM("PcicPostDatQCorErr", 0, 0,
				CNTR_NORMAL,
				access_pcic_post_dat_q_cor_err_cnt),
[C_PCIC_POST_HD_Q_COR_ERR] = CNTR_ELEM("PcicPostHdQCorErr", 0, 0,
				CNTR_NORMAL,
				access_pcic_post_hd_q_cor_err_cnt),
[C_PCIC_RETRY_SOT_MEM_COR_ERR] = CNTR_ELEM("PcicRetrySotMemCorErr", 0, 0,
				CNTR_NORMAL,
				access_pcic_retry_sot_mem_cor_err_cnt),
[C_PCIC_RETRY_MEM_COR_ERR] = CNTR_ELEM("PcicRetryMemCorErr", 0, 0,
				CNTR_NORMAL,
				access_pcic_retry_mem_cor_err_cnt),
[C_CCE_CLI1_ASYNC_FIFO_DBG_PARITY_ERR] = CNTR_ELEM(
				"CceCli1AsyncFifoDbgParityError", 0, 0,
				CNTR_NORMAL,
				access_cce_cli1_async_fifo_dbg_parity_err_cnt),
[C_CCE_CLI1_ASYNC_FIFO_RXDMA_PARITY_ERR] = CNTR_ELEM(
				"CceCli1AsyncFifoRxdmaParityError", 0, 0,
				CNTR_NORMAL,
				access_cce_cli1_async_fifo_rxdma_parity_err_cnt
				),
[C_CCE_CLI1_ASYNC_FIFO_SDMA_HD_PARITY_ERR] = CNTR_ELEM(
			"CceCli1AsyncFifoSdmaHdParityErr", 0, 0,
			CNTR_NORMAL,
			access_cce_cli1_async_fifo_sdma_hd_parity_err_cnt),
[C_CCE_CLI1_ASYNC_FIFO_PIO_CRDT_PARITY_ERR] = CNTR_ELEM(
			"CceCli1AsyncFifoPioCrdtParityErr", 0, 0,
			CNTR_NORMAL,
			access_cce_cl1_async_fifo_pio_crdt_parity_err_cnt),
[C_CCE_CLI2_ASYNC_FIFO_PARITY_ERR] = CNTR_ELEM("CceCli2AsyncFifoParityErr", 0,
			0, CNTR_NORMAL,
			access_cce_cli2_async_fifo_parity_err_cnt),
[C_CCE_CSR_CFG_BUS_PARITY_ERR] = CNTR_ELEM("CceCsrCfgBusParityErr", 0, 0,
			CNTR_NORMAL,
			access_cce_csr_cfg_bus_parity_err_cnt),
[C_CCE_CLI0_ASYNC_FIFO_PARTIY_ERR] = CNTR_ELEM("CceCli0AsyncFifoParityErr", 0,
			0, CNTR_NORMAL,
			access_cce_cli0_async_fifo_parity_err_cnt),
[C_CCE_RSPD_DATA_PARITY_ERR] = CNTR_ELEM("CceRspdDataParityErr", 0, 0,
			CNTR_NORMAL,
			access_cce_rspd_data_parity_err_cnt),
[C_CCE_TRGT_ACCESS_ERR] = CNTR_ELEM("CceTrgtAccessErr", 0, 0,
			CNTR_NORMAL,
			access_cce_trgt_access_err_cnt),
[C_CCE_TRGT_ASYNC_FIFO_PARITY_ERR] = CNTR_ELEM("CceTrgtAsyncFifoParityErr", 0,
			0, CNTR_NORMAL,
			access_cce_trgt_async_fifo_parity_err_cnt),
[C_CCE_CSR_WRITE_BAD_ADDR_ERR] = CNTR_ELEM("CceCsrWriteBadAddrErr", 0, 0,
			CNTR_NORMAL,
			access_cce_csr_write_bad_addr_err_cnt),
[C_CCE_CSR_READ_BAD_ADDR_ERR] = CNTR_ELEM("CceCsrReadBadAddrErr", 0, 0,
			CNTR_NORMAL,
			access_cce_csr_read_bad_addr_err_cnt),
[C_CCE_CSR_PARITY_ERR] = CNTR_ELEM("CceCsrParityErr", 0, 0,
			CNTR_NORMAL,
			access_ccs_csr_parity_err_cnt),

/* RcvErrStatus */
[C_RX_CSR_PARITY_ERR] = CNTR_ELEM("RxCsrParityErr", 0, 0,
			CNTR_NORMAL,
			access_rx_csr_parity_err_cnt),
[C_RX_CSR_WRITE_BAD_ADDR_ERR] = CNTR_ELEM("RxCsrWriteBadAddrErr", 0, 0,
			CNTR_NORMAL,
			access_rx_csr_write_bad_addr_err_cnt),
[C_RX_CSR_READ_BAD_ADDR_ERR] = CNTR_ELEM("RxCsrReadBadAddrErr", 0, 0,
			CNTR_NORMAL,
			access_rx_csr_read_bad_addr_err_cnt),
[C_RX_DMA_CSR_UNC_ERR] = CNTR_ELEM("RxDmaCsrUncErr", 0, 0,
			CNTR_NORMAL,
			access_rx_dma_csr_unc_err_cnt),
[C_RX_DMA_DQ_FSM_ENCODING_ERR] = CNTR_ELEM("RxDmaDqFsmEncodingErr", 0, 0,
			CNTR_NORMAL,
			access_rx_dma_dq_fsm_encoding_err_cnt),
[C_RX_DMA_EQ_FSM_ENCODING_ERR] = CNTR_ELEM("RxDmaEqFsmEncodingErr", 0, 0,
			CNTR_NORMAL,
			access_rx_dma_eq_fsm_encoding_err_cnt),
[C_RX_DMA_CSR_PARITY_ERR] = CNTR_ELEM("RxDmaCsrParityErr", 0, 0,
			CNTR_NORMAL,
			access_rx_dma_csr_parity_err_cnt),
[C_RX_RBUF_DATA_COR_ERR] = CNTR_ELEM("RxRbufDataCorErr", 0, 0,
			CNTR_NORMAL,
			access_rx_rbuf_data_cor_err_cnt),
[C_RX_RBUF_DATA_UNC_ERR] = CNTR_ELEM("RxRbufDataUncErr", 0, 0,
			CNTR_NORMAL,
			access_rx_rbuf_data_unc_err_cnt),
[C_RX_DMA_DATA_FIFO_RD_COR_ERR] = CNTR_ELEM("RxDmaDataFifoRdCorErr", 0, 0,
			CNTR_NORMAL,
			access_rx_dma_data_fifo_rd_cor_err_cnt),
[C_RX_DMA_DATA_FIFO_RD_UNC_ERR] = CNTR_ELEM("RxDmaDataFifoRdUncErr", 0, 0,
			CNTR_NORMAL,
			access_rx_dma_data_fifo_rd_unc_err_cnt),
[C_RX_DMA_HDR_FIFO_RD_COR_ERR] = CNTR_ELEM("RxDmaHdrFifoRdCorErr", 0, 0,
			CNTR_NORMAL,
			access_rx_dma_hdr_fifo_rd_cor_err_cnt),
[C_RX_DMA_HDR_FIFO_RD_UNC_ERR] = CNTR_ELEM("RxDmaHdrFifoRdUncErr", 0, 0,
			CNTR_NORMAL,
			access_rx_dma_hdr_fifo_rd_unc_err_cnt),
[C_RX_RBUF_DESC_PART2_COR_ERR] = CNTR_ELEM("RxRbufDescPart2CorErr", 0, 0,
			CNTR_NORMAL,
			access_rx_rbuf_desc_part2_cor_err_cnt),
[C_RX_RBUF_DESC_PART2_UNC_ERR] = CNTR_ELEM("RxRbufDescPart2UncErr", 0, 0,
			CNTR_NORMAL,
			access_rx_rbuf_desc_part2_unc_err_cnt),
[C_RX_RBUF_DESC_PART1_COR_ERR] = CNTR_ELEM("RxRbufDescPart1CorErr", 0, 0,
			CNTR_NORMAL,
			access_rx_rbuf_desc_part1_cor_err_cnt),
[C_RX_RBUF_DESC_PART1_UNC_ERR] = CNTR_ELEM("RxRbufDescPart1UncErr", 0, 0,
			CNTR_NORMAL,
			access_rx_rbuf_desc_part1_unc_err_cnt),
[C_RX_HQ_INTR_FSM_ERR] = CNTR_ELEM("RxHqIntrFsmErr", 0, 0,
			CNTR_NORMAL,
			access_rx_hq_intr_fsm_err_cnt),
[C_RX_HQ_INTR_CSR_PARITY_ERR] = CNTR_ELEM("RxHqIntrCsrParityErr", 0, 0,
			CNTR_NORMAL,
			access_rx_hq_intr_csr_parity_err_cnt),
[C_RX_LOOKUP_CSR_PARITY_ERR] = CNTR_ELEM("RxLookupCsrParityErr", 0, 0,
			CNTR_NORMAL,
			access_rx_lookup_csr_parity_err_cnt),
[C_RX_LOOKUP_RCV_ARRAY_COR_ERR] = CNTR_ELEM("RxLookupRcvArrayCorErr", 0, 0,
			CNTR_NORMAL,
			access_rx_lookup_rcv_array_cor_err_cnt),
[C_RX_LOOKUP_RCV_ARRAY_UNC_ERR] = CNTR_ELEM("RxLookupRcvArrayUncErr", 0, 0,
			CNTR_NORMAL,
			access_rx_lookup_rcv_array_unc_err_cnt),
[C_RX_LOOKUP_DES_PART2_PARITY_ERR] = CNTR_ELEM("RxLookupDesPart2ParityErr", 0,
			0, CNTR_NORMAL,
			access_rx_lookup_des_part2_parity_err_cnt),
[C_RX_LOOKUP_DES_PART1_UNC_COR_ERR] = CNTR_ELEM("RxLookupDesPart1UncCorErr", 0,
			0, CNTR_NORMAL,
			access_rx_lookup_des_part1_unc_cor_err_cnt),
[C_RX_LOOKUP_DES_PART1_UNC_ERR] = CNTR_ELEM("RxLookupDesPart1UncErr", 0, 0,
			CNTR_NORMAL,
			access_rx_lookup_des_part1_unc_err_cnt),
[C_RX_RBUF_NEXT_FREE_BUF_COR_ERR] = CNTR_ELEM("RxRbufNextFreeBufCorErr", 0, 0,
			CNTR_NORMAL,
			access_rx_rbuf_next_free_buf_cor_err_cnt),
[C_RX_RBUF_NEXT_FREE_BUF_UNC_ERR] = CNTR_ELEM("RxRbufNextFreeBufUncErr", 0, 0,
			CNTR_NORMAL,
			access_rx_rbuf_next_free_buf_unc_err_cnt),
[C_RX_RBUF_FL_INIT_WR_ADDR_PARITY_ERR] = CNTR_ELEM(
			"RxRbufFlInitWrAddrParityErr", 0, 0,
			CNTR_NORMAL,
			access_rbuf_fl_init_wr_addr_parity_err_cnt),
[C_RX_RBUF_FL_INITDONE_PARITY_ERR] = CNTR_ELEM("RxRbufFlInitdoneParityErr", 0,
			0, CNTR_NORMAL,
			access_rx_rbuf_fl_initdone_parity_err_cnt),
[C_RX_RBUF_FL_WRITE_ADDR_PARITY_ERR] = CNTR_ELEM("RxRbufFlWrAddrParityErr", 0,
			0, CNTR_NORMAL,
			access_rx_rbuf_fl_write_addr_parity_err_cnt),
[C_RX_RBUF_FL_RD_ADDR_PARITY_ERR] = CNTR_ELEM("RxRbufFlRdAddrParityErr", 0, 0,
			CNTR_NORMAL,
			access_rx_rbuf_fl_rd_addr_parity_err_cnt),
[C_RX_RBUF_EMPTY_ERR] = CNTR_ELEM("RxRbufEmptyErr", 0, 0,
			CNTR_NORMAL,
			access_rx_rbuf_empty_err_cnt),
[C_RX_RBUF_FULL_ERR] = CNTR_ELEM("RxRbufFullErr", 0, 0,
			CNTR_NORMAL,
			access_rx_rbuf_full_err_cnt),
[C_RX_RBUF_BAD_LOOKUP_ERR] = CNTR_ELEM("RxRBufBadLookupErr", 0, 0,
			CNTR_NORMAL,
			access_rbuf_bad_lookup_err_cnt),
[C_RX_RBUF_CTX_ID_PARITY_ERR] = CNTR_ELEM("RxRbufCtxIdParityErr", 0, 0,
			CNTR_NORMAL,
			access_rbuf_ctx_id_parity_err_cnt),
[C_RX_RBUF_CSR_QEOPDW_PARITY_ERR] = CNTR_ELEM("RxRbufCsrQEOPDWParityErr", 0, 0,
			CNTR_NORMAL,
			access_rbuf_csr_qeopdw_parity_err_cnt),
[C_RX_RBUF_CSR_Q_NUM_OF_PKT_PARITY_ERR] = CNTR_ELEM(
			"RxRbufCsrQNumOfPktParityErr", 0, 0,
			CNTR_NORMAL,
			access_rx_rbuf_csr_q_num_of_pkt_parity_err_cnt),
[C_RX_RBUF_CSR_Q_T1_PTR_PARITY_ERR] = CNTR_ELEM(
			"RxRbufCsrQTlPtrParityErr", 0, 0,
			CNTR_NORMAL,
			access_rx_rbuf_csr_q_t1_ptr_parity_err_cnt),
[C_RX_RBUF_CSR_Q_HD_PTR_PARITY_ERR] = CNTR_ELEM("RxRbufCsrQHdPtrParityErr", 0,
			0, CNTR_NORMAL,
			access_rx_rbuf_csr_q_hd_ptr_parity_err_cnt),
[C_RX_RBUF_CSR_Q_VLD_BIT_PARITY_ERR] = CNTR_ELEM("RxRbufCsrQVldBitParityErr", 0,
			0, CNTR_NORMAL,
			access_rx_rbuf_csr_q_vld_bit_parity_err_cnt),
[C_RX_RBUF_CSR_Q_NEXT_BUF_PARITY_ERR] = CNTR_ELEM("RxRbufCsrQNextBufParityErr",
			0, 0, CNTR_NORMAL,
			access_rx_rbuf_csr_q_next_buf_parity_err_cnt),
[C_RX_RBUF_CSR_Q_ENT_CNT_PARITY_ERR] = CNTR_ELEM("RxRbufCsrQEntCntParityErr", 0,
			0, CNTR_NORMAL,
			access_rx_rbuf_csr_q_ent_cnt_parity_err_cnt),
[C_RX_RBUF_CSR_Q_HEAD_BUF_NUM_PARITY_ERR] = CNTR_ELEM(
			"RxRbufCsrQHeadBufNumParityErr", 0, 0,
			CNTR_NORMAL,
			access_rx_rbuf_csr_q_head_buf_num_parity_err_cnt),
[C_RX_RBUF_BLOCK_LIST_READ_COR_ERR] = CNTR_ELEM("RxRbufBlockListReadCorErr", 0,
			0, CNTR_NORMAL,
			access_rx_rbuf_block_list_read_cor_err_cnt),
[C_RX_RBUF_BLOCK_LIST_READ_UNC_ERR] = CNTR_ELEM("RxRbufBlockListReadUncErr", 0,
			0, CNTR_NORMAL,
			access_rx_rbuf_block_list_read_unc_err_cnt),
[C_RX_RBUF_LOOKUP_DES_COR_ERR] = CNTR_ELEM("RxRbufLookupDesCorErr", 0, 0,
			CNTR_NORMAL,
			access_rx_rbuf_lookup_des_cor_err_cnt),
[C_RX_RBUF_LOOKUP_DES_UNC_ERR] = CNTR_ELEM("RxRbufLookupDesUncErr", 0, 0,
			CNTR_NORMAL,
			access_rx_rbuf_lookup_des_unc_err_cnt),
[C_RX_RBUF_LOOKUP_DES_REG_UNC_COR_ERR] = CNTR_ELEM(
			"RxRbufLookupDesRegUncCorErr", 0, 0,
			CNTR_NORMAL,
			access_rx_rbuf_lookup_des_reg_unc_cor_err_cnt),
[C_RX_RBUF_LOOKUP_DES_REG_UNC_ERR] = CNTR_ELEM("RxRbufLookupDesRegUncErr", 0, 0,
			CNTR_NORMAL,
			access_rx_rbuf_lookup_des_reg_unc_err_cnt),
[C_RX_RBUF_FREE_LIST_COR_ERR] = CNTR_ELEM("RxRbufFreeListCorErr", 0, 0,
			CNTR_NORMAL,
			access_rx_rbuf_free_list_cor_err_cnt),
[C_RX_RBUF_FREE_LIST_UNC_ERR] = CNTR_ELEM("RxRbufFreeListUncErr", 0, 0,
			CNTR_NORMAL,
			access_rx_rbuf_free_list_unc_err_cnt),
[C_RX_RCV_FSM_ENCODING_ERR] = CNTR_ELEM("RxRcvFsmEncodingErr", 0, 0,
			CNTR_NORMAL,
			access_rx_rcv_fsm_encoding_err_cnt),
[C_RX_DMA_FLAG_COR_ERR] = CNTR_ELEM("RxDmaFlagCorErr", 0, 0,
			CNTR_NORMAL,
			access_rx_dma_flag_cor_err_cnt),
[C_RX_DMA_FLAG_UNC_ERR] = CNTR_ELEM("RxDmaFlagUncErr", 0, 0,
			CNTR_NORMAL,
			access_rx_dma_flag_unc_err_cnt),
[C_RX_DC_SOP_EOP_PARITY_ERR] = CNTR_ELEM("RxDcSopEopParityErr", 0, 0,
			CNTR_NORMAL,
			access_rx_dc_sop_eop_parity_err_cnt),
[C_RX_RCV_CSR_PARITY_ERR] = CNTR_ELEM("RxRcvCsrParityErr", 0, 0,
			CNTR_NORMAL,
			access_rx_rcv_csr_parity_err_cnt),
[C_RX_RCV_QP_MAP_TABLE_COR_ERR] = CNTR_ELEM("RxRcvQpMapTableCorErr", 0, 0,
			CNTR_NORMAL,
			access_rx_rcv_qp_map_table_cor_err_cnt),
[C_RX_RCV_QP_MAP_TABLE_UNC_ERR] = CNTR_ELEM("RxRcvQpMapTableUncErr", 0, 0,
			CNTR_NORMAL,
			access_rx_rcv_qp_map_table_unc_err_cnt),
[C_RX_RCV_DATA_COR_ERR] = CNTR_ELEM("RxRcvDataCorErr", 0, 0,
			CNTR_NORMAL,
			access_rx_rcv_data_cor_err_cnt),
[C_RX_RCV_DATA_UNC_ERR] = CNTR_ELEM("RxRcvDataUncErr", 0, 0,
			CNTR_NORMAL,
			access_rx_rcv_data_unc_err_cnt),
[C_RX_RCV_HDR_COR_ERR] = CNTR_ELEM("RxRcvHdrCorErr", 0, 0,
			CNTR_NORMAL,
			access_rx_rcv_hdr_cor_err_cnt),
[C_RX_RCV_HDR_UNC_ERR] = CNTR_ELEM("RxRcvHdrUncErr", 0, 0,
			CNTR_NORMAL,
			access_rx_rcv_hdr_unc_err_cnt),
[C_RX_DC_INTF_PARITY_ERR] = CNTR_ELEM("RxDcIntfParityErr", 0, 0,
			CNTR_NORMAL,
			access_rx_dc_intf_parity_err_cnt),
[C_RX_DMA_CSR_COR_ERR] = CNTR_ELEM("RxDmaCsrCorErr", 0, 0,
			CNTR_NORMAL,
			access_rx_dma_csr_cor_err_cnt),
/* SendPioErrStatus */
[C_PIO_PEC_SOP_HEAD_PARITY_ERR] = CNTR_ELEM("PioPecSopHeadParityErr", 0, 0,
			CNTR_NORMAL,
			access_pio_pec_sop_head_parity_err_cnt),
[C_PIO_PCC_SOP_HEAD_PARITY_ERR] = CNTR_ELEM("PioPccSopHeadParityErr", 0, 0,
			CNTR_NORMAL,
			access_pio_pcc_sop_head_parity_err_cnt),
[C_PIO_LAST_RETURNED_CNT_PARITY_ERR] = CNTR_ELEM("PioLastReturnedCntParityErr",
			0, 0, CNTR_NORMAL,
			access_pio_last_returned_cnt_parity_err_cnt),
[C_PIO_CURRENT_FREE_CNT_PARITY_ERR] = CNTR_ELEM("PioCurrentFreeCntParityErr", 0,
			0, CNTR_NORMAL,
			access_pio_current_free_cnt_parity_err_cnt),
[C_PIO_RSVD_31_ERR] = CNTR_ELEM("Pio Reserved 31", 0, 0,
			CNTR_NORMAL,
			access_pio_reserved_31_err_cnt),
[C_PIO_RSVD_30_ERR] = CNTR_ELEM("Pio Reserved 30", 0, 0,
			CNTR_NORMAL,
			access_pio_reserved_30_err_cnt),
[C_PIO_PPMC_SOP_LEN_ERR] = CNTR_ELEM("PioPpmcSopLenErr", 0, 0,
			CNTR_NORMAL,
			access_pio_ppmc_sop_len_err_cnt),
[C_PIO_PPMC_BQC_MEM_PARITY_ERR] = CNTR_ELEM("PioPpmcBqcMemParityErr", 0, 0,
			CNTR_NORMAL,
			access_pio_ppmc_bqc_mem_parity_err_cnt),
[C_PIO_VL_FIFO_PARITY_ERR] = CNTR_ELEM("PioVlFifoParityErr", 0, 0,
			CNTR_NORMAL,
			access_pio_vl_fifo_parity_err_cnt),
[C_PIO_VLF_SOP_PARITY_ERR] = CNTR_ELEM("PioVlfSopParityErr", 0, 0,
			CNTR_NORMAL,
			access_pio_vlf_sop_parity_err_cnt),
[C_PIO_VLF_V1_LEN_PARITY_ERR] = CNTR_ELEM("PioVlfVlLenParityErr", 0, 0,
			CNTR_NORMAL,
			access_pio_vlf_v1_len_parity_err_cnt),
[C_PIO_BLOCK_QW_COUNT_PARITY_ERR] = CNTR_ELEM("PioBlockQwCountParityErr", 0, 0,
			CNTR_NORMAL,
			access_pio_block_qw_count_parity_err_cnt),
[C_PIO_WRITE_QW_VALID_PARITY_ERR] = CNTR_ELEM("PioWriteQwValidParityErr", 0, 0,
			CNTR_NORMAL,
			access_pio_write_qw_valid_parity_err_cnt),
[C_PIO_STATE_MACHINE_ERR] = CNTR_ELEM("PioStateMachineErr", 0, 0,
			CNTR_NORMAL,
			access_pio_state_machine_err_cnt),
[C_PIO_WRITE_DATA_PARITY_ERR] = CNTR_ELEM("PioWriteDataParityErr", 0, 0,
			CNTR_NORMAL,
			access_pio_write_data_parity_err_cnt),
[C_PIO_HOST_ADDR_MEM_COR_ERR] = CNTR_ELEM("PioHostAddrMemCorErr", 0, 0,
			CNTR_NORMAL,
			access_pio_host_addr_mem_cor_err_cnt),
[C_PIO_HOST_ADDR_MEM_UNC_ERR] = CNTR_ELEM("PioHostAddrMemUncErr", 0, 0,
			CNTR_NORMAL,
			access_pio_host_addr_mem_unc_err_cnt),
[C_PIO_PKT_EVICT_SM_OR_ARM_SM_ERR] = CNTR_ELEM("PioPktEvictSmOrArbSmErr", 0, 0,
			CNTR_NORMAL,
			access_pio_pkt_evict_sm_or_arb_sm_err_cnt),
[C_PIO_INIT_SM_IN_ERR] = CNTR_ELEM("PioInitSmInErr", 0, 0,
			CNTR_NORMAL,
			access_pio_init_sm_in_err_cnt),
[C_PIO_PPMC_PBL_FIFO_ERR] = CNTR_ELEM("PioPpmcPblFifoErr", 0, 0,
			CNTR_NORMAL,
			access_pio_ppmc_pbl_fifo_err_cnt),
[C_PIO_CREDIT_RET_FIFO_PARITY_ERR] = CNTR_ELEM("PioCreditRetFifoParityErr", 0,
			0, CNTR_NORMAL,
			access_pio_credit_ret_fifo_parity_err_cnt),
[C_PIO_V1_LEN_MEM_BANK1_COR_ERR] = CNTR_ELEM("PioVlLenMemBank1CorErr", 0, 0,
			CNTR_NORMAL,
			access_pio_v1_len_mem_bank1_cor_err_cnt),
[C_PIO_V1_LEN_MEM_BANK0_COR_ERR] = CNTR_ELEM("PioVlLenMemBank0CorErr", 0, 0,
			CNTR_NORMAL,
			access_pio_v1_len_mem_bank0_cor_err_cnt),
[C_PIO_V1_LEN_MEM_BANK1_UNC_ERR] = CNTR_ELEM("PioVlLenMemBank1UncErr", 0, 0,
			CNTR_NORMAL,
			access_pio_v1_len_mem_bank1_unc_err_cnt),
[C_PIO_V1_LEN_MEM_BANK0_UNC_ERR] = CNTR_ELEM("PioVlLenMemBank0UncErr", 0, 0,
			CNTR_NORMAL,
			access_pio_v1_len_mem_bank0_unc_err_cnt),
[C_PIO_SM_PKT_RESET_PARITY_ERR] = CNTR_ELEM("PioSmPktResetParityErr", 0, 0,
			CNTR_NORMAL,
			access_pio_sm_pkt_reset_parity_err_cnt),
[C_PIO_PKT_EVICT_FIFO_PARITY_ERR] = CNTR_ELEM("PioPktEvictFifoParityErr", 0, 0,
			CNTR_NORMAL,
			access_pio_pkt_evict_fifo_parity_err_cnt),
[C_PIO_SBRDCTRL_CRREL_FIFO_PARITY_ERR] = CNTR_ELEM(
			"PioSbrdctrlCrrelFifoParityErr", 0, 0,
			CNTR_NORMAL,
			access_pio_sbrdctrl_crrel_fifo_parity_err_cnt),
[C_PIO_SBRDCTL_CRREL_PARITY_ERR] = CNTR_ELEM("PioSbrdctlCrrelParityErr", 0, 0,
			CNTR_NORMAL,
			access_pio_sbrdctl_crrel_parity_err_cnt),
[C_PIO_PEC_FIFO_PARITY_ERR] = CNTR_ELEM("PioPecFifoParityErr", 0, 0,
			CNTR_NORMAL,
			access_pio_pec_fifo_parity_err_cnt),
[C_PIO_PCC_FIFO_PARITY_ERR] = CNTR_ELEM("PioPccFifoParityErr", 0, 0,
			CNTR_NORMAL,
			access_pio_pcc_fifo_parity_err_cnt),
[C_PIO_SB_MEM_FIFO1_ERR] = CNTR_ELEM("PioSbMemFifo1Err", 0, 0,
			CNTR_NORMAL,
			access_pio_sb_mem_fifo1_err_cnt),
[C_PIO_SB_MEM_FIFO0_ERR] = CNTR_ELEM("PioSbMemFifo0Err", 0, 0,
			CNTR_NORMAL,
			access_pio_sb_mem_fifo0_err_cnt),
[C_PIO_CSR_PARITY_ERR] = CNTR_ELEM("PioCsrParityErr", 0, 0,
			CNTR_NORMAL,
			access_pio_csr_parity_err_cnt),
[C_PIO_WRITE_ADDR_PARITY_ERR] = CNTR_ELEM("PioWriteAddrParityErr", 0, 0,
			CNTR_NORMAL,
			access_pio_write_addr_parity_err_cnt),
[C_PIO_WRITE_BAD_CTXT_ERR] = CNTR_ELEM("PioWriteBadCtxtErr", 0, 0,
			CNTR_NORMAL,
			access_pio_write_bad_ctxt_err_cnt),
/* SendDmaErrStatus */
[C_SDMA_PCIE_REQ_TRACKING_COR_ERR] = CNTR_ELEM("SDmaPcieReqTrackingCorErr", 0,
			0, CNTR_NORMAL,
			access_sdma_pcie_req_tracking_cor_err_cnt),
[C_SDMA_PCIE_REQ_TRACKING_UNC_ERR] = CNTR_ELEM("SDmaPcieReqTrackingUncErr", 0,
			0, CNTR_NORMAL,
			access_sdma_pcie_req_tracking_unc_err_cnt),
[C_SDMA_CSR_PARITY_ERR] = CNTR_ELEM("SDmaCsrParityErr", 0, 0,
			CNTR_NORMAL,
			access_sdma_csr_parity_err_cnt),
[C_SDMA_RPY_TAG_ERR] = CNTR_ELEM("SDmaRpyTagErr", 0, 0,
			CNTR_NORMAL,
			access_sdma_rpy_tag_err_cnt),
/* SendEgressErrStatus */
[C_TX_READ_PIO_MEMORY_CSR_UNC_ERR] = CNTR_ELEM("TxReadPioMemoryCsrUncErr", 0, 0,
			CNTR_NORMAL,
			access_tx_read_pio_memory_csr_unc_err_cnt),
[C_TX_READ_SDMA_MEMORY_CSR_UNC_ERR] = CNTR_ELEM("TxReadSdmaMemoryCsrUncErr", 0,
			0, CNTR_NORMAL,
			access_tx_read_sdma_memory_csr_err_cnt),
[C_TX_EGRESS_FIFO_COR_ERR] = CNTR_ELEM("TxEgressFifoCorErr", 0, 0,
			CNTR_NORMAL,
			access_tx_egress_fifo_cor_err_cnt),
[C_TX_READ_PIO_MEMORY_COR_ERR] = CNTR_ELEM("TxReadPioMemoryCorErr", 0, 0,
			CNTR_NORMAL,
			access_tx_read_pio_memory_cor_err_cnt),
[C_TX_READ_SDMA_MEMORY_COR_ERR] = CNTR_ELEM("TxReadSdmaMemoryCorErr", 0, 0,
			CNTR_NORMAL,
			access_tx_read_sdma_memory_cor_err_cnt),
[C_TX_SB_HDR_COR_ERR] = CNTR_ELEM("TxSbHdrCorErr", 0, 0,
			CNTR_NORMAL,
			access_tx_sb_hdr_cor_err_cnt),
[C_TX_CREDIT_OVERRUN_ERR] = CNTR_ELEM("TxCreditOverrunErr", 0, 0,
			CNTR_NORMAL,
			access_tx_credit_overrun_err_cnt),
[C_TX_LAUNCH_FIFO8_COR_ERR] = CNTR_ELEM("TxLaunchFifo8CorErr", 0, 0,
			CNTR_NORMAL,
			access_tx_launch_fifo8_cor_err_cnt),
[C_TX_LAUNCH_FIFO7_COR_ERR] = CNTR_ELEM("TxLaunchFifo7CorErr", 0, 0,
			CNTR_NORMAL,
			access_tx_launch_fifo7_cor_err_cnt),
[C_TX_LAUNCH_FIFO6_COR_ERR] = CNTR_ELEM("TxLaunchFifo6CorErr", 0, 0,
			CNTR_NORMAL,
			access_tx_launch_fifo6_cor_err_cnt),
[C_TX_LAUNCH_FIFO5_COR_ERR] = CNTR_ELEM("TxLaunchFifo5CorErr", 0, 0,
			CNTR_NORMAL,
			access_tx_launch_fifo5_cor_err_cnt),
[C_TX_LAUNCH_FIFO4_COR_ERR] = CNTR_ELEM("TxLaunchFifo4CorErr", 0, 0,
			CNTR_NORMAL,
			access_tx_launch_fifo4_cor_err_cnt),
[C_TX_LAUNCH_FIFO3_COR_ERR] = CNTR_ELEM("TxLaunchFifo3CorErr", 0, 0,
			CNTR_NORMAL,
			access_tx_launch_fifo3_cor_err_cnt),
[C_TX_LAUNCH_FIFO2_COR_ERR] = CNTR_ELEM("TxLaunchFifo2CorErr", 0, 0,
			CNTR_NORMAL,
			access_tx_launch_fifo2_cor_err_cnt),
[C_TX_LAUNCH_FIFO1_COR_ERR] = CNTR_ELEM("TxLaunchFifo1CorErr", 0, 0,
			CNTR_NORMAL,
			access_tx_launch_fifo1_cor_err_cnt),
[C_TX_LAUNCH_FIFO0_COR_ERR] = CNTR_ELEM("TxLaunchFifo0CorErr", 0, 0,
			CNTR_NORMAL,
			access_tx_launch_fifo0_cor_err_cnt),
[C_TX_CREDIT_RETURN_VL_ERR] = CNTR_ELEM("TxCreditReturnVLErr", 0, 0,
			CNTR_NORMAL,
			access_tx_credit_return_vl_err_cnt),
[C_TX_HCRC_INSERTION_ERR] = CNTR_ELEM("TxHcrcInsertionErr", 0, 0,
			CNTR_NORMAL,
			access_tx_hcrc_insertion_err_cnt),
[C_TX_EGRESS_FIFI_UNC_ERR] = CNTR_ELEM("TxEgressFifoUncErr", 0, 0,
			CNTR_NORMAL,
			access_tx_egress_fifo_unc_err_cnt),
[C_TX_READ_PIO_MEMORY_UNC_ERR] = CNTR_ELEM("TxReadPioMemoryUncErr", 0, 0,
			CNTR_NORMAL,
			access_tx_read_pio_memory_unc_err_cnt),
[C_TX_READ_SDMA_MEMORY_UNC_ERR] = CNTR_ELEM("TxReadSdmaMemoryUncErr", 0, 0,
			CNTR_NORMAL,
			access_tx_read_sdma_memory_unc_err_cnt),
[C_TX_SB_HDR_UNC_ERR] = CNTR_ELEM("TxSbHdrUncErr", 0, 0,
			CNTR_NORMAL,
			access_tx_sb_hdr_unc_err_cnt),
[C_TX_CREDIT_RETURN_PARITY_ERR] = CNTR_ELEM("TxCreditReturnParityErr", 0, 0,
			CNTR_NORMAL,
			access_tx_credit_return_partiy_err_cnt),
[C_TX_LAUNCH_FIFO8_UNC_OR_PARITY_ERR] = CNTR_ELEM("TxLaunchFifo8UncOrParityErr",
			0, 0, CNTR_NORMAL,
			access_tx_launch_fifo8_unc_or_parity_err_cnt),
[C_TX_LAUNCH_FIFO7_UNC_OR_PARITY_ERR] = CNTR_ELEM("TxLaunchFifo7UncOrParityErr",
			0, 0, CNTR_NORMAL,
			access_tx_launch_fifo7_unc_or_parity_err_cnt),
[C_TX_LAUNCH_FIFO6_UNC_OR_PARITY_ERR] = CNTR_ELEM("TxLaunchFifo6UncOrParityErr",
			0, 0, CNTR_NORMAL,
			access_tx_launch_fifo6_unc_or_parity_err_cnt),
[C_TX_LAUNCH_FIFO5_UNC_OR_PARITY_ERR] = CNTR_ELEM("TxLaunchFifo5UncOrParityErr",
			0, 0, CNTR_NORMAL,
			access_tx_launch_fifo5_unc_or_parity_err_cnt),
[C_TX_LAUNCH_FIFO4_UNC_OR_PARITY_ERR] = CNTR_ELEM("TxLaunchFifo4UncOrParityErr",
			0, 0, CNTR_NORMAL,
			access_tx_launch_fifo4_unc_or_parity_err_cnt),
[C_TX_LAUNCH_FIFO3_UNC_OR_PARITY_ERR] = CNTR_ELEM("TxLaunchFifo3UncOrParityErr",
			0, 0, CNTR_NORMAL,
			access_tx_launch_fifo3_unc_or_parity_err_cnt),
[C_TX_LAUNCH_FIFO2_UNC_OR_PARITY_ERR] = CNTR_ELEM("TxLaunchFifo2UncOrParityErr",
			0, 0, CNTR_NORMAL,
			access_tx_launch_fifo2_unc_or_parity_err_cnt),
[C_TX_LAUNCH_FIFO1_UNC_OR_PARITY_ERR] = CNTR_ELEM("TxLaunchFifo1UncOrParityErr",
			0, 0, CNTR_NORMAL,
			access_tx_launch_fifo1_unc_or_parity_err_cnt),
[C_TX_LAUNCH_FIFO0_UNC_OR_PARITY_ERR] = CNTR_ELEM("TxLaunchFifo0UncOrParityErr",
			0, 0, CNTR_NORMAL,
			access_tx_launch_fifo0_unc_or_parity_err_cnt),
[C_TX_SDMA15_DISALLOWED_PACKET_ERR] = CNTR_ELEM("TxSdma15DisallowedPacketErr",
			0, 0, CNTR_NORMAL,
			access_tx_sdma15_disallowed_packet_err_cnt),
[C_TX_SDMA14_DISALLOWED_PACKET_ERR] = CNTR_ELEM("TxSdma14DisallowedPacketErr",
			0, 0, CNTR_NORMAL,
			access_tx_sdma14_disallowed_packet_err_cnt),
[C_TX_SDMA13_DISALLOWED_PACKET_ERR] = CNTR_ELEM("TxSdma13DisallowedPacketErr",
			0, 0, CNTR_NORMAL,
			access_tx_sdma13_disallowed_packet_err_cnt),
[C_TX_SDMA12_DISALLOWED_PACKET_ERR] = CNTR_ELEM("TxSdma12DisallowedPacketErr",
			0, 0, CNTR_NORMAL,
			access_tx_sdma12_disallowed_packet_err_cnt),
[C_TX_SDMA11_DISALLOWED_PACKET_ERR] = CNTR_ELEM("TxSdma11DisallowedPacketErr",
			0, 0, CNTR_NORMAL,
			access_tx_sdma11_disallowed_packet_err_cnt),
[C_TX_SDMA10_DISALLOWED_PACKET_ERR] = CNTR_ELEM("TxSdma10DisallowedPacketErr",
			0, 0, CNTR_NORMAL,
			access_tx_sdma10_disallowed_packet_err_cnt),
[C_TX_SDMA9_DISALLOWED_PACKET_ERR] = CNTR_ELEM("TxSdma9DisallowedPacketErr",
			0, 0, CNTR_NORMAL,
			access_tx_sdma9_disallowed_packet_err_cnt),
[C_TX_SDMA8_DISALLOWED_PACKET_ERR] = CNTR_ELEM("TxSdma8DisallowedPacketErr",
			0, 0, CNTR_NORMAL,
			access_tx_sdma8_disallowed_packet_err_cnt),
[C_TX_SDMA7_DISALLOWED_PACKET_ERR] = CNTR_ELEM("TxSdma7DisallowedPacketErr",
			0, 0, CNTR_NORMAL,
			access_tx_sdma7_disallowed_packet_err_cnt),
[C_TX_SDMA6_DISALLOWED_PACKET_ERR] = CNTR_ELEM("TxSdma6DisallowedPacketErr",
			0, 0, CNTR_NORMAL,
			access_tx_sdma6_disallowed_packet_err_cnt),
[C_TX_SDMA5_DISALLOWED_PACKET_ERR] = CNTR_ELEM("TxSdma5DisallowedPacketErr",
			0, 0, CNTR_NORMAL,
			access_tx_sdma5_disallowed_packet_err_cnt),
[C_TX_SDMA4_DISALLOWED_PACKET_ERR] = CNTR_ELEM("TxSdma4DisallowedPacketErr",
			0, 0, CNTR_NORMAL,
			access_tx_sdma4_disallowed_packet_err_cnt),
[C_TX_SDMA3_DISALLOWED_PACKET_ERR] = CNTR_ELEM("TxSdma3DisallowedPacketErr",
			0, 0, CNTR_NORMAL,
			access_tx_sdma3_disallowed_packet_err_cnt),
[C_TX_SDMA2_DISALLOWED_PACKET_ERR] = CNTR_ELEM("TxSdma2DisallowedPacketErr",
			0, 0, CNTR_NORMAL,
			access_tx_sdma2_disallowed_packet_err_cnt),
[C_TX_SDMA1_DISALLOWED_PACKET_ERR] = CNTR_ELEM("TxSdma1DisallowedPacketErr",
			0, 0, CNTR_NORMAL,
			access_tx_sdma1_disallowed_packet_err_cnt),
[C_TX_SDMA0_DISALLOWED_PACKET_ERR] = CNTR_ELEM("TxSdma0DisallowedPacketErr",
			0, 0, CNTR_NORMAL,
			access_tx_sdma0_disallowed_packet_err_cnt),
[C_TX_CONFIG_PARITY_ERR] = CNTR_ELEM("TxConfigParityErr", 0, 0,
			CNTR_NORMAL,
			access_tx_config_parity_err_cnt),
[C_TX_SBRD_CTL_CSR_PARITY_ERR] = CNTR_ELEM("TxSbrdCtlCsrParityErr", 0, 0,
			CNTR_NORMAL,
			access_tx_sbrd_ctl_csr_parity_err_cnt),
[C_TX_LAUNCH_CSR_PARITY_ERR] = CNTR_ELEM("TxLaunchCsrParityErr", 0, 0,
			CNTR_NORMAL,
			access_tx_launch_csr_parity_err_cnt),
[C_TX_ILLEGAL_CL_ERR] = CNTR_ELEM("TxIllegalVLErr", 0, 0,
			CNTR_NORMAL,
			access_tx_illegal_vl_err_cnt),
[C_TX_SBRD_CTL_STATE_MACHINE_PARITY_ERR] = CNTR_ELEM(
			"TxSbrdCtlStateMachineParityErr", 0, 0,
			CNTR_NORMAL,
			access_tx_sbrd_ctl_state_machine_parity_err_cnt),
[C_TX_RESERVED_10] = CNTR_ELEM("Tx Egress Reserved 10", 0, 0,
			CNTR_NORMAL,
			access_egress_reserved_10_err_cnt),
[C_TX_RESERVED_9] = CNTR_ELEM("Tx Egress Reserved 9", 0, 0,
			CNTR_NORMAL,
			access_egress_reserved_9_err_cnt),
[C_TX_SDMA_LAUNCH_INTF_PARITY_ERR] = CNTR_ELEM("TxSdmaLaunchIntfParityErr",
			0, 0, CNTR_NORMAL,
			access_tx_sdma_launch_intf_parity_err_cnt),
[C_TX_PIO_LAUNCH_INTF_PARITY_ERR] = CNTR_ELEM("TxPioLaunchIntfParityErr", 0, 0,
			CNTR_NORMAL,
			access_tx_pio_launch_intf_parity_err_cnt),
[C_TX_RESERVED_6] = CNTR_ELEM("Tx Egress Reserved 6", 0, 0,
			CNTR_NORMAL,
			access_egress_reserved_6_err_cnt),
[C_TX_INCORRECT_LINK_STATE_ERR] = CNTR_ELEM("TxIncorrectLinkStateErr", 0, 0,
			CNTR_NORMAL,
			access_tx_incorrect_link_state_err_cnt),
[C_TX_LINK_DOWN_ERR] = CNTR_ELEM("TxLinkdownErr", 0, 0,
			CNTR_NORMAL,
			access_tx_linkdown_err_cnt),
[C_TX_EGRESS_FIFO_UNDERRUN_OR_PARITY_ERR] = CNTR_ELEM(
			"EgressFifoUnderrunOrParityErr", 0, 0,
			CNTR_NORMAL,
			access_tx_egress_fifi_underrun_or_parity_err_cnt),
[C_TX_RESERVED_2] = CNTR_ELEM("Tx Egress Reserved 2", 0, 0,
			CNTR_NORMAL,
			access_egress_reserved_2_err_cnt),
[C_TX_PKT_INTEGRITY_MEM_UNC_ERR] = CNTR_ELEM("TxPktIntegrityMemUncErr", 0, 0,
			CNTR_NORMAL,
			access_tx_pkt_integrity_mem_unc_err_cnt),
[C_TX_PKT_INTEGRITY_MEM_COR_ERR] = CNTR_ELEM("TxPktIntegrityMemCorErr", 0, 0,
			CNTR_NORMAL,
			access_tx_pkt_integrity_mem_cor_err_cnt),
/* SendErrStatus */
[C_SEND_CSR_WRITE_BAD_ADDR_ERR] = CNTR_ELEM("SendCsrWriteBadAddrErr", 0, 0,
			CNTR_NORMAL,
			access_send_csr_write_bad_addr_err_cnt),
[C_SEND_CSR_READ_BAD_ADD_ERR] = CNTR_ELEM("SendCsrReadBadAddrErr", 0, 0,
			CNTR_NORMAL,
			access_send_csr_read_bad_addr_err_cnt),
[C_SEND_CSR_PARITY_ERR] = CNTR_ELEM("SendCsrParityErr", 0, 0,
			CNTR_NORMAL,
			access_send_csr_parity_cnt),
/* SendCtxtErrStatus */
[C_PIO_WRITE_OUT_OF_BOUNDS_ERR] = CNTR_ELEM("PioWriteOutOfBoundsErr", 0, 0,
			CNTR_NORMAL,
			access_pio_write_out_of_bounds_err_cnt),
[C_PIO_WRITE_OVERFLOW_ERR] = CNTR_ELEM("PioWriteOverflowErr", 0, 0,
			CNTR_NORMAL,
			access_pio_write_overflow_err_cnt),
[C_PIO_WRITE_CROSSES_BOUNDARY_ERR] = CNTR_ELEM("PioWriteCrossesBoundaryErr",
			0, 0, CNTR_NORMAL,
			access_pio_write_crosses_boundary_err_cnt),
[C_PIO_DISALLOWED_PACKET_ERR] = CNTR_ELEM("PioDisallowedPacketErr", 0, 0,
			CNTR_NORMAL,
			access_pio_disallowed_packet_err_cnt),
[C_PIO_INCONSISTENT_SOP_ERR] = CNTR_ELEM("PioInconsistentSopErr", 0, 0,
			CNTR_NORMAL,
			access_pio_inconsistent_sop_err_cnt),
/* SendDmaEngErrStatus */
[C_SDMA_HEADER_REQUEST_FIFO_COR_ERR] = CNTR_ELEM("SDmaHeaderRequestFifoCorErr",
			0, 0, CNTR_NORMAL,
			access_sdma_header_request_fifo_cor_err_cnt),
[C_SDMA_HEADER_STORAGE_COR_ERR] = CNTR_ELEM("SDmaHeaderStorageCorErr", 0, 0,
			CNTR_NORMAL,
			access_sdma_header_storage_cor_err_cnt),
[C_SDMA_PACKET_TRACKING_COR_ERR] = CNTR_ELEM("SDmaPacketTrackingCorErr", 0, 0,
			CNTR_NORMAL,
			access_sdma_packet_tracking_cor_err_cnt),
[C_SDMA_ASSEMBLY_COR_ERR] = CNTR_ELEM("SDmaAssemblyCorErr", 0, 0,
			CNTR_NORMAL,
			access_sdma_assembly_cor_err_cnt),
[C_SDMA_DESC_TABLE_COR_ERR] = CNTR_ELEM("SDmaDescTableCorErr", 0, 0,
			CNTR_NORMAL,
			access_sdma_desc_table_cor_err_cnt),
[C_SDMA_HEADER_REQUEST_FIFO_UNC_ERR] = CNTR_ELEM("SDmaHeaderRequestFifoUncErr",
			0, 0, CNTR_NORMAL,
			access_sdma_header_request_fifo_unc_err_cnt),
[C_SDMA_HEADER_STORAGE_UNC_ERR] = CNTR_ELEM("SDmaHeaderStorageUncErr", 0, 0,
			CNTR_NORMAL,
			access_sdma_header_storage_unc_err_cnt),
[C_SDMA_PACKET_TRACKING_UNC_ERR] = CNTR_ELEM("SDmaPacketTrackingUncErr", 0, 0,
			CNTR_NORMAL,
			access_sdma_packet_tracking_unc_err_cnt),
[C_SDMA_ASSEMBLY_UNC_ERR] = CNTR_ELEM("SDmaAssemblyUncErr", 0, 0,
			CNTR_NORMAL,
			access_sdma_assembly_unc_err_cnt),
[C_SDMA_DESC_TABLE_UNC_ERR] = CNTR_ELEM("SDmaDescTableUncErr", 0, 0,
			CNTR_NORMAL,
			access_sdma_desc_table_unc_err_cnt),
[C_SDMA_TIMEOUT_ERR] = CNTR_ELEM("SDmaTimeoutErr", 0, 0,
			CNTR_NORMAL,
			access_sdma_timeout_err_cnt),
[C_SDMA_HEADER_LENGTH_ERR] = CNTR_ELEM("SDmaHeaderLengthErr", 0, 0,
			CNTR_NORMAL,
			access_sdma_header_length_err_cnt),
[C_SDMA_HEADER_ADDRESS_ERR] = CNTR_ELEM("SDmaHeaderAddressErr", 0, 0,
			CNTR_NORMAL,
			access_sdma_header_address_err_cnt),
[C_SDMA_HEADER_SELECT_ERR] = CNTR_ELEM("SDmaHeaderSelectErr", 0, 0,
			CNTR_NORMAL,
			access_sdma_header_select_err_cnt),
[C_SMDA_RESERVED_9] = CNTR_ELEM("SDma Reserved 9", 0, 0,
			CNTR_NORMAL,
			access_sdma_reserved_9_err_cnt),
[C_SDMA_PACKET_DESC_OVERFLOW_ERR] = CNTR_ELEM("SDmaPacketDescOverflowErr", 0, 0,
			CNTR_NORMAL,
			access_sdma_packet_desc_overflow_err_cnt),
[C_SDMA_LENGTH_MISMATCH_ERR] = CNTR_ELEM("SDmaLengthMismatchErr", 0, 0,
			CNTR_NORMAL,
			access_sdma_length_mismatch_err_cnt),
[C_SDMA_HALT_ERR] = CNTR_ELEM("SDmaHaltErr", 0, 0,
			CNTR_NORMAL,
			access_sdma_halt_err_cnt),
[C_SDMA_MEM_READ_ERR] = CNTR_ELEM("SDmaMemReadErr", 0, 0,
			CNTR_NORMAL,
			access_sdma_mem_read_err_cnt),
[C_SDMA_FIRST_DESC_ERR] = CNTR_ELEM("SDmaFirstDescErr", 0, 0,
			CNTR_NORMAL,
			access_sdma_first_desc_err_cnt),
[C_SDMA_TAIL_OUT_OF_BOUNDS_ERR] = CNTR_ELEM("SDmaTailOutOfBoundsErr", 0, 0,
			CNTR_NORMAL,
			access_sdma_tail_out_of_bounds_err_cnt),
[C_SDMA_TOO_LONG_ERR] = CNTR_ELEM("SDmaTooLongErr", 0, 0,
			CNTR_NORMAL,
			access_sdma_too_long_err_cnt),
[C_SDMA_GEN_MISMATCH_ERR] = CNTR_ELEM("SDmaGenMismatchErr", 0, 0,
			CNTR_NORMAL,
			access_sdma_gen_mismatch_err_cnt),
[C_SDMA_WRONG_DW_ERR] = CNTR_ELEM("SDmaWrongDwErr", 0, 0,
			CNTR_NORMAL,
			access_sdma_wrong_dw_err_cnt),
};

static struct cntr_entry port_cntrs[PORT_CNTR_LAST] = {
[C_TX_UNSUP_VL] = TXE32_PORT_CNTR_ELEM(TxUnVLErr, SEND_UNSUP_VL_ERR_CNT,
			CNTR_NORMAL),
[C_TX_INVAL_LEN] = TXE32_PORT_CNTR_ELEM(TxInvalLen, SEND_LEN_ERR_CNT,
			CNTR_NORMAL),
[C_TX_MM_LEN_ERR] = TXE32_PORT_CNTR_ELEM(TxMMLenErr, SEND_MAX_MIN_LEN_ERR_CNT,
			CNTR_NORMAL),
[C_TX_UNDERRUN] = TXE32_PORT_CNTR_ELEM(TxUnderrun, SEND_UNDERRUN_CNT,
			CNTR_NORMAL),
[C_TX_FLOW_STALL] = TXE32_PORT_CNTR_ELEM(TxFlowStall, SEND_FLOW_STALL_CNT,
			CNTR_NORMAL),
[C_TX_DROPPED] = TXE32_PORT_CNTR_ELEM(TxDropped, SEND_DROPPED_PKT_CNT,
			CNTR_NORMAL),
[C_TX_HDR_ERR] = TXE32_PORT_CNTR_ELEM(TxHdrErr, SEND_HEADERS_ERR_CNT,
			CNTR_NORMAL),
[C_TX_PKT] = TXE64_PORT_CNTR_ELEM(TxPkt, SEND_DATA_PKT_CNT, CNTR_NORMAL),
[C_TX_WORDS] = TXE64_PORT_CNTR_ELEM(TxWords, SEND_DWORD_CNT, CNTR_NORMAL),
[C_TX_WAIT] = TXE64_PORT_CNTR_ELEM(TxWait, SEND_WAIT_CNT, CNTR_SYNTH),
[C_TX_FLIT_VL] = TXE64_PORT_CNTR_ELEM(TxFlitVL, SEND_DATA_VL0_CNT,
				      CNTR_SYNTH | CNTR_VL),
[C_TX_PKT_VL] = TXE64_PORT_CNTR_ELEM(TxPktVL, SEND_DATA_PKT_VL0_CNT,
				     CNTR_SYNTH | CNTR_VL),
[C_TX_WAIT_VL] = TXE64_PORT_CNTR_ELEM(TxWaitVL, SEND_WAIT_VL0_CNT,
				      CNTR_SYNTH | CNTR_VL),
[C_RX_PKT] = RXE64_PORT_CNTR_ELEM(RxPkt, RCV_DATA_PKT_CNT, CNTR_NORMAL),
[C_RX_WORDS] = RXE64_PORT_CNTR_ELEM(RxWords, RCV_DWORD_CNT, CNTR_NORMAL),
[C_SW_LINK_DOWN] = CNTR_ELEM("SwLinkDown", 0, 0, CNTR_SYNTH | CNTR_32BIT,
			     access_sw_link_dn_cnt),
[C_SW_LINK_UP] = CNTR_ELEM("SwLinkUp", 0, 0, CNTR_SYNTH | CNTR_32BIT,
			   access_sw_link_up_cnt),
[C_SW_UNKNOWN_FRAME] = CNTR_ELEM("UnknownFrame", 0, 0, CNTR_NORMAL,
				 access_sw_unknown_frame_cnt),
[C_SW_XMIT_DSCD] = CNTR_ELEM("XmitDscd", 0, 0, CNTR_SYNTH | CNTR_32BIT,
			     access_sw_xmit_discards),
[C_SW_XMIT_DSCD_VL] = CNTR_ELEM("XmitDscdVl", 0, 0,
				CNTR_SYNTH | CNTR_32BIT | CNTR_VL,
				access_sw_xmit_discards),
[C_SW_XMIT_CSTR_ERR] = CNTR_ELEM("XmitCstrErr", 0, 0, CNTR_SYNTH,
				 access_xmit_constraint_errs),
[C_SW_RCV_CSTR_ERR] = CNTR_ELEM("RcvCstrErr", 0, 0, CNTR_SYNTH,
				access_rcv_constraint_errs),
[C_SW_IBP_LOOP_PKTS] = SW_IBP_CNTR(LoopPkts, loop_pkts),
[C_SW_IBP_RC_RESENDS] = SW_IBP_CNTR(RcResend, rc_resends),
[C_SW_IBP_RNR_NAKS] = SW_IBP_CNTR(RnrNak, rnr_naks),
[C_SW_IBP_OTHER_NAKS] = SW_IBP_CNTR(OtherNak, other_naks),
[C_SW_IBP_RC_TIMEOUTS] = SW_IBP_CNTR(RcTimeOut, rc_timeouts),
[C_SW_IBP_PKT_DROPS] = SW_IBP_CNTR(PktDrop, pkt_drops),
[C_SW_IBP_DMA_WAIT] = SW_IBP_CNTR(DmaWait, dmawait),
[C_SW_IBP_RC_SEQNAK] = SW_IBP_CNTR(RcSeqNak, rc_seqnak),
[C_SW_IBP_RC_DUPREQ] = SW_IBP_CNTR(RcDupRew, rc_dupreq),
[C_SW_IBP_RDMA_SEQ] = SW_IBP_CNTR(RdmaSeq, rdma_seq),
[C_SW_IBP_UNALIGNED] = SW_IBP_CNTR(Unaligned, unaligned),
[C_SW_IBP_SEQ_NAK] = SW_IBP_CNTR(SeqNak, seq_naks),
[C_SW_IBP_RC_CRWAITS] = SW_IBP_CNTR(RcCrWait, rc_crwaits),
[C_SW_CPU_RC_ACKS] = CNTR_ELEM("RcAcks", 0, 0, CNTR_NORMAL,
			       access_sw_cpu_rc_acks),
[C_SW_CPU_RC_QACKS] = CNTR_ELEM("RcQacks", 0, 0, CNTR_NORMAL,
				access_sw_cpu_rc_qacks),
[C_SW_CPU_RC_DELAYED_COMP] = CNTR_ELEM("RcDelayComp", 0, 0, CNTR_NORMAL,
				       access_sw_cpu_rc_delayed_comp),
[OVR_LBL(0)] = OVR_ELM(0), [OVR_LBL(1)] = OVR_ELM(1),
[OVR_LBL(2)] = OVR_ELM(2), [OVR_LBL(3)] = OVR_ELM(3),
[OVR_LBL(4)] = OVR_ELM(4), [OVR_LBL(5)] = OVR_ELM(5),
[OVR_LBL(6)] = OVR_ELM(6), [OVR_LBL(7)] = OVR_ELM(7),
[OVR_LBL(8)] = OVR_ELM(8), [OVR_LBL(9)] = OVR_ELM(9),
[OVR_LBL(10)] = OVR_ELM(10), [OVR_LBL(11)] = OVR_ELM(11),
[OVR_LBL(12)] = OVR_ELM(12), [OVR_LBL(13)] = OVR_ELM(13),
[OVR_LBL(14)] = OVR_ELM(14), [OVR_LBL(15)] = OVR_ELM(15),
[OVR_LBL(16)] = OVR_ELM(16), [OVR_LBL(17)] = OVR_ELM(17),
[OVR_LBL(18)] = OVR_ELM(18), [OVR_LBL(19)] = OVR_ELM(19),
[OVR_LBL(20)] = OVR_ELM(20), [OVR_LBL(21)] = OVR_ELM(21),
[OVR_LBL(22)] = OVR_ELM(22), [OVR_LBL(23)] = OVR_ELM(23),
[OVR_LBL(24)] = OVR_ELM(24), [OVR_LBL(25)] = OVR_ELM(25),
[OVR_LBL(26)] = OVR_ELM(26), [OVR_LBL(27)] = OVR_ELM(27),
[OVR_LBL(28)] = OVR_ELM(28), [OVR_LBL(29)] = OVR_ELM(29),
[OVR_LBL(30)] = OVR_ELM(30), [OVR_LBL(31)] = OVR_ELM(31),
[OVR_LBL(32)] = OVR_ELM(32), [OVR_LBL(33)] = OVR_ELM(33),
[OVR_LBL(34)] = OVR_ELM(34), [OVR_LBL(35)] = OVR_ELM(35),
[OVR_LBL(36)] = OVR_ELM(36), [OVR_LBL(37)] = OVR_ELM(37),
[OVR_LBL(38)] = OVR_ELM(38), [OVR_LBL(39)] = OVR_ELM(39),
[OVR_LBL(40)] = OVR_ELM(40), [OVR_LBL(41)] = OVR_ELM(41),
[OVR_LBL(42)] = OVR_ELM(42), [OVR_LBL(43)] = OVR_ELM(43),
[OVR_LBL(44)] = OVR_ELM(44), [OVR_LBL(45)] = OVR_ELM(45),
[OVR_LBL(46)] = OVR_ELM(46), [OVR_LBL(47)] = OVR_ELM(47),
[OVR_LBL(48)] = OVR_ELM(48), [OVR_LBL(49)] = OVR_ELM(49),
[OVR_LBL(50)] = OVR_ELM(50), [OVR_LBL(51)] = OVR_ELM(51),
[OVR_LBL(52)] = OVR_ELM(52), [OVR_LBL(53)] = OVR_ELM(53),
[OVR_LBL(54)] = OVR_ELM(54), [OVR_LBL(55)] = OVR_ELM(55),
[OVR_LBL(56)] = OVR_ELM(56), [OVR_LBL(57)] = OVR_ELM(57),
[OVR_LBL(58)] = OVR_ELM(58), [OVR_LBL(59)] = OVR_ELM(59),
[OVR_LBL(60)] = OVR_ELM(60), [OVR_LBL(61)] = OVR_ELM(61),
[OVR_LBL(62)] = OVR_ELM(62), [OVR_LBL(63)] = OVR_ELM(63),
[OVR_LBL(64)] = OVR_ELM(64), [OVR_LBL(65)] = OVR_ELM(65),
[OVR_LBL(66)] = OVR_ELM(66), [OVR_LBL(67)] = OVR_ELM(67),
[OVR_LBL(68)] = OVR_ELM(68), [OVR_LBL(69)] = OVR_ELM(69),
[OVR_LBL(70)] = OVR_ELM(70), [OVR_LBL(71)] = OVR_ELM(71),
[OVR_LBL(72)] = OVR_ELM(72), [OVR_LBL(73)] = OVR_ELM(73),
[OVR_LBL(74)] = OVR_ELM(74), [OVR_LBL(75)] = OVR_ELM(75),
[OVR_LBL(76)] = OVR_ELM(76), [OVR_LBL(77)] = OVR_ELM(77),
[OVR_LBL(78)] = OVR_ELM(78), [OVR_LBL(79)] = OVR_ELM(79),
[OVR_LBL(80)] = OVR_ELM(80), [OVR_LBL(81)] = OVR_ELM(81),
[OVR_LBL(82)] = OVR_ELM(82), [OVR_LBL(83)] = OVR_ELM(83),
[OVR_LBL(84)] = OVR_ELM(84), [OVR_LBL(85)] = OVR_ELM(85),
[OVR_LBL(86)] = OVR_ELM(86), [OVR_LBL(87)] = OVR_ELM(87),
[OVR_LBL(88)] = OVR_ELM(88), [OVR_LBL(89)] = OVR_ELM(89),
[OVR_LBL(90)] = OVR_ELM(90), [OVR_LBL(91)] = OVR_ELM(91),
[OVR_LBL(92)] = OVR_ELM(92), [OVR_LBL(93)] = OVR_ELM(93),
[OVR_LBL(94)] = OVR_ELM(94), [OVR_LBL(95)] = OVR_ELM(95),
[OVR_LBL(96)] = OVR_ELM(96), [OVR_LBL(97)] = OVR_ELM(97),
[OVR_LBL(98)] = OVR_ELM(98), [OVR_LBL(99)] = OVR_ELM(99),
[OVR_LBL(100)] = OVR_ELM(100), [OVR_LBL(101)] = OVR_ELM(101),
[OVR_LBL(102)] = OVR_ELM(102), [OVR_LBL(103)] = OVR_ELM(103),
[OVR_LBL(104)] = OVR_ELM(104), [OVR_LBL(105)] = OVR_ELM(105),
[OVR_LBL(106)] = OVR_ELM(106), [OVR_LBL(107)] = OVR_ELM(107),
[OVR_LBL(108)] = OVR_ELM(108), [OVR_LBL(109)] = OVR_ELM(109),
[OVR_LBL(110)] = OVR_ELM(110), [OVR_LBL(111)] = OVR_ELM(111),
[OVR_LBL(112)] = OVR_ELM(112), [OVR_LBL(113)] = OVR_ELM(113),
[OVR_LBL(114)] = OVR_ELM(114), [OVR_LBL(115)] = OVR_ELM(115),
[OVR_LBL(116)] = OVR_ELM(116), [OVR_LBL(117)] = OVR_ELM(117),
[OVR_LBL(118)] = OVR_ELM(118), [OVR_LBL(119)] = OVR_ELM(119),
[OVR_LBL(120)] = OVR_ELM(120), [OVR_LBL(121)] = OVR_ELM(121),
[OVR_LBL(122)] = OVR_ELM(122), [OVR_LBL(123)] = OVR_ELM(123),
[OVR_LBL(124)] = OVR_ELM(124), [OVR_LBL(125)] = OVR_ELM(125),
[OVR_LBL(126)] = OVR_ELM(126), [OVR_LBL(127)] = OVR_ELM(127),
[OVR_LBL(128)] = OVR_ELM(128), [OVR_LBL(129)] = OVR_ELM(129),
[OVR_LBL(130)] = OVR_ELM(130), [OVR_LBL(131)] = OVR_ELM(131),
[OVR_LBL(132)] = OVR_ELM(132), [OVR_LBL(133)] = OVR_ELM(133),
[OVR_LBL(134)] = OVR_ELM(134), [OVR_LBL(135)] = OVR_ELM(135),
[OVR_LBL(136)] = OVR_ELM(136), [OVR_LBL(137)] = OVR_ELM(137),
[OVR_LBL(138)] = OVR_ELM(138), [OVR_LBL(139)] = OVR_ELM(139),
[OVR_LBL(140)] = OVR_ELM(140), [OVR_LBL(141)] = OVR_ELM(141),
[OVR_LBL(142)] = OVR_ELM(142), [OVR_LBL(143)] = OVR_ELM(143),
[OVR_LBL(144)] = OVR_ELM(144), [OVR_LBL(145)] = OVR_ELM(145),
[OVR_LBL(146)] = OVR_ELM(146), [OVR_LBL(147)] = OVR_ELM(147),
[OVR_LBL(148)] = OVR_ELM(148), [OVR_LBL(149)] = OVR_ELM(149),
[OVR_LBL(150)] = OVR_ELM(150), [OVR_LBL(151)] = OVR_ELM(151),
[OVR_LBL(152)] = OVR_ELM(152), [OVR_LBL(153)] = OVR_ELM(153),
[OVR_LBL(154)] = OVR_ELM(154), [OVR_LBL(155)] = OVR_ELM(155),
[OVR_LBL(156)] = OVR_ELM(156), [OVR_LBL(157)] = OVR_ELM(157),
[OVR_LBL(158)] = OVR_ELM(158), [OVR_LBL(159)] = OVR_ELM(159),
};

/* ======================================================================== */

/* return true if this is chip revision revision a */
int is_ax(struct hfi1_devdata *dd)
{
	u8 chip_rev_minor =
		dd->revision >> CCE_REVISION_CHIP_REV_MINOR_SHIFT
			& CCE_REVISION_CHIP_REV_MINOR_MASK;
	return (chip_rev_minor & 0xf0) == 0;
}

/* return true if this is chip revision revision b */
int is_bx(struct hfi1_devdata *dd)
{
	u8 chip_rev_minor =
		dd->revision >> CCE_REVISION_CHIP_REV_MINOR_SHIFT
			& CCE_REVISION_CHIP_REV_MINOR_MASK;
	return (chip_rev_minor & 0xF0) == 0x10;
}

/* return true is kernel urg disabled for rcd */
bool is_urg_masked(struct hfi1_ctxtdata *rcd)
{
	u64 mask;
	u32 is = IS_RCVURGENT_START + rcd->ctxt;
	u8 bit = is % 64;

	mask = read_csr(rcd->dd, CCE_INT_MASK + (8 * (is / 64)));
	return !(mask & BIT_ULL(bit));
}

/*
 * Append string s to buffer buf.  Arguments curp and len are the current
 * position and remaining length, respectively.
 *
 * return 0 on success, 1 on out of room
 */
static int append_str(char *buf, char **curp, int *lenp, const char *s)
{
	char *p = *curp;
	int len = *lenp;
	int result = 0; /* success */
	char c;

	/* add a comma, if first in the buffer */
	if (p != buf) {
		if (len == 0) {
			result = 1; /* out of room */
			goto done;
		}
		*p++ = ',';
		len--;
	}

	/* copy the string */
	while ((c = *s++) != 0) {
		if (len == 0) {
			result = 1; /* out of room */
			goto done;
		}
		*p++ = c;
		len--;
	}

done:
	/* write return values */
	*curp = p;
	*lenp = len;

	return result;
}

/*
 * Using the given flag table, print a comma separated string into
 * the buffer.  End in '*' if the buffer is too short.
 */
static char *flag_string(char *buf, int buf_len, u64 flags,
			 struct flag_table *table, int table_size)
{
	char extra[32];
	char *p = buf;
	int len = buf_len;
	int no_room = 0;
	int i;

	/* make sure there is at least 2 so we can form "*" */
	if (len < 2)
		return "";

	len--;	/* leave room for a nul */
	for (i = 0; i < table_size; i++) {
		if (flags & table[i].flag) {
			no_room = append_str(buf, &p, &len, table[i].str);
			if (no_room)
				break;
			flags &= ~table[i].flag;
		}
	}

	/* any undocumented bits left? */
	if (!no_room && flags) {
		snprintf(extra, sizeof(extra), "bits 0x%llx", flags);
		no_room = append_str(buf, &p, &len, extra);
	}

	/* add * if ran out of room */
	if (no_room) {
		/* may need to back up to add space for a '*' */
		if (len == 0)
			--p;
		*p++ = '*';
	}

	/* add final nul - space already allocated above */
	*p = 0;
	return buf;
}

/* first 8 CCE error interrupt source names */
static const char * const cce_misc_names[] = {
	"CceErrInt",		/* 0 */
	"RxeErrInt",		/* 1 */
	"MiscErrInt",		/* 2 */
	"Reserved3",		/* 3 */
	"PioErrInt",		/* 4 */
	"SDmaErrInt",		/* 5 */
	"EgressErrInt",		/* 6 */
	"TxeErrInt"		/* 7 */
};

/*
 * Return the miscellaneous error interrupt name.
 */
static char *is_misc_err_name(char *buf, size_t bsize, unsigned int source)
{
	if (source < ARRAY_SIZE(cce_misc_names))
		strncpy(buf, cce_misc_names[source], bsize);
	else
		snprintf(buf, bsize, "Reserved%u",
			 source + IS_GENERAL_ERR_START);

	return buf;
}

/*
 * Return the SDMA engine error interrupt name.
 */
static char *is_sdma_eng_err_name(char *buf, size_t bsize, unsigned int source)
{
	snprintf(buf, bsize, "SDmaEngErrInt%u", source);
	return buf;
}

/*
 * Return the send context error interrupt name.
 */
static char *is_sendctxt_err_name(char *buf, size_t bsize, unsigned int source)
{
	snprintf(buf, bsize, "SendCtxtErrInt%u", source);
	return buf;
}

static const char * const various_names[] = {
	"PbcInt",
	"GpioAssertInt",
	"Qsfp1Int",
	"Qsfp2Int",
	"TCritInt"
};

/*
 * Return the various interrupt name.
 */
static char *is_various_name(char *buf, size_t bsize, unsigned int source)
{
	if (source < ARRAY_SIZE(various_names))
		strncpy(buf, various_names[source], bsize);
	else
		snprintf(buf, bsize, "Reserved%u", source + IS_VARIOUS_START);
	return buf;
}

/*
 * Return the DC interrupt name.
 */
static char *is_dc_name(char *buf, size_t bsize, unsigned int source)
{
	static const char * const dc_int_names[] = {
		"common",
		"lcb",
		"8051",
		"lbm"	/* local block merge */
	};

	if (source < ARRAY_SIZE(dc_int_names))
		snprintf(buf, bsize, "dc_%s_int", dc_int_names[source]);
	else
		snprintf(buf, bsize, "DCInt%u", source);
	return buf;
}

static const char * const sdma_int_names[] = {
	"SDmaInt",
	"SdmaIdleInt",
	"SdmaProgressInt",
};

/*
 * Return the SDMA engine interrupt name.
 */
static char *is_sdma_eng_name(char *buf, size_t bsize, unsigned int source)
{
	/* what interrupt */
	unsigned int what  = source / TXE_NUM_SDMA_ENGINES;
	/* which engine */
	unsigned int which = source % TXE_NUM_SDMA_ENGINES;

	if (likely(what < 3))
		snprintf(buf, bsize, "%s%u", sdma_int_names[what], which);
	else
		snprintf(buf, bsize, "Invalid SDMA interrupt %u", source);
	return buf;
}

/*
 * Return the receive available interrupt name.
 */
static char *is_rcv_avail_name(char *buf, size_t bsize, unsigned int source)
{
	snprintf(buf, bsize, "RcvAvailInt%u", source);
	return buf;
}

/*
 * Return the receive urgent interrupt name.
 */
static char *is_rcv_urgent_name(char *buf, size_t bsize, unsigned int source)
{
	snprintf(buf, bsize, "RcvUrgentInt%u", source);
	return buf;
}

/*
 * Return the send credit interrupt name.
 */
static char *is_send_credit_name(char *buf, size_t bsize, unsigned int source)
{
	snprintf(buf, bsize, "SendCreditInt%u", source);
	return buf;
}

/*
 * Return the reserved interrupt name.
 */
static char *is_reserved_name(char *buf, size_t bsize, unsigned int source)
{
	snprintf(buf, bsize, "Reserved%u", source + IS_RESERVED_START);
	return buf;
}

static char *cce_err_status_string(char *buf, int buf_len, u64 flags)
{
	return flag_string(buf, buf_len, flags,
			   cce_err_status_flags,
			   ARRAY_SIZE(cce_err_status_flags));
}

static char *rxe_err_status_string(char *buf, int buf_len, u64 flags)
{
	return flag_string(buf, buf_len, flags,
			   rxe_err_status_flags,
			   ARRAY_SIZE(rxe_err_status_flags));
}

static char *misc_err_status_string(char *buf, int buf_len, u64 flags)
{
	return flag_string(buf, buf_len, flags, misc_err_status_flags,
			   ARRAY_SIZE(misc_err_status_flags));
}

static char *pio_err_status_string(char *buf, int buf_len, u64 flags)
{
	return flag_string(buf, buf_len, flags,
			   pio_err_status_flags,
			   ARRAY_SIZE(pio_err_status_flags));
}

static char *sdma_err_status_string(char *buf, int buf_len, u64 flags)
{
	return flag_string(buf, buf_len, flags,
			   sdma_err_status_flags,
			   ARRAY_SIZE(sdma_err_status_flags));
}

static char *egress_err_status_string(char *buf, int buf_len, u64 flags)
{
	return flag_string(buf, buf_len, flags,
			   egress_err_status_flags,
			   ARRAY_SIZE(egress_err_status_flags));
}

static char *egress_err_info_string(char *buf, int buf_len, u64 flags)
{
	return flag_string(buf, buf_len, flags,
			   egress_err_info_flags,
			   ARRAY_SIZE(egress_err_info_flags));
}

static char *send_err_status_string(char *buf, int buf_len, u64 flags)
{
	return flag_string(buf, buf_len, flags,
			   send_err_status_flags,
			   ARRAY_SIZE(send_err_status_flags));
}

static void handle_cce_err(struct hfi1_devdata *dd, u32 unused, u64 reg)
{
	char buf[96];
	int i = 0;

	/*
	 * For most these errors, there is nothing that can be done except
	 * report or record it.
	 */
	dd_dev_info(dd, "CCE Error: %s\n",
		    cce_err_status_string(buf, sizeof(buf), reg));

	if ((reg & CCE_ERR_STATUS_CCE_CLI2_ASYNC_FIFO_PARITY_ERR_SMASK) &&
	    is_ax(dd) && (dd->icode != ICODE_FUNCTIONAL_SIMULATOR)) {
		/* this error requires a manual drop into SPC freeze mode */
		/* then a fix up */
		start_freeze_handling(dd->pport, FREEZE_SELF);
	}

	for (i = 0; i < NUM_CCE_ERR_STATUS_COUNTERS; i++) {
		if (reg & (1ull << i)) {
			incr_cntr64(&dd->cce_err_status_cnt[i]);
			/* maintain a counter over all cce_err_status errors */
			incr_cntr64(&dd->sw_cce_err_status_aggregate);
		}
	}
}

/*
 * Check counters for receive errors that do not have an interrupt
 * associated with them.
 */
#define RCVERR_CHECK_TIME 10
static void update_rcverr_timer(struct timer_list *t)
{
	struct hfi1_devdata *dd = from_timer(dd, t, rcverr_timer);
	struct hfi1_pportdata *ppd = dd->pport;
	u32 cur_ovfl_cnt = read_dev_cntr(dd, C_RCV_OVF, CNTR_INVALID_VL);

	if (dd->rcv_ovfl_cnt < cur_ovfl_cnt &&
	    ppd->port_error_action & OPA_PI_MASK_EX_BUFFER_OVERRUN) {
		dd_dev_info(dd, "%s: PortErrorAction bounce\n", __func__);
		set_link_down_reason(
		ppd, OPA_LINKDOWN_REASON_EXCESSIVE_BUFFER_OVERRUN, 0,
		OPA_LINKDOWN_REASON_EXCESSIVE_BUFFER_OVERRUN);
		queue_work(ppd->link_wq, &ppd->link_bounce_work);
	}
	dd->rcv_ovfl_cnt = (u32)cur_ovfl_cnt;

	mod_timer(&dd->rcverr_timer, jiffies + HZ * RCVERR_CHECK_TIME);
}

static int init_rcverr(struct hfi1_devdata *dd)
{
	timer_setup(&dd->rcverr_timer, update_rcverr_timer, 0);
	/* Assume the hardware counter has been reset */
	dd->rcv_ovfl_cnt = 0;
	return mod_timer(&dd->rcverr_timer, jiffies + HZ * RCVERR_CHECK_TIME);
}

static void free_rcverr(struct hfi1_devdata *dd)
{
	if (dd->rcverr_timer.function)
		del_timer_sync(&dd->rcverr_timer);
}

static void handle_rxe_err(struct hfi1_devdata *dd, u32 unused, u64 reg)
{
	char buf[96];
	int i = 0;

	dd_dev_info(dd, "Receive Error: %s\n",
		    rxe_err_status_string(buf, sizeof(buf), reg));

	if (reg & ALL_RXE_FREEZE_ERR) {
		int flags = 0;

		/*
		 * Freeze mode recovery is disabled for the errors
		 * in RXE_FREEZE_ABORT_MASK
		 */
		if (is_ax(dd) && (reg & RXE_FREEZE_ABORT_MASK))
			flags = FREEZE_ABORT;

		start_freeze_handling(dd->pport, flags);
	}

	for (i = 0; i < NUM_RCV_ERR_STATUS_COUNTERS; i++) {
		if (reg & (1ull << i))
			incr_cntr64(&dd->rcv_err_status_cnt[i]);
	}
}

static void handle_misc_err(struct hfi1_devdata *dd, u32 unused, u64 reg)
{
	char buf[96];
	int i = 0;

	dd_dev_info(dd, "Misc Error: %s",
		    misc_err_status_string(buf, sizeof(buf), reg));
	for (i = 0; i < NUM_MISC_ERR_STATUS_COUNTERS; i++) {
		if (reg & (1ull << i))
			incr_cntr64(&dd->misc_err_status_cnt[i]);
	}
}

static void handle_pio_err(struct hfi1_devdata *dd, u32 unused, u64 reg)
{
	char buf[96];
	int i = 0;

	dd_dev_info(dd, "PIO Error: %s\n",
		    pio_err_status_string(buf, sizeof(buf), reg));

	if (reg & ALL_PIO_FREEZE_ERR)
		start_freeze_handling(dd->pport, 0);

	for (i = 0; i < NUM_SEND_PIO_ERR_STATUS_COUNTERS; i++) {
		if (reg & (1ull << i))
			incr_cntr64(&dd->send_pio_err_status_cnt[i]);
	}
}

static void handle_sdma_err(struct hfi1_devdata *dd, u32 unused, u64 reg)
{
	char buf[96];
	int i = 0;

	dd_dev_info(dd, "SDMA Error: %s\n",
		    sdma_err_status_string(buf, sizeof(buf), reg));

	if (reg & ALL_SDMA_FREEZE_ERR)
		start_freeze_handling(dd->pport, 0);

	for (i = 0; i < NUM_SEND_DMA_ERR_STATUS_COUNTERS; i++) {
		if (reg & (1ull << i))
			incr_cntr64(&dd->send_dma_err_status_cnt[i]);
	}
}

static inline void __count_port_discards(struct hfi1_pportdata *ppd)
{
	incr_cntr64(&ppd->port_xmit_discards);
}

static void count_port_inactive(struct hfi1_devdata *dd)
{
	__count_port_discards(dd->pport);
}

/*
 * We have had a "disallowed packet" error during egress. Determine the
 * integrity check which failed, and update relevant error counter, etc.
 *
 * Note that the SEND_EGRESS_ERR_INFO register has only a single
 * bit of state per integrity check, and so we can miss the reason for an
 * egress error if more than one packet fails the same integrity check
 * since we cleared the corresponding bit in SEND_EGRESS_ERR_INFO.
 */
static void handle_send_egress_err_info(struct hfi1_devdata *dd,
					int vl)
{
	struct hfi1_pportdata *ppd = dd->pport;
	u64 src = read_csr(dd, SEND_EGRESS_ERR_SOURCE); /* read first */
	u64 info = read_csr(dd, SEND_EGRESS_ERR_INFO);
	char buf[96];

	/* clear down all observed info as quickly as possible after read */
	write_csr(dd, SEND_EGRESS_ERR_INFO, info);

	dd_dev_info(dd,
		    "Egress Error Info: 0x%llx, %s Egress Error Src 0x%llx\n",
		    info, egress_err_info_string(buf, sizeof(buf), info), src);

	/* Eventually add other counters for each bit */
	if (info & PORT_DISCARD_EGRESS_ERRS) {
		int weight, i;

		/*
		 * Count all applicable bits as individual errors and
		 * attribute them to the packet that triggered this handler.
		 * This may not be completely accurate due to limitations
		 * on the available hardware error information.  There is
		 * a single information register and any number of error
		 * packets may have occurred and contributed to it before
		 * this routine is called.  This means that:
		 * a) If multiple packets with the same error occur before
		 *    this routine is called, earlier packets are missed.
		 *    There is only a single bit for each error type.
		 * b) Errors may not be attributed to the correct VL.
		 *    The driver is attributing all bits in the info register
		 *    to the packet that triggered this call, but bits
		 *    could be an accumulation of different packets with
		 *    different VLs.
		 * c) A single error packet may have multiple counts attached
		 *    to it.  There is no way for the driver to know if
		 *    multiple bits set in the info register are due to a
		 *    single packet or multiple packets.  The driver assumes
		 *    multiple packets.
		 */
		weight = hweight64(info & PORT_DISCARD_EGRESS_ERRS);
		for (i = 0; i < weight; i++) {
			__count_port_discards(ppd);
			if (vl >= 0 && vl < TXE_NUM_DATA_VL)
				incr_cntr64(&ppd->port_xmit_discards_vl[vl]);
			else if (vl == 15)
				incr_cntr64(&ppd->port_xmit_discards_vl
					    [C_VL_15]);
		}
	}
}

/*
 * Input value is a bit position within the SEND_EGRESS_ERR_STATUS
 * register. Does it represent a 'port inactive' error?
 */
static inline int port_inactive_err(u64 posn)
{
	return (posn >= SEES(TX_LINKDOWN) &&
		posn <= SEES(TX_INCORRECT_LINK_STATE));
}

/*
 * Input value is a bit position within the SEND_EGRESS_ERR_STATUS
 * register. Does it represent a 'disallowed packet' error?
 */
static inline int disallowed_pkt_err(int posn)
{
	return (posn >= SEES(TX_SDMA0_DISALLOWED_PACKET) &&
		posn <= SEES(TX_SDMA15_DISALLOWED_PACKET));
}

/*
 * Input value is a bit position of one of the SDMA engine disallowed
 * packet errors.  Return which engine.  Use of this must be guarded by
 * disallowed_pkt_err().
 */
static inline int disallowed_pkt_engine(int posn)
{
	return posn - SEES(TX_SDMA0_DISALLOWED_PACKET);
}

/*
 * Translate an SDMA engine to a VL.  Return -1 if the tranlation cannot
 * be done.
 */
static int engine_to_vl(struct hfi1_devdata *dd, int engine)
{
	struct sdma_vl_map *m;
	int vl;

	/* range check */
	if (engine < 0 || engine >= TXE_NUM_SDMA_ENGINES)
		return -1;

	rcu_read_lock();
	m = rcu_dereference(dd->sdma_map);
	vl = m->engine_to_vl[engine];
	rcu_read_unlock();

	return vl;
}

/*
 * Translate the send context (sofware index) into a VL.  Return -1 if the
 * translation cannot be done.
 */
static int sc_to_vl(struct hfi1_devdata *dd, int sw_index)
{
	struct send_context_info *sci;
	struct send_context *sc;
	int i;

	sci = &dd->send_contexts[sw_index];

	/* there is no information for user (PSM) and ack contexts */
	if ((sci->type != SC_KERNEL) && (sci->type != SC_VL15))
		return -1;

	sc = sci->sc;
	if (!sc)
		return -1;
	if (dd->vld[15].sc == sc)
		return 15;
	for (i = 0; i < num_vls; i++)
		if (dd->vld[i].sc == sc)
			return i;

	return -1;
}

static void handle_egress_err(struct hfi1_devdata *dd, u32 unused, u64 reg)
{
	u64 reg_copy = reg, handled = 0;
	char buf[96];
	int i = 0;

	if (reg & ALL_TXE_EGRESS_FREEZE_ERR)
		start_freeze_handling(dd->pport, 0);
	else if (is_ax(dd) &&
		 (reg & SEND_EGRESS_ERR_STATUS_TX_CREDIT_RETURN_VL_ERR_SMASK) &&
		 (dd->icode != ICODE_FUNCTIONAL_SIMULATOR))
		start_freeze_handling(dd->pport, 0);

	while (reg_copy) {
		int posn = fls64(reg_copy);
		/* fls64() returns a 1-based offset, we want it zero based */
		int shift = posn - 1;
		u64 mask = 1ULL << shift;

		if (port_inactive_err(shift)) {
			count_port_inactive(dd);
			handled |= mask;
		} else if (disallowed_pkt_err(shift)) {
			int vl = engine_to_vl(dd, disallowed_pkt_engine(shift));

			handle_send_egress_err_info(dd, vl);
			handled |= mask;
		}
		reg_copy &= ~mask;
	}

	reg &= ~handled;

	if (reg)
		dd_dev_info(dd, "Egress Error: %s\n",
			    egress_err_status_string(buf, sizeof(buf), reg));

	for (i = 0; i < NUM_SEND_EGRESS_ERR_STATUS_COUNTERS; i++) {
		if (reg & (1ull << i))
			incr_cntr64(&dd->send_egress_err_status_cnt[i]);
	}
}

static void handle_txe_err(struct hfi1_devdata *dd, u32 unused, u64 reg)
{
	char buf[96];
	int i = 0;

	dd_dev_info(dd, "Send Error: %s\n",
		    send_err_status_string(buf, sizeof(buf), reg));

	for (i = 0; i < NUM_SEND_ERR_STATUS_COUNTERS; i++) {
		if (reg & (1ull << i))
			incr_cntr64(&dd->send_err_status_cnt[i]);
	}
}

/*
 * The maximum number of times the error clear down will loop before
 * blocking a repeating error.  This value is arbitrary.
 */
#define MAX_CLEAR_COUNT 20

/*
 * Clear and handle an error register.  All error interrupts are funneled
 * through here to have a central location to correctly handle single-
 * or multi-shot errors.
 *
 * For non per-context registers, call this routine with a context value
 * of 0 so the per-context offset is zero.
 *
 * If the handler loops too many times, assume that something is wrong
 * and can't be fixed, so mask the error bits.
 */
static void interrupt_clear_down(struct hfi1_devdata *dd,
				 u32 context,
				 const struct err_reg_info *eri)
{
	u64 reg;
	u32 count;

	/* read in a loop until no more errors are seen */
	count = 0;
	while (1) {
		reg = read_kctxt_csr(dd, context, eri->status);
		if (reg == 0)
			break;
		write_kctxt_csr(dd, context, eri->clear, reg);
		if (likely(eri->handler))
			eri->handler(dd, context, reg);
		count++;
		if (count > MAX_CLEAR_COUNT) {
			u64 mask;

			dd_dev_err(dd, "Repeating %s bits 0x%llx - masking\n",
				   eri->desc, reg);
			/*
			 * Read-modify-write so any other masked bits
			 * remain masked.
			 */
			mask = read_kctxt_csr(dd, context, eri->mask);
			mask &= ~reg;
			write_kctxt_csr(dd, context, eri->mask, mask);
			break;
		}
	}
}

/*
 * CCE block "misc" interrupt.  Source is < 16.
 */
static void is_misc_err_int(struct hfi1_devdata *dd, unsigned int source)
{
	const struct err_reg_info *eri = &misc_errs[source];

	if (eri->handler) {
		interrupt_clear_down(dd, 0, eri);
	} else {
		dd_dev_err(dd, "Unexpected misc interrupt (%u) - reserved\n",
			   source);
	}
}

static char *send_context_err_status_string(char *buf, int buf_len, u64 flags)
{
	return flag_string(buf, buf_len, flags,
			   sc_err_status_flags,
			   ARRAY_SIZE(sc_err_status_flags));
}

/*
 * Send context error interrupt.  Source (hw_context) is < 160.
 *
 * All send context errors cause the send context to halt.  The normal
 * clear-down mechanism cannot be used because we cannot clear the
 * error bits until several other long-running items are done first.
 * This is OK because with the context halted, nothing else is going
 * to happen on it anyway.
 */
static void is_sendctxt_err_int(struct hfi1_devdata *dd,
				unsigned int hw_context)
{
	struct send_context_info *sci;
	struct send_context *sc;
	char flags[96];
	u64 status;
	u32 sw_index;
	int i = 0;
	unsigned long irq_flags;

	sw_index = dd->hw_to_sw[hw_context];
	if (sw_index >= dd->num_send_contexts) {
		dd_dev_err(dd,
			   "out of range sw index %u for send context %u\n",
			   sw_index, hw_context);
		return;
	}
	sci = &dd->send_contexts[sw_index];
	spin_lock_irqsave(&dd->sc_lock, irq_flags);
	sc = sci->sc;
	if (!sc) {
		dd_dev_err(dd, "%s: context %u(%u): no sc?\n", __func__,
			   sw_index, hw_context);
		spin_unlock_irqrestore(&dd->sc_lock, irq_flags);
		return;
	}

	/* tell the software that a halt has begun */
	sc_stop(sc, SCF_HALTED);

	status = read_kctxt_csr(dd, hw_context, SEND_CTXT_ERR_STATUS);

	dd_dev_info(dd, "Send Context %u(%u) Error: %s\n", sw_index, hw_context,
		    send_context_err_status_string(flags, sizeof(flags),
						   status));

	if (status & SEND_CTXT_ERR_STATUS_PIO_DISALLOWED_PACKET_ERR_SMASK)
		handle_send_egress_err_info(dd, sc_to_vl(dd, sw_index));

	/*
	 * Automatically restart halted kernel contexts out of interrupt
	 * context.  User contexts must ask the driver to restart the context.
	 */
	if (sc->type != SC_USER)
		queue_work(dd->pport->hfi1_wq, &sc->halt_work);
	spin_unlock_irqrestore(&dd->sc_lock, irq_flags);

	/*
	 * Update the counters for the corresponding status bits.
	 * Note that these particular counters are aggregated over all
	 * 160 contexts.
	 */
	for (i = 0; i < NUM_SEND_CTXT_ERR_STATUS_COUNTERS; i++) {
		if (status & (1ull << i))
			incr_cntr64(&dd->sw_ctxt_err_status_cnt[i]);
	}
}

static void handle_sdma_eng_err(struct hfi1_devdata *dd,
				unsigned int source, u64 status)
{
	struct sdma_engine *sde;
	int i = 0;

	sde = &dd->per_sdma[source];
#ifdef CONFIG_SDMA_VERBOSITY
	dd_dev_err(sde->dd, "CONFIG SDMA(%u) %s:%d %s()\n", sde->this_idx,
		   slashstrip(__FILE__), __LINE__, __func__);
	dd_dev_err(sde->dd, "CONFIG SDMA(%u) source: %u status 0x%llx\n",
		   sde->this_idx, source, (unsigned long long)status);
#endif
	sde->err_cnt++;
	sdma_engine_error(sde, status);

	/*
	* Update the counters for the corresponding status bits.
	* Note that these particular counters are aggregated over
	* all 16 DMA engines.
	*/
	for (i = 0; i < NUM_SEND_DMA_ENG_ERR_STATUS_COUNTERS; i++) {
		if (status & (1ull << i))
			incr_cntr64(&dd->sw_send_dma_eng_err_status_cnt[i]);
	}
}

/*
 * CCE block SDMA error interrupt.  Source is < 16.
 */
static void is_sdma_eng_err_int(struct hfi1_devdata *dd, unsigned int source)
{
#ifdef CONFIG_SDMA_VERBOSITY
	struct sdma_engine *sde = &dd->per_sdma[source];

	dd_dev_err(dd, "CONFIG SDMA(%u) %s:%d %s()\n", sde->this_idx,
		   slashstrip(__FILE__), __LINE__, __func__);
	dd_dev_err(dd, "CONFIG SDMA(%u) source: %u\n", sde->this_idx,
		   source);
	sdma_dumpstate(sde);
#endif
	interrupt_clear_down(dd, source, &sdma_eng_err);
}

/*
 * CCE block "various" interrupt.  Source is < 8.
 */
static void is_various_int(struct hfi1_devdata *dd, unsigned int source)
{
	const struct err_reg_info *eri = &various_err[source];

	/*
	 * TCritInt cannot go through interrupt_clear_down()
	 * because it is not a second tier interrupt. The handler
	 * should be called directly.
	 */
	if (source == TCRIT_INT_SOURCE)
		handle_temp_err(dd);
	else if (eri->handler)
		interrupt_clear_down(dd, 0, eri);
	else
		dd_dev_info(dd,
			    "%s: Unimplemented/reserved interrupt %d\n",
			    __func__, source);
}

static void handle_qsfp_int(struct hfi1_devdata *dd, u32 src_ctx, u64 reg)
{
	/* src_ctx is always zero */
	struct hfi1_pportdata *ppd = dd->pport;
	unsigned long flags;
	u64 qsfp_int_mgmt = (u64)(QSFP_HFI0_INT_N | QSFP_HFI0_MODPRST_N);

	if (reg & QSFP_HFI0_MODPRST_N) {
		if (!qsfp_mod_present(ppd)) {
			dd_dev_info(dd, "%s: QSFP module removed\n",
				    __func__);

			ppd->driver_link_ready = 0;
			/*
			 * Cable removed, reset all our information about the
			 * cache and cable capabilities
			 */

			spin_lock_irqsave(&ppd->qsfp_info.qsfp_lock, flags);
			/*
			 * We don't set cache_refresh_required here as we expect
			 * an interrupt when a cable is inserted
			 */
			ppd->qsfp_info.cache_valid = 0;
			ppd->qsfp_info.reset_needed = 0;
			ppd->qsfp_info.limiting_active = 0;
			spin_unlock_irqrestore(&ppd->qsfp_info.qsfp_lock,
					       flags);
			/* Invert the ModPresent pin now to detect plug-in */
			write_csr(dd, dd->hfi1_id ? ASIC_QSFP2_INVERT :
				  ASIC_QSFP1_INVERT, qsfp_int_mgmt);

			if ((ppd->offline_disabled_reason >
			  HFI1_ODR_MASK(
			  OPA_LINKDOWN_REASON_LOCAL_MEDIA_NOT_INSTALLED)) ||
			  (ppd->offline_disabled_reason ==
			  HFI1_ODR_MASK(OPA_LINKDOWN_REASON_NONE)))
				ppd->offline_disabled_reason =
				HFI1_ODR_MASK(
				OPA_LINKDOWN_REASON_LOCAL_MEDIA_NOT_INSTALLED);

			if (ppd->host_link_state == HLS_DN_POLL) {
				/*
				 * The link is still in POLL. This means
				 * that the normal link down processing
				 * will not happen. We have to do it here
				 * before turning the DC off.
				 */
				queue_work(ppd->link_wq, &ppd->link_down_work);
			}
		} else {
			dd_dev_info(dd, "%s: QSFP module inserted\n",
				    __func__);

			spin_lock_irqsave(&ppd->qsfp_info.qsfp_lock, flags);
			ppd->qsfp_info.cache_valid = 0;
			ppd->qsfp_info.cache_refresh_required = 1;
			spin_unlock_irqrestore(&ppd->qsfp_info.qsfp_lock,
					       flags);

			/*
			 * Stop inversion of ModPresent pin to detect
			 * removal of the cable
			 */
			qsfp_int_mgmt &= ~(u64)QSFP_HFI0_MODPRST_N;
			write_csr(dd, dd->hfi1_id ? ASIC_QSFP2_INVERT :
				  ASIC_QSFP1_INVERT, qsfp_int_mgmt);

			ppd->offline_disabled_reason =
				HFI1_ODR_MASK(OPA_LINKDOWN_REASON_TRANSIENT);
		}
	}

	if (reg & QSFP_HFI0_INT_N) {
		dd_dev_info(dd, "%s: Interrupt received from QSFP module\n",
			    __func__);
		spin_lock_irqsave(&ppd->qsfp_info.qsfp_lock, flags);
		ppd->qsfp_info.check_interrupt_flags = 1;
		spin_unlock_irqrestore(&ppd->qsfp_info.qsfp_lock, flags);
	}

	/* Schedule the QSFP work only if there is a cable attached. */
	if (qsfp_mod_present(ppd))
		queue_work(ppd->link_wq, &ppd->qsfp_info.qsfp_work);
}

static int request_host_lcb_access(struct hfi1_devdata *dd)
{
	int ret;

	ret = do_8051_command(dd, HCMD_MISC,
			      (u64)HCMD_MISC_REQUEST_LCB_ACCESS <<
			      LOAD_DATA_FIELD_ID_SHIFT, NULL);
	if (ret != HCMD_SUCCESS) {
		dd_dev_err(dd, "%s: command failed with error %d\n",
			   __func__, ret);
	}
	return ret == HCMD_SUCCESS ? 0 : -EBUSY;
}

static int request_8051_lcb_access(struct hfi1_devdata *dd)
{
	int ret;

	ret = do_8051_command(dd, HCMD_MISC,
			      (u64)HCMD_MISC_GRANT_LCB_ACCESS <<
			      LOAD_DATA_FIELD_ID_SHIFT, NULL);
	if (ret != HCMD_SUCCESS) {
		dd_dev_err(dd, "%s: command failed with error %d\n",
			   __func__, ret);
	}
	return ret == HCMD_SUCCESS ? 0 : -EBUSY;
}

/*
 * Set the LCB selector - allow host access.  The DCC selector always
 * points to the host.
 */
static inline void set_host_lcb_access(struct hfi1_devdata *dd)
{
	write_csr(dd, DC_DC8051_CFG_CSR_ACCESS_SEL,
		  DC_DC8051_CFG_CSR_ACCESS_SEL_DCC_SMASK |
		  DC_DC8051_CFG_CSR_ACCESS_SEL_LCB_SMASK);
}

/*
 * Clear the LCB selector - allow 8051 access.  The DCC selector always
 * points to the host.
 */
static inline void set_8051_lcb_access(struct hfi1_devdata *dd)
{
	write_csr(dd, DC_DC8051_CFG_CSR_ACCESS_SEL,
		  DC_DC8051_CFG_CSR_ACCESS_SEL_DCC_SMASK);
}

/*
 * Acquire LCB access from the 8051.  If the host already has access,
 * just increment a counter.  Otherwise, inform the 8051 that the
 * host is taking access.
 *
 * Returns:
 *	0 on success
 *	-EBUSY if the 8051 has control and cannot be disturbed
 *	-errno if unable to acquire access from the 8051
 */
int acquire_lcb_access(struct hfi1_devdata *dd, int sleep_ok)
{
	struct hfi1_pportdata *ppd = dd->pport;
	int ret = 0;

	/*
	 * Use the host link state lock so the operation of this routine
	 * { link state check, selector change, count increment } can occur
	 * as a unit against a link state change.  Otherwise there is a
	 * race between the state change and the count increment.
	 */
	if (sleep_ok) {
		mutex_lock(&ppd->hls_lock);
	} else {
		while (!mutex_trylock(&ppd->hls_lock))
			udelay(1);
	}

	/* this access is valid only when the link is up */
	if (ppd->host_link_state & HLS_DOWN) {
		dd_dev_info(dd, "%s: link state %s not up\n",
			    __func__, link_state_name(ppd->host_link_state));
		ret = -EBUSY;
		goto done;
	}

	if (dd->lcb_access_count == 0) {
		ret = request_host_lcb_access(dd);
		if (ret) {
			dd_dev_err(dd,
				   "%s: unable to acquire LCB access, err %d\n",
				   __func__, ret);
			goto done;
		}
		set_host_lcb_access(dd);
	}
	dd->lcb_access_count++;
done:
	mutex_unlock(&ppd->hls_lock);
	return ret;
}

/*
 * Release LCB access by decrementing the use count.  If the count is moving
 * from 1 to 0, inform 8051 that it has control back.
 *
 * Returns:
 *	0 on success
 *	-errno if unable to release access to the 8051
 */
int release_lcb_access(struct hfi1_devdata *dd, int sleep_ok)
{
	int ret = 0;

	/*
	 * Use the host link state lock because the acquire needed it.
	 * Here, we only need to keep { selector change, count decrement }
	 * as a unit.
	 */
	if (sleep_ok) {
		mutex_lock(&dd->pport->hls_lock);
	} else {
		while (!mutex_trylock(&dd->pport->hls_lock))
			udelay(1);
	}

	if (dd->lcb_access_count == 0) {
		dd_dev_err(dd, "%s: LCB access count is zero.  Skipping.\n",
			   __func__);
		goto done;
	}

	if (dd->lcb_access_count == 1) {
		set_8051_lcb_access(dd);
		ret = request_8051_lcb_access(dd);
		if (ret) {
			dd_dev_err(dd,
				   "%s: unable to release LCB access, err %d\n",
				   __func__, ret);
			/* restore host access if the grant didn't work */
			set_host_lcb_access(dd);
			goto done;
		}
	}
	dd->lcb_access_count--;
done:
	mutex_unlock(&dd->pport->hls_lock);
	return ret;
}

/*
 * Initialize LCB access variables and state.  Called during driver load,
 * after most of the initialization is finished.
 *
 * The DC default is LCB access on for the host.  The driver defaults to
 * leaving access to the 8051.  Assign access now - this constrains the call
 * to this routine to be after all LCB set-up is done.  In particular, after
 * hf1_init_dd() -> set_up_interrupts() -> clear_all_interrupts()
 */
static void init_lcb_access(struct hfi1_devdata *dd)
{
	dd->lcb_access_count = 0;
}

/*
 * Write a response back to a 8051 request.
 */
static void hreq_response(struct hfi1_devdata *dd, u8 return_code, u16 rsp_data)
{
	write_csr(dd, DC_DC8051_CFG_EXT_DEV_0,
		  DC_DC8051_CFG_EXT_DEV_0_COMPLETED_SMASK |
		  (u64)return_code <<
		  DC_DC8051_CFG_EXT_DEV_0_RETURN_CODE_SHIFT |
		  (u64)rsp_data << DC_DC8051_CFG_EXT_DEV_0_RSP_DATA_SHIFT);
}

/*
 * Handle host requests from the 8051.
 */
static void handle_8051_request(struct hfi1_pportdata *ppd)
{
	struct hfi1_devdata *dd = ppd->dd;
	u64 reg;
	u16 data = 0;
	u8 type;

	reg = read_csr(dd, DC_DC8051_CFG_EXT_DEV_1);
	if ((reg & DC_DC8051_CFG_EXT_DEV_1_REQ_NEW_SMASK) == 0)
		return;	/* no request */

	/* zero out COMPLETED so the response is seen */
	write_csr(dd, DC_DC8051_CFG_EXT_DEV_0, 0);

	/* extract request details */
	type = (reg >> DC_DC8051_CFG_EXT_DEV_1_REQ_TYPE_SHIFT)
			& DC_DC8051_CFG_EXT_DEV_1_REQ_TYPE_MASK;
	data = (reg >> DC_DC8051_CFG_EXT_DEV_1_REQ_DATA_SHIFT)
			& DC_DC8051_CFG_EXT_DEV_1_REQ_DATA_MASK;

	switch (type) {
	case HREQ_LOAD_CONFIG:
	case HREQ_SAVE_CONFIG:
	case HREQ_READ_CONFIG:
	case HREQ_SET_TX_EQ_ABS:
	case HREQ_SET_TX_EQ_REL:
	case HREQ_ENABLE:
		dd_dev_info(dd, "8051 request: request 0x%x not supported\n",
			    type);
		hreq_response(dd, HREQ_NOT_SUPPORTED, 0);
		break;
	case HREQ_LCB_RESET:
		/* Put the LCB, RX FPE and TX FPE into reset */
		write_csr(dd, DCC_CFG_RESET, LCB_RX_FPE_TX_FPE_INTO_RESET);
		/* Make sure the write completed */
		(void)read_csr(dd, DCC_CFG_RESET);
		/* Hold the reset long enough to take effect */
		udelay(1);
		/* Take the LCB, RX FPE and TX FPE out of reset */
		write_csr(dd, DCC_CFG_RESET, LCB_RX_FPE_TX_FPE_OUT_OF_RESET);
		hreq_response(dd, HREQ_SUCCESS, 0);

		break;
	case HREQ_CONFIG_DONE:
		hreq_response(dd, HREQ_SUCCESS, 0);
		break;

	case HREQ_INTERFACE_TEST:
		hreq_response(dd, HREQ_SUCCESS, data);
		break;
	default:
		dd_dev_err(dd, "8051 request: unknown request 0x%x\n", type);
		hreq_response(dd, HREQ_NOT_SUPPORTED, 0);
		break;
	}
}

/*
 * Set up allocation unit vaulue.
 */
void set_up_vau(struct hfi1_devdata *dd, u8 vau)
{
	u64 reg = read_csr(dd, SEND_CM_GLOBAL_CREDIT);

	/* do not modify other values in the register */
	reg &= ~SEND_CM_GLOBAL_CREDIT_AU_SMASK;
	reg |= (u64)vau << SEND_CM_GLOBAL_CREDIT_AU_SHIFT;
	write_csr(dd, SEND_CM_GLOBAL_CREDIT, reg);
}

/*
 * Set up initial VL15 credits of the remote.  Assumes the rest of
 * the CM credit registers are zero from a previous global or credit reset.
 * Shared limit for VL15 will always be 0.
 */
void set_up_vl15(struct hfi1_devdata *dd, u16 vl15buf)
{
	u64 reg = read_csr(dd, SEND_CM_GLOBAL_CREDIT);

	/* set initial values for total and shared credit limit */
	reg &= ~(SEND_CM_GLOBAL_CREDIT_TOTAL_CREDIT_LIMIT_SMASK |
		 SEND_CM_GLOBAL_CREDIT_SHARED_LIMIT_SMASK);

	/*
	 * Set total limit to be equal to VL15 credits.
	 * Leave shared limit at 0.
	 */
	reg |= (u64)vl15buf << SEND_CM_GLOBAL_CREDIT_TOTAL_CREDIT_LIMIT_SHIFT;
	write_csr(dd, SEND_CM_GLOBAL_CREDIT, reg);

	write_csr(dd, SEND_CM_CREDIT_VL15, (u64)vl15buf
		  << SEND_CM_CREDIT_VL15_DEDICATED_LIMIT_VL_SHIFT);
}

/*
 * Zero all credit details from the previous connection and
 * reset the CM manager's internal counters.
 */
void reset_link_credits(struct hfi1_devdata *dd)
{
	int i;

	/* remove all previous VL credit limits */
	for (i = 0; i < TXE_NUM_DATA_VL; i++)
		write_csr(dd, SEND_CM_CREDIT_VL + (8 * i), 0);
	write_csr(dd, SEND_CM_CREDIT_VL15, 0);
	write_csr(dd, SEND_CM_GLOBAL_CREDIT, 0);
	/* reset the CM block */
	pio_send_control(dd, PSC_CM_RESET);
	/* reset cached value */
	dd->vl15buf_cached = 0;
}

/* convert a vCU to a CU */
static u32 vcu_to_cu(u8 vcu)
{
	return 1 << vcu;
}

/* convert a CU to a vCU */
static u8 cu_to_vcu(u32 cu)
{
	return ilog2(cu);
}

/* convert a vAU to an AU */
static u32 vau_to_au(u8 vau)
{
	return 8 * (1 << vau);
}

static void set_linkup_defaults(struct hfi1_pportdata *ppd)
{
	ppd->sm_trap_qp = 0x0;
	ppd->sa_qp = 0x1;
}

/*
 * Graceful LCB shutdown.  This leaves the LCB FIFOs in reset.
 */
static void lcb_shutdown(struct hfi1_devdata *dd, int abort)
{
	u64 reg;

	/* clear lcb run: LCB_CFG_RUN.EN = 0 */
	write_csr(dd, DC_LCB_CFG_RUN, 0);
	/* set tx fifo reset: LCB_CFG_TX_FIFOS_RESET.VAL = 1 */
	write_csr(dd, DC_LCB_CFG_TX_FIFOS_RESET,
		  1ull << DC_LCB_CFG_TX_FIFOS_RESET_VAL_SHIFT);
	/* set dcc reset csr: DCC_CFG_RESET.{reset_lcb,reset_rx_fpe} = 1 */
	dd->lcb_err_en = read_csr(dd, DC_LCB_ERR_EN);
	reg = read_csr(dd, DCC_CFG_RESET);
	write_csr(dd, DCC_CFG_RESET, reg |
		  DCC_CFG_RESET_RESET_LCB | DCC_CFG_RESET_RESET_RX_FPE);
	(void)read_csr(dd, DCC_CFG_RESET); /* make sure the write completed */
	if (!abort) {
		udelay(1);    /* must hold for the longer of 16cclks or 20ns */
		write_csr(dd, DCC_CFG_RESET, reg);
		write_csr(dd, DC_LCB_ERR_EN, dd->lcb_err_en);
	}
}

/*
 * This routine should be called after the link has been transitioned to
 * OFFLINE (OFFLINE state has the side effect of putting the SerDes into
 * reset).
 *
 * The expectation is that the caller of this routine would have taken
 * care of properly transitioning the link into the correct state.
 * NOTE: the caller needs to acquire the dd->dc8051_lock lock
 *       before calling this function.
 */
static void _dc_shutdown(struct hfi1_devdata *dd)
{
	lockdep_assert_held(&dd->dc8051_lock);

	if (dd->dc_shutdown)
		return;

	dd->dc_shutdown = 1;
	/* Shutdown the LCB */
	lcb_shutdown(dd, 1);
	/*
	 * Going to OFFLINE would have causes the 8051 to put the
	 * SerDes into reset already. Just need to shut down the 8051,
	 * itself.
	 */
	write_csr(dd, DC_DC8051_CFG_RST, 0x1);
}

static void dc_shutdown(struct hfi1_devdata *dd)
{
	mutex_lock(&dd->dc8051_lock);
	_dc_shutdown(dd);
	mutex_unlock(&dd->dc8051_lock);
}

/*
 * Calling this after the DC has been brought out of reset should not
 * do any damage.
 * NOTE: the caller needs to acquire the dd->dc8051_lock lock
 *       before calling this function.
 */
static void _dc_start(struct hfi1_devdata *dd)
{
	lockdep_assert_held(&dd->dc8051_lock);

	if (!dd->dc_shutdown)
		return;

	/* Take the 8051 out of reset */
	write_csr(dd, DC_DC8051_CFG_RST, 0ull);
	/* Wait until 8051 is ready */
	if (wait_fm_ready(dd, TIMEOUT_8051_START))
		dd_dev_err(dd, "%s: timeout starting 8051 firmware\n",
			   __func__);

	/* Take away reset for LCB and RX FPE (set in lcb_shutdown). */
	write_csr(dd, DCC_CFG_RESET, LCB_RX_FPE_TX_FPE_OUT_OF_RESET);
	/* lcb_shutdown() with abort=1 does not restore these */
	write_csr(dd, DC_LCB_ERR_EN, dd->lcb_err_en);
	dd->dc_shutdown = 0;
}

static void dc_start(struct hfi1_devdata *dd)
{
	mutex_lock(&dd->dc8051_lock);
	_dc_start(dd);
	mutex_unlock(&dd->dc8051_lock);
}

/*
 * These LCB adjustments are for the Aurora SerDes core in the FPGA.
 */
static void adjust_lcb_for_fpga_serdes(struct hfi1_devdata *dd)
{
	u64 rx_radr, tx_radr;
	u32 version;

	if (dd->icode != ICODE_FPGA_EMULATION)
		return;

	/*
	 * These LCB defaults on emulator _s are good, nothing to do here:
	 *	LCB_CFG_TX_FIFOS_RADR
	 *	LCB_CFG_RX_FIFOS_RADR
	 *	LCB_CFG_LN_DCLK
	 *	LCB_CFG_IGNORE_LOST_RCLK
	 */
	if (is_emulator_s(dd))
		return;
	/* else this is _p */

	version = emulator_rev(dd);
	if (!is_ax(dd))
		version = 0x2d;	/* all B0 use 0x2d or higher settings */

	if (version <= 0x12) {
		/* release 0x12 and below */

		/*
		 * LCB_CFG_RX_FIFOS_RADR.RST_VAL = 0x9
		 * LCB_CFG_RX_FIFOS_RADR.OK_TO_JUMP_VAL = 0x9
		 * LCB_CFG_RX_FIFOS_RADR.DO_NOT_JUMP_VAL = 0xa
		 */
		rx_radr =
		      0xaull << DC_LCB_CFG_RX_FIFOS_RADR_DO_NOT_JUMP_VAL_SHIFT
		    | 0x9ull << DC_LCB_CFG_RX_FIFOS_RADR_OK_TO_JUMP_VAL_SHIFT
		    | 0x9ull << DC_LCB_CFG_RX_FIFOS_RADR_RST_VAL_SHIFT;
		/*
		 * LCB_CFG_TX_FIFOS_RADR.ON_REINIT = 0 (default)
		 * LCB_CFG_TX_FIFOS_RADR.RST_VAL = 6
		 */
		tx_radr = 6ull << DC_LCB_CFG_TX_FIFOS_RADR_RST_VAL_SHIFT;
	} else if (version <= 0x18) {
		/* release 0x13 up to 0x18 */
		/* LCB_CFG_RX_FIFOS_RADR = 0x988 */
		rx_radr =
		      0x9ull << DC_LCB_CFG_RX_FIFOS_RADR_DO_NOT_JUMP_VAL_SHIFT
		    | 0x8ull << DC_LCB_CFG_RX_FIFOS_RADR_OK_TO_JUMP_VAL_SHIFT
		    | 0x8ull << DC_LCB_CFG_RX_FIFOS_RADR_RST_VAL_SHIFT;
		tx_radr = 7ull << DC_LCB_CFG_TX_FIFOS_RADR_RST_VAL_SHIFT;
	} else if (version == 0x19) {
		/* release 0x19 */
		/* LCB_CFG_RX_FIFOS_RADR = 0xa99 */
		rx_radr =
		      0xAull << DC_LCB_CFG_RX_FIFOS_RADR_DO_NOT_JUMP_VAL_SHIFT
		    | 0x9ull << DC_LCB_CFG_RX_FIFOS_RADR_OK_TO_JUMP_VAL_SHIFT
		    | 0x9ull << DC_LCB_CFG_RX_FIFOS_RADR_RST_VAL_SHIFT;
		tx_radr = 3ull << DC_LCB_CFG_TX_FIFOS_RADR_RST_VAL_SHIFT;
	} else if (version == 0x1a) {
		/* release 0x1a */
		/* LCB_CFG_RX_FIFOS_RADR = 0x988 */
		rx_radr =
		      0x9ull << DC_LCB_CFG_RX_FIFOS_RADR_DO_NOT_JUMP_VAL_SHIFT
		    | 0x8ull << DC_LCB_CFG_RX_FIFOS_RADR_OK_TO_JUMP_VAL_SHIFT
		    | 0x8ull << DC_LCB_CFG_RX_FIFOS_RADR_RST_VAL_SHIFT;
		tx_radr = 7ull << DC_LCB_CFG_TX_FIFOS_RADR_RST_VAL_SHIFT;
		write_csr(dd, DC_LCB_CFG_LN_DCLK, 1ull);
	} else {
		/* release 0x1b and higher */
		/* LCB_CFG_RX_FIFOS_RADR = 0x877 */
		rx_radr =
		      0x8ull << DC_LCB_CFG_RX_FIFOS_RADR_DO_NOT_JUMP_VAL_SHIFT
		    | 0x7ull << DC_LCB_CFG_RX_FIFOS_RADR_OK_TO_JUMP_VAL_SHIFT
		    | 0x7ull << DC_LCB_CFG_RX_FIFOS_RADR_RST_VAL_SHIFT;
		tx_radr = 3ull << DC_LCB_CFG_TX_FIFOS_RADR_RST_VAL_SHIFT;
	}

	write_csr(dd, DC_LCB_CFG_RX_FIFOS_RADR, rx_radr);
	/* LCB_CFG_IGNORE_LOST_RCLK.EN = 1 */
	write_csr(dd, DC_LCB_CFG_IGNORE_LOST_RCLK,
		  DC_LCB_CFG_IGNORE_LOST_RCLK_EN_SMASK);
	write_csr(dd, DC_LCB_CFG_TX_FIFOS_RADR, tx_radr);
}

/*
 * Handle a SMA idle message
 *
 * This is a work-queue function outside of the interrupt.
 */
void handle_sma_message(struct work_struct *work)
{
	struct hfi1_pportdata *ppd = container_of(work, struct hfi1_pportdata,
							sma_message_work);
	struct hfi1_devdata *dd = ppd->dd;
	u64 msg;
	int ret;

	/*
	 * msg is bytes 1-4 of the 40-bit idle message - the command code
	 * is stripped off
	 */
	ret = read_idle_sma(dd, &msg);
	if (ret)
		return;
	dd_dev_info(dd, "%s: SMA message 0x%llx\n", __func__, msg);
	/*
	 * React to the SMA message.  Byte[1] (0 for us) is the command.
	 */
	switch (msg & 0xff) {
	case SMA_IDLE_ARM:
		/*
		 * See OPAv1 table 9-14 - HFI and External Switch Ports Key
		 * State Transitions
		 *
		 * Only expected in INIT or ARMED, discard otherwise.
		 */
		if (ppd->host_link_state & (HLS_UP_INIT | HLS_UP_ARMED))
			ppd->neighbor_normal = 1;
		break;
	case SMA_IDLE_ACTIVE:
		/*
		 * See OPAv1 table 9-14 - HFI and External Switch Ports Key
		 * State Transitions
		 *
		 * Can activate the node.  Discard otherwise.
		 */
		if (ppd->host_link_state == HLS_UP_ARMED &&
		    ppd->is_active_optimize_enabled) {
			ppd->neighbor_normal = 1;
			ret = set_link_state(ppd, HLS_UP_ACTIVE);
			if (ret)
				dd_dev_err(
					dd,
					"%s: received Active SMA idle message, couldn't set link to Active\n",
					__func__);
		}
		break;
	default:
		dd_dev_err(dd,
			   "%s: received unexpected SMA idle message 0x%llx\n",
			   __func__, msg);
		break;
	}
}

static void adjust_rcvctrl(struct hfi1_devdata *dd, u64 add, u64 clear)
{
	u64 rcvctrl;
	unsigned long flags;

	spin_lock_irqsave(&dd->rcvctrl_lock, flags);
	rcvctrl = read_csr(dd, RCV_CTRL);
	rcvctrl |= add;
	rcvctrl &= ~clear;
	write_csr(dd, RCV_CTRL, rcvctrl);
	spin_unlock_irqrestore(&dd->rcvctrl_lock, flags);
}

static inline void add_rcvctrl(struct hfi1_devdata *dd, u64 add)
{
	adjust_rcvctrl(dd, add, 0);
}

static inline void clear_rcvctrl(struct hfi1_devdata *dd, u64 clear)
{
	adjust_rcvctrl(dd, 0, clear);
}

/*
 * Called from all interrupt handlers to start handling an SPC freeze.
 */
void start_freeze_handling(struct hfi1_pportdata *ppd, int flags)
{
	struct hfi1_devdata *dd = ppd->dd;
	struct send_context *sc;
	int i;
	int sc_flags;

	if (flags & FREEZE_SELF)
		write_csr(dd, CCE_CTRL, CCE_CTRL_SPC_FREEZE_SMASK);

	/* enter frozen mode */
	dd->flags |= HFI1_FROZEN;

	/* notify all SDMA engines that they are going into a freeze */
	sdma_freeze_notify(dd, !!(flags & FREEZE_LINK_DOWN));

	sc_flags = SCF_FROZEN | SCF_HALTED | (flags & FREEZE_LINK_DOWN ?
					      SCF_LINK_DOWN : 0);
	/* do halt pre-handling on all enabled send contexts */
	for (i = 0; i < dd->num_send_contexts; i++) {
		sc = dd->send_contexts[i].sc;
		if (sc && (sc->flags & SCF_ENABLED))
			sc_stop(sc, sc_flags);
	}

	/* Send context are frozen. Notify user space */
	hfi1_set_uevent_bits(ppd, _HFI1_EVENT_FROZEN_BIT);

	if (flags & FREEZE_ABORT) {
		dd_dev_err(dd,
			   "Aborted freeze recovery. Please REBOOT system\n");
		return;
	}
	/* queue non-interrupt handler */
	queue_work(ppd->hfi1_wq, &ppd->freeze_work);
}

/*
 * Wait until all 4 sub-blocks indicate that they have frozen or unfrozen,
 * depending on the "freeze" parameter.
 *
 * No need to return an error if it times out, our only option
 * is to proceed anyway.
 */
static void wait_for_freeze_status(struct hfi1_devdata *dd, int freeze)
{
	unsigned long timeout;
	u64 reg;

	timeout = jiffies + msecs_to_jiffies(FREEZE_STATUS_TIMEOUT);
	while (1) {
		reg = read_csr(dd, CCE_STATUS);
		if (freeze) {
			/* waiting until all indicators are set */
			if ((reg & ALL_FROZE) == ALL_FROZE)
				return;	/* all done */
		} else {
			/* waiting until all indicators are clear */
			if ((reg & ALL_FROZE) == 0)
				return; /* all done */
		}

		if (time_after(jiffies, timeout)) {
			dd_dev_err(dd,
				   "Time out waiting for SPC %sfreeze, bits 0x%llx, expecting 0x%llx, continuing",
				   freeze ? "" : "un", reg & ALL_FROZE,
				   freeze ? ALL_FROZE : 0ull);
			return;
		}
		usleep_range(80, 120);
	}
}

/*
 * Do all freeze handling for the RXE block.
 */
static void rxe_freeze(struct hfi1_devdata *dd)
{
	int i;
	struct hfi1_ctxtdata *rcd;

	/* disable port */
	clear_rcvctrl(dd, RCV_CTRL_RCV_PORT_ENABLE_SMASK);

	/* disable all receive contexts */
	for (i = 0; i < dd->num_rcv_contexts; i++) {
		rcd = hfi1_rcd_get_by_index(dd, i);
		hfi1_rcvctrl(dd, HFI1_RCVCTRL_CTXT_DIS, rcd);
		hfi1_rcd_put(rcd);
	}
}

/*
 * Unfreeze handling for the RXE block - kernel contexts only.
 * This will also enable the port.  User contexts will do unfreeze
 * handling on a per-context basis as they call into the driver.
 *
 */
static void rxe_kernel_unfreeze(struct hfi1_devdata *dd)
{
	u32 rcvmask;
	u16 i;
	struct hfi1_ctxtdata *rcd;

	/* enable all kernel contexts */
	for (i = 0; i < dd->num_rcv_contexts; i++) {
		rcd = hfi1_rcd_get_by_index(dd, i);

		/* Ensure all non-user contexts(including vnic) are enabled */
		if (!rcd ||
		    (i >= dd->first_dyn_alloc_ctxt && !rcd->is_vnic)) {
			hfi1_rcd_put(rcd);
			continue;
		}
		rcvmask = HFI1_RCVCTRL_CTXT_ENB;
		/* HFI1_RCVCTRL_TAILUPD_[ENB|DIS] needs to be set explicitly */
		rcvmask |= hfi1_rcvhdrtail_kvaddr(rcd) ?
			HFI1_RCVCTRL_TAILUPD_ENB : HFI1_RCVCTRL_TAILUPD_DIS;
		hfi1_rcvctrl(dd, rcvmask, rcd);
		hfi1_rcd_put(rcd);
	}

	/* enable port */
	add_rcvctrl(dd, RCV_CTRL_RCV_PORT_ENABLE_SMASK);
}

/*
 * Non-interrupt SPC freeze handling.
 *
 * This is a work-queue function outside of the triggering interrupt.
 */
void handle_freeze(struct work_struct *work)
{
	struct hfi1_pportdata *ppd = container_of(work, struct hfi1_pportdata,
								freeze_work);
	struct hfi1_devdata *dd = ppd->dd;

	/* wait for freeze indicators on all affected blocks */
	wait_for_freeze_status(dd, 1);

	/* SPC is now frozen */

	/* do send PIO freeze steps */
	pio_freeze(dd);

	/* do send DMA freeze steps */
	sdma_freeze(dd);

	/* do send egress freeze steps - nothing to do */

	/* do receive freeze steps */
	rxe_freeze(dd);

	/*
	 * Unfreeze the hardware - clear the freeze, wait for each
	 * block's frozen bit to clear, then clear the frozen flag.
	 */
	write_csr(dd, CCE_CTRL, CCE_CTRL_SPC_UNFREEZE_SMASK);
	wait_for_freeze_status(dd, 0);

	if (is_ax(dd)) {
		write_csr(dd, CCE_CTRL, CCE_CTRL_SPC_FREEZE_SMASK);
		wait_for_freeze_status(dd, 1);
		write_csr(dd, CCE_CTRL, CCE_CTRL_SPC_UNFREEZE_SMASK);
		wait_for_freeze_status(dd, 0);
	}

	/* do send PIO unfreeze steps for kernel contexts */
	pio_kernel_unfreeze(dd);

	/* do send DMA unfreeze steps */
	sdma_unfreeze(dd);

	/* do send egress unfreeze steps - nothing to do */

	/* do receive unfreeze steps for kernel contexts */
	rxe_kernel_unfreeze(dd);

	/*
	 * The unfreeze procedure touches global device registers when
	 * it disables and re-enables RXE. Mark the device unfrozen
	 * after all that is done so other parts of the driver waiting
	 * for the device to unfreeze don't do things out of order.
	 *
	 * The above implies that the meaning of HFI1_FROZEN flag is
	 * "Device has gone into freeze mode and freeze mode handling
	 * is still in progress."
	 *
	 * The flag will be removed when freeze mode processing has
	 * completed.
	 */
	dd->flags &= ~HFI1_FROZEN;
	wake_up(&dd->event_queue);

	/* no longer frozen */
}

/**
 * update_xmit_counters - update PortXmitWait/PortVlXmitWait
 * counters.
 * @ppd: info of physical Hfi port
 * @link_width: new link width after link up or downgrade
 *
 * Update the PortXmitWait and PortVlXmitWait counters after
 * a link up or downgrade event to reflect a link width change.
 */
static void update_xmit_counters(struct hfi1_pportdata *ppd, u16 link_width)
{
	int i;
	u16 tx_width;
	u16 link_speed;

	tx_width = tx_link_width(link_width);
	link_speed = get_link_speed(ppd->link_speed_active);

	/*
	 * There are C_VL_COUNT number of PortVLXmitWait counters.
	 * Adding 1 to C_VL_COUNT to include the PortXmitWait counter.
	 */
	for (i = 0; i < C_VL_COUNT + 1; i++)
		get_xmit_wait_counters(ppd, tx_width, link_speed, i);
}

/*
 * Handle a link up interrupt from the 8051.
 *
 * This is a work-queue function outside of the interrupt.
 */
void handle_link_up(struct work_struct *work)
{
	struct hfi1_pportdata *ppd = container_of(work, struct hfi1_pportdata,
						  link_up_work);
	struct hfi1_devdata *dd = ppd->dd;

	set_link_state(ppd, HLS_UP_INIT);

	/* cache the read of DC_LCB_STS_ROUND_TRIP_LTP_CNT */
	read_ltp_rtt(dd);
	/*
	 * OPA specifies that certain counters are cleared on a transition
	 * to link up, so do that.
	 */
	clear_linkup_counters(dd);
	/*
	 * And (re)set link up default values.
	 */
	set_linkup_defaults(ppd);

	/*
	 * Set VL15 credits. Use cached value from verify cap interrupt.
	 * In case of quick linkup or simulator, vl15 value will be set by
	 * handle_linkup_change. VerifyCap interrupt handler will not be
	 * called in those scenarios.
	 */
	if (!(quick_linkup || dd->icode == ICODE_FUNCTIONAL_SIMULATOR))
		set_up_vl15(dd, dd->vl15buf_cached);

	/* enforce link speed enabled */
	if ((ppd->link_speed_active & ppd->link_speed_enabled) == 0) {
		/* oops - current speed is not enabled, bounce */
		dd_dev_err(dd,
			   "Link speed active 0x%x is outside enabled 0x%x, downing link\n",
			   ppd->link_speed_active, ppd->link_speed_enabled);
		set_link_down_reason(ppd, OPA_LINKDOWN_REASON_SPEED_POLICY, 0,
				     OPA_LINKDOWN_REASON_SPEED_POLICY);
		set_link_state(ppd, HLS_DN_OFFLINE);
		start_link(ppd);
	}
}

/*
 * Several pieces of LNI information were cached for SMA in ppd.
 * Reset these on link down
 */
static void reset_neighbor_info(struct hfi1_pportdata *ppd)
{
	ppd->neighbor_guid = 0;
	ppd->neighbor_port_number = 0;
	ppd->neighbor_type = 0;
	ppd->neighbor_fm_security = 0;
}

static const char * const link_down_reason_strs[] = {
	[OPA_LINKDOWN_REASON_NONE] = "None",
	[OPA_LINKDOWN_REASON_RCV_ERROR_0] = "Receive error 0",
	[OPA_LINKDOWN_REASON_BAD_PKT_LEN] = "Bad packet length",
	[OPA_LINKDOWN_REASON_PKT_TOO_LONG] = "Packet too long",
	[OPA_LINKDOWN_REASON_PKT_TOO_SHORT] = "Packet too short",
	[OPA_LINKDOWN_REASON_BAD_SLID] = "Bad SLID",
	[OPA_LINKDOWN_REASON_BAD_DLID] = "Bad DLID",
	[OPA_LINKDOWN_REASON_BAD_L2] = "Bad L2",
	[OPA_LINKDOWN_REASON_BAD_SC] = "Bad SC",
	[OPA_LINKDOWN_REASON_RCV_ERROR_8] = "Receive error 8",
	[OPA_LINKDOWN_REASON_BAD_MID_TAIL] = "Bad mid tail",
	[OPA_LINKDOWN_REASON_RCV_ERROR_10] = "Receive error 10",
	[OPA_LINKDOWN_REASON_PREEMPT_ERROR] = "Preempt error",
	[OPA_LINKDOWN_REASON_PREEMPT_VL15] = "Preempt vl15",
	[OPA_LINKDOWN_REASON_BAD_VL_MARKER] = "Bad VL marker",
	[OPA_LINKDOWN_REASON_RCV_ERROR_14] = "Receive error 14",
	[OPA_LINKDOWN_REASON_RCV_ERROR_15] = "Receive error 15",
	[OPA_LINKDOWN_REASON_BAD_HEAD_DIST] = "Bad head distance",
	[OPA_LINKDOWN_REASON_BAD_TAIL_DIST] = "Bad tail distance",
	[OPA_LINKDOWN_REASON_BAD_CTRL_DIST] = "Bad control distance",
	[OPA_LINKDOWN_REASON_BAD_CREDIT_ACK] = "Bad credit ack",
	[OPA_LINKDOWN_REASON_UNSUPPORTED_VL_MARKER] = "Unsupported VL marker",
	[OPA_LINKDOWN_REASON_BAD_PREEMPT] = "Bad preempt",
	[OPA_LINKDOWN_REASON_BAD_CONTROL_FLIT] = "Bad control flit",
	[OPA_LINKDOWN_REASON_EXCEED_MULTICAST_LIMIT] = "Exceed multicast limit",
	[OPA_LINKDOWN_REASON_RCV_ERROR_24] = "Receive error 24",
	[OPA_LINKDOWN_REASON_RCV_ERROR_25] = "Receive error 25",
	[OPA_LINKDOWN_REASON_RCV_ERROR_26] = "Receive error 26",
	[OPA_LINKDOWN_REASON_RCV_ERROR_27] = "Receive error 27",
	[OPA_LINKDOWN_REASON_RCV_ERROR_28] = "Receive error 28",
	[OPA_LINKDOWN_REASON_RCV_ERROR_29] = "Receive error 29",
	[OPA_LINKDOWN_REASON_RCV_ERROR_30] = "Receive error 30",
	[OPA_LINKDOWN_REASON_EXCESSIVE_BUFFER_OVERRUN] =
					"Excessive buffer overrun",
	[OPA_LINKDOWN_REASON_UNKNOWN] = "Unknown",
	[OPA_LINKDOWN_REASON_REBOOT] = "Reboot",
	[OPA_LINKDOWN_REASON_NEIGHBOR_UNKNOWN] = "Neighbor unknown",
	[OPA_LINKDOWN_REASON_FM_BOUNCE] = "FM bounce",
	[OPA_LINKDOWN_REASON_SPEED_POLICY] = "Speed policy",
	[OPA_LINKDOWN_REASON_WIDTH_POLICY] = "Width policy",
	[OPA_LINKDOWN_REASON_DISCONNECTED] = "Disconnected",
	[OPA_LINKDOWN_REASON_LOCAL_MEDIA_NOT_INSTALLED] =
					"Local media not installed",
	[OPA_LINKDOWN_REASON_NOT_INSTALLED] = "Not installed",
	[OPA_LINKDOWN_REASON_CHASSIS_CONFIG] = "Chassis config",
	[OPA_LINKDOWN_REASON_END_TO_END_NOT_INSTALLED] =
					"End to end not installed",
	[OPA_LINKDOWN_REASON_POWER_POLICY] = "Power policy",
	[OPA_LINKDOWN_REASON_LINKSPEED_POLICY] = "Link speed policy",
	[OPA_LINKDOWN_REASON_LINKWIDTH_POLICY] = "Link width policy",
	[OPA_LINKDOWN_REASON_SWITCH_MGMT] = "Switch management",
	[OPA_LINKDOWN_REASON_SMA_DISABLED] = "SMA disabled",
	[OPA_LINKDOWN_REASON_TRANSIENT] = "Transient"
};

/* return the neighbor link down reason string */
static const char *link_down_reason_str(u8 reason)
{
	const char *str = NULL;

	if (reason < ARRAY_SIZE(link_down_reason_strs))
		str = link_down_reason_strs[reason];
	if (!str)
		str = "(invalid)";

	return str;
}

/*
 * Handle a link down interrupt from the 8051.
 *
 * This is a work-queue function outside of the interrupt.
 */
void handle_link_down(struct work_struct *work)
{
	u8 lcl_reason, neigh_reason = 0;
	u8 link_down_reason;
	struct hfi1_pportdata *ppd = container_of(work, struct hfi1_pportdata,
						  link_down_work);
	int was_up;
	static const char ldr_str[] = "Link down reason: ";

	if ((ppd->host_link_state &
	     (HLS_DN_POLL | HLS_VERIFY_CAP | HLS_GOING_UP)) &&
	     ppd->port_type == PORT_TYPE_FIXED)
		ppd->offline_disabled_reason =
			HFI1_ODR_MASK(OPA_LINKDOWN_REASON_NOT_INSTALLED);

	/* Go offline first, then deal with reading/writing through 8051 */
	was_up = !!(ppd->host_link_state & HLS_UP);
	set_link_state(ppd, HLS_DN_OFFLINE);
	xchg(&ppd->is_link_down_queued, 0);

	if (was_up) {
		lcl_reason = 0;
		/* link down reason is only valid if the link was up */
		read_link_down_reason(ppd->dd, &link_down_reason);
		switch (link_down_reason) {
		case LDR_LINK_TRANSFER_ACTIVE_LOW:
			/* the link went down, no idle message reason */
			dd_dev_info(ppd->dd, "%sUnexpected link down\n",
				    ldr_str);
			break;
		case LDR_RECEIVED_LINKDOWN_IDLE_MSG:
			/*
			 * The neighbor reason is only valid if an idle message
			 * was received for it.
			 */
			read_planned_down_reason_code(ppd->dd, &neigh_reason);
			dd_dev_info(ppd->dd,
				    "%sNeighbor link down message %d, %s\n",
				    ldr_str, neigh_reason,
				    link_down_reason_str(neigh_reason));
			break;
		case LDR_RECEIVED_HOST_OFFLINE_REQ:
			dd_dev_info(ppd->dd,
				    "%sHost requested link to go offline\n",
				    ldr_str);
			break;
		default:
			dd_dev_info(ppd->dd, "%sUnknown reason 0x%x\n",
				    ldr_str, link_down_reason);
			break;
		}

		/*
		 * If no reason, assume peer-initiated but missed
		 * LinkGoingDown idle flits.
		 */
		if (neigh_reason == 0)
			lcl_reason = OPA_LINKDOWN_REASON_NEIGHBOR_UNKNOWN;
	} else {
		/* went down while polling or going up */
		lcl_reason = OPA_LINKDOWN_REASON_TRANSIENT;
	}

	set_link_down_reason(ppd, lcl_reason, neigh_reason, 0);

	/* inform the SMA when the link transitions from up to down */
	if (was_up && ppd->local_link_down_reason.sma == 0 &&
	    ppd->neigh_link_down_reason.sma == 0) {
		ppd->local_link_down_reason.sma =
					ppd->local_link_down_reason.latest;
		ppd->neigh_link_down_reason.sma =
					ppd->neigh_link_down_reason.latest;
	}

	reset_neighbor_info(ppd);

	/* disable the port */
	clear_rcvctrl(ppd->dd, RCV_CTRL_RCV_PORT_ENABLE_SMASK);

	/*
	 * If there is no cable attached, turn the DC off. Otherwise,
	 * start the link bring up.
	 */
	if (ppd->port_type == PORT_TYPE_QSFP && !qsfp_mod_present(ppd))
		dc_shutdown(ppd->dd);
	else
		start_link(ppd);
}

void handle_link_bounce(struct work_struct *work)
{
	struct hfi1_pportdata *ppd = container_of(work, struct hfi1_pportdata,
							link_bounce_work);

	/*
	 * Only do something if the link is currently up.
	 */
	if (ppd->host_link_state & HLS_UP) {
		set_link_state(ppd, HLS_DN_OFFLINE);
		start_link(ppd);
	} else {
		dd_dev_info(ppd->dd, "%s: link not up (%s), nothing to do\n",
			    __func__, link_state_name(ppd->host_link_state));
	}
}

/*
 * Mask conversion: Capability exchange to Port LTP.  The capability
 * exchange has an implicit 16b CRC that is mandatory.
 */
static int cap_to_port_ltp(int cap)
{
	int port_ltp = PORT_LTP_CRC_MODE_16; /* this mode is mandatory */

	if (cap & CAP_CRC_14B)
		port_ltp |= PORT_LTP_CRC_MODE_14;
	if (cap & CAP_CRC_48B)
		port_ltp |= PORT_LTP_CRC_MODE_48;
	if (cap & CAP_CRC_12B_16B_PER_LANE)
		port_ltp |= PORT_LTP_CRC_MODE_PER_LANE;

	return port_ltp;
}

/*
 * Convert an OPA Port LTP mask to capability mask
 */
int port_ltp_to_cap(int port_ltp)
{
	int cap_mask = 0;

	if (port_ltp & PORT_LTP_CRC_MODE_14)
		cap_mask |= CAP_CRC_14B;
	if (port_ltp & PORT_LTP_CRC_MODE_48)
		cap_mask |= CAP_CRC_48B;
	if (port_ltp & PORT_LTP_CRC_MODE_PER_LANE)
		cap_mask |= CAP_CRC_12B_16B_PER_LANE;

	return cap_mask;
}

/*
 * Convert a single DC LCB CRC mode to an OPA Port LTP mask.
 */
static int lcb_to_port_ltp(int lcb_crc)
{
	int port_ltp = 0;

	if (lcb_crc == LCB_CRC_12B_16B_PER_LANE)
		port_ltp = PORT_LTP_CRC_MODE_PER_LANE;
	else if (lcb_crc == LCB_CRC_48B)
		port_ltp = PORT_LTP_CRC_MODE_48;
	else if (lcb_crc == LCB_CRC_14B)
		port_ltp = PORT_LTP_CRC_MODE_14;
	else
		port_ltp = PORT_LTP_CRC_MODE_16;

	return port_ltp;
}

static void clear_full_mgmt_pkey(struct hfi1_pportdata *ppd)
{
	if (ppd->pkeys[2] != 0) {
		ppd->pkeys[2] = 0;
		(void)hfi1_set_ib_cfg(ppd, HFI1_IB_CFG_PKEYS, 0);
		hfi1_event_pkey_change(ppd->dd, ppd->port);
	}
}

/*
 * Convert the given link width to the OPA link width bitmask.
 */
static u16 link_width_to_bits(struct hfi1_devdata *dd, u16 width)
{
	switch (width) {
	case 0:
		/*
		 * Simulator and quick linkup do not set the width.
		 * Just set it to 4x without complaint.
		 */
		if (dd->icode == ICODE_FUNCTIONAL_SIMULATOR || quick_linkup)
			return OPA_LINK_WIDTH_4X;
		return 0; /* no lanes up */
	case 1: return OPA_LINK_WIDTH_1X;
	case 2: return OPA_LINK_WIDTH_2X;
	case 3: return OPA_LINK_WIDTH_3X;
	case 4: return OPA_LINK_WIDTH_4X;
	default:
		dd_dev_info(dd, "%s: invalid width %d, using 4\n",
			    __func__, width);
		return OPA_LINK_WIDTH_4X;
	}
}

/*
 * Do a population count on the bottom nibble.
 */
static const u8 bit_counts[16] = {
	0, 1, 1, 2, 1, 2, 2, 3, 1, 2, 2, 3, 2, 3, 3, 4
};

static inline u8 nibble_to_count(u8 nibble)
{
	return bit_counts[nibble & 0xf];
}

/*
 * Read the active lane information from the 8051 registers and return
 * their widths.
 *
 * Active lane information is found in these 8051 registers:
 *	enable_lane_tx
 *	enable_lane_rx
 */
static void get_link_widths(struct hfi1_devdata *dd, u16 *tx_width,
			    u16 *rx_width)
{
	u16 tx, rx;
	u8 enable_lane_rx;
	u8 enable_lane_tx;
	u8 tx_polarity_inversion;
	u8 rx_polarity_inversion;
	u8 max_rate;

	/* read the active lanes */
	read_tx_settings(dd, &enable_lane_tx, &tx_polarity_inversion,
			 &rx_polarity_inversion, &max_rate);
	read_local_lni(dd, &enable_lane_rx);

	/* convert to counts */
	tx = nibble_to_count(enable_lane_tx);
	rx = nibble_to_count(enable_lane_rx);

	/*
	 * Set link_speed_active here, overriding what was set in
	 * handle_verify_cap().  The ASIC 8051 firmware does not correctly
	 * set the max_rate field in handle_verify_cap until v0.19.
	 */
	if ((dd->icode == ICODE_RTL_SILICON) &&
	    (dd->dc8051_ver < dc8051_ver(0, 19, 0))) {
		/* max_rate: 0 = 12.5G, 1 = 25G */
		switch (max_rate) {
		case 0:
			dd->pport[0].link_speed_active = OPA_LINK_SPEED_12_5G;
			break;
		case 1:
			dd->pport[0].link_speed_active = OPA_LINK_SPEED_25G;
			break;
		default:
			dd_dev_err(dd,
				   "%s: unexpected max rate %d, using 25Gb\n",
				   __func__, (int)max_rate);
			dd->pport[0].link_speed_active = OPA_LINK_SPEED_25G;
			break;
		}
	}

	dd_dev_info(dd,
		    "Fabric active lanes (width): tx 0x%x (%d), rx 0x%x (%d)\n",
		    enable_lane_tx, tx, enable_lane_rx, rx);
	*tx_width = link_width_to_bits(dd, tx);
	*rx_width = link_width_to_bits(dd, rx);
}

/*
 * Read verify_cap_local_fm_link_width[1] to obtain the link widths.
 * Valid after the end of VerifyCap and during LinkUp.  Does not change
 * after link up.  I.e. look elsewhere for downgrade information.
 *
 * Bits are:
 *	+ bits [7:4] contain the number of active transmitters
 *	+ bits [3:0] contain the number of active receivers
 * These are numbers 1 through 4 and can be different values if the
 * link is asymmetric.
 *
 * verify_cap_local_fm_link_width[0] retains its original value.
 */
static void get_linkup_widths(struct hfi1_devdata *dd, u16 *tx_width,
			      u16 *rx_width)
{
	u16 widths, tx, rx;
	u8 misc_bits, local_flags;
	u16 active_tx, active_rx;

	read_vc_local_link_mode(dd, &misc_bits, &local_flags, &widths);
	tx = widths >> 12;
	rx = (widths >> 8) & 0xf;

	*tx_width = link_width_to_bits(dd, tx);
	*rx_width = link_width_to_bits(dd, rx);

	/* print the active widths */
	get_link_widths(dd, &active_tx, &active_rx);
}

/*
 * Set ppd->link_width_active and ppd->link_width_downgrade_active using
 * hardware information when the link first comes up.
 *
 * The link width is not available until after VerifyCap.AllFramesReceived
 * (the trigger for handle_verify_cap), so this is outside that routine
 * and should be called when the 8051 signals linkup.
 */
void get_linkup_link_widths(struct hfi1_pportdata *ppd)
{
	u16 tx_width, rx_width;

	/* get end-of-LNI link widths */
	get_linkup_widths(ppd->dd, &tx_width, &rx_width);

	/* use tx_width as the link is supposed to be symmetric on link up */
	ppd->link_width_active = tx_width;
	/* link width downgrade active (LWD.A) starts out matching LW.A */
	ppd->link_width_downgrade_tx_active = ppd->link_width_active;
	ppd->link_width_downgrade_rx_active = ppd->link_width_active;
	/* per OPA spec, on link up LWD.E resets to LWD.S */
	ppd->link_width_downgrade_enabled = ppd->link_width_downgrade_supported;
	/* cache the active egress rate (units {10^6 bits/sec]) */
	ppd->current_egress_rate = active_egress_rate(ppd);
}

/*
 * Handle a verify capabilities interrupt from the 8051.
 *
 * This is a work-queue function outside of the interrupt.
 */
void handle_verify_cap(struct work_struct *work)
{
	struct hfi1_pportdata *ppd = container_of(work, struct hfi1_pportdata,
								link_vc_work);
	struct hfi1_devdata *dd = ppd->dd;
	u64 reg;
	u8 power_management;
	u8 continuous;
	u8 vcu;
	u8 vau;
	u8 z;
	u16 vl15buf;
	u16 link_widths;
	u16 crc_mask;
	u16 crc_val;
	u16 device_id;
	u16 active_tx, active_rx;
	u8 partner_supported_crc;
	u8 remote_tx_rate;
	u8 device_rev;

	set_link_state(ppd, HLS_VERIFY_CAP);

	lcb_shutdown(dd, 0);
	adjust_lcb_for_fpga_serdes(dd);

	read_vc_remote_phy(dd, &power_management, &continuous);
	read_vc_remote_fabric(dd, &vau, &z, &vcu, &vl15buf,
			      &partner_supported_crc);
	read_vc_remote_link_width(dd, &remote_tx_rate, &link_widths);
	read_remote_device_id(dd, &device_id, &device_rev);

	/* print the active widths */
	get_link_widths(dd, &active_tx, &active_rx);
	dd_dev_info(dd,
		    "Peer PHY: power management 0x%x, continuous updates 0x%x\n",
		    (int)power_management, (int)continuous);
	dd_dev_info(dd,
		    "Peer Fabric: vAU %d, Z %d, vCU %d, vl15 credits 0x%x, CRC sizes 0x%x\n",
		    (int)vau, (int)z, (int)vcu, (int)vl15buf,
		    (int)partner_supported_crc);
	dd_dev_info(dd, "Peer Link Width: tx rate 0x%x, widths 0x%x\n",
		    (u32)remote_tx_rate, (u32)link_widths);
	dd_dev_info(dd, "Peer Device ID: 0x%04x, Revision 0x%02x\n",
		    (u32)device_id, (u32)device_rev);
	/*
	 * The peer vAU value just read is the peer receiver value.  HFI does
	 * not support a transmit vAU of 0 (AU == 8).  We advertised that
	 * with Z=1 in the fabric capabilities sent to the peer.  The peer
	 * will see our Z=1, and, if it advertised a vAU of 0, will move its
	 * receive to vAU of 1 (AU == 16).  Do the same here.  We do not care
	 * about the peer Z value - our sent vAU is 3 (hardwired) and is not
	 * subject to the Z value exception.
	 */
	if (vau == 0)
		vau = 1;
	set_up_vau(dd, vau);

	/*
	 * Set VL15 credits to 0 in global credit register. Cache remote VL15
	 * credits value and wait for link-up interrupt ot set it.
	 */
	set_up_vl15(dd, 0);
	dd->vl15buf_cached = vl15buf;

	/* set up the LCB CRC mode */
	crc_mask = ppd->port_crc_mode_enabled & partner_supported_crc;

	/* order is important: use the lowest bit in common */
	if (crc_mask & CAP_CRC_14B)
		crc_val = LCB_CRC_14B;
	else if (crc_mask & CAP_CRC_48B)
		crc_val = LCB_CRC_48B;
	else if (crc_mask & CAP_CRC_12B_16B_PER_LANE)
		crc_val = LCB_CRC_12B_16B_PER_LANE;
	else
		crc_val = LCB_CRC_16B;

	dd_dev_info(dd, "Final LCB CRC mode: %d\n", (int)crc_val);
	write_csr(dd, DC_LCB_CFG_CRC_MODE,
		  (u64)crc_val << DC_LCB_CFG_CRC_MODE_TX_VAL_SHIFT);

	/* set (14b only) or clear sideband credit */
	reg = read_csr(dd, SEND_CM_CTRL);
	if (crc_val == LCB_CRC_14B && crc_14b_sideband) {
		write_csr(dd, SEND_CM_CTRL,
			  reg | SEND_CM_CTRL_FORCE_CREDIT_MODE_SMASK);
	} else {
		write_csr(dd, SEND_CM_CTRL,
			  reg & ~SEND_CM_CTRL_FORCE_CREDIT_MODE_SMASK);
	}

	ppd->link_speed_active = 0;	/* invalid value */
	if (dd->dc8051_ver < dc8051_ver(0, 20, 0)) {
		/* remote_tx_rate: 0 = 12.5G, 1 = 25G */
		switch (remote_tx_rate) {
		case 0:
			ppd->link_speed_active = OPA_LINK_SPEED_12_5G;
			break;
		case 1:
			ppd->link_speed_active = OPA_LINK_SPEED_25G;
			break;
		}
	} else {
		/* actual rate is highest bit of the ANDed rates */
		u8 rate = remote_tx_rate & ppd->local_tx_rate;

		if (rate & 2)
			ppd->link_speed_active = OPA_LINK_SPEED_25G;
		else if (rate & 1)
			ppd->link_speed_active = OPA_LINK_SPEED_12_5G;
	}
	if (ppd->link_speed_active == 0) {
		dd_dev_err(dd, "%s: unexpected remote tx rate %d, using 25Gb\n",
			   __func__, (int)remote_tx_rate);
		ppd->link_speed_active = OPA_LINK_SPEED_25G;
	}

	/*
	 * Cache the values of the supported, enabled, and active
	 * LTP CRC modes to return in 'portinfo' queries. But the bit
	 * flags that are returned in the portinfo query differ from
	 * what's in the link_crc_mask, crc_sizes, and crc_val
	 * variables. Convert these here.
	 */
	ppd->port_ltp_crc_mode = cap_to_port_ltp(link_crc_mask) << 8;
		/* supported crc modes */
	ppd->port_ltp_crc_mode |=
		cap_to_port_ltp(ppd->port_crc_mode_enabled) << 4;
		/* enabled crc modes */
	ppd->port_ltp_crc_mode |= lcb_to_port_ltp(crc_val);
		/* active crc mode */

	/* set up the remote credit return table */
	assign_remote_cm_au_table(dd, vcu);

	/*
	 * The LCB is reset on entry to handle_verify_cap(), so this must
	 * be applied on every link up.
	 *
	 * Adjust LCB error kill enable to kill the link if
	 * these RBUF errors are seen:
	 *	REPLAY_BUF_MBE_SMASK
	 *	FLIT_INPUT_BUF_MBE_SMASK
	 */
	if (is_ax(dd)) {			/* fixed in B0 */
		reg = read_csr(dd, DC_LCB_CFG_LINK_KILL_EN);
		reg |= DC_LCB_CFG_LINK_KILL_EN_REPLAY_BUF_MBE_SMASK
			| DC_LCB_CFG_LINK_KILL_EN_FLIT_INPUT_BUF_MBE_SMASK;
		write_csr(dd, DC_LCB_CFG_LINK_KILL_EN, reg);
	}

	/* pull LCB fifos out of reset - all fifo clocks must be stable */
	write_csr(dd, DC_LCB_CFG_TX_FIFOS_RESET, 0);

	/* give 8051 access to the LCB CSRs */
	write_csr(dd, DC_LCB_ERR_EN, 0); /* mask LCB errors */
	set_8051_lcb_access(dd);

	/* tell the 8051 to go to LinkUp */
	set_link_state(ppd, HLS_GOING_UP);
}

/**
 * apply_link_downgrade_policy - Apply the link width downgrade enabled
 * policy against the current active link widths.
 * @ppd: info of physical Hfi port
 * @refresh_widths: True indicates link downgrade event
 * @return: True indicates a successful link downgrade. False indicates
 *	    link downgrade event failed and the link will bounce back to
 *	    default link width.
 *
 * Called when the enabled policy changes or the active link widths
 * change.
 * Refresh_widths indicates that a link downgrade occurred. The
 * link_downgraded variable is set by refresh_widths and
 * determines the success/failure of the policy application.
 */
bool apply_link_downgrade_policy(struct hfi1_pportdata *ppd,
				 bool refresh_widths)
{
	int do_bounce = 0;
	int tries;
	u16 lwde;
	u16 tx, rx;
	bool link_downgraded = refresh_widths;

	/* use the hls lock to avoid a race with actual link up */
	tries = 0;
retry:
	mutex_lock(&ppd->hls_lock);
	/* only apply if the link is up */
	if (ppd->host_link_state & HLS_DOWN) {
		/* still going up..wait and retry */
		if (ppd->host_link_state & HLS_GOING_UP) {
			if (++tries < 1000) {
				mutex_unlock(&ppd->hls_lock);
				usleep_range(100, 120); /* arbitrary */
				goto retry;
			}
			dd_dev_err(ppd->dd,
				   "%s: giving up waiting for link state change\n",
				   __func__);
		}
		goto done;
	}

	lwde = ppd->link_width_downgrade_enabled;

	if (refresh_widths) {
		get_link_widths(ppd->dd, &tx, &rx);
		ppd->link_width_downgrade_tx_active = tx;
		ppd->link_width_downgrade_rx_active = rx;
	}

	if (ppd->link_width_downgrade_tx_active == 0 ||
	    ppd->link_width_downgrade_rx_active == 0) {
		/* the 8051 reported a dead link as a downgrade */
		dd_dev_err(ppd->dd, "Link downgrade is really a link down, ignoring\n");
		link_downgraded = false;
	} else if (lwde == 0) {
		/* downgrade is disabled */

		/* bounce if not at starting active width */
		if ((ppd->link_width_active !=
		     ppd->link_width_downgrade_tx_active) ||
		    (ppd->link_width_active !=
		     ppd->link_width_downgrade_rx_active)) {
			dd_dev_err(ppd->dd,
				   "Link downgrade is disabled and link has downgraded, downing link\n");
			dd_dev_err(ppd->dd,
				   "  original 0x%x, tx active 0x%x, rx active 0x%x\n",
				   ppd->link_width_active,
				   ppd->link_width_downgrade_tx_active,
				   ppd->link_width_downgrade_rx_active);
			do_bounce = 1;
			link_downgraded = false;
		}
	} else if ((lwde & ppd->link_width_downgrade_tx_active) == 0 ||
		   (lwde & ppd->link_width_downgrade_rx_active) == 0) {
		/* Tx or Rx is outside the enabled policy */
		dd_dev_err(ppd->dd,
			   "Link is outside of downgrade allowed, downing link\n");
		dd_dev_err(ppd->dd,
			   "  enabled 0x%x, tx active 0x%x, rx active 0x%x\n",
			   lwde, ppd->link_width_downgrade_tx_active,
			   ppd->link_width_downgrade_rx_active);
		do_bounce = 1;
		link_downgraded = false;
	}

done:
	mutex_unlock(&ppd->hls_lock);

	if (do_bounce) {
		set_link_down_reason(ppd, OPA_LINKDOWN_REASON_WIDTH_POLICY, 0,
				     OPA_LINKDOWN_REASON_WIDTH_POLICY);
		set_link_state(ppd, HLS_DN_OFFLINE);
		start_link(ppd);
	}

	return link_downgraded;
}

/*
 * Handle a link downgrade interrupt from the 8051.
 *
 * This is a work-queue function outside of the interrupt.
 */
void handle_link_downgrade(struct work_struct *work)
{
	struct hfi1_pportdata *ppd = container_of(work, struct hfi1_pportdata,
							link_downgrade_work);

	dd_dev_info(ppd->dd, "8051: Link width downgrade\n");
	if (apply_link_downgrade_policy(ppd, true))
		update_xmit_counters(ppd, ppd->link_width_downgrade_tx_active);
}

static char *dcc_err_string(char *buf, int buf_len, u64 flags)
{
	return flag_string(buf, buf_len, flags, dcc_err_flags,
		ARRAY_SIZE(dcc_err_flags));
}

static char *lcb_err_string(char *buf, int buf_len, u64 flags)
{
	return flag_string(buf, buf_len, flags, lcb_err_flags,
		ARRAY_SIZE(lcb_err_flags));
}

static char *dc8051_err_string(char *buf, int buf_len, u64 flags)
{
	return flag_string(buf, buf_len, flags, dc8051_err_flags,
		ARRAY_SIZE(dc8051_err_flags));
}

static char *dc8051_info_err_string(char *buf, int buf_len, u64 flags)
{
	return flag_string(buf, buf_len, flags, dc8051_info_err_flags,
		ARRAY_SIZE(dc8051_info_err_flags));
}

static char *dc8051_info_host_msg_string(char *buf, int buf_len, u64 flags)
{
	return flag_string(buf, buf_len, flags, dc8051_info_host_msg_flags,
		ARRAY_SIZE(dc8051_info_host_msg_flags));
}

static void handle_8051_interrupt(struct hfi1_devdata *dd, u32 unused, u64 reg)
{
	struct hfi1_pportdata *ppd = dd->pport;
	u64 info, err, host_msg;
	int queue_link_down = 0;
	char buf[96];

	/* look at the flags */
	if (reg & DC_DC8051_ERR_FLG_SET_BY_8051_SMASK) {
		/* 8051 information set by firmware */
		/* read DC8051_DBG_ERR_INFO_SET_BY_8051 for details */
		info = read_csr(dd, DC_DC8051_DBG_ERR_INFO_SET_BY_8051);
		err = (info >> DC_DC8051_DBG_ERR_INFO_SET_BY_8051_ERROR_SHIFT)
			& DC_DC8051_DBG_ERR_INFO_SET_BY_8051_ERROR_MASK;
		host_msg = (info >>
			DC_DC8051_DBG_ERR_INFO_SET_BY_8051_HOST_MSG_SHIFT)
			& DC_DC8051_DBG_ERR_INFO_SET_BY_8051_HOST_MSG_MASK;

		/*
		 * Handle error flags.
		 */
		if (err & FAILED_LNI) {
			/*
			 * LNI error indications are cleared by the 8051
			 * only when starting polling.  Only pay attention
			 * to them when in the states that occur during
			 * LNI.
			 */
			if (ppd->host_link_state
			    & (HLS_DN_POLL | HLS_VERIFY_CAP | HLS_GOING_UP)) {
				queue_link_down = 1;
				dd_dev_info(dd, "Link error: %s\n",
					    dc8051_info_err_string(buf,
								   sizeof(buf),
								   err &
								   FAILED_LNI));
			}
			err &= ~(u64)FAILED_LNI;
		}
		/* unknown frames can happen durning LNI, just count */
		if (err & UNKNOWN_FRAME) {
			ppd->unknown_frame_count++;
			err &= ~(u64)UNKNOWN_FRAME;
		}
		if (err) {
			/* report remaining errors, but do not do anything */
			dd_dev_err(dd, "8051 info error: %s\n",
				   dc8051_info_err_string(buf, sizeof(buf),
							  err));
		}

		/*
		 * Handle host message flags.
		 */
		if (host_msg & HOST_REQ_DONE) {
			/*
			 * Presently, the driver does a busy wait for
			 * host requests to complete.  This is only an
			 * informational message.
			 * NOTE: The 8051 clears the host message
			 * information *on the next 8051 command*.
			 * Therefore, when linkup is achieved,
			 * this flag will still be set.
			 */
			host_msg &= ~(u64)HOST_REQ_DONE;
		}
		if (host_msg & BC_SMA_MSG) {
			queue_work(ppd->link_wq, &ppd->sma_message_work);
			host_msg &= ~(u64)BC_SMA_MSG;
		}
		if (host_msg & LINKUP_ACHIEVED) {
			dd_dev_info(dd, "8051: Link up\n");
			queue_work(ppd->link_wq, &ppd->link_up_work);
			host_msg &= ~(u64)LINKUP_ACHIEVED;
		}
		if (host_msg & EXT_DEVICE_CFG_REQ) {
			handle_8051_request(ppd);
			host_msg &= ~(u64)EXT_DEVICE_CFG_REQ;
		}
		if (host_msg & VERIFY_CAP_FRAME) {
			queue_work(ppd->link_wq, &ppd->link_vc_work);
			host_msg &= ~(u64)VERIFY_CAP_FRAME;
		}
		if (host_msg & LINK_GOING_DOWN) {
			const char *extra = "";
			/* no downgrade action needed if going down */
			if (host_msg & LINK_WIDTH_DOWNGRADED) {
				host_msg &= ~(u64)LINK_WIDTH_DOWNGRADED;
				extra = " (ignoring downgrade)";
			}
			dd_dev_info(dd, "8051: Link down%s\n", extra);
			queue_link_down = 1;
			host_msg &= ~(u64)LINK_GOING_DOWN;
		}
		if (host_msg & LINK_WIDTH_DOWNGRADED) {
			queue_work(ppd->link_wq, &ppd->link_downgrade_work);
			host_msg &= ~(u64)LINK_WIDTH_DOWNGRADED;
		}
		if (host_msg) {
			/* report remaining messages, but do not do anything */
			dd_dev_info(dd, "8051 info host message: %s\n",
				    dc8051_info_host_msg_string(buf,
								sizeof(buf),
								host_msg));
		}

		reg &= ~DC_DC8051_ERR_FLG_SET_BY_8051_SMASK;
	}
	if (reg & DC_DC8051_ERR_FLG_LOST_8051_HEART_BEAT_SMASK) {
		/*
		 * Lost the 8051 heartbeat.  If this happens, we
		 * receive constant interrupts about it.  Disable
		 * the interrupt after the first.
		 */
		dd_dev_err(dd, "Lost 8051 heartbeat\n");
		write_csr(dd, DC_DC8051_ERR_EN,
			  read_csr(dd, DC_DC8051_ERR_EN) &
			  ~DC_DC8051_ERR_EN_LOST_8051_HEART_BEAT_SMASK);

		reg &= ~DC_DC8051_ERR_FLG_LOST_8051_HEART_BEAT_SMASK;
	}
	if (reg) {
		/* report the error, but do not do anything */
		dd_dev_err(dd, "8051 error: %s\n",
			   dc8051_err_string(buf, sizeof(buf), reg));
	}

	if (queue_link_down) {
		/*
		 * if the link is already going down or disabled, do not
		 * queue another. If there's a link down entry already
		 * queued, don't queue another one.
		 */
		if ((ppd->host_link_state &
		    (HLS_GOING_OFFLINE | HLS_LINK_COOLDOWN)) ||
		    ppd->link_enabled == 0) {
			dd_dev_info(dd, "%s: not queuing link down. host_link_state %x, link_enabled %x\n",
				    __func__, ppd->host_link_state,
				    ppd->link_enabled);
		} else {
			if (xchg(&ppd->is_link_down_queued, 1) == 1)
				dd_dev_info(dd,
					    "%s: link down request already queued\n",
					    __func__);
			else
				queue_work(ppd->link_wq, &ppd->link_down_work);
		}
	}
}

static const char * const fm_config_txt[] = {
[0] =
	"BadHeadDist: Distance violation between two head flits",
[1] =
	"BadTailDist: Distance violation between two tail flits",
[2] =
	"BadCtrlDist: Distance violation between two credit control flits",
[3] =
	"BadCrdAck: Credits return for unsupported VL",
[4] =
	"UnsupportedVLMarker: Received VL Marker",
[5] =
	"BadPreempt: Exceeded the preemption nesting level",
[6] =
	"BadControlFlit: Received unsupported control flit",
/* no 7 */
[8] =
	"UnsupportedVLMarker: Received VL Marker for unconfigured or disabled VL",
};

static const char * const port_rcv_txt[] = {
[1] =
	"BadPktLen: Illegal PktLen",
[2] =
	"PktLenTooLong: Packet longer than PktLen",
[3] =
	"PktLenTooShort: Packet shorter than PktLen",
[4] =
	"BadSLID: Illegal SLID (0, using multicast as SLID, does not include security validation of SLID)",
[5] =
	"BadDLID: Illegal DLID (0, doesn't match HFI)",
[6] =
	"BadL2: Illegal L2 opcode",
[7] =
	"BadSC: Unsupported SC",
[9] =
	"BadRC: Illegal RC",
[11] =
	"PreemptError: Preempting with same VL",
[12] =
	"PreemptVL15: Preempting a VL15 packet",
};

#define OPA_LDR_FMCONFIG_OFFSET 16
#define OPA_LDR_PORTRCV_OFFSET 0
static void handle_dcc_err(struct hfi1_devdata *dd, u32 unused, u64 reg)
{
	u64 info, hdr0, hdr1;
	const char *extra;
	char buf[96];
	struct hfi1_pportdata *ppd = dd->pport;
	u8 lcl_reason = 0;
	int do_bounce = 0;

	if (reg & DCC_ERR_FLG_UNCORRECTABLE_ERR_SMASK) {
		if (!(dd->err_info_uncorrectable & OPA_EI_STATUS_SMASK)) {
			info = read_csr(dd, DCC_ERR_INFO_UNCORRECTABLE);
			dd->err_info_uncorrectable = info & OPA_EI_CODE_SMASK;
			/* set status bit */
			dd->err_info_uncorrectable |= OPA_EI_STATUS_SMASK;
		}
		reg &= ~DCC_ERR_FLG_UNCORRECTABLE_ERR_SMASK;
	}

	if (reg & DCC_ERR_FLG_LINK_ERR_SMASK) {
		struct hfi1_pportdata *ppd = dd->pport;
		/* this counter saturates at (2^32) - 1 */
		if (ppd->link_downed < (u32)UINT_MAX)
			ppd->link_downed++;
		reg &= ~DCC_ERR_FLG_LINK_ERR_SMASK;
	}

	if (reg & DCC_ERR_FLG_FMCONFIG_ERR_SMASK) {
		u8 reason_valid = 1;

		info = read_csr(dd, DCC_ERR_INFO_FMCONFIG);
		if (!(dd->err_info_fmconfig & OPA_EI_STATUS_SMASK)) {
			dd->err_info_fmconfig = info & OPA_EI_CODE_SMASK;
			/* set status bit */
			dd->err_info_fmconfig |= OPA_EI_STATUS_SMASK;
		}
		switch (info) {
		case 0:
		case 1:
		case 2:
		case 3:
		case 4:
		case 5:
		case 6:
			extra = fm_config_txt[info];
			break;
		case 8:
			extra = fm_config_txt[info];
			if (ppd->port_error_action &
			    OPA_PI_MASK_FM_CFG_UNSUPPORTED_VL_MARKER) {
				do_bounce = 1;
				/*
				 * lcl_reason cannot be derived from info
				 * for this error
				 */
				lcl_reason =
				  OPA_LINKDOWN_REASON_UNSUPPORTED_VL_MARKER;
			}
			break;
		default:
			reason_valid = 0;
			snprintf(buf, sizeof(buf), "reserved%lld", info);
			extra = buf;
			break;
		}

		if (reason_valid && !do_bounce) {
			do_bounce = ppd->port_error_action &
					(1 << (OPA_LDR_FMCONFIG_OFFSET + info));
			lcl_reason = info + OPA_LINKDOWN_REASON_BAD_HEAD_DIST;
		}

		/* just report this */
		dd_dev_info_ratelimited(dd, "DCC Error: fmconfig error: %s\n",
					extra);
		reg &= ~DCC_ERR_FLG_FMCONFIG_ERR_SMASK;
	}

	if (reg & DCC_ERR_FLG_RCVPORT_ERR_SMASK) {
		u8 reason_valid = 1;

		info = read_csr(dd, DCC_ERR_INFO_PORTRCV);
		hdr0 = read_csr(dd, DCC_ERR_INFO_PORTRCV_HDR0);
		hdr1 = read_csr(dd, DCC_ERR_INFO_PORTRCV_HDR1);
		if (!(dd->err_info_rcvport.status_and_code &
		      OPA_EI_STATUS_SMASK)) {
			dd->err_info_rcvport.status_and_code =
				info & OPA_EI_CODE_SMASK;
			/* set status bit */
			dd->err_info_rcvport.status_and_code |=
				OPA_EI_STATUS_SMASK;
			/*
			 * save first 2 flits in the packet that caused
			 * the error
			 */
			dd->err_info_rcvport.packet_flit1 = hdr0;
			dd->err_info_rcvport.packet_flit2 = hdr1;
		}
		switch (info) {
		case 1:
		case 2:
		case 3:
		case 4:
		case 5:
		case 6:
		case 7:
		case 9:
		case 11:
		case 12:
			extra = port_rcv_txt[info];
			break;
		default:
			reason_valid = 0;
			snprintf(buf, sizeof(buf), "reserved%lld", info);
			extra = buf;
			break;
		}

		if (reason_valid && !do_bounce) {
			do_bounce = ppd->port_error_action &
					(1 << (OPA_LDR_PORTRCV_OFFSET + info));
			lcl_reason = info + OPA_LINKDOWN_REASON_RCV_ERROR_0;
		}

		/* just report this */
		dd_dev_info_ratelimited(dd, "DCC Error: PortRcv error: %s\n"
					"               hdr0 0x%llx, hdr1 0x%llx\n",
					extra, hdr0, hdr1);

		reg &= ~DCC_ERR_FLG_RCVPORT_ERR_SMASK;
	}

	if (reg & DCC_ERR_FLG_EN_CSR_ACCESS_BLOCKED_UC_SMASK) {
		/* informative only */
		dd_dev_info_ratelimited(dd, "8051 access to LCB blocked\n");
		reg &= ~DCC_ERR_FLG_EN_CSR_ACCESS_BLOCKED_UC_SMASK;
	}
	if (reg & DCC_ERR_FLG_EN_CSR_ACCESS_BLOCKED_HOST_SMASK) {
		/* informative only */
		dd_dev_info_ratelimited(dd, "host access to LCB blocked\n");
		reg &= ~DCC_ERR_FLG_EN_CSR_ACCESS_BLOCKED_HOST_SMASK;
	}

	if (unlikely(hfi1_dbg_fault_suppress_err(&dd->verbs_dev)))
		reg &= ~DCC_ERR_FLG_LATE_EBP_ERR_SMASK;

	/* report any remaining errors */
	if (reg)
		dd_dev_info_ratelimited(dd, "DCC Error: %s\n",
					dcc_err_string(buf, sizeof(buf), reg));

	if (lcl_reason == 0)
		lcl_reason = OPA_LINKDOWN_REASON_UNKNOWN;

	if (do_bounce) {
		dd_dev_info_ratelimited(dd, "%s: PortErrorAction bounce\n",
					__func__);
		set_link_down_reason(ppd, lcl_reason, 0, lcl_reason);
		queue_work(ppd->link_wq, &ppd->link_bounce_work);
	}
}

static void handle_lcb_err(struct hfi1_devdata *dd, u32 unused, u64 reg)
{
	char buf[96];

	dd_dev_info(dd, "LCB Error: %s\n",
		    lcb_err_string(buf, sizeof(buf), reg));
}

/*
 * CCE block DC interrupt.  Source is < 8.
 */
static void is_dc_int(struct hfi1_devdata *dd, unsigned int source)
{
	const struct err_reg_info *eri = &dc_errs[source];

	if (eri->handler) {
		interrupt_clear_down(dd, 0, eri);
	} else if (source == 3 /* dc_lbm_int */) {
		/*
		 * This indicates that a parity error has occurred on the
		 * address/control lines presented to the LBM.  The error
		 * is a single pulse, there is no associated error flag,
		 * and it is non-maskable.  This is because if a parity
		 * error occurs on the request the request is dropped.
		 * This should never occur, but it is nice to know if it
		 * ever does.
		 */
		dd_dev_err(dd, "Parity error in DC LBM block\n");
	} else {
		dd_dev_err(dd, "Invalid DC interrupt %u\n", source);
	}
}

/*
 * TX block send credit interrupt.  Source is < 160.
 */
static void is_send_credit_int(struct hfi1_devdata *dd, unsigned int source)
{
	sc_group_release_update(dd, source);
}

/*
 * TX block SDMA interrupt.  Source is < 48.
 *
 * SDMA interrupts are grouped by type:
 *
 *	 0 -  N-1 = SDma
 *	 N - 2N-1 = SDmaProgress
 *	2N - 3N-1 = SDmaIdle
 */
static void is_sdma_eng_int(struct hfi1_devdata *dd, unsigned int source)
{
	/* what interrupt */
	unsigned int what  = source / TXE_NUM_SDMA_ENGINES;
	/* which engine */
	unsigned int which = source % TXE_NUM_SDMA_ENGINES;

#ifdef CONFIG_SDMA_VERBOSITY
	dd_dev_err(dd, "CONFIG SDMA(%u) %s:%d %s()\n", which,
		   slashstrip(__FILE__), __LINE__, __func__);
	sdma_dumpstate(&dd->per_sdma[which]);
#endif

	if (likely(what < 3 && which < dd->num_sdma)) {
		sdma_engine_interrupt(&dd->per_sdma[which], 1ull << source);
	} else {
		/* should not happen */
		dd_dev_err(dd, "Invalid SDMA interrupt 0x%x\n", source);
	}
}

/**
 * is_rcv_avail_int() - User receive context available IRQ handler
 * @dd: valid dd
 * @source: logical IRQ source (offset from IS_RCVAVAIL_START)
 *
 * RX block receive available interrupt.  Source is < 160.
 *
 * This is the general interrupt handler for user (PSM) receive contexts,
 * and can only be used for non-threaded IRQs.
 */
static void is_rcv_avail_int(struct hfi1_devdata *dd, unsigned int source)
{
	struct hfi1_ctxtdata *rcd;
	char *err_detail;

	if (likely(source < dd->num_rcv_contexts)) {
		rcd = hfi1_rcd_get_by_index(dd, source);
		if (rcd) {
			handle_user_interrupt(rcd);
			hfi1_rcd_put(rcd);
			return;	/* OK */
		}
		/* received an interrupt, but no rcd */
		err_detail = "dataless";
	} else {
		/* received an interrupt, but are not using that context */
		err_detail = "out of range";
	}
	dd_dev_err(dd, "unexpected %s receive available context interrupt %u\n",
		   err_detail, source);
}

/**
 * is_rcv_urgent_int() - User receive context urgent IRQ handler
 * @dd: valid dd
 * @source: logical IRQ source (offset from IS_RCVURGENT_START)
 *
 * RX block receive urgent interrupt.  Source is < 160.
 *
 * NOTE: kernel receive contexts specifically do NOT enable this IRQ.
 */
static void is_rcv_urgent_int(struct hfi1_devdata *dd, unsigned int source)
{
	struct hfi1_ctxtdata *rcd;
	char *err_detail;

	if (likely(source < dd->num_rcv_contexts)) {
		rcd = hfi1_rcd_get_by_index(dd, source);
		if (rcd) {
			handle_user_interrupt(rcd);
			hfi1_rcd_put(rcd);
			return;	/* OK */
		}
		/* received an interrupt, but no rcd */
		err_detail = "dataless";
	} else {
		/* received an interrupt, but are not using that context */
		err_detail = "out of range";
	}
	dd_dev_err(dd, "unexpected %s receive urgent context interrupt %u\n",
		   err_detail, source);
}

/*
 * Reserved range interrupt.  Should not be called in normal operation.
 */
static void is_reserved_int(struct hfi1_devdata *dd, unsigned int source)
{
	char name[64];

	dd_dev_err(dd, "unexpected %s interrupt\n",
		   is_reserved_name(name, sizeof(name), source));
}

static const struct is_table is_table[] = {
/*
 * start		 end
 *				name func		interrupt func
 */
{ IS_GENERAL_ERR_START,  IS_GENERAL_ERR_END,
				is_misc_err_name,	is_misc_err_int },
{ IS_SDMAENG_ERR_START,  IS_SDMAENG_ERR_END,
				is_sdma_eng_err_name,	is_sdma_eng_err_int },
{ IS_SENDCTXT_ERR_START, IS_SENDCTXT_ERR_END,
				is_sendctxt_err_name,	is_sendctxt_err_int },
{ IS_SDMA_START,	     IS_SDMA_IDLE_END,
				is_sdma_eng_name,	is_sdma_eng_int },
{ IS_VARIOUS_START,	     IS_VARIOUS_END,
				is_various_name,	is_various_int },
{ IS_DC_START,	     IS_DC_END,
				is_dc_name,		is_dc_int },
{ IS_RCVAVAIL_START,     IS_RCVAVAIL_END,
				is_rcv_avail_name,	is_rcv_avail_int },
{ IS_RCVURGENT_START,    IS_RCVURGENT_END,
				is_rcv_urgent_name,	is_rcv_urgent_int },
{ IS_SENDCREDIT_START,   IS_SENDCREDIT_END,
				is_send_credit_name,	is_send_credit_int},
{ IS_RESERVED_START,     IS_RESERVED_END,
				is_reserved_name,	is_reserved_int},
};

/*
 * Interrupt source interrupt - called when the given source has an interrupt.
 * Source is a bit index into an array of 64-bit integers.
 */
static void is_interrupt(struct hfi1_devdata *dd, unsigned int source)
{
	const struct is_table *entry;

	/* avoids a double compare by walking the table in-order */
	for (entry = &is_table[0]; entry->is_name; entry++) {
		if (source <= entry->end) {
			trace_hfi1_interrupt(dd, entry, source);
			entry->is_int(dd, source - entry->start);
			return;
		}
	}
	/* fell off the end */
	dd_dev_err(dd, "invalid interrupt source %u\n", source);
}

/**
 * general_interrupt -  General interrupt handler
 * @irq: MSIx IRQ vector
 * @data: hfi1 devdata
 *
 * This is able to correctly handle all non-threaded interrupts.  Receive
 * context DATA IRQs are threaded and are not supported by this handler.
 *
 */
irqreturn_t general_interrupt(int irq, void *data)
{
	struct hfi1_devdata *dd = data;
	u64 regs[CCE_NUM_INT_CSRS];
	u32 bit;
	int i;
	irqreturn_t handled = IRQ_NONE;

	this_cpu_inc(*dd->int_counter);

	/* phase 1: scan and clear all handled interrupts */
	for (i = 0; i < CCE_NUM_INT_CSRS; i++) {
		if (dd->gi_mask[i] == 0) {
			regs[i] = 0;	/* used later */
			continue;
		}
		regs[i] = read_csr(dd, CCE_INT_STATUS + (8 * i)) &
				dd->gi_mask[i];
		/* only clear if anything is set */
		if (regs[i])
			write_csr(dd, CCE_INT_CLEAR + (8 * i), regs[i]);
	}

	/* phase 2: call the appropriate handler */
	for_each_set_bit(bit, (unsigned long *)&regs[0],
			 CCE_NUM_INT_CSRS * 64) {
		is_interrupt(dd, bit);
		handled = IRQ_HANDLED;
	}

	return handled;
}

irqreturn_t sdma_interrupt(int irq, void *data)
{
	struct sdma_engine *sde = data;
	struct hfi1_devdata *dd = sde->dd;
	u64 status;

#ifdef CONFIG_SDMA_VERBOSITY
	dd_dev_err(dd, "CONFIG SDMA(%u) %s:%d %s()\n", sde->this_idx,
		   slashstrip(__FILE__), __LINE__, __func__);
	sdma_dumpstate(sde);
#endif

	this_cpu_inc(*dd->int_counter);

	/* This read_csr is really bad in the hot path */
	status = read_csr(dd,
			  CCE_INT_STATUS + (8 * (IS_SDMA_START / 64)))
			  & sde->imask;
	if (likely(status)) {
		/* clear the interrupt(s) */
		write_csr(dd,
			  CCE_INT_CLEAR + (8 * (IS_SDMA_START / 64)),
			  status);

		/* handle the interrupt(s) */
		sdma_engine_interrupt(sde, status);
	} else {
		dd_dev_info_ratelimited(dd, "SDMA engine %u interrupt, but no status bits set\n",
					sde->this_idx);
	}
	return IRQ_HANDLED;
}

/*
 * Clear the receive interrupt.  Use a read of the interrupt clear CSR
 * to insure that the write completed.  This does NOT guarantee that
 * queued DMA writes to memory from the chip are pushed.
 */
static inline void clear_recv_intr(struct hfi1_ctxtdata *rcd)
{
	struct hfi1_devdata *dd = rcd->dd;
	u32 addr = CCE_INT_CLEAR + (8 * rcd->ireg);

	write_csr(dd, addr, rcd->imask);
	/* force the above write on the chip and get a value back */
	(void)read_csr(dd, addr);
}

/* force the receive interrupt */
void force_recv_intr(struct hfi1_ctxtdata *rcd)
{
	write_csr(rcd->dd, CCE_INT_FORCE + (8 * rcd->ireg), rcd->imask);
}

/*
 * Return non-zero if a packet is present.
 *
 * This routine is called when rechecking for packets after the RcvAvail
 * interrupt has been cleared down.  First, do a quick check of memory for
 * a packet present.  If not found, use an expensive CSR read of the context
 * tail to determine the actual tail.  The CSR read is necessary because there
 * is no method to push pending DMAs to memory other than an interrupt and we
 * are trying to determine if we need to force an interrupt.
 */
static inline int check_packet_present(struct hfi1_ctxtdata *rcd)
{
	u32 tail;

	if (hfi1_packet_present(rcd))
		return 1;

	/* fall back to a CSR read, correct indpendent of DMA_RTAIL */
	tail = (u32)read_uctxt_csr(rcd->dd, rcd->ctxt, RCV_HDR_TAIL);
	return hfi1_rcd_head(rcd) != tail;
}

<<<<<<< HEAD
/**
=======
/*
>>>>>>> 7d2a07b7
 * Common code for receive contexts interrupt handlers.
 * Update traces, increment kernel IRQ counter and
 * setup ASPM when needed.
 */
static void receive_interrupt_common(struct hfi1_ctxtdata *rcd)
{
	struct hfi1_devdata *dd = rcd->dd;

	trace_hfi1_receive_interrupt(dd, rcd);
	this_cpu_inc(*dd->int_counter);
	aspm_ctx_disable(rcd);
}

<<<<<<< HEAD
/**
=======
/*
>>>>>>> 7d2a07b7
 * __hfi1_rcd_eoi_intr() - Make HW issue receive interrupt
 * when there are packets present in the queue. When calling
 * with interrupts enabled please use hfi1_rcd_eoi_intr.
 *
 * @rcd: valid receive context
 */
static void __hfi1_rcd_eoi_intr(struct hfi1_ctxtdata *rcd)
{
	clear_recv_intr(rcd);
	if (check_packet_present(rcd))
		force_recv_intr(rcd);
}

/**
 * hfi1_rcd_eoi_intr() - End of Interrupt processing action
 *
 * @rcd: Ptr to hfi1_ctxtdata of receive context
 *
 *  Hold IRQs so we can safely clear the interrupt and
 *  recheck for a packet that may have arrived after the previous
 *  check and the interrupt clear.  If a packet arrived, force another
 *  interrupt. This routine can be called at the end of receive packet
 *  processing in interrupt service routines, interrupt service thread
 *  and softirqs
 */
static void hfi1_rcd_eoi_intr(struct hfi1_ctxtdata *rcd)
{
	unsigned long flags;

	local_irq_save(flags);
	__hfi1_rcd_eoi_intr(rcd);
	local_irq_restore(flags);
}

/**
 * hfi1_netdev_rx_napi - napi poll function to move eoi inline
<<<<<<< HEAD
 * @napi - pointer to napi object
 * @budget - netdev budget
=======
 * @napi: pointer to napi object
 * @budget: netdev budget
>>>>>>> 7d2a07b7
 */
int hfi1_netdev_rx_napi(struct napi_struct *napi, int budget)
{
	struct hfi1_netdev_rxq *rxq = container_of(napi,
			struct hfi1_netdev_rxq, napi);
	struct hfi1_ctxtdata *rcd = rxq->rcd;
	int work_done = 0;

	work_done = rcd->do_interrupt(rcd, budget);

	if (work_done < budget) {
		napi_complete_done(napi, work_done);
		hfi1_rcd_eoi_intr(rcd);
	}

	return work_done;
}

/* Receive packet napi handler for netdevs VNIC and AIP  */
irqreturn_t receive_context_interrupt_napi(int irq, void *data)
{
	struct hfi1_ctxtdata *rcd = data;

	receive_interrupt_common(rcd);

	if (likely(rcd->napi)) {
		if (likely(napi_schedule_prep(rcd->napi)))
			__napi_schedule_irqoff(rcd->napi);
		else
			__hfi1_rcd_eoi_intr(rcd);
	} else {
		WARN_ONCE(1, "Napi IRQ handler without napi set up ctxt=%d\n",
			  rcd->ctxt);
		__hfi1_rcd_eoi_intr(rcd);
	}

	return IRQ_HANDLED;
}

/*
 * Receive packet IRQ handler.  This routine expects to be on its own IRQ.
 * This routine will try to handle packets immediately (latency), but if
 * it finds too many, it will invoke the thread handler (bandwitdh).  The
 * chip receive interrupt is *not* cleared down until this or the thread (if
 * invoked) is finished.  The intent is to avoid extra interrupts while we
 * are processing packets anyway.
 */
irqreturn_t receive_context_interrupt(int irq, void *data)
{
	struct hfi1_ctxtdata *rcd = data;
	int disposition;

	receive_interrupt_common(rcd);

	/* receive interrupt remains blocked while processing packets */
	disposition = rcd->do_interrupt(rcd, 0);

	/*
	 * Too many packets were seen while processing packets in this
	 * IRQ handler.  Invoke the handler thread.  The receive interrupt
	 * remains blocked.
	 */
	if (disposition == RCV_PKT_LIMIT)
		return IRQ_WAKE_THREAD;

	__hfi1_rcd_eoi_intr(rcd);
	return IRQ_HANDLED;
}

/*
 * Receive packet thread handler.  This expects to be invoked with the
 * receive interrupt still blocked.
 */
irqreturn_t receive_context_thread(int irq, void *data)
{
	struct hfi1_ctxtdata *rcd = data;

	/* receive interrupt is still blocked from the IRQ handler */
	(void)rcd->do_interrupt(rcd, 1);

	hfi1_rcd_eoi_intr(rcd);

	return IRQ_HANDLED;
}

/* ========================================================================= */

u32 read_physical_state(struct hfi1_devdata *dd)
{
	u64 reg;

	reg = read_csr(dd, DC_DC8051_STS_CUR_STATE);
	return (reg >> DC_DC8051_STS_CUR_STATE_PORT_SHIFT)
				& DC_DC8051_STS_CUR_STATE_PORT_MASK;
}

u32 read_logical_state(struct hfi1_devdata *dd)
{
	u64 reg;

	reg = read_csr(dd, DCC_CFG_PORT_CONFIG);
	return (reg >> DCC_CFG_PORT_CONFIG_LINK_STATE_SHIFT)
				& DCC_CFG_PORT_CONFIG_LINK_STATE_MASK;
}

static void set_logical_state(struct hfi1_devdata *dd, u32 chip_lstate)
{
	u64 reg;

	reg = read_csr(dd, DCC_CFG_PORT_CONFIG);
	/* clear current state, set new state */
	reg &= ~DCC_CFG_PORT_CONFIG_LINK_STATE_SMASK;
	reg |= (u64)chip_lstate << DCC_CFG_PORT_CONFIG_LINK_STATE_SHIFT;
	write_csr(dd, DCC_CFG_PORT_CONFIG, reg);
}

/*
 * Use the 8051 to read a LCB CSR.
 */
static int read_lcb_via_8051(struct hfi1_devdata *dd, u32 addr, u64 *data)
{
	u32 regno;
	int ret;

	if (dd->icode == ICODE_FUNCTIONAL_SIMULATOR) {
		if (acquire_lcb_access(dd, 0) == 0) {
			*data = read_csr(dd, addr);
			release_lcb_access(dd, 0);
			return 0;
		}
		return -EBUSY;
	}

	/* register is an index of LCB registers: (offset - base) / 8 */
	regno = (addr - DC_LCB_CFG_RUN) >> 3;
	ret = do_8051_command(dd, HCMD_READ_LCB_CSR, regno, data);
	if (ret != HCMD_SUCCESS)
		return -EBUSY;
	return 0;
}

/*
 * Provide a cache for some of the LCB registers in case the LCB is
 * unavailable.
 * (The LCB is unavailable in certain link states, for example.)
 */
struct lcb_datum {
	u32 off;
	u64 val;
};

static struct lcb_datum lcb_cache[] = {
	{ DC_LCB_ERR_INFO_RX_REPLAY_CNT, 0},
	{ DC_LCB_ERR_INFO_SEQ_CRC_CNT, 0 },
	{ DC_LCB_ERR_INFO_REINIT_FROM_PEER_CNT, 0 },
};

static void update_lcb_cache(struct hfi1_devdata *dd)
{
	int i;
	int ret;
	u64 val;

	for (i = 0; i < ARRAY_SIZE(lcb_cache); i++) {
		ret = read_lcb_csr(dd, lcb_cache[i].off, &val);

		/* Update if we get good data */
		if (likely(ret != -EBUSY))
			lcb_cache[i].val = val;
	}
}

static int read_lcb_cache(u32 off, u64 *val)
{
	int i;

	for (i = 0; i < ARRAY_SIZE(lcb_cache); i++) {
		if (lcb_cache[i].off == off) {
			*val = lcb_cache[i].val;
			return 0;
		}
	}

	pr_warn("%s bad offset 0x%x\n", __func__, off);
	return -1;
}

/*
 * Read an LCB CSR.  Access may not be in host control, so check.
 * Return 0 on success, -EBUSY on failure.
 */
int read_lcb_csr(struct hfi1_devdata *dd, u32 addr, u64 *data)
{
	struct hfi1_pportdata *ppd = dd->pport;

	/* if up, go through the 8051 for the value */
	if (ppd->host_link_state & HLS_UP)
		return read_lcb_via_8051(dd, addr, data);
	/* if going up or down, check the cache, otherwise, no access */
	if (ppd->host_link_state & (HLS_GOING_UP | HLS_GOING_OFFLINE)) {
		if (read_lcb_cache(addr, data))
			return -EBUSY;
		return 0;
	}

	/* otherwise, host has access */
	*data = read_csr(dd, addr);
	return 0;
}

/*
 * Use the 8051 to write a LCB CSR.
 */
static int write_lcb_via_8051(struct hfi1_devdata *dd, u32 addr, u64 data)
{
	u32 regno;
	int ret;

	if (dd->icode == ICODE_FUNCTIONAL_SIMULATOR ||
	    (dd->dc8051_ver < dc8051_ver(0, 20, 0))) {
		if (acquire_lcb_access(dd, 0) == 0) {
			write_csr(dd, addr, data);
			release_lcb_access(dd, 0);
			return 0;
		}
		return -EBUSY;
	}

	/* register is an index of LCB registers: (offset - base) / 8 */
	regno = (addr - DC_LCB_CFG_RUN) >> 3;
	ret = do_8051_command(dd, HCMD_WRITE_LCB_CSR, regno, &data);
	if (ret != HCMD_SUCCESS)
		return -EBUSY;
	return 0;
}

/*
 * Write an LCB CSR.  Access may not be in host control, so check.
 * Return 0 on success, -EBUSY on failure.
 */
int write_lcb_csr(struct hfi1_devdata *dd, u32 addr, u64 data)
{
	struct hfi1_pportdata *ppd = dd->pport;

	/* if up, go through the 8051 for the value */
	if (ppd->host_link_state & HLS_UP)
		return write_lcb_via_8051(dd, addr, data);
	/* if going up or down, no access */
	if (ppd->host_link_state & (HLS_GOING_UP | HLS_GOING_OFFLINE))
		return -EBUSY;
	/* otherwise, host has access */
	write_csr(dd, addr, data);
	return 0;
}

/*
 * Returns:
 *	< 0 = Linux error, not able to get access
 *	> 0 = 8051 command RETURN_CODE
 */
static int do_8051_command(struct hfi1_devdata *dd, u32 type, u64 in_data,
			   u64 *out_data)
{
	u64 reg, completed;
	int return_code;
	unsigned long timeout;

	hfi1_cdbg(DC8051, "type %d, data 0x%012llx", type, in_data);

	mutex_lock(&dd->dc8051_lock);

	/* We can't send any commands to the 8051 if it's in reset */
	if (dd->dc_shutdown) {
		return_code = -ENODEV;
		goto fail;
	}

	/*
	 * If an 8051 host command timed out previously, then the 8051 is
	 * stuck.
	 *
	 * On first timeout, attempt to reset and restart the entire DC
	 * block (including 8051). (Is this too big of a hammer?)
	 *
	 * If the 8051 times out a second time, the reset did not bring it
	 * back to healthy life. In that case, fail any subsequent commands.
	 */
	if (dd->dc8051_timed_out) {
		if (dd->dc8051_timed_out > 1) {
			dd_dev_err(dd,
				   "Previous 8051 host command timed out, skipping command %u\n",
				   type);
			return_code = -ENXIO;
			goto fail;
		}
		_dc_shutdown(dd);
		_dc_start(dd);
	}

	/*
	 * If there is no timeout, then the 8051 command interface is
	 * waiting for a command.
	 */

	/*
	 * When writing a LCB CSR, out_data contains the full value to
	 * to be written, while in_data contains the relative LCB
	 * address in 7:0.  Do the work here, rather than the caller,
	 * of distrubting the write data to where it needs to go:
	 *
	 * Write data
	 *   39:00 -> in_data[47:8]
	 *   47:40 -> DC8051_CFG_EXT_DEV_0.RETURN_CODE
	 *   63:48 -> DC8051_CFG_EXT_DEV_0.RSP_DATA
	 */
	if (type == HCMD_WRITE_LCB_CSR) {
		in_data |= ((*out_data) & 0xffffffffffull) << 8;
		/* must preserve COMPLETED - it is tied to hardware */
		reg = read_csr(dd, DC_DC8051_CFG_EXT_DEV_0);
		reg &= DC_DC8051_CFG_EXT_DEV_0_COMPLETED_SMASK;
		reg |= ((((*out_data) >> 40) & 0xff) <<
				DC_DC8051_CFG_EXT_DEV_0_RETURN_CODE_SHIFT)
		      | ((((*out_data) >> 48) & 0xffff) <<
				DC_DC8051_CFG_EXT_DEV_0_RSP_DATA_SHIFT);
		write_csr(dd, DC_DC8051_CFG_EXT_DEV_0, reg);
	}

	/*
	 * Do two writes: the first to stabilize the type and req_data, the
	 * second to activate.
	 */
	reg = ((u64)type & DC_DC8051_CFG_HOST_CMD_0_REQ_TYPE_MASK)
			<< DC_DC8051_CFG_HOST_CMD_0_REQ_TYPE_SHIFT
		| (in_data & DC_DC8051_CFG_HOST_CMD_0_REQ_DATA_MASK)
			<< DC_DC8051_CFG_HOST_CMD_0_REQ_DATA_SHIFT;
	write_csr(dd, DC_DC8051_CFG_HOST_CMD_0, reg);
	reg |= DC_DC8051_CFG_HOST_CMD_0_REQ_NEW_SMASK;
	write_csr(dd, DC_DC8051_CFG_HOST_CMD_0, reg);

	/* wait for completion, alternate: interrupt */
	timeout = jiffies + msecs_to_jiffies(DC8051_COMMAND_TIMEOUT);
	while (1) {
		reg = read_csr(dd, DC_DC8051_CFG_HOST_CMD_1);
		completed = reg & DC_DC8051_CFG_HOST_CMD_1_COMPLETED_SMASK;
		if (completed)
			break;
		if (time_after(jiffies, timeout)) {
			dd->dc8051_timed_out++;
			dd_dev_err(dd, "8051 host command %u timeout\n", type);
			if (out_data)
				*out_data = 0;
			return_code = -ETIMEDOUT;
			goto fail;
		}
		udelay(2);
	}

	if (out_data) {
		*out_data = (reg >> DC_DC8051_CFG_HOST_CMD_1_RSP_DATA_SHIFT)
				& DC_DC8051_CFG_HOST_CMD_1_RSP_DATA_MASK;
		if (type == HCMD_READ_LCB_CSR) {
			/* top 16 bits are in a different register */
			*out_data |= (read_csr(dd, DC_DC8051_CFG_EXT_DEV_1)
				& DC_DC8051_CFG_EXT_DEV_1_REQ_DATA_SMASK)
				<< (48
				    - DC_DC8051_CFG_EXT_DEV_1_REQ_DATA_SHIFT);
		}
	}
	return_code = (reg >> DC_DC8051_CFG_HOST_CMD_1_RETURN_CODE_SHIFT)
				& DC_DC8051_CFG_HOST_CMD_1_RETURN_CODE_MASK;
	dd->dc8051_timed_out = 0;
	/*
	 * Clear command for next user.
	 */
	write_csr(dd, DC_DC8051_CFG_HOST_CMD_0, 0);

fail:
	mutex_unlock(&dd->dc8051_lock);
	return return_code;
}

static int set_physical_link_state(struct hfi1_devdata *dd, u64 state)
{
	return do_8051_command(dd, HCMD_CHANGE_PHY_STATE, state, NULL);
}

int load_8051_config(struct hfi1_devdata *dd, u8 field_id,
		     u8 lane_id, u32 config_data)
{
	u64 data;
	int ret;

	data = (u64)field_id << LOAD_DATA_FIELD_ID_SHIFT
		| (u64)lane_id << LOAD_DATA_LANE_ID_SHIFT
		| (u64)config_data << LOAD_DATA_DATA_SHIFT;
	ret = do_8051_command(dd, HCMD_LOAD_CONFIG_DATA, data, NULL);
	if (ret != HCMD_SUCCESS) {
		dd_dev_err(dd,
			   "load 8051 config: field id %d, lane %d, err %d\n",
			   (int)field_id, (int)lane_id, ret);
	}
	return ret;
}

/*
 * Read the 8051 firmware "registers".  Use the RAM directly.  Always
 * set the result, even on error.
 * Return 0 on success, -errno on failure
 */
int read_8051_config(struct hfi1_devdata *dd, u8 field_id, u8 lane_id,
		     u32 *result)
{
	u64 big_data;
	u32 addr;
	int ret;

	/* address start depends on the lane_id */
	if (lane_id < 4)
		addr = (4 * NUM_GENERAL_FIELDS)
			+ (lane_id * 4 * NUM_LANE_FIELDS);
	else
		addr = 0;
	addr += field_id * 4;

	/* read is in 8-byte chunks, hardware will truncate the address down */
	ret = read_8051_data(dd, addr, 8, &big_data);

	if (ret == 0) {
		/* extract the 4 bytes we want */
		if (addr & 0x4)
			*result = (u32)(big_data >> 32);
		else
			*result = (u32)big_data;
	} else {
		*result = 0;
		dd_dev_err(dd, "%s: direct read failed, lane %d, field %d!\n",
			   __func__, lane_id, field_id);
	}

	return ret;
}

static int write_vc_local_phy(struct hfi1_devdata *dd, u8 power_management,
			      u8 continuous)
{
	u32 frame;

	frame = continuous << CONTINIOUS_REMOTE_UPDATE_SUPPORT_SHIFT
		| power_management << POWER_MANAGEMENT_SHIFT;
	return load_8051_config(dd, VERIFY_CAP_LOCAL_PHY,
				GENERAL_CONFIG, frame);
}

static int write_vc_local_fabric(struct hfi1_devdata *dd, u8 vau, u8 z, u8 vcu,
				 u16 vl15buf, u8 crc_sizes)
{
	u32 frame;

	frame = (u32)vau << VAU_SHIFT
		| (u32)z << Z_SHIFT
		| (u32)vcu << VCU_SHIFT
		| (u32)vl15buf << VL15BUF_SHIFT
		| (u32)crc_sizes << CRC_SIZES_SHIFT;
	return load_8051_config(dd, VERIFY_CAP_LOCAL_FABRIC,
				GENERAL_CONFIG, frame);
}

static void read_vc_local_link_mode(struct hfi1_devdata *dd, u8 *misc_bits,
				    u8 *flag_bits, u16 *link_widths)
{
	u32 frame;

	read_8051_config(dd, VERIFY_CAP_LOCAL_LINK_MODE, GENERAL_CONFIG,
			 &frame);
	*misc_bits = (frame >> MISC_CONFIG_BITS_SHIFT) & MISC_CONFIG_BITS_MASK;
	*flag_bits = (frame >> LOCAL_FLAG_BITS_SHIFT) & LOCAL_FLAG_BITS_MASK;
	*link_widths = (frame >> LINK_WIDTH_SHIFT) & LINK_WIDTH_MASK;
}

static int write_vc_local_link_mode(struct hfi1_devdata *dd,
				    u8 misc_bits,
				    u8 flag_bits,
				    u16 link_widths)
{
	u32 frame;

	frame = (u32)misc_bits << MISC_CONFIG_BITS_SHIFT
		| (u32)flag_bits << LOCAL_FLAG_BITS_SHIFT
		| (u32)link_widths << LINK_WIDTH_SHIFT;
	return load_8051_config(dd, VERIFY_CAP_LOCAL_LINK_MODE, GENERAL_CONFIG,
		     frame);
}

static int write_local_device_id(struct hfi1_devdata *dd, u16 device_id,
				 u8 device_rev)
{
	u32 frame;

	frame = ((u32)device_id << LOCAL_DEVICE_ID_SHIFT)
		| ((u32)device_rev << LOCAL_DEVICE_REV_SHIFT);
	return load_8051_config(dd, LOCAL_DEVICE_ID, GENERAL_CONFIG, frame);
}

static void read_remote_device_id(struct hfi1_devdata *dd, u16 *device_id,
				  u8 *device_rev)
{
	u32 frame;

	read_8051_config(dd, REMOTE_DEVICE_ID, GENERAL_CONFIG, &frame);
	*device_id = (frame >> REMOTE_DEVICE_ID_SHIFT) & REMOTE_DEVICE_ID_MASK;
	*device_rev = (frame >> REMOTE_DEVICE_REV_SHIFT)
			& REMOTE_DEVICE_REV_MASK;
}

int write_host_interface_version(struct hfi1_devdata *dd, u8 version)
{
	u32 frame;
	u32 mask;

	mask = (HOST_INTERFACE_VERSION_MASK << HOST_INTERFACE_VERSION_SHIFT);
	read_8051_config(dd, RESERVED_REGISTERS, GENERAL_CONFIG, &frame);
	/* Clear, then set field */
	frame &= ~mask;
	frame |= ((u32)version << HOST_INTERFACE_VERSION_SHIFT);
	return load_8051_config(dd, RESERVED_REGISTERS, GENERAL_CONFIG,
				frame);
}

void read_misc_status(struct hfi1_devdata *dd, u8 *ver_major, u8 *ver_minor,
		      u8 *ver_patch)
{
	u32 frame;

	read_8051_config(dd, MISC_STATUS, GENERAL_CONFIG, &frame);
	*ver_major = (frame >> STS_FM_VERSION_MAJOR_SHIFT) &
		STS_FM_VERSION_MAJOR_MASK;
	*ver_minor = (frame >> STS_FM_VERSION_MINOR_SHIFT) &
		STS_FM_VERSION_MINOR_MASK;

	read_8051_config(dd, VERSION_PATCH, GENERAL_CONFIG, &frame);
	*ver_patch = (frame >> STS_FM_VERSION_PATCH_SHIFT) &
		STS_FM_VERSION_PATCH_MASK;
}

static void read_vc_remote_phy(struct hfi1_devdata *dd, u8 *power_management,
			       u8 *continuous)
{
	u32 frame;

	read_8051_config(dd, VERIFY_CAP_REMOTE_PHY, GENERAL_CONFIG, &frame);
	*power_management = (frame >> POWER_MANAGEMENT_SHIFT)
					& POWER_MANAGEMENT_MASK;
	*continuous = (frame >> CONTINIOUS_REMOTE_UPDATE_SUPPORT_SHIFT)
					& CONTINIOUS_REMOTE_UPDATE_SUPPORT_MASK;
}

static void read_vc_remote_fabric(struct hfi1_devdata *dd, u8 *vau, u8 *z,
				  u8 *vcu, u16 *vl15buf, u8 *crc_sizes)
{
	u32 frame;

	read_8051_config(dd, VERIFY_CAP_REMOTE_FABRIC, GENERAL_CONFIG, &frame);
	*vau = (frame >> VAU_SHIFT) & VAU_MASK;
	*z = (frame >> Z_SHIFT) & Z_MASK;
	*vcu = (frame >> VCU_SHIFT) & VCU_MASK;
	*vl15buf = (frame >> VL15BUF_SHIFT) & VL15BUF_MASK;
	*crc_sizes = (frame >> CRC_SIZES_SHIFT) & CRC_SIZES_MASK;
}

static void read_vc_remote_link_width(struct hfi1_devdata *dd,
				      u8 *remote_tx_rate,
				      u16 *link_widths)
{
	u32 frame;

	read_8051_config(dd, VERIFY_CAP_REMOTE_LINK_WIDTH, GENERAL_CONFIG,
			 &frame);
	*remote_tx_rate = (frame >> REMOTE_TX_RATE_SHIFT)
				& REMOTE_TX_RATE_MASK;
	*link_widths = (frame >> LINK_WIDTH_SHIFT) & LINK_WIDTH_MASK;
}

static void read_local_lni(struct hfi1_devdata *dd, u8 *enable_lane_rx)
{
	u32 frame;

	read_8051_config(dd, LOCAL_LNI_INFO, GENERAL_CONFIG, &frame);
	*enable_lane_rx = (frame >> ENABLE_LANE_RX_SHIFT) & ENABLE_LANE_RX_MASK;
}

static void read_last_local_state(struct hfi1_devdata *dd, u32 *lls)
{
	read_8051_config(dd, LAST_LOCAL_STATE_COMPLETE, GENERAL_CONFIG, lls);
}

static void read_last_remote_state(struct hfi1_devdata *dd, u32 *lrs)
{
	read_8051_config(dd, LAST_REMOTE_STATE_COMPLETE, GENERAL_CONFIG, lrs);
}

void hfi1_read_link_quality(struct hfi1_devdata *dd, u8 *link_quality)
{
	u32 frame;
	int ret;

	*link_quality = 0;
	if (dd->pport->host_link_state & HLS_UP) {
		ret = read_8051_config(dd, LINK_QUALITY_INFO, GENERAL_CONFIG,
				       &frame);
		if (ret == 0)
			*link_quality = (frame >> LINK_QUALITY_SHIFT)
						& LINK_QUALITY_MASK;
	}
}

static void read_planned_down_reason_code(struct hfi1_devdata *dd, u8 *pdrrc)
{
	u32 frame;

	read_8051_config(dd, LINK_QUALITY_INFO, GENERAL_CONFIG, &frame);
	*pdrrc = (frame >> DOWN_REMOTE_REASON_SHIFT) & DOWN_REMOTE_REASON_MASK;
}

static void read_link_down_reason(struct hfi1_devdata *dd, u8 *ldr)
{
	u32 frame;

	read_8051_config(dd, LINK_DOWN_REASON, GENERAL_CONFIG, &frame);
	*ldr = (frame & 0xff);
}

static int read_tx_settings(struct hfi1_devdata *dd,
			    u8 *enable_lane_tx,
			    u8 *tx_polarity_inversion,
			    u8 *rx_polarity_inversion,
			    u8 *max_rate)
{
	u32 frame;
	int ret;

	ret = read_8051_config(dd, TX_SETTINGS, GENERAL_CONFIG, &frame);
	*enable_lane_tx = (frame >> ENABLE_LANE_TX_SHIFT)
				& ENABLE_LANE_TX_MASK;
	*tx_polarity_inversion = (frame >> TX_POLARITY_INVERSION_SHIFT)
				& TX_POLARITY_INVERSION_MASK;
	*rx_polarity_inversion = (frame >> RX_POLARITY_INVERSION_SHIFT)
				& RX_POLARITY_INVERSION_MASK;
	*max_rate = (frame >> MAX_RATE_SHIFT) & MAX_RATE_MASK;
	return ret;
}

static int write_tx_settings(struct hfi1_devdata *dd,
			     u8 enable_lane_tx,
			     u8 tx_polarity_inversion,
			     u8 rx_polarity_inversion,
			     u8 max_rate)
{
	u32 frame;

	/* no need to mask, all variable sizes match field widths */
	frame = enable_lane_tx << ENABLE_LANE_TX_SHIFT
		| tx_polarity_inversion << TX_POLARITY_INVERSION_SHIFT
		| rx_polarity_inversion << RX_POLARITY_INVERSION_SHIFT
		| max_rate << MAX_RATE_SHIFT;
	return load_8051_config(dd, TX_SETTINGS, GENERAL_CONFIG, frame);
}

/*
 * Read an idle LCB message.
 *
 * Returns 0 on success, -EINVAL on error
 */
static int read_idle_message(struct hfi1_devdata *dd, u64 type, u64 *data_out)
{
	int ret;

	ret = do_8051_command(dd, HCMD_READ_LCB_IDLE_MSG, type, data_out);
	if (ret != HCMD_SUCCESS) {
		dd_dev_err(dd, "read idle message: type %d, err %d\n",
			   (u32)type, ret);
		return -EINVAL;
	}
	dd_dev_info(dd, "%s: read idle message 0x%llx\n", __func__, *data_out);
	/* return only the payload as we already know the type */
	*data_out >>= IDLE_PAYLOAD_SHIFT;
	return 0;
}

/*
 * Read an idle SMA message.  To be done in response to a notification from
 * the 8051.
 *
 * Returns 0 on success, -EINVAL on error
 */
static int read_idle_sma(struct hfi1_devdata *dd, u64 *data)
{
	return read_idle_message(dd, (u64)IDLE_SMA << IDLE_MSG_TYPE_SHIFT,
				 data);
}

/*
 * Send an idle LCB message.
 *
 * Returns 0 on success, -EINVAL on error
 */
static int send_idle_message(struct hfi1_devdata *dd, u64 data)
{
	int ret;

	dd_dev_info(dd, "%s: sending idle message 0x%llx\n", __func__, data);
	ret = do_8051_command(dd, HCMD_SEND_LCB_IDLE_MSG, data, NULL);
	if (ret != HCMD_SUCCESS) {
		dd_dev_err(dd, "send idle message: data 0x%llx, err %d\n",
			   data, ret);
		return -EINVAL;
	}
	return 0;
}

/*
 * Send an idle SMA message.
 *
 * Returns 0 on success, -EINVAL on error
 */
int send_idle_sma(struct hfi1_devdata *dd, u64 message)
{
	u64 data;

	data = ((message & IDLE_PAYLOAD_MASK) << IDLE_PAYLOAD_SHIFT) |
		((u64)IDLE_SMA << IDLE_MSG_TYPE_SHIFT);
	return send_idle_message(dd, data);
}

/*
 * Initialize the LCB then do a quick link up.  This may or may not be
 * in loopback.
 *
 * return 0 on success, -errno on error
 */
static int do_quick_linkup(struct hfi1_devdata *dd)
{
	int ret;

	lcb_shutdown(dd, 0);

	if (loopback) {
		/* LCB_CFG_LOOPBACK.VAL = 2 */
		/* LCB_CFG_LANE_WIDTH.VAL = 0 */
		write_csr(dd, DC_LCB_CFG_LOOPBACK,
			  IB_PACKET_TYPE << DC_LCB_CFG_LOOPBACK_VAL_SHIFT);
		write_csr(dd, DC_LCB_CFG_LANE_WIDTH, 0);
	}

	/* start the LCBs */
	/* LCB_CFG_TX_FIFOS_RESET.VAL = 0 */
	write_csr(dd, DC_LCB_CFG_TX_FIFOS_RESET, 0);

	/* simulator only loopback steps */
	if (loopback && dd->icode == ICODE_FUNCTIONAL_SIMULATOR) {
		/* LCB_CFG_RUN.EN = 1 */
		write_csr(dd, DC_LCB_CFG_RUN,
			  1ull << DC_LCB_CFG_RUN_EN_SHIFT);

		ret = wait_link_transfer_active(dd, 10);
		if (ret)
			return ret;

		write_csr(dd, DC_LCB_CFG_ALLOW_LINK_UP,
			  1ull << DC_LCB_CFG_ALLOW_LINK_UP_VAL_SHIFT);
	}

	if (!loopback) {
		/*
		 * When doing quick linkup and not in loopback, both
		 * sides must be done with LCB set-up before either
		 * starts the quick linkup.  Put a delay here so that
		 * both sides can be started and have a chance to be
		 * done with LCB set up before resuming.
		 */
		dd_dev_err(dd,
			   "Pausing for peer to be finished with LCB set up\n");
		msleep(5000);
		dd_dev_err(dd, "Continuing with quick linkup\n");
	}

	write_csr(dd, DC_LCB_ERR_EN, 0); /* mask LCB errors */
	set_8051_lcb_access(dd);

	/*
	 * State "quick" LinkUp request sets the physical link state to
	 * LinkUp without a verify capability sequence.
	 * This state is in simulator v37 and later.
	 */
	ret = set_physical_link_state(dd, PLS_QUICK_LINKUP);
	if (ret != HCMD_SUCCESS) {
		dd_dev_err(dd,
			   "%s: set physical link state to quick LinkUp failed with return %d\n",
			   __func__, ret);

		set_host_lcb_access(dd);
		write_csr(dd, DC_LCB_ERR_EN, ~0ull); /* watch LCB errors */

		if (ret >= 0)
			ret = -EINVAL;
		return ret;
	}

	return 0; /* success */
}

/*
 * Do all special steps to set up loopback.
 */
static int init_loopback(struct hfi1_devdata *dd)
{
	dd_dev_info(dd, "Entering loopback mode\n");

	/* all loopbacks should disable self GUID check */
	write_csr(dd, DC_DC8051_CFG_MODE,
		  (read_csr(dd, DC_DC8051_CFG_MODE) | DISABLE_SELF_GUID_CHECK));

	/*
	 * The simulator has only one loopback option - LCB.  Switch
	 * to that option, which includes quick link up.
	 *
	 * Accept all valid loopback values.
	 */
	if ((dd->icode == ICODE_FUNCTIONAL_SIMULATOR) &&
	    (loopback == LOOPBACK_SERDES || loopback == LOOPBACK_LCB ||
	     loopback == LOOPBACK_CABLE)) {
		loopback = LOOPBACK_LCB;
		quick_linkup = 1;
		return 0;
	}

	/*
	 * SerDes loopback init sequence is handled in set_local_link_attributes
	 */
	if (loopback == LOOPBACK_SERDES)
		return 0;

	/* LCB loopback - handled at poll time */
	if (loopback == LOOPBACK_LCB) {
		quick_linkup = 1; /* LCB is always quick linkup */

		/* not supported in emulation due to emulation RTL changes */
		if (dd->icode == ICODE_FPGA_EMULATION) {
			dd_dev_err(dd,
				   "LCB loopback not supported in emulation\n");
			return -EINVAL;
		}
		return 0;
	}

	/* external cable loopback requires no extra steps */
	if (loopback == LOOPBACK_CABLE)
		return 0;

	dd_dev_err(dd, "Invalid loopback mode %d\n", loopback);
	return -EINVAL;
}

/*
 * Translate from the OPA_LINK_WIDTH handed to us by the FM to bits
 * used in the Verify Capability link width attribute.
 */
static u16 opa_to_vc_link_widths(u16 opa_widths)
{
	int i;
	u16 result = 0;

	static const struct link_bits {
		u16 from;
		u16 to;
	} opa_link_xlate[] = {
		{ OPA_LINK_WIDTH_1X, 1 << (1 - 1)  },
		{ OPA_LINK_WIDTH_2X, 1 << (2 - 1)  },
		{ OPA_LINK_WIDTH_3X, 1 << (3 - 1)  },
		{ OPA_LINK_WIDTH_4X, 1 << (4 - 1)  },
	};

	for (i = 0; i < ARRAY_SIZE(opa_link_xlate); i++) {
		if (opa_widths & opa_link_xlate[i].from)
			result |= opa_link_xlate[i].to;
	}
	return result;
}

/*
 * Set link attributes before moving to polling.
 */
static int set_local_link_attributes(struct hfi1_pportdata *ppd)
{
	struct hfi1_devdata *dd = ppd->dd;
	u8 enable_lane_tx;
	u8 tx_polarity_inversion;
	u8 rx_polarity_inversion;
	int ret;
	u32 misc_bits = 0;
	/* reset our fabric serdes to clear any lingering problems */
	fabric_serdes_reset(dd);

	/* set the local tx rate - need to read-modify-write */
	ret = read_tx_settings(dd, &enable_lane_tx, &tx_polarity_inversion,
			       &rx_polarity_inversion, &ppd->local_tx_rate);
	if (ret)
		goto set_local_link_attributes_fail;

	if (dd->dc8051_ver < dc8051_ver(0, 20, 0)) {
		/* set the tx rate to the fastest enabled */
		if (ppd->link_speed_enabled & OPA_LINK_SPEED_25G)
			ppd->local_tx_rate = 1;
		else
			ppd->local_tx_rate = 0;
	} else {
		/* set the tx rate to all enabled */
		ppd->local_tx_rate = 0;
		if (ppd->link_speed_enabled & OPA_LINK_SPEED_25G)
			ppd->local_tx_rate |= 2;
		if (ppd->link_speed_enabled & OPA_LINK_SPEED_12_5G)
			ppd->local_tx_rate |= 1;
	}

	enable_lane_tx = 0xF; /* enable all four lanes */
	ret = write_tx_settings(dd, enable_lane_tx, tx_polarity_inversion,
				rx_polarity_inversion, ppd->local_tx_rate);
	if (ret != HCMD_SUCCESS)
		goto set_local_link_attributes_fail;

	ret = write_host_interface_version(dd, HOST_INTERFACE_VERSION);
	if (ret != HCMD_SUCCESS) {
		dd_dev_err(dd,
			   "Failed to set host interface version, return 0x%x\n",
			   ret);
		goto set_local_link_attributes_fail;
	}

	/*
	 * DC supports continuous updates.
	 */
	ret = write_vc_local_phy(dd,
				 0 /* no power management */,
				 1 /* continuous updates */);
	if (ret != HCMD_SUCCESS)
		goto set_local_link_attributes_fail;

	/* z=1 in the next call: AU of 0 is not supported by the hardware */
	ret = write_vc_local_fabric(dd, dd->vau, 1, dd->vcu, dd->vl15_init,
				    ppd->port_crc_mode_enabled);
	if (ret != HCMD_SUCCESS)
		goto set_local_link_attributes_fail;

	/*
	 * SerDes loopback init sequence requires
	 * setting bit 0 of MISC_CONFIG_BITS
	 */
	if (loopback == LOOPBACK_SERDES)
		misc_bits |= 1 << LOOPBACK_SERDES_CONFIG_BIT_MASK_SHIFT;

	/*
	 * An external device configuration request is used to reset the LCB
	 * to retry to obtain operational lanes when the first attempt is
	 * unsuccesful.
	 */
	if (dd->dc8051_ver >= dc8051_ver(1, 25, 0))
		misc_bits |= 1 << EXT_CFG_LCB_RESET_SUPPORTED_SHIFT;

	ret = write_vc_local_link_mode(dd, misc_bits, 0,
				       opa_to_vc_link_widths(
						ppd->link_width_enabled));
	if (ret != HCMD_SUCCESS)
		goto set_local_link_attributes_fail;

	/* let peer know who we are */
	ret = write_local_device_id(dd, dd->pcidev->device, dd->minrev);
	if (ret == HCMD_SUCCESS)
		return 0;

set_local_link_attributes_fail:
	dd_dev_err(dd,
		   "Failed to set local link attributes, return 0x%x\n",
		   ret);
	return ret;
}

/*
 * Call this to start the link.
 * Do not do anything if the link is disabled.
 * Returns 0 if link is disabled, moved to polling, or the driver is not ready.
 */
int start_link(struct hfi1_pportdata *ppd)
{
	/*
	 * Tune the SerDes to a ballpark setting for optimal signal and bit
	 * error rate.  Needs to be done before starting the link.
	 */
	tune_serdes(ppd);

	if (!ppd->driver_link_ready) {
		dd_dev_info(ppd->dd,
			    "%s: stopping link start because driver is not ready\n",
			    __func__);
		return 0;
	}

	/*
	 * FULL_MGMT_P_KEY is cleared from the pkey table, so that the
	 * pkey table can be configured properly if the HFI unit is connected
	 * to switch port with MgmtAllowed=NO
	 */
	clear_full_mgmt_pkey(ppd);

	return set_link_state(ppd, HLS_DN_POLL);
}

static void wait_for_qsfp_init(struct hfi1_pportdata *ppd)
{
	struct hfi1_devdata *dd = ppd->dd;
	u64 mask;
	unsigned long timeout;

	/*
	 * Some QSFP cables have a quirk that asserts the IntN line as a side
	 * effect of power up on plug-in. We ignore this false positive
	 * interrupt until the module has finished powering up by waiting for
	 * a minimum timeout of the module inrush initialization time of
	 * 500 ms (SFF 8679 Table 5-6) to ensure the voltage rails in the
	 * module have stabilized.
	 */
	msleep(500);

	/*
	 * Check for QSFP interrupt for t_init (SFF 8679 Table 8-1)
	 */
	timeout = jiffies + msecs_to_jiffies(2000);
	while (1) {
		mask = read_csr(dd, dd->hfi1_id ?
				ASIC_QSFP2_IN : ASIC_QSFP1_IN);
		if (!(mask & QSFP_HFI0_INT_N))
			break;
		if (time_after(jiffies, timeout)) {
			dd_dev_info(dd, "%s: No IntN detected, reset complete\n",
				    __func__);
			break;
		}
		udelay(2);
	}
}

static void set_qsfp_int_n(struct hfi1_pportdata *ppd, u8 enable)
{
	struct hfi1_devdata *dd = ppd->dd;
	u64 mask;

	mask = read_csr(dd, dd->hfi1_id ? ASIC_QSFP2_MASK : ASIC_QSFP1_MASK);
	if (enable) {
		/*
		 * Clear the status register to avoid an immediate interrupt
		 * when we re-enable the IntN pin
		 */
		write_csr(dd, dd->hfi1_id ? ASIC_QSFP2_CLEAR : ASIC_QSFP1_CLEAR,
			  QSFP_HFI0_INT_N);
		mask |= (u64)QSFP_HFI0_INT_N;
	} else {
		mask &= ~(u64)QSFP_HFI0_INT_N;
	}
	write_csr(dd, dd->hfi1_id ? ASIC_QSFP2_MASK : ASIC_QSFP1_MASK, mask);
}

int reset_qsfp(struct hfi1_pportdata *ppd)
{
	struct hfi1_devdata *dd = ppd->dd;
	u64 mask, qsfp_mask;

	/* Disable INT_N from triggering QSFP interrupts */
	set_qsfp_int_n(ppd, 0);

	/* Reset the QSFP */
	mask = (u64)QSFP_HFI0_RESET_N;

	qsfp_mask = read_csr(dd,
			     dd->hfi1_id ? ASIC_QSFP2_OUT : ASIC_QSFP1_OUT);
	qsfp_mask &= ~mask;
	write_csr(dd,
		  dd->hfi1_id ? ASIC_QSFP2_OUT : ASIC_QSFP1_OUT, qsfp_mask);

	udelay(10);

	qsfp_mask |= mask;
	write_csr(dd,
		  dd->hfi1_id ? ASIC_QSFP2_OUT : ASIC_QSFP1_OUT, qsfp_mask);

	wait_for_qsfp_init(ppd);

	/*
	 * Allow INT_N to trigger the QSFP interrupt to watch
	 * for alarms and warnings
	 */
	set_qsfp_int_n(ppd, 1);

	/*
	 * After the reset, AOC transmitters are enabled by default. They need
	 * to be turned off to complete the QSFP setup before they can be
	 * enabled again.
	 */
	return set_qsfp_tx(ppd, 0);
}

static int handle_qsfp_error_conditions(struct hfi1_pportdata *ppd,
					u8 *qsfp_interrupt_status)
{
	struct hfi1_devdata *dd = ppd->dd;

	if ((qsfp_interrupt_status[0] & QSFP_HIGH_TEMP_ALARM) ||
	    (qsfp_interrupt_status[0] & QSFP_HIGH_TEMP_WARNING))
		dd_dev_err(dd, "%s: QSFP cable temperature too high\n",
			   __func__);

	if ((qsfp_interrupt_status[0] & QSFP_LOW_TEMP_ALARM) ||
	    (qsfp_interrupt_status[0] & QSFP_LOW_TEMP_WARNING))
		dd_dev_err(dd, "%s: QSFP cable temperature too low\n",
			   __func__);

	/*
	 * The remaining alarms/warnings don't matter if the link is down.
	 */
	if (ppd->host_link_state & HLS_DOWN)
		return 0;

	if ((qsfp_interrupt_status[1] & QSFP_HIGH_VCC_ALARM) ||
	    (qsfp_interrupt_status[1] & QSFP_HIGH_VCC_WARNING))
		dd_dev_err(dd, "%s: QSFP supply voltage too high\n",
			   __func__);

	if ((qsfp_interrupt_status[1] & QSFP_LOW_VCC_ALARM) ||
	    (qsfp_interrupt_status[1] & QSFP_LOW_VCC_WARNING))
		dd_dev_err(dd, "%s: QSFP supply voltage too low\n",
			   __func__);

	/* Byte 2 is vendor specific */

	if ((qsfp_interrupt_status[3] & QSFP_HIGH_POWER_ALARM) ||
	    (qsfp_interrupt_status[3] & QSFP_HIGH_POWER_WARNING))
		dd_dev_err(dd, "%s: Cable RX channel 1/2 power too high\n",
			   __func__);

	if ((qsfp_interrupt_status[3] & QSFP_LOW_POWER_ALARM) ||
	    (qsfp_interrupt_status[3] & QSFP_LOW_POWER_WARNING))
		dd_dev_err(dd, "%s: Cable RX channel 1/2 power too low\n",
			   __func__);

	if ((qsfp_interrupt_status[4] & QSFP_HIGH_POWER_ALARM) ||
	    (qsfp_interrupt_status[4] & QSFP_HIGH_POWER_WARNING))
		dd_dev_err(dd, "%s: Cable RX channel 3/4 power too high\n",
			   __func__);

	if ((qsfp_interrupt_status[4] & QSFP_LOW_POWER_ALARM) ||
	    (qsfp_interrupt_status[4] & QSFP_LOW_POWER_WARNING))
		dd_dev_err(dd, "%s: Cable RX channel 3/4 power too low\n",
			   __func__);

	if ((qsfp_interrupt_status[5] & QSFP_HIGH_BIAS_ALARM) ||
	    (qsfp_interrupt_status[5] & QSFP_HIGH_BIAS_WARNING))
		dd_dev_err(dd, "%s: Cable TX channel 1/2 bias too high\n",
			   __func__);

	if ((qsfp_interrupt_status[5] & QSFP_LOW_BIAS_ALARM) ||
	    (qsfp_interrupt_status[5] & QSFP_LOW_BIAS_WARNING))
		dd_dev_err(dd, "%s: Cable TX channel 1/2 bias too low\n",
			   __func__);

	if ((qsfp_interrupt_status[6] & QSFP_HIGH_BIAS_ALARM) ||
	    (qsfp_interrupt_status[6] & QSFP_HIGH_BIAS_WARNING))
		dd_dev_err(dd, "%s: Cable TX channel 3/4 bias too high\n",
			   __func__);

	if ((qsfp_interrupt_status[6] & QSFP_LOW_BIAS_ALARM) ||
	    (qsfp_interrupt_status[6] & QSFP_LOW_BIAS_WARNING))
		dd_dev_err(dd, "%s: Cable TX channel 3/4 bias too low\n",
			   __func__);

	if ((qsfp_interrupt_status[7] & QSFP_HIGH_POWER_ALARM) ||
	    (qsfp_interrupt_status[7] & QSFP_HIGH_POWER_WARNING))
		dd_dev_err(dd, "%s: Cable TX channel 1/2 power too high\n",
			   __func__);

	if ((qsfp_interrupt_status[7] & QSFP_LOW_POWER_ALARM) ||
	    (qsfp_interrupt_status[7] & QSFP_LOW_POWER_WARNING))
		dd_dev_err(dd, "%s: Cable TX channel 1/2 power too low\n",
			   __func__);

	if ((qsfp_interrupt_status[8] & QSFP_HIGH_POWER_ALARM) ||
	    (qsfp_interrupt_status[8] & QSFP_HIGH_POWER_WARNING))
		dd_dev_err(dd, "%s: Cable TX channel 3/4 power too high\n",
			   __func__);

	if ((qsfp_interrupt_status[8] & QSFP_LOW_POWER_ALARM) ||
	    (qsfp_interrupt_status[8] & QSFP_LOW_POWER_WARNING))
		dd_dev_err(dd, "%s: Cable TX channel 3/4 power too low\n",
			   __func__);

	/* Bytes 9-10 and 11-12 are reserved */
	/* Bytes 13-15 are vendor specific */

	return 0;
}

/* This routine will only be scheduled if the QSFP module present is asserted */
void qsfp_event(struct work_struct *work)
{
	struct qsfp_data *qd;
	struct hfi1_pportdata *ppd;
	struct hfi1_devdata *dd;

	qd = container_of(work, struct qsfp_data, qsfp_work);
	ppd = qd->ppd;
	dd = ppd->dd;

	/* Sanity check */
	if (!qsfp_mod_present(ppd))
		return;

	if (ppd->host_link_state == HLS_DN_DISABLE) {
		dd_dev_info(ppd->dd,
			    "%s: stopping link start because link is disabled\n",
			    __func__);
		return;
	}

	/*
	 * Turn DC back on after cable has been re-inserted. Up until
	 * now, the DC has been in reset to save power.
	 */
	dc_start(dd);

	if (qd->cache_refresh_required) {
		set_qsfp_int_n(ppd, 0);

		wait_for_qsfp_init(ppd);

		/*
		 * Allow INT_N to trigger the QSFP interrupt to watch
		 * for alarms and warnings
		 */
		set_qsfp_int_n(ppd, 1);

		start_link(ppd);
	}

	if (qd->check_interrupt_flags) {
		u8 qsfp_interrupt_status[16] = {0,};

		if (one_qsfp_read(ppd, dd->hfi1_id, 6,
				  &qsfp_interrupt_status[0], 16) != 16) {
			dd_dev_info(dd,
				    "%s: Failed to read status of QSFP module\n",
				    __func__);
		} else {
			unsigned long flags;

			handle_qsfp_error_conditions(
					ppd, qsfp_interrupt_status);
			spin_lock_irqsave(&ppd->qsfp_info.qsfp_lock, flags);
			ppd->qsfp_info.check_interrupt_flags = 0;
			spin_unlock_irqrestore(&ppd->qsfp_info.qsfp_lock,
					       flags);
		}
	}
}

void init_qsfp_int(struct hfi1_devdata *dd)
{
	struct hfi1_pportdata *ppd = dd->pport;
	u64 qsfp_mask;

	qsfp_mask = (u64)(QSFP_HFI0_INT_N | QSFP_HFI0_MODPRST_N);
	/* Clear current status to avoid spurious interrupts */
	write_csr(dd, dd->hfi1_id ? ASIC_QSFP2_CLEAR : ASIC_QSFP1_CLEAR,
		  qsfp_mask);
	write_csr(dd, dd->hfi1_id ? ASIC_QSFP2_MASK : ASIC_QSFP1_MASK,
		  qsfp_mask);

	set_qsfp_int_n(ppd, 0);

	/* Handle active low nature of INT_N and MODPRST_N pins */
	if (qsfp_mod_present(ppd))
		qsfp_mask &= ~(u64)QSFP_HFI0_MODPRST_N;
	write_csr(dd,
		  dd->hfi1_id ? ASIC_QSFP2_INVERT : ASIC_QSFP1_INVERT,
		  qsfp_mask);

	/* Enable the appropriate QSFP IRQ source */
	if (!dd->hfi1_id)
		set_intr_bits(dd, QSFP1_INT, QSFP1_INT, true);
	else
		set_intr_bits(dd, QSFP2_INT, QSFP2_INT, true);
}

/*
 * Do a one-time initialize of the LCB block.
 */
static void init_lcb(struct hfi1_devdata *dd)
{
	/* simulator does not correctly handle LCB cclk loopback, skip */
	if (dd->icode == ICODE_FUNCTIONAL_SIMULATOR)
		return;

	/* the DC has been reset earlier in the driver load */

	/* set LCB for cclk loopback on the port */
	write_csr(dd, DC_LCB_CFG_TX_FIFOS_RESET, 0x01);
	write_csr(dd, DC_LCB_CFG_LANE_WIDTH, 0x00);
	write_csr(dd, DC_LCB_CFG_REINIT_AS_SLAVE, 0x00);
	write_csr(dd, DC_LCB_CFG_CNT_FOR_SKIP_STALL, 0x110);
	write_csr(dd, DC_LCB_CFG_CLK_CNTR, 0x08);
	write_csr(dd, DC_LCB_CFG_LOOPBACK, 0x02);
	write_csr(dd, DC_LCB_CFG_TX_FIFOS_RESET, 0x00);
}

/*
 * Perform a test read on the QSFP.  Return 0 on success, -ERRNO
 * on error.
 */
static int test_qsfp_read(struct hfi1_pportdata *ppd)
{
	int ret;
	u8 status;

	/*
	 * Report success if not a QSFP or, if it is a QSFP, but the cable is
	 * not present
	 */
	if (ppd->port_type != PORT_TYPE_QSFP || !qsfp_mod_present(ppd))
		return 0;

	/* read byte 2, the status byte */
	ret = one_qsfp_read(ppd, ppd->dd->hfi1_id, 2, &status, 1);
	if (ret < 0)
		return ret;
	if (ret != 1)
		return -EIO;

	return 0; /* success */
}

/*
 * Values for QSFP retry.
 *
 * Give up after 10s (20 x 500ms).  The overall timeout was empirically
 * arrived at from experience on a large cluster.
 */
#define MAX_QSFP_RETRIES 20
#define QSFP_RETRY_WAIT 500 /* msec */

/*
 * Try a QSFP read.  If it fails, schedule a retry for later.
 * Called on first link activation after driver load.
 */
static void try_start_link(struct hfi1_pportdata *ppd)
{
	if (test_qsfp_read(ppd)) {
		/* read failed */
		if (ppd->qsfp_retry_count >= MAX_QSFP_RETRIES) {
			dd_dev_err(ppd->dd, "QSFP not responding, giving up\n");
			return;
		}
		dd_dev_info(ppd->dd,
			    "QSFP not responding, waiting and retrying %d\n",
			    (int)ppd->qsfp_retry_count);
		ppd->qsfp_retry_count++;
		queue_delayed_work(ppd->link_wq, &ppd->start_link_work,
				   msecs_to_jiffies(QSFP_RETRY_WAIT));
		return;
	}
	ppd->qsfp_retry_count = 0;

	start_link(ppd);
}

/*
 * Workqueue function to start the link after a delay.
 */
void handle_start_link(struct work_struct *work)
{
	struct hfi1_pportdata *ppd = container_of(work, struct hfi1_pportdata,
						  start_link_work.work);
	try_start_link(ppd);
}

int bringup_serdes(struct hfi1_pportdata *ppd)
{
	struct hfi1_devdata *dd = ppd->dd;
	u64 guid;
	int ret;

	if (HFI1_CAP_IS_KSET(EXTENDED_PSN))
		add_rcvctrl(dd, RCV_CTRL_RCV_EXTENDED_PSN_ENABLE_SMASK);

	guid = ppd->guids[HFI1_PORT_GUID_INDEX];
	if (!guid) {
		if (dd->base_guid)
			guid = dd->base_guid + ppd->port - 1;
		ppd->guids[HFI1_PORT_GUID_INDEX] = guid;
	}

	/* Set linkinit_reason on power up per OPA spec */
	ppd->linkinit_reason = OPA_LINKINIT_REASON_LINKUP;

	/* one-time init of the LCB */
	init_lcb(dd);

	if (loopback) {
		ret = init_loopback(dd);
		if (ret < 0)
			return ret;
	}

	get_port_type(ppd);
	if (ppd->port_type == PORT_TYPE_QSFP) {
		set_qsfp_int_n(ppd, 0);
		wait_for_qsfp_init(ppd);
		set_qsfp_int_n(ppd, 1);
	}

	try_start_link(ppd);
	return 0;
}

void hfi1_quiet_serdes(struct hfi1_pportdata *ppd)
{
	struct hfi1_devdata *dd = ppd->dd;

	/*
	 * Shut down the link and keep it down.   First turn off that the
	 * driver wants to allow the link to be up (driver_link_ready).
	 * Then make sure the link is not automatically restarted
	 * (link_enabled).  Cancel any pending restart.  And finally
	 * go offline.
	 */
	ppd->driver_link_ready = 0;
	ppd->link_enabled = 0;

	ppd->qsfp_retry_count = MAX_QSFP_RETRIES; /* prevent more retries */
	flush_delayed_work(&ppd->start_link_work);
	cancel_delayed_work_sync(&ppd->start_link_work);

	ppd->offline_disabled_reason =
			HFI1_ODR_MASK(OPA_LINKDOWN_REASON_REBOOT);
	set_link_down_reason(ppd, OPA_LINKDOWN_REASON_REBOOT, 0,
			     OPA_LINKDOWN_REASON_REBOOT);
	set_link_state(ppd, HLS_DN_OFFLINE);

	/* disable the port */
	clear_rcvctrl(dd, RCV_CTRL_RCV_PORT_ENABLE_SMASK);
	cancel_work_sync(&ppd->freeze_work);
}

static inline int init_cpu_counters(struct hfi1_devdata *dd)
{
	struct hfi1_pportdata *ppd;
	int i;

	ppd = (struct hfi1_pportdata *)(dd + 1);
	for (i = 0; i < dd->num_pports; i++, ppd++) {
		ppd->ibport_data.rvp.rc_acks = NULL;
		ppd->ibport_data.rvp.rc_qacks = NULL;
		ppd->ibport_data.rvp.rc_acks = alloc_percpu(u64);
		ppd->ibport_data.rvp.rc_qacks = alloc_percpu(u64);
		ppd->ibport_data.rvp.rc_delayed_comp = alloc_percpu(u64);
		if (!ppd->ibport_data.rvp.rc_acks ||
		    !ppd->ibport_data.rvp.rc_delayed_comp ||
		    !ppd->ibport_data.rvp.rc_qacks)
			return -ENOMEM;
	}

	return 0;
}

/*
 * index is the index into the receive array
 */
void hfi1_put_tid(struct hfi1_devdata *dd, u32 index,
		  u32 type, unsigned long pa, u16 order)
{
	u64 reg;

	if (!(dd->flags & HFI1_PRESENT))
		goto done;

	if (type == PT_INVALID || type == PT_INVALID_FLUSH) {
		pa = 0;
		order = 0;
	} else if (type > PT_INVALID) {
		dd_dev_err(dd,
			   "unexpected receive array type %u for index %u, not handled\n",
			   type, index);
		goto done;
	}
	trace_hfi1_put_tid(dd, index, type, pa, order);

#define RT_ADDR_SHIFT 12	/* 4KB kernel address boundary */
	reg = RCV_ARRAY_RT_WRITE_ENABLE_SMASK
		| (u64)order << RCV_ARRAY_RT_BUF_SIZE_SHIFT
		| ((pa >> RT_ADDR_SHIFT) & RCV_ARRAY_RT_ADDR_MASK)
					<< RCV_ARRAY_RT_ADDR_SHIFT;
	trace_hfi1_write_rcvarray(dd->rcvarray_wc + (index * 8), reg);
	writeq(reg, dd->rcvarray_wc + (index * 8));

	if (type == PT_EAGER || type == PT_INVALID_FLUSH || (index & 3) == 3)
		/*
		 * Eager entries are written and flushed
		 *
		 * Expected entries are flushed every 4 writes
		 */
		flush_wc();
done:
	return;
}

void hfi1_clear_tids(struct hfi1_ctxtdata *rcd)
{
	struct hfi1_devdata *dd = rcd->dd;
	u32 i;

	/* this could be optimized */
	for (i = rcd->eager_base; i < rcd->eager_base +
		     rcd->egrbufs.alloced; i++)
		hfi1_put_tid(dd, i, PT_INVALID, 0, 0);

	for (i = rcd->expected_base;
			i < rcd->expected_base + rcd->expected_count; i++)
		hfi1_put_tid(dd, i, PT_INVALID, 0, 0);
}

static const char * const ib_cfg_name_strings[] = {
	"HFI1_IB_CFG_LIDLMC",
	"HFI1_IB_CFG_LWID_DG_ENB",
	"HFI1_IB_CFG_LWID_ENB",
	"HFI1_IB_CFG_LWID",
	"HFI1_IB_CFG_SPD_ENB",
	"HFI1_IB_CFG_SPD",
	"HFI1_IB_CFG_RXPOL_ENB",
	"HFI1_IB_CFG_LREV_ENB",
	"HFI1_IB_CFG_LINKLATENCY",
	"HFI1_IB_CFG_HRTBT",
	"HFI1_IB_CFG_OP_VLS",
	"HFI1_IB_CFG_VL_HIGH_CAP",
	"HFI1_IB_CFG_VL_LOW_CAP",
	"HFI1_IB_CFG_OVERRUN_THRESH",
	"HFI1_IB_CFG_PHYERR_THRESH",
	"HFI1_IB_CFG_LINKDEFAULT",
	"HFI1_IB_CFG_PKEYS",
	"HFI1_IB_CFG_MTU",
	"HFI1_IB_CFG_LSTATE",
	"HFI1_IB_CFG_VL_HIGH_LIMIT",
	"HFI1_IB_CFG_PMA_TICKS",
	"HFI1_IB_CFG_PORT"
};

static const char *ib_cfg_name(int which)
{
	if (which < 0 || which >= ARRAY_SIZE(ib_cfg_name_strings))
		return "invalid";
	return ib_cfg_name_strings[which];
}

int hfi1_get_ib_cfg(struct hfi1_pportdata *ppd, int which)
{
	struct hfi1_devdata *dd = ppd->dd;
	int val = 0;

	switch (which) {
	case HFI1_IB_CFG_LWID_ENB: /* allowed Link-width */
		val = ppd->link_width_enabled;
		break;
	case HFI1_IB_CFG_LWID: /* currently active Link-width */
		val = ppd->link_width_active;
		break;
	case HFI1_IB_CFG_SPD_ENB: /* allowed Link speeds */
		val = ppd->link_speed_enabled;
		break;
	case HFI1_IB_CFG_SPD: /* current Link speed */
		val = ppd->link_speed_active;
		break;

	case HFI1_IB_CFG_RXPOL_ENB: /* Auto-RX-polarity enable */
	case HFI1_IB_CFG_LREV_ENB: /* Auto-Lane-reversal enable */
	case HFI1_IB_CFG_LINKLATENCY:
		goto unimplemented;

	case HFI1_IB_CFG_OP_VLS:
		val = ppd->actual_vls_operational;
		break;
	case HFI1_IB_CFG_VL_HIGH_CAP: /* VL arb high priority table size */
		val = VL_ARB_HIGH_PRIO_TABLE_SIZE;
		break;
	case HFI1_IB_CFG_VL_LOW_CAP: /* VL arb low priority table size */
		val = VL_ARB_LOW_PRIO_TABLE_SIZE;
		break;
	case HFI1_IB_CFG_OVERRUN_THRESH: /* IB overrun threshold */
		val = ppd->overrun_threshold;
		break;
	case HFI1_IB_CFG_PHYERR_THRESH: /* IB PHY error threshold */
		val = ppd->phy_error_threshold;
		break;
	case HFI1_IB_CFG_LINKDEFAULT: /* IB link default (sleep/poll) */
		val = HLS_DEFAULT;
		break;

	case HFI1_IB_CFG_HRTBT: /* Heartbeat off/enable/auto */
	case HFI1_IB_CFG_PMA_TICKS:
	default:
unimplemented:
		if (HFI1_CAP_IS_KSET(PRINT_UNIMPL))
			dd_dev_info(
				dd,
				"%s: which %s: not implemented\n",
				__func__,
				ib_cfg_name(which));
		break;
	}

	return val;
}

/*
 * The largest MAD packet size.
 */
#define MAX_MAD_PACKET 2048

/*
 * Return the maximum header bytes that can go on the _wire_
 * for this device. This count includes the ICRC which is
 * not part of the packet held in memory but it is appended
 * by the HW.
 * This is dependent on the device's receive header entry size.
 * HFI allows this to be set per-receive context, but the
 * driver presently enforces a global value.
 */
u32 lrh_max_header_bytes(struct hfi1_devdata *dd)
{
	/*
	 * The maximum non-payload (MTU) bytes in LRH.PktLen are
	 * the Receive Header Entry Size minus the PBC (or RHF) size
	 * plus one DW for the ICRC appended by HW.
	 *
	 * dd->rcd[0].rcvhdrqentsize is in DW.
	 * We use rcd[0] as all context will have the same value. Also,
	 * the first kernel context would have been allocated by now so
	 * we are guaranteed a valid value.
	 */
	return (get_hdrqentsize(dd->rcd[0]) - 2/*PBC/RHF*/ + 1/*ICRC*/) << 2;
}

/*
 * Set Send Length
 * @ppd: per port data
 *
 * Set the MTU by limiting how many DWs may be sent.  The SendLenCheck*
 * registers compare against LRH.PktLen, so use the max bytes included
 * in the LRH.
 *
 * This routine changes all VL values except VL15, which it maintains at
 * the same value.
 */
static void set_send_length(struct hfi1_pportdata *ppd)
{
	struct hfi1_devdata *dd = ppd->dd;
	u32 max_hb = lrh_max_header_bytes(dd), dcmtu;
	u32 maxvlmtu = dd->vld[15].mtu;
	u64 len1 = 0, len2 = (((dd->vld[15].mtu + max_hb) >> 2)
			      & SEND_LEN_CHECK1_LEN_VL15_MASK) <<
		SEND_LEN_CHECK1_LEN_VL15_SHIFT;
	int i, j;
	u32 thres;

	for (i = 0; i < ppd->vls_supported; i++) {
		if (dd->vld[i].mtu > maxvlmtu)
			maxvlmtu = dd->vld[i].mtu;
		if (i <= 3)
			len1 |= (((dd->vld[i].mtu + max_hb) >> 2)
				 & SEND_LEN_CHECK0_LEN_VL0_MASK) <<
				((i % 4) * SEND_LEN_CHECK0_LEN_VL1_SHIFT);
		else
			len2 |= (((dd->vld[i].mtu + max_hb) >> 2)
				 & SEND_LEN_CHECK1_LEN_VL4_MASK) <<
				((i % 4) * SEND_LEN_CHECK1_LEN_VL5_SHIFT);
	}
	write_csr(dd, SEND_LEN_CHECK0, len1);
	write_csr(dd, SEND_LEN_CHECK1, len2);
	/* adjust kernel credit return thresholds based on new MTUs */
	/* all kernel receive contexts have the same hdrqentsize */
	for (i = 0; i < ppd->vls_supported; i++) {
		thres = min(sc_percent_to_threshold(dd->vld[i].sc, 50),
			    sc_mtu_to_threshold(dd->vld[i].sc,
						dd->vld[i].mtu,
						get_hdrqentsize(dd->rcd[0])));
		for (j = 0; j < INIT_SC_PER_VL; j++)
			sc_set_cr_threshold(
					pio_select_send_context_vl(dd, j, i),
					    thres);
	}
	thres = min(sc_percent_to_threshold(dd->vld[15].sc, 50),
		    sc_mtu_to_threshold(dd->vld[15].sc,
					dd->vld[15].mtu,
					dd->rcd[0]->rcvhdrqentsize));
	sc_set_cr_threshold(dd->vld[15].sc, thres);

	/* Adjust maximum MTU for the port in DC */
	dcmtu = maxvlmtu == 10240 ? DCC_CFG_PORT_MTU_CAP_10240 :
		(ilog2(maxvlmtu >> 8) + 1);
	len1 = read_csr(ppd->dd, DCC_CFG_PORT_CONFIG);
	len1 &= ~DCC_CFG_PORT_CONFIG_MTU_CAP_SMASK;
	len1 |= ((u64)dcmtu & DCC_CFG_PORT_CONFIG_MTU_CAP_MASK) <<
		DCC_CFG_PORT_CONFIG_MTU_CAP_SHIFT;
	write_csr(ppd->dd, DCC_CFG_PORT_CONFIG, len1);
}

static void set_lidlmc(struct hfi1_pportdata *ppd)
{
	int i;
	u64 sreg = 0;
	struct hfi1_devdata *dd = ppd->dd;
	u32 mask = ~((1U << ppd->lmc) - 1);
	u64 c1 = read_csr(ppd->dd, DCC_CFG_PORT_CONFIG1);
	u32 lid;

	/*
	 * Program 0 in CSR if port lid is extended. This prevents
	 * 9B packets being sent out for large lids.
	 */
	lid = (ppd->lid >= be16_to_cpu(IB_MULTICAST_LID_BASE)) ? 0 : ppd->lid;
	c1 &= ~(DCC_CFG_PORT_CONFIG1_TARGET_DLID_SMASK
		| DCC_CFG_PORT_CONFIG1_DLID_MASK_SMASK);
	c1 |= ((lid & DCC_CFG_PORT_CONFIG1_TARGET_DLID_MASK)
			<< DCC_CFG_PORT_CONFIG1_TARGET_DLID_SHIFT) |
	      ((mask & DCC_CFG_PORT_CONFIG1_DLID_MASK_MASK)
			<< DCC_CFG_PORT_CONFIG1_DLID_MASK_SHIFT);
	write_csr(ppd->dd, DCC_CFG_PORT_CONFIG1, c1);

	/*
	 * Iterate over all the send contexts and set their SLID check
	 */
	sreg = ((mask & SEND_CTXT_CHECK_SLID_MASK_MASK) <<
			SEND_CTXT_CHECK_SLID_MASK_SHIFT) |
	       (((lid & mask) & SEND_CTXT_CHECK_SLID_VALUE_MASK) <<
			SEND_CTXT_CHECK_SLID_VALUE_SHIFT);

	for (i = 0; i < chip_send_contexts(dd); i++) {
		hfi1_cdbg(LINKVERB, "SendContext[%d].SLID_CHECK = 0x%x",
			  i, (u32)sreg);
		write_kctxt_csr(dd, i, SEND_CTXT_CHECK_SLID, sreg);
	}

	/* Now we have to do the same thing for the sdma engines */
	sdma_update_lmc(dd, mask, lid);
}

static const char *state_completed_string(u32 completed)
{
	static const char * const state_completed[] = {
		"EstablishComm",
		"OptimizeEQ",
		"VerifyCap"
	};

	if (completed < ARRAY_SIZE(state_completed))
		return state_completed[completed];

	return "unknown";
}

static const char all_lanes_dead_timeout_expired[] =
	"All lanes were inactive – was the interconnect media removed?";
static const char tx_out_of_policy[] =
	"Passing lanes on local port do not meet the local link width policy";
static const char no_state_complete[] =
	"State timeout occurred before link partner completed the state";
static const char * const state_complete_reasons[] = {
	[0x00] = "Reason unknown",
	[0x01] = "Link was halted by driver, refer to LinkDownReason",
	[0x02] = "Link partner reported failure",
	[0x10] = "Unable to achieve frame sync on any lane",
	[0x11] =
	  "Unable to find a common bit rate with the link partner",
	[0x12] =
	  "Unable to achieve frame sync on sufficient lanes to meet the local link width policy",
	[0x13] =
	  "Unable to identify preset equalization on sufficient lanes to meet the local link width policy",
	[0x14] = no_state_complete,
	[0x15] =
	  "State timeout occurred before link partner identified equalization presets",
	[0x16] =
	  "Link partner completed the EstablishComm state, but the passing lanes do not meet the local link width policy",
	[0x17] = tx_out_of_policy,
	[0x20] = all_lanes_dead_timeout_expired,
	[0x21] =
	  "Unable to achieve acceptable BER on sufficient lanes to meet the local link width policy",
	[0x22] = no_state_complete,
	[0x23] =
	  "Link partner completed the OptimizeEq state, but the passing lanes do not meet the local link width policy",
	[0x24] = tx_out_of_policy,
	[0x30] = all_lanes_dead_timeout_expired,
	[0x31] =
	  "State timeout occurred waiting for host to process received frames",
	[0x32] = no_state_complete,
	[0x33] =
	  "Link partner completed the VerifyCap state, but the passing lanes do not meet the local link width policy",
	[0x34] = tx_out_of_policy,
	[0x35] = "Negotiated link width is mutually exclusive",
	[0x36] =
	  "Timed out before receiving verifycap frames in VerifyCap.Exchange",
	[0x37] = "Unable to resolve secure data exchange",
};

static const char *state_complete_reason_code_string(struct hfi1_pportdata *ppd,
						     u32 code)
{
	const char *str = NULL;

	if (code < ARRAY_SIZE(state_complete_reasons))
		str = state_complete_reasons[code];

	if (str)
		return str;
	return "Reserved";
}

/* describe the given last state complete frame */
static void decode_state_complete(struct hfi1_pportdata *ppd, u32 frame,
				  const char *prefix)
{
	struct hfi1_devdata *dd = ppd->dd;
	u32 success;
	u32 state;
	u32 reason;
	u32 lanes;

	/*
	 * Decode frame:
	 *  [ 0: 0] - success
	 *  [ 3: 1] - state
	 *  [ 7: 4] - next state timeout
	 *  [15: 8] - reason code
	 *  [31:16] - lanes
	 */
	success = frame & 0x1;
	state = (frame >> 1) & 0x7;
	reason = (frame >> 8) & 0xff;
	lanes = (frame >> 16) & 0xffff;

	dd_dev_err(dd, "Last %s LNI state complete frame 0x%08x:\n",
		   prefix, frame);
	dd_dev_err(dd, "    last reported state state: %s (0x%x)\n",
		   state_completed_string(state), state);
	dd_dev_err(dd, "    state successfully completed: %s\n",
		   success ? "yes" : "no");
	dd_dev_err(dd, "    fail reason 0x%x: %s\n",
		   reason, state_complete_reason_code_string(ppd, reason));
	dd_dev_err(dd, "    passing lane mask: 0x%x", lanes);
}

/*
 * Read the last state complete frames and explain them.  This routine
 * expects to be called if the link went down during link negotiation
 * and initialization (LNI).  That is, anywhere between polling and link up.
 */
static void check_lni_states(struct hfi1_pportdata *ppd)
{
	u32 last_local_state;
	u32 last_remote_state;

	read_last_local_state(ppd->dd, &last_local_state);
	read_last_remote_state(ppd->dd, &last_remote_state);

	/*
	 * Don't report anything if there is nothing to report.  A value of
	 * 0 means the link was taken down while polling and there was no
	 * training in-process.
	 */
	if (last_local_state == 0 && last_remote_state == 0)
		return;

	decode_state_complete(ppd, last_local_state, "transmitted");
	decode_state_complete(ppd, last_remote_state, "received");
}

/* wait for wait_ms for LINK_TRANSFER_ACTIVE to go to 1 */
static int wait_link_transfer_active(struct hfi1_devdata *dd, int wait_ms)
{
	u64 reg;
	unsigned long timeout;

	/* watch LCB_STS_LINK_TRANSFER_ACTIVE */
	timeout = jiffies + msecs_to_jiffies(wait_ms);
	while (1) {
		reg = read_csr(dd, DC_LCB_STS_LINK_TRANSFER_ACTIVE);
		if (reg)
			break;
		if (time_after(jiffies, timeout)) {
			dd_dev_err(dd,
				   "timeout waiting for LINK_TRANSFER_ACTIVE\n");
			return -ETIMEDOUT;
		}
		udelay(2);
	}
	return 0;
}

/* called when the logical link state is not down as it should be */
static void force_logical_link_state_down(struct hfi1_pportdata *ppd)
{
	struct hfi1_devdata *dd = ppd->dd;

	/*
	 * Bring link up in LCB loopback
	 */
	write_csr(dd, DC_LCB_CFG_TX_FIFOS_RESET, 1);
	write_csr(dd, DC_LCB_CFG_IGNORE_LOST_RCLK,
		  DC_LCB_CFG_IGNORE_LOST_RCLK_EN_SMASK);

	write_csr(dd, DC_LCB_CFG_LANE_WIDTH, 0);
	write_csr(dd, DC_LCB_CFG_REINIT_AS_SLAVE, 0);
	write_csr(dd, DC_LCB_CFG_CNT_FOR_SKIP_STALL, 0x110);
	write_csr(dd, DC_LCB_CFG_LOOPBACK, 0x2);

	write_csr(dd, DC_LCB_CFG_TX_FIFOS_RESET, 0);
	(void)read_csr(dd, DC_LCB_CFG_TX_FIFOS_RESET);
	udelay(3);
	write_csr(dd, DC_LCB_CFG_ALLOW_LINK_UP, 1);
	write_csr(dd, DC_LCB_CFG_RUN, 1ull << DC_LCB_CFG_RUN_EN_SHIFT);

	wait_link_transfer_active(dd, 100);

	/*
	 * Bring the link down again.
	 */
	write_csr(dd, DC_LCB_CFG_TX_FIFOS_RESET, 1);
	write_csr(dd, DC_LCB_CFG_ALLOW_LINK_UP, 0);
	write_csr(dd, DC_LCB_CFG_IGNORE_LOST_RCLK, 0);

	dd_dev_info(ppd->dd, "logical state forced to LINK_DOWN\n");
}

/*
 * Helper for set_link_state().  Do not call except from that routine.
 * Expects ppd->hls_mutex to be held.
 *
 * @rem_reason value to be sent to the neighbor
 *
 * LinkDownReasons only set if transition succeeds.
 */
static int goto_offline(struct hfi1_pportdata *ppd, u8 rem_reason)
{
	struct hfi1_devdata *dd = ppd->dd;
	u32 previous_state;
	int offline_state_ret;
	int ret;

	update_lcb_cache(dd);

	previous_state = ppd->host_link_state;
	ppd->host_link_state = HLS_GOING_OFFLINE;

	/* start offline transition */
	ret = set_physical_link_state(dd, (rem_reason << 8) | PLS_OFFLINE);

	if (ret != HCMD_SUCCESS) {
		dd_dev_err(dd,
			   "Failed to transition to Offline link state, return %d\n",
			   ret);
		return -EINVAL;
	}
	if (ppd->offline_disabled_reason ==
			HFI1_ODR_MASK(OPA_LINKDOWN_REASON_NONE))
		ppd->offline_disabled_reason =
		HFI1_ODR_MASK(OPA_LINKDOWN_REASON_TRANSIENT);

	offline_state_ret = wait_phys_link_offline_substates(ppd, 10000);
	if (offline_state_ret < 0)
		return offline_state_ret;

	/* Disabling AOC transmitters */
	if (ppd->port_type == PORT_TYPE_QSFP &&
	    ppd->qsfp_info.limiting_active &&
	    qsfp_mod_present(ppd)) {
		int ret;

		ret = acquire_chip_resource(dd, qsfp_resource(dd), QSFP_WAIT);
		if (ret == 0) {
			set_qsfp_tx(ppd, 0);
			release_chip_resource(dd, qsfp_resource(dd));
		} else {
			/* not fatal, but should warn */
			dd_dev_err(dd,
				   "Unable to acquire lock to turn off QSFP TX\n");
		}
	}

	/*
	 * Wait for the offline.Quiet transition if it hasn't happened yet. It
	 * can take a while for the link to go down.
	 */
	if (offline_state_ret != PLS_OFFLINE_QUIET) {
		ret = wait_physical_linkstate(ppd, PLS_OFFLINE, 30000);
		if (ret < 0)
			return ret;
	}

	/*
	 * Now in charge of LCB - must be after the physical state is
	 * offline.quiet and before host_link_state is changed.
	 */
	set_host_lcb_access(dd);
	write_csr(dd, DC_LCB_ERR_EN, ~0ull); /* watch LCB errors */

	/* make sure the logical state is also down */
	ret = wait_logical_linkstate(ppd, IB_PORT_DOWN, 1000);
	if (ret)
		force_logical_link_state_down(ppd);

	ppd->host_link_state = HLS_LINK_COOLDOWN; /* LCB access allowed */
	update_statusp(ppd, IB_PORT_DOWN);

	/*
	 * The LNI has a mandatory wait time after the physical state
	 * moves to Offline.Quiet.  The wait time may be different
	 * depending on how the link went down.  The 8051 firmware
	 * will observe the needed wait time and only move to ready
	 * when that is completed.  The largest of the quiet timeouts
	 * is 6s, so wait that long and then at least 0.5s more for
	 * other transitions, and another 0.5s for a buffer.
	 */
	ret = wait_fm_ready(dd, 7000);
	if (ret) {
		dd_dev_err(dd,
			   "After going offline, timed out waiting for the 8051 to become ready to accept host requests\n");
		/* state is really offline, so make it so */
		ppd->host_link_state = HLS_DN_OFFLINE;
		return ret;
	}

	/*
	 * The state is now offline and the 8051 is ready to accept host
	 * requests.
	 *	- change our state
	 *	- notify others if we were previously in a linkup state
	 */
	ppd->host_link_state = HLS_DN_OFFLINE;
	if (previous_state & HLS_UP) {
		/* went down while link was up */
		handle_linkup_change(dd, 0);
	} else if (previous_state
			& (HLS_DN_POLL | HLS_VERIFY_CAP | HLS_GOING_UP)) {
		/* went down while attempting link up */
		check_lni_states(ppd);

		/* The QSFP doesn't need to be reset on LNI failure */
		ppd->qsfp_info.reset_needed = 0;
	}

	/* the active link width (downgrade) is 0 on link down */
	ppd->link_width_active = 0;
	ppd->link_width_downgrade_tx_active = 0;
	ppd->link_width_downgrade_rx_active = 0;
	ppd->current_egress_rate = 0;
	return 0;
}

/* return the link state name */
static const char *link_state_name(u32 state)
{
	const char *name;
	int n = ilog2(state);
	static const char * const names[] = {
		[__HLS_UP_INIT_BP]	 = "INIT",
		[__HLS_UP_ARMED_BP]	 = "ARMED",
		[__HLS_UP_ACTIVE_BP]	 = "ACTIVE",
		[__HLS_DN_DOWNDEF_BP]	 = "DOWNDEF",
		[__HLS_DN_POLL_BP]	 = "POLL",
		[__HLS_DN_DISABLE_BP]	 = "DISABLE",
		[__HLS_DN_OFFLINE_BP]	 = "OFFLINE",
		[__HLS_VERIFY_CAP_BP]	 = "VERIFY_CAP",
		[__HLS_GOING_UP_BP]	 = "GOING_UP",
		[__HLS_GOING_OFFLINE_BP] = "GOING_OFFLINE",
		[__HLS_LINK_COOLDOWN_BP] = "LINK_COOLDOWN"
	};

	name = n < ARRAY_SIZE(names) ? names[n] : NULL;
	return name ? name : "unknown";
}

/* return the link state reason name */
static const char *link_state_reason_name(struct hfi1_pportdata *ppd, u32 state)
{
	if (state == HLS_UP_INIT) {
		switch (ppd->linkinit_reason) {
		case OPA_LINKINIT_REASON_LINKUP:
			return "(LINKUP)";
		case OPA_LINKINIT_REASON_FLAPPING:
			return "(FLAPPING)";
		case OPA_LINKINIT_OUTSIDE_POLICY:
			return "(OUTSIDE_POLICY)";
		case OPA_LINKINIT_QUARANTINED:
			return "(QUARANTINED)";
		case OPA_LINKINIT_INSUFIC_CAPABILITY:
			return "(INSUFIC_CAPABILITY)";
		default:
			break;
		}
	}
	return "";
}

/*
 * driver_pstate - convert the driver's notion of a port's
 * state (an HLS_*) into a physical state (a {IB,OPA}_PORTPHYSSTATE_*).
 * Return -1 (converted to a u32) to indicate error.
 */
u32 driver_pstate(struct hfi1_pportdata *ppd)
{
	switch (ppd->host_link_state) {
	case HLS_UP_INIT:
	case HLS_UP_ARMED:
	case HLS_UP_ACTIVE:
		return IB_PORTPHYSSTATE_LINKUP;
	case HLS_DN_POLL:
		return IB_PORTPHYSSTATE_POLLING;
	case HLS_DN_DISABLE:
		return IB_PORTPHYSSTATE_DISABLED;
	case HLS_DN_OFFLINE:
		return OPA_PORTPHYSSTATE_OFFLINE;
	case HLS_VERIFY_CAP:
		return IB_PORTPHYSSTATE_TRAINING;
	case HLS_GOING_UP:
		return IB_PORTPHYSSTATE_TRAINING;
	case HLS_GOING_OFFLINE:
		return OPA_PORTPHYSSTATE_OFFLINE;
	case HLS_LINK_COOLDOWN:
		return OPA_PORTPHYSSTATE_OFFLINE;
	case HLS_DN_DOWNDEF:
	default:
		dd_dev_err(ppd->dd, "invalid host_link_state 0x%x\n",
			   ppd->host_link_state);
		return  -1;
	}
}

/*
 * driver_lstate - convert the driver's notion of a port's
 * state (an HLS_*) into a logical state (a IB_PORT_*). Return -1
 * (converted to a u32) to indicate error.
 */
u32 driver_lstate(struct hfi1_pportdata *ppd)
{
	if (ppd->host_link_state && (ppd->host_link_state & HLS_DOWN))
		return IB_PORT_DOWN;

	switch (ppd->host_link_state & HLS_UP) {
	case HLS_UP_INIT:
		return IB_PORT_INIT;
	case HLS_UP_ARMED:
		return IB_PORT_ARMED;
	case HLS_UP_ACTIVE:
		return IB_PORT_ACTIVE;
	default:
		dd_dev_err(ppd->dd, "invalid host_link_state 0x%x\n",
			   ppd->host_link_state);
	return -1;
	}
}

void set_link_down_reason(struct hfi1_pportdata *ppd, u8 lcl_reason,
			  u8 neigh_reason, u8 rem_reason)
{
	if (ppd->local_link_down_reason.latest == 0 &&
	    ppd->neigh_link_down_reason.latest == 0) {
		ppd->local_link_down_reason.latest = lcl_reason;
		ppd->neigh_link_down_reason.latest = neigh_reason;
		ppd->remote_link_down_reason = rem_reason;
	}
}

/**
 * data_vls_operational() - Verify if data VL BCT credits and MTU
 *			    are both set.
 * @ppd: pointer to hfi1_pportdata structure
 *
 * Return: true - Ok, false -otherwise.
 */
static inline bool data_vls_operational(struct hfi1_pportdata *ppd)
{
	int i;
	u64 reg;

	if (!ppd->actual_vls_operational)
		return false;

	for (i = 0; i < ppd->vls_supported; i++) {
		reg = read_csr(ppd->dd, SEND_CM_CREDIT_VL + (8 * i));
		if ((reg && !ppd->dd->vld[i].mtu) ||
		    (!reg && ppd->dd->vld[i].mtu))
			return false;
	}

	return true;
}

/*
 * Change the physical and/or logical link state.
 *
 * Do not call this routine while inside an interrupt.  It contains
 * calls to routines that can take multiple seconds to finish.
 *
 * Returns 0 on success, -errno on failure.
 */
int set_link_state(struct hfi1_pportdata *ppd, u32 state)
{
	struct hfi1_devdata *dd = ppd->dd;
	struct ib_event event = {.device = NULL};
	int ret1, ret = 0;
	int orig_new_state, poll_bounce;

	mutex_lock(&ppd->hls_lock);

	orig_new_state = state;
	if (state == HLS_DN_DOWNDEF)
		state = HLS_DEFAULT;

	/* interpret poll -> poll as a link bounce */
	poll_bounce = ppd->host_link_state == HLS_DN_POLL &&
		      state == HLS_DN_POLL;

	dd_dev_info(dd, "%s: current %s, new %s %s%s\n", __func__,
		    link_state_name(ppd->host_link_state),
		    link_state_name(orig_new_state),
		    poll_bounce ? "(bounce) " : "",
		    link_state_reason_name(ppd, state));

	/*
	 * If we're going to a (HLS_*) link state that implies the logical
	 * link state is neither of (IB_PORT_ARMED, IB_PORT_ACTIVE), then
	 * reset is_sm_config_started to 0.
	 */
	if (!(state & (HLS_UP_ARMED | HLS_UP_ACTIVE)))
		ppd->is_sm_config_started = 0;

	/*
	 * Do nothing if the states match.  Let a poll to poll link bounce
	 * go through.
	 */
	if (ppd->host_link_state == state && !poll_bounce)
		goto done;

	switch (state) {
	case HLS_UP_INIT:
		if (ppd->host_link_state == HLS_DN_POLL &&
		    (quick_linkup || dd->icode == ICODE_FUNCTIONAL_SIMULATOR)) {
			/*
			 * Quick link up jumps from polling to here.
			 *
			 * Whether in normal or loopback mode, the
			 * simulator jumps from polling to link up.
			 * Accept that here.
			 */
			/* OK */
		} else if (ppd->host_link_state != HLS_GOING_UP) {
			goto unexpected;
		}

		/*
		 * Wait for Link_Up physical state.
		 * Physical and Logical states should already be
		 * be transitioned to LinkUp and LinkInit respectively.
		 */
		ret = wait_physical_linkstate(ppd, PLS_LINKUP, 1000);
		if (ret) {
			dd_dev_err(dd,
				   "%s: physical state did not change to LINK-UP\n",
				   __func__);
			break;
		}

		ret = wait_logical_linkstate(ppd, IB_PORT_INIT, 1000);
		if (ret) {
			dd_dev_err(dd,
				   "%s: logical state did not change to INIT\n",
				   __func__);
			break;
		}

		/* clear old transient LINKINIT_REASON code */
		if (ppd->linkinit_reason >= OPA_LINKINIT_REASON_CLEAR)
			ppd->linkinit_reason =
				OPA_LINKINIT_REASON_LINKUP;

		/* enable the port */
		add_rcvctrl(dd, RCV_CTRL_RCV_PORT_ENABLE_SMASK);

		handle_linkup_change(dd, 1);
		pio_kernel_linkup(dd);

		/*
		 * After link up, a new link width will have been set.
		 * Update the xmit counters with regards to the new
		 * link width.
		 */
		update_xmit_counters(ppd, ppd->link_width_active);

		ppd->host_link_state = HLS_UP_INIT;
		update_statusp(ppd, IB_PORT_INIT);
		break;
	case HLS_UP_ARMED:
		if (ppd->host_link_state != HLS_UP_INIT)
			goto unexpected;

		if (!data_vls_operational(ppd)) {
			dd_dev_err(dd,
				   "%s: Invalid data VL credits or mtu\n",
				   __func__);
			ret = -EINVAL;
			break;
		}

		set_logical_state(dd, LSTATE_ARMED);
		ret = wait_logical_linkstate(ppd, IB_PORT_ARMED, 1000);
		if (ret) {
			dd_dev_err(dd,
				   "%s: logical state did not change to ARMED\n",
				   __func__);
			break;
		}
		ppd->host_link_state = HLS_UP_ARMED;
		update_statusp(ppd, IB_PORT_ARMED);
		/*
		 * The simulator does not currently implement SMA messages,
		 * so neighbor_normal is not set.  Set it here when we first
		 * move to Armed.
		 */
		if (dd->icode == ICODE_FUNCTIONAL_SIMULATOR)
			ppd->neighbor_normal = 1;
		break;
	case HLS_UP_ACTIVE:
		if (ppd->host_link_state != HLS_UP_ARMED)
			goto unexpected;

		set_logical_state(dd, LSTATE_ACTIVE);
		ret = wait_logical_linkstate(ppd, IB_PORT_ACTIVE, 1000);
		if (ret) {
			dd_dev_err(dd,
				   "%s: logical state did not change to ACTIVE\n",
				   __func__);
		} else {
			/* tell all engines to go running */
			sdma_all_running(dd);
			ppd->host_link_state = HLS_UP_ACTIVE;
			update_statusp(ppd, IB_PORT_ACTIVE);

			/* Signal the IB layer that the port has went active */
			event.device = &dd->verbs_dev.rdi.ibdev;
			event.element.port_num = ppd->port;
			event.event = IB_EVENT_PORT_ACTIVE;
		}
		break;
	case HLS_DN_POLL:
		if ((ppd->host_link_state == HLS_DN_DISABLE ||
		     ppd->host_link_state == HLS_DN_OFFLINE) &&
		    dd->dc_shutdown)
			dc_start(dd);
		/* Hand LED control to the DC */
		write_csr(dd, DCC_CFG_LED_CNTRL, 0);

		if (ppd->host_link_state != HLS_DN_OFFLINE) {
			u8 tmp = ppd->link_enabled;

			ret = goto_offline(ppd, ppd->remote_link_down_reason);
			if (ret) {
				ppd->link_enabled = tmp;
				break;
			}
			ppd->remote_link_down_reason = 0;

			if (ppd->driver_link_ready)
				ppd->link_enabled = 1;
		}

		set_all_slowpath(ppd->dd);
		ret = set_local_link_attributes(ppd);
		if (ret)
			break;

		ppd->port_error_action = 0;

		if (quick_linkup) {
			/* quick linkup does not go into polling */
			ret = do_quick_linkup(dd);
		} else {
			ret1 = set_physical_link_state(dd, PLS_POLLING);
			if (!ret1)
				ret1 = wait_phys_link_out_of_offline(ppd,
								     3000);
			if (ret1 != HCMD_SUCCESS) {
				dd_dev_err(dd,
					   "Failed to transition to Polling link state, return 0x%x\n",
					   ret1);
				ret = -EINVAL;
			}
		}

		/*
		 * Change the host link state after requesting DC8051 to
		 * change its physical state so that we can ignore any
		 * interrupt with stale LNI(XX) error, which will not be
		 * cleared until DC8051 transitions to Polling state.
		 */
		ppd->host_link_state = HLS_DN_POLL;
		ppd->offline_disabled_reason =
			HFI1_ODR_MASK(OPA_LINKDOWN_REASON_NONE);
		/*
		 * If an error occurred above, go back to offline.  The
		 * caller may reschedule another attempt.
		 */
		if (ret)
			goto_offline(ppd, 0);
		else
			log_physical_state(ppd, PLS_POLLING);
		break;
	case HLS_DN_DISABLE:
		/* link is disabled */
		ppd->link_enabled = 0;

		/* allow any state to transition to disabled */

		/* must transition to offline first */
		if (ppd->host_link_state != HLS_DN_OFFLINE) {
			ret = goto_offline(ppd, ppd->remote_link_down_reason);
			if (ret)
				break;
			ppd->remote_link_down_reason = 0;
		}

		if (!dd->dc_shutdown) {
			ret1 = set_physical_link_state(dd, PLS_DISABLED);
			if (ret1 != HCMD_SUCCESS) {
				dd_dev_err(dd,
					   "Failed to transition to Disabled link state, return 0x%x\n",
					   ret1);
				ret = -EINVAL;
				break;
			}
			ret = wait_physical_linkstate(ppd, PLS_DISABLED, 10000);
			if (ret) {
				dd_dev_err(dd,
					   "%s: physical state did not change to DISABLED\n",
					   __func__);
				break;
			}
			dc_shutdown(dd);
		}
		ppd->host_link_state = HLS_DN_DISABLE;
		break;
	case HLS_DN_OFFLINE:
		if (ppd->host_link_state == HLS_DN_DISABLE)
			dc_start(dd);

		/* allow any state to transition to offline */
		ret = goto_offline(ppd, ppd->remote_link_down_reason);
		if (!ret)
			ppd->remote_link_down_reason = 0;
		break;
	case HLS_VERIFY_CAP:
		if (ppd->host_link_state != HLS_DN_POLL)
			goto unexpected;
		ppd->host_link_state = HLS_VERIFY_CAP;
		log_physical_state(ppd, PLS_CONFIGPHY_VERIFYCAP);
		break;
	case HLS_GOING_UP:
		if (ppd->host_link_state != HLS_VERIFY_CAP)
			goto unexpected;

		ret1 = set_physical_link_state(dd, PLS_LINKUP);
		if (ret1 != HCMD_SUCCESS) {
			dd_dev_err(dd,
				   "Failed to transition to link up state, return 0x%x\n",
				   ret1);
			ret = -EINVAL;
			break;
		}
		ppd->host_link_state = HLS_GOING_UP;
		break;

	case HLS_GOING_OFFLINE:		/* transient within goto_offline() */
	case HLS_LINK_COOLDOWN:		/* transient within goto_offline() */
	default:
		dd_dev_info(dd, "%s: state 0x%x: not supported\n",
			    __func__, state);
		ret = -EINVAL;
		break;
	}

	goto done;

unexpected:
	dd_dev_err(dd, "%s: unexpected state transition from %s to %s\n",
		   __func__, link_state_name(ppd->host_link_state),
		   link_state_name(state));
	ret = -EINVAL;

done:
	mutex_unlock(&ppd->hls_lock);

	if (event.device)
		ib_dispatch_event(&event);

	return ret;
}

int hfi1_set_ib_cfg(struct hfi1_pportdata *ppd, int which, u32 val)
{
	u64 reg;
	int ret = 0;

	switch (which) {
	case HFI1_IB_CFG_LIDLMC:
		set_lidlmc(ppd);
		break;
	case HFI1_IB_CFG_VL_HIGH_LIMIT:
		/*
		 * The VL Arbitrator high limit is sent in units of 4k
		 * bytes, while HFI stores it in units of 64 bytes.
		 */
		val *= 4096 / 64;
		reg = ((u64)val & SEND_HIGH_PRIORITY_LIMIT_LIMIT_MASK)
			<< SEND_HIGH_PRIORITY_LIMIT_LIMIT_SHIFT;
		write_csr(ppd->dd, SEND_HIGH_PRIORITY_LIMIT, reg);
		break;
	case HFI1_IB_CFG_LINKDEFAULT: /* IB link default (sleep/poll) */
		/* HFI only supports POLL as the default link down state */
		if (val != HLS_DN_POLL)
			ret = -EINVAL;
		break;
	case HFI1_IB_CFG_OP_VLS:
		if (ppd->vls_operational != val) {
			ppd->vls_operational = val;
			if (!ppd->port)
				ret = -EINVAL;
		}
		break;
	/*
	 * For link width, link width downgrade, and speed enable, always AND
	 * the setting with what is actually supported.  This has two benefits.
	 * First, enabled can't have unsupported values, no matter what the
	 * SM or FM might want.  Second, the ALL_SUPPORTED wildcards that mean
	 * "fill in with your supported value" have all the bits in the
	 * field set, so simply ANDing with supported has the desired result.
	 */
	case HFI1_IB_CFG_LWID_ENB: /* set allowed Link-width */
		ppd->link_width_enabled = val & ppd->link_width_supported;
		break;
	case HFI1_IB_CFG_LWID_DG_ENB: /* set allowed link width downgrade */
		ppd->link_width_downgrade_enabled =
				val & ppd->link_width_downgrade_supported;
		break;
	case HFI1_IB_CFG_SPD_ENB: /* allowed Link speeds */
		ppd->link_speed_enabled = val & ppd->link_speed_supported;
		break;
	case HFI1_IB_CFG_OVERRUN_THRESH: /* IB overrun threshold */
		/*
		 * HFI does not follow IB specs, save this value
		 * so we can report it, if asked.
		 */
		ppd->overrun_threshold = val;
		break;
	case HFI1_IB_CFG_PHYERR_THRESH: /* IB PHY error threshold */
		/*
		 * HFI does not follow IB specs, save this value
		 * so we can report it, if asked.
		 */
		ppd->phy_error_threshold = val;
		break;

	case HFI1_IB_CFG_MTU:
		set_send_length(ppd);
		break;

	case HFI1_IB_CFG_PKEYS:
		if (HFI1_CAP_IS_KSET(PKEY_CHECK))
			set_partition_keys(ppd);
		break;

	default:
		if (HFI1_CAP_IS_KSET(PRINT_UNIMPL))
			dd_dev_info(ppd->dd,
				    "%s: which %s, val 0x%x: not implemented\n",
				    __func__, ib_cfg_name(which), val);
		break;
	}
	return ret;
}

/* begin functions related to vl arbitration table caching */
static void init_vl_arb_caches(struct hfi1_pportdata *ppd)
{
	int i;

	BUILD_BUG_ON(VL_ARB_TABLE_SIZE !=
			VL_ARB_LOW_PRIO_TABLE_SIZE);
	BUILD_BUG_ON(VL_ARB_TABLE_SIZE !=
			VL_ARB_HIGH_PRIO_TABLE_SIZE);

	/*
	 * Note that we always return values directly from the
	 * 'vl_arb_cache' (and do no CSR reads) in response to a
	 * 'Get(VLArbTable)'. This is obviously correct after a
	 * 'Set(VLArbTable)', since the cache will then be up to
	 * date. But it's also correct prior to any 'Set(VLArbTable)'
	 * since then both the cache, and the relevant h/w registers
	 * will be zeroed.
	 */

	for (i = 0; i < MAX_PRIO_TABLE; i++)
		spin_lock_init(&ppd->vl_arb_cache[i].lock);
}

/*
 * vl_arb_lock_cache
 *
 * All other vl_arb_* functions should be called only after locking
 * the cache.
 */
static inline struct vl_arb_cache *
vl_arb_lock_cache(struct hfi1_pportdata *ppd, int idx)
{
	if (idx != LO_PRIO_TABLE && idx != HI_PRIO_TABLE)
		return NULL;
	spin_lock(&ppd->vl_arb_cache[idx].lock);
	return &ppd->vl_arb_cache[idx];
}

static inline void vl_arb_unlock_cache(struct hfi1_pportdata *ppd, int idx)
{
	spin_unlock(&ppd->vl_arb_cache[idx].lock);
}

static void vl_arb_get_cache(struct vl_arb_cache *cache,
			     struct ib_vl_weight_elem *vl)
{
	memcpy(vl, cache->table, VL_ARB_TABLE_SIZE * sizeof(*vl));
}

static void vl_arb_set_cache(struct vl_arb_cache *cache,
			     struct ib_vl_weight_elem *vl)
{
	memcpy(cache->table, vl, VL_ARB_TABLE_SIZE * sizeof(*vl));
}

static int vl_arb_match_cache(struct vl_arb_cache *cache,
			      struct ib_vl_weight_elem *vl)
{
	return !memcmp(cache->table, vl, VL_ARB_TABLE_SIZE * sizeof(*vl));
}

/* end functions related to vl arbitration table caching */

static int set_vl_weights(struct hfi1_pportdata *ppd, u32 target,
			  u32 size, struct ib_vl_weight_elem *vl)
{
	struct hfi1_devdata *dd = ppd->dd;
	u64 reg;
	unsigned int i, is_up = 0;
	int drain, ret = 0;

	mutex_lock(&ppd->hls_lock);

	if (ppd->host_link_state & HLS_UP)
		is_up = 1;

	drain = !is_ax(dd) && is_up;

	if (drain)
		/*
		 * Before adjusting VL arbitration weights, empty per-VL
		 * FIFOs, otherwise a packet whose VL weight is being
		 * set to 0 could get stuck in a FIFO with no chance to
		 * egress.
		 */
		ret = stop_drain_data_vls(dd);

	if (ret) {
		dd_dev_err(
			dd,
			"%s: cannot stop/drain VLs - refusing to change VL arbitration weights\n",
			__func__);
		goto err;
	}

	for (i = 0; i < size; i++, vl++) {
		/*
		 * NOTE: The low priority shift and mask are used here, but
		 * they are the same for both the low and high registers.
		 */
		reg = (((u64)vl->vl & SEND_LOW_PRIORITY_LIST_VL_MASK)
				<< SEND_LOW_PRIORITY_LIST_VL_SHIFT)
		      | (((u64)vl->weight
				& SEND_LOW_PRIORITY_LIST_WEIGHT_MASK)
				<< SEND_LOW_PRIORITY_LIST_WEIGHT_SHIFT);
		write_csr(dd, target + (i * 8), reg);
	}
	pio_send_control(dd, PSC_GLOBAL_VLARB_ENABLE);

	if (drain)
		open_fill_data_vls(dd); /* reopen all VLs */

err:
	mutex_unlock(&ppd->hls_lock);

	return ret;
}

/*
 * Read one credit merge VL register.
 */
static void read_one_cm_vl(struct hfi1_devdata *dd, u32 csr,
			   struct vl_limit *vll)
{
	u64 reg = read_csr(dd, csr);

	vll->dedicated = cpu_to_be16(
		(reg >> SEND_CM_CREDIT_VL_DEDICATED_LIMIT_VL_SHIFT)
		& SEND_CM_CREDIT_VL_DEDICATED_LIMIT_VL_MASK);
	vll->shared = cpu_to_be16(
		(reg >> SEND_CM_CREDIT_VL_SHARED_LIMIT_VL_SHIFT)
		& SEND_CM_CREDIT_VL_SHARED_LIMIT_VL_MASK);
}

/*
 * Read the current credit merge limits.
 */
static int get_buffer_control(struct hfi1_devdata *dd,
			      struct buffer_control *bc, u16 *overall_limit)
{
	u64 reg;
	int i;

	/* not all entries are filled in */
	memset(bc, 0, sizeof(*bc));

	/* OPA and HFI have a 1-1 mapping */
	for (i = 0; i < TXE_NUM_DATA_VL; i++)
		read_one_cm_vl(dd, SEND_CM_CREDIT_VL + (8 * i), &bc->vl[i]);

	/* NOTE: assumes that VL* and VL15 CSRs are bit-wise identical */
	read_one_cm_vl(dd, SEND_CM_CREDIT_VL15, &bc->vl[15]);

	reg = read_csr(dd, SEND_CM_GLOBAL_CREDIT);
	bc->overall_shared_limit = cpu_to_be16(
		(reg >> SEND_CM_GLOBAL_CREDIT_SHARED_LIMIT_SHIFT)
		& SEND_CM_GLOBAL_CREDIT_SHARED_LIMIT_MASK);
	if (overall_limit)
		*overall_limit = (reg
			>> SEND_CM_GLOBAL_CREDIT_TOTAL_CREDIT_LIMIT_SHIFT)
			& SEND_CM_GLOBAL_CREDIT_TOTAL_CREDIT_LIMIT_MASK;
	return sizeof(struct buffer_control);
}

static int get_sc2vlnt(struct hfi1_devdata *dd, struct sc2vlnt *dp)
{
	u64 reg;
	int i;

	/* each register contains 16 SC->VLnt mappings, 4 bits each */
	reg = read_csr(dd, DCC_CFG_SC_VL_TABLE_15_0);
	for (i = 0; i < sizeof(u64); i++) {
		u8 byte = *(((u8 *)&reg) + i);

		dp->vlnt[2 * i] = byte & 0xf;
		dp->vlnt[(2 * i) + 1] = (byte & 0xf0) >> 4;
	}

	reg = read_csr(dd, DCC_CFG_SC_VL_TABLE_31_16);
	for (i = 0; i < sizeof(u64); i++) {
		u8 byte = *(((u8 *)&reg) + i);

		dp->vlnt[16 + (2 * i)] = byte & 0xf;
		dp->vlnt[16 + (2 * i) + 1] = (byte & 0xf0) >> 4;
	}
	return sizeof(struct sc2vlnt);
}

static void get_vlarb_preempt(struct hfi1_devdata *dd, u32 nelems,
			      struct ib_vl_weight_elem *vl)
{
	unsigned int i;

	for (i = 0; i < nelems; i++, vl++) {
		vl->vl = 0xf;
		vl->weight = 0;
	}
}

static void set_sc2vlnt(struct hfi1_devdata *dd, struct sc2vlnt *dp)
{
	write_csr(dd, DCC_CFG_SC_VL_TABLE_15_0,
		  DC_SC_VL_VAL(15_0,
			       0, dp->vlnt[0] & 0xf,
			       1, dp->vlnt[1] & 0xf,
			       2, dp->vlnt[2] & 0xf,
			       3, dp->vlnt[3] & 0xf,
			       4, dp->vlnt[4] & 0xf,
			       5, dp->vlnt[5] & 0xf,
			       6, dp->vlnt[6] & 0xf,
			       7, dp->vlnt[7] & 0xf,
			       8, dp->vlnt[8] & 0xf,
			       9, dp->vlnt[9] & 0xf,
			       10, dp->vlnt[10] & 0xf,
			       11, dp->vlnt[11] & 0xf,
			       12, dp->vlnt[12] & 0xf,
			       13, dp->vlnt[13] & 0xf,
			       14, dp->vlnt[14] & 0xf,
			       15, dp->vlnt[15] & 0xf));
	write_csr(dd, DCC_CFG_SC_VL_TABLE_31_16,
		  DC_SC_VL_VAL(31_16,
			       16, dp->vlnt[16] & 0xf,
			       17, dp->vlnt[17] & 0xf,
			       18, dp->vlnt[18] & 0xf,
			       19, dp->vlnt[19] & 0xf,
			       20, dp->vlnt[20] & 0xf,
			       21, dp->vlnt[21] & 0xf,
			       22, dp->vlnt[22] & 0xf,
			       23, dp->vlnt[23] & 0xf,
			       24, dp->vlnt[24] & 0xf,
			       25, dp->vlnt[25] & 0xf,
			       26, dp->vlnt[26] & 0xf,
			       27, dp->vlnt[27] & 0xf,
			       28, dp->vlnt[28] & 0xf,
			       29, dp->vlnt[29] & 0xf,
			       30, dp->vlnt[30] & 0xf,
			       31, dp->vlnt[31] & 0xf));
}

static void nonzero_msg(struct hfi1_devdata *dd, int idx, const char *what,
			u16 limit)
{
	if (limit != 0)
		dd_dev_info(dd, "Invalid %s limit %d on VL %d, ignoring\n",
			    what, (int)limit, idx);
}

/* change only the shared limit portion of SendCmGLobalCredit */
static void set_global_shared(struct hfi1_devdata *dd, u16 limit)
{
	u64 reg;

	reg = read_csr(dd, SEND_CM_GLOBAL_CREDIT);
	reg &= ~SEND_CM_GLOBAL_CREDIT_SHARED_LIMIT_SMASK;
	reg |= (u64)limit << SEND_CM_GLOBAL_CREDIT_SHARED_LIMIT_SHIFT;
	write_csr(dd, SEND_CM_GLOBAL_CREDIT, reg);
}

/* change only the total credit limit portion of SendCmGLobalCredit */
static void set_global_limit(struct hfi1_devdata *dd, u16 limit)
{
	u64 reg;

	reg = read_csr(dd, SEND_CM_GLOBAL_CREDIT);
	reg &= ~SEND_CM_GLOBAL_CREDIT_TOTAL_CREDIT_LIMIT_SMASK;
	reg |= (u64)limit << SEND_CM_GLOBAL_CREDIT_TOTAL_CREDIT_LIMIT_SHIFT;
	write_csr(dd, SEND_CM_GLOBAL_CREDIT, reg);
}

/* set the given per-VL shared limit */
static void set_vl_shared(struct hfi1_devdata *dd, int vl, u16 limit)
{
	u64 reg;
	u32 addr;

	if (vl < TXE_NUM_DATA_VL)
		addr = SEND_CM_CREDIT_VL + (8 * vl);
	else
		addr = SEND_CM_CREDIT_VL15;

	reg = read_csr(dd, addr);
	reg &= ~SEND_CM_CREDIT_VL_SHARED_LIMIT_VL_SMASK;
	reg |= (u64)limit << SEND_CM_CREDIT_VL_SHARED_LIMIT_VL_SHIFT;
	write_csr(dd, addr, reg);
}

/* set the given per-VL dedicated limit */
static void set_vl_dedicated(struct hfi1_devdata *dd, int vl, u16 limit)
{
	u64 reg;
	u32 addr;

	if (vl < TXE_NUM_DATA_VL)
		addr = SEND_CM_CREDIT_VL + (8 * vl);
	else
		addr = SEND_CM_CREDIT_VL15;

	reg = read_csr(dd, addr);
	reg &= ~SEND_CM_CREDIT_VL_DEDICATED_LIMIT_VL_SMASK;
	reg |= (u64)limit << SEND_CM_CREDIT_VL_DEDICATED_LIMIT_VL_SHIFT;
	write_csr(dd, addr, reg);
}

/* spin until the given per-VL status mask bits clear */
static void wait_for_vl_status_clear(struct hfi1_devdata *dd, u64 mask,
				     const char *which)
{
	unsigned long timeout;
	u64 reg;

	timeout = jiffies + msecs_to_jiffies(VL_STATUS_CLEAR_TIMEOUT);
	while (1) {
		reg = read_csr(dd, SEND_CM_CREDIT_USED_STATUS) & mask;

		if (reg == 0)
			return;	/* success */
		if (time_after(jiffies, timeout))
			break;		/* timed out */
		udelay(1);
	}

	dd_dev_err(dd,
		   "%s credit change status not clearing after %dms, mask 0x%llx, not clear 0x%llx\n",
		   which, VL_STATUS_CLEAR_TIMEOUT, mask, reg);
	/*
	 * If this occurs, it is likely there was a credit loss on the link.
	 * The only recovery from that is a link bounce.
	 */
	dd_dev_err(dd,
		   "Continuing anyway.  A credit loss may occur.  Suggest a link bounce\n");
}

/*
 * The number of credits on the VLs may be changed while everything
 * is "live", but the following algorithm must be followed due to
 * how the hardware is actually implemented.  In particular,
 * Return_Credit_Status[] is the only correct status check.
 *
 * if (reducing Global_Shared_Credit_Limit or any shared limit changing)
 *     set Global_Shared_Credit_Limit = 0
 *     use_all_vl = 1
 * mask0 = all VLs that are changing either dedicated or shared limits
 * set Shared_Limit[mask0] = 0
 * spin until Return_Credit_Status[use_all_vl ? all VL : mask0] == 0
 * if (changing any dedicated limit)
 *     mask1 = all VLs that are lowering dedicated limits
 *     lower Dedicated_Limit[mask1]
 *     spin until Return_Credit_Status[mask1] == 0
 *     raise Dedicated_Limits
 * raise Shared_Limits
 * raise Global_Shared_Credit_Limit
 *
 * lower = if the new limit is lower, set the limit to the new value
 * raise = if the new limit is higher than the current value (may be changed
 *	earlier in the algorithm), set the new limit to the new value
 */
int set_buffer_control(struct hfi1_pportdata *ppd,
		       struct buffer_control *new_bc)
{
	struct hfi1_devdata *dd = ppd->dd;
	u64 changing_mask, ld_mask, stat_mask;
	int change_count;
	int i, use_all_mask;
	int this_shared_changing;
	int vl_count = 0, ret;
	/*
	 * A0: add the variable any_shared_limit_changing below and in the
	 * algorithm above.  If removing A0 support, it can be removed.
	 */
	int any_shared_limit_changing;
	struct buffer_control cur_bc;
	u8 changing[OPA_MAX_VLS];
	u8 lowering_dedicated[OPA_MAX_VLS];
	u16 cur_total;
	u32 new_total = 0;
	const u64 all_mask =
	SEND_CM_CREDIT_USED_STATUS_VL0_RETURN_CREDIT_STATUS_SMASK
	 | SEND_CM_CREDIT_USED_STATUS_VL1_RETURN_CREDIT_STATUS_SMASK
	 | SEND_CM_CREDIT_USED_STATUS_VL2_RETURN_CREDIT_STATUS_SMASK
	 | SEND_CM_CREDIT_USED_STATUS_VL3_RETURN_CREDIT_STATUS_SMASK
	 | SEND_CM_CREDIT_USED_STATUS_VL4_RETURN_CREDIT_STATUS_SMASK
	 | SEND_CM_CREDIT_USED_STATUS_VL5_RETURN_CREDIT_STATUS_SMASK
	 | SEND_CM_CREDIT_USED_STATUS_VL6_RETURN_CREDIT_STATUS_SMASK
	 | SEND_CM_CREDIT_USED_STATUS_VL7_RETURN_CREDIT_STATUS_SMASK
	 | SEND_CM_CREDIT_USED_STATUS_VL15_RETURN_CREDIT_STATUS_SMASK;

#define valid_vl(idx) ((idx) < TXE_NUM_DATA_VL || (idx) == 15)
#define NUM_USABLE_VLS 16	/* look at VL15 and less */

	/* find the new total credits, do sanity check on unused VLs */
	for (i = 0; i < OPA_MAX_VLS; i++) {
		if (valid_vl(i)) {
			new_total += be16_to_cpu(new_bc->vl[i].dedicated);
			continue;
		}
		nonzero_msg(dd, i, "dedicated",
			    be16_to_cpu(new_bc->vl[i].dedicated));
		nonzero_msg(dd, i, "shared",
			    be16_to_cpu(new_bc->vl[i].shared));
		new_bc->vl[i].dedicated = 0;
		new_bc->vl[i].shared = 0;
	}
	new_total += be16_to_cpu(new_bc->overall_shared_limit);

	/* fetch the current values */
	get_buffer_control(dd, &cur_bc, &cur_total);

	/*
	 * Create the masks we will use.
	 */
	memset(changing, 0, sizeof(changing));
	memset(lowering_dedicated, 0, sizeof(lowering_dedicated));
	/*
	 * NOTE: Assumes that the individual VL bits are adjacent and in
	 * increasing order
	 */
	stat_mask =
		SEND_CM_CREDIT_USED_STATUS_VL0_RETURN_CREDIT_STATUS_SMASK;
	changing_mask = 0;
	ld_mask = 0;
	change_count = 0;
	any_shared_limit_changing = 0;
	for (i = 0; i < NUM_USABLE_VLS; i++, stat_mask <<= 1) {
		if (!valid_vl(i))
			continue;
		this_shared_changing = new_bc->vl[i].shared
						!= cur_bc.vl[i].shared;
		if (this_shared_changing)
			any_shared_limit_changing = 1;
		if (new_bc->vl[i].dedicated != cur_bc.vl[i].dedicated ||
		    this_shared_changing) {
			changing[i] = 1;
			changing_mask |= stat_mask;
			change_count++;
		}
		if (be16_to_cpu(new_bc->vl[i].dedicated) <
					be16_to_cpu(cur_bc.vl[i].dedicated)) {
			lowering_dedicated[i] = 1;
			ld_mask |= stat_mask;
		}
	}

	/* bracket the credit change with a total adjustment */
	if (new_total > cur_total)
		set_global_limit(dd, new_total);

	/*
	 * Start the credit change algorithm.
	 */
	use_all_mask = 0;
	if ((be16_to_cpu(new_bc->overall_shared_limit) <
	     be16_to_cpu(cur_bc.overall_shared_limit)) ||
	    (is_ax(dd) && any_shared_limit_changing)) {
		set_global_shared(dd, 0);
		cur_bc.overall_shared_limit = 0;
		use_all_mask = 1;
	}

	for (i = 0; i < NUM_USABLE_VLS; i++) {
		if (!valid_vl(i))
			continue;

		if (changing[i]) {
			set_vl_shared(dd, i, 0);
			cur_bc.vl[i].shared = 0;
		}
	}

	wait_for_vl_status_clear(dd, use_all_mask ? all_mask : changing_mask,
				 "shared");

	if (change_count > 0) {
		for (i = 0; i < NUM_USABLE_VLS; i++) {
			if (!valid_vl(i))
				continue;

			if (lowering_dedicated[i]) {
				set_vl_dedicated(dd, i,
						 be16_to_cpu(new_bc->
							     vl[i].dedicated));
				cur_bc.vl[i].dedicated =
						new_bc->vl[i].dedicated;
			}
		}

		wait_for_vl_status_clear(dd, ld_mask, "dedicated");

		/* now raise all dedicated that are going up */
		for (i = 0; i < NUM_USABLE_VLS; i++) {
			if (!valid_vl(i))
				continue;

			if (be16_to_cpu(new_bc->vl[i].dedicated) >
					be16_to_cpu(cur_bc.vl[i].dedicated))
				set_vl_dedicated(dd, i,
						 be16_to_cpu(new_bc->
							     vl[i].dedicated));
		}
	}

	/* next raise all shared that are going up */
	for (i = 0; i < NUM_USABLE_VLS; i++) {
		if (!valid_vl(i))
			continue;

		if (be16_to_cpu(new_bc->vl[i].shared) >
				be16_to_cpu(cur_bc.vl[i].shared))
			set_vl_shared(dd, i, be16_to_cpu(new_bc->vl[i].shared));
	}

	/* finally raise the global shared */
	if (be16_to_cpu(new_bc->overall_shared_limit) >
	    be16_to_cpu(cur_bc.overall_shared_limit))
		set_global_shared(dd,
				  be16_to_cpu(new_bc->overall_shared_limit));

	/* bracket the credit change with a total adjustment */
	if (new_total < cur_total)
		set_global_limit(dd, new_total);

	/*
	 * Determine the actual number of operational VLS using the number of
	 * dedicated and shared credits for each VL.
	 */
	if (change_count > 0) {
		for (i = 0; i < TXE_NUM_DATA_VL; i++)
			if (be16_to_cpu(new_bc->vl[i].dedicated) > 0 ||
			    be16_to_cpu(new_bc->vl[i].shared) > 0)
				vl_count++;
		ppd->actual_vls_operational = vl_count;
		ret = sdma_map_init(dd, ppd->port - 1, vl_count ?
				    ppd->actual_vls_operational :
				    ppd->vls_operational,
				    NULL);
		if (ret == 0)
			ret = pio_map_init(dd, ppd->port - 1, vl_count ?
					   ppd->actual_vls_operational :
					   ppd->vls_operational, NULL);
		if (ret)
			return ret;
	}
	return 0;
}

/*
 * Read the given fabric manager table. Return the size of the
 * table (in bytes) on success, and a negative error code on
 * failure.
 */
int fm_get_table(struct hfi1_pportdata *ppd, int which, void *t)

{
	int size;
	struct vl_arb_cache *vlc;

	switch (which) {
	case FM_TBL_VL_HIGH_ARB:
		size = 256;
		/*
		 * OPA specifies 128 elements (of 2 bytes each), though
		 * HFI supports only 16 elements in h/w.
		 */
		vlc = vl_arb_lock_cache(ppd, HI_PRIO_TABLE);
		vl_arb_get_cache(vlc, t);
		vl_arb_unlock_cache(ppd, HI_PRIO_TABLE);
		break;
	case FM_TBL_VL_LOW_ARB:
		size = 256;
		/*
		 * OPA specifies 128 elements (of 2 bytes each), though
		 * HFI supports only 16 elements in h/w.
		 */
		vlc = vl_arb_lock_cache(ppd, LO_PRIO_TABLE);
		vl_arb_get_cache(vlc, t);
		vl_arb_unlock_cache(ppd, LO_PRIO_TABLE);
		break;
	case FM_TBL_BUFFER_CONTROL:
		size = get_buffer_control(ppd->dd, t, NULL);
		break;
	case FM_TBL_SC2VLNT:
		size = get_sc2vlnt(ppd->dd, t);
		break;
	case FM_TBL_VL_PREEMPT_ELEMS:
		size = 256;
		/* OPA specifies 128 elements, of 2 bytes each */
		get_vlarb_preempt(ppd->dd, OPA_MAX_VLS, t);
		break;
	case FM_TBL_VL_PREEMPT_MATRIX:
		size = 256;
		/*
		 * OPA specifies that this is the same size as the VL
		 * arbitration tables (i.e., 256 bytes).
		 */
		break;
	default:
		return -EINVAL;
	}
	return size;
}

/*
 * Write the given fabric manager table.
 */
int fm_set_table(struct hfi1_pportdata *ppd, int which, void *t)
{
	int ret = 0;
	struct vl_arb_cache *vlc;

	switch (which) {
	case FM_TBL_VL_HIGH_ARB:
		vlc = vl_arb_lock_cache(ppd, HI_PRIO_TABLE);
		if (vl_arb_match_cache(vlc, t)) {
			vl_arb_unlock_cache(ppd, HI_PRIO_TABLE);
			break;
		}
		vl_arb_set_cache(vlc, t);
		vl_arb_unlock_cache(ppd, HI_PRIO_TABLE);
		ret = set_vl_weights(ppd, SEND_HIGH_PRIORITY_LIST,
				     VL_ARB_HIGH_PRIO_TABLE_SIZE, t);
		break;
	case FM_TBL_VL_LOW_ARB:
		vlc = vl_arb_lock_cache(ppd, LO_PRIO_TABLE);
		if (vl_arb_match_cache(vlc, t)) {
			vl_arb_unlock_cache(ppd, LO_PRIO_TABLE);
			break;
		}
		vl_arb_set_cache(vlc, t);
		vl_arb_unlock_cache(ppd, LO_PRIO_TABLE);
		ret = set_vl_weights(ppd, SEND_LOW_PRIORITY_LIST,
				     VL_ARB_LOW_PRIO_TABLE_SIZE, t);
		break;
	case FM_TBL_BUFFER_CONTROL:
		ret = set_buffer_control(ppd, t);
		break;
	case FM_TBL_SC2VLNT:
		set_sc2vlnt(ppd->dd, t);
		break;
	default:
		ret = -EINVAL;
	}
	return ret;
}

/*
 * Disable all data VLs.
 *
 * Return 0 if disabled, non-zero if the VLs cannot be disabled.
 */
static int disable_data_vls(struct hfi1_devdata *dd)
{
	if (is_ax(dd))
		return 1;

	pio_send_control(dd, PSC_DATA_VL_DISABLE);

	return 0;
}

/*
 * open_fill_data_vls() - the counterpart to stop_drain_data_vls().
 * Just re-enables all data VLs (the "fill" part happens
 * automatically - the name was chosen for symmetry with
 * stop_drain_data_vls()).
 *
 * Return 0 if successful, non-zero if the VLs cannot be enabled.
 */
int open_fill_data_vls(struct hfi1_devdata *dd)
{
	if (is_ax(dd))
		return 1;

	pio_send_control(dd, PSC_DATA_VL_ENABLE);

	return 0;
}

/*
 * drain_data_vls() - assumes that disable_data_vls() has been called,
 * wait for occupancy (of per-VL FIFOs) for all contexts, and SDMA
 * engines to drop to 0.
 */
static void drain_data_vls(struct hfi1_devdata *dd)
{
	sc_wait(dd);
	sdma_wait(dd);
	pause_for_credit_return(dd);
}

/*
 * stop_drain_data_vls() - disable, then drain all per-VL fifos.
 *
 * Use open_fill_data_vls() to resume using data VLs.  This pair is
 * meant to be used like this:
 *
 * stop_drain_data_vls(dd);
 * // do things with per-VL resources
 * open_fill_data_vls(dd);
 */
int stop_drain_data_vls(struct hfi1_devdata *dd)
{
	int ret;

	ret = disable_data_vls(dd);
	if (ret == 0)
		drain_data_vls(dd);

	return ret;
}

/*
 * Convert a nanosecond time to a cclock count.  No matter how slow
 * the cclock, a non-zero ns will always have a non-zero result.
 */
u32 ns_to_cclock(struct hfi1_devdata *dd, u32 ns)
{
	u32 cclocks;

	if (dd->icode == ICODE_FPGA_EMULATION)
		cclocks = (ns * 1000) / FPGA_CCLOCK_PS;
	else  /* simulation pretends to be ASIC */
		cclocks = (ns * 1000) / ASIC_CCLOCK_PS;
	if (ns && !cclocks)	/* if ns nonzero, must be at least 1 */
		cclocks = 1;
	return cclocks;
}

/*
 * Convert a cclock count to nanoseconds. Not matter how slow
 * the cclock, a non-zero cclocks will always have a non-zero result.
 */
u32 cclock_to_ns(struct hfi1_devdata *dd, u32 cclocks)
{
	u32 ns;

	if (dd->icode == ICODE_FPGA_EMULATION)
		ns = (cclocks * FPGA_CCLOCK_PS) / 1000;
	else  /* simulation pretends to be ASIC */
		ns = (cclocks * ASIC_CCLOCK_PS) / 1000;
	if (cclocks && !ns)
		ns = 1;
	return ns;
}

/*
 * Dynamically adjust the receive interrupt timeout for a context based on
 * incoming packet rate.
 *
 * NOTE: Dynamic adjustment does not allow rcv_intr_count to be zero.
 */
static void adjust_rcv_timeout(struct hfi1_ctxtdata *rcd, u32 npkts)
{
	struct hfi1_devdata *dd = rcd->dd;
	u32 timeout = rcd->rcvavail_timeout;

	/*
	 * This algorithm doubles or halves the timeout depending on whether
	 * the number of packets received in this interrupt were less than or
	 * greater equal the interrupt count.
	 *
	 * The calculations below do not allow a steady state to be achieved.
	 * Only at the endpoints it is possible to have an unchanging
	 * timeout.
	 */
	if (npkts < rcv_intr_count) {
		/*
		 * Not enough packets arrived before the timeout, adjust
		 * timeout downward.
		 */
		if (timeout < 2) /* already at minimum? */
			return;
		timeout >>= 1;
	} else {
		/*
		 * More than enough packets arrived before the timeout, adjust
		 * timeout upward.
		 */
		if (timeout >= dd->rcv_intr_timeout_csr) /* already at max? */
			return;
		timeout = min(timeout << 1, dd->rcv_intr_timeout_csr);
	}

	rcd->rcvavail_timeout = timeout;
	/*
	 * timeout cannot be larger than rcv_intr_timeout_csr which has already
	 * been verified to be in range
	 */
	write_kctxt_csr(dd, rcd->ctxt, RCV_AVAIL_TIME_OUT,
			(u64)timeout <<
			RCV_AVAIL_TIME_OUT_TIME_OUT_RELOAD_SHIFT);
}

void update_usrhead(struct hfi1_ctxtdata *rcd, u32 hd, u32 updegr, u32 egrhd,
		    u32 intr_adjust, u32 npkts)
{
	struct hfi1_devdata *dd = rcd->dd;
	u64 reg;
	u32 ctxt = rcd->ctxt;

	/*
	 * Need to write timeout register before updating RcvHdrHead to ensure
	 * that a new value is used when the HW decides to restart counting.
	 */
	if (intr_adjust)
		adjust_rcv_timeout(rcd, npkts);
	if (updegr) {
		reg = (egrhd & RCV_EGR_INDEX_HEAD_HEAD_MASK)
			<< RCV_EGR_INDEX_HEAD_HEAD_SHIFT;
		write_uctxt_csr(dd, ctxt, RCV_EGR_INDEX_HEAD, reg);
	}
	reg = ((u64)rcv_intr_count << RCV_HDR_HEAD_COUNTER_SHIFT) |
		(((u64)hd & RCV_HDR_HEAD_HEAD_MASK)
			<< RCV_HDR_HEAD_HEAD_SHIFT);
	write_uctxt_csr(dd, ctxt, RCV_HDR_HEAD, reg);
}

u32 hdrqempty(struct hfi1_ctxtdata *rcd)
{
	u32 head, tail;

	head = (read_uctxt_csr(rcd->dd, rcd->ctxt, RCV_HDR_HEAD)
		& RCV_HDR_HEAD_HEAD_SMASK) >> RCV_HDR_HEAD_HEAD_SHIFT;

	if (hfi1_rcvhdrtail_kvaddr(rcd))
		tail = get_rcvhdrtail(rcd);
	else
		tail = read_uctxt_csr(rcd->dd, rcd->ctxt, RCV_HDR_TAIL);

	return head == tail;
}

/*
 * Context Control and Receive Array encoding for buffer size:
 *	0x0 invalid
 *	0x1   4 KB
 *	0x2   8 KB
 *	0x3  16 KB
 *	0x4  32 KB
 *	0x5  64 KB
 *	0x6 128 KB
 *	0x7 256 KB
 *	0x8 512 KB (Receive Array only)
 *	0x9   1 MB (Receive Array only)
 *	0xa   2 MB (Receive Array only)
 *
 *	0xB-0xF - reserved (Receive Array only)
 *
 *
 * This routine assumes that the value has already been sanity checked.
 */
static u32 encoded_size(u32 size)
{
	switch (size) {
	case   4 * 1024: return 0x1;
	case   8 * 1024: return 0x2;
	case  16 * 1024: return 0x3;
	case  32 * 1024: return 0x4;
	case  64 * 1024: return 0x5;
	case 128 * 1024: return 0x6;
	case 256 * 1024: return 0x7;
	case 512 * 1024: return 0x8;
	case   1 * 1024 * 1024: return 0x9;
	case   2 * 1024 * 1024: return 0xa;
	}
	return 0x1;	/* if invalid, go with the minimum size */
}

/**
 * encode_rcv_header_entry_size - return chip specific encoding for size
 * @size: size in dwords
 *
 * Convert a receive header entry size that to the encoding used in the CSR.
 *
 * Return a zero if the given size is invalid, otherwise the encoding.
 */
u8 encode_rcv_header_entry_size(u8 size)
{
	/* there are only 3 valid receive header entry sizes */
	if (size == 2)
		return 1;
	if (size == 16)
		return 2;
	if (size == 32)
		return 4;
	return 0; /* invalid */
}

/**
 * hfi1_validate_rcvhdrcnt - validate hdrcnt
 * @dd: the device data
 * @thecnt: the header count
 */
int hfi1_validate_rcvhdrcnt(struct hfi1_devdata *dd, uint thecnt)
{
	if (thecnt <= HFI1_MIN_HDRQ_EGRBUF_CNT) {
		dd_dev_err(dd, "Receive header queue count too small\n");
		return -EINVAL;
	}

	if (thecnt > HFI1_MAX_HDRQ_EGRBUF_CNT) {
		dd_dev_err(dd,
			   "Receive header queue count cannot be greater than %u\n",
			   HFI1_MAX_HDRQ_EGRBUF_CNT);
		return -EINVAL;
	}

	if (thecnt % HDRQ_INCREMENT) {
		dd_dev_err(dd, "Receive header queue count %d must be divisible by %lu\n",
			   thecnt, HDRQ_INCREMENT);
		return -EINVAL;
	}

	return 0;
}

/**
 * set_hdrq_regs - set header queue registers for context
 * @dd: the device data
 * @ctxt: the context
 * @entsize: the dword entry size
 * @hdrcnt: the number of header entries
 */
void set_hdrq_regs(struct hfi1_devdata *dd, u8 ctxt, u8 entsize, u16 hdrcnt)
{
	u64 reg;

	reg = (((u64)hdrcnt >> HDRQ_SIZE_SHIFT) & RCV_HDR_CNT_CNT_MASK) <<
	      RCV_HDR_CNT_CNT_SHIFT;
	write_kctxt_csr(dd, ctxt, RCV_HDR_CNT, reg);
	reg = ((u64)encode_rcv_header_entry_size(entsize) &
	       RCV_HDR_ENT_SIZE_ENT_SIZE_MASK) <<
	      RCV_HDR_ENT_SIZE_ENT_SIZE_SHIFT;
	write_kctxt_csr(dd, ctxt, RCV_HDR_ENT_SIZE, reg);
	reg = ((u64)DEFAULT_RCVHDRSIZE & RCV_HDR_SIZE_HDR_SIZE_MASK) <<
	      RCV_HDR_SIZE_HDR_SIZE_SHIFT;
	write_kctxt_csr(dd, ctxt, RCV_HDR_SIZE, reg);

	/*
	 * Program dummy tail address for every receive context
	 * before enabling any receive context
	 */
	write_kctxt_csr(dd, ctxt, RCV_HDR_TAIL_ADDR,
			dd->rcvhdrtail_dummy_dma);
}

void hfi1_rcvctrl(struct hfi1_devdata *dd, unsigned int op,
		  struct hfi1_ctxtdata *rcd)
{
	u64 rcvctrl, reg;
	int did_enable = 0;
	u16 ctxt;

	if (!rcd)
		return;

	ctxt = rcd->ctxt;

	hfi1_cdbg(RCVCTRL, "ctxt %d op 0x%x", ctxt, op);

	rcvctrl = read_kctxt_csr(dd, ctxt, RCV_CTXT_CTRL);
	/* if the context already enabled, don't do the extra steps */
	if ((op & HFI1_RCVCTRL_CTXT_ENB) &&
	    !(rcvctrl & RCV_CTXT_CTRL_ENABLE_SMASK)) {
		/* reset the tail and hdr addresses, and sequence count */
		write_kctxt_csr(dd, ctxt, RCV_HDR_ADDR,
				rcd->rcvhdrq_dma);
		if (hfi1_rcvhdrtail_kvaddr(rcd))
			write_kctxt_csr(dd, ctxt, RCV_HDR_TAIL_ADDR,
					rcd->rcvhdrqtailaddr_dma);
		hfi1_set_seq_cnt(rcd, 1);

		/* reset the cached receive header queue head value */
		hfi1_set_rcd_head(rcd, 0);

		/*
		 * Zero the receive header queue so we don't get false
		 * positives when checking the sequence number.  The
		 * sequence numbers could land exactly on the same spot.
		 * E.g. a rcd restart before the receive header wrapped.
		 */
		memset(rcd->rcvhdrq, 0, rcvhdrq_size(rcd));

		/* starting timeout */
		rcd->rcvavail_timeout = dd->rcv_intr_timeout_csr;

		/* enable the context */
		rcvctrl |= RCV_CTXT_CTRL_ENABLE_SMASK;

		/* clean the egr buffer size first */
		rcvctrl &= ~RCV_CTXT_CTRL_EGR_BUF_SIZE_SMASK;
		rcvctrl |= ((u64)encoded_size(rcd->egrbufs.rcvtid_size)
				& RCV_CTXT_CTRL_EGR_BUF_SIZE_MASK)
					<< RCV_CTXT_CTRL_EGR_BUF_SIZE_SHIFT;

		/* zero RcvHdrHead - set RcvHdrHead.Counter after enable */
		write_uctxt_csr(dd, ctxt, RCV_HDR_HEAD, 0);
		did_enable = 1;

		/* zero RcvEgrIndexHead */
		write_uctxt_csr(dd, ctxt, RCV_EGR_INDEX_HEAD, 0);

		/* set eager count and base index */
		reg = (((u64)(rcd->egrbufs.alloced >> RCV_SHIFT)
			& RCV_EGR_CTRL_EGR_CNT_MASK)
		       << RCV_EGR_CTRL_EGR_CNT_SHIFT) |
			(((rcd->eager_base >> RCV_SHIFT)
			  & RCV_EGR_CTRL_EGR_BASE_INDEX_MASK)
			 << RCV_EGR_CTRL_EGR_BASE_INDEX_SHIFT);
		write_kctxt_csr(dd, ctxt, RCV_EGR_CTRL, reg);

		/*
		 * Set TID (expected) count and base index.
		 * rcd->expected_count is set to individual RcvArray entries,
		 * not pairs, and the CSR takes a pair-count in groups of
		 * four, so divide by 8.
		 */
		reg = (((rcd->expected_count >> RCV_SHIFT)
					& RCV_TID_CTRL_TID_PAIR_CNT_MASK)
				<< RCV_TID_CTRL_TID_PAIR_CNT_SHIFT) |
		      (((rcd->expected_base >> RCV_SHIFT)
					& RCV_TID_CTRL_TID_BASE_INDEX_MASK)
				<< RCV_TID_CTRL_TID_BASE_INDEX_SHIFT);
		write_kctxt_csr(dd, ctxt, RCV_TID_CTRL, reg);
		if (ctxt == HFI1_CTRL_CTXT)
			write_csr(dd, RCV_VL15, HFI1_CTRL_CTXT);
	}
	if (op & HFI1_RCVCTRL_CTXT_DIS) {
		write_csr(dd, RCV_VL15, 0);
		/*
		 * When receive context is being disabled turn on tail
		 * update with a dummy tail address and then disable
		 * receive context.
		 */
		if (dd->rcvhdrtail_dummy_dma) {
			write_kctxt_csr(dd, ctxt, RCV_HDR_TAIL_ADDR,
					dd->rcvhdrtail_dummy_dma);
			/* Enabling RcvCtxtCtrl.TailUpd is intentional. */
			rcvctrl |= RCV_CTXT_CTRL_TAIL_UPD_SMASK;
		}

		rcvctrl &= ~RCV_CTXT_CTRL_ENABLE_SMASK;
	}
	if (op & HFI1_RCVCTRL_INTRAVAIL_ENB) {
		set_intr_bits(dd, IS_RCVAVAIL_START + rcd->ctxt,
			      IS_RCVAVAIL_START + rcd->ctxt, true);
		rcvctrl |= RCV_CTXT_CTRL_INTR_AVAIL_SMASK;
	}
	if (op & HFI1_RCVCTRL_INTRAVAIL_DIS) {
		set_intr_bits(dd, IS_RCVAVAIL_START + rcd->ctxt,
			      IS_RCVAVAIL_START + rcd->ctxt, false);
		rcvctrl &= ~RCV_CTXT_CTRL_INTR_AVAIL_SMASK;
	}
	if ((op & HFI1_RCVCTRL_TAILUPD_ENB) && hfi1_rcvhdrtail_kvaddr(rcd))
		rcvctrl |= RCV_CTXT_CTRL_TAIL_UPD_SMASK;
	if (op & HFI1_RCVCTRL_TAILUPD_DIS) {
		/* See comment on RcvCtxtCtrl.TailUpd above */
		if (!(op & HFI1_RCVCTRL_CTXT_DIS))
			rcvctrl &= ~RCV_CTXT_CTRL_TAIL_UPD_SMASK;
	}
	if (op & HFI1_RCVCTRL_TIDFLOW_ENB)
		rcvctrl |= RCV_CTXT_CTRL_TID_FLOW_ENABLE_SMASK;
	if (op & HFI1_RCVCTRL_TIDFLOW_DIS)
		rcvctrl &= ~RCV_CTXT_CTRL_TID_FLOW_ENABLE_SMASK;
	if (op & HFI1_RCVCTRL_ONE_PKT_EGR_ENB) {
		/*
		 * In one-packet-per-eager mode, the size comes from
		 * the RcvArray entry.
		 */
		rcvctrl &= ~RCV_CTXT_CTRL_EGR_BUF_SIZE_SMASK;
		rcvctrl |= RCV_CTXT_CTRL_ONE_PACKET_PER_EGR_BUFFER_SMASK;
	}
	if (op & HFI1_RCVCTRL_ONE_PKT_EGR_DIS)
		rcvctrl &= ~RCV_CTXT_CTRL_ONE_PACKET_PER_EGR_BUFFER_SMASK;
	if (op & HFI1_RCVCTRL_NO_RHQ_DROP_ENB)
		rcvctrl |= RCV_CTXT_CTRL_DONT_DROP_RHQ_FULL_SMASK;
	if (op & HFI1_RCVCTRL_NO_RHQ_DROP_DIS)
		rcvctrl &= ~RCV_CTXT_CTRL_DONT_DROP_RHQ_FULL_SMASK;
	if (op & HFI1_RCVCTRL_NO_EGR_DROP_ENB)
		rcvctrl |= RCV_CTXT_CTRL_DONT_DROP_EGR_FULL_SMASK;
	if (op & HFI1_RCVCTRL_NO_EGR_DROP_DIS)
		rcvctrl &= ~RCV_CTXT_CTRL_DONT_DROP_EGR_FULL_SMASK;
	if (op & HFI1_RCVCTRL_URGENT_ENB)
		set_intr_bits(dd, IS_RCVURGENT_START + rcd->ctxt,
			      IS_RCVURGENT_START + rcd->ctxt, true);
	if (op & HFI1_RCVCTRL_URGENT_DIS)
		set_intr_bits(dd, IS_RCVURGENT_START + rcd->ctxt,
			      IS_RCVURGENT_START + rcd->ctxt, false);

	hfi1_cdbg(RCVCTRL, "ctxt %d rcvctrl 0x%llx\n", ctxt, rcvctrl);
	write_kctxt_csr(dd, ctxt, RCV_CTXT_CTRL, rcvctrl);

	/* work around sticky RcvCtxtStatus.BlockedRHQFull */
	if (did_enable &&
	    (rcvctrl & RCV_CTXT_CTRL_DONT_DROP_RHQ_FULL_SMASK)) {
		reg = read_kctxt_csr(dd, ctxt, RCV_CTXT_STATUS);
		if (reg != 0) {
			dd_dev_info(dd, "ctxt %d status %lld (blocked)\n",
				    ctxt, reg);
			read_uctxt_csr(dd, ctxt, RCV_HDR_HEAD);
			write_uctxt_csr(dd, ctxt, RCV_HDR_HEAD, 0x10);
			write_uctxt_csr(dd, ctxt, RCV_HDR_HEAD, 0x00);
			read_uctxt_csr(dd, ctxt, RCV_HDR_HEAD);
			reg = read_kctxt_csr(dd, ctxt, RCV_CTXT_STATUS);
			dd_dev_info(dd, "ctxt %d status %lld (%s blocked)\n",
				    ctxt, reg, reg == 0 ? "not" : "still");
		}
	}

	if (did_enable) {
		/*
		 * The interrupt timeout and count must be set after
		 * the context is enabled to take effect.
		 */
		/* set interrupt timeout */
		write_kctxt_csr(dd, ctxt, RCV_AVAIL_TIME_OUT,
				(u64)rcd->rcvavail_timeout <<
				RCV_AVAIL_TIME_OUT_TIME_OUT_RELOAD_SHIFT);

		/* set RcvHdrHead.Counter, zero RcvHdrHead.Head (again) */
		reg = (u64)rcv_intr_count << RCV_HDR_HEAD_COUNTER_SHIFT;
		write_uctxt_csr(dd, ctxt, RCV_HDR_HEAD, reg);
	}

	if (op & (HFI1_RCVCTRL_TAILUPD_DIS | HFI1_RCVCTRL_CTXT_DIS))
		/*
		 * If the context has been disabled and the Tail Update has
		 * been cleared, set the RCV_HDR_TAIL_ADDR CSR to dummy address
		 * so it doesn't contain an address that is invalid.
		 */
		write_kctxt_csr(dd, ctxt, RCV_HDR_TAIL_ADDR,
				dd->rcvhdrtail_dummy_dma);
}

u32 hfi1_read_cntrs(struct hfi1_devdata *dd, char **namep, u64 **cntrp)
{
	int ret;
	u64 val = 0;

	if (namep) {
		ret = dd->cntrnameslen;
		*namep = dd->cntrnames;
	} else {
		const struct cntr_entry *entry;
		int i, j;

		ret = (dd->ndevcntrs) * sizeof(u64);

		/* Get the start of the block of counters */
		*cntrp = dd->cntrs;

		/*
		 * Now go and fill in each counter in the block.
		 */
		for (i = 0; i < DEV_CNTR_LAST; i++) {
			entry = &dev_cntrs[i];
			hfi1_cdbg(CNTR, "reading %s", entry->name);
			if (entry->flags & CNTR_DISABLED) {
				/* Nothing */
				hfi1_cdbg(CNTR, "\tDisabled\n");
			} else {
				if (entry->flags & CNTR_VL) {
					hfi1_cdbg(CNTR, "\tPer VL\n");
					for (j = 0; j < C_VL_COUNT; j++) {
						val = entry->rw_cntr(entry,
								  dd, j,
								  CNTR_MODE_R,
								  0);
						hfi1_cdbg(
						   CNTR,
						   "\t\tRead 0x%llx for %d\n",
						   val, j);
						dd->cntrs[entry->offset + j] =
									    val;
					}
				} else if (entry->flags & CNTR_SDMA) {
					hfi1_cdbg(CNTR,
						  "\t Per SDMA Engine\n");
					for (j = 0; j < chip_sdma_engines(dd);
					     j++) {
						val =
						entry->rw_cntr(entry, dd, j,
							       CNTR_MODE_R, 0);
						hfi1_cdbg(CNTR,
							  "\t\tRead 0x%llx for %d\n",
							  val, j);
						dd->cntrs[entry->offset + j] =
									val;
					}
				} else {
					val = entry->rw_cntr(entry, dd,
							CNTR_INVALID_VL,
							CNTR_MODE_R, 0);
					dd->cntrs[entry->offset] = val;
					hfi1_cdbg(CNTR, "\tRead 0x%llx", val);
				}
			}
		}
	}
	return ret;
}

/*
 * Used by sysfs to create files for hfi stats to read
 */
u32 hfi1_read_portcntrs(struct hfi1_pportdata *ppd, char **namep, u64 **cntrp)
{
	int ret;
	u64 val = 0;

	if (namep) {
		ret = ppd->dd->portcntrnameslen;
		*namep = ppd->dd->portcntrnames;
	} else {
		const struct cntr_entry *entry;
		int i, j;

		ret = ppd->dd->nportcntrs * sizeof(u64);
		*cntrp = ppd->cntrs;

		for (i = 0; i < PORT_CNTR_LAST; i++) {
			entry = &port_cntrs[i];
			hfi1_cdbg(CNTR, "reading %s", entry->name);
			if (entry->flags & CNTR_DISABLED) {
				/* Nothing */
				hfi1_cdbg(CNTR, "\tDisabled\n");
				continue;
			}

			if (entry->flags & CNTR_VL) {
				hfi1_cdbg(CNTR, "\tPer VL");
				for (j = 0; j < C_VL_COUNT; j++) {
					val = entry->rw_cntr(entry, ppd, j,
							       CNTR_MODE_R,
							       0);
					hfi1_cdbg(
					   CNTR,
					   "\t\tRead 0x%llx for %d",
					   val, j);
					ppd->cntrs[entry->offset + j] = val;
				}
			} else {
				val = entry->rw_cntr(entry, ppd,
						       CNTR_INVALID_VL,
						       CNTR_MODE_R,
						       0);
				ppd->cntrs[entry->offset] = val;
				hfi1_cdbg(CNTR, "\tRead 0x%llx", val);
			}
		}
	}
	return ret;
}

static void free_cntrs(struct hfi1_devdata *dd)
{
	struct hfi1_pportdata *ppd;
	int i;

	if (dd->synth_stats_timer.function)
		del_timer_sync(&dd->synth_stats_timer);
	ppd = (struct hfi1_pportdata *)(dd + 1);
	for (i = 0; i < dd->num_pports; i++, ppd++) {
		kfree(ppd->cntrs);
		kfree(ppd->scntrs);
		free_percpu(ppd->ibport_data.rvp.rc_acks);
		free_percpu(ppd->ibport_data.rvp.rc_qacks);
		free_percpu(ppd->ibport_data.rvp.rc_delayed_comp);
		ppd->cntrs = NULL;
		ppd->scntrs = NULL;
		ppd->ibport_data.rvp.rc_acks = NULL;
		ppd->ibport_data.rvp.rc_qacks = NULL;
		ppd->ibport_data.rvp.rc_delayed_comp = NULL;
	}
	kfree(dd->portcntrnames);
	dd->portcntrnames = NULL;
	kfree(dd->cntrs);
	dd->cntrs = NULL;
	kfree(dd->scntrs);
	dd->scntrs = NULL;
	kfree(dd->cntrnames);
	dd->cntrnames = NULL;
	if (dd->update_cntr_wq) {
		destroy_workqueue(dd->update_cntr_wq);
		dd->update_cntr_wq = NULL;
	}
}

static u64 read_dev_port_cntr(struct hfi1_devdata *dd, struct cntr_entry *entry,
			      u64 *psval, void *context, int vl)
{
	u64 val;
	u64 sval = *psval;

	if (entry->flags & CNTR_DISABLED) {
		dd_dev_err(dd, "Counter %s not enabled", entry->name);
		return 0;
	}

	hfi1_cdbg(CNTR, "cntr: %s vl %d psval 0x%llx", entry->name, vl, *psval);

	val = entry->rw_cntr(entry, context, vl, CNTR_MODE_R, 0);

	/* If its a synthetic counter there is more work we need to do */
	if (entry->flags & CNTR_SYNTH) {
		if (sval == CNTR_MAX) {
			/* No need to read already saturated */
			return CNTR_MAX;
		}

		if (entry->flags & CNTR_32BIT) {
			/* 32bit counters can wrap multiple times */
			u64 upper = sval >> 32;
			u64 lower = (sval << 32) >> 32;

			if (lower > val) { /* hw wrapped */
				if (upper == CNTR_32BIT_MAX)
					val = CNTR_MAX;
				else
					upper++;
			}

			if (val != CNTR_MAX)
				val = (upper << 32) | val;

		} else {
			/* If we rolled we are saturated */
			if ((val < sval) || (val > CNTR_MAX))
				val = CNTR_MAX;
		}
	}

	*psval = val;

	hfi1_cdbg(CNTR, "\tNew val=0x%llx", val);

	return val;
}

static u64 write_dev_port_cntr(struct hfi1_devdata *dd,
			       struct cntr_entry *entry,
			       u64 *psval, void *context, int vl, u64 data)
{
	u64 val;

	if (entry->flags & CNTR_DISABLED) {
		dd_dev_err(dd, "Counter %s not enabled", entry->name);
		return 0;
	}

	hfi1_cdbg(CNTR, "cntr: %s vl %d psval 0x%llx", entry->name, vl, *psval);

	if (entry->flags & CNTR_SYNTH) {
		*psval = data;
		if (entry->flags & CNTR_32BIT) {
			val = entry->rw_cntr(entry, context, vl, CNTR_MODE_W,
					     (data << 32) >> 32);
			val = data; /* return the full 64bit value */
		} else {
			val = entry->rw_cntr(entry, context, vl, CNTR_MODE_W,
					     data);
		}
	} else {
		val = entry->rw_cntr(entry, context, vl, CNTR_MODE_W, data);
	}

	*psval = val;

	hfi1_cdbg(CNTR, "\tNew val=0x%llx", val);

	return val;
}

u64 read_dev_cntr(struct hfi1_devdata *dd, int index, int vl)
{
	struct cntr_entry *entry;
	u64 *sval;

	entry = &dev_cntrs[index];
	sval = dd->scntrs + entry->offset;

	if (vl != CNTR_INVALID_VL)
		sval += vl;

	return read_dev_port_cntr(dd, entry, sval, dd, vl);
}

u64 write_dev_cntr(struct hfi1_devdata *dd, int index, int vl, u64 data)
{
	struct cntr_entry *entry;
	u64 *sval;

	entry = &dev_cntrs[index];
	sval = dd->scntrs + entry->offset;

	if (vl != CNTR_INVALID_VL)
		sval += vl;

	return write_dev_port_cntr(dd, entry, sval, dd, vl, data);
}

u64 read_port_cntr(struct hfi1_pportdata *ppd, int index, int vl)
{
	struct cntr_entry *entry;
	u64 *sval;

	entry = &port_cntrs[index];
	sval = ppd->scntrs + entry->offset;

	if (vl != CNTR_INVALID_VL)
		sval += vl;

	if ((index >= C_RCV_HDR_OVF_FIRST + ppd->dd->num_rcv_contexts) &&
	    (index <= C_RCV_HDR_OVF_LAST)) {
		/* We do not want to bother for disabled contexts */
		return 0;
	}

	return read_dev_port_cntr(ppd->dd, entry, sval, ppd, vl);
}

u64 write_port_cntr(struct hfi1_pportdata *ppd, int index, int vl, u64 data)
{
	struct cntr_entry *entry;
	u64 *sval;

	entry = &port_cntrs[index];
	sval = ppd->scntrs + entry->offset;

	if (vl != CNTR_INVALID_VL)
		sval += vl;

	if ((index >= C_RCV_HDR_OVF_FIRST + ppd->dd->num_rcv_contexts) &&
	    (index <= C_RCV_HDR_OVF_LAST)) {
		/* We do not want to bother for disabled contexts */
		return 0;
	}

	return write_dev_port_cntr(ppd->dd, entry, sval, ppd, vl, data);
}

static void do_update_synth_timer(struct work_struct *work)
{
	u64 cur_tx;
	u64 cur_rx;
	u64 total_flits;
	u8 update = 0;
	int i, j, vl;
	struct hfi1_pportdata *ppd;
	struct cntr_entry *entry;
	struct hfi1_devdata *dd = container_of(work, struct hfi1_devdata,
					       update_cntr_work);

	/*
	 * Rather than keep beating on the CSRs pick a minimal set that we can
	 * check to watch for potential roll over. We can do this by looking at
	 * the number of flits sent/recv. If the total flits exceeds 32bits then
	 * we have to iterate all the counters and update.
	 */
	entry = &dev_cntrs[C_DC_RCV_FLITS];
	cur_rx = entry->rw_cntr(entry, dd, CNTR_INVALID_VL, CNTR_MODE_R, 0);

	entry = &dev_cntrs[C_DC_XMIT_FLITS];
	cur_tx = entry->rw_cntr(entry, dd, CNTR_INVALID_VL, CNTR_MODE_R, 0);

	hfi1_cdbg(
	    CNTR,
	    "[%d] curr tx=0x%llx rx=0x%llx :: last tx=0x%llx rx=0x%llx\n",
	    dd->unit, cur_tx, cur_rx, dd->last_tx, dd->last_rx);

	if ((cur_tx < dd->last_tx) || (cur_rx < dd->last_rx)) {
		/*
		 * May not be strictly necessary to update but it won't hurt and
		 * simplifies the logic here.
		 */
		update = 1;
		hfi1_cdbg(CNTR, "[%d] Tripwire counter rolled, updating",
			  dd->unit);
	} else {
		total_flits = (cur_tx - dd->last_tx) + (cur_rx - dd->last_rx);
		hfi1_cdbg(CNTR,
			  "[%d] total flits 0x%llx limit 0x%llx\n", dd->unit,
			  total_flits, (u64)CNTR_32BIT_MAX);
		if (total_flits >= CNTR_32BIT_MAX) {
			hfi1_cdbg(CNTR, "[%d] 32bit limit hit, updating",
				  dd->unit);
			update = 1;
		}
	}

	if (update) {
		hfi1_cdbg(CNTR, "[%d] Updating dd and ppd counters", dd->unit);
		for (i = 0; i < DEV_CNTR_LAST; i++) {
			entry = &dev_cntrs[i];
			if (entry->flags & CNTR_VL) {
				for (vl = 0; vl < C_VL_COUNT; vl++)
					read_dev_cntr(dd, i, vl);
			} else {
				read_dev_cntr(dd, i, CNTR_INVALID_VL);
			}
		}
		ppd = (struct hfi1_pportdata *)(dd + 1);
		for (i = 0; i < dd->num_pports; i++, ppd++) {
			for (j = 0; j < PORT_CNTR_LAST; j++) {
				entry = &port_cntrs[j];
				if (entry->flags & CNTR_VL) {
					for (vl = 0; vl < C_VL_COUNT; vl++)
						read_port_cntr(ppd, j, vl);
				} else {
					read_port_cntr(ppd, j, CNTR_INVALID_VL);
				}
			}
		}

		/*
		 * We want the value in the register. The goal is to keep track
		 * of the number of "ticks" not the counter value. In other
		 * words if the register rolls we want to notice it and go ahead
		 * and force an update.
		 */
		entry = &dev_cntrs[C_DC_XMIT_FLITS];
		dd->last_tx = entry->rw_cntr(entry, dd, CNTR_INVALID_VL,
						CNTR_MODE_R, 0);

		entry = &dev_cntrs[C_DC_RCV_FLITS];
		dd->last_rx = entry->rw_cntr(entry, dd, CNTR_INVALID_VL,
						CNTR_MODE_R, 0);

		hfi1_cdbg(CNTR, "[%d] setting last tx/rx to 0x%llx 0x%llx",
			  dd->unit, dd->last_tx, dd->last_rx);

	} else {
		hfi1_cdbg(CNTR, "[%d] No update necessary", dd->unit);
	}
}

static void update_synth_timer(struct timer_list *t)
{
	struct hfi1_devdata *dd = from_timer(dd, t, synth_stats_timer);

	queue_work(dd->update_cntr_wq, &dd->update_cntr_work);
	mod_timer(&dd->synth_stats_timer, jiffies + HZ * SYNTH_CNT_TIME);
}

#define C_MAX_NAME 16 /* 15 chars + one for /0 */
static int init_cntrs(struct hfi1_devdata *dd)
{
	int i, rcv_ctxts, j;
	size_t sz;
	char *p;
	char name[C_MAX_NAME];
	struct hfi1_pportdata *ppd;
	const char *bit_type_32 = ",32";
	const int bit_type_32_sz = strlen(bit_type_32);
	u32 sdma_engines = chip_sdma_engines(dd);

	/* set up the stats timer; the add_timer is done at the end */
	timer_setup(&dd->synth_stats_timer, update_synth_timer, 0);

	/***********************/
	/* per device counters */
	/***********************/

	/* size names and determine how many we have*/
	dd->ndevcntrs = 0;
	sz = 0;

	for (i = 0; i < DEV_CNTR_LAST; i++) {
		if (dev_cntrs[i].flags & CNTR_DISABLED) {
			hfi1_dbg_early("\tSkipping %s\n", dev_cntrs[i].name);
			continue;
		}

		if (dev_cntrs[i].flags & CNTR_VL) {
			dev_cntrs[i].offset = dd->ndevcntrs;
			for (j = 0; j < C_VL_COUNT; j++) {
				snprintf(name, C_MAX_NAME, "%s%d",
					 dev_cntrs[i].name, vl_from_idx(j));
				sz += strlen(name);
				/* Add ",32" for 32-bit counters */
				if (dev_cntrs[i].flags & CNTR_32BIT)
					sz += bit_type_32_sz;
				sz++;
				dd->ndevcntrs++;
			}
		} else if (dev_cntrs[i].flags & CNTR_SDMA) {
			dev_cntrs[i].offset = dd->ndevcntrs;
			for (j = 0; j < sdma_engines; j++) {
				snprintf(name, C_MAX_NAME, "%s%d",
					 dev_cntrs[i].name, j);
				sz += strlen(name);
				/* Add ",32" for 32-bit counters */
				if (dev_cntrs[i].flags & CNTR_32BIT)
					sz += bit_type_32_sz;
				sz++;
				dd->ndevcntrs++;
			}
		} else {
			/* +1 for newline. */
			sz += strlen(dev_cntrs[i].name) + 1;
			/* Add ",32" for 32-bit counters */
			if (dev_cntrs[i].flags & CNTR_32BIT)
				sz += bit_type_32_sz;
			dev_cntrs[i].offset = dd->ndevcntrs;
			dd->ndevcntrs++;
		}
	}

	/* allocate space for the counter values */
	dd->cntrs = kcalloc(dd->ndevcntrs + num_driver_cntrs, sizeof(u64),
			    GFP_KERNEL);
	if (!dd->cntrs)
		goto bail;

	dd->scntrs = kcalloc(dd->ndevcntrs, sizeof(u64), GFP_KERNEL);
	if (!dd->scntrs)
		goto bail;

	/* allocate space for the counter names */
	dd->cntrnameslen = sz;
	dd->cntrnames = kmalloc(sz, GFP_KERNEL);
	if (!dd->cntrnames)
		goto bail;

	/* fill in the names */
	for (p = dd->cntrnames, i = 0; i < DEV_CNTR_LAST; i++) {
		if (dev_cntrs[i].flags & CNTR_DISABLED) {
			/* Nothing */
		} else if (dev_cntrs[i].flags & CNTR_VL) {
			for (j = 0; j < C_VL_COUNT; j++) {
				snprintf(name, C_MAX_NAME, "%s%d",
					 dev_cntrs[i].name,
					 vl_from_idx(j));
				memcpy(p, name, strlen(name));
				p += strlen(name);

				/* Counter is 32 bits */
				if (dev_cntrs[i].flags & CNTR_32BIT) {
					memcpy(p, bit_type_32, bit_type_32_sz);
					p += bit_type_32_sz;
				}

				*p++ = '\n';
			}
		} else if (dev_cntrs[i].flags & CNTR_SDMA) {
			for (j = 0; j < sdma_engines; j++) {
				snprintf(name, C_MAX_NAME, "%s%d",
					 dev_cntrs[i].name, j);
				memcpy(p, name, strlen(name));
				p += strlen(name);

				/* Counter is 32 bits */
				if (dev_cntrs[i].flags & CNTR_32BIT) {
					memcpy(p, bit_type_32, bit_type_32_sz);
					p += bit_type_32_sz;
				}

				*p++ = '\n';
			}
		} else {
			memcpy(p, dev_cntrs[i].name, strlen(dev_cntrs[i].name));
			p += strlen(dev_cntrs[i].name);

			/* Counter is 32 bits */
			if (dev_cntrs[i].flags & CNTR_32BIT) {
				memcpy(p, bit_type_32, bit_type_32_sz);
				p += bit_type_32_sz;
			}

			*p++ = '\n';
		}
	}

	/*********************/
	/* per port counters */
	/*********************/

	/*
	 * Go through the counters for the overflows and disable the ones we
	 * don't need. This varies based on platform so we need to do it
	 * dynamically here.
	 */
	rcv_ctxts = dd->num_rcv_contexts;
	for (i = C_RCV_HDR_OVF_FIRST + rcv_ctxts;
	     i <= C_RCV_HDR_OVF_LAST; i++) {
		port_cntrs[i].flags |= CNTR_DISABLED;
	}

	/* size port counter names and determine how many we have*/
	sz = 0;
	dd->nportcntrs = 0;
	for (i = 0; i < PORT_CNTR_LAST; i++) {
		if (port_cntrs[i].flags & CNTR_DISABLED) {
			hfi1_dbg_early("\tSkipping %s\n", port_cntrs[i].name);
			continue;
		}

		if (port_cntrs[i].flags & CNTR_VL) {
			port_cntrs[i].offset = dd->nportcntrs;
			for (j = 0; j < C_VL_COUNT; j++) {
				snprintf(name, C_MAX_NAME, "%s%d",
					 port_cntrs[i].name, vl_from_idx(j));
				sz += strlen(name);
				/* Add ",32" for 32-bit counters */
				if (port_cntrs[i].flags & CNTR_32BIT)
					sz += bit_type_32_sz;
				sz++;
				dd->nportcntrs++;
			}
		} else {
			/* +1 for newline */
			sz += strlen(port_cntrs[i].name) + 1;
			/* Add ",32" for 32-bit counters */
			if (port_cntrs[i].flags & CNTR_32BIT)
				sz += bit_type_32_sz;
			port_cntrs[i].offset = dd->nportcntrs;
			dd->nportcntrs++;
		}
	}

	/* allocate space for the counter names */
	dd->portcntrnameslen = sz;
	dd->portcntrnames = kmalloc(sz, GFP_KERNEL);
	if (!dd->portcntrnames)
		goto bail;

	/* fill in port cntr names */
	for (p = dd->portcntrnames, i = 0; i < PORT_CNTR_LAST; i++) {
		if (port_cntrs[i].flags & CNTR_DISABLED)
			continue;

		if (port_cntrs[i].flags & CNTR_VL) {
			for (j = 0; j < C_VL_COUNT; j++) {
				snprintf(name, C_MAX_NAME, "%s%d",
					 port_cntrs[i].name, vl_from_idx(j));
				memcpy(p, name, strlen(name));
				p += strlen(name);

				/* Counter is 32 bits */
				if (port_cntrs[i].flags & CNTR_32BIT) {
					memcpy(p, bit_type_32, bit_type_32_sz);
					p += bit_type_32_sz;
				}

				*p++ = '\n';
			}
		} else {
			memcpy(p, port_cntrs[i].name,
			       strlen(port_cntrs[i].name));
			p += strlen(port_cntrs[i].name);

			/* Counter is 32 bits */
			if (port_cntrs[i].flags & CNTR_32BIT) {
				memcpy(p, bit_type_32, bit_type_32_sz);
				p += bit_type_32_sz;
			}

			*p++ = '\n';
		}
	}

	/* allocate per port storage for counter values */
	ppd = (struct hfi1_pportdata *)(dd + 1);
	for (i = 0; i < dd->num_pports; i++, ppd++) {
		ppd->cntrs = kcalloc(dd->nportcntrs, sizeof(u64), GFP_KERNEL);
		if (!ppd->cntrs)
			goto bail;

		ppd->scntrs = kcalloc(dd->nportcntrs, sizeof(u64), GFP_KERNEL);
		if (!ppd->scntrs)
			goto bail;
	}

	/* CPU counters need to be allocated and zeroed */
	if (init_cpu_counters(dd))
		goto bail;

	dd->update_cntr_wq = alloc_ordered_workqueue("hfi1_update_cntr_%d",
						     WQ_MEM_RECLAIM, dd->unit);
	if (!dd->update_cntr_wq)
		goto bail;

	INIT_WORK(&dd->update_cntr_work, do_update_synth_timer);

	mod_timer(&dd->synth_stats_timer, jiffies + HZ * SYNTH_CNT_TIME);
	return 0;
bail:
	free_cntrs(dd);
	return -ENOMEM;
}

static u32 chip_to_opa_lstate(struct hfi1_devdata *dd, u32 chip_lstate)
{
	switch (chip_lstate) {
	case LSTATE_DOWN:
		return IB_PORT_DOWN;
	case LSTATE_INIT:
		return IB_PORT_INIT;
	case LSTATE_ARMED:
		return IB_PORT_ARMED;
	case LSTATE_ACTIVE:
		return IB_PORT_ACTIVE;
	default:
		dd_dev_err(dd,
			   "Unknown logical state 0x%x, reporting IB_PORT_DOWN\n",
			   chip_lstate);
		return IB_PORT_DOWN;
	}
}

u32 chip_to_opa_pstate(struct hfi1_devdata *dd, u32 chip_pstate)
{
	/* look at the HFI meta-states only */
	switch (chip_pstate & 0xf0) {
	case PLS_DISABLED:
		return IB_PORTPHYSSTATE_DISABLED;
	case PLS_OFFLINE:
		return OPA_PORTPHYSSTATE_OFFLINE;
	case PLS_POLLING:
		return IB_PORTPHYSSTATE_POLLING;
	case PLS_CONFIGPHY:
		return IB_PORTPHYSSTATE_TRAINING;
	case PLS_LINKUP:
		return IB_PORTPHYSSTATE_LINKUP;
	case PLS_PHYTEST:
		return IB_PORTPHYSSTATE_PHY_TEST;
	default:
		dd_dev_err(dd, "Unexpected chip physical state of 0x%x\n",
			   chip_pstate);
		return IB_PORTPHYSSTATE_DISABLED;
	}
}

/* return the OPA port logical state name */
const char *opa_lstate_name(u32 lstate)
{
	static const char * const port_logical_names[] = {
		"PORT_NOP",
		"PORT_DOWN",
		"PORT_INIT",
		"PORT_ARMED",
		"PORT_ACTIVE",
		"PORT_ACTIVE_DEFER",
	};
	if (lstate < ARRAY_SIZE(port_logical_names))
		return port_logical_names[lstate];
	return "unknown";
}

/* return the OPA port physical state name */
const char *opa_pstate_name(u32 pstate)
{
	static const char * const port_physical_names[] = {
		"PHYS_NOP",
		"reserved1",
		"PHYS_POLL",
		"PHYS_DISABLED",
		"PHYS_TRAINING",
		"PHYS_LINKUP",
		"PHYS_LINK_ERR_RECOVER",
		"PHYS_PHY_TEST",
		"reserved8",
		"PHYS_OFFLINE",
		"PHYS_GANGED",
		"PHYS_TEST",
	};
	if (pstate < ARRAY_SIZE(port_physical_names))
		return port_physical_names[pstate];
	return "unknown";
}

/**
 * update_statusp - Update userspace status flag
 * @ppd: Port data structure
 * @state: port state information
 *
 * Actual port status is determined by the host_link_state value
 * in the ppd.
 *
 * host_link_state MUST be updated before updating the user space
 * statusp.
 */
static void update_statusp(struct hfi1_pportdata *ppd, u32 state)
{
	/*
	 * Set port status flags in the page mapped into userspace
	 * memory. Do it here to ensure a reliable state - this is
	 * the only function called by all state handling code.
	 * Always set the flags due to the fact that the cache value
	 * might have been changed explicitly outside of this
	 * function.
	 */
	if (ppd->statusp) {
		switch (state) {
		case IB_PORT_DOWN:
		case IB_PORT_INIT:
			*ppd->statusp &= ~(HFI1_STATUS_IB_CONF |
					   HFI1_STATUS_IB_READY);
			break;
		case IB_PORT_ARMED:
			*ppd->statusp |= HFI1_STATUS_IB_CONF;
			break;
		case IB_PORT_ACTIVE:
			*ppd->statusp |= HFI1_STATUS_IB_READY;
			break;
		}
	}
	dd_dev_info(ppd->dd, "logical state changed to %s (0x%x)\n",
		    opa_lstate_name(state), state);
}

/**
 * wait_logical_linkstate - wait for an IB link state change to occur
 * @ppd: port device
 * @state: the state to wait for
 * @msecs: the number of milliseconds to wait
 *
 * Wait up to msecs milliseconds for IB link state change to occur.
 * For now, take the easy polling route.
 * Returns 0 if state reached, otherwise -ETIMEDOUT.
 */
static int wait_logical_linkstate(struct hfi1_pportdata *ppd, u32 state,
				  int msecs)
{
	unsigned long timeout;
	u32 new_state;

	timeout = jiffies + msecs_to_jiffies(msecs);
	while (1) {
		new_state = chip_to_opa_lstate(ppd->dd,
					       read_logical_state(ppd->dd));
		if (new_state == state)
			break;
		if (time_after(jiffies, timeout)) {
			dd_dev_err(ppd->dd,
				   "timeout waiting for link state 0x%x\n",
				   state);
			return -ETIMEDOUT;
		}
		msleep(20);
	}

	return 0;
}

static void log_state_transition(struct hfi1_pportdata *ppd, u32 state)
{
	u32 ib_pstate = chip_to_opa_pstate(ppd->dd, state);

	dd_dev_info(ppd->dd,
		    "physical state changed to %s (0x%x), phy 0x%x\n",
		    opa_pstate_name(ib_pstate), ib_pstate, state);
}

/*
 * Read the physical hardware link state and check if it matches host
 * drivers anticipated state.
 */
static void log_physical_state(struct hfi1_pportdata *ppd, u32 state)
{
	u32 read_state = read_physical_state(ppd->dd);

	if (read_state == state) {
		log_state_transition(ppd, state);
	} else {
		dd_dev_err(ppd->dd,
			   "anticipated phy link state 0x%x, read 0x%x\n",
			   state, read_state);
	}
}

/*
 * wait_physical_linkstate - wait for an physical link state change to occur
 * @ppd: port device
 * @state: the state to wait for
 * @msecs: the number of milliseconds to wait
 *
 * Wait up to msecs milliseconds for physical link state change to occur.
 * Returns 0 if state reached, otherwise -ETIMEDOUT.
 */
static int wait_physical_linkstate(struct hfi1_pportdata *ppd, u32 state,
				   int msecs)
{
	u32 read_state;
	unsigned long timeout;

	timeout = jiffies + msecs_to_jiffies(msecs);
	while (1) {
		read_state = read_physical_state(ppd->dd);
		if (read_state == state)
			break;
		if (time_after(jiffies, timeout)) {
			dd_dev_err(ppd->dd,
				   "timeout waiting for phy link state 0x%x\n",
				   state);
			return -ETIMEDOUT;
		}
		usleep_range(1950, 2050); /* sleep 2ms-ish */
	}

	log_state_transition(ppd, state);
	return 0;
}

/*
 * wait_phys_link_offline_quiet_substates - wait for any offline substate
 * @ppd: port device
 * @msecs: the number of milliseconds to wait
 *
 * Wait up to msecs milliseconds for any offline physical link
 * state change to occur.
 * Returns 0 if at least one state is reached, otherwise -ETIMEDOUT.
 */
static int wait_phys_link_offline_substates(struct hfi1_pportdata *ppd,
					    int msecs)
{
	u32 read_state;
	unsigned long timeout;

	timeout = jiffies + msecs_to_jiffies(msecs);
	while (1) {
		read_state = read_physical_state(ppd->dd);
		if ((read_state & 0xF0) == PLS_OFFLINE)
			break;
		if (time_after(jiffies, timeout)) {
			dd_dev_err(ppd->dd,
				   "timeout waiting for phy link offline.quiet substates. Read state 0x%x, %dms\n",
				   read_state, msecs);
			return -ETIMEDOUT;
		}
		usleep_range(1950, 2050); /* sleep 2ms-ish */
	}

	log_state_transition(ppd, read_state);
	return read_state;
}

/*
 * wait_phys_link_out_of_offline - wait for any out of offline state
 * @ppd: port device
 * @msecs: the number of milliseconds to wait
 *
 * Wait up to msecs milliseconds for any out of offline physical link
 * state change to occur.
 * Returns 0 if at least one state is reached, otherwise -ETIMEDOUT.
 */
static int wait_phys_link_out_of_offline(struct hfi1_pportdata *ppd,
					 int msecs)
{
	u32 read_state;
	unsigned long timeout;

	timeout = jiffies + msecs_to_jiffies(msecs);
	while (1) {
		read_state = read_physical_state(ppd->dd);
		if ((read_state & 0xF0) != PLS_OFFLINE)
			break;
		if (time_after(jiffies, timeout)) {
			dd_dev_err(ppd->dd,
				   "timeout waiting for phy link out of offline. Read state 0x%x, %dms\n",
				   read_state, msecs);
			return -ETIMEDOUT;
		}
		usleep_range(1950, 2050); /* sleep 2ms-ish */
	}

	log_state_transition(ppd, read_state);
	return read_state;
}

#define CLEAR_STATIC_RATE_CONTROL_SMASK(r) \
(r &= ~SEND_CTXT_CHECK_ENABLE_DISALLOW_PBC_STATIC_RATE_CONTROL_SMASK)

#define SET_STATIC_RATE_CONTROL_SMASK(r) \
(r |= SEND_CTXT_CHECK_ENABLE_DISALLOW_PBC_STATIC_RATE_CONTROL_SMASK)

void hfi1_init_ctxt(struct send_context *sc)
{
	if (sc) {
		struct hfi1_devdata *dd = sc->dd;
		u64 reg;
		u8 set = (sc->type == SC_USER ?
			  HFI1_CAP_IS_USET(STATIC_RATE_CTRL) :
			  HFI1_CAP_IS_KSET(STATIC_RATE_CTRL));
		reg = read_kctxt_csr(dd, sc->hw_context,
				     SEND_CTXT_CHECK_ENABLE);
		if (set)
			CLEAR_STATIC_RATE_CONTROL_SMASK(reg);
		else
			SET_STATIC_RATE_CONTROL_SMASK(reg);
		write_kctxt_csr(dd, sc->hw_context,
				SEND_CTXT_CHECK_ENABLE, reg);
	}
}

int hfi1_tempsense_rd(struct hfi1_devdata *dd, struct hfi1_temp *temp)
{
	int ret = 0;
	u64 reg;

	if (dd->icode != ICODE_RTL_SILICON) {
		if (HFI1_CAP_IS_KSET(PRINT_UNIMPL))
			dd_dev_info(dd, "%s: tempsense not supported by HW\n",
				    __func__);
		return -EINVAL;
	}
	reg = read_csr(dd, ASIC_STS_THERM);
	temp->curr = ((reg >> ASIC_STS_THERM_CURR_TEMP_SHIFT) &
		      ASIC_STS_THERM_CURR_TEMP_MASK);
	temp->lo_lim = ((reg >> ASIC_STS_THERM_LO_TEMP_SHIFT) &
			ASIC_STS_THERM_LO_TEMP_MASK);
	temp->hi_lim = ((reg >> ASIC_STS_THERM_HI_TEMP_SHIFT) &
			ASIC_STS_THERM_HI_TEMP_MASK);
	temp->crit_lim = ((reg >> ASIC_STS_THERM_CRIT_TEMP_SHIFT) &
			  ASIC_STS_THERM_CRIT_TEMP_MASK);
	/* triggers is a 3-bit value - 1 bit per trigger. */
	temp->triggers = (u8)((reg >> ASIC_STS_THERM_LOW_SHIFT) & 0x7);

	return ret;
}

/* ========================================================================= */

/**
 * read_mod_write() - Calculate the IRQ register index and set/clear the bits
 * @dd: valid devdata
 * @src: IRQ source to determine register index from
 * @bits: the bits to set or clear
 * @set: true == set the bits, false == clear the bits
 *
 */
static void read_mod_write(struct hfi1_devdata *dd, u16 src, u64 bits,
			   bool set)
{
	u64 reg;
	u16 idx = src / BITS_PER_REGISTER;

	spin_lock(&dd->irq_src_lock);
	reg = read_csr(dd, CCE_INT_MASK + (8 * idx));
	if (set)
		reg |= bits;
	else
		reg &= ~bits;
	write_csr(dd, CCE_INT_MASK + (8 * idx), reg);
	spin_unlock(&dd->irq_src_lock);
}

/**
 * set_intr_bits() - Enable/disable a range (one or more) IRQ sources
 * @dd: valid devdata
 * @first: first IRQ source to set/clear
 * @last: last IRQ source (inclusive) to set/clear
 * @set: true == set the bits, false == clear the bits
 *
 * If first == last, set the exact source.
 */
int set_intr_bits(struct hfi1_devdata *dd, u16 first, u16 last, bool set)
{
	u64 bits = 0;
	u64 bit;
	u16 src;

	if (first > NUM_INTERRUPT_SOURCES || last > NUM_INTERRUPT_SOURCES)
		return -EINVAL;

	if (last < first)
		return -ERANGE;

	for (src = first; src <= last; src++) {
		bit = src % BITS_PER_REGISTER;
		/* wrapped to next register? */
		if (!bit && bits) {
			read_mod_write(dd, src - 1, bits, set);
			bits = 0;
		}
		bits |= BIT_ULL(bit);
	}
	read_mod_write(dd, last, bits, set);

	return 0;
}

/*
 * Clear all interrupt sources on the chip.
 */
void clear_all_interrupts(struct hfi1_devdata *dd)
{
	int i;

	for (i = 0; i < CCE_NUM_INT_CSRS; i++)
		write_csr(dd, CCE_INT_CLEAR + (8 * i), ~(u64)0);

	write_csr(dd, CCE_ERR_CLEAR, ~(u64)0);
	write_csr(dd, MISC_ERR_CLEAR, ~(u64)0);
	write_csr(dd, RCV_ERR_CLEAR, ~(u64)0);
	write_csr(dd, SEND_ERR_CLEAR, ~(u64)0);
	write_csr(dd, SEND_PIO_ERR_CLEAR, ~(u64)0);
	write_csr(dd, SEND_DMA_ERR_CLEAR, ~(u64)0);
	write_csr(dd, SEND_EGRESS_ERR_CLEAR, ~(u64)0);
	for (i = 0; i < chip_send_contexts(dd); i++)
		write_kctxt_csr(dd, i, SEND_CTXT_ERR_CLEAR, ~(u64)0);
	for (i = 0; i < chip_sdma_engines(dd); i++)
		write_kctxt_csr(dd, i, SEND_DMA_ENG_ERR_CLEAR, ~(u64)0);

	write_csr(dd, DCC_ERR_FLG_CLR, ~(u64)0);
	write_csr(dd, DC_LCB_ERR_CLR, ~(u64)0);
	write_csr(dd, DC_DC8051_ERR_CLR, ~(u64)0);
}

/*
 * Remap the interrupt source from the general handler to the given MSI-X
 * interrupt.
 */
void remap_intr(struct hfi1_devdata *dd, int isrc, int msix_intr)
{
	u64 reg;
	int m, n;

	/* clear from the handled mask of the general interrupt */
	m = isrc / 64;
	n = isrc % 64;
	if (likely(m < CCE_NUM_INT_CSRS)) {
		dd->gi_mask[m] &= ~((u64)1 << n);
	} else {
		dd_dev_err(dd, "remap interrupt err\n");
		return;
	}

	/* direct the chip source to the given MSI-X interrupt */
	m = isrc / 8;
	n = isrc % 8;
	reg = read_csr(dd, CCE_INT_MAP + (8 * m));
	reg &= ~((u64)0xff << (8 * n));
	reg |= ((u64)msix_intr & 0xff) << (8 * n);
	write_csr(dd, CCE_INT_MAP + (8 * m), reg);
}

void remap_sdma_interrupts(struct hfi1_devdata *dd, int engine, int msix_intr)
{
	/*
	 * SDMA engine interrupt sources grouped by type, rather than
	 * engine.  Per-engine interrupts are as follows:
	 *	SDMA
	 *	SDMAProgress
	 *	SDMAIdle
	 */
	remap_intr(dd, IS_SDMA_START + engine, msix_intr);
	remap_intr(dd, IS_SDMA_PROGRESS_START + engine, msix_intr);
	remap_intr(dd, IS_SDMA_IDLE_START + engine, msix_intr);
}

/*
 * Set the general handler to accept all interrupts, remap all
 * chip interrupts back to MSI-X 0.
 */
void reset_interrupts(struct hfi1_devdata *dd)
{
	int i;

	/* all interrupts handled by the general handler */
	for (i = 0; i < CCE_NUM_INT_CSRS; i++)
		dd->gi_mask[i] = ~(u64)0;

	/* all chip interrupts map to MSI-X 0 */
	for (i = 0; i < CCE_NUM_INT_MAP_CSRS; i++)
		write_csr(dd, CCE_INT_MAP + (8 * i), 0);
}

/**
 * set_up_interrupts() - Initialize the IRQ resources and state
 * @dd: valid devdata
 *
 */
static int set_up_interrupts(struct hfi1_devdata *dd)
{
	int ret;

	/* mask all interrupts */
	set_intr_bits(dd, IS_FIRST_SOURCE, IS_LAST_SOURCE, false);

	/* clear all pending interrupts */
	clear_all_interrupts(dd);

	/* reset general handler mask, chip MSI-X mappings */
	reset_interrupts(dd);

	/* ask for MSI-X interrupts */
	ret = msix_initialize(dd);
	if (ret)
		return ret;

	ret = msix_request_irqs(dd);
	if (ret)
		msix_clean_up_interrupts(dd);

	return ret;
}

/*
 * Set up context values in dd.  Sets:
 *
 *	num_rcv_contexts - number of contexts being used
 *	n_krcv_queues - number of kernel contexts
 *	first_dyn_alloc_ctxt - first dynamically allocated context
 *                             in array of contexts
 *	freectxts  - number of free user contexts
 *	num_send_contexts - number of PIO send contexts being used
 *	num_netdev_contexts - number of contexts reserved for netdev
 */
static int set_up_context_variables(struct hfi1_devdata *dd)
{
	unsigned long num_kernel_contexts;
	u16 num_netdev_contexts;
	int ret;
	unsigned ngroups;
	int rmt_count;
	int user_rmt_reduced;
	u32 n_usr_ctxts;
	u32 send_contexts = chip_send_contexts(dd);
	u32 rcv_contexts = chip_rcv_contexts(dd);

	/*
	 * Kernel receive contexts:
	 * - Context 0 - control context (VL15/multicast/error)
	 * - Context 1 - first kernel context
	 * - Context 2 - second kernel context
	 * ...
	 */
	if (n_krcvqs)
		/*
		 * n_krcvqs is the sum of module parameter kernel receive
		 * contexts, krcvqs[].  It does not include the control
		 * context, so add that.
		 */
		num_kernel_contexts = n_krcvqs + 1;
	else
		num_kernel_contexts = DEFAULT_KRCVQS + 1;
	/*
	 * Every kernel receive context needs an ACK send context.
	 * one send context is allocated for each VL{0-7} and VL15
	 */
	if (num_kernel_contexts > (send_contexts - num_vls - 1)) {
		dd_dev_err(dd,
			   "Reducing # kernel rcv contexts to: %d, from %lu\n",
			   send_contexts - num_vls - 1,
			   num_kernel_contexts);
		num_kernel_contexts = send_contexts - num_vls - 1;
	}

	/*
	 * User contexts:
	 *	- default to 1 user context per real (non-HT) CPU core if
	 *	  num_user_contexts is negative
	 */
	if (num_user_contexts < 0)
		n_usr_ctxts = cpumask_weight(&node_affinity.real_cpu_mask);
	else
		n_usr_ctxts = num_user_contexts;
	/*
	 * Adjust the counts given a global max.
	 */
	if (num_kernel_contexts + n_usr_ctxts > rcv_contexts) {
		dd_dev_err(dd,
			   "Reducing # user receive contexts to: %u, from %u\n",
			   (u32)(rcv_contexts - num_kernel_contexts),
			   n_usr_ctxts);
		/* recalculate */
		n_usr_ctxts = rcv_contexts - num_kernel_contexts;
	}

	num_netdev_contexts =
		hfi1_num_netdev_contexts(dd, rcv_contexts -
					 (num_kernel_contexts + n_usr_ctxts),
					 &node_affinity.real_cpu_mask);
	/*
	 * The RMT entries are currently allocated as shown below:
	 * 1. QOS (0 to 128 entries);
	 * 2. FECN (num_kernel_context - 1 + num_user_contexts +
	 *    num_netdev_contexts);
	 * 3. netdev (num_netdev_contexts).
	 * It should be noted that FECN oversubscribe num_netdev_contexts
	 * entries of RMT because both netdev and PSM could allocate any receive
	 * context between dd->first_dyn_alloc_text and dd->num_rcv_contexts,
	 * and PSM FECN must reserve an RMT entry for each possible PSM receive
	 * context.
	 */
	rmt_count = qos_rmt_entries(dd, NULL, NULL) + (num_netdev_contexts * 2);
	if (HFI1_CAP_IS_KSET(TID_RDMA))
		rmt_count += num_kernel_contexts - 1;
	if (rmt_count + n_usr_ctxts > NUM_MAP_ENTRIES) {
		user_rmt_reduced = NUM_MAP_ENTRIES - rmt_count;
		dd_dev_err(dd,
			   "RMT size is reducing the number of user receive contexts from %u to %d\n",
			   n_usr_ctxts,
			   user_rmt_reduced);
		/* recalculate */
		n_usr_ctxts = user_rmt_reduced;
	}

	/* the first N are kernel contexts, the rest are user/netdev contexts */
	dd->num_rcv_contexts =
		num_kernel_contexts + n_usr_ctxts + num_netdev_contexts;
	dd->n_krcv_queues = num_kernel_contexts;
	dd->first_dyn_alloc_ctxt = num_kernel_contexts;
	dd->num_netdev_contexts = num_netdev_contexts;
	dd->num_user_contexts = n_usr_ctxts;
	dd->freectxts = n_usr_ctxts;
	dd_dev_info(dd,
		    "rcv contexts: chip %d, used %d (kernel %d, netdev %u, user %u)\n",
		    rcv_contexts,
		    (int)dd->num_rcv_contexts,
		    (int)dd->n_krcv_queues,
		    dd->num_netdev_contexts,
		    dd->num_user_contexts);

	/*
	 * Receive array allocation:
	 *   All RcvArray entries are divided into groups of 8. This
	 *   is required by the hardware and will speed up writes to
	 *   consecutive entries by using write-combining of the entire
	 *   cacheline.
	 *
	 *   The number of groups are evenly divided among all contexts.
	 *   any left over groups will be given to the first N user
	 *   contexts.
	 */
	dd->rcv_entries.group_size = RCV_INCREMENT;
	ngroups = chip_rcv_array_count(dd) / dd->rcv_entries.group_size;
	dd->rcv_entries.ngroups = ngroups / dd->num_rcv_contexts;
	dd->rcv_entries.nctxt_extra = ngroups -
		(dd->num_rcv_contexts * dd->rcv_entries.ngroups);
	dd_dev_info(dd, "RcvArray groups %u, ctxts extra %u\n",
		    dd->rcv_entries.ngroups,
		    dd->rcv_entries.nctxt_extra);
	if (dd->rcv_entries.ngroups * dd->rcv_entries.group_size >
	    MAX_EAGER_ENTRIES * 2) {
		dd->rcv_entries.ngroups = (MAX_EAGER_ENTRIES * 2) /
			dd->rcv_entries.group_size;
		dd_dev_info(dd,
			    "RcvArray group count too high, change to %u\n",
			    dd->rcv_entries.ngroups);
		dd->rcv_entries.nctxt_extra = 0;
	}
	/*
	 * PIO send contexts
	 */
	ret = init_sc_pools_and_sizes(dd);
	if (ret >= 0) {	/* success */
		dd->num_send_contexts = ret;
		dd_dev_info(
			dd,
			"send contexts: chip %d, used %d (kernel %d, ack %d, user %d, vl15 %d)\n",
			send_contexts,
			dd->num_send_contexts,
			dd->sc_sizes[SC_KERNEL].count,
			dd->sc_sizes[SC_ACK].count,
			dd->sc_sizes[SC_USER].count,
			dd->sc_sizes[SC_VL15].count);
		ret = 0;	/* success */
	}

	return ret;
}

/*
 * Set the device/port partition key table. The MAD code
 * will ensure that, at least, the partial management
 * partition key is present in the table.
 */
static void set_partition_keys(struct hfi1_pportdata *ppd)
{
	struct hfi1_devdata *dd = ppd->dd;
	u64 reg = 0;
	int i;

	dd_dev_info(dd, "Setting partition keys\n");
	for (i = 0; i < hfi1_get_npkeys(dd); i++) {
		reg |= (ppd->pkeys[i] &
			RCV_PARTITION_KEY_PARTITION_KEY_A_MASK) <<
			((i % 4) *
			 RCV_PARTITION_KEY_PARTITION_KEY_B_SHIFT);
		/* Each register holds 4 PKey values. */
		if ((i % 4) == 3) {
			write_csr(dd, RCV_PARTITION_KEY +
				  ((i - 3) * 2), reg);
			reg = 0;
		}
	}

	/* Always enable HW pkeys check when pkeys table is set */
	add_rcvctrl(dd, RCV_CTRL_RCV_PARTITION_KEY_ENABLE_SMASK);
}

/*
 * These CSRs and memories are uninitialized on reset and must be
 * written before reading to set the ECC/parity bits.
 *
 * NOTE: All user context CSRs that are not mmaped write-only
 * (e.g. the TID flows) must be initialized even if the driver never
 * reads them.
 */
static void write_uninitialized_csrs_and_memories(struct hfi1_devdata *dd)
{
	int i, j;

	/* CceIntMap */
	for (i = 0; i < CCE_NUM_INT_MAP_CSRS; i++)
		write_csr(dd, CCE_INT_MAP + (8 * i), 0);

	/* SendCtxtCreditReturnAddr */
	for (i = 0; i < chip_send_contexts(dd); i++)
		write_kctxt_csr(dd, i, SEND_CTXT_CREDIT_RETURN_ADDR, 0);

	/* PIO Send buffers */
	/* SDMA Send buffers */
	/*
	 * These are not normally read, and (presently) have no method
	 * to be read, so are not pre-initialized
	 */

	/* RcvHdrAddr */
	/* RcvHdrTailAddr */
	/* RcvTidFlowTable */
	for (i = 0; i < chip_rcv_contexts(dd); i++) {
		write_kctxt_csr(dd, i, RCV_HDR_ADDR, 0);
		write_kctxt_csr(dd, i, RCV_HDR_TAIL_ADDR, 0);
		for (j = 0; j < RXE_NUM_TID_FLOWS; j++)
			write_uctxt_csr(dd, i, RCV_TID_FLOW_TABLE + (8 * j), 0);
	}

	/* RcvArray */
	for (i = 0; i < chip_rcv_array_count(dd); i++)
		hfi1_put_tid(dd, i, PT_INVALID_FLUSH, 0, 0);

	/* RcvQPMapTable */
	for (i = 0; i < 32; i++)
		write_csr(dd, RCV_QP_MAP_TABLE + (8 * i), 0);
}

/*
 * Use the ctrl_bits in CceCtrl to clear the status_bits in CceStatus.
 */
static void clear_cce_status(struct hfi1_devdata *dd, u64 status_bits,
			     u64 ctrl_bits)
{
	unsigned long timeout;
	u64 reg;

	/* is the condition present? */
	reg = read_csr(dd, CCE_STATUS);
	if ((reg & status_bits) == 0)
		return;

	/* clear the condition */
	write_csr(dd, CCE_CTRL, ctrl_bits);

	/* wait for the condition to clear */
	timeout = jiffies + msecs_to_jiffies(CCE_STATUS_TIMEOUT);
	while (1) {
		reg = read_csr(dd, CCE_STATUS);
		if ((reg & status_bits) == 0)
			return;
		if (time_after(jiffies, timeout)) {
			dd_dev_err(dd,
				   "Timeout waiting for CceStatus to clear bits 0x%llx, remaining 0x%llx\n",
				   status_bits, reg & status_bits);
			return;
		}
		udelay(1);
	}
}

/* set CCE CSRs to chip reset defaults */
static void reset_cce_csrs(struct hfi1_devdata *dd)
{
	int i;

	/* CCE_REVISION read-only */
	/* CCE_REVISION2 read-only */
	/* CCE_CTRL - bits clear automatically */
	/* CCE_STATUS read-only, use CceCtrl to clear */
	clear_cce_status(dd, ALL_FROZE, CCE_CTRL_SPC_UNFREEZE_SMASK);
	clear_cce_status(dd, ALL_TXE_PAUSE, CCE_CTRL_TXE_RESUME_SMASK);
	clear_cce_status(dd, ALL_RXE_PAUSE, CCE_CTRL_RXE_RESUME_SMASK);
	for (i = 0; i < CCE_NUM_SCRATCH; i++)
		write_csr(dd, CCE_SCRATCH + (8 * i), 0);
	/* CCE_ERR_STATUS read-only */
	write_csr(dd, CCE_ERR_MASK, 0);
	write_csr(dd, CCE_ERR_CLEAR, ~0ull);
	/* CCE_ERR_FORCE leave alone */
	for (i = 0; i < CCE_NUM_32_BIT_COUNTERS; i++)
		write_csr(dd, CCE_COUNTER_ARRAY32 + (8 * i), 0);
	write_csr(dd, CCE_DC_CTRL, CCE_DC_CTRL_RESETCSR);
	/* CCE_PCIE_CTRL leave alone */
	for (i = 0; i < CCE_NUM_MSIX_VECTORS; i++) {
		write_csr(dd, CCE_MSIX_TABLE_LOWER + (8 * i), 0);
		write_csr(dd, CCE_MSIX_TABLE_UPPER + (8 * i),
			  CCE_MSIX_TABLE_UPPER_RESETCSR);
	}
	for (i = 0; i < CCE_NUM_MSIX_PBAS; i++) {
		/* CCE_MSIX_PBA read-only */
		write_csr(dd, CCE_MSIX_INT_GRANTED, ~0ull);
		write_csr(dd, CCE_MSIX_VEC_CLR_WITHOUT_INT, ~0ull);
	}
	for (i = 0; i < CCE_NUM_INT_MAP_CSRS; i++)
		write_csr(dd, CCE_INT_MAP, 0);
	for (i = 0; i < CCE_NUM_INT_CSRS; i++) {
		/* CCE_INT_STATUS read-only */
		write_csr(dd, CCE_INT_MASK + (8 * i), 0);
		write_csr(dd, CCE_INT_CLEAR + (8 * i), ~0ull);
		/* CCE_INT_FORCE leave alone */
		/* CCE_INT_BLOCKED read-only */
	}
	for (i = 0; i < CCE_NUM_32_BIT_INT_COUNTERS; i++)
		write_csr(dd, CCE_INT_COUNTER_ARRAY32 + (8 * i), 0);
}

/* set MISC CSRs to chip reset defaults */
static void reset_misc_csrs(struct hfi1_devdata *dd)
{
	int i;

	for (i = 0; i < 32; i++) {
		write_csr(dd, MISC_CFG_RSA_R2 + (8 * i), 0);
		write_csr(dd, MISC_CFG_RSA_SIGNATURE + (8 * i), 0);
		write_csr(dd, MISC_CFG_RSA_MODULUS + (8 * i), 0);
	}
	/*
	 * MISC_CFG_SHA_PRELOAD leave alone - always reads 0 and can
	 * only be written 128-byte chunks
	 */
	/* init RSA engine to clear lingering errors */
	write_csr(dd, MISC_CFG_RSA_CMD, 1);
	write_csr(dd, MISC_CFG_RSA_MU, 0);
	write_csr(dd, MISC_CFG_FW_CTRL, 0);
	/* MISC_STS_8051_DIGEST read-only */
	/* MISC_STS_SBM_DIGEST read-only */
	/* MISC_STS_PCIE_DIGEST read-only */
	/* MISC_STS_FAB_DIGEST read-only */
	/* MISC_ERR_STATUS read-only */
	write_csr(dd, MISC_ERR_MASK, 0);
	write_csr(dd, MISC_ERR_CLEAR, ~0ull);
	/* MISC_ERR_FORCE leave alone */
}

/* set TXE CSRs to chip reset defaults */
static void reset_txe_csrs(struct hfi1_devdata *dd)
{
	int i;

	/*
	 * TXE Kernel CSRs
	 */
	write_csr(dd, SEND_CTRL, 0);
	__cm_reset(dd, 0);	/* reset CM internal state */
	/* SEND_CONTEXTS read-only */
	/* SEND_DMA_ENGINES read-only */
	/* SEND_PIO_MEM_SIZE read-only */
	/* SEND_DMA_MEM_SIZE read-only */
	write_csr(dd, SEND_HIGH_PRIORITY_LIMIT, 0);
	pio_reset_all(dd);	/* SEND_PIO_INIT_CTXT */
	/* SEND_PIO_ERR_STATUS read-only */
	write_csr(dd, SEND_PIO_ERR_MASK, 0);
	write_csr(dd, SEND_PIO_ERR_CLEAR, ~0ull);
	/* SEND_PIO_ERR_FORCE leave alone */
	/* SEND_DMA_ERR_STATUS read-only */
	write_csr(dd, SEND_DMA_ERR_MASK, 0);
	write_csr(dd, SEND_DMA_ERR_CLEAR, ~0ull);
	/* SEND_DMA_ERR_FORCE leave alone */
	/* SEND_EGRESS_ERR_STATUS read-only */
	write_csr(dd, SEND_EGRESS_ERR_MASK, 0);
	write_csr(dd, SEND_EGRESS_ERR_CLEAR, ~0ull);
	/* SEND_EGRESS_ERR_FORCE leave alone */
	write_csr(dd, SEND_BTH_QP, 0);
	write_csr(dd, SEND_STATIC_RATE_CONTROL, 0);
	write_csr(dd, SEND_SC2VLT0, 0);
	write_csr(dd, SEND_SC2VLT1, 0);
	write_csr(dd, SEND_SC2VLT2, 0);
	write_csr(dd, SEND_SC2VLT3, 0);
	write_csr(dd, SEND_LEN_CHECK0, 0);
	write_csr(dd, SEND_LEN_CHECK1, 0);
	/* SEND_ERR_STATUS read-only */
	write_csr(dd, SEND_ERR_MASK, 0);
	write_csr(dd, SEND_ERR_CLEAR, ~0ull);
	/* SEND_ERR_FORCE read-only */
	for (i = 0; i < VL_ARB_LOW_PRIO_TABLE_SIZE; i++)
		write_csr(dd, SEND_LOW_PRIORITY_LIST + (8 * i), 0);
	for (i = 0; i < VL_ARB_HIGH_PRIO_TABLE_SIZE; i++)
		write_csr(dd, SEND_HIGH_PRIORITY_LIST + (8 * i), 0);
	for (i = 0; i < chip_send_contexts(dd) / NUM_CONTEXTS_PER_SET; i++)
		write_csr(dd, SEND_CONTEXT_SET_CTRL + (8 * i), 0);
	for (i = 0; i < TXE_NUM_32_BIT_COUNTER; i++)
		write_csr(dd, SEND_COUNTER_ARRAY32 + (8 * i), 0);
	for (i = 0; i < TXE_NUM_64_BIT_COUNTER; i++)
		write_csr(dd, SEND_COUNTER_ARRAY64 + (8 * i), 0);
	write_csr(dd, SEND_CM_CTRL, SEND_CM_CTRL_RESETCSR);
	write_csr(dd, SEND_CM_GLOBAL_CREDIT, SEND_CM_GLOBAL_CREDIT_RESETCSR);
	/* SEND_CM_CREDIT_USED_STATUS read-only */
	write_csr(dd, SEND_CM_TIMER_CTRL, 0);
	write_csr(dd, SEND_CM_LOCAL_AU_TABLE0_TO3, 0);
	write_csr(dd, SEND_CM_LOCAL_AU_TABLE4_TO7, 0);
	write_csr(dd, SEND_CM_REMOTE_AU_TABLE0_TO3, 0);
	write_csr(dd, SEND_CM_REMOTE_AU_TABLE4_TO7, 0);
	for (i = 0; i < TXE_NUM_DATA_VL; i++)
		write_csr(dd, SEND_CM_CREDIT_VL + (8 * i), 0);
	write_csr(dd, SEND_CM_CREDIT_VL15, 0);
	/* SEND_CM_CREDIT_USED_VL read-only */
	/* SEND_CM_CREDIT_USED_VL15 read-only */
	/* SEND_EGRESS_CTXT_STATUS read-only */
	/* SEND_EGRESS_SEND_DMA_STATUS read-only */
	write_csr(dd, SEND_EGRESS_ERR_INFO, ~0ull);
	/* SEND_EGRESS_ERR_INFO read-only */
	/* SEND_EGRESS_ERR_SOURCE read-only */

	/*
	 * TXE Per-Context CSRs
	 */
	for (i = 0; i < chip_send_contexts(dd); i++) {
		write_kctxt_csr(dd, i, SEND_CTXT_CTRL, 0);
		write_kctxt_csr(dd, i, SEND_CTXT_CREDIT_CTRL, 0);
		write_kctxt_csr(dd, i, SEND_CTXT_CREDIT_RETURN_ADDR, 0);
		write_kctxt_csr(dd, i, SEND_CTXT_CREDIT_FORCE, 0);
		write_kctxt_csr(dd, i, SEND_CTXT_ERR_MASK, 0);
		write_kctxt_csr(dd, i, SEND_CTXT_ERR_CLEAR, ~0ull);
		write_kctxt_csr(dd, i, SEND_CTXT_CHECK_ENABLE, 0);
		write_kctxt_csr(dd, i, SEND_CTXT_CHECK_VL, 0);
		write_kctxt_csr(dd, i, SEND_CTXT_CHECK_JOB_KEY, 0);
		write_kctxt_csr(dd, i, SEND_CTXT_CHECK_PARTITION_KEY, 0);
		write_kctxt_csr(dd, i, SEND_CTXT_CHECK_SLID, 0);
		write_kctxt_csr(dd, i, SEND_CTXT_CHECK_OPCODE, 0);
	}

	/*
	 * TXE Per-SDMA CSRs
	 */
	for (i = 0; i < chip_sdma_engines(dd); i++) {
		write_kctxt_csr(dd, i, SEND_DMA_CTRL, 0);
		/* SEND_DMA_STATUS read-only */
		write_kctxt_csr(dd, i, SEND_DMA_BASE_ADDR, 0);
		write_kctxt_csr(dd, i, SEND_DMA_LEN_GEN, 0);
		write_kctxt_csr(dd, i, SEND_DMA_TAIL, 0);
		/* SEND_DMA_HEAD read-only */
		write_kctxt_csr(dd, i, SEND_DMA_HEAD_ADDR, 0);
		write_kctxt_csr(dd, i, SEND_DMA_PRIORITY_THLD, 0);
		/* SEND_DMA_IDLE_CNT read-only */
		write_kctxt_csr(dd, i, SEND_DMA_RELOAD_CNT, 0);
		write_kctxt_csr(dd, i, SEND_DMA_DESC_CNT, 0);
		/* SEND_DMA_DESC_FETCHED_CNT read-only */
		/* SEND_DMA_ENG_ERR_STATUS read-only */
		write_kctxt_csr(dd, i, SEND_DMA_ENG_ERR_MASK, 0);
		write_kctxt_csr(dd, i, SEND_DMA_ENG_ERR_CLEAR, ~0ull);
		/* SEND_DMA_ENG_ERR_FORCE leave alone */
		write_kctxt_csr(dd, i, SEND_DMA_CHECK_ENABLE, 0);
		write_kctxt_csr(dd, i, SEND_DMA_CHECK_VL, 0);
		write_kctxt_csr(dd, i, SEND_DMA_CHECK_JOB_KEY, 0);
		write_kctxt_csr(dd, i, SEND_DMA_CHECK_PARTITION_KEY, 0);
		write_kctxt_csr(dd, i, SEND_DMA_CHECK_SLID, 0);
		write_kctxt_csr(dd, i, SEND_DMA_CHECK_OPCODE, 0);
		write_kctxt_csr(dd, i, SEND_DMA_MEMORY, 0);
	}
}

/*
 * Expect on entry:
 * o Packet ingress is disabled, i.e. RcvCtrl.RcvPortEnable == 0
 */
static void init_rbufs(struct hfi1_devdata *dd)
{
	u64 reg;
	int count;

	/*
	 * Wait for DMA to stop: RxRbufPktPending and RxPktInProgress are
	 * clear.
	 */
	count = 0;
	while (1) {
		reg = read_csr(dd, RCV_STATUS);
		if ((reg & (RCV_STATUS_RX_RBUF_PKT_PENDING_SMASK
			    | RCV_STATUS_RX_PKT_IN_PROGRESS_SMASK)) == 0)
			break;
		/*
		 * Give up after 1ms - maximum wait time.
		 *
		 * RBuf size is 136KiB.  Slowest possible is PCIe Gen1 x1 at
		 * 250MB/s bandwidth.  Lower rate to 66% for overhead to get:
		 *	136 KB / (66% * 250MB/s) = 844us
		 */
		if (count++ > 500) {
			dd_dev_err(dd,
				   "%s: in-progress DMA not clearing: RcvStatus 0x%llx, continuing\n",
				   __func__, reg);
			break;
		}
		udelay(2); /* do not busy-wait the CSR */
	}

	/* start the init - expect RcvCtrl to be 0 */
	write_csr(dd, RCV_CTRL, RCV_CTRL_RX_RBUF_INIT_SMASK);

	/*
	 * Read to force the write of Rcvtrl.RxRbufInit.  There is a brief
	 * period after the write before RcvStatus.RxRbufInitDone is valid.
	 * The delay in the first run through the loop below is sufficient and
	 * required before the first read of RcvStatus.RxRbufInintDone.
	 */
	read_csr(dd, RCV_CTRL);

	/* wait for the init to finish */
	count = 0;
	while (1) {
		/* delay is required first time through - see above */
		udelay(2); /* do not busy-wait the CSR */
		reg = read_csr(dd, RCV_STATUS);
		if (reg & (RCV_STATUS_RX_RBUF_INIT_DONE_SMASK))
			break;

		/* give up after 100us - slowest possible at 33MHz is 73us */
		if (count++ > 50) {
			dd_dev_err(dd,
				   "%s: RcvStatus.RxRbufInit not set, continuing\n",
				   __func__);
			break;
		}
	}
}

/* set RXE CSRs to chip reset defaults */
static void reset_rxe_csrs(struct hfi1_devdata *dd)
{
	int i, j;

	/*
	 * RXE Kernel CSRs
	 */
	write_csr(dd, RCV_CTRL, 0);
	init_rbufs(dd);
	/* RCV_STATUS read-only */
	/* RCV_CONTEXTS read-only */
	/* RCV_ARRAY_CNT read-only */
	/* RCV_BUF_SIZE read-only */
	write_csr(dd, RCV_BTH_QP, 0);
	write_csr(dd, RCV_MULTICAST, 0);
	write_csr(dd, RCV_BYPASS, 0);
	write_csr(dd, RCV_VL15, 0);
	/* this is a clear-down */
	write_csr(dd, RCV_ERR_INFO,
		  RCV_ERR_INFO_RCV_EXCESS_BUFFER_OVERRUN_SMASK);
	/* RCV_ERR_STATUS read-only */
	write_csr(dd, RCV_ERR_MASK, 0);
	write_csr(dd, RCV_ERR_CLEAR, ~0ull);
	/* RCV_ERR_FORCE leave alone */
	for (i = 0; i < 32; i++)
		write_csr(dd, RCV_QP_MAP_TABLE + (8 * i), 0);
	for (i = 0; i < 4; i++)
		write_csr(dd, RCV_PARTITION_KEY + (8 * i), 0);
	for (i = 0; i < RXE_NUM_32_BIT_COUNTERS; i++)
		write_csr(dd, RCV_COUNTER_ARRAY32 + (8 * i), 0);
	for (i = 0; i < RXE_NUM_64_BIT_COUNTERS; i++)
		write_csr(dd, RCV_COUNTER_ARRAY64 + (8 * i), 0);
	for (i = 0; i < RXE_NUM_RSM_INSTANCES; i++)
		clear_rsm_rule(dd, i);
	for (i = 0; i < 32; i++)
		write_csr(dd, RCV_RSM_MAP_TABLE + (8 * i), 0);

	/*
	 * RXE Kernel and User Per-Context CSRs
	 */
	for (i = 0; i < chip_rcv_contexts(dd); i++) {
		/* kernel */
		write_kctxt_csr(dd, i, RCV_CTXT_CTRL, 0);
		/* RCV_CTXT_STATUS read-only */
		write_kctxt_csr(dd, i, RCV_EGR_CTRL, 0);
		write_kctxt_csr(dd, i, RCV_TID_CTRL, 0);
		write_kctxt_csr(dd, i, RCV_KEY_CTRL, 0);
		write_kctxt_csr(dd, i, RCV_HDR_ADDR, 0);
		write_kctxt_csr(dd, i, RCV_HDR_CNT, 0);
		write_kctxt_csr(dd, i, RCV_HDR_ENT_SIZE, 0);
		write_kctxt_csr(dd, i, RCV_HDR_SIZE, 0);
		write_kctxt_csr(dd, i, RCV_HDR_TAIL_ADDR, 0);
		write_kctxt_csr(dd, i, RCV_AVAIL_TIME_OUT, 0);
		write_kctxt_csr(dd, i, RCV_HDR_OVFL_CNT, 0);

		/* user */
		/* RCV_HDR_TAIL read-only */
		write_uctxt_csr(dd, i, RCV_HDR_HEAD, 0);
		/* RCV_EGR_INDEX_TAIL read-only */
		write_uctxt_csr(dd, i, RCV_EGR_INDEX_HEAD, 0);
		/* RCV_EGR_OFFSET_TAIL read-only */
		for (j = 0; j < RXE_NUM_TID_FLOWS; j++) {
			write_uctxt_csr(dd, i,
					RCV_TID_FLOW_TABLE + (8 * j), 0);
		}
	}
}

/*
 * Set sc2vl tables.
 *
 * They power on to zeros, so to avoid send context errors
 * they need to be set:
 *
 * SC 0-7 -> VL 0-7 (respectively)
 * SC 15  -> VL 15
 * otherwise
 *        -> VL 0
 */
static void init_sc2vl_tables(struct hfi1_devdata *dd)
{
	int i;
	/* init per architecture spec, constrained by hardware capability */

	/* HFI maps sent packets */
	write_csr(dd, SEND_SC2VLT0, SC2VL_VAL(
		0,
		0, 0, 1, 1,
		2, 2, 3, 3,
		4, 4, 5, 5,
		6, 6, 7, 7));
	write_csr(dd, SEND_SC2VLT1, SC2VL_VAL(
		1,
		8, 0, 9, 0,
		10, 0, 11, 0,
		12, 0, 13, 0,
		14, 0, 15, 15));
	write_csr(dd, SEND_SC2VLT2, SC2VL_VAL(
		2,
		16, 0, 17, 0,
		18, 0, 19, 0,
		20, 0, 21, 0,
		22, 0, 23, 0));
	write_csr(dd, SEND_SC2VLT3, SC2VL_VAL(
		3,
		24, 0, 25, 0,
		26, 0, 27, 0,
		28, 0, 29, 0,
		30, 0, 31, 0));

	/* DC maps received packets */
	write_csr(dd, DCC_CFG_SC_VL_TABLE_15_0, DC_SC_VL_VAL(
		15_0,
		0, 0, 1, 1,  2, 2,  3, 3,  4, 4,  5, 5,  6, 6,  7,  7,
		8, 0, 9, 0, 10, 0, 11, 0, 12, 0, 13, 0, 14, 0, 15, 15));
	write_csr(dd, DCC_CFG_SC_VL_TABLE_31_16, DC_SC_VL_VAL(
		31_16,
		16, 0, 17, 0, 18, 0, 19, 0, 20, 0, 21, 0, 22, 0, 23, 0,
		24, 0, 25, 0, 26, 0, 27, 0, 28, 0, 29, 0, 30, 0, 31, 0));

	/* initialize the cached sc2vl values consistently with h/w */
	for (i = 0; i < 32; i++) {
		if (i < 8 || i == 15)
			*((u8 *)(dd->sc2vl) + i) = (u8)i;
		else
			*((u8 *)(dd->sc2vl) + i) = 0;
	}
}

/*
 * Read chip sizes and then reset parts to sane, disabled, values.  We cannot
 * depend on the chip going through a power-on reset - a driver may be loaded
 * and unloaded many times.
 *
 * Do not write any CSR values to the chip in this routine - there may be
 * a reset following the (possible) FLR in this routine.
 *
 */
static int init_chip(struct hfi1_devdata *dd)
{
	int i;
	int ret = 0;

	/*
	 * Put the HFI CSRs in a known state.
	 * Combine this with a DC reset.
	 *
	 * Stop the device from doing anything while we do a
	 * reset.  We know there are no other active users of
	 * the device since we are now in charge.  Turn off
	 * off all outbound and inbound traffic and make sure
	 * the device does not generate any interrupts.
	 */

	/* disable send contexts and SDMA engines */
	write_csr(dd, SEND_CTRL, 0);
	for (i = 0; i < chip_send_contexts(dd); i++)
		write_kctxt_csr(dd, i, SEND_CTXT_CTRL, 0);
	for (i = 0; i < chip_sdma_engines(dd); i++)
		write_kctxt_csr(dd, i, SEND_DMA_CTRL, 0);
	/* disable port (turn off RXE inbound traffic) and contexts */
	write_csr(dd, RCV_CTRL, 0);
	for (i = 0; i < chip_rcv_contexts(dd); i++)
		write_csr(dd, RCV_CTXT_CTRL, 0);
	/* mask all interrupt sources */
	for (i = 0; i < CCE_NUM_INT_CSRS; i++)
		write_csr(dd, CCE_INT_MASK + (8 * i), 0ull);

	/*
	 * DC Reset: do a full DC reset before the register clear.
	 * A recommended length of time to hold is one CSR read,
	 * so reread the CceDcCtrl.  Then, hold the DC in reset
	 * across the clear.
	 */
	write_csr(dd, CCE_DC_CTRL, CCE_DC_CTRL_DC_RESET_SMASK);
	(void)read_csr(dd, CCE_DC_CTRL);

	if (use_flr) {
		/*
		 * A FLR will reset the SPC core and part of the PCIe.
		 * The parts that need to be restored have already been
		 * saved.
		 */
		dd_dev_info(dd, "Resetting CSRs with FLR\n");

		/* do the FLR, the DC reset will remain */
		pcie_flr(dd->pcidev);

		/* restore command and BARs */
		ret = restore_pci_variables(dd);
		if (ret) {
			dd_dev_err(dd, "%s: Could not restore PCI variables\n",
				   __func__);
			return ret;
		}

		if (is_ax(dd)) {
			dd_dev_info(dd, "Resetting CSRs with FLR\n");
			pcie_flr(dd->pcidev);
			ret = restore_pci_variables(dd);
			if (ret) {
				dd_dev_err(dd, "%s: Could not restore PCI variables\n",
					   __func__);
				return ret;
			}
		}
	} else {
		dd_dev_info(dd, "Resetting CSRs with writes\n");
		reset_cce_csrs(dd);
		reset_txe_csrs(dd);
		reset_rxe_csrs(dd);
		reset_misc_csrs(dd);
	}
	/* clear the DC reset */
	write_csr(dd, CCE_DC_CTRL, 0);

	/* Set the LED off */
	setextled(dd, 0);

	/*
	 * Clear the QSFP reset.
	 * An FLR enforces a 0 on all out pins. The driver does not touch
	 * ASIC_QSFPn_OUT otherwise.  This leaves RESET_N low and
	 * anything plugged constantly in reset, if it pays attention
	 * to RESET_N.
	 * Prime examples of this are optical cables. Set all pins high.
	 * I2CCLK and I2CDAT will change per direction, and INT_N and
	 * MODPRS_N are input only and their value is ignored.
	 */
	write_csr(dd, ASIC_QSFP1_OUT, 0x1f);
	write_csr(dd, ASIC_QSFP2_OUT, 0x1f);
	init_chip_resources(dd);
	return ret;
}

static void init_early_variables(struct hfi1_devdata *dd)
{
	int i;

	/* assign link credit variables */
	dd->vau = CM_VAU;
	dd->link_credits = CM_GLOBAL_CREDITS;
	if (is_ax(dd))
		dd->link_credits--;
	dd->vcu = cu_to_vcu(hfi1_cu);
	/* enough room for 8 MAD packets plus header - 17K */
	dd->vl15_init = (8 * (2048 + 128)) / vau_to_au(dd->vau);
	if (dd->vl15_init > dd->link_credits)
		dd->vl15_init = dd->link_credits;

	write_uninitialized_csrs_and_memories(dd);

	if (HFI1_CAP_IS_KSET(PKEY_CHECK))
		for (i = 0; i < dd->num_pports; i++) {
			struct hfi1_pportdata *ppd = &dd->pport[i];

			set_partition_keys(ppd);
		}
	init_sc2vl_tables(dd);
}

static void init_kdeth_qp(struct hfi1_devdata *dd)
{
	write_csr(dd, SEND_BTH_QP,
		  (RVT_KDETH_QP_PREFIX & SEND_BTH_QP_KDETH_QP_MASK) <<
		  SEND_BTH_QP_KDETH_QP_SHIFT);

	write_csr(dd, RCV_BTH_QP,
		  (RVT_KDETH_QP_PREFIX & RCV_BTH_QP_KDETH_QP_MASK) <<
		  RCV_BTH_QP_KDETH_QP_SHIFT);
}

/**
 * hfi1_get_qp_map - get qp map
 * @dd: device data
 * @idx: index to read
 */
u8 hfi1_get_qp_map(struct hfi1_devdata *dd, u8 idx)
{
	u64 reg = read_csr(dd, RCV_QP_MAP_TABLE + (idx / 8) * 8);

	reg >>= (idx % 8) * 8;
	return reg;
}

/**
 * init_qpmap_table - init qp map
 * @dd: device data
 * @first_ctxt: first context
 * @last_ctxt: first context
 *
 * This return sets the qpn mapping table that
 * is indexed by qpn[8:1].
 *
 * The routine will round robin the 256 settings
 * from first_ctxt to last_ctxt.
 *
 * The first/last looks ahead to having specialized
 * receive contexts for mgmt and bypass.  Normal
 * verbs traffic will assumed to be on a range
 * of receive contexts.
 */
static void init_qpmap_table(struct hfi1_devdata *dd,
			     u32 first_ctxt,
			     u32 last_ctxt)
{
	u64 reg = 0;
	u64 regno = RCV_QP_MAP_TABLE;
	int i;
	u64 ctxt = first_ctxt;

	for (i = 0; i < 256; i++) {
		reg |= ctxt << (8 * (i % 8));
		ctxt++;
		if (ctxt > last_ctxt)
			ctxt = first_ctxt;
		if (i % 8 == 7) {
			write_csr(dd, regno, reg);
			reg = 0;
			regno += 8;
		}
	}

	add_rcvctrl(dd, RCV_CTRL_RCV_QP_MAP_ENABLE_SMASK
			| RCV_CTRL_RCV_BYPASS_ENABLE_SMASK);
}

struct rsm_map_table {
	u64 map[NUM_MAP_REGS];
	unsigned int used;
};

struct rsm_rule_data {
	u8 offset;
	u8 pkt_type;
	u32 field1_off;
	u32 field2_off;
	u32 index1_off;
	u32 index1_width;
	u32 index2_off;
	u32 index2_width;
	u32 mask1;
	u32 value1;
	u32 mask2;
	u32 value2;
};

/*
 * Return an initialized RMT map table for users to fill in.  OK if it
 * returns NULL, indicating no table.
 */
static struct rsm_map_table *alloc_rsm_map_table(struct hfi1_devdata *dd)
{
	struct rsm_map_table *rmt;
	u8 rxcontext = is_ax(dd) ? 0 : 0xff;  /* 0 is default if a0 ver. */

	rmt = kmalloc(sizeof(*rmt), GFP_KERNEL);
	if (rmt) {
		memset(rmt->map, rxcontext, sizeof(rmt->map));
		rmt->used = 0;
	}

	return rmt;
}

/*
 * Write the final RMT map table to the chip and free the table.  OK if
 * table is NULL.
 */
static void complete_rsm_map_table(struct hfi1_devdata *dd,
				   struct rsm_map_table *rmt)
{
	int i;

	if (rmt) {
		/* write table to chip */
		for (i = 0; i < NUM_MAP_REGS; i++)
			write_csr(dd, RCV_RSM_MAP_TABLE + (8 * i), rmt->map[i]);

		/* enable RSM */
		add_rcvctrl(dd, RCV_CTRL_RCV_RSM_ENABLE_SMASK);
	}
}

/* Is a receive side mapping rule */
static bool has_rsm_rule(struct hfi1_devdata *dd, u8 rule_index)
{
	return read_csr(dd, RCV_RSM_CFG + (8 * rule_index)) != 0;
}

/*
 * Add a receive side mapping rule.
 */
static void add_rsm_rule(struct hfi1_devdata *dd, u8 rule_index,
			 struct rsm_rule_data *rrd)
{
	write_csr(dd, RCV_RSM_CFG + (8 * rule_index),
		  (u64)rrd->offset << RCV_RSM_CFG_OFFSET_SHIFT |
		  1ull << rule_index | /* enable bit */
		  (u64)rrd->pkt_type << RCV_RSM_CFG_PACKET_TYPE_SHIFT);
	write_csr(dd, RCV_RSM_SELECT + (8 * rule_index),
		  (u64)rrd->field1_off << RCV_RSM_SELECT_FIELD1_OFFSET_SHIFT |
		  (u64)rrd->field2_off << RCV_RSM_SELECT_FIELD2_OFFSET_SHIFT |
		  (u64)rrd->index1_off << RCV_RSM_SELECT_INDEX1_OFFSET_SHIFT |
		  (u64)rrd->index1_width << RCV_RSM_SELECT_INDEX1_WIDTH_SHIFT |
		  (u64)rrd->index2_off << RCV_RSM_SELECT_INDEX2_OFFSET_SHIFT |
		  (u64)rrd->index2_width << RCV_RSM_SELECT_INDEX2_WIDTH_SHIFT);
	write_csr(dd, RCV_RSM_MATCH + (8 * rule_index),
		  (u64)rrd->mask1 << RCV_RSM_MATCH_MASK1_SHIFT |
		  (u64)rrd->value1 << RCV_RSM_MATCH_VALUE1_SHIFT |
		  (u64)rrd->mask2 << RCV_RSM_MATCH_MASK2_SHIFT |
		  (u64)rrd->value2 << RCV_RSM_MATCH_VALUE2_SHIFT);
}

/*
 * Clear a receive side mapping rule.
 */
static void clear_rsm_rule(struct hfi1_devdata *dd, u8 rule_index)
{
	write_csr(dd, RCV_RSM_CFG + (8 * rule_index), 0);
	write_csr(dd, RCV_RSM_SELECT + (8 * rule_index), 0);
	write_csr(dd, RCV_RSM_MATCH + (8 * rule_index), 0);
}

/* return the number of RSM map table entries that will be used for QOS */
static int qos_rmt_entries(struct hfi1_devdata *dd, unsigned int *mp,
			   unsigned int *np)
{
	int i;
	unsigned int m, n;
	u8 max_by_vl = 0;

	/* is QOS active at all? */
	if (dd->n_krcv_queues <= MIN_KERNEL_KCTXTS ||
	    num_vls == 1 ||
	    krcvqsset <= 1)
		goto no_qos;

	/* determine bits for qpn */
	for (i = 0; i < min_t(unsigned int, num_vls, krcvqsset); i++)
		if (krcvqs[i] > max_by_vl)
			max_by_vl = krcvqs[i];
	if (max_by_vl > 32)
		goto no_qos;
	m = ilog2(__roundup_pow_of_two(max_by_vl));

	/* determine bits for vl */
	n = ilog2(__roundup_pow_of_two(num_vls));

	/* reject if too much is used */
	if ((m + n) > 7)
		goto no_qos;

	if (mp)
		*mp = m;
	if (np)
		*np = n;

	return 1 << (m + n);

no_qos:
	if (mp)
		*mp = 0;
	if (np)
		*np = 0;
	return 0;
}

/**
 * init_qos - init RX qos
 * @dd: device data
 * @rmt: RSM map table
 *
 * This routine initializes Rule 0 and the RSM map table to implement
 * quality of service (qos).
 *
 * If all of the limit tests succeed, qos is applied based on the array
 * interpretation of krcvqs where entry 0 is VL0.
 *
 * The number of vl bits (n) and the number of qpn bits (m) are computed to
 * feed both the RSM map table and the single rule.
 */
static void init_qos(struct hfi1_devdata *dd, struct rsm_map_table *rmt)
{
	struct rsm_rule_data rrd;
	unsigned qpns_per_vl, ctxt, i, qpn, n = 1, m;
	unsigned int rmt_entries;
	u64 reg;

	if (!rmt)
		goto bail;
	rmt_entries = qos_rmt_entries(dd, &m, &n);
	if (rmt_entries == 0)
		goto bail;
	qpns_per_vl = 1 << m;

	/* enough room in the map table? */
	rmt_entries = 1 << (m + n);
	if (rmt->used + rmt_entries >= NUM_MAP_ENTRIES)
		goto bail;

	/* add qos entries to the the RSM map table */
	for (i = 0, ctxt = FIRST_KERNEL_KCTXT; i < num_vls; i++) {
		unsigned tctxt;

		for (qpn = 0, tctxt = ctxt;
		     krcvqs[i] && qpn < qpns_per_vl; qpn++) {
			unsigned idx, regoff, regidx;

			/* generate the index the hardware will produce */
			idx = rmt->used + ((qpn << n) ^ i);
			regoff = (idx % 8) * 8;
			regidx = idx / 8;
			/* replace default with context number */
			reg = rmt->map[regidx];
			reg &= ~(RCV_RSM_MAP_TABLE_RCV_CONTEXT_A_MASK
				<< regoff);
			reg |= (u64)(tctxt++) << regoff;
			rmt->map[regidx] = reg;
			if (tctxt == ctxt + krcvqs[i])
				tctxt = ctxt;
		}
		ctxt += krcvqs[i];
	}

	rrd.offset = rmt->used;
	rrd.pkt_type = 2;
	rrd.field1_off = LRH_BTH_MATCH_OFFSET;
	rrd.field2_off = LRH_SC_MATCH_OFFSET;
	rrd.index1_off = LRH_SC_SELECT_OFFSET;
	rrd.index1_width = n;
	rrd.index2_off = QPN_SELECT_OFFSET;
	rrd.index2_width = m + n;
	rrd.mask1 = LRH_BTH_MASK;
	rrd.value1 = LRH_BTH_VALUE;
	rrd.mask2 = LRH_SC_MASK;
	rrd.value2 = LRH_SC_VALUE;

	/* add rule 0 */
	add_rsm_rule(dd, RSM_INS_VERBS, &rrd);

	/* mark RSM map entries as used */
	rmt->used += rmt_entries;
	/* map everything else to the mcast/err/vl15 context */
	init_qpmap_table(dd, HFI1_CTRL_CTXT, HFI1_CTRL_CTXT);
	dd->qos_shift = n + 1;
	return;
bail:
	dd->qos_shift = 1;
	init_qpmap_table(dd, FIRST_KERNEL_KCTXT, dd->n_krcv_queues - 1);
}

static void init_fecn_handling(struct hfi1_devdata *dd,
			       struct rsm_map_table *rmt)
{
	struct rsm_rule_data rrd;
	u64 reg;
	int i, idx, regoff, regidx, start;
	u8 offset;
	u32 total_cnt;

	if (HFI1_CAP_IS_KSET(TID_RDMA))
		/* Exclude context 0 */
		start = 1;
	else
		start = dd->first_dyn_alloc_ctxt;

	total_cnt = dd->num_rcv_contexts - start;

	/* there needs to be enough room in the map table */
	if (rmt->used + total_cnt >= NUM_MAP_ENTRIES) {
		dd_dev_err(dd, "FECN handling disabled - too many contexts allocated\n");
		return;
	}

	/*
	 * RSM will extract the destination context as an index into the
	 * map table.  The destination contexts are a sequential block
	 * in the range start...num_rcv_contexts-1 (inclusive).
	 * Map entries are accessed as offset + extracted value.  Adjust
	 * the added offset so this sequence can be placed anywhere in
	 * the table - as long as the entries themselves do not wrap.
	 * There are only enough bits in offset for the table size, so
	 * start with that to allow for a "negative" offset.
	 */
	offset = (u8)(NUM_MAP_ENTRIES + rmt->used - start);

	for (i = start, idx = rmt->used; i < dd->num_rcv_contexts;
	     i++, idx++) {
		/* replace with identity mapping */
		regoff = (idx % 8) * 8;
		regidx = idx / 8;
		reg = rmt->map[regidx];
		reg &= ~(RCV_RSM_MAP_TABLE_RCV_CONTEXT_A_MASK << regoff);
		reg |= (u64)i << regoff;
		rmt->map[regidx] = reg;
	}

	/*
	 * For RSM intercept of Expected FECN packets:
	 * o packet type 0 - expected
	 * o match on F (bit 95), using select/match 1, and
	 * o match on SH (bit 133), using select/match 2.
	 *
	 * Use index 1 to extract the 8-bit receive context from DestQP
	 * (start at bit 64).  Use that as the RSM map table index.
	 */
	rrd.offset = offset;
	rrd.pkt_type = 0;
	rrd.field1_off = 95;
	rrd.field2_off = 133;
	rrd.index1_off = 64;
	rrd.index1_width = 8;
	rrd.index2_off = 0;
	rrd.index2_width = 0;
	rrd.mask1 = 1;
	rrd.value1 = 1;
	rrd.mask2 = 1;
	rrd.value2 = 1;

	/* add rule 1 */
	add_rsm_rule(dd, RSM_INS_FECN, &rrd);

	rmt->used += total_cnt;
}

static inline bool hfi1_is_rmt_full(int start, int spare)
{
	return (start + spare) > NUM_MAP_ENTRIES;
}

static bool hfi1_netdev_update_rmt(struct hfi1_devdata *dd)
{
	u8 i, j;
	u8 ctx_id = 0;
	u64 reg;
	u32 regoff;
	int rmt_start = hfi1_netdev_get_free_rmt_idx(dd);
	int ctxt_count = hfi1_netdev_ctxt_count(dd);

	/* We already have contexts mapped in RMT */
	if (has_rsm_rule(dd, RSM_INS_VNIC) || has_rsm_rule(dd, RSM_INS_AIP)) {
		dd_dev_info(dd, "Contexts are already mapped in RMT\n");
		return true;
	}

	if (hfi1_is_rmt_full(rmt_start, NUM_NETDEV_MAP_ENTRIES)) {
		dd_dev_err(dd, "Not enough RMT entries used = %d\n",
			   rmt_start);
		return false;
	}

	dev_dbg(&(dd)->pcidev->dev, "RMT start = %d, end %d\n",
		rmt_start,
		rmt_start + NUM_NETDEV_MAP_ENTRIES);

	/* Update RSM mapping table, 32 regs, 256 entries - 1 ctx per byte */
	regoff = RCV_RSM_MAP_TABLE + (rmt_start / 8) * 8;
	reg = read_csr(dd, regoff);
	for (i = 0; i < NUM_NETDEV_MAP_ENTRIES; i++) {
		/* Update map register with netdev context */
		j = (rmt_start + i) % 8;
		reg &= ~(0xffllu << (j * 8));
		reg |= (u64)hfi1_netdev_get_ctxt(dd, ctx_id++)->ctxt << (j * 8);
		/* Wrap up netdev ctx index */
		ctx_id %= ctxt_count;
		/* Write back map register */
		if (j == 7 || ((i + 1) == NUM_NETDEV_MAP_ENTRIES)) {
			dev_dbg(&(dd)->pcidev->dev,
				"RMT[%d] =0x%llx\n",
				regoff - RCV_RSM_MAP_TABLE, reg);

			write_csr(dd, regoff, reg);
			regoff += 8;
			if (i < (NUM_NETDEV_MAP_ENTRIES - 1))
				reg = read_csr(dd, regoff);
		}
	}

	return true;
}

static void hfi1_enable_rsm_rule(struct hfi1_devdata *dd,
				 int rule, struct rsm_rule_data *rrd)
{
	if (!hfi1_netdev_update_rmt(dd)) {
		dd_dev_err(dd, "Failed to update RMT for RSM%d rule\n", rule);
		return;
	}

	add_rsm_rule(dd, rule, rrd);
	add_rcvctrl(dd, RCV_CTRL_RCV_RSM_ENABLE_SMASK);
}

void hfi1_init_aip_rsm(struct hfi1_devdata *dd)
{
	/*
	 * go through with the initialisation only if this rule actually doesn't
	 * exist yet
	 */
	if (atomic_fetch_inc(&dd->ipoib_rsm_usr_num) == 0) {
		int rmt_start = hfi1_netdev_get_free_rmt_idx(dd);
		struct rsm_rule_data rrd = {
			.offset = rmt_start,
			.pkt_type = IB_PACKET_TYPE,
			.field1_off = LRH_BTH_MATCH_OFFSET,
			.mask1 = LRH_BTH_MASK,
			.value1 = LRH_BTH_VALUE,
			.field2_off = BTH_DESTQP_MATCH_OFFSET,
			.mask2 = BTH_DESTQP_MASK,
			.value2 = BTH_DESTQP_VALUE,
			.index1_off = DETH_AIP_SQPN_SELECT_OFFSET +
					ilog2(NUM_NETDEV_MAP_ENTRIES),
			.index1_width = ilog2(NUM_NETDEV_MAP_ENTRIES),
			.index2_off = DETH_AIP_SQPN_SELECT_OFFSET,
			.index2_width = ilog2(NUM_NETDEV_MAP_ENTRIES)
		};

		hfi1_enable_rsm_rule(dd, RSM_INS_AIP, &rrd);
	}
}

/* Initialize RSM for VNIC */
void hfi1_init_vnic_rsm(struct hfi1_devdata *dd)
{
	int rmt_start = hfi1_netdev_get_free_rmt_idx(dd);
	struct rsm_rule_data rrd = {
		/* Add rule for vnic */
		.offset = rmt_start,
		.pkt_type = 4,
		/* Match 16B packets */
		.field1_off = L2_TYPE_MATCH_OFFSET,
		.mask1 = L2_TYPE_MASK,
		.value1 = L2_16B_VALUE,
		/* Match ETH L4 packets */
		.field2_off = L4_TYPE_MATCH_OFFSET,
		.mask2 = L4_16B_TYPE_MASK,
		.value2 = L4_16B_ETH_VALUE,
		/* Calc context from veswid and entropy */
		.index1_off = L4_16B_HDR_VESWID_OFFSET,
		.index1_width = ilog2(NUM_NETDEV_MAP_ENTRIES),
		.index2_off = L2_16B_ENTROPY_OFFSET,
		.index2_width = ilog2(NUM_NETDEV_MAP_ENTRIES)
	};

	hfi1_enable_rsm_rule(dd, RSM_INS_VNIC, &rrd);
}

void hfi1_deinit_vnic_rsm(struct hfi1_devdata *dd)
{
	clear_rsm_rule(dd, RSM_INS_VNIC);
}

void hfi1_deinit_aip_rsm(struct hfi1_devdata *dd)
{
	/* only actually clear the rule if it's the last user asking to do so */
	if (atomic_fetch_add_unless(&dd->ipoib_rsm_usr_num, -1, 0) == 1)
		clear_rsm_rule(dd, RSM_INS_AIP);
}

static int init_rxe(struct hfi1_devdata *dd)
{
	struct rsm_map_table *rmt;
	u64 val;

	/* enable all receive errors */
	write_csr(dd, RCV_ERR_MASK, ~0ull);

	rmt = alloc_rsm_map_table(dd);
	if (!rmt)
		return -ENOMEM;

	/* set up QOS, including the QPN map table */
	init_qos(dd, rmt);
	init_fecn_handling(dd, rmt);
	complete_rsm_map_table(dd, rmt);
	/* record number of used rsm map entries for netdev */
	hfi1_netdev_set_free_rmt_idx(dd, rmt->used);
	kfree(rmt);

	/*
	 * make sure RcvCtrl.RcvWcb <= PCIe Device Control
	 * Register Max_Payload_Size (PCI_EXP_DEVCTL in Linux PCIe config
	 * space, PciCfgCap2.MaxPayloadSize in HFI).  There is only one
	 * invalid configuration: RcvCtrl.RcvWcb set to its max of 256 and
	 * Max_PayLoad_Size set to its minimum of 128.
	 *
	 * Presently, RcvCtrl.RcvWcb is not modified from its default of 0
	 * (64 bytes).  Max_Payload_Size is possibly modified upward in
	 * tune_pcie_caps() which is called after this routine.
	 */

	/* Have 16 bytes (4DW) of bypass header available in header queue */
	val = read_csr(dd, RCV_BYPASS);
	val &= ~RCV_BYPASS_HDR_SIZE_SMASK;
	val |= ((4ull & RCV_BYPASS_HDR_SIZE_MASK) <<
		RCV_BYPASS_HDR_SIZE_SHIFT);
	write_csr(dd, RCV_BYPASS, val);
	return 0;
}

static void init_other(struct hfi1_devdata *dd)
{
	/* enable all CCE errors */
	write_csr(dd, CCE_ERR_MASK, ~0ull);
	/* enable *some* Misc errors */
	write_csr(dd, MISC_ERR_MASK, DRIVER_MISC_MASK);
	/* enable all DC errors, except LCB */
	write_csr(dd, DCC_ERR_FLG_EN, ~0ull);
	write_csr(dd, DC_DC8051_ERR_EN, ~0ull);
}

/*
 * Fill out the given AU table using the given CU.  A CU is defined in terms
 * AUs.  The table is a an encoding: given the index, how many AUs does that
 * represent?
 *
 * NOTE: Assumes that the register layout is the same for the
 * local and remote tables.
 */
static void assign_cm_au_table(struct hfi1_devdata *dd, u32 cu,
			       u32 csr0to3, u32 csr4to7)
{
	write_csr(dd, csr0to3,
		  0ull << SEND_CM_LOCAL_AU_TABLE0_TO3_LOCAL_AU_TABLE0_SHIFT |
		  1ull << SEND_CM_LOCAL_AU_TABLE0_TO3_LOCAL_AU_TABLE1_SHIFT |
		  2ull * cu <<
		  SEND_CM_LOCAL_AU_TABLE0_TO3_LOCAL_AU_TABLE2_SHIFT |
		  4ull * cu <<
		  SEND_CM_LOCAL_AU_TABLE0_TO3_LOCAL_AU_TABLE3_SHIFT);
	write_csr(dd, csr4to7,
		  8ull * cu <<
		  SEND_CM_LOCAL_AU_TABLE4_TO7_LOCAL_AU_TABLE4_SHIFT |
		  16ull * cu <<
		  SEND_CM_LOCAL_AU_TABLE4_TO7_LOCAL_AU_TABLE5_SHIFT |
		  32ull * cu <<
		  SEND_CM_LOCAL_AU_TABLE4_TO7_LOCAL_AU_TABLE6_SHIFT |
		  64ull * cu <<
		  SEND_CM_LOCAL_AU_TABLE4_TO7_LOCAL_AU_TABLE7_SHIFT);
}

static void assign_local_cm_au_table(struct hfi1_devdata *dd, u8 vcu)
{
	assign_cm_au_table(dd, vcu_to_cu(vcu), SEND_CM_LOCAL_AU_TABLE0_TO3,
			   SEND_CM_LOCAL_AU_TABLE4_TO7);
}

void assign_remote_cm_au_table(struct hfi1_devdata *dd, u8 vcu)
{
	assign_cm_au_table(dd, vcu_to_cu(vcu), SEND_CM_REMOTE_AU_TABLE0_TO3,
			   SEND_CM_REMOTE_AU_TABLE4_TO7);
}

static void init_txe(struct hfi1_devdata *dd)
{
	int i;

	/* enable all PIO, SDMA, general, and Egress errors */
	write_csr(dd, SEND_PIO_ERR_MASK, ~0ull);
	write_csr(dd, SEND_DMA_ERR_MASK, ~0ull);
	write_csr(dd, SEND_ERR_MASK, ~0ull);
	write_csr(dd, SEND_EGRESS_ERR_MASK, ~0ull);

	/* enable all per-context and per-SDMA engine errors */
	for (i = 0; i < chip_send_contexts(dd); i++)
		write_kctxt_csr(dd, i, SEND_CTXT_ERR_MASK, ~0ull);
	for (i = 0; i < chip_sdma_engines(dd); i++)
		write_kctxt_csr(dd, i, SEND_DMA_ENG_ERR_MASK, ~0ull);

	/* set the local CU to AU mapping */
	assign_local_cm_au_table(dd, dd->vcu);

	/*
	 * Set reasonable default for Credit Return Timer
	 * Don't set on Simulator - causes it to choke.
	 */
	if (dd->icode != ICODE_FUNCTIONAL_SIMULATOR)
		write_csr(dd, SEND_CM_TIMER_CTRL, HFI1_CREDIT_RETURN_RATE);
}

int hfi1_set_ctxt_jkey(struct hfi1_devdata *dd, struct hfi1_ctxtdata *rcd,
		       u16 jkey)
{
	u8 hw_ctxt;
	u64 reg;

	if (!rcd || !rcd->sc)
		return -EINVAL;

	hw_ctxt = rcd->sc->hw_context;
	reg = SEND_CTXT_CHECK_JOB_KEY_MASK_SMASK | /* mask is always 1's */
		((jkey & SEND_CTXT_CHECK_JOB_KEY_VALUE_MASK) <<
		 SEND_CTXT_CHECK_JOB_KEY_VALUE_SHIFT);
	/* JOB_KEY_ALLOW_PERMISSIVE is not allowed by default */
	if (HFI1_CAP_KGET_MASK(rcd->flags, ALLOW_PERM_JKEY))
		reg |= SEND_CTXT_CHECK_JOB_KEY_ALLOW_PERMISSIVE_SMASK;
	write_kctxt_csr(dd, hw_ctxt, SEND_CTXT_CHECK_JOB_KEY, reg);
	/*
	 * Enable send-side J_KEY integrity check, unless this is A0 h/w
	 */
	if (!is_ax(dd)) {
		reg = read_kctxt_csr(dd, hw_ctxt, SEND_CTXT_CHECK_ENABLE);
		reg |= SEND_CTXT_CHECK_ENABLE_CHECK_JOB_KEY_SMASK;
		write_kctxt_csr(dd, hw_ctxt, SEND_CTXT_CHECK_ENABLE, reg);
	}

	/* Enable J_KEY check on receive context. */
	reg = RCV_KEY_CTRL_JOB_KEY_ENABLE_SMASK |
		((jkey & RCV_KEY_CTRL_JOB_KEY_VALUE_MASK) <<
		 RCV_KEY_CTRL_JOB_KEY_VALUE_SHIFT);
	write_kctxt_csr(dd, rcd->ctxt, RCV_KEY_CTRL, reg);

	return 0;
}

int hfi1_clear_ctxt_jkey(struct hfi1_devdata *dd, struct hfi1_ctxtdata *rcd)
{
	u8 hw_ctxt;
	u64 reg;

	if (!rcd || !rcd->sc)
		return -EINVAL;

	hw_ctxt = rcd->sc->hw_context;
	write_kctxt_csr(dd, hw_ctxt, SEND_CTXT_CHECK_JOB_KEY, 0);
	/*
	 * Disable send-side J_KEY integrity check, unless this is A0 h/w.
	 * This check would not have been enabled for A0 h/w, see
	 * set_ctxt_jkey().
	 */
	if (!is_ax(dd)) {
		reg = read_kctxt_csr(dd, hw_ctxt, SEND_CTXT_CHECK_ENABLE);
		reg &= ~SEND_CTXT_CHECK_ENABLE_CHECK_JOB_KEY_SMASK;
		write_kctxt_csr(dd, hw_ctxt, SEND_CTXT_CHECK_ENABLE, reg);
	}
	/* Turn off the J_KEY on the receive side */
	write_kctxt_csr(dd, rcd->ctxt, RCV_KEY_CTRL, 0);

	return 0;
}

int hfi1_set_ctxt_pkey(struct hfi1_devdata *dd, struct hfi1_ctxtdata *rcd,
		       u16 pkey)
{
	u8 hw_ctxt;
	u64 reg;

	if (!rcd || !rcd->sc)
		return -EINVAL;

	hw_ctxt = rcd->sc->hw_context;
	reg = ((u64)pkey & SEND_CTXT_CHECK_PARTITION_KEY_VALUE_MASK) <<
		SEND_CTXT_CHECK_PARTITION_KEY_VALUE_SHIFT;
	write_kctxt_csr(dd, hw_ctxt, SEND_CTXT_CHECK_PARTITION_KEY, reg);
	reg = read_kctxt_csr(dd, hw_ctxt, SEND_CTXT_CHECK_ENABLE);
	reg |= SEND_CTXT_CHECK_ENABLE_CHECK_PARTITION_KEY_SMASK;
	reg &= ~SEND_CTXT_CHECK_ENABLE_DISALLOW_KDETH_PACKETS_SMASK;
	write_kctxt_csr(dd, hw_ctxt, SEND_CTXT_CHECK_ENABLE, reg);

	return 0;
}

int hfi1_clear_ctxt_pkey(struct hfi1_devdata *dd, struct hfi1_ctxtdata *ctxt)
{
	u8 hw_ctxt;
	u64 reg;

	if (!ctxt || !ctxt->sc)
		return -EINVAL;

	hw_ctxt = ctxt->sc->hw_context;
	reg = read_kctxt_csr(dd, hw_ctxt, SEND_CTXT_CHECK_ENABLE);
	reg &= ~SEND_CTXT_CHECK_ENABLE_CHECK_PARTITION_KEY_SMASK;
	write_kctxt_csr(dd, hw_ctxt, SEND_CTXT_CHECK_ENABLE, reg);
	write_kctxt_csr(dd, hw_ctxt, SEND_CTXT_CHECK_PARTITION_KEY, 0);

	return 0;
}

/*
 * Start doing the clean up the the chip. Our clean up happens in multiple
 * stages and this is just the first.
 */
void hfi1_start_cleanup(struct hfi1_devdata *dd)
{
	aspm_exit(dd);
	free_cntrs(dd);
	free_rcverr(dd);
	finish_chip_resources(dd);
}

#define HFI_BASE_GUID(dev) \
	((dev)->base_guid & ~(1ULL << GUID_HFI_INDEX_SHIFT))

/*
 * Information can be shared between the two HFIs on the same ASIC
 * in the same OS.  This function finds the peer device and sets
 * up a shared structure.
 */
static int init_asic_data(struct hfi1_devdata *dd)
{
	unsigned long index;
	struct hfi1_devdata *peer;
	struct hfi1_asic_data *asic_data;
	int ret = 0;

	/* pre-allocate the asic structure in case we are the first device */
	asic_data = kzalloc(sizeof(*dd->asic_data), GFP_KERNEL);
	if (!asic_data)
		return -ENOMEM;

	xa_lock_irq(&hfi1_dev_table);
	/* Find our peer device */
	xa_for_each(&hfi1_dev_table, index, peer) {
		if ((HFI_BASE_GUID(dd) == HFI_BASE_GUID(peer)) &&
		    dd->unit != peer->unit)
			break;
	}

	if (peer) {
		/* use already allocated structure */
		dd->asic_data = peer->asic_data;
		kfree(asic_data);
	} else {
		dd->asic_data = asic_data;
		mutex_init(&dd->asic_data->asic_resource_mutex);
	}
	dd->asic_data->dds[dd->hfi1_id] = dd; /* self back-pointer */
	xa_unlock_irq(&hfi1_dev_table);

	/* first one through - set up i2c devices */
	if (!peer)
		ret = set_up_i2c(dd, dd->asic_data);

	return ret;
}

/*
 * Set dd->boardname.  Use a generic name if a name is not returned from
 * EFI variable space.
 *
 * Return 0 on success, -ENOMEM if space could not be allocated.
 */
static int obtain_boardname(struct hfi1_devdata *dd)
{
	/* generic board description */
	const char generic[] =
		"Intel Omni-Path Host Fabric Interface Adapter 100 Series";
	unsigned long size;
	int ret;

	ret = read_hfi1_efi_var(dd, "description", &size,
				(void **)&dd->boardname);
	if (ret) {
		dd_dev_info(dd, "Board description not found\n");
		/* use generic description */
		dd->boardname = kstrdup(generic, GFP_KERNEL);
		if (!dd->boardname)
			return -ENOMEM;
	}
	return 0;
}

/*
 * Check the interrupt registers to make sure that they are mapped correctly.
 * It is intended to help user identify any mismapping by VMM when the driver
 * is running in a VM. This function should only be called before interrupt
 * is set up properly.
 *
 * Return 0 on success, -EINVAL on failure.
 */
static int check_int_registers(struct hfi1_devdata *dd)
{
	u64 reg;
	u64 all_bits = ~(u64)0;
	u64 mask;

	/* Clear CceIntMask[0] to avoid raising any interrupts */
	mask = read_csr(dd, CCE_INT_MASK);
	write_csr(dd, CCE_INT_MASK, 0ull);
	reg = read_csr(dd, CCE_INT_MASK);
	if (reg)
		goto err_exit;

	/* Clear all interrupt status bits */
	write_csr(dd, CCE_INT_CLEAR, all_bits);
	reg = read_csr(dd, CCE_INT_STATUS);
	if (reg)
		goto err_exit;

	/* Set all interrupt status bits */
	write_csr(dd, CCE_INT_FORCE, all_bits);
	reg = read_csr(dd, CCE_INT_STATUS);
	if (reg != all_bits)
		goto err_exit;

	/* Restore the interrupt mask */
	write_csr(dd, CCE_INT_CLEAR, all_bits);
	write_csr(dd, CCE_INT_MASK, mask);

	return 0;
err_exit:
	write_csr(dd, CCE_INT_MASK, mask);
	dd_dev_err(dd, "Interrupt registers not properly mapped by VMM\n");
	return -EINVAL;
}

/**
 * hfi1_init_dd() - Initialize most of the dd structure.
 * @dd: the dd device
 *
 * This is global, and is called directly at init to set up the
 * chip-specific function pointers for later use.
 */
int hfi1_init_dd(struct hfi1_devdata *dd)
{
	struct pci_dev *pdev = dd->pcidev;
	struct hfi1_pportdata *ppd;
	u64 reg;
	int i, ret;
	static const char * const inames[] = { /* implementation names */
		"RTL silicon",
		"RTL VCS simulation",
		"RTL FPGA emulation",
		"Functional simulator"
	};
	struct pci_dev *parent = pdev->bus->self;
	u32 sdma_engines = chip_sdma_engines(dd);

	ppd = dd->pport;
	for (i = 0; i < dd->num_pports; i++, ppd++) {
		int vl;
		/* init common fields */
		hfi1_init_pportdata(pdev, ppd, dd, 0, 1);
		/* DC supports 4 link widths */
		ppd->link_width_supported =
			OPA_LINK_WIDTH_1X | OPA_LINK_WIDTH_2X |
			OPA_LINK_WIDTH_3X | OPA_LINK_WIDTH_4X;
		ppd->link_width_downgrade_supported =
			ppd->link_width_supported;
		/* start out enabling only 4X */
		ppd->link_width_enabled = OPA_LINK_WIDTH_4X;
		ppd->link_width_downgrade_enabled =
					ppd->link_width_downgrade_supported;
		/* link width active is 0 when link is down */
		/* link width downgrade active is 0 when link is down */

		if (num_vls < HFI1_MIN_VLS_SUPPORTED ||
		    num_vls > HFI1_MAX_VLS_SUPPORTED) {
			dd_dev_err(dd, "Invalid num_vls %u, using %u VLs\n",
				   num_vls, HFI1_MAX_VLS_SUPPORTED);
			num_vls = HFI1_MAX_VLS_SUPPORTED;
		}
		ppd->vls_supported = num_vls;
		ppd->vls_operational = ppd->vls_supported;
		/* Set the default MTU. */
		for (vl = 0; vl < num_vls; vl++)
			dd->vld[vl].mtu = hfi1_max_mtu;
		dd->vld[15].mtu = MAX_MAD_PACKET;
		/*
		 * Set the initial values to reasonable default, will be set
		 * for real when link is up.
		 */
		ppd->overrun_threshold = 0x4;
		ppd->phy_error_threshold = 0xf;
		ppd->port_crc_mode_enabled = link_crc_mask;
		/* initialize supported LTP CRC mode */
		ppd->port_ltp_crc_mode = cap_to_port_ltp(link_crc_mask) << 8;
		/* initialize enabled LTP CRC mode */
		ppd->port_ltp_crc_mode |= cap_to_port_ltp(link_crc_mask) << 4;
		/* start in offline */
		ppd->host_link_state = HLS_DN_OFFLINE;
		init_vl_arb_caches(ppd);
	}

	/*
	 * Do remaining PCIe setup and save PCIe values in dd.
	 * Any error printing is already done by the init code.
	 * On return, we have the chip mapped.
	 */
	ret = hfi1_pcie_ddinit(dd, pdev);
	if (ret < 0)
		goto bail_free;

	/* Save PCI space registers to rewrite after device reset */
	ret = save_pci_variables(dd);
	if (ret < 0)
		goto bail_cleanup;

	dd->majrev = (dd->revision >> CCE_REVISION_CHIP_REV_MAJOR_SHIFT)
			& CCE_REVISION_CHIP_REV_MAJOR_MASK;
	dd->minrev = (dd->revision >> CCE_REVISION_CHIP_REV_MINOR_SHIFT)
			& CCE_REVISION_CHIP_REV_MINOR_MASK;

	/*
	 * Check interrupt registers mapping if the driver has no access to
	 * the upstream component. In this case, it is likely that the driver
	 * is running in a VM.
	 */
	if (!parent) {
		ret = check_int_registers(dd);
		if (ret)
			goto bail_cleanup;
	}

	/*
	 * obtain the hardware ID - NOT related to unit, which is a
	 * software enumeration
	 */
	reg = read_csr(dd, CCE_REVISION2);
	dd->hfi1_id = (reg >> CCE_REVISION2_HFI_ID_SHIFT)
					& CCE_REVISION2_HFI_ID_MASK;
	/* the variable size will remove unwanted bits */
	dd->icode = reg >> CCE_REVISION2_IMPL_CODE_SHIFT;
	dd->irev = reg >> CCE_REVISION2_IMPL_REVISION_SHIFT;
	dd_dev_info(dd, "Implementation: %s, revision 0x%x\n",
		    dd->icode < ARRAY_SIZE(inames) ?
		    inames[dd->icode] : "unknown", (int)dd->irev);

	/* speeds the hardware can support */
	dd->pport->link_speed_supported = OPA_LINK_SPEED_25G;
	/* speeds allowed to run at */
	dd->pport->link_speed_enabled = dd->pport->link_speed_supported;
	/* give a reasonable active value, will be set on link up */
	dd->pport->link_speed_active = OPA_LINK_SPEED_25G;

	/* fix up link widths for emulation _p */
	ppd = dd->pport;
	if (dd->icode == ICODE_FPGA_EMULATION && is_emulator_p(dd)) {
		ppd->link_width_supported =
			ppd->link_width_enabled =
			ppd->link_width_downgrade_supported =
			ppd->link_width_downgrade_enabled =
				OPA_LINK_WIDTH_1X;
	}
	/* insure num_vls isn't larger than number of sdma engines */
	if (HFI1_CAP_IS_KSET(SDMA) && num_vls > sdma_engines) {
		dd_dev_err(dd, "num_vls %u too large, using %u VLs\n",
			   num_vls, sdma_engines);
		num_vls = sdma_engines;
		ppd->vls_supported = sdma_engines;
		ppd->vls_operational = ppd->vls_supported;
	}

	/*
	 * Convert the ns parameter to the 64 * cclocks used in the CSR.
	 * Limit the max if larger than the field holds.  If timeout is
	 * non-zero, then the calculated field will be at least 1.
	 *
	 * Must be after icode is set up - the cclock rate depends
	 * on knowing the hardware being used.
	 */
	dd->rcv_intr_timeout_csr = ns_to_cclock(dd, rcv_intr_timeout) / 64;
	if (dd->rcv_intr_timeout_csr >
			RCV_AVAIL_TIME_OUT_TIME_OUT_RELOAD_MASK)
		dd->rcv_intr_timeout_csr =
			RCV_AVAIL_TIME_OUT_TIME_OUT_RELOAD_MASK;
	else if (dd->rcv_intr_timeout_csr == 0 && rcv_intr_timeout)
		dd->rcv_intr_timeout_csr = 1;

	/* needs to be done before we look for the peer device */
	read_guid(dd);

	/* set up shared ASIC data with peer device */
	ret = init_asic_data(dd);
	if (ret)
		goto bail_cleanup;

	/* obtain chip sizes, reset chip CSRs */
	ret = init_chip(dd);
	if (ret)
		goto bail_cleanup;

	/* read in the PCIe link speed information */
	ret = pcie_speeds(dd);
	if (ret)
		goto bail_cleanup;

	/* call before get_platform_config(), after init_chip_resources() */
	ret = eprom_init(dd);
	if (ret)
		goto bail_free_rcverr;

	/* Needs to be called before hfi1_firmware_init */
	get_platform_config(dd);

	/* read in firmware */
	ret = hfi1_firmware_init(dd);
	if (ret)
		goto bail_cleanup;

	/*
	 * In general, the PCIe Gen3 transition must occur after the
	 * chip has been idled (so it won't initiate any PCIe transactions
	 * e.g. an interrupt) and before the driver changes any registers
	 * (the transition will reset the registers).
	 *
	 * In particular, place this call after:
	 * - init_chip()     - the chip will not initiate any PCIe transactions
	 * - pcie_speeds()   - reads the current link speed
	 * - hfi1_firmware_init() - the needed firmware is ready to be
	 *			    downloaded
	 */
	ret = do_pcie_gen3_transition(dd);
	if (ret)
		goto bail_cleanup;

	/*
	 * This should probably occur in hfi1_pcie_init(), but historically
	 * occurs after the do_pcie_gen3_transition() code.
	 */
	tune_pcie_caps(dd);

	/* start setting dd values and adjusting CSRs */
	init_early_variables(dd);

	parse_platform_config(dd);

	ret = obtain_boardname(dd);
	if (ret)
		goto bail_cleanup;

	snprintf(dd->boardversion, BOARD_VERS_MAX,
		 "ChipABI %u.%u, ChipRev %u.%u, SW Compat %llu\n",
		 HFI1_CHIP_VERS_MAJ, HFI1_CHIP_VERS_MIN,
		 (u32)dd->majrev,
		 (u32)dd->minrev,
		 (dd->revision >> CCE_REVISION_SW_SHIFT)
		    & CCE_REVISION_SW_MASK);

	/* alloc VNIC/AIP rx data */
	ret = hfi1_alloc_rx(dd);
	if (ret)
		goto bail_cleanup;

	ret = set_up_context_variables(dd);
	if (ret)
		goto bail_cleanup;

	/* set initial RXE CSRs */
	ret = init_rxe(dd);
	if (ret)
		goto bail_cleanup;

	/* set initial TXE CSRs */
	init_txe(dd);
	/* set initial non-RXE, non-TXE CSRs */
	init_other(dd);
	/* set up KDETH QP prefix in both RX and TX CSRs */
	init_kdeth_qp(dd);

	ret = hfi1_dev_affinity_init(dd);
	if (ret)
		goto bail_cleanup;

	/* send contexts must be set up before receive contexts */
	ret = init_send_contexts(dd);
	if (ret)
		goto bail_cleanup;

	ret = hfi1_create_kctxts(dd);
	if (ret)
		goto bail_cleanup;

	/*
	 * Initialize aspm, to be done after gen3 transition and setting up
	 * contexts and before enabling interrupts
	 */
	aspm_init(dd);

	ret = init_pervl_scs(dd);
	if (ret)
		goto bail_cleanup;

	/* sdma init */
	for (i = 0; i < dd->num_pports; ++i) {
		ret = sdma_init(dd, i);
		if (ret)
			goto bail_cleanup;
	}

	/* use contexts created by hfi1_create_kctxts */
	ret = set_up_interrupts(dd);
	if (ret)
		goto bail_cleanup;

	ret = hfi1_comp_vectors_set_up(dd);
	if (ret)
		goto bail_clear_intr;

	/* set up LCB access - must be after set_up_interrupts() */
	init_lcb_access(dd);

	/*
	 * Serial number is created from the base guid:
	 * [27:24] = base guid [38:35]
	 * [23: 0] = base guid [23: 0]
	 */
	snprintf(dd->serial, SERIAL_MAX, "0x%08llx\n",
		 (dd->base_guid & 0xFFFFFF) |
		     ((dd->base_guid >> 11) & 0xF000000));

	dd->oui1 = dd->base_guid >> 56 & 0xFF;
	dd->oui2 = dd->base_guid >> 48 & 0xFF;
	dd->oui3 = dd->base_guid >> 40 & 0xFF;

	ret = load_firmware(dd); /* asymmetric with dispose_firmware() */
	if (ret)
		goto bail_clear_intr;

	thermal_init(dd);

	ret = init_cntrs(dd);
	if (ret)
		goto bail_clear_intr;

	ret = init_rcverr(dd);
	if (ret)
		goto bail_free_cntrs;

	init_completion(&dd->user_comp);

	/* The user refcount starts with one to inidicate an active device */
	atomic_set(&dd->user_refcount, 1);

	goto bail;

bail_free_rcverr:
	free_rcverr(dd);
bail_free_cntrs:
	free_cntrs(dd);
bail_clear_intr:
	hfi1_comp_vectors_clean_up(dd);
	msix_clean_up_interrupts(dd);
bail_cleanup:
	hfi1_free_rx(dd);
	hfi1_pcie_ddcleanup(dd);
bail_free:
	hfi1_free_devdata(dd);
bail:
	return ret;
}

static u16 delay_cycles(struct hfi1_pportdata *ppd, u32 desired_egress_rate,
			u32 dw_len)
{
	u32 delta_cycles;
	u32 current_egress_rate = ppd->current_egress_rate;
	/* rates here are in units of 10^6 bits/sec */

	if (desired_egress_rate == -1)
		return 0; /* shouldn't happen */

	if (desired_egress_rate >= current_egress_rate)
		return 0; /* we can't help go faster, only slower */

	delta_cycles = egress_cycles(dw_len * 4, desired_egress_rate) -
			egress_cycles(dw_len * 4, current_egress_rate);

	return (u16)delta_cycles;
}

/**
 * create_pbc - build a pbc for transmission
 * @ppd: info of physical Hfi port
 * @flags: special case flags or-ed in built pbc
 * @srate_mbs: static rate
 * @vl: vl
 * @dw_len: dword length (header words + data words + pbc words)
 *
 * Create a PBC with the given flags, rate, VL, and length.
 *
 * NOTE: The PBC created will not insert any HCRC - all callers but one are
 * for verbs, which does not use this PSM feature.  The lone other caller
 * is for the diagnostic interface which calls this if the user does not
 * supply their own PBC.
 */
u64 create_pbc(struct hfi1_pportdata *ppd, u64 flags, int srate_mbs, u32 vl,
	       u32 dw_len)
{
	u64 pbc, delay = 0;

	if (unlikely(srate_mbs))
		delay = delay_cycles(ppd, srate_mbs, dw_len);

	pbc = flags
		| (delay << PBC_STATIC_RATE_CONTROL_COUNT_SHIFT)
		| ((u64)PBC_IHCRC_NONE << PBC_INSERT_HCRC_SHIFT)
		| (vl & PBC_VL_MASK) << PBC_VL_SHIFT
		| (dw_len & PBC_LENGTH_DWS_MASK)
			<< PBC_LENGTH_DWS_SHIFT;

	return pbc;
}

#define SBUS_THERMAL    0x4f
#define SBUS_THERM_MONITOR_MODE 0x1

#define THERM_FAILURE(dev, ret, reason) \
	dd_dev_err((dd),						\
		   "Thermal sensor initialization failed: %s (%d)\n",	\
		   (reason), (ret))

/*
 * Initialize the thermal sensor.
 *
 * After initialization, enable polling of thermal sensor through
 * SBus interface. In order for this to work, the SBus Master
 * firmware has to be loaded due to the fact that the HW polling
 * logic uses SBus interrupts, which are not supported with
 * default firmware. Otherwise, no data will be returned through
 * the ASIC_STS_THERM CSR.
 */
static int thermal_init(struct hfi1_devdata *dd)
{
	int ret = 0;

	if (dd->icode != ICODE_RTL_SILICON ||
	    check_chip_resource(dd, CR_THERM_INIT, NULL))
		return ret;

	ret = acquire_chip_resource(dd, CR_SBUS, SBUS_TIMEOUT);
	if (ret) {
		THERM_FAILURE(dd, ret, "Acquire SBus");
		return ret;
	}

	dd_dev_info(dd, "Initializing thermal sensor\n");
	/* Disable polling of thermal readings */
	write_csr(dd, ASIC_CFG_THERM_POLL_EN, 0x0);
	msleep(100);
	/* Thermal Sensor Initialization */
	/*    Step 1: Reset the Thermal SBus Receiver */
	ret = sbus_request_slow(dd, SBUS_THERMAL, 0x0,
				RESET_SBUS_RECEIVER, 0);
	if (ret) {
		THERM_FAILURE(dd, ret, "Bus Reset");
		goto done;
	}
	/*    Step 2: Set Reset bit in Thermal block */
	ret = sbus_request_slow(dd, SBUS_THERMAL, 0x0,
				WRITE_SBUS_RECEIVER, 0x1);
	if (ret) {
		THERM_FAILURE(dd, ret, "Therm Block Reset");
		goto done;
	}
	/*    Step 3: Write clock divider value (100MHz -> 2MHz) */
	ret = sbus_request_slow(dd, SBUS_THERMAL, 0x1,
				WRITE_SBUS_RECEIVER, 0x32);
	if (ret) {
		THERM_FAILURE(dd, ret, "Write Clock Div");
		goto done;
	}
	/*    Step 4: Select temperature mode */
	ret = sbus_request_slow(dd, SBUS_THERMAL, 0x3,
				WRITE_SBUS_RECEIVER,
				SBUS_THERM_MONITOR_MODE);
	if (ret) {
		THERM_FAILURE(dd, ret, "Write Mode Sel");
		goto done;
	}
	/*    Step 5: De-assert block reset and start conversion */
	ret = sbus_request_slow(dd, SBUS_THERMAL, 0x0,
				WRITE_SBUS_RECEIVER, 0x2);
	if (ret) {
		THERM_FAILURE(dd, ret, "Write Reset Deassert");
		goto done;
	}
	/*    Step 5.1: Wait for first conversion (21.5ms per spec) */
	msleep(22);

	/* Enable polling of thermal readings */
	write_csr(dd, ASIC_CFG_THERM_POLL_EN, 0x1);

	/* Set initialized flag */
	ret = acquire_chip_resource(dd, CR_THERM_INIT, 0);
	if (ret)
		THERM_FAILURE(dd, ret, "Unable to set thermal init flag");

done:
	release_chip_resource(dd, CR_SBUS);
	return ret;
}

static void handle_temp_err(struct hfi1_devdata *dd)
{
	struct hfi1_pportdata *ppd = &dd->pport[0];
	/*
	 * Thermal Critical Interrupt
	 * Put the device into forced freeze mode, take link down to
	 * offline, and put DC into reset.
	 */
	dd_dev_emerg(dd,
		     "Critical temperature reached! Forcing device into freeze mode!\n");
	dd->flags |= HFI1_FORCED_FREEZE;
	start_freeze_handling(ppd, FREEZE_SELF | FREEZE_ABORT);
	/*
	 * Shut DC down as much and as quickly as possible.
	 *
	 * Step 1: Take the link down to OFFLINE. This will cause the
	 *         8051 to put the Serdes in reset. However, we don't want to
	 *         go through the entire link state machine since we want to
	 *         shutdown ASAP. Furthermore, this is not a graceful shutdown
	 *         but rather an attempt to save the chip.
	 *         Code below is almost the same as quiet_serdes() but avoids
	 *         all the extra work and the sleeps.
	 */
	ppd->driver_link_ready = 0;
	ppd->link_enabled = 0;
	set_physical_link_state(dd, (OPA_LINKDOWN_REASON_SMA_DISABLED << 8) |
				PLS_OFFLINE);
	/*
	 * Step 2: Shutdown LCB and 8051
	 *         After shutdown, do not restore DC_CFG_RESET value.
	 */
	dc_shutdown(dd);
}<|MERGE_RESOLUTION|>--- conflicted
+++ resolved
@@ -8433,11 +8433,7 @@
 	return hfi1_rcd_head(rcd) != tail;
 }
 
-<<<<<<< HEAD
-/**
-=======
-/*
->>>>>>> 7d2a07b7
+/*
  * Common code for receive contexts interrupt handlers.
  * Update traces, increment kernel IRQ counter and
  * setup ASPM when needed.
@@ -8451,11 +8447,7 @@
 	aspm_ctx_disable(rcd);
 }
 
-<<<<<<< HEAD
-/**
-=======
-/*
->>>>>>> 7d2a07b7
+/*
  * __hfi1_rcd_eoi_intr() - Make HW issue receive interrupt
  * when there are packets present in the queue. When calling
  * with interrupts enabled please use hfi1_rcd_eoi_intr.
@@ -8492,13 +8484,8 @@
 
 /**
  * hfi1_netdev_rx_napi - napi poll function to move eoi inline
-<<<<<<< HEAD
- * @napi - pointer to napi object
- * @budget - netdev budget
-=======
  * @napi: pointer to napi object
  * @budget: netdev budget
->>>>>>> 7d2a07b7
  */
 int hfi1_netdev_rx_napi(struct napi_struct *napi, int budget)
 {
