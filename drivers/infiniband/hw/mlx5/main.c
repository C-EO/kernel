/*
 * Copyright (c) 2013-2015, Mellanox Technologies. All rights reserved.
 *
 * This software is available to you under a choice of one of two
 * licenses.  You may choose to be licensed under the terms of the GNU
 * General Public License (GPL) Version 2, available from the file
 * COPYING in the main directory of this source tree, or the
 * OpenIB.org BSD license below:
 *
 *     Redistribution and use in source and binary forms, with or
 *     without modification, are permitted provided that the following
 *     conditions are met:
 *
 *      - Redistributions of source code must retain the above
 *        copyright notice, this list of conditions and the following
 *        disclaimer.
 *
 *      - Redistributions in binary form must reproduce the above
 *        copyright notice, this list of conditions and the following
 *        disclaimer in the documentation and/or other materials
 *        provided with the distribution.
 *
 * THE SOFTWARE IS PROVIDED "AS IS", WITHOUT WARRANTY OF ANY KIND,
 * EXPRESS OR IMPLIED, INCLUDING BUT NOT LIMITED TO THE WARRANTIES OF
 * MERCHANTABILITY, FITNESS FOR A PARTICULAR PURPOSE AND
 * NONINFRINGEMENT. IN NO EVENT SHALL THE AUTHORS OR COPYRIGHT HOLDERS
 * BE LIABLE FOR ANY CLAIM, DAMAGES OR OTHER LIABILITY, WHETHER IN AN
 * ACTION OF CONTRACT, TORT OR OTHERWISE, ARISING FROM, OUT OF OR IN
 * CONNECTION WITH THE SOFTWARE OR THE USE OR OTHER DEALINGS IN THE
 * SOFTWARE.
 */

#include <linux/highmem.h>
#include <linux/module.h>
#include <linux/init.h>
#include <linux/errno.h>
#include <linux/pci.h>
#include <linux/dma-mapping.h>
#include <linux/slab.h>
#if defined(CONFIG_X86)
#include <asm/pat.h>
#endif
#include <linux/sched.h>
#include <linux/delay.h>
#include <rdma/ib_user_verbs.h>
#include <rdma/ib_addr.h>
#include <rdma/ib_cache.h>
#include <linux/mlx5/port.h>
#include <linux/mlx5/vport.h>
#include <linux/list.h>
#include <rdma/ib_smi.h>
#include <rdma/ib_umem.h>
#include <linux/in.h>
#include <linux/etherdevice.h>
#include <linux/mlx5/fs.h>
#include "mlx5_ib.h"

#define DRIVER_NAME "mlx5_ib"
#define DRIVER_VERSION "2.2-1"
#define DRIVER_RELDATE	"Feb 2014"

MODULE_AUTHOR("Eli Cohen <eli@mellanox.com>");
MODULE_DESCRIPTION("Mellanox Connect-IB HCA IB driver");
MODULE_LICENSE("Dual BSD/GPL");
MODULE_VERSION(DRIVER_VERSION);

static int deprecated_prof_sel = 2;
module_param_named(prof_sel, deprecated_prof_sel, int, 0444);
MODULE_PARM_DESC(prof_sel, "profile selector. Deprecated here. Moved to module mlx5_core");

static char mlx5_version[] =
	DRIVER_NAME ": Mellanox Connect-IB Infiniband driver v"
	DRIVER_VERSION " (" DRIVER_RELDATE ")\n";

enum {
	MLX5_ATOMIC_SIZE_QP_8BYTES = 1 << 3,
};

static enum rdma_link_layer
mlx5_port_type_cap_to_rdma_ll(int port_type_cap)
{
	switch (port_type_cap) {
	case MLX5_CAP_PORT_TYPE_IB:
		return IB_LINK_LAYER_INFINIBAND;
	case MLX5_CAP_PORT_TYPE_ETH:
		return IB_LINK_LAYER_ETHERNET;
	default:
		return IB_LINK_LAYER_UNSPECIFIED;
	}
}

static enum rdma_link_layer
mlx5_ib_port_link_layer(struct ib_device *device, u8 port_num)
{
	struct mlx5_ib_dev *dev = to_mdev(device);
	int port_type_cap = MLX5_CAP_GEN(dev->mdev, port_type);

	return mlx5_port_type_cap_to_rdma_ll(port_type_cap);
}

static int mlx5_netdev_event(struct notifier_block *this,
			     unsigned long event, void *ptr)
{
	struct net_device *ndev = netdev_notifier_info_to_dev(ptr);
	struct mlx5_ib_dev *ibdev = container_of(this, struct mlx5_ib_dev,
						 roce.nb);

	switch (event) {
	case NETDEV_REGISTER:
	case NETDEV_UNREGISTER:
		write_lock(&ibdev->roce.netdev_lock);
		if (ndev->dev.parent == &ibdev->mdev->pdev->dev)
			ibdev->roce.netdev = (event == NETDEV_UNREGISTER) ?
					     NULL : ndev;
		write_unlock(&ibdev->roce.netdev_lock);
		break;

	case NETDEV_UP:
	case NETDEV_DOWN: {
		struct net_device *lag_ndev = mlx5_lag_get_roce_netdev(ibdev->mdev);
		struct net_device *upper = NULL;

		if (lag_ndev) {
			upper = netdev_master_upper_dev_get(lag_ndev);
			dev_put(lag_ndev);
		}

		if ((upper == ndev || (!upper && ndev == ibdev->roce.netdev))
		    && ibdev->ib_active) {
			struct ib_event ibev = {0};

			ibev.device = &ibdev->ib_dev;
			ibev.event = (event == NETDEV_UP) ?
				     IB_EVENT_PORT_ACTIVE : IB_EVENT_PORT_ERR;
			ibev.element.port_num = 1;
			ib_dispatch_event(&ibev);
		}
		break;
	}

	default:
		break;
	}

	return NOTIFY_DONE;
}

static struct net_device *mlx5_ib_get_netdev(struct ib_device *device,
					     u8 port_num)
{
	struct mlx5_ib_dev *ibdev = to_mdev(device);
	struct net_device *ndev;

	ndev = mlx5_lag_get_roce_netdev(ibdev->mdev);
	if (ndev)
		return ndev;

	/* Ensure ndev does not disappear before we invoke dev_hold()
	 */
	read_lock(&ibdev->roce.netdev_lock);
	ndev = ibdev->roce.netdev;
	if (ndev)
		dev_hold(ndev);
	read_unlock(&ibdev->roce.netdev_lock);

	return ndev;
}

static int mlx5_query_port_roce(struct ib_device *device, u8 port_num,
				struct ib_port_attr *props)
{
	struct mlx5_ib_dev *dev = to_mdev(device);
	struct net_device *ndev, *upper;
	enum ib_mtu ndev_ib_mtu;
	u16 qkey_viol_cntr;

	memset(props, 0, sizeof(*props));

	props->port_cap_flags  |= IB_PORT_CM_SUP;
	props->port_cap_flags  |= IB_PORT_IP_BASED_GIDS;

	props->gid_tbl_len      = MLX5_CAP_ROCE(dev->mdev,
						roce_address_table_size);
	props->max_mtu          = IB_MTU_4096;
	props->max_msg_sz       = 1 << MLX5_CAP_GEN(dev->mdev, log_max_msg);
	props->pkey_tbl_len     = 1;
	props->state            = IB_PORT_DOWN;
	props->phys_state       = 3;

	mlx5_query_nic_vport_qkey_viol_cntr(dev->mdev, &qkey_viol_cntr);
	props->qkey_viol_cntr = qkey_viol_cntr;

	ndev = mlx5_ib_get_netdev(device, port_num);
	if (!ndev)
		return 0;

	if (mlx5_lag_is_active(dev->mdev)) {
		rcu_read_lock();
		upper = netdev_master_upper_dev_get_rcu(ndev);
		if (upper) {
			dev_put(ndev);
			ndev = upper;
			dev_hold(ndev);
		}
		rcu_read_unlock();
	}

	if (netif_running(ndev) && netif_carrier_ok(ndev)) {
		props->state      = IB_PORT_ACTIVE;
		props->phys_state = 5;
	}

	ndev_ib_mtu = iboe_get_mtu(ndev->mtu);

	dev_put(ndev);

	props->active_mtu	= min(props->max_mtu, ndev_ib_mtu);

	props->active_width	= IB_WIDTH_4X;  /* TODO */
	props->active_speed	= IB_SPEED_QDR; /* TODO */

	return 0;
}

static void ib_gid_to_mlx5_roce_addr(const union ib_gid *gid,
				     const struct ib_gid_attr *attr,
				     void *mlx5_addr)
{
#define MLX5_SET_RA(p, f, v) MLX5_SET(roce_addr_layout, p, f, v)
	char *mlx5_addr_l3_addr	= MLX5_ADDR_OF(roce_addr_layout, mlx5_addr,
					       source_l3_address);
	void *mlx5_addr_mac	= MLX5_ADDR_OF(roce_addr_layout, mlx5_addr,
					       source_mac_47_32);

	if (!gid)
		return;

	ether_addr_copy(mlx5_addr_mac, attr->ndev->dev_addr);

	if (is_vlan_dev(attr->ndev)) {
		MLX5_SET_RA(mlx5_addr, vlan_valid, 1);
		MLX5_SET_RA(mlx5_addr, vlan_id, vlan_dev_vlan_id(attr->ndev));
	}

	switch (attr->gid_type) {
	case IB_GID_TYPE_IB:
		MLX5_SET_RA(mlx5_addr, roce_version, MLX5_ROCE_VERSION_1);
		break;
	case IB_GID_TYPE_ROCE_UDP_ENCAP:
		MLX5_SET_RA(mlx5_addr, roce_version, MLX5_ROCE_VERSION_2);
		break;

	default:
		WARN_ON(true);
	}

	if (attr->gid_type != IB_GID_TYPE_IB) {
		if (ipv6_addr_v4mapped((void *)gid))
			MLX5_SET_RA(mlx5_addr, roce_l3_type,
				    MLX5_ROCE_L3_TYPE_IPV4);
		else
			MLX5_SET_RA(mlx5_addr, roce_l3_type,
				    MLX5_ROCE_L3_TYPE_IPV6);
	}

	if ((attr->gid_type == IB_GID_TYPE_IB) ||
	    !ipv6_addr_v4mapped((void *)gid))
		memcpy(mlx5_addr_l3_addr, gid, sizeof(*gid));
	else
		memcpy(&mlx5_addr_l3_addr[12], &gid->raw[12], 4);
}

static int set_roce_addr(struct ib_device *device, u8 port_num,
			 unsigned int index,
			 const union ib_gid *gid,
			 const struct ib_gid_attr *attr)
{
	struct mlx5_ib_dev *dev = to_mdev(device);
	u32  in[MLX5_ST_SZ_DW(set_roce_address_in)]  = {0};
	u32 out[MLX5_ST_SZ_DW(set_roce_address_out)] = {0};
	void *in_addr = MLX5_ADDR_OF(set_roce_address_in, in, roce_address);
	enum rdma_link_layer ll = mlx5_ib_port_link_layer(device, port_num);

	if (ll != IB_LINK_LAYER_ETHERNET)
		return -EINVAL;

	ib_gid_to_mlx5_roce_addr(gid, attr, in_addr);

	MLX5_SET(set_roce_address_in, in, roce_address_index, index);
	MLX5_SET(set_roce_address_in, in, opcode, MLX5_CMD_OP_SET_ROCE_ADDRESS);
	return mlx5_cmd_exec(dev->mdev, in, sizeof(in), out, sizeof(out));
}

static int mlx5_ib_add_gid(struct ib_device *device, u8 port_num,
			   unsigned int index, const union ib_gid *gid,
			   const struct ib_gid_attr *attr,
			   __always_unused void **context)
{
	return set_roce_addr(device, port_num, index, gid, attr);
}

static int mlx5_ib_del_gid(struct ib_device *device, u8 port_num,
			   unsigned int index, __always_unused void **context)
{
	return set_roce_addr(device, port_num, index, NULL, NULL);
}

__be16 mlx5_get_roce_udp_sport(struct mlx5_ib_dev *dev, u8 port_num,
			       int index)
{
	struct ib_gid_attr attr;
	union ib_gid gid;

	if (ib_get_cached_gid(&dev->ib_dev, port_num, index, &gid, &attr))
		return 0;

	if (!attr.ndev)
		return 0;

	dev_put(attr.ndev);

	if (attr.gid_type != IB_GID_TYPE_ROCE_UDP_ENCAP)
		return 0;

	return cpu_to_be16(MLX5_CAP_ROCE(dev->mdev, r_roce_min_src_udp_port));
}

static int mlx5_use_mad_ifc(struct mlx5_ib_dev *dev)
{
	if (MLX5_CAP_GEN(dev->mdev, port_type) == MLX5_CAP_PORT_TYPE_IB)
		return !MLX5_CAP_GEN(dev->mdev, ib_virt);
	return 0;
}

enum {
	MLX5_VPORT_ACCESS_METHOD_MAD,
	MLX5_VPORT_ACCESS_METHOD_HCA,
	MLX5_VPORT_ACCESS_METHOD_NIC,
};

static int mlx5_get_vport_access_method(struct ib_device *ibdev)
{
	if (mlx5_use_mad_ifc(to_mdev(ibdev)))
		return MLX5_VPORT_ACCESS_METHOD_MAD;

	if (mlx5_ib_port_link_layer(ibdev, 1) ==
	    IB_LINK_LAYER_ETHERNET)
		return MLX5_VPORT_ACCESS_METHOD_NIC;

	return MLX5_VPORT_ACCESS_METHOD_HCA;
}

static void get_atomic_caps(struct mlx5_ib_dev *dev,
			    struct ib_device_attr *props)
{
	u8 tmp;
	u8 atomic_operations = MLX5_CAP_ATOMIC(dev->mdev, atomic_operations);
	u8 atomic_size_qp = MLX5_CAP_ATOMIC(dev->mdev, atomic_size_qp);
	u8 atomic_req_8B_endianness_mode =
		MLX5_CAP_ATOMIC(dev->mdev, atomic_req_8B_endianess_mode);

	/* Check if HW supports 8 bytes standard atomic operations and capable
	 * of host endianness respond
	 */
	tmp = MLX5_ATOMIC_OPS_CMP_SWAP | MLX5_ATOMIC_OPS_FETCH_ADD;
	if (((atomic_operations & tmp) == tmp) &&
	    (atomic_size_qp & MLX5_ATOMIC_SIZE_QP_8BYTES) &&
	    (atomic_req_8B_endianness_mode)) {
		props->atomic_cap = IB_ATOMIC_HCA;
	} else {
		props->atomic_cap = IB_ATOMIC_NONE;
	}
}

static int mlx5_query_system_image_guid(struct ib_device *ibdev,
					__be64 *sys_image_guid)
{
	struct mlx5_ib_dev *dev = to_mdev(ibdev);
	struct mlx5_core_dev *mdev = dev->mdev;
	u64 tmp;
	int err;

	switch (mlx5_get_vport_access_method(ibdev)) {
	case MLX5_VPORT_ACCESS_METHOD_MAD:
		return mlx5_query_mad_ifc_system_image_guid(ibdev,
							    sys_image_guid);

	case MLX5_VPORT_ACCESS_METHOD_HCA:
		err = mlx5_query_hca_vport_system_image_guid(mdev, &tmp);
		break;

	case MLX5_VPORT_ACCESS_METHOD_NIC:
		err = mlx5_query_nic_vport_system_image_guid(mdev, &tmp);
		break;

	default:
		return -EINVAL;
	}

	if (!err)
		*sys_image_guid = cpu_to_be64(tmp);

	return err;

}

static int mlx5_query_max_pkeys(struct ib_device *ibdev,
				u16 *max_pkeys)
{
	struct mlx5_ib_dev *dev = to_mdev(ibdev);
	struct mlx5_core_dev *mdev = dev->mdev;

	switch (mlx5_get_vport_access_method(ibdev)) {
	case MLX5_VPORT_ACCESS_METHOD_MAD:
		return mlx5_query_mad_ifc_max_pkeys(ibdev, max_pkeys);

	case MLX5_VPORT_ACCESS_METHOD_HCA:
	case MLX5_VPORT_ACCESS_METHOD_NIC:
		*max_pkeys = mlx5_to_sw_pkey_sz(MLX5_CAP_GEN(mdev,
						pkey_table_size));
		return 0;

	default:
		return -EINVAL;
	}
}

static int mlx5_query_vendor_id(struct ib_device *ibdev,
				u32 *vendor_id)
{
	struct mlx5_ib_dev *dev = to_mdev(ibdev);

	switch (mlx5_get_vport_access_method(ibdev)) {
	case MLX5_VPORT_ACCESS_METHOD_MAD:
		return mlx5_query_mad_ifc_vendor_id(ibdev, vendor_id);

	case MLX5_VPORT_ACCESS_METHOD_HCA:
	case MLX5_VPORT_ACCESS_METHOD_NIC:
		return mlx5_core_query_vendor_id(dev->mdev, vendor_id);

	default:
		return -EINVAL;
	}
}

static int mlx5_query_node_guid(struct mlx5_ib_dev *dev,
				__be64 *node_guid)
{
	u64 tmp;
	int err;

	switch (mlx5_get_vport_access_method(&dev->ib_dev)) {
	case MLX5_VPORT_ACCESS_METHOD_MAD:
		return mlx5_query_mad_ifc_node_guid(dev, node_guid);

	case MLX5_VPORT_ACCESS_METHOD_HCA:
		err = mlx5_query_hca_vport_node_guid(dev->mdev, &tmp);
		break;

	case MLX5_VPORT_ACCESS_METHOD_NIC:
		err = mlx5_query_nic_vport_node_guid(dev->mdev, &tmp);
		break;

	default:
		return -EINVAL;
	}

	if (!err)
		*node_guid = cpu_to_be64(tmp);

	return err;
}

struct mlx5_reg_node_desc {
	u8	desc[IB_DEVICE_NODE_DESC_MAX];
};

static int mlx5_query_node_desc(struct mlx5_ib_dev *dev, char *node_desc)
{
	struct mlx5_reg_node_desc in;

	if (mlx5_use_mad_ifc(dev))
		return mlx5_query_mad_ifc_node_desc(dev, node_desc);

	memset(&in, 0, sizeof(in));

	return mlx5_core_access_reg(dev->mdev, &in, sizeof(in), node_desc,
				    sizeof(struct mlx5_reg_node_desc),
				    MLX5_REG_NODE_DESC, 0, 0);
}

static int mlx5_ib_query_device(struct ib_device *ibdev,
				struct ib_device_attr *props,
				struct ib_udata *uhw)
{
	struct mlx5_ib_dev *dev = to_mdev(ibdev);
	struct mlx5_core_dev *mdev = dev->mdev;
	int err = -ENOMEM;
	int max_rq_sg;
	int max_sq_sg;
	u64 min_page_size = 1ull << MLX5_CAP_GEN(mdev, log_pg_sz);
	struct mlx5_ib_query_device_resp resp = {};
	size_t resp_len;
	u64 max_tso;

	resp_len = sizeof(resp.comp_mask) + sizeof(resp.response_length);
	if (uhw->outlen && uhw->outlen < resp_len)
		return -EINVAL;
	else
		resp.response_length = resp_len;

	if (uhw->inlen && !ib_is_udata_cleared(uhw, 0, uhw->inlen))
		return -EINVAL;

	memset(props, 0, sizeof(*props));
	err = mlx5_query_system_image_guid(ibdev,
					   &props->sys_image_guid);
	if (err)
		return err;

	err = mlx5_query_max_pkeys(ibdev, &props->max_pkeys);
	if (err)
		return err;

	err = mlx5_query_vendor_id(ibdev, &props->vendor_id);
	if (err)
		return err;

	props->fw_ver = ((u64)fw_rev_maj(dev->mdev) << 32) |
		(fw_rev_min(dev->mdev) << 16) |
		fw_rev_sub(dev->mdev);
	props->device_cap_flags    = IB_DEVICE_CHANGE_PHY_PORT |
		IB_DEVICE_PORT_ACTIVE_EVENT		|
		IB_DEVICE_SYS_IMAGE_GUID		|
		IB_DEVICE_RC_RNR_NAK_GEN;

	if (MLX5_CAP_GEN(mdev, pkv))
		props->device_cap_flags |= IB_DEVICE_BAD_PKEY_CNTR;
	if (MLX5_CAP_GEN(mdev, qkv))
		props->device_cap_flags |= IB_DEVICE_BAD_QKEY_CNTR;
	if (MLX5_CAP_GEN(mdev, apm))
		props->device_cap_flags |= IB_DEVICE_AUTO_PATH_MIG;
	if (MLX5_CAP_GEN(mdev, xrc))
		props->device_cap_flags |= IB_DEVICE_XRC;
	if (MLX5_CAP_GEN(mdev, imaicl)) {
		props->device_cap_flags |= IB_DEVICE_MEM_WINDOW |
					   IB_DEVICE_MEM_WINDOW_TYPE_2B;
		props->max_mw = 1 << MLX5_CAP_GEN(mdev, log_max_mkey);
		/* We support 'Gappy' memory registration too */
		props->device_cap_flags |= IB_DEVICE_SG_GAPS_REG;
	}
	props->device_cap_flags |= IB_DEVICE_MEM_MGT_EXTENSIONS;
	if (MLX5_CAP_GEN(mdev, sho)) {
		props->device_cap_flags |= IB_DEVICE_SIGNATURE_HANDOVER;
		/* At this stage no support for signature handover */
		props->sig_prot_cap = IB_PROT_T10DIF_TYPE_1 |
				      IB_PROT_T10DIF_TYPE_2 |
				      IB_PROT_T10DIF_TYPE_3;
		props->sig_guard_cap = IB_GUARD_T10DIF_CRC |
				       IB_GUARD_T10DIF_CSUM;
	}
	if (MLX5_CAP_GEN(mdev, block_lb_mc))
		props->device_cap_flags |= IB_DEVICE_BLOCK_MULTICAST_LOOPBACK;

	if (MLX5_CAP_GEN(dev->mdev, eth_net_offloads)) {
		if (MLX5_CAP_ETH(mdev, csum_cap))
			props->device_cap_flags |= IB_DEVICE_RAW_IP_CSUM;

		if (field_avail(typeof(resp), tso_caps, uhw->outlen)) {
			max_tso = MLX5_CAP_ETH(mdev, max_lso_cap);
			if (max_tso) {
				resp.tso_caps.max_tso = 1 << max_tso;
				resp.tso_caps.supported_qpts |=
					1 << IB_QPT_RAW_PACKET;
				resp.response_length += sizeof(resp.tso_caps);
			}
		}

		if (field_avail(typeof(resp), rss_caps, uhw->outlen)) {
			resp.rss_caps.rx_hash_function =
						MLX5_RX_HASH_FUNC_TOEPLITZ;
			resp.rss_caps.rx_hash_fields_mask =
						MLX5_RX_HASH_SRC_IPV4 |
						MLX5_RX_HASH_DST_IPV4 |
						MLX5_RX_HASH_SRC_IPV6 |
						MLX5_RX_HASH_DST_IPV6 |
						MLX5_RX_HASH_SRC_PORT_TCP |
						MLX5_RX_HASH_DST_PORT_TCP |
						MLX5_RX_HASH_SRC_PORT_UDP |
						MLX5_RX_HASH_DST_PORT_UDP;
			resp.response_length += sizeof(resp.rss_caps);
		}
	} else {
		if (field_avail(typeof(resp), tso_caps, uhw->outlen))
			resp.response_length += sizeof(resp.tso_caps);
		if (field_avail(typeof(resp), rss_caps, uhw->outlen))
			resp.response_length += sizeof(resp.rss_caps);
	}

	if (MLX5_CAP_GEN(mdev, ipoib_basic_offloads)) {
		props->device_cap_flags |= IB_DEVICE_UD_IP_CSUM;
		props->device_cap_flags |= IB_DEVICE_UD_TSO;
	}

	if (MLX5_CAP_GEN(dev->mdev, eth_net_offloads) &&
	    MLX5_CAP_ETH(dev->mdev, scatter_fcs))
		props->device_cap_flags |= IB_DEVICE_RAW_SCATTER_FCS;

	if (mlx5_get_flow_namespace(dev->mdev, MLX5_FLOW_NAMESPACE_BYPASS))
		props->device_cap_flags |= IB_DEVICE_MANAGED_FLOW_STEERING;

	props->vendor_part_id	   = mdev->pdev->device;
	props->hw_ver		   = mdev->pdev->revision;

	props->max_mr_size	   = ~0ull;
	props->page_size_cap	   = ~(min_page_size - 1);
	props->max_qp		   = 1 << MLX5_CAP_GEN(mdev, log_max_qp);
	props->max_qp_wr	   = 1 << MLX5_CAP_GEN(mdev, log_max_qp_sz);
	max_rq_sg =  MLX5_CAP_GEN(mdev, max_wqe_sz_rq) /
		     sizeof(struct mlx5_wqe_data_seg);
	max_sq_sg = (MLX5_CAP_GEN(mdev, max_wqe_sz_sq) -
		     sizeof(struct mlx5_wqe_ctrl_seg)) /
		     sizeof(struct mlx5_wqe_data_seg);
	props->max_sge = min(max_rq_sg, max_sq_sg);
	props->max_sge_rd	   = MLX5_MAX_SGE_RD;
	props->max_cq		   = 1 << MLX5_CAP_GEN(mdev, log_max_cq);
	props->max_cqe = (1 << MLX5_CAP_GEN(mdev, log_max_cq_sz)) - 1;
	props->max_mr		   = 1 << MLX5_CAP_GEN(mdev, log_max_mkey);
	props->max_pd		   = 1 << MLX5_CAP_GEN(mdev, log_max_pd);
	props->max_qp_rd_atom	   = 1 << MLX5_CAP_GEN(mdev, log_max_ra_req_qp);
	props->max_qp_init_rd_atom = 1 << MLX5_CAP_GEN(mdev, log_max_ra_res_qp);
	props->max_srq		   = 1 << MLX5_CAP_GEN(mdev, log_max_srq);
	props->max_srq_wr = (1 << MLX5_CAP_GEN(mdev, log_max_srq_sz)) - 1;
	props->local_ca_ack_delay  = MLX5_CAP_GEN(mdev, local_ca_ack_delay);
	props->max_res_rd_atom	   = props->max_qp_rd_atom * props->max_qp;
	props->max_srq_sge	   = max_rq_sg - 1;
	props->max_fast_reg_page_list_len =
		1 << MLX5_CAP_GEN(mdev, log_max_klm_list_size);
	get_atomic_caps(dev, props);
	props->masked_atomic_cap   = IB_ATOMIC_NONE;
	props->max_mcast_grp	   = 1 << MLX5_CAP_GEN(mdev, log_max_mcg);
	props->max_mcast_qp_attach = MLX5_CAP_GEN(mdev, max_qp_mcg);
	props->max_total_mcast_qp_attach = props->max_mcast_qp_attach *
					   props->max_mcast_grp;
	props->max_map_per_fmr = INT_MAX; /* no limit in ConnectIB */
	props->hca_core_clock = MLX5_CAP_GEN(mdev, device_frequency_khz);
	props->timestamp_mask = 0x7FFFFFFFFFFFFFFFULL;

#ifdef CONFIG_INFINIBAND_ON_DEMAND_PAGING
	if (MLX5_CAP_GEN(mdev, pg))
		props->device_cap_flags |= IB_DEVICE_ON_DEMAND_PAGING;
	props->odp_caps = dev->odp_caps;
#endif

	if (MLX5_CAP_GEN(mdev, cd))
		props->device_cap_flags |= IB_DEVICE_CROSS_CHANNEL;

	if (!mlx5_core_is_pf(mdev))
		props->device_cap_flags |= IB_DEVICE_VIRTUAL_FUNCTION;

	if (mlx5_ib_port_link_layer(ibdev, 1) ==
	    IB_LINK_LAYER_ETHERNET) {
		props->rss_caps.max_rwq_indirection_tables =
			1 << MLX5_CAP_GEN(dev->mdev, log_max_rqt);
		props->rss_caps.max_rwq_indirection_table_size =
			1 << MLX5_CAP_GEN(dev->mdev, log_max_rqt_size);
		props->rss_caps.supported_qpts = 1 << IB_QPT_RAW_PACKET;
		props->max_wq_type_rq =
			1 << MLX5_CAP_GEN(dev->mdev, log_max_rq);
	}

	if (uhw->outlen) {
		err = ib_copy_to_udata(uhw, &resp, resp.response_length);

		if (err)
			return err;
	}

	return 0;
}

enum mlx5_ib_width {
	MLX5_IB_WIDTH_1X	= 1 << 0,
	MLX5_IB_WIDTH_2X	= 1 << 1,
	MLX5_IB_WIDTH_4X	= 1 << 2,
	MLX5_IB_WIDTH_8X	= 1 << 3,
	MLX5_IB_WIDTH_12X	= 1 << 4
};

static int translate_active_width(struct ib_device *ibdev, u8 active_width,
				  u8 *ib_width)
{
	struct mlx5_ib_dev *dev = to_mdev(ibdev);
	int err = 0;

	if (active_width & MLX5_IB_WIDTH_1X) {
		*ib_width = IB_WIDTH_1X;
	} else if (active_width & MLX5_IB_WIDTH_2X) {
		mlx5_ib_dbg(dev, "active_width %d is not supported by IB spec\n",
			    (int)active_width);
		err = -EINVAL;
	} else if (active_width & MLX5_IB_WIDTH_4X) {
		*ib_width = IB_WIDTH_4X;
	} else if (active_width & MLX5_IB_WIDTH_8X) {
		*ib_width = IB_WIDTH_8X;
	} else if (active_width & MLX5_IB_WIDTH_12X) {
		*ib_width = IB_WIDTH_12X;
	} else {
		mlx5_ib_dbg(dev, "Invalid active_width %d\n",
			    (int)active_width);
		err = -EINVAL;
	}

	return err;
}

static int mlx5_mtu_to_ib_mtu(int mtu)
{
	switch (mtu) {
	case 256: return 1;
	case 512: return 2;
	case 1024: return 3;
	case 2048: return 4;
	case 4096: return 5;
	default:
		pr_warn("invalid mtu\n");
		return -1;
	}
}

enum ib_max_vl_num {
	__IB_MAX_VL_0		= 1,
	__IB_MAX_VL_0_1		= 2,
	__IB_MAX_VL_0_3		= 3,
	__IB_MAX_VL_0_7		= 4,
	__IB_MAX_VL_0_14	= 5,
};

enum mlx5_vl_hw_cap {
	MLX5_VL_HW_0	= 1,
	MLX5_VL_HW_0_1	= 2,
	MLX5_VL_HW_0_2	= 3,
	MLX5_VL_HW_0_3	= 4,
	MLX5_VL_HW_0_4	= 5,
	MLX5_VL_HW_0_5	= 6,
	MLX5_VL_HW_0_6	= 7,
	MLX5_VL_HW_0_7	= 8,
	MLX5_VL_HW_0_14	= 15
};

static int translate_max_vl_num(struct ib_device *ibdev, u8 vl_hw_cap,
				u8 *max_vl_num)
{
	switch (vl_hw_cap) {
	case MLX5_VL_HW_0:
		*max_vl_num = __IB_MAX_VL_0;
		break;
	case MLX5_VL_HW_0_1:
		*max_vl_num = __IB_MAX_VL_0_1;
		break;
	case MLX5_VL_HW_0_3:
		*max_vl_num = __IB_MAX_VL_0_3;
		break;
	case MLX5_VL_HW_0_7:
		*max_vl_num = __IB_MAX_VL_0_7;
		break;
	case MLX5_VL_HW_0_14:
		*max_vl_num = __IB_MAX_VL_0_14;
		break;

	default:
		return -EINVAL;
	}

	return 0;
}

static int mlx5_query_hca_port(struct ib_device *ibdev, u8 port,
			       struct ib_port_attr *props)
{
	struct mlx5_ib_dev *dev = to_mdev(ibdev);
	struct mlx5_core_dev *mdev = dev->mdev;
	struct mlx5_hca_vport_context *rep;
	u16 max_mtu;
	u16 oper_mtu;
	int err;
	u8 ib_link_width_oper;
	u8 vl_hw_cap;

	rep = kzalloc(sizeof(*rep), GFP_KERNEL);
	if (!rep) {
		err = -ENOMEM;
		goto out;
	}

	memset(props, 0, sizeof(*props));

	err = mlx5_query_hca_vport_context(mdev, 0, port, 0, rep);
	if (err)
		goto out;

	props->lid		= rep->lid;
	props->lmc		= rep->lmc;
	props->sm_lid		= rep->sm_lid;
	props->sm_sl		= rep->sm_sl;
	props->state		= rep->vport_state;
	props->phys_state	= rep->port_physical_state;
	props->port_cap_flags	= rep->cap_mask1;
	props->gid_tbl_len	= mlx5_get_gid_table_len(MLX5_CAP_GEN(mdev, gid_table_size));
	props->max_msg_sz	= 1 << MLX5_CAP_GEN(mdev, log_max_msg);
	props->pkey_tbl_len	= mlx5_to_sw_pkey_sz(MLX5_CAP_GEN(mdev, pkey_table_size));
	props->bad_pkey_cntr	= rep->pkey_violation_counter;
	props->qkey_viol_cntr	= rep->qkey_violation_counter;
	props->subnet_timeout	= rep->subnet_timeout;
	props->init_type_reply	= rep->init_type_reply;
	props->grh_required	= rep->grh_required;

	err = mlx5_query_port_link_width_oper(mdev, &ib_link_width_oper, port);
	if (err)
		goto out;

	err = translate_active_width(ibdev, ib_link_width_oper,
				     &props->active_width);
	if (err)
		goto out;
	err = mlx5_query_port_ib_proto_oper(mdev, &props->active_speed, port);
	if (err)
		goto out;

	mlx5_query_port_max_mtu(mdev, &max_mtu, port);

	props->max_mtu = mlx5_mtu_to_ib_mtu(max_mtu);

	mlx5_query_port_oper_mtu(mdev, &oper_mtu, port);

	props->active_mtu = mlx5_mtu_to_ib_mtu(oper_mtu);

	err = mlx5_query_port_vl_hw_cap(mdev, &vl_hw_cap, port);
	if (err)
		goto out;

	err = translate_max_vl_num(ibdev, vl_hw_cap,
				   &props->max_vl_num);
out:
	kfree(rep);
	return err;
}

int mlx5_ib_query_port(struct ib_device *ibdev, u8 port,
		       struct ib_port_attr *props)
{
	switch (mlx5_get_vport_access_method(ibdev)) {
	case MLX5_VPORT_ACCESS_METHOD_MAD:
		return mlx5_query_mad_ifc_port(ibdev, port, props);

	case MLX5_VPORT_ACCESS_METHOD_HCA:
		return mlx5_query_hca_port(ibdev, port, props);

	case MLX5_VPORT_ACCESS_METHOD_NIC:
		return mlx5_query_port_roce(ibdev, port, props);

	default:
		return -EINVAL;
	}
}

static int mlx5_ib_query_gid(struct ib_device *ibdev, u8 port, int index,
			     union ib_gid *gid)
{
	struct mlx5_ib_dev *dev = to_mdev(ibdev);
	struct mlx5_core_dev *mdev = dev->mdev;

	switch (mlx5_get_vport_access_method(ibdev)) {
	case MLX5_VPORT_ACCESS_METHOD_MAD:
		return mlx5_query_mad_ifc_gids(ibdev, port, index, gid);

	case MLX5_VPORT_ACCESS_METHOD_HCA:
		return mlx5_query_hca_vport_gid(mdev, 0, port, 0, index, gid);

	default:
		return -EINVAL;
	}

}

static int mlx5_ib_query_pkey(struct ib_device *ibdev, u8 port, u16 index,
			      u16 *pkey)
{
	struct mlx5_ib_dev *dev = to_mdev(ibdev);
	struct mlx5_core_dev *mdev = dev->mdev;

	switch (mlx5_get_vport_access_method(ibdev)) {
	case MLX5_VPORT_ACCESS_METHOD_MAD:
		return mlx5_query_mad_ifc_pkey(ibdev, port, index, pkey);

	case MLX5_VPORT_ACCESS_METHOD_HCA:
	case MLX5_VPORT_ACCESS_METHOD_NIC:
		return mlx5_query_hca_vport_pkey(mdev, 0, port,  0, index,
						 pkey);
	default:
		return -EINVAL;
	}
}

static int mlx5_ib_modify_device(struct ib_device *ibdev, int mask,
				 struct ib_device_modify *props)
{
	struct mlx5_ib_dev *dev = to_mdev(ibdev);
	struct mlx5_reg_node_desc in;
	struct mlx5_reg_node_desc out;
	int err;

	if (mask & ~IB_DEVICE_MODIFY_NODE_DESC)
		return -EOPNOTSUPP;

	if (!(mask & IB_DEVICE_MODIFY_NODE_DESC))
		return 0;

	/*
	 * If possible, pass node desc to FW, so it can generate
	 * a 144 trap.  If cmd fails, just ignore.
	 */
	memcpy(&in, props->node_desc, IB_DEVICE_NODE_DESC_MAX);
	err = mlx5_core_access_reg(dev->mdev, &in, sizeof(in), &out,
				   sizeof(out), MLX5_REG_NODE_DESC, 0, 1);
	if (err)
		return err;

	memcpy(ibdev->node_desc, props->node_desc, IB_DEVICE_NODE_DESC_MAX);

	return err;
}

static int mlx5_ib_modify_port(struct ib_device *ibdev, u8 port, int mask,
			       struct ib_port_modify *props)
{
	struct mlx5_ib_dev *dev = to_mdev(ibdev);
	struct ib_port_attr attr;
	u32 tmp;
	int err;

	mutex_lock(&dev->cap_mask_mutex);

	err = mlx5_ib_query_port(ibdev, port, &attr);
	if (err)
		goto out;

	tmp = (attr.port_cap_flags | props->set_port_cap_mask) &
		~props->clr_port_cap_mask;

	err = mlx5_set_port_caps(dev->mdev, port, tmp);

out:
	mutex_unlock(&dev->cap_mask_mutex);
	return err;
}

static struct ib_ucontext *mlx5_ib_alloc_ucontext(struct ib_device *ibdev,
						  struct ib_udata *udata)
{
	struct mlx5_ib_dev *dev = to_mdev(ibdev);
	struct mlx5_ib_alloc_ucontext_req_v2 req = {};
	struct mlx5_ib_alloc_ucontext_resp resp = {};
	struct mlx5_ib_ucontext *context;
	struct mlx5_uuar_info *uuari;
	struct mlx5_uar *uars;
	int gross_uuars;
	int num_uars;
	int ver;
	int uuarn;
	int err;
	int i;
	size_t reqlen;
	size_t min_req_v2 = offsetof(struct mlx5_ib_alloc_ucontext_req_v2,
				     max_cqe_version);

	if (!dev->ib_active)
		return ERR_PTR(-EAGAIN);

	if (udata->inlen < sizeof(struct ib_uverbs_cmd_hdr))
		return ERR_PTR(-EINVAL);

	reqlen = udata->inlen - sizeof(struct ib_uverbs_cmd_hdr);
	if (reqlen == sizeof(struct mlx5_ib_alloc_ucontext_req))
		ver = 0;
	else if (reqlen >= min_req_v2)
		ver = 2;
	else
		return ERR_PTR(-EINVAL);

	err = ib_copy_from_udata(&req, udata, min(reqlen, sizeof(req)));
	if (err)
		return ERR_PTR(err);

	if (req.flags)
		return ERR_PTR(-EINVAL);

	if (req.total_num_uuars > MLX5_MAX_UUARS)
		return ERR_PTR(-ENOMEM);

	if (req.total_num_uuars == 0)
		return ERR_PTR(-EINVAL);

	if (req.comp_mask || req.reserved0 || req.reserved1 || req.reserved2)
		return ERR_PTR(-EOPNOTSUPP);

	if (reqlen > sizeof(req) &&
	    !ib_is_udata_cleared(udata, sizeof(req),
				 reqlen - sizeof(req)))
		return ERR_PTR(-EOPNOTSUPP);

	req.total_num_uuars = ALIGN(req.total_num_uuars,
				    MLX5_NON_FP_BF_REGS_PER_PAGE);
	if (req.num_low_latency_uuars > req.total_num_uuars - 1)
		return ERR_PTR(-EINVAL);

	num_uars = req.total_num_uuars / MLX5_NON_FP_BF_REGS_PER_PAGE;
	gross_uuars = num_uars * MLX5_BF_REGS_PER_PAGE;
	resp.qp_tab_size = 1 << MLX5_CAP_GEN(dev->mdev, log_max_qp);
	if (mlx5_core_is_pf(dev->mdev) && MLX5_CAP_GEN(dev->mdev, bf))
		resp.bf_reg_size = 1 << MLX5_CAP_GEN(dev->mdev, log_bf_reg_size);
	resp.cache_line_size = cache_line_size();
	resp.max_sq_desc_sz = MLX5_CAP_GEN(dev->mdev, max_wqe_sz_sq);
	resp.max_rq_desc_sz = MLX5_CAP_GEN(dev->mdev, max_wqe_sz_rq);
	resp.max_send_wqebb = 1 << MLX5_CAP_GEN(dev->mdev, log_max_qp_sz);
	resp.max_recv_wr = 1 << MLX5_CAP_GEN(dev->mdev, log_max_qp_sz);
	resp.max_srq_recv_wr = 1 << MLX5_CAP_GEN(dev->mdev, log_max_srq_sz);
	resp.cqe_version = min_t(__u8,
				 (__u8)MLX5_CAP_GEN(dev->mdev, cqe_version),
				 req.max_cqe_version);
	resp.response_length = min(offsetof(typeof(resp), response_length) +
				   sizeof(resp.response_length), udata->outlen);

	context = kzalloc(sizeof(*context), GFP_KERNEL);
	if (!context)
		return ERR_PTR(-ENOMEM);

	uuari = &context->uuari;
	mutex_init(&uuari->lock);
	uars = kcalloc(num_uars, sizeof(*uars), GFP_KERNEL);
	if (!uars) {
		err = -ENOMEM;
		goto out_ctx;
	}

	uuari->bitmap = kcalloc(BITS_TO_LONGS(gross_uuars),
				sizeof(*uuari->bitmap),
				GFP_KERNEL);
	if (!uuari->bitmap) {
		err = -ENOMEM;
		goto out_uar_ctx;
	}
	/*
	 * clear all fast path uuars
	 */
	for (i = 0; i < gross_uuars; i++) {
		uuarn = i & 3;
		if (uuarn == 2 || uuarn == 3)
			set_bit(i, uuari->bitmap);
	}

	uuari->count = kcalloc(gross_uuars, sizeof(*uuari->count), GFP_KERNEL);
	if (!uuari->count) {
		err = -ENOMEM;
		goto out_bitmap;
	}

	for (i = 0; i < num_uars; i++) {
		err = mlx5_cmd_alloc_uar(dev->mdev, &uars[i].index);
		if (err)
			goto out_count;
	}

#ifdef CONFIG_INFINIBAND_ON_DEMAND_PAGING
	context->ibucontext.invalidate_range = &mlx5_ib_invalidate_range;
#endif

	if (MLX5_CAP_GEN(dev->mdev, log_max_transport_domain)) {
		err = mlx5_core_alloc_transport_domain(dev->mdev,
						       &context->tdn);
		if (err)
			goto out_uars;
	}

	INIT_LIST_HEAD(&context->vma_private_list);
	INIT_LIST_HEAD(&context->db_page_list);
	mutex_init(&context->db_page_mutex);

	resp.tot_uuars = req.total_num_uuars;
	resp.num_ports = MLX5_CAP_GEN(dev->mdev, num_ports);

	if (field_avail(typeof(resp), cqe_version, udata->outlen))
		resp.response_length += sizeof(resp.cqe_version);

	if (field_avail(typeof(resp), cmds_supp_uhw, udata->outlen)) {
		resp.cmds_supp_uhw |= MLX5_USER_CMDS_SUPP_UHW_QUERY_DEVICE;
		resp.response_length += sizeof(resp.cmds_supp_uhw);
	}

	/*
	 * We don't want to expose information from the PCI bar that is located
	 * after 4096 bytes, so if the arch only supports larger pages, let's
	 * pretend we don't support reading the HCA's core clock. This is also
	 * forced by mmap function.
	 */
	if (PAGE_SIZE <= 4096 &&
	    field_avail(typeof(resp), hca_core_clock_offset, udata->outlen)) {
		resp.comp_mask |=
			MLX5_IB_ALLOC_UCONTEXT_RESP_MASK_CORE_CLOCK_OFFSET;
		resp.hca_core_clock_offset =
			offsetof(struct mlx5_init_seg, internal_timer_h) %
			PAGE_SIZE;
		resp.response_length += sizeof(resp.hca_core_clock_offset) +
					sizeof(resp.reserved2);
	}

	err = ib_copy_to_udata(udata, &resp, resp.response_length);
	if (err)
		goto out_td;

	uuari->ver = ver;
	uuari->num_low_latency_uuars = req.num_low_latency_uuars;
	uuari->uars = uars;
	uuari->num_uars = num_uars;
	context->cqe_version = resp.cqe_version;

	return &context->ibucontext;

out_td:
	if (MLX5_CAP_GEN(dev->mdev, log_max_transport_domain))
		mlx5_core_dealloc_transport_domain(dev->mdev, context->tdn);

out_uars:
	for (i--; i >= 0; i--)
		mlx5_cmd_free_uar(dev->mdev, uars[i].index);
out_count:
	kfree(uuari->count);

out_bitmap:
	kfree(uuari->bitmap);

out_uar_ctx:
	kfree(uars);

out_ctx:
	kfree(context);
	return ERR_PTR(err);
}

static int mlx5_ib_dealloc_ucontext(struct ib_ucontext *ibcontext)
{
	struct mlx5_ib_ucontext *context = to_mucontext(ibcontext);
	struct mlx5_ib_dev *dev = to_mdev(ibcontext->device);
	struct mlx5_uuar_info *uuari = &context->uuari;
	int i;

	if (MLX5_CAP_GEN(dev->mdev, log_max_transport_domain))
		mlx5_core_dealloc_transport_domain(dev->mdev, context->tdn);

	for (i = 0; i < uuari->num_uars; i++) {
		if (mlx5_cmd_free_uar(dev->mdev, uuari->uars[i].index))
			mlx5_ib_warn(dev, "failed to free UAR 0x%x\n", uuari->uars[i].index);
	}

	kfree(uuari->count);
	kfree(uuari->bitmap);
	kfree(uuari->uars);
	kfree(context);

	return 0;
}

static phys_addr_t uar_index2pfn(struct mlx5_ib_dev *dev, int index)
{
	return (pci_resource_start(dev->mdev->pdev, 0) >> PAGE_SHIFT) + index;
}

static int get_command(unsigned long offset)
{
	return (offset >> MLX5_IB_MMAP_CMD_SHIFT) & MLX5_IB_MMAP_CMD_MASK;
}

static int get_arg(unsigned long offset)
{
	return offset & ((1 << MLX5_IB_MMAP_CMD_SHIFT) - 1);
}

static int get_index(unsigned long offset)
{
	return get_arg(offset);
}

static void  mlx5_ib_vma_open(struct vm_area_struct *area)
{
	/* vma_open is called when a new VMA is created on top of our VMA.  This
	 * is done through either mremap flow or split_vma (usually due to
	 * mlock, madvise, munmap, etc.) We do not support a clone of the VMA,
	 * as this VMA is strongly hardware related.  Therefore we set the
	 * vm_ops of the newly created/cloned VMA to NULL, to prevent it from
	 * calling us again and trying to do incorrect actions.  We assume that
	 * the original VMA size is exactly a single page, and therefore all
	 * "splitting" operation will not happen to it.
	 */
	area->vm_ops = NULL;
}

static void  mlx5_ib_vma_close(struct vm_area_struct *area)
{
	struct mlx5_ib_vma_private_data *mlx5_ib_vma_priv_data;

	/* It's guaranteed that all VMAs opened on a FD are closed before the
	 * file itself is closed, therefore no sync is needed with the regular
	 * closing flow. (e.g. mlx5 ib_dealloc_ucontext)
	 * However need a sync with accessing the vma as part of
	 * mlx5_ib_disassociate_ucontext.
	 * The close operation is usually called under mm->mmap_sem except when
	 * process is exiting.
	 * The exiting case is handled explicitly as part of
	 * mlx5_ib_disassociate_ucontext.
	 */
	mlx5_ib_vma_priv_data = (struct mlx5_ib_vma_private_data *)area->vm_private_data;

	/* setting the vma context pointer to null in the mlx5_ib driver's
	 * private data, to protect a race condition in
	 * mlx5_ib_disassociate_ucontext().
	 */
	mlx5_ib_vma_priv_data->vma = NULL;
	list_del(&mlx5_ib_vma_priv_data->list);
	kfree(mlx5_ib_vma_priv_data);
}

static const struct vm_operations_struct mlx5_ib_vm_ops = {
	.open = mlx5_ib_vma_open,
	.close = mlx5_ib_vma_close
};

static int mlx5_ib_set_vma_data(struct vm_area_struct *vma,
				struct mlx5_ib_ucontext *ctx)
{
	struct mlx5_ib_vma_private_data *vma_prv;
	struct list_head *vma_head = &ctx->vma_private_list;

	vma_prv = kzalloc(sizeof(*vma_prv), GFP_KERNEL);
	if (!vma_prv)
		return -ENOMEM;

	vma_prv->vma = vma;
	vma->vm_private_data = vma_prv;
	vma->vm_ops =  &mlx5_ib_vm_ops;

	list_add(&vma_prv->list, vma_head);

	return 0;
}

static void mlx5_ib_disassociate_ucontext(struct ib_ucontext *ibcontext)
{
	int ret;
	struct vm_area_struct *vma;
	struct mlx5_ib_vma_private_data *vma_private, *n;
	struct mlx5_ib_ucontext *context = to_mucontext(ibcontext);
	struct task_struct *owning_process  = NULL;
	struct mm_struct   *owning_mm       = NULL;

	owning_process = get_pid_task(ibcontext->tgid, PIDTYPE_PID);
	if (!owning_process)
		return;

	owning_mm = get_task_mm(owning_process);
	if (!owning_mm) {
		pr_info("no mm, disassociate ucontext is pending task termination\n");
		while (1) {
			put_task_struct(owning_process);
			usleep_range(1000, 2000);
			owning_process = get_pid_task(ibcontext->tgid,
						      PIDTYPE_PID);
			if (!owning_process ||
			    owning_process->state == TASK_DEAD) {
				pr_info("disassociate ucontext done, task was terminated\n");
				/* in case task was dead need to release the
				 * task struct.
				 */
				if (owning_process)
					put_task_struct(owning_process);
				return;
			}
		}
	}

	/* need to protect from a race on closing the vma as part of
	 * mlx5_ib_vma_close.
	 */
	down_read(&owning_mm->mmap_sem);
	list_for_each_entry_safe(vma_private, n, &context->vma_private_list,
				 list) {
		vma = vma_private->vma;
		ret = zap_vma_ptes(vma, vma->vm_start,
				   PAGE_SIZE);
		WARN_ONCE(ret, "%s: zap_vma_ptes failed", __func__);
		/* context going to be destroyed, should
		 * not access ops any more.
		 */
		vma->vm_ops = NULL;
		list_del(&vma_private->list);
		kfree(vma_private);
	}
	up_read(&owning_mm->mmap_sem);
	mmput(owning_mm);
	put_task_struct(owning_process);
}

static inline char *mmap_cmd2str(enum mlx5_ib_mmap_cmd cmd)
{
	switch (cmd) {
	case MLX5_IB_MMAP_WC_PAGE:
		return "WC";
	case MLX5_IB_MMAP_REGULAR_PAGE:
		return "best effort WC";
	case MLX5_IB_MMAP_NC_PAGE:
		return "NC";
	default:
		return NULL;
	}
}

static int uar_mmap(struct mlx5_ib_dev *dev, enum mlx5_ib_mmap_cmd cmd,
		    struct vm_area_struct *vma,
		    struct mlx5_ib_ucontext *context)
{
	struct mlx5_uuar_info *uuari = &context->uuari;
	int err;
	unsigned long idx;
	phys_addr_t pfn, pa;
	pgprot_t prot;

	switch (cmd) {
	case MLX5_IB_MMAP_WC_PAGE:
/* Some architectures don't support WC memory */
#if defined(CONFIG_X86)
		if (!pat_enabled())
			return -EPERM;
#elif !(defined(CONFIG_PPC) || (defined(CONFIG_ARM) && defined(CONFIG_MMU)))
			return -EPERM;
#endif
	/* fall through */
	case MLX5_IB_MMAP_REGULAR_PAGE:
		/* For MLX5_IB_MMAP_REGULAR_PAGE do the best effort to get WC */
		prot = pgprot_writecombine(vma->vm_page_prot);
		break;
	case MLX5_IB_MMAP_NC_PAGE:
		prot = pgprot_noncached(vma->vm_page_prot);
		break;
	default:
		return -EINVAL;
	}

	if (vma->vm_end - vma->vm_start != PAGE_SIZE)
		return -EINVAL;

	idx = get_index(vma->vm_pgoff);
	if (idx >= uuari->num_uars)
		return -EINVAL;

	pfn = uar_index2pfn(dev, uuari->uars[idx].index);
	mlx5_ib_dbg(dev, "uar idx 0x%lx, pfn %pa\n", idx, &pfn);

	vma->vm_page_prot = prot;
	err = io_remap_pfn_range(vma, vma->vm_start, pfn,
				 PAGE_SIZE, vma->vm_page_prot);
	if (err) {
		mlx5_ib_err(dev, "io_remap_pfn_range failed with error=%d, vm_start=0x%lx, pfn=%pa, mmap_cmd=%s\n",
			    err, vma->vm_start, &pfn, mmap_cmd2str(cmd));
		return -EAGAIN;
	}

	pa = pfn << PAGE_SHIFT;
	mlx5_ib_dbg(dev, "mapped %s at 0x%lx, PA %pa\n", mmap_cmd2str(cmd),
		    vma->vm_start, &pa);

	return mlx5_ib_set_vma_data(vma, context);
}

static int mlx5_ib_mmap(struct ib_ucontext *ibcontext, struct vm_area_struct *vma)
{
	struct mlx5_ib_ucontext *context = to_mucontext(ibcontext);
	struct mlx5_ib_dev *dev = to_mdev(ibcontext->device);
	unsigned long command;
	phys_addr_t pfn;

	command = get_command(vma->vm_pgoff);
	switch (command) {
	case MLX5_IB_MMAP_WC_PAGE:
	case MLX5_IB_MMAP_NC_PAGE:
	case MLX5_IB_MMAP_REGULAR_PAGE:
		return uar_mmap(dev, command, vma, context);

	case MLX5_IB_MMAP_GET_CONTIGUOUS_PAGES:
		return -ENOSYS;

	case MLX5_IB_MMAP_CORE_CLOCK:
		if (vma->vm_end - vma->vm_start != PAGE_SIZE)
			return -EINVAL;

		if (vma->vm_flags & VM_WRITE)
			return -EPERM;

		/* Don't expose to user-space information it shouldn't have */
		if (PAGE_SIZE > 4096)
			return -EOPNOTSUPP;

		vma->vm_page_prot = pgprot_noncached(vma->vm_page_prot);
		pfn = (dev->mdev->iseg_base +
		       offsetof(struct mlx5_init_seg, internal_timer_h)) >>
			PAGE_SHIFT;
		if (io_remap_pfn_range(vma, vma->vm_start, pfn,
				       PAGE_SIZE, vma->vm_page_prot))
			return -EAGAIN;

		mlx5_ib_dbg(dev, "mapped internal timer at 0x%lx, PA 0x%llx\n",
			    vma->vm_start,
			    (unsigned long long)pfn << PAGE_SHIFT);
		break;

	default:
		return -EINVAL;
	}

	return 0;
}

static struct ib_pd *mlx5_ib_alloc_pd(struct ib_device *ibdev,
				      struct ib_ucontext *context,
				      struct ib_udata *udata)
{
	struct mlx5_ib_alloc_pd_resp resp;
	struct mlx5_ib_pd *pd;
	int err;

	pd = kmalloc(sizeof(*pd), GFP_KERNEL);
	if (!pd)
		return ERR_PTR(-ENOMEM);

	err = mlx5_core_alloc_pd(to_mdev(ibdev)->mdev, &pd->pdn);
	if (err) {
		kfree(pd);
		return ERR_PTR(err);
	}

	if (context) {
		resp.pdn = pd->pdn;
		if (ib_copy_to_udata(udata, &resp, sizeof(resp))) {
			mlx5_core_dealloc_pd(to_mdev(ibdev)->mdev, pd->pdn);
			kfree(pd);
			return ERR_PTR(-EFAULT);
		}
	}

	return &pd->ibpd;
}

static int mlx5_ib_dealloc_pd(struct ib_pd *pd)
{
	struct mlx5_ib_dev *mdev = to_mdev(pd->device);
	struct mlx5_ib_pd *mpd = to_mpd(pd);

	mlx5_core_dealloc_pd(mdev->mdev, mpd->pdn);
	kfree(mpd);

	return 0;
}

enum {
	MATCH_CRITERIA_ENABLE_OUTER_BIT,
	MATCH_CRITERIA_ENABLE_MISC_BIT,
	MATCH_CRITERIA_ENABLE_INNER_BIT
};

#define HEADER_IS_ZERO(match_criteria, headers)			           \
	!(memchr_inv(MLX5_ADDR_OF(fte_match_param, match_criteria, headers), \
		    0, MLX5_FLD_SZ_BYTES(fte_match_param, headers)))       \

static u8 get_match_criteria_enable(u32 *match_criteria)
{
	u8 match_criteria_enable;

	match_criteria_enable =
		(!HEADER_IS_ZERO(match_criteria, outer_headers)) <<
		MATCH_CRITERIA_ENABLE_OUTER_BIT;
	match_criteria_enable |=
		(!HEADER_IS_ZERO(match_criteria, misc_parameters)) <<
		MATCH_CRITERIA_ENABLE_MISC_BIT;
	match_criteria_enable |=
		(!HEADER_IS_ZERO(match_criteria, inner_headers)) <<
		MATCH_CRITERIA_ENABLE_INNER_BIT;

	return match_criteria_enable;
}

static void set_proto(void *outer_c, void *outer_v, u8 mask, u8 val)
{
	MLX5_SET(fte_match_set_lyr_2_4, outer_c, ip_protocol, mask);
	MLX5_SET(fte_match_set_lyr_2_4, outer_v, ip_protocol, val);
}

static void set_tos(void *outer_c, void *outer_v, u8 mask, u8 val)
{
	MLX5_SET(fte_match_set_lyr_2_4, outer_c, ip_ecn, mask);
	MLX5_SET(fte_match_set_lyr_2_4, outer_v, ip_ecn, val);
	MLX5_SET(fte_match_set_lyr_2_4, outer_c, ip_dscp, mask >> 2);
	MLX5_SET(fte_match_set_lyr_2_4, outer_v, ip_dscp, val >> 2);
}

#define LAST_ETH_FIELD vlan_tag
#define LAST_IB_FIELD sl
#define LAST_IPV4_FIELD tos
#define LAST_IPV6_FIELD traffic_class
#define LAST_TCP_UDP_FIELD src_port

/* Field is the last supported field */
#define FIELDS_NOT_SUPPORTED(filter, field)\
	memchr_inv((void *)&filter.field  +\
		   sizeof(filter.field), 0,\
		   sizeof(filter) -\
		   offsetof(typeof(filter), field) -\
		   sizeof(filter.field))

static int parse_flow_attr(u32 *match_c, u32 *match_v,
			   const union ib_flow_spec *ib_spec)
{
	void *outer_headers_c = MLX5_ADDR_OF(fte_match_param, match_c,
					     outer_headers);
	void *outer_headers_v = MLX5_ADDR_OF(fte_match_param, match_v,
					     outer_headers);
	void *misc_params_c = MLX5_ADDR_OF(fte_match_param, match_c,
					   misc_parameters);
	void *misc_params_v = MLX5_ADDR_OF(fte_match_param, match_v,
					   misc_parameters);

	switch (ib_spec->type) {
	case IB_FLOW_SPEC_ETH:
		if (FIELDS_NOT_SUPPORTED(ib_spec->eth.mask, LAST_ETH_FIELD))
			return -ENOTSUPP;

		ether_addr_copy(MLX5_ADDR_OF(fte_match_set_lyr_2_4, outer_headers_c,
					     dmac_47_16),
				ib_spec->eth.mask.dst_mac);
		ether_addr_copy(MLX5_ADDR_OF(fte_match_set_lyr_2_4, outer_headers_v,
					     dmac_47_16),
				ib_spec->eth.val.dst_mac);

		ether_addr_copy(MLX5_ADDR_OF(fte_match_set_lyr_2_4, outer_headers_c,
					     smac_47_16),
				ib_spec->eth.mask.src_mac);
		ether_addr_copy(MLX5_ADDR_OF(fte_match_set_lyr_2_4, outer_headers_v,
					     smac_47_16),
				ib_spec->eth.val.src_mac);

		if (ib_spec->eth.mask.vlan_tag) {
			MLX5_SET(fte_match_set_lyr_2_4, outer_headers_c,
				 vlan_tag, 1);
			MLX5_SET(fte_match_set_lyr_2_4, outer_headers_v,
				 vlan_tag, 1);

			MLX5_SET(fte_match_set_lyr_2_4, outer_headers_c,
				 first_vid, ntohs(ib_spec->eth.mask.vlan_tag));
			MLX5_SET(fte_match_set_lyr_2_4, outer_headers_v,
				 first_vid, ntohs(ib_spec->eth.val.vlan_tag));

			MLX5_SET(fte_match_set_lyr_2_4, outer_headers_c,
				 first_cfi,
				 ntohs(ib_spec->eth.mask.vlan_tag) >> 12);
			MLX5_SET(fte_match_set_lyr_2_4, outer_headers_v,
				 first_cfi,
				 ntohs(ib_spec->eth.val.vlan_tag) >> 12);

			MLX5_SET(fte_match_set_lyr_2_4, outer_headers_c,
				 first_prio,
				 ntohs(ib_spec->eth.mask.vlan_tag) >> 13);
			MLX5_SET(fte_match_set_lyr_2_4, outer_headers_v,
				 first_prio,
				 ntohs(ib_spec->eth.val.vlan_tag) >> 13);
		}
		MLX5_SET(fte_match_set_lyr_2_4, outer_headers_c,
			 ethertype, ntohs(ib_spec->eth.mask.ether_type));
		MLX5_SET(fte_match_set_lyr_2_4, outer_headers_v,
			 ethertype, ntohs(ib_spec->eth.val.ether_type));
		break;
	case IB_FLOW_SPEC_IPV4:
		if (FIELDS_NOT_SUPPORTED(ib_spec->ipv4.mask, LAST_IPV4_FIELD))
			return -ENOTSUPP;

		MLX5_SET(fte_match_set_lyr_2_4, outer_headers_c,
			 ethertype, 0xffff);
		MLX5_SET(fte_match_set_lyr_2_4, outer_headers_v,
			 ethertype, ETH_P_IP);

		memcpy(MLX5_ADDR_OF(fte_match_set_lyr_2_4, outer_headers_c,
				    src_ipv4_src_ipv6.ipv4_layout.ipv4),
		       &ib_spec->ipv4.mask.src_ip,
		       sizeof(ib_spec->ipv4.mask.src_ip));
		memcpy(MLX5_ADDR_OF(fte_match_set_lyr_2_4, outer_headers_v,
				    src_ipv4_src_ipv6.ipv4_layout.ipv4),
		       &ib_spec->ipv4.val.src_ip,
		       sizeof(ib_spec->ipv4.val.src_ip));
		memcpy(MLX5_ADDR_OF(fte_match_set_lyr_2_4, outer_headers_c,
				    dst_ipv4_dst_ipv6.ipv4_layout.ipv4),
		       &ib_spec->ipv4.mask.dst_ip,
		       sizeof(ib_spec->ipv4.mask.dst_ip));
		memcpy(MLX5_ADDR_OF(fte_match_set_lyr_2_4, outer_headers_v,
				    dst_ipv4_dst_ipv6.ipv4_layout.ipv4),
		       &ib_spec->ipv4.val.dst_ip,
		       sizeof(ib_spec->ipv4.val.dst_ip));

		set_tos(outer_headers_c, outer_headers_v,
			ib_spec->ipv4.mask.tos, ib_spec->ipv4.val.tos);

		set_proto(outer_headers_c, outer_headers_v,
			  ib_spec->ipv4.mask.proto, ib_spec->ipv4.val.proto);
		break;
	case IB_FLOW_SPEC_IPV6:
		if (FIELDS_NOT_SUPPORTED(ib_spec->ipv6.mask, LAST_IPV6_FIELD))
			return -ENOTSUPP;

		MLX5_SET(fte_match_set_lyr_2_4, outer_headers_c,
			 ethertype, 0xffff);
		MLX5_SET(fte_match_set_lyr_2_4, outer_headers_v,
			 ethertype, ETH_P_IPV6);

		memcpy(MLX5_ADDR_OF(fte_match_set_lyr_2_4, outer_headers_c,
				    src_ipv4_src_ipv6.ipv6_layout.ipv6),
		       &ib_spec->ipv6.mask.src_ip,
		       sizeof(ib_spec->ipv6.mask.src_ip));
		memcpy(MLX5_ADDR_OF(fte_match_set_lyr_2_4, outer_headers_v,
				    src_ipv4_src_ipv6.ipv6_layout.ipv6),
		       &ib_spec->ipv6.val.src_ip,
		       sizeof(ib_spec->ipv6.val.src_ip));
		memcpy(MLX5_ADDR_OF(fte_match_set_lyr_2_4, outer_headers_c,
				    dst_ipv4_dst_ipv6.ipv6_layout.ipv6),
		       &ib_spec->ipv6.mask.dst_ip,
		       sizeof(ib_spec->ipv6.mask.dst_ip));
		memcpy(MLX5_ADDR_OF(fte_match_set_lyr_2_4, outer_headers_v,
				    dst_ipv4_dst_ipv6.ipv6_layout.ipv6),
		       &ib_spec->ipv6.val.dst_ip,
		       sizeof(ib_spec->ipv6.val.dst_ip));

		set_tos(outer_headers_c, outer_headers_v,
			ib_spec->ipv6.mask.traffic_class,
			ib_spec->ipv6.val.traffic_class);

		set_proto(outer_headers_c, outer_headers_v,
			  ib_spec->ipv6.mask.next_hdr,
			  ib_spec->ipv6.val.next_hdr);

		MLX5_SET(fte_match_set_misc, misc_params_c,
			 outer_ipv6_flow_label,
			 ntohl(ib_spec->ipv6.mask.flow_label));
		MLX5_SET(fte_match_set_misc, misc_params_v,
			 outer_ipv6_flow_label,
			 ntohl(ib_spec->ipv6.val.flow_label));
		break;
	case IB_FLOW_SPEC_TCP:
		if (FIELDS_NOT_SUPPORTED(ib_spec->tcp_udp.mask,
					 LAST_TCP_UDP_FIELD))
			return -ENOTSUPP;

		MLX5_SET(fte_match_set_lyr_2_4, outer_headers_c, ip_protocol,
			 0xff);
		MLX5_SET(fte_match_set_lyr_2_4, outer_headers_v, ip_protocol,
			 IPPROTO_TCP);

		MLX5_SET(fte_match_set_lyr_2_4, outer_headers_c, tcp_sport,
			 ntohs(ib_spec->tcp_udp.mask.src_port));
		MLX5_SET(fte_match_set_lyr_2_4, outer_headers_v, tcp_sport,
			 ntohs(ib_spec->tcp_udp.val.src_port));

		MLX5_SET(fte_match_set_lyr_2_4, outer_headers_c, tcp_dport,
			 ntohs(ib_spec->tcp_udp.mask.dst_port));
		MLX5_SET(fte_match_set_lyr_2_4, outer_headers_v, tcp_dport,
			 ntohs(ib_spec->tcp_udp.val.dst_port));
		break;
	case IB_FLOW_SPEC_UDP:
		if (FIELDS_NOT_SUPPORTED(ib_spec->tcp_udp.mask,
					 LAST_TCP_UDP_FIELD))
			return -ENOTSUPP;

		MLX5_SET(fte_match_set_lyr_2_4, outer_headers_c, ip_protocol,
			 0xff);
		MLX5_SET(fte_match_set_lyr_2_4, outer_headers_v, ip_protocol,
			 IPPROTO_UDP);

		MLX5_SET(fte_match_set_lyr_2_4, outer_headers_c, udp_sport,
			 ntohs(ib_spec->tcp_udp.mask.src_port));
		MLX5_SET(fte_match_set_lyr_2_4, outer_headers_v, udp_sport,
			 ntohs(ib_spec->tcp_udp.val.src_port));

		MLX5_SET(fte_match_set_lyr_2_4, outer_headers_c, udp_dport,
			 ntohs(ib_spec->tcp_udp.mask.dst_port));
		MLX5_SET(fte_match_set_lyr_2_4, outer_headers_v, udp_dport,
			 ntohs(ib_spec->tcp_udp.val.dst_port));
		break;
	default:
		return -EINVAL;
	}

	return 0;
}

/* If a flow could catch both multicast and unicast packets,
 * it won't fall into the multicast flow steering table and this rule
 * could steal other multicast packets.
 */
static bool flow_is_multicast_only(struct ib_flow_attr *ib_attr)
{
	struct ib_flow_spec_eth *eth_spec;

	if (ib_attr->type != IB_FLOW_ATTR_NORMAL ||
	    ib_attr->size < sizeof(struct ib_flow_attr) +
	    sizeof(struct ib_flow_spec_eth) ||
	    ib_attr->num_of_specs < 1)
		return false;

	eth_spec = (struct ib_flow_spec_eth *)(ib_attr + 1);
	if (eth_spec->type != IB_FLOW_SPEC_ETH ||
	    eth_spec->size != sizeof(*eth_spec))
		return false;

	return is_multicast_ether_addr(eth_spec->mask.dst_mac) &&
	       is_multicast_ether_addr(eth_spec->val.dst_mac);
}

static bool is_valid_attr(const struct ib_flow_attr *flow_attr)
{
	union ib_flow_spec *ib_spec = (union ib_flow_spec *)(flow_attr + 1);
	bool has_ipv4_spec = false;
	bool eth_type_ipv4 = true;
	unsigned int spec_index;

	/* Validate that ethertype is correct */
	for (spec_index = 0; spec_index < flow_attr->num_of_specs; spec_index++) {
		if (ib_spec->type == IB_FLOW_SPEC_ETH &&
		    ib_spec->eth.mask.ether_type) {
			if (!((ib_spec->eth.mask.ether_type == htons(0xffff)) &&
			      ib_spec->eth.val.ether_type == htons(ETH_P_IP)))
				eth_type_ipv4 = false;
		} else if (ib_spec->type == IB_FLOW_SPEC_IPV4) {
			has_ipv4_spec = true;
		}
		ib_spec = (void *)ib_spec + ib_spec->size;
	}
	return !has_ipv4_spec || eth_type_ipv4;
}

static void put_flow_table(struct mlx5_ib_dev *dev,
			   struct mlx5_ib_flow_prio *prio, bool ft_added)
{
	prio->refcount -= !!ft_added;
	if (!prio->refcount) {
		mlx5_destroy_flow_table(prio->flow_table);
		prio->flow_table = NULL;
	}
}

static int mlx5_ib_destroy_flow(struct ib_flow *flow_id)
{
	struct mlx5_ib_dev *dev = to_mdev(flow_id->qp->device);
	struct mlx5_ib_flow_handler *handler = container_of(flow_id,
							  struct mlx5_ib_flow_handler,
							  ibflow);
	struct mlx5_ib_flow_handler *iter, *tmp;

	mutex_lock(&dev->flow_db.lock);

	list_for_each_entry_safe(iter, tmp, &handler->list, list) {
		mlx5_del_flow_rule(iter->rule);
		put_flow_table(dev, iter->prio, true);
		list_del(&iter->list);
		kfree(iter);
	}

	mlx5_del_flow_rule(handler->rule);
	put_flow_table(dev, handler->prio, true);
	mutex_unlock(&dev->flow_db.lock);

	kfree(handler);

	return 0;
}

static int ib_prio_to_core_prio(unsigned int priority, bool dont_trap)
{
	priority *= 2;
	if (!dont_trap)
		priority++;
	return priority;
}

enum flow_table_type {
	MLX5_IB_FT_RX,
	MLX5_IB_FT_TX
};

#define MLX5_FS_MAX_TYPES	 10
#define MLX5_FS_MAX_ENTRIES	 32000UL
static struct mlx5_ib_flow_prio *get_flow_table(struct mlx5_ib_dev *dev,
						struct ib_flow_attr *flow_attr,
						enum flow_table_type ft_type)
{
	bool dont_trap = flow_attr->flags & IB_FLOW_ATTR_FLAGS_DONT_TRAP;
	struct mlx5_flow_namespace *ns = NULL;
	struct mlx5_ib_flow_prio *prio;
	struct mlx5_flow_table *ft;
	int num_entries;
	int num_groups;
	int priority;
	int err = 0;

	if (flow_attr->type == IB_FLOW_ATTR_NORMAL) {
		if (flow_is_multicast_only(flow_attr) &&
		    !dont_trap)
			priority = MLX5_IB_FLOW_MCAST_PRIO;
		else
			priority = ib_prio_to_core_prio(flow_attr->priority,
							dont_trap);
		ns = mlx5_get_flow_namespace(dev->mdev,
					     MLX5_FLOW_NAMESPACE_BYPASS);
		num_entries = MLX5_FS_MAX_ENTRIES;
		num_groups = MLX5_FS_MAX_TYPES;
		prio = &dev->flow_db.prios[priority];
	} else if (flow_attr->type == IB_FLOW_ATTR_ALL_DEFAULT ||
		   flow_attr->type == IB_FLOW_ATTR_MC_DEFAULT) {
		ns = mlx5_get_flow_namespace(dev->mdev,
					     MLX5_FLOW_NAMESPACE_LEFTOVERS);
		build_leftovers_ft_param(&priority,
					 &num_entries,
					 &num_groups);
		prio = &dev->flow_db.prios[MLX5_IB_FLOW_LEFTOVERS_PRIO];
	} else if (flow_attr->type == IB_FLOW_ATTR_SNIFFER) {
		if (!MLX5_CAP_FLOWTABLE(dev->mdev,
					allow_sniffer_and_nic_rx_shared_tir))
			return ERR_PTR(-ENOTSUPP);

		ns = mlx5_get_flow_namespace(dev->mdev, ft_type == MLX5_IB_FT_RX ?
					     MLX5_FLOW_NAMESPACE_SNIFFER_RX :
					     MLX5_FLOW_NAMESPACE_SNIFFER_TX);

		prio = &dev->flow_db.sniffer[ft_type];
		priority = 0;
		num_entries = 1;
		num_groups = 1;
	}

	if (!ns)
		return ERR_PTR(-ENOTSUPP);

	ft = prio->flow_table;
	if (!ft) {
		ft = mlx5_create_auto_grouped_flow_table(ns, priority,
							 num_entries,
							 num_groups,
							 0);

		if (!IS_ERR(ft)) {
			prio->refcount = 0;
			prio->flow_table = ft;
		} else {
			err = PTR_ERR(ft);
		}
	}

	return err ? ERR_PTR(err) : prio;
}

static struct mlx5_ib_flow_handler *create_flow_rule(struct mlx5_ib_dev *dev,
						     struct mlx5_ib_flow_prio *ft_prio,
						     const struct ib_flow_attr *flow_attr,
						     struct mlx5_flow_destination *dst)
{
	struct mlx5_flow_table	*ft = ft_prio->flow_table;
	struct mlx5_ib_flow_handler *handler;
	struct mlx5_flow_spec *spec;
	const void *ib_flow = (const void *)flow_attr + sizeof(*flow_attr);
	unsigned int spec_index;
	u32 action;
	int err = 0;

	if (!is_valid_attr(flow_attr))
		return ERR_PTR(-EINVAL);

	spec = mlx5_vzalloc(sizeof(*spec));
	handler = kzalloc(sizeof(*handler), GFP_KERNEL);
	if (!handler || !spec) {
		err = -ENOMEM;
		goto free;
	}

	INIT_LIST_HEAD(&handler->list);

	for (spec_index = 0; spec_index < flow_attr->num_of_specs; spec_index++) {
		err = parse_flow_attr(spec->match_criteria,
				      spec->match_value, ib_flow);
		if (err < 0)
			goto free;

		ib_flow += ((union ib_flow_spec *)ib_flow)->size;
	}

	spec->match_criteria_enable = get_match_criteria_enable(spec->match_criteria);
	action = dst ? MLX5_FLOW_CONTEXT_ACTION_FWD_DEST :
		MLX5_FLOW_CONTEXT_ACTION_FWD_NEXT_PRIO;
	handler->rule = mlx5_add_flow_rule(ft, spec,
					   action,
					   MLX5_FS_DEFAULT_FLOW_TAG,
					   dst);

	if (IS_ERR(handler->rule)) {
		err = PTR_ERR(handler->rule);
		goto free;
	}

	ft_prio->refcount++;
	handler->prio = ft_prio;

	ft_prio->flow_table = ft;
free:
	if (err)
		kfree(handler);
	kvfree(spec);
	return err ? ERR_PTR(err) : handler;
}

static struct mlx5_ib_flow_handler *create_dont_trap_rule(struct mlx5_ib_dev *dev,
							  struct mlx5_ib_flow_prio *ft_prio,
							  struct ib_flow_attr *flow_attr,
							  struct mlx5_flow_destination *dst)
{
	struct mlx5_ib_flow_handler *handler_dst = NULL;
	struct mlx5_ib_flow_handler *handler = NULL;

	handler = create_flow_rule(dev, ft_prio, flow_attr, NULL);
	if (!IS_ERR(handler)) {
		handler_dst = create_flow_rule(dev, ft_prio,
					       flow_attr, dst);
		if (IS_ERR(handler_dst)) {
			mlx5_del_flow_rule(handler->rule);
			ft_prio->refcount--;
			kfree(handler);
			handler = handler_dst;
		} else {
			list_add(&handler_dst->list, &handler->list);
		}
	}

	return handler;
}
enum {
	LEFTOVERS_MC,
	LEFTOVERS_UC,
};

static struct mlx5_ib_flow_handler *create_leftovers_rule(struct mlx5_ib_dev *dev,
							  struct mlx5_ib_flow_prio *ft_prio,
							  struct ib_flow_attr *flow_attr,
							  struct mlx5_flow_destination *dst)
{
	struct mlx5_ib_flow_handler *handler_ucast = NULL;
	struct mlx5_ib_flow_handler *handler = NULL;

	static struct {
		struct ib_flow_attr	flow_attr;
		struct ib_flow_spec_eth eth_flow;
	} leftovers_specs[] = {
		[LEFTOVERS_MC] = {
			.flow_attr = {
				.num_of_specs = 1,
				.size = sizeof(leftovers_specs[0])
			},
			.eth_flow = {
				.type = IB_FLOW_SPEC_ETH,
				.size = sizeof(struct ib_flow_spec_eth),
				.mask = {.dst_mac = {0x1} },
				.val =  {.dst_mac = {0x1} }
			}
		},
		[LEFTOVERS_UC] = {
			.flow_attr = {
				.num_of_specs = 1,
				.size = sizeof(leftovers_specs[0])
			},
			.eth_flow = {
				.type = IB_FLOW_SPEC_ETH,
				.size = sizeof(struct ib_flow_spec_eth),
				.mask = {.dst_mac = {0x1} },
				.val = {.dst_mac = {} }
			}
		}
	};

	handler = create_flow_rule(dev, ft_prio,
				   &leftovers_specs[LEFTOVERS_MC].flow_attr,
				   dst);
	if (!IS_ERR(handler) &&
	    flow_attr->type == IB_FLOW_ATTR_ALL_DEFAULT) {
		handler_ucast = create_flow_rule(dev, ft_prio,
						 &leftovers_specs[LEFTOVERS_UC].flow_attr,
						 dst);
		if (IS_ERR(handler_ucast)) {
			mlx5_del_flow_rule(handler->rule);
<<<<<<< HEAD
=======
			ft_prio->refcount--;
>>>>>>> 2cfef0c3
			kfree(handler);
			handler = handler_ucast;
		} else {
			list_add(&handler_ucast->list, &handler->list);
		}
	}

	return handler;
}

static struct mlx5_ib_flow_handler *create_sniffer_rule(struct mlx5_ib_dev *dev,
							struct mlx5_ib_flow_prio *ft_rx,
							struct mlx5_ib_flow_prio *ft_tx,
							struct mlx5_flow_destination *dst)
{
	struct mlx5_ib_flow_handler *handler_rx;
	struct mlx5_ib_flow_handler *handler_tx;
	int err;
	static const struct ib_flow_attr flow_attr  = {
		.num_of_specs = 0,
		.size = sizeof(flow_attr)
	};

	handler_rx = create_flow_rule(dev, ft_rx, &flow_attr, dst);
	if (IS_ERR(handler_rx)) {
		err = PTR_ERR(handler_rx);
		goto err;
	}

	handler_tx = create_flow_rule(dev, ft_tx, &flow_attr, dst);
	if (IS_ERR(handler_tx)) {
		err = PTR_ERR(handler_tx);
		goto err_tx;
	}

	list_add(&handler_tx->list, &handler_rx->list);

	return handler_rx;

err_tx:
	mlx5_del_flow_rule(handler_rx->rule);
	ft_rx->refcount--;
	kfree(handler_rx);
err:
	return ERR_PTR(err);
}

static struct ib_flow *mlx5_ib_create_flow(struct ib_qp *qp,
					   struct ib_flow_attr *flow_attr,
					   int domain)
{
	struct mlx5_ib_dev *dev = to_mdev(qp->device);
	struct mlx5_ib_qp *mqp = to_mqp(qp);
	struct mlx5_ib_flow_handler *handler = NULL;
	struct mlx5_flow_destination *dst = NULL;
	struct mlx5_ib_flow_prio *ft_prio_tx = NULL;
	struct mlx5_ib_flow_prio *ft_prio;
	int err;

	if (flow_attr->priority > MLX5_IB_FLOW_LAST_PRIO)
		return ERR_PTR(-ENOSPC);

	if (domain != IB_FLOW_DOMAIN_USER ||
	    flow_attr->port > MLX5_CAP_GEN(dev->mdev, num_ports) ||
	    (flow_attr->flags & ~IB_FLOW_ATTR_FLAGS_DONT_TRAP))
		return ERR_PTR(-EINVAL);

	dst = kzalloc(sizeof(*dst), GFP_KERNEL);
	if (!dst)
		return ERR_PTR(-ENOMEM);

	mutex_lock(&dev->flow_db.lock);

	ft_prio = get_flow_table(dev, flow_attr, MLX5_IB_FT_RX);
	if (IS_ERR(ft_prio)) {
		err = PTR_ERR(ft_prio);
		goto unlock;
	}
	if (flow_attr->type == IB_FLOW_ATTR_SNIFFER) {
		ft_prio_tx = get_flow_table(dev, flow_attr, MLX5_IB_FT_TX);
		if (IS_ERR(ft_prio_tx)) {
			err = PTR_ERR(ft_prio_tx);
			ft_prio_tx = NULL;
			goto destroy_ft;
		}
	}

	dst->type = MLX5_FLOW_DESTINATION_TYPE_TIR;
	if (mqp->flags & MLX5_IB_QP_RSS)
		dst->tir_num = mqp->rss_qp.tirn;
	else
		dst->tir_num = mqp->raw_packet_qp.rq.tirn;

	if (flow_attr->type == IB_FLOW_ATTR_NORMAL) {
		if (flow_attr->flags & IB_FLOW_ATTR_FLAGS_DONT_TRAP)  {
			handler = create_dont_trap_rule(dev, ft_prio,
							flow_attr, dst);
		} else {
			handler = create_flow_rule(dev, ft_prio, flow_attr,
						   dst);
		}
	} else if (flow_attr->type == IB_FLOW_ATTR_ALL_DEFAULT ||
		   flow_attr->type == IB_FLOW_ATTR_MC_DEFAULT) {
		handler = create_leftovers_rule(dev, ft_prio, flow_attr,
						dst);
	} else if (flow_attr->type == IB_FLOW_ATTR_SNIFFER) {
		handler = create_sniffer_rule(dev, ft_prio, ft_prio_tx, dst);
	} else {
		err = -EINVAL;
		goto destroy_ft;
	}

	if (IS_ERR(handler)) {
		err = PTR_ERR(handler);
		handler = NULL;
		goto destroy_ft;
	}

	mutex_unlock(&dev->flow_db.lock);
	kfree(dst);

	return &handler->ibflow;

destroy_ft:
	put_flow_table(dev, ft_prio, false);
	if (ft_prio_tx)
		put_flow_table(dev, ft_prio_tx, false);
unlock:
	mutex_unlock(&dev->flow_db.lock);
	kfree(dst);
	kfree(handler);
	return ERR_PTR(err);
}

static int mlx5_ib_mcg_attach(struct ib_qp *ibqp, union ib_gid *gid, u16 lid)
{
	struct mlx5_ib_dev *dev = to_mdev(ibqp->device);
	int err;

	err = mlx5_core_attach_mcg(dev->mdev, gid, ibqp->qp_num);
	if (err)
		mlx5_ib_warn(dev, "failed attaching QPN 0x%x, MGID %pI6\n",
			     ibqp->qp_num, gid->raw);

	return err;
}

static int mlx5_ib_mcg_detach(struct ib_qp *ibqp, union ib_gid *gid, u16 lid)
{
	struct mlx5_ib_dev *dev = to_mdev(ibqp->device);
	int err;

	err = mlx5_core_detach_mcg(dev->mdev, gid, ibqp->qp_num);
	if (err)
		mlx5_ib_warn(dev, "failed detaching QPN 0x%x, MGID %pI6\n",
			     ibqp->qp_num, gid->raw);

	return err;
}

static int init_node_data(struct mlx5_ib_dev *dev)
{
	int err;

	err = mlx5_query_node_desc(dev, dev->ib_dev.node_desc);
	if (err)
		return err;

	dev->mdev->rev_id = dev->mdev->pdev->revision;

	return mlx5_query_node_guid(dev, &dev->ib_dev.node_guid);
}

static ssize_t show_fw_pages(struct device *device, struct device_attribute *attr,
			     char *buf)
{
	struct mlx5_ib_dev *dev =
		container_of(device, struct mlx5_ib_dev, ib_dev.dev);

	return sprintf(buf, "%d\n", dev->mdev->priv.fw_pages);
}

static ssize_t show_reg_pages(struct device *device,
			      struct device_attribute *attr, char *buf)
{
	struct mlx5_ib_dev *dev =
		container_of(device, struct mlx5_ib_dev, ib_dev.dev);

	return sprintf(buf, "%d\n", atomic_read(&dev->mdev->priv.reg_pages));
}

static ssize_t show_hca(struct device *device, struct device_attribute *attr,
			char *buf)
{
	struct mlx5_ib_dev *dev =
		container_of(device, struct mlx5_ib_dev, ib_dev.dev);
	return sprintf(buf, "MT%d\n", dev->mdev->pdev->device);
}

static ssize_t show_rev(struct device *device, struct device_attribute *attr,
			char *buf)
{
	struct mlx5_ib_dev *dev =
		container_of(device, struct mlx5_ib_dev, ib_dev.dev);
	return sprintf(buf, "%x\n", dev->mdev->rev_id);
}

static ssize_t show_board(struct device *device, struct device_attribute *attr,
			  char *buf)
{
	struct mlx5_ib_dev *dev =
		container_of(device, struct mlx5_ib_dev, ib_dev.dev);
	return sprintf(buf, "%.*s\n", MLX5_BOARD_ID_LEN,
		       dev->mdev->board_id);
}

static DEVICE_ATTR(hw_rev,   S_IRUGO, show_rev,    NULL);
static DEVICE_ATTR(hca_type, S_IRUGO, show_hca,    NULL);
static DEVICE_ATTR(board_id, S_IRUGO, show_board,  NULL);
static DEVICE_ATTR(fw_pages, S_IRUGO, show_fw_pages, NULL);
static DEVICE_ATTR(reg_pages, S_IRUGO, show_reg_pages, NULL);

static struct device_attribute *mlx5_class_attributes[] = {
	&dev_attr_hw_rev,
	&dev_attr_hca_type,
	&dev_attr_board_id,
	&dev_attr_fw_pages,
	&dev_attr_reg_pages,
};

static void pkey_change_handler(struct work_struct *work)
{
	struct mlx5_ib_port_resources *ports =
		container_of(work, struct mlx5_ib_port_resources,
			     pkey_change_work);

	mutex_lock(&ports->devr->mutex);
	mlx5_ib_gsi_pkey_change(ports->gsi);
	mutex_unlock(&ports->devr->mutex);
}

static void mlx5_ib_handle_internal_error(struct mlx5_ib_dev *ibdev)
{
	struct mlx5_ib_qp *mqp;
	struct mlx5_ib_cq *send_mcq, *recv_mcq;
	struct mlx5_core_cq *mcq;
	struct list_head cq_armed_list;
	unsigned long flags_qp;
	unsigned long flags_cq;
	unsigned long flags;

	INIT_LIST_HEAD(&cq_armed_list);

	/* Go over qp list reside on that ibdev, sync with create/destroy qp.*/
	spin_lock_irqsave(&ibdev->reset_flow_resource_lock, flags);
	list_for_each_entry(mqp, &ibdev->qp_list, qps_list) {
		spin_lock_irqsave(&mqp->sq.lock, flags_qp);
		if (mqp->sq.tail != mqp->sq.head) {
			send_mcq = to_mcq(mqp->ibqp.send_cq);
			spin_lock_irqsave(&send_mcq->lock, flags_cq);
			if (send_mcq->mcq.comp &&
			    mqp->ibqp.send_cq->comp_handler) {
				if (!send_mcq->mcq.reset_notify_added) {
					send_mcq->mcq.reset_notify_added = 1;
					list_add_tail(&send_mcq->mcq.reset_notify,
						      &cq_armed_list);
				}
			}
			spin_unlock_irqrestore(&send_mcq->lock, flags_cq);
		}
		spin_unlock_irqrestore(&mqp->sq.lock, flags_qp);
		spin_lock_irqsave(&mqp->rq.lock, flags_qp);
		/* no handling is needed for SRQ */
		if (!mqp->ibqp.srq) {
			if (mqp->rq.tail != mqp->rq.head) {
				recv_mcq = to_mcq(mqp->ibqp.recv_cq);
				spin_lock_irqsave(&recv_mcq->lock, flags_cq);
				if (recv_mcq->mcq.comp &&
				    mqp->ibqp.recv_cq->comp_handler) {
					if (!recv_mcq->mcq.reset_notify_added) {
						recv_mcq->mcq.reset_notify_added = 1;
						list_add_tail(&recv_mcq->mcq.reset_notify,
							      &cq_armed_list);
					}
				}
				spin_unlock_irqrestore(&recv_mcq->lock,
						       flags_cq);
			}
		}
		spin_unlock_irqrestore(&mqp->rq.lock, flags_qp);
	}
	/*At that point all inflight post send were put to be executed as of we
	 * lock/unlock above locks Now need to arm all involved CQs.
	 */
	list_for_each_entry(mcq, &cq_armed_list, reset_notify) {
		mcq->comp(mcq);
	}
	spin_unlock_irqrestore(&ibdev->reset_flow_resource_lock, flags);
}

static void mlx5_ib_event(struct mlx5_core_dev *dev, void *context,
			  enum mlx5_dev_event event, unsigned long param)
{
	struct mlx5_ib_dev *ibdev = (struct mlx5_ib_dev *)context;
	struct ib_event ibev;
	bool fatal = false;
	u8 port = 0;

	switch (event) {
	case MLX5_DEV_EVENT_SYS_ERROR:
		ibev.event = IB_EVENT_DEVICE_FATAL;
		mlx5_ib_handle_internal_error(ibdev);
		fatal = true;
		break;

	case MLX5_DEV_EVENT_PORT_UP:
	case MLX5_DEV_EVENT_PORT_DOWN:
	case MLX5_DEV_EVENT_PORT_INITIALIZED:
		port = (u8)param;

		/* In RoCE, port up/down events are handled in
		 * mlx5_netdev_event().
		 */
		if (mlx5_ib_port_link_layer(&ibdev->ib_dev, port) ==
			IB_LINK_LAYER_ETHERNET)
			return;

		ibev.event = (event == MLX5_DEV_EVENT_PORT_UP) ?
			     IB_EVENT_PORT_ACTIVE : IB_EVENT_PORT_ERR;
		break;

	case MLX5_DEV_EVENT_LID_CHANGE:
		ibev.event = IB_EVENT_LID_CHANGE;
		port = (u8)param;
		break;

	case MLX5_DEV_EVENT_PKEY_CHANGE:
		ibev.event = IB_EVENT_PKEY_CHANGE;
		port = (u8)param;

		schedule_work(&ibdev->devr.ports[port - 1].pkey_change_work);
		break;

	case MLX5_DEV_EVENT_GUID_CHANGE:
		ibev.event = IB_EVENT_GID_CHANGE;
		port = (u8)param;
		break;

	case MLX5_DEV_EVENT_CLIENT_REREG:
		ibev.event = IB_EVENT_CLIENT_REREGISTER;
		port = (u8)param;
		break;
	}

	ibev.device	      = &ibdev->ib_dev;
	ibev.element.port_num = port;

	if (port < 1 || port > ibdev->num_ports) {
		mlx5_ib_warn(ibdev, "warning: event on port %d\n", port);
		return;
	}

	if (ibdev->ib_active)
		ib_dispatch_event(&ibev);

	if (fatal)
		ibdev->ib_active = false;
}

static void get_ext_port_caps(struct mlx5_ib_dev *dev)
{
	int port;

	for (port = 1; port <= MLX5_CAP_GEN(dev->mdev, num_ports); port++)
		mlx5_query_ext_port_caps(dev, port);
}

static int get_port_caps(struct mlx5_ib_dev *dev)
{
	struct ib_device_attr *dprops = NULL;
	struct ib_port_attr *pprops = NULL;
	int err = -ENOMEM;
	int port;
	struct ib_udata uhw = {.inlen = 0, .outlen = 0};

	pprops = kmalloc(sizeof(*pprops), GFP_KERNEL);
	if (!pprops)
		goto out;

	dprops = kmalloc(sizeof(*dprops), GFP_KERNEL);
	if (!dprops)
		goto out;

	err = mlx5_ib_query_device(&dev->ib_dev, dprops, &uhw);
	if (err) {
		mlx5_ib_warn(dev, "query_device failed %d\n", err);
		goto out;
	}

	for (port = 1; port <= MLX5_CAP_GEN(dev->mdev, num_ports); port++) {
		err = mlx5_ib_query_port(&dev->ib_dev, port, pprops);
		if (err) {
			mlx5_ib_warn(dev, "query_port %d failed %d\n",
				     port, err);
			break;
		}
		dev->mdev->port_caps[port - 1].pkey_table_len =
						dprops->max_pkeys;
		dev->mdev->port_caps[port - 1].gid_table_len =
						pprops->gid_tbl_len;
		mlx5_ib_dbg(dev, "pkey_table_len %d, gid_table_len %d\n",
			    dprops->max_pkeys, pprops->gid_tbl_len);
	}

out:
	kfree(pprops);
	kfree(dprops);

	return err;
}

static void destroy_umrc_res(struct mlx5_ib_dev *dev)
{
	int err;

	err = mlx5_mr_cache_cleanup(dev);
	if (err)
		mlx5_ib_warn(dev, "mr cache cleanup failed\n");

	mlx5_ib_destroy_qp(dev->umrc.qp);
	ib_free_cq(dev->umrc.cq);
	ib_dealloc_pd(dev->umrc.pd);
}

enum {
	MAX_UMR_WR = 128,
};

static int create_umr_res(struct mlx5_ib_dev *dev)
{
	struct ib_qp_init_attr *init_attr = NULL;
	struct ib_qp_attr *attr = NULL;
	struct ib_pd *pd;
	struct ib_cq *cq;
	struct ib_qp *qp;
	int ret;

	attr = kzalloc(sizeof(*attr), GFP_KERNEL);
	init_attr = kzalloc(sizeof(*init_attr), GFP_KERNEL);
	if (!attr || !init_attr) {
		ret = -ENOMEM;
		goto error_0;
	}

	pd = ib_alloc_pd(&dev->ib_dev, 0);
	if (IS_ERR(pd)) {
		mlx5_ib_dbg(dev, "Couldn't create PD for sync UMR QP\n");
		ret = PTR_ERR(pd);
		goto error_0;
	}

	cq = ib_alloc_cq(&dev->ib_dev, NULL, 128, 0, IB_POLL_SOFTIRQ);
	if (IS_ERR(cq)) {
		mlx5_ib_dbg(dev, "Couldn't create CQ for sync UMR QP\n");
		ret = PTR_ERR(cq);
		goto error_2;
	}

	init_attr->send_cq = cq;
	init_attr->recv_cq = cq;
	init_attr->sq_sig_type = IB_SIGNAL_ALL_WR;
	init_attr->cap.max_send_wr = MAX_UMR_WR;
	init_attr->cap.max_send_sge = 1;
	init_attr->qp_type = MLX5_IB_QPT_REG_UMR;
	init_attr->port_num = 1;
	qp = mlx5_ib_create_qp(pd, init_attr, NULL);
	if (IS_ERR(qp)) {
		mlx5_ib_dbg(dev, "Couldn't create sync UMR QP\n");
		ret = PTR_ERR(qp);
		goto error_3;
	}
	qp->device     = &dev->ib_dev;
	qp->real_qp    = qp;
	qp->uobject    = NULL;
	qp->qp_type    = MLX5_IB_QPT_REG_UMR;

	attr->qp_state = IB_QPS_INIT;
	attr->port_num = 1;
	ret = mlx5_ib_modify_qp(qp, attr, IB_QP_STATE | IB_QP_PKEY_INDEX |
				IB_QP_PORT, NULL);
	if (ret) {
		mlx5_ib_dbg(dev, "Couldn't modify UMR QP\n");
		goto error_4;
	}

	memset(attr, 0, sizeof(*attr));
	attr->qp_state = IB_QPS_RTR;
	attr->path_mtu = IB_MTU_256;

	ret = mlx5_ib_modify_qp(qp, attr, IB_QP_STATE, NULL);
	if (ret) {
		mlx5_ib_dbg(dev, "Couldn't modify umr QP to rtr\n");
		goto error_4;
	}

	memset(attr, 0, sizeof(*attr));
	attr->qp_state = IB_QPS_RTS;
	ret = mlx5_ib_modify_qp(qp, attr, IB_QP_STATE, NULL);
	if (ret) {
		mlx5_ib_dbg(dev, "Couldn't modify umr QP to rts\n");
		goto error_4;
	}

	dev->umrc.qp = qp;
	dev->umrc.cq = cq;
	dev->umrc.pd = pd;

	sema_init(&dev->umrc.sem, MAX_UMR_WR);
	ret = mlx5_mr_cache_init(dev);
	if (ret) {
		mlx5_ib_warn(dev, "mr cache init failed %d\n", ret);
		goto error_4;
	}

	kfree(attr);
	kfree(init_attr);

	return 0;

error_4:
	mlx5_ib_destroy_qp(qp);

error_3:
	ib_free_cq(cq);

error_2:
	ib_dealloc_pd(pd);

error_0:
	kfree(attr);
	kfree(init_attr);
	return ret;
}

static int create_dev_resources(struct mlx5_ib_resources *devr)
{
	struct ib_srq_init_attr attr;
	struct mlx5_ib_dev *dev;
	struct ib_cq_init_attr cq_attr = {.cqe = 1};
	int port;
	int ret = 0;

	dev = container_of(devr, struct mlx5_ib_dev, devr);

	mutex_init(&devr->mutex);

	devr->p0 = mlx5_ib_alloc_pd(&dev->ib_dev, NULL, NULL);
	if (IS_ERR(devr->p0)) {
		ret = PTR_ERR(devr->p0);
		goto error0;
	}
	devr->p0->device  = &dev->ib_dev;
	devr->p0->uobject = NULL;
	atomic_set(&devr->p0->usecnt, 0);

	devr->c0 = mlx5_ib_create_cq(&dev->ib_dev, &cq_attr, NULL, NULL);
	if (IS_ERR(devr->c0)) {
		ret = PTR_ERR(devr->c0);
		goto error1;
	}
	devr->c0->device        = &dev->ib_dev;
	devr->c0->uobject       = NULL;
	devr->c0->comp_handler  = NULL;
	devr->c0->event_handler = NULL;
	devr->c0->cq_context    = NULL;
	atomic_set(&devr->c0->usecnt, 0);

	devr->x0 = mlx5_ib_alloc_xrcd(&dev->ib_dev, NULL, NULL);
	if (IS_ERR(devr->x0)) {
		ret = PTR_ERR(devr->x0);
		goto error2;
	}
	devr->x0->device = &dev->ib_dev;
	devr->x0->inode = NULL;
	atomic_set(&devr->x0->usecnt, 0);
	mutex_init(&devr->x0->tgt_qp_mutex);
	INIT_LIST_HEAD(&devr->x0->tgt_qp_list);

	devr->x1 = mlx5_ib_alloc_xrcd(&dev->ib_dev, NULL, NULL);
	if (IS_ERR(devr->x1)) {
		ret = PTR_ERR(devr->x1);
		goto error3;
	}
	devr->x1->device = &dev->ib_dev;
	devr->x1->inode = NULL;
	atomic_set(&devr->x1->usecnt, 0);
	mutex_init(&devr->x1->tgt_qp_mutex);
	INIT_LIST_HEAD(&devr->x1->tgt_qp_list);

	memset(&attr, 0, sizeof(attr));
	attr.attr.max_sge = 1;
	attr.attr.max_wr = 1;
	attr.srq_type = IB_SRQT_XRC;
	attr.ext.xrc.cq = devr->c0;
	attr.ext.xrc.xrcd = devr->x0;

	devr->s0 = mlx5_ib_create_srq(devr->p0, &attr, NULL);
	if (IS_ERR(devr->s0)) {
		ret = PTR_ERR(devr->s0);
		goto error4;
	}
	devr->s0->device	= &dev->ib_dev;
	devr->s0->pd		= devr->p0;
	devr->s0->uobject       = NULL;
	devr->s0->event_handler = NULL;
	devr->s0->srq_context   = NULL;
	devr->s0->srq_type      = IB_SRQT_XRC;
	devr->s0->ext.xrc.xrcd	= devr->x0;
	devr->s0->ext.xrc.cq	= devr->c0;
	atomic_inc(&devr->s0->ext.xrc.xrcd->usecnt);
	atomic_inc(&devr->s0->ext.xrc.cq->usecnt);
	atomic_inc(&devr->p0->usecnt);
	atomic_set(&devr->s0->usecnt, 0);

	memset(&attr, 0, sizeof(attr));
	attr.attr.max_sge = 1;
	attr.attr.max_wr = 1;
	attr.srq_type = IB_SRQT_BASIC;
	devr->s1 = mlx5_ib_create_srq(devr->p0, &attr, NULL);
	if (IS_ERR(devr->s1)) {
		ret = PTR_ERR(devr->s1);
		goto error5;
	}
	devr->s1->device	= &dev->ib_dev;
	devr->s1->pd		= devr->p0;
	devr->s1->uobject       = NULL;
	devr->s1->event_handler = NULL;
	devr->s1->srq_context   = NULL;
	devr->s1->srq_type      = IB_SRQT_BASIC;
	devr->s1->ext.xrc.cq	= devr->c0;
	atomic_inc(&devr->p0->usecnt);
	atomic_set(&devr->s0->usecnt, 0);

	for (port = 0; port < ARRAY_SIZE(devr->ports); ++port) {
		INIT_WORK(&devr->ports[port].pkey_change_work,
			  pkey_change_handler);
		devr->ports[port].devr = devr;
	}

	return 0;

error5:
	mlx5_ib_destroy_srq(devr->s0);
error4:
	mlx5_ib_dealloc_xrcd(devr->x1);
error3:
	mlx5_ib_dealloc_xrcd(devr->x0);
error2:
	mlx5_ib_destroy_cq(devr->c0);
error1:
	mlx5_ib_dealloc_pd(devr->p0);
error0:
	return ret;
}

static void destroy_dev_resources(struct mlx5_ib_resources *devr)
{
	struct mlx5_ib_dev *dev =
		container_of(devr, struct mlx5_ib_dev, devr);
	int port;

	mlx5_ib_destroy_srq(devr->s1);
	mlx5_ib_destroy_srq(devr->s0);
	mlx5_ib_dealloc_xrcd(devr->x0);
	mlx5_ib_dealloc_xrcd(devr->x1);
	mlx5_ib_destroy_cq(devr->c0);
	mlx5_ib_dealloc_pd(devr->p0);

	/* Make sure no change P_Key work items are still executing */
	for (port = 0; port < dev->num_ports; ++port)
		cancel_work_sync(&devr->ports[port].pkey_change_work);
}

static u32 get_core_cap_flags(struct ib_device *ibdev)
{
	struct mlx5_ib_dev *dev = to_mdev(ibdev);
	enum rdma_link_layer ll = mlx5_ib_port_link_layer(ibdev, 1);
	u8 l3_type_cap = MLX5_CAP_ROCE(dev->mdev, l3_type);
	u8 roce_version_cap = MLX5_CAP_ROCE(dev->mdev, roce_version);
	u32 ret = 0;

	if (ll == IB_LINK_LAYER_INFINIBAND)
		return RDMA_CORE_PORT_IBA_IB;

	if (!(l3_type_cap & MLX5_ROCE_L3_TYPE_IPV4_CAP))
		return 0;

	if (!(l3_type_cap & MLX5_ROCE_L3_TYPE_IPV6_CAP))
		return 0;

	if (roce_version_cap & MLX5_ROCE_VERSION_1_CAP)
		ret |= RDMA_CORE_PORT_IBA_ROCE;

	if (roce_version_cap & MLX5_ROCE_VERSION_2_CAP)
		ret |= RDMA_CORE_PORT_IBA_ROCE_UDP_ENCAP;

	return ret;
}

static int mlx5_port_immutable(struct ib_device *ibdev, u8 port_num,
			       struct ib_port_immutable *immutable)
{
	struct ib_port_attr attr;
	int err;

	err = mlx5_ib_query_port(ibdev, port_num, &attr);
	if (err)
		return err;

	immutable->pkey_tbl_len = attr.pkey_tbl_len;
	immutable->gid_tbl_len = attr.gid_tbl_len;
	immutable->core_cap_flags = get_core_cap_flags(ibdev);
	immutable->max_mad_size = IB_MGMT_MAD_SIZE;

	return 0;
}

static void get_dev_fw_str(struct ib_device *ibdev, char *str,
			   size_t str_len)
{
	struct mlx5_ib_dev *dev =
		container_of(ibdev, struct mlx5_ib_dev, ib_dev);
	snprintf(str, str_len, "%d.%d.%04d", fw_rev_maj(dev->mdev),
		       fw_rev_min(dev->mdev), fw_rev_sub(dev->mdev));
}

static int mlx5_roce_lag_init(struct mlx5_ib_dev *dev)
{
	struct mlx5_core_dev *mdev = dev->mdev;
	struct mlx5_flow_namespace *ns = mlx5_get_flow_namespace(mdev,
								 MLX5_FLOW_NAMESPACE_LAG);
	struct mlx5_flow_table *ft;
	int err;

	if (!ns || !mlx5_lag_is_active(mdev))
		return 0;

	err = mlx5_cmd_create_vport_lag(mdev);
	if (err)
		return err;

	ft = mlx5_create_lag_demux_flow_table(ns, 0, 0);
	if (IS_ERR(ft)) {
		err = PTR_ERR(ft);
		goto err_destroy_vport_lag;
	}

	dev->flow_db.lag_demux_ft = ft;
	return 0;

err_destroy_vport_lag:
	mlx5_cmd_destroy_vport_lag(mdev);
	return err;
}

static void mlx5_roce_lag_cleanup(struct mlx5_ib_dev *dev)
{
	struct mlx5_core_dev *mdev = dev->mdev;

	if (dev->flow_db.lag_demux_ft) {
		mlx5_destroy_flow_table(dev->flow_db.lag_demux_ft);
		dev->flow_db.lag_demux_ft = NULL;

		mlx5_cmd_destroy_vport_lag(mdev);
	}
}

static void mlx5_remove_roce_notifier(struct mlx5_ib_dev *dev)
{
	if (dev->roce.nb.notifier_call) {
		unregister_netdevice_notifier(&dev->roce.nb);
		dev->roce.nb.notifier_call = NULL;
	}
}

static int mlx5_enable_roce(struct mlx5_ib_dev *dev)
{
	int err;

	dev->roce.nb.notifier_call = mlx5_netdev_event;
	err = register_netdevice_notifier(&dev->roce.nb);
	if (err) {
		dev->roce.nb.notifier_call = NULL;
		return err;
	}

	err = mlx5_nic_vport_enable_roce(dev->mdev);
	if (err)
		goto err_unregister_netdevice_notifier;

	err = mlx5_roce_lag_init(dev);
	if (err)
		goto err_disable_roce;

	return 0;

err_disable_roce:
	mlx5_nic_vport_disable_roce(dev->mdev);

err_unregister_netdevice_notifier:
	mlx5_remove_roce_notifier(dev);
	return err;
}

static void mlx5_disable_roce(struct mlx5_ib_dev *dev)
{
	mlx5_roce_lag_cleanup(dev);
	mlx5_nic_vport_disable_roce(dev->mdev);
}

static void mlx5_ib_dealloc_q_counters(struct mlx5_ib_dev *dev)
{
	unsigned int i;

	for (i = 0; i < dev->num_ports; i++)
		mlx5_core_dealloc_q_counter(dev->mdev,
					    dev->port[i].q_cnt_id);
}

static int mlx5_ib_alloc_q_counters(struct mlx5_ib_dev *dev)
{
	int i;
	int ret;

	for (i = 0; i < dev->num_ports; i++) {
		ret = mlx5_core_alloc_q_counter(dev->mdev,
						&dev->port[i].q_cnt_id);
		if (ret) {
			mlx5_ib_warn(dev,
				     "couldn't allocate queue counter for port %d, err %d\n",
				     i + 1, ret);
			goto dealloc_counters;
		}
	}

	return 0;

dealloc_counters:
	while (--i >= 0)
		mlx5_core_dealloc_q_counter(dev->mdev,
					    dev->port[i].q_cnt_id);

	return ret;
}

static const char * const names[] = {
	"rx_write_requests",
	"rx_read_requests",
	"rx_atomic_requests",
	"out_of_buffer",
	"out_of_sequence",
	"duplicate_request",
	"rnr_nak_retry_err",
	"packet_seq_err",
	"implied_nak_seq_err",
	"local_ack_timeout_err",
};

static const size_t stats_offsets[] = {
	MLX5_BYTE_OFF(query_q_counter_out, rx_write_requests),
	MLX5_BYTE_OFF(query_q_counter_out, rx_read_requests),
	MLX5_BYTE_OFF(query_q_counter_out, rx_atomic_requests),
	MLX5_BYTE_OFF(query_q_counter_out, out_of_buffer),
	MLX5_BYTE_OFF(query_q_counter_out, out_of_sequence),
	MLX5_BYTE_OFF(query_q_counter_out, duplicate_request),
	MLX5_BYTE_OFF(query_q_counter_out, rnr_nak_retry_err),
	MLX5_BYTE_OFF(query_q_counter_out, packet_seq_err),
	MLX5_BYTE_OFF(query_q_counter_out, implied_nak_seq_err),
	MLX5_BYTE_OFF(query_q_counter_out, local_ack_timeout_err),
};

static struct rdma_hw_stats *mlx5_ib_alloc_hw_stats(struct ib_device *ibdev,
						    u8 port_num)
{
	BUILD_BUG_ON(ARRAY_SIZE(names) != ARRAY_SIZE(stats_offsets));

	/* We support only per port stats */
	if (port_num == 0)
		return NULL;

	return rdma_alloc_hw_stats_struct(names, ARRAY_SIZE(names),
					  RDMA_HW_STATS_DEFAULT_LIFESPAN);
}

static int mlx5_ib_get_hw_stats(struct ib_device *ibdev,
				struct rdma_hw_stats *stats,
				u8 port, int index)
{
	struct mlx5_ib_dev *dev = to_mdev(ibdev);
	int outlen = MLX5_ST_SZ_BYTES(query_q_counter_out);
	void *out;
	__be32 val;
	int ret;
	int i;

	if (!port || !stats)
		return -ENOSYS;

	out = mlx5_vzalloc(outlen);
	if (!out)
		return -ENOMEM;

	ret = mlx5_core_query_q_counter(dev->mdev,
					dev->port[port - 1].q_cnt_id, 0,
					out, outlen);
	if (ret)
		goto free;

	for (i = 0; i < ARRAY_SIZE(names); i++) {
		val = *(__be32 *)(out + stats_offsets[i]);
		stats->value[i] = (u64)be32_to_cpu(val);
	}
free:
	kvfree(out);
	return ARRAY_SIZE(names);
}

static void *mlx5_ib_add(struct mlx5_core_dev *mdev)
{
	struct mlx5_ib_dev *dev;
	enum rdma_link_layer ll;
	int port_type_cap;
	const char *name;
	int err;
	int i;

	port_type_cap = MLX5_CAP_GEN(mdev, port_type);
	ll = mlx5_port_type_cap_to_rdma_ll(port_type_cap);

	if ((ll == IB_LINK_LAYER_ETHERNET) && !MLX5_CAP_GEN(mdev, roce))
		return NULL;

	printk_once(KERN_INFO "%s", mlx5_version);

	dev = (struct mlx5_ib_dev *)ib_alloc_device(sizeof(*dev));
	if (!dev)
		return NULL;

	dev->mdev = mdev;

	dev->port = kcalloc(MLX5_CAP_GEN(mdev, num_ports), sizeof(*dev->port),
			    GFP_KERNEL);
	if (!dev->port)
		goto err_dealloc;

	rwlock_init(&dev->roce.netdev_lock);
	err = get_port_caps(dev);
	if (err)
		goto err_free_port;

	if (mlx5_use_mad_ifc(dev))
		get_ext_port_caps(dev);

	MLX5_INIT_DOORBELL_LOCK(&dev->uar_lock);

	if (!mlx5_lag_is_active(mdev))
		name = "mlx5_%d";
	else
		name = "mlx5_bond_%d";

	strlcpy(dev->ib_dev.name, name, IB_DEVICE_NAME_MAX);
	dev->ib_dev.owner		= THIS_MODULE;
	dev->ib_dev.node_type		= RDMA_NODE_IB_CA;
	dev->ib_dev.local_dma_lkey	= 0 /* not supported for now */;
	dev->num_ports		= MLX5_CAP_GEN(mdev, num_ports);
	dev->ib_dev.phys_port_cnt     = dev->num_ports;
	dev->ib_dev.num_comp_vectors    =
		dev->mdev->priv.eq_table.num_comp_vectors;
	dev->ib_dev.dma_device	= &mdev->pdev->dev;

	dev->ib_dev.uverbs_abi_ver	= MLX5_IB_UVERBS_ABI_VERSION;
	dev->ib_dev.uverbs_cmd_mask	=
		(1ull << IB_USER_VERBS_CMD_GET_CONTEXT)		|
		(1ull << IB_USER_VERBS_CMD_QUERY_DEVICE)	|
		(1ull << IB_USER_VERBS_CMD_QUERY_PORT)		|
		(1ull << IB_USER_VERBS_CMD_ALLOC_PD)		|
		(1ull << IB_USER_VERBS_CMD_DEALLOC_PD)		|
		(1ull << IB_USER_VERBS_CMD_REG_MR)		|
		(1ull << IB_USER_VERBS_CMD_REREG_MR)		|
		(1ull << IB_USER_VERBS_CMD_DEREG_MR)		|
		(1ull << IB_USER_VERBS_CMD_CREATE_COMP_CHANNEL)	|
		(1ull << IB_USER_VERBS_CMD_CREATE_CQ)		|
		(1ull << IB_USER_VERBS_CMD_RESIZE_CQ)		|
		(1ull << IB_USER_VERBS_CMD_DESTROY_CQ)		|
		(1ull << IB_USER_VERBS_CMD_CREATE_QP)		|
		(1ull << IB_USER_VERBS_CMD_MODIFY_QP)		|
		(1ull << IB_USER_VERBS_CMD_QUERY_QP)		|
		(1ull << IB_USER_VERBS_CMD_DESTROY_QP)		|
		(1ull << IB_USER_VERBS_CMD_ATTACH_MCAST)	|
		(1ull << IB_USER_VERBS_CMD_DETACH_MCAST)	|
		(1ull << IB_USER_VERBS_CMD_CREATE_SRQ)		|
		(1ull << IB_USER_VERBS_CMD_MODIFY_SRQ)		|
		(1ull << IB_USER_VERBS_CMD_QUERY_SRQ)		|
		(1ull << IB_USER_VERBS_CMD_DESTROY_SRQ)		|
		(1ull << IB_USER_VERBS_CMD_CREATE_XSRQ)		|
		(1ull << IB_USER_VERBS_CMD_OPEN_QP);
	dev->ib_dev.uverbs_ex_cmd_mask =
		(1ull << IB_USER_VERBS_EX_CMD_QUERY_DEVICE)	|
		(1ull << IB_USER_VERBS_EX_CMD_CREATE_CQ)	|
		(1ull << IB_USER_VERBS_EX_CMD_CREATE_QP);

	dev->ib_dev.query_device	= mlx5_ib_query_device;
	dev->ib_dev.query_port		= mlx5_ib_query_port;
	dev->ib_dev.get_link_layer	= mlx5_ib_port_link_layer;
	if (ll == IB_LINK_LAYER_ETHERNET)
		dev->ib_dev.get_netdev	= mlx5_ib_get_netdev;
	dev->ib_dev.query_gid		= mlx5_ib_query_gid;
	dev->ib_dev.add_gid		= mlx5_ib_add_gid;
	dev->ib_dev.del_gid		= mlx5_ib_del_gid;
	dev->ib_dev.query_pkey		= mlx5_ib_query_pkey;
	dev->ib_dev.modify_device	= mlx5_ib_modify_device;
	dev->ib_dev.modify_port		= mlx5_ib_modify_port;
	dev->ib_dev.alloc_ucontext	= mlx5_ib_alloc_ucontext;
	dev->ib_dev.dealloc_ucontext	= mlx5_ib_dealloc_ucontext;
	dev->ib_dev.mmap		= mlx5_ib_mmap;
	dev->ib_dev.alloc_pd		= mlx5_ib_alloc_pd;
	dev->ib_dev.dealloc_pd		= mlx5_ib_dealloc_pd;
	dev->ib_dev.create_ah		= mlx5_ib_create_ah;
	dev->ib_dev.query_ah		= mlx5_ib_query_ah;
	dev->ib_dev.destroy_ah		= mlx5_ib_destroy_ah;
	dev->ib_dev.create_srq		= mlx5_ib_create_srq;
	dev->ib_dev.modify_srq		= mlx5_ib_modify_srq;
	dev->ib_dev.query_srq		= mlx5_ib_query_srq;
	dev->ib_dev.destroy_srq		= mlx5_ib_destroy_srq;
	dev->ib_dev.post_srq_recv	= mlx5_ib_post_srq_recv;
	dev->ib_dev.create_qp		= mlx5_ib_create_qp;
	dev->ib_dev.modify_qp		= mlx5_ib_modify_qp;
	dev->ib_dev.query_qp		= mlx5_ib_query_qp;
	dev->ib_dev.destroy_qp		= mlx5_ib_destroy_qp;
	dev->ib_dev.post_send		= mlx5_ib_post_send;
	dev->ib_dev.post_recv		= mlx5_ib_post_recv;
	dev->ib_dev.create_cq		= mlx5_ib_create_cq;
	dev->ib_dev.modify_cq		= mlx5_ib_modify_cq;
	dev->ib_dev.resize_cq		= mlx5_ib_resize_cq;
	dev->ib_dev.destroy_cq		= mlx5_ib_destroy_cq;
	dev->ib_dev.poll_cq		= mlx5_ib_poll_cq;
	dev->ib_dev.req_notify_cq	= mlx5_ib_arm_cq;
	dev->ib_dev.get_dma_mr		= mlx5_ib_get_dma_mr;
	dev->ib_dev.reg_user_mr		= mlx5_ib_reg_user_mr;
	dev->ib_dev.rereg_user_mr	= mlx5_ib_rereg_user_mr;
	dev->ib_dev.dereg_mr		= mlx5_ib_dereg_mr;
	dev->ib_dev.attach_mcast	= mlx5_ib_mcg_attach;
	dev->ib_dev.detach_mcast	= mlx5_ib_mcg_detach;
	dev->ib_dev.process_mad		= mlx5_ib_process_mad;
	dev->ib_dev.alloc_mr		= mlx5_ib_alloc_mr;
	dev->ib_dev.map_mr_sg		= mlx5_ib_map_mr_sg;
	dev->ib_dev.check_mr_status	= mlx5_ib_check_mr_status;
	dev->ib_dev.get_port_immutable  = mlx5_port_immutable;
	dev->ib_dev.get_dev_fw_str      = get_dev_fw_str;
	if (mlx5_core_is_pf(mdev)) {
		dev->ib_dev.get_vf_config	= mlx5_ib_get_vf_config;
		dev->ib_dev.set_vf_link_state	= mlx5_ib_set_vf_link_state;
		dev->ib_dev.get_vf_stats	= mlx5_ib_get_vf_stats;
		dev->ib_dev.set_vf_guid		= mlx5_ib_set_vf_guid;
	}

	dev->ib_dev.disassociate_ucontext = mlx5_ib_disassociate_ucontext;

	mlx5_ib_internal_fill_odp_caps(dev);

	if (MLX5_CAP_GEN(mdev, imaicl)) {
		dev->ib_dev.alloc_mw		= mlx5_ib_alloc_mw;
		dev->ib_dev.dealloc_mw		= mlx5_ib_dealloc_mw;
		dev->ib_dev.uverbs_cmd_mask |=
			(1ull << IB_USER_VERBS_CMD_ALLOC_MW)	|
			(1ull << IB_USER_VERBS_CMD_DEALLOC_MW);
	}

	if (MLX5_CAP_GEN(dev->mdev, out_of_seq_cnt) &&
	    MLX5_CAP_GEN(dev->mdev, retransmission_q_counters)) {
		dev->ib_dev.get_hw_stats	= mlx5_ib_get_hw_stats;
		dev->ib_dev.alloc_hw_stats	= mlx5_ib_alloc_hw_stats;
	}

	if (MLX5_CAP_GEN(mdev, xrc)) {
		dev->ib_dev.alloc_xrcd = mlx5_ib_alloc_xrcd;
		dev->ib_dev.dealloc_xrcd = mlx5_ib_dealloc_xrcd;
		dev->ib_dev.uverbs_cmd_mask |=
			(1ull << IB_USER_VERBS_CMD_OPEN_XRCD) |
			(1ull << IB_USER_VERBS_CMD_CLOSE_XRCD);
	}

	if (mlx5_ib_port_link_layer(&dev->ib_dev, 1) ==
	    IB_LINK_LAYER_ETHERNET) {
		dev->ib_dev.create_flow	= mlx5_ib_create_flow;
		dev->ib_dev.destroy_flow = mlx5_ib_destroy_flow;
		dev->ib_dev.create_wq	 = mlx5_ib_create_wq;
		dev->ib_dev.modify_wq	 = mlx5_ib_modify_wq;
		dev->ib_dev.destroy_wq	 = mlx5_ib_destroy_wq;
		dev->ib_dev.create_rwq_ind_table = mlx5_ib_create_rwq_ind_table;
		dev->ib_dev.destroy_rwq_ind_table = mlx5_ib_destroy_rwq_ind_table;
		dev->ib_dev.uverbs_ex_cmd_mask |=
			(1ull << IB_USER_VERBS_EX_CMD_CREATE_FLOW) |
			(1ull << IB_USER_VERBS_EX_CMD_DESTROY_FLOW) |
			(1ull << IB_USER_VERBS_EX_CMD_CREATE_WQ) |
			(1ull << IB_USER_VERBS_EX_CMD_MODIFY_WQ) |
			(1ull << IB_USER_VERBS_EX_CMD_DESTROY_WQ) |
			(1ull << IB_USER_VERBS_EX_CMD_CREATE_RWQ_IND_TBL) |
			(1ull << IB_USER_VERBS_EX_CMD_DESTROY_RWQ_IND_TBL);
	}
	err = init_node_data(dev);
	if (err)
		goto err_free_port;

	mutex_init(&dev->flow_db.lock);
	mutex_init(&dev->cap_mask_mutex);
	INIT_LIST_HEAD(&dev->qp_list);
	spin_lock_init(&dev->reset_flow_resource_lock);

	if (ll == IB_LINK_LAYER_ETHERNET) {
		err = mlx5_enable_roce(dev);
		if (err)
			goto err_free_port;
	}

	err = create_dev_resources(&dev->devr);
	if (err)
		goto err_disable_roce;

	err = mlx5_ib_odp_init_one(dev);
	if (err)
		goto err_rsrc;

	err = mlx5_ib_alloc_q_counters(dev);
	if (err)
		goto err_odp;

	err = ib_register_device(&dev->ib_dev, NULL);
	if (err)
		goto err_q_cnt;

	err = create_umr_res(dev);
	if (err)
		goto err_dev;

	for (i = 0; i < ARRAY_SIZE(mlx5_class_attributes); i++) {
		err = device_create_file(&dev->ib_dev.dev,
					 mlx5_class_attributes[i]);
		if (err)
			goto err_umrc;
	}

	dev->ib_active = true;

	return dev;

err_umrc:
	destroy_umrc_res(dev);

err_dev:
	ib_unregister_device(&dev->ib_dev);

err_q_cnt:
	mlx5_ib_dealloc_q_counters(dev);

err_odp:
	mlx5_ib_odp_remove_one(dev);

err_rsrc:
	destroy_dev_resources(&dev->devr);

err_disable_roce:
	if (ll == IB_LINK_LAYER_ETHERNET) {
		mlx5_disable_roce(dev);
		mlx5_remove_roce_notifier(dev);
	}

err_free_port:
	kfree(dev->port);

err_dealloc:
	ib_dealloc_device((struct ib_device *)dev);

	return NULL;
}

static void mlx5_ib_remove(struct mlx5_core_dev *mdev, void *context)
{
	struct mlx5_ib_dev *dev = context;
	enum rdma_link_layer ll = mlx5_ib_port_link_layer(&dev->ib_dev, 1);

	mlx5_remove_roce_notifier(dev);
	ib_unregister_device(&dev->ib_dev);
	mlx5_ib_dealloc_q_counters(dev);
	destroy_umrc_res(dev);
	mlx5_ib_odp_remove_one(dev);
	destroy_dev_resources(&dev->devr);
	if (ll == IB_LINK_LAYER_ETHERNET)
		mlx5_disable_roce(dev);
	kfree(dev->port);
	ib_dealloc_device(&dev->ib_dev);
}

static struct mlx5_interface mlx5_ib_interface = {
	.add            = mlx5_ib_add,
	.remove         = mlx5_ib_remove,
	.event          = mlx5_ib_event,
	.protocol	= MLX5_INTERFACE_PROTOCOL_IB,
};

static int __init mlx5_ib_init(void)
{
	int err;

	if (deprecated_prof_sel != 2)
		pr_warn("prof_sel is deprecated for mlx5_ib, set it for mlx5_core\n");

	err = mlx5_ib_odp_init();
	if (err)
		return err;

	err = mlx5_register_interface(&mlx5_ib_interface);
	if (err)
		goto clean_odp;

	return err;

clean_odp:
	mlx5_ib_odp_cleanup();
	return err;
}

static void __exit mlx5_ib_cleanup(void)
{
	mlx5_unregister_interface(&mlx5_ib_interface);
	mlx5_ib_odp_cleanup();
}

module_init(mlx5_ib_init);
module_exit(mlx5_ib_cleanup);<|MERGE_RESOLUTION|>--- conflicted
+++ resolved
@@ -2005,10 +2005,7 @@
 						 dst);
 		if (IS_ERR(handler_ucast)) {
 			mlx5_del_flow_rule(handler->rule);
-<<<<<<< HEAD
-=======
 			ft_prio->refcount--;
->>>>>>> 2cfef0c3
 			kfree(handler);
 			handler = handler_ucast;
 		} else {
