--- conflicted
+++ resolved
@@ -889,36 +889,6 @@
 	return 0;
 }
 
-<<<<<<< HEAD
-static void free_qp_work(struct work_struct *work)
-{
-	struct c4iw_ucontext *ucontext;
-	struct c4iw_qp *qhp;
-	struct c4iw_dev *rhp;
-
-	qhp = container_of(work, struct c4iw_qp, free_work);
-	ucontext = qhp->ucontext;
-	rhp = qhp->rhp;
-
-	pr_debug("qhp %p ucontext %p\n", qhp, ucontext);
-	destroy_qp(&rhp->rdev, &qhp->wq,
-		   ucontext ? &ucontext->uctx : &rhp->rdev.uctx, !qhp->srq);
-
-	c4iw_put_wr_wait(qhp->wr_waitp);
-	kfree(qhp);
-}
-
-static void queue_qp_free(struct kref *kref)
-{
-	struct c4iw_qp *qhp;
-
-	qhp = container_of(kref, struct c4iw_qp, kref);
-	pr_debug("qhp %p\n", qhp);
-	queue_work(qhp->rhp->rdev.free_workq, &qhp->free_work);
-}
-
-=======
->>>>>>> 7ce58816
 void c4iw_qp_add_ref(struct ib_qp *qp)
 {
 	pr_debug("ib_qp %p\n", qp);
