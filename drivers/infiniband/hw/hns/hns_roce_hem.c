/*
 * Copyright (c) 2016 Hisilicon Limited.
 * Copyright (c) 2007, 2008 Mellanox Technologies. All rights reserved.
 *
 * This software is available to you under a choice of one of two
 * licenses.  You may choose to be licensed under the terms of the GNU
 * General Public License (GPL) Version 2, available from the file
 * COPYING in the main directory of this source tree, or the
 * OpenIB.org BSD license below:
 *
 *     Redistribution and use in source and binary forms, with or
 *     without modification, are permitted provided that the following
 *     conditions are met:
 *
 *      - Redistributions of source code must retain the above
 *        copyright notice, this list of conditions and the following
 *        disclaimer.
 *
 *      - Redistributions in binary form must reproduce the above
 *        copyright notice, this list of conditions and the following
 *        disclaimer in the documentation and/or other materials
 *        provided with the distribution.
 *
 * THE SOFTWARE IS PROVIDED "AS IS", WITHOUT WARRANTY OF ANY KIND,
 * EXPRESS OR IMPLIED, INCLUDING BUT NOT LIMITED TO THE WARRANTIES OF
 * MERCHANTABILITY, FITNESS FOR A PARTICULAR PURPOSE AND
 * NONINFRINGEMENT. IN NO EVENT SHALL THE AUTHORS OR COPYRIGHT HOLDERS
 * BE LIABLE FOR ANY CLAIM, DAMAGES OR OTHER LIABILITY, WHETHER IN AN
 * ACTION OF CONTRACT, TORT OR OTHERWISE, ARISING FROM, OUT OF OR IN
 * CONNECTION WITH THE SOFTWARE OR THE USE OR OTHER DEALINGS IN THE
 * SOFTWARE.
 */

#include <linux/platform_device.h>
#include "hns_roce_device.h"
#include "hns_roce_hem.h"
#include "hns_roce_common.h"

#define HEM_INDEX_BUF			BIT(0)
#define HEM_INDEX_L0			BIT(1)
#define HEM_INDEX_L1			BIT(2)
struct hns_roce_hem_index {
	u64 buf;
	u64 l0;
	u64 l1;
	u32 inited; /* indicate which index is available */
};

#define HEM_INDEX_BUF			BIT(0)
#define HEM_INDEX_L0			BIT(1)
#define HEM_INDEX_L1			BIT(2)
struct hns_roce_hem_index {
	u64 buf;
	u64 l0;
	u64 l1;
	u32 inited; /* indicate which index is available */
};

bool hns_roce_check_whether_mhop(struct hns_roce_dev *hr_dev, u32 type)
{
	int hop_num = 0;

	switch (type) {
	case HEM_TYPE_QPC:
		hop_num = hr_dev->caps.qpc_hop_num;
		break;
	case HEM_TYPE_MTPT:
		hop_num = hr_dev->caps.mpt_hop_num;
		break;
	case HEM_TYPE_CQC:
		hop_num = hr_dev->caps.cqc_hop_num;
		break;
	case HEM_TYPE_SRQC:
		hop_num = hr_dev->caps.srqc_hop_num;
		break;
	case HEM_TYPE_SCCC:
		hop_num = hr_dev->caps.sccc_hop_num;
		break;
	case HEM_TYPE_QPC_TIMER:
		hop_num = hr_dev->caps.qpc_timer_hop_num;
		break;
	case HEM_TYPE_CQC_TIMER:
		hop_num = hr_dev->caps.cqc_timer_hop_num;
		break;
<<<<<<< HEAD
=======
	case HEM_TYPE_GMV:
		hop_num = hr_dev->caps.gmv_hop_num;
		break;
>>>>>>> 7d2a07b7
	default:
		return false;
	}

	return hop_num ? true : false;
}

static bool hns_roce_check_hem_null(struct hns_roce_hem **hem, u64 hem_idx,
				    u32 bt_chunk_num, u64 hem_max_num)
{
	u64 start_idx = round_down(hem_idx, bt_chunk_num);
	u64 check_max_num = start_idx + bt_chunk_num;
	u64 i;

	for (i = start_idx; (i < check_max_num) && (i < hem_max_num); i++)
		if (i != hem_idx && hem[i])
			return false;

	return true;
}

static bool hns_roce_check_bt_null(u64 **bt, u64 ba_idx, u32 bt_chunk_num)
{
	u64 start_idx = round_down(ba_idx, bt_chunk_num);
	int i;

	for (i = 0; i < bt_chunk_num; i++)
		if (i != ba_idx && bt[start_idx + i])
			return false;

	return true;
}

static int hns_roce_get_bt_num(u32 table_type, u32 hop_num)
{
	if (check_whether_bt_num_3(table_type, hop_num))
		return 3;
	else if (check_whether_bt_num_2(table_type, hop_num))
		return 2;
	else if (check_whether_bt_num_1(table_type, hop_num))
		return 1;
	else
		return 0;
}

static int get_hem_table_config(struct hns_roce_dev *hr_dev,
				struct hns_roce_hem_mhop *mhop,
				u32 type)
{
	struct device *dev = hr_dev->dev;

	switch (type) {
	case HEM_TYPE_QPC:
		mhop->buf_chunk_size = 1 << (hr_dev->caps.qpc_buf_pg_sz
					     + PAGE_SHIFT);
		mhop->bt_chunk_size = 1 << (hr_dev->caps.qpc_ba_pg_sz
					     + PAGE_SHIFT);
		mhop->ba_l0_num = hr_dev->caps.qpc_bt_num;
		mhop->hop_num = hr_dev->caps.qpc_hop_num;
		break;
	case HEM_TYPE_MTPT:
		mhop->buf_chunk_size = 1 << (hr_dev->caps.mpt_buf_pg_sz
					     + PAGE_SHIFT);
		mhop->bt_chunk_size = 1 << (hr_dev->caps.mpt_ba_pg_sz
					     + PAGE_SHIFT);
		mhop->ba_l0_num = hr_dev->caps.mpt_bt_num;
		mhop->hop_num = hr_dev->caps.mpt_hop_num;
		break;
	case HEM_TYPE_CQC:
		mhop->buf_chunk_size = 1 << (hr_dev->caps.cqc_buf_pg_sz
					     + PAGE_SHIFT);
		mhop->bt_chunk_size = 1 << (hr_dev->caps.cqc_ba_pg_sz
					    + PAGE_SHIFT);
		mhop->ba_l0_num = hr_dev->caps.cqc_bt_num;
		mhop->hop_num = hr_dev->caps.cqc_hop_num;
		break;
	case HEM_TYPE_SCCC:
		mhop->buf_chunk_size = 1 << (hr_dev->caps.sccc_buf_pg_sz
					     + PAGE_SHIFT);
		mhop->bt_chunk_size = 1 << (hr_dev->caps.sccc_ba_pg_sz
					    + PAGE_SHIFT);
		mhop->ba_l0_num = hr_dev->caps.sccc_bt_num;
		mhop->hop_num = hr_dev->caps.sccc_hop_num;
		break;
	case HEM_TYPE_QPC_TIMER:
		mhop->buf_chunk_size = 1 << (hr_dev->caps.qpc_timer_buf_pg_sz
					     + PAGE_SHIFT);
		mhop->bt_chunk_size = 1 << (hr_dev->caps.qpc_timer_ba_pg_sz
					    + PAGE_SHIFT);
		mhop->ba_l0_num = hr_dev->caps.qpc_timer_bt_num;
		mhop->hop_num = hr_dev->caps.qpc_timer_hop_num;
		break;
	case HEM_TYPE_CQC_TIMER:
		mhop->buf_chunk_size = 1 << (hr_dev->caps.cqc_timer_buf_pg_sz
					     + PAGE_SHIFT);
		mhop->bt_chunk_size = 1 << (hr_dev->caps.cqc_timer_ba_pg_sz
					    + PAGE_SHIFT);
		mhop->ba_l0_num = hr_dev->caps.cqc_timer_bt_num;
		mhop->hop_num = hr_dev->caps.cqc_timer_hop_num;
		break;
	case HEM_TYPE_SRQC:
		mhop->buf_chunk_size = 1 << (hr_dev->caps.srqc_buf_pg_sz
					     + PAGE_SHIFT);
		mhop->bt_chunk_size = 1 << (hr_dev->caps.srqc_ba_pg_sz
					     + PAGE_SHIFT);
		mhop->ba_l0_num = hr_dev->caps.srqc_bt_num;
		mhop->hop_num = hr_dev->caps.srqc_hop_num;
		break;
<<<<<<< HEAD
	default:
		dev_err(dev, "Table %d not support multi-hop addressing!\n",
=======
	case HEM_TYPE_GMV:
		mhop->buf_chunk_size = 1 << (hr_dev->caps.gmv_buf_pg_sz +
					     PAGE_SHIFT);
		mhop->bt_chunk_size = 1 << (hr_dev->caps.gmv_ba_pg_sz +
					    PAGE_SHIFT);
		mhop->ba_l0_num = hr_dev->caps.gmv_bt_num;
		mhop->hop_num = hr_dev->caps.gmv_hop_num;
		break;
	default:
		dev_err(dev, "table %u not support multi-hop addressing!\n",
>>>>>>> 7d2a07b7
			type);
		return -EINVAL;
	}

	return 0;
}

int hns_roce_calc_hem_mhop(struct hns_roce_dev *hr_dev,
			   struct hns_roce_hem_table *table, unsigned long *obj,
			   struct hns_roce_hem_mhop *mhop)
{
	struct device *dev = hr_dev->dev;
	u32 chunk_ba_num;
<<<<<<< HEAD
	u32 table_idx;
	u32 bt_num;
	u32 chunk_size;
=======
	u32 chunk_size;
	u32 table_idx;
	u32 bt_num;
>>>>>>> 7d2a07b7

	if (get_hem_table_config(hr_dev, mhop, table->type))
		return -EINVAL;

	if (!obj)
		return 0;

	/*
	 * QPC/MTPT/CQC/SRQC/SCCC alloc hem for buffer pages.
	 * MTT/CQE alloc hem for bt pages.
	 */
	bt_num = hns_roce_get_bt_num(table->type, mhop->hop_num);
	chunk_ba_num = mhop->bt_chunk_size / BA_BYTE_LEN;
	chunk_size = table->type < HEM_TYPE_MTT ? mhop->buf_chunk_size :
			      mhop->bt_chunk_size;
	table_idx = *obj / (chunk_size / table->obj_size);
	switch (bt_num) {
	case 3:
		mhop->l2_idx = table_idx & (chunk_ba_num - 1);
		mhop->l1_idx = table_idx / chunk_ba_num & (chunk_ba_num - 1);
		mhop->l0_idx = (table_idx / chunk_ba_num) / chunk_ba_num;
		break;
	case 2:
		mhop->l1_idx = table_idx & (chunk_ba_num - 1);
		mhop->l0_idx = table_idx / chunk_ba_num;
		break;
	case 1:
		mhop->l0_idx = table_idx;
		break;
	default:
		dev_err(dev, "table %u not support hop_num = %u!\n",
			table->type, mhop->hop_num);
		return -EINVAL;
	}
	if (mhop->l0_idx >= mhop->ba_l0_num)
		mhop->l0_idx %= mhop->ba_l0_num;

	return 0;
}

static struct hns_roce_hem *hns_roce_alloc_hem(struct hns_roce_dev *hr_dev,
					       int npages,
					       unsigned long hem_alloc_size,
					       gfp_t gfp_mask)
{
	struct hns_roce_hem_chunk *chunk = NULL;
	struct hns_roce_hem *hem;
	struct scatterlist *mem;
	int order;
	void *buf;

	WARN_ON(gfp_mask & __GFP_HIGHMEM);

	hem = kmalloc(sizeof(*hem),
		      gfp_mask & ~(__GFP_HIGHMEM | __GFP_NOWARN));
	if (!hem)
		return NULL;

	INIT_LIST_HEAD(&hem->chunk_list);

	order = get_order(hem_alloc_size);

	while (npages > 0) {
		if (!chunk) {
			chunk = kmalloc(sizeof(*chunk),
				gfp_mask & ~(__GFP_HIGHMEM | __GFP_NOWARN));
			if (!chunk)
				goto fail;

			sg_init_table(chunk->mem, HNS_ROCE_HEM_CHUNK_LEN);
			chunk->npages = 0;
			chunk->nsg = 0;
			memset(chunk->buf, 0, sizeof(chunk->buf));
			list_add_tail(&chunk->list, &hem->chunk_list);
		}

		while (1 << order > npages)
			--order;

		/*
		 * Alloc memory one time. If failed, don't alloc small block
		 * memory, directly return fail.
		 */
		mem = &chunk->mem[chunk->npages];
		buf = dma_alloc_coherent(hr_dev->dev, PAGE_SIZE << order,
				&sg_dma_address(mem), gfp_mask);
		if (!buf)
			goto fail;

		chunk->buf[chunk->npages] = buf;
		sg_dma_len(mem) = PAGE_SIZE << order;

		++chunk->npages;
		++chunk->nsg;
		npages -= 1 << order;
	}

	return hem;

fail:
	hns_roce_free_hem(hr_dev, hem);
	return NULL;
}

void hns_roce_free_hem(struct hns_roce_dev *hr_dev, struct hns_roce_hem *hem)
{
	struct hns_roce_hem_chunk *chunk, *tmp;
	int i;

	if (!hem)
		return;

	list_for_each_entry_safe(chunk, tmp, &hem->chunk_list, list) {
		for (i = 0; i < chunk->npages; ++i)
			dma_free_coherent(hr_dev->dev,
				   sg_dma_len(&chunk->mem[i]),
				   chunk->buf[i],
				   sg_dma_address(&chunk->mem[i]));
		kfree(chunk);
	}

	kfree(hem);
}

static int calc_hem_config(struct hns_roce_dev *hr_dev,
			   struct hns_roce_hem_table *table, unsigned long obj,
			   struct hns_roce_hem_mhop *mhop,
			   struct hns_roce_hem_index *index)
{
<<<<<<< HEAD
	spinlock_t *lock = &hr_dev->bt_cmd_lock;
	struct device *dev = hr_dev->dev;
	long end;
	unsigned long flags;
	struct hns_roce_hem_iter iter;
	void __iomem *bt_cmd;
	__le32 bt_cmd_val[2];
	__le32 bt_cmd_h = 0;
	__le32 bt_cmd_l = 0;
	u64 bt_ba = 0;
	int ret = 0;
=======
	struct ib_device *ibdev = &hr_dev->ib_dev;
	unsigned long mhop_obj = obj;
	u32 l0_idx, l1_idx, l2_idx;
	u32 chunk_ba_num;
	u32 bt_num;
	int ret;
>>>>>>> 7d2a07b7

	ret = hns_roce_calc_hem_mhop(hr_dev, table, &mhop_obj, mhop);
	if (ret)
		return ret;

<<<<<<< HEAD
	switch (table->type) {
	case HEM_TYPE_QPC:
	case HEM_TYPE_MTPT:
	case HEM_TYPE_CQC:
	case HEM_TYPE_SRQC:
		roce_set_field(bt_cmd_h, ROCEE_BT_CMD_H_ROCEE_BT_CMD_MDF_M,
			ROCEE_BT_CMD_H_ROCEE_BT_CMD_MDF_S, table->type);
=======
	l0_idx = mhop->l0_idx;
	l1_idx = mhop->l1_idx;
	l2_idx = mhop->l2_idx;
	chunk_ba_num = mhop->bt_chunk_size / BA_BYTE_LEN;
	bt_num = hns_roce_get_bt_num(table->type, mhop->hop_num);
	switch (bt_num) {
	case 3:
		index->l1 = l0_idx * chunk_ba_num + l1_idx;
		index->l0 = l0_idx;
		index->buf = l0_idx * chunk_ba_num * chunk_ba_num +
			     l1_idx * chunk_ba_num + l2_idx;
		break;
	case 2:
		index->l0 = l0_idx;
		index->buf = l0_idx * chunk_ba_num + l1_idx;
		break;
	case 1:
		index->buf = l0_idx;
>>>>>>> 7d2a07b7
		break;
	default:
		ibdev_err(ibdev, "table %u not support mhop.hop_num = %u!\n",
			  table->type, mhop->hop_num);
		return -EINVAL;
	}
<<<<<<< HEAD

	roce_set_field(bt_cmd_h, ROCEE_BT_CMD_H_ROCEE_BT_CMD_IN_MDF_M,
		       ROCEE_BT_CMD_H_ROCEE_BT_CMD_IN_MDF_S, obj);
	roce_set_bit(bt_cmd_h, ROCEE_BT_CMD_H_ROCEE_BT_CMD_S, 0);
	roce_set_bit(bt_cmd_h, ROCEE_BT_CMD_H_ROCEE_BT_CMD_HW_SYNS_S, 1);

	/* Currently iter only a chunk */
	for (hns_roce_hem_first(table->hem[i], &iter);
	     !hns_roce_hem_last(&iter); hns_roce_hem_next(&iter)) {
		bt_ba = hns_roce_hem_addr(&iter) >> DMA_ADDR_T_SHIFT;

		spin_lock_irqsave(lock, flags);

		bt_cmd = hr_dev->reg_base + ROCEE_BT_CMD_H_REG;

		end = HW_SYNC_TIMEOUT_MSECS;
		while (end > 0) {
			if (!(readl(bt_cmd) >> BT_CMD_SYNC_SHIFT))
				break;
=======

	if (unlikely(index->buf >= table->num_hem)) {
		ibdev_err(ibdev, "table %u exceed hem limt idx %llu, max %lu!\n",
			  table->type, index->buf, table->num_hem);
		return -EINVAL;
	}
>>>>>>> 7d2a07b7

	return 0;
}

static void free_mhop_hem(struct hns_roce_dev *hr_dev,
			  struct hns_roce_hem_table *table,
			  struct hns_roce_hem_mhop *mhop,
			  struct hns_roce_hem_index *index)
{
	u32 bt_size = mhop->bt_chunk_size;
	struct device *dev = hr_dev->dev;

<<<<<<< HEAD
		bt_cmd_l = cpu_to_le32(bt_ba);
		roce_set_field(bt_cmd_h, ROCEE_BT_CMD_H_ROCEE_BT_CMD_BA_H_M,
			       ROCEE_BT_CMD_H_ROCEE_BT_CMD_BA_H_S,
			       bt_ba >> BT_BA_SHIFT);

		bt_cmd_val[0] = bt_cmd_l;
		bt_cmd_val[1] = bt_cmd_h;
		hns_roce_write64_k(bt_cmd_val,
				   hr_dev->reg_base + ROCEE_BT_CMD_L_REG);
		spin_unlock_irqrestore(lock, flags);
=======
	if (index->inited & HEM_INDEX_BUF) {
		hns_roce_free_hem(hr_dev, table->hem[index->buf]);
		table->hem[index->buf] = NULL;
	}

	if (index->inited & HEM_INDEX_L1) {
		dma_free_coherent(dev, bt_size, table->bt_l1[index->l1],
				  table->bt_l1_dma_addr[index->l1]);
		table->bt_l1[index->l1] = NULL;
>>>>>>> 7d2a07b7
	}

	if (index->inited & HEM_INDEX_L0) {
		dma_free_coherent(dev, bt_size, table->bt_l0[index->l0],
				  table->bt_l0_dma_addr[index->l0]);
		table->bt_l0[index->l0] = NULL;
	}
}

<<<<<<< HEAD
static int calc_hem_config(struct hns_roce_dev *hr_dev,
			   struct hns_roce_hem_table *table, unsigned long obj,
			   struct hns_roce_hem_mhop *mhop,
			   struct hns_roce_hem_index *index)
{
	struct ib_device *ibdev = &hr_dev->ib_dev;
	unsigned long mhop_obj = obj;
	u32 l0_idx, l1_idx, l2_idx;
	u32 chunk_ba_num;
	u32 bt_num;
	int ret;

	ret = hns_roce_calc_hem_mhop(hr_dev, table, &mhop_obj, mhop);
	if (ret)
		return ret;

	l0_idx = mhop->l0_idx;
	l1_idx = mhop->l1_idx;
	l2_idx = mhop->l2_idx;
	chunk_ba_num = mhop->bt_chunk_size / BA_BYTE_LEN;
	bt_num = hns_roce_get_bt_num(table->type, mhop->hop_num);
	switch (bt_num) {
	case 3:
		index->l1 = l0_idx * chunk_ba_num + l1_idx;
		index->l0 = l0_idx;
		index->buf = l0_idx * chunk_ba_num * chunk_ba_num +
			     l1_idx * chunk_ba_num + l2_idx;
		break;
	case 2:
		index->l0 = l0_idx;
		index->buf = l0_idx * chunk_ba_num + l1_idx;
		break;
	case 1:
		index->buf = l0_idx;
		break;
	default:
		ibdev_err(ibdev, "Table %d not support mhop.hop_num = %d!\n",
			  table->type, mhop->hop_num);
		return -EINVAL;
	}

	if (unlikely(index->buf >= table->num_hem)) {
		ibdev_err(ibdev, "Table %d exceed hem limt idx %llu,max %lu!\n",
			  table->type, index->buf, table->num_hem);
		return -EINVAL;
	}

	return 0;
}

static void free_mhop_hem(struct hns_roce_dev *hr_dev,
			  struct hns_roce_hem_table *table,
			  struct hns_roce_hem_mhop *mhop,
			  struct hns_roce_hem_index *index)
{
	u32 bt_size = mhop->bt_chunk_size;
	struct device *dev = hr_dev->dev;

	if (index->inited & HEM_INDEX_BUF) {
		hns_roce_free_hem(hr_dev, table->hem[index->buf]);
		table->hem[index->buf] = NULL;
	}

	if (index->inited & HEM_INDEX_L1) {
		dma_free_coherent(dev, bt_size, table->bt_l1[index->l1],
				  table->bt_l1_dma_addr[index->l1]);
		table->bt_l1[index->l1] = NULL;
	}

	if (index->inited & HEM_INDEX_L0) {
		dma_free_coherent(dev, bt_size, table->bt_l0[index->l0],
				  table->bt_l0_dma_addr[index->l0]);
		table->bt_l0[index->l0] = NULL;
	}
}

static int alloc_mhop_hem(struct hns_roce_dev *hr_dev,
			  struct hns_roce_hem_table *table,
			  struct hns_roce_hem_mhop *mhop,
			  struct hns_roce_hem_index *index)
{
	u32 bt_size = mhop->bt_chunk_size;
	struct device *dev = hr_dev->dev;
	struct hns_roce_hem_iter iter;
	gfp_t flag;
	u64 bt_ba;
	u32 size;
	int ret;

=======
static int alloc_mhop_hem(struct hns_roce_dev *hr_dev,
			  struct hns_roce_hem_table *table,
			  struct hns_roce_hem_mhop *mhop,
			  struct hns_roce_hem_index *index)
{
	u32 bt_size = mhop->bt_chunk_size;
	struct device *dev = hr_dev->dev;
	struct hns_roce_hem_iter iter;
	gfp_t flag;
	u64 bt_ba;
	u32 size;
	int ret;

>>>>>>> 7d2a07b7
	/* alloc L1 BA's chunk */
	if ((check_whether_bt_num_3(table->type, mhop->hop_num) ||
	     check_whether_bt_num_2(table->type, mhop->hop_num)) &&
	     !table->bt_l0[index->l0]) {
		table->bt_l0[index->l0] = dma_alloc_coherent(dev, bt_size,
					    &table->bt_l0_dma_addr[index->l0],
					    GFP_KERNEL);
		if (!table->bt_l0[index->l0]) {
			ret = -ENOMEM;
			goto out;
		}
		index->inited |= HEM_INDEX_L0;
	}

	/* alloc L2 BA's chunk */
	if (check_whether_bt_num_3(table->type, mhop->hop_num) &&
	    !table->bt_l1[index->l1])  {
		table->bt_l1[index->l1] = dma_alloc_coherent(dev, bt_size,
					    &table->bt_l1_dma_addr[index->l1],
					    GFP_KERNEL);
		if (!table->bt_l1[index->l1]) {
			ret = -ENOMEM;
			goto err_alloc_hem;
		}
		index->inited |= HEM_INDEX_L1;
		*(table->bt_l0[index->l0] + mhop->l1_idx) =
					       table->bt_l1_dma_addr[index->l1];
	}

	/*
	 * alloc buffer space chunk for QPC/MTPT/CQC/SRQC/SCCC.
	 * alloc bt space chunk for MTT/CQE.
	 */
	size = table->type < HEM_TYPE_MTT ? mhop->buf_chunk_size : bt_size;
	flag = (table->lowmem ? GFP_KERNEL : GFP_HIGHUSER) | __GFP_NOWARN;
	table->hem[index->buf] = hns_roce_alloc_hem(hr_dev, size >> PAGE_SHIFT,
						    size, flag);
	if (!table->hem[index->buf]) {
		ret = -ENOMEM;
		goto err_alloc_hem;
	}

	index->inited |= HEM_INDEX_BUF;
	hns_roce_hem_first(table->hem[index->buf], &iter);
	bt_ba = hns_roce_hem_addr(&iter);
	if (table->type < HEM_TYPE_MTT) {
		if (mhop->hop_num == 2)
			*(table->bt_l1[index->l1] + mhop->l2_idx) = bt_ba;
		else if (mhop->hop_num == 1)
			*(table->bt_l0[index->l0] + mhop->l1_idx) = bt_ba;
	} else if (mhop->hop_num == 2) {
		*(table->bt_l0[index->l0] + mhop->l1_idx) = bt_ba;
	}

	return 0;
err_alloc_hem:
	free_mhop_hem(hr_dev, table, mhop, index);
out:
	return ret;
}

static int set_mhop_hem(struct hns_roce_dev *hr_dev,
			struct hns_roce_hem_table *table, unsigned long obj,
			struct hns_roce_hem_mhop *mhop,
			struct hns_roce_hem_index *index)
{
	struct ib_device *ibdev = &hr_dev->ib_dev;
	int step_idx;
	int ret = 0;

	if (index->inited & HEM_INDEX_L0) {
		ret = hr_dev->hw->set_hem(hr_dev, table, obj, 0);
		if (ret) {
			ibdev_err(ibdev, "set HEM step 0 failed!\n");
			goto out;
		}
	}

	if (index->inited & HEM_INDEX_L1) {
		ret = hr_dev->hw->set_hem(hr_dev, table, obj, 1);
		if (ret) {
			ibdev_err(ibdev, "set HEM step 1 failed!\n");
			goto out;
		}
	}

	if (index->inited & HEM_INDEX_BUF) {
		if (mhop->hop_num == HNS_ROCE_HOP_NUM_0)
			step_idx = 0;
		else
			step_idx = mhop->hop_num;
		ret = hr_dev->hw->set_hem(hr_dev, table, obj, step_idx);
		if (ret)
			ibdev_err(ibdev, "set HEM step last failed!\n");
	}
out:
	return ret;
}
<<<<<<< HEAD

static int hns_roce_table_mhop_get(struct hns_roce_dev *hr_dev,
				   struct hns_roce_hem_table *table,
				   unsigned long obj)
{
	struct ib_device *ibdev = &hr_dev->ib_dev;
	struct hns_roce_hem_index index = {};
	struct hns_roce_hem_mhop mhop = {};
	int ret;

=======

static int hns_roce_table_mhop_get(struct hns_roce_dev *hr_dev,
				   struct hns_roce_hem_table *table,
				   unsigned long obj)
{
	struct ib_device *ibdev = &hr_dev->ib_dev;
	struct hns_roce_hem_index index = {};
	struct hns_roce_hem_mhop mhop = {};
	int ret;

>>>>>>> 7d2a07b7
	ret = calc_hem_config(hr_dev, table, obj, &mhop, &index);
	if (ret) {
		ibdev_err(ibdev, "calc hem config failed!\n");
		return ret;
<<<<<<< HEAD
	}

	mutex_lock(&table->mutex);
	if (table->hem[index.buf]) {
		++table->hem[index.buf]->refcount;
		goto out;
	}

	ret = alloc_mhop_hem(hr_dev, table, &mhop, &index);
	if (ret) {
		ibdev_err(ibdev, "alloc mhop hem failed!\n");
		goto out;
	}

	/* set HEM base address to hardware */
	if (table->type < HEM_TYPE_MTT) {
		ret = set_mhop_hem(hr_dev, table, obj, &mhop, &index);
		if (ret) {
			ibdev_err(ibdev, "set HEM address to HW failed!\n");
			goto err_alloc;
		}
	}

	++table->hem[index.buf]->refcount;
=======
	}

	mutex_lock(&table->mutex);
	if (table->hem[index.buf]) {
		refcount_inc(&table->hem[index.buf]->refcount);
		goto out;
	}

	ret = alloc_mhop_hem(hr_dev, table, &mhop, &index);
	if (ret) {
		ibdev_err(ibdev, "alloc mhop hem failed!\n");
		goto out;
	}

	/* set HEM base address to hardware */
	if (table->type < HEM_TYPE_MTT) {
		ret = set_mhop_hem(hr_dev, table, obj, &mhop, &index);
		if (ret) {
			ibdev_err(ibdev, "set HEM address to HW failed!\n");
			goto err_alloc;
		}
	}

	refcount_set(&table->hem[index.buf]->refcount, 1);
>>>>>>> 7d2a07b7
	goto out;

err_alloc:
	free_mhop_hem(hr_dev, table, &mhop, &index);
out:
	mutex_unlock(&table->mutex);
	return ret;
}

int hns_roce_table_get(struct hns_roce_dev *hr_dev,
		       struct hns_roce_hem_table *table, unsigned long obj)
{
	struct device *dev = hr_dev->dev;
	unsigned long i;
	int ret = 0;

	if (hns_roce_check_whether_mhop(hr_dev, table->type))
		return hns_roce_table_mhop_get(hr_dev, table, obj);

	i = obj / (table->table_chunk_size / table->obj_size);

	mutex_lock(&table->mutex);

	if (table->hem[i]) {
		refcount_inc(&table->hem[i]->refcount);
		goto out;
	}

	table->hem[i] = hns_roce_alloc_hem(hr_dev,
				       table->table_chunk_size >> PAGE_SHIFT,
				       table->table_chunk_size,
				       (table->lowmem ? GFP_KERNEL :
					GFP_HIGHUSER) | __GFP_NOWARN);
	if (!table->hem[i]) {
		ret = -ENOMEM;
		goto out;
	}

	/* Set HEM base address(128K/page, pa) to Hardware */
	if (hr_dev->hw->set_hem(hr_dev, table, obj, HEM_HOP_STEP_DIRECT)) {
		hns_roce_free_hem(hr_dev, table->hem[i]);
		table->hem[i] = NULL;
		ret = -ENODEV;
		dev_err(dev, "set HEM base address to HW failed.\n");
		goto out;
	}

	refcount_set(&table->hem[i]->refcount, 1);
out:
	mutex_unlock(&table->mutex);
	return ret;
}

static void clear_mhop_hem(struct hns_roce_dev *hr_dev,
			   struct hns_roce_hem_table *table, unsigned long obj,
			   struct hns_roce_hem_mhop *mhop,
			   struct hns_roce_hem_index *index)
<<<<<<< HEAD
{
	struct ib_device *ibdev = &hr_dev->ib_dev;
	u32 hop_num = mhop->hop_num;
	u32 chunk_ba_num;
	int step_idx;

	index->inited = HEM_INDEX_BUF;
	chunk_ba_num = mhop->bt_chunk_size / BA_BYTE_LEN;
	if (check_whether_bt_num_2(table->type, hop_num)) {
		if (hns_roce_check_hem_null(table->hem, index->buf,
					    chunk_ba_num, table->num_hem))
			index->inited |= HEM_INDEX_L0;
	} else if (check_whether_bt_num_3(table->type, hop_num)) {
		if (hns_roce_check_hem_null(table->hem, index->buf,
					    chunk_ba_num, table->num_hem)) {
			index->inited |= HEM_INDEX_L1;
			if (hns_roce_check_bt_null(table->bt_l1, index->l1,
						   chunk_ba_num))
				index->inited |= HEM_INDEX_L0;
		}
	}

	if (table->type < HEM_TYPE_MTT) {
		if (hop_num == HNS_ROCE_HOP_NUM_0)
			step_idx = 0;
		else
			step_idx = hop_num;

		if (hr_dev->hw->clear_hem(hr_dev, table, obj, step_idx))
			ibdev_warn(ibdev, "Clear hop%d HEM failed.\n", hop_num);

		if (index->inited & HEM_INDEX_L1)
			if (hr_dev->hw->clear_hem(hr_dev, table, obj, 1))
				ibdev_warn(ibdev, "Clear HEM step 1 failed.\n");

		if (index->inited & HEM_INDEX_L0)
			if (hr_dev->hw->clear_hem(hr_dev, table, obj, 0))
				ibdev_warn(ibdev, "Clear HEM step 0 failed.\n");
	}
}

static void hns_roce_table_mhop_put(struct hns_roce_dev *hr_dev,
				    struct hns_roce_hem_table *table,
				    unsigned long obj,
				    int check_refcount)
{
	struct ib_device *ibdev = &hr_dev->ib_dev;
	struct hns_roce_hem_index index = {};
	struct hns_roce_hem_mhop mhop = {};
	int ret;

	ret = calc_hem_config(hr_dev, table, obj, &mhop, &index);
	if (ret) {
		ibdev_err(ibdev, "calc hem config failed!\n");
		return;
	}

	mutex_lock(&table->mutex);
	if (check_refcount && (--table->hem[index.buf]->refcount > 0)) {
		mutex_unlock(&table->mutex);
		return;
=======
{
	struct ib_device *ibdev = &hr_dev->ib_dev;
	u32 hop_num = mhop->hop_num;
	u32 chunk_ba_num;
	int step_idx;

	index->inited = HEM_INDEX_BUF;
	chunk_ba_num = mhop->bt_chunk_size / BA_BYTE_LEN;
	if (check_whether_bt_num_2(table->type, hop_num)) {
		if (hns_roce_check_hem_null(table->hem, index->buf,
					    chunk_ba_num, table->num_hem))
			index->inited |= HEM_INDEX_L0;
	} else if (check_whether_bt_num_3(table->type, hop_num)) {
		if (hns_roce_check_hem_null(table->hem, index->buf,
					    chunk_ba_num, table->num_hem)) {
			index->inited |= HEM_INDEX_L1;
			if (hns_roce_check_bt_null(table->bt_l1, index->l1,
						   chunk_ba_num))
				index->inited |= HEM_INDEX_L0;
		}
	}

	if (table->type < HEM_TYPE_MTT) {
		if (hop_num == HNS_ROCE_HOP_NUM_0)
			step_idx = 0;
		else
			step_idx = hop_num;

		if (hr_dev->hw->clear_hem(hr_dev, table, obj, step_idx))
			ibdev_warn(ibdev, "failed to clear hop%u HEM.\n", hop_num);

		if (index->inited & HEM_INDEX_L1)
			if (hr_dev->hw->clear_hem(hr_dev, table, obj, 1))
				ibdev_warn(ibdev, "failed to clear HEM step 1.\n");

		if (index->inited & HEM_INDEX_L0)
			if (hr_dev->hw->clear_hem(hr_dev, table, obj, 0))
				ibdev_warn(ibdev, "failed to clear HEM step 0.\n");
>>>>>>> 7d2a07b7
	}
}

static void hns_roce_table_mhop_put(struct hns_roce_dev *hr_dev,
				    struct hns_roce_hem_table *table,
				    unsigned long obj,
				    int check_refcount)
{
	struct ib_device *ibdev = &hr_dev->ib_dev;
	struct hns_roce_hem_index index = {};
	struct hns_roce_hem_mhop mhop = {};
	int ret;

<<<<<<< HEAD
=======
	ret = calc_hem_config(hr_dev, table, obj, &mhop, &index);
	if (ret) {
		ibdev_err(ibdev, "calc hem config failed!\n");
		return;
	}

	if (!check_refcount)
		mutex_lock(&table->mutex);
	else if (!refcount_dec_and_mutex_lock(&table->hem[index.buf]->refcount,
					      &table->mutex))
		return;

>>>>>>> 7d2a07b7
	clear_mhop_hem(hr_dev, table, obj, &mhop, &index);
	free_mhop_hem(hr_dev, table, &mhop, &index);

	mutex_unlock(&table->mutex);
}

void hns_roce_table_put(struct hns_roce_dev *hr_dev,
			struct hns_roce_hem_table *table, unsigned long obj)
{
	struct device *dev = hr_dev->dev;
	unsigned long i;

	if (hns_roce_check_whether_mhop(hr_dev, table->type)) {
		hns_roce_table_mhop_put(hr_dev, table, obj, 1);
		return;
	}

	i = obj / (table->table_chunk_size / table->obj_size);

	if (!refcount_dec_and_mutex_lock(&table->hem[i]->refcount,
					 &table->mutex))
		return;

	if (hr_dev->hw->clear_hem(hr_dev, table, obj, HEM_HOP_STEP_DIRECT))
		dev_warn(dev, "failed to clear HEM base address.\n");

	hns_roce_free_hem(hr_dev, table->hem[i]);
	table->hem[i] = NULL;

	mutex_unlock(&table->mutex);
}

void *hns_roce_table_find(struct hns_roce_dev *hr_dev,
			  struct hns_roce_hem_table *table,
			  unsigned long obj, dma_addr_t *dma_handle)
{
	struct hns_roce_hem_chunk *chunk;
	struct hns_roce_hem_mhop mhop;
	struct hns_roce_hem *hem;
	unsigned long mhop_obj = obj;
	unsigned long obj_per_chunk;
	unsigned long idx_offset;
	int offset, dma_offset;
	void *addr = NULL;
	u32 hem_idx = 0;
	int length;
	int i, j;

	if (!table->lowmem)
		return NULL;

	mutex_lock(&table->mutex);

	if (!hns_roce_check_whether_mhop(hr_dev, table->type)) {
		obj_per_chunk = table->table_chunk_size / table->obj_size;
		hem = table->hem[obj / obj_per_chunk];
		idx_offset = obj % obj_per_chunk;
		dma_offset = offset = idx_offset * table->obj_size;
	} else {
		u32 seg_size = 64; /* 8 bytes per BA and 8 BA per segment */

		if (hns_roce_calc_hem_mhop(hr_dev, table, &mhop_obj, &mhop))
			goto out;
		/* mtt mhop */
		i = mhop.l0_idx;
		j = mhop.l1_idx;
		if (mhop.hop_num == 2)
			hem_idx = i * (mhop.bt_chunk_size / BA_BYTE_LEN) + j;
		else if (mhop.hop_num == 1 ||
			 mhop.hop_num == HNS_ROCE_HOP_NUM_0)
			hem_idx = i;

		hem = table->hem[hem_idx];
		dma_offset = offset = obj * seg_size % mhop.bt_chunk_size;
		if (mhop.hop_num == 2)
			dma_offset = offset = 0;
	}

	if (!hem)
		goto out;

	list_for_each_entry(chunk, &hem->chunk_list, list) {
		for (i = 0; i < chunk->npages; ++i) {
			length = sg_dma_len(&chunk->mem[i]);
			if (dma_handle && dma_offset >= 0) {
				if (length > (u32)dma_offset)
					*dma_handle = sg_dma_address(
						&chunk->mem[i]) + dma_offset;
				dma_offset -= length;
			}

			if (length > (u32)offset) {
				addr = chunk->buf[i] + offset;
				goto out;
			}
			offset -= length;
		}
	}

out:
	mutex_unlock(&table->mutex);
	return addr;
}

int hns_roce_init_hem_table(struct hns_roce_dev *hr_dev,
			    struct hns_roce_hem_table *table, u32 type,
			    unsigned long obj_size, unsigned long nobj,
			    int use_lowmem)
{
	unsigned long obj_per_chunk;
	unsigned long num_hem;

	if (!hns_roce_check_whether_mhop(hr_dev, type)) {
		table->table_chunk_size = hr_dev->caps.chunk_sz;
		obj_per_chunk = table->table_chunk_size / obj_size;
		num_hem = DIV_ROUND_UP(nobj, obj_per_chunk);

		table->hem = kcalloc(num_hem, sizeof(*table->hem), GFP_KERNEL);
		if (!table->hem)
			return -ENOMEM;
	} else {
		struct hns_roce_hem_mhop mhop = {};
		unsigned long buf_chunk_size;
		unsigned long bt_chunk_size;
		unsigned long bt_chunk_num;
		unsigned long num_bt_l0;
		u32 hop_num;

		if (get_hem_table_config(hr_dev, &mhop, type))
			return -EINVAL;

		buf_chunk_size = mhop.buf_chunk_size;
		bt_chunk_size = mhop.bt_chunk_size;
		num_bt_l0 = mhop.ba_l0_num;
		hop_num = mhop.hop_num;

		obj_per_chunk = buf_chunk_size / obj_size;
		num_hem = DIV_ROUND_UP(nobj, obj_per_chunk);
		bt_chunk_num = bt_chunk_size / BA_BYTE_LEN;

		if (type >= HEM_TYPE_MTT)
			num_bt_l0 = bt_chunk_num;

		table->hem = kcalloc(num_hem, sizeof(*table->hem),
					 GFP_KERNEL);
		if (!table->hem)
			goto err_kcalloc_hem_buf;

		if (check_whether_bt_num_3(type, hop_num)) {
			unsigned long num_bt_l1;

			num_bt_l1 = DIV_ROUND_UP(num_hem, bt_chunk_num);
			table->bt_l1 = kcalloc(num_bt_l1,
					       sizeof(*table->bt_l1),
					       GFP_KERNEL);
			if (!table->bt_l1)
				goto err_kcalloc_bt_l1;

			table->bt_l1_dma_addr = kcalloc(num_bt_l1,
						 sizeof(*table->bt_l1_dma_addr),
						 GFP_KERNEL);

			if (!table->bt_l1_dma_addr)
				goto err_kcalloc_l1_dma;
		}

		if (check_whether_bt_num_2(type, hop_num) ||
			check_whether_bt_num_3(type, hop_num)) {
			table->bt_l0 = kcalloc(num_bt_l0, sizeof(*table->bt_l0),
					       GFP_KERNEL);
			if (!table->bt_l0)
				goto err_kcalloc_bt_l0;

			table->bt_l0_dma_addr = kcalloc(num_bt_l0,
						 sizeof(*table->bt_l0_dma_addr),
						 GFP_KERNEL);
			if (!table->bt_l0_dma_addr)
				goto err_kcalloc_l0_dma;
		}
	}

	table->type = type;
	table->num_hem = num_hem;
	table->obj_size = obj_size;
	table->lowmem = use_lowmem;
	mutex_init(&table->mutex);

	return 0;

err_kcalloc_l0_dma:
	kfree(table->bt_l0);
	table->bt_l0 = NULL;

err_kcalloc_bt_l0:
	kfree(table->bt_l1_dma_addr);
	table->bt_l1_dma_addr = NULL;

err_kcalloc_l1_dma:
	kfree(table->bt_l1);
	table->bt_l1 = NULL;

err_kcalloc_bt_l1:
	kfree(table->hem);
	table->hem = NULL;

err_kcalloc_hem_buf:
	return -ENOMEM;
}

static void hns_roce_cleanup_mhop_hem_table(struct hns_roce_dev *hr_dev,
					    struct hns_roce_hem_table *table)
{
	struct hns_roce_hem_mhop mhop;
	u32 buf_chunk_size;
	u64 obj;
	int i;

	if (hns_roce_calc_hem_mhop(hr_dev, table, NULL, &mhop))
		return;
	buf_chunk_size = table->type < HEM_TYPE_MTT ? mhop.buf_chunk_size :
					mhop.bt_chunk_size;

	for (i = 0; i < table->num_hem; ++i) {
		obj = i * buf_chunk_size / table->obj_size;
		if (table->hem[i])
			hns_roce_table_mhop_put(hr_dev, table, obj, 0);
	}

	kfree(table->hem);
	table->hem = NULL;
	kfree(table->bt_l1);
	table->bt_l1 = NULL;
	kfree(table->bt_l1_dma_addr);
	table->bt_l1_dma_addr = NULL;
	kfree(table->bt_l0);
	table->bt_l0 = NULL;
	kfree(table->bt_l0_dma_addr);
	table->bt_l0_dma_addr = NULL;
}

void hns_roce_cleanup_hem_table(struct hns_roce_dev *hr_dev,
				struct hns_roce_hem_table *table)
{
	struct device *dev = hr_dev->dev;
	unsigned long i;

	if (hns_roce_check_whether_mhop(hr_dev, table->type)) {
		hns_roce_cleanup_mhop_hem_table(hr_dev, table);
		return;
	}

	for (i = 0; i < table->num_hem; ++i)
		if (table->hem[i]) {
			if (hr_dev->hw->clear_hem(hr_dev, table,
			    i * table->table_chunk_size / table->obj_size, 0))
				dev_err(dev, "Clear HEM base address failed.\n");

			hns_roce_free_hem(hr_dev, table->hem[i]);
		}

	kfree(table->hem);
}

void hns_roce_cleanup_hem(struct hns_roce_dev *hr_dev)
{
<<<<<<< HEAD
	if (hr_dev->caps.srqc_entry_sz)
=======
	if (hr_dev->caps.flags & HNS_ROCE_CAP_FLAG_SRQ)
>>>>>>> 7d2a07b7
		hns_roce_cleanup_hem_table(hr_dev,
					   &hr_dev->srq_table.table);
	hns_roce_cleanup_hem_table(hr_dev, &hr_dev->cq_table.table);
	if (hr_dev->caps.qpc_timer_entry_sz)
		hns_roce_cleanup_hem_table(hr_dev,
					   &hr_dev->qpc_timer_table);
	if (hr_dev->caps.cqc_timer_entry_sz)
		hns_roce_cleanup_hem_table(hr_dev,
					   &hr_dev->cqc_timer_table);
	if (hr_dev->caps.flags & HNS_ROCE_CAP_FLAG_QP_FLOW_CTRL)
		hns_roce_cleanup_hem_table(hr_dev,
					   &hr_dev->qp_table.sccc_table);
	if (hr_dev->caps.trrl_entry_sz)
		hns_roce_cleanup_hem_table(hr_dev,
					   &hr_dev->qp_table.trrl_table);

	if (hr_dev->caps.gmv_entry_sz)
		hns_roce_cleanup_hem_table(hr_dev, &hr_dev->gmv_table);

	hns_roce_cleanup_hem_table(hr_dev, &hr_dev->qp_table.irrl_table);
	hns_roce_cleanup_hem_table(hr_dev, &hr_dev->qp_table.qp_table);
	hns_roce_cleanup_hem_table(hr_dev, &hr_dev->mr_table.mtpt_table);
}

struct hns_roce_hem_item {
	struct list_head list; /* link all hems in the same bt level */
	struct list_head sibling; /* link all hems in last hop for mtt */
	void *addr;
	dma_addr_t dma_addr;
	size_t count; /* max ba numbers */
	int start; /* start buf offset in this hem */
	int end; /* end buf offset in this hem */
};

/* All HEM items are linked in a tree structure */
struct hns_roce_hem_head {
	struct list_head branch[HNS_ROCE_MAX_BT_REGION];
	struct list_head root;
	struct list_head leaf;
};

static struct hns_roce_hem_item *
hem_list_alloc_item(struct hns_roce_dev *hr_dev, int start, int end, int count,
		    bool exist_bt, int bt_level)
{
	struct hns_roce_hem_item *hem;

	hem = kzalloc(sizeof(*hem), GFP_KERNEL);
	if (!hem)
		return NULL;

	if (exist_bt) {
		hem->addr = dma_alloc_coherent(hr_dev->dev, count * BA_BYTE_LEN,
					       &hem->dma_addr, GFP_KERNEL);
		if (!hem->addr) {
			kfree(hem);
			return NULL;
		}
	}

	hem->count = count;
	hem->start = start;
	hem->end = end;
	INIT_LIST_HEAD(&hem->list);
	INIT_LIST_HEAD(&hem->sibling);

	return hem;
}

static void hem_list_free_item(struct hns_roce_dev *hr_dev,
			       struct hns_roce_hem_item *hem, bool exist_bt)
{
	if (exist_bt)
		dma_free_coherent(hr_dev->dev, hem->count * BA_BYTE_LEN,
				  hem->addr, hem->dma_addr);
	kfree(hem);
}

static void hem_list_free_all(struct hns_roce_dev *hr_dev,
			      struct list_head *head, bool exist_bt)
{
	struct hns_roce_hem_item *hem, *temp_hem;

	list_for_each_entry_safe(hem, temp_hem, head, list) {
		list_del(&hem->list);
		hem_list_free_item(hr_dev, hem, exist_bt);
	}
}

static void hem_list_link_bt(struct hns_roce_dev *hr_dev, void *base_addr,
			     u64 table_addr)
{
	*(u64 *)(base_addr) = table_addr;
}

/* assign L0 table address to hem from root bt */
static void hem_list_assign_bt(struct hns_roce_dev *hr_dev,
			       struct hns_roce_hem_item *hem, void *cpu_addr,
			       u64 phy_addr)
{
	hem->addr = cpu_addr;
	hem->dma_addr = (dma_addr_t)phy_addr;
}

static inline bool hem_list_page_is_in_range(struct hns_roce_hem_item *hem,
					     int offset)
{
	return (hem->start <= offset && offset <= hem->end);
}

static struct hns_roce_hem_item *hem_list_search_item(struct list_head *ba_list,
						      int page_offset)
{
	struct hns_roce_hem_item *hem, *temp_hem;
	struct hns_roce_hem_item *found = NULL;

	list_for_each_entry_safe(hem, temp_hem, ba_list, list) {
		if (hem_list_page_is_in_range(hem, page_offset)) {
			found = hem;
			break;
		}
	}

	return found;
}

static bool hem_list_is_bottom_bt(int hopnum, int bt_level)
{
	/*
	 * hopnum    base address table levels
	 * 0		L0(buf)
	 * 1		L0 -> buf
	 * 2		L0 -> L1 -> buf
	 * 3		L0 -> L1 -> L2 -> buf
	 */
	return bt_level >= (hopnum ? hopnum - 1 : hopnum);
}

/*
 * calc base address entries num
 * @hopnum: num of mutihop addressing
 * @bt_level: base address table level
 * @unit: ba entries per bt page
 */
static u32 hem_list_calc_ba_range(int hopnum, int bt_level, int unit)
{
	u32 step;
	int max;
	int i;

	if (hopnum <= bt_level)
		return 0;
	/*
	 * hopnum  bt_level   range
	 * 1	      0       unit
	 * ------------
	 * 2	      0       unit * unit
	 * 2	      1       unit
	 * ------------
	 * 3	      0       unit * unit * unit
	 * 3	      1       unit * unit
	 * 3	      2       unit
	 */
	step = 1;
	max = hopnum - bt_level;
	for (i = 0; i < max; i++)
		step = step * unit;

	return step;
}

/*
 * calc the root ba entries which could cover all regions
 * @regions: buf region array
 * @region_cnt: array size of @regions
 * @unit: ba entries per bt page
 */
int hns_roce_hem_list_calc_root_ba(const struct hns_roce_buf_region *regions,
				   int region_cnt, int unit)
{
	struct hns_roce_buf_region *r;
	int total = 0;
	int step;
	int i;

	for (i = 0; i < region_cnt; i++) {
		r = (struct hns_roce_buf_region *)&regions[i];
		if (r->hopnum > 1) {
			step = hem_list_calc_ba_range(r->hopnum, 1, unit);
			if (step > 0)
				total += (r->count + step - 1) / step;
		} else {
			total += r->count;
		}
	}

	return total;
}

static int hem_list_alloc_mid_bt(struct hns_roce_dev *hr_dev,
				 const struct hns_roce_buf_region *r, int unit,
				 int offset, struct list_head *mid_bt,
				 struct list_head *btm_bt)
{
	struct hns_roce_hem_item *hem_ptrs[HNS_ROCE_MAX_BT_LEVEL] = { NULL };
	struct list_head temp_list[HNS_ROCE_MAX_BT_LEVEL];
	struct hns_roce_hem_item *cur, *pre;
	const int hopnum = r->hopnum;
	int start_aligned;
	int distance;
	int ret = 0;
	int max_ofs;
	int level;
	u32 step;
	int end;

	if (hopnum <= 1)
		return 0;

	if (hopnum > HNS_ROCE_MAX_BT_LEVEL) {
		dev_err(hr_dev->dev, "invalid hopnum %d!\n", hopnum);
		return -EINVAL;
	}

	if (offset < r->offset) {
		dev_err(hr_dev->dev, "invalid offset %d, min %u!\n",
			offset, r->offset);
		return -EINVAL;
	}

	distance = offset - r->offset;
	max_ofs = r->offset + r->count - 1;
	for (level = 0; level < hopnum; level++)
		INIT_LIST_HEAD(&temp_list[level]);

	/* config L1 bt to last bt and link them to corresponding parent */
	for (level = 1; level < hopnum; level++) {
		cur = hem_list_search_item(&mid_bt[level], offset);
		if (cur) {
			hem_ptrs[level] = cur;
			continue;
		}

		step = hem_list_calc_ba_range(hopnum, level, unit);
		if (step < 1) {
			ret = -EINVAL;
			goto err_exit;
		}

		start_aligned = (distance / step) * step + r->offset;
		end = min_t(int, start_aligned + step - 1, max_ofs);
		cur = hem_list_alloc_item(hr_dev, start_aligned, end, unit,
					  true, level);
		if (!cur) {
			ret = -ENOMEM;
			goto err_exit;
		}
		hem_ptrs[level] = cur;
		list_add(&cur->list, &temp_list[level]);
		if (hem_list_is_bottom_bt(hopnum, level))
			list_add(&cur->sibling, &temp_list[0]);

		/* link bt to parent bt */
		if (level > 1) {
			pre = hem_ptrs[level - 1];
			step = (cur->start - pre->start) / step * BA_BYTE_LEN;
			hem_list_link_bt(hr_dev, pre->addr + step,
					 cur->dma_addr);
		}
	}

	list_splice(&temp_list[0], btm_bt);
	for (level = 1; level < hopnum; level++)
		list_splice(&temp_list[level], &mid_bt[level]);

	return 0;

err_exit:
	for (level = 1; level < hopnum; level++)
		hem_list_free_all(hr_dev, &temp_list[level], true);

	return ret;
}

static struct hns_roce_hem_item *
alloc_root_hem(struct hns_roce_dev *hr_dev, int unit, int *max_ba_num,
	       const struct hns_roce_buf_region *regions, int region_cnt)
{
	const struct hns_roce_buf_region *r;
<<<<<<< HEAD
	struct list_head temp_root;
	struct list_head temp_btm;
	void *cpu_base;
	u64 phy_base;
	int ret = 0;
=======
	struct hns_roce_hem_item *hem;
>>>>>>> 7d2a07b7
	int ba_num;
	int offset;

	ba_num = hns_roce_hem_list_calc_root_ba(regions, region_cnt, unit);
	if (ba_num < 1)
		return ERR_PTR(-ENOMEM);

	if (ba_num > unit)
		return ERR_PTR(-ENOBUFS);

<<<<<<< HEAD
	ba_num = hns_roce_hem_list_calc_root_ba(regions, region_cnt, unit);
	if (ba_num < 1)
		return -ENOMEM;

	INIT_LIST_HEAD(&temp_root);
	offset = r->offset;
	/* indicate to last region */
	r = &regions[region_cnt - 1];
	root_hem = hem_list_alloc_item(hr_dev, offset, r->offset + r->count - 1,
				       ba_num, true, 0);
	if (!root_hem)
=======
	offset = regions[0].offset;
	/* indicate to last region */
	r = &regions[region_cnt - 1];
	hem = hem_list_alloc_item(hr_dev, offset, r->offset + r->count - 1,
				  ba_num, true, 0);
	if (!hem)
		return ERR_PTR(-ENOMEM);

	*max_ba_num = ba_num;

	return hem;
}

static int alloc_fake_root_bt(struct hns_roce_dev *hr_dev, void *cpu_base,
			      u64 phy_base, const struct hns_roce_buf_region *r,
			      struct list_head *branch_head,
			      struct list_head *leaf_head)
{
	struct hns_roce_hem_item *hem;

	hem = hem_list_alloc_item(hr_dev, r->offset, r->offset + r->count - 1,
				  r->count, false, 0);
	if (!hem)
>>>>>>> 7d2a07b7
		return -ENOMEM;

	hem_list_assign_bt(hr_dev, hem, cpu_base, phy_base);
	list_add(&hem->list, branch_head);
	list_add(&hem->sibling, leaf_head);

	return r->count;
}

static int setup_middle_bt(struct hns_roce_dev *hr_dev, void *cpu_base,
			   int unit, const struct hns_roce_buf_region *r,
			   const struct list_head *branch_head)
{
	struct hns_roce_hem_item *hem, *temp_hem;
	int total = 0;
	int offset;
	int step;

	step = hem_list_calc_ba_range(r->hopnum, 1, unit);
	if (step < 1)
		return -EINVAL;

	/* if exist mid bt, link L1 to L0 */
	list_for_each_entry_safe(hem, temp_hem, branch_head, list) {
		offset = (hem->start - r->offset) / step * BA_BYTE_LEN;
		hem_list_link_bt(hr_dev, cpu_base + offset, hem->dma_addr);
		total++;
	}

	return total;
}

static int
setup_root_hem(struct hns_roce_dev *hr_dev, struct hns_roce_hem_list *hem_list,
	       int unit, int max_ba_num, struct hns_roce_hem_head *head,
	       const struct hns_roce_buf_region *regions, int region_cnt)
{
	const struct hns_roce_buf_region *r;
	struct hns_roce_hem_item *root_hem;
	void *cpu_base;
	u64 phy_base;
	int i, total;
	int ret;

	root_hem = list_first_entry(&head->root,
				    struct hns_roce_hem_item, list);
	if (!root_hem)
		return -ENOMEM;

	total = 0;
<<<<<<< HEAD
	for (i = 0; i < region_cnt && total < ba_num; i++) {
=======
	for (i = 0; i < region_cnt && total < max_ba_num; i++) {
>>>>>>> 7d2a07b7
		r = &regions[i];
		if (!r->count)
			continue;

		/* all regions's mid[x][0] shared the root_bt's trunk */
		cpu_base = root_hem->addr + total * BA_BYTE_LEN;
		phy_base = root_hem->dma_addr + total * BA_BYTE_LEN;

		/* if hopnum is 0 or 1, cut a new fake hem from the root bt
		 * which's address share to all regions.
		 */
<<<<<<< HEAD
		if (hem_list_is_bottom_bt(r->hopnum, 0)) {
			hem = hem_list_alloc_item(hr_dev, r->offset,
						  r->offset + r->count - 1,
						  r->count, false, 0);
			if (!hem) {
				ret = -ENOMEM;
				goto err_exit;
			}
			hem_list_assign_bt(hr_dev, hem, cpu_base, phy_base);
			list_add(&hem->list, &temp_list[i]);
			list_add(&hem->sibling, &temp_btm);
			total += r->count;
		} else {
			step = hem_list_calc_ba_range(r->hopnum, 1, unit);
			if (step < 1) {
				ret = -EINVAL;
				goto err_exit;
			}
			/* if exist mid bt, link L1 to L0 */
			list_for_each_entry_safe(hem, temp_hem,
					  &hem_list->mid_bt[i][1], list) {
				offset = (hem->start - r->offset) / step *
					  BA_BYTE_LEN;
				hem_list_link_bt(hr_dev, cpu_base + offset,
						 hem->dma_addr);
				total++;
			}
		}
=======
		if (hem_list_is_bottom_bt(r->hopnum, 0))
			ret = alloc_fake_root_bt(hr_dev, cpu_base, phy_base, r,
						 &head->branch[i], &head->leaf);
		else
			ret = setup_middle_bt(hr_dev, cpu_base, unit, r,
					      &hem_list->mid_bt[i][1]);

		if (ret < 0)
			return ret;

		total += ret;
>>>>>>> 7d2a07b7
	}

	list_splice(&head->leaf, &hem_list->btm_bt);
	list_splice(&head->root, &hem_list->root_bt);
	for (i = 0; i < region_cnt; i++)
		list_splice(&head->branch[i], &hem_list->mid_bt[i][0]);

	return 0;
}

static int hem_list_alloc_root_bt(struct hns_roce_dev *hr_dev,
				  struct hns_roce_hem_list *hem_list, int unit,
				  const struct hns_roce_buf_region *regions,
				  int region_cnt)
{
	struct hns_roce_hem_item *root_hem;
	struct hns_roce_hem_head head;
	int max_ba_num;
	int ret;
	int i;

	root_hem = hem_list_search_item(&hem_list->root_bt, regions[0].offset);
	if (root_hem)
		return 0;

	max_ba_num = 0;
	root_hem = alloc_root_hem(hr_dev, unit, &max_ba_num, regions,
				  region_cnt);
	if (IS_ERR(root_hem))
		return PTR_ERR(root_hem);

	/* List head for storing all allocated HEM items */
	INIT_LIST_HEAD(&head.root);
	INIT_LIST_HEAD(&head.leaf);
	for (i = 0; i < region_cnt; i++)
		INIT_LIST_HEAD(&head.branch[i]);

	hem_list->root_ba = root_hem->dma_addr;
	list_add(&root_hem->list, &head.root);
	ret = setup_root_hem(hr_dev, hem_list, unit, max_ba_num, &head, regions,
			     region_cnt);
	if (ret) {
		for (i = 0; i < region_cnt; i++)
			hem_list_free_all(hr_dev, &head.branch[i], false);

		hem_list_free_all(hr_dev, &head.root, true);
	}

	return ret;
}

/* construct the base address table and link them by address hop config */
int hns_roce_hem_list_request(struct hns_roce_dev *hr_dev,
			      struct hns_roce_hem_list *hem_list,
			      const struct hns_roce_buf_region *regions,
			      int region_cnt, unsigned int bt_pg_shift)
{
	const struct hns_roce_buf_region *r;
	int ofs, end;
	int unit;
	int ret;
	int i;

	if (region_cnt > HNS_ROCE_MAX_BT_REGION) {
		dev_err(hr_dev->dev, "invalid region region_cnt %d!\n",
			region_cnt);
		return -EINVAL;
	}

	unit = (1 << bt_pg_shift) / BA_BYTE_LEN;
	for (i = 0; i < region_cnt; i++) {
		r = &regions[i];
		if (!r->count)
			continue;

		end = r->offset + r->count;
		for (ofs = r->offset; ofs < end; ofs += unit) {
			ret = hem_list_alloc_mid_bt(hr_dev, r, unit, ofs,
						    hem_list->mid_bt[i],
						    &hem_list->btm_bt);
			if (ret) {
				dev_err(hr_dev->dev,
					"alloc hem trunk fail ret=%d!\n", ret);
				goto err_alloc;
			}
		}
	}

	ret = hem_list_alloc_root_bt(hr_dev, hem_list, unit, regions,
				     region_cnt);
	if (ret)
		dev_err(hr_dev->dev, "alloc hem root fail ret=%d!\n", ret);
	else
		return 0;

err_alloc:
	hns_roce_hem_list_release(hr_dev, hem_list);

	return ret;
}

void hns_roce_hem_list_release(struct hns_roce_dev *hr_dev,
			       struct hns_roce_hem_list *hem_list)
{
	int i, j;

	for (i = 0; i < HNS_ROCE_MAX_BT_REGION; i++)
		for (j = 0; j < HNS_ROCE_MAX_BT_LEVEL; j++)
			hem_list_free_all(hr_dev, &hem_list->mid_bt[i][j],
					  j != 0);

	hem_list_free_all(hr_dev, &hem_list->root_bt, true);
	INIT_LIST_HEAD(&hem_list->btm_bt);
	hem_list->root_ba = 0;
}

void hns_roce_hem_list_init(struct hns_roce_hem_list *hem_list)
{
	int i, j;

	INIT_LIST_HEAD(&hem_list->root_bt);
	INIT_LIST_HEAD(&hem_list->btm_bt);
	for (i = 0; i < HNS_ROCE_MAX_BT_REGION; i++)
		for (j = 0; j < HNS_ROCE_MAX_BT_LEVEL; j++)
			INIT_LIST_HEAD(&hem_list->mid_bt[i][j]);
}

void *hns_roce_hem_list_find_mtt(struct hns_roce_dev *hr_dev,
				 struct hns_roce_hem_list *hem_list,
				 int offset, int *mtt_cnt, u64 *phy_addr)
{
	struct list_head *head = &hem_list->btm_bt;
	struct hns_roce_hem_item *hem, *temp_hem;
	void *cpu_base = NULL;
	u64 phy_base = 0;
	int nr = 0;

	list_for_each_entry_safe(hem, temp_hem, head, sibling) {
		if (hem_list_page_is_in_range(hem, offset)) {
			nr = offset - hem->start;
			cpu_base = hem->addr + nr * BA_BYTE_LEN;
			phy_base = hem->dma_addr + nr * BA_BYTE_LEN;
			nr = hem->end + 1 - offset;
			break;
		}
	}

	if (mtt_cnt)
		*mtt_cnt = nr;

	if (phy_addr)
		*phy_addr = phy_base;

	return cpu_base;
}<|MERGE_RESOLUTION|>--- conflicted
+++ resolved
@@ -46,16 +46,6 @@
 	u32 inited; /* indicate which index is available */
 };
 
-#define HEM_INDEX_BUF			BIT(0)
-#define HEM_INDEX_L0			BIT(1)
-#define HEM_INDEX_L1			BIT(2)
-struct hns_roce_hem_index {
-	u64 buf;
-	u64 l0;
-	u64 l1;
-	u32 inited; /* indicate which index is available */
-};
-
 bool hns_roce_check_whether_mhop(struct hns_roce_dev *hr_dev, u32 type)
 {
 	int hop_num = 0;
@@ -82,12 +72,9 @@
 	case HEM_TYPE_CQC_TIMER:
 		hop_num = hr_dev->caps.cqc_timer_hop_num;
 		break;
-<<<<<<< HEAD
-=======
 	case HEM_TYPE_GMV:
 		hop_num = hr_dev->caps.gmv_hop_num;
 		break;
->>>>>>> 7d2a07b7
 	default:
 		return false;
 	}
@@ -196,10 +183,6 @@
 		mhop->ba_l0_num = hr_dev->caps.srqc_bt_num;
 		mhop->hop_num = hr_dev->caps.srqc_hop_num;
 		break;
-<<<<<<< HEAD
-	default:
-		dev_err(dev, "Table %d not support multi-hop addressing!\n",
-=======
 	case HEM_TYPE_GMV:
 		mhop->buf_chunk_size = 1 << (hr_dev->caps.gmv_buf_pg_sz +
 					     PAGE_SHIFT);
@@ -210,7 +193,6 @@
 		break;
 	default:
 		dev_err(dev, "table %u not support multi-hop addressing!\n",
->>>>>>> 7d2a07b7
 			type);
 		return -EINVAL;
 	}
@@ -224,15 +206,9 @@
 {
 	struct device *dev = hr_dev->dev;
 	u32 chunk_ba_num;
-<<<<<<< HEAD
-	u32 table_idx;
-	u32 bt_num;
-	u32 chunk_size;
-=======
 	u32 chunk_size;
 	u32 table_idx;
 	u32 bt_num;
->>>>>>> 7d2a07b7
 
 	if (get_hem_table_config(hr_dev, mhop, table->type))
 		return -EINVAL;
@@ -362,40 +338,17 @@
 			   struct hns_roce_hem_mhop *mhop,
 			   struct hns_roce_hem_index *index)
 {
-<<<<<<< HEAD
-	spinlock_t *lock = &hr_dev->bt_cmd_lock;
-	struct device *dev = hr_dev->dev;
-	long end;
-	unsigned long flags;
-	struct hns_roce_hem_iter iter;
-	void __iomem *bt_cmd;
-	__le32 bt_cmd_val[2];
-	__le32 bt_cmd_h = 0;
-	__le32 bt_cmd_l = 0;
-	u64 bt_ba = 0;
-	int ret = 0;
-=======
 	struct ib_device *ibdev = &hr_dev->ib_dev;
 	unsigned long mhop_obj = obj;
 	u32 l0_idx, l1_idx, l2_idx;
 	u32 chunk_ba_num;
 	u32 bt_num;
 	int ret;
->>>>>>> 7d2a07b7
 
 	ret = hns_roce_calc_hem_mhop(hr_dev, table, &mhop_obj, mhop);
 	if (ret)
 		return ret;
 
-<<<<<<< HEAD
-	switch (table->type) {
-	case HEM_TYPE_QPC:
-	case HEM_TYPE_MTPT:
-	case HEM_TYPE_CQC:
-	case HEM_TYPE_SRQC:
-		roce_set_field(bt_cmd_h, ROCEE_BT_CMD_H_ROCEE_BT_CMD_MDF_M,
-			ROCEE_BT_CMD_H_ROCEE_BT_CMD_MDF_S, table->type);
-=======
 	l0_idx = mhop->l0_idx;
 	l1_idx = mhop->l1_idx;
 	l2_idx = mhop->l2_idx;
@@ -414,128 +367,15 @@
 		break;
 	case 1:
 		index->buf = l0_idx;
->>>>>>> 7d2a07b7
 		break;
 	default:
 		ibdev_err(ibdev, "table %u not support mhop.hop_num = %u!\n",
 			  table->type, mhop->hop_num);
 		return -EINVAL;
 	}
-<<<<<<< HEAD
-
-	roce_set_field(bt_cmd_h, ROCEE_BT_CMD_H_ROCEE_BT_CMD_IN_MDF_M,
-		       ROCEE_BT_CMD_H_ROCEE_BT_CMD_IN_MDF_S, obj);
-	roce_set_bit(bt_cmd_h, ROCEE_BT_CMD_H_ROCEE_BT_CMD_S, 0);
-	roce_set_bit(bt_cmd_h, ROCEE_BT_CMD_H_ROCEE_BT_CMD_HW_SYNS_S, 1);
-
-	/* Currently iter only a chunk */
-	for (hns_roce_hem_first(table->hem[i], &iter);
-	     !hns_roce_hem_last(&iter); hns_roce_hem_next(&iter)) {
-		bt_ba = hns_roce_hem_addr(&iter) >> DMA_ADDR_T_SHIFT;
-
-		spin_lock_irqsave(lock, flags);
-
-		bt_cmd = hr_dev->reg_base + ROCEE_BT_CMD_H_REG;
-
-		end = HW_SYNC_TIMEOUT_MSECS;
-		while (end > 0) {
-			if (!(readl(bt_cmd) >> BT_CMD_SYNC_SHIFT))
-				break;
-=======
 
 	if (unlikely(index->buf >= table->num_hem)) {
 		ibdev_err(ibdev, "table %u exceed hem limt idx %llu, max %lu!\n",
-			  table->type, index->buf, table->num_hem);
-		return -EINVAL;
-	}
->>>>>>> 7d2a07b7
-
-	return 0;
-}
-
-static void free_mhop_hem(struct hns_roce_dev *hr_dev,
-			  struct hns_roce_hem_table *table,
-			  struct hns_roce_hem_mhop *mhop,
-			  struct hns_roce_hem_index *index)
-{
-	u32 bt_size = mhop->bt_chunk_size;
-	struct device *dev = hr_dev->dev;
-
-<<<<<<< HEAD
-		bt_cmd_l = cpu_to_le32(bt_ba);
-		roce_set_field(bt_cmd_h, ROCEE_BT_CMD_H_ROCEE_BT_CMD_BA_H_M,
-			       ROCEE_BT_CMD_H_ROCEE_BT_CMD_BA_H_S,
-			       bt_ba >> BT_BA_SHIFT);
-
-		bt_cmd_val[0] = bt_cmd_l;
-		bt_cmd_val[1] = bt_cmd_h;
-		hns_roce_write64_k(bt_cmd_val,
-				   hr_dev->reg_base + ROCEE_BT_CMD_L_REG);
-		spin_unlock_irqrestore(lock, flags);
-=======
-	if (index->inited & HEM_INDEX_BUF) {
-		hns_roce_free_hem(hr_dev, table->hem[index->buf]);
-		table->hem[index->buf] = NULL;
-	}
-
-	if (index->inited & HEM_INDEX_L1) {
-		dma_free_coherent(dev, bt_size, table->bt_l1[index->l1],
-				  table->bt_l1_dma_addr[index->l1]);
-		table->bt_l1[index->l1] = NULL;
->>>>>>> 7d2a07b7
-	}
-
-	if (index->inited & HEM_INDEX_L0) {
-		dma_free_coherent(dev, bt_size, table->bt_l0[index->l0],
-				  table->bt_l0_dma_addr[index->l0]);
-		table->bt_l0[index->l0] = NULL;
-	}
-}
-
-<<<<<<< HEAD
-static int calc_hem_config(struct hns_roce_dev *hr_dev,
-			   struct hns_roce_hem_table *table, unsigned long obj,
-			   struct hns_roce_hem_mhop *mhop,
-			   struct hns_roce_hem_index *index)
-{
-	struct ib_device *ibdev = &hr_dev->ib_dev;
-	unsigned long mhop_obj = obj;
-	u32 l0_idx, l1_idx, l2_idx;
-	u32 chunk_ba_num;
-	u32 bt_num;
-	int ret;
-
-	ret = hns_roce_calc_hem_mhop(hr_dev, table, &mhop_obj, mhop);
-	if (ret)
-		return ret;
-
-	l0_idx = mhop->l0_idx;
-	l1_idx = mhop->l1_idx;
-	l2_idx = mhop->l2_idx;
-	chunk_ba_num = mhop->bt_chunk_size / BA_BYTE_LEN;
-	bt_num = hns_roce_get_bt_num(table->type, mhop->hop_num);
-	switch (bt_num) {
-	case 3:
-		index->l1 = l0_idx * chunk_ba_num + l1_idx;
-		index->l0 = l0_idx;
-		index->buf = l0_idx * chunk_ba_num * chunk_ba_num +
-			     l1_idx * chunk_ba_num + l2_idx;
-		break;
-	case 2:
-		index->l0 = l0_idx;
-		index->buf = l0_idx * chunk_ba_num + l1_idx;
-		break;
-	case 1:
-		index->buf = l0_idx;
-		break;
-	default:
-		ibdev_err(ibdev, "Table %d not support mhop.hop_num = %d!\n",
-			  table->type, mhop->hop_num);
-		return -EINVAL;
-	}
-
-	if (unlikely(index->buf >= table->num_hem)) {
-		ibdev_err(ibdev, "Table %d exceed hem limt idx %llu,max %lu!\n",
 			  table->type, index->buf, table->num_hem);
 		return -EINVAL;
 	}
@@ -582,21 +422,6 @@
 	u32 size;
 	int ret;
 
-=======
-static int alloc_mhop_hem(struct hns_roce_dev *hr_dev,
-			  struct hns_roce_hem_table *table,
-			  struct hns_roce_hem_mhop *mhop,
-			  struct hns_roce_hem_index *index)
-{
-	u32 bt_size = mhop->bt_chunk_size;
-	struct device *dev = hr_dev->dev;
-	struct hns_roce_hem_iter iter;
-	gfp_t flag;
-	u64 bt_ba;
-	u32 size;
-	int ret;
-
->>>>>>> 7d2a07b7
 	/* alloc L1 BA's chunk */
 	if ((check_whether_bt_num_3(table->type, mhop->hop_num) ||
 	     check_whether_bt_num_2(table->type, mhop->hop_num)) &&
@@ -695,7 +520,6 @@
 out:
 	return ret;
 }
-<<<<<<< HEAD
 
 static int hns_roce_table_mhop_get(struct hns_roce_dev *hr_dev,
 				   struct hns_roce_hem_table *table,
@@ -706,28 +530,15 @@
 	struct hns_roce_hem_mhop mhop = {};
 	int ret;
 
-=======
-
-static int hns_roce_table_mhop_get(struct hns_roce_dev *hr_dev,
-				   struct hns_roce_hem_table *table,
-				   unsigned long obj)
-{
-	struct ib_device *ibdev = &hr_dev->ib_dev;
-	struct hns_roce_hem_index index = {};
-	struct hns_roce_hem_mhop mhop = {};
-	int ret;
-
->>>>>>> 7d2a07b7
 	ret = calc_hem_config(hr_dev, table, obj, &mhop, &index);
 	if (ret) {
 		ibdev_err(ibdev, "calc hem config failed!\n");
 		return ret;
-<<<<<<< HEAD
 	}
 
 	mutex_lock(&table->mutex);
 	if (table->hem[index.buf]) {
-		++table->hem[index.buf]->refcount;
+		refcount_inc(&table->hem[index.buf]->refcount);
 		goto out;
 	}
 
@@ -746,33 +557,7 @@
 		}
 	}
 
-	++table->hem[index.buf]->refcount;
-=======
-	}
-
-	mutex_lock(&table->mutex);
-	if (table->hem[index.buf]) {
-		refcount_inc(&table->hem[index.buf]->refcount);
-		goto out;
-	}
-
-	ret = alloc_mhop_hem(hr_dev, table, &mhop, &index);
-	if (ret) {
-		ibdev_err(ibdev, "alloc mhop hem failed!\n");
-		goto out;
-	}
-
-	/* set HEM base address to hardware */
-	if (table->type < HEM_TYPE_MTT) {
-		ret = set_mhop_hem(hr_dev, table, obj, &mhop, &index);
-		if (ret) {
-			ibdev_err(ibdev, "set HEM address to HW failed!\n");
-			goto err_alloc;
-		}
-	}
-
 	refcount_set(&table->hem[index.buf]->refcount, 1);
->>>>>>> 7d2a07b7
 	goto out;
 
 err_alloc:
@@ -830,7 +615,6 @@
 			   struct hns_roce_hem_table *table, unsigned long obj,
 			   struct hns_roce_hem_mhop *mhop,
 			   struct hns_roce_hem_index *index)
-<<<<<<< HEAD
 {
 	struct ib_device *ibdev = &hr_dev->ib_dev;
 	u32 hop_num = mhop->hop_num;
@@ -860,15 +644,15 @@
 			step_idx = hop_num;
 
 		if (hr_dev->hw->clear_hem(hr_dev, table, obj, step_idx))
-			ibdev_warn(ibdev, "Clear hop%d HEM failed.\n", hop_num);
+			ibdev_warn(ibdev, "failed to clear hop%u HEM.\n", hop_num);
 
 		if (index->inited & HEM_INDEX_L1)
 			if (hr_dev->hw->clear_hem(hr_dev, table, obj, 1))
-				ibdev_warn(ibdev, "Clear HEM step 1 failed.\n");
+				ibdev_warn(ibdev, "failed to clear HEM step 1.\n");
 
 		if (index->inited & HEM_INDEX_L0)
 			if (hr_dev->hw->clear_hem(hr_dev, table, obj, 0))
-				ibdev_warn(ibdev, "Clear HEM step 0 failed.\n");
+				ibdev_warn(ibdev, "failed to clear HEM step 0.\n");
 	}
 }
 
@@ -882,71 +666,6 @@
 	struct hns_roce_hem_mhop mhop = {};
 	int ret;
 
-	ret = calc_hem_config(hr_dev, table, obj, &mhop, &index);
-	if (ret) {
-		ibdev_err(ibdev, "calc hem config failed!\n");
-		return;
-	}
-
-	mutex_lock(&table->mutex);
-	if (check_refcount && (--table->hem[index.buf]->refcount > 0)) {
-		mutex_unlock(&table->mutex);
-		return;
-=======
-{
-	struct ib_device *ibdev = &hr_dev->ib_dev;
-	u32 hop_num = mhop->hop_num;
-	u32 chunk_ba_num;
-	int step_idx;
-
-	index->inited = HEM_INDEX_BUF;
-	chunk_ba_num = mhop->bt_chunk_size / BA_BYTE_LEN;
-	if (check_whether_bt_num_2(table->type, hop_num)) {
-		if (hns_roce_check_hem_null(table->hem, index->buf,
-					    chunk_ba_num, table->num_hem))
-			index->inited |= HEM_INDEX_L0;
-	} else if (check_whether_bt_num_3(table->type, hop_num)) {
-		if (hns_roce_check_hem_null(table->hem, index->buf,
-					    chunk_ba_num, table->num_hem)) {
-			index->inited |= HEM_INDEX_L1;
-			if (hns_roce_check_bt_null(table->bt_l1, index->l1,
-						   chunk_ba_num))
-				index->inited |= HEM_INDEX_L0;
-		}
-	}
-
-	if (table->type < HEM_TYPE_MTT) {
-		if (hop_num == HNS_ROCE_HOP_NUM_0)
-			step_idx = 0;
-		else
-			step_idx = hop_num;
-
-		if (hr_dev->hw->clear_hem(hr_dev, table, obj, step_idx))
-			ibdev_warn(ibdev, "failed to clear hop%u HEM.\n", hop_num);
-
-		if (index->inited & HEM_INDEX_L1)
-			if (hr_dev->hw->clear_hem(hr_dev, table, obj, 1))
-				ibdev_warn(ibdev, "failed to clear HEM step 1.\n");
-
-		if (index->inited & HEM_INDEX_L0)
-			if (hr_dev->hw->clear_hem(hr_dev, table, obj, 0))
-				ibdev_warn(ibdev, "failed to clear HEM step 0.\n");
->>>>>>> 7d2a07b7
-	}
-}
-
-static void hns_roce_table_mhop_put(struct hns_roce_dev *hr_dev,
-				    struct hns_roce_hem_table *table,
-				    unsigned long obj,
-				    int check_refcount)
-{
-	struct ib_device *ibdev = &hr_dev->ib_dev;
-	struct hns_roce_hem_index index = {};
-	struct hns_roce_hem_mhop mhop = {};
-	int ret;
-
-<<<<<<< HEAD
-=======
 	ret = calc_hem_config(hr_dev, table, obj, &mhop, &index);
 	if (ret) {
 		ibdev_err(ibdev, "calc hem config failed!\n");
@@ -959,7 +678,6 @@
 					      &table->mutex))
 		return;
 
->>>>>>> 7d2a07b7
 	clear_mhop_hem(hr_dev, table, obj, &mhop, &index);
 	free_mhop_hem(hr_dev, table, &mhop, &index);
 
@@ -1225,11 +943,7 @@
 
 void hns_roce_cleanup_hem(struct hns_roce_dev *hr_dev)
 {
-<<<<<<< HEAD
-	if (hr_dev->caps.srqc_entry_sz)
-=======
 	if (hr_dev->caps.flags & HNS_ROCE_CAP_FLAG_SRQ)
->>>>>>> 7d2a07b7
 		hns_roce_cleanup_hem_table(hr_dev,
 					   &hr_dev->srq_table.table);
 	hns_roce_cleanup_hem_table(hr_dev, &hr_dev->cq_table.table);
@@ -1519,15 +1233,7 @@
 	       const struct hns_roce_buf_region *regions, int region_cnt)
 {
 	const struct hns_roce_buf_region *r;
-<<<<<<< HEAD
-	struct list_head temp_root;
-	struct list_head temp_btm;
-	void *cpu_base;
-	u64 phy_base;
-	int ret = 0;
-=======
 	struct hns_roce_hem_item *hem;
->>>>>>> 7d2a07b7
 	int ba_num;
 	int offset;
 
@@ -1538,19 +1244,6 @@
 	if (ba_num > unit)
 		return ERR_PTR(-ENOBUFS);
 
-<<<<<<< HEAD
-	ba_num = hns_roce_hem_list_calc_root_ba(regions, region_cnt, unit);
-	if (ba_num < 1)
-		return -ENOMEM;
-
-	INIT_LIST_HEAD(&temp_root);
-	offset = r->offset;
-	/* indicate to last region */
-	r = &regions[region_cnt - 1];
-	root_hem = hem_list_alloc_item(hr_dev, offset, r->offset + r->count - 1,
-				       ba_num, true, 0);
-	if (!root_hem)
-=======
 	offset = regions[0].offset;
 	/* indicate to last region */
 	r = &regions[region_cnt - 1];
@@ -1574,7 +1267,6 @@
 	hem = hem_list_alloc_item(hr_dev, r->offset, r->offset + r->count - 1,
 				  r->count, false, 0);
 	if (!hem)
->>>>>>> 7d2a07b7
 		return -ENOMEM;
 
 	hem_list_assign_bt(hr_dev, hem, cpu_base, phy_base);
@@ -1625,11 +1317,7 @@
 		return -ENOMEM;
 
 	total = 0;
-<<<<<<< HEAD
-	for (i = 0; i < region_cnt && total < ba_num; i++) {
-=======
 	for (i = 0; i < region_cnt && total < max_ba_num; i++) {
->>>>>>> 7d2a07b7
 		r = &regions[i];
 		if (!r->count)
 			continue;
@@ -1641,36 +1329,6 @@
 		/* if hopnum is 0 or 1, cut a new fake hem from the root bt
 		 * which's address share to all regions.
 		 */
-<<<<<<< HEAD
-		if (hem_list_is_bottom_bt(r->hopnum, 0)) {
-			hem = hem_list_alloc_item(hr_dev, r->offset,
-						  r->offset + r->count - 1,
-						  r->count, false, 0);
-			if (!hem) {
-				ret = -ENOMEM;
-				goto err_exit;
-			}
-			hem_list_assign_bt(hr_dev, hem, cpu_base, phy_base);
-			list_add(&hem->list, &temp_list[i]);
-			list_add(&hem->sibling, &temp_btm);
-			total += r->count;
-		} else {
-			step = hem_list_calc_ba_range(r->hopnum, 1, unit);
-			if (step < 1) {
-				ret = -EINVAL;
-				goto err_exit;
-			}
-			/* if exist mid bt, link L1 to L0 */
-			list_for_each_entry_safe(hem, temp_hem,
-					  &hem_list->mid_bt[i][1], list) {
-				offset = (hem->start - r->offset) / step *
-					  BA_BYTE_LEN;
-				hem_list_link_bt(hr_dev, cpu_base + offset,
-						 hem->dma_addr);
-				total++;
-			}
-		}
-=======
 		if (hem_list_is_bottom_bt(r->hopnum, 0))
 			ret = alloc_fake_root_bt(hr_dev, cpu_base, phy_base, r,
 						 &head->branch[i], &head->leaf);
@@ -1682,7 +1340,6 @@
 			return ret;
 
 		total += ret;
->>>>>>> 7d2a07b7
 	}
 
 	list_splice(&head->leaf, &hem_list->btm_bt);
