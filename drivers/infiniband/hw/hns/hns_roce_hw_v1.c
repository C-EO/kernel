/*
 * Copyright (c) 2016 Hisilicon Limited.
 *
 * This software is available to you under a choice of one of two
 * licenses.  You may choose to be licensed under the terms of the GNU
 * General Public License (GPL) Version 2, available from the file
 * COPYING in the main directory of this source tree, or the
 * OpenIB.org BSD license below:
 *
 *     Redistribution and use in source and binary forms, with or
 *     without modification, are permitted provided that the following
 *     conditions are met:
 *
 *      - Redistributions of source code must retain the above
 *        copyright notice, this list of conditions and the following
 *        disclaimer.
 *
 *      - Redistributions in binary form must reproduce the above
 *        copyright notice, this list of conditions and the following
 *        disclaimer in the documentation and/or other materials
 *        provided with the distribution.
 *
 * THE SOFTWARE IS PROVIDED "AS IS", WITHOUT WARRANTY OF ANY KIND,
 * EXPRESS OR IMPLIED, INCLUDING BUT NOT LIMITED TO THE WARRANTIES OF
 * MERCHANTABILITY, FITNESS FOR A PARTICULAR PURPOSE AND
 * NONINFRINGEMENT. IN NO EVENT SHALL THE AUTHORS OR COPYRIGHT HOLDERS
 * BE LIABLE FOR ANY CLAIM, DAMAGES OR OTHER LIABILITY, WHETHER IN AN
 * ACTION OF CONTRACT, TORT OR OTHERWISE, ARISING FROM, OUT OF OR IN
 * CONNECTION WITH THE SOFTWARE OR THE USE OR OTHER DEALINGS IN THE
 * SOFTWARE.
 */

#include <linux/platform_device.h>
#include <linux/acpi.h>
#include <linux/etherdevice.h>
#include <linux/interrupt.h>
#include <linux/of.h>
#include <linux/of_platform.h>
#include <rdma/ib_umem.h>
#include "hns_roce_common.h"
#include "hns_roce_device.h"
#include "hns_roce_cmd.h"
#include "hns_roce_hem.h"
#include "hns_roce_hw_v1.h"

/**
 * hns_get_gid_index - Get gid index.
 * @hr_dev: pointer to structure hns_roce_dev.
 * @port:  port, value range: 0 ~ MAX
 * @gid_index:  gid_index, value range: 0 ~ MAX
 * Description:
 *    N ports shared gids, allocation method as follow:
 *		GID[0][0], GID[1][0],.....GID[N - 1][0],
 *		GID[0][0], GID[1][0],.....GID[N - 1][0],
 *		And so on
 */
u8 hns_get_gid_index(struct hns_roce_dev *hr_dev, u32 port, int gid_index)
{
	return gid_index * hr_dev->caps.num_ports + port;
}

static void set_data_seg(struct hns_roce_wqe_data_seg *dseg, struct ib_sge *sg)
{
	dseg->lkey = cpu_to_le32(sg->lkey);
	dseg->addr = cpu_to_le64(sg->addr);
	dseg->len  = cpu_to_le32(sg->length);
}

static void set_raddr_seg(struct hns_roce_wqe_raddr_seg *rseg, u64 remote_addr,
			  u32 rkey)
{
	rseg->raddr = cpu_to_le64(remote_addr);
	rseg->rkey  = cpu_to_le32(rkey);
	rseg->len   = 0;
}

static int hns_roce_v1_post_send(struct ib_qp *ibqp,
				 const struct ib_send_wr *wr,
				 const struct ib_send_wr **bad_wr)
{
	struct hns_roce_dev *hr_dev = to_hr_dev(ibqp->device);
	struct hns_roce_ah *ah = to_hr_ah(ud_wr(wr)->ah);
	struct hns_roce_ud_send_wqe *ud_sq_wqe = NULL;
	struct hns_roce_wqe_ctrl_seg *ctrl = NULL;
	struct hns_roce_wqe_data_seg *dseg = NULL;
	struct hns_roce_qp *qp = to_hr_qp(ibqp);
	struct device *dev = &hr_dev->pdev->dev;
	struct hns_roce_sq_db sq_db = {};
<<<<<<< HEAD
	int ps_opcode = 0, i = 0;
	unsigned long flags = 0;
	void *wqe = NULL;
	__le32 doorbell[2];
	u32 wqe_idx = 0;
	int nreq = 0;
=======
	int ps_opcode, i;
	unsigned long flags = 0;
	void *wqe = NULL;
	__le32 doorbell[2];
>>>>>>> 7d2a07b7
	int ret = 0;
	int loopback;
	u32 wqe_idx;
	int nreq;
	u8 *smac;

	if (unlikely(ibqp->qp_type != IB_QPT_GSI &&
		ibqp->qp_type != IB_QPT_RC)) {
		dev_err(dev, "un-supported QP type\n");
		*bad_wr = NULL;
		return -EOPNOTSUPP;
	}

	spin_lock_irqsave(&qp->sq.lock, flags);

	for (nreq = 0; wr; ++nreq, wr = wr->next) {
		if (hns_roce_wq_overflow(&qp->sq, nreq, qp->ibqp.send_cq)) {
			ret = -ENOMEM;
			*bad_wr = wr;
			goto out;
		}

		wqe_idx = (qp->sq.head + nreq) & (qp->sq.wqe_cnt - 1);

		if (unlikely(wr->num_sge > qp->sq.max_gs)) {
			dev_err(dev, "num_sge=%d > qp->sq.max_gs=%d\n",
				wr->num_sge, qp->sq.max_gs);
			ret = -EINVAL;
			*bad_wr = wr;
			goto out;
		}

		wqe = hns_roce_get_send_wqe(qp, wqe_idx);
		qp->sq.wrid[wqe_idx] = wr->wr_id;

		/* Corresponding to the RC and RD type wqe process separately */
		if (ibqp->qp_type == IB_QPT_GSI) {
			ud_sq_wqe = wqe;
			roce_set_field(ud_sq_wqe->dmac_h,
				       UD_SEND_WQE_U32_4_DMAC_0_M,
				       UD_SEND_WQE_U32_4_DMAC_0_S,
				       ah->av.mac[0]);
			roce_set_field(ud_sq_wqe->dmac_h,
				       UD_SEND_WQE_U32_4_DMAC_1_M,
				       UD_SEND_WQE_U32_4_DMAC_1_S,
				       ah->av.mac[1]);
			roce_set_field(ud_sq_wqe->dmac_h,
				       UD_SEND_WQE_U32_4_DMAC_2_M,
				       UD_SEND_WQE_U32_4_DMAC_2_S,
				       ah->av.mac[2]);
			roce_set_field(ud_sq_wqe->dmac_h,
				       UD_SEND_WQE_U32_4_DMAC_3_M,
				       UD_SEND_WQE_U32_4_DMAC_3_S,
				       ah->av.mac[3]);

			roce_set_field(ud_sq_wqe->u32_8,
				       UD_SEND_WQE_U32_8_DMAC_4_M,
				       UD_SEND_WQE_U32_8_DMAC_4_S,
				       ah->av.mac[4]);
			roce_set_field(ud_sq_wqe->u32_8,
				       UD_SEND_WQE_U32_8_DMAC_5_M,
				       UD_SEND_WQE_U32_8_DMAC_5_S,
				       ah->av.mac[5]);

			smac = (u8 *)hr_dev->dev_addr[qp->port];
			loopback = ether_addr_equal_unaligned(ah->av.mac,
							      smac) ? 1 : 0;
			roce_set_bit(ud_sq_wqe->u32_8,
				     UD_SEND_WQE_U32_8_LOOPBACK_INDICATOR_S,
				     loopback);

			roce_set_field(ud_sq_wqe->u32_8,
				       UD_SEND_WQE_U32_8_OPERATION_TYPE_M,
				       UD_SEND_WQE_U32_8_OPERATION_TYPE_S,
				       HNS_ROCE_WQE_OPCODE_SEND);
			roce_set_field(ud_sq_wqe->u32_8,
				       UD_SEND_WQE_U32_8_NUMBER_OF_DATA_SEG_M,
				       UD_SEND_WQE_U32_8_NUMBER_OF_DATA_SEG_S,
				       2);
			roce_set_bit(ud_sq_wqe->u32_8,
				UD_SEND_WQE_U32_8_SEND_GL_ROUTING_HDR_FLAG_S,
				1);

			ud_sq_wqe->u32_8 |= (wr->send_flags & IB_SEND_SIGNALED ?
				cpu_to_le32(HNS_ROCE_WQE_CQ_NOTIFY) : 0) |
				(wr->send_flags & IB_SEND_SOLICITED ?
				cpu_to_le32(HNS_ROCE_WQE_SE) : 0) |
				((wr->opcode == IB_WR_SEND_WITH_IMM) ?
				cpu_to_le32(HNS_ROCE_WQE_IMM) : 0);

			roce_set_field(ud_sq_wqe->u32_16,
				       UD_SEND_WQE_U32_16_DEST_QP_M,
				       UD_SEND_WQE_U32_16_DEST_QP_S,
				       ud_wr(wr)->remote_qpn);
			roce_set_field(ud_sq_wqe->u32_16,
				       UD_SEND_WQE_U32_16_MAX_STATIC_RATE_M,
				       UD_SEND_WQE_U32_16_MAX_STATIC_RATE_S,
				       ah->av.stat_rate);

			roce_set_field(ud_sq_wqe->u32_36,
				       UD_SEND_WQE_U32_36_FLOW_LABEL_M,
				       UD_SEND_WQE_U32_36_FLOW_LABEL_S,
				       ah->av.flowlabel);
			roce_set_field(ud_sq_wqe->u32_36,
				      UD_SEND_WQE_U32_36_PRIORITY_M,
				      UD_SEND_WQE_U32_36_PRIORITY_S,
				      ah->av.sl);
			roce_set_field(ud_sq_wqe->u32_36,
				       UD_SEND_WQE_U32_36_SGID_INDEX_M,
				       UD_SEND_WQE_U32_36_SGID_INDEX_S,
				       hns_get_gid_index(hr_dev, qp->phy_port,
							 ah->av.gid_index));

			roce_set_field(ud_sq_wqe->u32_40,
				       UD_SEND_WQE_U32_40_HOP_LIMIT_M,
				       UD_SEND_WQE_U32_40_HOP_LIMIT_S,
				       ah->av.hop_limit);
			roce_set_field(ud_sq_wqe->u32_40,
				       UD_SEND_WQE_U32_40_TRAFFIC_CLASS_M,
				       UD_SEND_WQE_U32_40_TRAFFIC_CLASS_S,
				       ah->av.tclass);

			memcpy(&ud_sq_wqe->dgid[0], &ah->av.dgid[0], GID_LEN);

			ud_sq_wqe->va0_l =
				       cpu_to_le32((u32)wr->sg_list[0].addr);
			ud_sq_wqe->va0_h =
				       cpu_to_le32((wr->sg_list[0].addr) >> 32);
			ud_sq_wqe->l_key0 =
				       cpu_to_le32(wr->sg_list[0].lkey);

			ud_sq_wqe->va1_l =
				       cpu_to_le32((u32)wr->sg_list[1].addr);
			ud_sq_wqe->va1_h =
				       cpu_to_le32((wr->sg_list[1].addr) >> 32);
			ud_sq_wqe->l_key1 =
				       cpu_to_le32(wr->sg_list[1].lkey);
		} else if (ibqp->qp_type == IB_QPT_RC) {
			u32 tmp_len = 0;

			ctrl = wqe;
			memset(ctrl, 0, sizeof(struct hns_roce_wqe_ctrl_seg));
			for (i = 0; i < wr->num_sge; i++)
				tmp_len += wr->sg_list[i].length;

			ctrl->msg_length =
			  cpu_to_le32(le32_to_cpu(ctrl->msg_length) + tmp_len);

			ctrl->sgl_pa_h = 0;
			ctrl->flag = 0;

			switch (wr->opcode) {
			case IB_WR_SEND_WITH_IMM:
			case IB_WR_RDMA_WRITE_WITH_IMM:
				ctrl->imm_data = wr->ex.imm_data;
				break;
			case IB_WR_SEND_WITH_INV:
				ctrl->inv_key =
					cpu_to_le32(wr->ex.invalidate_rkey);
				break;
			default:
				ctrl->imm_data = 0;
				break;
			}

			/* Ctrl field, ctrl set type: sig, solic, imm, fence */
			/* SO wait for conforming application scenarios */
			ctrl->flag |= (wr->send_flags & IB_SEND_SIGNALED ?
				      cpu_to_le32(HNS_ROCE_WQE_CQ_NOTIFY) : 0) |
				      (wr->send_flags & IB_SEND_SOLICITED ?
				      cpu_to_le32(HNS_ROCE_WQE_SE) : 0) |
				      ((wr->opcode == IB_WR_SEND_WITH_IMM ||
				      wr->opcode == IB_WR_RDMA_WRITE_WITH_IMM) ?
				      cpu_to_le32(HNS_ROCE_WQE_IMM) : 0) |
				      (wr->send_flags & IB_SEND_FENCE ?
				      (cpu_to_le32(HNS_ROCE_WQE_FENCE)) : 0);

			wqe += sizeof(struct hns_roce_wqe_ctrl_seg);

			switch (wr->opcode) {
			case IB_WR_RDMA_READ:
				ps_opcode = HNS_ROCE_WQE_OPCODE_RDMA_READ;
				set_raddr_seg(wqe,  rdma_wr(wr)->remote_addr,
					       rdma_wr(wr)->rkey);
				break;
			case IB_WR_RDMA_WRITE:
			case IB_WR_RDMA_WRITE_WITH_IMM:
				ps_opcode = HNS_ROCE_WQE_OPCODE_RDMA_WRITE;
				set_raddr_seg(wqe,  rdma_wr(wr)->remote_addr,
					      rdma_wr(wr)->rkey);
				break;
			case IB_WR_SEND:
			case IB_WR_SEND_WITH_INV:
			case IB_WR_SEND_WITH_IMM:
				ps_opcode = HNS_ROCE_WQE_OPCODE_SEND;
				break;
			case IB_WR_LOCAL_INV:
			case IB_WR_ATOMIC_CMP_AND_SWP:
			case IB_WR_ATOMIC_FETCH_AND_ADD:
			case IB_WR_LSO:
			default:
				ps_opcode = HNS_ROCE_WQE_OPCODE_MASK;
				break;
			}
			ctrl->flag |= cpu_to_le32(ps_opcode);
			wqe += sizeof(struct hns_roce_wqe_raddr_seg);

			dseg = wqe;
			if (wr->send_flags & IB_SEND_INLINE && wr->num_sge) {
				if (le32_to_cpu(ctrl->msg_length) >
				    hr_dev->caps.max_sq_inline) {
					ret = -EINVAL;
					*bad_wr = wr;
					dev_err(dev, "inline len(1-%d)=%d, illegal",
						le32_to_cpu(ctrl->msg_length),
						hr_dev->caps.max_sq_inline);
					goto out;
				}
				for (i = 0; i < wr->num_sge; i++) {
					memcpy(wqe, ((void *) (uintptr_t)
					       wr->sg_list[i].addr),
					       wr->sg_list[i].length);
					wqe += wr->sg_list[i].length;
				}
				ctrl->flag |= cpu_to_le32(HNS_ROCE_WQE_INLINE);
			} else {
				/* sqe num is two */
				for (i = 0; i < wr->num_sge; i++)
					set_data_seg(dseg + i, wr->sg_list + i);

				ctrl->flag |= cpu_to_le32(wr->num_sge <<
					      HNS_ROCE_WQE_SGE_NUM_BIT);
			}
		}
	}

out:
	/* Set DB return */
	if (likely(nreq)) {
		qp->sq.head += nreq;

		roce_set_field(sq_db.u32_4, SQ_DOORBELL_U32_4_SQ_HEAD_M,
			       SQ_DOORBELL_U32_4_SQ_HEAD_S,
			      (qp->sq.head & ((qp->sq.wqe_cnt << 1) - 1)));
		roce_set_field(sq_db.u32_4, SQ_DOORBELL_U32_4_SL_M,
			       SQ_DOORBELL_U32_4_SL_S, qp->sl);
		roce_set_field(sq_db.u32_4, SQ_DOORBELL_U32_4_PORT_M,
			       SQ_DOORBELL_U32_4_PORT_S, qp->phy_port);
		roce_set_field(sq_db.u32_8, SQ_DOORBELL_U32_8_QPN_M,
			       SQ_DOORBELL_U32_8_QPN_S, qp->doorbell_qpn);
		roce_set_bit(sq_db.u32_8, SQ_DOORBELL_HW_SYNC_S, 1);

		doorbell[0] = sq_db.u32_4;
		doorbell[1] = sq_db.u32_8;

<<<<<<< HEAD
		hns_roce_write64_k(doorbell, qp->sq.db_reg_l);
=======
		hns_roce_write64_k(doorbell, qp->sq.db_reg);
>>>>>>> 7d2a07b7
	}

	spin_unlock_irqrestore(&qp->sq.lock, flags);

	return ret;
}

static int hns_roce_v1_post_recv(struct ib_qp *ibqp,
				 const struct ib_recv_wr *wr,
				 const struct ib_recv_wr **bad_wr)
{
	struct hns_roce_rq_wqe_ctrl *ctrl = NULL;
	struct hns_roce_wqe_data_seg *scat = NULL;
	struct hns_roce_qp *hr_qp = to_hr_qp(ibqp);
	struct hns_roce_dev *hr_dev = to_hr_dev(ibqp->device);
	struct device *dev = &hr_dev->pdev->dev;
	struct hns_roce_rq_db rq_db = {};
	__le32 doorbell[2] = {0};
	unsigned long flags = 0;
	unsigned int wqe_idx;
	int ret = 0;
<<<<<<< HEAD
	int nreq = 0;
	int i = 0;
=======
	int nreq;
	int i;
>>>>>>> 7d2a07b7
	u32 reg_val;

	spin_lock_irqsave(&hr_qp->rq.lock, flags);

	for (nreq = 0; wr; ++nreq, wr = wr->next) {
		if (hns_roce_wq_overflow(&hr_qp->rq, nreq,
			hr_qp->ibqp.recv_cq)) {
			ret = -ENOMEM;
			*bad_wr = wr;
			goto out;
		}

		wqe_idx = (hr_qp->rq.head + nreq) & (hr_qp->rq.wqe_cnt - 1);

		if (unlikely(wr->num_sge > hr_qp->rq.max_gs)) {
			dev_err(dev, "rq:num_sge=%d > qp->sq.max_gs=%d\n",
				wr->num_sge, hr_qp->rq.max_gs);
			ret = -EINVAL;
			*bad_wr = wr;
			goto out;
		}

		ctrl = hns_roce_get_recv_wqe(hr_qp, wqe_idx);

		roce_set_field(ctrl->rwqe_byte_12,
			       RQ_WQE_CTRL_RWQE_BYTE_12_RWQE_SGE_NUM_M,
			       RQ_WQE_CTRL_RWQE_BYTE_12_RWQE_SGE_NUM_S,
			       wr->num_sge);

		scat = (struct hns_roce_wqe_data_seg *)(ctrl + 1);

		for (i = 0; i < wr->num_sge; i++)
			set_data_seg(scat + i, wr->sg_list + i);

		hr_qp->rq.wrid[wqe_idx] = wr->wr_id;
	}

out:
	if (likely(nreq)) {
		hr_qp->rq.head += nreq;

		if (ibqp->qp_type == IB_QPT_GSI) {
			__le32 tmp;

			/* SW update GSI rq header */
			reg_val = roce_read(to_hr_dev(ibqp->device),
					    ROCEE_QP1C_CFG3_0_REG +
					    QP1C_CFGN_OFFSET * hr_qp->phy_port);
			tmp = cpu_to_le32(reg_val);
			roce_set_field(tmp,
				       ROCEE_QP1C_CFG3_0_ROCEE_QP1C_RQ_HEAD_M,
				       ROCEE_QP1C_CFG3_0_ROCEE_QP1C_RQ_HEAD_S,
				       hr_qp->rq.head);
			reg_val = le32_to_cpu(tmp);
			roce_write(to_hr_dev(ibqp->device),
				   ROCEE_QP1C_CFG3_0_REG +
				   QP1C_CFGN_OFFSET * hr_qp->phy_port, reg_val);
		} else {
			roce_set_field(rq_db.u32_4, RQ_DOORBELL_U32_4_RQ_HEAD_M,
				       RQ_DOORBELL_U32_4_RQ_HEAD_S,
				       hr_qp->rq.head);
			roce_set_field(rq_db.u32_8, RQ_DOORBELL_U32_8_QPN_M,
				       RQ_DOORBELL_U32_8_QPN_S, hr_qp->qpn);
			roce_set_field(rq_db.u32_8, RQ_DOORBELL_U32_8_CMD_M,
				       RQ_DOORBELL_U32_8_CMD_S, 1);
			roce_set_bit(rq_db.u32_8, RQ_DOORBELL_U32_8_HW_SYNC_S,
				     1);

			doorbell[0] = rq_db.u32_4;
			doorbell[1] = rq_db.u32_8;

<<<<<<< HEAD
			hns_roce_write64_k(doorbell, hr_qp->rq.db_reg_l);
=======
			hns_roce_write64_k(doorbell, hr_qp->rq.db_reg);
>>>>>>> 7d2a07b7
		}
	}
	spin_unlock_irqrestore(&hr_qp->rq.lock, flags);

	return ret;
}

static void hns_roce_set_db_event_mode(struct hns_roce_dev *hr_dev,
				       int sdb_mode, int odb_mode)
{
	__le32 tmp;
	u32 val;

	val = roce_read(hr_dev, ROCEE_GLB_CFG_REG);
	tmp = cpu_to_le32(val);
	roce_set_bit(tmp, ROCEE_GLB_CFG_ROCEE_DB_SQ_MODE_S, sdb_mode);
	roce_set_bit(tmp, ROCEE_GLB_CFG_ROCEE_DB_OTH_MODE_S, odb_mode);
	val = le32_to_cpu(tmp);
	roce_write(hr_dev, ROCEE_GLB_CFG_REG, val);
}

static int hns_roce_v1_set_hem(struct hns_roce_dev *hr_dev,
			       struct hns_roce_hem_table *table, int obj,
			       int step_idx)
{
	spinlock_t *lock = &hr_dev->bt_cmd_lock;
	struct device *dev = hr_dev->dev;
	struct hns_roce_hem_iter iter;
	void __iomem *bt_cmd;
	__le32 bt_cmd_val[2];
	__le32 bt_cmd_h = 0;
	unsigned long flags;
	__le32 bt_cmd_l;
	int ret = 0;
	u64 bt_ba;
	long end;

	/* Find the HEM(Hardware Entry Memory) entry */
	unsigned long i = obj / (table->table_chunk_size / table->obj_size);

	switch (table->type) {
	case HEM_TYPE_QPC:
	case HEM_TYPE_MTPT:
	case HEM_TYPE_CQC:
	case HEM_TYPE_SRQC:
		roce_set_field(bt_cmd_h, ROCEE_BT_CMD_H_ROCEE_BT_CMD_MDF_M,
			ROCEE_BT_CMD_H_ROCEE_BT_CMD_MDF_S, table->type);
		break;
	default:
		return ret;
	}

	roce_set_field(bt_cmd_h, ROCEE_BT_CMD_H_ROCEE_BT_CMD_IN_MDF_M,
		       ROCEE_BT_CMD_H_ROCEE_BT_CMD_IN_MDF_S, obj);
	roce_set_bit(bt_cmd_h, ROCEE_BT_CMD_H_ROCEE_BT_CMD_S, 0);
	roce_set_bit(bt_cmd_h, ROCEE_BT_CMD_H_ROCEE_BT_CMD_HW_SYNS_S, 1);

	/* Currently iter only a chunk */
	for (hns_roce_hem_first(table->hem[i], &iter);
	     !hns_roce_hem_last(&iter); hns_roce_hem_next(&iter)) {
		bt_ba = hns_roce_hem_addr(&iter) >> HNS_HW_PAGE_SHIFT;

		spin_lock_irqsave(lock, flags);

		bt_cmd = hr_dev->reg_base + ROCEE_BT_CMD_H_REG;

		end = HW_SYNC_TIMEOUT_MSECS;
		while (end > 0) {
			if (!(readl(bt_cmd) >> BT_CMD_SYNC_SHIFT))
				break;

			mdelay(HW_SYNC_SLEEP_TIME_INTERVAL);
			end -= HW_SYNC_SLEEP_TIME_INTERVAL;
		}

		if (end <= 0) {
			dev_err(dev, "Write bt_cmd err,hw_sync is not zero.\n");
			spin_unlock_irqrestore(lock, flags);
			return -EBUSY;
		}

		bt_cmd_l = cpu_to_le32(bt_ba);
		roce_set_field(bt_cmd_h, ROCEE_BT_CMD_H_ROCEE_BT_CMD_BA_H_M,
			       ROCEE_BT_CMD_H_ROCEE_BT_CMD_BA_H_S,
			       upper_32_bits(bt_ba));

		bt_cmd_val[0] = bt_cmd_l;
		bt_cmd_val[1] = bt_cmd_h;
		hns_roce_write64_k(bt_cmd_val,
				   hr_dev->reg_base + ROCEE_BT_CMD_L_REG);
		spin_unlock_irqrestore(lock, flags);
	}

	return ret;
}

static void hns_roce_set_db_ext_mode(struct hns_roce_dev *hr_dev, u32 sdb_mode,
				     u32 odb_mode)
{
	__le32 tmp;
	u32 val;

	/* Configure SDB/ODB extend mode */
	val = roce_read(hr_dev, ROCEE_GLB_CFG_REG);
	tmp = cpu_to_le32(val);
	roce_set_bit(tmp, ROCEE_GLB_CFG_SQ_EXT_DB_MODE_S, sdb_mode);
	roce_set_bit(tmp, ROCEE_GLB_CFG_OTH_EXT_DB_MODE_S, odb_mode);
	val = le32_to_cpu(tmp);
	roce_write(hr_dev, ROCEE_GLB_CFG_REG, val);
}

static void hns_roce_set_sdb(struct hns_roce_dev *hr_dev, u32 sdb_alept,
			     u32 sdb_alful)
{
	__le32 tmp;
	u32 val;

	/* Configure SDB */
	val = roce_read(hr_dev, ROCEE_DB_SQ_WL_REG);
	tmp = cpu_to_le32(val);
	roce_set_field(tmp, ROCEE_DB_SQ_WL_ROCEE_DB_SQ_WL_M,
		       ROCEE_DB_SQ_WL_ROCEE_DB_SQ_WL_S, sdb_alful);
	roce_set_field(tmp, ROCEE_DB_SQ_WL_ROCEE_DB_SQ_WL_EMPTY_M,
		       ROCEE_DB_SQ_WL_ROCEE_DB_SQ_WL_EMPTY_S, sdb_alept);
	val = le32_to_cpu(tmp);
	roce_write(hr_dev, ROCEE_DB_SQ_WL_REG, val);
}

static void hns_roce_set_odb(struct hns_roce_dev *hr_dev, u32 odb_alept,
			     u32 odb_alful)
{
	__le32 tmp;
	u32 val;

	/* Configure ODB */
	val = roce_read(hr_dev, ROCEE_DB_OTHERS_WL_REG);
	tmp = cpu_to_le32(val);
	roce_set_field(tmp, ROCEE_DB_OTHERS_WL_ROCEE_DB_OTH_WL_M,
		       ROCEE_DB_OTHERS_WL_ROCEE_DB_OTH_WL_S, odb_alful);
	roce_set_field(tmp, ROCEE_DB_OTHERS_WL_ROCEE_DB_OTH_WL_EMPTY_M,
		       ROCEE_DB_OTHERS_WL_ROCEE_DB_OTH_WL_EMPTY_S, odb_alept);
	val = le32_to_cpu(tmp);
	roce_write(hr_dev, ROCEE_DB_OTHERS_WL_REG, val);
}

static void hns_roce_set_sdb_ext(struct hns_roce_dev *hr_dev, u32 ext_sdb_alept,
				 u32 ext_sdb_alful)
{
	struct hns_roce_v1_priv *priv = hr_dev->priv;
	struct hns_roce_db_table *db = &priv->db_table;
	struct device *dev = &hr_dev->pdev->dev;
	dma_addr_t sdb_dma_addr;
	__le32 tmp;
	u32 val;

	/* Configure extend SDB threshold */
	roce_write(hr_dev, ROCEE_EXT_DB_SQ_WL_EMPTY_REG, ext_sdb_alept);
	roce_write(hr_dev, ROCEE_EXT_DB_SQ_WL_REG, ext_sdb_alful);

	/* Configure extend SDB base addr */
	sdb_dma_addr = db->ext_db->sdb_buf_list->map;
	roce_write(hr_dev, ROCEE_EXT_DB_SQ_REG, (u32)(sdb_dma_addr >> 12));

	/* Configure extend SDB depth */
	val = roce_read(hr_dev, ROCEE_EXT_DB_SQ_H_REG);
	tmp = cpu_to_le32(val);
	roce_set_field(tmp, ROCEE_EXT_DB_SQ_H_EXT_DB_SQ_SHIFT_M,
		       ROCEE_EXT_DB_SQ_H_EXT_DB_SQ_SHIFT_S,
		       db->ext_db->esdb_dep);
	/*
	 * 44 = 32 + 12, When evaluating addr to hardware, shift 12 because of
	 * using 4K page, and shift more 32 because of
	 * calculating the high 32 bit value evaluated to hardware.
	 */
	roce_set_field(tmp, ROCEE_EXT_DB_SQ_H_EXT_DB_SQ_BA_H_M,
		       ROCEE_EXT_DB_SQ_H_EXT_DB_SQ_BA_H_S, sdb_dma_addr >> 44);
	val = le32_to_cpu(tmp);
	roce_write(hr_dev, ROCEE_EXT_DB_SQ_H_REG, val);

	dev_dbg(dev, "ext SDB depth: 0x%x\n", db->ext_db->esdb_dep);
	dev_dbg(dev, "ext SDB threshold: empty: 0x%x, ful: 0x%x\n",
		ext_sdb_alept, ext_sdb_alful);
}

static void hns_roce_set_odb_ext(struct hns_roce_dev *hr_dev, u32 ext_odb_alept,
				 u32 ext_odb_alful)
{
	struct hns_roce_v1_priv *priv = hr_dev->priv;
	struct hns_roce_db_table *db = &priv->db_table;
	struct device *dev = &hr_dev->pdev->dev;
	dma_addr_t odb_dma_addr;
	__le32 tmp;
	u32 val;

	/* Configure extend ODB threshold */
	roce_write(hr_dev, ROCEE_EXT_DB_OTHERS_WL_EMPTY_REG, ext_odb_alept);
	roce_write(hr_dev, ROCEE_EXT_DB_OTHERS_WL_REG, ext_odb_alful);

	/* Configure extend ODB base addr */
	odb_dma_addr = db->ext_db->odb_buf_list->map;
	roce_write(hr_dev, ROCEE_EXT_DB_OTH_REG, (u32)(odb_dma_addr >> 12));

	/* Configure extend ODB depth */
	val = roce_read(hr_dev, ROCEE_EXT_DB_OTH_H_REG);
	tmp = cpu_to_le32(val);
	roce_set_field(tmp, ROCEE_EXT_DB_OTH_H_EXT_DB_OTH_SHIFT_M,
		       ROCEE_EXT_DB_OTH_H_EXT_DB_OTH_SHIFT_S,
		       db->ext_db->eodb_dep);
	roce_set_field(tmp, ROCEE_EXT_DB_SQ_H_EXT_DB_OTH_BA_H_M,
		       ROCEE_EXT_DB_SQ_H_EXT_DB_OTH_BA_H_S,
		       db->ext_db->eodb_dep);
	val = le32_to_cpu(tmp);
	roce_write(hr_dev, ROCEE_EXT_DB_OTH_H_REG, val);

	dev_dbg(dev, "ext ODB depth: 0x%x\n", db->ext_db->eodb_dep);
	dev_dbg(dev, "ext ODB threshold: empty: 0x%x, ful: 0x%x\n",
		ext_odb_alept, ext_odb_alful);
}

static int hns_roce_db_ext_init(struct hns_roce_dev *hr_dev, u32 sdb_ext_mod,
				u32 odb_ext_mod)
{
	struct hns_roce_v1_priv *priv = hr_dev->priv;
	struct hns_roce_db_table *db = &priv->db_table;
	struct device *dev = &hr_dev->pdev->dev;
	dma_addr_t sdb_dma_addr;
	dma_addr_t odb_dma_addr;
	int ret = 0;

	db->ext_db = kmalloc(sizeof(*db->ext_db), GFP_KERNEL);
	if (!db->ext_db)
		return -ENOMEM;

	if (sdb_ext_mod) {
		db->ext_db->sdb_buf_list = kmalloc(
				sizeof(*db->ext_db->sdb_buf_list), GFP_KERNEL);
		if (!db->ext_db->sdb_buf_list) {
			ret = -ENOMEM;
			goto ext_sdb_buf_fail_out;
		}

		db->ext_db->sdb_buf_list->buf = dma_alloc_coherent(dev,
						     HNS_ROCE_V1_EXT_SDB_SIZE,
						     &sdb_dma_addr, GFP_KERNEL);
		if (!db->ext_db->sdb_buf_list->buf) {
			ret = -ENOMEM;
			goto alloc_sq_db_buf_fail;
		}
		db->ext_db->sdb_buf_list->map = sdb_dma_addr;

		db->ext_db->esdb_dep = ilog2(HNS_ROCE_V1_EXT_SDB_DEPTH);
		hns_roce_set_sdb_ext(hr_dev, HNS_ROCE_V1_EXT_SDB_ALEPT,
				     HNS_ROCE_V1_EXT_SDB_ALFUL);
	} else
		hns_roce_set_sdb(hr_dev, HNS_ROCE_V1_SDB_ALEPT,
				 HNS_ROCE_V1_SDB_ALFUL);

	if (odb_ext_mod) {
		db->ext_db->odb_buf_list = kmalloc(
				sizeof(*db->ext_db->odb_buf_list), GFP_KERNEL);
		if (!db->ext_db->odb_buf_list) {
			ret = -ENOMEM;
			goto ext_odb_buf_fail_out;
		}

		db->ext_db->odb_buf_list->buf = dma_alloc_coherent(dev,
						     HNS_ROCE_V1_EXT_ODB_SIZE,
						     &odb_dma_addr, GFP_KERNEL);
		if (!db->ext_db->odb_buf_list->buf) {
			ret = -ENOMEM;
			goto alloc_otr_db_buf_fail;
		}
		db->ext_db->odb_buf_list->map = odb_dma_addr;

		db->ext_db->eodb_dep = ilog2(HNS_ROCE_V1_EXT_ODB_DEPTH);
		hns_roce_set_odb_ext(hr_dev, HNS_ROCE_V1_EXT_ODB_ALEPT,
				     HNS_ROCE_V1_EXT_ODB_ALFUL);
	} else
		hns_roce_set_odb(hr_dev, HNS_ROCE_V1_ODB_ALEPT,
				 HNS_ROCE_V1_ODB_ALFUL);

	hns_roce_set_db_ext_mode(hr_dev, sdb_ext_mod, odb_ext_mod);

	return 0;

alloc_otr_db_buf_fail:
	kfree(db->ext_db->odb_buf_list);

ext_odb_buf_fail_out:
	if (sdb_ext_mod) {
		dma_free_coherent(dev, HNS_ROCE_V1_EXT_SDB_SIZE,
				  db->ext_db->sdb_buf_list->buf,
				  db->ext_db->sdb_buf_list->map);
	}

alloc_sq_db_buf_fail:
	if (sdb_ext_mod)
		kfree(db->ext_db->sdb_buf_list);

ext_sdb_buf_fail_out:
	kfree(db->ext_db);
	return ret;
}

static struct hns_roce_qp *hns_roce_v1_create_lp_qp(struct hns_roce_dev *hr_dev,
						    struct ib_pd *pd)
{
	struct device *dev = &hr_dev->pdev->dev;
	struct ib_qp_init_attr init_attr;
	struct ib_qp *qp;

	memset(&init_attr, 0, sizeof(struct ib_qp_init_attr));
	init_attr.qp_type		= IB_QPT_RC;
	init_attr.sq_sig_type		= IB_SIGNAL_ALL_WR;
	init_attr.cap.max_recv_wr	= HNS_ROCE_MIN_WQE_NUM;
	init_attr.cap.max_send_wr	= HNS_ROCE_MIN_WQE_NUM;

	qp = hns_roce_create_qp(pd, &init_attr, NULL);
	if (IS_ERR(qp)) {
		dev_err(dev, "Create loop qp for mr free failed!");
		return NULL;
	}

	return to_hr_qp(qp);
}

static int hns_roce_v1_rsv_lp_qp(struct hns_roce_dev *hr_dev)
{
	struct hns_roce_v1_priv *priv = hr_dev->priv;
	struct hns_roce_free_mr *free_mr = &priv->free_mr;
	struct hns_roce_caps *caps = &hr_dev->caps;
	struct ib_device *ibdev = &hr_dev->ib_dev;
	struct device *dev = &hr_dev->pdev->dev;
	struct ib_cq_init_attr cq_init_attr;
	struct ib_qp_attr attr = { 0 };
	struct hns_roce_qp *hr_qp;
	struct ib_cq *cq;
	struct ib_pd *pd;
	union ib_gid dgid;
	__be64 subnet_prefix;
	int attr_mask = 0;
	int ret;
	int i, j;
	u8 queue_en[HNS_ROCE_V1_RESV_QP] = { 0 };
	u8 phy_port;
	u32 port = 0;
	u8 sl;

	/* Reserved cq for loop qp */
	cq_init_attr.cqe		= HNS_ROCE_MIN_WQE_NUM * 2;
	cq_init_attr.comp_vector	= 0;

	cq = rdma_zalloc_drv_obj(ibdev, ib_cq);
	if (!cq)
		return -ENOMEM;

	ret = hns_roce_create_cq(cq, &cq_init_attr, NULL);
	if (ret) {
		dev_err(dev, "Create cq for reserved loop qp failed!");
		goto alloc_cq_failed;
	}
	free_mr->mr_free_cq = to_hr_cq(cq);
	free_mr->mr_free_cq->ib_cq.device		= &hr_dev->ib_dev;
	free_mr->mr_free_cq->ib_cq.uobject		= NULL;
	free_mr->mr_free_cq->ib_cq.comp_handler		= NULL;
	free_mr->mr_free_cq->ib_cq.event_handler	= NULL;
	free_mr->mr_free_cq->ib_cq.cq_context		= NULL;
	atomic_set(&free_mr->mr_free_cq->ib_cq.usecnt, 0);

	pd = rdma_zalloc_drv_obj(ibdev, ib_pd);
	if (!pd) {
		ret = -ENOMEM;
		goto alloc_mem_failed;
	}

	pd->device  = ibdev;
	ret = hns_roce_alloc_pd(pd, NULL);
	if (ret)
		goto alloc_pd_failed;

	free_mr->mr_free_pd = to_hr_pd(pd);
	free_mr->mr_free_pd->ibpd.device  = &hr_dev->ib_dev;
	free_mr->mr_free_pd->ibpd.uobject = NULL;
	free_mr->mr_free_pd->ibpd.__internal_mr = NULL;
	atomic_set(&free_mr->mr_free_pd->ibpd.usecnt, 0);

	attr.qp_access_flags	= IB_ACCESS_REMOTE_WRITE;
	attr.pkey_index		= 0;
	attr.min_rnr_timer	= 0;
	/* Disable read ability */
	attr.max_dest_rd_atomic = 0;
	attr.max_rd_atomic	= 0;
	/* Use arbitrary values as rq_psn and sq_psn */
	attr.rq_psn		= 0x0808;
	attr.sq_psn		= 0x0808;
	attr.retry_cnt		= 7;
	attr.rnr_retry		= 7;
	attr.timeout		= 0x12;
	attr.path_mtu		= IB_MTU_256;
	attr.ah_attr.type	= RDMA_AH_ATTR_TYPE_ROCE;
	rdma_ah_set_grh(&attr.ah_attr, NULL, 0, 0, 1, 0);
	rdma_ah_set_static_rate(&attr.ah_attr, 3);

	subnet_prefix = cpu_to_be64(0xfe80000000000000LL);
	for (i = 0; i < HNS_ROCE_V1_RESV_QP; i++) {
		phy_port = (i >= HNS_ROCE_MAX_PORTS) ? (i - 2) :
				(i % HNS_ROCE_MAX_PORTS);
		sl = i / HNS_ROCE_MAX_PORTS;

		for (j = 0; j < caps->num_ports; j++) {
			if (hr_dev->iboe.phy_port[j] == phy_port) {
				queue_en[i] = 1;
				port = j;
				break;
			}
		}

		if (!queue_en[i])
			continue;

		free_mr->mr_free_qp[i] = hns_roce_v1_create_lp_qp(hr_dev, pd);
		if (!free_mr->mr_free_qp[i]) {
			dev_err(dev, "Create loop qp failed!\n");
			ret = -ENOMEM;
			goto create_lp_qp_failed;
		}
		hr_qp = free_mr->mr_free_qp[i];

		hr_qp->port		= port;
		hr_qp->phy_port		= phy_port;
		hr_qp->ibqp.qp_type	= IB_QPT_RC;
		hr_qp->ibqp.device	= &hr_dev->ib_dev;
		hr_qp->ibqp.uobject	= NULL;
		atomic_set(&hr_qp->ibqp.usecnt, 0);
		hr_qp->ibqp.pd		= pd;
		hr_qp->ibqp.recv_cq	= cq;
		hr_qp->ibqp.send_cq	= cq;

		rdma_ah_set_port_num(&attr.ah_attr, port + 1);
		rdma_ah_set_sl(&attr.ah_attr, sl);
		attr.port_num		= port + 1;

		attr.dest_qp_num	= hr_qp->qpn;
		memcpy(rdma_ah_retrieve_dmac(&attr.ah_attr),
		       hr_dev->dev_addr[port],
		       ETH_ALEN);

		memcpy(&dgid.raw, &subnet_prefix, sizeof(u64));
		memcpy(&dgid.raw[8], hr_dev->dev_addr[port], 3);
		memcpy(&dgid.raw[13], hr_dev->dev_addr[port] + 3, 3);
		dgid.raw[11] = 0xff;
		dgid.raw[12] = 0xfe;
		dgid.raw[8] ^= 2;
		rdma_ah_set_dgid_raw(&attr.ah_attr, dgid.raw);

		ret = hr_dev->hw->modify_qp(&hr_qp->ibqp, &attr, attr_mask,
					    IB_QPS_RESET, IB_QPS_INIT);
		if (ret) {
			dev_err(dev, "modify qp failed(%d)!\n", ret);
			goto create_lp_qp_failed;
		}

		ret = hr_dev->hw->modify_qp(&hr_qp->ibqp, &attr, IB_QP_DEST_QPN,
					    IB_QPS_INIT, IB_QPS_RTR);
		if (ret) {
			dev_err(dev, "modify qp failed(%d)!\n", ret);
			goto create_lp_qp_failed;
		}

		ret = hr_dev->hw->modify_qp(&hr_qp->ibqp, &attr, attr_mask,
					    IB_QPS_RTR, IB_QPS_RTS);
		if (ret) {
			dev_err(dev, "modify qp failed(%d)!\n", ret);
			goto create_lp_qp_failed;
		}
	}

	return 0;

create_lp_qp_failed:
	for (i -= 1; i >= 0; i--) {
		hr_qp = free_mr->mr_free_qp[i];
		if (hns_roce_v1_destroy_qp(&hr_qp->ibqp, NULL))
			dev_err(dev, "Destroy qp %d for mr free failed!\n", i);
	}

	hns_roce_dealloc_pd(pd, NULL);

alloc_pd_failed:
	kfree(pd);

alloc_mem_failed:
	hns_roce_destroy_cq(cq, NULL);
alloc_cq_failed:
	kfree(cq);
	return ret;
}

static void hns_roce_v1_release_lp_qp(struct hns_roce_dev *hr_dev)
{
	struct hns_roce_v1_priv *priv = hr_dev->priv;
	struct hns_roce_free_mr *free_mr = &priv->free_mr;
	struct device *dev = &hr_dev->pdev->dev;
	struct hns_roce_qp *hr_qp;
	int ret;
	int i;

	for (i = 0; i < HNS_ROCE_V1_RESV_QP; i++) {
		hr_qp = free_mr->mr_free_qp[i];
		if (!hr_qp)
			continue;

		ret = hns_roce_v1_destroy_qp(&hr_qp->ibqp, NULL);
		if (ret)
			dev_err(dev, "Destroy qp %d for mr free failed(%d)!\n",
				i, ret);
	}

	hns_roce_destroy_cq(&free_mr->mr_free_cq->ib_cq, NULL);
	kfree(&free_mr->mr_free_cq->ib_cq);
	hns_roce_dealloc_pd(&free_mr->mr_free_pd->ibpd, NULL);
	kfree(&free_mr->mr_free_pd->ibpd);
}

static int hns_roce_db_init(struct hns_roce_dev *hr_dev)
{
	struct hns_roce_v1_priv *priv = hr_dev->priv;
	struct hns_roce_db_table *db = &priv->db_table;
	struct device *dev = &hr_dev->pdev->dev;
	u32 sdb_ext_mod;
	u32 odb_ext_mod;
	u32 sdb_evt_mod;
	u32 odb_evt_mod;
<<<<<<< HEAD
	int ret = 0;
=======
	int ret;
>>>>>>> 7d2a07b7

	memset(db, 0, sizeof(*db));

	/* Default DB mode */
	sdb_ext_mod = HNS_ROCE_SDB_EXTEND_MODE;
	odb_ext_mod = HNS_ROCE_ODB_EXTEND_MODE;
	sdb_evt_mod = HNS_ROCE_SDB_NORMAL_MODE;
	odb_evt_mod = HNS_ROCE_ODB_POLL_MODE;

	db->sdb_ext_mod = sdb_ext_mod;
	db->odb_ext_mod = odb_ext_mod;

	/* Init extend DB */
	ret = hns_roce_db_ext_init(hr_dev, sdb_ext_mod, odb_ext_mod);
	if (ret) {
		dev_err(dev, "Failed in extend DB configuration.\n");
		return ret;
	}

	hns_roce_set_db_event_mode(hr_dev, sdb_evt_mod, odb_evt_mod);

	return 0;
}

static void hns_roce_v1_recreate_lp_qp_work_fn(struct work_struct *work)
{
	struct hns_roce_recreate_lp_qp_work *lp_qp_work;
	struct hns_roce_dev *hr_dev;

	lp_qp_work = container_of(work, struct hns_roce_recreate_lp_qp_work,
				  work);
	hr_dev = to_hr_dev(lp_qp_work->ib_dev);

	hns_roce_v1_release_lp_qp(hr_dev);

	if (hns_roce_v1_rsv_lp_qp(hr_dev))
		dev_err(&hr_dev->pdev->dev, "create reserver qp failed\n");

	if (lp_qp_work->comp_flag)
		complete(lp_qp_work->comp);

	kfree(lp_qp_work);
}

static int hns_roce_v1_recreate_lp_qp(struct hns_roce_dev *hr_dev)
{
	long end = HNS_ROCE_V1_RECREATE_LP_QP_TIMEOUT_MSECS;
	struct hns_roce_v1_priv *priv = hr_dev->priv;
	struct hns_roce_free_mr *free_mr = &priv->free_mr;
	struct hns_roce_recreate_lp_qp_work *lp_qp_work;
	struct device *dev = &hr_dev->pdev->dev;
	struct completion comp;

	lp_qp_work = kzalloc(sizeof(struct hns_roce_recreate_lp_qp_work),
			     GFP_KERNEL);
	if (!lp_qp_work)
		return -ENOMEM;

	INIT_WORK(&(lp_qp_work->work), hns_roce_v1_recreate_lp_qp_work_fn);

	lp_qp_work->ib_dev = &(hr_dev->ib_dev);
	lp_qp_work->comp = &comp;
	lp_qp_work->comp_flag = 1;

	init_completion(lp_qp_work->comp);

	queue_work(free_mr->free_mr_wq, &(lp_qp_work->work));

	while (end > 0) {
		if (try_wait_for_completion(&comp))
			return 0;
		msleep(HNS_ROCE_V1_RECREATE_LP_QP_WAIT_VALUE);
		end -= HNS_ROCE_V1_RECREATE_LP_QP_WAIT_VALUE;
	}

	lp_qp_work->comp_flag = 0;
	if (try_wait_for_completion(&comp))
		return 0;

	dev_warn(dev, "recreate lp qp failed 20s timeout and return failed!\n");
	return -ETIMEDOUT;
}

static int hns_roce_v1_send_lp_wqe(struct hns_roce_qp *hr_qp)
{
	struct hns_roce_dev *hr_dev = to_hr_dev(hr_qp->ibqp.device);
	struct device *dev = &hr_dev->pdev->dev;
	struct ib_send_wr send_wr;
	const struct ib_send_wr *bad_wr;
	int ret;

	memset(&send_wr, 0, sizeof(send_wr));
	send_wr.next	= NULL;
	send_wr.num_sge	= 0;
	send_wr.send_flags = 0;
	send_wr.sg_list	= NULL;
	send_wr.wr_id	= (unsigned long long)&send_wr;
	send_wr.opcode	= IB_WR_RDMA_WRITE;

	ret = hns_roce_v1_post_send(&hr_qp->ibqp, &send_wr, &bad_wr);
	if (ret) {
		dev_err(dev, "Post write wqe for mr free failed(%d)!", ret);
		return ret;
	}

	return 0;
}

static void hns_roce_v1_mr_free_work_fn(struct work_struct *work)
{
	unsigned long end =
		msecs_to_jiffies(HNS_ROCE_V1_FREE_MR_TIMEOUT_MSECS) + jiffies;
	struct hns_roce_mr_free_work *mr_work =
		container_of(work, struct hns_roce_mr_free_work, work);
	struct hns_roce_dev *hr_dev = to_hr_dev(mr_work->ib_dev);
	struct hns_roce_v1_priv *priv = hr_dev->priv;
	struct hns_roce_free_mr *free_mr = &priv->free_mr;
	struct hns_roce_cq *mr_free_cq = free_mr->mr_free_cq;
	struct hns_roce_mr *hr_mr = mr_work->mr;
	struct device *dev = &hr_dev->pdev->dev;
	struct ib_wc wc[HNS_ROCE_V1_RESV_QP];
	struct hns_roce_qp *hr_qp;
	int ne = 0;
	int ret;
	int i;

	for (i = 0; i < HNS_ROCE_V1_RESV_QP; i++) {
		hr_qp = free_mr->mr_free_qp[i];
		if (!hr_qp)
			continue;
		ne++;

		ret = hns_roce_v1_send_lp_wqe(hr_qp);
		if (ret) {
			dev_err(dev,
			     "Send wqe (qp:0x%lx) for mr free failed(%d)!\n",
			     hr_qp->qpn, ret);
			goto free_work;
		}
	}

	if (!ne) {
		dev_err(dev, "Reserved loop qp is absent!\n");
		goto free_work;
	}

	do {
		ret = hns_roce_v1_poll_cq(&mr_free_cq->ib_cq, ne, wc);
		if (ret < 0 && hr_qp) {
			dev_err(dev,
			   "(qp:0x%lx) starts, Poll cqe failed(%d) for mr 0x%x free! Remain %d cqe\n",
			   hr_qp->qpn, ret, hr_mr->key, ne);
			goto free_work;
		}
		ne -= ret;
		usleep_range(HNS_ROCE_V1_FREE_MR_WAIT_VALUE * 1000,
			     (1 + HNS_ROCE_V1_FREE_MR_WAIT_VALUE) * 1000);
	} while (ne && time_before_eq(jiffies, end));

	if (ne != 0)
		dev_err(dev,
			"Poll cqe for mr 0x%x free timeout! Remain %d cqe\n",
			hr_mr->key, ne);

free_work:
	if (mr_work->comp_flag)
		complete(mr_work->comp);
	kfree(mr_work);
}

static int hns_roce_v1_dereg_mr(struct hns_roce_dev *hr_dev,
				struct hns_roce_mr *mr, struct ib_udata *udata)
{
	struct hns_roce_v1_priv *priv = hr_dev->priv;
	struct hns_roce_free_mr *free_mr = &priv->free_mr;
	long end = HNS_ROCE_V1_FREE_MR_TIMEOUT_MSECS;
	struct device *dev = &hr_dev->pdev->dev;
	struct hns_roce_mr_free_work *mr_work;
	unsigned long start = jiffies;
	struct completion comp;
	int ret = 0;

	if (mr->enabled) {
		if (hns_roce_hw_destroy_mpt(hr_dev, NULL,
					    key_to_hw_index(mr->key) &
					    (hr_dev->caps.num_mtpts - 1)))
			dev_warn(dev, "DESTROY_MPT failed!\n");
	}

	mr_work = kzalloc(sizeof(*mr_work), GFP_KERNEL);
	if (!mr_work) {
		ret = -ENOMEM;
		goto free_mr;
	}

	INIT_WORK(&(mr_work->work), hns_roce_v1_mr_free_work_fn);

	mr_work->ib_dev = &(hr_dev->ib_dev);
	mr_work->comp = &comp;
	mr_work->comp_flag = 1;
	mr_work->mr = (void *)mr;
	init_completion(mr_work->comp);

	queue_work(free_mr->free_mr_wq, &(mr_work->work));

	while (end > 0) {
		if (try_wait_for_completion(&comp))
			goto free_mr;
		msleep(HNS_ROCE_V1_FREE_MR_WAIT_VALUE);
		end -= HNS_ROCE_V1_FREE_MR_WAIT_VALUE;
	}

	mr_work->comp_flag = 0;
	if (try_wait_for_completion(&comp))
		goto free_mr;

	dev_warn(dev, "Free mr work 0x%x over 50s and failed!\n", mr->key);
	ret = -ETIMEDOUT;

free_mr:
	dev_dbg(dev, "Free mr 0x%x use 0x%x us.\n",
		mr->key, jiffies_to_usecs(jiffies) - jiffies_to_usecs(start));

<<<<<<< HEAD
	hns_roce_bitmap_free(&hr_dev->mr_table.mtpt_bitmap,
			     key_to_hw_index(mr->key), 0);
=======
	ida_free(&hr_dev->mr_table.mtpt_ida.ida, (int)key_to_hw_index(mr->key));
>>>>>>> 7d2a07b7
	hns_roce_mtr_destroy(hr_dev, &mr->pbl_mtr);
	kfree(mr);

	return ret;
}

static void hns_roce_db_free(struct hns_roce_dev *hr_dev)
{
	struct hns_roce_v1_priv *priv = hr_dev->priv;
	struct hns_roce_db_table *db = &priv->db_table;
	struct device *dev = &hr_dev->pdev->dev;

	if (db->sdb_ext_mod) {
		dma_free_coherent(dev, HNS_ROCE_V1_EXT_SDB_SIZE,
				  db->ext_db->sdb_buf_list->buf,
				  db->ext_db->sdb_buf_list->map);
		kfree(db->ext_db->sdb_buf_list);
	}

	if (db->odb_ext_mod) {
		dma_free_coherent(dev, HNS_ROCE_V1_EXT_ODB_SIZE,
				  db->ext_db->odb_buf_list->buf,
				  db->ext_db->odb_buf_list->map);
		kfree(db->ext_db->odb_buf_list);
	}

	kfree(db->ext_db);
}

static int hns_roce_raq_init(struct hns_roce_dev *hr_dev)
{
	struct hns_roce_v1_priv *priv = hr_dev->priv;
	struct hns_roce_raq_table *raq = &priv->raq_table;
	struct device *dev = &hr_dev->pdev->dev;
<<<<<<< HEAD
	int raq_shift = 0;
	dma_addr_t addr;
=======
	dma_addr_t addr;
	int raq_shift;
>>>>>>> 7d2a07b7
	__le32 tmp;
	u32 val;
	int ret;

	raq->e_raq_buf = kzalloc(sizeof(*(raq->e_raq_buf)), GFP_KERNEL);
	if (!raq->e_raq_buf)
		return -ENOMEM;

	raq->e_raq_buf->buf = dma_alloc_coherent(dev, HNS_ROCE_V1_RAQ_SIZE,
						 &addr, GFP_KERNEL);
	if (!raq->e_raq_buf->buf) {
		ret = -ENOMEM;
		goto err_dma_alloc_raq;
	}
	raq->e_raq_buf->map = addr;

	/* Configure raq extended address. 48bit 4K align */
	roce_write(hr_dev, ROCEE_EXT_RAQ_REG, raq->e_raq_buf->map >> 12);

	/* Configure raq_shift */
	raq_shift = ilog2(HNS_ROCE_V1_RAQ_SIZE / HNS_ROCE_V1_RAQ_ENTRY);
	val = roce_read(hr_dev, ROCEE_EXT_RAQ_H_REG);
	tmp = cpu_to_le32(val);
	roce_set_field(tmp, ROCEE_EXT_RAQ_H_EXT_RAQ_SHIFT_M,
		       ROCEE_EXT_RAQ_H_EXT_RAQ_SHIFT_S, raq_shift);
	/*
	 * 44 = 32 + 12, When evaluating addr to hardware, shift 12 because of
	 * using 4K page, and shift more 32 because of
	 * calculating the high 32 bit value evaluated to hardware.
	 */
	roce_set_field(tmp, ROCEE_EXT_RAQ_H_EXT_RAQ_BA_H_M,
		       ROCEE_EXT_RAQ_H_EXT_RAQ_BA_H_S,
		       raq->e_raq_buf->map >> 44);
	val = le32_to_cpu(tmp);
	roce_write(hr_dev, ROCEE_EXT_RAQ_H_REG, val);
	dev_dbg(dev, "Configure raq_shift 0x%x.\n", val);

	/* Configure raq threshold */
	val = roce_read(hr_dev, ROCEE_RAQ_WL_REG);
	tmp = cpu_to_le32(val);
	roce_set_field(tmp, ROCEE_RAQ_WL_ROCEE_RAQ_WL_M,
		       ROCEE_RAQ_WL_ROCEE_RAQ_WL_S,
		       HNS_ROCE_V1_EXT_RAQ_WF);
	val = le32_to_cpu(tmp);
	roce_write(hr_dev, ROCEE_RAQ_WL_REG, val);
	dev_dbg(dev, "Configure raq_wl 0x%x.\n", val);

	/* Enable extend raq */
	val = roce_read(hr_dev, ROCEE_WRMS_POL_TIME_INTERVAL_REG);
	tmp = cpu_to_le32(val);
	roce_set_field(tmp,
		       ROCEE_WRMS_POL_TIME_INTERVAL_WRMS_POL_TIME_INTERVAL_M,
		       ROCEE_WRMS_POL_TIME_INTERVAL_WRMS_POL_TIME_INTERVAL_S,
		       POL_TIME_INTERVAL_VAL);
	roce_set_bit(tmp, ROCEE_WRMS_POL_TIME_INTERVAL_WRMS_EXT_RAQ_MODE, 1);
	roce_set_field(tmp,
		       ROCEE_WRMS_POL_TIME_INTERVAL_WRMS_RAQ_TIMEOUT_CHK_CFG_M,
		       ROCEE_WRMS_POL_TIME_INTERVAL_WRMS_RAQ_TIMEOUT_CHK_CFG_S,
		       2);
	roce_set_bit(tmp,
		     ROCEE_WRMS_POL_TIME_INTERVAL_WRMS_RAQ_TIMEOUT_CHK_EN_S, 1);
	val = le32_to_cpu(tmp);
	roce_write(hr_dev, ROCEE_WRMS_POL_TIME_INTERVAL_REG, val);
	dev_dbg(dev, "Configure WrmsPolTimeInterval 0x%x.\n", val);

	/* Enable raq drop */
	val = roce_read(hr_dev, ROCEE_GLB_CFG_REG);
	tmp = cpu_to_le32(val);
	roce_set_bit(tmp, ROCEE_GLB_CFG_TRP_RAQ_DROP_EN_S, 1);
	val = le32_to_cpu(tmp);
	roce_write(hr_dev, ROCEE_GLB_CFG_REG, val);
	dev_dbg(dev, "Configure GlbCfg = 0x%x.\n", val);

	return 0;

err_dma_alloc_raq:
	kfree(raq->e_raq_buf);
	return ret;
}

static void hns_roce_raq_free(struct hns_roce_dev *hr_dev)
{
	struct hns_roce_v1_priv *priv = hr_dev->priv;
	struct hns_roce_raq_table *raq = &priv->raq_table;
	struct device *dev = &hr_dev->pdev->dev;

	dma_free_coherent(dev, HNS_ROCE_V1_RAQ_SIZE, raq->e_raq_buf->buf,
			  raq->e_raq_buf->map);
	kfree(raq->e_raq_buf);
}

static void hns_roce_port_enable(struct hns_roce_dev *hr_dev, int enable_flag)
{
	__le32 tmp;
	u32 val;

	if (enable_flag) {
		val = roce_read(hr_dev, ROCEE_GLB_CFG_REG);
		 /* Open all ports */
		tmp = cpu_to_le32(val);
		roce_set_field(tmp, ROCEE_GLB_CFG_ROCEE_PORT_ST_M,
			       ROCEE_GLB_CFG_ROCEE_PORT_ST_S,
			       ALL_PORT_VAL_OPEN);
		val = le32_to_cpu(tmp);
		roce_write(hr_dev, ROCEE_GLB_CFG_REG, val);
	} else {
		val = roce_read(hr_dev, ROCEE_GLB_CFG_REG);
		/* Close all ports */
		tmp = cpu_to_le32(val);
		roce_set_field(tmp, ROCEE_GLB_CFG_ROCEE_PORT_ST_M,
			       ROCEE_GLB_CFG_ROCEE_PORT_ST_S, 0x0);
		val = le32_to_cpu(tmp);
		roce_write(hr_dev, ROCEE_GLB_CFG_REG, val);
	}
}

static int hns_roce_bt_init(struct hns_roce_dev *hr_dev)
{
	struct hns_roce_v1_priv *priv = hr_dev->priv;
	struct device *dev = &hr_dev->pdev->dev;
	int ret;

	priv->bt_table.qpc_buf.buf = dma_alloc_coherent(dev,
		HNS_ROCE_BT_RSV_BUF_SIZE, &priv->bt_table.qpc_buf.map,
		GFP_KERNEL);
	if (!priv->bt_table.qpc_buf.buf)
		return -ENOMEM;

	priv->bt_table.mtpt_buf.buf = dma_alloc_coherent(dev,
		HNS_ROCE_BT_RSV_BUF_SIZE, &priv->bt_table.mtpt_buf.map,
		GFP_KERNEL);
	if (!priv->bt_table.mtpt_buf.buf) {
		ret = -ENOMEM;
		goto err_failed_alloc_mtpt_buf;
	}

	priv->bt_table.cqc_buf.buf = dma_alloc_coherent(dev,
		HNS_ROCE_BT_RSV_BUF_SIZE, &priv->bt_table.cqc_buf.map,
		GFP_KERNEL);
	if (!priv->bt_table.cqc_buf.buf) {
		ret = -ENOMEM;
		goto err_failed_alloc_cqc_buf;
	}

	return 0;

err_failed_alloc_cqc_buf:
	dma_free_coherent(dev, HNS_ROCE_BT_RSV_BUF_SIZE,
		priv->bt_table.mtpt_buf.buf, priv->bt_table.mtpt_buf.map);

err_failed_alloc_mtpt_buf:
	dma_free_coherent(dev, HNS_ROCE_BT_RSV_BUF_SIZE,
		priv->bt_table.qpc_buf.buf, priv->bt_table.qpc_buf.map);

	return ret;
}

static void hns_roce_bt_free(struct hns_roce_dev *hr_dev)
{
	struct hns_roce_v1_priv *priv = hr_dev->priv;
	struct device *dev = &hr_dev->pdev->dev;

	dma_free_coherent(dev, HNS_ROCE_BT_RSV_BUF_SIZE,
		priv->bt_table.cqc_buf.buf, priv->bt_table.cqc_buf.map);

	dma_free_coherent(dev, HNS_ROCE_BT_RSV_BUF_SIZE,
		priv->bt_table.mtpt_buf.buf, priv->bt_table.mtpt_buf.map);

	dma_free_coherent(dev, HNS_ROCE_BT_RSV_BUF_SIZE,
		priv->bt_table.qpc_buf.buf, priv->bt_table.qpc_buf.map);
}

static int hns_roce_tptr_init(struct hns_roce_dev *hr_dev)
{
	struct hns_roce_v1_priv *priv = hr_dev->priv;
	struct hns_roce_buf_list *tptr_buf = &priv->tptr_table.tptr_buf;
	struct device *dev = &hr_dev->pdev->dev;

	/*
	 * This buffer will be used for CQ's tptr(tail pointer), also
	 * named ci(customer index). Every CQ will use 2 bytes to save
	 * cqe ci in hip06. Hardware will read this area to get new ci
	 * when the queue is almost full.
	 */
	tptr_buf->buf = dma_alloc_coherent(dev, HNS_ROCE_V1_TPTR_BUF_SIZE,
					   &tptr_buf->map, GFP_KERNEL);
	if (!tptr_buf->buf)
		return -ENOMEM;

	hr_dev->tptr_dma_addr = tptr_buf->map;
	hr_dev->tptr_size = HNS_ROCE_V1_TPTR_BUF_SIZE;

	return 0;
}

static void hns_roce_tptr_free(struct hns_roce_dev *hr_dev)
{
	struct hns_roce_v1_priv *priv = hr_dev->priv;
	struct hns_roce_buf_list *tptr_buf = &priv->tptr_table.tptr_buf;
	struct device *dev = &hr_dev->pdev->dev;

	dma_free_coherent(dev, HNS_ROCE_V1_TPTR_BUF_SIZE,
			  tptr_buf->buf, tptr_buf->map);
}

static int hns_roce_free_mr_init(struct hns_roce_dev *hr_dev)
{
	struct hns_roce_v1_priv *priv = hr_dev->priv;
	struct hns_roce_free_mr *free_mr = &priv->free_mr;
	struct device *dev = &hr_dev->pdev->dev;
<<<<<<< HEAD
	int ret = 0;
=======
	int ret;
>>>>>>> 7d2a07b7

	free_mr->free_mr_wq = create_singlethread_workqueue("hns_roce_free_mr");
	if (!free_mr->free_mr_wq) {
		dev_err(dev, "Create free mr workqueue failed!\n");
		return -ENOMEM;
	}

	ret = hns_roce_v1_rsv_lp_qp(hr_dev);
	if (ret) {
		dev_err(dev, "Reserved loop qp failed(%d)!\n", ret);
		destroy_workqueue(free_mr->free_mr_wq);
	}

	return ret;
}

static void hns_roce_free_mr_free(struct hns_roce_dev *hr_dev)
{
	struct hns_roce_v1_priv *priv = hr_dev->priv;
	struct hns_roce_free_mr *free_mr = &priv->free_mr;

	destroy_workqueue(free_mr->free_mr_wq);

	hns_roce_v1_release_lp_qp(hr_dev);
}

/**
 * hns_roce_v1_reset - reset RoCE
 * @hr_dev: RoCE device struct pointer
 * @dereset: true -- drop reset, false -- reset
 * return 0 - success , negative --fail
 */
static int hns_roce_v1_reset(struct hns_roce_dev *hr_dev, bool dereset)
{
	struct device_node *dsaf_node;
	struct device *dev = &hr_dev->pdev->dev;
	struct device_node *np = dev->of_node;
	struct fwnode_handle *fwnode;
	int ret;

	/* check if this is DT/ACPI case */
	if (dev_of_node(dev)) {
		dsaf_node = of_parse_phandle(np, "dsaf-handle", 0);
		if (!dsaf_node) {
			dev_err(dev, "could not find dsaf-handle\n");
			return -EINVAL;
		}
		fwnode = &dsaf_node->fwnode;
	} else if (is_acpi_device_node(dev->fwnode)) {
		struct fwnode_reference_args args;

		ret = acpi_node_get_property_reference(dev->fwnode,
						       "dsaf-handle", 0, &args);
		if (ret) {
			dev_err(dev, "could not find dsaf-handle\n");
			return ret;
		}
		fwnode = args.fwnode;
	} else {
		dev_err(dev, "cannot read data from DT or ACPI\n");
		return -ENXIO;
	}

	ret = hns_dsaf_roce_reset(fwnode, false);
	if (ret)
		return ret;

	if (dereset) {
		msleep(SLEEP_TIME_INTERVAL);
		ret = hns_dsaf_roce_reset(fwnode, true);
	}

	return ret;
}

static int hns_roce_v1_profile(struct hns_roce_dev *hr_dev)
{
	struct hns_roce_caps *caps = &hr_dev->caps;
	int i;

	hr_dev->vendor_id = roce_read(hr_dev, ROCEE_VENDOR_ID_REG);
	hr_dev->vendor_part_id = roce_read(hr_dev, ROCEE_VENDOR_PART_ID_REG);
	hr_dev->sys_image_guid = roce_read(hr_dev, ROCEE_SYS_IMAGE_GUID_L_REG) |
				((u64)roce_read(hr_dev,
					    ROCEE_SYS_IMAGE_GUID_H_REG) << 32);
	hr_dev->hw_rev		= HNS_ROCE_HW_VER1;

	caps->num_qps		= HNS_ROCE_V1_MAX_QP_NUM;
	caps->max_wqes		= HNS_ROCE_V1_MAX_WQE_NUM;
	caps->min_wqes		= HNS_ROCE_MIN_WQE_NUM;
	caps->num_cqs		= HNS_ROCE_V1_MAX_CQ_NUM;
	caps->min_cqes		= HNS_ROCE_MIN_CQE_NUM;
	caps->max_cqes		= HNS_ROCE_V1_MAX_CQE_NUM;
	caps->max_sq_sg		= HNS_ROCE_V1_SG_NUM;
	caps->max_rq_sg		= HNS_ROCE_V1_SG_NUM;
	caps->max_sq_inline	= HNS_ROCE_V1_INLINE_SIZE;
	caps->num_uars		= HNS_ROCE_V1_UAR_NUM;
	caps->phy_num_uars	= HNS_ROCE_V1_PHY_UAR_NUM;
	caps->num_aeq_vectors	= HNS_ROCE_V1_AEQE_VEC_NUM;
	caps->num_comp_vectors	= HNS_ROCE_V1_COMP_VEC_NUM;
	caps->num_other_vectors	= HNS_ROCE_V1_ABNORMAL_VEC_NUM;
	caps->num_mtpts		= HNS_ROCE_V1_MAX_MTPT_NUM;
	caps->num_mtt_segs	= HNS_ROCE_V1_MAX_MTT_SEGS;
	caps->num_pds		= HNS_ROCE_V1_MAX_PD_NUM;
	caps->max_qp_init_rdma	= HNS_ROCE_V1_MAX_QP_INIT_RDMA;
	caps->max_qp_dest_rdma	= HNS_ROCE_V1_MAX_QP_DEST_RDMA;
	caps->max_sq_desc_sz	= HNS_ROCE_V1_MAX_SQ_DESC_SZ;
	caps->max_rq_desc_sz	= HNS_ROCE_V1_MAX_RQ_DESC_SZ;
	caps->qpc_sz		= HNS_ROCE_V1_QPC_SIZE;
	caps->irrl_entry_sz	= HNS_ROCE_V1_IRRL_ENTRY_SIZE;
	caps->cqc_entry_sz	= HNS_ROCE_V1_CQC_ENTRY_SIZE;
	caps->mtpt_entry_sz	= HNS_ROCE_V1_MTPT_ENTRY_SIZE;
	caps->mtt_entry_sz	= HNS_ROCE_V1_MTT_ENTRY_SIZE;
	caps->cqe_sz		= HNS_ROCE_V1_CQE_SIZE;
	caps->page_size_cap	= HNS_ROCE_V1_PAGE_SIZE_SUPPORT;
	caps->reserved_lkey	= 0;
	caps->reserved_pds	= 0;
	caps->reserved_mrws	= 1;
	caps->reserved_uars	= 0;
	caps->reserved_cqs	= 0;
	caps->reserved_qps	= 12; /* 2 SQP per port, six ports total 12 */
	caps->chunk_sz		= HNS_ROCE_V1_TABLE_CHUNK_SIZE;

	for (i = 0; i < caps->num_ports; i++)
		caps->pkey_table_len[i] = 1;

	for (i = 0; i < caps->num_ports; i++) {
		/* Six ports shared 16 GID in v1 engine */
		if (i >= (HNS_ROCE_V1_GID_NUM % caps->num_ports))
			caps->gid_table_len[i] = HNS_ROCE_V1_GID_NUM /
						 caps->num_ports;
		else
			caps->gid_table_len[i] = HNS_ROCE_V1_GID_NUM /
						 caps->num_ports + 1;
	}

	caps->ceqe_depth = HNS_ROCE_V1_COMP_EQE_NUM;
	caps->aeqe_depth = HNS_ROCE_V1_ASYNC_EQE_NUM;
	caps->local_ca_ack_delay = roce_read(hr_dev, ROCEE_ACK_DELAY_REG);
	caps->max_mtu = IB_MTU_2048;

	return 0;
}

static int hns_roce_v1_init(struct hns_roce_dev *hr_dev)
{
	int ret;
	u32 val;
	__le32 tmp;
	struct device *dev = &hr_dev->pdev->dev;

	/* DMAE user config */
	val = roce_read(hr_dev, ROCEE_DMAE_USER_CFG1_REG);
	tmp = cpu_to_le32(val);
	roce_set_field(tmp, ROCEE_DMAE_USER_CFG1_ROCEE_CACHE_TB_CFG_M,
		       ROCEE_DMAE_USER_CFG1_ROCEE_CACHE_TB_CFG_S, 0xf);
	roce_set_field(tmp, ROCEE_DMAE_USER_CFG1_ROCEE_STREAM_ID_TB_CFG_M,
		       ROCEE_DMAE_USER_CFG1_ROCEE_STREAM_ID_TB_CFG_S,
		       1 << PAGES_SHIFT_16);
	val = le32_to_cpu(tmp);
	roce_write(hr_dev, ROCEE_DMAE_USER_CFG1_REG, val);

	val = roce_read(hr_dev, ROCEE_DMAE_USER_CFG2_REG);
	tmp = cpu_to_le32(val);
	roce_set_field(tmp, ROCEE_DMAE_USER_CFG2_ROCEE_CACHE_PKT_CFG_M,
		       ROCEE_DMAE_USER_CFG2_ROCEE_CACHE_PKT_CFG_S, 0xf);
	roce_set_field(tmp, ROCEE_DMAE_USER_CFG2_ROCEE_STREAM_ID_PKT_CFG_M,
		       ROCEE_DMAE_USER_CFG2_ROCEE_STREAM_ID_PKT_CFG_S,
		       1 << PAGES_SHIFT_16);

	ret = hns_roce_db_init(hr_dev);
	if (ret) {
		dev_err(dev, "doorbell init failed!\n");
		return ret;
	}

	ret = hns_roce_raq_init(hr_dev);
	if (ret) {
		dev_err(dev, "raq init failed!\n");
		goto error_failed_raq_init;
	}

	ret = hns_roce_bt_init(hr_dev);
	if (ret) {
		dev_err(dev, "bt init failed!\n");
		goto error_failed_bt_init;
	}

	ret = hns_roce_tptr_init(hr_dev);
	if (ret) {
		dev_err(dev, "tptr init failed!\n");
		goto error_failed_tptr_init;
	}

	ret = hns_roce_free_mr_init(hr_dev);
	if (ret) {
		dev_err(dev, "free mr init failed!\n");
		goto error_failed_free_mr_init;
	}

	hns_roce_port_enable(hr_dev, HNS_ROCE_PORT_UP);

	return 0;

error_failed_free_mr_init:
	hns_roce_tptr_free(hr_dev);

error_failed_tptr_init:
	hns_roce_bt_free(hr_dev);

error_failed_bt_init:
	hns_roce_raq_free(hr_dev);

error_failed_raq_init:
	hns_roce_db_free(hr_dev);
	return ret;
}

static void hns_roce_v1_exit(struct hns_roce_dev *hr_dev)
{
	hns_roce_port_enable(hr_dev, HNS_ROCE_PORT_DOWN);
	hns_roce_free_mr_free(hr_dev);
	hns_roce_tptr_free(hr_dev);
	hns_roce_bt_free(hr_dev);
	hns_roce_raq_free(hr_dev);
	hns_roce_db_free(hr_dev);
}

static int hns_roce_v1_cmd_pending(struct hns_roce_dev *hr_dev)
{
	u32 status = readl(hr_dev->reg_base + ROCEE_MB6_REG);

	return (!!(status & (1 << HCR_GO_BIT)));
}

static int hns_roce_v1_post_mbox(struct hns_roce_dev *hr_dev, u64 in_param,
				 u64 out_param, u32 in_modifier, u8 op_modifier,
				 u16 op, u16 token, int event)
{
	u32 __iomem *hcr = (u32 __iomem *)(hr_dev->reg_base + ROCEE_MB1_REG);
	unsigned long end;
	u32 val = 0;
	__le32 tmp;

	end = msecs_to_jiffies(GO_BIT_TIMEOUT_MSECS) + jiffies;
	while (hns_roce_v1_cmd_pending(hr_dev)) {
		if (time_after(jiffies, end)) {
			dev_err(hr_dev->dev, "jiffies=%d end=%d\n",
				(int)jiffies, (int)end);
			return -EAGAIN;
		}
		cond_resched();
	}

	tmp = cpu_to_le32(val);
	roce_set_field(tmp, ROCEE_MB6_ROCEE_MB_CMD_M, ROCEE_MB6_ROCEE_MB_CMD_S,
		       op);
	roce_set_field(tmp, ROCEE_MB6_ROCEE_MB_CMD_MDF_M,
		       ROCEE_MB6_ROCEE_MB_CMD_MDF_S, op_modifier);
	roce_set_bit(tmp, ROCEE_MB6_ROCEE_MB_EVENT_S, event);
	roce_set_bit(tmp, ROCEE_MB6_ROCEE_MB_HW_RUN_S, 1);
	roce_set_field(tmp, ROCEE_MB6_ROCEE_MB_TOKEN_M,
		       ROCEE_MB6_ROCEE_MB_TOKEN_S, token);

	val = le32_to_cpu(tmp);
	writeq(in_param, hcr + 0);
	writeq(out_param, hcr + 2);
	writel(in_modifier, hcr + 4);
	/* Memory barrier */
	wmb();

	writel(val, hcr + 5);

	return 0;
}

static int hns_roce_v1_chk_mbox(struct hns_roce_dev *hr_dev,
				unsigned int timeout)
{
	u8 __iomem *hcr = hr_dev->reg_base + ROCEE_MB1_REG;
	unsigned long end;
	u32 status = 0;

	end = msecs_to_jiffies(timeout) + jiffies;
	while (hns_roce_v1_cmd_pending(hr_dev) && time_before(jiffies, end))
		cond_resched();

	if (hns_roce_v1_cmd_pending(hr_dev)) {
		dev_err(hr_dev->dev, "[cmd_poll]hw run cmd TIMEDOUT!\n");
		return -ETIMEDOUT;
	}

	status = le32_to_cpu((__force __le32)
			      __raw_readl(hcr + HCR_STATUS_OFFSET));
	if ((status & STATUS_MASK) != 0x1) {
		dev_err(hr_dev->dev, "mailbox status 0x%x!\n", status);
		return -EBUSY;
	}

	return 0;
}

static int hns_roce_v1_set_gid(struct hns_roce_dev *hr_dev, u32 port,
			       int gid_index, const union ib_gid *gid,
			       const struct ib_gid_attr *attr)
{
	unsigned long flags;
	u32 *p = NULL;
	u8 gid_idx;

	gid_idx = hns_get_gid_index(hr_dev, port, gid_index);

	spin_lock_irqsave(&hr_dev->iboe.lock, flags);

	p = (u32 *)&gid->raw[0];
	roce_raw_write(*p, hr_dev->reg_base + ROCEE_PORT_GID_L_0_REG +
		       (HNS_ROCE_V1_GID_NUM * gid_idx));

	p = (u32 *)&gid->raw[4];
	roce_raw_write(*p, hr_dev->reg_base + ROCEE_PORT_GID_ML_0_REG +
		       (HNS_ROCE_V1_GID_NUM * gid_idx));

	p = (u32 *)&gid->raw[8];
	roce_raw_write(*p, hr_dev->reg_base + ROCEE_PORT_GID_MH_0_REG +
		       (HNS_ROCE_V1_GID_NUM * gid_idx));

	p = (u32 *)&gid->raw[0xc];
	roce_raw_write(*p, hr_dev->reg_base + ROCEE_PORT_GID_H_0_REG +
		       (HNS_ROCE_V1_GID_NUM * gid_idx));

	spin_unlock_irqrestore(&hr_dev->iboe.lock, flags);

	return 0;
}

static int hns_roce_v1_set_mac(struct hns_roce_dev *hr_dev, u8 phy_port,
			       u8 *addr)
{
	u32 reg_smac_l;
	u16 reg_smac_h;
	__le32 tmp;
	u16 *p_h;
	u32 *p;
	u32 val;

	/*
	 * When mac changed, loopback may fail
	 * because of smac not equal to dmac.
	 * We Need to release and create reserved qp again.
	 */
	if (hr_dev->hw->dereg_mr) {
		int ret;

		ret = hns_roce_v1_recreate_lp_qp(hr_dev);
		if (ret && ret != -ETIMEDOUT)
			return ret;
	}

	p = (u32 *)(&addr[0]);
	reg_smac_l = *p;
	roce_raw_write(reg_smac_l, hr_dev->reg_base + ROCEE_SMAC_L_0_REG +
		       PHY_PORT_OFFSET * phy_port);

	val = roce_read(hr_dev,
			ROCEE_SMAC_H_0_REG + phy_port * PHY_PORT_OFFSET);
	tmp = cpu_to_le32(val);
	p_h = (u16 *)(&addr[4]);
	reg_smac_h  = *p_h;
	roce_set_field(tmp, ROCEE_SMAC_H_ROCEE_SMAC_H_M,
		       ROCEE_SMAC_H_ROCEE_SMAC_H_S, reg_smac_h);
	val = le32_to_cpu(tmp);
	roce_write(hr_dev, ROCEE_SMAC_H_0_REG + phy_port * PHY_PORT_OFFSET,
		   val);

	return 0;
}

static void hns_roce_v1_set_mtu(struct hns_roce_dev *hr_dev, u8 phy_port,
				enum ib_mtu mtu)
{
	__le32 tmp;
	u32 val;

	val = roce_read(hr_dev,
			ROCEE_SMAC_H_0_REG + phy_port * PHY_PORT_OFFSET);
	tmp = cpu_to_le32(val);
	roce_set_field(tmp, ROCEE_SMAC_H_ROCEE_PORT_MTU_M,
		       ROCEE_SMAC_H_ROCEE_PORT_MTU_S, mtu);
	val = le32_to_cpu(tmp);
	roce_write(hr_dev, ROCEE_SMAC_H_0_REG + phy_port * PHY_PORT_OFFSET,
		   val);
}

static int hns_roce_v1_write_mtpt(struct hns_roce_dev *hr_dev, void *mb_buf,
				  struct hns_roce_mr *mr,
				  unsigned long mtpt_idx)
{
	u64 pages[HNS_ROCE_MAX_INNER_MTPT_NUM] = { 0 };
	struct ib_device *ibdev = &hr_dev->ib_dev;
	struct hns_roce_v1_mpt_entry *mpt_entry;
	dma_addr_t pbl_ba;
	int count;
	int i;

	/* MPT filled into mailbox buf */
	mpt_entry = (struct hns_roce_v1_mpt_entry *)mb_buf;
	memset(mpt_entry, 0, sizeof(*mpt_entry));

	roce_set_field(mpt_entry->mpt_byte_4, MPT_BYTE_4_KEY_STATE_M,
		       MPT_BYTE_4_KEY_STATE_S, KEY_VALID);
	roce_set_field(mpt_entry->mpt_byte_4, MPT_BYTE_4_KEY_M,
		       MPT_BYTE_4_KEY_S, mr->key);
	roce_set_field(mpt_entry->mpt_byte_4, MPT_BYTE_4_PAGE_SIZE_M,
		       MPT_BYTE_4_PAGE_SIZE_S, MR_SIZE_4K);
	roce_set_bit(mpt_entry->mpt_byte_4, MPT_BYTE_4_MW_TYPE_S, 0);
	roce_set_bit(mpt_entry->mpt_byte_4, MPT_BYTE_4_MW_BIND_ENABLE_S,
		     (mr->access & IB_ACCESS_MW_BIND ? 1 : 0));
	roce_set_bit(mpt_entry->mpt_byte_4, MPT_BYTE_4_OWN_S, 0);
	roce_set_field(mpt_entry->mpt_byte_4, MPT_BYTE_4_MEMORY_LOCATION_TYPE_M,
		       MPT_BYTE_4_MEMORY_LOCATION_TYPE_S, mr->type);
	roce_set_bit(mpt_entry->mpt_byte_4, MPT_BYTE_4_REMOTE_ATOMIC_S, 0);
	roce_set_bit(mpt_entry->mpt_byte_4, MPT_BYTE_4_LOCAL_WRITE_S,
		     (mr->access & IB_ACCESS_LOCAL_WRITE ? 1 : 0));
	roce_set_bit(mpt_entry->mpt_byte_4, MPT_BYTE_4_REMOTE_WRITE_S,
		     (mr->access & IB_ACCESS_REMOTE_WRITE ? 1 : 0));
	roce_set_bit(mpt_entry->mpt_byte_4, MPT_BYTE_4_REMOTE_READ_S,
		     (mr->access & IB_ACCESS_REMOTE_READ ? 1 : 0));
	roce_set_bit(mpt_entry->mpt_byte_4, MPT_BYTE_4_REMOTE_INVAL_ENABLE_S,
		     0);
	roce_set_bit(mpt_entry->mpt_byte_4, MPT_BYTE_4_ADDRESS_TYPE_S, 0);

	roce_set_field(mpt_entry->mpt_byte_12, MPT_BYTE_12_PBL_ADDR_H_M,
		       MPT_BYTE_12_PBL_ADDR_H_S, 0);
	roce_set_field(mpt_entry->mpt_byte_12, MPT_BYTE_12_MW_BIND_COUNTER_M,
		       MPT_BYTE_12_MW_BIND_COUNTER_S, 0);

	mpt_entry->virt_addr_l = cpu_to_le32((u32)mr->iova);
	mpt_entry->virt_addr_h = cpu_to_le32((u32)(mr->iova >> 32));
	mpt_entry->length = cpu_to_le32((u32)mr->size);

	roce_set_field(mpt_entry->mpt_byte_28, MPT_BYTE_28_PD_M,
		       MPT_BYTE_28_PD_S, mr->pd);
	roce_set_field(mpt_entry->mpt_byte_28, MPT_BYTE_28_L_KEY_IDX_L_M,
		       MPT_BYTE_28_L_KEY_IDX_L_S, mtpt_idx);
	roce_set_field(mpt_entry->mpt_byte_64, MPT_BYTE_64_L_KEY_IDX_H_M,
		       MPT_BYTE_64_L_KEY_IDX_H_S, mtpt_idx >> MTPT_IDX_SHIFT);

	/* DMA memory register */
	if (mr->type == MR_TYPE_DMA)
		return 0;

	count = hns_roce_mtr_find(hr_dev, &mr->pbl_mtr, 0, pages,
				  ARRAY_SIZE(pages), &pbl_ba);
	if (count < 1) {
		ibdev_err(ibdev, "failed to find PBL mtr, count = %d.", count);
		return -ENOBUFS;
	}

	/* Register user mr */
	for (i = 0; i < count; i++) {
		switch (i) {
		case 0:
			mpt_entry->pa0_l = cpu_to_le32((u32)(pages[i]));
			roce_set_field(mpt_entry->mpt_byte_36,
				MPT_BYTE_36_PA0_H_M,
				MPT_BYTE_36_PA0_H_S,
				(u32)(pages[i] >> PAGES_SHIFT_32));
			break;
		case 1:
			roce_set_field(mpt_entry->mpt_byte_36,
				       MPT_BYTE_36_PA1_L_M,
				       MPT_BYTE_36_PA1_L_S, (u32)(pages[i]));
			roce_set_field(mpt_entry->mpt_byte_40,
				MPT_BYTE_40_PA1_H_M,
				MPT_BYTE_40_PA1_H_S,
				(u32)(pages[i] >> PAGES_SHIFT_24));
			break;
		case 2:
			roce_set_field(mpt_entry->mpt_byte_40,
				       MPT_BYTE_40_PA2_L_M,
				       MPT_BYTE_40_PA2_L_S, (u32)(pages[i]));
			roce_set_field(mpt_entry->mpt_byte_44,
				MPT_BYTE_44_PA2_H_M,
				MPT_BYTE_44_PA2_H_S,
				(u32)(pages[i] >> PAGES_SHIFT_16));
			break;
		case 3:
			roce_set_field(mpt_entry->mpt_byte_44,
				       MPT_BYTE_44_PA3_L_M,
				       MPT_BYTE_44_PA3_L_S, (u32)(pages[i]));
			roce_set_field(mpt_entry->mpt_byte_48,
				MPT_BYTE_48_PA3_H_M,
				MPT_BYTE_48_PA3_H_S,
				(u32)(pages[i] >> PAGES_SHIFT_8));
			break;
		case 4:
			mpt_entry->pa4_l = cpu_to_le32((u32)(pages[i]));
			roce_set_field(mpt_entry->mpt_byte_56,
				MPT_BYTE_56_PA4_H_M,
				MPT_BYTE_56_PA4_H_S,
				(u32)(pages[i] >> PAGES_SHIFT_32));
			break;
		case 5:
			roce_set_field(mpt_entry->mpt_byte_56,
				       MPT_BYTE_56_PA5_L_M,
				       MPT_BYTE_56_PA5_L_S, (u32)(pages[i]));
			roce_set_field(mpt_entry->mpt_byte_60,
				MPT_BYTE_60_PA5_H_M,
				MPT_BYTE_60_PA5_H_S,
				(u32)(pages[i] >> PAGES_SHIFT_24));
			break;
		case 6:
			roce_set_field(mpt_entry->mpt_byte_60,
				       MPT_BYTE_60_PA6_L_M,
				       MPT_BYTE_60_PA6_L_S, (u32)(pages[i]));
			roce_set_field(mpt_entry->mpt_byte_64,
				MPT_BYTE_64_PA6_H_M,
				MPT_BYTE_64_PA6_H_S,
				(u32)(pages[i] >> PAGES_SHIFT_16));
			break;
		default:
			break;
		}
	}

	mpt_entry->pbl_addr_l = cpu_to_le32(pbl_ba);
	roce_set_field(mpt_entry->mpt_byte_12, MPT_BYTE_12_PBL_ADDR_H_M,
		       MPT_BYTE_12_PBL_ADDR_H_S, upper_32_bits(pbl_ba));

	return 0;
}

static void *get_cqe(struct hns_roce_cq *hr_cq, int n)
{
<<<<<<< HEAD
	return hns_roce_buf_offset(hr_cq->mtr.kmem,
				   n * HNS_ROCE_V1_CQE_ENTRY_SIZE);
=======
	return hns_roce_buf_offset(hr_cq->mtr.kmem, n * HNS_ROCE_V1_CQE_SIZE);
>>>>>>> 7d2a07b7
}

static void *get_sw_cqe(struct hns_roce_cq *hr_cq, int n)
{
	struct hns_roce_cqe *hr_cqe = get_cqe(hr_cq, n & hr_cq->ib_cq.cqe);

	/* Get cqe when Owner bit is Conversely with the MSB of cons_idx */
	return (roce_get_bit(hr_cqe->cqe_byte_4, CQE_BYTE_4_OWNER_S) ^
		!!(n & hr_cq->cq_depth)) ? hr_cqe : NULL;
}

static struct hns_roce_cqe *next_cqe_sw(struct hns_roce_cq *hr_cq)
{
	return get_sw_cqe(hr_cq, hr_cq->cons_index);
}

static void hns_roce_v1_cq_set_ci(struct hns_roce_cq *hr_cq, u32 cons_index)
{
	__le32 doorbell[2];

	doorbell[0] = cpu_to_le32(cons_index & ((hr_cq->cq_depth << 1) - 1));
	doorbell[1] = 0;
	roce_set_bit(doorbell[1], ROCEE_DB_OTHERS_H_ROCEE_DB_OTH_HW_SYNS_S, 1);
	roce_set_field(doorbell[1], ROCEE_DB_OTHERS_H_ROCEE_DB_OTH_CMD_M,
		       ROCEE_DB_OTHERS_H_ROCEE_DB_OTH_CMD_S, 3);
	roce_set_field(doorbell[1], ROCEE_DB_OTHERS_H_ROCEE_DB_OTH_CMD_MDF_M,
		       ROCEE_DB_OTHERS_H_ROCEE_DB_OTH_CMD_MDF_S, 0);
	roce_set_field(doorbell[1], ROCEE_DB_OTHERS_H_ROCEE_DB_OTH_INP_H_M,
		       ROCEE_DB_OTHERS_H_ROCEE_DB_OTH_INP_H_S, hr_cq->cqn);

	hns_roce_write64_k(doorbell, hr_cq->db_reg);
}

static void __hns_roce_v1_cq_clean(struct hns_roce_cq *hr_cq, u32 qpn,
				   struct hns_roce_srq *srq)
{
	struct hns_roce_cqe *cqe, *dest;
	u32 prod_index;
	int nfreed = 0;
	u8 owner_bit;

	for (prod_index = hr_cq->cons_index; get_sw_cqe(hr_cq, prod_index);
	     ++prod_index) {
		if (prod_index == hr_cq->cons_index + hr_cq->ib_cq.cqe)
			break;
	}

	/*
	 * Now backwards through the CQ, removing CQ entries
	 * that match our QP by overwriting them with next entries.
	 */
	while ((int) --prod_index - (int) hr_cq->cons_index >= 0) {
		cqe = get_cqe(hr_cq, prod_index & hr_cq->ib_cq.cqe);
		if ((roce_get_field(cqe->cqe_byte_16, CQE_BYTE_16_LOCAL_QPN_M,
				     CQE_BYTE_16_LOCAL_QPN_S) &
				     HNS_ROCE_CQE_QPN_MASK) == qpn) {
			/* In v1 engine, not support SRQ */
			++nfreed;
		} else if (nfreed) {
			dest = get_cqe(hr_cq, (prod_index + nfreed) &
				       hr_cq->ib_cq.cqe);
			owner_bit = roce_get_bit(dest->cqe_byte_4,
						 CQE_BYTE_4_OWNER_S);
			memcpy(dest, cqe, sizeof(*cqe));
			roce_set_bit(dest->cqe_byte_4, CQE_BYTE_4_OWNER_S,
				     owner_bit);
		}
	}

	if (nfreed) {
		hr_cq->cons_index += nfreed;
		hns_roce_v1_cq_set_ci(hr_cq, hr_cq->cons_index);
	}
}

static void hns_roce_v1_cq_clean(struct hns_roce_cq *hr_cq, u32 qpn,
				 struct hns_roce_srq *srq)
{
	spin_lock_irq(&hr_cq->lock);
	__hns_roce_v1_cq_clean(hr_cq, qpn, srq);
	spin_unlock_irq(&hr_cq->lock);
}

static void hns_roce_v1_write_cqc(struct hns_roce_dev *hr_dev,
				  struct hns_roce_cq *hr_cq, void *mb_buf,
				  u64 *mtts, dma_addr_t dma_handle)
{
	struct hns_roce_v1_priv *priv = hr_dev->priv;
	struct hns_roce_buf_list *tptr_buf = &priv->tptr_table.tptr_buf;
	struct hns_roce_cq_context *cq_context = mb_buf;
	dma_addr_t tptr_dma_addr;
	int offset;

	memset(cq_context, 0, sizeof(*cq_context));

	/* Get the tptr for this CQ. */
	offset = hr_cq->cqn * HNS_ROCE_V1_TPTR_ENTRY_SIZE;
	tptr_dma_addr = tptr_buf->map + offset;
	hr_cq->tptr_addr = (u16 *)(tptr_buf->buf + offset);

	/* Register cq_context members */
	roce_set_field(cq_context->cqc_byte_4,
		       CQ_CONTEXT_CQC_BYTE_4_CQC_STATE_M,
		       CQ_CONTEXT_CQC_BYTE_4_CQC_STATE_S, CQ_STATE_VALID);
	roce_set_field(cq_context->cqc_byte_4, CQ_CONTEXT_CQC_BYTE_4_CQN_M,
		       CQ_CONTEXT_CQC_BYTE_4_CQN_S, hr_cq->cqn);

	cq_context->cq_bt_l = cpu_to_le32((u32)dma_handle);

	roce_set_field(cq_context->cqc_byte_12,
		       CQ_CONTEXT_CQC_BYTE_12_CQ_BT_H_M,
		       CQ_CONTEXT_CQC_BYTE_12_CQ_BT_H_S,
		       ((u64)dma_handle >> 32));
	roce_set_field(cq_context->cqc_byte_12,
		       CQ_CONTEXT_CQC_BYTE_12_CQ_CQE_SHIFT_M,
		       CQ_CONTEXT_CQC_BYTE_12_CQ_CQE_SHIFT_S,
		       ilog2(hr_cq->cq_depth));
	roce_set_field(cq_context->cqc_byte_12, CQ_CONTEXT_CQC_BYTE_12_CEQN_M,
		       CQ_CONTEXT_CQC_BYTE_12_CEQN_S, hr_cq->vector);

	cq_context->cur_cqe_ba0_l = cpu_to_le32((u32)(mtts[0]));

	roce_set_field(cq_context->cqc_byte_20,
		       CQ_CONTEXT_CQC_BYTE_20_CUR_CQE_BA0_H_M,
		       CQ_CONTEXT_CQC_BYTE_20_CUR_CQE_BA0_H_S, (mtts[0]) >> 32);
	/* Dedicated hardware, directly set 0 */
	roce_set_field(cq_context->cqc_byte_20,
		       CQ_CONTEXT_CQC_BYTE_20_CQ_CUR_INDEX_M,
		       CQ_CONTEXT_CQC_BYTE_20_CQ_CUR_INDEX_S, 0);
	/**
	 * 44 = 32 + 12, When evaluating addr to hardware, shift 12 because of
	 * using 4K page, and shift more 32 because of
	 * calculating the high 32 bit value evaluated to hardware.
	 */
	roce_set_field(cq_context->cqc_byte_20,
		       CQ_CONTEXT_CQC_BYTE_20_CQE_TPTR_ADDR_H_M,
		       CQ_CONTEXT_CQC_BYTE_20_CQE_TPTR_ADDR_H_S,
		       tptr_dma_addr >> 44);

	cq_context->cqe_tptr_addr_l = cpu_to_le32((u32)(tptr_dma_addr >> 12));

	roce_set_field(cq_context->cqc_byte_32,
		       CQ_CONTEXT_CQC_BYTE_32_CUR_CQE_BA1_H_M,
		       CQ_CONTEXT_CQC_BYTE_32_CUR_CQE_BA1_H_S, 0);
	roce_set_bit(cq_context->cqc_byte_32,
		     CQ_CONTEXT_CQC_BYTE_32_SE_FLAG_S, 0);
	roce_set_bit(cq_context->cqc_byte_32,
		     CQ_CONTEXT_CQC_BYTE_32_CE_FLAG_S, 0);
	roce_set_bit(cq_context->cqc_byte_32,
		     CQ_CONTEXT_CQC_BYTE_32_NOTIFICATION_FLAG_S, 0);
	roce_set_bit(cq_context->cqc_byte_32,
		     CQ_CQNTEXT_CQC_BYTE_32_TYPE_OF_COMPLETION_NOTIFICATION_S,
		     0);
	/* The initial value of cq's ci is 0 */
	roce_set_field(cq_context->cqc_byte_32,
		       CQ_CONTEXT_CQC_BYTE_32_CQ_CONS_IDX_M,
		       CQ_CONTEXT_CQC_BYTE_32_CQ_CONS_IDX_S, 0);
}

static int hns_roce_v1_req_notify_cq(struct ib_cq *ibcq,
				     enum ib_cq_notify_flags flags)
{
	struct hns_roce_cq *hr_cq = to_hr_cq(ibcq);
	u32 notification_flag;
	__le32 doorbell[2] = {};

	notification_flag = (flags & IB_CQ_SOLICITED_MASK) ==
			    IB_CQ_SOLICITED ? CQ_DB_REQ_NOT : CQ_DB_REQ_NOT_SOL;
	/*
	 * flags = 0; Notification Flag = 1, next
	 * flags = 1; Notification Flag = 0, solocited
	 */
	doorbell[0] =
		cpu_to_le32(hr_cq->cons_index & ((hr_cq->cq_depth << 1) - 1));
	roce_set_bit(doorbell[1], ROCEE_DB_OTHERS_H_ROCEE_DB_OTH_HW_SYNS_S, 1);
	roce_set_field(doorbell[1], ROCEE_DB_OTHERS_H_ROCEE_DB_OTH_CMD_M,
		       ROCEE_DB_OTHERS_H_ROCEE_DB_OTH_CMD_S, 3);
	roce_set_field(doorbell[1], ROCEE_DB_OTHERS_H_ROCEE_DB_OTH_CMD_MDF_M,
		       ROCEE_DB_OTHERS_H_ROCEE_DB_OTH_CMD_MDF_S, 1);
	roce_set_field(doorbell[1], ROCEE_DB_OTHERS_H_ROCEE_DB_OTH_INP_H_M,
		       ROCEE_DB_OTHERS_H_ROCEE_DB_OTH_INP_H_S,
		       hr_cq->cqn | notification_flag);

	hns_roce_write64_k(doorbell, hr_cq->db_reg);

	return 0;
}

static int hns_roce_v1_poll_one(struct hns_roce_cq *hr_cq,
				struct hns_roce_qp **cur_qp, struct ib_wc *wc)
{
	int qpn;
	int is_send;
	u16 wqe_ctr;
	u32 status;
	u32 opcode;
	struct hns_roce_cqe *cqe;
	struct hns_roce_qp *hr_qp;
	struct hns_roce_wq *wq;
	struct hns_roce_wqe_ctrl_seg *sq_wqe;
	struct hns_roce_dev *hr_dev = to_hr_dev(hr_cq->ib_cq.device);
	struct device *dev = &hr_dev->pdev->dev;

	/* Find cqe according consumer index */
	cqe = next_cqe_sw(hr_cq);
	if (!cqe)
		return -EAGAIN;

	++hr_cq->cons_index;
	/* Memory barrier */
	rmb();
	/* 0->SQ, 1->RQ */
	is_send  = !(roce_get_bit(cqe->cqe_byte_4, CQE_BYTE_4_SQ_RQ_FLAG_S));

	/* Local_qpn in UD cqe is always 1, so it needs to compute new qpn */
	if (roce_get_field(cqe->cqe_byte_16, CQE_BYTE_16_LOCAL_QPN_M,
			   CQE_BYTE_16_LOCAL_QPN_S) <= 1) {
		qpn = roce_get_field(cqe->cqe_byte_20, CQE_BYTE_20_PORT_NUM_M,
				     CQE_BYTE_20_PORT_NUM_S) +
		      roce_get_field(cqe->cqe_byte_16, CQE_BYTE_16_LOCAL_QPN_M,
				     CQE_BYTE_16_LOCAL_QPN_S) *
				     HNS_ROCE_MAX_PORTS;
	} else {
		qpn = roce_get_field(cqe->cqe_byte_16, CQE_BYTE_16_LOCAL_QPN_M,
				     CQE_BYTE_16_LOCAL_QPN_S);
	}

	if (!*cur_qp || (qpn & HNS_ROCE_CQE_QPN_MASK) != (*cur_qp)->qpn) {
		hr_qp = __hns_roce_qp_lookup(hr_dev, qpn);
		if (unlikely(!hr_qp)) {
			dev_err(dev, "CQ %06lx with entry for unknown QPN %06x\n",
				hr_cq->cqn, (qpn & HNS_ROCE_CQE_QPN_MASK));
			return -EINVAL;
		}

		*cur_qp = hr_qp;
	}

	wc->qp = &(*cur_qp)->ibqp;
	wc->vendor_err = 0;

	status = roce_get_field(cqe->cqe_byte_4,
				CQE_BYTE_4_STATUS_OF_THE_OPERATION_M,
				CQE_BYTE_4_STATUS_OF_THE_OPERATION_S) &
				HNS_ROCE_CQE_STATUS_MASK;
	switch (status) {
	case HNS_ROCE_CQE_SUCCESS:
		wc->status = IB_WC_SUCCESS;
		break;
	case HNS_ROCE_CQE_SYNDROME_LOCAL_LENGTH_ERR:
		wc->status = IB_WC_LOC_LEN_ERR;
		break;
	case HNS_ROCE_CQE_SYNDROME_LOCAL_QP_OP_ERR:
		wc->status = IB_WC_LOC_QP_OP_ERR;
		break;
	case HNS_ROCE_CQE_SYNDROME_LOCAL_PROT_ERR:
		wc->status = IB_WC_LOC_PROT_ERR;
		break;
	case HNS_ROCE_CQE_SYNDROME_WR_FLUSH_ERR:
		wc->status = IB_WC_WR_FLUSH_ERR;
		break;
	case HNS_ROCE_CQE_SYNDROME_MEM_MANAGE_OPERATE_ERR:
		wc->status = IB_WC_MW_BIND_ERR;
		break;
	case HNS_ROCE_CQE_SYNDROME_BAD_RESP_ERR:
		wc->status = IB_WC_BAD_RESP_ERR;
		break;
	case HNS_ROCE_CQE_SYNDROME_LOCAL_ACCESS_ERR:
		wc->status = IB_WC_LOC_ACCESS_ERR;
		break;
	case HNS_ROCE_CQE_SYNDROME_REMOTE_INVAL_REQ_ERR:
		wc->status = IB_WC_REM_INV_REQ_ERR;
		break;
	case HNS_ROCE_CQE_SYNDROME_REMOTE_ACCESS_ERR:
		wc->status = IB_WC_REM_ACCESS_ERR;
		break;
	case HNS_ROCE_CQE_SYNDROME_REMOTE_OP_ERR:
		wc->status = IB_WC_REM_OP_ERR;
		break;
	case HNS_ROCE_CQE_SYNDROME_TRANSPORT_RETRY_EXC_ERR:
		wc->status = IB_WC_RETRY_EXC_ERR;
		break;
	case HNS_ROCE_CQE_SYNDROME_RNR_RETRY_EXC_ERR:
		wc->status = IB_WC_RNR_RETRY_EXC_ERR;
		break;
	default:
		wc->status = IB_WC_GENERAL_ERR;
		break;
	}

	/* CQE status error, directly return */
	if (wc->status != IB_WC_SUCCESS)
		return 0;

	if (is_send) {
		/* SQ conrespond to CQE */
		sq_wqe = hns_roce_get_send_wqe(*cur_qp,
						roce_get_field(cqe->cqe_byte_4,
						CQE_BYTE_4_WQE_INDEX_M,
						CQE_BYTE_4_WQE_INDEX_S) &
						((*cur_qp)->sq.wqe_cnt-1));
		switch (le32_to_cpu(sq_wqe->flag) & HNS_ROCE_WQE_OPCODE_MASK) {
		case HNS_ROCE_WQE_OPCODE_SEND:
			wc->opcode = IB_WC_SEND;
			break;
		case HNS_ROCE_WQE_OPCODE_RDMA_READ:
			wc->opcode = IB_WC_RDMA_READ;
			wc->byte_len = le32_to_cpu(cqe->byte_cnt);
			break;
		case HNS_ROCE_WQE_OPCODE_RDMA_WRITE:
			wc->opcode = IB_WC_RDMA_WRITE;
			break;
		case HNS_ROCE_WQE_OPCODE_LOCAL_INV:
			wc->opcode = IB_WC_LOCAL_INV;
			break;
		case HNS_ROCE_WQE_OPCODE_UD_SEND:
			wc->opcode = IB_WC_SEND;
			break;
		default:
			wc->status = IB_WC_GENERAL_ERR;
			break;
		}
		wc->wc_flags = (le32_to_cpu(sq_wqe->flag) & HNS_ROCE_WQE_IMM ?
				IB_WC_WITH_IMM : 0);

		wq = &(*cur_qp)->sq;
		if ((*cur_qp)->sq_signal_bits) {
			/*
			 * If sg_signal_bit is 1,
			 * firstly tail pointer updated to wqe
			 * which current cqe correspond to
			 */
			wqe_ctr = (u16)roce_get_field(cqe->cqe_byte_4,
						      CQE_BYTE_4_WQE_INDEX_M,
						      CQE_BYTE_4_WQE_INDEX_S);
			wq->tail += (wqe_ctr - (u16)wq->tail) &
				    (wq->wqe_cnt - 1);
		}
		wc->wr_id = wq->wrid[wq->tail & (wq->wqe_cnt - 1)];
		++wq->tail;
	} else {
		/* RQ conrespond to CQE */
		wc->byte_len = le32_to_cpu(cqe->byte_cnt);
		opcode = roce_get_field(cqe->cqe_byte_4,
					CQE_BYTE_4_OPERATION_TYPE_M,
					CQE_BYTE_4_OPERATION_TYPE_S) &
					HNS_ROCE_CQE_OPCODE_MASK;
		switch (opcode) {
		case HNS_ROCE_OPCODE_RDMA_WITH_IMM_RECEIVE:
			wc->opcode = IB_WC_RECV_RDMA_WITH_IMM;
			wc->wc_flags = IB_WC_WITH_IMM;
			wc->ex.imm_data =
				cpu_to_be32(le32_to_cpu(cqe->immediate_data));
			break;
		case HNS_ROCE_OPCODE_SEND_DATA_RECEIVE:
			if (roce_get_bit(cqe->cqe_byte_4,
					 CQE_BYTE_4_IMM_INDICATOR_S)) {
				wc->opcode = IB_WC_RECV;
				wc->wc_flags = IB_WC_WITH_IMM;
				wc->ex.imm_data = cpu_to_be32(
					le32_to_cpu(cqe->immediate_data));
			} else {
				wc->opcode = IB_WC_RECV;
				wc->wc_flags = 0;
			}
			break;
		default:
			wc->status = IB_WC_GENERAL_ERR;
			break;
		}

		/* Update tail pointer, record wr_id */
		wq = &(*cur_qp)->rq;
		wc->wr_id = wq->wrid[wq->tail & (wq->wqe_cnt - 1)];
		++wq->tail;
		wc->sl = (u8)roce_get_field(cqe->cqe_byte_20, CQE_BYTE_20_SL_M,
					    CQE_BYTE_20_SL_S);
		wc->src_qp = (u8)roce_get_field(cqe->cqe_byte_20,
						CQE_BYTE_20_REMOTE_QPN_M,
						CQE_BYTE_20_REMOTE_QPN_S);
		wc->wc_flags |= (roce_get_bit(cqe->cqe_byte_20,
					      CQE_BYTE_20_GRH_PRESENT_S) ?
					      IB_WC_GRH : 0);
		wc->pkey_index = (u16)roce_get_field(cqe->cqe_byte_28,
						     CQE_BYTE_28_P_KEY_IDX_M,
						     CQE_BYTE_28_P_KEY_IDX_S);
	}

	return 0;
}

int hns_roce_v1_poll_cq(struct ib_cq *ibcq, int num_entries, struct ib_wc *wc)
{
	struct hns_roce_cq *hr_cq = to_hr_cq(ibcq);
	struct hns_roce_qp *cur_qp = NULL;
	unsigned long flags;
	int npolled;
	int ret;

	spin_lock_irqsave(&hr_cq->lock, flags);

	for (npolled = 0; npolled < num_entries; ++npolled) {
		ret = hns_roce_v1_poll_one(hr_cq, &cur_qp, wc + npolled);
		if (ret)
			break;
	}

	if (npolled) {
		*hr_cq->tptr_addr = hr_cq->cons_index &
			((hr_cq->cq_depth << 1) - 1);

		hns_roce_v1_cq_set_ci(hr_cq, hr_cq->cons_index);
	}

	spin_unlock_irqrestore(&hr_cq->lock, flags);

	if (ret == 0 || ret == -EAGAIN)
		return npolled;
	else
		return ret;
}

static int hns_roce_v1_clear_hem(struct hns_roce_dev *hr_dev,
				 struct hns_roce_hem_table *table, int obj,
				 int step_idx)
{
	struct hns_roce_v1_priv *priv = hr_dev->priv;
	struct device *dev = &hr_dev->pdev->dev;
	long end = HW_SYNC_TIMEOUT_MSECS;
	__le32 bt_cmd_val[2] = {0};
	unsigned long flags = 0;
	void __iomem *bt_cmd;
	u64 bt_ba = 0;

	switch (table->type) {
	case HEM_TYPE_QPC:
		bt_ba = priv->bt_table.qpc_buf.map >> 12;
		break;
	case HEM_TYPE_MTPT:
		bt_ba = priv->bt_table.mtpt_buf.map >> 12;
		break;
	case HEM_TYPE_CQC:
		bt_ba = priv->bt_table.cqc_buf.map >> 12;
		break;
	case HEM_TYPE_SRQC:
		dev_dbg(dev, "HEM_TYPE_SRQC not support.\n");
		return -EINVAL;
	default:
		return 0;
	}
	roce_set_field(bt_cmd_val[1], ROCEE_BT_CMD_H_ROCEE_BT_CMD_MDF_M,
			ROCEE_BT_CMD_H_ROCEE_BT_CMD_MDF_S, table->type);
	roce_set_field(bt_cmd_val[1], ROCEE_BT_CMD_H_ROCEE_BT_CMD_IN_MDF_M,
		ROCEE_BT_CMD_H_ROCEE_BT_CMD_IN_MDF_S, obj);
	roce_set_bit(bt_cmd_val[1], ROCEE_BT_CMD_H_ROCEE_BT_CMD_S, 0);
	roce_set_bit(bt_cmd_val[1], ROCEE_BT_CMD_H_ROCEE_BT_CMD_HW_SYNS_S, 1);

	spin_lock_irqsave(&hr_dev->bt_cmd_lock, flags);

	bt_cmd = hr_dev->reg_base + ROCEE_BT_CMD_H_REG;

	while (1) {
		if (readl(bt_cmd) >> BT_CMD_SYNC_SHIFT) {
			if (!end) {
				dev_err(dev, "Write bt_cmd err,hw_sync is not zero.\n");
				spin_unlock_irqrestore(&hr_dev->bt_cmd_lock,
					flags);
				return -EBUSY;
			}
		} else {
			break;
		}
		mdelay(HW_SYNC_SLEEP_TIME_INTERVAL);
		end -= HW_SYNC_SLEEP_TIME_INTERVAL;
	}

	bt_cmd_val[0] = cpu_to_le32(bt_ba);
	roce_set_field(bt_cmd_val[1], ROCEE_BT_CMD_H_ROCEE_BT_CMD_BA_H_M,
		ROCEE_BT_CMD_H_ROCEE_BT_CMD_BA_H_S, bt_ba >> 32);
	hns_roce_write64_k(bt_cmd_val, hr_dev->reg_base + ROCEE_BT_CMD_L_REG);

	spin_unlock_irqrestore(&hr_dev->bt_cmd_lock, flags);

	return 0;
}

static int hns_roce_v1_qp_modify(struct hns_roce_dev *hr_dev,
				 enum hns_roce_qp_state cur_state,
				 enum hns_roce_qp_state new_state,
				 struct hns_roce_qp_context *context,
				 struct hns_roce_qp *hr_qp)
{
	static const u16
	op[HNS_ROCE_QP_NUM_STATE][HNS_ROCE_QP_NUM_STATE] = {
		[HNS_ROCE_QP_STATE_RST] = {
		[HNS_ROCE_QP_STATE_RST] = HNS_ROCE_CMD_2RST_QP,
		[HNS_ROCE_QP_STATE_ERR] = HNS_ROCE_CMD_2ERR_QP,
		[HNS_ROCE_QP_STATE_INIT] = HNS_ROCE_CMD_RST2INIT_QP,
		},
		[HNS_ROCE_QP_STATE_INIT] = {
		[HNS_ROCE_QP_STATE_RST] = HNS_ROCE_CMD_2RST_QP,
		[HNS_ROCE_QP_STATE_ERR] = HNS_ROCE_CMD_2ERR_QP,
		/* Note: In v1 engine, HW doesn't support RST2INIT.
		 * We use RST2INIT cmd instead of INIT2INIT.
		 */
		[HNS_ROCE_QP_STATE_INIT] = HNS_ROCE_CMD_RST2INIT_QP,
		[HNS_ROCE_QP_STATE_RTR] = HNS_ROCE_CMD_INIT2RTR_QP,
		},
		[HNS_ROCE_QP_STATE_RTR] = {
		[HNS_ROCE_QP_STATE_RST] = HNS_ROCE_CMD_2RST_QP,
		[HNS_ROCE_QP_STATE_ERR] = HNS_ROCE_CMD_2ERR_QP,
		[HNS_ROCE_QP_STATE_RTS] = HNS_ROCE_CMD_RTR2RTS_QP,
		},
		[HNS_ROCE_QP_STATE_RTS] = {
		[HNS_ROCE_QP_STATE_RST] = HNS_ROCE_CMD_2RST_QP,
		[HNS_ROCE_QP_STATE_ERR] = HNS_ROCE_CMD_2ERR_QP,
		[HNS_ROCE_QP_STATE_RTS] = HNS_ROCE_CMD_RTS2RTS_QP,
		[HNS_ROCE_QP_STATE_SQD] = HNS_ROCE_CMD_RTS2SQD_QP,
		},
		[HNS_ROCE_QP_STATE_SQD] = {
		[HNS_ROCE_QP_STATE_RST] = HNS_ROCE_CMD_2RST_QP,
		[HNS_ROCE_QP_STATE_ERR] = HNS_ROCE_CMD_2ERR_QP,
		[HNS_ROCE_QP_STATE_RTS] = HNS_ROCE_CMD_SQD2RTS_QP,
		[HNS_ROCE_QP_STATE_SQD] = HNS_ROCE_CMD_SQD2SQD_QP,
		},
		[HNS_ROCE_QP_STATE_ERR] = {
		[HNS_ROCE_QP_STATE_RST] = HNS_ROCE_CMD_2RST_QP,
		[HNS_ROCE_QP_STATE_ERR] = HNS_ROCE_CMD_2ERR_QP,
		}
	};

	struct hns_roce_cmd_mailbox *mailbox;
	struct device *dev = &hr_dev->pdev->dev;
	int ret;

	if (cur_state >= HNS_ROCE_QP_NUM_STATE ||
	    new_state >= HNS_ROCE_QP_NUM_STATE ||
	    !op[cur_state][new_state]) {
		dev_err(dev, "[modify_qp]not support state %d to %d\n",
			cur_state, new_state);
		return -EINVAL;
	}

	if (op[cur_state][new_state] == HNS_ROCE_CMD_2RST_QP)
		return hns_roce_cmd_mbox(hr_dev, 0, 0, hr_qp->qpn, 2,
					 HNS_ROCE_CMD_2RST_QP,
					 HNS_ROCE_CMD_TIMEOUT_MSECS);

	if (op[cur_state][new_state] == HNS_ROCE_CMD_2ERR_QP)
		return hns_roce_cmd_mbox(hr_dev, 0, 0, hr_qp->qpn, 2,
					 HNS_ROCE_CMD_2ERR_QP,
					 HNS_ROCE_CMD_TIMEOUT_MSECS);

	mailbox = hns_roce_alloc_cmd_mailbox(hr_dev);
	if (IS_ERR(mailbox))
		return PTR_ERR(mailbox);

	memcpy(mailbox->buf, context, sizeof(*context));

	ret = hns_roce_cmd_mbox(hr_dev, mailbox->dma, 0, hr_qp->qpn, 0,
				op[cur_state][new_state],
				HNS_ROCE_CMD_TIMEOUT_MSECS);

	hns_roce_free_cmd_mailbox(hr_dev, mailbox);
	return ret;
}

static int find_wqe_mtt(struct hns_roce_dev *hr_dev, struct hns_roce_qp *hr_qp,
			u64 *sq_ba, u64 *rq_ba, dma_addr_t *bt_ba)
{
	struct ib_device *ibdev = &hr_dev->ib_dev;
	int count;

	count = hns_roce_mtr_find(hr_dev, &hr_qp->mtr, 0, sq_ba, 1, bt_ba);
	if (count < 1) {
		ibdev_err(ibdev, "Failed to find SQ ba\n");
		return -ENOBUFS;
	}

	count = hns_roce_mtr_find(hr_dev, &hr_qp->mtr, hr_qp->rq.offset, rq_ba,
				  1, NULL);
	if (!count) {
		ibdev_err(ibdev, "Failed to find RQ ba\n");
		return -ENOBUFS;
	}

	return 0;
}

static int hns_roce_v1_m_sqp(struct ib_qp *ibqp, const struct ib_qp_attr *attr,
			     int attr_mask, enum ib_qp_state cur_state,
			     enum ib_qp_state new_state)
{
	struct hns_roce_dev *hr_dev = to_hr_dev(ibqp->device);
	struct hns_roce_qp *hr_qp = to_hr_qp(ibqp);
	struct hns_roce_sqp_context *context;
	dma_addr_t dma_handle = 0;
	u32 __iomem *addr;
	u64 sq_ba = 0;
	u64 rq_ba = 0;
	__le32 tmp;
	u32 reg_val;

	context = kzalloc(sizeof(*context), GFP_KERNEL);
	if (!context)
		return -ENOMEM;

	/* Search QP buf's MTTs */
	if (find_wqe_mtt(hr_dev, hr_qp, &sq_ba, &rq_ba, &dma_handle))
		goto out;

	if (cur_state == IB_QPS_RESET && new_state == IB_QPS_INIT) {
		roce_set_field(context->qp1c_bytes_4,
			       QP1C_BYTES_4_SQ_WQE_SHIFT_M,
			       QP1C_BYTES_4_SQ_WQE_SHIFT_S,
			       ilog2((unsigned int)hr_qp->sq.wqe_cnt));
		roce_set_field(context->qp1c_bytes_4,
			       QP1C_BYTES_4_RQ_WQE_SHIFT_M,
			       QP1C_BYTES_4_RQ_WQE_SHIFT_S,
			       ilog2((unsigned int)hr_qp->rq.wqe_cnt));
		roce_set_field(context->qp1c_bytes_4, QP1C_BYTES_4_PD_M,
			       QP1C_BYTES_4_PD_S, to_hr_pd(ibqp->pd)->pdn);

		context->sq_rq_bt_l = cpu_to_le32(dma_handle);
		roce_set_field(context->qp1c_bytes_12,
			       QP1C_BYTES_12_SQ_RQ_BT_H_M,
			       QP1C_BYTES_12_SQ_RQ_BT_H_S,
			       upper_32_bits(dma_handle));

		roce_set_field(context->qp1c_bytes_16, QP1C_BYTES_16_RQ_HEAD_M,
			       QP1C_BYTES_16_RQ_HEAD_S, hr_qp->rq.head);
		roce_set_field(context->qp1c_bytes_16, QP1C_BYTES_16_PORT_NUM_M,
			       QP1C_BYTES_16_PORT_NUM_S, hr_qp->phy_port);
		roce_set_bit(context->qp1c_bytes_16,
			     QP1C_BYTES_16_SIGNALING_TYPE_S,
			     hr_qp->sq_signal_bits);
		roce_set_bit(context->qp1c_bytes_16, QP1C_BYTES_16_RQ_BA_FLG_S,
			     1);
		roce_set_bit(context->qp1c_bytes_16, QP1C_BYTES_16_SQ_BA_FLG_S,
			     1);
		roce_set_bit(context->qp1c_bytes_16, QP1C_BYTES_16_QP1_ERR_S,
			     0);

		roce_set_field(context->qp1c_bytes_20, QP1C_BYTES_20_SQ_HEAD_M,
			       QP1C_BYTES_20_SQ_HEAD_S, hr_qp->sq.head);
		roce_set_field(context->qp1c_bytes_20, QP1C_BYTES_20_PKEY_IDX_M,
			       QP1C_BYTES_20_PKEY_IDX_S, attr->pkey_index);

		context->cur_rq_wqe_ba_l = cpu_to_le32(rq_ba);

		roce_set_field(context->qp1c_bytes_28,
			       QP1C_BYTES_28_CUR_RQ_WQE_BA_H_M,
			       QP1C_BYTES_28_CUR_RQ_WQE_BA_H_S,
			       upper_32_bits(rq_ba));
		roce_set_field(context->qp1c_bytes_28,
			       QP1C_BYTES_28_RQ_CUR_IDX_M,
			       QP1C_BYTES_28_RQ_CUR_IDX_S, 0);

		roce_set_field(context->qp1c_bytes_32,
			       QP1C_BYTES_32_RX_CQ_NUM_M,
			       QP1C_BYTES_32_RX_CQ_NUM_S,
			       to_hr_cq(ibqp->recv_cq)->cqn);
		roce_set_field(context->qp1c_bytes_32,
			       QP1C_BYTES_32_TX_CQ_NUM_M,
			       QP1C_BYTES_32_TX_CQ_NUM_S,
			       to_hr_cq(ibqp->send_cq)->cqn);

		context->cur_sq_wqe_ba_l = cpu_to_le32(sq_ba);

		roce_set_field(context->qp1c_bytes_40,
			       QP1C_BYTES_40_CUR_SQ_WQE_BA_H_M,
			       QP1C_BYTES_40_CUR_SQ_WQE_BA_H_S,
			       upper_32_bits(sq_ba));
		roce_set_field(context->qp1c_bytes_40,
			       QP1C_BYTES_40_SQ_CUR_IDX_M,
			       QP1C_BYTES_40_SQ_CUR_IDX_S, 0);

		/* Copy context to QP1C register */
		addr = (u32 __iomem *)(hr_dev->reg_base +
				       ROCEE_QP1C_CFG0_0_REG +
				       hr_qp->phy_port * sizeof(*context));

		writel(le32_to_cpu(context->qp1c_bytes_4), addr);
		writel(le32_to_cpu(context->sq_rq_bt_l), addr + 1);
		writel(le32_to_cpu(context->qp1c_bytes_12), addr + 2);
		writel(le32_to_cpu(context->qp1c_bytes_16), addr + 3);
		writel(le32_to_cpu(context->qp1c_bytes_20), addr + 4);
		writel(le32_to_cpu(context->cur_rq_wqe_ba_l), addr + 5);
		writel(le32_to_cpu(context->qp1c_bytes_28), addr + 6);
		writel(le32_to_cpu(context->qp1c_bytes_32), addr + 7);
		writel(le32_to_cpu(context->cur_sq_wqe_ba_l), addr + 8);
		writel(le32_to_cpu(context->qp1c_bytes_40), addr + 9);
	}

	/* Modify QP1C status */
	reg_val = roce_read(hr_dev, ROCEE_QP1C_CFG0_0_REG +
			    hr_qp->phy_port * sizeof(*context));
	tmp = cpu_to_le32(reg_val);
	roce_set_field(tmp, ROCEE_QP1C_CFG0_0_ROCEE_QP1C_QP_ST_M,
		       ROCEE_QP1C_CFG0_0_ROCEE_QP1C_QP_ST_S, new_state);
	reg_val = le32_to_cpu(tmp);
	roce_write(hr_dev, ROCEE_QP1C_CFG0_0_REG +
		    hr_qp->phy_port * sizeof(*context), reg_val);

	hr_qp->state = new_state;
	if (new_state == IB_QPS_RESET) {
		hns_roce_v1_cq_clean(to_hr_cq(ibqp->recv_cq), hr_qp->qpn,
				     ibqp->srq ? to_hr_srq(ibqp->srq) : NULL);
		if (ibqp->send_cq != ibqp->recv_cq)
			hns_roce_v1_cq_clean(to_hr_cq(ibqp->send_cq),
					     hr_qp->qpn, NULL);

		hr_qp->rq.head = 0;
		hr_qp->rq.tail = 0;
		hr_qp->sq.head = 0;
		hr_qp->sq.tail = 0;
	}

	kfree(context);
	return 0;

out:
	kfree(context);
	return -EINVAL;
}

static bool check_qp_state(enum ib_qp_state cur_state,
			   enum ib_qp_state new_state)
{
	static const bool sm[][IB_QPS_ERR + 1] = {
		[IB_QPS_RESET] = { [IB_QPS_RESET] = true,
				   [IB_QPS_INIT] = true },
		[IB_QPS_INIT] = { [IB_QPS_RESET] = true,
				  [IB_QPS_INIT] = true,
				  [IB_QPS_RTR] = true,
				  [IB_QPS_ERR] = true },
		[IB_QPS_RTR] = { [IB_QPS_RESET] = true,
				 [IB_QPS_RTS] = true,
				 [IB_QPS_ERR] = true },
		[IB_QPS_RTS] = { [IB_QPS_RESET] = true, [IB_QPS_ERR] = true },
		[IB_QPS_SQD] = {},
		[IB_QPS_SQE] = {},
		[IB_QPS_ERR] = { [IB_QPS_RESET] = true, [IB_QPS_ERR] = true }
	};

	return sm[cur_state][new_state];
}

static int hns_roce_v1_m_qp(struct ib_qp *ibqp, const struct ib_qp_attr *attr,
			    int attr_mask, enum ib_qp_state cur_state,
			    enum ib_qp_state new_state)
{
	struct hns_roce_dev *hr_dev = to_hr_dev(ibqp->device);
	struct hns_roce_qp *hr_qp = to_hr_qp(ibqp);
	struct device *dev = &hr_dev->pdev->dev;
	struct hns_roce_qp_context *context;
	const struct ib_global_route *grh = rdma_ah_read_grh(&attr->ah_attr);
	dma_addr_t dma_handle_2 = 0;
	dma_addr_t dma_handle = 0;
	__le32 doorbell[2] = {0};
	u64 *mtts_2 = NULL;
	int ret = -EINVAL;
	u64 sq_ba = 0;
	u64 rq_ba = 0;
<<<<<<< HEAD
	int port;
	u8 port_num;
=======
	u32 port;
	u32 port_num;
>>>>>>> 7d2a07b7
	u8 *dmac;
	u8 *smac;

	if (!check_qp_state(cur_state, new_state)) {
		ibdev_err(ibqp->device,
			  "not support QP(%u) status from %d to %d\n",
			  ibqp->qp_num, cur_state, new_state);
		return -EINVAL;
	}

	context = kzalloc(sizeof(*context), GFP_KERNEL);
	if (!context)
		return -ENOMEM;

	/* Search qp buf's mtts */
	if (find_wqe_mtt(hr_dev, hr_qp, &sq_ba, &rq_ba, &dma_handle))
		goto out;

	/* Search IRRL's mtts */
	mtts_2 = hns_roce_table_find(hr_dev, &hr_dev->qp_table.irrl_table,
				     hr_qp->qpn, &dma_handle_2);
	if (mtts_2 == NULL) {
		dev_err(dev, "qp irrl_table find failed\n");
		goto out;
	}

	/*
	 * Reset to init
	 *	Mandatory param:
	 *	IB_QP_STATE | IB_QP_PKEY_INDEX | IB_QP_PORT | IB_QP_ACCESS_FLAGS
	 *	Optional param: NA
	 */
	if (cur_state == IB_QPS_RESET && new_state == IB_QPS_INIT) {
		roce_set_field(context->qpc_bytes_4,
			       QP_CONTEXT_QPC_BYTES_4_TRANSPORT_SERVICE_TYPE_M,
			       QP_CONTEXT_QPC_BYTES_4_TRANSPORT_SERVICE_TYPE_S,
			       to_hr_qp_type(hr_qp->ibqp.qp_type));

		roce_set_bit(context->qpc_bytes_4,
			     QP_CONTEXT_QPC_BYTE_4_ENABLE_FPMR_S, 0);
		roce_set_bit(context->qpc_bytes_4,
			     QP_CONTEXT_QPC_BYTE_4_RDMA_READ_ENABLE_S,
			     !!(attr->qp_access_flags & IB_ACCESS_REMOTE_READ));
		roce_set_bit(context->qpc_bytes_4,
			     QP_CONTEXT_QPC_BYTE_4_RDMA_WRITE_ENABLE_S,
			     !!(attr->qp_access_flags & IB_ACCESS_REMOTE_WRITE)
			     );
		roce_set_bit(context->qpc_bytes_4,
			     QP_CONTEXT_QPC_BYTE_4_ATOMIC_OPERATION_ENABLE_S,
			     !!(attr->qp_access_flags & IB_ACCESS_REMOTE_ATOMIC)
			     );
		roce_set_bit(context->qpc_bytes_4,
			     QP_CONTEXT_QPC_BYTE_4_RDMAR_USE_S, 1);
		roce_set_field(context->qpc_bytes_4,
			       QP_CONTEXT_QPC_BYTES_4_SQ_WQE_SHIFT_M,
			       QP_CONTEXT_QPC_BYTES_4_SQ_WQE_SHIFT_S,
			       ilog2((unsigned int)hr_qp->sq.wqe_cnt));
		roce_set_field(context->qpc_bytes_4,
			       QP_CONTEXT_QPC_BYTES_4_RQ_WQE_SHIFT_M,
			       QP_CONTEXT_QPC_BYTES_4_RQ_WQE_SHIFT_S,
			       ilog2((unsigned int)hr_qp->rq.wqe_cnt));
		roce_set_field(context->qpc_bytes_4,
			       QP_CONTEXT_QPC_BYTES_4_PD_M,
			       QP_CONTEXT_QPC_BYTES_4_PD_S,
			       to_hr_pd(ibqp->pd)->pdn);
		hr_qp->access_flags = attr->qp_access_flags;
		roce_set_field(context->qpc_bytes_8,
			       QP_CONTEXT_QPC_BYTES_8_TX_COMPLETION_M,
			       QP_CONTEXT_QPC_BYTES_8_TX_COMPLETION_S,
			       to_hr_cq(ibqp->send_cq)->cqn);
		roce_set_field(context->qpc_bytes_8,
			       QP_CONTEXT_QPC_BYTES_8_RX_COMPLETION_M,
			       QP_CONTEXT_QPC_BYTES_8_RX_COMPLETION_S,
			       to_hr_cq(ibqp->recv_cq)->cqn);

		if (ibqp->srq)
			roce_set_field(context->qpc_bytes_12,
				       QP_CONTEXT_QPC_BYTES_12_SRQ_NUMBER_M,
				       QP_CONTEXT_QPC_BYTES_12_SRQ_NUMBER_S,
				       to_hr_srq(ibqp->srq)->srqn);

		roce_set_field(context->qpc_bytes_12,
			       QP_CONTEXT_QPC_BYTES_12_P_KEY_INDEX_M,
			       QP_CONTEXT_QPC_BYTES_12_P_KEY_INDEX_S,
			       attr->pkey_index);
		hr_qp->pkey_index = attr->pkey_index;
		roce_set_field(context->qpc_bytes_16,
			       QP_CONTEXT_QPC_BYTES_16_QP_NUM_M,
			       QP_CONTEXT_QPC_BYTES_16_QP_NUM_S, hr_qp->qpn);
	} else if (cur_state == IB_QPS_INIT && new_state == IB_QPS_INIT) {
		roce_set_field(context->qpc_bytes_4,
			       QP_CONTEXT_QPC_BYTES_4_TRANSPORT_SERVICE_TYPE_M,
			       QP_CONTEXT_QPC_BYTES_4_TRANSPORT_SERVICE_TYPE_S,
			       to_hr_qp_type(hr_qp->ibqp.qp_type));
		roce_set_bit(context->qpc_bytes_4,
			     QP_CONTEXT_QPC_BYTE_4_ENABLE_FPMR_S, 0);
		if (attr_mask & IB_QP_ACCESS_FLAGS) {
			roce_set_bit(context->qpc_bytes_4,
				     QP_CONTEXT_QPC_BYTE_4_RDMA_READ_ENABLE_S,
				     !!(attr->qp_access_flags &
				     IB_ACCESS_REMOTE_READ));
			roce_set_bit(context->qpc_bytes_4,
				     QP_CONTEXT_QPC_BYTE_4_RDMA_WRITE_ENABLE_S,
				     !!(attr->qp_access_flags &
				     IB_ACCESS_REMOTE_WRITE));
		} else {
			roce_set_bit(context->qpc_bytes_4,
				     QP_CONTEXT_QPC_BYTE_4_RDMA_READ_ENABLE_S,
				     !!(hr_qp->access_flags &
				     IB_ACCESS_REMOTE_READ));
			roce_set_bit(context->qpc_bytes_4,
				     QP_CONTEXT_QPC_BYTE_4_RDMA_WRITE_ENABLE_S,
				     !!(hr_qp->access_flags &
				     IB_ACCESS_REMOTE_WRITE));
		}

		roce_set_bit(context->qpc_bytes_4,
			     QP_CONTEXT_QPC_BYTE_4_RDMAR_USE_S, 1);
		roce_set_field(context->qpc_bytes_4,
			       QP_CONTEXT_QPC_BYTES_4_SQ_WQE_SHIFT_M,
			       QP_CONTEXT_QPC_BYTES_4_SQ_WQE_SHIFT_S,
			       ilog2((unsigned int)hr_qp->sq.wqe_cnt));
		roce_set_field(context->qpc_bytes_4,
			       QP_CONTEXT_QPC_BYTES_4_RQ_WQE_SHIFT_M,
			       QP_CONTEXT_QPC_BYTES_4_RQ_WQE_SHIFT_S,
			       ilog2((unsigned int)hr_qp->rq.wqe_cnt));
		roce_set_field(context->qpc_bytes_4,
			       QP_CONTEXT_QPC_BYTES_4_PD_M,
			       QP_CONTEXT_QPC_BYTES_4_PD_S,
			       to_hr_pd(ibqp->pd)->pdn);

		roce_set_field(context->qpc_bytes_8,
			       QP_CONTEXT_QPC_BYTES_8_TX_COMPLETION_M,
			       QP_CONTEXT_QPC_BYTES_8_TX_COMPLETION_S,
			       to_hr_cq(ibqp->send_cq)->cqn);
		roce_set_field(context->qpc_bytes_8,
			       QP_CONTEXT_QPC_BYTES_8_RX_COMPLETION_M,
			       QP_CONTEXT_QPC_BYTES_8_RX_COMPLETION_S,
			       to_hr_cq(ibqp->recv_cq)->cqn);

		if (ibqp->srq)
			roce_set_field(context->qpc_bytes_12,
				       QP_CONTEXT_QPC_BYTES_12_SRQ_NUMBER_M,
				       QP_CONTEXT_QPC_BYTES_12_SRQ_NUMBER_S,
				       to_hr_srq(ibqp->srq)->srqn);
		if (attr_mask & IB_QP_PKEY_INDEX)
			roce_set_field(context->qpc_bytes_12,
				       QP_CONTEXT_QPC_BYTES_12_P_KEY_INDEX_M,
				       QP_CONTEXT_QPC_BYTES_12_P_KEY_INDEX_S,
				       attr->pkey_index);
		else
			roce_set_field(context->qpc_bytes_12,
				       QP_CONTEXT_QPC_BYTES_12_P_KEY_INDEX_M,
				       QP_CONTEXT_QPC_BYTES_12_P_KEY_INDEX_S,
				       hr_qp->pkey_index);

		roce_set_field(context->qpc_bytes_16,
			       QP_CONTEXT_QPC_BYTES_16_QP_NUM_M,
			       QP_CONTEXT_QPC_BYTES_16_QP_NUM_S, hr_qp->qpn);
	} else if (cur_state == IB_QPS_INIT && new_state == IB_QPS_RTR) {
		if ((attr_mask & IB_QP_ALT_PATH) ||
		    (attr_mask & IB_QP_ACCESS_FLAGS) ||
		    (attr_mask & IB_QP_PKEY_INDEX) ||
		    (attr_mask & IB_QP_QKEY)) {
			dev_err(dev, "INIT2RTR attr_mask error\n");
			goto out;
		}

		dmac = (u8 *)attr->ah_attr.roce.dmac;

		context->sq_rq_bt_l = cpu_to_le32(dma_handle);
		roce_set_field(context->qpc_bytes_24,
			       QP_CONTEXT_QPC_BYTES_24_SQ_RQ_BT_H_M,
			       QP_CONTEXT_QPC_BYTES_24_SQ_RQ_BT_H_S,
			       upper_32_bits(dma_handle));
		roce_set_bit(context->qpc_bytes_24,
			     QP_CONTEXT_QPC_BYTE_24_REMOTE_ENABLE_E2E_CREDITS_S,
			     1);
		roce_set_field(context->qpc_bytes_24,
			       QP_CONTEXT_QPC_BYTES_24_MINIMUM_RNR_NAK_TIMER_M,
			       QP_CONTEXT_QPC_BYTES_24_MINIMUM_RNR_NAK_TIMER_S,
			       attr->min_rnr_timer);
		context->irrl_ba_l = cpu_to_le32((u32)(dma_handle_2));
		roce_set_field(context->qpc_bytes_32,
			       QP_CONTEXT_QPC_BYTES_32_IRRL_BA_H_M,
			       QP_CONTEXT_QPC_BYTES_32_IRRL_BA_H_S,
			       ((u32)(dma_handle_2 >> 32)) &
				QP_CONTEXT_QPC_BYTES_32_IRRL_BA_H_M);
		roce_set_field(context->qpc_bytes_32,
			       QP_CONTEXT_QPC_BYTES_32_MIG_STATE_M,
			       QP_CONTEXT_QPC_BYTES_32_MIG_STATE_S, 0);
		roce_set_bit(context->qpc_bytes_32,
			     QP_CONTEXT_QPC_BYTE_32_LOCAL_ENABLE_E2E_CREDITS_S,
			     1);
		roce_set_bit(context->qpc_bytes_32,
			     QP_CONTEXT_QPC_BYTE_32_SIGNALING_TYPE_S,
			     hr_qp->sq_signal_bits);

		port = (attr_mask & IB_QP_PORT) ? (attr->port_num - 1) :
			hr_qp->port;
		smac = (u8 *)hr_dev->dev_addr[port];
		/* when dmac equals smac or loop_idc is 1, it should loopback */
		if (ether_addr_equal_unaligned(dmac, smac) ||
		    hr_dev->loop_idc == 0x1)
			roce_set_bit(context->qpc_bytes_32,
			      QP_CONTEXT_QPC_BYTE_32_LOOPBACK_INDICATOR_S, 1);

		roce_set_bit(context->qpc_bytes_32,
			     QP_CONTEXT_QPC_BYTE_32_GLOBAL_HEADER_S,
			     rdma_ah_get_ah_flags(&attr->ah_attr));
		roce_set_field(context->qpc_bytes_32,
			       QP_CONTEXT_QPC_BYTES_32_RESPONDER_RESOURCES_M,
			       QP_CONTEXT_QPC_BYTES_32_RESPONDER_RESOURCES_S,
			       ilog2((unsigned int)attr->max_dest_rd_atomic));

		if (attr_mask & IB_QP_DEST_QPN)
			roce_set_field(context->qpc_bytes_36,
				       QP_CONTEXT_QPC_BYTES_36_DEST_QP_M,
				       QP_CONTEXT_QPC_BYTES_36_DEST_QP_S,
				       attr->dest_qp_num);

		/* Configure GID index */
		port_num = rdma_ah_get_port_num(&attr->ah_attr);
		roce_set_field(context->qpc_bytes_36,
			       QP_CONTEXT_QPC_BYTES_36_SGID_INDEX_M,
			       QP_CONTEXT_QPC_BYTES_36_SGID_INDEX_S,
				hns_get_gid_index(hr_dev,
						  port_num - 1,
						  grh->sgid_index));

		memcpy(&(context->dmac_l), dmac, 4);

		roce_set_field(context->qpc_bytes_44,
			       QP_CONTEXT_QPC_BYTES_44_DMAC_H_M,
			       QP_CONTEXT_QPC_BYTES_44_DMAC_H_S,
			       *((u16 *)(&dmac[4])));
		roce_set_field(context->qpc_bytes_44,
			       QP_CONTEXT_QPC_BYTES_44_MAXIMUM_STATIC_RATE_M,
			       QP_CONTEXT_QPC_BYTES_44_MAXIMUM_STATIC_RATE_S,
			       rdma_ah_get_static_rate(&attr->ah_attr));
		roce_set_field(context->qpc_bytes_44,
			       QP_CONTEXT_QPC_BYTES_44_HOPLMT_M,
			       QP_CONTEXT_QPC_BYTES_44_HOPLMT_S,
			       grh->hop_limit);

		roce_set_field(context->qpc_bytes_48,
			       QP_CONTEXT_QPC_BYTES_48_FLOWLABEL_M,
			       QP_CONTEXT_QPC_BYTES_48_FLOWLABEL_S,
			       grh->flow_label);
		roce_set_field(context->qpc_bytes_48,
			       QP_CONTEXT_QPC_BYTES_48_TCLASS_M,
			       QP_CONTEXT_QPC_BYTES_48_TCLASS_S,
			       grh->traffic_class);
		roce_set_field(context->qpc_bytes_48,
			       QP_CONTEXT_QPC_BYTES_48_MTU_M,
			       QP_CONTEXT_QPC_BYTES_48_MTU_S, attr->path_mtu);

		memcpy(context->dgid, grh->dgid.raw,
		       sizeof(grh->dgid.raw));

		dev_dbg(dev, "dmac:%x :%lx\n", context->dmac_l,
			roce_get_field(context->qpc_bytes_44,
				       QP_CONTEXT_QPC_BYTES_44_DMAC_H_M,
				       QP_CONTEXT_QPC_BYTES_44_DMAC_H_S));

		roce_set_field(context->qpc_bytes_68,
			       QP_CONTEXT_QPC_BYTES_68_RQ_HEAD_M,
			       QP_CONTEXT_QPC_BYTES_68_RQ_HEAD_S,
			       hr_qp->rq.head);
		roce_set_field(context->qpc_bytes_68,
			       QP_CONTEXT_QPC_BYTES_68_RQ_CUR_INDEX_M,
			       QP_CONTEXT_QPC_BYTES_68_RQ_CUR_INDEX_S, 0);

		context->cur_rq_wqe_ba_l = cpu_to_le32(rq_ba);

		roce_set_field(context->qpc_bytes_76,
			QP_CONTEXT_QPC_BYTES_76_CUR_RQ_WQE_BA_H_M,
			QP_CONTEXT_QPC_BYTES_76_CUR_RQ_WQE_BA_H_S,
			upper_32_bits(rq_ba));
		roce_set_field(context->qpc_bytes_76,
			       QP_CONTEXT_QPC_BYTES_76_RX_REQ_MSN_M,
			       QP_CONTEXT_QPC_BYTES_76_RX_REQ_MSN_S, 0);

		context->rx_rnr_time = 0;

		roce_set_field(context->qpc_bytes_84,
			       QP_CONTEXT_QPC_BYTES_84_LAST_ACK_PSN_M,
			       QP_CONTEXT_QPC_BYTES_84_LAST_ACK_PSN_S,
			       attr->rq_psn - 1);
		roce_set_field(context->qpc_bytes_84,
			       QP_CONTEXT_QPC_BYTES_84_TRRL_HEAD_M,
			       QP_CONTEXT_QPC_BYTES_84_TRRL_HEAD_S, 0);

		roce_set_field(context->qpc_bytes_88,
			       QP_CONTEXT_QPC_BYTES_88_RX_REQ_EPSN_M,
			       QP_CONTEXT_QPC_BYTES_88_RX_REQ_EPSN_S,
			       attr->rq_psn);
		roce_set_bit(context->qpc_bytes_88,
			     QP_CONTEXT_QPC_BYTES_88_RX_REQ_PSN_ERR_FLAG_S, 0);
		roce_set_bit(context->qpc_bytes_88,
			     QP_CONTEXT_QPC_BYTES_88_RX_LAST_OPCODE_FLG_S, 0);
		roce_set_field(context->qpc_bytes_88,
			QP_CONTEXT_QPC_BYTES_88_RQ_REQ_LAST_OPERATION_TYPE_M,
			QP_CONTEXT_QPC_BYTES_88_RQ_REQ_LAST_OPERATION_TYPE_S,
			0);
		roce_set_field(context->qpc_bytes_88,
			       QP_CONTEXT_QPC_BYTES_88_RQ_REQ_RDMA_WR_FLAG_M,
			       QP_CONTEXT_QPC_BYTES_88_RQ_REQ_RDMA_WR_FLAG_S,
			       0);

		context->dma_length = 0;
		context->r_key = 0;
		context->va_l = 0;
		context->va_h = 0;

		roce_set_field(context->qpc_bytes_108,
			       QP_CONTEXT_QPC_BYTES_108_TRRL_SDB_PSN_M,
			       QP_CONTEXT_QPC_BYTES_108_TRRL_SDB_PSN_S, 0);
		roce_set_bit(context->qpc_bytes_108,
			     QP_CONTEXT_QPC_BYTES_108_TRRL_SDB_PSN_FLG_S, 0);
		roce_set_bit(context->qpc_bytes_108,
			     QP_CONTEXT_QPC_BYTES_108_TRRL_TDB_PSN_FLG_S, 0);

		roce_set_field(context->qpc_bytes_112,
			       QP_CONTEXT_QPC_BYTES_112_TRRL_TDB_PSN_M,
			       QP_CONTEXT_QPC_BYTES_112_TRRL_TDB_PSN_S, 0);
		roce_set_field(context->qpc_bytes_112,
			       QP_CONTEXT_QPC_BYTES_112_TRRL_TAIL_M,
			       QP_CONTEXT_QPC_BYTES_112_TRRL_TAIL_S, 0);

		/* For chip resp ack */
		roce_set_field(context->qpc_bytes_156,
			       QP_CONTEXT_QPC_BYTES_156_PORT_NUM_M,
			       QP_CONTEXT_QPC_BYTES_156_PORT_NUM_S,
			       hr_qp->phy_port);
		roce_set_field(context->qpc_bytes_156,
			       QP_CONTEXT_QPC_BYTES_156_SL_M,
			       QP_CONTEXT_QPC_BYTES_156_SL_S,
			       rdma_ah_get_sl(&attr->ah_attr));
		hr_qp->sl = rdma_ah_get_sl(&attr->ah_attr);
	} else if (cur_state == IB_QPS_RTR && new_state == IB_QPS_RTS) {
		/* If exist optional param, return error */
		if ((attr_mask & IB_QP_ALT_PATH) ||
		    (attr_mask & IB_QP_ACCESS_FLAGS) ||
		    (attr_mask & IB_QP_QKEY) ||
		    (attr_mask & IB_QP_PATH_MIG_STATE) ||
		    (attr_mask & IB_QP_CUR_STATE) ||
		    (attr_mask & IB_QP_MIN_RNR_TIMER)) {
			dev_err(dev, "RTR2RTS attr_mask error\n");
			goto out;
		}

		context->rx_cur_sq_wqe_ba_l = cpu_to_le32(sq_ba);

		roce_set_field(context->qpc_bytes_120,
			       QP_CONTEXT_QPC_BYTES_120_RX_CUR_SQ_WQE_BA_H_M,
			       QP_CONTEXT_QPC_BYTES_120_RX_CUR_SQ_WQE_BA_H_S,
			       upper_32_bits(sq_ba));

		roce_set_field(context->qpc_bytes_124,
			       QP_CONTEXT_QPC_BYTES_124_RX_ACK_MSN_M,
			       QP_CONTEXT_QPC_BYTES_124_RX_ACK_MSN_S, 0);
		roce_set_field(context->qpc_bytes_124,
			       QP_CONTEXT_QPC_BYTES_124_IRRL_MSG_IDX_M,
			       QP_CONTEXT_QPC_BYTES_124_IRRL_MSG_IDX_S, 0);

		roce_set_field(context->qpc_bytes_128,
			       QP_CONTEXT_QPC_BYTES_128_RX_ACK_EPSN_M,
			       QP_CONTEXT_QPC_BYTES_128_RX_ACK_EPSN_S,
			       attr->sq_psn);
		roce_set_bit(context->qpc_bytes_128,
			     QP_CONTEXT_QPC_BYTES_128_RX_ACK_PSN_ERR_FLG_S, 0);
		roce_set_field(context->qpc_bytes_128,
			     QP_CONTEXT_QPC_BYTES_128_ACK_LAST_OPERATION_TYPE_M,
			     QP_CONTEXT_QPC_BYTES_128_ACK_LAST_OPERATION_TYPE_S,
			     0);
		roce_set_bit(context->qpc_bytes_128,
			     QP_CONTEXT_QPC_BYTES_128_IRRL_PSN_VLD_FLG_S, 0);

		roce_set_field(context->qpc_bytes_132,
			       QP_CONTEXT_QPC_BYTES_132_IRRL_PSN_M,
			       QP_CONTEXT_QPC_BYTES_132_IRRL_PSN_S, 0);
		roce_set_field(context->qpc_bytes_132,
			       QP_CONTEXT_QPC_BYTES_132_IRRL_TAIL_M,
			       QP_CONTEXT_QPC_BYTES_132_IRRL_TAIL_S, 0);

		roce_set_field(context->qpc_bytes_136,
			       QP_CONTEXT_QPC_BYTES_136_RETRY_MSG_PSN_M,
			       QP_CONTEXT_QPC_BYTES_136_RETRY_MSG_PSN_S,
			       attr->sq_psn);
		roce_set_field(context->qpc_bytes_136,
			       QP_CONTEXT_QPC_BYTES_136_RETRY_MSG_FPKT_PSN_L_M,
			       QP_CONTEXT_QPC_BYTES_136_RETRY_MSG_FPKT_PSN_L_S,
			       attr->sq_psn);

		roce_set_field(context->qpc_bytes_140,
			       QP_CONTEXT_QPC_BYTES_140_RETRY_MSG_FPKT_PSN_H_M,
			       QP_CONTEXT_QPC_BYTES_140_RETRY_MSG_FPKT_PSN_H_S,
			       (attr->sq_psn >> SQ_PSN_SHIFT));
		roce_set_field(context->qpc_bytes_140,
			       QP_CONTEXT_QPC_BYTES_140_RETRY_MSG_MSN_M,
			       QP_CONTEXT_QPC_BYTES_140_RETRY_MSG_MSN_S, 0);
		roce_set_bit(context->qpc_bytes_140,
			     QP_CONTEXT_QPC_BYTES_140_RNR_RETRY_FLG_S, 0);

		roce_set_field(context->qpc_bytes_148,
			       QP_CONTEXT_QPC_BYTES_148_CHECK_FLAG_M,
			       QP_CONTEXT_QPC_BYTES_148_CHECK_FLAG_S, 0);
		roce_set_field(context->qpc_bytes_148,
			       QP_CONTEXT_QPC_BYTES_148_RETRY_COUNT_M,
			       QP_CONTEXT_QPC_BYTES_148_RETRY_COUNT_S,
			       attr->retry_cnt);
		roce_set_field(context->qpc_bytes_148,
			       QP_CONTEXT_QPC_BYTES_148_RNR_RETRY_COUNT_M,
			       QP_CONTEXT_QPC_BYTES_148_RNR_RETRY_COUNT_S,
			       attr->rnr_retry);
		roce_set_field(context->qpc_bytes_148,
			       QP_CONTEXT_QPC_BYTES_148_LSN_M,
			       QP_CONTEXT_QPC_BYTES_148_LSN_S, 0x100);

		context->rnr_retry = 0;

		roce_set_field(context->qpc_bytes_156,
			       QP_CONTEXT_QPC_BYTES_156_RETRY_COUNT_INIT_M,
			       QP_CONTEXT_QPC_BYTES_156_RETRY_COUNT_INIT_S,
			       attr->retry_cnt);
		if (attr->timeout < 0x12) {
			dev_info(dev, "ack timeout value(0x%x) must bigger than 0x12.\n",
				 attr->timeout);
			roce_set_field(context->qpc_bytes_156,
				       QP_CONTEXT_QPC_BYTES_156_ACK_TIMEOUT_M,
				       QP_CONTEXT_QPC_BYTES_156_ACK_TIMEOUT_S,
				       0x12);
		} else {
			roce_set_field(context->qpc_bytes_156,
				       QP_CONTEXT_QPC_BYTES_156_ACK_TIMEOUT_M,
				       QP_CONTEXT_QPC_BYTES_156_ACK_TIMEOUT_S,
				       attr->timeout);
		}
		roce_set_field(context->qpc_bytes_156,
			       QP_CONTEXT_QPC_BYTES_156_RNR_RETRY_COUNT_INIT_M,
			       QP_CONTEXT_QPC_BYTES_156_RNR_RETRY_COUNT_INIT_S,
			       attr->rnr_retry);
		roce_set_field(context->qpc_bytes_156,
			       QP_CONTEXT_QPC_BYTES_156_PORT_NUM_M,
			       QP_CONTEXT_QPC_BYTES_156_PORT_NUM_S,
			       hr_qp->phy_port);
		roce_set_field(context->qpc_bytes_156,
			       QP_CONTEXT_QPC_BYTES_156_SL_M,
			       QP_CONTEXT_QPC_BYTES_156_SL_S,
			       rdma_ah_get_sl(&attr->ah_attr));
		hr_qp->sl = rdma_ah_get_sl(&attr->ah_attr);
		roce_set_field(context->qpc_bytes_156,
			       QP_CONTEXT_QPC_BYTES_156_INITIATOR_DEPTH_M,
			       QP_CONTEXT_QPC_BYTES_156_INITIATOR_DEPTH_S,
			       ilog2((unsigned int)attr->max_rd_atomic));
		roce_set_field(context->qpc_bytes_156,
			       QP_CONTEXT_QPC_BYTES_156_ACK_REQ_IND_M,
			       QP_CONTEXT_QPC_BYTES_156_ACK_REQ_IND_S, 0);
		context->pkt_use_len = 0;

		roce_set_field(context->qpc_bytes_164,
			       QP_CONTEXT_QPC_BYTES_164_SQ_PSN_M,
			       QP_CONTEXT_QPC_BYTES_164_SQ_PSN_S, attr->sq_psn);
		roce_set_field(context->qpc_bytes_164,
			       QP_CONTEXT_QPC_BYTES_164_IRRL_HEAD_M,
			       QP_CONTEXT_QPC_BYTES_164_IRRL_HEAD_S, 0);

		roce_set_field(context->qpc_bytes_168,
			       QP_CONTEXT_QPC_BYTES_168_RETRY_SQ_PSN_M,
			       QP_CONTEXT_QPC_BYTES_168_RETRY_SQ_PSN_S,
			       attr->sq_psn);
		roce_set_field(context->qpc_bytes_168,
			       QP_CONTEXT_QPC_BYTES_168_SGE_USE_FLA_M,
			       QP_CONTEXT_QPC_BYTES_168_SGE_USE_FLA_S, 0);
		roce_set_field(context->qpc_bytes_168,
			       QP_CONTEXT_QPC_BYTES_168_DB_TYPE_M,
			       QP_CONTEXT_QPC_BYTES_168_DB_TYPE_S, 0);
		roce_set_bit(context->qpc_bytes_168,
			     QP_CONTEXT_QPC_BYTES_168_MSG_LP_IND_S, 0);
		roce_set_bit(context->qpc_bytes_168,
			     QP_CONTEXT_QPC_BYTES_168_CSDB_LP_IND_S, 0);
		roce_set_bit(context->qpc_bytes_168,
			     QP_CONTEXT_QPC_BYTES_168_QP_ERR_FLG_S, 0);
		context->sge_use_len = 0;

		roce_set_field(context->qpc_bytes_176,
			       QP_CONTEXT_QPC_BYTES_176_DB_CUR_INDEX_M,
			       QP_CONTEXT_QPC_BYTES_176_DB_CUR_INDEX_S, 0);
		roce_set_field(context->qpc_bytes_176,
			       QP_CONTEXT_QPC_BYTES_176_RETRY_DB_CUR_INDEX_M,
			       QP_CONTEXT_QPC_BYTES_176_RETRY_DB_CUR_INDEX_S,
			       0);
		roce_set_field(context->qpc_bytes_180,
			       QP_CONTEXT_QPC_BYTES_180_SQ_CUR_INDEX_M,
			       QP_CONTEXT_QPC_BYTES_180_SQ_CUR_INDEX_S, 0);
		roce_set_field(context->qpc_bytes_180,
			       QP_CONTEXT_QPC_BYTES_180_SQ_HEAD_M,
			       QP_CONTEXT_QPC_BYTES_180_SQ_HEAD_S, 0);

		context->tx_cur_sq_wqe_ba_l = cpu_to_le32(sq_ba);

		roce_set_field(context->qpc_bytes_188,
			       QP_CONTEXT_QPC_BYTES_188_TX_CUR_SQ_WQE_BA_H_M,
			       QP_CONTEXT_QPC_BYTES_188_TX_CUR_SQ_WQE_BA_H_S,
			       upper_32_bits(sq_ba));
		roce_set_bit(context->qpc_bytes_188,
			     QP_CONTEXT_QPC_BYTES_188_PKT_RETRY_FLG_S, 0);
		roce_set_field(context->qpc_bytes_188,
			       QP_CONTEXT_QPC_BYTES_188_TX_RETRY_CUR_INDEX_M,
			       QP_CONTEXT_QPC_BYTES_188_TX_RETRY_CUR_INDEX_S,
			       0);
	}

	/* Every status migrate must change state */
	roce_set_field(context->qpc_bytes_144,
		       QP_CONTEXT_QPC_BYTES_144_QP_STATE_M,
		       QP_CONTEXT_QPC_BYTES_144_QP_STATE_S, new_state);

	/* SW pass context to HW */
	ret = hns_roce_v1_qp_modify(hr_dev, to_hns_roce_state(cur_state),
				    to_hns_roce_state(new_state), context,
				    hr_qp);
	if (ret) {
		dev_err(dev, "hns_roce_qp_modify failed\n");
		goto out;
	}

	/*
	 * Use rst2init to instead of init2init with drv,
	 * need to hw to flash RQ HEAD by DB again
	 */
	if (cur_state == IB_QPS_INIT && new_state == IB_QPS_INIT) {
		roce_set_field(doorbell[0], RQ_DOORBELL_U32_4_RQ_HEAD_M,
			       RQ_DOORBELL_U32_4_RQ_HEAD_S, hr_qp->rq.head);
		roce_set_field(doorbell[1], RQ_DOORBELL_U32_8_QPN_M,
			       RQ_DOORBELL_U32_8_QPN_S, hr_qp->qpn);
		roce_set_field(doorbell[1], RQ_DOORBELL_U32_8_CMD_M,
			       RQ_DOORBELL_U32_8_CMD_S, 1);
		roce_set_bit(doorbell[1], RQ_DOORBELL_U32_8_HW_SYNC_S, 1);

		if (ibqp->uobject) {
			hr_qp->rq.db_reg = hr_dev->reg_base +
				     hr_dev->odb_offset +
				     DB_REG_OFFSET * hr_dev->priv_uar.index;
		}

		hns_roce_write64_k(doorbell, hr_qp->rq.db_reg);
	}

	hr_qp->state = new_state;

	if (attr_mask & IB_QP_MAX_DEST_RD_ATOMIC)
		hr_qp->resp_depth = attr->max_dest_rd_atomic;
	if (attr_mask & IB_QP_PORT) {
		hr_qp->port = attr->port_num - 1;
		hr_qp->phy_port = hr_dev->iboe.phy_port[hr_qp->port];
	}

	if (new_state == IB_QPS_RESET && !ibqp->uobject) {
		hns_roce_v1_cq_clean(to_hr_cq(ibqp->recv_cq), hr_qp->qpn,
				     ibqp->srq ? to_hr_srq(ibqp->srq) : NULL);
		if (ibqp->send_cq != ibqp->recv_cq)
			hns_roce_v1_cq_clean(to_hr_cq(ibqp->send_cq),
					     hr_qp->qpn, NULL);

		hr_qp->rq.head = 0;
		hr_qp->rq.tail = 0;
		hr_qp->sq.head = 0;
		hr_qp->sq.tail = 0;
	}
out:
	kfree(context);
	return ret;
}

static int hns_roce_v1_modify_qp(struct ib_qp *ibqp,
				 const struct ib_qp_attr *attr, int attr_mask,
				 enum ib_qp_state cur_state,
				 enum ib_qp_state new_state)
{
	if (attr_mask & ~IB_QP_ATTR_STANDARD_BITS)
		return -EOPNOTSUPP;

	if (ibqp->qp_type == IB_QPT_GSI || ibqp->qp_type == IB_QPT_SMI)
		return hns_roce_v1_m_sqp(ibqp, attr, attr_mask, cur_state,
					 new_state);
	else
		return hns_roce_v1_m_qp(ibqp, attr, attr_mask, cur_state,
					new_state);
}

static enum ib_qp_state to_ib_qp_state(enum hns_roce_qp_state state)
{
	switch (state) {
	case HNS_ROCE_QP_STATE_RST:
		return IB_QPS_RESET;
	case HNS_ROCE_QP_STATE_INIT:
		return IB_QPS_INIT;
	case HNS_ROCE_QP_STATE_RTR:
		return IB_QPS_RTR;
	case HNS_ROCE_QP_STATE_RTS:
		return IB_QPS_RTS;
	case HNS_ROCE_QP_STATE_SQD:
		return IB_QPS_SQD;
	case HNS_ROCE_QP_STATE_ERR:
		return IB_QPS_ERR;
	default:
		return IB_QPS_ERR;
	}
}

static int hns_roce_v1_query_qpc(struct hns_roce_dev *hr_dev,
				 struct hns_roce_qp *hr_qp,
				 struct hns_roce_qp_context *hr_context)
{
	struct hns_roce_cmd_mailbox *mailbox;
	int ret;

	mailbox = hns_roce_alloc_cmd_mailbox(hr_dev);
	if (IS_ERR(mailbox))
		return PTR_ERR(mailbox);

	ret = hns_roce_cmd_mbox(hr_dev, 0, mailbox->dma, hr_qp->qpn, 0,
				HNS_ROCE_CMD_QUERY_QP,
				HNS_ROCE_CMD_TIMEOUT_MSECS);
	if (!ret)
		memcpy(hr_context, mailbox->buf, sizeof(*hr_context));
	else
		dev_err(&hr_dev->pdev->dev, "QUERY QP cmd process error\n");

	hns_roce_free_cmd_mailbox(hr_dev, mailbox);

	return ret;
}

static int hns_roce_v1_q_sqp(struct ib_qp *ibqp, struct ib_qp_attr *qp_attr,
			     int qp_attr_mask,
			     struct ib_qp_init_attr *qp_init_attr)
{
	struct hns_roce_dev *hr_dev = to_hr_dev(ibqp->device);
	struct hns_roce_qp *hr_qp = to_hr_qp(ibqp);
	struct hns_roce_sqp_context context;
	u32 addr;

	mutex_lock(&hr_qp->mutex);

	if (hr_qp->state == IB_QPS_RESET) {
		qp_attr->qp_state = IB_QPS_RESET;
		goto done;
	}

	addr = ROCEE_QP1C_CFG0_0_REG +
		hr_qp->port * sizeof(struct hns_roce_sqp_context);
	context.qp1c_bytes_4 = cpu_to_le32(roce_read(hr_dev, addr));
	context.sq_rq_bt_l = cpu_to_le32(roce_read(hr_dev, addr + 1));
	context.qp1c_bytes_12 = cpu_to_le32(roce_read(hr_dev, addr + 2));
	context.qp1c_bytes_16 = cpu_to_le32(roce_read(hr_dev, addr + 3));
	context.qp1c_bytes_20 = cpu_to_le32(roce_read(hr_dev, addr + 4));
	context.cur_rq_wqe_ba_l = cpu_to_le32(roce_read(hr_dev, addr + 5));
	context.qp1c_bytes_28 = cpu_to_le32(roce_read(hr_dev, addr + 6));
	context.qp1c_bytes_32 = cpu_to_le32(roce_read(hr_dev, addr + 7));
	context.cur_sq_wqe_ba_l = cpu_to_le32(roce_read(hr_dev, addr + 8));
	context.qp1c_bytes_40 = cpu_to_le32(roce_read(hr_dev, addr + 9));

	hr_qp->state = roce_get_field(context.qp1c_bytes_4,
				      QP1C_BYTES_4_QP_STATE_M,
				      QP1C_BYTES_4_QP_STATE_S);
	qp_attr->qp_state	= hr_qp->state;
	qp_attr->path_mtu	= IB_MTU_256;
	qp_attr->path_mig_state	= IB_MIG_ARMED;
	qp_attr->qkey		= QKEY_VAL;
	qp_attr->ah_attr.type   = RDMA_AH_ATTR_TYPE_ROCE;
	qp_attr->rq_psn		= 0;
	qp_attr->sq_psn		= 0;
	qp_attr->dest_qp_num	= 1;
	qp_attr->qp_access_flags = 6;

	qp_attr->pkey_index = roce_get_field(context.qp1c_bytes_20,
					     QP1C_BYTES_20_PKEY_IDX_M,
					     QP1C_BYTES_20_PKEY_IDX_S);
	qp_attr->port_num = hr_qp->port + 1;
	qp_attr->sq_draining = 0;
	qp_attr->max_rd_atomic = 0;
	qp_attr->max_dest_rd_atomic = 0;
	qp_attr->min_rnr_timer = 0;
	qp_attr->timeout = 0;
	qp_attr->retry_cnt = 0;
	qp_attr->rnr_retry = 0;
	qp_attr->alt_timeout = 0;

done:
	qp_attr->cur_qp_state = qp_attr->qp_state;
	qp_attr->cap.max_recv_wr = hr_qp->rq.wqe_cnt;
	qp_attr->cap.max_recv_sge = hr_qp->rq.max_gs;
	qp_attr->cap.max_send_wr = hr_qp->sq.wqe_cnt;
	qp_attr->cap.max_send_sge = hr_qp->sq.max_gs;
	qp_attr->cap.max_inline_data = 0;
	qp_init_attr->cap = qp_attr->cap;
	qp_init_attr->create_flags = 0;

	mutex_unlock(&hr_qp->mutex);

	return 0;
}

static int hns_roce_v1_q_qp(struct ib_qp *ibqp, struct ib_qp_attr *qp_attr,
			    int qp_attr_mask,
			    struct ib_qp_init_attr *qp_init_attr)
{
	struct hns_roce_dev *hr_dev = to_hr_dev(ibqp->device);
	struct hns_roce_qp *hr_qp = to_hr_qp(ibqp);
	struct device *dev = &hr_dev->pdev->dev;
	struct hns_roce_qp_context *context;
	int tmp_qp_state;
	int ret = 0;
	int state;

	context = kzalloc(sizeof(*context), GFP_KERNEL);
	if (!context)
		return -ENOMEM;

	memset(qp_attr, 0, sizeof(*qp_attr));
	memset(qp_init_attr, 0, sizeof(*qp_init_attr));

	mutex_lock(&hr_qp->mutex);

	if (hr_qp->state == IB_QPS_RESET) {
		qp_attr->qp_state = IB_QPS_RESET;
		goto done;
	}

	ret = hns_roce_v1_query_qpc(hr_dev, hr_qp, context);
	if (ret) {
		dev_err(dev, "query qpc error\n");
		ret = -EINVAL;
		goto out;
	}

	state = roce_get_field(context->qpc_bytes_144,
			       QP_CONTEXT_QPC_BYTES_144_QP_STATE_M,
			       QP_CONTEXT_QPC_BYTES_144_QP_STATE_S);
	tmp_qp_state = (int)to_ib_qp_state((enum hns_roce_qp_state)state);
	if (tmp_qp_state == -1) {
		dev_err(dev, "to_ib_qp_state error\n");
		ret = -EINVAL;
		goto out;
	}
	hr_qp->state = (u8)tmp_qp_state;
	qp_attr->qp_state = (enum ib_qp_state)hr_qp->state;
	qp_attr->path_mtu = (enum ib_mtu)roce_get_field(context->qpc_bytes_48,
					       QP_CONTEXT_QPC_BYTES_48_MTU_M,
					       QP_CONTEXT_QPC_BYTES_48_MTU_S);
	qp_attr->path_mig_state = IB_MIG_ARMED;
	qp_attr->ah_attr.type   = RDMA_AH_ATTR_TYPE_ROCE;
	if (hr_qp->ibqp.qp_type == IB_QPT_UD)
		qp_attr->qkey = QKEY_VAL;

	qp_attr->rq_psn = roce_get_field(context->qpc_bytes_88,
					 QP_CONTEXT_QPC_BYTES_88_RX_REQ_EPSN_M,
					 QP_CONTEXT_QPC_BYTES_88_RX_REQ_EPSN_S);
	qp_attr->sq_psn = (u32)roce_get_field(context->qpc_bytes_164,
					     QP_CONTEXT_QPC_BYTES_164_SQ_PSN_M,
					     QP_CONTEXT_QPC_BYTES_164_SQ_PSN_S);
	qp_attr->dest_qp_num = (u8)roce_get_field(context->qpc_bytes_36,
					QP_CONTEXT_QPC_BYTES_36_DEST_QP_M,
					QP_CONTEXT_QPC_BYTES_36_DEST_QP_S);
	qp_attr->qp_access_flags = ((roce_get_bit(context->qpc_bytes_4,
			QP_CONTEXT_QPC_BYTE_4_RDMA_READ_ENABLE_S)) << 2) |
				   ((roce_get_bit(context->qpc_bytes_4,
			QP_CONTEXT_QPC_BYTE_4_RDMA_WRITE_ENABLE_S)) << 1) |
				   ((roce_get_bit(context->qpc_bytes_4,
			QP_CONTEXT_QPC_BYTE_4_ATOMIC_OPERATION_ENABLE_S)) << 3);

	if (hr_qp->ibqp.qp_type == IB_QPT_RC) {
		struct ib_global_route *grh =
			rdma_ah_retrieve_grh(&qp_attr->ah_attr);

		rdma_ah_set_sl(&qp_attr->ah_attr,
			       roce_get_field(context->qpc_bytes_156,
					      QP_CONTEXT_QPC_BYTES_156_SL_M,
					      QP_CONTEXT_QPC_BYTES_156_SL_S));
		rdma_ah_set_ah_flags(&qp_attr->ah_attr, IB_AH_GRH);
		grh->flow_label =
			roce_get_field(context->qpc_bytes_48,
				       QP_CONTEXT_QPC_BYTES_48_FLOWLABEL_M,
				       QP_CONTEXT_QPC_BYTES_48_FLOWLABEL_S);
		grh->sgid_index =
			roce_get_field(context->qpc_bytes_36,
				       QP_CONTEXT_QPC_BYTES_36_SGID_INDEX_M,
				       QP_CONTEXT_QPC_BYTES_36_SGID_INDEX_S);
		grh->hop_limit =
			roce_get_field(context->qpc_bytes_44,
				       QP_CONTEXT_QPC_BYTES_44_HOPLMT_M,
				       QP_CONTEXT_QPC_BYTES_44_HOPLMT_S);
		grh->traffic_class =
			roce_get_field(context->qpc_bytes_48,
				       QP_CONTEXT_QPC_BYTES_48_TCLASS_M,
				       QP_CONTEXT_QPC_BYTES_48_TCLASS_S);

		memcpy(grh->dgid.raw, context->dgid,
		       sizeof(grh->dgid.raw));
	}

	qp_attr->pkey_index = roce_get_field(context->qpc_bytes_12,
			      QP_CONTEXT_QPC_BYTES_12_P_KEY_INDEX_M,
			      QP_CONTEXT_QPC_BYTES_12_P_KEY_INDEX_S);
	qp_attr->port_num = hr_qp->port + 1;
	qp_attr->sq_draining = 0;
	qp_attr->max_rd_atomic = 1 << roce_get_field(context->qpc_bytes_156,
				 QP_CONTEXT_QPC_BYTES_156_INITIATOR_DEPTH_M,
				 QP_CONTEXT_QPC_BYTES_156_INITIATOR_DEPTH_S);
	qp_attr->max_dest_rd_atomic = 1 << roce_get_field(context->qpc_bytes_32,
				 QP_CONTEXT_QPC_BYTES_32_RESPONDER_RESOURCES_M,
				 QP_CONTEXT_QPC_BYTES_32_RESPONDER_RESOURCES_S);
	qp_attr->min_rnr_timer = (u8)(roce_get_field(context->qpc_bytes_24,
			QP_CONTEXT_QPC_BYTES_24_MINIMUM_RNR_NAK_TIMER_M,
			QP_CONTEXT_QPC_BYTES_24_MINIMUM_RNR_NAK_TIMER_S));
	qp_attr->timeout = (u8)(roce_get_field(context->qpc_bytes_156,
			    QP_CONTEXT_QPC_BYTES_156_ACK_TIMEOUT_M,
			    QP_CONTEXT_QPC_BYTES_156_ACK_TIMEOUT_S));
	qp_attr->retry_cnt = roce_get_field(context->qpc_bytes_148,
			     QP_CONTEXT_QPC_BYTES_148_RETRY_COUNT_M,
			     QP_CONTEXT_QPC_BYTES_148_RETRY_COUNT_S);
	qp_attr->rnr_retry = (u8)le32_to_cpu(context->rnr_retry);

done:
	qp_attr->cur_qp_state = qp_attr->qp_state;
	qp_attr->cap.max_recv_wr = hr_qp->rq.wqe_cnt;
	qp_attr->cap.max_recv_sge = hr_qp->rq.max_gs;

	if (!ibqp->uobject) {
		qp_attr->cap.max_send_wr = hr_qp->sq.wqe_cnt;
		qp_attr->cap.max_send_sge = hr_qp->sq.max_gs;
	} else {
		qp_attr->cap.max_send_wr = 0;
		qp_attr->cap.max_send_sge = 0;
	}

	qp_init_attr->cap = qp_attr->cap;

out:
	mutex_unlock(&hr_qp->mutex);
	kfree(context);
	return ret;
}

static int hns_roce_v1_query_qp(struct ib_qp *ibqp, struct ib_qp_attr *qp_attr,
				int qp_attr_mask,
				struct ib_qp_init_attr *qp_init_attr)
{
	struct hns_roce_qp *hr_qp = to_hr_qp(ibqp);

	return hr_qp->doorbell_qpn <= 1 ?
		hns_roce_v1_q_sqp(ibqp, qp_attr, qp_attr_mask, qp_init_attr) :
		hns_roce_v1_q_qp(ibqp, qp_attr, qp_attr_mask, qp_init_attr);
}

int hns_roce_v1_destroy_qp(struct ib_qp *ibqp, struct ib_udata *udata)
{
	struct hns_roce_dev *hr_dev = to_hr_dev(ibqp->device);
	struct hns_roce_qp *hr_qp = to_hr_qp(ibqp);
	struct hns_roce_cq *send_cq, *recv_cq;
	int ret;

	ret = hns_roce_v1_modify_qp(ibqp, NULL, 0, hr_qp->state, IB_QPS_RESET);
	if (ret)
		return ret;

	send_cq = hr_qp->ibqp.send_cq ? to_hr_cq(hr_qp->ibqp.send_cq) : NULL;
	recv_cq = hr_qp->ibqp.recv_cq ? to_hr_cq(hr_qp->ibqp.recv_cq) : NULL;

	hns_roce_lock_cqs(send_cq, recv_cq);
	if (!udata) {
		if (recv_cq)
			__hns_roce_v1_cq_clean(recv_cq, hr_qp->qpn,
					       (hr_qp->ibqp.srq ?
						to_hr_srq(hr_qp->ibqp.srq) :
						NULL));

		if (send_cq && send_cq != recv_cq)
			__hns_roce_v1_cq_clean(send_cq, hr_qp->qpn, NULL);
	}
	hns_roce_qp_remove(hr_dev, hr_qp);
	hns_roce_unlock_cqs(send_cq, recv_cq);
<<<<<<< HEAD

	hns_roce_qp_destroy(hr_dev, hr_qp, udata);

=======

	hns_roce_qp_destroy(hr_dev, hr_qp, udata);

>>>>>>> 7d2a07b7
	return 0;
}

static int hns_roce_v1_destroy_cq(struct ib_cq *ibcq, struct ib_udata *udata)
{
	struct hns_roce_dev *hr_dev = to_hr_dev(ibcq->device);
	struct hns_roce_cq *hr_cq = to_hr_cq(ibcq);
	struct device *dev = &hr_dev->pdev->dev;
	u32 cqe_cnt_ori;
	u32 cqe_cnt_cur;
	int wait_time = 0;

	/*
	 * Before freeing cq buffer, we need to ensure that the outstanding CQE
	 * have been written by checking the CQE counter.
	 */
	cqe_cnt_ori = roce_read(hr_dev, ROCEE_SCAEP_WR_CQE_CNT);
	while (1) {
		if (roce_read(hr_dev, ROCEE_CAEP_CQE_WCMD_EMPTY) &
		    HNS_ROCE_CQE_WCMD_EMPTY_BIT)
			break;

		cqe_cnt_cur = roce_read(hr_dev, ROCEE_SCAEP_WR_CQE_CNT);
		if ((cqe_cnt_cur - cqe_cnt_ori) >= HNS_ROCE_MIN_CQE_CNT)
			break;

		msleep(HNS_ROCE_EACH_FREE_CQ_WAIT_MSECS);
		if (wait_time > HNS_ROCE_MAX_FREE_CQ_WAIT_CNT) {
			dev_warn(dev, "Destroy cq 0x%lx timeout!\n",
				hr_cq->cqn);
			break;
		}
		wait_time++;
	}
<<<<<<< HEAD
=======
	return 0;
>>>>>>> 7d2a07b7
}

static void set_eq_cons_index_v1(struct hns_roce_eq *eq, u32 req_not)
{
	roce_raw_write((eq->cons_index & HNS_ROCE_V1_CONS_IDX_M) |
		       (req_not << eq->log_entries), eq->db_reg);
}

static void hns_roce_v1_wq_catas_err_handle(struct hns_roce_dev *hr_dev,
					    struct hns_roce_aeqe *aeqe, int qpn)
{
	struct device *dev = &hr_dev->pdev->dev;

	dev_warn(dev, "Local Work Queue Catastrophic Error.\n");
	switch (roce_get_field(aeqe->asyn, HNS_ROCE_AEQE_U32_4_EVENT_SUB_TYPE_M,
			       HNS_ROCE_AEQE_U32_4_EVENT_SUB_TYPE_S)) {
	case HNS_ROCE_LWQCE_QPC_ERROR:
		dev_warn(dev, "QP %d, QPC error.\n", qpn);
		break;
	case HNS_ROCE_LWQCE_MTU_ERROR:
		dev_warn(dev, "QP %d, MTU error.\n", qpn);
		break;
	case HNS_ROCE_LWQCE_WQE_BA_ADDR_ERROR:
		dev_warn(dev, "QP %d, WQE BA addr error.\n", qpn);
		break;
	case HNS_ROCE_LWQCE_WQE_ADDR_ERROR:
		dev_warn(dev, "QP %d, WQE addr error.\n", qpn);
		break;
	case HNS_ROCE_LWQCE_SQ_WQE_SHIFT_ERROR:
		dev_warn(dev, "QP %d, WQE shift error\n", qpn);
		break;
	case HNS_ROCE_LWQCE_SL_ERROR:
		dev_warn(dev, "QP %d, SL error.\n", qpn);
		break;
	case HNS_ROCE_LWQCE_PORT_ERROR:
		dev_warn(dev, "QP %d, port error.\n", qpn);
		break;
	default:
		break;
	}
}

static void hns_roce_v1_local_wq_access_err_handle(struct hns_roce_dev *hr_dev,
						   struct hns_roce_aeqe *aeqe,
						   int qpn)
{
	struct device *dev = &hr_dev->pdev->dev;

	dev_warn(dev, "Local Access Violation Work Queue Error.\n");
	switch (roce_get_field(aeqe->asyn, HNS_ROCE_AEQE_U32_4_EVENT_SUB_TYPE_M,
			       HNS_ROCE_AEQE_U32_4_EVENT_SUB_TYPE_S)) {
	case HNS_ROCE_LAVWQE_R_KEY_VIOLATION:
		dev_warn(dev, "QP %d, R_key violation.\n", qpn);
		break;
	case HNS_ROCE_LAVWQE_LENGTH_ERROR:
		dev_warn(dev, "QP %d, length error.\n", qpn);
		break;
	case HNS_ROCE_LAVWQE_VA_ERROR:
		dev_warn(dev, "QP %d, VA error.\n", qpn);
		break;
	case HNS_ROCE_LAVWQE_PD_ERROR:
		dev_err(dev, "QP %d, PD error.\n", qpn);
		break;
	case HNS_ROCE_LAVWQE_RW_ACC_ERROR:
		dev_warn(dev, "QP %d, rw acc error.\n", qpn);
		break;
	case HNS_ROCE_LAVWQE_KEY_STATE_ERROR:
		dev_warn(dev, "QP %d, key state error.\n", qpn);
		break;
	case HNS_ROCE_LAVWQE_MR_OPERATION_ERROR:
		dev_warn(dev, "QP %d, MR operation error.\n", qpn);
		break;
	default:
		break;
	}
}

static void hns_roce_v1_qp_err_handle(struct hns_roce_dev *hr_dev,
				      struct hns_roce_aeqe *aeqe,
				      int event_type)
{
	struct device *dev = &hr_dev->pdev->dev;
	int phy_port;
	int qpn;

	qpn = roce_get_field(aeqe->event.queue_event.num,
			     HNS_ROCE_AEQE_EVENT_QP_EVENT_QP_QPN_M,
			     HNS_ROCE_AEQE_EVENT_QP_EVENT_QP_QPN_S);
	phy_port = roce_get_field(aeqe->event.queue_event.num,
				  HNS_ROCE_AEQE_EVENT_QP_EVENT_PORT_NUM_M,
				  HNS_ROCE_AEQE_EVENT_QP_EVENT_PORT_NUM_S);
	if (qpn <= 1)
		qpn = HNS_ROCE_MAX_PORTS * qpn + phy_port;

	switch (event_type) {
	case HNS_ROCE_EVENT_TYPE_INV_REQ_LOCAL_WQ_ERROR:
		dev_warn(dev, "Invalid Req Local Work Queue Error.\n"
			 "QP %d, phy_port %d.\n", qpn, phy_port);
		break;
	case HNS_ROCE_EVENT_TYPE_WQ_CATAS_ERROR:
		hns_roce_v1_wq_catas_err_handle(hr_dev, aeqe, qpn);
		break;
	case HNS_ROCE_EVENT_TYPE_LOCAL_WQ_ACCESS_ERROR:
		hns_roce_v1_local_wq_access_err_handle(hr_dev, aeqe, qpn);
		break;
	default:
		break;
	}

	hns_roce_qp_event(hr_dev, qpn, event_type);
}

static void hns_roce_v1_cq_err_handle(struct hns_roce_dev *hr_dev,
				      struct hns_roce_aeqe *aeqe,
				      int event_type)
{
	struct device *dev = &hr_dev->pdev->dev;
	u32 cqn;

	cqn = roce_get_field(aeqe->event.queue_event.num,
			     HNS_ROCE_AEQE_EVENT_CQ_EVENT_CQ_CQN_M,
			     HNS_ROCE_AEQE_EVENT_CQ_EVENT_CQ_CQN_S);

	switch (event_type) {
	case HNS_ROCE_EVENT_TYPE_CQ_ACCESS_ERROR:
		dev_warn(dev, "CQ 0x%x access err.\n", cqn);
		break;
	case HNS_ROCE_EVENT_TYPE_CQ_OVERFLOW:
		dev_warn(dev, "CQ 0x%x overflow\n", cqn);
		break;
	case HNS_ROCE_EVENT_TYPE_CQ_ID_INVALID:
		dev_warn(dev, "CQ 0x%x ID invalid.\n", cqn);
		break;
	default:
		break;
	}

	hns_roce_cq_event(hr_dev, cqn, event_type);
}

static void hns_roce_v1_db_overflow_handle(struct hns_roce_dev *hr_dev,
					   struct hns_roce_aeqe *aeqe)
{
	struct device *dev = &hr_dev->pdev->dev;

	switch (roce_get_field(aeqe->asyn, HNS_ROCE_AEQE_U32_4_EVENT_SUB_TYPE_M,
			       HNS_ROCE_AEQE_U32_4_EVENT_SUB_TYPE_S)) {
	case HNS_ROCE_DB_SUBTYPE_SDB_OVF:
		dev_warn(dev, "SDB overflow.\n");
		break;
	case HNS_ROCE_DB_SUBTYPE_SDB_ALM_OVF:
		dev_warn(dev, "SDB almost overflow.\n");
		break;
	case HNS_ROCE_DB_SUBTYPE_SDB_ALM_EMP:
		dev_warn(dev, "SDB almost empty.\n");
		break;
	case HNS_ROCE_DB_SUBTYPE_ODB_OVF:
		dev_warn(dev, "ODB overflow.\n");
		break;
	case HNS_ROCE_DB_SUBTYPE_ODB_ALM_OVF:
		dev_warn(dev, "ODB almost overflow.\n");
		break;
	case HNS_ROCE_DB_SUBTYPE_ODB_ALM_EMP:
		dev_warn(dev, "SDB almost empty.\n");
		break;
	default:
		break;
	}
}

static struct hns_roce_aeqe *get_aeqe_v1(struct hns_roce_eq *eq, u32 entry)
{
	unsigned long off = (entry & (eq->entries - 1)) * HNS_ROCE_AEQE_SIZE;

	return (struct hns_roce_aeqe *)((u8 *)
		(eq->buf_list[off / HNS_ROCE_BA_SIZE].buf) +
		off % HNS_ROCE_BA_SIZE);
}

static struct hns_roce_aeqe *next_aeqe_sw_v1(struct hns_roce_eq *eq)
{
	struct hns_roce_aeqe *aeqe = get_aeqe_v1(eq, eq->cons_index);

	return (roce_get_bit(aeqe->asyn, HNS_ROCE_AEQE_U32_4_OWNER_S) ^
		!!(eq->cons_index & eq->entries)) ? aeqe : NULL;
}

static int hns_roce_v1_aeq_int(struct hns_roce_dev *hr_dev,
			       struct hns_roce_eq *eq)
{
	struct device *dev = &hr_dev->pdev->dev;
	struct hns_roce_aeqe *aeqe;
	int aeqes_found = 0;
	int event_type;

	while ((aeqe = next_aeqe_sw_v1(eq))) {
		/* Make sure we read the AEQ entry after we have checked the
		 * ownership bit
		 */
		dma_rmb();

		dev_dbg(dev, "aeqe = %pK, aeqe->asyn.event_type = 0x%lx\n",
			aeqe,
			roce_get_field(aeqe->asyn,
				       HNS_ROCE_AEQE_U32_4_EVENT_TYPE_M,
				       HNS_ROCE_AEQE_U32_4_EVENT_TYPE_S));
		event_type = roce_get_field(aeqe->asyn,
					    HNS_ROCE_AEQE_U32_4_EVENT_TYPE_M,
					    HNS_ROCE_AEQE_U32_4_EVENT_TYPE_S);
		switch (event_type) {
		case HNS_ROCE_EVENT_TYPE_PATH_MIG:
			dev_warn(dev, "PATH MIG not supported\n");
			break;
		case HNS_ROCE_EVENT_TYPE_COMM_EST:
			dev_warn(dev, "COMMUNICATION established\n");
			break;
		case HNS_ROCE_EVENT_TYPE_SQ_DRAINED:
			dev_warn(dev, "SQ DRAINED not supported\n");
			break;
		case HNS_ROCE_EVENT_TYPE_PATH_MIG_FAILED:
			dev_warn(dev, "PATH MIG failed\n");
			break;
		case HNS_ROCE_EVENT_TYPE_INV_REQ_LOCAL_WQ_ERROR:
		case HNS_ROCE_EVENT_TYPE_WQ_CATAS_ERROR:
		case HNS_ROCE_EVENT_TYPE_LOCAL_WQ_ACCESS_ERROR:
			hns_roce_v1_qp_err_handle(hr_dev, aeqe, event_type);
			break;
		case HNS_ROCE_EVENT_TYPE_SRQ_LIMIT_REACH:
		case HNS_ROCE_EVENT_TYPE_SRQ_CATAS_ERROR:
		case HNS_ROCE_EVENT_TYPE_SRQ_LAST_WQE_REACH:
			dev_warn(dev, "SRQ not support!\n");
			break;
		case HNS_ROCE_EVENT_TYPE_CQ_ACCESS_ERROR:
		case HNS_ROCE_EVENT_TYPE_CQ_OVERFLOW:
		case HNS_ROCE_EVENT_TYPE_CQ_ID_INVALID:
			hns_roce_v1_cq_err_handle(hr_dev, aeqe, event_type);
			break;
		case HNS_ROCE_EVENT_TYPE_PORT_CHANGE:
			dev_warn(dev, "port change.\n");
			break;
		case HNS_ROCE_EVENT_TYPE_MB:
			hns_roce_cmd_event(hr_dev,
					   le16_to_cpu(aeqe->event.cmd.token),
					   aeqe->event.cmd.status,
					   le64_to_cpu(aeqe->event.cmd.out_param
					   ));
			break;
		case HNS_ROCE_EVENT_TYPE_DB_OVERFLOW:
			hns_roce_v1_db_overflow_handle(hr_dev, aeqe);
			break;
		default:
			dev_warn(dev, "Unhandled event %d on EQ %d at idx %u.\n",
				 event_type, eq->eqn, eq->cons_index);
			break;
		}

		eq->cons_index++;
		aeqes_found = 1;

		if (eq->cons_index > 2 * hr_dev->caps.aeqe_depth - 1)
			eq->cons_index = 0;
	}

	set_eq_cons_index_v1(eq, 0);

	return aeqes_found;
}

static struct hns_roce_ceqe *get_ceqe_v1(struct hns_roce_eq *eq, u32 entry)
{
	unsigned long off = (entry & (eq->entries - 1)) * HNS_ROCE_CEQE_SIZE;

	return (struct hns_roce_ceqe *)((u8 *)
			(eq->buf_list[off / HNS_ROCE_BA_SIZE].buf) +
			off % HNS_ROCE_BA_SIZE);
}

static struct hns_roce_ceqe *next_ceqe_sw_v1(struct hns_roce_eq *eq)
{
	struct hns_roce_ceqe *ceqe = get_ceqe_v1(eq, eq->cons_index);

	return (!!(roce_get_bit(ceqe->comp,
		HNS_ROCE_CEQE_CEQE_COMP_OWNER_S))) ^
		(!!(eq->cons_index & eq->entries)) ? ceqe : NULL;
}

static int hns_roce_v1_ceq_int(struct hns_roce_dev *hr_dev,
			       struct hns_roce_eq *eq)
{
	struct hns_roce_ceqe *ceqe;
	int ceqes_found = 0;
	u32 cqn;

	while ((ceqe = next_ceqe_sw_v1(eq))) {
		/* Make sure we read CEQ entry after we have checked the
		 * ownership bit
		 */
		dma_rmb();

		cqn = roce_get_field(ceqe->comp,
				     HNS_ROCE_CEQE_CEQE_COMP_CQN_M,
				     HNS_ROCE_CEQE_CEQE_COMP_CQN_S);
		hns_roce_cq_completion(hr_dev, cqn);

		++eq->cons_index;
		ceqes_found = 1;

		if (eq->cons_index >
		    EQ_DEPTH_COEFF * hr_dev->caps.ceqe_depth - 1)
			eq->cons_index = 0;
	}

	set_eq_cons_index_v1(eq, 0);

	return ceqes_found;
}

static irqreturn_t hns_roce_v1_msix_interrupt_eq(int irq, void *eq_ptr)
{
	struct hns_roce_eq  *eq  = eq_ptr;
	struct hns_roce_dev *hr_dev = eq->hr_dev;
	int int_work;

	if (eq->type_flag == HNS_ROCE_CEQ)
		/* CEQ irq routine, CEQ is pulse irq, not clear */
		int_work = hns_roce_v1_ceq_int(hr_dev, eq);
	else
		/* AEQ irq routine, AEQ is pulse irq, not clear */
		int_work = hns_roce_v1_aeq_int(hr_dev, eq);

	return IRQ_RETVAL(int_work);
}

static irqreturn_t hns_roce_v1_msix_interrupt_abn(int irq, void *dev_id)
{
	struct hns_roce_dev *hr_dev = dev_id;
	struct device *dev = &hr_dev->pdev->dev;
	int int_work = 0;
	u32 caepaemask_val;
	u32 cealmovf_val;
	u32 caepaest_val;
	u32 aeshift_val;
	u32 ceshift_val;
	u32 cemask_val;
	__le32 tmp;
	int i;

	/*
	 * Abnormal interrupt:
	 * AEQ overflow, ECC multi-bit err, CEQ overflow must clear
	 * interrupt, mask irq, clear irq, cancel mask operation
	 */
	aeshift_val = roce_read(hr_dev, ROCEE_CAEP_AEQC_AEQE_SHIFT_REG);
	tmp = cpu_to_le32(aeshift_val);

	/* AEQE overflow */
	if (roce_get_bit(tmp,
		ROCEE_CAEP_AEQC_AEQE_SHIFT_CAEP_AEQ_ALM_OVF_INT_ST_S) == 1) {
		dev_warn(dev, "AEQ overflow!\n");

		/* Set mask */
		caepaemask_val = roce_read(hr_dev, ROCEE_CAEP_AE_MASK_REG);
		tmp = cpu_to_le32(caepaemask_val);
		roce_set_bit(tmp, ROCEE_CAEP_AE_MASK_CAEP_AEQ_ALM_OVF_MASK_S,
			     HNS_ROCE_INT_MASK_ENABLE);
		caepaemask_val = le32_to_cpu(tmp);
		roce_write(hr_dev, ROCEE_CAEP_AE_MASK_REG, caepaemask_val);

		/* Clear int state(INT_WC : write 1 clear) */
		caepaest_val = roce_read(hr_dev, ROCEE_CAEP_AE_ST_REG);
		tmp = cpu_to_le32(caepaest_val);
		roce_set_bit(tmp, ROCEE_CAEP_AE_ST_CAEP_AEQ_ALM_OVF_S, 1);
		caepaest_val = le32_to_cpu(tmp);
		roce_write(hr_dev, ROCEE_CAEP_AE_ST_REG, caepaest_val);

		/* Clear mask */
		caepaemask_val = roce_read(hr_dev, ROCEE_CAEP_AE_MASK_REG);
		tmp = cpu_to_le32(caepaemask_val);
		roce_set_bit(tmp, ROCEE_CAEP_AE_MASK_CAEP_AEQ_ALM_OVF_MASK_S,
			     HNS_ROCE_INT_MASK_DISABLE);
		caepaemask_val = le32_to_cpu(tmp);
		roce_write(hr_dev, ROCEE_CAEP_AE_MASK_REG, caepaemask_val);
	}

	/* CEQ almost overflow */
	for (i = 0; i < hr_dev->caps.num_comp_vectors; i++) {
		ceshift_val = roce_read(hr_dev, ROCEE_CAEP_CEQC_SHIFT_0_REG +
					i * CEQ_REG_OFFSET);
		tmp = cpu_to_le32(ceshift_val);

		if (roce_get_bit(tmp,
			ROCEE_CAEP_CEQC_SHIFT_CAEP_CEQ_ALM_OVF_INT_ST_S) == 1) {
			dev_warn(dev, "CEQ[%d] almost overflow!\n", i);
			int_work++;

			/* Set mask */
			cemask_val = roce_read(hr_dev,
					       ROCEE_CAEP_CE_IRQ_MASK_0_REG +
					       i * CEQ_REG_OFFSET);
			tmp = cpu_to_le32(cemask_val);
			roce_set_bit(tmp,
				ROCEE_CAEP_CE_IRQ_MASK_CAEP_CEQ_ALM_OVF_MASK_S,
				HNS_ROCE_INT_MASK_ENABLE);
			cemask_val = le32_to_cpu(tmp);
			roce_write(hr_dev, ROCEE_CAEP_CE_IRQ_MASK_0_REG +
				   i * CEQ_REG_OFFSET, cemask_val);

			/* Clear int state(INT_WC : write 1 clear) */
			cealmovf_val = roce_read(hr_dev,
				       ROCEE_CAEP_CEQ_ALM_OVF_0_REG +
				       i * CEQ_REG_OFFSET);
			tmp = cpu_to_le32(cealmovf_val);
			roce_set_bit(tmp,
				     ROCEE_CAEP_CEQ_ALM_OVF_CAEP_CEQ_ALM_OVF_S,
				     1);
			cealmovf_val = le32_to_cpu(tmp);
			roce_write(hr_dev, ROCEE_CAEP_CEQ_ALM_OVF_0_REG +
				   i * CEQ_REG_OFFSET, cealmovf_val);

			/* Clear mask */
			cemask_val = roce_read(hr_dev,
				     ROCEE_CAEP_CE_IRQ_MASK_0_REG +
				     i * CEQ_REG_OFFSET);
			tmp = cpu_to_le32(cemask_val);
			roce_set_bit(tmp,
			       ROCEE_CAEP_CE_IRQ_MASK_CAEP_CEQ_ALM_OVF_MASK_S,
			       HNS_ROCE_INT_MASK_DISABLE);
			cemask_val = le32_to_cpu(tmp);
			roce_write(hr_dev, ROCEE_CAEP_CE_IRQ_MASK_0_REG +
				   i * CEQ_REG_OFFSET, cemask_val);
		}
	}

	/* ECC multi-bit error alarm */
	dev_warn(dev, "ECC UCERR ALARM: 0x%x, 0x%x, 0x%x\n",
		 roce_read(hr_dev, ROCEE_ECC_UCERR_ALM0_REG),
		 roce_read(hr_dev, ROCEE_ECC_UCERR_ALM1_REG),
		 roce_read(hr_dev, ROCEE_ECC_UCERR_ALM2_REG));

	dev_warn(dev, "ECC CERR ALARM: 0x%x, 0x%x, 0x%x\n",
		 roce_read(hr_dev, ROCEE_ECC_CERR_ALM0_REG),
		 roce_read(hr_dev, ROCEE_ECC_CERR_ALM1_REG),
		 roce_read(hr_dev, ROCEE_ECC_CERR_ALM2_REG));

	return IRQ_RETVAL(int_work);
}

static void hns_roce_v1_int_mask_enable(struct hns_roce_dev *hr_dev)
{
	u32 aemask_val;
	int masken = 0;
	__le32 tmp;
	int i;

	/* AEQ INT */
	aemask_val = roce_read(hr_dev, ROCEE_CAEP_AE_MASK_REG);
	tmp = cpu_to_le32(aemask_val);
	roce_set_bit(tmp, ROCEE_CAEP_AE_MASK_CAEP_AEQ_ALM_OVF_MASK_S,
		     masken);
	roce_set_bit(tmp, ROCEE_CAEP_AE_MASK_CAEP_AE_IRQ_MASK_S, masken);
	aemask_val = le32_to_cpu(tmp);
	roce_write(hr_dev, ROCEE_CAEP_AE_MASK_REG, aemask_val);

	/* CEQ INT */
	for (i = 0; i < hr_dev->caps.num_comp_vectors; i++) {
		/* IRQ mask */
		roce_write(hr_dev, ROCEE_CAEP_CE_IRQ_MASK_0_REG +
			   i * CEQ_REG_OFFSET, masken);
	}
}

static void hns_roce_v1_free_eq(struct hns_roce_dev *hr_dev,
				struct hns_roce_eq *eq)
{
	int npages = (PAGE_ALIGN(eq->eqe_size * eq->entries) +
		      HNS_ROCE_BA_SIZE - 1) / HNS_ROCE_BA_SIZE;
	int i;

	if (!eq->buf_list)
		return;

	for (i = 0; i < npages; ++i)
		dma_free_coherent(&hr_dev->pdev->dev, HNS_ROCE_BA_SIZE,
				  eq->buf_list[i].buf, eq->buf_list[i].map);

	kfree(eq->buf_list);
}

static void hns_roce_v1_enable_eq(struct hns_roce_dev *hr_dev, int eq_num,
				  int enable_flag)
{
	void __iomem *eqc = hr_dev->eq_table.eqc_base[eq_num];
	__le32 tmp;
	u32 val;

	val = readl(eqc);
	tmp = cpu_to_le32(val);

	if (enable_flag)
		roce_set_field(tmp,
			       ROCEE_CAEP_AEQC_AEQE_SHIFT_CAEP_AEQC_STATE_M,
			       ROCEE_CAEP_AEQC_AEQE_SHIFT_CAEP_AEQC_STATE_S,
			       HNS_ROCE_EQ_STAT_VALID);
	else
		roce_set_field(tmp,
			       ROCEE_CAEP_AEQC_AEQE_SHIFT_CAEP_AEQC_STATE_M,
			       ROCEE_CAEP_AEQC_AEQE_SHIFT_CAEP_AEQC_STATE_S,
			       HNS_ROCE_EQ_STAT_INVALID);

	val = le32_to_cpu(tmp);
	writel(val, eqc);
}

static int hns_roce_v1_create_eq(struct hns_roce_dev *hr_dev,
				 struct hns_roce_eq *eq)
{
	void __iomem *eqc = hr_dev->eq_table.eqc_base[eq->eqn];
	struct device *dev = &hr_dev->pdev->dev;
	dma_addr_t tmp_dma_addr;
	u32 eqcuridx_val;
	u32 eqconsindx_val;
	u32 eqshift_val;
	__le32 tmp2 = 0;
	__le32 tmp1 = 0;
	__le32 tmp = 0;
	int num_bas;
	int ret;
	int i;

	num_bas = (PAGE_ALIGN(eq->entries * eq->eqe_size) +
		   HNS_ROCE_BA_SIZE - 1) / HNS_ROCE_BA_SIZE;

	if ((eq->entries * eq->eqe_size) > HNS_ROCE_BA_SIZE) {
		dev_err(dev, "[error]eq buf %d gt ba size(%d) need bas=%d\n",
			(eq->entries * eq->eqe_size), HNS_ROCE_BA_SIZE,
			num_bas);
		return -EINVAL;
	}

	eq->buf_list = kcalloc(num_bas, sizeof(*eq->buf_list), GFP_KERNEL);
	if (!eq->buf_list)
		return -ENOMEM;

	for (i = 0; i < num_bas; ++i) {
		eq->buf_list[i].buf = dma_alloc_coherent(dev, HNS_ROCE_BA_SIZE,
							 &tmp_dma_addr,
							 GFP_KERNEL);
		if (!eq->buf_list[i].buf) {
			ret = -ENOMEM;
			goto err_out_free_pages;
		}

		eq->buf_list[i].map = tmp_dma_addr;
	}
	eq->cons_index = 0;
	roce_set_field(tmp, ROCEE_CAEP_AEQC_AEQE_SHIFT_CAEP_AEQC_STATE_M,
		       ROCEE_CAEP_AEQC_AEQE_SHIFT_CAEP_AEQC_STATE_S,
		       HNS_ROCE_EQ_STAT_INVALID);
	roce_set_field(tmp, ROCEE_CAEP_AEQC_AEQE_SHIFT_CAEP_AEQC_AEQE_SHIFT_M,
		       ROCEE_CAEP_AEQC_AEQE_SHIFT_CAEP_AEQC_AEQE_SHIFT_S,
		       eq->log_entries);
	eqshift_val = le32_to_cpu(tmp);
	writel(eqshift_val, eqc);

	/* Configure eq extended address 12~44bit */
	writel((u32)(eq->buf_list[0].map >> 12), eqc + 4);

	/*
	 * Configure eq extended address 45~49 bit.
	 * 44 = 32 + 12, When evaluating addr to hardware, shift 12 because of
	 * using 4K page, and shift more 32 because of
	 * calculating the high 32 bit value evaluated to hardware.
	 */
	roce_set_field(tmp1, ROCEE_CAEP_AEQE_CUR_IDX_CAEP_AEQ_BT_H_M,
		       ROCEE_CAEP_AEQE_CUR_IDX_CAEP_AEQ_BT_H_S,
		       eq->buf_list[0].map >> 44);
	roce_set_field(tmp1, ROCEE_CAEP_AEQE_CUR_IDX_CAEP_AEQE_CUR_IDX_M,
		       ROCEE_CAEP_AEQE_CUR_IDX_CAEP_AEQE_CUR_IDX_S, 0);
	eqcuridx_val = le32_to_cpu(tmp1);
	writel(eqcuridx_val, eqc + 8);

	/* Configure eq consumer index */
	roce_set_field(tmp2, ROCEE_CAEP_AEQE_CONS_IDX_CAEP_AEQE_CONS_IDX_M,
		       ROCEE_CAEP_AEQE_CONS_IDX_CAEP_AEQE_CONS_IDX_S, 0);
	eqconsindx_val = le32_to_cpu(tmp2);
	writel(eqconsindx_val, eqc + 0xc);

	return 0;

err_out_free_pages:
	for (i -= 1; i >= 0; i--)
		dma_free_coherent(dev, HNS_ROCE_BA_SIZE, eq->buf_list[i].buf,
				  eq->buf_list[i].map);

	kfree(eq->buf_list);
	return ret;
}

static int hns_roce_v1_init_eq_table(struct hns_roce_dev *hr_dev)
{
	struct hns_roce_eq_table *eq_table = &hr_dev->eq_table;
	struct device *dev = &hr_dev->pdev->dev;
	struct hns_roce_eq *eq;
	int irq_num;
	int eq_num;
	int ret;
	int i, j;

	eq_num = hr_dev->caps.num_comp_vectors + hr_dev->caps.num_aeq_vectors;
	irq_num = eq_num + hr_dev->caps.num_other_vectors;

	eq_table->eq = kcalloc(eq_num, sizeof(*eq_table->eq), GFP_KERNEL);
	if (!eq_table->eq)
		return -ENOMEM;

	eq_table->eqc_base = kcalloc(eq_num, sizeof(*eq_table->eqc_base),
				     GFP_KERNEL);
	if (!eq_table->eqc_base) {
		ret = -ENOMEM;
		goto err_eqc_base_alloc_fail;
	}

	for (i = 0; i < eq_num; i++) {
		eq = &eq_table->eq[i];
		eq->hr_dev = hr_dev;
		eq->eqn = i;
		eq->irq = hr_dev->irq[i];
		eq->log_page_size = PAGE_SHIFT;

		if (i < hr_dev->caps.num_comp_vectors) {
			/* CEQ */
			eq_table->eqc_base[i] = hr_dev->reg_base +
						ROCEE_CAEP_CEQC_SHIFT_0_REG +
						CEQ_REG_OFFSET * i;
			eq->type_flag = HNS_ROCE_CEQ;
			eq->db_reg = hr_dev->reg_base +
				     ROCEE_CAEP_CEQC_CONS_IDX_0_REG +
				     CEQ_REG_OFFSET * i;
			eq->entries = hr_dev->caps.ceqe_depth;
			eq->log_entries = ilog2(eq->entries);
			eq->eqe_size = HNS_ROCE_CEQE_SIZE;
		} else {
			/* AEQ */
			eq_table->eqc_base[i] = hr_dev->reg_base +
						ROCEE_CAEP_AEQC_AEQE_SHIFT_REG;
			eq->type_flag = HNS_ROCE_AEQ;
			eq->db_reg = hr_dev->reg_base +
				     ROCEE_CAEP_AEQE_CONS_IDX_REG;
			eq->entries = hr_dev->caps.aeqe_depth;
			eq->log_entries = ilog2(eq->entries);
			eq->eqe_size = HNS_ROCE_AEQE_SIZE;
		}
	}

	/* Disable irq */
	hns_roce_v1_int_mask_enable(hr_dev);

	/* Configure ce int interval */
	roce_write(hr_dev, ROCEE_CAEP_CE_INTERVAL_CFG_REG,
		   HNS_ROCE_CEQ_DEFAULT_INTERVAL);

	/* Configure ce int burst num */
	roce_write(hr_dev, ROCEE_CAEP_CE_BURST_NUM_CFG_REG,
		   HNS_ROCE_CEQ_DEFAULT_BURST_NUM);

	for (i = 0; i < eq_num; i++) {
		ret = hns_roce_v1_create_eq(hr_dev, &eq_table->eq[i]);
		if (ret) {
			dev_err(dev, "eq create failed\n");
			goto err_create_eq_fail;
		}
	}

	for (j = 0; j < irq_num; j++) {
		if (j < eq_num)
			ret = request_irq(hr_dev->irq[j],
					  hns_roce_v1_msix_interrupt_eq, 0,
					  hr_dev->irq_names[j],
					  &eq_table->eq[j]);
		else
			ret = request_irq(hr_dev->irq[j],
					  hns_roce_v1_msix_interrupt_abn, 0,
					  hr_dev->irq_names[j], hr_dev);

		if (ret) {
			dev_err(dev, "request irq error!\n");
			goto err_request_irq_fail;
		}
	}

	for (i = 0; i < eq_num; i++)
		hns_roce_v1_enable_eq(hr_dev, i, EQ_ENABLE);

	return 0;

err_request_irq_fail:
	for (j -= 1; j >= 0; j--)
		free_irq(hr_dev->irq[j], &eq_table->eq[j]);

err_create_eq_fail:
	for (i -= 1; i >= 0; i--)
		hns_roce_v1_free_eq(hr_dev, &eq_table->eq[i]);

	kfree(eq_table->eqc_base);

err_eqc_base_alloc_fail:
	kfree(eq_table->eq);

	return ret;
}

static void hns_roce_v1_cleanup_eq_table(struct hns_roce_dev *hr_dev)
{
	struct hns_roce_eq_table *eq_table = &hr_dev->eq_table;
	int irq_num;
	int eq_num;
	int i;

	eq_num = hr_dev->caps.num_comp_vectors + hr_dev->caps.num_aeq_vectors;
	irq_num = eq_num + hr_dev->caps.num_other_vectors;
	for (i = 0; i < eq_num; i++) {
		/* Disable EQ */
		hns_roce_v1_enable_eq(hr_dev, i, EQ_DISABLE);

		free_irq(hr_dev->irq[i], &eq_table->eq[i]);

		hns_roce_v1_free_eq(hr_dev, &eq_table->eq[i]);
	}
	for (i = eq_num; i < irq_num; i++)
		free_irq(hr_dev->irq[i], hr_dev);

	kfree(eq_table->eqc_base);
	kfree(eq_table->eq);
}

static const struct ib_device_ops hns_roce_v1_dev_ops = {
	.destroy_qp = hns_roce_v1_destroy_qp,
	.poll_cq = hns_roce_v1_poll_cq,
	.post_recv = hns_roce_v1_post_recv,
	.post_send = hns_roce_v1_post_send,
	.query_qp = hns_roce_v1_query_qp,
	.req_notify_cq = hns_roce_v1_req_notify_cq,
};

static const struct hns_roce_hw hns_roce_hw_v1 = {
	.reset = hns_roce_v1_reset,
	.hw_profile = hns_roce_v1_profile,
	.hw_init = hns_roce_v1_init,
	.hw_exit = hns_roce_v1_exit,
	.post_mbox = hns_roce_v1_post_mbox,
	.poll_mbox_done = hns_roce_v1_chk_mbox,
	.set_gid = hns_roce_v1_set_gid,
	.set_mac = hns_roce_v1_set_mac,
	.set_mtu = hns_roce_v1_set_mtu,
	.write_mtpt = hns_roce_v1_write_mtpt,
	.write_cqc = hns_roce_v1_write_cqc,
	.set_hem = hns_roce_v1_set_hem,
	.clear_hem = hns_roce_v1_clear_hem,
	.modify_qp = hns_roce_v1_modify_qp,
	.dereg_mr = hns_roce_v1_dereg_mr,
	.destroy_cq = hns_roce_v1_destroy_cq,
	.init_eq = hns_roce_v1_init_eq_table,
	.cleanup_eq = hns_roce_v1_cleanup_eq_table,
	.hns_roce_dev_ops = &hns_roce_v1_dev_ops,
};

static const struct of_device_id hns_roce_of_match[] = {
	{ .compatible = "hisilicon,hns-roce-v1", .data = &hns_roce_hw_v1, },
	{},
};
MODULE_DEVICE_TABLE(of, hns_roce_of_match);

static const struct acpi_device_id hns_roce_acpi_match[] = {
	{ "HISI00D1", (kernel_ulong_t)&hns_roce_hw_v1 },
	{},
};
MODULE_DEVICE_TABLE(acpi, hns_roce_acpi_match);

static struct
platform_device *hns_roce_find_pdev(struct fwnode_handle *fwnode)
{
	struct device *dev;

	/* get the 'device' corresponding to the matching 'fwnode' */
	dev = bus_find_device_by_fwnode(&platform_bus_type, fwnode);
	/* get the platform device */
	return dev ? to_platform_device(dev) : NULL;
}

static int hns_roce_get_cfg(struct hns_roce_dev *hr_dev)
{
	struct device *dev = &hr_dev->pdev->dev;
	struct platform_device *pdev = NULL;
	struct net_device *netdev = NULL;
	struct device_node *net_node;
	int port_cnt = 0;
	u8 phy_port;
	int ret;
	int i;

	/* check if we are compatible with the underlying SoC */
	if (dev_of_node(dev)) {
		const struct of_device_id *of_id;

		of_id = of_match_node(hns_roce_of_match, dev->of_node);
		if (!of_id) {
			dev_err(dev, "device is not compatible!\n");
			return -ENXIO;
		}
		hr_dev->hw = (const struct hns_roce_hw *)of_id->data;
		if (!hr_dev->hw) {
			dev_err(dev, "couldn't get H/W specific DT data!\n");
			return -ENXIO;
		}
	} else if (is_acpi_device_node(dev->fwnode)) {
		const struct acpi_device_id *acpi_id;

		acpi_id = acpi_match_device(hns_roce_acpi_match, dev);
		if (!acpi_id) {
			dev_err(dev, "device is not compatible!\n");
			return -ENXIO;
		}
		hr_dev->hw = (const struct hns_roce_hw *) acpi_id->driver_data;
		if (!hr_dev->hw) {
			dev_err(dev, "couldn't get H/W specific ACPI data!\n");
			return -ENXIO;
		}
	} else {
		dev_err(dev, "can't read compatibility data from DT or ACPI\n");
		return -ENXIO;
	}

	/* get the mapped register base address */
	hr_dev->reg_base = devm_platform_ioremap_resource(hr_dev->pdev, 0);
	if (IS_ERR(hr_dev->reg_base))
		return PTR_ERR(hr_dev->reg_base);

	/* read the node_guid of IB device from the DT or ACPI */
	ret = device_property_read_u8_array(dev, "node-guid",
					    (u8 *)&hr_dev->ib_dev.node_guid,
					    GUID_LEN);
	if (ret) {
		dev_err(dev, "couldn't get node_guid from DT or ACPI!\n");
		return ret;
	}

	/* get the RoCE associated ethernet ports or netdevices */
	for (i = 0; i < HNS_ROCE_MAX_PORTS; i++) {
		if (dev_of_node(dev)) {
			net_node = of_parse_phandle(dev->of_node, "eth-handle",
						    i);
			if (!net_node)
				continue;
			pdev = of_find_device_by_node(net_node);
		} else if (is_acpi_device_node(dev->fwnode)) {
			struct fwnode_reference_args args;

			ret = acpi_node_get_property_reference(dev->fwnode,
							       "eth-handle",
							       i, &args);
			if (ret)
				continue;
			pdev = hns_roce_find_pdev(args.fwnode);
		} else {
			dev_err(dev, "cannot read data from DT or ACPI\n");
			return -ENXIO;
		}

		if (pdev) {
			netdev = platform_get_drvdata(pdev);
			phy_port = (u8)i;
			if (netdev) {
				hr_dev->iboe.netdevs[port_cnt] = netdev;
				hr_dev->iboe.phy_port[port_cnt] = phy_port;
			} else {
				dev_err(dev, "no netdev found with pdev %s\n",
					pdev->name);
				return -ENODEV;
			}
			port_cnt++;
		}
	}

	if (port_cnt == 0) {
		dev_err(dev, "unable to get eth-handle for available ports!\n");
		return -EINVAL;
	}

	hr_dev->caps.num_ports = port_cnt;

	/* cmd issue mode: 0 is poll, 1 is event */
	hr_dev->cmd_mod = 1;
	hr_dev->loop_idc = 0;
	hr_dev->sdb_offset = ROCEE_DB_SQ_L_0_REG;
	hr_dev->odb_offset = ROCEE_DB_OTHERS_L_0_REG;

	/* read the interrupt names from the DT or ACPI */
	ret = device_property_read_string_array(dev, "interrupt-names",
						hr_dev->irq_names,
						HNS_ROCE_V1_MAX_IRQ_NUM);
	if (ret < 0) {
		dev_err(dev, "couldn't get interrupt names from DT or ACPI!\n");
		return ret;
	}

	/* fetch the interrupt numbers */
	for (i = 0; i < HNS_ROCE_V1_MAX_IRQ_NUM; i++) {
		hr_dev->irq[i] = platform_get_irq(hr_dev->pdev, i);
		if (hr_dev->irq[i] <= 0)
			return -EINVAL;
	}

	return 0;
}

/**
 * hns_roce_probe - RoCE driver entrance
 * @pdev: pointer to platform device
 * Return : int
 *
 */
static int hns_roce_probe(struct platform_device *pdev)
{
	int ret;
	struct hns_roce_dev *hr_dev;
	struct device *dev = &pdev->dev;

	hr_dev = ib_alloc_device(hns_roce_dev, ib_dev);
	if (!hr_dev)
		return -ENOMEM;

	hr_dev->priv = kzalloc(sizeof(struct hns_roce_v1_priv), GFP_KERNEL);
	if (!hr_dev->priv) {
		ret = -ENOMEM;
		goto error_failed_kzalloc;
	}

	hr_dev->pdev = pdev;
	hr_dev->dev = dev;
	platform_set_drvdata(pdev, hr_dev);

	if (dma_set_mask_and_coherent(dev, DMA_BIT_MASK(64ULL)) &&
	    dma_set_mask_and_coherent(dev, DMA_BIT_MASK(32ULL))) {
		dev_err(dev, "Not usable DMA addressing mode\n");
		ret = -EIO;
		goto error_failed_get_cfg;
	}

	ret = hns_roce_get_cfg(hr_dev);
	if (ret) {
		dev_err(dev, "Get Configuration failed!\n");
		goto error_failed_get_cfg;
	}

	ret = hns_roce_init(hr_dev);
	if (ret) {
		dev_err(dev, "RoCE engine init failed!\n");
		goto error_failed_get_cfg;
	}

	return 0;

error_failed_get_cfg:
	kfree(hr_dev->priv);

error_failed_kzalloc:
	ib_dealloc_device(&hr_dev->ib_dev);

	return ret;
}

/**
 * hns_roce_remove - remove RoCE device
 * @pdev: pointer to platform device
 */
static int hns_roce_remove(struct platform_device *pdev)
{
	struct hns_roce_dev *hr_dev = platform_get_drvdata(pdev);

	hns_roce_exit(hr_dev);
	kfree(hr_dev->priv);
	ib_dealloc_device(&hr_dev->ib_dev);

	return 0;
}

static struct platform_driver hns_roce_driver = {
	.probe = hns_roce_probe,
	.remove = hns_roce_remove,
	.driver = {
		.name = DRV_NAME,
		.of_match_table = hns_roce_of_match,
		.acpi_match_table = ACPI_PTR(hns_roce_acpi_match),
	},
};

module_platform_driver(hns_roce_driver);

MODULE_LICENSE("Dual BSD/GPL");
MODULE_AUTHOR("Wei Hu <xavier.huwei@huawei.com>");
MODULE_AUTHOR("Nenglong Zhao <zhaonenglong@hisilicon.com>");
MODULE_AUTHOR("Lijun Ou <oulijun@huawei.com>");
MODULE_DESCRIPTION("Hisilicon Hip06 Family RoCE Driver");<|MERGE_RESOLUTION|>--- conflicted
+++ resolved
@@ -86,19 +86,10 @@
 	struct hns_roce_qp *qp = to_hr_qp(ibqp);
 	struct device *dev = &hr_dev->pdev->dev;
 	struct hns_roce_sq_db sq_db = {};
-<<<<<<< HEAD
-	int ps_opcode = 0, i = 0;
-	unsigned long flags = 0;
-	void *wqe = NULL;
-	__le32 doorbell[2];
-	u32 wqe_idx = 0;
-	int nreq = 0;
-=======
 	int ps_opcode, i;
 	unsigned long flags = 0;
 	void *wqe = NULL;
 	__le32 doorbell[2];
->>>>>>> 7d2a07b7
 	int ret = 0;
 	int loopback;
 	u32 wqe_idx;
@@ -354,11 +345,7 @@
 		doorbell[0] = sq_db.u32_4;
 		doorbell[1] = sq_db.u32_8;
 
-<<<<<<< HEAD
-		hns_roce_write64_k(doorbell, qp->sq.db_reg_l);
-=======
 		hns_roce_write64_k(doorbell, qp->sq.db_reg);
->>>>>>> 7d2a07b7
 	}
 
 	spin_unlock_irqrestore(&qp->sq.lock, flags);
@@ -380,13 +367,8 @@
 	unsigned long flags = 0;
 	unsigned int wqe_idx;
 	int ret = 0;
-<<<<<<< HEAD
-	int nreq = 0;
-	int i = 0;
-=======
 	int nreq;
 	int i;
->>>>>>> 7d2a07b7
 	u32 reg_val;
 
 	spin_lock_irqsave(&hr_qp->rq.lock, flags);
@@ -458,11 +440,7 @@
 			doorbell[0] = rq_db.u32_4;
 			doorbell[1] = rq_db.u32_8;
 
-<<<<<<< HEAD
-			hns_roce_write64_k(doorbell, hr_qp->rq.db_reg_l);
-=======
 			hns_roce_write64_k(doorbell, hr_qp->rq.db_reg);
->>>>>>> 7d2a07b7
 		}
 	}
 	spin_unlock_irqrestore(&hr_qp->rq.lock, flags);
@@ -996,11 +974,7 @@
 	u32 odb_ext_mod;
 	u32 sdb_evt_mod;
 	u32 odb_evt_mod;
-<<<<<<< HEAD
-	int ret = 0;
-=======
 	int ret;
->>>>>>> 7d2a07b7
 
 	memset(db, 0, sizeof(*db));
 
@@ -1224,12 +1198,7 @@
 	dev_dbg(dev, "Free mr 0x%x use 0x%x us.\n",
 		mr->key, jiffies_to_usecs(jiffies) - jiffies_to_usecs(start));
 
-<<<<<<< HEAD
-	hns_roce_bitmap_free(&hr_dev->mr_table.mtpt_bitmap,
-			     key_to_hw_index(mr->key), 0);
-=======
 	ida_free(&hr_dev->mr_table.mtpt_ida.ida, (int)key_to_hw_index(mr->key));
->>>>>>> 7d2a07b7
 	hns_roce_mtr_destroy(hr_dev, &mr->pbl_mtr);
 	kfree(mr);
 
@@ -1264,13 +1233,8 @@
 	struct hns_roce_v1_priv *priv = hr_dev->priv;
 	struct hns_roce_raq_table *raq = &priv->raq_table;
 	struct device *dev = &hr_dev->pdev->dev;
-<<<<<<< HEAD
-	int raq_shift = 0;
-	dma_addr_t addr;
-=======
 	dma_addr_t addr;
 	int raq_shift;
->>>>>>> 7d2a07b7
 	__le32 tmp;
 	u32 val;
 	int ret;
@@ -1481,11 +1445,7 @@
 	struct hns_roce_v1_priv *priv = hr_dev->priv;
 	struct hns_roce_free_mr *free_mr = &priv->free_mr;
 	struct device *dev = &hr_dev->pdev->dev;
-<<<<<<< HEAD
-	int ret = 0;
-=======
 	int ret;
->>>>>>> 7d2a07b7
 
 	free_mr->free_mr_wq = create_singlethread_workqueue("hns_roce_free_mr");
 	if (!free_mr->free_mr_wq) {
@@ -2020,12 +1980,7 @@
 
 static void *get_cqe(struct hns_roce_cq *hr_cq, int n)
 {
-<<<<<<< HEAD
-	return hns_roce_buf_offset(hr_cq->mtr.kmem,
-				   n * HNS_ROCE_V1_CQE_ENTRY_SIZE);
-=======
 	return hns_roce_buf_offset(hr_cq->mtr.kmem, n * HNS_ROCE_V1_CQE_SIZE);
->>>>>>> 7d2a07b7
 }
 
 static void *get_sw_cqe(struct hns_roce_cq *hr_cq, int n)
@@ -2790,13 +2745,8 @@
 	int ret = -EINVAL;
 	u64 sq_ba = 0;
 	u64 rq_ba = 0;
-<<<<<<< HEAD
-	int port;
-	u8 port_num;
-=======
 	u32 port;
 	u32 port_num;
->>>>>>> 7d2a07b7
 	u8 *dmac;
 	u8 *smac;
 
@@ -3682,15 +3632,9 @@
 	}
 	hns_roce_qp_remove(hr_dev, hr_qp);
 	hns_roce_unlock_cqs(send_cq, recv_cq);
-<<<<<<< HEAD
 
 	hns_roce_qp_destroy(hr_dev, hr_qp, udata);
 
-=======
-
-	hns_roce_qp_destroy(hr_dev, hr_qp, udata);
-
->>>>>>> 7d2a07b7
 	return 0;
 }
 
@@ -3725,10 +3669,7 @@
 		}
 		wait_time++;
 	}
-<<<<<<< HEAD
-=======
 	return 0;
->>>>>>> 7d2a07b7
 }
 
 static void set_eq_cons_index_v1(struct hns_roce_eq *eq, u32 req_not)
