/*
 * Copyright (c) 2012 Intel Corporation.  All rights reserved.
 * Copyright (c) 2006 - 2012 QLogic Corporation. All rights reserved.
 * Copyright (c) 2005, 2006 PathScale, Inc. All rights reserved.
 *
 * This software is available to you under a choice of one of two
 * licenses.  You may choose to be licensed under the terms of the GNU
 * General Public License (GPL) Version 2, available from the file
 * COPYING in the main directory of this source tree, or the
 * OpenIB.org BSD license below:
 *
 *     Redistribution and use in source and binary forms, with or
 *     without modification, are permitted provided that the following
 *     conditions are met:
 *
 *      - Redistributions of source code must retain the above
 *        copyright notice, this list of conditions and the following
 *        disclaimer.
 *
 *      - Redistributions in binary form must reproduce the above
 *        copyright notice, this list of conditions and the following
 *        disclaimer in the documentation and/or other materials
 *        provided with the distribution.
 *
 * THE SOFTWARE IS PROVIDED "AS IS", WITHOUT WARRANTY OF ANY KIND,
 * EXPRESS OR IMPLIED, INCLUDING BUT NOT LIMITED TO THE WARRANTIES OF
 * MERCHANTABILITY, FITNESS FOR A PARTICULAR PURPOSE AND
 * NONINFRINGEMENT. IN NO EVENT SHALL THE AUTHORS OR COPYRIGHT HOLDERS
 * BE LIABLE FOR ANY CLAIM, DAMAGES OR OTHER LIABILITY, WHETHER IN AN
 * ACTION OF CONTRACT, TORT OR OTHERWISE, ARISING FROM, OUT OF OR IN
 * CONNECTION WITH THE SOFTWARE OR THE USE OR OTHER DEALINGS IN THE
 * SOFTWARE.
 */

#include <rdma/ib_smi.h>

#include "qib.h"
#include "qib_mad.h"

static int reply(struct ib_smp *smp)
{
	/*
	 * The verbs framework will handle the directed/LID route
	 * packet changes.
	 */
	smp->method = IB_MGMT_METHOD_GET_RESP;
	if (smp->mgmt_class == IB_MGMT_CLASS_SUBN_DIRECTED_ROUTE)
		smp->status |= IB_SMP_DIRECTION;
	return IB_MAD_RESULT_SUCCESS | IB_MAD_RESULT_REPLY;
}

static int reply_failure(struct ib_smp *smp)
{
	/*
	 * The verbs framework will handle the directed/LID route
	 * packet changes.
	 */
	smp->method = IB_MGMT_METHOD_GET_RESP;
	if (smp->mgmt_class == IB_MGMT_CLASS_SUBN_DIRECTED_ROUTE)
		smp->status |= IB_SMP_DIRECTION;
	return IB_MAD_RESULT_FAILURE | IB_MAD_RESULT_REPLY;
}

static void qib_send_trap(struct qib_ibport *ibp, void *data, unsigned len)
{
	struct ib_mad_send_buf *send_buf;
	struct ib_mad_agent *agent;
	struct ib_smp *smp;
	int ret;
	unsigned long flags;
	unsigned long timeout;

	agent = ibp->rvp.send_agent;
	if (!agent)
		return;

	/* o14-3.2.1 */
	if (!(ppd_from_ibp(ibp)->lflags & QIBL_LINKACTIVE))
		return;

	/* o14-2 */
	if (ibp->rvp.trap_timeout &&
	    time_before(jiffies, ibp->rvp.trap_timeout))
		return;

	send_buf = ib_create_send_mad(agent, 0, 0, 0, IB_MGMT_MAD_HDR,
				      IB_MGMT_MAD_DATA, GFP_ATOMIC,
				      IB_MGMT_BASE_VERSION);
	if (IS_ERR(send_buf))
		return;

	smp = send_buf->mad;
	smp->base_version = IB_MGMT_BASE_VERSION;
	smp->mgmt_class = IB_MGMT_CLASS_SUBN_LID_ROUTED;
	smp->class_version = 1;
	smp->method = IB_MGMT_METHOD_TRAP;
	ibp->rvp.tid++;
	smp->tid = cpu_to_be64(ibp->rvp.tid);
	smp->attr_id = IB_SMP_ATTR_NOTICE;
	/* o14-1: smp->mkey = 0; */
	memcpy(smp->data, data, len);

	spin_lock_irqsave(&ibp->rvp.lock, flags);
	if (!ibp->rvp.sm_ah) {
		if (ibp->rvp.sm_lid != be16_to_cpu(IB_LID_PERMISSIVE)) {
			struct ib_ah *ah;

			ah = qib_create_qp0_ah(ibp, (u16)ibp->rvp.sm_lid);
			if (IS_ERR(ah))
				ret = PTR_ERR(ah);
			else {
				send_buf->ah = ah;
				ibp->rvp.sm_ah = ibah_to_rvtah(ah);
				ret = 0;
			}
		} else
			ret = -EINVAL;
	} else {
		send_buf->ah = &ibp->rvp.sm_ah->ibah;
		ret = 0;
	}
	spin_unlock_irqrestore(&ibp->rvp.lock, flags);

	if (!ret)
		ret = ib_post_send_mad(send_buf, NULL);
	if (!ret) {
		/* 4.096 usec. */
		timeout = (4096 * (1UL << ibp->rvp.subnet_timeout)) / 1000;
		ibp->rvp.trap_timeout = jiffies + usecs_to_jiffies(timeout);
	} else {
		ib_free_send_mad(send_buf);
		ibp->rvp.trap_timeout = 0;
	}
}

/*
 * Send a bad P_Key trap (ch. 14.3.8).
 */
void qib_bad_pkey(struct qib_ibport *ibp, u32 key, u32 sl,
		  u32 qp1, u32 qp2, __be16 lid1, __be16 lid2)
{
	struct ib_mad_notice_attr data;

	ibp->rvp.n_pkt_drops++;
	ibp->rvp.pkey_violations++;

	/* Send violation trap */
	data.generic_type = IB_NOTICE_TYPE_SECURITY;
	data.prod_type_msb = 0;
	data.prod_type_lsb = IB_NOTICE_PROD_CA;
	data.trap_num = IB_NOTICE_TRAP_BAD_PKEY;
	data.issuer_lid = cpu_to_be16(ppd_from_ibp(ibp)->lid);
	data.toggle_count = 0;
	memset(&data.details, 0, sizeof(data.details));
	data.details.ntc_257_258.lid1 = lid1;
	data.details.ntc_257_258.lid2 = lid2;
	data.details.ntc_257_258.key = cpu_to_be32(key);
	data.details.ntc_257_258.sl_qp1 = cpu_to_be32((sl << 28) | qp1);
	data.details.ntc_257_258.qp2 = cpu_to_be32(qp2);

	qib_send_trap(ibp, &data, sizeof(data));
}

/*
 * Send a bad M_Key trap (ch. 14.3.9).
 */
static void qib_bad_mkey(struct qib_ibport *ibp, struct ib_smp *smp)
{
	struct ib_mad_notice_attr data;

	/* Send violation trap */
	data.generic_type = IB_NOTICE_TYPE_SECURITY;
	data.prod_type_msb = 0;
	data.prod_type_lsb = IB_NOTICE_PROD_CA;
	data.trap_num = IB_NOTICE_TRAP_BAD_MKEY;
	data.issuer_lid = cpu_to_be16(ppd_from_ibp(ibp)->lid);
	data.toggle_count = 0;
	memset(&data.details, 0, sizeof(data.details));
	data.details.ntc_256.lid = data.issuer_lid;
	data.details.ntc_256.method = smp->method;
	data.details.ntc_256.attr_id = smp->attr_id;
	data.details.ntc_256.attr_mod = smp->attr_mod;
	data.details.ntc_256.mkey = smp->mkey;
	if (smp->mgmt_class == IB_MGMT_CLASS_SUBN_DIRECTED_ROUTE) {
		u8 hop_cnt;

		data.details.ntc_256.dr_slid = smp->dr_slid;
		data.details.ntc_256.dr_trunc_hop = IB_NOTICE_TRAP_DR_NOTICE;
		hop_cnt = smp->hop_cnt;
		if (hop_cnt > ARRAY_SIZE(data.details.ntc_256.dr_rtn_path)) {
			data.details.ntc_256.dr_trunc_hop |=
				IB_NOTICE_TRAP_DR_TRUNC;
			hop_cnt = ARRAY_SIZE(data.details.ntc_256.dr_rtn_path);
		}
		data.details.ntc_256.dr_trunc_hop |= hop_cnt;
		memcpy(data.details.ntc_256.dr_rtn_path, smp->return_path,
		       hop_cnt);
	}

	qib_send_trap(ibp, &data, sizeof(data));
}

/*
 * Send a Port Capability Mask Changed trap (ch. 14.3.11).
 */
void qib_cap_mask_chg(struct rvt_dev_info *rdi, u32 port_num)
{
	struct qib_ibdev *ibdev = container_of(rdi, struct qib_ibdev, rdi);
	struct qib_devdata *dd = dd_from_dev(ibdev);
	struct qib_ibport *ibp = &dd->pport[port_num - 1].ibport_data;
	struct ib_mad_notice_attr data;

	data.generic_type = IB_NOTICE_TYPE_INFO;
	data.prod_type_msb = 0;
	data.prod_type_lsb = IB_NOTICE_PROD_CA;
	data.trap_num = IB_NOTICE_TRAP_CAP_MASK_CHG;
	data.issuer_lid = cpu_to_be16(ppd_from_ibp(ibp)->lid);
	data.toggle_count = 0;
	memset(&data.details, 0, sizeof(data.details));
	data.details.ntc_144.lid = data.issuer_lid;
	data.details.ntc_144.new_cap_mask =
					cpu_to_be32(ibp->rvp.port_cap_flags);
	qib_send_trap(ibp, &data, sizeof(data));
}

/*
 * Send a System Image GUID Changed trap (ch. 14.3.12).
 */
void qib_sys_guid_chg(struct qib_ibport *ibp)
{
	struct ib_mad_notice_attr data;

	data.generic_type = IB_NOTICE_TYPE_INFO;
	data.prod_type_msb = 0;
	data.prod_type_lsb = IB_NOTICE_PROD_CA;
	data.trap_num = IB_NOTICE_TRAP_SYS_GUID_CHG;
	data.issuer_lid = cpu_to_be16(ppd_from_ibp(ibp)->lid);
	data.toggle_count = 0;
	memset(&data.details, 0, sizeof(data.details));
	data.details.ntc_145.lid = data.issuer_lid;
	data.details.ntc_145.new_sys_guid = ib_qib_sys_image_guid;

	qib_send_trap(ibp, &data, sizeof(data));
}

/*
 * Send a Node Description Changed trap (ch. 14.3.13).
 */
void qib_node_desc_chg(struct qib_ibport *ibp)
{
	struct ib_mad_notice_attr data;

	data.generic_type = IB_NOTICE_TYPE_INFO;
	data.prod_type_msb = 0;
	data.prod_type_lsb = IB_NOTICE_PROD_CA;
	data.trap_num = IB_NOTICE_TRAP_CAP_MASK_CHG;
	data.issuer_lid = cpu_to_be16(ppd_from_ibp(ibp)->lid);
	data.toggle_count = 0;
	memset(&data.details, 0, sizeof(data.details));
	data.details.ntc_144.lid = data.issuer_lid;
	data.details.ntc_144.local_changes = 1;
	data.details.ntc_144.change_flags = IB_NOTICE_TRAP_NODE_DESC_CHG;

	qib_send_trap(ibp, &data, sizeof(data));
}

static int subn_get_nodedescription(struct ib_smp *smp,
				    struct ib_device *ibdev)
{
	if (smp->attr_mod)
		smp->status |= IB_SMP_INVALID_FIELD;

	memcpy(smp->data, ibdev->node_desc, sizeof(smp->data));

	return reply(smp);
}

static int subn_get_nodeinfo(struct ib_smp *smp, struct ib_device *ibdev,
			     u8 port)
{
	struct ib_node_info *nip = (struct ib_node_info *)&smp->data;
	struct qib_devdata *dd = dd_from_ibdev(ibdev);
	u32 majrev, minrev;
	unsigned pidx = port - 1; /* IB number port from 1, hdw from 0 */

	/* GUID 0 is illegal */
	if (smp->attr_mod || pidx >= dd->num_pports ||
	    dd->pport[pidx].guid == 0)
		smp->status |= IB_SMP_INVALID_FIELD;
	else
		nip->port_guid = dd->pport[pidx].guid;

	nip->base_version = 1;
	nip->class_version = 1;
	nip->node_type = 1;     /* channel adapter */
	nip->num_ports = ibdev->phys_port_cnt;
	/* This is already in network order */
	nip->sys_guid = ib_qib_sys_image_guid;
	nip->node_guid = dd->pport->guid; /* Use first-port GUID as node */
	nip->partition_cap = cpu_to_be16(qib_get_npkeys(dd));
	nip->device_id = cpu_to_be16(dd->deviceid);
	majrev = dd->majrev;
	minrev = dd->minrev;
	nip->revision = cpu_to_be32((majrev << 16) | minrev);
	nip->local_port_num = port;
	nip->vendor_id[0] = QIB_SRC_OUI_1;
	nip->vendor_id[1] = QIB_SRC_OUI_2;
	nip->vendor_id[2] = QIB_SRC_OUI_3;

	return reply(smp);
}

static int subn_get_guidinfo(struct ib_smp *smp, struct ib_device *ibdev,
			     u8 port)
{
	struct qib_devdata *dd = dd_from_ibdev(ibdev);
	u32 startgx = 8 * be32_to_cpu(smp->attr_mod);
	__be64 *p = (__be64 *) smp->data;
	unsigned pidx = port - 1; /* IB number port from 1, hdw from 0 */

	/* 32 blocks of 8 64-bit GUIDs per block */

	memset(smp->data, 0, sizeof(smp->data));

	if (startgx == 0 && pidx < dd->num_pports) {
		struct qib_pportdata *ppd = dd->pport + pidx;
		struct qib_ibport *ibp = &ppd->ibport_data;
		__be64 g = ppd->guid;
		unsigned i;

		/* GUID 0 is illegal */
		if (g == 0)
			smp->status |= IB_SMP_INVALID_FIELD;
		else {
			/* The first is a copy of the read-only HW GUID. */
			p[0] = g;
			for (i = 1; i < QIB_GUIDS_PER_PORT; i++)
				p[i] = ibp->guids[i - 1];
		}
	} else
		smp->status |= IB_SMP_INVALID_FIELD;

	return reply(smp);
}

static void set_link_width_enabled(struct qib_pportdata *ppd, u32 w)
{
	(void) ppd->dd->f_set_ib_cfg(ppd, QIB_IB_CFG_LWID_ENB, w);
}

static void set_link_speed_enabled(struct qib_pportdata *ppd, u32 s)
{
	(void) ppd->dd->f_set_ib_cfg(ppd, QIB_IB_CFG_SPD_ENB, s);
}

static int get_overrunthreshold(struct qib_pportdata *ppd)
{
	return ppd->dd->f_get_ib_cfg(ppd, QIB_IB_CFG_OVERRUN_THRESH);
}

/**
 * set_overrunthreshold - set the overrun threshold
 * @ppd: the physical port data
 * @n: the new threshold
 *
 * Note that this will only take effect when the link state changes.
 */
static int set_overrunthreshold(struct qib_pportdata *ppd, unsigned n)
{
	(void) ppd->dd->f_set_ib_cfg(ppd, QIB_IB_CFG_OVERRUN_THRESH,
					 (u32)n);
	return 0;
}

static int get_phyerrthreshold(struct qib_pportdata *ppd)
{
	return ppd->dd->f_get_ib_cfg(ppd, QIB_IB_CFG_PHYERR_THRESH);
}

/**
 * set_phyerrthreshold - set the physical error threshold
 * @ppd: the physical port data
 * @n: the new threshold
 *
 * Note that this will only take effect when the link state changes.
 */
static int set_phyerrthreshold(struct qib_pportdata *ppd, unsigned n)
{
	(void) ppd->dd->f_set_ib_cfg(ppd, QIB_IB_CFG_PHYERR_THRESH,
					 (u32)n);
	return 0;
}

/**
 * get_linkdowndefaultstate - get the default linkdown state
 * @ppd: the physical port data
 *
 * Returns zero if the default is POLL, 1 if the default is SLEEP.
 */
static int get_linkdowndefaultstate(struct qib_pportdata *ppd)
{
	return ppd->dd->f_get_ib_cfg(ppd, QIB_IB_CFG_LINKDEFAULT) ==
		IB_LINKINITCMD_SLEEP;
}

static int check_mkey(struct qib_ibport *ibp, struct ib_smp *smp, int mad_flags)
{
	int valid_mkey = 0;
	int ret = 0;

	/* Is the mkey in the process of expiring? */
	if (ibp->rvp.mkey_lease_timeout &&
	    time_after_eq(jiffies, ibp->rvp.mkey_lease_timeout)) {
		/* Clear timeout and mkey protection field. */
		ibp->rvp.mkey_lease_timeout = 0;
		ibp->rvp.mkeyprot = 0;
	}

	if ((mad_flags & IB_MAD_IGNORE_MKEY) ||  ibp->rvp.mkey == 0 ||
	    ibp->rvp.mkey == smp->mkey)
		valid_mkey = 1;

	/* Unset lease timeout on any valid Get/Set/TrapRepress */
	if (valid_mkey && ibp->rvp.mkey_lease_timeout &&
	    (smp->method == IB_MGMT_METHOD_GET ||
	     smp->method == IB_MGMT_METHOD_SET ||
	     smp->method == IB_MGMT_METHOD_TRAP_REPRESS))
		ibp->rvp.mkey_lease_timeout = 0;

	if (!valid_mkey) {
		switch (smp->method) {
		case IB_MGMT_METHOD_GET:
			/* Bad mkey not a violation below level 2 */
			if (ibp->rvp.mkeyprot < 2)
				break;
			fallthrough;
		case IB_MGMT_METHOD_SET:
		case IB_MGMT_METHOD_TRAP_REPRESS:
			if (ibp->rvp.mkey_violations != 0xFFFF)
				++ibp->rvp.mkey_violations;
			if (!ibp->rvp.mkey_lease_timeout &&
			    ibp->rvp.mkey_lease_period)
				ibp->rvp.mkey_lease_timeout = jiffies +
					ibp->rvp.mkey_lease_period * HZ;
			/* Generate a trap notice. */
			qib_bad_mkey(ibp, smp);
			ret = 1;
		}
	}

	return ret;
}

static int subn_get_portinfo(struct ib_smp *smp, struct ib_device *ibdev,
			     u8 port)
{
	struct qib_devdata *dd;
	struct qib_pportdata *ppd;
	struct qib_ibport *ibp;
	struct ib_port_info *pip = (struct ib_port_info *)smp->data;
	u8 mtu;
	int ret;
	u32 state;
	u32 port_num = be32_to_cpu(smp->attr_mod);

	if (port_num == 0)
		port_num = port;
	else {
		if (port_num > ibdev->phys_port_cnt) {
			smp->status |= IB_SMP_INVALID_FIELD;
			ret = reply(smp);
			goto bail;
		}
		if (port_num != port) {
			ibp = to_iport(ibdev, port_num);
			ret = check_mkey(ibp, smp, 0);
			if (ret) {
				ret = IB_MAD_RESULT_FAILURE;
				goto bail;
			}
		}
	}

	dd = dd_from_ibdev(ibdev);
	/* IB numbers ports from 1, hdw from 0 */
	ppd = dd->pport + (port_num - 1);
	ibp = &ppd->ibport_data;

	/* Clear all fields.  Only set the non-zero fields. */
	memset(smp->data, 0, sizeof(smp->data));

	/* Only return the mkey if the protection field allows it. */
	if (!(smp->method == IB_MGMT_METHOD_GET &&
	      ibp->rvp.mkey != smp->mkey &&
	      ibp->rvp.mkeyprot == 1))
		pip->mkey = ibp->rvp.mkey;
	pip->gid_prefix = ibp->rvp.gid_prefix;
	pip->lid = cpu_to_be16(ppd->lid);
	pip->sm_lid = cpu_to_be16((u16)ibp->rvp.sm_lid);
	pip->cap_mask = cpu_to_be32(ibp->rvp.port_cap_flags);
	/* pip->diag_code; */
	pip->mkey_lease_period = cpu_to_be16(ibp->rvp.mkey_lease_period);
	pip->local_port_num = port;
	pip->link_width_enabled = ppd->link_width_enabled;
	pip->link_width_supported = ppd->link_width_supported;
	pip->link_width_active = ppd->link_width_active;
	state = dd->f_iblink_state(ppd->lastibcstat);
	pip->linkspeed_portstate = ppd->link_speed_supported << 4 | state;

	pip->portphysstate_linkdown =
		(dd->f_ibphys_portstate(ppd->lastibcstat) << 4) |
		(get_linkdowndefaultstate(ppd) ? 1 : 2);
	pip->mkeyprot_resv_lmc = (ibp->rvp.mkeyprot << 6) | ppd->lmc;
	pip->linkspeedactive_enabled = (ppd->link_speed_active << 4) |
		ppd->link_speed_enabled;
	switch (ppd->ibmtu) {
	default: /* something is wrong; fall through */
	case 4096:
		mtu = IB_MTU_4096;
		break;
	case 2048:
		mtu = IB_MTU_2048;
		break;
	case 1024:
		mtu = IB_MTU_1024;
		break;
	case 512:
		mtu = IB_MTU_512;
		break;
	case 256:
		mtu = IB_MTU_256;
		break;
	}
	pip->neighbormtu_mastersmsl = (mtu << 4) | ibp->rvp.sm_sl;
	pip->vlcap_inittype = ppd->vls_supported << 4;  /* InitType = 0 */
	pip->vl_high_limit = ibp->rvp.vl_high_limit;
	pip->vl_arb_high_cap =
		dd->f_get_ib_cfg(ppd, QIB_IB_CFG_VL_HIGH_CAP);
	pip->vl_arb_low_cap =
		dd->f_get_ib_cfg(ppd, QIB_IB_CFG_VL_LOW_CAP);
	/* InitTypeReply = 0 */
	pip->inittypereply_mtucap = qib_ibmtu ? qib_ibmtu : IB_MTU_4096;
	/* HCAs ignore VLStallCount and HOQLife */
	/* pip->vlstallcnt_hoqlife; */
	pip->operationalvl_pei_peo_fpi_fpo =
		dd->f_get_ib_cfg(ppd, QIB_IB_CFG_OP_VLS) << 4;
	pip->mkey_violations = cpu_to_be16(ibp->rvp.mkey_violations);
	/* P_KeyViolations are counted by hardware. */
	pip->pkey_violations = cpu_to_be16(ibp->rvp.pkey_violations);
	pip->qkey_violations = cpu_to_be16(ibp->rvp.qkey_violations);
	/* Only the hardware GUID is supported for now */
	pip->guid_cap = QIB_GUIDS_PER_PORT;
	pip->clientrereg_resv_subnetto = ibp->rvp.subnet_timeout;
	/* 32.768 usec. response time (guessing) */
	pip->resv_resptimevalue = 3;
	pip->localphyerrors_overrunerrors =
		(get_phyerrthreshold(ppd) << 4) |
		get_overrunthreshold(ppd);
	/* pip->max_credit_hint; */
	if (ibp->rvp.port_cap_flags & IB_PORT_LINK_LATENCY_SUP) {
		u32 v;

		v = dd->f_get_ib_cfg(ppd, QIB_IB_CFG_LINKLATENCY);
		pip->link_roundtrip_latency[0] = v >> 16;
		pip->link_roundtrip_latency[1] = v >> 8;
		pip->link_roundtrip_latency[2] = v;
	}

	ret = reply(smp);

bail:
	return ret;
}

/**
 * get_pkeys - return the PKEY table
 * @dd: the qlogic_ib device
 * @port: the IB port number
 * @pkeys: the pkey table is placed here
 */
static int get_pkeys(struct qib_devdata *dd, u8 port, u16 *pkeys)
{
	struct qib_pportdata *ppd = dd->pport + port - 1;
	/*
	 * always a kernel context, no locking needed.
	 * If we get here with ppd setup, no need to check
	 * that pd is valid.
	 */
	struct qib_ctxtdata *rcd = dd->rcd[ppd->hw_pidx];

	memcpy(pkeys, rcd->pkeys, sizeof(rcd->pkeys));

	return 0;
}

static int subn_get_pkeytable(struct ib_smp *smp, struct ib_device *ibdev,
			      u8 port)
{
	u32 startpx = 32 * (be32_to_cpu(smp->attr_mod) & 0xffff);
	u16 *p = (u16 *) smp->data;
	__be16 *q = (__be16 *) smp->data;

	/* 64 blocks of 32 16-bit P_Key entries */

	memset(smp->data, 0, sizeof(smp->data));
	if (startpx == 0) {
		struct qib_devdata *dd = dd_from_ibdev(ibdev);
		unsigned i, n = qib_get_npkeys(dd);

		get_pkeys(dd, port, p);

		for (i = 0; i < n; i++)
			q[i] = cpu_to_be16(p[i]);
	} else
		smp->status |= IB_SMP_INVALID_FIELD;

	return reply(smp);
}

static int subn_set_guidinfo(struct ib_smp *smp, struct ib_device *ibdev,
			     u8 port)
{
	struct qib_devdata *dd = dd_from_ibdev(ibdev);
	u32 startgx = 8 * be32_to_cpu(smp->attr_mod);
	__be64 *p = (__be64 *) smp->data;
	unsigned pidx = port - 1; /* IB number port from 1, hdw from 0 */

	/* 32 blocks of 8 64-bit GUIDs per block */

	if (startgx == 0 && pidx < dd->num_pports) {
		struct qib_pportdata *ppd = dd->pport + pidx;
		struct qib_ibport *ibp = &ppd->ibport_data;
		unsigned i;

		/* The first entry is read-only. */
		for (i = 1; i < QIB_GUIDS_PER_PORT; i++)
			ibp->guids[i - 1] = p[i];
	} else
		smp->status |= IB_SMP_INVALID_FIELD;

	/* The only GUID we support is the first read-only entry. */
	return subn_get_guidinfo(smp, ibdev, port);
}

/**
 * subn_set_portinfo - set port information
 * @smp: the incoming SM packet
 * @ibdev: the infiniband device
 * @port: the port on the device
 *
 * Set Portinfo (see ch. 14.2.5.6).
 */
static int subn_set_portinfo(struct ib_smp *smp, struct ib_device *ibdev,
			     u8 port)
{
	struct ib_port_info *pip = (struct ib_port_info *)smp->data;
	struct ib_event event;
	struct qib_devdata *dd;
	struct qib_pportdata *ppd;
	struct qib_ibport *ibp;
	u8 clientrereg = (pip->clientrereg_resv_subnetto & 0x80);
	unsigned long flags;
	u16 lid, smlid;
	u8 lwe;
	u8 lse;
	u8 state;
	u8 vls;
	u8 msl;
	u16 lstate;
	int ret, ore, mtu;
	u32 port_num = be32_to_cpu(smp->attr_mod);

	if (port_num == 0)
		port_num = port;
	else {
		if (port_num > ibdev->phys_port_cnt)
			goto err;
		/* Port attributes can only be set on the receiving port */
		if (port_num != port)
			goto get_only;
	}

	dd = dd_from_ibdev(ibdev);
	/* IB numbers ports from 1, hdw from 0 */
	ppd = dd->pport + (port_num - 1);
	ibp = &ppd->ibport_data;
	event.device = ibdev;
	event.element.port_num = port;

	ibp->rvp.mkey = pip->mkey;
	ibp->rvp.gid_prefix = pip->gid_prefix;
	ibp->rvp.mkey_lease_period = be16_to_cpu(pip->mkey_lease_period);

	lid = be16_to_cpu(pip->lid);
	/* Must be a valid unicast LID address. */
	if (lid == 0 || lid >= be16_to_cpu(IB_MULTICAST_LID_BASE))
		smp->status |= IB_SMP_INVALID_FIELD;
	else if (ppd->lid != lid || ppd->lmc != (pip->mkeyprot_resv_lmc & 7)) {
		if (ppd->lid != lid)
			qib_set_uevent_bits(ppd, _QIB_EVENT_LID_CHANGE_BIT);
		if (ppd->lmc != (pip->mkeyprot_resv_lmc & 7))
			qib_set_uevent_bits(ppd, _QIB_EVENT_LMC_CHANGE_BIT);
		qib_set_lid(ppd, lid, pip->mkeyprot_resv_lmc & 7);
		event.event = IB_EVENT_LID_CHANGE;
		ib_dispatch_event(&event);
	}

	smlid = be16_to_cpu(pip->sm_lid);
	msl = pip->neighbormtu_mastersmsl & 0xF;
	/* Must be a valid unicast LID address. */
	if (smlid == 0 || smlid >= be16_to_cpu(IB_MULTICAST_LID_BASE))
		smp->status |= IB_SMP_INVALID_FIELD;
	else if (smlid != ibp->rvp.sm_lid || msl != ibp->rvp.sm_sl) {
		spin_lock_irqsave(&ibp->rvp.lock, flags);
		if (ibp->rvp.sm_ah) {
			if (smlid != ibp->rvp.sm_lid)
				rdma_ah_set_dlid(&ibp->rvp.sm_ah->attr,
						 smlid);
			if (msl != ibp->rvp.sm_sl)
				rdma_ah_set_sl(&ibp->rvp.sm_ah->attr, msl);
		}
		spin_unlock_irqrestore(&ibp->rvp.lock, flags);
		if (smlid != ibp->rvp.sm_lid)
			ibp->rvp.sm_lid = smlid;
		if (msl != ibp->rvp.sm_sl)
			ibp->rvp.sm_sl = msl;
		event.event = IB_EVENT_SM_CHANGE;
		ib_dispatch_event(&event);
	}

	/* Allow 1x or 4x to be set (see 14.2.6.6). */
	lwe = pip->link_width_enabled;
	if (lwe) {
		if (lwe == 0xFF)
			set_link_width_enabled(ppd, ppd->link_width_supported);
		else if (lwe >= 16 || (lwe & ~ppd->link_width_supported))
			smp->status |= IB_SMP_INVALID_FIELD;
		else if (lwe != ppd->link_width_enabled)
			set_link_width_enabled(ppd, lwe);
	}

	lse = pip->linkspeedactive_enabled & 0xF;
	if (lse) {
		/*
		 * The IB 1.2 spec. only allows link speed values
		 * 1, 3, 5, 7, 15.  1.2.1 extended to allow specific
		 * speeds.
		 */
		if (lse == 15)
			set_link_speed_enabled(ppd,
					       ppd->link_speed_supported);
		else if (lse >= 8 || (lse & ~ppd->link_speed_supported))
			smp->status |= IB_SMP_INVALID_FIELD;
		else if (lse != ppd->link_speed_enabled)
			set_link_speed_enabled(ppd, lse);
	}

	/* Set link down default state. */
	switch (pip->portphysstate_linkdown & 0xF) {
	case 0: /* NOP */
		break;
	case 1: /* SLEEP */
		(void) dd->f_set_ib_cfg(ppd, QIB_IB_CFG_LINKDEFAULT,
					IB_LINKINITCMD_SLEEP);
		break;
	case 2: /* POLL */
		(void) dd->f_set_ib_cfg(ppd, QIB_IB_CFG_LINKDEFAULT,
					IB_LINKINITCMD_POLL);
		break;
	default:
		smp->status |= IB_SMP_INVALID_FIELD;
	}

	ibp->rvp.mkeyprot = pip->mkeyprot_resv_lmc >> 6;
	ibp->rvp.vl_high_limit = pip->vl_high_limit;
	(void) dd->f_set_ib_cfg(ppd, QIB_IB_CFG_VL_HIGH_LIMIT,
				    ibp->rvp.vl_high_limit);

	mtu = ib_mtu_enum_to_int((pip->neighbormtu_mastersmsl >> 4) & 0xF);
	if (mtu == -1)
		smp->status |= IB_SMP_INVALID_FIELD;
	else
		qib_set_mtu(ppd, mtu);

	/* Set operational VLs */
	vls = (pip->operationalvl_pei_peo_fpi_fpo >> 4) & 0xF;
	if (vls) {
		if (vls > ppd->vls_supported)
			smp->status |= IB_SMP_INVALID_FIELD;
		else
			(void) dd->f_set_ib_cfg(ppd, QIB_IB_CFG_OP_VLS, vls);
	}

	if (pip->mkey_violations == 0)
		ibp->rvp.mkey_violations = 0;

	if (pip->pkey_violations == 0)
		ibp->rvp.pkey_violations = 0;

	if (pip->qkey_violations == 0)
		ibp->rvp.qkey_violations = 0;

	ore = pip->localphyerrors_overrunerrors;
	if (set_phyerrthreshold(ppd, (ore >> 4) & 0xF))
		smp->status |= IB_SMP_INVALID_FIELD;

	if (set_overrunthreshold(ppd, (ore & 0xF)))
		smp->status |= IB_SMP_INVALID_FIELD;

	ibp->rvp.subnet_timeout = pip->clientrereg_resv_subnetto & 0x1F;

	/*
	 * Do the port state change now that the other link parameters
	 * have been set.
	 * Changing the port physical state only makes sense if the link
	 * is down or is being set to down.
	 */
	state = pip->linkspeed_portstate & 0xF;
	lstate = (pip->portphysstate_linkdown >> 4) & 0xF;
	if (lstate && !(state == IB_PORT_DOWN || state == IB_PORT_NOP))
		smp->status |= IB_SMP_INVALID_FIELD;

	/*
	 * Only state changes of DOWN, ARM, and ACTIVE are valid
	 * and must be in the correct state to take effect (see 7.2.6).
	 */
	switch (state) {
	case IB_PORT_NOP:
		if (lstate == 0)
			break;
		fallthrough;
	case IB_PORT_DOWN:
		if (lstate == 0)
			lstate = QIB_IB_LINKDOWN_ONLY;
		else if (lstate == 1)
			lstate = QIB_IB_LINKDOWN_SLEEP;
		else if (lstate == 2)
			lstate = QIB_IB_LINKDOWN;
		else if (lstate == 3)
			lstate = QIB_IB_LINKDOWN_DISABLE;
		else {
			smp->status |= IB_SMP_INVALID_FIELD;
			break;
		}
		spin_lock_irqsave(&ppd->lflags_lock, flags);
		ppd->lflags &= ~QIBL_LINKV;
		spin_unlock_irqrestore(&ppd->lflags_lock, flags);
		qib_set_linkstate(ppd, lstate);
		/*
		 * Don't send a reply if the response would be sent
		 * through the disabled port.
		 */
		if (lstate == QIB_IB_LINKDOWN_DISABLE && smp->hop_cnt) {
			ret = IB_MAD_RESULT_SUCCESS | IB_MAD_RESULT_CONSUMED;
			goto done;
		}
		qib_wait_linkstate(ppd, QIBL_LINKV, 10);
		break;
	case IB_PORT_ARMED:
		qib_set_linkstate(ppd, QIB_IB_LINKARM);
		break;
	case IB_PORT_ACTIVE:
		qib_set_linkstate(ppd, QIB_IB_LINKACTIVE);
		break;
	default:
		smp->status |= IB_SMP_INVALID_FIELD;
	}

	if (clientrereg) {
		event.event = IB_EVENT_CLIENT_REREGISTER;
		ib_dispatch_event(&event);
	}

	/* restore re-reg bit per o14-12.2.1 */
	pip->clientrereg_resv_subnetto |= clientrereg;

	goto get_only;

err:
	smp->status |= IB_SMP_INVALID_FIELD;
get_only:
	ret = subn_get_portinfo(smp, ibdev, port);
done:
	return ret;
}

/**
 * rm_pkey - decrecment the reference count for the given PKEY
 * @ppd: the qlogic_ib device
 * @key: the PKEY index
 *
 * Return true if this was the last reference and the hardware table entry
 * needs to be changed.
 */
static int rm_pkey(struct qib_pportdata *ppd, u16 key)
{
	int i;
	int ret;

	for (i = 0; i < ARRAY_SIZE(ppd->pkeys); i++) {
		if (ppd->pkeys[i] != key)
			continue;
		if (atomic_dec_and_test(&ppd->pkeyrefs[i])) {
			ppd->pkeys[i] = 0;
			ret = 1;
			goto bail;
		}
		break;
	}

	ret = 0;

bail:
	return ret;
}

/**
 * add_pkey - add the given PKEY to the hardware table
 * @ppd: the qlogic_ib device
 * @key: the PKEY
 *
 * Return an error code if unable to add the entry, zero if no change,
 * or 1 if the hardware PKEY register needs to be updated.
 */
static int add_pkey(struct qib_pportdata *ppd, u16 key)
{
	int i;
	u16 lkey = key & 0x7FFF;
	int any = 0;
	int ret;

	if (lkey == 0x7FFF) {
		ret = 0;
		goto bail;
	}

	/* Look for an empty slot or a matching PKEY. */
	for (i = 0; i < ARRAY_SIZE(ppd->pkeys); i++) {
		if (!ppd->pkeys[i]) {
			any++;
			continue;
		}
		/* If it matches exactly, try to increment the ref count */
		if (ppd->pkeys[i] == key) {
			if (atomic_inc_return(&ppd->pkeyrefs[i]) > 1) {
				ret = 0;
				goto bail;
			}
			/* Lost the race. Look for an empty slot below. */
			atomic_dec(&ppd->pkeyrefs[i]);
			any++;
		}
		/*
		 * It makes no sense to have both the limited and unlimited
		 * PKEY set at the same time since the unlimited one will
		 * disable the limited one.
		 */
		if ((ppd->pkeys[i] & 0x7FFF) == lkey) {
			ret = -EEXIST;
			goto bail;
		}
	}
	if (!any) {
		ret = -EBUSY;
		goto bail;
	}
	for (i = 0; i < ARRAY_SIZE(ppd->pkeys); i++) {
		if (!ppd->pkeys[i] &&
		    atomic_inc_return(&ppd->pkeyrefs[i]) == 1) {
			/* for qibstats, etc. */
			ppd->pkeys[i] = key;
			ret = 1;
			goto bail;
		}
	}
	ret = -EBUSY;

bail:
	return ret;
}

/**
 * set_pkeys - set the PKEY table for ctxt 0
 * @dd: the qlogic_ib device
 * @port: the IB port number
 * @pkeys: the PKEY table
 */
static int set_pkeys(struct qib_devdata *dd, u8 port, u16 *pkeys)
{
	struct qib_pportdata *ppd;
	struct qib_ctxtdata *rcd;
	int i;
	int changed = 0;

	/*
	 * IB port one/two always maps to context zero/one,
	 * always a kernel context, no locking needed
	 * If we get here with ppd setup, no need to check
	 * that rcd is valid.
	 */
	ppd = dd->pport + (port - 1);
	rcd = dd->rcd[ppd->hw_pidx];

	for (i = 0; i < ARRAY_SIZE(rcd->pkeys); i++) {
		u16 key = pkeys[i];
		u16 okey = rcd->pkeys[i];

		if (key == okey)
			continue;
		/*
		 * The value of this PKEY table entry is changing.
		 * Remove the old entry in the hardware's array of PKEYs.
		 */
		if (okey & 0x7FFF)
			changed |= rm_pkey(ppd, okey);
		if (key & 0x7FFF) {
			int ret = add_pkey(ppd, key);

			if (ret < 0)
				key = 0;
			else
				changed |= ret;
		}
		rcd->pkeys[i] = key;
	}
	if (changed) {
		struct ib_event event;

		(void) dd->f_set_ib_cfg(ppd, QIB_IB_CFG_PKEYS, 0);

		event.event = IB_EVENT_PKEY_CHANGE;
		event.device = &dd->verbs_dev.rdi.ibdev;
		event.element.port_num = port;
		ib_dispatch_event(&event);
	}
	return 0;
}

static int subn_set_pkeytable(struct ib_smp *smp, struct ib_device *ibdev,
			      u8 port)
{
	u32 startpx = 32 * (be32_to_cpu(smp->attr_mod) & 0xffff);
	__be16 *p = (__be16 *) smp->data;
	u16 *q = (u16 *) smp->data;
	struct qib_devdata *dd = dd_from_ibdev(ibdev);
	unsigned i, n = qib_get_npkeys(dd);

	for (i = 0; i < n; i++)
		q[i] = be16_to_cpu(p[i]);

	if (startpx != 0 || set_pkeys(dd, port, q) != 0)
		smp->status |= IB_SMP_INVALID_FIELD;

	return subn_get_pkeytable(smp, ibdev, port);
}

static int subn_get_sl_to_vl(struct ib_smp *smp, struct ib_device *ibdev,
			     u8 port)
{
	struct qib_ibport *ibp = to_iport(ibdev, port);
	u8 *p = (u8 *) smp->data;
	unsigned i;

	memset(smp->data, 0, sizeof(smp->data));

	if (!(ibp->rvp.port_cap_flags & IB_PORT_SL_MAP_SUP))
		smp->status |= IB_SMP_UNSUP_METHOD;
	else
		for (i = 0; i < ARRAY_SIZE(ibp->sl_to_vl); i += 2)
			*p++ = (ibp->sl_to_vl[i] << 4) | ibp->sl_to_vl[i + 1];

	return reply(smp);
}

static int subn_set_sl_to_vl(struct ib_smp *smp, struct ib_device *ibdev,
			     u8 port)
{
	struct qib_ibport *ibp = to_iport(ibdev, port);
	u8 *p = (u8 *) smp->data;
	unsigned i;

	if (!(ibp->rvp.port_cap_flags & IB_PORT_SL_MAP_SUP)) {
		smp->status |= IB_SMP_UNSUP_METHOD;
		return reply(smp);
	}

	for (i = 0; i < ARRAY_SIZE(ibp->sl_to_vl); i += 2, p++) {
		ibp->sl_to_vl[i] = *p >> 4;
		ibp->sl_to_vl[i + 1] = *p & 0xF;
	}
	qib_set_uevent_bits(ppd_from_ibp(to_iport(ibdev, port)),
			    _QIB_EVENT_SL2VL_CHANGE_BIT);

	return subn_get_sl_to_vl(smp, ibdev, port);
}

static int subn_get_vl_arb(struct ib_smp *smp, struct ib_device *ibdev,
			   u8 port)
{
	unsigned which = be32_to_cpu(smp->attr_mod) >> 16;
	struct qib_pportdata *ppd = ppd_from_ibp(to_iport(ibdev, port));

	memset(smp->data, 0, sizeof(smp->data));

	if (ppd->vls_supported == IB_VL_VL0)
		smp->status |= IB_SMP_UNSUP_METHOD;
	else if (which == IB_VLARB_LOWPRI_0_31)
		(void) ppd->dd->f_get_ib_table(ppd, QIB_IB_TBL_VL_LOW_ARB,
						   smp->data);
	else if (which == IB_VLARB_HIGHPRI_0_31)
		(void) ppd->dd->f_get_ib_table(ppd, QIB_IB_TBL_VL_HIGH_ARB,
						   smp->data);
	else
		smp->status |= IB_SMP_INVALID_FIELD;

	return reply(smp);
}

static int subn_set_vl_arb(struct ib_smp *smp, struct ib_device *ibdev,
			   u8 port)
{
	unsigned which = be32_to_cpu(smp->attr_mod) >> 16;
	struct qib_pportdata *ppd = ppd_from_ibp(to_iport(ibdev, port));

	if (ppd->vls_supported == IB_VL_VL0)
		smp->status |= IB_SMP_UNSUP_METHOD;
	else if (which == IB_VLARB_LOWPRI_0_31)
		(void) ppd->dd->f_set_ib_table(ppd, QIB_IB_TBL_VL_LOW_ARB,
						   smp->data);
	else if (which == IB_VLARB_HIGHPRI_0_31)
		(void) ppd->dd->f_set_ib_table(ppd, QIB_IB_TBL_VL_HIGH_ARB,
						   smp->data);
	else
		smp->status |= IB_SMP_INVALID_FIELD;

	return subn_get_vl_arb(smp, ibdev, port);
}

static int subn_trap_repress(struct ib_smp *smp, struct ib_device *ibdev,
			     u8 port)
{
	/*
	 * For now, we only send the trap once so no need to process this.
	 * o13-6, o13-7,
	 * o14-3.a4 The SMA shall not send any message in response to a valid
	 * SubnTrapRepress() message.
	 */
	return IB_MAD_RESULT_SUCCESS | IB_MAD_RESULT_CONSUMED;
}

static int pma_get_classportinfo(struct ib_pma_mad *pmp,
				 struct ib_device *ibdev)
{
	struct ib_class_port_info *p =
		(struct ib_class_port_info *)pmp->data;
	struct qib_devdata *dd = dd_from_ibdev(ibdev);

	memset(pmp->data, 0, sizeof(pmp->data));

	if (pmp->mad_hdr.attr_mod != 0)
		pmp->mad_hdr.status |= IB_SMP_INVALID_FIELD;

	/* Note that AllPortSelect is not valid */
	p->base_version = 1;
	p->class_version = 1;
	p->capability_mask = IB_PMA_CLASS_CAP_EXT_WIDTH;
	/*
	 * Set the most significant bit of CM2 to indicate support for
	 * congestion statistics
	 */
	ib_set_cpi_capmask2(p,
			    dd->psxmitwait_supported <<
			    (31 - IB_CLASS_PORT_INFO_RESP_TIME_FIELD_SIZE));
	/*
	 * Expected response time is 4.096 usec. * 2^18 == 1.073741824 sec.
	 */
	ib_set_cpi_resp_time(p, 18);

	return reply((struct ib_smp *) pmp);
}

static int pma_get_portsamplescontrol(struct ib_pma_mad *pmp,
				      struct ib_device *ibdev, u8 port)
{
	struct ib_pma_portsamplescontrol *p =
		(struct ib_pma_portsamplescontrol *)pmp->data;
	struct qib_ibdev *dev = to_idev(ibdev);
	struct qib_devdata *dd = dd_from_dev(dev);
	struct qib_ibport *ibp = to_iport(ibdev, port);
	struct qib_pportdata *ppd = ppd_from_ibp(ibp);
	unsigned long flags;
	u8 port_select = p->port_select;

	memset(pmp->data, 0, sizeof(pmp->data));

	p->port_select = port_select;
	if (pmp->mad_hdr.attr_mod != 0 || port_select != port) {
		pmp->mad_hdr.status |= IB_SMP_INVALID_FIELD;
		goto bail;
	}
	spin_lock_irqsave(&ibp->rvp.lock, flags);
	p->tick = dd->f_get_ib_cfg(ppd, QIB_IB_CFG_PMA_TICKS);
	p->sample_status = dd->f_portcntr(ppd, QIBPORTCNTR_PSSTAT);
	p->counter_width = 4;   /* 32 bit counters */
	p->counter_mask0_9 = COUNTER_MASK0_9;
	p->sample_start = cpu_to_be32(ibp->rvp.pma_sample_start);
	p->sample_interval = cpu_to_be32(ibp->rvp.pma_sample_interval);
	p->tag = cpu_to_be16(ibp->rvp.pma_tag);
	p->counter_select[0] = ibp->rvp.pma_counter_select[0];
	p->counter_select[1] = ibp->rvp.pma_counter_select[1];
	p->counter_select[2] = ibp->rvp.pma_counter_select[2];
	p->counter_select[3] = ibp->rvp.pma_counter_select[3];
	p->counter_select[4] = ibp->rvp.pma_counter_select[4];
	spin_unlock_irqrestore(&ibp->rvp.lock, flags);

bail:
	return reply((struct ib_smp *) pmp);
}

static int pma_set_portsamplescontrol(struct ib_pma_mad *pmp,
				      struct ib_device *ibdev, u8 port)
{
	struct ib_pma_portsamplescontrol *p =
		(struct ib_pma_portsamplescontrol *)pmp->data;
	struct qib_ibdev *dev = to_idev(ibdev);
	struct qib_devdata *dd = dd_from_dev(dev);
	struct qib_ibport *ibp = to_iport(ibdev, port);
	struct qib_pportdata *ppd = ppd_from_ibp(ibp);
	unsigned long flags;
	u8 status, xmit_flags;
	int ret;

	if (pmp->mad_hdr.attr_mod != 0 || p->port_select != port) {
		pmp->mad_hdr.status |= IB_SMP_INVALID_FIELD;
		ret = reply((struct ib_smp *) pmp);
		goto bail;
	}

	spin_lock_irqsave(&ibp->rvp.lock, flags);

	/* Port Sampling code owns the PS* HW counters */
	xmit_flags = ppd->cong_stats.flags;
	ppd->cong_stats.flags = IB_PMA_CONG_HW_CONTROL_SAMPLE;
	status = dd->f_portcntr(ppd, QIBPORTCNTR_PSSTAT);
	if (status == IB_PMA_SAMPLE_STATUS_DONE ||
	    (status == IB_PMA_SAMPLE_STATUS_RUNNING &&
	     xmit_flags == IB_PMA_CONG_HW_CONTROL_TIMER)) {
		ibp->rvp.pma_sample_start = be32_to_cpu(p->sample_start);
		ibp->rvp.pma_sample_interval = be32_to_cpu(p->sample_interval);
		ibp->rvp.pma_tag = be16_to_cpu(p->tag);
		ibp->rvp.pma_counter_select[0] = p->counter_select[0];
		ibp->rvp.pma_counter_select[1] = p->counter_select[1];
		ibp->rvp.pma_counter_select[2] = p->counter_select[2];
		ibp->rvp.pma_counter_select[3] = p->counter_select[3];
		ibp->rvp.pma_counter_select[4] = p->counter_select[4];
		dd->f_set_cntr_sample(ppd, ibp->rvp.pma_sample_interval,
				      ibp->rvp.pma_sample_start);
	}
	spin_unlock_irqrestore(&ibp->rvp.lock, flags);

	ret = pma_get_portsamplescontrol(pmp, ibdev, port);

bail:
	return ret;
}

static u64 get_counter(struct qib_ibport *ibp, struct qib_pportdata *ppd,
		       __be16 sel)
{
	u64 ret;

	switch (sel) {
	case IB_PMA_PORT_XMIT_DATA:
		ret = ppd->dd->f_portcntr(ppd, QIBPORTCNTR_PSXMITDATA);
		break;
	case IB_PMA_PORT_RCV_DATA:
		ret = ppd->dd->f_portcntr(ppd, QIBPORTCNTR_PSRCVDATA);
		break;
	case IB_PMA_PORT_XMIT_PKTS:
		ret = ppd->dd->f_portcntr(ppd, QIBPORTCNTR_PSXMITPKTS);
		break;
	case IB_PMA_PORT_RCV_PKTS:
		ret = ppd->dd->f_portcntr(ppd, QIBPORTCNTR_PSRCVPKTS);
		break;
	case IB_PMA_PORT_XMIT_WAIT:
		ret = ppd->dd->f_portcntr(ppd, QIBPORTCNTR_PSXMITWAIT);
		break;
	default:
		ret = 0;
	}

	return ret;
}

/* This function assumes that the xmit_wait lock is already held */
static u64 xmit_wait_get_value_delta(struct qib_pportdata *ppd)
{
	u32 delta;

	delta = get_counter(&ppd->ibport_data, ppd,
			    IB_PMA_PORT_XMIT_WAIT);
	return ppd->cong_stats.counter + delta;
}

static void cache_hw_sample_counters(struct qib_pportdata *ppd)
{
	struct qib_ibport *ibp = &ppd->ibport_data;

	ppd->cong_stats.counter_cache.psxmitdata =
		get_counter(ibp, ppd, IB_PMA_PORT_XMIT_DATA);
	ppd->cong_stats.counter_cache.psrcvdata =
		get_counter(ibp, ppd, IB_PMA_PORT_RCV_DATA);
	ppd->cong_stats.counter_cache.psxmitpkts =
		get_counter(ibp, ppd, IB_PMA_PORT_XMIT_PKTS);
	ppd->cong_stats.counter_cache.psrcvpkts =
		get_counter(ibp, ppd, IB_PMA_PORT_RCV_PKTS);
	ppd->cong_stats.counter_cache.psxmitwait =
		get_counter(ibp, ppd, IB_PMA_PORT_XMIT_WAIT);
}

static u64 get_cache_hw_sample_counters(struct qib_pportdata *ppd,
					__be16 sel)
{
	u64 ret;

	switch (sel) {
	case IB_PMA_PORT_XMIT_DATA:
		ret = ppd->cong_stats.counter_cache.psxmitdata;
		break;
	case IB_PMA_PORT_RCV_DATA:
		ret = ppd->cong_stats.counter_cache.psrcvdata;
		break;
	case IB_PMA_PORT_XMIT_PKTS:
		ret = ppd->cong_stats.counter_cache.psxmitpkts;
		break;
	case IB_PMA_PORT_RCV_PKTS:
		ret = ppd->cong_stats.counter_cache.psrcvpkts;
		break;
	case IB_PMA_PORT_XMIT_WAIT:
		ret = ppd->cong_stats.counter_cache.psxmitwait;
		break;
	default:
		ret = 0;
	}

	return ret;
}

static int pma_get_portsamplesresult(struct ib_pma_mad *pmp,
				     struct ib_device *ibdev, u8 port)
{
	struct ib_pma_portsamplesresult *p =
		(struct ib_pma_portsamplesresult *)pmp->data;
	struct qib_ibdev *dev = to_idev(ibdev);
	struct qib_devdata *dd = dd_from_dev(dev);
	struct qib_ibport *ibp = to_iport(ibdev, port);
	struct qib_pportdata *ppd = ppd_from_ibp(ibp);
	unsigned long flags;
	u8 status;
	int i;

	memset(pmp->data, 0, sizeof(pmp->data));
	spin_lock_irqsave(&ibp->rvp.lock, flags);
	p->tag = cpu_to_be16(ibp->rvp.pma_tag);
	if (ppd->cong_stats.flags == IB_PMA_CONG_HW_CONTROL_TIMER)
		p->sample_status = IB_PMA_SAMPLE_STATUS_DONE;
	else {
		status = dd->f_portcntr(ppd, QIBPORTCNTR_PSSTAT);
		p->sample_status = cpu_to_be16(status);
		if (status == IB_PMA_SAMPLE_STATUS_DONE) {
			cache_hw_sample_counters(ppd);
			ppd->cong_stats.counter =
				xmit_wait_get_value_delta(ppd);
			dd->f_set_cntr_sample(ppd,
					      QIB_CONG_TIMER_PSINTERVAL, 0);
			ppd->cong_stats.flags = IB_PMA_CONG_HW_CONTROL_TIMER;
		}
	}
	for (i = 0; i < ARRAY_SIZE(ibp->rvp.pma_counter_select); i++)
		p->counter[i] = cpu_to_be32(
			get_cache_hw_sample_counters(
				ppd, ibp->rvp.pma_counter_select[i]));
	spin_unlock_irqrestore(&ibp->rvp.lock, flags);

	return reply((struct ib_smp *) pmp);
}

static int pma_get_portsamplesresult_ext(struct ib_pma_mad *pmp,
					 struct ib_device *ibdev, u8 port)
{
	struct ib_pma_portsamplesresult_ext *p =
		(struct ib_pma_portsamplesresult_ext *)pmp->data;
	struct qib_ibdev *dev = to_idev(ibdev);
	struct qib_devdata *dd = dd_from_dev(dev);
	struct qib_ibport *ibp = to_iport(ibdev, port);
	struct qib_pportdata *ppd = ppd_from_ibp(ibp);
	unsigned long flags;
	u8 status;
	int i;

	/* Port Sampling code owns the PS* HW counters */
	memset(pmp->data, 0, sizeof(pmp->data));
	spin_lock_irqsave(&ibp->rvp.lock, flags);
	p->tag = cpu_to_be16(ibp->rvp.pma_tag);
	if (ppd->cong_stats.flags == IB_PMA_CONG_HW_CONTROL_TIMER)
		p->sample_status = IB_PMA_SAMPLE_STATUS_DONE;
	else {
		status = dd->f_portcntr(ppd, QIBPORTCNTR_PSSTAT);
		p->sample_status = cpu_to_be16(status);
		/* 64 bits */
		p->extended_width = cpu_to_be32(0x80000000);
		if (status == IB_PMA_SAMPLE_STATUS_DONE) {
			cache_hw_sample_counters(ppd);
			ppd->cong_stats.counter =
				xmit_wait_get_value_delta(ppd);
			dd->f_set_cntr_sample(ppd,
					      QIB_CONG_TIMER_PSINTERVAL, 0);
			ppd->cong_stats.flags = IB_PMA_CONG_HW_CONTROL_TIMER;
		}
	}
	for (i = 0; i < ARRAY_SIZE(ibp->rvp.pma_counter_select); i++)
		p->counter[i] = cpu_to_be64(
			get_cache_hw_sample_counters(
				ppd, ibp->rvp.pma_counter_select[i]));
	spin_unlock_irqrestore(&ibp->rvp.lock, flags);

	return reply((struct ib_smp *) pmp);
}

static int pma_get_portcounters(struct ib_pma_mad *pmp,
				struct ib_device *ibdev, u8 port)
{
	struct ib_pma_portcounters *p = (struct ib_pma_portcounters *)
		pmp->data;
	struct qib_ibport *ibp = to_iport(ibdev, port);
	struct qib_pportdata *ppd = ppd_from_ibp(ibp);
	struct qib_verbs_counters cntrs;
	u8 port_select = p->port_select;

	qib_get_counters(ppd, &cntrs);

	/* Adjust counters for any resets done. */
	cntrs.symbol_error_counter -= ibp->z_symbol_error_counter;
	cntrs.link_error_recovery_counter -=
		ibp->z_link_error_recovery_counter;
	cntrs.link_downed_counter -= ibp->z_link_downed_counter;
	cntrs.port_rcv_errors -= ibp->z_port_rcv_errors;
	cntrs.port_rcv_remphys_errors -= ibp->z_port_rcv_remphys_errors;
	cntrs.port_xmit_discards -= ibp->z_port_xmit_discards;
	cntrs.port_xmit_data -= ibp->z_port_xmit_data;
	cntrs.port_rcv_data -= ibp->z_port_rcv_data;
	cntrs.port_xmit_packets -= ibp->z_port_xmit_packets;
	cntrs.port_rcv_packets -= ibp->z_port_rcv_packets;
	cntrs.local_link_integrity_errors -=
		ibp->z_local_link_integrity_errors;
	cntrs.excessive_buffer_overrun_errors -=
		ibp->z_excessive_buffer_overrun_errors;
	cntrs.vl15_dropped -= ibp->z_vl15_dropped;
	cntrs.vl15_dropped += ibp->rvp.n_vl15_dropped;

	memset(pmp->data, 0, sizeof(pmp->data));

	p->port_select = port_select;
	if (pmp->mad_hdr.attr_mod != 0 || port_select != port)
		pmp->mad_hdr.status |= IB_SMP_INVALID_FIELD;

	if (cntrs.symbol_error_counter > 0xFFFFUL)
		p->symbol_error_counter = cpu_to_be16(0xFFFF);
	else
		p->symbol_error_counter =
			cpu_to_be16((u16)cntrs.symbol_error_counter);
	if (cntrs.link_error_recovery_counter > 0xFFUL)
		p->link_error_recovery_counter = 0xFF;
	else
		p->link_error_recovery_counter =
			(u8)cntrs.link_error_recovery_counter;
	if (cntrs.link_downed_counter > 0xFFUL)
		p->link_downed_counter = 0xFF;
	else
		p->link_downed_counter = (u8)cntrs.link_downed_counter;
	if (cntrs.port_rcv_errors > 0xFFFFUL)
		p->port_rcv_errors = cpu_to_be16(0xFFFF);
	else
		p->port_rcv_errors =
			cpu_to_be16((u16) cntrs.port_rcv_errors);
	if (cntrs.port_rcv_remphys_errors > 0xFFFFUL)
		p->port_rcv_remphys_errors = cpu_to_be16(0xFFFF);
	else
		p->port_rcv_remphys_errors =
			cpu_to_be16((u16)cntrs.port_rcv_remphys_errors);
	if (cntrs.port_xmit_discards > 0xFFFFUL)
		p->port_xmit_discards = cpu_to_be16(0xFFFF);
	else
		p->port_xmit_discards =
			cpu_to_be16((u16)cntrs.port_xmit_discards);
	if (cntrs.local_link_integrity_errors > 0xFUL)
		cntrs.local_link_integrity_errors = 0xFUL;
	if (cntrs.excessive_buffer_overrun_errors > 0xFUL)
		cntrs.excessive_buffer_overrun_errors = 0xFUL;
	p->link_overrun_errors = (cntrs.local_link_integrity_errors << 4) |
		cntrs.excessive_buffer_overrun_errors;
	if (cntrs.vl15_dropped > 0xFFFFUL)
		p->vl15_dropped = cpu_to_be16(0xFFFF);
	else
		p->vl15_dropped = cpu_to_be16((u16)cntrs.vl15_dropped);
	if (cntrs.port_xmit_data > 0xFFFFFFFFUL)
		p->port_xmit_data = cpu_to_be32(0xFFFFFFFF);
	else
		p->port_xmit_data = cpu_to_be32((u32)cntrs.port_xmit_data);
	if (cntrs.port_rcv_data > 0xFFFFFFFFUL)
		p->port_rcv_data = cpu_to_be32(0xFFFFFFFF);
	else
		p->port_rcv_data = cpu_to_be32((u32)cntrs.port_rcv_data);
	if (cntrs.port_xmit_packets > 0xFFFFFFFFUL)
		p->port_xmit_packets = cpu_to_be32(0xFFFFFFFF);
	else
		p->port_xmit_packets =
			cpu_to_be32((u32)cntrs.port_xmit_packets);
	if (cntrs.port_rcv_packets > 0xFFFFFFFFUL)
		p->port_rcv_packets = cpu_to_be32(0xFFFFFFFF);
	else
		p->port_rcv_packets =
			cpu_to_be32((u32) cntrs.port_rcv_packets);

	return reply((struct ib_smp *) pmp);
}

static int pma_get_portcounters_cong(struct ib_pma_mad *pmp,
				     struct ib_device *ibdev, u8 port)
{
	/* Congestion PMA packets start at offset 24 not 64 */
	struct ib_pma_portcounters_cong *p =
		(struct ib_pma_portcounters_cong *)pmp->reserved;
	struct qib_verbs_counters cntrs;
	struct qib_ibport *ibp = to_iport(ibdev, port);
	struct qib_pportdata *ppd = ppd_from_ibp(ibp);
	struct qib_devdata *dd = dd_from_ppd(ppd);
	u32 port_select = be32_to_cpu(pmp->mad_hdr.attr_mod) & 0xFF;
	u64 xmit_wait_counter;
	unsigned long flags;

	/*
	 * This check is performed only in the GET method because the
	 * SET method ends up calling this anyway.
	 */
	if (!dd->psxmitwait_supported)
		pmp->mad_hdr.status |= IB_SMP_UNSUP_METH_ATTR;
	if (port_select != port)
		pmp->mad_hdr.status |= IB_SMP_INVALID_FIELD;

	qib_get_counters(ppd, &cntrs);
	spin_lock_irqsave(&ppd->ibport_data.rvp.lock, flags);
	xmit_wait_counter = xmit_wait_get_value_delta(ppd);
	spin_unlock_irqrestore(&ppd->ibport_data.rvp.lock, flags);

	/* Adjust counters for any resets done. */
	cntrs.symbol_error_counter -= ibp->z_symbol_error_counter;
	cntrs.link_error_recovery_counter -=
		ibp->z_link_error_recovery_counter;
	cntrs.link_downed_counter -= ibp->z_link_downed_counter;
	cntrs.port_rcv_errors -= ibp->z_port_rcv_errors;
	cntrs.port_rcv_remphys_errors -=
		ibp->z_port_rcv_remphys_errors;
	cntrs.port_xmit_discards -= ibp->z_port_xmit_discards;
	cntrs.local_link_integrity_errors -=
		ibp->z_local_link_integrity_errors;
	cntrs.excessive_buffer_overrun_errors -=
		ibp->z_excessive_buffer_overrun_errors;
	cntrs.vl15_dropped -= ibp->z_vl15_dropped;
	cntrs.vl15_dropped += ibp->rvp.n_vl15_dropped;
	cntrs.port_xmit_data -= ibp->z_port_xmit_data;
	cntrs.port_rcv_data -= ibp->z_port_rcv_data;
	cntrs.port_xmit_packets -= ibp->z_port_xmit_packets;
	cntrs.port_rcv_packets -= ibp->z_port_rcv_packets;

	memset(pmp->reserved, 0, sizeof(pmp->reserved));
	memset(pmp->data, 0, sizeof(pmp->data));

	/*
	 * Set top 3 bits to indicate interval in picoseconds in
	 * remaining bits.
	 */
	p->port_check_rate =
		cpu_to_be16((QIB_XMIT_RATE_PICO << 13) |
			    (dd->psxmitwait_check_rate &
			     ~(QIB_XMIT_RATE_PICO << 13)));
	p->port_adr_events = cpu_to_be64(0);
	p->port_xmit_wait = cpu_to_be64(xmit_wait_counter);
	p->port_xmit_data = cpu_to_be64(cntrs.port_xmit_data);
	p->port_rcv_data = cpu_to_be64(cntrs.port_rcv_data);
	p->port_xmit_packets =
		cpu_to_be64(cntrs.port_xmit_packets);
	p->port_rcv_packets =
		cpu_to_be64(cntrs.port_rcv_packets);
	if (cntrs.symbol_error_counter > 0xFFFFUL)
		p->symbol_error_counter = cpu_to_be16(0xFFFF);
	else
		p->symbol_error_counter =
			cpu_to_be16(
				(u16)cntrs.symbol_error_counter);
	if (cntrs.link_error_recovery_counter > 0xFFUL)
		p->link_error_recovery_counter = 0xFF;
	else
		p->link_error_recovery_counter =
			(u8)cntrs.link_error_recovery_counter;
	if (cntrs.link_downed_counter > 0xFFUL)
		p->link_downed_counter = 0xFF;
	else
		p->link_downed_counter =
			(u8)cntrs.link_downed_counter;
	if (cntrs.port_rcv_errors > 0xFFFFUL)
		p->port_rcv_errors = cpu_to_be16(0xFFFF);
	else
		p->port_rcv_errors =
			cpu_to_be16((u16) cntrs.port_rcv_errors);
	if (cntrs.port_rcv_remphys_errors > 0xFFFFUL)
		p->port_rcv_remphys_errors = cpu_to_be16(0xFFFF);
	else
		p->port_rcv_remphys_errors =
			cpu_to_be16(
				(u16)cntrs.port_rcv_remphys_errors);
	if (cntrs.port_xmit_discards > 0xFFFFUL)
		p->port_xmit_discards = cpu_to_be16(0xFFFF);
	else
		p->port_xmit_discards =
			cpu_to_be16((u16)cntrs.port_xmit_discards);
	if (cntrs.local_link_integrity_errors > 0xFUL)
		cntrs.local_link_integrity_errors = 0xFUL;
	if (cntrs.excessive_buffer_overrun_errors > 0xFUL)
		cntrs.excessive_buffer_overrun_errors = 0xFUL;
	p->link_overrun_errors = (cntrs.local_link_integrity_errors << 4) |
		cntrs.excessive_buffer_overrun_errors;
	if (cntrs.vl15_dropped > 0xFFFFUL)
		p->vl15_dropped = cpu_to_be16(0xFFFF);
	else
		p->vl15_dropped = cpu_to_be16((u16)cntrs.vl15_dropped);

	return reply((struct ib_smp *)pmp);
}

static void qib_snapshot_pmacounters(
	struct qib_ibport *ibp,
	struct qib_pma_counters *pmacounters)
{
	struct qib_pma_counters *p;
	int cpu;

	memset(pmacounters, 0, sizeof(*pmacounters));
	for_each_possible_cpu(cpu) {
		p = per_cpu_ptr(ibp->pmastats, cpu);
		pmacounters->n_unicast_xmit += p->n_unicast_xmit;
		pmacounters->n_unicast_rcv += p->n_unicast_rcv;
		pmacounters->n_multicast_xmit += p->n_multicast_xmit;
		pmacounters->n_multicast_rcv += p->n_multicast_rcv;
	}
}

static int pma_get_portcounters_ext(struct ib_pma_mad *pmp,
				    struct ib_device *ibdev, u8 port)
{
	struct ib_pma_portcounters_ext *p =
		(struct ib_pma_portcounters_ext *)pmp->data;
	struct qib_ibport *ibp = to_iport(ibdev, port);
	struct qib_pportdata *ppd = ppd_from_ibp(ibp);
	u64 swords, rwords, spkts, rpkts, xwait;
	struct qib_pma_counters pma;
	u8 port_select = p->port_select;

	memset(pmp->data, 0, sizeof(pmp->data));

	p->port_select = port_select;
	if (pmp->mad_hdr.attr_mod != 0 || port_select != port) {
		pmp->mad_hdr.status |= IB_SMP_INVALID_FIELD;
		goto bail;
	}

	qib_snapshot_counters(ppd, &swords, &rwords, &spkts, &rpkts, &xwait);

	/* Adjust counters for any resets done. */
	swords -= ibp->z_port_xmit_data;
	rwords -= ibp->z_port_rcv_data;
	spkts -= ibp->z_port_xmit_packets;
	rpkts -= ibp->z_port_rcv_packets;

	p->port_xmit_data = cpu_to_be64(swords);
	p->port_rcv_data = cpu_to_be64(rwords);
	p->port_xmit_packets = cpu_to_be64(spkts);
	p->port_rcv_packets = cpu_to_be64(rpkts);

	qib_snapshot_pmacounters(ibp, &pma);

	p->port_unicast_xmit_packets = cpu_to_be64(pma.n_unicast_xmit
		- ibp->z_unicast_xmit);
	p->port_unicast_rcv_packets = cpu_to_be64(pma.n_unicast_rcv
		- ibp->z_unicast_rcv);
	p->port_multicast_xmit_packets = cpu_to_be64(pma.n_multicast_xmit
		- ibp->z_multicast_xmit);
	p->port_multicast_rcv_packets = cpu_to_be64(pma.n_multicast_rcv
		- ibp->z_multicast_rcv);

bail:
	return reply((struct ib_smp *) pmp);
}

static int pma_set_portcounters(struct ib_pma_mad *pmp,
				struct ib_device *ibdev, u8 port)
{
	struct ib_pma_portcounters *p = (struct ib_pma_portcounters *)
		pmp->data;
	struct qib_ibport *ibp = to_iport(ibdev, port);
	struct qib_pportdata *ppd = ppd_from_ibp(ibp);
	struct qib_verbs_counters cntrs;

	/*
	 * Since the HW doesn't support clearing counters, we save the
	 * current count and subtract it from future responses.
	 */
	qib_get_counters(ppd, &cntrs);

	if (p->counter_select & IB_PMA_SEL_SYMBOL_ERROR)
		ibp->z_symbol_error_counter = cntrs.symbol_error_counter;

	if (p->counter_select & IB_PMA_SEL_LINK_ERROR_RECOVERY)
		ibp->z_link_error_recovery_counter =
			cntrs.link_error_recovery_counter;

	if (p->counter_select & IB_PMA_SEL_LINK_DOWNED)
		ibp->z_link_downed_counter = cntrs.link_downed_counter;

	if (p->counter_select & IB_PMA_SEL_PORT_RCV_ERRORS)
		ibp->z_port_rcv_errors = cntrs.port_rcv_errors;

	if (p->counter_select & IB_PMA_SEL_PORT_RCV_REMPHYS_ERRORS)
		ibp->z_port_rcv_remphys_errors =
			cntrs.port_rcv_remphys_errors;

	if (p->counter_select & IB_PMA_SEL_PORT_XMIT_DISCARDS)
		ibp->z_port_xmit_discards = cntrs.port_xmit_discards;

	if (p->counter_select & IB_PMA_SEL_LOCAL_LINK_INTEGRITY_ERRORS)
		ibp->z_local_link_integrity_errors =
			cntrs.local_link_integrity_errors;

	if (p->counter_select & IB_PMA_SEL_EXCESSIVE_BUFFER_OVERRUNS)
		ibp->z_excessive_buffer_overrun_errors =
			cntrs.excessive_buffer_overrun_errors;

	if (p->counter_select & IB_PMA_SEL_PORT_VL15_DROPPED) {
		ibp->rvp.n_vl15_dropped = 0;
		ibp->z_vl15_dropped = cntrs.vl15_dropped;
	}

	if (p->counter_select & IB_PMA_SEL_PORT_XMIT_DATA)
		ibp->z_port_xmit_data = cntrs.port_xmit_data;

	if (p->counter_select & IB_PMA_SEL_PORT_RCV_DATA)
		ibp->z_port_rcv_data = cntrs.port_rcv_data;

	if (p->counter_select & IB_PMA_SEL_PORT_XMIT_PACKETS)
		ibp->z_port_xmit_packets = cntrs.port_xmit_packets;

	if (p->counter_select & IB_PMA_SEL_PORT_RCV_PACKETS)
		ibp->z_port_rcv_packets = cntrs.port_rcv_packets;

	return pma_get_portcounters(pmp, ibdev, port);
}

static int pma_set_portcounters_cong(struct ib_pma_mad *pmp,
				     struct ib_device *ibdev, u8 port)
{
	struct qib_ibport *ibp = to_iport(ibdev, port);
	struct qib_pportdata *ppd = ppd_from_ibp(ibp);
	struct qib_devdata *dd = dd_from_ppd(ppd);
	struct qib_verbs_counters cntrs;
	u32 counter_select = (be32_to_cpu(pmp->mad_hdr.attr_mod) >> 24) & 0xFF;
	int ret = 0;
	unsigned long flags;

	qib_get_counters(ppd, &cntrs);
	/* Get counter values before we save them */
	ret = pma_get_portcounters_cong(pmp, ibdev, port);

	if (counter_select & IB_PMA_SEL_CONG_XMIT) {
		spin_lock_irqsave(&ppd->ibport_data.rvp.lock, flags);
		ppd->cong_stats.counter = 0;
		dd->f_set_cntr_sample(ppd, QIB_CONG_TIMER_PSINTERVAL,
				      0x0);
		spin_unlock_irqrestore(&ppd->ibport_data.rvp.lock, flags);
	}
	if (counter_select & IB_PMA_SEL_CONG_PORT_DATA) {
		ibp->z_port_xmit_data = cntrs.port_xmit_data;
		ibp->z_port_rcv_data = cntrs.port_rcv_data;
		ibp->z_port_xmit_packets = cntrs.port_xmit_packets;
		ibp->z_port_rcv_packets = cntrs.port_rcv_packets;
	}
	if (counter_select & IB_PMA_SEL_CONG_ALL) {
		ibp->z_symbol_error_counter =
			cntrs.symbol_error_counter;
		ibp->z_link_error_recovery_counter =
			cntrs.link_error_recovery_counter;
		ibp->z_link_downed_counter =
			cntrs.link_downed_counter;
		ibp->z_port_rcv_errors = cntrs.port_rcv_errors;
		ibp->z_port_rcv_remphys_errors =
			cntrs.port_rcv_remphys_errors;
		ibp->z_port_xmit_discards =
			cntrs.port_xmit_discards;
		ibp->z_local_link_integrity_errors =
			cntrs.local_link_integrity_errors;
		ibp->z_excessive_buffer_overrun_errors =
			cntrs.excessive_buffer_overrun_errors;
		ibp->rvp.n_vl15_dropped = 0;
		ibp->z_vl15_dropped = cntrs.vl15_dropped;
	}

	return ret;
}

static int pma_set_portcounters_ext(struct ib_pma_mad *pmp,
				    struct ib_device *ibdev, u8 port)
{
	struct ib_pma_portcounters *p = (struct ib_pma_portcounters *)
		pmp->data;
	struct qib_ibport *ibp = to_iport(ibdev, port);
	struct qib_pportdata *ppd = ppd_from_ibp(ibp);
	u64 swords, rwords, spkts, rpkts, xwait;
	struct qib_pma_counters pma;

	qib_snapshot_counters(ppd, &swords, &rwords, &spkts, &rpkts, &xwait);

	if (p->counter_select & IB_PMA_SELX_PORT_XMIT_DATA)
		ibp->z_port_xmit_data = swords;

	if (p->counter_select & IB_PMA_SELX_PORT_RCV_DATA)
		ibp->z_port_rcv_data = rwords;

	if (p->counter_select & IB_PMA_SELX_PORT_XMIT_PACKETS)
		ibp->z_port_xmit_packets = spkts;

	if (p->counter_select & IB_PMA_SELX_PORT_RCV_PACKETS)
		ibp->z_port_rcv_packets = rpkts;

	qib_snapshot_pmacounters(ibp, &pma);

	if (p->counter_select & IB_PMA_SELX_PORT_UNI_XMIT_PACKETS)
		ibp->z_unicast_xmit = pma.n_unicast_xmit;

	if (p->counter_select & IB_PMA_SELX_PORT_UNI_RCV_PACKETS)
		ibp->z_unicast_rcv = pma.n_unicast_rcv;

	if (p->counter_select & IB_PMA_SELX_PORT_MULTI_XMIT_PACKETS)
		ibp->z_multicast_xmit = pma.n_multicast_xmit;

	if (p->counter_select & IB_PMA_SELX_PORT_MULTI_RCV_PACKETS)
		ibp->z_multicast_rcv = pma.n_multicast_rcv;

	return pma_get_portcounters_ext(pmp, ibdev, port);
}

static int process_subn(struct ib_device *ibdev, int mad_flags,
			u8 port, const struct ib_mad *in_mad,
			struct ib_mad *out_mad)
{
	struct ib_smp *smp = (struct ib_smp *)out_mad;
	struct qib_ibport *ibp = to_iport(ibdev, port);
	struct qib_pportdata *ppd = ppd_from_ibp(ibp);
	int ret;

	*out_mad = *in_mad;
	if (smp->class_version != 1) {
		smp->status |= IB_SMP_UNSUP_VERSION;
		ret = reply(smp);
		goto bail;
	}

	ret = check_mkey(ibp, smp, mad_flags);
	if (ret) {
		u32 port_num = be32_to_cpu(smp->attr_mod);

		/*
		 * If this is a get/set portinfo, we already check the
		 * M_Key if the MAD is for another port and the M_Key
		 * is OK on the receiving port. This check is needed
		 * to increment the error counters when the M_Key
		 * fails to match on *both* ports.
		 */
		if (in_mad->mad_hdr.attr_id == IB_SMP_ATTR_PORT_INFO &&
		    (smp->method == IB_MGMT_METHOD_GET ||
		     smp->method == IB_MGMT_METHOD_SET) &&
		    port_num && port_num <= ibdev->phys_port_cnt &&
		    port != port_num)
			(void) check_mkey(to_iport(ibdev, port_num), smp, 0);
		ret = IB_MAD_RESULT_FAILURE;
		goto bail;
	}

	switch (smp->method) {
	case IB_MGMT_METHOD_GET:
		switch (smp->attr_id) {
		case IB_SMP_ATTR_NODE_DESC:
			ret = subn_get_nodedescription(smp, ibdev);
			goto bail;
		case IB_SMP_ATTR_NODE_INFO:
			ret = subn_get_nodeinfo(smp, ibdev, port);
			goto bail;
		case IB_SMP_ATTR_GUID_INFO:
			ret = subn_get_guidinfo(smp, ibdev, port);
			goto bail;
		case IB_SMP_ATTR_PORT_INFO:
			ret = subn_get_portinfo(smp, ibdev, port);
			goto bail;
		case IB_SMP_ATTR_PKEY_TABLE:
			ret = subn_get_pkeytable(smp, ibdev, port);
			goto bail;
		case IB_SMP_ATTR_SL_TO_VL_TABLE:
			ret = subn_get_sl_to_vl(smp, ibdev, port);
			goto bail;
		case IB_SMP_ATTR_VL_ARB_TABLE:
			ret = subn_get_vl_arb(smp, ibdev, port);
			goto bail;
		case IB_SMP_ATTR_SM_INFO:
			if (ibp->rvp.port_cap_flags & IB_PORT_SM_DISABLED) {
				ret = IB_MAD_RESULT_SUCCESS |
					IB_MAD_RESULT_CONSUMED;
				goto bail;
			}
			if (ibp->rvp.port_cap_flags & IB_PORT_SM) {
				ret = IB_MAD_RESULT_SUCCESS;
				goto bail;
			}
			fallthrough;
		default:
			smp->status |= IB_SMP_UNSUP_METH_ATTR;
			ret = reply(smp);
			goto bail;
		}

	case IB_MGMT_METHOD_SET:
		switch (smp->attr_id) {
		case IB_SMP_ATTR_GUID_INFO:
			ret = subn_set_guidinfo(smp, ibdev, port);
			goto bail;
		case IB_SMP_ATTR_PORT_INFO:
			ret = subn_set_portinfo(smp, ibdev, port);
			goto bail;
		case IB_SMP_ATTR_PKEY_TABLE:
			ret = subn_set_pkeytable(smp, ibdev, port);
			goto bail;
		case IB_SMP_ATTR_SL_TO_VL_TABLE:
			ret = subn_set_sl_to_vl(smp, ibdev, port);
			goto bail;
		case IB_SMP_ATTR_VL_ARB_TABLE:
			ret = subn_set_vl_arb(smp, ibdev, port);
			goto bail;
		case IB_SMP_ATTR_SM_INFO:
			if (ibp->rvp.port_cap_flags & IB_PORT_SM_DISABLED) {
				ret = IB_MAD_RESULT_SUCCESS |
					IB_MAD_RESULT_CONSUMED;
				goto bail;
			}
			if (ibp->rvp.port_cap_flags & IB_PORT_SM) {
				ret = IB_MAD_RESULT_SUCCESS;
				goto bail;
			}
			fallthrough;
		default:
			smp->status |= IB_SMP_UNSUP_METH_ATTR;
			ret = reply(smp);
			goto bail;
		}

	case IB_MGMT_METHOD_TRAP_REPRESS:
		if (smp->attr_id == IB_SMP_ATTR_NOTICE)
			ret = subn_trap_repress(smp, ibdev, port);
		else {
			smp->status |= IB_SMP_UNSUP_METH_ATTR;
			ret = reply(smp);
		}
		goto bail;

	case IB_MGMT_METHOD_TRAP:
	case IB_MGMT_METHOD_REPORT:
	case IB_MGMT_METHOD_REPORT_RESP:
	case IB_MGMT_METHOD_GET_RESP:
		/*
		 * The ib_mad module will call us to process responses
		 * before checking for other consumers.
		 * Just tell the caller to process it normally.
		 */
		ret = IB_MAD_RESULT_SUCCESS;
		goto bail;

	case IB_MGMT_METHOD_SEND:
		if (ib_get_smp_direction(smp) &&
		    smp->attr_id == QIB_VENDOR_IPG) {
			ppd->dd->f_set_ib_cfg(ppd, QIB_IB_CFG_PORT,
					      smp->data[0]);
			ret = IB_MAD_RESULT_SUCCESS | IB_MAD_RESULT_CONSUMED;
		} else
			ret = IB_MAD_RESULT_SUCCESS;
		goto bail;

	default:
		smp->status |= IB_SMP_UNSUP_METHOD;
		ret = reply(smp);
	}

bail:
	return ret;
}

static int process_perf(struct ib_device *ibdev, u8 port,
			const struct ib_mad *in_mad,
			struct ib_mad *out_mad)
{
	struct ib_pma_mad *pmp = (struct ib_pma_mad *)out_mad;
	int ret;

	*out_mad = *in_mad;
	if (pmp->mad_hdr.class_version != 1) {
		pmp->mad_hdr.status |= IB_SMP_UNSUP_VERSION;
		ret = reply((struct ib_smp *) pmp);
		goto bail;
	}

	switch (pmp->mad_hdr.method) {
	case IB_MGMT_METHOD_GET:
		switch (pmp->mad_hdr.attr_id) {
		case IB_PMA_CLASS_PORT_INFO:
			ret = pma_get_classportinfo(pmp, ibdev);
			goto bail;
		case IB_PMA_PORT_SAMPLES_CONTROL:
			ret = pma_get_portsamplescontrol(pmp, ibdev, port);
			goto bail;
		case IB_PMA_PORT_SAMPLES_RESULT:
			ret = pma_get_portsamplesresult(pmp, ibdev, port);
			goto bail;
		case IB_PMA_PORT_SAMPLES_RESULT_EXT:
			ret = pma_get_portsamplesresult_ext(pmp, ibdev, port);
			goto bail;
		case IB_PMA_PORT_COUNTERS:
			ret = pma_get_portcounters(pmp, ibdev, port);
			goto bail;
		case IB_PMA_PORT_COUNTERS_EXT:
			ret = pma_get_portcounters_ext(pmp, ibdev, port);
			goto bail;
		case IB_PMA_PORT_COUNTERS_CONG:
			ret = pma_get_portcounters_cong(pmp, ibdev, port);
			goto bail;
		default:
			pmp->mad_hdr.status |= IB_SMP_UNSUP_METH_ATTR;
			ret = reply((struct ib_smp *) pmp);
			goto bail;
		}

	case IB_MGMT_METHOD_SET:
		switch (pmp->mad_hdr.attr_id) {
		case IB_PMA_PORT_SAMPLES_CONTROL:
			ret = pma_set_portsamplescontrol(pmp, ibdev, port);
			goto bail;
		case IB_PMA_PORT_COUNTERS:
			ret = pma_set_portcounters(pmp, ibdev, port);
			goto bail;
		case IB_PMA_PORT_COUNTERS_EXT:
			ret = pma_set_portcounters_ext(pmp, ibdev, port);
			goto bail;
		case IB_PMA_PORT_COUNTERS_CONG:
			ret = pma_set_portcounters_cong(pmp, ibdev, port);
			goto bail;
		default:
			pmp->mad_hdr.status |= IB_SMP_UNSUP_METH_ATTR;
			ret = reply((struct ib_smp *) pmp);
			goto bail;
		}

	case IB_MGMT_METHOD_TRAP:
	case IB_MGMT_METHOD_GET_RESP:
		/*
		 * The ib_mad module will call us to process responses
		 * before checking for other consumers.
		 * Just tell the caller to process it normally.
		 */
		ret = IB_MAD_RESULT_SUCCESS;
		goto bail;

	default:
		pmp->mad_hdr.status |= IB_SMP_UNSUP_METHOD;
		ret = reply((struct ib_smp *) pmp);
	}

bail:
	return ret;
}

static int cc_get_classportinfo(struct ib_cc_mad *ccp,
				struct ib_device *ibdev)
{
	struct ib_cc_classportinfo_attr *p =
		(struct ib_cc_classportinfo_attr *)ccp->mgmt_data;

	p->base_version = 1;
	p->class_version = 1;
	p->cap_mask = 0;

	/*
	 * Expected response time is 4.096 usec. * 2^18 == 1.073741824 sec.
	 */
	p->resp_time_value = 18;

	return reply((struct ib_smp *) ccp);
}

static int cc_get_congestion_info(struct ib_cc_mad *ccp,
				struct ib_device *ibdev, u8 port)
{
	struct ib_cc_info_attr *p =
		(struct ib_cc_info_attr *)ccp->mgmt_data;
	struct qib_ibport *ibp = to_iport(ibdev, port);
	struct qib_pportdata *ppd = ppd_from_ibp(ibp);

	p->congestion_info = 0;
	p->control_table_cap = ppd->cc_max_table_entries;

	return reply((struct ib_smp *) ccp);
}

static int cc_get_congestion_setting(struct ib_cc_mad *ccp,
				struct ib_device *ibdev, u8 port)
{
	int i;
	struct ib_cc_congestion_setting_attr *p =
		(struct ib_cc_congestion_setting_attr *)ccp->mgmt_data;
	struct qib_ibport *ibp = to_iport(ibdev, port);
	struct qib_pportdata *ppd = ppd_from_ibp(ibp);
	struct ib_cc_congestion_entry_shadow *entries;

	spin_lock(&ppd->cc_shadow_lock);

	entries = ppd->congestion_entries_shadow->entries;
	p->port_control = cpu_to_be16(
		ppd->congestion_entries_shadow->port_control);
	p->control_map = cpu_to_be16(
		ppd->congestion_entries_shadow->control_map);
	for (i = 0; i < IB_CC_CCS_ENTRIES; i++) {
		p->entries[i].ccti_increase = entries[i].ccti_increase;
		p->entries[i].ccti_timer = cpu_to_be16(entries[i].ccti_timer);
		p->entries[i].trigger_threshold = entries[i].trigger_threshold;
		p->entries[i].ccti_min = entries[i].ccti_min;
	}

	spin_unlock(&ppd->cc_shadow_lock);

	return reply((struct ib_smp *) ccp);
}

static int cc_get_congestion_control_table(struct ib_cc_mad *ccp,
				struct ib_device *ibdev, u8 port)
{
	struct ib_cc_table_attr *p =
		(struct ib_cc_table_attr *)ccp->mgmt_data;
	struct qib_ibport *ibp = to_iport(ibdev, port);
	struct qib_pportdata *ppd = ppd_from_ibp(ibp);
	u32 cct_block_index = be32_to_cpu(ccp->attr_mod);
	u32 max_cct_block;
	u32 cct_entry;
	struct ib_cc_table_entry_shadow *entries;
	int i;

	/* Is the table index more than what is supported? */
	if (cct_block_index > IB_CC_TABLE_CAP_DEFAULT - 1)
		goto bail;

	spin_lock(&ppd->cc_shadow_lock);

	max_cct_block =
		(ppd->ccti_entries_shadow->ccti_last_entry + 1)/IB_CCT_ENTRIES;
	max_cct_block = max_cct_block ? max_cct_block - 1 : 0;

	if (cct_block_index > max_cct_block) {
		spin_unlock(&ppd->cc_shadow_lock);
		goto bail;
	}

	ccp->attr_mod = cpu_to_be32(cct_block_index);

	cct_entry = IB_CCT_ENTRIES * (cct_block_index + 1);

	cct_entry--;

	p->ccti_limit = cpu_to_be16(cct_entry);

	entries = &ppd->ccti_entries_shadow->
			entries[IB_CCT_ENTRIES * cct_block_index];
	cct_entry %= IB_CCT_ENTRIES;

	for (i = 0; i <= cct_entry; i++)
		p->ccti_entries[i].entry = cpu_to_be16(entries[i].entry);

	spin_unlock(&ppd->cc_shadow_lock);

	return reply((struct ib_smp *) ccp);

bail:
	return reply_failure((struct ib_smp *) ccp);
}

static int cc_set_congestion_setting(struct ib_cc_mad *ccp,
				struct ib_device *ibdev, u8 port)
{
	struct ib_cc_congestion_setting_attr *p =
		(struct ib_cc_congestion_setting_attr *)ccp->mgmt_data;
	struct qib_ibport *ibp = to_iport(ibdev, port);
	struct qib_pportdata *ppd = ppd_from_ibp(ibp);
	int i;

	ppd->cc_sl_control_map = be16_to_cpu(p->control_map);

	for (i = 0; i < IB_CC_CCS_ENTRIES; i++) {
		ppd->congestion_entries[i].ccti_increase =
			p->entries[i].ccti_increase;

		ppd->congestion_entries[i].ccti_timer =
			be16_to_cpu(p->entries[i].ccti_timer);

		ppd->congestion_entries[i].trigger_threshold =
			p->entries[i].trigger_threshold;

		ppd->congestion_entries[i].ccti_min =
			p->entries[i].ccti_min;
	}

	return reply((struct ib_smp *) ccp);
}

static int cc_set_congestion_control_table(struct ib_cc_mad *ccp,
				struct ib_device *ibdev, u8 port)
{
	struct ib_cc_table_attr *p =
		(struct ib_cc_table_attr *)ccp->mgmt_data;
	struct qib_ibport *ibp = to_iport(ibdev, port);
	struct qib_pportdata *ppd = ppd_from_ibp(ibp);
	u32 cct_block_index = be32_to_cpu(ccp->attr_mod);
	u32 cct_entry;
	struct ib_cc_table_entry_shadow *entries;
	int i;

	/* Is the table index more than what is supported? */
	if (cct_block_index > IB_CC_TABLE_CAP_DEFAULT - 1)
		goto bail;

	/* If this packet is the first in the sequence then
	 * zero the total table entry count.
	 */
	if (be16_to_cpu(p->ccti_limit) < IB_CCT_ENTRIES)
		ppd->total_cct_entry = 0;

	cct_entry = (be16_to_cpu(p->ccti_limit))%IB_CCT_ENTRIES;

	/* ccti_limit is 0 to 63 */
	ppd->total_cct_entry += (cct_entry + 1);

	if (ppd->total_cct_entry > ppd->cc_supported_table_entries)
		goto bail;

	ppd->ccti_limit = be16_to_cpu(p->ccti_limit);

	entries = ppd->ccti_entries + (IB_CCT_ENTRIES * cct_block_index);

	for (i = 0; i <= cct_entry; i++)
		entries[i].entry = be16_to_cpu(p->ccti_entries[i].entry);

	spin_lock(&ppd->cc_shadow_lock);

	ppd->ccti_entries_shadow->ccti_last_entry = ppd->total_cct_entry - 1;
	memcpy(ppd->ccti_entries_shadow->entries, ppd->ccti_entries,
		(ppd->total_cct_entry * sizeof(struct ib_cc_table_entry)));

	ppd->congestion_entries_shadow->port_control = IB_CC_CCS_PC_SL_BASED;
	ppd->congestion_entries_shadow->control_map = ppd->cc_sl_control_map;
	memcpy(ppd->congestion_entries_shadow->entries, ppd->congestion_entries,
		IB_CC_CCS_ENTRIES * sizeof(struct ib_cc_congestion_entry));

	spin_unlock(&ppd->cc_shadow_lock);

	return reply((struct ib_smp *) ccp);

bail:
	return reply_failure((struct ib_smp *) ccp);
}

static int process_cc(struct ib_device *ibdev, int mad_flags,
			u8 port, const struct ib_mad *in_mad,
			struct ib_mad *out_mad)
{
	struct ib_cc_mad *ccp = (struct ib_cc_mad *)out_mad;
<<<<<<< HEAD
	int ret;

=======
>>>>>>> 7d2a07b7
	*out_mad = *in_mad;

	if (ccp->class_version != 2) {
		ccp->status |= IB_SMP_UNSUP_VERSION;
		return reply((struct ib_smp *)ccp);
	}

	switch (ccp->method) {
	case IB_MGMT_METHOD_GET:
		switch (ccp->attr_id) {
		case IB_CC_ATTR_CLASSPORTINFO:
			return cc_get_classportinfo(ccp, ibdev);
		case IB_CC_ATTR_CONGESTION_INFO:
			return cc_get_congestion_info(ccp, ibdev, port);
		case IB_CC_ATTR_CA_CONGESTION_SETTING:
			return cc_get_congestion_setting(ccp, ibdev, port);
		case IB_CC_ATTR_CONGESTION_CONTROL_TABLE:
			return cc_get_congestion_control_table(ccp, ibdev, port);
		default:
			ccp->status |= IB_SMP_UNSUP_METH_ATTR;
			return reply((struct ib_smp *) ccp);
		}
	case IB_MGMT_METHOD_SET:
		switch (ccp->attr_id) {
		case IB_CC_ATTR_CA_CONGESTION_SETTING:
			return cc_set_congestion_setting(ccp, ibdev, port);
		case IB_CC_ATTR_CONGESTION_CONTROL_TABLE:
			return cc_set_congestion_control_table(ccp, ibdev, port);
		default:
			ccp->status |= IB_SMP_UNSUP_METH_ATTR;
			return reply((struct ib_smp *) ccp);
		}
	case IB_MGMT_METHOD_GET_RESP:
		/*
		 * The ib_mad module will call us to process responses
		 * before checking for other consumers.
		 * Just tell the caller to process it normally.
		 */
		return IB_MAD_RESULT_SUCCESS;
	}

	/* method is unsupported */
	ccp->status |= IB_SMP_UNSUP_METHOD;
	return reply((struct ib_smp *) ccp);
}

/**
 * qib_process_mad - process an incoming MAD packet
 * @ibdev: the infiniband device this packet came in on
 * @mad_flags: MAD flags
 * @port: the port number this packet came in on
 * @in_wc: the work completion entry for this packet
 * @in_grh: the global route header for this packet
 * @in: the incoming MAD
 * @out: any outgoing MAD reply
 * @out_mad_size: size of the outgoing MAD reply
 * @out_mad_pkey_index: unused
 *
 * Returns IB_MAD_RESULT_SUCCESS if this is a MAD that we are not
 * interested in processing.
 *
 * Note that the verbs framework has already done the MAD sanity checks,
 * and hop count/pointer updating for IB_MGMT_CLASS_SUBN_DIRECTED_ROUTE
 * MADs.
 *
 * This is called by the ib_mad module.
 */
int qib_process_mad(struct ib_device *ibdev, int mad_flags, u32 port,
		    const struct ib_wc *in_wc, const struct ib_grh *in_grh,
		    const struct ib_mad *in, struct ib_mad *out,
		    size_t *out_mad_size, u16 *out_mad_pkey_index)
{
	int ret;
	struct qib_ibport *ibp = to_iport(ibdev, port);
	struct qib_pportdata *ppd = ppd_from_ibp(ibp);

	switch (in->mad_hdr.mgmt_class) {
	case IB_MGMT_CLASS_SUBN_DIRECTED_ROUTE:
	case IB_MGMT_CLASS_SUBN_LID_ROUTED:
		ret = process_subn(ibdev, mad_flags, port, in, out);
		goto bail;

	case IB_MGMT_CLASS_PERF_MGMT:
		ret = process_perf(ibdev, port, in, out);
		goto bail;

	case IB_MGMT_CLASS_CONG_MGMT:
		if (!ppd->congestion_entries_shadow ||
			 !qib_cc_table_size) {
			ret = IB_MAD_RESULT_SUCCESS;
			goto bail;
		}
		ret = process_cc(ibdev, mad_flags, port, in, out);
		goto bail;

	default:
		ret = IB_MAD_RESULT_SUCCESS;
	}

bail:
	return ret;
}

static void xmit_wait_timer_func(struct timer_list *t)
{
	struct qib_pportdata *ppd = from_timer(ppd, t, cong_stats.timer);
	struct qib_devdata *dd = dd_from_ppd(ppd);
	unsigned long flags;
	u8 status;

	spin_lock_irqsave(&ppd->ibport_data.rvp.lock, flags);
	if (ppd->cong_stats.flags == IB_PMA_CONG_HW_CONTROL_SAMPLE) {
		status = dd->f_portcntr(ppd, QIBPORTCNTR_PSSTAT);
		if (status == IB_PMA_SAMPLE_STATUS_DONE) {
			/* save counter cache */
			cache_hw_sample_counters(ppd);
			ppd->cong_stats.flags = IB_PMA_CONG_HW_CONTROL_TIMER;
		} else
			goto done;
	}
	ppd->cong_stats.counter = xmit_wait_get_value_delta(ppd);
	dd->f_set_cntr_sample(ppd, QIB_CONG_TIMER_PSINTERVAL, 0x0);
done:
	spin_unlock_irqrestore(&ppd->ibport_data.rvp.lock, flags);
	mod_timer(&ppd->cong_stats.timer, jiffies + HZ);
}

void qib_notify_create_mad_agent(struct rvt_dev_info *rdi, int port_idx)
{
	struct qib_ibdev *ibdev = container_of(rdi, struct qib_ibdev, rdi);
	struct qib_devdata *dd = container_of(ibdev,
					      struct qib_devdata, verbs_dev);

	/* Initialize xmit_wait structure */
	dd->pport[port_idx].cong_stats.counter = 0;
	timer_setup(&dd->pport[port_idx].cong_stats.timer,
		    xmit_wait_timer_func, 0);
	dd->pport[port_idx].cong_stats.timer.expires = 0;
	add_timer(&dd->pport[port_idx].cong_stats.timer);
}

void qib_notify_free_mad_agent(struct rvt_dev_info *rdi, int port_idx)
{
	struct qib_ibdev *ibdev = container_of(rdi, struct qib_ibdev, rdi);
	struct qib_devdata *dd = container_of(ibdev,
					      struct qib_devdata, verbs_dev);

	if (dd->pport[port_idx].cong_stats.timer.function)
		del_timer_sync(&dd->pport[port_idx].cong_stats.timer);

	if (dd->pport[port_idx].ibport_data.smi_ah)
		rdma_destroy_ah(&dd->pport[port_idx].ibport_data.smi_ah->ibah,
				RDMA_DESTROY_AH_SLEEPABLE);
}<|MERGE_RESOLUTION|>--- conflicted
+++ resolved
@@ -2293,11 +2293,6 @@
 			struct ib_mad *out_mad)
 {
 	struct ib_cc_mad *ccp = (struct ib_cc_mad *)out_mad;
-<<<<<<< HEAD
-	int ret;
-
-=======
->>>>>>> 7d2a07b7
 	*out_mad = *in_mad;
 
 	if (ccp->class_version != 2) {
