/*
 * Copyright (c) 2004, 2005 Topspin Communications.  All rights reserved.
 * Copyright (c) 2005 Sun Microsystems, Inc. All rights reserved.
 * Copyright (c) 2005, 2006 Cisco Systems.  All rights reserved.
 * Copyright (c) 2005 Mellanox Technologies. All rights reserved.
 * Copyright (c) 2004 Voltaire, Inc. All rights reserved.
 *
 * This software is available to you under a choice of one of two
 * licenses.  You may choose to be licensed under the terms of the GNU
 * General Public License (GPL) Version 2, available from the file
 * COPYING in the main directory of this source tree, or the
 * OpenIB.org BSD license below:
 *
 *     Redistribution and use in source and binary forms, with or
 *     without modification, are permitted provided that the following
 *     conditions are met:
 *
 *      - Redistributions of source code must retain the above
 *        copyright notice, this list of conditions and the following
 *        disclaimer.
 *
 *      - Redistributions in binary form must reproduce the above
 *        copyright notice, this list of conditions and the following
 *        disclaimer in the documentation and/or other materials
 *        provided with the distribution.
 *
 * THE SOFTWARE IS PROVIDED "AS IS", WITHOUT WARRANTY OF ANY KIND,
 * EXPRESS OR IMPLIED, INCLUDING BUT NOT LIMITED TO THE WARRANTIES OF
 * MERCHANTABILITY, FITNESS FOR A PARTICULAR PURPOSE AND
 * NONINFRINGEMENT. IN NO EVENT SHALL THE AUTHORS OR COPYRIGHT HOLDERS
 * BE LIABLE FOR ANY CLAIM, DAMAGES OR OTHER LIABILITY, WHETHER IN AN
 * ACTION OF CONTRACT, TORT OR OTHERWISE, ARISING FROM, OUT OF OR IN
 * CONNECTION WITH THE SOFTWARE OR THE USE OR OTHER DEALINGS IN THE
 * SOFTWARE.
 */

#ifndef MTHCA_DEV_H
#define MTHCA_DEV_H

#include <linux/spinlock.h>
#include <linux/kernel.h>
#include <linux/pci.h>
#include <linux/dma-mapping.h>
#include <linux/timer.h>
#include <linux/mutex.h>
#include <linux/list.h>
#include <linux/semaphore.h>

#include "mthca_provider.h"
#include "mthca_doorbell.h"

#define DRV_NAME	"ib_mthca"
#define PFX		DRV_NAME ": "
#define DRV_VERSION	"1.0"
#define DRV_RELDATE	"April 4, 2008"

enum {
	MTHCA_FLAG_DDR_HIDDEN = 1 << 1,
	MTHCA_FLAG_SRQ        = 1 << 2,
	MTHCA_FLAG_MSI_X      = 1 << 3,
	MTHCA_FLAG_NO_LAM     = 1 << 4,
	MTHCA_FLAG_FMR        = 1 << 5,
	MTHCA_FLAG_MEMFREE    = 1 << 6,
	MTHCA_FLAG_PCIE       = 1 << 7,
	MTHCA_FLAG_SINAI_OPT  = 1 << 8
};

enum {
	MTHCA_MAX_PORTS = 2
};

enum {
	MTHCA_BOARD_ID_LEN = 64
};

enum {
	MTHCA_EQ_CONTEXT_SIZE =  0x40,
	MTHCA_CQ_CONTEXT_SIZE =  0x40,
	MTHCA_QP_CONTEXT_SIZE = 0x200,
	MTHCA_RDB_ENTRY_SIZE  =  0x20,
	MTHCA_AV_SIZE         =  0x20,
	MTHCA_MGM_ENTRY_SIZE  = 0x100,

	/* Arbel FW gives us these, but we need them for Tavor */
	MTHCA_MPT_ENTRY_SIZE  =  0x40,
	MTHCA_MTT_SEG_SIZE    =  0x40,

	MTHCA_QP_PER_MGM      = 4 * (MTHCA_MGM_ENTRY_SIZE / 16 - 2)
};

enum {
	MTHCA_EQ_CMD,
	MTHCA_EQ_ASYNC,
	MTHCA_EQ_COMP,
	MTHCA_NUM_EQ
};

enum {
	MTHCA_OPCODE_NOP            = 0x00,
	MTHCA_OPCODE_RDMA_WRITE     = 0x08,
	MTHCA_OPCODE_RDMA_WRITE_IMM = 0x09,
	MTHCA_OPCODE_SEND           = 0x0a,
	MTHCA_OPCODE_SEND_IMM       = 0x0b,
	MTHCA_OPCODE_RDMA_READ      = 0x10,
	MTHCA_OPCODE_ATOMIC_CS      = 0x11,
	MTHCA_OPCODE_ATOMIC_FA      = 0x12,
	MTHCA_OPCODE_BIND_MW        = 0x18,
};

enum {
	MTHCA_CMD_USE_EVENTS         = 1 << 0,
	MTHCA_CMD_POST_DOORBELLS     = 1 << 1
};

enum {
	MTHCA_CMD_NUM_DBELL_DWORDS = 8
};

struct mthca_cmd {
	struct dma_pool          *pool;
	struct mutex              hcr_mutex;
	struct semaphore 	  poll_sem;
	struct semaphore 	  event_sem;
	int              	  max_cmds;
	spinlock_t                context_lock;
	int                       free_head;
	struct mthca_cmd_context *context;
	u16                       token_mask;
	u32                       flags;
	void __iomem             *dbell_map;
	u16                       dbell_offsets[MTHCA_CMD_NUM_DBELL_DWORDS];
};

struct mthca_limits {
	int      num_ports;
	int      vl_cap;
	int      mtu_cap;
	int      gid_table_len;
	int      pkey_table_len;
	int      local_ca_ack_delay;
	int      num_uars;
	int      max_sg;
	int      num_qps;
	int      max_wqes;
	int	 max_desc_sz;
	int	 max_qp_init_rdma;
	int      reserved_qps;
	int      num_srqs;
	int      max_srq_wqes;
	int      max_srq_sge;
	int      reserved_srqs;
	int      num_eecs;
	int      reserved_eecs;
	int      num_cqs;
	int      max_cqes;
	int      reserved_cqs;
	int      num_eqs;
	int      reserved_eqs;
	int      num_mpts;
	int      num_mtt_segs;
	int	 mtt_seg_size;
	int      fmr_reserved_mtts;
	int      reserved_mtts;
	int      reserved_mrws;
	int      reserved_uars;
	int      num_mgms;
	int      num_amgms;
	int      reserved_mcgs;
	int      num_pds;
	int      reserved_pds;
	u32      page_size_cap;
	u32      flags;
	u16      stat_rate_support;
	u8       port_width_cap;
};

struct mthca_alloc {
	u32            last;
	u32            top;
	u32            max;
	u32            mask;
	spinlock_t     lock;
	unsigned long *table;
};

struct mthca_array {
	struct {
		void    **page;
		int       used;
	} *page_list;
};

struct mthca_uar_table {
	struct mthca_alloc alloc;
	u64                uarc_base;
	int                uarc_size;
};

struct mthca_pd_table {
	struct mthca_alloc alloc;
};

struct mthca_buddy {
	unsigned long **bits;
	int	       *num_free;
	int             max_order;
	spinlock_t      lock;
};

struct mthca_mr_table {
	struct mthca_alloc      mpt_alloc;
	struct mthca_buddy      mtt_buddy;
	struct mthca_buddy     *fmr_mtt_buddy;
	u64                     mtt_base;
	u64                     mpt_base;
	struct mthca_icm_table *mtt_table;
	struct mthca_icm_table *mpt_table;
	struct {
		void __iomem   *mpt_base;
		void __iomem   *mtt_base;
		struct mthca_buddy mtt_buddy;
	} tavor_fmr;
};

struct mthca_eq_table {
	struct mthca_alloc alloc;
	void __iomem      *clr_int;
	u32                clr_mask;
	u32                arm_mask;
	struct mthca_eq    eq[MTHCA_NUM_EQ];
	u64                icm_virt;
	struct page       *icm_page;
	dma_addr_t         icm_dma;
	int                have_irq;
	u8                 inta_pin;
};

struct mthca_cq_table {
	struct mthca_alloc 	alloc;
	spinlock_t         	lock;
	struct mthca_array      cq;
	struct mthca_icm_table *table;
};

struct mthca_srq_table {
	struct mthca_alloc 	alloc;
	spinlock_t         	lock;
	struct mthca_array      srq;
	struct mthca_icm_table *table;
};

struct mthca_qp_table {
	struct mthca_alloc     	alloc;
	u32                    	rdb_base;
	int                    	rdb_shift;
	int                    	sqp_start;
	spinlock_t             	lock;
	struct mthca_array     	qp;
	struct mthca_icm_table *qp_table;
	struct mthca_icm_table *eqp_table;
	struct mthca_icm_table *rdb_table;
};

struct mthca_av_table {
	struct dma_pool   *pool;
	int                num_ddr_avs;
	u64                ddr_av_base;
	void __iomem      *av_map;
	struct mthca_alloc alloc;
};

struct mthca_mcg_table {
	struct mutex		mutex;
	struct mthca_alloc 	alloc;
	struct mthca_icm_table *table;
};

struct mthca_catas_err {
	u64			addr;
	u32 __iomem	       *map;
	u32			size;
	struct timer_list	timer;
	struct list_head	list;
};

extern struct mutex mthca_device_mutex;

struct mthca_dev {
	struct ib_device  ib_dev;
	struct pci_dev   *pdev;

	int          	 hca_type;
	unsigned long	 mthca_flags;
	unsigned long    device_cap_flags;

	u32              rev_id;
	char             board_id[MTHCA_BOARD_ID_LEN];

	/* firmware info */
	u64              fw_ver;
	union {
		struct {
			u64 fw_start;
			u64 fw_end;
		}        tavor;
		struct {
			u64 clr_int_base;
			u64 eq_arm_base;
			u64 eq_set_ci_base;
			struct mthca_icm *fw_icm;
			struct mthca_icm *aux_icm;
			u16 fw_pages;
		}        arbel;
	}                fw;

	u64              ddr_start;
	u64              ddr_end;

	MTHCA_DECLARE_DOORBELL_LOCK(doorbell_lock)
	struct mutex cap_mask_mutex;

	void __iomem    *hcr;
	void __iomem    *kar;
	void __iomem    *clr_base;
	union {
		struct {
			void __iomem *ecr_base;
		} tavor;
		struct {
			void __iomem *eq_arm;
			void __iomem *eq_set_ci_base;
		} arbel;
	} eq_regs;

	struct mthca_cmd    cmd;
	struct mthca_limits limits;

	struct mthca_uar_table uar_table;
	struct mthca_pd_table  pd_table;
	struct mthca_mr_table  mr_table;
	struct mthca_eq_table  eq_table;
	struct mthca_cq_table  cq_table;
	struct mthca_srq_table srq_table;
	struct mthca_qp_table  qp_table;
	struct mthca_av_table  av_table;
	struct mthca_mcg_table mcg_table;

	struct mthca_catas_err catas_err;

	struct mthca_uar       driver_uar;
	struct mthca_db_table *db_tab;
	struct mthca_pd        driver_pd;
	struct mthca_mr        driver_mr;

	struct ib_mad_agent  *send_agent[MTHCA_MAX_PORTS][2];
	struct ib_ah         *sm_ah[MTHCA_MAX_PORTS];
	spinlock_t            sm_lock;
	u8                    rate[MTHCA_MAX_PORTS];
	bool		      active;
};

#ifdef CONFIG_INFINIBAND_MTHCA_DEBUG
extern int mthca_debug_level;

#define mthca_dbg(mdev, format, arg...)					\
	do {								\
		if (mthca_debug_level)					\
			dev_printk(KERN_DEBUG, &mdev->pdev->dev, format, ## arg); \
	} while (0)

#else /* CONFIG_INFINIBAND_MTHCA_DEBUG */

#define mthca_dbg(mdev, format, arg...) do { (void) mdev; } while (0)

#endif /* CONFIG_INFINIBAND_MTHCA_DEBUG */

#define mthca_err(mdev, format, arg...) \
	dev_err(&mdev->pdev->dev, format, ## arg)
#define mthca_info(mdev, format, arg...) \
	dev_info(&mdev->pdev->dev, format, ## arg)
#define mthca_warn(mdev, format, arg...) \
	dev_warn(&mdev->pdev->dev, format, ## arg)

extern void __buggy_use_of_MTHCA_GET(void);
extern void __buggy_use_of_MTHCA_PUT(void);

#define MTHCA_GET(dest, source, offset)                               \
	do {                                                          \
		void *__p = (char *) (source) + (offset);             \
		switch (sizeof (dest)) {                              \
		case 1: (dest) = *(u8 *) __p;       break;	      \
		case 2: (dest) = be16_to_cpup(__p); break;	      \
		case 4: (dest) = be32_to_cpup(__p); break;	      \
		case 8: (dest) = be64_to_cpup(__p); break;	      \
		default: __buggy_use_of_MTHCA_GET();		      \
		}                                                     \
	} while (0)

#define MTHCA_PUT(dest, source, offset)                               \
	do {                                                          \
		void *__d = ((char *) (dest) + (offset));	      \
		switch (sizeof(source)) {                             \
		case 1: *(u8 *) __d = (source);                break; \
		case 2:	*(__be16 *) __d = cpu_to_be16(source); break; \
		case 4:	*(__be32 *) __d = cpu_to_be32(source); break; \
		case 8:	*(__be64 *) __d = cpu_to_be64(source); break; \
		default: __buggy_use_of_MTHCA_PUT();		      \
		}                                                     \
	} while (0)

int mthca_reset(struct mthca_dev *mdev);

u32 mthca_alloc(struct mthca_alloc *alloc);
void mthca_free(struct mthca_alloc *alloc, u32 obj);
int mthca_alloc_init(struct mthca_alloc *alloc, u32 num, u32 mask,
		     u32 reserved);
void mthca_alloc_cleanup(struct mthca_alloc *alloc);
void *mthca_array_get(struct mthca_array *array, int index);
int mthca_array_set(struct mthca_array *array, int index, void *value);
void mthca_array_clear(struct mthca_array *array, int index);
int mthca_array_init(struct mthca_array *array, int nent);
void mthca_array_cleanup(struct mthca_array *array, int nent);
int mthca_buf_alloc(struct mthca_dev *dev, int size, int max_direct,
		    union mthca_buf *buf, int *is_direct, struct mthca_pd *pd,
		    int hca_write, struct mthca_mr *mr);
void mthca_buf_free(struct mthca_dev *dev, int size, union mthca_buf *buf,
		    int is_direct, struct mthca_mr *mr);

int mthca_init_uar_table(struct mthca_dev *dev);
int mthca_init_pd_table(struct mthca_dev *dev);
int mthca_init_mr_table(struct mthca_dev *dev);
int mthca_init_eq_table(struct mthca_dev *dev);
int mthca_init_cq_table(struct mthca_dev *dev);
int mthca_init_srq_table(struct mthca_dev *dev);
int mthca_init_qp_table(struct mthca_dev *dev);
int mthca_init_av_table(struct mthca_dev *dev);
int mthca_init_mcg_table(struct mthca_dev *dev);

void mthca_cleanup_uar_table(struct mthca_dev *dev);
void mthca_cleanup_pd_table(struct mthca_dev *dev);
void mthca_cleanup_mr_table(struct mthca_dev *dev);
void mthca_cleanup_eq_table(struct mthca_dev *dev);
void mthca_cleanup_cq_table(struct mthca_dev *dev);
void mthca_cleanup_srq_table(struct mthca_dev *dev);
void mthca_cleanup_qp_table(struct mthca_dev *dev);
void mthca_cleanup_av_table(struct mthca_dev *dev);
void mthca_cleanup_mcg_table(struct mthca_dev *dev);

int mthca_register_device(struct mthca_dev *dev);
void mthca_unregister_device(struct mthca_dev *dev);

void mthca_start_catas_poll(struct mthca_dev *dev);
void mthca_stop_catas_poll(struct mthca_dev *dev);
int __mthca_restart_one(struct pci_dev *pdev);
int mthca_catas_init(void);
void mthca_catas_cleanup(void);

int mthca_uar_alloc(struct mthca_dev *dev, struct mthca_uar *uar);
void mthca_uar_free(struct mthca_dev *dev, struct mthca_uar *uar);

int mthca_pd_alloc(struct mthca_dev *dev, int privileged, struct mthca_pd *pd);
void mthca_pd_free(struct mthca_dev *dev, struct mthca_pd *pd);

int mthca_write_mtt_size(struct mthca_dev *dev);

struct mthca_mtt *mthca_alloc_mtt(struct mthca_dev *dev, int size);
void mthca_free_mtt(struct mthca_dev *dev, struct mthca_mtt *mtt);
int mthca_write_mtt(struct mthca_dev *dev, struct mthca_mtt *mtt,
		    int start_index, u64 *buffer_list, int list_len);
int mthca_mr_alloc(struct mthca_dev *dev, u32 pd, int buffer_size_shift,
		   u64 iova, u64 total_size, u32 access, struct mthca_mr *mr);
int mthca_mr_alloc_notrans(struct mthca_dev *dev, u32 pd,
			   u32 access, struct mthca_mr *mr);
int mthca_mr_alloc_phys(struct mthca_dev *dev, u32 pd,
			u64 *buffer_list, int buffer_size_shift,
			int list_len, u64 iova, u64 total_size,
			u32 access, struct mthca_mr *mr);
void mthca_free_mr(struct mthca_dev *dev,  struct mthca_mr *mr);

int mthca_map_eq_icm(struct mthca_dev *dev, u64 icm_virt);
void mthca_unmap_eq_icm(struct mthca_dev *dev);

int mthca_poll_cq(struct ib_cq *ibcq, int num_entries,
		  struct ib_wc *entry);
int mthca_tavor_arm_cq(struct ib_cq *cq, enum ib_cq_notify_flags flags);
int mthca_arbel_arm_cq(struct ib_cq *cq, enum ib_cq_notify_flags flags);
int mthca_init_cq(struct mthca_dev *dev, int nent,
		  struct mthca_ucontext *ctx, u32 pdn,
		  struct mthca_cq *cq);
void mthca_free_cq(struct mthca_dev *dev,
		   struct mthca_cq *cq);
void mthca_cq_completion(struct mthca_dev *dev, u32 cqn);
void mthca_cq_event(struct mthca_dev *dev, u32 cqn,
		    enum ib_event_type event_type);
void mthca_cq_clean(struct mthca_dev *dev, struct mthca_cq *cq, u32 qpn,
		    struct mthca_srq *srq);
void mthca_cq_resize_copy_cqes(struct mthca_cq *cq);
int mthca_alloc_cq_buf(struct mthca_dev *dev, struct mthca_cq_buf *buf, int nent);
void mthca_free_cq_buf(struct mthca_dev *dev, struct mthca_cq_buf *buf, int cqe);

int mthca_alloc_srq(struct mthca_dev *dev, struct mthca_pd *pd,
		    struct ib_srq_attr *attr, struct mthca_srq *srq,
		    struct ib_udata *udata);
void mthca_free_srq(struct mthca_dev *dev, struct mthca_srq *srq);
int mthca_modify_srq(struct ib_srq *ibsrq, struct ib_srq_attr *attr,
		     enum ib_srq_attr_mask attr_mask, struct ib_udata *udata);
int mthca_query_srq(struct ib_srq *srq, struct ib_srq_attr *srq_attr);
int mthca_max_srq_sge(struct mthca_dev *dev);
void mthca_srq_event(struct mthca_dev *dev, u32 srqn,
		     enum ib_event_type event_type);
void mthca_free_srq_wqe(struct mthca_srq *srq, u32 wqe_addr);
int mthca_tavor_post_srq_recv(struct ib_srq *srq, const struct ib_recv_wr *wr,
			      const struct ib_recv_wr **bad_wr);
int mthca_arbel_post_srq_recv(struct ib_srq *srq, const struct ib_recv_wr *wr,
			      const struct ib_recv_wr **bad_wr);

void mthca_qp_event(struct mthca_dev *dev, u32 qpn,
		    enum ib_event_type event_type);
int mthca_query_qp(struct ib_qp *ibqp, struct ib_qp_attr *qp_attr, int qp_attr_mask,
		   struct ib_qp_init_attr *qp_init_attr);
int mthca_modify_qp(struct ib_qp *ibqp, struct ib_qp_attr *attr, int attr_mask,
		    struct ib_udata *udata);
int mthca_tavor_post_send(struct ib_qp *ibqp, const struct ib_send_wr *wr,
			  const struct ib_send_wr **bad_wr);
int mthca_tavor_post_receive(struct ib_qp *ibqp, const struct ib_recv_wr *wr,
			     const struct ib_recv_wr **bad_wr);
int mthca_arbel_post_send(struct ib_qp *ibqp, const struct ib_send_wr *wr,
			  const struct ib_send_wr **bad_wr);
int mthca_arbel_post_receive(struct ib_qp *ibqp, const struct ib_recv_wr *wr,
			     const struct ib_recv_wr **bad_wr);
void mthca_free_err_wqe(struct mthca_dev *dev, struct mthca_qp *qp, int is_send,
			int index, int *dbd, __be32 *new_wqe);
int mthca_alloc_qp(struct mthca_dev *dev,
		   struct mthca_pd *pd,
		   struct mthca_cq *send_cq,
		   struct mthca_cq *recv_cq,
		   enum ib_qp_type type,
		   enum ib_sig_type send_policy,
		   struct ib_qp_cap *cap,
		   struct mthca_qp *qp,
		   struct ib_udata *udata);
int mthca_alloc_sqp(struct mthca_dev *dev,
		    struct mthca_pd *pd,
		    struct mthca_cq *send_cq,
		    struct mthca_cq *recv_cq,
		    enum ib_sig_type send_policy,
		    struct ib_qp_cap *cap,
		    int qpn,
		    u32 port,
		    struct mthca_qp *qp,
		    struct ib_udata *udata);
void mthca_free_qp(struct mthca_dev *dev, struct mthca_qp *qp);
int mthca_create_ah(struct mthca_dev *dev,
		    struct mthca_pd *pd,
		    struct rdma_ah_attr *ah_attr,
		    struct mthca_ah *ah);
int mthca_destroy_ah(struct mthca_dev *dev, struct mthca_ah *ah);
int mthca_read_ah(struct mthca_dev *dev, struct mthca_ah *ah,
		  struct ib_ud_header *header);
int mthca_ah_query(struct ib_ah *ibah, struct rdma_ah_attr *attr);
int mthca_ah_grh_present(struct mthca_ah *ah);
u8 mthca_get_rate(struct mthca_dev *dev, int static_rate, u32 port);
enum ib_rate mthca_rate_to_ib(struct mthca_dev *dev, u8 mthca_rate, u32 port);

int mthca_multicast_attach(struct ib_qp *ibqp, union ib_gid *gid, u16 lid);
int mthca_multicast_detach(struct ib_qp *ibqp, union ib_gid *gid, u16 lid);

<<<<<<< HEAD
int mthca_process_mad(struct ib_device *ibdev, int mad_flags, u8 port_num,
=======
int mthca_process_mad(struct ib_device *ibdev, int mad_flags, u32 port_num,
>>>>>>> 7d2a07b7
		      const struct ib_wc *in_wc, const struct ib_grh *in_grh,
		      const struct ib_mad *in, struct ib_mad *out,
		      size_t *out_mad_size, u16 *out_mad_pkey_index);
int mthca_create_agents(struct mthca_dev *dev);
void mthca_free_agents(struct mthca_dev *dev);

static inline struct mthca_dev *to_mdev(struct ib_device *ibdev)
{
	return container_of(ibdev, struct mthca_dev, ib_dev);
}

static inline int mthca_is_memfree(struct mthca_dev *dev)
{
	return dev->mthca_flags & MTHCA_FLAG_MEMFREE;
}

#endif /* MTHCA_DEV_H */<|MERGE_RESOLUTION|>--- conflicted
+++ resolved
@@ -565,11 +565,7 @@
 int mthca_multicast_attach(struct ib_qp *ibqp, union ib_gid *gid, u16 lid);
 int mthca_multicast_detach(struct ib_qp *ibqp, union ib_gid *gid, u16 lid);
 
-<<<<<<< HEAD
-int mthca_process_mad(struct ib_device *ibdev, int mad_flags, u8 port_num,
-=======
 int mthca_process_mad(struct ib_device *ibdev, int mad_flags, u32 port_num,
->>>>>>> 7d2a07b7
 		      const struct ib_wc *in_wc, const struct ib_grh *in_grh,
 		      const struct ib_mad *in, struct ib_mad *out,
 		      size_t *out_mad_size, u16 *out_mad_pkey_index);
