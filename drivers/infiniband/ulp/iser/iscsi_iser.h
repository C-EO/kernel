/*
 * iSER transport for the Open iSCSI Initiator & iSER transport internals
 *
 * Copyright (C) 2004 Dmitry Yusupov
 * Copyright (C) 2004 Alex Aizman
 * Copyright (C) 2005 Mike Christie
 * based on code maintained by open-iscsi@googlegroups.com
 *
 * Copyright (c) 2004, 2005, 2006 Voltaire, Inc. All rights reserved.
 * Copyright (c) 2005, 2006 Cisco Systems.  All rights reserved.
 * Copyright (c) 2013-2014 Mellanox Technologies. All rights reserved.
 *
 * This software is available to you under a choice of one of two
 * licenses.  You may choose to be licensed under the terms of the GNU
 * General Public License (GPL) Version 2, available from the file
 * COPYING in the main directory of this source tree, or the
 * OpenIB.org BSD license below:
 *
 *     Redistribution and use in source and binary forms, with or
 *     without modification, are permitted provided that the following
 *     conditions are met:
 *
 *	- Redistributions of source code must retain the above
 *	  copyright notice, this list of conditions and the following
 *	  disclaimer.
 *
 *	- Redistributions in binary form must reproduce the above
 *	  copyright notice, this list of conditions and the following
 *	  disclaimer in the documentation and/or other materials
 *	  provided with the distribution.
 *
 * THE SOFTWARE IS PROVIDED "AS IS", WITHOUT WARRANTY OF ANY KIND,
 * EXPRESS OR IMPLIED, INCLUDING BUT NOT LIMITED TO THE WARRANTIES OF
 * MERCHANTABILITY, FITNESS FOR A PARTICULAR PURPOSE AND
 * NONINFRINGEMENT. IN NO EVENT SHALL THE AUTHORS OR COPYRIGHT HOLDERS
 * BE LIABLE FOR ANY CLAIM, DAMAGES OR OTHER LIABILITY, WHETHER IN AN
 * ACTION OF CONTRACT, TORT OR OTHERWISE, ARISING FROM, OUT OF OR IN
 * CONNECTION WITH THE SOFTWARE OR THE USE OR OTHER DEALINGS IN THE
 * SOFTWARE.
 */
#ifndef __ISCSI_ISER_H__
#define __ISCSI_ISER_H__

#include <linux/types.h>
#include <linux/net.h>
#include <linux/printk.h>
#include <scsi/libiscsi.h>
#include <scsi/scsi_transport_iscsi.h>
#include <scsi/scsi_cmnd.h>
#include <scsi/scsi_device.h>

#include <linux/interrupt.h>
#include <linux/wait.h>
#include <linux/sched.h>
#include <linux/list.h>
#include <linux/slab.h>
#include <linux/dma-mapping.h>
#include <linux/mutex.h>
#include <linux/mempool.h>
#include <linux/uio.h>

#include <linux/socket.h>
#include <linux/in.h>
#include <linux/in6.h>

#include <rdma/ib_verbs.h>
#include <rdma/ib_fmr_pool.h>
#include <rdma/rdma_cm.h>

#define DRV_NAME	"iser"
#define PFX		DRV_NAME ": "
#define DRV_VER		"1.6"

#define iser_dbg(fmt, arg...)				 \
	do {						 \
		if (unlikely(iser_debug_level > 2))	 \
			printk(KERN_DEBUG PFX "%s: " fmt,\
				__func__ , ## arg);	 \
	} while (0)

#define iser_warn(fmt, arg...)				\
	do {						\
		if (unlikely(iser_debug_level > 0))	\
			pr_warn(PFX "%s: " fmt,		\
				__func__ , ## arg);	\
	} while (0)

#define iser_info(fmt, arg...)				\
	do {						\
		if (unlikely(iser_debug_level > 1))	\
			pr_info(PFX "%s: " fmt,		\
				__func__ , ## arg);	\
	} while (0)

#define iser_err(fmt, arg...) \
	pr_err(PFX "%s: " fmt, __func__ , ## arg)

#define SHIFT_4K	12
#define SIZE_4K	(1ULL << SHIFT_4K)
#define MASK_4K	(~(SIZE_4K-1))

/* Default support is 512KB I/O size */
#define ISER_DEF_MAX_SECTORS		1024
#define ISCSI_ISER_DEF_SG_TABLESIZE	((ISER_DEF_MAX_SECTORS * 512) >> SHIFT_4K)
/* Maximum support is 8MB I/O size */
#define ISCSI_ISER_MAX_SG_TABLESIZE	((16384 * 512) >> SHIFT_4K)

#define ISER_DEF_XMIT_CMDS_DEFAULT		512
#if ISCSI_DEF_XMIT_CMDS_MAX > ISER_DEF_XMIT_CMDS_DEFAULT
	#define ISER_DEF_XMIT_CMDS_MAX		ISCSI_DEF_XMIT_CMDS_MAX
#else
	#define ISER_DEF_XMIT_CMDS_MAX		ISER_DEF_XMIT_CMDS_DEFAULT
#endif
#define ISER_DEF_CMD_PER_LUN		ISER_DEF_XMIT_CMDS_MAX

/* QP settings */
/* Maximal bounds on received asynchronous PDUs */
#define ISER_MAX_RX_MISC_PDUS		4 /* NOOP_IN(2) , ASYNC_EVENT(2)   */

#define ISER_MAX_TX_MISC_PDUS		6 /* NOOP_OUT(2), TEXT(1),         *
					   * SCSI_TMFUNC(2), LOGOUT(1) */

#define ISER_QP_MAX_RECV_DTOS		(ISER_DEF_XMIT_CMDS_MAX)

#define ISER_MIN_POSTED_RX		(ISER_DEF_XMIT_CMDS_MAX >> 2)

/* the max TX (send) WR supported by the iSER QP is defined by                 *
 * max_send_wr = T * (1 + D) + C ; D is how many inflight dataouts we expect   *
 * to have at max for SCSI command. The tx posting & completion handling code  *
 * supports -EAGAIN scheme where tx is suspended till the QP has room for more *
 * send WR. D=8 comes from 64K/8K                                              */

#define ISER_INFLIGHT_DATAOUTS		8

#define ISER_QP_MAX_REQ_DTOS		(ISER_DEF_XMIT_CMDS_MAX *    \
					(1 + ISER_INFLIGHT_DATAOUTS) + \
					ISER_MAX_TX_MISC_PDUS        + \
					ISER_MAX_RX_MISC_PDUS)

/* Max registration work requests per command */
#define ISER_MAX_REG_WR_PER_CMD		5

/* For Signature we don't support DATAOUTs so no need to make room for them */
#define ISER_QP_SIG_MAX_REQ_DTOS	(ISER_DEF_XMIT_CMDS_MAX	*       \
					(1 + ISER_MAX_REG_WR_PER_CMD) + \
					ISER_MAX_TX_MISC_PDUS         + \
					ISER_MAX_RX_MISC_PDUS)

#define ISER_GET_MAX_XMIT_CMDS(send_wr) ((send_wr			\
					 - ISER_MAX_TX_MISC_PDUS	\
					 - ISER_MAX_RX_MISC_PDUS) /	\
					 (1 + ISER_INFLIGHT_DATAOUTS))

#define ISER_WC_BATCH_COUNT   16
#define ISER_SIGNAL_CMD_COUNT 32

#define ISER_VER			0x10
#define ISER_WSV			0x08
#define ISER_RSV			0x04

#define ISER_FASTREG_LI_WRID		0xffffffffffffffffULL
#define ISER_BEACON_WRID		0xfffffffffffffffeULL

/**
 * struct iser_hdr - iSER header
 *
 * @flags:        flags support (zbva, remote_inv)
 * @rsvd:         reserved
 * @write_stag:   write rkey
 * @write_va:     write virtual address
 * @reaf_stag:    read rkey
 * @read_va:      read virtual address
 */
struct iser_hdr {
	u8      flags;
	u8      rsvd[3];
	__be32  write_stag;
	__be64  write_va;
	__be32  read_stag;
	__be64  read_va;
} __attribute__((packed));


#define ISER_ZBVA_NOT_SUPPORTED		0x80
#define ISER_SEND_W_INV_NOT_SUPPORTED	0x40

struct iser_cm_hdr {
	u8      flags;
	u8      rsvd[3];
} __packed;

/* Constant PDU lengths calculations */
#define ISER_HEADERS_LEN  (sizeof(struct iser_hdr) + sizeof(struct iscsi_hdr))

#define ISER_RECV_DATA_SEG_LEN	128
#define ISER_RX_PAYLOAD_SIZE	(ISER_HEADERS_LEN + ISER_RECV_DATA_SEG_LEN)
#define ISER_RX_LOGIN_SIZE	(ISER_HEADERS_LEN + ISCSI_DEF_MAX_RECV_SEG_LEN)

/* Length of an object name string */
#define ISER_OBJECT_NAME_SIZE		    64

enum iser_conn_state {
	ISER_CONN_INIT,		   /* descriptor allocd, no conn          */
	ISER_CONN_PENDING,	   /* in the process of being established */
	ISER_CONN_UP,		   /* up and running                      */
	ISER_CONN_TERMINATING,	   /* in the process of being terminated  */
	ISER_CONN_DOWN,		   /* shut down                           */
	ISER_CONN_STATES_NUM
};

enum iser_task_status {
	ISER_TASK_STATUS_INIT = 0,
	ISER_TASK_STATUS_STARTED,
	ISER_TASK_STATUS_COMPLETED
};

enum iser_data_dir {
	ISER_DIR_IN = 0,	   /* to initiator */
	ISER_DIR_OUT,		   /* from initiator */
	ISER_DIRS_NUM
};

/**
 * struct iser_data_buf - iSER data buffer
 *
 * @sg:           pointer to the sg list
 * @size:         num entries of this sg
 * @data_len:     total beffer byte len
 * @dma_nents:    returned by dma_map_sg
 * @orig_sg:      pointer to the original sg list (in case
 *                we used a copy)
 * @orig_size:    num entris of orig sg list
 */
struct iser_data_buf {
	struct scatterlist *sg;
	unsigned int       size;
	unsigned long      data_len;
	unsigned int       dma_nents;
	struct scatterlist *orig_sg;
	unsigned int       orig_size;
  };

/* fwd declarations */
struct iser_device;
struct iscsi_iser_task;
struct iscsi_endpoint;
struct iser_reg_resources;

/**
 * struct iser_mem_reg - iSER memory registration info
 *
 * @sge:          memory region sg element
 * @rkey:         memory region remote key
 * @mem_h:        pointer to registration context (FMR/Fastreg)
 */
struct iser_mem_reg {
	struct ib_sge	 sge;
	u32		 rkey;
	void		*mem_h;
};

enum iser_desc_type {
	ISCSI_TX_CONTROL ,
	ISCSI_TX_SCSI_COMMAND,
	ISCSI_TX_DATAOUT
};

/* Maximum number of work requests per task:
 * Data memory region local invalidate + fast registration
 * Protection memory region local invalidate + fast registration
 * Signature memory region local invalidate + fast registration
 * PDU send
 */
#define ISER_MAX_WRS 7

/**
 * struct iser_tx_desc - iSER TX descriptor (for send wr_id)
 *
 * @iser_header:   iser header
 * @iscsi_header:  iscsi header
 * @type:          command/control/dataout
 * @dam_addr:      header buffer dma_address
 * @tx_sg:         sg[0] points to iser/iscsi headers
 *                 sg[1] optionally points to either of immediate data
 *                 unsolicited data-out or control
 * @num_sge:       number sges used on this TX task
 * @mapped:        Is the task header mapped
<<<<<<< HEAD
=======
 * @wr_idx:        Current WR index
 * @wrs:           Array of WRs per task
 * @data_reg:      Data buffer registration details
 * @prot_reg:      Protection buffer registration details
 * @sig_attrs:     Signature attributes
>>>>>>> 61328de2
 */
struct iser_tx_desc {
	struct iser_hdr              iser_header;
	struct iscsi_hdr             iscsi_header;
	enum   iser_desc_type        type;
	u64		             dma_addr;
	struct ib_sge		     tx_sg[2];
	int                          num_sge;
	bool			     mapped;
<<<<<<< HEAD
=======
	u8                           wr_idx;
	struct ib_send_wr            wrs[ISER_MAX_WRS];
	struct iser_mem_reg          data_reg;
	struct iser_mem_reg          prot_reg;
	struct ib_sig_attrs          sig_attrs;
>>>>>>> 61328de2
};

#define ISER_RX_PAD_SIZE	(256 - (ISER_RX_PAYLOAD_SIZE + \
					sizeof(u64) + sizeof(struct ib_sge)))
/**
 * struct iser_rx_desc - iSER RX descriptor (for recv wr_id)
 *
 * @iser_header:   iser header
 * @iscsi_header:  iscsi header
 * @data:          received data segment
 * @dma_addr:      receive buffer dma address
 * @rx_sg:         ib_sge of receive buffer
 * @pad:           for sense data TODO: Modify to maximum sense length supported
 */
struct iser_rx_desc {
	struct iser_hdr              iser_header;
	struct iscsi_hdr             iscsi_header;
	char		             data[ISER_RECV_DATA_SEG_LEN];
	u64		             dma_addr;
	struct ib_sge		     rx_sg;
	char		             pad[ISER_RX_PAD_SIZE];
} __attribute__((packed));

struct iser_conn;
struct ib_conn;
struct iscsi_iser_task;

/**
 * struct iser_comp - iSER completion context
 *
 * @device:     pointer to device handle
 * @cq:         completion queue
 * @wcs:        work completion array
 * @tasklet:    Tasklet handle
 * @active_qps: Number of active QPs attached
 *              to completion context
 */
struct iser_comp {
	struct iser_device      *device;
	struct ib_cq		*cq;
	struct ib_wc		 wcs[ISER_WC_BATCH_COUNT];
	struct tasklet_struct	 tasklet;
	int                      active_qps;
};

/**
 * struct iser_device - Memory registration operations
 *     per-device registration schemes
 *
 * @alloc_reg_res:     Allocate registration resources
 * @free_reg_res:      Free registration resources
 * @fast_reg_mem:      Register memory buffers
 * @unreg_mem:         Un-register memory buffers
 * @reg_desc_get:      Get a registration descriptor for pool
 * @reg_desc_put:      Get a registration descriptor to pool
 */
struct iser_reg_ops {
	int            (*alloc_reg_res)(struct ib_conn *ib_conn,
					unsigned cmds_max,
					unsigned int size);
	void           (*free_reg_res)(struct ib_conn *ib_conn);
	int            (*reg_mem)(struct iscsi_iser_task *iser_task,
				  struct iser_data_buf *mem,
				  struct iser_reg_resources *rsc,
				  struct iser_mem_reg *reg);
	void           (*unreg_mem)(struct iscsi_iser_task *iser_task,
				    enum iser_data_dir cmd_dir);
	struct iser_fr_desc * (*reg_desc_get)(struct ib_conn *ib_conn);
	void           (*reg_desc_put)(struct ib_conn *ib_conn,
				       struct iser_fr_desc *desc);
};

/**
 * struct iser_device - iSER device handle
 *
 * @ib_device:     RDMA device
 * @pd:            Protection Domain for this device
 * @dev_attr:      Device attributes container
 * @mr:            Global DMA memory region
 * @event_handler: IB events handle routine
 * @ig_list:	   entry in devices list
 * @refcount:      Reference counter, dominated by open iser connections
 * @comps_used:    Number of completion contexts used, Min between online
 *                 cpus and device max completion vectors
 * @comps:         Dinamically allocated array of completion handlers
 * @reg_ops:       Registration ops
 */
struct iser_device {
	struct ib_device             *ib_device;
	struct ib_pd	             *pd;
	struct ib_device_attr	     dev_attr;
	struct ib_mr	             *mr;
	struct ib_event_handler      event_handler;
	struct list_head             ig_list;
	int                          refcount;
	int			     comps_used;
	struct iser_comp	     *comps;
	struct iser_reg_ops          *reg_ops;
};

#define ISER_CHECK_GUARD	0xc0
#define ISER_CHECK_REFTAG	0x0f
#define ISER_CHECK_APPTAG	0x30

/**
 * struct iser_reg_resources - Fast registration recources
 *
 * @mr:         memory region
 * @fmr_pool:   pool of fmrs
 * @frpl:       fast reg page list used by frwrs
 * @page_vec:   fast reg page list used by fmr pool
 * @mr_valid:   is mr valid indicator
 */
struct iser_reg_resources {
	union {
		struct ib_mr             *mr;
		struct ib_fmr_pool       *fmr_pool;
	};
	union {
		struct ib_fast_reg_page_list     *frpl;
		struct iser_page_vec             *page_vec;
	};
	u8				  mr_valid:1;
};

/**
 * struct iser_pi_context - Protection information context
 *
 * @rsc:             protection buffer registration resources
 * @sig_mr:          signature enable memory region
 * @sig_mr_valid:    is sig_mr valid indicator
 * @sig_protected:   is region protected indicator
 */
struct iser_pi_context {
	struct iser_reg_resources	rsc;
	struct ib_mr                   *sig_mr;
	u8                              sig_mr_valid:1;
	u8                              sig_protected:1;
};

/**
 * struct iser_fr_desc - Fast registration descriptor
 *
 * @list:           entry in connection fastreg pool
 * @rsc:            data buffer registration resources
 * @pi_ctx:         protection information context
 */
struct iser_fr_desc {
	struct list_head		  list;
	struct iser_reg_resources	  rsc;
	struct iser_pi_context		 *pi_ctx;
};

/**
 * struct iser_fr_pool: connection fast registration pool
 *
 * @list:                list of fastreg descriptors
 * @lock:                protects fmr/fastreg pool
 * @size:                size of the pool
 */
struct iser_fr_pool {
	struct list_head        list;
	spinlock_t              lock;
	int                     size;
};

/**
 * struct ib_conn - Infiniband related objects
 *
 * @cma_id:              rdma_cm connection maneger handle
 * @qp:                  Connection Queue-pair
 * @post_recv_buf_count: post receive counter
 * @sig_count:           send work request signal count
 * @rx_wr:               receive work request for batch posts
 * @device:              reference to iser device
 * @comp:                iser completion context
 * @pi_support:          Indicate device T10-PI support
 * @beacon:              beacon send wr to signal all flush errors were drained
 * @flush_comp:          completes when all connection completions consumed
 * @fr_pool:             connection fast registration poool
 */
struct ib_conn {
	struct rdma_cm_id           *cma_id;
	struct ib_qp	            *qp;
	int                          post_recv_buf_count;
	u8                           sig_count;
	struct ib_recv_wr	     rx_wr[ISER_MIN_POSTED_RX];
	struct iser_device          *device;
	struct iser_comp	    *comp;
	bool			     pi_support;
	struct ib_send_wr	     beacon;
	struct completion	     flush_comp;
	struct iser_fr_pool          fr_pool;
};

/**
 * struct iser_conn - iSER connection context
 *
 * @ib_conn:          connection RDMA resources
 * @iscsi_conn:       link to matching iscsi connection
 * @ep:               transport handle
 * @state:            connection logical state
 * @qp_max_recv_dtos: maximum number of data outs, corresponds
 *                    to max number of post recvs
 * @qp_max_recv_dtos_mask: (qp_max_recv_dtos - 1)
 * @min_posted_rx:    (qp_max_recv_dtos >> 2)
 * @max_cmds:         maximum cmds allowed for this connection
 * @name:             connection peer portal
 * @release_work:     deffered work for release job
 * @state_mutex:      protects iser onnection state
 * @stop_completion:  conn_stop completion
 * @ib_completion:    RDMA cleanup completion
 * @up_completion:    connection establishment completed
 *                    (state is ISER_CONN_UP)
 * @conn_list:        entry in ig conn list
 * @login_buf:        login data buffer (stores login parameters)
 * @login_req_buf:    login request buffer
 * @login_req_dma:    login request buffer dma address
 * @login_resp_buf:   login response buffer
 * @login_resp_dma:   login response buffer dma address
 * @rx_desc_head:     head of rx_descs cyclic buffer
 * @rx_descs:         rx buffers array (cyclic buffer)
 * @num_rx_descs:     number of rx descriptors
 * @scsi_sg_tablesize: scsi host sg_tablesize
 * @scsi_max_sectors: scsi host max sectors
 */
struct iser_conn {
	struct ib_conn		     ib_conn;
	struct iscsi_conn	     *iscsi_conn;
	struct iscsi_endpoint	     *ep;
	enum iser_conn_state	     state;
	unsigned		     qp_max_recv_dtos;
	unsigned		     qp_max_recv_dtos_mask;
	unsigned		     min_posted_rx;
	u16                          max_cmds;
	char 			     name[ISER_OBJECT_NAME_SIZE];
	struct work_struct	     release_work;
	struct mutex		     state_mutex;
	struct completion	     stop_completion;
	struct completion	     ib_completion;
	struct completion	     up_completion;
	struct list_head	     conn_list;

	char  			     *login_buf;
	char			     *login_req_buf, *login_resp_buf;
	u64			     login_req_dma, login_resp_dma;
	unsigned int 		     rx_desc_head;
	struct iser_rx_desc	     *rx_descs;
	u32                          num_rx_descs;
	unsigned short               scsi_sg_tablesize;
	unsigned int                 scsi_max_sectors;
};

/**
 * struct iscsi_iser_task - iser task context
 *
 * @desc:     TX descriptor
 * @iser_conn:        link to iser connection
 * @status:           current task status
 * @sc:               link to scsi command
 * @command_sent:     indicate if command was sent
 * @dir:              iser data direction
 * @rdma_reg:         task rdma registration desc
 * @data:             iser data buffer desc
 * @prot:             iser protection buffer desc
 */
struct iscsi_iser_task {
	struct iser_tx_desc          desc;
	struct iser_conn	     *iser_conn;
	enum iser_task_status 	     status;
	struct scsi_cmnd	     *sc;
	int                          command_sent;
	int                          dir[ISER_DIRS_NUM];
	struct iser_mem_reg          rdma_reg[ISER_DIRS_NUM];
	struct iser_data_buf         data[ISER_DIRS_NUM];
	struct iser_data_buf         prot[ISER_DIRS_NUM];
};

struct iser_page_vec {
	u64 *pages;
	int length;
	int offset;
	int data_size;
};

/**
 * struct iser_global: iSER global context
 *
 * @device_list_mutex:    protects device_list
 * @device_list:          iser devices global list
 * @connlist_mutex:       protects connlist
 * @connlist:             iser connections global list
 * @desc_cache:           kmem cache for tx dataout
 */
struct iser_global {
	struct mutex      device_list_mutex;
	struct list_head  device_list;
	struct mutex      connlist_mutex;
	struct list_head  connlist;
	struct kmem_cache *desc_cache;
};

extern struct iser_global ig;
extern int iser_debug_level;
extern bool iser_pi_enable;
extern int iser_pi_guard;
extern unsigned int iser_max_sectors;
extern bool iser_always_reg;

int iser_assign_reg_ops(struct iser_device *device);

int iser_send_control(struct iscsi_conn *conn,
		      struct iscsi_task *task);

int iser_send_command(struct iscsi_conn *conn,
		      struct iscsi_task *task);

int iser_send_data_out(struct iscsi_conn *conn,
		       struct iscsi_task *task,
		       struct iscsi_data *hdr);

void iscsi_iser_recv(struct iscsi_conn *conn,
		     struct iscsi_hdr *hdr,
		     char *rx_data,
		     int rx_data_len);

void iser_conn_init(struct iser_conn *iser_conn);

void iser_conn_release(struct iser_conn *iser_conn);

int iser_conn_terminate(struct iser_conn *iser_conn);

void iser_release_work(struct work_struct *work);

void iser_rcv_completion(struct iser_rx_desc *desc,
			 unsigned long dto_xfer_len,
			 struct ib_conn *ib_conn);

void iser_snd_completion(struct iser_tx_desc *desc,
			 struct ib_conn *ib_conn);

void iser_task_rdma_init(struct iscsi_iser_task *task);

void iser_task_rdma_finalize(struct iscsi_iser_task *task);

void iser_free_rx_descriptors(struct iser_conn *iser_conn);

void iser_finalize_rdma_unaligned_sg(struct iscsi_iser_task *iser_task,
				     struct iser_data_buf *mem,
				     enum iser_data_dir cmd_dir);

int iser_reg_rdma_mem(struct iscsi_iser_task *task,
		      enum iser_data_dir dir);
void iser_unreg_rdma_mem(struct iscsi_iser_task *task,
			 enum iser_data_dir dir);

int  iser_connect(struct iser_conn *iser_conn,
		  struct sockaddr *src_addr,
		  struct sockaddr *dst_addr,
		  int non_blocking);

void iser_unreg_mem_fmr(struct iscsi_iser_task *iser_task,
			enum iser_data_dir cmd_dir);
void iser_unreg_mem_fastreg(struct iscsi_iser_task *iser_task,
			    enum iser_data_dir cmd_dir);

int  iser_post_recvl(struct iser_conn *iser_conn);
int  iser_post_recvm(struct iser_conn *iser_conn, int count);
int  iser_post_send(struct ib_conn *ib_conn, struct iser_tx_desc *tx_desc,
		    bool signal);

int iser_dma_map_task_data(struct iscsi_iser_task *iser_task,
			   struct iser_data_buf *data,
			   enum iser_data_dir iser_dir,
			   enum dma_data_direction dma_dir);

void iser_dma_unmap_task_data(struct iscsi_iser_task *iser_task,
			      struct iser_data_buf *data,
			      enum dma_data_direction dir);

int  iser_initialize_task_headers(struct iscsi_task *task,
			struct iser_tx_desc *tx_desc);
int iser_alloc_rx_descriptors(struct iser_conn *iser_conn,
			      struct iscsi_session *session);
int iser_alloc_fmr_pool(struct ib_conn *ib_conn,
			unsigned cmds_max,
			unsigned int size);
void iser_free_fmr_pool(struct ib_conn *ib_conn);
int iser_alloc_fastreg_pool(struct ib_conn *ib_conn,
			    unsigned cmds_max,
			    unsigned int size);
void iser_free_fastreg_pool(struct ib_conn *ib_conn);
u8 iser_check_task_pi_status(struct iscsi_iser_task *iser_task,
			     enum iser_data_dir cmd_dir, sector_t *sector);
struct iser_fr_desc *
iser_reg_desc_get_fr(struct ib_conn *ib_conn);
void
iser_reg_desc_put_fr(struct ib_conn *ib_conn,
		     struct iser_fr_desc *desc);
struct iser_fr_desc *
iser_reg_desc_get_fmr(struct ib_conn *ib_conn);
void
iser_reg_desc_put_fmr(struct ib_conn *ib_conn,
		      struct iser_fr_desc *desc);

static inline struct ib_send_wr *
iser_tx_next_wr(struct iser_tx_desc *tx_desc)
{
	struct ib_send_wr *cur_wr = &tx_desc->wrs[tx_desc->wr_idx];
	struct ib_send_wr *last_wr;

	if (tx_desc->wr_idx) {
		last_wr = &tx_desc->wrs[tx_desc->wr_idx - 1];
		last_wr->next = cur_wr;
	}
	tx_desc->wr_idx++;

	return cur_wr;
}

#endif<|MERGE_RESOLUTION|>--- conflicted
+++ resolved
@@ -285,14 +285,11 @@
  *                 unsolicited data-out or control
  * @num_sge:       number sges used on this TX task
  * @mapped:        Is the task header mapped
-<<<<<<< HEAD
-=======
  * @wr_idx:        Current WR index
  * @wrs:           Array of WRs per task
  * @data_reg:      Data buffer registration details
  * @prot_reg:      Protection buffer registration details
  * @sig_attrs:     Signature attributes
->>>>>>> 61328de2
  */
 struct iser_tx_desc {
 	struct iser_hdr              iser_header;
@@ -302,14 +299,11 @@
 	struct ib_sge		     tx_sg[2];
 	int                          num_sge;
 	bool			     mapped;
-<<<<<<< HEAD
-=======
 	u8                           wr_idx;
 	struct ib_send_wr            wrs[ISER_MAX_WRS];
 	struct iser_mem_reg          data_reg;
 	struct iser_mem_reg          prot_reg;
 	struct ib_sig_attrs          sig_attrs;
->>>>>>> 61328de2
 };
 
 #define ISER_RX_PAD_SIZE	(256 - (ISER_RX_PAYLOAD_SIZE + \
