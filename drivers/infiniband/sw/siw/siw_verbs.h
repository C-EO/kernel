--- conflicted
+++ resolved
@@ -46,11 +46,7 @@
 		  struct ib_udata *udata);
 int siw_query_port(struct ib_device *base_dev, u32 port,
 		   struct ib_port_attr *attr);
-<<<<<<< HEAD
-int siw_query_gid(struct ib_device *base_dev, u8 port, int idx,
-=======
 int siw_query_gid(struct ib_device *base_dev, u32 port, int idx,
->>>>>>> 7d2a07b7
 		  union ib_gid *gid);
 int siw_alloc_pd(struct ib_pd *base_pd, struct ib_udata *udata);
 int siw_dealloc_pd(struct ib_pd *base_pd, struct ib_udata *udata);
