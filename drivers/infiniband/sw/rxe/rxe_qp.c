--- conflicted
+++ resolved
@@ -222,7 +222,6 @@
 	qp->src_port = RXE_ROCE_V2_SPORT +
 		(hash_32_generic(qp_num(qp), 14) & 0x3fff);
 	qp->sq.max_wr		= init->cap.max_send_wr;
-<<<<<<< HEAD
 
 	/* These caps are limited by rxe_qp_chk_cap() done by the caller */
 	wqe_size = max_t(int, init->cap.max_send_sge * sizeof(struct ib_sge),
@@ -232,21 +231,9 @@
 	qp->sq.max_inline = init->cap.max_inline_data = wqe_size;
 	wqe_size += sizeof(struct rxe_send_wqe);
 
-	qp->sq.queue = rxe_queue_init(rxe, &qp->sq.max_wr, wqe_size);
-=======
-
-	/* These caps are limited by rxe_qp_chk_cap() done by the caller */
-	wqe_size = max_t(int, init->cap.max_send_sge * sizeof(struct ib_sge),
-			 init->cap.max_inline_data);
-	qp->sq.max_sge = init->cap.max_send_sge =
-		wqe_size / sizeof(struct ib_sge);
-	qp->sq.max_inline = init->cap.max_inline_data = wqe_size;
-	wqe_size += sizeof(struct rxe_send_wqe);
-
 	type = uresp ? QUEUE_TYPE_FROM_USER : QUEUE_TYPE_KERNEL;
 	qp->sq.queue = rxe_queue_init(rxe, &qp->sq.max_wr,
 				wqe_size, type);
->>>>>>> 7d2a07b7
 	if (!qp->sq.queue)
 		return -ENOMEM;
 
