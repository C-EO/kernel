--- conflicted
+++ resolved
@@ -708,8 +708,6 @@
 		goto err;
 
 	return fill_res_name_pid(msg, res);
-<<<<<<< HEAD
-=======
 
 err:	return -EMSGSIZE;
 }
@@ -805,7 +803,6 @@
 
 	nla_nest_end(msg, table_attr);
 	return 0;
->>>>>>> 7d2a07b7
 
 err_loop:
 	rdma_restrack_put(res);
