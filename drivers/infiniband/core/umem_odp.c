--- conflicted
+++ resolved
@@ -145,10 +145,7 @@
 {
 	struct ib_ucontext_per_mm *per_mm =
 		container_of(mn, struct ib_ucontext_per_mm, mn);
-<<<<<<< HEAD
-=======
 	int rc;
->>>>>>> 0cbc4fbf
 
 	down_read(&per_mm->umem_rwsem);
 	if (!per_mm->active) {
@@ -161,17 +158,12 @@
 		return;
 	}
 
-<<<<<<< HEAD
-	rbt_ib_umem_for_each_in_range(&per_mm->umem_tree, start, end,
-				      invalidate_range_start_trampoline, NULL);
-=======
 	rc = rbt_ib_umem_for_each_in_range(&per_mm->umem_tree, start, end,
 					   invalidate_range_start_trampoline,
 					   NULL);
 	if (rc)
 		up_read(&per_mm->umem_rwsem);
 	return;
->>>>>>> 0cbc4fbf
 }
 
 static int invalidate_range_end_trampoline(struct ib_umem_odp *item, u64 start,
