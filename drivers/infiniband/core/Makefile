--- conflicted
+++ resolved
@@ -40,9 +40,5 @@
 				uverbs_std_types_srq.o \
 				uverbs_std_types_wq.o \
 				uverbs_std_types_qp.o
-<<<<<<< HEAD
-ib_uverbs-$(CONFIG_INFINIBAND_USER_MEM) += umem.o
-=======
 ib_uverbs-$(CONFIG_INFINIBAND_USER_MEM) += umem.o umem_dmabuf.o
->>>>>>> 7d2a07b7
 ib_uverbs-$(CONFIG_INFINIBAND_ON_DEMAND_PAGING) += umem_odp.o