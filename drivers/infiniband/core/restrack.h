/* SPDX-License-Identifier: GPL-2.0 OR Linux-OpenIB */
/*
 * Copyright (c) 2017-2019 Mellanox Technologies. All rights reserved.
 */

#ifndef _RDMA_CORE_RESTRACK_H_
#define _RDMA_CORE_RESTRACK_H_

#include <linux/mutex.h>

/**
 * struct rdma_restrack_root - main resource tracking management
 * entity, per-device
 */
struct rdma_restrack_root {
	/**
	 * @xa: Array of XArray structure to hold restrack entries.
	 */
	struct xarray xa;
	/**
	 * @next_id: Next ID to support cyclic allocation
	 */
	u32 next_id;
};

int rdma_restrack_init(struct ib_device *dev);
void rdma_restrack_clean(struct ib_device *dev);
<<<<<<< HEAD
void rdma_restrack_attach_task(struct rdma_restrack_entry *res,
			       struct task_struct *task);
=======
void rdma_restrack_add(struct rdma_restrack_entry *res);
void rdma_restrack_del(struct rdma_restrack_entry *res);
void rdma_restrack_new(struct rdma_restrack_entry *res,
		       enum rdma_restrack_type type);
void rdma_restrack_set_name(struct rdma_restrack_entry *res,
			    const char *caller);
void rdma_restrack_parent_name(struct rdma_restrack_entry *dst,
			       const struct rdma_restrack_entry *parent);
>>>>>>> 7d2a07b7
#endif /* _RDMA_CORE_RESTRACK_H_ */<|MERGE_RESOLUTION|>--- conflicted
+++ resolved
@@ -25,10 +25,6 @@
 
 int rdma_restrack_init(struct ib_device *dev);
 void rdma_restrack_clean(struct ib_device *dev);
-<<<<<<< HEAD
-void rdma_restrack_attach_task(struct rdma_restrack_entry *res,
-			       struct task_struct *task);
-=======
 void rdma_restrack_add(struct rdma_restrack_entry *res);
 void rdma_restrack_del(struct rdma_restrack_entry *res);
 void rdma_restrack_new(struct rdma_restrack_entry *res,
@@ -37,5 +33,4 @@
 			    const char *caller);
 void rdma_restrack_parent_name(struct rdma_restrack_entry *dst,
 			       const struct rdma_restrack_entry *parent);
->>>>>>> 7d2a07b7
 #endif /* _RDMA_CORE_RESTRACK_H_ */