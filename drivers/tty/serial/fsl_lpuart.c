/*
 *  Freescale lpuart serial port driver
 *
 *  Copyright 2012-2014 Freescale Semiconductor, Inc.
 *
 * This program is free software; you can redistribute it and/or modify
 * it under the terms of the GNU General Public License as published by
 * the Free Software Foundation; either version 2 of the License, or
 * (at your option) any later version.
 */

#if defined(CONFIG_SERIAL_FSL_LPUART_CONSOLE) && defined(CONFIG_MAGIC_SYSRQ)
#define SUPPORT_SYSRQ
#endif

#include <linux/clk.h>
#include <linux/console.h>
#include <linux/dma-mapping.h>
#include <linux/dmaengine.h>
#include <linux/dmapool.h>
#include <linux/io.h>
#include <linux/irq.h>
#include <linux/module.h>
#include <linux/of.h>
#include <linux/of_device.h>
#include <linux/of_dma.h>
#include <linux/serial_core.h>
#include <linux/slab.h>
#include <linux/tty_flip.h>

/* All registers are 8-bit width */
#define UARTBDH			0x00
#define UARTBDL			0x01
#define UARTCR1			0x02
#define UARTCR2			0x03
#define UARTSR1			0x04
#define UARTCR3			0x06
#define UARTDR			0x07
#define UARTCR4			0x0a
#define UARTCR5			0x0b
#define UARTMODEM		0x0d
#define UARTPFIFO		0x10
#define UARTCFIFO		0x11
#define UARTSFIFO		0x12
#define UARTTWFIFO		0x13
#define UARTTCFIFO		0x14
#define UARTRWFIFO		0x15

#define UARTBDH_LBKDIE		0x80
#define UARTBDH_RXEDGIE		0x40
#define UARTBDH_SBR_MASK	0x1f

#define UARTCR1_LOOPS		0x80
#define UARTCR1_RSRC		0x20
#define UARTCR1_M		0x10
#define UARTCR1_WAKE		0x08
#define UARTCR1_ILT		0x04
#define UARTCR1_PE		0x02
#define UARTCR1_PT		0x01

#define UARTCR2_TIE		0x80
#define UARTCR2_TCIE		0x40
#define UARTCR2_RIE		0x20
#define UARTCR2_ILIE		0x10
#define UARTCR2_TE		0x08
#define UARTCR2_RE		0x04
#define UARTCR2_RWU		0x02
#define UARTCR2_SBK		0x01

#define UARTSR1_TDRE		0x80
#define UARTSR1_TC		0x40
#define UARTSR1_RDRF		0x20
#define UARTSR1_IDLE		0x10
#define UARTSR1_OR		0x08
#define UARTSR1_NF		0x04
#define UARTSR1_FE		0x02
#define UARTSR1_PE		0x01

#define UARTCR3_R8		0x80
#define UARTCR3_T8		0x40
#define UARTCR3_TXDIR		0x20
#define UARTCR3_TXINV		0x10
#define UARTCR3_ORIE		0x08
#define UARTCR3_NEIE		0x04
#define UARTCR3_FEIE		0x02
#define UARTCR3_PEIE		0x01

#define UARTCR4_MAEN1		0x80
#define UARTCR4_MAEN2		0x40
#define UARTCR4_M10		0x20
#define UARTCR4_BRFA_MASK	0x1f
#define UARTCR4_BRFA_OFF	0

#define UARTCR5_TDMAS		0x80
#define UARTCR5_RDMAS		0x20

#define UARTMODEM_RXRTSE	0x08
#define UARTMODEM_TXRTSPOL	0x04
#define UARTMODEM_TXRTSE	0x02
#define UARTMODEM_TXCTSE	0x01

#define UARTPFIFO_TXFE		0x80
#define UARTPFIFO_FIFOSIZE_MASK	0x7
#define UARTPFIFO_TXSIZE_OFF	4
#define UARTPFIFO_RXFE		0x08
#define UARTPFIFO_RXSIZE_OFF	0

#define UARTCFIFO_TXFLUSH	0x80
#define UARTCFIFO_RXFLUSH	0x40
#define UARTCFIFO_RXOFE		0x04
#define UARTCFIFO_TXOFE		0x02
#define UARTCFIFO_RXUFE		0x01

#define UARTSFIFO_TXEMPT	0x80
#define UARTSFIFO_RXEMPT	0x40
#define UARTSFIFO_RXOF		0x04
#define UARTSFIFO_TXOF		0x02
#define UARTSFIFO_RXUF		0x01

/* 32-bit register defination */
#define UARTBAUD		0x00
#define UARTSTAT		0x04
#define UARTCTRL		0x08
#define UARTDATA		0x0C
#define UARTMATCH		0x10
#define UARTMODIR		0x14
#define UARTFIFO		0x18
#define UARTWATER		0x1c

#define UARTBAUD_MAEN1		0x80000000
#define UARTBAUD_MAEN2		0x40000000
#define UARTBAUD_M10		0x20000000
#define UARTBAUD_TDMAE		0x00800000
#define UARTBAUD_RDMAE		0x00200000
#define UARTBAUD_MATCFG		0x00400000
#define UARTBAUD_BOTHEDGE	0x00020000
#define UARTBAUD_RESYNCDIS	0x00010000
#define UARTBAUD_LBKDIE		0x00008000
#define UARTBAUD_RXEDGIE	0x00004000
#define UARTBAUD_SBNS		0x00002000
#define UARTBAUD_SBR		0x00000000
#define UARTBAUD_SBR_MASK	0x1fff

#define UARTSTAT_LBKDIF		0x80000000
#define UARTSTAT_RXEDGIF	0x40000000
#define UARTSTAT_MSBF		0x20000000
#define UARTSTAT_RXINV		0x10000000
#define UARTSTAT_RWUID		0x08000000
#define UARTSTAT_BRK13		0x04000000
#define UARTSTAT_LBKDE		0x02000000
#define UARTSTAT_RAF		0x01000000
#define UARTSTAT_TDRE		0x00800000
#define UARTSTAT_TC		0x00400000
#define UARTSTAT_RDRF		0x00200000
#define UARTSTAT_IDLE		0x00100000
#define UARTSTAT_OR		0x00080000
#define UARTSTAT_NF		0x00040000
#define UARTSTAT_FE		0x00020000
#define UARTSTAT_PE		0x00010000
#define UARTSTAT_MA1F		0x00008000
#define UARTSTAT_M21F		0x00004000

#define UARTCTRL_R8T9		0x80000000
#define UARTCTRL_R9T8		0x40000000
#define UARTCTRL_TXDIR		0x20000000
#define UARTCTRL_TXINV		0x10000000
#define UARTCTRL_ORIE		0x08000000
#define UARTCTRL_NEIE		0x04000000
#define UARTCTRL_FEIE		0x02000000
#define UARTCTRL_PEIE		0x01000000
#define UARTCTRL_TIE		0x00800000
#define UARTCTRL_TCIE		0x00400000
#define UARTCTRL_RIE		0x00200000
#define UARTCTRL_ILIE		0x00100000
#define UARTCTRL_TE		0x00080000
#define UARTCTRL_RE		0x00040000
#define UARTCTRL_RWU		0x00020000
#define UARTCTRL_SBK		0x00010000
#define UARTCTRL_MA1IE		0x00008000
#define UARTCTRL_MA2IE		0x00004000
#define UARTCTRL_IDLECFG	0x00000100
#define UARTCTRL_LOOPS		0x00000080
#define UARTCTRL_DOZEEN		0x00000040
#define UARTCTRL_RSRC		0x00000020
#define UARTCTRL_M		0x00000010
#define UARTCTRL_WAKE		0x00000008
#define UARTCTRL_ILT		0x00000004
#define UARTCTRL_PE		0x00000002
#define UARTCTRL_PT		0x00000001

#define UARTDATA_NOISY		0x00008000
#define UARTDATA_PARITYE	0x00004000
#define UARTDATA_FRETSC		0x00002000
#define UARTDATA_RXEMPT		0x00001000
#define UARTDATA_IDLINE		0x00000800
#define UARTDATA_MASK		0x3ff

#define UARTMODIR_IREN		0x00020000
#define UARTMODIR_TXCTSSRC	0x00000020
#define UARTMODIR_TXCTSC	0x00000010
#define UARTMODIR_RXRTSE	0x00000008
#define UARTMODIR_TXRTSPOL	0x00000004
#define UARTMODIR_TXRTSE	0x00000002
#define UARTMODIR_TXCTSE	0x00000001

#define UARTFIFO_TXEMPT		0x00800000
#define UARTFIFO_RXEMPT		0x00400000
#define UARTFIFO_TXOF		0x00020000
#define UARTFIFO_RXUF		0x00010000
#define UARTFIFO_TXFLUSH	0x00008000
#define UARTFIFO_RXFLUSH	0x00004000
#define UARTFIFO_TXOFE		0x00000200
#define UARTFIFO_RXUFE		0x00000100
#define UARTFIFO_TXFE		0x00000080
#define UARTFIFO_FIFOSIZE_MASK	0x7
#define UARTFIFO_TXSIZE_OFF	4
#define UARTFIFO_RXFE		0x00000008
#define UARTFIFO_RXSIZE_OFF	0

#define UARTWATER_COUNT_MASK	0xff
#define UARTWATER_TXCNT_OFF	8
#define UARTWATER_RXCNT_OFF	24
#define UARTWATER_WATER_MASK	0xff
#define UARTWATER_TXWATER_OFF	0
#define UARTWATER_RXWATER_OFF	16

#define FSL_UART_RX_DMA_BUFFER_SIZE	64

#define DRIVER_NAME	"fsl-lpuart"
#define DEV_NAME	"ttyLP"
#define UART_NR		6

struct lpuart_port {
	struct uart_port	port;
	struct clk		*clk;
	unsigned int		txfifo_size;
	unsigned int		rxfifo_size;
	bool			lpuart32;

	bool			lpuart_dma_tx_use;
	bool			lpuart_dma_rx_use;
	struct dma_chan		*dma_tx_chan;
	struct dma_chan		*dma_rx_chan;
	struct dma_async_tx_descriptor  *dma_tx_desc;
	struct dma_async_tx_descriptor  *dma_rx_desc;
	dma_addr_t		dma_tx_buf_bus;
	dma_addr_t		dma_rx_buf_bus;
	dma_cookie_t		dma_tx_cookie;
	dma_cookie_t		dma_rx_cookie;
	unsigned char		*dma_tx_buf_virt;
	unsigned char		*dma_rx_buf_virt;
	unsigned int		dma_tx_bytes;
	unsigned int		dma_rx_bytes;
	int			dma_tx_in_progress;
	int			dma_rx_in_progress;
	unsigned int		dma_rx_timeout;
	struct timer_list	lpuart_timer;
};

static struct of_device_id lpuart_dt_ids[] = {
	{
		.compatible = "fsl,vf610-lpuart",
	},
	{
		.compatible = "fsl,ls1021a-lpuart",
	},
	{ /* sentinel */ }
};
MODULE_DEVICE_TABLE(of, lpuart_dt_ids);

/* Forward declare this for the dma callbacks*/
static void lpuart_dma_tx_complete(void *arg);
static void lpuart_dma_rx_complete(void *arg);

static u32 lpuart32_read(void __iomem *addr)
{
	return ioread32be(addr);
}

static void lpuart32_write(u32 val, void __iomem *addr)
{
	iowrite32be(val, addr);
}

static void lpuart_stop_tx(struct uart_port *port)
{
	unsigned char temp;

	temp = readb(port->membase + UARTCR2);
	temp &= ~(UARTCR2_TIE | UARTCR2_TCIE);
	writeb(temp, port->membase + UARTCR2);
}

static void lpuart32_stop_tx(struct uart_port *port)
{
	unsigned long temp;

	temp = lpuart32_read(port->membase + UARTCTRL);
	temp &= ~(UARTCTRL_TIE | UARTCTRL_TCIE);
	lpuart32_write(temp, port->membase + UARTCTRL);
}

static void lpuart_stop_rx(struct uart_port *port)
{
	unsigned char temp;

	temp = readb(port->membase + UARTCR2);
	writeb(temp & ~UARTCR2_RE, port->membase + UARTCR2);
}

static void lpuart32_stop_rx(struct uart_port *port)
{
	unsigned long temp;

	temp = lpuart32_read(port->membase + UARTCTRL);
	lpuart32_write(temp & ~UARTCTRL_RE, port->membase + UARTCTRL);
}

static void lpuart_copy_rx_to_tty(struct lpuart_port *sport,
		struct tty_port *tty, int count)
{
	int copied;

	sport->port.icount.rx += count;

	if (!tty) {
		dev_err(sport->port.dev, "No tty port\n");
		return;
	}

	dma_sync_single_for_cpu(sport->port.dev, sport->dma_rx_buf_bus,
			FSL_UART_RX_DMA_BUFFER_SIZE, DMA_FROM_DEVICE);
	copied = tty_insert_flip_string(tty,
			((unsigned char *)(sport->dma_rx_buf_virt)), count);

	if (copied != count) {
		WARN_ON(1);
		dev_err(sport->port.dev, "RxData copy to tty layer failed\n");
	}

	dma_sync_single_for_device(sport->port.dev, sport->dma_rx_buf_bus,
			FSL_UART_RX_DMA_BUFFER_SIZE, DMA_TO_DEVICE);
}

static void lpuart_pio_tx(struct lpuart_port *sport)
{
	struct circ_buf *xmit = &sport->port.state->xmit;
	unsigned long flags;

	spin_lock_irqsave(&sport->port.lock, flags);

	while (!uart_circ_empty(xmit) &&
		readb(sport->port.membase + UARTTCFIFO) < sport->txfifo_size) {
		writeb(xmit->buf[xmit->tail], sport->port.membase + UARTDR);
		xmit->tail = (xmit->tail + 1) & (UART_XMIT_SIZE - 1);
		sport->port.icount.tx++;
	}

	if (uart_circ_chars_pending(xmit) < WAKEUP_CHARS)
		uart_write_wakeup(&sport->port);

	if (uart_circ_empty(xmit))
		writeb(readb(sport->port.membase + UARTCR5) | UARTCR5_TDMAS,
			sport->port.membase + UARTCR5);

	spin_unlock_irqrestore(&sport->port.lock, flags);
}

static int lpuart_dma_tx(struct lpuart_port *sport, unsigned long count)
{
	struct circ_buf *xmit = &sport->port.state->xmit;
	dma_addr_t tx_bus_addr;

	dma_sync_single_for_device(sport->port.dev, sport->dma_tx_buf_bus,
				UART_XMIT_SIZE, DMA_TO_DEVICE);
	sport->dma_tx_bytes = count & ~(sport->txfifo_size - 1);
	tx_bus_addr = sport->dma_tx_buf_bus + xmit->tail;
	sport->dma_tx_desc = dmaengine_prep_slave_single(sport->dma_tx_chan,
					tx_bus_addr, sport->dma_tx_bytes,
					DMA_MEM_TO_DEV, DMA_PREP_INTERRUPT);

	if (!sport->dma_tx_desc) {
		dev_err(sport->port.dev, "Not able to get desc for tx\n");
		return -EIO;
	}

	sport->dma_tx_desc->callback = lpuart_dma_tx_complete;
	sport->dma_tx_desc->callback_param = sport;
	sport->dma_tx_in_progress = 1;
	sport->dma_tx_cookie = dmaengine_submit(sport->dma_tx_desc);
	dma_async_issue_pending(sport->dma_tx_chan);

	return 0;
}

static void lpuart_prepare_tx(struct lpuart_port *sport)
{
	struct circ_buf *xmit = &sport->port.state->xmit;
	unsigned long count =  CIRC_CNT_TO_END(xmit->head,
					xmit->tail, UART_XMIT_SIZE);

	if (!count)
		return;

	if (count < sport->txfifo_size)
		writeb(readb(sport->port.membase + UARTCR5) & ~UARTCR5_TDMAS,
				sport->port.membase + UARTCR5);
	else {
		writeb(readb(sport->port.membase + UARTCR5) | UARTCR5_TDMAS,
				sport->port.membase + UARTCR5);
		lpuart_dma_tx(sport, count);
	}
}

static void lpuart_dma_tx_complete(void *arg)
{
	struct lpuart_port *sport = arg;
	struct circ_buf *xmit = &sport->port.state->xmit;
	unsigned long flags;

	async_tx_ack(sport->dma_tx_desc);

	spin_lock_irqsave(&sport->port.lock, flags);

	xmit->tail = (xmit->tail + sport->dma_tx_bytes) & (UART_XMIT_SIZE - 1);
	sport->dma_tx_in_progress = 0;

	if (uart_circ_chars_pending(xmit) < WAKEUP_CHARS)
		uart_write_wakeup(&sport->port);

	lpuart_prepare_tx(sport);

	spin_unlock_irqrestore(&sport->port.lock, flags);
}

static int lpuart_dma_rx(struct lpuart_port *sport)
{
	dma_sync_single_for_device(sport->port.dev, sport->dma_rx_buf_bus,
			FSL_UART_RX_DMA_BUFFER_SIZE, DMA_TO_DEVICE);
	sport->dma_rx_desc = dmaengine_prep_slave_single(sport->dma_rx_chan,
			sport->dma_rx_buf_bus, FSL_UART_RX_DMA_BUFFER_SIZE,
			DMA_DEV_TO_MEM, DMA_PREP_INTERRUPT);

	if (!sport->dma_rx_desc) {
		dev_err(sport->port.dev, "Not able to get desc for rx\n");
		return -EIO;
	}

	sport->dma_rx_desc->callback = lpuart_dma_rx_complete;
	sport->dma_rx_desc->callback_param = sport;
	sport->dma_rx_in_progress = 1;
	sport->dma_rx_cookie = dmaengine_submit(sport->dma_rx_desc);
	dma_async_issue_pending(sport->dma_rx_chan);

	return 0;
}

static void lpuart_flush_buffer(struct uart_port *port)
{
	struct lpuart_port *sport = container_of(port, struct lpuart_port, port);
	if (sport->lpuart_dma_tx_use) {
		dmaengine_terminate_all(sport->dma_tx_chan);
		sport->dma_tx_in_progress = 0;
	}
}

static void lpuart_dma_rx_complete(void *arg)
{
	struct lpuart_port *sport = arg;
	struct tty_port *port = &sport->port.state->port;
	unsigned long flags;

	async_tx_ack(sport->dma_rx_desc);
	mod_timer(&sport->lpuart_timer, jiffies + sport->dma_rx_timeout);

	spin_lock_irqsave(&sport->port.lock, flags);

	sport->dma_rx_in_progress = 0;
	lpuart_copy_rx_to_tty(sport, port, FSL_UART_RX_DMA_BUFFER_SIZE);
	tty_flip_buffer_push(port);
	lpuart_dma_rx(sport);

	spin_unlock_irqrestore(&sport->port.lock, flags);
}

static void lpuart_timer_func(unsigned long data)
{
	struct lpuart_port *sport = (struct lpuart_port *)data;
	struct tty_port *port = &sport->port.state->port;
	struct dma_tx_state state;
	unsigned long flags;
	unsigned char temp;
	int count;

	del_timer(&sport->lpuart_timer);
	dmaengine_pause(sport->dma_rx_chan);
	dmaengine_tx_status(sport->dma_rx_chan, sport->dma_rx_cookie, &state);
	dmaengine_terminate_all(sport->dma_rx_chan);
	count = FSL_UART_RX_DMA_BUFFER_SIZE - state.residue;
	async_tx_ack(sport->dma_rx_desc);

	spin_lock_irqsave(&sport->port.lock, flags);

	sport->dma_rx_in_progress = 0;
	lpuart_copy_rx_to_tty(sport, port, count);
	tty_flip_buffer_push(port);
	temp = readb(sport->port.membase + UARTCR5);
	writeb(temp & ~UARTCR5_RDMAS, sport->port.membase + UARTCR5);

	spin_unlock_irqrestore(&sport->port.lock, flags);
}

static inline void lpuart_prepare_rx(struct lpuart_port *sport)
{
	unsigned long flags;
	unsigned char temp;

	spin_lock_irqsave(&sport->port.lock, flags);

	sport->lpuart_timer.expires = jiffies + sport->dma_rx_timeout;
	add_timer(&sport->lpuart_timer);

	lpuart_dma_rx(sport);
	temp = readb(sport->port.membase + UARTCR5);
	writeb(temp | UARTCR5_RDMAS, sport->port.membase + UARTCR5);

	spin_unlock_irqrestore(&sport->port.lock, flags);
}

static inline void lpuart_transmit_buffer(struct lpuart_port *sport)
{
	struct circ_buf *xmit = &sport->port.state->xmit;

	while (!uart_circ_empty(xmit) &&
		(readb(sport->port.membase + UARTTCFIFO) < sport->txfifo_size)) {
		writeb(xmit->buf[xmit->tail], sport->port.membase + UARTDR);
		xmit->tail = (xmit->tail + 1) & (UART_XMIT_SIZE - 1);
		sport->port.icount.tx++;
	}

	if (uart_circ_chars_pending(xmit) < WAKEUP_CHARS)
		uart_write_wakeup(&sport->port);

	if (uart_circ_empty(xmit))
		lpuart_stop_tx(&sport->port);
}

static inline void lpuart32_transmit_buffer(struct lpuart_port *sport)
{
	struct circ_buf *xmit = &sport->port.state->xmit;
	unsigned long txcnt;

	txcnt = lpuart32_read(sport->port.membase + UARTWATER);
	txcnt = txcnt >> UARTWATER_TXCNT_OFF;
	txcnt &= UARTWATER_COUNT_MASK;
	while (!uart_circ_empty(xmit) && (txcnt < sport->txfifo_size)) {
		lpuart32_write(xmit->buf[xmit->tail], sport->port.membase + UARTDATA);
		xmit->tail = (xmit->tail + 1) & (UART_XMIT_SIZE - 1);
		sport->port.icount.tx++;
		txcnt = lpuart32_read(sport->port.membase + UARTWATER);
		txcnt = txcnt >> UARTWATER_TXCNT_OFF;
		txcnt &= UARTWATER_COUNT_MASK;
	}

	if (uart_circ_chars_pending(xmit) < WAKEUP_CHARS)
		uart_write_wakeup(&sport->port);

	if (uart_circ_empty(xmit))
		lpuart32_stop_tx(&sport->port);
}

static void lpuart_start_tx(struct uart_port *port)
{
	struct lpuart_port *sport = container_of(port,
			struct lpuart_port, port);
	struct circ_buf *xmit = &sport->port.state->xmit;
	unsigned char temp;

	temp = readb(port->membase + UARTCR2);
	writeb(temp | UARTCR2_TIE, port->membase + UARTCR2);

	if (sport->lpuart_dma_tx_use) {
		if (!uart_circ_empty(xmit) && !sport->dma_tx_in_progress)
			lpuart_prepare_tx(sport);
	} else {
		if (readb(port->membase + UARTSR1) & UARTSR1_TDRE)
			lpuart_transmit_buffer(sport);
	}
}

static void lpuart32_start_tx(struct uart_port *port)
{
	struct lpuart_port *sport = container_of(port, struct lpuart_port, port);
	unsigned long temp;

	temp = lpuart32_read(port->membase + UARTCTRL);
	lpuart32_write(temp | UARTCTRL_TIE, port->membase + UARTCTRL);

	if (lpuart32_read(port->membase + UARTSTAT) & UARTSTAT_TDRE)
		lpuart32_transmit_buffer(sport);
}

static irqreturn_t lpuart_txint(int irq, void *dev_id)
{
	struct lpuart_port *sport = dev_id;
	struct circ_buf *xmit = &sport->port.state->xmit;
	unsigned long flags;

	spin_lock_irqsave(&sport->port.lock, flags);
	if (sport->port.x_char) {
		if (sport->lpuart32)
			lpuart32_write(sport->port.x_char, sport->port.membase + UARTDATA);
		else
			writeb(sport->port.x_char, sport->port.membase + UARTDR);
		goto out;
	}

	if (uart_circ_empty(xmit) || uart_tx_stopped(&sport->port)) {
		if (sport->lpuart32)
			lpuart32_stop_tx(&sport->port);
		else
			lpuart_stop_tx(&sport->port);
		goto out;
	}

	if (sport->lpuart32)
		lpuart32_transmit_buffer(sport);
	else
		lpuart_transmit_buffer(sport);

	if (uart_circ_chars_pending(xmit) < WAKEUP_CHARS)
		uart_write_wakeup(&sport->port);

out:
	spin_unlock_irqrestore(&sport->port.lock, flags);
	return IRQ_HANDLED;
}

static irqreturn_t lpuart_rxint(int irq, void *dev_id)
{
	struct lpuart_port *sport = dev_id;
	unsigned int flg, ignored = 0;
	struct tty_port *port = &sport->port.state->port;
	unsigned long flags;
	unsigned char rx, sr;

	spin_lock_irqsave(&sport->port.lock, flags);

	while (!(readb(sport->port.membase + UARTSFIFO) & UARTSFIFO_RXEMPT)) {
		flg = TTY_NORMAL;
		sport->port.icount.rx++;
		/*
		 * to clear the FE, OR, NF, FE, PE flags,
		 * read SR1 then read DR
		 */
		sr = readb(sport->port.membase + UARTSR1);
		rx = readb(sport->port.membase + UARTDR);

		if (uart_handle_sysrq_char(&sport->port, (unsigned char)rx))
			continue;

		if (sr & (UARTSR1_PE | UARTSR1_OR | UARTSR1_FE)) {
			if (sr & UARTSR1_PE)
				sport->port.icount.parity++;
			else if (sr & UARTSR1_FE)
				sport->port.icount.frame++;

			if (sr & UARTSR1_OR)
				sport->port.icount.overrun++;

			if (sr & sport->port.ignore_status_mask) {
				if (++ignored > 100)
					goto out;
				continue;
			}

			sr &= sport->port.read_status_mask;

			if (sr & UARTSR1_PE)
				flg = TTY_PARITY;
			else if (sr & UARTSR1_FE)
				flg = TTY_FRAME;

			if (sr & UARTSR1_OR)
				flg = TTY_OVERRUN;

#ifdef SUPPORT_SYSRQ
			sport->port.sysrq = 0;
#endif
		}

		tty_insert_flip_char(port, rx, flg);
	}

out:
	spin_unlock_irqrestore(&sport->port.lock, flags);

	tty_flip_buffer_push(port);
	return IRQ_HANDLED;
}

static irqreturn_t lpuart32_rxint(int irq, void *dev_id)
{
	struct lpuart_port *sport = dev_id;
	unsigned int flg, ignored = 0;
	struct tty_port *port = &sport->port.state->port;
	unsigned long flags;
	unsigned long rx, sr;

	spin_lock_irqsave(&sport->port.lock, flags);

	while (!(lpuart32_read(sport->port.membase + UARTFIFO) & UARTFIFO_RXEMPT)) {
		flg = TTY_NORMAL;
		sport->port.icount.rx++;
		/*
		 * to clear the FE, OR, NF, FE, PE flags,
		 * read STAT then read DATA reg
		 */
		sr = lpuart32_read(sport->port.membase + UARTSTAT);
		rx = lpuart32_read(sport->port.membase + UARTDATA);
		rx &= 0x3ff;

		if (uart_handle_sysrq_char(&sport->port, (unsigned char)rx))
			continue;

		if (sr & (UARTSTAT_PE | UARTSTAT_OR | UARTSTAT_FE)) {
			if (sr & UARTSTAT_PE)
				sport->port.icount.parity++;
			else if (sr & UARTSTAT_FE)
				sport->port.icount.frame++;

			if (sr & UARTSTAT_OR)
				sport->port.icount.overrun++;

			if (sr & sport->port.ignore_status_mask) {
				if (++ignored > 100)
					goto out;
				continue;
			}

			sr &= sport->port.read_status_mask;

			if (sr & UARTSTAT_PE)
				flg = TTY_PARITY;
			else if (sr & UARTSTAT_FE)
				flg = TTY_FRAME;

			if (sr & UARTSTAT_OR)
				flg = TTY_OVERRUN;

#ifdef SUPPORT_SYSRQ
			sport->port.sysrq = 0;
#endif
		}

		tty_insert_flip_char(port, rx, flg);
	}

out:
	spin_unlock_irqrestore(&sport->port.lock, flags);

	tty_flip_buffer_push(port);
	return IRQ_HANDLED;
}

static irqreturn_t lpuart_int(int irq, void *dev_id)
{
	struct lpuart_port *sport = dev_id;
	unsigned char sts, crdma;

	sts = readb(sport->port.membase + UARTSR1);
	crdma = readb(sport->port.membase + UARTCR5);

	if (sts & UARTSR1_RDRF && !(crdma & UARTCR5_RDMAS)) {
<<<<<<< HEAD
		if (sport->lpuart_dma_use)
=======
		if (sport->lpuart_dma_rx_use)
>>>>>>> 4e467d03
			lpuart_prepare_rx(sport);
		else
			lpuart_rxint(irq, dev_id);
	}
	if (sts & UARTSR1_TDRE && !(crdma & UARTCR5_TDMAS)) {
<<<<<<< HEAD
		if (sport->lpuart_dma_use)
=======
		if (sport->lpuart_dma_tx_use)
>>>>>>> 4e467d03
			lpuart_pio_tx(sport);
		else
			lpuart_txint(irq, dev_id);
	}

	return IRQ_HANDLED;
}

static irqreturn_t lpuart32_int(int irq, void *dev_id)
{
	struct lpuart_port *sport = dev_id;
	unsigned long sts, rxcount;

	sts = lpuart32_read(sport->port.membase + UARTSTAT);
	rxcount = lpuart32_read(sport->port.membase + UARTWATER);
	rxcount = rxcount >> UARTWATER_RXCNT_OFF;

	if (sts & UARTSTAT_RDRF || rxcount > 0)
		lpuart32_rxint(irq, dev_id);

	if ((sts & UARTSTAT_TDRE) &&
		!(lpuart32_read(sport->port.membase + UARTBAUD) & UARTBAUD_TDMAE))
		lpuart_txint(irq, dev_id);

	lpuart32_write(sts, sport->port.membase + UARTSTAT);
	return IRQ_HANDLED;
}

/* return TIOCSER_TEMT when transmitter is not busy */
static unsigned int lpuart_tx_empty(struct uart_port *port)
{
	return (readb(port->membase + UARTSR1) & UARTSR1_TC) ?
		TIOCSER_TEMT : 0;
}

static unsigned int lpuart32_tx_empty(struct uart_port *port)
{
	return (lpuart32_read(port->membase + UARTSTAT) & UARTSTAT_TC) ?
		TIOCSER_TEMT : 0;
}

static unsigned int lpuart_get_mctrl(struct uart_port *port)
{
	unsigned int temp = 0;
	unsigned char reg;

	reg = readb(port->membase + UARTMODEM);
	if (reg & UARTMODEM_TXCTSE)
		temp |= TIOCM_CTS;

	if (reg & UARTMODEM_RXRTSE)
		temp |= TIOCM_RTS;

	return temp;
}

static unsigned int lpuart32_get_mctrl(struct uart_port *port)
{
	unsigned int temp = 0;
	unsigned long reg;

	reg = lpuart32_read(port->membase + UARTMODIR);
	if (reg & UARTMODIR_TXCTSE)
		temp |= TIOCM_CTS;

	if (reg & UARTMODIR_RXRTSE)
		temp |= TIOCM_RTS;

	return temp;
}

static void lpuart_set_mctrl(struct uart_port *port, unsigned int mctrl)
{
	unsigned char temp;

	temp = readb(port->membase + UARTMODEM) &
			~(UARTMODEM_RXRTSE | UARTMODEM_TXCTSE);

	if (mctrl & TIOCM_RTS)
		temp |= UARTMODEM_RXRTSE;

	if (mctrl & TIOCM_CTS)
		temp |= UARTMODEM_TXCTSE;

	writeb(temp, port->membase + UARTMODEM);
}

static void lpuart32_set_mctrl(struct uart_port *port, unsigned int mctrl)
{
	unsigned long temp;

	temp = lpuart32_read(port->membase + UARTMODIR) &
			~(UARTMODIR_RXRTSE | UARTMODIR_TXCTSE);

	if (mctrl & TIOCM_RTS)
		temp |= UARTMODIR_RXRTSE;

	if (mctrl & TIOCM_CTS)
		temp |= UARTMODIR_TXCTSE;

	lpuart32_write(temp, port->membase + UARTMODIR);
}

static void lpuart_break_ctl(struct uart_port *port, int break_state)
{
	unsigned char temp;

	temp = readb(port->membase + UARTCR2) & ~UARTCR2_SBK;

	if (break_state != 0)
		temp |= UARTCR2_SBK;

	writeb(temp, port->membase + UARTCR2);
}

static void lpuart32_break_ctl(struct uart_port *port, int break_state)
{
	unsigned long temp;

	temp = lpuart32_read(port->membase + UARTCTRL) & ~UARTCTRL_SBK;

	if (break_state != 0)
		temp |= UARTCTRL_SBK;

	lpuart32_write(temp, port->membase + UARTCTRL);
}

static void lpuart_setup_watermark(struct lpuart_port *sport)
{
	unsigned char val, cr2;
	unsigned char cr2_saved;

	cr2 = readb(sport->port.membase + UARTCR2);
	cr2_saved = cr2;
	cr2 &= ~(UARTCR2_TIE | UARTCR2_TCIE | UARTCR2_TE |
			UARTCR2_RIE | UARTCR2_RE);
	writeb(cr2, sport->port.membase + UARTCR2);

	val = readb(sport->port.membase + UARTPFIFO);
	writeb(val | UARTPFIFO_TXFE | UARTPFIFO_RXFE,
			sport->port.membase + UARTPFIFO);

	/* explicitly clear RDRF */
	readb(sport->port.membase + UARTSR1);

	/* flush Tx and Rx FIFO */
	writeb(UARTCFIFO_TXFLUSH | UARTCFIFO_RXFLUSH,
			sport->port.membase + UARTCFIFO);

	writeb(0, sport->port.membase + UARTTWFIFO);
	writeb(1, sport->port.membase + UARTRWFIFO);

	/* Restore cr2 */
	writeb(cr2_saved, sport->port.membase + UARTCR2);
}

static void lpuart32_setup_watermark(struct lpuart_port *sport)
{
	unsigned long val, ctrl;
	unsigned long ctrl_saved;

	ctrl = lpuart32_read(sport->port.membase + UARTCTRL);
	ctrl_saved = ctrl;
	ctrl &= ~(UARTCTRL_TIE | UARTCTRL_TCIE | UARTCTRL_TE |
			UARTCTRL_RIE | UARTCTRL_RE);
	lpuart32_write(ctrl, sport->port.membase + UARTCTRL);

	/* enable FIFO mode */
	val = lpuart32_read(sport->port.membase + UARTFIFO);
	val |= UARTFIFO_TXFE | UARTFIFO_RXFE;
	val |= UARTFIFO_TXFLUSH | UARTFIFO_RXFLUSH;
	lpuart32_write(val, sport->port.membase + UARTFIFO);

	/* set the watermark */
	val = (0x1 << UARTWATER_RXWATER_OFF) | (0x0 << UARTWATER_TXWATER_OFF);
	lpuart32_write(val, sport->port.membase + UARTWATER);

	/* Restore cr2 */
	lpuart32_write(ctrl_saved, sport->port.membase + UARTCTRL);
}

static int lpuart_dma_tx_request(struct uart_port *port)
{
	struct lpuart_port *sport = container_of(port,
					struct lpuart_port, port);
	struct dma_slave_config dma_tx_sconfig;
	dma_addr_t dma_bus;
	unsigned char *dma_buf;
	int ret;

	dma_bus = dma_map_single(sport->dma_tx_chan->device->dev,
				sport->port.state->xmit.buf,
				UART_XMIT_SIZE, DMA_TO_DEVICE);

	if (dma_mapping_error(sport->dma_tx_chan->device->dev, dma_bus)) {
		dev_err(sport->port.dev, "dma_map_single tx failed\n");
		return -ENOMEM;
	}

	dma_buf = sport->port.state->xmit.buf;
	dma_tx_sconfig.dst_addr = sport->port.mapbase + UARTDR;
	dma_tx_sconfig.dst_addr_width = DMA_SLAVE_BUSWIDTH_1_BYTE;
	dma_tx_sconfig.dst_maxburst = sport->txfifo_size;
	dma_tx_sconfig.direction = DMA_MEM_TO_DEV;
	ret = dmaengine_slave_config(sport->dma_tx_chan, &dma_tx_sconfig);

	if (ret < 0) {
		dev_err(sport->port.dev,
				"Dma slave config failed, err = %d\n", ret);
		return ret;
	}

	sport->dma_tx_buf_virt = dma_buf;
	sport->dma_tx_buf_bus = dma_bus;
	sport->dma_tx_in_progress = 0;

	return 0;
}

static int lpuart_dma_rx_request(struct uart_port *port)
{
	struct lpuart_port *sport = container_of(port,
					struct lpuart_port, port);
	struct dma_slave_config dma_rx_sconfig;
	dma_addr_t dma_bus;
	unsigned char *dma_buf;
	int ret;

	dma_buf = devm_kzalloc(sport->port.dev,
				FSL_UART_RX_DMA_BUFFER_SIZE, GFP_KERNEL);

	if (!dma_buf) {
		dev_err(sport->port.dev, "Dma rx alloc failed\n");
		return -ENOMEM;
	}

	dma_bus = dma_map_single(sport->dma_rx_chan->device->dev, dma_buf,
				FSL_UART_RX_DMA_BUFFER_SIZE, DMA_FROM_DEVICE);

	if (dma_mapping_error(sport->dma_rx_chan->device->dev, dma_bus)) {
		dev_err(sport->port.dev, "dma_map_single rx failed\n");
		return -ENOMEM;
	}

	dma_rx_sconfig.src_addr = sport->port.mapbase + UARTDR;
	dma_rx_sconfig.src_addr_width = DMA_SLAVE_BUSWIDTH_1_BYTE;
	dma_rx_sconfig.src_maxburst = 1;
	dma_rx_sconfig.direction = DMA_DEV_TO_MEM;
	ret = dmaengine_slave_config(sport->dma_rx_chan, &dma_rx_sconfig);

	if (ret < 0) {
		dev_err(sport->port.dev,
				"Dma slave config failed, err = %d\n", ret);
		return ret;
	}

	sport->dma_rx_buf_virt = dma_buf;
	sport->dma_rx_buf_bus = dma_bus;
	sport->dma_rx_in_progress = 0;

	return 0;
}

static void lpuart_dma_tx_free(struct uart_port *port)
{
	struct lpuart_port *sport = container_of(port,
					struct lpuart_port, port);

	dma_unmap_single(sport->port.dev, sport->dma_tx_buf_bus,
			UART_XMIT_SIZE, DMA_TO_DEVICE);

	sport->dma_tx_buf_bus = 0;
	sport->dma_tx_buf_virt = NULL;
}

static void lpuart_dma_rx_free(struct uart_port *port)
{
	struct lpuart_port *sport = container_of(port,
					struct lpuart_port, port);

	dma_unmap_single(sport->port.dev, sport->dma_rx_buf_bus,
			FSL_UART_RX_DMA_BUFFER_SIZE, DMA_FROM_DEVICE);

	sport->dma_rx_buf_bus = 0;
	sport->dma_rx_buf_virt = NULL;
}

static int lpuart_startup(struct uart_port *port)
{
	struct lpuart_port *sport = container_of(port, struct lpuart_port, port);
	int ret;
	unsigned long flags;
	unsigned char temp;

	/* determine FIFO size and enable FIFO mode */
	temp = readb(sport->port.membase + UARTPFIFO);

	sport->txfifo_size = 0x1 << (((temp >> UARTPFIFO_TXSIZE_OFF) &
		UARTPFIFO_FIFOSIZE_MASK) + 1);

	sport->port.fifosize = sport->txfifo_size;

	sport->rxfifo_size = 0x1 << (((temp >> UARTPFIFO_RXSIZE_OFF) &
		UARTPFIFO_FIFOSIZE_MASK) + 1);

<<<<<<< HEAD
	/* Whether use dma support by dma request results */
	if (lpuart_dma_tx_request(port) || lpuart_dma_rx_request(port)) {
		sport->lpuart_dma_use = false;
	} else {
		sport->lpuart_dma_use = true;
		setup_timer(&sport->lpuart_timer, lpuart_timer_func,
			    (unsigned long)sport);
=======
	if (sport->dma_rx_chan && !lpuart_dma_rx_request(port)) {
		sport->lpuart_dma_rx_use = true;
		setup_timer(&sport->lpuart_timer, lpuart_timer_func,
			    (unsigned long)sport);
	} else
		sport->lpuart_dma_rx_use = false;


	if (sport->dma_tx_chan && !lpuart_dma_tx_request(port)) {
		sport->lpuart_dma_tx_use = true;
>>>>>>> 4e467d03
		temp = readb(port->membase + UARTCR5);
		temp &= ~UARTCR5_RDMAS;
		writeb(temp | UARTCR5_TDMAS, port->membase + UARTCR5);
	} else
		sport->lpuart_dma_tx_use = false;

	ret = devm_request_irq(port->dev, port->irq, lpuart_int, 0,
				DRIVER_NAME, sport);
	if (ret)
		return ret;

	spin_lock_irqsave(&sport->port.lock, flags);

	lpuart_setup_watermark(sport);

	temp = readb(sport->port.membase + UARTCR2);
	temp |= (UARTCR2_RIE | UARTCR2_TIE | UARTCR2_RE | UARTCR2_TE);
	writeb(temp, sport->port.membase + UARTCR2);

	spin_unlock_irqrestore(&sport->port.lock, flags);
	return 0;
}

static int lpuart32_startup(struct uart_port *port)
{
	struct lpuart_port *sport = container_of(port, struct lpuart_port, port);
	int ret;
	unsigned long flags;
	unsigned long temp;

	/* determine FIFO size */
	temp = lpuart32_read(sport->port.membase + UARTFIFO);

	sport->txfifo_size = 0x1 << (((temp >> UARTFIFO_TXSIZE_OFF) &
		UARTFIFO_FIFOSIZE_MASK) - 1);

	sport->rxfifo_size = 0x1 << (((temp >> UARTFIFO_RXSIZE_OFF) &
		UARTFIFO_FIFOSIZE_MASK) - 1);

	ret = devm_request_irq(port->dev, port->irq, lpuart32_int, 0,
				DRIVER_NAME, sport);
	if (ret)
		return ret;

	spin_lock_irqsave(&sport->port.lock, flags);

	lpuart32_setup_watermark(sport);

	temp = lpuart32_read(sport->port.membase + UARTCTRL);
	temp |= (UARTCTRL_RIE | UARTCTRL_TIE | UARTCTRL_RE | UARTCTRL_TE);
	temp |= UARTCTRL_ILIE;
	lpuart32_write(temp, sport->port.membase + UARTCTRL);

	spin_unlock_irqrestore(&sport->port.lock, flags);
	return 0;
}

static void lpuart_shutdown(struct uart_port *port)
{
	struct lpuart_port *sport = container_of(port, struct lpuart_port, port);
	unsigned char temp;
	unsigned long flags;

	spin_lock_irqsave(&port->lock, flags);

	/* disable Rx/Tx and interrupts */
	temp = readb(port->membase + UARTCR2);
	temp &= ~(UARTCR2_TE | UARTCR2_RE |
			UARTCR2_TIE | UARTCR2_TCIE | UARTCR2_RIE);
	writeb(temp, port->membase + UARTCR2);

	spin_unlock_irqrestore(&port->lock, flags);

	devm_free_irq(port->dev, port->irq, sport);

<<<<<<< HEAD
	if (sport->lpuart_dma_use) {
		del_timer_sync(&sport->lpuart_timer);

		lpuart_dma_tx_free(port);
		lpuart_dma_rx_free(port);
=======
	if (sport->lpuart_dma_rx_use) {
		lpuart_dma_rx_free(&sport->port);
		del_timer_sync(&sport->lpuart_timer);
>>>>>>> 4e467d03
	}

	if (sport->lpuart_dma_tx_use)
		lpuart_dma_tx_free(&sport->port);
}

static void lpuart32_shutdown(struct uart_port *port)
{
	struct lpuart_port *sport = container_of(port, struct lpuart_port, port);
	unsigned long temp;
	unsigned long flags;

	spin_lock_irqsave(&port->lock, flags);

	/* disable Rx/Tx and interrupts */
	temp = lpuart32_read(port->membase + UARTCTRL);
	temp &= ~(UARTCTRL_TE | UARTCTRL_RE |
			UARTCTRL_TIE | UARTCTRL_TCIE | UARTCTRL_RIE);
	lpuart32_write(temp, port->membase + UARTCTRL);

	spin_unlock_irqrestore(&port->lock, flags);

	devm_free_irq(port->dev, port->irq, sport);
}

static void
lpuart_set_termios(struct uart_port *port, struct ktermios *termios,
		   struct ktermios *old)
{
	struct lpuart_port *sport = container_of(port, struct lpuart_port, port);
	unsigned long flags;
	unsigned char cr1, old_cr1, old_cr2, cr4, bdh, modem;
	unsigned int  baud;
	unsigned int old_csize = old ? old->c_cflag & CSIZE : CS8;
	unsigned int sbr, brfa;

	cr1 = old_cr1 = readb(sport->port.membase + UARTCR1);
	old_cr2 = readb(sport->port.membase + UARTCR2);
	cr4 = readb(sport->port.membase + UARTCR4);
	bdh = readb(sport->port.membase + UARTBDH);
	modem = readb(sport->port.membase + UARTMODEM);
	/*
	 * only support CS8 and CS7, and for CS7 must enable PE.
	 * supported mode:
	 *  - (7,e/o,1)
	 *  - (8,n,1)
	 *  - (8,m/s,1)
	 *  - (8,e/o,1)
	 */
	while ((termios->c_cflag & CSIZE) != CS8 &&
		(termios->c_cflag & CSIZE) != CS7) {
		termios->c_cflag &= ~CSIZE;
		termios->c_cflag |= old_csize;
		old_csize = CS8;
	}

	if ((termios->c_cflag & CSIZE) == CS8 ||
		(termios->c_cflag & CSIZE) == CS7)
		cr1 = old_cr1 & ~UARTCR1_M;

	if (termios->c_cflag & CMSPAR) {
		if ((termios->c_cflag & CSIZE) != CS8) {
			termios->c_cflag &= ~CSIZE;
			termios->c_cflag |= CS8;
		}
		cr1 |= UARTCR1_M;
	}

	if (termios->c_cflag & CRTSCTS) {
		modem |= (UARTMODEM_RXRTSE | UARTMODEM_TXCTSE);
	} else {
		termios->c_cflag &= ~CRTSCTS;
		modem &= ~(UARTMODEM_RXRTSE | UARTMODEM_TXCTSE);
	}

	if (termios->c_cflag & CSTOPB)
		termios->c_cflag &= ~CSTOPB;

	/* parity must be enabled when CS7 to match 8-bits format */
	if ((termios->c_cflag & CSIZE) == CS7)
		termios->c_cflag |= PARENB;

	if ((termios->c_cflag & PARENB)) {
		if (termios->c_cflag & CMSPAR) {
			cr1 &= ~UARTCR1_PE;
			cr1 |= UARTCR1_M;
		} else {
			cr1 |= UARTCR1_PE;
			if ((termios->c_cflag & CSIZE) == CS8)
				cr1 |= UARTCR1_M;
			if (termios->c_cflag & PARODD)
				cr1 |= UARTCR1_PT;
			else
				cr1 &= ~UARTCR1_PT;
		}
	}

	/* ask the core to calculate the divisor */
	baud = uart_get_baud_rate(port, termios, old, 50, port->uartclk / 16);

	spin_lock_irqsave(&sport->port.lock, flags);

	sport->port.read_status_mask = 0;
	if (termios->c_iflag & INPCK)
		sport->port.read_status_mask |=	(UARTSR1_FE | UARTSR1_PE);
	if (termios->c_iflag & (IGNBRK | BRKINT | PARMRK))
		sport->port.read_status_mask |= UARTSR1_FE;

	/* characters to ignore */
	sport->port.ignore_status_mask = 0;
	if (termios->c_iflag & IGNPAR)
		sport->port.ignore_status_mask |= UARTSR1_PE;
	if (termios->c_iflag & IGNBRK) {
		sport->port.ignore_status_mask |= UARTSR1_FE;
		/*
		 * if we're ignoring parity and break indicators,
		 * ignore overruns too (for real raw support).
		 */
		if (termios->c_iflag & IGNPAR)
			sport->port.ignore_status_mask |= UARTSR1_OR;
	}

	/* update the per-port timeout */
	uart_update_timeout(port, termios->c_cflag, baud);

	if (sport->lpuart_dma_rx_use) {
		/* Calculate delay for 1.5 DMA buffers */
		sport->dma_rx_timeout = (sport->port.timeout - HZ / 50) *
					FSL_UART_RX_DMA_BUFFER_SIZE * 3 /
					sport->rxfifo_size / 2;
		dev_dbg(port->dev, "DMA Rx t-out %ums, tty t-out %u jiffies\n",
			sport->dma_rx_timeout * 1000 / HZ, sport->port.timeout);
		if (sport->dma_rx_timeout < msecs_to_jiffies(20))
			sport->dma_rx_timeout = msecs_to_jiffies(20);
	}

	/* wait transmit engin complete */
	while (!(readb(sport->port.membase + UARTSR1) & UARTSR1_TC))
		barrier();

	/* disable transmit and receive */
	writeb(old_cr2 & ~(UARTCR2_TE | UARTCR2_RE),
			sport->port.membase + UARTCR2);

	sbr = sport->port.uartclk / (16 * baud);
	brfa = ((sport->port.uartclk - (16 * sbr * baud)) * 2) / baud;
	bdh &= ~UARTBDH_SBR_MASK;
	bdh |= (sbr >> 8) & 0x1F;
	cr4 &= ~UARTCR4_BRFA_MASK;
	brfa &= UARTCR4_BRFA_MASK;
	writeb(cr4 | brfa, sport->port.membase + UARTCR4);
	writeb(bdh, sport->port.membase + UARTBDH);
	writeb(sbr & 0xFF, sport->port.membase + UARTBDL);
	writeb(cr1, sport->port.membase + UARTCR1);
	writeb(modem, sport->port.membase + UARTMODEM);

	/* restore control register */
	writeb(old_cr2, sport->port.membase + UARTCR2);

	spin_unlock_irqrestore(&sport->port.lock, flags);
}

static void
lpuart32_set_termios(struct uart_port *port, struct ktermios *termios,
		   struct ktermios *old)
{
	struct lpuart_port *sport = container_of(port, struct lpuart_port, port);
	unsigned long flags;
	unsigned long ctrl, old_ctrl, bd, modem;
	unsigned int  baud;
	unsigned int old_csize = old ? old->c_cflag & CSIZE : CS8;
	unsigned int sbr;

	ctrl = old_ctrl = lpuart32_read(sport->port.membase + UARTCTRL);
	bd = lpuart32_read(sport->port.membase + UARTBAUD);
	modem = lpuart32_read(sport->port.membase + UARTMODIR);
	/*
	 * only support CS8 and CS7, and for CS7 must enable PE.
	 * supported mode:
	 *  - (7,e/o,1)
	 *  - (8,n,1)
	 *  - (8,m/s,1)
	 *  - (8,e/o,1)
	 */
	while ((termios->c_cflag & CSIZE) != CS8 &&
		(termios->c_cflag & CSIZE) != CS7) {
		termios->c_cflag &= ~CSIZE;
		termios->c_cflag |= old_csize;
		old_csize = CS8;
	}

	if ((termios->c_cflag & CSIZE) == CS8 ||
		(termios->c_cflag & CSIZE) == CS7)
		ctrl = old_ctrl & ~UARTCTRL_M;

	if (termios->c_cflag & CMSPAR) {
		if ((termios->c_cflag & CSIZE) != CS8) {
			termios->c_cflag &= ~CSIZE;
			termios->c_cflag |= CS8;
		}
		ctrl |= UARTCTRL_M;
	}

	if (termios->c_cflag & CRTSCTS) {
		modem |= (UARTMODEM_RXRTSE | UARTMODEM_TXCTSE);
	} else {
		termios->c_cflag &= ~CRTSCTS;
		modem &= ~(UARTMODEM_RXRTSE | UARTMODEM_TXCTSE);
	}

	if (termios->c_cflag & CSTOPB)
		termios->c_cflag &= ~CSTOPB;

	/* parity must be enabled when CS7 to match 8-bits format */
	if ((termios->c_cflag & CSIZE) == CS7)
		termios->c_cflag |= PARENB;

	if ((termios->c_cflag & PARENB)) {
		if (termios->c_cflag & CMSPAR) {
			ctrl &= ~UARTCTRL_PE;
			ctrl |= UARTCTRL_M;
		} else {
			ctrl |= UARTCR1_PE;
			if ((termios->c_cflag & CSIZE) == CS8)
				ctrl |= UARTCTRL_M;
			if (termios->c_cflag & PARODD)
				ctrl |= UARTCTRL_PT;
			else
				ctrl &= ~UARTCTRL_PT;
		}
	}

	/* ask the core to calculate the divisor */
	baud = uart_get_baud_rate(port, termios, old, 50, port->uartclk / 16);

	spin_lock_irqsave(&sport->port.lock, flags);

	sport->port.read_status_mask = 0;
	if (termios->c_iflag & INPCK)
		sport->port.read_status_mask |=	(UARTSTAT_FE | UARTSTAT_PE);
	if (termios->c_iflag & (IGNBRK | BRKINT | PARMRK))
		sport->port.read_status_mask |= UARTSTAT_FE;

	/* characters to ignore */
	sport->port.ignore_status_mask = 0;
	if (termios->c_iflag & IGNPAR)
		sport->port.ignore_status_mask |= UARTSTAT_PE;
	if (termios->c_iflag & IGNBRK) {
		sport->port.ignore_status_mask |= UARTSTAT_FE;
		/*
		 * if we're ignoring parity and break indicators,
		 * ignore overruns too (for real raw support).
		 */
		if (termios->c_iflag & IGNPAR)
			sport->port.ignore_status_mask |= UARTSTAT_OR;
	}

	/* update the per-port timeout */
	uart_update_timeout(port, termios->c_cflag, baud);

	/* wait transmit engin complete */
	while (!(lpuart32_read(sport->port.membase + UARTSTAT) & UARTSTAT_TC))
		barrier();

	/* disable transmit and receive */
	lpuart32_write(old_ctrl & ~(UARTCTRL_TE | UARTCTRL_RE),
			sport->port.membase + UARTCTRL);

	sbr = sport->port.uartclk / (16 * baud);
	bd &= ~UARTBAUD_SBR_MASK;
	bd |= sbr & UARTBAUD_SBR_MASK;
	bd |= UARTBAUD_BOTHEDGE;
	bd &= ~(UARTBAUD_TDMAE | UARTBAUD_RDMAE);
	lpuart32_write(bd, sport->port.membase + UARTBAUD);
	lpuart32_write(modem, sport->port.membase + UARTMODIR);
	lpuart32_write(ctrl, sport->port.membase + UARTCTRL);
	/* restore control register */

	spin_unlock_irqrestore(&sport->port.lock, flags);
}

static const char *lpuart_type(struct uart_port *port)
{
	return "FSL_LPUART";
}

static void lpuart_release_port(struct uart_port *port)
{
	/* nothing to do */
}

static int lpuart_request_port(struct uart_port *port)
{
	return  0;
}

/* configure/autoconfigure the port */
static void lpuart_config_port(struct uart_port *port, int flags)
{
	if (flags & UART_CONFIG_TYPE)
		port->type = PORT_LPUART;
}

static int lpuart_verify_port(struct uart_port *port, struct serial_struct *ser)
{
	int ret = 0;

	if (ser->type != PORT_UNKNOWN && ser->type != PORT_LPUART)
		ret = -EINVAL;
	if (port->irq != ser->irq)
		ret = -EINVAL;
	if (ser->io_type != UPIO_MEM)
		ret = -EINVAL;
	if (port->uartclk / 16 != ser->baud_base)
		ret = -EINVAL;
	if (port->iobase != ser->port)
		ret = -EINVAL;
	if (ser->hub6 != 0)
		ret = -EINVAL;
	return ret;
}

static struct uart_ops lpuart_pops = {
	.tx_empty	= lpuart_tx_empty,
	.set_mctrl	= lpuart_set_mctrl,
	.get_mctrl	= lpuart_get_mctrl,
	.stop_tx	= lpuart_stop_tx,
	.start_tx	= lpuart_start_tx,
	.stop_rx	= lpuart_stop_rx,
	.break_ctl	= lpuart_break_ctl,
	.startup	= lpuart_startup,
	.shutdown	= lpuart_shutdown,
	.set_termios	= lpuart_set_termios,
	.type		= lpuart_type,
	.request_port	= lpuart_request_port,
	.release_port	= lpuart_release_port,
	.config_port	= lpuart_config_port,
	.verify_port	= lpuart_verify_port,
	.flush_buffer	= lpuart_flush_buffer,
};

static struct uart_ops lpuart32_pops = {
	.tx_empty	= lpuart32_tx_empty,
	.set_mctrl	= lpuart32_set_mctrl,
	.get_mctrl	= lpuart32_get_mctrl,
	.stop_tx	= lpuart32_stop_tx,
	.start_tx	= lpuart32_start_tx,
	.stop_rx	= lpuart32_stop_rx,
	.break_ctl	= lpuart32_break_ctl,
	.startup	= lpuart32_startup,
	.shutdown	= lpuart32_shutdown,
	.set_termios	= lpuart32_set_termios,
	.type		= lpuart_type,
	.request_port	= lpuart_request_port,
	.release_port	= lpuart_release_port,
	.config_port	= lpuart_config_port,
	.verify_port	= lpuart_verify_port,
	.flush_buffer	= lpuart_flush_buffer,
};

static struct lpuart_port *lpuart_ports[UART_NR];

#ifdef CONFIG_SERIAL_FSL_LPUART_CONSOLE
static void lpuart_console_putchar(struct uart_port *port, int ch)
{
	while (!(readb(port->membase + UARTSR1) & UARTSR1_TDRE))
		barrier();

	writeb(ch, port->membase + UARTDR);
}

static void lpuart32_console_putchar(struct uart_port *port, int ch)
{
	while (!(lpuart32_read(port->membase + UARTSTAT) & UARTSTAT_TDRE))
		barrier();

	lpuart32_write(ch, port->membase + UARTDATA);
}

static void
lpuart_console_write(struct console *co, const char *s, unsigned int count)
{
	struct lpuart_port *sport = lpuart_ports[co->index];
	unsigned char  old_cr2, cr2;

	/* first save CR2 and then disable interrupts */
	cr2 = old_cr2 = readb(sport->port.membase + UARTCR2);
	cr2 |= (UARTCR2_TE |  UARTCR2_RE);
	cr2 &= ~(UARTCR2_TIE | UARTCR2_TCIE | UARTCR2_RIE);
	writeb(cr2, sport->port.membase + UARTCR2);

	uart_console_write(&sport->port, s, count, lpuart_console_putchar);

	/* wait for transmitter finish complete and restore CR2 */
	while (!(readb(sport->port.membase + UARTSR1) & UARTSR1_TC))
		barrier();

	writeb(old_cr2, sport->port.membase + UARTCR2);
}

static void
lpuart32_console_write(struct console *co, const char *s, unsigned int count)
{
	struct lpuart_port *sport = lpuart_ports[co->index];
	unsigned long  old_cr, cr;

	/* first save CR2 and then disable interrupts */
	cr = old_cr = lpuart32_read(sport->port.membase + UARTCTRL);
	cr |= (UARTCTRL_TE |  UARTCTRL_RE);
	cr &= ~(UARTCTRL_TIE | UARTCTRL_TCIE | UARTCTRL_RIE);
	lpuart32_write(cr, sport->port.membase + UARTCTRL);

	uart_console_write(&sport->port, s, count, lpuart32_console_putchar);

	/* wait for transmitter finish complete and restore CR2 */
	while (!(lpuart32_read(sport->port.membase + UARTSTAT) & UARTSTAT_TC))
		barrier();

	lpuart32_write(old_cr, sport->port.membase + UARTCTRL);
}

/*
 * if the port was already initialised (eg, by a boot loader),
 * try to determine the current setup.
 */
static void __init
lpuart_console_get_options(struct lpuart_port *sport, int *baud,
			   int *parity, int *bits)
{
	unsigned char cr, bdh, bdl, brfa;
	unsigned int sbr, uartclk, baud_raw;

	cr = readb(sport->port.membase + UARTCR2);
	cr &= UARTCR2_TE | UARTCR2_RE;
	if (!cr)
		return;

	/* ok, the port was enabled */

	cr = readb(sport->port.membase + UARTCR1);

	*parity = 'n';
	if (cr & UARTCR1_PE) {
		if (cr & UARTCR1_PT)
			*parity = 'o';
		else
			*parity = 'e';
	}

	if (cr & UARTCR1_M)
		*bits = 9;
	else
		*bits = 8;

	bdh = readb(sport->port.membase + UARTBDH);
	bdh &= UARTBDH_SBR_MASK;
	bdl = readb(sport->port.membase + UARTBDL);
	sbr = bdh;
	sbr <<= 8;
	sbr |= bdl;
	brfa = readb(sport->port.membase + UARTCR4);
	brfa &= UARTCR4_BRFA_MASK;

	uartclk = clk_get_rate(sport->clk);
	/*
	 * baud = mod_clk/(16*(sbr[13]+(brfa)/32)
	 */
	baud_raw = uartclk / (16 * (sbr + brfa / 32));

	if (*baud != baud_raw)
		printk(KERN_INFO "Serial: Console lpuart rounded baud rate"
				"from %d to %d\n", baud_raw, *baud);
}

static void __init
lpuart32_console_get_options(struct lpuart_port *sport, int *baud,
			   int *parity, int *bits)
{
	unsigned long cr, bd;
	unsigned int sbr, uartclk, baud_raw;

	cr = lpuart32_read(sport->port.membase + UARTCTRL);
	cr &= UARTCTRL_TE | UARTCTRL_RE;
	if (!cr)
		return;

	/* ok, the port was enabled */

	cr = lpuart32_read(sport->port.membase + UARTCTRL);

	*parity = 'n';
	if (cr & UARTCTRL_PE) {
		if (cr & UARTCTRL_PT)
			*parity = 'o';
		else
			*parity = 'e';
	}

	if (cr & UARTCTRL_M)
		*bits = 9;
	else
		*bits = 8;

	bd = lpuart32_read(sport->port.membase + UARTBAUD);
	bd &= UARTBAUD_SBR_MASK;
	sbr = bd;
	uartclk = clk_get_rate(sport->clk);
	/*
	 * baud = mod_clk/(16*(sbr[13]+(brfa)/32)
	 */
	baud_raw = uartclk / (16 * sbr);

	if (*baud != baud_raw)
		printk(KERN_INFO "Serial: Console lpuart rounded baud rate"
				"from %d to %d\n", baud_raw, *baud);
}

static int __init lpuart_console_setup(struct console *co, char *options)
{
	struct lpuart_port *sport;
	int baud = 115200;
	int bits = 8;
	int parity = 'n';
	int flow = 'n';

	/*
	 * check whether an invalid uart number has been specified, and
	 * if so, search for the first available port that does have
	 * console support.
	 */
	if (co->index == -1 || co->index >= ARRAY_SIZE(lpuart_ports))
		co->index = 0;

	sport = lpuart_ports[co->index];
	if (sport == NULL)
		return -ENODEV;

	if (options)
		uart_parse_options(options, &baud, &parity, &bits, &flow);
	else
		if (sport->lpuart32)
			lpuart32_console_get_options(sport, &baud, &parity, &bits);
		else
			lpuart_console_get_options(sport, &baud, &parity, &bits);

	if (sport->lpuart32)
		lpuart32_setup_watermark(sport);
	else
		lpuart_setup_watermark(sport);

	return uart_set_options(&sport->port, co, baud, parity, bits, flow);
}

static struct uart_driver lpuart_reg;
static struct console lpuart_console = {
	.name		= DEV_NAME,
	.write		= lpuart_console_write,
	.device		= uart_console_device,
	.setup		= lpuart_console_setup,
	.flags		= CON_PRINTBUFFER,
	.index		= -1,
	.data		= &lpuart_reg,
};

static struct console lpuart32_console = {
	.name		= DEV_NAME,
	.write		= lpuart32_console_write,
	.device		= uart_console_device,
	.setup		= lpuart_console_setup,
	.flags		= CON_PRINTBUFFER,
	.index		= -1,
	.data		= &lpuart_reg,
};

#define LPUART_CONSOLE	(&lpuart_console)
#define LPUART32_CONSOLE	(&lpuart32_console)
#else
#define LPUART_CONSOLE	NULL
#define LPUART32_CONSOLE	NULL
#endif

static struct uart_driver lpuart_reg = {
	.owner		= THIS_MODULE,
	.driver_name	= DRIVER_NAME,
	.dev_name	= DEV_NAME,
	.nr		= ARRAY_SIZE(lpuart_ports),
	.cons		= LPUART_CONSOLE,
};

static int lpuart_probe(struct platform_device *pdev)
{
	struct device_node *np = pdev->dev.of_node;
	struct lpuart_port *sport;
	struct resource *res;
	int ret;

	sport = devm_kzalloc(&pdev->dev, sizeof(*sport), GFP_KERNEL);
	if (!sport)
		return -ENOMEM;

	pdev->dev.coherent_dma_mask = 0;

	ret = of_alias_get_id(np, "serial");
	if (ret < 0) {
		dev_err(&pdev->dev, "failed to get alias id, errno %d\n", ret);
		return ret;
	}
	sport->port.line = ret;
	sport->lpuart32 = of_device_is_compatible(np, "fsl,ls1021a-lpuart");

	res = platform_get_resource(pdev, IORESOURCE_MEM, 0);
	sport->port.membase = devm_ioremap_resource(&pdev->dev, res);
	if (IS_ERR(sport->port.membase))
		return PTR_ERR(sport->port.membase);

	sport->port.mapbase = res->start;
	sport->port.dev = &pdev->dev;
	sport->port.type = PORT_LPUART;
	sport->port.iotype = UPIO_MEM;
	sport->port.irq = platform_get_irq(pdev, 0);
	if (sport->lpuart32)
		sport->port.ops = &lpuart32_pops;
	else
		sport->port.ops = &lpuart_pops;
	sport->port.flags = UPF_BOOT_AUTOCONF;

	sport->clk = devm_clk_get(&pdev->dev, "ipg");
	if (IS_ERR(sport->clk)) {
		ret = PTR_ERR(sport->clk);
		dev_err(&pdev->dev, "failed to get uart clk: %d\n", ret);
		return ret;
	}

	ret = clk_prepare_enable(sport->clk);
	if (ret) {
		dev_err(&pdev->dev, "failed to enable uart clk: %d\n", ret);
		return ret;
	}

	sport->port.uartclk = clk_get_rate(sport->clk);

	lpuart_ports[sport->port.line] = sport;

	platform_set_drvdata(pdev, &sport->port);

	if (sport->lpuart32)
		lpuart_reg.cons = LPUART32_CONSOLE;
	else
		lpuart_reg.cons = LPUART_CONSOLE;

	ret = uart_add_one_port(&lpuart_reg, &sport->port);
	if (ret) {
		clk_disable_unprepare(sport->clk);
		return ret;
	}

	sport->dma_tx_chan = dma_request_slave_channel(sport->port.dev, "tx");
	if (!sport->dma_tx_chan)
		dev_info(sport->port.dev, "DMA tx channel request failed, "
				"operating without tx DMA\n");

	sport->dma_rx_chan = dma_request_slave_channel(sport->port.dev, "rx");
	if (!sport->dma_rx_chan)
		dev_info(sport->port.dev, "DMA rx channel request failed, "
				"operating without rx DMA\n");

	return 0;
}

static int lpuart_remove(struct platform_device *pdev)
{
	struct lpuart_port *sport = platform_get_drvdata(pdev);

	uart_remove_one_port(&lpuart_reg, &sport->port);

	clk_disable_unprepare(sport->clk);

	if (sport->dma_tx_chan)
		dma_release_channel(sport->dma_tx_chan);

	if (sport->dma_rx_chan)
		dma_release_channel(sport->dma_rx_chan);

	return 0;
}

#ifdef CONFIG_PM_SLEEP
static int lpuart_suspend(struct device *dev)
{
	struct lpuart_port *sport = dev_get_drvdata(dev);
	unsigned long temp;

	if (sport->lpuart32) {
		/* disable Rx/Tx and interrupts */
		temp = lpuart32_read(sport->port.membase + UARTCTRL);
		temp &= ~(UARTCTRL_TE | UARTCTRL_TIE | UARTCTRL_TCIE);
		lpuart32_write(temp, sport->port.membase + UARTCTRL);
	} else {
		/* disable Rx/Tx and interrupts */
		temp = readb(sport->port.membase + UARTCR2);
		temp &= ~(UARTCR2_TE | UARTCR2_TIE | UARTCR2_TCIE);
		writeb(temp, sport->port.membase + UARTCR2);
	}

	uart_suspend_port(&lpuart_reg, &sport->port);

	return 0;
}

static int lpuart_resume(struct device *dev)
{
	struct lpuart_port *sport = dev_get_drvdata(dev);
	unsigned long temp;

	if (sport->lpuart32) {
		lpuart32_setup_watermark(sport);
		temp = lpuart32_read(sport->port.membase + UARTCTRL);
		temp |= (UARTCTRL_RIE | UARTCTRL_TIE | UARTCTRL_RE |
			 UARTCTRL_TE | UARTCTRL_ILIE);
		lpuart32_write(temp, sport->port.membase + UARTCTRL);
	} else {
		lpuart_setup_watermark(sport);
		temp = readb(sport->port.membase + UARTCR2);
		temp |= (UARTCR2_RIE | UARTCR2_TIE | UARTCR2_RE | UARTCR2_TE);
		writeb(temp, sport->port.membase + UARTCR2);
	}

	uart_resume_port(&lpuart_reg, &sport->port);

	return 0;
}
#endif

static SIMPLE_DEV_PM_OPS(lpuart_pm_ops, lpuart_suspend, lpuart_resume);

static struct platform_driver lpuart_driver = {
	.probe		= lpuart_probe,
	.remove		= lpuart_remove,
	.driver		= {
		.name	= "fsl-lpuart",
		.of_match_table = lpuart_dt_ids,
		.pm	= &lpuart_pm_ops,
	},
};

static int __init lpuart_serial_init(void)
{
	int ret = uart_register_driver(&lpuart_reg);

	if (ret)
		return ret;

	ret = platform_driver_register(&lpuart_driver);
	if (ret)
		uart_unregister_driver(&lpuart_reg);

	return ret;
}

static void __exit lpuart_serial_exit(void)
{
	platform_driver_unregister(&lpuart_driver);
	uart_unregister_driver(&lpuart_reg);
}

module_init(lpuart_serial_init);
module_exit(lpuart_serial_exit);

MODULE_DESCRIPTION("Freescale lpuart serial port driver");
MODULE_LICENSE("GPL v2");<|MERGE_RESOLUTION|>--- conflicted
+++ resolved
@@ -772,21 +772,13 @@
 	crdma = readb(sport->port.membase + UARTCR5);
 
 	if (sts & UARTSR1_RDRF && !(crdma & UARTCR5_RDMAS)) {
-<<<<<<< HEAD
-		if (sport->lpuart_dma_use)
-=======
 		if (sport->lpuart_dma_rx_use)
->>>>>>> 4e467d03
 			lpuart_prepare_rx(sport);
 		else
 			lpuart_rxint(irq, dev_id);
 	}
 	if (sts & UARTSR1_TDRE && !(crdma & UARTCR5_TDMAS)) {
-<<<<<<< HEAD
-		if (sport->lpuart_dma_use)
-=======
 		if (sport->lpuart_dma_tx_use)
->>>>>>> 4e467d03
 			lpuart_pio_tx(sport);
 		else
 			lpuart_txint(irq, dev_id);
@@ -1092,15 +1084,6 @@
 	sport->rxfifo_size = 0x1 << (((temp >> UARTPFIFO_RXSIZE_OFF) &
 		UARTPFIFO_FIFOSIZE_MASK) + 1);
 
-<<<<<<< HEAD
-	/* Whether use dma support by dma request results */
-	if (lpuart_dma_tx_request(port) || lpuart_dma_rx_request(port)) {
-		sport->lpuart_dma_use = false;
-	} else {
-		sport->lpuart_dma_use = true;
-		setup_timer(&sport->lpuart_timer, lpuart_timer_func,
-			    (unsigned long)sport);
-=======
 	if (sport->dma_rx_chan && !lpuart_dma_rx_request(port)) {
 		sport->lpuart_dma_rx_use = true;
 		setup_timer(&sport->lpuart_timer, lpuart_timer_func,
@@ -1111,7 +1094,6 @@
 
 	if (sport->dma_tx_chan && !lpuart_dma_tx_request(port)) {
 		sport->lpuart_dma_tx_use = true;
->>>>>>> 4e467d03
 		temp = readb(port->membase + UARTCR5);
 		temp &= ~UARTCR5_RDMAS;
 		writeb(temp | UARTCR5_TDMAS, port->membase + UARTCR5);
@@ -1187,17 +1169,9 @@
 
 	devm_free_irq(port->dev, port->irq, sport);
 
-<<<<<<< HEAD
-	if (sport->lpuart_dma_use) {
-		del_timer_sync(&sport->lpuart_timer);
-
-		lpuart_dma_tx_free(port);
-		lpuart_dma_rx_free(port);
-=======
 	if (sport->lpuart_dma_rx_use) {
 		lpuart_dma_rx_free(&sport->port);
 		del_timer_sync(&sport->lpuart_timer);
->>>>>>> 4e467d03
 	}
 
 	if (sport->lpuart_dma_tx_use)
