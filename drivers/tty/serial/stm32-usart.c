// SPDX-License-Identifier: GPL-2.0
/*
 * Copyright (C) Maxime Coquelin 2015
 * Copyright (C) STMicroelectronics SA 2017
 * Authors:  Maxime Coquelin <mcoquelin.stm32@gmail.com>
 *	     Gerald Baeza <gerald.baeza@foss.st.com>
 *	     Erwan Le Ray <erwan.leray@foss.st.com>
 *
 * Inspired by st-asc.c from STMicroelectronics (c)
 */

#include <linux/clk.h>
#include <linux/console.h>
#include <linux/delay.h>
#include <linux/dma-direction.h>
#include <linux/dmaengine.h>
#include <linux/dma-mapping.h>
#include <linux/io.h>
#include <linux/iopoll.h>
#include <linux/irq.h>
#include <linux/module.h>
#include <linux/of.h>
#include <linux/of_platform.h>
#include <linux/pinctrl/consumer.h>
#include <linux/platform_device.h>
#include <linux/pm_runtime.h>
#include <linux/pm_wakeirq.h>
#include <linux/serial_core.h>
#include <linux/serial.h>
#include <linux/spinlock.h>
#include <linux/sysrq.h>
#include <linux/tty_flip.h>
#include <linux/tty.h>

#include "serial_mctrl_gpio.h"
#include "stm32-usart.h"

static void stm32_usart_stop_tx(struct uart_port *port);
static void stm32_usart_transmit_chars(struct uart_port *port);

static inline struct stm32_port *to_stm32_port(struct uart_port *port)
{
	return container_of(port, struct stm32_port, port);
}

static void stm32_usart_set_bits(struct uart_port *port, u32 reg, u32 bits)
{
	u32 val;

	val = readl_relaxed(port->membase + reg);
	val |= bits;
	writel_relaxed(val, port->membase + reg);
}

static void stm32_usart_clr_bits(struct uart_port *port, u32 reg, u32 bits)
{
	u32 val;

	val = readl_relaxed(port->membase + reg);
	val &= ~bits;
	writel_relaxed(val, port->membase + reg);
}

static void stm32_usart_config_reg_rs485(u32 *cr1, u32 *cr3, u32 delay_ADE,
					 u32 delay_DDE, u32 baud)
{
	u32 rs485_deat_dedt;
	u32 rs485_deat_dedt_max = (USART_CR1_DEAT_MASK >> USART_CR1_DEAT_SHIFT);
	bool over8;

	*cr3 |= USART_CR3_DEM;
	over8 = *cr1 & USART_CR1_OVER8;

	if (over8)
		rs485_deat_dedt = delay_ADE * baud * 8;
	else
		rs485_deat_dedt = delay_ADE * baud * 16;

	rs485_deat_dedt = DIV_ROUND_CLOSEST(rs485_deat_dedt, 1000);
	rs485_deat_dedt = rs485_deat_dedt > rs485_deat_dedt_max ?
			  rs485_deat_dedt_max : rs485_deat_dedt;
	rs485_deat_dedt = (rs485_deat_dedt << USART_CR1_DEAT_SHIFT) &
			   USART_CR1_DEAT_MASK;
	*cr1 |= rs485_deat_dedt;

	if (over8)
		rs485_deat_dedt = delay_DDE * baud * 8;
	else
		rs485_deat_dedt = delay_DDE * baud * 16;

	rs485_deat_dedt = DIV_ROUND_CLOSEST(rs485_deat_dedt, 1000);
	rs485_deat_dedt = rs485_deat_dedt > rs485_deat_dedt_max ?
			  rs485_deat_dedt_max : rs485_deat_dedt;
	rs485_deat_dedt = (rs485_deat_dedt << USART_CR1_DEDT_SHIFT) &
			   USART_CR1_DEDT_MASK;
	*cr1 |= rs485_deat_dedt;
}

static int stm32_usart_config_rs485(struct uart_port *port,
				    struct serial_rs485 *rs485conf)
{
	struct stm32_port *stm32_port = to_stm32_port(port);
	const struct stm32_usart_offsets *ofs = &stm32_port->info->ofs;
	const struct stm32_usart_config *cfg = &stm32_port->info->cfg;
	u32 usartdiv, baud, cr1, cr3;
	bool over8;

	stm32_usart_clr_bits(port, ofs->cr1, BIT(cfg->uart_enable_bit));

	port->rs485 = *rs485conf;

	rs485conf->flags |= SER_RS485_RX_DURING_TX;

	if (rs485conf->flags & SER_RS485_ENABLED) {
		cr1 = readl_relaxed(port->membase + ofs->cr1);
		cr3 = readl_relaxed(port->membase + ofs->cr3);
		usartdiv = readl_relaxed(port->membase + ofs->brr);
		usartdiv = usartdiv & GENMASK(15, 0);
		over8 = cr1 & USART_CR1_OVER8;

		if (over8)
			usartdiv = usartdiv | (usartdiv & GENMASK(4, 0))
				   << USART_BRR_04_R_SHIFT;

		baud = DIV_ROUND_CLOSEST(port->uartclk, usartdiv);
		stm32_usart_config_reg_rs485(&cr1, &cr3,
					     rs485conf->delay_rts_before_send,
					     rs485conf->delay_rts_after_send,
					     baud);

		if (rs485conf->flags & SER_RS485_RTS_ON_SEND) {
			cr3 &= ~USART_CR3_DEP;
			rs485conf->flags &= ~SER_RS485_RTS_AFTER_SEND;
		} else {
			cr3 |= USART_CR3_DEP;
			rs485conf->flags |= SER_RS485_RTS_AFTER_SEND;
		}

		writel_relaxed(cr3, port->membase + ofs->cr3);
		writel_relaxed(cr1, port->membase + ofs->cr1);
	} else {
		stm32_usart_clr_bits(port, ofs->cr3,
				     USART_CR3_DEM | USART_CR3_DEP);
		stm32_usart_clr_bits(port, ofs->cr1,
				     USART_CR1_DEDT_MASK | USART_CR1_DEAT_MASK);
	}

	stm32_usart_set_bits(port, ofs->cr1, BIT(cfg->uart_enable_bit));

	return 0;
}

static int stm32_usart_init_rs485(struct uart_port *port,
				  struct platform_device *pdev)
{
	struct serial_rs485 *rs485conf = &port->rs485;

	rs485conf->flags = 0;
	rs485conf->delay_rts_before_send = 0;
	rs485conf->delay_rts_after_send = 0;

	if (!pdev->dev.of_node)
		return -ENODEV;

	return uart_get_rs485_mode(port);
}

static int stm32_usart_pending_rx(struct uart_port *port, u32 *sr,
				  int *last_res, bool threaded)
{
	struct stm32_port *stm32_port = to_stm32_port(port);
	const struct stm32_usart_offsets *ofs = &stm32_port->info->ofs;
	enum dma_status status;
	struct dma_tx_state state;

	*sr = readl_relaxed(port->membase + ofs->isr);

	if (threaded && stm32_port->rx_ch) {
		status = dmaengine_tx_status(stm32_port->rx_ch,
					     stm32_port->rx_ch->cookie,
					     &state);
		if (status == DMA_IN_PROGRESS && (*last_res != state.residue))
			return 1;
		else
			return 0;
	} else if (*sr & USART_SR_RXNE) {
		return 1;
	}
	return 0;
}

static unsigned long stm32_usart_get_char(struct uart_port *port, u32 *sr,
					  int *last_res)
{
	struct stm32_port *stm32_port = to_stm32_port(port);
	const struct stm32_usart_offsets *ofs = &stm32_port->info->ofs;
	unsigned long c;

	if (stm32_port->rx_ch) {
		c = stm32_port->rx_buf[RX_BUF_L - (*last_res)--];
		if ((*last_res) == 0)
			*last_res = RX_BUF_L;
	} else {
		c = readl_relaxed(port->membase + ofs->rdr);
		/* apply RDR data mask */
		c &= stm32_port->rdr_mask;
	}

	return c;
}

static void stm32_usart_receive_chars(struct uart_port *port, bool threaded)
{
	struct tty_port *tport = &port->state->port;
	struct stm32_port *stm32_port = to_stm32_port(port);
	const struct stm32_usart_offsets *ofs = &stm32_port->info->ofs;
	unsigned long c;
	u32 sr;
	char flag;

	if (irqd_is_wakeup_set(irq_get_irq_data(port->irq)))
		pm_wakeup_event(tport->tty->dev, 0);

	while (stm32_usart_pending_rx(port, &sr, &stm32_port->last_res,
				      threaded)) {
		sr |= USART_SR_DUMMY_RX;
		flag = TTY_NORMAL;

		/*
		 * Status bits has to be cleared before reading the RDR:
		 * In FIFO mode, reading the RDR will pop the next data
		 * (if any) along with its status bits into the SR.
		 * Not doing so leads to misalignement between RDR and SR,
		 * and clear status bits of the next rx data.
		 *
		 * Clear errors flags for stm32f7 and stm32h7 compatible
		 * devices. On stm32f4 compatible devices, the error bit is
		 * cleared by the sequence [read SR - read DR].
		 */
		if ((sr & USART_SR_ERR_MASK) && ofs->icr != UNDEF_REG)
			writel_relaxed(sr & USART_SR_ERR_MASK,
				       port->membase + ofs->icr);

		c = stm32_usart_get_char(port, &sr, &stm32_port->last_res);
		port->icount.rx++;
		if (sr & USART_SR_ERR_MASK) {
			if (sr & USART_SR_ORE) {
				port->icount.overrun++;
			} else if (sr & USART_SR_PE) {
				port->icount.parity++;
			} else if (sr & USART_SR_FE) {
				/* Break detection if character is null */
				if (!c) {
					port->icount.brk++;
					if (uart_handle_break(port))
						continue;
				} else {
					port->icount.frame++;
				}
			}

			sr &= port->read_status_mask;

			if (sr & USART_SR_PE) {
				flag = TTY_PARITY;
			} else if (sr & USART_SR_FE) {
				if (!c)
					flag = TTY_BREAK;
				else
					flag = TTY_FRAME;
			}
		}

		if (uart_handle_sysrq_char(port, c))
			continue;
		uart_insert_char(port, sr, USART_SR_ORE, c, flag);
	}

	spin_unlock(&port->lock);
	tty_flip_buffer_push(tport);
	spin_lock(&port->lock);
}

static void stm32_usart_tx_dma_complete(void *arg)
{
	struct uart_port *port = arg;
	struct stm32_port *stm32port = to_stm32_port(port);
	const struct stm32_usart_offsets *ofs = &stm32port->info->ofs;

	stm32_usart_clr_bits(port, ofs->cr3, USART_CR3_DMAT);
	stm32port->tx_dma_busy = false;

	/* Let's see if we have pending data to send */
	stm32_usart_transmit_chars(port);
}

static void stm32_usart_tx_interrupt_enable(struct uart_port *port)
{
	struct stm32_port *stm32_port = to_stm32_port(port);
	const struct stm32_usart_offsets *ofs = &stm32_port->info->ofs;

	/*
	 * Enables TX FIFO threashold irq when FIFO is enabled,
	 * or TX empty irq when FIFO is disabled
	 */
	if (stm32_port->fifoen)
		stm32_usart_set_bits(port, ofs->cr3, USART_CR3_TXFTIE);
	else
		stm32_usart_set_bits(port, ofs->cr1, USART_CR1_TXEIE);
}

static void stm32_usart_tx_interrupt_disable(struct uart_port *port)
{
	struct stm32_port *stm32_port = to_stm32_port(port);
	const struct stm32_usart_offsets *ofs = &stm32_port->info->ofs;

	if (stm32_port->fifoen)
		stm32_usart_clr_bits(port, ofs->cr3, USART_CR3_TXFTIE);
	else
		stm32_usart_clr_bits(port, ofs->cr1, USART_CR1_TXEIE);
}

static void stm32_usart_transmit_chars_pio(struct uart_port *port)
{
	struct stm32_port *stm32_port = to_stm32_port(port);
	const struct stm32_usart_offsets *ofs = &stm32_port->info->ofs;
	struct circ_buf *xmit = &port->state->xmit;

	if (stm32_port->tx_dma_busy) {
		stm32_usart_clr_bits(port, ofs->cr3, USART_CR3_DMAT);
		stm32_port->tx_dma_busy = false;
	}

	while (!uart_circ_empty(xmit)) {
		/* Check that TDR is empty before filling FIFO */
		if (!(readl_relaxed(port->membase + ofs->isr) & USART_SR_TXE))
			break;
		writel_relaxed(xmit->buf[xmit->tail], port->membase + ofs->tdr);
		xmit->tail = (xmit->tail + 1) & (UART_XMIT_SIZE - 1);
		port->icount.tx++;
	}

	/* rely on TXE irq (mask or unmask) for sending remaining data */
	if (uart_circ_empty(xmit))
		stm32_usart_tx_interrupt_disable(port);
	else
		stm32_usart_tx_interrupt_enable(port);
}

static void stm32_usart_transmit_chars_dma(struct uart_port *port)
{
	struct stm32_port *stm32port = to_stm32_port(port);
	const struct stm32_usart_offsets *ofs = &stm32port->info->ofs;
	struct circ_buf *xmit = &port->state->xmit;
	struct dma_async_tx_descriptor *desc = NULL;
	unsigned int count, i;

	if (stm32port->tx_dma_busy)
		return;

	stm32port->tx_dma_busy = true;

	count = uart_circ_chars_pending(xmit);

	if (count > TX_BUF_L)
		count = TX_BUF_L;

	if (xmit->tail < xmit->head) {
		memcpy(&stm32port->tx_buf[0], &xmit->buf[xmit->tail], count);
	} else {
		size_t one = UART_XMIT_SIZE - xmit->tail;
		size_t two;

		if (one > count)
			one = count;
		two = count - one;

		memcpy(&stm32port->tx_buf[0], &xmit->buf[xmit->tail], one);
		if (two)
			memcpy(&stm32port->tx_buf[one], &xmit->buf[0], two);
	}

	desc = dmaengine_prep_slave_single(stm32port->tx_ch,
					   stm32port->tx_dma_buf,
					   count,
					   DMA_MEM_TO_DEV,
					   DMA_PREP_INTERRUPT);

	if (!desc)
		goto fallback_err;

	desc->callback = stm32_usart_tx_dma_complete;
	desc->callback_param = port;

	/* Push current DMA TX transaction in the pending queue */
	if (dma_submit_error(dmaengine_submit(desc))) {
		/* dma no yet started, safe to free resources */
		dmaengine_terminate_async(stm32port->tx_ch);
		goto fallback_err;
	}

	/* Issue pending DMA TX requests */
	dma_async_issue_pending(stm32port->tx_ch);

	stm32_usart_set_bits(port, ofs->cr3, USART_CR3_DMAT);

	xmit->tail = (xmit->tail + count) & (UART_XMIT_SIZE - 1);
	port->icount.tx += count;
	return;

fallback_err:
	for (i = count; i > 0; i--)
<<<<<<< HEAD
		stm32_transmit_chars_pio(port);
=======
		stm32_usart_transmit_chars_pio(port);
>>>>>>> 65820f91
}

static void stm32_usart_transmit_chars(struct uart_port *port)
{
	struct stm32_port *stm32_port = to_stm32_port(port);
	const struct stm32_usart_offsets *ofs = &stm32_port->info->ofs;
	struct circ_buf *xmit = &port->state->xmit;

	if (port->x_char) {
		if (stm32_port->tx_dma_busy)
			stm32_usart_clr_bits(port, ofs->cr3, USART_CR3_DMAT);
		writel_relaxed(port->x_char, port->membase + ofs->tdr);
		port->x_char = 0;
		port->icount.tx++;
		if (stm32_port->tx_dma_busy)
			stm32_usart_set_bits(port, ofs->cr3, USART_CR3_DMAT);
		return;
	}

	if (uart_circ_empty(xmit) || uart_tx_stopped(port)) {
		stm32_usart_tx_interrupt_disable(port);
		return;
	}

	if (ofs->icr == UNDEF_REG)
		stm32_usart_clr_bits(port, ofs->isr, USART_SR_TC);
	else
		writel_relaxed(USART_ICR_TCCF, port->membase + ofs->icr);

	if (stm32_port->tx_ch)
		stm32_usart_transmit_chars_dma(port);
	else
		stm32_usart_transmit_chars_pio(port);

	if (uart_circ_chars_pending(xmit) < WAKEUP_CHARS)
		uart_write_wakeup(port);

	if (uart_circ_empty(xmit))
		stm32_usart_tx_interrupt_disable(port);
}

static irqreturn_t stm32_usart_interrupt(int irq, void *ptr)
{
	struct uart_port *port = ptr;
	struct stm32_port *stm32_port = to_stm32_port(port);
	const struct stm32_usart_offsets *ofs = &stm32_port->info->ofs;
	u32 sr;

	spin_lock(&port->lock);

	sr = readl_relaxed(port->membase + ofs->isr);

	if ((sr & USART_SR_RTOF) && ofs->icr != UNDEF_REG)
		writel_relaxed(USART_ICR_RTOCF,
			       port->membase + ofs->icr);

	if ((sr & USART_SR_WUF) && ofs->icr != UNDEF_REG)
		writel_relaxed(USART_ICR_WUCF,
			       port->membase + ofs->icr);

	if ((sr & USART_SR_RXNE) && !(stm32_port->rx_ch))
		stm32_usart_receive_chars(port, false);

	if ((sr & USART_SR_TXE) && !(stm32_port->tx_ch))
		stm32_usart_transmit_chars(port);

	spin_unlock(&port->lock);

	if (stm32_port->rx_ch)
		return IRQ_WAKE_THREAD;
	else
		return IRQ_HANDLED;
}

static irqreturn_t stm32_usart_threaded_interrupt(int irq, void *ptr)
{
	struct uart_port *port = ptr;
	struct stm32_port *stm32_port = to_stm32_port(port);

	spin_lock(&port->lock);

	if (stm32_port->rx_ch)
		stm32_usart_receive_chars(port, true);

	spin_unlock(&port->lock);

	return IRQ_HANDLED;
}

static unsigned int stm32_usart_tx_empty(struct uart_port *port)
{
	struct stm32_port *stm32_port = to_stm32_port(port);
	const struct stm32_usart_offsets *ofs = &stm32_port->info->ofs;

	return readl_relaxed(port->membase + ofs->isr) & USART_SR_TXE;
}

static void stm32_usart_set_mctrl(struct uart_port *port, unsigned int mctrl)
{
	struct stm32_port *stm32_port = to_stm32_port(port);
	const struct stm32_usart_offsets *ofs = &stm32_port->info->ofs;

	if ((mctrl & TIOCM_RTS) && (port->status & UPSTAT_AUTORTS))
		stm32_usart_set_bits(port, ofs->cr3, USART_CR3_RTSE);
	else
		stm32_usart_clr_bits(port, ofs->cr3, USART_CR3_RTSE);

	mctrl_gpio_set(stm32_port->gpios, mctrl);
}

static unsigned int stm32_usart_get_mctrl(struct uart_port *port)
{
	struct stm32_port *stm32_port = to_stm32_port(port);
	unsigned int ret;

	/* This routine is used to get signals of: DCD, DSR, RI, and CTS */
	ret = TIOCM_CAR | TIOCM_DSR | TIOCM_CTS;

	return mctrl_gpio_get(stm32_port->gpios, &ret);
}

static void stm32_usart_enable_ms(struct uart_port *port)
{
	mctrl_gpio_enable_ms(to_stm32_port(port)->gpios);
}

static void stm32_usart_disable_ms(struct uart_port *port)
{
	mctrl_gpio_disable_ms(to_stm32_port(port)->gpios);
}

/* Transmit stop */
static void stm32_usart_stop_tx(struct uart_port *port)
{
	struct stm32_port *stm32_port = to_stm32_port(port);
	struct serial_rs485 *rs485conf = &port->rs485;

	stm32_usart_tx_interrupt_disable(port);

	if (rs485conf->flags & SER_RS485_ENABLED) {
		if (rs485conf->flags & SER_RS485_RTS_ON_SEND) {
			mctrl_gpio_set(stm32_port->gpios,
					stm32_port->port.mctrl & ~TIOCM_RTS);
		} else {
			mctrl_gpio_set(stm32_port->gpios,
					stm32_port->port.mctrl | TIOCM_RTS);
		}
	}
}

/* There are probably characters waiting to be transmitted. */
static void stm32_usart_start_tx(struct uart_port *port)
{
	struct stm32_port *stm32_port = to_stm32_port(port);
	struct serial_rs485 *rs485conf = &port->rs485;
	struct circ_buf *xmit = &port->state->xmit;

	if (uart_circ_empty(xmit))
		return;

	if (rs485conf->flags & SER_RS485_ENABLED) {
		if (rs485conf->flags & SER_RS485_RTS_ON_SEND) {
			mctrl_gpio_set(stm32_port->gpios,
					stm32_port->port.mctrl | TIOCM_RTS);
		} else {
			mctrl_gpio_set(stm32_port->gpios,
					stm32_port->port.mctrl & ~TIOCM_RTS);
		}
	}

	stm32_usart_transmit_chars(port);
}

/* Throttle the remote when input buffer is about to overflow. */
static void stm32_usart_throttle(struct uart_port *port)
{
	struct stm32_port *stm32_port = to_stm32_port(port);
	const struct stm32_usart_offsets *ofs = &stm32_port->info->ofs;
	unsigned long flags;

	spin_lock_irqsave(&port->lock, flags);
	stm32_usart_clr_bits(port, ofs->cr1, stm32_port->cr1_irq);
	if (stm32_port->cr3_irq)
		stm32_usart_clr_bits(port, ofs->cr3, stm32_port->cr3_irq);

	spin_unlock_irqrestore(&port->lock, flags);
}

/* Unthrottle the remote, the input buffer can now accept data. */
static void stm32_usart_unthrottle(struct uart_port *port)
{
	struct stm32_port *stm32_port = to_stm32_port(port);
	const struct stm32_usart_offsets *ofs = &stm32_port->info->ofs;
	unsigned long flags;

	spin_lock_irqsave(&port->lock, flags);
	stm32_usart_set_bits(port, ofs->cr1, stm32_port->cr1_irq);
	if (stm32_port->cr3_irq)
		stm32_usart_set_bits(port, ofs->cr3, stm32_port->cr3_irq);

	spin_unlock_irqrestore(&port->lock, flags);
}

/* Receive stop */
static void stm32_usart_stop_rx(struct uart_port *port)
{
	struct stm32_port *stm32_port = to_stm32_port(port);
	const struct stm32_usart_offsets *ofs = &stm32_port->info->ofs;

	stm32_usart_clr_bits(port, ofs->cr1, stm32_port->cr1_irq);
	if (stm32_port->cr3_irq)
		stm32_usart_clr_bits(port, ofs->cr3, stm32_port->cr3_irq);
}

/* Handle breaks - ignored by us */
static void stm32_usart_break_ctl(struct uart_port *port, int break_state)
{
}

static int stm32_usart_startup(struct uart_port *port)
{
	struct stm32_port *stm32_port = to_stm32_port(port);
	const struct stm32_usart_offsets *ofs = &stm32_port->info->ofs;
	const char *name = to_platform_device(port->dev)->name;
	u32 val;
	int ret;

	ret = request_threaded_irq(port->irq, stm32_usart_interrupt,
				   stm32_usart_threaded_interrupt,
				   IRQF_NO_SUSPEND, name, port);
	if (ret)
		return ret;

	/* RX FIFO Flush */
	if (ofs->rqr != UNDEF_REG)
		stm32_usart_set_bits(port, ofs->rqr, USART_RQR_RXFRQ);

	/* Tx and RX FIFO configuration */
	if (stm32_port->fifoen) {
		val = readl_relaxed(port->membase + ofs->cr3);
		val &= ~(USART_CR3_TXFTCFG_MASK | USART_CR3_RXFTCFG_MASK);
		val |= USART_CR3_TXFTCFG_HALF << USART_CR3_TXFTCFG_SHIFT;
		val |= USART_CR3_RXFTCFG_HALF << USART_CR3_RXFTCFG_SHIFT;
		writel_relaxed(val, port->membase + ofs->cr3);
	}

	/* RX FIFO enabling */
	val = stm32_port->cr1_irq | USART_CR1_RE;
	if (stm32_port->fifoen)
		val |= USART_CR1_FIFOEN;
	stm32_usart_set_bits(port, ofs->cr1, val);

	return 0;
}

static void stm32_usart_shutdown(struct uart_port *port)
{
	struct stm32_port *stm32_port = to_stm32_port(port);
	const struct stm32_usart_offsets *ofs = &stm32_port->info->ofs;
	const struct stm32_usart_config *cfg = &stm32_port->info->cfg;
	u32 val, isr;
	int ret;

	/* Disable modem control interrupts */
	stm32_usart_disable_ms(port);

	val = USART_CR1_TXEIE | USART_CR1_TE;
	val |= stm32_port->cr1_irq | USART_CR1_RE;
	val |= BIT(cfg->uart_enable_bit);
	if (stm32_port->fifoen)
		val |= USART_CR1_FIFOEN;

	ret = readl_relaxed_poll_timeout(port->membase + ofs->isr,
					 isr, (isr & USART_SR_TC),
					 10, 100000);

	/* Send the TC error message only when ISR_TC is not set */
	if (ret)
		dev_err(port->dev, "Transmission is not complete\n");

	stm32_usart_clr_bits(port, ofs->cr1, val);

	free_irq(port->irq, port);
}

static unsigned int stm32_usart_get_databits(struct ktermios *termios)
{
	unsigned int bits;

	tcflag_t cflag = termios->c_cflag;

	switch (cflag & CSIZE) {
	/*
	 * CSIZE settings are not necessarily supported in hardware.
	 * CSIZE unsupported configurations are handled here to set word length
	 * to 8 bits word as default configuration and to print debug message.
	 */
	case CS5:
		bits = 5;
		break;
	case CS6:
		bits = 6;
		break;
	case CS7:
		bits = 7;
		break;
	/* default including CS8 */
	default:
		bits = 8;
		break;
	}

	return bits;
}

static void stm32_usart_set_termios(struct uart_port *port,
				    struct ktermios *termios,
				    struct ktermios *old)
{
	struct stm32_port *stm32_port = to_stm32_port(port);
	const struct stm32_usart_offsets *ofs = &stm32_port->info->ofs;
	const struct stm32_usart_config *cfg = &stm32_port->info->cfg;
	struct serial_rs485 *rs485conf = &port->rs485;
	unsigned int baud, bits;
	u32 usartdiv, mantissa, fraction, oversampling;
	tcflag_t cflag = termios->c_cflag;
	u32 cr1, cr2, cr3;
	unsigned long flags;

	if (!stm32_port->hw_flow_control)
		cflag &= ~CRTSCTS;

	baud = uart_get_baud_rate(port, termios, old, 0, port->uartclk / 8);

	spin_lock_irqsave(&port->lock, flags);

	/* Stop serial port and reset value */
	writel_relaxed(0, port->membase + ofs->cr1);

	/* flush RX & TX FIFO */
	if (ofs->rqr != UNDEF_REG)
		stm32_usart_set_bits(port, ofs->rqr,
				     USART_RQR_TXFRQ | USART_RQR_RXFRQ);

	cr1 = USART_CR1_TE | USART_CR1_RE;
	if (stm32_port->fifoen)
		cr1 |= USART_CR1_FIFOEN;
	cr2 = 0;
	cr3 = readl_relaxed(port->membase + ofs->cr3);
	cr3 &= USART_CR3_TXFTIE | USART_CR3_RXFTCFG_MASK | USART_CR3_RXFTIE
		| USART_CR3_TXFTCFG_MASK;

	if (cflag & CSTOPB)
		cr2 |= USART_CR2_STOP_2B;

	bits = stm32_usart_get_databits(termios);
	stm32_port->rdr_mask = (BIT(bits) - 1);

	if (cflag & PARENB) {
		bits++;
		cr1 |= USART_CR1_PCE;
	}

	/*
	 * Word length configuration:
	 * CS8 + parity, 9 bits word aka [M1:M0] = 0b01
	 * CS7 or (CS6 + parity), 7 bits word aka [M1:M0] = 0b10
	 * CS8 or (CS7 + parity), 8 bits word aka [M1:M0] = 0b00
	 * M0 and M1 already cleared by cr1 initialization.
	 */
	if (bits == 9)
		cr1 |= USART_CR1_M0;
	else if ((bits == 7) && cfg->has_7bits_data)
		cr1 |= USART_CR1_M1;
	else if (bits != 8)
		dev_dbg(port->dev, "Unsupported data bits config: %u bits\n"
			, bits);

	if (ofs->rtor != UNDEF_REG && (stm32_port->rx_ch ||
				       stm32_port->fifoen)) {
		if (cflag & CSTOPB)
			bits = bits + 3; /* 1 start bit + 2 stop bits */
		else
			bits = bits + 2; /* 1 start bit + 1 stop bit */

		/* RX timeout irq to occur after last stop bit + bits */
		stm32_port->cr1_irq = USART_CR1_RTOIE;
		writel_relaxed(bits, port->membase + ofs->rtor);
		cr2 |= USART_CR2_RTOEN;
		/* Not using dma, enable fifo threshold irq */
		if (!stm32_port->rx_ch)
			stm32_port->cr3_irq =  USART_CR3_RXFTIE;
	}

	cr1 |= stm32_port->cr1_irq;
	cr3 |= stm32_port->cr3_irq;

	if (cflag & PARODD)
		cr1 |= USART_CR1_PS;

	port->status &= ~(UPSTAT_AUTOCTS | UPSTAT_AUTORTS);
	if (cflag & CRTSCTS) {
		port->status |= UPSTAT_AUTOCTS | UPSTAT_AUTORTS;
		cr3 |= USART_CR3_CTSE | USART_CR3_RTSE;
	}

	/* Handle modem control interrupts */
	if (UART_ENABLE_MS(port, termios->c_cflag))
		stm32_usart_enable_ms(port);
	else
		stm32_usart_disable_ms(port);

	usartdiv = DIV_ROUND_CLOSEST(port->uartclk, baud);

	/*
	 * The USART supports 16 or 8 times oversampling.
	 * By default we prefer 16 times oversampling, so that the receiver
	 * has a better tolerance to clock deviations.
	 * 8 times oversampling is only used to achieve higher speeds.
	 */
	if (usartdiv < 16) {
		oversampling = 8;
		cr1 |= USART_CR1_OVER8;
		stm32_usart_set_bits(port, ofs->cr1, USART_CR1_OVER8);
	} else {
		oversampling = 16;
		cr1 &= ~USART_CR1_OVER8;
		stm32_usart_clr_bits(port, ofs->cr1, USART_CR1_OVER8);
	}

	mantissa = (usartdiv / oversampling) << USART_BRR_DIV_M_SHIFT;
	fraction = usartdiv % oversampling;
	writel_relaxed(mantissa | fraction, port->membase + ofs->brr);

	uart_update_timeout(port, cflag, baud);

	port->read_status_mask = USART_SR_ORE;
	if (termios->c_iflag & INPCK)
		port->read_status_mask |= USART_SR_PE | USART_SR_FE;
	if (termios->c_iflag & (IGNBRK | BRKINT | PARMRK))
		port->read_status_mask |= USART_SR_FE;

	/* Characters to ignore */
	port->ignore_status_mask = 0;
	if (termios->c_iflag & IGNPAR)
		port->ignore_status_mask = USART_SR_PE | USART_SR_FE;
	if (termios->c_iflag & IGNBRK) {
		port->ignore_status_mask |= USART_SR_FE;
		/*
		 * If we're ignoring parity and break indicators,
		 * ignore overruns too (for real raw support).
		 */
		if (termios->c_iflag & IGNPAR)
			port->ignore_status_mask |= USART_SR_ORE;
	}

	/* Ignore all characters if CREAD is not set */
	if ((termios->c_cflag & CREAD) == 0)
		port->ignore_status_mask |= USART_SR_DUMMY_RX;

	if (stm32_port->rx_ch)
		cr3 |= USART_CR3_DMAR;

	if (rs485conf->flags & SER_RS485_ENABLED) {
		stm32_usart_config_reg_rs485(&cr1, &cr3,
					     rs485conf->delay_rts_before_send,
					     rs485conf->delay_rts_after_send,
					     baud);
		if (rs485conf->flags & SER_RS485_RTS_ON_SEND) {
			cr3 &= ~USART_CR3_DEP;
			rs485conf->flags &= ~SER_RS485_RTS_AFTER_SEND;
		} else {
			cr3 |= USART_CR3_DEP;
			rs485conf->flags |= SER_RS485_RTS_AFTER_SEND;
		}

	} else {
		cr3 &= ~(USART_CR3_DEM | USART_CR3_DEP);
		cr1 &= ~(USART_CR1_DEDT_MASK | USART_CR1_DEAT_MASK);
	}

	writel_relaxed(cr3, port->membase + ofs->cr3);
	writel_relaxed(cr2, port->membase + ofs->cr2);
	writel_relaxed(cr1, port->membase + ofs->cr1);

	stm32_usart_set_bits(port, ofs->cr1, BIT(cfg->uart_enable_bit));
	spin_unlock_irqrestore(&port->lock, flags);
}

static const char *stm32_usart_type(struct uart_port *port)
{
	return (port->type == PORT_STM32) ? DRIVER_NAME : NULL;
}

static void stm32_usart_release_port(struct uart_port *port)
{
}

static int stm32_usart_request_port(struct uart_port *port)
{
	return 0;
}

static void stm32_usart_config_port(struct uart_port *port, int flags)
{
	if (flags & UART_CONFIG_TYPE)
		port->type = PORT_STM32;
}

static int
stm32_usart_verify_port(struct uart_port *port, struct serial_struct *ser)
{
	/* No user changeable parameters */
	return -EINVAL;
}

static void stm32_usart_pm(struct uart_port *port, unsigned int state,
			   unsigned int oldstate)
{
	struct stm32_port *stm32port = container_of(port,
			struct stm32_port, port);
	const struct stm32_usart_offsets *ofs = &stm32port->info->ofs;
	const struct stm32_usart_config *cfg = &stm32port->info->cfg;
	unsigned long flags = 0;

	switch (state) {
	case UART_PM_STATE_ON:
		pm_runtime_get_sync(port->dev);
		break;
	case UART_PM_STATE_OFF:
		spin_lock_irqsave(&port->lock, flags);
		stm32_usart_clr_bits(port, ofs->cr1, BIT(cfg->uart_enable_bit));
		spin_unlock_irqrestore(&port->lock, flags);
		pm_runtime_put_sync(port->dev);
		break;
	}
}

static const struct uart_ops stm32_uart_ops = {
	.tx_empty	= stm32_usart_tx_empty,
	.set_mctrl	= stm32_usart_set_mctrl,
	.get_mctrl	= stm32_usart_get_mctrl,
	.stop_tx	= stm32_usart_stop_tx,
	.start_tx	= stm32_usart_start_tx,
	.throttle	= stm32_usart_throttle,
	.unthrottle	= stm32_usart_unthrottle,
	.stop_rx	= stm32_usart_stop_rx,
	.enable_ms	= stm32_usart_enable_ms,
	.break_ctl	= stm32_usart_break_ctl,
	.startup	= stm32_usart_startup,
	.shutdown	= stm32_usart_shutdown,
	.set_termios	= stm32_usart_set_termios,
	.pm		= stm32_usart_pm,
	.type		= stm32_usart_type,
	.release_port	= stm32_usart_release_port,
	.request_port	= stm32_usart_request_port,
	.config_port	= stm32_usart_config_port,
	.verify_port	= stm32_usart_verify_port,
};

static void stm32_usart_deinit_port(struct stm32_port *stm32port)
{
	clk_disable_unprepare(stm32port->clk);
}

static int stm32_usart_init_port(struct stm32_port *stm32port,
				 struct platform_device *pdev)
{
	struct uart_port *port = &stm32port->port;
	struct resource *res;
	int ret, irq;

	irq = platform_get_irq(pdev, 0);
	if (irq <= 0)
		return irq ? : -ENODEV;

	port->iotype	= UPIO_MEM;
	port->flags	= UPF_BOOT_AUTOCONF;
	port->ops	= &stm32_uart_ops;
	port->dev	= &pdev->dev;
	port->fifosize	= stm32port->info->cfg.fifosize;
	port->has_sysrq = IS_ENABLED(CONFIG_SERIAL_STM32_CONSOLE);
	port->irq = irq;
	port->rs485_config = stm32_usart_config_rs485;

	ret = stm32_usart_init_rs485(port, pdev);
	if (ret)
		return ret;

	if (stm32port->info->cfg.has_wakeup) {
		stm32port->wakeirq = platform_get_irq_optional(pdev, 1);
		if (stm32port->wakeirq <= 0 && stm32port->wakeirq != -ENXIO)
			return stm32port->wakeirq ? : -ENODEV;
	}

	stm32port->fifoen = stm32port->info->cfg.has_fifo;

	res = platform_get_resource(pdev, IORESOURCE_MEM, 0);
	port->membase = devm_ioremap_resource(&pdev->dev, res);
	if (IS_ERR(port->membase))
		return PTR_ERR(port->membase);
	port->mapbase = res->start;

	spin_lock_init(&port->lock);

	stm32port->clk = devm_clk_get(&pdev->dev, NULL);
	if (IS_ERR(stm32port->clk))
		return PTR_ERR(stm32port->clk);

	/* Ensure that clk rate is correct by enabling the clk */
	ret = clk_prepare_enable(stm32port->clk);
	if (ret)
		return ret;

	stm32port->port.uartclk = clk_get_rate(stm32port->clk);
	if (!stm32port->port.uartclk) {
		ret = -EINVAL;
		goto err_clk;
	}

	stm32port->gpios = mctrl_gpio_init(&stm32port->port, 0);
	if (IS_ERR(stm32port->gpios)) {
		ret = PTR_ERR(stm32port->gpios);
		goto err_clk;
	}

	/*
	 * Both CTS/RTS gpios and "st,hw-flow-ctrl" (deprecated) or "uart-has-rtscts"
	 * properties should not be specified.
	 */
	if (stm32port->hw_flow_control) {
		if (mctrl_gpio_to_gpiod(stm32port->gpios, UART_GPIO_CTS) ||
		    mctrl_gpio_to_gpiod(stm32port->gpios, UART_GPIO_RTS)) {
			dev_err(&pdev->dev, "Conflicting RTS/CTS config\n");
			ret = -EINVAL;
			goto err_clk;
		}
	}

	return ret;

err_clk:
	clk_disable_unprepare(stm32port->clk);

	return ret;
}

static struct stm32_port *stm32_usart_of_get_port(struct platform_device *pdev)
{
	struct device_node *np = pdev->dev.of_node;
	int id;

	if (!np)
		return NULL;

	id = of_alias_get_id(np, "serial");
	if (id < 0) {
		dev_err(&pdev->dev, "failed to get alias id, errno %d\n", id);
		return NULL;
	}

	if (WARN_ON(id >= STM32_MAX_PORTS))
		return NULL;

	stm32_ports[id].hw_flow_control =
		of_property_read_bool (np, "st,hw-flow-ctrl") /*deprecated*/ ||
		of_property_read_bool (np, "uart-has-rtscts");
	stm32_ports[id].port.line = id;
	stm32_ports[id].cr1_irq = USART_CR1_RXNEIE;
	stm32_ports[id].cr3_irq = 0;
	stm32_ports[id].last_res = RX_BUF_L;
	return &stm32_ports[id];
}

#ifdef CONFIG_OF
static const struct of_device_id stm32_match[] = {
	{ .compatible = "st,stm32-uart", .data = &stm32f4_info},
	{ .compatible = "st,stm32f7-uart", .data = &stm32f7_info},
	{ .compatible = "st,stm32h7-uart", .data = &stm32h7_info},
	{},
};

MODULE_DEVICE_TABLE(of, stm32_match);
#endif

static int stm32_usart_of_dma_rx_probe(struct stm32_port *stm32port,
				       struct platform_device *pdev)
{
	const struct stm32_usart_offsets *ofs = &stm32port->info->ofs;
	struct uart_port *port = &stm32port->port;
	struct device *dev = &pdev->dev;
	struct dma_slave_config config;
	struct dma_async_tx_descriptor *desc = NULL;
	int ret;

	/* Request DMA RX channel */
	stm32port->rx_ch = dma_request_slave_channel(dev, "rx");
	if (!stm32port->rx_ch) {
		dev_info(dev, "rx dma alloc failed\n");
		return -ENODEV;
	}
	stm32port->rx_buf = dma_alloc_coherent(&pdev->dev, RX_BUF_L,
					       &stm32port->rx_dma_buf,
					       GFP_KERNEL);
	if (!stm32port->rx_buf) {
		ret = -ENOMEM;
		goto alloc_err;
	}

	/* Configure DMA channel */
	memset(&config, 0, sizeof(config));
	config.src_addr = port->mapbase + ofs->rdr;
	config.src_addr_width = DMA_SLAVE_BUSWIDTH_1_BYTE;

	ret = dmaengine_slave_config(stm32port->rx_ch, &config);
	if (ret < 0) {
		dev_err(dev, "rx dma channel config failed\n");
		ret = -ENODEV;
		goto config_err;
	}

	/* Prepare a DMA cyclic transaction */
	desc = dmaengine_prep_dma_cyclic(stm32port->rx_ch,
					 stm32port->rx_dma_buf,
					 RX_BUF_L, RX_BUF_P, DMA_DEV_TO_MEM,
					 DMA_PREP_INTERRUPT);
	if (!desc) {
		dev_err(dev, "rx dma prep cyclic failed\n");
		ret = -ENODEV;
		goto config_err;
	}

	/* No callback as dma buffer is drained on usart interrupt */
	desc->callback = NULL;
	desc->callback_param = NULL;

	/* Push current DMA transaction in the pending queue */
	ret = dma_submit_error(dmaengine_submit(desc));
	if (ret) {
		dmaengine_terminate_sync(stm32port->rx_ch);
		goto config_err;
	}

	/* Issue pending DMA requests */
	dma_async_issue_pending(stm32port->rx_ch);

	return 0;

config_err:
	dma_free_coherent(&pdev->dev,
			  RX_BUF_L, stm32port->rx_buf,
			  stm32port->rx_dma_buf);

alloc_err:
	dma_release_channel(stm32port->rx_ch);
	stm32port->rx_ch = NULL;

	return ret;
}

static int stm32_usart_of_dma_tx_probe(struct stm32_port *stm32port,
				       struct platform_device *pdev)
{
	const struct stm32_usart_offsets *ofs = &stm32port->info->ofs;
	struct uart_port *port = &stm32port->port;
	struct device *dev = &pdev->dev;
	struct dma_slave_config config;
	int ret;

	stm32port->tx_dma_busy = false;

	/* Request DMA TX channel */
	stm32port->tx_ch = dma_request_slave_channel(dev, "tx");
	if (!stm32port->tx_ch) {
		dev_info(dev, "tx dma alloc failed\n");
		return -ENODEV;
	}
	stm32port->tx_buf = dma_alloc_coherent(&pdev->dev, TX_BUF_L,
					       &stm32port->tx_dma_buf,
					       GFP_KERNEL);
	if (!stm32port->tx_buf) {
		ret = -ENOMEM;
		goto alloc_err;
	}

	/* Configure DMA channel */
	memset(&config, 0, sizeof(config));
	config.dst_addr = port->mapbase + ofs->tdr;
	config.dst_addr_width = DMA_SLAVE_BUSWIDTH_1_BYTE;

	ret = dmaengine_slave_config(stm32port->tx_ch, &config);
	if (ret < 0) {
		dev_err(dev, "tx dma channel config failed\n");
		ret = -ENODEV;
		goto config_err;
	}

	return 0;

config_err:
	dma_free_coherent(&pdev->dev,
			  TX_BUF_L, stm32port->tx_buf,
			  stm32port->tx_dma_buf);

alloc_err:
	dma_release_channel(stm32port->tx_ch);
	stm32port->tx_ch = NULL;

	return ret;
}

static int stm32_usart_serial_probe(struct platform_device *pdev)
{
	struct stm32_port *stm32port;
	int ret;

	stm32port = stm32_usart_of_get_port(pdev);
	if (!stm32port)
		return -ENODEV;

	stm32port->info = of_device_get_match_data(&pdev->dev);
	if (!stm32port->info)
		return -EINVAL;

	ret = stm32_usart_init_port(stm32port, pdev);
	if (ret)
		return ret;

	if (stm32port->wakeirq > 0) {
		ret = device_init_wakeup(&pdev->dev, true);
		if (ret)
			goto err_uninit;

		ret = dev_pm_set_dedicated_wake_irq(&pdev->dev,
						    stm32port->wakeirq);
		if (ret)
			goto err_nowup;

		device_set_wakeup_enable(&pdev->dev, false);
	}

	ret = uart_add_one_port(&stm32_usart_driver, &stm32port->port);
	if (ret)
		goto err_wirq;

	ret = stm32_usart_of_dma_rx_probe(stm32port, pdev);
	if (ret)
		dev_info(&pdev->dev, "interrupt mode used for rx (no dma)\n");

	ret = stm32_usart_of_dma_tx_probe(stm32port, pdev);
	if (ret)
		dev_info(&pdev->dev, "interrupt mode used for tx (no dma)\n");

	platform_set_drvdata(pdev, &stm32port->port);

	pm_runtime_get_noresume(&pdev->dev);
	pm_runtime_set_active(&pdev->dev);
	pm_runtime_enable(&pdev->dev);
	pm_runtime_put_sync(&pdev->dev);

	return 0;

err_wirq:
	if (stm32port->wakeirq > 0)
		dev_pm_clear_wake_irq(&pdev->dev);

err_nowup:
	if (stm32port->wakeirq > 0)
		device_init_wakeup(&pdev->dev, false);

err_uninit:
	stm32_usart_deinit_port(stm32port);

	return ret;
}

static int stm32_usart_serial_remove(struct platform_device *pdev)
{
	struct uart_port *port = platform_get_drvdata(pdev);
	struct stm32_port *stm32_port = to_stm32_port(port);
	const struct stm32_usart_offsets *ofs = &stm32_port->info->ofs;
	int err;

	pm_runtime_get_sync(&pdev->dev);

	stm32_usart_clr_bits(port, ofs->cr3, USART_CR3_DMAR);

	if (stm32_port->rx_ch)
		dma_release_channel(stm32_port->rx_ch);

	if (stm32_port->rx_dma_buf)
		dma_free_coherent(&pdev->dev,
				  RX_BUF_L, stm32_port->rx_buf,
				  stm32_port->rx_dma_buf);

	stm32_usart_clr_bits(port, ofs->cr3, USART_CR3_DMAT);

	if (stm32_port->tx_ch)
		dma_release_channel(stm32_port->tx_ch);

	if (stm32_port->tx_dma_buf)
		dma_free_coherent(&pdev->dev,
				  TX_BUF_L, stm32_port->tx_buf,
				  stm32_port->tx_dma_buf);

	if (stm32_port->wakeirq > 0) {
		dev_pm_clear_wake_irq(&pdev->dev);
		device_init_wakeup(&pdev->dev, false);
	}

	stm32_usart_deinit_port(stm32_port);

	err = uart_remove_one_port(&stm32_usart_driver, port);

	pm_runtime_disable(&pdev->dev);
	pm_runtime_put_noidle(&pdev->dev);

	return err;
}

#ifdef CONFIG_SERIAL_STM32_CONSOLE
static void stm32_usart_console_putchar(struct uart_port *port, int ch)
{
	struct stm32_port *stm32_port = to_stm32_port(port);
	const struct stm32_usart_offsets *ofs = &stm32_port->info->ofs;

	while (!(readl_relaxed(port->membase + ofs->isr) & USART_SR_TXE))
		cpu_relax();

	writel_relaxed(ch, port->membase + ofs->tdr);
}

static void stm32_usart_console_write(struct console *co, const char *s,
				      unsigned int cnt)
{
	struct uart_port *port = &stm32_ports[co->index].port;
	struct stm32_port *stm32_port = to_stm32_port(port);
	const struct stm32_usart_offsets *ofs = &stm32_port->info->ofs;
	const struct stm32_usart_config *cfg = &stm32_port->info->cfg;
	unsigned long flags;
	u32 old_cr1, new_cr1;
	int locked = 1;

	local_irq_save(flags);
	if (port->sysrq)
		locked = 0;
	else if (oops_in_progress)
		locked = spin_trylock(&port->lock);
	else
		spin_lock(&port->lock);

	/* Save and disable interrupts, enable the transmitter */
	old_cr1 = readl_relaxed(port->membase + ofs->cr1);
	new_cr1 = old_cr1 & ~USART_CR1_IE_MASK;
	new_cr1 |=  USART_CR1_TE | BIT(cfg->uart_enable_bit);
	writel_relaxed(new_cr1, port->membase + ofs->cr1);

	uart_console_write(port, s, cnt, stm32_usart_console_putchar);

	/* Restore interrupt state */
	writel_relaxed(old_cr1, port->membase + ofs->cr1);

	if (locked)
		spin_unlock(&port->lock);
	local_irq_restore(flags);
}

static int stm32_usart_console_setup(struct console *co, char *options)
{
	struct stm32_port *stm32port;
	int baud = 9600;
	int bits = 8;
	int parity = 'n';
	int flow = 'n';

	if (co->index >= STM32_MAX_PORTS)
		return -ENODEV;

	stm32port = &stm32_ports[co->index];

	/*
	 * This driver does not support early console initialization
	 * (use ARM early printk support instead), so we only expect
	 * this to be called during the uart port registration when the
	 * driver gets probed and the port should be mapped at that point.
	 */
	if (stm32port->port.mapbase == 0 || !stm32port->port.membase)
		return -ENXIO;

	if (options)
		uart_parse_options(options, &baud, &parity, &bits, &flow);

	return uart_set_options(&stm32port->port, co, baud, parity, bits, flow);
}

static struct console stm32_console = {
	.name		= STM32_SERIAL_NAME,
	.device		= uart_console_device,
	.write		= stm32_usart_console_write,
	.setup		= stm32_usart_console_setup,
	.flags		= CON_PRINTBUFFER,
	.index		= -1,
	.data		= &stm32_usart_driver,
};

#define STM32_SERIAL_CONSOLE (&stm32_console)

#else
#define STM32_SERIAL_CONSOLE NULL
#endif /* CONFIG_SERIAL_STM32_CONSOLE */

static struct uart_driver stm32_usart_driver = {
	.driver_name	= DRIVER_NAME,
	.dev_name	= STM32_SERIAL_NAME,
	.major		= 0,
	.minor		= 0,
	.nr		= STM32_MAX_PORTS,
	.cons		= STM32_SERIAL_CONSOLE,
};

static void __maybe_unused stm32_usart_serial_en_wakeup(struct uart_port *port,
							bool enable)
{
	struct stm32_port *stm32_port = to_stm32_port(port);
	const struct stm32_usart_offsets *ofs = &stm32_port->info->ofs;
	const struct stm32_usart_config *cfg = &stm32_port->info->cfg;
	u32 val;

	if (stm32_port->wakeirq <= 0)
		return;

	if (enable) {
		stm32_usart_clr_bits(port, ofs->cr1, BIT(cfg->uart_enable_bit));
		stm32_usart_set_bits(port, ofs->cr1, USART_CR1_UESM);
		val = readl_relaxed(port->membase + ofs->cr3);
		val &= ~USART_CR3_WUS_MASK;
		/* Enable Wake up interrupt from low power on start bit */
		val |= USART_CR3_WUS_START_BIT | USART_CR3_WUFIE;
		writel_relaxed(val, port->membase + ofs->cr3);
		stm32_usart_set_bits(port, ofs->cr1, BIT(cfg->uart_enable_bit));
	} else {
		stm32_usart_clr_bits(port, ofs->cr1, USART_CR1_UESM);
	}
}

static int __maybe_unused stm32_usart_serial_suspend(struct device *dev)
{
	struct uart_port *port = dev_get_drvdata(dev);

	uart_suspend_port(&stm32_usart_driver, port);

	if (device_may_wakeup(dev))
		stm32_usart_serial_en_wakeup(port, true);
	else
		stm32_usart_serial_en_wakeup(port, false);

	/*
	 * When "no_console_suspend" is enabled, keep the pinctrl default state
	 * and rely on bootloader stage to restore this state upon resume.
	 * Otherwise, apply the idle or sleep states depending on wakeup
	 * capabilities.
	 */
	if (console_suspend_enabled || !uart_console(port)) {
		if (device_may_wakeup(dev))
			pinctrl_pm_select_idle_state(dev);
		else
			pinctrl_pm_select_sleep_state(dev);
	}

	return 0;
}

static int __maybe_unused stm32_usart_serial_resume(struct device *dev)
{
	struct uart_port *port = dev_get_drvdata(dev);

	pinctrl_pm_select_default_state(dev);

	if (device_may_wakeup(dev))
		stm32_usart_serial_en_wakeup(port, false);

	return uart_resume_port(&stm32_usart_driver, port);
}

static int __maybe_unused stm32_usart_runtime_suspend(struct device *dev)
{
	struct uart_port *port = dev_get_drvdata(dev);
	struct stm32_port *stm32port = container_of(port,
			struct stm32_port, port);

	clk_disable_unprepare(stm32port->clk);

	return 0;
}

static int __maybe_unused stm32_usart_runtime_resume(struct device *dev)
{
	struct uart_port *port = dev_get_drvdata(dev);
	struct stm32_port *stm32port = container_of(port,
			struct stm32_port, port);

	return clk_prepare_enable(stm32port->clk);
}

static const struct dev_pm_ops stm32_serial_pm_ops = {
	SET_RUNTIME_PM_OPS(stm32_usart_runtime_suspend,
			   stm32_usart_runtime_resume, NULL)
	SET_SYSTEM_SLEEP_PM_OPS(stm32_usart_serial_suspend,
				stm32_usart_serial_resume)
};

static struct platform_driver stm32_serial_driver = {
	.probe		= stm32_usart_serial_probe,
	.remove		= stm32_usart_serial_remove,
	.driver	= {
		.name	= DRIVER_NAME,
		.pm	= &stm32_serial_pm_ops,
		.of_match_table = of_match_ptr(stm32_match),
	},
};

static int __init stm32_usart_init(void)
{
	static char banner[] __initdata = "STM32 USART driver initialized";
	int ret;

	pr_info("%s\n", banner);

	ret = uart_register_driver(&stm32_usart_driver);
	if (ret)
		return ret;

	ret = platform_driver_register(&stm32_serial_driver);
	if (ret)
		uart_unregister_driver(&stm32_usart_driver);

	return ret;
}

static void __exit stm32_usart_exit(void)
{
	platform_driver_unregister(&stm32_serial_driver);
	uart_unregister_driver(&stm32_usart_driver);
}

module_init(stm32_usart_init);
module_exit(stm32_usart_exit);

MODULE_ALIAS("platform:" DRIVER_NAME);
MODULE_DESCRIPTION("STMicroelectronics STM32 serial port driver");
MODULE_LICENSE("GPL v2");<|MERGE_RESOLUTION|>--- conflicted
+++ resolved
@@ -410,11 +410,7 @@
 
 fallback_err:
 	for (i = count; i > 0; i--)
-<<<<<<< HEAD
-		stm32_transmit_chars_pio(port);
-=======
 		stm32_usart_transmit_chars_pio(port);
->>>>>>> 65820f91
 }
 
 static void stm32_usart_transmit_chars(struct uart_port *port)
