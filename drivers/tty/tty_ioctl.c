/*
 *  Copyright (C) 1991, 1992, 1993, 1994  Linus Torvalds
 *
 * Modified by Fred N. van Kempen, 01/29/93, to add line disciplines
 * which can be dynamically activated and de-activated by the line
 * discipline handling modules (like SLIP).
 */

#include <linux/types.h>
#include <linux/termios.h>
#include <linux/errno.h>
#include <linux/sched.h>
#include <linux/kernel.h>
#include <linux/major.h>
#include <linux/tty.h>
#include <linux/fcntl.h>
#include <linux/string.h>
#include <linux/mm.h>
#include <linux/module.h>
#include <linux/bitops.h>
#include <linux/mutex.h>
#include <linux/compat.h>

#include <asm/io.h>
#include <asm/uaccess.h>

#undef TTY_DEBUG_WAIT_UNTIL_SENT

#undef	DEBUG

/*
 * Internal flag options for termios setting behavior
 */
#define TERMIOS_FLUSH	1
#define TERMIOS_WAIT	2
#define TERMIOS_TERMIO	4
#define TERMIOS_OLD	8


/**
 *	tty_chars_in_buffer	-	characters pending
 *	@tty: terminal
 *
 *	Return the number of bytes of data in the device private
 *	output queue. If no private method is supplied there is assumed
 *	to be no queue on the device.
 */

int tty_chars_in_buffer(struct tty_struct *tty)
{
	if (tty->ops->chars_in_buffer)
		return tty->ops->chars_in_buffer(tty);
	else
		return 0;
}
EXPORT_SYMBOL(tty_chars_in_buffer);

/**
 *	tty_write_room		-	write queue space
 *	@tty: terminal
 *
 *	Return the number of bytes that can be queued to this device
 *	at the present time. The result should be treated as a guarantee
 *	and the driver cannot offer a value it later shrinks by more than
 *	the number of bytes written. If no method is provided 2K is always
 *	returned and data may be lost as there will be no flow control.
 */
 
int tty_write_room(struct tty_struct *tty)
{
	if (tty->ops->write_room)
		return tty->ops->write_room(tty);
	return 2048;
}
EXPORT_SYMBOL(tty_write_room);

/**
 *	tty_driver_flush_buffer	-	discard internal buffer
 *	@tty: terminal
 *
 *	Discard the internal output buffer for this device. If no method
 *	is provided then either the buffer cannot be hardware flushed or
 *	there is no buffer driver side.
 */
void tty_driver_flush_buffer(struct tty_struct *tty)
{
	if (tty->ops->flush_buffer)
		tty->ops->flush_buffer(tty);
}
EXPORT_SYMBOL(tty_driver_flush_buffer);

/**
 *	tty_throttle		-	flow control
 *	@tty: terminal
 *
 *	Indicate that a tty should stop transmitting data down the stack.
 *	Takes the termios rwsem to protect against parallel throttle/unthrottle
 *	and also to ensure the driver can consistently reference its own
 *	termios data at this point when implementing software flow control.
 */

void tty_throttle(struct tty_struct *tty)
{
	down_write(&tty->termios_rwsem);
	/* check TTY_THROTTLED first so it indicates our state */
	if (!test_and_set_bit(TTY_THROTTLED, &tty->flags) &&
	    tty->ops->throttle)
		tty->ops->throttle(tty);
	tty->flow_change = 0;
	up_write(&tty->termios_rwsem);
}
EXPORT_SYMBOL(tty_throttle);

/**
 *	tty_unthrottle		-	flow control
 *	@tty: terminal
 *
 *	Indicate that a tty may continue transmitting data down the stack.
 *	Takes the termios rwsem to protect against parallel throttle/unthrottle
 *	and also to ensure the driver can consistently reference its own
 *	termios data at this point when implementing software flow control.
 *
 *	Drivers should however remember that the stack can issue a throttle,
 *	then change flow control method, then unthrottle.
 */

void tty_unthrottle(struct tty_struct *tty)
{
	down_write(&tty->termios_rwsem);
	if (test_and_clear_bit(TTY_THROTTLED, &tty->flags) &&
	    tty->ops->unthrottle)
		tty->ops->unthrottle(tty);
	tty->flow_change = 0;
	up_write(&tty->termios_rwsem);
}
EXPORT_SYMBOL(tty_unthrottle);

/**
 *	tty_throttle_safe	-	flow control
 *	@tty: terminal
 *
 *	Similar to tty_throttle() but will only attempt throttle
 *	if tty->flow_change is TTY_THROTTLE_SAFE. Prevents an accidental
 *	throttle due to race conditions when throttling is conditional
 *	on factors evaluated prior to throttling.
 *
 *	Returns 0 if tty is throttled (or was already throttled)
 */

int tty_throttle_safe(struct tty_struct *tty)
{
	int ret = 0;

	mutex_lock(&tty->throttle_mutex);
	if (!test_bit(TTY_THROTTLED, &tty->flags)) {
		if (tty->flow_change != TTY_THROTTLE_SAFE)
			ret = 1;
		else {
			set_bit(TTY_THROTTLED, &tty->flags);
			if (tty->ops->throttle)
				tty->ops->throttle(tty);
		}
	}
	mutex_unlock(&tty->throttle_mutex);

	return ret;
}

/**
 *	tty_unthrottle_safe	-	flow control
 *	@tty: terminal
 *
 *	Similar to tty_unthrottle() but will only attempt unthrottle
 *	if tty->flow_change is TTY_UNTHROTTLE_SAFE. Prevents an accidental
 *	unthrottle due to race conditions when unthrottling is conditional
 *	on factors evaluated prior to unthrottling.
 *
 *	Returns 0 if tty is unthrottled (or was already unthrottled)
 */

int tty_unthrottle_safe(struct tty_struct *tty)
{
	int ret = 0;

	mutex_lock(&tty->throttle_mutex);
	if (test_bit(TTY_THROTTLED, &tty->flags)) {
		if (tty->flow_change != TTY_UNTHROTTLE_SAFE)
			ret = 1;
		else {
			clear_bit(TTY_THROTTLED, &tty->flags);
			if (tty->ops->unthrottle)
				tty->ops->unthrottle(tty);
		}
	}
	mutex_unlock(&tty->throttle_mutex);

	return ret;
}

/**
 *	tty_wait_until_sent	-	wait for I/O to finish
 *	@tty: tty we are waiting for
 *	@timeout: how long we will wait
 *
 *	Wait for characters pending in a tty driver to hit the wire, or
 *	for a timeout to occur (eg due to flow control)
 *
 *	Locking: none
 */

void tty_wait_until_sent(struct tty_struct *tty, long timeout)
{
#ifdef TTY_DEBUG_WAIT_UNTIL_SENT
	char buf[64];

	printk(KERN_DEBUG "%s wait until sent...\n", tty_name(tty, buf));
#endif
	if (!timeout)
		timeout = MAX_SCHEDULE_TIMEOUT;

<<<<<<< HEAD
	if (wait_event_interruptible_timeout(tty->write_wait,
			!tty_chars_in_buffer(tty), timeout) < 0) {
		return;
	}
=======
	timeout = wait_event_interruptible_timeout(tty->write_wait,
			!tty_chars_in_buffer(tty), timeout);
	if (timeout <= 0)
		return;
>>>>>>> 4e467d03

	if (timeout == MAX_SCHEDULE_TIMEOUT)
		timeout = 0;

	if (tty->ops->wait_until_sent)
		tty->ops->wait_until_sent(tty, timeout);
}
EXPORT_SYMBOL(tty_wait_until_sent);


/*
 *		Termios Helper Methods
 */

static void unset_locked_termios(struct ktermios *termios,
				 struct ktermios *old,
				 struct ktermios *locked)
{
	int	i;

#define NOSET_MASK(x, y, z) (x = ((x) & ~(z)) | ((y) & (z)))

	if (!locked) {
		printk(KERN_WARNING "Warning?!? termios_locked is NULL.\n");
		return;
	}

	NOSET_MASK(termios->c_iflag, old->c_iflag, locked->c_iflag);
	NOSET_MASK(termios->c_oflag, old->c_oflag, locked->c_oflag);
	NOSET_MASK(termios->c_cflag, old->c_cflag, locked->c_cflag);
	NOSET_MASK(termios->c_lflag, old->c_lflag, locked->c_lflag);
	termios->c_line = locked->c_line ? old->c_line : termios->c_line;
	for (i = 0; i < NCCS; i++)
		termios->c_cc[i] = locked->c_cc[i] ?
			old->c_cc[i] : termios->c_cc[i];
	/* FIXME: What should we do for i/ospeed */
}

/*
 * Routine which returns the baud rate of the tty
 *
 * Note that the baud_table needs to be kept in sync with the
 * include/asm/termbits.h file.
 */
static const speed_t baud_table[] = {
	0, 50, 75, 110, 134, 150, 200, 300, 600, 1200, 1800, 2400, 4800,
	9600, 19200, 38400, 57600, 115200, 230400, 460800,
#ifdef __sparc__
	76800, 153600, 307200, 614400, 921600
#else
	500000, 576000, 921600, 1000000, 1152000, 1500000, 2000000,
	2500000, 3000000, 3500000, 4000000
#endif
};

#ifndef __sparc__
static const tcflag_t baud_bits[] = {
	B0, B50, B75, B110, B134, B150, B200, B300, B600,
	B1200, B1800, B2400, B4800, B9600, B19200, B38400,
	B57600, B115200, B230400, B460800, B500000, B576000,
	B921600, B1000000, B1152000, B1500000, B2000000, B2500000,
	B3000000, B3500000, B4000000
};
#else
static const tcflag_t baud_bits[] = {
	B0, B50, B75, B110, B134, B150, B200, B300, B600,
	B1200, B1800, B2400, B4800, B9600, B19200, B38400,
	B57600, B115200, B230400, B460800, B76800, B153600,
	B307200, B614400, B921600
};
#endif

static int n_baud_table = ARRAY_SIZE(baud_table);

/**
 *	tty_termios_baud_rate
 *	@termios: termios structure
 *
 *	Convert termios baud rate data into a speed. This should be called
 *	with the termios lock held if this termios is a terminal termios
 *	structure. May change the termios data. Device drivers can call this
 *	function but should use ->c_[io]speed directly as they are updated.
 *
 *	Locking: none
 */

speed_t tty_termios_baud_rate(struct ktermios *termios)
{
	unsigned int cbaud;

	cbaud = termios->c_cflag & CBAUD;

#ifdef BOTHER
	/* Magic token for arbitrary speed via c_ispeed/c_ospeed */
	if (cbaud == BOTHER)
		return termios->c_ospeed;
#endif
	if (cbaud & CBAUDEX) {
		cbaud &= ~CBAUDEX;

		if (cbaud < 1 || cbaud + 15 > n_baud_table)
			termios->c_cflag &= ~CBAUDEX;
		else
			cbaud += 15;
	}
	return baud_table[cbaud];
}
EXPORT_SYMBOL(tty_termios_baud_rate);

/**
 *	tty_termios_input_baud_rate
 *	@termios: termios structure
 *
 *	Convert termios baud rate data into a speed. This should be called
 *	with the termios lock held if this termios is a terminal termios
 *	structure. May change the termios data. Device drivers can call this
 *	function but should use ->c_[io]speed directly as they are updated.
 *
 *	Locking: none
 */

speed_t tty_termios_input_baud_rate(struct ktermios *termios)
{
#ifdef IBSHIFT
	unsigned int cbaud = (termios->c_cflag >> IBSHIFT) & CBAUD;

	if (cbaud == B0)
		return tty_termios_baud_rate(termios);

	/* Magic token for arbitrary speed via c_ispeed*/
	if (cbaud == BOTHER)
		return termios->c_ispeed;

	if (cbaud & CBAUDEX) {
		cbaud &= ~CBAUDEX;

		if (cbaud < 1 || cbaud + 15 > n_baud_table)
			termios->c_cflag &= ~(CBAUDEX << IBSHIFT);
		else
			cbaud += 15;
	}
	return baud_table[cbaud];
#else
	return tty_termios_baud_rate(termios);
#endif
}
EXPORT_SYMBOL(tty_termios_input_baud_rate);

/**
 *	tty_termios_encode_baud_rate
 *	@termios: ktermios structure holding user requested state
 *	@ispeed: input speed
 *	@ospeed: output speed
 *
 *	Encode the speeds set into the passed termios structure. This is
 *	used as a library helper for drivers so that they can report back
 *	the actual speed selected when it differs from the speed requested
 *
 *	For maximal back compatibility with legacy SYS5/POSIX *nix behaviour
 *	we need to carefully set the bits when the user does not get the
 *	desired speed. We allow small margins and preserve as much of possible
 *	of the input intent to keep compatibility.
 *
 *	Locking: Caller should hold termios lock. This is already held
 *	when calling this function from the driver termios handler.
 *
 *	The ifdefs deal with platforms whose owners have yet to update them
 *	and will all go away once this is done.
 */

void tty_termios_encode_baud_rate(struct ktermios *termios,
				  speed_t ibaud, speed_t obaud)
{
	int i = 0;
	int ifound = -1, ofound = -1;
	int iclose = ibaud/50, oclose = obaud/50;
	int ibinput = 0;

	if (obaud == 0)			/* CD dropped 		  */
		ibaud = 0;		/* Clear ibaud to be sure */

	termios->c_ispeed = ibaud;
	termios->c_ospeed = obaud;

#ifdef BOTHER
	/* If the user asked for a precise weird speed give a precise weird
	   answer. If they asked for a Bfoo speed they may have problems
	   digesting non-exact replies so fuzz a bit */

	if ((termios->c_cflag & CBAUD) == BOTHER)
		oclose = 0;
	if (((termios->c_cflag >> IBSHIFT) & CBAUD) == BOTHER)
		iclose = 0;
	if ((termios->c_cflag >> IBSHIFT) & CBAUD)
		ibinput = 1;	/* An input speed was specified */
#endif
	termios->c_cflag &= ~CBAUD;

	/*
	 *	Our goal is to find a close match to the standard baud rate
	 *	returned. Walk the baud rate table and if we get a very close
	 *	match then report back the speed as a POSIX Bxxxx value by
	 *	preference
	 */

	do {
		if (obaud - oclose <= baud_table[i] &&
		    obaud + oclose >= baud_table[i]) {
			termios->c_cflag |= baud_bits[i];
			ofound = i;
		}
		if (ibaud - iclose <= baud_table[i] &&
		    ibaud + iclose >= baud_table[i]) {
			/* For the case input == output don't set IBAUD bits
			   if the user didn't do so */
			if (ofound == i && !ibinput)
				ifound  = i;
#ifdef IBSHIFT
			else {
				ifound = i;
				termios->c_cflag |= (baud_bits[i] << IBSHIFT);
			}
#endif
		}
	} while (++i < n_baud_table);

	/*
	 *	If we found no match then use BOTHER if provided or warn
	 *	the user their platform maintainer needs to wake up if not.
	 */
#ifdef BOTHER
	if (ofound == -1)
		termios->c_cflag |= BOTHER;
	/* Set exact input bits only if the input and output differ or the
	   user already did */
	if (ifound == -1 && (ibaud != obaud || ibinput))
		termios->c_cflag |= (BOTHER << IBSHIFT);
#else
	if (ifound == -1 || ofound == -1) {
		printk_once(KERN_WARNING "tty: Unable to return correct "
			  "speed data as your architecture needs updating.\n");
	}
#endif
}
EXPORT_SYMBOL_GPL(tty_termios_encode_baud_rate);

/**
 *	tty_encode_baud_rate		-	set baud rate of the tty
 *	@ibaud: input baud rate
 *	@obad: output baud rate
 *
 *	Update the current termios data for the tty with the new speed
 *	settings. The caller must hold the termios_rwsem for the tty in
 *	question.
 */

void tty_encode_baud_rate(struct tty_struct *tty, speed_t ibaud, speed_t obaud)
{
	tty_termios_encode_baud_rate(&tty->termios, ibaud, obaud);
}
EXPORT_SYMBOL_GPL(tty_encode_baud_rate);

/**
 *	tty_termios_copy_hw	-	copy hardware settings
 *	@new: New termios
 *	@old: Old termios
 *
 *	Propagate the hardware specific terminal setting bits from
 *	the old termios structure to the new one. This is used in cases
 *	where the hardware does not support reconfiguration or as a helper
 *	in some cases where only minimal reconfiguration is supported
 */

void tty_termios_copy_hw(struct ktermios *new, struct ktermios *old)
{
	/* The bits a dumb device handles in software. Smart devices need
	   to always provide a set_termios method */
	new->c_cflag &= HUPCL | CREAD | CLOCAL;
	new->c_cflag |= old->c_cflag & ~(HUPCL | CREAD | CLOCAL);
	new->c_ispeed = old->c_ispeed;
	new->c_ospeed = old->c_ospeed;
}
EXPORT_SYMBOL(tty_termios_copy_hw);

/**
 *	tty_termios_hw_change	-	check for setting change
 *	@a: termios
 *	@b: termios to compare
 *
 *	Check if any of the bits that affect a dumb device have changed
 *	between the two termios structures, or a speed change is needed.
 */

int tty_termios_hw_change(struct ktermios *a, struct ktermios *b)
{
	if (a->c_ispeed != b->c_ispeed || a->c_ospeed != b->c_ospeed)
		return 1;
	if ((a->c_cflag ^ b->c_cflag) & ~(HUPCL | CREAD | CLOCAL))
		return 1;
	return 0;
}
EXPORT_SYMBOL(tty_termios_hw_change);

/**
 *	tty_set_termios		-	update termios values
 *	@tty: tty to update
 *	@new_termios: desired new value
 *
 *	Perform updates to the termios values set on this terminal.
 *	A master pty's termios should never be set.
 *
 *	Locking: termios_rwsem
 */

static int tty_set_termios(struct tty_struct *tty, struct ktermios *new_termios)
{
	struct ktermios old_termios;
	struct tty_ldisc *ld;

	WARN_ON(tty->driver->type == TTY_DRIVER_TYPE_PTY &&
		tty->driver->subtype == PTY_TYPE_MASTER);
	/*
	 *	Perform the actual termios internal changes under lock.
	 */


	/* FIXME: we need to decide on some locking/ordering semantics
	   for the set_termios notification eventually */
	down_write(&tty->termios_rwsem);
	old_termios = tty->termios;
	tty->termios = *new_termios;
	unset_locked_termios(&tty->termios, &old_termios, &tty->termios_locked);

	if (tty->ops->set_termios)
		tty->ops->set_termios(tty, &old_termios);
	else
		tty_termios_copy_hw(&tty->termios, &old_termios);

	ld = tty_ldisc_ref(tty);
	if (ld != NULL) {
		if (ld->ops->set_termios)
			ld->ops->set_termios(tty, &old_termios);
		tty_ldisc_deref(ld);
	}
	up_write(&tty->termios_rwsem);
	return 0;
}

/**
 *	set_termios		-	set termios values for a tty
 *	@tty: terminal device
 *	@arg: user data
 *	@opt: option information
 *
 *	Helper function to prepare termios data and run necessary other
 *	functions before using tty_set_termios to do the actual changes.
 *
 *	Locking:
 *		Called functions take ldisc and termios_rwsem locks
 */

static int set_termios(struct tty_struct *tty, void __user *arg, int opt)
{
	struct ktermios tmp_termios;
	struct tty_ldisc *ld;
	int retval = tty_check_change(tty);

	if (retval)
		return retval;

	down_read(&tty->termios_rwsem);
	tmp_termios = tty->termios;
	up_read(&tty->termios_rwsem);

	if (opt & TERMIOS_TERMIO) {
		if (user_termio_to_kernel_termios(&tmp_termios,
						(struct termio __user *)arg))
			return -EFAULT;
#ifdef TCGETS2
	} else if (opt & TERMIOS_OLD) {
		if (user_termios_to_kernel_termios_1(&tmp_termios,
						(struct termios __user *)arg))
			return -EFAULT;
	} else {
		if (user_termios_to_kernel_termios(&tmp_termios,
						(struct termios2 __user *)arg))
			return -EFAULT;
	}
#else
	} else if (user_termios_to_kernel_termios(&tmp_termios,
					(struct termios __user *)arg))
		return -EFAULT;
#endif

	/* If old style Bfoo values are used then load c_ispeed/c_ospeed
	 * with the real speed so its unconditionally usable */
	tmp_termios.c_ispeed = tty_termios_input_baud_rate(&tmp_termios);
	tmp_termios.c_ospeed = tty_termios_baud_rate(&tmp_termios);

	ld = tty_ldisc_ref(tty);

	if (ld != NULL) {
		if ((opt & TERMIOS_FLUSH) && ld->ops->flush_buffer)
			ld->ops->flush_buffer(tty);
		tty_ldisc_deref(ld);
	}

	if (opt & TERMIOS_WAIT) {
		tty_wait_until_sent(tty, 0);
		if (signal_pending(current))
			return -ERESTARTSYS;
	}

	tty_set_termios(tty, &tmp_termios);

	/* FIXME: Arguably if tmp_termios == tty->termios AND the
	   actual requested termios was not tmp_termios then we may
	   want to return an error as no user requested change has
	   succeeded */
	return 0;
}

static void copy_termios(struct tty_struct *tty, struct ktermios *kterm)
{
	down_read(&tty->termios_rwsem);
	*kterm = tty->termios;
	up_read(&tty->termios_rwsem);
}

static void copy_termios_locked(struct tty_struct *tty, struct ktermios *kterm)
{
	down_read(&tty->termios_rwsem);
	*kterm = tty->termios_locked;
	up_read(&tty->termios_rwsem);
}

static int get_termio(struct tty_struct *tty, struct termio __user *termio)
{
	struct ktermios kterm;
	copy_termios(tty, &kterm);
	if (kernel_termios_to_user_termio(termio, &kterm))
		return -EFAULT;
	return 0;
}


#ifdef TCGETX

/**
 *	set_termiox	-	set termiox fields if possible
 *	@tty: terminal
 *	@arg: termiox structure from user
 *	@opt: option flags for ioctl type
 *
 *	Implement the device calling points for the SYS5 termiox ioctl
 *	interface in Linux
 */

static int set_termiox(struct tty_struct *tty, void __user *arg, int opt)
{
	struct termiox tnew;
	struct tty_ldisc *ld;

	if (tty->termiox == NULL)
		return -EINVAL;
	if (copy_from_user(&tnew, arg, sizeof(struct termiox)))
		return -EFAULT;

	ld = tty_ldisc_ref(tty);
	if (ld != NULL) {
		if ((opt & TERMIOS_FLUSH) && ld->ops->flush_buffer)
			ld->ops->flush_buffer(tty);
		tty_ldisc_deref(ld);
	}
	if (opt & TERMIOS_WAIT) {
		tty_wait_until_sent(tty, 0);
		if (signal_pending(current))
			return -ERESTARTSYS;
	}

	down_write(&tty->termios_rwsem);
	if (tty->ops->set_termiox)
		tty->ops->set_termiox(tty, &tnew);
	up_write(&tty->termios_rwsem);
	return 0;
}

#endif


#ifdef TIOCGETP
/*
 * These are deprecated, but there is limited support..
 *
 * The "sg_flags" translation is a joke..
 */
static int get_sgflags(struct tty_struct *tty)
{
	int flags = 0;

	if (!(tty->termios.c_lflag & ICANON)) {
		if (tty->termios.c_lflag & ISIG)
			flags |= 0x02;		/* cbreak */
		else
			flags |= 0x20;		/* raw */
	}
	if (tty->termios.c_lflag & ECHO)
		flags |= 0x08;			/* echo */
	if (tty->termios.c_oflag & OPOST)
		if (tty->termios.c_oflag & ONLCR)
			flags |= 0x10;		/* crmod */
	return flags;
}

static int get_sgttyb(struct tty_struct *tty, struct sgttyb __user *sgttyb)
{
	struct sgttyb tmp;

	down_read(&tty->termios_rwsem);
	tmp.sg_ispeed = tty->termios.c_ispeed;
	tmp.sg_ospeed = tty->termios.c_ospeed;
	tmp.sg_erase = tty->termios.c_cc[VERASE];
	tmp.sg_kill = tty->termios.c_cc[VKILL];
	tmp.sg_flags = get_sgflags(tty);
	up_read(&tty->termios_rwsem);

	return copy_to_user(sgttyb, &tmp, sizeof(tmp)) ? -EFAULT : 0;
}

static void set_sgflags(struct ktermios *termios, int flags)
{
	termios->c_iflag = ICRNL | IXON;
	termios->c_oflag = 0;
	termios->c_lflag = ISIG | ICANON;
	if (flags & 0x02) {	/* cbreak */
		termios->c_iflag = 0;
		termios->c_lflag &= ~ICANON;
	}
	if (flags & 0x08) {		/* echo */
		termios->c_lflag |= ECHO | ECHOE | ECHOK |
				    ECHOCTL | ECHOKE | IEXTEN;
	}
	if (flags & 0x10) {		/* crmod */
		termios->c_oflag |= OPOST | ONLCR;
	}
	if (flags & 0x20) {	/* raw */
		termios->c_iflag = 0;
		termios->c_lflag &= ~(ISIG | ICANON);
	}
	if (!(termios->c_lflag & ICANON)) {
		termios->c_cc[VMIN] = 1;
		termios->c_cc[VTIME] = 0;
	}
}

/**
 *	set_sgttyb		-	set legacy terminal values
 *	@tty: tty structure
 *	@sgttyb: pointer to old style terminal structure
 *
 *	Updates a terminal from the legacy BSD style terminal information
 *	structure.
 *
 *	Locking: termios_rwsem
 */

static int set_sgttyb(struct tty_struct *tty, struct sgttyb __user *sgttyb)
{
	int retval;
	struct sgttyb tmp;
	struct ktermios termios;

	retval = tty_check_change(tty);
	if (retval)
		return retval;

	if (copy_from_user(&tmp, sgttyb, sizeof(tmp)))
		return -EFAULT;

	down_write(&tty->termios_rwsem);
	termios = tty->termios;
	termios.c_cc[VERASE] = tmp.sg_erase;
	termios.c_cc[VKILL] = tmp.sg_kill;
	set_sgflags(&termios, tmp.sg_flags);
	/* Try and encode into Bfoo format */
#ifdef BOTHER
	tty_termios_encode_baud_rate(&termios, termios.c_ispeed,
						termios.c_ospeed);
#endif
	up_write(&tty->termios_rwsem);
	tty_set_termios(tty, &termios);
	return 0;
}
#endif

#ifdef TIOCGETC
static int get_tchars(struct tty_struct *tty, struct tchars __user *tchars)
{
	struct tchars tmp;

	down_read(&tty->termios_rwsem);
	tmp.t_intrc = tty->termios.c_cc[VINTR];
	tmp.t_quitc = tty->termios.c_cc[VQUIT];
	tmp.t_startc = tty->termios.c_cc[VSTART];
	tmp.t_stopc = tty->termios.c_cc[VSTOP];
	tmp.t_eofc = tty->termios.c_cc[VEOF];
	tmp.t_brkc = tty->termios.c_cc[VEOL2];	/* what is brkc anyway? */
	up_read(&tty->termios_rwsem);
	return copy_to_user(tchars, &tmp, sizeof(tmp)) ? -EFAULT : 0;
}

static int set_tchars(struct tty_struct *tty, struct tchars __user *tchars)
{
	struct tchars tmp;

	if (copy_from_user(&tmp, tchars, sizeof(tmp)))
		return -EFAULT;
	down_write(&tty->termios_rwsem);
	tty->termios.c_cc[VINTR] = tmp.t_intrc;
	tty->termios.c_cc[VQUIT] = tmp.t_quitc;
	tty->termios.c_cc[VSTART] = tmp.t_startc;
	tty->termios.c_cc[VSTOP] = tmp.t_stopc;
	tty->termios.c_cc[VEOF] = tmp.t_eofc;
	tty->termios.c_cc[VEOL2] = tmp.t_brkc;	/* what is brkc anyway? */
	up_write(&tty->termios_rwsem);
	return 0;
}
#endif

#ifdef TIOCGLTC
static int get_ltchars(struct tty_struct *tty, struct ltchars __user *ltchars)
{
	struct ltchars tmp;

	down_read(&tty->termios_rwsem);
	tmp.t_suspc = tty->termios.c_cc[VSUSP];
	/* what is dsuspc anyway? */
	tmp.t_dsuspc = tty->termios.c_cc[VSUSP];
	tmp.t_rprntc = tty->termios.c_cc[VREPRINT];
	/* what is flushc anyway? */
	tmp.t_flushc = tty->termios.c_cc[VEOL2];
	tmp.t_werasc = tty->termios.c_cc[VWERASE];
	tmp.t_lnextc = tty->termios.c_cc[VLNEXT];
	up_read(&tty->termios_rwsem);
	return copy_to_user(ltchars, &tmp, sizeof(tmp)) ? -EFAULT : 0;
}

static int set_ltchars(struct tty_struct *tty, struct ltchars __user *ltchars)
{
	struct ltchars tmp;

	if (copy_from_user(&tmp, ltchars, sizeof(tmp)))
		return -EFAULT;

	down_write(&tty->termios_rwsem);
	tty->termios.c_cc[VSUSP] = tmp.t_suspc;
	/* what is dsuspc anyway? */
	tty->termios.c_cc[VEOL2] = tmp.t_dsuspc;
	tty->termios.c_cc[VREPRINT] = tmp.t_rprntc;
	/* what is flushc anyway? */
	tty->termios.c_cc[VEOL2] = tmp.t_flushc;
	tty->termios.c_cc[VWERASE] = tmp.t_werasc;
	tty->termios.c_cc[VLNEXT] = tmp.t_lnextc;
	up_write(&tty->termios_rwsem);
	return 0;
}
#endif

/**
 *	tty_change_softcar	-	carrier change ioctl helper
 *	@tty: tty to update
 *	@arg: enable/disable CLOCAL
 *
 *	Perform a change to the CLOCAL state and call into the driver
 *	layer to make it visible. All done with the termios rwsem
 */

static int tty_change_softcar(struct tty_struct *tty, int arg)
{
	int ret = 0;
	int bit = arg ? CLOCAL : 0;
	struct ktermios old;

	down_write(&tty->termios_rwsem);
	old = tty->termios;
	tty->termios.c_cflag &= ~CLOCAL;
	tty->termios.c_cflag |= bit;
	if (tty->ops->set_termios)
		tty->ops->set_termios(tty, &old);
	if ((tty->termios.c_cflag & CLOCAL) != bit)
		ret = -EINVAL;
	up_write(&tty->termios_rwsem);
	return ret;
}

/**
 *	tty_mode_ioctl		-	mode related ioctls
 *	@tty: tty for the ioctl
 *	@file: file pointer for the tty
 *	@cmd: command
 *	@arg: ioctl argument
 *
 *	Perform non line discipline specific mode control ioctls. This
 *	is designed to be called by line disciplines to ensure they provide
 *	consistent mode setting.
 */

int tty_mode_ioctl(struct tty_struct *tty, struct file *file,
			unsigned int cmd, unsigned long arg)
{
	struct tty_struct *real_tty;
	void __user *p = (void __user *)arg;
	int ret = 0;
	struct ktermios kterm;

	BUG_ON(file == NULL);

	if (tty->driver->type == TTY_DRIVER_TYPE_PTY &&
	    tty->driver->subtype == PTY_TYPE_MASTER)
		real_tty = tty->link;
	else
		real_tty = tty;

	switch (cmd) {
#ifdef TIOCGETP
	case TIOCGETP:
		return get_sgttyb(real_tty, (struct sgttyb __user *) arg);
	case TIOCSETP:
	case TIOCSETN:
		return set_sgttyb(real_tty, (struct sgttyb __user *) arg);
#endif
#ifdef TIOCGETC
	case TIOCGETC:
		return get_tchars(real_tty, p);
	case TIOCSETC:
		return set_tchars(real_tty, p);
#endif
#ifdef TIOCGLTC
	case TIOCGLTC:
		return get_ltchars(real_tty, p);
	case TIOCSLTC:
		return set_ltchars(real_tty, p);
#endif
	case TCSETSF:
		return set_termios(real_tty, p,  TERMIOS_FLUSH | TERMIOS_WAIT | TERMIOS_OLD);
	case TCSETSW:
		return set_termios(real_tty, p, TERMIOS_WAIT | TERMIOS_OLD);
	case TCSETS:
		return set_termios(real_tty, p, TERMIOS_OLD);
#ifndef TCGETS2
	case TCGETS:
		copy_termios(real_tty, &kterm);
		if (kernel_termios_to_user_termios((struct termios __user *)arg, &kterm))
			ret = -EFAULT;
		return ret;
#else
	case TCGETS:
		copy_termios(real_tty, &kterm);
		if (kernel_termios_to_user_termios_1((struct termios __user *)arg, &kterm))
			ret = -EFAULT;
		return ret;
	case TCGETS2:
		copy_termios(real_tty, &kterm);
		if (kernel_termios_to_user_termios((struct termios2 __user *)arg, &kterm))
			ret = -EFAULT;
		return ret;
	case TCSETSF2:
		return set_termios(real_tty, p,  TERMIOS_FLUSH | TERMIOS_WAIT);
	case TCSETSW2:
		return set_termios(real_tty, p, TERMIOS_WAIT);
	case TCSETS2:
		return set_termios(real_tty, p, 0);
#endif
	case TCGETA:
		return get_termio(real_tty, p);
	case TCSETAF:
		return set_termios(real_tty, p, TERMIOS_FLUSH | TERMIOS_WAIT | TERMIOS_TERMIO);
	case TCSETAW:
		return set_termios(real_tty, p, TERMIOS_WAIT | TERMIOS_TERMIO);
	case TCSETA:
		return set_termios(real_tty, p, TERMIOS_TERMIO);
#ifndef TCGETS2
	case TIOCGLCKTRMIOS:
		copy_termios_locked(real_tty, &kterm);
		if (kernel_termios_to_user_termios((struct termios __user *)arg, &kterm))
			ret = -EFAULT;
		return ret;
	case TIOCSLCKTRMIOS:
		if (!capable(CAP_SYS_ADMIN))
			return -EPERM;
		copy_termios_locked(real_tty, &kterm);
		if (user_termios_to_kernel_termios(&kterm,
					       (struct termios __user *) arg))
			return -EFAULT;
		down_write(&real_tty->termios_rwsem);
		real_tty->termios_locked = kterm;
		up_write(&real_tty->termios_rwsem);
		return 0;
#else
	case TIOCGLCKTRMIOS:
		copy_termios_locked(real_tty, &kterm);
		if (kernel_termios_to_user_termios_1((struct termios __user *)arg, &kterm))
			ret = -EFAULT;
		return ret;
	case TIOCSLCKTRMIOS:
		if (!capable(CAP_SYS_ADMIN))
			return -EPERM;
		copy_termios_locked(real_tty, &kterm);
		if (user_termios_to_kernel_termios_1(&kterm,
					       (struct termios __user *) arg))
			return -EFAULT;
		down_write(&real_tty->termios_rwsem);
		real_tty->termios_locked = kterm;
		up_write(&real_tty->termios_rwsem);
		return ret;
#endif
#ifdef TCGETX
	case TCGETX: {
		struct termiox ktermx;
		if (real_tty->termiox == NULL)
			return -EINVAL;
		down_read(&real_tty->termios_rwsem);
		memcpy(&ktermx, real_tty->termiox, sizeof(struct termiox));
		up_read(&real_tty->termios_rwsem);
		if (copy_to_user(p, &ktermx, sizeof(struct termiox)))
			ret = -EFAULT;
		return ret;
	}
	case TCSETX:
		return set_termiox(real_tty, p, 0);
	case TCSETXW:
		return set_termiox(real_tty, p, TERMIOS_WAIT);
	case TCSETXF:
		return set_termiox(real_tty, p, TERMIOS_FLUSH);
#endif		
	case TIOCGSOFTCAR:
		copy_termios(real_tty, &kterm);
		ret = put_user((kterm.c_cflag & CLOCAL) ? 1 : 0,
						(int __user *)arg);
		return ret;
	case TIOCSSOFTCAR:
		if (get_user(arg, (unsigned int __user *) arg))
			return -EFAULT;
		return tty_change_softcar(real_tty, arg);
	default:
		return -ENOIOCTLCMD;
	}
}
EXPORT_SYMBOL_GPL(tty_mode_ioctl);


/* Caller guarantees ldisc reference is held */
static int __tty_perform_flush(struct tty_struct *tty, unsigned long arg)
{
	struct tty_ldisc *ld = tty->ldisc;

	switch (arg) {
	case TCIFLUSH:
		if (ld && ld->ops->flush_buffer) {
			ld->ops->flush_buffer(tty);
			tty_unthrottle(tty);
		}
		break;
	case TCIOFLUSH:
		if (ld && ld->ops->flush_buffer) {
			ld->ops->flush_buffer(tty);
			tty_unthrottle(tty);
		}
		/* fall through */
	case TCOFLUSH:
		tty_driver_flush_buffer(tty);
		break;
	default:
		return -EINVAL;
	}
	return 0;
}

int tty_perform_flush(struct tty_struct *tty, unsigned long arg)
{
	struct tty_ldisc *ld;
	int retval = tty_check_change(tty);
	if (retval)
		return retval;

	ld = tty_ldisc_ref_wait(tty);
	retval = __tty_perform_flush(tty, arg);
	if (ld)
		tty_ldisc_deref(ld);
	return retval;
}
EXPORT_SYMBOL_GPL(tty_perform_flush);

int n_tty_ioctl_helper(struct tty_struct *tty, struct file *file,
		       unsigned int cmd, unsigned long arg)
{
	int retval;

	switch (cmd) {
	case TCXONC:
		retval = tty_check_change(tty);
		if (retval)
			return retval;
		switch (arg) {
		case TCOOFF:
			spin_lock_irq(&tty->flow_lock);
			if (!tty->flow_stopped) {
				tty->flow_stopped = 1;
				__stop_tty(tty);
			}
			spin_unlock_irq(&tty->flow_lock);
			break;
		case TCOON:
			spin_lock_irq(&tty->flow_lock);
			if (tty->flow_stopped) {
				tty->flow_stopped = 0;
				__start_tty(tty);
			}
			spin_unlock_irq(&tty->flow_lock);
			break;
		case TCIOFF:
			down_read(&tty->termios_rwsem);
			if (STOP_CHAR(tty) != __DISABLED_CHAR)
				retval = tty_send_xchar(tty, STOP_CHAR(tty));
			up_read(&tty->termios_rwsem);
			break;
		case TCION:
			down_read(&tty->termios_rwsem);
			if (START_CHAR(tty) != __DISABLED_CHAR)
				retval = tty_send_xchar(tty, START_CHAR(tty));
			up_read(&tty->termios_rwsem);
			break;
		default:
			return -EINVAL;
		}
		return retval;
	case TCFLSH:
		retval = tty_check_change(tty);
		if (retval)
			return retval;
		return __tty_perform_flush(tty, arg);
	default:
		/* Try the mode commands */
		return tty_mode_ioctl(tty, file, cmd, arg);
	}
}
EXPORT_SYMBOL(n_tty_ioctl_helper);

#ifdef CONFIG_COMPAT
long n_tty_compat_ioctl_helper(struct tty_struct *tty, struct file *file,
					unsigned int cmd, unsigned long arg)
{
	switch (cmd) {
	case TIOCGLCKTRMIOS:
	case TIOCSLCKTRMIOS:
		return tty_mode_ioctl(tty, file, cmd, (unsigned long) compat_ptr(arg));
	default:
		return -ENOIOCTLCMD;
	}
}
EXPORT_SYMBOL(n_tty_compat_ioctl_helper);
#endif
<|MERGE_RESOLUTION|>--- conflicted
+++ resolved
@@ -218,17 +218,10 @@
 	if (!timeout)
 		timeout = MAX_SCHEDULE_TIMEOUT;
 
-<<<<<<< HEAD
-	if (wait_event_interruptible_timeout(tty->write_wait,
-			!tty_chars_in_buffer(tty), timeout) < 0) {
-		return;
-	}
-=======
 	timeout = wait_event_interruptible_timeout(tty->write_wait,
 			!tty_chars_in_buffer(tty), timeout);
 	if (timeout <= 0)
 		return;
->>>>>>> 4e467d03
 
 	if (timeout == MAX_SCHEDULE_TIMEOUT)
 		timeout = 0;
