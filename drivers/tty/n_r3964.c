--- conflicted
+++ resolved
@@ -1223,11 +1223,7 @@
 	struct r3964_client_info *pClient;
 	struct r3964_message *pMsg = NULL;
 	unsigned long flags;
-<<<<<<< HEAD
-	__poll_t result = POLLOUT;
-=======
 	__poll_t result = EPOLLOUT;
->>>>>>> 7928b2cb
 
 	TRACE_L("POLL");
 
