// SPDX-License-Identifier: GPL-2.0
/*
 * This module exports the functions:
 *
 *     'int set_selection_user(struct tiocl_selection __user *,
 *			       struct tty_struct *)'
 *     'int set_selection_kernel(struct tiocl_selection *, struct tty_struct *)'
 *     'void clear_selection(void)'
 *     'int paste_selection(struct tty_struct *)'
 *     'int sel_loadlut(char __user *)'
 *
 * Now that /dev/vcs exists, most of this can disappear again.
 */

#include <linux/module.h>
#include <linux/tty.h>
#include <linux/sched.h>
#include <linux/mm.h>
#include <linux/mutex.h>
#include <linux/slab.h>
#include <linux/types.h>

#include <linux/uaccess.h>

#include <linux/kbd_kern.h>
#include <linux/vt_kern.h>
#include <linux/consolemap.h>
#include <linux/selection.h>
#include <linux/tiocl.h>
#include <linux/console.h>
#include <linux/tty_flip.h>

#include <linux/sched/signal.h>

/* Don't take this from <ctype.h>: 011-015 on the screen aren't spaces */
#define isspace(c)	((c) == ' ')

/* FIXME: all this needs locking */
static struct vc_selection {
	struct mutex lock;
	struct vc_data *cons;			/* must not be deallocated */
	char *buffer;
	unsigned int buf_len;
	volatile int start;			/* cleared by clear_selection */
	int end;
} vc_sel = {
	.lock = __MUTEX_INITIALIZER(vc_sel.lock),
	.start = -1,
};

/* clear_selection, highlight and highlight_pointer can be called
   from interrupt (via scrollback/front) */

/* set reverse video on characters s-e of console with selection. */
static inline void highlight(const int s, const int e)
{
	invert_screen(vc_sel.cons, s, e-s+2, 1);
}

/* use complementary color to show the pointer */
static inline void highlight_pointer(const int where)
{
	complement_pos(vc_sel.cons, where);
}

static u32
sel_pos(int n, bool unicode)
{
	if (unicode)
		return screen_glyph_unicode(vc_sel.cons, n / 2);
	return inverse_translate(vc_sel.cons, screen_glyph(vc_sel.cons, n), 0);
}

/**
 *	clear_selection		-	remove current selection
 *
 *	Remove the current selection highlight, if any from the console
 *	holding the selection. The caller must hold the console lock.
 */
void clear_selection(void)
{
	highlight_pointer(-1); /* hide the pointer */
	if (vc_sel.start != -1) {
		highlight(vc_sel.start, vc_sel.end);
		vc_sel.start = -1;
	}
}
EXPORT_SYMBOL_GPL(clear_selection);

bool vc_is_sel(struct vc_data *vc)
{
<<<<<<< HEAD
	return vc == sel_cons;
=======
	return vc == vc_sel.cons;
>>>>>>> 8f3d9f35
}

/*
 * User settable table: what characters are to be considered alphabetic?
 * 128 bits. Locked by the console lock.
 */
static u32 inwordLut[]={
  0x00000000, /* control chars     */
  0x03FFE000, /* digits and "-./"  */
  0x87FFFFFE, /* uppercase and '_' */
  0x07FFFFFE, /* lowercase         */
};

static inline int inword(const u32 c)
{
	return c > 0x7f || (( inwordLut[c>>5] >> (c & 0x1F) ) & 1);
}

/**
 *	set loadlut		-	load the LUT table
 *	@p: user table
 *
 *	Load the LUT table from user space. The caller must hold the console
 *	lock. Make a temporary copy so a partial update doesn't make a mess.
 */
int sel_loadlut(char __user *p)
{
	u32 tmplut[ARRAY_SIZE(inwordLut)];
	if (copy_from_user(tmplut, (u32 __user *)(p+4), sizeof(inwordLut)))
		return -EFAULT;
	memcpy(inwordLut, tmplut, sizeof(inwordLut));
	return 0;
}

/* does screen address p correspond to character at LH/RH edge of screen? */
static inline int atedge(const int p, int size_row)
{
	return (!(p % size_row)	|| !((p + 2) % size_row));
}

/* stores the char in UTF8 and returns the number of bytes used (1-4) */
static int store_utf8(u32 c, char *p)
{
	if (c < 0x80) {
		/*  0******* */
		p[0] = c;
		return 1;
	} else if (c < 0x800) {
		/* 110***** 10****** */
		p[0] = 0xc0 | (c >> 6);
		p[1] = 0x80 | (c & 0x3f);
		return 2;
	} else if (c < 0x10000) {
		/* 1110**** 10****** 10****** */
		p[0] = 0xe0 | (c >> 12);
		p[1] = 0x80 | ((c >> 6) & 0x3f);
		p[2] = 0x80 | (c & 0x3f);
		return 3;
	} else if (c < 0x110000) {
		/* 11110*** 10****** 10****** 10****** */
		p[0] = 0xf0 | (c >> 18);
		p[1] = 0x80 | ((c >> 12) & 0x3f);
		p[2] = 0x80 | ((c >> 6) & 0x3f);
		p[3] = 0x80 | (c & 0x3f);
		return 4;
	} else {
		/* outside Unicode, replace with U+FFFD */
		p[0] = 0xef;
		p[1] = 0xbf;
		p[2] = 0xbd;
		return 3;
	}
}

/**
 *	set_selection_user	-	set the current selection.
 *	@sel: user selection info
 *	@tty: the console tty
 *
 *	Invoked by the ioctl handle for the vt layer.
 *
 *	The entire selection process is managed under the console_lock. It's
 *	 a lot under the lock but its hardly a performance path
 */
int set_selection_user(const struct tiocl_selection __user *sel,
		       struct tty_struct *tty)
{
	struct tiocl_selection v;

	if (copy_from_user(&v, sel, sizeof(*sel)))
		return -EFAULT;

	return set_selection_kernel(&v, tty);
}

static int __set_selection_kernel(struct tiocl_selection *v, struct tty_struct *tty)
{
	struct vc_data *vc = vc_cons[fg_console].d;
	int new_sel_start, new_sel_end, spc;
	char *bp, *obp;
	int i, ps, pe;
	u32 c;
	int ret = 0;
	bool unicode;

	poke_blanked_console();

	v->xs = min_t(u16, v->xs - 1, vc->vc_cols - 1);
	v->ys = min_t(u16, v->ys - 1, vc->vc_rows - 1);
	v->xe = min_t(u16, v->xe - 1, vc->vc_cols - 1);
	v->ye = min_t(u16, v->ye - 1, vc->vc_rows - 1);
	ps = v->ys * vc->vc_size_row + (v->xs << 1);
	pe = v->ye * vc->vc_size_row + (v->xe << 1);

	if (v->sel_mode == TIOCL_SELCLEAR) {
		/* useful for screendump without selection highlights */
		clear_selection();
		return 0;
	}

	if (mouse_reporting() && (v->sel_mode & TIOCL_SELMOUSEREPORT)) {
		mouse_report(tty, v->sel_mode & TIOCL_SELBUTTONMASK, v->xs,
			     v->ys);
		return 0;
	}

	if (ps > pe)	/* make vc_sel.start <= vc_sel.end */
		swap(ps, pe);

	if (vc_sel.cons != vc_cons[fg_console].d) {
		clear_selection();
		vc_sel.cons = vc_cons[fg_console].d;
	}
	unicode = vt_do_kdgkbmode(fg_console) == K_UNICODE;

	switch (v->sel_mode) {
	case TIOCL_SELCHAR:	/* character-by-character selection */
		new_sel_start = ps;
		new_sel_end = pe;
		break;
	case TIOCL_SELWORD:	/* word-by-word selection */
		spc = isspace(sel_pos(ps, unicode));
		for (new_sel_start = ps; ; ps -= 2) {
			if ((spc && !isspace(sel_pos(ps, unicode))) ||
			    (!spc && !inword(sel_pos(ps, unicode))))
				break;
			new_sel_start = ps;
			if (!(ps % vc->vc_size_row))
				break;
		}

		spc = isspace(sel_pos(pe, unicode));
		for (new_sel_end = pe; ; pe += 2) {
			if ((spc && !isspace(sel_pos(pe, unicode))) ||
			    (!spc && !inword(sel_pos(pe, unicode))))
				break;
			new_sel_end = pe;
			if (!((pe + 2) % vc->vc_size_row))
				break;
		}
		break;
	case TIOCL_SELLINE:	/* line-by-line selection */
		new_sel_start = rounddown(ps, vc->vc_size_row);
		new_sel_end = rounddown(pe, vc->vc_size_row) +
			vc->vc_size_row - 2;
		break;
	case TIOCL_SELPOINTER:
		highlight_pointer(pe);
		return 0;
	default:
		return -EINVAL;
	}

	/* remove the pointer */
	highlight_pointer(-1);

	/* select to end of line if on trailing space */
	if (new_sel_end > new_sel_start &&
		!atedge(new_sel_end, vc->vc_size_row) &&
		isspace(sel_pos(new_sel_end, unicode))) {
		for (pe = new_sel_end + 2; ; pe += 2)
			if (!isspace(sel_pos(pe, unicode)) ||
			    atedge(pe, vc->vc_size_row))
				break;
		if (isspace(sel_pos(pe, unicode)))
			new_sel_end = pe;
	}
	if (vc_sel.start == -1)	/* no current selection */
		highlight(new_sel_start, new_sel_end);
	else if (new_sel_start == vc_sel.start)
	{
		if (new_sel_end == vc_sel.end)	/* no action required */
			return 0;
		else if (new_sel_end > vc_sel.end)	/* extend to right */
			highlight(vc_sel.end + 2, new_sel_end);
		else				/* contract from right */
			highlight(new_sel_end + 2, vc_sel.end);
	}
	else if (new_sel_end == vc_sel.end)
	{
		if (new_sel_start < vc_sel.start) /* extend to left */
			highlight(new_sel_start, vc_sel.start - 2);
		else				/* contract from left */
			highlight(vc_sel.start, new_sel_start - 2);
	}
	else	/* some other case; start selection from scratch */
	{
		clear_selection();
		highlight(new_sel_start, new_sel_end);
	}
	vc_sel.start = new_sel_start;
	vc_sel.end = new_sel_end;

	/* Allocate a new buffer before freeing the old one ... */
	/* chars can take up to 4 bytes with unicode */
	bp = kmalloc_array((vc_sel.end - vc_sel.start) / 2 + 1, unicode ? 4 : 1,
			   GFP_KERNEL);
	if (!bp) {
		printk(KERN_WARNING "selection: kmalloc() failed\n");
		clear_selection();
		return -ENOMEM;
	}
	kfree(vc_sel.buffer);
	vc_sel.buffer = bp;

	obp = bp;
	for (i = vc_sel.start; i <= vc_sel.end; i += 2) {
		c = sel_pos(i, unicode);
		if (unicode)
			bp += store_utf8(c, bp);
		else
			*bp++ = c;
		if (!isspace(c))
			obp = bp;
		if (! ((i + 2) % vc->vc_size_row)) {
			/* strip trailing blanks from line and add newline,
			   unless non-space at end of line. */
			if (obp != bp) {
				bp = obp;
				*bp++ = '\r';
			}
			obp = bp;
		}
	}
	vc_sel.buf_len = bp - vc_sel.buffer;

	return ret;
}

int set_selection_kernel(struct tiocl_selection *v, struct tty_struct *tty)
{
	int ret;

	mutex_lock(&vc_sel.lock);
	console_lock();
	ret = __set_selection_kernel(v, tty);
	console_unlock();
	mutex_unlock(&vc_sel.lock);

	return ret;
}
EXPORT_SYMBOL_GPL(set_selection_kernel);

/* Insert the contents of the selection buffer into the
 * queue of the tty associated with the current console.
 * Invoked by ioctl().
 *
 * Locking: called without locks. Calls the ldisc wrongly with
 * unsafe methods,
 */
int paste_selection(struct tty_struct *tty)
{
	struct vc_data *vc = tty->driver_data;
	int	pasted = 0;
	unsigned int count;
	struct  tty_ldisc *ld;
	DECLARE_WAITQUEUE(wait, current);
	int ret = 0;

	console_lock();
	poke_blanked_console();
	console_unlock();

	ld = tty_ldisc_ref_wait(tty);
	if (!ld)
		return -EIO;	/* ldisc was hung up */
	tty_buffer_lock_exclusive(&vc->port);

	add_wait_queue(&vc->paste_wait, &wait);
	mutex_lock(&vc_sel.lock);
	while (vc_sel.buffer && vc_sel.buf_len > pasted) {
		set_current_state(TASK_INTERRUPTIBLE);
		if (signal_pending(current)) {
			ret = -EINTR;
			break;
		}
		if (tty_throttled(tty)) {
			mutex_unlock(&vc_sel.lock);
			schedule();
			mutex_lock(&vc_sel.lock);
			continue;
		}
		__set_current_state(TASK_RUNNING);
		count = vc_sel.buf_len - pasted;
		count = tty_ldisc_receive_buf(ld, vc_sel.buffer + pasted, NULL,
					      count);
		pasted += count;
	}
	mutex_unlock(&vc_sel.lock);
	remove_wait_queue(&vc->paste_wait, &wait);
	__set_current_state(TASK_RUNNING);

	tty_buffer_unlock_exclusive(&vc->port);
	tty_ldisc_deref(ld);
	return ret;
}
EXPORT_SYMBOL_GPL(paste_selection);<|MERGE_RESOLUTION|>--- conflicted
+++ resolved
@@ -89,11 +89,7 @@
 
 bool vc_is_sel(struct vc_data *vc)
 {
-<<<<<<< HEAD
-	return vc == sel_cons;
-=======
 	return vc == vc_sel.cons;
->>>>>>> 8f3d9f35
 }
 
 /*
