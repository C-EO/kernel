--- conflicted
+++ resolved
@@ -1528,11 +1528,7 @@
 			kbd_is_hw_raw(handle->dev))
 		kbd_rawcode(value);
 	if (event_type == EV_KEY && event_code <= KEY_MAX)
-<<<<<<< HEAD
-		kbd_keycode(event_code, value, HW_RAW(handle->dev));
-=======
 		kbd_keycode(event_code, value, kbd_is_hw_raw(handle->dev));
->>>>>>> 7d2a07b7
 
 	spin_unlock(&kbd_event_lock);
 
@@ -2011,25 +2007,11 @@
 	return 0;
 }
 
-<<<<<<< HEAD
-/* FIXME: This one needs untangling */
-int vt_do_kdgkb_ioctl(int cmd, struct kbsentry __user *user_kdgkb, int perm)
-{
-	struct kbsentry *kbs;
-	u_char *q;
-	int sz, fnw_sz;
-	int delta;
-	char *first_free, *fj, *fnw;
-	int i, j, k;
-	int ret;
-	unsigned long flags;
-=======
 int vt_do_kdsk_ioctl(int cmd, struct kbentry __user *user_kbe, int perm,
 						int console)
 {
 	struct kbd_struct *kb = kbd_table + console;
 	struct kbentry kbe;
->>>>>>> 7d2a07b7
 
 	if (copy_from_user(&kbe, user_kbe, sizeof(struct kbentry)))
 		return -EFAULT;
@@ -2080,16 +2062,6 @@
 		/* size should have been a struct member */
 		ssize_t len = sizeof(user_kdgkb->kb_string);
 
-<<<<<<< HEAD
-		spin_lock_irqsave(&func_buf_lock, flags);
-		len = strlcpy(kbs->kb_string, func_table[i] ? : "", len);
-		spin_unlock_irqrestore(&func_buf_lock, flags);
-
-		ret = copy_to_user(user_kdgkb->kb_string, kbs->kb_string,
-				len + 1) ? -EFAULT : 0;
-
-		goto reterr;
-=======
 		kbs = kmalloc(len, GFP_KERNEL);
 		if (!kbs)
 			return -ENOMEM;
@@ -2102,7 +2074,6 @@
 			-EFAULT : 0;
 
 		break;
->>>>>>> 7d2a07b7
 	}
 	case KDSKBSENT:
 		if (!perm || !capable(CAP_SYS_TTY_CONFIG))
