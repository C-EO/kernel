--- conflicted
+++ resolved
@@ -929,14 +929,9 @@
 	if (err)
 		goto exit_no_setup;
 
-<<<<<<< HEAD
-	err = request_threaded_irq(client->irq, NULL, ab3100_irq_handler,
-				IRQF_ONESHOT, "ab3100-core", ab3100);
-=======
 	err = devm_request_threaded_irq(&client->dev,
 					client->irq, NULL, ab3100_irq_handler,
 					IRQF_ONESHOT, "ab3100-core", ab3100);
->>>>>>> e287071a
 	if (err)
 		goto exit_no_irq;
 
