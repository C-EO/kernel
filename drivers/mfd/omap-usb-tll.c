--- conflicted
+++ resolved
@@ -379,10 +379,7 @@
 				reg &= ~(OMAP_TLL_CHANNEL_CONF_UTMIAUTOIDLE
 					| OMAP_TLL_CHANNEL_CONF_ULPIDDRMODE);
 				reg |= OMAP_TLL_CHANNEL_CONF_ULPINOBITSTUFF;
-<<<<<<< HEAD
-=======
 				reg |= OMAP_TLL_CHANNEL_CONF_ULPI_ULPIAUTOIDLE;
->>>>>>> a122c576
 			} else if (pdata->port_mode[i] ==
 					OMAP_EHCI_PORT_MODE_HSIC) {
 				/*
