// SPDX-License-Identifier: GPL-2.0-only
/*
 * TI Touch Screen / ADC MFD driver
 *
 * Copyright (C) 2012 Texas Instruments Incorporated - https://www.ti.com/
 */

#include <linux/module.h>
#include <linux/slab.h>
#include <linux/err.h>
#include <linux/io.h>
#include <linux/clk.h>
#include <linux/regmap.h>
#include <linux/mfd/core.h>
#include <linux/pm_runtime.h>
#include <linux/of.h>
#include <linux/of_device.h>
#include <linux/sched.h>

#include <linux/mfd/ti_am335x_tscadc.h>

static const struct regmap_config tscadc_regmap_config = {
	.name = "ti_tscadc",
	.reg_bits = 32,
	.reg_stride = 4,
	.val_bits = 32,
};

void am335x_tsc_se_set_cache(struct ti_tscadc_dev *tscadc, u32 val)
{
	unsigned long flags;

	spin_lock_irqsave(&tscadc->reg_lock, flags);
	tscadc->reg_se_cache |= val;
	if (tscadc->adc_waiting)
		wake_up(&tscadc->reg_se_wait);
	else if (!tscadc->adc_in_use)
		regmap_write(tscadc->regmap, REG_SE, tscadc->reg_se_cache);

	spin_unlock_irqrestore(&tscadc->reg_lock, flags);
}
EXPORT_SYMBOL_GPL(am335x_tsc_se_set_cache);

static void am335x_tscadc_need_adc(struct ti_tscadc_dev *tscadc)
{
	DEFINE_WAIT(wait);
	u32 reg;

	regmap_read(tscadc->regmap, REG_ADCFSM, &reg);
	if (reg & SEQ_STATUS) {
		tscadc->adc_waiting = true;
		prepare_to_wait(&tscadc->reg_se_wait, &wait,
				TASK_UNINTERRUPTIBLE);
		spin_unlock_irq(&tscadc->reg_lock);

		schedule();

		spin_lock_irq(&tscadc->reg_lock);
		finish_wait(&tscadc->reg_se_wait, &wait);

		/*
		 * Sequencer should either be idle or
		 * busy applying the charge step.
		 */
		regmap_read(tscadc->regmap, REG_ADCFSM, &reg);
		WARN_ON((reg & SEQ_STATUS) && !(reg & CHARGE_STEP));
		tscadc->adc_waiting = false;
	}
	tscadc->adc_in_use = true;
}

void am335x_tsc_se_set_once(struct ti_tscadc_dev *tscadc, u32 val)
{
	spin_lock_irq(&tscadc->reg_lock);
	am335x_tscadc_need_adc(tscadc);

	regmap_write(tscadc->regmap, REG_SE, val);
	spin_unlock_irq(&tscadc->reg_lock);
}
EXPORT_SYMBOL_GPL(am335x_tsc_se_set_once);

void am335x_tsc_se_adc_done(struct ti_tscadc_dev *tscadc)
{
	unsigned long flags;

	spin_lock_irqsave(&tscadc->reg_lock, flags);
	tscadc->adc_in_use = false;
	regmap_write(tscadc->regmap, REG_SE, tscadc->reg_se_cache);
	spin_unlock_irqrestore(&tscadc->reg_lock, flags);
}
EXPORT_SYMBOL_GPL(am335x_tsc_se_adc_done);

void am335x_tsc_se_clr(struct ti_tscadc_dev *tscadc, u32 val)
{
	unsigned long flags;

	spin_lock_irqsave(&tscadc->reg_lock, flags);
	tscadc->reg_se_cache &= ~val;
	regmap_write(tscadc->regmap, REG_SE, tscadc->reg_se_cache);
	spin_unlock_irqrestore(&tscadc->reg_lock, flags);
}
EXPORT_SYMBOL_GPL(am335x_tsc_se_clr);

static void tscadc_idle_config(struct ti_tscadc_dev *tscadc)
{
	unsigned int idleconfig;

	idleconfig = STEPCONFIG_INM_ADCREFM | STEPCONFIG_INP_ADCREFM;
	if (ti_adc_with_touchscreen(tscadc))
		idleconfig |= STEPCONFIG_YNN | STEPCONFIG_YPN;

	regmap_write(tscadc->regmap, REG_IDLECONFIG, idleconfig);
}

static	int ti_tscadc_probe(struct platform_device *pdev)
{
	struct ti_tscadc_dev *tscadc;
	struct resource *res;
	struct clk *clk;
	struct device_node *node;
	struct mfd_cell *cell;
	struct property *prop;
	const __be32 *cur;
	bool use_tsc = false, use_mag = false;
	u32 val;
	int err;
	int tscmag_wires = 0, adc_channels = 0, cell_idx = 0, total_channels;
	int readouts = 0, mag_tracks = 0;

	/* Allocate memory for device */
	tscadc = devm_kzalloc(&pdev->dev, sizeof(*tscadc), GFP_KERNEL);
	if (!tscadc)
		return -ENOMEM;

	tscadc->dev = &pdev->dev;

	if (!pdev->dev.of_node) {
		dev_err(&pdev->dev, "Could not find valid DT data.\n");
		return -EINVAL;
	}

	tscadc->data = of_device_get_match_data(&pdev->dev);

	if (ti_adc_with_touchscreen(tscadc)) {
		node = of_get_child_by_name(pdev->dev.of_node, "tsc");
		of_property_read_u32(node, "ti,wires", &tscmag_wires);
		err = of_property_read_u32(node, "ti,coordinate-readouts",
					   &readouts);
		if (err < 0)
			of_property_read_u32(node, "ti,coordiante-readouts",
					     &readouts);

		of_node_put(node);

		if (tscmag_wires)
			use_tsc = true;
	} else {
		/*
		 * When adding support for the magnetic stripe reader, here is
		 * the place to look for the number of tracks used from device
		 * tree. Let's default to 0 for now.
		 */
		mag_tracks = 0;
		tscmag_wires = mag_tracks * 2;
		if (tscmag_wires)
			use_mag = true;
	}

	node = of_get_child_by_name(pdev->dev.of_node, "adc");
	of_property_for_each_u32(node, "ti,adc-channels", prop, cur, val) {
		adc_channels++;
		if (val > 7) {
			dev_err(&pdev->dev, " PIN numbers are 0..7 (not %d)\n",
				val);
			of_node_put(node);
			return -EINVAL;
		}
	}

	of_node_put(node);

	total_channels = tscmag_wires + adc_channels;
	if (total_channels > 8) {
		dev_err(&pdev->dev, "Number of i/p channels more than 8\n");
		return -EINVAL;
	}

	if (total_channels == 0) {
		dev_err(&pdev->dev, "Need at least one channel.\n");
		return -EINVAL;
	}

	if (use_tsc && (readouts * 2 + 2 + adc_channels > 16)) {
		dev_err(&pdev->dev, "Too many step configurations requested\n");
		return -EINVAL;
	}

	err = platform_get_irq(pdev, 0);
	if (err < 0)
<<<<<<< HEAD
		goto ret;
=======
		return err;
>>>>>>> df0cc57e
	else
		tscadc->irq = err;

	res = platform_get_resource(pdev, IORESOURCE_MEM, 0);
	tscadc->tscadc_base = devm_ioremap_resource(&pdev->dev, res);
	if (IS_ERR(tscadc->tscadc_base))
		return PTR_ERR(tscadc->tscadc_base);

	tscadc->tscadc_phys_base = res->start;
	tscadc->regmap = devm_regmap_init_mmio(&pdev->dev,
					       tscadc->tscadc_base,
					       &tscadc_regmap_config);
	if (IS_ERR(tscadc->regmap)) {
		dev_err(&pdev->dev, "regmap init failed\n");
		return PTR_ERR(tscadc->regmap);
	}

	spin_lock_init(&tscadc->reg_lock);
	init_waitqueue_head(&tscadc->reg_se_wait);

	pm_runtime_enable(&pdev->dev);
	pm_runtime_get_sync(&pdev->dev);

	/*
	 * The TSC_ADC_Subsystem has 2 clock domains: OCP_CLK and ADC_CLK.
	 * ADCs produce a 12-bit sample every 15 ADC_CLK cycles.
	 * am33xx ADCs expect to capture 200ksps.
	 * am47xx ADCs expect to capture 867ksps.
	 * We need ADC clocks respectively running at 3MHz and 13MHz.
	 * These frequencies are valid since TSC_ADC_SS controller design
	 * assumes the OCP clock is at least 6x faster than the ADC clock.
	 */
	clk = devm_clk_get(&pdev->dev, NULL);
	if (IS_ERR(clk)) {
		dev_err(&pdev->dev, "failed to get fck\n");
		err = PTR_ERR(clk);
		goto err_disable_clk;
	}

	tscadc->clk_div = (clk_get_rate(clk) / tscadc->data->target_clk_rate) - 1;
	regmap_write(tscadc->regmap, REG_CLKDIV, tscadc->clk_div);

	/*
	 * Set the control register bits. tscadc->ctrl stores the configuration
	 * of the CTRL register but not the subsystem enable bit which must be
	 * added manually when timely.
	 */
	tscadc->ctrl = CNTRLREG_STEPID;
	if (ti_adc_with_touchscreen(tscadc)) {
		tscadc->ctrl |= CNTRLREG_TSC_STEPCONFIGWRT;
		if (use_tsc) {
			tscadc->ctrl |= CNTRLREG_TSC_ENB;
			if (tscmag_wires == 5)
				tscadc->ctrl |= CNTRLREG_TSC_5WIRE;
			else
				tscadc->ctrl |= CNTRLREG_TSC_4WIRE;
		}
	} else {
		tscadc->ctrl |= CNTRLREG_MAG_PREAMP_PWRDOWN |
				CNTRLREG_MAG_PREAMP_BYPASS;
	}
	regmap_write(tscadc->regmap, REG_CTRL, tscadc->ctrl);

	tscadc_idle_config(tscadc);

	/* Enable the TSC module enable bit */
	regmap_write(tscadc->regmap, REG_CTRL, tscadc->ctrl | CNTRLREG_SSENB);

	/* TSC or MAG Cell */
	if (use_tsc || use_mag) {
		cell = &tscadc->cells[cell_idx++];
		cell->name = tscadc->data->secondary_feature_name;
		cell->of_compatible = tscadc->data->secondary_feature_compatible;
		cell->platform_data = &tscadc;
		cell->pdata_size = sizeof(tscadc);
	}

	/* ADC Cell */
	if (adc_channels > 0) {
		cell = &tscadc->cells[cell_idx++];
		cell->name = tscadc->data->adc_feature_name;
		cell->of_compatible = tscadc->data->adc_feature_compatible;
		cell->platform_data = &tscadc;
		cell->pdata_size = sizeof(tscadc);
	}

	err = mfd_add_devices(&pdev->dev, PLATFORM_DEVID_AUTO,
			      tscadc->cells, cell_idx, NULL, 0, NULL);
	if (err < 0)
		goto err_disable_clk;

	platform_set_drvdata(pdev, tscadc);
	return 0;

err_disable_clk:
	pm_runtime_put_sync(&pdev->dev);
	pm_runtime_disable(&pdev->dev);

	return err;
}

static int ti_tscadc_remove(struct platform_device *pdev)
{
	struct ti_tscadc_dev *tscadc = platform_get_drvdata(pdev);

	regmap_write(tscadc->regmap, REG_SE, 0x00);

	pm_runtime_put_sync(&pdev->dev);
	pm_runtime_disable(&pdev->dev);

	mfd_remove_devices(tscadc->dev);

	return 0;
}

static int __maybe_unused ti_tscadc_can_wakeup(struct device *dev, void *data)
{
	return device_may_wakeup(dev);
}

static int __maybe_unused tscadc_suspend(struct device *dev)
{
	struct ti_tscadc_dev *tscadc = dev_get_drvdata(dev);

	regmap_write(tscadc->regmap, REG_SE, 0x00);
	if (device_for_each_child(dev, NULL, ti_tscadc_can_wakeup)) {
		u32 ctrl;

		regmap_read(tscadc->regmap, REG_CTRL, &ctrl);
		ctrl &= ~(CNTRLREG_POWERDOWN);
		ctrl |= CNTRLREG_SSENB;
		regmap_write(tscadc->regmap, REG_CTRL, ctrl);
	}
	pm_runtime_put_sync(dev);

	return 0;
}

static int __maybe_unused tscadc_resume(struct device *dev)
{
	struct ti_tscadc_dev *tscadc = dev_get_drvdata(dev);

	pm_runtime_get_sync(dev);

	regmap_write(tscadc->regmap, REG_CLKDIV, tscadc->clk_div);
	regmap_write(tscadc->regmap, REG_CTRL, tscadc->ctrl);
	tscadc_idle_config(tscadc);
	regmap_write(tscadc->regmap, REG_CTRL, tscadc->ctrl | CNTRLREG_SSENB);

	return 0;
}

static SIMPLE_DEV_PM_OPS(tscadc_pm_ops, tscadc_suspend, tscadc_resume);

static const struct ti_tscadc_data tscdata = {
	.adc_feature_name = "TI-am335x-adc",
	.adc_feature_compatible = "ti,am3359-adc",
	.secondary_feature_name = "TI-am335x-tsc",
	.secondary_feature_compatible = "ti,am3359-tsc",
	.target_clk_rate = TSC_ADC_CLK,
};

static const struct ti_tscadc_data magdata = {
	.adc_feature_name = "TI-am43xx-adc",
	.adc_feature_compatible = "ti,am4372-adc",
	.secondary_feature_name = "TI-am43xx-mag",
	.secondary_feature_compatible = "ti,am4372-mag",
	.target_clk_rate = MAG_ADC_CLK,
};

static const struct of_device_id ti_tscadc_dt_ids[] = {
	{ .compatible = "ti,am3359-tscadc", .data = &tscdata },
	{ .compatible = "ti,am4372-magadc", .data = &magdata },
	{ }
};
MODULE_DEVICE_TABLE(of, ti_tscadc_dt_ids);

static struct platform_driver ti_tscadc_driver = {
	.driver = {
		.name   = "ti_am3359-tscadc",
		.pm	= &tscadc_pm_ops,
		.of_match_table = ti_tscadc_dt_ids,
	},
	.probe	= ti_tscadc_probe,
	.remove	= ti_tscadc_remove,

};

module_platform_driver(ti_tscadc_driver);

MODULE_DESCRIPTION("TI touchscreen/magnetic stripe reader/ADC MFD controller driver");
MODULE_AUTHOR("Rachna Patil <rachna@ti.com>");
MODULE_LICENSE("GPL");<|MERGE_RESOLUTION|>--- conflicted
+++ resolved
@@ -197,11 +197,7 @@
 
 	err = platform_get_irq(pdev, 0);
 	if (err < 0)
-<<<<<<< HEAD
-		goto ret;
-=======
 		return err;
->>>>>>> df0cc57e
 	else
 		tscadc->irq = err;
 
