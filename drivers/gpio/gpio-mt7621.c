// SPDX-License-Identifier: GPL-2.0
/*
 * Copyright (C) 2009-2011 Gabor Juhos <juhosg@openwrt.org>
 * Copyright (C) 2013 John Crispin <blogic@openwrt.org>
 */

#include <linux/err.h>
#include <linux/gpio/driver.h>
#include <linux/interrupt.h>
#include <linux/io.h>
#include <linux/module.h>
#include <linux/of_irq.h>
#include <linux/platform_device.h>
#include <linux/spinlock.h>

#define MTK_BANK_CNT	3
#define MTK_BANK_WIDTH	32

#define GPIO_BANK_STRIDE	0x04
#define GPIO_REG_CTRL		0x00
#define GPIO_REG_POL		0x10
#define GPIO_REG_DATA		0x20
#define GPIO_REG_DSET		0x30
#define GPIO_REG_DCLR		0x40
#define GPIO_REG_REDGE		0x50
#define GPIO_REG_FEDGE		0x60
#define GPIO_REG_HLVL		0x70
#define GPIO_REG_LLVL		0x80
#define GPIO_REG_STAT		0x90
#define GPIO_REG_EDGE		0xA0

struct mtk_gc {
	struct irq_chip irq_chip;
	struct gpio_chip chip;
	spinlock_t lock;
	int bank;
	u32 rising;
	u32 falling;
	u32 hlevel;
	u32 llevel;
};

/**
 * struct mtk - state container for
 * data of the platform driver. It is 3
 * separate gpio-chip each one with its
 * own irq_chip.
 * @dev: device instance
 * @base: memory base address
 * @gpio_irq: irq number from the device tree
 * @gc_map: array of the gpio chips
 */
struct mtk {
	struct device *dev;
	void __iomem *base;
	int gpio_irq;
	struct mtk_gc gc_map[MTK_BANK_CNT];
};

static inline struct mtk_gc *
to_mediatek_gpio(struct gpio_chip *chip)
{
	return container_of(chip, struct mtk_gc, chip);
}

static inline void
mtk_gpio_w32(struct mtk_gc *rg, u32 offset, u32 val)
{
	struct gpio_chip *gc = &rg->chip;
	struct mtk *mtk = gpiochip_get_data(gc);

	offset = (rg->bank * GPIO_BANK_STRIDE) + offset;
	gc->write_reg(mtk->base + offset, val);
}

static inline u32
mtk_gpio_r32(struct mtk_gc *rg, u32 offset)
{
	struct gpio_chip *gc = &rg->chip;
	struct mtk *mtk = gpiochip_get_data(gc);

	offset = (rg->bank * GPIO_BANK_STRIDE) + offset;
	return gc->read_reg(mtk->base + offset);
}

static irqreturn_t
mediatek_gpio_irq_handler(int irq, void *data)
{
	struct gpio_chip *gc = data;
	struct mtk_gc *rg = to_mediatek_gpio(gc);
	irqreturn_t ret = IRQ_NONE;
	unsigned long pending;
	int bit;

	pending = mtk_gpio_r32(rg, GPIO_REG_STAT);

	for_each_set_bit(bit, &pending, MTK_BANK_WIDTH) {
		u32 map = irq_find_mapping(gc->irq.domain, bit);

		generic_handle_irq(map);
		mtk_gpio_w32(rg, GPIO_REG_STAT, BIT(bit));
		ret |= IRQ_HANDLED;
	}

	return ret;
}

static void
mediatek_gpio_irq_unmask(struct irq_data *d)
{
	struct gpio_chip *gc = irq_data_get_irq_chip_data(d);
	struct mtk_gc *rg = to_mediatek_gpio(gc);
	int pin = d->hwirq;
	unsigned long flags;
	u32 rise, fall, high, low;

	spin_lock_irqsave(&rg->lock, flags);
	rise = mtk_gpio_r32(rg, GPIO_REG_REDGE);
	fall = mtk_gpio_r32(rg, GPIO_REG_FEDGE);
	high = mtk_gpio_r32(rg, GPIO_REG_HLVL);
	low = mtk_gpio_r32(rg, GPIO_REG_LLVL);
	mtk_gpio_w32(rg, GPIO_REG_REDGE, rise | (BIT(pin) & rg->rising));
	mtk_gpio_w32(rg, GPIO_REG_FEDGE, fall | (BIT(pin) & rg->falling));
	mtk_gpio_w32(rg, GPIO_REG_HLVL, high | (BIT(pin) & rg->hlevel));
	mtk_gpio_w32(rg, GPIO_REG_LLVL, low | (BIT(pin) & rg->llevel));
	spin_unlock_irqrestore(&rg->lock, flags);
}

static void
mediatek_gpio_irq_mask(struct irq_data *d)
{
	struct gpio_chip *gc = irq_data_get_irq_chip_data(d);
	struct mtk_gc *rg = to_mediatek_gpio(gc);
	int pin = d->hwirq;
	unsigned long flags;
	u32 rise, fall, high, low;

	spin_lock_irqsave(&rg->lock, flags);
	rise = mtk_gpio_r32(rg, GPIO_REG_REDGE);
	fall = mtk_gpio_r32(rg, GPIO_REG_FEDGE);
	high = mtk_gpio_r32(rg, GPIO_REG_HLVL);
	low = mtk_gpio_r32(rg, GPIO_REG_LLVL);
	mtk_gpio_w32(rg, GPIO_REG_FEDGE, fall & ~BIT(pin));
	mtk_gpio_w32(rg, GPIO_REG_REDGE, rise & ~BIT(pin));
	mtk_gpio_w32(rg, GPIO_REG_HLVL, high & ~BIT(pin));
	mtk_gpio_w32(rg, GPIO_REG_LLVL, low & ~BIT(pin));
	spin_unlock_irqrestore(&rg->lock, flags);
}

static int
mediatek_gpio_irq_type(struct irq_data *d, unsigned int type)
{
	struct gpio_chip *gc = irq_data_get_irq_chip_data(d);
	struct mtk_gc *rg = to_mediatek_gpio(gc);
	int pin = d->hwirq;
	u32 mask = BIT(pin);

	if (type == IRQ_TYPE_PROBE) {
		if ((rg->rising | rg->falling |
		     rg->hlevel | rg->llevel) & mask)
			return 0;

		type = IRQ_TYPE_EDGE_RISING | IRQ_TYPE_EDGE_FALLING;
	}

	rg->rising &= ~mask;
	rg->falling &= ~mask;
	rg->hlevel &= ~mask;
	rg->llevel &= ~mask;

	switch (type & IRQ_TYPE_SENSE_MASK) {
	case IRQ_TYPE_EDGE_BOTH:
		rg->rising |= mask;
		rg->falling |= mask;
		break;
	case IRQ_TYPE_EDGE_RISING:
		rg->rising |= mask;
		break;
	case IRQ_TYPE_EDGE_FALLING:
		rg->falling |= mask;
		break;
	case IRQ_TYPE_LEVEL_HIGH:
		rg->hlevel |= mask;
		break;
	case IRQ_TYPE_LEVEL_LOW:
		rg->llevel |= mask;
		break;
	}

	return 0;
}

static int
mediatek_gpio_xlate(struct gpio_chip *chip,
		    const struct of_phandle_args *spec, u32 *flags)
{
	int gpio = spec->args[0];
	struct mtk_gc *rg = to_mediatek_gpio(chip);

	if (rg->bank != gpio / MTK_BANK_WIDTH)
		return -EINVAL;

	if (flags)
		*flags = spec->args[1];

	return gpio % MTK_BANK_WIDTH;
}

static int
mediatek_gpio_bank_probe(struct device *dev,
			 struct device_node *node, int bank)
{
	struct mtk *mtk = dev_get_drvdata(dev);
	struct mtk_gc *rg;
	void __iomem *dat, *set, *ctrl, *diro;
	int ret;

	rg = &mtk->gc_map[bank];
	memset(rg, 0, sizeof(*rg));

	spin_lock_init(&rg->lock);
	rg->chip.of_node = node;
	rg->bank = bank;

	dat = mtk->base + GPIO_REG_DATA + (rg->bank * GPIO_BANK_STRIDE);
	set = mtk->base + GPIO_REG_DSET + (rg->bank * GPIO_BANK_STRIDE);
	ctrl = mtk->base + GPIO_REG_DCLR + (rg->bank * GPIO_BANK_STRIDE);
	diro = mtk->base + GPIO_REG_CTRL + (rg->bank * GPIO_BANK_STRIDE);

	ret = bgpio_init(&rg->chip, dev, 4, dat, set, ctrl, diro, NULL,
			 BGPIOF_NO_SET_ON_INPUT);
	if (ret) {
		dev_err(dev, "bgpio_init() failed\n");
		return ret;
	}

	rg->chip.of_gpio_n_cells = 2;
	rg->chip.of_xlate = mediatek_gpio_xlate;
	rg->chip.label = devm_kasprintf(dev, GFP_KERNEL, "%s-bank%d",
					dev_name(dev), bank);
	if (!rg->chip.label)
		return -ENOMEM;

	rg->irq_chip.name = dev_name(dev);
	rg->irq_chip.parent_device = dev;
	rg->irq_chip.irq_unmask = mediatek_gpio_irq_unmask;
	rg->irq_chip.irq_mask = mediatek_gpio_irq_mask;
	rg->irq_chip.irq_mask_ack = mediatek_gpio_irq_mask;
	rg->irq_chip.irq_set_type = mediatek_gpio_irq_type;

	if (mtk->gpio_irq) {
		struct gpio_irq_chip *girq;

		/*
		 * Directly request the irq here instead of passing
<<<<<<< HEAD
		 * a flow-handler to gpiochip_set_chained_irqchip,
		 * because the irq is shared.
=======
		 * a flow-handler because the irq is shared.
>>>>>>> 7d2a07b7
		 */
		ret = devm_request_irq(dev, mtk->gpio_irq,
				       mediatek_gpio_irq_handler, IRQF_SHARED,
				       rg->chip.label, &rg->chip);

		if (ret) {
			dev_err(dev, "Error requesting IRQ %d: %d\n",
				mtk->gpio_irq, ret);
			return ret;
		}

		girq = &rg->chip.irq;
		girq->chip = &rg->irq_chip;
		/* This will let us handle the parent IRQ in the driver */
		girq->parent_handler = NULL;
		girq->num_parents = 0;
		girq->parents = NULL;
		girq->default_type = IRQ_TYPE_NONE;
		girq->handler = handle_simple_irq;
	}

	ret = devm_gpiochip_add_data(dev, &rg->chip, mtk);
	if (ret < 0) {
		dev_err(dev, "Could not register gpio %d, ret=%d\n",
			rg->chip.ngpio, ret);
		return ret;
	}

	/* set polarity to low for all gpios */
	mtk_gpio_w32(rg, GPIO_REG_POL, 0);

	dev_info(dev, "registering %d gpios\n", rg->chip.ngpio);

	return 0;
}

static int
mediatek_gpio_probe(struct platform_device *pdev)
{
	struct device *dev = &pdev->dev;
	struct device_node *np = dev->of_node;
	struct mtk *mtk;
	int i;
	int ret;

	mtk = devm_kzalloc(dev, sizeof(*mtk), GFP_KERNEL);
	if (!mtk)
		return -ENOMEM;

	mtk->base = devm_platform_ioremap_resource(pdev, 0);
	if (IS_ERR(mtk->base))
		return PTR_ERR(mtk->base);

	mtk->gpio_irq = irq_of_parse_and_map(np, 0);
	mtk->dev = dev;
	platform_set_drvdata(pdev, mtk);

	for (i = 0; i < MTK_BANK_CNT; i++) {
		ret = mediatek_gpio_bank_probe(dev, np, i);
		if (ret)
			return ret;
	}

	return 0;
}

static const struct of_device_id mediatek_gpio_match[] = {
	{ .compatible = "mediatek,mt7621-gpio" },
	{},
};
MODULE_DEVICE_TABLE(of, mediatek_gpio_match);

static struct platform_driver mediatek_gpio_driver = {
	.probe = mediatek_gpio_probe,
	.driver = {
		.name = "mt7621_gpio",
		.of_match_table = mediatek_gpio_match,
	},
};

builtin_platform_driver(mediatek_gpio_driver);<|MERGE_RESOLUTION|>--- conflicted
+++ resolved
@@ -253,12 +253,7 @@
 
 		/*
 		 * Directly request the irq here instead of passing
-<<<<<<< HEAD
-		 * a flow-handler to gpiochip_set_chained_irqchip,
-		 * because the irq is shared.
-=======
 		 * a flow-handler because the irq is shared.
->>>>>>> 7d2a07b7
 		 */
 		ret = devm_request_irq(dev, mtk->gpio_irq,
 				       mediatek_gpio_irq_handler, IRQF_SHARED,
