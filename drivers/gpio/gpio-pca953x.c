// SPDX-License-Identifier: GPL-2.0-only
/*
 *  PCA953x 4/8/16/24/40 bit I/O ports
 *
 *  Copyright (C) 2005 Ben Gardner <bgardner@wabtec.com>
 *  Copyright (C) 2007 Marvell International Ltd.
 *
 *  Derived from drivers/i2c/chips/pca9539.c
 */

#include <linux/acpi.h>
#include <linux/bitmap.h>
#include <linux/gpio/driver.h>
#include <linux/gpio/consumer.h>
#include <linux/i2c.h>
#include <linux/init.h>
#include <linux/interrupt.h>
#include <linux/module.h>
#include <linux/of_platform.h>
#include <linux/platform_data/pca953x.h>
#include <linux/regmap.h>
#include <linux/regulator/consumer.h>
#include <linux/slab.h>

#include <asm/unaligned.h>

#define PCA953X_INPUT		0x00
#define PCA953X_OUTPUT		0x01
#define PCA953X_INVERT		0x02
#define PCA953X_DIRECTION	0x03

#define REG_ADDR_MASK		GENMASK(5, 0)
#define REG_ADDR_EXT		BIT(6)
#define REG_ADDR_AI		BIT(7)

#define PCA957X_IN		0x00
#define PCA957X_INVRT		0x01
#define PCA957X_BKEN		0x02
#define PCA957X_PUPD		0x03
#define PCA957X_CFG		0x04
#define PCA957X_OUT		0x05
#define PCA957X_MSK		0x06
#define PCA957X_INTS		0x07

#define PCAL953X_OUT_STRENGTH	0x20
#define PCAL953X_IN_LATCH	0x22
#define PCAL953X_PULL_EN	0x23
#define PCAL953X_PULL_SEL	0x24
#define PCAL953X_INT_MASK	0x25
#define PCAL953X_INT_STAT	0x26
#define PCAL953X_OUT_CONF	0x27

#define PCAL6524_INT_EDGE	0x28
#define PCAL6524_INT_CLR	0x2a
#define PCAL6524_IN_STATUS	0x2b
#define PCAL6524_OUT_INDCONF	0x2c
#define PCAL6524_DEBOUNCE	0x2d

#define PCA_GPIO_MASK		GENMASK(7, 0)

#define PCAL_GPIO_MASK		GENMASK(4, 0)
#define PCAL_PINCTRL_MASK	GENMASK(6, 5)

#define PCA_INT			BIT(8)
#define PCA_PCAL		BIT(9)
#define PCA_LATCH_INT		(PCA_PCAL | PCA_INT)
#define PCA953X_TYPE		BIT(12)
#define PCA957X_TYPE		BIT(13)
#define PCA_TYPE_MASK		GENMASK(15, 12)

#define PCA_CHIP_TYPE(x)	((x) & PCA_TYPE_MASK)

static const struct i2c_device_id pca953x_id[] = {
	{ "pca6416", 16 | PCA953X_TYPE | PCA_INT, },
	{ "pca9505", 40 | PCA953X_TYPE | PCA_INT, },
	{ "pca9506", 40 | PCA953X_TYPE | PCA_INT, },
	{ "pca9534", 8  | PCA953X_TYPE | PCA_INT, },
	{ "pca9535", 16 | PCA953X_TYPE | PCA_INT, },
	{ "pca9536", 4  | PCA953X_TYPE, },
	{ "pca9537", 4  | PCA953X_TYPE | PCA_INT, },
	{ "pca9538", 8  | PCA953X_TYPE | PCA_INT, },
	{ "pca9539", 16 | PCA953X_TYPE | PCA_INT, },
	{ "pca9554", 8  | PCA953X_TYPE | PCA_INT, },
	{ "pca9555", 16 | PCA953X_TYPE | PCA_INT, },
	{ "pca9556", 8  | PCA953X_TYPE, },
	{ "pca9557", 8  | PCA953X_TYPE, },
	{ "pca9574", 8  | PCA957X_TYPE | PCA_INT, },
	{ "pca9575", 16 | PCA957X_TYPE | PCA_INT, },
	{ "pca9698", 40 | PCA953X_TYPE, },

	{ "pcal6416", 16 | PCA953X_TYPE | PCA_LATCH_INT, },
	{ "pcal6524", 24 | PCA953X_TYPE | PCA_LATCH_INT, },
	{ "pcal9535", 16 | PCA953X_TYPE | PCA_LATCH_INT, },
<<<<<<< HEAD
=======
	{ "pcal9554b", 8  | PCA953X_TYPE | PCA_LATCH_INT, },
>>>>>>> 7d2a07b7
	{ "pcal9555a", 16 | PCA953X_TYPE | PCA_LATCH_INT, },

	{ "max7310", 8  | PCA953X_TYPE, },
	{ "max7312", 16 | PCA953X_TYPE | PCA_INT, },
	{ "max7313", 16 | PCA953X_TYPE | PCA_INT, },
	{ "max7315", 8  | PCA953X_TYPE | PCA_INT, },
	{ "max7318", 16 | PCA953X_TYPE | PCA_INT, },
	{ "pca6107", 8  | PCA953X_TYPE | PCA_INT, },
	{ "tca6408", 8  | PCA953X_TYPE | PCA_INT, },
	{ "tca6416", 16 | PCA953X_TYPE | PCA_INT, },
	{ "tca6424", 24 | PCA953X_TYPE | PCA_INT, },
	{ "tca9539", 16 | PCA953X_TYPE | PCA_INT, },
	{ "tca9554", 8  | PCA953X_TYPE | PCA_INT, },
	{ "xra1202", 8  | PCA953X_TYPE },
	{ }
};
MODULE_DEVICE_TABLE(i2c, pca953x_id);

#ifdef CONFIG_GPIO_PCA953X_IRQ

#include <linux/dmi.h>

static const struct acpi_gpio_params pca953x_irq_gpios = { 0, 0, true };

static const struct acpi_gpio_mapping pca953x_acpi_irq_gpios[] = {
	{ "irq-gpios", &pca953x_irq_gpios, 1, ACPI_GPIO_QUIRK_ABSOLUTE_NUMBER },
	{ }
};

static int pca953x_acpi_get_irq(struct device *dev)
{
	int ret;

	ret = devm_acpi_dev_add_driver_gpios(dev, pca953x_acpi_irq_gpios);
	if (ret)
		dev_warn(dev, "can't add GPIO ACPI mapping\n");

	ret = acpi_dev_gpio_irq_get_by(ACPI_COMPANION(dev), "irq-gpios", 0);
	if (ret < 0)
		return ret;

	dev_info(dev, "ACPI interrupt quirk (IRQ %d)\n", ret);
	return ret;
}

static const struct dmi_system_id pca953x_dmi_acpi_irq_info[] = {
	{
		/*
		 * On Intel Galileo Gen 2 board the IRQ pin of one of
		 * the I²C GPIO expanders, which has GpioInt() resource,
		 * is provided as an absolute number instead of being
		 * relative. Since first controller (gpio-sch.c) and
		 * second (gpio-dwapb.c) are at the fixed bases, we may
		 * safely refer to the number in the global space to get
		 * an IRQ out of it.
		 */
		.matches = {
			DMI_EXACT_MATCH(DMI_BOARD_NAME, "GalileoGen2"),
		},
	},
	{}
};
#endif

static const struct acpi_device_id pca953x_acpi_ids[] = {
	{ "INT3491", 16 | PCA953X_TYPE | PCA_LATCH_INT, },
	{ }
};
MODULE_DEVICE_TABLE(acpi, pca953x_acpi_ids);

#define MAX_BANK 5
#define BANK_SZ 8
#define MAX_LINE	(MAX_BANK * BANK_SZ)

#define NBANK(chip) DIV_ROUND_UP(chip->gpio_chip.ngpio, BANK_SZ)

struct pca953x_reg_config {
	int direction;
	int output;
	int input;
	int invert;
};

static const struct pca953x_reg_config pca953x_regs = {
	.direction = PCA953X_DIRECTION,
	.output = PCA953X_OUTPUT,
	.input = PCA953X_INPUT,
	.invert = PCA953X_INVERT,
};

static const struct pca953x_reg_config pca957x_regs = {
	.direction = PCA957X_CFG,
	.output = PCA957X_OUT,
	.input = PCA957X_IN,
	.invert = PCA957X_INVRT,
};

struct pca953x_chip {
	unsigned gpio_start;
	struct mutex i2c_lock;
	struct regmap *regmap;

#ifdef CONFIG_GPIO_PCA953X_IRQ
	struct mutex irq_lock;
	DECLARE_BITMAP(irq_mask, MAX_LINE);
	DECLARE_BITMAP(irq_stat, MAX_LINE);
	DECLARE_BITMAP(irq_trig_raise, MAX_LINE);
	DECLARE_BITMAP(irq_trig_fall, MAX_LINE);
	struct irq_chip irq_chip;
#endif
	atomic_t wakeup_path;

	struct i2c_client *client;
	struct gpio_chip gpio_chip;
	const char *const *names;
	unsigned long driver_data;
	struct regulator *regulator;

	const struct pca953x_reg_config *regs;
};

static int pca953x_bank_shift(struct pca953x_chip *chip)
{
	return fls((chip->gpio_chip.ngpio - 1) / BANK_SZ);
}

#define PCA953x_BANK_INPUT	BIT(0)
#define PCA953x_BANK_OUTPUT	BIT(1)
#define PCA953x_BANK_POLARITY	BIT(2)
#define PCA953x_BANK_CONFIG	BIT(3)

#define PCA957x_BANK_INPUT	BIT(0)
#define PCA957x_BANK_POLARITY	BIT(1)
#define PCA957x_BANK_BUSHOLD	BIT(2)
#define PCA957x_BANK_CONFIG	BIT(4)
#define PCA957x_BANK_OUTPUT	BIT(5)

#define PCAL9xxx_BANK_IN_LATCH	BIT(8 + 2)
#define PCAL9xxx_BANK_PULL_EN	BIT(8 + 3)
#define PCAL9xxx_BANK_PULL_SEL	BIT(8 + 4)
#define PCAL9xxx_BANK_IRQ_MASK	BIT(8 + 5)
#define PCAL9xxx_BANK_IRQ_STAT	BIT(8 + 6)

/*
 * We care about the following registers:
 * - Standard set, below 0x40, each port can be replicated up to 8 times
 *   - PCA953x standard
 *     Input port			0x00 + 0 * bank_size	R
 *     Output port			0x00 + 1 * bank_size	RW
 *     Polarity Inversion port		0x00 + 2 * bank_size	RW
 *     Configuration port		0x00 + 3 * bank_size	RW
 *   - PCA957x with mixed up registers
 *     Input port			0x00 + 0 * bank_size	R
 *     Polarity Inversion port		0x00 + 1 * bank_size	RW
 *     Bus hold port			0x00 + 2 * bank_size	RW
 *     Configuration port		0x00 + 4 * bank_size	RW
 *     Output port			0x00 + 5 * bank_size	RW
 *
 * - Extended set, above 0x40, often chip specific.
 *   - PCAL6524/PCAL9555A with custom PCAL IRQ handling:
 *     Input latch register		0x40 + 2 * bank_size	RW
 *     Pull-up/pull-down enable reg	0x40 + 3 * bank_size    RW
 *     Pull-up/pull-down select reg	0x40 + 4 * bank_size    RW
 *     Interrupt mask register		0x40 + 5 * bank_size	RW
 *     Interrupt status register	0x40 + 6 * bank_size	R
 *
 * - Registers with bit 0x80 set, the AI bit
 *   The bit is cleared and the registers fall into one of the
 *   categories above.
 */

static bool pca953x_check_register(struct pca953x_chip *chip, unsigned int reg,
				   u32 checkbank)
{
	int bank_shift = pca953x_bank_shift(chip);
	int bank = (reg & REG_ADDR_MASK) >> bank_shift;
	int offset = reg & (BIT(bank_shift) - 1);

	/* Special PCAL extended register check. */
	if (reg & REG_ADDR_EXT) {
		if (!(chip->driver_data & PCA_PCAL))
			return false;
		bank += 8;
	}

	/* Register is not in the matching bank. */
	if (!(BIT(bank) & checkbank))
		return false;

	/* Register is not within allowed range of bank. */
	if (offset >= NBANK(chip))
		return false;

	return true;
}

static bool pca953x_readable_register(struct device *dev, unsigned int reg)
{
	struct pca953x_chip *chip = dev_get_drvdata(dev);
	u32 bank;

	if (PCA_CHIP_TYPE(chip->driver_data) == PCA953X_TYPE) {
		bank = PCA953x_BANK_INPUT | PCA953x_BANK_OUTPUT |
		       PCA953x_BANK_POLARITY | PCA953x_BANK_CONFIG;
	} else {
		bank = PCA957x_BANK_INPUT | PCA957x_BANK_OUTPUT |
		       PCA957x_BANK_POLARITY | PCA957x_BANK_CONFIG |
		       PCA957x_BANK_BUSHOLD;
	}

	if (chip->driver_data & PCA_PCAL) {
		bank |= PCAL9xxx_BANK_IN_LATCH | PCAL9xxx_BANK_PULL_EN |
			PCAL9xxx_BANK_PULL_SEL | PCAL9xxx_BANK_IRQ_MASK |
			PCAL9xxx_BANK_IRQ_STAT;
	}

	return pca953x_check_register(chip, reg, bank);
}

static bool pca953x_writeable_register(struct device *dev, unsigned int reg)
{
	struct pca953x_chip *chip = dev_get_drvdata(dev);
	u32 bank;

	if (PCA_CHIP_TYPE(chip->driver_data) == PCA953X_TYPE) {
		bank = PCA953x_BANK_OUTPUT | PCA953x_BANK_POLARITY |
			PCA953x_BANK_CONFIG;
	} else {
		bank = PCA957x_BANK_OUTPUT | PCA957x_BANK_POLARITY |
			PCA957x_BANK_CONFIG | PCA957x_BANK_BUSHOLD;
	}

	if (chip->driver_data & PCA_PCAL)
		bank |= PCAL9xxx_BANK_IN_LATCH | PCAL9xxx_BANK_PULL_EN |
			PCAL9xxx_BANK_PULL_SEL | PCAL9xxx_BANK_IRQ_MASK;

	return pca953x_check_register(chip, reg, bank);
}

static bool pca953x_volatile_register(struct device *dev, unsigned int reg)
{
	struct pca953x_chip *chip = dev_get_drvdata(dev);
	u32 bank;

	if (PCA_CHIP_TYPE(chip->driver_data) == PCA953X_TYPE)
		bank = PCA953x_BANK_INPUT;
	else
		bank = PCA957x_BANK_INPUT;

	if (chip->driver_data & PCA_PCAL)
		bank |= PCAL9xxx_BANK_IRQ_STAT;

	return pca953x_check_register(chip, reg, bank);
}

static const struct regmap_config pca953x_i2c_regmap = {
	.reg_bits = 8,
	.val_bits = 8,

	.readable_reg = pca953x_readable_register,
	.writeable_reg = pca953x_writeable_register,
	.volatile_reg = pca953x_volatile_register,

	.disable_locking = true,
	.cache_type = REGCACHE_RBTREE,
	.max_register = 0x7f,
};

static const struct regmap_config pca953x_ai_i2c_regmap = {
	.reg_bits = 8,
	.val_bits = 8,

	.read_flag_mask = REG_ADDR_AI,
	.write_flag_mask = REG_ADDR_AI,

	.readable_reg = pca953x_readable_register,
	.writeable_reg = pca953x_writeable_register,
	.volatile_reg = pca953x_volatile_register,

	.disable_locking = true,
	.cache_type = REGCACHE_RBTREE,
	.max_register = 0x7f,
};

static u8 pca953x_recalc_addr(struct pca953x_chip *chip, int reg, int off)
{
	int bank_shift = pca953x_bank_shift(chip);
	int addr = (reg & PCAL_GPIO_MASK) << bank_shift;
	int pinctrl = (reg & PCAL_PINCTRL_MASK) << 1;
	u8 regaddr = pinctrl | addr | (off / BANK_SZ);

	return regaddr;
}

static int pca953x_write_regs(struct pca953x_chip *chip, int reg, unsigned long *val)
{
	u8 regaddr = pca953x_recalc_addr(chip, reg, 0);
	u8 value[MAX_BANK];
	int i, ret;
<<<<<<< HEAD

	for (i = 0; i < NBANK(chip); i++)
		value[i] = bitmap_get_value8(val, i * BANK_SZ);

=======

	for (i = 0; i < NBANK(chip); i++)
		value[i] = bitmap_get_value8(val, i * BANK_SZ);

>>>>>>> 7d2a07b7
	ret = regmap_bulk_write(chip->regmap, regaddr, value, NBANK(chip));
	if (ret < 0) {
		dev_err(&chip->client->dev, "failed writing register\n");
		return ret;
	}

	return 0;
}

static int pca953x_read_regs(struct pca953x_chip *chip, int reg, unsigned long *val)
{
	u8 regaddr = pca953x_recalc_addr(chip, reg, 0);
	u8 value[MAX_BANK];
	int i, ret;

	ret = regmap_bulk_read(chip->regmap, regaddr, value, NBANK(chip));
	if (ret < 0) {
		dev_err(&chip->client->dev, "failed reading register\n");
		return ret;
	}

	for (i = 0; i < NBANK(chip); i++)
		bitmap_set_value8(val, value[i], i * BANK_SZ);

	return 0;
}

static int pca953x_gpio_direction_input(struct gpio_chip *gc, unsigned off)
{
	struct pca953x_chip *chip = gpiochip_get_data(gc);
	u8 dirreg = pca953x_recalc_addr(chip, chip->regs->direction, off);
	u8 bit = BIT(off % BANK_SZ);
	int ret;

	mutex_lock(&chip->i2c_lock);
	ret = regmap_write_bits(chip->regmap, dirreg, bit, bit);
	mutex_unlock(&chip->i2c_lock);
	return ret;
}

static int pca953x_gpio_direction_output(struct gpio_chip *gc,
		unsigned off, int val)
{
	struct pca953x_chip *chip = gpiochip_get_data(gc);
	u8 dirreg = pca953x_recalc_addr(chip, chip->regs->direction, off);
	u8 outreg = pca953x_recalc_addr(chip, chip->regs->output, off);
	u8 bit = BIT(off % BANK_SZ);
	int ret;

	mutex_lock(&chip->i2c_lock);
	/* set output level */
	ret = regmap_write_bits(chip->regmap, outreg, bit, val ? bit : 0);
	if (ret)
		goto exit;

	/* then direction */
	ret = regmap_write_bits(chip->regmap, dirreg, bit, 0);
exit:
	mutex_unlock(&chip->i2c_lock);
	return ret;
}

static int pca953x_gpio_get_value(struct gpio_chip *gc, unsigned off)
{
	struct pca953x_chip *chip = gpiochip_get_data(gc);
	u8 inreg = pca953x_recalc_addr(chip, chip->regs->input, off);
	u8 bit = BIT(off % BANK_SZ);
	u32 reg_val;
	int ret;

	mutex_lock(&chip->i2c_lock);
	ret = regmap_read(chip->regmap, inreg, &reg_val);
	mutex_unlock(&chip->i2c_lock);
	if (ret < 0) {
		/*
		 * NOTE:
		 * diagnostic already emitted; that's all we should
		 * do unless gpio_*_value_cansleep() calls become different
		 * from their nonsleeping siblings (and report faults).
		 */
		return 0;
	}

	return !!(reg_val & bit);
}

static void pca953x_gpio_set_value(struct gpio_chip *gc, unsigned off, int val)
{
	struct pca953x_chip *chip = gpiochip_get_data(gc);
	u8 outreg = pca953x_recalc_addr(chip, chip->regs->output, off);
	u8 bit = BIT(off % BANK_SZ);

	mutex_lock(&chip->i2c_lock);
	regmap_write_bits(chip->regmap, outreg, bit, val ? bit : 0);
	mutex_unlock(&chip->i2c_lock);
}

static int pca953x_gpio_get_direction(struct gpio_chip *gc, unsigned off)
{
	struct pca953x_chip *chip = gpiochip_get_data(gc);
	u8 dirreg = pca953x_recalc_addr(chip, chip->regs->direction, off);
	u8 bit = BIT(off % BANK_SZ);
	u32 reg_val;
	int ret;

	mutex_lock(&chip->i2c_lock);
	ret = regmap_read(chip->regmap, dirreg, &reg_val);
	mutex_unlock(&chip->i2c_lock);
	if (ret < 0)
		return ret;

	if (reg_val & bit)
		return GPIO_LINE_DIRECTION_IN;

	return GPIO_LINE_DIRECTION_OUT;
}

static int pca953x_gpio_get_multiple(struct gpio_chip *gc,
				     unsigned long *mask, unsigned long *bits)
{
	struct pca953x_chip *chip = gpiochip_get_data(gc);
	DECLARE_BITMAP(reg_val, MAX_LINE);
	int ret;

	mutex_lock(&chip->i2c_lock);
	ret = pca953x_read_regs(chip, chip->regs->input, reg_val);
	mutex_unlock(&chip->i2c_lock);
	if (ret)
		return ret;

	bitmap_replace(bits, bits, reg_val, mask, gc->ngpio);
	return 0;
}

static void pca953x_gpio_set_multiple(struct gpio_chip *gc,
				      unsigned long *mask, unsigned long *bits)
{
	struct pca953x_chip *chip = gpiochip_get_data(gc);
	DECLARE_BITMAP(reg_val, MAX_LINE);
	int ret;

	mutex_lock(&chip->i2c_lock);
	ret = pca953x_read_regs(chip, chip->regs->output, reg_val);
	if (ret)
		goto exit;

	bitmap_replace(reg_val, reg_val, bits, mask, gc->ngpio);

	pca953x_write_regs(chip, chip->regs->output, reg_val);
exit:
	mutex_unlock(&chip->i2c_lock);
}

static int pca953x_gpio_set_pull_up_down(struct pca953x_chip *chip,
					 unsigned int offset,
					 unsigned long config)
{
	u8 pull_en_reg = pca953x_recalc_addr(chip, PCAL953X_PULL_EN, offset);
	u8 pull_sel_reg = pca953x_recalc_addr(chip, PCAL953X_PULL_SEL, offset);
	u8 bit = BIT(offset % BANK_SZ);
	int ret;

	/*
	 * pull-up/pull-down configuration requires PCAL extended
	 * registers
	 */
	if (!(chip->driver_data & PCA_PCAL))
		return -ENOTSUPP;

	mutex_lock(&chip->i2c_lock);

	/* Disable pull-up/pull-down */
	ret = regmap_write_bits(chip->regmap, pull_en_reg, bit, 0);
	if (ret)
		goto exit;

	/* Configure pull-up/pull-down */
	if (config == PIN_CONFIG_BIAS_PULL_UP)
		ret = regmap_write_bits(chip->regmap, pull_sel_reg, bit, bit);
	else if (config == PIN_CONFIG_BIAS_PULL_DOWN)
		ret = regmap_write_bits(chip->regmap, pull_sel_reg, bit, 0);
	if (ret)
		goto exit;

	/* Enable pull-up/pull-down */
	ret = regmap_write_bits(chip->regmap, pull_en_reg, bit, bit);

exit:
	mutex_unlock(&chip->i2c_lock);
	return ret;
}

static int pca953x_gpio_set_config(struct gpio_chip *gc, unsigned int offset,
				   unsigned long config)
{
	struct pca953x_chip *chip = gpiochip_get_data(gc);

	switch (pinconf_to_config_param(config)) {
	case PIN_CONFIG_BIAS_PULL_UP:
	case PIN_CONFIG_BIAS_PULL_DOWN:
		return pca953x_gpio_set_pull_up_down(chip, offset, config);
	default:
		return -ENOTSUPP;
	}
}

static void pca953x_setup_gpio(struct pca953x_chip *chip, int gpios)
{
	struct gpio_chip *gc;

	gc = &chip->gpio_chip;

	gc->direction_input  = pca953x_gpio_direction_input;
	gc->direction_output = pca953x_gpio_direction_output;
	gc->get = pca953x_gpio_get_value;
	gc->set = pca953x_gpio_set_value;
	gc->get_direction = pca953x_gpio_get_direction;
	gc->get_multiple = pca953x_gpio_get_multiple;
	gc->set_multiple = pca953x_gpio_set_multiple;
	gc->set_config = pca953x_gpio_set_config;
	gc->can_sleep = true;

	gc->base = chip->gpio_start;
	gc->ngpio = gpios;
	gc->label = dev_name(&chip->client->dev);
	gc->parent = &chip->client->dev;
	gc->owner = THIS_MODULE;
	gc->names = chip->names;
}

#ifdef CONFIG_GPIO_PCA953X_IRQ
static void pca953x_irq_mask(struct irq_data *d)
{
	struct gpio_chip *gc = irq_data_get_irq_chip_data(d);
	struct pca953x_chip *chip = gpiochip_get_data(gc);
	irq_hw_number_t hwirq = irqd_to_hwirq(d);

	clear_bit(hwirq, chip->irq_mask);
}

static void pca953x_irq_unmask(struct irq_data *d)
{
	struct gpio_chip *gc = irq_data_get_irq_chip_data(d);
	struct pca953x_chip *chip = gpiochip_get_data(gc);
	irq_hw_number_t hwirq = irqd_to_hwirq(d);

	set_bit(hwirq, chip->irq_mask);
}

static int pca953x_irq_set_wake(struct irq_data *d, unsigned int on)
{
	struct gpio_chip *gc = irq_data_get_irq_chip_data(d);
	struct pca953x_chip *chip = gpiochip_get_data(gc);

	if (on)
		atomic_inc(&chip->wakeup_path);
	else
		atomic_dec(&chip->wakeup_path);

	return irq_set_irq_wake(chip->client->irq, on);
}

static void pca953x_irq_bus_lock(struct irq_data *d)
{
	struct gpio_chip *gc = irq_data_get_irq_chip_data(d);
	struct pca953x_chip *chip = gpiochip_get_data(gc);

	mutex_lock(&chip->irq_lock);
}

static void pca953x_irq_bus_sync_unlock(struct irq_data *d)
{
	struct gpio_chip *gc = irq_data_get_irq_chip_data(d);
	struct pca953x_chip *chip = gpiochip_get_data(gc);
	DECLARE_BITMAP(irq_mask, MAX_LINE);
	DECLARE_BITMAP(reg_direction, MAX_LINE);
	int level;

	if (chip->driver_data & PCA_PCAL) {
		/* Enable latch on interrupt-enabled inputs */
		pca953x_write_regs(chip, PCAL953X_IN_LATCH, chip->irq_mask);

		bitmap_complement(irq_mask, chip->irq_mask, gc->ngpio);

		/* Unmask enabled interrupts */
		pca953x_write_regs(chip, PCAL953X_INT_MASK, irq_mask);
	}

	/* Switch direction to input if needed */
	pca953x_read_regs(chip, chip->regs->direction, reg_direction);

	bitmap_or(irq_mask, chip->irq_trig_fall, chip->irq_trig_raise, gc->ngpio);
	bitmap_complement(reg_direction, reg_direction, gc->ngpio);
	bitmap_and(irq_mask, irq_mask, reg_direction, gc->ngpio);

	/* Look for any newly setup interrupt */
	for_each_set_bit(level, irq_mask, gc->ngpio)
		pca953x_gpio_direction_input(&chip->gpio_chip, level);

	mutex_unlock(&chip->irq_lock);
}

static int pca953x_irq_set_type(struct irq_data *d, unsigned int type)
{
	struct gpio_chip *gc = irq_data_get_irq_chip_data(d);
	struct pca953x_chip *chip = gpiochip_get_data(gc);
	irq_hw_number_t hwirq = irqd_to_hwirq(d);

	if (!(type & IRQ_TYPE_EDGE_BOTH)) {
		dev_err(&chip->client->dev, "irq %d: unsupported type %d\n",
			d->irq, type);
		return -EINVAL;
	}

	assign_bit(hwirq, chip->irq_trig_fall, type & IRQ_TYPE_EDGE_FALLING);
	assign_bit(hwirq, chip->irq_trig_raise, type & IRQ_TYPE_EDGE_RISING);

	return 0;
}

static void pca953x_irq_shutdown(struct irq_data *d)
{
	struct gpio_chip *gc = irq_data_get_irq_chip_data(d);
	struct pca953x_chip *chip = gpiochip_get_data(gc);
	irq_hw_number_t hwirq = irqd_to_hwirq(d);

	clear_bit(hwirq, chip->irq_trig_raise);
	clear_bit(hwirq, chip->irq_trig_fall);
}

static bool pca953x_irq_pending(struct pca953x_chip *chip, unsigned long *pending)
{
	struct gpio_chip *gc = &chip->gpio_chip;
	DECLARE_BITMAP(reg_direction, MAX_LINE);
	DECLARE_BITMAP(old_stat, MAX_LINE);
	DECLARE_BITMAP(cur_stat, MAX_LINE);
	DECLARE_BITMAP(new_stat, MAX_LINE);
	DECLARE_BITMAP(trigger, MAX_LINE);
	int ret;

	if (chip->driver_data & PCA_PCAL) {
		/* Read the current interrupt status from the device */
		ret = pca953x_read_regs(chip, PCAL953X_INT_STAT, trigger);
		if (ret)
			return false;

		/* Check latched inputs and clear interrupt status */
		ret = pca953x_read_regs(chip, chip->regs->input, cur_stat);
		if (ret)
			return false;

		/* Apply filter for rising/falling edge selection */
		bitmap_replace(new_stat, chip->irq_trig_fall, chip->irq_trig_raise, cur_stat, gc->ngpio);
<<<<<<< HEAD

		bitmap_and(pending, new_stat, trigger, gc->ngpio);

=======

		bitmap_and(pending, new_stat, trigger, gc->ngpio);

>>>>>>> 7d2a07b7
		return !bitmap_empty(pending, gc->ngpio);
	}

	ret = pca953x_read_regs(chip, chip->regs->input, cur_stat);
	if (ret)
		return false;

	/* Remove output pins from the equation */
	pca953x_read_regs(chip, chip->regs->direction, reg_direction);

	bitmap_copy(old_stat, chip->irq_stat, gc->ngpio);

	bitmap_and(new_stat, cur_stat, reg_direction, gc->ngpio);
	bitmap_xor(cur_stat, new_stat, old_stat, gc->ngpio);
	bitmap_and(trigger, cur_stat, chip->irq_mask, gc->ngpio);

	if (bitmap_empty(trigger, gc->ngpio))
		return false;

	bitmap_copy(chip->irq_stat, new_stat, gc->ngpio);

	bitmap_and(cur_stat, chip->irq_trig_fall, old_stat, gc->ngpio);
	bitmap_and(old_stat, chip->irq_trig_raise, new_stat, gc->ngpio);
	bitmap_or(new_stat, old_stat, cur_stat, gc->ngpio);
	bitmap_and(pending, new_stat, trigger, gc->ngpio);

	return !bitmap_empty(pending, gc->ngpio);
}

static irqreturn_t pca953x_irq_handler(int irq, void *devid)
{
	struct pca953x_chip *chip = devid;
	struct gpio_chip *gc = &chip->gpio_chip;
<<<<<<< HEAD
	DECLARE_BITMAP(pending, MAX_LINE) = {};
	int level;
	bool ret;

	mutex_lock(&chip->i2c_lock);
	ret = pca953x_irq_pending(chip, pending);
	mutex_unlock(&chip->i2c_lock);

	for_each_set_bit(level, pending, gc->ngpio)
		handle_nested_irq(irq_find_mapping(gc->irq.domain, level));

=======
	DECLARE_BITMAP(pending, MAX_LINE);
	int level;
	bool ret;

	bitmap_zero(pending, MAX_LINE);

	mutex_lock(&chip->i2c_lock);
	ret = pca953x_irq_pending(chip, pending);
	mutex_unlock(&chip->i2c_lock);

	if (ret) {
		ret = 0;

		for_each_set_bit(level, pending, gc->ngpio) {
			int nested_irq = irq_find_mapping(gc->irq.domain, level);

			if (unlikely(nested_irq <= 0)) {
				dev_warn_ratelimited(gc->parent, "unmapped interrupt %d\n", level);
				continue;
			}

			handle_nested_irq(nested_irq);
			ret = 1;
		}
	}

>>>>>>> 7d2a07b7
	return IRQ_RETVAL(ret);
}

static int pca953x_irq_setup(struct pca953x_chip *chip, int irq_base)
{
	struct i2c_client *client = chip->client;
	struct irq_chip *irq_chip = &chip->irq_chip;
	DECLARE_BITMAP(reg_direction, MAX_LINE);
	DECLARE_BITMAP(irq_stat, MAX_LINE);
	struct gpio_irq_chip *girq;
	int ret;

	if (dmi_first_match(pca953x_dmi_acpi_irq_info)) {
		ret = pca953x_acpi_get_irq(&client->dev);
		if (ret > 0)
			client->irq = ret;
	}

	if (!client->irq)
		return 0;

	if (irq_base == -1)
		return 0;

	if (!(chip->driver_data & PCA_INT))
		return 0;

	ret = pca953x_read_regs(chip, chip->regs->input, irq_stat);
	if (ret)
		return ret;

	/*
	 * There is no way to know which GPIO line generated the
	 * interrupt.  We have to rely on the previous read for
	 * this purpose.
	 */
	pca953x_read_regs(chip, chip->regs->direction, reg_direction);
	bitmap_and(chip->irq_stat, irq_stat, reg_direction, chip->gpio_chip.ngpio);
	mutex_init(&chip->irq_lock);

	irq_chip->name = dev_name(&client->dev);
	irq_chip->irq_mask = pca953x_irq_mask;
	irq_chip->irq_unmask = pca953x_irq_unmask;
	irq_chip->irq_set_wake = pca953x_irq_set_wake;
	irq_chip->irq_bus_lock = pca953x_irq_bus_lock;
	irq_chip->irq_bus_sync_unlock = pca953x_irq_bus_sync_unlock;
	irq_chip->irq_set_type = pca953x_irq_set_type;
	irq_chip->irq_shutdown = pca953x_irq_shutdown;

	girq = &chip->gpio_chip.irq;
	girq->chip = irq_chip;
	/* This will let us handle the parent IRQ in the driver */
	girq->parent_handler = NULL;
	girq->num_parents = 0;
	girq->parents = NULL;
	girq->default_type = IRQ_TYPE_NONE;
	girq->handler = handle_simple_irq;
	girq->threaded = true;
	girq->first = irq_base; /* FIXME: get rid of this */

	ret = devm_request_threaded_irq(&client->dev, client->irq,
					NULL, pca953x_irq_handler,
					IRQF_ONESHOT | IRQF_SHARED,
					dev_name(&client->dev), chip);
	if (ret) {
		dev_err(&client->dev, "failed to request irq %d\n",
			client->irq);
		return ret;
	}

	return 0;
}

#else /* CONFIG_GPIO_PCA953X_IRQ */
static int pca953x_irq_setup(struct pca953x_chip *chip,
			     int irq_base)
{
	struct i2c_client *client = chip->client;

	if (client->irq && irq_base != -1 && (chip->driver_data & PCA_INT))
		dev_warn(&client->dev, "interrupt support not compiled in\n");

	return 0;
}
#endif

static int device_pca95xx_init(struct pca953x_chip *chip, u32 invert)
{
	DECLARE_BITMAP(val, MAX_LINE);
	int ret;

	ret = regcache_sync_region(chip->regmap, chip->regs->output,
				   chip->regs->output + NBANK(chip));
	if (ret)
		goto out;

	ret = regcache_sync_region(chip->regmap, chip->regs->direction,
				   chip->regs->direction + NBANK(chip));
	if (ret)
		goto out;

	/* set platform specific polarity inversion */
	if (invert)
		bitmap_fill(val, MAX_LINE);
	else
		bitmap_zero(val, MAX_LINE);

	ret = pca953x_write_regs(chip, chip->regs->invert, val);
out:
	return ret;
}

static int device_pca957x_init(struct pca953x_chip *chip, u32 invert)
{
	DECLARE_BITMAP(val, MAX_LINE);
	unsigned int i;
	int ret;

	ret = device_pca95xx_init(chip, invert);
	if (ret)
		goto out;

	/* To enable register 6, 7 to control pull up and pull down */
	for (i = 0; i < NBANK(chip); i++)
		bitmap_set_value8(val, 0x02, i * BANK_SZ);

	ret = pca953x_write_regs(chip, PCA957X_BKEN, val);
	if (ret)
		goto out;

	return 0;
out:
	return ret;
}

static int pca953x_probe(struct i2c_client *client,
			 const struct i2c_device_id *i2c_id)
{
	struct pca953x_platform_data *pdata;
	struct pca953x_chip *chip;
	int irq_base = 0;
	int ret;
	u32 invert = 0;
	struct regulator *reg;
	const struct regmap_config *regmap_config;

	chip = devm_kzalloc(&client->dev, sizeof(*chip), GFP_KERNEL);
	if (chip == NULL)
		return -ENOMEM;

	pdata = dev_get_platdata(&client->dev);
	if (pdata) {
		irq_base = pdata->irq_base;
		chip->gpio_start = pdata->gpio_base;
		invert = pdata->invert;
		chip->names = pdata->names;
	} else {
		struct gpio_desc *reset_gpio;

		chip->gpio_start = -1;
		irq_base = 0;

		/*
		 * See if we need to de-assert a reset pin.
		 *
		 * There is no known ACPI-enabled platforms that are
		 * using "reset" GPIO. Otherwise any of those platform
		 * must use _DSD method with corresponding property.
		 */
		reset_gpio = devm_gpiod_get_optional(&client->dev, "reset",
						     GPIOD_OUT_LOW);
		if (IS_ERR(reset_gpio))
			return PTR_ERR(reset_gpio);
	}

	chip->client = client;

	reg = devm_regulator_get(&client->dev, "vcc");
	if (IS_ERR(reg))
		return dev_err_probe(&client->dev, PTR_ERR(reg), "reg get err\n");

	ret = regulator_enable(reg);
	if (ret) {
		dev_err(&client->dev, "reg en err: %d\n", ret);
		return ret;
	}
	chip->regulator = reg;

	if (i2c_id) {
		chip->driver_data = i2c_id->driver_data;
	} else {
		const void *match;

		match = device_get_match_data(&client->dev);
		if (!match) {
			ret = -ENODEV;
			goto err_exit;
		}

		chip->driver_data = (uintptr_t)match;
	}

	i2c_set_clientdata(client, chip);

	pca953x_setup_gpio(chip, chip->driver_data & PCA_GPIO_MASK);

	if (NBANK(chip) > 2 || PCA_CHIP_TYPE(chip->driver_data) == PCA957X_TYPE) {
		dev_info(&client->dev, "using AI\n");
		regmap_config = &pca953x_ai_i2c_regmap;
	} else {
		dev_info(&client->dev, "using no AI\n");
		regmap_config = &pca953x_i2c_regmap;
	}

	chip->regmap = devm_regmap_init_i2c(client, regmap_config);
	if (IS_ERR(chip->regmap)) {
		ret = PTR_ERR(chip->regmap);
		goto err_exit;
	}

	regcache_mark_dirty(chip->regmap);

	mutex_init(&chip->i2c_lock);
	/*
	 * In case we have an i2c-mux controlled by a GPIO provided by an
	 * expander using the same driver higher on the device tree, read the
	 * i2c adapter nesting depth and use the retrieved value as lockdep
	 * subclass for chip->i2c_lock.
	 *
	 * REVISIT: This solution is not complete. It protects us from lockdep
	 * false positives when the expander controlling the i2c-mux is on
	 * a different level on the device tree, but not when it's on the same
	 * level on a different branch (in which case the subclass number
	 * would be the same).
	 *
	 * TODO: Once a correct solution is developed, a similar fix should be
	 * applied to all other i2c-controlled GPIO expanders (and potentially
	 * regmap-i2c).
	 */
	lockdep_set_subclass(&chip->i2c_lock,
			     i2c_adapter_depth(client->adapter));

	/* initialize cached registers from their original values.
	 * we can't share this chip with another i2c master.
	 */

	if (PCA_CHIP_TYPE(chip->driver_data) == PCA953X_TYPE) {
		chip->regs = &pca953x_regs;
		ret = device_pca95xx_init(chip, invert);
	} else {
		chip->regs = &pca957x_regs;
		ret = device_pca957x_init(chip, invert);
	}
	if (ret)
		goto err_exit;

	ret = pca953x_irq_setup(chip, irq_base);
	if (ret)
		goto err_exit;

	ret = devm_gpiochip_add_data(&client->dev, &chip->gpio_chip, chip);
	if (ret)
		goto err_exit;

	if (pdata && pdata->setup) {
		ret = pdata->setup(client, chip->gpio_chip.base,
				   chip->gpio_chip.ngpio, pdata->context);
		if (ret < 0)
			dev_warn(&client->dev, "setup failed, %d\n", ret);
	}

	return 0;

err_exit:
	regulator_disable(chip->regulator);
	return ret;
}

static int pca953x_remove(struct i2c_client *client)
{
	struct pca953x_platform_data *pdata = dev_get_platdata(&client->dev);
	struct pca953x_chip *chip = i2c_get_clientdata(client);
	int ret;

	if (pdata && pdata->teardown) {
		ret = pdata->teardown(client, chip->gpio_chip.base,
				      chip->gpio_chip.ngpio, pdata->context);
		if (ret < 0)
			dev_err(&client->dev, "teardown failed, %d\n", ret);
	} else {
		ret = 0;
	}

	regulator_disable(chip->regulator);

	return ret;
}

#ifdef CONFIG_PM_SLEEP
static int pca953x_regcache_sync(struct device *dev)
{
	struct pca953x_chip *chip = dev_get_drvdata(dev);
	int ret;

	/*
	 * The ordering between direction and output is important,
	 * sync these registers first and only then sync the rest.
	 */
	ret = regcache_sync_region(chip->regmap, chip->regs->direction,
				   chip->regs->direction + NBANK(chip));
	if (ret) {
		dev_err(dev, "Failed to sync GPIO dir registers: %d\n", ret);
		return ret;
	}

	ret = regcache_sync_region(chip->regmap, chip->regs->output,
				   chip->regs->output + NBANK(chip));
	if (ret) {
		dev_err(dev, "Failed to sync GPIO out registers: %d\n", ret);
		return ret;
	}

#ifdef CONFIG_GPIO_PCA953X_IRQ
	if (chip->driver_data & PCA_PCAL) {
		ret = regcache_sync_region(chip->regmap, PCAL953X_IN_LATCH,
					   PCAL953X_IN_LATCH + NBANK(chip));
		if (ret) {
			dev_err(dev, "Failed to sync INT latch registers: %d\n",
				ret);
			return ret;
		}

		ret = regcache_sync_region(chip->regmap, PCAL953X_INT_MASK,
					   PCAL953X_INT_MASK + NBANK(chip));
		if (ret) {
			dev_err(dev, "Failed to sync INT mask registers: %d\n",
				ret);
			return ret;
		}
	}
#endif

	return 0;
}

static int pca953x_suspend(struct device *dev)
{
	struct pca953x_chip *chip = dev_get_drvdata(dev);

	regcache_cache_only(chip->regmap, true);

	if (atomic_read(&chip->wakeup_path))
		device_set_wakeup_path(dev);
	else
		regulator_disable(chip->regulator);

	return 0;
}

static int pca953x_resume(struct device *dev)
{
	struct pca953x_chip *chip = dev_get_drvdata(dev);
	int ret;

	if (!atomic_read(&chip->wakeup_path)) {
		ret = regulator_enable(chip->regulator);
		if (ret) {
			dev_err(dev, "Failed to enable regulator: %d\n", ret);
			return 0;
		}
	}

	regcache_cache_only(chip->regmap, false);
	regcache_mark_dirty(chip->regmap);
	ret = pca953x_regcache_sync(dev);
	if (ret)
		return ret;

	ret = regcache_sync(chip->regmap);
	if (ret) {
		dev_err(dev, "Failed to restore register map: %d\n", ret);
		return ret;
	}

	return 0;
}
#endif

/* convenience to stop overlong match-table lines */
#define OF_953X(__nrgpio, __int) (void *)(__nrgpio | PCA953X_TYPE | __int)
#define OF_957X(__nrgpio, __int) (void *)(__nrgpio | PCA957X_TYPE | __int)

static const struct of_device_id pca953x_dt_ids[] = {
	{ .compatible = "nxp,pca6416", .data = OF_953X(16, PCA_INT), },
	{ .compatible = "nxp,pca9505", .data = OF_953X(40, PCA_INT), },
	{ .compatible = "nxp,pca9506", .data = OF_953X(40, PCA_INT), },
	{ .compatible = "nxp,pca9534", .data = OF_953X( 8, PCA_INT), },
	{ .compatible = "nxp,pca9535", .data = OF_953X(16, PCA_INT), },
	{ .compatible = "nxp,pca9536", .data = OF_953X( 4, 0), },
	{ .compatible = "nxp,pca9537", .data = OF_953X( 4, PCA_INT), },
	{ .compatible = "nxp,pca9538", .data = OF_953X( 8, PCA_INT), },
	{ .compatible = "nxp,pca9539", .data = OF_953X(16, PCA_INT), },
	{ .compatible = "nxp,pca9554", .data = OF_953X( 8, PCA_INT), },
	{ .compatible = "nxp,pca9555", .data = OF_953X(16, PCA_INT), },
	{ .compatible = "nxp,pca9556", .data = OF_953X( 8, 0), },
	{ .compatible = "nxp,pca9557", .data = OF_953X( 8, 0), },
	{ .compatible = "nxp,pca9574", .data = OF_957X( 8, PCA_INT), },
	{ .compatible = "nxp,pca9575", .data = OF_957X(16, PCA_INT), },
	{ .compatible = "nxp,pca9698", .data = OF_953X(40, 0), },

	{ .compatible = "nxp,pcal6416", .data = OF_953X(16, PCA_LATCH_INT), },
	{ .compatible = "nxp,pcal6524", .data = OF_953X(24, PCA_LATCH_INT), },
	{ .compatible = "nxp,pcal9535", .data = OF_953X(16, PCA_LATCH_INT), },
<<<<<<< HEAD
=======
	{ .compatible = "nxp,pcal9554b", .data = OF_953X( 8, PCA_LATCH_INT), },
>>>>>>> 7d2a07b7
	{ .compatible = "nxp,pcal9555a", .data = OF_953X(16, PCA_LATCH_INT), },

	{ .compatible = "maxim,max7310", .data = OF_953X( 8, 0), },
	{ .compatible = "maxim,max7312", .data = OF_953X(16, PCA_INT), },
	{ .compatible = "maxim,max7313", .data = OF_953X(16, PCA_INT), },
	{ .compatible = "maxim,max7315", .data = OF_953X( 8, PCA_INT), },
	{ .compatible = "maxim,max7318", .data = OF_953X(16, PCA_INT), },

	{ .compatible = "ti,pca6107", .data = OF_953X( 8, PCA_INT), },
	{ .compatible = "ti,pca9536", .data = OF_953X( 4, 0), },
	{ .compatible = "ti,tca6408", .data = OF_953X( 8, PCA_INT), },
	{ .compatible = "ti,tca6416", .data = OF_953X(16, PCA_INT), },
	{ .compatible = "ti,tca6424", .data = OF_953X(24, PCA_INT), },
	{ .compatible = "ti,tca9539", .data = OF_953X(16, PCA_INT), },

	{ .compatible = "onnn,cat9554", .data = OF_953X( 8, PCA_INT), },
	{ .compatible = "onnn,pca9654", .data = OF_953X( 8, PCA_INT), },
	{ .compatible = "onnn,pca9655", .data = OF_953X(16, PCA_INT), },

	{ .compatible = "exar,xra1202", .data = OF_953X( 8, 0), },
	{ }
};

MODULE_DEVICE_TABLE(of, pca953x_dt_ids);

static SIMPLE_DEV_PM_OPS(pca953x_pm_ops, pca953x_suspend, pca953x_resume);

static struct i2c_driver pca953x_driver = {
	.driver = {
		.name	= "pca953x",
		.pm	= &pca953x_pm_ops,
		.of_match_table = pca953x_dt_ids,
		.acpi_match_table = pca953x_acpi_ids,
	},
	.probe		= pca953x_probe,
	.remove		= pca953x_remove,
	.id_table	= pca953x_id,
};

static int __init pca953x_init(void)
{
	return i2c_add_driver(&pca953x_driver);
}
/* register after i2c postcore initcall and before
 * subsys initcalls that may rely on these GPIOs
 */
subsys_initcall(pca953x_init);

static void __exit pca953x_exit(void)
{
	i2c_del_driver(&pca953x_driver);
}
module_exit(pca953x_exit);

MODULE_AUTHOR("eric miao <eric.miao@marvell.com>");
MODULE_DESCRIPTION("GPIO expander driver for PCA953x");
MODULE_LICENSE("GPL");<|MERGE_RESOLUTION|>--- conflicted
+++ resolved
@@ -91,10 +91,7 @@
 	{ "pcal6416", 16 | PCA953X_TYPE | PCA_LATCH_INT, },
 	{ "pcal6524", 24 | PCA953X_TYPE | PCA_LATCH_INT, },
 	{ "pcal9535", 16 | PCA953X_TYPE | PCA_LATCH_INT, },
-<<<<<<< HEAD
-=======
 	{ "pcal9554b", 8  | PCA953X_TYPE | PCA_LATCH_INT, },
->>>>>>> 7d2a07b7
 	{ "pcal9555a", 16 | PCA953X_TYPE | PCA_LATCH_INT, },
 
 	{ "max7310", 8  | PCA953X_TYPE, },
@@ -394,17 +391,10 @@
 	u8 regaddr = pca953x_recalc_addr(chip, reg, 0);
 	u8 value[MAX_BANK];
 	int i, ret;
-<<<<<<< HEAD
 
 	for (i = 0; i < NBANK(chip); i++)
 		value[i] = bitmap_get_value8(val, i * BANK_SZ);
 
-=======
-
-	for (i = 0; i < NBANK(chip); i++)
-		value[i] = bitmap_get_value8(val, i * BANK_SZ);
-
->>>>>>> 7d2a07b7
 	ret = regmap_bulk_write(chip->regmap, regaddr, value, NBANK(chip));
 	if (ret < 0) {
 		dev_err(&chip->client->dev, "failed writing register\n");
@@ -758,15 +748,9 @@
 
 		/* Apply filter for rising/falling edge selection */
 		bitmap_replace(new_stat, chip->irq_trig_fall, chip->irq_trig_raise, cur_stat, gc->ngpio);
-<<<<<<< HEAD
 
 		bitmap_and(pending, new_stat, trigger, gc->ngpio);
 
-=======
-
-		bitmap_and(pending, new_stat, trigger, gc->ngpio);
-
->>>>>>> 7d2a07b7
 		return !bitmap_empty(pending, gc->ngpio);
 	}
 
@@ -800,19 +784,6 @@
 {
 	struct pca953x_chip *chip = devid;
 	struct gpio_chip *gc = &chip->gpio_chip;
-<<<<<<< HEAD
-	DECLARE_BITMAP(pending, MAX_LINE) = {};
-	int level;
-	bool ret;
-
-	mutex_lock(&chip->i2c_lock);
-	ret = pca953x_irq_pending(chip, pending);
-	mutex_unlock(&chip->i2c_lock);
-
-	for_each_set_bit(level, pending, gc->ngpio)
-		handle_nested_irq(irq_find_mapping(gc->irq.domain, level));
-
-=======
 	DECLARE_BITMAP(pending, MAX_LINE);
 	int level;
 	bool ret;
@@ -839,7 +810,6 @@
 		}
 	}
 
->>>>>>> 7d2a07b7
 	return IRQ_RETVAL(ret);
 }
 
@@ -1253,10 +1223,7 @@
 	{ .compatible = "nxp,pcal6416", .data = OF_953X(16, PCA_LATCH_INT), },
 	{ .compatible = "nxp,pcal6524", .data = OF_953X(24, PCA_LATCH_INT), },
 	{ .compatible = "nxp,pcal9535", .data = OF_953X(16, PCA_LATCH_INT), },
-<<<<<<< HEAD
-=======
 	{ .compatible = "nxp,pcal9554b", .data = OF_953X( 8, PCA_LATCH_INT), },
->>>>>>> 7d2a07b7
 	{ .compatible = "nxp,pcal9555a", .data = OF_953X(16, PCA_LATCH_INT), },
 
 	{ .compatible = "maxim,max7310", .data = OF_953X( 8, 0), },
