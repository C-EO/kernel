--- conflicted
+++ resolved
@@ -8,7 +8,7 @@
 if XEN
 config XEN_INTERFACE_VERSION
 	hex
-	default 0x00040200
+	default 0x00040400
 
 menu "XEN"
 
@@ -303,6 +303,12 @@
 	config XEN_COMPAT_040200_AND_LATER
 		bool "4.2.0 and later"
 
+	config XEN_COMPAT_040300_AND_LATER
+		bool "4.3.0 and later"
+
+	config XEN_COMPAT_040400_AND_LATER
+		bool "4.4.0 and later"
+
 	config XEN_COMPAT_LATEST_ONLY
 		bool "no compatibility code"
 
@@ -311,6 +317,8 @@
 config XEN_COMPAT
 	hex
 	default 0xffffff if XEN_COMPAT_LATEST_ONLY
+	default 0x040400 if XEN_COMPAT_040400_AND_LATER
+	default 0x040300 if XEN_COMPAT_040300_AND_LATER
 	default 0x040200 if XEN_COMPAT_040200_AND_LATER
 	default 0x040100 if XEN_COMPAT_040100_AND_LATER
 	default 0x040000 if XEN_COMPAT_040000_AND_LATER
@@ -382,12 +390,8 @@
 	depends on XEN || PARAVIRT_XEN
 
 config XEN_BALLOON
-<<<<<<< HEAD
 	bool "Xen memory balloon driver" if PARAVIRT_XEN
-	depends on (PARAVIRT_XEN && !ARM) || !PPC_XEN
-=======
-	bool "Xen memory balloon driver"
->>>>>>> cfbf8d48
+	depends on PARAVIRT_XEN || !PPC_XEN
 	default y
 	help
 	  The balloon driver allows the Xen domain to request more memory from
