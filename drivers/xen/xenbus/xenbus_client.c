--- conflicted
+++ resolved
@@ -288,22 +288,8 @@
 static void _dev_error(struct xenbus_device *dev, int err,
 			const char *fmt, va_list *ap)
 {
-<<<<<<< HEAD
 	char *printf_buffer, *path_buffer;
 	struct va_format vaf = { .fmt = fmt, .va = ap };
-=======
-	unsigned int len;
-	char *printf_buffer = NULL;
-	char *path_buffer = NULL;
-
-#define PRINTF_BUFFER_SIZE 4096
-	printf_buffer = kmalloc(PRINTF_BUFFER_SIZE, GFP_KERNEL);
-	if (printf_buffer == NULL)
-		goto fail;
-
-	len = sprintf(printf_buffer, "%i ", -err);
-	vsnprintf(printf_buffer+len, PRINTF_BUFFER_SIZE-len, fmt, ap);
->>>>>>> 0df1f248
 
 	printf_buffer = kasprintf(GFP_KERNEL, "%i %pV", -err, &vaf);
 	if (printf_buffer)
