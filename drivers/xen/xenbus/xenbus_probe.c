--- conflicted
+++ resolved
@@ -1262,8 +1262,6 @@
 
 static int exists_connecting_device(struct device_driver *drv)
 {
-	if (xenbus_frontend.error)
-		return xenbus_frontend.error;
 	return bus_for_each_dev(&xenbus_frontend.bus, NULL, drv,
 				is_device_connecting);
 }
@@ -1282,14 +1280,7 @@
 		/* Information only: is this too noisy? */
 		printk(KERN_INFO "XENBUS: Device with no driver: %s\n",
 		       xendev->nodename);
-<<<<<<< HEAD
-		return 0;
-	}
-
-	if (xendev->state < XenbusStateConnected) {
-=======
 	} else if (xendev->state < XenbusStateConnected) {
->>>>>>> c3a8e0ea
 		enum xenbus_state rstate = XenbusStateUnknown;
 		if (xendev->otherend)
 			rstate = xenbus_read_driver_state(xendev->otherend);
@@ -1297,11 +1288,6 @@
 		       "to device: %s (local state %d, remote state %d)\n",
 		       xendev->nodename, xendev->state, rstate);
 	}
-
-	xendrv = to_xenbus_driver(dev->driver);
-	if (xendrv->is_ready && !xendrv->is_ready(xendev))
-		printk(KERN_WARNING "XENBUS: Device not ready: %s\n",
-		       xendev->nodename);
 
 	return 0;
 }
