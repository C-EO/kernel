--- conflicted
+++ resolved
@@ -4,7 +4,6 @@
  * Copyright (C) 2005 Rusty Russell, IBM Corporation
  * Copyright (C) 2005 Mike Wray, Hewlett-Packard
  * Copyright (C) 2005, 2006 XenSource Ltd
- * Copyright (C) 2007 Solarflare Communications, Inc.
  *
  * This program is free software; you can redistribute it and/or
  * modify it under the terms of the GNU General Public License version 2
@@ -33,32 +32,23 @@
 
 #define DPRINTK(fmt, args...)				\
 	pr_debug("xenbus_probe (%s:%d) " fmt ".\n",	\
-		 __FUNCTION__, __LINE__, ##args)
+		 __func__, __LINE__, ##args)
 
 #include <linux/kernel.h>
-#include <linux/version.h>
 #include <linux/err.h>
 #include <linux/string.h>
 #include <linux/ctype.h>
 #include <linux/fcntl.h>
 #include <linux/mm.h>
-#include <linux/sched.h>
 #include <linux/proc_fs.h>
 #include <linux/notifier.h>
+#include <linux/kthread.h>
 #include <linux/mutex.h>
 #include <linux/io.h>
 #include <linux/slab.h>
 
 #include <asm/page.h>
 #include <asm/pgtable.h>
-#if defined(CONFIG_XEN) || defined(MODULE)
-#include <asm/hypervisor.h>
-#include <xen/xenbus.h>
-#include <xen/xen_proc.h>
-#include <xen/evtchn.h>
-#include <xen/features.h>
-#include <xen/gnttab.h>
-#else
 #include <asm/xen/hypervisor.h>
 
 #include <xen/xen.h>
@@ -67,35 +57,20 @@
 #include <xen/page.h>
 
 #include <xen/platform_pci.h>
-#endif
-
-#ifndef CONFIG_XEN
 #include <xen/hvm.h>
-#endif
 
 #include "xenbus_comms.h"
 #include "xenbus_probe.h"
 
-#ifdef HAVE_XEN_PLATFORM_COMPAT_H
-#include <xen/platform-compat.h>
-#endif
 
 int xen_store_evtchn;
-<<<<<<< HEAD
-#if !defined(CONFIG_XEN) && !defined(MODULE)
-EXPORT_SYMBOL(xen_store_evtchn);
-#endif
-=======
 EXPORT_SYMBOL_GPL(xen_store_evtchn);
->>>>>>> c8ddb271
 
 struct xenstore_domain_interface *xen_store_interface;
 EXPORT_SYMBOL_GPL(xen_store_interface);
 
 static unsigned long xen_store_mfn;
 
-extern struct mutex xenwatch_mutex;
-
 static BLOCKING_NOTIFIER_HEAD(xenstore_chain);
 
 static void wait_for_devices(struct xenbus_driver *xendrv);
@@ -104,10 +79,8 @@
 
 static void xenbus_dev_shutdown(struct device *_dev);
 
-#if !defined(CONFIG_XEN) && !defined(MODULE)
 static int xenbus_dev_suspend(struct device *dev, pm_message_t state);
 static int xenbus_dev_resume(struct device *dev);
-#endif
 
 /* If something in array of ids matches this device, return it. */
 static const struct xenbus_device_id *
@@ -130,18 +103,28 @@
 	return match_device(drv->ids, to_xenbus_device(_dev)) != NULL;
 }
 
+static int xenbus_uevent(struct device *_dev, struct kobj_uevent_env *env)
+{
+	struct xenbus_device *dev = to_xenbus_device(_dev);
+
+	if (add_uevent_var(env, "MODALIAS=xen:%s", dev->devicetype))
+		return -ENOMEM;
+
+	return 0;
+}
+
 /* device/<type>/<id> => <type>-<id> */
 static int frontend_bus_id(char bus_id[XEN_BUS_ID_SIZE], const char *nodename)
 {
 	nodename = strchr(nodename, '/');
 	if (!nodename || strlen(nodename + 1) >= XEN_BUS_ID_SIZE) {
-		pr_warning("XENBUS: bad frontend %s\n", nodename);
+		printk(KERN_WARNING "XENBUS: bad frontend %s\n", nodename);
 		return -EINVAL;
 	}
 
 	strlcpy(bus_id, nodename + 1, XEN_BUS_ID_SIZE);
 	if (!strchr(bus_id, '/')) {
-		pr_warning("XENBUS: bus_id %s no slash\n", bus_id);
+		printk(KERN_WARNING "XENBUS: bus_id %s no slash\n", bus_id);
 		return -EINVAL;
 	}
 	*strchr(bus_id, '/') = '-';
@@ -198,33 +181,9 @@
 	return read_otherend_details(xendev, "backend-id", "backend");
 }
 
-#if LINUX_VERSION_CODE >= KERNEL_VERSION(2,6,16)
-static int xenbus_uevent_frontend(struct device *dev, struct kobj_uevent_env *env)
-{
-	struct xenbus_device *xdev;
-
-	if (dev == NULL)
-		return -ENODEV;
-	xdev = to_xenbus_device(dev);
-	if (xdev == NULL)
-		return -ENODEV;
-
-	/* stuff we want to pass to /sbin/hotplug */
-#if defined(CONFIG_XEN) || defined(MODULE)
-	add_uevent_var(env, "XENBUS_TYPE=%s", xdev->devicetype);
-	add_uevent_var(env, "XENBUS_PATH=%s", xdev->nodename);
-#endif
-	add_uevent_var(env, "MODALIAS=xen:%s", xdev->devicetype);
-
-	return 0;
-}
-#endif
-
-#if LINUX_VERSION_CODE >= KERNEL_VERSION(2,6,29)
 static struct device_attribute xenbus_dev_attrs[] = {
 	__ATTR_NULL
 };
-#endif
 
 /* Bus type for frontend drivers. */
 static struct xen_bus_type xenbus_frontend = {
@@ -232,29 +191,18 @@
 	.levels = 2, 		/* device/type/<id> */
 	.get_bus_id = frontend_bus_id,
 	.probe = xenbus_probe_frontend,
-	.error = -ENODEV,
 	.bus = {
 		.name      = "xen",
 		.match     = xenbus_match,
-#if LINUX_VERSION_CODE >= KERNEL_VERSION(2,6,16)
+		.uevent    = xenbus_uevent,
 		.probe     = xenbus_dev_probe,
 		.remove    = xenbus_dev_remove,
 		.shutdown  = xenbus_dev_shutdown,
-		.uevent    = xenbus_uevent_frontend,
-#endif
-#if LINUX_VERSION_CODE >= KERNEL_VERSION(2,6,29)
 		.dev_attrs = xenbus_dev_attrs,
-#endif
-#if !defined(CONFIG_XEN) && !defined(MODULE)
+
 		.suspend   = xenbus_dev_suspend,
 		.resume    = xenbus_dev_resume,
-#endif
 	},
-#if defined(CONFIG_XEN) || defined(MODULE)
-	.dev = {
-		.init_name = "xen",
-	},
-#endif
 };
 
 static void otherend_changed(struct xenbus_watch *watch,
@@ -270,17 +218,17 @@
 	if (!dev->otherend ||
 	    strncmp(dev->otherend, vec[XS_WATCH_PATH],
 		    strlen(dev->otherend))) {
-		dev_dbg(&dev->dev, "Ignoring watch at %s", vec[XS_WATCH_PATH]);
+		dev_dbg(&dev->dev, "Ignoring watch at %s\n",
+			vec[XS_WATCH_PATH]);
 		return;
 	}
 
 	state = xenbus_read_driver_state(dev->otherend);
 
-	dev_dbg(&dev->dev, "state is %d (%s), %s, %s",
+	dev_dbg(&dev->dev, "state is %d, (%s), %s, %s\n",
 		state, xenbus_strstate(state), dev->otherend_watch.node,
 		vec[XS_WATCH_PATH]);
 
-#if LINUX_VERSION_CODE >= KERNEL_VERSION(2,6,16)
 	/*
 	 * Ignore xenbus transitions during shutdown. This prevents us doing
 	 * work that can fail e.g., when the rootfs is gone.
@@ -294,7 +242,6 @@
 			xenbus_frontend_closed(dev);
 		return;
 	}
-#endif
 
 	if (drv->otherend_changed)
 		drv->otherend_changed(dev, state);
@@ -314,13 +261,8 @@
 
 static int watch_otherend(struct xenbus_device *dev)
 {
-#if defined(CONFIG_XEN) || defined(MODULE)
-	return xenbus_watch_path2(dev, dev->otherend, "state",
-				  &dev->otherend_watch, otherend_changed);
-#else
 	return xenbus_watch_pathfmt(dev, &dev->otherend_watch, otherend_changed,
 				    "%s/%s", dev->otherend, "state");
-#endif
 }
 
 
@@ -346,9 +288,8 @@
 
 	err = talk_to_otherend(dev);
 	if (err) {
-		dev_warn(&dev->dev,
-		         "xenbus_probe: talk_to_otherend on %s failed.\n",
-		         dev->nodename);
+		dev_warn(&dev->dev, "talk_to_otherend on %s failed.\n",
+			 dev->nodename);
 		return err;
 	}
 
@@ -358,9 +299,8 @@
 
 	err = watch_otherend(dev);
 	if (err) {
-		dev_warn(&dev->dev,
-		         "xenbus_probe: watch_otherend on %s failed.\n",
-		         dev->nodename);
+		dev_warn(&dev->dev, "watch_otherend on %s failed.\n",
+		       dev->nodename);
 		return err;
 	}
 
@@ -395,29 +335,17 @@
 
 	DPRINTK("%s", dev->nodename);
 
-/* Commented out since xenstored stubdom is now minios based not linux based
-#define XENSTORE_DOMAIN_SHARES_THIS_KERNEL
-*/
-#ifndef XENSTORE_DOMAIN_SHARES_THIS_KERNEL
-	if (is_initial_xendomain())
-#endif
-		return;
-
 	get_device(&dev->dev);
 	if (dev->state != XenbusStateConnected) {
-		dev_info(&dev->dev, "%s: %s: %s != Connected, skipping\n", __FUNCTION__,
-		         dev->nodename, xenbus_strstate(dev->state));
+		printk(KERN_INFO "%s: %s: %s != Connected, skipping\n", __func__,
+		       dev->nodename, xenbus_strstate(dev->state));
 		goto out;
 	}
 	xenbus_switch_state(dev, XenbusStateClosing);
-
-	if (!strcmp(dev->devicetype, "vfb"))
-		goto out;
-
 	timeout = wait_for_completion_timeout(&dev->down, timeout);
 	if (!timeout)
-		dev_info(&dev->dev, "%s: %s timeout closing device\n",
-		         __FUNCTION__, dev->nodename);
+		printk(KERN_INFO "%s: %s timeout closing device\n",
+		       __func__, dev->nodename);
  out:
 	put_device(&dev->dev);
 }
@@ -427,29 +355,12 @@
 				  struct module *owner,
 				  const char *mod_name)
 {
-	int ret;
-
-	if (bus->error)
-		return bus->error;
-
 	drv->driver.name = drv->name;
 	drv->driver.bus = &bus->bus;
-#if LINUX_VERSION_CODE >= KERNEL_VERSION(2,6,10)
 	drv->driver.owner = owner;
-#endif
-#if LINUX_VERSION_CODE >= KERNEL_VERSION(2,6,21)
 	drv->driver.mod_name = mod_name;
-#endif
-#if LINUX_VERSION_CODE < KERNEL_VERSION(2,6,16)
-	drv->driver.probe = xenbus_dev_probe;
-	drv->driver.remove = xenbus_dev_remove;
-	drv->driver.shutdown = xenbus_dev_shutdown;
-#endif
-
-	mutex_lock(&xenwatch_mutex);
-	ret = driver_register(&drv->driver);
-	mutex_unlock(&xenwatch_mutex);
-	return ret;
+
+	return driver_register(&drv->driver);
 }
 
 int __xenbus_register_frontend(struct xenbus_driver *drv,
@@ -547,30 +458,21 @@
 }
 
 static ssize_t xendev_show_nodename(struct device *dev,
-#if LINUX_VERSION_CODE >= KERNEL_VERSION(2,6,13)
-				    struct device_attribute *attr,
-#endif
-				    char *buf)
+				    struct device_attribute *attr, char *buf)
 {
 	return sprintf(buf, "%s\n", to_xenbus_device(dev)->nodename);
 }
 static DEVICE_ATTR(nodename, S_IRUSR | S_IRGRP | S_IROTH, xendev_show_nodename, NULL);
 
 static ssize_t xendev_show_devtype(struct device *dev,
-#if LINUX_VERSION_CODE >= KERNEL_VERSION(2,6,13)
-				   struct device_attribute *attr,
-#endif
-				   char *buf)
+				   struct device_attribute *attr, char *buf)
 {
 	return sprintf(buf, "%s\n", to_xenbus_device(dev)->devicetype);
 }
 static DEVICE_ATTR(devtype, S_IRUSR | S_IRGRP | S_IROTH, xendev_show_devtype, NULL);
 
 static ssize_t xendev_show_modalias(struct device *dev,
-#if LINUX_VERSION_CODE >= KERNEL_VERSION(2,6,13)
-				    struct device_attribute *attr,
-#endif
-				    char *buf)
+				    struct device_attribute *attr, char *buf)
 {
 	return sprintf(buf, "xen:%s\n", to_xenbus_device(dev)->devicetype);
 }
@@ -580,6 +482,7 @@
 		      const char *type,
 		      const char *nodename)
 {
+	char devname[XEN_BUS_ID_SIZE];
 	int err;
 	struct xenbus_device *xendev;
 	size_t stringlen;
@@ -587,9 +490,6 @@
 
 	enum xenbus_state state = xenbus_read_driver_state(nodename);
 
-	if (bus->error)
-		return bus->error;
-
 	if (state != XenbusStateInitialising) {
 		/* Device is not new, so ignore it.  This can happen if a
 		   device is going away after switching to Closed.  */
@@ -614,25 +514,14 @@
 	xendev->devicetype = tmpstring;
 	init_completion(&xendev->down);
 
-#if defined(CONFIG_XEN) || defined(MODULE)
-	xendev->dev.parent = &bus->dev;
-#endif
 	xendev->dev.bus = &bus->bus;
 	xendev->dev.release = xenbus_dev_release;
 
-#if LINUX_VERSION_CODE >= KERNEL_VERSION(2,6,26)
-	{
-		char devname[XEN_BUS_ID_SIZE];
-
-		err = bus->get_bus_id(devname, xendev->nodename);
-		if (!err)
-			dev_set_name(&xendev->dev, devname);
-	}
-#else
-	err = bus->get_bus_id(xendev->dev.bus_id, xendev->nodename);
-#endif
+	err = bus->get_bus_id(devname, xendev->nodename);
 	if (err)
 		goto fail;
+
+	dev_set_name(&xendev->dev, devname);
 
 	/* Register with generic device framework. */
 	err = device_register(&xendev->dev);
@@ -669,9 +558,6 @@
 	char *nodename;
 	int err;
 
-	if (!strcmp(type, "console"))
-		return 0;
-
 	nodename = kasprintf(GFP_KERNEL, "%s/%s/%s",
 			     xenbus_frontend.root, type, name);
 	if (!nodename)
@@ -709,9 +595,6 @@
 	int err = 0;
 	char **dir;
 	unsigned int i, dir_n;
-
-	if (bus->error)
-		return bus->error;
 
 	dir = xenbus_directory(XBT_NIL, bus->root, "", &dir_n);
 	if (IS_ERR(dir))
@@ -756,7 +639,7 @@
 	char type[XEN_BUS_ID_SIZE];
 	const char *p, *root;
 
-	if (bus->error || char_count(node, '/') < 2)
+	if (char_count(node, '/') < 2)
 		return;
 
 	exists = xenbus_exists(XBT_NIL, node, "");
@@ -785,9 +668,7 @@
 
 	kfree(root);
 }
-#if !defined(CONFIG_XEN) && !defined(MODULE)
 EXPORT_SYMBOL_GPL(xenbus_dev_changed);
-#endif
 
 static void frontend_changed(struct xenbus_watch *watch,
 			     const char **vec, unsigned int len)
@@ -803,11 +684,7 @@
 	.callback = frontend_changed,
 };
 
-#if !defined(CONFIG_XEN) && !defined(MODULE)
 static int xenbus_dev_suspend(struct device *dev, pm_message_t state)
-#else
-static int suspend_dev(struct device *dev, void *data)
-#endif
 {
 	int err = 0;
 	struct xenbus_driver *drv;
@@ -820,44 +697,14 @@
 	drv = to_xenbus_driver(dev->driver);
 	xdev = container_of(dev, struct xenbus_device, dev);
 	if (drv->suspend)
-#if !defined(CONFIG_XEN) && !defined(MODULE)
 		err = drv->suspend(xdev, state);
-#else
-		err = drv->suspend(xdev);
-#endif
 	if (err)
-		pr_warning("xenbus: suspend %s failed: %i\n",
-			   dev_name(dev), err);
-	return 0;
-}
-
-#if defined(CONFIG_XEN) || defined(MODULE)
-static int suspend_cancel_dev(struct device *dev, void *data)
-{
-	int err = 0;
-	struct xenbus_driver *drv;
-	struct xenbus_device *xdev;
-
-	DPRINTK("");
-
-	if (dev->driver == NULL)
-		return 0;
-	drv = to_xenbus_driver(dev->driver);
-	xdev = container_of(dev, struct xenbus_device, dev);
-	if (drv->suspend_cancel)
-		err = drv->suspend_cancel(xdev);
-	if (err)
-		pr_warning("xenbus: suspend_cancel %s failed: %i\n",
-			   dev_name(dev), err);
-	return 0;
-}
-#endif
-
-#if !defined(CONFIG_XEN) && !defined(MODULE)
+		printk(KERN_WARNING
+		       "xenbus: suspend %s failed: %i\n", dev_name(dev), err);
+	return 0;
+}
+
 static int xenbus_dev_resume(struct device *dev)
-#else
-static int resume_dev(struct device *dev, void *data)
-#endif
 {
 	int err;
 	struct xenbus_driver *drv;
@@ -873,8 +720,9 @@
 
 	err = talk_to_otherend(xdev);
 	if (err) {
-		pr_warning("xenbus: resume (talk_to_otherend) %s failed: %i\n",
-			   dev_name(dev), err);
+		printk(KERN_WARNING
+		       "xenbus: resume (talk_to_otherend) %s failed: %i\n",
+		       dev_name(dev), err);
 		return err;
 	}
 
@@ -883,63 +731,33 @@
 	if (drv->resume) {
 		err = drv->resume(xdev);
 		if (err) {
-			pr_warning("xenbus: resume %s failed: %i\n",
-				   dev_name(dev), err);
+			printk(KERN_WARNING
+			       "xenbus: resume %s failed: %i\n",
+			       dev_name(dev), err);
 			return err;
 		}
 	}
 
 	err = watch_otherend(xdev);
 	if (err) {
-		pr_warning("xenbus_probe: resume (watch_otherend) %s failed:"
-			   " %d\n", dev_name(dev), err);
+		printk(KERN_WARNING
+		       "xenbus_probe: resume (watch_otherend) %s failed: "
+		       "%d.\n", dev_name(dev), err);
 		return err;
 	}
 
 	return 0;
 }
 
-#if defined(CONFIG_XEN) || defined(MODULE)
-void xenbus_suspend(void)
-{
-	DPRINTK("");
-
-	if (!xenbus_frontend.error)
-		bus_for_each_dev(&xenbus_frontend.bus, NULL, NULL, suspend_dev);
-	xenbus_backend_suspend(suspend_dev);
-	xs_suspend();
-}
-EXPORT_SYMBOL_GPL(xenbus_suspend);
-
-void xenbus_resume(void)
-{
-	xb_init_comms();
-	xs_resume();
-	if (!xenbus_frontend.error)
-		bus_for_each_dev(&xenbus_frontend.bus, NULL, NULL, resume_dev);
-	xenbus_backend_resume(resume_dev);
-}
-EXPORT_SYMBOL_GPL(xenbus_resume);
-
-void xenbus_suspend_cancel(void)
-{
-	xs_suspend_cancel();
-	if (!xenbus_frontend.error)
-		bus_for_each_dev(&xenbus_frontend.bus, NULL, NULL, suspend_cancel_dev);
-	xenbus_backend_resume(suspend_cancel_dev);
-}
-EXPORT_SYMBOL_GPL(xenbus_suspend_cancel);
-#endif
-
 /* A flag to determine if xenstored is 'ready' (i.e. has started) */
-atomic_t xenbus_xsd_state = ATOMIC_INIT(XENBUS_XSD_UNCOMMITTED);
+int xenstored_ready = 0;
 
 
 int register_xenstore_notifier(struct notifier_block *nb)
 {
 	int ret = 0;
 
-	if (is_xenstored_ready())
+	if (xenstored_ready > 0)
 		ret = nb->notifier_call(nb, 0, NULL);
 	else
 		blocking_notifier_chain_register(&xenstore_chain, nb);
@@ -954,10 +772,9 @@
 }
 EXPORT_SYMBOL_GPL(unregister_xenstore_notifier);
 
-
 void xenbus_probe(struct work_struct *unused)
 {
-	BUG_ON(!is_xenstored_ready());
+	xenstored_ready = 1;
 
 	/* Enumerate devices in xenstore and watch for changes. */
 	xenbus_probe_devices(&xenbus_frontend);
@@ -967,7 +784,6 @@
 	/* Notify others that xenstore is up */
 	blocking_notifier_call_chain(&xenstore_chain, 0, NULL);
 }
-#if !defined(CONFIG_XEN) && !defined(MODULE)
 EXPORT_SYMBOL_GPL(xenbus_probe);
 
 static int __init xenbus_probe_initcall(void)
@@ -983,160 +799,30 @@
 }
 
 device_initcall(xenbus_probe_initcall);
-#endif
-
-#if defined(CONFIG_PROC_FS) && defined(CONFIG_XEN_PRIVILEGED_GUEST)
-static struct file_operations xsd_kva_fops;
-static struct proc_dir_entry *xsd_kva_intf;
-static struct proc_dir_entry *xsd_port_intf;
-
-static int xsd_kva_mmap(struct file *file, struct vm_area_struct *vma)
-{
-	size_t size = vma->vm_end - vma->vm_start;
-	int old;
-	int rc;
-
-	old = atomic_cmpxchg(&xenbus_xsd_state,
-	                   XENBUS_XSD_UNCOMMITTED,
-	                   XENBUS_XSD_LOCAL_INIT);
-	switch (old) {
-		case XENBUS_XSD_UNCOMMITTED:
-			rc = xb_init_comms();
-			if (rc != 0)
-				return rc;
-			break;
-
-		case XENBUS_XSD_FOREIGN_INIT:
-		case XENBUS_XSD_FOREIGN_READY:
-			return -EBUSY;
-
-		case XENBUS_XSD_LOCAL_INIT:
-		case XENBUS_XSD_LOCAL_READY:
-		default:
-			break;
-	}
-
-	if ((size > PAGE_SIZE) || (vma->vm_pgoff != 0))
-		return -EINVAL;
-
-	if (remap_pfn_range(vma, vma->vm_start, mfn_to_pfn(xen_store_mfn),
-			    size, vma->vm_page_prot))
-		return -EAGAIN;
-
-	return 0;
-}
-
-static int xsd_kva_read(char *page, char **start, off_t off,
-			int count, int *eof, void *data)
-{
-	int len;
-
-	len  = sprintf(page, "0x%p", xen_store_interface);
-	*eof = 1;
-	return len;
-}
-
-static int xsd_port_read(char *page, char **start, off_t off,
-			 int count, int *eof, void *data)
-{
-	int len;
-
-	len  = sprintf(page, "%d", xen_store_evtchn);
-	*eof = 1;
-	return len;
-}
-#endif
-
-#if defined(CONFIG_XEN) || defined(MODULE)
-int xenbus_conn(domid_t remote_dom, unsigned long *grant_ref, evtchn_port_t *local_port)
-{
-	struct evtchn_alloc_unbound alloc_unbound;
-	int rc, rc2;
-
-	BUG_ON(atomic_read(&xenbus_xsd_state) != XENBUS_XSD_FOREIGN_INIT);
-	BUG_ON(!is_initial_xendomain());
-
-#if defined(CONFIG_PROC_FS) && defined(CONFIG_XEN_PRIVILEGED_GUEST)
-	remove_xen_proc_entry("xsd_kva");
-	remove_xen_proc_entry("xsd_port");
-#endif
-
-	rc = close_evtchn(xen_store_evtchn);
-	if (rc != 0)
-		goto fail0;
-
-	alloc_unbound.dom = DOMID_SELF;
-	alloc_unbound.remote_dom = remote_dom;
-	rc = HYPERVISOR_event_channel_op(EVTCHNOP_alloc_unbound,
-	                                 &alloc_unbound);
-	if (rc != 0)
-		goto fail0;
-	*local_port = xen_store_evtchn = alloc_unbound.port;
-
-	/* keep the old page (xen_store_mfn, xen_store_interface) */
-	rc = gnttab_grant_foreign_access(remote_dom, xen_store_mfn,
-	                                 GTF_permit_access);
-	if (rc < 0)
-		goto fail1;
-	*grant_ref = rc;
-
-	rc = xb_init_comms();
-	if (rc != 0)
-		goto fail1;
-
-	return 0;
-
-fail1:
-	rc2 = close_evtchn(xen_store_evtchn);
-	if (rc2 != 0)
-		pr_warning("XENBUS: Error freeing xenstore event channel:"
-			   " %d\n", rc2);
-fail0:
-	xen_store_evtchn = -1;
-	return rc;
-}
-#endif
-
-#ifndef MODULE
+
 static int __init xenbus_init(void)
-#else
-int __devinit xenbus_init(void)
-#endif
 {
 	int err = 0;
-<<<<<<< HEAD
-#if defined(CONFIG_XEN) || defined(MODULE)
 	unsigned long page = 0;
-#endif
-=======
-	unsigned long page = 0;
->>>>>>> c8ddb271
 
 	DPRINTK("");
 
-	if (!is_running_on_xen())
-		return -ENODEV;
+	err = -ENODEV;
+	if (!xen_domain())
+		goto out_error;
 
 	/* Register ourselves with the kernel bus subsystem */
-	xenbus_frontend.error = bus_register(&xenbus_frontend.bus);
-	if (xenbus_frontend.error)
-		pr_warning("XENBUS: Error registering frontend bus: %i\n",
-			   xenbus_frontend.error);
-	xenbus_backend_bus_register();
+	err = bus_register(&xenbus_frontend.bus);
+	if (err)
+		goto out_error;
+
+	err = xenbus_backend_bus_register();
+	if (err)
+		goto out_unreg_front;
 
 	/*
 	 * Domain0 doesn't have a store_evtchn or store_mfn yet.
 	 */
-<<<<<<< HEAD
-	if (is_initial_xendomain()) {
-#if defined(CONFIG_XEN) || defined(MODULE)
-		struct evtchn_alloc_unbound alloc_unbound;
-
-		/* Allocate page. */
-		page = get_zeroed_page(GFP_KERNEL);
-		if (!page)
-			return -ENOMEM;
-=======
 	if (xen_initial_domain()) {
 		struct evtchn_alloc_unbound alloc_unbound;
 
@@ -1144,7 +830,6 @@
 		page = get_zeroed_page(GFP_KERNEL);
 		if (!page)
 			goto out_error;
->>>>>>> c8ddb271
 
 		xen_store_mfn = xen_start_info->store_mfn =
 			pfn_to_mfn(virt_to_phys((void *)page) >>
@@ -1152,114 +837,47 @@
 
 		/* Next allocate a local port which xenstored can bind to */
 		alloc_unbound.dom        = DOMID_SELF;
-<<<<<<< HEAD
-		alloc_unbound.remote_dom = DOMID_SELF;
-=======
 		alloc_unbound.remote_dom = 0;
->>>>>>> c8ddb271
 
 		err = HYPERVISOR_event_channel_op(EVTCHNOP_alloc_unbound,
 						  &alloc_unbound);
 		if (err == -ENOSYS)
-<<<<<<< HEAD
-			goto err;
-=======
 			goto out_error;
 
->>>>>>> c8ddb271
 		BUG_ON(err);
 		xen_store_evtchn = xen_start_info->store_evtchn =
 			alloc_unbound.port;
 
-<<<<<<< HEAD
-#if defined(CONFIG_PROC_FS) && defined(CONFIG_XEN_PRIVILEGED_GUEST)
-		/* And finally publish the above info in /proc/xen */
-		xsd_kva_intf = create_xen_proc_entry("xsd_kva", 0600);
-		if (xsd_kva_intf) {
-			memcpy(&xsd_kva_fops, xsd_kva_intf->proc_fops,
-			       sizeof(xsd_kva_fops));
-			xsd_kva_fops.mmap = xsd_kva_mmap;
-			xsd_kva_intf->proc_fops = &xsd_kva_fops;
-			xsd_kva_intf->read_proc = xsd_kva_read;
-		}
-		xsd_port_intf = create_xen_proc_entry("xsd_port", 0400);
-		if (xsd_port_intf)
-			xsd_port_intf->read_proc = xsd_port_read;
-#endif
-#else
-		/* dom0 not yet supported */
-#endif
-=======
->>>>>>> c8ddb271
 		xen_store_interface = mfn_to_virt(xen_store_mfn);
 	} else {
-#if !defined(CONFIG_XEN) && !defined(MODULE)
 		if (xen_hvm_domain()) {
-#endif
-#ifndef CONFIG_XEN
 			uint64_t v = 0;
-
 			err = hvm_get_parameter(HVM_PARAM_STORE_EVTCHN, &v);
 			if (err)
-				goto err;
+				goto out_error;
 			xen_store_evtchn = (int)v;
 			err = hvm_get_parameter(HVM_PARAM_STORE_PFN, &v);
 			if (err)
-				goto err;
+				goto out_error;
 			xen_store_mfn = (unsigned long)v;
-			xen_store_interface = ioremap(xen_store_mfn << PAGE_SHIFT,
-						      PAGE_SIZE);
-#endif
-#if !defined(CONFIG_XEN) && !defined(MODULE)
+			xen_store_interface = ioremap(xen_store_mfn << PAGE_SHIFT, PAGE_SIZE);
 		} else {
-#endif
-#ifndef MODULE
 			xen_store_evtchn = xen_start_info->store_evtchn;
 			xen_store_mfn = xen_start_info->store_mfn;
 			xen_store_interface = mfn_to_virt(xen_store_mfn);
-#endif
-#if !defined(CONFIG_XEN) && !defined(MODULE)
+			xenstored_ready = 1;
 		}
-#endif
-		atomic_set(&xenbus_xsd_state, XENBUS_XSD_FOREIGN_READY);
-
-		/* Initialize the shared memory rings to talk to xenstored */
-		err = xb_init_comms();
-		if (err)
-			goto err;
-	}
-
-#if defined(CONFIG_XEN) || defined(MODULE)
-	xenbus_dev_init();
-#endif
+	}
 
 	/* Initialize the interface to xenstore. */
 	err = xs_init();
 	if (err) {
-		pr_warning("XENBUS: Error initializing xenstore comms: %i\n",
-			   err);
-		goto err;
-	}
-
-#if defined(CONFIG_XEN) || defined(MODULE)
-	/* Register ourselves with the kernel device subsystem */
-	if (!xenbus_frontend.error) {
-		xenbus_frontend.error = device_register(&xenbus_frontend.dev);
-		if (xenbus_frontend.error) {
-			bus_unregister(&xenbus_frontend.bus);
-			pr_warning("XENBUS: Error registering frontend device:"
-				   " %d\n", xenbus_frontend.error);
-		}
-	}
-#endif
-	xenbus_backend_device_register();
-
-#if defined(CONFIG_XEN) || defined(MODULE)
-	if (!is_initial_xendomain())
-		xenbus_probe(NULL);
-#endif
-
-#if defined(CONFIG_XEN_COMPAT_XENFS) && !defined(MODULE)
+		printk(KERN_WARNING
+		       "XENBUS: Error initializing xenstore comms: %i\n", err);
+		goto out_unreg_back;
+	}
+
+#ifdef CONFIG_XEN_COMPAT_XENFS
 	/*
 	 * Create xenfs mountpoint in /proc for compatibility with
 	 * utilities that expect to find "xenbus" under "/proc/xen".
@@ -1269,35 +887,21 @@
 
 	return 0;
 
- err:
-#if defined(CONFIG_XEN) || defined(MODULE)
-	if (page)
-		free_page(page);
-#endif
-
-	/*
-	 * Do not unregister the xenbus front/backend buses here. The buses
-	 * must exist because front/backend drivers will use them when they are
-	 * registered.
-	 */
-
-<<<<<<< HEAD
-=======
+  out_unreg_back:
+	xenbus_backend_bus_unregister();
+
+  out_unreg_front:
+	bus_unregister(&xenbus_frontend.bus);
+
   out_error:
 	if (page != 0)
 		free_page(page);
->>>>>>> c8ddb271
 	return err;
 }
 
-#ifndef MODULE
 postcore_initcall(xenbus_init);
-#ifdef CONFIG_XEN
-MODULE_LICENSE("Dual BSD/GPL");
-#else
+
 MODULE_LICENSE("GPL");
-#endif
-#endif
 
 static int is_device_connecting(struct device *dev, void *data)
 {
@@ -1324,8 +928,6 @@
 
 static int exists_connecting_device(struct device_driver *drv)
 {
-	if (xenbus_frontend.error)
-		return xenbus_frontend.error;
 	return bus_for_each_dev(&xenbus_frontend.bus, NULL, drv,
 				is_device_connecting);
 }
@@ -1334,7 +936,6 @@
 {
 	struct xenbus_device *xendev = to_xenbus_device(dev);
 	struct device_driver *drv = data;
-	struct xenbus_driver *xendrv;
 
 	/* Is this operation limited to a particular driver? */
 	if (drv && (dev->driver != drv))
@@ -1342,24 +943,16 @@
 
 	if (!dev->driver) {
 		/* Information only: is this too noisy? */
-		pr_info("XENBUS: Device with no driver: %s\n",
-			xendev->nodename);
-		return 0;
-	}
-
-	if (xendev->state < XenbusStateConnected) {
+		printk(KERN_INFO "XENBUS: Device with no driver: %s\n",
+		       xendev->nodename);
+	} else if (xendev->state < XenbusStateConnected) {
 		enum xenbus_state rstate = XenbusStateUnknown;
 		if (xendev->otherend)
 			rstate = xenbus_read_driver_state(xendev->otherend);
-		pr_warning("XENBUS: Timeout connecting to device: %s"
-			   " (local state %d, remote state %d)\n",
-			   xendev->nodename, xendev->state, rstate);
-	}
-
-	xendrv = to_xenbus_driver(dev->driver);
-	if (xendrv->is_ready && !xendrv->is_ready(xendev))
-		pr_warning("XENBUS: Device not ready: %s\n",
-			   xendev->nodename);
+		printk(KERN_WARNING "XENBUS: Timeout connecting "
+		       "to device: %s (local state %d, remote state %d)\n",
+		       xendev->nodename, xendev->state, rstate);
+	}
 
 	return 0;
 }
@@ -1387,14 +980,14 @@
 	struct device_driver *drv = xendrv ? &xendrv->driver : NULL;
 	unsigned int seconds_waited = 0;
 
-	if (!ready_to_wait_for_devices || !is_running_on_xen())
+	if (!ready_to_wait_for_devices || !xen_domain())
 		return;
 
 	while (exists_connecting_device(drv)) {
 		if (time_after(jiffies, start + (seconds_waited+5)*HZ)) {
 			if (!seconds_waited)
-				pr_warning("XENBUS: Waiting for "
-					   "devices to initialise: ");
+				printk(KERN_WARNING "XENBUS: Waiting for "
+				       "devices to initialise: ");
 			seconds_waited += 5;
 			printk("%us...", 300 - seconds_waited);
 			if (seconds_waited == 300)
@@ -1414,23 +1007,13 @@
 #ifndef MODULE
 static int __init boot_wait_for_devices(void)
 {
-#if !defined(CONFIG_XEN) && !defined(MODULE)
 	if (xen_hvm_domain() && !xen_platform_pci_unplug)
 		return -ENODEV;
-#endif
-
-	if (!xenbus_frontend.error) {
-		ready_to_wait_for_devices = 1;
-		wait_for_devices(NULL);
-	}
+
+	ready_to_wait_for_devices = 1;
+	wait_for_devices(NULL);
 	return 0;
 }
 
 late_initcall(boot_wait_for_devices);
-#endif
-
-int xenbus_for_each_frontend(void *arg, int (*fn)(struct device *, void *))
-{
-	return bus_for_each_dev(&xenbus_frontend.bus, NULL, arg, fn);
-}
-EXPORT_SYMBOL_GPL(xenbus_for_each_frontend);+#endif