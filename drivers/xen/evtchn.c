/******************************************************************************
 * evtchn.c
 *
 * Driver for receiving and demuxing event-channel signals.
 *
 * Copyright (c) 2004-2005, K A Fraser
 * Multi-process extensions Copyright (c) 2004, Steven Smith
 *
 * This program is free software; you can redistribute it and/or
 * modify it under the terms of the GNU General Public License version 2
 * as published by the Free Software Foundation; or, when distributed
 * separately from the Linux kernel or incorporated into other
 * software packages, subject to the following license:
 *
 * Permission is hereby granted, free of charge, to any person obtaining a copy
 * of this source file (the "Software"), to deal in the Software without
 * restriction, including without limitation the rights to use, copy, modify,
 * merge, publish, distribute, sublicense, and/or sell copies of the Software,
 * and to permit persons to whom the Software is furnished to do so, subject to
 * the following conditions:
 *
 * The above copyright notice and this permission notice shall be included in
 * all copies or substantial portions of the Software.
 *
 * THE SOFTWARE IS PROVIDED "AS IS", WITHOUT WARRANTY OF ANY KIND, EXPRESS OR
 * IMPLIED, INCLUDING BUT NOT LIMITED TO THE WARRANTIES OF MERCHANTABILITY,
 * FITNESS FOR A PARTICULAR PURPOSE AND NONINFRINGEMENT. IN NO EVENT SHALL THE
 * AUTHORS OR COPYRIGHT HOLDERS BE LIABLE FOR ANY CLAIM, DAMAGES OR OTHER
 * LIABILITY, WHETHER IN AN ACTION OF CONTRACT, TORT OR OTHERWISE, ARISING
 * FROM, OUT OF OR IN CONNECTION WITH THE SOFTWARE OR THE USE OR OTHER DEALINGS
 * IN THE SOFTWARE.
 */

#include <linux/module.h>
#include <linux/kernel.h>
#include <linux/sched.h>
#include <linux/slab.h>
#include <linux/string.h>
#include <linux/errno.h>
#include <linux/fs.h>
#include <linux/miscdevice.h>
#include <linux/major.h>
#include <linux/proc_fs.h>
#include <linux/stat.h>
#include <linux/poll.h>
#include <linux/irq.h>
#include <linux/init.h>
#include <linux/mutex.h>
#include <linux/cpu.h>

#include <xen/xen.h>
#ifdef CONFIG_PARAVIRT_XEN
#include <xen/events.h>
#include <xen/evtchn.h>
#include <asm/xen/hypervisor.h>
#else
#include <xen/evtchn.h>
#include <xen/public/evtchn.h>
#define bind_evtchn_to_irqhandler bind_caller_port_to_irqhandler
#endif

struct per_user_data {
	struct mutex bind_mutex; /* serialize bind/unbind operations */

	/* Notification ring, accessed via /dev/xen/evtchn. */
#define EVTCHN_RING_SIZE     (PAGE_SIZE / sizeof(evtchn_port_t))
#define EVTCHN_RING_MASK(_i) ((_i)&(EVTCHN_RING_SIZE-1))
	evtchn_port_t *ring;
	unsigned int ring_cons, ring_prod, ring_overflow;
	struct mutex ring_cons_mutex; /* protect against concurrent readers */

	/* Processes wait on this queue when ring is empty. */
	wait_queue_head_t evtchn_wait;
	struct fasync_struct *evtchn_async_queue;
	const char *name;
};

/*
 * Who's bound to each port?  This is logically an array of struct
 * per_user_data *, but we encode the current enabled-state in bit 0.
 */
static unsigned long *port_user;
static DEFINE_SPINLOCK(port_user_lock); /* protects port_user[] and ring_prod */

static inline struct per_user_data *get_port_user(unsigned port)
{
	return (struct per_user_data *)(port_user[port] & ~1);
}

static inline void set_port_user(unsigned port, struct per_user_data *u)
{
	port_user[port] = (unsigned long)u;
}

static inline bool get_port_enabled(unsigned port)
{
	return port_user[port] & 1;
}

static inline void set_port_enabled(unsigned port, bool enabled)
{
	if (enabled)
		port_user[port] |= 1;
	else
		port_user[port] &= ~1;
}

static irqreturn_t evtchn_interrupt(int irq, void *data)
{
	unsigned int port = (unsigned long)data;
	struct per_user_data *u;

	spin_lock(&port_user_lock);

	u = get_port_user(port);

	WARN(!get_port_enabled(port),
	     "Interrupt for port %d, but apparently not enabled; per-user %p\n",
	     port, u);

	disable_irq_nosync(irq);
	set_port_enabled(port, false);

	if ((u->ring_prod - u->ring_cons) < EVTCHN_RING_SIZE) {
		u->ring[EVTCHN_RING_MASK(u->ring_prod)] = port;
		wmb(); /* Ensure ring contents visible */
		if (u->ring_cons == u->ring_prod++) {
			wake_up_interruptible(&u->evtchn_wait);
			kill_fasync(&u->evtchn_async_queue,
				    SIGIO, POLL_IN);
		}
	} else
		u->ring_overflow = 1;

	spin_unlock(&port_user_lock);

	return IRQ_HANDLED;
}

static ssize_t evtchn_read(struct file *file, char __user *buf,
			   size_t count, loff_t *ppos)
{
	int rc;
	unsigned int c, p, bytes1 = 0, bytes2 = 0;
	struct per_user_data *u = file->private_data;

	/* Whole number of ports. */
	count &= ~(sizeof(evtchn_port_t)-1);

	if (count == 0)
		return 0;

	if (count > PAGE_SIZE)
		count = PAGE_SIZE;

	for (;;) {
		mutex_lock(&u->ring_cons_mutex);

		rc = -EFBIG;
		if (u->ring_overflow)
			goto unlock_out;

		c = u->ring_cons;
		p = u->ring_prod;
		if (c != p)
			break;

		mutex_unlock(&u->ring_cons_mutex);

		if (file->f_flags & O_NONBLOCK)
			return -EAGAIN;

		rc = wait_event_interruptible(u->evtchn_wait,
					      u->ring_cons != u->ring_prod);
		if (rc)
			return rc;
	}

	/* Byte lengths of two chunks. Chunk split (if any) is at ring wrap. */
	if (((c ^ p) & EVTCHN_RING_SIZE) != 0) {
		bytes1 = (EVTCHN_RING_SIZE - EVTCHN_RING_MASK(c)) *
			sizeof(evtchn_port_t);
		bytes2 = EVTCHN_RING_MASK(p) * sizeof(evtchn_port_t);
	} else {
		bytes1 = (p - c) * sizeof(evtchn_port_t);
		bytes2 = 0;
	}

	/* Truncate chunks according to caller's maximum byte count. */
	if (bytes1 > count) {
		bytes1 = count;
		bytes2 = 0;
	} else if ((bytes1 + bytes2) > count) {
		bytes2 = count - bytes1;
	}

	rc = -EFAULT;
	rmb(); /* Ensure that we see the port before we copy it. */
	if (copy_to_user(buf, &u->ring[EVTCHN_RING_MASK(c)], bytes1) ||
	    ((bytes2 != 0) &&
	     copy_to_user(&buf[bytes1], &u->ring[0], bytes2)))
		goto unlock_out;

	u->ring_cons += (bytes1 + bytes2) / sizeof(evtchn_port_t);
	rc = bytes1 + bytes2;

 unlock_out:
	mutex_unlock(&u->ring_cons_mutex);
	return rc;
}

static ssize_t evtchn_write(struct file *file, const char __user *buf,
			    size_t count, loff_t *ppos)
{
	int rc, i;
	evtchn_port_t *kbuf = (evtchn_port_t *)__get_free_page(GFP_KERNEL);
	struct per_user_data *u = file->private_data;

	if (kbuf == NULL)
		return -ENOMEM;

	/* Whole number of ports. */
	count &= ~(sizeof(evtchn_port_t)-1);

	rc = 0;
	if (count == 0)
		goto out;

	if (count > PAGE_SIZE)
		count = PAGE_SIZE;

	rc = -EFAULT;
	if (copy_from_user(kbuf, buf, count) != 0)
		goto out;

	spin_lock_irq(&port_user_lock);

	for (i = 0; i < (count/sizeof(evtchn_port_t)); i++) {
		unsigned port = kbuf[i];

		if (port < NR_EVENT_CHANNELS &&
		    get_port_user(port) == u &&
		    !get_port_enabled(port)) {
			set_port_enabled(port, true);
			enable_irq(irq_from_evtchn(port));
		}
	}

	spin_unlock_irq(&port_user_lock);

	rc = count;

 out:
	free_page((unsigned long)kbuf);
	return rc;
}

static int evtchn_bind_to_user(struct per_user_data *u, int port)
{
	int rc = 0;

	/*
	 * Ports are never reused, so every caller should pass in a
	 * unique port.
	 *
	 * (Locking not necessary because we haven't registered the
	 * interrupt handler yet, and our caller has already
	 * serialized bind operations.)
	 */
	BUG_ON(get_port_user(port) != NULL);
	set_port_user(port, u);
	set_port_enabled(port, true); /* start enabled */

	rc = bind_evtchn_to_irqhandler(port, evtchn_interrupt, IRQF_DISABLED,
				       u->name, (void *)(unsigned long)port);
	if (rc >= 0)
		rc = evtchn_make_refcounted(port);
	else {
		/* bind failed, should close the port now */
		struct evtchn_close close;
		close.port = port;
		if (HYPERVISOR_event_channel_op(EVTCHNOP_close, &close) != 0)
			BUG();
		set_port_user(port, NULL);
	}

	return rc;
}

static void evtchn_unbind_from_user(struct per_user_data *u, int port)
{
	int irq = irq_from_evtchn(port);

	BUG_ON(irq < 0);

	unbind_from_irqhandler(irq, (void *)(unsigned long)port);
#ifdef CONFIG_XEN
	WARN_ON(close_evtchn(port));
#endif

	set_port_user(port, NULL);
}

static long evtchn_ioctl(struct file *file,
			 unsigned int cmd, unsigned long arg)
{
	int rc;
	struct per_user_data *u = file->private_data;
	void __user *uarg = (void __user *) arg;

	/* Prevent bind from racing with unbind */
	mutex_lock(&u->bind_mutex);

	switch (cmd) {
	case IOCTL_EVTCHN_BIND_VIRQ: {
		struct ioctl_evtchn_bind_virq bind;
		struct evtchn_bind_virq bind_virq;

		rc = -EFAULT;
		if (copy_from_user(&bind, uarg, sizeof(bind)))
			break;

		bind_virq.virq = bind.virq;
		bind_virq.vcpu = 0;
		rc = HYPERVISOR_event_channel_op(EVTCHNOP_bind_virq,
						 &bind_virq);
		if (rc != 0)
			break;

		rc = evtchn_bind_to_user(u, bind_virq.port);
		if (rc == 0)
			rc = bind_virq.port;
		break;
	}

	case IOCTL_EVTCHN_BIND_INTERDOMAIN: {
		struct ioctl_evtchn_bind_interdomain bind;
		struct evtchn_bind_interdomain bind_interdomain;

		rc = -EFAULT;
		if (copy_from_user(&bind, uarg, sizeof(bind)))
			break;

		bind_interdomain.remote_dom  = bind.remote_domain;
		bind_interdomain.remote_port = bind.remote_port;
		rc = HYPERVISOR_event_channel_op(EVTCHNOP_bind_interdomain,
						 &bind_interdomain);
		if (rc != 0)
			break;

		rc = evtchn_bind_to_user(u, bind_interdomain.local_port);
		if (rc == 0)
			rc = bind_interdomain.local_port;
		break;
	}

	case IOCTL_EVTCHN_BIND_UNBOUND_PORT: {
		struct ioctl_evtchn_bind_unbound_port bind;
		struct evtchn_alloc_unbound alloc_unbound;

		rc = -EFAULT;
		if (copy_from_user(&bind, uarg, sizeof(bind)))
			break;

		alloc_unbound.dom        = DOMID_SELF;
		alloc_unbound.remote_dom = bind.remote_domain;
		rc = HYPERVISOR_event_channel_op(EVTCHNOP_alloc_unbound,
						 &alloc_unbound);
		if (rc != 0)
			break;

		rc = evtchn_bind_to_user(u, alloc_unbound.port);
		if (rc == 0)
			rc = alloc_unbound.port;
		break;
	}

	case IOCTL_EVTCHN_UNBIND: {
		struct ioctl_evtchn_unbind unbind;

		rc = -EFAULT;
		if (copy_from_user(&unbind, uarg, sizeof(unbind)))
			break;

		rc = -EINVAL;
		if (unbind.port >= NR_EVENT_CHANNELS)
			break;

		spin_lock_irq(&port_user_lock);

		rc = -ENOTCONN;
		if (get_port_user(unbind.port) != u) {
			spin_unlock_irq(&port_user_lock);
			break;
		}

		disable_irq(irq_from_evtchn(unbind.port));

		spin_unlock_irq(&port_user_lock);

		evtchn_unbind_from_user(u, unbind.port);

		rc = 0;
		break;
	}

	case IOCTL_EVTCHN_NOTIFY: {
		struct ioctl_evtchn_notify notify;

		rc = -EFAULT;
		if (copy_from_user(&notify, uarg, sizeof(notify)))
			break;

		if (notify.port >= NR_EVENT_CHANNELS) {
			rc = -EINVAL;
		} else if (get_port_user(notify.port) != u) {
			rc = -ENOTCONN;
		} else {
			notify_remote_via_evtchn(notify.port);
			rc = 0;
		}
		break;
	}

	case IOCTL_EVTCHN_RESET: {
		/* Initialise the ring to empty. Clear errors. */
		mutex_lock(&u->ring_cons_mutex);
		spin_lock_irq(&port_user_lock);
		u->ring_cons = u->ring_prod = u->ring_overflow = 0;
		spin_unlock_irq(&port_user_lock);
		mutex_unlock(&u->ring_cons_mutex);
		rc = 0;
		break;
	}

	default:
		rc = -ENOSYS;
		break;
	}
	mutex_unlock(&u->bind_mutex);

	return rc;
}

static unsigned int evtchn_poll(struct file *file, poll_table *wait)
{
	unsigned int mask = POLLOUT | POLLWRNORM;
	struct per_user_data *u = file->private_data;

	poll_wait(file, &u->evtchn_wait, wait);
	if (u->ring_cons != u->ring_prod)
		mask |= POLLIN | POLLRDNORM;
	if (u->ring_overflow)
		mask = POLLERR;
	return mask;
}

static int evtchn_fasync(int fd, struct file *filp, int on)
{
	struct per_user_data *u = filp->private_data;
	return fasync_helper(fd, filp, on, &u->evtchn_async_queue);
}

static int evtchn_open(struct inode *inode, struct file *filp)
{
	struct per_user_data *u;

	u = kzalloc(sizeof(*u), GFP_KERNEL);
	if (u == NULL)
		return -ENOMEM;

	u->name = kasprintf(GFP_KERNEL, "evtchn:%s[%d]",
			    current->comm, current->pid);
	if (u->name == NULL) {
		kfree(u);
		return -ENOMEM;
	}

	init_waitqueue_head(&u->evtchn_wait);

	u->ring = (evtchn_port_t *)__get_free_page(GFP_KERNEL);
	if (u->ring == NULL) {
		kfree(u->name);
		kfree(u);
		return -ENOMEM;
	}

	mutex_init(&u->bind_mutex);
	mutex_init(&u->ring_cons_mutex);

	filp->private_data = u;

	return nonseekable_open(inode, filp);
}

static int evtchn_release(struct inode *inode, struct file *filp)
{
	int i;
	struct per_user_data *u = filp->private_data;

	spin_lock_irq(&port_user_lock);

	free_page((unsigned long)u->ring);

	for (i = 0; i < NR_EVENT_CHANNELS; i++) {
		if (get_port_user(i) != u)
			continue;

		disable_irq(irq_from_evtchn(i));
	}

	spin_unlock_irq(&port_user_lock);

	for (i = 0; i < NR_EVENT_CHANNELS; i++) {
		if (get_port_user(i) != u)
			continue;

		evtchn_unbind_from_user(get_port_user(i), i);
	}

	kfree(u->name);
	kfree(u);

	return 0;
}

static const struct file_operations evtchn_fops = {
	.owner   = THIS_MODULE,
	.read    = evtchn_read,
	.write   = evtchn_write,
	.unlocked_ioctl = evtchn_ioctl,
	.poll    = evtchn_poll,
	.fasync  = evtchn_fasync,
	.open    = evtchn_open,
	.release = evtchn_release,
	.llseek	 = no_llseek,
};

static struct miscdevice evtchn_miscdev = {
	.minor        = MISC_DYNAMIC_MINOR,
#ifdef CONFIG_PARAVIRT_XEN
	.name         = "xen/evtchn",
#else
	.name         = "evtchn",
#endif
	.nodename     = "xen/evtchn",
	.fops         = &evtchn_fops,
};
static int __init evtchn_init(void)
{
	int err;

	if (!xen_domain())
		return -ENODEV;

	port_user = kcalloc(NR_EVENT_CHANNELS, sizeof(*port_user), GFP_KERNEL);
	if (port_user == NULL)
		return -ENOMEM;

	spin_lock_init(&port_user_lock);

	/* Create '/dev/xen/evtchn'. */
	err = misc_register(&evtchn_miscdev);
	if (err != 0) {
<<<<<<< HEAD
		pr_alert("Could not register /dev/xen/evtchn\n");
=======
		printk(KERN_ERR "Could not register /dev/xen/evtchn\n");
>>>>>>> f6161aa1
		return err;
	}

	printk(KERN_INFO "Event-channel device installed.\n");

	return 0;
}

static void __exit evtchn_cleanup(void)
{
	kfree(port_user);
	port_user = NULL;

	misc_deregister(&evtchn_miscdev);
}

module_init(evtchn_init);
module_exit(evtchn_cleanup);

MODULE_LICENSE("GPL");
MODULE_ALIAS("devname:xen/evtchn");<|MERGE_RESOLUTION|>--- conflicted
+++ resolved
@@ -49,15 +49,9 @@
 #include <linux/cpu.h>
 
 #include <xen/xen.h>
-#ifdef CONFIG_PARAVIRT_XEN
 #include <xen/events.h>
 #include <xen/evtchn.h>
 #include <asm/xen/hypervisor.h>
-#else
-#include <xen/evtchn.h>
-#include <xen/public/evtchn.h>
-#define bind_evtchn_to_irqhandler bind_caller_port_to_irqhandler
-#endif
 
 struct per_user_data {
 	struct mutex bind_mutex; /* serialize bind/unbind operations */
@@ -294,9 +288,6 @@
 	BUG_ON(irq < 0);
 
 	unbind_from_irqhandler(irq, (void *)(unsigned long)port);
-#ifdef CONFIG_XEN
-	WARN_ON(close_evtchn(port));
-#endif
 
 	set_port_user(port, NULL);
 }
@@ -469,8 +460,7 @@
 	if (u == NULL)
 		return -ENOMEM;
 
-	u->name = kasprintf(GFP_KERNEL, "evtchn:%s[%d]",
-			    current->comm, current->pid);
+	u->name = kasprintf(GFP_KERNEL, "evtchn:%s", current->comm);
 	if (u->name == NULL) {
 		kfree(u);
 		return -ENOMEM;
@@ -538,12 +528,7 @@
 
 static struct miscdevice evtchn_miscdev = {
 	.minor        = MISC_DYNAMIC_MINOR,
-#ifdef CONFIG_PARAVIRT_XEN
 	.name         = "xen/evtchn",
-#else
-	.name         = "evtchn",
-#endif
-	.nodename     = "xen/evtchn",
 	.fops         = &evtchn_fops,
 };
 static int __init evtchn_init(void)
@@ -562,11 +547,7 @@
 	/* Create '/dev/xen/evtchn'. */
 	err = misc_register(&evtchn_miscdev);
 	if (err != 0) {
-<<<<<<< HEAD
-		pr_alert("Could not register /dev/xen/evtchn\n");
-=======
 		printk(KERN_ERR "Could not register /dev/xen/evtchn\n");
->>>>>>> f6161aa1
 		return err;
 	}
 
@@ -586,5 +567,4 @@
 module_init(evtchn_init);
 module_exit(evtchn_cleanup);
 
-MODULE_LICENSE("GPL");
-MODULE_ALIAS("devname:xen/evtchn");+MODULE_LICENSE("GPL");