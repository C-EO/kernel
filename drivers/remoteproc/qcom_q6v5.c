// SPDX-License-Identifier: GPL-2.0
/*
 * Qualcomm Peripheral Image Loader for Q6V5
 *
 * Copyright (C) 2016-2018 Linaro Ltd.
 * Copyright (C) 2014 Sony Mobile Communications AB
 * Copyright (c) 2012-2013, The Linux Foundation. All rights reserved.
 */
#include <linux/kernel.h>
#include <linux/platform_device.h>
#include <linux/interrupt.h>
#include <linux/module.h>
#include <linux/soc/qcom/smem.h>
#include <linux/soc/qcom/smem_state.h>
#include <linux/remoteproc.h>
#include "qcom_q6v5.h"

/**
 * qcom_q6v5_prepare() - reinitialize the qcom_q6v5 context before start
 * @q6v5:	reference to qcom_q6v5 context to be reinitialized
 *
 * Return: 0 on success, negative errno on failure
 */
int qcom_q6v5_prepare(struct qcom_q6v5 *q6v5)
{
	reinit_completion(&q6v5->start_done);
	reinit_completion(&q6v5->stop_done);

	q6v5->running = true;
	q6v5->handover_issued = false;

	enable_irq(q6v5->handover_irq);

	return 0;
}
EXPORT_SYMBOL_GPL(qcom_q6v5_prepare);

/**
 * qcom_q6v5_unprepare() - unprepare the qcom_q6v5 context after stop
 * @q6v5:	reference to qcom_q6v5 context to be unprepared
 *
 * Return: 0 on success, 1 if handover hasn't yet been called
 */
int qcom_q6v5_unprepare(struct qcom_q6v5 *q6v5)
{
	disable_irq(q6v5->handover_irq);

	return !q6v5->handover_issued;
}
EXPORT_SYMBOL_GPL(qcom_q6v5_unprepare);

static irqreturn_t q6v5_wdog_interrupt(int irq, void *data)
{
	struct qcom_q6v5 *q6v5 = data;
	size_t len;
	char *msg;

	/* Sometimes the stop triggers a watchdog rather than a stop-ack */
	if (!q6v5->running) {
		complete(&q6v5->stop_done);
		return IRQ_HANDLED;
	}

	msg = qcom_smem_get(QCOM_SMEM_HOST_ANY, q6v5->crash_reason, &len);
	if (!IS_ERR(msg) && len > 0 && msg[0])
		dev_err(q6v5->dev, "watchdog received: %s\n", msg);
	else
		dev_err(q6v5->dev, "watchdog without message\n");

	rproc_report_crash(q6v5->rproc, RPROC_WATCHDOG);

	return IRQ_HANDLED;
}

static irqreturn_t q6v5_fatal_interrupt(int irq, void *data)
{
	struct qcom_q6v5 *q6v5 = data;
	size_t len;
	char *msg;

	msg = qcom_smem_get(QCOM_SMEM_HOST_ANY, q6v5->crash_reason, &len);
	if (!IS_ERR(msg) && len > 0 && msg[0])
		dev_err(q6v5->dev, "fatal error received: %s\n", msg);
	else
		dev_err(q6v5->dev, "fatal error without message\n");

	q6v5->running = false;
	rproc_report_crash(q6v5->rproc, RPROC_FATAL_ERROR);

	return IRQ_HANDLED;
}

static irqreturn_t q6v5_ready_interrupt(int irq, void *data)
{
	struct qcom_q6v5 *q6v5 = data;

	complete(&q6v5->start_done);

	return IRQ_HANDLED;
}

/**
 * qcom_q6v5_wait_for_start() - wait for remote processor start signal
 * @q6v5:	reference to qcom_q6v5 context
 * @timeout:	timeout to wait for the event, in jiffies
 *
 * qcom_q6v5_unprepare() should not be called when this function fails.
 *
 * Return: 0 on success, -ETIMEDOUT on timeout
 */
int qcom_q6v5_wait_for_start(struct qcom_q6v5 *q6v5, int timeout)
{
	int ret;

	ret = wait_for_completion_timeout(&q6v5->start_done, timeout);
	if (!ret)
		disable_irq(q6v5->handover_irq);

	return !ret ? -ETIMEDOUT : 0;
}
EXPORT_SYMBOL_GPL(qcom_q6v5_wait_for_start);

static irqreturn_t q6v5_handover_interrupt(int irq, void *data)
{
	struct qcom_q6v5 *q6v5 = data;

	if (q6v5->handover)
		q6v5->handover(q6v5);

	q6v5->handover_issued = true;

	return IRQ_HANDLED;
}

static irqreturn_t q6v5_stop_interrupt(int irq, void *data)
{
	struct qcom_q6v5 *q6v5 = data;

	complete(&q6v5->stop_done);

	return IRQ_HANDLED;
}

/**
 * qcom_q6v5_request_stop() - request the remote processor to stop
 * @q6v5:	reference to qcom_q6v5 context
 *
 * Return: 0 on success, negative errno on failure
 */
int qcom_q6v5_request_stop(struct qcom_q6v5 *q6v5)
{
	int ret;

	qcom_smem_state_update_bits(q6v5->state,
				    BIT(q6v5->stop_bit), BIT(q6v5->stop_bit));

	ret = wait_for_completion_timeout(&q6v5->stop_done, 5 * HZ);

	qcom_smem_state_update_bits(q6v5->state, BIT(q6v5->stop_bit), 0);

	return ret == 0 ? -ETIMEDOUT : 0;
}
EXPORT_SYMBOL_GPL(qcom_q6v5_request_stop);

/**
 * qcom_q6v5_init() - initializer of the q6v5 common struct
 * @q6v5:	handle to be initialized
 * @pdev:	platform_device reference for acquiring resources
 * @rproc:	associated remoteproc instance
 * @crash_reason: SMEM id for crash reason string, or 0 if none
 * @handover:	function to be called when proxy resources should be released
 *
 * Return: 0 on success, negative errno on failure
 */
int qcom_q6v5_init(struct qcom_q6v5 *q6v5, struct platform_device *pdev,
		   struct rproc *rproc, int crash_reason,
		   void (*handover)(struct qcom_q6v5 *q6v5))
{
	int ret;

	q6v5->rproc = rproc;
	q6v5->dev = &pdev->dev;
	q6v5->crash_reason = crash_reason;
	q6v5->handover = handover;

	init_completion(&q6v5->start_done);
	init_completion(&q6v5->stop_done);

	q6v5->wdog_irq = platform_get_irq_byname(pdev, "wdog");
	if (q6v5->wdog_irq < 0) {
		if (q6v5->wdog_irq != -EPROBE_DEFER)
			dev_err(&pdev->dev,
				"failed to retrieve wdog IRQ: %d\n",
				q6v5->wdog_irq);
		return q6v5->wdog_irq;
	}

	ret = devm_request_threaded_irq(&pdev->dev, q6v5->wdog_irq,
					NULL, q6v5_wdog_interrupt,
					IRQF_TRIGGER_RISING | IRQF_ONESHOT,
					"q6v5 wdog", q6v5);
	if (ret) {
		dev_err(&pdev->dev, "failed to acquire wdog IRQ\n");
		return ret;
	}

	q6v5->fatal_irq = platform_get_irq_byname(pdev, "fatal");
<<<<<<< HEAD
	if (q6v5->fatal_irq == -EPROBE_DEFER)
		return -EPROBE_DEFER;
=======
	if (q6v5->fatal_irq < 0) {
		if (q6v5->fatal_irq != -EPROBE_DEFER)
			dev_err(&pdev->dev,
				"failed to retrieve fatal IRQ: %d\n",
				q6v5->fatal_irq);
		return q6v5->fatal_irq;
	}
>>>>>>> e2afa97a

	ret = devm_request_threaded_irq(&pdev->dev, q6v5->fatal_irq,
					NULL, q6v5_fatal_interrupt,
					IRQF_TRIGGER_RISING | IRQF_ONESHOT,
					"q6v5 fatal", q6v5);
	if (ret) {
		dev_err(&pdev->dev, "failed to acquire fatal IRQ\n");
		return ret;
	}

	q6v5->ready_irq = platform_get_irq_byname(pdev, "ready");
<<<<<<< HEAD
	if (q6v5->ready_irq == -EPROBE_DEFER)
		return -EPROBE_DEFER;
=======
	if (q6v5->ready_irq < 0) {
		if (q6v5->ready_irq != -EPROBE_DEFER)
			dev_err(&pdev->dev,
				"failed to retrieve ready IRQ: %d\n",
				q6v5->ready_irq);
		return q6v5->ready_irq;
	}
>>>>>>> e2afa97a

	ret = devm_request_threaded_irq(&pdev->dev, q6v5->ready_irq,
					NULL, q6v5_ready_interrupt,
					IRQF_TRIGGER_RISING | IRQF_ONESHOT,
					"q6v5 ready", q6v5);
	if (ret) {
		dev_err(&pdev->dev, "failed to acquire ready IRQ\n");
		return ret;
	}

	q6v5->handover_irq = platform_get_irq_byname(pdev, "handover");
<<<<<<< HEAD
	if (q6v5->handover_irq == -EPROBE_DEFER)
		return -EPROBE_DEFER;
=======
	if (q6v5->handover_irq < 0) {
		if (q6v5->handover_irq != -EPROBE_DEFER)
			dev_err(&pdev->dev,
				"failed to retrieve handover IRQ: %d\n",
				q6v5->handover_irq);
		return q6v5->handover_irq;
	}
>>>>>>> e2afa97a

	ret = devm_request_threaded_irq(&pdev->dev, q6v5->handover_irq,
					NULL, q6v5_handover_interrupt,
					IRQF_TRIGGER_RISING | IRQF_ONESHOT,
					"q6v5 handover", q6v5);
	if (ret) {
		dev_err(&pdev->dev, "failed to acquire handover IRQ\n");
		return ret;
	}
	disable_irq(q6v5->handover_irq);

	q6v5->stop_irq = platform_get_irq_byname(pdev, "stop-ack");
<<<<<<< HEAD
	if (q6v5->stop_irq == -EPROBE_DEFER)
		return -EPROBE_DEFER;
=======
	if (q6v5->stop_irq < 0) {
		if (q6v5->stop_irq != -EPROBE_DEFER)
			dev_err(&pdev->dev,
				"failed to retrieve stop-ack IRQ: %d\n",
				q6v5->stop_irq);
		return q6v5->stop_irq;
	}
>>>>>>> e2afa97a

	ret = devm_request_threaded_irq(&pdev->dev, q6v5->stop_irq,
					NULL, q6v5_stop_interrupt,
					IRQF_TRIGGER_RISING | IRQF_ONESHOT,
					"q6v5 stop", q6v5);
	if (ret) {
		dev_err(&pdev->dev, "failed to acquire stop-ack IRQ\n");
		return ret;
	}

	q6v5->state = qcom_smem_state_get(&pdev->dev, "stop", &q6v5->stop_bit);
	if (IS_ERR(q6v5->state)) {
		dev_err(&pdev->dev, "failed to acquire stop state\n");
		return PTR_ERR(q6v5->state);
	}

	return 0;
}
EXPORT_SYMBOL_GPL(qcom_q6v5_init);

MODULE_LICENSE("GPL v2");
MODULE_DESCRIPTION("Qualcomm Peripheral Image Loader for Q6V5");<|MERGE_RESOLUTION|>--- conflicted
+++ resolved
@@ -205,10 +205,6 @@
 	}
 
 	q6v5->fatal_irq = platform_get_irq_byname(pdev, "fatal");
-<<<<<<< HEAD
-	if (q6v5->fatal_irq == -EPROBE_DEFER)
-		return -EPROBE_DEFER;
-=======
 	if (q6v5->fatal_irq < 0) {
 		if (q6v5->fatal_irq != -EPROBE_DEFER)
 			dev_err(&pdev->dev,
@@ -216,7 +212,6 @@
 				q6v5->fatal_irq);
 		return q6v5->fatal_irq;
 	}
->>>>>>> e2afa97a
 
 	ret = devm_request_threaded_irq(&pdev->dev, q6v5->fatal_irq,
 					NULL, q6v5_fatal_interrupt,
@@ -228,10 +223,6 @@
 	}
 
 	q6v5->ready_irq = platform_get_irq_byname(pdev, "ready");
-<<<<<<< HEAD
-	if (q6v5->ready_irq == -EPROBE_DEFER)
-		return -EPROBE_DEFER;
-=======
 	if (q6v5->ready_irq < 0) {
 		if (q6v5->ready_irq != -EPROBE_DEFER)
 			dev_err(&pdev->dev,
@@ -239,7 +230,6 @@
 				q6v5->ready_irq);
 		return q6v5->ready_irq;
 	}
->>>>>>> e2afa97a
 
 	ret = devm_request_threaded_irq(&pdev->dev, q6v5->ready_irq,
 					NULL, q6v5_ready_interrupt,
@@ -251,10 +241,6 @@
 	}
 
 	q6v5->handover_irq = platform_get_irq_byname(pdev, "handover");
-<<<<<<< HEAD
-	if (q6v5->handover_irq == -EPROBE_DEFER)
-		return -EPROBE_DEFER;
-=======
 	if (q6v5->handover_irq < 0) {
 		if (q6v5->handover_irq != -EPROBE_DEFER)
 			dev_err(&pdev->dev,
@@ -262,7 +248,6 @@
 				q6v5->handover_irq);
 		return q6v5->handover_irq;
 	}
->>>>>>> e2afa97a
 
 	ret = devm_request_threaded_irq(&pdev->dev, q6v5->handover_irq,
 					NULL, q6v5_handover_interrupt,
@@ -275,10 +260,6 @@
 	disable_irq(q6v5->handover_irq);
 
 	q6v5->stop_irq = platform_get_irq_byname(pdev, "stop-ack");
-<<<<<<< HEAD
-	if (q6v5->stop_irq == -EPROBE_DEFER)
-		return -EPROBE_DEFER;
-=======
 	if (q6v5->stop_irq < 0) {
 		if (q6v5->stop_irq != -EPROBE_DEFER)
 			dev_err(&pdev->dev,
@@ -286,7 +267,6 @@
 				q6v5->stop_irq);
 		return q6v5->stop_irq;
 	}
->>>>>>> e2afa97a
 
 	ret = devm_request_threaded_irq(&pdev->dev, q6v5->stop_irq,
 					NULL, q6v5_stop_interrupt,
