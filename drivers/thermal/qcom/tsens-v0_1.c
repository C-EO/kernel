--- conflicted
+++ resolved
@@ -275,8 +275,6 @@
 	compute_intercept_slope(priv, p1, p2, mode);
 	kfree(qfprom_cdata);
 	kfree(qfprom_csel);
-<<<<<<< HEAD
-=======
 
 	return 0;
 }
@@ -347,7 +345,6 @@
 
 	compute_intercept_slope(priv, p1, p2, mode);
 	kfree(qfprom_cdata);
->>>>>>> 7d2a07b7
 
 	return 0;
 }
@@ -484,8 +481,6 @@
 	compute_intercept_slope(priv, p1, p2, mode);
 	kfree(calib);
 	kfree(bkp);
-<<<<<<< HEAD
-=======
 
 	return 0;
 }
@@ -535,7 +530,6 @@
 
 	compute_intercept_slope(priv, p1, p2, mode);
 	kfree(qfprom_cdata);
->>>>>>> 7d2a07b7
 
 	return 0;
 }
