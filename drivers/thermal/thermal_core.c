--- conflicted
+++ resolved
@@ -557,14 +557,7 @@
 
 	ret = __thermal_zone_get_temp(tz, &temp);
 	if (ret) {
-<<<<<<< HEAD
-		if (ret != -EAGAIN)
-			dev_info(&tz->device, "Temperature check failed (%d)\n", ret);
-
-		thermal_zone_device_set_polling(tz, msecs_to_jiffies(THERMAL_RECHECK_DELAY_MS));
-=======
 		thermal_zone_recheck(tz, ret);
->>>>>>> 8400291e
 		return;
 	} else if (temp <= THERMAL_TEMP_INVALID) {
 		/*
@@ -575,16 +568,6 @@
 		 */
 		goto monitor;
 	}
-<<<<<<< HEAD
-
-	tz->last_temperature = tz->temperature;
-	tz->temperature = temp;
-
-	trace_thermal_temperature(tz);
-
-	thermal_genl_sampling_temp(tz->id, temp);
-=======
->>>>>>> 8400291e
 
 	tz->recheck_delay_jiffies = THERMAL_RECHECK_DELAY;
 
