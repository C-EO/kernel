--- conflicted
+++ resolved
@@ -112,19 +112,10 @@
 	}
 
 	/*
-<<<<<<< HEAD
-	 * Drop any current reference to a device-tree node and get a
-	 * reference to the parent's node which will be balanced on reprobe or
-	 * on platform-device release.
-	 */
-	of_node_put(pdev->dev.of_node);
-	pdev->dev.of_node = of_node_get(pdev->dev.parent->of_node);
-=======
 	 * The reference taken to the parent's node which will be balanced on
 	 * reprobe or on platform-device release.
 	 */
 	device_set_of_node_from_dev(&pdev->dev, pdev->dev.parent);
->>>>>>> f4a53352
 
 	mtherm->tz_device = devm_thermal_zone_of_sensor_register(&pdev->dev, 0,
 				mtherm, &max77620_thermal_ops);
