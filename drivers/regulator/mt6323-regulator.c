// SPDX-License-Identifier: GPL-2.0
//
// Copyright (c) 2016 MediaTek Inc.
// Author: Chen Zhong <chen.zhong@mediatek.com>

#include <linux/module.h>
#include <linux/of.h>
#include <linux/platform_device.h>
#include <linux/regmap.h>
#include <linux/mfd/mt6397/core.h>
#include <linux/mfd/mt6323/registers.h>
#include <linux/regulator/driver.h>
#include <linux/regulator/machine.h>
#include <linux/regulator/mt6323-regulator.h>
#include <linux/regulator/of_regulator.h>

#define MT6323_LDO_MODE_NORMAL	0
#define MT6323_LDO_MODE_LP	1

/*
 * MT6323 regulators' information
 *
 * @desc: standard fields of regulator description.
 * @qi: Mask for query enable signal status of regulators
 * @vselon_reg: Register sections for hardware control mode of bucks
 * @vselctrl_reg: Register for controlling the buck control mode.
 * @vselctrl_mask: Mask for query buck's voltage control mode.
 */
struct mt6323_regulator_info {
	struct regulator_desc desc;
	u32 qi;
	u32 vselon_reg;
	u32 vselctrl_reg;
	u32 vselctrl_mask;
	u32 modeset_reg;
	u32 modeset_mask;
};

#define MT6323_BUCK(match, vreg, min, max, step, volt_ranges, enreg,	\
		vosel, vosel_mask, voselon, vosel_ctrl)			\
[MT6323_ID_##vreg] = {							\
	.desc = {							\
		.name = #vreg,						\
		.of_match = of_match_ptr(match),			\
		.ops = &mt6323_volt_range_ops,				\
		.type = REGULATOR_VOLTAGE,				\
		.id = MT6323_ID_##vreg,					\
		.owner = THIS_MODULE,					\
		.n_voltages = (max - min)/step + 1,			\
		.linear_ranges = volt_ranges,				\
		.n_linear_ranges = ARRAY_SIZE(volt_ranges),		\
		.vsel_reg = vosel,					\
		.vsel_mask = vosel_mask,				\
		.enable_reg = enreg,					\
		.enable_mask = BIT(0),					\
	},								\
	.qi = BIT(13),							\
	.vselon_reg = voselon,						\
	.vselctrl_reg = vosel_ctrl,					\
	.vselctrl_mask = BIT(1),					\
}

#define MT6323_LDO(match, vreg, ldo_volt_table, enreg, enbit, vosel,	\
		vosel_mask, _modeset_reg, _modeset_mask)		\
[MT6323_ID_##vreg] = {							\
	.desc = {							\
		.name = #vreg,						\
		.of_match = of_match_ptr(match),			\
		.ops = &mt6323_volt_table_ops,				\
		.type = REGULATOR_VOLTAGE,				\
		.id = MT6323_ID_##vreg,					\
		.owner = THIS_MODULE,					\
		.n_voltages = ARRAY_SIZE(ldo_volt_table),		\
		.volt_table = ldo_volt_table,				\
		.vsel_reg = vosel,					\
		.vsel_mask = vosel_mask,				\
		.enable_reg = enreg,					\
		.enable_mask = BIT(enbit),				\
	},								\
	.qi = BIT(15),							\
	.modeset_reg = _modeset_reg,					\
	.modeset_mask = _modeset_mask,					\
}

#define MT6323_REG_FIXED(match, vreg, enreg, enbit, volt,		\
		_modeset_reg, _modeset_mask)				\
[MT6323_ID_##vreg] = {							\
	.desc = {							\
		.name = #vreg,						\
		.of_match = of_match_ptr(match),			\
		.ops = &mt6323_volt_fixed_ops,				\
		.type = REGULATOR_VOLTAGE,				\
		.id = MT6323_ID_##vreg,					\
		.owner = THIS_MODULE,					\
		.n_voltages = 1,					\
		.enable_reg = enreg,					\
		.enable_mask = BIT(enbit),				\
		.min_uV = volt,						\
	},								\
	.qi = BIT(15),							\
	.modeset_reg = _modeset_reg,					\
	.modeset_mask = _modeset_mask,					\
}

static const struct linear_range buck_volt_range1[] = {
	REGULATOR_LINEAR_RANGE(700000, 0, 0x7f, 6250),
};

static const struct linear_range buck_volt_range2[] = {
	REGULATOR_LINEAR_RANGE(1400000, 0, 0x7f, 12500),
};

static const struct linear_range buck_volt_range3[] = {
	REGULATOR_LINEAR_RANGE(500000, 0, 0x3f, 50000),
};

static const unsigned int ldo_volt_table1[] = {
	3300000, 3400000, 3500000, 3600000,
};

static const unsigned int ldo_volt_table2[] = {
	1500000, 1800000, 2500000, 2800000,
};

static const unsigned int ldo_volt_table3[] = {
	1800000, 3300000,
};

static const unsigned int ldo_volt_table4[] = {
	3000000, 3300000,
};

static const unsigned int ldo_volt_table5[] = {
	1200000, 1300000, 1500000, 1800000, 2000000, 2800000, 3000000, 3300000,
};

static const unsigned int ldo_volt_table6[] = {
	1200000, 1300000, 1500000, 1800000, 2500000, 2800000, 3000000, 2000000,
};

static const unsigned int ldo_volt_table7[] = {
	1200000, 1300000, 1500000, 1800000,
};

static const unsigned int ldo_volt_table8[] = {
	1800000, 3000000,
};

static const unsigned int ldo_volt_table9[] = {
	1200000, 1350000, 1500000, 1800000,
};

static const unsigned int ldo_volt_table10[] = {
	1200000, 1300000, 1500000, 1800000,
};

static int mt6323_get_status(struct regulator_dev *rdev)
{
	int ret;
	u32 regval;
	struct mt6323_regulator_info *info = rdev_get_drvdata(rdev);

	ret = regmap_read(rdev->regmap, info->desc.enable_reg, &regval);
	if (ret != 0) {
		dev_err(&rdev->dev, "Failed to get enable reg: %d\n", ret);
		return ret;
	}

	return (regval & info->qi) ? REGULATOR_STATUS_ON : REGULATOR_STATUS_OFF;
}

static int mt6323_ldo_set_mode(struct regulator_dev *rdev, unsigned int mode)
{
	int ret, val = 0;
	struct mt6323_regulator_info *info = rdev_get_drvdata(rdev);

	if (!info->modeset_mask) {
		dev_err(&rdev->dev, "regulator %s doesn't support set_mode\n",
			info->desc.name);
		return -EINVAL;
	}

	switch (mode) {
	case REGULATOR_MODE_STANDBY:
		val = MT6323_LDO_MODE_LP;
		break;
	case REGULATOR_MODE_NORMAL:
		val = MT6323_LDO_MODE_NORMAL;
		break;
	default:
		return -EINVAL;
	}

	val <<= ffs(info->modeset_mask) - 1;

	ret = regmap_update_bits(rdev->regmap, info->modeset_reg,
				  info->modeset_mask, val);

	return ret;
}

static unsigned int mt6323_ldo_get_mode(struct regulator_dev *rdev)
{
	unsigned int val;
	unsigned int mode;
	int ret;
	struct mt6323_regulator_info *info = rdev_get_drvdata(rdev);

	if (!info->modeset_mask) {
		dev_err(&rdev->dev, "regulator %s doesn't support get_mode\n",
			info->desc.name);
		return -EINVAL;
	}

	ret = regmap_read(rdev->regmap, info->modeset_reg, &val);
	if (ret < 0)
		return ret;

	val &= info->modeset_mask;
	val >>= ffs(info->modeset_mask) - 1;

	if (val & 0x1)
		mode = REGULATOR_MODE_STANDBY;
	else
		mode = REGULATOR_MODE_NORMAL;

	return mode;
}

static const struct regulator_ops mt6323_volt_range_ops = {
	.list_voltage = regulator_list_voltage_linear_range,
	.map_voltage = regulator_map_voltage_linear_range,
	.set_voltage_sel = regulator_set_voltage_sel_regmap,
	.get_voltage_sel = regulator_get_voltage_sel_regmap,
	.set_voltage_time_sel = regulator_set_voltage_time_sel,
	.enable = regulator_enable_regmap,
	.disable = regulator_disable_regmap,
	.is_enabled = regulator_is_enabled_regmap,
	.get_status = mt6323_get_status,
};

static const struct regulator_ops mt6323_volt_table_ops = {
	.list_voltage = regulator_list_voltage_table,
	.map_voltage = regulator_map_voltage_iterate,
	.set_voltage_sel = regulator_set_voltage_sel_regmap,
	.get_voltage_sel = regulator_get_voltage_sel_regmap,
	.set_voltage_time_sel = regulator_set_voltage_time_sel,
	.enable = regulator_enable_regmap,
	.disable = regulator_disable_regmap,
	.is_enabled = regulator_is_enabled_regmap,
	.get_status = mt6323_get_status,
	.set_mode = mt6323_ldo_set_mode,
	.get_mode = mt6323_ldo_get_mode,
};

static const struct regulator_ops mt6323_volt_fixed_ops = {
	.list_voltage = regulator_list_voltage_linear,
	.enable = regulator_enable_regmap,
	.disable = regulator_disable_regmap,
	.is_enabled = regulator_is_enabled_regmap,
	.get_status = mt6323_get_status,
	.set_mode = mt6323_ldo_set_mode,
	.get_mode = mt6323_ldo_get_mode,
};

/* The array is indexed by id(MT6323_ID_XXX) */
static struct mt6323_regulator_info mt6323_regulators[] = {
	MT6323_BUCK("buck_vproc", VPROC, 700000, 1493750, 6250,
		buck_volt_range1, MT6323_VPROC_CON7, MT6323_VPROC_CON9, 0x7f,
		MT6323_VPROC_CON10, MT6323_VPROC_CON5),
	MT6323_BUCK("buck_vsys", VSYS, 1400000, 2987500, 12500,
		buck_volt_range2, MT6323_VSYS_CON7, MT6323_VSYS_CON9, 0x7f,
		MT6323_VSYS_CON10, MT6323_VSYS_CON5),
	MT6323_BUCK("buck_vpa", VPA, 500000, 3650000, 50000,
		buck_volt_range3, MT6323_VPA_CON7, MT6323_VPA_CON9,
		0x3f, MT6323_VPA_CON10, MT6323_VPA_CON5),
	MT6323_REG_FIXED("ldo_vtcxo", VTCXO, MT6323_ANALDO_CON1, 10, 2800000,
		MT6323_ANALDO_CON1, 0x2),
	MT6323_REG_FIXED("ldo_vcn28", VCN28, MT6323_ANALDO_CON19, 12, 2800000,
		MT6323_ANALDO_CON20, 0x2),
	MT6323_LDO("ldo_vcn33_bt", VCN33_BT, ldo_volt_table1,
		MT6323_ANALDO_CON16, 7, MT6323_ANALDO_CON16, 0xC,
		MT6323_ANALDO_CON21, 0x2),
	MT6323_LDO("ldo_vcn33_wifi", VCN33_WIFI, ldo_volt_table1,
		MT6323_ANALDO_CON17, 12, MT6323_ANALDO_CON16, 0xC,
		MT6323_ANALDO_CON21, 0x2),
	MT6323_REG_FIXED("ldo_va", VA, MT6323_ANALDO_CON2, 14, 2800000,
		MT6323_ANALDO_CON2, 0x2),
	MT6323_LDO("ldo_vcama", VCAMA, ldo_volt_table2,
		MT6323_ANALDO_CON4, 15, MT6323_ANALDO_CON10, 0x60, -1, 0),
	MT6323_REG_FIXED("ldo_vio28", VIO28, MT6323_DIGLDO_CON0, 14, 2800000,
		MT6323_DIGLDO_CON0, 0x2),
	MT6323_REG_FIXED("ldo_vusb", VUSB, MT6323_DIGLDO_CON2, 14, 3300000,
		MT6323_DIGLDO_CON2, 0x2),
	MT6323_LDO("ldo_vmc", VMC, ldo_volt_table3,
		MT6323_DIGLDO_CON3, 12, MT6323_DIGLDO_CON24, 0x10,
		MT6323_DIGLDO_CON3, 0x2),
	MT6323_LDO("ldo_vmch", VMCH, ldo_volt_table4,
		MT6323_DIGLDO_CON5, 14, MT6323_DIGLDO_CON26, 0x80,
		MT6323_DIGLDO_CON5, 0x2),
	MT6323_LDO("ldo_vemc3v3", VEMC3V3, ldo_volt_table4,
		MT6323_DIGLDO_CON6, 14, MT6323_DIGLDO_CON27, 0x80,
		MT6323_DIGLDO_CON6, 0x2),
	MT6323_LDO("ldo_vgp1", VGP1, ldo_volt_table5,
		MT6323_DIGLDO_CON7, 15, MT6323_DIGLDO_CON28, 0xE0,
		MT6323_DIGLDO_CON7, 0x2),
	MT6323_LDO("ldo_vgp2", VGP2, ldo_volt_table6,
		MT6323_DIGLDO_CON8, 15, MT6323_DIGLDO_CON29, 0xE0,
		MT6323_DIGLDO_CON8, 0x2),
	MT6323_LDO("ldo_vgp3", VGP3, ldo_volt_table7,
		MT6323_DIGLDO_CON9, 15, MT6323_DIGLDO_CON30, 0x60,
		MT6323_DIGLDO_CON9, 0x2),
	MT6323_REG_FIXED("ldo_vcn18", VCN18, MT6323_DIGLDO_CON11, 14, 1800000,
		MT6323_DIGLDO_CON11, 0x2),
	MT6323_LDO("ldo_vsim1", VSIM1, ldo_volt_table8,
		MT6323_DIGLDO_CON13, 15, MT6323_DIGLDO_CON34, 0x20,
		MT6323_DIGLDO_CON13, 0x2),
	MT6323_LDO("ldo_vsim2", VSIM2, ldo_volt_table8,
		MT6323_DIGLDO_CON14, 15, MT6323_DIGLDO_CON35, 0x20,
		MT6323_DIGLDO_CON14, 0x2),
	MT6323_REG_FIXED("ldo_vrtc", VRTC, MT6323_DIGLDO_CON15, 8, 2800000,
		-1, 0),
	MT6323_LDO("ldo_vcamaf", VCAMAF, ldo_volt_table5,
		MT6323_DIGLDO_CON31, 15, MT6323_DIGLDO_CON32, 0xE0,
		MT6323_DIGLDO_CON31, 0x2),
	MT6323_LDO("ldo_vibr", VIBR, ldo_volt_table5,
		MT6323_DIGLDO_CON39, 15, MT6323_DIGLDO_CON40, 0xE0,
		MT6323_DIGLDO_CON39, 0x2),
	MT6323_REG_FIXED("ldo_vrf18", VRF18, MT6323_DIGLDO_CON45, 15, 1825000,
		MT6323_DIGLDO_CON45, 0x2),
	MT6323_LDO("ldo_vm", VM, ldo_volt_table9,
		MT6323_DIGLDO_CON47, 14, MT6323_DIGLDO_CON48, 0x30,
		MT6323_DIGLDO_CON47, 0x2),
	MT6323_REG_FIXED("ldo_vio18", VIO18, MT6323_DIGLDO_CON49, 14, 1800000,
		MT6323_DIGLDO_CON49, 0x2),
	MT6323_LDO("ldo_vcamd", VCAMD, ldo_volt_table10,
		MT6323_DIGLDO_CON51, 14, MT6323_DIGLDO_CON52, 0x60,
		MT6323_DIGLDO_CON51, 0x2),
	MT6323_REG_FIXED("ldo_vcamio", VCAMIO, MT6323_DIGLDO_CON53, 14, 1800000,
		MT6323_DIGLDO_CON53, 0x2),
};

static int mt6323_set_buck_vosel_reg(struct platform_device *pdev)
{
	struct mt6397_chip *mt6323 = dev_get_drvdata(pdev->dev.parent);
	int i;
	u32 regval;

	for (i = 0; i < MT6323_MAX_REGULATOR; i++) {
		if (mt6323_regulators[i].vselctrl_reg) {
			if (regmap_read(mt6323->regmap,
				mt6323_regulators[i].vselctrl_reg,
				&regval) < 0) {
				dev_err(&pdev->dev,
					"Failed to read buck ctrl\n");
				return -EIO;
			}

			if (regval & mt6323_regulators[i].vselctrl_mask) {
				mt6323_regulators[i].desc.vsel_reg =
				mt6323_regulators[i].vselon_reg;
			}
		}
	}

	return 0;
}

static int mt6323_regulator_probe(struct platform_device *pdev)
{
	struct mt6397_chip *mt6323 = dev_get_drvdata(pdev->dev.parent);
	struct regulator_config config = {};
	struct regulator_dev *rdev;
	int i;
	u32 reg_value;

	/* Query buck controller to select activated voltage register part */
	if (mt6323_set_buck_vosel_reg(pdev))
		return -EIO;

	/* Read PMIC chip revision to update constraints and voltage table */
	if (regmap_read(mt6323->regmap, MT6323_CID, &reg_value) < 0) {
		dev_err(&pdev->dev, "Failed to read Chip ID\n");
		return -EIO;
	}
	dev_info(&pdev->dev, "Chip ID = 0x%x\n", reg_value);

	for (i = 0; i < MT6323_MAX_REGULATOR; i++) {
		config.dev = &pdev->dev;
		config.driver_data = &mt6323_regulators[i];
		config.regmap = mt6323->regmap;
		rdev = devm_regulator_register(&pdev->dev,
				&mt6323_regulators[i].desc, &config);
		if (IS_ERR(rdev)) {
			dev_err(&pdev->dev, "failed to register %s\n",
				mt6323_regulators[i].desc.name);
			return PTR_ERR(rdev);
		}
	}
	return 0;
}

static const struct platform_device_id mt6323_platform_ids[] = {
	{"mt6323-regulator", 0},
	{ /* sentinel */ },
};
MODULE_DEVICE_TABLE(platform, mt6323_platform_ids);

#ifdef CONFIG_OF
static const struct of_device_id mt6323_of_match[] = {
	{ .compatible = "mediatek,mt6323-regulator", },
	{ /* sentinel */ },
};
MODULE_DEVICE_TABLE(of, mt6323_of_match);
#endif

static struct platform_driver mt6323_regulator_driver = {
	.driver = {
		.name = "mt6323-regulator",
<<<<<<< HEAD
		.of_match_table = of_match_ptr(mt6323_of_match),
=======
		.probe_type = PROBE_PREFER_ASYNCHRONOUS,
>>>>>>> ac9a7868
	},
	.probe = mt6323_regulator_probe,
	.id_table = mt6323_platform_ids,
};

module_platform_driver(mt6323_regulator_driver);

MODULE_AUTHOR("Chen Zhong <chen.zhong@mediatek.com>");
MODULE_DESCRIPTION("Regulator Driver for MediaTek MT6323 PMIC");
MODULE_LICENSE("GPL v2");<|MERGE_RESOLUTION|>--- conflicted
+++ resolved
@@ -417,11 +417,8 @@
 static struct platform_driver mt6323_regulator_driver = {
 	.driver = {
 		.name = "mt6323-regulator",
-<<<<<<< HEAD
+		.probe_type = PROBE_PREFER_ASYNCHRONOUS,
 		.of_match_table = of_match_ptr(mt6323_of_match),
-=======
-		.probe_type = PROBE_PREFER_ASYNCHRONOUS,
->>>>>>> ac9a7868
 	},
 	.probe = mt6323_regulator_probe,
 	.id_table = mt6323_platform_ids,
