// SPDX-License-Identifier: GPL-2.0-only
//
// Copyright (C) 2020 MediaTek Inc.
//
// Author: Gene Chen <gene_chen@richtek.com>

#include <linux/init.h>
#include <linux/kernel.h>
#include <linux/module.h>
#include <linux/of.h>
#include <linux/platform_device.h>
#include <linux/regmap.h>
#include <linux/regulator/driver.h>
#include <linux/regulator/machine.h>

#include <dt-bindings/regulator/mediatek,mt6360-regulator.h>

enum {
	MT6360_REGULATOR_BUCK1 = 0,
	MT6360_REGULATOR_BUCK2,
	MT6360_REGULATOR_LDO6,
	MT6360_REGULATOR_LDO7,
	MT6360_REGULATOR_LDO1,
	MT6360_REGULATOR_LDO2,
	MT6360_REGULATOR_LDO3,
	MT6360_REGULATOR_LDO5,
	MT6360_REGULATOR_MAX,
};

struct mt6360_irq_mapping {
	const char *name;
	irq_handler_t handler;
};

struct mt6360_regulator_desc {
	const struct regulator_desc desc;
	unsigned int mode_reg;
	unsigned int mode_mask;
	unsigned int state_reg;
	unsigned int state_mask;
	const struct mt6360_irq_mapping *irq_tables;
	int irq_table_size;
};

struct mt6360_regulator_data {
	struct device *dev;
	struct regmap *regmap;
};

static irqreturn_t mt6360_pgb_event_handler(int irq, void *data)
{
	struct regulator_dev *rdev = data;

	regulator_notifier_call_chain(rdev, REGULATOR_EVENT_FAIL, NULL);
	return IRQ_HANDLED;
}

static irqreturn_t mt6360_oc_event_handler(int irq, void *data)
{
	struct regulator_dev *rdev = data;

	regulator_notifier_call_chain(rdev, REGULATOR_EVENT_OVER_CURRENT, NULL);
	return IRQ_HANDLED;
}

static irqreturn_t mt6360_ov_event_handler(int irq, void *data)
{
	struct regulator_dev *rdev = data;

	regulator_notifier_call_chain(rdev, REGULATOR_EVENT_REGULATION_OUT, NULL);
	return IRQ_HANDLED;
}

static irqreturn_t mt6360_uv_event_handler(int irq, void *data)
{
	struct regulator_dev *rdev = data;

	regulator_notifier_call_chain(rdev, REGULATOR_EVENT_UNDER_VOLTAGE, NULL);
	return IRQ_HANDLED;
}

static const struct mt6360_irq_mapping buck1_irq_tbls[] = {
	{ "buck1_pgb_evt", mt6360_pgb_event_handler },
	{ "buck1_oc_evt", mt6360_oc_event_handler },
	{ "buck1_ov_evt", mt6360_ov_event_handler },
	{ "buck1_uv_evt", mt6360_uv_event_handler },
};

static const struct mt6360_irq_mapping buck2_irq_tbls[] = {
	{ "buck2_pgb_evt", mt6360_pgb_event_handler },
	{ "buck2_oc_evt", mt6360_oc_event_handler },
	{ "buck2_ov_evt", mt6360_ov_event_handler },
	{ "buck2_uv_evt", mt6360_uv_event_handler },
};

static const struct mt6360_irq_mapping ldo6_irq_tbls[] = {
	{ "ldo6_pgb_evt", mt6360_pgb_event_handler },
	{ "ldo6_oc_evt", mt6360_oc_event_handler },
};

static const struct mt6360_irq_mapping ldo7_irq_tbls[] = {
	{ "ldo7_pgb_evt", mt6360_pgb_event_handler },
	{ "ldo7_oc_evt", mt6360_oc_event_handler },
};

static const struct mt6360_irq_mapping ldo1_irq_tbls[] = {
	{ "ldo1_pgb_evt", mt6360_pgb_event_handler },
	{ "ldo1_oc_evt", mt6360_oc_event_handler },
};

static const struct mt6360_irq_mapping ldo2_irq_tbls[] = {
	{ "ldo2_pgb_evt", mt6360_pgb_event_handler },
	{ "ldo2_oc_evt", mt6360_oc_event_handler },
};

static const struct mt6360_irq_mapping ldo3_irq_tbls[] = {
	{ "ldo3_pgb_evt", mt6360_pgb_event_handler },
	{ "ldo3_oc_evt", mt6360_oc_event_handler },
};

static const struct mt6360_irq_mapping ldo5_irq_tbls[] = {
	{ "ldo5_pgb_evt", mt6360_pgb_event_handler },
	{ "ldo5_oc_evt", mt6360_oc_event_handler },
};

static const struct linear_range buck_vout_ranges[] = {
	REGULATOR_LINEAR_RANGE(300000, 0x00, 0xc7, 5000),
	REGULATOR_LINEAR_RANGE(1300000, 0xc8, 0xff, 0),
};

static const struct linear_range ldo_vout_ranges1[] = {
	REGULATOR_LINEAR_RANGE(500000, 0x00, 0x09, 10000),
	REGULATOR_LINEAR_RANGE(600000, 0x0a, 0x10, 0),
	REGULATOR_LINEAR_RANGE(610000, 0x11, 0x19, 10000),
	REGULATOR_LINEAR_RANGE(700000, 0x1a, 0x20, 0),
	REGULATOR_LINEAR_RANGE(710000, 0x21, 0x29, 10000),
	REGULATOR_LINEAR_RANGE(800000, 0x2a, 0x30, 0),
	REGULATOR_LINEAR_RANGE(810000, 0x31, 0x39, 10000),
	REGULATOR_LINEAR_RANGE(900000, 0x3a, 0x40, 0),
	REGULATOR_LINEAR_RANGE(910000, 0x41, 0x49, 10000),
	REGULATOR_LINEAR_RANGE(1000000, 0x4a, 0x50, 0),
	REGULATOR_LINEAR_RANGE(1010000, 0x51, 0x59, 10000),
	REGULATOR_LINEAR_RANGE(1100000, 0x5a, 0x60, 0),
	REGULATOR_LINEAR_RANGE(1110000, 0x61, 0x69, 10000),
	REGULATOR_LINEAR_RANGE(1200000, 0x6a, 0x70, 0),
	REGULATOR_LINEAR_RANGE(1210000, 0x71, 0x79, 10000),
	REGULATOR_LINEAR_RANGE(1300000, 0x7a, 0x80, 0),
	REGULATOR_LINEAR_RANGE(1310000, 0x81, 0x89, 10000),
	REGULATOR_LINEAR_RANGE(1400000, 0x8a, 0x90, 0),
	REGULATOR_LINEAR_RANGE(1410000, 0x91, 0x99, 10000),
	REGULATOR_LINEAR_RANGE(1500000, 0x9a, 0xa0, 0),
	REGULATOR_LINEAR_RANGE(1510000, 0xa1, 0xa9, 10000),
	REGULATOR_LINEAR_RANGE(1600000, 0xaa, 0xb0, 0),
	REGULATOR_LINEAR_RANGE(1610000, 0xb1, 0xb9, 10000),
	REGULATOR_LINEAR_RANGE(1700000, 0xba, 0xc0, 0),
	REGULATOR_LINEAR_RANGE(1710000, 0xc1, 0xc9, 10000),
	REGULATOR_LINEAR_RANGE(1800000, 0xca, 0xd0, 0),
	REGULATOR_LINEAR_RANGE(1810000, 0xd1, 0xd9, 10000),
	REGULATOR_LINEAR_RANGE(1900000, 0xda, 0xe0, 0),
	REGULATOR_LINEAR_RANGE(1910000, 0xe1, 0xe9, 10000),
	REGULATOR_LINEAR_RANGE(2000000, 0xea, 0xf0, 0),
	REGULATOR_LINEAR_RANGE(2010000, 0xf1, 0xf9, 10000),
	REGULATOR_LINEAR_RANGE(2100000, 0xfa, 0xff, 0),
};

static const struct linear_range ldo_vout_ranges2[] = {
	REGULATOR_LINEAR_RANGE(1200000, 0x00, 0x09, 10000),
	REGULATOR_LINEAR_RANGE(1300000, 0x0a, 0x10, 0),
	REGULATOR_LINEAR_RANGE(1310000, 0x11, 0x19, 10000),
	REGULATOR_LINEAR_RANGE(1400000, 0x1a, 0x1f, 0),
	REGULATOR_LINEAR_RANGE(1500000, 0x20, 0x29, 10000),
	REGULATOR_LINEAR_RANGE(1600000, 0x2a, 0x2f, 0),
	REGULATOR_LINEAR_RANGE(1700000, 0x30, 0x39, 10000),
	REGULATOR_LINEAR_RANGE(1800000, 0x3a, 0x40, 0),
	REGULATOR_LINEAR_RANGE(1810000, 0x41, 0x49, 10000),
	REGULATOR_LINEAR_RANGE(1900000, 0x4a, 0x4f, 0),
	REGULATOR_LINEAR_RANGE(2000000, 0x50, 0x59, 10000),
	REGULATOR_LINEAR_RANGE(2100000, 0x5a, 0x60, 0),
	REGULATOR_LINEAR_RANGE(2110000, 0x61, 0x69, 10000),
	REGULATOR_LINEAR_RANGE(2200000, 0x6a, 0x6f, 0),
	REGULATOR_LINEAR_RANGE(2500000, 0x70, 0x79, 10000),
	REGULATOR_LINEAR_RANGE(2600000, 0x7a, 0x7f, 0),
	REGULATOR_LINEAR_RANGE(2700000, 0x80, 0x89, 10000),
	REGULATOR_LINEAR_RANGE(2800000, 0x8a, 0x90, 0),
	REGULATOR_LINEAR_RANGE(2810000, 0x91, 0x99, 10000),
	REGULATOR_LINEAR_RANGE(2900000, 0x9a, 0xa0, 0),
	REGULATOR_LINEAR_RANGE(2910000, 0xa1, 0xa9, 10000),
	REGULATOR_LINEAR_RANGE(3000000, 0xaa, 0xb0, 0),
	REGULATOR_LINEAR_RANGE(3010000, 0xb1, 0xb9, 10000),
	REGULATOR_LINEAR_RANGE(3100000, 0xba, 0xc0, 0),
	REGULATOR_LINEAR_RANGE(3110000, 0xc1, 0xc9, 10000),
	REGULATOR_LINEAR_RANGE(3200000, 0xca, 0xcf, 0),
	REGULATOR_LINEAR_RANGE(3300000, 0xd0, 0xd9, 10000),
	REGULATOR_LINEAR_RANGE(3400000, 0xda, 0xe0, 0),
	REGULATOR_LINEAR_RANGE(3410000, 0xe1, 0xe9, 10000),
	REGULATOR_LINEAR_RANGE(3500000, 0xea, 0xf0, 0),
	REGULATOR_LINEAR_RANGE(3510000, 0xf1, 0xf9, 10000),
	REGULATOR_LINEAR_RANGE(3600000, 0xfa, 0xff, 0),
};

static const struct linear_range ldo_vout_ranges3[] = {
	REGULATOR_LINEAR_RANGE(2700000, 0x00, 0x09, 10000),
	REGULATOR_LINEAR_RANGE(2800000, 0x0a, 0x10, 0),
	REGULATOR_LINEAR_RANGE(2810000, 0x11, 0x19, 10000),
	REGULATOR_LINEAR_RANGE(2900000, 0x1a, 0x20, 0),
	REGULATOR_LINEAR_RANGE(2910000, 0x21, 0x29, 10000),
	REGULATOR_LINEAR_RANGE(3000000, 0x2a, 0x30, 0),
	REGULATOR_LINEAR_RANGE(3010000, 0x31, 0x39, 10000),
	REGULATOR_LINEAR_RANGE(3100000, 0x3a, 0x40, 0),
	REGULATOR_LINEAR_RANGE(3110000, 0x41, 0x49, 10000),
	REGULATOR_LINEAR_RANGE(3200000, 0x4a, 0x4f, 0),
	REGULATOR_LINEAR_RANGE(3300000, 0x50, 0x59, 10000),
	REGULATOR_LINEAR_RANGE(3400000, 0x5a, 0x60, 0),
	REGULATOR_LINEAR_RANGE(3410000, 0x61, 0x69, 10000),
	REGULATOR_LINEAR_RANGE(3500000, 0x6a, 0x70, 0),
	REGULATOR_LINEAR_RANGE(3510000, 0x71, 0x79, 10000),
	REGULATOR_LINEAR_RANGE(3600000, 0x7a, 0x7f, 0),
};

static int mt6360_regulator_set_mode(struct regulator_dev *rdev,
				     unsigned int mode)
{
	const struct mt6360_regulator_desc *rdesc = (struct mt6360_regulator_desc *)rdev->desc;
	struct regmap *regmap = rdev_get_regmap(rdev);
	int shift = ffs(rdesc->mode_mask) - 1;
	unsigned int val;
	int ret;

	switch (mode) {
	case REGULATOR_MODE_NORMAL:
		val = MT6360_OPMODE_NORMAL;
		break;
	case REGULATOR_MODE_STANDBY:
		val = MT6360_OPMODE_ULP;
		break;
	case REGULATOR_MODE_IDLE:
		val = MT6360_OPMODE_LP;
		break;
	default:
		return -EINVAL;
	}

	ret = regmap_update_bits(regmap, rdesc->mode_reg, rdesc->mode_mask, val << shift);
	if (ret) {
		dev_err(&rdev->dev, "%s: fail (%d)\n", __func__, ret);
		return ret;
	}

	return 0;
}

static unsigned int mt6360_regulator_get_mode(struct regulator_dev *rdev)
{
	const struct mt6360_regulator_desc *rdesc = (struct mt6360_regulator_desc *)rdev->desc;
	struct regmap *regmap = rdev_get_regmap(rdev);
	int shift = ffs(rdesc->mode_mask) - 1;
	unsigned int val;
	int ret;

	ret = regmap_read(regmap, rdesc->mode_reg, &val);
	if (ret)
		return ret;

	val &= rdesc->mode_mask;
	val >>= shift;

	switch (val) {
	case MT6360_OPMODE_LP:
		return REGULATOR_MODE_IDLE;
	case MT6360_OPMODE_ULP:
		return REGULATOR_MODE_STANDBY;
	case MT6360_OPMODE_NORMAL:
		return REGULATOR_MODE_NORMAL;
	default:
		return -EINVAL;
	}
}

static int mt6360_regulator_get_status(struct regulator_dev *rdev)
{
	const struct mt6360_regulator_desc *rdesc = (struct mt6360_regulator_desc *)rdev->desc;
	struct regmap *regmap = rdev_get_regmap(rdev);
	unsigned int val;
	int ret;

	ret = regmap_read(regmap, rdesc->state_reg, &val);
	if (ret)
		return ret;

	if (val & rdesc->state_mask)
		return REGULATOR_STATUS_ON;

	return REGULATOR_STATUS_OFF;
}

static const struct regulator_ops mt6360_regulator_ops = {
	.list_voltage = regulator_list_voltage_linear_range,
	.enable = regulator_enable_regmap,
	.disable = regulator_disable_regmap,
	.is_enabled = regulator_is_enabled_regmap,
	.set_voltage_sel = regulator_set_voltage_sel_regmap,
	.get_voltage_sel = regulator_get_voltage_sel_regmap,
	.set_mode = mt6360_regulator_set_mode,
	.get_mode = mt6360_regulator_get_mode,
	.get_status = mt6360_regulator_get_status,
};

static unsigned int mt6360_regulator_of_map_mode(unsigned int hw_mode)
{
	switch (hw_mode) {
	case MT6360_OPMODE_NORMAL:
		return REGULATOR_MODE_NORMAL;
	case MT6360_OPMODE_LP:
		return REGULATOR_MODE_IDLE;
	case MT6360_OPMODE_ULP:
		return REGULATOR_MODE_STANDBY;
	default:
		return REGULATOR_MODE_INVALID;
	}
}

#define MT6360_REGULATOR_DESC(_name, _sname, ereg, emask, vreg,	vmask,	\
			      mreg, mmask, streg, stmask, vranges,	\
			      vcnts, offon_delay, irq_tbls)		\
{									\
	.desc = {							\
		.name = #_name,						\
		.supply_name = #_sname,					\
		.id =  MT6360_REGULATOR_##_name,			\
		.of_match = of_match_ptr(#_name),			\
		.regulators_node = of_match_ptr("regulator"),		\
		.of_map_mode = mt6360_regulator_of_map_mode,		\
		.owner = THIS_MODULE,					\
		.ops = &mt6360_regulator_ops,				\
		.type = REGULATOR_VOLTAGE,				\
		.vsel_reg = vreg,					\
		.vsel_mask = vmask,					\
		.enable_reg = ereg,					\
		.enable_mask = emask,					\
		.linear_ranges = vranges,				\
		.n_linear_ranges = ARRAY_SIZE(vranges),			\
		.n_voltages = vcnts,					\
		.off_on_delay = offon_delay,				\
	},								\
	.mode_reg = mreg,						\
	.mode_mask = mmask,						\
	.state_reg = streg,						\
	.state_mask = stmask,						\
	.irq_tables = irq_tbls,						\
	.irq_table_size = ARRAY_SIZE(irq_tbls),				\
}

static const struct mt6360_regulator_desc mt6360_regulator_descs[] =  {
	MT6360_REGULATOR_DESC(BUCK1, BUCK1_VIN, 0x117, 0x40, 0x110, 0xff, 0x117, 0x30, 0x117, 0x04,
			      buck_vout_ranges, 256, 0, buck1_irq_tbls),
	MT6360_REGULATOR_DESC(BUCK2, BUCK2_VIN, 0x127, 0x40, 0x120, 0xff, 0x127, 0x30, 0x127, 0x04,
			      buck_vout_ranges, 256, 0, buck2_irq_tbls),
	MT6360_REGULATOR_DESC(LDO6, LDO_VIN3, 0x137, 0x40, 0x13B, 0xff, 0x137, 0x30, 0x137, 0x04,
			      ldo_vout_ranges1, 256, 0, ldo6_irq_tbls),
	MT6360_REGULATOR_DESC(LDO7, LDO_VIN3, 0x131, 0x40, 0x135, 0xff, 0x131, 0x30, 0x131, 0x04,
			      ldo_vout_ranges1, 256, 0, ldo7_irq_tbls),
	MT6360_REGULATOR_DESC(LDO1, LDO_VIN1, 0x217, 0x40, 0x21B, 0xff, 0x217, 0x30, 0x217, 0x04,
			      ldo_vout_ranges2, 256, 0, ldo1_irq_tbls),
	MT6360_REGULATOR_DESC(LDO2, LDO_VIN1, 0x211, 0x40, 0x215, 0xff, 0x211, 0x30, 0x211, 0x04,
			      ldo_vout_ranges2, 256, 0, ldo2_irq_tbls),
	MT6360_REGULATOR_DESC(LDO3, LDO_VIN1, 0x205, 0x40, 0x209, 0xff, 0x205, 0x30, 0x205, 0x04,
			      ldo_vout_ranges2, 256, 100, ldo3_irq_tbls),
	MT6360_REGULATOR_DESC(LDO5, LDO_VIN2, 0x20B, 0x40, 0x20F, 0x7f, 0x20B, 0x30, 0x20B, 0x04,
			      ldo_vout_ranges3, 128, 100, ldo5_irq_tbls),
};

static int mt6360_regulator_irq_register(struct platform_device *pdev,
					 struct regulator_dev *rdev,
					 const struct mt6360_irq_mapping *tbls,
					 int tbl_size)
{
	int i, irq, ret;

	for (i = 0; i < tbl_size; i++) {
		const struct mt6360_irq_mapping *irq_desc = tbls + i;

		irq = platform_get_irq_byname(pdev, irq_desc->name);
		if (irq < 0)
			return irq;

		ret = devm_request_threaded_irq(&pdev->dev, irq, NULL, irq_desc->handler, 0,
						irq_desc->name, rdev);
		if (ret) {
			dev_err(&pdev->dev, "Fail to request %s irq\n", irq_desc->name);
			return ret;
		}
	}

	return 0;
}

static int mt6360_regulator_probe(struct platform_device *pdev)
{
	struct mt6360_regulator_data *mrd;
	struct regulator_config config = {};
	int i, ret;

	mrd = devm_kzalloc(&pdev->dev, sizeof(*mrd), GFP_KERNEL);
	if (!mrd)
		return -ENOMEM;

	mrd->dev = &pdev->dev;

	mrd->regmap = dev_get_regmap(pdev->dev.parent, NULL);
	if (!mrd->regmap) {
		dev_err(&pdev->dev, "Failed to get parent regmap\n");
		return -ENODEV;
	}

	config.dev = pdev->dev.parent;
	config.driver_data = mrd;
	config.regmap = mrd->regmap;

	for (i = 0; i < ARRAY_SIZE(mt6360_regulator_descs); i++) {
		const struct mt6360_regulator_desc *rdesc = mt6360_regulator_descs + i;
		struct regulator_dev *rdev;

		rdev = devm_regulator_register(&pdev->dev, &rdesc->desc, &config);
		if (IS_ERR(rdev)) {
			dev_err(&pdev->dev, "Failed to register  %d regulator\n", i);
			return PTR_ERR(rdev);
		}

		ret = mt6360_regulator_irq_register(pdev, rdev, rdesc->irq_tables,
						    rdesc->irq_table_size);
		if (ret) {
			dev_err(&pdev->dev, "Failed to register  %d regulator irqs\n", i);
			return ret;
		}
	}

	return 0;
}

static const struct platform_device_id mt6360_regulator_id_table[] = {
	{ "mt6360-regulator", 0 },
	{},
};
MODULE_DEVICE_TABLE(platform, mt6360_regulator_id_table);

#ifdef CONFIG_OF
static const struct of_device_id mt6360_of_match[] = {
	{ .compatible = "mediatek,mt6360-regulator", },
	{ /* sentinel */ },
};
MODULE_DEVICE_TABLE(of, mt6360_of_match);
#endif

static struct platform_driver mt6360_regulator_driver = {
	.driver = {
		.name = "mt6360-regulator",
<<<<<<< HEAD
		.of_match_table = of_match_ptr(mt6360_of_match),
=======
		.probe_type = PROBE_PREFER_ASYNCHRONOUS,
>>>>>>> ac9a7868
	},
	.probe = mt6360_regulator_probe,
	.id_table = mt6360_regulator_id_table,
};
module_platform_driver(mt6360_regulator_driver);

MODULE_AUTHOR("Gene Chen <gene_chen@richtek.com>");
MODULE_DESCRIPTION("MT6360 Regulator Driver");
MODULE_LICENSE("GPL v2");<|MERGE_RESOLUTION|>--- conflicted
+++ resolved
@@ -454,11 +454,8 @@
 static struct platform_driver mt6360_regulator_driver = {
 	.driver = {
 		.name = "mt6360-regulator",
-<<<<<<< HEAD
+		.probe_type = PROBE_PREFER_ASYNCHRONOUS,
 		.of_match_table = of_match_ptr(mt6360_of_match),
-=======
-		.probe_type = PROBE_PREFER_ASYNCHRONOUS,
->>>>>>> ac9a7868
 	},
 	.probe = mt6360_regulator_probe,
 	.id_table = mt6360_regulator_id_table,
