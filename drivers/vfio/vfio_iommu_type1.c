// SPDX-License-Identifier: GPL-2.0-only
/*
 * VFIO: IOMMU DMA mapping support for Type1 IOMMU
 *
 * Copyright (C) 2012 Red Hat, Inc.  All rights reserved.
 *     Author: Alex Williamson <alex.williamson@redhat.com>
 *
 * Derived from original vfio:
 * Copyright 2010 Cisco Systems, Inc.  All rights reserved.
 * Author: Tom Lyon, pugs@cisco.com
 *
 * We arbitrarily define a Type1 IOMMU as one matching the below code.
 * It could be called the x86 IOMMU as it's designed for AMD-Vi & Intel
 * VT-d, but that makes it harder to re-use as theoretically anyone
 * implementing a similar IOMMU could make use of this.  We expect the
 * IOMMU to support the IOMMU API and have few to no restrictions around
 * the IOVA range that can be mapped.  The Type1 IOMMU is currently
 * optimized for relatively static mappings of a userspace process with
 * userspace pages pinned into memory.  We also assume devices and IOMMU
 * domains are PCI based as the IOMMU API is still centered around a
 * device/bus interface rather than a group interface.
 */

#include <linux/compat.h>
#include <linux/device.h>
#include <linux/fs.h>
#include <linux/highmem.h>
#include <linux/iommu.h>
#include <linux/module.h>
#include <linux/mm.h>
#include <linux/kthread.h>
#include <linux/rbtree.h>
#include <linux/sched/signal.h>
#include <linux/sched/mm.h>
#include <linux/slab.h>
#include <linux/uaccess.h>
#include <linux/vfio.h>
#include <linux/workqueue.h>
#include <linux/mdev.h>
#include <linux/notifier.h>
#include "vfio.h"

#define DRIVER_VERSION  "0.2"
#define DRIVER_AUTHOR   "Alex Williamson <alex.williamson@redhat.com>"
#define DRIVER_DESC     "Type1 IOMMU driver for VFIO"

static bool allow_unsafe_interrupts;
module_param_named(allow_unsafe_interrupts,
		   allow_unsafe_interrupts, bool, S_IRUGO | S_IWUSR);
MODULE_PARM_DESC(allow_unsafe_interrupts,
		 "Enable VFIO IOMMU support for on platforms without interrupt remapping support.");

static bool disable_hugepages;
module_param_named(disable_hugepages,
		   disable_hugepages, bool, S_IRUGO | S_IWUSR);
MODULE_PARM_DESC(disable_hugepages,
		 "Disable VFIO IOMMU support for IOMMU hugepages.");

static unsigned int dma_entry_limit __read_mostly = U16_MAX;
module_param_named(dma_entry_limit, dma_entry_limit, uint, 0644);
MODULE_PARM_DESC(dma_entry_limit,
		 "Maximum number of user DMA mappings per container (65535).");

struct vfio_iommu {
	struct list_head	domain_list;
	struct list_head	iova_list;
	struct mutex		lock;
	struct rb_root		dma_list;
	struct list_head	device_list;
	struct mutex		device_list_lock;
	unsigned int		dma_avail;
	unsigned int		vaddr_invalid_count;
	uint64_t		pgsize_bitmap;
	uint64_t		num_non_pinned_groups;
	bool			v2;
	bool			dirty_page_tracking;
	struct list_head	emulated_iommu_groups;
};

struct vfio_domain {
	struct iommu_domain	*domain;
	struct list_head	next;
	struct list_head	group_list;
	bool			fgsp : 1;	/* Fine-grained super pages */
	bool			enforce_cache_coherency : 1;
};

struct vfio_dma {
	struct rb_node		node;
	dma_addr_t		iova;		/* Device address */
	unsigned long		vaddr;		/* Process virtual addr */
	size_t			size;		/* Map size (bytes) */
	int			prot;		/* IOMMU_READ/WRITE */
	bool			iommu_mapped;
	bool			lock_cap;	/* capable(CAP_IPC_LOCK) */
	bool			vaddr_invalid;
	struct task_struct	*task;
	struct rb_root		pfn_list;	/* Ex-user pinned pfn list */
	unsigned long		*bitmap;
	struct mm_struct	*mm;
	size_t			locked_vm;
};

struct vfio_batch {
	struct page		**pages;	/* for pin_user_pages_remote */
	struct page		*fallback_page; /* if pages alloc fails */
	int			capacity;	/* length of pages array */
	int			size;		/* of batch currently */
	int			offset;		/* of next entry in pages */
};

struct vfio_iommu_group {
	struct iommu_group	*iommu_group;
	struct list_head	next;
	bool			mdev_group;
	bool			pinned_page_dirty_scope;
};

struct vfio_iova {
	struct list_head	list;
	dma_addr_t		start;
	dma_addr_t		end;
};

/*
 * Guest RAM pinning working set or DMA target
 */
struct vfio_pfn {
	struct rb_node		node;
	dma_addr_t		iova;		/* Device address */
	unsigned long		pfn;		/* Host pfn */
	unsigned int		ref_count;
};

struct vfio_regions {
	struct list_head list;
	dma_addr_t iova;
	phys_addr_t phys;
	size_t len;
};

#define DIRTY_BITMAP_BYTES(n)	(ALIGN(n, BITS_PER_TYPE(u64)) / BITS_PER_BYTE)

/*
 * Input argument of number of bits to bitmap_set() is unsigned integer, which
 * further casts to signed integer for unaligned multi-bit operation,
 * __bitmap_set().
 * Then maximum bitmap size supported is 2^31 bits divided by 2^3 bits/byte,
 * that is 2^28 (256 MB) which maps to 2^31 * 2^12 = 2^43 (8TB) on 4K page
 * system.
 */
#define DIRTY_BITMAP_PAGES_MAX	 ((u64)INT_MAX)
#define DIRTY_BITMAP_SIZE_MAX	 DIRTY_BITMAP_BYTES(DIRTY_BITMAP_PAGES_MAX)

static int put_pfn(unsigned long pfn, int prot);

static struct vfio_iommu_group*
vfio_iommu_find_iommu_group(struct vfio_iommu *iommu,
			    struct iommu_group *iommu_group);

/*
 * This code handles mapping and unmapping of user data buffers
 * into DMA'ble space using the IOMMU
 */

static struct vfio_dma *vfio_find_dma(struct vfio_iommu *iommu,
				      dma_addr_t start, size_t size)
{
	struct rb_node *node = iommu->dma_list.rb_node;

	while (node) {
		struct vfio_dma *dma = rb_entry(node, struct vfio_dma, node);

		if (start + size <= dma->iova)
			node = node->rb_left;
		else if (start >= dma->iova + dma->size)
			node = node->rb_right;
		else
			return dma;
	}

	return NULL;
}

static struct rb_node *vfio_find_dma_first_node(struct vfio_iommu *iommu,
						dma_addr_t start, u64 size)
{
	struct rb_node *res = NULL;
	struct rb_node *node = iommu->dma_list.rb_node;
	struct vfio_dma *dma_res = NULL;

	while (node) {
		struct vfio_dma *dma = rb_entry(node, struct vfio_dma, node);

		if (start < dma->iova + dma->size) {
			res = node;
			dma_res = dma;
			if (start >= dma->iova)
				break;
			node = node->rb_left;
		} else {
			node = node->rb_right;
		}
	}
	if (res && size && dma_res->iova >= start + size)
		res = NULL;
	return res;
}

static void vfio_link_dma(struct vfio_iommu *iommu, struct vfio_dma *new)
{
	struct rb_node **link = &iommu->dma_list.rb_node, *parent = NULL;
	struct vfio_dma *dma;

	while (*link) {
		parent = *link;
		dma = rb_entry(parent, struct vfio_dma, node);

		if (new->iova + new->size <= dma->iova)
			link = &(*link)->rb_left;
		else
			link = &(*link)->rb_right;
	}

	rb_link_node(&new->node, parent, link);
	rb_insert_color(&new->node, &iommu->dma_list);
}

static void vfio_unlink_dma(struct vfio_iommu *iommu, struct vfio_dma *old)
{
	rb_erase(&old->node, &iommu->dma_list);
}


static int vfio_dma_bitmap_alloc(struct vfio_dma *dma, size_t pgsize)
{
	uint64_t npages = dma->size / pgsize;

	if (npages > DIRTY_BITMAP_PAGES_MAX)
		return -EINVAL;

	/*
	 * Allocate extra 64 bits that are used to calculate shift required for
	 * bitmap_shift_left() to manipulate and club unaligned number of pages
	 * in adjacent vfio_dma ranges.
	 */
	dma->bitmap = kvzalloc(DIRTY_BITMAP_BYTES(npages) + sizeof(u64),
			       GFP_KERNEL);
	if (!dma->bitmap)
		return -ENOMEM;

	return 0;
}

static void vfio_dma_bitmap_free(struct vfio_dma *dma)
{
	kvfree(dma->bitmap);
	dma->bitmap = NULL;
}

static void vfio_dma_populate_bitmap(struct vfio_dma *dma, size_t pgsize)
{
	struct rb_node *p;
	unsigned long pgshift = __ffs(pgsize);

	for (p = rb_first(&dma->pfn_list); p; p = rb_next(p)) {
		struct vfio_pfn *vpfn = rb_entry(p, struct vfio_pfn, node);

		bitmap_set(dma->bitmap, (vpfn->iova - dma->iova) >> pgshift, 1);
	}
}

static void vfio_iommu_populate_bitmap_full(struct vfio_iommu *iommu)
{
	struct rb_node *n;
	unsigned long pgshift = __ffs(iommu->pgsize_bitmap);

	for (n = rb_first(&iommu->dma_list); n; n = rb_next(n)) {
		struct vfio_dma *dma = rb_entry(n, struct vfio_dma, node);

		bitmap_set(dma->bitmap, 0, dma->size >> pgshift);
	}
}

static int vfio_dma_bitmap_alloc_all(struct vfio_iommu *iommu, size_t pgsize)
{
	struct rb_node *n;

	for (n = rb_first(&iommu->dma_list); n; n = rb_next(n)) {
		struct vfio_dma *dma = rb_entry(n, struct vfio_dma, node);
		int ret;

		ret = vfio_dma_bitmap_alloc(dma, pgsize);
		if (ret) {
			struct rb_node *p;

			for (p = rb_prev(n); p; p = rb_prev(p)) {
				struct vfio_dma *dma = rb_entry(n,
							struct vfio_dma, node);

				vfio_dma_bitmap_free(dma);
			}
			return ret;
		}
		vfio_dma_populate_bitmap(dma, pgsize);
	}
	return 0;
}

static void vfio_dma_bitmap_free_all(struct vfio_iommu *iommu)
{
	struct rb_node *n;

	for (n = rb_first(&iommu->dma_list); n; n = rb_next(n)) {
		struct vfio_dma *dma = rb_entry(n, struct vfio_dma, node);

		vfio_dma_bitmap_free(dma);
	}
}

/*
 * Helper Functions for host iova-pfn list
 */
static struct vfio_pfn *vfio_find_vpfn(struct vfio_dma *dma, dma_addr_t iova)
{
	struct vfio_pfn *vpfn;
	struct rb_node *node = dma->pfn_list.rb_node;

	while (node) {
		vpfn = rb_entry(node, struct vfio_pfn, node);

		if (iova < vpfn->iova)
			node = node->rb_left;
		else if (iova > vpfn->iova)
			node = node->rb_right;
		else
			return vpfn;
	}
	return NULL;
}

static void vfio_link_pfn(struct vfio_dma *dma,
			  struct vfio_pfn *new)
{
	struct rb_node **link, *parent = NULL;
	struct vfio_pfn *vpfn;

	link = &dma->pfn_list.rb_node;
	while (*link) {
		parent = *link;
		vpfn = rb_entry(parent, struct vfio_pfn, node);

		if (new->iova < vpfn->iova)
			link = &(*link)->rb_left;
		else
			link = &(*link)->rb_right;
	}

	rb_link_node(&new->node, parent, link);
	rb_insert_color(&new->node, &dma->pfn_list);
}

static void vfio_unlink_pfn(struct vfio_dma *dma, struct vfio_pfn *old)
{
	rb_erase(&old->node, &dma->pfn_list);
}

static int vfio_add_to_pfn_list(struct vfio_dma *dma, dma_addr_t iova,
				unsigned long pfn)
{
	struct vfio_pfn *vpfn;

	vpfn = kzalloc(sizeof(*vpfn), GFP_KERNEL);
	if (!vpfn)
		return -ENOMEM;

	vpfn->iova = iova;
	vpfn->pfn = pfn;
	vpfn->ref_count = 1;
	vfio_link_pfn(dma, vpfn);
	return 0;
}

static void vfio_remove_from_pfn_list(struct vfio_dma *dma,
				      struct vfio_pfn *vpfn)
{
	vfio_unlink_pfn(dma, vpfn);
	kfree(vpfn);
}

static struct vfio_pfn *vfio_iova_get_vfio_pfn(struct vfio_dma *dma,
					       unsigned long iova)
{
	struct vfio_pfn *vpfn = vfio_find_vpfn(dma, iova);

	if (vpfn)
		vpfn->ref_count++;
	return vpfn;
}

static int vfio_iova_put_vfio_pfn(struct vfio_dma *dma, struct vfio_pfn *vpfn)
{
	int ret = 0;

	vpfn->ref_count--;
	if (!vpfn->ref_count) {
		ret = put_pfn(vpfn->pfn, dma->prot);
		vfio_remove_from_pfn_list(dma, vpfn);
	}
	return ret;
}

static int mm_lock_acct(struct task_struct *task, struct mm_struct *mm,
			bool lock_cap, long npage)
{
	int ret = mmap_write_lock_killable(mm);

	if (ret)
		return ret;

	ret = __account_locked_vm(mm, abs(npage), npage > 0, task, lock_cap);
	mmap_write_unlock(mm);
	return ret;
}

static int vfio_lock_acct(struct vfio_dma *dma, long npage, bool async)
{
	struct mm_struct *mm;
	int ret;

	if (!npage)
		return 0;

	mm = dma->mm;
	if (async && !mmget_not_zero(mm))
		return -ESRCH; /* process exited */

	ret = mm_lock_acct(dma->task, mm, dma->lock_cap, npage);
	if (!ret)
		dma->locked_vm += npage;

	if (async)
		mmput(mm);

	return ret;
}

/*
 * Some mappings aren't backed by a struct page, for example an mmap'd
 * MMIO range for our own or another device.  These use a different
 * pfn conversion and shouldn't be tracked as locked pages.
 * For compound pages, any driver that sets the reserved bit in head
 * page needs to set the reserved bit in all subpages to be safe.
 */
static bool is_invalid_reserved_pfn(unsigned long pfn)
{
	if (pfn_valid(pfn))
		return PageReserved(pfn_to_page(pfn));

	return true;
}

static int put_pfn(unsigned long pfn, int prot)
{
	if (!is_invalid_reserved_pfn(pfn)) {
		struct page *page = pfn_to_page(pfn);

		unpin_user_pages_dirty_lock(&page, 1, prot & IOMMU_WRITE);
		return 1;
	}
	return 0;
}

#define VFIO_BATCH_MAX_CAPACITY (PAGE_SIZE / sizeof(struct page *))

static void vfio_batch_init(struct vfio_batch *batch)
{
	batch->size = 0;
	batch->offset = 0;

	if (unlikely(disable_hugepages))
		goto fallback;

	batch->pages = (struct page **) __get_free_page(GFP_KERNEL);
	if (!batch->pages)
		goto fallback;

	batch->capacity = VFIO_BATCH_MAX_CAPACITY;
	return;

fallback:
	batch->pages = &batch->fallback_page;
	batch->capacity = 1;
}

static void vfio_batch_unpin(struct vfio_batch *batch, struct vfio_dma *dma)
{
	while (batch->size) {
		unsigned long pfn = page_to_pfn(batch->pages[batch->offset]);

		put_pfn(pfn, dma->prot);
		batch->offset++;
		batch->size--;
	}
}

static void vfio_batch_fini(struct vfio_batch *batch)
{
	if (batch->capacity == VFIO_BATCH_MAX_CAPACITY)
		free_page((unsigned long)batch->pages);
}

static int follow_fault_pfn(struct vm_area_struct *vma, struct mm_struct *mm,
			    unsigned long vaddr, unsigned long *pfn,
			    bool write_fault)
{
	struct follow_pfnmap_args args = { .vma = vma, .address = vaddr };
	int ret;

	ret = follow_pfnmap_start(&args);
	if (ret) {
		bool unlocked = false;

		ret = fixup_user_fault(mm, vaddr,
				       FAULT_FLAG_REMOTE |
				       (write_fault ?  FAULT_FLAG_WRITE : 0),
				       &unlocked);
		if (unlocked)
			return -EAGAIN;

		if (ret)
			return ret;

		ret = follow_pfnmap_start(&args);
		if (ret)
			return ret;
	}

	if (write_fault && !args.writable)
		ret = -EFAULT;
	else
		*pfn = args.pfn;

	follow_pfnmap_end(&args);
	return ret;
}

/*
 * Returns the positive number of pfns successfully obtained or a negative
 * error code.
 */
static int vaddr_get_pfns(struct mm_struct *mm, unsigned long vaddr,
			  long npages, int prot, unsigned long *pfn,
			  struct page **pages)
{
	struct vm_area_struct *vma;
	unsigned int flags = 0;
	int ret;

	if (prot & IOMMU_WRITE)
		flags |= FOLL_WRITE;

	mmap_read_lock(mm);
	ret = pin_user_pages_remote(mm, vaddr, npages, flags | FOLL_LONGTERM,
				    pages, NULL);
	if (ret > 0) {
		*pfn = page_to_pfn(pages[0]);
		goto done;
	}

	vaddr = untagged_addr_remote(mm, vaddr);

retry:
	vma = vma_lookup(mm, vaddr);

	if (vma && vma->vm_flags & VM_PFNMAP) {
		ret = follow_fault_pfn(vma, mm, vaddr, pfn, prot & IOMMU_WRITE);
		if (ret == -EAGAIN)
			goto retry;

		if (!ret) {
			if (is_invalid_reserved_pfn(*pfn))
				ret = 1;
			else
				ret = -EFAULT;
		}
	}
done:
	mmap_read_unlock(mm);
	return ret;
}

/*
 * Attempt to pin pages.  We really don't want to track all the pfns and
 * the iommu can only map chunks of consecutive pfns anyway, so get the
 * first page and all consecutive pages with the same locking.
 */
static long vfio_pin_pages_remote(struct vfio_dma *dma, unsigned long vaddr,
				  long npage, unsigned long *pfn_base,
				  unsigned long limit, struct vfio_batch *batch)
{
	unsigned long pfn;
	struct mm_struct *mm = current->mm;
	long ret, pinned = 0, lock_acct = 0;
	bool rsvd;
	dma_addr_t iova = vaddr - dma->vaddr + dma->iova;

	/* This code path is only user initiated */
	if (!mm)
		return -ENODEV;

	if (batch->size) {
		/* Leftover pages in batch from an earlier call. */
		*pfn_base = page_to_pfn(batch->pages[batch->offset]);
		pfn = *pfn_base;
		rsvd = is_invalid_reserved_pfn(*pfn_base);
	} else {
		*pfn_base = 0;
	}

	while (npage) {
		if (!batch->size) {
			/* Empty batch, so refill it. */
			long req_pages = min_t(long, npage, batch->capacity);

			ret = vaddr_get_pfns(mm, vaddr, req_pages, dma->prot,
					     &pfn, batch->pages);
			if (ret < 0)
				goto unpin_out;

			batch->size = ret;
			batch->offset = 0;

			if (!*pfn_base) {
				*pfn_base = pfn;
				rsvd = is_invalid_reserved_pfn(*pfn_base);
			}
		}

		/*
		 * pfn is preset for the first iteration of this inner loop and
		 * updated at the end to handle a VM_PFNMAP pfn.  In that case,
		 * batch->pages isn't valid (there's no struct page), so allow
		 * batch->pages to be touched only when there's more than one
		 * pfn to check, which guarantees the pfns are from a
		 * !VM_PFNMAP vma.
		 */
		while (true) {
			if (pfn != *pfn_base + pinned ||
			    rsvd != is_invalid_reserved_pfn(pfn))
				goto out;

			/*
			 * Reserved pages aren't counted against the user,
			 * externally pinned pages are already counted against
			 * the user.
			 */
			if (!rsvd && !vfio_find_vpfn(dma, iova)) {
				if (!dma->lock_cap &&
				    mm->locked_vm + lock_acct + 1 > limit) {
					pr_warn("%s: RLIMIT_MEMLOCK (%ld) exceeded\n",
						__func__, limit << PAGE_SHIFT);
					ret = -ENOMEM;
					goto unpin_out;
				}
				lock_acct++;
			}

			pinned++;
			npage--;
			vaddr += PAGE_SIZE;
			iova += PAGE_SIZE;
			batch->offset++;
			batch->size--;

			if (!batch->size)
				break;

			pfn = page_to_pfn(batch->pages[batch->offset]);
		}

		if (unlikely(disable_hugepages))
			break;
	}

out:
	ret = vfio_lock_acct(dma, lock_acct, false);

unpin_out:
	if (batch->size == 1 && !batch->offset) {
		/* May be a VM_PFNMAP pfn, which the batch can't remember. */
		put_pfn(pfn, dma->prot);
		batch->size = 0;
	}

	if (ret < 0) {
		if (pinned && !rsvd) {
			for (pfn = *pfn_base ; pinned ; pfn++, pinned--)
				put_pfn(pfn, dma->prot);
		}
		vfio_batch_unpin(batch, dma);

		return ret;
	}

	return pinned;
}

static long vfio_unpin_pages_remote(struct vfio_dma *dma, dma_addr_t iova,
				    unsigned long pfn, long npage,
				    bool do_accounting)
{
	long unlocked = 0, locked = 0;
	long i;

	for (i = 0; i < npage; i++, iova += PAGE_SIZE) {
		if (put_pfn(pfn++, dma->prot)) {
			unlocked++;
			if (vfio_find_vpfn(dma, iova))
				locked++;
		}
	}

	if (do_accounting)
		vfio_lock_acct(dma, locked - unlocked, true);

	return unlocked;
}

static int vfio_pin_page_external(struct vfio_dma *dma, unsigned long vaddr,
				  unsigned long *pfn_base, bool do_accounting)
{
	struct page *pages[1];
	struct mm_struct *mm;
	int ret;

	mm = dma->mm;
	if (!mmget_not_zero(mm))
		return -ENODEV;

	ret = vaddr_get_pfns(mm, vaddr, 1, dma->prot, pfn_base, pages);
	if (ret != 1)
		goto out;

	ret = 0;

	if (do_accounting && !is_invalid_reserved_pfn(*pfn_base)) {
		ret = vfio_lock_acct(dma, 1, false);
		if (ret) {
			put_pfn(*pfn_base, dma->prot);
			if (ret == -ENOMEM)
				pr_warn("%s: Task %s (%d) RLIMIT_MEMLOCK "
					"(%ld) exceeded\n", __func__,
					dma->task->comm, task_pid_nr(dma->task),
					task_rlimit(dma->task, RLIMIT_MEMLOCK));
		}
	}

out:
	mmput(mm);
	return ret;
}

static int vfio_unpin_page_external(struct vfio_dma *dma, dma_addr_t iova,
				    bool do_accounting)
{
	int unlocked;
	struct vfio_pfn *vpfn = vfio_find_vpfn(dma, iova);

	if (!vpfn)
		return 0;

	unlocked = vfio_iova_put_vfio_pfn(dma, vpfn);

	if (do_accounting)
		vfio_lock_acct(dma, -unlocked, true);

	return unlocked;
}

static int vfio_iommu_type1_pin_pages(void *iommu_data,
				      struct iommu_group *iommu_group,
				      dma_addr_t user_iova,
				      int npage, int prot,
				      struct page **pages)
{
	struct vfio_iommu *iommu = iommu_data;
	struct vfio_iommu_group *group;
	int i, j, ret;
	unsigned long remote_vaddr;
	struct vfio_dma *dma;
	bool do_accounting;

	if (!iommu || !pages)
		return -EINVAL;

	/* Supported for v2 version only */
	if (!iommu->v2)
		return -EACCES;

	mutex_lock(&iommu->lock);

	if (WARN_ONCE(iommu->vaddr_invalid_count,
		      "vfio_pin_pages not allowed with VFIO_UPDATE_VADDR\n")) {
		ret = -EBUSY;
		goto pin_done;
	}

	/* Fail if no dma_umap notifier is registered */
	if (list_empty(&iommu->device_list)) {
		ret = -EINVAL;
		goto pin_done;
	}

	/*
	 * If iommu capable domain exist in the container then all pages are
	 * already pinned and accounted. Accounting should be done if there is no
	 * iommu capable domain in the container.
	 */
	do_accounting = list_empty(&iommu->domain_list);

	for (i = 0; i < npage; i++) {
		unsigned long phys_pfn;
		dma_addr_t iova;
		struct vfio_pfn *vpfn;

		iova = user_iova + PAGE_SIZE * i;
		dma = vfio_find_dma(iommu, iova, PAGE_SIZE);
		if (!dma) {
			ret = -EINVAL;
			goto pin_unwind;
		}

		if ((dma->prot & prot) != prot) {
			ret = -EPERM;
			goto pin_unwind;
		}

		vpfn = vfio_iova_get_vfio_pfn(dma, iova);
		if (vpfn) {
			pages[i] = pfn_to_page(vpfn->pfn);
			continue;
		}

		remote_vaddr = dma->vaddr + (iova - dma->iova);
		ret = vfio_pin_page_external(dma, remote_vaddr, &phys_pfn,
					     do_accounting);
		if (ret)
			goto pin_unwind;

		if (!pfn_valid(phys_pfn)) {
			ret = -EINVAL;
			goto pin_unwind;
		}

		ret = vfio_add_to_pfn_list(dma, iova, phys_pfn);
		if (ret) {
			if (put_pfn(phys_pfn, dma->prot) && do_accounting)
				vfio_lock_acct(dma, -1, true);
			goto pin_unwind;
		}

		pages[i] = pfn_to_page(phys_pfn);

		if (iommu->dirty_page_tracking) {
			unsigned long pgshift = __ffs(iommu->pgsize_bitmap);

			/*
			 * Bitmap populated with the smallest supported page
			 * size
			 */
			bitmap_set(dma->bitmap,
				   (iova - dma->iova) >> pgshift, 1);
		}
	}
	ret = i;

	group = vfio_iommu_find_iommu_group(iommu, iommu_group);
	if (!group->pinned_page_dirty_scope) {
		group->pinned_page_dirty_scope = true;
		iommu->num_non_pinned_groups--;
	}

	goto pin_done;

pin_unwind:
	pages[i] = NULL;
	for (j = 0; j < i; j++) {
		dma_addr_t iova;

		iova = user_iova + PAGE_SIZE * j;
		dma = vfio_find_dma(iommu, iova, PAGE_SIZE);
		vfio_unpin_page_external(dma, iova, do_accounting);
		pages[j] = NULL;
	}
pin_done:
	mutex_unlock(&iommu->lock);
	return ret;
}

static void vfio_iommu_type1_unpin_pages(void *iommu_data,
					 dma_addr_t user_iova, int npage)
{
	struct vfio_iommu *iommu = iommu_data;
	bool do_accounting;
	int i;

	/* Supported for v2 version only */
	if (WARN_ON(!iommu->v2))
		return;

	mutex_lock(&iommu->lock);

	do_accounting = list_empty(&iommu->domain_list);
	for (i = 0; i < npage; i++) {
		dma_addr_t iova = user_iova + PAGE_SIZE * i;
		struct vfio_dma *dma;

		dma = vfio_find_dma(iommu, iova, PAGE_SIZE);
		if (!dma)
			break;

		vfio_unpin_page_external(dma, iova, do_accounting);
	}

	mutex_unlock(&iommu->lock);

	WARN_ON(i != npage);
}

static long vfio_sync_unpin(struct vfio_dma *dma, struct vfio_domain *domain,
			    struct list_head *regions,
			    struct iommu_iotlb_gather *iotlb_gather)
{
	long unlocked = 0;
	struct vfio_regions *entry, *next;

	iommu_iotlb_sync(domain->domain, iotlb_gather);

	list_for_each_entry_safe(entry, next, regions, list) {
		unlocked += vfio_unpin_pages_remote(dma,
						    entry->iova,
						    entry->phys >> PAGE_SHIFT,
						    entry->len >> PAGE_SHIFT,
						    false);
		list_del(&entry->list);
		kfree(entry);
	}

	cond_resched();

	return unlocked;
}

/*
 * Generally, VFIO needs to unpin remote pages after each IOTLB flush.
 * Therefore, when using IOTLB flush sync interface, VFIO need to keep track
 * of these regions (currently using a list).
 *
 * This value specifies maximum number of regions for each IOTLB flush sync.
 */
#define VFIO_IOMMU_TLB_SYNC_MAX		512

static size_t unmap_unpin_fast(struct vfio_domain *domain,
			       struct vfio_dma *dma, dma_addr_t *iova,
			       size_t len, phys_addr_t phys, long *unlocked,
			       struct list_head *unmapped_list,
			       int *unmapped_cnt,
			       struct iommu_iotlb_gather *iotlb_gather)
{
	size_t unmapped = 0;
	struct vfio_regions *entry = kzalloc(sizeof(*entry), GFP_KERNEL);

	if (entry) {
		unmapped = iommu_unmap_fast(domain->domain, *iova, len,
					    iotlb_gather);

		if (!unmapped) {
			kfree(entry);
		} else {
			entry->iova = *iova;
			entry->phys = phys;
			entry->len  = unmapped;
			list_add_tail(&entry->list, unmapped_list);

			*iova += unmapped;
			(*unmapped_cnt)++;
		}
	}

	/*
	 * Sync if the number of fast-unmap regions hits the limit
	 * or in case of errors.
	 */
	if (*unmapped_cnt >= VFIO_IOMMU_TLB_SYNC_MAX || !unmapped) {
		*unlocked += vfio_sync_unpin(dma, domain, unmapped_list,
					     iotlb_gather);
		*unmapped_cnt = 0;
	}

	return unmapped;
}

static size_t unmap_unpin_slow(struct vfio_domain *domain,
			       struct vfio_dma *dma, dma_addr_t *iova,
			       size_t len, phys_addr_t phys,
			       long *unlocked)
{
	size_t unmapped = iommu_unmap(domain->domain, *iova, len);

	if (unmapped) {
		*unlocked += vfio_unpin_pages_remote(dma, *iova,
						     phys >> PAGE_SHIFT,
						     unmapped >> PAGE_SHIFT,
						     false);
		*iova += unmapped;
		cond_resched();
	}
	return unmapped;
}

static long vfio_unmap_unpin(struct vfio_iommu *iommu, struct vfio_dma *dma,
			     bool do_accounting)
{
	dma_addr_t iova = dma->iova, end = dma->iova + dma->size;
	struct vfio_domain *domain, *d;
	LIST_HEAD(unmapped_region_list);
	struct iommu_iotlb_gather iotlb_gather;
	int unmapped_region_cnt = 0;
	long unlocked = 0;

	if (!dma->size)
		return 0;

	if (list_empty(&iommu->domain_list))
		return 0;

	/*
	 * We use the IOMMU to track the physical addresses, otherwise we'd
	 * need a much more complicated tracking system.  Unfortunately that
	 * means we need to use one of the iommu domains to figure out the
	 * pfns to unpin.  The rest need to be unmapped in advance so we have
	 * no iommu translations remaining when the pages are unpinned.
	 */
	domain = d = list_first_entry(&iommu->domain_list,
				      struct vfio_domain, next);

	list_for_each_entry_continue(d, &iommu->domain_list, next) {
		iommu_unmap(d->domain, dma->iova, dma->size);
		cond_resched();
	}

	iommu_iotlb_gather_init(&iotlb_gather);
	while (iova < end) {
		size_t unmapped, len;
		phys_addr_t phys, next;

		phys = iommu_iova_to_phys(domain->domain, iova);
		if (WARN_ON(!phys)) {
			iova += PAGE_SIZE;
			continue;
		}

		/*
		 * To optimize for fewer iommu_unmap() calls, each of which
		 * may require hardware cache flushing, try to find the
		 * largest contiguous physical memory chunk to unmap.
		 */
		for (len = PAGE_SIZE;
		     !domain->fgsp && iova + len < end; len += PAGE_SIZE) {
			next = iommu_iova_to_phys(domain->domain, iova + len);
			if (next != phys + len)
				break;
		}

		/*
		 * First, try to use fast unmap/unpin. In case of failure,
		 * switch to slow unmap/unpin path.
		 */
		unmapped = unmap_unpin_fast(domain, dma, &iova, len, phys,
					    &unlocked, &unmapped_region_list,
					    &unmapped_region_cnt,
					    &iotlb_gather);
		if (!unmapped) {
			unmapped = unmap_unpin_slow(domain, dma, &iova, len,
						    phys, &unlocked);
			if (WARN_ON(!unmapped))
				break;
		}
	}

	dma->iommu_mapped = false;

	if (unmapped_region_cnt) {
		unlocked += vfio_sync_unpin(dma, domain, &unmapped_region_list,
					    &iotlb_gather);
	}

	if (do_accounting) {
		vfio_lock_acct(dma, -unlocked, true);
		return 0;
	}
	return unlocked;
}

static void vfio_remove_dma(struct vfio_iommu *iommu, struct vfio_dma *dma)
{
	WARN_ON(!RB_EMPTY_ROOT(&dma->pfn_list));
	vfio_unmap_unpin(iommu, dma, true);
	vfio_unlink_dma(iommu, dma);
	put_task_struct(dma->task);
	mmdrop(dma->mm);
	vfio_dma_bitmap_free(dma);
	if (dma->vaddr_invalid)
		iommu->vaddr_invalid_count--;
	kfree(dma);
	iommu->dma_avail++;
}

static void vfio_update_pgsize_bitmap(struct vfio_iommu *iommu)
{
	struct vfio_domain *domain;

	iommu->pgsize_bitmap = ULONG_MAX;

	list_for_each_entry(domain, &iommu->domain_list, next)
		iommu->pgsize_bitmap &= domain->domain->pgsize_bitmap;

	/*
	 * In case the IOMMU supports page sizes smaller than PAGE_SIZE
	 * we pretend PAGE_SIZE is supported and hide sub-PAGE_SIZE sizes.
	 * That way the user will be able to map/unmap buffers whose size/
	 * start address is aligned with PAGE_SIZE. Pinning code uses that
	 * granularity while iommu driver can use the sub-PAGE_SIZE size
	 * to map the buffer.
	 */
	if (iommu->pgsize_bitmap & ~PAGE_MASK) {
		iommu->pgsize_bitmap &= PAGE_MASK;
		iommu->pgsize_bitmap |= PAGE_SIZE;
	}
}

static int update_user_bitmap(u64 __user *bitmap, struct vfio_iommu *iommu,
			      struct vfio_dma *dma, dma_addr_t base_iova,
			      size_t pgsize)
{
	unsigned long pgshift = __ffs(pgsize);
	unsigned long nbits = dma->size >> pgshift;
	unsigned long bit_offset = (dma->iova - base_iova) >> pgshift;
	unsigned long copy_offset = bit_offset / BITS_PER_LONG;
	unsigned long shift = bit_offset % BITS_PER_LONG;
	unsigned long leftover;

	/*
	 * mark all pages dirty if any IOMMU capable device is not able
	 * to report dirty pages and all pages are pinned and mapped.
	 */
	if (iommu->num_non_pinned_groups && dma->iommu_mapped)
		bitmap_set(dma->bitmap, 0, nbits);

	if (shift) {
		bitmap_shift_left(dma->bitmap, dma->bitmap, shift,
				  nbits + shift);

		if (copy_from_user(&leftover,
				   (void __user *)(bitmap + copy_offset),
				   sizeof(leftover)))
			return -EFAULT;

		bitmap_or(dma->bitmap, dma->bitmap, &leftover, shift);
	}

	if (copy_to_user((void __user *)(bitmap + copy_offset), dma->bitmap,
			 DIRTY_BITMAP_BYTES(nbits + shift)))
		return -EFAULT;

	return 0;
}

static int vfio_iova_dirty_bitmap(u64 __user *bitmap, struct vfio_iommu *iommu,
				  dma_addr_t iova, size_t size, size_t pgsize)
{
	struct vfio_dma *dma;
	struct rb_node *n;
	unsigned long pgshift = __ffs(pgsize);
	int ret;

	/*
	 * GET_BITMAP request must fully cover vfio_dma mappings.  Multiple
	 * vfio_dma mappings may be clubbed by specifying large ranges, but
	 * there must not be any previous mappings bisected by the range.
	 * An error will be returned if these conditions are not met.
	 */
	dma = vfio_find_dma(iommu, iova, 1);
	if (dma && dma->iova != iova)
		return -EINVAL;

	dma = vfio_find_dma(iommu, iova + size - 1, 0);
	if (dma && dma->iova + dma->size != iova + size)
		return -EINVAL;

	for (n = rb_first(&iommu->dma_list); n; n = rb_next(n)) {
		struct vfio_dma *dma = rb_entry(n, struct vfio_dma, node);

		if (dma->iova < iova)
			continue;

		if (dma->iova > iova + size - 1)
			break;

		ret = update_user_bitmap(bitmap, iommu, dma, iova, pgsize);
		if (ret)
			return ret;

		/*
		 * Re-populate bitmap to include all pinned pages which are
		 * considered as dirty but exclude pages which are unpinned and
		 * pages which are marked dirty by vfio_dma_rw()
		 */
		bitmap_clear(dma->bitmap, 0, dma->size >> pgshift);
		vfio_dma_populate_bitmap(dma, pgsize);
	}
	return 0;
}

static int verify_bitmap_size(uint64_t npages, uint64_t bitmap_size)
{
	if (!npages || !bitmap_size || (bitmap_size > DIRTY_BITMAP_SIZE_MAX) ||
	    (bitmap_size < DIRTY_BITMAP_BYTES(npages)))
		return -EINVAL;

	return 0;
}

/*
 * Notify VFIO drivers using vfio_register_emulated_iommu_dev() to invalidate
 * and unmap iovas within the range we're about to unmap. Drivers MUST unpin
 * pages in response to an invalidation.
 */
static void vfio_notify_dma_unmap(struct vfio_iommu *iommu,
				  struct vfio_dma *dma)
{
	struct vfio_device *device;

	if (list_empty(&iommu->device_list))
		return;

	/*
	 * The device is expected to call vfio_unpin_pages() for any IOVA it has
	 * pinned within the range. Since vfio_unpin_pages() will eventually
	 * call back down to this code and try to obtain the iommu->lock we must
	 * drop it.
	 */
	mutex_lock(&iommu->device_list_lock);
	mutex_unlock(&iommu->lock);

	list_for_each_entry(device, &iommu->device_list, iommu_entry)
		device->ops->dma_unmap(device, dma->iova, dma->size);

	mutex_unlock(&iommu->device_list_lock);
	mutex_lock(&iommu->lock);
}

static int vfio_dma_do_unmap(struct vfio_iommu *iommu,
			     struct vfio_iommu_type1_dma_unmap *unmap,
			     struct vfio_bitmap *bitmap)
{
	struct vfio_dma *dma, *dma_last = NULL;
	size_t unmapped = 0, pgsize;
	int ret = -EINVAL, retries = 0;
	unsigned long pgshift;
	dma_addr_t iova = unmap->iova;
	u64 size = unmap->size;
	bool unmap_all = unmap->flags & VFIO_DMA_UNMAP_FLAG_ALL;
	bool invalidate_vaddr = unmap->flags & VFIO_DMA_UNMAP_FLAG_VADDR;
	struct rb_node *n, *first_n;

	mutex_lock(&iommu->lock);

	/* Cannot update vaddr if mdev is present. */
	if (invalidate_vaddr && !list_empty(&iommu->emulated_iommu_groups)) {
		ret = -EBUSY;
		goto unlock;
	}

	pgshift = __ffs(iommu->pgsize_bitmap);
	pgsize = (size_t)1 << pgshift;

	if (iova & (pgsize - 1))
		goto unlock;

	if (unmap_all) {
		if (iova || size)
			goto unlock;
		size = U64_MAX;
	} else if (!size || size & (pgsize - 1) ||
		   iova + size - 1 < iova || size > SIZE_MAX) {
		goto unlock;
	}

	/* When dirty tracking is enabled, allow only min supported pgsize */
	if ((unmap->flags & VFIO_DMA_UNMAP_FLAG_GET_DIRTY_BITMAP) &&
	    (!iommu->dirty_page_tracking || (bitmap->pgsize != pgsize))) {
		goto unlock;
	}

	WARN_ON((pgsize - 1) & PAGE_MASK);
again:
	/*
	 * vfio-iommu-type1 (v1) - User mappings were coalesced together to
	 * avoid tracking individual mappings.  This means that the granularity
	 * of the original mapping was lost and the user was allowed to attempt
	 * to unmap any range.  Depending on the contiguousness of physical
	 * memory and page sizes supported by the IOMMU, arbitrary unmaps may
	 * or may not have worked.  We only guaranteed unmap granularity
	 * matching the original mapping; even though it was untracked here,
	 * the original mappings are reflected in IOMMU mappings.  This
	 * resulted in a couple unusual behaviors.  First, if a range is not
	 * able to be unmapped, ex. a set of 4k pages that was mapped as a
	 * 2M hugepage into the IOMMU, the unmap ioctl returns success but with
	 * a zero sized unmap.  Also, if an unmap request overlaps the first
	 * address of a hugepage, the IOMMU will unmap the entire hugepage.
	 * This also returns success and the returned unmap size reflects the
	 * actual size unmapped.
	 *
	 * We attempt to maintain compatibility with this "v1" interface, but
	 * we take control out of the hands of the IOMMU.  Therefore, an unmap
	 * request offset from the beginning of the original mapping will
	 * return success with zero sized unmap.  And an unmap request covering
	 * the first iova of mapping will unmap the entire range.
	 *
	 * The v2 version of this interface intends to be more deterministic.
	 * Unmap requests must fully cover previous mappings.  Multiple
	 * mappings may still be unmaped by specifying large ranges, but there
	 * must not be any previous mappings bisected by the range.  An error
	 * will be returned if these conditions are not met.  The v2 interface
	 * will only return success and a size of zero if there were no
	 * mappings within the range.
	 */
	if (iommu->v2 && !unmap_all) {
		dma = vfio_find_dma(iommu, iova, 1);
		if (dma && dma->iova != iova)
			goto unlock;

		dma = vfio_find_dma(iommu, iova + size - 1, 0);
		if (dma && dma->iova + dma->size != iova + size)
			goto unlock;
	}

	ret = 0;
	n = first_n = vfio_find_dma_first_node(iommu, iova, size);

	while (n) {
		dma = rb_entry(n, struct vfio_dma, node);
		if (dma->iova >= iova + size)
			break;

		if (!iommu->v2 && iova > dma->iova)
			break;

		if (invalidate_vaddr) {
			if (dma->vaddr_invalid) {
				struct rb_node *last_n = n;

				for (n = first_n; n != last_n; n = rb_next(n)) {
					dma = rb_entry(n,
						       struct vfio_dma, node);
					dma->vaddr_invalid = false;
					iommu->vaddr_invalid_count--;
				}
				ret = -EINVAL;
				unmapped = 0;
				break;
			}
			dma->vaddr_invalid = true;
			iommu->vaddr_invalid_count++;
			unmapped += dma->size;
			n = rb_next(n);
			continue;
		}

		if (!RB_EMPTY_ROOT(&dma->pfn_list)) {
			if (dma_last == dma) {
				BUG_ON(++retries > 10);
			} else {
				dma_last = dma;
				retries = 0;
			}

			vfio_notify_dma_unmap(iommu, dma);
			goto again;
		}

		if (unmap->flags & VFIO_DMA_UNMAP_FLAG_GET_DIRTY_BITMAP) {
			ret = update_user_bitmap(bitmap->data, iommu, dma,
						 iova, pgsize);
			if (ret)
				break;
		}

		unmapped += dma->size;
		n = rb_next(n);
		vfio_remove_dma(iommu, dma);
	}

unlock:
	mutex_unlock(&iommu->lock);

	/* Report how much was unmapped */
	unmap->size = unmapped;

	return ret;
}

static int vfio_iommu_map(struct vfio_iommu *iommu, dma_addr_t iova,
			  unsigned long pfn, long npage, int prot)
{
	struct vfio_domain *d;
	int ret;

	list_for_each_entry(d, &iommu->domain_list, next) {
		ret = iommu_map(d->domain, iova, (phys_addr_t)pfn << PAGE_SHIFT,
				npage << PAGE_SHIFT, prot | IOMMU_CACHE,
				GFP_KERNEL_ACCOUNT);
		if (ret)
			goto unwind;

		cond_resched();
	}

	return 0;

unwind:
	list_for_each_entry_continue_reverse(d, &iommu->domain_list, next) {
		iommu_unmap(d->domain, iova, npage << PAGE_SHIFT);
		cond_resched();
	}

	return ret;
}

static int vfio_pin_map_dma(struct vfio_iommu *iommu, struct vfio_dma *dma,
			    size_t map_size)
{
	dma_addr_t iova = dma->iova;
	unsigned long vaddr = dma->vaddr;
	struct vfio_batch batch;
	size_t size = map_size;
	long npage;
	unsigned long pfn, limit = rlimit(RLIMIT_MEMLOCK) >> PAGE_SHIFT;
	int ret = 0;

	vfio_batch_init(&batch);

	while (size) {
		/* Pin a contiguous chunk of memory */
		npage = vfio_pin_pages_remote(dma, vaddr + dma->size,
					      size >> PAGE_SHIFT, &pfn, limit,
					      &batch);
		if (npage <= 0) {
			WARN_ON(!npage);
			ret = (int)npage;
			break;
		}

		/* Map it! */
		ret = vfio_iommu_map(iommu, iova + dma->size, pfn, npage,
				     dma->prot);
		if (ret) {
			vfio_unpin_pages_remote(dma, iova + dma->size, pfn,
						npage, true);
			vfio_batch_unpin(&batch, dma);
			break;
		}

		size -= npage << PAGE_SHIFT;
		dma->size += npage << PAGE_SHIFT;
	}

	vfio_batch_fini(&batch);
	dma->iommu_mapped = true;

	if (ret)
		vfio_remove_dma(iommu, dma);

	return ret;
}

/*
 * Check dma map request is within a valid iova range
 */
static bool vfio_iommu_iova_dma_valid(struct vfio_iommu *iommu,
				      dma_addr_t start, dma_addr_t end)
{
	struct list_head *iova = &iommu->iova_list;
	struct vfio_iova *node;

	list_for_each_entry(node, iova, list) {
		if (start >= node->start && end <= node->end)
			return true;
	}

	/*
	 * Check for list_empty() as well since a container with
	 * a single mdev device will have an empty list.
	 */
	return list_empty(iova);
}

static int vfio_change_dma_owner(struct vfio_dma *dma)
{
	struct task_struct *task = current->group_leader;
	struct mm_struct *mm = current->mm;
	long npage = dma->locked_vm;
	bool lock_cap;
	int ret;

	if (mm == dma->mm)
		return 0;

	lock_cap = capable(CAP_IPC_LOCK);
	ret = mm_lock_acct(task, mm, lock_cap, npage);
	if (ret)
		return ret;

	if (mmget_not_zero(dma->mm)) {
		mm_lock_acct(dma->task, dma->mm, dma->lock_cap, -npage);
		mmput(dma->mm);
	}

	if (dma->task != task) {
		put_task_struct(dma->task);
		dma->task = get_task_struct(task);
	}
	mmdrop(dma->mm);
	dma->mm = mm;
	mmgrab(dma->mm);
	dma->lock_cap = lock_cap;
	return 0;
}

static int vfio_dma_do_map(struct vfio_iommu *iommu,
			   struct vfio_iommu_type1_dma_map *map)
{
	bool set_vaddr = map->flags & VFIO_DMA_MAP_FLAG_VADDR;
	dma_addr_t iova = map->iova;
	unsigned long vaddr = map->vaddr;
	size_t size = map->size;
	int ret = 0, prot = 0;
	size_t pgsize;
	struct vfio_dma *dma;

	/* Verify that none of our __u64 fields overflow */
	if (map->size != size || map->vaddr != vaddr || map->iova != iova)
		return -EINVAL;

	/* READ/WRITE from device perspective */
	if (map->flags & VFIO_DMA_MAP_FLAG_WRITE)
		prot |= IOMMU_WRITE;
	if (map->flags & VFIO_DMA_MAP_FLAG_READ)
		prot |= IOMMU_READ;

	if ((prot && set_vaddr) || (!prot && !set_vaddr))
		return -EINVAL;

	mutex_lock(&iommu->lock);

	pgsize = (size_t)1 << __ffs(iommu->pgsize_bitmap);

	WARN_ON((pgsize - 1) & PAGE_MASK);

	if (!size || (size | iova | vaddr) & (pgsize - 1)) {
		ret = -EINVAL;
		goto out_unlock;
	}

	/* Don't allow IOVA or virtual address wrap */
	if (iova + size - 1 < iova || vaddr + size - 1 < vaddr) {
		ret = -EINVAL;
		goto out_unlock;
	}

	dma = vfio_find_dma(iommu, iova, size);
	if (set_vaddr) {
		if (!dma) {
			ret = -ENOENT;
		} else if (!dma->vaddr_invalid || dma->iova != iova ||
			   dma->size != size) {
			ret = -EINVAL;
		} else {
			ret = vfio_change_dma_owner(dma);
			if (ret)
				goto out_unlock;
			dma->vaddr = vaddr;
			dma->vaddr_invalid = false;
			iommu->vaddr_invalid_count--;
		}
		goto out_unlock;
	} else if (dma) {
		ret = -EEXIST;
		goto out_unlock;
	}

	if (!iommu->dma_avail) {
		ret = -ENOSPC;
		goto out_unlock;
	}

	if (!vfio_iommu_iova_dma_valid(iommu, iova, iova + size - 1)) {
		ret = -EINVAL;
		goto out_unlock;
	}

	dma = kzalloc(sizeof(*dma), GFP_KERNEL);
	if (!dma) {
		ret = -ENOMEM;
		goto out_unlock;
	}

	iommu->dma_avail--;
	dma->iova = iova;
	dma->vaddr = vaddr;
	dma->prot = prot;

	/*
	 * We need to be able to both add to a task's locked memory and test
	 * against the locked memory limit and we need to be able to do both
	 * outside of this call path as pinning can be asynchronous via the
	 * external interfaces for mdev devices.  RLIMIT_MEMLOCK requires a
	 * task_struct. Save the group_leader so that all DMA tracking uses
	 * the same task, to make debugging easier.  VM locked pages requires
	 * an mm_struct, so grab the mm in case the task dies.
	 */
	get_task_struct(current->group_leader);
	dma->task = current->group_leader;
	dma->lock_cap = capable(CAP_IPC_LOCK);
	dma->mm = current->mm;
	mmgrab(dma->mm);

	dma->pfn_list = RB_ROOT;

	/* Insert zero-sized and grow as we map chunks of it */
	vfio_link_dma(iommu, dma);

	/* Don't pin and map if container doesn't contain IOMMU capable domain*/
	if (list_empty(&iommu->domain_list))
		dma->size = size;
	else
		ret = vfio_pin_map_dma(iommu, dma, size);

	if (!ret && iommu->dirty_page_tracking) {
		ret = vfio_dma_bitmap_alloc(dma, pgsize);
		if (ret)
			vfio_remove_dma(iommu, dma);
	}

out_unlock:
	mutex_unlock(&iommu->lock);
	return ret;
}

static int vfio_bus_type(struct device *dev, void *data)
{
	const struct bus_type **bus = data;

	if (*bus && *bus != dev->bus)
		return -EINVAL;

	*bus = dev->bus;

	return 0;
}

static int vfio_iommu_replay(struct vfio_iommu *iommu,
			     struct vfio_domain *domain)
{
	struct vfio_batch batch;
	struct vfio_domain *d = NULL;
	struct rb_node *n;
	unsigned long limit = rlimit(RLIMIT_MEMLOCK) >> PAGE_SHIFT;
	int ret;

	/* Arbitrarily pick the first domain in the list for lookups */
	if (!list_empty(&iommu->domain_list))
		d = list_first_entry(&iommu->domain_list,
				     struct vfio_domain, next);

	vfio_batch_init(&batch);

	n = rb_first(&iommu->dma_list);

	for (; n; n = rb_next(n)) {
		struct vfio_dma *dma;
		dma_addr_t iova;

		dma = rb_entry(n, struct vfio_dma, node);
		iova = dma->iova;

		while (iova < dma->iova + dma->size) {
			phys_addr_t phys;
			size_t size;

			if (dma->iommu_mapped) {
				phys_addr_t p;
				dma_addr_t i;

				if (WARN_ON(!d)) { /* mapped w/o a domain?! */
					ret = -EINVAL;
					goto unwind;
				}

				phys = iommu_iova_to_phys(d->domain, iova);

				if (WARN_ON(!phys)) {
					iova += PAGE_SIZE;
					continue;
				}

				size = PAGE_SIZE;
				p = phys + size;
				i = iova + size;
				while (i < dma->iova + dma->size &&
				       p == iommu_iova_to_phys(d->domain, i)) {
					size += PAGE_SIZE;
					p += PAGE_SIZE;
					i += PAGE_SIZE;
				}
			} else {
				unsigned long pfn;
				unsigned long vaddr = dma->vaddr +
						     (iova - dma->iova);
				size_t n = dma->iova + dma->size - iova;
				long npage;

				npage = vfio_pin_pages_remote(dma, vaddr,
							      n >> PAGE_SHIFT,
							      &pfn, limit,
							      &batch);
				if (npage <= 0) {
					WARN_ON(!npage);
					ret = (int)npage;
					goto unwind;
				}

				phys = pfn << PAGE_SHIFT;
				size = npage << PAGE_SHIFT;
			}

			ret = iommu_map(domain->domain, iova, phys, size,
					dma->prot | IOMMU_CACHE,
					GFP_KERNEL_ACCOUNT);
			if (ret) {
				if (!dma->iommu_mapped) {
					vfio_unpin_pages_remote(dma, iova,
							phys >> PAGE_SHIFT,
							size >> PAGE_SHIFT,
							true);
					vfio_batch_unpin(&batch, dma);
				}
				goto unwind;
			}

			iova += size;
		}
	}

	/* All dmas are now mapped, defer to second tree walk for unwind */
	for (n = rb_first(&iommu->dma_list); n; n = rb_next(n)) {
		struct vfio_dma *dma = rb_entry(n, struct vfio_dma, node);

		dma->iommu_mapped = true;
	}

	vfio_batch_fini(&batch);
	return 0;

unwind:
	for (; n; n = rb_prev(n)) {
		struct vfio_dma *dma = rb_entry(n, struct vfio_dma, node);
		dma_addr_t iova;

		if (dma->iommu_mapped) {
			iommu_unmap(domain->domain, dma->iova, dma->size);
			continue;
		}

		iova = dma->iova;
		while (iova < dma->iova + dma->size) {
			phys_addr_t phys, p;
			size_t size;
			dma_addr_t i;

			phys = iommu_iova_to_phys(domain->domain, iova);
			if (!phys) {
				iova += PAGE_SIZE;
				continue;
			}

			size = PAGE_SIZE;
			p = phys + size;
			i = iova + size;
			while (i < dma->iova + dma->size &&
			       p == iommu_iova_to_phys(domain->domain, i)) {
				size += PAGE_SIZE;
				p += PAGE_SIZE;
				i += PAGE_SIZE;
			}

			iommu_unmap(domain->domain, iova, size);
			vfio_unpin_pages_remote(dma, iova, phys >> PAGE_SHIFT,
						size >> PAGE_SHIFT, true);
		}
	}

	vfio_batch_fini(&batch);
	return ret;
}

/*
 * We change our unmap behavior slightly depending on whether the IOMMU
 * supports fine-grained superpages.  IOMMUs like AMD-Vi will use a superpage
 * for practically any contiguous power-of-two mapping we give it.  This means
 * we don't need to look for contiguous chunks ourselves to make unmapping
 * more efficient.  On IOMMUs with coarse-grained super pages, like Intel VT-d
 * with discrete 2M/1G/512G/1T superpages, identifying contiguous chunks
 * significantly boosts non-hugetlbfs mappings and doesn't seem to hurt when
 * hugetlbfs is in use.
 */
static void vfio_test_domain_fgsp(struct vfio_domain *domain, struct list_head *regions)
{
	int ret, order = get_order(PAGE_SIZE * 2);
	struct vfio_iova *region;
	struct page *pages;
	dma_addr_t start;

	pages = alloc_pages(GFP_KERNEL | __GFP_ZERO, order);
	if (!pages)
		return;

	list_for_each_entry(region, regions, list) {
		start = ALIGN(region->start, PAGE_SIZE * 2);
		if (start >= region->end || (region->end - start < PAGE_SIZE * 2))
			continue;

		ret = iommu_map(domain->domain, start, page_to_phys(pages), PAGE_SIZE * 2,
				IOMMU_READ | IOMMU_WRITE | IOMMU_CACHE,
				GFP_KERNEL_ACCOUNT);
		if (!ret) {
			size_t unmapped = iommu_unmap(domain->domain, start, PAGE_SIZE);

			if (unmapped == PAGE_SIZE)
				iommu_unmap(domain->domain, start + PAGE_SIZE, PAGE_SIZE);
			else
				domain->fgsp = true;
		}
		break;
	}

	__free_pages(pages, order);
}

static struct vfio_iommu_group *find_iommu_group(struct vfio_domain *domain,
						 struct iommu_group *iommu_group)
{
	struct vfio_iommu_group *g;

	list_for_each_entry(g, &domain->group_list, next) {
		if (g->iommu_group == iommu_group)
			return g;
	}

	return NULL;
}

static struct vfio_iommu_group*
vfio_iommu_find_iommu_group(struct vfio_iommu *iommu,
			    struct iommu_group *iommu_group)
{
	struct vfio_iommu_group *group;
	struct vfio_domain *domain;

	list_for_each_entry(domain, &iommu->domain_list, next) {
		group = find_iommu_group(domain, iommu_group);
		if (group)
			return group;
	}

	list_for_each_entry(group, &iommu->emulated_iommu_groups, next)
		if (group->iommu_group == iommu_group)
			return group;
	return NULL;
}

static bool vfio_iommu_has_sw_msi(struct list_head *group_resv_regions,
				  phys_addr_t *base)
{
	struct iommu_resv_region *region;
	bool ret = false;

	list_for_each_entry(region, group_resv_regions, list) {
		/*
		 * The presence of any 'real' MSI regions should take
		 * precedence over the software-managed one if the
		 * IOMMU driver happens to advertise both types.
		 */
		if (region->type == IOMMU_RESV_MSI) {
			ret = false;
			break;
		}

		if (region->type == IOMMU_RESV_SW_MSI) {
			*base = region->start;
			ret = true;
		}
	}

	return ret;
}

static int vfio_mdev_attach_domain(struct device *dev, void *data)
{
	struct mdev_device *mdev = to_mdev_device(dev);
	struct iommu_domain *domain = data;
	struct device *iommu_device;

	iommu_device = mdev_get_iommu_device(mdev);
	if (iommu_device)
		return iommu_attach_device(domain, iommu_device);

	return -EINVAL;
}

static int vfio_mdev_detach_domain(struct device *dev, void *data)
{
	struct mdev_device *mdev = to_mdev_device(dev);
	struct iommu_domain *domain = data;
	struct device *iommu_device;

	iommu_device = mdev_get_iommu_device(mdev);
	if (iommu_device)
		iommu_detach_device(domain, iommu_device);

	return 0;
}

static int vfio_iommu_attach_group(struct vfio_domain *domain,
				   struct vfio_iommu_group *group)
{
	if (group->mdev_group)
		return iommu_group_for_each_dev(group->iommu_group,
						domain->domain,
						vfio_mdev_attach_domain);
	else
		return iommu_attach_group(domain->domain, group->iommu_group);
}

static void vfio_iommu_detach_group(struct vfio_domain *domain,
				    struct vfio_iommu_group *group)
{
	if (group->mdev_group)
		iommu_group_for_each_dev(group->iommu_group, domain->domain,
					 vfio_mdev_detach_domain);
	else
		iommu_detach_group(domain->domain, group->iommu_group);
}

static bool vfio_bus_is_mdev(struct bus_type *bus)
{
	const struct bus_type *mdev_bus;
	bool ret = false;

	mdev_bus = symbol_get(mdev_bus_type);
	if (mdev_bus) {
		ret = (bus == mdev_bus);
		symbol_put(mdev_bus_type);
	}

	return ret;
}

static int vfio_mdev_iommu_device(struct device *dev, void *data)
{
	struct mdev_device *mdev = to_mdev_device(dev);
	struct device **old = data, *new;

	new = mdev_get_iommu_device(mdev);
	if (!new || (*old && *old != new))
		return -EINVAL;

	*old = new;

	return 0;
}

/*
 * This is a helper function to insert an address range to iova list.
 * The list is initially created with a single entry corresponding to
 * the IOMMU domain geometry to which the device group is attached.
 * The list aperture gets modified when a new domain is added to the
 * container if the new aperture doesn't conflict with the current one
 * or with any existing dma mappings. The list is also modified to
 * exclude any reserved regions associated with the device group.
 */
static int vfio_iommu_iova_insert(struct list_head *head,
				  dma_addr_t start, dma_addr_t end)
{
	struct vfio_iova *region;

	region = kmalloc(sizeof(*region), GFP_KERNEL);
	if (!region)
		return -ENOMEM;

	INIT_LIST_HEAD(&region->list);
	region->start = start;
	region->end = end;

	list_add_tail(&region->list, head);
	return 0;
}

/*
 * Check the new iommu aperture conflicts with existing aper or with any
 * existing dma mappings.
 */
static bool vfio_iommu_aper_conflict(struct vfio_iommu *iommu,
				     dma_addr_t start, dma_addr_t end)
{
	struct vfio_iova *first, *last;
	struct list_head *iova = &iommu->iova_list;

	if (list_empty(iova))
		return false;

	/* Disjoint sets, return conflict */
	first = list_first_entry(iova, struct vfio_iova, list);
	last = list_last_entry(iova, struct vfio_iova, list);
	if (start > last->end || end < first->start)
		return true;

	/* Check for any existing dma mappings below the new start */
	if (start > first->start) {
		if (vfio_find_dma(iommu, first->start, start - first->start))
			return true;
	}

	/* Check for any existing dma mappings beyond the new end */
	if (end < last->end) {
		if (vfio_find_dma(iommu, end + 1, last->end - end))
			return true;
	}

	return false;
}

/*
 * Resize iommu iova aperture window. This is called only if the new
 * aperture has no conflict with existing aperture and dma mappings.
 */
static int vfio_iommu_aper_resize(struct list_head *iova,
				  dma_addr_t start, dma_addr_t end)
{
	struct vfio_iova *node, *next;

	if (list_empty(iova))
		return vfio_iommu_iova_insert(iova, start, end);

	/* Adjust iova list start */
	list_for_each_entry_safe(node, next, iova, list) {
		if (start < node->start)
			break;
		if (start >= node->start && start < node->end) {
			node->start = start;
			break;
		}
		/* Delete nodes before new start */
		list_del(&node->list);
		kfree(node);
	}

	/* Adjust iova list end */
	list_for_each_entry_safe(node, next, iova, list) {
		if (end > node->end)
			continue;
		if (end > node->start && end <= node->end) {
			node->end = end;
			continue;
		}
		/* Delete nodes after new end */
		list_del(&node->list);
		kfree(node);
	}

	return 0;
}

/*
 * Check reserved region conflicts with existing dma mappings
 */
static bool vfio_iommu_resv_conflict(struct vfio_iommu *iommu,
				     struct list_head *resv_regions)
{
	struct iommu_resv_region *region;

	/* Check for conflict with existing dma mappings */
	list_for_each_entry(region, resv_regions, list) {
		if (region->type == IOMMU_RESV_DIRECT_RELAXABLE)
			continue;

		if (vfio_find_dma(iommu, region->start, region->length))
			return true;
	}

	return false;
}

/*
 * Check iova region overlap with  reserved regions and
 * exclude them from the iommu iova range
 */
static int vfio_iommu_resv_exclude(struct list_head *iova,
				   struct list_head *resv_regions)
{
	struct iommu_resv_region *resv;
	struct vfio_iova *n, *next;

	list_for_each_entry(resv, resv_regions, list) {
		phys_addr_t start, end;

		if (resv->type == IOMMU_RESV_DIRECT_RELAXABLE)
			continue;

		start = resv->start;
		end = resv->start + resv->length - 1;

		list_for_each_entry_safe(n, next, iova, list) {
			int ret = 0;

			/* No overlap */
			if (start > n->end || end < n->start)
				continue;
			/*
			 * Insert a new node if current node overlaps with the
			 * reserve region to exclude that from valid iova range.
			 * Note that, new node is inserted before the current
			 * node and finally the current node is deleted keeping
			 * the list updated and sorted.
			 */
			if (start > n->start)
				ret = vfio_iommu_iova_insert(&n->list, n->start,
							     start - 1);
			if (!ret && end < n->end)
				ret = vfio_iommu_iova_insert(&n->list, end + 1,
							     n->end);
			if (ret)
				return ret;

			list_del(&n->list);
			kfree(n);
		}
	}

	if (list_empty(iova))
		return -EINVAL;

	return 0;
}

static void vfio_iommu_resv_free(struct list_head *resv_regions)
{
	struct iommu_resv_region *n, *next;

	list_for_each_entry_safe(n, next, resv_regions, list) {
		list_del(&n->list);
		kfree(n);
	}
}

static void vfio_iommu_iova_free(struct list_head *iova)
{
	struct vfio_iova *n, *next;

	list_for_each_entry_safe(n, next, iova, list) {
		list_del(&n->list);
		kfree(n);
	}
}

static int vfio_iommu_iova_get_copy(struct vfio_iommu *iommu,
				    struct list_head *iova_copy)
{
	struct list_head *iova = &iommu->iova_list;
	struct vfio_iova *n;
	int ret;

	list_for_each_entry(n, iova, list) {
		ret = vfio_iommu_iova_insert(iova_copy, n->start, n->end);
		if (ret)
			goto out_free;
	}

	return 0;

out_free:
	vfio_iommu_iova_free(iova_copy);
	return ret;
}

static void vfio_iommu_iova_insert_copy(struct vfio_iommu *iommu,
					struct list_head *iova_copy)
{
	struct list_head *iova = &iommu->iova_list;

	vfio_iommu_iova_free(iova);

	list_splice_tail(iova_copy, iova);
}

static int vfio_iommu_domain_alloc(struct device *dev, void *data)
{
	struct iommu_domain **domain = data;

	*domain = iommu_paging_domain_alloc(dev);
	return 1; /* Don't iterate */
}

static int vfio_iommu_type1_attach_group(void *iommu_data,
		struct iommu_group *iommu_group, enum vfio_group_type type)
{
	struct vfio_iommu *iommu = iommu_data;
	struct vfio_iommu_group *group;
	struct vfio_domain *domain, *d;
	bool resv_msi;
	phys_addr_t resv_msi_base = 0;
	struct iommu_domain_geometry *geo;
	LIST_HEAD(iova_copy);
	LIST_HEAD(group_resv_regions);
	int ret = -EBUSY;

	mutex_lock(&iommu->lock);

	/* Attach could require pinning, so disallow while vaddr is invalid. */
	if (iommu->vaddr_invalid_count)
		goto out_unlock;

	/* Check for duplicates */
	ret = -EINVAL;
	if (vfio_iommu_find_iommu_group(iommu, iommu_group))
		goto out_unlock;

	ret = -ENOMEM;
	group = kzalloc(sizeof(*group), GFP_KERNEL);
	if (!group)
		goto out_unlock;
	group->iommu_group = iommu_group;

	if (type == VFIO_EMULATED_IOMMU) {
		struct bus_type *bus = NULL;

		ret = iommu_group_for_each_dev(iommu_group, &bus, vfio_bus_type);

		if (!ret && vfio_bus_is_mdev(bus)) {
			struct device *iommu_device = NULL;

			group->mdev_group = true;

			/* Determine the isolation type */
			ret = iommu_group_for_each_dev(iommu_group,
						       &iommu_device,
						       vfio_mdev_iommu_device);
			if (!ret && iommu_device) {
				iommu_group = iommu_device->iommu_group;
				goto mdev_iommu_device;
			}
		}

		list_add(&group->next, &iommu->emulated_iommu_groups);
		/*
		 * An emulated IOMMU group cannot dirty memory directly, it can
		 * only use interfaces that provide dirty tracking.
		 * The iommu scope can only be promoted with the addition of a
		 * dirty tracking group.
		 */
		group->pinned_page_dirty_scope = true;
		ret = 0;
		goto out_unlock;
	}

mdev_iommu_device:

	ret = -ENOMEM;
	domain = kzalloc(sizeof(*domain), GFP_KERNEL);
	if (!domain)
		goto out_free_group;

	/*
	 * Going via the iommu_group iterator avoids races, and trivially gives
	 * us a representative device for the IOMMU API call. We don't actually
	 * want to iterate beyond the first device (if any).
	 */
	iommu_group_for_each_dev(iommu_group, &domain->domain,
				 vfio_iommu_domain_alloc);
	if (IS_ERR(domain->domain)) {
		ret = PTR_ERR(domain->domain);
		goto out_free_domain;
	}

<<<<<<< HEAD
	if (iommu->nesting) {
		ret = iommu_enable_nesting(domain->domain);
		if (ret)
			goto out_domain;
	}

	ret = vfio_iommu_attach_group(domain, group);
=======
	ret = iommu_attach_group(domain->domain, group->iommu_group);
>>>>>>> 40384c84
	if (ret)
		goto out_domain;

	/* Get aperture info */
	geo = &domain->domain->geometry;
	if (vfio_iommu_aper_conflict(iommu, geo->aperture_start,
				     geo->aperture_end)) {
		ret = -EINVAL;
		goto out_detach;
	}

	ret = iommu_get_group_resv_regions(iommu_group, &group_resv_regions);
	if (ret)
		goto out_detach;

	if (vfio_iommu_resv_conflict(iommu, &group_resv_regions)) {
		ret = -EINVAL;
		goto out_detach;
	}

	/*
	 * We don't want to work on the original iova list as the list
	 * gets modified and in case of failure we have to retain the
	 * original list. Get a copy here.
	 */
	ret = vfio_iommu_iova_get_copy(iommu, &iova_copy);
	if (ret)
		goto out_detach;

	ret = vfio_iommu_aper_resize(&iova_copy, geo->aperture_start,
				     geo->aperture_end);
	if (ret)
		goto out_detach;

	ret = vfio_iommu_resv_exclude(&iova_copy, &group_resv_regions);
	if (ret)
		goto out_detach;

	resv_msi = vfio_iommu_has_sw_msi(&group_resv_regions, &resv_msi_base);

	INIT_LIST_HEAD(&domain->group_list);
	list_add(&group->next, &domain->group_list);

	if (!allow_unsafe_interrupts &&
	    !iommu_group_has_isolated_msi(iommu_group)) {
		pr_warn("%s: No interrupt remapping support.  Use the module param \"allow_unsafe_interrupts\" to enable VFIO IOMMU support on this platform\n",
		       __func__);
		ret = -EPERM;
		goto out_detach;
	}

	/*
	 * If the IOMMU can block non-coherent operations (ie PCIe TLPs with
	 * no-snoop set) then VFIO always turns this feature on because on Intel
	 * platforms it optimizes KVM to disable wbinvd emulation.
	 */
	if (domain->domain->ops->enforce_cache_coherency)
		domain->enforce_cache_coherency =
			domain->domain->ops->enforce_cache_coherency(
				domain->domain);

	/*
	 * Try to match an existing compatible domain.  We don't want to
	 * preclude an IOMMU driver supporting multiple bus_types and being
	 * able to include different bus_types in the same IOMMU domain, so
	 * we test whether the domains use the same iommu_ops rather than
	 * testing if they're on the same bus_type.
	 */
	list_for_each_entry(d, &iommu->domain_list, next) {
		if (d->domain->ops == domain->domain->ops &&
		    d->enforce_cache_coherency ==
			    domain->enforce_cache_coherency) {
			vfio_iommu_detach_group(domain, group);
			if (!vfio_iommu_attach_group(d, group)) {
				list_add(&group->next, &d->group_list);
				iommu_domain_free(domain->domain);
				kfree(domain);
				goto done;
			}

			ret = vfio_iommu_attach_group(domain, group);
			if (ret)
				goto out_domain;
		}
	}

	vfio_test_domain_fgsp(domain, &iova_copy);

	/* replay mappings on new domains */
	ret = vfio_iommu_replay(iommu, domain);
	if (ret)
		goto out_detach;

	if (resv_msi) {
		ret = iommu_get_msi_cookie(domain->domain, resv_msi_base);
		if (ret && ret != -ENODEV)
			goto out_detach;
	}

	list_add(&domain->next, &iommu->domain_list);
	vfio_update_pgsize_bitmap(iommu);
done:
	/* Delete the old one and insert new iova list */
	vfio_iommu_iova_insert_copy(iommu, &iova_copy);

	/*
	 * An iommu backed group can dirty memory directly and therefore
	 * demotes the iommu scope until it declares itself dirty tracking
	 * capable via the page pinning interface.
	 */
	iommu->num_non_pinned_groups++;
	mutex_unlock(&iommu->lock);
	vfio_iommu_resv_free(&group_resv_regions);

	return 0;

out_detach:
	vfio_iommu_detach_group(domain, group);
out_domain:
	iommu_domain_free(domain->domain);
	vfio_iommu_iova_free(&iova_copy);
	vfio_iommu_resv_free(&group_resv_regions);
out_free_domain:
	kfree(domain);
out_free_group:
	kfree(group);
out_unlock:
	mutex_unlock(&iommu->lock);
	return ret;
}

static void vfio_iommu_unmap_unpin_all(struct vfio_iommu *iommu)
{
	struct rb_node *node;

	while ((node = rb_first(&iommu->dma_list)))
		vfio_remove_dma(iommu, rb_entry(node, struct vfio_dma, node));
}

static void vfio_iommu_unmap_unpin_reaccount(struct vfio_iommu *iommu)
{
	struct rb_node *n, *p;

	n = rb_first(&iommu->dma_list);
	for (; n; n = rb_next(n)) {
		struct vfio_dma *dma;
		long locked = 0, unlocked = 0;

		dma = rb_entry(n, struct vfio_dma, node);
		unlocked += vfio_unmap_unpin(iommu, dma, false);
		p = rb_first(&dma->pfn_list);
		for (; p; p = rb_next(p)) {
			struct vfio_pfn *vpfn = rb_entry(p, struct vfio_pfn,
							 node);

			if (!is_invalid_reserved_pfn(vpfn->pfn))
				locked++;
		}
		vfio_lock_acct(dma, locked - unlocked, true);
	}
}

/*
 * Called when a domain is removed in detach. It is possible that
 * the removed domain decided the iova aperture window. Modify the
 * iova aperture with the smallest window among existing domains.
 */
static void vfio_iommu_aper_expand(struct vfio_iommu *iommu,
				   struct list_head *iova_copy)
{
	struct vfio_domain *domain;
	struct vfio_iova *node;
	dma_addr_t start = 0;
	dma_addr_t end = (dma_addr_t)~0;

	if (list_empty(iova_copy))
		return;

	list_for_each_entry(domain, &iommu->domain_list, next) {
		struct iommu_domain_geometry *geo = &domain->domain->geometry;

		if (geo->aperture_start > start)
			start = geo->aperture_start;
		if (geo->aperture_end < end)
			end = geo->aperture_end;
	}

	/* Modify aperture limits. The new aper is either same or bigger */
	node = list_first_entry(iova_copy, struct vfio_iova, list);
	node->start = start;
	node = list_last_entry(iova_copy, struct vfio_iova, list);
	node->end = end;
}

/*
 * Called when a group is detached. The reserved regions for that
 * group can be part of valid iova now. But since reserved regions
 * may be duplicated among groups, populate the iova valid regions
 * list again.
 */
static int vfio_iommu_resv_refresh(struct vfio_iommu *iommu,
				   struct list_head *iova_copy)
{
	struct vfio_domain *d;
	struct vfio_iommu_group *g;
	struct vfio_iova *node;
	dma_addr_t start, end;
	LIST_HEAD(resv_regions);
	int ret;

	if (list_empty(iova_copy))
		return -EINVAL;

	list_for_each_entry(d, &iommu->domain_list, next) {
		list_for_each_entry(g, &d->group_list, next) {
			ret = iommu_get_group_resv_regions(g->iommu_group,
							   &resv_regions);
			if (ret)
				goto done;
		}
	}

	node = list_first_entry(iova_copy, struct vfio_iova, list);
	start = node->start;
	node = list_last_entry(iova_copy, struct vfio_iova, list);
	end = node->end;

	/* purge the iova list and create new one */
	vfio_iommu_iova_free(iova_copy);

	ret = vfio_iommu_aper_resize(iova_copy, start, end);
	if (ret)
		goto done;

	/* Exclude current reserved regions from iova ranges */
	ret = vfio_iommu_resv_exclude(iova_copy, &resv_regions);
done:
	vfio_iommu_resv_free(&resv_regions);
	return ret;
}

static void vfio_iommu_type1_detach_group(void *iommu_data,
					  struct iommu_group *iommu_group)
{
	struct vfio_iommu *iommu = iommu_data;
	struct vfio_domain *domain;
	struct vfio_iommu_group *group;
	bool update_dirty_scope = false;
	LIST_HEAD(iova_copy);

	mutex_lock(&iommu->lock);
	list_for_each_entry(group, &iommu->emulated_iommu_groups, next) {
		if (group->iommu_group != iommu_group)
			continue;
		update_dirty_scope = !group->pinned_page_dirty_scope;
		list_del(&group->next);
		kfree(group);

		if (list_empty(&iommu->emulated_iommu_groups) &&
		    list_empty(&iommu->domain_list)) {
			WARN_ON(!list_empty(&iommu->device_list));
			vfio_iommu_unmap_unpin_all(iommu);
		}
		goto detach_group_done;
	}

	/*
	 * Get a copy of iova list. This will be used to update
	 * and to replace the current one later. Please note that
	 * we will leave the original list as it is if update fails.
	 */
	vfio_iommu_iova_get_copy(iommu, &iova_copy);

	list_for_each_entry(domain, &iommu->domain_list, next) {
		group = find_iommu_group(domain, iommu_group);
		if (!group)
			continue;

		vfio_iommu_detach_group(domain, group);
		update_dirty_scope = !group->pinned_page_dirty_scope;
		list_del(&group->next);
		kfree(group);
		/*
		 * Group ownership provides privilege, if the group list is
		 * empty, the domain goes away. If it's the last domain with
		 * iommu and external domain doesn't exist, then all the
		 * mappings go away too. If it's the last domain with iommu and
		 * external domain exist, update accounting
		 */
		if (list_empty(&domain->group_list)) {
			if (list_is_singular(&iommu->domain_list)) {
				if (list_empty(&iommu->emulated_iommu_groups)) {
					WARN_ON(!list_empty(
						&iommu->device_list));
					vfio_iommu_unmap_unpin_all(iommu);
				} else {
					vfio_iommu_unmap_unpin_reaccount(iommu);
				}
			}
			iommu_domain_free(domain->domain);
			list_del(&domain->next);
			kfree(domain);
			vfio_iommu_aper_expand(iommu, &iova_copy);
			vfio_update_pgsize_bitmap(iommu);
		}
		break;
	}

	if (!vfio_iommu_resv_refresh(iommu, &iova_copy))
		vfio_iommu_iova_insert_copy(iommu, &iova_copy);
	else
		vfio_iommu_iova_free(&iova_copy);

detach_group_done:
	/*
	 * Removal of a group without dirty tracking may allow the iommu scope
	 * to be promoted.
	 */
	if (update_dirty_scope) {
		iommu->num_non_pinned_groups--;
		if (iommu->dirty_page_tracking)
			vfio_iommu_populate_bitmap_full(iommu);
	}
	mutex_unlock(&iommu->lock);
}

static void *vfio_iommu_type1_open(unsigned long arg)
{
	struct vfio_iommu *iommu;

	iommu = kzalloc(sizeof(*iommu), GFP_KERNEL);
	if (!iommu)
		return ERR_PTR(-ENOMEM);

	switch (arg) {
	case VFIO_TYPE1_IOMMU:
		break;
	case __VFIO_RESERVED_TYPE1_NESTING_IOMMU:
	case VFIO_TYPE1v2_IOMMU:
		iommu->v2 = true;
		break;
	default:
		kfree(iommu);
		return ERR_PTR(-EINVAL);
	}

	INIT_LIST_HEAD(&iommu->domain_list);
	INIT_LIST_HEAD(&iommu->iova_list);
	iommu->dma_list = RB_ROOT;
	iommu->dma_avail = dma_entry_limit;
	mutex_init(&iommu->lock);
	mutex_init(&iommu->device_list_lock);
	INIT_LIST_HEAD(&iommu->device_list);
	iommu->pgsize_bitmap = PAGE_MASK;
	INIT_LIST_HEAD(&iommu->emulated_iommu_groups);

	return iommu;
}

static void vfio_release_domain(struct vfio_domain *domain)
{
	struct vfio_iommu_group *group, *group_tmp;

	list_for_each_entry_safe(group, group_tmp,
				 &domain->group_list, next) {
		vfio_iommu_detach_group(domain, group);
		list_del(&group->next);
		kfree(group);
	}

	iommu_domain_free(domain->domain);
}

static void vfio_iommu_type1_release(void *iommu_data)
{
	struct vfio_iommu *iommu = iommu_data;
	struct vfio_domain *domain, *domain_tmp;
	struct vfio_iommu_group *group, *next_group;

	list_for_each_entry_safe(group, next_group,
			&iommu->emulated_iommu_groups, next) {
		list_del(&group->next);
		kfree(group);
	}

	vfio_iommu_unmap_unpin_all(iommu);

	list_for_each_entry_safe(domain, domain_tmp,
				 &iommu->domain_list, next) {
		vfio_release_domain(domain);
		list_del(&domain->next);
		kfree(domain);
	}

	vfio_iommu_iova_free(&iommu->iova_list);

	kfree(iommu);
}

static int vfio_domains_have_enforce_cache_coherency(struct vfio_iommu *iommu)
{
	struct vfio_domain *domain;
	int ret = 1;

	mutex_lock(&iommu->lock);
	list_for_each_entry(domain, &iommu->domain_list, next) {
		if (!(domain->enforce_cache_coherency)) {
			ret = 0;
			break;
		}
	}
	mutex_unlock(&iommu->lock);

	return ret;
}

static bool vfio_iommu_has_emulated(struct vfio_iommu *iommu)
{
	bool ret;

	mutex_lock(&iommu->lock);
	ret = !list_empty(&iommu->emulated_iommu_groups);
	mutex_unlock(&iommu->lock);
	return ret;
}

static int vfio_iommu_type1_check_extension(struct vfio_iommu *iommu,
					    unsigned long arg)
{
	switch (arg) {
	case VFIO_TYPE1_IOMMU:
	case VFIO_TYPE1v2_IOMMU:
	case VFIO_UNMAP_ALL:
		return 1;
	case VFIO_UPDATE_VADDR:
		/*
		 * Disable this feature if mdevs are present.  They cannot
		 * safely pin/unpin/rw while vaddrs are being updated.
		 */
		return iommu && !vfio_iommu_has_emulated(iommu);
	case VFIO_DMA_CC_IOMMU:
		if (!iommu)
			return 0;
		return vfio_domains_have_enforce_cache_coherency(iommu);
	default:
		return 0;
	}
}

static int vfio_iommu_iova_add_cap(struct vfio_info_cap *caps,
		 struct vfio_iommu_type1_info_cap_iova_range *cap_iovas,
		 size_t size)
{
	struct vfio_info_cap_header *header;
	struct vfio_iommu_type1_info_cap_iova_range *iova_cap;

	header = vfio_info_cap_add(caps, size,
				   VFIO_IOMMU_TYPE1_INFO_CAP_IOVA_RANGE, 1);
	if (IS_ERR(header))
		return PTR_ERR(header);

	iova_cap = container_of(header,
				struct vfio_iommu_type1_info_cap_iova_range,
				header);
	iova_cap->nr_iovas = cap_iovas->nr_iovas;
	memcpy(iova_cap->iova_ranges, cap_iovas->iova_ranges,
	       cap_iovas->nr_iovas * sizeof(*cap_iovas->iova_ranges));
	return 0;
}

static int vfio_iommu_iova_build_caps(struct vfio_iommu *iommu,
				      struct vfio_info_cap *caps)
{
	struct vfio_iommu_type1_info_cap_iova_range *cap_iovas;
	struct vfio_iova *iova;
	size_t size;
	int iovas = 0, i = 0, ret;

	list_for_each_entry(iova, &iommu->iova_list, list)
		iovas++;

	if (!iovas) {
		/*
		 * Return 0 as a container with a single mdev device
		 * will have an empty list
		 */
		return 0;
	}

	size = struct_size(cap_iovas, iova_ranges, iovas);

	cap_iovas = kzalloc(size, GFP_KERNEL);
	if (!cap_iovas)
		return -ENOMEM;

	cap_iovas->nr_iovas = iovas;

	list_for_each_entry(iova, &iommu->iova_list, list) {
		cap_iovas->iova_ranges[i].start = iova->start;
		cap_iovas->iova_ranges[i].end = iova->end;
		i++;
	}

	ret = vfio_iommu_iova_add_cap(caps, cap_iovas, size);

	kfree(cap_iovas);
	return ret;
}

static int vfio_iommu_migration_build_caps(struct vfio_iommu *iommu,
					   struct vfio_info_cap *caps)
{
	struct vfio_iommu_type1_info_cap_migration cap_mig = {};

	cap_mig.header.id = VFIO_IOMMU_TYPE1_INFO_CAP_MIGRATION;
	cap_mig.header.version = 1;

	cap_mig.flags = 0;
	/* support minimum pgsize */
	cap_mig.pgsize_bitmap = (size_t)1 << __ffs(iommu->pgsize_bitmap);
	cap_mig.max_dirty_bitmap_size = DIRTY_BITMAP_SIZE_MAX;

	return vfio_info_add_capability(caps, &cap_mig.header, sizeof(cap_mig));
}

static int vfio_iommu_dma_avail_build_caps(struct vfio_iommu *iommu,
					   struct vfio_info_cap *caps)
{
	struct vfio_iommu_type1_info_dma_avail cap_dma_avail;

	cap_dma_avail.header.id = VFIO_IOMMU_TYPE1_INFO_DMA_AVAIL;
	cap_dma_avail.header.version = 1;

	cap_dma_avail.avail = iommu->dma_avail;

	return vfio_info_add_capability(caps, &cap_dma_avail.header,
					sizeof(cap_dma_avail));
}

static int vfio_iommu_type1_get_info(struct vfio_iommu *iommu,
				     unsigned long arg)
{
	struct vfio_iommu_type1_info info = {};
	unsigned long minsz;
	struct vfio_info_cap caps = { .buf = NULL, .size = 0 };
	int ret;

	minsz = offsetofend(struct vfio_iommu_type1_info, iova_pgsizes);

	if (copy_from_user(&info, (void __user *)arg, minsz))
		return -EFAULT;

	if (info.argsz < minsz)
		return -EINVAL;

	minsz = min_t(size_t, info.argsz, sizeof(info));

	mutex_lock(&iommu->lock);
	info.flags = VFIO_IOMMU_INFO_PGSIZES;

	info.iova_pgsizes = iommu->pgsize_bitmap;

	ret = vfio_iommu_migration_build_caps(iommu, &caps);

	if (!ret)
		ret = vfio_iommu_dma_avail_build_caps(iommu, &caps);

	if (!ret)
		ret = vfio_iommu_iova_build_caps(iommu, &caps);

	mutex_unlock(&iommu->lock);

	if (ret)
		return ret;

	if (caps.size) {
		info.flags |= VFIO_IOMMU_INFO_CAPS;

		if (info.argsz < sizeof(info) + caps.size) {
			info.argsz = sizeof(info) + caps.size;
		} else {
			vfio_info_cap_shift(&caps, sizeof(info));
			if (copy_to_user((void __user *)arg +
					sizeof(info), caps.buf,
					caps.size)) {
				kfree(caps.buf);
				return -EFAULT;
			}
			info.cap_offset = sizeof(info);
		}

		kfree(caps.buf);
	}

	return copy_to_user((void __user *)arg, &info, minsz) ?
			-EFAULT : 0;
}

static int vfio_iommu_type1_map_dma(struct vfio_iommu *iommu,
				    unsigned long arg)
{
	struct vfio_iommu_type1_dma_map map;
	unsigned long minsz;
	uint32_t mask = VFIO_DMA_MAP_FLAG_READ | VFIO_DMA_MAP_FLAG_WRITE |
			VFIO_DMA_MAP_FLAG_VADDR;

	minsz = offsetofend(struct vfio_iommu_type1_dma_map, size);

	if (copy_from_user(&map, (void __user *)arg, minsz))
		return -EFAULT;

	if (map.argsz < minsz || map.flags & ~mask)
		return -EINVAL;

	return vfio_dma_do_map(iommu, &map);
}

static int vfio_iommu_type1_unmap_dma(struct vfio_iommu *iommu,
				      unsigned long arg)
{
	struct vfio_iommu_type1_dma_unmap unmap;
	struct vfio_bitmap bitmap = { 0 };
	uint32_t mask = VFIO_DMA_UNMAP_FLAG_GET_DIRTY_BITMAP |
			VFIO_DMA_UNMAP_FLAG_VADDR |
			VFIO_DMA_UNMAP_FLAG_ALL;
	unsigned long minsz;
	int ret;

	minsz = offsetofend(struct vfio_iommu_type1_dma_unmap, size);

	if (copy_from_user(&unmap, (void __user *)arg, minsz))
		return -EFAULT;

	if (unmap.argsz < minsz || unmap.flags & ~mask)
		return -EINVAL;

	if ((unmap.flags & VFIO_DMA_UNMAP_FLAG_GET_DIRTY_BITMAP) &&
	    (unmap.flags & (VFIO_DMA_UNMAP_FLAG_ALL |
			    VFIO_DMA_UNMAP_FLAG_VADDR)))
		return -EINVAL;

	if (unmap.flags & VFIO_DMA_UNMAP_FLAG_GET_DIRTY_BITMAP) {
		unsigned long pgshift;

		if (unmap.argsz < (minsz + sizeof(bitmap)))
			return -EINVAL;

		if (copy_from_user(&bitmap,
				   (void __user *)(arg + minsz),
				   sizeof(bitmap)))
			return -EFAULT;

		if (!access_ok((void __user *)bitmap.data, bitmap.size))
			return -EINVAL;

		pgshift = __ffs(bitmap.pgsize);
		ret = verify_bitmap_size(unmap.size >> pgshift,
					 bitmap.size);
		if (ret)
			return ret;
	}

	ret = vfio_dma_do_unmap(iommu, &unmap, &bitmap);
	if (ret)
		return ret;

	return copy_to_user((void __user *)arg, &unmap, minsz) ?
			-EFAULT : 0;
}

static int vfio_iommu_type1_dirty_pages(struct vfio_iommu *iommu,
					unsigned long arg)
{
	struct vfio_iommu_type1_dirty_bitmap dirty;
	uint32_t mask = VFIO_IOMMU_DIRTY_PAGES_FLAG_START |
			VFIO_IOMMU_DIRTY_PAGES_FLAG_STOP |
			VFIO_IOMMU_DIRTY_PAGES_FLAG_GET_BITMAP;
	unsigned long minsz;
	int ret = 0;

	if (!iommu->v2)
		return -EACCES;

	minsz = offsetofend(struct vfio_iommu_type1_dirty_bitmap, flags);

	if (copy_from_user(&dirty, (void __user *)arg, minsz))
		return -EFAULT;

	if (dirty.argsz < minsz || dirty.flags & ~mask)
		return -EINVAL;

	/* only one flag should be set at a time */
	if (__ffs(dirty.flags) != __fls(dirty.flags))
		return -EINVAL;

	if (dirty.flags & VFIO_IOMMU_DIRTY_PAGES_FLAG_START) {
		size_t pgsize;

		mutex_lock(&iommu->lock);
		pgsize = 1 << __ffs(iommu->pgsize_bitmap);
		if (!iommu->dirty_page_tracking) {
			ret = vfio_dma_bitmap_alloc_all(iommu, pgsize);
			if (!ret)
				iommu->dirty_page_tracking = true;
		}
		mutex_unlock(&iommu->lock);
		return ret;
	} else if (dirty.flags & VFIO_IOMMU_DIRTY_PAGES_FLAG_STOP) {
		mutex_lock(&iommu->lock);
		if (iommu->dirty_page_tracking) {
			iommu->dirty_page_tracking = false;
			vfio_dma_bitmap_free_all(iommu);
		}
		mutex_unlock(&iommu->lock);
		return 0;
	} else if (dirty.flags & VFIO_IOMMU_DIRTY_PAGES_FLAG_GET_BITMAP) {
		struct vfio_iommu_type1_dirty_bitmap_get range;
		unsigned long pgshift;
		size_t data_size = dirty.argsz - minsz;
		size_t iommu_pgsize;

		if (!data_size || data_size < sizeof(range))
			return -EINVAL;

		if (copy_from_user(&range, (void __user *)(arg + minsz),
				   sizeof(range)))
			return -EFAULT;

		if (range.iova + range.size < range.iova)
			return -EINVAL;
		if (!access_ok((void __user *)range.bitmap.data,
			       range.bitmap.size))
			return -EINVAL;

		pgshift = __ffs(range.bitmap.pgsize);
		ret = verify_bitmap_size(range.size >> pgshift,
					 range.bitmap.size);
		if (ret)
			return ret;

		mutex_lock(&iommu->lock);

		iommu_pgsize = (size_t)1 << __ffs(iommu->pgsize_bitmap);

		/* allow only smallest supported pgsize */
		if (range.bitmap.pgsize != iommu_pgsize) {
			ret = -EINVAL;
			goto out_unlock;
		}
		if (range.iova & (iommu_pgsize - 1)) {
			ret = -EINVAL;
			goto out_unlock;
		}
		if (!range.size || range.size & (iommu_pgsize - 1)) {
			ret = -EINVAL;
			goto out_unlock;
		}

		if (iommu->dirty_page_tracking)
			ret = vfio_iova_dirty_bitmap(range.bitmap.data,
						     iommu, range.iova,
						     range.size,
						     range.bitmap.pgsize);
		else
			ret = -EINVAL;
out_unlock:
		mutex_unlock(&iommu->lock);

		return ret;
	}

	return -EINVAL;
}

static long vfio_iommu_type1_ioctl(void *iommu_data,
				   unsigned int cmd, unsigned long arg)
{
	struct vfio_iommu *iommu = iommu_data;

	switch (cmd) {
	case VFIO_CHECK_EXTENSION:
		return vfio_iommu_type1_check_extension(iommu, arg);
	case VFIO_IOMMU_GET_INFO:
		return vfio_iommu_type1_get_info(iommu, arg);
	case VFIO_IOMMU_MAP_DMA:
		return vfio_iommu_type1_map_dma(iommu, arg);
	case VFIO_IOMMU_UNMAP_DMA:
		return vfio_iommu_type1_unmap_dma(iommu, arg);
	case VFIO_IOMMU_DIRTY_PAGES:
		return vfio_iommu_type1_dirty_pages(iommu, arg);
	default:
		return -ENOTTY;
	}
}

static void vfio_iommu_type1_register_device(void *iommu_data,
					     struct vfio_device *vdev)
{
	struct vfio_iommu *iommu = iommu_data;

	if (!vdev->ops->dma_unmap)
		return;

	/*
	 * list_empty(&iommu->device_list) is tested under the iommu->lock while
	 * iteration for dma_unmap must be done under the device_list_lock.
	 * Holding both locks here allows avoiding the device_list_lock in
	 * several fast paths. See vfio_notify_dma_unmap()
	 */
	mutex_lock(&iommu->lock);
	mutex_lock(&iommu->device_list_lock);
	list_add(&vdev->iommu_entry, &iommu->device_list);
	mutex_unlock(&iommu->device_list_lock);
	mutex_unlock(&iommu->lock);
}

static void vfio_iommu_type1_unregister_device(void *iommu_data,
					       struct vfio_device *vdev)
{
	struct vfio_iommu *iommu = iommu_data;

	if (!vdev->ops->dma_unmap)
		return;

	mutex_lock(&iommu->lock);
	mutex_lock(&iommu->device_list_lock);
	list_del(&vdev->iommu_entry);
	mutex_unlock(&iommu->device_list_lock);
	mutex_unlock(&iommu->lock);
}

static int vfio_iommu_type1_dma_rw_chunk(struct vfio_iommu *iommu,
					 dma_addr_t user_iova, void *data,
					 size_t count, bool write,
					 size_t *copied)
{
	struct mm_struct *mm;
	unsigned long vaddr;
	struct vfio_dma *dma;
	bool kthread = current->mm == NULL;
	size_t offset;

	*copied = 0;

	dma = vfio_find_dma(iommu, user_iova, 1);
	if (!dma)
		return -EINVAL;

	if ((write && !(dma->prot & IOMMU_WRITE)) ||
			!(dma->prot & IOMMU_READ))
		return -EPERM;

	mm = dma->mm;
	if (!mmget_not_zero(mm))
		return -EPERM;

	if (kthread)
		kthread_use_mm(mm);
	else if (current->mm != mm)
		goto out;

	offset = user_iova - dma->iova;

	if (count > dma->size - offset)
		count = dma->size - offset;

	vaddr = dma->vaddr + offset;

	if (write) {
		*copied = copy_to_user((void __user *)vaddr, data,
					 count) ? 0 : count;
		if (*copied && iommu->dirty_page_tracking) {
			unsigned long pgshift = __ffs(iommu->pgsize_bitmap);
			/*
			 * Bitmap populated with the smallest supported page
			 * size
			 */
			bitmap_set(dma->bitmap, offset >> pgshift,
				   ((offset + *copied - 1) >> pgshift) -
				   (offset >> pgshift) + 1);
		}
	} else
		*copied = copy_from_user(data, (void __user *)vaddr,
					   count) ? 0 : count;
	if (kthread)
		kthread_unuse_mm(mm);
out:
	mmput(mm);
	return *copied ? 0 : -EFAULT;
}

static int vfio_iommu_type1_dma_rw(void *iommu_data, dma_addr_t user_iova,
				   void *data, size_t count, bool write)
{
	struct vfio_iommu *iommu = iommu_data;
	int ret = 0;
	size_t done;

	mutex_lock(&iommu->lock);

	if (WARN_ONCE(iommu->vaddr_invalid_count,
		      "vfio_dma_rw not allowed with VFIO_UPDATE_VADDR\n")) {
		ret = -EBUSY;
		goto out;
	}

	while (count > 0) {
		ret = vfio_iommu_type1_dma_rw_chunk(iommu, user_iova, data,
						    count, write, &done);
		if (ret)
			break;

		count -= done;
		data += done;
		user_iova += done;
	}

out:
	mutex_unlock(&iommu->lock);
	return ret;
}

static struct iommu_domain *
vfio_iommu_type1_group_iommu_domain(void *iommu_data,
				    struct iommu_group *iommu_group)
{
	struct iommu_domain *domain = ERR_PTR(-ENODEV);
	struct vfio_iommu *iommu = iommu_data;
	struct vfio_domain *d;

	if (!iommu || !iommu_group)
		return ERR_PTR(-EINVAL);

	mutex_lock(&iommu->lock);
	list_for_each_entry(d, &iommu->domain_list, next) {
		if (find_iommu_group(d, iommu_group)) {
			domain = d->domain;
			break;
		}
	}
	mutex_unlock(&iommu->lock);

	return domain;
}

static const struct vfio_iommu_driver_ops vfio_iommu_driver_ops_type1 = {
	.name			= "vfio-iommu-type1",
	.owner			= THIS_MODULE,
	.open			= vfio_iommu_type1_open,
	.release		= vfio_iommu_type1_release,
	.ioctl			= vfio_iommu_type1_ioctl,
	.attach_group		= vfio_iommu_type1_attach_group,
	.detach_group		= vfio_iommu_type1_detach_group,
	.pin_pages		= vfio_iommu_type1_pin_pages,
	.unpin_pages		= vfio_iommu_type1_unpin_pages,
	.register_device	= vfio_iommu_type1_register_device,
	.unregister_device	= vfio_iommu_type1_unregister_device,
	.dma_rw			= vfio_iommu_type1_dma_rw,
	.group_iommu_domain	= vfio_iommu_type1_group_iommu_domain,
};

static int __init vfio_iommu_type1_init(void)
{
	return vfio_register_iommu_driver(&vfio_iommu_driver_ops_type1);
}

static void __exit vfio_iommu_type1_cleanup(void)
{
	vfio_unregister_iommu_driver(&vfio_iommu_driver_ops_type1);
}

module_init(vfio_iommu_type1_init);
module_exit(vfio_iommu_type1_cleanup);

MODULE_VERSION(DRIVER_VERSION);
MODULE_LICENSE("GPL v2");
MODULE_AUTHOR(DRIVER_AUTHOR);
MODULE_DESCRIPTION(DRIVER_DESC);<|MERGE_RESOLUTION|>--- conflicted
+++ resolved
@@ -2304,17 +2304,7 @@
 		goto out_free_domain;
 	}
 
-<<<<<<< HEAD
-	if (iommu->nesting) {
-		ret = iommu_enable_nesting(domain->domain);
-		if (ret)
-			goto out_domain;
-	}
-
 	ret = vfio_iommu_attach_group(domain, group);
-=======
-	ret = iommu_attach_group(domain->domain, group->iommu_group);
->>>>>>> 40384c84
 	if (ret)
 		goto out_domain;
 
