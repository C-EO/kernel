// SPDX-License-Identifier: GPL-2.0-only
/*
 * VFIO core
 *
 * Copyright (C) 2012 Red Hat, Inc.  All rights reserved.
 *     Author: Alex Williamson <alex.williamson@redhat.com>
 *
 * Derived from original vfio:
 * Copyright 2010 Cisco Systems, Inc.  All rights reserved.
 * Author: Tom Lyon, pugs@cisco.com
 */

#include <linux/cdev.h>
#include <linux/compat.h>
#include <linux/device.h>
#include <linux/file.h>
#include <linux/anon_inodes.h>
#include <linux/fs.h>
#include <linux/idr.h>
#include <linux/iommu.h>
#include <linux/list.h>
#include <linux/miscdevice.h>
#include <linux/module.h>
#include <linux/mutex.h>
#include <linux/pci.h>
#include <linux/rwsem.h>
#include <linux/sched.h>
#include <linux/slab.h>
#include <linux/stat.h>
#include <linux/string.h>
#include <linux/uaccess.h>
#include <linux/vfio.h>
#include <linux/wait.h>
#include <linux/sched/signal.h>

#define DRIVER_VERSION	"0.3"
#define DRIVER_AUTHOR	"Alex Williamson <alex.williamson@redhat.com>"
#define DRIVER_DESC	"VFIO - User Level meta-driver"

static struct vfio {
	struct class			*class;
	struct list_head		iommu_drivers_list;
	struct mutex			iommu_drivers_lock;
	struct list_head		group_list;
	struct idr			group_idr;
	struct mutex			group_lock;
	struct cdev			group_cdev;
	dev_t				group_devt;
} vfio;

struct vfio_iommu_driver {
	const struct vfio_iommu_driver_ops	*ops;
	struct list_head			vfio_next;
};

struct vfio_container {
	struct kref			kref;
	struct list_head		group_list;
	struct rw_semaphore		group_lock;
	struct vfio_iommu_driver	*iommu_driver;
	void				*iommu_data;
	bool				noiommu;
};

struct vfio_unbound_dev {
	struct device			*dev;
	struct list_head		unbound_next;
};

struct vfio_group {
	struct kref			kref;
	int				minor;
	atomic_t			container_users;
	struct iommu_group		*iommu_group;
	struct vfio_container		*container;
	struct list_head		device_list;
	struct mutex			device_lock;
	struct device			*dev;
	struct notifier_block		nb;
	struct list_head		vfio_next;
	struct list_head		container_next;
	struct list_head		unbound_list;
	struct mutex			unbound_lock;
	atomic_t			opened;
	wait_queue_head_t		container_q;
	bool				noiommu;
	unsigned int			dev_counter;
	struct kvm			*kvm;
	struct blocking_notifier_head	notifier;
};

#ifdef CONFIG_VFIO_NOIOMMU
static bool noiommu __read_mostly;
module_param_named(enable_unsafe_noiommu_mode,
		   noiommu, bool, S_IRUGO | S_IWUSR);
MODULE_PARM_DESC(enable_unsafe_noiommu_mode, "Enable UNSAFE, no-IOMMU mode.  This mode provides no device isolation, no DMA translation, no host kernel protection, cannot be used for device assignment to virtual machines, requires RAWIO permissions, and will taint the kernel.  If you do not know what this is for, step away. (default: false)");
#endif

/*
 * vfio_iommu_group_{get,put} are only intended for VFIO bus driver probe
 * and remove functions, any use cases other than acquiring the first
 * reference for the purpose of calling vfio_register_group_dev() or removing
 * that symmetric reference after vfio_unregister_group_dev() should use the raw
 * iommu_group_{get,put} functions.  In particular, vfio_iommu_group_put()
 * removes the device from the dummy group and cannot be nested.
 */
struct iommu_group *vfio_iommu_group_get(struct device *dev)
{
	struct iommu_group *group;
	int __maybe_unused ret;

	group = iommu_group_get(dev);

#ifdef CONFIG_VFIO_NOIOMMU
	/*
	 * With noiommu enabled, an IOMMU group will be created for a device
	 * that doesn't already have one and doesn't have an iommu_ops on their
	 * bus.  We set iommudata simply to be able to identify these groups
	 * as special use and for reclamation later.
	 */
	if (group || !noiommu || iommu_present(dev->bus))
		return group;

	group = iommu_group_alloc();
	if (IS_ERR(group))
		return NULL;

	iommu_group_set_name(group, "vfio-noiommu");
	iommu_group_set_iommudata(group, &noiommu, NULL);
	ret = iommu_group_add_device(group, dev);
	if (ret) {
		iommu_group_put(group);
		return NULL;
	}

	/*
	 * Where to taint?  At this point we've added an IOMMU group for a
	 * device that is not backed by iommu_ops, therefore any iommu_
	 * callback using iommu_ops can legitimately Oops.  So, while we may
	 * be about to give a DMA capable device to a user without IOMMU
	 * protection, which is clearly taint-worthy, let's go ahead and do
	 * it here.
	 */
	add_taint(TAINT_USER, LOCKDEP_STILL_OK);
	dev_warn(dev, "Adding kernel taint for vfio-noiommu group on device\n");
#endif

	return group;
}
EXPORT_SYMBOL_GPL(vfio_iommu_group_get);

void vfio_iommu_group_put(struct iommu_group *group, struct device *dev)
{
#ifdef CONFIG_VFIO_NOIOMMU
	if (iommu_group_get_iommudata(group) == &noiommu)
		iommu_group_remove_device(dev);
#endif

	iommu_group_put(group);
}
EXPORT_SYMBOL_GPL(vfio_iommu_group_put);

#ifdef CONFIG_VFIO_NOIOMMU
static void *vfio_noiommu_open(unsigned long arg)
{
	if (arg != VFIO_NOIOMMU_IOMMU)
		return ERR_PTR(-EINVAL);
	if (!capable(CAP_SYS_RAWIO))
		return ERR_PTR(-EPERM);

	return NULL;
}

static void vfio_noiommu_release(void *iommu_data)
{
}

static long vfio_noiommu_ioctl(void *iommu_data,
			       unsigned int cmd, unsigned long arg)
{
	if (cmd == VFIO_CHECK_EXTENSION)
		return noiommu && (arg == VFIO_NOIOMMU_IOMMU) ? 1 : 0;

	return -ENOTTY;
}

static int vfio_noiommu_attach_group(void *iommu_data,
				     struct iommu_group *iommu_group)
{
	return iommu_group_get_iommudata(iommu_group) == &noiommu ? 0 : -EINVAL;
}

static void vfio_noiommu_detach_group(void *iommu_data,
				      struct iommu_group *iommu_group)
{
}

static const struct vfio_iommu_driver_ops vfio_noiommu_ops = {
	.name = "vfio-noiommu",
	.owner = THIS_MODULE,
	.open = vfio_noiommu_open,
	.release = vfio_noiommu_release,
	.ioctl = vfio_noiommu_ioctl,
	.attach_group = vfio_noiommu_attach_group,
	.detach_group = vfio_noiommu_detach_group,
};
#endif


/**
 * IOMMU driver registration
 */
int vfio_register_iommu_driver(const struct vfio_iommu_driver_ops *ops)
{
	struct vfio_iommu_driver *driver, *tmp;

	driver = kzalloc(sizeof(*driver), GFP_KERNEL);
	if (!driver)
		return -ENOMEM;

	driver->ops = ops;

	mutex_lock(&vfio.iommu_drivers_lock);

	/* Check for duplicates */
	list_for_each_entry(tmp, &vfio.iommu_drivers_list, vfio_next) {
		if (tmp->ops == ops) {
			mutex_unlock(&vfio.iommu_drivers_lock);
			kfree(driver);
			return -EINVAL;
		}
	}

	list_add(&driver->vfio_next, &vfio.iommu_drivers_list);

	mutex_unlock(&vfio.iommu_drivers_lock);

	return 0;
}
EXPORT_SYMBOL_GPL(vfio_register_iommu_driver);

void vfio_unregister_iommu_driver(const struct vfio_iommu_driver_ops *ops)
{
	struct vfio_iommu_driver *driver;

	mutex_lock(&vfio.iommu_drivers_lock);
	list_for_each_entry(driver, &vfio.iommu_drivers_list, vfio_next) {
		if (driver->ops == ops) {
			list_del(&driver->vfio_next);
			mutex_unlock(&vfio.iommu_drivers_lock);
			kfree(driver);
			return;
		}
	}
	mutex_unlock(&vfio.iommu_drivers_lock);
}
EXPORT_SYMBOL_GPL(vfio_unregister_iommu_driver);

/**
 * Group minor allocation/free - both called with vfio.group_lock held
 */
static int vfio_alloc_group_minor(struct vfio_group *group)
{
	return idr_alloc(&vfio.group_idr, group, 0, MINORMASK + 1, GFP_KERNEL);
}

static void vfio_free_group_minor(int minor)
{
	idr_remove(&vfio.group_idr, minor);
}

static int vfio_iommu_group_notifier(struct notifier_block *nb,
				     unsigned long action, void *data);
static void vfio_group_get(struct vfio_group *group);

/**
 * Container objects - containers are created when /dev/vfio/vfio is
 * opened, but their lifecycle extends until the last user is done, so
 * it's freed via kref.  Must support container/group/device being
 * closed in any order.
 */
static void vfio_container_get(struct vfio_container *container)
{
	kref_get(&container->kref);
}

static void vfio_container_release(struct kref *kref)
{
	struct vfio_container *container;
	container = container_of(kref, struct vfio_container, kref);

	kfree(container);
}

static void vfio_container_put(struct vfio_container *container)
{
	kref_put(&container->kref, vfio_container_release);
}

static void vfio_group_unlock_and_free(struct vfio_group *group)
{
	mutex_unlock(&vfio.group_lock);
	/*
	 * Unregister outside of lock.  A spurious callback is harmless now
	 * that the group is no longer in vfio.group_list.
	 */
	iommu_group_unregister_notifier(group->iommu_group, &group->nb);
	kfree(group);
}

/**
 * Group objects - create, release, get, put, search
 */
static struct vfio_group *vfio_create_group(struct iommu_group *iommu_group)
{
	struct vfio_group *group, *tmp;
	struct device *dev;
	int ret, minor;

	group = kzalloc(sizeof(*group), GFP_KERNEL);
	if (!group)
		return ERR_PTR(-ENOMEM);

	kref_init(&group->kref);
	INIT_LIST_HEAD(&group->device_list);
	mutex_init(&group->device_lock);
	INIT_LIST_HEAD(&group->unbound_list);
	mutex_init(&group->unbound_lock);
	atomic_set(&group->container_users, 0);
	atomic_set(&group->opened, 0);
	init_waitqueue_head(&group->container_q);
	group->iommu_group = iommu_group;
#ifdef CONFIG_VFIO_NOIOMMU
	group->noiommu = (iommu_group_get_iommudata(iommu_group) == &noiommu);
#endif
	BLOCKING_INIT_NOTIFIER_HEAD(&group->notifier);

	group->nb.notifier_call = vfio_iommu_group_notifier;

	/*
	 * blocking notifiers acquire a rwsem around registering and hold
	 * it around callback.  Therefore, need to register outside of
	 * vfio.group_lock to avoid A-B/B-A contention.  Our callback won't
	 * do anything unless it can find the group in vfio.group_list, so
	 * no harm in registering early.
	 */
	ret = iommu_group_register_notifier(iommu_group, &group->nb);
	if (ret) {
		kfree(group);
		return ERR_PTR(ret);
	}

	mutex_lock(&vfio.group_lock);

	/* Did we race creating this group? */
	list_for_each_entry(tmp, &vfio.group_list, vfio_next) {
		if (tmp->iommu_group == iommu_group) {
			vfio_group_get(tmp);
			vfio_group_unlock_and_free(group);
			return tmp;
		}
	}

	minor = vfio_alloc_group_minor(group);
	if (minor < 0) {
		vfio_group_unlock_and_free(group);
		return ERR_PTR(minor);
	}

	dev = device_create(vfio.class, NULL,
			    MKDEV(MAJOR(vfio.group_devt), minor),
			    group, "%s%d", group->noiommu ? "noiommu-" : "",
			    iommu_group_id(iommu_group));
	if (IS_ERR(dev)) {
		vfio_free_group_minor(minor);
		vfio_group_unlock_and_free(group);
		return ERR_CAST(dev);
	}

	group->minor = minor;
	group->dev = dev;

	list_add(&group->vfio_next, &vfio.group_list);

	mutex_unlock(&vfio.group_lock);

	return group;
}

/* called with vfio.group_lock held */
static void vfio_group_release(struct kref *kref)
{
	struct vfio_group *group = container_of(kref, struct vfio_group, kref);
	struct vfio_unbound_dev *unbound, *tmp;
	struct iommu_group *iommu_group = group->iommu_group;

	WARN_ON(!list_empty(&group->device_list));
	WARN_ON(group->notifier.head);

	list_for_each_entry_safe(unbound, tmp,
				 &group->unbound_list, unbound_next) {
		list_del(&unbound->unbound_next);
		kfree(unbound);
	}

	device_destroy(vfio.class, MKDEV(MAJOR(vfio.group_devt), group->minor));
	list_del(&group->vfio_next);
	vfio_free_group_minor(group->minor);
	vfio_group_unlock_and_free(group);
	iommu_group_put(iommu_group);
}

static void vfio_group_put(struct vfio_group *group)
{
	kref_put_mutex(&group->kref, vfio_group_release, &vfio.group_lock);
}

struct vfio_group_put_work {
	struct work_struct work;
	struct vfio_group *group;
};

static void vfio_group_put_bg(struct work_struct *work)
{
	struct vfio_group_put_work *do_work;

	do_work = container_of(work, struct vfio_group_put_work, work);

	vfio_group_put(do_work->group);
	kfree(do_work);
}

static void vfio_group_schedule_put(struct vfio_group *group)
{
	struct vfio_group_put_work *do_work;

	do_work = kmalloc(sizeof(*do_work), GFP_KERNEL);
	if (WARN_ON(!do_work))
		return;

	INIT_WORK(&do_work->work, vfio_group_put_bg);
	do_work->group = group;
	schedule_work(&do_work->work);
}

/* Assume group_lock or group reference is held */
static void vfio_group_get(struct vfio_group *group)
{
	kref_get(&group->kref);
}

/*
 * Not really a try as we will sleep for mutex, but we need to make
 * sure the group pointer is valid under lock and get a reference.
 */
static struct vfio_group *vfio_group_try_get(struct vfio_group *group)
{
	struct vfio_group *target = group;

	mutex_lock(&vfio.group_lock);
	list_for_each_entry(group, &vfio.group_list, vfio_next) {
		if (group == target) {
			vfio_group_get(group);
			mutex_unlock(&vfio.group_lock);
			return group;
		}
	}
	mutex_unlock(&vfio.group_lock);

	return NULL;
}

static
struct vfio_group *vfio_group_get_from_iommu(struct iommu_group *iommu_group)
{
	struct vfio_group *group;

	mutex_lock(&vfio.group_lock);
	list_for_each_entry(group, &vfio.group_list, vfio_next) {
		if (group->iommu_group == iommu_group) {
			vfio_group_get(group);
			mutex_unlock(&vfio.group_lock);
			return group;
		}
	}
	mutex_unlock(&vfio.group_lock);

	return NULL;
}

static struct vfio_group *vfio_group_get_from_minor(int minor)
{
	struct vfio_group *group;

	mutex_lock(&vfio.group_lock);
	group = idr_find(&vfio.group_idr, minor);
	if (!group) {
		mutex_unlock(&vfio.group_lock);
		return NULL;
	}
	vfio_group_get(group);
	mutex_unlock(&vfio.group_lock);

	return group;
}

static struct vfio_group *vfio_group_get_from_dev(struct device *dev)
{
	struct iommu_group *iommu_group;
	struct vfio_group *group;

	iommu_group = iommu_group_get(dev);
	if (!iommu_group)
		return NULL;

	group = vfio_group_get_from_iommu(iommu_group);
	iommu_group_put(iommu_group);

	return group;
}

/**
 * Device objects - create, release, get, put, search
 */
<<<<<<< HEAD
static
struct vfio_device *vfio_group_create_device(struct vfio_group *group,
					     struct device *dev,
					     const struct vfio_device_ops *ops,
					     void *device_data)
{
	struct vfio_device *device;

	device = kzalloc(sizeof(*device), GFP_KERNEL);
	if (!device)
		return ERR_PTR(-ENOMEM);

	kref_init(&device->kref);
	device->dev = dev;
	device->group = group;
	device->ops = ops;
	device->device_data = device_data;
	dev_set_drvdata(dev, device);

	/* No need to get group_lock, caller has group reference */
	vfio_group_get(group);

	mutex_lock(&group->device_lock);
	list_add(&device->group_next, &group->device_list);
	group->dev_counter++;
	mutex_unlock(&group->device_lock);

	return device;
}

static void vfio_device_release(struct kref *kref)
{
	struct vfio_device *device = container_of(kref,
						  struct vfio_device, kref);
	struct vfio_group *group = device->group;

	list_del(&device->group_next);
	group->dev_counter--;
	mutex_unlock(&group->device_lock);

	dev_set_drvdata(device->dev, NULL);

	kfree(device);

	/* vfio_del_group_dev may be waiting for this device */
	wake_up(&vfio.release_q);
}

=======
>>>>>>> 7d2a07b7
/* Device reference always implies a group reference */
void vfio_device_put(struct vfio_device *device)
{
	if (refcount_dec_and_test(&device->refcount))
		complete(&device->comp);
}
EXPORT_SYMBOL_GPL(vfio_device_put);

static bool vfio_device_try_get(struct vfio_device *device)
{
	return refcount_inc_not_zero(&device->refcount);
}

static struct vfio_device *vfio_group_get_device(struct vfio_group *group,
						 struct device *dev)
{
	struct vfio_device *device;

	mutex_lock(&group->device_lock);
	list_for_each_entry(device, &group->device_list, group_next) {
		if (device->dev == dev && vfio_device_try_get(device)) {
			mutex_unlock(&group->device_lock);
			return device;
		}
	}
	mutex_unlock(&group->device_lock);
	return NULL;
}

/*
 * Some drivers, like pci-stub, are only used to prevent other drivers from
 * claiming a device and are therefore perfectly legitimate for a user owned
 * group.  The pci-stub driver has no dependencies on DMA or the IOVA mapping
 * of the device, but it does prevent the user from having direct access to
 * the device, which is useful in some circumstances.
 *
 * We also assume that we can include PCI interconnect devices, ie. bridges.
 * IOMMU grouping on PCI necessitates that if we lack isolation on a bridge
 * then all of the downstream devices will be part of the same IOMMU group as
 * the bridge.  Thus, if placing the bridge into the user owned IOVA space
 * breaks anything, it only does so for user owned devices downstream.  Note
 * that error notification via MSI can be affected for platforms that handle
 * MSI within the same IOVA space as DMA.
 */
static const char * const vfio_driver_allowed[] = { "pci-stub" };

static bool vfio_dev_driver_allowed(struct device *dev,
				    struct device_driver *drv)
{
	if (dev_is_pci(dev)) {
		struct pci_dev *pdev = to_pci_dev(dev);

		if (pdev->hdr_type != PCI_HEADER_TYPE_NORMAL)
			return true;
	}

	return match_string(vfio_driver_allowed,
			    ARRAY_SIZE(vfio_driver_allowed),
			    drv->name) >= 0;
}

/*
 * A vfio group is viable for use by userspace if all devices are in
 * one of the following states:
 *  - driver-less
 *  - bound to a vfio driver
 *  - bound to an otherwise allowed driver
 *  - a PCI interconnect device
 *
 * We use two methods to determine whether a device is bound to a vfio
 * driver.  The first is to test whether the device exists in the vfio
 * group.  The second is to test if the device exists on the group
 * unbound_list, indicating it's in the middle of transitioning from
 * a vfio driver to driver-less.
 */
static int vfio_dev_viable(struct device *dev, void *data)
{
	struct vfio_group *group = data;
	struct vfio_device *device;
	struct device_driver *drv = READ_ONCE(dev->driver);
	struct vfio_unbound_dev *unbound;
	int ret = -EINVAL;

	mutex_lock(&group->unbound_lock);
	list_for_each_entry(unbound, &group->unbound_list, unbound_next) {
		if (dev == unbound->dev) {
			ret = 0;
			break;
		}
	}
	mutex_unlock(&group->unbound_lock);

	if (!ret || !drv || vfio_dev_driver_allowed(dev, drv))
		return 0;

	device = vfio_group_get_device(group, dev);
	if (device) {
		vfio_device_put(device);
		return 0;
	}

	return ret;
}

/**
 * Async device support
 */
static int vfio_group_nb_add_dev(struct vfio_group *group, struct device *dev)
{
	struct vfio_device *device;

	/* Do we already know about it?  We shouldn't */
	device = vfio_group_get_device(group, dev);
	if (WARN_ON_ONCE(device)) {
		vfio_device_put(device);
		return 0;
	}

	/* Nothing to do for idle groups */
	if (!atomic_read(&group->container_users))
		return 0;

	/* TODO Prevent device auto probing */
	dev_WARN(dev, "Device added to live group %d!\n",
		 iommu_group_id(group->iommu_group));

	return 0;
}

static int vfio_group_nb_verify(struct vfio_group *group, struct device *dev)
{
	/* We don't care what happens when the group isn't in use */
	if (!atomic_read(&group->container_users))
		return 0;

	return vfio_dev_viable(dev, group);
}

static int vfio_iommu_group_notifier(struct notifier_block *nb,
				     unsigned long action, void *data)
{
	struct vfio_group *group = container_of(nb, struct vfio_group, nb);
	struct device *dev = data;
	struct vfio_unbound_dev *unbound;

	/*
	 * Need to go through a group_lock lookup to get a reference or we
	 * risk racing a group being removed.  Ignore spurious notifies.
	 */
	group = vfio_group_try_get(group);
	if (!group)
		return NOTIFY_OK;

	switch (action) {
	case IOMMU_GROUP_NOTIFY_ADD_DEVICE:
		vfio_group_nb_add_dev(group, dev);
		break;
	case IOMMU_GROUP_NOTIFY_DEL_DEVICE:
		/*
		 * Nothing to do here.  If the device is in use, then the
		 * vfio sub-driver should block the remove callback until
		 * it is unused.  If the device is unused or attached to a
		 * stub driver, then it should be released and we don't
		 * care that it will be going away.
		 */
		break;
	case IOMMU_GROUP_NOTIFY_BIND_DRIVER:
		dev_dbg(dev, "%s: group %d binding to driver\n", __func__,
			iommu_group_id(group->iommu_group));
		break;
	case IOMMU_GROUP_NOTIFY_BOUND_DRIVER:
		dev_dbg(dev, "%s: group %d bound to driver %s\n", __func__,
			iommu_group_id(group->iommu_group), dev->driver->name);
		BUG_ON(vfio_group_nb_verify(group, dev));
		break;
	case IOMMU_GROUP_NOTIFY_UNBIND_DRIVER:
		dev_dbg(dev, "%s: group %d unbinding from driver %s\n",
			__func__, iommu_group_id(group->iommu_group),
			dev->driver->name);
		break;
	case IOMMU_GROUP_NOTIFY_UNBOUND_DRIVER:
		dev_dbg(dev, "%s: group %d unbound from driver\n", __func__,
			iommu_group_id(group->iommu_group));
		/*
		 * XXX An unbound device in a live group is ok, but we'd
		 * really like to avoid the above BUG_ON by preventing other
		 * drivers from binding to it.  Once that occurs, we have to
		 * stop the system to maintain isolation.  At a minimum, we'd
		 * want a toggle to disable driver auto probe for this device.
		 */

		mutex_lock(&group->unbound_lock);
		list_for_each_entry(unbound,
				    &group->unbound_list, unbound_next) {
			if (dev == unbound->dev) {
				list_del(&unbound->unbound_next);
				kfree(unbound);
				break;
			}
		}
		mutex_unlock(&group->unbound_lock);
		break;
	}

	/*
	 * If we're the last reference to the group, the group will be
	 * released, which includes unregistering the iommu group notifier.
	 * We hold a read-lock on that notifier list, unregistering needs
	 * a write-lock... deadlock.  Release our reference asynchronously
	 * to avoid that situation.
	 */
	vfio_group_schedule_put(group);
	return NOTIFY_OK;
}

/**
 * VFIO driver API
 */
void vfio_init_group_dev(struct vfio_device *device, struct device *dev,
			 const struct vfio_device_ops *ops)
{
	init_completion(&device->comp);
	device->dev = dev;
	device->ops = ops;
}
EXPORT_SYMBOL_GPL(vfio_init_group_dev);

int vfio_register_group_dev(struct vfio_device *device)
{
	struct vfio_device *existing_device;
	struct iommu_group *iommu_group;
	struct vfio_group *group;

	iommu_group = iommu_group_get(device->dev);
	if (!iommu_group)
		return -EINVAL;

	group = vfio_group_get_from_iommu(iommu_group);
	if (!group) {
		group = vfio_create_group(iommu_group);
		if (IS_ERR(group)) {
			iommu_group_put(iommu_group);
			return PTR_ERR(group);
		}
	} else {
		/*
		 * A found vfio_group already holds a reference to the
		 * iommu_group.  A created vfio_group keeps the reference.
		 */
		iommu_group_put(iommu_group);
	}

	existing_device = vfio_group_get_device(group, device->dev);
	if (existing_device) {
		dev_WARN(device->dev, "Device already exists on group %d\n",
			 iommu_group_id(iommu_group));
		vfio_device_put(existing_device);
		vfio_group_put(group);
		return -EBUSY;
	}

	/* Our reference on group is moved to the device */
	device->group = group;

	/* Refcounting can't start until the driver calls register */
	refcount_set(&device->refcount, 1);

	mutex_lock(&group->device_lock);
	list_add(&device->group_next, &group->device_list);
	group->dev_counter++;
	mutex_unlock(&group->device_lock);

	return 0;
}
EXPORT_SYMBOL_GPL(vfio_register_group_dev);

/**
 * Get a reference to the vfio_device for a device.  Even if the
 * caller thinks they own the device, they could be racing with a
 * release call path, so we can't trust drvdata for the shortcut.
 * Go the long way around, from the iommu_group to the vfio_group
 * to the vfio_device.
 */
struct vfio_device *vfio_device_get_from_dev(struct device *dev)
{
	struct vfio_group *group;
	struct vfio_device *device;

	group = vfio_group_get_from_dev(dev);
	if (!group)
		return NULL;

	device = vfio_group_get_device(group, dev);
	vfio_group_put(group);

	return device;
}
EXPORT_SYMBOL_GPL(vfio_device_get_from_dev);

static struct vfio_device *vfio_device_get_from_name(struct vfio_group *group,
						     char *buf)
{
	struct vfio_device *it, *device = ERR_PTR(-ENODEV);

	mutex_lock(&group->device_lock);
	list_for_each_entry(it, &group->device_list, group_next) {
		int ret;

		if (it->ops->match) {
<<<<<<< HEAD
			ret = it->ops->match(it->device_data, buf);
=======
			ret = it->ops->match(it, buf);
>>>>>>> 7d2a07b7
			if (ret < 0) {
				device = ERR_PTR(ret);
				break;
			}
		} else {
			ret = !strcmp(dev_name(it->dev), buf);
		}

<<<<<<< HEAD
		if (ret) {
=======
		if (ret && vfio_device_try_get(it)) {
>>>>>>> 7d2a07b7
			device = it;
			break;
		}
	}
	mutex_unlock(&group->device_lock);

	return device;
}

/*
 * Decrement the device reference count and wait for the device to be
 * removed.  Open file descriptors for the device... */
void vfio_unregister_group_dev(struct vfio_device *device)
{
	struct vfio_group *group = device->group;
	struct vfio_unbound_dev *unbound;
	unsigned int i = 0;
	bool interrupted = false;
	long rc;

	/*
	 * When the device is removed from the group, the group suddenly
	 * becomes non-viable; the device has a driver (until the unbind
	 * completes), but it's not present in the group.  This is bad news
	 * for any external users that need to re-acquire a group reference
	 * in order to match and release their existing reference.  To
	 * solve this, we track such devices on the unbound_list to bridge
	 * the gap until they're fully unbound.
	 */
	unbound = kzalloc(sizeof(*unbound), GFP_KERNEL);
	if (unbound) {
		unbound->dev = device->dev;
		mutex_lock(&group->unbound_lock);
		list_add(&unbound->unbound_next, &group->unbound_list);
		mutex_unlock(&group->unbound_lock);
	}
	WARN_ON(!unbound);

	vfio_device_put(device);
	rc = try_wait_for_completion(&device->comp);
	while (rc <= 0) {
		if (device->ops->request)
			device->ops->request(device, i++);

		if (interrupted) {
			rc = wait_for_completion_timeout(&device->comp,
							 HZ * 10);
		} else {
			rc = wait_for_completion_interruptible_timeout(
				&device->comp, HZ * 10);
			if (rc < 0) {
				interrupted = true;
				dev_warn(device->dev,
					 "Device is currently in use, task"
					 " \"%s\" (%d) "
					 "blocked until device is released",
					 current->comm, task_pid_nr(current));
			}
		}
	}

	mutex_lock(&group->device_lock);
	list_del(&device->group_next);
	group->dev_counter--;
	mutex_unlock(&group->device_lock);

	/*
	 * In order to support multiple devices per group, devices can be
	 * plucked from the group while other devices in the group are still
	 * in use.  The container persists with this group and those remaining
	 * devices still attached.  If the user creates an isolation violation
	 * by binding this device to another driver while the group is still in
	 * use, that's their fault.  However, in the case of removing the last,
	 * or potentially the only, device in the group there can be no other
	 * in-use devices in the group.  The user has done their due diligence
	 * and we should lay no claims to those devices.  In order to do that,
	 * we need to make sure the group is detached from the container.
	 * Without this stall, we're potentially racing with a user process
	 * that may attempt to immediately bind this device to another driver.
	 */
	if (list_empty(&group->device_list))
		wait_event(group->container_q, !group->container);

	/* Matches the get in vfio_register_group_dev() */
	vfio_group_put(group);
}
EXPORT_SYMBOL_GPL(vfio_unregister_group_dev);

/**
 * VFIO base fd, /dev/vfio/vfio
 */
static long vfio_ioctl_check_extension(struct vfio_container *container,
				       unsigned long arg)
{
	struct vfio_iommu_driver *driver;
	long ret = 0;

	down_read(&container->group_lock);

	driver = container->iommu_driver;

	switch (arg) {
		/* No base extensions yet */
	default:
		/*
		 * If no driver is set, poll all registered drivers for
		 * extensions and return the first positive result.  If
		 * a driver is already set, further queries will be passed
		 * only to that driver.
		 */
		if (!driver) {
			mutex_lock(&vfio.iommu_drivers_lock);
			list_for_each_entry(driver, &vfio.iommu_drivers_list,
					    vfio_next) {

#ifdef CONFIG_VFIO_NOIOMMU
				if (!list_empty(&container->group_list) &&
				    (container->noiommu !=
				     (driver->ops == &vfio_noiommu_ops)))
					continue;
#endif

				if (!try_module_get(driver->ops->owner))
					continue;

				ret = driver->ops->ioctl(NULL,
							 VFIO_CHECK_EXTENSION,
							 arg);
				module_put(driver->ops->owner);
				if (ret > 0)
					break;
			}
			mutex_unlock(&vfio.iommu_drivers_lock);
		} else
			ret = driver->ops->ioctl(container->iommu_data,
						 VFIO_CHECK_EXTENSION, arg);
	}

	up_read(&container->group_lock);

	return ret;
}

/* hold write lock on container->group_lock */
static int __vfio_container_attach_groups(struct vfio_container *container,
					  struct vfio_iommu_driver *driver,
					  void *data)
{
	struct vfio_group *group;
	int ret = -ENODEV;

	list_for_each_entry(group, &container->group_list, container_next) {
		ret = driver->ops->attach_group(data, group->iommu_group);
		if (ret)
			goto unwind;
	}

	return ret;

unwind:
	list_for_each_entry_continue_reverse(group, &container->group_list,
					     container_next) {
		driver->ops->detach_group(data, group->iommu_group);
	}

	return ret;
}

static long vfio_ioctl_set_iommu(struct vfio_container *container,
				 unsigned long arg)
{
	struct vfio_iommu_driver *driver;
	long ret = -ENODEV;

	down_write(&container->group_lock);

	/*
	 * The container is designed to be an unprivileged interface while
	 * the group can be assigned to specific users.  Therefore, only by
	 * adding a group to a container does the user get the privilege of
	 * enabling the iommu, which may allocate finite resources.  There
	 * is no unset_iommu, but by removing all the groups from a container,
	 * the container is deprivileged and returns to an unset state.
	 */
	if (list_empty(&container->group_list) || container->iommu_driver) {
		up_write(&container->group_lock);
		return -EINVAL;
	}

	mutex_lock(&vfio.iommu_drivers_lock);
	list_for_each_entry(driver, &vfio.iommu_drivers_list, vfio_next) {
		void *data;

#ifdef CONFIG_VFIO_NOIOMMU
		/*
		 * Only noiommu containers can use vfio-noiommu and noiommu
		 * containers can only use vfio-noiommu.
		 */
		if (container->noiommu != (driver->ops == &vfio_noiommu_ops))
			continue;
#endif

		if (!try_module_get(driver->ops->owner))
			continue;

		/*
		 * The arg magic for SET_IOMMU is the same as CHECK_EXTENSION,
		 * so test which iommu driver reported support for this
		 * extension and call open on them.  We also pass them the
		 * magic, allowing a single driver to support multiple
		 * interfaces if they'd like.
		 */
		if (driver->ops->ioctl(NULL, VFIO_CHECK_EXTENSION, arg) <= 0) {
			module_put(driver->ops->owner);
			continue;
		}

		data = driver->ops->open(arg);
		if (IS_ERR(data)) {
			ret = PTR_ERR(data);
			module_put(driver->ops->owner);
			continue;
		}

		ret = __vfio_container_attach_groups(container, driver, data);
		if (ret) {
			driver->ops->release(data);
			module_put(driver->ops->owner);
			continue;
		}

		container->iommu_driver = driver;
		container->iommu_data = data;
		break;
	}

	mutex_unlock(&vfio.iommu_drivers_lock);
	up_write(&container->group_lock);

	return ret;
}

static long vfio_fops_unl_ioctl(struct file *filep,
				unsigned int cmd, unsigned long arg)
{
	struct vfio_container *container = filep->private_data;
	struct vfio_iommu_driver *driver;
	void *data;
	long ret = -EINVAL;

	if (!container)
		return ret;

	switch (cmd) {
	case VFIO_GET_API_VERSION:
		ret = VFIO_API_VERSION;
		break;
	case VFIO_CHECK_EXTENSION:
		ret = vfio_ioctl_check_extension(container, arg);
		break;
	case VFIO_SET_IOMMU:
		ret = vfio_ioctl_set_iommu(container, arg);
		break;
	default:
		driver = container->iommu_driver;
		data = container->iommu_data;

		if (driver) /* passthrough all unrecognized ioctls */
			ret = driver->ops->ioctl(data, cmd, arg);
	}

	return ret;
}

static int vfio_fops_open(struct inode *inode, struct file *filep)
{
	struct vfio_container *container;

	container = kzalloc(sizeof(*container), GFP_KERNEL);
	if (!container)
		return -ENOMEM;

	INIT_LIST_HEAD(&container->group_list);
	init_rwsem(&container->group_lock);
	kref_init(&container->kref);

	filep->private_data = container;

	return 0;
}

static int vfio_fops_release(struct inode *inode, struct file *filep)
{
	struct vfio_container *container = filep->private_data;
	struct vfio_iommu_driver *driver = container->iommu_driver;

	if (driver && driver->ops->notify)
		driver->ops->notify(container->iommu_data,
				    VFIO_IOMMU_CONTAINER_CLOSE);

	filep->private_data = NULL;

	vfio_container_put(container);

	return 0;
}

/*
 * Once an iommu driver is set, we optionally pass read/write/mmap
 * on to the driver, allowing management interfaces beyond ioctl.
 */
static ssize_t vfio_fops_read(struct file *filep, char __user *buf,
			      size_t count, loff_t *ppos)
{
	struct vfio_container *container = filep->private_data;
	struct vfio_iommu_driver *driver;
	ssize_t ret = -EINVAL;

	driver = container->iommu_driver;
	if (likely(driver && driver->ops->read))
		ret = driver->ops->read(container->iommu_data,
					buf, count, ppos);

	return ret;
}

static ssize_t vfio_fops_write(struct file *filep, const char __user *buf,
			       size_t count, loff_t *ppos)
{
	struct vfio_container *container = filep->private_data;
	struct vfio_iommu_driver *driver;
	ssize_t ret = -EINVAL;

	driver = container->iommu_driver;
	if (likely(driver && driver->ops->write))
		ret = driver->ops->write(container->iommu_data,
					 buf, count, ppos);

	return ret;
}

static int vfio_fops_mmap(struct file *filep, struct vm_area_struct *vma)
{
	struct vfio_container *container = filep->private_data;
	struct vfio_iommu_driver *driver;
	int ret = -EINVAL;

	driver = container->iommu_driver;
	if (likely(driver && driver->ops->mmap))
		ret = driver->ops->mmap(container->iommu_data, vma);

	return ret;
}

static const struct file_operations vfio_fops = {
	.owner		= THIS_MODULE,
	.open		= vfio_fops_open,
	.release	= vfio_fops_release,
	.read		= vfio_fops_read,
	.write		= vfio_fops_write,
	.unlocked_ioctl	= vfio_fops_unl_ioctl,
	.compat_ioctl	= compat_ptr_ioctl,
	.mmap		= vfio_fops_mmap,
};

/**
 * VFIO Group fd, /dev/vfio/$GROUP
 */
static void __vfio_group_unset_container(struct vfio_group *group)
{
	struct vfio_container *container = group->container;
	struct vfio_iommu_driver *driver;

	down_write(&container->group_lock);

	driver = container->iommu_driver;
	if (driver)
		driver->ops->detach_group(container->iommu_data,
					  group->iommu_group);

	group->container = NULL;
	wake_up(&group->container_q);
	list_del(&group->container_next);

	/* Detaching the last group deprivileges a container, remove iommu */
	if (driver && list_empty(&container->group_list)) {
		driver->ops->release(container->iommu_data);
		module_put(driver->ops->owner);
		container->iommu_driver = NULL;
		container->iommu_data = NULL;
	}

	up_write(&container->group_lock);

	vfio_container_put(container);
}

/*
 * VFIO_GROUP_UNSET_CONTAINER should fail if there are other users or
 * if there was no container to unset.  Since the ioctl is called on
 * the group, we know that still exists, therefore the only valid
 * transition here is 1->0.
 */
static int vfio_group_unset_container(struct vfio_group *group)
{
	int users = atomic_cmpxchg(&group->container_users, 1, 0);

	if (!users)
		return -EINVAL;
	if (users != 1)
		return -EBUSY;

	__vfio_group_unset_container(group);

	return 0;
}

/*
 * When removing container users, anything that removes the last user
 * implicitly removes the group from the container.  That is, if the
 * group file descriptor is closed, as well as any device file descriptors,
 * the group is free.
 */
static void vfio_group_try_dissolve_container(struct vfio_group *group)
{
	if (0 == atomic_dec_if_positive(&group->container_users))
		__vfio_group_unset_container(group);
}

static int vfio_group_set_container(struct vfio_group *group, int container_fd)
{
	struct fd f;
	struct vfio_container *container;
	struct vfio_iommu_driver *driver;
	int ret = 0;

	if (atomic_read(&group->container_users))
		return -EINVAL;

	if (group->noiommu && !capable(CAP_SYS_RAWIO))
		return -EPERM;

	f = fdget(container_fd);
	if (!f.file)
		return -EBADF;

	/* Sanity check, is this really our fd? */
	if (f.file->f_op != &vfio_fops) {
		fdput(f);
		return -EINVAL;
	}

	container = f.file->private_data;
	WARN_ON(!container); /* fget ensures we don't race vfio_release */

	down_write(&container->group_lock);

	/* Real groups and fake groups cannot mix */
	if (!list_empty(&container->group_list) &&
	    container->noiommu != group->noiommu) {
		ret = -EPERM;
		goto unlock_out;
	}

	driver = container->iommu_driver;
	if (driver) {
		ret = driver->ops->attach_group(container->iommu_data,
						group->iommu_group);
		if (ret)
			goto unlock_out;
	}

	group->container = container;
	container->noiommu = group->noiommu;
	list_add(&group->container_next, &container->group_list);

	/* Get a reference on the container and mark a user within the group */
	vfio_container_get(container);
	atomic_inc(&group->container_users);

unlock_out:
	up_write(&container->group_lock);
	fdput(f);
	return ret;
}

static bool vfio_group_viable(struct vfio_group *group)
{
	return (iommu_group_for_each_dev(group->iommu_group,
					 group, vfio_dev_viable) == 0);
}

static int vfio_group_add_container_user(struct vfio_group *group)
{
	if (!atomic_inc_not_zero(&group->container_users))
		return -EINVAL;

	if (group->noiommu) {
		atomic_dec(&group->container_users);
		return -EPERM;
	}
	if (!group->container->iommu_driver || !vfio_group_viable(group)) {
		atomic_dec(&group->container_users);
		return -EINVAL;
	}

	return 0;
}

static const struct file_operations vfio_device_fops;

static int vfio_group_get_device_fd(struct vfio_group *group, char *buf)
{
	struct vfio_device *device;
	struct file *filep;
	int ret;

	if (0 == atomic_read(&group->container_users) ||
	    !group->container->iommu_driver || !vfio_group_viable(group))
		return -EINVAL;

	if (group->noiommu && !capable(CAP_SYS_RAWIO))
		return -EPERM;

	device = vfio_device_get_from_name(group, buf);
	if (IS_ERR(device))
		return PTR_ERR(device);
<<<<<<< HEAD
=======

	if (!try_module_get(device->dev->driver->owner)) {
		vfio_device_put(device);
		return -ENODEV;
	}
>>>>>>> 7d2a07b7

	ret = device->ops->open(device);
	if (ret) {
		module_put(device->dev->driver->owner);
		vfio_device_put(device);
		return ret;
	}

	/*
	 * We can't use anon_inode_getfd() because we need to modify
	 * the f_mode flags directly to allow more than just ioctls
	 */
	ret = get_unused_fd_flags(O_CLOEXEC);
	if (ret < 0) {
		device->ops->release(device);
		module_put(device->dev->driver->owner);
		vfio_device_put(device);
		return ret;
	}

	filep = anon_inode_getfile("[vfio-device]", &vfio_device_fops,
				   device, O_RDWR);
	if (IS_ERR(filep)) {
		put_unused_fd(ret);
		ret = PTR_ERR(filep);
		device->ops->release(device);
		module_put(device->dev->driver->owner);
		vfio_device_put(device);
		return ret;
	}

	/*
	 * TODO: add an anon_inode interface to do this.
	 * Appears to be missing by lack of need rather than
	 * explicitly prevented.  Now there's need.
	 */
	filep->f_mode |= (FMODE_LSEEK | FMODE_PREAD | FMODE_PWRITE);

	atomic_inc(&group->container_users);

	fd_install(ret, filep);

	if (group->noiommu)
		dev_warn(device->dev, "vfio-noiommu device opened by user "
			 "(%s:%d)\n", current->comm, task_pid_nr(current));

	return ret;
}

static long vfio_group_fops_unl_ioctl(struct file *filep,
				      unsigned int cmd, unsigned long arg)
{
	struct vfio_group *group = filep->private_data;
	long ret = -ENOTTY;

	switch (cmd) {
	case VFIO_GROUP_GET_STATUS:
	{
		struct vfio_group_status status;
		unsigned long minsz;

		minsz = offsetofend(struct vfio_group_status, flags);

		if (copy_from_user(&status, (void __user *)arg, minsz))
			return -EFAULT;

		if (status.argsz < minsz)
			return -EINVAL;

		status.flags = 0;

		if (vfio_group_viable(group))
			status.flags |= VFIO_GROUP_FLAGS_VIABLE;

		if (group->container)
			status.flags |= VFIO_GROUP_FLAGS_CONTAINER_SET;

		if (copy_to_user((void __user *)arg, &status, minsz))
			return -EFAULT;

		ret = 0;
		break;
	}
	case VFIO_GROUP_SET_CONTAINER:
	{
		int fd;

		if (get_user(fd, (int __user *)arg))
			return -EFAULT;

		if (fd < 0)
			return -EINVAL;

		ret = vfio_group_set_container(group, fd);
		break;
	}
	case VFIO_GROUP_UNSET_CONTAINER:
		ret = vfio_group_unset_container(group);
		break;
	case VFIO_GROUP_GET_DEVICE_FD:
	{
		char *buf;

		buf = strndup_user((const char __user *)arg, PAGE_SIZE);
		if (IS_ERR(buf))
			return PTR_ERR(buf);

		ret = vfio_group_get_device_fd(group, buf);
		kfree(buf);
		break;
	}
	}

	return ret;
}

static int vfio_group_fops_open(struct inode *inode, struct file *filep)
{
	struct vfio_group *group;
	int opened;

	group = vfio_group_get_from_minor(iminor(inode));
	if (!group)
		return -ENODEV;

	if (group->noiommu && !capable(CAP_SYS_RAWIO)) {
		vfio_group_put(group);
		return -EPERM;
	}

	/* Do we need multiple instances of the group open?  Seems not. */
	opened = atomic_cmpxchg(&group->opened, 0, 1);
	if (opened) {
		vfio_group_put(group);
		return -EBUSY;
	}

	/* Is something still in use from a previous open? */
	if (group->container) {
		atomic_dec(&group->opened);
		vfio_group_put(group);
		return -EBUSY;
	}

	/* Warn if previous user didn't cleanup and re-init to drop them */
	if (WARN_ON(group->notifier.head))
		BLOCKING_INIT_NOTIFIER_HEAD(&group->notifier);

	filep->private_data = group;

	return 0;
}

static int vfio_group_fops_release(struct inode *inode, struct file *filep)
{
	struct vfio_group *group = filep->private_data;

	filep->private_data = NULL;

	vfio_group_try_dissolve_container(group);

	atomic_dec(&group->opened);

	vfio_group_put(group);

	return 0;
}

static const struct file_operations vfio_group_fops = {
	.owner		= THIS_MODULE,
	.unlocked_ioctl	= vfio_group_fops_unl_ioctl,
	.compat_ioctl	= compat_ptr_ioctl,
	.open		= vfio_group_fops_open,
	.release	= vfio_group_fops_release,
};

/**
 * VFIO Device fd
 */
static int vfio_device_fops_release(struct inode *inode, struct file *filep)
{
	struct vfio_device *device = filep->private_data;

	device->ops->release(device);

	module_put(device->dev->driver->owner);

	vfio_group_try_dissolve_container(device->group);

	vfio_device_put(device);

	return 0;
}

static long vfio_device_fops_unl_ioctl(struct file *filep,
				       unsigned int cmd, unsigned long arg)
{
	struct vfio_device *device = filep->private_data;

	if (unlikely(!device->ops->ioctl))
		return -EINVAL;

	return device->ops->ioctl(device, cmd, arg);
}

static ssize_t vfio_device_fops_read(struct file *filep, char __user *buf,
				     size_t count, loff_t *ppos)
{
	struct vfio_device *device = filep->private_data;

	if (unlikely(!device->ops->read))
		return -EINVAL;

	return device->ops->read(device, buf, count, ppos);
}

static ssize_t vfio_device_fops_write(struct file *filep,
				      const char __user *buf,
				      size_t count, loff_t *ppos)
{
	struct vfio_device *device = filep->private_data;

	if (unlikely(!device->ops->write))
		return -EINVAL;

	return device->ops->write(device, buf, count, ppos);
}

static int vfio_device_fops_mmap(struct file *filep, struct vm_area_struct *vma)
{
	struct vfio_device *device = filep->private_data;

	if (unlikely(!device->ops->mmap))
		return -EINVAL;

	return device->ops->mmap(device, vma);
}

static const struct file_operations vfio_device_fops = {
	.owner		= THIS_MODULE,
	.release	= vfio_device_fops_release,
	.read		= vfio_device_fops_read,
	.write		= vfio_device_fops_write,
	.unlocked_ioctl	= vfio_device_fops_unl_ioctl,
	.compat_ioctl	= compat_ptr_ioctl,
	.mmap		= vfio_device_fops_mmap,
};

/**
 * External user API, exported by symbols to be linked dynamically.
 *
 * The protocol includes:
 *  1. do normal VFIO init operation:
 *	- opening a new container;
 *	- attaching group(s) to it;
 *	- setting an IOMMU driver for a container.
 * When IOMMU is set for a container, all groups in it are
 * considered ready to use by an external user.
 *
 * 2. User space passes a group fd to an external user.
 * The external user calls vfio_group_get_external_user()
 * to verify that:
 *	- the group is initialized;
 *	- IOMMU is set for it.
 * If both checks passed, vfio_group_get_external_user()
 * increments the container user counter to prevent
 * the VFIO group from disposal before KVM exits.
 *
 * 3. The external user calls vfio_external_user_iommu_id()
 * to know an IOMMU ID.
 *
 * 4. When the external KVM finishes, it calls
 * vfio_group_put_external_user() to release the VFIO group.
 * This call decrements the container user counter.
 */
struct vfio_group *vfio_group_get_external_user(struct file *filep)
{
	struct vfio_group *group = filep->private_data;
	int ret;

	if (filep->f_op != &vfio_group_fops)
		return ERR_PTR(-EINVAL);

	ret = vfio_group_add_container_user(group);
	if (ret)
		return ERR_PTR(ret);

	vfio_group_get(group);

	return group;
}
EXPORT_SYMBOL_GPL(vfio_group_get_external_user);

/**
 * External user API, exported by symbols to be linked dynamically.
 * The external user passes in a device pointer
 * to verify that:
 *	- A VFIO group is assiciated with the device;
 *	- IOMMU is set for the group.
 * If both checks passed, vfio_group_get_external_user_from_dev()
 * increments the container user counter to prevent the VFIO group
 * from disposal before external user exits and returns the pointer
 * to the VFIO group.
 *
 * When the external user finishes using the VFIO group, it calls
 * vfio_group_put_external_user() to release the VFIO group and
 * decrement the container user counter.
 *
 * @dev [in]	: device
 * Return error PTR or pointer to VFIO group.
 */

struct vfio_group *vfio_group_get_external_user_from_dev(struct device *dev)
{
	struct vfio_group *group;
	int ret;

	group = vfio_group_get_from_dev(dev);
	if (!group)
		return ERR_PTR(-ENODEV);

	ret = vfio_group_add_container_user(group);
	if (ret) {
		vfio_group_put(group);
		return ERR_PTR(ret);
	}

	return group;
}
EXPORT_SYMBOL_GPL(vfio_group_get_external_user_from_dev);

void vfio_group_put_external_user(struct vfio_group *group)
{
	vfio_group_try_dissolve_container(group);
	vfio_group_put(group);
}
EXPORT_SYMBOL_GPL(vfio_group_put_external_user);

bool vfio_external_group_match_file(struct vfio_group *test_group,
				    struct file *filep)
{
	struct vfio_group *group = filep->private_data;

	return (filep->f_op == &vfio_group_fops) && (group == test_group);
}
EXPORT_SYMBOL_GPL(vfio_external_group_match_file);

int vfio_external_user_iommu_id(struct vfio_group *group)
{
	return iommu_group_id(group->iommu_group);
}
EXPORT_SYMBOL_GPL(vfio_external_user_iommu_id);

long vfio_external_check_extension(struct vfio_group *group, unsigned long arg)
{
	return vfio_ioctl_check_extension(group->container, arg);
}
EXPORT_SYMBOL_GPL(vfio_external_check_extension);

/**
 * Sub-module support
 */
/*
 * Helper for managing a buffer of info chain capabilities, allocate or
 * reallocate a buffer with additional @size, filling in @id and @version
 * of the capability.  A pointer to the new capability is returned.
 *
 * NB. The chain is based at the head of the buffer, so new entries are
 * added to the tail, vfio_info_cap_shift() should be called to fixup the
 * next offsets prior to copying to the user buffer.
 */
struct vfio_info_cap_header *vfio_info_cap_add(struct vfio_info_cap *caps,
					       size_t size, u16 id, u16 version)
{
	void *buf;
	struct vfio_info_cap_header *header, *tmp;

	buf = krealloc(caps->buf, caps->size + size, GFP_KERNEL);
	if (!buf) {
		kfree(caps->buf);
		caps->size = 0;
		return ERR_PTR(-ENOMEM);
	}

	caps->buf = buf;
	header = buf + caps->size;

	/* Eventually copied to user buffer, zero */
	memset(header, 0, size);

	header->id = id;
	header->version = version;

	/* Add to the end of the capability chain */
	for (tmp = buf; tmp->next; tmp = buf + tmp->next)
		; /* nothing */

	tmp->next = caps->size;
	caps->size += size;

	return header;
}
EXPORT_SYMBOL_GPL(vfio_info_cap_add);

void vfio_info_cap_shift(struct vfio_info_cap *caps, size_t offset)
{
	struct vfio_info_cap_header *tmp;
	void *buf = (void *)caps->buf;

	for (tmp = buf; tmp->next; tmp = buf + tmp->next - offset)
		tmp->next += offset;
}
EXPORT_SYMBOL(vfio_info_cap_shift);

int vfio_info_add_capability(struct vfio_info_cap *caps,
			     struct vfio_info_cap_header *cap, size_t size)
{
	struct vfio_info_cap_header *header;

	header = vfio_info_cap_add(caps, size, cap->id, cap->version);
	if (IS_ERR(header))
		return PTR_ERR(header);

	memcpy(header + 1, cap + 1, size - sizeof(*header));

	return 0;
}
EXPORT_SYMBOL(vfio_info_add_capability);

int vfio_set_irqs_validate_and_prepare(struct vfio_irq_set *hdr, int num_irqs,
				       int max_irq_type, size_t *data_size)
{
	unsigned long minsz;
	size_t size;

	minsz = offsetofend(struct vfio_irq_set, count);

	if ((hdr->argsz < minsz) || (hdr->index >= max_irq_type) ||
	    (hdr->count >= (U32_MAX - hdr->start)) ||
	    (hdr->flags & ~(VFIO_IRQ_SET_DATA_TYPE_MASK |
				VFIO_IRQ_SET_ACTION_TYPE_MASK)))
		return -EINVAL;

	if (data_size)
		*data_size = 0;

	if (hdr->start >= num_irqs || hdr->start + hdr->count > num_irqs)
		return -EINVAL;

	switch (hdr->flags & VFIO_IRQ_SET_DATA_TYPE_MASK) {
	case VFIO_IRQ_SET_DATA_NONE:
		size = 0;
		break;
	case VFIO_IRQ_SET_DATA_BOOL:
		size = sizeof(uint8_t);
		break;
	case VFIO_IRQ_SET_DATA_EVENTFD:
		size = sizeof(int32_t);
		break;
	default:
		return -EINVAL;
	}

	if (size) {
		if (hdr->argsz - minsz < hdr->count * size)
			return -EINVAL;

		if (!data_size)
			return -EINVAL;

		*data_size = hdr->count * size;
	}

	return 0;
}
EXPORT_SYMBOL(vfio_set_irqs_validate_and_prepare);

/*
 * Pin a set of guest PFNs and return their associated host PFNs for local
 * domain only.
 * @dev [in]     : device
 * @user_pfn [in]: array of user/guest PFNs to be pinned.
 * @npage [in]   : count of elements in user_pfn array.  This count should not
 *		   be greater VFIO_PIN_PAGES_MAX_ENTRIES.
 * @prot [in]    : protection flags
 * @phys_pfn[out]: array of host PFNs
 * Return error or number of pages pinned.
 */
int vfio_pin_pages(struct device *dev, unsigned long *user_pfn, int npage,
		   int prot, unsigned long *phys_pfn)
{
	struct vfio_container *container;
	struct vfio_group *group;
	struct vfio_iommu_driver *driver;
	int ret;

	if (!dev || !user_pfn || !phys_pfn || !npage)
		return -EINVAL;

	if (npage > VFIO_PIN_PAGES_MAX_ENTRIES)
		return -E2BIG;

	group = vfio_group_get_from_dev(dev);
	if (!group)
		return -ENODEV;

	if (group->dev_counter > 1) {
		ret = -EINVAL;
		goto err_pin_pages;
	}

	ret = vfio_group_add_container_user(group);
	if (ret)
		goto err_pin_pages;

	container = group->container;
	driver = container->iommu_driver;
	if (likely(driver && driver->ops->pin_pages))
		ret = driver->ops->pin_pages(container->iommu_data,
					     group->iommu_group, user_pfn,
					     npage, prot, phys_pfn);
	else
		ret = -ENOTTY;

	vfio_group_try_dissolve_container(group);

err_pin_pages:
	vfio_group_put(group);
	return ret;
}
EXPORT_SYMBOL(vfio_pin_pages);

/*
 * Unpin set of host PFNs for local domain only.
 * @dev [in]     : device
 * @user_pfn [in]: array of user/guest PFNs to be unpinned. Number of user/guest
 *		   PFNs should not be greater than VFIO_PIN_PAGES_MAX_ENTRIES.
 * @npage [in]   : count of elements in user_pfn array.  This count should not
 *                 be greater than VFIO_PIN_PAGES_MAX_ENTRIES.
 * Return error or number of pages unpinned.
 */
int vfio_unpin_pages(struct device *dev, unsigned long *user_pfn, int npage)
{
	struct vfio_container *container;
	struct vfio_group *group;
	struct vfio_iommu_driver *driver;
	int ret;

	if (!dev || !user_pfn || !npage)
		return -EINVAL;

	if (npage > VFIO_PIN_PAGES_MAX_ENTRIES)
		return -E2BIG;

	group = vfio_group_get_from_dev(dev);
	if (!group)
		return -ENODEV;

	ret = vfio_group_add_container_user(group);
	if (ret)
		goto err_unpin_pages;

	container = group->container;
	driver = container->iommu_driver;
	if (likely(driver && driver->ops->unpin_pages))
		ret = driver->ops->unpin_pages(container->iommu_data, user_pfn,
					       npage);
	else
		ret = -ENOTTY;

	vfio_group_try_dissolve_container(group);

err_unpin_pages:
	vfio_group_put(group);
	return ret;
}
EXPORT_SYMBOL(vfio_unpin_pages);

/*
 * Pin a set of guest IOVA PFNs and return their associated host PFNs for a
 * VFIO group.
 *
 * The caller needs to call vfio_group_get_external_user() or
 * vfio_group_get_external_user_from_dev() prior to calling this interface,
 * so as to prevent the VFIO group from disposal in the middle of the call.
 * But it can keep the reference to the VFIO group for several calls into
 * this interface.
 * After finishing using of the VFIO group, the caller needs to release the
 * VFIO group by calling vfio_group_put_external_user().
 *
 * @group [in]		: VFIO group
 * @user_iova_pfn [in]	: array of user/guest IOVA PFNs to be pinned.
 * @npage [in]		: count of elements in user_iova_pfn array.
 *			  This count should not be greater
 *			  VFIO_PIN_PAGES_MAX_ENTRIES.
 * @prot [in]		: protection flags
 * @phys_pfn [out]	: array of host PFNs
 * Return error or number of pages pinned.
 */
int vfio_group_pin_pages(struct vfio_group *group,
			 unsigned long *user_iova_pfn, int npage,
			 int prot, unsigned long *phys_pfn)
{
	struct vfio_container *container;
	struct vfio_iommu_driver *driver;
	int ret;

	if (!group || !user_iova_pfn || !phys_pfn || !npage)
		return -EINVAL;

	if (group->dev_counter > 1)
		return -EINVAL;

	if (npage > VFIO_PIN_PAGES_MAX_ENTRIES)
		return -E2BIG;

	container = group->container;
	driver = container->iommu_driver;
	if (likely(driver && driver->ops->pin_pages))
		ret = driver->ops->pin_pages(container->iommu_data,
					     group->iommu_group, user_iova_pfn,
					     npage, prot, phys_pfn);
	else
		ret = -ENOTTY;

	return ret;
}
EXPORT_SYMBOL(vfio_group_pin_pages);

/*
 * Unpin a set of guest IOVA PFNs for a VFIO group.
 *
 * The caller needs to call vfio_group_get_external_user() or
 * vfio_group_get_external_user_from_dev() prior to calling this interface,
 * so as to prevent the VFIO group from disposal in the middle of the call.
 * But it can keep the reference to the VFIO group for several calls into
 * this interface.
 * After finishing using of the VFIO group, the caller needs to release the
 * VFIO group by calling vfio_group_put_external_user().
 *
 * @group [in]		: vfio group
 * @user_iova_pfn [in]	: array of user/guest IOVA PFNs to be unpinned.
 * @npage [in]		: count of elements in user_iova_pfn array.
 *			  This count should not be greater than
 *			  VFIO_PIN_PAGES_MAX_ENTRIES.
 * Return error or number of pages unpinned.
 */
int vfio_group_unpin_pages(struct vfio_group *group,
			   unsigned long *user_iova_pfn, int npage)
{
	struct vfio_container *container;
	struct vfio_iommu_driver *driver;
	int ret;

	if (!group || !user_iova_pfn || !npage)
		return -EINVAL;

	if (npage > VFIO_PIN_PAGES_MAX_ENTRIES)
		return -E2BIG;

	container = group->container;
	driver = container->iommu_driver;
	if (likely(driver && driver->ops->unpin_pages))
		ret = driver->ops->unpin_pages(container->iommu_data,
					       user_iova_pfn, npage);
	else
		ret = -ENOTTY;

	return ret;
}
EXPORT_SYMBOL(vfio_group_unpin_pages);


/*
 * This interface allows the CPUs to perform some sort of virtual DMA on
 * behalf of the device.
 *
 * CPUs read/write from/into a range of IOVAs pointing to user space memory
 * into/from a kernel buffer.
 *
 * As the read/write of user space memory is conducted via the CPUs and is
 * not a real device DMA, it is not necessary to pin the user space memory.
 *
 * The caller needs to call vfio_group_get_external_user() or
 * vfio_group_get_external_user_from_dev() prior to calling this interface,
 * so as to prevent the VFIO group from disposal in the middle of the call.
 * But it can keep the reference to the VFIO group for several calls into
 * this interface.
 * After finishing using of the VFIO group, the caller needs to release the
 * VFIO group by calling vfio_group_put_external_user().
 *
 * @group [in]		: VFIO group
 * @user_iova [in]	: base IOVA of a user space buffer
 * @data [in]		: pointer to kernel buffer
 * @len [in]		: kernel buffer length
 * @write		: indicate read or write
 * Return error code on failure or 0 on success.
 */
int vfio_dma_rw(struct vfio_group *group, dma_addr_t user_iova,
		void *data, size_t len, bool write)
{
	struct vfio_container *container;
	struct vfio_iommu_driver *driver;
	int ret = 0;

	if (!group || !data || len <= 0)
		return -EINVAL;

	container = group->container;
	driver = container->iommu_driver;

	if (likely(driver && driver->ops->dma_rw))
		ret = driver->ops->dma_rw(container->iommu_data,
					  user_iova, data, len, write);
	else
		ret = -ENOTTY;

	return ret;
}
EXPORT_SYMBOL(vfio_dma_rw);

static int vfio_register_iommu_notifier(struct vfio_group *group,
					unsigned long *events,
					struct notifier_block *nb)
{
	struct vfio_container *container;
	struct vfio_iommu_driver *driver;
	int ret;

	ret = vfio_group_add_container_user(group);
	if (ret)
		return -EINVAL;

	container = group->container;
	driver = container->iommu_driver;
	if (likely(driver && driver->ops->register_notifier))
		ret = driver->ops->register_notifier(container->iommu_data,
						     events, nb);
	else
		ret = -ENOTTY;

	vfio_group_try_dissolve_container(group);

	return ret;
}

static int vfio_unregister_iommu_notifier(struct vfio_group *group,
					  struct notifier_block *nb)
{
	struct vfio_container *container;
	struct vfio_iommu_driver *driver;
	int ret;

	ret = vfio_group_add_container_user(group);
	if (ret)
		return -EINVAL;

	container = group->container;
	driver = container->iommu_driver;
	if (likely(driver && driver->ops->unregister_notifier))
		ret = driver->ops->unregister_notifier(container->iommu_data,
						       nb);
	else
		ret = -ENOTTY;

	vfio_group_try_dissolve_container(group);

	return ret;
}

void vfio_group_set_kvm(struct vfio_group *group, struct kvm *kvm)
{
	group->kvm = kvm;
	blocking_notifier_call_chain(&group->notifier,
				VFIO_GROUP_NOTIFY_SET_KVM, kvm);
}
EXPORT_SYMBOL_GPL(vfio_group_set_kvm);

static int vfio_register_group_notifier(struct vfio_group *group,
					unsigned long *events,
					struct notifier_block *nb)
{
	int ret;
	bool set_kvm = false;

	if (*events & VFIO_GROUP_NOTIFY_SET_KVM)
		set_kvm = true;

	/* clear known events */
	*events &= ~VFIO_GROUP_NOTIFY_SET_KVM;

	/* refuse to continue if still events remaining */
	if (*events)
		return -EINVAL;

	ret = vfio_group_add_container_user(group);
	if (ret)
		return -EINVAL;

	ret = blocking_notifier_chain_register(&group->notifier, nb);

	/*
	 * The attaching of kvm and vfio_group might already happen, so
	 * here we replay once upon registration.
	 */
	if (!ret && set_kvm && group->kvm)
		blocking_notifier_call_chain(&group->notifier,
					VFIO_GROUP_NOTIFY_SET_KVM, group->kvm);

	vfio_group_try_dissolve_container(group);

	return ret;
}

static int vfio_unregister_group_notifier(struct vfio_group *group,
					 struct notifier_block *nb)
{
	int ret;

	ret = vfio_group_add_container_user(group);
	if (ret)
		return -EINVAL;

	ret = blocking_notifier_chain_unregister(&group->notifier, nb);

	vfio_group_try_dissolve_container(group);

	return ret;
}

int vfio_register_notifier(struct device *dev, enum vfio_notify_type type,
			   unsigned long *events, struct notifier_block *nb)
{
	struct vfio_group *group;
	int ret;

	if (!dev || !nb || !events || (*events == 0))
		return -EINVAL;

	group = vfio_group_get_from_dev(dev);
	if (!group)
		return -ENODEV;

	switch (type) {
	case VFIO_IOMMU_NOTIFY:
		ret = vfio_register_iommu_notifier(group, events, nb);
		break;
	case VFIO_GROUP_NOTIFY:
		ret = vfio_register_group_notifier(group, events, nb);
		break;
	default:
		ret = -EINVAL;
	}

	vfio_group_put(group);
	return ret;
}
EXPORT_SYMBOL(vfio_register_notifier);

int vfio_unregister_notifier(struct device *dev, enum vfio_notify_type type,
			     struct notifier_block *nb)
{
	struct vfio_group *group;
	int ret;

	if (!dev || !nb)
		return -EINVAL;

	group = vfio_group_get_from_dev(dev);
	if (!group)
		return -ENODEV;

	switch (type) {
	case VFIO_IOMMU_NOTIFY:
		ret = vfio_unregister_iommu_notifier(group, nb);
		break;
	case VFIO_GROUP_NOTIFY:
		ret = vfio_unregister_group_notifier(group, nb);
		break;
	default:
		ret = -EINVAL;
	}

	vfio_group_put(group);
	return ret;
}
EXPORT_SYMBOL(vfio_unregister_notifier);

struct iommu_domain *vfio_group_iommu_domain(struct vfio_group *group)
{
	struct vfio_container *container;
	struct vfio_iommu_driver *driver;

	if (!group)
		return ERR_PTR(-EINVAL);

	container = group->container;
	driver = container->iommu_driver;
	if (likely(driver && driver->ops->group_iommu_domain))
		return driver->ops->group_iommu_domain(container->iommu_data,
						       group->iommu_group);

	return ERR_PTR(-ENOTTY);
}
EXPORT_SYMBOL_GPL(vfio_group_iommu_domain);

/**
 * Module/class support
 */
static char *vfio_devnode(struct device *dev, umode_t *mode)
{
	return kasprintf(GFP_KERNEL, "vfio/%s", dev_name(dev));
}

static struct miscdevice vfio_dev = {
	.minor = VFIO_MINOR,
	.name = "vfio",
	.fops = &vfio_fops,
	.nodename = "vfio/vfio",
	.mode = S_IRUGO | S_IWUGO,
};

static int __init vfio_init(void)
{
	int ret;

	idr_init(&vfio.group_idr);
	mutex_init(&vfio.group_lock);
	mutex_init(&vfio.iommu_drivers_lock);
	INIT_LIST_HEAD(&vfio.group_list);
	INIT_LIST_HEAD(&vfio.iommu_drivers_list);

	ret = misc_register(&vfio_dev);
	if (ret) {
		pr_err("vfio: misc device register failed\n");
		return ret;
	}

	/* /dev/vfio/$GROUP */
	vfio.class = class_create(THIS_MODULE, "vfio");
	if (IS_ERR(vfio.class)) {
		ret = PTR_ERR(vfio.class);
		goto err_class;
	}

	vfio.class->devnode = vfio_devnode;

	ret = alloc_chrdev_region(&vfio.group_devt, 0, MINORMASK + 1, "vfio");
	if (ret)
		goto err_alloc_chrdev;

	cdev_init(&vfio.group_cdev, &vfio_group_fops);
	ret = cdev_add(&vfio.group_cdev, vfio.group_devt, MINORMASK + 1);
	if (ret)
		goto err_cdev_add;

	pr_info(DRIVER_DESC " version: " DRIVER_VERSION "\n");

#ifdef CONFIG_VFIO_NOIOMMU
	vfio_register_iommu_driver(&vfio_noiommu_ops);
#endif
	return 0;

err_cdev_add:
	unregister_chrdev_region(vfio.group_devt, MINORMASK + 1);
err_alloc_chrdev:
	class_destroy(vfio.class);
	vfio.class = NULL;
err_class:
	misc_deregister(&vfio_dev);
	return ret;
}

static void __exit vfio_cleanup(void)
{
	WARN_ON(!list_empty(&vfio.group_list));

#ifdef CONFIG_VFIO_NOIOMMU
	vfio_unregister_iommu_driver(&vfio_noiommu_ops);
#endif
	idr_destroy(&vfio.group_idr);
	cdev_del(&vfio.group_cdev);
	unregister_chrdev_region(vfio.group_devt, MINORMASK + 1);
	class_destroy(vfio.class);
	vfio.class = NULL;
	misc_deregister(&vfio_dev);
}

module_init(vfio_init);
module_exit(vfio_cleanup);

MODULE_VERSION(DRIVER_VERSION);
MODULE_LICENSE("GPL v2");
MODULE_AUTHOR(DRIVER_AUTHOR);
MODULE_DESCRIPTION(DRIVER_DESC);
MODULE_ALIAS_MISCDEV(VFIO_MINOR);
MODULE_ALIAS("devname:vfio/vfio");
MODULE_SOFTDEP("post: vfio_iommu_type1 vfio_iommu_spapr_tce");<|MERGE_RESOLUTION|>--- conflicted
+++ resolved
@@ -522,57 +522,6 @@
 /**
  * Device objects - create, release, get, put, search
  */
-<<<<<<< HEAD
-static
-struct vfio_device *vfio_group_create_device(struct vfio_group *group,
-					     struct device *dev,
-					     const struct vfio_device_ops *ops,
-					     void *device_data)
-{
-	struct vfio_device *device;
-
-	device = kzalloc(sizeof(*device), GFP_KERNEL);
-	if (!device)
-		return ERR_PTR(-ENOMEM);
-
-	kref_init(&device->kref);
-	device->dev = dev;
-	device->group = group;
-	device->ops = ops;
-	device->device_data = device_data;
-	dev_set_drvdata(dev, device);
-
-	/* No need to get group_lock, caller has group reference */
-	vfio_group_get(group);
-
-	mutex_lock(&group->device_lock);
-	list_add(&device->group_next, &group->device_list);
-	group->dev_counter++;
-	mutex_unlock(&group->device_lock);
-
-	return device;
-}
-
-static void vfio_device_release(struct kref *kref)
-{
-	struct vfio_device *device = container_of(kref,
-						  struct vfio_device, kref);
-	struct vfio_group *group = device->group;
-
-	list_del(&device->group_next);
-	group->dev_counter--;
-	mutex_unlock(&group->device_lock);
-
-	dev_set_drvdata(device->dev, NULL);
-
-	kfree(device);
-
-	/* vfio_del_group_dev may be waiting for this device */
-	wake_up(&vfio.release_q);
-}
-
-=======
->>>>>>> 7d2a07b7
 /* Device reference always implies a group reference */
 void vfio_device_put(struct vfio_device *device)
 {
@@ -882,11 +831,7 @@
 		int ret;
 
 		if (it->ops->match) {
-<<<<<<< HEAD
-			ret = it->ops->match(it->device_data, buf);
-=======
 			ret = it->ops->match(it, buf);
->>>>>>> 7d2a07b7
 			if (ret < 0) {
 				device = ERR_PTR(ret);
 				break;
@@ -895,11 +840,7 @@
 			ret = !strcmp(dev_name(it->dev), buf);
 		}
 
-<<<<<<< HEAD
-		if (ret) {
-=======
 		if (ret && vfio_device_try_get(it)) {
->>>>>>> 7d2a07b7
 			device = it;
 			break;
 		}
@@ -1427,14 +1368,11 @@
 	device = vfio_device_get_from_name(group, buf);
 	if (IS_ERR(device))
 		return PTR_ERR(device);
-<<<<<<< HEAD
-=======
 
 	if (!try_module_get(device->dev->driver->owner)) {
 		vfio_device_put(device);
 		return -ENODEV;
 	}
->>>>>>> 7d2a07b7
 
 	ret = device->ops->open(device);
 	if (ret) {
