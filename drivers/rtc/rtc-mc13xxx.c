--- conflicted
+++ resolved
@@ -307,11 +307,7 @@
 
 	mc13xxx_unlock(mc13xxx);
 
-<<<<<<< HEAD
-	ret = rtc_register_device(priv->rtc);
-=======
 	ret = devm_rtc_register_device(priv->rtc);
->>>>>>> 7d2a07b7
 	if (ret) {
 		mc13xxx_lock(mc13xxx);
 		goto err_irq_request;
