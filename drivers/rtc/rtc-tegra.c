/*
 * An RTC driver for the NVIDIA Tegra 200 series internal RTC.
 *
 * Copyright (c) 2010, NVIDIA Corporation.
 *
 * This program is free software; you can redistribute it and/or modify
 * it under the terms of the GNU General Public License as published by
 * the Free Software Foundation; either version 2 of the License, or
 * (at your option) any later version.
 *
 * This program is distributed in the hope that it will be useful, but WITHOUT
 * ANY WARRANTY; without even the implied warranty of MERCHANTABILITY or
 * FITNESS FOR A PARTICULAR PURPOSE.  See the GNU General Public License for
 * more details.
 *
 * You should have received a copy of the GNU General Public License along
 * with this program; if not, write to the Free Software Foundation, Inc.,
 * 51 Franklin Street, Fifth Floor, Boston, MA  02110-1301, USA.
 */
<<<<<<< HEAD
#include <linux/kernel.h>
#include <linux/clk.h>
=======

#include <linux/clk.h>
#include <linux/delay.h>
>>>>>>> f2e5fa84
#include <linux/init.h>
#include <linux/io.h>
#include <linux/irq.h>
#include <linux/kernel.h>
#include <linux/module.h>
#include <linux/platform_device.h>
#include <linux/pm.h>
#include <linux/rtc.h>
#include <linux/slab.h>

/* set to 1 = busy every eight 32kHz clocks during copy of sec+msec to AHB */
#define TEGRA_RTC_REG_BUSY			0x004
#define TEGRA_RTC_REG_SECONDS			0x008
/* when msec is read, the seconds are buffered into shadow seconds. */
#define TEGRA_RTC_REG_SHADOW_SECONDS		0x00c
#define TEGRA_RTC_REG_MILLI_SECONDS		0x010
#define TEGRA_RTC_REG_SECONDS_ALARM0		0x014
#define TEGRA_RTC_REG_SECONDS_ALARM1		0x018
#define TEGRA_RTC_REG_MILLI_SECONDS_ALARM0	0x01c
#define TEGRA_RTC_REG_INTR_MASK			0x028
/* write 1 bits to clear status bits */
#define TEGRA_RTC_REG_INTR_STATUS		0x02c

/* bits in INTR_MASK */
#define TEGRA_RTC_INTR_MASK_MSEC_CDN_ALARM	(1<<4)
#define TEGRA_RTC_INTR_MASK_SEC_CDN_ALARM	(1<<3)
#define TEGRA_RTC_INTR_MASK_MSEC_ALARM		(1<<2)
#define TEGRA_RTC_INTR_MASK_SEC_ALARM1		(1<<1)
#define TEGRA_RTC_INTR_MASK_SEC_ALARM0		(1<<0)

/* bits in INTR_STATUS */
#define TEGRA_RTC_INTR_STATUS_MSEC_CDN_ALARM	(1<<4)
#define TEGRA_RTC_INTR_STATUS_SEC_CDN_ALARM	(1<<3)
#define TEGRA_RTC_INTR_STATUS_MSEC_ALARM	(1<<2)
#define TEGRA_RTC_INTR_STATUS_SEC_ALARM1	(1<<1)
#define TEGRA_RTC_INTR_STATUS_SEC_ALARM0	(1<<0)

struct tegra_rtc_info {
	struct platform_device	*pdev;
	struct rtc_device	*rtc_dev;
	void __iomem		*rtc_base; /* NULL if not initialized. */
	struct clk		*clk;
	int			tegra_rtc_irq; /* alarm and periodic irq */
	spinlock_t		tegra_rtc_lock;
};

/* RTC hardware is busy when it is updating its values over AHB once
 * every eight 32kHz clocks (~250uS).
 * outside of these updates the CPU is free to write.
 * CPU is always free to read.
 */
static inline u32 tegra_rtc_check_busy(struct tegra_rtc_info *info)
{
	return readl(info->rtc_base + TEGRA_RTC_REG_BUSY) & 1;
}

/* Wait for hardware to be ready for writing.
 * This function tries to maximize the amount of time before the next update.
 * It does this by waiting for the RTC to become busy with its periodic update,
 * then returning once the RTC first becomes not busy.
 * This periodic update (where the seconds and milliseconds are copied to the
 * AHB side) occurs every eight 32kHz clocks (~250uS).
 * The behavior of this function allows us to make some assumptions without
 * introducing a race, because 250uS is plenty of time to read/write a value.
 */
static int tegra_rtc_wait_while_busy(struct device *dev)
{
	struct tegra_rtc_info *info = dev_get_drvdata(dev);

	int retries = 500; /* ~490 us is the worst case, ~250 us is best. */

	/* first wait for the RTC to become busy. this is when it
	 * posts its updated seconds+msec registers to AHB side. */
	while (tegra_rtc_check_busy(info)) {
		if (!retries--)
			goto retry_failed;
		udelay(1);
	}

	/* now we have about 250 us to manipulate registers */
	return 0;

retry_failed:
	dev_err(dev, "write failed:retry count exceeded.\n");
	return -ETIMEDOUT;
}

static int tegra_rtc_read_time(struct device *dev, struct rtc_time *tm)
{
	struct tegra_rtc_info *info = dev_get_drvdata(dev);
	unsigned long sec, msec;
	unsigned long sl_irq_flags;

	/* RTC hardware copies seconds to shadow seconds when a read
	 * of milliseconds occurs. use a lock to keep other threads out. */
	spin_lock_irqsave(&info->tegra_rtc_lock, sl_irq_flags);

	msec = readl(info->rtc_base + TEGRA_RTC_REG_MILLI_SECONDS);
	sec = readl(info->rtc_base + TEGRA_RTC_REG_SHADOW_SECONDS);

	spin_unlock_irqrestore(&info->tegra_rtc_lock, sl_irq_flags);

	rtc_time_to_tm(sec, tm);

	dev_vdbg(dev, "time read as %lu. %d/%d/%d %d:%02u:%02u\n",
		sec,
		tm->tm_mon + 1,
		tm->tm_mday,
		tm->tm_year + 1900,
		tm->tm_hour,
		tm->tm_min,
		tm->tm_sec
	);

	return 0;
}

static int tegra_rtc_set_time(struct device *dev, struct rtc_time *tm)
{
	struct tegra_rtc_info *info = dev_get_drvdata(dev);
	unsigned long sec;
	int ret;

	/* convert tm to seconds. */
	ret = rtc_valid_tm(tm);
	if (ret)
		return ret;

	rtc_tm_to_time(tm, &sec);

	dev_vdbg(dev, "time set to %lu. %d/%d/%d %d:%02u:%02u\n",
		sec,
		tm->tm_mon+1,
		tm->tm_mday,
		tm->tm_year+1900,
		tm->tm_hour,
		tm->tm_min,
		tm->tm_sec
	);

	/* seconds only written if wait succeeded. */
	ret = tegra_rtc_wait_while_busy(dev);
	if (!ret)
		writel(sec, info->rtc_base + TEGRA_RTC_REG_SECONDS);

	dev_vdbg(dev, "time read back as %d\n",
		readl(info->rtc_base + TEGRA_RTC_REG_SECONDS));

	return ret;
}

static int tegra_rtc_read_alarm(struct device *dev, struct rtc_wkalrm *alarm)
{
	struct tegra_rtc_info *info = dev_get_drvdata(dev);
	unsigned long sec;
	unsigned tmp;

	sec = readl(info->rtc_base + TEGRA_RTC_REG_SECONDS_ALARM0);

	if (sec == 0) {
		/* alarm is disabled. */
		alarm->enabled = 0;
	} else {
		/* alarm is enabled. */
		alarm->enabled = 1;
		rtc_time_to_tm(sec, &alarm->time);
	}

	tmp = readl(info->rtc_base + TEGRA_RTC_REG_INTR_STATUS);
	alarm->pending = (tmp & TEGRA_RTC_INTR_STATUS_SEC_ALARM0) != 0;

	return 0;
}

static int tegra_rtc_alarm_irq_enable(struct device *dev, unsigned int enabled)
{
	struct tegra_rtc_info *info = dev_get_drvdata(dev);
	unsigned status;
	unsigned long sl_irq_flags;

	tegra_rtc_wait_while_busy(dev);
	spin_lock_irqsave(&info->tegra_rtc_lock, sl_irq_flags);

	/* read the original value, and OR in the flag. */
	status = readl(info->rtc_base + TEGRA_RTC_REG_INTR_MASK);
	if (enabled)
		status |= TEGRA_RTC_INTR_MASK_SEC_ALARM0; /* set it */
	else
		status &= ~TEGRA_RTC_INTR_MASK_SEC_ALARM0; /* clear it */

	writel(status, info->rtc_base + TEGRA_RTC_REG_INTR_MASK);

	spin_unlock_irqrestore(&info->tegra_rtc_lock, sl_irq_flags);

	return 0;
}

static int tegra_rtc_set_alarm(struct device *dev, struct rtc_wkalrm *alarm)
{
	struct tegra_rtc_info *info = dev_get_drvdata(dev);
	unsigned long sec;

	if (alarm->enabled)
		rtc_tm_to_time(&alarm->time, &sec);
	else
		sec = 0;

	tegra_rtc_wait_while_busy(dev);
	writel(sec, info->rtc_base + TEGRA_RTC_REG_SECONDS_ALARM0);
	dev_vdbg(dev, "alarm read back as %d\n",
		readl(info->rtc_base + TEGRA_RTC_REG_SECONDS_ALARM0));

	/* if successfully written and alarm is enabled ... */
	if (sec) {
		tegra_rtc_alarm_irq_enable(dev, 1);

		dev_vdbg(dev, "alarm set as %lu. %d/%d/%d %d:%02u:%02u\n",
			sec,
			alarm->time.tm_mon+1,
			alarm->time.tm_mday,
			alarm->time.tm_year+1900,
			alarm->time.tm_hour,
			alarm->time.tm_min,
			alarm->time.tm_sec);
	} else {
		/* disable alarm if 0 or write error. */
		dev_vdbg(dev, "alarm disabled\n");
		tegra_rtc_alarm_irq_enable(dev, 0);
	}

	return 0;
}

static int tegra_rtc_proc(struct device *dev, struct seq_file *seq)
{
	if (!dev || !dev->driver)
		return 0;

	seq_printf(seq, "name\t\t: %s\n", dev_name(dev));

	return 0;
}

static irqreturn_t tegra_rtc_irq_handler(int irq, void *data)
{
	struct device *dev = data;
	struct tegra_rtc_info *info = dev_get_drvdata(dev);
	unsigned long events = 0;
	unsigned status;
	unsigned long sl_irq_flags;

	status = readl(info->rtc_base + TEGRA_RTC_REG_INTR_STATUS);
	if (status) {
		/* clear the interrupt masks and status on any irq. */
		tegra_rtc_wait_while_busy(dev);
		spin_lock_irqsave(&info->tegra_rtc_lock, sl_irq_flags);
		writel(0, info->rtc_base + TEGRA_RTC_REG_INTR_MASK);
		writel(status, info->rtc_base + TEGRA_RTC_REG_INTR_STATUS);
		spin_unlock_irqrestore(&info->tegra_rtc_lock, sl_irq_flags);
	}

	/* check if Alarm */
	if ((status & TEGRA_RTC_INTR_STATUS_SEC_ALARM0))
		events |= RTC_IRQF | RTC_AF;

	/* check if Periodic */
	if ((status & TEGRA_RTC_INTR_STATUS_SEC_CDN_ALARM))
		events |= RTC_IRQF | RTC_PF;

	rtc_update_irq(info->rtc_dev, 1, events);

	return IRQ_HANDLED;
}

static const struct rtc_class_ops tegra_rtc_ops = {
	.read_time	= tegra_rtc_read_time,
	.set_time	= tegra_rtc_set_time,
	.read_alarm	= tegra_rtc_read_alarm,
	.set_alarm	= tegra_rtc_set_alarm,
	.proc		= tegra_rtc_proc,
	.alarm_irq_enable = tegra_rtc_alarm_irq_enable,
};

static const struct of_device_id tegra_rtc_dt_match[] = {
	{ .compatible = "nvidia,tegra20-rtc", },
	{}
};
MODULE_DEVICE_TABLE(of, tegra_rtc_dt_match);

static int __init tegra_rtc_probe(struct platform_device *pdev)
{
	struct tegra_rtc_info *info;
	struct resource *res;
	int ret;

	info = devm_kzalloc(&pdev->dev, sizeof(struct tegra_rtc_info),
		GFP_KERNEL);
	if (!info)
		return -ENOMEM;

	res = platform_get_resource(pdev, IORESOURCE_MEM, 0);
	info->rtc_base = devm_ioremap_resource(&pdev->dev, res);
	if (IS_ERR(info->rtc_base))
		return PTR_ERR(info->rtc_base);

	info->tegra_rtc_irq = platform_get_irq(pdev, 0);
	if (info->tegra_rtc_irq <= 0)
		return -EBUSY;

	info->clk = devm_clk_get(&pdev->dev, NULL);
	if (IS_ERR(info->clk))
		return PTR_ERR(info->clk);

	ret = clk_prepare_enable(info->clk);
	if (ret < 0)
		return ret;

	/* set context info. */
	info->pdev = pdev;
	spin_lock_init(&info->tegra_rtc_lock);

	platform_set_drvdata(pdev, info);

	/* clear out the hardware. */
	writel(0, info->rtc_base + TEGRA_RTC_REG_SECONDS_ALARM0);
	writel(0xffffffff, info->rtc_base + TEGRA_RTC_REG_INTR_STATUS);
	writel(0, info->rtc_base + TEGRA_RTC_REG_INTR_MASK);

	device_init_wakeup(&pdev->dev, 1);

	info->rtc_dev = devm_rtc_device_register(&pdev->dev,
				dev_name(&pdev->dev), &tegra_rtc_ops,
				THIS_MODULE);
	if (IS_ERR(info->rtc_dev)) {
		ret = PTR_ERR(info->rtc_dev);
		dev_err(&pdev->dev, "Unable to register device (err=%d).\n",
			ret);
		goto disable_clk;
	}

	ret = devm_request_irq(&pdev->dev, info->tegra_rtc_irq,
			tegra_rtc_irq_handler, IRQF_TRIGGER_HIGH,
			dev_name(&pdev->dev), &pdev->dev);
	if (ret) {
		dev_err(&pdev->dev,
			"Unable to request interrupt for device (err=%d).\n",
			ret);
		goto disable_clk;
	}

	dev_notice(&pdev->dev, "Tegra internal Real Time Clock\n");

	return 0;

disable_clk:
	clk_disable_unprepare(info->clk);
	return ret;
}

static int tegra_rtc_remove(struct platform_device *pdev)
{
	struct tegra_rtc_info *info = platform_get_drvdata(pdev);

	clk_disable_unprepare(info->clk);

	return 0;
}

#ifdef CONFIG_PM_SLEEP
static int tegra_rtc_suspend(struct device *dev)
{
	struct tegra_rtc_info *info = dev_get_drvdata(dev);

	tegra_rtc_wait_while_busy(dev);

	/* only use ALARM0 as a wake source. */
	writel(0xffffffff, info->rtc_base + TEGRA_RTC_REG_INTR_STATUS);
	writel(TEGRA_RTC_INTR_STATUS_SEC_ALARM0,
		info->rtc_base + TEGRA_RTC_REG_INTR_MASK);

	dev_vdbg(dev, "alarm sec = %d\n",
		readl(info->rtc_base + TEGRA_RTC_REG_SECONDS_ALARM0));

	dev_vdbg(dev, "Suspend (device_may_wakeup=%d) irq:%d\n",
		device_may_wakeup(dev), info->tegra_rtc_irq);

	/* leave the alarms on as a wake source. */
	if (device_may_wakeup(dev))
		enable_irq_wake(info->tegra_rtc_irq);

	return 0;
}

static int tegra_rtc_resume(struct device *dev)
{
	struct tegra_rtc_info *info = dev_get_drvdata(dev);

	dev_vdbg(dev, "Resume (device_may_wakeup=%d)\n",
		device_may_wakeup(dev));
	/* alarms were left on as a wake source, turn them off. */
	if (device_may_wakeup(dev))
		disable_irq_wake(info->tegra_rtc_irq);

	return 0;
}
#endif

static SIMPLE_DEV_PM_OPS(tegra_rtc_pm_ops, tegra_rtc_suspend, tegra_rtc_resume);

static void tegra_rtc_shutdown(struct platform_device *pdev)
{
	dev_vdbg(&pdev->dev, "disabling interrupts.\n");
	tegra_rtc_alarm_irq_enable(&pdev->dev, 0);
}

MODULE_ALIAS("platform:tegra_rtc");
static struct platform_driver tegra_rtc_driver = {
	.remove		= tegra_rtc_remove,
	.shutdown	= tegra_rtc_shutdown,
	.driver		= {
		.name	= "tegra_rtc",
		.of_match_table = tegra_rtc_dt_match,
		.pm	= &tegra_rtc_pm_ops,
	},
};

module_platform_driver_probe(tegra_rtc_driver, tegra_rtc_probe);

MODULE_AUTHOR("Jon Mayo <jmayo@nvidia.com>");
MODULE_DESCRIPTION("driver for Tegra internal RTC");
MODULE_LICENSE("GPL");<|MERGE_RESOLUTION|>--- conflicted
+++ resolved
@@ -17,14 +17,9 @@
  * with this program; if not, write to the Free Software Foundation, Inc.,
  * 51 Franklin Street, Fifth Floor, Boston, MA  02110-1301, USA.
  */
-<<<<<<< HEAD
-#include <linux/kernel.h>
-#include <linux/clk.h>
-=======
 
 #include <linux/clk.h>
 #include <linux/delay.h>
->>>>>>> f2e5fa84
 #include <linux/init.h>
 #include <linux/io.h>
 #include <linux/irq.h>
