--- conflicted
+++ resolved
@@ -426,11 +426,8 @@
 	device_set_wakeup_capable(&pdev->dev, 1);
 
 	tps_rtc->rtc->ops = &tps65910_rtc_ops;
-<<<<<<< HEAD
-=======
 	tps_rtc->rtc->range_min = RTC_TIMESTAMP_BEGIN_2000;
 	tps_rtc->rtc->range_max = RTC_TIMESTAMP_END_2099;
->>>>>>> 22cb595e
 
 	ret = rtc_register_device(tps_rtc->rtc);
 	if (ret) {
