--- conflicted
+++ resolved
@@ -681,19 +681,11 @@
 	  will be called rtc-s5m.
 
 config RTC_DRV_SD3078
-<<<<<<< HEAD
-    tristate "ZXW Shenzhen whwave SD3078"
-    select REGMAP_I2C
-    help
-      If you say yes here you get support for the ZXW Shenzhen whwave
-      SD3078 RTC chips.
-=======
 	tristate "ZXW Shenzhen whwave SD3078"
 	select REGMAP_I2C
 	help
 	  If you say yes here you get support for the ZXW Shenzhen whwave
 	  SD3078 RTC chips.
->>>>>>> 7117be3f
 
 	  This driver can also be built as a module. If so, the module
 	  will be called rtc-sd3078
