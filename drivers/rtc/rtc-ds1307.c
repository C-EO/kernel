--- conflicted
+++ resolved
@@ -157,10 +157,7 @@
 #define DS1388_REG_CONTROL		0x0c
 #	define DS1388_BIT_RST		BIT(0)
 #	define DS1388_BIT_WDE		BIT(1)
-<<<<<<< HEAD
-=======
 #	define DS1388_BIT_nEOSC		BIT(7)
->>>>>>> 7d2a07b7
 
 /* negative offset step is -2.034ppm */
 #define M41TXX_NEG_OFFSET_STEP_PPB	2034
