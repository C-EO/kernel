--- conflicted
+++ resolved
@@ -1017,18 +1017,8 @@
 
 	fw_device_get(device);
 	down_write(&fw_device_rwsem);
-<<<<<<< HEAD
-	ret = idr_pre_get(&fw_device_idr, GFP_KERNEL) ?
-	      idr_get_new(&fw_device_idr, device, &minor) :
-	      -ENOMEM;
-	if (minor >= 1 << MINORBITS) {
-		idr_remove(&fw_device_idr, minor);
-		minor = -ENOSPC;
-	}
-=======
 	minor = idr_alloc(&fw_device_idr, device, 0, 1 << MINORBITS,
 			GFP_KERNEL);
->>>>>>> f6161aa1
 	up_write(&fw_device_rwsem);
 
 	if (minor < 0)
