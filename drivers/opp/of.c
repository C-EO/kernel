--- conflicted
+++ resolved
@@ -447,12 +447,7 @@
 		dev_err(dev, "Not all nodes have performance state set (%d: %d)\n",
 			count, pstate_count);
 		ret = -ENOENT;
-<<<<<<< HEAD
-		_dev_pm_opp_remove_table(opp_table, dev, false);
-		goto put_opp_table;
-=======
 		goto put_list_kref;
->>>>>>> e2afa97a
 	}
 
 	if (pstate_count)
