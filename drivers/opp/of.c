--- conflicted
+++ resolved
@@ -676,11 +676,7 @@
 			dev_err(dev, "%s: Failed to add OPP, %d\n", __func__,
 				ret);
 			of_node_put(np);
-<<<<<<< HEAD
-			goto put_list_kref;
-=======
 			goto remove_static_opp;
->>>>>>> 7117be3f
 		} else if (opp) {
 			count++;
 		}
@@ -689,11 +685,7 @@
 	/* There should be one of more OPP defined */
 	if (WARN_ON(!count)) {
 		ret = -ENOENT;
-<<<<<<< HEAD
-		goto put_list_kref;
-=======
 		goto remove_static_opp;
->>>>>>> 7117be3f
 	}
 
 	list_for_each_entry(opp, &opp_table->opp_list, node)
@@ -704,11 +696,7 @@
 		dev_err(dev, "Not all nodes have performance state set (%d: %d)\n",
 			count, pstate_count);
 		ret = -ENOENT;
-<<<<<<< HEAD
-		goto put_list_kref;
-=======
 		goto remove_static_opp;
->>>>>>> 7117be3f
 	}
 
 	if (pstate_count)
@@ -716,13 +704,8 @@
 
 	return 0;
 
-<<<<<<< HEAD
-put_list_kref:
-	_put_opp_list_kref(opp_table);
-=======
 remove_static_opp:
 	_opp_remove_all_static(opp_table);
->>>>>>> 7117be3f
 
 	return ret;
 }
@@ -759,11 +742,7 @@
 		if (ret) {
 			dev_err(dev, "%s: Failed to add OPP %ld (%d)\n",
 				__func__, freq, ret);
-<<<<<<< HEAD
-			_put_opp_list_kref(opp_table);
-=======
 			_opp_remove_all_static(opp_table);
->>>>>>> 7117be3f
 			return ret;
 		}
 		nr -= 2;
