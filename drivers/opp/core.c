--- conflicted
+++ resolved
@@ -1006,7 +1006,6 @@
 {
 	struct dev_pm_opp *opp = container_of(kref, struct dev_pm_opp, kref);
 	struct opp_table *opp_table = opp->opp_table;
-<<<<<<< HEAD
 
 	_opp_kref_release(opp, opp_table);
 }
@@ -1017,18 +1016,6 @@
 	struct opp_table *opp_table = opp->opp_table;
 
 	_opp_kref_release(opp, opp_table);
-=======
-
-	_opp_kref_release(opp, opp_table);
-}
-
-static void _opp_kref_release_locked(struct kref *kref)
-{
-	struct dev_pm_opp *opp = container_of(kref, struct dev_pm_opp, kref);
-	struct opp_table *opp_table = opp->opp_table;
-
-	_opp_kref_release(opp, opp_table);
->>>>>>> 8ccc0d69
 	mutex_unlock(&opp_table->lock);
 }
 
