/* SPDX-License-Identifier: GPL-2.0 */
/*
 * Thunderbolt driver - bus logic (NHI independent)
 *
 * Copyright (c) 2014 Andreas Noever <andreas.noever@gmail.com>
 * Copyright (C) 2018, Intel Corporation
 */

#ifndef TB_H_
#define TB_H_

#include <linux/nvmem-provider.h>
#include <linux/pci.h>
#include <linux/thunderbolt.h>
#include <linux/uuid.h>

#include "tb_regs.h"
#include "ctl.h"
#include "dma_port.h"

#define NVM_MIN_SIZE		SZ_32K
#define NVM_MAX_SIZE		SZ_512K
<<<<<<< HEAD
=======
#define NVM_DATA_DWORDS		16
>>>>>>> 7d2a07b7

/* Intel specific NVM offsets */
#define NVM_DEVID		0x05
#define NVM_VERSION		0x08
#define NVM_FLASH_SIZE		0x45

/**
 * struct tb_nvm - Structure holding NVM information
 * @dev: Owner of the NVM
 * @major: Major version number of the active NVM portion
 * @minor: Minor version number of the active NVM portion
 * @id: Identifier used with both NVM portions
 * @active: Active portion NVMem device
 * @non_active: Non-active portion NVMem device
 * @buf: Buffer where the NVM image is stored before it is written to
 *	 the actual NVM flash device
 * @buf_data_size: Number of bytes actually consumed by the new NVM
 *		   image
 * @authenticating: The device is authenticating the new NVM
 * @flushed: The image has been flushed to the storage area
 *
 * The user of this structure needs to handle serialization of possible
 * concurrent access.
 */
struct tb_nvm {
	struct device *dev;
	u8 major;
	u8 minor;
	int id;
	struct nvmem_device *active;
	struct nvmem_device *non_active;
	void *buf;
	size_t buf_data_size;
	bool authenticating;
	bool flushed;
<<<<<<< HEAD
=======
};

enum tb_nvm_write_ops {
	WRITE_AND_AUTHENTICATE = 1,
	WRITE_ONLY = 2,
	AUTHENTICATE_ONLY = 3,
>>>>>>> 7d2a07b7
};

#define TB_SWITCH_KEY_SIZE		32
#define TB_SWITCH_MAX_DEPTH		6
#define USB4_SWITCH_MAX_DEPTH		5

/**
 * enum tb_switch_tmu_rate - TMU refresh rate
 * @TB_SWITCH_TMU_RATE_OFF: %0 (Disable Time Sync handshake)
 * @TB_SWITCH_TMU_RATE_HIFI: %16 us time interval between successive
 *			     transmission of the Delay Request TSNOS
 *			     (Time Sync Notification Ordered Set) on a Link
 * @TB_SWITCH_TMU_RATE_NORMAL: %1 ms time interval between successive
 *			       transmission of the Delay Request TSNOS on
 *			       a Link
 */
enum tb_switch_tmu_rate {
	TB_SWITCH_TMU_RATE_OFF = 0,
	TB_SWITCH_TMU_RATE_HIFI = 16,
	TB_SWITCH_TMU_RATE_NORMAL = 1000,
};

/**
 * struct tb_switch_tmu - Structure holding switch TMU configuration
 * @cap: Offset to the TMU capability (%0 if not found)
 * @has_ucap: Does the switch support uni-directional mode
 * @rate: TMU refresh rate related to upstream switch. In case of root
 *	  switch this holds the domain rate.
 * @unidirectional: Is the TMU in uni-directional or bi-directional mode
 *		    related to upstream switch. Don't case for root switch.
 */
struct tb_switch_tmu {
	int cap;
	bool has_ucap;
	enum tb_switch_tmu_rate rate;
	bool unidirectional;
};

/**
 * struct tb_switch - a thunderbolt switch
 * @dev: Device for the switch
 * @config: Switch configuration
 * @ports: Ports in this switch
 * @dma_port: If the switch has port supporting DMA configuration based
 *	      mailbox this will hold the pointer to that (%NULL
 *	      otherwise). If set it also means the switch has
 *	      upgradeable NVM.
 * @tmu: The switch TMU configuration
 * @tb: Pointer to the domain the switch belongs to
 * @uid: Unique ID of the switch
 * @uuid: UUID of the switch (or %NULL if not supported)
 * @vendor: Vendor ID of the switch
 * @device: Device ID of the switch
 * @vendor_name: Name of the vendor (or %NULL if not known)
 * @device_name: Name of the device (or %NULL if not known)
 * @link_speed: Speed of the link in Gb/s
 * @link_width: Width of the link (1 or 2)
 * @link_usb4: Upstream link is USB4
 * @generation: Switch Thunderbolt generation
 * @cap_plug_events: Offset to the plug events capability (%0 if not found)
 * @cap_lc: Offset to the link controller capability (%0 if not found)
 * @is_unplugged: The switch is going away
 * @drom: DROM of the switch (%NULL if not found)
 * @nvm: Pointer to the NVM if the switch has one (%NULL otherwise)
 * @no_nvm_upgrade: Prevent NVM upgrade of this switch
 * @safe_mode: The switch is in safe-mode
 * @boot: Whether the switch was already authorized on boot or not
 * @rpm: The switch supports runtime PM
 * @authorized: Whether the switch is authorized by user or policy
 * @security_level: Switch supported security level
 * @debugfs_dir: Pointer to the debugfs structure
 * @key: Contains the key used to challenge the device or %NULL if not
 *	 supported. Size of the key is %TB_SWITCH_KEY_SIZE.
 * @connection_id: Connection ID used with ICM messaging
 * @connection_key: Connection key used with ICM messaging
 * @link: Root switch link this switch is connected (ICM only)
 * @depth: Depth in the chain this switch is connected (ICM only)
 * @rpm_complete: Completion used to wait for runtime resume to
 *		  complete (ICM only)
 * @quirks: Quirks used for this Thunderbolt switch
<<<<<<< HEAD
=======
 * @credit_allocation: Are the below buffer allocation parameters valid
 * @max_usb3_credits: Router preferred number of buffers for USB 3.x
 * @min_dp_aux_credits: Router preferred minimum number of buffers for DP AUX
 * @min_dp_main_credits: Router preferred minimum number of buffers for DP MAIN
 * @max_pcie_credits: Router preferred number of buffers for PCIe
 * @max_dma_credits: Router preferred number of buffers for DMA/P2P
>>>>>>> 7d2a07b7
 *
 * When the switch is being added or removed to the domain (other
 * switches) you need to have domain lock held.
 *
 * In USB4 terminology this structure represents a router.
 */
struct tb_switch {
	struct device dev;
	struct tb_regs_switch_header config;
	struct tb_port *ports;
	struct tb_dma_port *dma_port;
	struct tb_switch_tmu tmu;
	struct tb *tb;
	u64 uid;
	uuid_t *uuid;
	u16 vendor;
	u16 device;
	const char *vendor_name;
	const char *device_name;
	unsigned int link_speed;
	unsigned int link_width;
	bool link_usb4;
	unsigned int generation;
	int cap_plug_events;
	int cap_lc;
	bool is_unplugged;
	u8 *drom;
	struct tb_nvm *nvm;
	bool no_nvm_upgrade;
	bool safe_mode;
	bool boot;
	bool rpm;
	unsigned int authorized;
	enum tb_security_level security_level;
	struct dentry *debugfs_dir;
	u8 *key;
	u8 connection_id;
	u8 connection_key;
	u8 link;
	u8 depth;
	struct completion rpm_complete;
	unsigned long quirks;
<<<<<<< HEAD
=======
	bool credit_allocation;
	unsigned int max_usb3_credits;
	unsigned int min_dp_aux_credits;
	unsigned int min_dp_main_credits;
	unsigned int max_pcie_credits;
	unsigned int max_dma_credits;
>>>>>>> 7d2a07b7
};

/**
 * struct tb_port - a thunderbolt port, part of a tb_switch
 * @config: Cached port configuration read from registers
 * @sw: Switch the port belongs to
 * @remote: Remote port (%NULL if not connected)
 * @xdomain: Remote host (%NULL if not connected)
 * @cap_phy: Offset, zero if not found
 * @cap_tmu: Offset of the adapter specific TMU capability (%0 if not present)
 * @cap_adap: Offset of the adapter specific capability (%0 if not present)
 * @cap_usb4: Offset to the USB4 port capability (%0 if not present)
<<<<<<< HEAD
=======
 * @usb4: Pointer to the USB4 port structure (only if @cap_usb4 is != %0)
>>>>>>> 7d2a07b7
 * @port: Port number on switch
 * @disabled: Disabled by eeprom or enabled but not implemented
 * @bonded: true if the port is bonded (two lanes combined as one)
 * @dual_link_port: If the switch is connected using two ports, points
 *		    to the other port.
 * @link_nr: Is this primary or secondary port on the dual_link.
 * @in_hopids: Currently allocated input HopIDs
 * @out_hopids: Currently allocated output HopIDs
 * @list: Used to link ports to DP resources list
<<<<<<< HEAD
=======
 * @total_credits: Total number of buffers available for this port
 * @ctl_credits: Buffers reserved for control path
 * @dma_credits: Number of credits allocated for DMA tunneling for all
 *		 DMA paths through this port.
 *
 * In USB4 terminology this structure represents an adapter (protocol or
 * lane adapter).
>>>>>>> 7d2a07b7
 */
struct tb_port {
	struct tb_regs_port_header config;
	struct tb_switch *sw;
	struct tb_port *remote;
	struct tb_xdomain *xdomain;
	int cap_phy;
	int cap_tmu;
	int cap_adap;
	int cap_usb4;
<<<<<<< HEAD
=======
	struct usb4_port *usb4;
>>>>>>> 7d2a07b7
	u8 port;
	bool disabled;
	bool bonded;
	struct tb_port *dual_link_port;
	u8 link_nr:1;
	struct ida in_hopids;
	struct ida out_hopids;
	struct list_head list;
<<<<<<< HEAD
=======
	unsigned int total_credits;
	unsigned int ctl_credits;
	unsigned int dma_credits;
};

/**
 * struct usb4_port - USB4 port device
 * @dev: Device for the port
 * @port: Pointer to the lane 0 adapter
 * @can_offline: Does the port have necessary platform support to moved
 *		 it into offline mode and back
 * @offline: The port is currently in offline mode
 */
struct usb4_port {
	struct device dev;
	struct tb_port *port;
	bool can_offline;
	bool offline;
>>>>>>> 7d2a07b7
};

/**
 * tb_retimer: Thunderbolt retimer
 * @dev: Device for the retimer
 * @tb: Pointer to the domain the retimer belongs to
 * @index: Retimer index facing the router USB4 port
 * @vendor: Vendor ID of the retimer
 * @device: Device ID of the retimer
 * @port: Pointer to the lane 0 adapter
 * @nvm: Pointer to the NVM if the retimer has one (%NULL otherwise)
 * @auth_status: Status of last NVM authentication
 */
struct tb_retimer {
	struct device dev;
	struct tb *tb;
	u8 index;
	u32 vendor;
	u32 device;
	struct tb_port *port;
	struct tb_nvm *nvm;
	u32 auth_status;
};

/**
 * struct tb_path_hop - routing information for a tb_path
 * @in_port: Ingress port of a switch
 * @out_port: Egress port of a switch where the packet is routed out
 *	      (must be on the same switch than @in_port)
 * @in_hop_index: HopID where the path configuration entry is placed in
 *		  the path config space of @in_port.
 * @in_counter_index: Used counter index (not used in the driver
 *		      currently, %-1 to disable)
 * @next_hop_index: HopID of the packet when it is routed out from @out_port
 * @initial_credits: Number of initial flow control credits allocated for
 *		     the path
 * @nfc_credits: Number of non-flow controlled buffers allocated for the
 *		 @in_port.
 *
 * Hop configuration is always done on the IN port of a switch.
 * in_port and out_port have to be on the same switch. Packets arriving on
 * in_port with "hop" = in_hop_index will get routed to through out_port. The
 * next hop to take (on out_port->remote) is determined by
 * next_hop_index. When routing packet to another switch (out->remote is
 * set) the @next_hop_index must match the @in_hop_index of that next
 * hop to make routing possible.
 *
 * in_counter_index is the index of a counter (in TB_CFG_COUNTERS) on the in
 * port.
 */
struct tb_path_hop {
	struct tb_port *in_port;
	struct tb_port *out_port;
	int in_hop_index;
	int in_counter_index;
	int next_hop_index;
	unsigned int initial_credits;
	unsigned int nfc_credits;
};

/**
 * enum tb_path_port - path options mask
 * @TB_PATH_NONE: Do not activate on any hop on path
 * @TB_PATH_SOURCE: Activate on the first hop (out of src)
 * @TB_PATH_INTERNAL: Activate on the intermediate hops (not the first/last)
 * @TB_PATH_DESTINATION: Activate on the last hop (into dst)
 * @TB_PATH_ALL: Activate on all hops on the path
 */
enum tb_path_port {
	TB_PATH_NONE = 0,
	TB_PATH_SOURCE = 1,
	TB_PATH_INTERNAL = 2,
	TB_PATH_DESTINATION = 4,
	TB_PATH_ALL = 7,
};

/**
 * struct tb_path - a unidirectional path between two ports
 * @tb: Pointer to the domain structure
 * @name: Name of the path (used for debugging)
 * @ingress_shared_buffer: Shared buffering used for ingress ports on the path
 * @egress_shared_buffer: Shared buffering used for egress ports on the path
 * @ingress_fc_enable: Flow control for ingress ports on the path
 * @egress_fc_enable: Flow control for egress ports on the path
 * @priority: Priority group if the path
 * @weight: Weight of the path inside the priority group
 * @drop_packages: Drop packages from queue tail or head
 * @activated: Is the path active
 * @clear_fc: Clear all flow control from the path config space entries
 *	      when deactivating this path
 * @hops: Path hops
 * @path_length: How many hops the path uses
 *
 * A path consists of a number of hops (see &struct tb_path_hop). To
 * establish a PCIe tunnel two paths have to be created between the two
 * PCIe ports.
 */
struct tb_path {
	struct tb *tb;
	const char *name;
	enum tb_path_port ingress_shared_buffer;
	enum tb_path_port egress_shared_buffer;
	enum tb_path_port ingress_fc_enable;
	enum tb_path_port egress_fc_enable;

	unsigned int priority:3;
	int weight:4;
	bool drop_packages;
	bool activated;
	bool clear_fc;
	struct tb_path_hop *hops;
	int path_length;
};

/* HopIDs 0-7 are reserved by the Thunderbolt protocol */
#define TB_PATH_MIN_HOPID	8
/*
 * Support paths from the farthest (depth 6) router to the host and back
 * to the same level (not necessarily to the same router).
 */
#define TB_PATH_MAX_HOPS	(7 * 2)
<<<<<<< HEAD
=======

/* Possible wake types */
#define TB_WAKE_ON_CONNECT	BIT(0)
#define TB_WAKE_ON_DISCONNECT	BIT(1)
#define TB_WAKE_ON_USB4		BIT(2)
#define TB_WAKE_ON_USB3		BIT(3)
#define TB_WAKE_ON_PCIE		BIT(4)
#define TB_WAKE_ON_DP		BIT(5)
>>>>>>> 7d2a07b7

/**
 * struct tb_cm_ops - Connection manager specific operations vector
 * @driver_ready: Called right after control channel is started. Used by
 *		  ICM to send driver ready message to the firmware.
 * @start: Starts the domain
 * @stop: Stops the domain
 * @suspend_noirq: Connection manager specific suspend_noirq
 * @resume_noirq: Connection manager specific resume_noirq
 * @suspend: Connection manager specific suspend
 * @freeze_noirq: Connection manager specific freeze_noirq
 * @thaw_noirq: Connection manager specific thaw_noirq
 * @complete: Connection manager specific complete
 * @runtime_suspend: Connection manager specific runtime_suspend
 * @runtime_resume: Connection manager specific runtime_resume
 * @runtime_suspend_switch: Runtime suspend a switch
 * @runtime_resume_switch: Runtime resume a switch
 * @handle_event: Handle thunderbolt event
 * @get_boot_acl: Get boot ACL list
 * @set_boot_acl: Set boot ACL list
 * @disapprove_switch: Disapprove switch (disconnect PCIe tunnel)
 * @approve_switch: Approve switch
 * @add_switch_key: Add key to switch
 * @challenge_switch_key: Challenge switch using key
 * @disconnect_pcie_paths: Disconnects PCIe paths before NVM update
 * @approve_xdomain_paths: Approve (establish) XDomain DMA paths
 * @disconnect_xdomain_paths: Disconnect XDomain DMA paths
 * @usb4_switch_op: Optional proxy for USB4 router operations. If set
 *		    this will be called whenever USB4 router operation is
 *		    performed. If this returns %-EOPNOTSUPP then the
 *		    native USB4 router operation is called.
 * @usb4_switch_nvm_authenticate_status: Optional callback that the CM
 *					 implementation can be used to
 *					 return status of USB4 NVM_AUTH
 *					 router operation.
 */
struct tb_cm_ops {
	int (*driver_ready)(struct tb *tb);
	int (*start)(struct tb *tb);
	void (*stop)(struct tb *tb);
	int (*suspend_noirq)(struct tb *tb);
	int (*resume_noirq)(struct tb *tb);
	int (*suspend)(struct tb *tb);
	int (*freeze_noirq)(struct tb *tb);
	int (*thaw_noirq)(struct tb *tb);
	void (*complete)(struct tb *tb);
	int (*runtime_suspend)(struct tb *tb);
	int (*runtime_resume)(struct tb *tb);
	int (*runtime_suspend_switch)(struct tb_switch *sw);
	int (*runtime_resume_switch)(struct tb_switch *sw);
	void (*handle_event)(struct tb *tb, enum tb_cfg_pkg_type,
			     const void *buf, size_t size);
	int (*get_boot_acl)(struct tb *tb, uuid_t *uuids, size_t nuuids);
	int (*set_boot_acl)(struct tb *tb, const uuid_t *uuids, size_t nuuids);
	int (*disapprove_switch)(struct tb *tb, struct tb_switch *sw);
	int (*approve_switch)(struct tb *tb, struct tb_switch *sw);
	int (*add_switch_key)(struct tb *tb, struct tb_switch *sw);
	int (*challenge_switch_key)(struct tb *tb, struct tb_switch *sw,
				    const u8 *challenge, u8 *response);
	int (*disconnect_pcie_paths)(struct tb *tb);
	int (*approve_xdomain_paths)(struct tb *tb, struct tb_xdomain *xd,
				     int transmit_path, int transmit_ring,
				     int receive_path, int receive_ring);
	int (*disconnect_xdomain_paths)(struct tb *tb, struct tb_xdomain *xd,
					int transmit_path, int transmit_ring,
					int receive_path, int receive_ring);
	int (*usb4_switch_op)(struct tb_switch *sw, u16 opcode, u32 *metadata,
			      u8 *status, const void *tx_data, size_t tx_data_len,
			      void *rx_data, size_t rx_data_len);
	int (*usb4_switch_nvm_authenticate_status)(struct tb_switch *sw,
						   u32 *status);
};

static inline void *tb_priv(struct tb *tb)
{
	return (void *)tb->privdata;
}

#define TB_AUTOSUSPEND_DELAY		15000 /* ms */

/* helper functions & macros */

/**
 * tb_upstream_port() - return the upstream port of a switch
 *
 * Every switch has an upstream port (for the root switch it is the NHI).
 *
 * During switch alloc/init tb_upstream_port()->remote may be NULL, even for
 * non root switches (on the NHI port remote is always NULL).
 *
 * Return: Returns the upstream port of the switch.
 */
static inline struct tb_port *tb_upstream_port(struct tb_switch *sw)
{
	return &sw->ports[sw->config.upstream_port_number];
}

/**
 * tb_is_upstream_port() - Is the port upstream facing
 * @port: Port to check
 *
 * Returns true if @port is upstream facing port. In case of dual link
 * ports both return true.
 */
static inline bool tb_is_upstream_port(const struct tb_port *port)
{
	const struct tb_port *upstream_port = tb_upstream_port(port->sw);
	return port == upstream_port || port->dual_link_port == upstream_port;
}

static inline u64 tb_route(const struct tb_switch *sw)
{
	return ((u64) sw->config.route_hi) << 32 | sw->config.route_lo;
}

static inline struct tb_port *tb_port_at(u64 route, struct tb_switch *sw)
{
	u8 port;

	port = route >> (sw->config.depth * 8);
	if (WARN_ON(port > sw->config.max_port_number))
		return NULL;
	return &sw->ports[port];
}

/**
 * tb_port_has_remote() - Does the port have switch connected downstream
 * @port: Port to check
 *
 * Returns true only when the port is primary port and has remote set.
 */
static inline bool tb_port_has_remote(const struct tb_port *port)
{
	if (tb_is_upstream_port(port))
		return false;
	if (!port->remote)
		return false;
	if (port->dual_link_port && port->link_nr)
		return false;

	return true;
}

static inline bool tb_port_is_null(const struct tb_port *port)
{
	return port && port->port && port->config.type == TB_TYPE_PORT;
}

static inline bool tb_port_is_nhi(const struct tb_port *port)
{
	return port && port->config.type == TB_TYPE_NHI;
}

static inline bool tb_port_is_pcie_down(const struct tb_port *port)
{
	return port && port->config.type == TB_TYPE_PCIE_DOWN;
}

static inline bool tb_port_is_pcie_up(const struct tb_port *port)
{
	return port && port->config.type == TB_TYPE_PCIE_UP;
}

static inline bool tb_port_is_dpin(const struct tb_port *port)
{
	return port && port->config.type == TB_TYPE_DP_HDMI_IN;
}

static inline bool tb_port_is_dpout(const struct tb_port *port)
{
	return port && port->config.type == TB_TYPE_DP_HDMI_OUT;
}

static inline bool tb_port_is_usb3_down(const struct tb_port *port)
{
	return port && port->config.type == TB_TYPE_USB3_DOWN;
}

static inline bool tb_port_is_usb3_up(const struct tb_port *port)
{
	return port && port->config.type == TB_TYPE_USB3_UP;
}

static inline int tb_sw_read(struct tb_switch *sw, void *buffer,
			     enum tb_cfg_space space, u32 offset, u32 length)
{
	if (sw->is_unplugged)
		return -ENODEV;
	return tb_cfg_read(sw->tb->ctl,
			   buffer,
			   tb_route(sw),
			   0,
			   space,
			   offset,
			   length);
}

static inline int tb_sw_write(struct tb_switch *sw, const void *buffer,
			      enum tb_cfg_space space, u32 offset, u32 length)
{
	if (sw->is_unplugged)
		return -ENODEV;
	return tb_cfg_write(sw->tb->ctl,
			    buffer,
			    tb_route(sw),
			    0,
			    space,
			    offset,
			    length);
}

static inline int tb_port_read(struct tb_port *port, void *buffer,
			       enum tb_cfg_space space, u32 offset, u32 length)
{
	if (port->sw->is_unplugged)
		return -ENODEV;
	return tb_cfg_read(port->sw->tb->ctl,
			   buffer,
			   tb_route(port->sw),
			   port->port,
			   space,
			   offset,
			   length);
}

static inline int tb_port_write(struct tb_port *port, const void *buffer,
				enum tb_cfg_space space, u32 offset, u32 length)
{
	if (port->sw->is_unplugged)
		return -ENODEV;
	return tb_cfg_write(port->sw->tb->ctl,
			    buffer,
			    tb_route(port->sw),
			    port->port,
			    space,
			    offset,
			    length);
}

#define tb_err(tb, fmt, arg...) dev_err(&(tb)->nhi->pdev->dev, fmt, ## arg)
#define tb_WARN(tb, fmt, arg...) dev_WARN(&(tb)->nhi->pdev->dev, fmt, ## arg)
#define tb_warn(tb, fmt, arg...) dev_warn(&(tb)->nhi->pdev->dev, fmt, ## arg)
#define tb_info(tb, fmt, arg...) dev_info(&(tb)->nhi->pdev->dev, fmt, ## arg)
#define tb_dbg(tb, fmt, arg...) dev_dbg(&(tb)->nhi->pdev->dev, fmt, ## arg)

#define __TB_SW_PRINT(level, sw, fmt, arg...)           \
	do {                                            \
		const struct tb_switch *__sw = (sw);    \
		level(__sw->tb, "%llx: " fmt,           \
		      tb_route(__sw), ## arg);          \
	} while (0)
#define tb_sw_WARN(sw, fmt, arg...) __TB_SW_PRINT(tb_WARN, sw, fmt, ##arg)
#define tb_sw_warn(sw, fmt, arg...) __TB_SW_PRINT(tb_warn, sw, fmt, ##arg)
#define tb_sw_info(sw, fmt, arg...) __TB_SW_PRINT(tb_info, sw, fmt, ##arg)
#define tb_sw_dbg(sw, fmt, arg...) __TB_SW_PRINT(tb_dbg, sw, fmt, ##arg)

#define __TB_PORT_PRINT(level, _port, fmt, arg...)                      \
	do {                                                            \
		const struct tb_port *__port = (_port);                 \
		level(__port->sw->tb, "%llx:%x: " fmt,                  \
		      tb_route(__port->sw), __port->port, ## arg);      \
	} while (0)
#define tb_port_WARN(port, fmt, arg...) \
	__TB_PORT_PRINT(tb_WARN, port, fmt, ##arg)
#define tb_port_warn(port, fmt, arg...) \
	__TB_PORT_PRINT(tb_warn, port, fmt, ##arg)
#define tb_port_info(port, fmt, arg...) \
	__TB_PORT_PRINT(tb_info, port, fmt, ##arg)
#define tb_port_dbg(port, fmt, arg...) \
	__TB_PORT_PRINT(tb_dbg, port, fmt, ##arg)

struct tb *icm_probe(struct tb_nhi *nhi);
struct tb *tb_probe(struct tb_nhi *nhi);

extern struct device_type tb_domain_type;
extern struct device_type tb_retimer_type;
extern struct device_type tb_switch_type;
extern struct device_type usb4_port_device_type;

int tb_domain_init(void);
void tb_domain_exit(void);
int tb_xdomain_init(void);
void tb_xdomain_exit(void);

struct tb *tb_domain_alloc(struct tb_nhi *nhi, int timeout_msec, size_t privsize);
int tb_domain_add(struct tb *tb);
void tb_domain_remove(struct tb *tb);
int tb_domain_suspend_noirq(struct tb *tb);
int tb_domain_resume_noirq(struct tb *tb);
int tb_domain_suspend(struct tb *tb);
int tb_domain_freeze_noirq(struct tb *tb);
int tb_domain_thaw_noirq(struct tb *tb);
void tb_domain_complete(struct tb *tb);
int tb_domain_runtime_suspend(struct tb *tb);
int tb_domain_runtime_resume(struct tb *tb);
int tb_domain_disapprove_switch(struct tb *tb, struct tb_switch *sw);
int tb_domain_approve_switch(struct tb *tb, struct tb_switch *sw);
int tb_domain_approve_switch_key(struct tb *tb, struct tb_switch *sw);
int tb_domain_challenge_switch_key(struct tb *tb, struct tb_switch *sw);
int tb_domain_disconnect_pcie_paths(struct tb *tb);
int tb_domain_approve_xdomain_paths(struct tb *tb, struct tb_xdomain *xd,
				    int transmit_path, int transmit_ring,
				    int receive_path, int receive_ring);
int tb_domain_disconnect_xdomain_paths(struct tb *tb, struct tb_xdomain *xd,
				       int transmit_path, int transmit_ring,
				       int receive_path, int receive_ring);
int tb_domain_disconnect_all_paths(struct tb *tb);

static inline struct tb *tb_domain_get(struct tb *tb)
{
	if (tb)
		get_device(&tb->dev);
	return tb;
}

static inline void tb_domain_put(struct tb *tb)
{
	put_device(&tb->dev);
}

struct tb_nvm *tb_nvm_alloc(struct device *dev);
int tb_nvm_add_active(struct tb_nvm *nvm, size_t size, nvmem_reg_read_t reg_read);
int tb_nvm_write_buf(struct tb_nvm *nvm, unsigned int offset, void *val,
		     size_t bytes);
int tb_nvm_add_non_active(struct tb_nvm *nvm, size_t size,
			  nvmem_reg_write_t reg_write);
void tb_nvm_free(struct tb_nvm *nvm);
void tb_nvm_exit(void);

<<<<<<< HEAD
=======
typedef int (*read_block_fn)(void *, unsigned int, void *, size_t);
typedef int (*write_block_fn)(void *, unsigned int, const void *, size_t);

int tb_nvm_read_data(unsigned int address, void *buf, size_t size,
		     unsigned int retries, read_block_fn read_block,
		     void *read_block_data);
int tb_nvm_write_data(unsigned int address, const void *buf, size_t size,
		      unsigned int retries, write_block_fn write_next_block,
		      void *write_block_data);

>>>>>>> 7d2a07b7
struct tb_switch *tb_switch_alloc(struct tb *tb, struct device *parent,
				  u64 route);
struct tb_switch *tb_switch_alloc_safe_mode(struct tb *tb,
			struct device *parent, u64 route);
int tb_switch_configure(struct tb_switch *sw);
int tb_switch_add(struct tb_switch *sw);
void tb_switch_remove(struct tb_switch *sw);
void tb_switch_suspend(struct tb_switch *sw, bool runtime);
int tb_switch_resume(struct tb_switch *sw);
int tb_switch_reset(struct tb_switch *sw);
void tb_sw_set_unplugged(struct tb_switch *sw);
struct tb_port *tb_switch_find_port(struct tb_switch *sw,
				    enum tb_port_type type);
struct tb_switch *tb_switch_find_by_link_depth(struct tb *tb, u8 link,
					       u8 depth);
struct tb_switch *tb_switch_find_by_uuid(struct tb *tb, const uuid_t *uuid);
struct tb_switch *tb_switch_find_by_route(struct tb *tb, u64 route);

/**
 * tb_switch_for_each_port() - Iterate over each switch port
 * @sw: Switch whose ports to iterate
 * @p: Port used as iterator
 *
 * Iterates over each switch port skipping the control port (port %0).
 */
#define tb_switch_for_each_port(sw, p)					\
	for ((p) = &(sw)->ports[1];					\
	     (p) <= &(sw)->ports[(sw)->config.max_port_number]; (p)++)

static inline struct tb_switch *tb_switch_get(struct tb_switch *sw)
{
	if (sw)
		get_device(&sw->dev);
	return sw;
}

static inline void tb_switch_put(struct tb_switch *sw)
{
	put_device(&sw->dev);
}

static inline bool tb_is_switch(const struct device *dev)
{
	return dev->type == &tb_switch_type;
}

static inline struct tb_switch *tb_to_switch(struct device *dev)
{
	if (tb_is_switch(dev))
		return container_of(dev, struct tb_switch, dev);
	return NULL;
}

static inline struct tb_switch *tb_switch_parent(struct tb_switch *sw)
{
	return tb_to_switch(sw->dev.parent);
}

static inline bool tb_switch_is_light_ridge(const struct tb_switch *sw)
{
	return sw->config.vendor_id == PCI_VENDOR_ID_INTEL &&
	       sw->config.device_id == PCI_DEVICE_ID_INTEL_LIGHT_RIDGE;
}

static inline bool tb_switch_is_eagle_ridge(const struct tb_switch *sw)
{
	return sw->config.vendor_id == PCI_VENDOR_ID_INTEL &&
	       sw->config.device_id == PCI_DEVICE_ID_INTEL_EAGLE_RIDGE;
}

static inline bool tb_switch_is_cactus_ridge(const struct tb_switch *sw)
{
	if (sw->config.vendor_id == PCI_VENDOR_ID_INTEL) {
		switch (sw->config.device_id) {
		case PCI_DEVICE_ID_INTEL_CACTUS_RIDGE_2C:
		case PCI_DEVICE_ID_INTEL_CACTUS_RIDGE_4C:
			return true;
		}
	}
	return false;
}

static inline bool tb_switch_is_falcon_ridge(const struct tb_switch *sw)
{
	if (sw->config.vendor_id == PCI_VENDOR_ID_INTEL) {
		switch (sw->config.device_id) {
		case PCI_DEVICE_ID_INTEL_FALCON_RIDGE_2C_BRIDGE:
		case PCI_DEVICE_ID_INTEL_FALCON_RIDGE_4C_BRIDGE:
			return true;
		}
	}
	return false;
}

static inline bool tb_switch_is_alpine_ridge(const struct tb_switch *sw)
{
	if (sw->config.vendor_id == PCI_VENDOR_ID_INTEL) {
		switch (sw->config.device_id) {
		case PCI_DEVICE_ID_INTEL_ALPINE_RIDGE_2C_BRIDGE:
		case PCI_DEVICE_ID_INTEL_ALPINE_RIDGE_LP_BRIDGE:
		case PCI_DEVICE_ID_INTEL_ALPINE_RIDGE_C_4C_BRIDGE:
		case PCI_DEVICE_ID_INTEL_ALPINE_RIDGE_C_2C_BRIDGE:
			return true;
		}
	}
	return false;
}

static inline bool tb_switch_is_titan_ridge(const struct tb_switch *sw)
{
	if (sw->config.vendor_id == PCI_VENDOR_ID_INTEL) {
		switch (sw->config.device_id) {
		case PCI_DEVICE_ID_INTEL_TITAN_RIDGE_2C_BRIDGE:
		case PCI_DEVICE_ID_INTEL_TITAN_RIDGE_4C_BRIDGE:
		case PCI_DEVICE_ID_INTEL_TITAN_RIDGE_DD_BRIDGE:
			return true;
		}
	}
	return false;
}

/**
 * tb_switch_is_usb4() - Is the switch USB4 compliant
 * @sw: Switch to check
 *
 * Returns true if the @sw is USB4 compliant router, false otherwise.
 */
static inline bool tb_switch_is_usb4(const struct tb_switch *sw)
{
	return sw->config.thunderbolt_version == USB4_VERSION_1_0;
}

/**
 * tb_switch_is_icm() - Is the switch handled by ICM firmware
 * @sw: Switch to check
 *
 * In case there is a need to differentiate whether ICM firmware or SW CM
 * is handling @sw this function can be called. It is valid to call this
 * after tb_switch_alloc() and tb_switch_configure() has been called
 * (latter only for SW CM case).
 */
static inline bool tb_switch_is_icm(const struct tb_switch *sw)
{
	return !sw->config.enabled;
}

int tb_switch_lane_bonding_enable(struct tb_switch *sw);
void tb_switch_lane_bonding_disable(struct tb_switch *sw);
int tb_switch_configure_link(struct tb_switch *sw);
void tb_switch_unconfigure_link(struct tb_switch *sw);

bool tb_switch_query_dp_resource(struct tb_switch *sw, struct tb_port *in);
int tb_switch_alloc_dp_resource(struct tb_switch *sw, struct tb_port *in);
void tb_switch_dealloc_dp_resource(struct tb_switch *sw, struct tb_port *in);

int tb_switch_tmu_init(struct tb_switch *sw);
int tb_switch_tmu_post_time(struct tb_switch *sw);
int tb_switch_tmu_disable(struct tb_switch *sw);
int tb_switch_tmu_enable(struct tb_switch *sw);

static inline bool tb_switch_tmu_is_enabled(const struct tb_switch *sw)
{
	return sw->tmu.rate == TB_SWITCH_TMU_RATE_HIFI &&
	       !sw->tmu.unidirectional;
}

static inline bool tb_switch_is_alpine_ridge(const struct tb_switch *sw)
{
	switch (sw->config.device_id) {
	case PCI_DEVICE_ID_INTEL_ALPINE_RIDGE_2C_BRIDGE:
	case PCI_DEVICE_ID_INTEL_ALPINE_RIDGE_LP_BRIDGE:
	case PCI_DEVICE_ID_INTEL_ALPINE_RIDGE_C_4C_BRIDGE:
	case PCI_DEVICE_ID_INTEL_ALPINE_RIDGE_C_2C_BRIDGE:
		return true;
	default:
		return false;
	}
}

static inline bool tb_switch_is_titan_ridge(const struct tb_switch *sw)
{
	switch (sw->config.device_id) {
	case PCI_DEVICE_ID_INTEL_TITAN_RIDGE_2C_BRIDGE:
	case PCI_DEVICE_ID_INTEL_TITAN_RIDGE_4C_BRIDGE:
	case PCI_DEVICE_ID_INTEL_TITAN_RIDGE_DD_BRIDGE:
		return true;
	default:
		return false;
	}
}

static inline bool tb_switch_is_tiger_lake(const struct tb_switch *sw)
{
	if (sw->config.vendor_id == PCI_VENDOR_ID_INTEL) {
		switch (sw->config.device_id) {
		case PCI_DEVICE_ID_INTEL_TGL_NHI0:
		case PCI_DEVICE_ID_INTEL_TGL_NHI1:
		case PCI_DEVICE_ID_INTEL_TGL_H_NHI0:
		case PCI_DEVICE_ID_INTEL_TGL_H_NHI1:
			return true;
		}
	}
	return false;
}

/**
 * tb_switch_is_usb4() - Is the switch USB4 compliant
 * @sw: Switch to check
 *
 * Returns true if the @sw is USB4 compliant router, false otherwise.
 */
static inline bool tb_switch_is_usb4(const struct tb_switch *sw)
{
	return sw->config.thunderbolt_version == USB4_VERSION_1_0;
}

/**
 * tb_switch_is_icm() - Is the switch handled by ICM firmware
 * @sw: Switch to check
 *
 * In case there is a need to differentiate whether ICM firmware or SW CM
 * is handling @sw this function can be called. It is valid to call this
 * after tb_switch_alloc() and tb_switch_configure() has been called
 * (latter only for SW CM case).
 */
static inline bool tb_switch_is_icm(const struct tb_switch *sw)
{
	return !sw->config.enabled;
}

int tb_switch_lane_bonding_enable(struct tb_switch *sw);
void tb_switch_lane_bonding_disable(struct tb_switch *sw);

bool tb_switch_query_dp_resource(struct tb_switch *sw, struct tb_port *in);
int tb_switch_alloc_dp_resource(struct tb_switch *sw, struct tb_port *in);
void tb_switch_dealloc_dp_resource(struct tb_switch *sw, struct tb_port *in);

int tb_switch_tmu_init(struct tb_switch *sw);
int tb_switch_tmu_post_time(struct tb_switch *sw);
int tb_switch_tmu_disable(struct tb_switch *sw);
int tb_switch_tmu_enable(struct tb_switch *sw);

static inline bool tb_switch_tmu_is_enabled(const struct tb_switch *sw)
{
	return sw->tmu.rate == TB_SWITCH_TMU_RATE_HIFI &&
	       !sw->tmu.unidirectional;
}

int tb_wait_for_port(struct tb_port *port, bool wait_if_unplugged);
int tb_port_add_nfc_credits(struct tb_port *port, int credits);
int tb_port_clear_counter(struct tb_port *port, int counter);
int tb_port_unlock(struct tb_port *port);
<<<<<<< HEAD
=======
int tb_port_enable(struct tb_port *port);
int tb_port_disable(struct tb_port *port);
>>>>>>> 7d2a07b7
int tb_port_alloc_in_hopid(struct tb_port *port, int hopid, int max_hopid);
void tb_port_release_in_hopid(struct tb_port *port, int hopid);
int tb_port_alloc_out_hopid(struct tb_port *port, int hopid, int max_hopid);
void tb_port_release_out_hopid(struct tb_port *port, int hopid);
struct tb_port *tb_next_port_on_path(struct tb_port *start, struct tb_port *end,
				     struct tb_port *prev);

<<<<<<< HEAD
=======
static inline bool tb_port_use_credit_allocation(const struct tb_port *port)
{
	return tb_port_is_null(port) && port->sw->credit_allocation;
}

>>>>>>> 7d2a07b7
/**
 * tb_for_each_port_on_path() - Iterate over each port on path
 * @src: Source port
 * @dst: Destination port
 * @p: Port used as iterator
 *
 * Walks over each port on path from @src to @dst.
 */
#define tb_for_each_port_on_path(src, dst, p)				\
	for ((p) = tb_next_port_on_path((src), (dst), NULL); (p);	\
	     (p) = tb_next_port_on_path((src), (dst), (p)))

int tb_port_get_link_speed(struct tb_port *port);
<<<<<<< HEAD

int tb_switch_find_vse_cap(struct tb_switch *sw, enum tb_switch_vse_cap vsec);
int tb_switch_find_cap(struct tb_switch *sw, enum tb_switch_cap cap);
=======
int tb_port_get_link_width(struct tb_port *port);
int tb_port_state(struct tb_port *port);
int tb_port_lane_bonding_enable(struct tb_port *port);
void tb_port_lane_bonding_disable(struct tb_port *port);
int tb_port_wait_for_link_width(struct tb_port *port, int width,
				int timeout_msec);
int tb_port_update_credits(struct tb_port *port);

int tb_switch_find_vse_cap(struct tb_switch *sw, enum tb_switch_vse_cap vsec);
int tb_switch_find_cap(struct tb_switch *sw, enum tb_switch_cap cap);
int tb_switch_next_cap(struct tb_switch *sw, unsigned int offset);
>>>>>>> 7d2a07b7
int tb_port_find_cap(struct tb_port *port, enum tb_port_cap cap);
int tb_port_next_cap(struct tb_port *port, unsigned int offset);
bool tb_port_is_enabled(struct tb_port *port);

bool tb_usb3_port_is_enabled(struct tb_port *port);
int tb_usb3_port_enable(struct tb_port *port, bool enable);

bool tb_pci_port_is_enabled(struct tb_port *port);
int tb_pci_port_enable(struct tb_port *port, bool enable);

int tb_dp_port_hpd_is_active(struct tb_port *port);
int tb_dp_port_hpd_clear(struct tb_port *port);
int tb_dp_port_set_hops(struct tb_port *port, unsigned int video,
			unsigned int aux_tx, unsigned int aux_rx);
bool tb_dp_port_is_enabled(struct tb_port *port);
int tb_dp_port_enable(struct tb_port *port, bool enable);

struct tb_path *tb_path_discover(struct tb_port *src, int src_hopid,
				 struct tb_port *dst, int dst_hopid,
				 struct tb_port **last, const char *name);
struct tb_path *tb_path_alloc(struct tb *tb, struct tb_port *src, int src_hopid,
			      struct tb_port *dst, int dst_hopid, int link_nr,
			      const char *name);
void tb_path_free(struct tb_path *path);
int tb_path_activate(struct tb_path *path);
void tb_path_deactivate(struct tb_path *path);
bool tb_path_is_invalid(struct tb_path *path);
bool tb_path_port_on_path(const struct tb_path *path,
			  const struct tb_port *port);
<<<<<<< HEAD
=======

/**
 * tb_path_for_each_hop() - Iterate over each hop on path
 * @path: Path whose hops to iterate
 * @hop: Hop used as iterator
 *
 * Iterates over each hop on path.
 */
#define tb_path_for_each_hop(path, hop)					\
	for ((hop) = &(path)->hops[0];					\
	     (hop) <= &(path)->hops[(path)->path_length - 1]; (hop)++)
>>>>>>> 7d2a07b7

int tb_drom_read(struct tb_switch *sw);
int tb_drom_read_uid_only(struct tb_switch *sw, u64 *uid);

int tb_lc_read_uuid(struct tb_switch *sw, u32 *uuid);
int tb_lc_configure_port(struct tb_port *port);
void tb_lc_unconfigure_port(struct tb_port *port);
int tb_lc_configure_xdomain(struct tb_port *port);
void tb_lc_unconfigure_xdomain(struct tb_port *port);
int tb_lc_start_lane_initialization(struct tb_port *port);
int tb_lc_set_wake(struct tb_switch *sw, unsigned int flags);
int tb_lc_set_sleep(struct tb_switch *sw);
bool tb_lc_lane_bonding_possible(struct tb_switch *sw);
bool tb_lc_dp_sink_query(struct tb_switch *sw, struct tb_port *in);
int tb_lc_dp_sink_alloc(struct tb_switch *sw, struct tb_port *in);
int tb_lc_dp_sink_dealloc(struct tb_switch *sw, struct tb_port *in);
int tb_lc_force_power(struct tb_switch *sw);

static inline int tb_route_length(u64 route)
{
	return (fls64(route) + TB_ROUTE_SHIFT - 1) / TB_ROUTE_SHIFT;
}

/**
 * tb_downstream_route() - get route to downstream switch
 *
 * Port must not be the upstream port (otherwise a loop is created).
 *
 * Return: Returns a route to the switch behind @port.
 */
static inline u64 tb_downstream_route(struct tb_port *port)
{
	return tb_route(port->sw)
	       | ((u64) port->port << (port->sw->config.depth * 8));
}

bool tb_is_xdomain_enabled(void);
bool tb_xdomain_handle_request(struct tb *tb, enum tb_cfg_pkg_type type,
			       const void *buf, size_t size);
struct tb_xdomain *tb_xdomain_alloc(struct tb *tb, struct device *parent,
				    u64 route, const uuid_t *local_uuid,
				    const uuid_t *remote_uuid);
void tb_xdomain_add(struct tb_xdomain *xd);
void tb_xdomain_remove(struct tb_xdomain *xd);
struct tb_xdomain *tb_xdomain_find_by_link_depth(struct tb *tb, u8 link,
						 u8 depth);

<<<<<<< HEAD
int tb_retimer_scan(struct tb_port *port);
=======
int tb_retimer_scan(struct tb_port *port, bool add);
>>>>>>> 7d2a07b7
void tb_retimer_remove_all(struct tb_port *port);

static inline bool tb_is_retimer(const struct device *dev)
{
	return dev->type == &tb_retimer_type;
}

static inline struct tb_retimer *tb_to_retimer(struct device *dev)
{
	if (tb_is_retimer(dev))
		return container_of(dev, struct tb_retimer, dev);
	return NULL;
}

int usb4_switch_setup(struct tb_switch *sw);
int usb4_switch_read_uid(struct tb_switch *sw, u64 *uid);
int usb4_switch_drom_read(struct tb_switch *sw, unsigned int address, void *buf,
			  size_t size);
<<<<<<< HEAD
int usb4_switch_configure_link(struct tb_switch *sw);
void usb4_switch_unconfigure_link(struct tb_switch *sw);
bool usb4_switch_lane_bonding_possible(struct tb_switch *sw);
=======
bool usb4_switch_lane_bonding_possible(struct tb_switch *sw);
int usb4_switch_set_wake(struct tb_switch *sw, unsigned int flags);
>>>>>>> 7d2a07b7
int usb4_switch_set_sleep(struct tb_switch *sw);
int usb4_switch_nvm_sector_size(struct tb_switch *sw);
int usb4_switch_nvm_read(struct tb_switch *sw, unsigned int address, void *buf,
			 size_t size);
<<<<<<< HEAD
int usb4_switch_nvm_write(struct tb_switch *sw, unsigned int address,
			  const void *buf, size_t size);
int usb4_switch_nvm_authenticate(struct tb_switch *sw);
=======
int usb4_switch_nvm_set_offset(struct tb_switch *sw, unsigned int address);
int usb4_switch_nvm_write(struct tb_switch *sw, unsigned int address,
			  const void *buf, size_t size);
int usb4_switch_nvm_authenticate(struct tb_switch *sw);
int usb4_switch_nvm_authenticate_status(struct tb_switch *sw, u32 *status);
int usb4_switch_credits_init(struct tb_switch *sw);
>>>>>>> 7d2a07b7
bool usb4_switch_query_dp_resource(struct tb_switch *sw, struct tb_port *in);
int usb4_switch_alloc_dp_resource(struct tb_switch *sw, struct tb_port *in);
int usb4_switch_dealloc_dp_resource(struct tb_switch *sw, struct tb_port *in);
struct tb_port *usb4_switch_map_pcie_down(struct tb_switch *sw,
					  const struct tb_port *port);
struct tb_port *usb4_switch_map_usb3_down(struct tb_switch *sw,
					  const struct tb_port *port);
<<<<<<< HEAD

int usb4_port_unlock(struct tb_port *port);
int usb4_port_enumerate_retimers(struct tb_port *port);

=======
int usb4_switch_add_ports(struct tb_switch *sw);
void usb4_switch_remove_ports(struct tb_switch *sw);

int usb4_port_unlock(struct tb_port *port);
int usb4_port_configure(struct tb_port *port);
void usb4_port_unconfigure(struct tb_port *port);
int usb4_port_configure_xdomain(struct tb_port *port);
void usb4_port_unconfigure_xdomain(struct tb_port *port);
int usb4_port_router_offline(struct tb_port *port);
int usb4_port_router_online(struct tb_port *port);
int usb4_port_enumerate_retimers(struct tb_port *port);

int usb4_port_retimer_set_inbound_sbtx(struct tb_port *port, u8 index);
>>>>>>> 7d2a07b7
int usb4_port_retimer_read(struct tb_port *port, u8 index, u8 reg, void *buf,
			   u8 size);
int usb4_port_retimer_write(struct tb_port *port, u8 index, u8 reg,
			    const void *buf, u8 size);
int usb4_port_retimer_is_last(struct tb_port *port, u8 index);
int usb4_port_retimer_nvm_sector_size(struct tb_port *port, u8 index);
<<<<<<< HEAD
=======
int usb4_port_retimer_nvm_set_offset(struct tb_port *port, u8 index,
				     unsigned int address);
>>>>>>> 7d2a07b7
int usb4_port_retimer_nvm_write(struct tb_port *port, u8 index,
				unsigned int address, const void *buf,
				size_t size);
int usb4_port_retimer_nvm_authenticate(struct tb_port *port, u8 index);
int usb4_port_retimer_nvm_authenticate_status(struct tb_port *port, u8 index,
					      u32 *status);
int usb4_port_retimer_nvm_read(struct tb_port *port, u8 index,
			       unsigned int address, void *buf, size_t size);

int usb4_usb3_port_max_link_rate(struct tb_port *port);
int usb4_usb3_port_actual_link_rate(struct tb_port *port);
int usb4_usb3_port_allocated_bandwidth(struct tb_port *port, int *upstream_bw,
				       int *downstream_bw);
int usb4_usb3_port_allocate_bandwidth(struct tb_port *port, int *upstream_bw,
				      int *downstream_bw);
int usb4_usb3_port_release_bandwidth(struct tb_port *port, int *upstream_bw,
				     int *downstream_bw);

<<<<<<< HEAD
/* keep link controller awake during update */
=======
static inline bool tb_is_usb4_port_device(const struct device *dev)
{
	return dev->type == &usb4_port_device_type;
}

static inline struct usb4_port *tb_to_usb4_port_device(struct device *dev)
{
	if (tb_is_usb4_port_device(dev))
		return container_of(dev, struct usb4_port, dev);
	return NULL;
}

struct usb4_port *usb4_port_device_add(struct tb_port *port);
void usb4_port_device_remove(struct usb4_port *usb4);
int usb4_port_device_resume(struct usb4_port *usb4);

/* Keep link controller awake during update */
>>>>>>> 7d2a07b7
#define QUIRK_FORCE_POWER_LINK_CONTROLLER		BIT(0)

void tb_check_quirks(struct tb_switch *sw);

<<<<<<< HEAD
=======
#ifdef CONFIG_ACPI
void tb_acpi_add_links(struct tb_nhi *nhi);

bool tb_acpi_is_native(void);
bool tb_acpi_may_tunnel_usb3(void);
bool tb_acpi_may_tunnel_dp(void);
bool tb_acpi_may_tunnel_pcie(void);
bool tb_acpi_is_xdomain_allowed(void);

int tb_acpi_init(void);
void tb_acpi_exit(void);
int tb_acpi_power_on_retimers(struct tb_port *port);
int tb_acpi_power_off_retimers(struct tb_port *port);
#else
static inline void tb_acpi_add_links(struct tb_nhi *nhi) { }

static inline bool tb_acpi_is_native(void) { return true; }
static inline bool tb_acpi_may_tunnel_usb3(void) { return true; }
static inline bool tb_acpi_may_tunnel_dp(void) { return true; }
static inline bool tb_acpi_may_tunnel_pcie(void) { return true; }
static inline bool tb_acpi_is_xdomain_allowed(void) { return true; }

static inline int tb_acpi_init(void) { return 0; }
static inline void tb_acpi_exit(void) { }
static inline int tb_acpi_power_on_retimers(struct tb_port *port) { return 0; }
static inline int tb_acpi_power_off_retimers(struct tb_port *port) { return 0; }
#endif

#ifdef CONFIG_DEBUG_FS
void tb_debugfs_init(void);
void tb_debugfs_exit(void);
void tb_switch_debugfs_init(struct tb_switch *sw);
void tb_switch_debugfs_remove(struct tb_switch *sw);
void tb_service_debugfs_init(struct tb_service *svc);
void tb_service_debugfs_remove(struct tb_service *svc);
#else
static inline void tb_debugfs_init(void) { }
static inline void tb_debugfs_exit(void) { }
static inline void tb_switch_debugfs_init(struct tb_switch *sw) { }
static inline void tb_switch_debugfs_remove(struct tb_switch *sw) { }
static inline void tb_service_debugfs_init(struct tb_service *svc) { }
static inline void tb_service_debugfs_remove(struct tb_service *svc) { }
#endif

#ifdef CONFIG_USB4_KUNIT_TEST
int tb_test_init(void);
void tb_test_exit(void);
#else
static inline int tb_test_init(void) { return 0; }
static inline void tb_test_exit(void) { }
#endif

>>>>>>> 7d2a07b7
#endif<|MERGE_RESOLUTION|>--- conflicted
+++ resolved
@@ -20,10 +20,7 @@
 
 #define NVM_MIN_SIZE		SZ_32K
 #define NVM_MAX_SIZE		SZ_512K
-<<<<<<< HEAD
-=======
 #define NVM_DATA_DWORDS		16
->>>>>>> 7d2a07b7
 
 /* Intel specific NVM offsets */
 #define NVM_DEVID		0x05
@@ -59,15 +56,12 @@
 	size_t buf_data_size;
 	bool authenticating;
 	bool flushed;
-<<<<<<< HEAD
-=======
 };
 
 enum tb_nvm_write_ops {
 	WRITE_AND_AUTHENTICATE = 1,
 	WRITE_ONLY = 2,
 	AUTHENTICATE_ONLY = 3,
->>>>>>> 7d2a07b7
 };
 
 #define TB_SWITCH_KEY_SIZE		32
@@ -148,15 +142,12 @@
  * @rpm_complete: Completion used to wait for runtime resume to
  *		  complete (ICM only)
  * @quirks: Quirks used for this Thunderbolt switch
-<<<<<<< HEAD
-=======
  * @credit_allocation: Are the below buffer allocation parameters valid
  * @max_usb3_credits: Router preferred number of buffers for USB 3.x
  * @min_dp_aux_credits: Router preferred minimum number of buffers for DP AUX
  * @min_dp_main_credits: Router preferred minimum number of buffers for DP MAIN
  * @max_pcie_credits: Router preferred number of buffers for PCIe
  * @max_dma_credits: Router preferred number of buffers for DMA/P2P
->>>>>>> 7d2a07b7
  *
  * When the switch is being added or removed to the domain (other
  * switches) you need to have domain lock held.
@@ -199,15 +190,12 @@
 	u8 depth;
 	struct completion rpm_complete;
 	unsigned long quirks;
-<<<<<<< HEAD
-=======
 	bool credit_allocation;
 	unsigned int max_usb3_credits;
 	unsigned int min_dp_aux_credits;
 	unsigned int min_dp_main_credits;
 	unsigned int max_pcie_credits;
 	unsigned int max_dma_credits;
->>>>>>> 7d2a07b7
 };
 
 /**
@@ -220,10 +208,7 @@
  * @cap_tmu: Offset of the adapter specific TMU capability (%0 if not present)
  * @cap_adap: Offset of the adapter specific capability (%0 if not present)
  * @cap_usb4: Offset to the USB4 port capability (%0 if not present)
-<<<<<<< HEAD
-=======
  * @usb4: Pointer to the USB4 port structure (only if @cap_usb4 is != %0)
->>>>>>> 7d2a07b7
  * @port: Port number on switch
  * @disabled: Disabled by eeprom or enabled but not implemented
  * @bonded: true if the port is bonded (two lanes combined as one)
@@ -233,8 +218,6 @@
  * @in_hopids: Currently allocated input HopIDs
  * @out_hopids: Currently allocated output HopIDs
  * @list: Used to link ports to DP resources list
-<<<<<<< HEAD
-=======
  * @total_credits: Total number of buffers available for this port
  * @ctl_credits: Buffers reserved for control path
  * @dma_credits: Number of credits allocated for DMA tunneling for all
@@ -242,7 +225,6 @@
  *
  * In USB4 terminology this structure represents an adapter (protocol or
  * lane adapter).
->>>>>>> 7d2a07b7
  */
 struct tb_port {
 	struct tb_regs_port_header config;
@@ -253,10 +235,7 @@
 	int cap_tmu;
 	int cap_adap;
 	int cap_usb4;
-<<<<<<< HEAD
-=======
 	struct usb4_port *usb4;
->>>>>>> 7d2a07b7
 	u8 port;
 	bool disabled;
 	bool bonded;
@@ -265,8 +244,6 @@
 	struct ida in_hopids;
 	struct ida out_hopids;
 	struct list_head list;
-<<<<<<< HEAD
-=======
 	unsigned int total_credits;
 	unsigned int ctl_credits;
 	unsigned int dma_credits;
@@ -285,7 +262,6 @@
 	struct tb_port *port;
 	bool can_offline;
 	bool offline;
->>>>>>> 7d2a07b7
 };
 
 /**
@@ -407,8 +383,6 @@
  * to the same level (not necessarily to the same router).
  */
 #define TB_PATH_MAX_HOPS	(7 * 2)
-<<<<<<< HEAD
-=======
 
 /* Possible wake types */
 #define TB_WAKE_ON_CONNECT	BIT(0)
@@ -417,7 +391,6 @@
 #define TB_WAKE_ON_USB3		BIT(3)
 #define TB_WAKE_ON_PCIE		BIT(4)
 #define TB_WAKE_ON_DP		BIT(5)
->>>>>>> 7d2a07b7
 
 /**
  * struct tb_cm_ops - Connection manager specific operations vector
@@ -747,8 +720,6 @@
 void tb_nvm_free(struct tb_nvm *nvm);
 void tb_nvm_exit(void);
 
-<<<<<<< HEAD
-=======
 typedef int (*read_block_fn)(void *, unsigned int, void *, size_t);
 typedef int (*write_block_fn)(void *, unsigned int, const void *, size_t);
 
@@ -759,7 +730,6 @@
 		      unsigned int retries, write_block_fn write_next_block,
 		      void *write_block_data);
 
->>>>>>> 7d2a07b7
 struct tb_switch *tb_switch_alloc(struct tb *tb, struct device *parent,
 				  u64 route);
 struct tb_switch *tb_switch_alloc_safe_mode(struct tb *tb,
@@ -926,97 +896,12 @@
 	       !sw->tmu.unidirectional;
 }
 
-static inline bool tb_switch_is_alpine_ridge(const struct tb_switch *sw)
-{
-	switch (sw->config.device_id) {
-	case PCI_DEVICE_ID_INTEL_ALPINE_RIDGE_2C_BRIDGE:
-	case PCI_DEVICE_ID_INTEL_ALPINE_RIDGE_LP_BRIDGE:
-	case PCI_DEVICE_ID_INTEL_ALPINE_RIDGE_C_4C_BRIDGE:
-	case PCI_DEVICE_ID_INTEL_ALPINE_RIDGE_C_2C_BRIDGE:
-		return true;
-	default:
-		return false;
-	}
-}
-
-static inline bool tb_switch_is_titan_ridge(const struct tb_switch *sw)
-{
-	switch (sw->config.device_id) {
-	case PCI_DEVICE_ID_INTEL_TITAN_RIDGE_2C_BRIDGE:
-	case PCI_DEVICE_ID_INTEL_TITAN_RIDGE_4C_BRIDGE:
-	case PCI_DEVICE_ID_INTEL_TITAN_RIDGE_DD_BRIDGE:
-		return true;
-	default:
-		return false;
-	}
-}
-
-static inline bool tb_switch_is_tiger_lake(const struct tb_switch *sw)
-{
-	if (sw->config.vendor_id == PCI_VENDOR_ID_INTEL) {
-		switch (sw->config.device_id) {
-		case PCI_DEVICE_ID_INTEL_TGL_NHI0:
-		case PCI_DEVICE_ID_INTEL_TGL_NHI1:
-		case PCI_DEVICE_ID_INTEL_TGL_H_NHI0:
-		case PCI_DEVICE_ID_INTEL_TGL_H_NHI1:
-			return true;
-		}
-	}
-	return false;
-}
-
-/**
- * tb_switch_is_usb4() - Is the switch USB4 compliant
- * @sw: Switch to check
- *
- * Returns true if the @sw is USB4 compliant router, false otherwise.
- */
-static inline bool tb_switch_is_usb4(const struct tb_switch *sw)
-{
-	return sw->config.thunderbolt_version == USB4_VERSION_1_0;
-}
-
-/**
- * tb_switch_is_icm() - Is the switch handled by ICM firmware
- * @sw: Switch to check
- *
- * In case there is a need to differentiate whether ICM firmware or SW CM
- * is handling @sw this function can be called. It is valid to call this
- * after tb_switch_alloc() and tb_switch_configure() has been called
- * (latter only for SW CM case).
- */
-static inline bool tb_switch_is_icm(const struct tb_switch *sw)
-{
-	return !sw->config.enabled;
-}
-
-int tb_switch_lane_bonding_enable(struct tb_switch *sw);
-void tb_switch_lane_bonding_disable(struct tb_switch *sw);
-
-bool tb_switch_query_dp_resource(struct tb_switch *sw, struct tb_port *in);
-int tb_switch_alloc_dp_resource(struct tb_switch *sw, struct tb_port *in);
-void tb_switch_dealloc_dp_resource(struct tb_switch *sw, struct tb_port *in);
-
-int tb_switch_tmu_init(struct tb_switch *sw);
-int tb_switch_tmu_post_time(struct tb_switch *sw);
-int tb_switch_tmu_disable(struct tb_switch *sw);
-int tb_switch_tmu_enable(struct tb_switch *sw);
-
-static inline bool tb_switch_tmu_is_enabled(const struct tb_switch *sw)
-{
-	return sw->tmu.rate == TB_SWITCH_TMU_RATE_HIFI &&
-	       !sw->tmu.unidirectional;
-}
-
 int tb_wait_for_port(struct tb_port *port, bool wait_if_unplugged);
 int tb_port_add_nfc_credits(struct tb_port *port, int credits);
 int tb_port_clear_counter(struct tb_port *port, int counter);
 int tb_port_unlock(struct tb_port *port);
-<<<<<<< HEAD
-=======
 int tb_port_enable(struct tb_port *port);
 int tb_port_disable(struct tb_port *port);
->>>>>>> 7d2a07b7
 int tb_port_alloc_in_hopid(struct tb_port *port, int hopid, int max_hopid);
 void tb_port_release_in_hopid(struct tb_port *port, int hopid);
 int tb_port_alloc_out_hopid(struct tb_port *port, int hopid, int max_hopid);
@@ -1024,14 +909,11 @@
 struct tb_port *tb_next_port_on_path(struct tb_port *start, struct tb_port *end,
 				     struct tb_port *prev);
 
-<<<<<<< HEAD
-=======
 static inline bool tb_port_use_credit_allocation(const struct tb_port *port)
 {
 	return tb_port_is_null(port) && port->sw->credit_allocation;
 }
 
->>>>>>> 7d2a07b7
 /**
  * tb_for_each_port_on_path() - Iterate over each port on path
  * @src: Source port
@@ -1045,11 +927,6 @@
 	     (p) = tb_next_port_on_path((src), (dst), (p)))
 
 int tb_port_get_link_speed(struct tb_port *port);
-<<<<<<< HEAD
-
-int tb_switch_find_vse_cap(struct tb_switch *sw, enum tb_switch_vse_cap vsec);
-int tb_switch_find_cap(struct tb_switch *sw, enum tb_switch_cap cap);
-=======
 int tb_port_get_link_width(struct tb_port *port);
 int tb_port_state(struct tb_port *port);
 int tb_port_lane_bonding_enable(struct tb_port *port);
@@ -1061,7 +938,6 @@
 int tb_switch_find_vse_cap(struct tb_switch *sw, enum tb_switch_vse_cap vsec);
 int tb_switch_find_cap(struct tb_switch *sw, enum tb_switch_cap cap);
 int tb_switch_next_cap(struct tb_switch *sw, unsigned int offset);
->>>>>>> 7d2a07b7
 int tb_port_find_cap(struct tb_port *port, enum tb_port_cap cap);
 int tb_port_next_cap(struct tb_port *port, unsigned int offset);
 bool tb_port_is_enabled(struct tb_port *port);
@@ -1091,8 +967,6 @@
 bool tb_path_is_invalid(struct tb_path *path);
 bool tb_path_port_on_path(const struct tb_path *path,
 			  const struct tb_port *port);
-<<<<<<< HEAD
-=======
 
 /**
  * tb_path_for_each_hop() - Iterate over each hop on path
@@ -1104,7 +978,6 @@
 #define tb_path_for_each_hop(path, hop)					\
 	for ((hop) = &(path)->hops[0];					\
 	     (hop) <= &(path)->hops[(path)->path_length - 1]; (hop)++)
->>>>>>> 7d2a07b7
 
 int tb_drom_read(struct tb_switch *sw);
 int tb_drom_read_uid_only(struct tb_switch *sw, u64 *uid);
@@ -1152,11 +1025,7 @@
 struct tb_xdomain *tb_xdomain_find_by_link_depth(struct tb *tb, u8 link,
 						 u8 depth);
 
-<<<<<<< HEAD
-int tb_retimer_scan(struct tb_port *port);
-=======
 int tb_retimer_scan(struct tb_port *port, bool add);
->>>>>>> 7d2a07b7
 void tb_retimer_remove_all(struct tb_port *port);
 
 static inline bool tb_is_retimer(const struct device *dev)
@@ -1175,30 +1044,18 @@
 int usb4_switch_read_uid(struct tb_switch *sw, u64 *uid);
 int usb4_switch_drom_read(struct tb_switch *sw, unsigned int address, void *buf,
 			  size_t size);
-<<<<<<< HEAD
-int usb4_switch_configure_link(struct tb_switch *sw);
-void usb4_switch_unconfigure_link(struct tb_switch *sw);
-bool usb4_switch_lane_bonding_possible(struct tb_switch *sw);
-=======
 bool usb4_switch_lane_bonding_possible(struct tb_switch *sw);
 int usb4_switch_set_wake(struct tb_switch *sw, unsigned int flags);
->>>>>>> 7d2a07b7
 int usb4_switch_set_sleep(struct tb_switch *sw);
 int usb4_switch_nvm_sector_size(struct tb_switch *sw);
 int usb4_switch_nvm_read(struct tb_switch *sw, unsigned int address, void *buf,
 			 size_t size);
-<<<<<<< HEAD
-int usb4_switch_nvm_write(struct tb_switch *sw, unsigned int address,
-			  const void *buf, size_t size);
-int usb4_switch_nvm_authenticate(struct tb_switch *sw);
-=======
 int usb4_switch_nvm_set_offset(struct tb_switch *sw, unsigned int address);
 int usb4_switch_nvm_write(struct tb_switch *sw, unsigned int address,
 			  const void *buf, size_t size);
 int usb4_switch_nvm_authenticate(struct tb_switch *sw);
 int usb4_switch_nvm_authenticate_status(struct tb_switch *sw, u32 *status);
 int usb4_switch_credits_init(struct tb_switch *sw);
->>>>>>> 7d2a07b7
 bool usb4_switch_query_dp_resource(struct tb_switch *sw, struct tb_port *in);
 int usb4_switch_alloc_dp_resource(struct tb_switch *sw, struct tb_port *in);
 int usb4_switch_dealloc_dp_resource(struct tb_switch *sw, struct tb_port *in);
@@ -1206,12 +1063,6 @@
 					  const struct tb_port *port);
 struct tb_port *usb4_switch_map_usb3_down(struct tb_switch *sw,
 					  const struct tb_port *port);
-<<<<<<< HEAD
-
-int usb4_port_unlock(struct tb_port *port);
-int usb4_port_enumerate_retimers(struct tb_port *port);
-
-=======
 int usb4_switch_add_ports(struct tb_switch *sw);
 void usb4_switch_remove_ports(struct tb_switch *sw);
 
@@ -1225,18 +1076,14 @@
 int usb4_port_enumerate_retimers(struct tb_port *port);
 
 int usb4_port_retimer_set_inbound_sbtx(struct tb_port *port, u8 index);
->>>>>>> 7d2a07b7
 int usb4_port_retimer_read(struct tb_port *port, u8 index, u8 reg, void *buf,
 			   u8 size);
 int usb4_port_retimer_write(struct tb_port *port, u8 index, u8 reg,
 			    const void *buf, u8 size);
 int usb4_port_retimer_is_last(struct tb_port *port, u8 index);
 int usb4_port_retimer_nvm_sector_size(struct tb_port *port, u8 index);
-<<<<<<< HEAD
-=======
 int usb4_port_retimer_nvm_set_offset(struct tb_port *port, u8 index,
 				     unsigned int address);
->>>>>>> 7d2a07b7
 int usb4_port_retimer_nvm_write(struct tb_port *port, u8 index,
 				unsigned int address, const void *buf,
 				size_t size);
@@ -1255,9 +1102,6 @@
 int usb4_usb3_port_release_bandwidth(struct tb_port *port, int *upstream_bw,
 				     int *downstream_bw);
 
-<<<<<<< HEAD
-/* keep link controller awake during update */
-=======
 static inline bool tb_is_usb4_port_device(const struct device *dev)
 {
 	return dev->type == &usb4_port_device_type;
@@ -1275,13 +1119,10 @@
 int usb4_port_device_resume(struct usb4_port *usb4);
 
 /* Keep link controller awake during update */
->>>>>>> 7d2a07b7
 #define QUIRK_FORCE_POWER_LINK_CONTROLLER		BIT(0)
 
 void tb_check_quirks(struct tb_switch *sw);
 
-<<<<<<< HEAD
-=======
 #ifdef CONFIG_ACPI
 void tb_acpi_add_links(struct tb_nhi *nhi);
 
@@ -1334,5 +1175,4 @@
 static inline void tb_test_exit(void) { }
 #endif
 
->>>>>>> 7d2a07b7
 #endif