--- conflicted
+++ resolved
@@ -307,11 +307,6 @@
 		if (bonded) {
 			/* Bonding is used */
 			port->bonded = true;
-<<<<<<< HEAD
-			port->dual_link_port->bonded = true;
-			upstream_port->bonded = true;
-			upstream_port->dual_link_port->bonded = true;
-=======
 			port->total_credits *= 2;
 			port->dual_link_port->bonded = true;
 			port->dual_link_port->total_credits = 0;
@@ -319,7 +314,6 @@
 			upstream_port->total_credits *= 2;
 			upstream_port->dual_link_port->bonded = true;
 			upstream_port->dual_link_port->total_credits = 0;
->>>>>>> f20ef843
 		}
 	}
 
