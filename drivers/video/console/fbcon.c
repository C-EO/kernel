--- conflicted
+++ resolved
@@ -712,112 +712,6 @@
 
 #define fontwidthvalid(p,w) ((p)->fontwidthmask & FONTWIDTH(w))
 
-<<<<<<< HEAD
-static int fbcon_changevar(int con)
-{
-	if (fb_display[con].conp) {
-		struct display *p = &fb_display[con];
-		struct fb_info *info = p->fb_info;
-		struct vc_data *vc = p->conp;
-		int nr_rows, nr_cols;
-		int old_rows, old_cols;
-		int i, charcnt = 256;
-		struct font_desc *font;
-
-		info->var.xoffset = info->var.yoffset = p->yscroll = 0;	/* reset wrap/pan */
-
-		for (i = 0; i < MAX_NR_CONSOLES; i++)
-			if (i != con && fb_display[i].fb_info == info &&
-		    		fb_display[i].conp && fb_display[i].fontdata)
-					break;
-
-		fbcon_free_font(p);
-		if (i < MAX_NR_CONSOLES) {
-			struct display *q = &fb_display[i];
-			struct vc_data *tmp = vc_cons[i].d;
-			
-			if (fontwidthvalid(p, vc->vc_font.width)) {
-				/* If we are not the first console on this
-				   fb, copy the font from that console */
-				tmp->vc_font.width = vc->vc_font.width;
-				tmp->vc_font.height = vc->vc_font.height;
-				p->fontdata = q->fontdata;
-				p->userfont = q->userfont;
-				if (p->userfont) {
-					REFCOUNT(p->fontdata)++;
-					charcnt = FNTCHARCNT(p->fontdata);
-				}
-				con_copy_unimap(con, i);
-			}
-		}
-
-		if (!p->fontdata) {
-			if (!p->fontname[0] || !(font = find_font(p->fontname)))
-			    	font = get_default_font(info->var.xres,
-						   		info->var.yres);
-			vc->vc_font.width = font->width;
-			vc->vc_font.height = font->height;
-			p->fontdata = font->data;
-		}
-
-		updatescrollmode(p, vc);
-
-		old_cols = vc->vc_cols;
-		old_rows = vc->vc_rows;
-
-		nr_cols = info->var.xres / vc->vc_font.width;
-		nr_rows = info->var.yres / vc->vc_font.height;
-
-		/*
-	 	 *  ++guenther: console.c:vc_allocate() relies on initializing
-	 	 *  vc_{cols,rows}, but we must not set those if we are only
-	 	 *  resizing the console.
-	 	 */
-		p->vrows = info->var.yres_virtual / vc->vc_font.height;
-		if ((info->var.yres % vc->vc_font.height) &&
-	    	    (info->var.yres_virtual % vc->vc_font.height <
-	     	     info->var.yres % vc->vc_font.height))
-			p->vrows--;
-		vc->vc_can_do_color = info->var.bits_per_pixel != 1;
-		vc->vc_complement_mask = vc->vc_can_do_color ? 0x7700 : 0x0800;
-		if (charcnt == 256) {
-			vc->vc_hi_font_mask = 0;
-			p->fgshift = 8;
-			p->bgshift = 12;
-			p->charmask = 0xff;
-		} else {
-			vc->vc_hi_font_mask = 0x100;
-			if (vc->vc_can_do_color)
-				vc->vc_complement_mask <<= 1;
-			p->fgshift = 9;
-			p->bgshift = 13;
-			p->charmask = 0x1ff;
-		}
-
-		if (vc->vc_cols != nr_cols || vc->vc_rows != nr_rows)
-			vc_resize(con, nr_cols, nr_rows);
-		else if (CON_IS_VISIBLE(vc) &&
-		 	vt_cons[vc->vc_num]->vc_mode == KD_TEXT) {
-			accel_clear_margins(vc, p, 0);
-			update_screen(con);
-		}
-
-		if (con == fg_console && softback_buf) {
-			int l = fbcon_softback_size / vc->vc_size_row;
-			if (l > 5)
-				softback_end = softback_buf + l * vc->vc_size_row;
-			else {
-				/* Smaller scrollback makes no sense, and 0 would screw
-			   	the operation totally */
-				softback_top = 0;
-			}
-		}
-	}	
-	return 0;
-}
-
-=======
->>>>>>> dbb5f0ec
 static __inline__ void updatescrollmode(struct display *p, struct vc_data *vc)
 {
 	struct fb_info *info = p->fb_info;
