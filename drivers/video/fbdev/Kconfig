--- conflicted
+++ resolved
@@ -620,11 +620,7 @@
 	select FB_CFB_FILLRECT
 	select FB_CFB_COPYAREA
 	select FB_CFB_IMAGEBLIT
-<<<<<<< HEAD
-	select BOOT_VESA_SUPPORT
-=======
 	select SYSFB
->>>>>>> f2906aa8
 	help
 	  This is the frame buffer device driver for generic VESA 2.0
 	  compliant graphic cards. The older VESA 1.2 cards are not supported.
