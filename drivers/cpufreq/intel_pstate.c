/*
 * intel_pstate.c: Native P state management for Intel processors
 *
 * (C) Copyright 2012 Intel Corporation
 * Author: Dirk Brandewie <dirk.j.brandewie@intel.com>
 *
 * This program is free software; you can redistribute it and/or
 * modify it under the terms of the GNU General Public License
 * as published by the Free Software Foundation; version 2
 * of the License.
 */

#include <linux/kernel.h>
#include <linux/kernel_stat.h>
#include <linux/module.h>
#include <linux/ktime.h>
#include <linux/hrtimer.h>
#include <linux/tick.h>
#include <linux/slab.h>
#include <linux/sched.h>
#include <linux/list.h>
#include <linux/cpu.h>
#include <linux/cpufreq.h>
#include <linux/sysfs.h>
#include <linux/types.h>
#include <linux/fs.h>
#include <linux/debugfs.h>
#include <linux/acpi.h>
#include <trace/events/power.h>

#include <asm/div64.h>
#include <asm/msr.h>
#include <asm/cpu_device_id.h>

#define SAMPLE_COUNT		3

#define BYT_RATIOS		0x66a
#define BYT_VIDS		0x66b
#define BYT_TURBO_RATIOS	0x66c
<<<<<<< HEAD

=======
>>>>>>> f9287c7a


#define FRAC_BITS 6
#define int_tofp(X) ((int64_t)(X) << FRAC_BITS)
#define fp_toint(X) ((X) >> FRAC_BITS)
#define FP_ROUNDUP(X) ((X) += 1 << FRAC_BITS)

static inline int32_t mul_fp(int32_t x, int32_t y)
{
	return ((int64_t)x * (int64_t)y) >> FRAC_BITS;
}

static inline int32_t div_fp(int32_t x, int32_t y)
{
	return div_s64((int64_t)x << FRAC_BITS, (int64_t)y);
}

struct sample {
	int32_t core_pct_busy;
	u64 aperf;
	u64 mperf;
	unsigned long long tsc;
	int freq;
};

struct pstate_data {
	int	current_pstate;
	int	min_pstate;
	int	max_pstate;
	int	turbo_pstate;
};

struct vid_data {
	int32_t min;
	int32_t max;
	int32_t ratio;
};

struct _pid {
	int setpoint;
	int32_t integral;
	int32_t p_gain;
	int32_t i_gain;
	int32_t d_gain;
	int deadband;
	int32_t last_err;
};

struct cpudata {
	int cpu;

	char name[64];

	struct timer_list timer;

	struct pstate_data pstate;
	struct vid_data vid;
	struct _pid pid;

	u64	prev_aperf;
	u64	prev_mperf;
	unsigned long long prev_tsc;
	int	sample_ptr;
	struct sample samples[SAMPLE_COUNT];
};

static struct cpudata **all_cpu_data;
struct pstate_adjust_policy {
	int sample_rate_ms;
	int deadband;
	int setpoint;
	int p_gain_pct;
	int d_gain_pct;
	int i_gain_pct;
};

struct pstate_funcs {
	int (*get_max)(void);
	int (*get_min)(void);
	int (*get_turbo)(void);
	void (*set)(struct cpudata*, int pstate);
	void (*get_vid)(struct cpudata *);
};

struct cpu_defaults {
	struct pstate_adjust_policy pid_policy;
	struct pstate_funcs funcs;
};

static struct pstate_adjust_policy pid_params;
static struct pstate_funcs pstate_funcs;

struct perf_limits {
	int no_turbo;
	int max_perf_pct;
	int min_perf_pct;
	int32_t max_perf;
	int32_t min_perf;
	int max_policy_pct;
	int max_sysfs_pct;
};

static struct perf_limits limits = {
	.no_turbo = 0,
	.max_perf_pct = 100,
	.max_perf = int_tofp(1),
	.min_perf_pct = 0,
	.min_perf = 0,
	.max_policy_pct = 100,
	.max_sysfs_pct = 100,
};

static inline void pid_reset(struct _pid *pid, int setpoint, int busy,
			int deadband, int integral) {
	pid->setpoint = setpoint;
	pid->deadband  = deadband;
	pid->integral  = int_tofp(integral);
	pid->last_err  = setpoint - busy;
}

static inline void pid_p_gain_set(struct _pid *pid, int percent)
{
	pid->p_gain = div_fp(int_tofp(percent), int_tofp(100));
}

static inline void pid_i_gain_set(struct _pid *pid, int percent)
{
	pid->i_gain = div_fp(int_tofp(percent), int_tofp(100));
}

static inline void pid_d_gain_set(struct _pid *pid, int percent)
{

	pid->d_gain = div_fp(int_tofp(percent), int_tofp(100));
}

static signed int pid_calc(struct _pid *pid, int32_t busy)
{
	signed int result;
	int32_t pterm, dterm, fp_error;
	int32_t integral_limit;

	fp_error = int_tofp(pid->setpoint) - busy;

	if (abs(fp_error) <= int_tofp(pid->deadband))
		return 0;

	pterm = mul_fp(pid->p_gain, fp_error);

	pid->integral += fp_error;

	/* limit the integral term */
	integral_limit = int_tofp(30);
	if (pid->integral > integral_limit)
		pid->integral = integral_limit;
	if (pid->integral < -integral_limit)
		pid->integral = -integral_limit;

	dterm = mul_fp(pid->d_gain, fp_error - pid->last_err);
	pid->last_err = fp_error;

	result = pterm + mul_fp(pid->integral, pid->i_gain) + dterm;

	return (signed int)fp_toint(result);
}

static inline void intel_pstate_busy_pid_reset(struct cpudata *cpu)
{
	pid_p_gain_set(&cpu->pid, pid_params.p_gain_pct);
	pid_d_gain_set(&cpu->pid, pid_params.d_gain_pct);
	pid_i_gain_set(&cpu->pid, pid_params.i_gain_pct);

	pid_reset(&cpu->pid,
		pid_params.setpoint,
		100,
		pid_params.deadband,
		0);
}

static inline void intel_pstate_reset_all_pid(void)
{
	unsigned int cpu;
	for_each_online_cpu(cpu) {
		if (all_cpu_data[cpu])
			intel_pstate_busy_pid_reset(all_cpu_data[cpu]);
	}
}

/************************** debugfs begin ************************/
static int pid_param_set(void *data, u64 val)
{
	*(u32 *)data = val;
	intel_pstate_reset_all_pid();
	return 0;
}
static int pid_param_get(void *data, u64 *val)
{
	*val = *(u32 *)data;
	return 0;
}
DEFINE_SIMPLE_ATTRIBUTE(fops_pid_param, pid_param_get,
			pid_param_set, "%llu\n");

struct pid_param {
	char *name;
	void *value;
};

static struct pid_param pid_files[] = {
	{"sample_rate_ms", &pid_params.sample_rate_ms},
	{"d_gain_pct", &pid_params.d_gain_pct},
	{"i_gain_pct", &pid_params.i_gain_pct},
	{"deadband", &pid_params.deadband},
	{"setpoint", &pid_params.setpoint},
	{"p_gain_pct", &pid_params.p_gain_pct},
	{NULL, NULL}
};

static struct dentry *debugfs_parent;
static void intel_pstate_debug_expose_params(void)
{
	int i = 0;

	debugfs_parent = debugfs_create_dir("pstate_snb", NULL);
	if (IS_ERR_OR_NULL(debugfs_parent))
		return;
	while (pid_files[i].name) {
		debugfs_create_file(pid_files[i].name, 0660,
				debugfs_parent, pid_files[i].value,
				&fops_pid_param);
		i++;
	}
}

/************************** debugfs end ************************/

/************************** sysfs begin ************************/
#define show_one(file_name, object)					\
	static ssize_t show_##file_name					\
	(struct kobject *kobj, struct attribute *attr, char *buf)	\
	{								\
		return sprintf(buf, "%u\n", limits.object);		\
	}

static ssize_t store_no_turbo(struct kobject *a, struct attribute *b,
				const char *buf, size_t count)
{
	unsigned int input;
	int ret;
	ret = sscanf(buf, "%u", &input);
	if (ret != 1)
		return -EINVAL;
	limits.no_turbo = clamp_t(int, input, 0 , 1);

	return count;
}

static ssize_t store_max_perf_pct(struct kobject *a, struct attribute *b,
				const char *buf, size_t count)
{
	unsigned int input;
	int ret;
	ret = sscanf(buf, "%u", &input);
	if (ret != 1)
		return -EINVAL;

	limits.max_sysfs_pct = clamp_t(int, input, 0 , 100);
	limits.max_perf_pct = min(limits.max_policy_pct, limits.max_sysfs_pct);
	limits.max_perf = div_fp(int_tofp(limits.max_perf_pct), int_tofp(100));
	return count;
}

static ssize_t store_min_perf_pct(struct kobject *a, struct attribute *b,
				const char *buf, size_t count)
{
	unsigned int input;
	int ret;
	ret = sscanf(buf, "%u", &input);
	if (ret != 1)
		return -EINVAL;
	limits.min_perf_pct = clamp_t(int, input, 0 , 100);
	limits.min_perf = div_fp(int_tofp(limits.min_perf_pct), int_tofp(100));

	return count;
}

show_one(no_turbo, no_turbo);
show_one(max_perf_pct, max_perf_pct);
show_one(min_perf_pct, min_perf_pct);

define_one_global_rw(no_turbo);
define_one_global_rw(max_perf_pct);
define_one_global_rw(min_perf_pct);

static struct attribute *intel_pstate_attributes[] = {
	&no_turbo.attr,
	&max_perf_pct.attr,
	&min_perf_pct.attr,
	NULL
};

static struct attribute_group intel_pstate_attr_group = {
	.attrs = intel_pstate_attributes,
};
static struct kobject *intel_pstate_kobject;

static void intel_pstate_sysfs_expose_params(void)
{
	int rc;

	intel_pstate_kobject = kobject_create_and_add("intel_pstate",
						&cpu_subsys.dev_root->kobj);
	BUG_ON(!intel_pstate_kobject);
	rc = sysfs_create_group(intel_pstate_kobject,
				&intel_pstate_attr_group);
	BUG_ON(rc);
}

/************************** sysfs end ************************/
static int byt_get_min_pstate(void)
{
	u64 value;
	rdmsrl(BYT_RATIOS, value);
	return (value >> 8) & 0xFF;
}

static int byt_get_max_pstate(void)
{
	u64 value;
	rdmsrl(BYT_RATIOS, value);
	return (value >> 16) & 0xFF;
}

static int byt_get_turbo_pstate(void)
{
	u64 value;
	rdmsrl(BYT_TURBO_RATIOS, value);
	return value & 0x3F;
}

static void byt_set_pstate(struct cpudata *cpudata, int pstate)
{
	u64 val;
	int32_t vid_fp;
	u32 vid;

	val = pstate << 8;
	if (limits.no_turbo)
		val |= (u64)1 << 32;

	vid_fp = cpudata->vid.min + mul_fp(
		int_tofp(pstate - cpudata->pstate.min_pstate),
		cpudata->vid.ratio);

	vid_fp = clamp_t(int32_t, vid_fp, cpudata->vid.min, cpudata->vid.max);
	vid = fp_toint(vid_fp);

	val |= vid;

	wrmsrl(MSR_IA32_PERF_CTL, val);
}

static void byt_get_vid(struct cpudata *cpudata)
{
	u64 value;

	rdmsrl(BYT_VIDS, value);
	cpudata->vid.min = int_tofp((value >> 8) & 0x7f);
	cpudata->vid.max = int_tofp((value >> 16) & 0x7f);
	cpudata->vid.ratio = div_fp(
		cpudata->vid.max - cpudata->vid.min,
		int_tofp(cpudata->pstate.max_pstate -
			cpudata->pstate.min_pstate));
}


static int core_get_min_pstate(void)
{
	u64 value;
	rdmsrl(MSR_PLATFORM_INFO, value);
	return (value >> 40) & 0xFF;
}

static int core_get_max_pstate(void)
{
	u64 value;
	rdmsrl(MSR_PLATFORM_INFO, value);
	return (value >> 8) & 0xFF;
}

static int core_get_turbo_pstate(void)
{
	u64 value;
	int nont, ret;
	rdmsrl(MSR_NHM_TURBO_RATIO_LIMIT, value);
	nont = core_get_max_pstate();
	ret = ((value) & 255);
	if (ret <= nont)
		ret = nont;
	return ret;
}

static void core_set_pstate(struct cpudata *cpudata, int pstate)
{
	u64 val;

	val = pstate << 8;
	if (limits.no_turbo)
		val |= (u64)1 << 32;

	wrmsrl(MSR_IA32_PERF_CTL, val);
}

static struct cpu_defaults core_params = {
	.pid_policy = {
		.sample_rate_ms = 10,
		.deadband = 0,
		.setpoint = 97,
		.p_gain_pct = 20,
		.d_gain_pct = 0,
		.i_gain_pct = 0,
	},
	.funcs = {
		.get_max = core_get_max_pstate,
		.get_min = core_get_min_pstate,
		.get_turbo = core_get_turbo_pstate,
		.set = core_set_pstate,
	},
};

static struct cpu_defaults byt_params = {
	.pid_policy = {
		.sample_rate_ms = 10,
		.deadband = 0,
		.setpoint = 97,
		.p_gain_pct = 14,
		.d_gain_pct = 0,
		.i_gain_pct = 4,
	},
	.funcs = {
		.get_max = byt_get_max_pstate,
		.get_min = byt_get_min_pstate,
		.get_turbo = byt_get_turbo_pstate,
		.set = byt_set_pstate,
		.get_vid = byt_get_vid,
	},
};


static void intel_pstate_get_min_max(struct cpudata *cpu, int *min, int *max)
{
	int max_perf = cpu->pstate.turbo_pstate;
	int max_perf_adj;
	int min_perf;
	if (limits.no_turbo)
		max_perf = cpu->pstate.max_pstate;

	max_perf_adj = fp_toint(mul_fp(int_tofp(max_perf), limits.max_perf));
	*max = clamp_t(int, max_perf_adj,
			cpu->pstate.min_pstate, cpu->pstate.turbo_pstate);

	min_perf = fp_toint(mul_fp(int_tofp(max_perf), limits.min_perf));
	*min = clamp_t(int, min_perf,
			cpu->pstate.min_pstate, max_perf);
}

static void intel_pstate_set_pstate(struct cpudata *cpu, int pstate)
{
	int max_perf, min_perf;

	intel_pstate_get_min_max(cpu, &min_perf, &max_perf);

	pstate = clamp_t(int, pstate, min_perf, max_perf);

	if (pstate == cpu->pstate.current_pstate)
		return;

	trace_cpu_frequency(pstate * 100000, cpu->cpu);

	cpu->pstate.current_pstate = pstate;

	pstate_funcs.set(cpu, pstate);
}

static inline void intel_pstate_pstate_increase(struct cpudata *cpu, int steps)
{
	int target;
	target = cpu->pstate.current_pstate + steps;

	intel_pstate_set_pstate(cpu, target);
}

static inline void intel_pstate_pstate_decrease(struct cpudata *cpu, int steps)
{
	int target;
	target = cpu->pstate.current_pstate - steps;
	intel_pstate_set_pstate(cpu, target);
}

static void intel_pstate_get_cpu_pstates(struct cpudata *cpu)
{
	sprintf(cpu->name, "Intel 2nd generation core");

	cpu->pstate.min_pstate = pstate_funcs.get_min();
	cpu->pstate.max_pstate = pstate_funcs.get_max();
	cpu->pstate.turbo_pstate = pstate_funcs.get_turbo();

	if (pstate_funcs.get_vid)
		pstate_funcs.get_vid(cpu);

	/*
	 * goto max pstate so we don't slow up boot if we are built-in if we are
	 * a module we will take care of it during normal operation
	 */
	intel_pstate_set_pstate(cpu, cpu->pstate.max_pstate);
}

static inline void intel_pstate_calc_busy(struct cpudata *cpu,
					struct sample *sample)
{
	int32_t core_pct;
	int32_t c0_pct;

	core_pct = div_fp(int_tofp((sample->aperf)),
			int_tofp((sample->mperf)));
	core_pct = mul_fp(core_pct, int_tofp(100));
	FP_ROUNDUP(core_pct);

	c0_pct = div_fp(int_tofp(sample->mperf), int_tofp(sample->tsc));

	sample->freq = fp_toint(
		mul_fp(int_tofp(cpu->pstate.max_pstate * 1000), core_pct));

	sample->core_pct_busy = mul_fp(core_pct, c0_pct);
}

static inline void intel_pstate_sample(struct cpudata *cpu)
{
	u64 aperf, mperf;
	unsigned long long tsc;

	rdmsrl(MSR_IA32_APERF, aperf);
	rdmsrl(MSR_IA32_MPERF, mperf);
	tsc = native_read_tsc();

	aperf = aperf >> FRAC_BITS;
	mperf = mperf >> FRAC_BITS;
	tsc = tsc >> FRAC_BITS;

	cpu->sample_ptr = (cpu->sample_ptr + 1) % SAMPLE_COUNT;
	cpu->samples[cpu->sample_ptr].aperf = aperf;
	cpu->samples[cpu->sample_ptr].mperf = mperf;
	cpu->samples[cpu->sample_ptr].tsc = tsc;
	cpu->samples[cpu->sample_ptr].aperf -= cpu->prev_aperf;
	cpu->samples[cpu->sample_ptr].mperf -= cpu->prev_mperf;
	cpu->samples[cpu->sample_ptr].tsc -= cpu->prev_tsc;

	intel_pstate_calc_busy(cpu, &cpu->samples[cpu->sample_ptr]);

	cpu->prev_aperf = aperf;
	cpu->prev_mperf = mperf;
	cpu->prev_tsc = tsc;
}

static inline void intel_pstate_set_sample_time(struct cpudata *cpu)
{
	int sample_time, delay;

	sample_time = pid_params.sample_rate_ms;
	delay = msecs_to_jiffies(sample_time);
	mod_timer_pinned(&cpu->timer, jiffies + delay);
}

static inline int32_t intel_pstate_get_scaled_busy(struct cpudata *cpu)
{
	int32_t core_busy, max_pstate, current_pstate;

	core_busy = cpu->samples[cpu->sample_ptr].core_pct_busy;
	max_pstate = int_tofp(cpu->pstate.max_pstate);
	current_pstate = int_tofp(cpu->pstate.current_pstate);
	core_busy = mul_fp(core_busy, div_fp(max_pstate, current_pstate));
	return FP_ROUNDUP(core_busy);
}

static inline void intel_pstate_adjust_busy_pstate(struct cpudata *cpu)
{
	int32_t busy_scaled;
	struct _pid *pid;
	signed int ctl = 0;
	int steps;

	pid = &cpu->pid;
	busy_scaled = intel_pstate_get_scaled_busy(cpu);

	ctl = pid_calc(pid, busy_scaled);

	steps = abs(ctl);

	if (ctl < 0)
		intel_pstate_pstate_increase(cpu, steps);
	else
		intel_pstate_pstate_decrease(cpu, steps);
}

static void intel_pstate_timer_func(unsigned long __data)
{
	struct cpudata *cpu = (struct cpudata *) __data;
	struct sample *sample;

	intel_pstate_sample(cpu);

	sample = &cpu->samples[cpu->sample_ptr];

	intel_pstate_adjust_busy_pstate(cpu);

	trace_pstate_sample(fp_toint(sample->core_pct_busy),
			fp_toint(intel_pstate_get_scaled_busy(cpu)),
			cpu->pstate.current_pstate,
			sample->mperf,
			sample->aperf,
			sample->freq);

	intel_pstate_set_sample_time(cpu);
}

#define ICPU(model, policy) \
	{ X86_VENDOR_INTEL, 6, model, X86_FEATURE_APERFMPERF,\
			(unsigned long)&policy }

static const struct x86_cpu_id intel_pstate_cpu_ids[] = {
	ICPU(0x2a, core_params),
	ICPU(0x2d, core_params),
	ICPU(0x37, byt_params),
	ICPU(0x3a, core_params),
	ICPU(0x3c, core_params),
	ICPU(0x3e, core_params),
	ICPU(0x3f, core_params),
	ICPU(0x45, core_params),
	ICPU(0x46, core_params),
	{}
};
MODULE_DEVICE_TABLE(x86cpu, intel_pstate_cpu_ids);

static int intel_pstate_init_cpu(unsigned int cpunum)
{

	const struct x86_cpu_id *id;
	struct cpudata *cpu;

	id = x86_match_cpu(intel_pstate_cpu_ids);
	if (!id)
		return -ENODEV;

	all_cpu_data[cpunum] = kzalloc(sizeof(struct cpudata), GFP_KERNEL);
	if (!all_cpu_data[cpunum])
		return -ENOMEM;

	cpu = all_cpu_data[cpunum];

	intel_pstate_get_cpu_pstates(cpu);
	if (!cpu->pstate.current_pstate) {
		all_cpu_data[cpunum] = NULL;
		kfree(cpu);
		return -ENODATA;
	}

	cpu->cpu = cpunum;

	init_timer_deferrable(&cpu->timer);
	cpu->timer.function = intel_pstate_timer_func;
	cpu->timer.data =
		(unsigned long)cpu;
	cpu->timer.expires = jiffies + HZ/100;
	intel_pstate_busy_pid_reset(cpu);
	intel_pstate_sample(cpu);
	intel_pstate_set_pstate(cpu, cpu->pstate.max_pstate);

	add_timer_on(&cpu->timer, cpunum);

	pr_info("Intel pstate controlling: cpu %d\n", cpunum);

	return 0;
}

static unsigned int intel_pstate_get(unsigned int cpu_num)
{
	struct sample *sample;
	struct cpudata *cpu;

	cpu = all_cpu_data[cpu_num];
	if (!cpu)
		return 0;
	sample = &cpu->samples[cpu->sample_ptr];
	return sample->freq;
}

static int intel_pstate_set_policy(struct cpufreq_policy *policy)
{
	struct cpudata *cpu;

	cpu = all_cpu_data[policy->cpu];

	if (!policy->cpuinfo.max_freq)
		return -ENODEV;

	if (policy->policy == CPUFREQ_POLICY_PERFORMANCE) {
		limits.min_perf_pct = 100;
		limits.min_perf = int_tofp(1);
		limits.max_perf_pct = 100;
		limits.max_perf = int_tofp(1);
		limits.no_turbo = 0;
		return 0;
	}
	limits.min_perf_pct = (policy->min * 100) / policy->cpuinfo.max_freq;
	limits.min_perf_pct = clamp_t(int, limits.min_perf_pct, 0 , 100);
	limits.min_perf = div_fp(int_tofp(limits.min_perf_pct), int_tofp(100));

	limits.max_policy_pct = policy->max * 100 / policy->cpuinfo.max_freq;
	limits.max_policy_pct = clamp_t(int, limits.max_policy_pct, 0 , 100);
	limits.max_perf_pct = min(limits.max_policy_pct, limits.max_sysfs_pct);
	limits.max_perf = div_fp(int_tofp(limits.max_perf_pct), int_tofp(100));

	return 0;
}

static int intel_pstate_verify_policy(struct cpufreq_policy *policy)
{
	cpufreq_verify_within_cpu_limits(policy);

	if ((policy->policy != CPUFREQ_POLICY_POWERSAVE) &&
		(policy->policy != CPUFREQ_POLICY_PERFORMANCE))
		return -EINVAL;

	return 0;
}

static int intel_pstate_cpu_exit(struct cpufreq_policy *policy)
{
	int cpu = policy->cpu;

	del_timer(&all_cpu_data[cpu]->timer);
	kfree(all_cpu_data[cpu]);
	all_cpu_data[cpu] = NULL;
	return 0;
}

static int intel_pstate_cpu_init(struct cpufreq_policy *policy)
{
	struct cpudata *cpu;
	int rc;

	rc = intel_pstate_init_cpu(policy->cpu);
	if (rc)
		return rc;

	cpu = all_cpu_data[policy->cpu];

	if (!limits.no_turbo &&
		limits.min_perf_pct == 100 && limits.max_perf_pct == 100)
		policy->policy = CPUFREQ_POLICY_PERFORMANCE;
	else
		policy->policy = CPUFREQ_POLICY_POWERSAVE;

	policy->min = cpu->pstate.min_pstate * 100000;
	policy->max = cpu->pstate.turbo_pstate * 100000;

	/* cpuinfo and default policy values */
	policy->cpuinfo.min_freq = cpu->pstate.min_pstate * 100000;
	policy->cpuinfo.max_freq = cpu->pstate.turbo_pstate * 100000;
	policy->cpuinfo.transition_latency = CPUFREQ_ETERNAL;
	cpumask_set_cpu(policy->cpu, policy->cpus);

	return 0;
}

static struct cpufreq_driver intel_pstate_driver = {
	.flags		= CPUFREQ_CONST_LOOPS,
	.verify		= intel_pstate_verify_policy,
	.setpolicy	= intel_pstate_set_policy,
	.get		= intel_pstate_get,
	.init		= intel_pstate_cpu_init,
	.exit		= intel_pstate_cpu_exit,
	.name		= "intel_pstate",
};

static int __initdata no_load;

static int intel_pstate_msrs_not_valid(void)
{
	/* Check that all the msr's we are using are valid. */
	u64 aperf, mperf, tmp;

	rdmsrl(MSR_IA32_APERF, aperf);
	rdmsrl(MSR_IA32_MPERF, mperf);

	if (!pstate_funcs.get_max() ||
		!pstate_funcs.get_min() ||
		!pstate_funcs.get_turbo())
		return -ENODEV;

	rdmsrl(MSR_IA32_APERF, tmp);
	if (!(tmp - aperf))
		return -ENODEV;

	rdmsrl(MSR_IA32_MPERF, tmp);
	if (!(tmp - mperf))
		return -ENODEV;

	return 0;
}

static void copy_pid_params(struct pstate_adjust_policy *policy)
{
	pid_params.sample_rate_ms = policy->sample_rate_ms;
	pid_params.p_gain_pct = policy->p_gain_pct;
	pid_params.i_gain_pct = policy->i_gain_pct;
	pid_params.d_gain_pct = policy->d_gain_pct;
	pid_params.deadband = policy->deadband;
	pid_params.setpoint = policy->setpoint;
}

static void copy_cpu_funcs(struct pstate_funcs *funcs)
{
	pstate_funcs.get_max   = funcs->get_max;
	pstate_funcs.get_min   = funcs->get_min;
	pstate_funcs.get_turbo = funcs->get_turbo;
	pstate_funcs.set       = funcs->set;
	pstate_funcs.get_vid   = funcs->get_vid;
}

#if IS_ENABLED(CONFIG_ACPI)
#include <acpi/processor.h>

static bool intel_pstate_no_acpi_pss(void)
{
	int i;

	for_each_possible_cpu(i) {
		acpi_status status;
		union acpi_object *pss;
		struct acpi_buffer buffer = { ACPI_ALLOCATE_BUFFER, NULL };
		struct acpi_processor *pr = per_cpu(processors, i);

		if (!pr)
			continue;

		status = acpi_evaluate_object(pr->handle, "_PSS", NULL, &buffer);
		if (ACPI_FAILURE(status))
			continue;

		pss = buffer.pointer;
		if (pss && pss->type == ACPI_TYPE_PACKAGE) {
			kfree(pss);
			return false;
		}

		kfree(pss);
	}

	return true;
}

struct hw_vendor_info {
	u16  valid;
	char oem_id[ACPI_OEM_ID_SIZE];
	char oem_table_id[ACPI_OEM_TABLE_ID_SIZE];
};

/* Hardware vendor-specific info that has its own power management modes */
static struct hw_vendor_info vendor_info[] = {
	{1, "HP    ", "ProLiant"},
	{0, "", ""},
};

static bool intel_pstate_platform_pwr_mgmt_exists(void)
{
	struct acpi_table_header hdr;
	struct hw_vendor_info *v_info;

	if (acpi_disabled
	    || ACPI_FAILURE(acpi_get_table_header(ACPI_SIG_FADT, 0, &hdr)))
		return false;

	for (v_info = vendor_info; v_info->valid; v_info++) {
		if (!strncmp(hdr.oem_id, v_info->oem_id, ACPI_OEM_ID_SIZE)
		    && !strncmp(hdr.oem_table_id, v_info->oem_table_id, ACPI_OEM_TABLE_ID_SIZE)
		    && intel_pstate_no_acpi_pss())
			return true;
	}

	return false;
}
#else /* CONFIG_ACPI not enabled */
static inline bool intel_pstate_platform_pwr_mgmt_exists(void) { return false; }
#endif /* CONFIG_ACPI */

static int __init intel_pstate_init(void)
{
	int cpu, rc = 0;
	const struct x86_cpu_id *id;
	struct cpu_defaults *cpu_info;

	if (no_load)
		return -ENODEV;

	id = x86_match_cpu(intel_pstate_cpu_ids);
	if (!id)
		return -ENODEV;

	/*
	 * The Intel pstate driver will be ignored if the platform
	 * firmware has its own power management modes.
	 */
	if (intel_pstate_platform_pwr_mgmt_exists())
		return -ENODEV;

	cpu_info = (struct cpu_defaults *)id->driver_data;

	copy_pid_params(&cpu_info->pid_policy);
	copy_cpu_funcs(&cpu_info->funcs);

	if (intel_pstate_msrs_not_valid())
		return -ENODEV;

	pr_info("Intel P-state driver initializing.\n");

	all_cpu_data = vzalloc(sizeof(void *) * num_possible_cpus());
	if (!all_cpu_data)
		return -ENOMEM;

	rc = cpufreq_register_driver(&intel_pstate_driver);
	if (rc)
		goto out;

	intel_pstate_debug_expose_params();
	intel_pstate_sysfs_expose_params();

	return rc;
out:
	get_online_cpus();
	for_each_online_cpu(cpu) {
		if (all_cpu_data[cpu]) {
			del_timer_sync(&all_cpu_data[cpu]->timer);
			kfree(all_cpu_data[cpu]);
		}
	}

	put_online_cpus();
	vfree(all_cpu_data);
	return -ENODEV;
}
device_initcall(intel_pstate_init);

static int __init intel_pstate_setup(char *str)
{
	if (!str)
		return -EINVAL;

	if (!strcmp(str, "disable"))
		no_load = 1;
	return 0;
}
early_param("intel_pstate", intel_pstate_setup);

MODULE_AUTHOR("Dirk Brandewie <dirk.j.brandewie@intel.com>");
MODULE_DESCRIPTION("'intel_pstate' - P state driver Intel Core processors");
MODULE_LICENSE("GPL");<|MERGE_RESOLUTION|>--- conflicted
+++ resolved
@@ -37,10 +37,6 @@
 #define BYT_RATIOS		0x66a
 #define BYT_VIDS		0x66b
 #define BYT_TURBO_RATIOS	0x66c
-<<<<<<< HEAD
-
-=======
->>>>>>> f9287c7a
 
 
 #define FRAC_BITS 6
