--- conflicted
+++ resolved
@@ -2,11 +2,8 @@
 
 config CPU_FREQ
 	bool "CPU Frequency scaling"
-<<<<<<< HEAD
 	depends on !PROCESSOR_EXTERNAL_CONTROL
-=======
 	select SRCU
->>>>>>> 06e5801b
 	help
 	  CPU Frequency scaling allows you to change the clock speed of 
 	  CPUs on the fly. This is a nice method to save power, because 
