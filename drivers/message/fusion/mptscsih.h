/*
 *  linux/drivers/message/fusion/mptscsih.h
 *      High performance SCSI / Fibre Channel SCSI Host device driver.
 *      For use with PCI chip/adapter(s):
 *          LSIFC9xx/LSI409xx Fibre Channel
 *      running LSI Logic Fusion MPT (Message Passing Technology) firmware.
 *
 *  Credits:
 *      This driver would not exist if not for Alan Cox's development
 *      of the linux i2o driver.
 *
 *      A huge debt of gratitude is owed to David S. Miller (DaveM)
 *      for fixing much of the stupid and broken stuff in the early
 *      driver while porting to sparc64 platform.  THANK YOU!
 *
 *      (see also mptbase.c)
 *
 *  Copyright (c) 1999-2002 LSI Logic Corporation
 *  Originally By: Steven J. Ralston
 *  (mailto:netscape.net)
 *  (mailto:Pam.Delaney@lsil.com)
 *
 *  $Id: mptscsih.h,v 1.19 2002/10/03 13:10:15 pdelaney Exp $
 */
/*=-=-=-=-=-=-=-=-=-=-=-=-=-=-=-=-=-=-=-=-=-=-=-=-=-=-=-=-=-=-=-=-=-=-=-=-=-=*/
/*
    This program is free software; you can redistribute it and/or modify
    it under the terms of the GNU General Public License as published by
    the Free Software Foundation; version 2 of the License.

    This program is distributed in the hope that it will be useful,
    but WITHOUT ANY WARRANTY; without even the implied warranty of
    MERCHANTABILITY or FITNESS FOR A PARTICULAR PURPOSE.  See the
    GNU General Public License for more details.

    NO WARRANTY
    THE PROGRAM IS PROVIDED ON AN "AS IS" BASIS, WITHOUT WARRANTIES OR
    CONDITIONS OF ANY KIND, EITHER EXPRESS OR IMPLIED INCLUDING, WITHOUT
    LIMITATION, ANY WARRANTIES OR CONDITIONS OF TITLE, NON-INFRINGEMENT,
    MERCHANTABILITY OR FITNESS FOR A PARTICULAR PURPOSE. Each Recipient is
    solely responsible for determining the appropriateness of using and
    distributing the Program and assumes all risks associated with its
    exercise of rights under this Agreement, including but not limited to
    the risks and costs of program errors, damage to or loss of data,
    programs or equipment, and unavailability or interruption of operations.

    DISCLAIMER OF LIABILITY
    NEITHER RECIPIENT NOR ANY CONTRIBUTORS SHALL HAVE ANY LIABILITY FOR ANY
    DIRECT, INDIRECT, INCIDENTAL, SPECIAL, EXEMPLARY, OR CONSEQUENTIAL
    DAMAGES (INCLUDING WITHOUT LIMITATION LOST PROFITS), HOWEVER CAUSED AND
    ON ANY THEORY OF LIABILITY, WHETHER IN CONTRACT, STRICT LIABILITY, OR
    TORT (INCLUDING NEGLIGENCE OR OTHERWISE) ARISING IN ANY WAY OUT OF THE
    USE OR DISTRIBUTION OF THE PROGRAM OR THE EXERCISE OF ANY RIGHTS GRANTED
    HEREUNDER, EVEN IF ADVISED OF THE POSSIBILITY OF SUCH DAMAGES

    You should have received a copy of the GNU General Public License
    along with this program; if not, write to the Free Software
    Foundation, Inc., 59 Temple Place, Suite 330, Boston, MA  02111-1307  USA
*/

#ifndef SCSIHOST_H_INCLUDED
#define SCSIHOST_H_INCLUDED
/*=-=-=-=-=-=-=-=-=-=-=-=-=-=-=-=-=-=-=-=-=-=-=-=-=-=-=-=-=-=-=-=-=-=-=-=-=-=*/

#include "linux/version.h"

/*=-=-=-=-=-=-=-=-=-=-=-=-=-=-=-=-=-=-=-=-=-=-=-=-=-=-=-=-=-=-=-=-=-=-=-=-=-=*/
/*
 *	SCSI Public stuff...
 */

/*
 *	Try to keep these at 2^N-1
 */
#define MPT_FC_CAN_QUEUE	63
//#define MPT_SCSI_CAN_QUEUE	31
#define MPT_SCSI_CAN_QUEUE	MPT_FC_CAN_QUEUE
#define MPT_SCSI_CMD_PER_LUN	 7

#define MPT_SCSI_MAX_SECTORS    8192

/*
 * Set the MAX_SGE value based on user input.
 */
#ifdef  CONFIG_FUSION_MAX_SGE
#if     CONFIG_FUSION_MAX_SGE  < 16
#define MPT_SCSI_SG_DEPTH	16
#elif   CONFIG_FUSION_MAX_SGE  > 128
#define MPT_SCSI_SG_DEPTH	128
#else
#define MPT_SCSI_SG_DEPTH	CONFIG_FUSION_MAX_SGE
#endif
#else
#define MPT_SCSI_SG_DEPTH	40
#endif

/* To disable domain validation, uncomment the
 * following line. No effect for FC devices.
 * For SCSI devices, driver will negotiate to
 * NVRAM settings (if available) or to maximum adapter
 * capabilities.
 */
/* #define MPTSCSIH_DISABLE_DOMAIN_VALIDATION */


/* SCSI driver setup structure. Settings can be overridden
 * by command line options.
 */
#define MPTSCSIH_DOMAIN_VALIDATION      1
#define MPTSCSIH_MAX_WIDTH              1
#define MPTSCSIH_MIN_SYNC               0x08

struct mptscsih_driver_setup
{
        u8      dv;
        u8      max_width;
        u8      min_sync_fac;
};


#define MPTSCSIH_DRIVER_SETUP                   \
{                                               \
        MPTSCSIH_DOMAIN_VALIDATION,             \
        MPTSCSIH_MAX_WIDTH,                     \
        MPTSCSIH_MIN_SYNC,                      \
}



/*=-=-=-=-=-=-=-=-=-=-=-=-=-=-=-=-=-=-=-=-=-=-=-=-=-=-=-=-=-=-=-=-=-=-=-=-=-=*/
/*
 *	Various bits and pieces broke within the lk-2.4.0-testN series:-(
 *	So here are various HACKS to work around them.
 */

/*
 *	Conditionalizing with "#ifdef MODULE/#endif" around:
 *		static Scsi_Host_Template driver_template = XX;
 *		#include <../../scsi/scsi_module.c>
 *	lines was REMOVED @ lk-2.4.0-test9
 *	Issue discovered 20001213 by: sshirron
 */
#define MPT_SCSIHOST_NEED_ENTRY_EXIT_HOOKUPS			1
#if LINUX_VERSION_CODE <= KERNEL_VERSION(2,4,0)
#	if LINUX_VERSION_CODE == KERNEL_VERSION(2,4,0)
		/*
		 *	Super HACK!  -by sralston:-(
		 *	(good grief; heaven help me!)
		 */
#		include <linux/capability.h>
#		if !defined(CAP_LEASE) && !defined(MODULE)
#			undef MPT_SCSIHOST_NEED_ENTRY_EXIT_HOOKUPS
#		endif
#	else
#		ifndef MODULE
#			undef MPT_SCSIHOST_NEED_ENTRY_EXIT_HOOKUPS
#		endif
#	endif
#endif

/*
 *	tq_scheduler disappeared @ lk-2.4.0-test12
 *	(right when <linux/sched.h> newly defined TQ_ACTIVE)
 *	tq_struct reworked in 2.5.41. Include workqueue.h.
 */
#if LINUX_VERSION_CODE >= KERNEL_VERSION(2,5,41)
#	include <linux/sched.h>
#	include <linux/workqueue.h>
#define SCHEDULE_TASK(x)		\
	if (schedule_work(x) == 0) {	\
		/*MOD_DEC_USE_COUNT*/;	\
	}
#else
#define HAVE_TQ_SCHED	1
#if LINUX_VERSION_CODE >= KERNEL_VERSION(2,4,0)
#	include <linux/sched.h>
#	ifdef TQ_ACTIVE
#		undef HAVE_TQ_SCHED
#	endif
#if LINUX_VERSION_CODE >= KERNEL_VERSION(2,5,40)
#		undef HAVE_TQ_SCHED
#endif
#endif
#ifdef HAVE_TQ_SCHED
#define SCHEDULE_TASK(x)		\
	/*MOD_INC_USE_COUNT*/;		\
	(x)->next = NULL;		\
	queue_task(x, &tq_scheduler)
#else
#define SCHEDULE_TASK(x)		\
	/*MOD_INC_USE_COUNT*/;		\
	if (schedule_task(x) == 0) {	\
		/*MOD_DEC_USE_COUNT*/;	\
	}
#endif
#endif

/*=-=-=-=-=-=-=-=-=-=-=-=-=-=-=-=-=-=-=-=-=-=-=-=-=-=-=-=-=-=-=-=-=-=-=-=-=-=*/

#define x_scsi_detect		mptscsih_detect
#define x_scsi_release		mptscsih_release
#define x_scsi_info		mptscsih_info
#define x_scsi_queuecommand	mptscsih_qcmd
#define x_scsi_abort		mptscsih_abort
#define x_scsi_bus_reset	mptscsih_bus_reset
#define x_scsi_dev_reset	mptscsih_dev_reset
#define x_scsi_host_reset	mptscsih_host_reset
#define x_scsi_bios_param	mptscsih_bios_param
<<<<<<< HEAD
#define x_scsi_slave_attach	mptscsih_slave_attach
=======
>>>>>>> 0c152879

#define x_scsi_taskmgmt_bh	mptscsih_taskmgmt_bh
#define x_scsi_old_abort	mptscsih_old_abort
#define x_scsi_old_reset	mptscsih_old_reset
#define x_scsi_slave_attach	mptscsih_slave_attach

/*=-=-=-=-=-=-=-=-=-=-=-=-=-=-=-=-=-=-=-=-=-=-=-=-=-=-=-=-=-=-=-=-=-=-=-=-=-=*/
/*
 *	MPT SCSI Host / Initiator decls...
 */
extern	int		 x_scsi_detect(Scsi_Host_Template *);
extern	int		 x_scsi_release(struct Scsi_Host *host);
extern	const char	*x_scsi_info(struct Scsi_Host *);
extern	int		 x_scsi_queuecommand(Scsi_Cmnd *, void (*done)(Scsi_Cmnd *));
#ifdef MPT_SCSI_USE_NEW_EH
extern	int		 x_scsi_abort(Scsi_Cmnd *);
extern	int		 x_scsi_bus_reset(Scsi_Cmnd *);
extern	int		 x_scsi_dev_reset(Scsi_Cmnd *);
extern	int		 x_scsi_host_reset(Scsi_Cmnd *);
#else
extern	int		 x_scsi_old_abort(Scsi_Cmnd *);
extern	int		 x_scsi_old_reset(Scsi_Cmnd *, unsigned int);
#endif
#if LINUX_VERSION_CODE >= KERNEL_VERSION(2,5,28)
extern	int		 x_scsi_bios_param(Disk *, struct block_device *, int *);
#else
extern	int		 x_scsi_bios_param(Disk *, kdev_t, int *);
#endif
<<<<<<< HEAD
extern	int		 x_scsi_slave_attach(Scsi_Device *);
=======
>>>>>>> 0c152879
extern	void		 x_scsi_taskmgmt_bh(void *);
extern	int		 x_scsi_slave_attach(Scsi_Device *);

#if LINUX_VERSION_CODE < KERNEL_VERSION(2,3,0)
#define PROC_SCSI_DECL
#else
#define PROC_SCSI_DECL  proc_name: "mptscsih",
#endif

#ifdef MPT_SCSI_USE_NEW_EH

#if LINUX_VERSION_CODE >= KERNEL_VERSION(2,5,1)

#define MPT_SCSIHOST {						\
	PROC_SCSI_DECL						\
<<<<<<< HEAD
	name:				"MPT SCSI Host",	\
	detect:				x_scsi_detect,		\
	release:			x_scsi_release,		\
	info:				x_scsi_info,		\
	queuecommand:			x_scsi_queuecommand,	\
	eh_abort_handler:		x_scsi_abort,		\
	eh_device_reset_handler:	x_scsi_dev_reset,	\
	eh_bus_reset_handler:		x_scsi_bus_reset,	\
	eh_host_reset_handler:		x_scsi_host_reset,	\
	bios_param:			x_scsi_bios_param,	\
	slave_attach:			x_scsi_slave_attach,	\
	can_queue:			MPT_SCSI_CAN_QUEUE,	\
	this_id:			-1,			\
	sg_tablesize:			MPT_SCSI_SG_DEPTH,	\
	max_sectors:			MPT_SCSI_MAX_SECTORS,   \
	cmd_per_lun:			MPT_SCSI_CMD_PER_LUN,	\
	unchecked_isa_dma:		0,			\
	use_clustering:			ENABLE_CLUSTERING,	\
=======
	.name				= "MPT SCSI Host",	\
	.detect				= x_scsi_detect,	\
	.release			= x_scsi_release,	\
	.info				= x_scsi_info,		\
	.queuecommand			= x_scsi_queuecommand,	\
	.slave_attach			= x_scsi_slave_attach,	\
	.eh_abort_handler		= x_scsi_abort,		\
	.eh_device_reset_handler	= x_scsi_dev_reset,	\
	.eh_bus_reset_handler		= x_scsi_bus_reset,	\
	.eh_host_reset_handler		= x_scsi_host_reset,	\
	.bios_param			= x_scsi_bios_param,	\
	.can_queue			= MPT_SCSI_CAN_QUEUE,	\
	.this_id			= -1,			\
	.sg_tablesize			= MPT_SCSI_SG_DEPTH,	\
	.max_sectors			= MPT_SCSI_MAX_SECTORS,	\
	.cmd_per_lun			= MPT_SCSI_CMD_PER_LUN,	\
	.use_clustering			= ENABLE_CLUSTERING,	\
>>>>>>> 0c152879
}

#else  /* LINUX_VERSION_CODE >= KERNEL_VERSION(2,5,1) */

#define MPT_SCSIHOST {						\
	PROC_SCSI_DECL						\
<<<<<<< HEAD
	name:				"MPT SCSI Host",	\
	detect:				x_scsi_detect,		\
	release:			x_scsi_release,		\
	info:				x_scsi_info,		\
	queuecommand:			x_scsi_queuecommand,	\
	eh_abort_handler:		x_scsi_abort,		\
	eh_device_reset_handler:	x_scsi_dev_reset,	\
	eh_bus_reset_handler:		x_scsi_bus_reset,	\
	bios_param:			x_scsi_bios_param,	\
	can_queue:			MPT_SCSI_CAN_QUEUE,	\
	this_id:			-1,			\
	sg_tablesize:			MPT_SCSI_SG_DEPTH,	\
	cmd_per_lun:			MPT_SCSI_CMD_PER_LUN,	\
	unchecked_isa_dma:		0,			\
	use_clustering:			ENABLE_CLUSTERING,	\
	use_new_eh_code:		1			\
=======
	.name				= "MPT SCSI Host",	\
	.detect				= x_scsi_detect,	\
	.release			= x_scsi_release,	\
	.info				= x_scsi_info,		\
	.queuecommand			= x_scsi_queuecommand,	\
	.eh_abort_handler		= x_scsi_abort,		\
	.eh_device_reset_handler	= x_scsi_dev_reset,	\
	.eh_bus_reset_handler		= x_scsi_bus_reset,	\
	.bios_param			= x_scsi_bios_param,	\
	.can_queue			= MPT_SCSI_CAN_QUEUE,	\
	.this_id			= -1,			\
	.sg_tablesize			= MPT_SCSI_SG_DEPTH,	\
	.cmd_per_lun			= MPT_SCSI_CMD_PER_LUN,	\
	.use_clustering			= ENABLE_CLUSTERING,	\
	.use_new_eh_code		= 1			\
>>>>>>> 0c152879
}

#endif /* LINUX_VERSION_CODE >= KERNEL_VERSION(2,5,1) */

#else /* MPT_SCSI_USE_NEW_EH */

#define MPT_SCSIHOST {						\
	PROC_SCSI_DECL						\
<<<<<<< HEAD
	name:				"MPT SCSI Host",	\
	detect:				x_scsi_detect,		\
	release:			x_scsi_release,		\
	info:				x_scsi_info,		\
	queuecommand:			x_scsi_queuecommand,	\
	abort:				x_scsi_old_abort,	\
	reset:				x_scsi_old_reset,	\
	bios_param:			x_scsi_bios_param,	\
	can_queue:			MPT_SCSI_CAN_QUEUE,	\
	this_id:			-1,			\
	sg_tablesize:			MPT_SCSI_SG_DEPTH,	\
	cmd_per_lun:			MPT_SCSI_CMD_PER_LUN,	\
	unchecked_isa_dma:		0,			\
	use_clustering:			ENABLE_CLUSTERING	\
=======
	.name				= "MPT SCSI Host",	\
	.detect				= x_scsi_detect,	\
	.release			= x_scsi_release,	\
	.info				= x_scsi_info,		\
	.queuecommand			= x_scsi_queuecommand,	\
	.abort				= x_scsi_old_abort,	\
	.reset				= x_scsi_old_reset,	\
	.bios_param			= x_scsi_bios_param,	\
	.can_queue			= MPT_SCSI_CAN_QUEUE,	\
	.this_id			= -1,			\
	.sg_tablesize			= MPT_SCSI_SG_DEPTH,	\
	.cmd_per_lun			= MPT_SCSI_CMD_PER_LUN,	\
	.use_clustering			= ENABLE_CLUSTERING	\
>>>>>>> 0c152879
}
#endif  /* MPT_SCSI_USE_NEW_EH */


/*=-=-=-=-=-=-=-=-=-=-=-=-=-=-=-=-=-=-=-=-=-=-=-=-=-=-=-=-=-=-=-=-=-=-=-=-=-=*/

/*  include/scsi/scsi.h may not be quite complete...  */
#ifndef RESERVE_10
#define RESERVE_10		0x56
#endif
#ifndef RELEASE_10
#define RELEASE_10		0x57
#endif
#ifndef PERSISTENT_RESERVE_IN
#define PERSISTENT_RESERVE_IN	0x5e
#endif
#ifndef PERSISTENT_RESERVE_OUT
#define PERSISTENT_RESERVE_OUT	0x5f
#endif

/*=-=-=-=-=-=-=-=-=-=-=-=-=-=-=-=-=-=-=-=-=-=-=-=-=-=-=-=-=-=-=-=-=-=-=-=-=-=*/

#endif
<|MERGE_RESOLUTION|>--- conflicted
+++ resolved
@@ -206,10 +206,7 @@
 #define x_scsi_dev_reset	mptscsih_dev_reset
 #define x_scsi_host_reset	mptscsih_host_reset
 #define x_scsi_bios_param	mptscsih_bios_param
-<<<<<<< HEAD
 #define x_scsi_slave_attach	mptscsih_slave_attach
-=======
->>>>>>> 0c152879
 
 #define x_scsi_taskmgmt_bh	mptscsih_taskmgmt_bh
 #define x_scsi_old_abort	mptscsih_old_abort
@@ -238,10 +235,7 @@
 #else
 extern	int		 x_scsi_bios_param(Disk *, kdev_t, int *);
 #endif
-<<<<<<< HEAD
 extern	int		 x_scsi_slave_attach(Scsi_Device *);
-=======
->>>>>>> 0c152879
 extern	void		 x_scsi_taskmgmt_bh(void *);
 extern	int		 x_scsi_slave_attach(Scsi_Device *);
 
@@ -257,26 +251,6 @@
 
 #define MPT_SCSIHOST {						\
 	PROC_SCSI_DECL						\
-<<<<<<< HEAD
-	name:				"MPT SCSI Host",	\
-	detect:				x_scsi_detect,		\
-	release:			x_scsi_release,		\
-	info:				x_scsi_info,		\
-	queuecommand:			x_scsi_queuecommand,	\
-	eh_abort_handler:		x_scsi_abort,		\
-	eh_device_reset_handler:	x_scsi_dev_reset,	\
-	eh_bus_reset_handler:		x_scsi_bus_reset,	\
-	eh_host_reset_handler:		x_scsi_host_reset,	\
-	bios_param:			x_scsi_bios_param,	\
-	slave_attach:			x_scsi_slave_attach,	\
-	can_queue:			MPT_SCSI_CAN_QUEUE,	\
-	this_id:			-1,			\
-	sg_tablesize:			MPT_SCSI_SG_DEPTH,	\
-	max_sectors:			MPT_SCSI_MAX_SECTORS,   \
-	cmd_per_lun:			MPT_SCSI_CMD_PER_LUN,	\
-	unchecked_isa_dma:		0,			\
-	use_clustering:			ENABLE_CLUSTERING,	\
-=======
 	.name				= "MPT SCSI Host",	\
 	.detect				= x_scsi_detect,	\
 	.release			= x_scsi_release,	\
@@ -294,31 +268,13 @@
 	.max_sectors			= MPT_SCSI_MAX_SECTORS,	\
 	.cmd_per_lun			= MPT_SCSI_CMD_PER_LUN,	\
 	.use_clustering			= ENABLE_CLUSTERING,	\
->>>>>>> 0c152879
+	.slave_attach			x_scsi_slave_attach,	\
 }
 
 #else  /* LINUX_VERSION_CODE >= KERNEL_VERSION(2,5,1) */
 
 #define MPT_SCSIHOST {						\
 	PROC_SCSI_DECL						\
-<<<<<<< HEAD
-	name:				"MPT SCSI Host",	\
-	detect:				x_scsi_detect,		\
-	release:			x_scsi_release,		\
-	info:				x_scsi_info,		\
-	queuecommand:			x_scsi_queuecommand,	\
-	eh_abort_handler:		x_scsi_abort,		\
-	eh_device_reset_handler:	x_scsi_dev_reset,	\
-	eh_bus_reset_handler:		x_scsi_bus_reset,	\
-	bios_param:			x_scsi_bios_param,	\
-	can_queue:			MPT_SCSI_CAN_QUEUE,	\
-	this_id:			-1,			\
-	sg_tablesize:			MPT_SCSI_SG_DEPTH,	\
-	cmd_per_lun:			MPT_SCSI_CMD_PER_LUN,	\
-	unchecked_isa_dma:		0,			\
-	use_clustering:			ENABLE_CLUSTERING,	\
-	use_new_eh_code:		1			\
-=======
 	.name				= "MPT SCSI Host",	\
 	.detect				= x_scsi_detect,	\
 	.release			= x_scsi_release,	\
@@ -334,7 +290,6 @@
 	.cmd_per_lun			= MPT_SCSI_CMD_PER_LUN,	\
 	.use_clustering			= ENABLE_CLUSTERING,	\
 	.use_new_eh_code		= 1			\
->>>>>>> 0c152879
 }
 
 #endif /* LINUX_VERSION_CODE >= KERNEL_VERSION(2,5,1) */
@@ -343,22 +298,6 @@
 
 #define MPT_SCSIHOST {						\
 	PROC_SCSI_DECL						\
-<<<<<<< HEAD
-	name:				"MPT SCSI Host",	\
-	detect:				x_scsi_detect,		\
-	release:			x_scsi_release,		\
-	info:				x_scsi_info,		\
-	queuecommand:			x_scsi_queuecommand,	\
-	abort:				x_scsi_old_abort,	\
-	reset:				x_scsi_old_reset,	\
-	bios_param:			x_scsi_bios_param,	\
-	can_queue:			MPT_SCSI_CAN_QUEUE,	\
-	this_id:			-1,			\
-	sg_tablesize:			MPT_SCSI_SG_DEPTH,	\
-	cmd_per_lun:			MPT_SCSI_CMD_PER_LUN,	\
-	unchecked_isa_dma:		0,			\
-	use_clustering:			ENABLE_CLUSTERING	\
-=======
 	.name				= "MPT SCSI Host",	\
 	.detect				= x_scsi_detect,	\
 	.release			= x_scsi_release,	\
@@ -372,7 +311,6 @@
 	.sg_tablesize			= MPT_SCSI_SG_DEPTH,	\
 	.cmd_per_lun			= MPT_SCSI_CMD_PER_LUN,	\
 	.use_clustering			= ENABLE_CLUSTERING	\
->>>>>>> 0c152879
 }
 #endif  /* MPT_SCSI_USE_NEW_EH */
 
