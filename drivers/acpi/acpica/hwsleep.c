--- conflicted
+++ resolved
@@ -68,19 +68,9 @@
 {
 	struct acpi_bit_register_info *sleep_type_reg_info;
 	struct acpi_bit_register_info *sleep_enable_reg_info;
-<<<<<<< HEAD
-#if !(defined(CONFIG_XEN) && defined(CONFIG_X86))
-	u32 in_value;
-#else
-	int err;
-#endif
-	struct acpi_object_list arg_list;
-	union acpi_object arg;
-=======
 	u32 pm1a_control;
 	u32 pm1b_control;
 	u32 in_value;
->>>>>>> dd775ae2
 	acpi_status status;
 
 	ACPI_FUNCTION_TRACE(hw_legacy_sleep);
@@ -190,7 +180,6 @@
 		return_ACPI_STATUS(status);
 	/* Write #2: Write both SLP_TYP + SLP_EN */
 
-#if !(defined(CONFIG_XEN) && defined(CONFIG_X86))
 	status = acpi_hw_write_pm1_control(pm1a_control, pm1b_control);
 	if (ACPI_FAILURE(status)) {
 		return_ACPI_STATUS(status);
@@ -218,89 +207,7 @@
 		}
 	}
 
-<<<<<<< HEAD
-	/* Wait until we enter sleep state */
-
-	do {
-		status = acpi_read_bit_register(ACPI_BITREG_WAKE_STATUS,
-						    &in_value);
-		if (ACPI_FAILURE(status)) {
-			return_ACPI_STATUS(status);
-		}
-
-		/* Spin until we wake */
-
-	} while (!in_value);
-#else
-	/* PV ACPI just need check hypercall return value */
-	err = acpi_notify_hypervisor_state(sleep_state,
-			pm1a_control, pm1b_control);
-	if (err) {
-		printk(KERN_ERR "ACPI: Hypervisor failure [%d]\n", err);
-		return_ACPI_STATUS(AE_ERROR);
-	}
-#endif
-
-	return_ACPI_STATUS(AE_OK);
-}
-
-ACPI_EXPORT_SYMBOL(acpi_enter_sleep_state)
-
-/*******************************************************************************
- *
- * FUNCTION:    acpi_enter_sleep_state_s4bios
- *
- * PARAMETERS:  None
- *
- * RETURN:      Status
- *
- * DESCRIPTION: Perform a S4 bios request.
- *              THIS FUNCTION MUST BE CALLED WITH INTERRUPTS DISABLED
- *
- ******************************************************************************/
-#ifndef CONFIG_XEN
-acpi_status asmlinkage acpi_enter_sleep_state_s4bios(void)
-{
-	u32 in_value;
-	acpi_status status;
-
-	ACPI_FUNCTION_TRACE(acpi_enter_sleep_state_s4bios);
-
-	/* Clear the wake status bit (PM1) */
-
-	status =
-	    acpi_write_bit_register(ACPI_BITREG_WAKE_STATUS, ACPI_CLEAR_STATUS);
-	if (ACPI_FAILURE(status)) {
-		return_ACPI_STATUS(status);
-	}
-
-	status = acpi_hw_clear_acpi_status();
-	if (ACPI_FAILURE(status)) {
-		return_ACPI_STATUS(status);
-	}
-
-	/*
-	 * 1) Disable/Clear all GPEs
-	 * 2) Enable all wakeup GPEs
-	 */
-	status = acpi_hw_disable_all_gpes();
-	if (ACPI_FAILURE(status)) {
-		return_ACPI_STATUS(status);
-	}
-	acpi_gbl_system_awake_and_running = FALSE;
-
-	status = acpi_hw_enable_all_wakeup_gpes();
-	if (ACPI_FAILURE(status)) {
-		return_ACPI_STATUS(status);
-	}
-
-	ACPI_FLUSH_CPU_CACHE();
-
-	status = acpi_hw_write_port(acpi_gbl_FADT.smi_command,
-				    (u32) acpi_gbl_FADT.S4bios_request, 8);
-=======
 	/* Wait for transition back to Working State */
->>>>>>> dd775ae2
 
 	do {
 		status =
@@ -314,12 +221,6 @@
 	return_ACPI_STATUS(AE_OK);
 }
 
-<<<<<<< HEAD
-ACPI_EXPORT_SYMBOL(acpi_enter_sleep_state_s4bios)
-#endif
-
-=======
->>>>>>> dd775ae2
 /*******************************************************************************
  *
  * FUNCTION:    acpi_hw_legacy_wake_prep
