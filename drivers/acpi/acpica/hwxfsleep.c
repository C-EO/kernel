/******************************************************************************
 *
 * Name: hwxfsleep.c - ACPI Hardware Sleep/Wake External Interfaces
 *
 *****************************************************************************/

/*
 * Copyright (C) 2000 - 2013, Intel Corp.
 * All rights reserved.
 *
 * Redistribution and use in source and binary forms, with or without
 * modification, are permitted provided that the following conditions
 * are met:
 * 1. Redistributions of source code must retain the above copyright
 *    notice, this list of conditions, and the following disclaimer,
 *    without modification.
 * 2. Redistributions in binary form must reproduce at minimum a disclaimer
 *    substantially similar to the "NO WARRANTY" disclaimer below
 *    ("Disclaimer") and any redistribution must be conditioned upon
 *    including a substantially similar Disclaimer requirement for further
 *    binary redistribution.
 * 3. Neither the names of the above-listed copyright holders nor the names
 *    of any contributors may be used to endorse or promote products derived
 *    from this software without specific prior written permission.
 *
 * Alternatively, this software may be distributed under the terms of the
 * GNU General Public License ("GPL") version 2 as published by the Free
 * Software Foundation.
 *
 * NO WARRANTY
 * THIS SOFTWARE IS PROVIDED BY THE COPYRIGHT HOLDERS AND CONTRIBUTORS
 * "AS IS" AND ANY EXPRESS OR IMPLIED WARRANTIES, INCLUDING, BUT NOT
 * LIMITED TO, THE IMPLIED WARRANTIES OF MERCHANTIBILITY AND FITNESS FOR
 * A PARTICULAR PURPOSE ARE DISCLAIMED. IN NO EVENT SHALL THE COPYRIGHT
 * HOLDERS OR CONTRIBUTORS BE LIABLE FOR SPECIAL, EXEMPLARY, OR CONSEQUENTIAL
 * DAMAGES (INCLUDING, BUT NOT LIMITED TO, PROCUREMENT OF SUBSTITUTE GOODS
 * OR SERVICES; LOSS OF USE, DATA, OR PROFITS; OR BUSINESS INTERRUPTION)
 * HOWEVER CAUSED AND ON ANY THEORY OF LIABILITY, WHETHER IN CONTRACT,
 * STRICT LIABILITY, OR TORT (INCLUDING NEGLIGENCE OR OTHERWISE) ARISING
 * IN ANY WAY OUT OF THE USE OF THIS SOFTWARE, EVEN IF ADVISED OF THE
 * POSSIBILITY OF SUCH DAMAGES.
 */

#define EXPORT_ACPI_INTERFACES

#include <acpi/acpi.h>
#include "accommon.h"

#define _COMPONENT          ACPI_HARDWARE
ACPI_MODULE_NAME("hwxfsleep")

/* Local prototypes */
static acpi_status acpi_hw_sleep_dispatch(u8 sleep_state, u32 function_id);

/*
 * Dispatch table used to efficiently branch to the various sleep
 * functions.
 */
#define ACPI_SLEEP_FUNCTION_ID         0
#define ACPI_WAKE_PREP_FUNCTION_ID     1
#define ACPI_WAKE_FUNCTION_ID          2

/* Legacy functions are optional, based upon ACPI_REDUCED_HARDWARE */

static struct acpi_sleep_functions acpi_sleep_dispatch[] = {
	{ACPI_HW_OPTIONAL_FUNCTION(acpi_hw_legacy_sleep),
	 acpi_hw_extended_sleep},
	{ACPI_HW_OPTIONAL_FUNCTION(acpi_hw_legacy_wake_prep),
	 acpi_hw_extended_wake_prep},
	{ACPI_HW_OPTIONAL_FUNCTION(acpi_hw_legacy_wake), acpi_hw_extended_wake}
};

/*
 * These functions are removed for the ACPI_REDUCED_HARDWARE case:
 *      acpi_set_firmware_waking_vector
 *      acpi_set_firmware_waking_vector64
 *      acpi_enter_sleep_state_s4bios
 */

#if (!ACPI_REDUCED_HARDWARE)
/*******************************************************************************
 *
 * FUNCTION:    acpi_set_firmware_waking_vector
 *
 * PARAMETERS:  physical_address    - 32-bit physical address of ACPI real mode
 *                                    entry point.
 *
 * RETURN:      Status
 *
 * DESCRIPTION: Sets the 32-bit firmware_waking_vector field of the FACS
 *
 ******************************************************************************/

acpi_status acpi_set_firmware_waking_vector(u32 physical_address)
{
	ACPI_FUNCTION_TRACE(acpi_set_firmware_waking_vector);


	/*
	 * According to the ACPI specification 2.0c and later, the 64-bit
	 * waking vector should be cleared and the 32-bit waking vector should
	 * be used, unless we want the wake-up code to be called by the BIOS in
	 * Protected Mode.  Some systems (for example HP dv5-1004nr) are known
	 * to fail to resume if the 64-bit vector is used.
	 */

	/* Set the 32-bit vector */

	acpi_gbl_FACS->firmware_waking_vector = physical_address;

	/* Clear the 64-bit vector if it exists */

	if ((acpi_gbl_FACS->length > 32) && (acpi_gbl_FACS->version >= 1)) {
		acpi_gbl_FACS->xfirmware_waking_vector = 0;
	}

	return_ACPI_STATUS(AE_OK);
}

ACPI_EXPORT_SYMBOL(acpi_set_firmware_waking_vector)

#if ACPI_MACHINE_WIDTH == 64
/*******************************************************************************
 *
 * FUNCTION:    acpi_set_firmware_waking_vector64
 *
 * PARAMETERS:  physical_address    - 64-bit physical address of ACPI protected
 *                                    mode entry point.
 *
 * RETURN:      Status
 *
 * DESCRIPTION: Sets the 64-bit X_firmware_waking_vector field of the FACS, if
 *              it exists in the table. This function is intended for use with
 *              64-bit host operating systems.
 *
 ******************************************************************************/
acpi_status acpi_set_firmware_waking_vector64(u64 physical_address)
{
	ACPI_FUNCTION_TRACE(acpi_set_firmware_waking_vector64);


	/* Determine if the 64-bit vector actually exists */

	if ((acpi_gbl_FACS->length <= 32) || (acpi_gbl_FACS->version < 1)) {
		return_ACPI_STATUS(AE_NOT_EXIST);
	}

	/* Clear 32-bit vector, set the 64-bit X_ vector */

	acpi_gbl_FACS->firmware_waking_vector = 0;
	acpi_gbl_FACS->xfirmware_waking_vector = physical_address;
	return_ACPI_STATUS(AE_OK);
}

ACPI_EXPORT_SYMBOL(acpi_set_firmware_waking_vector64)
#endif

/*******************************************************************************
 *
 * FUNCTION:    acpi_enter_sleep_state_s4bios
 *
 * PARAMETERS:  None
 *
 * RETURN:      Status
 *
 * DESCRIPTION: Perform a S4 bios request.
 *              THIS FUNCTION MUST BE CALLED WITH INTERRUPTS DISABLED
 *
 ******************************************************************************/
<<<<<<< HEAD
#ifndef CONFIG_XEN
acpi_status asmlinkage acpi_enter_sleep_state_s4bios(void)
=======
acpi_status acpi_enter_sleep_state_s4bios(void)
>>>>>>> 6ce4eac1
{
	u32 in_value;
	acpi_status status;

	ACPI_FUNCTION_TRACE(acpi_enter_sleep_state_s4bios);

	/* Clear the wake status bit (PM1) */

	status =
	    acpi_write_bit_register(ACPI_BITREG_WAKE_STATUS, ACPI_CLEAR_STATUS);
	if (ACPI_FAILURE(status)) {
		return_ACPI_STATUS(status);
	}

	status = acpi_hw_clear_acpi_status();
	if (ACPI_FAILURE(status)) {
		return_ACPI_STATUS(status);
	}

	/*
	 * 1) Disable/Clear all GPEs
	 * 2) Enable all wakeup GPEs
	 */
	status = acpi_hw_disable_all_gpes();
	if (ACPI_FAILURE(status)) {
		return_ACPI_STATUS(status);
	}
	acpi_gbl_system_awake_and_running = FALSE;

	status = acpi_hw_enable_all_wakeup_gpes();
	if (ACPI_FAILURE(status)) {
		return_ACPI_STATUS(status);
	}

	ACPI_FLUSH_CPU_CACHE();

	status = acpi_hw_write_port(acpi_gbl_FADT.smi_command,
				    (u32)acpi_gbl_FADT.s4_bios_request, 8);

	do {
		acpi_os_stall(ACPI_USEC_PER_MSEC);
		status =
		    acpi_read_bit_register(ACPI_BITREG_WAKE_STATUS, &in_value);
		if (ACPI_FAILURE(status)) {
			return_ACPI_STATUS(status);
		}
	} while (!in_value);

	return_ACPI_STATUS(AE_OK);
}

ACPI_EXPORT_SYMBOL(acpi_enter_sleep_state_s4bios)
#endif
#endif				/* !ACPI_REDUCED_HARDWARE */
/*******************************************************************************
 *
 * FUNCTION:    acpi_hw_sleep_dispatch
 *
 * PARAMETERS:  sleep_state         - Which sleep state to enter/exit
 *              function_id         - Sleep, wake_prep, or Wake
 *
 * RETURN:      Status from the invoked sleep handling function.
 *
 * DESCRIPTION: Dispatch a sleep/wake request to the appropriate handling
 *              function.
 *
 ******************************************************************************/
static acpi_status acpi_hw_sleep_dispatch(u8 sleep_state, u32 function_id)
{
	acpi_status status;
	struct acpi_sleep_functions *sleep_functions =
	    &acpi_sleep_dispatch[function_id];

#if (!ACPI_REDUCED_HARDWARE)
	/*
	 * If the Hardware Reduced flag is set (from the FADT), we must
	 * use the extended sleep registers (FADT). Note: As per the ACPI
	 * specification, these extended registers are to be used for HW-reduced
	 * platforms only. They are not general-purpose replacements for the
	 * legacy PM register sleep support.
	 */
	if (acpi_gbl_reduced_hardware) {
		status = sleep_functions->extended_function(sleep_state);
	} else {
		/* Legacy sleep */

		status = sleep_functions->legacy_function(sleep_state);
	}

	return (status);

#else
	/*
	 * For the case where reduced-hardware-only code is being generated,
	 * we know that only the extended sleep registers are available
	 */
	status = sleep_functions->extended_function(sleep_state);
	return (status);

#endif				/* !ACPI_REDUCED_HARDWARE */
}

/*******************************************************************************
 *
 * FUNCTION:    acpi_enter_sleep_state_prep
 *
 * PARAMETERS:  sleep_state         - Which sleep state to enter
 *
 * RETURN:      Status
 *
 * DESCRIPTION: Prepare to enter a system sleep state.
 *              This function must execute with interrupts enabled.
 *              We break sleeping into 2 stages so that OSPM can handle
 *              various OS-specific tasks between the two steps.
 *
 ******************************************************************************/

acpi_status acpi_enter_sleep_state_prep(u8 sleep_state)
{
	acpi_status status;
	struct acpi_object_list arg_list;
	union acpi_object arg;
	u32 sst_value;

	ACPI_FUNCTION_TRACE(acpi_enter_sleep_state_prep);

	status = acpi_get_sleep_type_data(sleep_state,
					  &acpi_gbl_sleep_type_a,
					  &acpi_gbl_sleep_type_b);
	if (ACPI_FAILURE(status)) {
		return_ACPI_STATUS(status);
	}

	/* Execute the _PTS method (Prepare To Sleep) */

	arg_list.count = 1;
	arg_list.pointer = &arg;
	arg.type = ACPI_TYPE_INTEGER;
	arg.integer.value = sleep_state;

	status =
	    acpi_evaluate_object(NULL, METHOD_PATHNAME__PTS, &arg_list, NULL);
	if (ACPI_FAILURE(status) && status != AE_NOT_FOUND) {
		return_ACPI_STATUS(status);
	}

	/* Setup the argument to the _SST method (System STatus) */

	switch (sleep_state) {
	case ACPI_STATE_S0:

		sst_value = ACPI_SST_WORKING;
		break;

	case ACPI_STATE_S1:
	case ACPI_STATE_S2:
	case ACPI_STATE_S3:

		sst_value = ACPI_SST_SLEEPING;
		break;

	case ACPI_STATE_S4:

		sst_value = ACPI_SST_SLEEP_CONTEXT;
		break;

	default:

		sst_value = ACPI_SST_INDICATOR_OFF;	/* Default is off */
		break;
	}

	/*
	 * Set the system indicators to show the desired sleep state.
	 * _SST is an optional method (return no error if not found)
	 */
	acpi_hw_execute_sleep_method(METHOD_PATHNAME__SST, sst_value);
	return_ACPI_STATUS(AE_OK);
}

ACPI_EXPORT_SYMBOL(acpi_enter_sleep_state_prep)

/*******************************************************************************
 *
 * FUNCTION:    acpi_enter_sleep_state
 *
 * PARAMETERS:  sleep_state         - Which sleep state to enter
 *
 * RETURN:      Status
 *
 * DESCRIPTION: Enter a system sleep state
 *              THIS FUNCTION MUST BE CALLED WITH INTERRUPTS DISABLED
 *
 ******************************************************************************/
acpi_status acpi_enter_sleep_state(u8 sleep_state)
{
	acpi_status status;

	ACPI_FUNCTION_TRACE(acpi_enter_sleep_state);

	if ((acpi_gbl_sleep_type_a > ACPI_SLEEP_TYPE_MAX) ||
	    (acpi_gbl_sleep_type_b > ACPI_SLEEP_TYPE_MAX)) {
		ACPI_ERROR((AE_INFO, "Sleep values out of range: A=0x%X B=0x%X",
			    acpi_gbl_sleep_type_a, acpi_gbl_sleep_type_b));
		return_ACPI_STATUS(AE_AML_OPERAND_VALUE);
	}

	status = acpi_hw_sleep_dispatch(sleep_state, ACPI_SLEEP_FUNCTION_ID);
	return_ACPI_STATUS(status);
}

ACPI_EXPORT_SYMBOL(acpi_enter_sleep_state)

/*******************************************************************************
 *
 * FUNCTION:    acpi_leave_sleep_state_prep
 *
 * PARAMETERS:  sleep_state         - Which sleep state we are exiting
 *
 * RETURN:      Status
 *
 * DESCRIPTION: Perform the first state of OS-independent ACPI cleanup after a
 *              sleep. Called with interrupts DISABLED.
 *              We break wake/resume into 2 stages so that OSPM can handle
 *              various OS-specific tasks between the two steps.
 *
 ******************************************************************************/
acpi_status acpi_leave_sleep_state_prep(u8 sleep_state)
{
	acpi_status status;

	ACPI_FUNCTION_TRACE(acpi_leave_sleep_state_prep);

	status =
	    acpi_hw_sleep_dispatch(sleep_state, ACPI_WAKE_PREP_FUNCTION_ID);
	return_ACPI_STATUS(status);
}

ACPI_EXPORT_SYMBOL(acpi_leave_sleep_state_prep)

/*******************************************************************************
 *
 * FUNCTION:    acpi_leave_sleep_state
 *
 * PARAMETERS:  sleep_state         - Which sleep state we are exiting
 *
 * RETURN:      Status
 *
 * DESCRIPTION: Perform OS-independent ACPI cleanup after a sleep
 *              Called with interrupts ENABLED.
 *
 ******************************************************************************/
acpi_status acpi_leave_sleep_state(u8 sleep_state)
{
	acpi_status status;

	ACPI_FUNCTION_TRACE(acpi_leave_sleep_state);

	status = acpi_hw_sleep_dispatch(sleep_state, ACPI_WAKE_FUNCTION_ID);
	return_ACPI_STATUS(status);
}

ACPI_EXPORT_SYMBOL(acpi_leave_sleep_state)<|MERGE_RESOLUTION|>--- conflicted
+++ resolved
@@ -167,12 +167,7 @@
  *              THIS FUNCTION MUST BE CALLED WITH INTERRUPTS DISABLED
  *
  ******************************************************************************/
-<<<<<<< HEAD
-#ifndef CONFIG_XEN
-acpi_status asmlinkage acpi_enter_sleep_state_s4bios(void)
-=======
 acpi_status acpi_enter_sleep_state_s4bios(void)
->>>>>>> 6ce4eac1
 {
 	u32 in_value;
 	acpi_status status;
@@ -225,7 +220,6 @@
 }
 
 ACPI_EXPORT_SYMBOL(acpi_enter_sleep_state_s4bios)
-#endif
 #endif				/* !ACPI_REDUCED_HARDWARE */
 /*******************************************************************************
  *
