// SPDX-License-Identifier: BSD-3-Clause OR GPL-2.0
/******************************************************************************
 *
 * Module Name: exstoren - AML Interpreter object store support,
 *                        Store to Node (namespace object)
 *
<<<<<<< HEAD
 * Copyright (C) 2000 - 2020, Intel Corp.
=======
 * Copyright (C) 2000 - 2021, Intel Corp.
>>>>>>> 7d2a07b7
 *
 *****************************************************************************/

#include <acpi/acpi.h>
#include "accommon.h"
#include "acinterp.h"
#include "amlcode.h"

#define _COMPONENT          ACPI_EXECUTER
ACPI_MODULE_NAME("exstoren")

/*******************************************************************************
 *
 * FUNCTION:    acpi_ex_resolve_object
 *
 * PARAMETERS:  source_desc_ptr     - Pointer to the source object
 *              target_type         - Current type of the target
 *              walk_state          - Current walk state
 *
 * RETURN:      Status, resolved object in source_desc_ptr.
 *
 * DESCRIPTION: Resolve an object. If the object is a reference, dereference
 *              it and return the actual object in the source_desc_ptr.
 *
 ******************************************************************************/
acpi_status
acpi_ex_resolve_object(union acpi_operand_object **source_desc_ptr,
		       acpi_object_type target_type,
		       struct acpi_walk_state *walk_state)
{
	union acpi_operand_object *source_desc = *source_desc_ptr;
	acpi_status status = AE_OK;

	ACPI_FUNCTION_TRACE(ex_resolve_object);

	/* Ensure we have a Target that can be stored to */

	switch (target_type) {
	case ACPI_TYPE_BUFFER_FIELD:
	case ACPI_TYPE_LOCAL_REGION_FIELD:
	case ACPI_TYPE_LOCAL_BANK_FIELD:
	case ACPI_TYPE_LOCAL_INDEX_FIELD:
		/*
		 * These cases all require only Integers or values that
		 * can be converted to Integers (Strings or Buffers)
		 */
	case ACPI_TYPE_INTEGER:
	case ACPI_TYPE_STRING:
	case ACPI_TYPE_BUFFER:
		/*
		 * Stores into a Field/Region or into a Integer/Buffer/String
		 * are all essentially the same. This case handles the
		 * "interchangeable" types Integer, String, and Buffer.
		 */
		if (source_desc->common.type == ACPI_TYPE_LOCAL_REFERENCE) {

			/* Resolve a reference object first */

			status =
			    acpi_ex_resolve_to_value(source_desc_ptr,
						     walk_state);
			if (ACPI_FAILURE(status)) {
				break;
			}
		}

		/* For copy_object, no further validation necessary */

		if (walk_state->opcode == AML_COPY_OBJECT_OP) {
			break;
		}

		/* Must have a Integer, Buffer, or String */

		if ((source_desc->common.type != ACPI_TYPE_INTEGER) &&
		    (source_desc->common.type != ACPI_TYPE_BUFFER) &&
		    (source_desc->common.type != ACPI_TYPE_STRING) &&
		    !((source_desc->common.type == ACPI_TYPE_LOCAL_REFERENCE) &&
		      (source_desc->reference.class == ACPI_REFCLASS_TABLE))) {

			/* Conversion successful but still not a valid type */

			ACPI_ERROR((AE_INFO,
				    "Cannot assign type [%s] to [%s] (must be type Int/Str/Buf)",
				    acpi_ut_get_object_type_name(source_desc),
				    acpi_ut_get_type_name(target_type)));

			status = AE_AML_OPERAND_TYPE;
		}
		break;

	case ACPI_TYPE_LOCAL_ALIAS:
	case ACPI_TYPE_LOCAL_METHOD_ALIAS:
		/*
		 * All aliases should have been resolved earlier, during the
		 * operand resolution phase.
		 */
		ACPI_ERROR((AE_INFO, "Store into an unresolved Alias object"));
		status = AE_AML_INTERNAL;
		break;

	case ACPI_TYPE_PACKAGE:
	default:
		/*
		 * All other types than Alias and the various Fields come here,
		 * including the untyped case - ACPI_TYPE_ANY.
		 */
		break;
	}

	return_ACPI_STATUS(status);
}

/*******************************************************************************
 *
 * FUNCTION:    acpi_ex_store_object_to_object
 *
 * PARAMETERS:  source_desc         - Object to store
 *              dest_desc           - Object to receive a copy of the source
 *              new_desc            - New object if dest_desc is obsoleted
 *              walk_state          - Current walk state
 *
 * RETURN:      Status
 *
 * DESCRIPTION: "Store" an object to another object. This may include
 *              converting the source type to the target type (implicit
 *              conversion), and a copy of the value of the source to
 *              the target.
 *
 *              The Assignment of an object to another (not named) object
 *              is handled here.
 *              The Source passed in will replace the current value (if any)
 *              with the input value.
 *
 *              When storing into an object the data is converted to the
 *              target object type then stored in the object. This means
 *              that the target object type (for an initialized target) will
 *              not be changed by a store operation.
 *
 *              This module allows destination types of Number, String,
 *              Buffer, and Package.
 *
 *              Assumes parameters are already validated. NOTE: source_desc
 *              resolution (from a reference object) must be performed by
 *              the caller if necessary.
 *
 ******************************************************************************/

acpi_status
acpi_ex_store_object_to_object(union acpi_operand_object *source_desc,
			       union acpi_operand_object *dest_desc,
			       union acpi_operand_object **new_desc,
			       struct acpi_walk_state *walk_state)
{
	union acpi_operand_object *actual_src_desc;
	acpi_status status = AE_OK;

	ACPI_FUNCTION_TRACE_PTR(ex_store_object_to_object, source_desc);

	actual_src_desc = source_desc;
	if (!dest_desc) {
		/*
		 * There is no destination object (An uninitialized node or
		 * package element), so we can simply copy the source object
		 * creating a new destination object
		 */
		status =
		    acpi_ut_copy_iobject_to_iobject(actual_src_desc, new_desc,
						    walk_state);
		return_ACPI_STATUS(status);
	}

	if (source_desc->common.type != dest_desc->common.type) {
		/*
		 * The source type does not match the type of the destination.
		 * Perform the "implicit conversion" of the source to the current type
		 * of the target as per the ACPI specification.
		 *
		 * If no conversion performed, actual_src_desc = source_desc.
		 * Otherwise, actual_src_desc is a temporary object to hold the
		 * converted object.
		 */
		status = acpi_ex_convert_to_target_type(dest_desc->common.type,
							source_desc,
							&actual_src_desc,
							walk_state);
		if (ACPI_FAILURE(status)) {
			return_ACPI_STATUS(status);
		}

		if (source_desc == actual_src_desc) {
			/*
			 * No conversion was performed. Return the source_desc as the
			 * new object.
			 */
			*new_desc = source_desc;
			return_ACPI_STATUS(AE_OK);
		}
	}

	/*
	 * We now have two objects of identical types, and we can perform a
	 * copy of the *value* of the source object.
	 */
	switch (dest_desc->common.type) {
	case ACPI_TYPE_INTEGER:

		dest_desc->integer.value = actual_src_desc->integer.value;

		/* Truncate value if we are executing from a 32-bit ACPI table */

		(void)acpi_ex_truncate_for32bit_table(dest_desc);
		break;

	case ACPI_TYPE_STRING:

		status =
		    acpi_ex_store_string_to_string(actual_src_desc, dest_desc);
		break;

	case ACPI_TYPE_BUFFER:

		status =
		    acpi_ex_store_buffer_to_buffer(actual_src_desc, dest_desc);
		break;

	case ACPI_TYPE_PACKAGE:

		status =
		    acpi_ut_copy_iobject_to_iobject(actual_src_desc, &dest_desc,
						    walk_state);
		break;

	default:
		/*
		 * All other types come here.
		 */
		ACPI_WARNING((AE_INFO, "Store into type [%s] not implemented",
			      acpi_ut_get_object_type_name(dest_desc)));

		status = AE_NOT_IMPLEMENTED;
		break;
	}

	if (actual_src_desc != source_desc) {

		/* Delete the intermediate (temporary) source object */

		acpi_ut_remove_reference(actual_src_desc);
	}

	*new_desc = dest_desc;
	return_ACPI_STATUS(status);
}<|MERGE_RESOLUTION|>--- conflicted
+++ resolved
@@ -4,11 +4,7 @@
  * Module Name: exstoren - AML Interpreter object store support,
  *                        Store to Node (namespace object)
  *
-<<<<<<< HEAD
- * Copyright (C) 2000 - 2020, Intel Corp.
-=======
  * Copyright (C) 2000 - 2021, Intel Corp.
->>>>>>> 7d2a07b7
  *
  *****************************************************************************/
 
