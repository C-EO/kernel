--- conflicted
+++ resolved
@@ -645,8 +645,7 @@
 	 */
 	if (pr->id == -1) {
 		if (ACPI_FAILURE
-		    (acpi_processor_hotadd_init(pr->handle, &pr->id)) &&
-		    !processor_cntl_external()) {
+		    (acpi_processor_hotadd_init(pr->handle, &pr->id))) {
 			return -ENODEV;
 		}
 	}
@@ -682,17 +681,13 @@
 	 * of /proc/cpuinfo
 	 */
 	status = acpi_evaluate_object(pr->handle, "_SUN", NULL, &buffer);
-	if (ACPI_SUCCESS(status) && pr->id != -1)
+	if (ACPI_SUCCESS(status))
 		arch_fix_phys_package_id(pr->id, object.integer.value);
 
 	return 0;
 }
 
-#ifndef CONFIG_XEN
 static DEFINE_PER_CPU(void *, processor_device_array);
-#else
-static void *processor_device_array[NR_ACPI_CPUS];
-#endif
 
 static int __cpuinit acpi_processor_start(struct acpi_device *device)
 {
@@ -700,80 +695,50 @@
 	struct acpi_processor *pr;
 	struct sys_device *sysdev;
 
- 	processor_extcntl_init();
-
 	pr = acpi_driver_data(device);
 
 	result = acpi_processor_get_info(device);
-	if (result ||
-	    ((pr->id == -1) && !processor_cntl_external())) {
+	if (result) {
 		/* Processor is physically not present */
 		return 0;
 	}
 
-	BUG_ON(!processor_cntl_external() &&
-	       ((pr->id >= nr_cpu_ids) || (pr->id < 0)));
+	BUG_ON((pr->id >= nr_cpu_ids) || (pr->id < 0));
 
 	/*
 	 * Buggy BIOS check
 	 * ACPI id of processors can be reported wrongly by the BIOS.
 	 * Don't trust it blindly
 	 */
-#ifndef CONFIG_XEN
 	if (per_cpu(processor_device_array, pr->id) != NULL &&
 	    per_cpu(processor_device_array, pr->id) != device) {
-#else
-	BUG_ON(pr->acpi_id >= NR_ACPI_CPUS);
-	if (processor_device_array[pr->acpi_id] != NULL &&
-	    processor_device_array[pr->acpi_id] != device) {
-#endif
 		printk(KERN_WARNING "BIOS reported wrong ACPI id "
 			"for the processor\n");
 		return -ENODEV;
 	}
-#ifndef CONFIG_XEN
 	per_cpu(processor_device_array, pr->id) = device;
 
 	per_cpu(processors, pr->id) = pr;
-#else
-	processor_device_array[pr->acpi_id] = device;
-	if (pr->id != -1)
-		per_cpu(processors, pr->id) = pr;
-#endif
 
 	result = acpi_processor_add_fs(device);
 	if (result)
 		goto end;
 
-	if (pr->id != -1) {
-		sysdev = get_cpu_sysdev(pr->id);
-		if (sysfs_create_link(&device->dev.kobj, &sysdev->kobj, "sysdev"))
-			return -EFAULT;
-	}
+	sysdev = get_cpu_sysdev(pr->id);
+	if (sysfs_create_link(&device->dev.kobj, &sysdev->kobj, "sysdev"))
+		return -EFAULT;
 
 	/* _PDC call should be done before doing anything else (if reqd.). */
 	arch_acpi_processor_init_pdc(pr);
 	acpi_processor_set_pdc(pr);
-#if defined(CONFIG_CPU_FREQ) || defined(CONFIG_PROCESSOR_EXTERNAL_CONTROL)
+#ifdef CONFIG_CPU_FREQ
 	acpi_processor_ppc_has_changed(pr);
 #endif
-
-	/*
-	 * pr->id may equal to -1 while processor_cntl_external enabled.
-	 * throttle and thermal module don't support this case.
-	 * Tx only works when dom0 vcpu == pcpu num by far, as we give
-	 * control to dom0.
-	 */
-	if (pr->id != -1) {
-		acpi_processor_get_throttling_info(pr);
-		acpi_processor_get_limit_info(pr);
-	}
+	acpi_processor_get_throttling_info(pr);
+	acpi_processor_get_limit_info(pr);
+
 
 	acpi_processor_power_init(pr, device);
-
-	result = processor_extcntl_prepare(pr);
-	if (result)
-		goto end;
 
 	pr->cdev = thermal_cooling_device_register("Processor", device,
 						&processor_cooling_ops);
@@ -902,7 +867,7 @@
 
 	pr = acpi_driver_data(device);
 
-	if (!processor_cntl_external() && pr->id >= nr_cpu_ids)
+	if (pr->id >= nr_cpu_ids)
 		goto free;
 
 	if (type == ACPI_BUS_REMOVAL_EJECT) {
@@ -912,15 +877,7 @@
 
 	acpi_processor_power_exit(pr, device);
 
-<<<<<<< HEAD
-	status = acpi_remove_notify_handler(pr->handle, ACPI_DEVICE_NOTIFY,
-					    acpi_processor_notify);
-
-	if (pr->id != -1)
-		sysfs_remove_link(&device->dev.kobj, "sysdev");
-=======
 	sysfs_remove_link(&device->dev.kobj, "sysdev");
->>>>>>> 0882e8dd
 
 	acpi_processor_remove_fs(device);
 
@@ -931,14 +888,8 @@
 		pr->cdev = NULL;
 	}
 
-#ifndef CONFIG_XEN
 	per_cpu(processors, pr->id) = NULL;
 	per_cpu(processor_device_array, pr->id) = NULL;
-#else
-	if (pr->id != -1)
-		per_cpu(processors, pr->id) = NULL;
-	processor_device_array[pr->acpi_id] = NULL;
-#endif
 
 free:
 	free_cpumask_var(pr->throttling.shared_cpu_map);
@@ -1001,10 +952,6 @@
 	if (!pr)
 		return -ENODEV;
 
-	if (processor_cntl_external())
-		processor_notify_external(pr,
-			PROCESSOR_HOTPLUG, HOTPLUG_TYPE_ADD);
-
 	if ((pr->id >= 0) && (pr->id < nr_cpu_ids)) {
 		kobject_uevent(&(*device)->dev.kobj, KOBJ_ONLINE);
 	}
@@ -1043,10 +990,6 @@
 			printk(KERN_ERR PREFIX "Driver data is NULL\n");
 			break;
 		}
-
-		if (processor_cntl_external())
-			processor_notify_external(pr,
-					PROCESSOR_HOTPLUG, HOTPLUG_TYPE_ADD);
 
 		if (pr->id >= 0 && (pr->id < nr_cpu_ids)) {
 			kobject_uevent(&device->dev.kobj, KOBJ_OFFLINE);
@@ -1079,11 +1022,6 @@
 
 		if ((pr->id < nr_cpu_ids) && (cpu_present(pr->id)))
 			kobject_uevent(&device->dev.kobj, KOBJ_OFFLINE);
-
-		if (processor_cntl_external())
-			processor_notify_external(pr, PROCESSOR_HOTPLUG,
-							HOTPLUG_TYPE_REMOVE);
-
 		break;
 	default:
 		ACPI_DEBUG_PRINT((ACPI_DB_INFO,
@@ -1148,11 +1086,6 @@
 
 static int acpi_processor_handle_eject(struct acpi_processor *pr)
 {
-#ifdef CONFIG_XEN
-	if (pr->id == -1)
-		return (0);
-#endif
-
 	if (cpu_online(pr->id))
 		cpu_down(pr->id);
 
