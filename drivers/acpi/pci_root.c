--- conflicted
+++ resolved
@@ -125,16 +125,9 @@
 		return AE_OK;
 
 	acpi_resource_to_address64(resource, &address);
-<<<<<<< HEAD
-	if (address.producer_consumer == ACPI_PRODUCER && address.address_length > 0) {
-		if (address.resource_type == ACPI_BUS_NUMBER_RANGE)
-			*busnr = address.min_address_range;
-	}
-=======
 	if ((address.address_length > 0) && 
 	   (address.resource_type == ACPI_BUS_NUMBER_RANGE))
 		*busnr = address.min_address_range;
->>>>>>> 30e74fea
 
 	return AE_OK;
 }
@@ -228,29 +221,6 @@
 		goto end;
 	}
 
-<<<<<<< HEAD
-  	list_for_each_entry(tmp, &acpi_pci_roots, node) {
-  		if ((tmp->id.segment == root->id.segment)
- 				&& (tmp->id.bus == root->id.bus)) {
- 			int bus = 0;
- 			acpi_status status;
- 
-  			ACPI_DEBUG_PRINT((ACPI_DB_ERROR, 
-  				"Wrong _BBN value, please reboot and using option 'pci=noacpi'\n"));
- 		
- 			status = try_get_root_bridge_busnr(root->handle, &bus);
- 			if (ACPI_FAILURE(status))
- 				break;
- 			if (bus != root->id.bus) {
- 				ACPI_DEBUG_PRINT((ACPI_DB_INFO, 
- 					"Ok, use bus number from _CRS\n"));
- 				root->id.bus = bus;
- 			}
- 			break;
- 		}
-  	}
-
-=======
 	/* Some systems have wrong _BBN */
 	list_for_each_entry(tmp, &acpi_pci_roots, node) {
 		if ((tmp->id.segment == root->id.segment)
@@ -271,7 +241,6 @@
 			break;
 		}
 	}
->>>>>>> 30e74fea
 	/*
 	 * Device & Function
 	 * -----------------
