--- conflicted
+++ resolved
@@ -62,7 +62,6 @@
 static int acpi_sleep_prepare(u32 acpi_state)
 {
 #ifdef CONFIG_ACPI_SLEEP
-#ifndef CONFIG_ACPI_PV_SLEEP
 	/* do we have a wakeup address for S2 and S3? */
 	if (acpi_state == ACPI_STATE_S3) {
 		if (!acpi_wakeup_address)
@@ -70,7 +69,6 @@
 		acpi_set_firmware_waking_vector(acpi_wakeup_address);
 
 	}
-#endif
 	ACPI_FLUSH_CPU_CACHE();
 #endif
 	printk(KERN_INFO PREFIX "Preparing to enter system sleep state S%d\n",
@@ -579,178 +577,6 @@
 	.end = acpi_pm_end,
 	.recover = acpi_pm_finish,
 };
-<<<<<<< HEAD
-
-static int __init init_old_suspend_ordering(const struct dmi_system_id *d)
-{
-	old_suspend_ordering = true;
-	return 0;
-}
-
-static int __init init_nvs_nosave(const struct dmi_system_id *d)
-{
-	acpi_nvs_nosave();
-	return 0;
-}
-
-static struct dmi_system_id __initdata acpisleep_dmi_table[] = {
-	{
-	.callback = init_old_suspend_ordering,
-	.ident = "Abit KN9 (nForce4 variant)",
-	.matches = {
-		DMI_MATCH(DMI_BOARD_VENDOR, "http://www.abit.com.tw/"),
-		DMI_MATCH(DMI_BOARD_NAME, "KN9 Series(NF-CK804)"),
-		},
-	},
-	{
-	.callback = init_old_suspend_ordering,
-	.ident = "HP xw4600 Workstation",
-	.matches = {
-		DMI_MATCH(DMI_SYS_VENDOR, "Hewlett-Packard"),
-		DMI_MATCH(DMI_PRODUCT_NAME, "HP xw4600 Workstation"),
-		},
-	},
-	{
-	.callback = init_old_suspend_ordering,
-	.ident = "Asus Pundit P1-AH2 (M2N8L motherboard)",
-	.matches = {
-		DMI_MATCH(DMI_BOARD_VENDOR, "ASUSTek Computer INC."),
-		DMI_MATCH(DMI_BOARD_NAME, "M2N8L"),
-		},
-	},
-	{
-	.callback = init_old_suspend_ordering,
-	.ident = "Panasonic CF51-2L",
-	.matches = {
-		DMI_MATCH(DMI_BOARD_VENDOR,
-				"Matsushita Electric Industrial Co.,Ltd."),
-		DMI_MATCH(DMI_BOARD_NAME, "CF51-2L"),
-		},
-	},
-	{
-	.callback = init_nvs_nosave,
-	.ident = "Sony Vaio VGN-FW21E",
-	.matches = {
-		DMI_MATCH(DMI_SYS_VENDOR, "Sony Corporation"),
-		DMI_MATCH(DMI_PRODUCT_NAME, "VGN-FW21E"),
-		},
-	},
-	{
-	.callback = init_nvs_nosave,
-	.ident = "Sony Vaio VPCEB17FX",
-	.matches = {
-		DMI_MATCH(DMI_SYS_VENDOR, "Sony Corporation"),
-		DMI_MATCH(DMI_PRODUCT_NAME, "VPCEB17FX"),
-		},
-	},
-	{
-	.callback = init_nvs_nosave,
-	.ident = "Sony Vaio VGN-SR11M",
-	.matches = {
-		DMI_MATCH(DMI_SYS_VENDOR, "Sony Corporation"),
-		DMI_MATCH(DMI_PRODUCT_NAME, "VGN-SR11M"),
-		},
-	},
-	{
-	.callback = init_nvs_nosave,
-	.ident = "Everex StepNote Series",
-	.matches = {
-		DMI_MATCH(DMI_SYS_VENDOR, "Everex Systems, Inc."),
-		DMI_MATCH(DMI_PRODUCT_NAME, "Everex StepNote Series"),
-		},
-	},
-	{
-	.callback = init_nvs_nosave,
-	.ident = "Sony Vaio VPCEB1Z1E",
-	.matches = {
-		DMI_MATCH(DMI_SYS_VENDOR, "Sony Corporation"),
-		DMI_MATCH(DMI_PRODUCT_NAME, "VPCEB1Z1E"),
-		},
-	},
-	{
-	.callback = init_nvs_nosave,
-	.ident = "Sony Vaio VGN-NW130D",
-	.matches = {
-		DMI_MATCH(DMI_SYS_VENDOR, "Sony Corporation"),
-		DMI_MATCH(DMI_PRODUCT_NAME, "VGN-NW130D"),
-		},
-	},
-	{
-	.callback = init_nvs_nosave,
-	.ident = "Sony Vaio VPCCW29FX",
-	.matches = {
-		DMI_MATCH(DMI_SYS_VENDOR, "Sony Corporation"),
-		DMI_MATCH(DMI_PRODUCT_NAME, "VPCCW29FX"),
-		},
-	},
-	{
-	.callback = init_nvs_nosave,
-	.ident = "Averatec AV1020-ED2",
-	.matches = {
-		DMI_MATCH(DMI_SYS_VENDOR, "AVERATEC"),
-		DMI_MATCH(DMI_PRODUCT_NAME, "1000 Series"),
-		},
-	},
-	{
-	.callback = init_old_suspend_ordering,
-	.ident = "Asus A8N-SLI DELUXE",
-	.matches = {
-		DMI_MATCH(DMI_BOARD_VENDOR, "ASUSTeK Computer INC."),
-		DMI_MATCH(DMI_BOARD_NAME, "A8N-SLI DELUXE"),
-		},
-	},
-	{
-	.callback = init_old_suspend_ordering,
-	.ident = "Asus A8N-SLI Premium",
-	.matches = {
-		DMI_MATCH(DMI_BOARD_VENDOR, "ASUSTeK Computer INC."),
-		DMI_MATCH(DMI_BOARD_NAME, "A8N-SLI Premium"),
-		},
-	},
-	{
-	.callback = init_nvs_nosave,
-	.ident = "Sony Vaio VGN-SR26GN_P",
-	.matches = {
-		DMI_MATCH(DMI_SYS_VENDOR, "Sony Corporation"),
-		DMI_MATCH(DMI_PRODUCT_NAME, "VGN-SR26GN_P"),
-		},
-	},
-	{
-	.callback = init_nvs_nosave,
-	.ident = "Sony Vaio VPCEB1S1E",
-	.matches = {
-		DMI_MATCH(DMI_SYS_VENDOR, "Sony Corporation"),
-		DMI_MATCH(DMI_PRODUCT_NAME, "VPCEB1S1E"),
-		},
-	},
-	{
-	.callback = init_nvs_nosave,
-	.ident = "Sony Vaio VGN-FW520F",
-	.matches = {
-		DMI_MATCH(DMI_SYS_VENDOR, "Sony Corporation"),
-		DMI_MATCH(DMI_PRODUCT_NAME, "VGN-FW520F"),
-		},
-	},
-	{
-	.callback = init_nvs_nosave,
-	.ident = "Asus K54C",
-	.matches = {
-		DMI_MATCH(DMI_SYS_VENDOR, "ASUSTeK Computer Inc."),
-		DMI_MATCH(DMI_PRODUCT_NAME, "K54C"),
-		},
-	},
-	{
-	.callback = init_nvs_nosave,
-	.ident = "Asus K54HR",
-	.matches = {
-		DMI_MATCH(DMI_SYS_VENDOR, "ASUSTeK Computer Inc."),
-		DMI_MATCH(DMI_PRODUCT_NAME, "K54HR"),
-		},
-	},
-	{},
-};
-=======
->>>>>>> a49f0d1e
 #endif /* CONFIG_SUSPEND */
 
 #ifdef CONFIG_HIBERNATION
