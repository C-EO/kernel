--- conflicted
+++ resolved
@@ -68,16 +68,10 @@
 extern char line_buf[80];
 #endif				/*ENABLE_DEBUGGER */
 
-<<<<<<< HEAD
-int acpi_specific_hotkey_enabled = TRUE;
-EXPORT_SYMBOL(acpi_specific_hotkey_enabled);
-
 #ifdef CONFIG_ACPI_CUSTOM_DSDT_INITRD
 int acpi_must_unregister_table = FALSE;
 #endif
 
-=======
->>>>>>> aeb3f6d1
 static unsigned int acpi_irq_irq;
 static acpi_osd_handler acpi_irq_handler;
 static void *acpi_irq_context;
