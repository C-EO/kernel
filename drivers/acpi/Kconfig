#
# ACPI Configuration
#

menuconfig ACPI
	bool "ACPI (Advanced Configuration and Power Interface) Support"
	depends on !IA64_HP_SIM
	depends on IA64 || X86
	depends on PCI
	depends on PM
	select PNP
	default y
	---help---
	  Advanced Configuration and Power Interface (ACPI) support for 
	  Linux requires an ACPI compliant platform (hardware/firmware),
	  and assumes the presence of OS-directed configuration and power
	  management (OSPM) software.  This option will enlarge your 
	  kernel by about 70K.

	  Linux ACPI provides a robust functional replacement for several 
	  legacy configuration and power management interfaces, including
	  the Plug-and-Play BIOS specification (PnP BIOS), the 
	  MultiProcessor Specification (MPS), and the Advanced Power 
	  Management (APM) specification.  If both ACPI and APM support 
	  are configured, whichever is loaded first shall be used.

	  The ACPI SourceForge project contains the latest source code, 
	  documentation, tools, mailing list subscription, and other 
	  information.  This project is available at:
	  <http://sourceforge.net/projects/acpi>

	  Linux support for ACPI is based on Intel Corporation's ACPI
	  Component Architecture (ACPI CA).  For more information see:
	  <http://developer.intel.com/technology/iapc/acpi>

	  ACPI is an open industry specification co-developed by Compaq, 
	  Intel, Microsoft, Phoenix, and Toshiba.  The specification is 
	  available at:
	  <http://www.acpi.info>

if ACPI

config ACPI_SLEEP
	bool
	depends on SUSPEND || HIBERNATION
	default y

config ACPI_PROCFS
	bool "Deprecated /proc/acpi files"
	depends on PROC_FS
	---help---
	  For backwards compatibility, this option allows
	  deprecated /proc/acpi/ files to exist, even when
	  they have been replaced by functions in /sys.
	  The deprecated files (and their replacements) include:

	  /proc/acpi/sleep (/sys/power/state)
	  /proc/acpi/info (/sys/modules/acpi/parameters/acpica_version)
	  /proc/acpi/dsdt (/sys/firmware/acpi/tables/DSDT)
	  /proc/acpi/fadt (/sys/firmware/acpi/tables/FACP)
	  /proc/acpi/debug_layer (/sys/module/acpi/parameters/debug_layer)
	  /proc/acpi/debug_level (/sys/module/acpi/parameters/debug_level)

	  This option has no effect on /proc/acpi/ files
	  and functions which do not yet exist in /sys.

	  Say N to delete /proc/acpi/ files that have moved to /sys/
config ACPI_PROCFS_POWER
	bool "Deprecated power /proc/acpi directories"
	depends on PROC_FS
	default y
	---help---
	  For backwards compatibility, this option allows
          deprecated power /proc/acpi/ directories to exist, even when
          they have been replaced by functions in /sys.
          The deprecated directories (and their replacements) include:
	  /proc/acpi/battery/* (/sys/class/power_supply/*)
	  /proc/acpi/ac_adapter/* (sys/class/power_supply/*)
	  This option has no effect on /proc/acpi/ directories
	  and functions, which do not yet exist in /sys

	  Say N to delete power /proc/acpi/ directories that have moved to /sys/

config ACPI_SYSFS_POWER
	bool "Future power /sys interface"
	select POWER_SUPPLY
	default y
	---help---
	  Say N to disable power /sys interface

config ACPI_PROC_EVENT
	bool "Deprecated /proc/acpi/event support"
	depends on PROC_FS
	default y
	---help---
	  A user-space daemon, acpi, typically read /proc/acpi/event
	  and handled all ACPI sub-system generated events.

	  These events are now delivered to user-space via
	  either the input layer, or as netlink events.

	  This build option enables the old code for legacy
	  user-space implementation.  After some time, this will
	  be moved under CONFIG_ACPI_PROCFS, and then deleted.

	  Say Y here to retain the old behaviour.  Say N if your
	  user-space is newer than kernel 2.6.23 (September 2007).

config ACPI_AC
	tristate "AC Adapter"
	depends on X86
	default y
	help
	  This driver adds support for the AC Adapter object, which indicates
	  whether a system is on AC, or not. If you have a system that can
	  switch between A/C and battery, say Y.

config ACPI_BATTERY
	tristate "Battery"
	depends on X86
	default y
	help
	  This driver adds support for battery information through
	  /proc/acpi/battery. If you have a mobile system with a battery, 
	  say Y.

config ACPI_BUTTON
	tristate "Button"
	depends on INPUT
	default y
	help
	  This driver handles events on the power, sleep and lid buttons.
	  A daemon reads /proc/acpi/event and perform user-defined actions
	  such as shutting down the system.  This is necessary for
	  software controlled poweroff.

config ACPI_VIDEO
	tristate "Video"
	depends on X86 && BACKLIGHT_CLASS_DEVICE && VIDEO_OUTPUT_CONTROL
	depends on INPUT
	select THERMAL
	help
	  This driver implement the ACPI Extensions For Display Adapters
	  for integrated graphics devices on motherboard, as specified in
	  ACPI 2.0 Specification, Appendix B, allowing to perform some basic
	  control like defining the video POST device, retrieving EDID information
	  or to setup a video output, etc.
	  Note that this is an ref. implementation only.  It may or may not work
	  for your integrated video device.

config ACPI_FAN
	tristate "Fan"
	select THERMAL
	default y
	help
	  This driver adds support for ACPI fan devices, allowing user-mode 
	  applications to perform basic fan control (on, off, status).

config ACPI_DOCK
	bool "Dock"
	depends on EXPERIMENTAL
	help
<<<<<<< HEAD
	  This driver adds support for ACPI controlled docking stations
=======
	  This driver adds support for ACPI controlled docking stations and removable
	  drive bays such as the IBM ultrabay or the Dell Module Bay.
>>>>>>> 18e352e4

config ACPI_PROCESSOR
	tristate "Processor"
	select THERMAL
	default y
	help
	  This driver installs ACPI as the idle handler for Linux, and uses
	  ACPI C2 and C3 processor states to save power, on systems that
	  support it.  It is required by several flavors of cpufreq
	  Performance-state drivers.

config ACPI_HOTPLUG_CPU
	bool
	depends on ACPI_PROCESSOR && HOTPLUG_CPU
	select ACPI_CONTAINER
	default y

config ACPI_THERMAL
	tristate "Thermal Zone"
	depends on ACPI_PROCESSOR
	select THERMAL
	default y
	help
	  This driver adds support for ACPI thermal zones.  Most mobile and
	  some desktop systems support ACPI thermal zones.  It is HIGHLY
	  recommended that this option be enabled, as your processor(s)
	  may be damaged without it.

config ACPI_NUMA
	bool "NUMA support"
	depends on NUMA
	depends on (X86 || IA64)
	default y if IA64_GENERIC || IA64_SGI_SN2

config ACPI_CUSTOM_DSDT_FILE
	string "Custom DSDT Table file to include"
	default ""
	depends on !STANDALONE
	help
	  This option supports a custom DSDT by linking it into the kernel.
	  See Documentation/acpi/dsdt-override.txt

	  Enter the full path name to the file which includes the AmlCode
	  declaration.

	  If unsure, don't enter a file name.

config ACPI_CUSTOM_DSDT
	bool
	default ACPI_CUSTOM_DSDT_FILE != ""

config ACPI_CUSTOM_DSDT_INITRD
	bool "Read Custom DSDT from initramfs"
	depends on BLK_DEV_INITRD
	default n
	help
	  This option supports a custom DSDT by optionally loading it from initrd.
	  See Documentation/acpi/dsdt-override.txt

	  If you are not using this feature now, but may use it later,
	  it is safe to say Y here.

config ACPI_BLACKLIST_YEAR
	int "Disable ACPI for systems before Jan 1st this year" if X86_32
	default 0
	help
	  enter a 4-digit year, eg. 2001 to disable ACPI by default
	  on platforms with DMI BIOS date before January 1st that year.
	  "acpi=force" can be used to override this mechanism.

	  Enter 0 to disable this mechanism and allow ACPI to
	  run by default no matter what the year.  (default)

config ACPI_DEBUG
	bool "Debug Statements"
	default n
	help
	  The ACPI subsystem can produce debug output.  Saying Y enables this
	  output and increases the kernel size by around 50K.

	  Use the acpi.debug_layer and acpi.debug_level kernel command-line
	  parameters documented in Documentation/acpi/debug.txt and
	  Documentation/kernel-parameters.txt to control the type and
	  amount of debug output.

config ACPI_DEBUG_FUNC_TRACE
	bool "Additionally enable ACPI function tracing"
	default n
	depends on ACPI_DEBUG
	help
	  ACPI Debug Statements slow down ACPI processing. Function trace
	  is about half of the penalty and is rarely useful.

config ACPI_PCI_SLOT
	tristate "PCI slot detection driver"
	default n
	help
	  This driver will attempt to discover all PCI slots in your system,
	  and creates entries in /sys/bus/pci/slots/. This feature can
	  help you correlate PCI bus addresses with the physical geography
	  of your slots. If you are unsure, say N.

config ACPI_SYSTEM
	bool
	default y
	help
	  This driver will enable your system to shut down using ACPI, and
	  dump your ACPI DSDT table using /proc/acpi/dsdt.

config X86_PM_TIMER
	bool "Power Management Timer Support" if EMBEDDED
	depends on X86
	depends on !XEN
	default y
	help
	  The Power Management Timer is available on all ACPI-capable,
	  in most cases even if ACPI is unusable or blacklisted.

	  This timing source is not affected by power management features
	  like aggressive processor idling, throttling, frequency and/or
	  voltage scaling, unlike the commonly used Time Stamp Counter
	  (TSC) timing source.

	  You should nearly always say Y here because many modern
	  systems require this timer. 

config ACPI_CONTAINER
	tristate "ACPI0004,PNP0A05 and PNP0A06 Container Driver (EXPERIMENTAL)"
	depends on EXPERIMENTAL
	default (ACPI_HOTPLUG_MEMORY || ACPI_HOTPLUG_CPU || ACPI_HOTPLUG_IO)
	 ---help---
	  This allows _physical_ insertion and removal of CPUs and memory.
	  This can be useful, for example, on NUMA machines that support
	  ACPI based physical hotplug of nodes, or non-NUMA machines that
	  support physical cpu/memory hot-plug.

	  If one selects "m", this driver can be loaded with
	  "modprobe acpi_container".

config ACPI_HOTPLUG_MEMORY
	tristate "Memory Hotplug"
	depends on MEMORY_HOTPLUG
	default n
	help
	  This driver adds supports for ACPI Memory Hotplug.  This driver
	  provides support for fielding notifications on ACPI memory
	  devices (PNP0C80) which represent memory ranges that may be
	  onlined or offlined during runtime.  

	  Enabling this driver assumes that your platform hardware
	  and firmware have support for hot-plugging physical memory. If
	  your system does not support physically adding or ripping out 
	  memory DIMMs at some platform defined granularity (individually 
	  or as a bank) at runtime, then you need not enable this driver.

	  If one selects "m," this driver can be loaded using the following
	  command: 
		$>modprobe acpi_memhotplug 

config ACPI_SBS
	tristate "Smart Battery System"
	depends on X86
	help
	  This driver adds support for the Smart Battery System, another
	  type of access to battery information, found on some laptops.

config ACPI_PV_SLEEP
	bool
	depends on X86 && XEN && ACPI_SLEEP
	default y

config PROCESSOR_EXTERNAL_CONTROL
	bool
	depends on (X86 || IA64) && XEN
	default y
endif	# ACPI<|MERGE_RESOLUTION|>--- conflicted
+++ resolved
@@ -160,12 +160,8 @@
 	bool "Dock"
 	depends on EXPERIMENTAL
 	help
-<<<<<<< HEAD
-	  This driver adds support for ACPI controlled docking stations
-=======
 	  This driver adds support for ACPI controlled docking stations and removable
 	  drive bays such as the IBM ultrabay or the Dell Module Bay.
->>>>>>> 18e352e4
 
 config ACPI_PROCESSOR
 	tristate "Processor"
@@ -278,7 +274,6 @@
 config X86_PM_TIMER
 	bool "Power Management Timer Support" if EMBEDDED
 	depends on X86
-	depends on !XEN
 	default y
 	help
 	  The Power Management Timer is available on all ACPI-capable,
@@ -332,13 +327,4 @@
 	  This driver adds support for the Smart Battery System, another
 	  type of access to battery information, found on some laptops.
 
-config ACPI_PV_SLEEP
-	bool
-	depends on X86 && XEN && ACPI_SLEEP
-	default y
-
-config PROCESSOR_EXTERNAL_CONTROL
-	bool
-	depends on (X86 || IA64) && XEN
-	default y
 endif	# ACPI