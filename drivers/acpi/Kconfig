--- conflicted
+++ resolved
@@ -9,10 +9,6 @@
 	depends on PCI
 	depends on PM
 	select PNP
-<<<<<<< HEAD
-	select CPU_IDLE if !PROCESSOR_EXTERNAL_CONTROL
-=======
->>>>>>> c8ddb271
 	default y
 	help
 	  Advanced Configuration and Power Interface (ACPI) support for 
@@ -316,7 +312,6 @@
 config X86_PM_TIMER
 	bool "Power Management Timer Support" if EMBEDDED
 	depends on X86
-	depends on !XEN
 	default y
 	help
 	  The Power Management Timer is available on all ACPI-capable,
@@ -380,13 +375,4 @@
 
 source "drivers/acpi/apei/Kconfig"
 
-config ACPI_PV_SLEEP
-	bool
-	depends on X86 && XEN && ACPI_SLEEP
-	default y
-
-config PROCESSOR_EXTERNAL_CONTROL
-	bool
-	depends on (X86 || IA64) && XEN
-	default y
 endif	# ACPI