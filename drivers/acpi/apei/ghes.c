--- conflicted
+++ resolved
@@ -161,16 +161,11 @@
 	pgprot_t prot;
 
 	vaddr = (unsigned long)GHES_IOREMAP_IRQ_PAGE(ghes_ioremap_area->addr);
-<<<<<<< HEAD
-	ioremap_page_range(vaddr, vaddr + PAGE_SIZE,
-			   pfn << PAGE_SHIFT, PAGE_KERNEL);
-=======
 
 	paddr = pfn << PAGE_SHIFT;
 	prot = arch_apei_get_mem_attribute(paddr);
 
 	ioremap_page_range(vaddr, vaddr + PAGE_SIZE, paddr, prot);
->>>>>>> daba514f
 
 	return (void __iomem *)vaddr;
 }
