--- conflicted
+++ resolved
@@ -1061,14 +1061,9 @@
 {
 	struct cpc_desc *cpc_desc = per_cpu(cpc_desc_ptr, cpunum);
 	struct cpc_register_resource *highest_reg, *lowest_reg,
-<<<<<<< HEAD
-		*lowest_non_linear_reg, *nominal_reg,
+		*lowest_non_linear_reg, *nominal_reg, *guaranteed_reg,
 		*low_freq_reg = NULL, *nom_freq_reg = NULL;
-	u64 high, low, nom, min_nonlinear, low_f = 0, nom_f = 0;
-=======
-		*lowest_non_linear_reg, *nominal_reg, *guaranteed_reg;
-	u64 high, low, guaranteed, nom, min_nonlinear;
->>>>>>> 4443b213
+	u64 high, low, guaranteed, nom, min_nonlinear, low_f = 0, nom_f = 0;
 	int pcc_ss_id = per_cpu(cpu_pcc_subspace_idx, cpunum);
 	struct cppc_pcc_data *pcc_ss_data = NULL;
 	int ret = 0, regs_in_pcc = 0;
@@ -1082,12 +1077,9 @@
 	lowest_reg = &cpc_desc->cpc_regs[LOWEST_PERF];
 	lowest_non_linear_reg = &cpc_desc->cpc_regs[LOW_NON_LINEAR_PERF];
 	nominal_reg = &cpc_desc->cpc_regs[NOMINAL_PERF];
-<<<<<<< HEAD
 	low_freq_reg = &cpc_desc->cpc_regs[LOWEST_FREQ];
 	nom_freq_reg = &cpc_desc->cpc_regs[NOMINAL_FREQ];
-=======
 	guaranteed_reg = &cpc_desc->cpc_regs[GUARANTEED_PERF];
->>>>>>> 4443b213
 
 	/* Are any of the regs PCC ?*/
 	if (CPC_IN_PCC(highest_reg) || CPC_IN_PCC(lowest_reg) ||
