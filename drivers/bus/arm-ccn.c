--- conflicted
+++ resolved
@@ -1268,22 +1268,12 @@
 	if (ccn->dt.id == 0) {
 		name = "ccn";
 	} else {
-<<<<<<< HEAD
-		int len = snprintf(NULL, 0, "ccn_%d", ccn->dt.id);
-
-		name = devm_kzalloc(ccn->dev, len + 1, GFP_KERNEL);
-=======
 		name = devm_kasprintf(ccn->dev, GFP_KERNEL, "ccn_%d",
 				      ccn->dt.id);
->>>>>>> 0186f2dc
 		if (!name) {
 			err = -ENOMEM;
 			goto error_choose_name;
 		}
-<<<<<<< HEAD
-		snprintf(name, len + 1, "ccn_%d", ccn->dt.id);
-=======
->>>>>>> 0186f2dc
 	}
 
 	/* Perf driver registration */
