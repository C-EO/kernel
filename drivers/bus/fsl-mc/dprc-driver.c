// SPDX-License-Identifier: GPL-2.0
/*
 * Freescale data path resource container (DPRC) driver
 *
 * Copyright (C) 2014-2016 Freescale Semiconductor, Inc.
 * Copyright 2019-2020 NXP
 * Author: German Rivera <German.Rivera@freescale.com>
 *
 */

#include <linux/module.h>
#include <linux/slab.h>
#include <linux/interrupt.h>
#include <linux/msi.h>
#include <linux/fsl/mc.h>

#include "fsl-mc-private.h"

#define FSL_MC_DPRC_DRIVER_NAME    "fsl_mc_dprc"

struct fsl_mc_child_objs {
	int child_count;
	struct fsl_mc_obj_desc *child_array;
};

static bool fsl_mc_device_match(struct fsl_mc_device *mc_dev,
				struct fsl_mc_obj_desc *obj_desc)
{
	return mc_dev->obj_desc.id == obj_desc->id &&
	       strcmp(mc_dev->obj_desc.type, obj_desc->type) == 0;
}

static bool fsl_mc_obj_desc_is_allocatable(struct fsl_mc_obj_desc *obj)
{
	if (strcmp(obj->type, "dpmcp") == 0 ||
	    strcmp(obj->type, "dpcon") == 0 ||
	    strcmp(obj->type, "dpbp") == 0)
		return true;
	else
		return false;
}

static int __fsl_mc_device_remove_if_not_in_mc(struct device *dev, void *data)
{
	int i;
	struct fsl_mc_child_objs *objs;
	struct fsl_mc_device *mc_dev;

	mc_dev = to_fsl_mc_device(dev);
	objs = data;

	for (i = 0; i < objs->child_count; i++) {
		struct fsl_mc_obj_desc *obj_desc = &objs->child_array[i];

		if (strlen(obj_desc->type) != 0 &&
		    fsl_mc_device_match(mc_dev, obj_desc))
			break;
	}

	if (i == objs->child_count)
		fsl_mc_device_remove(mc_dev);

	return 0;
}

static int __fsl_mc_device_remove(struct device *dev, void *data)
{
	fsl_mc_device_remove(to_fsl_mc_device(dev));
	return 0;
}

/**
 * dprc_remove_devices - Removes devices for objects removed from a DPRC
 *
 * @mc_bus_dev: pointer to the fsl-mc device that represents a DPRC object
 * @obj_desc_array: array of object descriptors for child objects currently
 * present in the DPRC in the MC.
 * @num_child_objects_in_mc: number of entries in obj_desc_array
 *
 * Synchronizes the state of the Linux bus driver with the actual state of
 * the MC by removing devices that represent MC objects that have
 * been dynamically removed in the physical DPRC.
 */
void dprc_remove_devices(struct fsl_mc_device *mc_bus_dev,
			 struct fsl_mc_obj_desc *obj_desc_array,
			 int num_child_objects_in_mc)
{
	if (num_child_objects_in_mc != 0) {
		/*
		 * Remove child objects that are in the DPRC in Linux,
		 * but not in the MC:
		 */
		struct fsl_mc_child_objs objs;

		objs.child_count = num_child_objects_in_mc;
		objs.child_array = obj_desc_array;
		device_for_each_child(&mc_bus_dev->dev, &objs,
				      __fsl_mc_device_remove_if_not_in_mc);
	} else {
		/*
		 * There are no child objects for this DPRC in the MC.
		 * So, remove all the child devices from Linux:
		 */
		device_for_each_child(&mc_bus_dev->dev, NULL,
				      __fsl_mc_device_remove);
	}
}
EXPORT_SYMBOL_GPL(dprc_remove_devices);

static int __fsl_mc_device_match(struct device *dev, void *data)
{
	struct fsl_mc_obj_desc *obj_desc = data;
	struct fsl_mc_device *mc_dev = to_fsl_mc_device(dev);

	return fsl_mc_device_match(mc_dev, obj_desc);
}

struct fsl_mc_device *fsl_mc_device_lookup(struct fsl_mc_obj_desc *obj_desc,
					   struct fsl_mc_device *mc_bus_dev)
{
	struct device *dev;

	dev = device_find_child(&mc_bus_dev->dev, obj_desc,
				__fsl_mc_device_match);

	return dev ? to_fsl_mc_device(dev) : NULL;
}

/**
 * check_plugged_state_change - Check change in an MC object's plugged state
 *
 * @mc_dev: pointer to the fsl-mc device for a given MC object
 * @obj_desc: pointer to the MC object's descriptor in the MC
 *
 * If the plugged state has changed from unplugged to plugged, the fsl-mc
 * device is bound to the corresponding device driver.
 * If the plugged state has changed from plugged to unplugged, the fsl-mc
 * device is unbound from the corresponding device driver.
 */
static void check_plugged_state_change(struct fsl_mc_device *mc_dev,
				       struct fsl_mc_obj_desc *obj_desc)
{
	int error;
	u32 plugged_flag_at_mc =
			obj_desc->state & FSL_MC_OBJ_STATE_PLUGGED;

	if (plugged_flag_at_mc !=
	    (mc_dev->obj_desc.state & FSL_MC_OBJ_STATE_PLUGGED)) {
		if (plugged_flag_at_mc) {
			mc_dev->obj_desc.state |= FSL_MC_OBJ_STATE_PLUGGED;
			error = device_attach(&mc_dev->dev);
			if (error < 0) {
				dev_err(&mc_dev->dev,
					"device_attach() failed: %d\n",
					error);
			}
		} else {
			mc_dev->obj_desc.state &= ~FSL_MC_OBJ_STATE_PLUGGED;
			device_release_driver(&mc_dev->dev);
		}
	}
}

static void fsl_mc_obj_device_add(struct fsl_mc_device *mc_bus_dev,
				  struct fsl_mc_obj_desc *obj_desc)
{
	int error;
	struct fsl_mc_device *child_dev;

	/*
	 * Check if device is already known to Linux:
	 */
	child_dev = fsl_mc_device_lookup(obj_desc, mc_bus_dev);
	if (child_dev) {
		check_plugged_state_change(child_dev, obj_desc);
		put_device(&child_dev->dev);
	} else {
		error = fsl_mc_device_add(obj_desc, NULL, &mc_bus_dev->dev,
					  &child_dev);
		if (error < 0)
			return;
	}
}

/**
 * dprc_add_new_devices - Adds devices to the logical bus for a DPRC
 *
 * @mc_bus_dev: pointer to the fsl-mc device that represents a DPRC object
 * @obj_desc_array: array of device descriptors for child devices currently
 * present in the physical DPRC.
 * @num_child_objects_in_mc: number of entries in obj_desc_array
 *
 * Synchronizes the state of the Linux bus driver with the actual
 * state of the MC by adding objects that have been newly discovered
 * in the physical DPRC.
 */
static void dprc_add_new_devices(struct fsl_mc_device *mc_bus_dev,
				 struct fsl_mc_obj_desc *obj_desc_array,
				 int num_child_objects_in_mc)
{
	int i;

	/* probe the allocable objects first */
	for (i = 0; i < num_child_objects_in_mc; i++) {
		struct fsl_mc_obj_desc *obj_desc = &obj_desc_array[i];

		if (strlen(obj_desc->type) > 0 &&
		    fsl_mc_obj_desc_is_allocatable(obj_desc))
			fsl_mc_obj_device_add(mc_bus_dev, obj_desc);
	}

	for (i = 0; i < num_child_objects_in_mc; i++) {
		struct fsl_mc_obj_desc *obj_desc = &obj_desc_array[i];

		if (strlen(obj_desc->type) > 0 &&
		    !fsl_mc_obj_desc_is_allocatable(obj_desc))
			fsl_mc_obj_device_add(mc_bus_dev, obj_desc);
	}
}

/**
 * dprc_scan_objects - Discover objects in a DPRC
 *
 * @mc_bus_dev: pointer to the fsl-mc device that represents a DPRC object
 * @alloc_interrupts: if true the function allocates the interrupt pool,
 * otherwise the interrupt allocation is delayed
 *
 * Detects objects added and removed from a DPRC and synchronizes the
 * state of the Linux bus driver, MC by adding and removing
 * devices accordingly.
 * Two types of devices can be found in a DPRC: allocatable objects (e.g.,
 * dpbp, dpmcp) and non-allocatable devices (e.g., dprc, dpni).
 * All allocatable devices needed to be probed before all non-allocatable
 * devices, to ensure that device drivers for non-allocatable
 * devices can allocate any type of allocatable devices.
 * That is, we need to ensure that the corresponding resource pools are
 * populated before they can get allocation requests from probe callbacks
 * of the device drivers for the non-allocatable devices.
 */
int dprc_scan_objects(struct fsl_mc_device *mc_bus_dev,
		      bool alloc_interrupts)
{
	int num_child_objects;
	int dprc_get_obj_failures;
	int error;
	unsigned int irq_count = mc_bus_dev->obj_desc.irq_count;
	struct fsl_mc_obj_desc *child_obj_desc_array = NULL;
	struct fsl_mc_bus *mc_bus = to_fsl_mc_bus(mc_bus_dev);

	error = dprc_get_obj_count(mc_bus_dev->mc_io,
				   0,
				   mc_bus_dev->mc_handle,
				   &num_child_objects);
	if (error < 0) {
		dev_err(&mc_bus_dev->dev, "dprc_get_obj_count() failed: %d\n",
			error);
		return error;
	}

	if (num_child_objects != 0) {
		int i;

		child_obj_desc_array =
		    devm_kmalloc_array(&mc_bus_dev->dev, num_child_objects,
				       sizeof(*child_obj_desc_array),
				       GFP_KERNEL);
		if (!child_obj_desc_array)
			return -ENOMEM;

		/*
		 * Discover objects currently present in the physical DPRC:
		 */
		dprc_get_obj_failures = 0;
		for (i = 0; i < num_child_objects; i++) {
			struct fsl_mc_obj_desc *obj_desc =
			    &child_obj_desc_array[i];

			error = dprc_get_obj(mc_bus_dev->mc_io,
					     0,
					     mc_bus_dev->mc_handle,
					     i, obj_desc);
			if (error < 0) {
				dev_err(&mc_bus_dev->dev,
					"dprc_get_obj(i=%d) failed: %d\n",
					i, error);
				/*
				 * Mark the obj entry as "invalid", by using the
				 * empty string as obj type:
				 */
				obj_desc->type[0] = '\0';
				obj_desc->id = error;
				dprc_get_obj_failures++;
				continue;
			}

			/*
			 * add a quirk for all versions of dpsec < 4.0...none
			 * are coherent regardless of what the MC reports.
			 */
			if ((strcmp(obj_desc->type, "dpseci") == 0) &&
			    (obj_desc->ver_major < 4))
				obj_desc->flags |=
					FSL_MC_OBJ_FLAG_NO_MEM_SHAREABILITY;

			irq_count += obj_desc->irq_count;
			dev_dbg(&mc_bus_dev->dev,
				"Discovered object: type %s, id %d\n",
				obj_desc->type, obj_desc->id);
		}

		if (dprc_get_obj_failures != 0) {
			dev_err(&mc_bus_dev->dev,
				"%d out of %d devices could not be retrieved\n",
				dprc_get_obj_failures, num_child_objects);
		}
	}

	/*
	 * Allocate IRQ's before binding the scanned devices with their
	 * respective drivers.
	 */
	if (dev_get_msi_domain(&mc_bus_dev->dev)) {
		if (irq_count > FSL_MC_IRQ_POOL_MAX_TOTAL_IRQS) {
			dev_warn(&mc_bus_dev->dev,
				 "IRQs needed (%u) exceed IRQs preallocated (%u)\n",
				 irq_count, FSL_MC_IRQ_POOL_MAX_TOTAL_IRQS);
		}

		if (alloc_interrupts && !mc_bus->irq_resources) {
			error = fsl_mc_populate_irq_pool(mc_bus_dev,
					 FSL_MC_IRQ_POOL_MAX_TOTAL_IRQS);
			if (error < 0)
				return error;
		}
	}

	dprc_remove_devices(mc_bus_dev, child_obj_desc_array,
			    num_child_objects);

	dprc_add_new_devices(mc_bus_dev, child_obj_desc_array,
			     num_child_objects);

	if (child_obj_desc_array)
		devm_kfree(&mc_bus_dev->dev, child_obj_desc_array);

	return 0;
}

/**
 * dprc_scan_container - Scans a physical DPRC and synchronizes Linux bus state
 *
 * @mc_bus_dev: pointer to the fsl-mc device that represents a DPRC object
 * @alloc_interrupts: if true the function allocates the interrupt pool,
 *                    otherwise the interrupt allocation is delayed
 * Scans the physical DPRC and synchronizes the state of the Linux
 * bus driver with the actual state of the MC by adding and removing
 * devices as appropriate.
 */
int dprc_scan_container(struct fsl_mc_device *mc_bus_dev,
			bool alloc_interrupts)
{
	int error = 0;
	struct fsl_mc_bus *mc_bus = to_fsl_mc_bus(mc_bus_dev);

	fsl_mc_init_all_resource_pools(mc_bus_dev);

	/*
	 * Discover objects in the DPRC:
	 */
	mutex_lock(&mc_bus->scan_mutex);
	error = dprc_scan_objects(mc_bus_dev, alloc_interrupts);
	mutex_unlock(&mc_bus->scan_mutex);

	return error;
}
EXPORT_SYMBOL_GPL(dprc_scan_container);
<<<<<<< HEAD
=======

>>>>>>> 7d2a07b7
/**
 * dprc_irq0_handler - Regular ISR for DPRC interrupt 0
 *
 * @irq_num: IRQ number of the interrupt being handled
 * @arg: Pointer to device structure
 */
static irqreturn_t dprc_irq0_handler(int irq_num, void *arg)
{
	return IRQ_WAKE_THREAD;
}

/**
 * dprc_irq0_handler_thread - Handler thread function for DPRC interrupt 0
 *
 * @irq_num: IRQ number of the interrupt being handled
 * @arg: Pointer to device structure
 */
static irqreturn_t dprc_irq0_handler_thread(int irq_num, void *arg)
{
	int error;
	u32 status;
	struct device *dev = arg;
	struct fsl_mc_device *mc_dev = to_fsl_mc_device(dev);
	struct fsl_mc_bus *mc_bus = to_fsl_mc_bus(mc_dev);
	struct fsl_mc_io *mc_io = mc_dev->mc_io;
	struct msi_desc *msi_desc = mc_dev->irqs[0]->msi_desc;

	dev_dbg(dev, "DPRC IRQ %d triggered on CPU %u\n",
		irq_num, smp_processor_id());

	if (!(mc_dev->flags & FSL_MC_IS_DPRC))
		return IRQ_HANDLED;

	mutex_lock(&mc_bus->scan_mutex);
	if (!msi_desc || msi_desc->irq != (u32)irq_num)
		goto out;

	status = 0;
	error = dprc_get_irq_status(mc_io, 0, mc_dev->mc_handle, 0,
				    &status);
	if (error < 0) {
		dev_err(dev,
			"dprc_get_irq_status() failed: %d\n", error);
		goto out;
	}

	error = dprc_clear_irq_status(mc_io, 0, mc_dev->mc_handle, 0,
				      status);
	if (error < 0) {
		dev_err(dev,
			"dprc_clear_irq_status() failed: %d\n", error);
		goto out;
	}

	if (status & (DPRC_IRQ_EVENT_OBJ_ADDED |
		      DPRC_IRQ_EVENT_OBJ_REMOVED |
		      DPRC_IRQ_EVENT_CONTAINER_DESTROYED |
		      DPRC_IRQ_EVENT_OBJ_DESTROYED |
		      DPRC_IRQ_EVENT_OBJ_CREATED)) {

		error = dprc_scan_objects(mc_dev, true);
		if (error < 0) {
			/*
			 * If the error is -ENXIO, we ignore it, as it indicates
			 * that the object scan was aborted, as we detected that
			 * an object was removed from the DPRC in the MC, while
			 * we were scanning the DPRC.
			 */
			if (error != -ENXIO) {
				dev_err(dev, "dprc_scan_objects() failed: %d\n",
					error);
			}

			goto out;
		}
	}

out:
	mutex_unlock(&mc_bus->scan_mutex);
	return IRQ_HANDLED;
}

/*
 * Disable and clear interrupt for a given DPRC object
 */
int disable_dprc_irq(struct fsl_mc_device *mc_dev)
{
	struct fsl_mc_bus *mc_bus = to_fsl_mc_bus(mc_dev);
	int error;
	struct fsl_mc_io *mc_io = mc_dev->mc_io;

	/*
	 * Disable generation of interrupt, while we configure it:
	 */
	error = dprc_set_irq_enable(mc_io, 0, mc_dev->mc_handle, 0, 0);
	if (error < 0) {
		dev_err(&mc_dev->dev,
			"Disabling DPRC IRQ failed: dprc_set_irq_enable() failed: %d\n",
			error);
		return error;
	}

	/*
	 * Disable all interrupt causes for the interrupt:
	 */
	error = dprc_set_irq_mask(mc_io, 0, mc_dev->mc_handle, 0, 0x0);
	if (error < 0) {
		dev_err(&mc_dev->dev,
			"Disabling DPRC IRQ failed: dprc_set_irq_mask() failed: %d\n",
			error);
		return error;
	}

	/*
	 * Clear any leftover interrupts:
	 */
	error = dprc_clear_irq_status(mc_io, 0, mc_dev->mc_handle, 0, ~0x0U);
	if (error < 0) {
		dev_err(&mc_dev->dev,
			"Disabling DPRC IRQ failed: dprc_clear_irq_status() failed: %d\n",
			error);
		return error;
	}

	mc_bus->irq_enabled = 0;

	return 0;
}

int get_dprc_irq_state(struct fsl_mc_device *mc_dev)
{
	struct fsl_mc_bus *mc_bus = to_fsl_mc_bus(mc_dev);

	return mc_bus->irq_enabled;
}

static int register_dprc_irq_handler(struct fsl_mc_device *mc_dev)
{
	int error;
	struct fsl_mc_device_irq *irq = mc_dev->irqs[0];

	/*
	 * NOTE: devm_request_threaded_irq() invokes the device-specific
	 * function that programs the MSI physically in the device
	 */
	error = devm_request_threaded_irq(&mc_dev->dev,
					  irq->msi_desc->irq,
					  dprc_irq0_handler,
					  dprc_irq0_handler_thread,
					  IRQF_NO_SUSPEND | IRQF_ONESHOT,
					  dev_name(&mc_dev->dev),
					  &mc_dev->dev);
	if (error < 0) {
		dev_err(&mc_dev->dev,
			"devm_request_threaded_irq() failed: %d\n",
			error);
		return error;
	}

	return 0;
}

int enable_dprc_irq(struct fsl_mc_device *mc_dev)
{
	struct fsl_mc_bus *mc_bus = to_fsl_mc_bus(mc_dev);
	int error;

	/*
	 * Enable all interrupt causes for the interrupt:
	 */
	error = dprc_set_irq_mask(mc_dev->mc_io, 0, mc_dev->mc_handle, 0,
				  ~0x0u);
	if (error < 0) {
		dev_err(&mc_dev->dev,
			"Enabling DPRC IRQ failed: dprc_set_irq_mask() failed: %d\n",
			error);

		return error;
	}

	/*
	 * Enable generation of the interrupt:
	 */
	error = dprc_set_irq_enable(mc_dev->mc_io, 0, mc_dev->mc_handle, 0, 1);
	if (error < 0) {
		dev_err(&mc_dev->dev,
			"Enabling DPRC IRQ failed: dprc_set_irq_enable() failed: %d\n",
			error);

		return error;
	}

	mc_bus->irq_enabled = 1;

	return 0;
}

/*
 * Setup interrupt for a given DPRC device
 */
static int dprc_setup_irq(struct fsl_mc_device *mc_dev)
{
	int error;

	error = fsl_mc_allocate_irqs(mc_dev);
	if (error < 0)
		return error;

	error = disable_dprc_irq(mc_dev);
	if (error < 0)
		goto error_free_irqs;

	error = register_dprc_irq_handler(mc_dev);
	if (error < 0)
		goto error_free_irqs;

	error = enable_dprc_irq(mc_dev);
	if (error < 0)
		goto error_free_irqs;

	return 0;

error_free_irqs:
	fsl_mc_free_irqs(mc_dev);
	return error;
}

/**
 * dprc_setup - opens and creates a mc_io for DPRC
 *
 * @mc_dev: Pointer to fsl-mc device representing a DPRC
 *
 * It opens the physical DPRC in the MC.
 * It configures the DPRC portal used to communicate with MC
 */

int dprc_setup(struct fsl_mc_device *mc_dev)
{
	struct device *parent_dev = mc_dev->dev.parent;
	struct fsl_mc_bus *mc_bus = to_fsl_mc_bus(mc_dev);
	struct irq_domain *mc_msi_domain;
	bool mc_io_created = false;
	bool msi_domain_set = false;
	bool uapi_created = false;
	u16 major_ver, minor_ver;
	size_t region_size;
	int error;

	if (!is_fsl_mc_bus_dprc(mc_dev))
		return -EINVAL;

	if (dev_get_msi_domain(&mc_dev->dev))
		return -EINVAL;

	if (!mc_dev->mc_io) {
		/*
		 * This is a child DPRC:
		 */
		if (!dev_is_fsl_mc(parent_dev))
			return -EINVAL;

		if (mc_dev->obj_desc.region_count == 0)
			return -EINVAL;

		region_size = resource_size(mc_dev->regions);

		error = fsl_create_mc_io(&mc_dev->dev,
					 mc_dev->regions[0].start,
					 region_size,
					 NULL,
					 FSL_MC_IO_ATOMIC_CONTEXT_PORTAL,
					 &mc_dev->mc_io);
		if (error < 0)
			return error;

		mc_io_created = true;
	} else {
		error = fsl_mc_uapi_create_device_file(mc_bus);
		if (error < 0)
			return -EPROBE_DEFER;
		uapi_created = true;
	}

	mc_msi_domain = fsl_mc_find_msi_domain(&mc_dev->dev);
	if (!mc_msi_domain) {
		dev_warn(&mc_dev->dev,
			 "WARNING: MC bus without interrupt support\n");
	} else {
		dev_set_msi_domain(&mc_dev->dev, mc_msi_domain);
		msi_domain_set = true;
	}

	error = dprc_open(mc_dev->mc_io, 0, mc_dev->obj_desc.id,
			  &mc_dev->mc_handle);
	if (error < 0) {
		dev_err(&mc_dev->dev, "dprc_open() failed: %d\n", error);
		goto error_cleanup_msi_domain;
	}

	error = dprc_get_attributes(mc_dev->mc_io, 0, mc_dev->mc_handle,
				    &mc_bus->dprc_attr);
	if (error < 0) {
		dev_err(&mc_dev->dev, "dprc_get_attributes() failed: %d\n",
			error);
		goto error_cleanup_open;
	}

	error = dprc_get_api_version(mc_dev->mc_io, 0,
				     &major_ver,
				     &minor_ver);
	if (error < 0) {
		dev_err(&mc_dev->dev, "dprc_get_api_version() failed: %d\n",
			error);
		goto error_cleanup_open;
	}

	if (major_ver < DPRC_MIN_VER_MAJOR) {
		dev_err(&mc_dev->dev,
			"ERROR: DPRC version %d.%d not supported\n",
			major_ver, minor_ver);
		error = -ENOTSUPP;
		goto error_cleanup_open;
	}

	return 0;

error_cleanup_open:
	(void)dprc_close(mc_dev->mc_io, 0, mc_dev->mc_handle);

error_cleanup_msi_domain:
	if (msi_domain_set)
		dev_set_msi_domain(&mc_dev->dev, NULL);

	if (mc_io_created) {
		fsl_destroy_mc_io(mc_dev->mc_io);
		mc_dev->mc_io = NULL;
	}

	if (uapi_created)
		fsl_mc_uapi_remove_device_file(mc_bus);

	return error;
}
EXPORT_SYMBOL_GPL(dprc_setup);

/**
 * dprc_probe - callback invoked when a DPRC is being bound to this driver
 *
 * @mc_dev: Pointer to fsl-mc device representing a DPRC
 *
 * It opens the physical DPRC in the MC.
 * It scans the DPRC to discover the MC objects contained in it.
 * It creates the interrupt pool for the MC bus associated with the DPRC.
 * It configures the interrupts for the DPRC device itself.
 */
static int dprc_probe(struct fsl_mc_device *mc_dev)
{
	int error;

	error = dprc_setup(mc_dev);
	if (error < 0)
		return error;

	/*
	 * Discover MC objects in DPRC object:
	 */
	error = dprc_scan_container(mc_dev, true);
	if (error < 0)
		goto dprc_cleanup;

	/*
	 * Configure interrupt for the DPRC object associated with this MC bus:
	 */
	error = dprc_setup_irq(mc_dev);
	if (error < 0)
		goto scan_cleanup;

	dev_info(&mc_dev->dev, "DPRC device bound to driver");
	return 0;

scan_cleanup:
	device_for_each_child(&mc_dev->dev, NULL, __fsl_mc_device_remove);
dprc_cleanup:
	dprc_cleanup(mc_dev);
	return error;
}

/*
 * Tear down interrupt for a given DPRC object
 */
static void dprc_teardown_irq(struct fsl_mc_device *mc_dev)
{
	struct fsl_mc_device_irq *irq = mc_dev->irqs[0];

	(void)disable_dprc_irq(mc_dev);

	devm_free_irq(&mc_dev->dev, irq->msi_desc->irq, &mc_dev->dev);

	fsl_mc_free_irqs(mc_dev);
}

/**
 * dprc_cleanup - function that cleanups a DPRC
 *
 * @mc_dev: Pointer to fsl-mc device representing the DPRC
 *
 * It closes the DPRC device in the MC.
 * It destroys the interrupt pool associated with this MC bus.
 */

int dprc_cleanup(struct fsl_mc_device *mc_dev)
{
	struct fsl_mc_bus *mc_bus = to_fsl_mc_bus(mc_dev);
	int error;

	/* this function should be called only for DPRCs, it
	 * is an error to call it for regular objects
	 */
	if (!is_fsl_mc_bus_dprc(mc_dev))
		return -EINVAL;

	if (dev_get_msi_domain(&mc_dev->dev)) {
		fsl_mc_cleanup_irq_pool(mc_dev);
		dev_set_msi_domain(&mc_dev->dev, NULL);
	}

	fsl_mc_cleanup_all_resource_pools(mc_dev);

	/* if this step fails we cannot go further with cleanup as there is no way of
	 * communicating with the firmware
	 */
	if (!mc_dev->mc_io) {
		dev_err(&mc_dev->dev, "mc_io is NULL, tear down cannot be performed in firmware\n");
		return -EINVAL;
	}

	error = dprc_close(mc_dev->mc_io, 0, mc_dev->mc_handle);
	if (error < 0)
		dev_err(&mc_dev->dev, "dprc_close() failed: %d\n", error);

	if (!fsl_mc_is_root_dprc(&mc_dev->dev)) {
		fsl_destroy_mc_io(mc_dev->mc_io);
		mc_dev->mc_io = NULL;
	} else {
		fsl_mc_uapi_remove_device_file(mc_bus);
	}

	return 0;
}
EXPORT_SYMBOL_GPL(dprc_cleanup);

/**
 * dprc_remove - callback invoked when a DPRC is being unbound from this driver
 *
 * @mc_dev: Pointer to fsl-mc device representing the DPRC
 *
 * It removes the DPRC's child objects from Linux (not from the MC) and
 * closes the DPRC device in the MC.
 * It tears down the interrupts that were configured for the DPRC device.
 * It destroys the interrupt pool associated with this MC bus.
 */
static int dprc_remove(struct fsl_mc_device *mc_dev)
{
	struct fsl_mc_bus *mc_bus = to_fsl_mc_bus(mc_dev);

	if (!is_fsl_mc_bus_dprc(mc_dev))
		return -EINVAL;

	if (!mc_bus->irq_resources)
		return -EINVAL;

	if (dev_get_msi_domain(&mc_dev->dev))
		dprc_teardown_irq(mc_dev);

	device_for_each_child(&mc_dev->dev, NULL, __fsl_mc_device_remove);

	dprc_cleanup(mc_dev);

	dev_info(&mc_dev->dev, "DPRC device unbound from driver");
	return 0;
}

static const struct fsl_mc_device_id match_id_table[] = {
	{
	 .vendor = FSL_MC_VENDOR_FREESCALE,
	 .obj_type = "dprc"},
	{.vendor = 0x0},
};

static struct fsl_mc_driver dprc_driver = {
	.driver = {
		   .name = FSL_MC_DPRC_DRIVER_NAME,
		   .owner = THIS_MODULE,
		   .pm = NULL,
		   },
	.match_id_table = match_id_table,
	.probe = dprc_probe,
	.remove = dprc_remove,
};

int __init dprc_driver_init(void)
{
	return fsl_mc_driver_register(&dprc_driver);
}

void dprc_driver_exit(void)
{
	fsl_mc_driver_unregister(&dprc_driver);
}<|MERGE_RESOLUTION|>--- conflicted
+++ resolved
@@ -374,10 +374,7 @@
 	return error;
 }
 EXPORT_SYMBOL_GPL(dprc_scan_container);
-<<<<<<< HEAD
-=======
-
->>>>>>> 7d2a07b7
+
 /**
  * dprc_irq0_handler - Regular ISR for DPRC interrupt 0
  *
