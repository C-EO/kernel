// SPDX-License-Identifier: GPL-2.0
/*
 * Freescale Management Complex (MC) bus driver
 *
 * Copyright (C) 2014-2016 Freescale Semiconductor, Inc.
 * Copyright 2019-2020 NXP
 * Author: German Rivera <German.Rivera@freescale.com>
 *
 */

#define pr_fmt(fmt) "fsl-mc: " fmt

#include <linux/module.h>
#include <linux/of_device.h>
#include <linux/of_address.h>
#include <linux/ioport.h>
#include <linux/slab.h>
#include <linux/limits.h>
#include <linux/bitops.h>
#include <linux/msi.h>
#include <linux/dma-mapping.h>
#include <linux/acpi.h>
#include <linux/iommu.h>

#include "fsl-mc-private.h"

/*
 * Default DMA mask for devices on a fsl-mc bus
 */
#define FSL_MC_DEFAULT_DMA_MASK	(~0ULL)

static struct fsl_mc_version mc_version;

/**
 * struct fsl_mc - Private data of a "fsl,qoriq-mc" platform device
 * @root_mc_bus_dev: fsl-mc device representing the root DPRC
 * @num_translation_ranges: number of entries in addr_translation_ranges
 * @translation_ranges: array of bus to system address translation ranges
 * @fsl_mc_regs: base address of register bank
 */
struct fsl_mc {
	struct fsl_mc_device *root_mc_bus_dev;
	u8 num_translation_ranges;
	struct fsl_mc_addr_translation_range *translation_ranges;
	void __iomem *fsl_mc_regs;
};

/**
 * struct fsl_mc_addr_translation_range - bus to system address translation
 * range
 * @mc_region_type: Type of MC region for the range being translated
 * @start_mc_offset: Start MC offset of the range being translated
 * @end_mc_offset: MC offset of the first byte after the range (last MC
 * offset of the range is end_mc_offset - 1)
 * @start_phys_addr: system physical address corresponding to start_mc_addr
 */
struct fsl_mc_addr_translation_range {
	enum dprc_region_type mc_region_type;
	u64 start_mc_offset;
	u64 end_mc_offset;
	phys_addr_t start_phys_addr;
};

#define FSL_MC_GCR1	0x0
#define GCR1_P1_STOP	BIT(31)

#define FSL_MC_FAPR	0x28
#define MC_FAPR_PL	BIT(18)
#define MC_FAPR_BMT	BIT(17)

/**
 * fsl_mc_bus_match - device to driver matching callback
 * @dev: the fsl-mc device to match against
 * @drv: the device driver to search for matching fsl-mc object type
 * structures
 *
 * Returns 1 on success, 0 otherwise.
 */
static int fsl_mc_bus_match(struct device *dev, struct device_driver *drv)
{
	const struct fsl_mc_device_id *id;
	struct fsl_mc_device *mc_dev = to_fsl_mc_device(dev);
	struct fsl_mc_driver *mc_drv = to_fsl_mc_driver(drv);
	bool found = false;

	/* When driver_override is set, only bind to the matching driver */
	if (mc_dev->driver_override) {
		found = !strcmp(mc_dev->driver_override, mc_drv->driver.name);
		goto out;
	}

	if (!mc_drv->match_id_table)
		goto out;

	/*
	 * If the object is not 'plugged' don't match.
	 * Only exception is the root DPRC, which is a special case.
	 */
	if ((mc_dev->obj_desc.state & FSL_MC_OBJ_STATE_PLUGGED) == 0 &&
	    !fsl_mc_is_root_dprc(&mc_dev->dev))
		goto out;

	/*
	 * Traverse the match_id table of the given driver, trying to find
	 * a matching for the given device.
	 */
	for (id = mc_drv->match_id_table; id->vendor != 0x0; id++) {
		if (id->vendor == mc_dev->obj_desc.vendor &&
		    strcmp(id->obj_type, mc_dev->obj_desc.type) == 0) {
			found = true;

			break;
		}
	}

out:
	dev_dbg(dev, "%smatched\n", found ? "" : "not ");
	return found;
}

/*
 * fsl_mc_bus_uevent - callback invoked when a device is added
 */
static int fsl_mc_bus_uevent(struct device *dev, struct kobj_uevent_env *env)
{
	struct fsl_mc_device *mc_dev = to_fsl_mc_device(dev);

	if (add_uevent_var(env, "MODALIAS=fsl-mc:v%08Xd%s",
			   mc_dev->obj_desc.vendor,
			   mc_dev->obj_desc.type))
		return -ENOMEM;

	return 0;
}

static int fsl_mc_dma_configure(struct device *dev)
{
	struct device *dma_dev = dev;
	struct fsl_mc_device *mc_dev = to_fsl_mc_device(dev);
	u32 input_id = mc_dev->icid;

	while (dev_is_fsl_mc(dma_dev))
		dma_dev = dma_dev->parent;

	if (dev_of_node(dma_dev))
		return of_dma_configure_id(dev, dma_dev->of_node, 0, &input_id);

	return acpi_dma_configure_id(dev, DEV_DMA_COHERENT, &input_id);
}

static ssize_t modalias_show(struct device *dev, struct device_attribute *attr,
			     char *buf)
{
	struct fsl_mc_device *mc_dev = to_fsl_mc_device(dev);

	return sprintf(buf, "fsl-mc:v%08Xd%s\n", mc_dev->obj_desc.vendor,
		       mc_dev->obj_desc.type);
}
static DEVICE_ATTR_RO(modalias);

static ssize_t driver_override_store(struct device *dev,
				     struct device_attribute *attr,
				     const char *buf, size_t count)
{
	struct fsl_mc_device *mc_dev = to_fsl_mc_device(dev);
	char *driver_override, *old = mc_dev->driver_override;
	char *cp;

	if (WARN_ON(dev->bus != &fsl_mc_bus_type))
		return -EINVAL;

	if (count >= (PAGE_SIZE - 1))
		return -EINVAL;

	driver_override = kstrndup(buf, count, GFP_KERNEL);
	if (!driver_override)
		return -ENOMEM;

	cp = strchr(driver_override, '\n');
	if (cp)
		*cp = '\0';

	if (strlen(driver_override)) {
		mc_dev->driver_override = driver_override;
	} else {
		kfree(driver_override);
		mc_dev->driver_override = NULL;
	}

	kfree(old);

	return count;
}

static ssize_t driver_override_show(struct device *dev,
				    struct device_attribute *attr, char *buf)
{
	struct fsl_mc_device *mc_dev = to_fsl_mc_device(dev);

	return snprintf(buf, PAGE_SIZE, "%s\n", mc_dev->driver_override);
}
static DEVICE_ATTR_RW(driver_override);

static struct attribute *fsl_mc_dev_attrs[] = {
	&dev_attr_modalias.attr,
	&dev_attr_driver_override.attr,
	NULL,
};

ATTRIBUTE_GROUPS(fsl_mc_dev);

static int scan_fsl_mc_bus(struct device *dev, void *data)
{
	struct fsl_mc_device *root_mc_dev;
	struct fsl_mc_bus *root_mc_bus;

	if (!fsl_mc_is_root_dprc(dev))
		goto exit;

	root_mc_dev = to_fsl_mc_device(dev);
	root_mc_bus = to_fsl_mc_bus(root_mc_dev);
	mutex_lock(&root_mc_bus->scan_mutex);
	dprc_scan_objects(root_mc_dev, NULL);
	mutex_unlock(&root_mc_bus->scan_mutex);

exit:
	return 0;
}

static ssize_t rescan_store(struct bus_type *bus,
			    const char *buf, size_t count)
{
	unsigned long val;

	if (kstrtoul(buf, 0, &val) < 0)
		return -EINVAL;

	if (val)
		bus_for_each_dev(bus, NULL, NULL, scan_fsl_mc_bus);

	return count;
}
static BUS_ATTR_WO(rescan);

static int fsl_mc_bus_set_autorescan(struct device *dev, void *data)
{
	struct fsl_mc_device *root_mc_dev;
	unsigned long val;
	char *buf = data;

	if (!fsl_mc_is_root_dprc(dev))
		goto exit;

	root_mc_dev = to_fsl_mc_device(dev);

	if (kstrtoul(buf, 0, &val) < 0)
		return -EINVAL;

	if (val)
		enable_dprc_irq(root_mc_dev);
	else
		disable_dprc_irq(root_mc_dev);

exit:
	return 0;
}

static int fsl_mc_bus_get_autorescan(struct device *dev, void *data)
{
	struct fsl_mc_device *root_mc_dev;
	char *buf = data;

	if (!fsl_mc_is_root_dprc(dev))
		goto exit;

	root_mc_dev = to_fsl_mc_device(dev);

	sprintf(buf, "%d\n", get_dprc_irq_state(root_mc_dev));
exit:
	return 0;
}

static ssize_t autorescan_store(struct bus_type *bus,
				const char *buf, size_t count)
{
	bus_for_each_dev(bus, NULL, (void *)buf, fsl_mc_bus_set_autorescan);

	return count;
}

static ssize_t autorescan_show(struct bus_type *bus, char *buf)
{
	bus_for_each_dev(bus, NULL, (void *)buf, fsl_mc_bus_get_autorescan);
	return strlen(buf);
}

static BUS_ATTR_RW(autorescan);

static struct attribute *fsl_mc_bus_attrs[] = {
	&bus_attr_rescan.attr,
	&bus_attr_autorescan.attr,
	NULL,
};

ATTRIBUTE_GROUPS(fsl_mc_bus);

struct bus_type fsl_mc_bus_type = {
	.name = "fsl-mc",
	.match = fsl_mc_bus_match,
	.uevent = fsl_mc_bus_uevent,
	.dma_configure  = fsl_mc_dma_configure,
	.dev_groups = fsl_mc_dev_groups,
	.bus_groups = fsl_mc_bus_groups,
};
EXPORT_SYMBOL_GPL(fsl_mc_bus_type);

struct device_type fsl_mc_bus_dprc_type = {
	.name = "fsl_mc_bus_dprc"
};
EXPORT_SYMBOL_GPL(fsl_mc_bus_dprc_type);

struct device_type fsl_mc_bus_dpni_type = {
	.name = "fsl_mc_bus_dpni"
};
EXPORT_SYMBOL_GPL(fsl_mc_bus_dpni_type);

struct device_type fsl_mc_bus_dpio_type = {
	.name = "fsl_mc_bus_dpio"
};
EXPORT_SYMBOL_GPL(fsl_mc_bus_dpio_type);

struct device_type fsl_mc_bus_dpsw_type = {
	.name = "fsl_mc_bus_dpsw"
};
EXPORT_SYMBOL_GPL(fsl_mc_bus_dpsw_type);

struct device_type fsl_mc_bus_dpbp_type = {
	.name = "fsl_mc_bus_dpbp"
};
EXPORT_SYMBOL_GPL(fsl_mc_bus_dpbp_type);

struct device_type fsl_mc_bus_dpcon_type = {
	.name = "fsl_mc_bus_dpcon"
};
EXPORT_SYMBOL_GPL(fsl_mc_bus_dpcon_type);

struct device_type fsl_mc_bus_dpmcp_type = {
	.name = "fsl_mc_bus_dpmcp"
};
EXPORT_SYMBOL_GPL(fsl_mc_bus_dpmcp_type);

struct device_type fsl_mc_bus_dpmac_type = {
	.name = "fsl_mc_bus_dpmac"
};
EXPORT_SYMBOL_GPL(fsl_mc_bus_dpmac_type);

struct device_type fsl_mc_bus_dprtc_type = {
	.name = "fsl_mc_bus_dprtc"
};
EXPORT_SYMBOL_GPL(fsl_mc_bus_dprtc_type);

struct device_type fsl_mc_bus_dpseci_type = {
	.name = "fsl_mc_bus_dpseci"
};
EXPORT_SYMBOL_GPL(fsl_mc_bus_dpseci_type);

struct device_type fsl_mc_bus_dpdmux_type = {
	.name = "fsl_mc_bus_dpdmux"
};
EXPORT_SYMBOL_GPL(fsl_mc_bus_dpdmux_type);

struct device_type fsl_mc_bus_dpdcei_type = {
	.name = "fsl_mc_bus_dpdcei"
};
EXPORT_SYMBOL_GPL(fsl_mc_bus_dpdcei_type);

struct device_type fsl_mc_bus_dpaiop_type = {
	.name = "fsl_mc_bus_dpaiop"
};
EXPORT_SYMBOL_GPL(fsl_mc_bus_dpaiop_type);

struct device_type fsl_mc_bus_dpci_type = {
	.name = "fsl_mc_bus_dpci"
};
EXPORT_SYMBOL_GPL(fsl_mc_bus_dpci_type);

struct device_type fsl_mc_bus_dpdmai_type = {
	.name = "fsl_mc_bus_dpdmai"
};
EXPORT_SYMBOL_GPL(fsl_mc_bus_dpdmai_type);

struct device_type fsl_mc_bus_dpdbg_type = {
	.name = "fsl_mc_bus_dpdbg"
};
EXPORT_SYMBOL_GPL(fsl_mc_bus_dpdbg_type);

static struct device_type *fsl_mc_get_device_type(const char *type)
{
	static const struct {
		struct device_type *dev_type;
		const char *type;
	} dev_types[] = {
		{ &fsl_mc_bus_dprc_type, "dprc" },
		{ &fsl_mc_bus_dpni_type, "dpni" },
		{ &fsl_mc_bus_dpio_type, "dpio" },
		{ &fsl_mc_bus_dpsw_type, "dpsw" },
		{ &fsl_mc_bus_dpbp_type, "dpbp" },
		{ &fsl_mc_bus_dpcon_type, "dpcon" },
		{ &fsl_mc_bus_dpmcp_type, "dpmcp" },
		{ &fsl_mc_bus_dpmac_type, "dpmac" },
		{ &fsl_mc_bus_dprtc_type, "dprtc" },
		{ &fsl_mc_bus_dpseci_type, "dpseci" },
		{ &fsl_mc_bus_dpdmux_type, "dpdmux" },
		{ &fsl_mc_bus_dpdcei_type, "dpdcei" },
		{ &fsl_mc_bus_dpaiop_type, "dpaiop" },
		{ &fsl_mc_bus_dpci_type, "dpci" },
		{ &fsl_mc_bus_dpdmai_type, "dpdmai" },
		{ &fsl_mc_bus_dpdbg_type, "dpdbg" },
		{ NULL, NULL }
	};
	int i;

	for (i = 0; dev_types[i].dev_type; i++)
		if (!strcmp(dev_types[i].type, type))
			return dev_types[i].dev_type;

	return NULL;
}

static int fsl_mc_driver_probe(struct device *dev)
{
	struct fsl_mc_driver *mc_drv;
	struct fsl_mc_device *mc_dev = to_fsl_mc_device(dev);
	int error;

	mc_drv = to_fsl_mc_driver(dev->driver);

	error = mc_drv->probe(mc_dev);
	if (error < 0) {
		if (error != -EPROBE_DEFER)
			dev_err(dev, "%s failed: %d\n", __func__, error);
		return error;
	}

	return 0;
}

static int fsl_mc_driver_remove(struct device *dev)
{
	struct fsl_mc_driver *mc_drv = to_fsl_mc_driver(dev->driver);
	struct fsl_mc_device *mc_dev = to_fsl_mc_device(dev);
	int error;

	error = mc_drv->remove(mc_dev);
	if (error < 0) {
		dev_err(dev, "%s failed: %d\n", __func__, error);
		return error;
	}

	return 0;
}

static void fsl_mc_driver_shutdown(struct device *dev)
{
	struct fsl_mc_driver *mc_drv = to_fsl_mc_driver(dev->driver);
	struct fsl_mc_device *mc_dev = to_fsl_mc_device(dev);

	mc_drv->shutdown(mc_dev);
}

/*
 * __fsl_mc_driver_register - registers a child device driver with the
 * MC bus
 *
 * This function is implicitly invoked from the registration function of
 * fsl_mc device drivers, which is generated by the
 * module_fsl_mc_driver() macro.
 */
int __fsl_mc_driver_register(struct fsl_mc_driver *mc_driver,
			     struct module *owner)
{
	int error;

	mc_driver->driver.owner = owner;
	mc_driver->driver.bus = &fsl_mc_bus_type;

	if (mc_driver->probe)
		mc_driver->driver.probe = fsl_mc_driver_probe;

	if (mc_driver->remove)
		mc_driver->driver.remove = fsl_mc_driver_remove;

	if (mc_driver->shutdown)
		mc_driver->driver.shutdown = fsl_mc_driver_shutdown;

	error = driver_register(&mc_driver->driver);
	if (error < 0) {
		pr_err("driver_register() failed for %s: %d\n",
		       mc_driver->driver.name, error);
		return error;
	}

	return 0;
}
EXPORT_SYMBOL_GPL(__fsl_mc_driver_register);

/*
 * fsl_mc_driver_unregister - unregisters a device driver from the
 * MC bus
 */
void fsl_mc_driver_unregister(struct fsl_mc_driver *mc_driver)
{
	driver_unregister(&mc_driver->driver);
}
EXPORT_SYMBOL_GPL(fsl_mc_driver_unregister);

/**
 * mc_get_version() - Retrieves the Management Complex firmware
 *			version information
 * @mc_io:		Pointer to opaque I/O object
 * @cmd_flags:		Command flags; one or more of 'MC_CMD_FLAG_'
 * @mc_ver_info:	Returned version information structure
 *
 * Return:	'0' on Success; Error code otherwise.
 */
static int mc_get_version(struct fsl_mc_io *mc_io,
			  u32 cmd_flags,
			  struct fsl_mc_version *mc_ver_info)
{
	struct fsl_mc_command cmd = { 0 };
	struct dpmng_rsp_get_version *rsp_params;
	int err;

	/* prepare command */
	cmd.header = mc_encode_cmd_header(DPMNG_CMDID_GET_VERSION,
					  cmd_flags,
					  0);

	/* send command to mc*/
	err = mc_send_command(mc_io, &cmd);
	if (err)
		return err;

	/* retrieve response parameters */
	rsp_params = (struct dpmng_rsp_get_version *)cmd.params;
	mc_ver_info->revision = le32_to_cpu(rsp_params->revision);
	mc_ver_info->major = le32_to_cpu(rsp_params->version_major);
	mc_ver_info->minor = le32_to_cpu(rsp_params->version_minor);

	return 0;
}

/**
 * fsl_mc_get_version - function to retrieve the MC f/w version information
 *
 * Return:	mc version when called after fsl-mc-bus probe; NULL otherwise.
 */
struct fsl_mc_version *fsl_mc_get_version(void)
{
	if (mc_version.major)
		return &mc_version;

	return NULL;
}
EXPORT_SYMBOL_GPL(fsl_mc_get_version);

<<<<<<< HEAD
/**
=======
/*
>>>>>>> 7d2a07b7
 * fsl_mc_get_root_dprc - function to traverse to the root dprc
 */
void fsl_mc_get_root_dprc(struct device *dev,
			 struct device **root_dprc_dev)
{
	if (!dev) {
		*root_dprc_dev = NULL;
	} else if (!dev_is_fsl_mc(dev)) {
		*root_dprc_dev = NULL;
	} else {
		*root_dprc_dev = dev;
		while (dev_is_fsl_mc((*root_dprc_dev)->parent))
			*root_dprc_dev = (*root_dprc_dev)->parent;
	}
}

static int get_dprc_attr(struct fsl_mc_io *mc_io,
			 int container_id, struct dprc_attributes *attr)
{
	u16 dprc_handle;
	int error;

	error = dprc_open(mc_io, 0, container_id, &dprc_handle);
	if (error < 0) {
		dev_err(mc_io->dev, "dprc_open() failed: %d\n", error);
		return error;
	}

	memset(attr, 0, sizeof(struct dprc_attributes));
	error = dprc_get_attributes(mc_io, 0, dprc_handle, attr);
	if (error < 0) {
		dev_err(mc_io->dev, "dprc_get_attributes() failed: %d\n",
			error);
		goto common_cleanup;
	}

	error = 0;

common_cleanup:
	(void)dprc_close(mc_io, 0, dprc_handle);
	return error;
}

static int get_dprc_icid(struct fsl_mc_io *mc_io,
			 int container_id, u32 *icid)
{
	struct dprc_attributes attr;
	int error;

	error = get_dprc_attr(mc_io, container_id, &attr);
	if (error == 0)
		*icid = attr.icid;

	return error;
}

static int translate_mc_addr(struct fsl_mc_device *mc_dev,
			     enum dprc_region_type mc_region_type,
			     u64 mc_offset, phys_addr_t *phys_addr)
{
	int i;
	struct device *root_dprc_dev;
	struct fsl_mc *mc;

	fsl_mc_get_root_dprc(&mc_dev->dev, &root_dprc_dev);
	mc = dev_get_drvdata(root_dprc_dev->parent);

	if (mc->num_translation_ranges == 0) {
		/*
		 * Do identity mapping:
		 */
		*phys_addr = mc_offset;
		return 0;
	}

	for (i = 0; i < mc->num_translation_ranges; i++) {
		struct fsl_mc_addr_translation_range *range =
			&mc->translation_ranges[i];

		if (mc_region_type == range->mc_region_type &&
		    mc_offset >= range->start_mc_offset &&
		    mc_offset < range->end_mc_offset) {
			*phys_addr = range->start_phys_addr +
				     (mc_offset - range->start_mc_offset);
			return 0;
		}
	}

	return -EFAULT;
}

static int fsl_mc_device_get_mmio_regions(struct fsl_mc_device *mc_dev,
					  struct fsl_mc_device *mc_bus_dev)
{
	int i;
	int error;
	struct resource *regions;
	struct fsl_mc_obj_desc *obj_desc = &mc_dev->obj_desc;
	struct device *parent_dev = mc_dev->dev.parent;
	enum dprc_region_type mc_region_type;

	if (is_fsl_mc_bus_dprc(mc_dev) ||
	    is_fsl_mc_bus_dpmcp(mc_dev)) {
		mc_region_type = DPRC_REGION_TYPE_MC_PORTAL;
	} else if (is_fsl_mc_bus_dpio(mc_dev)) {
		mc_region_type = DPRC_REGION_TYPE_QBMAN_PORTAL;
	} else {
		/*
		 * This function should not have been called for this MC object
		 * type, as this object type is not supposed to have MMIO
		 * regions
		 */
		return -EINVAL;
	}

	regions = kmalloc_array(obj_desc->region_count,
				sizeof(regions[0]), GFP_KERNEL);
	if (!regions)
		return -ENOMEM;

	for (i = 0; i < obj_desc->region_count; i++) {
		struct dprc_region_desc region_desc;

		error = dprc_get_obj_region(mc_bus_dev->mc_io,
					    0,
					    mc_bus_dev->mc_handle,
					    obj_desc->type,
					    obj_desc->id, i, &region_desc);
		if (error < 0) {
			dev_err(parent_dev,
				"dprc_get_obj_region() failed: %d\n", error);
			goto error_cleanup_regions;
		}
		/*
		 * Older MC only returned region offset and no base address
		 * If base address is in the region_desc use it otherwise
		 * revert to old mechanism
		 */
		if (region_desc.base_address)
			regions[i].start = region_desc.base_address +
						region_desc.base_offset;
		else
			error = translate_mc_addr(mc_dev, mc_region_type,
					  region_desc.base_offset,
					  &regions[i].start);

		if (error < 0) {
			dev_err(parent_dev,
				"Invalid MC offset: %#x (for %s.%d\'s region %d)\n",
				region_desc.base_offset,
				obj_desc->type, obj_desc->id, i);
			goto error_cleanup_regions;
		}

		regions[i].end = regions[i].start + region_desc.size - 1;
		regions[i].name = "fsl-mc object MMIO region";
		regions[i].flags = region_desc.flags & IORESOURCE_BITS;
		regions[i].flags |= IORESOURCE_MEM;
	}

	mc_dev->regions = regions;
	return 0;

error_cleanup_regions:
	kfree(regions);
	return error;
}

/*
 * fsl_mc_is_root_dprc - function to check if a given device is a root dprc
 */
bool fsl_mc_is_root_dprc(struct device *dev)
{
	struct device *root_dprc_dev;

	fsl_mc_get_root_dprc(dev, &root_dprc_dev);
	if (!root_dprc_dev)
		return false;
	return dev == root_dprc_dev;
}

static void fsl_mc_device_release(struct device *dev)
{
	struct fsl_mc_device *mc_dev = to_fsl_mc_device(dev);

	kfree(mc_dev->regions);

	if (is_fsl_mc_bus_dprc(mc_dev))
		kfree(to_fsl_mc_bus(mc_dev));
	else
		kfree(mc_dev);
}

/*
 * Add a newly discovered fsl-mc device to be visible in Linux
 */
int fsl_mc_device_add(struct fsl_mc_obj_desc *obj_desc,
		      struct fsl_mc_io *mc_io,
		      struct device *parent_dev,
		      struct fsl_mc_device **new_mc_dev)
{
	int error;
	struct fsl_mc_device *mc_dev = NULL;
	struct fsl_mc_bus *mc_bus = NULL;
	struct fsl_mc_device *parent_mc_dev;

	if (dev_is_fsl_mc(parent_dev))
		parent_mc_dev = to_fsl_mc_device(parent_dev);
	else
		parent_mc_dev = NULL;

	if (strcmp(obj_desc->type, "dprc") == 0) {
		/*
		 * Allocate an MC bus device object:
		 */
		mc_bus = kzalloc(sizeof(*mc_bus), GFP_KERNEL);
		if (!mc_bus)
			return -ENOMEM;

		mutex_init(&mc_bus->scan_mutex);
		mc_dev = &mc_bus->mc_dev;
	} else {
		/*
		 * Allocate a regular fsl_mc_device object:
		 */
		mc_dev = kzalloc(sizeof(*mc_dev), GFP_KERNEL);
		if (!mc_dev)
			return -ENOMEM;
	}

	mc_dev->obj_desc = *obj_desc;
	mc_dev->mc_io = mc_io;
	device_initialize(&mc_dev->dev);
	mc_dev->dev.parent = parent_dev;
	mc_dev->dev.bus = &fsl_mc_bus_type;
	mc_dev->dev.release = fsl_mc_device_release;
	mc_dev->dev.type = fsl_mc_get_device_type(obj_desc->type);
	if (!mc_dev->dev.type) {
		error = -ENODEV;
		dev_err(parent_dev, "unknown device type %s\n", obj_desc->type);
		goto error_cleanup_dev;
	}
	dev_set_name(&mc_dev->dev, "%s.%d", obj_desc->type, obj_desc->id);

	if (strcmp(obj_desc->type, "dprc") == 0) {
		struct fsl_mc_io *mc_io2;

		mc_dev->flags |= FSL_MC_IS_DPRC;

		/*
		 * To get the DPRC's ICID, we need to open the DPRC
		 * in get_dprc_icid(). For child DPRCs, we do so using the
		 * parent DPRC's MC portal instead of the child DPRC's MC
		 * portal, in case the child DPRC is already opened with
		 * its own portal (e.g., the DPRC used by AIOP).
		 *
		 * NOTE: There cannot be more than one active open for a
		 * given MC object, using the same MC portal.
		 */
		if (parent_mc_dev) {
			/*
			 * device being added is a child DPRC device
			 */
			mc_io2 = parent_mc_dev->mc_io;
		} else {
			/*
			 * device being added is the root DPRC device
			 */
			if (!mc_io) {
				error = -EINVAL;
				goto error_cleanup_dev;
			}

			mc_io2 = mc_io;
		}

		error = get_dprc_icid(mc_io2, obj_desc->id, &mc_dev->icid);
		if (error < 0)
			goto error_cleanup_dev;
	} else {
		/*
		 * A non-DPRC object has to be a child of a DPRC, use the
		 * parent's ICID and interrupt domain.
		 */
		mc_dev->icid = parent_mc_dev->icid;
		mc_dev->dma_mask = FSL_MC_DEFAULT_DMA_MASK;
		mc_dev->dev.dma_mask = &mc_dev->dma_mask;
		mc_dev->dev.coherent_dma_mask = mc_dev->dma_mask;
		dev_set_msi_domain(&mc_dev->dev,
				   dev_get_msi_domain(&parent_mc_dev->dev));
	}

	/*
	 * Get MMIO regions for the device from the MC:
	 *
	 * NOTE: the root DPRC is a special case as its MMIO region is
	 * obtained from the device tree
	 */
	if (parent_mc_dev && obj_desc->region_count != 0) {
		error = fsl_mc_device_get_mmio_regions(mc_dev,
						       parent_mc_dev);
		if (error < 0)
			goto error_cleanup_dev;
	}

	/*
	 * The device-specific probe callback will get invoked by device_add()
	 */
	error = device_add(&mc_dev->dev);
	if (error < 0) {
		dev_err(parent_dev,
			"device_add() failed for device %s: %d\n",
			dev_name(&mc_dev->dev), error);
		goto error_cleanup_dev;
	}

	dev_dbg(parent_dev, "added %s\n", dev_name(&mc_dev->dev));

	*new_mc_dev = mc_dev;
	return 0;

error_cleanup_dev:
	kfree(mc_dev->regions);
	kfree(mc_bus);
	kfree(mc_dev);

	return error;
}
EXPORT_SYMBOL_GPL(fsl_mc_device_add);

/**
 * fsl_mc_device_remove - Remove an fsl-mc device from being visible to
 * Linux
 *
 * @mc_dev: Pointer to an fsl-mc device
 */
void fsl_mc_device_remove(struct fsl_mc_device *mc_dev)
{
	kfree(mc_dev->driver_override);
	mc_dev->driver_override = NULL;

	/*
	 * The device-specific remove callback will get invoked by device_del()
	 */
	device_del(&mc_dev->dev);
	put_device(&mc_dev->dev);
}
EXPORT_SYMBOL_GPL(fsl_mc_device_remove);

struct fsl_mc_device *fsl_mc_get_endpoint(struct fsl_mc_device *mc_dev)
{
	struct fsl_mc_device *mc_bus_dev, *endpoint;
	struct fsl_mc_obj_desc endpoint_desc = {{ 0 }};
	struct dprc_endpoint endpoint1 = {{ 0 }};
	struct dprc_endpoint endpoint2 = {{ 0 }};
	int state, err;

	mc_bus_dev = to_fsl_mc_device(mc_dev->dev.parent);
	strcpy(endpoint1.type, mc_dev->obj_desc.type);
	endpoint1.id = mc_dev->obj_desc.id;

	err = dprc_get_connection(mc_bus_dev->mc_io, 0,
				  mc_bus_dev->mc_handle,
				  &endpoint1, &endpoint2,
				  &state);

	if (err == -ENOTCONN || state == -1)
		return ERR_PTR(-ENOTCONN);

	if (err < 0) {
		dev_err(&mc_bus_dev->dev, "dprc_get_connection() = %d\n", err);
		return ERR_PTR(err);
	}

	strcpy(endpoint_desc.type, endpoint2.type);
	endpoint_desc.id = endpoint2.id;
	endpoint = fsl_mc_device_lookup(&endpoint_desc, mc_bus_dev);

	/*
	 * We know that the device has an endpoint because we verified by
	 * interrogating the firmware. This is the case when the device was not
	 * yet discovered by the fsl-mc bus, thus the lookup returned NULL.
	 * Differentiate this case by returning EPROBE_DEFER.
	 */
	if (!endpoint)
		return ERR_PTR(-EPROBE_DEFER);

	return endpoint;
}
EXPORT_SYMBOL_GPL(fsl_mc_get_endpoint);

static int parse_mc_ranges(struct device *dev,
			   int *paddr_cells,
			   int *mc_addr_cells,
			   int *mc_size_cells,
			   const __be32 **ranges_start)
{
	const __be32 *prop;
	int range_tuple_cell_count;
	int ranges_len;
	int tuple_len;
	struct device_node *mc_node = dev->of_node;

	*ranges_start = of_get_property(mc_node, "ranges", &ranges_len);
	if (!(*ranges_start) || !ranges_len) {
		dev_warn(dev,
			 "missing or empty ranges property for device tree node '%pOFn'\n",
			 mc_node);
		return 0;
	}

	*paddr_cells = of_n_addr_cells(mc_node);

	prop = of_get_property(mc_node, "#address-cells", NULL);
	if (prop)
		*mc_addr_cells = be32_to_cpup(prop);
	else
		*mc_addr_cells = *paddr_cells;

	prop = of_get_property(mc_node, "#size-cells", NULL);
	if (prop)
		*mc_size_cells = be32_to_cpup(prop);
	else
		*mc_size_cells = of_n_size_cells(mc_node);

	range_tuple_cell_count = *paddr_cells + *mc_addr_cells +
				 *mc_size_cells;

	tuple_len = range_tuple_cell_count * sizeof(__be32);
	if (ranges_len % tuple_len != 0) {
		dev_err(dev, "malformed ranges property '%pOFn'\n", mc_node);
		return -EINVAL;
	}

	return ranges_len / tuple_len;
}

static int get_mc_addr_translation_ranges(struct device *dev,
					  struct fsl_mc_addr_translation_range
						**ranges,
					  u8 *num_ranges)
{
	int ret;
	int paddr_cells;
	int mc_addr_cells;
	int mc_size_cells;
	int i;
	const __be32 *ranges_start;
	const __be32 *cell;

	ret = parse_mc_ranges(dev,
			      &paddr_cells,
			      &mc_addr_cells,
			      &mc_size_cells,
			      &ranges_start);
	if (ret < 0)
		return ret;

	*num_ranges = ret;
	if (!ret) {
		/*
		 * Missing or empty ranges property ("ranges;") for the
		 * 'fsl,qoriq-mc' node. In this case, identity mapping
		 * will be used.
		 */
		*ranges = NULL;
		return 0;
	}

	*ranges = devm_kcalloc(dev, *num_ranges,
			       sizeof(struct fsl_mc_addr_translation_range),
			       GFP_KERNEL);
	if (!(*ranges))
		return -ENOMEM;

	cell = ranges_start;
	for (i = 0; i < *num_ranges; ++i) {
		struct fsl_mc_addr_translation_range *range = &(*ranges)[i];

		range->mc_region_type = of_read_number(cell, 1);
		range->start_mc_offset = of_read_number(cell + 1,
							mc_addr_cells - 1);
		cell += mc_addr_cells;
		range->start_phys_addr = of_read_number(cell, paddr_cells);
		cell += paddr_cells;
		range->end_mc_offset = range->start_mc_offset +
				     of_read_number(cell, mc_size_cells);

		cell += mc_size_cells;
	}

	return 0;
}

/*
 * fsl_mc_bus_probe - callback invoked when the root MC bus is being
 * added
 */
static int fsl_mc_bus_probe(struct platform_device *pdev)
{
	struct fsl_mc_obj_desc obj_desc;
	int error;
	struct fsl_mc *mc;
	struct fsl_mc_device *mc_bus_dev = NULL;
	struct fsl_mc_io *mc_io = NULL;
	int container_id;
	phys_addr_t mc_portal_phys_addr;
	u32 mc_portal_size, mc_stream_id;
	struct resource *plat_res;

	mc = devm_kzalloc(&pdev->dev, sizeof(*mc), GFP_KERNEL);
	if (!mc)
		return -ENOMEM;

	platform_set_drvdata(pdev, mc);

	plat_res = platform_get_resource(pdev, IORESOURCE_MEM, 1);
	if (plat_res) {
		mc->fsl_mc_regs = devm_ioremap_resource(&pdev->dev, plat_res);
		if (IS_ERR(mc->fsl_mc_regs))
			return PTR_ERR(mc->fsl_mc_regs);
	}

	if (mc->fsl_mc_regs) {
		/*
		 * Some bootloaders pause the MC firmware before booting the
		 * kernel so that MC will not cause faults as soon as the
		 * SMMU probes due to the fact that there's no configuration
		 * in place for MC.
		 * At this point MC should have all its SMMU setup done so make
		 * sure it is resumed.
		 */
		writel(readl(mc->fsl_mc_regs + FSL_MC_GCR1) & (~GCR1_P1_STOP),
		       mc->fsl_mc_regs + FSL_MC_GCR1);

		if (IS_ENABLED(CONFIG_ACPI) && !dev_of_node(&pdev->dev)) {
			mc_stream_id = readl(mc->fsl_mc_regs + FSL_MC_FAPR);
			/*
			 * HW ORs the PL and BMT bit, places the result in bit
			 * 14 of the StreamID and ORs in the ICID. Calculate it
			 * accordingly.
			 */
			mc_stream_id = (mc_stream_id & 0xffff) |
				((mc_stream_id & (MC_FAPR_PL | MC_FAPR_BMT)) ?
					BIT(14) : 0);
			error = acpi_dma_configure_id(&pdev->dev,
						      DEV_DMA_COHERENT,
						      &mc_stream_id);
			if (error)
				dev_warn(&pdev->dev,
					 "failed to configure dma: %d.\n",
					 error);
		}
	}

	/*
	 * Get physical address of MC portal for the root DPRC:
	 */
	plat_res = platform_get_resource(pdev, IORESOURCE_MEM, 0);
	mc_portal_phys_addr = plat_res->start;
	mc_portal_size = resource_size(plat_res);
	error = fsl_create_mc_io(&pdev->dev, mc_portal_phys_addr,
				 mc_portal_size, NULL,
				 FSL_MC_IO_ATOMIC_CONTEXT_PORTAL, &mc_io);
	if (error < 0)
		return error;

	error = mc_get_version(mc_io, 0, &mc_version);
	if (error != 0) {
		dev_err(&pdev->dev,
			"mc_get_version() failed with error %d\n", error);
		goto error_cleanup_mc_io;
	}

	dev_info(&pdev->dev, "MC firmware version: %u.%u.%u\n",
		 mc_version.major, mc_version.minor, mc_version.revision);

	if (dev_of_node(&pdev->dev)) {
		error = get_mc_addr_translation_ranges(&pdev->dev,
						&mc->translation_ranges,
						&mc->num_translation_ranges);
		if (error < 0)
			goto error_cleanup_mc_io;
	}

	error = dprc_get_container_id(mc_io, 0, &container_id);
	if (error < 0) {
		dev_err(&pdev->dev,
			"dprc_get_container_id() failed: %d\n", error);
		goto error_cleanup_mc_io;
	}

	memset(&obj_desc, 0, sizeof(struct fsl_mc_obj_desc));
	error = dprc_get_api_version(mc_io, 0,
				     &obj_desc.ver_major,
				     &obj_desc.ver_minor);
	if (error < 0)
		goto error_cleanup_mc_io;

	obj_desc.vendor = FSL_MC_VENDOR_FREESCALE;
	strcpy(obj_desc.type, "dprc");
	obj_desc.id = container_id;
	obj_desc.irq_count = 1;
	obj_desc.region_count = 0;

	error = fsl_mc_device_add(&obj_desc, mc_io, &pdev->dev, &mc_bus_dev);
	if (error < 0)
		goto error_cleanup_mc_io;

	mc->root_mc_bus_dev = mc_bus_dev;
	mc_bus_dev->dev.fwnode = pdev->dev.fwnode;
	return 0;

error_cleanup_mc_io:
	fsl_destroy_mc_io(mc_io);
	return error;
}

/*
 * fsl_mc_bus_remove - callback invoked when the root MC bus is being
 * removed
 */
static int fsl_mc_bus_remove(struct platform_device *pdev)
{
	struct fsl_mc *mc = platform_get_drvdata(pdev);

	if (!fsl_mc_is_root_dprc(&mc->root_mc_bus_dev->dev))
		return -EINVAL;

	fsl_mc_device_remove(mc->root_mc_bus_dev);

	fsl_destroy_mc_io(mc->root_mc_bus_dev->mc_io);
	mc->root_mc_bus_dev->mc_io = NULL;

	return 0;
}

static const struct of_device_id fsl_mc_bus_match_table[] = {
	{.compatible = "fsl,qoriq-mc",},
	{},
};

MODULE_DEVICE_TABLE(of, fsl_mc_bus_match_table);

static const struct acpi_device_id fsl_mc_bus_acpi_match_table[] = {
	{"NXP0008", 0 },
	{ }
};
MODULE_DEVICE_TABLE(acpi, fsl_mc_bus_acpi_match_table);

static struct platform_driver fsl_mc_bus_driver = {
	.driver = {
		   .name = "fsl_mc_bus",
		   .pm = NULL,
		   .of_match_table = fsl_mc_bus_match_table,
		   .acpi_match_table = fsl_mc_bus_acpi_match_table,
		   },
	.probe = fsl_mc_bus_probe,
	.remove = fsl_mc_bus_remove,
};

static int __init fsl_mc_bus_driver_init(void)
{
	int error;

	error = bus_register(&fsl_mc_bus_type);
	if (error < 0) {
		pr_err("bus type registration failed: %d\n", error);
		goto error_cleanup_cache;
	}

	error = platform_driver_register(&fsl_mc_bus_driver);
	if (error < 0) {
		pr_err("platform_driver_register() failed: %d\n", error);
		goto error_cleanup_bus;
	}

	error = dprc_driver_init();
	if (error < 0)
		goto error_cleanup_driver;

	error = fsl_mc_allocator_driver_init();
	if (error < 0)
		goto error_cleanup_dprc_driver;

	return 0;

error_cleanup_dprc_driver:
	dprc_driver_exit();

error_cleanup_driver:
	platform_driver_unregister(&fsl_mc_bus_driver);

error_cleanup_bus:
	bus_unregister(&fsl_mc_bus_type);

error_cleanup_cache:
	return error;
}
postcore_initcall(fsl_mc_bus_driver_init);<|MERGE_RESOLUTION|>--- conflicted
+++ resolved
@@ -564,11 +564,7 @@
 }
 EXPORT_SYMBOL_GPL(fsl_mc_get_version);
 
-<<<<<<< HEAD
-/**
-=======
 /*
->>>>>>> 7d2a07b7
  * fsl_mc_get_root_dprc - function to traverse to the root dprc
  */
 void fsl_mc_get_root_dprc(struct device *dev,
