/*
 * Broadcom specific AMBA
 * Bus subsystem
 *
 * Licensed under the GNU/GPL. See COPYING for details.
 */

#include "bcma_private.h"
#include <linux/module.h>
#include <linux/bcma/bcma.h>
#include <linux/slab.h>

MODULE_DESCRIPTION("Broadcom's specific AMBA driver");
MODULE_LICENSE("GPL");

static int bcma_bus_match(struct device *dev, struct device_driver *drv);
static int bcma_device_probe(struct device *dev);
static int bcma_device_remove(struct device *dev);
static int bcma_device_uevent(struct device *dev, struct kobj_uevent_env *env);

static ssize_t manuf_show(struct device *dev, struct device_attribute *attr, char *buf)
{
	struct bcma_device *core = container_of(dev, struct bcma_device, dev);
	return sprintf(buf, "0x%03X\n", core->id.manuf);
}
static ssize_t id_show(struct device *dev, struct device_attribute *attr, char *buf)
{
	struct bcma_device *core = container_of(dev, struct bcma_device, dev);
	return sprintf(buf, "0x%03X\n", core->id.id);
}
static ssize_t rev_show(struct device *dev, struct device_attribute *attr, char *buf)
{
	struct bcma_device *core = container_of(dev, struct bcma_device, dev);
	return sprintf(buf, "0x%02X\n", core->id.rev);
}
static ssize_t class_show(struct device *dev, struct device_attribute *attr, char *buf)
{
	struct bcma_device *core = container_of(dev, struct bcma_device, dev);
	return sprintf(buf, "0x%X\n", core->id.class);
}
static struct device_attribute bcma_device_attrs[] = {
	__ATTR_RO(manuf),
	__ATTR_RO(id),
	__ATTR_RO(rev),
	__ATTR_RO(class),
	__ATTR_NULL,
};

static struct bus_type bcma_bus_type = {
	.name		= "bcma",
	.match		= bcma_bus_match,
	.probe		= bcma_device_probe,
	.remove		= bcma_device_remove,
	.uevent		= bcma_device_uevent,
	.dev_attrs	= bcma_device_attrs,
};

static struct bcma_device *bcma_find_core(struct bcma_bus *bus, u16 coreid)
{
	struct bcma_device *core;

	list_for_each_entry(core, &bus->cores, list) {
		if (core->id.id == coreid)
			return core;
	}
	return NULL;
}

static void bcma_release_core_dev(struct device *dev)
{
	struct bcma_device *core = container_of(dev, struct bcma_device, dev);
	if (core->io_addr)
		iounmap(core->io_addr);
	if (core->io_wrap)
		iounmap(core->io_wrap);
	kfree(core);
}

static int bcma_register_cores(struct bcma_bus *bus)
{
	struct bcma_device *core;
	int err, dev_id = 0;

	list_for_each_entry(core, &bus->cores, list) {
		/* We support that cores ourself */
		switch (core->id.id) {
		case BCMA_CORE_CHIPCOMMON:
		case BCMA_CORE_PCI:
		case BCMA_CORE_PCIE:
		case BCMA_CORE_MIPS_74K:
			continue;
		}

		core->dev.release = bcma_release_core_dev;
		core->dev.bus = &bcma_bus_type;
		dev_set_name(&core->dev, "bcma%d:%d", 0/*bus->num*/, dev_id);

		switch (bus->hosttype) {
		case BCMA_HOSTTYPE_PCI:
			core->dev.parent = &bus->host_pci->dev;
			core->dma_dev = &bus->host_pci->dev;
			core->irq = bus->host_pci->irq;
			break;
		case BCMA_HOSTTYPE_SOC:
			core->dev.dma_mask = &core->dev.coherent_dma_mask;
			core->dma_dev = &core->dev;
			break;
		case BCMA_HOSTTYPE_SDIO:
			break;
		}

		err = device_register(&core->dev);
		if (err) {
			pr_err("Could not register dev for core 0x%03X\n",
			       core->id.id);
			continue;
		}
		core->dev_registered = true;
		dev_id++;
	}

	return 0;
}

static void bcma_unregister_cores(struct bcma_bus *bus)
{
	struct bcma_device *core;

	list_for_each_entry(core, &bus->cores, list) {
		if (core->dev_registered)
			device_unregister(&core->dev);
	}
}

int bcma_bus_register(struct bcma_bus *bus)
{
	int err;
	struct bcma_device *core;

	/* Scan for devices (cores) */
	err = bcma_bus_scan(bus);
	if (err) {
		pr_err("Failed to scan: %d\n", err);
		return -1;
	}

	/* Init CC core */
	core = bcma_find_core(bus, BCMA_CORE_CHIPCOMMON);
	if (core) {
		bus->drv_cc.core = core;
		bcma_core_chipcommon_init(&bus->drv_cc);
	}

	/* Init MIPS core */
	core = bcma_find_core(bus, BCMA_CORE_MIPS_74K);
	if (core) {
		bus->drv_mips.core = core;
		bcma_core_mips_init(&bus->drv_mips);
	}

	/* Init PCIE core */
	core = bcma_find_core(bus, BCMA_CORE_PCIE);
	if (core) {
		bus->drv_pci.core = core;
		bcma_core_pci_init(&bus->drv_pci);
	}

	/* Try to get SPROM */
	err = bcma_sprom_get(bus);
	if (err == -ENOENT) {
		pr_err("No SPROM available\n");
	} else if (err)
		pr_err("Failed to get SPROM: %d\n", err);

	/* Register found cores */
	bcma_register_cores(bus);

	pr_info("Bus registered\n");

	return 0;
}

void bcma_bus_unregister(struct bcma_bus *bus)
{
	bcma_unregister_cores(bus);
}

int __init bcma_bus_early_register(struct bcma_bus *bus,
				   struct bcma_device *core_cc,
				   struct bcma_device *core_mips)
{
	int err;
	struct bcma_device *core;
	struct bcma_device_id match;

	bcma_init_bus(bus);

	match.manuf = BCMA_MANUF_BCM;
	match.id = BCMA_CORE_CHIPCOMMON;
	match.class = BCMA_CL_SIM;
	match.rev = BCMA_ANY_REV;

	/* Scan for chip common core */
	err = bcma_bus_scan_early(bus, &match, core_cc);
	if (err) {
		pr_err("Failed to scan for common core: %d\n", err);
		return -1;
	}

	match.manuf = BCMA_MANUF_MIPS;
	match.id = BCMA_CORE_MIPS_74K;
	match.class = BCMA_CL_SIM;
	match.rev = BCMA_ANY_REV;

	/* Scan for mips core */
	err = bcma_bus_scan_early(bus, &match, core_mips);
	if (err) {
		pr_err("Failed to scan for mips core: %d\n", err);
		return -1;
	}

	/* Init CC core */
	core = bcma_find_core(bus, BCMA_CORE_CHIPCOMMON);
	if (core) {
		bus->drv_cc.core = core;
		bcma_core_chipcommon_init(&bus->drv_cc);
	}

	/* Init MIPS core */
	core = bcma_find_core(bus, BCMA_CORE_MIPS_74K);
	if (core) {
		bus->drv_mips.core = core;
		bcma_core_mips_init(&bus->drv_mips);
	}

	pr_info("Early bus registered\n");

	return 0;
}

#ifdef CONFIG_PM
<<<<<<< HEAD
=======
int bcma_bus_suspend(struct bcma_bus *bus)
{
	struct bcma_device *core;

	list_for_each_entry(core, &bus->cores, list) {
		struct device_driver *drv = core->dev.driver;
		if (drv) {
			struct bcma_driver *adrv = container_of(drv, struct bcma_driver, drv);
			if (adrv->suspend)
				adrv->suspend(core);
		}
	}
	return 0;
}

>>>>>>> 6f5c871d
int bcma_bus_resume(struct bcma_bus *bus)
{
	struct bcma_device *core;

	/* Init CC core */
	core = bcma_find_core(bus, BCMA_CORE_CHIPCOMMON);
	if (core) {
		bus->drv_cc.setup_done = false;
		bcma_core_chipcommon_init(&bus->drv_cc);
	}

<<<<<<< HEAD
=======
	list_for_each_entry(core, &bus->cores, list) {
		struct device_driver *drv = core->dev.driver;
		if (drv) {
			struct bcma_driver *adrv = container_of(drv, struct bcma_driver, drv);
			if (adrv->resume)
				adrv->resume(core);
		}
	}

>>>>>>> 6f5c871d
	return 0;
}
#endif

int __bcma_driver_register(struct bcma_driver *drv, struct module *owner)
{
	drv->drv.name = drv->name;
	drv->drv.bus = &bcma_bus_type;
	drv->drv.owner = owner;

	return driver_register(&drv->drv);
}
EXPORT_SYMBOL_GPL(__bcma_driver_register);

void bcma_driver_unregister(struct bcma_driver *drv)
{
	driver_unregister(&drv->drv);
}
EXPORT_SYMBOL_GPL(bcma_driver_unregister);

static int bcma_bus_match(struct device *dev, struct device_driver *drv)
{
	struct bcma_device *core = container_of(dev, struct bcma_device, dev);
	struct bcma_driver *adrv = container_of(drv, struct bcma_driver, drv);
	const struct bcma_device_id *cid = &core->id;
	const struct bcma_device_id *did;

	for (did = adrv->id_table; did->manuf || did->id || did->rev; did++) {
	    if ((did->manuf == cid->manuf || did->manuf == BCMA_ANY_MANUF) &&
		(did->id == cid->id || did->id == BCMA_ANY_ID) &&
		(did->rev == cid->rev || did->rev == BCMA_ANY_REV) &&
		(did->class == cid->class || did->class == BCMA_ANY_CLASS))
			return 1;
	}
	return 0;
}

static int bcma_device_probe(struct device *dev)
{
	struct bcma_device *core = container_of(dev, struct bcma_device, dev);
	struct bcma_driver *adrv = container_of(dev->driver, struct bcma_driver,
					       drv);
	int err = 0;

	if (adrv->probe)
		err = adrv->probe(core);

	return err;
}

static int bcma_device_remove(struct device *dev)
{
	struct bcma_device *core = container_of(dev, struct bcma_device, dev);
	struct bcma_driver *adrv = container_of(dev->driver, struct bcma_driver,
					       drv);

	if (adrv->remove)
		adrv->remove(core);

	return 0;
}

static int bcma_device_uevent(struct device *dev, struct kobj_uevent_env *env)
{
	struct bcma_device *core = container_of(dev, struct bcma_device, dev);

	return add_uevent_var(env,
			      "MODALIAS=bcma:m%04Xid%04Xrev%02Xcl%02X",
			      core->id.manuf, core->id.id,
			      core->id.rev, core->id.class);
}

static int __init bcma_modinit(void)
{
	int err;

	err = bus_register(&bcma_bus_type);
	if (err)
		return err;

#ifdef CONFIG_BCMA_HOST_PCI
	err = bcma_host_pci_init();
	if (err) {
		pr_err("PCI host initialization failed\n");
		err = 0;
	}
#endif

	return err;
}
fs_initcall(bcma_modinit);

static void __exit bcma_modexit(void)
{
#ifdef CONFIG_BCMA_HOST_PCI
	bcma_host_pci_exit();
#endif
	bus_unregister(&bcma_bus_type);
}
module_exit(bcma_modexit)<|MERGE_RESOLUTION|>--- conflicted
+++ resolved
@@ -239,8 +239,6 @@
 }
 
 #ifdef CONFIG_PM
-<<<<<<< HEAD
-=======
 int bcma_bus_suspend(struct bcma_bus *bus)
 {
 	struct bcma_device *core;
@@ -256,7 +254,6 @@
 	return 0;
 }
 
->>>>>>> 6f5c871d
 int bcma_bus_resume(struct bcma_bus *bus)
 {
 	struct bcma_device *core;
@@ -268,8 +265,6 @@
 		bcma_core_chipcommon_init(&bus->drv_cc);
 	}
 
-<<<<<<< HEAD
-=======
 	list_for_each_entry(core, &bus->cores, list) {
 		struct device_driver *drv = core->dev.driver;
 		if (drv) {
@@ -279,7 +274,6 @@
 		}
 	}
 
->>>>>>> 6f5c871d
 	return 0;
 }
 #endif
