--- conflicted
+++ resolved
@@ -3878,10 +3878,6 @@
 								bool reserved)
 {
 	struct driver_data *dd = req->q->queuedata;
-<<<<<<< HEAD
-	int ret = BLK_EH_RESET_TIMER;
-=======
->>>>>>> 1d3cce07
 
 	if (reserved)
 		goto exit_handler;
@@ -3894,11 +3890,7 @@
 
 	wake_up_interruptible(&dd->port->svc_wait);
 exit_handler:
-<<<<<<< HEAD
-	return ret;
-=======
 	return BLK_EH_RESET_TIMER;
->>>>>>> 1d3cce07
 }
 
 static struct blk_mq_ops mtip_mq_ops = {
