//#define DEBUG
#include <linux/spinlock.h>
#include <linux/slab.h>
#include <linux/blkdev.h>
#include <linux/hdreg.h>
#include <linux/module.h>
#include <linux/mutex.h>
#include <linux/interrupt.h>
#include <linux/virtio.h>
#include <linux/virtio_blk.h>
#include <linux/scatterlist.h>
#include <linux/string_helpers.h>
#include <scsi/scsi_cmnd.h>
#include <linux/idr.h>
#include <linux/blk-mq.h>
#include <linux/blk-mq-virtio.h>
#include <linux/numa.h>

#define PART_BITS 4
#define VQ_NAME_LEN 16

static int major;
static DEFINE_IDA(vd_index_ida);

static struct workqueue_struct *virtblk_wq;

struct virtio_blk_vq {
	struct virtqueue *vq;
	spinlock_t lock;
	char name[VQ_NAME_LEN];
} ____cacheline_aligned_in_smp;

struct virtio_blk {
	struct virtio_device *vdev;

	/* The disk structure for the kernel. */
	struct gendisk *disk;

	/* Block layer tags. */
	struct blk_mq_tag_set tag_set;

	/* Process context for config space updates */
	struct work_struct config_work;

	/* What host tells us, plus 2 for header & tailer. */
	unsigned int sg_elems;

	/* Ida index - used to track minor number allocations. */
	int index;

	/* num of vqs */
	int num_vqs;
	struct virtio_blk_vq *vqs;
};

struct virtblk_req {
#ifdef CONFIG_VIRTIO_BLK_SCSI
	struct scsi_request sreq;	/* for SCSI passthrough, must be first */
	u8 sense[SCSI_SENSE_BUFFERSIZE];
	struct virtio_scsi_inhdr in_hdr;
#endif
	struct virtio_blk_outhdr out_hdr;
	u8 status;
	struct scatterlist sg[];
};

static inline blk_status_t virtblk_result(struct virtblk_req *vbr)
{
	switch (vbr->status) {
	case VIRTIO_BLK_S_OK:
		return BLK_STS_OK;
	case VIRTIO_BLK_S_UNSUPP:
		return BLK_STS_NOTSUPP;
	default:
		return BLK_STS_IOERR;
	}
}

/*
 * If this is a packet command we need a couple of additional headers.  Behind
 * the normal outhdr we put a segment with the scsi command block, and before
 * the normal inhdr we put the sense data and the inhdr with additional status
 * information.
 */
#ifdef CONFIG_VIRTIO_BLK_SCSI
static int virtblk_add_req_scsi(struct virtqueue *vq, struct virtblk_req *vbr,
		struct scatterlist *data_sg, bool have_data)
{
	struct scatterlist hdr, status, cmd, sense, inhdr, *sgs[6];
	unsigned int num_out = 0, num_in = 0;

	sg_init_one(&hdr, &vbr->out_hdr, sizeof(vbr->out_hdr));
	sgs[num_out++] = &hdr;
	sg_init_one(&cmd, vbr->sreq.cmd, vbr->sreq.cmd_len);
	sgs[num_out++] = &cmd;

	if (have_data) {
		if (vbr->out_hdr.type & cpu_to_virtio32(vq->vdev, VIRTIO_BLK_T_OUT))
			sgs[num_out++] = data_sg;
		else
			sgs[num_out + num_in++] = data_sg;
	}

	sg_init_one(&sense, vbr->sense, SCSI_SENSE_BUFFERSIZE);
	sgs[num_out + num_in++] = &sense;
	sg_init_one(&inhdr, &vbr->in_hdr, sizeof(vbr->in_hdr));
	sgs[num_out + num_in++] = &inhdr;
	sg_init_one(&status, &vbr->status, sizeof(vbr->status));
	sgs[num_out + num_in++] = &status;

	return virtqueue_add_sgs(vq, sgs, num_out, num_in, vbr, GFP_ATOMIC);
}

static inline void virtblk_scsi_request_done(struct request *req)
{
	struct virtblk_req *vbr = blk_mq_rq_to_pdu(req);
	struct virtio_blk *vblk = req->q->queuedata;
	struct scsi_request *sreq = &vbr->sreq;

	sreq->resid_len = virtio32_to_cpu(vblk->vdev, vbr->in_hdr.residual);
	sreq->sense_len = virtio32_to_cpu(vblk->vdev, vbr->in_hdr.sense_len);
	sreq->result = virtio32_to_cpu(vblk->vdev, vbr->in_hdr.errors);
}

static int virtblk_ioctl(struct block_device *bdev, fmode_t mode,
			     unsigned int cmd, unsigned long data)
{
	struct gendisk *disk = bdev->bd_disk;
	struct virtio_blk *vblk = disk->private_data;

	/*
	 * Only allow the generic SCSI ioctls if the host can support it.
	 */
	if (!virtio_has_feature(vblk->vdev, VIRTIO_BLK_F_SCSI))
		return -ENOTTY;

	return scsi_cmd_blk_ioctl(bdev, mode, cmd,
				  (void __user *)data);
}
#else
static inline int virtblk_add_req_scsi(struct virtqueue *vq,
		struct virtblk_req *vbr, struct scatterlist *data_sg,
		bool have_data)
{
	return -EIO;
}
static inline void virtblk_scsi_request_done(struct request *req)
{
}
#define virtblk_ioctl	NULL
#endif /* CONFIG_VIRTIO_BLK_SCSI */

static int virtblk_add_req(struct virtqueue *vq, struct virtblk_req *vbr,
		struct scatterlist *data_sg, bool have_data)
{
	struct scatterlist hdr, status, *sgs[3];
	unsigned int num_out = 0, num_in = 0;

	sg_init_one(&hdr, &vbr->out_hdr, sizeof(vbr->out_hdr));
	sgs[num_out++] = &hdr;

	if (have_data) {
		if (vbr->out_hdr.type & cpu_to_virtio32(vq->vdev, VIRTIO_BLK_T_OUT))
			sgs[num_out++] = data_sg;
		else
			sgs[num_out + num_in++] = data_sg;
	}

	sg_init_one(&status, &vbr->status, sizeof(vbr->status));
	sgs[num_out + num_in++] = &status;

	return virtqueue_add_sgs(vq, sgs, num_out, num_in, vbr, GFP_ATOMIC);
}

static inline void virtblk_request_done(struct request *req)
{
	struct virtblk_req *vbr = blk_mq_rq_to_pdu(req);

	switch (req_op(req)) {
	case REQ_OP_SCSI_IN:
	case REQ_OP_SCSI_OUT:
		virtblk_scsi_request_done(req);
		break;
	}

	blk_mq_end_request(req, virtblk_result(vbr));
}

static void virtblk_done(struct virtqueue *vq)
{
	struct virtio_blk *vblk = vq->vdev->priv;
	bool req_done = false;
	int qid = vq->index;
	struct virtblk_req *vbr;
	unsigned long flags;
	unsigned int len;

	spin_lock_irqsave(&vblk->vqs[qid].lock, flags);
	do {
		virtqueue_disable_cb(vq);
		while ((vbr = virtqueue_get_buf(vblk->vqs[qid].vq, &len)) != NULL) {
			struct request *req = blk_mq_rq_from_pdu(vbr);

			blk_mq_complete_request(req);
			req_done = true;
		}
		if (unlikely(virtqueue_is_broken(vq)))
			break;
	} while (!virtqueue_enable_cb(vq));

	/* In case queue is stopped waiting for more buffers. */
	if (req_done)
		blk_mq_start_stopped_hw_queues(vblk->disk->queue, true);
	spin_unlock_irqrestore(&vblk->vqs[qid].lock, flags);
}

static blk_status_t virtio_queue_rq(struct blk_mq_hw_ctx *hctx,
			   const struct blk_mq_queue_data *bd)
{
	struct virtio_blk *vblk = hctx->queue->queuedata;
	struct request *req = bd->rq;
	struct virtblk_req *vbr = blk_mq_rq_to_pdu(req);
	unsigned long flags;
	unsigned int num;
	int qid = hctx->queue_num;
	int err;
	bool notify = false;
	u32 type;

	BUG_ON(req->nr_phys_segments + 2 > vblk->sg_elems);

	switch (req_op(req)) {
	case REQ_OP_READ:
	case REQ_OP_WRITE:
		type = 0;
		break;
	case REQ_OP_FLUSH:
		type = VIRTIO_BLK_T_FLUSH;
		break;
	case REQ_OP_SCSI_IN:
	case REQ_OP_SCSI_OUT:
		type = VIRTIO_BLK_T_SCSI_CMD;
		break;
	case REQ_OP_DRV_IN:
		type = VIRTIO_BLK_T_GET_ID;
		break;
	default:
		WARN_ON_ONCE(1);
		return BLK_STS_IOERR;
	}

	vbr->out_hdr.type = cpu_to_virtio32(vblk->vdev, type);
	vbr->out_hdr.sector = type ?
		0 : cpu_to_virtio64(vblk->vdev, blk_rq_pos(req));
	vbr->out_hdr.ioprio = cpu_to_virtio32(vblk->vdev, req_get_ioprio(req));

	blk_mq_start_request(req);

	num = blk_rq_map_sg(hctx->queue, req, vbr->sg);
	if (num) {
		if (rq_data_dir(req) == WRITE)
			vbr->out_hdr.type |= cpu_to_virtio32(vblk->vdev, VIRTIO_BLK_T_OUT);
		else
			vbr->out_hdr.type |= cpu_to_virtio32(vblk->vdev, VIRTIO_BLK_T_IN);
	}

	spin_lock_irqsave(&vblk->vqs[qid].lock, flags);
	if (blk_rq_is_scsi(req))
		err = virtblk_add_req_scsi(vblk->vqs[qid].vq, vbr, vbr->sg, num);
	else
		err = virtblk_add_req(vblk->vqs[qid].vq, vbr, vbr->sg, num);
	if (err) {
		virtqueue_kick(vblk->vqs[qid].vq);
		blk_mq_stop_hw_queue(hctx);
		spin_unlock_irqrestore(&vblk->vqs[qid].lock, flags);
		/* Out of mem doesn't actually happen, since we fall back
		 * to direct descriptors */
		if (err == -ENOMEM || err == -ENOSPC)
			return BLK_STS_DEV_RESOURCE;
		return BLK_STS_IOERR;
	}

	if (bd->last && virtqueue_kick_prepare(vblk->vqs[qid].vq))
		notify = true;
	spin_unlock_irqrestore(&vblk->vqs[qid].lock, flags);

	if (notify)
		virtqueue_notify(vblk->vqs[qid].vq);
	return BLK_STS_OK;
}

/* return id (s/n) string for *disk to *id_str
 */
static int virtblk_get_id(struct gendisk *disk, char *id_str)
{
	struct virtio_blk *vblk = disk->private_data;
	struct request_queue *q = vblk->disk->queue;
	struct request *req;
	int err;

	req = blk_get_request(q, REQ_OP_DRV_IN, 0);
	if (IS_ERR(req))
		return PTR_ERR(req);

	err = blk_rq_map_kern(q, req, id_str, VIRTIO_BLK_ID_BYTES, GFP_KERNEL);
	if (err)
		goto out;

	blk_execute_rq(vblk->disk->queue, vblk->disk, req, false);
	err = blk_status_to_errno(virtblk_result(blk_mq_rq_to_pdu(req)));
out:
	blk_put_request(req);
	return err;
}

/* We provide getgeo only to please some old bootloader/partitioning tools */
static int virtblk_getgeo(struct block_device *bd, struct hd_geometry *geo)
{
	struct virtio_blk *vblk = bd->bd_disk->private_data;

	/* see if the host passed in geometry config */
	if (virtio_has_feature(vblk->vdev, VIRTIO_BLK_F_GEOMETRY)) {
		virtio_cread(vblk->vdev, struct virtio_blk_config,
			     geometry.cylinders, &geo->cylinders);
		virtio_cread(vblk->vdev, struct virtio_blk_config,
			     geometry.heads, &geo->heads);
		virtio_cread(vblk->vdev, struct virtio_blk_config,
			     geometry.sectors, &geo->sectors);
	} else {
		/* some standard values, similar to sd */
		geo->heads = 1 << 6;
		geo->sectors = 1 << 5;
		geo->cylinders = get_capacity(bd->bd_disk) >> 11;
	}
	return 0;
}

static const struct block_device_operations virtblk_fops = {
	.ioctl  = virtblk_ioctl,
	.owner  = THIS_MODULE,
	.getgeo = virtblk_getgeo,
};

static int index_to_minor(int index)
{
	return index << PART_BITS;
}

static int minor_to_index(int minor)
{
	return minor >> PART_BITS;
}

static ssize_t serial_show(struct device *dev,
			   struct device_attribute *attr, char *buf)
{
	struct gendisk *disk = dev_to_disk(dev);
	int err;

	/* sysfs gives us a PAGE_SIZE buffer */
	BUILD_BUG_ON(PAGE_SIZE < VIRTIO_BLK_ID_BYTES);

	buf[VIRTIO_BLK_ID_BYTES] = '\0';
	err = virtblk_get_id(disk, buf);
	if (!err)
		return strlen(buf);

	if (err == -EIO) /* Unsupported? Make it empty. */
		return 0;

	return err;
}

static DEVICE_ATTR_RO(serial);

/* The queue's logical block size must be set before calling this */
static void virtblk_update_capacity(struct virtio_blk *vblk, bool resize)
{
	struct virtio_device *vdev = vblk->vdev;
	struct request_queue *q = vblk->disk->queue;
	char cap_str_2[10], cap_str_10[10];
	unsigned long long nblocks;
	u64 capacity;

	/* Host must always specify the capacity. */
	virtio_cread(vdev, struct virtio_blk_config, capacity, &capacity);

	/* If capacity is too big, truncate with warning. */
	if ((sector_t)capacity != capacity) {
		dev_warn(&vdev->dev, "Capacity %llu too large: truncating\n",
			 (unsigned long long)capacity);
		capacity = (sector_t)-1;
	}

	nblocks = DIV_ROUND_UP_ULL(capacity, queue_logical_block_size(q) >> 9);

	string_get_size(nblocks, queue_logical_block_size(q),
			STRING_UNITS_2, cap_str_2, sizeof(cap_str_2));
	string_get_size(nblocks, queue_logical_block_size(q),
			STRING_UNITS_10, cap_str_10, sizeof(cap_str_10));

	dev_notice(&vdev->dev,
		   "[%s] %s%llu %d-byte logical blocks (%s/%s)\n",
		   vblk->disk->disk_name,
		   resize ? "new size: " : "",
		   nblocks,
		   queue_logical_block_size(q),
		   cap_str_10,
		   cap_str_2);

	set_capacity(vblk->disk, capacity);
}

static void virtblk_config_changed_work(struct work_struct *work)
{
	struct virtio_blk *vblk =
		container_of(work, struct virtio_blk, config_work);
	char *envp[] = { "RESIZE=1", NULL };

	virtblk_update_capacity(vblk, true);
	revalidate_disk(vblk->disk);
	kobject_uevent_env(&disk_to_dev(vblk->disk)->kobj, KOBJ_CHANGE, envp);
}

static void virtblk_config_changed(struct virtio_device *vdev)
{
	struct virtio_blk *vblk = vdev->priv;

	queue_work(virtblk_wq, &vblk->config_work);
}

static int init_vq(struct virtio_blk *vblk)
{
	int err;
	int i;
	vq_callback_t **callbacks;
	const char **names;
	struct virtqueue **vqs;
	unsigned short num_vqs;
	struct virtio_device *vdev = vblk->vdev;
	struct irq_affinity desc = { 0, };

	err = virtio_cread_feature(vdev, VIRTIO_BLK_F_MQ,
				   struct virtio_blk_config, num_queues,
				   &num_vqs);
	if (err)
		num_vqs = 1;

	vblk->vqs = kmalloc_array(num_vqs, sizeof(*vblk->vqs), GFP_KERNEL);
	if (!vblk->vqs)
		return -ENOMEM;

	names = kmalloc_array(num_vqs, sizeof(*names), GFP_KERNEL);
	callbacks = kmalloc_array(num_vqs, sizeof(*callbacks), GFP_KERNEL);
	vqs = kmalloc_array(num_vqs, sizeof(*vqs), GFP_KERNEL);
	if (!names || !callbacks || !vqs) {
		err = -ENOMEM;
		goto out;
	}

	for (i = 0; i < num_vqs; i++) {
		callbacks[i] = virtblk_done;
		snprintf(vblk->vqs[i].name, VQ_NAME_LEN, "req.%d", i);
		names[i] = vblk->vqs[i].name;
	}

	/* Discover virtqueues and write information to configuration.  */
	err = virtio_find_vqs(vdev, num_vqs, vqs, callbacks, names, &desc);
	if (err)
		goto out;

	for (i = 0; i < num_vqs; i++) {
		spin_lock_init(&vblk->vqs[i].lock);
		vblk->vqs[i].vq = vqs[i];
	}
	vblk->num_vqs = num_vqs;

out:
	kfree(vqs);
	kfree(callbacks);
	kfree(names);
	if (err)
		kfree(vblk->vqs);
	return err;
}

/*
 * Legacy naming scheme used for virtio devices.  We are stuck with it for
 * virtio blk but don't ever use it for any new driver.
 */
static int virtblk_name_format(char *prefix, int index, char *buf, int buflen)
{
	const int base = 'z' - 'a' + 1;
	char *begin = buf + strlen(prefix);
	char *end = buf + buflen;
	char *p;
	int unit;

	p = end - 1;
	*p = '\0';
	unit = base;
	do {
		if (p == begin)
			return -EINVAL;
		*--p = 'a' + (index % unit);
		index = (index / unit) - 1;
	} while (index >= 0);

	memmove(begin, p, end - p);
	memcpy(buf, prefix, strlen(prefix));

	return 0;
}

static int virtblk_get_cache_mode(struct virtio_device *vdev)
{
	u8 writeback;
	int err;

	err = virtio_cread_feature(vdev, VIRTIO_BLK_F_CONFIG_WCE,
				   struct virtio_blk_config, wce,
				   &writeback);

	/*
	 * If WCE is not configurable and flush is not available,
	 * assume no writeback cache is in use.
	 */
	if (err)
		writeback = virtio_has_feature(vdev, VIRTIO_BLK_F_FLUSH);

	return writeback;
}

static void virtblk_update_cache_mode(struct virtio_device *vdev)
{
	u8 writeback = virtblk_get_cache_mode(vdev);
	struct virtio_blk *vblk = vdev->priv;

	blk_queue_write_cache(vblk->disk->queue, writeback, false);
	revalidate_disk(vblk->disk);
}

static const char *const virtblk_cache_types[] = {
	"write through", "write back"
};

static ssize_t
cache_type_store(struct device *dev, struct device_attribute *attr,
		 const char *buf, size_t count)
{
	struct gendisk *disk = dev_to_disk(dev);
	struct virtio_blk *vblk = disk->private_data;
	struct virtio_device *vdev = vblk->vdev;
	int i;

	BUG_ON(!virtio_has_feature(vblk->vdev, VIRTIO_BLK_F_CONFIG_WCE));
	i = sysfs_match_string(virtblk_cache_types, buf);
	if (i < 0)
		return i;

	virtio_cwrite8(vdev, offsetof(struct virtio_blk_config, wce), i);
	virtblk_update_cache_mode(vdev);
	return count;
}

static ssize_t
cache_type_show(struct device *dev, struct device_attribute *attr, char *buf)
{
	struct gendisk *disk = dev_to_disk(dev);
	struct virtio_blk *vblk = disk->private_data;
	u8 writeback = virtblk_get_cache_mode(vblk->vdev);

	BUG_ON(writeback >= ARRAY_SIZE(virtblk_cache_types));
	return snprintf(buf, 40, "%s\n", virtblk_cache_types[writeback]);
}

static DEVICE_ATTR_RW(cache_type);

static struct attribute *virtblk_attrs[] = {
	&dev_attr_serial.attr,
	&dev_attr_cache_type.attr,
	NULL,
};

static umode_t virtblk_attrs_are_visible(struct kobject *kobj,
		struct attribute *a, int n)
{
	struct device *dev = container_of(kobj, struct device, kobj);
	struct gendisk *disk = dev_to_disk(dev);
	struct virtio_blk *vblk = disk->private_data;
	struct virtio_device *vdev = vblk->vdev;

	if (a == &dev_attr_cache_type.attr &&
	    !virtio_has_feature(vdev, VIRTIO_BLK_F_CONFIG_WCE))
		return S_IRUGO;

	return a->mode;
}

static const struct attribute_group virtblk_attr_group = {
	.attrs = virtblk_attrs,
	.is_visible = virtblk_attrs_are_visible,
};

static const struct attribute_group *virtblk_attr_groups[] = {
	&virtblk_attr_group,
	NULL,
};

static int virtblk_init_request(struct blk_mq_tag_set *set, struct request *rq,
		unsigned int hctx_idx, unsigned int numa_node)
{
	struct virtio_blk *vblk = set->driver_data;
	struct virtblk_req *vbr = blk_mq_rq_to_pdu(rq);

#ifdef CONFIG_VIRTIO_BLK_SCSI
	vbr->sreq.sense = vbr->sense;
#endif
	sg_init_table(vbr->sg, vblk->sg_elems);
	return 0;
}

static int virtblk_map_queues(struct blk_mq_tag_set *set)
{
	struct virtio_blk *vblk = set->driver_data;

	return blk_mq_virtio_map_queues(set, vblk->vdev, 0);
}

#ifdef CONFIG_VIRTIO_BLK_SCSI
static void virtblk_initialize_rq(struct request *req)
{
	struct virtblk_req *vbr = blk_mq_rq_to_pdu(req);

	scsi_req_init(&vbr->sreq);
}
#endif

static const struct blk_mq_ops virtio_mq_ops = {
	.queue_rq	= virtio_queue_rq,
	.complete	= virtblk_request_done,
	.init_request	= virtblk_init_request,
#ifdef CONFIG_VIRTIO_BLK_SCSI
	.initialize_rq_fn = virtblk_initialize_rq,
#endif
	.map_queues	= virtblk_map_queues,
};

static unsigned int virtblk_queue_depth;
module_param_named(queue_depth, virtblk_queue_depth, uint, 0444);

static int virtblk_probe(struct virtio_device *vdev)
{
	struct virtio_blk *vblk;
	struct request_queue *q;
	int err, index;

<<<<<<< HEAD
	u32 v, blk_size, sg_elems, opt_io_size;
=======
	u64 cap;
	u32 v, blk_size, max_size, sg_elems, opt_io_size;
>>>>>>> 17186266
	u16 min_io_size;
	u8 physical_block_exp, alignment_offset;

	if (!vdev->config->get) {
		dev_err(&vdev->dev, "%s failure: config access disabled\n",
			__func__);
		return -EINVAL;
	}

	err = ida_simple_get(&vd_index_ida, 0, minor_to_index(1 << MINORBITS),
			     GFP_KERNEL);
	if (err < 0)
		goto out;
	index = err;

	/* We need to know how many segments before we allocate. */
	err = virtio_cread_feature(vdev, VIRTIO_BLK_F_SEG_MAX,
				   struct virtio_blk_config, seg_max,
				   &sg_elems);

	/* We need at least one SG element, whatever they say. */
	if (err || !sg_elems)
		sg_elems = 1;

	/* We need an extra sg elements at head and tail. */
	sg_elems += 2;
	vdev->priv = vblk = kmalloc(sizeof(*vblk), GFP_KERNEL);
	if (!vblk) {
		err = -ENOMEM;
		goto out_free_index;
	}

	vblk->vdev = vdev;
	vblk->sg_elems = sg_elems;

	INIT_WORK(&vblk->config_work, virtblk_config_changed_work);

	err = init_vq(vblk);
	if (err)
		goto out_free_vblk;

	/* FIXME: How many partitions?  How long is a piece of string? */
	vblk->disk = alloc_disk(1 << PART_BITS);
	if (!vblk->disk) {
		err = -ENOMEM;
		goto out_free_vq;
	}

	/* Default queue sizing is to fill the ring. */
	if (!virtblk_queue_depth) {
		virtblk_queue_depth = vblk->vqs[0].vq->num_free;
		/* ... but without indirect descs, we use 2 descs per req */
		if (!virtio_has_feature(vdev, VIRTIO_RING_F_INDIRECT_DESC))
			virtblk_queue_depth /= 2;
	}

	memset(&vblk->tag_set, 0, sizeof(vblk->tag_set));
	vblk->tag_set.ops = &virtio_mq_ops;
	vblk->tag_set.queue_depth = virtblk_queue_depth;
	vblk->tag_set.numa_node = NUMA_NO_NODE;
	vblk->tag_set.flags = BLK_MQ_F_SHOULD_MERGE;
	vblk->tag_set.cmd_size =
		sizeof(struct virtblk_req) +
		sizeof(struct scatterlist) * sg_elems;
	vblk->tag_set.driver_data = vblk;
	vblk->tag_set.nr_hw_queues = vblk->num_vqs;

	err = blk_mq_alloc_tag_set(&vblk->tag_set);
	if (err)
		goto out_put_disk;

	q = blk_mq_init_queue(&vblk->tag_set);
	if (IS_ERR(q)) {
		err = -ENOMEM;
		goto out_free_tags;
	}
	vblk->disk->queue = q;

	q->queuedata = vblk;

	virtblk_name_format("vd", index, vblk->disk->disk_name, DISK_NAME_LEN);

	vblk->disk->major = major;
	vblk->disk->first_minor = index_to_minor(index);
	vblk->disk->private_data = vblk;
	vblk->disk->fops = &virtblk_fops;
	vblk->disk->flags |= GENHD_FL_EXT_DEVT;
	vblk->index = index;

	/* configure queue flush support */
	virtblk_update_cache_mode(vdev);

	/* If disk is read-only in the host, the guest should obey */
	if (virtio_has_feature(vdev, VIRTIO_BLK_F_RO))
		set_disk_ro(vblk->disk, 1);

	/* We can handle whatever the host told us to handle. */
	blk_queue_max_segments(q, vblk->sg_elems-2);

	/* No real sector limit. */
	blk_queue_max_hw_sectors(q, -1U);

	max_size = virtio_max_dma_size(vdev);

	/* Host can optionally specify maximum segment size and number of
	 * segments. */
	err = virtio_cread_feature(vdev, VIRTIO_BLK_F_SIZE_MAX,
				   struct virtio_blk_config, size_max, &v);
	if (!err)
		max_size = min(max_size, v);

	blk_queue_max_segment_size(q, max_size);

	/* Host can optionally specify the block size of the device */
	err = virtio_cread_feature(vdev, VIRTIO_BLK_F_BLK_SIZE,
				   struct virtio_blk_config, blk_size,
				   &blk_size);
	if (!err)
		blk_queue_logical_block_size(q, blk_size);
	else
		blk_size = queue_logical_block_size(q);

	/* Use topology information if available */
	err = virtio_cread_feature(vdev, VIRTIO_BLK_F_TOPOLOGY,
				   struct virtio_blk_config, physical_block_exp,
				   &physical_block_exp);
	if (!err && physical_block_exp)
		blk_queue_physical_block_size(q,
				blk_size * (1 << physical_block_exp));

	err = virtio_cread_feature(vdev, VIRTIO_BLK_F_TOPOLOGY,
				   struct virtio_blk_config, alignment_offset,
				   &alignment_offset);
	if (!err && alignment_offset)
		blk_queue_alignment_offset(q, blk_size * alignment_offset);

	err = virtio_cread_feature(vdev, VIRTIO_BLK_F_TOPOLOGY,
				   struct virtio_blk_config, min_io_size,
				   &min_io_size);
	if (!err && min_io_size)
		blk_queue_io_min(q, blk_size * min_io_size);

	err = virtio_cread_feature(vdev, VIRTIO_BLK_F_TOPOLOGY,
				   struct virtio_blk_config, opt_io_size,
				   &opt_io_size);
	if (!err && opt_io_size)
		blk_queue_io_opt(q, blk_size * opt_io_size);

	virtblk_update_capacity(vblk, false);
	virtio_device_ready(vdev);

	device_add_disk(&vdev->dev, vblk->disk, virtblk_attr_groups);
	return 0;

out_free_tags:
	blk_mq_free_tag_set(&vblk->tag_set);
out_put_disk:
	put_disk(vblk->disk);
out_free_vq:
	vdev->config->del_vqs(vdev);
out_free_vblk:
	kfree(vblk);
out_free_index:
	ida_simple_remove(&vd_index_ida, index);
out:
	return err;
}

static void virtblk_remove(struct virtio_device *vdev)
{
	struct virtio_blk *vblk = vdev->priv;
	int index = vblk->index;
	int refc;

	/* Make sure no work handler is accessing the device. */
	flush_work(&vblk->config_work);

	del_gendisk(vblk->disk);
	blk_cleanup_queue(vblk->disk->queue);

	blk_mq_free_tag_set(&vblk->tag_set);

	/* Stop all the virtqueues. */
	vdev->config->reset(vdev);

	refc = kref_read(&disk_to_dev(vblk->disk)->kobj.kref);
	put_disk(vblk->disk);
	vdev->config->del_vqs(vdev);
	kfree(vblk->vqs);
	kfree(vblk);

	/* Only free device id if we don't have any users */
	if (refc == 1)
		ida_simple_remove(&vd_index_ida, index);
}

#ifdef CONFIG_PM_SLEEP
static int virtblk_freeze(struct virtio_device *vdev)
{
	struct virtio_blk *vblk = vdev->priv;

	/* Ensure we don't receive any more interrupts */
	vdev->config->reset(vdev);

	/* Make sure no work handler is accessing the device. */
	flush_work(&vblk->config_work);

	blk_mq_quiesce_queue(vblk->disk->queue);

	vdev->config->del_vqs(vdev);
	return 0;
}

static int virtblk_restore(struct virtio_device *vdev)
{
	struct virtio_blk *vblk = vdev->priv;
	int ret;

	ret = init_vq(vdev->priv);
	if (ret)
		return ret;

	virtio_device_ready(vdev);

	blk_mq_unquiesce_queue(vblk->disk->queue);
	return 0;
}
#endif

static const struct virtio_device_id id_table[] = {
	{ VIRTIO_ID_BLOCK, VIRTIO_DEV_ANY_ID },
	{ 0 },
};

static unsigned int features_legacy[] = {
	VIRTIO_BLK_F_SEG_MAX, VIRTIO_BLK_F_SIZE_MAX, VIRTIO_BLK_F_GEOMETRY,
	VIRTIO_BLK_F_RO, VIRTIO_BLK_F_BLK_SIZE,
#ifdef CONFIG_VIRTIO_BLK_SCSI
	VIRTIO_BLK_F_SCSI,
#endif
	VIRTIO_BLK_F_FLUSH, VIRTIO_BLK_F_TOPOLOGY, VIRTIO_BLK_F_CONFIG_WCE,
	VIRTIO_BLK_F_MQ,
}
;
static unsigned int features[] = {
	VIRTIO_BLK_F_SEG_MAX, VIRTIO_BLK_F_SIZE_MAX, VIRTIO_BLK_F_GEOMETRY,
	VIRTIO_BLK_F_RO, VIRTIO_BLK_F_BLK_SIZE,
	VIRTIO_BLK_F_FLUSH, VIRTIO_BLK_F_TOPOLOGY, VIRTIO_BLK_F_CONFIG_WCE,
	VIRTIO_BLK_F_MQ,
};

static struct virtio_driver virtio_blk = {
	.feature_table			= features,
	.feature_table_size		= ARRAY_SIZE(features),
	.feature_table_legacy		= features_legacy,
	.feature_table_size_legacy	= ARRAY_SIZE(features_legacy),
	.driver.name			= KBUILD_MODNAME,
	.driver.owner			= THIS_MODULE,
	.id_table			= id_table,
	.probe				= virtblk_probe,
	.remove				= virtblk_remove,
	.config_changed			= virtblk_config_changed,
#ifdef CONFIG_PM_SLEEP
	.freeze				= virtblk_freeze,
	.restore			= virtblk_restore,
#endif
};

static int __init init(void)
{
	int error;

	virtblk_wq = alloc_workqueue("virtio-blk", 0, 0);
	if (!virtblk_wq)
		return -ENOMEM;

	major = register_blkdev(0, "virtblk");
	if (major < 0) {
		error = major;
		goto out_destroy_workqueue;
	}

	error = register_virtio_driver(&virtio_blk);
	if (error)
		goto out_unregister_blkdev;
	return 0;

out_unregister_blkdev:
	unregister_blkdev(major, "virtblk");
out_destroy_workqueue:
	destroy_workqueue(virtblk_wq);
	return error;
}

static void __exit fini(void)
{
	unregister_virtio_driver(&virtio_blk);
	unregister_blkdev(major, "virtblk");
	destroy_workqueue(virtblk_wq);
}
module_init(init);
module_exit(fini);

MODULE_DEVICE_TABLE(virtio, id_table);
MODULE_DESCRIPTION("Virtio block driver");
MODULE_LICENSE("GPL");<|MERGE_RESOLUTION|>--- conflicted
+++ resolved
@@ -655,12 +655,7 @@
 	struct request_queue *q;
 	int err, index;
 
-<<<<<<< HEAD
-	u32 v, blk_size, sg_elems, opt_io_size;
-=======
-	u64 cap;
 	u32 v, blk_size, max_size, sg_elems, opt_io_size;
->>>>>>> 17186266
 	u16 min_io_size;
 	u8 physical_block_exp, alignment_offset;
 
