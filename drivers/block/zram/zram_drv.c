--- conflicted
+++ resolved
@@ -1721,12 +1721,7 @@
 
 	zram->disk->queue->backing_dev_info->capabilities |=
 			(BDI_CAP_STABLE_WRITES | BDI_CAP_SYNCHRONOUS_IO);
-<<<<<<< HEAD
-	disk_to_dev(zram->disk)->groups = zram_disk_attr_groups;
-	add_disk(zram->disk);
-=======
 	device_add_disk(NULL, zram->disk, zram_disk_attr_groups);
->>>>>>> e2afa97a
 
 	strlcpy(zram->compressor, default_compressor, sizeof(zram->compressor));
 
@@ -1762,10 +1757,7 @@
 	mutex_unlock(&bdev->bd_mutex);
 
 	zram_debugfs_unregister(zram);
-<<<<<<< HEAD
-=======
-
->>>>>>> e2afa97a
+
 	/* Make sure all the pending I/O are finished */
 	fsync_bdev(bdev);
 	zram_reset_device(zram);
