--- conflicted
+++ resolved
@@ -2721,16 +2721,7 @@
 
 	drbd_init_set_defaults(device);
 
-<<<<<<< HEAD
-	q = blk_alloc_queue(NUMA_NO_NODE);
-	if (!q)
-		goto out_no_q;
-	device->rq_queue = q;
-
-	disk = alloc_disk(1);
-=======
 	disk = blk_alloc_disk(NUMA_NO_NODE);
->>>>>>> 7d2a07b7
 	if (!disk)
 		goto out_no_disk;
 
@@ -2746,15 +2737,7 @@
 	sprintf(disk->disk_name, "drbd%d", minor);
 	disk->private_data = device;
 
-<<<<<<< HEAD
-	device->this_bdev = bdget(MKDEV(DRBD_MAJOR, minor));
-	/* we have no partitions. we contain only ourselves. */
-	device->this_bdev->bd_contains = device->this_bdev;
-
-	blk_queue_write_cache(q, true, true);
-=======
 	blk_queue_write_cache(disk->queue, true, true);
->>>>>>> 7d2a07b7
 	/* Setting the max_hw_sectors to an odd value of 8kibyte here
 	   This triggers a max_bio_size message upon first attach or connect */
 	blk_queue_max_hw_sectors(disk->queue, DRBD_MAX_BIO_SIZE_SAFE >> 8);
