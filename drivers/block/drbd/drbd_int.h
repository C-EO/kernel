--- conflicted
+++ resolved
@@ -1447,11 +1447,7 @@
 
 /* drbd_req */
 extern void do_submit(struct work_struct *ws);
-<<<<<<< HEAD
-extern void __drbd_make_request(struct drbd_device *, struct bio *, unsigned long);
-=======
 extern void __drbd_make_request(struct drbd_device *, struct bio *);
->>>>>>> 7d2a07b7
 extern blk_qc_t drbd_submit_bio(struct bio *bio);
 extern int drbd_read_remote(struct drbd_device *device, struct drbd_request *req);
 extern int is_valid_ar_handle(struct drbd_request *, sector_t);
@@ -1581,13 +1577,8 @@
 					     int fault_type, struct bio *bio)
 {
 	__release(local);
-<<<<<<< HEAD
-	if (!bio->bi_disk) {
-		drbd_err(device, "drbd_submit_bio_noacct: bio->bi_disk == NULL\n");
-=======
 	if (!bio->bi_bdev) {
 		drbd_err(device, "drbd_submit_bio_noacct: bio->bi_bdev == NULL\n");
->>>>>>> 7d2a07b7
 		bio->bi_status = BLK_STS_IOERR;
 		bio_endio(bio);
 		return;
