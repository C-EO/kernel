// SPDX-License-Identifier: GPL-2.0-or-later
/*
   drbd_worker.c

   This file is part of DRBD by Philipp Reisner and Lars Ellenberg.

   Copyright (C) 2001-2008, LINBIT Information Technologies GmbH.
   Copyright (C) 1999-2008, Philipp Reisner <philipp.reisner@linbit.com>.
   Copyright (C) 2002-2008, Lars Ellenberg <lars.ellenberg@linbit.com>.


*/

#include <linux/module.h>
#include <linux/drbd.h>
#include <linux/sched/signal.h>
#include <linux/wait.h>
#include <linux/mm.h>
#include <linux/memcontrol.h>
#include <linux/mm_inline.h>
#include <linux/slab.h>
#include <linux/random.h>
#include <linux/string.h>
#include <linux/scatterlist.h>
#include <linux/part_stat.h>

#include "drbd_int.h"
#include "drbd_protocol.h"
#include "drbd_req.h"

static int make_ov_request(struct drbd_device *, int);
static int make_resync_request(struct drbd_device *, int);

/* endio handlers:
 *   drbd_md_endio (defined here)
 *   drbd_request_endio (defined here)
 *   drbd_peer_request_endio (defined here)
 *   drbd_bm_endio (defined in drbd_bitmap.c)
 *
 * For all these callbacks, note the following:
 * The callbacks will be called in irq context by the IDE drivers,
 * and in Softirqs/Tasklets/BH context by the SCSI drivers.
 * Try to get the locking right :)
 *
 */

/* used for synchronous meta data and bitmap IO
 * submitted by drbd_md_sync_page_io()
 */
void drbd_md_endio(struct bio *bio)
{
	struct drbd_device *device;

	device = bio->bi_private;
	device->md_io.error = blk_status_to_errno(bio->bi_status);

	/* special case: drbd_md_read() during drbd_adm_attach() */
	if (device->ldev)
		put_ldev(device);
	bio_put(bio);

	/* We grabbed an extra reference in _drbd_md_sync_page_io() to be able
	 * to timeout on the lower level device, and eventually detach from it.
	 * If this io completion runs after that timeout expired, this
	 * drbd_md_put_buffer() may allow us to finally try and re-attach.
	 * During normal operation, this only puts that extra reference
	 * down to 1 again.
	 * Make sure we first drop the reference, and only then signal
	 * completion, or we may (in drbd_al_read_log()) cycle so fast into the
	 * next drbd_md_sync_page_io(), that we trigger the
	 * ASSERT(atomic_read(&device->md_io_in_use) == 1) there.
	 */
	drbd_md_put_buffer(device);
	device->md_io.done = 1;
	wake_up(&device->misc_wait);
}

/* reads on behalf of the partner,
 * "submitted" by the receiver
 */
static void drbd_endio_read_sec_final(struct drbd_peer_request *peer_req) __releases(local)
{
	unsigned long flags = 0;
	struct drbd_peer_device *peer_device = peer_req->peer_device;
	struct drbd_device *device = peer_device->device;

	spin_lock_irqsave(&device->resource->req_lock, flags);
	device->read_cnt += peer_req->i.size >> 9;
	list_del(&peer_req->w.list);
	if (list_empty(&device->read_ee))
		wake_up(&device->ee_wait);
	if (test_bit(__EE_WAS_ERROR, &peer_req->flags))
		__drbd_chk_io_error(device, DRBD_READ_ERROR);
	spin_unlock_irqrestore(&device->resource->req_lock, flags);

	drbd_queue_work(&peer_device->connection->sender_work, &peer_req->w);
	put_ldev(device);
}

/* writes on behalf of the partner, or resync writes,
 * "submitted" by the receiver, final stage.  */
void drbd_endio_write_sec_final(struct drbd_peer_request *peer_req) __releases(local)
{
	unsigned long flags = 0;
	struct drbd_peer_device *peer_device = peer_req->peer_device;
	struct drbd_device *device = peer_device->device;
	struct drbd_connection *connection = peer_device->connection;
	struct drbd_interval i;
	int do_wake;
	u64 block_id;
	int do_al_complete_io;

	/* after we moved peer_req to done_ee,
	 * we may no longer access it,
	 * it may be freed/reused already!
	 * (as soon as we release the req_lock) */
	i = peer_req->i;
	do_al_complete_io = peer_req->flags & EE_CALL_AL_COMPLETE_IO;
	block_id = peer_req->block_id;
	peer_req->flags &= ~EE_CALL_AL_COMPLETE_IO;

	if (peer_req->flags & EE_WAS_ERROR) {
		/* In protocol != C, we usually do not send write acks.
		 * In case of a write error, send the neg ack anyways. */
		if (!__test_and_set_bit(__EE_SEND_WRITE_ACK, &peer_req->flags))
			inc_unacked(device);
		drbd_set_out_of_sync(device, peer_req->i.sector, peer_req->i.size);
	}

	spin_lock_irqsave(&device->resource->req_lock, flags);
	device->writ_cnt += peer_req->i.size >> 9;
	list_move_tail(&peer_req->w.list, &device->done_ee);

	/*
	 * Do not remove from the write_requests tree here: we did not send the
	 * Ack yet and did not wake possibly waiting conflicting requests.
	 * Removed from the tree from "drbd_process_done_ee" within the
	 * appropriate dw.cb (e_end_block/e_end_resync_block) or from
	 * _drbd_clear_done_ee.
	 */

	do_wake = list_empty(block_id == ID_SYNCER ? &device->sync_ee : &device->active_ee);

	/* FIXME do we want to detach for failed REQ_OP_DISCARD?
	 * ((peer_req->flags & (EE_WAS_ERROR|EE_TRIM)) == EE_WAS_ERROR) */
	if (peer_req->flags & EE_WAS_ERROR)
		__drbd_chk_io_error(device, DRBD_WRITE_ERROR);

	if (connection->cstate >= C_WF_REPORT_PARAMS) {
		kref_get(&device->kref); /* put is in drbd_send_acks_wf() */
		if (!queue_work(connection->ack_sender, &peer_device->send_acks_work))
			kref_put(&device->kref, drbd_destroy_device);
	}
	spin_unlock_irqrestore(&device->resource->req_lock, flags);

	if (block_id == ID_SYNCER)
		drbd_rs_complete_io(device, i.sector);

	if (do_wake)
		wake_up(&device->ee_wait);

	if (do_al_complete_io)
		drbd_al_complete_io(device, &i);

	put_ldev(device);
}

/* writes on behalf of the partner, or resync writes,
 * "submitted" by the receiver.
 */
void drbd_peer_request_endio(struct bio *bio)
{
	struct drbd_peer_request *peer_req = bio->bi_private;
	struct drbd_device *device = peer_req->peer_device->device;
	bool is_write = bio_data_dir(bio) == WRITE;
	bool is_discard = bio_op(bio) == REQ_OP_WRITE_ZEROES ||
			  bio_op(bio) == REQ_OP_DISCARD;

	if (bio->bi_status && __ratelimit(&drbd_ratelimit_state))
		drbd_warn(device, "%s: error=%d s=%llus\n",
				is_write ? (is_discard ? "discard" : "write")
					: "read", bio->bi_status,
				(unsigned long long)peer_req->i.sector);

	if (bio->bi_status)
		set_bit(__EE_WAS_ERROR, &peer_req->flags);

	bio_put(bio); /* no need for the bio anymore */
	if (atomic_dec_and_test(&peer_req->pending_bios)) {
		if (is_write)
			drbd_endio_write_sec_final(peer_req);
		else
			drbd_endio_read_sec_final(peer_req);
	}
}

static void
drbd_panic_after_delayed_completion_of_aborted_request(struct drbd_device *device)
{
	panic("drbd%u %s/%u potential random memory corruption caused by delayed completion of aborted local request\n",
		device->minor, device->resource->name, device->vnr);
}

/* read, readA or write requests on R_PRIMARY coming from drbd_make_request
 */
void drbd_request_endio(struct bio *bio)
{
	unsigned long flags;
	struct drbd_request *req = bio->bi_private;
	struct drbd_device *device = req->device;
	struct bio_and_error m;
	enum drbd_req_event what;

	/* If this request was aborted locally before,
	 * but now was completed "successfully",
	 * chances are that this caused arbitrary data corruption.
	 *
	 * "aborting" requests, or force-detaching the disk, is intended for
	 * completely blocked/hung local backing devices which do no longer
	 * complete requests at all, not even do error completions.  In this
	 * situation, usually a hard-reset and failover is the only way out.
	 *
	 * By "aborting", basically faking a local error-completion,
	 * we allow for a more graceful swichover by cleanly migrating services.
	 * Still the affected node has to be rebooted "soon".
	 *
	 * By completing these requests, we allow the upper layers to re-use
	 * the associated data pages.
	 *
	 * If later the local backing device "recovers", and now DMAs some data
	 * from disk into the original request pages, in the best case it will
	 * just put random data into unused pages; but typically it will corrupt
	 * meanwhile completely unrelated data, causing all sorts of damage.
	 *
	 * Which means delayed successful completion,
	 * especially for READ requests,
	 * is a reason to panic().
	 *
	 * We assume that a delayed *error* completion is OK,
	 * though we still will complain noisily about it.
	 */
	if (unlikely(req->rq_state & RQ_LOCAL_ABORTED)) {
		if (__ratelimit(&drbd_ratelimit_state))
			drbd_emerg(device, "delayed completion of aborted local request; disk-timeout may be too aggressive\n");

		if (!bio->bi_status)
			drbd_panic_after_delayed_completion_of_aborted_request(device);
	}

	/* to avoid recursion in __req_mod */
	if (unlikely(bio->bi_status)) {
		switch (bio_op(bio)) {
		case REQ_OP_WRITE_ZEROES:
		case REQ_OP_DISCARD:
			if (bio->bi_status == BLK_STS_NOTSUPP)
				what = DISCARD_COMPLETED_NOTSUPP;
			else
				what = DISCARD_COMPLETED_WITH_ERROR;
			break;
		case REQ_OP_READ:
			if (bio->bi_opf & REQ_RAHEAD)
				what = READ_AHEAD_COMPLETED_WITH_ERROR;
			else
				what = READ_COMPLETED_WITH_ERROR;
			break;
		default:
			what = WRITE_COMPLETED_WITH_ERROR;
			break;
		}
	} else {
		what = COMPLETED_OK;
	}

	req->private_bio = ERR_PTR(blk_status_to_errno(bio->bi_status));
	bio_put(bio);

	/* not req_mod(), we need irqsave here! */
	spin_lock_irqsave(&device->resource->req_lock, flags);
	__req_mod(req, what, &m);
	spin_unlock_irqrestore(&device->resource->req_lock, flags);
	put_ldev(device);

	if (m.bio)
		complete_master_bio(device, &m);
}

void drbd_csum_ee(struct crypto_shash *tfm, struct drbd_peer_request *peer_req, void *digest)
{
	SHASH_DESC_ON_STACK(desc, tfm);
	struct page *page = peer_req->pages;
	struct page *tmp;
	unsigned len;
	void *src;

	desc->tfm = tfm;

	crypto_shash_init(desc);

	src = kmap_atomic(page);
	while ((tmp = page_chain_next(page))) {
		/* all but the last page will be fully used */
		crypto_shash_update(desc, src, PAGE_SIZE);
		kunmap_atomic(src);
		page = tmp;
		src = kmap_atomic(page);
	}
	/* and now the last, possibly only partially used page */
	len = peer_req->i.size & (PAGE_SIZE - 1);
	crypto_shash_update(desc, src, len ?: PAGE_SIZE);
	kunmap_atomic(src);

	crypto_shash_final(desc, digest);
	shash_desc_zero(desc);
}

void drbd_csum_bio(struct crypto_shash *tfm, struct bio *bio, void *digest)
{
	SHASH_DESC_ON_STACK(desc, tfm);
	struct bio_vec bvec;
	struct bvec_iter iter;

	desc->tfm = tfm;

	crypto_shash_init(desc);

	bio_for_each_segment(bvec, bio, iter) {
		u8 *src;

		src = kmap_atomic(bvec.bv_page);
		crypto_shash_update(desc, src + bvec.bv_offset, bvec.bv_len);
		kunmap_atomic(src);

		/* REQ_OP_WRITE_SAME has only one segment,
		 * checksum the payload only once. */
		if (bio_op(bio) == REQ_OP_WRITE_SAME)
			break;
	}
	crypto_shash_final(desc, digest);
	shash_desc_zero(desc);
}

/* MAYBE merge common code with w_e_end_ov_req */
static int w_e_send_csum(struct drbd_work *w, int cancel)
{
	struct drbd_peer_request *peer_req = container_of(w, struct drbd_peer_request, w);
	struct drbd_peer_device *peer_device = peer_req->peer_device;
	struct drbd_device *device = peer_device->device;
	int digest_size;
	void *digest;
	int err = 0;

	if (unlikely(cancel))
		goto out;

	if (unlikely((peer_req->flags & EE_WAS_ERROR) != 0))
		goto out;

	digest_size = crypto_shash_digestsize(peer_device->connection->csums_tfm);
	digest = kmalloc(digest_size, GFP_NOIO);
	if (digest) {
		sector_t sector = peer_req->i.sector;
		unsigned int size = peer_req->i.size;
		drbd_csum_ee(peer_device->connection->csums_tfm, peer_req, digest);
		/* Free peer_req and pages before send.
		 * In case we block on congestion, we could otherwise run into
		 * some distributed deadlock, if the other side blocks on
		 * congestion as well, because our receiver blocks in
		 * drbd_alloc_pages due to pp_in_use > max_buffers. */
		drbd_free_peer_req(device, peer_req);
		peer_req = NULL;
		inc_rs_pending(device);
		err = drbd_send_drequest_csum(peer_device, sector, size,
					      digest, digest_size,
					      P_CSUM_RS_REQUEST);
		kfree(digest);
	} else {
		drbd_err(device, "kmalloc() of digest failed.\n");
		err = -ENOMEM;
	}

out:
	if (peer_req)
		drbd_free_peer_req(device, peer_req);

	if (unlikely(err))
		drbd_err(device, "drbd_send_drequest(..., csum) failed\n");
	return err;
}

#define GFP_TRY	(__GFP_HIGHMEM | __GFP_NOWARN)

static int read_for_csum(struct drbd_peer_device *peer_device, sector_t sector, int size)
{
	struct drbd_device *device = peer_device->device;
	struct drbd_peer_request *peer_req;

	if (!get_ldev(device))
		return -EIO;

	/* GFP_TRY, because if there is no memory available right now, this may
	 * be rescheduled for later. It is "only" background resync, after all. */
	peer_req = drbd_alloc_peer_req(peer_device, ID_SYNCER /* unused */, sector,
				       size, size, GFP_TRY);
	if (!peer_req)
		goto defer;

	peer_req->w.cb = w_e_send_csum;
	spin_lock_irq(&device->resource->req_lock);
	list_add_tail(&peer_req->w.list, &device->read_ee);
	spin_unlock_irq(&device->resource->req_lock);

	atomic_add(size >> 9, &device->rs_sect_ev);
	if (drbd_submit_peer_request(device, peer_req, REQ_OP_READ, 0,
				     DRBD_FAULT_RS_RD) == 0)
		return 0;

	/* If it failed because of ENOMEM, retry should help.  If it failed
	 * because bio_add_page failed (probably broken lower level driver),
	 * retry may or may not help.
	 * If it does not, you may need to force disconnect. */
	spin_lock_irq(&device->resource->req_lock);
	list_del(&peer_req->w.list);
	spin_unlock_irq(&device->resource->req_lock);

	drbd_free_peer_req(device, peer_req);
defer:
	put_ldev(device);
	return -EAGAIN;
}

int w_resync_timer(struct drbd_work *w, int cancel)
{
	struct drbd_device *device =
		container_of(w, struct drbd_device, resync_work);

	switch (device->state.conn) {
	case C_VERIFY_S:
		make_ov_request(device, cancel);
		break;
	case C_SYNC_TARGET:
		make_resync_request(device, cancel);
		break;
	}

	return 0;
}

void resync_timer_fn(struct timer_list *t)
{
	struct drbd_device *device = from_timer(device, t, resync_timer);

	drbd_queue_work_if_unqueued(
		&first_peer_device(device)->connection->sender_work,
		&device->resync_work);
}

static void fifo_set(struct fifo_buffer *fb, int value)
{
	int i;

	for (i = 0; i < fb->size; i++)
		fb->values[i] = value;
}

static int fifo_push(struct fifo_buffer *fb, int value)
{
	int ov;

	ov = fb->values[fb->head_index];
	fb->values[fb->head_index++] = value;

	if (fb->head_index >= fb->size)
		fb->head_index = 0;

	return ov;
}

static void fifo_add_val(struct fifo_buffer *fb, int value)
{
	int i;

	for (i = 0; i < fb->size; i++)
		fb->values[i] += value;
}

struct fifo_buffer *fifo_alloc(unsigned int fifo_size)
{
	struct fifo_buffer *fb;

	fb = kzalloc(struct_size(fb, values, fifo_size), GFP_NOIO);
	if (!fb)
		return NULL;

	fb->head_index = 0;
	fb->size = fifo_size;
	fb->total = 0;

	return fb;
}

static int drbd_rs_controller(struct drbd_device *device, unsigned int sect_in)
{
	struct disk_conf *dc;
	unsigned int want;     /* The number of sectors we want in-flight */
	int req_sect; /* Number of sectors to request in this turn */
	int correction; /* Number of sectors more we need in-flight */
	int cps; /* correction per invocation of drbd_rs_controller() */
	int steps; /* Number of time steps to plan ahead */
	int curr_corr;
	int max_sect;
	struct fifo_buffer *plan;

	dc = rcu_dereference(device->ldev->disk_conf);
	plan = rcu_dereference(device->rs_plan_s);

	steps = plan->size; /* (dc->c_plan_ahead * 10 * SLEEP_TIME) / HZ; */

	if (device->rs_in_flight + sect_in == 0) { /* At start of resync */
		want = ((dc->resync_rate * 2 * SLEEP_TIME) / HZ) * steps;
	} else { /* normal path */
		want = dc->c_fill_target ? dc->c_fill_target :
			sect_in * dc->c_delay_target * HZ / (SLEEP_TIME * 10);
	}

	correction = want - device->rs_in_flight - plan->total;

	/* Plan ahead */
	cps = correction / steps;
	fifo_add_val(plan, cps);
	plan->total += cps * steps;

	/* What we do in this step */
	curr_corr = fifo_push(plan, 0);
	plan->total -= curr_corr;

	req_sect = sect_in + curr_corr;
	if (req_sect < 0)
		req_sect = 0;

	max_sect = (dc->c_max_rate * 2 * SLEEP_TIME) / HZ;
	if (req_sect > max_sect)
		req_sect = max_sect;

	/*
	drbd_warn(device, "si=%u if=%d wa=%u co=%d st=%d cps=%d pl=%d cc=%d rs=%d\n",
		 sect_in, device->rs_in_flight, want, correction,
		 steps, cps, device->rs_planed, curr_corr, req_sect);
	*/

	return req_sect;
}

static int drbd_rs_number_requests(struct drbd_device *device)
{
	unsigned int sect_in;  /* Number of sectors that came in since the last turn */
	int number, mxb;

	sect_in = atomic_xchg(&device->rs_sect_in, 0);
	device->rs_in_flight -= sect_in;

	rcu_read_lock();
	mxb = drbd_get_max_buffers(device) / 2;
	if (rcu_dereference(device->rs_plan_s)->size) {
		number = drbd_rs_controller(device, sect_in) >> (BM_BLOCK_SHIFT - 9);
		device->c_sync_rate = number * HZ * (BM_BLOCK_SIZE / 1024) / SLEEP_TIME;
	} else {
		device->c_sync_rate = rcu_dereference(device->ldev->disk_conf)->resync_rate;
		number = SLEEP_TIME * device->c_sync_rate  / ((BM_BLOCK_SIZE / 1024) * HZ);
	}
	rcu_read_unlock();

	/* Don't have more than "max-buffers"/2 in-flight.
	 * Otherwise we may cause the remote site to stall on drbd_alloc_pages(),
	 * potentially causing a distributed deadlock on congestion during
	 * online-verify or (checksum-based) resync, if max-buffers,
	 * socket buffer sizes and resync rate settings are mis-configured. */

	/* note that "number" is in units of "BM_BLOCK_SIZE" (which is 4k),
	 * mxb (as used here, and in drbd_alloc_pages on the peer) is
	 * "number of pages" (typically also 4k),
	 * but "rs_in_flight" is in "sectors" (512 Byte). */
	if (mxb - device->rs_in_flight/8 < number)
		number = mxb - device->rs_in_flight/8;

	return number;
}

static int make_resync_request(struct drbd_device *const device, int cancel)
{
	struct drbd_peer_device *const peer_device = first_peer_device(device);
	struct drbd_connection *const connection = peer_device ? peer_device->connection : NULL;
	unsigned long bit;
	sector_t sector;
	const sector_t capacity = get_capacity(device->vdisk);
	int max_bio_size;
	int number, rollback_i, size;
	int align, requeue = 0;
	int i = 0;
	int discard_granularity = 0;

	if (unlikely(cancel))
		return 0;

	if (device->rs_total == 0) {
		/* empty resync? */
		drbd_resync_finished(device);
		return 0;
	}

	if (!get_ldev(device)) {
		/* Since we only need to access device->rsync a
		   get_ldev_if_state(device,D_FAILED) would be sufficient, but
		   to continue resync with a broken disk makes no sense at
		   all */
		drbd_err(device, "Disk broke down during resync!\n");
		return 0;
	}

	if (connection->agreed_features & DRBD_FF_THIN_RESYNC) {
		rcu_read_lock();
		discard_granularity = rcu_dereference(device->ldev->disk_conf)->rs_discard_granularity;
		rcu_read_unlock();
	}

	max_bio_size = queue_max_hw_sectors(device->rq_queue) << 9;
	number = drbd_rs_number_requests(device);
	if (number <= 0)
		goto requeue;

	for (i = 0; i < number; i++) {
		/* Stop generating RS requests when half of the send buffer is filled,
		 * but notify TCP that we'd like to have more space. */
		mutex_lock(&connection->data.mutex);
		if (connection->data.socket) {
			struct sock *sk = connection->data.socket->sk;
			int queued = sk->sk_wmem_queued;
			int sndbuf = sk->sk_sndbuf;
			if (queued > sndbuf / 2) {
				requeue = 1;
				if (sk->sk_socket)
					set_bit(SOCK_NOSPACE, &sk->sk_socket->flags);
			}
		} else
			requeue = 1;
		mutex_unlock(&connection->data.mutex);
		if (requeue)
			goto requeue;

next_sector:
		size = BM_BLOCK_SIZE;
		bit  = drbd_bm_find_next(device, device->bm_resync_fo);

		if (bit == DRBD_END_OF_BITMAP) {
			device->bm_resync_fo = drbd_bm_bits(device);
			put_ldev(device);
			return 0;
		}

		sector = BM_BIT_TO_SECT(bit);

		if (drbd_try_rs_begin_io(device, sector)) {
			device->bm_resync_fo = bit;
			goto requeue;
		}
		device->bm_resync_fo = bit + 1;

		if (unlikely(drbd_bm_test_bit(device, bit) == 0)) {
			drbd_rs_complete_io(device, sector);
			goto next_sector;
		}

#if DRBD_MAX_BIO_SIZE > BM_BLOCK_SIZE
		/* try to find some adjacent bits.
		 * we stop if we have already the maximum req size.
		 *
		 * Additionally always align bigger requests, in order to
		 * be prepared for all stripe sizes of software RAIDs.
		 */
		align = 1;
		rollback_i = i;
		while (i < number) {
			if (size + BM_BLOCK_SIZE > max_bio_size)
				break;

			/* Be always aligned */
			if (sector & ((1<<(align+3))-1))
				break;

			if (discard_granularity && size == discard_granularity)
				break;

			/* do not cross extent boundaries */
			if (((bit+1) & BM_BLOCKS_PER_BM_EXT_MASK) == 0)
				break;
			/* now, is it actually dirty, after all?
			 * caution, drbd_bm_test_bit is tri-state for some
			 * obscure reason; ( b == 0 ) would get the out-of-band
			 * only accidentally right because of the "oddly sized"
			 * adjustment below */
			if (drbd_bm_test_bit(device, bit+1) != 1)
				break;
			bit++;
			size += BM_BLOCK_SIZE;
			if ((BM_BLOCK_SIZE << align) <= size)
				align++;
			i++;
		}
		/* if we merged some,
		 * reset the offset to start the next drbd_bm_find_next from */
		if (size > BM_BLOCK_SIZE)
			device->bm_resync_fo = bit + 1;
#endif

		/* adjust very last sectors, in case we are oddly sized */
		if (sector + (size>>9) > capacity)
			size = (capacity-sector)<<9;

		if (device->use_csums) {
			switch (read_for_csum(peer_device, sector, size)) {
			case -EIO: /* Disk failure */
				put_ldev(device);
				return -EIO;
			case -EAGAIN: /* allocation failed, or ldev busy */
				drbd_rs_complete_io(device, sector);
				device->bm_resync_fo = BM_SECT_TO_BIT(sector);
				i = rollback_i;
				goto requeue;
			case 0:
				/* everything ok */
				break;
			default:
				BUG();
			}
		} else {
			int err;

			inc_rs_pending(device);
			err = drbd_send_drequest(peer_device,
						 size == discard_granularity ? P_RS_THIN_REQ : P_RS_DATA_REQUEST,
						 sector, size, ID_SYNCER);
			if (err) {
				drbd_err(device, "drbd_send_drequest() failed, aborting...\n");
				dec_rs_pending(device);
				put_ldev(device);
				return err;
			}
		}
	}

	if (device->bm_resync_fo >= drbd_bm_bits(device)) {
		/* last syncer _request_ was sent,
		 * but the P_RS_DATA_REPLY not yet received.  sync will end (and
		 * next sync group will resume), as soon as we receive the last
		 * resync data block, and the last bit is cleared.
		 * until then resync "work" is "inactive" ...
		 */
		put_ldev(device);
		return 0;
	}

 requeue:
	device->rs_in_flight += (i << (BM_BLOCK_SHIFT - 9));
	mod_timer(&device->resync_timer, jiffies + SLEEP_TIME);
	put_ldev(device);
	return 0;
}

static int make_ov_request(struct drbd_device *device, int cancel)
{
	int number, i, size;
	sector_t sector;
	const sector_t capacity = get_capacity(device->vdisk);
	bool stop_sector_reached = false;

	if (unlikely(cancel))
		return 1;

	number = drbd_rs_number_requests(device);

	sector = device->ov_position;
	for (i = 0; i < number; i++) {
		if (sector >= capacity)
			return 1;

		/* We check for "finished" only in the reply path:
		 * w_e_end_ov_reply().
		 * We need to send at least one request out. */
		stop_sector_reached = i > 0
			&& verify_can_do_stop_sector(device)
			&& sector >= device->ov_stop_sector;
		if (stop_sector_reached)
			break;

		size = BM_BLOCK_SIZE;

		if (drbd_try_rs_begin_io(device, sector)) {
			device->ov_position = sector;
			goto requeue;
		}

		if (sector + (size>>9) > capacity)
			size = (capacity-sector)<<9;

		inc_rs_pending(device);
		if (drbd_send_ov_request(first_peer_device(device), sector, size)) {
			dec_rs_pending(device);
			return 0;
		}
		sector += BM_SECT_PER_BIT;
	}
	device->ov_position = sector;

 requeue:
	device->rs_in_flight += (i << (BM_BLOCK_SHIFT - 9));
	if (i == 0 || !stop_sector_reached)
		mod_timer(&device->resync_timer, jiffies + SLEEP_TIME);
	return 1;
}

int w_ov_finished(struct drbd_work *w, int cancel)
{
	struct drbd_device_work *dw =
		container_of(w, struct drbd_device_work, w);
	struct drbd_device *device = dw->device;
	kfree(dw);
	ov_out_of_sync_print(device);
	drbd_resync_finished(device);

	return 0;
}

static int w_resync_finished(struct drbd_work *w, int cancel)
{
	struct drbd_device_work *dw =
		container_of(w, struct drbd_device_work, w);
	struct drbd_device *device = dw->device;
	kfree(dw);

	drbd_resync_finished(device);

	return 0;
}

static void ping_peer(struct drbd_device *device)
{
	struct drbd_connection *connection = first_peer_device(device)->connection;

	clear_bit(GOT_PING_ACK, &connection->flags);
	request_ping(connection);
	wait_event(connection->ping_wait,
		   test_bit(GOT_PING_ACK, &connection->flags) || device->state.conn < C_CONNECTED);
}

int drbd_resync_finished(struct drbd_device *device)
{
	struct drbd_connection *connection = first_peer_device(device)->connection;
	unsigned long db, dt, dbdt;
	unsigned long n_oos;
	union drbd_state os, ns;
	struct drbd_device_work *dw;
	char *khelper_cmd = NULL;
	int verify_done = 0;

	/* Remove all elements from the resync LRU. Since future actions
	 * might set bits in the (main) bitmap, then the entries in the
	 * resync LRU would be wrong. */
	if (drbd_rs_del_all(device)) {
		/* In case this is not possible now, most probably because
		 * there are P_RS_DATA_REPLY Packets lingering on the worker's
		 * queue (or even the read operations for those packets
		 * is not finished by now).   Retry in 100ms. */

		schedule_timeout_interruptible(HZ / 10);
		dw = kmalloc(sizeof(struct drbd_device_work), GFP_ATOMIC);
		if (dw) {
			dw->w.cb = w_resync_finished;
			dw->device = device;
			drbd_queue_work(&connection->sender_work, &dw->w);
			return 1;
		}
		drbd_err(device, "Warn failed to drbd_rs_del_all() and to kmalloc(dw).\n");
	}

	dt = (jiffies - device->rs_start - device->rs_paused) / HZ;
	if (dt <= 0)
		dt = 1;

	db = device->rs_total;
	/* adjust for verify start and stop sectors, respective reached position */
	if (device->state.conn == C_VERIFY_S || device->state.conn == C_VERIFY_T)
		db -= device->ov_left;

	dbdt = Bit2KB(db/dt);
	device->rs_paused /= HZ;

	if (!get_ldev(device))
		goto out;

	ping_peer(device);

	spin_lock_irq(&device->resource->req_lock);
	os = drbd_read_state(device);

	verify_done = (os.conn == C_VERIFY_S || os.conn == C_VERIFY_T);

	/* This protects us against multiple calls (that can happen in the presence
	   of application IO), and against connectivity loss just before we arrive here. */
	if (os.conn <= C_CONNECTED)
		goto out_unlock;

	ns = os;
	ns.conn = C_CONNECTED;

	drbd_info(device, "%s done (total %lu sec; paused %lu sec; %lu K/sec)\n",
	     verify_done ? "Online verify" : "Resync",
	     dt + device->rs_paused, device->rs_paused, dbdt);

	n_oos = drbd_bm_total_weight(device);

	if (os.conn == C_VERIFY_S || os.conn == C_VERIFY_T) {
		if (n_oos) {
			drbd_alert(device, "Online verify found %lu %dk block out of sync!\n",
			      n_oos, Bit2KB(1));
			khelper_cmd = "out-of-sync";
		}
	} else {
		D_ASSERT(device, (n_oos - device->rs_failed) == 0);

		if (os.conn == C_SYNC_TARGET || os.conn == C_PAUSED_SYNC_T)
			khelper_cmd = "after-resync-target";

		if (device->use_csums && device->rs_total) {
			const unsigned long s = device->rs_same_csum;
			const unsigned long t = device->rs_total;
			const int ratio =
				(t == 0)     ? 0 :
			(t < 100000) ? ((s*100)/t) : (s/(t/100));
			drbd_info(device, "%u %% had equal checksums, eliminated: %luK; "
			     "transferred %luK total %luK\n",
			     ratio,
			     Bit2KB(device->rs_same_csum),
			     Bit2KB(device->rs_total - device->rs_same_csum),
			     Bit2KB(device->rs_total));
		}
	}

	if (device->rs_failed) {
		drbd_info(device, "            %lu failed blocks\n", device->rs_failed);

		if (os.conn == C_SYNC_TARGET || os.conn == C_PAUSED_SYNC_T) {
			ns.disk = D_INCONSISTENT;
			ns.pdsk = D_UP_TO_DATE;
		} else {
			ns.disk = D_UP_TO_DATE;
			ns.pdsk = D_INCONSISTENT;
		}
	} else {
		ns.disk = D_UP_TO_DATE;
		ns.pdsk = D_UP_TO_DATE;

		if (os.conn == C_SYNC_TARGET || os.conn == C_PAUSED_SYNC_T) {
			if (device->p_uuid) {
				int i;
				for (i = UI_BITMAP ; i <= UI_HISTORY_END ; i++)
					_drbd_uuid_set(device, i, device->p_uuid[i]);
				drbd_uuid_set(device, UI_BITMAP, device->ldev->md.uuid[UI_CURRENT]);
				_drbd_uuid_set(device, UI_CURRENT, device->p_uuid[UI_CURRENT]);
			} else {
				drbd_err(device, "device->p_uuid is NULL! BUG\n");
			}
		}

		if (!(os.conn == C_VERIFY_S || os.conn == C_VERIFY_T)) {
			/* for verify runs, we don't update uuids here,
			 * so there would be nothing to report. */
			drbd_uuid_set_bm(device, 0UL);
			drbd_print_uuids(device, "updated UUIDs");
			if (device->p_uuid) {
				/* Now the two UUID sets are equal, update what we
				 * know of the peer. */
				int i;
				for (i = UI_CURRENT ; i <= UI_HISTORY_END ; i++)
					device->p_uuid[i] = device->ldev->md.uuid[i];
			}
		}
	}

	_drbd_set_state(device, ns, CS_VERBOSE, NULL);
out_unlock:
	spin_unlock_irq(&device->resource->req_lock);

	/* If we have been sync source, and have an effective fencing-policy,
	 * once *all* volumes are back in sync, call "unfence". */
	if (os.conn == C_SYNC_SOURCE) {
		enum drbd_disk_state disk_state = D_MASK;
		enum drbd_disk_state pdsk_state = D_MASK;
		enum drbd_fencing_p fp = FP_DONT_CARE;

		rcu_read_lock();
		fp = rcu_dereference(device->ldev->disk_conf)->fencing;
		if (fp != FP_DONT_CARE) {
			struct drbd_peer_device *peer_device;
			int vnr;
			idr_for_each_entry(&connection->peer_devices, peer_device, vnr) {
				struct drbd_device *device = peer_device->device;
				disk_state = min_t(enum drbd_disk_state, disk_state, device->state.disk);
				pdsk_state = min_t(enum drbd_disk_state, pdsk_state, device->state.pdsk);
			}
		}
		rcu_read_unlock();
		if (disk_state == D_UP_TO_DATE && pdsk_state == D_UP_TO_DATE)
			conn_khelper(connection, "unfence-peer");
	}

	put_ldev(device);
out:
	device->rs_total  = 0;
	device->rs_failed = 0;
	device->rs_paused = 0;

	/* reset start sector, if we reached end of device */
	if (verify_done && device->ov_left == 0)
		device->ov_start_sector = 0;

	drbd_md_sync(device);

	if (khelper_cmd)
		drbd_khelper(device, khelper_cmd);

	return 1;
}

/* helper */
static void move_to_net_ee_or_free(struct drbd_device *device, struct drbd_peer_request *peer_req)
{
	if (drbd_peer_req_has_active_page(peer_req)) {
		/* This might happen if sendpage() has not finished */
		int i = (peer_req->i.size + PAGE_SIZE -1) >> PAGE_SHIFT;
		atomic_add(i, &device->pp_in_use_by_net);
		atomic_sub(i, &device->pp_in_use);
		spin_lock_irq(&device->resource->req_lock);
		list_add_tail(&peer_req->w.list, &device->net_ee);
		spin_unlock_irq(&device->resource->req_lock);
		wake_up(&drbd_pp_wait);
	} else
		drbd_free_peer_req(device, peer_req);
}

/**
 * w_e_end_data_req() - Worker callback, to send a P_DATA_REPLY packet in response to a P_DATA_REQUEST
 * @w:		work object.
 * @cancel:	The connection will be closed anyways
 */
int w_e_end_data_req(struct drbd_work *w, int cancel)
{
	struct drbd_peer_request *peer_req = container_of(w, struct drbd_peer_request, w);
	struct drbd_peer_device *peer_device = peer_req->peer_device;
	struct drbd_device *device = peer_device->device;
	int err;

	if (unlikely(cancel)) {
		drbd_free_peer_req(device, peer_req);
		dec_unacked(device);
		return 0;
	}

	if (likely((peer_req->flags & EE_WAS_ERROR) == 0)) {
		err = drbd_send_block(peer_device, P_DATA_REPLY, peer_req);
	} else {
		if (__ratelimit(&drbd_ratelimit_state))
			drbd_err(device, "Sending NegDReply. sector=%llus.\n",
			    (unsigned long long)peer_req->i.sector);

		err = drbd_send_ack(peer_device, P_NEG_DREPLY, peer_req);
	}

	dec_unacked(device);

	move_to_net_ee_or_free(device, peer_req);

	if (unlikely(err))
		drbd_err(device, "drbd_send_block() failed\n");
	return err;
}

static bool all_zero(struct drbd_peer_request *peer_req)
{
	struct page *page = peer_req->pages;
	unsigned int len = peer_req->i.size;

	page_chain_for_each(page) {
		unsigned int l = min_t(unsigned int, len, PAGE_SIZE);
		unsigned int i, words = l / sizeof(long);
		unsigned long *d;

		d = kmap_atomic(page);
		for (i = 0; i < words; i++) {
			if (d[i]) {
				kunmap_atomic(d);
				return false;
			}
		}
		kunmap_atomic(d);
		len -= l;
	}

	return true;
}

/**
 * w_e_end_rsdata_req() - Worker callback to send a P_RS_DATA_REPLY packet in response to a P_RS_DATA_REQUEST
 * @w:		work object.
 * @cancel:	The connection will be closed anyways
 */
int w_e_end_rsdata_req(struct drbd_work *w, int cancel)
{
	struct drbd_peer_request *peer_req = container_of(w, struct drbd_peer_request, w);
	struct drbd_peer_device *peer_device = peer_req->peer_device;
	struct drbd_device *device = peer_device->device;
	int err;

	if (unlikely(cancel)) {
		drbd_free_peer_req(device, peer_req);
		dec_unacked(device);
		return 0;
	}

	if (get_ldev_if_state(device, D_FAILED)) {
		drbd_rs_complete_io(device, peer_req->i.sector);
		put_ldev(device);
	}

	if (device->state.conn == C_AHEAD) {
		err = drbd_send_ack(peer_device, P_RS_CANCEL, peer_req);
	} else if (likely((peer_req->flags & EE_WAS_ERROR) == 0)) {
		if (likely(device->state.pdsk >= D_INCONSISTENT)) {
			inc_rs_pending(device);
			if (peer_req->flags & EE_RS_THIN_REQ && all_zero(peer_req))
				err = drbd_send_rs_deallocated(peer_device, peer_req);
			else
				err = drbd_send_block(peer_device, P_RS_DATA_REPLY, peer_req);
		} else {
			if (__ratelimit(&drbd_ratelimit_state))
				drbd_err(device, "Not sending RSDataReply, "
				    "partner DISKLESS!\n");
			err = 0;
		}
	} else {
		if (__ratelimit(&drbd_ratelimit_state))
			drbd_err(device, "Sending NegRSDReply. sector %llus.\n",
			    (unsigned long long)peer_req->i.sector);

		err = drbd_send_ack(peer_device, P_NEG_RS_DREPLY, peer_req);

		/* update resync data with failure */
		drbd_rs_failed_io(device, peer_req->i.sector, peer_req->i.size);
	}

	dec_unacked(device);

	move_to_net_ee_or_free(device, peer_req);

	if (unlikely(err))
		drbd_err(device, "drbd_send_block() failed\n");
	return err;
}

int w_e_end_csum_rs_req(struct drbd_work *w, int cancel)
{
	struct drbd_peer_request *peer_req = container_of(w, struct drbd_peer_request, w);
	struct drbd_peer_device *peer_device = peer_req->peer_device;
	struct drbd_device *device = peer_device->device;
	struct digest_info *di;
	int digest_size;
	void *digest = NULL;
	int err, eq = 0;

	if (unlikely(cancel)) {
		drbd_free_peer_req(device, peer_req);
		dec_unacked(device);
		return 0;
	}

	if (get_ldev(device)) {
		drbd_rs_complete_io(device, peer_req->i.sector);
		put_ldev(device);
	}

	di = peer_req->digest;

	if (likely((peer_req->flags & EE_WAS_ERROR) == 0)) {
		/* quick hack to try to avoid a race against reconfiguration.
		 * a real fix would be much more involved,
		 * introducing more locking mechanisms */
		if (peer_device->connection->csums_tfm) {
			digest_size = crypto_shash_digestsize(peer_device->connection->csums_tfm);
			D_ASSERT(device, digest_size == di->digest_size);
			digest = kmalloc(digest_size, GFP_NOIO);
		}
		if (digest) {
			drbd_csum_ee(peer_device->connection->csums_tfm, peer_req, digest);
			eq = !memcmp(digest, di->digest, digest_size);
			kfree(digest);
		}

		if (eq) {
			drbd_set_in_sync(device, peer_req->i.sector, peer_req->i.size);
			/* rs_same_csums unit is BM_BLOCK_SIZE */
			device->rs_same_csum += peer_req->i.size >> BM_BLOCK_SHIFT;
			err = drbd_send_ack(peer_device, P_RS_IS_IN_SYNC, peer_req);
		} else {
			inc_rs_pending(device);
			peer_req->block_id = ID_SYNCER; /* By setting block_id, digest pointer becomes invalid! */
			peer_req->flags &= ~EE_HAS_DIGEST; /* This peer request no longer has a digest pointer */
			kfree(di);
			err = drbd_send_block(peer_device, P_RS_DATA_REPLY, peer_req);
		}
	} else {
		err = drbd_send_ack(peer_device, P_NEG_RS_DREPLY, peer_req);
		if (__ratelimit(&drbd_ratelimit_state))
			drbd_err(device, "Sending NegDReply. I guess it gets messy.\n");
	}

	dec_unacked(device);
	move_to_net_ee_or_free(device, peer_req);

	if (unlikely(err))
		drbd_err(device, "drbd_send_block/ack() failed\n");
	return err;
}

int w_e_end_ov_req(struct drbd_work *w, int cancel)
{
	struct drbd_peer_request *peer_req = container_of(w, struct drbd_peer_request, w);
	struct drbd_peer_device *peer_device = peer_req->peer_device;
	struct drbd_device *device = peer_device->device;
	sector_t sector = peer_req->i.sector;
	unsigned int size = peer_req->i.size;
	int digest_size;
	void *digest;
	int err = 0;

	if (unlikely(cancel))
		goto out;

	digest_size = crypto_shash_digestsize(peer_device->connection->verify_tfm);
	digest = kmalloc(digest_size, GFP_NOIO);
	if (!digest) {
		err = 1;	/* terminate the connection in case the allocation failed */
		goto out;
	}

	if (likely(!(peer_req->flags & EE_WAS_ERROR)))
		drbd_csum_ee(peer_device->connection->verify_tfm, peer_req, digest);
	else
		memset(digest, 0, digest_size);

	/* Free e and pages before send.
	 * In case we block on congestion, we could otherwise run into
	 * some distributed deadlock, if the other side blocks on
	 * congestion as well, because our receiver blocks in
	 * drbd_alloc_pages due to pp_in_use > max_buffers. */
	drbd_free_peer_req(device, peer_req);
	peer_req = NULL;
	inc_rs_pending(device);
	err = drbd_send_drequest_csum(peer_device, sector, size, digest, digest_size, P_OV_REPLY);
	if (err)
		dec_rs_pending(device);
	kfree(digest);

out:
	if (peer_req)
		drbd_free_peer_req(device, peer_req);
	dec_unacked(device);
	return err;
}

void drbd_ov_out_of_sync_found(struct drbd_device *device, sector_t sector, int size)
{
	if (device->ov_last_oos_start + device->ov_last_oos_size == sector) {
		device->ov_last_oos_size += size>>9;
	} else {
		device->ov_last_oos_start = sector;
		device->ov_last_oos_size = size>>9;
	}
	drbd_set_out_of_sync(device, sector, size);
}

int w_e_end_ov_reply(struct drbd_work *w, int cancel)
{
	struct drbd_peer_request *peer_req = container_of(w, struct drbd_peer_request, w);
	struct drbd_peer_device *peer_device = peer_req->peer_device;
	struct drbd_device *device = peer_device->device;
	struct digest_info *di;
	void *digest;
	sector_t sector = peer_req->i.sector;
	unsigned int size = peer_req->i.size;
	int digest_size;
	int err, eq = 0;
	bool stop_sector_reached = false;

	if (unlikely(cancel)) {
		drbd_free_peer_req(device, peer_req);
		dec_unacked(device);
		return 0;
	}

	/* after "cancel", because after drbd_disconnect/drbd_rs_cancel_all
	 * the resync lru has been cleaned up already */
	if (get_ldev(device)) {
		drbd_rs_complete_io(device, peer_req->i.sector);
		put_ldev(device);
	}

	di = peer_req->digest;

	if (likely((peer_req->flags & EE_WAS_ERROR) == 0)) {
		digest_size = crypto_shash_digestsize(peer_device->connection->verify_tfm);
		digest = kmalloc(digest_size, GFP_NOIO);
		if (digest) {
			drbd_csum_ee(peer_device->connection->verify_tfm, peer_req, digest);

			D_ASSERT(device, digest_size == di->digest_size);
			eq = !memcmp(digest, di->digest, digest_size);
			kfree(digest);
		}
	}

	/* Free peer_req and pages before send.
	 * In case we block on congestion, we could otherwise run into
	 * some distributed deadlock, if the other side blocks on
	 * congestion as well, because our receiver blocks in
	 * drbd_alloc_pages due to pp_in_use > max_buffers. */
	drbd_free_peer_req(device, peer_req);
	if (!eq)
		drbd_ov_out_of_sync_found(device, sector, size);
	else
		ov_out_of_sync_print(device);

	err = drbd_send_ack_ex(peer_device, P_OV_RESULT, sector, size,
			       eq ? ID_IN_SYNC : ID_OUT_OF_SYNC);

	dec_unacked(device);

	--device->ov_left;

	/* let's advance progress step marks only for every other megabyte */
	if ((device->ov_left & 0x200) == 0x200)
		drbd_advance_rs_marks(device, device->ov_left);

	stop_sector_reached = verify_can_do_stop_sector(device) &&
		(sector + (size>>9)) >= device->ov_stop_sector;

	if (device->ov_left == 0 || stop_sector_reached) {
		ov_out_of_sync_print(device);
		drbd_resync_finished(device);
	}

	return err;
}

/* FIXME
 * We need to track the number of pending barrier acks,
 * and to be able to wait for them.
 * See also comment in drbd_adm_attach before drbd_suspend_io.
 */
static int drbd_send_barrier(struct drbd_connection *connection)
{
	struct p_barrier *p;
	struct drbd_socket *sock;

	sock = &connection->data;
	p = conn_prepare_command(connection, sock);
	if (!p)
		return -EIO;
	p->barrier = connection->send.current_epoch_nr;
	p->pad = 0;
	connection->send.current_epoch_writes = 0;
	connection->send.last_sent_barrier_jif = jiffies;

	return conn_send_command(connection, sock, P_BARRIER, sizeof(*p), NULL, 0);
}

static int pd_send_unplug_remote(struct drbd_peer_device *pd)
{
	struct drbd_socket *sock = &pd->connection->data;
	if (!drbd_prepare_command(pd, sock))
		return -EIO;
	return drbd_send_command(pd, sock, P_UNPLUG_REMOTE, 0, NULL, 0);
}

int w_send_write_hint(struct drbd_work *w, int cancel)
{
	struct drbd_device *device =
		container_of(w, struct drbd_device, unplug_work);

	if (cancel)
		return 0;
	return pd_send_unplug_remote(first_peer_device(device));
}

static void re_init_if_first_write(struct drbd_connection *connection, unsigned int epoch)
{
	if (!connection->send.seen_any_write_yet) {
		connection->send.seen_any_write_yet = true;
		connection->send.current_epoch_nr = epoch;
		connection->send.current_epoch_writes = 0;
		connection->send.last_sent_barrier_jif = jiffies;
	}
}

static void maybe_send_barrier(struct drbd_connection *connection, unsigned int epoch)
{
	/* re-init if first write on this connection */
	if (!connection->send.seen_any_write_yet)
		return;
	if (connection->send.current_epoch_nr != epoch) {
		if (connection->send.current_epoch_writes)
			drbd_send_barrier(connection);
		connection->send.current_epoch_nr = epoch;
	}
}

int w_send_out_of_sync(struct drbd_work *w, int cancel)
{
	struct drbd_request *req = container_of(w, struct drbd_request, w);
	struct drbd_device *device = req->device;
	struct drbd_peer_device *const peer_device = first_peer_device(device);
	struct drbd_connection *const connection = peer_device->connection;
	int err;

	if (unlikely(cancel)) {
		req_mod(req, SEND_CANCELED);
		return 0;
	}
	req->pre_send_jif = jiffies;

	/* this time, no connection->send.current_epoch_writes++;
	 * If it was sent, it was the closing barrier for the last
	 * replicated epoch, before we went into AHEAD mode.
	 * No more barriers will be sent, until we leave AHEAD mode again. */
	maybe_send_barrier(connection, req->epoch);

	err = drbd_send_out_of_sync(peer_device, req);
	req_mod(req, OOS_HANDED_TO_NETWORK);

	return err;
}

/**
 * w_send_dblock() - Worker callback to send a P_DATA packet in order to mirror a write request
 * @w:		work object.
 * @cancel:	The connection will be closed anyways
 */
int w_send_dblock(struct drbd_work *w, int cancel)
{
	struct drbd_request *req = container_of(w, struct drbd_request, w);
	struct drbd_device *device = req->device;
	struct drbd_peer_device *const peer_device = first_peer_device(device);
	struct drbd_connection *connection = peer_device->connection;
	bool do_send_unplug = req->rq_state & RQ_UNPLUG;
	int err;

	if (unlikely(cancel)) {
		req_mod(req, SEND_CANCELED);
		return 0;
	}
	req->pre_send_jif = jiffies;

	re_init_if_first_write(connection, req->epoch);
	maybe_send_barrier(connection, req->epoch);
	connection->send.current_epoch_writes++;

	err = drbd_send_dblock(peer_device, req);
	req_mod(req, err ? SEND_FAILED : HANDED_OVER_TO_NETWORK);

	if (do_send_unplug && !err)
		pd_send_unplug_remote(peer_device);

	return err;
}

/**
 * w_send_read_req() - Worker callback to send a read request (P_DATA_REQUEST) packet
 * @w:		work object.
 * @cancel:	The connection will be closed anyways
 */
int w_send_read_req(struct drbd_work *w, int cancel)
{
	struct drbd_request *req = container_of(w, struct drbd_request, w);
	struct drbd_device *device = req->device;
	struct drbd_peer_device *const peer_device = first_peer_device(device);
	struct drbd_connection *connection = peer_device->connection;
	bool do_send_unplug = req->rq_state & RQ_UNPLUG;
	int err;

	if (unlikely(cancel)) {
		req_mod(req, SEND_CANCELED);
		return 0;
	}
	req->pre_send_jif = jiffies;

	/* Even read requests may close a write epoch,
	 * if there was any yet. */
	maybe_send_barrier(connection, req->epoch);

	err = drbd_send_drequest(peer_device, P_DATA_REQUEST, req->i.sector, req->i.size,
				 (unsigned long)req);

	req_mod(req, err ? SEND_FAILED : HANDED_OVER_TO_NETWORK);

	if (do_send_unplug && !err)
		pd_send_unplug_remote(peer_device);

	return err;
}

int w_restart_disk_io(struct drbd_work *w, int cancel)
{
	struct drbd_request *req = container_of(w, struct drbd_request, w);
	struct drbd_device *device = req->device;

	if (bio_data_dir(req->master_bio) == WRITE && req->rq_state & RQ_IN_ACT_LOG)
		drbd_al_begin_io(device, &req->i);

	req->private_bio = bio_clone_fast(req->master_bio, GFP_NOIO,
					  &drbd_io_bio_set);
	bio_set_dev(req->private_bio, device->ldev->backing_bdev);
<<<<<<< HEAD
=======
	req->private_bio->bi_private = req;
	req->private_bio->bi_end_io = drbd_request_endio;
>>>>>>> 7d2a07b7
	submit_bio_noacct(req->private_bio);

	return 0;
}

static int _drbd_may_sync_now(struct drbd_device *device)
{
	struct drbd_device *odev = device;
	int resync_after;

	while (1) {
		if (!odev->ldev || odev->state.disk == D_DISKLESS)
			return 1;
		rcu_read_lock();
		resync_after = rcu_dereference(odev->ldev->disk_conf)->resync_after;
		rcu_read_unlock();
		if (resync_after == -1)
			return 1;
		odev = minor_to_device(resync_after);
		if (!odev)
			return 1;
		if ((odev->state.conn >= C_SYNC_SOURCE &&
		     odev->state.conn <= C_PAUSED_SYNC_T) ||
		    odev->state.aftr_isp || odev->state.peer_isp ||
		    odev->state.user_isp)
			return 0;
	}
}

/**
 * drbd_pause_after() - Pause resync on all devices that may not resync now
 * @device:	DRBD device.
 *
 * Called from process context only (admin command and after_state_ch).
 */
static bool drbd_pause_after(struct drbd_device *device)
{
	bool changed = false;
	struct drbd_device *odev;
	int i;

	rcu_read_lock();
	idr_for_each_entry(&drbd_devices, odev, i) {
		if (odev->state.conn == C_STANDALONE && odev->state.disk == D_DISKLESS)
			continue;
		if (!_drbd_may_sync_now(odev) &&
		    _drbd_set_state(_NS(odev, aftr_isp, 1),
				    CS_HARD, NULL) != SS_NOTHING_TO_DO)
			changed = true;
	}
	rcu_read_unlock();

	return changed;
}

/**
 * drbd_resume_next() - Resume resync on all devices that may resync now
 * @device:	DRBD device.
 *
 * Called from process context only (admin command and worker).
 */
static bool drbd_resume_next(struct drbd_device *device)
{
	bool changed = false;
	struct drbd_device *odev;
	int i;

	rcu_read_lock();
	idr_for_each_entry(&drbd_devices, odev, i) {
		if (odev->state.conn == C_STANDALONE && odev->state.disk == D_DISKLESS)
			continue;
		if (odev->state.aftr_isp) {
			if (_drbd_may_sync_now(odev) &&
			    _drbd_set_state(_NS(odev, aftr_isp, 0),
					    CS_HARD, NULL) != SS_NOTHING_TO_DO)
				changed = true;
		}
	}
	rcu_read_unlock();
	return changed;
}

void resume_next_sg(struct drbd_device *device)
{
	lock_all_resources();
	drbd_resume_next(device);
	unlock_all_resources();
}

void suspend_other_sg(struct drbd_device *device)
{
	lock_all_resources();
	drbd_pause_after(device);
	unlock_all_resources();
}

/* caller must lock_all_resources() */
enum drbd_ret_code drbd_resync_after_valid(struct drbd_device *device, int o_minor)
{
	struct drbd_device *odev;
	int resync_after;

	if (o_minor == -1)
		return NO_ERROR;
	if (o_minor < -1 || o_minor > MINORMASK)
		return ERR_RESYNC_AFTER;

	/* check for loops */
	odev = minor_to_device(o_minor);
	while (1) {
		if (odev == device)
			return ERR_RESYNC_AFTER_CYCLE;

		/* You are free to depend on diskless, non-existing,
		 * or not yet/no longer existing minors.
		 * We only reject dependency loops.
		 * We cannot follow the dependency chain beyond a detached or
		 * missing minor.
		 */
		if (!odev || !odev->ldev || odev->state.disk == D_DISKLESS)
			return NO_ERROR;

		rcu_read_lock();
		resync_after = rcu_dereference(odev->ldev->disk_conf)->resync_after;
		rcu_read_unlock();
		/* dependency chain ends here, no cycles. */
		if (resync_after == -1)
			return NO_ERROR;

		/* follow the dependency chain */
		odev = minor_to_device(resync_after);
	}
}

/* caller must lock_all_resources() */
void drbd_resync_after_changed(struct drbd_device *device)
{
	int changed;

	do {
		changed  = drbd_pause_after(device);
		changed |= drbd_resume_next(device);
	} while (changed);
}

void drbd_rs_controller_reset(struct drbd_device *device)
{
	struct gendisk *disk = device->ldev->backing_bdev->bd_disk;
	struct fifo_buffer *plan;

	atomic_set(&device->rs_sect_in, 0);
	atomic_set(&device->rs_sect_ev, 0);
	device->rs_in_flight = 0;
	device->rs_last_events =
		(int)part_stat_read_accum(disk->part0, sectors);

	/* Updating the RCU protected object in place is necessary since
	   this function gets called from atomic context.
	   It is valid since all other updates also lead to an completely
	   empty fifo */
	rcu_read_lock();
	plan = rcu_dereference(device->rs_plan_s);
	plan->total = 0;
	fifo_set(plan, 0);
	rcu_read_unlock();
}

void start_resync_timer_fn(struct timer_list *t)
{
	struct drbd_device *device = from_timer(device, t, start_resync_timer);
	drbd_device_post_work(device, RS_START);
}

static void do_start_resync(struct drbd_device *device)
{
	if (atomic_read(&device->unacked_cnt) || atomic_read(&device->rs_pending_cnt)) {
		drbd_warn(device, "postponing start_resync ...\n");
		device->start_resync_timer.expires = jiffies + HZ/10;
		add_timer(&device->start_resync_timer);
		return;
	}

	drbd_start_resync(device, C_SYNC_SOURCE);
	clear_bit(AHEAD_TO_SYNC_SOURCE, &device->flags);
}

static bool use_checksum_based_resync(struct drbd_connection *connection, struct drbd_device *device)
{
	bool csums_after_crash_only;
	rcu_read_lock();
	csums_after_crash_only = rcu_dereference(connection->net_conf)->csums_after_crash_only;
	rcu_read_unlock();
	return connection->agreed_pro_version >= 89 &&		/* supported? */
		connection->csums_tfm &&			/* configured? */
		(csums_after_crash_only == false		/* use for each resync? */
		 || test_bit(CRASHED_PRIMARY, &device->flags));	/* or only after Primary crash? */
}

/**
 * drbd_start_resync() - Start the resync process
 * @device:	DRBD device.
 * @side:	Either C_SYNC_SOURCE or C_SYNC_TARGET
 *
 * This function might bring you directly into one of the
 * C_PAUSED_SYNC_* states.
 */
void drbd_start_resync(struct drbd_device *device, enum drbd_conns side)
{
	struct drbd_peer_device *peer_device = first_peer_device(device);
	struct drbd_connection *connection = peer_device ? peer_device->connection : NULL;
	union drbd_state ns;
	int r;

	if (device->state.conn >= C_SYNC_SOURCE && device->state.conn < C_AHEAD) {
		drbd_err(device, "Resync already running!\n");
		return;
	}

	if (!connection) {
		drbd_err(device, "No connection to peer, aborting!\n");
		return;
	}

	if (!test_bit(B_RS_H_DONE, &device->flags)) {
		if (side == C_SYNC_TARGET) {
			/* Since application IO was locked out during C_WF_BITMAP_T and
			   C_WF_SYNC_UUID we are still unmodified. Before going to C_SYNC_TARGET
			   we check that we might make the data inconsistent. */
			r = drbd_khelper(device, "before-resync-target");
			r = (r >> 8) & 0xff;
			if (r > 0) {
				drbd_info(device, "before-resync-target handler returned %d, "
					 "dropping connection.\n", r);
				conn_request_state(connection, NS(conn, C_DISCONNECTING), CS_HARD);
				return;
			}
		} else /* C_SYNC_SOURCE */ {
			r = drbd_khelper(device, "before-resync-source");
			r = (r >> 8) & 0xff;
			if (r > 0) {
				if (r == 3) {
					drbd_info(device, "before-resync-source handler returned %d, "
						 "ignoring. Old userland tools?", r);
				} else {
					drbd_info(device, "before-resync-source handler returned %d, "
						 "dropping connection.\n", r);
					conn_request_state(connection,
							   NS(conn, C_DISCONNECTING), CS_HARD);
					return;
				}
			}
		}
	}

	if (current == connection->worker.task) {
		/* The worker should not sleep waiting for state_mutex,
		   that can take long */
		if (!mutex_trylock(device->state_mutex)) {
			set_bit(B_RS_H_DONE, &device->flags);
			device->start_resync_timer.expires = jiffies + HZ/5;
			add_timer(&device->start_resync_timer);
			return;
		}
	} else {
		mutex_lock(device->state_mutex);
	}

	lock_all_resources();
	clear_bit(B_RS_H_DONE, &device->flags);
	/* Did some connection breakage or IO error race with us? */
	if (device->state.conn < C_CONNECTED
	|| !get_ldev_if_state(device, D_NEGOTIATING)) {
		unlock_all_resources();
		goto out;
	}

	ns = drbd_read_state(device);

	ns.aftr_isp = !_drbd_may_sync_now(device);

	ns.conn = side;

	if (side == C_SYNC_TARGET)
		ns.disk = D_INCONSISTENT;
	else /* side == C_SYNC_SOURCE */
		ns.pdsk = D_INCONSISTENT;

	r = _drbd_set_state(device, ns, CS_VERBOSE, NULL);
	ns = drbd_read_state(device);

	if (ns.conn < C_CONNECTED)
		r = SS_UNKNOWN_ERROR;

	if (r == SS_SUCCESS) {
		unsigned long tw = drbd_bm_total_weight(device);
		unsigned long now = jiffies;
		int i;

		device->rs_failed    = 0;
		device->rs_paused    = 0;
		device->rs_same_csum = 0;
		device->rs_last_sect_ev = 0;
		device->rs_total     = tw;
		device->rs_start     = now;
		for (i = 0; i < DRBD_SYNC_MARKS; i++) {
			device->rs_mark_left[i] = tw;
			device->rs_mark_time[i] = now;
		}
		drbd_pause_after(device);
		/* Forget potentially stale cached per resync extent bit-counts.
		 * Open coded drbd_rs_cancel_all(device), we already have IRQs
		 * disabled, and know the disk state is ok. */
		spin_lock(&device->al_lock);
		lc_reset(device->resync);
		device->resync_locked = 0;
		device->resync_wenr = LC_FREE;
		spin_unlock(&device->al_lock);
	}
	unlock_all_resources();

	if (r == SS_SUCCESS) {
		wake_up(&device->al_wait); /* for lc_reset() above */
		/* reset rs_last_bcast when a resync or verify is started,
		 * to deal with potential jiffies wrap. */
		device->rs_last_bcast = jiffies - HZ;

		drbd_info(device, "Began resync as %s (will sync %lu KB [%lu bits set]).\n",
		     drbd_conn_str(ns.conn),
		     (unsigned long) device->rs_total << (BM_BLOCK_SHIFT-10),
		     (unsigned long) device->rs_total);
		if (side == C_SYNC_TARGET) {
			device->bm_resync_fo = 0;
			device->use_csums = use_checksum_based_resync(connection, device);
		} else {
			device->use_csums = false;
		}

		/* Since protocol 96, we must serialize drbd_gen_and_send_sync_uuid
		 * with w_send_oos, or the sync target will get confused as to
		 * how much bits to resync.  We cannot do that always, because for an
		 * empty resync and protocol < 95, we need to do it here, as we call
		 * drbd_resync_finished from here in that case.
		 * We drbd_gen_and_send_sync_uuid here for protocol < 96,
		 * and from after_state_ch otherwise. */
		if (side == C_SYNC_SOURCE && connection->agreed_pro_version < 96)
			drbd_gen_and_send_sync_uuid(peer_device);

		if (connection->agreed_pro_version < 95 && device->rs_total == 0) {
			/* This still has a race (about when exactly the peers
			 * detect connection loss) that can lead to a full sync
			 * on next handshake. In 8.3.9 we fixed this with explicit
			 * resync-finished notifications, but the fix
			 * introduces a protocol change.  Sleeping for some
			 * time longer than the ping interval + timeout on the
			 * SyncSource, to give the SyncTarget the chance to
			 * detect connection loss, then waiting for a ping
			 * response (implicit in drbd_resync_finished) reduces
			 * the race considerably, but does not solve it. */
			if (side == C_SYNC_SOURCE) {
				struct net_conf *nc;
				int timeo;

				rcu_read_lock();
				nc = rcu_dereference(connection->net_conf);
				timeo = nc->ping_int * HZ + nc->ping_timeo * HZ / 9;
				rcu_read_unlock();
				schedule_timeout_interruptible(timeo);
			}
			drbd_resync_finished(device);
		}

		drbd_rs_controller_reset(device);
		/* ns.conn may already be != device->state.conn,
		 * we may have been paused in between, or become paused until
		 * the timer triggers.
		 * No matter, that is handled in resync_timer_fn() */
		if (ns.conn == C_SYNC_TARGET)
			mod_timer(&device->resync_timer, jiffies);

		drbd_md_sync(device);
	}
	put_ldev(device);
out:
	mutex_unlock(device->state_mutex);
}

static void update_on_disk_bitmap(struct drbd_device *device, bool resync_done)
{
	struct sib_info sib = { .sib_reason = SIB_SYNC_PROGRESS, };
	device->rs_last_bcast = jiffies;

	if (!get_ldev(device))
		return;

	drbd_bm_write_lazy(device, 0);
	if (resync_done && is_sync_state(device->state.conn))
		drbd_resync_finished(device);

	drbd_bcast_event(device, &sib);
	/* update timestamp, in case it took a while to write out stuff */
	device->rs_last_bcast = jiffies;
	put_ldev(device);
}

static void drbd_ldev_destroy(struct drbd_device *device)
{
	lc_destroy(device->resync);
	device->resync = NULL;
	lc_destroy(device->act_log);
	device->act_log = NULL;

	__acquire(local);
	drbd_backing_dev_free(device, device->ldev);
	device->ldev = NULL;
	__release(local);

	clear_bit(GOING_DISKLESS, &device->flags);
	wake_up(&device->misc_wait);
}

static void go_diskless(struct drbd_device *device)
{
	D_ASSERT(device, device->state.disk == D_FAILED);
	/* we cannot assert local_cnt == 0 here, as get_ldev_if_state will
	 * inc/dec it frequently. Once we are D_DISKLESS, no one will touch
	 * the protected members anymore, though, so once put_ldev reaches zero
	 * again, it will be safe to free them. */

	/* Try to write changed bitmap pages, read errors may have just
	 * set some bits outside the area covered by the activity log.
	 *
	 * If we have an IO error during the bitmap writeout,
	 * we will want a full sync next time, just in case.
	 * (Do we want a specific meta data flag for this?)
	 *
	 * If that does not make it to stable storage either,
	 * we cannot do anything about that anymore.
	 *
	 * We still need to check if both bitmap and ldev are present, we may
	 * end up here after a failed attach, before ldev was even assigned.
	 */
	if (device->bitmap && device->ldev) {
		/* An interrupted resync or similar is allowed to recounts bits
		 * while we detach.
		 * Any modifications would not be expected anymore, though.
		 */
		if (drbd_bitmap_io_from_worker(device, drbd_bm_write,
					"detach", BM_LOCKED_TEST_ALLOWED)) {
			if (test_bit(WAS_READ_ERROR, &device->flags)) {
				drbd_md_set_flag(device, MDF_FULL_SYNC);
				drbd_md_sync(device);
			}
		}
	}

	drbd_force_state(device, NS(disk, D_DISKLESS));
}

static int do_md_sync(struct drbd_device *device)
{
	drbd_warn(device, "md_sync_timer expired! Worker calls drbd_md_sync().\n");
	drbd_md_sync(device);
	return 0;
}

/* only called from drbd_worker thread, no locking */
void __update_timing_details(
		struct drbd_thread_timing_details *tdp,
		unsigned int *cb_nr,
		void *cb,
		const char *fn, const unsigned int line)
{
	unsigned int i = *cb_nr % DRBD_THREAD_DETAILS_HIST;
	struct drbd_thread_timing_details *td = tdp + i;

	td->start_jif = jiffies;
	td->cb_addr = cb;
	td->caller_fn = fn;
	td->line = line;
	td->cb_nr = *cb_nr;

	i = (i+1) % DRBD_THREAD_DETAILS_HIST;
	td = tdp + i;
	memset(td, 0, sizeof(*td));

	++(*cb_nr);
}

static void do_device_work(struct drbd_device *device, const unsigned long todo)
{
	if (test_bit(MD_SYNC, &todo))
		do_md_sync(device);
	if (test_bit(RS_DONE, &todo) ||
	    test_bit(RS_PROGRESS, &todo))
		update_on_disk_bitmap(device, test_bit(RS_DONE, &todo));
	if (test_bit(GO_DISKLESS, &todo))
		go_diskless(device);
	if (test_bit(DESTROY_DISK, &todo))
		drbd_ldev_destroy(device);
	if (test_bit(RS_START, &todo))
		do_start_resync(device);
}

#define DRBD_DEVICE_WORK_MASK	\
	((1UL << GO_DISKLESS)	\
	|(1UL << DESTROY_DISK)	\
	|(1UL << MD_SYNC)	\
	|(1UL << RS_START)	\
	|(1UL << RS_PROGRESS)	\
	|(1UL << RS_DONE)	\
	)

static unsigned long get_work_bits(unsigned long *flags)
{
	unsigned long old, new;
	do {
		old = *flags;
		new = old & ~DRBD_DEVICE_WORK_MASK;
	} while (cmpxchg(flags, old, new) != old);
	return old & DRBD_DEVICE_WORK_MASK;
}

static void do_unqueued_work(struct drbd_connection *connection)
{
	struct drbd_peer_device *peer_device;
	int vnr;

	rcu_read_lock();
	idr_for_each_entry(&connection->peer_devices, peer_device, vnr) {
		struct drbd_device *device = peer_device->device;
		unsigned long todo = get_work_bits(&device->flags);
		if (!todo)
			continue;

		kref_get(&device->kref);
		rcu_read_unlock();
		do_device_work(device, todo);
		kref_put(&device->kref, drbd_destroy_device);
		rcu_read_lock();
	}
	rcu_read_unlock();
}

static bool dequeue_work_batch(struct drbd_work_queue *queue, struct list_head *work_list)
{
	spin_lock_irq(&queue->q_lock);
	list_splice_tail_init(&queue->q, work_list);
	spin_unlock_irq(&queue->q_lock);
	return !list_empty(work_list);
}

static void wait_for_work(struct drbd_connection *connection, struct list_head *work_list)
{
	DEFINE_WAIT(wait);
	struct net_conf *nc;
	int uncork, cork;

	dequeue_work_batch(&connection->sender_work, work_list);
	if (!list_empty(work_list))
		return;

	/* Still nothing to do?
	 * Maybe we still need to close the current epoch,
	 * even if no new requests are queued yet.
	 *
	 * Also, poke TCP, just in case.
	 * Then wait for new work (or signal). */
	rcu_read_lock();
	nc = rcu_dereference(connection->net_conf);
	uncork = nc ? nc->tcp_cork : 0;
	rcu_read_unlock();
	if (uncork) {
		mutex_lock(&connection->data.mutex);
		if (connection->data.socket)
			tcp_sock_set_cork(connection->data.socket->sk, false);
		mutex_unlock(&connection->data.mutex);
	}

	for (;;) {
		int send_barrier;
		prepare_to_wait(&connection->sender_work.q_wait, &wait, TASK_INTERRUPTIBLE);
		spin_lock_irq(&connection->resource->req_lock);
		spin_lock(&connection->sender_work.q_lock);	/* FIXME get rid of this one? */
		if (!list_empty(&connection->sender_work.q))
			list_splice_tail_init(&connection->sender_work.q, work_list);
		spin_unlock(&connection->sender_work.q_lock);	/* FIXME get rid of this one? */
		if (!list_empty(work_list) || signal_pending(current)) {
			spin_unlock_irq(&connection->resource->req_lock);
			break;
		}

		/* We found nothing new to do, no to-be-communicated request,
		 * no other work item.  We may still need to close the last
		 * epoch.  Next incoming request epoch will be connection ->
		 * current transfer log epoch number.  If that is different
		 * from the epoch of the last request we communicated, it is
		 * safe to send the epoch separating barrier now.
		 */
		send_barrier =
			atomic_read(&connection->current_tle_nr) !=
			connection->send.current_epoch_nr;
		spin_unlock_irq(&connection->resource->req_lock);

		if (send_barrier)
			maybe_send_barrier(connection,
					connection->send.current_epoch_nr + 1);

		if (test_bit(DEVICE_WORK_PENDING, &connection->flags))
			break;

		/* drbd_send() may have called flush_signals() */
		if (get_t_state(&connection->worker) != RUNNING)
			break;

		schedule();
		/* may be woken up for other things but new work, too,
		 * e.g. if the current epoch got closed.
		 * In which case we send the barrier above. */
	}
	finish_wait(&connection->sender_work.q_wait, &wait);

	/* someone may have changed the config while we have been waiting above. */
	rcu_read_lock();
	nc = rcu_dereference(connection->net_conf);
	cork = nc ? nc->tcp_cork : 0;
	rcu_read_unlock();
	mutex_lock(&connection->data.mutex);
	if (connection->data.socket) {
		if (cork)
			tcp_sock_set_cork(connection->data.socket->sk, true);
		else if (!uncork)
			tcp_sock_set_cork(connection->data.socket->sk, false);
	}
	mutex_unlock(&connection->data.mutex);
}

int drbd_worker(struct drbd_thread *thi)
{
	struct drbd_connection *connection = thi->connection;
	struct drbd_work *w = NULL;
	struct drbd_peer_device *peer_device;
	LIST_HEAD(work_list);
	int vnr;

	while (get_t_state(thi) == RUNNING) {
		drbd_thread_current_set_cpu(thi);

		if (list_empty(&work_list)) {
			update_worker_timing_details(connection, wait_for_work);
			wait_for_work(connection, &work_list);
		}

		if (test_and_clear_bit(DEVICE_WORK_PENDING, &connection->flags)) {
			update_worker_timing_details(connection, do_unqueued_work);
			do_unqueued_work(connection);
		}

		if (signal_pending(current)) {
			flush_signals(current);
			if (get_t_state(thi) == RUNNING) {
				drbd_warn(connection, "Worker got an unexpected signal\n");
				continue;
			}
			break;
		}

		if (get_t_state(thi) != RUNNING)
			break;

		if (!list_empty(&work_list)) {
			w = list_first_entry(&work_list, struct drbd_work, list);
			list_del_init(&w->list);
			update_worker_timing_details(connection, w->cb);
			if (w->cb(w, connection->cstate < C_WF_REPORT_PARAMS) == 0)
				continue;
			if (connection->cstate >= C_WF_REPORT_PARAMS)
				conn_request_state(connection, NS(conn, C_NETWORK_FAILURE), CS_HARD);
		}
	}

	do {
		if (test_and_clear_bit(DEVICE_WORK_PENDING, &connection->flags)) {
			update_worker_timing_details(connection, do_unqueued_work);
			do_unqueued_work(connection);
		}
		if (!list_empty(&work_list)) {
			w = list_first_entry(&work_list, struct drbd_work, list);
			list_del_init(&w->list);
			update_worker_timing_details(connection, w->cb);
			w->cb(w, 1);
		} else
			dequeue_work_batch(&connection->sender_work, &work_list);
	} while (!list_empty(&work_list) || test_bit(DEVICE_WORK_PENDING, &connection->flags));

	rcu_read_lock();
	idr_for_each_entry(&connection->peer_devices, peer_device, vnr) {
		struct drbd_device *device = peer_device->device;
		D_ASSERT(device, device->state.disk == D_DISKLESS && device->state.conn == C_STANDALONE);
		kref_get(&device->kref);
		rcu_read_unlock();
		drbd_device_cleanup(device);
		kref_put(&device->kref, drbd_destroy_device);
		rcu_read_lock();
	}
	rcu_read_unlock();

	return 0;
}<|MERGE_RESOLUTION|>--- conflicted
+++ resolved
@@ -1526,11 +1526,8 @@
 	req->private_bio = bio_clone_fast(req->master_bio, GFP_NOIO,
 					  &drbd_io_bio_set);
 	bio_set_dev(req->private_bio, device->ldev->backing_bdev);
-<<<<<<< HEAD
-=======
 	req->private_bio->bi_private = req;
 	req->private_bio->bi_end_io = drbd_request_endio;
->>>>>>> 7d2a07b7
 	submit_bio_noacct(req->private_bio);
 
 	return 0;
